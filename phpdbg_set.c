/*
   +----------------------------------------------------------------------+
   | PHP Version 5                                                        |
   +----------------------------------------------------------------------+
   | Copyright (c) 1997-2013 The PHP Group                                |
   +----------------------------------------------------------------------+
   | This source file is subject to version 3.01 of the PHP license,      |
   | that is bundled with this package in the file LICENSE, and is        |
   | available through the world-wide-web at the following url:           |
   | http://www.php.net/license/3_01.txt                                  |
   | If you did not receive a copy of the PHP license and are unable to   |
   | obtain it through the world-wide-web, please send a note to          |
   | license@php.net so we can mail you a copy immediately.               |
   +----------------------------------------------------------------------+
   | Authors: Felipe Pena <felipe@php.net>                                |
   | Authors: Joe Watkins <joe.watkins@live.co.uk>                        |
   +----------------------------------------------------------------------+
*/

#include "phpdbg.h"
#include "phpdbg_cmd.h"
#include "phpdbg_set.h"
#include "phpdbg_utils.h"
#include "phpdbg_bp.h"

ZEND_EXTERN_MODULE_GLOBALS(phpdbg);

PHPDBG_SET(prompt) /* {{{ */
{
	switch (param->type) {
		case EMPTY_PARAM:
			phpdbg_writeln("%s", phpdbg_get_prompt(TSRMLS_C));
			break;

		case STR_PARAM:
			phpdbg_set_prompt(param->str TSRMLS_CC);
			break;

		phpdbg_default_switch_case();
	}

	return SUCCESS;
} /* }}} */

PHPDBG_SET(break) /* {{{ */
{
	switch (param->type) {
		case EMPTY_PARAM:
			phpdbg_writeln("%s",
				PHPDBG_G(flags) & PHPDBG_IS_BP_ENABLED ? "on" : "off");
			break;

		case STR_PARAM:
			if (strncasecmp(param->str, PHPDBG_STRL("on")) == 0) {
				phpdbg_enable_breakpoints(TSRMLS_C);
			} else if (strncasecmp(param->str, PHPDBG_STRL("off")) == 0) {
				phpdbg_disable_breakpoints(TSRMLS_C);
			}
			break;
			
		case NUMERIC_PARAM: {
			if (input->argc > 2) {
					if (phpdbg_argv_is(2, "on")) {
						phpdbg_enable_breakpoint(param->num TSRMLS_CC);
					} else if (phpdbg_argv_is(2, "off")) {
						phpdbg_disable_breakpoint(param->num TSRMLS_CC);
					}
			} else {
				phpdbg_breakbase_t *brake = phpdbg_find_breakbase(param->num TSRMLS_CC);
				if (brake) {
					phpdbg_writeln(
						"%s", brake->disabled ? "off" : "on");
				} else {
					phpdbg_error("Failed to find breakpoint #%lx", param->num);
				}
			}
		} break;

		default:
			phpdbg_error(
				"set break used incorrectly: set break [id] <on|off>");
	}

	return SUCCESS;
} /* }}} */

#ifndef _WIN32
PHPDBG_SET(color) /* {{{ */
{
	if ((param->type == STR_PARAM) && (input->argc == 3)) {
		const phpdbg_color_t *color = phpdbg_get_color(
			input->argv[2]->string, input->argv[2]->length TSRMLS_CC);
		int element = PHPDBG_COLOR_INVALID;

		/* @TODO(anyone) make this consistent with other set commands */
		if (color) {
			if (phpdbg_argv_is(1, "prompt")) {
				phpdbg_notice(
					"setting prompt color to %s (%s)", color->name, color->code);
				element = PHPDBG_COLOR_PROMPT;
				if (PHPDBG_G(prompt)[1]) {
					free(PHPDBG_G(prompt)[1]);
					PHPDBG_G(prompt)[1]=NULL;
				}
			} else if (phpdbg_argv_is(1, "error")) {
				phpdbg_notice(
					"setting error color to %s (%s)", color->name, color->code);
				element = PHPDBG_COLOR_ERROR;

			} else if (phpdbg_argv_is(1, "notice")) {
				phpdbg_notice(
					"setting notice color to %s (%s)", color->name, color->code);
				element = PHPDBG_COLOR_NOTICE;

			} else goto usage;

			/* set color for element */
			phpdbg_set_color(element, color TSRMLS_CC);
		} else {
			phpdbg_error(
				"Failed to find the requested color (%s)", input->argv[2]->string);
		}
	} else {
usage:
		phpdbg_error(
			"set color used incorrectly: set color <prompt|error|notice> <color>");
	}
	return SUCCESS;
} /* }}} */

PHPDBG_SET(colors) /* {{{ */
{
	switch (param->type) {
		case EMPTY_PARAM: {
			phpdbg_writeln(
				"%s", PHPDBG_G(flags) & PHPDBG_IS_COLOURED ? "on" : "off");
			goto done;
		}
		
		case STR_PARAM: {
			if (strncasecmp(param->str, PHPDBG_STRL("on")) == 0) {
				PHPDBG_G(flags) |= PHPDBG_IS_COLOURED;
				goto done;
			} else if (strncasecmp(param->str, PHPDBG_STRL("off")) == 0) {
				PHPDBG_G(flags) &= ~PHPDBG_IS_COLOURED;
				goto done;
			}
		}
		
		default:
			phpdbg_error(
<<<<<<< HEAD
				"set colors used incorrectly: set colors <on|off>");
	}
	
=======
					"set colors used incorrectly: set colors <on|off>");
	}
	

>>>>>>> e6970ade
done:
	return SUCCESS;
} /* }}} */
#endif

PHPDBG_SET(oplog) /* {{{ */
{
	switch (param->type) {
		case EMPTY_PARAM:
			phpdbg_notice(
				"Oplog %s", PHPDBG_G(oplog) ? "enabled" : "disabled");
		break;

		case NUMERIC_PARAM: switch (param->num) {
			case 1:
				phpdbg_error(
					"An output file must be provided to enable oplog");
			break;

			case 0: {
				if (PHPDBG_G(oplog)) {
					phpdbg_notice("Disabling oplog");
					fclose(
						PHPDBG_G(oplog));
				} else {
					phpdbg_error("Oplog is not enabled !");
				}
			} break;
		} break;

		case STR_PARAM: {
			/* open oplog */
			FILE *old = PHPDBG_G(oplog);

			PHPDBG_G(oplog) = fopen(param->str, "w+");
			if (!PHPDBG_G(oplog)) {
				phpdbg_error("Failed to open %s for oplog", param->str);
				PHPDBG_G(oplog) = old;
			} else {
				if (old) {
					phpdbg_notice("Closing previously open oplog");
					fclose(old);
				}
				phpdbg_notice("Successfully opened oplog %s", param->str);
			}
		} break;

		phpdbg_default_switch_case();
	}

	return SUCCESS;
} /* }}} */
<|MERGE_RESOLUTION|>--- conflicted
+++ resolved
@@ -149,16 +149,9 @@
 		
 		default:
 			phpdbg_error(
-<<<<<<< HEAD
 				"set colors used incorrectly: set colors <on|off>");
 	}
-	
-=======
-					"set colors used incorrectly: set colors <on|off>");
-	}
-	
-
->>>>>>> e6970ade
+
 done:
 	return SUCCESS;
 } /* }}} */
