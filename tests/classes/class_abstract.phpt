--TEST--
ZE2 An abstract class cannot be instanciated
--SKIPIF--
<?php if (version_compare(zend_version(), '2.0.0-dev', '<')) die('skip ZendEngine 2 needed'); ?>
--FILE--
<?php

abstract class base {
	function show() {
		echo "base\n";
	}
}

class derived extends base {
}

$t = new derived();
$t->show();

$t = new base();
$t->show();

echo "Done\n"; // shouldn't be displayed
?>
--EXPECTF--
base

<<<<<<< HEAD
Fatal error: Uncaught exception 'Error' with message 'Cannot instantiate abstract class base' in %s:%d
=======
Fatal error: Uncaught EngineException: Cannot instantiate abstract class base in %s:%d
>>>>>>> 440481fb
Stack trace:
#0 {main}
  thrown in %s on line %d<|MERGE_RESOLUTION|>--- conflicted
+++ resolved
@@ -25,11 +25,7 @@
 --EXPECTF--
 base
 
-<<<<<<< HEAD
-Fatal error: Uncaught exception 'Error' with message 'Cannot instantiate abstract class base' in %s:%d
-=======
 Fatal error: Uncaught EngineException: Cannot instantiate abstract class base in %s:%d
->>>>>>> 440481fb
 Stack trace:
 #0 {main}
   thrown in %s on line %d