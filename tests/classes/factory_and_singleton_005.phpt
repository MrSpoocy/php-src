--- conflicted
+++ resolved
@@ -16,11 +16,7 @@
 echo "Done\n";
 ?>
 --EXPECTF--
-<<<<<<< HEAD
-Fatal error: Uncaught exception 'Error' with message 'Call to protected test::__destruct() from context ''' in %sfactory_and_singleton_005.php:%d
-=======
 Fatal error: Uncaught EngineException: Call to protected test::__destruct() from context '' in %sfactory_and_singleton_005.php:%d
->>>>>>> 440481fb
 Stack trace:
 #0 {main}
   thrown in %sfactory_and_singleton_005.php on line %d