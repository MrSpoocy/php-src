--TEST--
Attempting to access static properties using instance property syntax 
--FILE--
<?php
class C {
    protected static $y = 'C::$y';
}
$c = new C;

echo "\n--> Access non-visible static prop like instance prop:\n";
$c->y =& $ref; 
?>
==Done==
--EXPECTF--

--> Access non-visible static prop like instance prop:

<<<<<<< HEAD
Fatal error: Uncaught exception 'Error' with message 'Cannot access protected property C::$y' in %s:8
Stack trace:
#0 {main}

Next exception 'Error' with message 'Cannot access protected property C::$y' in %s:8
=======
Fatal error: Uncaught EngineException: Cannot access protected property C::$y in %s:8
Stack trace:
#0 {main}

Next EngineException: Cannot access protected property C::$y in %s:8
>>>>>>> 440481fb
Stack trace:
#0 {main}
  thrown in %s on line 8<|MERGE_RESOLUTION|>--- conflicted
+++ resolved
@@ -15,19 +15,11 @@
 
 --> Access non-visible static prop like instance prop:
 
-<<<<<<< HEAD
-Fatal error: Uncaught exception 'Error' with message 'Cannot access protected property C::$y' in %s:8
-Stack trace:
-#0 {main}
-
-Next exception 'Error' with message 'Cannot access protected property C::$y' in %s:8
-=======
 Fatal error: Uncaught EngineException: Cannot access protected property C::$y in %s:8
 Stack trace:
 #0 {main}
 
 Next EngineException: Cannot access protected property C::$y in %s:8
->>>>>>> 440481fb
 Stack trace:
 #0 {main}
   thrown in %s on line 8