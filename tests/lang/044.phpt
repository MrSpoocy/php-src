--- conflicted
+++ resolved
@@ -18,11 +18,7 @@
 --EXPECTF--
 foo
 
-<<<<<<< HEAD
-Fatal error: Uncaught exception 'Error' with message 'Class 'B' not found' in %s044.php:%d
-=======
 Fatal error: Uncaught EngineException: Class 'B' not found in %s044.php:%d
->>>>>>> 440481fb
 Stack trace:
 #0 {main}
   thrown in %s044.php on line %d