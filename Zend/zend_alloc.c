--- conflicted
+++ resolved
@@ -672,11 +672,7 @@
 #elif defined(__GNUC__) && defined(__x86_64__)
 	unsigned long n;
 
-<<<<<<< HEAD
-        __asm__("bsrq %1,%0\n\t" : "=r" (n) : "rm"  (_size) : "cc");
-=======
-        __asm__("bsr %1,%0\n\t" : "=r" (n) : "rm"  (_size));
->>>>>>> 514afd67
+        __asm__("bsr %1,%0\n\t" : "=r" (n) : "rm"  (_size) : "cc");
         return (unsigned int)n;
 #elif defined(_MSC_VER) && defined(_M_IX86)
 	__asm {
@@ -704,21 +700,14 @@
 #elif defined(__GNUC__) && defined(__x86_64__)
         unsigned long n;
 
-<<<<<<< HEAD
-        __asm__("bsfq %1,%0\n\t" : "=r" (n) : "rm"  (_size) : "cc");
-=======
-        __asm__("bsf %1,%0\n\t" : "=r" (n) : "rm"  (_size));
->>>>>>> 514afd67
+        __asm__("bsf %1,%0\n\t" : "=r" (n) : "rm"  (_size) : "cc");
         return (unsigned int)n;
 #elif defined(_MSC_VER) && defined(_M_IX86)
 	__asm {
 		bsf eax, _size
-	}
-<<<<<<< HEAD
+   }
 #elif defined(__GNUC__) && (defined(__arm__) || defined(__aarch64__))
 	return __builtin_ctzl(_size);
-=======
->>>>>>> 514afd67
 #else
 	static const int offset[16] = {4,0,1,0,2,0,1,0,3,0,1,0,2,0,1,0};
 	unsigned int n;
@@ -2511,7 +2500,6 @@
                "rm"(offset));
 
 #undef LP_SUFF
-
         if (UNEXPECTED(overflow)) {
                 zend_error_noreturn(E_ERROR, "Possible integer overflow in memory allocation (%zu * %zu + %zu)", nmemb, size, offset);
                 return 0;
