/*
   +----------------------------------------------------------------------+
   | Zend Engine                                                          |
   +----------------------------------------------------------------------+
   | Copyright (c) 1998-2017 Zend Technologies Ltd. (http://www.zend.com) |
   +----------------------------------------------------------------------+
   | This source file is subject to version 2.00 of the Zend license,     |
   | that is bundled with this package in the file LICENSE, and is        |
   | available through the world-wide-web at the following url:           |
   | http://www.zend.com/license/2_00.txt.                                |
   | If you did not receive a copy of the Zend license and are unable to  |
   | obtain it through the world-wide-web, please send a note to          |
   | license@zend.com so we can mail you a copy immediately.              |
   +----------------------------------------------------------------------+
   | Authors: Andi Gutmans <andi@zend.com>                                |
   |          Zeev Suraski <zeev@zend.com>                                |
   |          Dmitry Stogov <dmitry@zend.com>                             |
   +----------------------------------------------------------------------+
*/

/* $Id$ */

#include "zend.h"
#include "zend_globals.h"
#include "zend_variables.h"
#include "zend_API.h"
#include "zend_objects.h"
#include "zend_objects_API.h"
#include "zend_object_handlers.h"
#include "zend_interfaces.h"
#include "zend_exceptions.h"
#include "zend_closures.h"
#include "zend_compile.h"
#include "zend_hash.h"

#define DEBUG_OBJECT_HANDLERS 0

/* guard flags */
#define IN_GET		(1<<0)
#define IN_SET		(1<<1)
#define IN_UNSET	(1<<2)
#define IN_ISSET	(1<<3)

#define Z_OBJ_PROTECT_RECURSION(zval_p) \
	do { \
		if (Z_OBJ_APPLY_COUNT_P(zval_p) >= 3) { \
			zend_error_noreturn(E_ERROR, "Nesting level too deep - recursive dependency?"); \
		} \
		Z_OBJ_INC_APPLY_COUNT_P(zval_p); \
	} while (0)


#define Z_OBJ_UNPROTECT_RECURSION(zval_p) \
	Z_OBJ_DEC_APPLY_COUNT_P(zval_p)

/*
  __X accessors explanation:

  if we have __get and property that is not part of the properties array is
  requested, we call __get handler. If it fails, we return uninitialized.

  if we have __set and property that is not part of the properties array is
  set, we call __set handler. If it fails, we do not change the array.

  for both handlers above, when we are inside __get/__set, no further calls for
  __get/__set for this property of this object will be made, to prevent endless
  recursion and enable accessors to change properties array.

  if we have __call and method which is not part of the class function table is
  called, we cal __call handler.
*/

ZEND_API void rebuild_object_properties(zend_object *zobj) /* {{{ */
{
	if (!zobj->properties) {
		zend_property_info *prop_info;
		zend_class_entry *ce = zobj->ce;

		ALLOC_HASHTABLE(zobj->properties);
		zend_hash_init(zobj->properties, ce->default_properties_count, NULL, ZVAL_PTR_DTOR, 0);
		if (ce->default_properties_count) {
			zend_hash_real_init(zobj->properties, 0);
			zobj->properties->nInternalPointer = 0;
			ZEND_HASH_FOREACH_PTR(&ce->properties_info, prop_info) {
				if (/*prop_info->ce == ce &&*/
				    (prop_info->flags & ZEND_ACC_STATIC) == 0) {

					if (UNEXPECTED(Z_TYPE_P(OBJ_PROP(zobj, prop_info->offset)) == IS_UNDEF)) {
						zobj->properties->u.v.flags |= HASH_FLAG_HAS_EMPTY_IND;
					}

					_zend_hash_append_ind(zobj->properties, prop_info->name, 
						OBJ_PROP(zobj, prop_info->offset));
				}
			} ZEND_HASH_FOREACH_END();
			while (ce->parent && ce->parent->default_properties_count) {
				ce = ce->parent;
				ZEND_HASH_FOREACH_PTR(&ce->properties_info, prop_info) {
					if (prop_info->ce == ce &&
					    (prop_info->flags & ZEND_ACC_STATIC) == 0 &&
					    (prop_info->flags & ZEND_ACC_PRIVATE) != 0) {
						zval zv;

						if (UNEXPECTED(Z_TYPE_P(OBJ_PROP(zobj, prop_info->offset)) == IS_UNDEF)) {
							zobj->properties->u.v.flags |= HASH_FLAG_HAS_EMPTY_IND;
						}

						ZVAL_INDIRECT(&zv, OBJ_PROP(zobj, prop_info->offset));
						zend_hash_add(zobj->properties, prop_info->name, &zv);
					}
				} ZEND_HASH_FOREACH_END();
			}
		}
	}
}
/* }}} */

ZEND_API HashTable *zend_std_get_properties(zval *object) /* {{{ */
{
	zend_object *zobj;
	zobj = Z_OBJ_P(object);
	if (!zobj->properties) {
		rebuild_object_properties(zobj);
	}
	return zobj->properties;
}
/* }}} */

ZEND_API HashTable *zend_std_get_gc(zval *object, zval **table, int *n) /* {{{ */
{
	if (Z_OBJ_HANDLER_P(object, get_properties) != zend_std_get_properties) {
		*table = NULL;
		*n = 0;
		return Z_OBJ_HANDLER_P(object, get_properties)(object);
	} else {
		zend_object *zobj = Z_OBJ_P(object);

		if (zobj->properties) {
			*table = NULL;
			*n = 0;
			return zobj->properties;
		} else {
			*table = zobj->properties_table;
			*n = zobj->ce->default_properties_count;
			return NULL;
		}
	}
}
/* }}} */

ZEND_API HashTable *zend_std_get_debug_info(zval *object, int *is_temp) /* {{{ */
{
	zend_class_entry *ce = Z_OBJCE_P(object);
	zval retval;
	HashTable *ht;

	if (!ce->__debugInfo) {
		*is_temp = 0;
		return Z_OBJ_HANDLER_P(object, get_properties)
			? Z_OBJ_HANDLER_P(object, get_properties)(object)
			: NULL;
	}

	zend_call_method_with_0_params(object, ce, &ce->__debugInfo, ZEND_DEBUGINFO_FUNC_NAME, &retval);
	if (Z_TYPE(retval) == IS_ARRAY) {
		if (Z_IMMUTABLE(retval)) {
			*is_temp = 1;
			return zend_array_dup(Z_ARRVAL(retval));
		} else if (Z_REFCOUNT(retval) <= 1) {
			*is_temp = 1;
			ht = Z_ARR(retval);
			return ht;
		} else {
			*is_temp = 0;
			zval_ptr_dtor(&retval);
			return Z_ARRVAL(retval);
		}
	} else if (Z_TYPE(retval) == IS_NULL) {
		*is_temp = 1;
		ALLOC_HASHTABLE(ht);
		zend_hash_init(ht, 0, NULL, ZVAL_PTR_DTOR, 0);
		return ht;
	}

	zend_error_noreturn(E_ERROR, ZEND_DEBUGINFO_FUNC_NAME "() must return an array");

	return NULL; /* Compilers are dumb and don't understand that noreturn means that the function does NOT need a return value... */
}
/* }}} */

static void zend_std_call_getter(zval *object, zval *member, zval *retval) /* {{{ */
{
	zend_class_entry *ce = Z_OBJCE_P(object);
	zend_class_entry *orig_fake_scope = EG(fake_scope);

	EG(fake_scope) = NULL;

	/* __get handler is called with one argument:
	      property name

	   it should return whether the call was successful or not
	*/
	zend_call_method_with_1_params(object, ce, &ce->__get, ZEND_GET_FUNC_NAME, retval, member);

	EG(fake_scope) = orig_fake_scope;
}
/* }}} */

static int zend_std_call_setter(zval *object, zval *member, zval *value) /* {{{ */
{
	zval retval;
	int result;
	zend_class_entry *ce = Z_OBJCE_P(object);
	zend_class_entry *orig_fake_scope = EG(fake_scope);

	EG(fake_scope) = NULL;

	/* __set handler is called with two arguments:
	     property name
	     value to be set

	   it should return whether the call was successful or not
	*/
	zend_call_method_with_2_params(object, ce, &ce->__set, ZEND_SET_FUNC_NAME, &retval, member, value);

	if (Z_TYPE(retval) != IS_UNDEF) {
		result = i_zend_is_true(&retval) ? SUCCESS : FAILURE;
		zval_ptr_dtor(&retval);
		EG(fake_scope) = orig_fake_scope;
		return result;
	} else {
		EG(fake_scope) = orig_fake_scope;
		return FAILURE;
	}
}
/* }}} */

static void zend_std_call_unsetter(zval *object, zval *member) /* {{{ */
{
	zend_class_entry *ce = Z_OBJCE_P(object);
	zend_class_entry *orig_fake_scope = EG(fake_scope);

	EG(fake_scope) = NULL;

	/* __unset handler is called with one argument:
	      property name
	*/

	if (Z_REFCOUNTED_P(member)) Z_ADDREF_P(member);

	zend_call_method_with_1_params(object, ce, &ce->__unset, ZEND_UNSET_FUNC_NAME, NULL, member);

	zval_ptr_dtor(member);

	EG(fake_scope) = orig_fake_scope;
}
/* }}} */

static void zend_std_call_issetter(zval *object, zval *member, zval *retval) /* {{{ */
{
	zend_class_entry *ce = Z_OBJCE_P(object);
	zend_class_entry *orig_fake_scope = EG(fake_scope);

	EG(fake_scope) = NULL;

	/* __isset handler is called with one argument:
	      property name

	   it should return whether the property is set or not
	*/

	if (Z_REFCOUNTED_P(member)) Z_ADDREF_P(member);

	zend_call_method_with_1_params(object, ce, &ce->__isset, ZEND_ISSET_FUNC_NAME, retval, member);

	zval_ptr_dtor(member);

	EG(fake_scope) = orig_fake_scope;
}
/* }}} */

static zend_always_inline int zend_verify_property_access(zend_property_info *property_info, zend_class_entry *ce) /* {{{ */
{
	zend_class_entry *scope;

	if (property_info->flags & ZEND_ACC_PUBLIC) {
		return 1;
	} else if (property_info->flags & ZEND_ACC_PRIVATE) {
		if (EG(fake_scope)) {
			scope = EG(fake_scope);
		} else {
			scope = zend_get_executed_scope();
		}
		return (ce == scope || property_info->ce == scope);
	} else if (property_info->flags & ZEND_ACC_PROTECTED) {
		if (EG(fake_scope)) {
			scope = EG(fake_scope);
		} else {
			scope = zend_get_executed_scope();
		}
		return zend_check_protected(property_info->ce, scope);
	}
	return 0;
}
/* }}} */

static zend_always_inline zend_bool is_derived_class(zend_class_entry *child_class, zend_class_entry *parent_class) /* {{{ */
{
	child_class = child_class->parent;
	while (child_class) {
		if (child_class == parent_class) {
			return 1;
		}
		child_class = child_class->parent;
	}

	return 0;
}
/* }}} */

static zend_always_inline uint32_t zend_get_property_offset(zend_class_entry *ce, zend_string *member, int silent, void **cache_slot) /* {{{ */
{
	zval *zv;
	zend_property_info *property_info = NULL;
	uint32_t flags;
	zend_class_entry *scope;

	if (cache_slot && EXPECTED(ce == CACHED_PTR_EX(cache_slot))) {
		return (uint32_t)(intptr_t)CACHED_PTR_EX(cache_slot + 1);
	}

	if (UNEXPECTED(ZSTR_VAL(member)[0] == '\0' && ZSTR_LEN(member) != 0)) {
		if (!silent) {
			zend_throw_error(NULL, "Cannot access property started with '\\0'");
		}
		return ZEND_WRONG_PROPERTY_OFFSET;
	}

	if (UNEXPECTED(zend_hash_num_elements(&ce->properties_info) == 0)) {
		goto exit_dynamic;
	}

	zv = zend_hash_find(&ce->properties_info, member);
	if (EXPECTED(zv != NULL)) {
		property_info = (zend_property_info*)Z_PTR_P(zv);
		flags = property_info->flags;
		if (UNEXPECTED((flags & ZEND_ACC_SHADOW) != 0)) {
			/* if it's a shadow - go to access it's private */
			property_info = NULL;
		} else {
			if (EXPECTED(zend_verify_property_access(property_info, ce) != 0)) {
				if (UNEXPECTED(!(flags & ZEND_ACC_CHANGED))
					|| UNEXPECTED((flags & ZEND_ACC_PRIVATE))) {
					if (UNEXPECTED((flags & ZEND_ACC_STATIC) != 0)) {
						if (!silent) {
							zend_error(E_NOTICE, "Accessing static property %s::$%s as non static", ZSTR_VAL(ce->name), ZSTR_VAL(member));
						}
						return ZEND_DYNAMIC_PROPERTY_OFFSET;
					}
					goto exit;
				}
			} else {
				/* Try to look in the scope instead */
				property_info = ZEND_WRONG_PROPERTY_INFO;
			}
		}
	}

	if (EG(fake_scope)) {
		scope = EG(fake_scope);
	} else {
		scope = zend_get_executed_scope();
	}

	if (scope != ce
		&& scope
		&& is_derived_class(ce, scope)
		&& (zv = zend_hash_find(&scope->properties_info, member)) != NULL
		&& ((zend_property_info*)Z_PTR_P(zv))->flags & ZEND_ACC_PRIVATE) {
		property_info = (zend_property_info*)Z_PTR_P(zv);
		if (UNEXPECTED((property_info->flags & ZEND_ACC_STATIC) != 0)) {
			return ZEND_DYNAMIC_PROPERTY_OFFSET;
		}
	} else if (UNEXPECTED(property_info == NULL)) {
exit_dynamic:
		if (cache_slot) {
			CACHE_POLYMORPHIC_PTR_EX(cache_slot, ce, (void*)(intptr_t)ZEND_DYNAMIC_PROPERTY_OFFSET);
		}
		return ZEND_DYNAMIC_PROPERTY_OFFSET;
	} else if (UNEXPECTED(property_info == ZEND_WRONG_PROPERTY_INFO)) {
		/* Information was available, but we were denied access.  Error out. */
		if (!silent) {
			zend_throw_error(NULL, "Cannot access %s property %s::$%s", zend_visibility_string(flags), ZSTR_VAL(ce->name), ZSTR_VAL(member));
		}
		return ZEND_WRONG_PROPERTY_OFFSET;
	}

exit:
	if (cache_slot) {
		CACHE_POLYMORPHIC_PTR_EX(cache_slot, ce, (void*)(intptr_t)property_info->offset);
	}
	return property_info->offset;
}
/* }}} */

ZEND_API zend_property_info *zend_get_property_info(zend_class_entry *ce, zend_string *member, int silent) /* {{{ */
{
	zval *zv;
	zend_property_info *property_info = NULL;
	uint32_t flags;
	zend_class_entry *scope;

	if (UNEXPECTED(ZSTR_VAL(member)[0] == '\0' && ZSTR_LEN(member) != 0)) {
		if (!silent) {
			zend_throw_error(NULL, "Cannot access property started with '\\0'");
		}
		return ZEND_WRONG_PROPERTY_INFO;
	}

	if (UNEXPECTED(zend_hash_num_elements(&ce->properties_info) == 0)) {
		goto exit_dynamic;
	}

	zv = zend_hash_find(&ce->properties_info, member);
	if (EXPECTED(zv != NULL)) {
		property_info = (zend_property_info*)Z_PTR_P(zv);
		flags = property_info->flags;
		if (UNEXPECTED((flags & ZEND_ACC_SHADOW) != 0)) {
			/* if it's a shadow - go to access it's private */
			property_info = NULL;
		} else {
			if (EXPECTED(zend_verify_property_access(property_info, ce) != 0)) {
				if (UNEXPECTED(!(flags & ZEND_ACC_CHANGED))
					|| UNEXPECTED((flags & ZEND_ACC_PRIVATE))) {
					if (UNEXPECTED((flags & ZEND_ACC_STATIC) != 0)) {
						if (!silent) {
							zend_error(E_NOTICE, "Accessing static property %s::$%s as non static", ZSTR_VAL(ce->name), ZSTR_VAL(member));
						}
					}
					goto exit;
				}
			} else {
				/* Try to look in the scope instead */
				property_info = ZEND_WRONG_PROPERTY_INFO;
			}
		}
	}

	if (EG(fake_scope)) {
		scope = EG(fake_scope);
	} else {
		scope = zend_get_executed_scope();
	}

	if (scope != ce
		&& scope
		&& is_derived_class(ce, scope)
		&& (zv = zend_hash_find(&scope->properties_info, member)) != NULL
		&& ((zend_property_info*)Z_PTR_P(zv))->flags & ZEND_ACC_PRIVATE) {
		property_info = (zend_property_info*)Z_PTR_P(zv);
	} else if (UNEXPECTED(property_info == NULL)) {
exit_dynamic:
		return NULL;
	} else if (UNEXPECTED(property_info == ZEND_WRONG_PROPERTY_INFO)) {
		/* Information was available, but we were denied access.  Error out. */
		if (!silent) {
			zend_throw_error(NULL, "Cannot access %s property %s::$%s", zend_visibility_string(flags), ZSTR_VAL(ce->name), ZSTR_VAL(member));
		}
		return ZEND_WRONG_PROPERTY_INFO;
	}

exit:
	return property_info;
}
/* }}} */

ZEND_API int zend_check_property_access(zend_object *zobj, zend_string *prop_info_name) /* {{{ */
{
	zend_property_info *property_info;
	const char *class_name = NULL;
	const char *prop_name;
	zend_string *member;
	size_t prop_name_len;

	if (ZSTR_VAL(prop_info_name)[0] == 0) {
		zend_unmangle_property_name_ex(prop_info_name, &class_name, &prop_name, &prop_name_len);
		member = zend_string_init(prop_name, prop_name_len, 0);
	} else {
		member = zend_string_copy(prop_info_name);
	}
	property_info = zend_get_property_info(zobj->ce, member, 1);
	zend_string_release(member);
	if (property_info == NULL) {
		/* undefined public property */
		if (class_name && class_name[0] != '*') {
			/* we we're looking for a private prop */
			return FAILURE;
		}
		return SUCCESS;
	} else if (property_info == ZEND_WRONG_PROPERTY_INFO) {
		return FAILURE;
	}
	if (class_name && class_name[0] != '*') {
		if (!(property_info->flags & ZEND_ACC_PRIVATE)) {
			/* we we're looking for a private prop but found a non private one of the same name */
			return FAILURE;
		} else if (strcmp(ZSTR_VAL(prop_info_name)+1, ZSTR_VAL(property_info->name)+1)) {
			/* we we're looking for a private prop but found a private one of the same name but another class */
			return FAILURE;
		}
	}
	return zend_verify_property_access(property_info, zobj->ce) ? SUCCESS : FAILURE;
}
/* }}} */

static void zend_property_guard_dtor(zval *el) /* {{{ */ {
	uint32_t *ptr = (uint32_t*)Z_PTR_P(el);
	if (EXPECTED(!(((zend_uintptr_t)ptr) & 1))) {
		efree_size(ptr, sizeof(uint32_t));
	}
}
/* }}} */

ZEND_API uint32_t *zend_get_property_guard(zend_object *zobj, zend_string *member) /* {{{ */
{
	HashTable *guards;
	zval *zv;
	uint32_t *ptr;

	ZEND_ASSERT(GC_FLAGS(zobj) & IS_OBJ_USE_GUARDS);
	zv = zobj->properties_table + zobj->ce->default_properties_count;
	if (EXPECTED(Z_TYPE_P(zv) == IS_STRING)) {
		zend_string *str = Z_STR_P(zv);
		if (EXPECTED(str == member) ||
		     /* hash values are always pred-calculated here */
		    (EXPECTED(ZSTR_H(str) == ZSTR_H(member)) &&
		     EXPECTED(ZSTR_LEN(str) == ZSTR_LEN(member)) &&
		     EXPECTED(memcmp(ZSTR_VAL(str), ZSTR_VAL(member), ZSTR_LEN(member)) == 0))) {
			return &zv->u2.property_guard;
		} else if (EXPECTED(zv->u2.property_guard == 0)) {
			zend_string_release(Z_STR_P(zv));
			ZVAL_STR_COPY(zv, member);
			return &zv->u2.property_guard;
		} else {
			ALLOC_HASHTABLE(guards);
			zend_hash_init(guards, 8, NULL, zend_property_guard_dtor, 0);
			/* mark pointer as "special" using low bit */
			zend_hash_add_new_ptr(guards, str,
				(void*)(((zend_uintptr_t)&zv->u2.property_guard) | 1));
			zend_string_release(Z_STR_P(zv));
			ZVAL_ARR(zv, guards);
		}
	} else if (EXPECTED(Z_TYPE_P(zv) == IS_ARRAY)) {
		guards = Z_ARRVAL_P(zv);
		ZEND_ASSERT(guards != NULL);
		zv = zend_hash_find(guards, member);
		if (zv != NULL) {
			return (uint32_t*)(((zend_uintptr_t)Z_PTR_P(zv)) & ~1);
		}
	} else {
		ZEND_ASSERT(Z_TYPE_P(zv) == IS_UNDEF);
		GC_FLAGS(zobj) |= IS_OBJ_HAS_GUARDS;
		ZVAL_STR_COPY(zv, member);
		zv->u2.property_guard = 0;
		return &zv->u2.property_guard;
	}
	/* we have to allocate uint32_t separately because ht->arData may be reallocated */
	ptr = (uint32_t*)emalloc(sizeof(uint32_t));
	*ptr = 0;
	return (uint32_t*)zend_hash_add_new_ptr(guards, member, ptr);
}
/* }}} */

zval *zend_std_read_property(zval *object, zval *member, int type, void **cache_slot, zval *rv) /* {{{ */
{
	zend_object *zobj;
	zval tmp_member;
	zval *retval;
	uint32_t property_offset;
	zend_long *guard = NULL;

	zobj = Z_OBJ_P(object);

	ZVAL_UNDEF(&tmp_member);
	if (UNEXPECTED(Z_TYPE_P(member) != IS_STRING)) {
		ZVAL_STR(&tmp_member, zval_get_string(member));
		member = &tmp_member;
		cache_slot = NULL;
	}

#if DEBUG_OBJECT_HANDLERS
	fprintf(stderr, "Read object #%d property: %s\n", Z_OBJ_HANDLE_P(object), Z_STRVAL_P(member));
#endif

	/* make zend_get_property_info silent if we have getter - we may want to use it */
	property_offset = zend_get_property_offset(zobj->ce, Z_STR_P(member), (type == BP_VAR_IS) || (zobj->ce->__get != NULL), cache_slot);

	if (EXPECTED(property_offset != ZEND_WRONG_PROPERTY_OFFSET)) {
		if (EXPECTED(property_offset != ZEND_DYNAMIC_PROPERTY_OFFSET)) {
			retval = OBJ_PROP(zobj, property_offset);
			if (EXPECTED(Z_TYPE_P(retval) != IS_UNDEF)) {
				goto exit;
			}
		} else if (EXPECTED(zobj->properties != NULL)) {
			retval = zend_hash_find(zobj->properties, Z_STR_P(member));
			if (EXPECTED(retval)) goto exit;
		}
	} else if (UNEXPECTED(EG(exception))) {
		retval = &EG(uninitialized_zval);
		goto exit;
	}

	/* magic isset */
	if ((type == BP_VAR_IS) && zobj->ce->__isset) {
		zval tmp_object, tmp_result;
<<<<<<< HEAD
		uint32_t *guard = zend_get_property_guard(zobj, Z_STR_P(member));
=======
		guard = zend_get_property_guard(zobj, Z_STR_P(member));
>>>>>>> d2047503

		if (!((*guard) & IN_ISSET)) {
			ZVAL_COPY(&tmp_object, object);
			ZVAL_UNDEF(&tmp_result);

			*guard |= IN_ISSET;
			zend_std_call_issetter(&tmp_object, member, &tmp_result);
			*guard &= ~IN_ISSET;
	
			if (!zend_is_true(&tmp_result)) {
				retval = &EG(uninitialized_zval);
				zval_ptr_dtor(&tmp_object);
				zval_ptr_dtor(&tmp_result);
				goto exit;
			}

			zval_ptr_dtor(&tmp_object);
			zval_ptr_dtor(&tmp_result);
		}
	}

	/* magic get */
	if (zobj->ce->__get) {
<<<<<<< HEAD
		uint32_t *guard = zend_get_property_guard(zobj, Z_STR_P(member));
=======
		if (guard == NULL) {
			guard = zend_get_property_guard(zobj, Z_STR_P(member));
		}
>>>>>>> d2047503
		if (!((*guard) & IN_GET)) {
			zval tmp_object;

			/* have getter - try with it! */
			ZVAL_COPY(&tmp_object, object);
			*guard |= IN_GET; /* prevent circular getting */
			zend_std_call_getter(&tmp_object, member, rv);
			*guard &= ~IN_GET;

			if (Z_TYPE_P(rv) != IS_UNDEF) {
				retval = rv;
				if (!Z_ISREF_P(rv) &&
				    (type == BP_VAR_W || type == BP_VAR_RW  || type == BP_VAR_UNSET)) {
					SEPARATE_ZVAL(rv);
					if (UNEXPECTED(Z_TYPE_P(rv) != IS_OBJECT)) {
						zend_error(E_NOTICE, "Indirect modification of overloaded property %s::$%s has no effect", ZSTR_VAL(zobj->ce->name), Z_STRVAL_P(member));
					}
				}
			} else {
				retval = &EG(uninitialized_zval);
			}
			zval_ptr_dtor(&tmp_object);
			goto exit;
		} else {
			if (Z_STRVAL_P(member)[0] == '\0' && Z_STRLEN_P(member) != 0) {
				zend_throw_error(NULL, "Cannot access property started with '\\0'");
				retval = &EG(uninitialized_zval);
				goto exit;
			}
		}
	}
	if ((type != BP_VAR_IS)) {
		zend_error(E_NOTICE,"Undefined property: %s::$%s", ZSTR_VAL(zobj->ce->name), Z_STRVAL_P(member));
	}
	retval = &EG(uninitialized_zval);

exit:
	if (UNEXPECTED(Z_REFCOUNTED(tmp_member))) {
		zval_ptr_dtor(&tmp_member);
	}

	return retval;
}
/* }}} */

ZEND_API void zend_std_write_property(zval *object, zval *member, zval *value, void **cache_slot) /* {{{ */
{
	zend_object *zobj;
	zval tmp_member;
	zval *variable_ptr;
	uint32_t property_offset;

	zobj = Z_OBJ_P(object);

	ZVAL_UNDEF(&tmp_member);
 	if (UNEXPECTED(Z_TYPE_P(member) != IS_STRING)) {
		ZVAL_STR(&tmp_member, zval_get_string(member));
		member = &tmp_member;
		cache_slot = NULL;
	}

	property_offset = zend_get_property_offset(zobj->ce, Z_STR_P(member), (zobj->ce->__set != NULL), cache_slot);

	if (EXPECTED(property_offset != ZEND_WRONG_PROPERTY_OFFSET)) {
		if (EXPECTED(property_offset != ZEND_DYNAMIC_PROPERTY_OFFSET)) {
			variable_ptr = OBJ_PROP(zobj, property_offset);
			if (Z_TYPE_P(variable_ptr) != IS_UNDEF) {
				goto found;
			}
		} else if (EXPECTED(zobj->properties != NULL)) {
			if (UNEXPECTED(GC_REFCOUNT(zobj->properties) > 1)) {
				if (EXPECTED(!(GC_FLAGS(zobj->properties) & IS_ARRAY_IMMUTABLE))) {
					GC_REFCOUNT(zobj->properties)--;
				}
				zobj->properties = zend_array_dup(zobj->properties);
			}
			if ((variable_ptr = zend_hash_find(zobj->properties, Z_STR_P(member))) != NULL) {
found:
				zend_assign_to_variable(variable_ptr, value, IS_CV);
				goto exit;
			}
		}
	} else if (UNEXPECTED(EG(exception))) {
		goto exit;
	}

	/* magic set */
	if (zobj->ce->__set) {
		uint32_t *guard = zend_get_property_guard(zobj, Z_STR_P(member));

	    if (!((*guard) & IN_SET)) {
			zval tmp_object;

			ZVAL_COPY(&tmp_object, object);
			(*guard) |= IN_SET; /* prevent circular setting */
			if (zend_std_call_setter(&tmp_object, member, value) != SUCCESS) {
				/* for now, just ignore it - __set should take care of warnings, etc. */
			}
			(*guard) &= ~IN_SET;
			zval_ptr_dtor(&tmp_object);
		} else if (EXPECTED(property_offset != ZEND_WRONG_PROPERTY_OFFSET)) {
			goto write_std_property;
		} else {
			if (Z_STRVAL_P(member)[0] == '\0' && Z_STRLEN_P(member) != 0) {
				zend_throw_error(NULL, "Cannot access property started with '\\0'");
				goto exit;
			}
		}
	} else if (EXPECTED(property_offset != ZEND_WRONG_PROPERTY_OFFSET)) {
		zval tmp;

write_std_property:
		if (Z_REFCOUNTED_P(value)) {
			if (Z_ISREF_P(value)) {
				/* if we assign referenced variable, we should separate it */
				ZVAL_COPY(&tmp, Z_REFVAL_P(value));
				value = &tmp;
			} else {
				Z_ADDREF_P(value);
			}
		}
		if (EXPECTED(property_offset != ZEND_DYNAMIC_PROPERTY_OFFSET)) {
			ZVAL_COPY_VALUE(OBJ_PROP(zobj, property_offset), value);
		} else {
			if (!zobj->properties) {
				rebuild_object_properties(zobj);
			}
			zend_hash_add_new(zobj->properties, Z_STR_P(member), value);
		}
	}

exit:
	if (UNEXPECTED(Z_REFCOUNTED(tmp_member))) {
		zval_ptr_dtor(&tmp_member);
	}
}
/* }}} */

zval *zend_std_read_dimension(zval *object, zval *offset, int type, zval *rv) /* {{{ */
{
	zend_class_entry *ce = Z_OBJCE_P(object);
	zval tmp;

	if (EXPECTED(instanceof_function_ex(ce, zend_ce_arrayaccess, 1) != 0)) {
		if (offset == NULL) {
			/* [] construct */
			ZVAL_NULL(&tmp);
			offset = &tmp;
		} else {
			SEPARATE_ARG_IF_REF(offset);
		}

		if (type == BP_VAR_IS) {
			zend_call_method_with_1_params(object, ce, NULL, "offsetexists", rv, offset);
			if (UNEXPECTED(Z_ISUNDEF_P(rv))) {
				zval_ptr_dtor(offset);
				return NULL;
			}
			if (!i_zend_is_true(rv)) {
				zval_ptr_dtor(offset);
				zval_ptr_dtor(rv);
				return &EG(uninitialized_zval);
			}
			zval_ptr_dtor(rv);
		}

		zend_call_method_with_1_params(object, ce, NULL, "offsetget", rv, offset);

		zval_ptr_dtor(offset);

		if (UNEXPECTED(Z_TYPE_P(rv) == IS_UNDEF)) {
			if (UNEXPECTED(!EG(exception))) {
				zend_throw_error(NULL, "Undefined offset for object of type %s used as array", ZSTR_VAL(ce->name));
			}
			return NULL;
		}
		return rv;
	} else {
		zend_throw_error(NULL, "Cannot use object of type %s as array", ZSTR_VAL(ce->name));
		return NULL;
	}
}
/* }}} */

static void zend_std_write_dimension(zval *object, zval *offset, zval *value) /* {{{ */
{
	zend_class_entry *ce = Z_OBJCE_P(object);
	zval tmp;

	if (EXPECTED(instanceof_function_ex(ce, zend_ce_arrayaccess, 1) != 0)) {
		if (!offset) {
			ZVAL_NULL(&tmp);
			offset = &tmp;
		} else {
			SEPARATE_ARG_IF_REF(offset);
		}
		zend_call_method_with_2_params(object, ce, NULL, "offsetset", NULL, offset, value);
		zval_ptr_dtor(offset);
	} else {
		zend_throw_error(NULL, "Cannot use object of type %s as array", ZSTR_VAL(ce->name));
	}
}
/* }}} */

static int zend_std_has_dimension(zval *object, zval *offset, int check_empty) /* {{{ */
{
	zend_class_entry *ce = Z_OBJCE_P(object);
	zval retval;
	int result;

	if (EXPECTED(instanceof_function_ex(ce, zend_ce_arrayaccess, 1) != 0)) {
		SEPARATE_ARG_IF_REF(offset);
		zend_call_method_with_1_params(object, ce, NULL, "offsetexists", &retval, offset);
		if (EXPECTED(Z_TYPE(retval) != IS_UNDEF)) {
			result = i_zend_is_true(&retval);
			zval_ptr_dtor(&retval);
			if (check_empty && result && EXPECTED(!EG(exception))) {
				zend_call_method_with_1_params(object, ce, NULL, "offsetget", &retval, offset);
				if (EXPECTED(Z_TYPE(retval) != IS_UNDEF)) {
					result = i_zend_is_true(&retval);
					zval_ptr_dtor(&retval);
				}
			}
		} else {
			result = 0;
		}
		zval_ptr_dtor(offset);
	} else {
		zend_throw_error(NULL, "Cannot use object of type %s as array", ZSTR_VAL(ce->name));
		return 0;
	}
	return result;
}
/* }}} */

static zval *zend_std_get_property_ptr_ptr(zval *object, zval *member, int type, void **cache_slot) /* {{{ */
{
	zend_object *zobj;
	zend_string *name;
	zval *retval = NULL;
	uint32_t property_offset;

	zobj = Z_OBJ_P(object);
	if (EXPECTED(Z_TYPE_P(member) == IS_STRING)) {
		name = Z_STR_P(member);
	} else {
		name = zval_get_string(member);
	}

#if DEBUG_OBJECT_HANDLERS
	fprintf(stderr, "Ptr object #%d property: %s\n", Z_OBJ_HANDLE_P(object), ZSTR_VAL(name));
#endif

	property_offset = zend_get_property_offset(zobj->ce, name, (zobj->ce->__get != NULL), cache_slot);

	if (EXPECTED(property_offset != ZEND_WRONG_PROPERTY_OFFSET)) {
		if (EXPECTED(property_offset != ZEND_DYNAMIC_PROPERTY_OFFSET)) {
			retval = OBJ_PROP(zobj, property_offset);
			if (UNEXPECTED(Z_TYPE_P(retval) == IS_UNDEF)) {
				if (EXPECTED(!zobj->ce->__get) ||
				    UNEXPECTED((*zend_get_property_guard(zobj, name)) & IN_GET)) {
					ZVAL_NULL(retval);
					/* Notice is thrown after creation of the property, to avoid EG(std_property_info)
					 * being overwritten in an error handler. */
					if (UNEXPECTED(type == BP_VAR_RW || type == BP_VAR_R)) {
						zend_error(E_NOTICE, "Undefined property: %s::$%s", ZSTR_VAL(zobj->ce->name), ZSTR_VAL(name));
					}
				} else {
					/* we do have getter - fail and let it try again with usual get/set */
					retval = NULL;
				}
			}
		} else {
			if (EXPECTED(zobj->properties)) {
				if (UNEXPECTED(GC_REFCOUNT(zobj->properties) > 1)) {
					if (EXPECTED(!(GC_FLAGS(zobj->properties) & IS_ARRAY_IMMUTABLE))) {
						GC_REFCOUNT(zobj->properties)--;
					}
					zobj->properties = zend_array_dup(zobj->properties);
				}
			    if (EXPECTED((retval = zend_hash_find(zobj->properties, name)) != NULL)) {
					if (UNEXPECTED(Z_TYPE_P(member) != IS_STRING)) {
						zend_string_release(name);
					}
					return retval;
			    }
			}
			if (EXPECTED(!zobj->ce->__get) ||
			    UNEXPECTED((*zend_get_property_guard(zobj, name)) & IN_GET)) {
				if (UNEXPECTED(!zobj->properties)) {
					rebuild_object_properties(zobj);
				}
				retval = zend_hash_update(zobj->properties, name, &EG(uninitialized_zval));
				/* Notice is thrown after creation of the property, to avoid EG(std_property_info)
				 * being overwritten in an error handler. */
				if (UNEXPECTED(type == BP_VAR_RW || type == BP_VAR_R)) {
					zend_error(E_NOTICE, "Undefined property: %s::$%s", ZSTR_VAL(zobj->ce->name), ZSTR_VAL(name));
				}
			}
		}
	}

	if (UNEXPECTED(Z_TYPE_P(member) != IS_STRING)) {
		zend_string_release(name);
	}
	return retval;
}
/* }}} */

static void zend_std_unset_property(zval *object, zval *member, void **cache_slot) /* {{{ */
{
	zend_object *zobj;
	zval tmp_member;
	uint32_t property_offset;

	zobj = Z_OBJ_P(object);

	ZVAL_UNDEF(&tmp_member);
 	if (UNEXPECTED(Z_TYPE_P(member) != IS_STRING)) {
		ZVAL_STR(&tmp_member, zval_get_string(member));
		member = &tmp_member;
		cache_slot = NULL;
	}

	property_offset = zend_get_property_offset(zobj->ce, Z_STR_P(member), (zobj->ce->__unset != NULL), cache_slot);

	if (EXPECTED(property_offset != ZEND_WRONG_PROPERTY_OFFSET)) {
		if (EXPECTED(property_offset != ZEND_DYNAMIC_PROPERTY_OFFSET)) {
			zval *slot = OBJ_PROP(zobj, property_offset);

			if (Z_TYPE_P(slot) != IS_UNDEF) {
				zval_ptr_dtor(slot);
				ZVAL_UNDEF(slot);
				if (zobj->properties) {
					zobj->properties->u.v.flags |= HASH_FLAG_HAS_EMPTY_IND;
				}
				goto exit;
			}
		} else if (EXPECTED(zobj->properties != NULL)) {
			if (UNEXPECTED(GC_REFCOUNT(zobj->properties) > 1)) {
				if (EXPECTED(!(GC_FLAGS(zobj->properties) & IS_ARRAY_IMMUTABLE))) {
					GC_REFCOUNT(zobj->properties)--;
				}
				zobj->properties = zend_array_dup(zobj->properties);
			}
			if (EXPECTED(zend_hash_del(zobj->properties, Z_STR_P(member)) != FAILURE)) {
				goto exit;
			}
		}
	} else if (UNEXPECTED(EG(exception))) {
		goto exit;
	}

	/* magic unset */
	if (zobj->ce->__unset) {
		uint32_t *guard = zend_get_property_guard(zobj, Z_STR_P(member));
		if (!((*guard) & IN_UNSET)) {
			zval tmp_object;

			/* have unseter - try with it! */
			ZVAL_COPY(&tmp_object, object);
			(*guard) |= IN_UNSET; /* prevent circular unsetting */
			zend_std_call_unsetter(&tmp_object, member);
			(*guard) &= ~IN_UNSET;
			zval_ptr_dtor(&tmp_object);
		} else {
			if (Z_STRVAL_P(member)[0] == '\0' && Z_STRLEN_P(member) != 0) {
				zend_throw_error(NULL, "Cannot access property started with '\\0'");
				goto exit;
			}
		}
	}

exit:
	if (UNEXPECTED(Z_REFCOUNTED(tmp_member))) {
		zval_ptr_dtor(&tmp_member);
	}
}
/* }}} */

static void zend_std_unset_dimension(zval *object, zval *offset) /* {{{ */
{
	zend_class_entry *ce = Z_OBJCE_P(object);

	if (instanceof_function_ex(ce, zend_ce_arrayaccess, 1)) {
		SEPARATE_ARG_IF_REF(offset);
		zend_call_method_with_1_params(object, ce, NULL, "offsetunset", NULL, offset);
		zval_ptr_dtor(offset);
	} else {
		zend_throw_error(NULL, "Cannot use object of type %s as array", ZSTR_VAL(ce->name));
	}
}
/* }}} */

/* Ensures that we're allowed to call a private method.
 * Returns the function address that should be called, or NULL
 * if no such function exists.
 */
static inline zend_function *zend_check_private_int(zend_function *fbc, zend_class_entry *ce, zend_string *function_name) /* {{{ */
{
    zval *func;
    zend_class_entry *scope;

	if (!ce) {
		return 0;
	}

	/* We may call a private function if:
	 * 1.  The class of our object is the same as the scope, and the private
	 *     function (EX(fbc)) has the same scope.
	 * 2.  One of our parent classes are the same as the scope, and it contains
	 *     a private function with the same name that has the same scope.
	 */
	scope = zend_get_executed_scope();
	if (fbc->common.scope == ce && scope == ce) {
		/* rule #1 checks out ok, allow the function call */
		return fbc;
	}


	/* Check rule #2 */
	ce = ce->parent;
	while (ce) {
		if (ce == scope) {
			if ((func = zend_hash_find(&ce->function_table, function_name))) {
				fbc = Z_FUNC_P(func);
				if (fbc->common.fn_flags & ZEND_ACC_PRIVATE
					&& fbc->common.scope == scope) {
					return fbc;
				}
			}
			break;
		}
		ce = ce->parent;
	}
	return NULL;
}
/* }}} */

ZEND_API int zend_check_private(zend_function *fbc, zend_class_entry *ce, zend_string *function_name) /* {{{ */
{
	return zend_check_private_int(fbc, ce, function_name) != NULL;
}
/* }}} */

/* Ensures that we're allowed to call a protected method.
 */
ZEND_API int zend_check_protected(zend_class_entry *ce, zend_class_entry *scope) /* {{{ */
{
	zend_class_entry *fbc_scope = ce;

	/* Is the context that's calling the function, the same as one of
	 * the function's parents?
	 */
	while (fbc_scope) {
		if (fbc_scope==scope) {
			return 1;
		}
		fbc_scope = fbc_scope->parent;
	}

	/* Is the function's scope the same as our current object context,
	 * or any of the parents of our context?
	 */
	while (scope) {
		if (scope==ce) {
			return 1;
		}
		scope = scope->parent;
	}
	return 0;
}
/* }}} */

ZEND_API zend_function *zend_get_call_trampoline_func(zend_class_entry *ce, zend_string *method_name, int is_static) /* {{{ */
{
	size_t mname_len;
	zend_op_array *func;
	zend_function *fbc = is_static ? ce->__callstatic : ce->__call;

	ZEND_ASSERT(fbc);

	if (EXPECTED(EG(trampoline).common.function_name == NULL)) {
		func = &EG(trampoline).op_array;
	} else {
		func = ecalloc(1, sizeof(zend_op_array));
	}

	func->type = ZEND_USER_FUNCTION;
	func->arg_flags[0] = 0;
	func->arg_flags[1] = 0;
	func->arg_flags[2] = 0;
	func->fn_flags = ZEND_ACC_CALL_VIA_TRAMPOLINE | ZEND_ACC_PUBLIC;
	if (is_static) {
		func->fn_flags |= ZEND_ACC_STATIC;
	}
	func->opcodes = &EG(call_trampoline_op);

	func->prototype = fbc;
	func->scope = fbc->common.scope;
	/* reserve space for arguments, local and temorary variables */
	func->T = (fbc->type == ZEND_USER_FUNCTION)? MAX(fbc->op_array.last_var + fbc->op_array.T, 2) : 2;
	func->filename = (fbc->type == ZEND_USER_FUNCTION)? fbc->op_array.filename : ZSTR_EMPTY_ALLOC();
	func->line_start = (fbc->type == ZEND_USER_FUNCTION)? fbc->op_array.line_start : 0;
	func->line_end = (fbc->type == ZEND_USER_FUNCTION)? fbc->op_array.line_end : 0;

	//??? keep compatibility for "\0" characters
	//??? see: Zend/tests/bug46238.phpt
	if (UNEXPECTED((mname_len = strlen(ZSTR_VAL(method_name))) != ZSTR_LEN(method_name))) {
		func->function_name = zend_string_init(ZSTR_VAL(method_name), mname_len, 0);
	} else {
		func->function_name = zend_string_copy(method_name);
	}

	return (zend_function*)func;
}
/* }}} */

static zend_always_inline zend_function *zend_get_user_call_function(zend_class_entry *ce, zend_string *method_name) /* {{{ */
{
	return zend_get_call_trampoline_func(ce, method_name, 0);
}
/* }}} */

static union _zend_function *zend_std_get_method(zend_object **obj_ptr, zend_string *method_name, const zval *key) /* {{{ */
{
	zend_object *zobj = *obj_ptr;
	zval *func;
	zend_function *fbc;
	zend_string *lc_method_name;
	zend_class_entry *scope = NULL;
	ALLOCA_FLAG(use_heap);

	if (EXPECTED(key != NULL)) {
		lc_method_name = Z_STR_P(key);
#ifdef ZEND_ALLOCA_MAX_SIZE
		use_heap = 0;
#endif
	} else {
		ZSTR_ALLOCA_ALLOC(lc_method_name, ZSTR_LEN(method_name), use_heap);
		zend_str_tolower_copy(ZSTR_VAL(lc_method_name), ZSTR_VAL(method_name), ZSTR_LEN(method_name));
	}

	if (UNEXPECTED((func = zend_hash_find(&zobj->ce->function_table, lc_method_name)) == NULL)) {
		if (UNEXPECTED(!key)) {
			ZSTR_ALLOCA_FREE(lc_method_name, use_heap);
		}
		if (zobj->ce->__call) {
			return zend_get_user_call_function(zobj->ce, method_name);
		} else {
			return NULL;
		}
	}

	fbc = Z_FUNC_P(func);
	/* Check access level */
	if (fbc->op_array.fn_flags & ZEND_ACC_PRIVATE) {
		zend_function *updated_fbc;

		/* Ensure that if we're calling a private function, we're allowed to do so.
		 * If we're not and __call() handler exists, invoke it, otherwise error out.
		 */
		updated_fbc = zend_check_private_int(fbc, zobj->ce, lc_method_name);
		if (EXPECTED(updated_fbc != NULL)) {
			fbc = updated_fbc;
		} else {
			if (zobj->ce->__call) {
				fbc = zend_get_user_call_function(zobj->ce, method_name);
			} else {
				scope = zend_get_executed_scope();
				zend_throw_error(NULL, "Call to %s method %s::%s() from context '%s'", zend_visibility_string(fbc->common.fn_flags), ZEND_FN_SCOPE_NAME(fbc), ZSTR_VAL(method_name), scope ? ZSTR_VAL(scope->name) : "");
				fbc = NULL;
			}
		}
	} else {
		/* Ensure that we haven't overridden a private function and end up calling
		 * the overriding public function...
		 */
		if (fbc->op_array.fn_flags & (ZEND_ACC_CHANGED|ZEND_ACC_PROTECTED)) {
			scope = zend_get_executed_scope();
		}
		if (fbc->op_array.fn_flags & ZEND_ACC_CHANGED) {
			if (scope && is_derived_class(fbc->common.scope, scope)) {
				if ((func = zend_hash_find(&scope->function_table, lc_method_name)) != NULL) {
					zend_function *priv_fbc = Z_FUNC_P(func);
					if (priv_fbc->common.fn_flags & ZEND_ACC_PRIVATE
						&& priv_fbc->common.scope == scope) {
						fbc = priv_fbc;
					}
				}
			}
		}
		if (fbc->common.fn_flags & ZEND_ACC_PROTECTED) {
			/* Ensure that if we're calling a protected function, we're allowed to do so.
			 * If we're not and __call() handler exists, invoke it, otherwise error out.
			 */
			if (UNEXPECTED(!zend_check_protected(zend_get_function_root_class(fbc), scope))) {
				if (zobj->ce->__call) {
					fbc = zend_get_user_call_function(zobj->ce, method_name);
				} else {
					zend_throw_error(NULL, "Call to %s method %s::%s() from context '%s'", zend_visibility_string(fbc->common.fn_flags), ZEND_FN_SCOPE_NAME(fbc), ZSTR_VAL(method_name), scope ? ZSTR_VAL(scope->name) : "");
					fbc = NULL;
				}
			}
		}
	}

	if (UNEXPECTED(!key)) {
		ZSTR_ALLOCA_FREE(lc_method_name, use_heap);
	}
	return fbc;
}
/* }}} */

static zend_always_inline zend_function *zend_get_user_callstatic_function(zend_class_entry *ce, zend_string *method_name) /* {{{ */
{
	return zend_get_call_trampoline_func(ce, method_name, 1);
}
/* }}} */

ZEND_API zend_function *zend_std_get_static_method(zend_class_entry *ce, zend_string *function_name, const zval *key) /* {{{ */
{
	zend_function *fbc = NULL;
	char *lc_class_name;
	zend_string *lc_function_name;
	zend_object *object;
	zend_class_entry *scope;

	if (EXPECTED(key != NULL)) {
		lc_function_name = Z_STR_P(key);
	} else {
		lc_function_name = zend_string_tolower(function_name);
	}

	if (ZSTR_LEN(function_name) == ZSTR_LEN(ce->name) && ce->constructor) {
		lc_class_name = zend_str_tolower_dup(ZSTR_VAL(ce->name), ZSTR_LEN(ce->name));
		/* Only change the method to the constructor if the constructor isn't called __construct
		 * we check for __ so we can be binary safe for lowering, we should use ZEND_CONSTRUCTOR_FUNC_NAME
		 */
		if (!memcmp(lc_class_name, ZSTR_VAL(lc_function_name), ZSTR_LEN(function_name)) && memcmp(ZSTR_VAL(ce->constructor->common.function_name), "__", sizeof("__") - 1)) {
			fbc = ce->constructor;
		}
		efree(lc_class_name);
	}

	if (EXPECTED(!fbc)) {
		zval *func = zend_hash_find(&ce->function_table, lc_function_name);
		if (EXPECTED(func != NULL)) {
			fbc = Z_FUNC_P(func);
		} else {
			if (UNEXPECTED(!key)) {
				zend_string_release(lc_function_name);
			}
			if (ce->__call &&
				(object = zend_get_this_object(EG(current_execute_data))) != NULL &&
			    instanceof_function(object->ce, ce)) {
				/* Call the top-level defined __call().
				 * see: tests/classes/__call_004.phpt  */

				zend_class_entry *call_ce = object->ce;

				while (!call_ce->__call) {
					call_ce = call_ce->parent;
				}
				return zend_get_user_call_function(call_ce, function_name);
			} else if (ce->__callstatic) {
				return zend_get_user_callstatic_function(ce, function_name);
			} else {
	   			return NULL;
			}
		}
	}

#if MBO_0
	/* right now this function is used for non static method lookup too */
	/* Is the function static */
	if (UNEXPECTED(!(fbc->common.fn_flags & ZEND_ACC_STATIC))) {
		zend_error_noreturn(E_ERROR, "Cannot call non static method %s::%s() without object", ZEND_FN_SCOPE_NAME(fbc), ZSTR_VAL(fbc->common.function_name));
	}
#endif
	if (fbc->op_array.fn_flags & ZEND_ACC_PUBLIC) {
		/* No further checks necessary, most common case */
	} else if (fbc->op_array.fn_flags & ZEND_ACC_PRIVATE) {
		zend_function *updated_fbc;

		/* Ensure that if we're calling a private function, we're allowed to do so.
		 */
		scope = zend_get_executed_scope();
		updated_fbc = zend_check_private_int(fbc, scope, lc_function_name);
		if (EXPECTED(updated_fbc != NULL)) {
			fbc = updated_fbc;
		} else {
			if (ce->__callstatic) {
				fbc = zend_get_user_callstatic_function(ce, function_name);
			} else {
				zend_throw_error(NULL, "Call to %s method %s::%s() from context '%s'", zend_visibility_string(fbc->common.fn_flags), ZEND_FN_SCOPE_NAME(fbc), ZSTR_VAL(function_name), scope ? ZSTR_VAL(scope->name) : "");
				fbc = NULL;
			}
		}
	} else if ((fbc->common.fn_flags & ZEND_ACC_PROTECTED)) {
		/* Ensure that if we're calling a protected function, we're allowed to do so.
		 */
		scope = zend_get_executed_scope();
		if (UNEXPECTED(!zend_check_protected(zend_get_function_root_class(fbc), scope))) {
			if (ce->__callstatic) {
				fbc = zend_get_user_callstatic_function(ce, function_name);
			} else {
				zend_throw_error(NULL, "Call to %s method %s::%s() from context '%s'", zend_visibility_string(fbc->common.fn_flags), ZEND_FN_SCOPE_NAME(fbc), ZSTR_VAL(function_name), scope ? ZSTR_VAL(scope->name) : "");
				fbc = NULL;
			}
		}
	}

	if (UNEXPECTED(!key)) {
		zend_string_release(lc_function_name);
	}

	return fbc;
}
/* }}} */

ZEND_API zval *zend_std_get_static_property(zend_class_entry *ce, zend_string *property_name, zend_bool silent) /* {{{ */
{
	zend_property_info *property_info = zend_hash_find_ptr(&ce->properties_info, property_name);
	zval *ret;

	if (UNEXPECTED(property_info == NULL)) {
		goto undeclared_property;
	}

	if (UNEXPECTED(!zend_verify_property_access(property_info, ce))) {
		if (!silent) {
			zend_throw_error(NULL, "Cannot access %s property %s::$%s", zend_visibility_string(property_info->flags), ZSTR_VAL(ce->name), ZSTR_VAL(property_name));
		}
		return NULL;
	}

	if (UNEXPECTED((property_info->flags & ZEND_ACC_STATIC) == 0)) {
		goto undeclared_property;
	}

	if (UNEXPECTED(!(ce->ce_flags & ZEND_ACC_CONSTANTS_UPDATED))) {
		if (UNEXPECTED(zend_update_class_constants(ce)) != SUCCESS) {
			return NULL;
		}
	}
	ret = CE_STATIC_MEMBERS(ce) + property_info->offset;

	/* check if static properties were destoyed */
	if (UNEXPECTED(CE_STATIC_MEMBERS(ce) == NULL)) {
undeclared_property:
		if (!silent) {
			zend_throw_error(NULL, "Access to undeclared static property: %s::$%s", ZSTR_VAL(ce->name), ZSTR_VAL(property_name));
		}
		ret = NULL;
	}

	return ret;
}
/* }}} */

ZEND_API ZEND_COLD zend_bool zend_std_unset_static_property(zend_class_entry *ce, zend_string *property_name) /* {{{ */
{
	zend_throw_error(NULL, "Attempt to unset static property %s::$%s", ZSTR_VAL(ce->name), ZSTR_VAL(property_name));
	return 0;
}
/* }}} */

ZEND_API union _zend_function *zend_std_get_constructor(zend_object *zobj) /* {{{ */
{
	zend_function *constructor = zobj->ce->constructor;
	zend_class_entry *scope;

	if (constructor) {
		if (constructor->op_array.fn_flags & ZEND_ACC_PUBLIC) {
			/* No further checks necessary */
		} else if (constructor->op_array.fn_flags & ZEND_ACC_PRIVATE) {
			/* Ensure that if we're calling a private function, we're allowed to do so.
			 */
			if (EG(fake_scope)) {
				scope = EG(fake_scope);
			} else {
				scope = zend_get_executed_scope();
			}
			if (UNEXPECTED(constructor->common.scope != scope)) {
				if (scope) {
					zend_throw_error(NULL, "Call to private %s::%s() from context '%s'", ZSTR_VAL(constructor->common.scope->name), ZSTR_VAL(constructor->common.function_name), ZSTR_VAL(scope->name));
					constructor = NULL;
				} else {
					zend_throw_error(NULL, "Call to private %s::%s() from invalid context", ZSTR_VAL(constructor->common.scope->name), ZSTR_VAL(constructor->common.function_name));
					constructor = NULL;
				}
			}
		} else if ((constructor->common.fn_flags & ZEND_ACC_PROTECTED)) {
			/* Ensure that if we're calling a protected function, we're allowed to do so.
			 * Constructors only have prototype if they are defined by an interface but
			 * it is the compilers responsibility to take care of the prototype.
			 */
			if (EG(fake_scope)) {
				scope = EG(fake_scope);
			} else {
				scope = zend_get_executed_scope();
			}
			if (UNEXPECTED(!zend_check_protected(zend_get_function_root_class(constructor), scope))) {
				if (scope) {
					zend_throw_error(NULL, "Call to protected %s::%s() from context '%s'", ZSTR_VAL(constructor->common.scope->name), ZSTR_VAL(constructor->common.function_name), ZSTR_VAL(scope->name));
					constructor = NULL;
				} else {
					zend_throw_error(NULL, "Call to protected %s::%s() from invalid context", ZSTR_VAL(constructor->common.scope->name), ZSTR_VAL(constructor->common.function_name));
					constructor = NULL;
				}
			}
		}
	}

	return constructor;
}
/* }}} */

static int zend_std_compare_objects(zval *o1, zval *o2) /* {{{ */
{
	zend_object *zobj1, *zobj2;

	zobj1 = Z_OBJ_P(o1);
	zobj2 = Z_OBJ_P(o2);

	if (zobj1->ce != zobj2->ce) {
		return 1; /* different classes */
	}
	if (!zobj1->properties && !zobj2->properties) {
		zval *p1, *p2, *end;

		if (!zobj1->ce->default_properties_count) {
			return 0;
		}
		p1 = zobj1->properties_table;
		p2 = zobj2->properties_table;
		end = p1 + zobj1->ce->default_properties_count;
		Z_OBJ_PROTECT_RECURSION(o1);
		Z_OBJ_PROTECT_RECURSION(o2);
		do {
			if (Z_TYPE_P(p1) != IS_UNDEF) {
				if (Z_TYPE_P(p2) != IS_UNDEF) {
					zval result;

					if (compare_function(&result, p1, p2)==FAILURE) {
						Z_OBJ_UNPROTECT_RECURSION(o1);
						Z_OBJ_UNPROTECT_RECURSION(o2);
						return 1;
					}
					if (Z_LVAL(result) != 0) {
						Z_OBJ_UNPROTECT_RECURSION(o1);
						Z_OBJ_UNPROTECT_RECURSION(o2);
						return Z_LVAL(result);
					}
				} else {
					Z_OBJ_UNPROTECT_RECURSION(o1);
					Z_OBJ_UNPROTECT_RECURSION(o2);
					return 1;
				}
			} else {
				if (Z_TYPE_P(p2) != IS_UNDEF) {
					Z_OBJ_UNPROTECT_RECURSION(o1);
					Z_OBJ_UNPROTECT_RECURSION(o2);
					return 1;
				}
			}
			p1++;
			p2++;
		} while (p1 != end);
		Z_OBJ_UNPROTECT_RECURSION(o1);
		Z_OBJ_UNPROTECT_RECURSION(o2);
		return 0;
	} else {
		if (!zobj1->properties) {
			rebuild_object_properties(zobj1);
		}
		if (!zobj2->properties) {
			rebuild_object_properties(zobj2);
		}
		return zend_compare_symbol_tables(zobj1->properties, zobj2->properties);
	}
}
/* }}} */

static int zend_std_has_property(zval *object, zval *member, int has_set_exists, void **cache_slot) /* {{{ */
{
	zend_object *zobj;
	int result;
	zval *value = NULL;
	zval tmp_member;
	uint32_t property_offset;

	zobj = Z_OBJ_P(object);

	ZVAL_UNDEF(&tmp_member);
	if (UNEXPECTED(Z_TYPE_P(member) != IS_STRING)) {
		ZVAL_STR(&tmp_member, zval_get_string(member));
		member = &tmp_member;
		cache_slot = NULL;
	}

	property_offset = zend_get_property_offset(zobj->ce, Z_STR_P(member), 1, cache_slot);

	if (EXPECTED(property_offset != ZEND_WRONG_PROPERTY_OFFSET)) {
		if (EXPECTED(property_offset != ZEND_DYNAMIC_PROPERTY_OFFSET)) {
			value = OBJ_PROP(zobj, property_offset);
			if (Z_TYPE_P(value) != IS_UNDEF) {
				goto found;
			}
		} else if (EXPECTED(zobj->properties != NULL) &&
		           (value = zend_hash_find(zobj->properties, Z_STR_P(member))) != NULL) {
found:
			switch (has_set_exists) {
				case 0:
					ZVAL_DEREF(value);
					result = (Z_TYPE_P(value) != IS_NULL);
					break;
				default:
					result = zend_is_true(value);
					break;
				case 2:
					result = 1;
					break;
			}
			goto exit;
		}
	} else if (UNEXPECTED(EG(exception))) {
		result = 0;
		goto exit;
	}

	result = 0;
	if ((has_set_exists != 2) && zobj->ce->__isset) {
		uint32_t *guard = zend_get_property_guard(zobj, Z_STR_P(member));

		if (!((*guard) & IN_ISSET)) {
			zval rv;
			zval tmp_object;

			/* have issetter - try with it! */
			ZVAL_COPY(&tmp_object, object);
			(*guard) |= IN_ISSET; /* prevent circular getting */
			zend_std_call_issetter(&tmp_object, member, &rv);
			if (Z_TYPE(rv) != IS_UNDEF) {
				result = zend_is_true(&rv);
				zval_ptr_dtor(&rv);
				if (has_set_exists && result) {
					if (EXPECTED(!EG(exception)) && zobj->ce->__get && !((*guard) & IN_GET)) {
						(*guard) |= IN_GET;
						zend_std_call_getter(&tmp_object, member, &rv);
						(*guard) &= ~IN_GET;
						if (Z_TYPE(rv) != IS_UNDEF) {
							result = i_zend_is_true(&rv);
							zval_ptr_dtor(&rv);
						} else {
							result = 0;
						}
					} else {
						result = 0;
					}
				}
			}
			(*guard) &= ~IN_ISSET;
			zval_ptr_dtor(&tmp_object);
		}
	}

exit:
	if (UNEXPECTED(Z_REFCOUNTED(tmp_member))) {
		zval_ptr_dtor(&tmp_member);
	}
	return result;
}
/* }}} */

zend_string *zend_std_object_get_class_name(const zend_object *zobj) /* {{{ */
{
	return zend_string_copy(zobj->ce->name);
}
/* }}} */

ZEND_API int zend_std_cast_object_tostring(zval *readobj, zval *writeobj, int type) /* {{{ */
{
	zval retval;
	zend_class_entry *ce;

	switch (type) {
		case IS_STRING:
			ce = Z_OBJCE_P(readobj);
			if (ce->__tostring &&
				(zend_call_method_with_0_params(readobj, ce, &ce->__tostring, "__tostring", &retval) || EG(exception))) {
				if (UNEXPECTED(EG(exception) != NULL)) {
					zval *msg, ex, rv;
					zval_ptr_dtor(&retval);
					ZVAL_OBJ(&ex, EG(exception));
					EG(exception) = NULL;
					msg = zend_read_property(Z_OBJCE(ex), &ex, "message", sizeof("message") - 1, 1, &rv);
					if (UNEXPECTED(Z_TYPE_P(msg) != IS_STRING)) {
						ZVAL_EMPTY_STRING(&rv);
						msg = &rv;
					}
					zend_error_noreturn(E_ERROR,
							"Method %s::__toString() must not throw an exception, caught %s: %s",
							ZSTR_VAL(ce->name), ZSTR_VAL(Z_OBJCE(ex)->name), Z_STRVAL_P(msg));
					return FAILURE;
				}
				if (EXPECTED(Z_TYPE(retval) == IS_STRING)) {
					if (readobj == writeobj) {
						zval_ptr_dtor(readobj);
					}
					ZVAL_COPY_VALUE(writeobj, &retval);
					return SUCCESS;
				} else {
					zval_ptr_dtor(&retval);
					if (readobj == writeobj) {
						zval_ptr_dtor(readobj);
					}
					ZVAL_EMPTY_STRING(writeobj);
					zend_error(E_RECOVERABLE_ERROR, "Method %s::__toString() must return a string value", ZSTR_VAL(ce->name));
					return SUCCESS;
				}
			}
			return FAILURE;
		case _IS_BOOL:
			ZVAL_BOOL(writeobj, 1);
			return SUCCESS;
		case IS_LONG:
			ce = Z_OBJCE_P(readobj);
			zend_error(E_NOTICE, "Object of class %s could not be converted to int", ZSTR_VAL(ce->name));
			if (readobj == writeobj) {
				zval_dtor(readobj);
			}
			ZVAL_LONG(writeobj, 1);
			return SUCCESS;
		case IS_DOUBLE:
			ce = Z_OBJCE_P(readobj);
			zend_error(E_NOTICE, "Object of class %s could not be converted to float", ZSTR_VAL(ce->name));
			if (readobj == writeobj) {
				zval_dtor(readobj);
			}
			ZVAL_DOUBLE(writeobj, 1);
			return SUCCESS;
		default:
			ZVAL_NULL(writeobj);
			break;
	}
	return FAILURE;
}
/* }}} */

int zend_std_get_closure(zval *obj, zend_class_entry **ce_ptr, zend_function **fptr_ptr, zend_object **obj_ptr) /* {{{ */
{
	zval *func;
	zend_class_entry *ce;

	if (Z_TYPE_P(obj) != IS_OBJECT) {
		return FAILURE;
	}

	ce = Z_OBJCE_P(obj);

	if ((func = zend_hash_find(&ce->function_table, CG(known_strings)[ZEND_STR_MAGIC_INVOKE])) == NULL) {
		return FAILURE;
	}
	*fptr_ptr = Z_FUNC_P(func);

	*ce_ptr = ce;
	if ((*fptr_ptr)->common.fn_flags & ZEND_ACC_STATIC) {
		if (obj_ptr) {
			*obj_ptr = NULL;
		}
	} else {
		if (obj_ptr) {
			*obj_ptr = Z_OBJ_P(obj);
		}
	}
	return SUCCESS;
}
/* }}} */

ZEND_API zend_object_handlers std_object_handlers = {
	0,										/* offset */

	zend_object_std_dtor,					/* free_obj */
	zend_objects_destroy_object,			/* dtor_obj */
	zend_objects_clone_obj,					/* clone_obj */

	zend_std_read_property,					/* read_property */
	zend_std_write_property,				/* write_property */
	zend_std_read_dimension,				/* read_dimension */
	zend_std_write_dimension,				/* write_dimension */
	zend_std_get_property_ptr_ptr,			/* get_property_ptr_ptr */
	NULL,									/* get */
	NULL,									/* set */
	zend_std_has_property,					/* has_property */
	zend_std_unset_property,				/* unset_property */
	zend_std_has_dimension,					/* has_dimension */
	zend_std_unset_dimension,				/* unset_dimension */
	zend_std_get_properties,				/* get_properties */
	zend_std_get_method,					/* get_method */
	NULL,									/* call_method */
	zend_std_get_constructor,				/* get_constructor */
	zend_std_object_get_class_name,			/* get_class_name */
	zend_std_compare_objects,				/* compare_objects */
	zend_std_cast_object_tostring,			/* cast_object */
	NULL,									/* count_elements */
	zend_std_get_debug_info,				/* get_debug_info */
	zend_std_get_closure,					/* get_closure */
	zend_std_get_gc,						/* get_gc */
	NULL,									/* do_operation */
	NULL,									/* compare */
};

/*
 * Local variables:
 * tab-width: 4
 * c-basic-offset: 4
 * indent-tabs-mode: t
 * End:
 */<|MERGE_RESOLUTION|>--- conflicted
+++ resolved
@@ -577,7 +577,7 @@
 	zval tmp_member;
 	zval *retval;
 	uint32_t property_offset;
-	zend_long *guard = NULL;
+	uint32_t *guard = NULL;
 
 	zobj = Z_OBJ_P(object);
 
@@ -613,11 +613,7 @@
 	/* magic isset */
 	if ((type == BP_VAR_IS) && zobj->ce->__isset) {
 		zval tmp_object, tmp_result;
-<<<<<<< HEAD
-		uint32_t *guard = zend_get_property_guard(zobj, Z_STR_P(member));
-=======
 		guard = zend_get_property_guard(zobj, Z_STR_P(member));
->>>>>>> d2047503
 
 		if (!((*guard) & IN_ISSET)) {
 			ZVAL_COPY(&tmp_object, object);
@@ -641,13 +637,9 @@
 
 	/* magic get */
 	if (zobj->ce->__get) {
-<<<<<<< HEAD
-		uint32_t *guard = zend_get_property_guard(zobj, Z_STR_P(member));
-=======
 		if (guard == NULL) {
 			guard = zend_get_property_guard(zobj, Z_STR_P(member));
 		}
->>>>>>> d2047503
 		if (!((*guard) & IN_GET)) {
 			zval tmp_object;
 
