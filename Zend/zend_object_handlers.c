/*
   +----------------------------------------------------------------------+
   | Zend Engine                                                          |
   +----------------------------------------------------------------------+
   | Copyright (c) 1998-2018 Zend Technologies Ltd. (http://www.zend.com) |
   +----------------------------------------------------------------------+
   | This source file is subject to version 2.00 of the Zend license,     |
   | that is bundled with this package in the file LICENSE, and is        |
   | available through the world-wide-web at the following url:           |
   | http://www.zend.com/license/2_00.txt.                                |
   | If you did not receive a copy of the Zend license and are unable to  |
   | obtain it through the world-wide-web, please send a note to          |
   | license@zend.com so we can mail you a copy immediately.              |
   +----------------------------------------------------------------------+
   | Authors: Andi Gutmans <andi@php.net>                                 |
   |          Zeev Suraski <zeev@php.net>                                 |
   |          Dmitry Stogov <dmitry@php.net>                              |
   +----------------------------------------------------------------------+
*/

#include "zend.h"
#include "zend_globals.h"
#include "zend_variables.h"
#include "zend_API.h"
#include "zend_objects.h"
#include "zend_objects_API.h"
#include "zend_object_handlers.h"
#include "zend_interfaces.h"
#include "zend_exceptions.h"
#include "zend_closures.h"
#include "zend_compile.h"
#include "zend_hash.h"

#define DEBUG_OBJECT_HANDLERS 0

#define ZEND_WRONG_PROPERTY_OFFSET   0

/* guard flags */
#define IN_GET		(1<<0)
#define IN_SET		(1<<1)
#define IN_UNSET	(1<<2)
#define IN_ISSET	(1<<3)

/*
  __X accessors explanation:

  if we have __get and property that is not part of the properties array is
  requested, we call __get handler. If it fails, we return uninitialized.

  if we have __set and property that is not part of the properties array is
  set, we call __set handler. If it fails, we do not change the array.

  for both handlers above, when we are inside __get/__set, no further calls for
  __get/__set for this property of this object will be made, to prevent endless
  recursion and enable accessors to change properties array.

  if we have __call and method which is not part of the class function table is
  called, we cal __call handler.
*/

ZEND_API void rebuild_object_properties(zend_object *zobj) /* {{{ */
{
	if (!zobj->properties) {
		zend_property_info *prop_info;
		zend_class_entry *ce = zobj->ce;
		uint32_t flags = 0;

		zobj->properties = zend_new_array(ce->default_properties_count);
		if (ce->default_properties_count) {
			zend_hash_real_init_mixed(zobj->properties);
			ZEND_HASH_FOREACH_PTR(&ce->properties_info, prop_info) {
				if (!(prop_info->flags & ZEND_ACC_STATIC)) {
					flags |= prop_info->flags;

					if (UNEXPECTED(Z_TYPE_P(OBJ_PROP(zobj, prop_info->offset)) == IS_UNDEF)) {
						HT_FLAGS(zobj->properties) |= HASH_FLAG_HAS_EMPTY_IND;
					}

					_zend_hash_append_ind(zobj->properties, prop_info->name,
						OBJ_PROP(zobj, prop_info->offset));
				}
			} ZEND_HASH_FOREACH_END();
			if (flags & ZEND_ACC_CHANGED) {
				while (ce->parent && ce->parent->default_properties_count) {
					ce = ce->parent;
					ZEND_HASH_FOREACH_PTR(&ce->properties_info, prop_info) {
						if (prop_info->ce == ce &&
						    !(prop_info->flags & ZEND_ACC_STATIC) &&
						    (prop_info->flags & ZEND_ACC_PRIVATE)) {
							zval zv;

							if (UNEXPECTED(Z_TYPE_P(OBJ_PROP(zobj, prop_info->offset)) == IS_UNDEF)) {
								HT_FLAGS(zobj->properties) |= HASH_FLAG_HAS_EMPTY_IND;
							}

							ZVAL_INDIRECT(&zv, OBJ_PROP(zobj, prop_info->offset));
							zend_hash_add(zobj->properties, prop_info->name, &zv);
						}
					} ZEND_HASH_FOREACH_END();
				}
			}
		}
	}
}
/* }}} */

ZEND_API HashTable *zend_std_get_properties(zval *object) /* {{{ */
{
	zend_object *zobj;
	zobj = Z_OBJ_P(object);
	if (!zobj->properties) {
		rebuild_object_properties(zobj);
	}
	return zobj->properties;
}
/* }}} */

ZEND_API HashTable *zend_std_get_gc(zval *object, zval **table, int *n) /* {{{ */
{
	if (Z_OBJ_HANDLER_P(object, get_properties) != zend_std_get_properties) {
		*table = NULL;
		*n = 0;
		return Z_OBJ_HANDLER_P(object, get_properties)(object);
	} else {
		zend_object *zobj = Z_OBJ_P(object);

		if (zobj->properties) {
			*table = NULL;
			*n = 0;
			return zobj->properties;
		} else {
			*table = zobj->properties_table;
			*n = zobj->ce->default_properties_count;
			return NULL;
		}
	}
}
/* }}} */

ZEND_API HashTable *zend_std_get_debug_info(zval *object, int *is_temp) /* {{{ */
{
	zend_class_entry *ce = Z_OBJCE_P(object);
	zval retval;
	HashTable *ht;

	if (!ce->__debugInfo) {
		*is_temp = 0;
		return Z_OBJ_HANDLER_P(object, get_properties)(object);
	}

	zend_call_method_with_0_params(object, ce, &ce->__debugInfo, ZEND_DEBUGINFO_FUNC_NAME, &retval);
	if (Z_TYPE(retval) == IS_ARRAY) {
		if (!Z_REFCOUNTED(retval)) {
			*is_temp = 1;
			return zend_array_dup(Z_ARRVAL(retval));
		} else if (Z_REFCOUNT(retval) <= 1) {
			*is_temp = 1;
			ht = Z_ARR(retval);
			return ht;
		} else {
			*is_temp = 0;
			zval_ptr_dtor(&retval);
			return Z_ARRVAL(retval);
		}
	} else if (Z_TYPE(retval) == IS_NULL) {
		*is_temp = 1;
		ht = zend_new_array(0);
		return ht;
	}

	zend_error_noreturn(E_ERROR, ZEND_DEBUGINFO_FUNC_NAME "() must return an array");

	return NULL; /* Compilers are dumb and don't understand that noreturn means that the function does NOT need a return value... */
}
/* }}} */

static void zend_std_call_getter(zend_object *zobj, zend_string *prop_name, zval *retval) /* {{{ */
{
	zend_class_entry *ce = zobj->ce;
	zend_class_entry *orig_fake_scope = EG(fake_scope);
	zend_fcall_info fci;
	zend_fcall_info_cache fcic;
	zval member;

	EG(fake_scope) = NULL;

	/* __get handler is called with one argument:
	      property name

	   it should return whether the call was successful or not
	*/

	ZVAL_STR(&member, prop_name);

	fci.size = sizeof(fci);
	fci.object = zobj;
	fci.retval = retval;
	fci.param_count = 1;
	fci.params = &member;
	fci.no_separation = 1;
	ZVAL_UNDEF(&fci.function_name); /* Unused */

	fcic.function_handler = ce->__get;
	fcic.called_scope = ce;
	fcic.object = zobj;

	zend_call_function(&fci, &fcic);

	EG(fake_scope) = orig_fake_scope;
}
/* }}} */

static void zend_std_call_setter(zend_object *zobj, zend_string *prop_name, zval *value) /* {{{ */
{
	zend_class_entry *ce = zobj->ce;
	zend_class_entry *orig_fake_scope = EG(fake_scope);
	zend_fcall_info fci;
	zend_fcall_info_cache fcic;
	zval args[2], ret;

	EG(fake_scope) = NULL;

	/* __set handler is called with two arguments:
	     property name
	     value to be set
	*/

	ZVAL_STR(&args[0], prop_name);
	ZVAL_COPY_VALUE(&args[1], value);
	ZVAL_UNDEF(&ret);

	fci.size = sizeof(fci);
	fci.object = zobj;
	fci.retval = &ret;
	fci.param_count = 2;
	fci.params = args;
	fci.no_separation = 1;
	ZVAL_UNDEF(&fci.function_name); /* Unused */

	fcic.function_handler = ce->__set;
	fcic.called_scope = ce;
	fcic.object = zobj;

	zend_call_function(&fci, &fcic);
	zval_ptr_dtor(&ret);

	EG(fake_scope) = orig_fake_scope;
}
/* }}} */

static void zend_std_call_unsetter(zend_object *zobj, zend_string *prop_name) /* {{{ */
{
	zend_class_entry *ce = zobj->ce;
	zend_class_entry *orig_fake_scope = EG(fake_scope);
	zend_fcall_info fci;
	zend_fcall_info_cache fcic;
	zval ret, member;

	EG(fake_scope) = NULL;

	/* __unset handler is called with one argument:
	      property name
	*/

	ZVAL_STR(&member, prop_name);
	ZVAL_UNDEF(&ret);

	fci.size = sizeof(fci);
	fci.object = zobj;
	fci.retval = &ret;
	fci.param_count = 1;
	fci.params = &member;
	fci.no_separation = 1;
	ZVAL_UNDEF(&fci.function_name); /* Unused */

	fcic.function_handler = ce->__unset;
	fcic.called_scope = ce;
	fcic.object = zobj;

	zend_call_function(&fci, &fcic);
	zval_ptr_dtor(&ret);

	EG(fake_scope) = orig_fake_scope;
}
/* }}} */

static void zend_std_call_issetter(zend_object *zobj, zend_string *prop_name, zval *retval) /* {{{ */
{
	zend_class_entry *ce = zobj->ce;
	zend_class_entry *orig_fake_scope = EG(fake_scope);
	zend_fcall_info fci;
	zend_fcall_info_cache fcic;
	zval member;

	EG(fake_scope) = NULL;

	/* __isset handler is called with one argument:
	      property name

	   it should return whether the property is set or not
	*/

	ZVAL_STR(&member, prop_name);

	fci.size = sizeof(fci);
	fci.object = zobj;
	fci.retval = retval;
	fci.param_count = 1;
	fci.params = &member;
	fci.no_separation = 1;
	ZVAL_UNDEF(&fci.function_name); /* Unused */

	fcic.function_handler = ce->__isset;
	fcic.called_scope = ce;
	fcic.object = zobj;

	zend_call_function(&fci, &fcic);

	EG(fake_scope) = orig_fake_scope;
}
/* }}} */


static zend_always_inline zend_bool is_derived_class(zend_class_entry *child_class, zend_class_entry *parent_class) /* {{{ */
{
	child_class = child_class->parent;
	while (child_class) {
		if (child_class == parent_class) {
			return 1;
		}
		child_class = child_class->parent;
	}

	return 0;
}
/* }}} */

static zend_never_inline int is_protected_compatible_scope(zend_class_entry *ce, zend_class_entry *scope) /* {{{ */
{
	return scope &&
		(is_derived_class(ce, scope) || is_derived_class(scope, ce));
}
/* }}} */

static zend_never_inline zend_property_info *zend_get_parent_private_property(zend_class_entry *scope, zend_class_entry *ce, zend_string *member) /* {{{ */
{
	zval *zv;
	zend_property_info *prop_info;

	if (scope != ce && scope && is_derived_class(ce, scope)) {
		zv = zend_hash_find(&scope->properties_info, member);
		if (zv != NULL) {
			prop_info = (zend_property_info*)Z_PTR_P(zv);
			if ((prop_info->flags & ZEND_ACC_PRIVATE)
			 && prop_info->ce == scope) {
				return prop_info;
			}
		}
	}
	return NULL;
}
/* }}} */

static ZEND_COLD zend_never_inline void zend_bad_property_access(zend_property_info *property_info, zend_class_entry *ce, zend_string *member) /* {{{ */
{
	zend_throw_error(NULL, "Cannot access %s property %s::$%s", zend_visibility_string(property_info->flags), ZSTR_VAL(ce->name), ZSTR_VAL(member));
}
/* }}} */

static ZEND_COLD zend_never_inline void zend_bad_property_name(void) /* {{{ */
{
	zend_throw_error(NULL, "Cannot access property started with '\\0'");
}
/* }}} */

static zend_always_inline uintptr_t zend_get_property_offset(zend_class_entry *ce, zend_string *member, int silent, void **cache_slot, zend_property_info **info_ptr) /* {{{ */
{
	zval *zv;
	zend_property_info *property_info;
	uint32_t flags;
	zend_class_entry *scope;
	uintptr_t offset;

	if (cache_slot && EXPECTED(ce == CACHED_PTR_EX(cache_slot))) {
		*info_ptr = CACHED_PTR_EX(cache_slot + 2);
		return (uintptr_t)CACHED_PTR_EX(cache_slot + 1);
	}

	if (UNEXPECTED(zend_hash_num_elements(&ce->properties_info) == 0)
	 || UNEXPECTED((zv = zend_hash_find(&ce->properties_info, member)) == NULL)) {
		if (UNEXPECTED(ZSTR_VAL(member)[0] == '\0') && ZSTR_LEN(member) != 0) {
			if (!silent) {
				zend_bad_property_name();
			}
			return ZEND_WRONG_PROPERTY_OFFSET;
		}
dynamic:
		if (cache_slot) {
			CACHE_POLYMORPHIC_PTR_EX(cache_slot, ce, (void*)ZEND_DYNAMIC_PROPERTY_OFFSET);
			CACHE_PTR_EX(cache_slot + 2, NULL);
		}
		return ZEND_DYNAMIC_PROPERTY_OFFSET;
	}

	property_info = (zend_property_info*)Z_PTR_P(zv);
	flags = property_info->flags;

	if (flags & (ZEND_ACC_CHANGED|ZEND_ACC_PRIVATE|ZEND_ACC_PROTECTED)) {
		if (UNEXPECTED(EG(fake_scope))) {
			scope = EG(fake_scope);
		} else {
			scope = zend_get_executed_scope();
		}

		if (property_info->ce != scope) {
			if (flags & ZEND_ACC_CHANGED) {
				zend_property_info *p = zend_get_parent_private_property(scope, ce, member);

				if (p) {
					property_info = p;
					flags = property_info->flags;
					goto found;
				} else if (flags & ZEND_ACC_PUBLIC) {
					goto found;
				}
			}
			if (flags & ZEND_ACC_PRIVATE) {
				if (property_info->ce != ce) {
					goto dynamic;
				} else {
wrong:
					/* Information was available, but we were denied access.  Error out. */
					if (!silent) {
						zend_bad_property_access(property_info, ce, member);
					}
					return ZEND_WRONG_PROPERTY_OFFSET;
				}
			} else {
				ZEND_ASSERT(flags & ZEND_ACC_PROTECTED);
				if (UNEXPECTED(!is_protected_compatible_scope(property_info->ce, scope))) {
					goto wrong;
				}
			}
		}
	}

found:
	if (UNEXPECTED(flags & ZEND_ACC_STATIC)) {
		if (!silent) {
			zend_error(E_NOTICE, "Accessing static property %s::$%s as non static", ZSTR_VAL(ce->name), ZSTR_VAL(member));
		}
		return ZEND_DYNAMIC_PROPERTY_OFFSET;
	}

	offset = property_info->offset;
	if (EXPECTED(!property_info->type)) {
		property_info = NULL;
	} else {
		*info_ptr = property_info;
	}
	if (cache_slot) {
		CACHE_POLYMORPHIC_PTR_EX(cache_slot, ce, (void*)(uintptr_t)offset);
		CACHE_PTR_EX(cache_slot + 2, property_info);
	}
	return offset;
}
/* }}} */

static zend_never_inline void zend_wrong_offset(zend_class_entry *ce, zend_string *member) /* {{{ */
{
	zend_property_info *dummy;

	/* Trigger the correct error */
	zend_get_property_offset(ce, member, 0, NULL, &dummy);
}
/* }}} */

ZEND_API zend_property_info *zend_get_property_info(zend_class_entry *ce, zend_string *member, int silent) /* {{{ */
{
	zval *zv;
	zend_property_info *property_info;
	uint32_t flags;
	zend_class_entry *scope;

	if (UNEXPECTED(zend_hash_num_elements(&ce->properties_info) == 0)
	 || EXPECTED((zv = zend_hash_find(&ce->properties_info, member)) == NULL)) {
		if (UNEXPECTED(ZSTR_VAL(member)[0] == '\0') && ZSTR_LEN(member) != 0) {
			if (!silent) {
				zend_bad_property_name();
			}
			return ZEND_WRONG_PROPERTY_INFO;
		}
dynamic:
		return NULL;
	}

	property_info = (zend_property_info*)Z_PTR_P(zv);
	flags = property_info->flags;

	if (flags & (ZEND_ACC_CHANGED|ZEND_ACC_PRIVATE|ZEND_ACC_PROTECTED)) {
		if (UNEXPECTED(EG(fake_scope))) {
			scope = EG(fake_scope);
		} else {
			scope = zend_get_executed_scope();
		}
		if (property_info->ce != scope) {
			if (flags & ZEND_ACC_CHANGED) {
				zend_property_info *p = zend_get_parent_private_property(scope, ce, member);

				if (p) {
					property_info = p;
					flags = property_info->flags;
					goto found;
				} else if (flags & ZEND_ACC_PUBLIC) {
					goto found;
				}
			}
			if (flags & ZEND_ACC_PRIVATE) {
				if (property_info->ce != ce) {
					goto dynamic;
				} else {
wrong:
					/* Information was available, but we were denied access.  Error out. */
					if (!silent) {
						zend_bad_property_access(property_info, ce, member);
					}
					return ZEND_WRONG_PROPERTY_INFO;
				}
			} else {
				ZEND_ASSERT(flags & ZEND_ACC_PROTECTED);
				if (UNEXPECTED(!is_protected_compatible_scope(property_info->ce, scope))) {
					goto wrong;
				}
			}
		}
	}

found:
	if (UNEXPECTED(flags & ZEND_ACC_STATIC)) {
		if (!silent) {
			zend_error(E_NOTICE, "Accessing static property %s::$%s as non static", ZSTR_VAL(ce->name), ZSTR_VAL(member));
		}
	}
	return property_info;
}
/* }}} */

ZEND_API int zend_check_property_access(zend_object *zobj, zend_string *prop_info_name, zend_bool is_dynamic) /* {{{ */
{
	zend_property_info *property_info;
	const char *class_name = NULL;
	const char *prop_name;
	zend_string *member;
	size_t prop_name_len;

	if (ZSTR_VAL(prop_info_name)[0] == 0) {
		if (is_dynamic) {
			return SUCCESS;
		}

		zend_unmangle_property_name_ex(prop_info_name, &class_name, &prop_name, &prop_name_len);
		member = zend_string_init(prop_name, prop_name_len, 0);
		property_info = zend_get_property_info(zobj->ce, member, 1);
		zend_string_release_ex(member, 0);
		if (property_info == NULL || property_info == ZEND_WRONG_PROPERTY_INFO) {
			return FAILURE;
		}

		if (class_name[0] != '*') {
			if (!(property_info->flags & ZEND_ACC_PRIVATE)) {
				/* we we're looking for a private prop but found a non private one of the same name */
				return FAILURE;
			} else if (strcmp(ZSTR_VAL(prop_info_name)+1, ZSTR_VAL(property_info->name)+1)) {
				/* we we're looking for a private prop but found a private one of the same name but another class */
				return FAILURE;
			}
		} else {
			ZEND_ASSERT(property_info->flags & ZEND_ACC_PROTECTED);
		}
		return SUCCESS;
	} else {
		property_info = zend_get_property_info(zobj->ce, prop_info_name, 1);
		if (property_info == NULL) {
			ZEND_ASSERT(is_dynamic);
			return SUCCESS;
		} else if (property_info == ZEND_WRONG_PROPERTY_INFO) {
			return FAILURE;
		}
		return (property_info->flags & ZEND_ACC_PUBLIC) ? SUCCESS : FAILURE;
	}
}
/* }}} */

static void zend_property_guard_dtor(zval *el) /* {{{ */ {
	uint32_t *ptr = (uint32_t*)Z_PTR_P(el);
	if (EXPECTED(!(((zend_uintptr_t)ptr) & 1))) {
		efree_size(ptr, sizeof(uint32_t));
	}
}
/* }}} */

ZEND_API uint32_t *zend_get_property_guard(zend_object *zobj, zend_string *member) /* {{{ */
{
	HashTable *guards;
	zval *zv;
	uint32_t *ptr;

	ZEND_ASSERT(zobj->ce->ce_flags & ZEND_ACC_USE_GUARDS);
	zv = zobj->properties_table + zobj->ce->default_properties_count;
	if (EXPECTED(Z_TYPE_P(zv) == IS_STRING)) {
		zend_string *str = Z_STR_P(zv);
		if (EXPECTED(str == member) ||
		     /* hash values are always pred-calculated here */
		    (EXPECTED(ZSTR_H(str) == ZSTR_H(member)) &&
		     EXPECTED(zend_string_equal_content(str, member)))) {
			return &Z_PROPERTY_GUARD_P(zv);
		} else if (EXPECTED(Z_PROPERTY_GUARD_P(zv) == 0)) {
			zval_ptr_dtor_str(zv);
			ZVAL_STR_COPY(zv, member);
			return &Z_PROPERTY_GUARD_P(zv);
		} else {
			ALLOC_HASHTABLE(guards);
			zend_hash_init(guards, 8, NULL, zend_property_guard_dtor, 0);
			/* mark pointer as "special" using low bit */
			zend_hash_add_new_ptr(guards, str,
				(void*)(((zend_uintptr_t)&Z_PROPERTY_GUARD_P(zv)) | 1));
			zval_ptr_dtor_str(zv);
			ZVAL_ARR(zv, guards);
		}
	} else if (EXPECTED(Z_TYPE_P(zv) == IS_ARRAY)) {
		guards = Z_ARRVAL_P(zv);
		ZEND_ASSERT(guards != NULL);
		zv = zend_hash_find(guards, member);
		if (zv != NULL) {
			return (uint32_t*)(((zend_uintptr_t)Z_PTR_P(zv)) & ~1);
		}
	} else {
		ZEND_ASSERT(Z_TYPE_P(zv) == IS_UNDEF);
		ZVAL_STR_COPY(zv, member);
		Z_PROPERTY_GUARD_P(zv) = 0;
		return &Z_PROPERTY_GUARD_P(zv);
	}
	/* we have to allocate uint32_t separately because ht->arData may be reallocated */
	ptr = (uint32_t*)emalloc(sizeof(uint32_t));
	*ptr = 0;
	return (uint32_t*)zend_hash_add_new_ptr(guards, member, ptr);
}
/* }}} */

ZEND_API zval *zend_std_read_property(zval *object, zval *member, int type, void **cache_slot, zval *rv) /* {{{ */
{
	zend_object *zobj;
	zend_string *name, *tmp_name;
	zval *retval;
	uintptr_t property_offset;
	zend_property_info *prop_info = NULL;
	uint32_t *guard = NULL;

	zobj = Z_OBJ_P(object);
	name = zval_get_tmp_string(member, &tmp_name);

#if DEBUG_OBJECT_HANDLERS
	fprintf(stderr, "Read object #%d property: %s\n", Z_OBJ_HANDLE_P(object), ZSTR_VAL(name));
#endif

	/* make zend_get_property_info silent if we have getter - we may want to use it */
	property_offset = zend_get_property_offset(zobj->ce, name, (type == BP_VAR_IS) || (zobj->ce->__get != NULL), cache_slot, &prop_info);

	if (EXPECTED(IS_VALID_PROPERTY_OFFSET(property_offset))) {
		retval = OBJ_PROP(zobj, property_offset);
		if (EXPECTED(Z_TYPE_P(retval) != IS_UNDEF)) {
			goto exit;
		}
	} else if (EXPECTED(IS_DYNAMIC_PROPERTY_OFFSET(property_offset))) {
		if (EXPECTED(zobj->properties != NULL)) {
			if (!IS_UNKNOWN_DYNAMIC_PROPERTY_OFFSET(property_offset)) {
				uintptr_t idx = ZEND_DECODE_DYN_PROP_OFFSET(property_offset);

				if (EXPECTED(idx < zobj->properties->nNumUsed * sizeof(Bucket))) {
					Bucket *p = (Bucket*)((char*)zobj->properties->arData + idx);

					if (EXPECTED(Z_TYPE(p->val) != IS_UNDEF) &&
				        (EXPECTED(p->key == name) ||
				         (EXPECTED(p->h == ZSTR_H(name)) &&
				          EXPECTED(p->key != NULL) &&
				          EXPECTED(zend_string_equal_content(p->key, name))))) {
						retval = &p->val;
						goto exit;
					}
				}
				CACHE_PTR_EX(cache_slot + 1, (void*)ZEND_DYNAMIC_PROPERTY_OFFSET);
			}
			retval = zend_hash_find(zobj->properties, name);
			if (EXPECTED(retval)) {
				if (cache_slot) {
					uintptr_t idx = (char*)retval - (char*)zobj->properties->arData;
					CACHE_PTR_EX(cache_slot + 1, (void*)ZEND_ENCODE_DYN_PROP_OFFSET(idx));
				}
				goto exit;
			}
		}
	} else if (UNEXPECTED(EG(exception))) {
		retval = &EG(uninitialized_zval);
		goto exit;
	}

	/* magic isset */
	if ((type == BP_VAR_IS) && zobj->ce->__isset) {
		zval tmp_result;
		guard = zend_get_property_guard(zobj, name);

		if (!((*guard) & IN_ISSET)) {
			if (!tmp_name && !ZSTR_IS_INTERNED(name)) {
				tmp_name = zend_string_copy(name);
			}
			GC_ADDREF(zobj);
			ZVAL_UNDEF(&tmp_result);

			*guard |= IN_ISSET;
			zend_std_call_issetter(zobj, name, &tmp_result);
			*guard &= ~IN_ISSET;

			if (!zend_is_true(&tmp_result)) {
				retval = &EG(uninitialized_zval);
				OBJ_RELEASE(zobj);
				zval_ptr_dtor(&tmp_result);
				goto exit;
			}

			zval_ptr_dtor(&tmp_result);
			if (zobj->ce->__get && !((*guard) & IN_GET)) {
				goto call_getter;
			}
			OBJ_RELEASE(zobj);
		} else if (zobj->ce->__get && !((*guard) & IN_GET)) {
			goto call_getter_addref;
		}
	} else if (zobj->ce->__get) {
		/* magic get */
		guard = zend_get_property_guard(zobj, name);
		if (!((*guard) & IN_GET)) {
			/* have getter - try with it! */
call_getter_addref:
			GC_ADDREF(zobj);
call_getter:
			*guard |= IN_GET; /* prevent circular getting */
			zend_std_call_getter(zobj, name, rv);
			*guard &= ~IN_GET;

			if (Z_TYPE_P(rv) != IS_UNDEF) {
				retval = rv;
				if (!Z_ISREF_P(rv) &&
				    (type == BP_VAR_W || type == BP_VAR_RW  || type == BP_VAR_UNSET)) {
					if (UNEXPECTED(Z_TYPE_P(rv) != IS_OBJECT)) {
						zend_error(E_NOTICE, "Indirect modification of overloaded property %s::$%s has no effect", ZSTR_VAL(zobj->ce->name), ZSTR_VAL(name));
					}
				}
			} else {
				retval = &EG(uninitialized_zval);
			}

			if (UNEXPECTED(prop_info)) {
				zend_verify_prop_assignable_by_ref(prop_info, retval, (zobj->ce->__get->common.fn_flags & ZEND_ACC_STRICT_TYPES) != 0);
			}

			OBJ_RELEASE(zobj);
			goto exit;
		} else if (UNEXPECTED(IS_WRONG_PROPERTY_OFFSET(property_offset))) {
			/* Trigger the correct error */
			zend_get_property_offset(zobj->ce, name, 0, NULL, &prop_info);
			ZEND_ASSERT(EG(exception));
			retval = &EG(uninitialized_zval);
			goto exit;
		}
	}

	if (type != BP_VAR_IS) {
		if (UNEXPECTED(prop_info)) {
			zend_throw_error(NULL, "Typed property %s::$%s must not be accessed before initialization",
				ZSTR_VAL(prop_info->ce->name),
				ZSTR_VAL(name));
		} else {
			zend_error(E_NOTICE,"Undefined property: %s::$%s", ZSTR_VAL(zobj->ce->name), ZSTR_VAL(name));
		}
	}
	retval = &EG(uninitialized_zval);

exit:
	zend_tmp_string_release(tmp_name);

	return retval;
}
/* }}} */

ZEND_API zval *zend_std_write_property(zval *object, zval *member, zval *value, void **cache_slot) /* {{{ */
{
	zend_object *zobj;
	zend_string *name, *tmp_name;
	zval *variable_ptr, tmp;
	uintptr_t property_offset;
	zend_property_info *prop_info = NULL;
	ZEND_ASSERT(!Z_ISREF_P(value));

	zobj = Z_OBJ_P(object);
	name = zval_get_tmp_string(member, &tmp_name);

	property_offset = zend_get_property_offset(zobj->ce, name, (zobj->ce->__set != NULL), cache_slot, &prop_info);

	if (EXPECTED(IS_VALID_PROPERTY_OFFSET(property_offset))) {
		variable_ptr = OBJ_PROP(zobj, property_offset);
		if (Z_TYPE_P(variable_ptr) != IS_UNDEF) {
			Z_TRY_ADDREF_P(value);

			if (UNEXPECTED(prop_info)) {
				ZVAL_COPY_VALUE(&tmp, value);
				if (UNEXPECTED(!zend_verify_property_type(prop_info, &tmp, EG(current_execute_data) && ZEND_CALL_USES_STRICT_TYPES(EG(current_execute_data))))) {
					Z_TRY_DELREF_P(value);
					variable_ptr = &EG(error_zval);
					goto exit;
				}
				value = &tmp;
			}

found:
			zend_assign_to_variable(variable_ptr, value, IS_TMP_VAR, EG(current_execute_data) && ZEND_CALL_USES_STRICT_TYPES(EG(current_execute_data)));
			goto exit;
		}
	} else if (EXPECTED(IS_DYNAMIC_PROPERTY_OFFSET(property_offset))) {
		if (EXPECTED(zobj->properties != NULL)) {
			if (UNEXPECTED(GC_REFCOUNT(zobj->properties) > 1)) {
				if (EXPECTED(!(GC_FLAGS(zobj->properties) & IS_ARRAY_IMMUTABLE))) {
					GC_DELREF(zobj->properties);
				}
				zobj->properties = zend_array_dup(zobj->properties);
			}
			if ((variable_ptr = zend_hash_find(zobj->properties, name)) != NULL) {
				Z_TRY_ADDREF_P(value);
				goto found;
			}
		}
	} else if (UNEXPECTED(EG(exception))) {
		variable_ptr = &EG(error_zval);
		goto exit;
	}

	/* magic set */
	if (zobj->ce->__set) {
		uint32_t *guard = zend_get_property_guard(zobj, name);

		if (!((*guard) & IN_SET)) {
			GC_ADDREF(zobj);
			(*guard) |= IN_SET; /* prevent circular setting */
			zend_std_call_setter(zobj, name, value);
			(*guard) &= ~IN_SET;
			OBJ_RELEASE(zobj);
			variable_ptr = value;
		} else if (EXPECTED(!IS_WRONG_PROPERTY_OFFSET(property_offset))) {
			goto write_std_property;
		} else {
			/* Trigger the correct error */
			zend_wrong_offset(zobj->ce, name);
			ZEND_ASSERT(EG(exception));
			variable_ptr = &EG(error_zval);
			goto exit;
		}
	} else {
		ZEND_ASSERT(!IS_WRONG_PROPERTY_OFFSET(property_offset));
write_std_property:
		Z_TRY_ADDREF_P(value);
		if (EXPECTED(IS_VALID_PROPERTY_OFFSET(property_offset))) {

			variable_ptr = OBJ_PROP(zobj, property_offset);

			if (UNEXPECTED(prop_info)) {
				ZVAL_COPY_VALUE(&tmp, value);
				if (UNEXPECTED(!zend_verify_property_type(prop_info, &tmp, ZEND_CALL_USES_STRICT_TYPES(EG(current_execute_data))))) {
					zval_ptr_dtor(value);
					goto exit;
				}
				value = &tmp;
				goto found; /* might have been updated via e.g. __toString() */
			}

			ZVAL_COPY_VALUE(variable_ptr, value);
		} else {
			if (!zobj->properties) {
				rebuild_object_properties(zobj);
			}
			variable_ptr = zend_hash_add_new(zobj->properties, name, value);
		}
	}

exit:
	zend_tmp_string_release(tmp_name);
	return variable_ptr;
}
/* }}} */

static ZEND_COLD zend_never_inline void zend_bad_array_access(zend_class_entry *ce) /* {{{ */
{
	zend_throw_error(NULL, "Cannot use object of type %s as array", ZSTR_VAL(ce->name));
}
/* }}} */

ZEND_API zval *zend_std_read_dimension(zval *object, zval *offset, int type, zval *rv) /* {{{ */
{
	zend_class_entry *ce = Z_OBJCE_P(object);
	zval tmp_offset, tmp_object;

	if (EXPECTED(instanceof_function_ex(ce, zend_ce_arrayaccess, 1) != 0)) {
		if (offset == NULL) {
			/* [] construct */
			ZVAL_NULL(&tmp_offset);
		} else {
			ZVAL_COPY_DEREF(&tmp_offset, offset);
		}

		ZVAL_COPY(&tmp_object, object);
		if (type == BP_VAR_IS) {
			zend_call_method_with_1_params(&tmp_object, ce, NULL, "offsetexists", rv, &tmp_offset);
			if (UNEXPECTED(Z_ISUNDEF_P(rv))) {
				zval_ptr_dtor(&tmp_object);
				zval_ptr_dtor(&tmp_offset);
				return NULL;
			}
			if (!i_zend_is_true(rv)) {
				zval_ptr_dtor(&tmp_object);
				zval_ptr_dtor(&tmp_offset);
				zval_ptr_dtor(rv);
				return &EG(uninitialized_zval);
			}
			zval_ptr_dtor(rv);
		}

		zend_call_method_with_1_params(&tmp_object, ce, NULL, "offsetget", rv, &tmp_offset);

		zval_ptr_dtor(&tmp_object);
		zval_ptr_dtor(&tmp_offset);

		if (UNEXPECTED(Z_TYPE_P(rv) == IS_UNDEF)) {
			if (UNEXPECTED(!EG(exception))) {
				zend_throw_error(NULL, "Undefined offset for object of type %s used as array", ZSTR_VAL(ce->name));
			}
			return NULL;
		}
		return rv;
	} else {
	    zend_bad_array_access(ce);
		return NULL;
	}
}
/* }}} */

ZEND_API void zend_std_write_dimension(zval *object, zval *offset, zval *value) /* {{{ */
{
	zend_class_entry *ce = Z_OBJCE_P(object);
	zval tmp_offset, tmp_object;

	if (EXPECTED(instanceof_function_ex(ce, zend_ce_arrayaccess, 1) != 0)) {
		if (!offset) {
			ZVAL_NULL(&tmp_offset);
		} else {
			ZVAL_COPY_DEREF(&tmp_offset, offset);
		}
		ZVAL_COPY(&tmp_object, object);
		zend_call_method_with_2_params(&tmp_object, ce, NULL, "offsetset", NULL, &tmp_offset, value);
		zval_ptr_dtor(&tmp_object);
		zval_ptr_dtor(&tmp_offset);
	} else {
	    zend_bad_array_access(ce);
	}
}
/* }}} */

ZEND_API int zend_std_has_dimension(zval *object, zval *offset, int check_empty) /* {{{ */
{
	zend_class_entry *ce = Z_OBJCE_P(object);
	zval retval, tmp_offset, tmp_object;
	int result;

	if (EXPECTED(instanceof_function_ex(ce, zend_ce_arrayaccess, 1) != 0)) {
		ZVAL_COPY_DEREF(&tmp_offset, offset);
		ZVAL_COPY(&tmp_object, object);
		zend_call_method_with_1_params(&tmp_object, ce, NULL, "offsetexists", &retval, &tmp_offset);
		result = i_zend_is_true(&retval);
		zval_ptr_dtor(&retval);
		if (check_empty && result && EXPECTED(!EG(exception))) {
			zend_call_method_with_1_params(&tmp_object, ce, NULL, "offsetget", &retval, &tmp_offset);
			result = i_zend_is_true(&retval);
			zval_ptr_dtor(&retval);
		}
		zval_ptr_dtor(&tmp_object);
		zval_ptr_dtor(&tmp_offset);
	} else {
	    zend_bad_array_access(ce);
		return 0;
	}
	return result;
}
/* }}} */

ZEND_API zval *zend_std_get_property_ptr_ptr(zval *object, zval *member, int type, void **cache_slot) /* {{{ */
{
	zend_object *zobj;
	zend_string *name, *tmp_name;
	zval *retval = NULL;
	uintptr_t property_offset;
	zend_property_info *prop_info = NULL;

	zobj = Z_OBJ_P(object);
	name = zval_get_tmp_string(member, &tmp_name);

#if DEBUG_OBJECT_HANDLERS
	fprintf(stderr, "Ptr object #%d property: %s\n", Z_OBJ_HANDLE_P(object), ZSTR_VAL(name));
#endif

	property_offset = zend_get_property_offset(zobj->ce, name, (zobj->ce->__get != NULL), cache_slot, &prop_info);

	if (EXPECTED(IS_VALID_PROPERTY_OFFSET(property_offset))) {
		retval = OBJ_PROP(zobj, property_offset);
		if (UNEXPECTED(Z_TYPE_P(retval) == IS_UNDEF)) {
			if (EXPECTED(!zobj->ce->__get) ||
			    UNEXPECTED((*zend_get_property_guard(zobj, name)) & IN_GET)) {
				if (UNEXPECTED(type == BP_VAR_RW || type == BP_VAR_R)) {
					ZVAL_NULL(retval);
					zend_error(E_NOTICE, "Undefined property: %s::$%s", ZSTR_VAL(zobj->ce->name), ZSTR_VAL(name));
				}
			} else {
				/* we do have getter - fail and let it try again with usual get/set */
				retval = NULL;
			}
		}
	} else if (EXPECTED(IS_DYNAMIC_PROPERTY_OFFSET(property_offset))) {
		if (EXPECTED(zobj->properties)) {
			if (UNEXPECTED(GC_REFCOUNT(zobj->properties) > 1)) {
				if (EXPECTED(!(GC_FLAGS(zobj->properties) & IS_ARRAY_IMMUTABLE))) {
					GC_DELREF(zobj->properties);
				}
				zobj->properties = zend_array_dup(zobj->properties);
			}
		    if (EXPECTED((retval = zend_hash_find(zobj->properties, name)) != NULL)) {
				zend_tmp_string_release(tmp_name);
				return retval;
		    }
		}
		if (EXPECTED(!zobj->ce->__get) ||
		    UNEXPECTED((*zend_get_property_guard(zobj, name)) & IN_GET)) {
			if (UNEXPECTED(!zobj->properties)) {
				rebuild_object_properties(zobj);
			}
			retval = zend_hash_update(zobj->properties, name, &EG(uninitialized_zval));
			/* Notice is thrown after creation of the property, to avoid EG(std_property_info)
			 * being overwritten in an error handler. */
			if (UNEXPECTED(type == BP_VAR_RW || type == BP_VAR_R)) {
				zend_error(E_NOTICE, "Undefined property: %s::$%s", ZSTR_VAL(zobj->ce->name), ZSTR_VAL(name));
			}
		}
	}

	zend_tmp_string_release(tmp_name);
	return retval;
}
/* }}} */

ZEND_API void zend_std_unset_property(zval *object, zval *member, void **cache_slot) /* {{{ */
{
	zend_object *zobj;
	zend_string *name, *tmp_name;
	uintptr_t property_offset;
	zend_property_info *prop_info = NULL;

	zobj = Z_OBJ_P(object);
	name = zval_get_tmp_string(member, &tmp_name);

	property_offset = zend_get_property_offset(zobj->ce, name, (zobj->ce->__unset != NULL), cache_slot, &prop_info);

	if (EXPECTED(IS_VALID_PROPERTY_OFFSET(property_offset))) {
		zval *slot = OBJ_PROP(zobj, property_offset);

		if (Z_TYPE_P(slot) != IS_UNDEF) {
			if (UNEXPECTED(Z_ISREF_P(slot)) &&
					(ZEND_DEBUG || ZEND_REF_HAS_TYPE_SOURCES(Z_REF_P(slot)))) {
				if (prop_info) {
					ZEND_REF_DEL_TYPE_SOURCE(Z_REF_P(slot), prop_info);
				}
			}
			zval_ptr_dtor(slot);
			ZVAL_UNDEF(slot);
			if (zobj->properties) {
				HT_FLAGS(zobj->properties) |= HASH_FLAG_HAS_EMPTY_IND;
			}
			goto exit;
		}
	} else if (EXPECTED(IS_DYNAMIC_PROPERTY_OFFSET(property_offset))
	 && EXPECTED(zobj->properties != NULL)) {
		if (UNEXPECTED(GC_REFCOUNT(zobj->properties) > 1)) {
			if (EXPECTED(!(GC_FLAGS(zobj->properties) & IS_ARRAY_IMMUTABLE))) {
				GC_DELREF(zobj->properties);
			}
			zobj->properties = zend_array_dup(zobj->properties);
		}
		if (EXPECTED(zend_hash_del(zobj->properties, name) != FAILURE)) {
			goto exit;
		}
	} else if (UNEXPECTED(EG(exception))) {
		goto exit;
	}

	/* magic unset */
	if (zobj->ce->__unset) {
		uint32_t *guard = zend_get_property_guard(zobj, name);
		if (!((*guard) & IN_UNSET)) {
			/* have unseter - try with it! */
			(*guard) |= IN_UNSET; /* prevent circular unsetting */
			zend_std_call_unsetter(zobj, name);
			(*guard) &= ~IN_UNSET;
		} else if (UNEXPECTED(IS_WRONG_PROPERTY_OFFSET(property_offset))) {
			/* Trigger the correct error */
			zend_wrong_offset(zobj->ce, name);
			ZEND_ASSERT(EG(exception));
			goto exit;
		} else {
			/* Nothing to do: The property already does not exist. */
		}
	}

exit:
	zend_tmp_string_release(tmp_name);
}
/* }}} */

ZEND_API void zend_std_unset_dimension(zval *object, zval *offset) /* {{{ */
{
	zend_class_entry *ce = Z_OBJCE_P(object);
	zval tmp_offset, tmp_object;

	if (instanceof_function_ex(ce, zend_ce_arrayaccess, 1)) {
		ZVAL_COPY_DEREF(&tmp_offset, offset);
		ZVAL_COPY(&tmp_object, object);
		zend_call_method_with_1_params(&tmp_object, ce, NULL, "offsetunset", NULL, &tmp_offset);
		zval_ptr_dtor(&tmp_object);
		zval_ptr_dtor(&tmp_offset);
	} else {
	    zend_bad_array_access(ce);
	}
}
/* }}} */

static zend_never_inline zend_function *zend_get_parent_private_method(zend_class_entry *scope, zend_class_entry *ce, zend_string *function_name) /* {{{ */
{
	zval *func;
	zend_function *fbc;

	if (scope != ce && scope && is_derived_class(ce, scope)) {
		func = zend_hash_find(&scope->function_table, function_name);
		if (func != NULL) {
			fbc = Z_FUNC_P(func);
			if (fbc->common.fn_flags & ZEND_ACC_PRIVATE
			 && fbc->common.scope == scope) {
				return fbc;
			}
		}
	}
	return NULL;
}
/* }}} */

/* Ensures that we're allowed to call a protected method.
 */
ZEND_API int zend_check_protected(zend_class_entry *ce, zend_class_entry *scope) /* {{{ */
{
	zend_class_entry *fbc_scope = ce;

	/* Is the context that's calling the function, the same as one of
	 * the function's parents?
	 */
	while (fbc_scope) {
		if (fbc_scope==scope) {
			return 1;
		}
		fbc_scope = fbc_scope->parent;
	}

	/* Is the function's scope the same as our current object context,
	 * or any of the parents of our context?
	 */
	while (scope) {
		if (scope==ce) {
			return 1;
		}
		scope = scope->parent;
	}
	return 0;
}
/* }}} */

ZEND_API zend_function *zend_get_call_trampoline_func(zend_class_entry *ce, zend_string *method_name, int is_static) /* {{{ */
{
	size_t mname_len;
	zend_op_array *func;
	zend_function *fbc = is_static ? ce->__callstatic : ce->__call;
	/* We use non-NULL value to avoid useless run_time_cache allocation.
	 * The low bit must be zero, to not be interpreted as a MAP_PTR offset.
	 */
	static const void *dummy = (void*)(intptr_t)2;

	ZEND_ASSERT(fbc);

	if (EXPECTED(EG(trampoline).common.function_name == NULL)) {
		func = &EG(trampoline).op_array;
	} else {
		func = ecalloc(1, sizeof(zend_op_array));
	}

	func->type = ZEND_USER_FUNCTION;
	func->arg_flags[0] = 0;
	func->arg_flags[1] = 0;
	func->arg_flags[2] = 0;
	func->fn_flags = ZEND_ACC_CALL_VIA_TRAMPOLINE | ZEND_ACC_PUBLIC;
	if (is_static) {
		func->fn_flags |= ZEND_ACC_STATIC;
	}
	func->opcodes = &EG(call_trampoline_op);
	ZEND_MAP_PTR_INIT(func->run_time_cache, (void***)&dummy);
	func->scope = fbc->common.scope;
	/* reserve space for arguments, local and temorary variables */
	func->T = (fbc->type == ZEND_USER_FUNCTION)? MAX(fbc->op_array.last_var + fbc->op_array.T, 2) : 2;
	func->filename = (fbc->type == ZEND_USER_FUNCTION)? fbc->op_array.filename : ZSTR_EMPTY_ALLOC();
	func->line_start = (fbc->type == ZEND_USER_FUNCTION)? fbc->op_array.line_start : 0;
	func->line_end = (fbc->type == ZEND_USER_FUNCTION)? fbc->op_array.line_end : 0;

	//??? keep compatibility for "\0" characters
	//??? see: Zend/tests/bug46238.phpt
	if (UNEXPECTED((mname_len = strlen(ZSTR_VAL(method_name))) != ZSTR_LEN(method_name))) {
		func->function_name = zend_string_init(ZSTR_VAL(method_name), mname_len, 0);
	} else {
		func->function_name = zend_string_copy(method_name);
	}

	return (zend_function*)func;
}
/* }}} */

static zend_always_inline zend_function *zend_get_user_call_function(zend_class_entry *ce, zend_string *method_name) /* {{{ */
{
	return zend_get_call_trampoline_func(ce, method_name, 0);
}
/* }}} */

static ZEND_COLD zend_never_inline void zend_bad_method_call(zend_function *fbc, zend_string *method_name, zend_class_entry *scope) /* {{{ */
{
	zend_throw_error(NULL, "Call to %s method %s::%s() from context '%s'", zend_visibility_string(fbc->common.fn_flags), ZEND_FN_SCOPE_NAME(fbc), ZSTR_VAL(method_name), scope ? ZSTR_VAL(scope->name) : "");
}
/* }}} */

ZEND_API zend_function *zend_std_get_method(zend_object **obj_ptr, zend_string *method_name, const zval *key) /* {{{ */
{
	zend_object *zobj = *obj_ptr;
	zval *func;
	zend_function *fbc;
	zend_string *lc_method_name;
	zend_class_entry *scope;
	ALLOCA_FLAG(use_heap);

	if (EXPECTED(key != NULL)) {
		lc_method_name = Z_STR_P(key);
#ifdef ZEND_ALLOCA_MAX_SIZE
		use_heap = 0;
#endif
	} else {
		ZSTR_ALLOCA_ALLOC(lc_method_name, ZSTR_LEN(method_name), use_heap);
		zend_str_tolower_copy(ZSTR_VAL(lc_method_name), ZSTR_VAL(method_name), ZSTR_LEN(method_name));
	}

	if (UNEXPECTED((func = zend_hash_find(&zobj->ce->function_table, lc_method_name)) == NULL)) {
		if (UNEXPECTED(!key)) {
			ZSTR_ALLOCA_FREE(lc_method_name, use_heap);
		}
		if (zobj->ce->__call) {
			return zend_get_user_call_function(zobj->ce, method_name);
		} else {
			return NULL;
		}
	}

	fbc = Z_FUNC_P(func);

	/* Check access level */
	if (fbc->op_array.fn_flags & (ZEND_ACC_CHANGED|ZEND_ACC_PRIVATE|ZEND_ACC_PROTECTED)) {
		scope = zend_get_executed_scope();

		if (fbc->common.scope != scope) {
			if (fbc->op_array.fn_flags & ZEND_ACC_CHANGED) {
				zend_function *updated_fbc = zend_get_parent_private_method(scope, zobj->ce, lc_method_name);

				if (EXPECTED(updated_fbc != NULL)) {
					fbc = updated_fbc;
					goto exit;
				} else if (fbc->op_array.fn_flags & ZEND_ACC_PUBLIC) {
					goto exit;
				}
			}
			if (UNEXPECTED(fbc->op_array.fn_flags & ZEND_ACC_PRIVATE)
			 || UNEXPECTED(!zend_check_protected(zend_get_function_root_class(fbc), scope))) {
				if (zobj->ce->__call) {
					fbc = zend_get_user_call_function(zobj->ce, method_name);
				} else {
					zend_bad_method_call(fbc, method_name, scope);
					fbc = NULL;
				}
			}
		}
	}

exit:
	if (UNEXPECTED(!key)) {
		ZSTR_ALLOCA_FREE(lc_method_name, use_heap);
	}
	return fbc;
}
/* }}} */

static zend_always_inline zend_function *zend_get_user_callstatic_function(zend_class_entry *ce, zend_string *method_name) /* {{{ */
{
	return zend_get_call_trampoline_func(ce, method_name, 1);
}
/* }}} */

ZEND_API zend_function *zend_std_get_static_method(zend_class_entry *ce, zend_string *function_name, const zval *key) /* {{{ */
{
	zend_function *fbc = NULL;
	zend_string *lc_function_name;
	zend_object *object;
	zend_class_entry *scope;

	if (EXPECTED(key != NULL)) {
		lc_function_name = Z_STR_P(key);
	} else {
		lc_function_name = zend_string_tolower(function_name);
	}

	do {
		zval *func = zend_hash_find(&ce->function_table, lc_function_name);
		if (EXPECTED(func != NULL)) {
			fbc = Z_FUNC_P(func);
		} else if (ce->constructor
			&& ZSTR_LEN(lc_function_name) == ZSTR_LEN(ce->name)
			&& zend_binary_strncasecmp(ZSTR_VAL(lc_function_name), ZSTR_LEN(lc_function_name), ZSTR_VAL(ce->name), ZSTR_LEN(lc_function_name), ZSTR_LEN(lc_function_name)) == 0
			/* Only change the method to the constructor if the constructor isn't called __construct
			 * we check for __ so we can be binary safe for lowering, we should use ZEND_CONSTRUCTOR_FUNC_NAME
			 */
			&& (ZSTR_VAL(ce->constructor->common.function_name)[0] != '_'
				|| ZSTR_VAL(ce->constructor->common.function_name)[1] != '_')) {
			fbc = ce->constructor;
		} else {
			if (UNEXPECTED(!key)) {
				zend_string_release_ex(lc_function_name, 0);
			}
			if (ce->__call &&
				(object = zend_get_this_object(EG(current_execute_data))) != NULL &&
			    instanceof_function(object->ce, ce)) {
				/* Call the top-level defined __call().
				 * see: tests/classes/__call_004.phpt  */

				zend_class_entry *call_ce = object->ce;

				while (!call_ce->__call) {
					call_ce = call_ce->parent;
				}
				return zend_get_user_call_function(call_ce, function_name);
			} else if (ce->__callstatic) {
				return zend_get_user_callstatic_function(ce, function_name);
			} else {
	   			return NULL;
			}
		}
	} while (0);

#if MBO_0
	/* right now this function is used for non static method lookup too */
	/* Is the function static */
	if (UNEXPECTED(!(fbc->common.fn_flags & ZEND_ACC_STATIC))) {
		zend_error_noreturn(E_ERROR, "Cannot call non static method %s::%s() without object", ZEND_FN_SCOPE_NAME(fbc), ZSTR_VAL(fbc->common.function_name));
	}
#endif
	if (!(fbc->op_array.fn_flags & ZEND_ACC_PUBLIC)) {
		scope = zend_get_executed_scope();
		if (UNEXPECTED(fbc->common.scope != scope)) {
			if (UNEXPECTED(fbc->op_array.fn_flags & ZEND_ACC_PRIVATE)
			 || UNEXPECTED(!zend_check_protected(zend_get_function_root_class(fbc), scope))) {
				if (ce->__callstatic) {
					fbc = zend_get_user_callstatic_function(ce, function_name);
				} else {
					zend_bad_method_call(fbc, function_name, scope);
					fbc = NULL;
				}
			}
		}
	}

	if (UNEXPECTED(!key)) {
		zend_string_release_ex(lc_function_name, 0);
	}

	return fbc;
}
/* }}} */

ZEND_API void zend_class_init_statics(zend_class_entry *class_type) /* {{{ */
{
	int i;
	zval *p;

	if (!CE_STATIC_MEMBERS(class_type) && class_type->default_static_members_count) {
		if (class_type->parent) {
			zend_class_init_statics(class_type->parent);
		}

		ZEND_MAP_PTR_SET(class_type->static_members_table, emalloc(sizeof(zval) * class_type->default_static_members_count));
		for (i = 0; i < class_type->default_static_members_count; i++) {
			p = &class_type->default_static_members_table[i];
			if (Z_TYPE_P(p) == IS_INDIRECT) {
				zval *q = &CE_STATIC_MEMBERS(class_type->parent)[i];
				ZVAL_DEINDIRECT(q);
				ZVAL_INDIRECT(&CE_STATIC_MEMBERS(class_type)[i], q);
			} else {
				ZVAL_COPY_OR_DUP(&CE_STATIC_MEMBERS(class_type)[i], p);
			}
		}
	}
} /* }}} */

ZEND_API void zend_class_init_statics(zend_class_entry *class_type) /* {{{ */
{
	zend_intenal_class_init_statics(class_type);
} /* }}} */

ZEND_API zval *zend_std_get_static_property_with_info(zend_class_entry *ce, zend_string *property_name, int type, zend_property_info **property_info_ptr) /* {{{ */
{
	zval *ret;
	zend_class_entry *scope;
	zend_property_info *property_info = zend_hash_find_ptr(&ce->properties_info, property_name);
	*property_info_ptr = property_info;

	if (UNEXPECTED(property_info == NULL)) {
		goto undeclared_property;
	}

	if (!(property_info->flags & ZEND_ACC_PUBLIC)) {
		if (UNEXPECTED(EG(fake_scope))) {
			scope = EG(fake_scope);
		} else {
			scope = zend_get_executed_scope();
		}
		if (property_info->ce != scope) {
			if (UNEXPECTED(property_info->flags & ZEND_ACC_PRIVATE)
			 || UNEXPECTED(!is_protected_compatible_scope(property_info->ce, scope))) {
				if (type != BP_VAR_IS) {
					zend_bad_property_access(property_info, ce, property_name);
				}
				return NULL;
			}
		}
	}

	if (UNEXPECTED((property_info->flags & ZEND_ACC_STATIC) == 0)) {
		goto undeclared_property;
	}

	if (UNEXPECTED(!(ce->ce_flags & ZEND_ACC_CONSTANTS_UPDATED))) {
		if (UNEXPECTED(zend_update_class_constants(ce)) != SUCCESS) {
			return NULL;
		}
	}

	/* check if static properties were destroyed */
	if (UNEXPECTED(CE_STATIC_MEMBERS(ce) == NULL)) {
<<<<<<< HEAD
		if (ce->type == ZEND_INTERNAL_CLASS || (ce->ce_flags & ZEND_ACC_IMMUTABLE)) {
			zend_intenal_class_init_statics(ce);
=======
		if (ce->type == ZEND_INTERNAL_CLASS) {
			zend_class_init_statics(ce);
>>>>>>> f78e6814
		} else {
undeclared_property:
			if (type != BP_VAR_IS) {
				zend_throw_error(NULL, "Access to undeclared static property: %s::$%s", ZSTR_VAL(ce->name), ZSTR_VAL(property_name));
			}
			return NULL;
		}
	}

	ret = CE_STATIC_MEMBERS(ce) + property_info->offset;
	ZVAL_DEINDIRECT(ret);

	if (UNEXPECTED((type == BP_VAR_R || type == BP_VAR_RW)
				&& Z_TYPE_P(ret) == IS_UNDEF && property_info->type != 0)) {
		zend_throw_error(NULL, "Typed static property %s::$%s must not be accessed before initialization",
			ZSTR_VAL(property_info->ce->name),
			zend_get_unmangled_property_name(property_name));
		return NULL;
	}

	return ret;
}
/* }}} */

ZEND_API zval *zend_std_get_static_property(zend_class_entry *ce, zend_string *property_name, int type) /* {{{ */
{
	zend_property_info *prop_info;
	return zend_std_get_static_property_with_info(ce, property_name, type, &prop_info);
}

ZEND_API ZEND_COLD zend_bool zend_std_unset_static_property(zend_class_entry *ce, zend_string *property_name) /* {{{ */
{
	zend_throw_error(NULL, "Attempt to unset static property %s::$%s", ZSTR_VAL(ce->name), ZSTR_VAL(property_name));
	return 0;
}
/* }}} */

static ZEND_COLD zend_never_inline void zend_bad_constructor_call(zend_function *constructor, zend_class_entry *scope) /* {{{ */
{
	if (scope) {
		zend_throw_error(NULL, "Call to %s %s::%s() from context '%s'", zend_visibility_string(constructor->common.fn_flags), ZSTR_VAL(constructor->common.scope->name), ZSTR_VAL(constructor->common.function_name), ZSTR_VAL(scope->name));
	} else {
		zend_throw_error(NULL, "Call to %s %s::%s() from invalid context", zend_visibility_string(constructor->common.fn_flags), ZSTR_VAL(constructor->common.scope->name), ZSTR_VAL(constructor->common.function_name));
	}
}
/* }}} */

ZEND_API zend_function *zend_std_get_constructor(zend_object *zobj) /* {{{ */
{
	zend_function *constructor = zobj->ce->constructor;
	zend_class_entry *scope;

	if (constructor) {
		if (UNEXPECTED(!(constructor->op_array.fn_flags & ZEND_ACC_PUBLIC))) {
			if (UNEXPECTED(EG(fake_scope))) {
				scope = EG(fake_scope);
			} else {
				scope = zend_get_executed_scope();
			}
			if (UNEXPECTED(constructor->common.scope != scope)) {
				if (UNEXPECTED(constructor->op_array.fn_flags & ZEND_ACC_PRIVATE)
				 || UNEXPECTED(!zend_check_protected(zend_get_function_root_class(constructor), scope))) {
					zend_bad_constructor_call(constructor, scope);
					constructor = NULL;
				}
			}
		}
	}

	return constructor;
}
/* }}} */

ZEND_API int zend_std_compare_objects(zval *o1, zval *o2) /* {{{ */
{
	zend_object *zobj1, *zobj2;

	zobj1 = Z_OBJ_P(o1);
	zobj2 = Z_OBJ_P(o2);

	if (zobj1 == zobj2) {
		return 0; /* the same object */
	}
	if (zobj1->ce != zobj2->ce) {
		return 1; /* different classes */
	}
	if (!zobj1->properties && !zobj2->properties) {
		zend_property_info *info;

		if (!zobj1->ce->default_properties_count) {
			return 0;
		}

		/* It's enough to protect only one of the objects.
		 * The second one may be referenced from the first and this may cause
		 * false recursion detection.
		 */
		/* use bitwise OR to make only one conditional jump */
		if (UNEXPECTED(Z_IS_RECURSIVE_P(o1))) {
			zend_error_noreturn(E_ERROR, "Nesting level too deep - recursive dependency?");
		}
		Z_PROTECT_RECURSION_P(o1);

		ZEND_HASH_FOREACH_PTR(&zobj1->ce->properties_info, info) {
			zval *p1 = OBJ_PROP(zobj1, info->offset);
			zval *p2 = OBJ_PROP(zobj2, info->offset);

			if (info->flags & ZEND_ACC_STATIC) {
				continue;
			}

			if (Z_TYPE_P(p1) != IS_UNDEF) {
				if (Z_TYPE_P(p2) != IS_UNDEF) {
					zval result;

					if (compare_function(&result, p1, p2)==FAILURE) {
						Z_UNPROTECT_RECURSION_P(o1);
						return 1;
					}
					if (Z_LVAL(result) != 0) {
						Z_UNPROTECT_RECURSION_P(o1);
						return Z_LVAL(result);
					}
				} else {
					Z_UNPROTECT_RECURSION_P(o1);
					return 1;
				}
			} else {
				if (Z_TYPE_P(p2) != IS_UNDEF) {
					Z_UNPROTECT_RECURSION_P(o1);
					return 1;
				}
			}
		} ZEND_HASH_FOREACH_END();

		Z_UNPROTECT_RECURSION_P(o1);
		return 0;
	} else {
		if (!zobj1->properties) {
			rebuild_object_properties(zobj1);
		}
		if (!zobj2->properties) {
			rebuild_object_properties(zobj2);
		}
		return zend_compare_symbol_tables(zobj1->properties, zobj2->properties);
	}
}
/* }}} */

ZEND_API int zend_std_has_property(zval *object, zval *member, int has_set_exists, void **cache_slot) /* {{{ */
{
	zend_object *zobj;
	int result;
	zval *value = NULL;
	zend_string *name, *tmp_name;
	uintptr_t property_offset;
	zend_property_info *prop_info = NULL;

	zobj = Z_OBJ_P(object);
	name = zval_get_tmp_string(member, &tmp_name);

	property_offset = zend_get_property_offset(zobj->ce, name, 1, cache_slot, &prop_info);

	if (EXPECTED(IS_VALID_PROPERTY_OFFSET(property_offset))) {
		value = OBJ_PROP(zobj, property_offset);
		if (Z_TYPE_P(value) != IS_UNDEF) {
			goto found;
		}
	} else if (EXPECTED(IS_DYNAMIC_PROPERTY_OFFSET(property_offset))) {
		if (EXPECTED(zobj->properties != NULL)) {
			if (!IS_UNKNOWN_DYNAMIC_PROPERTY_OFFSET(property_offset)) {
				uintptr_t idx = ZEND_DECODE_DYN_PROP_OFFSET(property_offset);

				if (EXPECTED(idx < zobj->properties->nNumUsed * sizeof(Bucket))) {
					Bucket *p = (Bucket*)((char*)zobj->properties->arData + idx);

					if (EXPECTED(Z_TYPE(p->val) != IS_UNDEF) &&
				        (EXPECTED(p->key == name) ||
				         (EXPECTED(p->h == ZSTR_H(name)) &&
				          EXPECTED(p->key != NULL) &&
				          EXPECTED(zend_string_equal_content(p->key, name))))) {
						value = &p->val;
						goto found;
					}
				}
				CACHE_PTR_EX(cache_slot + 1, (void*)ZEND_DYNAMIC_PROPERTY_OFFSET);
			}
			value = zend_hash_find(zobj->properties, name);
			if (value) {
				if (cache_slot) {
					uintptr_t idx = (char*)value - (char*)zobj->properties->arData;
					CACHE_PTR_EX(cache_slot + 1, (void*)ZEND_ENCODE_DYN_PROP_OFFSET(idx));
				}
found:
				if (has_set_exists == ZEND_PROPERTY_NOT_EMPTY) {
					result = zend_is_true(value);
				} else if (has_set_exists < ZEND_PROPERTY_NOT_EMPTY) {
					ZEND_ASSERT(has_set_exists == ZEND_PROPERTY_ISSET);
					ZVAL_DEREF(value);
					result = (Z_TYPE_P(value) != IS_NULL);
				} else {
					ZEND_ASSERT(has_set_exists == ZEND_PROPERTY_EXISTS);
					result = 1;
				}
				goto exit;
			}
		}
	} else if (UNEXPECTED(EG(exception))) {
		result = 0;
		goto exit;
	}

	result = 0;
	if ((has_set_exists != ZEND_PROPERTY_EXISTS) && zobj->ce->__isset) {
		uint32_t *guard = zend_get_property_guard(zobj, name);

		if (!((*guard) & IN_ISSET)) {
			zval rv;

			/* have issetter - try with it! */
			if (!tmp_name && !ZSTR_IS_INTERNED(name)) {
				tmp_name = zend_string_copy(name);
			}
			GC_ADDREF(zobj);
			(*guard) |= IN_ISSET; /* prevent circular getting */
			zend_std_call_issetter(zobj, name, &rv);
			result = zend_is_true(&rv);
			zval_ptr_dtor(&rv);
			if (has_set_exists == ZEND_PROPERTY_NOT_EMPTY && result) {
				if (EXPECTED(!EG(exception)) && zobj->ce->__get && !((*guard) & IN_GET)) {
					(*guard) |= IN_GET;
					zend_std_call_getter(zobj, name, &rv);
					(*guard) &= ~IN_GET;
					result = i_zend_is_true(&rv);
					zval_ptr_dtor(&rv);
				} else {
					result = 0;
				}
			}
			(*guard) &= ~IN_ISSET;
			OBJ_RELEASE(zobj);
		}
	}

exit:
	zend_tmp_string_release(tmp_name);
	return result;
}
/* }}} */

ZEND_API zend_string *zend_std_get_class_name(const zend_object *zobj) /* {{{ */
{
	return zend_string_copy(zobj->ce->name);
}
/* }}} */

ZEND_API int zend_std_cast_object_tostring(zval *readobj, zval *writeobj, int type) /* {{{ */
{
	zval retval;
	zend_class_entry *ce;

	switch (type) {
		case IS_STRING:
			ce = Z_OBJCE_P(readobj);
			if (ce->__tostring &&
				(zend_call_method_with_0_params(readobj, ce, &ce->__tostring, "__tostring", &retval) || EG(exception))) {
				if (UNEXPECTED(EG(exception) != NULL)) {
					zval *msg, ex, rv;
					zval_ptr_dtor(&retval);
					ZVAL_OBJ(&ex, EG(exception));
					EG(exception) = NULL;
					msg = zend_read_property(Z_OBJCE(ex), &ex, "message", sizeof("message") - 1, 1, &rv);
					if (UNEXPECTED(Z_TYPE_P(msg) != IS_STRING)) {
						ZVAL_EMPTY_STRING(&rv);
						msg = &rv;
					}
					zend_error_noreturn(E_ERROR,
							"Method %s::__toString() must not throw an exception, caught %s: %s",
							ZSTR_VAL(ce->name), ZSTR_VAL(Z_OBJCE(ex)->name), Z_STRVAL_P(msg));
					return FAILURE;
				}
				if (EXPECTED(Z_TYPE(retval) == IS_STRING)) {
					ZVAL_COPY_VALUE(writeobj, &retval);
					return SUCCESS;
				} else {
					zval_ptr_dtor(&retval);
					ZVAL_EMPTY_STRING(writeobj);
					zend_error(E_RECOVERABLE_ERROR, "Method %s::__toString() must return a string value", ZSTR_VAL(ce->name));
					return SUCCESS;
				}
			}
			return FAILURE;
		case _IS_BOOL:
			ZVAL_TRUE(writeobj);
			return SUCCESS;
		case IS_LONG:
			ce = Z_OBJCE_P(readobj);
			zend_error(E_NOTICE, "Object of class %s could not be converted to int", ZSTR_VAL(ce->name));
			ZVAL_LONG(writeobj, 1);
			return SUCCESS;
		case IS_DOUBLE:
			ce = Z_OBJCE_P(readobj);
			zend_error(E_NOTICE, "Object of class %s could not be converted to float", ZSTR_VAL(ce->name));
			ZVAL_DOUBLE(writeobj, 1);
			return SUCCESS;
		case _IS_NUMBER:
			ce = Z_OBJCE_P(readobj);
			zend_error(E_NOTICE, "Object of class %s could not be converted to number", ZSTR_VAL(ce->name));
			ZVAL_LONG(writeobj, 1);
			return SUCCESS;
		default:
			ZVAL_NULL(writeobj);
			break;
	}
	return FAILURE;
}
/* }}} */

ZEND_API int zend_std_get_closure(zval *obj, zend_class_entry **ce_ptr, zend_function **fptr_ptr, zend_object **obj_ptr) /* {{{ */
{
	zval *func;
	zend_class_entry *ce = Z_OBJCE_P(obj);

	if ((func = zend_hash_find_ex(&ce->function_table, ZSTR_KNOWN(ZEND_STR_MAGIC_INVOKE), 1)) == NULL) {
		return FAILURE;
	}
	*fptr_ptr = Z_FUNC_P(func);

	*ce_ptr = ce;
	if ((*fptr_ptr)->common.fn_flags & ZEND_ACC_STATIC) {
		if (obj_ptr) {
			*obj_ptr = NULL;
		}
	} else {
		if (obj_ptr) {
			*obj_ptr = Z_OBJ_P(obj);
		}
	}
	return SUCCESS;
}
/* }}} */

ZEND_API HashTable *zend_std_get_properties_for(zval *obj, zend_prop_purpose purpose) {
	HashTable *ht;
	switch (purpose) {
		case ZEND_PROP_PURPOSE_DEBUG:
			if (Z_OBJ_HT_P(obj)->get_debug_info) {
				int is_temp;
				ht = Z_OBJ_HT_P(obj)->get_debug_info(obj, &is_temp);
				if (ht && !is_temp && !(GC_FLAGS(ht) & GC_IMMUTABLE)) {
					GC_ADDREF(ht);
				}
				return ht;
			}
			/* break missing intentionally */
		case ZEND_PROP_PURPOSE_ARRAY_CAST:
		case ZEND_PROP_PURPOSE_SERIALIZE:
		case ZEND_PROP_PURPOSE_VAR_EXPORT:
		case ZEND_PROP_PURPOSE_JSON:
		case _ZEND_PROP_PURPOSE_ARRAY_KEY_EXISTS:
			ht = Z_OBJ_HT_P(obj)->get_properties(obj);
			if (ht && !(GC_FLAGS(ht) & GC_IMMUTABLE)) {
				GC_ADDREF(ht);
			}
			return ht;
		default:
			ZEND_ASSERT(0);
			return NULL;
	}
}

ZEND_API HashTable *zend_get_properties_for(zval *obj, zend_prop_purpose purpose) {
	if (Z_OBJ_HT_P(obj)->get_properties_for) {
		return Z_OBJ_HT_P(obj)->get_properties_for(obj, purpose);
	}

	return zend_std_get_properties_for(obj, purpose);
}

ZEND_API const zend_object_handlers std_object_handlers = {
	0,										/* offset */

	zend_object_std_dtor,					/* free_obj */
	zend_objects_destroy_object,			/* dtor_obj */
	zend_objects_clone_obj,					/* clone_obj */

	zend_std_read_property,					/* read_property */
	zend_std_write_property,				/* write_property */
	zend_std_read_dimension,				/* read_dimension */
	zend_std_write_dimension,				/* write_dimension */
	zend_std_get_property_ptr_ptr,			/* get_property_ptr_ptr */
	NULL,									/* get */
	NULL,									/* set */
	zend_std_has_property,					/* has_property */
	zend_std_unset_property,				/* unset_property */
	zend_std_has_dimension,					/* has_dimension */
	zend_std_unset_dimension,				/* unset_dimension */
	zend_std_get_properties,				/* get_properties */
	zend_std_get_method,					/* get_method */
	NULL,									/* call_method */
	zend_std_get_constructor,				/* get_constructor */
	zend_std_get_class_name,				/* get_class_name */
	zend_std_compare_objects,				/* compare_objects */
	zend_std_cast_object_tostring,			/* cast_object */
	NULL,									/* count_elements */
	zend_std_get_debug_info,				/* get_debug_info */
	zend_std_get_closure,					/* get_closure */
	zend_std_get_gc,						/* get_gc */
	NULL,									/* do_operation */
	NULL,									/* compare */
	NULL,									/* get_properties_for */
};

/*
 * Local variables:
 * tab-width: 4
 * c-basic-offset: 4
 * indent-tabs-mode: t
 * End:
 * vim600: sw=4 ts=4 fdm=marker
 * vim<600: sw=4 ts=4
 */<|MERGE_RESOLUTION|>--- conflicted
+++ resolved
@@ -1430,11 +1430,6 @@
 	}
 } /* }}} */
 
-ZEND_API void zend_class_init_statics(zend_class_entry *class_type) /* {{{ */
-{
-	zend_intenal_class_init_statics(class_type);
-} /* }}} */
-
 ZEND_API zval *zend_std_get_static_property_with_info(zend_class_entry *ce, zend_string *property_name, int type, zend_property_info **property_info_ptr) /* {{{ */
 {
 	zval *ret;
@@ -1475,13 +1470,8 @@
 
 	/* check if static properties were destroyed */
 	if (UNEXPECTED(CE_STATIC_MEMBERS(ce) == NULL)) {
-<<<<<<< HEAD
 		if (ce->type == ZEND_INTERNAL_CLASS || (ce->ce_flags & ZEND_ACC_IMMUTABLE)) {
-			zend_intenal_class_init_statics(ce);
-=======
-		if (ce->type == ZEND_INTERNAL_CLASS) {
 			zend_class_init_statics(ce);
->>>>>>> f78e6814
 		} else {
 undeclared_property:
 			if (type != BP_VAR_IS) {
