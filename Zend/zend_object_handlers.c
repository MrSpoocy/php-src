/*
   +----------------------------------------------------------------------+
   | Zend Engine                                                          |
   +----------------------------------------------------------------------+
   | Copyright (c) 1998-2017 Zend Technologies Ltd. (http://www.zend.com) |
   +----------------------------------------------------------------------+
   | This source file is subject to version 2.00 of the Zend license,     |
   | that is bundled with this package in the file LICENSE, and is        |
   | available through the world-wide-web at the following url:           |
   | http://www.zend.com/license/2_00.txt.                                |
   | If you did not receive a copy of the Zend license and are unable to  |
   | obtain it through the world-wide-web, please send a note to          |
   | license@zend.com so we can mail you a copy immediately.              |
   +----------------------------------------------------------------------+
   | Authors: Andi Gutmans <andi@zend.com>                                |
   |          Zeev Suraski <zeev@zend.com>                                |
   |          Dmitry Stogov <dmitry@zend.com>                             |
   +----------------------------------------------------------------------+
*/

/* $Id$ */

#include "zend.h"
#include "zend_globals.h"
#include "zend_variables.h"
#include "zend_API.h"
#include "zend_objects.h"
#include "zend_objects_API.h"
#include "zend_object_handlers.h"
#include "zend_interfaces.h"
#include "zend_exceptions.h"
#include "zend_closures.h"
#include "zend_compile.h"
#include "zend_hash.h"

#define DEBUG_OBJECT_HANDLERS 0

#define ZEND_WRONG_PROPERTY_OFFSET   0

/* guard flags */
#define IN_GET		(1<<0)
#define IN_SET		(1<<1)
#define IN_UNSET	(1<<2)
#define IN_ISSET	(1<<3)

/*
  __X accessors explanation:

  if we have __get and property that is not part of the properties array is
  requested, we call __get handler. If it fails, we return uninitialized.

  if we have __set and property that is not part of the properties array is
  set, we call __set handler. If it fails, we do not change the array.

  for both handlers above, when we are inside __get/__set, no further calls for
  __get/__set for this property of this object will be made, to prevent endless
  recursion and enable accessors to change properties array.

  if we have __call and method which is not part of the class function table is
  called, we cal __call handler.
*/

ZEND_API void rebuild_object_properties(zend_object *zobj) /* {{{ */
{
	if (!zobj->properties) {
		zend_property_info *prop_info;
		zend_class_entry *ce = zobj->ce;

		zobj->properties = zend_new_array(ce->default_properties_count);
		if (ce->default_properties_count) {
			zend_hash_real_init(zobj->properties, 0);
			zobj->properties->nInternalPointer = 0;
			ZEND_HASH_FOREACH_PTR(&ce->properties_info, prop_info) {
				if (/*prop_info->ce == ce &&*/
				    (prop_info->flags & ZEND_ACC_STATIC) == 0) {

					if (UNEXPECTED(Z_TYPE_P(OBJ_PROP(zobj, prop_info->offset)) == IS_UNDEF)) {
						zobj->properties->u.v.flags |= HASH_FLAG_HAS_EMPTY_IND;
					}

					_zend_hash_append_ind(zobj->properties, prop_info->name, 
						OBJ_PROP(zobj, prop_info->offset));
				}
			} ZEND_HASH_FOREACH_END();
			while (ce->parent && ce->parent->default_properties_count) {
				ce = ce->parent;
				ZEND_HASH_FOREACH_PTR(&ce->properties_info, prop_info) {
					if (prop_info->ce == ce &&
					    (prop_info->flags & ZEND_ACC_STATIC) == 0 &&
					    (prop_info->flags & ZEND_ACC_PRIVATE) != 0) {
						zval zv;

						if (UNEXPECTED(Z_TYPE_P(OBJ_PROP(zobj, prop_info->offset)) == IS_UNDEF)) {
							zobj->properties->u.v.flags |= HASH_FLAG_HAS_EMPTY_IND;
						}

						ZVAL_INDIRECT(&zv, OBJ_PROP(zobj, prop_info->offset));
						zend_hash_add(zobj->properties, prop_info->name, &zv);
					}
				} ZEND_HASH_FOREACH_END();
			}
		}
	}
}
/* }}} */

ZEND_API HashTable *zend_std_get_properties(zval *object) /* {{{ */
{
	zend_object *zobj;
	zobj = Z_OBJ_P(object);
	if (!zobj->properties) {
		rebuild_object_properties(zobj);
	}
	return zobj->properties;
}
/* }}} */

ZEND_API HashTable *zend_std_get_gc(zval *object, zval **table, int *n) /* {{{ */
{
	if (Z_OBJ_HANDLER_P(object, get_properties) != zend_std_get_properties) {
		*table = NULL;
		*n = 0;
		return Z_OBJ_HANDLER_P(object, get_properties)(object);
	} else {
		zend_object *zobj = Z_OBJ_P(object);

		if (zobj->properties) {
			*table = NULL;
			*n = 0;
			return zobj->properties;
		} else {
			*table = zobj->properties_table;
			*n = zobj->ce->default_properties_count;
			return NULL;
		}
	}
}
/* }}} */

ZEND_API HashTable *zend_std_get_debug_info(zval *object, int *is_temp) /* {{{ */
{
	zend_class_entry *ce = Z_OBJCE_P(object);
	zval retval;
	HashTable *ht;

	if (!ce->__debugInfo) {
		*is_temp = 0;
		return Z_OBJ_HANDLER_P(object, get_properties)
			? Z_OBJ_HANDLER_P(object, get_properties)(object)
			: NULL;
	}

	zend_call_method_with_0_params(object, ce, &ce->__debugInfo, ZEND_DEBUGINFO_FUNC_NAME, &retval);
	if (Z_TYPE(retval) == IS_ARRAY) {
		if (!Z_REFCOUNTED(retval)) {
			*is_temp = 1;
			return zend_array_dup(Z_ARRVAL(retval));
		} else if (Z_REFCOUNT(retval) <= 1) {
			*is_temp = 1;
			ht = Z_ARR(retval);
			return ht;
		} else {
			*is_temp = 0;
			zval_ptr_dtor(&retval);
			return Z_ARRVAL(retval);
		}
	} else if (Z_TYPE(retval) == IS_NULL) {
		*is_temp = 1;
		ht = zend_new_array(0);
		return ht;
	}

	zend_error_noreturn(E_ERROR, ZEND_DEBUGINFO_FUNC_NAME "() must return an array");

	return NULL; /* Compilers are dumb and don't understand that noreturn means that the function does NOT need a return value... */
}
/* }}} */

static void zend_std_call_getter(zval *object, zval *member, zval *retval) /* {{{ */
{
	zend_class_entry *ce = Z_OBJCE_P(object);
	zend_class_entry *orig_fake_scope = EG(fake_scope);

	EG(fake_scope) = NULL;

	/* __get handler is called with one argument:
	      property name

	   it should return whether the call was successful or not
	*/
	zend_call_method_with_1_params(object, ce, &ce->__get, ZEND_GET_FUNC_NAME, retval, member);

	EG(fake_scope) = orig_fake_scope;
}
/* }}} */

static void zend_std_call_setter(zval *object, zval *member, zval *value) /* {{{ */
{
	zend_class_entry *ce = Z_OBJCE_P(object);
	zend_class_entry *orig_fake_scope = EG(fake_scope);

	EG(fake_scope) = NULL;

	/* __set handler is called with two arguments:
	     property name
	     value to be set
	*/
	zend_call_method_with_2_params(object, ce, &ce->__set, ZEND_SET_FUNC_NAME, NULL, member, value);

	EG(fake_scope) = orig_fake_scope;
}
/* }}} */

static void zend_std_call_unsetter(zval *object, zval *member) /* {{{ */
{
	zend_class_entry *ce = Z_OBJCE_P(object);
	zend_class_entry *orig_fake_scope = EG(fake_scope);

	EG(fake_scope) = NULL;

	/* __unset handler is called with one argument:
	      property name
	*/

	zend_call_method_with_1_params(object, ce, &ce->__unset, ZEND_UNSET_FUNC_NAME, NULL, member);

	EG(fake_scope) = orig_fake_scope;
}
/* }}} */

static void zend_std_call_issetter(zval *object, zval *member, zval *retval) /* {{{ */
{
	zend_class_entry *ce = Z_OBJCE_P(object);
	zend_class_entry *orig_fake_scope = EG(fake_scope);

	EG(fake_scope) = NULL;

	/* __isset handler is called with one argument:
	      property name

	   it should return whether the property is set or not
	*/

	zend_call_method_with_1_params(object, ce, &ce->__isset, ZEND_ISSET_FUNC_NAME, retval, member);

	EG(fake_scope) = orig_fake_scope;
}
/* }}} */

static zend_always_inline int zend_verify_property_access(zend_property_info *property_info, zend_class_entry *ce) /* {{{ */
{
	zend_class_entry *scope;

	if (property_info->flags & ZEND_ACC_PUBLIC) {
		return 1;
	} else if (property_info->flags & ZEND_ACC_PRIVATE) {
		if (EG(fake_scope)) {
			scope = EG(fake_scope);
		} else {
			scope = zend_get_executed_scope();
		}
		return (ce == scope || property_info->ce == scope);
	} else if (property_info->flags & ZEND_ACC_PROTECTED) {
		if (EG(fake_scope)) {
			scope = EG(fake_scope);
		} else {
			scope = zend_get_executed_scope();
		}
		return zend_check_protected(property_info->ce, scope);
	}
	return 0;
}
/* }}} */

static zend_always_inline zend_bool is_derived_class(zend_class_entry *child_class, zend_class_entry *parent_class) /* {{{ */
{
	child_class = child_class->parent;
	while (child_class) {
		if (child_class == parent_class) {
			return 1;
		}
		child_class = child_class->parent;
	}

	return 0;
}
/* }}} */

static zend_always_inline uintptr_t zend_get_property_offset(zend_class_entry *ce, zend_string *member, int silent, void **cache_slot) /* {{{ */
{
	zval *zv;
	zend_property_info *property_info = NULL;
	uint32_t flags;
	zend_class_entry *scope;

	if (cache_slot && EXPECTED(ce == CACHED_PTR_EX(cache_slot))) {
		return (uintptr_t)CACHED_PTR_EX(cache_slot + 1);
	}

	if (UNEXPECTED(ZSTR_VAL(member)[0] == '\0' && ZSTR_LEN(member) != 0)) {
		if (!silent) {
			zend_throw_error(NULL, "Cannot access property started with '\\0'");
		}
		return ZEND_WRONG_PROPERTY_OFFSET;
	}

	if (UNEXPECTED(zend_hash_num_elements(&ce->properties_info) == 0)) {
		goto exit_dynamic;
	}

	zv = zend_hash_find(&ce->properties_info, member);
	if (EXPECTED(zv != NULL)) {
		property_info = (zend_property_info*)Z_PTR_P(zv);
		flags = property_info->flags;
		if (UNEXPECTED((flags & ZEND_ACC_SHADOW) != 0)) {
			/* if it's a shadow - go to access it's private */
			property_info = NULL;
		} else {
			if (EXPECTED(zend_verify_property_access(property_info, ce) != 0)) {
				if (UNEXPECTED(!(flags & ZEND_ACC_CHANGED))
					|| UNEXPECTED((flags & ZEND_ACC_PRIVATE))) {
					if (UNEXPECTED((flags & ZEND_ACC_STATIC) != 0)) {
						if (!silent) {
							zend_error(E_NOTICE, "Accessing static property %s::$%s as non static", ZSTR_VAL(ce->name), ZSTR_VAL(member));
						}
						return ZEND_DYNAMIC_PROPERTY_OFFSET;
					}
					goto exit;
				}
			} else {
				/* Try to look in the scope instead */
				property_info = ZEND_WRONG_PROPERTY_INFO;
			}
		}
	}

	if (EG(fake_scope)) {
		scope = EG(fake_scope);
	} else {
		scope = zend_get_executed_scope();
	}

	if (scope != ce
		&& scope
		&& is_derived_class(ce, scope)
		&& (zv = zend_hash_find(&scope->properties_info, member)) != NULL
		&& ((zend_property_info*)Z_PTR_P(zv))->flags & ZEND_ACC_PRIVATE) {
		property_info = (zend_property_info*)Z_PTR_P(zv);
		if (UNEXPECTED((property_info->flags & ZEND_ACC_STATIC) != 0)) {
			return ZEND_DYNAMIC_PROPERTY_OFFSET;
		}
	} else if (UNEXPECTED(property_info == NULL)) {
exit_dynamic:
		if (cache_slot) {
			CACHE_POLYMORPHIC_PTR_EX(cache_slot, ce, (void*)ZEND_DYNAMIC_PROPERTY_OFFSET);
		}
		return ZEND_DYNAMIC_PROPERTY_OFFSET;
	} else if (UNEXPECTED(property_info == ZEND_WRONG_PROPERTY_INFO)) {
		/* Information was available, but we were denied access.  Error out. */
		if (!silent) {
			zend_throw_error(NULL, "Cannot access %s property %s::$%s", zend_visibility_string(flags), ZSTR_VAL(ce->name), ZSTR_VAL(member));
		}
		return ZEND_WRONG_PROPERTY_OFFSET;
	}

exit:
	if (cache_slot) {
		CACHE_POLYMORPHIC_PTR_EX(cache_slot, ce, (void*)(uintptr_t)property_info->offset);
	}
	return property_info->offset;
}
/* }}} */

ZEND_API zend_property_info *zend_get_property_info(zend_class_entry *ce, zend_string *member, int silent) /* {{{ */
{
	zval *zv;
	zend_property_info *property_info = NULL;
	uint32_t flags;
	zend_class_entry *scope;

	if (UNEXPECTED(ZSTR_VAL(member)[0] == '\0' && ZSTR_LEN(member) != 0)) {
		if (!silent) {
			zend_throw_error(NULL, "Cannot access property started with '\\0'");
		}
		return ZEND_WRONG_PROPERTY_INFO;
	}

	if (UNEXPECTED(zend_hash_num_elements(&ce->properties_info) == 0)) {
		goto exit_dynamic;
	}

	zv = zend_hash_find(&ce->properties_info, member);
	if (EXPECTED(zv != NULL)) {
		property_info = (zend_property_info*)Z_PTR_P(zv);
		flags = property_info->flags;
		if (UNEXPECTED((flags & ZEND_ACC_SHADOW) != 0)) {
			/* if it's a shadow - go to access it's private */
			property_info = NULL;
		} else {
			if (EXPECTED(zend_verify_property_access(property_info, ce) != 0)) {
				if (UNEXPECTED(!(flags & ZEND_ACC_CHANGED))
					|| UNEXPECTED((flags & ZEND_ACC_PRIVATE))) {
					if (UNEXPECTED((flags & ZEND_ACC_STATIC) != 0)) {
						if (!silent) {
							zend_error(E_NOTICE, "Accessing static property %s::$%s as non static", ZSTR_VAL(ce->name), ZSTR_VAL(member));
						}
					}
					goto exit;
				}
			} else {
				/* Try to look in the scope instead */
				property_info = ZEND_WRONG_PROPERTY_INFO;
			}
		}
	}

	if (EG(fake_scope)) {
		scope = EG(fake_scope);
	} else {
		scope = zend_get_executed_scope();
	}

	if (scope != ce
		&& scope
		&& is_derived_class(ce, scope)
		&& (zv = zend_hash_find(&scope->properties_info, member)) != NULL
		&& ((zend_property_info*)Z_PTR_P(zv))->flags & ZEND_ACC_PRIVATE) {
		property_info = (zend_property_info*)Z_PTR_P(zv);
	} else if (UNEXPECTED(property_info == NULL)) {
exit_dynamic:
		return NULL;
	} else if (UNEXPECTED(property_info == ZEND_WRONG_PROPERTY_INFO)) {
		/* Information was available, but we were denied access.  Error out. */
		if (!silent) {
			zend_throw_error(NULL, "Cannot access %s property %s::$%s", zend_visibility_string(flags), ZSTR_VAL(ce->name), ZSTR_VAL(member));
		}
		return ZEND_WRONG_PROPERTY_INFO;
	}

exit:
	return property_info;
}
/* }}} */

ZEND_API int zend_check_property_access(zend_object *zobj, zend_string *prop_info_name) /* {{{ */
{
	zend_property_info *property_info;
	const char *class_name = NULL;
	const char *prop_name;
	zend_string *member;
	size_t prop_name_len;

	if (ZSTR_VAL(prop_info_name)[0] == 0) {
		zend_unmangle_property_name_ex(prop_info_name, &class_name, &prop_name, &prop_name_len);
		member = zend_string_init(prop_name, prop_name_len, 0);
	} else {
		member = zend_string_copy(prop_info_name);
	}
	property_info = zend_get_property_info(zobj->ce, member, 1);
	zend_string_release(member);
	if (property_info == NULL) {
		/* undefined public property */
		if (class_name && class_name[0] != '*') {
			/* we we're looking for a private prop */
			return FAILURE;
		}
		return SUCCESS;
	} else if (property_info == ZEND_WRONG_PROPERTY_INFO) {
		return FAILURE;
	}
	if (class_name && class_name[0] != '*') {
		if (!(property_info->flags & ZEND_ACC_PRIVATE)) {
			/* we we're looking for a private prop but found a non private one of the same name */
			return FAILURE;
		} else if (strcmp(ZSTR_VAL(prop_info_name)+1, ZSTR_VAL(property_info->name)+1)) {
			/* we we're looking for a private prop but found a private one of the same name but another class */
			return FAILURE;
		}
	}
	return zend_verify_property_access(property_info, zobj->ce) ? SUCCESS : FAILURE;
}
/* }}} */

static void zend_property_guard_dtor(zval *el) /* {{{ */ {
	uint32_t *ptr = (uint32_t*)Z_PTR_P(el);
	if (EXPECTED(!(((zend_uintptr_t)ptr) & 1))) {
		efree_size(ptr, sizeof(uint32_t));
	}
}
/* }}} */

ZEND_API uint32_t *zend_get_property_guard(zend_object *zobj, zend_string *member) /* {{{ */
{
	HashTable *guards;
	zval *zv;
	uint32_t *ptr;

	ZEND_ASSERT(GC_FLAGS(zobj) & IS_OBJ_USE_GUARDS);
	zv = zobj->properties_table + zobj->ce->default_properties_count;
	if (EXPECTED(Z_TYPE_P(zv) == IS_STRING)) {
		zend_string *str = Z_STR_P(zv);
		if (EXPECTED(str == member) ||
		     /* hash values are always pred-calculated here */
		    (EXPECTED(ZSTR_H(str) == ZSTR_H(member)) &&
		     EXPECTED(ZSTR_LEN(str) == ZSTR_LEN(member)) &&
		     EXPECTED(memcmp(ZSTR_VAL(str), ZSTR_VAL(member), ZSTR_LEN(member)) == 0))) {
			return &zv->u2.property_guard;
		} else if (EXPECTED(zv->u2.property_guard == 0)) {
			zend_string_release(Z_STR_P(zv));
			ZVAL_STR_COPY(zv, member);
			return &zv->u2.property_guard;
		} else {
			ALLOC_HASHTABLE(guards);
			zend_hash_init(guards, 8, NULL, zend_property_guard_dtor, 0);
			/* mark pointer as "special" using low bit */
			zend_hash_add_new_ptr(guards, str,
				(void*)(((zend_uintptr_t)&zv->u2.property_guard) | 1));
			zend_string_release(Z_STR_P(zv));
			ZVAL_ARR(zv, guards);
		}
	} else if (EXPECTED(Z_TYPE_P(zv) == IS_ARRAY)) {
		guards = Z_ARRVAL_P(zv);
		ZEND_ASSERT(guards != NULL);
		zv = zend_hash_find(guards, member);
		if (zv != NULL) {
			return (uint32_t*)(((zend_uintptr_t)Z_PTR_P(zv)) & ~1);
		}
	} else {
		ZEND_ASSERT(Z_TYPE_P(zv) == IS_UNDEF);
		GC_FLAGS(zobj) |= IS_OBJ_HAS_GUARDS;
		ZVAL_STR_COPY(zv, member);
		zv->u2.property_guard = 0;
		return &zv->u2.property_guard;
	}
	/* we have to allocate uint32_t separately because ht->arData may be reallocated */
	ptr = (uint32_t*)emalloc(sizeof(uint32_t));
	*ptr = 0;
	return (uint32_t*)zend_hash_add_new_ptr(guards, member, ptr);
}
/* }}} */

zval *zend_std_read_property(zval *object, zval *member, int type, void **cache_slot, zval *rv) /* {{{ */
{
	zend_object *zobj;
	zval tmp_member, tmp_object;
	zval *retval;
	uintptr_t property_offset;
	uint32_t *guard = NULL;

	zobj = Z_OBJ_P(object);

	ZVAL_UNDEF(&tmp_member);
	if (UNEXPECTED(Z_TYPE_P(member) != IS_STRING)) {
		ZVAL_STR(&tmp_member, zval_get_string(member));
		member = &tmp_member;
		cache_slot = NULL;
	}

#if DEBUG_OBJECT_HANDLERS
	fprintf(stderr, "Read object #%d property: %s\n", Z_OBJ_HANDLE_P(object), Z_STRVAL_P(member));
#endif

	/* make zend_get_property_info silent if we have getter - we may want to use it */
	property_offset = zend_get_property_offset(zobj->ce, Z_STR_P(member), (type == BP_VAR_IS) || (zobj->ce->__get != NULL), cache_slot);

	if (EXPECTED(IS_VALID_PROPERTY_OFFSET(property_offset))) {
		retval = OBJ_PROP(zobj, property_offset);
		if (EXPECTED(Z_TYPE_P(retval) != IS_UNDEF)) {
			goto exit;
		}
	} else if (EXPECTED(IS_DYNAMIC_PROPERTY_OFFSET(property_offset))) {
		if (EXPECTED(zobj->properties != NULL)) {
			if (!IS_UNKNOWN_DYNAMIC_PROPERTY_OFFSET(property_offset)) {
				uintptr_t idx = ZEND_DECODE_DYN_PROP_OFFSET(property_offset);

				if (EXPECTED(idx < zobj->properties->nNumUsed * sizeof(Bucket))) {
					Bucket *p = (Bucket*)((char*)zobj->properties->arData + idx);

					if (EXPECTED(Z_TYPE(p->val) != IS_UNDEF) &&
				        (EXPECTED(p->key == Z_STR_P(member)) ||
				         (EXPECTED(p->h == ZSTR_H(Z_STR_P(member))) &&
				          EXPECTED(p->key != NULL) &&
				          EXPECTED(ZSTR_LEN(p->key) == Z_STRLEN_P(member)) &&
				          EXPECTED(memcmp(ZSTR_VAL(p->key), Z_STRVAL_P(member), Z_STRLEN_P(member)) == 0)))) {
						retval = &p->val;
						goto exit;
					}
				}
				CACHE_PTR_EX(cache_slot + 1, (void*)ZEND_DYNAMIC_PROPERTY_OFFSET);
			}
			retval = zend_hash_find(zobj->properties, Z_STR_P(member));
			if (EXPECTED(retval)) {
				if (cache_slot) {
					uintptr_t idx = (char*)retval - (char*)zobj->properties->arData;
					CACHE_PTR_EX(cache_slot + 1, (void*)ZEND_ENCODE_DYN_PROP_OFFSET(idx));
				}
				goto exit;
			}
		}
	} else if (UNEXPECTED(EG(exception))) {
		retval = &EG(uninitialized_zval);
		goto exit;
	}

	ZVAL_UNDEF(&tmp_object);

	/* magic isset */
	if ((type == BP_VAR_IS) && zobj->ce->__isset) {
		zval tmp_result;
		guard = zend_get_property_guard(zobj, Z_STR_P(member));

		if (!((*guard) & IN_ISSET)) {
			if (Z_TYPE(tmp_member) == IS_UNDEF) {
				ZVAL_COPY(&tmp_member, member);
				member = &tmp_member;
			}
			ZVAL_COPY(&tmp_object, object);
			ZVAL_UNDEF(&tmp_result);

			*guard |= IN_ISSET;
			zend_std_call_issetter(&tmp_object, member, &tmp_result);
			*guard &= ~IN_ISSET;
	
			if (!zend_is_true(&tmp_result)) {
				retval = &EG(uninitialized_zval);
				zval_ptr_dtor(&tmp_object);
				zval_ptr_dtor(&tmp_result);
				goto exit;
			}

			zval_ptr_dtor(&tmp_result);
		}
	}

	/* magic get */
	if (zobj->ce->__get) {
		if (guard == NULL) {
			guard = zend_get_property_guard(zobj, Z_STR_P(member));
		}
		if (!((*guard) & IN_GET)) {
			/* have getter - try with it! */
			if (Z_TYPE(tmp_object) == IS_UNDEF) {
				ZVAL_COPY(&tmp_object, object);
			}
			*guard |= IN_GET; /* prevent circular getting */
			zend_std_call_getter(&tmp_object, member, rv);
			*guard &= ~IN_GET;

			if (Z_TYPE_P(rv) != IS_UNDEF) {
				retval = rv;
				if (!Z_ISREF_P(rv) &&
				    (type == BP_VAR_W || type == BP_VAR_RW  || type == BP_VAR_UNSET)) {
					SEPARATE_ZVAL_NOREF(rv);
					if (UNEXPECTED(Z_TYPE_P(rv) != IS_OBJECT)) {
						zend_error(E_NOTICE, "Indirect modification of overloaded property %s::$%s has no effect", ZSTR_VAL(zobj->ce->name), Z_STRVAL_P(member));
					}
				}
			} else {
				retval = &EG(uninitialized_zval);
			}
			zval_ptr_dtor(&tmp_object);
			goto exit;
<<<<<<< HEAD
		} else {
			if (Z_STRVAL_P(member)[0] == '\0' && Z_STRLEN_P(member) != 0) {
				zval_ptr_dtor(&tmp_object);
				zend_throw_error(NULL, "Cannot access property started with '\\0'");
				retval = &EG(uninitialized_zval);
				goto exit;
			}
=======
		} else if (Z_STRVAL_P(member)[0] == '\0' && Z_STRLEN_P(member) != 0) {
			zval_ptr_dtor(&tmp_object);
			zend_throw_error(NULL, "Cannot access property started with '\\0'");
			retval = &EG(uninitialized_zval);
			goto exit;
>>>>>>> 17338ddb
		}
	}

	zval_ptr_dtor(&tmp_object);

	if ((type != BP_VAR_IS)) {
		zend_error(E_NOTICE,"Undefined property: %s::$%s", ZSTR_VAL(zobj->ce->name), Z_STRVAL_P(member));
	}
	retval = &EG(uninitialized_zval);

exit:
	if (UNEXPECTED(Z_REFCOUNTED(tmp_member))) {
		zval_ptr_dtor(&tmp_member);
	}

	return retval;
}
/* }}} */

ZEND_API void zend_std_write_property(zval *object, zval *member, zval *value, void **cache_slot) /* {{{ */
{
	zend_object *zobj;
	zval tmp_member;
	zval *variable_ptr;
	uintptr_t property_offset;

	zobj = Z_OBJ_P(object);

	ZVAL_UNDEF(&tmp_member);
 	if (UNEXPECTED(Z_TYPE_P(member) != IS_STRING)) {
		ZVAL_STR(&tmp_member, zval_get_string(member));
		member = &tmp_member;
		cache_slot = NULL;
	}

	property_offset = zend_get_property_offset(zobj->ce, Z_STR_P(member), (zobj->ce->__set != NULL), cache_slot);

	if (EXPECTED(IS_VALID_PROPERTY_OFFSET(property_offset))) {
		variable_ptr = OBJ_PROP(zobj, property_offset);
		if (Z_TYPE_P(variable_ptr) != IS_UNDEF) {
			goto found;
		}
	} else if (EXPECTED(IS_DYNAMIC_PROPERTY_OFFSET(property_offset))) {
		if (EXPECTED(zobj->properties != NULL)) {
			if (UNEXPECTED(GC_REFCOUNT(zobj->properties) > 1)) {
				if (EXPECTED(!(GC_FLAGS(zobj->properties) & IS_ARRAY_IMMUTABLE))) {
					GC_DELREF(zobj->properties);
				}
				zobj->properties = zend_array_dup(zobj->properties);
			}
			if ((variable_ptr = zend_hash_find(zobj->properties, Z_STR_P(member))) != NULL) {
found:
				zend_assign_to_variable(variable_ptr, value, IS_CV);
				goto exit;
			}
		}
	} else if (UNEXPECTED(EG(exception))) {
		goto exit;
	}

	/* magic set */
	if (zobj->ce->__set) {
		uint32_t *guard = zend_get_property_guard(zobj, Z_STR_P(member));

	    if (!((*guard) & IN_SET)) {
			zval tmp_object;

			ZVAL_COPY(&tmp_object, object);
			(*guard) |= IN_SET; /* prevent circular setting */
			zend_std_call_setter(&tmp_object, member, value);
			(*guard) &= ~IN_SET;
			zval_ptr_dtor(&tmp_object);
		} else if (EXPECTED(!IS_WRONG_PROPERTY_OFFSET(property_offset))) {
			goto write_std_property;
		} else {
			if (Z_STRVAL_P(member)[0] == '\0' && Z_STRLEN_P(member) != 0) {
				zend_throw_error(NULL, "Cannot access property started with '\\0'");
				goto exit;
			}
		}
	} else if (EXPECTED(!IS_WRONG_PROPERTY_OFFSET(property_offset))) {
		zval tmp;

write_std_property:
		if (Z_REFCOUNTED_P(value)) {
			if (Z_ISREF_P(value)) {
				/* if we assign referenced variable, we should separate it */
				ZVAL_COPY(&tmp, Z_REFVAL_P(value));
				value = &tmp;
			} else {
				Z_ADDREF_P(value);
			}
		}
		if (EXPECTED(IS_VALID_PROPERTY_OFFSET(property_offset))) {
			ZVAL_COPY_VALUE(OBJ_PROP(zobj, property_offset), value);
		} else {
			if (!zobj->properties) {
				rebuild_object_properties(zobj);
			}
			zend_hash_add_new(zobj->properties, Z_STR_P(member), value);
		}
	}

exit:
	if (UNEXPECTED(Z_REFCOUNTED(tmp_member))) {
		zval_ptr_dtor(&tmp_member);
	}
}
/* }}} */

zval *zend_std_read_dimension(zval *object, zval *offset, int type, zval *rv) /* {{{ */
{
	zend_class_entry *ce = Z_OBJCE_P(object);
	zval tmp_offset, tmp_object;

	if (EXPECTED(instanceof_function_ex(ce, zend_ce_arrayaccess, 1) != 0)) {
		if (offset == NULL) {
			/* [] construct */
			ZVAL_NULL(&tmp_offset);
		} else {
			ZVAL_DEREF(offset);
			ZVAL_COPY(&tmp_offset, offset);
		}

		ZVAL_COPY(&tmp_object, object);
		if (type == BP_VAR_IS) {
			zend_call_method_with_1_params(&tmp_object, ce, NULL, "offsetexists", rv, &tmp_offset);
			if (UNEXPECTED(Z_ISUNDEF_P(rv))) {
				zval_ptr_dtor(&tmp_object);
				zval_ptr_dtor(&tmp_offset);
				return NULL;
			}
			if (!i_zend_is_true(rv)) {
				zval_ptr_dtor(&tmp_object);
				zval_ptr_dtor(&tmp_offset);
				zval_ptr_dtor(rv);
				return &EG(uninitialized_zval);
			}
			zval_ptr_dtor(rv);
		}

		zend_call_method_with_1_params(&tmp_object, ce, NULL, "offsetget", rv, &tmp_offset);

		zval_ptr_dtor(&tmp_object);
		zval_ptr_dtor(&tmp_offset);

		if (UNEXPECTED(Z_TYPE_P(rv) == IS_UNDEF)) {
			if (UNEXPECTED(!EG(exception))) {
				zend_throw_error(NULL, "Undefined offset for object of type %s used as array", ZSTR_VAL(ce->name));
			}
			return NULL;
		}
		return rv;
	} else {
		zend_throw_error(NULL, "Cannot use object of type %s as array", ZSTR_VAL(ce->name));
		return NULL;
	}
}
/* }}} */

static void zend_std_write_dimension(zval *object, zval *offset, zval *value) /* {{{ */
{
	zend_class_entry *ce = Z_OBJCE_P(object);
	zval tmp_offset, tmp_object;

	if (EXPECTED(instanceof_function_ex(ce, zend_ce_arrayaccess, 1) != 0)) {
		if (!offset) {
			ZVAL_NULL(&tmp_offset);
		} else {
			ZVAL_DEREF(offset);
			ZVAL_COPY(&tmp_offset, offset);
		}
		ZVAL_COPY(&tmp_object, object);
		zend_call_method_with_2_params(&tmp_object, ce, NULL, "offsetset", NULL, &tmp_offset, value);
		zval_ptr_dtor(&tmp_object);
		zval_ptr_dtor(&tmp_offset);
	} else {
		zend_throw_error(NULL, "Cannot use object of type %s as array", ZSTR_VAL(ce->name));
	}
}
/* }}} */

static int zend_std_has_dimension(zval *object, zval *offset, int check_empty) /* {{{ */
{
	zend_class_entry *ce = Z_OBJCE_P(object);
	zval retval, tmp_offset, tmp_object;
	int result;

	if (EXPECTED(instanceof_function_ex(ce, zend_ce_arrayaccess, 1) != 0)) {
		ZVAL_DEREF(offset);
		ZVAL_COPY(&tmp_offset, offset);
		ZVAL_COPY(&tmp_object, object);
		zend_call_method_with_1_params(&tmp_object, ce, NULL, "offsetexists", &retval, &tmp_offset);
		if (EXPECTED(Z_TYPE(retval) != IS_UNDEF)) {
			result = i_zend_is_true(&retval);
			zval_ptr_dtor(&retval);
			if (check_empty && result && EXPECTED(!EG(exception))) {
				zend_call_method_with_1_params(&tmp_object, ce, NULL, "offsetget", &retval, &tmp_offset);
				if (EXPECTED(Z_TYPE(retval) != IS_UNDEF)) {
					result = i_zend_is_true(&retval);
					zval_ptr_dtor(&retval);
				}
			}
		} else {
			result = 0;
		}
		zval_ptr_dtor(&tmp_object);
		zval_ptr_dtor(&tmp_offset);
	} else {
		zend_throw_error(NULL, "Cannot use object of type %s as array", ZSTR_VAL(ce->name));
		return 0;
	}
	return result;
}
/* }}} */

static zval *zend_std_get_property_ptr_ptr(zval *object, zval *member, int type, void **cache_slot) /* {{{ */
{
	zend_object *zobj;
	zend_string *name, *tmp_name;
	zval *retval = NULL;
	uintptr_t property_offset;

	zobj = Z_OBJ_P(object);
	name = zval_get_tmp_string(member, &tmp_name);

#if DEBUG_OBJECT_HANDLERS
	fprintf(stderr, "Ptr object #%d property: %s\n", Z_OBJ_HANDLE_P(object), ZSTR_VAL(name));
#endif

	property_offset = zend_get_property_offset(zobj->ce, name, (zobj->ce->__get != NULL), cache_slot);

	if (EXPECTED(IS_VALID_PROPERTY_OFFSET(property_offset))) {
		retval = OBJ_PROP(zobj, property_offset);
		if (UNEXPECTED(Z_TYPE_P(retval) == IS_UNDEF)) {
			if (EXPECTED(!zobj->ce->__get) ||
			    UNEXPECTED((*zend_get_property_guard(zobj, name)) & IN_GET)) {
				ZVAL_NULL(retval);
				/* Notice is thrown after creation of the property, to avoid EG(std_property_info)
				 * being overwritten in an error handler. */
				if (UNEXPECTED(type == BP_VAR_RW || type == BP_VAR_R)) {
					zend_error(E_NOTICE, "Undefined property: %s::$%s", ZSTR_VAL(zobj->ce->name), ZSTR_VAL(name));
				}
			} else {
				/* we do have getter - fail and let it try again with usual get/set */
				retval = NULL;
			}
		}
	} else if (EXPECTED(IS_DYNAMIC_PROPERTY_OFFSET(property_offset))) {
		if (EXPECTED(zobj->properties)) {
			if (UNEXPECTED(GC_REFCOUNT(zobj->properties) > 1)) {
				if (EXPECTED(!(GC_FLAGS(zobj->properties) & IS_ARRAY_IMMUTABLE))) {
					GC_DELREF(zobj->properties);
				}
				zobj->properties = zend_array_dup(zobj->properties);
			}
		    if (EXPECTED((retval = zend_hash_find(zobj->properties, name)) != NULL)) {
				zend_tmp_string_release(tmp_name);
				return retval;
		    }
		}
		if (EXPECTED(!zobj->ce->__get) ||
		    UNEXPECTED((*zend_get_property_guard(zobj, name)) & IN_GET)) {
			if (UNEXPECTED(!zobj->properties)) {
				rebuild_object_properties(zobj);
			}
			retval = zend_hash_update(zobj->properties, name, &EG(uninitialized_zval));
			/* Notice is thrown after creation of the property, to avoid EG(std_property_info)
			 * being overwritten in an error handler. */
			if (UNEXPECTED(type == BP_VAR_RW || type == BP_VAR_R)) {
				zend_error(E_NOTICE, "Undefined property: %s::$%s", ZSTR_VAL(zobj->ce->name), ZSTR_VAL(name));
			}
		}
	}

	zend_tmp_string_release(tmp_name);
	return retval;
}
/* }}} */

static void zend_std_unset_property(zval *object, zval *member, void **cache_slot) /* {{{ */
{
	zend_object *zobj;
	zval tmp_member;
	uintptr_t property_offset;

	zobj = Z_OBJ_P(object);

	ZVAL_UNDEF(&tmp_member);
 	if (UNEXPECTED(Z_TYPE_P(member) != IS_STRING)) {
		ZVAL_STR(&tmp_member, zval_get_string(member));
		member = &tmp_member;
		cache_slot = NULL;
	}

	property_offset = zend_get_property_offset(zobj->ce, Z_STR_P(member), (zobj->ce->__unset != NULL), cache_slot);

	if (EXPECTED(IS_VALID_PROPERTY_OFFSET(property_offset))) {
		zval *slot = OBJ_PROP(zobj, property_offset);

		if (Z_TYPE_P(slot) != IS_UNDEF) {
			zval_ptr_dtor(slot);
			ZVAL_UNDEF(slot);
			if (zobj->properties) {
				zobj->properties->u.v.flags |= HASH_FLAG_HAS_EMPTY_IND;
			}
			goto exit;
		}
	} else if (EXPECTED(IS_DYNAMIC_PROPERTY_OFFSET(property_offset))
	 && EXPECTED(zobj->properties != NULL)) {
		if (UNEXPECTED(GC_REFCOUNT(zobj->properties) > 1)) {
			if (EXPECTED(!(GC_FLAGS(zobj->properties) & IS_ARRAY_IMMUTABLE))) {
				GC_DELREF(zobj->properties);
			}
			zobj->properties = zend_array_dup(zobj->properties);
		}
		if (EXPECTED(zend_hash_del(zobj->properties, Z_STR_P(member)) != FAILURE)) {
			goto exit;
		}
	} else if (UNEXPECTED(EG(exception))) {
		goto exit;
	}

	/* magic unset */
	if (zobj->ce->__unset) {
		uint32_t *guard = zend_get_property_guard(zobj, Z_STR_P(member));
		if (!((*guard) & IN_UNSET)) {
			zval tmp_object;

			/* have unseter - try with it! */
			ZVAL_COPY(&tmp_object, object);
			(*guard) |= IN_UNSET; /* prevent circular unsetting */
			zend_std_call_unsetter(&tmp_object, member);
			(*guard) &= ~IN_UNSET;
			zval_ptr_dtor(&tmp_object);
		} else {
			if (Z_STRVAL_P(member)[0] == '\0' && Z_STRLEN_P(member) != 0) {
				zend_throw_error(NULL, "Cannot access property started with '\\0'");
				goto exit;
			}
		}
	}

exit:
	if (UNEXPECTED(Z_REFCOUNTED(tmp_member))) {
		zval_ptr_dtor(&tmp_member);
	}
}
/* }}} */

static void zend_std_unset_dimension(zval *object, zval *offset) /* {{{ */
{
	zend_class_entry *ce = Z_OBJCE_P(object);
	zval tmp_offset, tmp_object;

	if (instanceof_function_ex(ce, zend_ce_arrayaccess, 1)) {
		ZVAL_DEREF(offset);
		ZVAL_COPY(&tmp_offset, offset);
		ZVAL_COPY(&tmp_object, object);
		zend_call_method_with_1_params(&tmp_object, ce, NULL, "offsetunset", NULL, &tmp_offset);
		zval_ptr_dtor(&tmp_object);
		zval_ptr_dtor(&tmp_offset);
	} else {
		zend_throw_error(NULL, "Cannot use object of type %s as array", ZSTR_VAL(ce->name));
	}
}
/* }}} */

/* Ensures that we're allowed to call a private method.
 * Returns the function address that should be called, or NULL
 * if no such function exists.
 */
static inline zend_function *zend_check_private_int(zend_function *fbc, zend_class_entry *ce, zend_string *function_name) /* {{{ */
{
    zval *func;
    zend_class_entry *scope;

	if (!ce) {
		return 0;
	}

	/* We may call a private function if:
	 * 1.  The class of our object is the same as the scope, and the private
	 *     function (EX(fbc)) has the same scope.
	 * 2.  One of our parent classes are the same as the scope, and it contains
	 *     a private function with the same name that has the same scope.
	 */
	scope = zend_get_executed_scope();
	if (fbc->common.scope == ce && scope == ce) {
		/* rule #1 checks out ok, allow the function call */
		return fbc;
	}


	/* Check rule #2 */
	ce = ce->parent;
	while (ce) {
		if (ce == scope) {
			if ((func = zend_hash_find(&ce->function_table, function_name))) {
				fbc = Z_FUNC_P(func);
				if (fbc->common.fn_flags & ZEND_ACC_PRIVATE
					&& fbc->common.scope == scope) {
					return fbc;
				}
			}
			break;
		}
		ce = ce->parent;
	}
	return NULL;
}
/* }}} */

ZEND_API int zend_check_private(zend_function *fbc, zend_class_entry *ce, zend_string *function_name) /* {{{ */
{
	return zend_check_private_int(fbc, ce, function_name) != NULL;
}
/* }}} */

/* Ensures that we're allowed to call a protected method.
 */
ZEND_API int zend_check_protected(zend_class_entry *ce, zend_class_entry *scope) /* {{{ */
{
	zend_class_entry *fbc_scope = ce;

	/* Is the context that's calling the function, the same as one of
	 * the function's parents?
	 */
	while (fbc_scope) {
		if (fbc_scope==scope) {
			return 1;
		}
		fbc_scope = fbc_scope->parent;
	}

	/* Is the function's scope the same as our current object context,
	 * or any of the parents of our context?
	 */
	while (scope) {
		if (scope==ce) {
			return 1;
		}
		scope = scope->parent;
	}
	return 0;
}
/* }}} */

ZEND_API zend_function *zend_get_call_trampoline_func(zend_class_entry *ce, zend_string *method_name, int is_static) /* {{{ */
{
	size_t mname_len;
	zend_op_array *func;
	zend_function *fbc = is_static ? ce->__callstatic : ce->__call;

	ZEND_ASSERT(fbc);

	if (EXPECTED(EG(trampoline).common.function_name == NULL)) {
		func = &EG(trampoline).op_array;
	} else {
		func = ecalloc(1, sizeof(zend_op_array));
	}

	func->type = ZEND_USER_FUNCTION;
	func->arg_flags[0] = 0;
	func->arg_flags[1] = 0;
	func->arg_flags[2] = 0;
	func->fn_flags = ZEND_ACC_CALL_VIA_TRAMPOLINE | ZEND_ACC_PUBLIC;
	if (is_static) {
		func->fn_flags |= ZEND_ACC_STATIC;
	}
	func->opcodes = &EG(call_trampoline_op);

	func->prototype = fbc;
	func->scope = fbc->common.scope;
	/* reserve space for arguments, local and temorary variables */
	func->T = (fbc->type == ZEND_USER_FUNCTION)? MAX(fbc->op_array.last_var + fbc->op_array.T, 2) : 2;
	func->filename = (fbc->type == ZEND_USER_FUNCTION)? fbc->op_array.filename : ZSTR_EMPTY_ALLOC();
	func->line_start = (fbc->type == ZEND_USER_FUNCTION)? fbc->op_array.line_start : 0;
	func->line_end = (fbc->type == ZEND_USER_FUNCTION)? fbc->op_array.line_end : 0;

	//??? keep compatibility for "\0" characters
	//??? see: Zend/tests/bug46238.phpt
	if (UNEXPECTED((mname_len = strlen(ZSTR_VAL(method_name))) != ZSTR_LEN(method_name))) {
		func->function_name = zend_string_init(ZSTR_VAL(method_name), mname_len, 0);
	} else {
		func->function_name = zend_string_copy(method_name);
	}

	return (zend_function*)func;
}
/* }}} */

static zend_always_inline zend_function *zend_get_user_call_function(zend_class_entry *ce, zend_string *method_name) /* {{{ */
{
	return zend_get_call_trampoline_func(ce, method_name, 0);
}
/* }}} */

static union _zend_function *zend_std_get_method(zend_object **obj_ptr, zend_string *method_name, const zval *key) /* {{{ */
{
	zend_object *zobj = *obj_ptr;
	zval *func;
	zend_function *fbc;
	zend_string *lc_method_name;
	zend_class_entry *scope = NULL;
	ALLOCA_FLAG(use_heap);

	if (EXPECTED(key != NULL)) {
		lc_method_name = Z_STR_P(key);
#ifdef ZEND_ALLOCA_MAX_SIZE
		use_heap = 0;
#endif
	} else {
		ZSTR_ALLOCA_ALLOC(lc_method_name, ZSTR_LEN(method_name), use_heap);
		zend_str_tolower_copy(ZSTR_VAL(lc_method_name), ZSTR_VAL(method_name), ZSTR_LEN(method_name));
	}

	if (UNEXPECTED((func = zend_hash_find(&zobj->ce->function_table, lc_method_name)) == NULL)) {
		if (UNEXPECTED(!key)) {
			ZSTR_ALLOCA_FREE(lc_method_name, use_heap);
		}
		if (zobj->ce->__call) {
			return zend_get_user_call_function(zobj->ce, method_name);
		} else {
			return NULL;
		}
	}

	fbc = Z_FUNC_P(func);
	/* Check access level */
	if (fbc->op_array.fn_flags & ZEND_ACC_PRIVATE) {
		zend_function *updated_fbc;

		/* Ensure that if we're calling a private function, we're allowed to do so.
		 * If we're not and __call() handler exists, invoke it, otherwise error out.
		 */
		updated_fbc = zend_check_private_int(fbc, zobj->ce, lc_method_name);
		if (EXPECTED(updated_fbc != NULL)) {
			fbc = updated_fbc;
		} else {
			if (zobj->ce->__call) {
				fbc = zend_get_user_call_function(zobj->ce, method_name);
			} else {
				scope = zend_get_executed_scope();
				zend_throw_error(NULL, "Call to %s method %s::%s() from context '%s'", zend_visibility_string(fbc->common.fn_flags), ZEND_FN_SCOPE_NAME(fbc), ZSTR_VAL(method_name), scope ? ZSTR_VAL(scope->name) : "");
				fbc = NULL;
			}
		}
	} else {
		/* Ensure that we haven't overridden a private function and end up calling
		 * the overriding public function...
		 */
		if (fbc->op_array.fn_flags & (ZEND_ACC_CHANGED|ZEND_ACC_PROTECTED)) {
			scope = zend_get_executed_scope();
		}
		if (fbc->op_array.fn_flags & ZEND_ACC_CHANGED) {
			if (scope && is_derived_class(fbc->common.scope, scope)) {
				if ((func = zend_hash_find(&scope->function_table, lc_method_name)) != NULL) {
					zend_function *priv_fbc = Z_FUNC_P(func);
					if (priv_fbc->common.fn_flags & ZEND_ACC_PRIVATE
						&& priv_fbc->common.scope == scope) {
						fbc = priv_fbc;
					}
				}
			}
		}
		if (fbc->common.fn_flags & ZEND_ACC_PROTECTED) {
			/* Ensure that if we're calling a protected function, we're allowed to do so.
			 * If we're not and __call() handler exists, invoke it, otherwise error out.
			 */
			if (UNEXPECTED(!zend_check_protected(zend_get_function_root_class(fbc), scope))) {
				if (zobj->ce->__call) {
					fbc = zend_get_user_call_function(zobj->ce, method_name);
				} else {
					zend_throw_error(NULL, "Call to %s method %s::%s() from context '%s'", zend_visibility_string(fbc->common.fn_flags), ZEND_FN_SCOPE_NAME(fbc), ZSTR_VAL(method_name), scope ? ZSTR_VAL(scope->name) : "");
					fbc = NULL;
				}
			}
		}
	}

	if (UNEXPECTED(!key)) {
		ZSTR_ALLOCA_FREE(lc_method_name, use_heap);
	}
	return fbc;
}
/* }}} */

static zend_always_inline zend_function *zend_get_user_callstatic_function(zend_class_entry *ce, zend_string *method_name) /* {{{ */
{
	return zend_get_call_trampoline_func(ce, method_name, 1);
}
/* }}} */

ZEND_API zend_function *zend_std_get_static_method(zend_class_entry *ce, zend_string *function_name, const zval *key) /* {{{ */
{
	zend_function *fbc = NULL;
	zend_string *lc_function_name;
	zend_object *object;
	zend_class_entry *scope;

	if (EXPECTED(key != NULL)) {
		lc_function_name = Z_STR_P(key);
	} else {
		lc_function_name = zend_string_tolower(function_name);
	}

	do {
		zval *func = zend_hash_find(&ce->function_table, lc_function_name);
		if (EXPECTED(func != NULL)) {
			fbc = Z_FUNC_P(func);
		} else if (ce->constructor
			&& ZSTR_LEN(lc_function_name) == ZSTR_LEN(ce->name)
			&& zend_binary_strncasecmp(ZSTR_VAL(lc_function_name), ZSTR_LEN(lc_function_name), ZSTR_VAL(ce->name), ZSTR_LEN(lc_function_name), ZSTR_LEN(lc_function_name)) == 0
			/* Only change the method to the constructor if the constructor isn't called __construct
			 * we check for __ so we can be binary safe for lowering, we should use ZEND_CONSTRUCTOR_FUNC_NAME
			 */
			&& (ZSTR_VAL(ce->constructor->common.function_name)[0] != '_'
				|| ZSTR_VAL(ce->constructor->common.function_name)[1] != '_')) {
			fbc = ce->constructor;
		} else {
			if (UNEXPECTED(!key)) {
				zend_string_release(lc_function_name);
			}
			if (ce->__call &&
				(object = zend_get_this_object(EG(current_execute_data))) != NULL &&
			    instanceof_function(object->ce, ce)) {
				/* Call the top-level defined __call().
				 * see: tests/classes/__call_004.phpt  */

				zend_class_entry *call_ce = object->ce;

				while (!call_ce->__call) {
					call_ce = call_ce->parent;
				}
				return zend_get_user_call_function(call_ce, function_name);
			} else if (ce->__callstatic) {
				return zend_get_user_callstatic_function(ce, function_name);
			} else {
	   			return NULL;
			}
		}
	} while (0);

#if MBO_0
	/* right now this function is used for non static method lookup too */
	/* Is the function static */
	if (UNEXPECTED(!(fbc->common.fn_flags & ZEND_ACC_STATIC))) {
		zend_error_noreturn(E_ERROR, "Cannot call non static method %s::%s() without object", ZEND_FN_SCOPE_NAME(fbc), ZSTR_VAL(fbc->common.function_name));
	}
#endif
	if (fbc->op_array.fn_flags & ZEND_ACC_PUBLIC) {
		/* No further checks necessary, most common case */
	} else if (fbc->op_array.fn_flags & ZEND_ACC_PRIVATE) {
		zend_function *updated_fbc;

		/* Ensure that if we're calling a private function, we're allowed to do so.
		 */
		scope = zend_get_executed_scope();
		updated_fbc = zend_check_private_int(fbc, scope, lc_function_name);
		if (EXPECTED(updated_fbc != NULL)) {
			fbc = updated_fbc;
		} else {
			if (ce->__callstatic) {
				fbc = zend_get_user_callstatic_function(ce, function_name);
			} else {
				zend_throw_error(NULL, "Call to %s method %s::%s() from context '%s'", zend_visibility_string(fbc->common.fn_flags), ZEND_FN_SCOPE_NAME(fbc), ZSTR_VAL(function_name), scope ? ZSTR_VAL(scope->name) : "");
				fbc = NULL;
			}
		}
	} else if ((fbc->common.fn_flags & ZEND_ACC_PROTECTED)) {
		/* Ensure that if we're calling a protected function, we're allowed to do so.
		 */
		scope = zend_get_executed_scope();
		if (UNEXPECTED(!zend_check_protected(zend_get_function_root_class(fbc), scope))) {
			if (ce->__callstatic) {
				fbc = zend_get_user_callstatic_function(ce, function_name);
			} else {
				zend_throw_error(NULL, "Call to %s method %s::%s() from context '%s'", zend_visibility_string(fbc->common.fn_flags), ZEND_FN_SCOPE_NAME(fbc), ZSTR_VAL(function_name), scope ? ZSTR_VAL(scope->name) : "");
				fbc = NULL;
			}
		}
	}

	if (UNEXPECTED(!key)) {
		zend_string_release(lc_function_name);
	}

	return fbc;
}
/* }}} */

ZEND_API zval *zend_std_get_static_property(zend_class_entry *ce, zend_string *property_name, zend_bool silent) /* {{{ */
{
	zend_property_info *property_info = zend_hash_find_ptr(&ce->properties_info, property_name);
	zval *ret;

	if (UNEXPECTED(property_info == NULL)) {
		goto undeclared_property;
	}

	if (UNEXPECTED(!zend_verify_property_access(property_info, ce))) {
		if (!silent) {
			zend_throw_error(NULL, "Cannot access %s property %s::$%s", zend_visibility_string(property_info->flags), ZSTR_VAL(ce->name), ZSTR_VAL(property_name));
		}
		return NULL;
	}

	if (UNEXPECTED((property_info->flags & ZEND_ACC_STATIC) == 0)) {
		goto undeclared_property;
	}

	if (UNEXPECTED(!(ce->ce_flags & ZEND_ACC_CONSTANTS_UPDATED))) {
		if (UNEXPECTED(zend_update_class_constants(ce)) != SUCCESS) {
			return NULL;
		}
	}
	ret = CE_STATIC_MEMBERS(ce) + property_info->offset;

	/* check if static properties were destoyed */
	if (UNEXPECTED(CE_STATIC_MEMBERS(ce) == NULL)) {
undeclared_property:
		if (!silent) {
			zend_throw_error(NULL, "Access to undeclared static property: %s::$%s", ZSTR_VAL(ce->name), ZSTR_VAL(property_name));
		}
		ret = NULL;
	}

	return ret;
}
/* }}} */

ZEND_API ZEND_COLD zend_bool zend_std_unset_static_property(zend_class_entry *ce, zend_string *property_name) /* {{{ */
{
	zend_throw_error(NULL, "Attempt to unset static property %s::$%s", ZSTR_VAL(ce->name), ZSTR_VAL(property_name));
	return 0;
}
/* }}} */

ZEND_API union _zend_function *zend_std_get_constructor(zend_object *zobj) /* {{{ */
{
	zend_function *constructor = zobj->ce->constructor;
	zend_class_entry *scope;

	if (constructor) {
		if (constructor->op_array.fn_flags & ZEND_ACC_PUBLIC) {
			/* No further checks necessary */
		} else if (constructor->op_array.fn_flags & ZEND_ACC_PRIVATE) {
			/* Ensure that if we're calling a private function, we're allowed to do so.
			 */
			if (EG(fake_scope)) {
				scope = EG(fake_scope);
			} else {
				scope = zend_get_executed_scope();
			}
			if (UNEXPECTED(constructor->common.scope != scope)) {
				if (scope) {
					zend_throw_error(NULL, "Call to private %s::%s() from context '%s'", ZSTR_VAL(constructor->common.scope->name), ZSTR_VAL(constructor->common.function_name), ZSTR_VAL(scope->name));
					constructor = NULL;
				} else {
					zend_throw_error(NULL, "Call to private %s::%s() from invalid context", ZSTR_VAL(constructor->common.scope->name), ZSTR_VAL(constructor->common.function_name));
					constructor = NULL;
				}
			}
		} else if ((constructor->common.fn_flags & ZEND_ACC_PROTECTED)) {
			/* Ensure that if we're calling a protected function, we're allowed to do so.
			 * Constructors only have prototype if they are defined by an interface but
			 * it is the compilers responsibility to take care of the prototype.
			 */
			if (EG(fake_scope)) {
				scope = EG(fake_scope);
			} else {
				scope = zend_get_executed_scope();
			}
			if (UNEXPECTED(!zend_check_protected(zend_get_function_root_class(constructor), scope))) {
				if (scope) {
					zend_throw_error(NULL, "Call to protected %s::%s() from context '%s'", ZSTR_VAL(constructor->common.scope->name), ZSTR_VAL(constructor->common.function_name), ZSTR_VAL(scope->name));
					constructor = NULL;
				} else {
					zend_throw_error(NULL, "Call to protected %s::%s() from invalid context", ZSTR_VAL(constructor->common.scope->name), ZSTR_VAL(constructor->common.function_name));
					constructor = NULL;
				}
			}
		}
	}

	return constructor;
}
/* }}} */

static int zend_std_compare_objects(zval *o1, zval *o2) /* {{{ */
{
	zend_object *zobj1, *zobj2;

	zobj1 = Z_OBJ_P(o1);
	zobj2 = Z_OBJ_P(o2);

	if (zobj1 == zobj2) {
		return 0; /* the same object */
	}
	if (zobj1->ce != zobj2->ce) {
		return 1; /* different classes */
	}
	if (!zobj1->properties && !zobj2->properties) {
		zval *p1, *p2, *end;

		if (!zobj1->ce->default_properties_count) {
			return 0;
		}
		p1 = zobj1->properties_table;
		p2 = zobj2->properties_table;
		end = p1 + zobj1->ce->default_properties_count;

		/* It's enough to protect only one of the objects.
		 * The second one may be referenced from the first and this may cause
		 * false recursion detection.
		 */
		/* use bitwise OR to make only one conditional jump */
		if (UNEXPECTED(Z_IS_RECURSIVE_P(o1))) {
			zend_error_noreturn(E_ERROR, "Nesting level too deep - recursive dependency?");
		}
		Z_PROTECT_RECURSION_P(o1);
		do {
			if (Z_TYPE_P(p1) != IS_UNDEF) {
				if (Z_TYPE_P(p2) != IS_UNDEF) {
					zval result;

					if (compare_function(&result, p1, p2)==FAILURE) {
						Z_UNPROTECT_RECURSION_P(o1);
						return 1;
					}
					if (Z_LVAL(result) != 0) {
						Z_UNPROTECT_RECURSION_P(o1);
						return Z_LVAL(result);
					}
				} else {
					Z_UNPROTECT_RECURSION_P(o1);
					return 1;
				}
			} else {
				if (Z_TYPE_P(p2) != IS_UNDEF) {
					Z_UNPROTECT_RECURSION_P(o1);
					return 1;
				}
			}
			p1++;
			p2++;
		} while (p1 != end);
		Z_UNPROTECT_RECURSION_P(o1);
		return 0;
	} else {
		if (!zobj1->properties) {
			rebuild_object_properties(zobj1);
		}
		if (!zobj2->properties) {
			rebuild_object_properties(zobj2);
		}
		return zend_compare_symbol_tables(zobj1->properties, zobj2->properties);
	}
}
/* }}} */

static int zend_std_has_property(zval *object, zval *member, int has_set_exists, void **cache_slot) /* {{{ */
{
	zend_object *zobj;
	int result;
	zval *value = NULL;
	zval tmp_member;
	uintptr_t property_offset;

	zobj = Z_OBJ_P(object);

	ZVAL_UNDEF(&tmp_member);
	if (UNEXPECTED(Z_TYPE_P(member) != IS_STRING)) {
		ZVAL_STR(&tmp_member, zval_get_string(member));
		member = &tmp_member;
		cache_slot = NULL;
	}

	property_offset = zend_get_property_offset(zobj->ce, Z_STR_P(member), 1, cache_slot);

	if (EXPECTED(IS_VALID_PROPERTY_OFFSET(property_offset))) {
		value = OBJ_PROP(zobj, property_offset);
		if (Z_TYPE_P(value) != IS_UNDEF) {
			goto found;
		}
	} else if (EXPECTED(IS_DYNAMIC_PROPERTY_OFFSET(property_offset))) {
		if (EXPECTED(zobj->properties != NULL)) {
			if (!IS_UNKNOWN_DYNAMIC_PROPERTY_OFFSET(property_offset)) {
				uintptr_t idx = ZEND_DECODE_DYN_PROP_OFFSET(property_offset);

				if (EXPECTED(idx < zobj->properties->nNumUsed * sizeof(Bucket))) {
					Bucket *p = (Bucket*)((char*)zobj->properties->arData + idx);

					if (EXPECTED(Z_TYPE(p->val) != IS_UNDEF) &&
				        (EXPECTED(p->key == Z_STR_P(member)) ||
				         (EXPECTED(p->h == ZSTR_H(Z_STR_P(member))) &&
				          EXPECTED(p->key != NULL) &&
				          EXPECTED(ZSTR_LEN(p->key) == Z_STRLEN_P(member)) &&
				          EXPECTED(memcmp(ZSTR_VAL(p->key), Z_STRVAL_P(member), Z_STRLEN_P(member)) == 0)))) {
						value = &p->val;
						goto found;
					}
				}
				CACHE_PTR_EX(cache_slot + 1, (void*)ZEND_DYNAMIC_PROPERTY_OFFSET);
			}
			value = zend_hash_find(zobj->properties, Z_STR_P(member));
			if (value) {
				if (cache_slot) {
					uintptr_t idx = (char*)value - (char*)zobj->properties->arData;
					CACHE_PTR_EX(cache_slot + 1, (void*)ZEND_ENCODE_DYN_PROP_OFFSET(idx));
				}
found:
				switch (has_set_exists) {
					case 0:
						ZVAL_DEREF(value);
						result = (Z_TYPE_P(value) != IS_NULL);
						break;
					default:
						result = zend_is_true(value);
						break;
					case 2:
						result = 1;
						break;
				}
				goto exit;
			}
		}
	} else if (UNEXPECTED(EG(exception))) {
		result = 0;
		goto exit;
	}

	result = 0;
	if ((has_set_exists != 2) && zobj->ce->__isset) {
		uint32_t *guard = zend_get_property_guard(zobj, Z_STR_P(member));

		if (!((*guard) & IN_ISSET)) {
			zval rv;
			zval tmp_object;

			/* have issetter - try with it! */
			if (Z_TYPE(tmp_member) == IS_UNDEF) {
				ZVAL_COPY(&tmp_member, member);
				member = &tmp_member;
			}
			ZVAL_COPY(&tmp_object, object);
			(*guard) |= IN_ISSET; /* prevent circular getting */
			zend_std_call_issetter(&tmp_object, member, &rv);
			if (Z_TYPE(rv) != IS_UNDEF) {
				result = zend_is_true(&rv);
				zval_ptr_dtor(&rv);
				if (has_set_exists && result) {
					if (EXPECTED(!EG(exception)) && zobj->ce->__get && !((*guard) & IN_GET)) {
						(*guard) |= IN_GET;
						zend_std_call_getter(&tmp_object, member, &rv);
						(*guard) &= ~IN_GET;
						if (Z_TYPE(rv) != IS_UNDEF) {
							result = i_zend_is_true(&rv);
							zval_ptr_dtor(&rv);
						} else {
							result = 0;
						}
					} else {
						result = 0;
					}
				}
			}
			(*guard) &= ~IN_ISSET;
			zval_ptr_dtor(&tmp_object);
		}
	}

exit:
	if (UNEXPECTED(Z_REFCOUNTED(tmp_member))) {
		zval_ptr_dtor(&tmp_member);
	}
	return result;
}
/* }}} */

zend_string *zend_std_object_get_class_name(const zend_object *zobj) /* {{{ */
{
	return zend_string_copy(zobj->ce->name);
}
/* }}} */

ZEND_API int zend_std_cast_object_tostring(zval *readobj, zval *writeobj, int type) /* {{{ */
{
	zval retval;
	zend_class_entry *ce;

	switch (type) {
		case IS_STRING:
			ce = Z_OBJCE_P(readobj);
			if (ce->__tostring &&
				(zend_call_method_with_0_params(readobj, ce, &ce->__tostring, "__tostring", &retval) || EG(exception))) {
				if (UNEXPECTED(EG(exception) != NULL)) {
					zval *msg, ex, rv;
					zval_ptr_dtor(&retval);
					ZVAL_OBJ(&ex, EG(exception));
					EG(exception) = NULL;
					msg = zend_read_property(Z_OBJCE(ex), &ex, "message", sizeof("message") - 1, 1, &rv);
					if (UNEXPECTED(Z_TYPE_P(msg) != IS_STRING)) {
						ZVAL_EMPTY_STRING(&rv);
						msg = &rv;
					}
					zend_error_noreturn(E_ERROR,
							"Method %s::__toString() must not throw an exception, caught %s: %s",
							ZSTR_VAL(ce->name), ZSTR_VAL(Z_OBJCE(ex)->name), Z_STRVAL_P(msg));
					return FAILURE;
				}
				if (EXPECTED(Z_TYPE(retval) == IS_STRING)) {
					if (readobj == writeobj) {
						zval_ptr_dtor(readobj);
					}
					ZVAL_COPY_VALUE(writeobj, &retval);
					return SUCCESS;
				} else {
					zval_ptr_dtor(&retval);
					if (readobj == writeobj) {
						zval_ptr_dtor(readobj);
					}
					ZVAL_EMPTY_STRING(writeobj);
					zend_error(E_RECOVERABLE_ERROR, "Method %s::__toString() must return a string value", ZSTR_VAL(ce->name));
					return SUCCESS;
				}
			}
			return FAILURE;
		case _IS_BOOL:
			ZVAL_BOOL(writeobj, 1);
			return SUCCESS;
		case IS_LONG:
			ce = Z_OBJCE_P(readobj);
			zend_error(E_NOTICE, "Object of class %s could not be converted to int", ZSTR_VAL(ce->name));
			if (readobj == writeobj) {
				zval_dtor(readobj);
			}
			ZVAL_LONG(writeobj, 1);
			return SUCCESS;
		case IS_DOUBLE:
			ce = Z_OBJCE_P(readobj);
			zend_error(E_NOTICE, "Object of class %s could not be converted to float", ZSTR_VAL(ce->name));
			if (readobj == writeobj) {
				zval_dtor(readobj);
			}
			ZVAL_DOUBLE(writeobj, 1);
			return SUCCESS;
		default:
			ZVAL_NULL(writeobj);
			break;
	}
	return FAILURE;
}
/* }}} */

int zend_std_get_closure(zval *obj, zend_class_entry **ce_ptr, zend_function **fptr_ptr, zend_object **obj_ptr) /* {{{ */
{
	zval *func;
	zend_class_entry *ce;

	if (Z_TYPE_P(obj) != IS_OBJECT) {
		return FAILURE;
	}

	ce = Z_OBJCE_P(obj);

	if ((func = zend_hash_find(&ce->function_table, ZSTR_KNOWN(ZEND_STR_MAGIC_INVOKE))) == NULL) {
		return FAILURE;
	}
	*fptr_ptr = Z_FUNC_P(func);

	*ce_ptr = ce;
	if ((*fptr_ptr)->common.fn_flags & ZEND_ACC_STATIC) {
		if (obj_ptr) {
			*obj_ptr = NULL;
		}
	} else {
		if (obj_ptr) {
			*obj_ptr = Z_OBJ_P(obj);
		}
	}
	return SUCCESS;
}
/* }}} */

ZEND_API zend_object_handlers std_object_handlers = {
	0,										/* offset */

	zend_object_std_dtor,					/* free_obj */
	zend_objects_destroy_object,			/* dtor_obj */
	zend_objects_clone_obj,					/* clone_obj */

	zend_std_read_property,					/* read_property */
	zend_std_write_property,				/* write_property */
	zend_std_read_dimension,				/* read_dimension */
	zend_std_write_dimension,				/* write_dimension */
	zend_std_get_property_ptr_ptr,			/* get_property_ptr_ptr */
	NULL,									/* get */
	NULL,									/* set */
	zend_std_has_property,					/* has_property */
	zend_std_unset_property,				/* unset_property */
	zend_std_has_dimension,					/* has_dimension */
	zend_std_unset_dimension,				/* unset_dimension */
	zend_std_get_properties,				/* get_properties */
	zend_std_get_method,					/* get_method */
	NULL,									/* call_method */
	zend_std_get_constructor,				/* get_constructor */
	zend_std_object_get_class_name,			/* get_class_name */
	zend_std_compare_objects,				/* compare_objects */
	zend_std_cast_object_tostring,			/* cast_object */
	NULL,									/* count_elements */
	zend_std_get_debug_info,				/* get_debug_info */
	zend_std_get_closure,					/* get_closure */
	zend_std_get_gc,						/* get_gc */
	NULL,									/* do_operation */
	NULL,									/* compare */
};

/*
 * Local variables:
 * tab-width: 4
 * c-basic-offset: 4
 * indent-tabs-mode: t
 * End:
 * vim600: sw=4 ts=4 fdm=marker
 * vim<600: sw=4 ts=4
 */<|MERGE_RESOLUTION|>--- conflicted
+++ resolved
@@ -660,21 +660,11 @@
 			}
 			zval_ptr_dtor(&tmp_object);
 			goto exit;
-<<<<<<< HEAD
-		} else {
-			if (Z_STRVAL_P(member)[0] == '\0' && Z_STRLEN_P(member) != 0) {
-				zval_ptr_dtor(&tmp_object);
-				zend_throw_error(NULL, "Cannot access property started with '\\0'");
-				retval = &EG(uninitialized_zval);
-				goto exit;
-			}
-=======
 		} else if (Z_STRVAL_P(member)[0] == '\0' && Z_STRLEN_P(member) != 0) {
 			zval_ptr_dtor(&tmp_object);
 			zend_throw_error(NULL, "Cannot access property started with '\\0'");
 			retval = &EG(uninitialized_zval);
 			goto exit;
->>>>>>> 17338ddb
 		}
 	}
 
