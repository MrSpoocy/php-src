/*
   +----------------------------------------------------------------------+
   | Zend Engine                                                          |
   +----------------------------------------------------------------------+
   | Copyright (c) 1998-2018 Zend Technologies Ltd. (http://www.zend.com) |
   +----------------------------------------------------------------------+
   | This source file is subject to version 2.00 of the Zend license,     |
   | that is bundled with this package in the file LICENSE, and is        |
   | available through the world-wide-web at the following url:           |
   | http://www.zend.com/license/2_00.txt.                                |
   | If you did not receive a copy of the Zend license and are unable to  |
   | obtain it through the world-wide-web, please send a note to          |
   | license@zend.com so we can mail you a copy immediately.              |
   +----------------------------------------------------------------------+
   | Authors: Andi Gutmans <andi@zend.com>                                |
   |          Zeev Suraski <zeev@zend.com>                                |
   |          Dmitry Stogov <dmitry@zend.com>                             |
   +----------------------------------------------------------------------+
*/

/* $Id$ */

#include "zend.h"
#include "zend_globals.h"
#include "zend_variables.h"
#include "zend_API.h"
#include "zend_objects.h"
#include "zend_objects_API.h"
#include "zend_object_handlers.h"
#include "zend_interfaces.h"
#include "zend_exceptions.h"
#include "zend_closures.h"
#include "zend_compile.h"
#include "zend_hash.h"

#define DEBUG_OBJECT_HANDLERS 0

#define ZEND_WRONG_PROPERTY_OFFSET   0

/* guard flags */
#define IN_GET		(1<<0)
#define IN_SET		(1<<1)
#define IN_UNSET	(1<<2)
#define IN_ISSET	(1<<3)

/*
  __X accessors explanation:

  if we have __get and property that is not part of the properties array is
  requested, we call __get handler. If it fails, we return uninitialized.

  if we have __set and property that is not part of the properties array is
  set, we call __set handler. If it fails, we do not change the array.

  for both handlers above, when we are inside __get/__set, no further calls for
  __get/__set for this property of this object will be made, to prevent endless
  recursion and enable accessors to change properties array.

  if we have __call and method which is not part of the class function table is
  called, we cal __call handler.
*/

ZEND_API void rebuild_object_properties(zend_object *zobj) /* {{{ */
{
	if (!zobj->properties) {
		zend_property_info *prop_info;
		zend_class_entry *ce = zobj->ce;

		zobj->properties = zend_new_array(ce->default_properties_count);
		if (ce->default_properties_count) {
			zend_hash_real_init_mixed(zobj->properties);
			ZEND_HASH_FOREACH_PTR(&ce->properties_info, prop_info) {
				if (/*prop_info->ce == ce &&*/
				    (prop_info->flags & ZEND_ACC_STATIC) == 0) {

					if (UNEXPECTED(Z_TYPE_P(OBJ_PROP(zobj, prop_info->offset)) == IS_UNDEF)) {
						HT_FLAGS(zobj->properties) |= HASH_FLAG_HAS_EMPTY_IND;
					}

					_zend_hash_append_ind(zobj->properties, prop_info->name,
						OBJ_PROP(zobj, prop_info->offset));
				}
			} ZEND_HASH_FOREACH_END();
			while (ce->parent && ce->parent->default_properties_count) {
				ce = ce->parent;
				ZEND_HASH_FOREACH_PTR(&ce->properties_info, prop_info) {
					if (prop_info->ce == ce &&
					    (prop_info->flags & ZEND_ACC_STATIC) == 0 &&
					    (prop_info->flags & ZEND_ACC_PRIVATE) != 0) {
						zval zv;

						if (UNEXPECTED(Z_TYPE_P(OBJ_PROP(zobj, prop_info->offset)) == IS_UNDEF)) {
							HT_FLAGS(zobj->properties) |= HASH_FLAG_HAS_EMPTY_IND;
						}

						ZVAL_INDIRECT(&zv, OBJ_PROP(zobj, prop_info->offset));
						zend_hash_add(zobj->properties, prop_info->name, &zv);
					}
				} ZEND_HASH_FOREACH_END();
			}
		}
	}
}
/* }}} */

ZEND_API HashTable *zend_std_get_properties(zval *object) /* {{{ */
{
	zend_object *zobj;
	zobj = Z_OBJ_P(object);
	if (!zobj->properties) {
		rebuild_object_properties(zobj);
	}
	return zobj->properties;
}
/* }}} */

ZEND_API HashTable *zend_std_get_gc(zval *object, zval **table, int *n) /* {{{ */
{
	if (Z_OBJ_HANDLER_P(object, get_properties) != zend_std_get_properties) {
		*table = NULL;
		*n = 0;
		return Z_OBJ_HANDLER_P(object, get_properties)(object);
	} else {
		zend_object *zobj = Z_OBJ_P(object);

		if (zobj->properties) {
			*table = NULL;
			*n = 0;
			return zobj->properties;
		} else {
			*table = zobj->properties_table;
			*n = zobj->ce->default_properties_count;
			return NULL;
		}
	}
}
/* }}} */

ZEND_API HashTable *zend_std_get_debug_info(zval *object, int *is_temp) /* {{{ */
{
	zend_class_entry *ce = Z_OBJCE_P(object);
	zval retval;
	HashTable *ht;

	if (!ce->__debugInfo) {
		*is_temp = 0;
		return Z_OBJ_HANDLER_P(object, get_properties)
			? Z_OBJ_HANDLER_P(object, get_properties)(object)
			: NULL;
	}

	zend_call_method_with_0_params(object, ce, &ce->__debugInfo, ZEND_DEBUGINFO_FUNC_NAME, &retval);
	if (Z_TYPE(retval) == IS_ARRAY) {
		if (!Z_REFCOUNTED(retval)) {
			*is_temp = 1;
			return zend_array_dup(Z_ARRVAL(retval));
		} else if (Z_REFCOUNT(retval) <= 1) {
			*is_temp = 1;
			ht = Z_ARR(retval);
			return ht;
		} else {
			*is_temp = 0;
			zval_ptr_dtor(&retval);
			return Z_ARRVAL(retval);
		}
	} else if (Z_TYPE(retval) == IS_NULL) {
		*is_temp = 1;
		ht = zend_new_array(0);
		return ht;
	}

	zend_error_noreturn(E_ERROR, ZEND_DEBUGINFO_FUNC_NAME "() must return an array");

	return NULL; /* Compilers are dumb and don't understand that noreturn means that the function does NOT need a return value... */
}
/* }}} */

static void zend_std_call_getter(zval *object, zval *member, zval *retval) /* {{{ */
{
	zend_class_entry *ce = Z_OBJCE_P(object);
	zend_class_entry *orig_fake_scope = EG(fake_scope);

	EG(fake_scope) = NULL;

	/* __get handler is called with one argument:
	      property name

	   it should return whether the call was successful or not
	*/
	zend_call_method_with_1_params(object, ce, &ce->__get, ZEND_GET_FUNC_NAME, retval, member);

	EG(fake_scope) = orig_fake_scope;
}
/* }}} */

static void zend_std_call_setter(zval *object, zval *member, zval *value) /* {{{ */
{
	zend_class_entry *ce = Z_OBJCE_P(object);
	zend_class_entry *orig_fake_scope = EG(fake_scope);

	EG(fake_scope) = NULL;

	/* __set handler is called with two arguments:
	     property name
	     value to be set
	*/
	zend_call_method_with_2_params(object, ce, &ce->__set, ZEND_SET_FUNC_NAME, NULL, member, value);

	EG(fake_scope) = orig_fake_scope;
}
/* }}} */

static void zend_std_call_unsetter(zval *object, zval *member) /* {{{ */
{
	zend_class_entry *ce = Z_OBJCE_P(object);
	zend_class_entry *orig_fake_scope = EG(fake_scope);

	EG(fake_scope) = NULL;

	/* __unset handler is called with one argument:
	      property name
	*/

	zend_call_method_with_1_params(object, ce, &ce->__unset, ZEND_UNSET_FUNC_NAME, NULL, member);

	EG(fake_scope) = orig_fake_scope;
}
/* }}} */

static void zend_std_call_issetter(zval *object, zval *member, zval *retval) /* {{{ */
{
	zend_class_entry *ce = Z_OBJCE_P(object);
	zend_class_entry *orig_fake_scope = EG(fake_scope);

	EG(fake_scope) = NULL;

	/* __isset handler is called with one argument:
	      property name

	   it should return whether the property is set or not
	*/

	zend_call_method_with_1_params(object, ce, &ce->__isset, ZEND_ISSET_FUNC_NAME, retval, member);

	EG(fake_scope) = orig_fake_scope;
}
/* }}} */

static zend_always_inline int zend_verify_property_access(zend_property_info *property_info, zend_class_entry *ce) /* {{{ */
{
	zend_class_entry *scope;

	if (property_info->flags & ZEND_ACC_PUBLIC) {
		return 1;
	} else if (property_info->flags & ZEND_ACC_PRIVATE) {
		if (EG(fake_scope)) {
			scope = EG(fake_scope);
		} else {
			scope = zend_get_executed_scope();
		}
		return (ce == scope || property_info->ce == scope);
	} else if (property_info->flags & ZEND_ACC_PROTECTED) {
		if (EG(fake_scope)) {
			scope = EG(fake_scope);
		} else {
			scope = zend_get_executed_scope();
		}
		return zend_check_protected(property_info->ce, scope);
	}
	return 0;
}
/* }}} */

static zend_always_inline zend_bool is_derived_class(zend_class_entry *child_class, zend_class_entry *parent_class) /* {{{ */
{
	child_class = child_class->parent;
	while (child_class) {
		if (child_class == parent_class) {
			return 1;
		}
		child_class = child_class->parent;
	}

	return 0;
}
/* }}} */

static zend_always_inline uintptr_t zend_get_property_offset(zend_class_entry *ce, zend_string *member, int silent, void **cache_slot) /* {{{ */
{
	zval *zv;
	zend_property_info *property_info = NULL;
	uint32_t flags;
	zend_class_entry *scope;

	if (cache_slot && EXPECTED(ce == CACHED_PTR_EX(cache_slot))) {
		return (uintptr_t)CACHED_PTR_EX(cache_slot + 1);
	}

	if (UNEXPECTED(ZSTR_VAL(member)[0] == '\0' && ZSTR_LEN(member) != 0)) {
		if (!silent) {
			zend_throw_error(NULL, "Cannot access property started with '\\0'");
		}
		return ZEND_WRONG_PROPERTY_OFFSET;
	}

	if (UNEXPECTED(zend_hash_num_elements(&ce->properties_info) == 0)) {
		goto exit_dynamic;
	}

	zv = zend_hash_find(&ce->properties_info, member);
	if (EXPECTED(zv != NULL)) {
		property_info = (zend_property_info*)Z_PTR_P(zv);
		flags = property_info->flags;
		if (UNEXPECTED((flags & ZEND_ACC_SHADOW) != 0)) {
			/* if it's a shadow - go to access it's private */
			property_info = NULL;
		} else {
			if (EXPECTED(zend_verify_property_access(property_info, ce) != 0)) {
				if (UNEXPECTED(!(flags & ZEND_ACC_CHANGED))
					|| UNEXPECTED((flags & ZEND_ACC_PRIVATE))) {
					if (UNEXPECTED((flags & ZEND_ACC_STATIC) != 0)) {
						if (!silent) {
							zend_error(E_NOTICE, "Accessing static property %s::$%s as non static", ZSTR_VAL(ce->name), ZSTR_VAL(member));
						}
						return ZEND_DYNAMIC_PROPERTY_OFFSET;
					}
					goto exit;
				}
			} else {
				/* Try to look in the scope instead */
				property_info = ZEND_WRONG_PROPERTY_INFO;
			}
		}
	}

	if (EG(fake_scope)) {
		scope = EG(fake_scope);
	} else {
		scope = zend_get_executed_scope();
	}

	if (scope != ce
		&& scope
		&& is_derived_class(ce, scope)
		&& (zv = zend_hash_find(&scope->properties_info, member)) != NULL
		&& ((zend_property_info*)Z_PTR_P(zv))->flags & ZEND_ACC_PRIVATE) {
		property_info = (zend_property_info*)Z_PTR_P(zv);
		if (UNEXPECTED((property_info->flags & ZEND_ACC_STATIC) != 0)) {
			return ZEND_DYNAMIC_PROPERTY_OFFSET;
		}
	} else if (UNEXPECTED(property_info == NULL)) {
exit_dynamic:
		if (cache_slot) {
			CACHE_POLYMORPHIC_PTR_EX(cache_slot, ce, (void*)ZEND_DYNAMIC_PROPERTY_OFFSET);
		}
		return ZEND_DYNAMIC_PROPERTY_OFFSET;
	} else if (UNEXPECTED(property_info == ZEND_WRONG_PROPERTY_INFO)) {
		/* Information was available, but we were denied access.  Error out. */
		if (!silent) {
			zend_throw_error(NULL, "Cannot access %s property %s::$%s", zend_visibility_string(flags), ZSTR_VAL(ce->name), ZSTR_VAL(member));
		}
		return ZEND_WRONG_PROPERTY_OFFSET;
	}

exit:
	if (cache_slot) {
		CACHE_POLYMORPHIC_PTR_EX(cache_slot, ce, (void*)(uintptr_t)property_info->offset);
	}
	return property_info->offset;
}
/* }}} */

ZEND_API zend_property_info *zend_get_property_info(zend_class_entry *ce, zend_string *member, int silent) /* {{{ */
{
	zval *zv;
	zend_property_info *property_info = NULL;
	uint32_t flags;
	zend_class_entry *scope;

	if (UNEXPECTED(ZSTR_VAL(member)[0] == '\0' && ZSTR_LEN(member) != 0)) {
		if (!silent) {
			zend_throw_error(NULL, "Cannot access property started with '\\0'");
		}
		return ZEND_WRONG_PROPERTY_INFO;
	}

	if (UNEXPECTED(zend_hash_num_elements(&ce->properties_info) == 0)) {
		goto exit_dynamic;
	}

	zv = zend_hash_find(&ce->properties_info, member);
	if (EXPECTED(zv != NULL)) {
		property_info = (zend_property_info*)Z_PTR_P(zv);
		flags = property_info->flags;
		if (UNEXPECTED((flags & ZEND_ACC_SHADOW) != 0)) {
			/* if it's a shadow - go to access it's private */
			property_info = NULL;
		} else {
			if (EXPECTED(zend_verify_property_access(property_info, ce) != 0)) {
				if (UNEXPECTED(!(flags & ZEND_ACC_CHANGED))
					|| UNEXPECTED((flags & ZEND_ACC_PRIVATE))) {
					if (UNEXPECTED((flags & ZEND_ACC_STATIC) != 0)) {
						if (!silent) {
							zend_error(E_NOTICE, "Accessing static property %s::$%s as non static", ZSTR_VAL(ce->name), ZSTR_VAL(member));
						}
					}
					goto exit;
				}
			} else {
				/* Try to look in the scope instead */
				property_info = ZEND_WRONG_PROPERTY_INFO;
			}
		}
	}

	if (EG(fake_scope)) {
		scope = EG(fake_scope);
	} else {
		scope = zend_get_executed_scope();
	}

	if (scope != ce
		&& scope
		&& is_derived_class(ce, scope)
		&& (zv = zend_hash_find(&scope->properties_info, member)) != NULL
		&& ((zend_property_info*)Z_PTR_P(zv))->flags & ZEND_ACC_PRIVATE) {
		property_info = (zend_property_info*)Z_PTR_P(zv);
	} else if (UNEXPECTED(property_info == NULL)) {
exit_dynamic:
		return NULL;
	} else if (UNEXPECTED(property_info == ZEND_WRONG_PROPERTY_INFO)) {
		/* Information was available, but we were denied access.  Error out. */
		if (!silent) {
			zend_throw_error(NULL, "Cannot access %s property %s::$%s", zend_visibility_string(flags), ZSTR_VAL(ce->name), ZSTR_VAL(member));
		}
		return ZEND_WRONG_PROPERTY_INFO;
	}

exit:
	return property_info;
}
/* }}} */

ZEND_API int zend_check_property_access(zend_object *zobj, zend_string *prop_info_name) /* {{{ */
{
	zend_property_info *property_info;
	const char *class_name = NULL;
	const char *prop_name;
	zend_string *member;
	size_t prop_name_len;

	if (ZSTR_VAL(prop_info_name)[0] == 0) {
		zend_unmangle_property_name_ex(prop_info_name, &class_name, &prop_name, &prop_name_len);
		member = zend_string_init(prop_name, prop_name_len, 0);
	} else {
		member = zend_string_copy(prop_info_name);
	}
	property_info = zend_get_property_info(zobj->ce, member, 1);
	zend_string_release_ex(member, 0);
	if (property_info == NULL) {
		/* undefined public property */
		if (class_name && class_name[0] != '*') {
			/* we we're looking for a private prop */
			return FAILURE;
		}
		return SUCCESS;
	} else if (property_info == ZEND_WRONG_PROPERTY_INFO) {
		return FAILURE;
	}
	if (class_name && class_name[0] != '*') {
		if (!(property_info->flags & ZEND_ACC_PRIVATE)) {
			/* we we're looking for a private prop but found a non private one of the same name */
			return FAILURE;
		} else if (strcmp(ZSTR_VAL(prop_info_name)+1, ZSTR_VAL(property_info->name)+1)) {
			/* we we're looking for a private prop but found a private one of the same name but another class */
			return FAILURE;
		}
	}
	return zend_verify_property_access(property_info, zobj->ce) ? SUCCESS : FAILURE;
}
/* }}} */

static void zend_property_guard_dtor(zval *el) /* {{{ */ {
	uint32_t *ptr = (uint32_t*)Z_PTR_P(el);
	if (EXPECTED(!(((zend_uintptr_t)ptr) & 1))) {
		efree_size(ptr, sizeof(uint32_t));
	}
}
/* }}} */

ZEND_API uint32_t *zend_get_property_guard(zend_object *zobj, zend_string *member) /* {{{ */
{
	HashTable *guards;
	zval *zv;
	uint32_t *ptr;

	ZEND_ASSERT(zobj->ce->ce_flags & ZEND_ACC_USE_GUARDS);
	zv = zobj->properties_table + zobj->ce->default_properties_count;
	if (EXPECTED(Z_TYPE_P(zv) == IS_STRING)) {
		zend_string *str = Z_STR_P(zv);
		if (EXPECTED(str == member) ||
		     /* hash values are always pred-calculated here */
		    (EXPECTED(ZSTR_H(str) == ZSTR_H(member)) &&
		     EXPECTED(zend_string_equal_content(str, member)))) {
			return &Z_PROPERTY_GUARD_P(zv);
		} else if (EXPECTED(Z_PROPERTY_GUARD_P(zv) == 0)) {
<<<<<<< HEAD
			zend_string_release(Z_STR_P(zv));
=======
			zend_string_release_ex(Z_STR_P(zv), 0);
>>>>>>> c4331b00
			ZVAL_STR_COPY(zv, member);
			return &Z_PROPERTY_GUARD_P(zv);
		} else {
			ALLOC_HASHTABLE(guards);
			zend_hash_init(guards, 8, NULL, zend_property_guard_dtor, 0);
			/* mark pointer as "special" using low bit */
			zend_hash_add_new_ptr(guards, str,
				(void*)(((zend_uintptr_t)&Z_PROPERTY_GUARD_P(zv)) | 1));
<<<<<<< HEAD
			zend_string_release(Z_STR_P(zv));
=======
			zend_string_release_ex(Z_STR_P(zv), 0);
>>>>>>> c4331b00
			ZVAL_ARR(zv, guards);
		}
	} else if (EXPECTED(Z_TYPE_P(zv) == IS_ARRAY)) {
		guards = Z_ARRVAL_P(zv);
		ZEND_ASSERT(guards != NULL);
		zv = zend_hash_find(guards, member);
		if (zv != NULL) {
			return (uint32_t*)(((zend_uintptr_t)Z_PTR_P(zv)) & ~1);
		}
	} else {
		ZEND_ASSERT(Z_TYPE_P(zv) == IS_UNDEF);
		ZVAL_STR_COPY(zv, member);
		Z_PROPERTY_GUARD_P(zv) = 0;
		return &Z_PROPERTY_GUARD_P(zv);
	}
	/* we have to allocate uint32_t separately because ht->arData may be reallocated */
	ptr = (uint32_t*)emalloc(sizeof(uint32_t));
	*ptr = 0;
	return (uint32_t*)zend_hash_add_new_ptr(guards, member, ptr);
}
/* }}} */

ZEND_API zval *zend_std_read_property(zval *object, zval *member, int type, void **cache_slot, zval *rv) /* {{{ */
{
	zend_object *zobj;
	zval tmp_member, tmp_object;
	zval *retval;
	uintptr_t property_offset;
	uint32_t *guard = NULL;

	zobj = Z_OBJ_P(object);

	ZVAL_UNDEF(&tmp_member);
	if (UNEXPECTED(Z_TYPE_P(member) != IS_STRING)) {
		ZVAL_STR(&tmp_member, zval_get_string_func(member));
		member = &tmp_member;
		cache_slot = NULL;
	}

#if DEBUG_OBJECT_HANDLERS
	fprintf(stderr, "Read object #%d property: %s\n", Z_OBJ_HANDLE_P(object), Z_STRVAL_P(member));
#endif

	/* make zend_get_property_info silent if we have getter - we may want to use it */
	property_offset = zend_get_property_offset(zobj->ce, Z_STR_P(member), (type == BP_VAR_IS) || (zobj->ce->__get != NULL), cache_slot);

	if (EXPECTED(IS_VALID_PROPERTY_OFFSET(property_offset))) {
		retval = OBJ_PROP(zobj, property_offset);
		if (EXPECTED(Z_TYPE_P(retval) != IS_UNDEF)) {
			goto exit;
		}
	} else if (EXPECTED(IS_DYNAMIC_PROPERTY_OFFSET(property_offset))) {
		if (EXPECTED(zobj->properties != NULL)) {
			if (!IS_UNKNOWN_DYNAMIC_PROPERTY_OFFSET(property_offset)) {
				uintptr_t idx = ZEND_DECODE_DYN_PROP_OFFSET(property_offset);

				if (EXPECTED(idx < zobj->properties->nNumUsed * sizeof(Bucket))) {
					Bucket *p = (Bucket*)((char*)zobj->properties->arData + idx);

					if (EXPECTED(Z_TYPE(p->val) != IS_UNDEF) &&
				        (EXPECTED(p->key == Z_STR_P(member)) ||
				         (EXPECTED(p->h == ZSTR_H(Z_STR_P(member))) &&
				          EXPECTED(p->key != NULL) &&
				          EXPECTED(zend_string_equal_content(p->key, Z_STR_P(member)))))) {
						retval = &p->val;
						goto exit;
					}
				}
				CACHE_PTR_EX(cache_slot + 1, (void*)ZEND_DYNAMIC_PROPERTY_OFFSET);
			}
			retval = zend_hash_find(zobj->properties, Z_STR_P(member));
			if (EXPECTED(retval)) {
				if (cache_slot) {
					uintptr_t idx = (char*)retval - (char*)zobj->properties->arData;
					CACHE_PTR_EX(cache_slot + 1, (void*)ZEND_ENCODE_DYN_PROP_OFFSET(idx));
				}
				goto exit;
			}
		}
	} else if (UNEXPECTED(EG(exception))) {
		retval = &EG(uninitialized_zval);
		goto exit;
	}

	ZVAL_UNDEF(&tmp_object);

	/* magic isset */
	if ((type == BP_VAR_IS) && zobj->ce->__isset) {
		zval tmp_result;
		guard = zend_get_property_guard(zobj, Z_STR_P(member));

		if (!((*guard) & IN_ISSET)) {
			if (Z_TYPE(tmp_member) == IS_UNDEF) {
				ZVAL_COPY(&tmp_member, member);
				member = &tmp_member;
			}
			ZVAL_COPY(&tmp_object, object);
			ZVAL_UNDEF(&tmp_result);

			*guard |= IN_ISSET;
			zend_std_call_issetter(&tmp_object, member, &tmp_result);
			*guard &= ~IN_ISSET;

			if (!zend_is_true(&tmp_result)) {
				retval = &EG(uninitialized_zval);
				zval_ptr_dtor(&tmp_object);
				zval_ptr_dtor(&tmp_result);
				goto exit;
			}

			zval_ptr_dtor(&tmp_result);
		}
	}

	/* magic get */
	if (zobj->ce->__get) {
		if (guard == NULL) {
			guard = zend_get_property_guard(zobj, Z_STR_P(member));
		}
		if (!((*guard) & IN_GET)) {
			/* have getter - try with it! */
			if (Z_TYPE(tmp_object) == IS_UNDEF) {
				ZVAL_COPY(&tmp_object, object);
			}
			*guard |= IN_GET; /* prevent circular getting */
			zend_std_call_getter(&tmp_object, member, rv);
			*guard &= ~IN_GET;

			if (Z_TYPE_P(rv) != IS_UNDEF) {
				retval = rv;
				if (!Z_ISREF_P(rv) &&
				    (type == BP_VAR_W || type == BP_VAR_RW  || type == BP_VAR_UNSET)) {
					if (UNEXPECTED(Z_TYPE_P(rv) != IS_OBJECT)) {
						zend_error(E_NOTICE, "Indirect modification of overloaded property %s::$%s has no effect", ZSTR_VAL(zobj->ce->name), Z_STRVAL_P(member));
					}
				}
			} else {
				retval = &EG(uninitialized_zval);
			}
			zval_ptr_dtor(&tmp_object);
			goto exit;
		} else if (Z_STRVAL_P(member)[0] == '\0' && Z_STRLEN_P(member) != 0) {
			zval_ptr_dtor(&tmp_object);
			zend_throw_error(NULL, "Cannot access property started with '\\0'");
			retval = &EG(uninitialized_zval);
			goto exit;
		}
	}

	zval_ptr_dtor(&tmp_object);

	if ((type != BP_VAR_IS)) {
		zend_error(E_NOTICE,"Undefined property: %s::$%s", ZSTR_VAL(zobj->ce->name), Z_STRVAL_P(member));
	}
	retval = &EG(uninitialized_zval);

exit:
	if (UNEXPECTED(Z_REFCOUNTED(tmp_member))) {
		zval_ptr_dtor(&tmp_member);
	}

	return retval;
}
/* }}} */

ZEND_API void zend_std_write_property(zval *object, zval *member, zval *value, void **cache_slot) /* {{{ */
{
	zend_object *zobj;
	zval tmp_member;
	zval *variable_ptr;
	uintptr_t property_offset;

	zobj = Z_OBJ_P(object);

	ZVAL_UNDEF(&tmp_member);
 	if (UNEXPECTED(Z_TYPE_P(member) != IS_STRING)) {
		ZVAL_STR(&tmp_member, zval_get_string_func(member));
		member = &tmp_member;
		cache_slot = NULL;
	}

	property_offset = zend_get_property_offset(zobj->ce, Z_STR_P(member), (zobj->ce->__set != NULL), cache_slot);

	if (EXPECTED(IS_VALID_PROPERTY_OFFSET(property_offset))) {
		variable_ptr = OBJ_PROP(zobj, property_offset);
		if (Z_TYPE_P(variable_ptr) != IS_UNDEF) {
			goto found;
		}
	} else if (EXPECTED(IS_DYNAMIC_PROPERTY_OFFSET(property_offset))) {
		if (EXPECTED(zobj->properties != NULL)) {
			if (UNEXPECTED(GC_REFCOUNT(zobj->properties) > 1)) {
				if (EXPECTED(!(GC_FLAGS(zobj->properties) & IS_ARRAY_IMMUTABLE))) {
					GC_DELREF(zobj->properties);
				}
				zobj->properties = zend_array_dup(zobj->properties);
			}
			if ((variable_ptr = zend_hash_find(zobj->properties, Z_STR_P(member))) != NULL) {
found:
				zend_assign_to_variable(variable_ptr, value, IS_CV);
				goto exit;
			}
		}
	} else if (UNEXPECTED(EG(exception))) {
		goto exit;
	}

	/* magic set */
	if (zobj->ce->__set) {
		uint32_t *guard = zend_get_property_guard(zobj, Z_STR_P(member));

	    if (!((*guard) & IN_SET)) {
			zval tmp_object;

			ZVAL_COPY(&tmp_object, object);
			(*guard) |= IN_SET; /* prevent circular setting */
			zend_std_call_setter(&tmp_object, member, value);
			(*guard) &= ~IN_SET;
			zval_ptr_dtor(&tmp_object);
		} else if (EXPECTED(!IS_WRONG_PROPERTY_OFFSET(property_offset))) {
			goto write_std_property;
		} else {
			if (Z_STRVAL_P(member)[0] == '\0' && Z_STRLEN_P(member) != 0) {
				zend_throw_error(NULL, "Cannot access property started with '\\0'");
				goto exit;
			}
		}
	} else if (EXPECTED(!IS_WRONG_PROPERTY_OFFSET(property_offset))) {
		zval tmp;

write_std_property:
		if (Z_REFCOUNTED_P(value)) {
			if (Z_ISREF_P(value)) {
				/* if we assign referenced variable, we should separate it */
				ZVAL_COPY(&tmp, Z_REFVAL_P(value));
				value = &tmp;
			} else {
				Z_ADDREF_P(value);
			}
		}
		if (EXPECTED(IS_VALID_PROPERTY_OFFSET(property_offset))) {
			ZVAL_COPY_VALUE(OBJ_PROP(zobj, property_offset), value);
		} else {
			if (!zobj->properties) {
				rebuild_object_properties(zobj);
			}
			zend_hash_add_new(zobj->properties, Z_STR_P(member), value);
		}
	}

exit:
	if (UNEXPECTED(Z_REFCOUNTED(tmp_member))) {
		zval_ptr_dtor(&tmp_member);
	}
}
/* }}} */

ZEND_API zval *zend_std_read_dimension(zval *object, zval *offset, int type, zval *rv) /* {{{ */
{
	zend_class_entry *ce = Z_OBJCE_P(object);
	zval tmp_offset, tmp_object;

	if (EXPECTED(instanceof_function_ex(ce, zend_ce_arrayaccess, 1) != 0)) {
		if (offset == NULL) {
			/* [] construct */
			ZVAL_NULL(&tmp_offset);
		} else {
			ZVAL_DEREF(offset);
			ZVAL_COPY(&tmp_offset, offset);
		}

		ZVAL_COPY(&tmp_object, object);
		if (type == BP_VAR_IS) {
			zend_call_method_with_1_params(&tmp_object, ce, NULL, "offsetexists", rv, &tmp_offset);
			if (UNEXPECTED(Z_ISUNDEF_P(rv))) {
				zval_ptr_dtor(&tmp_object);
				zval_ptr_dtor(&tmp_offset);
				return NULL;
			}
			if (!i_zend_is_true(rv)) {
				zval_ptr_dtor(&tmp_object);
				zval_ptr_dtor(&tmp_offset);
				zval_ptr_dtor(rv);
				return &EG(uninitialized_zval);
			}
			zval_ptr_dtor(rv);
		}

		zend_call_method_with_1_params(&tmp_object, ce, NULL, "offsetget", rv, &tmp_offset);

		zval_ptr_dtor(&tmp_object);
		zval_ptr_dtor(&tmp_offset);

		if (UNEXPECTED(Z_TYPE_P(rv) == IS_UNDEF)) {
			if (UNEXPECTED(!EG(exception))) {
				zend_throw_error(NULL, "Undefined offset for object of type %s used as array", ZSTR_VAL(ce->name));
			}
			return NULL;
		}
		return rv;
	} else {
		zend_throw_error(NULL, "Cannot use object of type %s as array", ZSTR_VAL(ce->name));
		return NULL;
	}
}
/* }}} */

ZEND_API void zend_std_write_dimension(zval *object, zval *offset, zval *value) /* {{{ */
{
	zend_class_entry *ce = Z_OBJCE_P(object);
	zval tmp_offset, tmp_object;

	if (EXPECTED(instanceof_function_ex(ce, zend_ce_arrayaccess, 1) != 0)) {
		if (!offset) {
			ZVAL_NULL(&tmp_offset);
		} else {
			ZVAL_DEREF(offset);
			ZVAL_COPY(&tmp_offset, offset);
		}
		ZVAL_COPY(&tmp_object, object);
		zend_call_method_with_2_params(&tmp_object, ce, NULL, "offsetset", NULL, &tmp_offset, value);
		zval_ptr_dtor(&tmp_object);
		zval_ptr_dtor(&tmp_offset);
	} else {
		zend_throw_error(NULL, "Cannot use object of type %s as array", ZSTR_VAL(ce->name));
	}
}
/* }}} */

ZEND_API int zend_std_has_dimension(zval *object, zval *offset, int check_empty) /* {{{ */
{
	zend_class_entry *ce = Z_OBJCE_P(object);
	zval retval, tmp_offset, tmp_object;
	int result;

	if (EXPECTED(instanceof_function_ex(ce, zend_ce_arrayaccess, 1) != 0)) {
		ZVAL_DEREF(offset);
		ZVAL_COPY(&tmp_offset, offset);
		ZVAL_COPY(&tmp_object, object);
		zend_call_method_with_1_params(&tmp_object, ce, NULL, "offsetexists", &retval, &tmp_offset);
		if (EXPECTED(Z_TYPE(retval) != IS_UNDEF)) {
			result = i_zend_is_true(&retval);
			zval_ptr_dtor(&retval);
			if (check_empty && result && EXPECTED(!EG(exception))) {
				zend_call_method_with_1_params(&tmp_object, ce, NULL, "offsetget", &retval, &tmp_offset);
				if (EXPECTED(Z_TYPE(retval) != IS_UNDEF)) {
					result = i_zend_is_true(&retval);
					zval_ptr_dtor(&retval);
				}
			}
		} else {
			result = 0;
		}
		zval_ptr_dtor(&tmp_object);
		zval_ptr_dtor(&tmp_offset);
	} else {
		zend_throw_error(NULL, "Cannot use object of type %s as array", ZSTR_VAL(ce->name));
		return 0;
	}
	return result;
}
/* }}} */

ZEND_API zval *zend_std_get_property_ptr_ptr(zval *object, zval *member, int type, void **cache_slot) /* {{{ */
{
	zend_object *zobj;
	zend_string *name, *tmp_name;
	zval *retval = NULL;
	uintptr_t property_offset;

	zobj = Z_OBJ_P(object);
	name = zval_get_tmp_string(member, &tmp_name);

#if DEBUG_OBJECT_HANDLERS
	fprintf(stderr, "Ptr object #%d property: %s\n", Z_OBJ_HANDLE_P(object), ZSTR_VAL(name));
#endif

	property_offset = zend_get_property_offset(zobj->ce, name, (zobj->ce->__get != NULL), cache_slot);

	if (EXPECTED(IS_VALID_PROPERTY_OFFSET(property_offset))) {
		retval = OBJ_PROP(zobj, property_offset);
		if (UNEXPECTED(Z_TYPE_P(retval) == IS_UNDEF)) {
			if (EXPECTED(!zobj->ce->__get) ||
			    UNEXPECTED((*zend_get_property_guard(zobj, name)) & IN_GET)) {
				ZVAL_NULL(retval);
				/* Notice is thrown after creation of the property, to avoid EG(std_property_info)
				 * being overwritten in an error handler. */
				if (UNEXPECTED(type == BP_VAR_RW || type == BP_VAR_R)) {
					zend_error(E_NOTICE, "Undefined property: %s::$%s", ZSTR_VAL(zobj->ce->name), ZSTR_VAL(name));
				}
			} else {
				/* we do have getter - fail and let it try again with usual get/set */
				retval = NULL;
			}
		}
	} else if (EXPECTED(IS_DYNAMIC_PROPERTY_OFFSET(property_offset))) {
		if (EXPECTED(zobj->properties)) {
			if (UNEXPECTED(GC_REFCOUNT(zobj->properties) > 1)) {
				if (EXPECTED(!(GC_FLAGS(zobj->properties) & IS_ARRAY_IMMUTABLE))) {
					GC_DELREF(zobj->properties);
				}
				zobj->properties = zend_array_dup(zobj->properties);
			}
		    if (EXPECTED((retval = zend_hash_find(zobj->properties, name)) != NULL)) {
				zend_tmp_string_release(tmp_name);
				return retval;
		    }
		}
		if (EXPECTED(!zobj->ce->__get) ||
		    UNEXPECTED((*zend_get_property_guard(zobj, name)) & IN_GET)) {
			if (UNEXPECTED(!zobj->properties)) {
				rebuild_object_properties(zobj);
			}
			retval = zend_hash_update(zobj->properties, name, &EG(uninitialized_zval));
			/* Notice is thrown after creation of the property, to avoid EG(std_property_info)
			 * being overwritten in an error handler. */
			if (UNEXPECTED(type == BP_VAR_RW || type == BP_VAR_R)) {
				zend_error(E_NOTICE, "Undefined property: %s::$%s", ZSTR_VAL(zobj->ce->name), ZSTR_VAL(name));
			}
		}
	}

	zend_tmp_string_release(tmp_name);
	return retval;
}
/* }}} */

ZEND_API void zend_std_unset_property(zval *object, zval *member, void **cache_slot) /* {{{ */
{
	zend_object *zobj;
	zval tmp_member;
	uintptr_t property_offset;

	zobj = Z_OBJ_P(object);

	ZVAL_UNDEF(&tmp_member);
 	if (UNEXPECTED(Z_TYPE_P(member) != IS_STRING)) {
		ZVAL_STR(&tmp_member, zval_get_string_func(member));
		member = &tmp_member;
		cache_slot = NULL;
	}

	property_offset = zend_get_property_offset(zobj->ce, Z_STR_P(member), (zobj->ce->__unset != NULL), cache_slot);

	if (EXPECTED(IS_VALID_PROPERTY_OFFSET(property_offset))) {
		zval *slot = OBJ_PROP(zobj, property_offset);

		if (Z_TYPE_P(slot) != IS_UNDEF) {
			zval_ptr_dtor(slot);
			ZVAL_UNDEF(slot);
			if (zobj->properties) {
				HT_FLAGS(zobj->properties) |= HASH_FLAG_HAS_EMPTY_IND;
			}
			goto exit;
		}
	} else if (EXPECTED(IS_DYNAMIC_PROPERTY_OFFSET(property_offset))
	 && EXPECTED(zobj->properties != NULL)) {
		if (UNEXPECTED(GC_REFCOUNT(zobj->properties) > 1)) {
			if (EXPECTED(!(GC_FLAGS(zobj->properties) & IS_ARRAY_IMMUTABLE))) {
				GC_DELREF(zobj->properties);
			}
			zobj->properties = zend_array_dup(zobj->properties);
		}
		if (EXPECTED(zend_hash_del(zobj->properties, Z_STR_P(member)) != FAILURE)) {
			goto exit;
		}
	} else if (UNEXPECTED(EG(exception))) {
		goto exit;
	}

	/* magic unset */
	if (zobj->ce->__unset) {
		uint32_t *guard = zend_get_property_guard(zobj, Z_STR_P(member));
		if (!((*guard) & IN_UNSET)) {
			zval tmp_object;

			/* have unseter - try with it! */
			ZVAL_COPY(&tmp_object, object);
			(*guard) |= IN_UNSET; /* prevent circular unsetting */
			zend_std_call_unsetter(&tmp_object, member);
			(*guard) &= ~IN_UNSET;
			zval_ptr_dtor(&tmp_object);
		} else {
			if (Z_STRVAL_P(member)[0] == '\0' && Z_STRLEN_P(member) != 0) {
				zend_throw_error(NULL, "Cannot access property started with '\\0'");
				goto exit;
			}
		}
	}

exit:
	if (UNEXPECTED(Z_REFCOUNTED(tmp_member))) {
		zval_ptr_dtor(&tmp_member);
	}
}
/* }}} */

ZEND_API void zend_std_unset_dimension(zval *object, zval *offset) /* {{{ */
{
	zend_class_entry *ce = Z_OBJCE_P(object);
	zval tmp_offset, tmp_object;

	if (instanceof_function_ex(ce, zend_ce_arrayaccess, 1)) {
		ZVAL_DEREF(offset);
		ZVAL_COPY(&tmp_offset, offset);
		ZVAL_COPY(&tmp_object, object);
		zend_call_method_with_1_params(&tmp_object, ce, NULL, "offsetunset", NULL, &tmp_offset);
		zval_ptr_dtor(&tmp_object);
		zval_ptr_dtor(&tmp_offset);
	} else {
		zend_throw_error(NULL, "Cannot use object of type %s as array", ZSTR_VAL(ce->name));
	}
}
/* }}} */

/* Ensures that we're allowed to call a private method.
 * Returns the function address that should be called, or NULL
 * if no such function exists.
 */
static inline zend_function *zend_check_private_int(zend_function *fbc, zend_class_entry *ce, zend_string *function_name) /* {{{ */
{
    zval *func;
    zend_class_entry *scope;

	if (!ce) {
		return 0;
	}

	/* We may call a private function if:
	 * 1.  The class of our object is the same as the scope, and the private
	 *     function (EX(fbc)) has the same scope.
	 * 2.  One of our parent classes are the same as the scope, and it contains
	 *     a private function with the same name that has the same scope.
	 */
	scope = zend_get_executed_scope();
	if (fbc->common.scope == ce && scope == ce) {
		/* rule #1 checks out ok, allow the function call */
		return fbc;
	}


	/* Check rule #2 */
	ce = ce->parent;
	while (ce) {
		if (ce == scope) {
			if ((func = zend_hash_find(&ce->function_table, function_name))) {
				fbc = Z_FUNC_P(func);
				if (fbc->common.fn_flags & ZEND_ACC_PRIVATE
					&& fbc->common.scope == scope) {
					return fbc;
				}
			}
			break;
		}
		ce = ce->parent;
	}
	return NULL;
}
/* }}} */

ZEND_API int zend_check_private(zend_function *fbc, zend_class_entry *ce, zend_string *function_name) /* {{{ */
{
	return zend_check_private_int(fbc, ce, function_name) != NULL;
}
/* }}} */

/* Ensures that we're allowed to call a protected method.
 */
ZEND_API int zend_check_protected(zend_class_entry *ce, zend_class_entry *scope) /* {{{ */
{
	zend_class_entry *fbc_scope = ce;

	/* Is the context that's calling the function, the same as one of
	 * the function's parents?
	 */
	while (fbc_scope) {
		if (fbc_scope==scope) {
			return 1;
		}
		fbc_scope = fbc_scope->parent;
	}

	/* Is the function's scope the same as our current object context,
	 * or any of the parents of our context?
	 */
	while (scope) {
		if (scope==ce) {
			return 1;
		}
		scope = scope->parent;
	}
	return 0;
}
/* }}} */

ZEND_API zend_function *zend_get_call_trampoline_func(zend_class_entry *ce, zend_string *method_name, int is_static) /* {{{ */
{
	size_t mname_len;
	zend_op_array *func;
	zend_function *fbc = is_static ? ce->__callstatic : ce->__call;

	ZEND_ASSERT(fbc);

	if (EXPECTED(EG(trampoline).common.function_name == NULL)) {
		func = &EG(trampoline).op_array;
	} else {
		func = ecalloc(1, sizeof(zend_op_array));
	}

	func->type = ZEND_USER_FUNCTION;
	func->arg_flags[0] = 0;
	func->arg_flags[1] = 0;
	func->arg_flags[2] = 0;
	func->fn_flags = ZEND_ACC_CALL_VIA_TRAMPOLINE | ZEND_ACC_PUBLIC;
	if (is_static) {
		func->fn_flags |= ZEND_ACC_STATIC;
	}
	func->opcodes = &EG(call_trampoline_op);

	func->prototype = fbc;
	func->scope = fbc->common.scope;
	/* reserve space for arguments, local and temorary variables */
	func->T = (fbc->type == ZEND_USER_FUNCTION)? MAX(fbc->op_array.last_var + fbc->op_array.T, 2) : 2;
	func->filename = (fbc->type == ZEND_USER_FUNCTION)? fbc->op_array.filename : ZSTR_EMPTY_ALLOC();
	func->line_start = (fbc->type == ZEND_USER_FUNCTION)? fbc->op_array.line_start : 0;
	func->line_end = (fbc->type == ZEND_USER_FUNCTION)? fbc->op_array.line_end : 0;

	//??? keep compatibility for "\0" characters
	//??? see: Zend/tests/bug46238.phpt
	if (UNEXPECTED((mname_len = strlen(ZSTR_VAL(method_name))) != ZSTR_LEN(method_name))) {
		func->function_name = zend_string_init(ZSTR_VAL(method_name), mname_len, 0);
	} else {
		func->function_name = zend_string_copy(method_name);
	}

	return (zend_function*)func;
}
/* }}} */

static zend_always_inline zend_function *zend_get_user_call_function(zend_class_entry *ce, zend_string *method_name) /* {{{ */
{
	return zend_get_call_trampoline_func(ce, method_name, 0);
}
/* }}} */

ZEND_API zend_function *zend_std_get_method(zend_object **obj_ptr, zend_string *method_name, const zval *key) /* {{{ */
{
	zend_object *zobj = *obj_ptr;
	zval *func;
	zend_function *fbc;
	zend_string *lc_method_name;
	zend_class_entry *scope = NULL;
	ALLOCA_FLAG(use_heap);

	if (EXPECTED(key != NULL)) {
		lc_method_name = Z_STR_P(key);
#ifdef ZEND_ALLOCA_MAX_SIZE
		use_heap = 0;
#endif
	} else {
		ZSTR_ALLOCA_ALLOC(lc_method_name, ZSTR_LEN(method_name), use_heap);
		zend_str_tolower_copy(ZSTR_VAL(lc_method_name), ZSTR_VAL(method_name), ZSTR_LEN(method_name));
	}

	if (UNEXPECTED((func = zend_hash_find(&zobj->ce->function_table, lc_method_name)) == NULL)) {
		if (UNEXPECTED(!key)) {
			ZSTR_ALLOCA_FREE(lc_method_name, use_heap);
		}
		if (zobj->ce->__call) {
			return zend_get_user_call_function(zobj->ce, method_name);
		} else {
			return NULL;
		}
	}

	fbc = Z_FUNC_P(func);
	/* Check access level */
	if (fbc->op_array.fn_flags & ZEND_ACC_PRIVATE) {
		zend_function *updated_fbc;

		/* Ensure that if we're calling a private function, we're allowed to do so.
		 * If we're not and __call() handler exists, invoke it, otherwise error out.
		 */
		updated_fbc = zend_check_private_int(fbc, zobj->ce, lc_method_name);
		if (EXPECTED(updated_fbc != NULL)) {
			fbc = updated_fbc;
		} else {
			if (zobj->ce->__call) {
				fbc = zend_get_user_call_function(zobj->ce, method_name);
			} else {
				scope = zend_get_executed_scope();
				zend_throw_error(NULL, "Call to %s method %s::%s() from context '%s'", zend_visibility_string(fbc->common.fn_flags), ZEND_FN_SCOPE_NAME(fbc), ZSTR_VAL(method_name), scope ? ZSTR_VAL(scope->name) : "");
				fbc = NULL;
			}
		}
	} else {
		/* Ensure that we haven't overridden a private function and end up calling
		 * the overriding public function...
		 */
		if (fbc->op_array.fn_flags & (ZEND_ACC_CHANGED|ZEND_ACC_PROTECTED)) {
			scope = zend_get_executed_scope();
		}
		if (fbc->op_array.fn_flags & ZEND_ACC_CHANGED) {
			if (scope && is_derived_class(fbc->common.scope, scope)) {
				if ((func = zend_hash_find(&scope->function_table, lc_method_name)) != NULL) {
					zend_function *priv_fbc = Z_FUNC_P(func);
					if (priv_fbc->common.fn_flags & ZEND_ACC_PRIVATE
						&& priv_fbc->common.scope == scope) {
						fbc = priv_fbc;
					}
				}
			}
		}
		if (fbc->common.fn_flags & ZEND_ACC_PROTECTED) {
			/* Ensure that if we're calling a protected function, we're allowed to do so.
			 * If we're not and __call() handler exists, invoke it, otherwise error out.
			 */
			if (UNEXPECTED(!zend_check_protected(zend_get_function_root_class(fbc), scope))) {
				if (zobj->ce->__call) {
					fbc = zend_get_user_call_function(zobj->ce, method_name);
				} else {
					zend_throw_error(NULL, "Call to %s method %s::%s() from context '%s'", zend_visibility_string(fbc->common.fn_flags), ZEND_FN_SCOPE_NAME(fbc), ZSTR_VAL(method_name), scope ? ZSTR_VAL(scope->name) : "");
					fbc = NULL;
				}
			}
		}
	}

	if (UNEXPECTED(!key)) {
		ZSTR_ALLOCA_FREE(lc_method_name, use_heap);
	}
	return fbc;
}
/* }}} */

static zend_always_inline zend_function *zend_get_user_callstatic_function(zend_class_entry *ce, zend_string *method_name) /* {{{ */
{
	return zend_get_call_trampoline_func(ce, method_name, 1);
}
/* }}} */

ZEND_API zend_function *zend_std_get_static_method(zend_class_entry *ce, zend_string *function_name, const zval *key) /* {{{ */
{
	zend_function *fbc = NULL;
	zend_string *lc_function_name;
	zend_object *object;
	zend_class_entry *scope;

	if (EXPECTED(key != NULL)) {
		lc_function_name = Z_STR_P(key);
	} else {
		lc_function_name = zend_string_tolower(function_name);
	}

	do {
		zval *func = zend_hash_find(&ce->function_table, lc_function_name);
		if (EXPECTED(func != NULL)) {
			fbc = Z_FUNC_P(func);
		} else if (ce->constructor
			&& ZSTR_LEN(lc_function_name) == ZSTR_LEN(ce->name)
			&& zend_binary_strncasecmp(ZSTR_VAL(lc_function_name), ZSTR_LEN(lc_function_name), ZSTR_VAL(ce->name), ZSTR_LEN(lc_function_name), ZSTR_LEN(lc_function_name)) == 0
			/* Only change the method to the constructor if the constructor isn't called __construct
			 * we check for __ so we can be binary safe for lowering, we should use ZEND_CONSTRUCTOR_FUNC_NAME
			 */
			&& (ZSTR_VAL(ce->constructor->common.function_name)[0] != '_'
				|| ZSTR_VAL(ce->constructor->common.function_name)[1] != '_')) {
			fbc = ce->constructor;
		} else {
			if (UNEXPECTED(!key)) {
				zend_string_release_ex(lc_function_name, 0);
			}
			if (ce->__call &&
				(object = zend_get_this_object(EG(current_execute_data))) != NULL &&
			    instanceof_function(object->ce, ce)) {
				/* Call the top-level defined __call().
				 * see: tests/classes/__call_004.phpt  */

				zend_class_entry *call_ce = object->ce;

				while (!call_ce->__call) {
					call_ce = call_ce->parent;
				}
				return zend_get_user_call_function(call_ce, function_name);
			} else if (ce->__callstatic) {
				return zend_get_user_callstatic_function(ce, function_name);
			} else {
	   			return NULL;
			}
		}
	} while (0);

#if MBO_0
	/* right now this function is used for non static method lookup too */
	/* Is the function static */
	if (UNEXPECTED(!(fbc->common.fn_flags & ZEND_ACC_STATIC))) {
		zend_error_noreturn(E_ERROR, "Cannot call non static method %s::%s() without object", ZEND_FN_SCOPE_NAME(fbc), ZSTR_VAL(fbc->common.function_name));
	}
#endif
	if (fbc->op_array.fn_flags & ZEND_ACC_PUBLIC) {
		/* No further checks necessary, most common case */
	} else if (fbc->op_array.fn_flags & ZEND_ACC_PRIVATE) {
		zend_function *updated_fbc;

		/* Ensure that if we're calling a private function, we're allowed to do so.
		 */
		scope = zend_get_executed_scope();
		updated_fbc = zend_check_private_int(fbc, scope, lc_function_name);
		if (EXPECTED(updated_fbc != NULL)) {
			fbc = updated_fbc;
		} else {
			if (ce->__callstatic) {
				fbc = zend_get_user_callstatic_function(ce, function_name);
			} else {
				zend_throw_error(NULL, "Call to %s method %s::%s() from context '%s'", zend_visibility_string(fbc->common.fn_flags), ZEND_FN_SCOPE_NAME(fbc), ZSTR_VAL(function_name), scope ? ZSTR_VAL(scope->name) : "");
				fbc = NULL;
			}
		}
	} else if ((fbc->common.fn_flags & ZEND_ACC_PROTECTED)) {
		/* Ensure that if we're calling a protected function, we're allowed to do so.
		 */
		scope = zend_get_executed_scope();
		if (UNEXPECTED(!zend_check_protected(zend_get_function_root_class(fbc), scope))) {
			if (ce->__callstatic) {
				fbc = zend_get_user_callstatic_function(ce, function_name);
			} else {
				zend_throw_error(NULL, "Call to %s method %s::%s() from context '%s'", zend_visibility_string(fbc->common.fn_flags), ZEND_FN_SCOPE_NAME(fbc), ZSTR_VAL(function_name), scope ? ZSTR_VAL(scope->name) : "");
				fbc = NULL;
			}
		}
	}

	if (UNEXPECTED(!key)) {
		zend_string_release_ex(lc_function_name, 0);
	}

	return fbc;
}
/* }}} */

ZEND_API zval *zend_std_get_static_property(zend_class_entry *ce, zend_string *property_name, zend_bool silent) /* {{{ */
{
	zend_property_info *property_info = zend_hash_find_ptr(&ce->properties_info, property_name);
	zval *ret;

	if (UNEXPECTED(property_info == NULL)) {
		goto undeclared_property;
	}

	if (UNEXPECTED(!zend_verify_property_access(property_info, ce))) {
		if (!silent) {
			zend_throw_error(NULL, "Cannot access %s property %s::$%s", zend_visibility_string(property_info->flags), ZSTR_VAL(ce->name), ZSTR_VAL(property_name));
		}
		return NULL;
	}

	if (UNEXPECTED((property_info->flags & ZEND_ACC_STATIC) == 0)) {
		goto undeclared_property;
	}

	if (UNEXPECTED(!(ce->ce_flags & ZEND_ACC_CONSTANTS_UPDATED))) {
		if (UNEXPECTED(zend_update_class_constants(ce)) != SUCCESS) {
			return NULL;
		}
	}
	ret = CE_STATIC_MEMBERS(ce) + property_info->offset;

	/* check if static properties were destoyed */
	if (UNEXPECTED(CE_STATIC_MEMBERS(ce) == NULL)) {
undeclared_property:
		if (!silent) {
			zend_throw_error(NULL, "Access to undeclared static property: %s::$%s", ZSTR_VAL(ce->name), ZSTR_VAL(property_name));
		}
		ret = NULL;
	}

	return ret;
}
/* }}} */

ZEND_API ZEND_COLD zend_bool zend_std_unset_static_property(zend_class_entry *ce, zend_string *property_name) /* {{{ */
{
	zend_throw_error(NULL, "Attempt to unset static property %s::$%s", ZSTR_VAL(ce->name), ZSTR_VAL(property_name));
	return 0;
}
/* }}} */

ZEND_API zend_function *zend_std_get_constructor(zend_object *zobj) /* {{{ */
{
	zend_function *constructor = zobj->ce->constructor;
	zend_class_entry *scope;

	if (constructor) {
		if (constructor->op_array.fn_flags & ZEND_ACC_PUBLIC) {
			/* No further checks necessary */
		} else if (constructor->op_array.fn_flags & ZEND_ACC_PRIVATE) {
			/* Ensure that if we're calling a private function, we're allowed to do so.
			 */
			if (EG(fake_scope)) {
				scope = EG(fake_scope);
			} else {
				scope = zend_get_executed_scope();
			}
			if (UNEXPECTED(constructor->common.scope != scope)) {
				if (scope) {
					zend_throw_error(NULL, "Call to private %s::%s() from context '%s'", ZSTR_VAL(constructor->common.scope->name), ZSTR_VAL(constructor->common.function_name), ZSTR_VAL(scope->name));
					constructor = NULL;
				} else {
					zend_throw_error(NULL, "Call to private %s::%s() from invalid context", ZSTR_VAL(constructor->common.scope->name), ZSTR_VAL(constructor->common.function_name));
					constructor = NULL;
				}
			}
		} else if ((constructor->common.fn_flags & ZEND_ACC_PROTECTED)) {
			/* Ensure that if we're calling a protected function, we're allowed to do so.
			 * Constructors only have prototype if they are defined by an interface but
			 * it is the compilers responsibility to take care of the prototype.
			 */
			if (EG(fake_scope)) {
				scope = EG(fake_scope);
			} else {
				scope = zend_get_executed_scope();
			}
			if (UNEXPECTED(!zend_check_protected(zend_get_function_root_class(constructor), scope))) {
				if (scope) {
					zend_throw_error(NULL, "Call to protected %s::%s() from context '%s'", ZSTR_VAL(constructor->common.scope->name), ZSTR_VAL(constructor->common.function_name), ZSTR_VAL(scope->name));
					constructor = NULL;
				} else {
					zend_throw_error(NULL, "Call to protected %s::%s() from invalid context", ZSTR_VAL(constructor->common.scope->name), ZSTR_VAL(constructor->common.function_name));
					constructor = NULL;
				}
			}
		}
	}

	return constructor;
}
/* }}} */

ZEND_API int zend_std_compare_objects(zval *o1, zval *o2) /* {{{ */
{
	zend_object *zobj1, *zobj2;

	zobj1 = Z_OBJ_P(o1);
	zobj2 = Z_OBJ_P(o2);

	if (zobj1 == zobj2) {
		return 0; /* the same object */
	}
	if (zobj1->ce != zobj2->ce) {
		return 1; /* different classes */
	}
	if (!zobj1->properties && !zobj2->properties) {
		zval *p1, *p2, *end;

		if (!zobj1->ce->default_properties_count) {
			return 0;
		}
		p1 = zobj1->properties_table;
		p2 = zobj2->properties_table;
		end = p1 + zobj1->ce->default_properties_count;

		/* It's enough to protect only one of the objects.
		 * The second one may be referenced from the first and this may cause
		 * false recursion detection.
		 */
		/* use bitwise OR to make only one conditional jump */
		if (UNEXPECTED(Z_IS_RECURSIVE_P(o1))) {
			zend_error_noreturn(E_ERROR, "Nesting level too deep - recursive dependency?");
		}
		Z_PROTECT_RECURSION_P(o1);
		do {
			if (Z_TYPE_P(p1) != IS_UNDEF) {
				if (Z_TYPE_P(p2) != IS_UNDEF) {
					zval result;

					if (compare_function(&result, p1, p2)==FAILURE) {
						Z_UNPROTECT_RECURSION_P(o1);
						return 1;
					}
					if (Z_LVAL(result) != 0) {
						Z_UNPROTECT_RECURSION_P(o1);
						return Z_LVAL(result);
					}
				} else {
					Z_UNPROTECT_RECURSION_P(o1);
					return 1;
				}
			} else {
				if (Z_TYPE_P(p2) != IS_UNDEF) {
					Z_UNPROTECT_RECURSION_P(o1);
					return 1;
				}
			}
			p1++;
			p2++;
		} while (p1 != end);
		Z_UNPROTECT_RECURSION_P(o1);
		return 0;
	} else {
		if (!zobj1->properties) {
			rebuild_object_properties(zobj1);
		}
		if (!zobj2->properties) {
			rebuild_object_properties(zobj2);
		}
		return zend_compare_symbol_tables(zobj1->properties, zobj2->properties);
	}
}
/* }}} */

ZEND_API int zend_std_has_property(zval *object, zval *member, int has_set_exists, void **cache_slot) /* {{{ */
{
	zend_object *zobj;
	int result;
	zval *value = NULL;
	zval tmp_member;
	uintptr_t property_offset;

	zobj = Z_OBJ_P(object);

	ZVAL_UNDEF(&tmp_member);
	if (UNEXPECTED(Z_TYPE_P(member) != IS_STRING)) {
		ZVAL_STR(&tmp_member, zval_get_string_func(member));
		member = &tmp_member;
		cache_slot = NULL;
	}

	property_offset = zend_get_property_offset(zobj->ce, Z_STR_P(member), 1, cache_slot);

	if (EXPECTED(IS_VALID_PROPERTY_OFFSET(property_offset))) {
		value = OBJ_PROP(zobj, property_offset);
		if (Z_TYPE_P(value) != IS_UNDEF) {
			goto found;
		}
	} else if (EXPECTED(IS_DYNAMIC_PROPERTY_OFFSET(property_offset))) {
		if (EXPECTED(zobj->properties != NULL)) {
			if (!IS_UNKNOWN_DYNAMIC_PROPERTY_OFFSET(property_offset)) {
				uintptr_t idx = ZEND_DECODE_DYN_PROP_OFFSET(property_offset);

				if (EXPECTED(idx < zobj->properties->nNumUsed * sizeof(Bucket))) {
					Bucket *p = (Bucket*)((char*)zobj->properties->arData + idx);

					if (EXPECTED(Z_TYPE(p->val) != IS_UNDEF) &&
				        (EXPECTED(p->key == Z_STR_P(member)) ||
				         (EXPECTED(p->h == ZSTR_H(Z_STR_P(member))) &&
				          EXPECTED(p->key != NULL) &&
				          EXPECTED(zend_string_equal_content(p->key, Z_STR_P(member)))))) {
						value = &p->val;
						goto found;
					}
				}
				CACHE_PTR_EX(cache_slot + 1, (void*)ZEND_DYNAMIC_PROPERTY_OFFSET);
			}
			value = zend_hash_find(zobj->properties, Z_STR_P(member));
			if (value) {
				if (cache_slot) {
					uintptr_t idx = (char*)value - (char*)zobj->properties->arData;
					CACHE_PTR_EX(cache_slot + 1, (void*)ZEND_ENCODE_DYN_PROP_OFFSET(idx));
				}
found:
				switch (has_set_exists) {
					case 0:
						ZVAL_DEREF(value);
						result = (Z_TYPE_P(value) != IS_NULL);
						break;
					default:
						result = zend_is_true(value);
						break;
					case 2:
						result = 1;
						break;
				}
				goto exit;
			}
		}
	} else if (UNEXPECTED(EG(exception))) {
		result = 0;
		goto exit;
	}

	result = 0;
	if ((has_set_exists != 2) && zobj->ce->__isset) {
		uint32_t *guard = zend_get_property_guard(zobj, Z_STR_P(member));

		if (!((*guard) & IN_ISSET)) {
			zval rv;
			zval tmp_object;

			/* have issetter - try with it! */
			if (Z_TYPE(tmp_member) == IS_UNDEF) {
				ZVAL_COPY(&tmp_member, member);
				member = &tmp_member;
			}
			ZVAL_COPY(&tmp_object, object);
			(*guard) |= IN_ISSET; /* prevent circular getting */
			zend_std_call_issetter(&tmp_object, member, &rv);
			if (Z_TYPE(rv) != IS_UNDEF) {
				result = zend_is_true(&rv);
				zval_ptr_dtor(&rv);
				if (has_set_exists && result) {
					if (EXPECTED(!EG(exception)) && zobj->ce->__get && !((*guard) & IN_GET)) {
						(*guard) |= IN_GET;
						zend_std_call_getter(&tmp_object, member, &rv);
						(*guard) &= ~IN_GET;
						if (Z_TYPE(rv) != IS_UNDEF) {
							result = i_zend_is_true(&rv);
							zval_ptr_dtor(&rv);
						} else {
							result = 0;
						}
					} else {
						result = 0;
					}
				}
			}
			(*guard) &= ~IN_ISSET;
			zval_ptr_dtor(&tmp_object);
		}
	}

exit:
	if (UNEXPECTED(Z_REFCOUNTED(tmp_member))) {
		zval_ptr_dtor(&tmp_member);
	}
	return result;
}
/* }}} */

ZEND_API zend_string *zend_std_get_class_name(const zend_object *zobj) /* {{{ */
{
	return zend_string_copy(zobj->ce->name);
}
/* }}} */

ZEND_API int zend_std_cast_object_tostring(zval *readobj, zval *writeobj, int type) /* {{{ */
{
	zval retval;
	zend_class_entry *ce;

	switch (type) {
		case IS_STRING:
			ce = Z_OBJCE_P(readobj);
			if (ce->__tostring &&
				(zend_call_method_with_0_params(readobj, ce, &ce->__tostring, "__tostring", &retval) || EG(exception))) {
				if (UNEXPECTED(EG(exception) != NULL)) {
					zval *msg, ex, rv;
					zval_ptr_dtor(&retval);
					ZVAL_OBJ(&ex, EG(exception));
					EG(exception) = NULL;
					msg = zend_read_property(Z_OBJCE(ex), &ex, "message", sizeof("message") - 1, 1, &rv);
					if (UNEXPECTED(Z_TYPE_P(msg) != IS_STRING)) {
						ZVAL_EMPTY_STRING(&rv);
						msg = &rv;
					}
					zend_error_noreturn(E_ERROR,
							"Method %s::__toString() must not throw an exception, caught %s: %s",
							ZSTR_VAL(ce->name), ZSTR_VAL(Z_OBJCE(ex)->name), Z_STRVAL_P(msg));
					return FAILURE;
				}
				if (EXPECTED(Z_TYPE(retval) == IS_STRING)) {
					ZVAL_COPY_VALUE(writeobj, &retval);
					return SUCCESS;
				} else {
					zval_ptr_dtor(&retval);
					ZVAL_EMPTY_STRING(writeobj);
					zend_error(E_RECOVERABLE_ERROR, "Method %s::__toString() must return a string value", ZSTR_VAL(ce->name));
					return SUCCESS;
				}
			}
			return FAILURE;
		case _IS_BOOL:
			ZVAL_TRUE(writeobj);
			return SUCCESS;
		case IS_LONG:
			ce = Z_OBJCE_P(readobj);
			zend_error(E_NOTICE, "Object of class %s could not be converted to int", ZSTR_VAL(ce->name));
			ZVAL_LONG(writeobj, 1);
			return SUCCESS;
		case IS_DOUBLE:
			ce = Z_OBJCE_P(readobj);
			zend_error(E_NOTICE, "Object of class %s could not be converted to float", ZSTR_VAL(ce->name));
			ZVAL_DOUBLE(writeobj, 1);
			return SUCCESS;
		case _IS_NUMBER:
			ce = Z_OBJCE_P(readobj);
			zend_error(E_NOTICE, "Object of class %s could not be converted to number", ZSTR_VAL(ce->name));
			ZVAL_LONG(writeobj, 1);
			return SUCCESS;
		default:
			ZVAL_NULL(writeobj);
			break;
	}
	return FAILURE;
}
/* }}} */

ZEND_API int zend_std_get_closure(zval *obj, zend_class_entry **ce_ptr, zend_function **fptr_ptr, zend_object **obj_ptr) /* {{{ */
{
	zval *func;
	zend_class_entry *ce = Z_OBJCE_P(obj);

	if ((func = zend_hash_find_ex(&ce->function_table, ZSTR_KNOWN(ZEND_STR_MAGIC_INVOKE), 1)) == NULL) {
		return FAILURE;
	}
	*fptr_ptr = Z_FUNC_P(func);

	*ce_ptr = ce;
	if ((*fptr_ptr)->common.fn_flags & ZEND_ACC_STATIC) {
		if (obj_ptr) {
			*obj_ptr = NULL;
		}
	} else {
		if (obj_ptr) {
			*obj_ptr = Z_OBJ_P(obj);
		}
	}
	return SUCCESS;
}
/* }}} */

ZEND_API const zend_object_handlers std_object_handlers = {
	0,										/* offset */

	zend_object_std_dtor,					/* free_obj */
	zend_objects_destroy_object,			/* dtor_obj */
	zend_objects_clone_obj,					/* clone_obj */

	zend_std_read_property,					/* read_property */
	zend_std_write_property,				/* write_property */
	zend_std_read_dimension,				/* read_dimension */
	zend_std_write_dimension,				/* write_dimension */
	zend_std_get_property_ptr_ptr,			/* get_property_ptr_ptr */
	NULL,									/* get */
	NULL,									/* set */
	zend_std_has_property,					/* has_property */
	zend_std_unset_property,				/* unset_property */
	zend_std_has_dimension,					/* has_dimension */
	zend_std_unset_dimension,				/* unset_dimension */
	zend_std_get_properties,				/* get_properties */
	zend_std_get_method,					/* get_method */
	NULL,									/* call_method */
	zend_std_get_constructor,				/* get_constructor */
	zend_std_get_class_name,				/* get_class_name */
	zend_std_compare_objects,				/* compare_objects */
	zend_std_cast_object_tostring,			/* cast_object */
	NULL,									/* count_elements */
	zend_std_get_debug_info,				/* get_debug_info */
	zend_std_get_closure,					/* get_closure */
	zend_std_get_gc,						/* get_gc */
	NULL,									/* do_operation */
	NULL,									/* compare */
};

/*
 * Local variables:
 * tab-width: 4
 * c-basic-offset: 4
 * indent-tabs-mode: t
 * End:
 * vim600: sw=4 ts=4 fdm=marker
 * vim<600: sw=4 ts=4
 */<|MERGE_RESOLUTION|>--- conflicted
+++ resolved
@@ -504,11 +504,7 @@
 		     EXPECTED(zend_string_equal_content(str, member)))) {
 			return &Z_PROPERTY_GUARD_P(zv);
 		} else if (EXPECTED(Z_PROPERTY_GUARD_P(zv) == 0)) {
-<<<<<<< HEAD
-			zend_string_release(Z_STR_P(zv));
-=======
 			zend_string_release_ex(Z_STR_P(zv), 0);
->>>>>>> c4331b00
 			ZVAL_STR_COPY(zv, member);
 			return &Z_PROPERTY_GUARD_P(zv);
 		} else {
@@ -517,11 +513,7 @@
 			/* mark pointer as "special" using low bit */
 			zend_hash_add_new_ptr(guards, str,
 				(void*)(((zend_uintptr_t)&Z_PROPERTY_GUARD_P(zv)) | 1));
-<<<<<<< HEAD
-			zend_string_release(Z_STR_P(zv));
-=======
 			zend_string_release_ex(Z_STR_P(zv), 0);
->>>>>>> c4331b00
 			ZVAL_ARR(zv, guards);
 		}
 	} else if (EXPECTED(Z_TYPE_P(zv) == IS_ARRAY)) {
