--- conflicted
+++ resolved
@@ -649,16 +649,7 @@
 	uintptr_t property_offset;
 	zend_property_info *prop_info = NULL;
 	uint32_t *guard = NULL;
-<<<<<<< HEAD
 	zend_string *tmp_name = NULL;
-=======
-
-	zobj = Z_OBJ_P(object);
-	name = zval_try_get_tmp_string(member, &tmp_name);
-	if (UNEXPECTED(!name)) {
-		return &EG(uninitialized_zval);
-	}
->>>>>>> a31f4642
 
 #if DEBUG_OBJECT_HANDLERS
 	fprintf(stderr, "Read object #%d property: %s\n", zobj->handle, ZSTR_VAL(name));
@@ -800,15 +791,6 @@
 	zend_property_info *prop_info = NULL;
 	ZEND_ASSERT(!Z_ISREF_P(value));
 
-<<<<<<< HEAD
-=======
-	zobj = Z_OBJ_P(object);
-	name = zval_try_get_tmp_string(member, &tmp_name);
-	if (UNEXPECTED(!name)) {
-		return value;
-	}
-
->>>>>>> a31f4642
 	property_offset = zend_get_property_offset(zobj->ce, name, (zobj->ce->__set != NULL), cache_slot, &prop_info);
 
 	if (EXPECTED(IS_VALID_PROPERTY_OFFSET(property_offset))) {
@@ -1009,15 +991,6 @@
 	uintptr_t property_offset;
 	zend_property_info *prop_info = NULL;
 
-<<<<<<< HEAD
-=======
-	zobj = Z_OBJ_P(object);
-	name = zval_try_get_tmp_string(member, &tmp_name);
-	if (UNEXPECTED(!name)) {
-		return NULL;
-	}
-
->>>>>>> a31f4642
 #if DEBUG_OBJECT_HANDLERS
 	fprintf(stderr, "Ptr object #%d property: %s\n", object->handle, ZSTR_VAL(name));
 #endif
@@ -1073,15 +1046,6 @@
 	uintptr_t property_offset;
 	zend_property_info *prop_info = NULL;
 
-<<<<<<< HEAD
-=======
-	zobj = Z_OBJ_P(object);
-	name = zval_try_get_tmp_string(member, &tmp_name);
-	if (UNEXPECTED(!name)) {
-		return;
-	}
-
->>>>>>> a31f4642
 	property_offset = zend_get_property_offset(zobj->ce, name, (zobj->ce->__unset != NULL), cache_slot, &prop_info);
 
 	if (EXPECTED(IS_VALID_PROPERTY_OFFSET(property_offset))) {
@@ -1639,16 +1603,7 @@
 	zval *value = NULL;
 	uintptr_t property_offset;
 	zend_property_info *prop_info = NULL;
-<<<<<<< HEAD
 	zend_string *tmp_name = NULL;
-=======
-
-	zobj = Z_OBJ_P(object);
-	name = zval_try_get_tmp_string(member, &tmp_name);
-	if (UNEXPECTED(!name)) {
-		return 0;
-	}
->>>>>>> a31f4642
 
 	property_offset = zend_get_property_offset(zobj->ce, name, 1, cache_slot, &prop_info);
 
@@ -1752,30 +1707,9 @@
 
 	switch (type) {
 		case IS_STRING:
-<<<<<<< HEAD
 			ce = readobj->ce;
-			if (ce->__tostring &&
-				(zend_call_method_with_0_params(readobj, ce, &ce->__tostring, "__tostring", &retval) || EG(exception))) {
-				if (UNEXPECTED(EG(exception) != NULL)) {
-					zval *msg, ex, rv;
-					zval_ptr_dtor(&retval);
-					ZVAL_OBJ(&ex, EG(exception));
-					EG(exception) = NULL;
-					msg = zend_read_property(Z_OBJCE(ex), &ex, "message", sizeof("message") - 1, 1, &rv);
-					if (UNEXPECTED(Z_TYPE_P(msg) != IS_STRING)) {
-						ZVAL_EMPTY_STRING(&rv);
-						msg = &rv;
-					}
-					zend_error_noreturn(E_ERROR,
-							"Method %s::__toString() must not throw an exception, caught %s: %s",
-							ZSTR_VAL(ce->name), ZSTR_VAL(Z_OBJCE(ex)->name), Z_STRVAL_P(msg));
-					return FAILURE;
-				}
-=======
-			ce = Z_OBJCE_P(readobj);
 			if (ce->__tostring) {
 				zend_call_method_with_0_params(readobj, ce, &ce->__tostring, "__tostring", &retval);
->>>>>>> a31f4642
 				if (EXPECTED(Z_TYPE(retval) == IS_STRING)) {
 					ZVAL_COPY_VALUE(writeobj, &retval);
 					return SUCCESS;
