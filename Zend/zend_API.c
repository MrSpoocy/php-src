/*
   +----------------------------------------------------------------------+
   | Zend Engine                                                          |
   +----------------------------------------------------------------------+
   | Copyright (c) Zend Technologies Ltd. (http://www.zend.com)           |
   +----------------------------------------------------------------------+
   | This source file is subject to version 2.00 of the Zend license,     |
   | that is bundled with this package in the file LICENSE, and is        |
   | available through the world-wide-web at the following url:           |
   | http://www.zend.com/license/2_00.txt.                                |
   | If you did not receive a copy of the Zend license and are unable to  |
   | obtain it through the world-wide-web, please send a note to          |
   | license@zend.com so we can mail you a copy immediately.              |
   +----------------------------------------------------------------------+
   | Authors: Andi Gutmans <andi@php.net>                                 |
   |          Zeev Suraski <zeev@php.net>                                 |
   |          Andrei Zmievski <andrei@php.net>                            |
   |          Dmitry Stogov <dmitry@php.net>                              |
   +----------------------------------------------------------------------+
*/

#include "zend.h"
#include "zend_execute.h"
#include "zend_API.h"
#include "zend_modules.h"
#include "zend_extensions.h"
#include "zend_constants.h"
#include "zend_interfaces.h"
#include "zend_exceptions.h"
#include "zend_closures.h"
#include "zend_inheritance.h"
#include "zend_ini.h"

#include <stdarg.h>

/* these variables are true statics/globals, and have to be mutex'ed on every access */
ZEND_API HashTable module_registry;

static zend_module_entry **module_request_startup_handlers;
static zend_module_entry **module_request_shutdown_handlers;
static zend_module_entry **module_post_deactivate_handlers;

static zend_class_entry  **class_cleanup_handlers;

ZEND_API int _zend_get_parameters_array_ex(int param_count, zval *argument_array) /* {{{ */
{
	zval *param_ptr;
	int arg_count;

	param_ptr = ZEND_CALL_ARG(EG(current_execute_data), 1);
	arg_count = ZEND_CALL_NUM_ARGS(EG(current_execute_data));

	if (param_count>arg_count) {
		return FAILURE;
	}

	while (param_count-->0) {
		ZVAL_COPY_VALUE(argument_array, param_ptr);
		argument_array++;
		param_ptr++;
	}

	return SUCCESS;
}
/* }}} */

ZEND_API int zend_copy_parameters_array(int param_count, zval *argument_array) /* {{{ */
{
	zval *param_ptr;
	int arg_count;

	param_ptr = ZEND_CALL_ARG(EG(current_execute_data), 1);
	arg_count = ZEND_CALL_NUM_ARGS(EG(current_execute_data));

	if (param_count>arg_count) {
		return FAILURE;
	}

	while (param_count-->0) {
		Z_TRY_ADDREF_P(param_ptr);
		zend_hash_next_index_insert_new(Z_ARRVAL_P(argument_array), param_ptr);
		param_ptr++;
	}

	return SUCCESS;
}
/* }}} */

ZEND_API ZEND_COLD void zend_wrong_param_count(void) /* {{{ */
{
	const char *space;
	const char *class_name = get_active_class_name(&space);

	zend_argument_count_error("Wrong parameter count for %s%s%s()", class_name, space, get_active_function_name());
}
/* }}} */

/* Argument parsing API -- andrei */
ZEND_API const char *zend_get_type_by_const(int type) /* {{{ */
{
	switch(type) {
		case IS_FALSE:
		case IS_TRUE:
		case _IS_BOOL:
			return "bool";
		case IS_LONG:
			return "int";
		case IS_DOUBLE:
			return "float";
		case IS_STRING:
			return "string";
		case IS_OBJECT:
			return "object";
		case IS_RESOURCE:
			return "resource";
		case IS_NULL:
			return "null";
		case IS_CALLABLE:
			return "callable";
		case IS_ITERABLE:
			return "iterable";
		case IS_ARRAY:
			return "array";
		case IS_VOID:
			return "void";
		case _IS_NUMBER:
			return "number";
		default:
			return "unknown";
	}
}
/* }}} */

ZEND_API const char *zend_zval_type_name(const zval *arg) /* {{{ */
{
	ZVAL_DEREF(arg);
	return zend_get_type_by_const(Z_TYPE_P(arg));
}
/* }}} */

ZEND_API zend_string *zend_zval_get_type(const zval *arg) /* {{{ */
{
	switch (Z_TYPE_P(arg)) {
		case IS_NULL:
			return ZSTR_KNOWN(ZEND_STR_NULL);
		case IS_FALSE:
		case IS_TRUE:
			return ZSTR_KNOWN(ZEND_STR_BOOLEAN);
		case IS_LONG:
			return ZSTR_KNOWN(ZEND_STR_INTEGER);
		case IS_DOUBLE:
			return ZSTR_KNOWN(ZEND_STR_DOUBLE);
		case IS_STRING:
			return ZSTR_KNOWN(ZEND_STR_STRING);
		case IS_ARRAY:
			return ZSTR_KNOWN(ZEND_STR_ARRAY);
		case IS_OBJECT:
			return ZSTR_KNOWN(ZEND_STR_OBJECT);
		case IS_RESOURCE:
			if (zend_rsrc_list_get_rsrc_type(Z_RES_P(arg))) {
				return ZSTR_KNOWN(ZEND_STR_RESOURCE);
			} else {
				return ZSTR_KNOWN(ZEND_STR_CLOSED_RESOURCE);
			}
		default:
			return NULL;
	}
}
/* }}} */

ZEND_API ZEND_COLD int ZEND_FASTCALL zend_wrong_parameters_none_error(void) /* {{{ */
{
	int num_args = ZEND_CALL_NUM_ARGS(EG(current_execute_data));
	zend_function *active_function = EG(current_execute_data)->func;
	const char *class_name = active_function->common.scope ? ZSTR_VAL(active_function->common.scope->name) : "";

	zend_argument_count_error(
				"%s%s%s() expects %s %d parameter%s, %d given",
				class_name, \
				class_name[0] ? "::" : "", \
				ZSTR_VAL(active_function->common.function_name),
				"exactly",
				0,
				"s",
				num_args);
	return FAILURE;
}
/* }}} */

ZEND_API ZEND_COLD void ZEND_FASTCALL zend_wrong_parameters_count_error(int min_num_args, int max_num_args) /* {{{ */
{
	int num_args = ZEND_CALL_NUM_ARGS(EG(current_execute_data));
	zend_function *active_function = EG(current_execute_data)->func;
	const char *class_name = active_function->common.scope ? ZSTR_VAL(active_function->common.scope->name) : "";

	zend_argument_count_error(
				"%s%s%s() expects %s %d parameter%s, %d given",
				class_name, \
				class_name[0] ? "::" : "", \
				ZSTR_VAL(active_function->common.function_name),
				min_num_args == max_num_args ? "exactly" : num_args < min_num_args ? "at least" : "at most",
				num_args < min_num_args ? min_num_args : max_num_args,
				(num_args < min_num_args ? min_num_args : max_num_args) == 1 ? "" : "s",
				num_args);
}
/* }}} */

ZEND_API ZEND_COLD void ZEND_FASTCALL zend_wrong_parameter_type_error(int num, zend_expected_type expected_type, zval *arg) /* {{{ */
{
	const char *space;
	const char *class_name;
	static const char * const expected_error[] = {
		Z_EXPECTED_TYPES(Z_EXPECTED_TYPE_STR)
		NULL
	};

	if (EG(exception)) {
		return;
	}
	class_name = get_active_class_name(&space);
	zend_type_error("%s%s%s() expects parameter %d to be %s, %s given",
		class_name, space, get_active_function_name(), num, expected_error[expected_type], zend_zval_type_name(arg));
}
/* }}} */

ZEND_API ZEND_COLD void ZEND_FASTCALL zend_wrong_parameter_class_error(int num, const char *name, zval *arg) /* {{{ */
{
	const char *space;
	const char *class_name;

	if (EG(exception)) {
		return;
	}
	class_name = get_active_class_name(&space);
	zend_type_error("%s%s%s() expects parameter %d to be %s, %s given",
		class_name, space, get_active_function_name(), num, name, zend_zval_type_name(arg));
}
/* }}} */

ZEND_API ZEND_COLD void ZEND_FASTCALL zend_wrong_callback_error(int num, char *error) /* {{{ */
{
	const char *space;
	const char *class_name;

	if (EG(exception)) {
		return;
	}
	class_name = get_active_class_name(&space);
	zend_type_error("%s%s%s() expects parameter %d to be a valid callback, %s",
		class_name, space, get_active_function_name(), num, error);
	efree(error);
}
/* }}} */

ZEND_API int ZEND_FASTCALL zend_parse_arg_class(zval *arg, zend_class_entry **pce, int num, int check_null) /* {{{ */
{
	zend_class_entry *ce_base = *pce;

	if (check_null && Z_TYPE_P(arg) == IS_NULL) {
		*pce = NULL;
		return 1;
	}
	if (!try_convert_to_string(arg)) {
		*pce = NULL;
		return 0;
	}

	*pce = zend_lookup_class(Z_STR_P(arg));
	if (ce_base) {
		if ((!*pce || !instanceof_function(*pce, ce_base))) {
			const char *space;
			const char *class_name = get_active_class_name(&space);

			zend_type_error("%s%s%s() expects parameter %d to be a class name derived from %s, '%s' given",
				class_name, space, get_active_function_name(), num,
				ZSTR_VAL(ce_base->name), Z_STRVAL_P(arg));
			*pce = NULL;
			return 0;
		}
	}
	if (!*pce) {
		const char *space;
		const char *class_name = get_active_class_name(&space);

		zend_type_error("%s%s%s() expects parameter %d to be a valid class name, '%s' given",
			class_name, space, get_active_function_name(), num,
			Z_STRVAL_P(arg));
		return 0;
	}
	return 1;
}
/* }}} */

ZEND_API int ZEND_FASTCALL zend_parse_arg_bool_weak(zval *arg, zend_bool *dest) /* {{{ */
{
	if (EXPECTED(Z_TYPE_P(arg) <= IS_STRING)) {
		*dest = zend_is_true(arg);
	} else {
		return 0;
	}
	return 1;
}
/* }}} */

ZEND_API int ZEND_FASTCALL zend_parse_arg_bool_slow(zval *arg, zend_bool *dest) /* {{{ */
{
	if (UNEXPECTED(ZEND_ARG_USES_STRICT_TYPES())) {
		return 0;
	}
	return zend_parse_arg_bool_weak(arg, dest);
}
/* }}} */

ZEND_API int ZEND_FASTCALL zend_parse_arg_long_weak(zval *arg, zend_long *dest) /* {{{ */
{
	if (EXPECTED(Z_TYPE_P(arg) == IS_DOUBLE)) {
		if (UNEXPECTED(zend_isnan(Z_DVAL_P(arg)))) {
			return 0;
		}
		if (UNEXPECTED(!ZEND_DOUBLE_FITS_LONG(Z_DVAL_P(arg)))) {
			return 0;
		} else {
			*dest = zend_dval_to_lval(Z_DVAL_P(arg));
		}
	} else if (EXPECTED(Z_TYPE_P(arg) == IS_STRING)) {
		double d;
		int type;

		if (UNEXPECTED((type = is_numeric_str_function(Z_STR_P(arg), dest, &d)) != IS_LONG)) {
			if (EXPECTED(type != 0)) {
				if (UNEXPECTED(zend_isnan(d))) {
					return 0;
				}
				if (UNEXPECTED(!ZEND_DOUBLE_FITS_LONG(d))) {
					return 0;
				} else {
					*dest = zend_dval_to_lval(d);
				}
			} else {
				return 0;
			}
		}
		if (UNEXPECTED(EG(exception))) {
			return 0;
		}
	} else if (EXPECTED(Z_TYPE_P(arg) < IS_TRUE)) {
		*dest = 0;
	} else if (EXPECTED(Z_TYPE_P(arg) == IS_TRUE)) {
		*dest = 1;
	} else {
		return 0;
	}
	return 1;
}
/* }}} */

ZEND_API int ZEND_FASTCALL zend_parse_arg_long_slow(zval *arg, zend_long *dest) /* {{{ */
{
	if (UNEXPECTED(ZEND_ARG_USES_STRICT_TYPES())) {
		return 0;
	}
	return zend_parse_arg_long_weak(arg, dest);
}
/* }}} */

ZEND_API int ZEND_FASTCALL zend_parse_arg_double_weak(zval *arg, double *dest) /* {{{ */
{
	if (EXPECTED(Z_TYPE_P(arg) == IS_LONG)) {
		*dest = (double)Z_LVAL_P(arg);
	} else if (EXPECTED(Z_TYPE_P(arg) == IS_STRING)) {
		zend_long l;
		int type;

		if (UNEXPECTED((type = is_numeric_str_function(Z_STR_P(arg), &l, dest)) != IS_DOUBLE)) {
			if (EXPECTED(type != 0)) {
				*dest = (double)(l);
			} else {
				return 0;
			}
		}
		if (UNEXPECTED(EG(exception))) {
			return 0;
		}
	} else if (EXPECTED(Z_TYPE_P(arg) < IS_TRUE)) {
		*dest = 0.0;
	} else if (EXPECTED(Z_TYPE_P(arg) == IS_TRUE)) {
		*dest = 1.0;
	} else {
		return 0;
	}
	return 1;
}
/* }}} */

ZEND_API int ZEND_FASTCALL zend_parse_arg_double_slow(zval *arg, double *dest) /* {{{ */
{
	if (EXPECTED(Z_TYPE_P(arg) == IS_LONG)) {
		/* SSTH Exception: IS_LONG may be accepted instead as IS_DOUBLE */
		*dest = (double)Z_LVAL_P(arg);
	} else if (UNEXPECTED(ZEND_ARG_USES_STRICT_TYPES())) {
		return 0;
	}
	return zend_parse_arg_double_weak(arg, dest);
}
/* }}} */

ZEND_API int ZEND_FASTCALL zend_parse_arg_number_slow(zval *arg, zval **dest) /* {{{ */
{
	if (UNEXPECTED(ZEND_ARG_USES_STRICT_TYPES())) {
		return 0;
	}
	if (Z_TYPE_P(arg) == IS_STRING) {
		zend_string *str = Z_STR_P(arg);
		zend_long lval;
		double dval;
		zend_uchar type = is_numeric_string(ZSTR_VAL(str), ZSTR_LEN(str), &lval, &dval, -1);
		if (type == IS_LONG) {
			ZVAL_LONG(arg, lval);
		} else if (type == IS_DOUBLE) {
			ZVAL_DOUBLE(arg, dval);
		} else {
			return 0;
		}
		zend_string_release(str);
	} else if (Z_TYPE_P(arg) < IS_TRUE) {
		ZVAL_LONG(arg, 0);
	} else if (Z_TYPE_P(arg) == IS_TRUE) {
		ZVAL_LONG(arg, 1);
	} else {
		return 0;
	}
	*dest = arg;
	return 1;
}
/* }}} */

ZEND_API int ZEND_FASTCALL zend_parse_arg_str_weak(zval *arg, zend_string **dest) /* {{{ */
{
	if (EXPECTED(Z_TYPE_P(arg) < IS_STRING)) {
		convert_to_string(arg);
		*dest = Z_STR_P(arg);
	} else if (UNEXPECTED(Z_TYPE_P(arg) == IS_OBJECT)) {
		zend_object *zobj = Z_OBJ_P(arg);

		if (Z_OBJ_HANDLER_P(arg, cast_object)) {
			zval obj;
			if (zobj->handlers->cast_object(zobj, &obj, IS_STRING) == SUCCESS) {
				OBJ_RELEASE(zobj);
				ZVAL_COPY_VALUE(arg, &obj);
				*dest = Z_STR_P(arg);
				return 1;
			}
		}
		return 0;
	} else {
		return 0;
	}
	return 1;
}
/* }}} */

ZEND_API int ZEND_FASTCALL zend_parse_arg_str_slow(zval *arg, zend_string **dest) /* {{{ */
{
	if (UNEXPECTED(ZEND_ARG_USES_STRICT_TYPES())) {
		return 0;
	}
	return zend_parse_arg_str_weak(arg, dest);
}
/* }}} */

static const char *zend_parse_arg_impl(int arg_num, zval *arg, va_list *va, const char **spec, char **error) /* {{{ */
{
	const char *spec_walk = *spec;
	char c = *spec_walk++;
	int check_null = 0;
	int separate = 0;
	zval *real_arg = arg;

	/* scan through modifiers */
	ZVAL_DEREF(arg);
	while (1) {
		if (*spec_walk == '/') {
			SEPARATE_ZVAL_NOREF(arg);
			real_arg = arg;
			separate = 1;
		} else if (*spec_walk == '!') {
			check_null = 1;
		} else {
			break;
		}
		spec_walk++;
	}

	switch (c) {
		case 'l':
			{
				zend_long *p = va_arg(*va, zend_long *);
				zend_bool *is_null = NULL;

				if (check_null) {
					is_null = va_arg(*va, zend_bool *);
				}

				if (!zend_parse_arg_long(arg, p, is_null, check_null)) {
					return "int";
				}
			}
			break;

		case 'd':
			{
				double *p = va_arg(*va, double *);
				zend_bool *is_null = NULL;

				if (check_null) {
					is_null = va_arg(*va, zend_bool *);
				}

				if (!zend_parse_arg_double(arg, p, is_null, check_null)) {
					return "float";
				}
			}
			break;

		case 's':
			{
				char **p = va_arg(*va, char **);
				size_t *pl = va_arg(*va, size_t *);
				if (!zend_parse_arg_string(arg, p, pl, check_null)) {
					return "string";
				}
			}
			break;

		case 'p':
			{
				char **p = va_arg(*va, char **);
				size_t *pl = va_arg(*va, size_t *);
				if (!zend_parse_arg_path(arg, p, pl, check_null)) {
					return "a valid path";
				}
			}
			break;

		case 'P':
			{
				zend_string **str = va_arg(*va, zend_string **);
				if (!zend_parse_arg_path_str(arg, str, check_null)) {
					return "a valid path";
				}
			}
			break;

		case 'S':
			{
				zend_string **str = va_arg(*va, zend_string **);
				if (!zend_parse_arg_str(arg, str, check_null)) {
					return "string";
				}
			}
			break;

		case 'b':
			{
				zend_bool *p = va_arg(*va, zend_bool *);
				zend_bool *is_null = NULL;

				if (check_null) {
					is_null = va_arg(*va, zend_bool *);
				}

				if (!zend_parse_arg_bool(arg, p, is_null, check_null)) {
					return "bool";
				}
			}
			break;

		case 'r':
			{
				zval **p = va_arg(*va, zval **);

				if (!zend_parse_arg_resource(arg, p, check_null)) {
					return "resource";
				}
			}
			break;

		case 'A':
		case 'a':
			{
				zval **p = va_arg(*va, zval **);

				if (!zend_parse_arg_array(arg, p, check_null, c == 'A')) {
					return "array";
				}
			}
			break;

		case 'H':
		case 'h':
			{
				HashTable **p = va_arg(*va, HashTable **);

				if (!zend_parse_arg_array_ht(arg, p, check_null, c == 'H', separate)) {
					return "array";
				}
			}
			break;

		case 'o':
			{
				zval **p = va_arg(*va, zval **);

				if (!zend_parse_arg_object(arg, p, NULL, check_null)) {
					return "object";
				}
			}
			break;

		case 'O':
			{
				zval **p = va_arg(*va, zval **);
				zend_class_entry *ce = va_arg(*va, zend_class_entry *);

				if (!zend_parse_arg_object(arg, p, ce, check_null)) {
					if (ce) {
						return ZSTR_VAL(ce->name);
					} else {
						return "object";
					}
				}
			}
			break;

		case 'C':
			{
				zend_class_entry *lookup, **pce = va_arg(*va, zend_class_entry **);
				zend_class_entry *ce_base = *pce;

				if (check_null && Z_TYPE_P(arg) == IS_NULL) {
					*pce = NULL;
					break;
				}
				if (!try_convert_to_string(arg)) {
					*pce = NULL;
					return "valid class name";
				}

				if ((lookup = zend_lookup_class(Z_STR_P(arg))) == NULL) {
					*pce = NULL;
				} else {
					*pce = lookup;
				}
				if (ce_base) {
					if ((!*pce || !instanceof_function(*pce, ce_base))) {
						zend_spprintf(error, 0, "to be a class name derived from %s, '%s' given",
							ZSTR_VAL(ce_base->name), Z_STRVAL_P(arg));
						*pce = NULL;
						return "";
					}
				}
				if (!*pce) {
					zend_spprintf(error, 0, "to be a valid class name, '%s' given",
						Z_STRVAL_P(arg));
					return "";
				}
				break;

			}
			break;

		case 'f':
			{
				zend_fcall_info *fci = va_arg(*va, zend_fcall_info *);
				zend_fcall_info_cache *fcc = va_arg(*va, zend_fcall_info_cache *);
				char *is_callable_error = NULL;

				if (check_null && Z_TYPE_P(arg) == IS_NULL) {
					fci->size = 0;
					fcc->function_handler = 0;
					break;
				}

				if (zend_fcall_info_init(arg, 0, fci, fcc, NULL, &is_callable_error) == SUCCESS) {
					ZEND_ASSERT(!is_callable_error);
					break;
				}

				if (is_callable_error) {
					zend_spprintf(error, 0, "to be a valid callback, %s", is_callable_error);
					efree(is_callable_error);
					return "";
				} else {
					return "valid callback";
				}
			}

		case 'z':
			{
				zval **p = va_arg(*va, zval **);

				zend_parse_arg_zval_deref(real_arg, p, check_null);
			}
			break;

		case 'Z': /* replace with 'z' */
		case 'L': /* replace with 'l' */
			ZEND_ASSERT(0 && "ZPP modifier no longer supported");
		default:
			return "unknown";
	}

	*spec = spec_walk;

	return NULL;
}
/* }}} */

static int zend_parse_arg(int arg_num, zval *arg, va_list *va, const char **spec, int flags) /* {{{ */
{
	const char *expected_type = NULL;
	char *error = NULL;

	expected_type = zend_parse_arg_impl(arg_num, arg, va, spec, &error);
	if (expected_type) {
		if (EG(exception)) {
			return FAILURE;
		}
		if (!(flags & ZEND_PARSE_PARAMS_QUIET) && (*expected_type || error)) {
			const char *space;
			const char *class_name = get_active_class_name(&space);

			if (error) {
				zend_type_error("%s%s%s() expects parameter %d %s",
						class_name, space, get_active_function_name(), arg_num, error);
				efree(error);
			} else {
				zend_type_error("%s%s%s() expects parameter %d to be %s, %s given",
						class_name, space, get_active_function_name(), arg_num, expected_type,
						zend_zval_type_name(arg));
			}
		}
		return FAILURE;
	}

	return SUCCESS;
}
/* }}} */

ZEND_API int zend_parse_parameter(int flags, int arg_num, zval *arg, const char *spec, ...)
{
	va_list va;
	int ret;

	va_start(va, spec);
	ret = zend_parse_arg(arg_num, arg, &va, &spec, flags);
	va_end(va);

	return ret;
}

static ZEND_COLD void zend_parse_parameters_debug_error(const char *msg) {
	zend_function *active_function = EG(current_execute_data)->func;
	const char *class_name = active_function->common.scope
		? ZSTR_VAL(active_function->common.scope->name) : "";
	zend_error_noreturn(E_CORE_ERROR, "%s%s%s(): %s",
		class_name, class_name[0] ? "::" : "",
		ZSTR_VAL(active_function->common.function_name), msg);
}

static int zend_parse_va_args(int num_args, const char *type_spec, va_list *va, int flags) /* {{{ */
{
	const  char *spec_walk;
	int c, i;
	int min_num_args = -1;
	int max_num_args = 0;
	int post_varargs = 0;
	zval *arg;
	int arg_count;
	zend_bool have_varargs = 0;
	zval **varargs = NULL;
	int *n_varargs = NULL;

	for (spec_walk = type_spec; *spec_walk; spec_walk++) {
		c = *spec_walk;
		switch (c) {
			case 'l': case 'd':
			case 's': case 'b':
			case 'r': case 'a':
			case 'o': case 'O':
			case 'z': case 'Z':
			case 'C': case 'h':
			case 'f': case 'A':
			case 'H': case 'p':
			case 'S': case 'P':
			case 'L':
				max_num_args++;
				break;

			case '|':
				min_num_args = max_num_args;
				break;

			case '/':
			case '!':
				/* Pass */
				break;

			case '*':
			case '+':
				if (have_varargs) {
					zend_parse_parameters_debug_error(
						"only one varargs specifier (* or +) is permitted");
					return FAILURE;
				}
				have_varargs = 1;
				/* we expect at least one parameter in varargs */
				if (c == '+') {
					max_num_args++;
				}
				/* mark the beginning of varargs */
				post_varargs = max_num_args;
				break;

			default:
				zend_parse_parameters_debug_error("bad type specifier while parsing parameters");
				return FAILURE;
		}
	}

	if (min_num_args < 0) {
		min_num_args = max_num_args;
	}

	if (have_varargs) {
		/* calculate how many required args are at the end of the specifier list */
		post_varargs = max_num_args - post_varargs;
		max_num_args = -1;
	}

	if (num_args < min_num_args || (num_args > max_num_args && max_num_args >= 0)) {
		if (!(flags & ZEND_PARSE_PARAMS_QUIET)) {
			zend_function *active_function = EG(current_execute_data)->func;
			const char *class_name = active_function->common.scope ? ZSTR_VAL(active_function->common.scope->name) : "";
			zend_argument_count_error("%s%s%s() expects %s %d parameter%s, %d given",
					class_name,
					class_name[0] ? "::" : "",
					ZSTR_VAL(active_function->common.function_name),
					min_num_args == max_num_args ? "exactly" : num_args < min_num_args ? "at least" : "at most",
					num_args < min_num_args ? min_num_args : max_num_args,
					(num_args < min_num_args ? min_num_args : max_num_args) == 1 ? "" : "s",
					num_args);
		}
		return FAILURE;
	}

	arg_count = ZEND_CALL_NUM_ARGS(EG(current_execute_data));

	if (num_args > arg_count) {
		zend_parse_parameters_debug_error("could not obtain parameters for parsing");
		return FAILURE;
	}

	i = 0;
	while (num_args-- > 0) {
		if (*type_spec == '|') {
			type_spec++;
		}

		if (*type_spec == '*' || *type_spec == '+') {
			int num_varargs = num_args + 1 - post_varargs;

			/* eat up the passed in storage even if it won't be filled in with varargs */
			varargs = va_arg(*va, zval **);
			n_varargs = va_arg(*va, int *);
			type_spec++;

			if (num_varargs > 0) {
				*n_varargs = num_varargs;
				*varargs = ZEND_CALL_ARG(EG(current_execute_data), i + 1);
				/* adjust how many args we have left and restart loop */
				num_args += 1 - num_varargs;
				i += num_varargs;
				continue;
			} else {
				*varargs = NULL;
				*n_varargs = 0;
			}
		}

		arg = ZEND_CALL_ARG(EG(current_execute_data), i + 1);

		if (zend_parse_arg(i+1, arg, va, &type_spec, flags) == FAILURE) {
			/* clean up varargs array if it was used */
			if (varargs && *varargs) {
				*varargs = NULL;
			}
			return FAILURE;
		}
		i++;
	}

	return SUCCESS;
}
/* }}} */

ZEND_API int zend_parse_parameters_ex(int flags, int num_args, const char *type_spec, ...) /* {{{ */
{
	va_list va;
	int retval;

	va_start(va, type_spec);
	retval = zend_parse_va_args(num_args, type_spec, &va, flags);
	va_end(va);

	return retval;
}
/* }}} */

ZEND_API int zend_parse_parameters(int num_args, const char *type_spec, ...) /* {{{ */
{
	va_list va;
	int retval;
	int flags = 0;

	va_start(va, type_spec);
	retval = zend_parse_va_args(num_args, type_spec, &va, flags);
	va_end(va);

	return retval;
}
/* }}} */

ZEND_API int zend_parse_method_parameters(int num_args, zval *this_ptr, const char *type_spec, ...) /* {{{ */
{
	va_list va;
	int retval;
	int flags = 0;
	const char *p = type_spec;
	zval **object;
	zend_class_entry *ce;

	/* Just checking this_ptr is not enough, because fcall_common_helper does not set
	 * Z_OBJ(EG(This)) to NULL when calling an internal function with common.scope == NULL.
	 * In that case EG(This) would still be the $this from the calling code and we'd take the
	 * wrong branch here. */
	zend_bool is_method = EG(current_execute_data)->func->common.scope != NULL;

	if (!is_method || !this_ptr || Z_TYPE_P(this_ptr) != IS_OBJECT) {
		va_start(va, type_spec);
		retval = zend_parse_va_args(num_args, type_spec, &va, flags);
		va_end(va);
	} else {
		p++;

		va_start(va, type_spec);

		object = va_arg(va, zval **);
		ce = va_arg(va, zend_class_entry *);
		*object = this_ptr;

		if (ce && !instanceof_function(Z_OBJCE_P(this_ptr), ce)) {
			zend_error_noreturn(E_CORE_ERROR, "%s::%s() must be derived from %s::%s",
				ZSTR_VAL(Z_OBJCE_P(this_ptr)->name), get_active_function_name(), ZSTR_VAL(ce->name), get_active_function_name());
		}

		retval = zend_parse_va_args(num_args, p, &va, flags);
		va_end(va);
	}
	return retval;
}
/* }}} */

ZEND_API int zend_parse_method_parameters_ex(int flags, int num_args, zval *this_ptr, const char *type_spec, ...) /* {{{ */
{
	va_list va;
	int retval;
	const char *p = type_spec;
	zval **object;
	zend_class_entry *ce;

	if (!this_ptr) {
		va_start(va, type_spec);
		retval = zend_parse_va_args(num_args, type_spec, &va, flags);
		va_end(va);
	} else {
		p++;
		va_start(va, type_spec);

		object = va_arg(va, zval **);
		ce = va_arg(va, zend_class_entry *);
		*object = this_ptr;

		if (ce && !instanceof_function(Z_OBJCE_P(this_ptr), ce)) {
			if (!(flags & ZEND_PARSE_PARAMS_QUIET)) {
				zend_error_noreturn(E_CORE_ERROR, "%s::%s() must be derived from %s::%s",
					ZSTR_VAL(ce->name), get_active_function_name(), ZSTR_VAL(Z_OBJCE_P(this_ptr)->name), get_active_function_name());
			}
			va_end(va);
			return FAILURE;
		}

		retval = zend_parse_va_args(num_args, p, &va, flags);
		va_end(va);
	}
	return retval;
}
/* }}} */

/* This function should be called after the constructor has been called
 * because it may call __set from the uninitialized object otherwise. */
ZEND_API void zend_merge_properties(zval *obj, HashTable *properties) /* {{{ */
{
	zend_object *zobj = Z_OBJ_P(obj);
	zend_object_write_property_t write_property = zobj->handlers->write_property;
	zend_class_entry *old_scope = EG(fake_scope);
	zend_string *key;
	zval *value;

	EG(fake_scope) = Z_OBJCE_P(obj);
	ZEND_HASH_FOREACH_STR_KEY_VAL(properties, key, value) {
		if (key) {
			write_property(zobj, key, value, NULL);
		}
	} ZEND_HASH_FOREACH_END();
	EG(fake_scope) = old_scope;
}
/* }}} */

ZEND_API int zend_update_class_constants(zend_class_entry *class_type) /* {{{ */
{
	if (!(class_type->ce_flags & ZEND_ACC_CONSTANTS_UPDATED)) {
		zend_class_constant *c;
		zval *val;
		zend_property_info *prop_info;

		if (class_type->parent) {
			if (UNEXPECTED(zend_update_class_constants(class_type->parent) != SUCCESS)) {
				return FAILURE;
			}
		}

		ZEND_HASH_FOREACH_PTR(&class_type->constants_table, c) {
			val = &c->value;
			if (Z_TYPE_P(val) == IS_CONSTANT_AST) {
				if (UNEXPECTED(zval_update_constant_ex(val, c->ce) != SUCCESS)) {
					return FAILURE;
				}
			}
		} ZEND_HASH_FOREACH_END();

		if (class_type->default_static_members_count && !CE_STATIC_MEMBERS(class_type)) {
			if (class_type->type == ZEND_INTERNAL_CLASS || (class_type->ce_flags & (ZEND_ACC_IMMUTABLE|ZEND_ACC_PRELOADED))) {
				zend_class_init_statics(class_type);
			}
		}

		ZEND_HASH_FOREACH_PTR(&class_type->properties_info, prop_info) {
			if (prop_info->flags & ZEND_ACC_STATIC) {
				val = CE_STATIC_MEMBERS(class_type) + prop_info->offset;
			} else {
				val = (zval*)((char*)class_type->default_properties_table + prop_info->offset - OBJ_PROP_TO_OFFSET(0));
			}
			if (Z_TYPE_P(val) == IS_CONSTANT_AST) {
				if (ZEND_TYPE_IS_SET(prop_info->type)) {
					zval tmp;

					ZVAL_COPY(&tmp, val);
					if (UNEXPECTED(zval_update_constant_ex(&tmp, prop_info->ce) != SUCCESS)) {
						zval_ptr_dtor(&tmp);
						return FAILURE;
					}
					/* property initializers must always be evaluated with strict types */;
					if (UNEXPECTED(!zend_verify_property_type(prop_info, &tmp, /* strict */ 1))) {
						zval_ptr_dtor(&tmp);
						return FAILURE;
					}
					zval_ptr_dtor(val);
					ZVAL_COPY_VALUE(val, &tmp);
				} else if (UNEXPECTED(zval_update_constant_ex(val, prop_info->ce) != SUCCESS)) {
					return FAILURE;
				}
			}
		} ZEND_HASH_FOREACH_END();

		class_type->ce_flags |= ZEND_ACC_CONSTANTS_UPDATED;
	}

	return SUCCESS;
}
/* }}} */

static zend_always_inline void _object_properties_init(zend_object *object, zend_class_entry *class_type) /* {{{ */
{
	if (class_type->default_properties_count) {
		zval *src = class_type->default_properties_table;
		zval *dst = object->properties_table;
		zval *end = src + class_type->default_properties_count;

		if (UNEXPECTED(class_type->type == ZEND_INTERNAL_CLASS)) {
			do {
				ZVAL_COPY_OR_DUP_PROP(dst, src);
				src++;
				dst++;
			} while (src != end);
		} else {
			do {
				ZVAL_COPY_PROP(dst, src);
				src++;
				dst++;
			} while (src != end);
		}
	}
}
/* }}} */

ZEND_API void object_properties_init(zend_object *object, zend_class_entry *class_type) /* {{{ */
{
	object->properties = NULL;
	_object_properties_init(object, class_type);
}
/* }}} */

ZEND_API void object_properties_init_ex(zend_object *object, HashTable *properties) /* {{{ */
{
	object->properties = properties;
	if (object->ce->default_properties_count) {
		zval *prop;
		zend_string *key;
		zend_property_info *property_info;

		ZEND_HASH_FOREACH_STR_KEY_VAL(properties, key, prop) {
			property_info = zend_get_property_info(object->ce, key, 1);
			if (property_info != ZEND_WRONG_PROPERTY_INFO &&
			    property_info &&
			    (property_info->flags & ZEND_ACC_STATIC) == 0) {
				zval *slot = OBJ_PROP(object, property_info->offset);

				if (UNEXPECTED(ZEND_TYPE_IS_SET(property_info->type))) {
					zval tmp;

					ZVAL_COPY_VALUE(&tmp, prop);
					if (UNEXPECTED(!zend_verify_property_type(property_info, &tmp, 0))) {
						continue;
					}
					ZVAL_COPY_VALUE(slot, &tmp);
				} else {
					ZVAL_COPY_VALUE(slot, prop);
				}
				ZVAL_INDIRECT(prop, slot);
			}
		} ZEND_HASH_FOREACH_END();
	}
}
/* }}} */

ZEND_API void object_properties_load(zend_object *object, HashTable *properties) /* {{{ */
{
    zval *prop, tmp;
   	zend_string *key;
   	zend_long h;
   	zend_property_info *property_info;

   	ZEND_HASH_FOREACH_KEY_VAL(properties, h, key, prop) {
		if (key) {
			if (ZSTR_VAL(key)[0] == '\0') {
				const char *class_name, *prop_name;
				size_t prop_name_len;
				if (zend_unmangle_property_name_ex(key, &class_name, &prop_name, &prop_name_len) == SUCCESS) {
					zend_string *pname = zend_string_init(prop_name, prop_name_len, 0);
					zend_class_entry *prev_scope = EG(fake_scope);
					if (class_name && class_name[0] != '*') {
						zend_string *cname = zend_string_init(class_name, strlen(class_name), 0);
						EG(fake_scope) = zend_lookup_class(cname);
						zend_string_release_ex(cname, 0);
					}
					property_info = zend_get_property_info(object->ce, pname, 1);
					zend_string_release_ex(pname, 0);
					EG(fake_scope) = prev_scope;
				} else {
					property_info = ZEND_WRONG_PROPERTY_INFO;
				}
			} else {
				property_info = zend_get_property_info(object->ce, key, 1);
			}
			if (property_info != ZEND_WRONG_PROPERTY_INFO &&
				property_info &&
				(property_info->flags & ZEND_ACC_STATIC) == 0) {
				zval *slot = OBJ_PROP(object, property_info->offset);
				zval_ptr_dtor(slot);
				ZVAL_COPY_VALUE(slot, prop);
				zval_add_ref(slot);
				if (object->properties) {
					ZVAL_INDIRECT(&tmp, slot);
					zend_hash_update(object->properties, key, &tmp);
				}
			} else {
				if (!object->properties) {
					rebuild_object_properties(object);
				}
				prop = zend_hash_update(object->properties, key, prop);
				zval_add_ref(prop);
			}
		} else {
			if (!object->properties) {
				rebuild_object_properties(object);
			}
			prop = zend_hash_index_update(object->properties, h, prop);
			zval_add_ref(prop);
		}
	} ZEND_HASH_FOREACH_END();
}
/* }}} */

/* This function requires 'properties' to contain all props declared in the
 * class and all props being public. If only a subset is given or the class
 * has protected members then you need to merge the properties separately by
 * calling zend_merge_properties(). */
static zend_always_inline int _object_and_properties_init(zval *arg, zend_class_entry *class_type, HashTable *properties) /* {{{ */
{
	if (UNEXPECTED(class_type->ce_flags & (ZEND_ACC_INTERFACE|ZEND_ACC_TRAIT|ZEND_ACC_IMPLICIT_ABSTRACT_CLASS|ZEND_ACC_EXPLICIT_ABSTRACT_CLASS))) {
		if (class_type->ce_flags & ZEND_ACC_INTERFACE) {
			zend_throw_error(NULL, "Cannot instantiate interface %s", ZSTR_VAL(class_type->name));
		} else if (class_type->ce_flags & ZEND_ACC_TRAIT) {
			zend_throw_error(NULL, "Cannot instantiate trait %s", ZSTR_VAL(class_type->name));
		} else {
			zend_throw_error(NULL, "Cannot instantiate abstract class %s", ZSTR_VAL(class_type->name));
		}
		ZVAL_NULL(arg);
		Z_OBJ_P(arg) = NULL;
		return FAILURE;
	}

	if (UNEXPECTED(!(class_type->ce_flags & ZEND_ACC_CONSTANTS_UPDATED))) {
		if (UNEXPECTED(zend_update_class_constants(class_type) != SUCCESS)) {
			ZVAL_NULL(arg);
			Z_OBJ_P(arg) = NULL;
			return FAILURE;
		}
	}

	if (class_type->create_object == NULL) {
		zend_object *obj = zend_objects_new(class_type);

		ZVAL_OBJ(arg, obj);
		if (properties) {
			object_properties_init_ex(obj, properties);
		} else {
			_object_properties_init(obj, class_type);
		}
	} else {
		ZVAL_OBJ(arg, class_type->create_object(class_type));
	}
	return SUCCESS;
}
/* }}} */

ZEND_API int object_and_properties_init(zval *arg, zend_class_entry *class_type, HashTable *properties) /* {{{ */
{
	return _object_and_properties_init(arg, class_type, properties);
}
/* }}} */

ZEND_API int object_init_ex(zval *arg, zend_class_entry *class_type) /* {{{ */
{
	return _object_and_properties_init(arg, class_type, NULL);
}
/* }}} */

ZEND_API int object_init(zval *arg) /* {{{ */
{
	ZVAL_OBJ(arg, zend_objects_new(zend_standard_class_def));
	return SUCCESS;
}
/* }}} */

ZEND_API int add_assoc_long_ex(zval *arg, const char *key, size_t key_len, zend_long n) /* {{{ */
{
	zval tmp;

	ZVAL_LONG(&tmp, n);
	zend_symtable_str_update(Z_ARRVAL_P(arg), key, key_len, &tmp);
	return SUCCESS;
}
/* }}} */

ZEND_API int add_assoc_null_ex(zval *arg, const char *key, size_t key_len) /* {{{ */
{
	zval tmp;

	ZVAL_NULL(&tmp);
	zend_symtable_str_update(Z_ARRVAL_P(arg), key, key_len, &tmp);
	return SUCCESS;
}
/* }}} */

ZEND_API int add_assoc_bool_ex(zval *arg, const char *key, size_t key_len, int b) /* {{{ */
{
	zval tmp;

	ZVAL_BOOL(&tmp, b);
	zend_symtable_str_update(Z_ARRVAL_P(arg), key, key_len, &tmp);
	return SUCCESS;
}
/* }}} */

ZEND_API int add_assoc_resource_ex(zval *arg, const char *key, size_t key_len, zend_resource *r) /* {{{ */
{
	zval tmp;

	ZVAL_RES(&tmp, r);
	zend_symtable_str_update(Z_ARRVAL_P(arg), key, key_len, &tmp);
	return SUCCESS;
}
/* }}} */

ZEND_API int add_assoc_double_ex(zval *arg, const char *key, size_t key_len, double d) /* {{{ */
{
	zval tmp;

	ZVAL_DOUBLE(&tmp, d);
	zend_symtable_str_update(Z_ARRVAL_P(arg), key, key_len, &tmp);
	return SUCCESS;
}
/* }}} */

ZEND_API int add_assoc_str_ex(zval *arg, const char *key, size_t key_len, zend_string *str) /* {{{ */
{
	zval tmp;

	ZVAL_STR(&tmp, str);
	zend_symtable_str_update(Z_ARRVAL_P(arg), key, key_len, &tmp);
	return SUCCESS;
}
/* }}} */

ZEND_API int add_assoc_string_ex(zval *arg, const char *key, size_t key_len, const char *str) /* {{{ */
{
	zval tmp;

	ZVAL_STRING(&tmp, str);
	zend_symtable_str_update(Z_ARRVAL_P(arg), key, key_len, &tmp);
	return SUCCESS;
}
/* }}} */

ZEND_API int add_assoc_stringl_ex(zval *arg, const char *key, size_t key_len, const char *str, size_t length) /* {{{ */
{
	zval tmp;

	ZVAL_STRINGL(&tmp, str, length);
	zend_symtable_str_update(Z_ARRVAL_P(arg), key, key_len, &tmp);
	return SUCCESS;
}
/* }}} */

ZEND_API int add_assoc_zval_ex(zval *arg, const char *key, size_t key_len, zval *value) /* {{{ */
{
	zend_symtable_str_update(Z_ARRVAL_P(arg), key, key_len, value);
	return SUCCESS;
}
/* }}} */

ZEND_API int add_index_long(zval *arg, zend_ulong index, zend_long n) /* {{{ */
{
	zval tmp;

	ZVAL_LONG(&tmp, n);
	zend_hash_index_update(Z_ARRVAL_P(arg), index, &tmp);
	return SUCCESS;
}
/* }}} */

ZEND_API int add_index_null(zval *arg, zend_ulong index) /* {{{ */
{
	zval tmp;

	ZVAL_NULL(&tmp);
	zend_hash_index_update(Z_ARRVAL_P(arg), index, &tmp);
	return SUCCESS;
}
/* }}} */

ZEND_API int add_index_bool(zval *arg, zend_ulong index, int b) /* {{{ */
{
	zval tmp;

	ZVAL_BOOL(&tmp, b);
	zend_hash_index_update(Z_ARRVAL_P(arg), index, &tmp);
	return SUCCESS;
}
/* }}} */

ZEND_API int add_index_resource(zval *arg, zend_ulong index, zend_resource *r) /* {{{ */
{
	zval tmp;

	ZVAL_RES(&tmp, r);
	zend_hash_index_update(Z_ARRVAL_P(arg), index, &tmp);
	return SUCCESS;
}
/* }}} */

ZEND_API int add_index_double(zval *arg, zend_ulong index, double d) /* {{{ */
{
	zval tmp;

	ZVAL_DOUBLE(&tmp, d);
	zend_hash_index_update(Z_ARRVAL_P(arg), index, &tmp);
	return SUCCESS;
}
/* }}} */

ZEND_API int add_index_str(zval *arg, zend_ulong index, zend_string *str) /* {{{ */
{
	zval tmp;

	ZVAL_STR(&tmp, str);
	zend_hash_index_update(Z_ARRVAL_P(arg), index, &tmp);
	return SUCCESS;
}
/* }}} */

ZEND_API int add_index_string(zval *arg, zend_ulong index, const char *str) /* {{{ */
{
	zval tmp;

	ZVAL_STRING(&tmp, str);
	zend_hash_index_update(Z_ARRVAL_P(arg), index, &tmp);
	return SUCCESS;
}
/* }}} */

ZEND_API int add_index_stringl(zval *arg, zend_ulong index, const char *str, size_t length) /* {{{ */
{
	zval tmp;

	ZVAL_STRINGL(&tmp, str, length);
	zend_hash_index_update(Z_ARRVAL_P(arg), index, &tmp);
	return SUCCESS;
}
/* }}} */

ZEND_API int add_next_index_long(zval *arg, zend_long n) /* {{{ */
{
	zval tmp;

	ZVAL_LONG(&tmp, n);
	return zend_hash_next_index_insert(Z_ARRVAL_P(arg), &tmp) ? SUCCESS : FAILURE;
}
/* }}} */

ZEND_API int add_next_index_null(zval *arg) /* {{{ */
{
	zval tmp;

	ZVAL_NULL(&tmp);
	return zend_hash_next_index_insert(Z_ARRVAL_P(arg), &tmp) ? SUCCESS : FAILURE;
}
/* }}} */

ZEND_API int add_next_index_bool(zval *arg, int b) /* {{{ */
{
	zval tmp;

	ZVAL_BOOL(&tmp, b);
	return zend_hash_next_index_insert(Z_ARRVAL_P(arg), &tmp) ? SUCCESS : FAILURE;
}
/* }}} */

ZEND_API int add_next_index_resource(zval *arg, zend_resource *r) /* {{{ */
{
	zval tmp;

	ZVAL_RES(&tmp, r);
	return zend_hash_next_index_insert(Z_ARRVAL_P(arg), &tmp) ? SUCCESS : FAILURE;
}
/* }}} */

ZEND_API int add_next_index_double(zval *arg, double d) /* {{{ */
{
	zval tmp;

	ZVAL_DOUBLE(&tmp, d);
	return zend_hash_next_index_insert(Z_ARRVAL_P(arg), &tmp) ? SUCCESS : FAILURE;
}
/* }}} */

ZEND_API int add_next_index_str(zval *arg, zend_string *str) /* {{{ */
{
	zval tmp;

	ZVAL_STR(&tmp, str);
	return zend_hash_next_index_insert(Z_ARRVAL_P(arg), &tmp) ? SUCCESS : FAILURE;
}
/* }}} */

ZEND_API int add_next_index_string(zval *arg, const char *str) /* {{{ */
{
	zval tmp;

	ZVAL_STRING(&tmp, str);
	return zend_hash_next_index_insert(Z_ARRVAL_P(arg), &tmp) ? SUCCESS : FAILURE;
}
/* }}} */

ZEND_API int add_next_index_stringl(zval *arg, const char *str, size_t length) /* {{{ */
{
	zval tmp;

	ZVAL_STRINGL(&tmp, str, length);
	return zend_hash_next_index_insert(Z_ARRVAL_P(arg), &tmp) ? SUCCESS : FAILURE;
}
/* }}} */

ZEND_API int array_set_zval_key(HashTable *ht, zval *key, zval *value) /* {{{ */
{
	zval *result;

	switch (Z_TYPE_P(key)) {
		case IS_STRING:
			result = zend_symtable_update(ht, Z_STR_P(key), value);
			break;
		case IS_NULL:
			result = zend_symtable_update(ht, ZSTR_EMPTY_ALLOC(), value);
			break;
		case IS_RESOURCE:
			zend_error(E_WARNING, "Resource ID#%d used as offset, casting to integer (%d)", Z_RES_HANDLE_P(key), Z_RES_HANDLE_P(key));
			result = zend_hash_index_update(ht, Z_RES_HANDLE_P(key), value);
			break;
		case IS_FALSE:
			result = zend_hash_index_update(ht, 0, value);
			break;
		case IS_TRUE:
			result = zend_hash_index_update(ht, 1, value);
			break;
		case IS_LONG:
			result = zend_hash_index_update(ht, Z_LVAL_P(key), value);
			break;
		case IS_DOUBLE:
			result = zend_hash_index_update(ht, zend_dval_to_lval(Z_DVAL_P(key)), value);
			break;
		default:
			zend_type_error("Illegal offset type");
			result = NULL;
	}

	if (result) {
		Z_TRY_ADDREF_P(result);
		return SUCCESS;
	} else {
		return FAILURE;
	}
}
/* }}} */

ZEND_API int add_property_long_ex(zval *arg, const char *key, size_t key_len, zend_long n) /* {{{ */
{
	zval tmp;

	ZVAL_LONG(&tmp, n);
	return add_property_zval_ex(arg, key, key_len, &tmp);
}
/* }}} */

ZEND_API int add_property_bool_ex(zval *arg, const char *key, size_t key_len, zend_long b) /* {{{ */
{
	zval tmp;

	ZVAL_BOOL(&tmp, b);
	return add_property_zval_ex(arg, key, key_len, &tmp);
}
/* }}} */

ZEND_API int add_property_null_ex(zval *arg, const char *key, size_t key_len) /* {{{ */
{
	zval tmp;

	ZVAL_NULL(&tmp);
	return add_property_zval_ex(arg, key, key_len, &tmp);
}
/* }}} */

ZEND_API int add_property_resource_ex(zval *arg, const char *key, size_t key_len, zend_resource *r) /* {{{ */
{
	zval tmp;

	ZVAL_RES(&tmp, r);
	add_property_zval_ex(arg, key, key_len, &tmp);
	zval_ptr_dtor(&tmp); /* write_property will add 1 to refcount */
	return SUCCESS;
}
/* }}} */

ZEND_API int add_property_double_ex(zval *arg, const char *key, size_t key_len, double d) /* {{{ */
{
	zval tmp;

	ZVAL_DOUBLE(&tmp, d);
	return add_property_zval_ex(arg, key, key_len, &tmp);
}
/* }}} */

ZEND_API int add_property_str_ex(zval *arg, const char *key, size_t key_len, zend_string *str) /* {{{ */
{
	zval tmp;

	ZVAL_STR(&tmp, str);
	add_property_zval_ex(arg, key, key_len, &tmp);
	zval_ptr_dtor(&tmp); /* write_property will add 1 to refcount */
	return SUCCESS;
}
/* }}} */

ZEND_API int add_property_string_ex(zval *arg, const char *key, size_t key_len, const char *str) /* {{{ */
{
	zval tmp;

	ZVAL_STRING(&tmp, str);
	add_property_zval_ex(arg, key, key_len, &tmp);
	zval_ptr_dtor(&tmp); /* write_property will add 1 to refcount */
	return SUCCESS;
}
/* }}} */

ZEND_API int add_property_stringl_ex(zval *arg, const char *key, size_t key_len, const char *str, size_t length) /* {{{ */
{
	zval tmp;

	ZVAL_STRINGL(&tmp, str, length);
	add_property_zval_ex(arg, key, key_len, &tmp);
	zval_ptr_dtor(&tmp); /* write_property will add 1 to refcount */
	return SUCCESS;
}
/* }}} */

ZEND_API int add_property_zval_ex(zval *arg, const char *key, size_t key_len, zval *value) /* {{{ */
{
	zend_string *str;

	str = zend_string_init(key, key_len, 0);
	Z_OBJ_HANDLER_P(arg, write_property)(Z_OBJ_P(arg), str, value, NULL);
	zend_string_release_ex(str, 0);
	return SUCCESS;
}
/* }}} */

ZEND_API int zend_startup_module_ex(zend_module_entry *module) /* {{{ */
{
	size_t name_len;
	zend_string *lcname;

	if (module->module_started) {
		return SUCCESS;
	}
	module->module_started = 1;

	/* Check module dependencies */
	if (module->deps) {
		const zend_module_dep *dep = module->deps;

		while (dep->name) {
			if (dep->type == MODULE_DEP_REQUIRED) {
				zend_module_entry *req_mod;

				name_len = strlen(dep->name);
				lcname = zend_string_alloc(name_len, 0);
				zend_str_tolower_copy(ZSTR_VAL(lcname), dep->name, name_len);

				if ((req_mod = zend_hash_find_ptr(&module_registry, lcname)) == NULL || !req_mod->module_started) {
					zend_string_efree(lcname);
					/* TODO: Check version relationship */
					zend_error(E_CORE_WARNING, "Cannot load module '%s' because required module '%s' is not loaded", module->name, dep->name);
					module->module_started = 0;
					return FAILURE;
				}
				zend_string_efree(lcname);
			}
			++dep;
		}
	}

	/* Initialize module globals */
	if (module->globals_size) {
#ifdef ZTS
		ts_allocate_id(module->globals_id_ptr, module->globals_size, (ts_allocate_ctor) module->globals_ctor, (ts_allocate_dtor) module->globals_dtor);
#else
		if (module->globals_ctor) {
			module->globals_ctor(module->globals_ptr);
		}
#endif
	}
	if (module->module_startup_func) {
		EG(current_module) = module;
		if (module->module_startup_func(module->type, module->module_number)==FAILURE) {
			zend_error_noreturn(E_CORE_ERROR,"Unable to start %s module", module->name);
			EG(current_module) = NULL;
			return FAILURE;
		}
		EG(current_module) = NULL;
	}
	return SUCCESS;
}
/* }}} */

static int zend_startup_module_zval(zval *zv) /* {{{ */
{
	zend_module_entry *module = Z_PTR_P(zv);

	return (zend_startup_module_ex(module) == SUCCESS) ? ZEND_HASH_APPLY_KEEP : ZEND_HASH_APPLY_REMOVE;
}
/* }}} */

static void zend_sort_modules(void *base, size_t count, size_t siz, compare_func_t compare, swap_func_t swp) /* {{{ */
{
	Bucket *b1 = base;
	Bucket *b2;
	Bucket *end = b1 + count;
	Bucket tmp;
	zend_module_entry *m, *r;

	while (b1 < end) {
try_again:
		m = (zend_module_entry*)Z_PTR(b1->val);
		if (!m->module_started && m->deps) {
			const zend_module_dep *dep = m->deps;
			while (dep->name) {
				if (dep->type == MODULE_DEP_REQUIRED || dep->type == MODULE_DEP_OPTIONAL) {
					b2 = b1 + 1;
					while (b2 < end) {
						r = (zend_module_entry*)Z_PTR(b2->val);
						if (strcasecmp(dep->name, r->name) == 0) {
							tmp = *b1;
							*b1 = *b2;
							*b2 = tmp;
							goto try_again;
						}
						b2++;
					}
				}
				dep++;
			}
		}
		b1++;
	}
}
/* }}} */

ZEND_API void zend_collect_module_handlers(void) /* {{{ */
{
	zend_module_entry *module;
	int startup_count = 0;
	int shutdown_count = 0;
	int post_deactivate_count = 0;
	zend_class_entry *ce;
	int class_count = 0;

	/* Collect extensions with request startup/shutdown handlers */
	ZEND_HASH_FOREACH_PTR(&module_registry, module) {
		if (module->request_startup_func) {
			startup_count++;
		}
		if (module->request_shutdown_func) {
			shutdown_count++;
		}
		if (module->post_deactivate_func) {
			post_deactivate_count++;
		}
	} ZEND_HASH_FOREACH_END();
	module_request_startup_handlers = (zend_module_entry**)malloc(
	    sizeof(zend_module_entry*) *
		(startup_count + 1 +
		 shutdown_count + 1 +
		 post_deactivate_count + 1));
	module_request_startup_handlers[startup_count] = NULL;
	module_request_shutdown_handlers = module_request_startup_handlers + startup_count + 1;
	module_request_shutdown_handlers[shutdown_count] = NULL;
	module_post_deactivate_handlers = module_request_shutdown_handlers + shutdown_count + 1;
	module_post_deactivate_handlers[post_deactivate_count] = NULL;
	startup_count = 0;

	ZEND_HASH_FOREACH_PTR(&module_registry, module) {
		if (module->request_startup_func) {
			module_request_startup_handlers[startup_count++] = module;
		}
		if (module->request_shutdown_func) {
			module_request_shutdown_handlers[--shutdown_count] = module;
		}
		if (module->post_deactivate_func) {
			module_post_deactivate_handlers[--post_deactivate_count] = module;
		}
	} ZEND_HASH_FOREACH_END();

	/* Collect internal classes with static members */
	ZEND_HASH_FOREACH_PTR(CG(class_table), ce) {
		if (ce->type == ZEND_INTERNAL_CLASS &&
		    ce->default_static_members_count > 0) {
		    class_count++;
		}
	} ZEND_HASH_FOREACH_END();

	class_cleanup_handlers = (zend_class_entry**)malloc(
		sizeof(zend_class_entry*) *
		(class_count + 1));
	class_cleanup_handlers[class_count] = NULL;

	if (class_count) {
		ZEND_HASH_FOREACH_PTR(CG(class_table), ce) {
			if (ce->type == ZEND_INTERNAL_CLASS &&
			    ce->default_static_members_count > 0) {
			    class_cleanup_handlers[--class_count] = ce;
			}
		} ZEND_HASH_FOREACH_END();
	}
}
/* }}} */

ZEND_API int zend_startup_modules(void) /* {{{ */
{
	zend_hash_sort_ex(&module_registry, zend_sort_modules, NULL, 0);
	zend_hash_apply(&module_registry, zend_startup_module_zval);
	return SUCCESS;
}
/* }}} */

ZEND_API void zend_destroy_modules(void) /* {{{ */
{
	free(class_cleanup_handlers);
	free(module_request_startup_handlers);
	zend_hash_graceful_reverse_destroy(&module_registry);
}
/* }}} */

ZEND_API zend_module_entry* zend_register_module_ex(zend_module_entry *module) /* {{{ */
{
	size_t name_len;
	zend_string *lcname;
	zend_module_entry *module_ptr;

	if (!module) {
		return NULL;
	}

#if 0
	zend_printf("%s: Registering module %d\n", module->name, module->module_number);
#endif

	/* Check module dependencies */
	if (module->deps) {
		const zend_module_dep *dep = module->deps;

		while (dep->name) {
			if (dep->type == MODULE_DEP_CONFLICTS) {
				name_len = strlen(dep->name);
				lcname = zend_string_alloc(name_len, 0);
				zend_str_tolower_copy(ZSTR_VAL(lcname), dep->name, name_len);

				if (zend_hash_exists(&module_registry, lcname) || zend_get_extension(dep->name)) {
					zend_string_efree(lcname);
					/* TODO: Check version relationship */
					zend_error(E_CORE_WARNING, "Cannot load module '%s' because conflicting module '%s' is already loaded", module->name, dep->name);
					return NULL;
				}
				zend_string_efree(lcname);
			}
			++dep;
		}
	}

	name_len = strlen(module->name);
	lcname = zend_string_alloc(name_len, module->type == MODULE_PERSISTENT);
	zend_str_tolower_copy(ZSTR_VAL(lcname), module->name, name_len);

	lcname = zend_new_interned_string(lcname);
	if ((module_ptr = zend_hash_add_mem(&module_registry, lcname, module, sizeof(zend_module_entry))) == NULL) {
		zend_error(E_CORE_WARNING, "Module '%s' already loaded", module->name);
		zend_string_release(lcname);
		return NULL;
	}
	module = module_ptr;
	EG(current_module) = module;

	if (module->functions && zend_register_functions(NULL, module->functions, NULL, module->type)==FAILURE) {
		zend_hash_del(&module_registry, lcname);
		zend_string_release(lcname);
		EG(current_module) = NULL;
		zend_error(E_CORE_WARNING,"%s: Unable to register functions, unable to load", module->name);
		return NULL;
	}

	EG(current_module) = NULL;
	zend_string_release(lcname);
	return module;
}
/* }}} */

ZEND_API zend_module_entry* zend_register_internal_module(zend_module_entry *module) /* {{{ */
{
	module->module_number = zend_next_free_module();
	module->type = MODULE_PERSISTENT;
	return zend_register_module_ex(module);
}
/* }}} */

ZEND_API void zend_check_magic_method_implementation(const zend_class_entry *ce, const zend_function *fptr, int error_type) /* {{{ */
{
	char lcname[16];
	size_t name_len;

	if (ZSTR_VAL(fptr->common.function_name)[0] != '_'
	 || ZSTR_VAL(fptr->common.function_name)[1] != '_') {
		return;
	}

	/* we don't care if the function name is longer, in fact lowercasing only
	 * the beginning of the name speeds up the check process */
	name_len = ZSTR_LEN(fptr->common.function_name);
	zend_str_tolower_copy(lcname, ZSTR_VAL(fptr->common.function_name), MIN(name_len, sizeof(lcname)-1));
	lcname[sizeof(lcname)-1] = '\0'; /* zend_str_tolower_copy won't necessarily set the zero byte */

	if (name_len == sizeof(ZEND_DESTRUCTOR_FUNC_NAME) - 1 && !memcmp(lcname, ZEND_DESTRUCTOR_FUNC_NAME, sizeof(ZEND_DESTRUCTOR_FUNC_NAME) - 1) && fptr->common.num_args != 0) {
		zend_error(error_type, "Destructor %s::%s() cannot take arguments", ZSTR_VAL(ce->name), ZEND_DESTRUCTOR_FUNC_NAME);
	} else if (name_len == sizeof(ZEND_CLONE_FUNC_NAME) - 1 && !memcmp(lcname, ZEND_CLONE_FUNC_NAME, sizeof(ZEND_CLONE_FUNC_NAME) - 1) && fptr->common.num_args != 0) {
		zend_error(error_type, "Method %s::%s() cannot accept any arguments", ZSTR_VAL(ce->name), ZEND_CLONE_FUNC_NAME);
	} else if (name_len == sizeof(ZEND_GET_FUNC_NAME) - 1 && !memcmp(lcname, ZEND_GET_FUNC_NAME, sizeof(ZEND_GET_FUNC_NAME) - 1)) {
		if (fptr->common.num_args != 1) {
			zend_error(error_type, "Method %s::%s() must take exactly 1 argument", ZSTR_VAL(ce->name), ZEND_GET_FUNC_NAME);
		} else if (QUICK_ARG_SHOULD_BE_SENT_BY_REF(fptr, 1)) {
			zend_error(error_type, "Method %s::%s() cannot take arguments by reference", ZSTR_VAL(ce->name), ZEND_GET_FUNC_NAME);
		}
	} else if (name_len == sizeof(ZEND_SET_FUNC_NAME) - 1 && !memcmp(lcname, ZEND_SET_FUNC_NAME, sizeof(ZEND_SET_FUNC_NAME) - 1)) {
		if (fptr->common.num_args != 2) {
			zend_error(error_type, "Method %s::%s() must take exactly 2 arguments", ZSTR_VAL(ce->name), ZEND_SET_FUNC_NAME);
		} else if (QUICK_ARG_SHOULD_BE_SENT_BY_REF(fptr, 1) || QUICK_ARG_SHOULD_BE_SENT_BY_REF(fptr, 2)) {
			zend_error(error_type, "Method %s::%s() cannot take arguments by reference", ZSTR_VAL(ce->name), ZEND_SET_FUNC_NAME);
		}
	} else if (name_len == sizeof(ZEND_UNSET_FUNC_NAME) - 1 && !memcmp(lcname, ZEND_UNSET_FUNC_NAME, sizeof(ZEND_UNSET_FUNC_NAME) - 1)) {
		if (fptr->common.num_args != 1) {
			zend_error(error_type, "Method %s::%s() must take exactly 1 argument", ZSTR_VAL(ce->name), ZEND_UNSET_FUNC_NAME);
		} else if (QUICK_ARG_SHOULD_BE_SENT_BY_REF(fptr, 1)) {
			zend_error(error_type, "Method %s::%s() cannot take arguments by reference", ZSTR_VAL(ce->name), ZEND_UNSET_FUNC_NAME);
		}
	} else if (name_len == sizeof(ZEND_ISSET_FUNC_NAME) - 1 && !memcmp(lcname, ZEND_ISSET_FUNC_NAME, sizeof(ZEND_ISSET_FUNC_NAME) - 1)) {
		if (fptr->common.num_args != 1) {
			zend_error(error_type, "Method %s::%s() must take exactly 1 argument", ZSTR_VAL(ce->name), ZEND_ISSET_FUNC_NAME);
		} else if (QUICK_ARG_SHOULD_BE_SENT_BY_REF(fptr, 1)) {
			zend_error(error_type, "Method %s::%s() cannot take arguments by reference", ZSTR_VAL(ce->name), ZEND_ISSET_FUNC_NAME);
		}
	} else if (name_len == sizeof(ZEND_CALL_FUNC_NAME) - 1 && !memcmp(lcname, ZEND_CALL_FUNC_NAME, sizeof(ZEND_CALL_FUNC_NAME) - 1)) {
		if (fptr->common.num_args != 2) {
			zend_error(error_type, "Method %s::%s() must take exactly 2 arguments", ZSTR_VAL(ce->name), ZEND_CALL_FUNC_NAME);
		} else if (QUICK_ARG_SHOULD_BE_SENT_BY_REF(fptr, 1) || QUICK_ARG_SHOULD_BE_SENT_BY_REF(fptr, 2)) {
			zend_error(error_type, "Method %s::%s() cannot take arguments by reference", ZSTR_VAL(ce->name), ZEND_CALL_FUNC_NAME);
		}
	} else if (name_len == sizeof(ZEND_CALLSTATIC_FUNC_NAME) - 1 &&
		!memcmp(lcname, ZEND_CALLSTATIC_FUNC_NAME, sizeof(ZEND_CALLSTATIC_FUNC_NAME)-1)
	) {
		if (fptr->common.num_args != 2) {
			zend_error(error_type, "Method %s::__callStatic() must take exactly 2 arguments", ZSTR_VAL(ce->name));
		} else if (QUICK_ARG_SHOULD_BE_SENT_BY_REF(fptr, 1) || QUICK_ARG_SHOULD_BE_SENT_BY_REF(fptr, 2)) {
			zend_error(error_type, "Method %s::__callStatic() cannot take arguments by reference", ZSTR_VAL(ce->name));
		}
 	} else if (name_len == sizeof(ZEND_TOSTRING_FUNC_NAME) - 1 &&
 		!memcmp(lcname, ZEND_TOSTRING_FUNC_NAME, sizeof(ZEND_TOSTRING_FUNC_NAME)-1) && fptr->common.num_args != 0
	) {
		zend_error(error_type, "Method %s::%s() cannot take arguments", ZSTR_VAL(ce->name), ZEND_TOSTRING_FUNC_NAME);
	} else if (name_len == sizeof(ZEND_DEBUGINFO_FUNC_NAME) - 1 &&
		!memcmp(lcname, ZEND_DEBUGINFO_FUNC_NAME, sizeof(ZEND_DEBUGINFO_FUNC_NAME)-1) && fptr->common.num_args != 0) {
		zend_error(error_type, "Method %s::%s() cannot take arguments", ZSTR_VAL(ce->name), ZEND_DEBUGINFO_FUNC_NAME);
	}
}
/* }}} */

/* registers all functions in *library_functions in the function hash */
ZEND_API int zend_register_functions(zend_class_entry *scope, const zend_function_entry *functions, HashTable *function_table, int type) /* {{{ */
{
	const zend_function_entry *ptr = functions;
	zend_function function, *reg_function;
	zend_internal_function *internal_function = (zend_internal_function *)&function;
	int count=0, unload=0;
	HashTable *target_function_table = function_table;
	int error_type;
	zend_function *ctor = NULL, *dtor = NULL, *clone = NULL, *__get = NULL, *__set = NULL, *__unset = NULL, *__isset = NULL, *__call = NULL, *__callstatic = NULL, *__tostring = NULL, *__debugInfo = NULL, *serialize_func = NULL, *unserialize_func = NULL;
	zend_string *lowercase_name;
	size_t fname_len;
	const char *lc_class_name = NULL;
	size_t class_name_len = 0;

	if (type==MODULE_PERSISTENT) {
		error_type = E_CORE_WARNING;
	} else {
		error_type = E_WARNING;
	}

	if (!target_function_table) {
		target_function_table = CG(function_table);
	}
	internal_function->type = ZEND_INTERNAL_FUNCTION;
	internal_function->module = EG(current_module);
	memset(internal_function->reserved, 0, ZEND_MAX_RESERVED_RESOURCES * sizeof(void*));

	if (scope) {
		class_name_len = ZSTR_LEN(scope->name);
		if ((lc_class_name = zend_memrchr(ZSTR_VAL(scope->name), '\\', class_name_len))) {
			++lc_class_name;
			class_name_len -= (lc_class_name - ZSTR_VAL(scope->name));
			lc_class_name = zend_str_tolower_dup(lc_class_name, class_name_len);
		} else {
			lc_class_name = zend_str_tolower_dup(ZSTR_VAL(scope->name), class_name_len);
		}
	}

	while (ptr->fname) {
		fname_len = strlen(ptr->fname);
		internal_function->handler = ptr->handler;
		internal_function->function_name = zend_string_init_interned(ptr->fname, fname_len, 1);
		internal_function->scope = scope;
		internal_function->prototype = NULL;
		if (ptr->flags) {
			if (!(ptr->flags & ZEND_ACC_PPP_MASK)) {
				if (ptr->flags != ZEND_ACC_DEPRECATED && scope) {
					zend_error(error_type, "Invalid access level for %s%s%s() - access must be exactly one of public, protected or private", scope ? ZSTR_VAL(scope->name) : "", scope ? "::" : "", ptr->fname);
				}
				internal_function->fn_flags = ZEND_ACC_PUBLIC | ptr->flags;
			} else {
				internal_function->fn_flags = ptr->flags;
			}
		} else {
			internal_function->fn_flags = ZEND_ACC_PUBLIC;
		}
		if (ptr->arg_info) {
			zend_internal_function_info *info = (zend_internal_function_info*)ptr->arg_info;

			internal_function->arg_info = (zend_internal_arg_info*)ptr->arg_info+1;
			internal_function->num_args = ptr->num_args;
			/* Currently you cannot denote that the function can accept less arguments than num_args */
			if (info->required_num_args == (zend_uintptr_t)-1) {
				internal_function->required_num_args = ptr->num_args;
			} else {
				internal_function->required_num_args = info->required_num_args;
			}
			if (ZEND_ARG_SEND_MODE(info)) {
				internal_function->fn_flags |= ZEND_ACC_RETURN_REFERENCE;
			}
			if (ZEND_ARG_IS_VARIADIC(&ptr->arg_info[ptr->num_args])) {
				internal_function->fn_flags |= ZEND_ACC_VARIADIC;
				/* Don't count the variadic argument */
				internal_function->num_args--;
			}
			if (ZEND_TYPE_IS_SET(info->type)) {
				if (ZEND_TYPE_HAS_NAME(info->type)) {
					const char *type_name = ZEND_TYPE_LITERAL_NAME(info->type);
					if (!scope && (!strcasecmp(type_name, "self") || !strcasecmp(type_name, "parent"))) {
						zend_error_noreturn(E_CORE_ERROR, "Cannot declare a return type of %s outside of a class scope", type_name);
					}
				}

				internal_function->fn_flags |= ZEND_ACC_HAS_RETURN_TYPE;
			}
		} else {
			internal_function->arg_info = NULL;
			internal_function->num_args = 0;
			internal_function->required_num_args = 0;
		}
		zend_set_function_arg_flags((zend_function*)internal_function);
		if (ptr->flags & ZEND_ACC_ABSTRACT) {
			if (scope) {
				/* This is a class that must be abstract itself. Here we set the check info. */
				scope->ce_flags |= ZEND_ACC_IMPLICIT_ABSTRACT_CLASS;
				if (!(scope->ce_flags & ZEND_ACC_INTERFACE)) {
					/* Since the class is not an interface it needs to be declared as a abstract class. */
					/* Since here we are handling internal functions only we can add the keyword flag. */
					/* This time we set the flag for the keyword 'abstract'. */
					scope->ce_flags |= ZEND_ACC_EXPLICIT_ABSTRACT_CLASS;
				}
			}
			if (ptr->flags & ZEND_ACC_STATIC && (!scope || !(scope->ce_flags & ZEND_ACC_INTERFACE))) {
				zend_error(error_type, "Static function %s%s%s() cannot be abstract", scope ? ZSTR_VAL(scope->name) : "", scope ? "::" : "", ptr->fname);
			}
		} else {
			if (scope && (scope->ce_flags & ZEND_ACC_INTERFACE)) {
				efree((char*)lc_class_name);
				zend_error(error_type, "Interface %s cannot contain non abstract method %s()", ZSTR_VAL(scope->name), ptr->fname);
				return FAILURE;
			}
			if (!internal_function->handler) {
				if (scope) {
					efree((char*)lc_class_name);
				}
				zend_error(error_type, "Method %s%s%s() cannot be a NULL function", scope ? ZSTR_VAL(scope->name) : "", scope ? "::" : "", ptr->fname);
				zend_unregister_functions(functions, count, target_function_table);
				return FAILURE;
			}
		}
		lowercase_name = zend_string_tolower_ex(internal_function->function_name, type == MODULE_PERSISTENT);
		lowercase_name = zend_new_interned_string(lowercase_name);
		reg_function = malloc(sizeof(zend_internal_function));
		memcpy(reg_function, &function, sizeof(zend_internal_function));
		if (zend_hash_add_ptr(target_function_table, lowercase_name, reg_function) == NULL) {
			unload=1;
			free(reg_function);
			zend_string_release(lowercase_name);
			break;
		}

		/* If types of arguments have to be checked */
		if (reg_function->common.arg_info && reg_function->common.num_args) {
			uint32_t i;
			for (i = 0; i < reg_function->common.num_args; i++) {
				if (ZEND_TYPE_IS_SET(reg_function->common.arg_info[i].type)) {
				    reg_function->common.fn_flags |= ZEND_ACC_HAS_TYPE_HINTS;
					break;
				}
			}
		}

		if (reg_function->common.arg_info &&
		    (reg_function->common.fn_flags & (ZEND_ACC_HAS_RETURN_TYPE|ZEND_ACC_HAS_TYPE_HINTS))) {
			/* convert "const char*" class type names into "zend_string*" */
			uint32_t i;
			uint32_t num_args = reg_function->common.num_args + 1;
			zend_arg_info *arg_info = reg_function->common.arg_info - 1;
			zend_arg_info *new_arg_info;

			if (reg_function->common.fn_flags & ZEND_ACC_VARIADIC) {
				num_args++;
			}
			new_arg_info = malloc(sizeof(zend_arg_info) * num_args);
			memcpy(new_arg_info, arg_info, sizeof(zend_arg_info) * num_args);
			reg_function->common.arg_info = new_arg_info + 1;
			for (i = 0; i < num_args; i++) {
				if (ZEND_TYPE_HAS_CLASS(new_arg_info[i].type)) {
					ZEND_ASSERT(ZEND_TYPE_HAS_NAME(new_arg_info[i].type)
						&& "Only simple classes are currently supported");
					const char *class_name = ZEND_TYPE_LITERAL_NAME(new_arg_info[i].type);
					ZEND_TYPE_SET_PTR(new_arg_info[i].type,
						zend_string_init_interned(class_name, strlen(class_name), 1));
				}
			}
		}

		if (scope) {
			/* Look for ctor, dtor, clone */
			if (zend_string_equals_literal(lowercase_name, "serialize")) {
				serialize_func = reg_function;
			} else if (zend_string_equals_literal(lowercase_name, "unserialize")) {
				unserialize_func = reg_function;
			} else if (ZSTR_VAL(lowercase_name)[0] != '_' || ZSTR_VAL(lowercase_name)[1] != '_') {
				reg_function = NULL;
			} else if (zend_string_equals_literal(lowercase_name, ZEND_CONSTRUCTOR_FUNC_NAME)) {
				ctor = reg_function;
			} else if (zend_string_equals_literal(lowercase_name, ZEND_DESTRUCTOR_FUNC_NAME)) {
				dtor = reg_function;
				if (internal_function->num_args) {
					zend_error(error_type, "Destructor %s::%s() cannot take arguments", ZSTR_VAL(scope->name), ptr->fname);
				}
			} else if (zend_string_equals_literal(lowercase_name, ZEND_CLONE_FUNC_NAME)) {
				clone = reg_function;
			} else if (zend_string_equals_literal(lowercase_name, ZEND_CALL_FUNC_NAME)) {
				__call = reg_function;
			} else if (zend_string_equals_literal(lowercase_name, ZEND_CALLSTATIC_FUNC_NAME)) {
				__callstatic = reg_function;
			} else if (zend_string_equals_literal(lowercase_name, ZEND_TOSTRING_FUNC_NAME)) {
				__tostring = reg_function;
			} else if (zend_string_equals_literal(lowercase_name, ZEND_GET_FUNC_NAME)) {
				__get = reg_function;
				scope->ce_flags |= ZEND_ACC_USE_GUARDS;
			} else if (zend_string_equals_literal(lowercase_name, ZEND_SET_FUNC_NAME)) {
				__set = reg_function;
				scope->ce_flags |= ZEND_ACC_USE_GUARDS;
			} else if (zend_string_equals_literal(lowercase_name, ZEND_UNSET_FUNC_NAME)) {
				__unset = reg_function;
				scope->ce_flags |= ZEND_ACC_USE_GUARDS;
			} else if (zend_string_equals_literal(lowercase_name, ZEND_ISSET_FUNC_NAME)) {
				__isset = reg_function;
				scope->ce_flags |= ZEND_ACC_USE_GUARDS;
			} else if (zend_string_equals_literal(lowercase_name, ZEND_DEBUGINFO_FUNC_NAME)) {
				__debugInfo = reg_function;
			} else {
				reg_function = NULL;
			}
			if (reg_function) {
				zend_check_magic_method_implementation(scope, reg_function, error_type);
			}
		}
		ptr++;
		count++;
		zend_string_release(lowercase_name);
	}
	if (unload) { /* before unloading, display all remaining bad function in the module */
		if (scope) {
			efree((char*)lc_class_name);
		}
		while (ptr->fname) {
			fname_len = strlen(ptr->fname);
			lowercase_name = zend_string_alloc(fname_len, 0);
			zend_str_tolower_copy(ZSTR_VAL(lowercase_name), ptr->fname, fname_len);
			if (zend_hash_exists(target_function_table, lowercase_name)) {
				zend_error(error_type, "Function registration failed - duplicate name - %s%s%s", scope ? ZSTR_VAL(scope->name) : "", scope ? "::" : "", ptr->fname);
			}
			zend_string_efree(lowercase_name);
			ptr++;
		}
		zend_unregister_functions(functions, count, target_function_table);
		return FAILURE;
	}
	if (scope) {
		scope->constructor = ctor;
		scope->destructor = dtor;
		scope->clone = clone;
		scope->__call = __call;
		scope->__callstatic = __callstatic;
		scope->__tostring = __tostring;
		scope->__get = __get;
		scope->__set = __set;
		scope->__unset = __unset;
		scope->__isset = __isset;
		scope->__debugInfo = __debugInfo;
		scope->serialize_func = serialize_func;
		scope->unserialize_func = unserialize_func;
		if (ctor) {
			ctor->common.fn_flags |= ZEND_ACC_CTOR;
			if (ctor->common.fn_flags & ZEND_ACC_STATIC) {
				zend_error(error_type, "Constructor %s::%s() cannot be static", ZSTR_VAL(scope->name), ZSTR_VAL(ctor->common.function_name));
			}
		}
		if (dtor) {
			dtor->common.fn_flags |= ZEND_ACC_DTOR;
			if (dtor->common.fn_flags & ZEND_ACC_STATIC) {
				zend_error(error_type, "Destructor %s::%s() cannot be static", ZSTR_VAL(scope->name), ZSTR_VAL(dtor->common.function_name));
			}
		}
		if (clone) {
			if (clone->common.fn_flags & ZEND_ACC_STATIC) {
				zend_error(error_type, "%s::%s() cannot be static", ZSTR_VAL(scope->name), ZSTR_VAL(clone->common.function_name));
			}
		}
		if (__call) {
			if (__call->common.fn_flags & ZEND_ACC_STATIC) {
				zend_error(error_type, "Method %s::%s() cannot be static", ZSTR_VAL(scope->name), ZSTR_VAL(__call->common.function_name));
			}
		}
		if (__callstatic) {
			if (!(__callstatic->common.fn_flags & ZEND_ACC_STATIC)) {
				zend_error(error_type, "Method %s::%s() must be static", ZSTR_VAL(scope->name), ZSTR_VAL(__callstatic->common.function_name));
			}
			__callstatic->common.fn_flags |= ZEND_ACC_STATIC;
		}
		if (__tostring) {
			if (__tostring->common.fn_flags & ZEND_ACC_STATIC) {
				zend_error(error_type, "Method %s::%s() cannot be static", ZSTR_VAL(scope->name), ZSTR_VAL(__tostring->common.function_name));
			}
		}
		if (__get) {
			if (__get->common.fn_flags & ZEND_ACC_STATIC) {
				zend_error(error_type, "Method %s::%s() cannot be static", ZSTR_VAL(scope->name), ZSTR_VAL(__get->common.function_name));
			}
		}
		if (__set) {
			if (__set->common.fn_flags & ZEND_ACC_STATIC) {
				zend_error(error_type, "Method %s::%s() cannot be static", ZSTR_VAL(scope->name), ZSTR_VAL(__set->common.function_name));
			}
		}
		if (__unset) {
			if (__unset->common.fn_flags & ZEND_ACC_STATIC) {
				zend_error(error_type, "Method %s::%s() cannot be static", ZSTR_VAL(scope->name), ZSTR_VAL(__unset->common.function_name));
			}
		}
		if (__isset) {
			if (__isset->common.fn_flags & ZEND_ACC_STATIC) {
				zend_error(error_type, "Method %s::%s() cannot be static", ZSTR_VAL(scope->name), ZSTR_VAL(__isset->common.function_name));
			}
		}
		if (__debugInfo) {
			if (__debugInfo->common.fn_flags & ZEND_ACC_STATIC) {
				zend_error(error_type, "Method %s::%s() cannot be static", ZSTR_VAL(scope->name), ZSTR_VAL(__debugInfo->common.function_name));
			}
		}

		if (ctor && (ctor->common.fn_flags & ZEND_ACC_HAS_RETURN_TYPE)) {
			zend_error_noreturn(E_CORE_ERROR, "Constructor %s::%s() cannot declare a return type", ZSTR_VAL(scope->name), ZSTR_VAL(ctor->common.function_name));
		}

		if (dtor && (dtor->common.fn_flags & ZEND_ACC_HAS_RETURN_TYPE)) {
			zend_error_noreturn(E_CORE_ERROR, "Destructor %s::%s() cannot declare a return type", ZSTR_VAL(scope->name), ZSTR_VAL(dtor->common.function_name));
		}

		if (clone && (clone->common.fn_flags & ZEND_ACC_HAS_RETURN_TYPE)) {
			zend_error_noreturn(E_CORE_ERROR, "%s::%s() cannot declare a return type", ZSTR_VAL(scope->name), ZSTR_VAL(clone->common.function_name));
		}
		efree((char*)lc_class_name);
	}
	return SUCCESS;
}
/* }}} */

/* count=-1 means erase all functions, otherwise,
 * erase the first count functions
 */
ZEND_API void zend_unregister_functions(const zend_function_entry *functions, int count, HashTable *function_table) /* {{{ */
{
	const zend_function_entry *ptr = functions;
	int i=0;
	HashTable *target_function_table = function_table;
	zend_string *lowercase_name;
	size_t fname_len;

	if (!target_function_table) {
		target_function_table = CG(function_table);
	}
	while (ptr->fname) {
		if (count!=-1 && i>=count) {
			break;
		}
		fname_len = strlen(ptr->fname);
		lowercase_name = zend_string_alloc(fname_len, 0);
		zend_str_tolower_copy(ZSTR_VAL(lowercase_name), ptr->fname, fname_len);
		zend_hash_del(target_function_table, lowercase_name);
		zend_string_efree(lowercase_name);
		ptr++;
		i++;
	}
}
/* }}} */

ZEND_API int zend_startup_module(zend_module_entry *module) /* {{{ */
{
	if ((module = zend_register_internal_module(module)) != NULL && zend_startup_module_ex(module) == SUCCESS) {
		return SUCCESS;
	}
	return FAILURE;
}
/* }}} */

ZEND_API int zend_get_module_started(const char *module_name) /* {{{ */
{
	zend_module_entry *module;

	module = zend_hash_str_find_ptr(&module_registry, module_name, strlen(module_name));
	return (module && module->module_started) ? SUCCESS : FAILURE;
}
/* }}} */

static int clean_module_class(zval *el, void *arg) /* {{{ */
{
	zend_class_entry *ce = (zend_class_entry *)Z_PTR_P(el);
	int module_number = *(int *)arg;
	if (ce->type == ZEND_INTERNAL_CLASS && ce->info.internal.module->module_number == module_number) {
		return ZEND_HASH_APPLY_REMOVE;
	} else {
		return ZEND_HASH_APPLY_KEEP;
	}
}
/* }}} */

static void clean_module_classes(int module_number) /* {{{ */
{
	zend_hash_apply_with_argument(EG(class_table), clean_module_class, (void *) &module_number);
}
/* }}} */

void module_destructor(zend_module_entry *module) /* {{{ */
{

	if (module->type == MODULE_TEMPORARY) {
		zend_clean_module_rsrc_dtors(module->module_number);
		clean_module_constants(module->module_number);
		clean_module_classes(module->module_number);
	}

	if (module->module_started && module->module_shutdown_func) {
#if 0
		zend_printf("%s: Module shutdown\n", module->name);
#endif
		module->module_shutdown_func(module->type, module->module_number);
	}

	if (module->module_started
	 && !module->module_shutdown_func
	 && module->type == MODULE_TEMPORARY) {
		zend_unregister_ini_entries(module->module_number);
	}

	/* Deinitilaise module globals */
	if (module->globals_size) {
#ifdef ZTS
		if (*module->globals_id_ptr) {
			ts_free_id(*module->globals_id_ptr);
		}
#else
		if (module->globals_dtor) {
			module->globals_dtor(module->globals_ptr);
		}
#endif
	}

	module->module_started=0;
	if (module->type == MODULE_TEMPORARY && module->functions) {
		zend_unregister_functions(module->functions, -1, NULL);
	}

#if HAVE_LIBDL
	if (module->handle && !getenv("ZEND_DONT_UNLOAD_MODULES")) {
		DL_UNLOAD(module->handle);
	}
#endif
}
/* }}} */

ZEND_API void zend_activate_modules(void) /* {{{ */
{
	zend_module_entry **p = module_request_startup_handlers;

	while (*p) {
		zend_module_entry *module = *p;

		if (module->request_startup_func(module->type, module->module_number)==FAILURE) {
			zend_error(E_WARNING, "request_startup() for %s module failed", module->name);
			exit(1);
		}
		p++;
	}
}
/* }}} */

ZEND_API void zend_deactivate_modules(void) /* {{{ */
{
	EG(current_execute_data) = NULL; /* we're no longer executing anything */

	zend_try {
		if (EG(full_tables_cleanup)) {
			zend_module_entry *module;

			ZEND_HASH_REVERSE_FOREACH_PTR(&module_registry, module) {
				if (module->request_shutdown_func) {
#if 0
					zend_printf("%s: Request shutdown\n", module->name);
#endif
					module->request_shutdown_func(module->type, module->module_number);
				}
			} ZEND_HASH_FOREACH_END();
		} else {
			zend_module_entry **p = module_request_shutdown_handlers;

			while (*p) {
				zend_module_entry *module = *p;

				module->request_shutdown_func(module->type, module->module_number);
				p++;
			}
		}
	} zend_end_try();
}
/* }}} */

ZEND_API void zend_cleanup_internal_classes(void) /* {{{ */
{
	zend_class_entry **p = class_cleanup_handlers;

	while (*p) {
		zend_cleanup_internal_class_data(*p);
		p++;
	}
}
/* }}} */

ZEND_API void zend_post_deactivate_modules(void) /* {{{ */
{
	if (EG(full_tables_cleanup)) {
		zend_module_entry *module;
		zval *zv;
		zend_string *key;

		ZEND_HASH_FOREACH_PTR(&module_registry, module) {
			if (module->post_deactivate_func) {
				module->post_deactivate_func();
			}
		} ZEND_HASH_FOREACH_END();
		ZEND_HASH_REVERSE_FOREACH_STR_KEY_VAL(&module_registry, key, zv) {
			module = Z_PTR_P(zv);
			if (module->type != MODULE_TEMPORARY) {
				break;
			}
			module_destructor(module);
			free(module);
			zend_string_release_ex(key, 0);
		} ZEND_HASH_FOREACH_END_DEL();
	} else {
		zend_module_entry **p = module_post_deactivate_handlers;

		while (*p) {
			zend_module_entry *module = *p;

			module->post_deactivate_func();
			p++;
		}
	}
}
/* }}} */

/* return the next free module number */
ZEND_API int zend_next_free_module(void) /* {{{ */
{
	return zend_hash_num_elements(&module_registry) + 1;
}
/* }}} */

static zend_class_entry *do_register_internal_class(zend_class_entry *orig_class_entry, uint32_t ce_flags) /* {{{ */
{
	zend_class_entry *class_entry = malloc(sizeof(zend_class_entry));
	zend_string *lowercase_name;
	*class_entry = *orig_class_entry;

	class_entry->type = ZEND_INTERNAL_CLASS;
	zend_initialize_class_data(class_entry, 0);
	class_entry->ce_flags = ce_flags | ZEND_ACC_CONSTANTS_UPDATED | ZEND_ACC_LINKED | ZEND_ACC_RESOLVED_PARENT | ZEND_ACC_RESOLVED_INTERFACES;
	class_entry->info.internal.module = EG(current_module);

	if (class_entry->info.internal.builtin_functions) {
		zend_register_functions(class_entry, class_entry->info.internal.builtin_functions, &class_entry->function_table, EG(current_module)->type);
	}

	lowercase_name = zend_string_tolower_ex(orig_class_entry->name, EG(current_module)->type == MODULE_PERSISTENT);
	lowercase_name = zend_new_interned_string(lowercase_name);
	zend_hash_update_ptr(CG(class_table), lowercase_name, class_entry);
	zend_string_release_ex(lowercase_name, 1);
	return class_entry;
}
/* }}} */

/* If parent_ce is not NULL then it inherits from parent_ce
 * If parent_ce is NULL and parent_name isn't then it looks for the parent and inherits from it
 * If both parent_ce and parent_name are NULL it does a regular class registration
 * If parent_name is specified but not found NULL is returned
 */
ZEND_API zend_class_entry *zend_register_internal_class_ex(zend_class_entry *class_entry, zend_class_entry *parent_ce) /* {{{ */
{
	zend_class_entry *register_class;

	register_class = zend_register_internal_class(class_entry);

	if (parent_ce) {
		zend_do_inheritance(register_class, parent_ce);
		zend_build_properties_info_table(register_class);
	}
	return register_class;
}
/* }}} */

ZEND_API void zend_class_implements(zend_class_entry *class_entry, int num_interfaces, ...) /* {{{ */
{
	zend_class_entry *interface_entry;
	va_list interface_list;
	va_start(interface_list, num_interfaces);

	while (num_interfaces--) {
		interface_entry = va_arg(interface_list, zend_class_entry *);
		zend_do_implement_interface(class_entry, interface_entry);
	}

	va_end(interface_list);
}
/* }}} */

/* A class that contains at least one abstract method automatically becomes an abstract class.
 */
ZEND_API zend_class_entry *zend_register_internal_class(zend_class_entry *orig_class_entry) /* {{{ */
{
	return do_register_internal_class(orig_class_entry, 0);
}
/* }}} */

ZEND_API zend_class_entry *zend_register_internal_interface(zend_class_entry *orig_class_entry) /* {{{ */
{
	return do_register_internal_class(orig_class_entry, ZEND_ACC_INTERFACE);
}
/* }}} */

ZEND_API int zend_register_class_alias_ex(const char *name, size_t name_len, zend_class_entry *ce, int persistent) /* {{{ */
{
	zend_string *lcname;
	zval zv, *ret;

	/* TODO: Move this out of here in 7.4. */
	if (persistent && EG(current_module) && EG(current_module)->type == MODULE_TEMPORARY) {
		persistent = 0;
	}

	if (name[0] == '\\') {
		lcname = zend_string_alloc(name_len-1, persistent);
		zend_str_tolower_copy(ZSTR_VAL(lcname), name+1, name_len-1);
	} else {
		lcname = zend_string_alloc(name_len, persistent);
		zend_str_tolower_copy(ZSTR_VAL(lcname), name, name_len);
	}

	zend_assert_valid_class_name(lcname);

	lcname = zend_new_interned_string(lcname);

	ZVAL_ALIAS_PTR(&zv, ce);
	ret = zend_hash_add(CG(class_table), lcname, &zv);
	zend_string_release_ex(lcname, 0);
	if (ret) {
		if (!(ce->ce_flags & ZEND_ACC_IMMUTABLE)) {
			ce->refcount++;
		}
		return SUCCESS;
	}
	return FAILURE;
}
/* }}} */

ZEND_API int zend_set_hash_symbol(zval *symbol, const char *name, int name_length, zend_bool is_ref, int num_symbol_tables, ...) /* {{{ */
{
	HashTable *symbol_table;
	va_list symbol_table_list;

	if (num_symbol_tables <= 0) return FAILURE;

	if (is_ref) {
		ZVAL_MAKE_REF(symbol);
	}

	va_start(symbol_table_list, num_symbol_tables);
	while (num_symbol_tables-- > 0) {
		symbol_table = va_arg(symbol_table_list, HashTable *);
		zend_hash_str_update(symbol_table, name, name_length, symbol);
		Z_TRY_ADDREF_P(symbol);
	}
	va_end(symbol_table_list);
	return SUCCESS;
}
/* }}} */

/* Disabled functions support */

/* {{{ proto void display_disabled_function(void)
Dummy function which displays an error when a disabled function is called. */
ZEND_API ZEND_COLD ZEND_FUNCTION(display_disabled_function)
{
	zend_error(E_WARNING, "%s() has been disabled for security reasons", get_active_function_name());
}
/* }}} */

ZEND_API int zend_disable_function(char *function_name, size_t function_name_length) /* {{{ */
{
	zend_internal_function *func;
	if ((func = zend_hash_str_find_ptr(CG(function_table), function_name, function_name_length))) {
		zend_free_internal_arg_info(func);
	    func->fn_flags &= ~(ZEND_ACC_VARIADIC | ZEND_ACC_HAS_TYPE_HINTS | ZEND_ACC_HAS_RETURN_TYPE);
		func->num_args = 0;
		func->arg_info = NULL;
		func->handler = ZEND_FN(display_disabled_function);
		return SUCCESS;
	}
	return FAILURE;
}
/* }}} */

#ifdef ZEND_WIN32
#pragma optimize("", off)
#endif
static ZEND_COLD zend_object *display_disabled_class(zend_class_entry *class_type) /* {{{ */
{
	zend_object *intern;

	intern = zend_objects_new(class_type);

	/* Initialize default properties */
	if (EXPECTED(class_type->default_properties_count != 0)) {
		zval *p = intern->properties_table;
		zval *end = p + class_type->default_properties_count;
		do {
			ZVAL_UNDEF(p);
			p++;
		} while (p != end);
	}

	zend_error(E_WARNING, "%s() has been disabled for security reasons", ZSTR_VAL(class_type->name));
	return intern;
}
#ifdef ZEND_WIN32
#pragma optimize("", on)
#endif
/* }}} */

static const zend_function_entry disabled_class_new[] = {
	ZEND_FE_END
};

ZEND_API int zend_disable_class(char *class_name, size_t class_name_length) /* {{{ */
{
	zend_class_entry *disabled_class;
	zend_string *key;
	zend_function *fn;

	key = zend_string_alloc(class_name_length, 0);
	zend_str_tolower_copy(ZSTR_VAL(key), class_name, class_name_length);
	disabled_class = zend_hash_find_ptr(CG(class_table), key);
	zend_string_release_ex(key, 0);
	if (!disabled_class) {
		return FAILURE;
	}

	INIT_CLASS_ENTRY_INIT_METHODS((*disabled_class), disabled_class_new);
	disabled_class->create_object = display_disabled_class;

	ZEND_HASH_FOREACH_PTR(&disabled_class->function_table, fn) {
		if ((fn->common.fn_flags & (ZEND_ACC_HAS_RETURN_TYPE|ZEND_ACC_HAS_TYPE_HINTS)) &&
			fn->common.scope == disabled_class) {
			zend_free_internal_arg_info(&fn->internal_function);
		}
	} ZEND_HASH_FOREACH_END();
	zend_hash_clean(&disabled_class->function_table);
	return SUCCESS;
}
/* }}} */

static int zend_is_callable_check_class(zend_string *name, zend_class_entry *scope, zend_fcall_info_cache *fcc, int *strict_class, char **error) /* {{{ */
{
	int ret = 0;
	zend_class_entry *ce;
	size_t name_len = ZSTR_LEN(name);
	zend_string *lcname;
	ALLOCA_FLAG(use_heap);

	ZSTR_ALLOCA_ALLOC(lcname, name_len, use_heap);
	zend_str_tolower_copy(ZSTR_VAL(lcname), ZSTR_VAL(name), name_len);

	*strict_class = 0;
	if (zend_string_equals_literal(lcname, "self")) {
		if (!scope) {
			if (error) *error = estrdup("cannot access self:: when no class scope is active");
		} else {
			fcc->called_scope = zend_get_called_scope(EG(current_execute_data));
			fcc->calling_scope = scope;
			if (!fcc->object) {
				fcc->object = zend_get_this_object(EG(current_execute_data));
			}
			ret = 1;
		}
	} else if (zend_string_equals_literal(lcname, "parent")) {
		if (!scope) {
			if (error) *error = estrdup("cannot access parent:: when no class scope is active");
		} else if (!scope->parent) {
			if (error) *error = estrdup("cannot access parent:: when current class scope has no parent");
		} else {
			fcc->called_scope = zend_get_called_scope(EG(current_execute_data));
			fcc->calling_scope = scope->parent;
			if (!fcc->object) {
				fcc->object = zend_get_this_object(EG(current_execute_data));
			}
			*strict_class = 1;
			ret = 1;
		}
	} else if (zend_string_equals_literal(lcname, "static")) {
		zend_class_entry *called_scope = zend_get_called_scope(EG(current_execute_data));

		if (!called_scope) {
			if (error) *error = estrdup("cannot access static:: when no class scope is active");
		} else {
			fcc->called_scope = called_scope;
			fcc->calling_scope = called_scope;
			if (!fcc->object) {
				fcc->object = zend_get_this_object(EG(current_execute_data));
			}
			*strict_class = 1;
			ret = 1;
		}
	} else if ((ce = zend_lookup_class(name)) != NULL) {
		zend_class_entry *scope;
		zend_execute_data *ex = EG(current_execute_data);

		while (ex && (!ex->func || !ZEND_USER_CODE(ex->func->type))) {
			ex = ex->prev_execute_data;
		}
		scope = ex ? ex->func->common.scope : NULL;
		fcc->calling_scope = ce;
		if (scope && !fcc->object) {
			zend_object *object = zend_get_this_object(EG(current_execute_data));

			if (object &&
			    instanceof_function(object->ce, scope) &&
			    instanceof_function(scope, ce)) {
				fcc->object = object;
				fcc->called_scope = object->ce;
			} else {
				fcc->called_scope = ce;
			}
		} else {
			fcc->called_scope = fcc->object ? fcc->object->ce : ce;
		}
		*strict_class = 1;
		ret = 1;
	} else {
		if (error) zend_spprintf(error, 0, "class '%.*s' not found", (int)name_len, ZSTR_VAL(name));
	}
	ZSTR_ALLOCA_FREE(lcname, use_heap);
	return ret;
}
/* }}} */

ZEND_API void zend_release_fcall_info_cache(zend_fcall_info_cache *fcc) {
	if (fcc->function_handler &&
		(fcc->function_handler->common.fn_flags & ZEND_ACC_CALL_VIA_TRAMPOLINE)) {
		if (fcc->function_handler->common.function_name) {
			zend_string_release_ex(fcc->function_handler->common.function_name, 0);
		}
		zend_free_trampoline(fcc->function_handler);
	}
	fcc->function_handler = NULL;
}

static zend_always_inline int zend_is_callable_check_func(int check_flags, zval *callable, zend_fcall_info_cache *fcc, int strict_class, char **error) /* {{{ */
{
	zend_class_entry *ce_org = fcc->calling_scope;
	int retval = 0;
	zend_string *mname, *cname;
	zend_string *lmname;
	const char *colon;
	size_t clen;
	HashTable *ftable;
	int call_via_handler = 0;
	zend_class_entry *scope;
	zval *zv;
	ALLOCA_FLAG(use_heap)

	fcc->calling_scope = NULL;

	if (!ce_org) {
		zend_function *func;
		zend_string *lmname;

		/* Check if function with given name exists.
		 * This may be a compound name that includes namespace name */
		if (UNEXPECTED(Z_STRVAL_P(callable)[0] == '\\')) {
			/* Skip leading \ */
			ZSTR_ALLOCA_ALLOC(lmname, Z_STRLEN_P(callable) - 1, use_heap);
			zend_str_tolower_copy(ZSTR_VAL(lmname), Z_STRVAL_P(callable) + 1, Z_STRLEN_P(callable) - 1);
			func = zend_fetch_function(lmname);
			ZSTR_ALLOCA_FREE(lmname, use_heap);
		} else {
			lmname = Z_STR_P(callable);
			func = zend_fetch_function(lmname);
			if (!func) {
				ZSTR_ALLOCA_ALLOC(lmname, Z_STRLEN_P(callable), use_heap);
				zend_str_tolower_copy(ZSTR_VAL(lmname), Z_STRVAL_P(callable), Z_STRLEN_P(callable));
				func = zend_fetch_function(lmname);
				ZSTR_ALLOCA_FREE(lmname, use_heap);
			}
		}
		if (EXPECTED(func != NULL)) {
			fcc->function_handler = func;
			return 1;
		}
	}

	/* Split name into class/namespace and method/function names */
	if ((colon = zend_memrchr(Z_STRVAL_P(callable), ':', Z_STRLEN_P(callable))) != NULL &&
		colon > Z_STRVAL_P(callable) &&
		*(colon-1) == ':'
	) {
		size_t mlen;

		colon--;
		clen = colon - Z_STRVAL_P(callable);
		mlen = Z_STRLEN_P(callable) - clen - 2;

		if (colon == Z_STRVAL_P(callable)) {
			if (error) *error = estrdup("invalid function name");
			return 0;
		}

		/* This is a compound name.
		 * Try to fetch class and then find static method. */
		if (ce_org) {
			scope = ce_org;
		} else {
			scope = zend_get_executed_scope();
		}

		cname = zend_string_init(Z_STRVAL_P(callable), clen, 0);
		if (!zend_is_callable_check_class(cname, scope, fcc, &strict_class, error)) {
			zend_string_release_ex(cname, 0);
			return 0;
		}
		zend_string_release_ex(cname, 0);

		ftable = &fcc->calling_scope->function_table;
		if (ce_org && !instanceof_function(ce_org, fcc->calling_scope)) {
			if (error) zend_spprintf(error, 0, "class '%s' is not a subclass of '%s'", ZSTR_VAL(ce_org->name), ZSTR_VAL(fcc->calling_scope->name));
			return 0;
		}
		mname = zend_string_init(Z_STRVAL_P(callable) + clen + 2, mlen, 0);
	} else if (ce_org) {
		/* Try to fetch find static method of given class. */
		mname = Z_STR_P(callable);
		zend_string_addref(mname);
		ftable = &ce_org->function_table;
		fcc->calling_scope = ce_org;
	} else {
		/* We already checked for plain function before. */
		if (error && !(check_flags & IS_CALLABLE_CHECK_SILENT)) {
			zend_spprintf(error, 0, "function '%s' not found or invalid function name", Z_STRVAL_P(callable));
		}
		return 0;
	}

	lmname = zend_string_tolower(mname);
	if (strict_class &&
	    fcc->calling_scope &&
		zend_string_equals_literal(lmname, ZEND_CONSTRUCTOR_FUNC_NAME)) {
		fcc->function_handler = fcc->calling_scope->constructor;
		if (fcc->function_handler) {
			retval = 1;
		}
	} else if ((zv = zend_hash_find(ftable, lmname)) != NULL) {
		fcc->function_handler = Z_PTR_P(zv);
		retval = 1;
		if ((fcc->function_handler->op_array.fn_flags & ZEND_ACC_CHANGED) &&
		    !strict_class) {
			scope = zend_get_executed_scope();
			if (scope &&
			    instanceof_function(fcc->function_handler->common.scope, scope)) {

				zv = zend_hash_find(&scope->function_table, lmname);
				if (zv != NULL) {
					zend_function *priv_fbc = Z_PTR_P(zv);

					if (priv_fbc->common.fn_flags & ZEND_ACC_PRIVATE
					 && priv_fbc->common.scope == scope) {
						fcc->function_handler = priv_fbc;
					}
				}
			}
		}
		if (!(fcc->function_handler->common.fn_flags & ZEND_ACC_PUBLIC) &&
		    !(check_flags & IS_CALLABLE_CHECK_NO_ACCESS) &&
		    (fcc->calling_scope &&
		     ((fcc->object && fcc->calling_scope->__call) ||
		      (!fcc->object && fcc->calling_scope->__callstatic)))) {
			scope = zend_get_executed_scope();
			if (fcc->function_handler->common.scope != scope) {
				if ((fcc->function_handler->common.fn_flags & ZEND_ACC_PRIVATE)
				 || !zend_check_protected(zend_get_function_root_class(fcc->function_handler), scope)) {
					retval = 0;
					fcc->function_handler = NULL;
					goto get_function_via_handler;
				}
			}
		}
	} else {
get_function_via_handler:
		if (fcc->object && fcc->calling_scope == ce_org) {
			if (strict_class && ce_org->__call) {
				fcc->function_handler = zend_get_call_trampoline_func(ce_org, mname, 0);
				call_via_handler = 1;
				retval = 1;
			} else {
				fcc->function_handler = fcc->object->handlers->get_method(&fcc->object, mname, NULL);
				if (fcc->function_handler) {
					if (strict_class &&
					    (!fcc->function_handler->common.scope ||
					     !instanceof_function(ce_org, fcc->function_handler->common.scope))) {
<<<<<<< HEAD
						if (fcc->function_handler->common.fn_flags & ZEND_ACC_CALL_VIA_TRAMPOLINE) {
							if (fcc->function_handler->common.function_name) {
								zend_string_release_ex(fcc->function_handler->common.function_name, 0);
							}
							zend_free_trampoline(fcc->function_handler);
						}
=======
						zend_release_fcall_info_cache(fcc);
>>>>>>> 98deece6
					} else {
						retval = 1;
						call_via_handler = (fcc->function_handler->common.fn_flags & ZEND_ACC_CALL_VIA_TRAMPOLINE) != 0;
					}
				}
			}
		} else if (fcc->calling_scope) {
			if (fcc->calling_scope->get_static_method) {
				fcc->function_handler = fcc->calling_scope->get_static_method(fcc->calling_scope, mname);
			} else {
				fcc->function_handler = zend_std_get_static_method(fcc->calling_scope, mname, NULL);
			}
			if (fcc->function_handler) {
				retval = 1;
				call_via_handler = (fcc->function_handler->common.fn_flags & ZEND_ACC_CALL_VIA_TRAMPOLINE) != 0;
				if (call_via_handler && !fcc->object) {
					zend_object *object = zend_get_this_object(EG(current_execute_data));
					if (object &&
					    instanceof_function(object->ce, fcc->calling_scope)) {
						fcc->object = object;
					}
				}
			}
		}
	}

	if (retval) {
		if (fcc->calling_scope && !call_via_handler) {
			if (fcc->function_handler->common.fn_flags & ZEND_ACC_ABSTRACT) {
				retval = 0;
				if (error) {
					zend_spprintf(error, 0, "cannot call abstract method %s::%s()", ZSTR_VAL(fcc->calling_scope->name), ZSTR_VAL(fcc->function_handler->common.function_name));
				}
			} else if (!fcc->object && !(fcc->function_handler->common.fn_flags & ZEND_ACC_STATIC)) {
				retval = 0;
				if (error) {
					zend_spprintf(error, 0, "non-static method %s::%s() cannot be called statically", ZSTR_VAL(fcc->calling_scope->name), ZSTR_VAL(fcc->function_handler->common.function_name));
				}
			}
			if (retval
			 && !(fcc->function_handler->common.fn_flags & ZEND_ACC_PUBLIC)
			 && !(check_flags & IS_CALLABLE_CHECK_NO_ACCESS)) {
				scope = zend_get_executed_scope();
				if (fcc->function_handler->common.scope != scope) {
					if ((fcc->function_handler->common.fn_flags & ZEND_ACC_PRIVATE)
					 || (!zend_check_protected(zend_get_function_root_class(fcc->function_handler), scope))) {
						if (error) {
							if (*error) {
								efree(*error);
							}
							zend_spprintf(error, 0, "cannot access %s method %s::%s()", zend_visibility_string(fcc->function_handler->common.fn_flags), ZSTR_VAL(fcc->calling_scope->name), ZSTR_VAL(fcc->function_handler->common.function_name));
						}
						retval = 0;
					}
				}
			}
		}
	} else if (error && !(check_flags & IS_CALLABLE_CHECK_SILENT)) {
		if (fcc->calling_scope) {
			if (error) zend_spprintf(error, 0, "class '%s' does not have a method '%s'", ZSTR_VAL(fcc->calling_scope->name), ZSTR_VAL(mname));
		} else {
			if (error) zend_spprintf(error, 0, "function '%s' does not exist", ZSTR_VAL(mname));
		}
	}
	zend_string_release_ex(lmname, 0);
	zend_string_release_ex(mname, 0);

	if (fcc->object) {
		fcc->called_scope = fcc->object->ce;
		if (fcc->function_handler
		 && fcc->function_handler->common.fn_flags & ZEND_ACC_STATIC) {
			fcc->object = NULL;
		}
	}
	return retval;
}
/* }}} */

static zend_string *zend_create_method_string(zend_string *class_name, zend_string *method_name) {
	zend_string *callable_name = zend_string_alloc(
		ZSTR_LEN(class_name) + ZSTR_LEN(method_name) + sizeof("::") - 1, 0);
	char *ptr = ZSTR_VAL(callable_name);
	memcpy(ptr, ZSTR_VAL(class_name), ZSTR_LEN(class_name));
	ptr += ZSTR_LEN(class_name);
	memcpy(ptr, "::", sizeof("::") - 1);
	ptr += sizeof("::") - 1;
	memcpy(ptr, ZSTR_VAL(method_name), ZSTR_LEN(method_name) + 1);
	return callable_name;
}

ZEND_API zend_string *zend_get_callable_name_ex(zval *callable, zend_object *object) /* {{{ */
{
try_again:
	switch (Z_TYPE_P(callable)) {
		case IS_STRING:
			if (object) {
				return zend_create_method_string(object->ce->name, Z_STR_P(callable));
			}
			return zend_string_copy(Z_STR_P(callable));

		case IS_ARRAY:
		{
			zval *method = NULL;
			zval *obj = NULL;

			if (zend_hash_num_elements(Z_ARRVAL_P(callable)) == 2) {
				obj = zend_hash_index_find_deref(Z_ARRVAL_P(callable), 0);
				method = zend_hash_index_find_deref(Z_ARRVAL_P(callable), 1);
			}

			if (obj == NULL || method == NULL || Z_TYPE_P(method) != IS_STRING) {
				return ZSTR_KNOWN(ZEND_STR_ARRAY_CAPITALIZED);
			}

			if (Z_TYPE_P(obj) == IS_STRING) {
				return zend_create_method_string(Z_STR_P(obj), Z_STR_P(method));
			} else if (Z_TYPE_P(obj) == IS_OBJECT) {
				return zend_create_method_string(Z_OBJCE_P(obj)->name, Z_STR_P(method));
			} else {
				return ZSTR_KNOWN(ZEND_STR_ARRAY_CAPITALIZED);
			}
		}
		case IS_OBJECT:
		{
			zend_class_entry *calling_scope;
			zend_function *fptr;
			zend_object *object;
			zend_object *zobj = Z_OBJ_P(callable);

			if (zobj->handlers->get_closure
					&& zobj->handlers->get_closure(zobj, &calling_scope, &fptr, &object, 1) == SUCCESS) {
				zend_class_entry *ce = zobj->ce;
				zend_string *callable_name = zend_string_alloc(
					ZSTR_LEN(ce->name) + sizeof("::__invoke") - 1, 0);
				memcpy(ZSTR_VAL(callable_name), ZSTR_VAL(ce->name), ZSTR_LEN(ce->name));
				memcpy(ZSTR_VAL(callable_name) + ZSTR_LEN(ce->name), "::__invoke", sizeof("::__invoke"));
				return callable_name;
			}
			return zval_get_string_func(callable);
		}
		case IS_REFERENCE:
			callable = Z_REFVAL_P(callable);
			goto try_again;
		default:
			return zval_get_string_func(callable);
	}
}
/* }}} */

ZEND_API zend_string *zend_get_callable_name(zval *callable) /* {{{ */
{
	return zend_get_callable_name_ex(callable, NULL);
}
/* }}} */

static zend_always_inline zend_bool zend_is_callable_impl(zval *callable, zend_object *object, uint32_t check_flags, zend_fcall_info_cache *fcc, char **error) /* {{{ */
{
	zend_bool ret;
	zend_fcall_info_cache fcc_local;
	int strict_class = 0;

	if (fcc == NULL) {
		fcc = &fcc_local;
	}
	if (error) {
		*error = NULL;
	}

	fcc->calling_scope = NULL;
	fcc->called_scope = NULL;
	fcc->function_handler = NULL;
	fcc->object = NULL;

again:
	switch (Z_TYPE_P(callable)) {
		case IS_STRING:
			if (object) {
				fcc->object = object;
				fcc->calling_scope = object->ce;
			}

			if (check_flags & IS_CALLABLE_CHECK_SYNTAX_ONLY) {
				fcc->called_scope = fcc->calling_scope;
				return 1;
			}

check_func:
			ret = zend_is_callable_check_func(check_flags, callable, fcc, strict_class, error);
			if (fcc == &fcc_local) {
				zend_release_fcall_info_cache(fcc);
			}
			return ret;

		case IS_ARRAY:
			{
				zval *method = NULL;
				zval *obj = NULL;

				if (zend_hash_num_elements(Z_ARRVAL_P(callable)) == 2) {
					obj = zend_hash_index_find(Z_ARRVAL_P(callable), 0);
					method = zend_hash_index_find(Z_ARRVAL_P(callable), 1);
				}

				do {
					if (obj == NULL || method == NULL) {
						break;
					}

					ZVAL_DEREF(method);
					if (Z_TYPE_P(method) != IS_STRING) {
						break;
					}

					ZVAL_DEREF(obj);
					if (Z_TYPE_P(obj) == IS_STRING) {
						if (check_flags & IS_CALLABLE_CHECK_SYNTAX_ONLY) {
							return 1;
						}

						if (!zend_is_callable_check_class(Z_STR_P(obj), zend_get_executed_scope(), fcc, &strict_class, error)) {
							return 0;
						}

					} else if (Z_TYPE_P(obj) == IS_OBJECT) {

						fcc->calling_scope = Z_OBJCE_P(obj); /* TBFixed: what if it's overloaded? */

						fcc->object = Z_OBJ_P(obj);

						if (check_flags & IS_CALLABLE_CHECK_SYNTAX_ONLY) {
							fcc->called_scope = fcc->calling_scope;
							return 1;
						}
					} else {
						break;
					}

					callable = method;
					goto check_func;

				} while (0);
				if (zend_hash_num_elements(Z_ARRVAL_P(callable)) == 2) {
					if (!obj || (!Z_ISREF_P(obj)?
								(Z_TYPE_P(obj) != IS_STRING && Z_TYPE_P(obj) != IS_OBJECT) :
								(Z_TYPE_P(Z_REFVAL_P(obj)) != IS_STRING && Z_TYPE_P(Z_REFVAL_P(obj)) != IS_OBJECT))) {
						if (error) *error = estrdup("first array member is not a valid class name or object");
					} else {
						if (error) *error = estrdup("second array member is not a valid method");
					}
				} else {
					if (error) *error = estrdup("array must have exactly two members");
				}
			}
			return 0;
		case IS_OBJECT:
			if (Z_OBJ_HANDLER_P(callable, get_closure) && Z_OBJ_HANDLER_P(callable, get_closure)(Z_OBJ_P(callable), &fcc->calling_scope, &fcc->function_handler, &fcc->object, 1) == SUCCESS) {
				fcc->called_scope = fcc->calling_scope;
				if (fcc == &fcc_local) {
					zend_release_fcall_info_cache(fcc);
				}
				return 1;
			}
			if (error) *error = estrdup("no array or string given");
			return 0;
		case IS_REFERENCE:
			callable = Z_REFVAL_P(callable);
			goto again;
		default:
			if (error) *error = estrdup("no array or string given");
			return 0;
	}
}
/* }}} */

ZEND_API zend_bool zend_is_callable_ex(zval *callable, zend_object *object, uint32_t check_flags, zend_string **callable_name, zend_fcall_info_cache *fcc, char **error) /* {{{ */
{
	zend_bool ret = zend_is_callable_impl(callable, object, check_flags, fcc, error);
	if (callable_name) {
		*callable_name = zend_get_callable_name_ex(callable, object);
	}
	return ret;
}

ZEND_API zend_bool zend_is_callable(zval *callable, uint32_t check_flags, zend_string **callable_name) /* {{{ */
{
	return zend_is_callable_ex(callable, NULL, check_flags, callable_name, NULL, NULL);
}
/* }}} */

ZEND_API zend_bool zend_make_callable(zval *callable, zend_string **callable_name) /* {{{ */
{
	zend_fcall_info_cache fcc;

	if (zend_is_callable_ex(callable, NULL, 0, callable_name, &fcc, NULL)) {
		if (Z_TYPE_P(callable) == IS_STRING && fcc.calling_scope) {
			zval_ptr_dtor_str(callable);
			array_init(callable);
			add_next_index_str(callable, zend_string_copy(fcc.calling_scope->name));
			add_next_index_str(callable, zend_string_copy(fcc.function_handler->common.function_name));
		}
		zend_release_fcall_info_cache(&fcc);
		return 1;
	}
	return 0;
}
/* }}} */

ZEND_API int zend_fcall_info_init(zval *callable, uint32_t check_flags, zend_fcall_info *fci, zend_fcall_info_cache *fcc, zend_string **callable_name, char **error) /* {{{ */
{
	if (!zend_is_callable_ex(callable, NULL, check_flags, callable_name, fcc, error)) {
		return FAILURE;
	}

	fci->size = sizeof(*fci);
	fci->object = fcc->object;
	ZVAL_COPY_VALUE(&fci->function_name, callable);
	fci->retval = NULL;
	fci->param_count = 0;
	fci->params = NULL;
	fci->no_separation = 1;

	return SUCCESS;
}
/* }}} */

ZEND_API void zend_fcall_info_args_clear(zend_fcall_info *fci, int free_mem) /* {{{ */
{
	if (fci->params) {
		zval *p = fci->params;
		zval *end = p + fci->param_count;

		while (p != end) {
			i_zval_ptr_dtor(p);
			p++;
		}
		if (free_mem) {
			efree(fci->params);
			fci->params = NULL;
		}
	}
	fci->param_count = 0;
}
/* }}} */

ZEND_API void zend_fcall_info_args_save(zend_fcall_info *fci, int *param_count, zval **params) /* {{{ */
{
	*param_count = fci->param_count;
	*params = fci->params;
	fci->param_count = 0;
	fci->params = NULL;
}
/* }}} */

ZEND_API void zend_fcall_info_args_restore(zend_fcall_info *fci, int param_count, zval *params) /* {{{ */
{
	zend_fcall_info_args_clear(fci, 1);
	fci->param_count = param_count;
	fci->params = params;
}
/* }}} */

ZEND_API int zend_fcall_info_args_ex(zend_fcall_info *fci, zend_function *func, zval *args) /* {{{ */
{
	zval *arg, *params;
	uint32_t n = 1;

	zend_fcall_info_args_clear(fci, !args);

	if (!args) {
		return SUCCESS;
	}

	if (Z_TYPE_P(args) != IS_ARRAY) {
		return FAILURE;
	}

	fci->param_count = zend_hash_num_elements(Z_ARRVAL_P(args));
	fci->params = params = (zval *) erealloc(fci->params, fci->param_count * sizeof(zval));

	ZEND_HASH_FOREACH_VAL(Z_ARRVAL_P(args), arg) {
		if (func && !Z_ISREF_P(arg) && ARG_SHOULD_BE_SENT_BY_REF(func, n)) {
			ZVAL_NEW_REF(params, arg);
			Z_TRY_ADDREF_P(arg);
		} else {
			ZVAL_COPY(params, arg);
		}
		params++;
		n++;
	} ZEND_HASH_FOREACH_END();

	return SUCCESS;
}
/* }}} */

ZEND_API int zend_fcall_info_args(zend_fcall_info *fci, zval *args) /* {{{ */
{
	return zend_fcall_info_args_ex(fci, NULL, args);
}
/* }}} */

ZEND_API int zend_fcall_info_argp(zend_fcall_info *fci, int argc, zval *argv) /* {{{ */
{
	int i;

	if (argc < 0) {
		return FAILURE;
	}

	zend_fcall_info_args_clear(fci, !argc);

	if (argc) {
		fci->param_count = argc;
		fci->params = (zval *) erealloc(fci->params, fci->param_count * sizeof(zval));

		for (i = 0; i < argc; ++i) {
			ZVAL_COPY(&fci->params[i], &argv[i]);
		}
	}

	return SUCCESS;
}
/* }}} */

ZEND_API int zend_fcall_info_argv(zend_fcall_info *fci, int argc, va_list *argv) /* {{{ */
{
	int i;
	zval *arg;

	if (argc < 0) {
		return FAILURE;
	}

	zend_fcall_info_args_clear(fci, !argc);

	if (argc) {
		fci->param_count = argc;
		fci->params = (zval *) erealloc(fci->params, fci->param_count * sizeof(zval));

		for (i = 0; i < argc; ++i) {
			arg = va_arg(*argv, zval *);
			ZVAL_COPY(&fci->params[i], arg);
		}
	}

	return SUCCESS;
}
/* }}} */

ZEND_API int zend_fcall_info_argn(zend_fcall_info *fci, int argc, ...) /* {{{ */
{
	int ret;
	va_list argv;

	va_start(argv, argc);
	ret = zend_fcall_info_argv(fci, argc, &argv);
	va_end(argv);

	return ret;
}
/* }}} */

ZEND_API int zend_fcall_info_call(zend_fcall_info *fci, zend_fcall_info_cache *fcc, zval *retval_ptr, zval *args) /* {{{ */
{
	zval retval, *org_params = NULL;
	int result, org_count = 0;

	fci->retval = retval_ptr ? retval_ptr : &retval;
	if (args) {
		zend_fcall_info_args_save(fci, &org_count, &org_params);
		zend_fcall_info_args(fci, args);
	}
	result = zend_call_function(fci, fcc);

	if (!retval_ptr && Z_TYPE(retval) != IS_UNDEF) {
		zval_ptr_dtor(&retval);
	}
	if (args) {
		zend_fcall_info_args_restore(fci, org_count, org_params);
	}
	return result;
}
/* }}} */

ZEND_API const char *zend_get_module_version(const char *module_name) /* {{{ */
{
	zend_string *lname;
	size_t name_len = strlen(module_name);
	zend_module_entry *module;

	lname = zend_string_alloc(name_len, 0);
	zend_str_tolower_copy(ZSTR_VAL(lname), module_name, name_len);
	module = zend_hash_find_ptr(&module_registry, lname);
	zend_string_efree(lname);
	return module ? module->version : NULL;
}
/* }}} */

static inline zend_string *zval_make_interned_string(zval *zv) /* {{{ */
{
	ZEND_ASSERT(Z_TYPE_P(zv) == IS_STRING);
	Z_STR_P(zv) = zend_new_interned_string(Z_STR_P(zv));
	if (ZSTR_IS_INTERNED(Z_STR_P(zv))) {
		Z_TYPE_FLAGS_P(zv) = 0;
	}
	return Z_STR_P(zv);
}

static zend_always_inline zend_bool is_persistent_class(zend_class_entry *ce) {
	return (ce->type & ZEND_INTERNAL_CLASS)
		&& ce->info.internal.module->type == MODULE_PERSISTENT;
}

ZEND_API int zend_declare_typed_property(zend_class_entry *ce, zend_string *name, zval *property, int access_type, zend_string *doc_comment, zend_type type) /* {{{ */
{
	zend_property_info *property_info, *property_info_ptr;

	if (ZEND_TYPE_IS_SET(type)) {
		ce->ce_flags |= ZEND_ACC_HAS_TYPE_HINTS;
	}

	if (ce->type == ZEND_INTERNAL_CLASS) {
		property_info = pemalloc(sizeof(zend_property_info), 1);
	} else {
		property_info = zend_arena_alloc(&CG(arena), sizeof(zend_property_info));
		if (Z_TYPE_P(property) == IS_CONSTANT_AST) {
			ce->ce_flags &= ~ZEND_ACC_CONSTANTS_UPDATED;
		}
	}

	if (Z_TYPE_P(property) == IS_STRING && !ZSTR_IS_INTERNED(Z_STR_P(property))) {
		zval_make_interned_string(property);
	}

	if (!(access_type & ZEND_ACC_PPP_MASK)) {
		access_type |= ZEND_ACC_PUBLIC;
	}
	if (access_type & ZEND_ACC_STATIC) {
		if ((property_info_ptr = zend_hash_find_ptr(&ce->properties_info, name)) != NULL &&
		    (property_info_ptr->flags & ZEND_ACC_STATIC) != 0) {
			property_info->offset = property_info_ptr->offset;
			zval_ptr_dtor(&ce->default_static_members_table[property_info->offset]);
			zend_hash_del(&ce->properties_info, name);
		} else {
			property_info->offset = ce->default_static_members_count++;
			ce->default_static_members_table = perealloc(ce->default_static_members_table, sizeof(zval) * ce->default_static_members_count, ce->type == ZEND_INTERNAL_CLASS);
		}
		ZVAL_COPY_VALUE(&ce->default_static_members_table[property_info->offset], property);
		if (!ZEND_MAP_PTR(ce->static_members_table)) {
			ZEND_ASSERT(ce->type == ZEND_INTERNAL_CLASS);
			if (!EG(current_execute_data)) {
				ZEND_MAP_PTR_NEW(ce->static_members_table);
			} else {
				/* internal class loaded by dl() */
				ZEND_MAP_PTR_INIT(ce->static_members_table, &ce->default_static_members_table);
			}
		}
	} else {
		zval *property_default_ptr;
		if ((property_info_ptr = zend_hash_find_ptr(&ce->properties_info, name)) != NULL &&
		    (property_info_ptr->flags & ZEND_ACC_STATIC) == 0) {
			property_info->offset = property_info_ptr->offset;
			zval_ptr_dtor(&ce->default_properties_table[OBJ_PROP_TO_NUM(property_info->offset)]);
			zend_hash_del(&ce->properties_info, name);

			ZEND_ASSERT(ce->type == ZEND_INTERNAL_CLASS);
			ZEND_ASSERT(ce->properties_info_table != NULL);
			ce->properties_info_table[OBJ_PROP_TO_NUM(property_info->offset)] = property_info;
		} else {
			property_info->offset = OBJ_PROP_TO_OFFSET(ce->default_properties_count);
			ce->default_properties_count++;
			ce->default_properties_table = perealloc(ce->default_properties_table, sizeof(zval) * ce->default_properties_count, ce->type == ZEND_INTERNAL_CLASS);

			/* For user classes this is handled during linking */
			if (ce->type == ZEND_INTERNAL_CLASS) {
				ce->properties_info_table = perealloc(ce->properties_info_table, sizeof(zend_property_info *) * ce->default_properties_count, 1);
				ce->properties_info_table[ce->default_properties_count - 1] = property_info;
			}
		}
		property_default_ptr = &ce->default_properties_table[OBJ_PROP_TO_NUM(property_info->offset)];
		ZVAL_COPY_VALUE(property_default_ptr, property);
		Z_PROP_FLAG_P(property_default_ptr) = Z_ISUNDEF_P(property) ? IS_PROP_UNINIT : 0;
	}
	if (ce->type & ZEND_INTERNAL_CLASS) {
		switch(Z_TYPE_P(property)) {
			case IS_ARRAY:
			case IS_OBJECT:
			case IS_RESOURCE:
				zend_error_noreturn(E_CORE_ERROR, "Internal zval's can't be arrays, objects or resources");
				break;
			default:
				break;
		}

		/* Must be interned to avoid ZTS data races */
		if (is_persistent_class(ce)) {
			name = zend_new_interned_string(zend_string_copy(name));
		}
	}

	if (access_type & ZEND_ACC_PUBLIC) {
		property_info->name = zend_string_copy(name);
	} else if (access_type & ZEND_ACC_PRIVATE) {
		property_info->name = zend_mangle_property_name(ZSTR_VAL(ce->name), ZSTR_LEN(ce->name), ZSTR_VAL(name), ZSTR_LEN(name), is_persistent_class(ce));
	} else {
		ZEND_ASSERT(access_type & ZEND_ACC_PROTECTED);
		property_info->name = zend_mangle_property_name("*", 1, ZSTR_VAL(name), ZSTR_LEN(name), is_persistent_class(ce));
	}

	property_info->name = zend_new_interned_string(property_info->name);
	property_info->flags = access_type;
	property_info->doc_comment = doc_comment;
	property_info->ce = ce;
	property_info->type = type;

	zend_hash_update_ptr(&ce->properties_info, name, property_info);

	return SUCCESS;
}
/* }}} */

ZEND_API int zend_try_assign_typed_ref_ex(zend_reference *ref, zval *val, zend_bool strict) /* {{{ */
{
	if (UNEXPECTED(!zend_verify_ref_assignable_zval(ref, val, strict))) {
		zval_ptr_dtor(val);
		return FAILURE;
	} else {
		zval_ptr_dtor(&ref->val);
		ZVAL_COPY_VALUE(&ref->val, val);
		return SUCCESS;
	}
}
/* }}} */

ZEND_API int zend_try_assign_typed_ref(zend_reference *ref, zval *val) /* {{{ */
{
	return zend_try_assign_typed_ref_ex(ref, val, ZEND_ARG_USES_STRICT_TYPES());
}
/* }}} */

ZEND_API int zend_try_assign_typed_ref_null(zend_reference *ref) /* {{{ */
{
	zval tmp;

	ZVAL_NULL(&tmp);
	return zend_try_assign_typed_ref(ref, &tmp);
}
/* }}} */

ZEND_API int zend_try_assign_typed_ref_bool(zend_reference *ref, zend_bool val) /* {{{ */
{
	zval tmp;

	ZVAL_BOOL(&tmp, val);
	return zend_try_assign_typed_ref(ref, &tmp);
}
/* }}} */

ZEND_API int zend_try_assign_typed_ref_long(zend_reference *ref, zend_long lval) /* {{{ */
{
	zval tmp;

	ZVAL_LONG(&tmp, lval);
	return zend_try_assign_typed_ref(ref, &tmp);
}
/* }}} */

ZEND_API int zend_try_assign_typed_ref_double(zend_reference *ref, double dval) /* {{{ */
{
	zval tmp;

	ZVAL_DOUBLE(&tmp, dval);
	return zend_try_assign_typed_ref(ref, &tmp);
}
/* }}} */

ZEND_API int zend_try_assign_typed_ref_empty_string(zend_reference *ref) /* {{{ */
{
	zval tmp;

	ZVAL_EMPTY_STRING(&tmp);
	return zend_try_assign_typed_ref(ref, &tmp);
}
/* }}} */

ZEND_API int zend_try_assign_typed_ref_str(zend_reference *ref, zend_string *str) /* {{{ */
{
	zval tmp;

	ZVAL_STR(&tmp, str);
	return zend_try_assign_typed_ref(ref, &tmp);
}
/* }}} */

ZEND_API int zend_try_assign_typed_ref_string(zend_reference *ref, const char *string) /* {{{ */
{
	zval tmp;

	ZVAL_STRING(&tmp, string);
	return zend_try_assign_typed_ref(ref, &tmp);
}
/* }}} */

ZEND_API int zend_try_assign_typed_ref_stringl(zend_reference *ref, const char *string, size_t len) /* {{{ */
{
	zval tmp;

	ZVAL_STRINGL(&tmp, string, len);
	return zend_try_assign_typed_ref(ref, &tmp);
}
/* }}} */

ZEND_API int zend_try_assign_typed_ref_arr(zend_reference *ref, zend_array *arr) /* {{{ */
{
	zval tmp;

	ZVAL_ARR(&tmp, arr);
	return zend_try_assign_typed_ref(ref, &tmp);
}
/* }}} */

ZEND_API int zend_try_assign_typed_ref_res(zend_reference *ref, zend_resource *res) /* {{{ */
{
	zval tmp;

	ZVAL_RES(&tmp, res);
	return zend_try_assign_typed_ref(ref, &tmp);
}
/* }}} */

ZEND_API int zend_try_assign_typed_ref_zval(zend_reference *ref, zval *zv) /* {{{ */
{
	zval tmp;

	ZVAL_COPY_VALUE(&tmp, zv);
	return zend_try_assign_typed_ref(ref, &tmp);
}
/* }}} */

ZEND_API int zend_try_assign_typed_ref_zval_ex(zend_reference *ref, zval *zv, zend_bool strict) /* {{{ */
{
	zval tmp;

	ZVAL_COPY_VALUE(&tmp, zv);
	return zend_try_assign_typed_ref_ex(ref, &tmp, strict);
}
/* }}} */

ZEND_API int zend_declare_property_ex(zend_class_entry *ce, zend_string *name, zval *property, int access_type, zend_string *doc_comment) /* {{{ */
{
	return zend_declare_typed_property(ce, name, property, access_type, doc_comment, (zend_type) ZEND_TYPE_INIT_NONE(0));
}
/* }}} */

ZEND_API int zend_declare_property(zend_class_entry *ce, const char *name, size_t name_length, zval *property, int access_type) /* {{{ */
{
	zend_string *key = zend_string_init(name, name_length, is_persistent_class(ce));
	int ret = zend_declare_property_ex(ce, key, property, access_type, NULL);
	zend_string_release(key);
	return ret;
}
/* }}} */

ZEND_API int zend_declare_property_null(zend_class_entry *ce, const char *name, size_t name_length, int access_type) /* {{{ */
{
	zval property;

	ZVAL_NULL(&property);
	return zend_declare_property(ce, name, name_length, &property, access_type);
}
/* }}} */

ZEND_API int zend_declare_property_bool(zend_class_entry *ce, const char *name, size_t name_length, zend_long value, int access_type) /* {{{ */
{
	zval property;

	ZVAL_BOOL(&property, value);
	return zend_declare_property(ce, name, name_length, &property, access_type);
}
/* }}} */

ZEND_API int zend_declare_property_long(zend_class_entry *ce, const char *name, size_t name_length, zend_long value, int access_type) /* {{{ */
{
	zval property;

	ZVAL_LONG(&property, value);
	return zend_declare_property(ce, name, name_length, &property, access_type);
}
/* }}} */

ZEND_API int zend_declare_property_double(zend_class_entry *ce, const char *name, size_t name_length, double value, int access_type) /* {{{ */
{
	zval property;

	ZVAL_DOUBLE(&property, value);
	return zend_declare_property(ce, name, name_length, &property, access_type);
}
/* }}} */

ZEND_API int zend_declare_property_string(zend_class_entry *ce, const char *name, size_t name_length, const char *value, int access_type) /* {{{ */
{
	zval property;

	ZVAL_NEW_STR(&property, zend_string_init(value, strlen(value), ce->type & ZEND_INTERNAL_CLASS));
	return zend_declare_property(ce, name, name_length, &property, access_type);
}
/* }}} */

ZEND_API int zend_declare_property_stringl(zend_class_entry *ce, const char *name, size_t name_length, const char *value, size_t value_len, int access_type) /* {{{ */
{
	zval property;

	ZVAL_NEW_STR(&property, zend_string_init(value, value_len, ce->type & ZEND_INTERNAL_CLASS));
	return zend_declare_property(ce, name, name_length, &property, access_type);
}
/* }}} */

ZEND_API int zend_declare_class_constant_ex(zend_class_entry *ce, zend_string *name, zval *value, int access_type, zend_string *doc_comment) /* {{{ */
{
	zend_class_constant *c;

	if (ce->ce_flags & ZEND_ACC_INTERFACE) {
		if (access_type != ZEND_ACC_PUBLIC) {
			zend_error_noreturn(E_COMPILE_ERROR, "Access type for interface constant %s::%s must be public", ZSTR_VAL(ce->name), ZSTR_VAL(name));
		}
	}

	if (zend_string_equals_literal_ci(name, "class")) {
		zend_error_noreturn(ce->type == ZEND_INTERNAL_CLASS ? E_CORE_ERROR : E_COMPILE_ERROR,
				"A class constant must not be called 'class'; it is reserved for class name fetching");
	}

	if (Z_TYPE_P(value) == IS_STRING && !ZSTR_IS_INTERNED(Z_STR_P(value))) {
		zval_make_interned_string(value);
	}

	if (ce->type == ZEND_INTERNAL_CLASS) {
		c = pemalloc(sizeof(zend_class_constant), 1);
	} else {
		c = zend_arena_alloc(&CG(arena), sizeof(zend_class_constant));
	}
	ZVAL_COPY_VALUE(&c->value, value);
	Z_ACCESS_FLAGS(c->value) = access_type;
	c->doc_comment = doc_comment;
	c->ce = ce;
	if (Z_TYPE_P(value) == IS_CONSTANT_AST) {
		ce->ce_flags &= ~ZEND_ACC_CONSTANTS_UPDATED;
	}

	if (!zend_hash_add_ptr(&ce->constants_table, name, c)) {
		zend_error_noreturn(ce->type == ZEND_INTERNAL_CLASS ? E_CORE_ERROR : E_COMPILE_ERROR,
			"Cannot redefine class constant %s::%s", ZSTR_VAL(ce->name), ZSTR_VAL(name));
	}

	return SUCCESS;
}
/* }}} */

ZEND_API int zend_declare_class_constant(zend_class_entry *ce, const char *name, size_t name_length, zval *value) /* {{{ */
{
	int ret;

	zend_string *key;

	if (ce->type == ZEND_INTERNAL_CLASS) {
		key = zend_string_init_interned(name, name_length, 1);
	} else {
		key = zend_string_init(name, name_length, 0);
	}
	ret = zend_declare_class_constant_ex(ce, key, value, ZEND_ACC_PUBLIC, NULL);
	zend_string_release(key);
	return ret;
}
/* }}} */

ZEND_API int zend_declare_class_constant_null(zend_class_entry *ce, const char *name, size_t name_length) /* {{{ */
{
	zval constant;

	ZVAL_NULL(&constant);
	return zend_declare_class_constant(ce, name, name_length, &constant);
}
/* }}} */

ZEND_API int zend_declare_class_constant_long(zend_class_entry *ce, const char *name, size_t name_length, zend_long value) /* {{{ */
{
	zval constant;

	ZVAL_LONG(&constant, value);
	return zend_declare_class_constant(ce, name, name_length, &constant);
}
/* }}} */

ZEND_API int zend_declare_class_constant_bool(zend_class_entry *ce, const char *name, size_t name_length, zend_bool value) /* {{{ */
{
	zval constant;

	ZVAL_BOOL(&constant, value);
	return zend_declare_class_constant(ce, name, name_length, &constant);
}
/* }}} */

ZEND_API int zend_declare_class_constant_double(zend_class_entry *ce, const char *name, size_t name_length, double value) /* {{{ */
{
	zval constant;

	ZVAL_DOUBLE(&constant, value);
	return zend_declare_class_constant(ce, name, name_length, &constant);
}
/* }}} */

ZEND_API int zend_declare_class_constant_stringl(zend_class_entry *ce, const char *name, size_t name_length, const char *value, size_t value_length) /* {{{ */
{
	zval constant;

	ZVAL_NEW_STR(&constant, zend_string_init(value, value_length, ce->type & ZEND_INTERNAL_CLASS));
	return zend_declare_class_constant(ce, name, name_length, &constant);
}
/* }}} */

ZEND_API int zend_declare_class_constant_string(zend_class_entry *ce, const char *name, size_t name_length, const char *value) /* {{{ */
{
	return zend_declare_class_constant_stringl(ce, name, name_length, value, strlen(value));
}
/* }}} */

ZEND_API void zend_update_property_ex(zend_class_entry *scope, zval *object, zend_string *name, zval *value) /* {{{ */
{
	zend_class_entry *old_scope = EG(fake_scope);

	EG(fake_scope) = scope;

	Z_OBJ_HT_P(object)->write_property(Z_OBJ_P(object), name, value, NULL);

	EG(fake_scope) = old_scope;
}
/* }}} */

ZEND_API void zend_update_property(zend_class_entry *scope, zval *object, const char *name, size_t name_length, zval *value) /* {{{ */
{
	zend_string *property;
	zend_class_entry *old_scope = EG(fake_scope);

	EG(fake_scope) = scope;

	property = zend_string_init(name, name_length, 0);
	Z_OBJ_HT_P(object)->write_property(Z_OBJ_P(object), property, value, NULL);
	zend_string_release_ex(property, 0);

	EG(fake_scope) = old_scope;
}
/* }}} */

ZEND_API void zend_update_property_null(zend_class_entry *scope, zval *object, const char *name, size_t name_length) /* {{{ */
{
	zval tmp;

	ZVAL_NULL(&tmp);
	zend_update_property(scope, object, name, name_length, &tmp);
}
/* }}} */

ZEND_API void zend_unset_property(zend_class_entry *scope, zval *object, const char *name, size_t name_length) /* {{{ */
{
	zend_string *property;
	zend_class_entry *old_scope = EG(fake_scope);

	EG(fake_scope) = scope;

	property = zend_string_init(name, name_length, 0);
	Z_OBJ_HT_P(object)->unset_property(Z_OBJ_P(object), property, 0);
	zend_string_release_ex(property, 0);

	EG(fake_scope) = old_scope;
}
/* }}} */

ZEND_API void zend_update_property_bool(zend_class_entry *scope, zval *object, const char *name, size_t name_length, zend_long value) /* {{{ */
{
	zval tmp;

	ZVAL_BOOL(&tmp, value);
	zend_update_property(scope, object, name, name_length, &tmp);
}
/* }}} */

ZEND_API void zend_update_property_long(zend_class_entry *scope, zval *object, const char *name, size_t name_length, zend_long value) /* {{{ */
{
	zval tmp;

	ZVAL_LONG(&tmp, value);
	zend_update_property(scope, object, name, name_length, &tmp);
}
/* }}} */

ZEND_API void zend_update_property_double(zend_class_entry *scope, zval *object, const char *name, size_t name_length, double value) /* {{{ */
{
	zval tmp;

	ZVAL_DOUBLE(&tmp, value);
	zend_update_property(scope, object, name, name_length, &tmp);
}
/* }}} */

ZEND_API void zend_update_property_str(zend_class_entry *scope, zval *object, const char *name, size_t name_length, zend_string *value) /* {{{ */
{
	zval tmp;

	ZVAL_STR(&tmp, value);
	zend_update_property(scope, object, name, name_length, &tmp);
}
/* }}} */

ZEND_API void zend_update_property_string(zend_class_entry *scope, zval *object, const char *name, size_t name_length, const char *value) /* {{{ */
{
	zval tmp;

	ZVAL_STRING(&tmp, value);
	Z_SET_REFCOUNT(tmp, 0);
	zend_update_property(scope, object, name, name_length, &tmp);
}
/* }}} */

ZEND_API void zend_update_property_stringl(zend_class_entry *scope, zval *object, const char *name, size_t name_length, const char *value, size_t value_len) /* {{{ */
{
	zval tmp;

	ZVAL_STRINGL(&tmp, value, value_len);
	Z_SET_REFCOUNT(tmp, 0);
	zend_update_property(scope, object, name, name_length, &tmp);
}
/* }}} */

ZEND_API int zend_update_static_property_ex(zend_class_entry *scope, zend_string *name, zval *value) /* {{{ */
{
	zval *property, tmp;
	zend_property_info *prop_info;
	zend_class_entry *old_scope = EG(fake_scope);

	if (UNEXPECTED(!(scope->ce_flags & ZEND_ACC_CONSTANTS_UPDATED))) {
		if (UNEXPECTED(zend_update_class_constants(scope)) != SUCCESS) {
			return FAILURE;
		}
	}

	EG(fake_scope) = scope;
	property = zend_std_get_static_property_with_info(scope, name, BP_VAR_W, &prop_info);
	EG(fake_scope) = old_scope;

	if (!property) {
		return FAILURE;
	}

	ZEND_ASSERT(!Z_ISREF_P(value));
	Z_TRY_ADDREF_P(value);
	if (ZEND_TYPE_IS_SET(prop_info->type)) {
		ZVAL_COPY_VALUE(&tmp, value);
		if (!zend_verify_property_type(prop_info, &tmp, /* strict */ 0)) {
			Z_TRY_DELREF_P(value);
			return FAILURE;
		}
		value = &tmp;
	}

	zend_assign_to_variable(property, value, IS_TMP_VAR, /* strict */ 0);
	return SUCCESS;
}
/* }}} */

ZEND_API int zend_update_static_property(zend_class_entry *scope, const char *name, size_t name_length, zval *value) /* {{{ */
{
	zend_string *key = zend_string_init(name, name_length, 0);
	int retval = zend_update_static_property_ex(scope, key, value);
	zend_string_efree(key);
	return retval;
}
/* }}} */

ZEND_API int zend_update_static_property_null(zend_class_entry *scope, const char *name, size_t name_length) /* {{{ */
{
	zval tmp;

	ZVAL_NULL(&tmp);
	return zend_update_static_property(scope, name, name_length, &tmp);
}
/* }}} */

ZEND_API int zend_update_static_property_bool(zend_class_entry *scope, const char *name, size_t name_length, zend_long value) /* {{{ */
{
	zval tmp;

	ZVAL_BOOL(&tmp, value);
	return zend_update_static_property(scope, name, name_length, &tmp);
}
/* }}} */

ZEND_API int zend_update_static_property_long(zend_class_entry *scope, const char *name, size_t name_length, zend_long value) /* {{{ */
{
	zval tmp;

	ZVAL_LONG(&tmp, value);
	return zend_update_static_property(scope, name, name_length, &tmp);
}
/* }}} */

ZEND_API int zend_update_static_property_double(zend_class_entry *scope, const char *name, size_t name_length, double value) /* {{{ */
{
	zval tmp;

	ZVAL_DOUBLE(&tmp, value);
	return zend_update_static_property(scope, name, name_length, &tmp);
}
/* }}} */

ZEND_API int zend_update_static_property_string(zend_class_entry *scope, const char *name, size_t name_length, const char *value) /* {{{ */
{
	zval tmp;

	ZVAL_STRING(&tmp, value);
	Z_SET_REFCOUNT(tmp, 0);
	return zend_update_static_property(scope, name, name_length, &tmp);
}
/* }}} */

ZEND_API int zend_update_static_property_stringl(zend_class_entry *scope, const char *name, size_t name_length, const char *value, size_t value_len) /* {{{ */
{
	zval tmp;

	ZVAL_STRINGL(&tmp, value, value_len);
	Z_SET_REFCOUNT(tmp, 0);
	return zend_update_static_property(scope, name, name_length, &tmp);
}
/* }}} */

ZEND_API zval *zend_read_property_ex(zend_class_entry *scope, zval *object, zend_string *name, zend_bool silent, zval *rv) /* {{{ */
{
	zval *value;
	zend_class_entry *old_scope = EG(fake_scope);

	EG(fake_scope) = scope;

	value = Z_OBJ_HT_P(object)->read_property(Z_OBJ_P(object), name, silent?BP_VAR_IS:BP_VAR_R, NULL, rv);

	EG(fake_scope) = old_scope;
	return value;
}
/* }}} */

ZEND_API zval *zend_read_property(zend_class_entry *scope, zval *object, const char *name, size_t name_length, zend_bool silent, zval *rv) /* {{{ */
{
	zval *value;
	zend_string *str;

	str = zend_string_init(name, name_length, 0);
	value = zend_read_property_ex(scope, object, str, silent, rv);
	zend_string_release_ex(str, 0);
	return value;
}
/* }}} */

ZEND_API zval *zend_read_static_property_ex(zend_class_entry *scope, zend_string *name, zend_bool silent) /* {{{ */
{
	zval *property;
	zend_class_entry *old_scope = EG(fake_scope);

	EG(fake_scope) = scope;
	property = zend_std_get_static_property(scope, name, silent ? BP_VAR_IS : BP_VAR_R);
	EG(fake_scope) = old_scope;

	return property;
}
/* }}} */

ZEND_API zval *zend_read_static_property(zend_class_entry *scope, const char *name, size_t name_length, zend_bool silent) /* {{{ */
{
	zend_string *key = zend_string_init(name, name_length, 0);
	zval *property = zend_read_static_property_ex(scope, key, silent);
	zend_string_efree(key);
	return property;
}
/* }}} */

ZEND_API void zend_save_error_handling(zend_error_handling *current) /* {{{ */
{
	current->handling = EG(error_handling);
	current->exception = EG(exception_class);
	ZVAL_COPY(&current->user_handler, &EG(user_error_handler));
}
/* }}} */

ZEND_API void zend_replace_error_handling(zend_error_handling_t error_handling, zend_class_entry *exception_class, zend_error_handling *current) /* {{{ */
{
	if (current) {
		zend_save_error_handling(current);
		if (error_handling != EH_NORMAL && Z_TYPE(EG(user_error_handler)) != IS_UNDEF) {
			zval_ptr_dtor(&EG(user_error_handler));
			ZVAL_UNDEF(&EG(user_error_handler));
		}
	}
	EG(error_handling) = error_handling;
	EG(exception_class) = error_handling == EH_THROW ? exception_class : NULL;
}
/* }}} */

static int same_zval(zval *zv1, zval *zv2)  /* {{{ */
{
	if (Z_TYPE_P(zv1) != Z_TYPE_P(zv2)) {
		return 0;
	}
	switch (Z_TYPE_P(zv1)) {
		case IS_UNDEF:
		case IS_NULL:
		case IS_FALSE:
		case IS_TRUE:
			return 1;
		case IS_LONG:
			return Z_LVAL_P(zv1) == Z_LVAL_P(zv2);
		case IS_DOUBLE:
			return Z_LVAL_P(zv1) == Z_LVAL_P(zv2);
		case IS_STRING:
		case IS_ARRAY:
		case IS_OBJECT:
		case IS_RESOURCE:
			return Z_COUNTED_P(zv1) == Z_COUNTED_P(zv2);
		default:
			return 0;
	}
}
/* }}} */

ZEND_API void zend_restore_error_handling(zend_error_handling *saved) /* {{{ */
{
	EG(error_handling) = saved->handling;
	EG(exception_class) = saved->handling == EH_THROW ? saved->exception : NULL;
	if (Z_TYPE(saved->user_handler) != IS_UNDEF
		&& !same_zval(&saved->user_handler, &EG(user_error_handler))) {
		zval_ptr_dtor(&EG(user_error_handler));
		ZVAL_COPY_VALUE(&EG(user_error_handler), &saved->user_handler);
	} else if (Z_TYPE(saved->user_handler)) {
		zval_ptr_dtor(&saved->user_handler);
	}
	ZVAL_UNDEF(&saved->user_handler);
}
/* }}} */

ZEND_API zend_string* zend_find_alias_name(zend_class_entry *ce, zend_string *name) /* {{{ */
{
	zend_trait_alias *alias, **alias_ptr;

	if ((alias_ptr = ce->trait_aliases)) {
		alias = *alias_ptr;
		while (alias) {
			if (alias->alias && zend_string_equals_ci(alias->alias, name)) {
				return alias->alias;
			}
			alias_ptr++;
			alias = *alias_ptr;
		}
	}

	return name;
}
/* }}} */

ZEND_API zend_string *zend_resolve_method_name(zend_class_entry *ce, zend_function *f) /* {{{ */
{
	zend_function *func;
	HashTable *function_table;
	zend_string *name;

	if (f->common.type != ZEND_USER_FUNCTION ||
	    (f->op_array.refcount && *(f->op_array.refcount) < 2) ||
	    !f->common.scope ||
	    !f->common.scope->trait_aliases) {
		return f->common.function_name;
	}

	function_table = &ce->function_table;
	ZEND_HASH_FOREACH_STR_KEY_PTR(function_table, name, func) {
		if (func == f) {
			if (!name) {
				return f->common.function_name;
			}
			if (ZSTR_LEN(name) == ZSTR_LEN(f->common.function_name) &&
			    !strncasecmp(ZSTR_VAL(name), ZSTR_VAL(f->common.function_name), ZSTR_LEN(f->common.function_name))) {
				return f->common.function_name;
			}
			return zend_find_alias_name(f->common.scope, name);
		}
	} ZEND_HASH_FOREACH_END();
	return f->common.function_name;
}
/* }}} */

ZEND_API ZEND_COLD const char *zend_get_object_type(const zend_class_entry *ce) /* {{{ */
{
	if(ce->ce_flags & ZEND_ACC_TRAIT) {
		return "trait";
	} else if (ce->ce_flags & ZEND_ACC_INTERFACE) {
		return "interface";
	} else {
		return "class";
	}
}
/* }}} */

ZEND_API zend_bool zend_is_iterable(zval *iterable) /* {{{ */
{
	switch (Z_TYPE_P(iterable)) {
		case IS_ARRAY:
			return 1;
		case IS_OBJECT:
			return zend_class_implements_interface(Z_OBJCE_P(iterable), zend_ce_traversable);
		default:
			return 0;
	}
}
/* }}} */

ZEND_API zend_bool zend_is_countable(zval *countable) /* {{{ */
{
	switch (Z_TYPE_P(countable)) {
		case IS_ARRAY:
			return 1;
		case IS_OBJECT:
			if (Z_OBJ_HT_P(countable)->count_elements) {
				return 1;
			}

			return zend_class_implements_interface(Z_OBJCE_P(countable), zend_ce_countable);
		default:
			return 0;
	}
}
/* }}} */<|MERGE_RESOLUTION|>--- conflicted
+++ resolved
@@ -2963,16 +2963,7 @@
 					if (strict_class &&
 					    (!fcc->function_handler->common.scope ||
 					     !instanceof_function(ce_org, fcc->function_handler->common.scope))) {
-<<<<<<< HEAD
-						if (fcc->function_handler->common.fn_flags & ZEND_ACC_CALL_VIA_TRAMPOLINE) {
-							if (fcc->function_handler->common.function_name) {
-								zend_string_release_ex(fcc->function_handler->common.function_name, 0);
-							}
-							zend_free_trampoline(fcc->function_handler);
-						}
-=======
 						zend_release_fcall_info_cache(fcc);
->>>>>>> 98deece6
 					} else {
 						retval = 1;
 						call_via_handler = (fcc->function_handler->common.fn_flags & ZEND_ACC_CALL_VIA_TRAMPOLINE) != 0;
