--- conflicted
+++ resolved
@@ -329,20 +329,6 @@
 		zend_string *class_name = zend_string_init(name, class_name_len, 0);
 		zval *ret_constant = NULL;
 
-<<<<<<< HEAD
-		class_name = zend_string_init(name, class_name_len, 0);
-		lcname = do_alloca(class_name_len + 1, use_heap);
-		zend_str_tolower_copy(lcname, name, class_name_len);
-=======
-		if (!scope) {
-			if (EG(current_execute_data)) {
-				scope = EG(scope);
-			} else {
-				scope = CG(active_class_entry);
-			}
-		}
->>>>>>> ec7c3c22
-
 		if (zend_string_equals_literal_ci(class_name, "self")) {
 			if (UNEXPECTED(!scope)) {
 				zend_throw_error(NULL, "Cannot access self:: when no class scope is active");
@@ -373,43 +359,33 @@
 			if (c == NULL) {
 				if ((flags & ZEND_FETCH_CLASS_SILENT) == 0) {
 					zend_throw_error(NULL, "Undefined class constant '%s::%s'", ZSTR_VAL(class_name), ZSTR_VAL(constant_name));
+					goto failure;
 				}
 				ret_constant = NULL;
 			} else {
 				if (!zend_verify_const_access(c, scope)) {
 					zend_throw_error(NULL, "Cannot access %s const %s::%s", zend_visibility_string(Z_ACCESS_FLAGS(c->value)), ZSTR_VAL(class_name), ZSTR_VAL(constant_name));
-					zend_string_release(class_name);
-					zend_string_free(constant_name);
-					return NULL;
+					goto failure;
 				}
 				ret_constant = &c->value;
 			}
 		}
-<<<<<<< HEAD
-=======
-
-failure:
-		zend_string_release(class_name);
-		zend_string_free(constant_name);
->>>>>>> ec7c3c22
+
 		if (ret_constant && Z_CONSTANT_P(ret_constant)) {
 			if (Z_TYPE_P(ret_constant) == IS_CONSTANT_AST) {
 				if (IS_CONSTANT_VISITED(ret_constant)) {
 					zend_throw_error(NULL, "Cannot declare self-referencing constant '%s::%s'", ZSTR_VAL(class_name), ZSTR_VAL(constant_name));
-					zend_string_release(class_name);
-					zend_string_free(constant_name);
-					return NULL;
+					goto failure;
 				}
 				MARK_CONSTANT_VISITED(ret_constant);
 			}
 			if (UNEXPECTED(zval_update_constant_ex(ret_constant, ce) != SUCCESS)) {
 				RESET_CONSTANT_VISITED(ret_constant);
-				zend_string_release(class_name);
-				zend_string_free(constant_name);
-				return NULL;
+				goto failure;
 			}
 			RESET_CONSTANT_VISITED(ret_constant);
 		}
+failure:
 		zend_string_release(class_name);
 		zend_string_free(constant_name);
 		return ret_constant;
