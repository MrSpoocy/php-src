--TEST--
Bug #47054 (BC break in static functions called as dynamic)
--FILE--
<?php

class C {
  final static function s() {
    print "Called class: " . get_called_class() . "\n";
  }
}
class D extends C {
  public function m() {
    $this->s();
  }
}

$d = new D();
$d->m();

C::s();

$c = new C();
$c->s();

get_called_class();

D::m();

?>
--EXPECTF--
Called class: D
Called class: C
Called class: C

Warning: get_called_class() called from outside a class in %s on line %d

Deprecated: Non-static method D::m() should not be called statically in %s on line %d

<<<<<<< HEAD
Fatal error: Uncaught exception 'Error' with message 'Using $this when not in object context' in %s:%d
=======
Fatal error: Uncaught EngineException: Using $this when not in object context in %s:%d
>>>>>>> 440481fb
Stack trace:
#0 %s(%d): D::m()
#1 {main}
  thrown in %s on line %d<|MERGE_RESOLUTION|>--- conflicted
+++ resolved
@@ -36,11 +36,7 @@
 
 Deprecated: Non-static method D::m() should not be called statically in %s on line %d
 
-<<<<<<< HEAD
-Fatal error: Uncaught exception 'Error' with message 'Using $this when not in object context' in %s:%d
-=======
 Fatal error: Uncaught EngineException: Using $this when not in object context in %s:%d
->>>>>>> 440481fb
 Stack trace:
 #0 %s(%d): D::m()
 #1 {main}
