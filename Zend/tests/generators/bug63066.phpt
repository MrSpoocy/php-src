--- conflicted
+++ resolved
@@ -13,11 +13,7 @@
 --EXPECTF--
 foo
 
-<<<<<<< HEAD
-Fatal error: Uncaught exception 'Error' with message 'Call to undefined method stdClass::fatalError()' in %sbug63066.php:5
-=======
 Fatal error: Uncaught EngineException: Call to undefined method stdClass::fatalError() in %sbug63066.php:5
->>>>>>> 440481fb
 Stack trace:
 #0 %s(%d): gen(Object(stdClass))
 #1 {main}
