--TEST--
It's not possible to directly instantiate the Generator class
--FILE--
<?php

new Generator;

?>
--EXPECTF--
<<<<<<< HEAD
Fatal error: Uncaught exception 'Error' with message 'The "Generator" class is reserved for internal use and cannot be manually instantiated' in %s:%d
=======
Fatal error: Uncaught EngineException: The "Generator" class is reserved for internal use and cannot be manually instantiated in %s:%d
>>>>>>> 440481fb
Stack trace:
#0 {main}
  thrown in %s on line %d<|MERGE_RESOLUTION|>--- conflicted
+++ resolved
@@ -7,11 +7,7 @@
 
 ?>
 --EXPECTF--
-<<<<<<< HEAD
-Fatal error: Uncaught exception 'Error' with message 'The "Generator" class is reserved for internal use and cannot be manually instantiated' in %s:%d
-=======
 Fatal error: Uncaught EngineException: The "Generator" class is reserved for internal use and cannot be manually instantiated in %s:%d
->>>>>>> 440481fb
 Stack trace:
 #0 {main}
   thrown in %s on line %d