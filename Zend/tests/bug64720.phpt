--TEST--
Bug #64720 (SegFault on zend_deactivate)
--FILE--
<?php
class Stat {
    private static $requests;
    public static function getInstance() {
        if (!isset(self::$requests[1])) {
            self::$requests[1] = new self();
        }
        return self::$requests[1];
    }
    
    public function __destruct() {
        unset(self::$requests[1]);
    }
}

class Foo {
    public function __construct() {
        Stat::getInstance();
    }
}

class ErrorTest {
    private $trace;
    public function __construct() {
        $this->trace = debug_backtrace(1);
    }
}

class Bar {
    public function __destruct() {
        Stat::getInstance();
        new ErrorTest();
    }

    public function test() {
        new ErrorTest();
    }
}

$foo = new Foo();
$bar = new Bar();
$bar->test();
?>
--EXPECTF--
<<<<<<< HEAD
Fatal error: Uncaught exception 'Error' with message 'Access to undeclared static property: Stat::$requests' in %sbug64720.php:12
=======
Fatal error: Uncaught EngineException: Access to undeclared static property: Stat::$requests in %sbug64720.php:12
>>>>>>> 440481fb
Stack trace:
#0 [internal function]: Stat->__destruct()
#1 {main}
  thrown in %sbug64720.php on line 12<|MERGE_RESOLUTION|>--- conflicted
+++ resolved
@@ -22,7 +22,7 @@
     }
 }
 
-class ErrorTest {
+class Error {
     private $trace;
     public function __construct() {
         $this->trace = debug_backtrace(1);
@@ -32,11 +32,11 @@
 class Bar {
     public function __destruct() {
         Stat::getInstance();
-        new ErrorTest();
+        new Error();
     }
 
     public function test() {
-        new ErrorTest();
+        new Error();
     }
 }
 
@@ -45,11 +45,7 @@
 $bar->test();
 ?>
 --EXPECTF--
-<<<<<<< HEAD
-Fatal error: Uncaught exception 'Error' with message 'Access to undeclared static property: Stat::$requests' in %sbug64720.php:12
-=======
 Fatal error: Uncaught EngineException: Access to undeclared static property: Stat::$requests in %sbug64720.php:12
->>>>>>> 440481fb
 Stack trace:
 #0 [internal function]: Stat->__destruct()
 #1 {main}
