--- conflicted
+++ resolved
@@ -45,11 +45,7 @@
 Caught: __autoload
 __autoload(Test3,3)
 
-<<<<<<< HEAD
-Fatal error: Uncaught exception 'Error' with message 'Class 'Test3' not found' in %sbug31102.php(%d) : eval()'d code:1
-=======
 Fatal error: Uncaught EngineException: Class 'Test3' not found in %sbug31102.php(%d) : eval()'d code:1
->>>>>>> 440481fb
 Stack trace:
 #0 %s(%d): eval()
 #1 {main}
