--TEST--
Exceptions on improper access to static class properties
--FILE--
<?php
class C {
	private $p = 0;
}

$x = new C;
try {
	var_dump($x->p);
} catch (Error $e) {
	echo "\nException: " . $e->getMessage() . " in " , $e->getFile() . " on line " . $e->getLine() . "\n";
}

var_dump($x->p);
?>
--EXPECTF--
Exception: Cannot access private property C::$p in %sexception_014.php on line %d

<<<<<<< HEAD
Fatal error: Uncaught exception 'Error' with message 'Cannot access private property C::$p' in %sexception_014.php:%d
=======
Fatal error: Uncaught EngineException: Cannot access private property C::$p in %sexception_014.php:%d
>>>>>>> 440481fb
Stack trace:
#0 {main}
  thrown in %sexception_014.php on line %d<|MERGE_RESOLUTION|>--- conflicted
+++ resolved
@@ -9,7 +9,7 @@
 $x = new C;
 try {
 	var_dump($x->p);
-} catch (Error $e) {
+} catch (EngineException $e) {
 	echo "\nException: " . $e->getMessage() . " in " , $e->getFile() . " on line " . $e->getLine() . "\n";
 }
 
@@ -18,11 +18,7 @@
 --EXPECTF--
 Exception: Cannot access private property C::$p in %sexception_014.php on line %d
 
-<<<<<<< HEAD
-Fatal error: Uncaught exception 'Error' with message 'Cannot access private property C::$p' in %sexception_014.php:%d
-=======
 Fatal error: Uncaught EngineException: Cannot access private property C::$p in %sexception_014.php:%d
->>>>>>> 440481fb
 Stack trace:
 #0 {main}
   thrown in %sexception_014.php on line %d