--- conflicted
+++ resolved
@@ -8,11 +8,7 @@
 var_dump($a);
 ?>
 --EXPECTF--
-<<<<<<< HEAD
-Fatal error: Uncaught exception 'Error' with message 'Cannot access empty property' in %sbug29015.php:4
-=======
 Fatal error: Uncaught EngineException: Cannot access empty property in %sbug29015.php:4
->>>>>>> 440481fb
 Stack trace:
 #0 {main}
   thrown in %sbug29015.php on line 4