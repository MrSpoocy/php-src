--TEST--
Closure 033: Dynamic closure property and private function
--FILE--
<?php

class Test {
	public $func;
	function __construct() {
		$this->func = function() {
			echo __METHOD__ . "()\n";
		};
	}
	private function func() {
		echo __METHOD__ . "()\n";
	}
}

$o = new Test;
$f = $o->func;
$f();
$o->func();

?>
===DONE===
--EXPECTF--
Test::{closure}()

<<<<<<< HEAD
Fatal error: Uncaught exception 'Error' with message 'Call to private method Test::func() from context ''' in %sclosure_033.php:%d
=======
Fatal error: Uncaught EngineException: Call to private method Test::func() from context '' in %sclosure_033.php:%d
>>>>>>> 440481fb
Stack trace:
#0 {main}
  thrown in %sclosure_033.php on line %d<|MERGE_RESOLUTION|>--- conflicted
+++ resolved
@@ -25,11 +25,7 @@
 --EXPECTF--
 Test::{closure}()
 
-<<<<<<< HEAD
-Fatal error: Uncaught exception 'Error' with message 'Call to private method Test::func() from context ''' in %sclosure_033.php:%d
-=======
 Fatal error: Uncaught EngineException: Call to private method Test::func() from context '' in %sclosure_033.php:%d
->>>>>>> 440481fb
 Stack trace:
 #0 {main}
   thrown in %sclosure_033.php on line %d