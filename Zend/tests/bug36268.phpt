--- conflicted
+++ resolved
@@ -11,11 +11,7 @@
 bar();
 ?>
 --EXPECTF--
-<<<<<<< HEAD
-Fatal error: Uncaught exception 'Error' with message 'Call to undefined function bar()' in %sbug36268.php:8
-=======
 Fatal error: Uncaught EngineException: Call to undefined function bar() in %sbug36268.php:8
->>>>>>> 440481fb
 Stack trace:
 #0 {main}
   thrown in %sbug36268.php on line 8