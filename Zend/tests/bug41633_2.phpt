--TEST--
Bug #41633.2 (Undefined class constants must not be substituted by strings)
--FILE--
<?php
class Foo {
	const A = self::B;
}
echo Foo::A."\n";
?>
--EXPECTF--
<<<<<<< HEAD
Fatal error: Uncaught exception 'Error' with message 'Undefined class constant 'self::B'' in %sbug41633_2.php:5
=======
Fatal error: Uncaught EngineException: Undefined class constant 'self::B' in %sbug41633_2.php:5
>>>>>>> 440481fb
Stack trace:
#0 {main}
  thrown in %sbug41633_2.php on line 5<|MERGE_RESOLUTION|>--- conflicted
+++ resolved
@@ -8,11 +8,7 @@
 echo Foo::A."\n";
 ?>
 --EXPECTF--
-<<<<<<< HEAD
-Fatal error: Uncaught exception 'Error' with message 'Undefined class constant 'self::B'' in %sbug41633_2.php:5
-=======
 Fatal error: Uncaught EngineException: Undefined class constant 'self::B' in %sbug41633_2.php:5
->>>>>>> 440481fb
 Stack trace:
 #0 {main}
   thrown in %sbug41633_2.php on line 5