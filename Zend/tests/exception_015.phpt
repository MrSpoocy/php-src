--TEST--
Exceptions on improper access to string
--FILE--
<?php
$s = "ABC";
try {
	$s[] = "D";
} catch (Error $e) {
	echo "\nException: " . $e->getMessage() . " in " , $e->getFile() . " on line " . $e->getLine() . "\n";
}

$s[] = "D";
?>
--EXPECTF--
Exception: [] operator not supported for strings in %sexception_015.php on line %d

<<<<<<< HEAD
Fatal error: Uncaught exception 'Error' with message '[] operator not supported for strings' in %sexception_015.php:%d
=======
Fatal error: Uncaught EngineException: [] operator not supported for strings in %sexception_015.php:%d
>>>>>>> 440481fb
Stack trace:
#0 {main}
  thrown in %sexception_015.php on line %d<|MERGE_RESOLUTION|>--- conflicted
+++ resolved
@@ -5,7 +5,7 @@
 $s = "ABC";
 try {
 	$s[] = "D";
-} catch (Error $e) {
+} catch (EngineException $e) {
 	echo "\nException: " . $e->getMessage() . " in " , $e->getFile() . " on line " . $e->getLine() . "\n";
 }
 
@@ -14,11 +14,7 @@
 --EXPECTF--
 Exception: [] operator not supported for strings in %sexception_015.php on line %d
 
-<<<<<<< HEAD
-Fatal error: Uncaught exception 'Error' with message '[] operator not supported for strings' in %sexception_015.php:%d
-=======
 Fatal error: Uncaught EngineException: [] operator not supported for strings in %sexception_015.php:%d
->>>>>>> 440481fb
 Stack trace:
 #0 {main}
   thrown in %sexception_015.php on line %d