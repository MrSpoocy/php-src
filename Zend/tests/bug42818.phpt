--- conflicted
+++ resolved
@@ -5,11 +5,7 @@
 $foo = clone(array());
 ?>
 --EXPECTF--
-<<<<<<< HEAD
-Fatal error: Uncaught exception 'Error' with message '__clone method called on non-object' in %sbug42818.php:2
-=======
 Fatal error: Uncaught EngineException: __clone method called on non-object in %sbug42818.php:2
->>>>>>> 440481fb
 Stack trace:
 #0 {main}
   thrown in %sbug42818.php on line 2
