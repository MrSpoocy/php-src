--TEST--
class constants basic tests
--FILE--
<?php

class test {
	const val = "string";
	const val2 = 1;
}

var_dump(test::val);
var_dump(test::val2);

var_dump(test::val3);

echo "Done\n";
?>
--EXPECTF--	
string(6) "string"
int(1)

<<<<<<< HEAD
Fatal error: Uncaught exception 'Error' with message 'Undefined class constant 'val3'' in %s:%d
=======
Fatal error: Uncaught EngineException: Undefined class constant 'val3' in %s:%d
>>>>>>> 440481fb
Stack trace:
#0 {main}
  thrown in %s on line %d<|MERGE_RESOLUTION|>--- conflicted
+++ resolved
@@ -19,11 +19,7 @@
 string(6) "string"
 int(1)
 
-<<<<<<< HEAD
-Fatal error: Uncaught exception 'Error' with message 'Undefined class constant 'val3'' in %s:%d
-=======
 Fatal error: Uncaught EngineException: Undefined class constant 'val3' in %s:%d
->>>>>>> 440481fb
 Stack trace:
 #0 {main}
   thrown in %s on line %d