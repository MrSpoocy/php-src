--- conflicted
+++ resolved
@@ -64,12 +64,4 @@
 Stack trace:
 #0 %s(%d): Closure->{closure}()
 #1 {main}
-<<<<<<< HEAD
-
-Next exception 'Error' with message 'Cannot access private property B::$x' in %s:%d
-Stack trace:
-#0 %s(%d): Closure->{closure}()
-#1 {main}
-=======
->>>>>>> 0df2f470
   thrown in %s on line %d