--- conflicted
+++ resolved
@@ -8,19 +8,19 @@
 
 try {
 	var_dump(C::$a);
-} catch (Error $e) {
+} catch (EngineException $e) {
 	echo "\nException: " . $e->getMessage() . " in " , $e->getFile() . " on line " . $e->getLine() . "\n";
 }
 
 try {
 	var_dump(C::$p);
-} catch (Error $e) {
+} catch (EngineException $e) {
 	echo "\nException: " . $e->getMessage() . " in " , $e->getFile() . " on line " . $e->getLine() . "\n";
 }
 
 try {
 	unset(C::$a);
-} catch (Error $e) {
+} catch (EngineException $e) {
 	echo "\nException: " . $e->getMessage() . " in " , $e->getFile() . " on line " . $e->getLine() . "\n";
 }
 
@@ -33,11 +33,7 @@
 
 Exception: Attempt to unset static property C::$a in %sexception_013.php on line 19
 
-<<<<<<< HEAD
-Fatal error: Uncaught exception 'Error' with message 'Access to undeclared static property: C::$a' in %sexception_013.php:24
-=======
 Fatal error: Uncaught EngineException: Access to undeclared static property: C::$a in %sexception_013.php:24
->>>>>>> 440481fb
 Stack trace:
 #0 {main}
   thrown in %sexception_013.php on line 24