--TEST--
Closure 019: Calling lambda using $GLOBALS and global $var
--FILE--
<?php

$lambda = function &(&$x) {
	return $x = $x * $x;
};

function test() {
	global $lambda;
	
	$y = 3;
	var_dump($GLOBALS['lambda']($y));
	var_dump($lambda($y));
	var_dump($GLOBALS['lambda'](1));
}

test();

?>
--EXPECTF--
Notice: Only variable references should be returned by reference in %sclosure_019.php on line 4
int(9)

Notice: Only variable references should be returned by reference in %sclosure_019.php on line 4
int(81)

<<<<<<< HEAD
Fatal error: Uncaught exception 'Error' with message 'Cannot pass parameter 1 by reference' in %s:%d
=======
Fatal error: Uncaught EngineException: Cannot pass parameter 1 by reference in %s:%d
>>>>>>> 440481fb
Stack trace:
#0 %s(%d): test()
#1 {main}
  thrown in %s on line %d<|MERGE_RESOLUTION|>--- conflicted
+++ resolved
@@ -26,11 +26,7 @@
 Notice: Only variable references should be returned by reference in %sclosure_019.php on line 4
 int(81)
 
-<<<<<<< HEAD
-Fatal error: Uncaught exception 'Error' with message 'Cannot pass parameter 1 by reference' in %s:%d
-=======
 Fatal error: Uncaught EngineException: Cannot pass parameter 1 by reference in %s:%d
->>>>>>> 440481fb
 Stack trace:
 #0 %s(%d): test()
 #1 {main}
