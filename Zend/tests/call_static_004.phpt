--- conflicted
+++ resolved
@@ -18,11 +18,7 @@
 --EXPECTF--
 string(3) "AaA"
 
-<<<<<<< HEAD
-Fatal error: Uncaught exception 'Error' with message 'Function name must be a string' in %s:%d
-=======
 Fatal error: Uncaught EngineException: Function name must be a string in %s:%d
->>>>>>> 440481fb
 Stack trace:
 #0 {main}
   thrown in %s on line %d