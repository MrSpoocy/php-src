--TEST--
Bug #37632 (Protected method access problem)
--FILE--
<?php

class A1
{
	protected function test()
	{
		echo __METHOD__ . "\n";
	}
}

class B1 extends A1
{
	public function doTest(A1 $obj)
	{
		echo __METHOD__ . "\n";
		$obj->test();
	}
}

class C1 extends A1
{
	protected function test()
	{
		echo __METHOD__ . "\n";
	}
}

$b = new B1;
$b->doTest(new C1);

class A2
{
	static protected function test()
	{
		echo __METHOD__ . "\n";
	}
}

class B2 extends A2
{
	static public function doTest(A2 $obj)
	{
		echo __METHOD__ . "\n";
		$obj->test();
	}
}

class C2 extends A2
{
	static protected function test()
	{
		echo __METHOD__ . "\n";
	}
}

B2::doTest(new C2);

/* Right now Ctor's cannot be made protected when defined in a ctor. That is
 * we cannot decrease visibility.
 *

interface Ctor
{
	function __construct($x);
}

class A3 implements Ctor
{
	protected function __construct()
	{
		echo __METHOD__ . "\n";
	}
}

class B3 extends A3
{
	static public function doTest()
	{
		echo __METHOD__ . "\n";
		new C3;
	}
}

class C3 extends A3
{
	protected function __construct()
	{
		echo __METHOD__ . "\n";
	}
}

B3::doTest();

*/

class A4
{
	protected function __construct()
	{
		echo __METHOD__ . "\n";
	}
}

class B4 extends A4
{
	static public function doTest()
	{
		echo __METHOD__ . "\n";
		new C4;
	}
}

class C4 extends A4
{
	protected function __construct()
	{
		echo __METHOD__ . "\n";
	}
}

B4::doTest();

?>
===DONE===
--EXPECTF--
B1::doTest
C1::test
B2::doTest
C2::test
B4::doTest

<<<<<<< HEAD
Fatal error: Uncaught exception 'Error' with message 'Call to protected C4::__construct() from context 'B4'' in %sbug37632.php:%d
=======
Fatal error: Uncaught EngineException: Call to protected C4::__construct() from context 'B4' in %sbug37632.php:%d
>>>>>>> 440481fb
Stack trace:
#0 %s(%d): B4::doTest()
#1 {main}
  thrown in %sbug37632.php on line %d<|MERGE_RESOLUTION|>--- conflicted
+++ resolved
@@ -132,11 +132,7 @@
 C2::test
 B4::doTest
 
-<<<<<<< HEAD
-Fatal error: Uncaught exception 'Error' with message 'Call to protected C4::__construct() from context 'B4'' in %sbug37632.php:%d
-=======
 Fatal error: Uncaught EngineException: Call to protected C4::__construct() from context 'B4' in %sbug37632.php:%d
->>>>>>> 440481fb
 Stack trace:
 #0 %s(%d): B4::doTest()
 #1 {main}
