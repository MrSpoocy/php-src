--- conflicted
+++ resolved
@@ -6,11 +6,7 @@
 echo namespace\bar."\n";
 ?>
 --EXPECTF--
-<<<<<<< HEAD
-Fatal error: Uncaught exception 'Error' with message 'Undefined constant 'Foo\bar'' in %sbug43344_6.php:%d
-=======
 Fatal error: Uncaught EngineException: Undefined constant 'Foo\bar' in %sbug43344_6.php:%d
->>>>>>> 440481fb
 Stack trace:
 #0 {main}
   thrown in %sbug43344_6.php on line %d