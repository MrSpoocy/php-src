--- conflicted
+++ resolved
@@ -6,11 +6,7 @@
 $s[0]->a += 1;
 ?>
 --EXPECTF--
-<<<<<<< HEAD
-Fatal error: Uncaught exception 'Error' with message 'Cannot use string offset as an object' in %sbug47704.php:%d
-=======
 Fatal error: Uncaught EngineException: Cannot use string offset as an object in %sbug47704.php:%d
->>>>>>> 440481fb
 Stack trace:
 #0 {main}
   thrown in %sbug47704.php on line %d