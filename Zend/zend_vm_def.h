/*
   +----------------------------------------------------------------------+
   | Zend Engine                                                          |
   +----------------------------------------------------------------------+
   | Copyright (c) Zend Technologies Ltd. (http://www.zend.com)           |
   +----------------------------------------------------------------------+
   | This source file is subject to version 2.00 of the Zend license,     |
   | that is bundled with this package in the file LICENSE, and is        |
   | available through the world-wide-web at the following url:           |
   | http://www.zend.com/license/2_00.txt.                                |
   | If you did not receive a copy of the Zend license and are unable to  |
   | obtain it through the world-wide-web, please send a note to          |
   | license@zend.com so we can mail you a copy immediately.              |
   +----------------------------------------------------------------------+
   | Authors: Andi Gutmans <andi@php.net>                                 |
   |          Zeev Suraski <zeev@php.net>                                 |
   |          Dmitry Stogov <dmitry@php.net>                              |
   +----------------------------------------------------------------------+
*/

/* If you change this file, please regenerate the zend_vm_execute.h and
 * zend_vm_opcodes.h files by running:
 * php zend_vm_gen.php
 */

ZEND_VM_HELPER(zend_add_helper, ANY, ANY, zval *op_1, zval *op_2)
{
	USE_OPLINE

	SAVE_OPLINE();
	if (UNEXPECTED(Z_TYPE_INFO_P(op_1) == IS_UNDEF)) {
		op_1 = ZVAL_UNDEFINED_OP1();
	}
	if (UNEXPECTED(Z_TYPE_INFO_P(op_2) == IS_UNDEF)) {
		op_2 = ZVAL_UNDEFINED_OP2();
	}
	add_function(EX_VAR(opline->result.var), op_1, op_2);
	if (OP1_TYPE & (IS_TMP_VAR|IS_VAR)) {
		zval_ptr_dtor_nogc(op_1);
	}
	if (OP2_TYPE & (IS_TMP_VAR|IS_VAR)) {
		zval_ptr_dtor_nogc(op_2);
	}
	ZEND_VM_NEXT_OPCODE_CHECK_EXCEPTION();
}

ZEND_VM_HOT_NOCONSTCONST_HANDLER(1, ZEND_ADD, CONST|TMPVARCV, CONST|TMPVARCV)
{
	USE_OPLINE
	zval *op1, *op2, *result;
	double d1, d2;

	op1 = GET_OP1_ZVAL_PTR_UNDEF(BP_VAR_R);
	op2 = GET_OP2_ZVAL_PTR_UNDEF(BP_VAR_R);
	if (ZEND_VM_SPEC && OP1_TYPE == IS_CONST && OP2_TYPE == IS_CONST) {
		/* pass */
	} else if (EXPECTED(Z_TYPE_INFO_P(op1) == IS_LONG)) {
		if (EXPECTED(Z_TYPE_INFO_P(op2) == IS_LONG)) {
			result = EX_VAR(opline->result.var);
			fast_long_add_function(result, op1, op2);
			ZEND_VM_NEXT_OPCODE();
		} else if (EXPECTED(Z_TYPE_INFO_P(op2) == IS_DOUBLE)) {
			d1 = (double)Z_LVAL_P(op1);
			d2 = Z_DVAL_P(op2);
			ZEND_VM_C_GOTO(add_double);
		}
	} else if (EXPECTED(Z_TYPE_INFO_P(op1) == IS_DOUBLE)) {
		if (EXPECTED(Z_TYPE_INFO_P(op2) == IS_DOUBLE)) {
			d1 = Z_DVAL_P(op1);
			d2 = Z_DVAL_P(op2);
ZEND_VM_C_LABEL(add_double):
			result = EX_VAR(opline->result.var);
			ZVAL_DOUBLE(result, d1 + d2);
			ZEND_VM_NEXT_OPCODE();
		} else if (EXPECTED(Z_TYPE_INFO_P(op2) == IS_LONG)) {
			d1 = Z_DVAL_P(op1);
			d2 = (double)Z_LVAL_P(op2);
			ZEND_VM_C_GOTO(add_double);
		}
	}

	ZEND_VM_DISPATCH_TO_HELPER(zend_add_helper, op_1, op1, op_2, op2);
}

ZEND_VM_HELPER(zend_sub_helper, ANY, ANY, zval *op_1, zval *op_2)
{
	USE_OPLINE

	SAVE_OPLINE();
	if (UNEXPECTED(Z_TYPE_INFO_P(op_1) == IS_UNDEF)) {
		op_1 = ZVAL_UNDEFINED_OP1();
	}
	if (UNEXPECTED(Z_TYPE_INFO_P(op_2) == IS_UNDEF)) {
		op_2 = ZVAL_UNDEFINED_OP2();
	}
	sub_function(EX_VAR(opline->result.var), op_1, op_2);
	if (OP1_TYPE & (IS_TMP_VAR|IS_VAR)) {
		zval_ptr_dtor_nogc(op_1);
	}
	if (OP2_TYPE & (IS_TMP_VAR|IS_VAR)) {
		zval_ptr_dtor_nogc(op_2);
	}
	ZEND_VM_NEXT_OPCODE_CHECK_EXCEPTION();
}

ZEND_VM_HOT_NOCONSTCONST_HANDLER(2, ZEND_SUB, CONST|TMPVARCV, CONST|TMPVARCV)
{
	USE_OPLINE
	zval *op1, *op2, *result;
	double d1, d2;

	op1 = GET_OP1_ZVAL_PTR_UNDEF(BP_VAR_R);
	op2 = GET_OP2_ZVAL_PTR_UNDEF(BP_VAR_R);
	if (ZEND_VM_SPEC && OP1_TYPE == IS_CONST && OP2_TYPE == IS_CONST) {
		/* pass */
	} else if (EXPECTED(Z_TYPE_INFO_P(op1) == IS_LONG)) {
		if (EXPECTED(Z_TYPE_INFO_P(op2) == IS_LONG)) {
			result = EX_VAR(opline->result.var);
			fast_long_sub_function(result, op1, op2);
			ZEND_VM_NEXT_OPCODE();
		} else if (EXPECTED(Z_TYPE_INFO_P(op2) == IS_DOUBLE)) {
			d1 = (double)Z_LVAL_P(op1);
			d2 = Z_DVAL_P(op2);
			ZEND_VM_C_GOTO(sub_double);
		}
	} else if (EXPECTED(Z_TYPE_INFO_P(op1) == IS_DOUBLE)) {
		if (EXPECTED(Z_TYPE_INFO_P(op2) == IS_DOUBLE)) {
			d1 = Z_DVAL_P(op1);
			d2 = Z_DVAL_P(op2);
ZEND_VM_C_LABEL(sub_double):
			result = EX_VAR(opline->result.var);
			ZVAL_DOUBLE(result, d1 - d2);
			ZEND_VM_NEXT_OPCODE();
		} else if (EXPECTED(Z_TYPE_INFO_P(op2) == IS_LONG)) {
			d1 = Z_DVAL_P(op1);
			d2 = (double)Z_LVAL_P(op2);
			ZEND_VM_C_GOTO(sub_double);
		}
	}

	ZEND_VM_DISPATCH_TO_HELPER(zend_sub_helper, op_1, op1, op_2, op2);
}

ZEND_VM_HELPER(zend_mul_helper, ANY, ANY, zval *op_1, zval *op_2)
{
	USE_OPLINE

	SAVE_OPLINE();
	if (UNEXPECTED(Z_TYPE_INFO_P(op_1) == IS_UNDEF)) {
		op_1 = ZVAL_UNDEFINED_OP1();
	}
	if (UNEXPECTED(Z_TYPE_INFO_P(op_2) == IS_UNDEF)) {
		op_2 = ZVAL_UNDEFINED_OP2();
	}
	mul_function(EX_VAR(opline->result.var), op_1, op_2);
	if (OP1_TYPE & (IS_TMP_VAR|IS_VAR)) {
		zval_ptr_dtor_nogc(op_1);
	}
	if (OP2_TYPE & (IS_TMP_VAR|IS_VAR)) {
		zval_ptr_dtor_nogc(op_2);
	}
	ZEND_VM_NEXT_OPCODE_CHECK_EXCEPTION();
}

ZEND_VM_COLD_CONSTCONST_HANDLER(3, ZEND_MUL, CONST|TMPVARCV, CONST|TMPVARCV, SPEC(COMMUTATIVE))
{
	USE_OPLINE
	zval *op1, *op2, *result;
	double d1, d2;

	op1 = GET_OP1_ZVAL_PTR_UNDEF(BP_VAR_R);
	op2 = GET_OP2_ZVAL_PTR_UNDEF(BP_VAR_R);
	if (ZEND_VM_SPEC && OP1_TYPE == IS_CONST && OP2_TYPE == IS_CONST) {
		/* pass */
	} else if (EXPECTED(Z_TYPE_INFO_P(op1) == IS_LONG)) {
		if (EXPECTED(Z_TYPE_INFO_P(op2) == IS_LONG)) {
			zend_long overflow;

			result = EX_VAR(opline->result.var);
			ZEND_SIGNED_MULTIPLY_LONG(Z_LVAL_P(op1), Z_LVAL_P(op2), Z_LVAL_P(result), Z_DVAL_P(result), overflow);
			Z_TYPE_INFO_P(result) = overflow ? IS_DOUBLE : IS_LONG;
			ZEND_VM_NEXT_OPCODE();
		} else if (EXPECTED(Z_TYPE_INFO_P(op2) == IS_DOUBLE)) {
			d1 = (double)Z_LVAL_P(op1);
			d2 = Z_DVAL_P(op2);
			ZEND_VM_C_GOTO(mul_double);
		}
	} else if (EXPECTED(Z_TYPE_INFO_P(op1) == IS_DOUBLE)) {
		if (EXPECTED(Z_TYPE_INFO_P(op2) == IS_DOUBLE)) {
			d1 = Z_DVAL_P(op1);
			d2 = Z_DVAL_P(op2);
ZEND_VM_C_LABEL(mul_double):
			result = EX_VAR(opline->result.var);
			ZVAL_DOUBLE(result, d1 * d2);
			ZEND_VM_NEXT_OPCODE();
		} else if (EXPECTED(Z_TYPE_INFO_P(op2) == IS_LONG)) {
			d1 = Z_DVAL_P(op1);
			d2 = (double)Z_LVAL_P(op2);
			ZEND_VM_C_GOTO(mul_double);
		}
	}

	ZEND_VM_DISPATCH_TO_HELPER(zend_mul_helper, op_1, op1, op_2, op2);
}

ZEND_VM_COLD_CONSTCONST_HANDLER(4, ZEND_DIV, CONST|TMPVAR|CV, CONST|TMPVAR|CV)
{
	USE_OPLINE
	zval *op1, *op2;

	SAVE_OPLINE();
	op1 = GET_OP1_ZVAL_PTR(BP_VAR_R);
	op2 = GET_OP2_ZVAL_PTR(BP_VAR_R);
	fast_div_function(EX_VAR(opline->result.var), op1, op2);
	FREE_OP1();
	FREE_OP2();
	ZEND_VM_NEXT_OPCODE_CHECK_EXCEPTION();
}

ZEND_VM_COLD_HELPER(zend_mod_by_zero_helper, ANY, ANY)
{
	USE_OPLINE

	SAVE_OPLINE();
	zend_throw_exception_ex(zend_ce_division_by_zero_error, 0, "Modulo by zero");
	ZVAL_UNDEF(EX_VAR(opline->result.var));
	HANDLE_EXCEPTION();
}

ZEND_VM_HELPER(zend_mod_helper, ANY, ANY, zval *op_1, zval *op_2)
{
	USE_OPLINE

	SAVE_OPLINE();
	if (UNEXPECTED(Z_TYPE_INFO_P(op_1) == IS_UNDEF)) {
		op_1 = ZVAL_UNDEFINED_OP1();
	}
	if (UNEXPECTED(Z_TYPE_INFO_P(op_2) == IS_UNDEF)) {
		op_2 = ZVAL_UNDEFINED_OP2();
	}
	mod_function(EX_VAR(opline->result.var), op_1, op_2);
	if (OP1_TYPE & (IS_TMP_VAR|IS_VAR)) {
		zval_ptr_dtor_nogc(op_1);
	}
	if (OP2_TYPE & (IS_TMP_VAR|IS_VAR)) {
		zval_ptr_dtor_nogc(op_2);
	}
	ZEND_VM_NEXT_OPCODE_CHECK_EXCEPTION();
}

ZEND_VM_COLD_CONSTCONST_HANDLER(5, ZEND_MOD, CONST|TMPVARCV, CONST|TMPVARCV)
{
	USE_OPLINE
	zval *op1, *op2, *result;

	op1 = GET_OP1_ZVAL_PTR_UNDEF(BP_VAR_R);
	op2 = GET_OP2_ZVAL_PTR_UNDEF(BP_VAR_R);
	if (ZEND_VM_SPEC && OP1_TYPE == IS_CONST && OP2_TYPE == IS_CONST) {
		/* pass */
	} else if (EXPECTED(Z_TYPE_INFO_P(op1) == IS_LONG)) {
		if (EXPECTED(Z_TYPE_INFO_P(op2) == IS_LONG)) {
			result = EX_VAR(opline->result.var);
			if (UNEXPECTED(Z_LVAL_P(op2) == 0)) {
				ZEND_VM_DISPATCH_TO_HELPER(zend_mod_by_zero_helper);
			} else if (UNEXPECTED(Z_LVAL_P(op2) == -1)) {
				/* Prevent overflow error/crash if op1==ZEND_LONG_MIN */
				ZVAL_LONG(result, 0);
			} else {
				ZVAL_LONG(result, Z_LVAL_P(op1) % Z_LVAL_P(op2));
			}
			ZEND_VM_NEXT_OPCODE();
		}
	}

	ZEND_VM_DISPATCH_TO_HELPER(zend_mod_helper, op_1, op1, op_2, op2);
}

ZEND_VM_HELPER(zend_shift_left_helper, ANY, ANY, zval *op_1, zval *op_2)
{
	USE_OPLINE

	SAVE_OPLINE();
	if (UNEXPECTED(Z_TYPE_INFO_P(op_1) == IS_UNDEF)) {
		op_1 = ZVAL_UNDEFINED_OP1();
	}
	if (UNEXPECTED(Z_TYPE_INFO_P(op_2) == IS_UNDEF)) {
		op_2 = ZVAL_UNDEFINED_OP2();
	}
	shift_left_function(EX_VAR(opline->result.var), op_1, op_2);
	if (OP1_TYPE & (IS_TMP_VAR|IS_VAR)) {
		zval_ptr_dtor_nogc(op_1);
	}
	if (OP2_TYPE & (IS_TMP_VAR|IS_VAR)) {
		zval_ptr_dtor_nogc(op_2);
	}
	ZEND_VM_NEXT_OPCODE_CHECK_EXCEPTION();
}

ZEND_VM_COLD_CONSTCONST_HANDLER(6, ZEND_SL, CONST|TMPVARCV, CONST|TMPVARCV)
{
	USE_OPLINE
	zval *op1, *op2;

	op1 = GET_OP1_ZVAL_PTR_UNDEF(BP_VAR_R);
	op2 = GET_OP2_ZVAL_PTR_UNDEF(BP_VAR_R);
	if (ZEND_VM_SPEC && OP1_TYPE == IS_CONST && OP2_TYPE == IS_CONST) {
		/* pass */
	} else if (EXPECTED(Z_TYPE_INFO_P(op1) == IS_LONG)
			&& EXPECTED(Z_TYPE_INFO_P(op2) == IS_LONG)
			&& EXPECTED((zend_ulong)Z_LVAL_P(op2) < SIZEOF_ZEND_LONG * 8)) {
		/* Perform shift on unsigned numbers to get well-defined wrap behavior. */
		ZVAL_LONG(EX_VAR(opline->result.var),
			(zend_long) ((zend_ulong) Z_LVAL_P(op1) << Z_LVAL_P(op2)));
		ZEND_VM_NEXT_OPCODE();
	}

	ZEND_VM_DISPATCH_TO_HELPER(zend_shift_left_helper, op_1, op1, op_2, op2);
}

ZEND_VM_HELPER(zend_shift_right_helper, ANY, ANY, zval *op_1, zval *op_2)
{
	USE_OPLINE

	SAVE_OPLINE();
	if (UNEXPECTED(Z_TYPE_INFO_P(op_1) == IS_UNDEF)) {
		op_1 = ZVAL_UNDEFINED_OP1();
	}
	if (UNEXPECTED(Z_TYPE_INFO_P(op_2) == IS_UNDEF)) {
		op_2 = ZVAL_UNDEFINED_OP2();
	}
	shift_right_function(EX_VAR(opline->result.var), op_1, op_2);
	if (OP1_TYPE & (IS_TMP_VAR|IS_VAR)) {
		zval_ptr_dtor_nogc(op_1);
	}
	if (OP2_TYPE & (IS_TMP_VAR|IS_VAR)) {
		zval_ptr_dtor_nogc(op_2);
	}
	ZEND_VM_NEXT_OPCODE_CHECK_EXCEPTION();
}

ZEND_VM_COLD_CONSTCONST_HANDLER(7, ZEND_SR, CONST|TMPVARCV, CONST|TMPVARCV)
{
	USE_OPLINE
	zval *op1, *op2;

	op1 = GET_OP1_ZVAL_PTR_UNDEF(BP_VAR_R);
	op2 = GET_OP2_ZVAL_PTR_UNDEF(BP_VAR_R);
	if (ZEND_VM_SPEC && OP1_TYPE == IS_CONST && OP2_TYPE == IS_CONST) {
		/* pass */
	} else if (EXPECTED(Z_TYPE_INFO_P(op1) == IS_LONG)
			&& EXPECTED(Z_TYPE_INFO_P(op2) == IS_LONG)
			&& EXPECTED((zend_ulong)Z_LVAL_P(op2) < SIZEOF_ZEND_LONG * 8)) {
		ZVAL_LONG(EX_VAR(opline->result.var), Z_LVAL_P(op1) >> Z_LVAL_P(op2));
		ZEND_VM_NEXT_OPCODE();
	}

	ZEND_VM_DISPATCH_TO_HELPER(zend_shift_right_helper, op_1, op1, op_2, op2);
}

ZEND_VM_COLD_CONSTCONST_HANDLER(12, ZEND_POW, CONST|TMPVAR|CV, CONST|TMPVAR|CV)
{
	USE_OPLINE
	zval *op1, *op2;

	SAVE_OPLINE();
	op1 = GET_OP1_ZVAL_PTR(BP_VAR_R);
	op2 = GET_OP2_ZVAL_PTR(BP_VAR_R);
	pow_function(EX_VAR(opline->result.var), op1, op2);
	FREE_OP1();
	FREE_OP2();
	ZEND_VM_NEXT_OPCODE_CHECK_EXCEPTION();
}

ZEND_VM_HANDLER(8, ZEND_CONCAT, CONST|TMPVAR|CV, CONST|TMPVAR|CV, SPEC(NO_CONST_CONST))
{
	USE_OPLINE
	zval *op1, *op2;

	op1 = GET_OP1_ZVAL_PTR_UNDEF(BP_VAR_R);
	op2 = GET_OP2_ZVAL_PTR_UNDEF(BP_VAR_R);

	if ((OP1_TYPE == IS_CONST || EXPECTED(Z_TYPE_P(op1) == IS_STRING)) &&
	    (OP2_TYPE == IS_CONST || EXPECTED(Z_TYPE_P(op2) == IS_STRING))) {
		zend_string *op1_str = Z_STR_P(op1);
		zend_string *op2_str = Z_STR_P(op2);
		zend_string *str;

		if (OP1_TYPE != IS_CONST && UNEXPECTED(ZSTR_LEN(op1_str) == 0)) {
			if (OP2_TYPE == IS_CONST || OP2_TYPE == IS_CV) {
				ZVAL_STR_COPY(EX_VAR(opline->result.var), op2_str);
			} else {
				ZVAL_STR(EX_VAR(opline->result.var), op2_str);
			}
			if (OP1_TYPE & (IS_TMP_VAR|IS_VAR)) {
				zend_string_release_ex(op1_str, 0);
			}
		} else if (OP2_TYPE != IS_CONST && UNEXPECTED(ZSTR_LEN(op2_str) == 0)) {
			if (OP1_TYPE == IS_CONST || OP1_TYPE == IS_CV) {
				ZVAL_STR_COPY(EX_VAR(opline->result.var), op1_str);
			} else {
				ZVAL_STR(EX_VAR(opline->result.var), op1_str);
			}
			if (OP2_TYPE & (IS_TMP_VAR|IS_VAR)) {
				zend_string_release_ex(op2_str, 0);
			}
		} else if (OP1_TYPE != IS_CONST && OP1_TYPE != IS_CV &&
		    !ZSTR_IS_INTERNED(op1_str) && GC_REFCOUNT(op1_str) == 1) {
		    size_t len = ZSTR_LEN(op1_str);

			str = zend_string_extend(op1_str, len + ZSTR_LEN(op2_str), 0);
			memcpy(ZSTR_VAL(str) + len, ZSTR_VAL(op2_str), ZSTR_LEN(op2_str)+1);
			ZVAL_NEW_STR(EX_VAR(opline->result.var), str);
			if (OP2_TYPE & (IS_TMP_VAR|IS_VAR)) {
				zend_string_release_ex(op2_str, 0);
			}
		} else {
			str = zend_string_alloc(ZSTR_LEN(op1_str) + ZSTR_LEN(op2_str), 0);
			memcpy(ZSTR_VAL(str), ZSTR_VAL(op1_str), ZSTR_LEN(op1_str));
			memcpy(ZSTR_VAL(str) + ZSTR_LEN(op1_str), ZSTR_VAL(op2_str), ZSTR_LEN(op2_str)+1);
			ZVAL_NEW_STR(EX_VAR(opline->result.var), str);
			if (OP1_TYPE & (IS_TMP_VAR|IS_VAR)) {
				zend_string_release_ex(op1_str, 0);
			}
			if (OP2_TYPE & (IS_TMP_VAR|IS_VAR)) {
				zend_string_release_ex(op2_str, 0);
			}
		}
		ZEND_VM_NEXT_OPCODE();
	} else {
		SAVE_OPLINE();

		if (OP1_TYPE == IS_CV && UNEXPECTED(Z_TYPE_P(op1) == IS_UNDEF)) {
			op1 = ZVAL_UNDEFINED_OP1();
		}
		if (OP2_TYPE == IS_CV && UNEXPECTED(Z_TYPE_P(op2) == IS_UNDEF)) {
			op2 = ZVAL_UNDEFINED_OP2();
		}
		concat_function(EX_VAR(opline->result.var), op1, op2);
		FREE_OP1();
		FREE_OP2();
		ZEND_VM_NEXT_OPCODE_CHECK_EXCEPTION();
	}
}

ZEND_VM_COLD_CONSTCONST_HANDLER(16, ZEND_IS_IDENTICAL, CONST|TMP|VAR|CV, CONST|TMP|VAR|CV, SPEC(COMMUTATIVE))
{
	USE_OPLINE
	zval *op1, *op2;
	zend_bool result;

	SAVE_OPLINE();
	op1 = GET_OP1_ZVAL_PTR_DEREF(BP_VAR_R);
	op2 = GET_OP2_ZVAL_PTR_DEREF(BP_VAR_R);
	result = fast_is_identical_function(op1, op2);
	FREE_OP1();
	FREE_OP2();
	ZEND_VM_SMART_BRANCH(result, 1);
}

ZEND_VM_COLD_CONSTCONST_HANDLER(17, ZEND_IS_NOT_IDENTICAL, CONST|TMP|VAR|CV, CONST|TMP|VAR|CV, SPEC(COMMUTATIVE))
{
	USE_OPLINE
	zval *op1, *op2;
	zend_bool result;

	SAVE_OPLINE();
	op1 = GET_OP1_ZVAL_PTR_DEREF(BP_VAR_R);
	op2 = GET_OP2_ZVAL_PTR_DEREF(BP_VAR_R);
	result = fast_is_not_identical_function(op1, op2);
	FREE_OP1();
	FREE_OP2();
	ZEND_VM_SMART_BRANCH(result, 1);
}

ZEND_VM_HELPER(zend_is_equal_helper, ANY, ANY, zval *op_1, zval *op_2)
{
	int ret;
	USE_OPLINE

	SAVE_OPLINE();
	if (UNEXPECTED(Z_TYPE_INFO_P(op_1) == IS_UNDEF)) {
		op_1 = ZVAL_UNDEFINED_OP1();
	}
	if (UNEXPECTED(Z_TYPE_INFO_P(op_2) == IS_UNDEF)) {
		op_2 = ZVAL_UNDEFINED_OP2();
	}
	ret = zend_compare(op_1, op_2);
	if (OP1_TYPE & (IS_TMP_VAR|IS_VAR)) {
		zval_ptr_dtor_nogc(op_1);
	}
	if (OP2_TYPE & (IS_TMP_VAR|IS_VAR)) {
		zval_ptr_dtor_nogc(op_2);
	}
	ZEND_VM_SMART_BRANCH(ret == 0, 1);
}

ZEND_VM_COLD_CONSTCONST_HANDLER(18, ZEND_IS_EQUAL, CONST|TMPVAR|CV, CONST|TMPVAR|CV, SPEC(SMART_BRANCH,COMMUTATIVE))
{
	USE_OPLINE
	zval *op1, *op2;
	double d1, d2;

	op1 = GET_OP1_ZVAL_PTR_UNDEF(BP_VAR_R);
	op2 = GET_OP2_ZVAL_PTR_UNDEF(BP_VAR_R);
	if (ZEND_VM_SPEC && OP1_TYPE == IS_CONST && OP2_TYPE == IS_CONST) {
		/* pass */
	} else if (EXPECTED(Z_TYPE_P(op1) == IS_LONG)) {
		if (EXPECTED(Z_TYPE_P(op2) == IS_LONG)) {
			if (EXPECTED(Z_LVAL_P(op1) == Z_LVAL_P(op2))) {
ZEND_VM_C_LABEL(is_equal_true):
				ZEND_VM_SMART_BRANCH_TRUE();
			} else {
ZEND_VM_C_LABEL(is_equal_false):
				ZEND_VM_SMART_BRANCH_FALSE();
			}
		} else if (EXPECTED(Z_TYPE_P(op2) == IS_DOUBLE)) {
			d1 = (double)Z_LVAL_P(op1);
			d2 = Z_DVAL_P(op2);
			ZEND_VM_C_GOTO(is_equal_double);
		}
	} else if (EXPECTED(Z_TYPE_P(op1) == IS_DOUBLE)) {
		if (EXPECTED(Z_TYPE_P(op2) == IS_DOUBLE)) {
			d1 = Z_DVAL_P(op1);
			d2 = Z_DVAL_P(op2);
ZEND_VM_C_LABEL(is_equal_double):
			if (d1 == d2) {
				ZEND_VM_C_GOTO(is_equal_true);
			} else {
				ZEND_VM_C_GOTO(is_equal_false);
			}
		} else if (EXPECTED(Z_TYPE_P(op2) == IS_LONG)) {
			d1 = Z_DVAL_P(op1);
			d2 = (double)Z_LVAL_P(op2);
			ZEND_VM_C_GOTO(is_equal_double);
		}
	} else if (EXPECTED(Z_TYPE_P(op1) == IS_STRING)) {
		if (EXPECTED(Z_TYPE_P(op2) == IS_STRING)) {
			int result = zend_fast_equal_strings(Z_STR_P(op1), Z_STR_P(op2));
			if (OP1_TYPE & (IS_TMP_VAR|IS_VAR)) {
				zval_ptr_dtor_str(op1);
			}
			if (OP2_TYPE & (IS_TMP_VAR|IS_VAR)) {
				zval_ptr_dtor_str(op2);
			}
			if (result) {
				ZEND_VM_C_GOTO(is_equal_true);
			} else {
				ZEND_VM_C_GOTO(is_equal_false);
			}
		}
	}
	ZEND_VM_DISPATCH_TO_HELPER(zend_is_equal_helper, op_1, op1, op_2, op2);
}

ZEND_VM_HELPER(zend_is_not_equal_helper, ANY, ANY, zval *op_1, zval *op_2)
{
	int ret;
	USE_OPLINE

	SAVE_OPLINE();
	if (UNEXPECTED(Z_TYPE_INFO_P(op_1) == IS_UNDEF)) {
		op_1 = ZVAL_UNDEFINED_OP1();
	}
	if (UNEXPECTED(Z_TYPE_INFO_P(op_2) == IS_UNDEF)) {
		op_2 = ZVAL_UNDEFINED_OP2();
	}
	ret = zend_compare(op_1, op_2);
	if (OP1_TYPE & (IS_TMP_VAR|IS_VAR)) {
		zval_ptr_dtor_nogc(op_1);
	}
	if (OP2_TYPE & (IS_TMP_VAR|IS_VAR)) {
		zval_ptr_dtor_nogc(op_2);
	}
	ZEND_VM_SMART_BRANCH(ret != 0, 1);
}

ZEND_VM_COLD_CONSTCONST_HANDLER(19, ZEND_IS_NOT_EQUAL, CONST|TMPVAR|CV, CONST|TMPVAR|CV, SPEC(SMART_BRANCH,COMMUTATIVE))
{
	USE_OPLINE
	zval *op1, *op2;
	double d1, d2;

	op1 = GET_OP1_ZVAL_PTR_UNDEF(BP_VAR_R);
	op2 = GET_OP2_ZVAL_PTR_UNDEF(BP_VAR_R);
	if (ZEND_VM_SPEC && OP1_TYPE == IS_CONST && OP2_TYPE == IS_CONST) {
		/* pass */
	} else if (EXPECTED(Z_TYPE_P(op1) == IS_LONG)) {
		if (EXPECTED(Z_TYPE_P(op2) == IS_LONG)) {
			if (EXPECTED(Z_LVAL_P(op1) != Z_LVAL_P(op2))) {
ZEND_VM_C_LABEL(is_not_equal_true):
				ZEND_VM_SMART_BRANCH_TRUE();
			} else {
ZEND_VM_C_LABEL(is_not_equal_false):
				ZEND_VM_SMART_BRANCH_FALSE();
			}
		} else if (EXPECTED(Z_TYPE_P(op2) == IS_DOUBLE)) {
			d1 = (double)Z_LVAL_P(op1);
			d2 = Z_DVAL_P(op2);
			ZEND_VM_C_GOTO(is_not_equal_double);
		}
	} else if (EXPECTED(Z_TYPE_P(op1) == IS_DOUBLE)) {
		if (EXPECTED(Z_TYPE_P(op2) == IS_DOUBLE)) {
			d1 = Z_DVAL_P(op1);
			d2 = Z_DVAL_P(op2);
ZEND_VM_C_LABEL(is_not_equal_double):
			if (d1 != d2) {
				ZEND_VM_C_GOTO(is_not_equal_true);
			} else {
				ZEND_VM_C_GOTO(is_not_equal_false);
			}
		} else if (EXPECTED(Z_TYPE_P(op2) == IS_LONG)) {
			d1 = Z_DVAL_P(op1);
			d2 = (double)Z_LVAL_P(op2);
			ZEND_VM_C_GOTO(is_not_equal_double);
		}
	} else if (EXPECTED(Z_TYPE_P(op1) == IS_STRING)) {
		if (EXPECTED(Z_TYPE_P(op2) == IS_STRING)) {
			int result = zend_fast_equal_strings(Z_STR_P(op1), Z_STR_P(op2));
			if (OP1_TYPE & (IS_TMP_VAR|IS_VAR)) {
				zval_ptr_dtor_str(op1);
			}
			if (OP2_TYPE & (IS_TMP_VAR|IS_VAR)) {
				zval_ptr_dtor_str(op2);
			}
			if (!result) {
				ZEND_VM_C_GOTO(is_not_equal_true);
			} else {
				ZEND_VM_C_GOTO(is_not_equal_false);
			}
		}
	}
	ZEND_VM_DISPATCH_TO_HELPER(zend_is_not_equal_helper, op_1, op1, op_2, op2);
}

ZEND_VM_HELPER(zend_is_smaller_helper, ANY, ANY, zval *op_1, zval *op_2)
{
	int ret;
	USE_OPLINE

	SAVE_OPLINE();
	if (UNEXPECTED(Z_TYPE_INFO_P(op_1) == IS_UNDEF)) {
		op_1 = ZVAL_UNDEFINED_OP1();
	}
	if (UNEXPECTED(Z_TYPE_INFO_P(op_2) == IS_UNDEF)) {
		op_2 = ZVAL_UNDEFINED_OP2();
	}
	ret = zend_compare(op_1, op_2);
	if (OP1_TYPE & (IS_TMP_VAR|IS_VAR)) {
		zval_ptr_dtor_nogc(op_1);
	}
	if (OP2_TYPE & (IS_TMP_VAR|IS_VAR)) {
		zval_ptr_dtor_nogc(op_2);
	}
	ZEND_VM_SMART_BRANCH(ret < 0, 1);
}

ZEND_VM_HOT_NOCONSTCONST_HANDLER(20, ZEND_IS_SMALLER, CONST|TMPVARCV, CONST|TMPVARCV, SPEC(SMART_BRANCH))
{
	USE_OPLINE
	zval *op1, *op2;
	double d1, d2;

	op1 = GET_OP1_ZVAL_PTR_UNDEF(BP_VAR_R);
	op2 = GET_OP2_ZVAL_PTR_UNDEF(BP_VAR_R);
	if (ZEND_VM_SPEC && OP1_TYPE == IS_CONST && OP2_TYPE == IS_CONST) {
		/* pass */
	} else if (EXPECTED(Z_TYPE_INFO_P(op1) == IS_LONG)) {
		if (EXPECTED(Z_TYPE_INFO_P(op2) == IS_LONG)) {
			if (EXPECTED(Z_LVAL_P(op1) < Z_LVAL_P(op2))) {
ZEND_VM_C_LABEL(is_smaller_true):
				ZEND_VM_SMART_BRANCH_TRUE();
			} else {
ZEND_VM_C_LABEL(is_smaller_false):
				ZEND_VM_SMART_BRANCH_FALSE();
			}
		} else if (EXPECTED(Z_TYPE_INFO_P(op2) == IS_DOUBLE)) {
			d1 = (double)Z_LVAL_P(op1);
			d2 = Z_DVAL_P(op2);
			ZEND_VM_C_GOTO(is_smaller_double);
		}
	} else if (EXPECTED(Z_TYPE_INFO_P(op1) == IS_DOUBLE)) {
		if (EXPECTED(Z_TYPE_INFO_P(op2) == IS_DOUBLE)) {
			d1 = Z_DVAL_P(op1);
			d2 = Z_DVAL_P(op2);
ZEND_VM_C_LABEL(is_smaller_double):
			if (d1 < d2) {
				ZEND_VM_C_GOTO(is_smaller_true);
			} else {
				ZEND_VM_C_GOTO(is_smaller_false);
			}
		} else if (EXPECTED(Z_TYPE_INFO_P(op2) == IS_LONG)) {
			d1 = Z_DVAL_P(op1);
			d2 = (double)Z_LVAL_P(op2);
			ZEND_VM_C_GOTO(is_smaller_double);
		}
	}
	ZEND_VM_DISPATCH_TO_HELPER(zend_is_smaller_helper, op_1, op1, op_2, op2);
}

ZEND_VM_HELPER(zend_is_smaller_or_equal_helper, ANY, ANY, zval *op_1, zval *op_2)
{
	int ret;
	USE_OPLINE

	SAVE_OPLINE();
	if (UNEXPECTED(Z_TYPE_INFO_P(op_1) == IS_UNDEF)) {
		op_1 = ZVAL_UNDEFINED_OP1();
	}
	if (UNEXPECTED(Z_TYPE_INFO_P(op_2) == IS_UNDEF)) {
		op_2 = ZVAL_UNDEFINED_OP2();
	}
	ret = zend_compare(op_1, op_2);
	if (OP1_TYPE & (IS_TMP_VAR|IS_VAR)) {
		zval_ptr_dtor_nogc(op_1);
	}
	if (OP2_TYPE & (IS_TMP_VAR|IS_VAR)) {
		zval_ptr_dtor_nogc(op_2);
	}
	ZEND_VM_SMART_BRANCH(ret <= 0, 1);
}

ZEND_VM_HOT_NOCONSTCONST_HANDLER(21, ZEND_IS_SMALLER_OR_EQUAL, CONST|TMPVARCV, CONST|TMPVARCV, SPEC(SMART_BRANCH))
{
	USE_OPLINE
	zval *op1, *op2;
	double d1, d2;

	op1 = GET_OP1_ZVAL_PTR_UNDEF(BP_VAR_R);
	op2 = GET_OP2_ZVAL_PTR_UNDEF(BP_VAR_R);
	if (ZEND_VM_SPEC && OP1_TYPE == IS_CONST && OP2_TYPE == IS_CONST) {
		/* pass */
	} else if (EXPECTED(Z_TYPE_INFO_P(op1) == IS_LONG)) {
		if (EXPECTED(Z_TYPE_INFO_P(op2) == IS_LONG)) {
			if (EXPECTED(Z_LVAL_P(op1) <= Z_LVAL_P(op2))) {
ZEND_VM_C_LABEL(is_smaller_or_equal_true):
				ZEND_VM_SMART_BRANCH_TRUE();
				ZVAL_TRUE(EX_VAR(opline->result.var));
				ZEND_VM_NEXT_OPCODE();
			} else {
ZEND_VM_C_LABEL(is_smaller_or_equal_false):
				ZEND_VM_SMART_BRANCH_FALSE();
				ZVAL_FALSE(EX_VAR(opline->result.var));
				ZEND_VM_NEXT_OPCODE();
			}
		} else if (EXPECTED(Z_TYPE_INFO_P(op2) == IS_DOUBLE)) {
			d1 = (double)Z_LVAL_P(op1);
			d2 = Z_DVAL_P(op2);
			ZEND_VM_C_GOTO(is_smaller_or_equal_double);
		}
	} else if (EXPECTED(Z_TYPE_INFO_P(op1) == IS_DOUBLE)) {
		if (EXPECTED(Z_TYPE_INFO_P(op2) == IS_DOUBLE)) {
			d1 = Z_DVAL_P(op1);
			d2 = Z_DVAL_P(op2);
ZEND_VM_C_LABEL(is_smaller_or_equal_double):
			if (d1 <= d2) {
				ZEND_VM_C_GOTO(is_smaller_or_equal_true);
			} else {
				ZEND_VM_C_GOTO(is_smaller_or_equal_false);
			}
		} else if (EXPECTED(Z_TYPE_INFO_P(op2) == IS_LONG)) {
			d1 = Z_DVAL_P(op1);
			d2 = (double)Z_LVAL_P(op2);
			ZEND_VM_C_GOTO(is_smaller_or_equal_double);
		}
	}
	ZEND_VM_DISPATCH_TO_HELPER(zend_is_smaller_or_equal_helper, op_1, op1, op_2, op2);
}

ZEND_VM_COLD_CONSTCONST_HANDLER(170, ZEND_SPACESHIP, CONST|TMPVAR|CV, CONST|TMPVAR|CV)
{
	USE_OPLINE
	zval *op1, *op2;

	SAVE_OPLINE();
	op1 = GET_OP1_ZVAL_PTR(BP_VAR_R);
	op2 = GET_OP2_ZVAL_PTR(BP_VAR_R);
	compare_function(EX_VAR(opline->result.var), op1, op2);
	FREE_OP1();
	FREE_OP2();
	ZEND_VM_NEXT_OPCODE_CHECK_EXCEPTION();
}

ZEND_VM_HELPER(zend_bw_or_helper, ANY, ANY, zval *op_1, zval *op_2)
{
	USE_OPLINE

	SAVE_OPLINE();
	if (UNEXPECTED(Z_TYPE_INFO_P(op_1) == IS_UNDEF)) {
		op_1 = ZVAL_UNDEFINED_OP1();
	}
	if (UNEXPECTED(Z_TYPE_INFO_P(op_2) == IS_UNDEF)) {
		op_2 = ZVAL_UNDEFINED_OP2();
	}
	bitwise_or_function(EX_VAR(opline->result.var), op_1, op_2);
	if (OP1_TYPE & (IS_TMP_VAR|IS_VAR)) {
		zval_ptr_dtor_nogc(op_1);
	}
	if (OP2_TYPE & (IS_TMP_VAR|IS_VAR)) {
		zval_ptr_dtor_nogc(op_2);
	}
	ZEND_VM_NEXT_OPCODE_CHECK_EXCEPTION();
}

ZEND_VM_HOT_NOCONSTCONST_HANDLER(9, ZEND_BW_OR, CONST|TMPVARCV, CONST|TMPVARCV, SPEC(COMMUTATIVE))
{
	USE_OPLINE
	zval *op1, *op2;

	op1 = GET_OP1_ZVAL_PTR_UNDEF(BP_VAR_R);
	op2 = GET_OP2_ZVAL_PTR_UNDEF(BP_VAR_R);
	if (ZEND_VM_SPEC && OP1_TYPE == IS_CONST && OP2_TYPE == IS_CONST) {
		/* pass */
	} else if (EXPECTED(Z_TYPE_INFO_P(op1) == IS_LONG)
			&& EXPECTED(Z_TYPE_INFO_P(op2) == IS_LONG)) {
		ZVAL_LONG(EX_VAR(opline->result.var), Z_LVAL_P(op1) | Z_LVAL_P(op2));
		ZEND_VM_NEXT_OPCODE();
	}

	ZEND_VM_DISPATCH_TO_HELPER(zend_bw_or_helper, op_1, op1, op_2, op2);
}

ZEND_VM_HELPER(zend_bw_and_helper, ANY, ANY, zval *op_1, zval *op_2)
{
	USE_OPLINE

	SAVE_OPLINE();
	if (UNEXPECTED(Z_TYPE_INFO_P(op_1) == IS_UNDEF)) {
		op_1 = ZVAL_UNDEFINED_OP1();
	}
	if (UNEXPECTED(Z_TYPE_INFO_P(op_2) == IS_UNDEF)) {
		op_2 = ZVAL_UNDEFINED_OP2();
	}
	bitwise_and_function(EX_VAR(opline->result.var), op_1, op_2);
	if (OP1_TYPE & (IS_TMP_VAR|IS_VAR)) {
		zval_ptr_dtor_nogc(op_1);
	}
	if (OP2_TYPE & (IS_TMP_VAR|IS_VAR)) {
		zval_ptr_dtor_nogc(op_2);
	}
	ZEND_VM_NEXT_OPCODE_CHECK_EXCEPTION();
}

ZEND_VM_HOT_NOCONSTCONST_HANDLER(10, ZEND_BW_AND, CONST|TMPVARCV, CONST|TMPVARCV, SPEC(COMMUTATIVE))
{
	USE_OPLINE
	zval *op1, *op2;

	op1 = GET_OP1_ZVAL_PTR_UNDEF(BP_VAR_R);
	op2 = GET_OP2_ZVAL_PTR_UNDEF(BP_VAR_R);
	if (ZEND_VM_SPEC && OP1_TYPE == IS_CONST && OP2_TYPE == IS_CONST) {
		/* pass */
	} else if (EXPECTED(Z_TYPE_INFO_P(op1) == IS_LONG)
			&& EXPECTED(Z_TYPE_INFO_P(op2) == IS_LONG)) {
		ZVAL_LONG(EX_VAR(opline->result.var), Z_LVAL_P(op1) & Z_LVAL_P(op2));
		ZEND_VM_NEXT_OPCODE();
	}

	ZEND_VM_DISPATCH_TO_HELPER(zend_bw_and_helper, op_1, op1, op_2, op2);
}

ZEND_VM_HELPER(zend_bw_xor_helper, ANY, ANY, zval *op_1, zval *op_2)
{
	USE_OPLINE

	SAVE_OPLINE();
	if (UNEXPECTED(Z_TYPE_INFO_P(op_1) == IS_UNDEF)) {
		op_1 = ZVAL_UNDEFINED_OP1();
	}
	if (UNEXPECTED(Z_TYPE_INFO_P(op_2) == IS_UNDEF)) {
		op_2 = ZVAL_UNDEFINED_OP2();
	}
	bitwise_xor_function(EX_VAR(opline->result.var), op_1, op_2);
	if (OP1_TYPE & (IS_TMP_VAR|IS_VAR)) {
		zval_ptr_dtor_nogc(op_1);
	}
	if (OP2_TYPE & (IS_TMP_VAR|IS_VAR)) {
		zval_ptr_dtor_nogc(op_2);
	}
	ZEND_VM_NEXT_OPCODE_CHECK_EXCEPTION();
}

ZEND_VM_HOT_NOCONSTCONST_HANDLER(11, ZEND_BW_XOR, CONST|TMPVARCV, CONST|TMPVARCV, SPEC(COMMUTATIVE))
{
	USE_OPLINE
	zval *op1, *op2;

	op1 = GET_OP1_ZVAL_PTR_UNDEF(BP_VAR_R);
	op2 = GET_OP2_ZVAL_PTR_UNDEF(BP_VAR_R);
	if (ZEND_VM_SPEC && OP1_TYPE == IS_CONST && OP2_TYPE == IS_CONST) {
		/* pass */
	} else if (EXPECTED(Z_TYPE_INFO_P(op1) == IS_LONG)
			&& EXPECTED(Z_TYPE_INFO_P(op2) == IS_LONG)) {
		ZVAL_LONG(EX_VAR(opline->result.var), Z_LVAL_P(op1) ^ Z_LVAL_P(op2));
		ZEND_VM_NEXT_OPCODE();
	}

	ZEND_VM_DISPATCH_TO_HELPER(zend_bw_xor_helper, op_1, op1, op_2, op2);
}

ZEND_VM_COLD_CONSTCONST_HANDLER(15, ZEND_BOOL_XOR, CONST|TMPVAR|CV, CONST|TMPVAR|CV, SPEC(COMMUTATIVE))
{
	USE_OPLINE
	zval *op1, *op2;

	SAVE_OPLINE();
	op1 = GET_OP1_ZVAL_PTR(BP_VAR_R);
	op2 = GET_OP2_ZVAL_PTR(BP_VAR_R);
	boolean_xor_function(EX_VAR(opline->result.var), op1, op2);
	FREE_OP1();
	FREE_OP2();
	ZEND_VM_NEXT_OPCODE_CHECK_EXCEPTION();
}

ZEND_VM_HELPER(zend_bw_not_helper, ANY, ANY, zval *op_1)
{
	USE_OPLINE

	SAVE_OPLINE();
	if (UNEXPECTED(Z_TYPE_P(op_1) == IS_UNDEF)) {
		op_1 = ZVAL_UNDEFINED_OP1();
	}
	bitwise_not_function(EX_VAR(opline->result.var), op_1);
	FREE_OP1();
	ZEND_VM_NEXT_OPCODE_CHECK_EXCEPTION();
}

ZEND_VM_HOT_NOCONST_HANDLER(13, ZEND_BW_NOT, CONST|TMPVARCV, ANY)
{
	USE_OPLINE
	zval *op1;

	op1 = GET_OP1_ZVAL_PTR_UNDEF(BP_VAR_R);
	if (EXPECTED(Z_TYPE_INFO_P(op1) == IS_LONG)) {
		ZVAL_LONG(EX_VAR(opline->result.var), ~Z_LVAL_P(op1));
		ZEND_VM_NEXT_OPCODE();
	}

	ZEND_VM_DISPATCH_TO_HELPER(zend_bw_not_helper, op_1, op1);
}

ZEND_VM_COLD_CONST_HANDLER(14, ZEND_BOOL_NOT, CONST|TMPVAR|CV, ANY)
{
	USE_OPLINE
	zval *val;

	val = GET_OP1_ZVAL_PTR_UNDEF(BP_VAR_R);
	if (Z_TYPE_INFO_P(val) == IS_TRUE) {
		ZVAL_FALSE(EX_VAR(opline->result.var));
	} else if (EXPECTED(Z_TYPE_INFO_P(val) <= IS_TRUE)) {
		/* The result and op1 can be the same cv zval */
		const uint32_t orig_val_type = Z_TYPE_INFO_P(val);
		ZVAL_TRUE(EX_VAR(opline->result.var));
		if (OP1_TYPE == IS_CV && UNEXPECTED(orig_val_type == IS_UNDEF)) {
			SAVE_OPLINE();
			ZVAL_UNDEFINED_OP1();
			ZEND_VM_NEXT_OPCODE_CHECK_EXCEPTION();
		}
	} else {
		SAVE_OPLINE();
		ZVAL_BOOL(EX_VAR(opline->result.var), !i_zend_is_true(val));
		FREE_OP1();
		ZEND_VM_NEXT_OPCODE_CHECK_EXCEPTION();
	}
	ZEND_VM_NEXT_OPCODE();
}

ZEND_VM_COLD_HELPER(zend_this_not_in_object_context_helper, ANY, ANY)
{
	USE_OPLINE

	SAVE_OPLINE();
	zend_throw_error(NULL, "Using $this when not in object context");
	if ((opline+1)->opcode == ZEND_OP_DATA) {
		FREE_UNFETCHED_OP_DATA();
	}
	FREE_UNFETCHED_OP2();
	UNDEF_RESULT();
	HANDLE_EXCEPTION();
}

ZEND_VM_COLD_HELPER(zend_undefined_function_helper, ANY, ANY)
{
	USE_OPLINE
	zval *function_name;

	SAVE_OPLINE();
	function_name = RT_CONSTANT(opline, opline->op2);
	zend_throw_error(NULL, "Call to undefined function %s()", Z_STRVAL_P(function_name));
	HANDLE_EXCEPTION();
}

ZEND_VM_HANDLER(28, ZEND_ASSIGN_OBJ_OP, VAR|UNUSED|THIS|CV, CONST|TMPVAR|CV, OP)
{
	USE_OPLINE
	zval *object;
	zval *property;
	zval *value;
	zval *zptr;
	void **cache_slot;
	zend_property_info *prop_info;
	zend_object *zobj;
	zend_string *name, *tmp_name;

	SAVE_OPLINE();
	object = GET_OP1_OBJ_ZVAL_PTR_PTR_UNDEF(BP_VAR_RW);
	property = GET_OP2_ZVAL_PTR(BP_VAR_R);

	do {
		value = GET_OP_DATA_ZVAL_PTR(BP_VAR_R);

		if (OP1_TYPE != IS_UNUSED && UNEXPECTED(Z_TYPE_P(object) != IS_OBJECT)) {
			if (Z_ISREF_P(object) && Z_TYPE_P(Z_REFVAL_P(object)) == IS_OBJECT) {
				object = Z_REFVAL_P(object);
				ZEND_VM_C_GOTO(assign_op_object);
			}
			if (OP1_TYPE == IS_CV
			 && UNEXPECTED(Z_TYPE_P(object) == IS_UNDEF)) {
				ZVAL_UNDEFINED_OP1();
			}
			zend_throw_non_object_error(object, property OPLINE_CC EXECUTE_DATA_CC);
			break;
		}

ZEND_VM_C_LABEL(assign_op_object):
		/* here we are sure we are dealing with an object */
		zobj = Z_OBJ_P(object);
		if (OP2_TYPE == IS_CONST) {
			name = Z_STR_P(property);
		} else {
			name = zval_try_get_tmp_string(property, &tmp_name);
			if (UNEXPECTED(!name)) {
				UNDEF_RESULT();
				break;
			}
		}
		cache_slot = (OP2_TYPE == IS_CONST) ? CACHE_ADDR((opline+1)->extended_value) : NULL;
		if (EXPECTED((zptr = zobj->handlers->get_property_ptr_ptr(zobj, name, BP_VAR_RW, cache_slot)) != NULL)) {
			if (UNEXPECTED(Z_ISERROR_P(zptr))) {
				if (UNEXPECTED(RETURN_VALUE_USED(opline))) {
					ZVAL_NULL(EX_VAR(opline->result.var));
				}
			} else {
				zval *orig_zptr = zptr;
				zend_reference *ref;

				do {
					if (UNEXPECTED(Z_ISREF_P(zptr))) {
						ref = Z_REF_P(zptr);
						zptr = Z_REFVAL_P(zptr);
						if (UNEXPECTED(ZEND_REF_HAS_TYPE_SOURCES(ref))) {
							zend_binary_assign_op_typed_ref(ref, value OPLINE_CC EXECUTE_DATA_CC);
							break;
						}
					}

					if (OP2_TYPE == IS_CONST) {
						prop_info = (zend_property_info*)CACHED_PTR_EX(cache_slot + 2);
					} else {
						prop_info = zend_object_fetch_property_type_info(Z_OBJ_P(object), orig_zptr);
					}
					if (UNEXPECTED(prop_info)) {
						/* special case for typed properties */
						zend_binary_assign_op_typed_prop(prop_info, zptr, value OPLINE_CC EXECUTE_DATA_CC);
					} else {
						zend_binary_op(zptr, zptr, value OPLINE_CC);
					}
				} while (0);

				if (UNEXPECTED(RETURN_VALUE_USED(opline))) {
					ZVAL_COPY(EX_VAR(opline->result.var), zptr);
				}
			}
		} else {
			zend_assign_op_overloaded_property(zobj, name, cache_slot, value OPLINE_CC EXECUTE_DATA_CC);
		}
		if (OP2_TYPE != IS_CONST) {
			zend_tmp_string_release(tmp_name);
		}
	} while (0);

	FREE_OP_DATA();
	FREE_OP2();
	FREE_OP1_VAR_PTR();
	/* assign_obj has two opcodes! */
	ZEND_VM_NEXT_OPCODE_EX(1, 2);
}

/* No specialization for op_types (CONST|TMP|VAR|CV, UNUSED|CONST|TMPVAR) */
ZEND_VM_HANDLER(29, ZEND_ASSIGN_STATIC_PROP_OP, ANY, ANY, OP)
{
	/* This helper actually never will receive IS_VAR as second op, and has the same handling for VAR and TMP in the first op, but for interoperability with the other binary_assign_op helpers, it is necessary to "include" it */

	USE_OPLINE
	zval *prop, *value;
	zend_property_info *prop_info;
	zend_reference *ref;

	SAVE_OPLINE();

	if (UNEXPECTED(zend_fetch_static_property_address(&prop, &prop_info, (opline+1)->extended_value, BP_VAR_RW, 0 OPLINE_CC EXECUTE_DATA_CC) != SUCCESS)) {
		ZEND_ASSERT(EG(exception));
		UNDEF_RESULT();
		FREE_UNFETCHED_OP_DATA();
		HANDLE_EXCEPTION();
	}

	value = GET_OP_DATA_ZVAL_PTR(BP_VAR_R);

	do {
		if (UNEXPECTED(Z_ISREF_P(prop))) {
			ref = Z_REF_P(prop);
			prop = Z_REFVAL_P(prop);
			if (UNEXPECTED(ZEND_REF_HAS_TYPE_SOURCES(ref))) {
				zend_binary_assign_op_typed_ref(ref, value OPLINE_CC EXECUTE_DATA_CC);
				break;
			}
		}

		if (UNEXPECTED(ZEND_TYPE_IS_SET(prop_info->type))) {
			/* special case for typed properties */
			zend_binary_assign_op_typed_prop(prop_info, prop, value OPLINE_CC EXECUTE_DATA_CC);
		} else {
			zend_binary_op(prop, prop, value OPLINE_CC);
		}
	} while (0);

	if (UNEXPECTED(RETURN_VALUE_USED(opline))) {
		ZVAL_COPY(EX_VAR(opline->result.var), prop);
	}

	FREE_OP_DATA();
	/* assign_static_prop has two opcodes! */
	ZEND_VM_NEXT_OPCODE_EX(1, 2);
}

ZEND_VM_HANDLER(27, ZEND_ASSIGN_DIM_OP, VAR|CV, CONST|TMPVAR|UNUSED|NEXT|CV, OP)
{
	USE_OPLINE
	zval *var_ptr;
	zval *value, *container, *dim;

	SAVE_OPLINE();
	container = GET_OP1_OBJ_ZVAL_PTR_PTR_UNDEF(BP_VAR_RW);

	if (EXPECTED(Z_TYPE_P(container) == IS_ARRAY)) {
ZEND_VM_C_LABEL(assign_dim_op_array):
		SEPARATE_ARRAY(container);
ZEND_VM_C_LABEL(assign_dim_op_new_array):
		dim = GET_OP2_ZVAL_PTR_UNDEF(BP_VAR_R);
		if (OP2_TYPE == IS_UNUSED) {
			var_ptr = zend_hash_next_index_insert(Z_ARRVAL_P(container), &EG(uninitialized_zval));
			if (UNEXPECTED(!var_ptr)) {
				zend_cannot_add_element();
				ZEND_VM_C_GOTO(assign_dim_op_ret_null);
			}
		} else {
			if (OP2_TYPE == IS_CONST) {
				var_ptr = zend_fetch_dimension_address_inner_RW_CONST(Z_ARRVAL_P(container), dim EXECUTE_DATA_CC);
			} else {
				var_ptr = zend_fetch_dimension_address_inner_RW(Z_ARRVAL_P(container), dim EXECUTE_DATA_CC);
			}
			if (UNEXPECTED(!var_ptr)) {
				ZEND_VM_C_GOTO(assign_dim_op_ret_null);
			}
		}

		value = get_op_data_zval_ptr_r((opline+1)->op1_type, (opline+1)->op1);

		do {
			if (OP2_TYPE != IS_UNUSED && UNEXPECTED(Z_ISREF_P(var_ptr))) {
				zend_reference *ref = Z_REF_P(var_ptr);
				var_ptr = Z_REFVAL_P(var_ptr);
				if (UNEXPECTED(ZEND_REF_HAS_TYPE_SOURCES(ref))) {
					zend_binary_assign_op_typed_ref(ref, value OPLINE_CC EXECUTE_DATA_CC);
					break;
				}
			}
			zend_binary_op(var_ptr, var_ptr, value OPLINE_CC);
		} while (0);

		if (UNEXPECTED(RETURN_VALUE_USED(opline))) {
			ZVAL_COPY(EX_VAR(opline->result.var), var_ptr);
		}
		FREE_OP((opline+1)->op1_type, (opline+1)->op1.var);
	} else {
		if (EXPECTED(Z_ISREF_P(container))) {
			container = Z_REFVAL_P(container);
			if (EXPECTED(Z_TYPE_P(container) == IS_ARRAY)) {
				ZEND_VM_C_GOTO(assign_dim_op_array);
			}
		}

		dim = GET_OP2_ZVAL_PTR(BP_VAR_R);

		if (EXPECTED(Z_TYPE_P(container) == IS_OBJECT)) {
			if (OP2_TYPE == IS_CONST && Z_EXTRA_P(dim) == ZEND_EXTRA_VALUE) {
				dim++;
			}
			zend_binary_assign_op_obj_dim(container, dim OPLINE_CC EXECUTE_DATA_CC);
		} else if (EXPECTED(Z_TYPE_P(container) <= IS_FALSE)) {
			if (OP1_TYPE == IS_CV && UNEXPECTED(Z_TYPE_INFO_P(container) == IS_UNDEF)) {
				ZVAL_UNDEFINED_OP1();
			}
			ZVAL_ARR(container, zend_new_array(8));
			ZEND_VM_C_GOTO(assign_dim_op_new_array);
		} else {
			zend_binary_assign_op_dim_slow(container, dim OPLINE_CC EXECUTE_DATA_CC);
ZEND_VM_C_LABEL(assign_dim_op_ret_null):
			if (UNEXPECTED(RETURN_VALUE_USED(opline))) {
				ZVAL_NULL(EX_VAR(opline->result.var));
			}
		}
	}

	FREE_OP2();
	FREE_OP1_VAR_PTR();
	ZEND_VM_NEXT_OPCODE_EX(1, 2);
}

ZEND_VM_HANDLER(26, ZEND_ASSIGN_OP, VAR|CV, CONST|TMPVAR|CV, OP)
{
	USE_OPLINE
	zval *var_ptr;
	zval *value;

	SAVE_OPLINE();
	value = GET_OP2_ZVAL_PTR(BP_VAR_R);
	var_ptr = GET_OP1_ZVAL_PTR_PTR(BP_VAR_RW);

<<<<<<< HEAD
	do {
		if (UNEXPECTED(Z_TYPE_P(var_ptr) == IS_REFERENCE)) {
			zend_reference *ref = Z_REF_P(var_ptr);
			if (UNEXPECTED(ZEND_REF_HAS_TYPE_SOURCES(ref))) {
				zend_binary_assign_op_typed_ref(ref, value OPLINE_CC EXECUTE_DATA_CC);
				break;
=======
	if (OP1_TYPE == IS_VAR && UNEXPECTED(Z_ISERROR_P(var_ptr))) {
		if (UNEXPECTED(RETURN_VALUE_USED(opline))) {
			ZVAL_NULL(EX_VAR(opline->result.var));
		}
	} else {
		do {
			if (UNEXPECTED(Z_TYPE_P(var_ptr) == IS_REFERENCE)) {
				zend_reference *ref = Z_REF_P(var_ptr);
				var_ptr = Z_REFVAL_P(var_ptr);
				if (UNEXPECTED(ZEND_REF_HAS_TYPE_SOURCES(ref))) {
					zend_binary_assign_op_typed_ref(ref, value OPLINE_CC EXECUTE_DATA_CC);
					break;
				}
>>>>>>> 5d0ef4c2
			}
			var_ptr = Z_REFVAL_P(var_ptr);
		}
		zend_binary_op(var_ptr, var_ptr, value OPLINE_CC);
	} while (0);

	if (UNEXPECTED(RETURN_VALUE_USED(opline))) {
		ZVAL_COPY(EX_VAR(opline->result.var), var_ptr);
	}

	FREE_OP2();
	FREE_OP1_VAR_PTR();
	ZEND_VM_NEXT_OPCODE_CHECK_EXCEPTION();
}

ZEND_VM_HANDLER(132, ZEND_PRE_INC_OBJ, VAR|UNUSED|THIS|CV, CONST|TMPVAR|CV, CACHE_SLOT)
{
	USE_OPLINE
	zval *object;
	zval *property;
	zval *zptr;
	void **cache_slot;
	zend_property_info *prop_info;
	zend_object *zobj;
	zend_string *name, *tmp_name;

	SAVE_OPLINE();
	object = GET_OP1_OBJ_ZVAL_PTR_PTR_UNDEF(BP_VAR_RW);
	property = GET_OP2_ZVAL_PTR(BP_VAR_R);

	do {
		if (OP1_TYPE != IS_UNUSED && UNEXPECTED(Z_TYPE_P(object) != IS_OBJECT)) {
			if (Z_ISREF_P(object) && Z_TYPE_P(Z_REFVAL_P(object)) == IS_OBJECT) {
				object = Z_REFVAL_P(object);
				ZEND_VM_C_GOTO(pre_incdec_object);
			}
			if (OP1_TYPE == IS_CV
			 && UNEXPECTED(Z_TYPE_P(object) == IS_UNDEF)) {
				ZVAL_UNDEFINED_OP1();
			}
			zend_throw_non_object_error(object, property OPLINE_CC EXECUTE_DATA_CC);
			break;
		}

ZEND_VM_C_LABEL(pre_incdec_object):
		/* here we are sure we are dealing with an object */
		zobj = Z_OBJ_P(object);
		if (OP2_TYPE == IS_CONST) {
			name = Z_STR_P(property);
		} else {
			name = zval_try_get_tmp_string(property, &tmp_name);
			if (UNEXPECTED(!name)) {
				UNDEF_RESULT();
				break;
			}
		}
		cache_slot = (OP2_TYPE == IS_CONST) ? CACHE_ADDR(opline->extended_value) : NULL;
		if (EXPECTED((zptr = zobj->handlers->get_property_ptr_ptr(zobj, name, BP_VAR_RW, cache_slot)) != NULL)) {
			if (UNEXPECTED(Z_ISERROR_P(zptr))) {
				if (UNEXPECTED(RETURN_VALUE_USED(opline))) {
					ZVAL_NULL(EX_VAR(opline->result.var));
				}
			} else {
				if (OP2_TYPE == IS_CONST) {
					prop_info = (zend_property_info *) CACHED_PTR_EX(cache_slot + 2);
				} else {
					prop_info = zend_object_fetch_property_type_info(Z_OBJ_P(object), zptr);
				}
				zend_pre_incdec_property_zval(zptr, prop_info OPLINE_CC EXECUTE_DATA_CC);
			}
		} else {
			zend_pre_incdec_overloaded_property(zobj, name, cache_slot OPLINE_CC EXECUTE_DATA_CC);
		}
		if (OP2_TYPE != IS_CONST) {
			zend_tmp_string_release(tmp_name);
		}
	} while (0);

	FREE_OP2();
	FREE_OP1_VAR_PTR();
	ZEND_VM_NEXT_OPCODE_CHECK_EXCEPTION();
}

ZEND_VM_HANDLER(133, ZEND_PRE_DEC_OBJ, VAR|UNUSED|THIS|CV, CONST|TMPVAR|CV, CACHE_SLOT)
{
	ZEND_VM_DISPATCH_TO_HANDLER(ZEND_PRE_INC_OBJ);
}

ZEND_VM_HANDLER(134, ZEND_POST_INC_OBJ, VAR|UNUSED|THIS|CV, CONST|TMPVAR|CV, CACHE_SLOT)
{
	USE_OPLINE
	zval *object;
	zval *property;
	zval *zptr;
	void **cache_slot;
	zend_property_info *prop_info;
	zend_object *zobj;
	zend_string *name, *tmp_name;

	SAVE_OPLINE();
	object = GET_OP1_OBJ_ZVAL_PTR_PTR_UNDEF(BP_VAR_RW);
	property = GET_OP2_ZVAL_PTR(BP_VAR_R);

	do {
		if (OP1_TYPE != IS_UNUSED && UNEXPECTED(Z_TYPE_P(object) != IS_OBJECT)) {
			if (Z_ISREF_P(object) && Z_TYPE_P(Z_REFVAL_P(object)) == IS_OBJECT) {
				object = Z_REFVAL_P(object);
				ZEND_VM_C_GOTO(post_incdec_object);
			}
			if (OP1_TYPE == IS_CV
			 && UNEXPECTED(Z_TYPE_P(object) == IS_UNDEF)) {
				ZVAL_UNDEFINED_OP1();
			}
			zend_throw_non_object_error(object, property OPLINE_CC EXECUTE_DATA_CC);
			break;
		}

ZEND_VM_C_LABEL(post_incdec_object):
		/* here we are sure we are dealing with an object */
		zobj = Z_OBJ_P(object);
		if (OP2_TYPE == IS_CONST) {
			name = Z_STR_P(property);
		} else {
			name = zval_try_get_tmp_string(property, &tmp_name);
			if (UNEXPECTED(!name)) {
				ZVAL_UNDEF(EX_VAR(opline->result.var));
				break;
			}
		}
		cache_slot = (OP2_TYPE == IS_CONST) ? CACHE_ADDR(opline->extended_value) : NULL;
		if (EXPECTED((zptr = zobj->handlers->get_property_ptr_ptr(zobj, name, BP_VAR_RW, cache_slot)) != NULL)) {
			if (UNEXPECTED(Z_ISERROR_P(zptr))) {
				ZVAL_NULL(EX_VAR(opline->result.var));
			} else {
				if (OP2_TYPE == IS_CONST) {
					prop_info = (zend_property_info*)CACHED_PTR_EX(cache_slot + 2);
				} else {
					prop_info = zend_object_fetch_property_type_info(Z_OBJ_P(object), zptr);
				}

				zend_post_incdec_property_zval(zptr, prop_info OPLINE_CC EXECUTE_DATA_CC);
			}
		} else {
			zend_post_incdec_overloaded_property(zobj, name, cache_slot OPLINE_CC EXECUTE_DATA_CC);
		}
		if (OP2_TYPE != IS_CONST) {
			zend_tmp_string_release(tmp_name);
		}
	} while (0);

	FREE_OP2();
	FREE_OP1_VAR_PTR();
	ZEND_VM_NEXT_OPCODE_CHECK_EXCEPTION();
}

ZEND_VM_HANDLER(135, ZEND_POST_DEC_OBJ, VAR|UNUSED|THIS|CV, CONST|TMPVAR|CV, CACHE_SLOT)
{
	ZEND_VM_DISPATCH_TO_HANDLER(ZEND_POST_INC_OBJ);
}

/* No specialization for op_types (CONST|TMPVAR|CV, UNUSED|CONST|VAR) */
ZEND_VM_HANDLER(38, ZEND_PRE_INC_STATIC_PROP, ANY, ANY, CACHE_SLOT)
{
	USE_OPLINE
	zval *prop;
	zend_property_info *prop_info;

	SAVE_OPLINE();

	if (zend_fetch_static_property_address(&prop, &prop_info, opline->extended_value, BP_VAR_RW, 0 OPLINE_CC EXECUTE_DATA_CC) != SUCCESS) {
		UNDEF_RESULT();
		HANDLE_EXCEPTION();
	}

	zend_pre_incdec_property_zval(prop,
		ZEND_TYPE_IS_SET(prop_info->type) ? prop_info : NULL OPLINE_CC EXECUTE_DATA_CC);

	ZEND_VM_NEXT_OPCODE_CHECK_EXCEPTION();
}

/* No specialization for op_types (CONST|TMPVAR|CV, UNUSED|CONST|VAR) */
ZEND_VM_HANDLER(39, ZEND_PRE_DEC_STATIC_PROP, ANY, ANY, CACHE_SLOT)
{
	ZEND_VM_DISPATCH_TO_HANDLER(ZEND_PRE_INC_STATIC_PROP);
}

/* No specialization for op_types (CONST|TMPVAR|CV, UNUSED|CONST|VAR) */
ZEND_VM_HANDLER(40, ZEND_POST_INC_STATIC_PROP, ANY, ANY, CACHE_SLOT)
{
	USE_OPLINE
	zval *prop;
	zend_property_info *prop_info;

	SAVE_OPLINE();

	if (zend_fetch_static_property_address(&prop, &prop_info, opline->extended_value, BP_VAR_RW, 0 OPLINE_CC EXECUTE_DATA_CC) != SUCCESS) {
		UNDEF_RESULT();
		HANDLE_EXCEPTION();
	}

	zend_post_incdec_property_zval(prop,
		ZEND_TYPE_IS_SET(prop_info->type) ? prop_info : NULL OPLINE_CC EXECUTE_DATA_CC);

	ZEND_VM_NEXT_OPCODE_CHECK_EXCEPTION();
}

/* No specialization for op_types (CONST|TMPVAR|CV, UNUSED|CONST|VAR) */
ZEND_VM_HANDLER(41, ZEND_POST_DEC_STATIC_PROP, ANY, ANY, CACHE_SLOT)
{
	ZEND_VM_DISPATCH_TO_HANDLER(ZEND_POST_INC_STATIC_PROP);
}

ZEND_VM_HELPER(zend_pre_inc_helper, VAR|CV, ANY)
{
	USE_OPLINE
	zval *var_ptr;

	var_ptr = GET_OP1_ZVAL_PTR_PTR_UNDEF(BP_VAR_RW);

	SAVE_OPLINE();
	if (OP1_TYPE == IS_CV && UNEXPECTED(Z_TYPE_P(var_ptr) == IS_UNDEF)) {
		ZVAL_NULL(var_ptr);
		ZVAL_UNDEFINED_OP1();
	}

	do {
		if (UNEXPECTED(Z_TYPE_P(var_ptr) == IS_REFERENCE)) {
			zend_reference *ref = Z_REF_P(var_ptr);
			var_ptr = Z_REFVAL_P(var_ptr);
			if (UNEXPECTED(ZEND_REF_HAS_TYPE_SOURCES(ref))) {
				zend_incdec_typed_ref(ref, NULL OPLINE_CC EXECUTE_DATA_CC);
				break;
			}
		}
		increment_function(var_ptr);
	} while (0);

	if (UNEXPECTED(RETURN_VALUE_USED(opline))) {
		ZVAL_COPY(EX_VAR(opline->result.var), var_ptr);
	}

	FREE_OP1_VAR_PTR();
	ZEND_VM_NEXT_OPCODE_CHECK_EXCEPTION();
}

ZEND_VM_HOT_HANDLER(34, ZEND_PRE_INC, VAR|CV, ANY, SPEC(RETVAL))
{
	USE_OPLINE
	zval *var_ptr;

	var_ptr = GET_OP1_ZVAL_PTR_PTR_UNDEF(BP_VAR_RW);

	if (EXPECTED(Z_TYPE_P(var_ptr) == IS_LONG)) {
		fast_long_increment_function(var_ptr);
		if (UNEXPECTED(RETURN_VALUE_USED(opline))) {
			ZVAL_COPY_VALUE(EX_VAR(opline->result.var), var_ptr);
		}
		ZEND_VM_NEXT_OPCODE();
	}

	ZEND_VM_DISPATCH_TO_HELPER(zend_pre_inc_helper);
}

ZEND_VM_HELPER(zend_pre_dec_helper, VAR|CV, ANY)
{
	USE_OPLINE
	zval *var_ptr;

	var_ptr = GET_OP1_ZVAL_PTR_PTR_UNDEF(BP_VAR_RW);

	SAVE_OPLINE();
	if (OP1_TYPE == IS_CV && UNEXPECTED(Z_TYPE_P(var_ptr) == IS_UNDEF)) {
		ZVAL_NULL(var_ptr);
		ZVAL_UNDEFINED_OP1();
	}

	do {
		if (UNEXPECTED(Z_TYPE_P(var_ptr) == IS_REFERENCE)) {
			zend_reference *ref = Z_REF_P(var_ptr);
			var_ptr = Z_REFVAL_P(var_ptr);

			if (UNEXPECTED(ZEND_REF_HAS_TYPE_SOURCES(ref))) {
				zend_incdec_typed_ref(ref, NULL OPLINE_CC EXECUTE_DATA_CC);
				break;
			}
		}
		decrement_function(var_ptr);
	} while (0);

	if (UNEXPECTED(RETURN_VALUE_USED(opline))) {
		ZVAL_COPY(EX_VAR(opline->result.var), var_ptr);
	}

	FREE_OP1_VAR_PTR();
	ZEND_VM_NEXT_OPCODE_CHECK_EXCEPTION();
}

ZEND_VM_HOT_HANDLER(35, ZEND_PRE_DEC, VAR|CV, ANY, SPEC(RETVAL))
{
	USE_OPLINE
	zval *var_ptr;

	var_ptr = GET_OP1_ZVAL_PTR_PTR_UNDEF(BP_VAR_RW);

	if (EXPECTED(Z_TYPE_P(var_ptr) == IS_LONG)) {
		fast_long_decrement_function(var_ptr);
		if (UNEXPECTED(RETURN_VALUE_USED(opline))) {
			ZVAL_COPY_VALUE(EX_VAR(opline->result.var), var_ptr);
		}
		ZEND_VM_NEXT_OPCODE();
	}

	ZEND_VM_DISPATCH_TO_HELPER(zend_pre_dec_helper);
}

ZEND_VM_HELPER(zend_post_inc_helper, VAR|CV, ANY)
{
	USE_OPLINE
	zval *var_ptr;

	var_ptr = GET_OP1_ZVAL_PTR_PTR_UNDEF(BP_VAR_RW);

	SAVE_OPLINE();
	if (OP1_TYPE == IS_CV && UNEXPECTED(Z_TYPE_P(var_ptr) == IS_UNDEF)) {
		ZVAL_NULL(var_ptr);
		ZVAL_UNDEFINED_OP1();
	}

	do {
		if (UNEXPECTED(Z_TYPE_P(var_ptr) == IS_REFERENCE)) {
			zend_reference *ref = Z_REF_P(var_ptr);
			var_ptr = Z_REFVAL_P(var_ptr);

			if (UNEXPECTED(ZEND_REF_HAS_TYPE_SOURCES(ref))) {
				zend_incdec_typed_ref(ref, EX_VAR(opline->result.var) OPLINE_CC EXECUTE_DATA_CC);
				break;
			}
		}
		ZVAL_COPY(EX_VAR(opline->result.var), var_ptr);

		increment_function(var_ptr);
	} while (0);

	FREE_OP1_VAR_PTR();
	ZEND_VM_NEXT_OPCODE_CHECK_EXCEPTION();
}

ZEND_VM_HOT_HANDLER(36, ZEND_POST_INC, VAR|CV, ANY)
{
	USE_OPLINE
	zval *var_ptr;

	var_ptr = GET_OP1_ZVAL_PTR_PTR_UNDEF(BP_VAR_RW);

	if (EXPECTED(Z_TYPE_P(var_ptr) == IS_LONG)) {
		ZVAL_LONG(EX_VAR(opline->result.var), Z_LVAL_P(var_ptr));
		fast_long_increment_function(var_ptr);
		ZEND_VM_NEXT_OPCODE();
	}

	ZEND_VM_DISPATCH_TO_HELPER(zend_post_inc_helper);
}

ZEND_VM_HELPER(zend_post_dec_helper, VAR|CV, ANY)
{
	USE_OPLINE
	zval *var_ptr;

	var_ptr = GET_OP1_ZVAL_PTR_PTR_UNDEF(BP_VAR_RW);

	SAVE_OPLINE();
	if (OP1_TYPE == IS_CV && UNEXPECTED(Z_TYPE_P(var_ptr) == IS_UNDEF)) {
		ZVAL_NULL(var_ptr);
		ZVAL_UNDEFINED_OP1();
	}

	do {
		if (UNEXPECTED(Z_TYPE_P(var_ptr) == IS_REFERENCE)) {
			zend_reference *ref = Z_REF_P(var_ptr);
			var_ptr = Z_REFVAL_P(var_ptr);

			if (UNEXPECTED(ZEND_REF_HAS_TYPE_SOURCES(ref))) {
				zend_incdec_typed_ref(ref, EX_VAR(opline->result.var) OPLINE_CC EXECUTE_DATA_CC);
				break;
			}
		}
		ZVAL_COPY(EX_VAR(opline->result.var), var_ptr);

		decrement_function(var_ptr);
	} while (0);

	FREE_OP1_VAR_PTR();
	ZEND_VM_NEXT_OPCODE_CHECK_EXCEPTION();
}

ZEND_VM_HOT_HANDLER(37, ZEND_POST_DEC, VAR|CV, ANY)
{
	USE_OPLINE
	zval *var_ptr;

	var_ptr = GET_OP1_ZVAL_PTR_PTR_UNDEF(BP_VAR_RW);

	if (EXPECTED(Z_TYPE_P(var_ptr) == IS_LONG)) {
		ZVAL_LONG(EX_VAR(opline->result.var), Z_LVAL_P(var_ptr));
		fast_long_decrement_function(var_ptr);
		ZEND_VM_NEXT_OPCODE();
	}

	ZEND_VM_DISPATCH_TO_HELPER(zend_post_dec_helper);
}

ZEND_VM_HANDLER(136, ZEND_ECHO, CONST|TMPVAR|CV, ANY)
{
	USE_OPLINE
	zval *z;

	SAVE_OPLINE();
	z = GET_OP1_ZVAL_PTR_UNDEF(BP_VAR_R);

	if (Z_TYPE_P(z) == IS_STRING) {
		zend_string *str = Z_STR_P(z);

		if (ZSTR_LEN(str) != 0) {
			zend_write(ZSTR_VAL(str), ZSTR_LEN(str));
		}
	} else {
		zend_string *str = zval_get_string_func(z);

		if (ZSTR_LEN(str) != 0) {
			zend_write(ZSTR_VAL(str), ZSTR_LEN(str));
		} else if (OP1_TYPE == IS_CV && UNEXPECTED(Z_TYPE_P(z) == IS_UNDEF)) {
			ZVAL_UNDEFINED_OP1();
		}
		zend_string_release_ex(str, 0);
	}

	FREE_OP1();
	ZEND_VM_NEXT_OPCODE_CHECK_EXCEPTION();
}

ZEND_VM_HELPER(zend_fetch_var_address_helper, CONST|TMPVAR|CV, UNUSED, int type)
{
	USE_OPLINE
	zval *varname;
	zval *retval;
	zend_string *name, *tmp_name;
	HashTable *target_symbol_table;

	SAVE_OPLINE();
	varname = GET_OP1_ZVAL_PTR_UNDEF(BP_VAR_R);

	if (OP1_TYPE == IS_CONST) {
		name = Z_STR_P(varname);
	} else if (EXPECTED(Z_TYPE_P(varname) == IS_STRING)) {
		name = Z_STR_P(varname);
		tmp_name = NULL;
	} else {
		if (OP1_TYPE == IS_CV && UNEXPECTED(Z_TYPE_P(varname) == IS_UNDEF)) {
			ZVAL_UNDEFINED_OP1();
		}
		name = zval_try_get_tmp_string(varname, &tmp_name);
		if (UNEXPECTED(!name)) {
			FREE_OP1();
			ZVAL_UNDEF(EX_VAR(opline->result.var));
			HANDLE_EXCEPTION();
		}
	}

	target_symbol_table = zend_get_target_symbol_table(opline->extended_value EXECUTE_DATA_CC);
	retval = zend_hash_find_ex(target_symbol_table, name, OP1_TYPE == IS_CONST);
	if (retval == NULL) {
		if (UNEXPECTED(zend_string_equals(name, ZSTR_KNOWN(ZEND_STR_THIS)))) {
ZEND_VM_C_LABEL(fetch_this):
			zend_fetch_this_var(type OPLINE_CC EXECUTE_DATA_CC);
			if (OP1_TYPE != IS_CONST) {
				zend_tmp_string_release(tmp_name);
			}
			ZEND_VM_NEXT_OPCODE_CHECK_EXCEPTION();
		}
		if (type == BP_VAR_W) {
			retval = zend_hash_add_new(target_symbol_table, name, &EG(uninitialized_zval));
		} else if (type == BP_VAR_IS) {
			retval = &EG(uninitialized_zval);
		} else {
			zend_error(E_WARNING, "Undefined variable: %s", ZSTR_VAL(name));
			if (type == BP_VAR_RW) {
				retval = zend_hash_update(target_symbol_table, name, &EG(uninitialized_zval));
			} else {
				retval = &EG(uninitialized_zval);
			}
		}
	/* GLOBAL or $$name variable may be an INDIRECT pointer to CV */
	} else if (Z_TYPE_P(retval) == IS_INDIRECT) {
		retval = Z_INDIRECT_P(retval);
		if (Z_TYPE_P(retval) == IS_UNDEF) {
			if (UNEXPECTED(zend_string_equals(name, ZSTR_KNOWN(ZEND_STR_THIS)))) {
				ZEND_VM_C_GOTO(fetch_this);
			}
			if (type == BP_VAR_W) {
				ZVAL_NULL(retval);
			} else if (type == BP_VAR_IS) {
				retval = &EG(uninitialized_zval);
			} else {
				zend_error(E_WARNING, "Undefined variable: %s", ZSTR_VAL(name));
				if (type == BP_VAR_RW) {
					ZVAL_NULL(retval);
				} else {
					retval = &EG(uninitialized_zval);
				}
			}
		}
	}

	if (!(opline->extended_value & ZEND_FETCH_GLOBAL_LOCK)) {
		FREE_OP1();
	}

	if (OP1_TYPE != IS_CONST) {
		zend_tmp_string_release(tmp_name);
	}

	ZEND_ASSERT(retval != NULL);
	if (type == BP_VAR_R || type == BP_VAR_IS) {
		ZVAL_COPY_DEREF(EX_VAR(opline->result.var), retval);
	} else {
		ZVAL_INDIRECT(EX_VAR(opline->result.var), retval);
	}
	ZEND_VM_NEXT_OPCODE_CHECK_EXCEPTION();
}

ZEND_VM_HANDLER(80, ZEND_FETCH_R, CONST|TMPVAR|CV, UNUSED, VAR_FETCH)
{
	ZEND_VM_DISPATCH_TO_HELPER(zend_fetch_var_address_helper, type, BP_VAR_R);
}

ZEND_VM_HANDLER(83, ZEND_FETCH_W, CONST|TMPVAR|CV, UNUSED, VAR_FETCH)
{
	ZEND_VM_DISPATCH_TO_HELPER(zend_fetch_var_address_helper, type, BP_VAR_W);
}

ZEND_VM_HANDLER(86, ZEND_FETCH_RW, CONST|TMPVAR|CV, UNUSED, VAR_FETCH)
{
	ZEND_VM_DISPATCH_TO_HELPER(zend_fetch_var_address_helper, type, BP_VAR_RW);
}

ZEND_VM_HANDLER(92, ZEND_FETCH_FUNC_ARG, CONST|TMPVAR|CV, UNUSED, VAR_FETCH)
{
	int fetch_type =
		(UNEXPECTED(ZEND_CALL_INFO(EX(call)) & ZEND_CALL_SEND_ARG_BY_REF)) ?
			BP_VAR_W : BP_VAR_R;
	ZEND_VM_DISPATCH_TO_HELPER(zend_fetch_var_address_helper, type, fetch_type);
}

ZEND_VM_HANDLER(95, ZEND_FETCH_UNSET, CONST|TMPVAR|CV, UNUSED, VAR_FETCH)
{
	ZEND_VM_DISPATCH_TO_HELPER(zend_fetch_var_address_helper, type, BP_VAR_UNSET);
}

ZEND_VM_HANDLER(89, ZEND_FETCH_IS, CONST|TMPVAR|CV, UNUSED, VAR_FETCH)
{
	ZEND_VM_DISPATCH_TO_HELPER(zend_fetch_var_address_helper, type, BP_VAR_IS);
}

/* No specialization for op_types (CONST|TMPVAR|CV, UNUSED|CONST|VAR) */
ZEND_VM_HELPER(zend_fetch_static_prop_helper, ANY, ANY, int type)
{
	USE_OPLINE
	zval *prop;

	SAVE_OPLINE();

	if (UNEXPECTED(zend_fetch_static_property_address(&prop, NULL, opline->extended_value & ~ZEND_FETCH_OBJ_FLAGS, type, opline->extended_value & ZEND_FETCH_OBJ_FLAGS OPLINE_CC EXECUTE_DATA_CC) != SUCCESS)) {
		ZEND_ASSERT(EG(exception) || (type == BP_VAR_IS));
		prop = &EG(uninitialized_zval);
	}

	if (type == BP_VAR_R || type == BP_VAR_IS) {
		ZVAL_COPY_DEREF(EX_VAR(opline->result.var), prop);
	} else {
		ZVAL_INDIRECT(EX_VAR(opline->result.var), prop);
	}
	ZEND_VM_NEXT_OPCODE_CHECK_EXCEPTION();
}

/* No specialization for op_types (CONST|TMPVAR|CV, UNUSED|CLASS_FETCH|CONST|VAR) */
ZEND_VM_HANDLER(173, ZEND_FETCH_STATIC_PROP_R, ANY, CLASS_FETCH, CACHE_SLOT)
{
	ZEND_VM_DISPATCH_TO_HELPER(zend_fetch_static_prop_helper, type, BP_VAR_R);
}

/* No specialization for op_types (CONST|TMPVAR|CV, UNUSED|CLASS_FETCH|CONST|VAR) */
ZEND_VM_HANDLER(174, ZEND_FETCH_STATIC_PROP_W, ANY, CLASS_FETCH, FETCH_REF|DIM_WRITE|CACHE_SLOT)
{
	ZEND_VM_DISPATCH_TO_HELPER(zend_fetch_static_prop_helper, type, BP_VAR_W);
}

/* No specialization for op_types (CONST|TMPVAR|CV, UNUSED|CLASS_FETCH|CONST|VAR) */
ZEND_VM_HANDLER(175, ZEND_FETCH_STATIC_PROP_RW, ANY, CLASS_FETCH, CACHE_SLOT)
{
	ZEND_VM_DISPATCH_TO_HELPER(zend_fetch_static_prop_helper, type, BP_VAR_RW);
}

/* No specialization for op_types (CONST|TMPVAR|CV, UNUSED|CLASS_FETCH|CONST|VAR) */
ZEND_VM_HANDLER(177, ZEND_FETCH_STATIC_PROP_FUNC_ARG, ANY, CLASS_FETCH, FETCH_REF|CACHE_SLOT)
{
	int fetch_type =
		(UNEXPECTED(ZEND_CALL_INFO(EX(call)) & ZEND_CALL_SEND_ARG_BY_REF)) ?
			BP_VAR_W : BP_VAR_R;
	ZEND_VM_DISPATCH_TO_HELPER(zend_fetch_static_prop_helper, type, fetch_type);
}

/* No specialization for op_types (CONST|TMPVAR|CV, UNUSED|CLASS_FETCH|CONST|VAR) */
ZEND_VM_HANDLER(178, ZEND_FETCH_STATIC_PROP_UNSET, ANY, CLASS_FETCH, CACHE_SLOT)
{
	ZEND_VM_DISPATCH_TO_HELPER(zend_fetch_static_prop_helper, type, BP_VAR_UNSET);
}

/* No specialization for op_types (CONST|TMPVAR|CV, UNUSED|CLASS_FETCH|CONST|VAR) */
ZEND_VM_HANDLER(176, ZEND_FETCH_STATIC_PROP_IS, ANY, CLASS_FETCH, CACHE_SLOT)
{
	ZEND_VM_DISPATCH_TO_HELPER(zend_fetch_static_prop_helper, type, BP_VAR_IS);
}

ZEND_VM_COLD_CONSTCONST_HANDLER(81, ZEND_FETCH_DIM_R, CONST|TMPVAR|CV, CONST|TMPVAR|CV)
{
	USE_OPLINE
	zval *container, *dim, *value;

	SAVE_OPLINE();
	container = GET_OP1_ZVAL_PTR_UNDEF(BP_VAR_R);
	dim = GET_OP2_ZVAL_PTR_UNDEF(BP_VAR_R);
	if (OP1_TYPE != IS_CONST) {
		if (EXPECTED(Z_TYPE_P(container) == IS_ARRAY)) {
ZEND_VM_C_LABEL(fetch_dim_r_array):
			value = zend_fetch_dimension_address_inner(Z_ARRVAL_P(container), dim, OP2_TYPE, BP_VAR_R EXECUTE_DATA_CC);
			ZVAL_COPY_DEREF(EX_VAR(opline->result.var), value);
		} else if (EXPECTED(Z_TYPE_P(container) == IS_REFERENCE)) {
			container = Z_REFVAL_P(container);
			if (EXPECTED(Z_TYPE_P(container) == IS_ARRAY)) {
				ZEND_VM_C_GOTO(fetch_dim_r_array);
			} else {
				ZEND_VM_C_GOTO(fetch_dim_r_slow);
			}
		} else {
ZEND_VM_C_LABEL(fetch_dim_r_slow):
			if (OP2_TYPE == IS_CONST && Z_EXTRA_P(dim) == ZEND_EXTRA_VALUE) {
				dim++;
			}
			zend_fetch_dimension_address_read_R_slow(container, dim OPLINE_CC EXECUTE_DATA_CC);
		}
	} else {
		zend_fetch_dimension_address_read_R(container, dim, OP2_TYPE OPLINE_CC EXECUTE_DATA_CC);
	}
	FREE_OP2();
	FREE_OP1();
	ZEND_VM_NEXT_OPCODE_CHECK_EXCEPTION();
}

ZEND_VM_HANDLER(84, ZEND_FETCH_DIM_W, VAR|CV, CONST|TMPVAR|UNUSED|NEXT|CV)
{
	USE_OPLINE
	zval *container;

	SAVE_OPLINE();
	container = GET_OP1_ZVAL_PTR_PTR_UNDEF(BP_VAR_W);
	zend_fetch_dimension_address_W(container, GET_OP2_ZVAL_PTR_UNDEF(BP_VAR_R), OP2_TYPE OPLINE_CC EXECUTE_DATA_CC);
	FREE_OP2();
	if (OP1_TYPE == IS_VAR) {
		FREE_VAR_PTR_AND_EXTRACT_RESULT_IF_NECESSARY(opline->op1.var);
	}
	ZEND_VM_NEXT_OPCODE_CHECK_EXCEPTION();
}

ZEND_VM_HANDLER(87, ZEND_FETCH_DIM_RW, VAR|CV, CONST|TMPVAR|UNUSED|NEXT|CV)
{
	USE_OPLINE
	zval *container;

	SAVE_OPLINE();
	container = GET_OP1_ZVAL_PTR_PTR_UNDEF(BP_VAR_RW);
	zend_fetch_dimension_address_RW(container, GET_OP2_ZVAL_PTR_UNDEF(BP_VAR_R), OP2_TYPE OPLINE_CC EXECUTE_DATA_CC);
	FREE_OP2();
	if (OP1_TYPE == IS_VAR) {
		FREE_VAR_PTR_AND_EXTRACT_RESULT_IF_NECESSARY(opline->op1.var);
	}
	ZEND_VM_NEXT_OPCODE_CHECK_EXCEPTION();
}

ZEND_VM_COLD_CONSTCONST_HANDLER(90, ZEND_FETCH_DIM_IS, CONST|TMPVAR|CV, CONST|TMPVAR|CV)
{
	USE_OPLINE
	zval *container;

	SAVE_OPLINE();
	container = GET_OP1_ZVAL_PTR_UNDEF(BP_VAR_IS);
	zend_fetch_dimension_address_read_IS(container, GET_OP2_ZVAL_PTR_UNDEF(BP_VAR_R), OP2_TYPE OPLINE_CC EXECUTE_DATA_CC);
	FREE_OP2();
	FREE_OP1();
	ZEND_VM_NEXT_OPCODE_CHECK_EXCEPTION();
}

ZEND_VM_COLD_HELPER(zend_use_tmp_in_write_context_helper, ANY, ANY)
{
	USE_OPLINE

	SAVE_OPLINE();
	zend_throw_error(NULL, "Cannot use temporary expression in write context");
	FREE_UNFETCHED_OP2();
	FREE_UNFETCHED_OP1();
	ZVAL_UNDEF(EX_VAR(opline->result.var));
	HANDLE_EXCEPTION();
}

ZEND_VM_COLD_HELPER(zend_use_undef_in_read_context_helper, ANY, ANY)
{
	USE_OPLINE

	SAVE_OPLINE();
	zend_throw_error(NULL, "Cannot use [] for reading");
	FREE_UNFETCHED_OP2();
	FREE_UNFETCHED_OP1();
	ZVAL_UNDEF(EX_VAR(opline->result.var));
	HANDLE_EXCEPTION();
}

ZEND_VM_COLD_CONSTCONST_HANDLER(93, ZEND_FETCH_DIM_FUNC_ARG, CONST|TMP|VAR|CV, CONST|TMPVAR|UNUSED|NEXT|CV)
{
#if !ZEND_VM_SPEC
	USE_OPLINE
#endif

	if (UNEXPECTED(ZEND_CALL_INFO(EX(call)) & ZEND_CALL_SEND_ARG_BY_REF)) {
        if ((OP1_TYPE & (IS_CONST|IS_TMP_VAR))) {
			ZEND_VM_DISPATCH_TO_HELPER(zend_use_tmp_in_write_context_helper);
        }
		ZEND_VM_DISPATCH_TO_HANDLER(ZEND_FETCH_DIM_W);
	} else {
		if (OP2_TYPE == IS_UNUSED) {
			ZEND_VM_DISPATCH_TO_HELPER(zend_use_undef_in_read_context_helper);
		}
		ZEND_VM_DISPATCH_TO_HANDLER(ZEND_FETCH_DIM_R);
	}
}

ZEND_VM_HANDLER(96, ZEND_FETCH_DIM_UNSET, VAR|CV, CONST|TMPVAR|CV)
{
	USE_OPLINE
	zval *container;

	SAVE_OPLINE();
	container = GET_OP1_ZVAL_PTR_PTR_UNDEF(BP_VAR_UNSET);
	zend_fetch_dimension_address_UNSET(container, GET_OP2_ZVAL_PTR_UNDEF(BP_VAR_R), OP2_TYPE OPLINE_CC EXECUTE_DATA_CC);
	FREE_OP2();
	if (OP1_TYPE == IS_VAR) {
		FREE_VAR_PTR_AND_EXTRACT_RESULT_IF_NECESSARY(opline->op1.var);
	}
	ZEND_VM_NEXT_OPCODE_CHECK_EXCEPTION();
}

ZEND_VM_HOT_OBJ_HANDLER(82, ZEND_FETCH_OBJ_R, CONST|TMPVAR|UNUSED|THIS|CV, CONST|TMPVAR|CV, CACHE_SLOT)
{
	USE_OPLINE
	zval *container;
	zval *offset;
	void **cache_slot = NULL;

	SAVE_OPLINE();
	container = GET_OP1_OBJ_ZVAL_PTR_UNDEF(BP_VAR_R);
	offset = GET_OP2_ZVAL_PTR_UNDEF(BP_VAR_R);

	if (OP1_TYPE == IS_CONST ||
	    (OP1_TYPE != IS_UNUSED && UNEXPECTED(Z_TYPE_P(container) != IS_OBJECT))) {
	    do {
			if ((OP1_TYPE & (IS_VAR|IS_CV)) && Z_ISREF_P(container)) {
				container = Z_REFVAL_P(container);
				if (EXPECTED(Z_TYPE_P(container) == IS_OBJECT)) {
					break;
				}
			}
			if (OP1_TYPE == IS_CV && UNEXPECTED(Z_TYPE_P(container) == IS_UNDEF)) {
				ZVAL_UNDEFINED_OP1();
			}
			if (OP2_TYPE == IS_CV && UNEXPECTED(Z_TYPE_P(offset) == IS_UNDEF)) {
				ZVAL_UNDEFINED_OP2();
			}
			zend_wrong_property_read(offset);
			ZVAL_NULL(EX_VAR(opline->result.var));
			ZEND_VM_C_GOTO(fetch_obj_r_finish);
		} while (0);
	}

	/* here we are sure we are dealing with an object */
	do {
		zend_object *zobj = Z_OBJ_P(container);
		zend_string *name, *tmp_name;
		zval *retval;

		if (OP2_TYPE == IS_CONST) {
			name = Z_STR_P(offset);
			cache_slot = CACHE_ADDR(opline->extended_value & ~ZEND_FETCH_REF /* FUNC_ARG fetch may contain it */);

			if (EXPECTED(zobj->ce == CACHED_PTR_EX(cache_slot))) {
				uintptr_t prop_offset = (uintptr_t)CACHED_PTR_EX(cache_slot + 1);

				if (EXPECTED(IS_VALID_PROPERTY_OFFSET(prop_offset))) {
					retval = OBJ_PROP(zobj, prop_offset);
					if (EXPECTED(Z_TYPE_INFO_P(retval) != IS_UNDEF)) {
						if (!ZEND_VM_SPEC || (OP1_TYPE & (IS_TMP_VAR|IS_VAR)) != 0) {
							ZEND_VM_C_GOTO(fetch_obj_r_copy);
						} else {
ZEND_VM_C_LABEL(fetch_obj_r_fast_copy):
							ZVAL_COPY_DEREF(EX_VAR(opline->result.var), retval);
							ZEND_VM_NEXT_OPCODE();
						}
					}
				} else if (EXPECTED(zobj->properties != NULL)) {
					if (!IS_UNKNOWN_DYNAMIC_PROPERTY_OFFSET(prop_offset)) {
						uintptr_t idx = ZEND_DECODE_DYN_PROP_OFFSET(prop_offset);

						if (EXPECTED(idx < zobj->properties->nNumUsed * sizeof(Bucket))) {
							Bucket *p = (Bucket*)((char*)zobj->properties->arData + idx);

							if (EXPECTED(Z_TYPE(p->val) != IS_UNDEF) &&
						        (EXPECTED(p->key == name) ||
						         (EXPECTED(p->h == ZSTR_H(name)) &&
						          EXPECTED(p->key != NULL) &&
						          EXPECTED(zend_string_equal_content(p->key, name))))) {
								retval = &p->val;
								if (!ZEND_VM_SPEC || (OP1_TYPE & (IS_TMP_VAR|IS_VAR)) != 0) {
									ZEND_VM_C_GOTO(fetch_obj_r_copy);
								} else {
									ZEND_VM_C_GOTO(fetch_obj_r_fast_copy);
								}
							}
						}
						CACHE_PTR_EX(cache_slot + 1, (void*)ZEND_DYNAMIC_PROPERTY_OFFSET);
					}
					retval = zend_hash_find_ex(zobj->properties, name, 1);
					if (EXPECTED(retval)) {
						uintptr_t idx = (char*)retval - (char*)zobj->properties->arData;
						CACHE_PTR_EX(cache_slot + 1, (void*)ZEND_ENCODE_DYN_PROP_OFFSET(idx));
						if (!ZEND_VM_SPEC || (OP1_TYPE & (IS_TMP_VAR|IS_VAR)) != 0) {
							ZEND_VM_C_GOTO(fetch_obj_r_copy);
						} else {
							ZEND_VM_C_GOTO(fetch_obj_r_fast_copy);
						}
					}
				}
			}
		} else {
			if (OP2_TYPE == IS_CV && UNEXPECTED(Z_TYPE_INFO_P(offset) == IS_UNDEF)) {
				ZVAL_UNDEFINED_OP2();
			}
			name = zval_try_get_tmp_string(offset, &tmp_name);
			if (UNEXPECTED(!name)) {
				ZVAL_UNDEF(EX_VAR(opline->result.var));
				break;
			}
		}

		retval = zobj->handlers->read_property(zobj, name, BP_VAR_R, cache_slot, EX_VAR(opline->result.var));

		if (OP2_TYPE != IS_CONST) {
			zend_tmp_string_release(tmp_name);
		}

		if (retval != EX_VAR(opline->result.var)) {
ZEND_VM_C_LABEL(fetch_obj_r_copy):
			ZVAL_COPY_DEREF(EX_VAR(opline->result.var), retval);
		} else if (UNEXPECTED(Z_ISREF_P(retval))) {
			zend_unwrap_reference(retval);
		}
	} while (0);

ZEND_VM_C_LABEL(fetch_obj_r_finish):
	FREE_OP2();
	FREE_OP1();
	ZEND_VM_NEXT_OPCODE_CHECK_EXCEPTION();
}

ZEND_VM_HANDLER(85, ZEND_FETCH_OBJ_W, VAR|UNUSED|THIS|CV, CONST|TMPVAR|CV, FETCH_REF|DIM_WRITE|CACHE_SLOT)
{
	USE_OPLINE
	zval *property, *container, *result;

	SAVE_OPLINE();

	container = GET_OP1_OBJ_ZVAL_PTR_PTR_UNDEF(BP_VAR_W);
	property = GET_OP2_ZVAL_PTR(BP_VAR_R);
	result = EX_VAR(opline->result.var);
	zend_fetch_property_address(
		result, container, OP1_TYPE, property, OP2_TYPE,
		((OP2_TYPE == IS_CONST) ? CACHE_ADDR(opline->extended_value & ~ZEND_FETCH_OBJ_FLAGS) : NULL),
		BP_VAR_W, opline->extended_value & ZEND_FETCH_OBJ_FLAGS, 1 OPLINE_CC EXECUTE_DATA_CC);
	FREE_OP2();
	if (OP1_TYPE == IS_VAR) {
		FREE_VAR_PTR_AND_EXTRACT_RESULT_IF_NECESSARY(opline->op1.var);
	}
	ZEND_VM_NEXT_OPCODE_CHECK_EXCEPTION();
}

ZEND_VM_HANDLER(88, ZEND_FETCH_OBJ_RW, VAR|UNUSED|THIS|CV, CONST|TMPVAR|CV, CACHE_SLOT)
{
	USE_OPLINE
	zval *property, *container, *result;

	SAVE_OPLINE();
	container = GET_OP1_OBJ_ZVAL_PTR_PTR_UNDEF(BP_VAR_RW);
	property = GET_OP2_ZVAL_PTR(BP_VAR_R);
	result = EX_VAR(opline->result.var);
	zend_fetch_property_address(result, container, OP1_TYPE, property, OP2_TYPE, ((OP2_TYPE == IS_CONST) ? CACHE_ADDR(opline->extended_value) : NULL), BP_VAR_RW, 0, 1 OPLINE_CC EXECUTE_DATA_CC);
	FREE_OP2();
	if (OP1_TYPE == IS_VAR) {
		FREE_VAR_PTR_AND_EXTRACT_RESULT_IF_NECESSARY(opline->op1.var);
	}
	ZEND_VM_NEXT_OPCODE_CHECK_EXCEPTION();
}

ZEND_VM_COLD_CONST_HANDLER(91, ZEND_FETCH_OBJ_IS, CONST|TMPVAR|UNUSED|THIS|CV, CONST|TMPVAR|CV, CACHE_SLOT)
{
	USE_OPLINE
	zval *container;
	zval *offset;
	void **cache_slot = NULL;

	SAVE_OPLINE();
	container = GET_OP1_OBJ_ZVAL_PTR(BP_VAR_IS);
	offset = GET_OP2_ZVAL_PTR(BP_VAR_R);

	if (OP1_TYPE == IS_CONST ||
	    (OP1_TYPE != IS_UNUSED && UNEXPECTED(Z_TYPE_P(container) != IS_OBJECT))) {
		do {
			if ((OP1_TYPE & (IS_VAR|IS_CV)) && Z_ISREF_P(container)) {
				container = Z_REFVAL_P(container);
				if (EXPECTED(Z_TYPE_P(container) == IS_OBJECT)) {
					break;
				}
			}
			ZVAL_NULL(EX_VAR(opline->result.var));
			ZEND_VM_C_GOTO(fetch_obj_is_finish);
		} while (0);
	}

	/* here we are sure we are dealing with an object */
	do {
		zend_object *zobj = Z_OBJ_P(container);
		zend_string *name, *tmp_name;
		zval *retval;

		if (OP2_TYPE == IS_CONST) {
			name = Z_STR_P(offset);
			cache_slot = CACHE_ADDR(opline->extended_value);

			if (EXPECTED(zobj->ce == CACHED_PTR_EX(cache_slot))) {
				uintptr_t prop_offset = (uintptr_t)CACHED_PTR_EX(cache_slot + 1);

				if (EXPECTED(IS_VALID_PROPERTY_OFFSET(prop_offset))) {
					retval = OBJ_PROP(zobj, prop_offset);
					if (EXPECTED(Z_TYPE_P(retval) != IS_UNDEF)) {
						if (!ZEND_VM_SPEC || (OP1_TYPE & (IS_TMP_VAR|IS_VAR)) != 0) {
							ZEND_VM_C_GOTO(fetch_obj_is_copy);
						} else {
ZEND_VM_C_LABEL(fetch_obj_is_fast_copy):
							ZVAL_COPY_DEREF(EX_VAR(opline->result.var), retval);
							ZEND_VM_NEXT_OPCODE();
						}
					}
				} else if (EXPECTED(zobj->properties != NULL)) {
					if (!IS_UNKNOWN_DYNAMIC_PROPERTY_OFFSET(prop_offset)) {
						uintptr_t idx = ZEND_DECODE_DYN_PROP_OFFSET(prop_offset);

						if (EXPECTED(idx < zobj->properties->nNumUsed * sizeof(Bucket))) {
							Bucket *p = (Bucket*)((char*)zobj->properties->arData + idx);

							if (EXPECTED(Z_TYPE(p->val) != IS_UNDEF) &&
						        (EXPECTED(p->key == name) ||
						         (EXPECTED(p->h == ZSTR_H(name)) &&
						          EXPECTED(p->key != NULL) &&
						          EXPECTED(zend_string_equal_content(p->key, name))))) {
								retval = &p->val;
								if (!ZEND_VM_SPEC || (OP1_TYPE & (IS_TMP_VAR|IS_VAR)) != 0) {
									ZEND_VM_C_GOTO(fetch_obj_is_copy);
								} else {
									ZEND_VM_C_GOTO(fetch_obj_is_fast_copy);
								}
							}
						}
						CACHE_PTR_EX(cache_slot + 1, (void*)ZEND_DYNAMIC_PROPERTY_OFFSET);
					}
					retval = zend_hash_find_ex(zobj->properties, name, 1);
					if (EXPECTED(retval)) {
						uintptr_t idx = (char*)retval - (char*)zobj->properties->arData;
						CACHE_PTR_EX(cache_slot + 1, (void*)ZEND_ENCODE_DYN_PROP_OFFSET(idx));
						if (!ZEND_VM_SPEC || (OP1_TYPE & (IS_TMP_VAR|IS_VAR)) != 0) {
							ZEND_VM_C_GOTO(fetch_obj_is_copy);
						} else {
							ZEND_VM_C_GOTO(fetch_obj_is_fast_copy);
						}
					}
				}
			}
		} else {
			name = zval_try_get_tmp_string(offset, &tmp_name);
			if (UNEXPECTED(!name)) {
				ZVAL_UNDEF(EX_VAR(opline->result.var));
				break;
			}
		}

		retval = zobj->handlers->read_property(zobj, name, BP_VAR_IS, cache_slot, EX_VAR(opline->result.var));

		if (OP2_TYPE != IS_CONST) {
			zend_tmp_string_release(tmp_name);
		}

		if (retval != EX_VAR(opline->result.var)) {
ZEND_VM_C_LABEL(fetch_obj_is_copy):
			ZVAL_COPY_DEREF(EX_VAR(opline->result.var), retval);
		} else if (UNEXPECTED(Z_ISREF_P(retval))) {
			zend_unwrap_reference(retval);
		}
	} while (0);

ZEND_VM_C_LABEL(fetch_obj_is_finish):
	FREE_OP2();
	FREE_OP1();
	ZEND_VM_NEXT_OPCODE_CHECK_EXCEPTION();
}

ZEND_VM_COLD_CONST_HANDLER(94, ZEND_FETCH_OBJ_FUNC_ARG, CONST|TMP|VAR|UNUSED|THIS|CV, CONST|TMPVAR|CV, FETCH_REF|CACHE_SLOT)
{
#if !ZEND_VM_SPEC
	USE_OPLINE
#endif

	if (UNEXPECTED(ZEND_CALL_INFO(EX(call)) & ZEND_CALL_SEND_ARG_BY_REF)) {
		/* Behave like FETCH_OBJ_W */
		if ((OP1_TYPE & (IS_CONST|IS_TMP_VAR))) {
			ZEND_VM_DISPATCH_TO_HELPER(zend_use_tmp_in_write_context_helper);
		}
		ZEND_VM_DISPATCH_TO_HANDLER(ZEND_FETCH_OBJ_W);
	} else {
		ZEND_VM_DISPATCH_TO_HANDLER(ZEND_FETCH_OBJ_R);
	}
}

ZEND_VM_HANDLER(97, ZEND_FETCH_OBJ_UNSET, VAR|UNUSED|THIS|CV, CONST|TMPVAR|CV, CACHE_SLOT)
{
	USE_OPLINE
	zval *container, *property, *result;

	SAVE_OPLINE();
	container = GET_OP1_OBJ_ZVAL_PTR_PTR_UNDEF(BP_VAR_UNSET);
	property = GET_OP2_ZVAL_PTR(BP_VAR_R);
	result = EX_VAR(opline->result.var);
	zend_fetch_property_address(result, container, OP1_TYPE, property, OP2_TYPE, ((OP2_TYPE == IS_CONST) ? CACHE_ADDR(opline->extended_value) : NULL), BP_VAR_UNSET, 0, 1 OPLINE_CC EXECUTE_DATA_CC);
	FREE_OP2();
	if (OP1_TYPE == IS_VAR) {
		FREE_VAR_PTR_AND_EXTRACT_RESULT_IF_NECESSARY(opline->op1.var);
	}
	ZEND_VM_NEXT_OPCODE_CHECK_EXCEPTION();
}

ZEND_VM_HANDLER(98, ZEND_FETCH_LIST_R, CONST|TMPVARCV, CONST|TMPVAR|CV)
{
	USE_OPLINE
	zval *container;

	SAVE_OPLINE();
	container = GET_OP1_ZVAL_PTR_UNDEF(BP_VAR_R);
	zend_fetch_dimension_address_LIST_r(container, GET_OP2_ZVAL_PTR_UNDEF(BP_VAR_R), OP2_TYPE OPLINE_CC EXECUTE_DATA_CC);
	FREE_OP2();
	ZEND_VM_NEXT_OPCODE_CHECK_EXCEPTION();
}

ZEND_VM_HANDLER(155, ZEND_FETCH_LIST_W, VAR, CONST|TMPVAR|CV)
{
	USE_OPLINE
	zval *container, *dim;

	SAVE_OPLINE();
	container = GET_OP1_ZVAL_PTR_PTR_UNDEF(BP_VAR_W);
	dim = GET_OP2_ZVAL_PTR_UNDEF(BP_VAR_R);

	if (OP1_TYPE == IS_VAR
		&& Z_TYPE_P(EX_VAR(opline->op1.var)) != IS_INDIRECT
		&& UNEXPECTED(!Z_ISREF_P(container))
	) {
		zend_error(E_NOTICE, "Attempting to set reference to non referenceable value");
		zend_fetch_dimension_address_LIST_r(container, dim, OP2_TYPE OPLINE_CC EXECUTE_DATA_CC);
	} else {
		zend_fetch_dimension_address_W(container, dim, OP2_TYPE OPLINE_CC EXECUTE_DATA_CC);
	}

	FREE_OP2();
	ZEND_VM_NEXT_OPCODE_CHECK_EXCEPTION();
}

ZEND_VM_HANDLER(24, ZEND_ASSIGN_OBJ, VAR|UNUSED|THIS|CV, CONST|TMPVAR|CV, CACHE_SLOT, SPEC(OP_DATA=CONST|TMP|VAR|CV))
{
	USE_OPLINE
	zval *object, *property, *value, tmp;
	zend_object *zobj;
	zend_string *name, *tmp_name;

	SAVE_OPLINE();
	object = GET_OP1_OBJ_ZVAL_PTR_PTR_UNDEF(BP_VAR_W);
	property = GET_OP2_ZVAL_PTR(BP_VAR_R);
	value = GET_OP_DATA_ZVAL_PTR(BP_VAR_R);

	if (OP1_TYPE != IS_UNUSED && UNEXPECTED(Z_TYPE_P(object) != IS_OBJECT)) {
		if (Z_ISREF_P(object) && Z_TYPE_P(Z_REFVAL_P(object)) == IS_OBJECT) {
			object = Z_REFVAL_P(object);
			ZEND_VM_C_GOTO(assign_object);
		}
		zend_throw_non_object_error(object, property OPLINE_CC EXECUTE_DATA_CC);
		value = &EG(uninitialized_zval);
		ZEND_VM_C_GOTO(free_and_exit_assign_obj);
	}

ZEND_VM_C_LABEL(assign_object):
	zobj = Z_OBJ_P(object);
	if (OP2_TYPE == IS_CONST &&
	    EXPECTED(zobj->ce == CACHED_PTR(opline->extended_value))) {
		void **cache_slot = CACHE_ADDR(opline->extended_value);
		uintptr_t prop_offset = (uintptr_t)CACHED_PTR_EX(cache_slot + 1);
		zend_object *zobj = Z_OBJ_P(object);
		zval *property_val;

		if (EXPECTED(IS_VALID_PROPERTY_OFFSET(prop_offset))) {
			property_val = OBJ_PROP(zobj, prop_offset);
			if (Z_TYPE_P(property_val) != IS_UNDEF) {
				zend_property_info *prop_info = (zend_property_info*) CACHED_PTR_EX(cache_slot + 2);

				if (UNEXPECTED(prop_info != NULL)) {
					zend_uchar orig_type = IS_UNDEF;

					if (OP_DATA_TYPE == IS_CONST) {
						orig_type = Z_TYPE_P(value);
					}

					value = zend_assign_to_typed_prop(prop_info, property_val, value EXECUTE_DATA_CC);

					/* will remain valid, thus no need to check prop_info in future here */
					if (OP_DATA_TYPE == IS_CONST && Z_TYPE_P(value) == orig_type) {
						CACHE_PTR_EX(cache_slot + 2, NULL);
					}
					ZEND_VM_C_GOTO(free_and_exit_assign_obj);
				} else {
ZEND_VM_C_LABEL(fast_assign_obj):
					value = zend_assign_to_variable(property_val, value, OP_DATA_TYPE, EX_USES_STRICT_TYPES());
					if (UNEXPECTED(RETURN_VALUE_USED(opline))) {
						ZVAL_COPY(EX_VAR(opline->result.var), value);
					}
					ZEND_VM_C_GOTO(exit_assign_obj);
				}
			}
		} else {
			if (EXPECTED(zobj->properties != NULL)) {
				if (UNEXPECTED(GC_REFCOUNT(zobj->properties) > 1)) {
					if (EXPECTED(!(GC_FLAGS(zobj->properties) & IS_ARRAY_IMMUTABLE))) {
						GC_DELREF(zobj->properties);
					}
					zobj->properties = zend_array_dup(zobj->properties);
				}
				property_val = zend_hash_find_ex(zobj->properties, Z_STR_P(property), 1);
				if (property_val) {
					ZEND_VM_C_GOTO(fast_assign_obj);
				}
			}

			if (!zobj->ce->__set) {

				if (EXPECTED(zobj->properties == NULL)) {
					rebuild_object_properties(zobj);
				}
				if (OP_DATA_TYPE == IS_CONST) {
					if (UNEXPECTED(Z_OPT_REFCOUNTED_P(value))) {
						Z_ADDREF_P(value);
					}
				} else if (OP_DATA_TYPE != IS_TMP_VAR) {
					if (Z_ISREF_P(value)) {
						if (OP_DATA_TYPE == IS_VAR) {
							zend_reference *ref = Z_REF_P(value);
							if (GC_DELREF(ref) == 0) {
								ZVAL_COPY_VALUE(&tmp, Z_REFVAL_P(value));
								efree_size(ref, sizeof(zend_reference));
								value = &tmp;
							} else {
								value = Z_REFVAL_P(value);
								Z_TRY_ADDREF_P(value);
							}
						} else {
							value = Z_REFVAL_P(value);
							Z_TRY_ADDREF_P(value);
						}
					} else if (OP_DATA_TYPE == IS_CV) {
						Z_TRY_ADDREF_P(value);
					}
				}
				zend_hash_add_new(zobj->properties, Z_STR_P(property), value);
				if (UNEXPECTED(RETURN_VALUE_USED(opline))) {
					ZVAL_COPY(EX_VAR(opline->result.var), value);
				}
				ZEND_VM_C_GOTO(exit_assign_obj);
			}
		}
	}

	if (OP_DATA_TYPE == IS_CV || OP_DATA_TYPE == IS_VAR) {
		ZVAL_DEREF(value);
	}

	if (OP2_TYPE == IS_CONST) {
		name = Z_STR_P(property);
	} else {
		name = zval_try_get_tmp_string(property, &tmp_name);
		if (UNEXPECTED(!name)) {
			FREE_OP_DATA();
			UNDEF_RESULT();
			ZEND_VM_C_GOTO(exit_assign_obj);
		}
	}

	value = zobj->handlers->write_property(zobj, name, value, (OP2_TYPE == IS_CONST) ? CACHE_ADDR(opline->extended_value) : NULL);

	if (OP2_TYPE != IS_CONST) {
		zend_tmp_string_release(tmp_name);
	}

ZEND_VM_C_LABEL(free_and_exit_assign_obj):
	if (UNEXPECTED(RETURN_VALUE_USED(opline))) {
		ZVAL_COPY(EX_VAR(opline->result.var), value);
	}
	FREE_OP_DATA();
ZEND_VM_C_LABEL(exit_assign_obj):
	FREE_OP2();
	FREE_OP1_VAR_PTR();
	/* assign_obj has two opcodes! */
	ZEND_VM_NEXT_OPCODE_EX(1, 2);
}

/* No specialization for op_types (CONST|TMPVAR|CV, UNUSED|CONST|VAR) */
ZEND_VM_HANDLER(25, ZEND_ASSIGN_STATIC_PROP, ANY, ANY, CACHE_SLOT, SPEC(OP_DATA=CONST|TMP|VAR|CV))
{
	USE_OPLINE
	zval *prop, *value;
	zend_property_info *prop_info;

	SAVE_OPLINE();

	if (zend_fetch_static_property_address(&prop, &prop_info, opline->extended_value, BP_VAR_W, 0 OPLINE_CC EXECUTE_DATA_CC) != SUCCESS) {
		FREE_UNFETCHED_OP_DATA();
		UNDEF_RESULT();
		HANDLE_EXCEPTION();
	}

	value = GET_OP_DATA_ZVAL_PTR(BP_VAR_R);

	if (UNEXPECTED(ZEND_TYPE_IS_SET(prop_info->type))) {
		value = zend_assign_to_typed_prop(prop_info, prop, value EXECUTE_DATA_CC);
		FREE_OP_DATA();
	} else {
		value = zend_assign_to_variable(prop, value, OP_DATA_TYPE, EX_USES_STRICT_TYPES());
	}

	if (UNEXPECTED(RETURN_VALUE_USED(opline))) {
		ZVAL_COPY(EX_VAR(opline->result.var), value);
	}

	/* assign_static_prop has two opcodes! */
	ZEND_VM_NEXT_OPCODE_EX(1, 2);
}

ZEND_VM_HANDLER(23, ZEND_ASSIGN_DIM, VAR|CV, CONST|TMPVAR|UNUSED|NEXT|CV, SPEC(OP_DATA=CONST|TMP|VAR|CV))
{
	USE_OPLINE
	zval *object_ptr, *orig_object_ptr;
	zval *value;
	zval *variable_ptr;
	zval *dim;

	SAVE_OPLINE();
	orig_object_ptr = object_ptr = GET_OP1_ZVAL_PTR_PTR_UNDEF(BP_VAR_W);

	if (EXPECTED(Z_TYPE_P(object_ptr) == IS_ARRAY)) {
ZEND_VM_C_LABEL(try_assign_dim_array):
		SEPARATE_ARRAY(object_ptr);
		if (OP2_TYPE == IS_UNUSED) {
			value = GET_OP_DATA_ZVAL_PTR(BP_VAR_R);
			if (OP_DATA_TYPE == IS_CV || OP_DATA_TYPE == IS_VAR) {
				ZVAL_DEREF(value);
			}
			variable_ptr = zend_hash_next_index_insert(Z_ARRVAL_P(object_ptr), value);
			if (UNEXPECTED(variable_ptr == NULL)) {
				FREE_OP_DATA();
				zend_cannot_add_element();
				ZEND_VM_C_GOTO(assign_dim_error);
			} else if (OP_DATA_TYPE == IS_CV) {
				if (Z_REFCOUNTED_P(value)) {
					Z_ADDREF_P(value);
				}
			} else if (OP_DATA_TYPE == IS_VAR) {
				zval *free_op_data = EX_VAR((opline+1)->op1.var);
				if (value != free_op_data) {
					if (Z_REFCOUNTED_P(value)) {
						Z_ADDREF_P(value);
					}
					zval_ptr_dtor_nogc(free_op_data);
				}
			} else if (OP_DATA_TYPE == IS_CONST) {
				if (UNEXPECTED(Z_REFCOUNTED_P(value))) {
					Z_ADDREF_P(value);
				}
			}
		} else {
			dim = GET_OP2_ZVAL_PTR_UNDEF(BP_VAR_R);
			if (OP2_TYPE == IS_CONST) {
				variable_ptr = zend_fetch_dimension_address_inner_W_CONST(Z_ARRVAL_P(object_ptr), dim EXECUTE_DATA_CC);
			} else {
				variable_ptr = zend_fetch_dimension_address_inner_W(Z_ARRVAL_P(object_ptr), dim EXECUTE_DATA_CC);
			}
			if (UNEXPECTED(variable_ptr == NULL)) {
				ZEND_VM_C_GOTO(assign_dim_error);
			}
			value = GET_OP_DATA_ZVAL_PTR(BP_VAR_R);
			value = zend_assign_to_variable(variable_ptr, value, OP_DATA_TYPE, EX_USES_STRICT_TYPES());
		}
		if (UNEXPECTED(RETURN_VALUE_USED(opline))) {
			ZVAL_COPY(EX_VAR(opline->result.var), value);
		}
	} else {
		if (EXPECTED(Z_ISREF_P(object_ptr))) {
			object_ptr = Z_REFVAL_P(object_ptr);
			if (EXPECTED(Z_TYPE_P(object_ptr) == IS_ARRAY)) {
				ZEND_VM_C_GOTO(try_assign_dim_array);
			}
		}
		if (EXPECTED(Z_TYPE_P(object_ptr) == IS_OBJECT)) {
			dim = GET_OP2_ZVAL_PTR(BP_VAR_R);
			value = GET_OP_DATA_ZVAL_PTR_DEREF(BP_VAR_R);

			if (OP2_TYPE == IS_CONST && Z_EXTRA_P(dim) == ZEND_EXTRA_VALUE) {
				dim++;
			}
			zend_assign_to_object_dim(object_ptr, dim, value OPLINE_CC EXECUTE_DATA_CC);

			FREE_OP_DATA();
		} else if (EXPECTED(Z_TYPE_P(object_ptr) == IS_STRING)) {
			if (OP2_TYPE == IS_UNUSED) {
				zend_use_new_element_for_string();
				FREE_UNFETCHED_OP_DATA();
				UNDEF_RESULT();
			} else {
				dim = GET_OP2_ZVAL_PTR(BP_VAR_R);
				value = GET_OP_DATA_ZVAL_PTR_DEREF(BP_VAR_R);
				zend_assign_to_string_offset(object_ptr, dim, value OPLINE_CC EXECUTE_DATA_CC);
				FREE_OP_DATA();
			}
		} else if (EXPECTED(Z_TYPE_P(object_ptr) <= IS_FALSE)) {
			if (Z_ISREF_P(orig_object_ptr)
			 && ZEND_REF_HAS_TYPE_SOURCES(Z_REF_P(orig_object_ptr))
			 && !zend_verify_ref_array_assignable(Z_REF_P(orig_object_ptr))) {
				dim = GET_OP2_ZVAL_PTR(BP_VAR_R);
				FREE_UNFETCHED_OP_DATA();
				UNDEF_RESULT();
			} else {
				ZVAL_ARR(object_ptr, zend_new_array(8));
				ZEND_VM_C_GOTO(try_assign_dim_array);
			}
		} else {
			zend_use_scalar_as_array();
			dim = GET_OP2_ZVAL_PTR(BP_VAR_R);
ZEND_VM_C_LABEL(assign_dim_error):
			FREE_UNFETCHED_OP_DATA();
			if (UNEXPECTED(RETURN_VALUE_USED(opline))) {
				ZVAL_NULL(EX_VAR(opline->result.var));
			}
		}
	}
	if (OP2_TYPE != IS_UNUSED) {
		FREE_OP2();
	}
	FREE_OP1_VAR_PTR();
	/* assign_dim has two opcodes! */
	ZEND_VM_NEXT_OPCODE_EX(1, 2);
}

ZEND_VM_HANDLER(22, ZEND_ASSIGN, VAR|CV, CONST|TMP|VAR|CV, SPEC(RETVAL))
{
	USE_OPLINE
	zval *value;
	zval *variable_ptr;

	SAVE_OPLINE();
	value = GET_OP2_ZVAL_PTR(BP_VAR_R);
	variable_ptr = GET_OP1_ZVAL_PTR_PTR_UNDEF(BP_VAR_W);

	value = zend_assign_to_variable(variable_ptr, value, OP2_TYPE, EX_USES_STRICT_TYPES());
	if (UNEXPECTED(RETURN_VALUE_USED(opline))) {
		ZVAL_COPY(EX_VAR(opline->result.var), value);
	}
	FREE_OP1_VAR_PTR();
	/* zend_assign_to_variable() always takes care of op2, never free it! */

	ZEND_VM_NEXT_OPCODE_CHECK_EXCEPTION();
}

ZEND_VM_HANDLER(30, ZEND_ASSIGN_REF, VAR|CV, VAR|CV, SRC)
{
	USE_OPLINE
	zval *variable_ptr;
	zval *value_ptr;

	SAVE_OPLINE();
	value_ptr = GET_OP2_ZVAL_PTR_PTR(BP_VAR_W);
	variable_ptr = GET_OP1_ZVAL_PTR_PTR_UNDEF(BP_VAR_W);

	if (OP1_TYPE == IS_VAR &&
	           UNEXPECTED(Z_TYPE_P(EX_VAR(opline->op1.var)) != IS_INDIRECT)) {

		zend_throw_error(NULL, "Cannot assign by reference to an array dimension of an object");
		variable_ptr = &EG(uninitialized_zval);
	} else if (OP2_TYPE == IS_VAR &&
	           opline->extended_value == ZEND_RETURNS_FUNCTION &&
			   UNEXPECTED(!Z_ISREF_P(value_ptr))) {

		if (UNEXPECTED(!zend_wrong_assign_to_variable_reference(variable_ptr, value_ptr OPLINE_CC EXECUTE_DATA_CC))) {
			variable_ptr = &EG(uninitialized_zval);
		}
	} else {
		zend_assign_to_variable_reference(variable_ptr, value_ptr);
	}

	if (UNEXPECTED(RETURN_VALUE_USED(opline))) {
		ZVAL_COPY(EX_VAR(opline->result.var), variable_ptr);
	}

	FREE_OP2_VAR_PTR();
	FREE_OP1_VAR_PTR();
	ZEND_VM_NEXT_OPCODE_CHECK_EXCEPTION();
}

ZEND_VM_HANDLER(32, ZEND_ASSIGN_OBJ_REF, VAR|UNUSED|THIS|CV, CONST|TMPVAR|CV, CACHE_SLOT|SRC, SPEC(OP_DATA=VAR|CV))
{
	USE_OPLINE
	zval *property, *container, *value_ptr;

	SAVE_OPLINE();

	container = GET_OP1_OBJ_ZVAL_PTR_PTR_UNDEF(BP_VAR_W);
	property = GET_OP2_ZVAL_PTR(BP_VAR_R);

	value_ptr = GET_OP_DATA_ZVAL_PTR_PTR(BP_VAR_W);

	if (ZEND_VM_SPEC) {
		if (OP1_TYPE == IS_UNUSED) {
			if (OP2_TYPE == IS_CONST) {
				zend_assign_to_property_reference_this_const(container, property, value_ptr OPLINE_CC EXECUTE_DATA_CC);
			} else {
				zend_assign_to_property_reference_this_var(container, property, value_ptr OPLINE_CC EXECUTE_DATA_CC);
			}
		} else {
			if (OP2_TYPE == IS_CONST) {
				zend_assign_to_property_reference_var_const(container, property, value_ptr OPLINE_CC EXECUTE_DATA_CC);
			} else {
				zend_assign_to_property_reference_var_var(container, property, value_ptr OPLINE_CC EXECUTE_DATA_CC);
			}
		}
	} else {
		zend_assign_to_property_reference(container, OP1_TYPE, property, OP2_TYPE, value_ptr OPLINE_CC EXECUTE_DATA_CC);
	}

	FREE_OP1_VAR_PTR();
	FREE_OP2();
	FREE_OP_DATA_VAR_PTR();
	ZEND_VM_NEXT_OPCODE_EX(1, 2);
}

/* No specialization for op_types (CONST|TMPVAR|CV, UNUSED|CONST|VAR) */
ZEND_VM_HANDLER(33, ZEND_ASSIGN_STATIC_PROP_REF, ANY, ANY, CACHE_SLOT|SRC)
{
	USE_OPLINE
	zval *prop, *value_ptr;
	zend_property_info *prop_info;

	SAVE_OPLINE();

	if (zend_fetch_static_property_address(&prop, &prop_info, opline->extended_value & ~ZEND_RETURNS_FUNCTION, BP_VAR_W, 0 OPLINE_CC EXECUTE_DATA_CC) != SUCCESS) {
		FREE_UNFETCHED_OP_DATA();
		UNDEF_RESULT();
		HANDLE_EXCEPTION();
	}

	value_ptr = GET_OP_DATA_ZVAL_PTR_PTR(BP_VAR_W);

	if (OP_DATA_TYPE == IS_VAR && (opline->extended_value & ZEND_RETURNS_FUNCTION) && UNEXPECTED(!Z_ISREF_P(value_ptr))) {
		if (UNEXPECTED(!zend_wrong_assign_to_variable_reference(prop, value_ptr OPLINE_CC EXECUTE_DATA_CC))) {
			prop = &EG(uninitialized_zval);
		}
	} else if (UNEXPECTED(ZEND_TYPE_IS_SET(prop_info->type))) {
		prop = zend_assign_to_typed_property_reference(prop_info, prop, value_ptr EXECUTE_DATA_CC);
	} else {
		zend_assign_to_variable_reference(prop, value_ptr);
	}

	if (UNEXPECTED(RETURN_VALUE_USED(opline))) {
		ZVAL_COPY(EX_VAR(opline->result.var), prop);
	}

	FREE_OP_DATA_VAR_PTR();
	ZEND_VM_NEXT_OPCODE_EX(1, 2);
}

ZEND_VM_HOT_HELPER(zend_leave_helper, ANY, ANY)
{
	zend_execute_data *old_execute_data;
	uint32_t call_info = EX_CALL_INFO();
	SAVE_OPLINE();

	if (EXPECTED((call_info & (ZEND_CALL_CODE|ZEND_CALL_TOP|ZEND_CALL_HAS_SYMBOL_TABLE|ZEND_CALL_FREE_EXTRA_ARGS|ZEND_CALL_ALLOCATED)) == 0)) {
		EG(current_execute_data) = EX(prev_execute_data);
		i_free_compiled_variables(execute_data);

#ifdef ZEND_PREFER_RELOAD
		call_info = EX_CALL_INFO();
#endif
		if (UNEXPECTED(call_info & ZEND_CALL_RELEASE_THIS)) {
			OBJ_RELEASE(Z_OBJ(execute_data->This));
		} else if (UNEXPECTED(call_info & ZEND_CALL_CLOSURE)) {
			OBJ_RELEASE(ZEND_CLOSURE_OBJECT(EX(func)));
		}
		EG(vm_stack_top) = (zval*)execute_data;
		execute_data = EX(prev_execute_data);

		if (UNEXPECTED(EG(exception) != NULL)) {
			zend_rethrow_exception(execute_data);
			HANDLE_EXCEPTION_LEAVE();
		}

		LOAD_NEXT_OPLINE();
		ZEND_VM_LEAVE();
	} else if (EXPECTED((call_info & (ZEND_CALL_CODE|ZEND_CALL_TOP)) == 0)) {
		EG(current_execute_data) = EX(prev_execute_data);
		i_free_compiled_variables(execute_data);

#ifdef ZEND_PREFER_RELOAD
		call_info = EX_CALL_INFO();
#endif
		if (UNEXPECTED(call_info & ZEND_CALL_HAS_SYMBOL_TABLE)) {
			zend_clean_and_cache_symbol_table(EX(symbol_table));
		}

		/* Free extra args before releasing the closure,
		 * as that may free the op_array. */
		zend_vm_stack_free_extra_args_ex(call_info, execute_data);

		if (UNEXPECTED(call_info & ZEND_CALL_RELEASE_THIS)) {
			OBJ_RELEASE(Z_OBJ(execute_data->This));
		} else if (UNEXPECTED(call_info & ZEND_CALL_CLOSURE)) {
			OBJ_RELEASE(ZEND_CLOSURE_OBJECT(EX(func)));
		}

		old_execute_data = execute_data;
		execute_data = EX(prev_execute_data);
		zend_vm_stack_free_call_frame_ex(call_info, old_execute_data);

		if (UNEXPECTED(EG(exception) != NULL)) {
			zend_rethrow_exception(execute_data);
			HANDLE_EXCEPTION_LEAVE();
		}

		LOAD_NEXT_OPLINE();
		ZEND_VM_LEAVE();
	} else if (EXPECTED((call_info & ZEND_CALL_TOP) == 0)) {
		zend_detach_symbol_table(execute_data);
		destroy_op_array(&EX(func)->op_array);
		efree_size(EX(func), sizeof(zend_op_array));
#ifdef ZEND_PREFER_RELOAD
		call_info = EX_CALL_INFO();
#endif
		old_execute_data = execute_data;
		execute_data = EG(current_execute_data) = EX(prev_execute_data);
		zend_vm_stack_free_call_frame_ex(call_info, old_execute_data);

		zend_attach_symbol_table(execute_data);
		if (UNEXPECTED(EG(exception) != NULL)) {
			zend_rethrow_exception(execute_data);
			HANDLE_EXCEPTION_LEAVE();
		}

		LOAD_NEXT_OPLINE();
		ZEND_VM_LEAVE();
	} else {
		if (EXPECTED((call_info & ZEND_CALL_CODE) == 0)) {
			EG(current_execute_data) = EX(prev_execute_data);
			i_free_compiled_variables(execute_data);
#ifdef ZEND_PREFER_RELOAD
			call_info = EX_CALL_INFO();
#endif
			if (UNEXPECTED(call_info & (ZEND_CALL_HAS_SYMBOL_TABLE|ZEND_CALL_FREE_EXTRA_ARGS))) {
				if (UNEXPECTED(call_info & ZEND_CALL_HAS_SYMBOL_TABLE)) {
					zend_clean_and_cache_symbol_table(EX(symbol_table));
				}
				zend_vm_stack_free_extra_args_ex(call_info, execute_data);
			}
			if (UNEXPECTED(call_info & ZEND_CALL_CLOSURE)) {
				OBJ_RELEASE(ZEND_CLOSURE_OBJECT(EX(func)));
			}
			ZEND_VM_RETURN();
		} else /* if (call_kind == ZEND_CALL_TOP_CODE) */ {
			zend_array *symbol_table = EX(symbol_table);

			zend_detach_symbol_table(execute_data);
			old_execute_data = EX(prev_execute_data);
			while (old_execute_data) {
				if (old_execute_data->func && (ZEND_CALL_INFO(old_execute_data) & ZEND_CALL_HAS_SYMBOL_TABLE)) {
					if (old_execute_data->symbol_table == symbol_table) {
						zend_attach_symbol_table(old_execute_data);
					}
					break;
				}
				old_execute_data = old_execute_data->prev_execute_data;
			}
			EG(current_execute_data) = EX(prev_execute_data);
			ZEND_VM_RETURN();
		}
	}
}

ZEND_VM_HOT_HANDLER(42, ZEND_JMP, JMP_ADDR, ANY)
{
	USE_OPLINE

	ZEND_VM_JMP_EX(OP_JMP_ADDR(opline, opline->op1), 0);
}

ZEND_VM_HOT_NOCONST_HANDLER(43, ZEND_JMPZ, CONST|TMPVAR|CV, JMP_ADDR)
{
	USE_OPLINE
	zval *val;
	zend_uchar op1_type;

	val = GET_OP1_ZVAL_PTR_UNDEF(BP_VAR_R);

	if (Z_TYPE_INFO_P(val) == IS_TRUE) {
		ZEND_VM_NEXT_OPCODE();
	} else if (EXPECTED(Z_TYPE_INFO_P(val) <= IS_TRUE)) {
		if (OP1_TYPE == IS_CV && UNEXPECTED(Z_TYPE_INFO_P(val) == IS_UNDEF)) {
			SAVE_OPLINE();
			ZVAL_UNDEFINED_OP1();
			if (UNEXPECTED(EG(exception))) {
				HANDLE_EXCEPTION();
			}
		}
		ZEND_VM_JMP_EX(OP_JMP_ADDR(opline, opline->op2), 0);
	}

	SAVE_OPLINE();
	op1_type = OP1_TYPE;
	if (i_zend_is_true(val)) {
		opline++;
	} else {
		opline = OP_JMP_ADDR(opline, opline->op2);
	}
	if (op1_type & (IS_TMP_VAR|IS_VAR)) {
		zval_ptr_dtor_nogc(val);
	}
	ZEND_VM_JMP(opline);
}

ZEND_VM_HOT_NOCONST_HANDLER(44, ZEND_JMPNZ, CONST|TMPVAR|CV, JMP_ADDR)
{
	USE_OPLINE
	zval *val;
	zend_uchar op1_type;

	val = GET_OP1_ZVAL_PTR_UNDEF(BP_VAR_R);

	if (Z_TYPE_INFO_P(val) == IS_TRUE) {
		ZEND_VM_JMP_EX(OP_JMP_ADDR(opline, opline->op2), 0);
	} else if (EXPECTED(Z_TYPE_INFO_P(val) <= IS_TRUE)) {
		if (OP1_TYPE == IS_CV && UNEXPECTED(Z_TYPE_INFO_P(val) == IS_UNDEF)) {
			SAVE_OPLINE();
			ZVAL_UNDEFINED_OP1();
			if (UNEXPECTED(EG(exception))) {
				HANDLE_EXCEPTION();
			}
		}
		ZEND_VM_NEXT_OPCODE();
	}

	SAVE_OPLINE();
	op1_type = OP1_TYPE;
	if (i_zend_is_true(val)) {
		opline = OP_JMP_ADDR(opline, opline->op2);
	} else {
		opline++;
	}
	if (op1_type & (IS_TMP_VAR|IS_VAR)) {
		zval_ptr_dtor_nogc(val);
	}
	ZEND_VM_JMP(opline);
}

ZEND_VM_HANDLER(45, ZEND_JMPZNZ, CONST|TMPVAR|CV, JMP_ADDR, JMP_ADDR)
{
	USE_OPLINE
	zval *val;
	zend_uchar op1_type;

	val = GET_OP1_ZVAL_PTR_UNDEF(BP_VAR_R);

	if (EXPECTED(Z_TYPE_INFO_P(val) == IS_TRUE)) {
		ZEND_VM_SET_RELATIVE_OPCODE(opline, opline->extended_value);
		ZEND_VM_CONTINUE();
	} else if (EXPECTED(Z_TYPE_INFO_P(val) <= IS_TRUE)) {
		if (OP1_TYPE == IS_CV && UNEXPECTED(Z_TYPE_INFO_P(val) == IS_UNDEF)) {
			SAVE_OPLINE();
			ZVAL_UNDEFINED_OP1();
			if (UNEXPECTED(EG(exception))) {
				HANDLE_EXCEPTION();
			}
		}
		ZEND_VM_JMP_EX(OP_JMP_ADDR(opline, opline->op2), 0);
	}

	SAVE_OPLINE();
	op1_type = OP1_TYPE;
	if (i_zend_is_true(val)) {
		opline = ZEND_OFFSET_TO_OPLINE(opline, opline->extended_value);
	} else {
		opline = OP_JMP_ADDR(opline, opline->op2);
	}
	if (op1_type & (IS_TMP_VAR|IS_VAR)) {
		zval_ptr_dtor_nogc(val);
	}
	ZEND_VM_JMP(opline);
}

ZEND_VM_COLD_CONST_HANDLER(46, ZEND_JMPZ_EX, CONST|TMPVAR|CV, JMP_ADDR)
{
	USE_OPLINE
	zval *val;
	int ret;

	val = GET_OP1_ZVAL_PTR_UNDEF(BP_VAR_R);

	if (Z_TYPE_INFO_P(val) == IS_TRUE) {
		ZVAL_TRUE(EX_VAR(opline->result.var));
		ZEND_VM_NEXT_OPCODE();
	} else if (EXPECTED(Z_TYPE_INFO_P(val) <= IS_TRUE)) {
		ZVAL_FALSE(EX_VAR(opline->result.var));
		if (OP1_TYPE == IS_CV && UNEXPECTED(Z_TYPE_INFO_P(val) == IS_UNDEF)) {
			SAVE_OPLINE();
			ZVAL_UNDEFINED_OP1();
			if (UNEXPECTED(EG(exception))) {
				HANDLE_EXCEPTION();
			}
		}
		ZEND_VM_JMP_EX(OP_JMP_ADDR(opline, opline->op2), 0);
	}

	SAVE_OPLINE();
	ret = i_zend_is_true(val);
	FREE_OP1();
	if (ret) {
		ZVAL_TRUE(EX_VAR(opline->result.var));
		opline++;
	} else {
		ZVAL_FALSE(EX_VAR(opline->result.var));
		opline = OP_JMP_ADDR(opline, opline->op2);
	}
	ZEND_VM_JMP(opline);
}

ZEND_VM_COLD_CONST_HANDLER(47, ZEND_JMPNZ_EX, CONST|TMPVAR|CV, JMP_ADDR)
{
	USE_OPLINE
	zval *val;
	int ret;

	val = GET_OP1_ZVAL_PTR_UNDEF(BP_VAR_R);

	if (Z_TYPE_INFO_P(val) == IS_TRUE) {
		ZVAL_TRUE(EX_VAR(opline->result.var));
		ZEND_VM_JMP_EX(OP_JMP_ADDR(opline, opline->op2), 0);
	} else if (EXPECTED(Z_TYPE_INFO_P(val) <= IS_TRUE)) {
		ZVAL_FALSE(EX_VAR(opline->result.var));
		if (OP1_TYPE == IS_CV && UNEXPECTED(Z_TYPE_INFO_P(val) == IS_UNDEF)) {
			SAVE_OPLINE();
			ZVAL_UNDEFINED_OP1();
			ZEND_VM_NEXT_OPCODE_CHECK_EXCEPTION();
		} else {
			ZEND_VM_NEXT_OPCODE();
		}
	}

	SAVE_OPLINE();
	ret = i_zend_is_true(val);
	FREE_OP1();
	if (ret) {
		ZVAL_TRUE(EX_VAR(opline->result.var));
		opline = OP_JMP_ADDR(opline, opline->op2);
	} else {
		ZVAL_FALSE(EX_VAR(opline->result.var));
		opline++;
	}
	ZEND_VM_JMP(opline);
}

ZEND_VM_HANDLER(70, ZEND_FREE, TMPVAR, ANY)
{
	USE_OPLINE

	SAVE_OPLINE();
	zval_ptr_dtor_nogc(EX_VAR(opline->op1.var));
	ZEND_VM_NEXT_OPCODE_CHECK_EXCEPTION();
}

ZEND_VM_HOT_HANDLER(127, ZEND_FE_FREE, TMPVAR, ANY)
{
	zval *var;
	USE_OPLINE

	var = EX_VAR(opline->op1.var);
	if (Z_TYPE_P(var) != IS_ARRAY) {
		SAVE_OPLINE();
		if (Z_FE_ITER_P(var) != (uint32_t)-1) {
			zend_hash_iterator_del(Z_FE_ITER_P(var));
		}
		zval_ptr_dtor_nogc(var);
		ZEND_VM_NEXT_OPCODE_CHECK_EXCEPTION();
	}

	/* This is freeing an array. Use an inlined version of zval_ptr_dtor_nogc. */
	/* PHP only needs to save the opline and check for an exception if the last reference to the array was garbage collected (destructors of elements in the array could throw an exception) */
	if (Z_REFCOUNTED_P(var) && !Z_DELREF_P(var)) {
		SAVE_OPLINE();
		rc_dtor_func(Z_COUNTED_P(var));
		ZEND_VM_NEXT_OPCODE_CHECK_EXCEPTION();
	}
	ZEND_VM_NEXT_OPCODE();
}

ZEND_VM_COLD_CONSTCONST_HANDLER(53, ZEND_FAST_CONCAT, CONST|TMPVAR|CV, CONST|TMPVAR|CV)
{
	USE_OPLINE
	zval *op1, *op2;
	zend_string *op1_str, *op2_str, *str;


	op1 = GET_OP1_ZVAL_PTR_UNDEF(BP_VAR_R);
	op2 = GET_OP2_ZVAL_PTR_UNDEF(BP_VAR_R);
	if ((OP1_TYPE == IS_CONST || EXPECTED(Z_TYPE_P(op1) == IS_STRING)) &&
	    (OP2_TYPE == IS_CONST || EXPECTED(Z_TYPE_P(op2) == IS_STRING))) {
		zend_string *op1_str = Z_STR_P(op1);
		zend_string *op2_str = Z_STR_P(op2);
		zend_string *str;

		if (OP1_TYPE != IS_CONST && UNEXPECTED(ZSTR_LEN(op1_str) == 0)) {
			if (OP2_TYPE == IS_CONST || OP2_TYPE == IS_CV) {
				ZVAL_STR_COPY(EX_VAR(opline->result.var), op2_str);
			} else {
				ZVAL_STR(EX_VAR(opline->result.var), op2_str);
			}
			if (OP1_TYPE & (IS_TMP_VAR|IS_VAR)) {
				zend_string_release_ex(op1_str, 0);
			}
		} else if (OP2_TYPE != IS_CONST && UNEXPECTED(ZSTR_LEN(op2_str) == 0)) {
			if (OP1_TYPE == IS_CONST || OP1_TYPE == IS_CV) {
				ZVAL_STR_COPY(EX_VAR(opline->result.var), op1_str);
			} else {
				ZVAL_STR(EX_VAR(opline->result.var), op1_str);
			}
			if (OP2_TYPE & (IS_TMP_VAR|IS_VAR)) {
				zend_string_release_ex(op2_str, 0);
			}
		} else if (OP1_TYPE != IS_CONST && OP1_TYPE != IS_CV &&
		    !ZSTR_IS_INTERNED(op1_str) && GC_REFCOUNT(op1_str) == 1) {
		    size_t len = ZSTR_LEN(op1_str);

			str = zend_string_extend(op1_str, len + ZSTR_LEN(op2_str), 0);
			memcpy(ZSTR_VAL(str) + len, ZSTR_VAL(op2_str), ZSTR_LEN(op2_str)+1);
			ZVAL_NEW_STR(EX_VAR(opline->result.var), str);
			if (OP2_TYPE & (IS_TMP_VAR|IS_VAR)) {
				zend_string_release_ex(op2_str, 0);
			}
		} else {
			str = zend_string_alloc(ZSTR_LEN(op1_str) + ZSTR_LEN(op2_str), 0);
			memcpy(ZSTR_VAL(str), ZSTR_VAL(op1_str), ZSTR_LEN(op1_str));
			memcpy(ZSTR_VAL(str) + ZSTR_LEN(op1_str), ZSTR_VAL(op2_str), ZSTR_LEN(op2_str)+1);
			ZVAL_NEW_STR(EX_VAR(opline->result.var), str);
			if (OP1_TYPE & (IS_TMP_VAR|IS_VAR)) {
				zend_string_release_ex(op1_str, 0);
			}
			if (OP2_TYPE & (IS_TMP_VAR|IS_VAR)) {
				zend_string_release_ex(op2_str, 0);
			}
		}
		ZEND_VM_NEXT_OPCODE();
	}

	SAVE_OPLINE();
	if (OP1_TYPE == IS_CONST) {
		op1_str = Z_STR_P(op1);
	} else if (EXPECTED(Z_TYPE_P(op1) == IS_STRING)) {
		op1_str = zend_string_copy(Z_STR_P(op1));
	} else {
		if (OP1_TYPE == IS_CV && UNEXPECTED(Z_TYPE_P(op1) == IS_UNDEF)) {
			ZVAL_UNDEFINED_OP1();
		}
		op1_str = zval_get_string_func(op1);
	}
	if (OP2_TYPE == IS_CONST) {
		op2_str = Z_STR_P(op2);
	} else if (EXPECTED(Z_TYPE_P(op2) == IS_STRING)) {
		op2_str = zend_string_copy(Z_STR_P(op2));
	} else {
		if (OP2_TYPE == IS_CV && UNEXPECTED(Z_TYPE_P(op2) == IS_UNDEF)) {
			ZVAL_UNDEFINED_OP2();
		}
		op2_str = zval_get_string_func(op2);
	}
	do {
		if (OP1_TYPE != IS_CONST) {
			if (UNEXPECTED(ZSTR_LEN(op1_str) == 0)) {
				if (OP2_TYPE == IS_CONST) {
					if (UNEXPECTED(Z_REFCOUNTED_P(op2))) {
						GC_ADDREF(op2_str);
					}
				}
				ZVAL_STR(EX_VAR(opline->result.var), op2_str);
				zend_string_release_ex(op1_str, 0);
				break;
			}
		}
		if (OP2_TYPE != IS_CONST) {
			if (UNEXPECTED(ZSTR_LEN(op2_str) == 0)) {
				if (OP1_TYPE == IS_CONST) {
					if (UNEXPECTED(Z_REFCOUNTED_P(op1))) {
						GC_ADDREF(op1_str);
					}
				}
				ZVAL_STR(EX_VAR(opline->result.var), op1_str);
				zend_string_release_ex(op2_str, 0);
				break;
			}
		}
		str = zend_string_alloc(ZSTR_LEN(op1_str) + ZSTR_LEN(op2_str), 0);
		memcpy(ZSTR_VAL(str), ZSTR_VAL(op1_str), ZSTR_LEN(op1_str));
		memcpy(ZSTR_VAL(str) + ZSTR_LEN(op1_str), ZSTR_VAL(op2_str), ZSTR_LEN(op2_str)+1);
		ZVAL_NEW_STR(EX_VAR(opline->result.var), str);
		if (OP1_TYPE != IS_CONST) {
			zend_string_release_ex(op1_str, 0);
		}
		if (OP2_TYPE != IS_CONST) {
			zend_string_release_ex(op2_str, 0);
		}
	} while (0);
	FREE_OP1();
	FREE_OP2();
	ZEND_VM_NEXT_OPCODE_CHECK_EXCEPTION();
}

ZEND_VM_HANDLER(54, ZEND_ROPE_INIT, UNUSED, CONST|TMPVAR|CV, NUM)
{
	USE_OPLINE
	zend_string **rope;
	zval *var;

	/* Compiler allocates the necessary number of zval slots to keep the rope */
	rope = (zend_string**)EX_VAR(opline->result.var);
	if (OP2_TYPE == IS_CONST) {
		var = GET_OP2_ZVAL_PTR(BP_VAR_R);
		rope[0] = Z_STR_P(var);
		if (UNEXPECTED(Z_REFCOUNTED_P(var))) {
			Z_ADDREF_P(var);
		}
	} else {
		var = GET_OP2_ZVAL_PTR_UNDEF(BP_VAR_R);
		if (EXPECTED(Z_TYPE_P(var) == IS_STRING)) {
			if (OP2_TYPE == IS_CV) {
				rope[0] = zend_string_copy(Z_STR_P(var));
			} else {
				rope[0] = Z_STR_P(var);
			}
		} else {
			SAVE_OPLINE();
			if (OP2_TYPE == IS_CV && UNEXPECTED(Z_TYPE_P(var) == IS_UNDEF)) {
				ZVAL_UNDEFINED_OP2();
			}
			rope[0] = zval_get_string_func(var);
			FREE_OP2();
			ZEND_VM_NEXT_OPCODE_CHECK_EXCEPTION();
		}
	}
	ZEND_VM_NEXT_OPCODE();
}

ZEND_VM_HANDLER(55, ZEND_ROPE_ADD, TMP, CONST|TMPVAR|CV, NUM)
{
	USE_OPLINE
	zend_string **rope;
	zval *var;

	/* op1 and result are the same */
	rope = (zend_string**)EX_VAR(opline->op1.var);
	if (OP2_TYPE == IS_CONST) {
		var = GET_OP2_ZVAL_PTR(BP_VAR_R);
		rope[opline->extended_value] = Z_STR_P(var);
		if (UNEXPECTED(Z_REFCOUNTED_P(var))) {
			Z_ADDREF_P(var);
		}
	} else {
		var = GET_OP2_ZVAL_PTR_UNDEF(BP_VAR_R);
		if (EXPECTED(Z_TYPE_P(var) == IS_STRING)) {
			if (OP2_TYPE == IS_CV) {
				rope[opline->extended_value] = zend_string_copy(Z_STR_P(var));
			} else {
				rope[opline->extended_value] = Z_STR_P(var);
			}
		} else {
			SAVE_OPLINE();
			if (OP2_TYPE == IS_CV && UNEXPECTED(Z_TYPE_P(var) == IS_UNDEF)) {
				ZVAL_UNDEFINED_OP2();
			}
			rope[opline->extended_value] = zval_get_string_func(var);
			FREE_OP2();
			ZEND_VM_NEXT_OPCODE_CHECK_EXCEPTION();
		}
	}
	ZEND_VM_NEXT_OPCODE();
}

ZEND_VM_HANDLER(56, ZEND_ROPE_END, TMP, CONST|TMPVAR|CV, NUM)
{
	USE_OPLINE
	zend_string **rope;
	zval *var, *ret;
	uint32_t i;
	size_t len = 0;
	char *target;

	rope = (zend_string**)EX_VAR(opline->op1.var);
	if (OP2_TYPE == IS_CONST) {
		var = GET_OP2_ZVAL_PTR(BP_VAR_R);
		rope[opline->extended_value] = Z_STR_P(var);
		if (UNEXPECTED(Z_REFCOUNTED_P(var))) {
			Z_ADDREF_P(var);
		}
	} else {
		var = GET_OP2_ZVAL_PTR_UNDEF(BP_VAR_R);
		if (EXPECTED(Z_TYPE_P(var) == IS_STRING)) {
			if (OP2_TYPE == IS_CV) {
				rope[opline->extended_value] = zend_string_copy(Z_STR_P(var));
			} else {
				rope[opline->extended_value] = Z_STR_P(var);
			}
		} else {
			SAVE_OPLINE();
			if (OP2_TYPE == IS_CV && UNEXPECTED(Z_TYPE_P(var) == IS_UNDEF)) {
				ZVAL_UNDEFINED_OP2();
			}
			rope[opline->extended_value] = zval_get_string_func(var);
			FREE_OP2();
			if (UNEXPECTED(EG(exception))) {
				for (i = 0; i <= opline->extended_value; i++) {
					zend_string_release_ex(rope[i], 0);
				}
				ZVAL_UNDEF(EX_VAR(opline->result.var));
				HANDLE_EXCEPTION();
			}
		}
	}
	for (i = 0; i <= opline->extended_value; i++) {
		len += ZSTR_LEN(rope[i]);
	}
	ret = EX_VAR(opline->result.var);
	ZVAL_STR(ret, zend_string_alloc(len, 0));
	target = Z_STRVAL_P(ret);
	for (i = 0; i <= opline->extended_value; i++) {
		memcpy(target, ZSTR_VAL(rope[i]), ZSTR_LEN(rope[i]));
		target += ZSTR_LEN(rope[i]);
		zend_string_release_ex(rope[i], 0);
	}
	*target = '\0';

	ZEND_VM_NEXT_OPCODE();
}

ZEND_VM_HANDLER(109, ZEND_FETCH_CLASS, UNUSED|CLASS_FETCH, CONST|TMPVAR|UNUSED|CV, CACHE_SLOT)
{
	zval *class_name;
	USE_OPLINE

	SAVE_OPLINE();
	if (OP2_TYPE == IS_UNUSED) {
		Z_CE_P(EX_VAR(opline->result.var)) = zend_fetch_class(NULL, opline->op1.num);
		ZEND_VM_NEXT_OPCODE_CHECK_EXCEPTION();
	} else if (OP2_TYPE == IS_CONST) {
		zend_class_entry *ce = CACHED_PTR(opline->extended_value);

		if (UNEXPECTED(ce == NULL)) {
			class_name = GET_OP2_ZVAL_PTR_UNDEF(BP_VAR_R);
			ce = zend_fetch_class_by_name(Z_STR_P(class_name), Z_STR_P(class_name + 1), opline->op1.num);
			CACHE_PTR(opline->extended_value, ce);
		}
		Z_CE_P(EX_VAR(opline->result.var)) = ce;
	} else {
		class_name = GET_OP2_ZVAL_PTR_UNDEF(BP_VAR_R);
ZEND_VM_C_LABEL(try_class_name):
		if (Z_TYPE_P(class_name) == IS_OBJECT) {
			Z_CE_P(EX_VAR(opline->result.var)) = Z_OBJCE_P(class_name);
		} else if (Z_TYPE_P(class_name) == IS_STRING) {
			Z_CE_P(EX_VAR(opline->result.var)) = zend_fetch_class(Z_STR_P(class_name), opline->op1.num);
		} else if ((OP2_TYPE & (IS_VAR|IS_CV)) && Z_TYPE_P(class_name) == IS_REFERENCE) {
			class_name = Z_REFVAL_P(class_name);
			ZEND_VM_C_GOTO(try_class_name);
		} else {
			if (OP2_TYPE == IS_CV && UNEXPECTED(Z_TYPE_P(class_name) == IS_UNDEF)) {
				ZVAL_UNDEFINED_OP2();
				if (UNEXPECTED(EG(exception) != NULL)) {
					HANDLE_EXCEPTION();
				}
			}
			zend_throw_error(NULL, "Class name must be a valid object or a string");
		}
	}

	FREE_OP2();
	ZEND_VM_NEXT_OPCODE_CHECK_EXCEPTION();
}

ZEND_VM_HOT_OBJ_HANDLER(112, ZEND_INIT_METHOD_CALL, CONST|TMPVAR|UNUSED|THIS|CV, CONST|TMPVAR|CV, NUM|CACHE_SLOT)
{
	USE_OPLINE
	zval *function_name;
	zval *object;
	zend_function *fbc;
	zend_class_entry *called_scope;
	zend_object *obj;
	zend_execute_data *call;
	uint32_t call_info;

	SAVE_OPLINE();

	object = GET_OP1_OBJ_ZVAL_PTR_UNDEF(BP_VAR_R);

	if (OP2_TYPE != IS_CONST) {
		function_name = GET_OP2_ZVAL_PTR_UNDEF(BP_VAR_R);
	}

	if (OP2_TYPE != IS_CONST &&
	    UNEXPECTED(Z_TYPE_P(function_name) != IS_STRING)) {
		do {
			if ((OP2_TYPE & (IS_VAR|IS_CV)) && Z_ISREF_P(function_name)) {
				function_name = Z_REFVAL_P(function_name);
				if (EXPECTED(Z_TYPE_P(function_name) == IS_STRING)) {
					break;
				}
			} else if (OP2_TYPE == IS_CV && UNEXPECTED(Z_TYPE_P(function_name) == IS_UNDEF)) {
				ZVAL_UNDEFINED_OP2();
				if (UNEXPECTED(EG(exception) != NULL)) {
					FREE_OP1();
					HANDLE_EXCEPTION();
				}
			}
			zend_throw_error(NULL, "Method name must be a string");
			FREE_OP2();
			FREE_OP1();
			HANDLE_EXCEPTION();
		} while (0);
	}

	if (OP1_TYPE != IS_UNUSED) {
		do {
			if (OP1_TYPE == IS_CONST || UNEXPECTED(Z_TYPE_P(object) != IS_OBJECT)) {
				if ((OP1_TYPE & (IS_VAR|IS_CV)) && EXPECTED(Z_ISREF_P(object))) {
					object = Z_REFVAL_P(object);
					if (EXPECTED(Z_TYPE_P(object) == IS_OBJECT)) {
						break;
					}
				}
				if (OP1_TYPE == IS_CV && UNEXPECTED(Z_TYPE_P(object) == IS_UNDEF)) {
					object = ZVAL_UNDEFINED_OP1();
					if (UNEXPECTED(EG(exception) != NULL)) {
						if (OP2_TYPE != IS_CONST) {
							FREE_OP2();
						}
						HANDLE_EXCEPTION();
					}
				}
				if (OP2_TYPE == IS_CONST) {
					function_name = GET_OP2_ZVAL_PTR_UNDEF(BP_VAR_R);
				}
				zend_invalid_method_call(object, function_name);
				FREE_OP2();
				FREE_OP1();
				HANDLE_EXCEPTION();
			}
		} while (0);
	}

	obj = Z_OBJ_P(object);
	called_scope = obj->ce;

	if (OP2_TYPE == IS_CONST &&
	    EXPECTED(CACHED_PTR(opline->result.num) == called_scope)) {
	    fbc = CACHED_PTR(opline->result.num + sizeof(void*));
	} else {
	    zend_object *orig_obj = obj;

		if (OP2_TYPE == IS_CONST) {
			function_name = GET_OP2_ZVAL_PTR_UNDEF(BP_VAR_R);
		}

		/* First, locate the function. */
		fbc = obj->handlers->get_method(&obj, Z_STR_P(function_name), ((OP2_TYPE == IS_CONST) ? (RT_CONSTANT(opline, opline->op2) + 1) : NULL));
		if (UNEXPECTED(fbc == NULL)) {
			if (EXPECTED(!EG(exception))) {
				zend_undefined_method(obj->ce, Z_STR_P(function_name));
			}
			FREE_OP2();
			FREE_OP1();
			HANDLE_EXCEPTION();
		}
		if (OP2_TYPE == IS_CONST &&
		    EXPECTED(!(fbc->common.fn_flags & (ZEND_ACC_CALL_VIA_TRAMPOLINE|ZEND_ACC_NEVER_CACHE))) &&
		    EXPECTED(obj == orig_obj)) {
			CACHE_POLYMORPHIC_PTR(opline->result.num, called_scope, fbc);
		}
		if ((OP1_TYPE & (IS_VAR|IS_TMP_VAR)) && UNEXPECTED(obj != orig_obj)) {
			/* Reset "object" to trigger reference counting */
			object = NULL;
		}
		if (EXPECTED(fbc->type == ZEND_USER_FUNCTION) && UNEXPECTED(!RUN_TIME_CACHE(&fbc->op_array))) {
			init_func_run_time_cache(&fbc->op_array);
		}
	}

	if (OP2_TYPE != IS_CONST) {
		FREE_OP2();
	}

	call_info = ZEND_CALL_NESTED_FUNCTION | ZEND_CALL_HAS_THIS;
	if (UNEXPECTED((fbc->common.fn_flags & ZEND_ACC_STATIC) != 0)) {
		FREE_OP1();

		if ((OP1_TYPE & (IS_VAR|IS_TMP_VAR)) && UNEXPECTED(EG(exception))) {
			HANDLE_EXCEPTION();
		}
		/* call static method */
		obj = (zend_object*)called_scope;
		call_info = ZEND_CALL_NESTED_FUNCTION;
	} else if (OP1_TYPE & (IS_VAR|IS_TMP_VAR|IS_CV)) {
		if (OP1_TYPE == IS_CV) {
			GC_ADDREF(obj); /* For $this pointer */
		} else {
			zval *free_op1 = EX_VAR(opline->op1.var);
			if (free_op1 != object) {
				GC_ADDREF(obj); /* For $this pointer */
				zval_ptr_dtor_nogc(free_op1);
			}
		}
		/* CV may be changed indirectly (e.g. when it's a reference) */
		call_info = ZEND_CALL_NESTED_FUNCTION | ZEND_CALL_HAS_THIS | ZEND_CALL_RELEASE_THIS;
	}

	call = zend_vm_stack_push_call_frame(call_info,
		fbc, opline->extended_value, obj);
	call->prev_execute_data = EX(call);
	EX(call) = call;

	ZEND_VM_NEXT_OPCODE();
}

ZEND_VM_HANDLER(113, ZEND_INIT_STATIC_METHOD_CALL, UNUSED|CLASS_FETCH|CONST|VAR, CONST|TMPVAR|UNUSED|CONSTRUCTOR|CV, NUM|CACHE_SLOT)
{
	USE_OPLINE
	zval *function_name;
	zend_class_entry *ce;
	uint32_t call_info;
	zend_function *fbc;
	zend_execute_data *call;

	SAVE_OPLINE();

	if (OP1_TYPE == IS_CONST) {
		/* no function found. try a static method in class */
		ce = CACHED_PTR(opline->result.num);
		if (UNEXPECTED(ce == NULL)) {
			ce = zend_fetch_class_by_name(Z_STR_P(RT_CONSTANT(opline, opline->op1)), Z_STR_P(RT_CONSTANT(opline, opline->op1) + 1), ZEND_FETCH_CLASS_DEFAULT | ZEND_FETCH_CLASS_EXCEPTION);
			if (UNEXPECTED(ce == NULL)) {
				ZEND_ASSERT(EG(exception));
				FREE_UNFETCHED_OP2();
				HANDLE_EXCEPTION();
			}
			if (OP2_TYPE != IS_CONST) {
				CACHE_PTR(opline->result.num, ce);
			}
		}
	} else if (OP1_TYPE == IS_UNUSED) {
		ce = zend_fetch_class(NULL, opline->op1.num);
		if (UNEXPECTED(ce == NULL)) {
			ZEND_ASSERT(EG(exception));
			FREE_UNFETCHED_OP2();
			HANDLE_EXCEPTION();
		}
	} else {
		ce = Z_CE_P(EX_VAR(opline->op1.var));
	}

	if (OP1_TYPE == IS_CONST &&
	    OP2_TYPE == IS_CONST &&
	    EXPECTED((fbc = CACHED_PTR(opline->result.num + sizeof(void*))) != NULL)) {
		/* nothing to do */
	} else if (OP1_TYPE != IS_CONST &&
	           OP2_TYPE == IS_CONST &&
	           EXPECTED(CACHED_PTR(opline->result.num) == ce)) {
		fbc = CACHED_PTR(opline->result.num + sizeof(void*));
	} else if (OP2_TYPE != IS_UNUSED) {
		function_name = GET_OP2_ZVAL_PTR_UNDEF(BP_VAR_R);
		if (OP2_TYPE != IS_CONST) {
			if (UNEXPECTED(Z_TYPE_P(function_name) != IS_STRING)) {
				do {
					if (OP2_TYPE & (IS_VAR|IS_CV) && Z_ISREF_P(function_name)) {
						function_name = Z_REFVAL_P(function_name);
						if (EXPECTED(Z_TYPE_P(function_name) == IS_STRING)) {
							break;
						}
					} else if (OP2_TYPE == IS_CV && UNEXPECTED(Z_TYPE_P(function_name) == IS_UNDEF)) {
						ZVAL_UNDEFINED_OP2();
						if (UNEXPECTED(EG(exception) != NULL)) {
							HANDLE_EXCEPTION();
						}
					}
					zend_throw_error(NULL, "Method name must be a string");
					FREE_OP2();
					HANDLE_EXCEPTION();
				} while (0);
			}
		}

		if (ce->get_static_method) {
			fbc = ce->get_static_method(ce, Z_STR_P(function_name));
		} else {
			fbc = zend_std_get_static_method(ce, Z_STR_P(function_name), ((OP2_TYPE == IS_CONST) ? (RT_CONSTANT(opline, opline->op2) + 1) : NULL));
		}
		if (UNEXPECTED(fbc == NULL)) {
			if (EXPECTED(!EG(exception))) {
				zend_undefined_method(ce, Z_STR_P(function_name));
			}
			FREE_OP2();
			HANDLE_EXCEPTION();
		}
		if (OP2_TYPE == IS_CONST &&
		    EXPECTED(!(fbc->common.fn_flags & (ZEND_ACC_CALL_VIA_TRAMPOLINE|ZEND_ACC_NEVER_CACHE)))) {
			CACHE_POLYMORPHIC_PTR(opline->result.num, ce, fbc);
		}
		if (EXPECTED(fbc->type == ZEND_USER_FUNCTION) && UNEXPECTED(!RUN_TIME_CACHE(&fbc->op_array))) {
			init_func_run_time_cache(&fbc->op_array);
		}
		if (OP2_TYPE != IS_CONST) {
			FREE_OP2();
		}
	} else {
		if (UNEXPECTED(ce->constructor == NULL)) {
			zend_throw_error(NULL, "Cannot call constructor");
			HANDLE_EXCEPTION();
		}
		if (Z_TYPE(EX(This)) == IS_OBJECT && Z_OBJ(EX(This))->ce != ce->constructor->common.scope && (ce->constructor->common.fn_flags & ZEND_ACC_PRIVATE)) {
			zend_throw_error(NULL, "Cannot call private %s::__construct()", ZSTR_VAL(ce->name));
			HANDLE_EXCEPTION();
		}
		fbc = ce->constructor;
		if (EXPECTED(fbc->type == ZEND_USER_FUNCTION) && UNEXPECTED(!RUN_TIME_CACHE(&fbc->op_array))) {
			init_func_run_time_cache(&fbc->op_array);
		}
	}

	if (!(fbc->common.fn_flags & ZEND_ACC_STATIC)) {
		if (Z_TYPE(EX(This)) == IS_OBJECT && instanceof_function(Z_OBJCE(EX(This)), ce)) {
			ce = (zend_class_entry*)Z_OBJ(EX(This));
			call_info = ZEND_CALL_NESTED_FUNCTION | ZEND_CALL_HAS_THIS;
		} else {
			zend_non_static_method_call(fbc);
			HANDLE_EXCEPTION();
		}
	} else {
		/* previous opcode is ZEND_FETCH_CLASS */
		if (OP1_TYPE == IS_UNUSED
		 && ((opline->op1.num & ZEND_FETCH_CLASS_MASK) == ZEND_FETCH_CLASS_PARENT ||
		     (opline->op1.num & ZEND_FETCH_CLASS_MASK) == ZEND_FETCH_CLASS_SELF)) {
			if (Z_TYPE(EX(This)) == IS_OBJECT) {
				ce = Z_OBJCE(EX(This));
			} else {
				ce = Z_CE(EX(This));
			}
		}
		call_info = ZEND_CALL_NESTED_FUNCTION;
	}

	call = zend_vm_stack_push_call_frame(call_info,
		fbc, opline->extended_value, ce);
	call->prev_execute_data = EX(call);
	EX(call) = call;

	ZEND_VM_NEXT_OPCODE();
}

ZEND_VM_HOT_HANDLER(59, ZEND_INIT_FCALL_BY_NAME, ANY, CONST, NUM|CACHE_SLOT)
{
	USE_OPLINE
	zend_function *fbc;
	zval *function_name, *func;
	zend_execute_data *call;

	fbc = CACHED_PTR(opline->result.num);
	if (UNEXPECTED(fbc == NULL)) {
		function_name = (zval*)RT_CONSTANT(opline, opline->op2);
		func = zend_hash_find_ex(EG(function_table), Z_STR_P(function_name+1), 1);
		if (UNEXPECTED(func == NULL)) {
			ZEND_VM_DISPATCH_TO_HELPER(zend_undefined_function_helper);
		}
		fbc = Z_FUNC_P(func);
		if (EXPECTED(fbc->type == ZEND_USER_FUNCTION) && UNEXPECTED(!RUN_TIME_CACHE(&fbc->op_array))) {
			init_func_run_time_cache(&fbc->op_array);
		}
		CACHE_PTR(opline->result.num, fbc);
	}
	call = _zend_vm_stack_push_call_frame(ZEND_CALL_NESTED_FUNCTION,
		fbc, opline->extended_value, NULL);
	call->prev_execute_data = EX(call);
	EX(call) = call;

	ZEND_VM_NEXT_OPCODE();
}

ZEND_VM_HANDLER(128, ZEND_INIT_DYNAMIC_CALL, ANY, CONST|TMPVAR|CV, NUM)
{
	USE_OPLINE
	zval *function_name;
	zend_execute_data *call;

	SAVE_OPLINE();
	function_name = GET_OP2_ZVAL_PTR_UNDEF(BP_VAR_R);

ZEND_VM_C_LABEL(try_function_name):
	if (OP2_TYPE != IS_CONST && EXPECTED(Z_TYPE_P(function_name) == IS_STRING)) {
		call = zend_init_dynamic_call_string(Z_STR_P(function_name), opline->extended_value);
	} else if (OP2_TYPE != IS_CONST && EXPECTED(Z_TYPE_P(function_name) == IS_OBJECT)) {
		call = zend_init_dynamic_call_object(Z_OBJ_P(function_name), opline->extended_value);
	} else if (EXPECTED(Z_TYPE_P(function_name) == IS_ARRAY)) {
		call = zend_init_dynamic_call_array(Z_ARRVAL_P(function_name), opline->extended_value);
	} else if ((OP2_TYPE & (IS_VAR|IS_CV)) && EXPECTED(Z_TYPE_P(function_name) == IS_REFERENCE)) {
		function_name = Z_REFVAL_P(function_name);
		ZEND_VM_C_GOTO(try_function_name);
	} else {
		if (OP2_TYPE == IS_CV && UNEXPECTED(Z_TYPE_P(function_name) == IS_UNDEF)) {
			function_name = ZVAL_UNDEFINED_OP2();
			if (UNEXPECTED(EG(exception) != NULL)) {
				HANDLE_EXCEPTION();
			}
		}
		zend_throw_error(NULL, "Value of type %s is not callable",
			zend_get_type_by_const(Z_TYPE_P(function_name)));
		call = NULL;
	}

	FREE_OP2();
	if (UNEXPECTED(!call)) {
		HANDLE_EXCEPTION();
	}

	if (OP2_TYPE & (IS_VAR|IS_TMP_VAR)) {
		if (UNEXPECTED(EG(exception))) {
			if (call) {
				 if (call->func->common.fn_flags & ZEND_ACC_CALL_VIA_TRAMPOLINE) {
					zend_string_release_ex(call->func->common.function_name, 0);
					zend_free_trampoline(call->func);
				}
				zend_vm_stack_free_call_frame(call);
			}
			HANDLE_EXCEPTION();
		}
	}

	call->prev_execute_data = EX(call);
	EX(call) = call;

	ZEND_VM_NEXT_OPCODE_CHECK_EXCEPTION();
}

ZEND_VM_HANDLER(118, ZEND_INIT_USER_CALL, CONST, CONST|TMPVAR|CV, NUM)
{
	USE_OPLINE
	zval *function_name;
	zend_fcall_info_cache fcc;
	char *error = NULL;
	zend_function *func;
	void *object_or_called_scope;
	zend_execute_data *call;
	uint32_t call_info = ZEND_CALL_NESTED_FUNCTION | ZEND_CALL_DYNAMIC;

	SAVE_OPLINE();
	function_name = GET_OP2_ZVAL_PTR(BP_VAR_R);
	if (zend_is_callable_ex(function_name, NULL, 0, NULL, &fcc, &error)) {
		ZEND_ASSERT(!error);
		func = fcc.function_handler;
		object_or_called_scope = fcc.called_scope;
		if (func->common.fn_flags & ZEND_ACC_CLOSURE) {
			/* Delay closure destruction until its invocation */
			GC_ADDREF(ZEND_CLOSURE_OBJECT(func));
			call_info |= ZEND_CALL_CLOSURE;
			if (func->common.fn_flags & ZEND_ACC_FAKE_CLOSURE) {
				call_info |= ZEND_CALL_FAKE_CLOSURE;
			}
			if (fcc.object) {
				object_or_called_scope = fcc.object;
				call_info |= ZEND_CALL_HAS_THIS;
			}
		} else if (fcc.object) {
			GC_ADDREF(fcc.object); /* For $this pointer */
			object_or_called_scope = fcc.object;
			call_info |= ZEND_CALL_RELEASE_THIS | ZEND_CALL_HAS_THIS;
		}

		FREE_OP2();
		if ((OP2_TYPE & (IS_TMP_VAR|IS_VAR)) && UNEXPECTED(EG(exception))) {
			if (call_info & ZEND_CALL_CLOSURE) {
				zend_object_release(ZEND_CLOSURE_OBJECT(func));
			} else if (call_info & ZEND_CALL_RELEASE_THIS) {
				zend_object_release(fcc.object);
			}
			HANDLE_EXCEPTION();
		}

		if (EXPECTED(func->type == ZEND_USER_FUNCTION) && UNEXPECTED(!RUN_TIME_CACHE(&func->op_array))) {
			init_func_run_time_cache(&func->op_array);
		}
	} else {
		zend_type_error("%s() expects parameter 1 to be a valid callback, %s", Z_STRVAL_P(RT_CONSTANT(opline, opline->op1)), error);
		efree(error);
		FREE_OP2();
		HANDLE_EXCEPTION();
	}

	call = zend_vm_stack_push_call_frame(call_info,
		func, opline->extended_value, object_or_called_scope);
	call->prev_execute_data = EX(call);
	EX(call) = call;

	ZEND_VM_NEXT_OPCODE();
}

ZEND_VM_HOT_HANDLER(69, ZEND_INIT_NS_FCALL_BY_NAME, ANY, CONST, NUM|CACHE_SLOT)
{
	USE_OPLINE
	zval *func_name;
	zval *func;
	zend_function *fbc;
	zend_execute_data *call;

	fbc = CACHED_PTR(opline->result.num);
	if (UNEXPECTED(fbc == NULL)) {
		func_name = (zval *)RT_CONSTANT(opline, opline->op2);
		func = zend_hash_find_ex(EG(function_table), Z_STR_P(func_name + 1), 1);
		if (func == NULL) {
			func = zend_hash_find_ex(EG(function_table), Z_STR_P(func_name + 2), 1);
			if (UNEXPECTED(func == NULL)) {
				ZEND_VM_DISPATCH_TO_HELPER(zend_undefined_function_helper);
			}
		}
		fbc = Z_FUNC_P(func);
		if (EXPECTED(fbc->type == ZEND_USER_FUNCTION) && UNEXPECTED(!RUN_TIME_CACHE(&fbc->op_array))) {
			init_func_run_time_cache(&fbc->op_array);
		}
		CACHE_PTR(opline->result.num, fbc);
	}

	call = _zend_vm_stack_push_call_frame(ZEND_CALL_NESTED_FUNCTION,
		fbc, opline->extended_value, NULL);
	call->prev_execute_data = EX(call);
	EX(call) = call;

	ZEND_VM_NEXT_OPCODE();
}

ZEND_VM_HOT_HANDLER(61, ZEND_INIT_FCALL, NUM, CONST, NUM|CACHE_SLOT)
{
	USE_OPLINE
	zval *fname;
	zval *func;
	zend_function *fbc;
	zend_execute_data *call;

	fbc = CACHED_PTR(opline->result.num);
	if (UNEXPECTED(fbc == NULL)) {
		fname = (zval*)RT_CONSTANT(opline, opline->op2);
		func = zend_hash_find_ex(EG(function_table), Z_STR_P(fname), 1);
		if (UNEXPECTED(func == NULL)) {
			ZEND_VM_DISPATCH_TO_HELPER(zend_undefined_function_helper);
		}
		fbc = Z_FUNC_P(func);
		if (EXPECTED(fbc->type == ZEND_USER_FUNCTION) && UNEXPECTED(!RUN_TIME_CACHE(&fbc->op_array))) {
			init_func_run_time_cache(&fbc->op_array);
		}
		CACHE_PTR(opline->result.num, fbc);
	}

	call = _zend_vm_stack_push_call_frame_ex(
		opline->op1.num, ZEND_CALL_NESTED_FUNCTION,
		fbc, opline->extended_value, NULL);
	call->prev_execute_data = EX(call);
	EX(call) = call;

	ZEND_VM_NEXT_OPCODE();
}

ZEND_VM_HOT_HANDLER(129, ZEND_DO_ICALL, ANY, ANY, SPEC(RETVAL))
{
	USE_OPLINE
	zend_execute_data *call = EX(call);
	zend_function *fbc = call->func;
	zval *ret;
	zval retval;

	SAVE_OPLINE();
	EX(call) = call->prev_execute_data;

	call->prev_execute_data = execute_data;
	EG(current_execute_data) = call;

#if ZEND_DEBUG
	zend_bool should_throw = zend_internal_call_should_throw(fbc, call);
#endif

	ret = RETURN_VALUE_USED(opline) ? EX_VAR(opline->result.var) : &retval;
	ZVAL_NULL(ret);

	fbc->internal_function.handler(call, ret);

#if ZEND_DEBUG
	if (!EG(exception) && call->func) {
		if (should_throw) {
			zend_internal_call_arginfo_violation(call->func);
		}
		ZEND_ASSERT(!(call->func->common.fn_flags & ZEND_ACC_HAS_RETURN_TYPE) ||
			zend_verify_internal_return_type(call->func, ret));
		ZEND_ASSERT((call->func->common.fn_flags & ZEND_ACC_RETURN_REFERENCE)
			? Z_ISREF_P(ret) : !Z_ISREF_P(ret));
	}
#endif

	EG(current_execute_data) = execute_data;
	zend_vm_stack_free_args(call);
	zend_vm_stack_free_call_frame(call);

	if (!RETURN_VALUE_USED(opline)) {
		i_zval_ptr_dtor(ret);
	}

	if (UNEXPECTED(EG(exception) != NULL)) {
		zend_rethrow_exception(execute_data);
		HANDLE_EXCEPTION();
	}

	ZEND_VM_SET_OPCODE(opline + 1);
	ZEND_VM_CONTINUE();
}

ZEND_VM_HOT_HANDLER(130, ZEND_DO_UCALL, ANY, ANY, SPEC(RETVAL))
{
	USE_OPLINE
	zend_execute_data *call = EX(call);
	zend_function *fbc = call->func;
	zval *ret;

	SAVE_OPLINE();
	EX(call) = call->prev_execute_data;

	ret = NULL;
	if (RETURN_VALUE_USED(opline)) {
		ret = EX_VAR(opline->result.var);
	}

	call->prev_execute_data = execute_data;
	execute_data = call;
	i_init_func_execute_data(&fbc->op_array, ret, 0 EXECUTE_DATA_CC);
	LOAD_OPLINE_EX();

	ZEND_VM_ENTER_EX();
}

ZEND_VM_HOT_HANDLER(131, ZEND_DO_FCALL_BY_NAME, ANY, ANY, SPEC(RETVAL))
{
	USE_OPLINE
	zend_execute_data *call = EX(call);
	zend_function *fbc = call->func;
	zval *ret;

	SAVE_OPLINE();
	EX(call) = call->prev_execute_data;

	if (EXPECTED(fbc->type == ZEND_USER_FUNCTION)) {
		ret = NULL;
		if (RETURN_VALUE_USED(opline)) {
			ret = EX_VAR(opline->result.var);
		}

		call->prev_execute_data = execute_data;
		execute_data = call;
		i_init_func_execute_data(&fbc->op_array, ret, 0 EXECUTE_DATA_CC);
		LOAD_OPLINE_EX();

		ZEND_VM_ENTER_EX();
	} else {
		zval retval;
		ZEND_ASSERT(fbc->type == ZEND_INTERNAL_FUNCTION);

		if (UNEXPECTED((fbc->common.fn_flags & ZEND_ACC_DEPRECATED) != 0)) {
			zend_deprecated_function(fbc);
			if (UNEXPECTED(EG(exception) != NULL)) {
				UNDEF_RESULT();
				if (!RETURN_VALUE_USED(opline)) {
					ret = &retval;
					ZVAL_UNDEF(ret);
				}
				ZEND_VM_C_GOTO(fcall_by_name_end);
			}
		}

		call->prev_execute_data = execute_data;
		EG(current_execute_data) = call;

#if ZEND_DEBUG
		zend_bool should_throw = zend_internal_call_should_throw(fbc, call);
#endif

		ret = RETURN_VALUE_USED(opline) ? EX_VAR(opline->result.var) : &retval;
		ZVAL_NULL(ret);

		fbc->internal_function.handler(call, ret);

#if ZEND_DEBUG
		if (!EG(exception) && call->func) {
			if (should_throw) {
				zend_internal_call_arginfo_violation(call->func);
			}
			ZEND_ASSERT(!(call->func->common.fn_flags & ZEND_ACC_HAS_RETURN_TYPE) ||
				zend_verify_internal_return_type(call->func, ret));
			ZEND_ASSERT((call->func->common.fn_flags & ZEND_ACC_RETURN_REFERENCE)
				? Z_ISREF_P(ret) : !Z_ISREF_P(ret));
		}
#endif

		EG(current_execute_data) = execute_data;

ZEND_VM_C_LABEL(fcall_by_name_end):
		zend_vm_stack_free_args(call);
		zend_vm_stack_free_call_frame(call);

		if (!RETURN_VALUE_USED(opline)) {
			i_zval_ptr_dtor(ret);
		}
	}

	if (UNEXPECTED(EG(exception) != NULL)) {
		zend_rethrow_exception(execute_data);
		HANDLE_EXCEPTION();
	}
	ZEND_VM_SET_OPCODE(opline + 1);
	ZEND_VM_CONTINUE();
}

ZEND_VM_HOT_HANDLER(60, ZEND_DO_FCALL, ANY, ANY, SPEC(RETVAL))
{
	USE_OPLINE
	zend_execute_data *call = EX(call);
	zend_function *fbc = call->func;
	zval *ret;

	SAVE_OPLINE();
	EX(call) = call->prev_execute_data;

	if (EXPECTED(fbc->type == ZEND_USER_FUNCTION)) {
		ret = NULL;
		if (RETURN_VALUE_USED(opline)) {
			ret = EX_VAR(opline->result.var);
		}

		call->prev_execute_data = execute_data;
		execute_data = call;
		i_init_func_execute_data(&fbc->op_array, ret, 1 EXECUTE_DATA_CC);

		if (EXPECTED(zend_execute_ex == execute_ex)) {
			LOAD_OPLINE_EX();
			ZEND_VM_ENTER_EX();
		} else {
			SAVE_OPLINE_EX();
			execute_data = EX(prev_execute_data);
			LOAD_OPLINE();
			ZEND_ADD_CALL_FLAG(call, ZEND_CALL_TOP);
			zend_execute_ex(call);
		}
	} else {
		zval retval;
		ZEND_ASSERT(fbc->type == ZEND_INTERNAL_FUNCTION);

		if (UNEXPECTED((fbc->common.fn_flags & ZEND_ACC_DEPRECATED) != 0)) {
			zend_deprecated_function(fbc);
			if (UNEXPECTED(EG(exception) != NULL)) {
				UNDEF_RESULT();
				if (!RETURN_VALUE_USED(opline)) {
					ret = &retval;
					ZVAL_UNDEF(ret);
				}
				ZEND_VM_C_GOTO(fcall_end);
			}
		}

		call->prev_execute_data = execute_data;
		EG(current_execute_data) = call;

#if ZEND_DEBUG
		zend_bool should_throw = zend_internal_call_should_throw(fbc, call);
#endif

		ret = RETURN_VALUE_USED(opline) ? EX_VAR(opline->result.var) : &retval;
		ZVAL_NULL(ret);

		if (!zend_execute_internal) {
			/* saves one function call if zend_execute_internal is not used */
			fbc->internal_function.handler(call, ret);
		} else {
			zend_execute_internal(call, ret);
		}

#if ZEND_DEBUG
		if (!EG(exception) && call->func) {
			if (should_throw) {
				zend_internal_call_arginfo_violation(call->func);
			}
			ZEND_ASSERT(!(call->func->common.fn_flags & ZEND_ACC_HAS_RETURN_TYPE) ||
				zend_verify_internal_return_type(call->func, ret));
			ZEND_ASSERT((call->func->common.fn_flags & ZEND_ACC_RETURN_REFERENCE)
				? Z_ISREF_P(ret) : !Z_ISREF_P(ret));
		}
#endif

		EG(current_execute_data) = execute_data;

ZEND_VM_C_LABEL(fcall_end):
		zend_vm_stack_free_args(call);
		if (!RETURN_VALUE_USED(opline)) {
			i_zval_ptr_dtor(ret);
		}
	}

	if (UNEXPECTED(ZEND_CALL_INFO(call) & ZEND_CALL_RELEASE_THIS)) {
		OBJ_RELEASE(Z_OBJ(call->This));
	}

	zend_vm_stack_free_call_frame(call);
	if (UNEXPECTED(EG(exception) != NULL)) {
		zend_rethrow_exception(execute_data);
		HANDLE_EXCEPTION();
	}

	ZEND_VM_SET_OPCODE(opline + 1);
	ZEND_VM_CONTINUE();
}

ZEND_VM_COLD_CONST_HANDLER(124, ZEND_VERIFY_RETURN_TYPE, CONST|TMP|VAR|UNUSED|CV, UNUSED|CACHE_SLOT)
{
	USE_OPLINE

	if (OP1_TYPE == IS_UNUSED) {
		SAVE_OPLINE();
		zend_verify_missing_return_type(EX(func), CACHE_ADDR(opline->op2.num));
		HANDLE_EXCEPTION();
	} else {
/* prevents "undefined variable opline" errors */
#if !ZEND_VM_SPEC || (OP1_TYPE != IS_UNUSED)
		zval *retval_ref, *retval_ptr;
		zend_arg_info *ret_info = EX(func)->common.arg_info - 1;
		retval_ref = retval_ptr = GET_OP1_ZVAL_PTR(BP_VAR_R);

		if (OP1_TYPE == IS_CONST) {
			ZVAL_COPY(EX_VAR(opline->result.var), retval_ptr);
			retval_ref = retval_ptr = EX_VAR(opline->result.var);
		} else if (OP1_TYPE == IS_VAR) {
			if (UNEXPECTED(Z_TYPE_P(retval_ptr) == IS_INDIRECT)) {
				retval_ptr = Z_INDIRECT_P(retval_ptr);
			}
			ZVAL_DEREF(retval_ptr);
		} else if (OP1_TYPE == IS_CV) {
			ZVAL_DEREF(retval_ptr);
		}

		if (EXPECTED(ZEND_TYPE_CONTAINS_CODE(ret_info->type, Z_TYPE_P(retval_ptr)))) {
			ZEND_VM_NEXT_OPCODE();
		}

		zend_reference *ref = NULL;
		void *cache_slot = CACHE_ADDR(opline->op2.num);
		if (UNEXPECTED(retval_ref != retval_ptr)) {
			if (UNEXPECTED(EX(func)->op_array.fn_flags & ZEND_ACC_RETURN_REFERENCE)) {
				ref = Z_REF_P(retval_ref);
			} else {
				/* A cast might happen - unwrap the reference if this is a by-value return */
				if (Z_REFCOUNT_P(retval_ref) == 1) {
					ZVAL_UNREF(retval_ref);
				} else {
					Z_DELREF_P(retval_ref);
					ZVAL_COPY(retval_ref, retval_ptr);
				}
				retval_ptr = retval_ref;
			}
		}

		SAVE_OPLINE();
		if (UNEXPECTED(!zend_check_type_slow(ret_info->type, retval_ptr, ref, cache_slot, NULL, 1, 0))) {
			zend_verify_return_error(EX(func), cache_slot, retval_ptr);
			HANDLE_EXCEPTION();
		}
		ZEND_VM_NEXT_OPCODE();
#endif
	}
}

ZEND_VM_INLINE_HANDLER(62, ZEND_RETURN, CONST|TMP|VAR|CV, ANY)
{
	USE_OPLINE
	zval *retval_ptr;
	zval *return_value;

	retval_ptr = GET_OP1_ZVAL_PTR_UNDEF(BP_VAR_R);
	return_value = EX(return_value);
	if (OP1_TYPE == IS_CV && UNEXPECTED(Z_TYPE_INFO_P(retval_ptr) == IS_UNDEF)) {
		SAVE_OPLINE();
		retval_ptr = ZVAL_UNDEFINED_OP1();
		if (return_value) {
			ZVAL_NULL(return_value);
		}
	} else if (!return_value) {
		if (OP1_TYPE & (IS_VAR|IS_TMP_VAR)) {
			if (Z_REFCOUNTED_P(retval_ptr) && !Z_DELREF_P(retval_ptr)) {
				SAVE_OPLINE();
				rc_dtor_func(Z_COUNTED_P(retval_ptr));
			}
		}
	} else {
		if ((OP1_TYPE & (IS_CONST|IS_TMP_VAR))) {
			ZVAL_COPY_VALUE(return_value, retval_ptr);
			if (OP1_TYPE == IS_CONST) {
				if (UNEXPECTED(Z_OPT_REFCOUNTED_P(return_value))) {
					Z_ADDREF_P(return_value);
				}
			}
		} else if (OP1_TYPE == IS_CV) {
			do {
				if (Z_OPT_REFCOUNTED_P(retval_ptr)) {
					if (EXPECTED(!Z_OPT_ISREF_P(retval_ptr))) {
						if (EXPECTED(!(EX_CALL_INFO() & ZEND_CALL_CODE))) {
							zend_refcounted *ref = Z_COUNTED_P(retval_ptr);
							ZVAL_COPY_VALUE(return_value, retval_ptr);
							if (GC_MAY_LEAK(ref)) {
								gc_possible_root(ref);
							}
							ZVAL_NULL(retval_ptr);
							break;
						} else {
							Z_ADDREF_P(retval_ptr);
						}
					} else {
						retval_ptr = Z_REFVAL_P(retval_ptr);
						if (Z_OPT_REFCOUNTED_P(retval_ptr)) {
							Z_ADDREF_P(retval_ptr);
						}
					}
				}
				ZVAL_COPY_VALUE(return_value, retval_ptr);
			} while (0);
		} else /* if (OP1_TYPE == IS_VAR) */ {
			if (UNEXPECTED(Z_ISREF_P(retval_ptr))) {
				zend_refcounted *ref = Z_COUNTED_P(retval_ptr);

				retval_ptr = Z_REFVAL_P(retval_ptr);
				ZVAL_COPY_VALUE(return_value, retval_ptr);
				if (UNEXPECTED(GC_DELREF(ref) == 0)) {
					efree_size(ref, sizeof(zend_reference));
				} else if (Z_OPT_REFCOUNTED_P(retval_ptr)) {
					Z_ADDREF_P(retval_ptr);
				}
			} else {
				ZVAL_COPY_VALUE(return_value, retval_ptr);
			}
		}
	}
	ZEND_VM_DISPATCH_TO_HELPER(zend_leave_helper);
}

ZEND_VM_COLD_CONST_HANDLER(111, ZEND_RETURN_BY_REF, CONST|TMP|VAR|CV, ANY, SRC)
{
	USE_OPLINE
	zval *retval_ptr;

	SAVE_OPLINE();

	do {
		if ((OP1_TYPE & (IS_CONST|IS_TMP_VAR)) ||
		    (OP1_TYPE == IS_VAR && opline->extended_value == ZEND_RETURNS_VALUE)) {
			/* Not supposed to happen, but we'll allow it */
			zend_error(E_NOTICE, "Only variable references should be returned by reference");

			retval_ptr = GET_OP1_ZVAL_PTR(BP_VAR_R);
			if (!EX(return_value)) {
				FREE_OP1();
			} else {
				if (OP1_TYPE == IS_VAR && UNEXPECTED(Z_ISREF_P(retval_ptr))) {
					ZVAL_COPY_VALUE(EX(return_value), retval_ptr);
					break;
				}

				ZVAL_NEW_REF(EX(return_value), retval_ptr);
				if (OP1_TYPE == IS_CONST) {
					Z_TRY_ADDREF_P(retval_ptr);
				}
			}
			break;
		}

		retval_ptr = GET_OP1_ZVAL_PTR_PTR(BP_VAR_W);

		if (OP1_TYPE == IS_VAR) {
			ZEND_ASSERT(retval_ptr != &EG(uninitialized_zval));
			if (opline->extended_value == ZEND_RETURNS_FUNCTION && !Z_ISREF_P(retval_ptr)) {
				zend_error(E_NOTICE, "Only variable references should be returned by reference");
				if (EX(return_value)) {
					ZVAL_NEW_REF(EX(return_value), retval_ptr);
				} else {
					FREE_OP1_VAR_PTR();
				}
				break;
			}
		}

		if (EX(return_value)) {
			if (Z_ISREF_P(retval_ptr)) {
				Z_ADDREF_P(retval_ptr);
			} else {
				ZVAL_MAKE_REF_EX(retval_ptr, 2);
			}
			ZVAL_REF(EX(return_value), Z_REF_P(retval_ptr));
		}

		FREE_OP1_VAR_PTR();
	} while (0);

	ZEND_VM_DISPATCH_TO_HELPER(zend_leave_helper);
}

ZEND_VM_HANDLER(139, ZEND_GENERATOR_CREATE, ANY, ANY)
{
	zval *return_value = EX(return_value);

	if (EXPECTED(return_value)) {
		USE_OPLINE
		zend_generator *generator;
		zend_execute_data *gen_execute_data;
		uint32_t num_args, used_stack, call_info;

		object_init_ex(return_value, zend_ce_generator);

		/*
		 * Normally the execute_data is allocated on the VM stack (because it does
		 * not actually do any allocation and thus is faster). For generators
		 * though this behavior would be suboptimal, because the (rather large)
		 * structure would have to be copied back and forth every time execution is
		 * suspended or resumed. That's why for generators the execution context
		 * is allocated on heap.
		 */
		num_args = EX_NUM_ARGS();
		if (EXPECTED(num_args <= EX(func)->op_array.num_args)) {
			used_stack = (ZEND_CALL_FRAME_SLOT + EX(func)->op_array.last_var + EX(func)->op_array.T) * sizeof(zval);
			gen_execute_data = (zend_execute_data*)emalloc(used_stack);
			used_stack = (ZEND_CALL_FRAME_SLOT + EX(func)->op_array.last_var) * sizeof(zval);
		} else {
			used_stack = (ZEND_CALL_FRAME_SLOT + num_args + EX(func)->op_array.last_var + EX(func)->op_array.T - EX(func)->op_array.num_args) * sizeof(zval);
			gen_execute_data = (zend_execute_data*)emalloc(used_stack);
		}
		memcpy(gen_execute_data, execute_data, used_stack);

		/* Save execution context in generator object. */
		generator = (zend_generator *) Z_OBJ_P(EX(return_value));
		generator->execute_data = gen_execute_data;
		generator->frozen_call_stack = NULL;
		generator->execute_fake.opline = NULL;
		generator->execute_fake.func = NULL;
		generator->execute_fake.prev_execute_data = NULL;
		ZVAL_OBJ(&generator->execute_fake.This, (zend_object *) generator);

		gen_execute_data->opline = opline + 1;
		/* EX(return_value) keeps pointer to zend_object (not a real zval) */
		gen_execute_data->return_value = (zval*)generator;
		call_info = Z_TYPE_INFO(EX(This));
		if ((call_info & Z_TYPE_MASK) == IS_OBJECT
		 && (!(call_info & (ZEND_CALL_CLOSURE|ZEND_CALL_RELEASE_THIS))
			 /* Bug #72523 */
			|| UNEXPECTED(zend_execute_ex != execute_ex))) {
			ZEND_ADD_CALL_FLAG_EX(call_info, ZEND_CALL_RELEASE_THIS);
			Z_ADDREF(gen_execute_data->This);
		}
		ZEND_ADD_CALL_FLAG_EX(call_info, (ZEND_CALL_TOP_FUNCTION | ZEND_CALL_ALLOCATED | ZEND_CALL_GENERATOR));
		Z_TYPE_INFO(gen_execute_data->This) = call_info;
		gen_execute_data->prev_execute_data = NULL;

		call_info = EX_CALL_INFO();
		EG(current_execute_data) = EX(prev_execute_data);
		if (EXPECTED(!(call_info & (ZEND_CALL_TOP|ZEND_CALL_ALLOCATED)))) {
			EG(vm_stack_top) = (zval*)execute_data;
			execute_data = EX(prev_execute_data);
			LOAD_NEXT_OPLINE();
			ZEND_VM_LEAVE();
		} else if (EXPECTED(!(call_info & ZEND_CALL_TOP))) {
			zend_execute_data *old_execute_data = execute_data;
			execute_data = EX(prev_execute_data);
			zend_vm_stack_free_call_frame_ex(call_info, old_execute_data);
			LOAD_NEXT_OPLINE();
			ZEND_VM_LEAVE();
		} else {
			ZEND_VM_RETURN();
		}
	} else {
		ZEND_VM_DISPATCH_TO_HELPER(zend_leave_helper);
	}
}

ZEND_VM_HANDLER(161, ZEND_GENERATOR_RETURN, CONST|TMP|VAR|CV, ANY)
{
	USE_OPLINE
	zval *retval;

	zend_generator *generator = zend_get_running_generator(EXECUTE_DATA_C);

	SAVE_OPLINE();
	retval = GET_OP1_ZVAL_PTR(BP_VAR_R);

	/* Copy return value into generator->retval */
	if ((OP1_TYPE & (IS_CONST|IS_TMP_VAR))) {
		ZVAL_COPY_VALUE(&generator->retval, retval);
		if (OP1_TYPE == IS_CONST) {
			if (UNEXPECTED(Z_OPT_REFCOUNTED(generator->retval))) {
				Z_ADDREF(generator->retval);
			}
		}
	} else if (OP1_TYPE == IS_CV) {
		ZVAL_COPY_DEREF(&generator->retval, retval);
	} else /* if (OP1_TYPE == IS_VAR) */ {
		if (UNEXPECTED(Z_ISREF_P(retval))) {
			zend_refcounted *ref = Z_COUNTED_P(retval);

			retval = Z_REFVAL_P(retval);
			ZVAL_COPY_VALUE(&generator->retval, retval);
			if (UNEXPECTED(GC_DELREF(ref) == 0)) {
				efree_size(ref, sizeof(zend_reference));
			} else if (Z_OPT_REFCOUNTED_P(retval)) {
				Z_ADDREF_P(retval);
			}
		} else {
			ZVAL_COPY_VALUE(&generator->retval, retval);
		}
	}

	/* Close the generator to free up resources */
	zend_generator_close(generator, 1);

	/* Pass execution back to handling code */
	ZEND_VM_RETURN();
}

ZEND_VM_COLD_CONST_HANDLER(108, ZEND_THROW, CONST|TMPVAR|CV, ANY)
{
	USE_OPLINE
	zval *value;

	SAVE_OPLINE();
	value = GET_OP1_ZVAL_PTR_UNDEF(BP_VAR_R);

	do {
		if (OP1_TYPE == IS_CONST || UNEXPECTED(Z_TYPE_P(value) != IS_OBJECT)) {
			if ((OP1_TYPE & (IS_VAR|IS_CV)) && Z_ISREF_P(value)) {
				value = Z_REFVAL_P(value);
				if (EXPECTED(Z_TYPE_P(value) == IS_OBJECT)) {
					break;
				}
			}
			if (OP1_TYPE == IS_CV && UNEXPECTED(Z_TYPE_P(value) == IS_UNDEF)) {
				ZVAL_UNDEFINED_OP1();
				if (UNEXPECTED(EG(exception) != NULL)) {
					HANDLE_EXCEPTION();
				}
			}
			zend_throw_error(NULL, "Can only throw objects");
			FREE_OP1();
			HANDLE_EXCEPTION();
		}
	} while (0);

	zend_exception_save();
	Z_TRY_ADDREF_P(value);
	zend_throw_exception_object(value);
	zend_exception_restore();
	FREE_OP1();
	HANDLE_EXCEPTION();
}

ZEND_VM_HANDLER(107, ZEND_CATCH, CONST, JMP_ADDR, LAST_CATCH|CACHE_SLOT)
{
	USE_OPLINE
	zend_class_entry *ce, *catch_ce;
	zend_object *exception;
	zval *ex;

	SAVE_OPLINE();
	/* Check whether an exception has been thrown, if not, jump over code */
	zend_exception_restore();
	if (EG(exception) == NULL) {
		ZEND_VM_JMP_EX(OP_JMP_ADDR(opline, opline->op2), 0);
	}
	catch_ce = CACHED_PTR(opline->extended_value & ~ZEND_LAST_CATCH);
	if (UNEXPECTED(catch_ce == NULL)) {
		catch_ce = zend_fetch_class_by_name(Z_STR_P(RT_CONSTANT(opline, opline->op1)), Z_STR_P(RT_CONSTANT(opline, opline->op1) + 1), ZEND_FETCH_CLASS_NO_AUTOLOAD);

		CACHE_PTR(opline->extended_value & ~ZEND_LAST_CATCH, catch_ce);
	}
	ce = EG(exception)->ce;

#ifdef HAVE_DTRACE
	if (DTRACE_EXCEPTION_CAUGHT_ENABLED()) {
		DTRACE_EXCEPTION_CAUGHT((char *)ce->name);
	}
#endif /* HAVE_DTRACE */

	if (ce != catch_ce) {
		if (!catch_ce || !instanceof_function(ce, catch_ce)) {
			if (opline->extended_value & ZEND_LAST_CATCH) {
				zend_rethrow_exception(execute_data);
				HANDLE_EXCEPTION();
			}
			ZEND_VM_JMP_EX(OP_JMP_ADDR(opline, opline->op2), 0);
		}
	}

	exception = EG(exception);
	ex = EX_VAR(opline->result.var);
	if (UNEXPECTED(Z_ISREF_P(ex))) {
		ex = Z_REFVAL_P(ex);
	}
	zval_ptr_dtor(ex);
	ZVAL_OBJ(ex, EG(exception));
	if (UNEXPECTED(EG(exception) != exception)) {
		GC_ADDREF(EG(exception));
		HANDLE_EXCEPTION();
	} else {
		EG(exception) = NULL;
		ZEND_VM_NEXT_OPCODE();
	}
}

ZEND_VM_HOT_HANDLER(65, ZEND_SEND_VAL, CONST|TMPVAR, NUM)
{
	USE_OPLINE
	zval *value, *arg;

	value = GET_OP1_ZVAL_PTR(BP_VAR_R);
	arg = ZEND_CALL_VAR(EX(call), opline->result.var);
	ZVAL_COPY_VALUE(arg, value);
	if (OP1_TYPE == IS_CONST) {
		if (UNEXPECTED(Z_OPT_REFCOUNTED_P(arg))) {
			Z_ADDREF_P(arg);
		}
	}
	ZEND_VM_NEXT_OPCODE();
}

ZEND_VM_COLD_HELPER(zend_cannot_pass_by_ref_helper, ANY, ANY)
{
	USE_OPLINE
	zval *arg;
	uint32_t arg_num = opline->op2.num;

	SAVE_OPLINE();
	zend_throw_error(NULL, "Cannot pass parameter %d by reference", arg_num);
	FREE_UNFETCHED_OP1();
	arg = ZEND_CALL_VAR(EX(call), opline->result.var);
	ZVAL_UNDEF(arg);
	HANDLE_EXCEPTION();
}

ZEND_VM_HOT_SEND_HANDLER(116, ZEND_SEND_VAL_EX, CONST|TMP, NUM, SPEC(QUICK_ARG))
{
	USE_OPLINE
	zval *value, *arg;
	uint32_t arg_num = opline->op2.num;

	if (EXPECTED(arg_num <= MAX_ARG_FLAG_NUM)) {
		if (QUICK_ARG_MUST_BE_SENT_BY_REF(EX(call)->func, arg_num)) {
			ZEND_VM_C_GOTO(send_val_by_ref);
		}
	} else if (ARG_MUST_BE_SENT_BY_REF(EX(call)->func, arg_num)) {
ZEND_VM_C_LABEL(send_val_by_ref):
		ZEND_VM_DISPATCH_TO_HELPER(zend_cannot_pass_by_ref_helper);
	}
	value = GET_OP1_ZVAL_PTR(BP_VAR_R);
	arg = ZEND_CALL_VAR(EX(call), opline->result.var);
	ZVAL_COPY_VALUE(arg, value);
	if (OP1_TYPE == IS_CONST) {
		if (UNEXPECTED(Z_OPT_REFCOUNTED_P(arg))) {
			Z_ADDREF_P(arg);
		}
	}
	ZEND_VM_NEXT_OPCODE();
}

ZEND_VM_HOT_HANDLER(117, ZEND_SEND_VAR, VAR|CV, NUM)
{
	USE_OPLINE
	zval *varptr, *arg;

	varptr = GET_OP1_ZVAL_PTR_UNDEF(BP_VAR_R);
	if (OP1_TYPE == IS_CV && UNEXPECTED(Z_TYPE_INFO_P(varptr) == IS_UNDEF)) {
		SAVE_OPLINE();
		ZVAL_UNDEFINED_OP1();
		arg = ZEND_CALL_VAR(EX(call), opline->result.var);
		ZVAL_NULL(arg);
		ZEND_VM_NEXT_OPCODE_CHECK_EXCEPTION();
	}

	arg = ZEND_CALL_VAR(EX(call), opline->result.var);

	if (OP1_TYPE == IS_CV) {
		ZVAL_COPY_DEREF(arg, varptr);
	} else /* if (OP1_TYPE == IS_VAR) */ {
		if (UNEXPECTED(Z_ISREF_P(varptr))) {
			zend_refcounted *ref = Z_COUNTED_P(varptr);

			varptr = Z_REFVAL_P(varptr);
			ZVAL_COPY_VALUE(arg, varptr);
			if (UNEXPECTED(GC_DELREF(ref) == 0)) {
				efree_size(ref, sizeof(zend_reference));
			} else if (Z_OPT_REFCOUNTED_P(arg)) {
				Z_ADDREF_P(arg);
			}
		} else {
			ZVAL_COPY_VALUE(arg, varptr);
		}
	}

	ZEND_VM_NEXT_OPCODE();
}

ZEND_VM_HANDLER(106, ZEND_SEND_VAR_NO_REF, VAR, NUM)
{
	USE_OPLINE
	zval *varptr, *arg;

	varptr = GET_OP1_ZVAL_PTR(BP_VAR_R);
	arg = ZEND_CALL_VAR(EX(call), opline->result.var);
	ZVAL_COPY_VALUE(arg, varptr);

	if (EXPECTED(Z_ISREF_P(varptr))) {
		ZEND_VM_NEXT_OPCODE();
	}

	SAVE_OPLINE();
	ZVAL_NEW_REF(arg, arg);
	zend_error(E_NOTICE, "Only variables should be passed by reference");
	ZEND_VM_NEXT_OPCODE_CHECK_EXCEPTION();
}

ZEND_VM_HOT_SEND_HANDLER(50, ZEND_SEND_VAR_NO_REF_EX, VAR, NUM, SPEC(QUICK_ARG))
{
	USE_OPLINE
	zval *varptr, *arg;
	uint32_t arg_num = opline->op2.num;

	if (EXPECTED(arg_num <= MAX_ARG_FLAG_NUM)) {
		if (!QUICK_ARG_SHOULD_BE_SENT_BY_REF(EX(call)->func, arg_num)) {
			ZEND_VM_DISPATCH_TO_HANDLER(ZEND_SEND_VAR);
		}

		varptr = GET_OP1_ZVAL_PTR(BP_VAR_R);
		arg = ZEND_CALL_VAR(EX(call), opline->result.var);
		ZVAL_COPY_VALUE(arg, varptr);

		if (EXPECTED(Z_ISREF_P(varptr) ||
		    QUICK_ARG_MAY_BE_SENT_BY_REF(EX(call)->func, arg_num))) {
			ZEND_VM_NEXT_OPCODE();
		}
	} else {
		if (!ARG_SHOULD_BE_SENT_BY_REF(EX(call)->func, arg_num)) {
			ZEND_VM_DISPATCH_TO_HANDLER(ZEND_SEND_VAR);
		}

		varptr = GET_OP1_ZVAL_PTR(BP_VAR_R);
		arg = ZEND_CALL_VAR(EX(call), opline->result.var);
		ZVAL_COPY_VALUE(arg, varptr);

		if (EXPECTED(Z_ISREF_P(varptr) ||
		    ARG_MAY_BE_SENT_BY_REF(EX(call)->func, arg_num))) {
			ZEND_VM_NEXT_OPCODE();
		}
	}

	SAVE_OPLINE();
	ZVAL_NEW_REF(arg, arg);
	zend_error(E_NOTICE, "Only variables should be passed by reference");
	ZEND_VM_NEXT_OPCODE_CHECK_EXCEPTION();
}

ZEND_VM_HANDLER(67, ZEND_SEND_REF, VAR|CV, NUM)
{
	USE_OPLINE
	zval *varptr, *arg;

	SAVE_OPLINE();
	varptr = GET_OP1_ZVAL_PTR_PTR(BP_VAR_W);

	arg = ZEND_CALL_VAR(EX(call), opline->result.var);
	if (Z_ISREF_P(varptr)) {
		Z_ADDREF_P(varptr);
	} else {
		ZVAL_MAKE_REF_EX(varptr, 2);
	}
	ZVAL_REF(arg, Z_REF_P(varptr));

	FREE_OP1_VAR_PTR();
	ZEND_VM_NEXT_OPCODE();
}

ZEND_VM_HOT_SEND_HANDLER(66, ZEND_SEND_VAR_EX, VAR|CV, NUM, SPEC(QUICK_ARG))
{
	USE_OPLINE
	zval *varptr, *arg;
	uint32_t arg_num = opline->op2.num;

	if (EXPECTED(arg_num <= MAX_ARG_FLAG_NUM)) {
		if (QUICK_ARG_SHOULD_BE_SENT_BY_REF(EX(call)->func, arg_num)) {
			ZEND_VM_C_GOTO(send_var_by_ref);
		}
	} else if (ARG_SHOULD_BE_SENT_BY_REF(EX(call)->func, arg_num)) {
ZEND_VM_C_LABEL(send_var_by_ref):
		ZEND_VM_DISPATCH_TO_HANDLER(ZEND_SEND_REF);
	}

	varptr = GET_OP1_ZVAL_PTR_UNDEF(BP_VAR_R);
	if (OP1_TYPE == IS_CV && UNEXPECTED(Z_TYPE_INFO_P(varptr) == IS_UNDEF)) {
		SAVE_OPLINE();
		ZVAL_UNDEFINED_OP1();
		arg = ZEND_CALL_VAR(EX(call), opline->result.var);
		ZVAL_NULL(arg);
		ZEND_VM_NEXT_OPCODE_CHECK_EXCEPTION();
	}

	arg = ZEND_CALL_VAR(EX(call), opline->result.var);

	if (OP1_TYPE == IS_CV) {
		ZVAL_COPY_DEREF(arg, varptr);
	} else /* if (OP1_TYPE == IS_VAR) */ {
		if (UNEXPECTED(Z_ISREF_P(varptr))) {
			zend_refcounted *ref = Z_COUNTED_P(varptr);

			varptr = Z_REFVAL_P(varptr);
			ZVAL_COPY_VALUE(arg, varptr);
			if (UNEXPECTED(GC_DELREF(ref) == 0)) {
				efree_size(ref, sizeof(zend_reference));
			} else if (Z_OPT_REFCOUNTED_P(arg)) {
				Z_ADDREF_P(arg);
			}
		} else {
			ZVAL_COPY_VALUE(arg, varptr);
		}
	}

	ZEND_VM_NEXT_OPCODE();
}

ZEND_VM_HOT_SEND_HANDLER(100, ZEND_CHECK_FUNC_ARG, UNUSED, NUM, SPEC(QUICK_ARG))
{
	USE_OPLINE
	uint32_t arg_num = opline->op2.num;

	if (EXPECTED(arg_num <= MAX_ARG_FLAG_NUM)) {
		if (QUICK_ARG_SHOULD_BE_SENT_BY_REF(EX(call)->func, arg_num)) {
			ZEND_ADD_CALL_FLAG(EX(call), ZEND_CALL_SEND_ARG_BY_REF);
		} else {
			ZEND_DEL_CALL_FLAG(EX(call), ZEND_CALL_SEND_ARG_BY_REF);
		}
	} else if (ARG_SHOULD_BE_SENT_BY_REF(EX(call)->func, arg_num)) {
		ZEND_ADD_CALL_FLAG(EX(call), ZEND_CALL_SEND_ARG_BY_REF);
	} else {
		ZEND_DEL_CALL_FLAG(EX(call), ZEND_CALL_SEND_ARG_BY_REF);
	}
	ZEND_VM_NEXT_OPCODE();
}

ZEND_VM_HOT_HANDLER(185, ZEND_SEND_FUNC_ARG, VAR, NUM)
{
	USE_OPLINE
	zval *varptr, *arg;

	if (UNEXPECTED(ZEND_CALL_INFO(EX(call)) & ZEND_CALL_SEND_ARG_BY_REF)) {
		ZEND_VM_DISPATCH_TO_HANDLER(ZEND_SEND_REF);
	}

	varptr = GET_OP1_ZVAL_PTR_UNDEF(BP_VAR_R);
	arg = ZEND_CALL_VAR(EX(call), opline->result.var);

	if (UNEXPECTED(Z_ISREF_P(varptr))) {
		zend_refcounted *ref = Z_COUNTED_P(varptr);

		varptr = Z_REFVAL_P(varptr);
		ZVAL_COPY_VALUE(arg, varptr);
		if (UNEXPECTED(GC_DELREF(ref) == 0)) {
			efree_size(ref, sizeof(zend_reference));
		} else if (Z_OPT_REFCOUNTED_P(arg)) {
			Z_ADDREF_P(arg);
		}
	} else {
		ZVAL_COPY_VALUE(arg, varptr);
	}

	ZEND_VM_NEXT_OPCODE();
}

ZEND_VM_HANDLER(165, ZEND_SEND_UNPACK, ANY, ANY)
{
	USE_OPLINE
	zval *args;
	int arg_num;

	SAVE_OPLINE();
	args = GET_OP1_ZVAL_PTR_UNDEF(BP_VAR_R);
	arg_num = ZEND_CALL_NUM_ARGS(EX(call)) + 1;

ZEND_VM_C_LABEL(send_again):
	if (EXPECTED(Z_TYPE_P(args) == IS_ARRAY)) {
		HashTable *ht = Z_ARRVAL_P(args);
		zval *arg, *top;
		zend_string *name;

		zend_vm_stack_extend_call_frame(&EX(call), arg_num - 1, zend_hash_num_elements(ht));

		if ((OP1_TYPE & (IS_VAR|IS_CV)) && Z_REFCOUNT_P(args) > 1) {
			uint32_t i;
			int separate = 0;

			/* check if any of arguments are going to be passed by reference */
			for (i = 0; i < zend_hash_num_elements(ht); i++) {
				if (ARG_SHOULD_BE_SENT_BY_REF(EX(call)->func, arg_num + i)) {
					separate = 1;
					break;
				}
			}
			if (separate) {
				SEPARATE_ARRAY(args);
				ht = Z_ARRVAL_P(args);
			}
		}

		ZEND_HASH_FOREACH_STR_KEY_VAL(ht, name, arg) {
			if (name) {
				zend_throw_error(NULL, "Cannot unpack array with string keys");
				FREE_OP1();
				HANDLE_EXCEPTION();
			}

			top = ZEND_CALL_ARG(EX(call), arg_num);
			if (ARG_SHOULD_BE_SENT_BY_REF(EX(call)->func, arg_num)) {
				if (Z_ISREF_P(arg)) {
					Z_ADDREF_P(arg);
					ZVAL_REF(top, Z_REF_P(arg));
				} else if (OP1_TYPE & (IS_VAR|IS_CV)) {
					/* array is already separated above */
					ZVAL_MAKE_REF_EX(arg, 2);
					ZVAL_REF(top, Z_REF_P(arg));
				} else {
					Z_TRY_ADDREF_P(arg);
					ZVAL_NEW_REF(top, arg);
				}
			} else {
				ZVAL_COPY_DEREF(top, arg);
			}

			ZEND_CALL_NUM_ARGS(EX(call))++;
			arg_num++;
		} ZEND_HASH_FOREACH_END();

	} else if (EXPECTED(Z_TYPE_P(args) == IS_OBJECT)) {
		zend_class_entry *ce = Z_OBJCE_P(args);
		zend_object_iterator *iter;

		if (!ce || !ce->get_iterator) {
			zend_type_error("Only arrays and Traversables can be unpacked");
		} else {

			iter = ce->get_iterator(ce, args, 0);
			if (UNEXPECTED(!iter)) {
				FREE_OP1();
				if (!EG(exception)) {
					zend_throw_exception_ex(
						NULL, 0, "Object of type %s did not create an Iterator", ZSTR_VAL(ce->name)
					);
				}
				HANDLE_EXCEPTION();
			}

			if (iter->funcs->rewind) {
				iter->funcs->rewind(iter);
			}

			for (; iter->funcs->valid(iter) == SUCCESS; ++arg_num) {
				zval *arg, *top;

				if (UNEXPECTED(EG(exception) != NULL)) {
					break;
				}

				arg = iter->funcs->get_current_data(iter);
				if (UNEXPECTED(EG(exception) != NULL)) {
					break;
				}

				if (iter->funcs->get_current_key) {
					zval key;
					iter->funcs->get_current_key(iter, &key);
					if (UNEXPECTED(EG(exception) != NULL)) {
						break;
					}

					if (UNEXPECTED(Z_TYPE(key) != IS_LONG)) {
						zend_throw_error(NULL,
							(Z_TYPE(key) == IS_STRING) ?
								"Cannot unpack Traversable with string keys" :
								"Cannot unpack Traversable with non-integer keys");
						zval_ptr_dtor(&key);
						break;
					}
				}

				if (ARG_MUST_BE_SENT_BY_REF(EX(call)->func, arg_num)) {
					zend_error(
						E_WARNING, "Cannot pass by-reference argument %d of %s%s%s()"
						" by unpacking a Traversable, passing by-value instead", arg_num,
						EX(call)->func->common.scope ? ZSTR_VAL(EX(call)->func->common.scope->name) : "",
						EX(call)->func->common.scope ? "::" : "",
						ZSTR_VAL(EX(call)->func->common.function_name)
					);
				}

				ZVAL_DEREF(arg);
				Z_TRY_ADDREF_P(arg);

				zend_vm_stack_extend_call_frame(&EX(call), arg_num - 1, 1);
				top = ZEND_CALL_ARG(EX(call), arg_num);
				ZVAL_COPY_VALUE(top, arg);
				ZEND_CALL_NUM_ARGS(EX(call))++;

				iter->funcs->move_forward(iter);
			}

			zend_iterator_dtor(iter);
		}
	} else if (EXPECTED(Z_ISREF_P(args))) {
		args = Z_REFVAL_P(args);
		ZEND_VM_C_GOTO(send_again);
	} else {
		if (OP1_TYPE == IS_CV && UNEXPECTED(Z_TYPE_P(args) == IS_UNDEF)) {
			ZVAL_UNDEFINED_OP1();
		}
		zend_type_error("Only arrays and Traversables can be unpacked");
	}

	FREE_OP1();
	ZEND_VM_NEXT_OPCODE_CHECK_EXCEPTION();
}

ZEND_VM_HANDLER(119, ZEND_SEND_ARRAY, ANY, ANY, NUM)
{
	USE_OPLINE
	zval *args;

	SAVE_OPLINE();
	args = GET_OP1_ZVAL_PTR(BP_VAR_R);

	if (UNEXPECTED(Z_TYPE_P(args) != IS_ARRAY)) {
		if ((OP1_TYPE & (IS_VAR|IS_CV)) && Z_ISREF_P(args)) {
			args = Z_REFVAL_P(args);
			if (EXPECTED(Z_TYPE_P(args) == IS_ARRAY)) {
				ZEND_VM_C_GOTO(send_array);
			}
		}
		zend_type_error("call_user_func_array() expects parameter 2 to be array, %s given", zend_get_type_by_const(Z_TYPE_P(args)));
		FREE_UNFETCHED_OP2();
		FREE_OP1();
		HANDLE_EXCEPTION();
	} else {
		uint32_t arg_num;
		HashTable *ht;
		zval *arg, *param;


ZEND_VM_C_LABEL(send_array):
		ht = Z_ARRVAL_P(args);
		if (OP2_TYPE != IS_UNUSED) {
			zval *op2 = GET_OP2_ZVAL_PTR(BP_VAR_R);
			uint32_t skip = opline->extended_value;
			uint32_t count = zend_hash_num_elements(ht);
			zend_long len = zval_get_long(op2);

			if (len < 0) {
				len += (zend_long)(count - skip);
			}
			if (skip < count && len > 0) {
				if (len > (zend_long)(count - skip)) {
					len = (zend_long)(count - skip);
				}
				zend_vm_stack_extend_call_frame(&EX(call), 0, len);
				arg_num = 1;
				param = ZEND_CALL_ARG(EX(call), 1);
				ZEND_HASH_FOREACH_VAL(ht, arg) {
					if (skip > 0) {
						skip--;
						continue;
					} else if ((zend_long)(arg_num - 1) >= len) {
						break;
					} else if (ARG_SHOULD_BE_SENT_BY_REF(EX(call)->func, arg_num)) {
						if (UNEXPECTED(!Z_ISREF_P(arg))) {
							if (!ARG_MAY_BE_SENT_BY_REF(EX(call)->func, arg_num)) {
								/* By-value send is not allowed -- emit a warning,
								 * but still perform the call. */
								zend_param_must_be_ref(EX(call)->func, arg_num);
							}
						}
					} else {
						if (Z_ISREF_P(arg) &&
						    !(EX(call)->func->common.fn_flags & ZEND_ACC_CALL_VIA_TRAMPOLINE)) {
							/* don't separate references for __call */
							arg = Z_REFVAL_P(arg);
						}
					}
					ZVAL_COPY(param, arg);
					ZEND_CALL_NUM_ARGS(EX(call))++;
					arg_num++;
					param++;
				} ZEND_HASH_FOREACH_END();
			}
			FREE_OP2();
		} else {
			zend_vm_stack_extend_call_frame(&EX(call), 0, zend_hash_num_elements(ht));
			arg_num = 1;
			param = ZEND_CALL_ARG(EX(call), 1);
			ZEND_HASH_FOREACH_VAL(ht, arg) {
				if (ARG_SHOULD_BE_SENT_BY_REF(EX(call)->func, arg_num)) {
					if (UNEXPECTED(!Z_ISREF_P(arg))) {
						if (!ARG_MAY_BE_SENT_BY_REF(EX(call)->func, arg_num)) {
							/* By-value send is not allowed -- emit a warning,
							 * but still perform the call. */
							zend_param_must_be_ref(EX(call)->func, arg_num);
						}
					}
				} else {
					if (Z_ISREF_P(arg) &&
					    !(EX(call)->func->common.fn_flags & ZEND_ACC_CALL_VIA_TRAMPOLINE)) {
						/* don't separate references for __call */
						arg = Z_REFVAL_P(arg);
					}
				}
				ZVAL_COPY(param, arg);
				ZEND_CALL_NUM_ARGS(EX(call))++;
				arg_num++;
				param++;
			} ZEND_HASH_FOREACH_END();
		}
	}
	FREE_OP1();
	ZEND_VM_NEXT_OPCODE_CHECK_EXCEPTION();
}

ZEND_VM_HANDLER(120, ZEND_SEND_USER, CONST|TMP|VAR|CV, NUM)
{
	USE_OPLINE
	zval *arg, *param;

	SAVE_OPLINE();

	if (UNEXPECTED(ARG_MUST_BE_SENT_BY_REF(EX(call)->func, opline->op2.num))) {
		zend_param_must_be_ref(EX(call)->func, opline->op2.num);
	}

	arg = GET_OP1_ZVAL_PTR_DEREF(BP_VAR_R);
	param = ZEND_CALL_VAR(EX(call), opline->result.var);
	ZVAL_COPY(param, arg);
	FREE_OP1();
	ZEND_VM_NEXT_OPCODE_CHECK_EXCEPTION();
}

ZEND_VM_COLD_HELPER(zend_missing_arg_helper, ANY, ANY)
{
#ifdef ZEND_VM_IP_GLOBAL_REG
	USE_OPLINE

	SAVE_OPLINE();
#endif
	zend_missing_arg_error(execute_data);
	HANDLE_EXCEPTION();
}

ZEND_VM_COLD_HELPER(zend_verify_recv_arg_type_helper, ANY, ANY, zval *op_1)
{
	USE_OPLINE

	SAVE_OPLINE();
	if (UNEXPECTED(!zend_verify_recv_arg_type(EX(func), opline->op1.num, op_1, CACHE_ADDR(opline->extended_value)))) {
		HANDLE_EXCEPTION();
	}

	ZEND_VM_NEXT_OPCODE();
}

ZEND_VM_HOT_HANDLER(63, ZEND_RECV, NUM, UNUSED, CACHE_SLOT)
{
	USE_OPLINE
	uint32_t arg_num = opline->op1.num;
	zval *param;

	if (UNEXPECTED(arg_num > EX_NUM_ARGS())) {
		ZEND_VM_DISPATCH_TO_HELPER(zend_missing_arg_helper);
	}

	param = EX_VAR(opline->result.var);

	if (UNEXPECTED(!(opline->op2.num & (1u << Z_TYPE_P(param))))) {
		ZEND_VM_DISPATCH_TO_HELPER(zend_verify_recv_arg_type_helper, op_1, param);
	}

	ZEND_VM_NEXT_OPCODE();
}

ZEND_VM_HOT_TYPE_SPEC_HANDLER(ZEND_RECV, op->op2.num == MAY_BE_ANY, ZEND_RECV_NOTYPE, NUM, NUM, CACHE_SLOT)
{
	USE_OPLINE
	uint32_t arg_num = opline->op1.num;

	if (UNEXPECTED(arg_num > EX_NUM_ARGS())) {
		ZEND_VM_DISPATCH_TO_HELPER(zend_missing_arg_helper);
	}

	ZEND_VM_NEXT_OPCODE();
}

ZEND_VM_HOT_HANDLER(64, ZEND_RECV_INIT, NUM, CONST, CACHE_SLOT)
{
	USE_OPLINE
	uint32_t arg_num;
	zval *param;

	ZEND_VM_REPEATABLE_OPCODE

	arg_num = opline->op1.num;
	param = EX_VAR(opline->result.var);
	if (arg_num > EX_NUM_ARGS()) {
		zval *default_value = RT_CONSTANT(opline, opline->op2);

		if (Z_OPT_TYPE_P(default_value) == IS_CONSTANT_AST) {
			zval *cache_val = (zval*)CACHE_ADDR(Z_CACHE_SLOT_P(default_value));

			/* we keep in cache only not refcounted values */
			if (Z_TYPE_P(cache_val) != IS_UNDEF) {
				ZVAL_COPY_VALUE(param, cache_val);
			} else {
				SAVE_OPLINE();
				ZVAL_COPY(param, default_value);
				if (UNEXPECTED(zval_update_constant_ex(param, EX(func)->op_array.scope) != SUCCESS)) {
					zval_ptr_dtor_nogc(param);
					ZVAL_UNDEF(param);
					HANDLE_EXCEPTION();
				}
				if (!Z_REFCOUNTED_P(param)) {
					ZVAL_COPY_VALUE(cache_val, param);
				}
			}
			ZEND_VM_C_GOTO(recv_init_check_type);
		} else {
			ZVAL_COPY(param, default_value);
		}
	} else {
ZEND_VM_C_LABEL(recv_init_check_type):
		if (UNEXPECTED((EX(func)->op_array.fn_flags & ZEND_ACC_HAS_TYPE_HINTS) != 0)) {
			SAVE_OPLINE();
			if (UNEXPECTED(!zend_verify_recv_arg_type(EX(func), arg_num, param, CACHE_ADDR(opline->extended_value)))) {
				HANDLE_EXCEPTION();
			}
		}
	}

	ZEND_VM_REPEAT_OPCODE(ZEND_RECV_INIT);
	ZEND_VM_NEXT_OPCODE();
}

ZEND_VM_HANDLER(164, ZEND_RECV_VARIADIC, NUM, UNUSED, CACHE_SLOT)
{
	USE_OPLINE
	uint32_t arg_num = opline->op1.num;
	uint32_t arg_count = EX_NUM_ARGS();
	zval *params;

	SAVE_OPLINE();

	params = EX_VAR(opline->result.var);

	if (arg_num <= arg_count) {
		zval *param;

		array_init_size(params, arg_count - arg_num + 1);
		zend_hash_real_init_packed(Z_ARRVAL_P(params));
		ZEND_HASH_FILL_PACKED(Z_ARRVAL_P(params)) {
			param = EX_VAR_NUM(EX(func)->op_array.last_var + EX(func)->op_array.T);
			if (UNEXPECTED((EX(func)->op_array.fn_flags & ZEND_ACC_HAS_TYPE_HINTS) != 0)) {
				do {
					zend_verify_variadic_arg_type(EX(func), arg_num, param, CACHE_ADDR(opline->extended_value));
					if (Z_OPT_REFCOUNTED_P(param)) Z_ADDREF_P(param);
					ZEND_HASH_FILL_ADD(param);
					param++;
				} while (++arg_num <= arg_count);
			} else {
				do {
					if (Z_OPT_REFCOUNTED_P(param)) Z_ADDREF_P(param);
					ZEND_HASH_FILL_ADD(param);
					param++;
				} while (++arg_num <= arg_count);
			}
		} ZEND_HASH_FILL_END();
	} else {
		ZVAL_EMPTY_ARRAY(params);
	}

	ZEND_VM_NEXT_OPCODE_CHECK_EXCEPTION();
}

ZEND_VM_COLD_CONST_HANDLER(52, ZEND_BOOL, CONST|TMPVAR|CV, ANY)
{
	USE_OPLINE
	zval *val;

	val = GET_OP1_ZVAL_PTR_UNDEF(BP_VAR_R);
	if (Z_TYPE_INFO_P(val) == IS_TRUE) {
		ZVAL_TRUE(EX_VAR(opline->result.var));
	} else if (EXPECTED(Z_TYPE_INFO_P(val) <= IS_TRUE)) {
		/* The result and op1 can be the same cv zval */
		const uint32_t orig_val_type = Z_TYPE_INFO_P(val);
		ZVAL_FALSE(EX_VAR(opline->result.var));
		if (OP1_TYPE == IS_CV && UNEXPECTED(orig_val_type == IS_UNDEF)) {
			SAVE_OPLINE();
			ZVAL_UNDEFINED_OP1();
			ZEND_VM_NEXT_OPCODE_CHECK_EXCEPTION();
		}
	} else {
		SAVE_OPLINE();
		ZVAL_BOOL(EX_VAR(opline->result.var), i_zend_is_true(val));
		FREE_OP1();
		ZEND_VM_NEXT_OPCODE_CHECK_EXCEPTION();
	}
	ZEND_VM_NEXT_OPCODE();
}

ZEND_VM_HELPER(zend_case_helper, ANY, ANY, zval *op_1, zval *op_2)
{
	int ret;
	USE_OPLINE

	SAVE_OPLINE();
	if (UNEXPECTED(Z_TYPE_INFO_P(op_1) == IS_UNDEF)) {
		op_1 = ZVAL_UNDEFINED_OP1();
	}
	if (UNEXPECTED(Z_TYPE_INFO_P(op_2) == IS_UNDEF)) {
		op_2 = ZVAL_UNDEFINED_OP2();
	}
	ret = zend_compare(op_1, op_2);
	if (OP2_TYPE & (IS_TMP_VAR|IS_VAR)) {
		zval_ptr_dtor_nogc(op_2);
	}
	ZEND_VM_SMART_BRANCH(ret == 0, 1);
}

ZEND_VM_HANDLER(48, ZEND_CASE, TMPVAR, CONST|TMPVAR|CV)
{
	USE_OPLINE
	zval *op1, *op2;
	double d1, d2;

	op1 = GET_OP1_ZVAL_PTR_UNDEF(BP_VAR_R);
	op2 = GET_OP2_ZVAL_PTR_UNDEF(BP_VAR_R);
	if (EXPECTED(Z_TYPE_P(op1) == IS_LONG)) {
		if (EXPECTED(Z_TYPE_P(op2) == IS_LONG)) {
			if (EXPECTED(Z_LVAL_P(op1) == Z_LVAL_P(op2))) {
ZEND_VM_C_LABEL(case_true):
				ZEND_VM_SMART_BRANCH_TRUE();
			} else {
ZEND_VM_C_LABEL(case_false):
				ZEND_VM_SMART_BRANCH_FALSE();
			}
		} else if (EXPECTED(Z_TYPE_P(op2) == IS_DOUBLE)) {
			d1 = (double)Z_LVAL_P(op1);
			d2 = Z_DVAL_P(op2);
			ZEND_VM_C_GOTO(case_double);
		}
	} else if (EXPECTED(Z_TYPE_P(op1) == IS_DOUBLE)) {
		if (EXPECTED(Z_TYPE_P(op2) == IS_DOUBLE)) {
			d1 = Z_DVAL_P(op1);
			d2 = Z_DVAL_P(op2);
ZEND_VM_C_LABEL(case_double):
			if (d1 == d2) {
				ZEND_VM_C_GOTO(case_true);
			} else {
				ZEND_VM_C_GOTO(case_false);
			}
		} else if (EXPECTED(Z_TYPE_P(op2) == IS_LONG)) {
			d1 = Z_DVAL_P(op1);
			d2 = (double)Z_LVAL_P(op2);
			ZEND_VM_C_GOTO(case_double);
		}
	} else if (EXPECTED(Z_TYPE_P(op1) == IS_STRING)) {
		if (EXPECTED(Z_TYPE_P(op2) == IS_STRING)) {
			int result = zend_fast_equal_strings(Z_STR_P(op1), Z_STR_P(op2));
			FREE_OP2();
			if (result) {
				ZEND_VM_C_GOTO(case_true);
			} else {
				ZEND_VM_C_GOTO(case_false);
			}
		}
	}
	ZEND_VM_DISPATCH_TO_HELPER(zend_case_helper, op_1, op1, op_2, op2);
}

ZEND_VM_HANDLER(68, ZEND_NEW, UNUSED|CLASS_FETCH|CONST|VAR, UNUSED|CACHE_SLOT, NUM)
{
	USE_OPLINE
	zval *result;
	zend_function *constructor;
	zend_class_entry *ce;
	zend_execute_data *call;

	SAVE_OPLINE();
	if (OP1_TYPE == IS_CONST) {
		ce = CACHED_PTR(opline->op2.num);
		if (UNEXPECTED(ce == NULL)) {
			ce = zend_fetch_class_by_name(Z_STR_P(RT_CONSTANT(opline, opline->op1)), Z_STR_P(RT_CONSTANT(opline, opline->op1) + 1), ZEND_FETCH_CLASS_DEFAULT | ZEND_FETCH_CLASS_EXCEPTION);
			if (UNEXPECTED(ce == NULL)) {
				ZEND_ASSERT(EG(exception));
				ZVAL_UNDEF(EX_VAR(opline->result.var));
				HANDLE_EXCEPTION();
			}
			CACHE_PTR(opline->op2.num, ce);
		}
	} else if (OP1_TYPE == IS_UNUSED) {
		ce = zend_fetch_class(NULL, opline->op1.num);
		if (UNEXPECTED(ce == NULL)) {
			ZEND_ASSERT(EG(exception));
			ZVAL_UNDEF(EX_VAR(opline->result.var));
			HANDLE_EXCEPTION();
		}
	} else {
		ce = Z_CE_P(EX_VAR(opline->op1.var));
	}

	result = EX_VAR(opline->result.var);
	if (UNEXPECTED(object_init_ex(result, ce) != SUCCESS)) {
		ZVAL_UNDEF(result);
		HANDLE_EXCEPTION();
	}

	constructor = Z_OBJ_HT_P(result)->get_constructor(Z_OBJ_P(result));
	if (constructor == NULL) {
		if (UNEXPECTED(EG(exception))) {
			HANDLE_EXCEPTION();
		}

		/* If there are no arguments, skip over the DO_FCALL opcode. We check if the next
		 * opcode is DO_FCALL in case EXT instructions are used. */
		if (EXPECTED(opline->extended_value == 0 && (opline+1)->opcode == ZEND_DO_FCALL)) {
			ZEND_VM_NEXT_OPCODE_EX(1, 2);
		}

		/* Perform a dummy function call */
		call = zend_vm_stack_push_call_frame(
			ZEND_CALL_FUNCTION, (zend_function *) &zend_pass_function,
			opline->extended_value, NULL);
	} else {
		if (EXPECTED(constructor->type == ZEND_USER_FUNCTION) && UNEXPECTED(!RUN_TIME_CACHE(&constructor->op_array))) {
			init_func_run_time_cache(&constructor->op_array);
		}
		/* We are not handling overloaded classes right now */
		call = zend_vm_stack_push_call_frame(
			ZEND_CALL_FUNCTION | ZEND_CALL_RELEASE_THIS | ZEND_CALL_HAS_THIS,
			constructor,
			opline->extended_value,
			Z_OBJ_P(result));
		Z_ADDREF_P(result);
	}

	call->prev_execute_data = EX(call);
	EX(call) = call;
	ZEND_VM_NEXT_OPCODE();
}

ZEND_VM_COLD_CONST_HANDLER(110, ZEND_CLONE, CONST|TMPVAR|UNUSED|THIS|CV, ANY)
{
	USE_OPLINE
	zval *obj;
	zend_object *zobj;
	zend_class_entry *ce, *scope;
	zend_function *clone;
	zend_object_clone_obj_t clone_call;

	SAVE_OPLINE();
	obj = GET_OP1_OBJ_ZVAL_PTR_UNDEF(BP_VAR_R);

	do {
		if (OP1_TYPE == IS_CONST ||
		    (OP1_TYPE != IS_UNUSED && UNEXPECTED(Z_TYPE_P(obj) != IS_OBJECT))) {
		    if ((OP1_TYPE & (IS_VAR|IS_CV)) && Z_ISREF_P(obj)) {
				obj = Z_REFVAL_P(obj);
				if (EXPECTED(Z_TYPE_P(obj) == IS_OBJECT)) {
					break;
				}
			}
			ZVAL_UNDEF(EX_VAR(opline->result.var));
			if (OP1_TYPE == IS_CV && UNEXPECTED(Z_TYPE_P(obj) == IS_UNDEF)) {
				ZVAL_UNDEFINED_OP1();
				if (UNEXPECTED(EG(exception) != NULL)) {
					HANDLE_EXCEPTION();
				}
			}
			zend_throw_error(NULL, "__clone method called on non-object");
			FREE_OP1();
			HANDLE_EXCEPTION();
		}
	} while (0);

	zobj = Z_OBJ_P(obj);
	ce = zobj->ce;
	clone = ce->clone;
	clone_call = zobj->handlers->clone_obj;
	if (UNEXPECTED(clone_call == NULL)) {
		zend_throw_error(NULL, "Trying to clone an uncloneable object of class %s", ZSTR_VAL(ce->name));
		FREE_OP1();
		ZVAL_UNDEF(EX_VAR(opline->result.var));
		HANDLE_EXCEPTION();
	}

	if (clone && !(clone->common.fn_flags & ZEND_ACC_PUBLIC)) {
		scope = EX(func)->op_array.scope;
		if (clone->common.scope != scope) {
			if (UNEXPECTED(clone->common.fn_flags & ZEND_ACC_PRIVATE)
			 || UNEXPECTED(!zend_check_protected(zend_get_function_root_class(clone), scope))) {
				zend_wrong_clone_call(clone, scope);
				FREE_OP1();
				ZVAL_UNDEF(EX_VAR(opline->result.var));
				HANDLE_EXCEPTION();
			}
		}
	}

	ZVAL_OBJ(EX_VAR(opline->result.var), clone_call(zobj));

	FREE_OP1();
	ZEND_VM_NEXT_OPCODE_CHECK_EXCEPTION();
}

ZEND_VM_HOT_HANDLER(99, ZEND_FETCH_CONSTANT, UNUSED|CONST_FETCH, CONST, CACHE_SLOT)
{
	USE_OPLINE
	zend_constant *c;

	c = CACHED_PTR(opline->extended_value);
	if (EXPECTED(c != NULL) && EXPECTED(!IS_SPECIAL_CACHE_VAL(c))) {
		ZVAL_COPY_OR_DUP(EX_VAR(opline->result.var), &c->value);
		ZEND_VM_NEXT_OPCODE();
	}

	SAVE_OPLINE();
	zend_quick_get_constant(RT_CONSTANT(opline, opline->op2) + 1, opline->op1.num OPLINE_CC EXECUTE_DATA_CC);
	ZEND_VM_NEXT_OPCODE_CHECK_EXCEPTION();
}

ZEND_VM_HANDLER(181, ZEND_FETCH_CLASS_CONSTANT, VAR|CONST|UNUSED|CLASS_FETCH, CONST, CACHE_SLOT)
{
	zend_class_entry *ce, *scope;
	zend_class_constant *c;
	zval *value, *zv;
	USE_OPLINE

	SAVE_OPLINE();

	do {
		if (OP1_TYPE == IS_CONST) {
			if (EXPECTED(CACHED_PTR(opline->extended_value + sizeof(void*)))) {
				value = CACHED_PTR(opline->extended_value + sizeof(void*));
				break;
			} else if (EXPECTED(CACHED_PTR(opline->extended_value))) {
				ce = CACHED_PTR(opline->extended_value);
			} else {
				ce = zend_fetch_class_by_name(Z_STR_P(RT_CONSTANT(opline, opline->op1)), Z_STR_P(RT_CONSTANT(opline, opline->op1) + 1), ZEND_FETCH_CLASS_DEFAULT | ZEND_FETCH_CLASS_EXCEPTION);
				if (UNEXPECTED(ce == NULL)) {
					ZEND_ASSERT(EG(exception));
					ZVAL_UNDEF(EX_VAR(opline->result.var));
					HANDLE_EXCEPTION();
				}
			}
		} else {
			if (OP1_TYPE == IS_UNUSED) {
				ce = zend_fetch_class(NULL, opline->op1.num);
				if (UNEXPECTED(ce == NULL)) {
					ZEND_ASSERT(EG(exception));
					ZVAL_UNDEF(EX_VAR(opline->result.var));
					HANDLE_EXCEPTION();
				}
			} else {
				ce = Z_CE_P(EX_VAR(opline->op1.var));
			}
			if (EXPECTED(CACHED_PTR(opline->extended_value) == ce)) {
				value = CACHED_PTR(opline->extended_value + sizeof(void*));
				break;
			}
		}

		zv = zend_hash_find_ex(&ce->constants_table, Z_STR_P(RT_CONSTANT(opline, opline->op2)), 1);
		if (EXPECTED(zv != NULL)) {
			c = Z_PTR_P(zv);
			scope = EX(func)->op_array.scope;
			if (!zend_verify_const_access(c, scope)) {
				zend_throw_error(NULL, "Cannot access %s const %s::%s", zend_visibility_string(Z_ACCESS_FLAGS(c->value)), ZSTR_VAL(ce->name), Z_STRVAL_P(RT_CONSTANT(opline, opline->op2)));
				ZVAL_UNDEF(EX_VAR(opline->result.var));
				HANDLE_EXCEPTION();
			}
			value = &c->value;
			if (Z_TYPE_P(value) == IS_CONSTANT_AST) {
				zval_update_constant_ex(value, c->ce);
				if (UNEXPECTED(EG(exception) != NULL)) {
					ZVAL_UNDEF(EX_VAR(opline->result.var));
					HANDLE_EXCEPTION();
				}
			}
			CACHE_POLYMORPHIC_PTR(opline->extended_value, ce, value);
		} else {
			zend_throw_error(NULL, "Undefined class constant '%s::%s'",
				ZSTR_VAL(ce->name), Z_STRVAL_P(RT_CONSTANT(opline, opline->op2)));
			ZVAL_UNDEF(EX_VAR(opline->result.var));
			HANDLE_EXCEPTION();
		}
	} while (0);

	ZVAL_COPY_OR_DUP(EX_VAR(opline->result.var), value);

	ZEND_VM_NEXT_OPCODE();
}

ZEND_VM_HANDLER(72, ZEND_ADD_ARRAY_ELEMENT, CONST|TMP|VAR|CV, CONST|TMPVAR|UNUSED|NEXT|CV, REF)
{
	USE_OPLINE
	zval *expr_ptr, new_expr;

	SAVE_OPLINE();
	if ((OP1_TYPE == IS_VAR || OP1_TYPE == IS_CV) &&
	    UNEXPECTED(opline->extended_value & ZEND_ARRAY_ELEMENT_REF)) {
		expr_ptr = GET_OP1_ZVAL_PTR_PTR(BP_VAR_W);
		if (Z_ISREF_P(expr_ptr)) {
			Z_ADDREF_P(expr_ptr);
		} else {
			ZVAL_MAKE_REF_EX(expr_ptr, 2);
		}
		FREE_OP1_VAR_PTR();
	} else {
		expr_ptr = GET_OP1_ZVAL_PTR(BP_VAR_R);
		if (OP1_TYPE == IS_TMP_VAR) {
			/* pass */
		} else if (OP1_TYPE == IS_CONST) {
			Z_TRY_ADDREF_P(expr_ptr);
		} else if (OP1_TYPE == IS_CV) {
			ZVAL_DEREF(expr_ptr);
			Z_TRY_ADDREF_P(expr_ptr);
		} else /* if (OP1_TYPE == IS_VAR) */ {
			if (UNEXPECTED(Z_ISREF_P(expr_ptr))) {
				zend_refcounted *ref = Z_COUNTED_P(expr_ptr);

				expr_ptr = Z_REFVAL_P(expr_ptr);
				if (UNEXPECTED(GC_DELREF(ref) == 0)) {
					ZVAL_COPY_VALUE(&new_expr, expr_ptr);
					expr_ptr = &new_expr;
					efree_size(ref, sizeof(zend_reference));
				} else if (Z_OPT_REFCOUNTED_P(expr_ptr)) {
					Z_ADDREF_P(expr_ptr);
				}
			}
		}
	}

	if (OP2_TYPE != IS_UNUSED) {
		zval *offset = GET_OP2_ZVAL_PTR_UNDEF(BP_VAR_R);
		zend_string *str;
		zend_ulong hval;

ZEND_VM_C_LABEL(add_again):
		if (EXPECTED(Z_TYPE_P(offset) == IS_STRING)) {
			str = Z_STR_P(offset);
			if (OP2_TYPE != IS_CONST) {
				if (ZEND_HANDLE_NUMERIC(str, hval)) {
					ZEND_VM_C_GOTO(num_index);
				}
			}
ZEND_VM_C_LABEL(str_index):
			zend_hash_update(Z_ARRVAL_P(EX_VAR(opline->result.var)), str, expr_ptr);
		} else if (EXPECTED(Z_TYPE_P(offset) == IS_LONG)) {
			hval = Z_LVAL_P(offset);
ZEND_VM_C_LABEL(num_index):
			zend_hash_index_update(Z_ARRVAL_P(EX_VAR(opline->result.var)), hval, expr_ptr);
		} else if ((OP2_TYPE & (IS_VAR|IS_CV)) && EXPECTED(Z_TYPE_P(offset) == IS_REFERENCE)) {
			offset = Z_REFVAL_P(offset);
			ZEND_VM_C_GOTO(add_again);
		} else if (Z_TYPE_P(offset) == IS_NULL) {
			str = ZSTR_EMPTY_ALLOC();
			ZEND_VM_C_GOTO(str_index);
		} else if (Z_TYPE_P(offset) == IS_DOUBLE) {
			hval = zend_dval_to_lval(Z_DVAL_P(offset));
			ZEND_VM_C_GOTO(num_index);
		} else if (Z_TYPE_P(offset) == IS_FALSE) {
			hval = 0;
			ZEND_VM_C_GOTO(num_index);
		} else if (Z_TYPE_P(offset) == IS_TRUE) {
			hval = 1;
			ZEND_VM_C_GOTO(num_index);
		} else if (Z_TYPE_P(offset) == IS_RESOURCE) {
			zend_use_resource_as_offset(offset);
			hval = Z_RES_HANDLE_P(offset);
			ZEND_VM_C_GOTO(num_index);
		} else if (OP2_TYPE == IS_CV && Z_TYPE_P(offset) == IS_UNDEF) {
			ZVAL_UNDEFINED_OP2();
			str = ZSTR_EMPTY_ALLOC();
			ZEND_VM_C_GOTO(str_index);
		} else {
			zend_illegal_offset();
			zval_ptr_dtor_nogc(expr_ptr);
		}
		FREE_OP2();
	} else {
		if (!zend_hash_next_index_insert(Z_ARRVAL_P(EX_VAR(opline->result.var)), expr_ptr)) {
			zend_cannot_add_element();
			zval_ptr_dtor_nogc(expr_ptr);
		}
	}
	ZEND_VM_NEXT_OPCODE_CHECK_EXCEPTION();
}

ZEND_VM_HANDLER(147, ZEND_ADD_ARRAY_UNPACK, ANY, ANY)
{
	USE_OPLINE
	zval *op1;

	SAVE_OPLINE();
	op1 = GET_OP1_ZVAL_PTR(BP_VAR_R);

ZEND_VM_C_LABEL(add_unpack_again):
	if (EXPECTED(Z_TYPE_P(op1) == IS_ARRAY)) {
		HashTable *ht = Z_ARRVAL_P(op1);
		zval *val;
		zend_string *key;

		ZEND_HASH_FOREACH_STR_KEY_VAL(ht, key, val) {
			if (key) {
				zend_throw_error(NULL, "Cannot unpack array with string keys");
				FREE_OP1();
				HANDLE_EXCEPTION();
			} else {
				if (Z_ISREF_P(val) && Z_REFCOUNT_P(val) == 1) {
					val = Z_REFVAL_P(val);
				}
				Z_TRY_ADDREF_P(val);
				if (!zend_hash_next_index_insert(Z_ARRVAL_P(EX_VAR(opline->result.var)), val)) {
					zend_cannot_add_element();
					zval_ptr_dtor_nogc(val);
					break;
				}
			}
		} ZEND_HASH_FOREACH_END();
	} else if (EXPECTED(Z_TYPE_P(op1) == IS_OBJECT)) {
		zend_class_entry *ce = Z_OBJCE_P(op1);
		zend_object_iterator *iter;

		if (!ce || !ce->get_iterator) {
			zend_type_error("Only arrays and Traversables can be unpacked");
		} else {
			iter = ce->get_iterator(ce, op1, 0);
			if (UNEXPECTED(!iter)) {
				FREE_OP1();
				if (!EG(exception)) {
					zend_throw_exception_ex(
						NULL, 0, "Object of type %s did not create an Iterator", ZSTR_VAL(ce->name)
					);
				}
				HANDLE_EXCEPTION();
			}

			if (iter->funcs->rewind) {
				iter->funcs->rewind(iter);
			}

			for (; iter->funcs->valid(iter) == SUCCESS; ) {
				zval *val;

				if (UNEXPECTED(EG(exception) != NULL)) {
					break;
				}

				val = iter->funcs->get_current_data(iter);
				if (UNEXPECTED(EG(exception) != NULL)) {
					break;
				}

				if (iter->funcs->get_current_key) {
					zval key;
					iter->funcs->get_current_key(iter, &key);
					if (UNEXPECTED(EG(exception) != NULL)) {
						break;
					}

					if (UNEXPECTED(Z_TYPE(key) != IS_LONG)) {
						zend_throw_error(NULL,
							(Z_TYPE(key) == IS_STRING) ?
								"Cannot unpack Traversable with string keys" :
								"Cannot unpack Traversable with non-integer keys");
						zval_ptr_dtor(&key);
						break;
					}
				}

				ZVAL_DEREF(val);
				Z_TRY_ADDREF_P(val);

				if (!zend_hash_next_index_insert(Z_ARRVAL_P(EX_VAR(opline->result.var)), val)) {
					zend_cannot_add_element();
					zval_ptr_dtor_nogc(val);
				}

				iter->funcs->move_forward(iter);
			}

			zend_iterator_dtor(iter);
		}
	} else if (EXPECTED(Z_ISREF_P(op1))) {
		op1 = Z_REFVAL_P(op1);
		ZEND_VM_C_GOTO(add_unpack_again);
	} else {
		zend_throw_error(NULL, "Only arrays and Traversables can be unpacked");
	}

	FREE_OP1();
	ZEND_VM_NEXT_OPCODE_CHECK_EXCEPTION();
}

ZEND_VM_HANDLER(71, ZEND_INIT_ARRAY, CONST|TMP|VAR|CV|UNUSED, CONST|TMPVAR|UNUSED|NEXT|CV, ARRAY_INIT|REF)
{
	zval *array;
	uint32_t size;
	USE_OPLINE

	array = EX_VAR(opline->result.var);
	if (OP1_TYPE != IS_UNUSED) {
		size = opline->extended_value >> ZEND_ARRAY_SIZE_SHIFT;
		ZVAL_ARR(array, zend_new_array(size));
		/* Explicitly initialize array as not-packed if flag is set */
		if (opline->extended_value & ZEND_ARRAY_NOT_PACKED) {
			zend_hash_real_init_mixed(Z_ARRVAL_P(array));
		}
		ZEND_VM_DISPATCH_TO_HANDLER(ZEND_ADD_ARRAY_ELEMENT);
	} else {
		ZVAL_ARR(array, zend_new_array(0));
		ZEND_VM_NEXT_OPCODE();
	}
}

ZEND_VM_COLD_CONST_HANDLER(51, ZEND_CAST, CONST|TMP|VAR|CV, ANY, TYPE)
{
	USE_OPLINE
	zval *expr;
	zval *result = EX_VAR(opline->result.var);
	HashTable *ht;

	SAVE_OPLINE();
	expr = GET_OP1_ZVAL_PTR(BP_VAR_R);

	switch (opline->extended_value) {
		case IS_LONG:
			ZVAL_LONG(result, zval_get_long(expr));
			break;
		case IS_DOUBLE:
			ZVAL_DOUBLE(result, zval_get_double(expr));
			break;
		case IS_STRING:
			ZVAL_STR(result, zval_get_string(expr));
			break;
		default:
			ZEND_ASSERT(opline->extended_value != _IS_BOOL && "Must use ZEND_BOOL instead");
			if (OP1_TYPE & (IS_VAR|IS_CV)) {
				ZVAL_DEREF(expr);
			}
			/* If value is already of correct type, return it directly */
			if (Z_TYPE_P(expr) == opline->extended_value) {
				ZVAL_COPY_VALUE(result, expr);
				if (OP1_TYPE == IS_CONST) {
					if (UNEXPECTED(Z_OPT_REFCOUNTED_P(result))) Z_ADDREF_P(result);
				} else if (OP1_TYPE != IS_TMP_VAR) {
					if (Z_OPT_REFCOUNTED_P(result)) Z_ADDREF_P(result);
				}

				FREE_OP1_IF_VAR();
				ZEND_VM_NEXT_OPCODE_CHECK_EXCEPTION();
			}

			if (opline->extended_value == IS_ARRAY) {
				if (OP1_TYPE == IS_CONST || Z_TYPE_P(expr) != IS_OBJECT || Z_OBJCE_P(expr) == zend_ce_closure) {
					if (Z_TYPE_P(expr) != IS_NULL) {
						ZVAL_ARR(result, zend_new_array(1));
						expr = zend_hash_index_add_new(Z_ARRVAL_P(result), 0, expr);
						if (OP1_TYPE == IS_CONST) {
							if (UNEXPECTED(Z_OPT_REFCOUNTED_P(expr))) Z_ADDREF_P(expr);
						} else {
							if (Z_OPT_REFCOUNTED_P(expr)) Z_ADDREF_P(expr);
						}
					} else {
						ZVAL_EMPTY_ARRAY(result);
					}
				} else {
					HashTable *obj_ht = zend_get_properties_for(expr, ZEND_PROP_PURPOSE_ARRAY_CAST);
					if (obj_ht) {
						/* fast copy */
						ZVAL_ARR(result, zend_proptable_to_symtable(obj_ht,
							(Z_OBJCE_P(expr)->default_properties_count ||
							 Z_OBJ_P(expr)->handlers != &std_object_handlers ||
							 GC_IS_RECURSIVE(obj_ht))));
						zend_release_properties(obj_ht);
					} else {
						ZVAL_EMPTY_ARRAY(result);
					}
				}
			} else {
				ZEND_ASSERT(opline->extended_value == IS_OBJECT);
				ZVAL_OBJ(result, zend_objects_new(zend_standard_class_def));
				if (Z_TYPE_P(expr) == IS_ARRAY) {
					ht = zend_symtable_to_proptable(Z_ARR_P(expr));
					if (GC_FLAGS(ht) & IS_ARRAY_IMMUTABLE) {
						/* TODO: try not to duplicate immutable arrays as well ??? */
						ht = zend_array_dup(ht);
					}
					Z_OBJ_P(result)->properties = ht;
				} else if (Z_TYPE_P(expr) != IS_NULL) {
					Z_OBJ_P(result)->properties = ht = zend_new_array(1);
					expr = zend_hash_add_new(ht, ZSTR_KNOWN(ZEND_STR_SCALAR), expr);
					if (OP1_TYPE == IS_CONST) {
						if (UNEXPECTED(Z_OPT_REFCOUNTED_P(expr))) Z_ADDREF_P(expr);
					} else {
						if (Z_OPT_REFCOUNTED_P(expr)) Z_ADDREF_P(expr);
					}
				}
			}
	}

	FREE_OP1();
	ZEND_VM_NEXT_OPCODE_CHECK_EXCEPTION();
}

ZEND_VM_HANDLER(73, ZEND_INCLUDE_OR_EVAL, CONST|TMPVAR|CV, ANY, EVAL)
{
	USE_OPLINE
	zend_op_array *new_op_array;
	zval *inc_filename;

	SAVE_OPLINE();
	inc_filename = GET_OP1_ZVAL_PTR(BP_VAR_R);
	new_op_array = zend_include_or_eval(inc_filename, opline->extended_value);
	FREE_OP1();
	if (UNEXPECTED(EG(exception) != NULL)) {
		if (new_op_array != ZEND_FAKE_OP_ARRAY && new_op_array != NULL) {
			destroy_op_array(new_op_array);
			efree_size(new_op_array, sizeof(zend_op_array));
		}
		UNDEF_RESULT();
		HANDLE_EXCEPTION();
	} else if (new_op_array == ZEND_FAKE_OP_ARRAY) {
		if (RETURN_VALUE_USED(opline)) {
			ZVAL_TRUE(EX_VAR(opline->result.var));
		}
	} else if (EXPECTED(new_op_array != NULL)) {
		zval *return_value = NULL;
		zend_execute_data *call;

		if (RETURN_VALUE_USED(opline)) {
			return_value = EX_VAR(opline->result.var);
		}

		new_op_array->scope = EX(func)->op_array.scope;

		call = zend_vm_stack_push_call_frame(
		    (Z_TYPE_INFO(EX(This)) & ZEND_CALL_HAS_THIS) | ZEND_CALL_NESTED_CODE | ZEND_CALL_HAS_SYMBOL_TABLE,
			(zend_function*)new_op_array, 0,
			Z_PTR(EX(This)));

		if (EX_CALL_INFO() & ZEND_CALL_HAS_SYMBOL_TABLE) {
			call->symbol_table = EX(symbol_table);
		} else {
			call->symbol_table = zend_rebuild_symbol_table();
		}

		call->prev_execute_data = execute_data;
		i_init_code_execute_data(call, new_op_array, return_value);
		if (EXPECTED(zend_execute_ex == execute_ex)) {
			ZEND_VM_ENTER();
		} else {
			ZEND_ADD_CALL_FLAG(call, ZEND_CALL_TOP);
			zend_execute_ex(call);
			zend_vm_stack_free_call_frame(call);
		}

		destroy_op_array(new_op_array);
		efree_size(new_op_array, sizeof(zend_op_array));
		if (UNEXPECTED(EG(exception) != NULL)) {
			zend_rethrow_exception(execute_data);
			UNDEF_RESULT();
			HANDLE_EXCEPTION();
		}
	} else if (RETURN_VALUE_USED(opline)) {
		ZVAL_FALSE(EX_VAR(opline->result.var));
	}
	ZEND_VM_NEXT_OPCODE();
}

ZEND_VM_HANDLER(153, ZEND_UNSET_CV, CV, UNUSED)
{
	USE_OPLINE
	zval *var = EX_VAR(opline->op1.var);

	if (Z_REFCOUNTED_P(var)) {
		zend_refcounted *garbage = Z_COUNTED_P(var);

		ZVAL_UNDEF(var);
		SAVE_OPLINE();
		if (!GC_DELREF(garbage)) {
			rc_dtor_func(garbage);
		} else {
			gc_check_possible_root(garbage);
		}
		ZEND_VM_NEXT_OPCODE_CHECK_EXCEPTION();
	} else {
		ZVAL_UNDEF(var);
	}
	ZEND_VM_NEXT_OPCODE();
}

ZEND_VM_HANDLER(74, ZEND_UNSET_VAR, CONST|TMPVAR|CV, UNUSED, VAR_FETCH)
{
	USE_OPLINE
	zval *varname;
	zend_string *name, *tmp_name;
	HashTable *target_symbol_table;

	SAVE_OPLINE();

	varname = GET_OP1_ZVAL_PTR_UNDEF(BP_VAR_R);

	if (OP1_TYPE == IS_CONST) {
		name = Z_STR_P(varname);
	} else if (EXPECTED(Z_TYPE_P(varname) == IS_STRING)) {
		name = Z_STR_P(varname);
		tmp_name = NULL;
	} else {
		if (OP1_TYPE == IS_CV && UNEXPECTED(Z_TYPE_P(varname) == IS_UNDEF)) {
			varname = ZVAL_UNDEFINED_OP1();
		}
		name = zval_try_get_tmp_string(varname, &tmp_name);
		if (UNEXPECTED(!name)) {
			FREE_OP1();
			HANDLE_EXCEPTION();
		}
	}

	target_symbol_table = zend_get_target_symbol_table(opline->extended_value EXECUTE_DATA_CC);
	zend_hash_del_ind(target_symbol_table, name);

	if (OP1_TYPE != IS_CONST) {
		zend_tmp_string_release(tmp_name);
	}
	FREE_OP1();
	ZEND_VM_NEXT_OPCODE_CHECK_EXCEPTION();
}

/* No specialization for op_types (CONST|TMPVAR|CV, UNUSED|CLASS_FETCH|CONST|VAR) */
ZEND_VM_COLD_HANDLER(179, ZEND_UNSET_STATIC_PROP, ANY, ANY, CACHE_SLOT)
{
	USE_OPLINE
	zval *varname;
	zend_string *name, *tmp_name = NULL;
	zend_class_entry *ce;

	SAVE_OPLINE();

	if (OP2_TYPE == IS_CONST) {
		ce = CACHED_PTR(opline->extended_value);
		if (UNEXPECTED(ce == NULL)) {
			ce = zend_fetch_class_by_name(Z_STR_P(RT_CONSTANT(opline, opline->op2)), Z_STR_P(RT_CONSTANT(opline, opline->op2) + 1), ZEND_FETCH_CLASS_DEFAULT | ZEND_FETCH_CLASS_EXCEPTION);
			if (UNEXPECTED(ce == NULL)) {
				ZEND_ASSERT(EG(exception));
				FREE_UNFETCHED_OP1();
				HANDLE_EXCEPTION();
			}
			/*CACHE_PTR(opline->extended_value, ce);*/
		}
	} else if (OP2_TYPE == IS_UNUSED) {
		ce = zend_fetch_class(NULL, opline->op2.num);
		if (UNEXPECTED(ce == NULL)) {
			ZEND_ASSERT(EG(exception));
			FREE_UNFETCHED_OP1();
			HANDLE_EXCEPTION();
		}
	} else {
		ce = Z_CE_P(EX_VAR(opline->op2.var));
	}

	varname = GET_OP1_ZVAL_PTR_UNDEF(BP_VAR_R);
	if (OP1_TYPE == IS_CONST) {
		name = Z_STR_P(varname);
	} else if (EXPECTED(Z_TYPE_P(varname) == IS_STRING)) {
		name = Z_STR_P(varname);
	} else {
		if (OP1_TYPE == IS_CV && UNEXPECTED(Z_TYPE_P(varname) == IS_UNDEF)) {
			varname = ZVAL_UNDEFINED_OP1();
		}
		name = zval_try_get_tmp_string(varname, &tmp_name);
		if (UNEXPECTED(!name)) {
			FREE_OP1();
			HANDLE_EXCEPTION();
		}
	}

	zend_std_unset_static_property(ce, name);

	zend_tmp_string_release(tmp_name);
	FREE_OP1();
	ZEND_VM_NEXT_OPCODE_CHECK_EXCEPTION();
}

ZEND_VM_HANDLER(75, ZEND_UNSET_DIM, VAR|CV, CONST|TMPVAR|CV)
{
	USE_OPLINE
	zval *container;
	zval *offset;
	zend_ulong hval;
	zend_string *key;

	SAVE_OPLINE();
	container = GET_OP1_OBJ_ZVAL_PTR_PTR_UNDEF(BP_VAR_UNSET);
	offset = GET_OP2_ZVAL_PTR_UNDEF(BP_VAR_R);

	do {
		if (EXPECTED(Z_TYPE_P(container) == IS_ARRAY)) {
			HashTable *ht;

ZEND_VM_C_LABEL(unset_dim_array):
			SEPARATE_ARRAY(container);
			ht = Z_ARRVAL_P(container);
ZEND_VM_C_LABEL(offset_again):
			if (EXPECTED(Z_TYPE_P(offset) == IS_STRING)) {
				key = Z_STR_P(offset);
				if (OP2_TYPE != IS_CONST) {
					if (ZEND_HANDLE_NUMERIC(key, hval)) {
						ZEND_VM_C_GOTO(num_index_dim);
					}
				}
ZEND_VM_C_LABEL(str_index_dim):
				if (ht == &EG(symbol_table)) {
					zend_delete_global_variable(key);
				} else {
					zend_hash_del(ht, key);
				}
			} else if (EXPECTED(Z_TYPE_P(offset) == IS_LONG)) {
				hval = Z_LVAL_P(offset);
ZEND_VM_C_LABEL(num_index_dim):
				zend_hash_index_del(ht, hval);
			} else if ((OP2_TYPE & (IS_VAR|IS_CV)) && EXPECTED(Z_TYPE_P(offset) == IS_REFERENCE)) {
				offset = Z_REFVAL_P(offset);
				ZEND_VM_C_GOTO(offset_again);
			} else if (Z_TYPE_P(offset) == IS_DOUBLE) {
				hval = zend_dval_to_lval(Z_DVAL_P(offset));
				ZEND_VM_C_GOTO(num_index_dim);
			} else if (Z_TYPE_P(offset) == IS_NULL) {
				key = ZSTR_EMPTY_ALLOC();
				ZEND_VM_C_GOTO(str_index_dim);
			} else if (Z_TYPE_P(offset) == IS_FALSE) {
				hval = 0;
				ZEND_VM_C_GOTO(num_index_dim);
			} else if (Z_TYPE_P(offset) == IS_TRUE) {
				hval = 1;
				ZEND_VM_C_GOTO(num_index_dim);
			} else if (Z_TYPE_P(offset) == IS_RESOURCE) {
				hval = Z_RES_HANDLE_P(offset);
				ZEND_VM_C_GOTO(num_index_dim);
			} else if (OP2_TYPE == IS_CV && Z_TYPE_P(offset) == IS_UNDEF) {
				ZVAL_UNDEFINED_OP2();
				key = ZSTR_EMPTY_ALLOC();
				ZEND_VM_C_GOTO(str_index_dim);
			} else {
				zend_type_error("Illegal offset type in unset");
			}
			break;
		} else if (Z_ISREF_P(container)) {
			container = Z_REFVAL_P(container);
			if (EXPECTED(Z_TYPE_P(container) == IS_ARRAY)) {
				ZEND_VM_C_GOTO(unset_dim_array);
			}
		}
		if (OP1_TYPE == IS_CV && UNEXPECTED(Z_TYPE_P(container) == IS_UNDEF)) {
			container = ZVAL_UNDEFINED_OP1();
		}
		if (OP2_TYPE == IS_CV && UNEXPECTED(Z_TYPE_P(offset) == IS_UNDEF)) {
			offset = ZVAL_UNDEFINED_OP2();
		}
		if (EXPECTED(Z_TYPE_P(container) == IS_OBJECT)) {
			if (OP2_TYPE == IS_CONST && Z_EXTRA_P(offset) == ZEND_EXTRA_VALUE) {
				offset++;
			}
			Z_OBJ_HT_P(container)->unset_dimension(Z_OBJ_P(container), offset);
		} else if (OP1_TYPE != IS_UNUSED && UNEXPECTED(Z_TYPE_P(container) == IS_STRING)) {
			zend_throw_error(NULL, "Cannot unset string offsets");
		}
	} while (0);

	FREE_OP2();
	FREE_OP1_VAR_PTR();
	ZEND_VM_NEXT_OPCODE_CHECK_EXCEPTION();
}

ZEND_VM_HANDLER(76, ZEND_UNSET_OBJ, VAR|UNUSED|THIS|CV, CONST|TMPVAR|CV, CACHE_SLOT)
{
	USE_OPLINE
	zval *container;
	zval *offset;
	zend_string *name, *tmp_name;

	SAVE_OPLINE();
	container = GET_OP1_OBJ_ZVAL_PTR_PTR_UNDEF(BP_VAR_UNSET);
	offset = GET_OP2_ZVAL_PTR(BP_VAR_R);

	do {
		if (OP1_TYPE != IS_UNUSED && UNEXPECTED(Z_TYPE_P(container) != IS_OBJECT)) {
			if (Z_ISREF_P(container)) {
				container = Z_REFVAL_P(container);
				if (Z_TYPE_P(container) != IS_OBJECT) {
					if (OP1_TYPE == IS_CV
					 && UNEXPECTED(Z_TYPE_P(container) == IS_UNDEF)) {
						ZVAL_UNDEFINED_OP1();
					}
					break;
				}
			} else {
				break;
			}
		}
		if (OP2_TYPE == IS_CONST) {
			name = Z_STR_P(offset);
		} else {
			name = zval_try_get_tmp_string(offset, &tmp_name);
			if (UNEXPECTED(!name)) {
				break;
			}
		}
		Z_OBJ_HT_P(container)->unset_property(Z_OBJ_P(container), name, ((OP2_TYPE == IS_CONST) ? CACHE_ADDR(opline->extended_value) : NULL));
		if (OP2_TYPE != IS_CONST) {
			zend_tmp_string_release(tmp_name);
		}
	} while (0);

	FREE_OP2();
	FREE_OP1_VAR_PTR();
	ZEND_VM_NEXT_OPCODE_CHECK_EXCEPTION();
}

ZEND_VM_HANDLER(77, ZEND_FE_RESET_R, CONST|TMP|VAR|CV, JMP_ADDR)
{
	USE_OPLINE
	zval *array_ptr, *result;

	SAVE_OPLINE();

	array_ptr = GET_OP1_ZVAL_PTR_DEREF(BP_VAR_R);
	if (EXPECTED(Z_TYPE_P(array_ptr) == IS_ARRAY)) {
		result = EX_VAR(opline->result.var);
		ZVAL_COPY_VALUE(result, array_ptr);
		if (OP1_TYPE != IS_TMP_VAR && Z_OPT_REFCOUNTED_P(result)) {
			Z_ADDREF_P(array_ptr);
		}
		Z_FE_POS_P(result) = 0;

		FREE_OP1_IF_VAR();
		ZEND_VM_NEXT_OPCODE();
	} else if (OP1_TYPE != IS_CONST && EXPECTED(Z_TYPE_P(array_ptr) == IS_OBJECT)) {
		zend_object *zobj = Z_OBJ_P(array_ptr);
		if (!zobj->ce->get_iterator) {
			HashTable *properties;

			result = EX_VAR(opline->result.var);
			ZVAL_OBJ(result, zobj);
			if (OP1_TYPE != IS_TMP_VAR) {
				GC_ADDREF(zobj);
			}
			properties = zobj->properties;
			if (properties) {
				if (UNEXPECTED(GC_REFCOUNT(properties) > 1)) {
					if (EXPECTED(!(GC_FLAGS(properties) & IS_ARRAY_IMMUTABLE))) {
						GC_DELREF(properties);
					}
					properties = zobj->properties = zend_array_dup(properties);
				}
			} else {
				properties = zobj->handlers->get_properties(zobj);
			}
			Z_FE_ITER_P(EX_VAR(opline->result.var)) = zend_hash_iterator_add(properties, 0);

			FREE_OP1_IF_VAR();
			ZEND_VM_NEXT_OPCODE_CHECK_EXCEPTION();
		} else {
			zend_bool is_empty = zend_fe_reset_iterator(array_ptr, 0 OPLINE_CC EXECUTE_DATA_CC);

			FREE_OP1();
			if (UNEXPECTED(EG(exception))) {
				HANDLE_EXCEPTION();
			} else if (is_empty) {
				ZEND_VM_JMP_EX(OP_JMP_ADDR(opline, opline->op2), 0);
			} else {
				ZEND_VM_NEXT_OPCODE();
			}
		}
	} else {
		zend_error(E_WARNING, "Invalid argument supplied for foreach()");
		ZVAL_UNDEF(EX_VAR(opline->result.var));
		Z_FE_ITER_P(EX_VAR(opline->result.var)) = (uint32_t)-1;
		FREE_OP1();
		ZEND_VM_JMP(OP_JMP_ADDR(opline, opline->op2));
	}
}

ZEND_VM_COLD_CONST_HANDLER(125, ZEND_FE_RESET_RW, CONST|TMP|VAR|CV, JMP_ADDR)
{
	USE_OPLINE
	zval *array_ptr, *array_ref;

	SAVE_OPLINE();

	if (OP1_TYPE == IS_VAR || OP1_TYPE == IS_CV) {
		array_ref = array_ptr = GET_OP1_ZVAL_PTR_PTR(BP_VAR_R);
		if (Z_ISREF_P(array_ref)) {
			array_ptr = Z_REFVAL_P(array_ref);
		}
	} else {
		array_ref = array_ptr = GET_OP1_ZVAL_PTR(BP_VAR_R);
	}

	if (EXPECTED(Z_TYPE_P(array_ptr) == IS_ARRAY)) {
		if (OP1_TYPE == IS_VAR || OP1_TYPE == IS_CV) {
			if (array_ptr == array_ref) {
				ZVAL_NEW_REF(array_ref, array_ref);
				array_ptr = Z_REFVAL_P(array_ref);
			}
			Z_ADDREF_P(array_ref);
			ZVAL_COPY_VALUE(EX_VAR(opline->result.var), array_ref);
		} else {
			array_ref = EX_VAR(opline->result.var);
			ZVAL_NEW_REF(array_ref, array_ptr);
			array_ptr = Z_REFVAL_P(array_ref);
		}
		if (OP1_TYPE == IS_CONST) {
			ZVAL_ARR(array_ptr, zend_array_dup(Z_ARRVAL_P(array_ptr)));
		} else {
			SEPARATE_ARRAY(array_ptr);
		}
		Z_FE_ITER_P(EX_VAR(opline->result.var)) = zend_hash_iterator_add(Z_ARRVAL_P(array_ptr), 0);

		if (OP1_TYPE == IS_VAR) {
			FREE_OP1_VAR_PTR();
		}
		ZEND_VM_NEXT_OPCODE();
	} else if (OP1_TYPE != IS_CONST && EXPECTED(Z_TYPE_P(array_ptr) == IS_OBJECT)) {
		if (!Z_OBJCE_P(array_ptr)->get_iterator) {
			if (OP1_TYPE == IS_VAR || OP1_TYPE == IS_CV) {
				if (array_ptr == array_ref) {
					ZVAL_NEW_REF(array_ref, array_ref);
					array_ptr = Z_REFVAL_P(array_ref);
				}
				Z_ADDREF_P(array_ref);
				ZVAL_COPY_VALUE(EX_VAR(opline->result.var), array_ref);
			} else {
				array_ptr = EX_VAR(opline->result.var);
				ZVAL_COPY_VALUE(array_ptr, array_ref);
			}
			if (Z_OBJ_P(array_ptr)->properties
			 && UNEXPECTED(GC_REFCOUNT(Z_OBJ_P(array_ptr)->properties) > 1)) {
				if (EXPECTED(!(GC_FLAGS(Z_OBJ_P(array_ptr)->properties) & IS_ARRAY_IMMUTABLE))) {
					GC_DELREF(Z_OBJ_P(array_ptr)->properties);
				}
				Z_OBJ_P(array_ptr)->properties = zend_array_dup(Z_OBJ_P(array_ptr)->properties);
			}
			Z_FE_ITER_P(EX_VAR(opline->result.var)) = zend_hash_iterator_add(Z_OBJPROP_P(array_ptr), 0);

			FREE_OP1_VAR_PTR();
			ZEND_VM_NEXT_OPCODE_CHECK_EXCEPTION();
		} else {
			zend_bool is_empty = zend_fe_reset_iterator(array_ptr, 1 OPLINE_CC EXECUTE_DATA_CC);

			if (OP1_TYPE == IS_VAR) {
				FREE_OP1_VAR_PTR();
			} else {
				FREE_OP1();
			}
			if (UNEXPECTED(EG(exception))) {
				HANDLE_EXCEPTION();
			} else if (is_empty) {
				ZEND_VM_JMP_EX(OP_JMP_ADDR(opline, opline->op2), 0);
			} else {
				ZEND_VM_NEXT_OPCODE();
			}
		}
	} else {
		zend_error(E_WARNING, "Invalid argument supplied for foreach()");
		ZVAL_UNDEF(EX_VAR(opline->result.var));
		Z_FE_ITER_P(EX_VAR(opline->result.var)) = (uint32_t)-1;
		if (OP1_TYPE == IS_VAR) {
			FREE_OP1_VAR_PTR();
		} else {
			FREE_OP1();
		}
		ZEND_VM_JMP(OP_JMP_ADDR(opline, opline->op2));
	}
}

ZEND_VM_HANDLER(78, ZEND_FE_FETCH_R, VAR, ANY, JMP_ADDR)
{
	USE_OPLINE
	zval *array;
	zval *value;
	uint32_t value_type;
	HashTable *fe_ht;
	HashPosition pos;
	Bucket *p;

	array = EX_VAR(opline->op1.var);
	SAVE_OPLINE();
	if (EXPECTED(Z_TYPE_P(array) == IS_ARRAY)) {
		fe_ht = Z_ARRVAL_P(array);
		pos = Z_FE_POS_P(array);
		p = fe_ht->arData + pos;
		while (1) {
			if (UNEXPECTED(pos >= fe_ht->nNumUsed)) {
				/* reached end of iteration */
ZEND_VM_C_LABEL(fe_fetch_r_exit):
				ZEND_VM_SET_RELATIVE_OPCODE(opline, opline->extended_value);
				ZEND_VM_CONTINUE();
			}
			value = &p->val;
			value_type = Z_TYPE_INFO_P(value);
			if (EXPECTED(value_type != IS_UNDEF)) {
				if (UNEXPECTED(value_type == IS_INDIRECT)) {
					value = Z_INDIRECT_P(value);
					value_type = Z_TYPE_INFO_P(value);
					if (EXPECTED(value_type != IS_UNDEF)) {
						break;
					}
				} else {
					break;
				}
			}
			pos++;
			p++;
		}
		Z_FE_POS_P(array) = pos + 1;
		if (RETURN_VALUE_USED(opline)) {
			if (!p->key) {
				ZVAL_LONG(EX_VAR(opline->result.var), p->h);
			} else {
				ZVAL_STR_COPY(EX_VAR(opline->result.var), p->key);
			}
		}
	} else {
		zend_object_iterator *iter;

		ZEND_ASSERT(Z_TYPE_P(array) == IS_OBJECT);
		if ((iter = zend_iterator_unwrap(array)) == NULL) {
			/* plain object */

			fe_ht = Z_OBJPROP_P(array);
			pos = zend_hash_iterator_pos(Z_FE_ITER_P(array), fe_ht);
			p = fe_ht->arData + pos;
			while (1) {
				if (UNEXPECTED(pos >= fe_ht->nNumUsed)) {
					/* reached end of iteration */
					ZEND_VM_C_GOTO(fe_fetch_r_exit);
				}

				value = &p->val;
				value_type = Z_TYPE_INFO_P(value);
				if (EXPECTED(value_type != IS_UNDEF)) {
					if (UNEXPECTED(value_type == IS_INDIRECT)) {
						value = Z_INDIRECT_P(value);
						value_type = Z_TYPE_INFO_P(value);
						if (EXPECTED(value_type != IS_UNDEF)
						 && EXPECTED(zend_check_property_access(Z_OBJ_P(array), p->key, 0) == SUCCESS)) {
							break;
						}
					} else if (EXPECTED(Z_OBJCE_P(array)->default_properties_count == 0)
							|| !p->key
							|| zend_check_property_access(Z_OBJ_P(array), p->key, 1) == SUCCESS) {
						break;
					}
				}
				pos++;
				p++;
			}
			if (RETURN_VALUE_USED(opline)) {
				if (UNEXPECTED(!p->key)) {
					ZVAL_LONG(EX_VAR(opline->result.var), p->h);
				} else if (ZSTR_VAL(p->key)[0]) {
					ZVAL_STR_COPY(EX_VAR(opline->result.var), p->key);
				} else {
					const char *class_name, *prop_name;
					size_t prop_name_len;
					zend_unmangle_property_name_ex(
						p->key, &class_name, &prop_name, &prop_name_len);
					ZVAL_STRINGL(EX_VAR(opline->result.var), prop_name, prop_name_len);
				}
			}
			EG(ht_iterators)[Z_FE_ITER_P(array)].pos = pos + 1;
		} else {
			if (EXPECTED(++iter->index > 0)) {
				/* This could cause an endless loop if index becomes zero again.
				 * In case that ever happens we need an additional flag. */
				iter->funcs->move_forward(iter);
				if (UNEXPECTED(EG(exception) != NULL)) {
					UNDEF_RESULT();
					HANDLE_EXCEPTION();
				}
				if (UNEXPECTED(iter->funcs->valid(iter) == FAILURE)) {
					/* reached end of iteration */
					if (UNEXPECTED(EG(exception) != NULL)) {
						UNDEF_RESULT();
						HANDLE_EXCEPTION();
					}
					ZEND_VM_C_GOTO(fe_fetch_r_exit);
				}
			}
			value = iter->funcs->get_current_data(iter);
			if (UNEXPECTED(EG(exception) != NULL)) {
				UNDEF_RESULT();
				HANDLE_EXCEPTION();
			}
			if (!value) {
				/* failure in get_current_data */
				ZEND_VM_C_GOTO(fe_fetch_r_exit);
			}
			if (RETURN_VALUE_USED(opline)) {
				if (iter->funcs->get_current_key) {
					iter->funcs->get_current_key(iter, EX_VAR(opline->result.var));
					if (UNEXPECTED(EG(exception) != NULL)) {
						UNDEF_RESULT();
						HANDLE_EXCEPTION();
					}
				} else {
					ZVAL_LONG(EX_VAR(opline->result.var), iter->index);
				}
			}
			value_type = Z_TYPE_INFO_P(value);
		}
	}

	if (EXPECTED(OP2_TYPE == IS_CV)) {
		zval *variable_ptr = EX_VAR(opline->op2.var);
		zend_assign_to_variable(variable_ptr, value, IS_CV, EX_USES_STRICT_TYPES());
	} else {
		zval *res = EX_VAR(opline->op2.var);
		zend_refcounted *gc = Z_COUNTED_P(value);

		ZVAL_COPY_VALUE_EX(res, value, gc, value_type);
		if (Z_TYPE_INFO_REFCOUNTED(value_type)) {
			GC_ADDREF(gc);
		}
	}
	ZEND_VM_NEXT_OPCODE_CHECK_EXCEPTION();
}

ZEND_VM_HANDLER(126, ZEND_FE_FETCH_RW, VAR, ANY, JMP_ADDR)
{
	USE_OPLINE
	zval *array;
	zval *value;
	uint32_t value_type;
	HashTable *fe_ht;
	HashPosition pos;
	Bucket *p;

	array = EX_VAR(opline->op1.var);
	SAVE_OPLINE();

	ZVAL_DEREF(array);
	if (EXPECTED(Z_TYPE_P(array) == IS_ARRAY)) {
		pos = zend_hash_iterator_pos_ex(Z_FE_ITER_P(EX_VAR(opline->op1.var)), array);
		fe_ht = Z_ARRVAL_P(array);
		p = fe_ht->arData + pos;
		while (1) {
			if (UNEXPECTED(pos >= fe_ht->nNumUsed)) {
				/* reached end of iteration */
				ZEND_VM_C_GOTO(fe_fetch_w_exit);
			}
			value = &p->val;
			value_type = Z_TYPE_INFO_P(value);
			if (EXPECTED(value_type != IS_UNDEF)) {
				if (UNEXPECTED(value_type == IS_INDIRECT)) {
					value = Z_INDIRECT_P(value);
					value_type = Z_TYPE_INFO_P(value);
					if (EXPECTED(value_type != IS_UNDEF)) {
						break;
					}
				} else {
					break;
				}
			}
			pos++;
			p++;
		}
		if (RETURN_VALUE_USED(opline)) {
			if (!p->key) {
				ZVAL_LONG(EX_VAR(opline->result.var), p->h);
			} else {
				ZVAL_STR_COPY(EX_VAR(opline->result.var), p->key);
			}
		}
		EG(ht_iterators)[Z_FE_ITER_P(EX_VAR(opline->op1.var))].pos = pos + 1;
	} else if (EXPECTED(Z_TYPE_P(array) == IS_OBJECT)) {
		zend_object_iterator *iter;

		if ((iter = zend_iterator_unwrap(array)) == NULL) {
			/* plain object */

			fe_ht = Z_OBJPROP_P(array);
			pos = zend_hash_iterator_pos(Z_FE_ITER_P(EX_VAR(opline->op1.var)), fe_ht);
			p = fe_ht->arData + pos;
			while (1) {
				if (UNEXPECTED(pos >= fe_ht->nNumUsed)) {
					/* reached end of iteration */
					ZEND_VM_C_GOTO(fe_fetch_w_exit);
				}

				value = &p->val;
				value_type = Z_TYPE_INFO_P(value);
				if (EXPECTED(value_type != IS_UNDEF)) {
					if (UNEXPECTED(value_type == IS_INDIRECT)) {
						value = Z_INDIRECT_P(value);
						value_type = Z_TYPE_INFO_P(value);
						if (EXPECTED(value_type != IS_UNDEF)
						 && EXPECTED(zend_check_property_access(Z_OBJ_P(array), p->key, 0) == SUCCESS)) {
							if ((value_type & Z_TYPE_MASK) != IS_REFERENCE) {
								zend_property_info *prop_info =
									zend_get_typed_property_info_for_slot(Z_OBJ_P(array), value);
								if (UNEXPECTED(prop_info)) {
									ZVAL_NEW_REF(value, value);
									ZEND_REF_ADD_TYPE_SOURCE(Z_REF_P(value), prop_info);
									value_type = IS_REFERENCE_EX;
								}
							}
							break;
						}
					} else if (EXPECTED(Z_OBJCE_P(array)->default_properties_count == 0)
							|| !p->key
							|| zend_check_property_access(Z_OBJ_P(array), p->key, 1) == SUCCESS) {
						break;
					}
				}
				pos++;
				p++;
			}
			if (RETURN_VALUE_USED(opline)) {
				if (UNEXPECTED(!p->key)) {
					ZVAL_LONG(EX_VAR(opline->result.var), p->h);
				} else if (ZSTR_VAL(p->key)[0]) {
					ZVAL_STR_COPY(EX_VAR(opline->result.var), p->key);
				} else {
					const char *class_name, *prop_name;
					size_t prop_name_len;
					zend_unmangle_property_name_ex(
						p->key, &class_name, &prop_name, &prop_name_len);
					ZVAL_STRINGL(EX_VAR(opline->result.var), prop_name, prop_name_len);
				}
			}
			EG(ht_iterators)[Z_FE_ITER_P(EX_VAR(opline->op1.var))].pos = pos + 1;
		} else {
			if (++iter->index > 0) {
				/* This could cause an endless loop if index becomes zero again.
				 * In case that ever happens we need an additional flag. */
				iter->funcs->move_forward(iter);
				if (UNEXPECTED(EG(exception) != NULL)) {
					UNDEF_RESULT();
					HANDLE_EXCEPTION();
				}
				if (UNEXPECTED(iter->funcs->valid(iter) == FAILURE)) {
					/* reached end of iteration */
					if (UNEXPECTED(EG(exception) != NULL)) {
						UNDEF_RESULT();
						HANDLE_EXCEPTION();
					}
					ZEND_VM_C_GOTO(fe_fetch_w_exit);
				}
			}
			value = iter->funcs->get_current_data(iter);
			if (UNEXPECTED(EG(exception) != NULL)) {
				UNDEF_RESULT();
				HANDLE_EXCEPTION();
			}
			if (!value) {
				/* failure in get_current_data */
				ZEND_VM_C_GOTO(fe_fetch_w_exit);
			}
			if (RETURN_VALUE_USED(opline)) {
				if (iter->funcs->get_current_key) {
					iter->funcs->get_current_key(iter, EX_VAR(opline->result.var));
					if (UNEXPECTED(EG(exception) != NULL)) {
						UNDEF_RESULT();
						HANDLE_EXCEPTION();
					}
				} else {
					ZVAL_LONG(EX_VAR(opline->result.var), iter->index);
				}
			}
			value_type = Z_TYPE_INFO_P(value);
		}
	} else {
		zend_error(E_WARNING, "Invalid argument supplied for foreach()");
		if (UNEXPECTED(EG(exception))) {
			UNDEF_RESULT();
			HANDLE_EXCEPTION();
		}
ZEND_VM_C_LABEL(fe_fetch_w_exit):
		ZEND_VM_SET_RELATIVE_OPCODE(opline, opline->extended_value);
		ZEND_VM_CONTINUE();
	}

	if (EXPECTED((value_type & Z_TYPE_MASK) != IS_REFERENCE)) {
		zend_refcounted *gc = Z_COUNTED_P(value);
		zval *ref;
		ZVAL_NEW_EMPTY_REF(value);
		ref = Z_REFVAL_P(value);
		ZVAL_COPY_VALUE_EX(ref, value, gc, value_type);
	}
	if (EXPECTED(OP2_TYPE == IS_CV)) {
		zval *variable_ptr = EX_VAR(opline->op2.var);
		if (EXPECTED(variable_ptr != value)) {
			zend_reference *ref;

			ref = Z_REF_P(value);
			GC_ADDREF(ref);
			i_zval_ptr_dtor(variable_ptr);
			ZVAL_REF(variable_ptr, ref);
		}
	} else {
		Z_ADDREF_P(value);
		ZVAL_REF(EX_VAR(opline->op2.var), Z_REF_P(value));
	}
	ZEND_VM_NEXT_OPCODE_CHECK_EXCEPTION();
}

ZEND_VM_HOT_HANDLER(154, ZEND_ISSET_ISEMPTY_CV, CV, UNUSED, ISSET, SPEC(ISSET))
{
	USE_OPLINE
	zval *value;

	value = EX_VAR(opline->op1.var);
	if (!(opline->extended_value & ZEND_ISEMPTY)) {
		if (Z_TYPE_P(value) > IS_NULL &&
		    (!Z_ISREF_P(value) || Z_TYPE_P(Z_REFVAL_P(value)) != IS_NULL)) {
			ZEND_VM_SMART_BRANCH_TRUE();
		} else {
			ZEND_VM_SMART_BRANCH_FALSE();
		}
	} else {
		int result;

		SAVE_OPLINE();
		result = !i_zend_is_true(value);
		ZEND_VM_SMART_BRANCH(result, 1);
	}
}

ZEND_VM_HANDLER(114, ZEND_ISSET_ISEMPTY_VAR, CONST|TMPVAR|CV, UNUSED, VAR_FETCH|ISSET)
{
	USE_OPLINE
	zval *value;
	int result;
	zval *varname;
	zend_string *name, *tmp_name;
	HashTable *target_symbol_table;

	SAVE_OPLINE();
	varname = GET_OP1_ZVAL_PTR(BP_VAR_IS);
	if (OP1_TYPE == IS_CONST) {
		name = Z_STR_P(varname);
	} else {
		name = zval_get_tmp_string(varname, &tmp_name);
	}

	target_symbol_table = zend_get_target_symbol_table(opline->extended_value EXECUTE_DATA_CC);
	value = zend_hash_find_ex(target_symbol_table, name, OP1_TYPE == IS_CONST);

	if (OP1_TYPE != IS_CONST) {
		zend_tmp_string_release(tmp_name);
	}
	FREE_OP1();

	if (!value) {
		result = (opline->extended_value & ZEND_ISEMPTY);
	} else {
		if (Z_TYPE_P(value) == IS_INDIRECT) {
			value = Z_INDIRECT_P(value);
		}
		if (!(opline->extended_value & ZEND_ISEMPTY)) {
			if (Z_ISREF_P(value)) {
				value = Z_REFVAL_P(value);
			}
			result = Z_TYPE_P(value) > IS_NULL;
		} else {
			result = !i_zend_is_true(value);
		}
	}

	ZEND_VM_SMART_BRANCH(result, 1);
}

/* No specialization for op_types (CONST|TMPVAR|CV, UNUSED|CLASS_FETCH|CONST|VAR) */
ZEND_VM_HANDLER(180, ZEND_ISSET_ISEMPTY_STATIC_PROP, ANY, CLASS_FETCH, ISSET|CACHE_SLOT)
{
	USE_OPLINE
	zval *value;
	int result;

	SAVE_OPLINE();

	result = zend_fetch_static_property_address(&value, NULL, opline->extended_value & ~ZEND_ISEMPTY, BP_VAR_IS, 0 OPLINE_CC EXECUTE_DATA_CC);

	if (!(opline->extended_value & ZEND_ISEMPTY)) {
		result = result == SUCCESS && Z_TYPE_P(value) > IS_NULL &&
		    (!Z_ISREF_P(value) || Z_TYPE_P(Z_REFVAL_P(value)) != IS_NULL);
	} else {
		result = result != SUCCESS || !i_zend_is_true(value);
	}

	ZEND_VM_SMART_BRANCH(result, 1);
}

ZEND_VM_COLD_CONSTCONST_HANDLER(115, ZEND_ISSET_ISEMPTY_DIM_OBJ, CONST|TMPVAR|CV, CONST|TMPVAR|CV, ISSET)
{
	USE_OPLINE
	zval *container;
	int result;
	zend_ulong hval;
	zval *offset;

	SAVE_OPLINE();
	container = GET_OP1_OBJ_ZVAL_PTR_UNDEF(BP_VAR_IS);
	offset = GET_OP2_ZVAL_PTR_UNDEF(BP_VAR_R);

	if (EXPECTED(Z_TYPE_P(container) == IS_ARRAY)) {
		HashTable *ht;
		zval *value;
		zend_string *str;

ZEND_VM_C_LABEL(isset_dim_obj_array):
		ht = Z_ARRVAL_P(container);
ZEND_VM_C_LABEL(isset_again):
		if (EXPECTED(Z_TYPE_P(offset) == IS_STRING)) {
			str = Z_STR_P(offset);
			if (OP2_TYPE != IS_CONST) {
				if (ZEND_HANDLE_NUMERIC(str, hval)) {
					ZEND_VM_C_GOTO(num_index_prop);
				}
			}
			value = zend_hash_find_ex_ind(ht, str, OP2_TYPE == IS_CONST);
		} else if (EXPECTED(Z_TYPE_P(offset) == IS_LONG)) {
			hval = Z_LVAL_P(offset);
ZEND_VM_C_LABEL(num_index_prop):
			value = zend_hash_index_find(ht, hval);
		} else if ((OP2_TYPE & (IS_VAR|IS_CV)) && EXPECTED(Z_ISREF_P(offset))) {
			offset = Z_REFVAL_P(offset);
			ZEND_VM_C_GOTO(isset_again);
		} else {
			value = zend_find_array_dim_slow(ht, offset EXECUTE_DATA_CC);
			if (UNEXPECTED(EG(exception))) {
				result = 0;
				ZEND_VM_C_GOTO(isset_dim_obj_exit);
			}
		}

		if (!(opline->extended_value & ZEND_ISEMPTY)) {
			/* > IS_NULL means not IS_UNDEF and not IS_NULL */
			result = value != NULL && Z_TYPE_P(value) > IS_NULL &&
			    (!Z_ISREF_P(value) || Z_TYPE_P(Z_REFVAL_P(value)) != IS_NULL);

			if (OP1_TYPE & (IS_CONST|IS_CV)) {
				/* avoid exception check */
				FREE_OP2();
				ZEND_VM_SMART_BRANCH(result, 0);
			}
		} else {
			result = (value == NULL || !i_zend_is_true(value));
		}
		ZEND_VM_C_GOTO(isset_dim_obj_exit);
	} else if ((OP1_TYPE & (IS_VAR|IS_CV)) && EXPECTED(Z_ISREF_P(container))) {
		container = Z_REFVAL_P(container);
		if (EXPECTED(Z_TYPE_P(container) == IS_ARRAY)) {
			ZEND_VM_C_GOTO(isset_dim_obj_array);
		}
	}

	if (OP2_TYPE == IS_CONST && Z_EXTRA_P(offset) == ZEND_EXTRA_VALUE) {
		offset++;
	}
	if (!(opline->extended_value & ZEND_ISEMPTY)) {
		result = zend_isset_dim_slow(container, offset EXECUTE_DATA_CC);
	} else {
		result = zend_isempty_dim_slow(container, offset EXECUTE_DATA_CC);
	}

ZEND_VM_C_LABEL(isset_dim_obj_exit):
	FREE_OP2();
	FREE_OP1();
	ZEND_VM_SMART_BRANCH(result, 1);
}

ZEND_VM_COLD_CONST_HANDLER(148, ZEND_ISSET_ISEMPTY_PROP_OBJ, CONST|TMPVAR|UNUSED|THIS|CV, CONST|TMPVAR|CV, ISSET|CACHE_SLOT)
{
	USE_OPLINE
	zval *container;
	int result;
	zval *offset;
	zend_string *name, *tmp_name;

	SAVE_OPLINE();
	container = GET_OP1_OBJ_ZVAL_PTR(BP_VAR_IS);
	offset = GET_OP2_ZVAL_PTR(BP_VAR_R);

	if (OP1_TYPE == IS_CONST ||
	    (OP1_TYPE != IS_UNUSED && UNEXPECTED(Z_TYPE_P(container) != IS_OBJECT))) {
		if ((OP1_TYPE & (IS_VAR|IS_CV)) && Z_ISREF_P(container)) {
			container = Z_REFVAL_P(container);
			if (UNEXPECTED(Z_TYPE_P(container) != IS_OBJECT)) {
				result = (opline->extended_value & ZEND_ISEMPTY);
				ZEND_VM_C_GOTO(isset_object_finish);
			}
		} else {
			result = (opline->extended_value & ZEND_ISEMPTY);
			ZEND_VM_C_GOTO(isset_object_finish);
		}
	}

	if (OP2_TYPE == IS_CONST) {
		name = Z_STR_P(offset);
	} else {
		name = zval_try_get_tmp_string(offset, &tmp_name);
		if (UNEXPECTED(!name)) {
			result = 0;
			ZEND_VM_C_GOTO(isset_object_finish);
		}
	}

	result =
		(opline->extended_value & ZEND_ISEMPTY) ^
		Z_OBJ_HT_P(container)->has_property(Z_OBJ_P(container), name, (opline->extended_value & ZEND_ISEMPTY), ((OP2_TYPE == IS_CONST) ? CACHE_ADDR(opline->extended_value & ~ZEND_ISEMPTY) : NULL));

	if (OP2_TYPE != IS_CONST) {
		zend_tmp_string_release(tmp_name);
	}

ZEND_VM_C_LABEL(isset_object_finish):
	FREE_OP2();
	FREE_OP1();
	ZEND_VM_SMART_BRANCH(result, 1);
}

ZEND_VM_HANDLER(194, ZEND_ARRAY_KEY_EXISTS, CV|TMPVAR|CONST, CV|TMPVAR|CONST)
{
	USE_OPLINE

	zval *key, *subject;
	HashTable *ht;
	zend_bool result;

	SAVE_OPLINE();

	key = GET_OP1_ZVAL_PTR_UNDEF(BP_VAR_R);
	subject = GET_OP2_ZVAL_PTR_UNDEF(BP_VAR_R);

	if (EXPECTED(Z_TYPE_P(subject) == IS_ARRAY)) {
ZEND_VM_C_LABEL(array_key_exists_array):
		ht = Z_ARRVAL_P(subject);
		result = zend_array_key_exists_fast(ht, key OPLINE_CC EXECUTE_DATA_CC);
	} else {
		if ((OP2_TYPE & (IS_VAR|IS_CV)) && EXPECTED(Z_ISREF_P(subject))) {
			subject = Z_REFVAL_P(subject);
			if (EXPECTED(Z_TYPE_P(subject) == IS_ARRAY)) {
				ZEND_VM_C_GOTO(array_key_exists_array);
			}
		}
		zend_array_key_exists_error(subject, key OPLINE_CC EXECUTE_DATA_CC);
		result = 0;
	}

	FREE_OP2();
	FREE_OP1();
	ZEND_VM_SMART_BRANCH(result, 1);
}

/* No specialization for op_types (CONST|TMPVAR|UNUSED|CV, ANY) */
ZEND_VM_COLD_HANDLER(79, ZEND_EXIT, ANY, ANY)
{
	USE_OPLINE

	SAVE_OPLINE();
	if (OP1_TYPE != IS_UNUSED) {
		zval *ptr = GET_OP1_ZVAL_PTR(BP_VAR_R);

		do {
			if (Z_TYPE_P(ptr) == IS_LONG) {
				EG(exit_status) = Z_LVAL_P(ptr);
			} else {
				if ((OP1_TYPE & (IS_VAR|IS_CV)) && Z_ISREF_P(ptr)) {
					ptr = Z_REFVAL_P(ptr);
					if (Z_TYPE_P(ptr) == IS_LONG) {
						EG(exit_status) = Z_LVAL_P(ptr);
						break;
					}
				}
				zend_print_zval(ptr, 0);
			}
		} while (0);
		FREE_OP1();
	}
	zend_bailout();
	ZEND_VM_NEXT_OPCODE(); /* Never reached */
}

ZEND_VM_HANDLER(57, ZEND_BEGIN_SILENCE, ANY, ANY)
{
	USE_OPLINE

	ZVAL_LONG(EX_VAR(opline->result.var), EG(error_reporting));

	if (!E_HAS_ONLY_FATAL_ERRORS(EG(error_reporting))) {
		do {
			/* Do not silence fatal errors */
			EG(error_reporting) &= E_FATAL_ERRORS;
			if (!EG(error_reporting_ini_entry)) {
				zval *zv = zend_hash_find_ex(EG(ini_directives), ZSTR_KNOWN(ZEND_STR_ERROR_REPORTING), 1);
				if (zv) {
					EG(error_reporting_ini_entry) = (zend_ini_entry *)Z_PTR_P(zv);
				} else {
					break;
				}
			}
			if (!EG(error_reporting_ini_entry)->modified) {
				if (!EG(modified_ini_directives)) {
					ALLOC_HASHTABLE(EG(modified_ini_directives));
					zend_hash_init(EG(modified_ini_directives), 8, NULL, NULL, 0);
				}
				if (EXPECTED(zend_hash_add_ptr(EG(modified_ini_directives), ZSTR_KNOWN(ZEND_STR_ERROR_REPORTING), EG(error_reporting_ini_entry)) != NULL)) {
					EG(error_reporting_ini_entry)->orig_value = EG(error_reporting_ini_entry)->value;
					EG(error_reporting_ini_entry)->orig_modifiable = EG(error_reporting_ini_entry)->modifiable;
					EG(error_reporting_ini_entry)->modified = 1;
				}
			}
		} while (0);
	}
	ZEND_VM_NEXT_OPCODE();
}

ZEND_VM_HANDLER(58, ZEND_END_SILENCE, TMP, ANY)
{
	USE_OPLINE

	if (E_HAS_ONLY_FATAL_ERRORS(EG(error_reporting))
			&& !E_HAS_ONLY_FATAL_ERRORS(Z_LVAL_P(EX_VAR(opline->op1.var)))) {
		EG(error_reporting) = Z_LVAL_P(EX_VAR(opline->op1.var));
	}
	ZEND_VM_NEXT_OPCODE();
}

ZEND_VM_COLD_CONST_HANDLER(152, ZEND_JMP_SET, CONST|TMP|VAR|CV, JMP_ADDR)
{
	USE_OPLINE
	zval *value;
	zval *ref = NULL;
	int ret;

	SAVE_OPLINE();
	value = GET_OP1_ZVAL_PTR(BP_VAR_R);

	if ((OP1_TYPE == IS_VAR || OP1_TYPE == IS_CV) && Z_ISREF_P(value)) {
		if (OP1_TYPE == IS_VAR) {
			ref = value;
		}
		value = Z_REFVAL_P(value);
	}

	ret = i_zend_is_true(value);

	if (UNEXPECTED(EG(exception))) {
		FREE_OP1();
		ZVAL_UNDEF(EX_VAR(opline->result.var));
		HANDLE_EXCEPTION();
	}

	if (ret) {
		zval *result = EX_VAR(opline->result.var);

		ZVAL_COPY_VALUE(result, value);
		if (OP1_TYPE == IS_CONST) {
			if (UNEXPECTED(Z_OPT_REFCOUNTED_P(result))) Z_ADDREF_P(result);
		} else if (OP1_TYPE == IS_CV) {
			if (Z_OPT_REFCOUNTED_P(result)) Z_ADDREF_P(result);
		} else if (OP1_TYPE == IS_VAR && ref) {
			zend_reference *r = Z_REF_P(ref);

			if (UNEXPECTED(GC_DELREF(r) == 0)) {
				efree_size(r, sizeof(zend_reference));
			} else if (Z_OPT_REFCOUNTED_P(result)) {
				Z_ADDREF_P(result);
			}
		}
		ZEND_VM_JMP_EX(OP_JMP_ADDR(opline, opline->op2), 0);
	}

	FREE_OP1();
	ZEND_VM_NEXT_OPCODE();
}

ZEND_VM_COLD_CONST_HANDLER(169, ZEND_COALESCE, CONST|TMP|VAR|CV, JMP_ADDR)
{
	USE_OPLINE
	zval *value;
	zval *ref = NULL;

	SAVE_OPLINE();
	value = GET_OP1_ZVAL_PTR(BP_VAR_IS);

	if ((OP1_TYPE & (IS_VAR|IS_CV)) && Z_ISREF_P(value)) {
		if (OP1_TYPE & IS_VAR) {
			ref = value;
		}
		value = Z_REFVAL_P(value);
	}

	if (Z_TYPE_P(value) > IS_NULL) {
		zval *result = EX_VAR(opline->result.var);
		ZVAL_COPY_VALUE(result, value);
		if (OP1_TYPE == IS_CONST) {
			if (UNEXPECTED(Z_OPT_REFCOUNTED_P(result))) Z_ADDREF_P(result);
		} else if (OP1_TYPE == IS_CV) {
			if (Z_OPT_REFCOUNTED_P(result)) Z_ADDREF_P(result);
		} else if ((OP1_TYPE & IS_VAR) && ref) {
			zend_reference *r = Z_REF_P(ref);

			if (UNEXPECTED(GC_DELREF(r) == 0)) {
				efree_size(r, sizeof(zend_reference));
			} else if (Z_OPT_REFCOUNTED_P(result)) {
				Z_ADDREF_P(result);
			}
		}
		ZEND_VM_JMP_EX(OP_JMP_ADDR(opline, opline->op2), 0);
	}

	FREE_OP1();
	ZEND_VM_NEXT_OPCODE();
}

ZEND_VM_HOT_HANDLER(31, ZEND_QM_ASSIGN, CONST|TMP|VAR|CV, ANY)
{
	USE_OPLINE
	zval *value;
	zval *result = EX_VAR(opline->result.var);

	value = GET_OP1_ZVAL_PTR_UNDEF(BP_VAR_R);
	if (OP1_TYPE == IS_CV && UNEXPECTED(Z_TYPE_P(value) == IS_UNDEF)) {
		SAVE_OPLINE();
		ZVAL_UNDEFINED_OP1();
		ZVAL_NULL(result);
		ZEND_VM_NEXT_OPCODE_CHECK_EXCEPTION();
	}

	if (OP1_TYPE == IS_CV) {
		ZVAL_COPY_DEREF(result, value);
	} else if (OP1_TYPE == IS_VAR) {
		if (UNEXPECTED(Z_ISREF_P(value))) {
			ZVAL_COPY_VALUE(result, Z_REFVAL_P(value));
			if (UNEXPECTED(Z_DELREF_P(value) == 0)) {
				efree_size(Z_REF_P(value), sizeof(zend_reference));
			} else if (Z_OPT_REFCOUNTED_P(result)) {
				Z_ADDREF_P(result);
			}
		} else {
			ZVAL_COPY_VALUE(result, value);
		}
	} else {
		ZVAL_COPY_VALUE(result, value);
		if (OP1_TYPE == IS_CONST) {
			if (UNEXPECTED(Z_OPT_REFCOUNTED_P(result))) {
				Z_ADDREF_P(result);
			}
		}
	}
	ZEND_VM_NEXT_OPCODE();
}

ZEND_VM_COLD_HANDLER(101, ZEND_EXT_STMT, ANY, ANY)
{
	USE_OPLINE

	if (!EG(no_extensions)) {
		SAVE_OPLINE();
		zend_llist_apply_with_argument(&zend_extensions, (llist_apply_with_arg_func_t) zend_extension_statement_handler, execute_data);
		ZEND_VM_NEXT_OPCODE_CHECK_EXCEPTION();
	}
	ZEND_VM_NEXT_OPCODE();
}

ZEND_VM_COLD_HANDLER(102, ZEND_EXT_FCALL_BEGIN, ANY, ANY)
{
	USE_OPLINE

	if (!EG(no_extensions)) {
		SAVE_OPLINE();
		zend_llist_apply_with_argument(&zend_extensions, (llist_apply_with_arg_func_t) zend_extension_fcall_begin_handler, execute_data);
		ZEND_VM_NEXT_OPCODE_CHECK_EXCEPTION();
	}
	ZEND_VM_NEXT_OPCODE();
}

ZEND_VM_COLD_HANDLER(103, ZEND_EXT_FCALL_END, ANY, ANY)
{
	USE_OPLINE

	if (!EG(no_extensions)) {
		SAVE_OPLINE();
		zend_llist_apply_with_argument(&zend_extensions, (llist_apply_with_arg_func_t) zend_extension_fcall_end_handler, execute_data);
		ZEND_VM_NEXT_OPCODE_CHECK_EXCEPTION();
	}
	ZEND_VM_NEXT_OPCODE();
}

ZEND_VM_HANDLER(144, ZEND_DECLARE_CLASS, CONST, ANY)
{
	USE_OPLINE

	SAVE_OPLINE();
	do_bind_class(RT_CONSTANT(opline, opline->op1), (OP2_TYPE == IS_CONST) ? Z_STR_P(RT_CONSTANT(opline, opline->op2)) : NULL);
	ZEND_VM_NEXT_OPCODE_CHECK_EXCEPTION();
}

ZEND_VM_HANDLER(145, ZEND_DECLARE_CLASS_DELAYED, CONST, CONST)
{
	USE_OPLINE
	zval *lcname, *zv;
	zend_class_entry *ce;

	ce = CACHED_PTR(opline->extended_value);
	if (ce == NULL) {
		lcname = RT_CONSTANT(opline, opline->op1);
		zv = zend_hash_find_ex(EG(class_table), Z_STR_P(lcname + 1), 1);
		if (zv) {
			SAVE_OPLINE();
			ce = Z_CE_P(zv);
			zv = zend_hash_set_bucket_key(EG(class_table), (Bucket*)zv, Z_STR_P(lcname));
			if (UNEXPECTED(!zv)) {
				zend_error_noreturn(E_COMPILE_ERROR, "Cannot declare %s %s, because the name is already in use", zend_get_object_type(ce), ZSTR_VAL(ce->name));
			} else {
				if (zend_do_link_class(ce, Z_STR_P(RT_CONSTANT(opline, opline->op2))) == FAILURE) {
					/* Reload bucket pointer, the hash table may have been reallocated */
					zv = zend_hash_find(EG(class_table), Z_STR_P(lcname));
					zend_hash_set_bucket_key(EG(class_table), (Bucket *) zv, Z_STR_P(lcname + 1));
					HANDLE_EXCEPTION();
				}
			}
		}
		CACHE_PTR(opline->extended_value, ce);
	}
	ZEND_VM_NEXT_OPCODE();
}

ZEND_VM_HANDLER(146, ZEND_DECLARE_ANON_CLASS, ANY, ANY, CACHE_SLOT)
{
	zval *zv;
	zend_class_entry *ce;
	USE_OPLINE

	ce = CACHED_PTR(opline->extended_value);
	if (UNEXPECTED(ce == NULL)) {
		zend_string *rtd_key = Z_STR_P(RT_CONSTANT(opline, opline->op1));
		zv = zend_hash_find_ex(EG(class_table), rtd_key, 1);
		if (UNEXPECTED(zv == NULL)) {
			SAVE_OPLINE();
			ZEND_ASSERT(EX(func)->op_array.fn_flags & ZEND_ACC_PRELOADED);
			zend_error_noreturn(E_ERROR, "Anonymous class wasn't preloaded");
		}
		ZEND_ASSERT(zv != NULL);
		ce = Z_CE_P(zv);
		if (!(ce->ce_flags & ZEND_ACC_LINKED)) {
			SAVE_OPLINE();
			if (zend_do_link_class(ce, (OP2_TYPE == IS_CONST) ? Z_STR_P(RT_CONSTANT(opline, opline->op2)) : NULL) == FAILURE) {
				HANDLE_EXCEPTION();
			}
		}
		CACHE_PTR(opline->extended_value, ce);
	}
	Z_CE_P(EX_VAR(opline->result.var)) = ce;
	ZEND_VM_NEXT_OPCODE();
}

ZEND_VM_HANDLER(141, ZEND_DECLARE_FUNCTION, ANY, ANY)
{
	USE_OPLINE

	SAVE_OPLINE();
	do_bind_function(RT_CONSTANT(opline, opline->op1));
	ZEND_VM_NEXT_OPCODE_CHECK_EXCEPTION();
}

ZEND_VM_HANDLER(105, ZEND_TICKS, ANY, ANY, NUM)
{
	USE_OPLINE

	if ((uint32_t)++EG(ticks_count) >= opline->extended_value) {
		EG(ticks_count) = 0;
		if (zend_ticks_function) {
			SAVE_OPLINE();
			zend_ticks_function(opline->extended_value);
			ZEND_VM_NEXT_OPCODE_CHECK_EXCEPTION();
		}
	}
	ZEND_VM_NEXT_OPCODE();
}

ZEND_VM_HANDLER(138, ZEND_INSTANCEOF, TMPVAR|CV, UNUSED|CLASS_FETCH|CONST|VAR, CACHE_SLOT)
{
	USE_OPLINE
	zval *expr;
	zend_bool result;

	SAVE_OPLINE();
	expr = GET_OP1_ZVAL_PTR_UNDEF(BP_VAR_R);

ZEND_VM_C_LABEL(try_instanceof):
	if (Z_TYPE_P(expr) == IS_OBJECT) {
		zend_class_entry *ce;

		if (OP2_TYPE == IS_CONST) {
			ce = CACHED_PTR(opline->extended_value);
			if (UNEXPECTED(ce == NULL)) {
				ce = zend_fetch_class_by_name(Z_STR_P(RT_CONSTANT(opline, opline->op2)), Z_STR_P(RT_CONSTANT(opline, opline->op2) + 1), ZEND_FETCH_CLASS_NO_AUTOLOAD);
				if (EXPECTED(ce)) {
					CACHE_PTR(opline->extended_value, ce);
				}
			}
		} else if (OP2_TYPE == IS_UNUSED) {
			ce = zend_fetch_class(NULL, opline->op2.num);
			if (UNEXPECTED(ce == NULL)) {
				ZEND_ASSERT(EG(exception));
				FREE_OP1();
				ZVAL_UNDEF(EX_VAR(opline->result.var));
				HANDLE_EXCEPTION();
			}
		} else {
			ce = Z_CE_P(EX_VAR(opline->op2.var));
		}
		result = ce && instanceof_function(Z_OBJCE_P(expr), ce);
	} else if ((OP1_TYPE & (IS_VAR|IS_CV)) && Z_TYPE_P(expr) == IS_REFERENCE) {
		expr = Z_REFVAL_P(expr);
		ZEND_VM_C_GOTO(try_instanceof);
	} else {
		if (OP1_TYPE == IS_CV && UNEXPECTED(Z_TYPE_P(expr) == IS_UNDEF)) {
			ZVAL_UNDEFINED_OP1();
		}
		result = 0;
	}
	FREE_OP1();
	ZEND_VM_SMART_BRANCH(result, 1);
}

ZEND_VM_HOT_HANDLER(104, ZEND_EXT_NOP, ANY, ANY)
{
	USE_OPLINE

	ZEND_VM_NEXT_OPCODE();
}

ZEND_VM_HOT_HANDLER(0, ZEND_NOP, ANY, ANY)
{
	USE_OPLINE

	ZEND_VM_NEXT_OPCODE();
}

ZEND_VM_HELPER(zend_dispatch_try_catch_finally_helper, ANY, ANY, uint32_t try_catch_offset, uint32_t op_num)
{
	/* May be NULL during generator closing (only finally blocks are executed) */
	zend_object *ex = EG(exception);

	/* Walk try/catch/finally structures upwards, performing the necessary actions */
	while (try_catch_offset != (uint32_t) -1) {
		zend_try_catch_element *try_catch =
			&EX(func)->op_array.try_catch_array[try_catch_offset];

		if (op_num < try_catch->catch_op && ex) {
			/* Go to catch block */
			cleanup_live_vars(execute_data, op_num, try_catch->catch_op);
			ZEND_VM_JMP_EX(&EX(func)->op_array.opcodes[try_catch->catch_op], 0);

		} else if (op_num < try_catch->finally_op) {
			/* Go to finally block */
			zval *fast_call = EX_VAR(EX(func)->op_array.opcodes[try_catch->finally_end].op1.var);
			cleanup_live_vars(execute_data, op_num, try_catch->finally_op);
			Z_OBJ_P(fast_call) = EG(exception);
			EG(exception) = NULL;
			Z_OPLINE_NUM_P(fast_call) = (uint32_t)-1;
			ZEND_VM_JMP_EX(&EX(func)->op_array.opcodes[try_catch->finally_op], 0);

		} else if (op_num < try_catch->finally_end) {
			zval *fast_call = EX_VAR(EX(func)->op_array.opcodes[try_catch->finally_end].op1.var);

			/* cleanup incomplete RETURN statement */
			if (Z_OPLINE_NUM_P(fast_call) != (uint32_t)-1
			 && (EX(func)->op_array.opcodes[Z_OPLINE_NUM_P(fast_call)].op2_type & (IS_TMP_VAR | IS_VAR))) {
				zval *return_value = EX_VAR(EX(func)->op_array.opcodes[Z_OPLINE_NUM_P(fast_call)].op2.var);

				zval_ptr_dtor(return_value);
			}

			/* Chain potential exception from wrapping finally block */
			if (Z_OBJ_P(fast_call)) {
				if (ex) {
					zend_exception_set_previous(ex, Z_OBJ_P(fast_call));
				} else {
					EG(exception) = Z_OBJ_P(fast_call);
				}
				ex = Z_OBJ_P(fast_call);
			}
		}

		try_catch_offset--;
	}

	/* Uncaught exception */
	cleanup_live_vars(execute_data, op_num, 0);
	if (UNEXPECTED((EX_CALL_INFO() & ZEND_CALL_GENERATOR) != 0)) {
		zend_generator *generator = zend_get_running_generator(EXECUTE_DATA_C);
		zend_generator_close(generator, 1);
		ZEND_VM_RETURN();
	} else {
		/* We didn't execute RETURN, and have to initialize return_value */
		if (EX(return_value)) {
			ZVAL_UNDEF(EX(return_value));
		}
		ZEND_VM_DISPATCH_TO_HELPER(zend_leave_helper);
	}
}

ZEND_VM_HANDLER(149, ZEND_HANDLE_EXCEPTION, ANY, ANY)
{
	const zend_op *throw_op = EG(opline_before_exception);
	uint32_t throw_op_num = throw_op - EX(func)->op_array.opcodes;
	int i, current_try_catch_offset = -1;

	if ((throw_op->opcode == ZEND_FREE || throw_op->opcode == ZEND_FE_FREE)
		&& throw_op->extended_value & ZEND_FREE_ON_RETURN) {
		/* exceptions thrown because of loop var destruction on return/break/...
		 * are logically thrown at the end of the foreach loop, so adjust the
		 * throw_op_num.
		 */
		const zend_live_range *range = find_live_range(
			&EX(func)->op_array, throw_op_num, throw_op->op1.var);
		throw_op_num = range->end;
	}

	/* Find the innermost try/catch/finally the exception was thrown in */
	for (i = 0; i < EX(func)->op_array.last_try_catch; i++) {
		zend_try_catch_element *try_catch = &EX(func)->op_array.try_catch_array[i];
		if (try_catch->try_op > throw_op_num) {
			/* further blocks will not be relevant... */
			break;
		}
		if (throw_op_num < try_catch->catch_op || throw_op_num < try_catch->finally_end) {
			current_try_catch_offset = i;
		}
	}

	cleanup_unfinished_calls(execute_data, throw_op_num);

	if (throw_op->result_type & (IS_VAR | IS_TMP_VAR)) {
		switch (throw_op->opcode) {
			case ZEND_ADD_ARRAY_ELEMENT:
			case ZEND_ADD_ARRAY_UNPACK:
			case ZEND_ROPE_INIT:
			case ZEND_ROPE_ADD:
				break; /* exception while building structures, live range handling will free those */

			case ZEND_FETCH_CLASS:
			case ZEND_DECLARE_ANON_CLASS:
				break; /* return value is zend_class_entry pointer */

			default:
				/* smart branch opcodes may not initialize result */
				if (!zend_is_smart_branch(throw_op)) {
					zval_ptr_dtor_nogc(EX_VAR(throw_op->result.var));
				}
		}
	}

	ZEND_VM_DISPATCH_TO_HELPER(zend_dispatch_try_catch_finally_helper, try_catch_offset, current_try_catch_offset, op_num, throw_op_num);
}

ZEND_VM_HANDLER(150, ZEND_USER_OPCODE, ANY, ANY)
{
	USE_OPLINE
	int ret;

	SAVE_OPLINE();
	ret = zend_user_opcode_handlers[opline->opcode](execute_data);
	opline = EX(opline);

	switch (ret) {
		case ZEND_USER_OPCODE_CONTINUE:
			ZEND_VM_CONTINUE();
		case ZEND_USER_OPCODE_RETURN:
			if (UNEXPECTED((EX_CALL_INFO() & ZEND_CALL_GENERATOR) != 0)) {
				zend_generator *generator = zend_get_running_generator(EXECUTE_DATA_C);
				zend_generator_close(generator, 1);
				ZEND_VM_RETURN();
			} else {
				ZEND_VM_DISPATCH_TO_HELPER(zend_leave_helper);
			}
		case ZEND_USER_OPCODE_ENTER:
			ZEND_VM_ENTER();
		case ZEND_USER_OPCODE_LEAVE:
			ZEND_VM_LEAVE();
		case ZEND_USER_OPCODE_DISPATCH:
			ZEND_VM_DISPATCH(opline->opcode, opline);
		default:
			ZEND_VM_DISPATCH((zend_uchar)(ret & 0xff), opline);
	}
}

ZEND_VM_HANDLER(143, ZEND_DECLARE_CONST, CONST, CONST)
{
	USE_OPLINE
	zval *name;
	zval *val;
	zend_constant c;

	SAVE_OPLINE();
	name  = GET_OP1_ZVAL_PTR(BP_VAR_R);
	val   = GET_OP2_ZVAL_PTR(BP_VAR_R);

	ZVAL_COPY(&c.value, val);
	if (Z_OPT_CONSTANT(c.value)) {
		if (UNEXPECTED(zval_update_constant_ex(&c.value, EX(func)->op_array.scope) != SUCCESS)) {
			zval_ptr_dtor_nogc(&c.value);
			FREE_OP1();
			FREE_OP2();
			HANDLE_EXCEPTION();
		}
	}
	/* non persistent, case sensitive */
	ZEND_CONSTANT_SET_FLAGS(&c, CONST_CS, PHP_USER_CONSTANT);
	c.name = zend_string_copy(Z_STR_P(name));

	if (zend_register_constant(&c) == FAILURE) {
	}

	FREE_OP1();
	FREE_OP2();
	ZEND_VM_NEXT_OPCODE_CHECK_EXCEPTION();
}

ZEND_VM_HANDLER(142, ZEND_DECLARE_LAMBDA_FUNCTION, CONST, UNUSED, CACHE_SLOT)
{
	USE_OPLINE
	zend_function *func;
	zval *zfunc;
	zval *object;
	zend_class_entry *called_scope;

	func = CACHED_PTR(opline->extended_value);
	if (UNEXPECTED(func == NULL)) {
		zfunc = zend_hash_find_ex(EG(function_table), Z_STR_P(RT_CONSTANT(opline, opline->op1)), 1);
		ZEND_ASSERT(zfunc != NULL);
		func = Z_FUNC_P(zfunc);
		ZEND_ASSERT(func->type == ZEND_USER_FUNCTION);
		CACHE_PTR(opline->extended_value, func);
	}

	if (Z_TYPE(EX(This)) == IS_OBJECT) {
		called_scope = Z_OBJCE(EX(This));
		if (UNEXPECTED((func->common.fn_flags & ZEND_ACC_STATIC) ||
				(EX(func)->common.fn_flags & ZEND_ACC_STATIC))) {
			object = NULL;
		} else {
			object = &EX(This);
		}
	} else {
		called_scope = Z_CE(EX(This));
		object = NULL;
	}
	zend_create_closure(EX_VAR(opline->result.var), func,
		EX(func)->op_array.scope, called_scope, object);

	ZEND_VM_NEXT_OPCODE();
}

ZEND_VM_HANDLER(156, ZEND_SEPARATE, VAR, UNUSED)
{
	USE_OPLINE
	zval *var_ptr;

	var_ptr = EX_VAR(opline->op1.var);
	if (UNEXPECTED(Z_ISREF_P(var_ptr))) {
		if (UNEXPECTED(Z_REFCOUNT_P(var_ptr) == 1)) {
			ZVAL_UNREF(var_ptr);
		}
	}

	ZEND_VM_NEXT_OPCODE();
}

ZEND_VM_COLD_HELPER(zend_yield_in_closed_generator_helper, ANY, ANY)
{
	USE_OPLINE

	SAVE_OPLINE();
	zend_throw_error(NULL, "Cannot yield from finally in a force-closed generator");
	FREE_UNFETCHED_OP2();
	FREE_UNFETCHED_OP1();
	UNDEF_RESULT();
	HANDLE_EXCEPTION();
}

ZEND_VM_HANDLER(160, ZEND_YIELD, CONST|TMP|VAR|CV|UNUSED, CONST|TMPVAR|CV|UNUSED, SRC)
{
	USE_OPLINE

	zend_generator *generator = zend_get_running_generator(EXECUTE_DATA_C);

	SAVE_OPLINE();
	if (UNEXPECTED(generator->flags & ZEND_GENERATOR_FORCED_CLOSE)) {
		ZEND_VM_DISPATCH_TO_HELPER(zend_yield_in_closed_generator_helper);
	}

	/* Destroy the previously yielded value */
	zval_ptr_dtor(&generator->value);

	/* Destroy the previously yielded key */
	zval_ptr_dtor(&generator->key);

	/* Set the new yielded value */
	if (OP1_TYPE != IS_UNUSED) {
		if (UNEXPECTED(EX(func)->op_array.fn_flags & ZEND_ACC_RETURN_REFERENCE)) {
			/* Constants and temporary variables aren't yieldable by reference,
			 * but we still allow them with a notice. */
			if (OP1_TYPE & (IS_CONST|IS_TMP_VAR)) {
				zval *value;

				zend_error(E_NOTICE, "Only variable references should be yielded by reference");

				value = GET_OP1_ZVAL_PTR(BP_VAR_R);
				ZVAL_COPY_VALUE(&generator->value, value);
				if (OP1_TYPE == IS_CONST) {
					if (UNEXPECTED(Z_OPT_REFCOUNTED(generator->value))) {
						Z_ADDREF(generator->value);
					}
				}
			} else {
				zval *value_ptr = GET_OP1_ZVAL_PTR_PTR(BP_VAR_W);

				/* If a function call result is yielded and the function did
				 * not return by reference we throw a notice. */
				do {
					if (OP1_TYPE == IS_VAR) {
						ZEND_ASSERT(value_ptr != &EG(uninitialized_zval));
						if (opline->extended_value == ZEND_RETURNS_FUNCTION
						 && !Z_ISREF_P(value_ptr)) {
							zend_error(E_NOTICE, "Only variable references should be yielded by reference");
							ZVAL_COPY(&generator->value, value_ptr);
							break;
						}
					}
					if (Z_ISREF_P(value_ptr)) {
						Z_ADDREF_P(value_ptr);
					} else {
						ZVAL_MAKE_REF_EX(value_ptr, 2);
					}
					ZVAL_REF(&generator->value, Z_REF_P(value_ptr));
				} while (0);

				FREE_OP1_VAR_PTR();
			}
		} else {
			zval *value = GET_OP1_ZVAL_PTR(BP_VAR_R);

			/* Consts, temporary variables and references need copying */
			if (OP1_TYPE == IS_CONST) {
				ZVAL_COPY_VALUE(&generator->value, value);
				if (UNEXPECTED(Z_OPT_REFCOUNTED(generator->value))) {
					Z_ADDREF(generator->value);
				}
			} else if (OP1_TYPE == IS_TMP_VAR) {
				ZVAL_COPY_VALUE(&generator->value, value);
            } else if ((OP1_TYPE & (IS_VAR|IS_CV)) && Z_ISREF_P(value)) {
				ZVAL_COPY(&generator->value, Z_REFVAL_P(value));
				FREE_OP1_IF_VAR();
			} else {
				ZVAL_COPY_VALUE(&generator->value, value);
				if (OP1_TYPE == IS_CV) {
					if (Z_OPT_REFCOUNTED_P(value)) Z_ADDREF_P(value);
				}
			}
		}
	} else {
		/* If no value was specified yield null */
		ZVAL_NULL(&generator->value);
	}

	/* Set the new yielded key */
	if (OP2_TYPE != IS_UNUSED) {
		zval *key = GET_OP2_ZVAL_PTR(BP_VAR_R);
		if ((OP2_TYPE & (IS_CV|IS_VAR)) && UNEXPECTED(Z_TYPE_P(key)) == IS_REFERENCE) {
			key = Z_REFVAL_P(key);
		}
		ZVAL_COPY(&generator->key, key);
		FREE_OP2();

		if (Z_TYPE(generator->key) == IS_LONG
		    && Z_LVAL(generator->key) > generator->largest_used_integer_key
		) {
			generator->largest_used_integer_key = Z_LVAL(generator->key);
		}
	} else {
		/* If no key was specified we use auto-increment keys */
		generator->largest_used_integer_key++;
		ZVAL_LONG(&generator->key, generator->largest_used_integer_key);
	}

	if (RETURN_VALUE_USED(opline)) {
		/* If the return value of yield is used set the send
		 * target and initialize it to NULL */
		generator->send_target = EX_VAR(opline->result.var);
		ZVAL_NULL(generator->send_target);
	} else {
		generator->send_target = NULL;
	}

	/* We increment to the next op, so we are at the correct position when the
	 * generator is resumed. */
	ZEND_VM_INC_OPCODE();

	/* The GOTO VM uses a local opline variable. We need to set the opline
	 * variable in execute_data so we don't resume at an old position. */
	SAVE_OPLINE();

	ZEND_VM_RETURN();
}

ZEND_VM_HANDLER(166, ZEND_YIELD_FROM, CONST|TMPVAR|CV, ANY)
{
	USE_OPLINE
	zend_generator *generator = zend_get_running_generator(EXECUTE_DATA_C);
	zval *val;

	SAVE_OPLINE();
	val = GET_OP1_ZVAL_PTR(BP_VAR_R);

	if (UNEXPECTED(generator->flags & ZEND_GENERATOR_FORCED_CLOSE)) {
		zend_throw_error(NULL, "Cannot use \"yield from\" in a force-closed generator");
		FREE_OP1();
		UNDEF_RESULT();
		HANDLE_EXCEPTION();
	}

ZEND_VM_C_LABEL(yield_from_try_again):
	if (Z_TYPE_P(val) == IS_ARRAY) {
		ZVAL_COPY_VALUE(&generator->values, val);
		if (Z_OPT_REFCOUNTED_P(val)) {
			Z_ADDREF_P(val);
		}
		Z_FE_POS(generator->values) = 0;
		FREE_OP1();
	} else if (OP1_TYPE != IS_CONST && Z_TYPE_P(val) == IS_OBJECT && Z_OBJCE_P(val)->get_iterator) {
		zend_class_entry *ce = Z_OBJCE_P(val);
		if (ce == zend_ce_generator) {
			zend_generator *new_gen = (zend_generator *) Z_OBJ_P(val);

			Z_ADDREF_P(val);
			FREE_OP1();

			if (Z_ISUNDEF(new_gen->retval)) {
				if (UNEXPECTED(zend_generator_get_current(new_gen) == generator)) {
					zend_throw_error(NULL, "Impossible to yield from the Generator being currently run");
					zval_ptr_dtor(val);
					UNDEF_RESULT();
					HANDLE_EXCEPTION();
				} else {
					zend_generator_yield_from(generator, new_gen);
				}
			} else if (UNEXPECTED(new_gen->execute_data == NULL)) {
				zend_throw_error(NULL, "Generator passed to yield from was aborted without proper return and is unable to continue");
				zval_ptr_dtor(val);
				UNDEF_RESULT();
				HANDLE_EXCEPTION();
			} else {
				if (RETURN_VALUE_USED(opline)) {
					ZVAL_COPY(EX_VAR(opline->result.var), &new_gen->retval);
				}
				ZEND_VM_NEXT_OPCODE();
			}
		} else {
			zend_object_iterator *iter = ce->get_iterator(ce, val, 0);
			FREE_OP1();

			if (UNEXPECTED(!iter) || UNEXPECTED(EG(exception))) {
				if (!EG(exception)) {
					zend_throw_error(NULL, "Object of type %s did not create an Iterator", ZSTR_VAL(ce->name));
				}
				UNDEF_RESULT();
				HANDLE_EXCEPTION();
			}

			iter->index = 0;
			if (iter->funcs->rewind) {
				iter->funcs->rewind(iter);
				if (UNEXPECTED(EG(exception) != NULL)) {
					OBJ_RELEASE(&iter->std);
					UNDEF_RESULT();
					HANDLE_EXCEPTION();
				}
			}

			ZVAL_OBJ(&generator->values, &iter->std);
		}
	} else if ((OP1_TYPE & (IS_VAR|IS_CV)) && Z_TYPE_P(val) == IS_REFERENCE) {
		val = Z_REFVAL_P(val);
		ZEND_VM_C_GOTO(yield_from_try_again);
	} else {
		zend_throw_error(NULL, "Can use \"yield from\" only with arrays and Traversables");
		UNDEF_RESULT();
		HANDLE_EXCEPTION();
	}

	/* This is the default return value
	 * when the expression is a Generator, it will be overwritten in zend_generator_resume() */
	if (RETURN_VALUE_USED(opline)) {
		ZVAL_NULL(EX_VAR(opline->result.var));
	}

	/* This generator has no send target (though the generator we delegate to might have one) */
	generator->send_target = NULL;

	/* We increment to the next op, so we are at the correct position when the
	 * generator is resumed. */
	ZEND_VM_INC_OPCODE();

	/* The GOTO VM uses a local opline variable. We need to set the opline
	 * variable in execute_data so we don't resume at an old position. */
	SAVE_OPLINE();

	ZEND_VM_RETURN();
}

ZEND_VM_HANDLER(159, ZEND_DISCARD_EXCEPTION, ANY, ANY)
{
	USE_OPLINE
	zval *fast_call = EX_VAR(opline->op1.var);
	SAVE_OPLINE();

	/* cleanup incomplete RETURN statement */
	if (Z_OPLINE_NUM_P(fast_call) != (uint32_t)-1
	 && (EX(func)->op_array.opcodes[Z_OPLINE_NUM_P(fast_call)].op2_type & (IS_TMP_VAR | IS_VAR))) {
		zval *return_value = EX_VAR(EX(func)->op_array.opcodes[Z_OPLINE_NUM_P(fast_call)].op2.var);

		zval_ptr_dtor(return_value);
	}

	/* cleanup delayed exception */
	if (Z_OBJ_P(fast_call) != NULL) {
		/* discard the previously thrown exception */
		OBJ_RELEASE(Z_OBJ_P(fast_call));
		Z_OBJ_P(fast_call) = NULL;
	}

	ZEND_VM_NEXT_OPCODE_CHECK_EXCEPTION();
}

ZEND_VM_HANDLER(162, ZEND_FAST_CALL, JMP_ADDR, ANY)
{
	USE_OPLINE
	zval *fast_call = EX_VAR(opline->result.var);

	Z_OBJ_P(fast_call) = NULL;
	/* set return address */
	Z_OPLINE_NUM_P(fast_call) = opline - EX(func)->op_array.opcodes;
	ZEND_VM_JMP_EX(OP_JMP_ADDR(opline, opline->op1), 0);
}

ZEND_VM_HANDLER(163, ZEND_FAST_RET, ANY, TRY_CATCH)
{
	USE_OPLINE
	zval *fast_call = EX_VAR(opline->op1.var);
	uint32_t current_try_catch_offset, current_op_num;

	if (Z_OPLINE_NUM_P(fast_call) != (uint32_t)-1) {
		const zend_op *fast_ret = EX(func)->op_array.opcodes + Z_OPLINE_NUM_P(fast_call);

		ZEND_VM_JMP_EX(fast_ret + 1, 0);
	}

	/* special case for unhandled exceptions */
	EG(exception) = Z_OBJ_P(fast_call);
	Z_OBJ_P(fast_call) = NULL;
	current_try_catch_offset = opline->op2.num;
	current_op_num = opline - EX(func)->op_array.opcodes;
	ZEND_VM_DISPATCH_TO_HELPER(zend_dispatch_try_catch_finally_helper, try_catch_offset, current_try_catch_offset, op_num, current_op_num);
}

ZEND_VM_HOT_HANDLER(168, ZEND_BIND_GLOBAL, CV, CONST, CACHE_SLOT)
{
	USE_OPLINE
	zend_string *varname;
	zval *value;
	zval *variable_ptr;
	uintptr_t idx;
	zend_reference *ref;

	ZEND_VM_REPEATABLE_OPCODE

	varname = Z_STR_P(GET_OP2_ZVAL_PTR(BP_VAR_R));

	/* We store "hash slot index" + 1 (NULL is a mark of uninitialized cache slot) */
	idx = (uintptr_t)CACHED_PTR(opline->extended_value) - 1;
	if (EXPECTED(idx < EG(symbol_table).nNumUsed * sizeof(Bucket))) {
		Bucket *p = (Bucket*)((char*)EG(symbol_table).arData + idx);

		if (EXPECTED(Z_TYPE(p->val) != IS_UNDEF) &&
	        (EXPECTED(p->key == varname) ||
	         (EXPECTED(p->h == ZSTR_H(varname)) &&
	          EXPECTED(p->key != NULL) &&
	          EXPECTED(zend_string_equal_content(p->key, varname))))) {

			value = (zval*)p; /* value = &p->val; */
			ZEND_VM_C_GOTO(check_indirect);
		}
	}

	value = zend_hash_find_ex(&EG(symbol_table), varname, 1);
	if (UNEXPECTED(value == NULL)) {
		value = zend_hash_add_new(&EG(symbol_table), varname, &EG(uninitialized_zval));
		idx = (char*)value - (char*)EG(symbol_table).arData;
		/* Store "hash slot index" + 1 (NULL is a mark of uninitialized cache slot) */
		CACHE_PTR(opline->extended_value, (void*)(idx + 1));
	} else {
		idx = (char*)value - (char*)EG(symbol_table).arData;
		/* Store "hash slot index" + 1 (NULL is a mark of uninitialized cache slot) */
		CACHE_PTR(opline->extended_value, (void*)(idx + 1));
ZEND_VM_C_LABEL(check_indirect):
		/* GLOBAL variable may be an INDIRECT pointer to CV */
		if (UNEXPECTED(Z_TYPE_P(value) == IS_INDIRECT)) {
			value = Z_INDIRECT_P(value);
			if (UNEXPECTED(Z_TYPE_P(value) == IS_UNDEF)) {
				ZVAL_NULL(value);
			}
		}
	}

	if (UNEXPECTED(!Z_ISREF_P(value))) {
		ZVAL_MAKE_REF_EX(value, 2);
		ref = Z_REF_P(value);
	} else {
		ref = Z_REF_P(value);
		GC_ADDREF(ref);
	}

	variable_ptr = GET_OP1_ZVAL_PTR_PTR_UNDEF(BP_VAR_W);

	if (UNEXPECTED(Z_REFCOUNTED_P(variable_ptr))) {
		zend_refcounted *ref = Z_COUNTED_P(variable_ptr);
		uint32_t refcnt = GC_DELREF(ref);

		if (EXPECTED(variable_ptr != value)) {
			if (refcnt == 0) {
				SAVE_OPLINE();
				rc_dtor_func(ref);
				if (UNEXPECTED(EG(exception))) {
					ZVAL_NULL(variable_ptr);
					HANDLE_EXCEPTION();
				}
			} else {
				gc_check_possible_root(ref);
			}
		}
	}
	ZVAL_REF(variable_ptr, ref);

	ZEND_VM_REPEAT_OPCODE(ZEND_BIND_GLOBAL);
	ZEND_VM_NEXT_OPCODE();
}

ZEND_VM_COLD_CONST_HANDLER(121, ZEND_STRLEN, CONST|TMPVAR|CV, ANY)
{
	USE_OPLINE
	zval *value;

	value = GET_OP1_ZVAL_PTR_UNDEF(BP_VAR_R);
	if (EXPECTED(Z_TYPE_P(value) == IS_STRING)) {
		ZVAL_LONG(EX_VAR(opline->result.var), Z_STRLEN_P(value));
		FREE_OP1();
		ZEND_VM_NEXT_OPCODE();
	} else {
		zend_bool strict;

		if ((OP1_TYPE & (IS_VAR|IS_CV)) && Z_TYPE_P(value) == IS_REFERENCE) {
			value = Z_REFVAL_P(value);
			if (EXPECTED(Z_TYPE_P(value) == IS_STRING)) {
				ZVAL_LONG(EX_VAR(opline->result.var), Z_STRLEN_P(value));
				FREE_OP1();
				ZEND_VM_NEXT_OPCODE();
			}
		}

		SAVE_OPLINE();
		if (OP1_TYPE == IS_CV && UNEXPECTED(Z_TYPE_P(value) == IS_UNDEF)) {
			value = ZVAL_UNDEFINED_OP1();
		}
		strict = EX_USES_STRICT_TYPES();
		do {
			if (EXPECTED(!strict)) {
				zend_string *str;
				zval tmp;

				ZVAL_COPY(&tmp, value);
				if (zend_parse_arg_str_weak(&tmp, &str)) {
					ZVAL_LONG(EX_VAR(opline->result.var), ZSTR_LEN(str));
					zval_ptr_dtor(&tmp);
					break;
				}
				zval_ptr_dtor(&tmp);
			}
			if (!EG(exception)) {
				zend_type_error("strlen() expects parameter 1 to be string, %s given", zend_get_type_by_const(Z_TYPE_P(value)));
			}
			ZVAL_UNDEF(EX_VAR(opline->result.var));
		} while (0);
	}
	FREE_OP1();
	ZEND_VM_NEXT_OPCODE_CHECK_EXCEPTION();
}

ZEND_VM_HOT_NOCONST_HANDLER(123, ZEND_TYPE_CHECK, CONST|TMPVAR|CV, ANY, TYPE_MASK)
{
	USE_OPLINE
	zval *value;
	int result = 0;

	value = GET_OP1_ZVAL_PTR_UNDEF(BP_VAR_R);
	if ((opline->extended_value >> (uint32_t)Z_TYPE_P(value)) & 1) {
ZEND_VM_C_LABEL(type_check_resource):
		if (opline->extended_value != MAY_BE_RESOURCE
		 || EXPECTED(NULL != zend_rsrc_list_get_rsrc_type(Z_RES_P(value)))) {
			result = 1;
		}
	} else if ((OP1_TYPE & (IS_CV|IS_VAR)) && Z_ISREF_P(value)) {
		value = Z_REFVAL_P(value);
		if ((opline->extended_value >> (uint32_t)Z_TYPE_P(value)) & 1) {
			ZEND_VM_C_GOTO(type_check_resource);
		}
	} else if (OP1_TYPE == IS_CV && UNEXPECTED(Z_TYPE_P(value) == IS_UNDEF)) {
		result = ((1 << IS_NULL) & opline->extended_value) != 0;
		SAVE_OPLINE();
		ZVAL_UNDEFINED_OP1();
		if (UNEXPECTED(EG(exception))) {
			ZVAL_UNDEF(EX_VAR(opline->result.var));
			HANDLE_EXCEPTION();
		}
	}
	if (OP1_TYPE & (IS_TMP_VAR|IS_VAR)) {
		SAVE_OPLINE();
		FREE_OP1();
		ZEND_VM_SMART_BRANCH(result, 1);
	} else {
		ZEND_VM_SMART_BRANCH(result, 0);
	}
}

ZEND_VM_HOT_HANDLER(122, ZEND_DEFINED, CONST, ANY, CACHE_SLOT)
{
	USE_OPLINE
	zend_constant *c;

	c = CACHED_PTR(opline->extended_value);
	if (EXPECTED(c != NULL)) {
		if (!IS_SPECIAL_CACHE_VAL(c)) {
ZEND_VM_C_LABEL(defined_true):
			ZEND_VM_SMART_BRANCH_TRUE();
		} else if (EXPECTED(zend_hash_num_elements(EG(zend_constants)) == DECODE_SPECIAL_CACHE_NUM(c))) {
ZEND_VM_C_LABEL(defined_false):
			ZEND_VM_SMART_BRANCH_FALSE();
		}
	}
	if (zend_quick_check_constant(RT_CONSTANT(opline, opline->op1) OPLINE_CC EXECUTE_DATA_CC) != SUCCESS) {
		CACHE_PTR(opline->extended_value, ENCODE_SPECIAL_CACHE_NUM(zend_hash_num_elements(EG(zend_constants))));
		ZEND_VM_C_GOTO(defined_false);
	} else {
		ZEND_VM_C_GOTO(defined_true);
	}
}

ZEND_VM_HANDLER(151, ZEND_ASSERT_CHECK, ANY, JMP_ADDR)
{
	USE_OPLINE

	if (EG(assertions) <= 0) {
		zend_op *target = OP_JMP_ADDR(opline, opline->op2);
		if (RETURN_VALUE_USED(opline)) {
			ZVAL_TRUE(EX_VAR(opline->result.var));
		}
		ZEND_VM_JMP_EX(target, 0);
	} else {
		ZEND_VM_NEXT_OPCODE();
	}
}

ZEND_VM_HANDLER(157, ZEND_FETCH_CLASS_NAME, UNUSED|CLASS_FETCH, ANY)
{
	uint32_t fetch_type;
	zend_class_entry *called_scope, *scope;
	USE_OPLINE

	fetch_type = opline->op1.num;

	scope = EX(func)->op_array.scope;
	if (UNEXPECTED(scope == NULL)) {
		SAVE_OPLINE();
		zend_throw_error(NULL, "Cannot use \"%s\" when no class scope is active",
			fetch_type == ZEND_FETCH_CLASS_SELF ? "self" :
			fetch_type == ZEND_FETCH_CLASS_PARENT ? "parent" : "static");
		ZVAL_UNDEF(EX_VAR(opline->result.var));
		HANDLE_EXCEPTION();
	}

	switch (fetch_type) {
		case ZEND_FETCH_CLASS_SELF:
			ZVAL_STR_COPY(EX_VAR(opline->result.var), scope->name);
			break;
		case ZEND_FETCH_CLASS_PARENT:
			if (UNEXPECTED(scope->parent == NULL)) {
				SAVE_OPLINE();
				zend_throw_error(NULL,
					"Cannot use \"parent\" when current class scope has no parent");
				ZVAL_UNDEF(EX_VAR(opline->result.var));
				HANDLE_EXCEPTION();
			}
			ZVAL_STR_COPY(EX_VAR(opline->result.var), scope->parent->name);
			break;
		case ZEND_FETCH_CLASS_STATIC:
			if (Z_TYPE(EX(This)) == IS_OBJECT) {
				called_scope = Z_OBJCE(EX(This));
			} else {
				called_scope = Z_CE(EX(This));
			}
			ZVAL_STR_COPY(EX_VAR(opline->result.var), called_scope->name);
			break;
		EMPTY_SWITCH_DEFAULT_CASE()
	}
	ZEND_VM_NEXT_OPCODE();
}

ZEND_VM_HANDLER(158, ZEND_CALL_TRAMPOLINE, ANY, ANY)
{
	zend_array *args = NULL;
	zend_function *fbc = EX(func);
	zval *ret = EX(return_value);
	uint32_t call_info = EX_CALL_INFO() & (ZEND_CALL_NESTED | ZEND_CALL_TOP | ZEND_CALL_RELEASE_THIS);
	uint32_t num_args = EX_NUM_ARGS();
	zend_execute_data *call;

	SAVE_OPLINE();

	if (num_args) {
		zval *p = ZEND_CALL_ARG(execute_data, 1);
		zval *end = p + num_args;

		args = zend_new_array(num_args);
		zend_hash_real_init_packed(args);
		ZEND_HASH_FILL_PACKED(args) {
			do {
				ZEND_HASH_FILL_ADD(p);
				p++;
			} while (p != end);
		} ZEND_HASH_FILL_END();
	}

	call = execute_data;
	execute_data = EG(current_execute_data) = EX(prev_execute_data);

	call->func = (fbc->op_array.fn_flags & ZEND_ACC_STATIC) ? fbc->op_array.scope->__callstatic : fbc->op_array.scope->__call;
	ZEND_ASSERT(zend_vm_calc_used_stack(2, call->func) <= (size_t)(((char*)EG(vm_stack_end)) - (char*)call));
	ZEND_CALL_NUM_ARGS(call) = 2;

	ZVAL_STR(ZEND_CALL_ARG(call, 1), fbc->common.function_name);
	if (args) {
		ZVAL_ARR(ZEND_CALL_ARG(call, 2), args);
	} else {
		ZVAL_EMPTY_ARRAY(ZEND_CALL_ARG(call, 2));
	}
	zend_free_trampoline(fbc);
	fbc = call->func;

	if (EXPECTED(fbc->type == ZEND_USER_FUNCTION)) {
		if (UNEXPECTED(!RUN_TIME_CACHE(&fbc->op_array))) {
			init_func_run_time_cache(&fbc->op_array);
		}
		execute_data = call;
		i_init_func_execute_data(&fbc->op_array, ret, 0 EXECUTE_DATA_CC);
		if (EXPECTED(zend_execute_ex == execute_ex)) {
			LOAD_OPLINE_EX();
			ZEND_VM_ENTER_EX();
		} else {
			SAVE_OPLINE_EX();
			execute_data = EX(prev_execute_data);
			LOAD_OPLINE();
			ZEND_ADD_CALL_FLAG(call, ZEND_CALL_TOP);
			zend_execute_ex(call);
		}
	} else {
		zval retval;

		ZEND_ASSERT(fbc->type == ZEND_INTERNAL_FUNCTION);

		EG(current_execute_data) = call;

#if ZEND_DEBUG
		zend_bool should_throw = zend_internal_call_should_throw(fbc, call);
#endif

		if (ret == NULL) {
			ZVAL_NULL(&retval);
			ret = &retval;
		}

		if (!zend_execute_internal) {
			/* saves one function call if zend_execute_internal is not used */
			fbc->internal_function.handler(call, ret);
		} else {
			zend_execute_internal(call, ret);
		}

#if ZEND_DEBUG
		if (!EG(exception) && call->func) {
			if (should_throw) {
				zend_internal_call_arginfo_violation(call->func);
			}
			ZEND_ASSERT(!(call->func->common.fn_flags & ZEND_ACC_HAS_RETURN_TYPE) ||
				zend_verify_internal_return_type(call->func, ret));
			ZEND_ASSERT((call->func->common.fn_flags & ZEND_ACC_RETURN_REFERENCE)
				? Z_ISREF_P(ret) : !Z_ISREF_P(ret));
		}
#endif

		EG(current_execute_data) = call->prev_execute_data;

		zend_vm_stack_free_args(call);
		if (ret == &retval) {
			zval_ptr_dtor(ret);
		}
	}

	execute_data = EG(current_execute_data);

	if (!EX(func) || !ZEND_USER_CODE(EX(func)->type) || (call_info & ZEND_CALL_TOP)) {
		ZEND_VM_RETURN();
	}

	if (UNEXPECTED(call_info & ZEND_CALL_RELEASE_THIS)) {
		zend_object *object = Z_OBJ(call->This);
		OBJ_RELEASE(object);
	}
	zend_vm_stack_free_call_frame(call);

	if (UNEXPECTED(EG(exception) != NULL)) {
		zend_rethrow_exception(execute_data);
		HANDLE_EXCEPTION_LEAVE();
	}

	LOAD_OPLINE();
	ZEND_VM_INC_OPCODE();
	ZEND_VM_LEAVE();
}

ZEND_VM_HANDLER(182, ZEND_BIND_LEXICAL, TMP, CV, REF)
{
	USE_OPLINE
	zval *closure, *var;

	closure = GET_OP1_ZVAL_PTR(BP_VAR_R);
	if (opline->extended_value & ZEND_BIND_REF) {
		/* By-ref binding */
		var = GET_OP2_ZVAL_PTR(BP_VAR_W);
		if (Z_ISREF_P(var)) {
			Z_ADDREF_P(var);
		} else {
			ZVAL_MAKE_REF_EX(var, 2);
		}
	} else {
		var = GET_OP2_ZVAL_PTR_UNDEF(BP_VAR_R);
		if (UNEXPECTED(Z_ISUNDEF_P(var)) && !(opline->extended_value & ZEND_BIND_IMPLICIT)) {
			SAVE_OPLINE();
			var = ZVAL_UNDEFINED_OP2();
			if (UNEXPECTED(EG(exception))) {
				HANDLE_EXCEPTION();
			}
		}
		ZVAL_DEREF(var);
		Z_TRY_ADDREF_P(var);
	}

	zend_closure_bind_var_ex(closure,
		(opline->extended_value & ~(ZEND_BIND_REF|ZEND_BIND_IMPLICIT)), var);
	ZEND_VM_NEXT_OPCODE();
}

ZEND_VM_HANDLER(183, ZEND_BIND_STATIC, CV, UNUSED, REF)
{
	USE_OPLINE
	HashTable *ht;
	zval *value;
	zval *variable_ptr;

	variable_ptr = GET_OP1_ZVAL_PTR_PTR_UNDEF(BP_VAR_W);
	i_zval_ptr_dtor(variable_ptr);

	ht = ZEND_MAP_PTR_GET(EX(func)->op_array.static_variables_ptr);
	if (!ht) {
		ZEND_ASSERT(EX(func)->op_array.fn_flags & (ZEND_ACC_IMMUTABLE|ZEND_ACC_PRELOADED));
		ht = zend_array_dup(EX(func)->op_array.static_variables);
		ZEND_MAP_PTR_SET(EX(func)->op_array.static_variables_ptr, ht);
	} else if (GC_REFCOUNT(ht) > 1) {
		if (!(GC_FLAGS(ht) & IS_ARRAY_IMMUTABLE)) {
			GC_DELREF(ht);
		}
		ht = zend_array_dup(ht);
		ZEND_MAP_PTR_SET(EX(func)->op_array.static_variables_ptr, ht);
	}

	value = (zval*)((char*)ht->arData + (opline->extended_value & ~(ZEND_BIND_REF|ZEND_BIND_IMPLICIT)));

	if (opline->extended_value & ZEND_BIND_REF) {
		if (Z_TYPE_P(value) == IS_CONSTANT_AST) {
			SAVE_OPLINE();
			if (UNEXPECTED(zval_update_constant_ex(value, EX(func)->op_array.scope) != SUCCESS)) {
				ZVAL_NULL(variable_ptr);
				HANDLE_EXCEPTION();
			}
		}
		if (UNEXPECTED(!Z_ISREF_P(value))) {
			zend_reference *ref = (zend_reference*)emalloc(sizeof(zend_reference));
			GC_SET_REFCOUNT(ref, 2);
			GC_TYPE_INFO(ref) = IS_REFERENCE;
			ZVAL_COPY_VALUE(&ref->val, value);
			ref->sources.ptr = NULL;
			Z_REF_P(value) = ref;
			Z_TYPE_INFO_P(value) = IS_REFERENCE_EX;
			ZVAL_REF(variable_ptr, ref);
		} else {
			Z_ADDREF_P(value);
			ZVAL_REF(variable_ptr, Z_REF_P(value));
		}
	} else {
		ZVAL_COPY(variable_ptr, value);
	}

	ZEND_VM_NEXT_OPCODE();
}

ZEND_VM_HOT_HANDLER(184, ZEND_FETCH_THIS, UNUSED, UNUSED)
{
	USE_OPLINE

	if (EXPECTED(Z_TYPE(EX(This)) == IS_OBJECT)) {
		zval *result = EX_VAR(opline->result.var);

		ZVAL_OBJ(result, Z_OBJ(EX(This)));
		Z_ADDREF_P(result);
		ZEND_VM_NEXT_OPCODE();
	} else {
		ZEND_VM_DISPATCH_TO_HELPER(zend_this_not_in_object_context_helper);
	}
}

ZEND_VM_HANDLER(186, ZEND_ISSET_ISEMPTY_THIS, UNUSED, UNUSED)
{
	USE_OPLINE

	ZVAL_BOOL(EX_VAR(opline->result.var),
		(opline->extended_value & ZEND_ISEMPTY) ^
		 (Z_TYPE(EX(This)) == IS_OBJECT));
	ZEND_VM_NEXT_OPCODE();
}

ZEND_VM_HANDLER(49, ZEND_CHECK_VAR, CV, UNUSED)
{
	USE_OPLINE
	zval *op1 = EX_VAR(opline->op1.var);

	if (UNEXPECTED(Z_TYPE_INFO_P(op1) == IS_UNDEF)) {
		SAVE_OPLINE();
		ZVAL_UNDEFINED_OP1();
		ZEND_VM_NEXT_OPCODE_CHECK_EXCEPTION();
	}
	ZEND_VM_NEXT_OPCODE();
}

ZEND_VM_HANDLER(140, ZEND_MAKE_REF, VAR|CV, UNUSED)
{
	USE_OPLINE
	zval *op1 = EX_VAR(opline->op1.var);

	if (OP1_TYPE == IS_CV) {
		if (UNEXPECTED(Z_TYPE_P(op1) == IS_UNDEF)) {
			ZVAL_NEW_EMPTY_REF(op1);
			Z_SET_REFCOUNT_P(op1, 2);
			ZVAL_NULL(Z_REFVAL_P(op1));
			ZVAL_REF(EX_VAR(opline->result.var), Z_REF_P(op1));
		} else {
			if (Z_ISREF_P(op1)) {
				Z_ADDREF_P(op1);
			} else {
				ZVAL_MAKE_REF_EX(op1, 2);
			}
			ZVAL_REF(EX_VAR(opline->result.var), Z_REF_P(op1));
		}
	} else if (EXPECTED(Z_TYPE_P(op1) == IS_INDIRECT)) {
		op1 = Z_INDIRECT_P(op1);
		if (EXPECTED(!Z_ISREF_P(op1))) {
			ZVAL_MAKE_REF_EX(op1, 2);
		} else {
			GC_ADDREF(Z_REF_P(op1));
		}
		ZVAL_REF(EX_VAR(opline->result.var), Z_REF_P(op1));
	} else {
		ZVAL_COPY_VALUE(EX_VAR(opline->result.var), op1);
	}
	ZEND_VM_NEXT_OPCODE();
}

ZEND_VM_COLD_CONSTCONST_HANDLER(187, ZEND_SWITCH_LONG, CONST|TMPVARCV, CONST, JMP_ADDR)
{
	USE_OPLINE
	zval *op, *jump_zv;
	HashTable *jumptable;

	op = GET_OP1_ZVAL_PTR_UNDEF(BP_VAR_R);
	jumptable = Z_ARRVAL_P(GET_OP2_ZVAL_PTR(BP_VAR_R));

	if (Z_TYPE_P(op) != IS_LONG) {
		ZVAL_DEREF(op);
		if (Z_TYPE_P(op) != IS_LONG) {
			/* Wrong type, fall back to ZEND_CASE chain */
			ZEND_VM_NEXT_OPCODE();
		}
	}

	jump_zv = zend_hash_index_find(jumptable, Z_LVAL_P(op));
	if (jump_zv != NULL) {
		ZEND_VM_SET_RELATIVE_OPCODE(opline, Z_LVAL_P(jump_zv));
		ZEND_VM_CONTINUE();
	} else {
		/* default */
		ZEND_VM_SET_RELATIVE_OPCODE(opline, opline->extended_value);
		ZEND_VM_CONTINUE();
	}
}

ZEND_VM_COLD_CONSTCONST_HANDLER(188, ZEND_SWITCH_STRING, CONST|TMPVARCV, CONST, JMP_ADDR)
{
	USE_OPLINE
	zval *op, *jump_zv;
	HashTable *jumptable;

	op = GET_OP1_ZVAL_PTR_UNDEF(BP_VAR_R);
	jumptable = Z_ARRVAL_P(GET_OP2_ZVAL_PTR(BP_VAR_R));

	if (Z_TYPE_P(op) != IS_STRING) {
		if (OP1_TYPE == IS_CONST) {
			/* Wrong type, fall back to ZEND_CASE chain */
			ZEND_VM_NEXT_OPCODE();
		} else {
			ZVAL_DEREF(op);
			if (Z_TYPE_P(op) != IS_STRING) {
				/* Wrong type, fall back to ZEND_CASE chain */
				ZEND_VM_NEXT_OPCODE();
			}
		}
	}

	jump_zv = zend_hash_find_ex(jumptable, Z_STR_P(op), OP1_TYPE == IS_CONST);
	if (jump_zv != NULL) {
		ZEND_VM_SET_RELATIVE_OPCODE(opline, Z_LVAL_P(jump_zv));
		ZEND_VM_CONTINUE();
	} else {
		/* default */
		ZEND_VM_SET_RELATIVE_OPCODE(opline, opline->extended_value);
		ZEND_VM_CONTINUE();
	}
}

ZEND_VM_COLD_CONSTCONST_HANDLER(189, ZEND_IN_ARRAY, CONST|TMP|VAR|CV, CONST, NUM)
{
	USE_OPLINE
	zval *op1;
	HashTable *ht = Z_ARRVAL_P(RT_CONSTANT(opline, opline->op2));
	zval *result;

	SAVE_OPLINE();
	op1 = GET_OP1_ZVAL_PTR_DEREF(BP_VAR_R);
	if (EXPECTED(Z_TYPE_P(op1) == IS_STRING)) {
		result = zend_hash_find_ex(ht, Z_STR_P(op1), OP1_TYPE == IS_CONST);
	} else if (opline->extended_value) {
		if (EXPECTED(Z_TYPE_P(op1) == IS_LONG)) {
			result = zend_hash_index_find(ht, Z_LVAL_P(op1));
		} else {
			result = NULL;
		}
	} else if (Z_TYPE_P(op1) <= IS_FALSE) {
		result = zend_hash_find_ex(ht, ZSTR_EMPTY_ALLOC(), 1);
	} else {
		zend_string *key;
		zval key_tmp, *val;

		result = NULL;
		ZEND_HASH_FOREACH_STR_KEY_VAL(ht, key, val) {
			ZVAL_STR(&key_tmp, key);
			if (zend_compare(op1, &key_tmp) == 0) {
				result = val;
				break;
			}
		} ZEND_HASH_FOREACH_END();
	}
	FREE_OP1();
	ZEND_VM_SMART_BRANCH(result, 1);
}

ZEND_VM_COLD_CONST_HANDLER(190, ZEND_COUNT, CONST|TMPVAR|CV, UNUSED)
{
	USE_OPLINE
	zval *op1;
	zend_long count;

	SAVE_OPLINE();
	op1 = GET_OP1_ZVAL_PTR_UNDEF(BP_VAR_R);
	while (1) {
		if (Z_TYPE_P(op1) == IS_ARRAY) {
			count = zend_array_count(Z_ARRVAL_P(op1));
			break;
		} else if (Z_TYPE_P(op1) == IS_OBJECT) {
			zend_object *zobj = Z_OBJ_P(op1);

			/* first, we check if the handler is defined */
			if (zobj->handlers->count_elements) {
				if (SUCCESS == zobj->handlers->count_elements(zobj, &count)) {
					break;
				}
				if (UNEXPECTED(EG(exception))) {
					count = 0;
					break;
				}
			}

			/* if not and the object implements Countable we call its count() method */
			if (zend_class_implements_interface(zobj->ce, zend_ce_countable)) {
				zval retval;

				zend_call_method_with_0_params(zobj, NULL, NULL, "count", &retval);
				count = zval_get_long(&retval);
				zval_ptr_dtor(&retval);
				break;
			}

			/* If There's no handler and it doesn't implement Countable then add a warning */
			count = 1;
		} else if ((OP1_TYPE & (IS_VAR|IS_CV)) != 0 && Z_TYPE_P(op1) == IS_REFERENCE) {
			op1 = Z_REFVAL_P(op1);
			continue;
		} else if (Z_TYPE_P(op1) <= IS_NULL) {
			if (OP1_TYPE == IS_CV && UNEXPECTED(Z_TYPE_P(op1) == IS_UNDEF)) {
				ZVAL_UNDEFINED_OP1();
			}
			count = 0;
		} else {
			count = 1;
		}
		zend_error(E_WARNING, "%s(): Parameter must be an array or an object that implements Countable", opline->extended_value ? "sizeof" : "count");
		break;
	}

	ZVAL_LONG(EX_VAR(opline->result.var), count);
	FREE_OP1();
	ZEND_VM_NEXT_OPCODE_CHECK_EXCEPTION();
}

ZEND_VM_COLD_CONST_HANDLER(191, ZEND_GET_CLASS, UNUSED|CONST|TMPVAR|CV, UNUSED)
{
	USE_OPLINE

	if (OP1_TYPE == IS_UNUSED) {
		if (UNEXPECTED(!EX(func)->common.scope)) {
			SAVE_OPLINE();
			zend_error(E_WARNING, "get_class() called without object from outside a class");
			ZVAL_FALSE(EX_VAR(opline->result.var));
			ZEND_VM_NEXT_OPCODE_CHECK_EXCEPTION();
		} else {
			ZVAL_STR_COPY(EX_VAR(opline->result.var), EX(func)->common.scope->name);
			ZEND_VM_NEXT_OPCODE();
		}
	} else {
		zval *op1;

		SAVE_OPLINE();
		op1 = GET_OP1_ZVAL_PTR_UNDEF(BP_VAR_R);
		while (1) {
			if (Z_TYPE_P(op1) == IS_OBJECT) {
				ZVAL_STR_COPY(EX_VAR(opline->result.var), Z_OBJCE_P(op1)->name);
			} else if ((OP1_TYPE & (IS_VAR|IS_CV)) != 0 && Z_TYPE_P(op1) == IS_REFERENCE) {
				op1 = Z_REFVAL_P(op1);
				continue;
			} else {
				if (OP1_TYPE == IS_CV && UNEXPECTED(Z_TYPE_P(op1) == IS_UNDEF)) {
					ZVAL_UNDEFINED_OP1();
				}
				zend_type_error("get_class() expects parameter 1 to be object, %s given", zend_get_type_by_const(Z_TYPE_P(op1)));
				ZVAL_UNDEF(EX_VAR(opline->result.var));
			}
			break;
		}
		FREE_OP1();
		ZEND_VM_NEXT_OPCODE_CHECK_EXCEPTION();
	}
}

ZEND_VM_HANDLER(192, ZEND_GET_CALLED_CLASS, UNUSED, UNUSED)
{
	USE_OPLINE

	if (Z_TYPE(EX(This)) == IS_OBJECT) {
		ZVAL_STR_COPY(EX_VAR(opline->result.var), Z_OBJCE(EX(This))->name);
	} else if (Z_CE(EX(This))) {
		ZVAL_STR_COPY(EX_VAR(opline->result.var), Z_CE(EX(This))->name);
	} else {
		ZVAL_FALSE(EX_VAR(opline->result.var));
		if (UNEXPECTED(!EX(func)->common.scope)) {
			SAVE_OPLINE();
			zend_error(E_WARNING, "get_called_class() called from outside a class");
			ZEND_VM_NEXT_OPCODE_CHECK_EXCEPTION();
		}
	}
	ZEND_VM_NEXT_OPCODE();
}

ZEND_VM_COLD_CONST_HANDLER(193, ZEND_GET_TYPE, CONST|TMP|VAR|CV, UNUSED)
{
	USE_OPLINE
	zval *op1;
	zend_string *type;

	SAVE_OPLINE();
	op1 = GET_OP1_ZVAL_PTR_DEREF(BP_VAR_R);
	type = zend_zval_get_type(op1);
	if (EXPECTED(type)) {
		ZVAL_INTERNED_STR(EX_VAR(opline->result.var), type);
	} else {
		ZVAL_STRING(EX_VAR(opline->result.var), "unknown type");
	}
	FREE_OP1();
	ZEND_VM_NEXT_OPCODE_CHECK_EXCEPTION();
}

ZEND_VM_HANDLER(171, ZEND_FUNC_NUM_ARGS, UNUSED, UNUSED)
{
	USE_OPLINE

	ZVAL_LONG(EX_VAR(opline->result.var), EX_NUM_ARGS());
	ZEND_VM_NEXT_OPCODE();
}

ZEND_VM_HANDLER(172, ZEND_FUNC_GET_ARGS, UNUSED|CONST, UNUSED)
{
	USE_OPLINE
	zend_array *ht;
	uint32_t arg_count, result_size, skip;

	arg_count = EX_NUM_ARGS();
	if (OP1_TYPE == IS_CONST) {
		skip = Z_LVAL_P(RT_CONSTANT(opline, opline->op1));
		if (arg_count < skip) {
			result_size = 0;
		} else {
			result_size = arg_count - skip;
		}
	} else {
		skip = 0;
		result_size = arg_count;
	}

	if (result_size) {
		uint32_t first_extra_arg = EX(func)->op_array.num_args;

		ht = zend_new_array(result_size);
		ZVAL_ARR(EX_VAR(opline->result.var), ht);
		zend_hash_real_init_packed(ht);
		ZEND_HASH_FILL_PACKED(ht) {
			zval *p, *q;
			uint32_t i = skip;
			p = EX_VAR_NUM(i);
			if (arg_count > first_extra_arg) {
				while (i < first_extra_arg) {
					q = p;
					if (EXPECTED(Z_TYPE_INFO_P(q) != IS_UNDEF)) {
						ZVAL_DEREF(q);
						if (Z_OPT_REFCOUNTED_P(q)) {
							Z_ADDREF_P(q);
						}
						ZEND_HASH_FILL_SET(q);
					} else {
						ZEND_HASH_FILL_SET_NULL();
					}
					ZEND_HASH_FILL_NEXT();
					p++;
					i++;
				}
				if (skip < first_extra_arg) {
					skip = 0;
				} else {
					skip -= first_extra_arg;
				}
				p = EX_VAR_NUM(EX(func)->op_array.last_var + EX(func)->op_array.T + skip);
			}
			while (i < arg_count) {
				q = p;
				if (EXPECTED(Z_TYPE_INFO_P(q) != IS_UNDEF)) {
					ZVAL_DEREF(q);
					if (Z_OPT_REFCOUNTED_P(q)) {
						Z_ADDREF_P(q);
					}
					ZEND_HASH_FILL_SET(q);
				} else {
					ZEND_HASH_FILL_SET_NULL();
				}
				ZEND_HASH_FILL_NEXT();
				p++;
				i++;
			}
		} ZEND_HASH_FILL_END();
		ht->nNumOfElements = result_size;
	} else {
		ZVAL_EMPTY_ARRAY(EX_VAR(opline->result.var));
	}
	ZEND_VM_NEXT_OPCODE();
}

ZEND_VM_HANDLER(167, ZEND_COPY_TMP, TMPVAR, UNUSED)
{
	USE_OPLINE
	zval *value = GET_OP1_ZVAL_PTR(BP_VAR_R);
	zval *result = EX_VAR(opline->result.var);
	ZVAL_COPY(result, value);
	ZEND_VM_NEXT_OPCODE();
}

ZEND_VM_HOT_TYPE_SPEC_HANDLER(ZEND_JMP, (OP_JMP_ADDR(op, op->op1) > op), ZEND_JMP_FORWARD, JMP_ADDR, ANY)
{
	USE_OPLINE

	OPLINE = OP_JMP_ADDR(opline, opline->op1);
	ZEND_VM_CONTINUE();
}

ZEND_VM_HOT_TYPE_SPEC_HANDLER(ZEND_ADD, (res_info == MAY_BE_LONG && op1_info == MAY_BE_LONG && op2_info == MAY_BE_LONG), ZEND_ADD_LONG_NO_OVERFLOW, CONST|TMPVARCV, CONST|TMPVARCV, SPEC(NO_CONST_CONST,COMMUTATIVE))
{
	USE_OPLINE
	zval *op1, *op2, *result;

	op1 = GET_OP1_ZVAL_PTR_UNDEF(BP_VAR_R);
	op2 = GET_OP2_ZVAL_PTR_UNDEF(BP_VAR_R);
	result = EX_VAR(opline->result.var);
	ZVAL_LONG(result, Z_LVAL_P(op1) + Z_LVAL_P(op2));
	ZEND_VM_NEXT_OPCODE();
}

ZEND_VM_HOT_TYPE_SPEC_HANDLER(ZEND_ADD, (op1_info == MAY_BE_LONG && op2_info == MAY_BE_LONG), ZEND_ADD_LONG, CONST|TMPVARCV, CONST|TMPVARCV, SPEC(NO_CONST_CONST,COMMUTATIVE))
{
	USE_OPLINE
	zval *op1, *op2, *result;

	op1 = GET_OP1_ZVAL_PTR_UNDEF(BP_VAR_R);
	op2 = GET_OP2_ZVAL_PTR_UNDEF(BP_VAR_R);
	result = EX_VAR(opline->result.var);
	fast_long_add_function(result, op1, op2);
	ZEND_VM_NEXT_OPCODE();
}

ZEND_VM_HOT_TYPE_SPEC_HANDLER(ZEND_ADD, (op1_info == MAY_BE_DOUBLE && op2_info == MAY_BE_DOUBLE), ZEND_ADD_DOUBLE, CONST|TMPVARCV, CONST|TMPVARCV, SPEC(NO_CONST_CONST,COMMUTATIVE))
{
	USE_OPLINE
	zval *op1, *op2, *result;

	op1 = GET_OP1_ZVAL_PTR_UNDEF(BP_VAR_R);
	op2 = GET_OP2_ZVAL_PTR_UNDEF(BP_VAR_R);
	result = EX_VAR(opline->result.var);
	ZVAL_DOUBLE(result, Z_DVAL_P(op1) + Z_DVAL_P(op2));
	ZEND_VM_NEXT_OPCODE();
}

ZEND_VM_HOT_TYPE_SPEC_HANDLER(ZEND_SUB, (res_info == MAY_BE_LONG && op1_info == MAY_BE_LONG && op2_info == MAY_BE_LONG), ZEND_SUB_LONG_NO_OVERFLOW, CONST|TMPVARCV, CONST|TMPVARCV, SPEC(NO_CONST_CONST))
{
	USE_OPLINE
	zval *op1, *op2, *result;

	op1 = GET_OP1_ZVAL_PTR_UNDEF(BP_VAR_R);
	op2 = GET_OP2_ZVAL_PTR_UNDEF(BP_VAR_R);
	result = EX_VAR(opline->result.var);
	ZVAL_LONG(result, Z_LVAL_P(op1) - Z_LVAL_P(op2));
	ZEND_VM_NEXT_OPCODE();
}

ZEND_VM_HOT_TYPE_SPEC_HANDLER(ZEND_SUB, (op1_info == MAY_BE_LONG && op2_info == MAY_BE_LONG), ZEND_SUB_LONG, CONST|TMPVARCV, CONST|TMPVARCV, SPEC(NO_CONST_CONST))
{
	USE_OPLINE
	zval *op1, *op2, *result;

	op1 = GET_OP1_ZVAL_PTR_UNDEF(BP_VAR_R);
	op2 = GET_OP2_ZVAL_PTR_UNDEF(BP_VAR_R);
	result = EX_VAR(opline->result.var);
	fast_long_sub_function(result, op1, op2);
	ZEND_VM_NEXT_OPCODE();
}

ZEND_VM_HOT_TYPE_SPEC_HANDLER(ZEND_SUB, (op1_info == MAY_BE_DOUBLE && op2_info == MAY_BE_DOUBLE), ZEND_SUB_DOUBLE, CONST|TMPVARCV, CONST|TMPVARCV, SPEC(NO_CONST_CONST))
{
	USE_OPLINE
	zval *op1, *op2, *result;

	op1 = GET_OP1_ZVAL_PTR_UNDEF(BP_VAR_R);
	op2 = GET_OP2_ZVAL_PTR_UNDEF(BP_VAR_R);
	result = EX_VAR(opline->result.var);
	ZVAL_DOUBLE(result, Z_DVAL_P(op1) - Z_DVAL_P(op2));
	ZEND_VM_NEXT_OPCODE();
}

ZEND_VM_HOT_TYPE_SPEC_HANDLER(ZEND_MUL, (res_info == MAY_BE_LONG && op1_info == MAY_BE_LONG && op2_info == MAY_BE_LONG), ZEND_MUL_LONG_NO_OVERFLOW, CONST|TMPVARCV, CONST|TMPVARCV, SPEC(NO_CONST_CONST,COMMUTATIVE))
{
	USE_OPLINE
	zval *op1, *op2, *result;

	op1 = GET_OP1_ZVAL_PTR_UNDEF(BP_VAR_R);
	op2 = GET_OP2_ZVAL_PTR_UNDEF(BP_VAR_R);
	result = EX_VAR(opline->result.var);
	ZVAL_LONG(result, Z_LVAL_P(op1) * Z_LVAL_P(op2));
	ZEND_VM_NEXT_OPCODE();
}

ZEND_VM_HOT_TYPE_SPEC_HANDLER(ZEND_MUL, (op1_info == MAY_BE_LONG && op2_info == MAY_BE_LONG), ZEND_MUL_LONG, CONST|TMPVARCV, CONST|TMPVARCV, SPEC(NO_CONST_CONST,COMMUTATIVE))
{
	USE_OPLINE
	zval *op1, *op2, *result;
	zend_long overflow;

	op1 = GET_OP1_ZVAL_PTR_UNDEF(BP_VAR_R);
	op2 = GET_OP2_ZVAL_PTR_UNDEF(BP_VAR_R);
	result = EX_VAR(opline->result.var);
	ZEND_SIGNED_MULTIPLY_LONG(Z_LVAL_P(op1), Z_LVAL_P(op2), Z_LVAL_P(result), Z_DVAL_P(result), overflow);
	Z_TYPE_INFO_P(result) = overflow ? IS_DOUBLE : IS_LONG;
	ZEND_VM_NEXT_OPCODE();
}

ZEND_VM_HOT_TYPE_SPEC_HANDLER(ZEND_MUL, (op1_info == MAY_BE_DOUBLE && op2_info == MAY_BE_DOUBLE), ZEND_MUL_DOUBLE, CONST|TMPVARCV, CONST|TMPVARCV, SPEC(NO_CONST_CONST,COMMUTATIVE))
{
	USE_OPLINE
	zval *op1, *op2, *result;

	op1 = GET_OP1_ZVAL_PTR_UNDEF(BP_VAR_R);
	op2 = GET_OP2_ZVAL_PTR_UNDEF(BP_VAR_R);
	result = EX_VAR(opline->result.var);
	ZVAL_DOUBLE(result, Z_DVAL_P(op1) * Z_DVAL_P(op2));
	ZEND_VM_NEXT_OPCODE();
}

ZEND_VM_HOT_TYPE_SPEC_HANDLER(ZEND_IS_EQUAL|ZEND_IS_IDENTICAL, (op1_info == MAY_BE_LONG && op2_info == MAY_BE_LONG), ZEND_IS_EQUAL_LONG, CONST|TMPVARCV, CONST|TMPVARCV, SPEC(SMART_BRANCH,NO_CONST_CONST,COMMUTATIVE))
{
	USE_OPLINE
	zval *op1, *op2;
	int result;

	op1 = GET_OP1_ZVAL_PTR_UNDEF(BP_VAR_R);
	op2 = GET_OP2_ZVAL_PTR_UNDEF(BP_VAR_R);
	result = (Z_LVAL_P(op1) == Z_LVAL_P(op2));
	ZEND_VM_SMART_BRANCH(result, 0);
}

ZEND_VM_HOT_TYPE_SPEC_HANDLER(ZEND_IS_EQUAL|ZEND_IS_IDENTICAL, (op1_info == MAY_BE_DOUBLE && op2_info == MAY_BE_DOUBLE), ZEND_IS_EQUAL_DOUBLE, CONST|TMPVARCV, CONST|TMPVARCV, SPEC(SMART_BRANCH,NO_CONST_CONST,COMMUTATIVE))
{
	USE_OPLINE
	zval *op1, *op2;
	int result;

	op1 = GET_OP1_ZVAL_PTR_UNDEF(BP_VAR_R);
	op2 = GET_OP2_ZVAL_PTR_UNDEF(BP_VAR_R);
	result = (Z_DVAL_P(op1) == Z_DVAL_P(op2));
	ZEND_VM_SMART_BRANCH(result, 0);
}

ZEND_VM_HOT_TYPE_SPEC_HANDLER(ZEND_IS_NOT_EQUAL|ZEND_IS_NOT_IDENTICAL, (op1_info == MAY_BE_LONG && op2_info == MAY_BE_LONG), ZEND_IS_NOT_EQUAL_LONG, CONST|TMPVARCV, CONST|TMPVARCV, SPEC(SMART_BRANCH,NO_CONST_CONST,COMMUTATIVE))
{
	USE_OPLINE
	zval *op1, *op2;
	int result;

	op1 = GET_OP1_ZVAL_PTR_UNDEF(BP_VAR_R);
	op2 = GET_OP2_ZVAL_PTR_UNDEF(BP_VAR_R);
	result = (Z_LVAL_P(op1) != Z_LVAL_P(op2));
	ZEND_VM_SMART_BRANCH(result, 0);
}

ZEND_VM_HOT_TYPE_SPEC_HANDLER(ZEND_IS_NOT_EQUAL|ZEND_IS_NOT_IDENTICAL, (op1_info == MAY_BE_DOUBLE && op2_info == MAY_BE_DOUBLE), ZEND_IS_NOT_EQUAL_DOUBLE, CONST|TMPVARCV, CONST|TMPVARCV, SPEC(SMART_BRANCH,NO_CONST_CONST,COMMUTATIVE))
{
	USE_OPLINE
	zval *op1, *op2;
	int result;

	op1 = GET_OP1_ZVAL_PTR_UNDEF(BP_VAR_R);
	op2 = GET_OP2_ZVAL_PTR_UNDEF(BP_VAR_R);
	result = (Z_DVAL_P(op1) != Z_DVAL_P(op2));
	ZEND_VM_SMART_BRANCH(result, 0);
}

ZEND_VM_TYPE_SPEC_HANDLER(ZEND_IS_IDENTICAL, op->op1_type == IS_CV && (op->op2_type & (IS_CONST|IS_CV)) && !(op1_info & (MAY_BE_UNDEF|MAY_BE_REF)) && !(op2_info & (MAY_BE_UNDEF|MAY_BE_REF)), ZEND_IS_IDENTICAL_NOTHROW, CV, CONST|CV, SPEC(COMMUTATIVE))
{
	/* This is declared below the specializations for MAY_BE_LONG/MAY_BE_DOUBLE so those will be used instead if possible. */
	/* This optimizes $x === SOME_CONST_EXPR and $x === $y for non-refs and non-undef, which can't throw. */
	/* (Infinite recursion when comparing arrays is an uncatchable fatal error) */
	USE_OPLINE
	zval *op1, *op2;
	zend_bool result;

	op1 = GET_OP1_ZVAL_PTR_UNDEF(BP_VAR_R);
	op2 = GET_OP2_ZVAL_PTR_UNDEF(BP_VAR_R);
	result = fast_is_identical_function(op1, op2);
	/* Free is a no-op for const/cv */
	ZEND_VM_SMART_BRANCH(result, 0);
}

ZEND_VM_TYPE_SPEC_HANDLER(ZEND_IS_NOT_IDENTICAL, op->op1_type == IS_CV && (op->op2_type & (IS_CONST|IS_CV)) && !(op1_info & (MAY_BE_UNDEF|MAY_BE_REF)) && !(op2_info & (MAY_BE_UNDEF|MAY_BE_REF)), ZEND_IS_NOT_IDENTICAL_NOTHROW, CV, CONST|CV, SPEC(COMMUTATIVE))
{
	USE_OPLINE
	zval *op1, *op2;
	zend_bool result;

	op1 = GET_OP1_ZVAL_PTR_UNDEF(BP_VAR_R);
	op2 = GET_OP2_ZVAL_PTR_UNDEF(BP_VAR_R);
	result = fast_is_identical_function(op1, op2);
	/* Free is a no-op for const/cv */
	ZEND_VM_SMART_BRANCH(!result, 0);
}

ZEND_VM_HOT_TYPE_SPEC_HANDLER(ZEND_IS_SMALLER, (op1_info == MAY_BE_LONG && op2_info == MAY_BE_LONG), ZEND_IS_SMALLER_LONG, CONST|TMPVARCV, CONST|TMPVARCV, SPEC(SMART_BRANCH,NO_CONST_CONST))
{
	USE_OPLINE
	zval *op1, *op2;
	int result;

	op1 = GET_OP1_ZVAL_PTR_UNDEF(BP_VAR_R);
	op2 = GET_OP2_ZVAL_PTR_UNDEF(BP_VAR_R);
	result = (Z_LVAL_P(op1) < Z_LVAL_P(op2));
	ZEND_VM_SMART_BRANCH(result, 0);
}

ZEND_VM_HOT_TYPE_SPEC_HANDLER(ZEND_IS_SMALLER, (op1_info == MAY_BE_DOUBLE && op2_info == MAY_BE_DOUBLE), ZEND_IS_SMALLER_DOUBLE, CONST|TMPVARCV, CONST|TMPVARCV, SPEC(SMART_BRANCH,NO_CONST_CONST))
{
	USE_OPLINE
	zval *op1, *op2;
	int result;

	op1 = GET_OP1_ZVAL_PTR_UNDEF(BP_VAR_R);
	op2 = GET_OP2_ZVAL_PTR_UNDEF(BP_VAR_R);
	result = (Z_DVAL_P(op1) < Z_DVAL_P(op2));
	ZEND_VM_SMART_BRANCH(result, 0);
}

ZEND_VM_HOT_TYPE_SPEC_HANDLER(ZEND_IS_SMALLER_OR_EQUAL, (op1_info == MAY_BE_LONG && op2_info == MAY_BE_LONG), ZEND_IS_SMALLER_OR_EQUAL_LONG, CONST|TMPVARCV, CONST|TMPVARCV, SPEC(SMART_BRANCH,NO_CONST_CONST))
{
	USE_OPLINE
	zval *op1, *op2;
	int result;

	op1 = GET_OP1_ZVAL_PTR_UNDEF(BP_VAR_R);
	op2 = GET_OP2_ZVAL_PTR_UNDEF(BP_VAR_R);
	result = (Z_LVAL_P(op1) <= Z_LVAL_P(op2));
	ZEND_VM_SMART_BRANCH(result, 0);
}

ZEND_VM_HOT_TYPE_SPEC_HANDLER(ZEND_IS_SMALLER_OR_EQUAL, (op1_info == MAY_BE_DOUBLE && op2_info == MAY_BE_DOUBLE), ZEND_IS_SMALLER_OR_EQUAL_DOUBLE, CONST|TMPVARCV, CONST|TMPVARCV, SPEC(SMART_BRANCH,NO_CONST_CONST))
{
	USE_OPLINE
	zval *op1, *op2;
	int result;

	op1 = GET_OP1_ZVAL_PTR_UNDEF(BP_VAR_R);
	op2 = GET_OP2_ZVAL_PTR_UNDEF(BP_VAR_R);
	result = (Z_DVAL_P(op1) <= Z_DVAL_P(op2));
	ZEND_VM_SMART_BRANCH(result, 0);
}

ZEND_VM_HOT_TYPE_SPEC_HANDLER(ZEND_PRE_INC, (res_info == MAY_BE_LONG && op1_info == MAY_BE_LONG), ZEND_PRE_INC_LONG_NO_OVERFLOW, CV, ANY, SPEC(RETVAL))
{
	USE_OPLINE
	zval *var_ptr;

	var_ptr = GET_OP1_ZVAL_PTR_PTR_UNDEF(BP_VAR_RW);
	Z_LVAL_P(var_ptr)++;
	if (UNEXPECTED(RETURN_VALUE_USED(opline))) {
		ZVAL_LONG(EX_VAR(opline->result.var), Z_LVAL_P(var_ptr));
	}
	ZEND_VM_NEXT_OPCODE();
}

ZEND_VM_HOT_TYPE_SPEC_HANDLER(ZEND_PRE_INC, (op1_info == MAY_BE_LONG), ZEND_PRE_INC_LONG, CV, ANY, SPEC(RETVAL))
{
	USE_OPLINE
	zval *var_ptr;

	var_ptr = GET_OP1_ZVAL_PTR_PTR_UNDEF(BP_VAR_RW);
	fast_long_increment_function(var_ptr);
	if (UNEXPECTED(RETURN_VALUE_USED(opline))) {
		ZVAL_COPY_VALUE(EX_VAR(opline->result.var), var_ptr);
	}
	ZEND_VM_NEXT_OPCODE();
}

ZEND_VM_HOT_TYPE_SPEC_HANDLER(ZEND_PRE_DEC, (res_info == MAY_BE_LONG && op1_info == MAY_BE_LONG), ZEND_PRE_DEC_LONG_NO_OVERFLOW, CV, ANY, SPEC(RETVAL))
{
	USE_OPLINE
	zval *var_ptr;

	var_ptr = GET_OP1_ZVAL_PTR_PTR_UNDEF(BP_VAR_RW);
	Z_LVAL_P(var_ptr)--;
	if (UNEXPECTED(RETURN_VALUE_USED(opline))) {
		ZVAL_LONG(EX_VAR(opline->result.var), Z_LVAL_P(var_ptr));
	}
	ZEND_VM_NEXT_OPCODE();
}

ZEND_VM_HOT_TYPE_SPEC_HANDLER(ZEND_PRE_DEC, (op1_info == MAY_BE_LONG), ZEND_PRE_DEC_LONG, CV, ANY, SPEC(RETVAL))
{
	USE_OPLINE
	zval *var_ptr;

	var_ptr = GET_OP1_ZVAL_PTR_PTR_UNDEF(BP_VAR_RW);
	fast_long_decrement_function(var_ptr);
	if (UNEXPECTED(RETURN_VALUE_USED(opline))) {
		ZVAL_COPY_VALUE(EX_VAR(opline->result.var), var_ptr);
	}
	ZEND_VM_NEXT_OPCODE();
}

ZEND_VM_HOT_TYPE_SPEC_HANDLER(ZEND_POST_INC, (res_info == MAY_BE_LONG && op1_info == MAY_BE_LONG), ZEND_POST_INC_LONG_NO_OVERFLOW, CV, ANY)
{
	USE_OPLINE
	zval *var_ptr;

	var_ptr = GET_OP1_ZVAL_PTR_PTR_UNDEF(BP_VAR_RW);
	ZVAL_LONG(EX_VAR(opline->result.var), Z_LVAL_P(var_ptr));
	Z_LVAL_P(var_ptr)++;
	ZEND_VM_NEXT_OPCODE();
}

ZEND_VM_HOT_TYPE_SPEC_HANDLER(ZEND_POST_INC, (op1_info == MAY_BE_LONG), ZEND_POST_INC_LONG, CV, ANY)
{
	USE_OPLINE
	zval *var_ptr;

	var_ptr = GET_OP1_ZVAL_PTR_PTR_UNDEF(BP_VAR_RW);
	ZVAL_LONG(EX_VAR(opline->result.var), Z_LVAL_P(var_ptr));
	fast_long_increment_function(var_ptr);
	ZEND_VM_NEXT_OPCODE();
}

ZEND_VM_HOT_TYPE_SPEC_HANDLER(ZEND_POST_DEC, (res_info == MAY_BE_LONG && op1_info == MAY_BE_LONG), ZEND_POST_DEC_LONG_NO_OVERFLOW, CV, ANY)
{
	USE_OPLINE
	zval *var_ptr;

	var_ptr = GET_OP1_ZVAL_PTR_PTR_UNDEF(BP_VAR_RW);
	ZVAL_LONG(EX_VAR(opline->result.var), Z_LVAL_P(var_ptr));
	Z_LVAL_P(var_ptr)--;
	ZEND_VM_NEXT_OPCODE();
}

ZEND_VM_HOT_TYPE_SPEC_HANDLER(ZEND_POST_DEC, (op1_info == MAY_BE_LONG), ZEND_POST_DEC_LONG, CV, ANY)
{
	USE_OPLINE
	zval *var_ptr;

	var_ptr = GET_OP1_ZVAL_PTR_PTR_UNDEF(BP_VAR_RW);
	ZVAL_LONG(EX_VAR(opline->result.var), Z_LVAL_P(var_ptr));
	fast_long_decrement_function(var_ptr);
	ZEND_VM_NEXT_OPCODE();
}

ZEND_VM_HOT_TYPE_SPEC_HANDLER(ZEND_QM_ASSIGN, (op1_info == MAY_BE_LONG), ZEND_QM_ASSIGN_LONG, CONST|TMPVARCV, ANY)
{
	USE_OPLINE
	zval *value;

	value = GET_OP1_ZVAL_PTR_UNDEF(BP_VAR_R);
	ZVAL_LONG(EX_VAR(opline->result.var), Z_LVAL_P(value));
	ZEND_VM_NEXT_OPCODE();
}

ZEND_VM_HOT_TYPE_SPEC_HANDLER(ZEND_QM_ASSIGN, (op1_info == MAY_BE_DOUBLE), ZEND_QM_ASSIGN_DOUBLE, CONST|TMPVARCV, ANY)
{
	USE_OPLINE
	zval *value;

	value = GET_OP1_ZVAL_PTR_UNDEF(BP_VAR_R);
	ZVAL_DOUBLE(EX_VAR(opline->result.var), Z_DVAL_P(value));
	ZEND_VM_NEXT_OPCODE();
}

ZEND_VM_HOT_TYPE_SPEC_HANDLER(ZEND_QM_ASSIGN, ((op->op1_type == IS_CONST) ? !Z_REFCOUNTED_P(RT_CONSTANT(op, op->op1)) : (!(op1_info & ((MAY_BE_ANY|MAY_BE_UNDEF)-(MAY_BE_NULL|MAY_BE_FALSE|MAY_BE_TRUE|MAY_BE_LONG|MAY_BE_DOUBLE))))), ZEND_QM_ASSIGN_NOREF, CONST|TMPVARCV, ANY)
{
	USE_OPLINE
	zval *value;

	value = GET_OP1_ZVAL_PTR_UNDEF(BP_VAR_R);
	ZVAL_COPY_VALUE(EX_VAR(opline->result.var), value);
	ZEND_VM_NEXT_OPCODE();
}

ZEND_VM_HOT_TYPE_SPEC_HANDLER(ZEND_FETCH_DIM_R, (!(op2_info & (MAY_BE_UNDEF|MAY_BE_NULL|MAY_BE_STRING|MAY_BE_ARRAY|MAY_BE_OBJECT|MAY_BE_RESOURCE|MAY_BE_REF))), ZEND_FETCH_DIM_R_INDEX, CONST|TMPVAR|CV, CONST|TMPVARCV, SPEC(NO_CONST_CONST))
{
	USE_OPLINE
	zval *container, *dim, *value;
	zend_long offset;
	HashTable *ht;

	container = GET_OP1_ZVAL_PTR_UNDEF(BP_VAR_R);
	dim = GET_OP2_ZVAL_PTR_UNDEF(BP_VAR_R);
	if (EXPECTED(Z_TYPE_P(container) == IS_ARRAY)) {
ZEND_VM_C_LABEL(fetch_dim_r_index_array):
		if (EXPECTED(Z_TYPE_P(dim) == IS_LONG)) {
			offset = Z_LVAL_P(dim);
		} else {
			offset = zval_get_long(dim);
		}
		ht = Z_ARRVAL_P(container);
		ZEND_HASH_INDEX_FIND(ht, offset, value, ZEND_VM_C_LABEL(fetch_dim_r_index_undef));
		ZVAL_COPY_DEREF(EX_VAR(opline->result.var), value);
		if (OP1_TYPE & (IS_TMP_VAR|IS_VAR)) {
			SAVE_OPLINE();
			FREE_OP1();
			ZEND_VM_NEXT_OPCODE_CHECK_EXCEPTION();
		} else {
			ZEND_VM_NEXT_OPCODE();
		}
	} else if (OP1_TYPE != IS_CONST && EXPECTED(Z_TYPE_P(container) == IS_REFERENCE)) {
		container = Z_REFVAL_P(container);
		if (EXPECTED(Z_TYPE_P(container) == IS_ARRAY)) {
			ZEND_VM_C_GOTO(fetch_dim_r_index_array);
		} else {
			ZEND_VM_C_GOTO(fetch_dim_r_index_slow);
		}
	} else {
ZEND_VM_C_LABEL(fetch_dim_r_index_slow):
		SAVE_OPLINE();
		if (OP2_TYPE == IS_CONST && Z_EXTRA_P(dim) == ZEND_EXTRA_VALUE) {
			dim++;
		}
		zend_fetch_dimension_address_read_R_slow(container, dim OPLINE_CC EXECUTE_DATA_CC);
		FREE_OP1();
		ZEND_VM_NEXT_OPCODE_CHECK_EXCEPTION();
	}

ZEND_VM_C_LABEL(fetch_dim_r_index_undef):
	ZVAL_NULL(EX_VAR(opline->result.var));
	SAVE_OPLINE();
	zend_undefined_offset(offset);
	FREE_OP1();
	ZEND_VM_NEXT_OPCODE_CHECK_EXCEPTION();
}

ZEND_VM_HOT_TYPE_SPEC_HANDLER(ZEND_SEND_VAR, (op1_info & (MAY_BE_UNDEF|MAY_BE_REF)) == 0, ZEND_SEND_VAR_SIMPLE, CV|VAR, NUM)
{
	USE_OPLINE
	zval *varptr, *arg;

	varptr = GET_OP1_ZVAL_PTR_UNDEF(BP_VAR_R);
	arg = ZEND_CALL_VAR(EX(call), opline->result.var);

	if (OP1_TYPE == IS_CV) {
		ZVAL_COPY(arg, varptr);
	} else /* if (OP1_TYPE == IS_VAR) */ {
		ZVAL_COPY_VALUE(arg, varptr);
	}

	ZEND_VM_NEXT_OPCODE();
}

ZEND_VM_HOT_TYPE_SPEC_HANDLER(ZEND_SEND_VAR_EX, op->op2.num <= MAX_ARG_FLAG_NUM && (op1_info & (MAY_BE_UNDEF|MAY_BE_REF)) == 0, ZEND_SEND_VAR_EX_SIMPLE, CV|VAR, NUM)
{
	USE_OPLINE
	zval *varptr, *arg;
	uint32_t arg_num = opline->op2.num;

	if (QUICK_ARG_SHOULD_BE_SENT_BY_REF(EX(call)->func, arg_num)) {
		ZEND_VM_DISPATCH_TO_HANDLER(ZEND_SEND_REF);
	}

	varptr = GET_OP1_ZVAL_PTR_UNDEF(BP_VAR_R);
	arg = ZEND_CALL_VAR(EX(call), opline->result.var);

	if (OP1_TYPE == IS_CV) {
		ZVAL_COPY(arg, varptr);
	} else /* if (OP1_TYPE == IS_VAR) */ {
		ZVAL_COPY_VALUE(arg, varptr);
	}

	ZEND_VM_NEXT_OPCODE();
}

ZEND_VM_HOT_TYPE_SPEC_HANDLER(ZEND_SEND_VAL, op->op1_type == IS_CONST && !Z_REFCOUNTED_P(RT_CONSTANT(op, op->op1)), ZEND_SEND_VAL_SIMPLE, CONST, NUM)
{
	USE_OPLINE
	zval *value, *arg;

	value = GET_OP1_ZVAL_PTR(BP_VAR_R);
	arg = ZEND_CALL_VAR(EX(call), opline->result.var);
	ZVAL_COPY_VALUE(arg, value);
	ZEND_VM_NEXT_OPCODE();
}

ZEND_VM_HOT_TYPE_SPEC_HANDLER(ZEND_SEND_VAL_EX, op->op2.num <= MAX_ARG_FLAG_NUM && op->op1_type == IS_CONST && !Z_REFCOUNTED_P(RT_CONSTANT(op, op->op1)), ZEND_SEND_VAL_EX_SIMPLE, CONST, NUM)
{
	USE_OPLINE
	zval *value, *arg;
	uint32_t arg_num = opline->op2.num;

	if (QUICK_ARG_MUST_BE_SENT_BY_REF(EX(call)->func, arg_num)) {
		ZEND_VM_DISPATCH_TO_HELPER(zend_cannot_pass_by_ref_helper);
	}
	value = GET_OP1_ZVAL_PTR(BP_VAR_R);
	arg = ZEND_CALL_VAR(EX(call), opline->result.var);
	ZVAL_COPY_VALUE(arg, value);
	ZEND_VM_NEXT_OPCODE();
}

ZEND_VM_HOT_TYPE_SPEC_HANDLER(ZEND_FE_FETCH_R, op->op2_type == IS_CV && (op1_info & (MAY_BE_UNDEF|MAY_BE_ANY|MAY_BE_REF)) == MAY_BE_ARRAY, ZEND_FE_FETCH_R_SIMPLE, VAR, CV, JMP_ADDR, SPEC(RETVAL))
{
	USE_OPLINE
	zval *array;
	zval *value, *variable_ptr;
	uint32_t value_type;
	HashTable *fe_ht;
	HashPosition pos;
	Bucket *p;

	array = EX_VAR(opline->op1.var);
	SAVE_OPLINE();
	fe_ht = Z_ARRVAL_P(array);
	pos = Z_FE_POS_P(array);
	p = fe_ht->arData + pos;
	while (1) {
		if (UNEXPECTED(pos >= fe_ht->nNumUsed)) {
			/* reached end of iteration */
			ZEND_VM_SET_RELATIVE_OPCODE(opline, opline->extended_value);
			ZEND_VM_CONTINUE();
		}
		value = &p->val;
		value_type = Z_TYPE_INFO_P(value);
		if (EXPECTED(value_type != IS_UNDEF)) {
			if (UNEXPECTED(value_type == IS_INDIRECT)) {
				value = Z_INDIRECT_P(value);
				value_type = Z_TYPE_INFO_P(value);
				if (EXPECTED(value_type != IS_UNDEF)) {
					break;
				}
			} else {
				break;
			}
		}
		pos++;
		p++;
	}
	Z_FE_POS_P(array) = pos + 1;
	if (RETURN_VALUE_USED(opline)) {
		if (!p->key) {
			ZVAL_LONG(EX_VAR(opline->result.var), p->h);
		} else {
			ZVAL_STR_COPY(EX_VAR(opline->result.var), p->key);
		}
	}

	variable_ptr = EX_VAR(opline->op2.var);
	zend_assign_to_variable(variable_ptr, value, IS_CV, EX_USES_STRICT_TYPES());
	ZEND_VM_NEXT_OPCODE_CHECK_EXCEPTION();
}

ZEND_VM_DEFINE_OP(137, ZEND_OP_DATA);

ZEND_VM_HELPER(zend_interrupt_helper, ANY, ANY)
{
	EG(vm_interrupt) = 0;
	if (EG(timed_out)) {
		zend_timeout(0);
	} else if (zend_interrupt_function) {
		SAVE_OPLINE();
		zend_interrupt_function(execute_data);
		ZEND_VM_ENTER();
	}
	ZEND_VM_CONTINUE();
}<|MERGE_RESOLUTION|>--- conflicted
+++ resolved
@@ -1227,30 +1227,14 @@
 	value = GET_OP2_ZVAL_PTR(BP_VAR_R);
 	var_ptr = GET_OP1_ZVAL_PTR_PTR(BP_VAR_RW);
 
-<<<<<<< HEAD
 	do {
 		if (UNEXPECTED(Z_TYPE_P(var_ptr) == IS_REFERENCE)) {
 			zend_reference *ref = Z_REF_P(var_ptr);
+			var_ptr = Z_REFVAL_P(var_ptr);
 			if (UNEXPECTED(ZEND_REF_HAS_TYPE_SOURCES(ref))) {
 				zend_binary_assign_op_typed_ref(ref, value OPLINE_CC EXECUTE_DATA_CC);
 				break;
-=======
-	if (OP1_TYPE == IS_VAR && UNEXPECTED(Z_ISERROR_P(var_ptr))) {
-		if (UNEXPECTED(RETURN_VALUE_USED(opline))) {
-			ZVAL_NULL(EX_VAR(opline->result.var));
-		}
-	} else {
-		do {
-			if (UNEXPECTED(Z_TYPE_P(var_ptr) == IS_REFERENCE)) {
-				zend_reference *ref = Z_REF_P(var_ptr);
-				var_ptr = Z_REFVAL_P(var_ptr);
-				if (UNEXPECTED(ZEND_REF_HAS_TYPE_SOURCES(ref))) {
-					zend_binary_assign_op_typed_ref(ref, value OPLINE_CC EXECUTE_DATA_CC);
-					break;
-				}
->>>>>>> 5d0ef4c2
-			}
-			var_ptr = Z_REFVAL_P(var_ptr);
+			}
 		}
 		zend_binary_op(var_ptr, var_ptr, value OPLINE_CC);
 	} while (0);
