/*
   +----------------------------------------------------------------------+
   | Zend Engine                                                          |
   +----------------------------------------------------------------------+
   | Copyright (c) Zend Technologies Ltd. (http://www.zend.com)           |
   +----------------------------------------------------------------------+
   | This source file is subject to version 2.00 of the Zend license,     |
   | that is bundled with this package in the file LICENSE, and is        |
   | available through the world-wide-web at the following url:           |
   | http://www.zend.com/license/2_00.txt.                                |
   | If you did not receive a copy of the Zend license and are unable to  |
   | obtain it through the world-wide-web, please send a note to          |
   | license@zend.com so we can mail you a copy immediately.              |
   +----------------------------------------------------------------------+
   | Authors: Andi Gutmans <andi@php.net>                                 |
   |          Zeev Suraski <zeev@php.net>                                 |
   |          Dmitry Stogov <dmitry@php.net>                              |
   +----------------------------------------------------------------------+
*/

/* If you change this file, please regenerate the zend_vm_execute.h and
 * zend_vm_opcodes.h files by running:
 * php zend_vm_gen.php
 */

ZEND_VM_COLD_CONSTCONST_HANDLER(1, ZEND_ADD, CONST|TMPVAR|CV, CONST|TMPVAR|CV)
{
	USE_OPLINE
	zend_free_op free_op1, free_op2;
	zval *op1, *op2, *result;

	op1 = GET_OP1_ZVAL_PTR_UNDEF(BP_VAR_R);
	op2 = GET_OP2_ZVAL_PTR_UNDEF(BP_VAR_R);
	if (EXPECTED(Z_TYPE_INFO_P(op1) == IS_LONG)) {
		if (EXPECTED(Z_TYPE_INFO_P(op2) == IS_LONG)) {
			result = EX_VAR(opline->result.var);
			fast_long_add_function(result, op1, op2);
			ZEND_VM_NEXT_OPCODE();
		} else if (EXPECTED(Z_TYPE_INFO_P(op2) == IS_DOUBLE)) {
			result = EX_VAR(opline->result.var);
			ZVAL_DOUBLE(result, ((double)Z_LVAL_P(op1)) + Z_DVAL_P(op2));
			ZEND_VM_NEXT_OPCODE();
		}
	} else if (EXPECTED(Z_TYPE_INFO_P(op1) == IS_DOUBLE)) {
		if (EXPECTED(Z_TYPE_INFO_P(op2) == IS_DOUBLE)) {
			result = EX_VAR(opline->result.var);
			ZVAL_DOUBLE(result, Z_DVAL_P(op1) + Z_DVAL_P(op2));
			ZEND_VM_NEXT_OPCODE();
		} else if (EXPECTED(Z_TYPE_INFO_P(op2) == IS_LONG)) {
			result = EX_VAR(opline->result.var);
			ZVAL_DOUBLE(result, Z_DVAL_P(op1) + ((double)Z_LVAL_P(op2)));
			ZEND_VM_NEXT_OPCODE();
		}
	}

	SAVE_OPLINE();
	if (OP1_TYPE == IS_CV && UNEXPECTED(Z_TYPE_INFO_P(op1) == IS_UNDEF)) {
		op1 = ZVAL_UNDEFINED_OP1();
	}
	if (OP2_TYPE == IS_CV && UNEXPECTED(Z_TYPE_INFO_P(op2) == IS_UNDEF)) {
		op2 = ZVAL_UNDEFINED_OP2();
	}
	add_function(EX_VAR(opline->result.var), op1, op2);
	FREE_OP1();
	FREE_OP2();
	ZEND_VM_NEXT_OPCODE_CHECK_EXCEPTION();
}

ZEND_VM_COLD_CONSTCONST_HANDLER(2, ZEND_SUB, CONST|TMPVAR|CV, CONST|TMPVAR|CV)
{
	USE_OPLINE
	zend_free_op free_op1, free_op2;
	zval *op1, *op2, *result;

	op1 = GET_OP1_ZVAL_PTR_UNDEF(BP_VAR_R);
	op2 = GET_OP2_ZVAL_PTR_UNDEF(BP_VAR_R);
	if (EXPECTED(Z_TYPE_INFO_P(op1) == IS_LONG)) {
		if (EXPECTED(Z_TYPE_INFO_P(op2) == IS_LONG)) {
			result = EX_VAR(opline->result.var);
			fast_long_sub_function(result, op1, op2);
			ZEND_VM_NEXT_OPCODE();
		} else if (EXPECTED(Z_TYPE_INFO_P(op2) == IS_DOUBLE)) {
			result = EX_VAR(opline->result.var);
			ZVAL_DOUBLE(result, ((double)Z_LVAL_P(op1)) - Z_DVAL_P(op2));
			ZEND_VM_NEXT_OPCODE();
		}
	} else if (EXPECTED(Z_TYPE_INFO_P(op1) == IS_DOUBLE)) {
		if (EXPECTED(Z_TYPE_INFO_P(op2) == IS_DOUBLE)) {
			result = EX_VAR(opline->result.var);
			ZVAL_DOUBLE(result, Z_DVAL_P(op1) - Z_DVAL_P(op2));
			ZEND_VM_NEXT_OPCODE();
		} else if (EXPECTED(Z_TYPE_INFO_P(op2) == IS_LONG)) {
			result = EX_VAR(opline->result.var);
			ZVAL_DOUBLE(result, Z_DVAL_P(op1) - ((double)Z_LVAL_P(op2)));
			ZEND_VM_NEXT_OPCODE();
		}
	}

	SAVE_OPLINE();
	if (OP1_TYPE == IS_CV && UNEXPECTED(Z_TYPE_INFO_P(op1) == IS_UNDEF)) {
		op1 = ZVAL_UNDEFINED_OP1();
	}
	if (OP2_TYPE == IS_CV && UNEXPECTED(Z_TYPE_INFO_P(op2) == IS_UNDEF)) {
		op2 = ZVAL_UNDEFINED_OP2();
	}
	sub_function(EX_VAR(opline->result.var), op1, op2);
	FREE_OP1();
	FREE_OP2();
	ZEND_VM_NEXT_OPCODE_CHECK_EXCEPTION();
}

ZEND_VM_COLD_CONSTCONST_HANDLER(3, ZEND_MUL, CONST|TMPVAR|CV, CONST|TMPVAR|CV, SPEC(COMMUTATIVE))
{
	USE_OPLINE
	zend_free_op free_op1, free_op2;
	zval *op1, *op2, *result;

	op1 = GET_OP1_ZVAL_PTR_UNDEF(BP_VAR_R);
	op2 = GET_OP2_ZVAL_PTR_UNDEF(BP_VAR_R);
	if (EXPECTED(Z_TYPE_INFO_P(op1) == IS_LONG)) {
		if (EXPECTED(Z_TYPE_INFO_P(op2) == IS_LONG)) {
			zend_long overflow;

			result = EX_VAR(opline->result.var);
			ZEND_SIGNED_MULTIPLY_LONG(Z_LVAL_P(op1), Z_LVAL_P(op2), Z_LVAL_P(result), Z_DVAL_P(result), overflow);
			Z_TYPE_INFO_P(result) = overflow ? IS_DOUBLE : IS_LONG;
			ZEND_VM_NEXT_OPCODE();
		} else if (EXPECTED(Z_TYPE_INFO_P(op2) == IS_DOUBLE)) {
			result = EX_VAR(opline->result.var);
			ZVAL_DOUBLE(result, ((double)Z_LVAL_P(op1)) * Z_DVAL_P(op2));
			ZEND_VM_NEXT_OPCODE();
		}
	} else if (EXPECTED(Z_TYPE_INFO_P(op1) == IS_DOUBLE)) {
		if (EXPECTED(Z_TYPE_INFO_P(op2) == IS_DOUBLE)) {
			result = EX_VAR(opline->result.var);
			ZVAL_DOUBLE(result, Z_DVAL_P(op1) * Z_DVAL_P(op2));
			ZEND_VM_NEXT_OPCODE();
		} else if (EXPECTED(Z_TYPE_INFO_P(op2) == IS_LONG)) {
			result = EX_VAR(opline->result.var);
			ZVAL_DOUBLE(result, Z_DVAL_P(op1) * ((double)Z_LVAL_P(op2)));
			ZEND_VM_NEXT_OPCODE();
		}
	}

	SAVE_OPLINE();
	if (OP1_TYPE == IS_CV && UNEXPECTED(Z_TYPE_INFO_P(op1) == IS_UNDEF)) {
		op1 = ZVAL_UNDEFINED_OP1();
	}
	if (OP2_TYPE == IS_CV && UNEXPECTED(Z_TYPE_INFO_P(op2) == IS_UNDEF)) {
		op2 = ZVAL_UNDEFINED_OP2();
	}
	mul_function(EX_VAR(opline->result.var), op1, op2);
	FREE_OP1();
	FREE_OP2();
	ZEND_VM_NEXT_OPCODE_CHECK_EXCEPTION();
}

ZEND_VM_COLD_CONSTCONST_HANDLER(4, ZEND_DIV, CONST|TMPVAR|CV, CONST|TMPVAR|CV)
{
	USE_OPLINE
	zend_free_op free_op1, free_op2;
	zval *op1, *op2;

	SAVE_OPLINE();
	op1 = GET_OP1_ZVAL_PTR(BP_VAR_R);
	op2 = GET_OP2_ZVAL_PTR(BP_VAR_R);
	fast_div_function(EX_VAR(opline->result.var), op1, op2);
	FREE_OP1();
	FREE_OP2();
	ZEND_VM_NEXT_OPCODE_CHECK_EXCEPTION();
}

ZEND_VM_COLD_HELPER(zend_mod_by_zero_helper, ANY, ANY)
{
	USE_OPLINE

	SAVE_OPLINE();
	zend_throw_exception_ex(zend_ce_division_by_zero_error, 0, "Modulo by zero");
	ZVAL_UNDEF(EX_VAR(opline->result.var));
	HANDLE_EXCEPTION();
}

ZEND_VM_COLD_CONSTCONST_HANDLER(5, ZEND_MOD, CONST|TMPVAR|CV, CONST|TMPVAR|CV)
{
	USE_OPLINE
	zend_free_op free_op1, free_op2;
	zval *op1, *op2, *result;

	op1 = GET_OP1_ZVAL_PTR_UNDEF(BP_VAR_R);
	op2 = GET_OP2_ZVAL_PTR_UNDEF(BP_VAR_R);
	if (EXPECTED(Z_TYPE_INFO_P(op1) == IS_LONG)) {
		if (EXPECTED(Z_TYPE_INFO_P(op2) == IS_LONG)) {
			result = EX_VAR(opline->result.var);
			if (UNEXPECTED(Z_LVAL_P(op2) == 0)) {
				ZEND_VM_DISPATCH_TO_HELPER(zend_mod_by_zero_helper);
			} else if (UNEXPECTED(Z_LVAL_P(op2) == -1)) {
				/* Prevent overflow error/crash if op1==ZEND_LONG_MIN */
				ZVAL_LONG(result, 0);
			} else {
				ZVAL_LONG(result, Z_LVAL_P(op1) % Z_LVAL_P(op2));
			}
			ZEND_VM_NEXT_OPCODE();
		}
	}

	SAVE_OPLINE();
	if (OP1_TYPE == IS_CV && UNEXPECTED(Z_TYPE_INFO_P(op1) == IS_UNDEF)) {
		op1 = ZVAL_UNDEFINED_OP1();
	}
	if (OP2_TYPE == IS_CV && UNEXPECTED(Z_TYPE_INFO_P(op2) == IS_UNDEF)) {
		op2 = ZVAL_UNDEFINED_OP2();
	}
	mod_function(EX_VAR(opline->result.var), op1, op2);
	FREE_OP1();
	FREE_OP2();
	ZEND_VM_NEXT_OPCODE_CHECK_EXCEPTION();
}

ZEND_VM_COLD_CONSTCONST_HANDLER(6, ZEND_SL, CONST|TMPVAR|CV, CONST|TMPVAR|CV)
{
	USE_OPLINE
	zend_free_op free_op1, free_op2;
	zval *op1, *op2;

	op1 = GET_OP1_ZVAL_PTR_UNDEF(BP_VAR_R);
	op2 = GET_OP2_ZVAL_PTR_UNDEF(BP_VAR_R);
	if (EXPECTED(Z_TYPE_INFO_P(op1) == IS_LONG)
			&& EXPECTED(Z_TYPE_INFO_P(op2) == IS_LONG)
			&& EXPECTED((zend_ulong)Z_LVAL_P(op2) < SIZEOF_ZEND_LONG * 8)) {
		/* Perform shift on unsigned numbers to get well-defined wrap behavior. */
		ZVAL_LONG(EX_VAR(opline->result.var),
			(zend_long) ((zend_ulong) Z_LVAL_P(op1) << Z_LVAL_P(op2)));
		ZEND_VM_NEXT_OPCODE();
	}

	SAVE_OPLINE();
	if (OP1_TYPE == IS_CV && UNEXPECTED(Z_TYPE_INFO_P(op1) == IS_UNDEF)) {
		op1 = ZVAL_UNDEFINED_OP1();
	}
	if (OP2_TYPE == IS_CV && UNEXPECTED(Z_TYPE_INFO_P(op2) == IS_UNDEF)) {
		op2 = ZVAL_UNDEFINED_OP2();
	}
	shift_left_function(EX_VAR(opline->result.var), op1, op2);
	FREE_OP1();
	FREE_OP2();
	ZEND_VM_NEXT_OPCODE_CHECK_EXCEPTION();
}

ZEND_VM_COLD_CONSTCONST_HANDLER(7, ZEND_SR, CONST|TMPVAR|CV, CONST|TMPVAR|CV)
{
	USE_OPLINE
	zend_free_op free_op1, free_op2;
	zval *op1, *op2;

	op1 = GET_OP1_ZVAL_PTR_UNDEF(BP_VAR_R);
	op2 = GET_OP2_ZVAL_PTR_UNDEF(BP_VAR_R);
	if (EXPECTED(Z_TYPE_INFO_P(op1) == IS_LONG)
			&& EXPECTED(Z_TYPE_INFO_P(op2) == IS_LONG)
			&& EXPECTED((zend_ulong)Z_LVAL_P(op2) < SIZEOF_ZEND_LONG * 8)) {
		ZVAL_LONG(EX_VAR(opline->result.var), Z_LVAL_P(op1) >> Z_LVAL_P(op2));
		ZEND_VM_NEXT_OPCODE();
	}

	SAVE_OPLINE();
	if (OP1_TYPE == IS_CV && UNEXPECTED(Z_TYPE_INFO_P(op1) == IS_UNDEF)) {
		op1 = ZVAL_UNDEFINED_OP1();
	}
	if (OP2_TYPE == IS_CV && UNEXPECTED(Z_TYPE_INFO_P(op2) == IS_UNDEF)) {
		op2 = ZVAL_UNDEFINED_OP2();
	}
	shift_right_function(EX_VAR(opline->result.var), op1, op2);
	FREE_OP1();
	FREE_OP2();
	ZEND_VM_NEXT_OPCODE_CHECK_EXCEPTION();
}

ZEND_VM_COLD_CONSTCONST_HANDLER(12, ZEND_POW, CONST|TMPVAR|CV, CONST|TMPVAR|CV)
{
	USE_OPLINE
	zend_free_op free_op1, free_op2;
	zval *op1, *op2;

	SAVE_OPLINE();
	op1 = GET_OP1_ZVAL_PTR(BP_VAR_R);
	op2 = GET_OP2_ZVAL_PTR(BP_VAR_R);
	pow_function(EX_VAR(opline->result.var), op1, op2);
	FREE_OP1();
	FREE_OP2();
	ZEND_VM_NEXT_OPCODE_CHECK_EXCEPTION();
}

ZEND_VM_HANDLER(8, ZEND_CONCAT, CONST|TMPVAR|CV, CONST|TMPVAR|CV, SPEC(NO_CONST_CONST))
{
	USE_OPLINE
	zend_free_op free_op1, free_op2;
	zval *op1, *op2;

	op1 = GET_OP1_ZVAL_PTR_UNDEF(BP_VAR_R);
	op2 = GET_OP2_ZVAL_PTR_UNDEF(BP_VAR_R);

	if ((OP1_TYPE == IS_CONST || EXPECTED(Z_TYPE_P(op1) == IS_STRING)) &&
	    (OP2_TYPE == IS_CONST || EXPECTED(Z_TYPE_P(op2) == IS_STRING))) {
		zend_string *op1_str = Z_STR_P(op1);
		zend_string *op2_str = Z_STR_P(op2);
		zend_string *str;

		if (OP1_TYPE != IS_CONST && UNEXPECTED(ZSTR_LEN(op1_str) == 0)) {
			if (OP2_TYPE == IS_CONST || OP2_TYPE == IS_CV) {
				ZVAL_STR_COPY(EX_VAR(opline->result.var), op2_str);
			} else {
				ZVAL_STR(EX_VAR(opline->result.var), op2_str);
			}
			if (OP1_TYPE & (IS_TMP_VAR|IS_VAR)) {
				zend_string_release_ex(op1_str, 0);
			}
		} else if (OP2_TYPE != IS_CONST && UNEXPECTED(ZSTR_LEN(op2_str) == 0)) {
			if (OP1_TYPE == IS_CONST || OP1_TYPE == IS_CV) {
				ZVAL_STR_COPY(EX_VAR(opline->result.var), op1_str);
			} else {
				ZVAL_STR(EX_VAR(opline->result.var), op1_str);
			}
			if (OP2_TYPE & (IS_TMP_VAR|IS_VAR)) {
				zend_string_release_ex(op2_str, 0);
			}
		} else if (OP1_TYPE != IS_CONST && OP1_TYPE != IS_CV &&
		    !ZSTR_IS_INTERNED(op1_str) && GC_REFCOUNT(op1_str) == 1) {
		    size_t len = ZSTR_LEN(op1_str);

			str = zend_string_extend(op1_str, len + ZSTR_LEN(op2_str), 0);
			memcpy(ZSTR_VAL(str) + len, ZSTR_VAL(op2_str), ZSTR_LEN(op2_str)+1);
			ZVAL_NEW_STR(EX_VAR(opline->result.var), str);
			if (OP2_TYPE & (IS_TMP_VAR|IS_VAR)) {
				zend_string_release_ex(op2_str, 0);
			}
		} else {
			str = zend_string_alloc(ZSTR_LEN(op1_str) + ZSTR_LEN(op2_str), 0);
			memcpy(ZSTR_VAL(str), ZSTR_VAL(op1_str), ZSTR_LEN(op1_str));
			memcpy(ZSTR_VAL(str) + ZSTR_LEN(op1_str), ZSTR_VAL(op2_str), ZSTR_LEN(op2_str)+1);
			ZVAL_NEW_STR(EX_VAR(opline->result.var), str);
			if (OP1_TYPE & (IS_TMP_VAR|IS_VAR)) {
				zend_string_release_ex(op1_str, 0);
			}
			if (OP2_TYPE & (IS_TMP_VAR|IS_VAR)) {
				zend_string_release_ex(op2_str, 0);
			}
		}
		ZEND_VM_NEXT_OPCODE();
	} else {
		SAVE_OPLINE();

		if (OP1_TYPE == IS_CV && UNEXPECTED(Z_TYPE_P(op1) == IS_UNDEF)) {
			op1 = ZVAL_UNDEFINED_OP1();
		}
		if (OP2_TYPE == IS_CV && UNEXPECTED(Z_TYPE_P(op2) == IS_UNDEF)) {
			op2 = ZVAL_UNDEFINED_OP2();
		}
		concat_function(EX_VAR(opline->result.var), op1, op2);
		FREE_OP1();
		FREE_OP2();
		ZEND_VM_NEXT_OPCODE_CHECK_EXCEPTION();
	}
}

ZEND_VM_COLD_CONSTCONST_HANDLER(16, ZEND_IS_IDENTICAL, CONST|TMP|VAR|CV, CONST|TMP|VAR|CV, SPEC(COMMUTATIVE))
{
	USE_OPLINE
	zend_free_op free_op1, free_op2;
	zval *op1, *op2;
	zend_bool result;

	SAVE_OPLINE();
	op1 = GET_OP1_ZVAL_PTR_DEREF(BP_VAR_R);
	op2 = GET_OP2_ZVAL_PTR_DEREF(BP_VAR_R);
	result = fast_is_identical_function(op1, op2);
	FREE_OP1();
	FREE_OP2();
	ZEND_VM_SMART_BRANCH(result, 1);
	ZVAL_BOOL(EX_VAR(opline->result.var), result);
	ZEND_VM_NEXT_OPCODE_CHECK_EXCEPTION();
}

ZEND_VM_COLD_CONSTCONST_HANDLER(17, ZEND_IS_NOT_IDENTICAL, CONST|TMP|VAR|CV, CONST|TMP|VAR|CV, SPEC(COMMUTATIVE))
{
	USE_OPLINE
	zend_free_op free_op1, free_op2;
	zval *op1, *op2;
	zend_bool result;

	SAVE_OPLINE();
	op1 = GET_OP1_ZVAL_PTR_DEREF(BP_VAR_R);
	op2 = GET_OP2_ZVAL_PTR_DEREF(BP_VAR_R);
	result = fast_is_not_identical_function(op1, op2);
	FREE_OP1();
	FREE_OP2();
	ZEND_VM_SMART_BRANCH(result, 1);
	ZVAL_BOOL(EX_VAR(opline->result.var), result);
	ZEND_VM_NEXT_OPCODE_CHECK_EXCEPTION();
}

ZEND_VM_COLD_CONSTCONST_HANDLER(18, ZEND_IS_EQUAL, CONST|TMPVAR|CV, CONST|TMPVAR|CV, SPEC(COMMUTATIVE))
{
	USE_OPLINE
	zend_free_op free_op1, free_op2;
	zval *op1, *op2;
	double d1, d2;

	op1 = GET_OP1_ZVAL_PTR_UNDEF(BP_VAR_R);
	op2 = GET_OP2_ZVAL_PTR_UNDEF(BP_VAR_R);
	if (EXPECTED(Z_TYPE_P(op1) == IS_LONG)) {
		if (EXPECTED(Z_TYPE_P(op2) == IS_LONG)) {
			if (EXPECTED(Z_LVAL_P(op1) == Z_LVAL_P(op2))) {
				ZEND_VM_C_GOTO(is_equal_true);
			} else {
				ZEND_VM_C_GOTO(is_equal_false);
			}
		} else if (EXPECTED(Z_TYPE_P(op2) == IS_DOUBLE)) {
			d1 = (double)Z_LVAL_P(op1);
			d2 = Z_DVAL_P(op2);
			ZEND_VM_C_GOTO(is_equal_double);
		}
	} else if (EXPECTED(Z_TYPE_P(op1) == IS_DOUBLE)) {
		if (EXPECTED(Z_TYPE_P(op2) == IS_DOUBLE)) {
			d1 = Z_DVAL_P(op1);
			d2 = Z_DVAL_P(op2);
ZEND_VM_C_LABEL(is_equal_double):
			if (d1 == d2) {
				ZEND_VM_C_GOTO(is_equal_true);
			} else {
				ZEND_VM_C_GOTO(is_equal_false);
			}
		} else if (EXPECTED(Z_TYPE_P(op2) == IS_LONG)) {
			d1 = Z_DVAL_P(op1);
			d2 = (double)Z_LVAL_P(op2);
			ZEND_VM_C_GOTO(is_equal_double);
		}
	} else if (EXPECTED(Z_TYPE_P(op1) == IS_STRING)) {
		if (EXPECTED(Z_TYPE_P(op2) == IS_STRING)) {
			int result = zend_fast_equal_strings(Z_STR_P(op1), Z_STR_P(op2));
			if (OP1_TYPE & (IS_TMP_VAR|IS_VAR)) {
				zval_ptr_dtor_str(op1);
			}
			if (OP2_TYPE & (IS_TMP_VAR|IS_VAR)) {
				zval_ptr_dtor_str(op2);
			}
			if (result) {
				ZEND_VM_C_GOTO(is_equal_true);
			} else {
				ZEND_VM_C_GOTO(is_equal_false);
			}
		}
	}
	SAVE_OPLINE();
	if (OP1_TYPE == IS_CV && UNEXPECTED(Z_TYPE_P(op1) == IS_UNDEF)) {
		op1 = ZVAL_UNDEFINED_OP1();
	}
	if (OP2_TYPE == IS_CV && UNEXPECTED(Z_TYPE_P(op2) == IS_UNDEF)) {
		op2 = ZVAL_UNDEFINED_OP2();
	}
	compare_function(EX_VAR(opline->result.var), op1, op2);
	FREE_OP1();
	FREE_OP2();
	if (UNEXPECTED(EG(exception))) {
		HANDLE_EXCEPTION();
	}
	if (Z_LVAL_P(EX_VAR(opline->result.var)) == 0) {
ZEND_VM_C_LABEL(is_equal_true):
		ZEND_VM_SMART_BRANCH_TRUE();
		ZVAL_TRUE(EX_VAR(opline->result.var));
		ZEND_VM_NEXT_OPCODE();
	} else {
ZEND_VM_C_LABEL(is_equal_false):
		ZEND_VM_SMART_BRANCH_FALSE();
		ZVAL_FALSE(EX_VAR(opline->result.var));
		ZEND_VM_NEXT_OPCODE();
	}
}

ZEND_VM_COLD_CONSTCONST_HANDLER(19, ZEND_IS_NOT_EQUAL, CONST|TMPVAR|CV, CONST|TMPVAR|CV, SPEC(COMMUTATIVE))
{
	USE_OPLINE
	zend_free_op free_op1, free_op2;
	zval *op1, *op2;
	double d1, d2;

	op1 = GET_OP1_ZVAL_PTR_UNDEF(BP_VAR_R);
	op2 = GET_OP2_ZVAL_PTR_UNDEF(BP_VAR_R);
	if (EXPECTED(Z_TYPE_P(op1) == IS_LONG)) {
		if (EXPECTED(Z_TYPE_P(op2) == IS_LONG)) {
			if (EXPECTED(Z_LVAL_P(op1) != Z_LVAL_P(op2))) {
				ZEND_VM_C_GOTO(is_not_equal_true);
			} else {
				ZEND_VM_C_GOTO(is_not_equal_false);
			}
		} else if (EXPECTED(Z_TYPE_P(op2) == IS_DOUBLE)) {
			d1 = (double)Z_LVAL_P(op1);
			d2 = Z_DVAL_P(op2);
			ZEND_VM_C_GOTO(is_not_equal_double);
		}
	} else if (EXPECTED(Z_TYPE_P(op1) == IS_DOUBLE)) {
		if (EXPECTED(Z_TYPE_P(op2) == IS_DOUBLE)) {
			d1 = Z_DVAL_P(op1);
			d2 = Z_DVAL_P(op2);
ZEND_VM_C_LABEL(is_not_equal_double):
			if (d1 != d2) {
				ZEND_VM_C_GOTO(is_not_equal_true);
			} else {
				ZEND_VM_C_GOTO(is_not_equal_false);
			}
		} else if (EXPECTED(Z_TYPE_P(op2) == IS_LONG)) {
			d1 = Z_DVAL_P(op1);
			d2 = (double)Z_LVAL_P(op2);
			ZEND_VM_C_GOTO(is_not_equal_double);
		}
	} else if (EXPECTED(Z_TYPE_P(op1) == IS_STRING)) {
		if (EXPECTED(Z_TYPE_P(op2) == IS_STRING)) {
			int result = zend_fast_equal_strings(Z_STR_P(op1), Z_STR_P(op2));
			if (OP1_TYPE & (IS_TMP_VAR|IS_VAR)) {
				zval_ptr_dtor_str(op1);
			}
			if (OP2_TYPE & (IS_TMP_VAR|IS_VAR)) {
				zval_ptr_dtor_str(op2);
			}
			if (!result) {
				ZEND_VM_C_GOTO(is_not_equal_true);
			} else {
				ZEND_VM_C_GOTO(is_not_equal_false);
			}
		}
	}
	SAVE_OPLINE();
	if (OP1_TYPE == IS_CV && UNEXPECTED(Z_TYPE_P(op1) == IS_UNDEF)) {
		op1 = ZVAL_UNDEFINED_OP1();
	}
	if (OP2_TYPE == IS_CV && UNEXPECTED(Z_TYPE_P(op2) == IS_UNDEF)) {
		op2 = ZVAL_UNDEFINED_OP2();
	}
	compare_function(EX_VAR(opline->result.var), op1, op2);
	FREE_OP1();
	FREE_OP2();
	if (UNEXPECTED(EG(exception))) {
		HANDLE_EXCEPTION();
	}
	if (Z_LVAL_P(EX_VAR(opline->result.var)) != 0) {
ZEND_VM_C_LABEL(is_not_equal_true):
		ZEND_VM_SMART_BRANCH_TRUE();
		ZVAL_TRUE(EX_VAR(opline->result.var));
		ZEND_VM_NEXT_OPCODE();
	} else {
ZEND_VM_C_LABEL(is_not_equal_false):
		ZEND_VM_SMART_BRANCH_FALSE();
		ZVAL_FALSE(EX_VAR(opline->result.var));
		ZEND_VM_NEXT_OPCODE();
	}
}

ZEND_VM_COLD_CONSTCONST_HANDLER(20, ZEND_IS_SMALLER, CONST|TMPVAR|CV, CONST|TMPVAR|CV)
{
	USE_OPLINE
	zend_free_op free_op1, free_op2;
	zval *op1, *op2;
	double d1, d2;

	op1 = GET_OP1_ZVAL_PTR_UNDEF(BP_VAR_R);
	op2 = GET_OP2_ZVAL_PTR_UNDEF(BP_VAR_R);
	if (EXPECTED(Z_TYPE_INFO_P(op1) == IS_LONG)) {
		if (EXPECTED(Z_TYPE_INFO_P(op2) == IS_LONG)) {
			if (EXPECTED(Z_LVAL_P(op1) < Z_LVAL_P(op2))) {
				ZEND_VM_C_GOTO(is_smaller_true);
			} else {
				ZEND_VM_C_GOTO(is_smaller_false);
			}
		} else if (EXPECTED(Z_TYPE_INFO_P(op2) == IS_DOUBLE)) {
			d1 = (double)Z_LVAL_P(op1);
			d2 = Z_DVAL_P(op2);
			ZEND_VM_C_GOTO(is_smaller_double);
		}
	} else if (EXPECTED(Z_TYPE_INFO_P(op1) == IS_DOUBLE)) {
		if (EXPECTED(Z_TYPE_INFO_P(op2) == IS_DOUBLE)) {
			d1 = Z_DVAL_P(op1);
			d2 = Z_DVAL_P(op2);
ZEND_VM_C_LABEL(is_smaller_double):
			if (d1 < d2) {
				ZEND_VM_C_GOTO(is_smaller_true);
			} else {
				ZEND_VM_C_GOTO(is_smaller_false);
			}
		} else if (EXPECTED(Z_TYPE_INFO_P(op2) == IS_LONG)) {
			d1 = Z_DVAL_P(op1);
			d2 = (double)Z_LVAL_P(op2);
			ZEND_VM_C_GOTO(is_smaller_double);
		}
	}
	SAVE_OPLINE();
	if (OP1_TYPE == IS_CV && UNEXPECTED(Z_TYPE_INFO_P(op1) == IS_UNDEF)) {
		op1 = ZVAL_UNDEFINED_OP1();
	}
	if (OP2_TYPE == IS_CV && UNEXPECTED(Z_TYPE_INFO_P(op2) == IS_UNDEF)) {
		op2 = ZVAL_UNDEFINED_OP2();
	}
	compare_function(EX_VAR(opline->result.var), op1, op2);
	FREE_OP1();
	FREE_OP2();
	if (UNEXPECTED(EG(exception))) {
		HANDLE_EXCEPTION();
	}
	if (Z_LVAL_P(EX_VAR(opline->result.var)) < 0) {
ZEND_VM_C_LABEL(is_smaller_true):
		ZEND_VM_SMART_BRANCH_TRUE();
		ZVAL_TRUE(EX_VAR(opline->result.var));
		ZEND_VM_NEXT_OPCODE();
	} else {
ZEND_VM_C_LABEL(is_smaller_false):
		ZEND_VM_SMART_BRANCH_FALSE();
		ZVAL_FALSE(EX_VAR(opline->result.var));
		ZEND_VM_NEXT_OPCODE();
	}
}

ZEND_VM_COLD_CONSTCONST_HANDLER(21, ZEND_IS_SMALLER_OR_EQUAL, CONST|TMPVAR|CV, CONST|TMPVAR|CV)
{
	USE_OPLINE
	zend_free_op free_op1, free_op2;
	zval *op1, *op2;
	double d1, d2;

	op1 = GET_OP1_ZVAL_PTR_UNDEF(BP_VAR_R);
	op2 = GET_OP2_ZVAL_PTR_UNDEF(BP_VAR_R);
	if (EXPECTED(Z_TYPE_INFO_P(op1) == IS_LONG)) {
		if (EXPECTED(Z_TYPE_INFO_P(op2) == IS_LONG)) {
			if (EXPECTED(Z_LVAL_P(op1) <= Z_LVAL_P(op2))) {
				ZEND_VM_C_GOTO(is_smaller_or_equal_true);
			} else {
				ZEND_VM_C_GOTO(is_smaller_or_equal_false);
			}
		} else if (EXPECTED(Z_TYPE_INFO_P(op2) == IS_DOUBLE)) {
			d1 = (double)Z_LVAL_P(op1);
			d2 = Z_DVAL_P(op2);
			ZEND_VM_C_GOTO(is_smaller_or_equal_double);
		}
	} else if (EXPECTED(Z_TYPE_INFO_P(op1) == IS_DOUBLE)) {
		if (EXPECTED(Z_TYPE_INFO_P(op2) == IS_DOUBLE)) {
			d1 = Z_DVAL_P(op1);
			d2 = Z_DVAL_P(op2);
ZEND_VM_C_LABEL(is_smaller_or_equal_double):
			if (d1 <= d2) {
				ZEND_VM_C_GOTO(is_smaller_or_equal_true);
			} else {
				ZEND_VM_C_GOTO(is_smaller_or_equal_false);
			}
		} else if (EXPECTED(Z_TYPE_INFO_P(op2) == IS_LONG)) {
			d1 = Z_DVAL_P(op1);
			d2 = (double)Z_LVAL_P(op2);
			ZEND_VM_C_GOTO(is_smaller_or_equal_double);
		}
	}
	SAVE_OPLINE();
	if (OP1_TYPE == IS_CV && UNEXPECTED(Z_TYPE_INFO_P(op1) == IS_UNDEF)) {
		op1 = ZVAL_UNDEFINED_OP1();
	}
	if (OP2_TYPE == IS_CV && UNEXPECTED(Z_TYPE_INFO_P(op2) == IS_UNDEF)) {
		op2 = ZVAL_UNDEFINED_OP2();
	}
	compare_function(EX_VAR(opline->result.var), op1, op2);
	FREE_OP1();
	FREE_OP2();
	if (UNEXPECTED(EG(exception))) {
		HANDLE_EXCEPTION();
	}
	if (Z_LVAL_P(EX_VAR(opline->result.var)) <= 0) {
ZEND_VM_C_LABEL(is_smaller_or_equal_true):
		ZEND_VM_SMART_BRANCH_TRUE();
		ZVAL_TRUE(EX_VAR(opline->result.var));
		ZEND_VM_NEXT_OPCODE();
	} else {
ZEND_VM_C_LABEL(is_smaller_or_equal_false):
		ZEND_VM_SMART_BRANCH_FALSE();
		ZVAL_FALSE(EX_VAR(opline->result.var));
		ZEND_VM_NEXT_OPCODE();
	}
}

ZEND_VM_COLD_CONSTCONST_HANDLER(170, ZEND_SPACESHIP, CONST|TMPVAR|CV, CONST|TMPVAR|CV)
{
	USE_OPLINE
	zend_free_op free_op1, free_op2;
	zval *op1, *op2;

	SAVE_OPLINE();
	op1 = GET_OP1_ZVAL_PTR(BP_VAR_R);
	op2 = GET_OP2_ZVAL_PTR(BP_VAR_R);
	compare_function(EX_VAR(opline->result.var), op1, op2);
	FREE_OP1();
	FREE_OP2();
	ZEND_VM_NEXT_OPCODE_CHECK_EXCEPTION();
}

ZEND_VM_COLD_CONSTCONST_HANDLER(9, ZEND_BW_OR, CONST|TMPVAR|CV, CONST|TMPVAR|CV, SPEC(COMMUTATIVE))
{
	USE_OPLINE
	zend_free_op free_op1, free_op2;
	zval *op1, *op2;

	op1 = GET_OP1_ZVAL_PTR_UNDEF(BP_VAR_R);
	op2 = GET_OP2_ZVAL_PTR_UNDEF(BP_VAR_R);
	if (EXPECTED(Z_TYPE_INFO_P(op1) == IS_LONG)
			&& EXPECTED(Z_TYPE_INFO_P(op2) == IS_LONG)) {
		ZVAL_LONG(EX_VAR(opline->result.var), Z_LVAL_P(op1) | Z_LVAL_P(op2));
		ZEND_VM_NEXT_OPCODE();
	}

	SAVE_OPLINE();
	if (OP1_TYPE == IS_CV && UNEXPECTED(Z_TYPE_INFO_P(op1) == IS_UNDEF)) {
		op1 = ZVAL_UNDEFINED_OP1();
	}
	if (OP2_TYPE == IS_CV && UNEXPECTED(Z_TYPE_INFO_P(op2) == IS_UNDEF)) {
		op2 = ZVAL_UNDEFINED_OP2();
	}
	bitwise_or_function(EX_VAR(opline->result.var), op1, op2);
	FREE_OP1();
	FREE_OP2();
	ZEND_VM_NEXT_OPCODE_CHECK_EXCEPTION();
}

ZEND_VM_COLD_CONSTCONST_HANDLER(10, ZEND_BW_AND, CONST|TMPVAR|CV, CONST|TMPVAR|CV, SPEC(COMMUTATIVE))
{
	USE_OPLINE
	zend_free_op free_op1, free_op2;
	zval *op1, *op2;

	op1 = GET_OP1_ZVAL_PTR_UNDEF(BP_VAR_R);
	op2 = GET_OP2_ZVAL_PTR_UNDEF(BP_VAR_R);
	if (EXPECTED(Z_TYPE_INFO_P(op1) == IS_LONG)
			&& EXPECTED(Z_TYPE_INFO_P(op2) == IS_LONG)) {
		ZVAL_LONG(EX_VAR(opline->result.var), Z_LVAL_P(op1) & Z_LVAL_P(op2));
		ZEND_VM_NEXT_OPCODE();
	}

	SAVE_OPLINE();
	if (OP1_TYPE == IS_CV && UNEXPECTED(Z_TYPE_INFO_P(op1) == IS_UNDEF)) {
		op1 = ZVAL_UNDEFINED_OP1();
	}
	if (OP2_TYPE == IS_CV && UNEXPECTED(Z_TYPE_INFO_P(op2) == IS_UNDEF)) {
		op2 = ZVAL_UNDEFINED_OP2();
	}
	bitwise_and_function(EX_VAR(opline->result.var), op1, op2);
	FREE_OP1();
	FREE_OP2();
	ZEND_VM_NEXT_OPCODE_CHECK_EXCEPTION();
}

ZEND_VM_COLD_CONSTCONST_HANDLER(11, ZEND_BW_XOR, CONST|TMPVAR|CV, CONST|TMPVAR|CV, SPEC(COMMUTATIVE))
{
	USE_OPLINE
	zend_free_op free_op1, free_op2;
	zval *op1, *op2;

	op1 = GET_OP1_ZVAL_PTR_UNDEF(BP_VAR_R);
	op2 = GET_OP2_ZVAL_PTR_UNDEF(BP_VAR_R);
	if (EXPECTED(Z_TYPE_INFO_P(op1) == IS_LONG)
			&& EXPECTED(Z_TYPE_INFO_P(op2) == IS_LONG)) {
		ZVAL_LONG(EX_VAR(opline->result.var), Z_LVAL_P(op1) ^ Z_LVAL_P(op2));
		ZEND_VM_NEXT_OPCODE();
	}

	SAVE_OPLINE();
	if (OP1_TYPE == IS_CV && UNEXPECTED(Z_TYPE_INFO_P(op1) == IS_UNDEF)) {
		op1 = ZVAL_UNDEFINED_OP1();
	}
	if (OP2_TYPE == IS_CV && UNEXPECTED(Z_TYPE_INFO_P(op2) == IS_UNDEF)) {
		op2 = ZVAL_UNDEFINED_OP2();
	}
	bitwise_xor_function(EX_VAR(opline->result.var), op1, op2);
	FREE_OP1();
	FREE_OP2();
	ZEND_VM_NEXT_OPCODE_CHECK_EXCEPTION();
}

ZEND_VM_COLD_CONSTCONST_HANDLER(15, ZEND_BOOL_XOR, CONST|TMPVAR|CV, CONST|TMPVAR|CV, SPEC(COMMUTATIVE))
{
	USE_OPLINE
	zend_free_op free_op1, free_op2;
	zval *op1, *op2;

	SAVE_OPLINE();
	op1 = GET_OP1_ZVAL_PTR(BP_VAR_R);
	op2 = GET_OP2_ZVAL_PTR(BP_VAR_R);
	boolean_xor_function(EX_VAR(opline->result.var), op1, op2);
	FREE_OP1();
	FREE_OP2();
	ZEND_VM_NEXT_OPCODE_CHECK_EXCEPTION();
}

ZEND_VM_COLD_CONST_HANDLER(13, ZEND_BW_NOT, CONST|TMPVAR|CV, ANY)
{
	USE_OPLINE
	zend_free_op free_op1;
	zval *op1;

	op1 = GET_OP1_ZVAL_PTR_UNDEF(BP_VAR_R);
	if (EXPECTED(Z_TYPE_INFO_P(op1) == IS_LONG)) {
		ZVAL_LONG(EX_VAR(opline->result.var), ~Z_LVAL_P(op1));
		ZEND_VM_NEXT_OPCODE();
	}

	SAVE_OPLINE();
	bitwise_not_function(EX_VAR(opline->result.var),
		GET_OP1_ZVAL_PTR(BP_VAR_R));
	FREE_OP1();
	ZEND_VM_NEXT_OPCODE_CHECK_EXCEPTION();
}

ZEND_VM_COLD_CONST_HANDLER(14, ZEND_BOOL_NOT, CONST|TMPVAR|CV, ANY)
{
	USE_OPLINE
	zval *val;
	zend_free_op free_op1;

	val = GET_OP1_ZVAL_PTR_UNDEF(BP_VAR_R);
	if (Z_TYPE_INFO_P(val) == IS_TRUE) {
		ZVAL_FALSE(EX_VAR(opline->result.var));
	} else if (EXPECTED(Z_TYPE_INFO_P(val) <= IS_TRUE)) {
		ZVAL_TRUE(EX_VAR(opline->result.var));
		if (OP1_TYPE == IS_CV && UNEXPECTED(Z_TYPE_INFO_P(val) == IS_UNDEF)) {
			SAVE_OPLINE();
			ZVAL_UNDEFINED_OP1();
			ZEND_VM_NEXT_OPCODE_CHECK_EXCEPTION();
		}
	} else {
		SAVE_OPLINE();
		ZVAL_BOOL(EX_VAR(opline->result.var), !i_zend_is_true(val));
		FREE_OP1();
		ZEND_VM_NEXT_OPCODE_CHECK_EXCEPTION();
	}
	ZEND_VM_NEXT_OPCODE();
}

ZEND_VM_COLD_HELPER(zend_this_not_in_object_context_helper, ANY, ANY)
{
	USE_OPLINE

	SAVE_OPLINE();
	zend_throw_error(NULL, "Using $this when not in object context");
	if ((opline+1)->opcode == ZEND_OP_DATA) {
		FREE_UNFETCHED_OP_DATA();
	}
	FREE_UNFETCHED_OP2();
	UNDEF_RESULT();
	HANDLE_EXCEPTION();
}

ZEND_VM_COLD_HELPER(zend_abstract_method_helper, ANY, ANY, zend_function *func)
{
	USE_OPLINE

	SAVE_OPLINE();
	zend_throw_error(NULL, "Cannot call abstract method %s::%s()", ZSTR_VAL(func->common.scope->name), ZSTR_VAL(func->common.function_name));
	UNDEF_RESULT();
	HANDLE_EXCEPTION();
}

ZEND_VM_COLD_HELPER(zend_undefined_function_helper, ANY, ANY)
{
	USE_OPLINE
	zval *function_name;

	SAVE_OPLINE();
	function_name = RT_CONSTANT(opline, opline->op2);
	zend_throw_error(NULL, "Call to undefined function %s()", Z_STRVAL_P(function_name));
	HANDLE_EXCEPTION();
}

ZEND_VM_HELPER(zend_binary_assign_op_obj_helper, VAR|UNUSED|CV, CONST|TMPVAR|CV)
{
	USE_OPLINE
	zend_free_op free_op1, free_op2, free_op_data;
	zval *object;
	zval *property;
	zval *value;
	zval *zptr;
	void **cache_slot;
	zend_property_info *prop_info;
	zend_object *zobj;
	zend_string *name, *tmp_name;

	SAVE_OPLINE();
	object = GET_OP1_OBJ_ZVAL_PTR_PTR(BP_VAR_RW);

	if (OP1_TYPE == IS_UNUSED && UNEXPECTED(Z_TYPE_P(object) == IS_UNDEF)) {
		ZEND_VM_DISPATCH_TO_HELPER(zend_this_not_in_object_context_helper);
	}

	property = GET_OP2_ZVAL_PTR(BP_VAR_R);

	do {
		value = GET_OP_DATA_ZVAL_PTR(BP_VAR_R);

		if (OP1_TYPE != IS_UNUSED && UNEXPECTED(Z_TYPE_P(object) != IS_OBJECT)) {
			if (Z_ISREF_P(object) && Z_TYPE_P(Z_REFVAL_P(object)) == IS_OBJECT) {
				object = Z_REFVAL_P(object);
				ZEND_VM_C_GOTO(assign_op_object);
			}
			object = make_real_object(object, property OPLINE_CC EXECUTE_DATA_CC);
			if (UNEXPECTED(!object)) {
				break;
			}
		}

ZEND_VM_C_LABEL(assign_op_object):
		/* here we are sure we are dealing with an object */
		zobj = Z_OBJ_P(object);
		if (OP2_TYPE == IS_CONST) {
			name = Z_STR_P(property);
		} else {
			name = zval_get_tmp_string(property, &tmp_name);
			if (UNEXPECTED(EG(exception))) {
				UNDEF_RESULT();
				break;
			}
		}
		cache_slot = (OP2_TYPE == IS_CONST) ? CACHE_ADDR((opline+1)->extended_value) : NULL;
		if (EXPECTED((zptr = zobj->handlers->get_property_ptr_ptr(zobj, name, BP_VAR_RW, cache_slot)) != NULL)) {
			if (UNEXPECTED(Z_ISERROR_P(zptr))) {
				if (UNEXPECTED(RETURN_VALUE_USED(opline))) {
					ZVAL_NULL(EX_VAR(opline->result.var));
				}
			} else {
				zval *orig_zptr = zptr;
				zend_reference *ref;

				do {
					if (UNEXPECTED(Z_ISREF_P(zptr))) {
						ref = Z_REF_P(zptr);
						if (UNEXPECTED(ZEND_REF_HAS_TYPE_SOURCES(ref))) {
							zend_binary_assign_op_typed_ref(ref, value OPLINE_CC EXECUTE_DATA_CC);
							break;
						}
						zptr = Z_REFVAL_P(zptr);
					}

					if (OP2_TYPE == IS_CONST) {
						prop_info = (zend_property_info*)CACHED_PTR_EX(cache_slot + 2);
					} else {
						prop_info = zend_object_fetch_property_type_info(Z_OBJ_P(object), orig_zptr);
					}
					if (UNEXPECTED(prop_info)) {
						/* special case for typed properties */
						zend_binary_assign_op_typed_prop(prop_info, zptr, value OPLINE_CC EXECUTE_DATA_CC);
					} else {
						zend_binary_op(zptr, zptr, value OPLINE_CC);
					}
				} while (0);

				if (UNEXPECTED(RETURN_VALUE_USED(opline))) {
					ZVAL_COPY(EX_VAR(opline->result.var), zptr);
				}
			}
		} else {
<<<<<<< HEAD
			zend_assign_op_overloaded_property(zobj, name, cache_slot, value, binary_op OPLINE_CC EXECUTE_DATA_CC);
		}
		if (OP2_TYPE != IS_CONST) {
			zend_tmp_string_release(tmp_name);
=======
			zend_assign_op_overloaded_property(object, property, cache_slot, value OPLINE_CC EXECUTE_DATA_CC);
>>>>>>> ef05eab4
		}
	} while (0);

	FREE_OP_DATA();
	FREE_OP2();
	FREE_OP1_VAR_PTR();
	/* assign_obj has two opcodes! */
	ZEND_VM_NEXT_OPCODE_EX(1, 2);
}

/* No specialization for op_types (CONST|TMP|VAR|CV, UNUSED|CONST|TMPVAR) */
ZEND_VM_HELPER(zend_binary_assign_op_static_prop_helper, ANY, ANY)
{
	/* This helper actually never will receive IS_VAR as second op, and has the same handling for VAR and TMP in the first op, but for interoperability with the other binary_assign_op helpers, it is necessary to "include" it */

	USE_OPLINE
	zend_free_op free_op_data;
	zval *prop, *value;
	zend_property_info *prop_info;
	zend_reference *ref;

	SAVE_OPLINE();

	if (UNEXPECTED(zend_fetch_static_property_address(&prop, &prop_info, (opline+1)->extended_value, BP_VAR_RW, 0 OPLINE_CC EXECUTE_DATA_CC) != SUCCESS)) {
		ZEND_ASSERT(EG(exception));
		UNDEF_RESULT();
		FREE_UNFETCHED_OP_DATA();
		HANDLE_EXCEPTION();
	}

	value = GET_OP_DATA_ZVAL_PTR(BP_VAR_R);

	do {
		if (UNEXPECTED(Z_ISREF_P(prop))) {
			ref = Z_REF_P(prop);
			if (UNEXPECTED(ZEND_REF_HAS_TYPE_SOURCES(ref))) {
				zend_binary_assign_op_typed_ref(ref, value OPLINE_CC EXECUTE_DATA_CC);
				break;
			}
			prop = Z_REFVAL_P(prop);
		}

		if (UNEXPECTED(prop_info->type)) {
			/* special case for typed properties */
			zend_binary_assign_op_typed_prop(prop_info, prop, value OPLINE_CC EXECUTE_DATA_CC);
		} else {
			zend_binary_op(prop, prop, value OPLINE_CC);
		}
	} while (0);

	if (UNEXPECTED(RETURN_VALUE_USED(opline))) {
		ZVAL_COPY(EX_VAR(opline->result.var), prop);
	}

	FREE_OP_DATA();
	/* assign_static_prop has two opcodes! */
	ZEND_VM_NEXT_OPCODE_EX(1, 2);
}

ZEND_VM_HELPER(zend_binary_assign_op_dim_helper, VAR|CV, CONST|TMPVAR|UNUSED|CV)
{
	USE_OPLINE
	zend_free_op free_op1, free_op2, free_op_data1;
	zval *var_ptr;
	zval *value, *container, *dim;

	SAVE_OPLINE();
	container = GET_OP1_OBJ_ZVAL_PTR_PTR_UNDEF(BP_VAR_RW);

	if (EXPECTED(Z_TYPE_P(container) == IS_ARRAY)) {
ZEND_VM_C_LABEL(assign_dim_op_array):
		SEPARATE_ARRAY(container);
ZEND_VM_C_LABEL(assign_dim_op_new_array):
		dim = GET_OP2_ZVAL_PTR_UNDEF(BP_VAR_R);
		if (OP2_TYPE == IS_UNUSED) {
			var_ptr = zend_hash_next_index_insert(Z_ARRVAL_P(container), &EG(uninitialized_zval));
			if (UNEXPECTED(!var_ptr)) {
				zend_cannot_add_element();
				ZEND_VM_C_GOTO(assign_dim_op_ret_null);
			}
		} else {
			if (OP2_TYPE == IS_CONST) {
				var_ptr = zend_fetch_dimension_address_inner_RW_CONST(Z_ARRVAL_P(container), dim EXECUTE_DATA_CC);
			} else {
				var_ptr = zend_fetch_dimension_address_inner_RW(Z_ARRVAL_P(container), dim EXECUTE_DATA_CC);
			}
			if (UNEXPECTED(!var_ptr)) {
				ZEND_VM_C_GOTO(assign_dim_op_ret_null);
			}
		}

		value = get_op_data_zval_ptr_r((opline+1)->op1_type, (opline+1)->op1, &free_op_data1);

		do {
			if (OP2_TYPE != IS_UNUSED && UNEXPECTED(Z_ISREF_P(var_ptr))) {
				zend_reference *ref = Z_REF_P(var_ptr);
				var_ptr = Z_REFVAL_P(var_ptr);
				if (UNEXPECTED(ZEND_REF_HAS_TYPE_SOURCES(ref))) {
					zend_binary_assign_op_typed_ref(ref, value OPLINE_CC EXECUTE_DATA_CC);
					break;
				}
			}
			zend_binary_op(var_ptr, var_ptr, value OPLINE_CC);
		} while (0);

		if (UNEXPECTED(RETURN_VALUE_USED(opline))) {
			ZVAL_COPY(EX_VAR(opline->result.var), var_ptr);
		}
	} else {
		if (EXPECTED(Z_ISREF_P(container))) {
			container = Z_REFVAL_P(container);
			if (EXPECTED(Z_TYPE_P(container) == IS_ARRAY)) {
				ZEND_VM_C_GOTO(assign_dim_op_array);
			}
		}

		dim = GET_OP2_ZVAL_PTR(BP_VAR_R);

		if (EXPECTED(Z_TYPE_P(container) == IS_OBJECT)) {
			value = get_op_data_zval_ptr_r((opline+1)->op1_type, (opline+1)->op1, &free_op_data1);
			if (OP2_TYPE == IS_CONST && Z_EXTRA_P(dim) == ZEND_EXTRA_VALUE) {
				dim++;
			}
			zend_binary_assign_op_obj_dim(container, dim, value OPLINE_CC EXECUTE_DATA_CC);
		} else {
			if (UNEXPECTED(Z_TYPE_P(container) == IS_STRING)) {
				if (OP2_TYPE == IS_UNUSED) {
					zend_use_new_element_for_string();
				} else {
					zend_check_string_offset(dim, BP_VAR_RW EXECUTE_DATA_CC);
					zend_wrong_string_offset(EXECUTE_DATA_C);
				}
				UNDEF_RESULT();
			} else if (EXPECTED(Z_TYPE_P(container) <= IS_FALSE)) {
				if (OP1_TYPE == IS_CV && UNEXPECTED(Z_TYPE_INFO_P(container) == IS_UNDEF)) {
					ZVAL_NULL(container);
					ZVAL_UNDEFINED_OP1();
				}
				ZVAL_ARR(container, zend_new_array(8));
				ZEND_VM_C_GOTO(assign_dim_op_new_array);
			} else {
				if (UNEXPECTED(OP1_TYPE != IS_VAR || EXPECTED(!Z_ISERROR_P(container)))) {
					zend_use_scalar_as_array();
				}
ZEND_VM_C_LABEL(assign_dim_op_ret_null):
				if (UNEXPECTED(RETURN_VALUE_USED(opline))) {
					ZVAL_NULL(EX_VAR(opline->result.var));
				}
			}
			value = get_op_data_zval_ptr_r((opline+1)->op1_type, (opline+1)->op1, &free_op_data1);
		}
	}

	FREE_OP2();
	FREE_OP(free_op_data1);
	FREE_OP1_VAR_PTR();
	ZEND_VM_NEXT_OPCODE_EX(1, 2);
}

ZEND_VM_HELPER(zend_binary_assign_op_simple_helper, VAR|CV, CONST|TMPVAR|CV)
{
	USE_OPLINE
	zend_free_op free_op1, free_op2;
	zval *var_ptr;
	zval *value;

	SAVE_OPLINE();
	value = GET_OP2_ZVAL_PTR(BP_VAR_R);
	var_ptr = GET_OP1_ZVAL_PTR_PTR(BP_VAR_RW);

	if (OP1_TYPE == IS_VAR && UNEXPECTED(Z_ISERROR_P(var_ptr))) {
		if (UNEXPECTED(RETURN_VALUE_USED(opline))) {
			ZVAL_NULL(EX_VAR(opline->result.var));
		}
	} else {
		do {
			if (UNEXPECTED(Z_TYPE_P(var_ptr) == IS_REFERENCE)) {
				zend_reference *ref = Z_REF_P(var_ptr);
				if (UNEXPECTED(ZEND_REF_HAS_TYPE_SOURCES(ref))) {
					zend_binary_assign_op_typed_ref(ref, value OPLINE_CC EXECUTE_DATA_CC);
					break;
				}
				var_ptr = Z_REFVAL_P(var_ptr);
			}
			zend_binary_op(var_ptr, var_ptr, value OPLINE_CC);
		} while (0);

		if (UNEXPECTED(RETURN_VALUE_USED(opline))) {
			ZVAL_COPY(EX_VAR(opline->result.var), var_ptr);
		}
	}

	FREE_OP2();
	FREE_OP1_VAR_PTR();
	ZEND_VM_NEXT_OPCODE_CHECK_EXCEPTION();
}

ZEND_VM_INLINE_HELPER(zend_binary_assign_op_helper, CONST|TMP|VAR|UNUSED|THIS|CV, CONST|TMPVAR|UNUSED|NEXT|CV, SPEC(DIM_OBJ))
{
	USE_OPLINE

	if (EXPECTED(opline->extended_value == 0)) {
		ZEND_VM_DISPATCH_TO_HELPER(zend_binary_assign_op_simple_helper);
	}
	if (EXPECTED(opline->extended_value == ZEND_ASSIGN_DIM)) {
		ZEND_VM_DISPATCH_TO_HELPER(zend_binary_assign_op_dim_helper);
	}
	if (UNEXPECTED(opline->extended_value == ZEND_ASSIGN_STATIC_PROP)) {
		ZEND_VM_DISPATCH_TO_HELPER(zend_binary_assign_op_static_prop_helper);
	}

	ZEND_VM_DISPATCH_TO_HELPER(zend_binary_assign_op_obj_helper);
}

ZEND_VM_HANDLER(22, ZEND_ASSIGN_ADD, CONST|TMP|VAR|UNUSED|THIS|CV, CONST|TMPVAR|UNUSED|NEXT|CV, DIM_OBJ|CACHE_SLOT, SPEC(DIM_OBJ))
{
	ZEND_VM_DISPATCH_TO_HELPER(zend_binary_assign_op_helper);
}

ZEND_VM_HANDLER(23, ZEND_ASSIGN_SUB, CONST|TMP|VAR|UNUSED|THIS|CV, CONST|TMPVAR|UNUSED|NEXT|CV, DIM_OBJ|CACHE_SLOT, SPEC(DIM_OBJ))
{
	ZEND_VM_DISPATCH_TO_HELPER(zend_binary_assign_op_helper);
}

ZEND_VM_HANDLER(24, ZEND_ASSIGN_MUL, CONST|TMP|VAR|UNUSED|THIS|CV, CONST|TMPVAR|UNUSED|NEXT|CV, DIM_OBJ|CACHE_SLOT, SPEC(DIM_OBJ))
{
	ZEND_VM_DISPATCH_TO_HELPER(zend_binary_assign_op_helper);
}

ZEND_VM_HANDLER(25, ZEND_ASSIGN_DIV, CONST|TMP|VAR|UNUSED|THIS|CV, CONST|TMPVAR|UNUSED|NEXT|CV, DIM_OBJ|CACHE_SLOT, SPEC(DIM_OBJ))
{
	ZEND_VM_DISPATCH_TO_HELPER(zend_binary_assign_op_helper);
}

ZEND_VM_HANDLER(26, ZEND_ASSIGN_MOD, CONST|TMP|VAR|UNUSED|THIS|CV, CONST|TMPVAR|UNUSED|NEXT|CV, DIM_OBJ|CACHE_SLOT, SPEC(DIM_OBJ))
{
	ZEND_VM_DISPATCH_TO_HELPER(zend_binary_assign_op_helper);
}

ZEND_VM_HANDLER(27, ZEND_ASSIGN_SL, CONST|TMP|VAR|UNUSED|THIS|CV, CONST|TMPVAR|UNUSED|NEXT|CV, DIM_OBJ|CACHE_SLOT, SPEC(DIM_OBJ))
{
	ZEND_VM_DISPATCH_TO_HELPER(zend_binary_assign_op_helper);
}

ZEND_VM_HANDLER(28, ZEND_ASSIGN_SR, CONST|TMP|VAR|UNUSED|THIS|CV, CONST|TMPVAR|UNUSED|NEXT|CV, DIM_OBJ|CACHE_SLOT, SPEC(DIM_OBJ))
{
	ZEND_VM_DISPATCH_TO_HELPER(zend_binary_assign_op_helper);
}

ZEND_VM_HANDLER(29, ZEND_ASSIGN_CONCAT, CONST|TMP|VAR|UNUSED|THIS|CV, CONST|TMPVAR|UNUSED|NEXT|CV, DIM_OBJ|CACHE_SLOT, SPEC(DIM_OBJ))
{
	ZEND_VM_DISPATCH_TO_HELPER(zend_binary_assign_op_helper);
}

ZEND_VM_HANDLER(30, ZEND_ASSIGN_BW_OR, CONST|TMP|VAR|UNUSED|THIS|CV, CONST|TMPVAR|UNUSED|NEXT|CV, DIM_OBJ|CACHE_SLOT, SPEC(DIM_OBJ))
{
	ZEND_VM_DISPATCH_TO_HELPER(zend_binary_assign_op_helper);
}

ZEND_VM_HANDLER(31, ZEND_ASSIGN_BW_AND, CONST|TMP|VAR|UNUSED|THIS|CV, CONST|TMPVAR|UNUSED|NEXT|CV, DIM_OBJ|CACHE_SLOT, SPEC(DIM_OBJ))
{
	ZEND_VM_DISPATCH_TO_HELPER(zend_binary_assign_op_helper);
}

ZEND_VM_HANDLER(32, ZEND_ASSIGN_BW_XOR, CONST|TMP|VAR|UNUSED|THIS|CV, CONST|TMPVAR|UNUSED|NEXT|CV, DIM_OBJ|CACHE_SLOT, SPEC(DIM_OBJ))
{
	ZEND_VM_DISPATCH_TO_HELPER(zend_binary_assign_op_helper);
}

ZEND_VM_HANDLER(33, ZEND_ASSIGN_POW, CONST|TMP|VAR|UNUSED|THIS|CV, CONST|TMPVAR|UNUSED|NEXT|CV, DIM_OBJ|CACHE_SLOT, SPEC(DIM_OBJ))
{
	ZEND_VM_DISPATCH_TO_HELPER(zend_binary_assign_op_helper);
}

ZEND_VM_HELPER(zend_pre_incdec_property_helper, VAR|UNUSED|CV, CONST|TMPVAR|CV)
{
	USE_OPLINE
	zend_free_op free_op1, free_op2;
	zval *object;
	zval *property;
	zval *zptr;
	void **cache_slot;
	zend_property_info *prop_info;
	zend_object *zobj;
	zend_string *name, *tmp_name;

	SAVE_OPLINE();
	object = GET_OP1_OBJ_ZVAL_PTR_PTR(BP_VAR_RW);

	if (OP1_TYPE == IS_UNUSED && UNEXPECTED(Z_TYPE_P(object) == IS_UNDEF)) {
		ZEND_VM_DISPATCH_TO_HELPER(zend_this_not_in_object_context_helper);
	}

	property = GET_OP2_ZVAL_PTR(BP_VAR_R);

	do {
		if (OP1_TYPE != IS_UNUSED && UNEXPECTED(Z_TYPE_P(object) != IS_OBJECT)) {
			if (Z_ISREF_P(object) && Z_TYPE_P(Z_REFVAL_P(object)) == IS_OBJECT) {
				object = Z_REFVAL_P(object);
				ZEND_VM_C_GOTO(pre_incdec_object);
			}
			object = make_real_object(object, property OPLINE_CC EXECUTE_DATA_CC);
			if (UNEXPECTED(!object)) {
				break;
			}
		}

ZEND_VM_C_LABEL(pre_incdec_object):
		/* here we are sure we are dealing with an object */
		zobj = Z_OBJ_P(object);
		if (OP2_TYPE == IS_CONST) {
			name = Z_STR_P(property);
		} else {
			name = zval_get_tmp_string(property, &tmp_name);
			if (UNEXPECTED(EG(exception))) {
				UNDEF_RESULT();
				break;
			}
		}
		cache_slot = (OP2_TYPE == IS_CONST) ? CACHE_ADDR(opline->extended_value) : NULL;
		if (EXPECTED((zptr = zobj->handlers->get_property_ptr_ptr(zobj, name, BP_VAR_RW, cache_slot)) != NULL)) {
			if (UNEXPECTED(Z_ISERROR_P(zptr))) {
				if (UNEXPECTED(RETURN_VALUE_USED(opline))) {
					ZVAL_NULL(EX_VAR(opline->result.var));
				}
			} else {
				if (OP2_TYPE == IS_CONST) {
					prop_info = (zend_property_info *) CACHED_PTR_EX(cache_slot + 2);
				} else {
					prop_info = zend_object_fetch_property_type_info(Z_OBJ_P(object), zptr);
				}
				zend_pre_incdec_property_zval(zptr, prop_info OPLINE_CC EXECUTE_DATA_CC);
			}
		} else {
			zend_pre_incdec_overloaded_property(zobj, name, cache_slot OPLINE_CC EXECUTE_DATA_CC);
		}
		if (OP2_TYPE != IS_CONST) {
			zend_tmp_string_release(tmp_name);
		}
	} while (0);

	FREE_OP2();
	FREE_OP1_VAR_PTR();
	ZEND_VM_NEXT_OPCODE_CHECK_EXCEPTION();
}

ZEND_VM_HANDLER(132, ZEND_PRE_INC_OBJ, VAR|UNUSED|THIS|CV, CONST|TMPVAR|CV, CACHE_SLOT)
{
	ZEND_VM_DISPATCH_TO_HELPER(zend_pre_incdec_property_helper);
}

ZEND_VM_HANDLER(133, ZEND_PRE_DEC_OBJ, VAR|UNUSED|THIS|CV, CONST|TMPVAR|CV, CACHE_SLOT)
{
	ZEND_VM_DISPATCH_TO_HELPER(zend_pre_incdec_property_helper);
}

ZEND_VM_HELPER(zend_post_incdec_property_helper, VAR|UNUSED|CV, CONST|TMPVAR|CV)
{
	USE_OPLINE
	zend_free_op free_op1, free_op2;
	zval *object;
	zval *property;
	zval *zptr;
	void **cache_slot;
	zend_property_info *prop_info;
	zend_object *zobj;
	zend_string *name, *tmp_name;

	SAVE_OPLINE();
	object = GET_OP1_OBJ_ZVAL_PTR_PTR(BP_VAR_RW);

	if (OP1_TYPE == IS_UNUSED && UNEXPECTED(Z_TYPE_P(object) == IS_UNDEF)) {
		ZEND_VM_DISPATCH_TO_HELPER(zend_this_not_in_object_context_helper);
	}

	property = GET_OP2_ZVAL_PTR(BP_VAR_R);

	do {
		if (OP1_TYPE != IS_UNUSED && UNEXPECTED(Z_TYPE_P(object) != IS_OBJECT)) {
			if (Z_ISREF_P(object) && Z_TYPE_P(Z_REFVAL_P(object)) == IS_OBJECT) {
				object = Z_REFVAL_P(object);
				ZEND_VM_C_GOTO(post_incdec_object);
			}
			object = make_real_object(object, property OPLINE_CC EXECUTE_DATA_CC);
			if (UNEXPECTED(!object)) {
				break;
			}
		}

ZEND_VM_C_LABEL(post_incdec_object):
		/* here we are sure we are dealing with an object */
		zobj = Z_OBJ_P(object);
		if (OP2_TYPE == IS_CONST) {
			name = Z_STR_P(property);
		} else {
			name = zval_get_tmp_string(property, &tmp_name);
			if (UNEXPECTED(EG(exception))) {
				ZVAL_UNDEF(EX_VAR(opline->result.var));
				break;
			}
		}
		cache_slot = (OP2_TYPE == IS_CONST) ? CACHE_ADDR(opline->extended_value) : NULL;
		if (EXPECTED((zptr = zobj->handlers->get_property_ptr_ptr(zobj, name, BP_VAR_RW, cache_slot)) != NULL)) {
			if (UNEXPECTED(Z_ISERROR_P(zptr))) {
				ZVAL_NULL(EX_VAR(opline->result.var));
			} else {
				if (OP2_TYPE == IS_CONST) {
					prop_info = (zend_property_info*)CACHED_PTR_EX(cache_slot + 2);
				} else {
					prop_info = zend_object_fetch_property_type_info(Z_OBJ_P(object), zptr);
				}

				zend_post_incdec_property_zval(zptr, prop_info OPLINE_CC EXECUTE_DATA_CC);
			}
		} else {
			zend_post_incdec_overloaded_property(zobj, name, cache_slot OPLINE_CC EXECUTE_DATA_CC);
		}
		if (OP2_TYPE != IS_CONST) {
			zend_tmp_string_release(tmp_name);
		}
	} while (0);

	FREE_OP2();
	FREE_OP1_VAR_PTR();
	ZEND_VM_NEXT_OPCODE_CHECK_EXCEPTION();
}

ZEND_VM_HANDLER(134, ZEND_POST_INC_OBJ, VAR|UNUSED|THIS|CV, CONST|TMPVAR|CV, CACHE_SLOT)
{
	ZEND_VM_DISPATCH_TO_HELPER(zend_post_incdec_property_helper);
}

ZEND_VM_HANDLER(135, ZEND_POST_DEC_OBJ, VAR|UNUSED|THIS|CV, CONST|TMPVAR|CV, CACHE_SLOT)
{
	ZEND_VM_DISPATCH_TO_HELPER(zend_post_incdec_property_helper);
}

/* No specialization for op_types (CONST|TMPVAR|CV, UNUSED|CONST|VAR) */
ZEND_VM_HELPER(zend_pre_incdec_static_property_helper, ANY, ANY)
{
	USE_OPLINE
	zval *prop;
	zend_property_info *prop_info;

	SAVE_OPLINE();

	if (zend_fetch_static_property_address(&prop, &prop_info, opline->extended_value, BP_VAR_RW, 0 OPLINE_CC EXECUTE_DATA_CC) != SUCCESS) {
		UNDEF_RESULT();
		HANDLE_EXCEPTION();
	}

	zend_pre_incdec_property_zval(prop, prop_info->type ? prop_info : NULL OPLINE_CC EXECUTE_DATA_CC);

	ZEND_VM_NEXT_OPCODE_CHECK_EXCEPTION();
}

/* No specialization for op_types (CONST|TMPVAR|CV, UNUSED|CONST|VAR) */
ZEND_VM_HANDLER(200, ZEND_PRE_INC_STATIC_PROP, ANY, ANY, CACHE_SLOT)
{
	ZEND_VM_DISPATCH_TO_HELPER(zend_pre_incdec_static_property_helper);
}

/* No specialization for op_types (CONST|TMPVAR|CV, UNUSED|CONST|VAR) */
ZEND_VM_HANDLER(201, ZEND_PRE_DEC_STATIC_PROP, ANY, ANY, CACHE_SLOT)
{
	ZEND_VM_DISPATCH_TO_HELPER(zend_pre_incdec_static_property_helper);
}

/* No specialization for op_types (CONST|TMPVAR|CV, UNUSED|CONST|VAR) */
ZEND_VM_HELPER(zend_post_incdec_static_property_helper, ANY, ANY)
{
	USE_OPLINE
	zval *prop;
	zend_property_info *prop_info;

	SAVE_OPLINE();

	if (zend_fetch_static_property_address(&prop, &prop_info, opline->extended_value, BP_VAR_RW, 0 OPLINE_CC EXECUTE_DATA_CC) != SUCCESS) {
		UNDEF_RESULT();
		HANDLE_EXCEPTION();
	}

	zend_post_incdec_property_zval(prop, prop_info->type ? prop_info : NULL OPLINE_CC EXECUTE_DATA_CC);

	ZEND_VM_NEXT_OPCODE_CHECK_EXCEPTION();
}

/* No specialization for op_types (CONST|TMPVAR|CV, UNUSED|CONST|VAR) */
ZEND_VM_HANDLER(202, ZEND_POST_INC_STATIC_PROP, ANY, ANY, CACHE_SLOT)
{
	ZEND_VM_DISPATCH_TO_HELPER(zend_post_incdec_static_property_helper);
}

/* No specialization for op_types (CONST|TMPVAR|CV, UNUSED|CONST|VAR) */
ZEND_VM_HANDLER(203, ZEND_POST_DEC_STATIC_PROP, ANY, ANY, CACHE_SLOT)
{
	ZEND_VM_DISPATCH_TO_HELPER(zend_post_incdec_static_property_helper);
}

ZEND_VM_HANDLER(34, ZEND_PRE_INC, VAR|CV, ANY, SPEC(RETVAL))
{
	USE_OPLINE
	zend_free_op free_op1;
	zval *var_ptr;

	var_ptr = GET_OP1_ZVAL_PTR_PTR_UNDEF(BP_VAR_RW);

	if (EXPECTED(Z_TYPE_P(var_ptr) == IS_LONG)) {
		fast_long_increment_function(var_ptr);
		if (UNEXPECTED(RETURN_VALUE_USED(opline))) {
			ZVAL_COPY_VALUE(EX_VAR(opline->result.var), var_ptr);
		}
		ZEND_VM_NEXT_OPCODE();
	}

	if (OP1_TYPE == IS_VAR && UNEXPECTED(Z_ISERROR_P(var_ptr))) {
		if (UNEXPECTED(RETURN_VALUE_USED(opline))) {
			ZVAL_NULL(EX_VAR(opline->result.var));
		}
		ZEND_VM_NEXT_OPCODE();
	}

	SAVE_OPLINE();
	if (OP1_TYPE == IS_CV && UNEXPECTED(Z_TYPE_P(var_ptr) == IS_UNDEF)) {
		ZVAL_NULL(var_ptr);
		ZVAL_UNDEFINED_OP1();
	}

	do {
		if (UNEXPECTED(Z_TYPE_P(var_ptr) == IS_REFERENCE)) {
			zend_reference *ref = Z_REF_P(var_ptr);
			var_ptr = Z_REFVAL_P(var_ptr);
			if (UNEXPECTED(ZEND_REF_HAS_TYPE_SOURCES(ref))) {
				zend_incdec_typed_ref(ref, NULL OPLINE_CC EXECUTE_DATA_CC);
				break;
			}
		}
		increment_function(var_ptr);
	} while (0);

	if (UNEXPECTED(RETURN_VALUE_USED(opline))) {
		ZVAL_COPY(EX_VAR(opline->result.var), var_ptr);
	}

	FREE_OP1_VAR_PTR();
	ZEND_VM_NEXT_OPCODE_CHECK_EXCEPTION();
}

ZEND_VM_HANDLER(35, ZEND_PRE_DEC, VAR|CV, ANY, SPEC(RETVAL))
{
	USE_OPLINE
	zend_free_op free_op1;
	zval *var_ptr;

	var_ptr = GET_OP1_ZVAL_PTR_PTR_UNDEF(BP_VAR_RW);

	if (EXPECTED(Z_TYPE_P(var_ptr) == IS_LONG)) {
		fast_long_decrement_function(var_ptr);
		if (UNEXPECTED(RETURN_VALUE_USED(opline))) {
			ZVAL_COPY_VALUE(EX_VAR(opline->result.var), var_ptr);
		}
		ZEND_VM_NEXT_OPCODE();
	}

	if (OP1_TYPE == IS_VAR && UNEXPECTED(Z_ISERROR_P(var_ptr))) {
		if (UNEXPECTED(RETURN_VALUE_USED(opline))) {
			ZVAL_NULL(EX_VAR(opline->result.var));
		}
		ZEND_VM_NEXT_OPCODE();
	}

	SAVE_OPLINE();
	if (OP1_TYPE == IS_CV && UNEXPECTED(Z_TYPE_P(var_ptr) == IS_UNDEF)) {
		ZVAL_NULL(var_ptr);		
		ZVAL_UNDEFINED_OP1();
	}

	do {
		if (UNEXPECTED(Z_TYPE_P(var_ptr) == IS_REFERENCE)) {
			zend_reference *ref = Z_REF_P(var_ptr);
			var_ptr = Z_REFVAL_P(var_ptr);

			if (UNEXPECTED(ZEND_REF_HAS_TYPE_SOURCES(ref))) {
				zend_incdec_typed_ref(ref, NULL OPLINE_CC EXECUTE_DATA_CC);
				break;
			}
		}
		decrement_function(var_ptr);
	} while (0);

	if (UNEXPECTED(RETURN_VALUE_USED(opline))) {
		ZVAL_COPY(EX_VAR(opline->result.var), var_ptr);
	}

	FREE_OP1_VAR_PTR();
	ZEND_VM_NEXT_OPCODE_CHECK_EXCEPTION();
}

ZEND_VM_HANDLER(36, ZEND_POST_INC, VAR|CV, ANY)
{
	USE_OPLINE
	zend_free_op free_op1;
	zval *var_ptr;

	var_ptr = GET_OP1_ZVAL_PTR_PTR_UNDEF(BP_VAR_RW);

	if (EXPECTED(Z_TYPE_P(var_ptr) == IS_LONG)) {
		ZVAL_LONG(EX_VAR(opline->result.var), Z_LVAL_P(var_ptr));
		fast_long_increment_function(var_ptr);
		ZEND_VM_NEXT_OPCODE();
	}

	if (OP1_TYPE == IS_VAR && UNEXPECTED(Z_ISERROR_P(var_ptr))) {
		ZVAL_NULL(EX_VAR(opline->result.var));
		ZEND_VM_NEXT_OPCODE();
	}

	SAVE_OPLINE();
	if (OP1_TYPE == IS_CV && UNEXPECTED(Z_TYPE_P(var_ptr) == IS_UNDEF)) {
		ZVAL_NULL(var_ptr);
		ZVAL_UNDEFINED_OP1();
	}

	do {
		if (UNEXPECTED(Z_TYPE_P(var_ptr) == IS_REFERENCE)) {
			zend_reference *ref = Z_REF_P(var_ptr);
			var_ptr = Z_REFVAL_P(var_ptr);

			if (UNEXPECTED(ZEND_REF_HAS_TYPE_SOURCES(ref))) {
				zend_incdec_typed_ref(ref, EX_VAR(opline->result.var) OPLINE_CC EXECUTE_DATA_CC);
				break;
			}
		}
		ZVAL_COPY(EX_VAR(opline->result.var), var_ptr);

		increment_function(var_ptr);
	} while (0);

	FREE_OP1_VAR_PTR();
	ZEND_VM_NEXT_OPCODE_CHECK_EXCEPTION();
}

ZEND_VM_HANDLER(37, ZEND_POST_DEC, VAR|CV, ANY)
{
	USE_OPLINE
	zend_free_op free_op1;
	zval *var_ptr;

	var_ptr = GET_OP1_ZVAL_PTR_PTR_UNDEF(BP_VAR_RW);

	if (EXPECTED(Z_TYPE_P(var_ptr) == IS_LONG)) {
		ZVAL_LONG(EX_VAR(opline->result.var), Z_LVAL_P(var_ptr));
		fast_long_decrement_function(var_ptr);
		ZEND_VM_NEXT_OPCODE();
	}

	if (OP1_TYPE == IS_VAR && UNEXPECTED(Z_ISERROR_P(var_ptr))) {
		ZVAL_NULL(EX_VAR(opline->result.var));
		ZEND_VM_NEXT_OPCODE();
	}

	SAVE_OPLINE();
	if (OP1_TYPE == IS_CV && UNEXPECTED(Z_TYPE_P(var_ptr) == IS_UNDEF)) {
		ZVAL_NULL(var_ptr);
		ZVAL_UNDEFINED_OP1();
	}

	do {
		if (UNEXPECTED(Z_TYPE_P(var_ptr) == IS_REFERENCE)) {
			zend_reference *ref = Z_REF_P(var_ptr);
			var_ptr = Z_REFVAL_P(var_ptr);

			if (UNEXPECTED(ZEND_REF_HAS_TYPE_SOURCES(ref))) {
				zend_incdec_typed_ref(ref, EX_VAR(opline->result.var) OPLINE_CC EXECUTE_DATA_CC);
				break;
			}
		}
		ZVAL_COPY(EX_VAR(opline->result.var), var_ptr);

		decrement_function(var_ptr);
	} while (0);

	FREE_OP1_VAR_PTR();
	ZEND_VM_NEXT_OPCODE_CHECK_EXCEPTION();
}

ZEND_VM_HANDLER(40, ZEND_ECHO, CONST|TMPVAR|CV, ANY)
{
	USE_OPLINE
	zend_free_op free_op1;
	zval *z;

	SAVE_OPLINE();
	z = GET_OP1_ZVAL_PTR_UNDEF(BP_VAR_R);

	if (Z_TYPE_P(z) == IS_STRING) {
		zend_string *str = Z_STR_P(z);

		if (ZSTR_LEN(str) != 0) {
			zend_write(ZSTR_VAL(str), ZSTR_LEN(str));
		}
	} else {
		zend_string *str = zval_get_string_func(z);

		if (ZSTR_LEN(str) != 0) {
			zend_write(ZSTR_VAL(str), ZSTR_LEN(str));
		} else if (OP1_TYPE == IS_CV && UNEXPECTED(Z_TYPE_P(z) == IS_UNDEF)) {
			ZVAL_UNDEFINED_OP1();
		}
		zend_string_release_ex(str, 0);
	}

	FREE_OP1();
	ZEND_VM_NEXT_OPCODE_CHECK_EXCEPTION();
}

ZEND_VM_HELPER(zend_fetch_var_address_helper, CONST|TMPVAR|CV, UNUSED, int type)
{
	USE_OPLINE
	zend_free_op free_op1;
	zval *varname;
	zval *retval;
	zend_string *name, *tmp_name;
	HashTable *target_symbol_table;

	SAVE_OPLINE();
	varname = GET_OP1_ZVAL_PTR_UNDEF(BP_VAR_R);

	if (OP1_TYPE == IS_CONST) {
		name = Z_STR_P(varname);
	} else if (EXPECTED(Z_TYPE_P(varname) == IS_STRING)) {
		name = Z_STR_P(varname);
		tmp_name = NULL;
	} else {
		if (OP1_TYPE == IS_CV && UNEXPECTED(Z_TYPE_P(varname) == IS_UNDEF)) {
			ZVAL_UNDEFINED_OP1();
		}
		name = zval_try_get_tmp_string(varname, &tmp_name);
		if (UNEXPECTED(!name)) {
			FREE_OP1();
			ZVAL_UNDEF(EX_VAR(opline->result.var));
			HANDLE_EXCEPTION();
		}
	}

	target_symbol_table = zend_get_target_symbol_table(opline->extended_value EXECUTE_DATA_CC);
	retval = zend_hash_find_ex(target_symbol_table, name, OP1_TYPE == IS_CONST);
	if (retval == NULL) {
		if (UNEXPECTED(zend_string_equals(name, ZSTR_KNOWN(ZEND_STR_THIS)))) {
ZEND_VM_C_LABEL(fetch_this):
			zend_fetch_this_var(type OPLINE_CC EXECUTE_DATA_CC);
			if (OP1_TYPE != IS_CONST) {
				zend_tmp_string_release(tmp_name);
			}
			ZEND_VM_NEXT_OPCODE_CHECK_EXCEPTION();
		}
		if (type == BP_VAR_W) {
			retval = zend_hash_add_new(target_symbol_table, name, &EG(uninitialized_zval));
		} else if (type == BP_VAR_IS) {
			retval = &EG(uninitialized_zval);
		} else {
			zend_error(E_NOTICE,"Undefined variable: %s", ZSTR_VAL(name));
			if (type == BP_VAR_RW) {
				retval = zend_hash_update(target_symbol_table, name, &EG(uninitialized_zval));
			} else {
				retval = &EG(uninitialized_zval);
			}
		}
	/* GLOBAL or $$name variable may be an INDIRECT pointer to CV */
	} else if (Z_TYPE_P(retval) == IS_INDIRECT) {
		retval = Z_INDIRECT_P(retval);
		if (Z_TYPE_P(retval) == IS_UNDEF) {
			if (UNEXPECTED(zend_string_equals(name, ZSTR_KNOWN(ZEND_STR_THIS)))) {
				ZEND_VM_C_GOTO(fetch_this);
			}
			if (type == BP_VAR_W) {
				ZVAL_NULL(retval);
			} else if (type == BP_VAR_IS) {
				retval = &EG(uninitialized_zval);
			} else {
				zend_error(E_NOTICE,"Undefined variable: %s", ZSTR_VAL(name));
				if (type == BP_VAR_RW) {
					ZVAL_NULL(retval);
				} else {
					retval = &EG(uninitialized_zval);
				}
			}
		}
	}

	if (!(opline->extended_value & ZEND_FETCH_GLOBAL_LOCK)) {
		FREE_OP1();
	}

	if (OP1_TYPE != IS_CONST) {
		zend_tmp_string_release(tmp_name);
	}

	ZEND_ASSERT(retval != NULL);
	if (type == BP_VAR_R || type == BP_VAR_IS) {
		ZVAL_COPY_DEREF(EX_VAR(opline->result.var), retval);
	} else {
		ZVAL_INDIRECT(EX_VAR(opline->result.var), retval);
	}
	ZEND_VM_NEXT_OPCODE_CHECK_EXCEPTION();
}

ZEND_VM_HANDLER(80, ZEND_FETCH_R, CONST|TMPVAR|CV, UNUSED, VAR_FETCH)
{
	ZEND_VM_DISPATCH_TO_HELPER(zend_fetch_var_address_helper, type, BP_VAR_R);
}

ZEND_VM_HANDLER(83, ZEND_FETCH_W, CONST|TMPVAR|CV, UNUSED, VAR_FETCH)
{
	ZEND_VM_DISPATCH_TO_HELPER(zend_fetch_var_address_helper, type, BP_VAR_W);
}

ZEND_VM_HANDLER(86, ZEND_FETCH_RW, CONST|TMPVAR|CV, UNUSED, VAR_FETCH)
{
	ZEND_VM_DISPATCH_TO_HELPER(zend_fetch_var_address_helper, type, BP_VAR_RW);
}

ZEND_VM_HANDLER(92, ZEND_FETCH_FUNC_ARG, CONST|TMPVAR|CV, UNUSED, VAR_FETCH)
{
	int fetch_type =
		(UNEXPECTED(ZEND_CALL_INFO(EX(call)) & ZEND_CALL_SEND_ARG_BY_REF)) ?
			BP_VAR_W : BP_VAR_R;
	ZEND_VM_DISPATCH_TO_HELPER(zend_fetch_var_address_helper, type, fetch_type);
}

ZEND_VM_HANDLER(95, ZEND_FETCH_UNSET, CONST|TMPVAR|CV, UNUSED, VAR_FETCH)
{
	ZEND_VM_DISPATCH_TO_HELPER(zend_fetch_var_address_helper, type, BP_VAR_UNSET);
}

ZEND_VM_HANDLER(89, ZEND_FETCH_IS, CONST|TMPVAR|CV, UNUSED, VAR_FETCH)
{
	ZEND_VM_DISPATCH_TO_HELPER(zend_fetch_var_address_helper, type, BP_VAR_IS);
}

/* No specialization for op_types (CONST|TMPVAR|CV, UNUSED|CONST|VAR) */
ZEND_VM_HELPER(zend_fetch_static_prop_helper, ANY, ANY, int type)
{
	USE_OPLINE
	zval *prop;

	SAVE_OPLINE();

	if (UNEXPECTED(zend_fetch_static_property_address(&prop, NULL, opline->extended_value & ~ZEND_FETCH_OBJ_FLAGS, type, opline->extended_value & ZEND_FETCH_OBJ_FLAGS OPLINE_CC EXECUTE_DATA_CC) != SUCCESS)) {
		ZEND_ASSERT(EG(exception) || (type == BP_VAR_IS));
		prop = &EG(uninitialized_zval);
	}

	if (type == BP_VAR_R || type == BP_VAR_IS) {
		ZVAL_COPY_DEREF(EX_VAR(opline->result.var), prop);
	} else {
		ZVAL_INDIRECT(EX_VAR(opline->result.var), prop);
	}
	ZEND_VM_NEXT_OPCODE_CHECK_EXCEPTION();
}

/* No specialization for op_types (CONST|TMPVAR|CV, UNUSED|CLASS_FETCH|CONST|VAR) */
ZEND_VM_HANDLER(173, ZEND_FETCH_STATIC_PROP_R, ANY, CLASS_FETCH, CACHE_SLOT)
{
	ZEND_VM_DISPATCH_TO_HELPER(zend_fetch_static_prop_helper, type, BP_VAR_R);
}

/* No specialization for op_types (CONST|TMPVAR|CV, UNUSED|CLASS_FETCH|CONST|VAR) */
ZEND_VM_HANDLER(174, ZEND_FETCH_STATIC_PROP_W, ANY, CLASS_FETCH, FETCH_REF|DIM_OBJ_WRITE|CACHE_SLOT)
{
	ZEND_VM_DISPATCH_TO_HELPER(zend_fetch_static_prop_helper, type, BP_VAR_W);
}

/* No specialization for op_types (CONST|TMPVAR|CV, UNUSED|CLASS_FETCH|CONST|VAR) */
ZEND_VM_HANDLER(175, ZEND_FETCH_STATIC_PROP_RW, ANY, CLASS_FETCH, CACHE_SLOT)
{
	ZEND_VM_DISPATCH_TO_HELPER(zend_fetch_static_prop_helper, type, BP_VAR_RW);
}

/* No specialization for op_types (CONST|TMPVAR|CV, UNUSED|CLASS_FETCH|CONST|VAR) */
ZEND_VM_HANDLER(177, ZEND_FETCH_STATIC_PROP_FUNC_ARG, ANY, CLASS_FETCH, FETCH_REF|CACHE_SLOT)
{
	int fetch_type =
		(UNEXPECTED(ZEND_CALL_INFO(EX(call)) & ZEND_CALL_SEND_ARG_BY_REF)) ?
			BP_VAR_W : BP_VAR_R;
	ZEND_VM_DISPATCH_TO_HELPER(zend_fetch_static_prop_helper, type, fetch_type);
}

/* No specialization for op_types (CONST|TMPVAR|CV, UNUSED|CLASS_FETCH|CONST|VAR) */
ZEND_VM_HANDLER(178, ZEND_FETCH_STATIC_PROP_UNSET, ANY, CLASS_FETCH, CACHE_SLOT)
{
	ZEND_VM_DISPATCH_TO_HELPER(zend_fetch_static_prop_helper, type, BP_VAR_UNSET);
}

/* No specialization for op_types (CONST|TMPVAR|CV, UNUSED|CLASS_FETCH|CONST|VAR) */
ZEND_VM_HANDLER(176, ZEND_FETCH_STATIC_PROP_IS, ANY, CLASS_FETCH, CACHE_SLOT)
{
	ZEND_VM_DISPATCH_TO_HELPER(zend_fetch_static_prop_helper, type, BP_VAR_IS);
}

ZEND_VM_COLD_CONSTCONST_HANDLER(81, ZEND_FETCH_DIM_R, CONST|TMPVAR|CV, CONST|TMPVAR|CV)
{
	USE_OPLINE
	zend_free_op free_op1, free_op2;
	zval *container, *dim, *value;

	SAVE_OPLINE();
	container = GET_OP1_ZVAL_PTR_UNDEF(BP_VAR_R);
	dim = GET_OP2_ZVAL_PTR_UNDEF(BP_VAR_R);
	if (OP1_TYPE != IS_CONST) {
		if (EXPECTED(Z_TYPE_P(container) == IS_ARRAY)) {
ZEND_VM_C_LABEL(fetch_dim_r_array):
			value = zend_fetch_dimension_address_inner(Z_ARRVAL_P(container), dim, OP2_TYPE, BP_VAR_R EXECUTE_DATA_CC);
			ZVAL_COPY_DEREF(EX_VAR(opline->result.var), value);
		} else if (EXPECTED(Z_TYPE_P(container) == IS_REFERENCE)) {
			container = Z_REFVAL_P(container);
			if (EXPECTED(Z_TYPE_P(container) == IS_ARRAY)) {
				ZEND_VM_C_GOTO(fetch_dim_r_array);
			} else {
				ZEND_VM_C_GOTO(fetch_dim_r_slow);
			}
		} else {
ZEND_VM_C_LABEL(fetch_dim_r_slow):
			if (OP2_TYPE == IS_CONST && Z_EXTRA_P(dim) == ZEND_EXTRA_VALUE) {
				dim++;
			}
			zend_fetch_dimension_address_read_R_slow(container, dim OPLINE_CC EXECUTE_DATA_CC);
		}
	} else {
		zend_fetch_dimension_address_read_R(container, dim, OP2_TYPE OPLINE_CC EXECUTE_DATA_CC);
	}
	FREE_OP2();
	FREE_OP1();
	ZEND_VM_NEXT_OPCODE_CHECK_EXCEPTION();
}

ZEND_VM_HANDLER(84, ZEND_FETCH_DIM_W, VAR|CV, CONST|TMPVAR|UNUSED|NEXT|CV)
{
	USE_OPLINE
	zend_free_op free_op1, free_op2;
	zval *container;

	SAVE_OPLINE();
	container = GET_OP1_ZVAL_PTR_PTR_UNDEF(BP_VAR_W);
	zend_fetch_dimension_address_W(container, GET_OP2_ZVAL_PTR_UNDEF(BP_VAR_R), OP2_TYPE OPLINE_CC EXECUTE_DATA_CC);
	FREE_OP2();
	if (OP1_TYPE == IS_VAR) {
		zval *result = EX_VAR(opline->result.var);
		FREE_VAR_PTR_AND_EXTRACT_RESULT_IF_NECESSARY(free_op1, result);
	}
	ZEND_VM_NEXT_OPCODE_CHECK_EXCEPTION();
}

ZEND_VM_HANDLER(87, ZEND_FETCH_DIM_RW, VAR|CV, CONST|TMPVAR|UNUSED|NEXT|CV)
{
	USE_OPLINE
	zend_free_op free_op1, free_op2;
	zval *container;

	SAVE_OPLINE();
	container = GET_OP1_ZVAL_PTR_PTR_UNDEF(BP_VAR_RW);
	zend_fetch_dimension_address_RW(container, GET_OP2_ZVAL_PTR_UNDEF(BP_VAR_R), OP2_TYPE OPLINE_CC EXECUTE_DATA_CC);
	FREE_OP2();
	if (OP1_TYPE == IS_VAR) {
		zval *result = EX_VAR(opline->result.var);
		FREE_VAR_PTR_AND_EXTRACT_RESULT_IF_NECESSARY(free_op1, result);
	}
	ZEND_VM_NEXT_OPCODE_CHECK_EXCEPTION();
}

ZEND_VM_COLD_CONSTCONST_HANDLER(90, ZEND_FETCH_DIM_IS, CONST|TMPVAR|CV, CONST|TMPVAR|CV)
{
	USE_OPLINE
	zend_free_op free_op1, free_op2;
	zval *container;

	SAVE_OPLINE();
	container = GET_OP1_ZVAL_PTR_UNDEF(BP_VAR_IS);
	zend_fetch_dimension_address_read_IS(container, GET_OP2_ZVAL_PTR_UNDEF(BP_VAR_R), OP2_TYPE OPLINE_CC EXECUTE_DATA_CC);
	FREE_OP2();
	FREE_OP1();
	ZEND_VM_NEXT_OPCODE_CHECK_EXCEPTION();
}

ZEND_VM_COLD_HELPER(zend_use_tmp_in_write_context_helper, ANY, ANY)
{
	USE_OPLINE

	SAVE_OPLINE();
	zend_throw_error(NULL, "Cannot use temporary expression in write context");
	FREE_UNFETCHED_OP2();
	FREE_UNFETCHED_OP1();
	ZVAL_UNDEF(EX_VAR(opline->result.var));
	HANDLE_EXCEPTION();
}

ZEND_VM_COLD_HELPER(zend_use_undef_in_read_context_helper, ANY, ANY)
{
	USE_OPLINE

	SAVE_OPLINE();
	zend_throw_error(NULL, "Cannot use [] for reading");
	FREE_UNFETCHED_OP2();
	FREE_UNFETCHED_OP1();
	ZVAL_UNDEF(EX_VAR(opline->result.var));
	HANDLE_EXCEPTION();
}

ZEND_VM_COLD_CONSTCONST_HANDLER(93, ZEND_FETCH_DIM_FUNC_ARG, CONST|TMP|VAR|CV, CONST|TMPVAR|UNUSED|NEXT|CV)
{
	if (UNEXPECTED(ZEND_CALL_INFO(EX(call)) & ZEND_CALL_SEND_ARG_BY_REF)) {
        if ((OP1_TYPE & (IS_CONST|IS_TMP_VAR))) {
			ZEND_VM_DISPATCH_TO_HELPER(zend_use_tmp_in_write_context_helper);
        }
		ZEND_VM_DISPATCH_TO_HANDLER(ZEND_FETCH_DIM_W);
	} else {
		if (OP2_TYPE == IS_UNUSED) {
			ZEND_VM_DISPATCH_TO_HELPER(zend_use_undef_in_read_context_helper);
		}
		ZEND_VM_DISPATCH_TO_HANDLER(ZEND_FETCH_DIM_R);
	}
}

ZEND_VM_HANDLER(96, ZEND_FETCH_DIM_UNSET, VAR|CV, CONST|TMPVAR|CV)
{
	USE_OPLINE
	zend_free_op free_op1, free_op2;
	zval *container;

	SAVE_OPLINE();
	container = GET_OP1_ZVAL_PTR_PTR_UNDEF(BP_VAR_UNSET);
	zend_fetch_dimension_address_UNSET(container, GET_OP2_ZVAL_PTR_UNDEF(BP_VAR_R), OP2_TYPE OPLINE_CC EXECUTE_DATA_CC);
	FREE_OP2();
	if (OP1_TYPE == IS_VAR) {
		zval *result = EX_VAR(opline->result.var);
		FREE_VAR_PTR_AND_EXTRACT_RESULT_IF_NECESSARY(free_op1, result);
	}
	ZEND_VM_NEXT_OPCODE_CHECK_EXCEPTION();
}

ZEND_VM_HOT_OBJ_HANDLER(82, ZEND_FETCH_OBJ_R, CONST|TMPVAR|UNUSED|THIS|CV, CONST|TMPVAR|CV, CACHE_SLOT)
{
	USE_OPLINE
	zend_free_op free_op1;
	zval *container;
	zend_free_op free_op2;
	zval *offset;
	void **cache_slot = NULL;

	SAVE_OPLINE();
	container = GET_OP1_OBJ_ZVAL_PTR_UNDEF(BP_VAR_R);

	if (OP1_TYPE == IS_UNUSED && UNEXPECTED(Z_TYPE_P(container) == IS_UNDEF)) {
		ZEND_VM_DISPATCH_TO_HELPER(zend_this_not_in_object_context_helper);
	}

	offset = GET_OP2_ZVAL_PTR_UNDEF(BP_VAR_R);

	if (OP1_TYPE == IS_CONST ||
	    (OP1_TYPE != IS_UNUSED && UNEXPECTED(Z_TYPE_P(container) != IS_OBJECT))) {
	    do {
			if ((OP1_TYPE & (IS_VAR|IS_CV)) && Z_ISREF_P(container)) {
				container = Z_REFVAL_P(container);
				if (EXPECTED(Z_TYPE_P(container) == IS_OBJECT)) {
					break;
				}
			}
			if (OP1_TYPE == IS_CV && UNEXPECTED(Z_TYPE_P(container) == IS_UNDEF)) {
				ZVAL_UNDEFINED_OP1();
			}
			if (OP2_TYPE == IS_CV && UNEXPECTED(Z_TYPE_P(offset) == IS_UNDEF)) {
				ZVAL_UNDEFINED_OP2();
			}
			zend_wrong_property_read(offset);
			ZVAL_NULL(EX_VAR(opline->result.var));
			ZEND_VM_C_GOTO(fetch_obj_r_finish);
		} while (0);
	}

	/* here we are sure we are dealing with an object */
	do {
		zend_object *zobj = Z_OBJ_P(container);
		zend_string *name, *tmp_name;
		zval *retval;

		if (OP2_TYPE == IS_CONST) {
			name = Z_STR_P(offset);
			cache_slot = CACHE_ADDR(opline->extended_value & ~ZEND_FETCH_REF /* FUNC_ARG fetch may contain it */);

			if (EXPECTED(zobj->ce == CACHED_PTR_EX(cache_slot))) {
				uintptr_t prop_offset = (uintptr_t)CACHED_PTR_EX(cache_slot + 1);

				if (EXPECTED(IS_VALID_PROPERTY_OFFSET(prop_offset))) {
					retval = OBJ_PROP(zobj, prop_offset);
					if (EXPECTED(Z_TYPE_INFO_P(retval) != IS_UNDEF)) {
						if (!ZEND_VM_SPEC || (OP1_TYPE & (IS_TMP_VAR|IS_VAR)) != 0) {
							ZEND_VM_C_GOTO(fetch_obj_r_copy);
						} else {
ZEND_VM_C_LABEL(fetch_obj_r_fast_copy):
							ZVAL_COPY_DEREF(EX_VAR(opline->result.var), retval);
							ZEND_VM_NEXT_OPCODE();
						}
					}
				} else if (EXPECTED(zobj->properties != NULL)) {
					if (!IS_UNKNOWN_DYNAMIC_PROPERTY_OFFSET(prop_offset)) {
						uintptr_t idx = ZEND_DECODE_DYN_PROP_OFFSET(prop_offset);

						if (EXPECTED(idx < zobj->properties->nNumUsed * sizeof(Bucket))) {
							Bucket *p = (Bucket*)((char*)zobj->properties->arData + idx);

							if (EXPECTED(Z_TYPE(p->val) != IS_UNDEF) &&
						        (EXPECTED(p->key == name) ||
						         (EXPECTED(p->h == ZSTR_H(name)) &&
						          EXPECTED(p->key != NULL) &&
						          EXPECTED(zend_string_equal_content(p->key, name))))) {
								retval = &p->val;
								if (!ZEND_VM_SPEC || (OP1_TYPE & (IS_TMP_VAR|IS_VAR)) != 0) {
									ZEND_VM_C_GOTO(fetch_obj_r_copy);
								} else {
									ZEND_VM_C_GOTO(fetch_obj_r_fast_copy);
								}
							}
						}
						CACHE_PTR_EX(cache_slot + 1, (void*)ZEND_DYNAMIC_PROPERTY_OFFSET);
					}
					retval = zend_hash_find_ex(zobj->properties, name, 1);
					if (EXPECTED(retval)) {
						uintptr_t idx = (char*)retval - (char*)zobj->properties->arData;
						CACHE_PTR_EX(cache_slot + 1, (void*)ZEND_ENCODE_DYN_PROP_OFFSET(idx));
						if (!ZEND_VM_SPEC || (OP1_TYPE & (IS_TMP_VAR|IS_VAR)) != 0) {
							ZEND_VM_C_GOTO(fetch_obj_r_copy);
						} else {
							ZEND_VM_C_GOTO(fetch_obj_r_fast_copy);
						}
					}
				}
			}
		} else {
			if (OP2_TYPE == IS_CV && UNEXPECTED(Z_TYPE_INFO_P(offset) == IS_UNDEF)) {
				ZVAL_UNDEFINED_OP2();
			}
			name = zval_get_tmp_string(offset, &tmp_name);
			if (UNEXPECTED(EG(exception))) {
				ZVAL_UNDEF(EX_VAR(opline->result.var));
				break;
			}
		}

		retval = zobj->handlers->read_property(zobj, name, BP_VAR_R, cache_slot, EX_VAR(opline->result.var));

		if (OP2_TYPE != IS_CONST) {
			zend_tmp_string_release(tmp_name);
		}

		if (retval != EX_VAR(opline->result.var)) {
ZEND_VM_C_LABEL(fetch_obj_r_copy):
			ZVAL_COPY_DEREF(EX_VAR(opline->result.var), retval);
		} else if (UNEXPECTED(Z_ISREF_P(retval))) {
			zend_unwrap_reference(retval);
		}
	} while (0);

ZEND_VM_C_LABEL(fetch_obj_r_finish):
	FREE_OP2();
	FREE_OP1();
	ZEND_VM_NEXT_OPCODE_CHECK_EXCEPTION();
}

ZEND_VM_HANDLER(85, ZEND_FETCH_OBJ_W, VAR|UNUSED|THIS|CV, CONST|TMPVAR|CV, FETCH_REF|DIM_OBJ_WRITE|CACHE_SLOT)
{
	USE_OPLINE
	zend_free_op free_op1, free_op2;
	zval *property, *container, *result;

	SAVE_OPLINE();

	container = GET_OP1_OBJ_ZVAL_PTR_PTR_UNDEF(BP_VAR_W);
	if (OP1_TYPE == IS_UNUSED && UNEXPECTED(Z_TYPE_P(container) == IS_UNDEF)) {
		ZEND_VM_DISPATCH_TO_HELPER(zend_this_not_in_object_context_helper);
	}

	property = GET_OP2_ZVAL_PTR(BP_VAR_R);
	result = EX_VAR(opline->result.var);
	zend_fetch_property_address(
		result, container, OP1_TYPE, property, OP2_TYPE,
		((OP2_TYPE == IS_CONST) ? CACHE_ADDR(opline->extended_value & ~ZEND_FETCH_OBJ_FLAGS) : NULL),
		BP_VAR_W, opline->extended_value & ZEND_FETCH_OBJ_FLAGS, 1 OPLINE_CC EXECUTE_DATA_CC);
	FREE_OP2();
	if (OP1_TYPE == IS_VAR) {
		FREE_VAR_PTR_AND_EXTRACT_RESULT_IF_NECESSARY(free_op1, result);
	}
	ZEND_VM_NEXT_OPCODE_CHECK_EXCEPTION();
}

ZEND_VM_HANDLER(88, ZEND_FETCH_OBJ_RW, VAR|UNUSED|THIS|CV, CONST|TMPVAR|CV, CACHE_SLOT)
{
	USE_OPLINE
	zend_free_op free_op1, free_op2;
	zval *property, *container, *result;

	SAVE_OPLINE();
	container = GET_OP1_OBJ_ZVAL_PTR_PTR(BP_VAR_RW);

	if (OP1_TYPE == IS_UNUSED && UNEXPECTED(Z_TYPE_P(container) == IS_UNDEF)) {
		ZEND_VM_DISPATCH_TO_HELPER(zend_this_not_in_object_context_helper);
	}
	property = GET_OP2_ZVAL_PTR(BP_VAR_R);
	result = EX_VAR(opline->result.var);
	zend_fetch_property_address(result, container, OP1_TYPE, property, OP2_TYPE, ((OP2_TYPE == IS_CONST) ? CACHE_ADDR(opline->extended_value) : NULL), BP_VAR_RW, 0, 1 OPLINE_CC EXECUTE_DATA_CC);
	FREE_OP2();
	if (OP1_TYPE == IS_VAR) {
		FREE_VAR_PTR_AND_EXTRACT_RESULT_IF_NECESSARY(free_op1, result);
	}
	ZEND_VM_NEXT_OPCODE_CHECK_EXCEPTION();
}

ZEND_VM_COLD_CONST_HANDLER(91, ZEND_FETCH_OBJ_IS, CONST|TMPVAR|UNUSED|THIS|CV, CONST|TMPVAR|CV, CACHE_SLOT)
{
	USE_OPLINE
	zend_free_op free_op1;
	zval *container;
	zend_free_op free_op2;
	zval *offset;
	void **cache_slot = NULL;

	SAVE_OPLINE();
	container = GET_OP1_OBJ_ZVAL_PTR(BP_VAR_IS);

	if (OP1_TYPE == IS_UNUSED && UNEXPECTED(Z_TYPE_P(container) == IS_UNDEF)) {
		ZEND_VM_DISPATCH_TO_HELPER(zend_this_not_in_object_context_helper);
	}

	offset = GET_OP2_ZVAL_PTR(BP_VAR_R);

	if (OP1_TYPE == IS_CONST ||
	    (OP1_TYPE != IS_UNUSED && UNEXPECTED(Z_TYPE_P(container) != IS_OBJECT))) {
		do {
			if ((OP1_TYPE & (IS_VAR|IS_CV)) && Z_ISREF_P(container)) {
				container = Z_REFVAL_P(container);
				if (EXPECTED(Z_TYPE_P(container) == IS_OBJECT)) {
					break;
				}
			}
			ZVAL_NULL(EX_VAR(opline->result.var));
			ZEND_VM_C_GOTO(fetch_obj_is_finish);
		} while (0);
	}

	/* here we are sure we are dealing with an object */
	do {
		zend_object *zobj = Z_OBJ_P(container);
		zend_string *name, *tmp_name;
		zval *retval;

		if (OP2_TYPE == IS_CONST) {
			name = Z_STR_P(offset);
			cache_slot = CACHE_ADDR(opline->extended_value);

			if (EXPECTED(zobj->ce == CACHED_PTR_EX(cache_slot))) {
				uintptr_t prop_offset = (uintptr_t)CACHED_PTR_EX(cache_slot + 1);

				if (EXPECTED(IS_VALID_PROPERTY_OFFSET(prop_offset))) {
					retval = OBJ_PROP(zobj, prop_offset);
					if (EXPECTED(Z_TYPE_P(retval) != IS_UNDEF)) {
						if (!ZEND_VM_SPEC || (OP1_TYPE & (IS_TMP_VAR|IS_VAR)) != 0) {
							ZEND_VM_C_GOTO(fetch_obj_is_copy);
						} else {
ZEND_VM_C_LABEL(fetch_obj_is_fast_copy):
							ZVAL_COPY(EX_VAR(opline->result.var), retval);
							ZEND_VM_NEXT_OPCODE();
						}
					}
				} else if (EXPECTED(zobj->properties != NULL)) {
					if (!IS_UNKNOWN_DYNAMIC_PROPERTY_OFFSET(prop_offset)) {
						uintptr_t idx = ZEND_DECODE_DYN_PROP_OFFSET(prop_offset);

						if (EXPECTED(idx < zobj->properties->nNumUsed * sizeof(Bucket))) {
							Bucket *p = (Bucket*)((char*)zobj->properties->arData + idx);

							if (EXPECTED(Z_TYPE(p->val) != IS_UNDEF) &&
						        (EXPECTED(p->key == name) ||
						         (EXPECTED(p->h == ZSTR_H(name)) &&
						          EXPECTED(p->key != NULL) &&
						          EXPECTED(zend_string_equal_content(p->key, name))))) {
								retval = &p->val;
								if (!ZEND_VM_SPEC || (OP1_TYPE & (IS_TMP_VAR|IS_VAR)) != 0) {
									ZEND_VM_C_GOTO(fetch_obj_is_copy);
								} else {
									ZEND_VM_C_GOTO(fetch_obj_is_fast_copy);
								}
							}
						}
						CACHE_PTR_EX(cache_slot + 1, (void*)ZEND_DYNAMIC_PROPERTY_OFFSET);
					}
					retval = zend_hash_find_ex(zobj->properties, name, 1);
					if (EXPECTED(retval)) {
						uintptr_t idx = (char*)retval - (char*)zobj->properties->arData;
						CACHE_PTR_EX(cache_slot + 1, (void*)ZEND_ENCODE_DYN_PROP_OFFSET(idx));
						if (!ZEND_VM_SPEC || (OP1_TYPE & (IS_TMP_VAR|IS_VAR)) != 0) {
							ZEND_VM_C_GOTO(fetch_obj_is_copy);
						} else {
							ZEND_VM_C_GOTO(fetch_obj_is_fast_copy);
						}
					}
				}
			}
		} else {
			name = zval_get_tmp_string(offset, &tmp_name);
			if (UNEXPECTED(EG(exception))) {
				ZVAL_UNDEF(EX_VAR(opline->result.var));
				break;
			}
		}

		retval = zobj->handlers->read_property(zobj, name, BP_VAR_IS, cache_slot, EX_VAR(opline->result.var));
 
		if (OP2_TYPE != IS_CONST) {
			zend_tmp_string_release(tmp_name);
		}

		if (retval != EX_VAR(opline->result.var)) {
ZEND_VM_C_LABEL(fetch_obj_is_copy):
			ZVAL_COPY(EX_VAR(opline->result.var), retval);
		}
	} while (0);

ZEND_VM_C_LABEL(fetch_obj_is_finish):
	FREE_OP2();
	FREE_OP1();
	ZEND_VM_NEXT_OPCODE_CHECK_EXCEPTION();
}

ZEND_VM_COLD_CONST_HANDLER(94, ZEND_FETCH_OBJ_FUNC_ARG, CONST|TMP|VAR|UNUSED|THIS|CV, CONST|TMPVAR|CV, FETCH_REF|CACHE_SLOT)
{
	if (UNEXPECTED(ZEND_CALL_INFO(EX(call)) & ZEND_CALL_SEND_ARG_BY_REF)) {
		/* Behave like FETCH_OBJ_W */
		if ((OP1_TYPE & (IS_CONST|IS_TMP_VAR))) {
			ZEND_VM_DISPATCH_TO_HELPER(zend_use_tmp_in_write_context_helper);
		}
		ZEND_VM_DISPATCH_TO_HANDLER(ZEND_FETCH_OBJ_W);
	} else {
		ZEND_VM_DISPATCH_TO_HANDLER(ZEND_FETCH_OBJ_R);
	}
}

ZEND_VM_HANDLER(97, ZEND_FETCH_OBJ_UNSET, VAR|UNUSED|THIS|CV, CONST|TMPVAR|CV, CACHE_SLOT)
{
	USE_OPLINE
	zend_free_op free_op1, free_op2;
	zval *container, *property, *result;

	SAVE_OPLINE();
	container = GET_OP1_OBJ_ZVAL_PTR_PTR(BP_VAR_UNSET);

	if (OP1_TYPE == IS_UNUSED && UNEXPECTED(Z_TYPE_P(container) == IS_UNDEF)) {
		ZEND_VM_DISPATCH_TO_HELPER(zend_this_not_in_object_context_helper);
	}

	property = GET_OP2_ZVAL_PTR(BP_VAR_R);
	result = EX_VAR(opline->result.var);
	zend_fetch_property_address(result, container, OP1_TYPE, property, OP2_TYPE, ((OP2_TYPE == IS_CONST) ? CACHE_ADDR(opline->extended_value) : NULL), BP_VAR_UNSET, 0, 1 OPLINE_CC EXECUTE_DATA_CC);
	FREE_OP2();
	if (OP1_TYPE == IS_VAR) {
		FREE_VAR_PTR_AND_EXTRACT_RESULT_IF_NECESSARY(free_op1, result);
	}
	ZEND_VM_NEXT_OPCODE_CHECK_EXCEPTION();
}

ZEND_VM_HANDLER(98, ZEND_FETCH_LIST_R, CONST|TMPVARCV, CONST|TMPVAR|CV)
{
	USE_OPLINE
	zend_free_op free_op1, free_op2;
	zval *container;

	SAVE_OPLINE();
	container = GET_OP1_ZVAL_PTR_UNDEF(BP_VAR_R);
	zend_fetch_dimension_address_LIST_r(container, GET_OP2_ZVAL_PTR_UNDEF(BP_VAR_R), OP2_TYPE OPLINE_CC EXECUTE_DATA_CC);
	FREE_OP2();
	ZEND_VM_NEXT_OPCODE_CHECK_EXCEPTION();
}

ZEND_VM_HANDLER(198, ZEND_FETCH_LIST_W, VAR, CONST|TMPVAR|CV)
{
	USE_OPLINE
	zend_free_op free_op1, free_op2;
	zval *container, *dim;

	SAVE_OPLINE();
	container = GET_OP1_ZVAL_PTR_PTR_UNDEF(BP_VAR_W);
	dim = GET_OP2_ZVAL_PTR_UNDEF(BP_VAR_R);

	if (OP1_TYPE == IS_VAR
		&& Z_TYPE_P(EX_VAR(opline->op1.var)) != IS_INDIRECT
		&& UNEXPECTED(!Z_ISREF_P(container))
	) {
		zend_error(E_NOTICE, "Attempting to set reference to non referenceable value");
		zend_fetch_dimension_address_LIST_r(container, dim, OP2_TYPE OPLINE_CC EXECUTE_DATA_CC);
	} else {
		zend_fetch_dimension_address_W(container, dim, OP2_TYPE OPLINE_CC EXECUTE_DATA_CC);
	}

	FREE_OP2();
	ZEND_VM_NEXT_OPCODE_CHECK_EXCEPTION();
}

ZEND_VM_HANDLER(136, ZEND_ASSIGN_OBJ, VAR|UNUSED|THIS|CV, CONST|TMPVAR|CV, CACHE_SLOT, SPEC(OP_DATA=CONST|TMP|VAR|CV))
{
	USE_OPLINE
	zend_free_op free_op1, free_op2, free_op_data;
	zval *object, *property, *value, tmp;
	zend_object *zobj;
	zend_string *name, *tmp_name;

	SAVE_OPLINE();
	object = GET_OP1_OBJ_ZVAL_PTR_PTR_UNDEF(BP_VAR_W);

	if (OP1_TYPE == IS_UNUSED && UNEXPECTED(Z_TYPE_P(object) == IS_UNDEF)) {
		ZEND_VM_DISPATCH_TO_HELPER(zend_this_not_in_object_context_helper);
	}

	property = GET_OP2_ZVAL_PTR(BP_VAR_R);
	value = GET_OP_DATA_ZVAL_PTR(BP_VAR_R);

	if (OP1_TYPE != IS_UNUSED && UNEXPECTED(Z_TYPE_P(object) != IS_OBJECT)) {
		if (Z_ISREF_P(object) && Z_TYPE_P(Z_REFVAL_P(object)) == IS_OBJECT) {
			object = Z_REFVAL_P(object);
			ZEND_VM_C_GOTO(assign_object);
		}
		object = make_real_object(object, property OPLINE_CC EXECUTE_DATA_CC);
		if (UNEXPECTED(!object)) {
			FREE_OP_DATA();
			ZEND_VM_C_GOTO(exit_assign_obj);
		}
	}

ZEND_VM_C_LABEL(assign_object):
	zobj = Z_OBJ_P(object);
	if (OP2_TYPE == IS_CONST &&
	    EXPECTED(zobj->ce == CACHED_PTR(opline->extended_value))) {
		void **cache_slot = CACHE_ADDR(opline->extended_value);
		uintptr_t prop_offset = (uintptr_t)CACHED_PTR_EX(cache_slot + 1);
		zend_object *zobj = Z_OBJ_P(object);
		zval *property_val;

		if (EXPECTED(IS_VALID_PROPERTY_OFFSET(prop_offset))) {
			property_val = OBJ_PROP(zobj, prop_offset);
			if (Z_TYPE_P(property_val) != IS_UNDEF) {
				zend_property_info *prop_info = (zend_property_info*) CACHED_PTR_EX(cache_slot + 2);

				if (UNEXPECTED(prop_info != NULL)) {
					zend_uchar orig_type = IS_UNDEF;

					if (OP_DATA_TYPE == IS_CONST) {
						orig_type = Z_TYPE_P(value);
					}

					value = zend_assign_to_typed_prop(prop_info, property_val, value EXECUTE_DATA_CC);

					/* will remain valid, thus no need to check prop_info in future here */
					if (OP_DATA_TYPE == IS_CONST && Z_TYPE_P(value) == orig_type) {
						CACHE_PTR_EX(cache_slot + 2, NULL);
					}
					FREE_OP_DATA();
				} else {
ZEND_VM_C_LABEL(fast_assign_obj):
					value = zend_assign_to_variable(property_val, value, OP_DATA_TYPE, EX_USES_STRICT_TYPES());
				}
				if (UNEXPECTED(RETURN_VALUE_USED(opline))) {
					ZVAL_COPY(EX_VAR(opline->result.var), value);
				}
				ZEND_VM_C_GOTO(exit_assign_obj);
			}
		} else {
			if (EXPECTED(zobj->properties != NULL)) {
				if (UNEXPECTED(GC_REFCOUNT(zobj->properties) > 1)) {
					if (EXPECTED(!(GC_FLAGS(zobj->properties) & IS_ARRAY_IMMUTABLE))) {
						GC_DELREF(zobj->properties);
					}
					zobj->properties = zend_array_dup(zobj->properties);
				}
				property_val = zend_hash_find_ex(zobj->properties, Z_STR_P(property), 1);
				if (property_val) {
					ZEND_VM_C_GOTO(fast_assign_obj);
				}
			}

			if (!zobj->ce->__set) {

				if (EXPECTED(zobj->properties == NULL)) {
					rebuild_object_properties(zobj);
				}
				if (OP_DATA_TYPE == IS_CONST) {
					if (UNEXPECTED(Z_OPT_REFCOUNTED_P(value))) {
						Z_ADDREF_P(value);
					}
				} else if (OP_DATA_TYPE != IS_TMP_VAR) {
					if (Z_ISREF_P(value)) {
						if (OP_DATA_TYPE == IS_VAR) {
							zend_reference *ref = Z_REF_P(value);
							if (GC_DELREF(ref) == 0) {
								ZVAL_COPY_VALUE(&tmp, Z_REFVAL_P(value));
								efree_size(ref, sizeof(zend_reference));
								value = &tmp;
							} else {
								value = Z_REFVAL_P(value);
								Z_TRY_ADDREF_P(value);
							}
						} else {
							value = Z_REFVAL_P(value);
							Z_TRY_ADDREF_P(value);
						}
					} else if (OP_DATA_TYPE == IS_CV) {
						Z_TRY_ADDREF_P(value);
					}
				}
				zend_hash_add_new(zobj->properties, Z_STR_P(property), value);
				if (UNEXPECTED(RETURN_VALUE_USED(opline))) {
					ZVAL_COPY(EX_VAR(opline->result.var), value);
				}
				ZEND_VM_C_GOTO(exit_assign_obj);
			}
		}
	}

	if (OP_DATA_TYPE == IS_CV || OP_DATA_TYPE == IS_VAR) {
		ZVAL_DEREF(value);
	}

	if (OP2_TYPE == IS_CONST) {
		name = Z_STR_P(property);
	} else {
		name = zval_get_tmp_string(property, &tmp_name);
		if (UNEXPECTED(EG(exception))) {
			FREE_OP_DATA();
			UNDEF_RESULT();
			ZEND_VM_C_GOTO(exit_assign_obj);
		}
	}

	property = zobj->handlers->write_property(zobj, name, value, (OP2_TYPE == IS_CONST) ? CACHE_ADDR(opline->extended_value) : NULL);

	if (OP2_TYPE != IS_CONST) {
		zend_tmp_string_release(tmp_name);
	}

	if (UNEXPECTED(RETURN_VALUE_USED(opline))) {
		ZVAL_COPY(EX_VAR(opline->result.var), property);
	}
	FREE_OP_DATA();
ZEND_VM_C_LABEL(exit_assign_obj):
	FREE_OP2();
	FREE_OP1_VAR_PTR();
	/* assign_obj has two opcodes! */
	ZEND_VM_NEXT_OPCODE_EX(1, 2);
}

/* No specialization for op_types (CONST|TMPVAR|CV, UNUSED|CONST|VAR) */
ZEND_VM_HANDLER(205, ZEND_ASSIGN_STATIC_PROP, ANY, ANY, CACHE_SLOT, SPEC(OP_DATA=CONST|TMP|VAR|CV))
{
	USE_OPLINE
	zend_free_op free_op_data;
	zval *prop, *value;
	zend_property_info *prop_info;

	SAVE_OPLINE();

	if (zend_fetch_static_property_address(&prop, &prop_info, opline->extended_value, BP_VAR_W, 0 OPLINE_CC EXECUTE_DATA_CC) != SUCCESS) {
		FREE_UNFETCHED_OP_DATA();
		UNDEF_RESULT();
		HANDLE_EXCEPTION();
	}

	value = GET_OP_DATA_ZVAL_PTR(BP_VAR_R);

	if (UNEXPECTED(prop_info->type)) {
		value = zend_assign_to_typed_prop(prop_info, prop, value EXECUTE_DATA_CC);
		FREE_OP_DATA();
	} else {
		value = zend_assign_to_variable(prop, value, OP_DATA_TYPE, EX_USES_STRICT_TYPES());
	}

	if (UNEXPECTED(RETURN_VALUE_USED(opline))) {
		ZVAL_COPY(EX_VAR(opline->result.var), value);
	}

	/* assign_static_prop has two opcodes! */
	ZEND_VM_NEXT_OPCODE_EX(1, 2);
}

ZEND_VM_HANDLER(147, ZEND_ASSIGN_DIM, VAR|CV, CONST|TMPVAR|UNUSED|NEXT|CV, SPEC(OP_DATA=CONST|TMP|VAR|CV))
{
	USE_OPLINE
	zend_free_op free_op1;
	zval *object_ptr, *orig_object_ptr;
	zend_free_op free_op2, free_op_data;
	zval *value;
	zval *variable_ptr;
	zval *dim;

	SAVE_OPLINE();
	orig_object_ptr = object_ptr = GET_OP1_ZVAL_PTR_PTR_UNDEF(BP_VAR_W);

	if (EXPECTED(Z_TYPE_P(object_ptr) == IS_ARRAY)) {
ZEND_VM_C_LABEL(try_assign_dim_array):
		SEPARATE_ARRAY(object_ptr);
		if (OP2_TYPE == IS_UNUSED) {
			value = GET_OP_DATA_ZVAL_PTR(BP_VAR_R);
			if (OP_DATA_TYPE == IS_CV || OP_DATA_TYPE == IS_VAR) {
				ZVAL_DEREF(value);
			}
			variable_ptr = zend_hash_next_index_insert(Z_ARRVAL_P(object_ptr), value);
			if (UNEXPECTED(variable_ptr == NULL)) {
				FREE_OP_DATA();
				zend_cannot_add_element();
				ZEND_VM_C_GOTO(assign_dim_error);
			} else if (OP_DATA_TYPE == IS_CV) {
				if (Z_REFCOUNTED_P(value)) {
					Z_ADDREF_P(value);
				}
			} else if (OP_DATA_TYPE == IS_VAR) {
				if (value != free_op_data) {
					if (Z_REFCOUNTED_P(value)) {
						Z_ADDREF_P(value);
					}
					FREE_OP_DATA();
				}
			} else if (OP_DATA_TYPE == IS_CONST) {
				if (UNEXPECTED(Z_REFCOUNTED_P(value))) {
					Z_ADDREF_P(value);
				}
			}
		} else {
			dim = GET_OP2_ZVAL_PTR_UNDEF(BP_VAR_R);
			if (OP2_TYPE == IS_CONST) {
				variable_ptr = zend_fetch_dimension_address_inner_W_CONST(Z_ARRVAL_P(object_ptr), dim EXECUTE_DATA_CC);
			} else {
				variable_ptr = zend_fetch_dimension_address_inner_W(Z_ARRVAL_P(object_ptr), dim EXECUTE_DATA_CC);
			}
			if (UNEXPECTED(variable_ptr == NULL)) {
				ZEND_VM_C_GOTO(assign_dim_error);
			}
			value = GET_OP_DATA_ZVAL_PTR(BP_VAR_R);
			value = zend_assign_to_variable(variable_ptr, value, OP_DATA_TYPE, EX_USES_STRICT_TYPES());
		}
		if (UNEXPECTED(RETURN_VALUE_USED(opline))) {
			ZVAL_COPY(EX_VAR(opline->result.var), value);
		}
	} else {
		if (EXPECTED(Z_ISREF_P(object_ptr))) {
			object_ptr = Z_REFVAL_P(object_ptr);
			if (EXPECTED(Z_TYPE_P(object_ptr) == IS_ARRAY)) {
				ZEND_VM_C_GOTO(try_assign_dim_array);
			}
		}
		if (EXPECTED(Z_TYPE_P(object_ptr) == IS_OBJECT)) {
			dim = GET_OP2_ZVAL_PTR(BP_VAR_R);
			value = GET_OP_DATA_ZVAL_PTR_DEREF(BP_VAR_R);

			if (OP2_TYPE == IS_CONST && Z_EXTRA_P(dim) == ZEND_EXTRA_VALUE) {
				dim++;
			}
			zend_assign_to_object_dim(object_ptr, dim, value OPLINE_CC EXECUTE_DATA_CC);

			FREE_OP_DATA();
		} else if (EXPECTED(Z_TYPE_P(object_ptr) == IS_STRING)) {
			if (OP2_TYPE == IS_UNUSED) {
				zend_use_new_element_for_string();
				FREE_UNFETCHED_OP_DATA();
				UNDEF_RESULT();
			} else {
				dim = GET_OP2_ZVAL_PTR(BP_VAR_R);
				value = GET_OP_DATA_ZVAL_PTR_DEREF(BP_VAR_R);
				zend_assign_to_string_offset(object_ptr, dim, value OPLINE_CC EXECUTE_DATA_CC);
				FREE_OP_DATA();
			}
		} else if (EXPECTED(Z_TYPE_P(object_ptr) <= IS_FALSE)) {
			if (Z_ISREF_P(orig_object_ptr)
			 && ZEND_REF_HAS_TYPE_SOURCES(Z_REF_P(orig_object_ptr))
			 && !zend_verify_ref_array_assignable(Z_REF_P(orig_object_ptr))) {
				dim = GET_OP2_ZVAL_PTR(BP_VAR_R);
				FREE_UNFETCHED_OP_DATA();
				UNDEF_RESULT();
			} else {
				ZVAL_ARR(object_ptr, zend_new_array(8));
				ZEND_VM_C_GOTO(try_assign_dim_array);
			}
		} else {
			if (OP1_TYPE != IS_VAR || EXPECTED(!Z_ISERROR_P(object_ptr))) {
				zend_use_scalar_as_array();
			}
			dim = GET_OP2_ZVAL_PTR(BP_VAR_R);
ZEND_VM_C_LABEL(assign_dim_error):
			FREE_UNFETCHED_OP_DATA();
			if (UNEXPECTED(RETURN_VALUE_USED(opline))) {
				ZVAL_NULL(EX_VAR(opline->result.var));
			}
		}
	}
	if (OP2_TYPE != IS_UNUSED) {
		FREE_OP2();
	}
	FREE_OP1_VAR_PTR();
	/* assign_dim has two opcodes! */
	ZEND_VM_NEXT_OPCODE_EX(1, 2);
}

ZEND_VM_HANDLER(38, ZEND_ASSIGN, VAR|CV, CONST|TMP|VAR|CV, SPEC(RETVAL))
{
	USE_OPLINE
	zend_free_op free_op1, free_op2;
	zval *value;
	zval *variable_ptr;

	SAVE_OPLINE();
	value = GET_OP2_ZVAL_PTR(BP_VAR_R);
	variable_ptr = GET_OP1_ZVAL_PTR_PTR_UNDEF(BP_VAR_W);

	if (OP1_TYPE == IS_VAR && UNEXPECTED(Z_ISERROR_P(variable_ptr))) {
		FREE_OP2();
		if (UNEXPECTED(RETURN_VALUE_USED(opline))) {
			ZVAL_NULL(EX_VAR(opline->result.var));
		}
	} else {
		value = zend_assign_to_variable(variable_ptr, value, OP2_TYPE, EX_USES_STRICT_TYPES());
		if (UNEXPECTED(RETURN_VALUE_USED(opline))) {
			ZVAL_COPY(EX_VAR(opline->result.var), value);
		}
		FREE_OP1_VAR_PTR();
		/* zend_assign_to_variable() always takes care of op2, never free it! */
	}

	ZEND_VM_NEXT_OPCODE_CHECK_EXCEPTION();
}

ZEND_VM_HANDLER(39, ZEND_ASSIGN_REF, VAR|CV, VAR|CV, SRC)
{
	USE_OPLINE
	zend_free_op free_op1, free_op2;
	zval *variable_ptr;
	zval *value_ptr;

	SAVE_OPLINE();
	value_ptr = GET_OP2_ZVAL_PTR_PTR(BP_VAR_W);
	variable_ptr = GET_OP1_ZVAL_PTR_PTR_UNDEF(BP_VAR_W);

	if (OP1_TYPE == IS_VAR && UNEXPECTED(Z_ISERROR_P(variable_ptr))) {
		variable_ptr = &EG(uninitialized_zval);
	} else if (OP1_TYPE == IS_VAR &&
	           UNEXPECTED(Z_TYPE_P(EX_VAR(opline->op1.var)) != IS_INDIRECT)) {

		zend_throw_error(NULL, "Cannot assign by reference to an array dimension of an object");
		variable_ptr = &EG(uninitialized_zval);
	} else if (OP2_TYPE == IS_VAR && UNEXPECTED(Z_ISERROR_P(value_ptr))) {
		variable_ptr = &EG(uninitialized_zval);
	} else if (OP2_TYPE == IS_VAR &&
	           opline->extended_value == ZEND_RETURNS_FUNCTION &&
			   UNEXPECTED(!Z_ISREF_P(value_ptr))) {

		if (UNEXPECTED(!zend_wrong_assign_to_variable_reference(variable_ptr, value_ptr OPLINE_CC EXECUTE_DATA_CC))) {
			variable_ptr = &EG(uninitialized_zval);
		}
	} else {
		zend_assign_to_variable_reference(variable_ptr, value_ptr);
	}

	if (UNEXPECTED(RETURN_VALUE_USED(opline))) {
		ZVAL_COPY(EX_VAR(opline->result.var), variable_ptr);
	}

	FREE_OP2_VAR_PTR();
	FREE_OP1_VAR_PTR();
	ZEND_VM_NEXT_OPCODE_CHECK_EXCEPTION();
}

ZEND_VM_HANDLER(204, ZEND_ASSIGN_OBJ_REF, VAR|UNUSED|THIS|CV, CONST|TMPVAR|CV, CACHE_SLOT|SRC, SPEC(OP_DATA=VAR|CV))
{
	USE_OPLINE
	zend_free_op free_op1, free_op2, free_op_data;
	zval *property, *container, *value_ptr;

	SAVE_OPLINE();

	container = GET_OP1_OBJ_ZVAL_PTR_PTR_UNDEF(BP_VAR_W);

	if (OP1_TYPE == IS_UNUSED && UNEXPECTED(Z_TYPE_P(container) == IS_UNDEF)) {
		ZEND_VM_DISPATCH_TO_HELPER(zend_this_not_in_object_context_helper);
	}

	property = GET_OP2_ZVAL_PTR(BP_VAR_R);

	value_ptr = GET_OP_DATA_ZVAL_PTR_PTR(BP_VAR_W);

	if (ZEND_VM_SPEC) {
		if (OP1_TYPE == IS_UNUSED) {
			if (OP2_TYPE == IS_CONST) {
				zend_assign_to_property_reference_this_const(container, property, value_ptr OPLINE_CC EXECUTE_DATA_CC);
			} else {
				zend_assign_to_property_reference_this_var(container, property, value_ptr OPLINE_CC EXECUTE_DATA_CC);
			}
		} else {
			if (OP2_TYPE == IS_CONST) {
				zend_assign_to_property_reference_var_const(container, property, value_ptr OPLINE_CC EXECUTE_DATA_CC);
			} else {
				zend_assign_to_property_reference_var_var(container, property, value_ptr OPLINE_CC EXECUTE_DATA_CC);
			}
		}
	} else {
		zend_assign_to_property_reference(container, OP1_TYPE, property, OP2_TYPE, value_ptr OPLINE_CC EXECUTE_DATA_CC);
	}

	FREE_OP1_VAR_PTR();
	FREE_OP2();
	FREE_OP_DATA_VAR_PTR();
	ZEND_VM_NEXT_OPCODE_EX(1, 2);
}

/* No specialization for op_types (CONST|TMPVAR|CV, UNUSED|CONST|VAR) */
ZEND_VM_HANDLER(206, ZEND_ASSIGN_STATIC_PROP_REF, ANY, ANY, CACHE_SLOT|SRC)
{
	USE_OPLINE
	zend_free_op free_op_data;
	zval *prop, *value_ptr;
	zend_property_info *prop_info;

	SAVE_OPLINE();

	if (zend_fetch_static_property_address(&prop, &prop_info, opline->extended_value & ~ZEND_RETURNS_FUNCTION, BP_VAR_W, 0 OPLINE_CC EXECUTE_DATA_CC) != SUCCESS) {
		FREE_UNFETCHED_OP_DATA();
		UNDEF_RESULT();
		HANDLE_EXCEPTION();
	}

	value_ptr = GET_OP_DATA_ZVAL_PTR_PTR(BP_VAR_W);

	if (OP_DATA_TYPE == IS_VAR && UNEXPECTED(Z_ISERROR_P(value_ptr))) {
		prop = &EG(uninitialized_zval);
	} else if (OP_DATA_TYPE == IS_VAR && (opline->extended_value & ZEND_RETURNS_FUNCTION) && UNEXPECTED(!Z_ISREF_P(value_ptr))) {
		if (UNEXPECTED(!zend_wrong_assign_to_variable_reference(prop, value_ptr OPLINE_CC EXECUTE_DATA_CC))) {
			prop = &EG(uninitialized_zval);
		}
	} else if (UNEXPECTED(prop_info->type)) {
		prop = zend_assign_to_typed_property_reference(prop_info, prop, value_ptr EXECUTE_DATA_CC);
	} else {
		zend_assign_to_variable_reference(prop, value_ptr);
	}

	if (UNEXPECTED(RETURN_VALUE_USED(opline))) {
		ZVAL_COPY(EX_VAR(opline->result.var), prop);
	}

	FREE_OP_DATA_VAR_PTR();
	ZEND_VM_NEXT_OPCODE_EX(1, 2);
}

ZEND_VM_HOT_HELPER(zend_leave_helper, ANY, ANY)
{
	zend_execute_data *old_execute_data;
	uint32_t call_info = EX_CALL_INFO();

	if (EXPECTED((call_info & (ZEND_CALL_CODE|ZEND_CALL_TOP|ZEND_CALL_HAS_SYMBOL_TABLE|ZEND_CALL_FREE_EXTRA_ARGS|ZEND_CALL_ALLOCATED)) == 0)) {
		i_free_compiled_variables(execute_data);

#ifdef ZEND_PREFER_RELOAD
		call_info = EX_CALL_INFO();
#endif
		EG(current_execute_data) = EX(prev_execute_data);
		if (UNEXPECTED(call_info & ZEND_CALL_RELEASE_THIS)) {
			OBJ_RELEASE(Z_OBJ(execute_data->This));
		} else if (UNEXPECTED(call_info & ZEND_CALL_CLOSURE)) {
			OBJ_RELEASE(ZEND_CLOSURE_OBJECT(EX(func)));
		}
		EG(vm_stack_top) = (zval*)execute_data;
		execute_data = EX(prev_execute_data);

		if (UNEXPECTED(EG(exception) != NULL)) {
			zend_rethrow_exception(execute_data);
			HANDLE_EXCEPTION_LEAVE();
		}

		LOAD_NEXT_OPLINE();
		ZEND_VM_LEAVE();
	} else if (EXPECTED((call_info & (ZEND_CALL_CODE|ZEND_CALL_TOP)) == 0)) {
		i_free_compiled_variables(execute_data);

#ifdef ZEND_PREFER_RELOAD
		call_info = EX_CALL_INFO();
#endif
		if (UNEXPECTED(call_info & ZEND_CALL_HAS_SYMBOL_TABLE)) {
			zend_clean_and_cache_symbol_table(EX(symbol_table));
		}
		EG(current_execute_data) = EX(prev_execute_data);
		if (UNEXPECTED(call_info & ZEND_CALL_RELEASE_THIS)) {
			OBJ_RELEASE(Z_OBJ(execute_data->This));
		} else if (UNEXPECTED(call_info & ZEND_CALL_CLOSURE)) {
			OBJ_RELEASE(ZEND_CLOSURE_OBJECT(EX(func)));
		}

		zend_vm_stack_free_extra_args_ex(call_info, execute_data);
		old_execute_data = execute_data;
		execute_data = EX(prev_execute_data);
		zend_vm_stack_free_call_frame_ex(call_info, old_execute_data);

		if (UNEXPECTED(EG(exception) != NULL)) {
			zend_rethrow_exception(execute_data);
			HANDLE_EXCEPTION_LEAVE();
		}

		LOAD_NEXT_OPLINE();
		ZEND_VM_LEAVE();
	} else if (EXPECTED((call_info & ZEND_CALL_TOP) == 0)) {
		zend_detach_symbol_table(execute_data);
		destroy_op_array(&EX(func)->op_array);
		efree_size(EX(func), sizeof(zend_op_array));
#ifdef ZEND_PREFER_RELOAD
		call_info = EX_CALL_INFO();
#endif
		old_execute_data = execute_data;
		execute_data = EG(current_execute_data) = EX(prev_execute_data);
		zend_vm_stack_free_call_frame_ex(call_info, old_execute_data);

		zend_attach_symbol_table(execute_data);
		if (UNEXPECTED(EG(exception) != NULL)) {
			zend_rethrow_exception(execute_data);
			HANDLE_EXCEPTION_LEAVE();
		}

		LOAD_NEXT_OPLINE();
		ZEND_VM_LEAVE();
	} else {
		if (EXPECTED((call_info & ZEND_CALL_CODE) == 0)) {
			i_free_compiled_variables(execute_data);
#ifdef ZEND_PREFER_RELOAD
			call_info = EX_CALL_INFO();
#endif
			if (UNEXPECTED(call_info & (ZEND_CALL_HAS_SYMBOL_TABLE|ZEND_CALL_FREE_EXTRA_ARGS))) {
				if (UNEXPECTED(call_info & ZEND_CALL_HAS_SYMBOL_TABLE)) {
					zend_clean_and_cache_symbol_table(EX(symbol_table));
				}
				zend_vm_stack_free_extra_args_ex(call_info, execute_data);
			}
			EG(current_execute_data) = EX(prev_execute_data);
			if (UNEXPECTED(call_info & ZEND_CALL_CLOSURE)) {
				OBJ_RELEASE(ZEND_CLOSURE_OBJECT(EX(func)));
			}
			ZEND_VM_RETURN();
		} else /* if (call_kind == ZEND_CALL_TOP_CODE) */ {
			zend_array *symbol_table = EX(symbol_table);

			zend_detach_symbol_table(execute_data);
			old_execute_data = EX(prev_execute_data);
			while (old_execute_data) {
				if (old_execute_data->func && (ZEND_CALL_INFO(old_execute_data) & ZEND_CALL_HAS_SYMBOL_TABLE)) {
					if (old_execute_data->symbol_table == symbol_table) {
						zend_attach_symbol_table(old_execute_data);
					}
					break;
				}
				old_execute_data = old_execute_data->prev_execute_data;
			}
			EG(current_execute_data) = EX(prev_execute_data);
			ZEND_VM_RETURN();
		}
	}
}

ZEND_VM_HOT_HANDLER(42, ZEND_JMP, JMP_ADDR, ANY)
{
	USE_OPLINE

	ZEND_VM_JMP_EX(OP_JMP_ADDR(opline, opline->op1), 0);
}

ZEND_VM_HOT_NOCONST_HANDLER(43, ZEND_JMPZ, CONST|TMPVAR|CV, JMP_ADDR)
{
	USE_OPLINE
	zend_free_op free_op1;
	zval *val;

	val = GET_OP1_ZVAL_PTR_UNDEF(BP_VAR_R);

	if (Z_TYPE_INFO_P(val) == IS_TRUE) {
		ZEND_VM_NEXT_OPCODE();
	} else if (EXPECTED(Z_TYPE_INFO_P(val) <= IS_TRUE)) {
		if (OP1_TYPE == IS_CV && UNEXPECTED(Z_TYPE_INFO_P(val) == IS_UNDEF)) {
			SAVE_OPLINE();
			ZVAL_UNDEFINED_OP1();
			if (UNEXPECTED(EG(exception))) {
				HANDLE_EXCEPTION();
			}
		}
		ZEND_VM_JMP_EX(OP_JMP_ADDR(opline, opline->op2), 0);
	}

	SAVE_OPLINE();
	if (i_zend_is_true(val)) {
		opline++;
	} else {
		opline = OP_JMP_ADDR(opline, opline->op2);
	}
	FREE_OP1();
	ZEND_VM_JMP(opline);
}

ZEND_VM_HOT_NOCONST_HANDLER(44, ZEND_JMPNZ, CONST|TMPVAR|CV, JMP_ADDR)
{
	USE_OPLINE
	zend_free_op free_op1;
	zval *val;

	val = GET_OP1_ZVAL_PTR_UNDEF(BP_VAR_R);

	if (Z_TYPE_INFO_P(val) == IS_TRUE) {
		ZEND_VM_JMP_EX(OP_JMP_ADDR(opline, opline->op2), 0);
	} else if (EXPECTED(Z_TYPE_INFO_P(val) <= IS_TRUE)) {
		if (OP1_TYPE == IS_CV && UNEXPECTED(Z_TYPE_INFO_P(val) == IS_UNDEF)) {
			SAVE_OPLINE();
			ZVAL_UNDEFINED_OP1();
			if (UNEXPECTED(EG(exception))) {
				HANDLE_EXCEPTION();
			}
		}
		ZEND_VM_NEXT_OPCODE();
	}

	SAVE_OPLINE();
	if (i_zend_is_true(val)) {
		opline = OP_JMP_ADDR(opline, opline->op2);
	} else {
		opline++;
	}
	FREE_OP1();
	ZEND_VM_JMP(opline);
}

ZEND_VM_HOT_NOCONST_HANDLER(45, ZEND_JMPZNZ, CONST|TMPVAR|CV, JMP_ADDR, JMP_ADDR)
{
	USE_OPLINE
	zend_free_op free_op1;
	zval *val;

	val = GET_OP1_ZVAL_PTR_UNDEF(BP_VAR_R);

	if (EXPECTED(Z_TYPE_INFO_P(val) == IS_TRUE)) {
		ZEND_VM_SET_RELATIVE_OPCODE(opline, opline->extended_value);
		ZEND_VM_CONTINUE();
	} else if (EXPECTED(Z_TYPE_INFO_P(val) <= IS_TRUE)) {
		if (OP1_TYPE == IS_CV && UNEXPECTED(Z_TYPE_INFO_P(val) == IS_UNDEF)) {
			SAVE_OPLINE();
			ZVAL_UNDEFINED_OP1();
			if (UNEXPECTED(EG(exception))) {
				HANDLE_EXCEPTION();
			}
		}
		ZEND_VM_JMP_EX(OP_JMP_ADDR(opline, opline->op2), 0);
	}

	SAVE_OPLINE();
	if (i_zend_is_true(val)) {
		opline = ZEND_OFFSET_TO_OPLINE(opline, opline->extended_value);
	} else {
		opline = OP_JMP_ADDR(opline, opline->op2);
	}
	FREE_OP1();
	ZEND_VM_JMP(opline);
}

ZEND_VM_COLD_CONST_HANDLER(46, ZEND_JMPZ_EX, CONST|TMPVAR|CV, JMP_ADDR)
{
	USE_OPLINE
	zend_free_op free_op1;
	zval *val;
	int ret;

	val = GET_OP1_ZVAL_PTR_UNDEF(BP_VAR_R);

	if (Z_TYPE_INFO_P(val) == IS_TRUE) {
		ZVAL_TRUE(EX_VAR(opline->result.var));
		ZEND_VM_NEXT_OPCODE();
	} else if (EXPECTED(Z_TYPE_INFO_P(val) <= IS_TRUE)) {
		ZVAL_FALSE(EX_VAR(opline->result.var));
		if (OP1_TYPE == IS_CV && UNEXPECTED(Z_TYPE_INFO_P(val) == IS_UNDEF)) {
			SAVE_OPLINE();
			ZVAL_UNDEFINED_OP1();
			if (UNEXPECTED(EG(exception))) {
				HANDLE_EXCEPTION();
			}
		}
		ZEND_VM_JMP_EX(OP_JMP_ADDR(opline, opline->op2), 0);
	}

	SAVE_OPLINE();
	ret = i_zend_is_true(val);
	FREE_OP1();
	if (ret) {
		ZVAL_TRUE(EX_VAR(opline->result.var));
		opline++;
	} else {
		ZVAL_FALSE(EX_VAR(opline->result.var));
		opline = OP_JMP_ADDR(opline, opline->op2);
	}
	ZEND_VM_JMP(opline);
}

ZEND_VM_COLD_CONST_HANDLER(47, ZEND_JMPNZ_EX, CONST|TMPVAR|CV, JMP_ADDR)
{
	USE_OPLINE
	zend_free_op free_op1;
	zval *val;
	int ret;

	val = GET_OP1_ZVAL_PTR_UNDEF(BP_VAR_R);

	if (Z_TYPE_INFO_P(val) == IS_TRUE) {
		ZVAL_TRUE(EX_VAR(opline->result.var));
		ZEND_VM_JMP_EX(OP_JMP_ADDR(opline, opline->op2), 0);
	} else if (EXPECTED(Z_TYPE_INFO_P(val) <= IS_TRUE)) {
		ZVAL_FALSE(EX_VAR(opline->result.var));
		if (OP1_TYPE == IS_CV && UNEXPECTED(Z_TYPE_INFO_P(val) == IS_UNDEF)) {
			SAVE_OPLINE();
			ZVAL_UNDEFINED_OP1();
			ZEND_VM_NEXT_OPCODE_CHECK_EXCEPTION();
		} else {
			ZEND_VM_NEXT_OPCODE();
		}
	}

	SAVE_OPLINE();
	ret = i_zend_is_true(val);
	FREE_OP1();
	if (ret) {
		ZVAL_TRUE(EX_VAR(opline->result.var));
		opline = OP_JMP_ADDR(opline, opline->op2);
	} else {
		ZVAL_FALSE(EX_VAR(opline->result.var));
		opline++;
	}
	ZEND_VM_JMP(opline);
}

ZEND_VM_HANDLER(70, ZEND_FREE, TMPVAR, ANY)
{
	USE_OPLINE

	SAVE_OPLINE();
	zval_ptr_dtor_nogc(EX_VAR(opline->op1.var));
	ZEND_VM_NEXT_OPCODE_CHECK_EXCEPTION();
}

ZEND_VM_HOT_HANDLER(127, ZEND_FE_FREE, TMPVAR, ANY)
{
	zval *var;
	USE_OPLINE

	SAVE_OPLINE();
	var = EX_VAR(opline->op1.var);
	if (Z_TYPE_P(var) != IS_ARRAY && Z_FE_ITER_P(var) != (uint32_t)-1) {
		zend_hash_iterator_del(Z_FE_ITER_P(var));
	}
	zval_ptr_dtor_nogc(var);
	ZEND_VM_NEXT_OPCODE_CHECK_EXCEPTION();
}

ZEND_VM_COLD_CONSTCONST_HANDLER(53, ZEND_FAST_CONCAT, CONST|TMPVAR|CV, CONST|TMPVAR|CV)
{
	USE_OPLINE
	zend_free_op free_op1, free_op2;
	zval *op1, *op2;
	zend_string *op1_str, *op2_str, *str;


	op1 = GET_OP1_ZVAL_PTR_UNDEF(BP_VAR_R);
	op2 = GET_OP2_ZVAL_PTR_UNDEF(BP_VAR_R);
	if ((OP1_TYPE == IS_CONST || EXPECTED(Z_TYPE_P(op1) == IS_STRING)) &&
	    (OP2_TYPE == IS_CONST || EXPECTED(Z_TYPE_P(op2) == IS_STRING))) {
		zend_string *op1_str = Z_STR_P(op1);
		zend_string *op2_str = Z_STR_P(op2);
		zend_string *str;

		if (OP1_TYPE != IS_CONST && UNEXPECTED(ZSTR_LEN(op1_str) == 0)) {
			if (OP2_TYPE == IS_CONST || OP2_TYPE == IS_CV) {
				ZVAL_STR_COPY(EX_VAR(opline->result.var), op2_str);
			} else {
				ZVAL_STR(EX_VAR(opline->result.var), op2_str);
			}
			if (OP1_TYPE & (IS_TMP_VAR|IS_VAR)) {
				zend_string_release_ex(op1_str, 0);
			}
		} else if (OP2_TYPE != IS_CONST && UNEXPECTED(ZSTR_LEN(op2_str) == 0)) {
			if (OP1_TYPE == IS_CONST || OP1_TYPE == IS_CV) {
				ZVAL_STR_COPY(EX_VAR(opline->result.var), op1_str);
			} else {
				ZVAL_STR(EX_VAR(opline->result.var), op1_str);
			}
			if (OP2_TYPE & (IS_TMP_VAR|IS_VAR)) {
				zend_string_release_ex(op2_str, 0);
			}
		} else if (OP1_TYPE != IS_CONST && OP1_TYPE != IS_CV &&
		    !ZSTR_IS_INTERNED(op1_str) && GC_REFCOUNT(op1_str) == 1) {
		    size_t len = ZSTR_LEN(op1_str);

			str = zend_string_extend(op1_str, len + ZSTR_LEN(op2_str), 0);
			memcpy(ZSTR_VAL(str) + len, ZSTR_VAL(op2_str), ZSTR_LEN(op2_str)+1);
			ZVAL_NEW_STR(EX_VAR(opline->result.var), str);
			if (OP2_TYPE & (IS_TMP_VAR|IS_VAR)) {
				zend_string_release_ex(op2_str, 0);
			}
		} else {
			str = zend_string_alloc(ZSTR_LEN(op1_str) + ZSTR_LEN(op2_str), 0);
			memcpy(ZSTR_VAL(str), ZSTR_VAL(op1_str), ZSTR_LEN(op1_str));
			memcpy(ZSTR_VAL(str) + ZSTR_LEN(op1_str), ZSTR_VAL(op2_str), ZSTR_LEN(op2_str)+1);
			ZVAL_NEW_STR(EX_VAR(opline->result.var), str);
			if (OP1_TYPE & (IS_TMP_VAR|IS_VAR)) {
				zend_string_release_ex(op1_str, 0);
			}
			if (OP2_TYPE & (IS_TMP_VAR|IS_VAR)) {
				zend_string_release_ex(op2_str, 0);
			}
		}
		ZEND_VM_NEXT_OPCODE();
	}

	SAVE_OPLINE();
	if (OP1_TYPE == IS_CONST) {
		op1_str = Z_STR_P(op1);
	} else if (EXPECTED(Z_TYPE_P(op1) == IS_STRING)) {
		op1_str = zend_string_copy(Z_STR_P(op1));
	} else {
		if (OP1_TYPE == IS_CV && UNEXPECTED(Z_TYPE_P(op1) == IS_UNDEF)) {
			ZVAL_UNDEFINED_OP1();
		}
		op1_str = zval_get_string_func(op1);
	}
	if (OP2_TYPE == IS_CONST) {
		op2_str = Z_STR_P(op2);
	} else if (EXPECTED(Z_TYPE_P(op2) == IS_STRING)) {
		op2_str = zend_string_copy(Z_STR_P(op2));
	} else {
		if (OP2_TYPE == IS_CV && UNEXPECTED(Z_TYPE_P(op2) == IS_UNDEF)) {
			ZVAL_UNDEFINED_OP2();
		}
		op2_str = zval_get_string_func(op2);
	}
	do {
		if (OP1_TYPE != IS_CONST) {
			if (UNEXPECTED(ZSTR_LEN(op1_str) == 0)) {
				if (OP2_TYPE == IS_CONST) {
					if (UNEXPECTED(Z_REFCOUNTED_P(op2))) {
						GC_ADDREF(op2_str);
					}
				}
				ZVAL_STR(EX_VAR(opline->result.var), op2_str);
				zend_string_release_ex(op1_str, 0);
				break;
			}
		}
		if (OP2_TYPE != IS_CONST) {
			if (UNEXPECTED(ZSTR_LEN(op2_str) == 0)) {
				if (OP1_TYPE == IS_CONST) {
					if (UNEXPECTED(Z_REFCOUNTED_P(op1))) {
						GC_ADDREF(op1_str);
					}
				}
				ZVAL_STR(EX_VAR(opline->result.var), op1_str);
				zend_string_release_ex(op2_str, 0);
				break;
			}
		}
		str = zend_string_alloc(ZSTR_LEN(op1_str) + ZSTR_LEN(op2_str), 0);
		memcpy(ZSTR_VAL(str), ZSTR_VAL(op1_str), ZSTR_LEN(op1_str));
		memcpy(ZSTR_VAL(str) + ZSTR_LEN(op1_str), ZSTR_VAL(op2_str), ZSTR_LEN(op2_str)+1);
		ZVAL_NEW_STR(EX_VAR(opline->result.var), str);
		if (OP1_TYPE != IS_CONST) {
			zend_string_release_ex(op1_str, 0);
		}
		if (OP2_TYPE != IS_CONST) {
			zend_string_release_ex(op2_str, 0);
		}
	} while (0);
	FREE_OP1();
	FREE_OP2();
	ZEND_VM_NEXT_OPCODE_CHECK_EXCEPTION();
}

ZEND_VM_HANDLER(54, ZEND_ROPE_INIT, UNUSED, CONST|TMPVAR|CV, NUM)
{
	USE_OPLINE
	zend_free_op free_op2;
	zend_string **rope;
	zval *var;

	/* Compiler allocates the necessary number of zval slots to keep the rope */
	rope = (zend_string**)EX_VAR(opline->result.var);
	if (OP2_TYPE == IS_CONST) {
		var = GET_OP2_ZVAL_PTR(BP_VAR_R);
		rope[0] = Z_STR_P(var);
		if (UNEXPECTED(Z_REFCOUNTED_P(var))) {
			Z_ADDREF_P(var);
		}
	} else {
		var = GET_OP2_ZVAL_PTR_UNDEF(BP_VAR_R);
		if (EXPECTED(Z_TYPE_P(var) == IS_STRING)) {
			if (OP2_TYPE == IS_CV) {
				rope[0] = zend_string_copy(Z_STR_P(var));
			} else {
				rope[0] = Z_STR_P(var);
			}
		} else {
			SAVE_OPLINE();
			if (OP2_TYPE == IS_CV && UNEXPECTED(Z_TYPE_P(var) == IS_UNDEF)) {
				ZVAL_UNDEFINED_OP2();
			}
			rope[0] = zval_get_string_func(var);
			FREE_OP2();
			ZEND_VM_NEXT_OPCODE_CHECK_EXCEPTION();
		}
	}
	ZEND_VM_NEXT_OPCODE();
}

ZEND_VM_HANDLER(55, ZEND_ROPE_ADD, TMP, CONST|TMPVAR|CV, NUM)
{
	USE_OPLINE
	zend_free_op free_op2;
	zend_string **rope;
	zval *var;

	/* op1 and result are the same */
	rope = (zend_string**)EX_VAR(opline->op1.var);
	if (OP2_TYPE == IS_CONST) {
		var = GET_OP2_ZVAL_PTR(BP_VAR_R);
		rope[opline->extended_value] = Z_STR_P(var);
		if (UNEXPECTED(Z_REFCOUNTED_P(var))) {
			Z_ADDREF_P(var);
		}
	} else {
		var = GET_OP2_ZVAL_PTR_UNDEF(BP_VAR_R);
		if (EXPECTED(Z_TYPE_P(var) == IS_STRING)) {
			if (OP2_TYPE == IS_CV) {
				rope[opline->extended_value] = zend_string_copy(Z_STR_P(var));
			} else {
				rope[opline->extended_value] = Z_STR_P(var);
			}
		} else {
			SAVE_OPLINE();
			if (OP2_TYPE == IS_CV && UNEXPECTED(Z_TYPE_P(var) == IS_UNDEF)) {
				ZVAL_UNDEFINED_OP2();
			}
			rope[opline->extended_value] = zval_get_string_func(var);
			FREE_OP2();
			ZEND_VM_NEXT_OPCODE_CHECK_EXCEPTION();
		}
	}
	ZEND_VM_NEXT_OPCODE();
}

ZEND_VM_HANDLER(56, ZEND_ROPE_END, TMP, CONST|TMPVAR|CV, NUM)
{
	USE_OPLINE
	zend_free_op free_op2;
	zend_string **rope;
	zval *var, *ret;
	uint32_t i;
	size_t len = 0;
	char *target;

	rope = (zend_string**)EX_VAR(opline->op1.var);
	if (OP2_TYPE == IS_CONST) {
		var = GET_OP2_ZVAL_PTR(BP_VAR_R);
		rope[opline->extended_value] = Z_STR_P(var);
		if (UNEXPECTED(Z_REFCOUNTED_P(var))) {
			Z_ADDREF_P(var);
		}
	} else {
		var = GET_OP2_ZVAL_PTR_UNDEF(BP_VAR_R);
		if (EXPECTED(Z_TYPE_P(var) == IS_STRING)) {
			if (OP2_TYPE == IS_CV) {
				rope[opline->extended_value] = zend_string_copy(Z_STR_P(var));
			} else {
				rope[opline->extended_value] = Z_STR_P(var);
			}
		} else {
			SAVE_OPLINE();
			if (OP2_TYPE == IS_CV && UNEXPECTED(Z_TYPE_P(var) == IS_UNDEF)) {
				ZVAL_UNDEFINED_OP2();
			}
			rope[opline->extended_value] = zval_get_string_func(var);
			FREE_OP2();
			if (UNEXPECTED(EG(exception))) {
				for (i = 0; i <= opline->extended_value; i++) {
					zend_string_release_ex(rope[i], 0);
				}
				ZVAL_UNDEF(EX_VAR(opline->result.var));
				HANDLE_EXCEPTION();
			}
		}
	}
	for (i = 0; i <= opline->extended_value; i++) {
		len += ZSTR_LEN(rope[i]);
	}
	ret = EX_VAR(opline->result.var);
	ZVAL_STR(ret, zend_string_alloc(len, 0));
	target = Z_STRVAL_P(ret);
	for (i = 0; i <= opline->extended_value; i++) {
		memcpy(target, ZSTR_VAL(rope[i]), ZSTR_LEN(rope[i]));
		target += ZSTR_LEN(rope[i]);
		zend_string_release_ex(rope[i], 0);
	}
	*target = '\0';

	ZEND_VM_NEXT_OPCODE();
}

ZEND_VM_HANDLER(109, ZEND_FETCH_CLASS, UNUSED|CLASS_FETCH, CONST|TMPVAR|UNUSED|CV, CACHE_SLOT)
{
	zend_free_op free_op2;
	zval *class_name;
	USE_OPLINE

	SAVE_OPLINE();
	if (OP2_TYPE == IS_UNUSED) {
		Z_CE_P(EX_VAR(opline->result.var)) = zend_fetch_class(NULL, opline->op1.num);
		ZEND_VM_NEXT_OPCODE_CHECK_EXCEPTION();
	} else if (OP2_TYPE == IS_CONST) {
		zend_class_entry *ce = CACHED_PTR(opline->extended_value);

		if (UNEXPECTED(ce == NULL)) {
			class_name = GET_OP2_ZVAL_PTR_UNDEF(BP_VAR_R);
			ce = zend_fetch_class_by_name(Z_STR_P(class_name), Z_STR_P(class_name + 1), opline->op1.num);
			CACHE_PTR(opline->extended_value, ce);
		}
		Z_CE_P(EX_VAR(opline->result.var)) = ce;
	} else {
		class_name = GET_OP2_ZVAL_PTR_UNDEF(BP_VAR_R);
ZEND_VM_C_LABEL(try_class_name):
		if (Z_TYPE_P(class_name) == IS_OBJECT) {
			Z_CE_P(EX_VAR(opline->result.var)) = Z_OBJCE_P(class_name);
		} else if (Z_TYPE_P(class_name) == IS_STRING) {
			Z_CE_P(EX_VAR(opline->result.var)) = zend_fetch_class(Z_STR_P(class_name), opline->op1.num);
		} else if ((OP2_TYPE & (IS_VAR|IS_CV)) && Z_TYPE_P(class_name) == IS_REFERENCE) {
			class_name = Z_REFVAL_P(class_name);
			ZEND_VM_C_GOTO(try_class_name);
		} else {
			if (OP2_TYPE == IS_CV && UNEXPECTED(Z_TYPE_P(class_name) == IS_UNDEF)) {
				ZVAL_UNDEFINED_OP2();
				if (UNEXPECTED(EG(exception) != NULL)) {
					HANDLE_EXCEPTION();
				}
			}
			zend_throw_error(NULL, "Class name must be a valid object or a string");
		}
	}

	FREE_OP2();
	ZEND_VM_NEXT_OPCODE_CHECK_EXCEPTION();
}

ZEND_VM_HOT_OBJ_HANDLER(112, ZEND_INIT_METHOD_CALL, CONST|TMPVAR|UNUSED|THIS|CV, CONST|TMPVAR|CV, NUM|CACHE_SLOT)
{
	USE_OPLINE
	zval *function_name;
	zend_free_op free_op1, free_op2;
	zval *object;
	zend_function *fbc;
	zend_class_entry *called_scope;
	zend_object *obj;
	zend_execute_data *call;
	uint32_t call_info;

	SAVE_OPLINE();

	object = GET_OP1_OBJ_ZVAL_PTR_UNDEF(BP_VAR_R);

	if (OP1_TYPE == IS_UNUSED && UNEXPECTED(Z_TYPE_P(object) == IS_UNDEF)) {
		ZEND_VM_DISPATCH_TO_HELPER(zend_this_not_in_object_context_helper);
	}

	if (OP2_TYPE != IS_CONST) {
		function_name = GET_OP2_ZVAL_PTR_UNDEF(BP_VAR_R);
	}

	if (OP2_TYPE != IS_CONST &&
	    UNEXPECTED(Z_TYPE_P(function_name) != IS_STRING)) {
		do {
			if ((OP2_TYPE & (IS_VAR|IS_CV)) && Z_ISREF_P(function_name)) {
				function_name = Z_REFVAL_P(function_name);
				if (EXPECTED(Z_TYPE_P(function_name) == IS_STRING)) {
					break;
				}
			} else if (OP2_TYPE == IS_CV && UNEXPECTED(Z_TYPE_P(function_name) == IS_UNDEF)) {
				ZVAL_UNDEFINED_OP2();
				if (UNEXPECTED(EG(exception) != NULL)) {
					FREE_OP1();
					HANDLE_EXCEPTION();
				}
			}
			zend_throw_error(NULL, "Method name must be a string");
			FREE_OP2();
			FREE_OP1();
			HANDLE_EXCEPTION();
		} while (0);
	}

	if (OP1_TYPE != IS_UNUSED) {
		do {
			if (OP1_TYPE == IS_CONST || UNEXPECTED(Z_TYPE_P(object) != IS_OBJECT)) {
				if ((OP1_TYPE & (IS_VAR|IS_CV)) && EXPECTED(Z_ISREF_P(object))) {
					object = Z_REFVAL_P(object);
					if (EXPECTED(Z_TYPE_P(object) == IS_OBJECT)) {
						break;
					}
				}
				if (OP1_TYPE == IS_CV && UNEXPECTED(Z_TYPE_P(object) == IS_UNDEF)) {
					object = ZVAL_UNDEFINED_OP1();
					if (UNEXPECTED(EG(exception) != NULL)) {
						if (OP2_TYPE != IS_CONST) {
							FREE_OP2();
						}
						HANDLE_EXCEPTION();
					}
				}
				if (OP2_TYPE == IS_CONST) {
					function_name = GET_OP2_ZVAL_PTR_UNDEF(BP_VAR_R);
				}
				zend_invalid_method_call(object, function_name);
				FREE_OP2();
				FREE_OP1();
				HANDLE_EXCEPTION();
			}
		} while (0);
	}

	obj = Z_OBJ_P(object);
	called_scope = obj->ce;

	if (OP2_TYPE == IS_CONST &&
	    EXPECTED(CACHED_PTR(opline->result.num) == called_scope)) {
	    fbc = CACHED_PTR(opline->result.num + sizeof(void*));
	} else {
	    zend_object *orig_obj = obj;

		if (OP2_TYPE == IS_CONST) {
			function_name = GET_OP2_ZVAL_PTR_UNDEF(BP_VAR_R);
		}

		/* First, locate the function. */
		fbc = obj->handlers->get_method(&obj, Z_STR_P(function_name), ((OP2_TYPE == IS_CONST) ? (RT_CONSTANT(opline, opline->op2) + 1) : NULL));
		if (UNEXPECTED(fbc == NULL)) {
			if (EXPECTED(!EG(exception))) {
				zend_undefined_method(obj->ce, Z_STR_P(function_name));
			}
			FREE_OP2();
			FREE_OP1();
			HANDLE_EXCEPTION();
		}
		if (OP2_TYPE == IS_CONST &&
		    EXPECTED(!(fbc->common.fn_flags & (ZEND_ACC_CALL_VIA_TRAMPOLINE|ZEND_ACC_NEVER_CACHE))) &&
		    EXPECTED(obj == orig_obj)) {
			CACHE_POLYMORPHIC_PTR(opline->result.num, called_scope, fbc);
		}
		if ((OP1_TYPE & (IS_VAR|IS_TMP_VAR)) && UNEXPECTED(obj != orig_obj)) {
			/* Reset "object" to trigger reference counting */
			object = NULL;
		}
		if (EXPECTED(fbc->type == ZEND_USER_FUNCTION) && UNEXPECTED(!RUN_TIME_CACHE(&fbc->op_array))) {
			init_func_run_time_cache(&fbc->op_array);
		}
	}

	if (OP2_TYPE != IS_CONST) {
		FREE_OP2();
	}

	call_info = ZEND_CALL_NESTED_FUNCTION | ZEND_CALL_HAS_THIS;
	if (UNEXPECTED((fbc->common.fn_flags & ZEND_ACC_STATIC) != 0)) {
		FREE_OP1();

		if ((OP1_TYPE & (IS_VAR|IS_TMP_VAR)) && UNEXPECTED(EG(exception))) {
			HANDLE_EXCEPTION();
		}
		/* call static method */
		obj = (zend_object*)called_scope;
		call_info = ZEND_CALL_NESTED_FUNCTION;
	} else if (OP1_TYPE & (IS_VAR|IS_TMP_VAR|IS_CV)) {
		if (OP1_TYPE == IS_CV) {
			GC_ADDREF(obj); /* For $this pointer */
		} else if (free_op1 != object) {
			GC_ADDREF(obj); /* For $this pointer */
			FREE_OP1();
		}
		/* CV may be changed indirectly (e.g. when it's a reference) */
		call_info = ZEND_CALL_NESTED_FUNCTION | ZEND_CALL_HAS_THIS | ZEND_CALL_RELEASE_THIS;
	}

	call = zend_vm_stack_push_call_frame(call_info,
		fbc, opline->extended_value, obj);
	call->prev_execute_data = EX(call);
	EX(call) = call;

	ZEND_VM_NEXT_OPCODE();
}

ZEND_VM_HANDLER(113, ZEND_INIT_STATIC_METHOD_CALL, UNUSED|CLASS_FETCH|CONST|VAR, CONST|TMPVAR|UNUSED|CONSTRUCTOR|CV, NUM|CACHE_SLOT)
{
	USE_OPLINE
	zval *function_name;
	zend_class_entry *ce;
	uint32_t call_info;
	zend_function *fbc;
	zend_execute_data *call;

	SAVE_OPLINE();

	if (OP1_TYPE == IS_CONST) {
		/* no function found. try a static method in class */
		ce = CACHED_PTR(opline->result.num);
		if (UNEXPECTED(ce == NULL)) {
			ce = zend_fetch_class_by_name(Z_STR_P(RT_CONSTANT(opline, opline->op1)), Z_STR_P(RT_CONSTANT(opline, opline->op1) + 1), ZEND_FETCH_CLASS_DEFAULT | ZEND_FETCH_CLASS_EXCEPTION);
			if (UNEXPECTED(ce == NULL)) {
				ZEND_ASSERT(EG(exception));
				HANDLE_EXCEPTION();
			}
			if (OP2_TYPE != IS_CONST) {
				CACHE_PTR(opline->result.num, ce);
			}
		}
	} else if (OP1_TYPE == IS_UNUSED) {
		ce = zend_fetch_class(NULL, opline->op1.num);
		if (UNEXPECTED(ce == NULL)) {
			ZEND_ASSERT(EG(exception));
			FREE_UNFETCHED_OP2();
			HANDLE_EXCEPTION();
		}
	} else {
		ce = Z_CE_P(EX_VAR(opline->op1.var));
	}

	if (OP1_TYPE == IS_CONST &&
	    OP2_TYPE == IS_CONST &&
	    EXPECTED((fbc = CACHED_PTR(opline->result.num + sizeof(void*))) != NULL)) {
		/* nothing to do */
	} else if (OP1_TYPE != IS_CONST &&
	           OP2_TYPE == IS_CONST &&
	           EXPECTED(CACHED_PTR(opline->result.num) == ce)) {
		fbc = CACHED_PTR(opline->result.num + sizeof(void*));
	} else if (OP2_TYPE != IS_UNUSED) {
		zend_free_op free_op2;

		function_name = GET_OP2_ZVAL_PTR_UNDEF(BP_VAR_R);
		if (OP2_TYPE != IS_CONST) {
			if (UNEXPECTED(Z_TYPE_P(function_name) != IS_STRING)) {
				do {
					if (OP2_TYPE & (IS_VAR|IS_CV) && Z_ISREF_P(function_name)) {
						function_name = Z_REFVAL_P(function_name);
						if (EXPECTED(Z_TYPE_P(function_name) == IS_STRING)) {
							break;
						}
					} else if (OP2_TYPE == IS_CV && UNEXPECTED(Z_TYPE_P(function_name) == IS_UNDEF)) {
						ZVAL_UNDEFINED_OP2();
						if (UNEXPECTED(EG(exception) != NULL)) {
							HANDLE_EXCEPTION();
						}
					}
					zend_throw_error(NULL, "Function name must be a string");
					FREE_OP2();
					HANDLE_EXCEPTION();
				} while (0);
			}
		}

		if (ce->get_static_method) {
			fbc = ce->get_static_method(ce, Z_STR_P(function_name));
		} else {
			fbc = zend_std_get_static_method(ce, Z_STR_P(function_name), ((OP2_TYPE == IS_CONST) ? (RT_CONSTANT(opline, opline->op2) + 1) : NULL));
		}
		if (UNEXPECTED(fbc == NULL)) {
			if (EXPECTED(!EG(exception))) {
				zend_undefined_method(ce, Z_STR_P(function_name));
			}
			FREE_OP2();
			HANDLE_EXCEPTION();
		}
		if (OP2_TYPE == IS_CONST &&
		    EXPECTED(!(fbc->common.fn_flags & (ZEND_ACC_CALL_VIA_TRAMPOLINE|ZEND_ACC_NEVER_CACHE)))) {
			CACHE_POLYMORPHIC_PTR(opline->result.num, ce, fbc);
		}
		if (EXPECTED(fbc->type == ZEND_USER_FUNCTION) && UNEXPECTED(!RUN_TIME_CACHE(&fbc->op_array))) {
			init_func_run_time_cache(&fbc->op_array);
		}
		if (OP2_TYPE != IS_CONST) {
			FREE_OP2();
		}
	} else {
		if (UNEXPECTED(ce->constructor == NULL)) {
			zend_throw_error(NULL, "Cannot call constructor");
			HANDLE_EXCEPTION();
		}
		if (Z_TYPE(EX(This)) == IS_OBJECT && Z_OBJ(EX(This))->ce != ce->constructor->common.scope && (ce->constructor->common.fn_flags & ZEND_ACC_PRIVATE)) {
			zend_throw_error(NULL, "Cannot call private %s::__construct()", ZSTR_VAL(ce->name));
			HANDLE_EXCEPTION();
		}
		fbc = ce->constructor;
		if (EXPECTED(fbc->type == ZEND_USER_FUNCTION) && UNEXPECTED(!RUN_TIME_CACHE(&fbc->op_array))) {
			init_func_run_time_cache(&fbc->op_array);
		}
	}

	if (!(fbc->common.fn_flags & ZEND_ACC_STATIC)) {
		if (Z_TYPE(EX(This)) == IS_OBJECT && instanceof_function(Z_OBJCE(EX(This)), ce)) {
			ce = (zend_class_entry*)Z_OBJ(EX(This));
			call_info = ZEND_CALL_NESTED_FUNCTION | ZEND_CALL_HAS_THIS;
		} else {
			zend_non_static_method_call(fbc);
			HANDLE_EXCEPTION();
		}
	} else {
		/* previous opcode is ZEND_FETCH_CLASS */
		if (OP1_TYPE == IS_UNUSED
		 && ((opline->op1.num & ZEND_FETCH_CLASS_MASK) == ZEND_FETCH_CLASS_PARENT ||
		     (opline->op1.num & ZEND_FETCH_CLASS_MASK) == ZEND_FETCH_CLASS_SELF)) {
			if (Z_TYPE(EX(This)) == IS_OBJECT) {
				ce = Z_OBJCE(EX(This));
			} else {
				ce = Z_CE(EX(This));
			}
		}
		call_info = ZEND_CALL_NESTED_FUNCTION;
	}

	call = zend_vm_stack_push_call_frame(call_info,
		fbc, opline->extended_value, ce);
	call->prev_execute_data = EX(call);
	EX(call) = call;

	ZEND_VM_NEXT_OPCODE();
}

ZEND_VM_HOT_HANDLER(59, ZEND_INIT_FCALL_BY_NAME, ANY, CONST, NUM|CACHE_SLOT)
{
	USE_OPLINE
	zend_function *fbc;
	zval *function_name, *func;
	zend_execute_data *call;

	fbc = CACHED_PTR(opline->result.num);
	if (UNEXPECTED(fbc == NULL)) {
		function_name = (zval*)RT_CONSTANT(opline, opline->op2);
		func = zend_hash_find_ex(EG(function_table), Z_STR_P(function_name+1), 1);
		if (UNEXPECTED(func == NULL)) {
			ZEND_VM_DISPATCH_TO_HELPER(zend_undefined_function_helper);
		}
		fbc = Z_FUNC_P(func);
		if (EXPECTED(fbc->type == ZEND_USER_FUNCTION) && UNEXPECTED(!RUN_TIME_CACHE(&fbc->op_array))) {
			init_func_run_time_cache(&fbc->op_array);
		}
		CACHE_PTR(opline->result.num, fbc);
	}
	call = zend_vm_stack_push_call_frame(ZEND_CALL_NESTED_FUNCTION,
		fbc, opline->extended_value, NULL);
	call->prev_execute_data = EX(call);
	EX(call) = call;

	ZEND_VM_NEXT_OPCODE();
}

ZEND_VM_HANDLER(128, ZEND_INIT_DYNAMIC_CALL, ANY, CONST|TMPVAR|CV, NUM)
{
	USE_OPLINE
	zend_free_op free_op2;
	zval *function_name;
	zend_execute_data *call;

	SAVE_OPLINE();
	function_name = GET_OP2_ZVAL_PTR_UNDEF(BP_VAR_R);

ZEND_VM_C_LABEL(try_function_name):
	if (OP2_TYPE != IS_CONST && EXPECTED(Z_TYPE_P(function_name) == IS_STRING)) {
		call = zend_init_dynamic_call_string(Z_STR_P(function_name), opline->extended_value);
	} else if (OP2_TYPE != IS_CONST && EXPECTED(Z_TYPE_P(function_name) == IS_OBJECT)) {
		call = zend_init_dynamic_call_object(Z_OBJ_P(function_name), opline->extended_value);
	} else if (EXPECTED(Z_TYPE_P(function_name) == IS_ARRAY)) {
		call = zend_init_dynamic_call_array(Z_ARRVAL_P(function_name), opline->extended_value);
	} else if ((OP2_TYPE & (IS_VAR|IS_CV)) && EXPECTED(Z_TYPE_P(function_name) == IS_REFERENCE)) {
		function_name = Z_REFVAL_P(function_name);
		ZEND_VM_C_GOTO(try_function_name);
	} else {
		if (OP2_TYPE == IS_CV && UNEXPECTED(Z_TYPE_P(function_name) == IS_UNDEF)) {
			ZVAL_UNDEFINED_OP2();
			if (UNEXPECTED(EG(exception) != NULL)) {
				HANDLE_EXCEPTION();
			}
		}
		zend_throw_error(NULL, "Function name must be a string");
		call = NULL;
	}

	if (UNEXPECTED(!call)) {
		HANDLE_EXCEPTION();
	}

	FREE_OP2();
	if (OP2_TYPE & (IS_VAR|IS_TMP_VAR)) {
		if (UNEXPECTED(EG(exception))) {
			if (call) {
				 if (call->func->common.fn_flags & ZEND_ACC_CALL_VIA_TRAMPOLINE) {
					zend_string_release_ex(call->func->common.function_name, 0);
					zend_free_trampoline(call->func);
				}
				zend_vm_stack_free_call_frame(call);
			}
			HANDLE_EXCEPTION();
		}
	} else if (UNEXPECTED(!call)) {
		HANDLE_EXCEPTION();
	}

	call->prev_execute_data = EX(call);
	EX(call) = call;

	ZEND_VM_NEXT_OPCODE_CHECK_EXCEPTION();
}

ZEND_VM_HANDLER(118, ZEND_INIT_USER_CALL, CONST, CONST|TMPVAR|CV, NUM)
{
	USE_OPLINE
	zend_free_op free_op2;
	zval *function_name;
	zend_fcall_info_cache fcc;
	char *error = NULL;
	zend_function *func;
	void *object_or_called_scope;
	zend_execute_data *call;
	uint32_t call_info = ZEND_CALL_NESTED_FUNCTION | ZEND_CALL_DYNAMIC;

	SAVE_OPLINE();
	function_name = GET_OP2_ZVAL_PTR(BP_VAR_R);
	if (zend_is_callable_ex(function_name, NULL, 0, NULL, &fcc, &error)) {
		ZEND_ASSERT(!error);
		func = fcc.function_handler;
		object_or_called_scope = fcc.called_scope;
		if (func->common.fn_flags & ZEND_ACC_CLOSURE) {
			/* Delay closure destruction until its invocation */
			GC_ADDREF(ZEND_CLOSURE_OBJECT(func));
			call_info |= ZEND_CALL_CLOSURE;
			if (func->common.fn_flags & ZEND_ACC_FAKE_CLOSURE) {
				call_info |= ZEND_CALL_FAKE_CLOSURE;
			}
			if (fcc.object) {
				object_or_called_scope = fcc.object;
				call_info |= ZEND_CALL_HAS_THIS;
			}
		} else if (fcc.object) {
			GC_ADDREF(fcc.object); /* For $this pointer */
			object_or_called_scope = fcc.object;
			call_info |= ZEND_CALL_RELEASE_THIS | ZEND_CALL_HAS_THIS;
		}

		FREE_OP2();
		if ((OP2_TYPE & (IS_TMP_VAR|IS_VAR)) && UNEXPECTED(EG(exception))) {
			if (call_info & ZEND_CALL_CLOSURE) {
				zend_object_release(ZEND_CLOSURE_OBJECT(func));
			} else if (call_info & ZEND_CALL_RELEASE_THIS) {
				zend_object_release(fcc.object);
			}
			HANDLE_EXCEPTION();
		}

		if (EXPECTED(func->type == ZEND_USER_FUNCTION) && UNEXPECTED(!RUN_TIME_CACHE(&func->op_array))) {
			init_func_run_time_cache(&func->op_array);
		}
	} else {
		zend_type_error("%s() expects parameter 1 to be a valid callback, %s", Z_STRVAL_P(RT_CONSTANT(opline, opline->op1)), error);
		efree(error);
		FREE_OP2();
		HANDLE_EXCEPTION();
	}

	call = zend_vm_stack_push_call_frame(call_info,
		func, opline->extended_value, object_or_called_scope);
	call->prev_execute_data = EX(call);
	EX(call) = call;

	ZEND_VM_NEXT_OPCODE();
}

ZEND_VM_HOT_HANDLER(69, ZEND_INIT_NS_FCALL_BY_NAME, ANY, CONST, NUM|CACHE_SLOT)
{
	USE_OPLINE
	zval *func_name;
	zval *func;
	zend_function *fbc;
	zend_execute_data *call;

	fbc = CACHED_PTR(opline->result.num);
	if (UNEXPECTED(fbc == NULL)) {
		func_name = (zval *)RT_CONSTANT(opline, opline->op2);
		func = zend_hash_find_ex(EG(function_table), Z_STR_P(func_name + 1), 1);
		if (func == NULL) {
			func = zend_hash_find_ex(EG(function_table), Z_STR_P(func_name + 2), 1);
			if (UNEXPECTED(func == NULL)) {
				ZEND_VM_DISPATCH_TO_HELPER(zend_undefined_function_helper);
			}
		}
		fbc = Z_FUNC_P(func);
		if (EXPECTED(fbc->type == ZEND_USER_FUNCTION) && UNEXPECTED(!RUN_TIME_CACHE(&fbc->op_array))) {
			init_func_run_time_cache(&fbc->op_array);
		}
		CACHE_PTR(opline->result.num, fbc);
	}

	call = zend_vm_stack_push_call_frame(ZEND_CALL_NESTED_FUNCTION,
		fbc, opline->extended_value, NULL);
	call->prev_execute_data = EX(call);
	EX(call) = call;

	ZEND_VM_NEXT_OPCODE();
}

ZEND_VM_HOT_HANDLER(61, ZEND_INIT_FCALL, NUM, CONST, NUM|CACHE_SLOT)
{
	USE_OPLINE
	zval *fname;
	zval *func;
	zend_function *fbc;
	zend_execute_data *call;

	fbc = CACHED_PTR(opline->result.num);
	if (UNEXPECTED(fbc == NULL)) {
		fname = (zval*)RT_CONSTANT(opline, opline->op2);
		func = zend_hash_find_ex(EG(function_table), Z_STR_P(fname), 1);
		if (UNEXPECTED(func == NULL)) {
			ZEND_VM_DISPATCH_TO_HELPER(zend_undefined_function_helper);
		}
		fbc = Z_FUNC_P(func);
		if (EXPECTED(fbc->type == ZEND_USER_FUNCTION) && UNEXPECTED(!RUN_TIME_CACHE(&fbc->op_array))) {
			init_func_run_time_cache(&fbc->op_array);
		}
		CACHE_PTR(opline->result.num, fbc);
	}

	call = zend_vm_stack_push_call_frame_ex(
		opline->op1.num, ZEND_CALL_NESTED_FUNCTION,
		fbc, opline->extended_value, NULL);
	call->prev_execute_data = EX(call);
	EX(call) = call;

	ZEND_VM_NEXT_OPCODE();
}

ZEND_VM_HOT_HANDLER(129, ZEND_DO_ICALL, ANY, ANY, SPEC(RETVAL))
{
	USE_OPLINE
	zend_execute_data *call = EX(call);
	zend_function *fbc = call->func;
	zval *ret;
	zval retval;

	SAVE_OPLINE();
	EX(call) = call->prev_execute_data;

	call->prev_execute_data = execute_data;
	EG(current_execute_data) = call;

	ret = RETURN_VALUE_USED(opline) ? EX_VAR(opline->result.var) : &retval;
	ZVAL_NULL(ret);

	fbc->internal_function.handler(call, ret);

#if ZEND_DEBUG
	if (!EG(exception) && call->func) {
		ZEND_ASSERT(!(call->func->common.fn_flags & ZEND_ACC_HAS_RETURN_TYPE) ||
			zend_verify_internal_return_type(call->func, ret));
		ZEND_ASSERT((call->func->common.fn_flags & ZEND_ACC_RETURN_REFERENCE)
			? Z_ISREF_P(ret) : !Z_ISREF_P(ret));
	}
#endif

	EG(current_execute_data) = execute_data;
	zend_vm_stack_free_args(call);
	zend_vm_stack_free_call_frame(call);

	if (!RETURN_VALUE_USED(opline)) {
		zval_ptr_dtor(ret);
	}

	if (UNEXPECTED(EG(exception) != NULL)) {
		zend_rethrow_exception(execute_data);
		HANDLE_EXCEPTION();
	}

	ZEND_VM_SET_OPCODE(opline + 1);
	ZEND_VM_CONTINUE();
}

ZEND_VM_HOT_HANDLER(130, ZEND_DO_UCALL, ANY, ANY, SPEC(RETVAL))
{
	USE_OPLINE
	zend_execute_data *call = EX(call);
	zend_function *fbc = call->func;
	zval *ret;

	SAVE_OPLINE();
	EX(call) = call->prev_execute_data;

	ret = NULL;
	if (RETURN_VALUE_USED(opline)) {
		ret = EX_VAR(opline->result.var);
	}

	call->prev_execute_data = execute_data;
	execute_data = call;
	i_init_func_execute_data(&fbc->op_array, ret, 0 EXECUTE_DATA_CC);
	LOAD_OPLINE_EX();

	ZEND_VM_ENTER_EX();
}

ZEND_VM_HOT_HANDLER(131, ZEND_DO_FCALL_BY_NAME, ANY, ANY, SPEC(RETVAL))
{
	USE_OPLINE
	zend_execute_data *call = EX(call);
	zend_function *fbc = call->func;
	zval *ret;

	SAVE_OPLINE();
	EX(call) = call->prev_execute_data;

	if (EXPECTED(fbc->type == ZEND_USER_FUNCTION)) {
		ret = NULL;
		if (RETURN_VALUE_USED(opline)) {
			ret = EX_VAR(opline->result.var);
		}

		call->prev_execute_data = execute_data;
		execute_data = call;
		i_init_func_execute_data(&fbc->op_array, ret, 0 EXECUTE_DATA_CC);
		LOAD_OPLINE_EX();

		ZEND_VM_ENTER_EX();
	} else {
		zval retval;
		ZEND_ASSERT(fbc->type == ZEND_INTERNAL_FUNCTION);

		if (UNEXPECTED((fbc->common.fn_flags & ZEND_ACC_DEPRECATED) != 0)) {
			zend_deprecated_function(fbc);
			if (UNEXPECTED(EG(exception) != NULL)) {
			    UNDEF_RESULT();
				HANDLE_EXCEPTION();
			}
		}

		call->prev_execute_data = execute_data;
		EG(current_execute_data) = call;


#if ZEND_DEBUG
		/* Type checks for internal functions are usually only performed by zpp.
		 * In debug mode we additionally run arginfo checks to detect cases where
		 * arginfo and zpp went out of sync. */
		zend_bool wrong_arg_types =
			(fbc->common.fn_flags & ZEND_ACC_HAS_TYPE_HINTS) &&
			!zend_verify_internal_arg_types(fbc, call);
#endif

		ret = RETURN_VALUE_USED(opline) ? EX_VAR(opline->result.var) : &retval;
		ZVAL_NULL(ret);

		fbc->internal_function.handler(call, ret);

#if ZEND_DEBUG
		if (!EG(exception) && call->func) {
			ZEND_ASSERT(!wrong_arg_types && "Arginfo / zpp type mismatch?");
			ZEND_ASSERT(!(call->func->common.fn_flags & ZEND_ACC_HAS_RETURN_TYPE) ||
				zend_verify_internal_return_type(call->func, ret));
			ZEND_ASSERT((call->func->common.fn_flags & ZEND_ACC_RETURN_REFERENCE)
				? Z_ISREF_P(ret) : !Z_ISREF_P(ret));
		}
#endif

		EG(current_execute_data) = execute_data;
		zend_vm_stack_free_args(call);
		zend_vm_stack_free_call_frame(call);

		if (!RETURN_VALUE_USED(opline)) {
			zval_ptr_dtor(ret);
		}
	}

	if (UNEXPECTED(EG(exception) != NULL)) {
		zend_rethrow_exception(execute_data);
		HANDLE_EXCEPTION();
	}
	ZEND_VM_SET_OPCODE(opline + 1);
	ZEND_VM_CONTINUE();
}

ZEND_VM_HOT_HANDLER(60, ZEND_DO_FCALL, ANY, ANY, SPEC(RETVAL))
{
	USE_OPLINE
	zend_execute_data *call = EX(call);
	zend_function *fbc = call->func;
	zval *ret;

	SAVE_OPLINE();
	EX(call) = call->prev_execute_data;
	if (UNEXPECTED((fbc->common.fn_flags & (ZEND_ACC_ABSTRACT|ZEND_ACC_DEPRECATED)) != 0)) {
		if (UNEXPECTED((fbc->common.fn_flags & ZEND_ACC_ABSTRACT) != 0)) {
			ZEND_VM_DISPATCH_TO_HELPER(zend_abstract_method_helper, func, fbc);
		} else {
			zend_deprecated_function(fbc);
			if (UNEXPECTED(EG(exception) != NULL)) {
				UNDEF_RESULT();
				HANDLE_EXCEPTION();
			}
		}
	}

	if (EXPECTED(fbc->type == ZEND_USER_FUNCTION)) {
		ret = NULL;
		if (RETURN_VALUE_USED(opline)) {
			ret = EX_VAR(opline->result.var);
		}

		call->prev_execute_data = execute_data;
		execute_data = call;
		i_init_func_execute_data(&fbc->op_array, ret, 1 EXECUTE_DATA_CC);

		if (EXPECTED(zend_execute_ex == execute_ex)) {
			LOAD_OPLINE_EX();
			ZEND_VM_ENTER_EX();
		} else {
			SAVE_OPLINE_EX();
			execute_data = EX(prev_execute_data);
			LOAD_OPLINE();
			ZEND_ADD_CALL_FLAG(call, ZEND_CALL_TOP);
			zend_execute_ex(call);
		}
	} else {
		zval retval;

		ZEND_ASSERT(fbc->type == ZEND_INTERNAL_FUNCTION);
		call->prev_execute_data = execute_data;
		EG(current_execute_data) = call;

#if ZEND_DEBUG
		/* Type checks for internal functions are usually only performed by zpp.
		 * In debug mode we additionally run arginfo checks to detect cases where
		 * arginfo and zpp went out of sync. */
		zend_bool wrong_arg_types =
			(fbc->common.fn_flags & ZEND_ACC_HAS_TYPE_HINTS) &&
			!zend_verify_internal_arg_types(fbc, call);
#endif

		ret = RETURN_VALUE_USED(opline) ? EX_VAR(opline->result.var) : &retval;
		ZVAL_NULL(ret);

		if (!zend_execute_internal) {
			/* saves one function call if zend_execute_internal is not used */
			fbc->internal_function.handler(call, ret);
		} else {
			zend_execute_internal(call, ret);
		}

#if ZEND_DEBUG
		if (!EG(exception) && call->func) {
			ZEND_ASSERT(!wrong_arg_types && "Arginfo / zpp type mismatch?");
			ZEND_ASSERT(!(call->func->common.fn_flags & ZEND_ACC_HAS_RETURN_TYPE) ||
				zend_verify_internal_return_type(call->func, ret));
			ZEND_ASSERT((call->func->common.fn_flags & ZEND_ACC_RETURN_REFERENCE)
				? Z_ISREF_P(ret) : !Z_ISREF_P(ret));
		}
#endif

		EG(current_execute_data) = execute_data;
		zend_vm_stack_free_args(call);

		if (!RETURN_VALUE_USED(opline)) {
			zval_ptr_dtor(ret);
		}
	}

	if (UNEXPECTED(ZEND_CALL_INFO(call) & ZEND_CALL_RELEASE_THIS)) {
		OBJ_RELEASE(Z_OBJ(call->This));
	}

	zend_vm_stack_free_call_frame(call);
	if (UNEXPECTED(EG(exception) != NULL)) {
		zend_rethrow_exception(execute_data);
		HANDLE_EXCEPTION();
	}

	ZEND_VM_SET_OPCODE(opline + 1);
	ZEND_VM_CONTINUE();
}

ZEND_VM_COLD_CONST_HANDLER(124, ZEND_VERIFY_RETURN_TYPE, CONST|TMP|VAR|UNUSED|CV, UNUSED|CACHE_SLOT)
{
	USE_OPLINE

	SAVE_OPLINE();
	if (OP1_TYPE == IS_UNUSED) {
		zend_verify_missing_return_type(EX(func), CACHE_ADDR(opline->op2.num));
	} else {
/* prevents "undefined variable opline" errors */
#if !defined(ZEND_VM_SPEC) || (OP1_TYPE != IS_UNUSED)
		zval *retval_ref, *retval_ptr;
		zend_free_op free_op1;
		zend_arg_info *ret_info = EX(func)->common.arg_info - 1;

		retval_ref = retval_ptr = GET_OP1_ZVAL_PTR(BP_VAR_R);

		if (OP1_TYPE == IS_CONST) {
			ZVAL_COPY(EX_VAR(opline->result.var), retval_ptr);
			retval_ref = retval_ptr = EX_VAR(opline->result.var);
		} else if (OP1_TYPE == IS_VAR) {
			if (UNEXPECTED(Z_TYPE_P(retval_ptr) == IS_INDIRECT)) {
				retval_ptr = Z_INDIRECT_P(retval_ptr);
			}
			ZVAL_DEREF(retval_ptr);
		} else if (OP1_TYPE == IS_CV) {
			ZVAL_DEREF(retval_ptr);
		}

		if (UNEXPECTED(!ZEND_TYPE_IS_CLASS(ret_info->type)
			&& ZEND_TYPE_CODE(ret_info->type) != IS_CALLABLE
			&& ZEND_TYPE_CODE(ret_info->type) != IS_ITERABLE
			&& !ZEND_SAME_FAKE_TYPE(ZEND_TYPE_CODE(ret_info->type), Z_TYPE_P(retval_ptr))
			&& !(EX(func)->op_array.fn_flags & ZEND_ACC_RETURN_REFERENCE)
			&& retval_ref != retval_ptr)
		) {
			/* A cast might happen - unwrap the reference if this is a by-value return */
			if (Z_REFCOUNT_P(retval_ref) == 1) {
				ZVAL_UNREF(retval_ref);
			} else {
				Z_DELREF_P(retval_ref);
				ZVAL_COPY(retval_ref, retval_ptr);
			}
			retval_ptr = retval_ref;
		}
		zend_verify_return_type(EX(func), retval_ptr, CACHE_ADDR(opline->op2.num));
#endif
	}
	ZEND_VM_NEXT_OPCODE_CHECK_EXCEPTION();
}

ZEND_VM_INLINE_HANDLER(62, ZEND_RETURN, CONST|TMP|VAR|CV, ANY)
{
	USE_OPLINE
	zval *retval_ptr;
	zval *return_value;
	zend_free_op free_op1;

	retval_ptr = GET_OP1_ZVAL_PTR_UNDEF(BP_VAR_R);
	return_value = EX(return_value);
	if (OP1_TYPE == IS_CV && UNEXPECTED(Z_TYPE_INFO_P(retval_ptr) == IS_UNDEF)) {
		SAVE_OPLINE();
		retval_ptr = ZVAL_UNDEFINED_OP1();
		if (return_value) {
			ZVAL_NULL(return_value);
		}
	} else if (!return_value) {
		if (OP1_TYPE & (IS_VAR|IS_TMP_VAR)) {
			if (Z_REFCOUNTED_P(free_op1) && !Z_DELREF_P(free_op1)) {
				SAVE_OPLINE();
				rc_dtor_func(Z_COUNTED_P(free_op1));
			}
		}
	} else {
		if ((OP1_TYPE & (IS_CONST|IS_TMP_VAR))) {
			ZVAL_COPY_VALUE(return_value, retval_ptr);
			if (OP1_TYPE == IS_CONST) {
				if (UNEXPECTED(Z_OPT_REFCOUNTED_P(return_value))) {
					Z_ADDREF_P(return_value);
				}
			}
		} else if (OP1_TYPE == IS_CV) {
			do {
				if (Z_OPT_REFCOUNTED_P(retval_ptr)) {
					if (EXPECTED(!Z_OPT_ISREF_P(retval_ptr))) {
						if (EXPECTED(!(EX_CALL_INFO() & ZEND_CALL_CODE))) {
							ZVAL_COPY_VALUE(return_value, retval_ptr);
							ZVAL_NULL(retval_ptr);
							break;
						} else {
							Z_ADDREF_P(retval_ptr);
						}
					} else {
						retval_ptr = Z_REFVAL_P(retval_ptr);
						if (Z_OPT_REFCOUNTED_P(retval_ptr)) {
							Z_ADDREF_P(retval_ptr);
						}
					}
				}
				ZVAL_COPY_VALUE(return_value, retval_ptr);
			} while (0);
		} else /* if (OP1_TYPE == IS_VAR) */ {
			if (UNEXPECTED(Z_ISREF_P(retval_ptr))) {
				zend_refcounted *ref = Z_COUNTED_P(retval_ptr);

				retval_ptr = Z_REFVAL_P(retval_ptr);
				ZVAL_COPY_VALUE(return_value, retval_ptr);
				if (UNEXPECTED(GC_DELREF(ref) == 0)) {
					efree_size(ref, sizeof(zend_reference));
				} else if (Z_OPT_REFCOUNTED_P(retval_ptr)) {
					Z_ADDREF_P(retval_ptr);
				}
			} else {
				ZVAL_COPY_VALUE(return_value, retval_ptr);
			}
		}
	}
	ZEND_VM_DISPATCH_TO_HELPER(zend_leave_helper);
}

ZEND_VM_COLD_CONST_HANDLER(111, ZEND_RETURN_BY_REF, CONST|TMP|VAR|CV, ANY, SRC)
{
	USE_OPLINE
	zval *retval_ptr;
	zend_free_op free_op1;

	SAVE_OPLINE();

	do {
		if ((OP1_TYPE & (IS_CONST|IS_TMP_VAR)) ||
		    (OP1_TYPE == IS_VAR && opline->extended_value == ZEND_RETURNS_VALUE)) {
			/* Not supposed to happen, but we'll allow it */
			zend_error(E_NOTICE, "Only variable references should be returned by reference");

			retval_ptr = GET_OP1_ZVAL_PTR(BP_VAR_R);
			if (!EX(return_value)) {
				FREE_OP1();
			} else {
				if (OP1_TYPE == IS_VAR && UNEXPECTED(Z_ISREF_P(retval_ptr))) {
					ZVAL_COPY_VALUE(EX(return_value), retval_ptr);
					break;
				}

				ZVAL_NEW_REF(EX(return_value), retval_ptr);
				if (OP1_TYPE == IS_CONST) {
					Z_TRY_ADDREF_P(retval_ptr);
				}
			}
			break;
		}

		retval_ptr = GET_OP1_ZVAL_PTR_PTR(BP_VAR_W);

		if (OP1_TYPE == IS_VAR) {
			if (retval_ptr == &EG(uninitialized_zval) ||
			    (opline->extended_value == ZEND_RETURNS_FUNCTION && !Z_ISREF_P(retval_ptr))) {
				zend_error(E_NOTICE, "Only variable references should be returned by reference");
				if (EX(return_value)) {
					ZVAL_NEW_REF(EX(return_value), retval_ptr);
				} else {
					FREE_OP1_VAR_PTR();
				}
				break;
			}
		}

		if (EX(return_value)) {
			if (Z_ISREF_P(retval_ptr)) {
				Z_ADDREF_P(retval_ptr);
			} else {
				ZVAL_MAKE_REF_EX(retval_ptr, 2);
			}
			ZVAL_REF(EX(return_value), Z_REF_P(retval_ptr));
		}

		FREE_OP1_VAR_PTR();
	} while (0);

	ZEND_VM_DISPATCH_TO_HELPER(zend_leave_helper);
}

ZEND_VM_HANDLER(139, ZEND_GENERATOR_CREATE, ANY, ANY)
{
	zval *return_value = EX(return_value);

	if (EXPECTED(return_value)) {
		USE_OPLINE
		zend_generator *generator;
		zend_execute_data *gen_execute_data;
		uint32_t num_args, used_stack, call_info;

		object_init_ex(return_value, zend_ce_generator);

		/*
		 * Normally the execute_data is allocated on the VM stack (because it does
		 * not actually do any allocation and thus is faster). For generators
		 * though this behavior would be suboptimal, because the (rather large)
		 * structure would have to be copied back and forth every time execution is
		 * suspended or resumed. That's why for generators the execution context
		 * is allocated on heap.
		 */
		num_args = EX_NUM_ARGS();
		if (EXPECTED(num_args <= EX(func)->op_array.num_args)) {
			used_stack = (ZEND_CALL_FRAME_SLOT + EX(func)->op_array.last_var + EX(func)->op_array.T) * sizeof(zval);
			gen_execute_data = (zend_execute_data*)emalloc(used_stack);
			used_stack = (ZEND_CALL_FRAME_SLOT + EX(func)->op_array.last_var) * sizeof(zval);
		} else {
			used_stack = (ZEND_CALL_FRAME_SLOT + num_args + EX(func)->op_array.last_var + EX(func)->op_array.T - EX(func)->op_array.num_args) * sizeof(zval);
			gen_execute_data = (zend_execute_data*)emalloc(used_stack);
		}
		memcpy(gen_execute_data, execute_data, used_stack);

		/* Save execution context in generator object. */
		generator = (zend_generator *) Z_OBJ_P(EX(return_value));
		generator->execute_data = gen_execute_data;
		generator->frozen_call_stack = NULL;
		generator->execute_fake.opline = NULL;
		generator->execute_fake.func = NULL;
		generator->execute_fake.prev_execute_data = NULL;
		ZVAL_OBJ(&generator->execute_fake.This, (zend_object *) generator);

		gen_execute_data->opline = opline + 1;
		/* EX(return_value) keeps pointer to zend_object (not a real zval) */
		gen_execute_data->return_value = (zval*)generator;
		call_info = Z_TYPE_INFO(EX(This));
		if ((call_info & Z_TYPE_MASK) == IS_OBJECT
		 && (!(call_info & (ZEND_CALL_CLOSURE|ZEND_CALL_RELEASE_THIS))
			 /* Bug #72523 */
			|| UNEXPECTED(zend_execute_ex != execute_ex))) {
			ZEND_ADD_CALL_FLAG_EX(call_info, ZEND_CALL_RELEASE_THIS);
			Z_ADDREF(gen_execute_data->This);
		}
		ZEND_ADD_CALL_FLAG_EX(call_info, (ZEND_CALL_TOP_FUNCTION | ZEND_CALL_ALLOCATED | ZEND_CALL_GENERATOR));
		Z_TYPE_INFO(gen_execute_data->This) = call_info;
		gen_execute_data->prev_execute_data = NULL;

		call_info = EX_CALL_INFO();
		EG(current_execute_data) = EX(prev_execute_data);
		if (EXPECTED(!(call_info & (ZEND_CALL_TOP|ZEND_CALL_ALLOCATED)))) {
			EG(vm_stack_top) = (zval*)execute_data;
			execute_data = EX(prev_execute_data);
			LOAD_NEXT_OPLINE();
			ZEND_VM_LEAVE();
		} else if (EXPECTED(!(call_info & ZEND_CALL_TOP))) {
			zend_execute_data *old_execute_data = execute_data;
			execute_data = EX(prev_execute_data);
			zend_vm_stack_free_call_frame_ex(call_info, old_execute_data);
			LOAD_NEXT_OPLINE();
			ZEND_VM_LEAVE();
		} else {
			ZEND_VM_RETURN();
		}
	} else {
		ZEND_VM_DISPATCH_TO_HELPER(zend_leave_helper);
	}
}

ZEND_VM_HANDLER(161, ZEND_GENERATOR_RETURN, CONST|TMP|VAR|CV, ANY)
{
	USE_OPLINE
	zval *retval;
	zend_free_op free_op1;

	zend_generator *generator = zend_get_running_generator(EXECUTE_DATA_C);

	SAVE_OPLINE();
	retval = GET_OP1_ZVAL_PTR(BP_VAR_R);

	/* Copy return value into generator->retval */
	if ((OP1_TYPE & (IS_CONST|IS_TMP_VAR))) {
		ZVAL_COPY_VALUE(&generator->retval, retval);
		if (OP1_TYPE == IS_CONST) {
			if (UNEXPECTED(Z_OPT_REFCOUNTED(generator->retval))) {
				Z_ADDREF(generator->retval);
			}
		}
	} else if (OP1_TYPE == IS_CV) {
		ZVAL_COPY_DEREF(&generator->retval, retval);
	} else /* if (OP1_TYPE == IS_VAR) */ {
		if (UNEXPECTED(Z_ISREF_P(retval))) {
			zend_refcounted *ref = Z_COUNTED_P(retval);

			retval = Z_REFVAL_P(retval);
			ZVAL_COPY_VALUE(&generator->retval, retval);
			if (UNEXPECTED(GC_DELREF(ref) == 0)) {
				efree_size(ref, sizeof(zend_reference));
			} else if (Z_OPT_REFCOUNTED_P(retval)) {
				Z_ADDREF_P(retval);
			}
		} else {
			ZVAL_COPY_VALUE(&generator->retval, retval);
		}
	}

	/* Close the generator to free up resources */
	zend_generator_close(generator, 1);

	/* Pass execution back to handling code */
	ZEND_VM_RETURN();
}

ZEND_VM_COLD_CONST_HANDLER(108, ZEND_THROW, CONST|TMP|VAR|CV, ANY)
{
	USE_OPLINE
	zval *value;
	zend_free_op free_op1;

	SAVE_OPLINE();
	value = GET_OP1_ZVAL_PTR_UNDEF(BP_VAR_R);

	do {
		if (OP1_TYPE == IS_CONST || UNEXPECTED(Z_TYPE_P(value) != IS_OBJECT)) {
			if ((OP1_TYPE & (IS_VAR|IS_CV)) && Z_ISREF_P(value)) {
				value = Z_REFVAL_P(value);
				if (EXPECTED(Z_TYPE_P(value) == IS_OBJECT)) {
					break;
				}
			}
			if (OP1_TYPE == IS_CV && UNEXPECTED(Z_TYPE_P(value) == IS_UNDEF)) {
				ZVAL_UNDEFINED_OP1();
				if (UNEXPECTED(EG(exception) != NULL)) {
					HANDLE_EXCEPTION();
				}
			}
			zend_throw_error(NULL, "Can only throw objects");
			FREE_OP1();
			HANDLE_EXCEPTION();
		}
	} while (0);

	zend_exception_save();
	if (OP1_TYPE != IS_TMP_VAR) {
		Z_TRY_ADDREF_P(value);
	}

	zend_throw_exception_object(value);
	zend_exception_restore();
	FREE_OP1_IF_VAR();
	HANDLE_EXCEPTION();
}

ZEND_VM_HANDLER(107, ZEND_CATCH, CONST, JMP_ADDR, LAST_CATCH|CACHE_SLOT)
{
	USE_OPLINE
	zend_class_entry *ce, *catch_ce;
	zend_object *exception;
	zval *ex;

	SAVE_OPLINE();
	/* Check whether an exception has been thrown, if not, jump over code */
	zend_exception_restore();
	if (EG(exception) == NULL) {
		ZEND_VM_JMP_EX(OP_JMP_ADDR(opline, opline->op2), 0);
	}
	catch_ce = CACHED_PTR(opline->extended_value & ~ZEND_LAST_CATCH);
	if (UNEXPECTED(catch_ce == NULL)) {
		catch_ce = zend_fetch_class_by_name(Z_STR_P(RT_CONSTANT(opline, opline->op1)), Z_STR_P(RT_CONSTANT(opline, opline->op1) + 1), ZEND_FETCH_CLASS_NO_AUTOLOAD);

		CACHE_PTR(opline->extended_value & ~ZEND_LAST_CATCH, catch_ce);
	}
	ce = EG(exception)->ce;

#ifdef HAVE_DTRACE
	if (DTRACE_EXCEPTION_CAUGHT_ENABLED()) {
		DTRACE_EXCEPTION_CAUGHT((char *)ce->name);
	}
#endif /* HAVE_DTRACE */

	if (ce != catch_ce) {
		if (!catch_ce || !instanceof_function(ce, catch_ce)) {
			if (opline->extended_value & ZEND_LAST_CATCH) {
				zend_rethrow_exception(execute_data);
				HANDLE_EXCEPTION();
			}
			ZEND_VM_JMP_EX(OP_JMP_ADDR(opline, opline->op2), 0);
		}
	}

	exception = EG(exception);
	ex = EX_VAR(opline->result.var);
	if (UNEXPECTED(Z_ISREF_P(ex))) {
		ex = Z_REFVAL_P(ex);
	}
	zval_ptr_dtor(ex);
	ZVAL_OBJ(ex, EG(exception));
	if (UNEXPECTED(EG(exception) != exception)) {
		GC_ADDREF(EG(exception));
		HANDLE_EXCEPTION();
	} else {
		EG(exception) = NULL;
		ZEND_VM_NEXT_OPCODE();
	}
}

ZEND_VM_HOT_HANDLER(65, ZEND_SEND_VAL, CONST|TMPVAR, NUM)
{
	USE_OPLINE
	zval *value, *arg;
	zend_free_op free_op1;

	value = GET_OP1_ZVAL_PTR(BP_VAR_R);
	arg = ZEND_CALL_VAR(EX(call), opline->result.var);
	ZVAL_COPY_VALUE(arg, value);
	if (OP1_TYPE == IS_CONST) {
		if (UNEXPECTED(Z_OPT_REFCOUNTED_P(arg))) {
			Z_ADDREF_P(arg);
		}
	}
	ZEND_VM_NEXT_OPCODE();
}

ZEND_VM_COLD_HELPER(zend_cannot_pass_by_ref_helper, ANY, ANY)
{
	USE_OPLINE
	zval *arg;
	uint32_t arg_num = opline->op2.num;

	SAVE_OPLINE();
	zend_throw_error(NULL, "Cannot pass parameter %d by reference", arg_num);
	FREE_UNFETCHED_OP1();
	arg = ZEND_CALL_VAR(EX(call), opline->result.var);
	ZVAL_UNDEF(arg);
	HANDLE_EXCEPTION();
}

ZEND_VM_HOT_SEND_HANDLER(116, ZEND_SEND_VAL_EX, CONST|TMP, NUM, SPEC(QUICK_ARG))
{
	USE_OPLINE
	zval *value, *arg;
	zend_free_op free_op1;
	uint32_t arg_num = opline->op2.num;

	if (EXPECTED(arg_num <= MAX_ARG_FLAG_NUM)) {
		if (QUICK_ARG_MUST_BE_SENT_BY_REF(EX(call)->func, arg_num)) {
			ZEND_VM_C_GOTO(send_val_by_ref);
		}
	} else if (ARG_MUST_BE_SENT_BY_REF(EX(call)->func, arg_num)) {
ZEND_VM_C_LABEL(send_val_by_ref):
		ZEND_VM_DISPATCH_TO_HELPER(zend_cannot_pass_by_ref_helper);
	}
	value = GET_OP1_ZVAL_PTR(BP_VAR_R);
	arg = ZEND_CALL_VAR(EX(call), opline->result.var);
	ZVAL_COPY_VALUE(arg, value);
	if (OP1_TYPE == IS_CONST) {
		if (UNEXPECTED(Z_OPT_REFCOUNTED_P(arg))) {
			Z_ADDREF_P(arg);
		}
	}
	ZEND_VM_NEXT_OPCODE();
}

ZEND_VM_HOT_HANDLER(117, ZEND_SEND_VAR, VAR|CV, NUM)
{
	USE_OPLINE
	zval *varptr, *arg;
	zend_free_op free_op1;

	varptr = GET_OP1_ZVAL_PTR_UNDEF(BP_VAR_R);
	if (OP1_TYPE == IS_CV && UNEXPECTED(Z_TYPE_INFO_P(varptr) == IS_UNDEF)) {
		SAVE_OPLINE();
		ZVAL_UNDEFINED_OP1();
		arg = ZEND_CALL_VAR(EX(call), opline->result.var);
		ZVAL_NULL(arg);
		ZEND_VM_NEXT_OPCODE_CHECK_EXCEPTION();
	}

	arg = ZEND_CALL_VAR(EX(call), opline->result.var);

	if (OP1_TYPE == IS_CV) {
		ZVAL_COPY_DEREF(arg, varptr);
	} else /* if (OP1_TYPE == IS_VAR) */ {
		if (UNEXPECTED(Z_ISREF_P(varptr))) {
			zend_refcounted *ref = Z_COUNTED_P(varptr);

			varptr = Z_REFVAL_P(varptr);
			ZVAL_COPY_VALUE(arg, varptr);
			if (UNEXPECTED(GC_DELREF(ref) == 0)) {
				efree_size(ref, sizeof(zend_reference));
			} else if (Z_OPT_REFCOUNTED_P(arg)) {
				Z_ADDREF_P(arg);
			}
		} else {
			ZVAL_COPY_VALUE(arg, varptr);
		}
	}

	ZEND_VM_NEXT_OPCODE();
}

ZEND_VM_HANDLER(106, ZEND_SEND_VAR_NO_REF, VAR, NUM)
{
	USE_OPLINE
	zend_free_op free_op1;
	zval *varptr, *arg;

	varptr = GET_OP1_ZVAL_PTR(BP_VAR_R);
	arg = ZEND_CALL_VAR(EX(call), opline->result.var);
	ZVAL_COPY_VALUE(arg, varptr);

	if (EXPECTED(Z_ISREF_P(varptr))) {
		ZEND_VM_NEXT_OPCODE();
	}

	SAVE_OPLINE();
	ZVAL_NEW_REF(arg, arg);
	zend_error(E_NOTICE, "Only variables should be passed by reference");
	ZEND_VM_NEXT_OPCODE_CHECK_EXCEPTION();
}

ZEND_VM_HOT_SEND_HANDLER(50, ZEND_SEND_VAR_NO_REF_EX, VAR, NUM, SPEC(QUICK_ARG))
{
	USE_OPLINE
	zend_free_op free_op1;
	zval *varptr, *arg;
	uint32_t arg_num = opline->op2.num;

	if (EXPECTED(arg_num <= MAX_ARG_FLAG_NUM)) {
		if (!QUICK_ARG_SHOULD_BE_SENT_BY_REF(EX(call)->func, arg_num)) {
			ZEND_VM_DISPATCH_TO_HANDLER(ZEND_SEND_VAR);
		}

		varptr = GET_OP1_ZVAL_PTR(BP_VAR_R);
		arg = ZEND_CALL_VAR(EX(call), opline->result.var);
		ZVAL_COPY_VALUE(arg, varptr);

		if (EXPECTED(Z_ISREF_P(varptr) ||
		    QUICK_ARG_MAY_BE_SENT_BY_REF(EX(call)->func, arg_num))) {
			ZEND_VM_NEXT_OPCODE();
		}
	} else {
		if (!ARG_SHOULD_BE_SENT_BY_REF(EX(call)->func, arg_num)) {
			ZEND_VM_DISPATCH_TO_HANDLER(ZEND_SEND_VAR);
		}

		varptr = GET_OP1_ZVAL_PTR(BP_VAR_R);
		arg = ZEND_CALL_VAR(EX(call), opline->result.var);
		ZVAL_COPY_VALUE(arg, varptr);

		if (EXPECTED(Z_ISREF_P(varptr) ||
		    ARG_MAY_BE_SENT_BY_REF(EX(call)->func, arg_num))) {
			ZEND_VM_NEXT_OPCODE();
		}
	}

	SAVE_OPLINE();
	ZVAL_NEW_REF(arg, arg);
	zend_error(E_NOTICE, "Only variables should be passed by reference");
	ZEND_VM_NEXT_OPCODE_CHECK_EXCEPTION();
}

ZEND_VM_HANDLER(67, ZEND_SEND_REF, VAR|CV, NUM)
{
	USE_OPLINE
	zend_free_op free_op1;
	zval *varptr, *arg;

	SAVE_OPLINE();
	varptr = GET_OP1_ZVAL_PTR_PTR(BP_VAR_W);

	arg = ZEND_CALL_VAR(EX(call), opline->result.var);
	if (OP1_TYPE == IS_VAR && UNEXPECTED(Z_ISERROR_P(varptr))) {
		ZVAL_NEW_EMPTY_REF(arg);
		ZVAL_NULL(Z_REFVAL_P(arg));
		ZEND_VM_NEXT_OPCODE();
	}

	if (Z_ISREF_P(varptr)) {
		Z_ADDREF_P(varptr);
	} else {
		ZVAL_MAKE_REF_EX(varptr, 2);
	}
	ZVAL_REF(arg, Z_REF_P(varptr));

	FREE_OP1_VAR_PTR();
	ZEND_VM_NEXT_OPCODE();
}

ZEND_VM_HOT_SEND_HANDLER(66, ZEND_SEND_VAR_EX, VAR|CV, NUM, SPEC(QUICK_ARG))
{
	USE_OPLINE
	zval *varptr, *arg;
	zend_free_op free_op1;
	uint32_t arg_num = opline->op2.num;

	if (EXPECTED(arg_num <= MAX_ARG_FLAG_NUM)) {
		if (QUICK_ARG_SHOULD_BE_SENT_BY_REF(EX(call)->func, arg_num)) {
			ZEND_VM_C_GOTO(send_var_by_ref);
		}
	} else if (ARG_SHOULD_BE_SENT_BY_REF(EX(call)->func, arg_num)) {
ZEND_VM_C_LABEL(send_var_by_ref):
		ZEND_VM_DISPATCH_TO_HANDLER(ZEND_SEND_REF);
	}

	varptr = GET_OP1_ZVAL_PTR_UNDEF(BP_VAR_R);
	if (OP1_TYPE == IS_CV && UNEXPECTED(Z_TYPE_INFO_P(varptr) == IS_UNDEF)) {
		SAVE_OPLINE();
		ZVAL_UNDEFINED_OP1();
		arg = ZEND_CALL_VAR(EX(call), opline->result.var);
		ZVAL_NULL(arg);
		ZEND_VM_NEXT_OPCODE_CHECK_EXCEPTION();
	}

	arg = ZEND_CALL_VAR(EX(call), opline->result.var);

	if (OP1_TYPE == IS_CV) {
		ZVAL_COPY_DEREF(arg, varptr);
	} else /* if (OP1_TYPE == IS_VAR) */ {
		if (UNEXPECTED(Z_ISREF_P(varptr))) {
			zend_refcounted *ref = Z_COUNTED_P(varptr);

			varptr = Z_REFVAL_P(varptr);
			ZVAL_COPY_VALUE(arg, varptr);
			if (UNEXPECTED(GC_DELREF(ref) == 0)) {
				efree_size(ref, sizeof(zend_reference));
			} else if (Z_OPT_REFCOUNTED_P(arg)) {
				Z_ADDREF_P(arg);
			}
		} else {
			ZVAL_COPY_VALUE(arg, varptr);
		}
	}

	ZEND_VM_NEXT_OPCODE();
}

ZEND_VM_HOT_SEND_HANDLER(100, ZEND_CHECK_FUNC_ARG, UNUSED, NUM, SPEC(QUICK_ARG))
{
	USE_OPLINE
	uint32_t arg_num = opline->op2.num;

	if (EXPECTED(arg_num <= MAX_ARG_FLAG_NUM)) {
		if (QUICK_ARG_SHOULD_BE_SENT_BY_REF(EX(call)->func, arg_num)) {
			ZEND_ADD_CALL_FLAG(EX(call), ZEND_CALL_SEND_ARG_BY_REF);
		} else {
			ZEND_DEL_CALL_FLAG(EX(call), ZEND_CALL_SEND_ARG_BY_REF);
		}
	} else if (ARG_SHOULD_BE_SENT_BY_REF(EX(call)->func, arg_num)) {
		ZEND_ADD_CALL_FLAG(EX(call), ZEND_CALL_SEND_ARG_BY_REF);
	} else {
		ZEND_DEL_CALL_FLAG(EX(call), ZEND_CALL_SEND_ARG_BY_REF);
	}
	ZEND_VM_NEXT_OPCODE();
}

ZEND_VM_HOT_HANDLER(185, ZEND_SEND_FUNC_ARG, VAR, NUM)
{
	USE_OPLINE
	zval *varptr, *arg;
	zend_free_op free_op1;

	if (UNEXPECTED(ZEND_CALL_INFO(EX(call)) & ZEND_CALL_SEND_ARG_BY_REF)) {
		ZEND_VM_DISPATCH_TO_HANDLER(ZEND_SEND_REF);
	}

	varptr = GET_OP1_ZVAL_PTR_UNDEF(BP_VAR_R);
	arg = ZEND_CALL_VAR(EX(call), opline->result.var);

	if (UNEXPECTED(Z_ISREF_P(varptr))) {
		zend_refcounted *ref = Z_COUNTED_P(varptr);

		varptr = Z_REFVAL_P(varptr);
		ZVAL_COPY_VALUE(arg, varptr);
		if (UNEXPECTED(GC_DELREF(ref) == 0)) {
			efree_size(ref, sizeof(zend_reference));
		} else if (Z_OPT_REFCOUNTED_P(arg)) {
			Z_ADDREF_P(arg);
		}
	} else {
		ZVAL_COPY_VALUE(arg, varptr);
	}

	ZEND_VM_NEXT_OPCODE();
}

ZEND_VM_HANDLER(165, ZEND_SEND_UNPACK, ANY, ANY)
{
	USE_OPLINE
	zend_free_op free_op1;
	zval *args;
	int arg_num;

	SAVE_OPLINE();
	args = GET_OP1_ZVAL_PTR_UNDEF(BP_VAR_R);
	arg_num = ZEND_CALL_NUM_ARGS(EX(call)) + 1;

ZEND_VM_C_LABEL(send_again):
	if (EXPECTED(Z_TYPE_P(args) == IS_ARRAY)) {
		HashTable *ht = Z_ARRVAL_P(args);
		zval *arg, *top;
		zend_string *name;

		zend_vm_stack_extend_call_frame(&EX(call), arg_num - 1, zend_hash_num_elements(ht));

		if ((OP1_TYPE & (IS_VAR|IS_CV)) && Z_REFCOUNT_P(args) > 1) {
			uint32_t i;
			int separate = 0;

			/* check if any of arguments are going to be passed by reference */
			for (i = 0; i < zend_hash_num_elements(ht); i++) {
				if (ARG_SHOULD_BE_SENT_BY_REF(EX(call)->func, arg_num + i)) {
					separate = 1;
					break;
				}
			}
			if (separate) {
				SEPARATE_ARRAY(args);
				ht = Z_ARRVAL_P(args);
			}
		}

		ZEND_HASH_FOREACH_STR_KEY_VAL(ht, name, arg) {
			if (name) {
				zend_throw_error(NULL, "Cannot unpack array with string keys");
				FREE_OP1();
				HANDLE_EXCEPTION();
			}

			top = ZEND_CALL_ARG(EX(call), arg_num);
			if (ARG_SHOULD_BE_SENT_BY_REF(EX(call)->func, arg_num)) {
				if (Z_ISREF_P(arg)) {
					Z_ADDREF_P(arg);
					ZVAL_REF(top, Z_REF_P(arg));
				} else if (OP1_TYPE & (IS_VAR|IS_CV)) {
					/* array is already separated above */
					ZVAL_MAKE_REF_EX(arg, 2);
					ZVAL_REF(top, Z_REF_P(arg));
				} else {
					Z_TRY_ADDREF_P(arg);
					ZVAL_NEW_REF(top, arg);
				}
			} else {
				ZVAL_COPY_DEREF(top, arg);
			}

			ZEND_CALL_NUM_ARGS(EX(call))++;
			arg_num++;
		} ZEND_HASH_FOREACH_END();

	} else if (EXPECTED(Z_TYPE_P(args) == IS_OBJECT)) {
		zend_class_entry *ce = Z_OBJCE_P(args);
		zend_object_iterator *iter;

		if (!ce || !ce->get_iterator) {
			zend_error(E_WARNING, "Only arrays and Traversables can be unpacked");
		} else {

			iter = ce->get_iterator(ce, args, 0);
			if (UNEXPECTED(!iter)) {
				FREE_OP1();
				if (!EG(exception)) {
					zend_throw_exception_ex(
						NULL, 0, "Object of type %s did not create an Iterator", ZSTR_VAL(ce->name)
					);
				}
				HANDLE_EXCEPTION();
			}

			if (iter->funcs->rewind) {
				iter->funcs->rewind(iter);
			}

			for (; iter->funcs->valid(iter) == SUCCESS; ++arg_num) {
				zval *arg, *top;

				if (UNEXPECTED(EG(exception) != NULL)) {
					break;
				}

				arg = iter->funcs->get_current_data(iter);
				if (UNEXPECTED(EG(exception) != NULL)) {
					break;
				}

				if (iter->funcs->get_current_key) {
					zval key;
					iter->funcs->get_current_key(iter, &key);
					if (UNEXPECTED(EG(exception) != NULL)) {
						break;
					}

					if (UNEXPECTED(Z_TYPE(key) != IS_LONG)) {
						zend_throw_error(NULL,
							(Z_TYPE(key) == IS_STRING) ?
								"Cannot unpack Traversable with string keys" :
								"Cannot unpack Traversable with non-integer keys");
						zval_ptr_dtor(&key);
						break;
					}
				}

				if (ARG_MUST_BE_SENT_BY_REF(EX(call)->func, arg_num)) {
					zend_error(
						E_WARNING, "Cannot pass by-reference argument %d of %s%s%s()"
						" by unpacking a Traversable, passing by-value instead", arg_num,
						EX(call)->func->common.scope ? ZSTR_VAL(EX(call)->func->common.scope->name) : "",
						EX(call)->func->common.scope ? "::" : "",
						ZSTR_VAL(EX(call)->func->common.function_name)
					);
				}

				ZVAL_DEREF(arg);
				Z_TRY_ADDREF_P(arg);

				zend_vm_stack_extend_call_frame(&EX(call), arg_num - 1, 1);
				top = ZEND_CALL_ARG(EX(call), arg_num);
				ZVAL_COPY_VALUE(top, arg);
				ZEND_CALL_NUM_ARGS(EX(call))++;

				iter->funcs->move_forward(iter);
			}

			zend_iterator_dtor(iter);
		}
	} else if (EXPECTED(Z_ISREF_P(args))) {
		args = Z_REFVAL_P(args);
		ZEND_VM_C_GOTO(send_again);
	} else {
		if (OP1_TYPE == IS_CV && UNEXPECTED(Z_TYPE_P(args) == IS_UNDEF)) {
			ZVAL_UNDEFINED_OP1();
		}
		zend_error(E_WARNING, "Only arrays and Traversables can be unpacked");
	}

	FREE_OP1();
	ZEND_VM_NEXT_OPCODE_CHECK_EXCEPTION();
}

ZEND_VM_HANDLER(119, ZEND_SEND_ARRAY, ANY, ANY, NUM)
{
	USE_OPLINE
	zend_free_op free_op1;
	zval *args;

	SAVE_OPLINE();
	args = GET_OP1_ZVAL_PTR(BP_VAR_R);

	if (UNEXPECTED(Z_TYPE_P(args) != IS_ARRAY)) {
		if ((OP1_TYPE & (IS_VAR|IS_CV)) && Z_ISREF_P(args)) {
			args = Z_REFVAL_P(args);
			if (EXPECTED(Z_TYPE_P(args) == IS_ARRAY)) {
				ZEND_VM_C_GOTO(send_array);
			}
		}
		zend_type_error("call_user_func_array() expects parameter 2 to be array, %s given", zend_get_type_by_const(Z_TYPE_P(args)));
		if (ZEND_CALL_INFO(EX(call)) & ZEND_CALL_CLOSURE) {
			OBJ_RELEASE(ZEND_CLOSURE_OBJECT(EX(call)->func));
		} else if (ZEND_CALL_INFO(EX(call)) & ZEND_CALL_RELEASE_THIS) {
			OBJ_RELEASE(Z_OBJ(EX(call)->This));
		}
		FREE_UNFETCHED_OP2();
		FREE_OP1();
		HANDLE_EXCEPTION();
	} else {
		uint32_t arg_num;
		HashTable *ht;
		zval *arg, *param;


ZEND_VM_C_LABEL(send_array):
		ht = Z_ARRVAL_P(args);
		if (OP2_TYPE != IS_UNUSED) {
			zend_free_op free_op2;
			zval *op2 = GET_OP2_ZVAL_PTR_DEREF(BP_VAR_R);
			uint32_t skip = opline->extended_value;
			uint32_t count = zend_hash_num_elements(ht);
			zend_long len = zval_get_long(op2);

			if (len < 0) {
				len += (zend_long)(count - skip);
			}
			if (skip < count && len > 0) {
				if (len > (zend_long)(count - skip)) {
					len = (zend_long)(count - skip);
				}
				zend_vm_stack_extend_call_frame(&EX(call), 0, len);
				arg_num = 1;
				param = ZEND_CALL_ARG(EX(call), 1);
				ZEND_HASH_FOREACH_VAL(ht, arg) {
					if (skip > 0) {
						skip--;
						continue;
					} else if ((zend_long)(arg_num - 1) >= len) {
						break;
					} else if (ARG_SHOULD_BE_SENT_BY_REF(EX(call)->func, arg_num)) {
						if (UNEXPECTED(!Z_ISREF_P(arg))) {
							if (!ARG_MAY_BE_SENT_BY_REF(EX(call)->func, arg_num)) {
								/* By-value send is not allowed -- emit a warning,
								 * but still perform the call. */
								zend_param_must_be_ref(EX(call)->func, arg_num);
							}
						}
					} else {
						if (Z_ISREF_P(arg) &&
						    !(EX(call)->func->common.fn_flags & ZEND_ACC_CALL_VIA_TRAMPOLINE)) {
							/* don't separate references for __call */
							arg = Z_REFVAL_P(arg);
						}
					}
					ZVAL_COPY(param, arg);
					ZEND_CALL_NUM_ARGS(EX(call))++;
					arg_num++;
					param++;
				} ZEND_HASH_FOREACH_END();
			}
			FREE_OP2();
		} else {
			zend_vm_stack_extend_call_frame(&EX(call), 0, zend_hash_num_elements(ht));
			arg_num = 1;
			param = ZEND_CALL_ARG(EX(call), 1);
			ZEND_HASH_FOREACH_VAL(ht, arg) {
				if (ARG_SHOULD_BE_SENT_BY_REF(EX(call)->func, arg_num)) {
					if (UNEXPECTED(!Z_ISREF_P(arg))) {
						if (!ARG_MAY_BE_SENT_BY_REF(EX(call)->func, arg_num)) {
							/* By-value send is not allowed -- emit a warning,
							 * but still perform the call. */
							zend_param_must_be_ref(EX(call)->func, arg_num);
						}
					}
				} else {
					if (Z_ISREF_P(arg) &&
					    !(EX(call)->func->common.fn_flags & ZEND_ACC_CALL_VIA_TRAMPOLINE)) {
						/* don't separate references for __call */
						arg = Z_REFVAL_P(arg);
					}
				}
				ZVAL_COPY(param, arg);
				ZEND_CALL_NUM_ARGS(EX(call))++;
				arg_num++;
				param++;
			} ZEND_HASH_FOREACH_END();
		}
	}
	FREE_OP1();
	ZEND_VM_NEXT_OPCODE_CHECK_EXCEPTION();
}

ZEND_VM_HANDLER(120, ZEND_SEND_USER, CONST|TMP|VAR|CV, NUM)
{
	USE_OPLINE
	zval *arg, *param;
	zend_free_op free_op1;

	SAVE_OPLINE();
	arg = GET_OP1_ZVAL_PTR_DEREF(BP_VAR_R);
	param = ZEND_CALL_VAR(EX(call), opline->result.var);

	if (UNEXPECTED(ARG_MUST_BE_SENT_BY_REF(EX(call)->func, opline->op2.num))) {
		zend_param_must_be_ref(EX(call)->func, opline->op2.num);
	}

	ZVAL_COPY(param, arg);

	FREE_OP1();
	ZEND_VM_NEXT_OPCODE_CHECK_EXCEPTION();
}

ZEND_VM_HOT_HANDLER(63, ZEND_RECV, NUM, UNUSED|CACHE_SLOT)
{
	USE_OPLINE
	uint32_t arg_num = opline->op1.num;

	if (UNEXPECTED(arg_num > EX_NUM_ARGS())) {
		SAVE_OPLINE();
		zend_missing_arg_error(execute_data);
		HANDLE_EXCEPTION();
	} else {
		zval *param = EX_VAR(opline->result.var);

		SAVE_OPLINE();
		if (UNEXPECTED(!zend_verify_recv_arg_type(EX(func), arg_num, param, NULL, CACHE_ADDR(opline->op2.num)) || EG(exception))) {
			HANDLE_EXCEPTION();
		}
	}

	ZEND_VM_NEXT_OPCODE();
}

ZEND_VM_HOT_HANDLER(64, ZEND_RECV_INIT, NUM, CONST, CACHE_SLOT)
{
	USE_OPLINE
	uint32_t arg_num;
	zval *param;

	ZEND_VM_REPEATABLE_OPCODE

	arg_num = opline->op1.num;
	param = EX_VAR(opline->result.var);
	if (arg_num > EX_NUM_ARGS()) {
		zval *default_value = RT_CONSTANT(opline, opline->op2);

		if (Z_OPT_TYPE_P(default_value) == IS_CONSTANT_AST) {
			zval *cache_val = (zval*)CACHE_ADDR(Z_CACHE_SLOT_P(default_value));

			/* we keep in cache only not refcounted values */
			if (Z_TYPE_P(cache_val) != IS_UNDEF) {
				ZVAL_COPY_VALUE(param, cache_val);
			} else {
				SAVE_OPLINE();
				ZVAL_COPY(param, default_value);
				if (UNEXPECTED(zval_update_constant_ex(param, EX(func)->op_array.scope) != SUCCESS)) {
					zval_ptr_dtor_nogc(param);
					ZVAL_UNDEF(param);
					HANDLE_EXCEPTION();
				}
				if (!Z_REFCOUNTED_P(param)) {
					ZVAL_COPY_VALUE(cache_val, param);
				}
			}
		} else {
			ZVAL_COPY(param, default_value);
		}
	}

	if (UNEXPECTED((EX(func)->op_array.fn_flags & ZEND_ACC_HAS_TYPE_HINTS) != 0)) {
		zval *default_value = RT_CONSTANT(opline, opline->op2);

		SAVE_OPLINE();
		if (UNEXPECTED(!zend_verify_recv_arg_type(EX(func), arg_num, param, default_value, CACHE_ADDR(opline->extended_value)) || EG(exception))) {
			HANDLE_EXCEPTION();
		}
	}

	ZEND_VM_REPEAT_OPCODE(ZEND_RECV_INIT);
	ZEND_VM_NEXT_OPCODE();
}

ZEND_VM_HANDLER(164, ZEND_RECV_VARIADIC, NUM, UNUSED|CACHE_SLOT)
{
	USE_OPLINE
	uint32_t arg_num = opline->op1.num;
	uint32_t arg_count = EX_NUM_ARGS();
	zval *params;

	SAVE_OPLINE();

	params = EX_VAR(opline->result.var);

	if (arg_num <= arg_count) {
		zval *param;

		array_init_size(params, arg_count - arg_num + 1);
		zend_hash_real_init_packed(Z_ARRVAL_P(params));
		ZEND_HASH_FILL_PACKED(Z_ARRVAL_P(params)) {
			param = EX_VAR_NUM(EX(func)->op_array.last_var + EX(func)->op_array.T);
			if (UNEXPECTED((EX(func)->op_array.fn_flags & ZEND_ACC_HAS_TYPE_HINTS) != 0)) {
				do {
					zend_verify_variadic_arg_type(EX(func), arg_num, param, NULL, CACHE_ADDR(opline->op2.num));
					if (Z_OPT_REFCOUNTED_P(param)) Z_ADDREF_P(param);
					ZEND_HASH_FILL_ADD(param);
					param++;
				} while (++arg_num <= arg_count);
			} else {
				do {
					if (Z_OPT_REFCOUNTED_P(param)) Z_ADDREF_P(param);
					ZEND_HASH_FILL_ADD(param);
					param++;
				} while (++arg_num <= arg_count);
			}
		} ZEND_HASH_FILL_END();
	} else {
		ZVAL_EMPTY_ARRAY(params);
	}

	ZEND_VM_NEXT_OPCODE_CHECK_EXCEPTION();
}

ZEND_VM_COLD_CONST_HANDLER(52, ZEND_BOOL, CONST|TMPVAR|CV, ANY)
{
	USE_OPLINE
	zval *val;
	zend_free_op free_op1;

	val = GET_OP1_ZVAL_PTR_UNDEF(BP_VAR_R);
	if (Z_TYPE_INFO_P(val) == IS_TRUE) {
		ZVAL_TRUE(EX_VAR(opline->result.var));
	} else if (EXPECTED(Z_TYPE_INFO_P(val) <= IS_TRUE)) {
		ZVAL_FALSE(EX_VAR(opline->result.var));
		if (OP1_TYPE == IS_CV && UNEXPECTED(Z_TYPE_INFO_P(val) == IS_UNDEF)) {
			SAVE_OPLINE();
			ZVAL_UNDEFINED_OP1();
			ZEND_VM_NEXT_OPCODE_CHECK_EXCEPTION();
		}
	} else {
		SAVE_OPLINE();
		ZVAL_BOOL(EX_VAR(opline->result.var), i_zend_is_true(val));
		FREE_OP1();
		ZEND_VM_NEXT_OPCODE_CHECK_EXCEPTION();
	}
	ZEND_VM_NEXT_OPCODE();
}

ZEND_VM_HANDLER(48, ZEND_CASE, TMPVAR, CONST|TMPVAR|CV)
{
	USE_OPLINE
	zend_free_op free_op1, free_op2;
	zval *op1, *op2;
	double d1, d2;

	op1 = GET_OP1_ZVAL_PTR_UNDEF(BP_VAR_R);
	op2 = GET_OP2_ZVAL_PTR_UNDEF(BP_VAR_R);
	if (EXPECTED(Z_TYPE_P(op1) == IS_LONG)) {
		if (EXPECTED(Z_TYPE_P(op2) == IS_LONG)) {
			if (EXPECTED(Z_LVAL_P(op1) == Z_LVAL_P(op2))) {
				ZEND_VM_C_GOTO(case_true);
			} else {
				ZEND_VM_C_GOTO(case_false);
			}
		} else if (EXPECTED(Z_TYPE_P(op2) == IS_DOUBLE)) {
			d1 = (double)Z_LVAL_P(op1);
			d2 = Z_DVAL_P(op2);
			ZEND_VM_C_GOTO(case_double);
		}
	} else if (EXPECTED(Z_TYPE_P(op1) == IS_DOUBLE)) {
		if (EXPECTED(Z_TYPE_P(op2) == IS_DOUBLE)) {
			d1 = Z_DVAL_P(op1);
			d2 = Z_DVAL_P(op2);
ZEND_VM_C_LABEL(case_double):
			if (d1 == d2) {
				ZEND_VM_C_GOTO(case_true);
			} else {
				ZEND_VM_C_GOTO(case_false);
			}
		} else if (EXPECTED(Z_TYPE_P(op2) == IS_LONG)) {
			d1 = Z_DVAL_P(op1);
			d2 = (double)Z_LVAL_P(op2);
			ZEND_VM_C_GOTO(case_double);
		}
	} else if (EXPECTED(Z_TYPE_P(op1) == IS_STRING)) {
		if (EXPECTED(Z_TYPE_P(op2) == IS_STRING)) {
			int result = zend_fast_equal_strings(Z_STR_P(op1), Z_STR_P(op2));
			FREE_OP2();
			if (result) {
				ZEND_VM_C_GOTO(case_true);
			} else {
				ZEND_VM_C_GOTO(case_false);
			}
		}
	}
	SAVE_OPLINE();
	if (OP1_TYPE == IS_CV && UNEXPECTED(Z_TYPE_P(op1) == IS_UNDEF)) {
		op1 = ZVAL_UNDEFINED_OP1();
	}
	if (OP2_TYPE == IS_CV && UNEXPECTED(Z_TYPE_P(op2) == IS_UNDEF)) {
		op2 = ZVAL_UNDEFINED_OP2();
	}
	compare_function(EX_VAR(opline->result.var), op1, op2);
	FREE_OP2();
	if (UNEXPECTED(EG(exception))) {
		HANDLE_EXCEPTION();
	}
	if (Z_LVAL_P(EX_VAR(opline->result.var)) == 0) {
ZEND_VM_C_LABEL(case_true):
		ZEND_VM_SMART_BRANCH_TRUE();
		ZVAL_TRUE(EX_VAR(opline->result.var));
		ZEND_VM_NEXT_OPCODE();
	} else {
ZEND_VM_C_LABEL(case_false):
		ZEND_VM_SMART_BRANCH_FALSE();
		ZVAL_FALSE(EX_VAR(opline->result.var));
		ZEND_VM_NEXT_OPCODE();
	}
}

ZEND_VM_HANDLER(68, ZEND_NEW, UNUSED|CLASS_FETCH|CONST|VAR, UNUSED|CACHE_SLOT, NUM)
{
	USE_OPLINE
	zval *result;
	zend_function *constructor;
	zend_class_entry *ce;
	zend_execute_data *call;

	SAVE_OPLINE();
	if (OP1_TYPE == IS_CONST) {
		ce = CACHED_PTR(opline->op2.num);
		if (UNEXPECTED(ce == NULL)) {
			ce = zend_fetch_class_by_name(Z_STR_P(RT_CONSTANT(opline, opline->op1)), Z_STR_P(RT_CONSTANT(opline, opline->op1) + 1), ZEND_FETCH_CLASS_DEFAULT | ZEND_FETCH_CLASS_EXCEPTION);
			if (UNEXPECTED(ce == NULL)) {
				ZEND_ASSERT(EG(exception));
				ZVAL_UNDEF(EX_VAR(opline->result.var));
				HANDLE_EXCEPTION();
			}
			CACHE_PTR(opline->op2.num, ce);
		}
	} else if (OP1_TYPE == IS_UNUSED) {
		ce = zend_fetch_class(NULL, opline->op1.num);
		if (UNEXPECTED(ce == NULL)) {
			ZEND_ASSERT(EG(exception));
			ZVAL_UNDEF(EX_VAR(opline->result.var));
			HANDLE_EXCEPTION();
		}
	} else {
		ce = Z_CE_P(EX_VAR(opline->op1.var));
	}

	result = EX_VAR(opline->result.var);
	if (UNEXPECTED(object_init_ex(result, ce) != SUCCESS)) {
		ZVAL_UNDEF(result);
		HANDLE_EXCEPTION();
	}

	constructor = Z_OBJ_HT_P(result)->get_constructor(Z_OBJ_P(result));
	if (constructor == NULL) {
		if (UNEXPECTED(EG(exception))) {
			HANDLE_EXCEPTION();
		}

		/* If there are no arguments, skip over the DO_FCALL opcode. We check if the next
		 * opcode is DO_FCALL in case EXT instructions are used. */
		if (EXPECTED(opline->extended_value == 0 && (opline+1)->opcode == ZEND_DO_FCALL)) {
			ZEND_VM_NEXT_OPCODE_EX(1, 2);
		}

		/* Perform a dummy function call */
		call = zend_vm_stack_push_call_frame(
			ZEND_CALL_FUNCTION, (zend_function *) &zend_pass_function,
			opline->extended_value, NULL);
	} else {
		if (EXPECTED(constructor->type == ZEND_USER_FUNCTION) && UNEXPECTED(!RUN_TIME_CACHE(&constructor->op_array))) {
			init_func_run_time_cache(&constructor->op_array);
		}
		/* We are not handling overloaded classes right now */
		call = zend_vm_stack_push_call_frame(
			ZEND_CALL_FUNCTION | ZEND_CALL_RELEASE_THIS | ZEND_CALL_HAS_THIS,
			constructor,
			opline->extended_value,
			Z_OBJ_P(result));
		Z_ADDREF_P(result);
	}

	call->prev_execute_data = EX(call);
	EX(call) = call;
	ZEND_VM_NEXT_OPCODE();
}

ZEND_VM_COLD_CONST_HANDLER(110, ZEND_CLONE, CONST|TMPVAR|UNUSED|THIS|CV, ANY)
{
	USE_OPLINE
	zend_free_op free_op1;
	zval *obj;
	zend_object *zobj;
	zend_class_entry *ce, *scope;
	zend_function *clone;
	zend_object_clone_obj_t clone_call;

	SAVE_OPLINE();
	obj = GET_OP1_OBJ_ZVAL_PTR_UNDEF(BP_VAR_R);

	if (OP1_TYPE == IS_UNUSED && UNEXPECTED(Z_TYPE_P(obj) == IS_UNDEF)) {
		ZEND_VM_DISPATCH_TO_HELPER(zend_this_not_in_object_context_helper);
	}

	do {
		if (OP1_TYPE == IS_CONST ||
		    (OP1_TYPE != IS_UNUSED && UNEXPECTED(Z_TYPE_P(obj) != IS_OBJECT))) {
		    if ((OP1_TYPE & (IS_VAR|IS_CV)) && Z_ISREF_P(obj)) {
				obj = Z_REFVAL_P(obj);
				if (EXPECTED(Z_TYPE_P(obj) == IS_OBJECT)) {
					break;
				}
			}
			ZVAL_UNDEF(EX_VAR(opline->result.var));
			if (OP1_TYPE == IS_CV && UNEXPECTED(Z_TYPE_P(obj) == IS_UNDEF)) {
				ZVAL_UNDEFINED_OP1();
				if (UNEXPECTED(EG(exception) != NULL)) {
					HANDLE_EXCEPTION();
				}
			}
			zend_throw_error(NULL, "__clone method called on non-object");
			FREE_OP1();
			HANDLE_EXCEPTION();
		}
	} while (0);

	zobj = Z_OBJ_P(obj);
	ce = zobj->ce;
	clone = ce->clone;
	clone_call = zobj->handlers->clone_obj;
	if (UNEXPECTED(clone_call == NULL)) {
		zend_throw_error(NULL, "Trying to clone an uncloneable object of class %s", ZSTR_VAL(ce->name));
		FREE_OP1();
		ZVAL_UNDEF(EX_VAR(opline->result.var));
		HANDLE_EXCEPTION();
	}

	if (clone && !(clone->common.fn_flags & ZEND_ACC_PUBLIC)) {
		scope = EX(func)->op_array.scope;
		if (clone->common.scope != scope) {
			if (UNEXPECTED(clone->common.fn_flags & ZEND_ACC_PRIVATE)
			 || UNEXPECTED(!zend_check_protected(zend_get_function_root_class(clone), scope))) {
				zend_wrong_clone_call(clone, scope);
				FREE_OP1();
				ZVAL_UNDEF(EX_VAR(opline->result.var));
				HANDLE_EXCEPTION();
			}
		}
	}

	ZVAL_OBJ(EX_VAR(opline->result.var), clone_call(zobj));

	FREE_OP1();
	ZEND_VM_NEXT_OPCODE_CHECK_EXCEPTION();
}

ZEND_VM_HOT_HANDLER(99, ZEND_FETCH_CONSTANT, UNUSED|CONST_FETCH, CONST, CACHE_SLOT)
{
	USE_OPLINE
	zend_constant *c;

	c = CACHED_PTR(opline->extended_value);
	if (EXPECTED(c != NULL) && EXPECTED(!IS_SPECIAL_CACHE_VAL(c))) {
		ZVAL_COPY_OR_DUP(EX_VAR(opline->result.var), &c->value);
		ZEND_VM_NEXT_OPCODE();
	}

	SAVE_OPLINE();
	zend_quick_get_constant(RT_CONSTANT(opline, opline->op2) + 1, opline->op1.num OPLINE_CC EXECUTE_DATA_CC);
	ZEND_VM_NEXT_OPCODE_CHECK_EXCEPTION();
}

ZEND_VM_HANDLER(181, ZEND_FETCH_CLASS_CONSTANT, VAR|CONST|UNUSED|CLASS_FETCH, CONST, CACHE_SLOT)
{
	zend_class_entry *ce, *scope;
	zend_class_constant *c;
	zval *value, *zv;
	USE_OPLINE

	SAVE_OPLINE();

	do {
		if (OP1_TYPE == IS_CONST) {
			if (EXPECTED(CACHED_PTR(opline->extended_value + sizeof(void*)))) {
				value = CACHED_PTR(opline->extended_value + sizeof(void*));
				break;
			} else if (EXPECTED(CACHED_PTR(opline->extended_value))) {
				ce = CACHED_PTR(opline->extended_value);
			} else {
				ce = zend_fetch_class_by_name(Z_STR_P(RT_CONSTANT(opline, opline->op1)), Z_STR_P(RT_CONSTANT(opline, opline->op1) + 1), ZEND_FETCH_CLASS_DEFAULT | ZEND_FETCH_CLASS_EXCEPTION);
				if (UNEXPECTED(ce == NULL)) {
					ZEND_ASSERT(EG(exception));
					ZVAL_UNDEF(EX_VAR(opline->result.var));
					HANDLE_EXCEPTION();
				}
			}
		} else {
			if (OP1_TYPE == IS_UNUSED) {
				ce = zend_fetch_class(NULL, opline->op1.num);
				if (UNEXPECTED(ce == NULL)) {
					ZEND_ASSERT(EG(exception));
					ZVAL_UNDEF(EX_VAR(opline->result.var));
					HANDLE_EXCEPTION();
				}
			} else {
				ce = Z_CE_P(EX_VAR(opline->op1.var));
			}
			if (EXPECTED(CACHED_PTR(opline->extended_value) == ce)) {
				value = CACHED_PTR(opline->extended_value + sizeof(void*));
				break;
			}
		}

		zv = zend_hash_find_ex(&ce->constants_table, Z_STR_P(RT_CONSTANT(opline, opline->op2)), 1);
		if (EXPECTED(zv != NULL)) {
			c = Z_PTR_P(zv);
			scope = EX(func)->op_array.scope;
			if (!zend_verify_const_access(c, scope)) {
				zend_throw_error(NULL, "Cannot access %s const %s::%s", zend_visibility_string(Z_ACCESS_FLAGS(c->value)), ZSTR_VAL(ce->name), Z_STRVAL_P(RT_CONSTANT(opline, opline->op2)));
				ZVAL_UNDEF(EX_VAR(opline->result.var));
				HANDLE_EXCEPTION();
			}
			value = &c->value;
			if (Z_TYPE_P(value) == IS_CONSTANT_AST) {
				zval_update_constant_ex(value, c->ce);
				if (UNEXPECTED(EG(exception) != NULL)) {
					ZVAL_UNDEF(EX_VAR(opline->result.var));
					HANDLE_EXCEPTION();
				}
			}
			CACHE_POLYMORPHIC_PTR(opline->extended_value, ce, value);
		} else {
			zend_throw_error(NULL, "Undefined class constant '%s'", Z_STRVAL_P(RT_CONSTANT(opline, opline->op2)));
			ZVAL_UNDEF(EX_VAR(opline->result.var));
			HANDLE_EXCEPTION();
		}
	} while (0);

	ZVAL_COPY_OR_DUP(EX_VAR(opline->result.var), value);

	ZEND_VM_NEXT_OPCODE();
}

ZEND_VM_HANDLER(72, ZEND_ADD_ARRAY_ELEMENT, CONST|TMP|VAR|CV, CONST|TMPVAR|UNUSED|NEXT|CV, REF)
{
	USE_OPLINE
	zend_free_op free_op1;
	zval *expr_ptr, new_expr;

	SAVE_OPLINE();
	if ((OP1_TYPE == IS_VAR || OP1_TYPE == IS_CV) &&
	    UNEXPECTED(opline->extended_value & ZEND_ARRAY_ELEMENT_REF)) {
		expr_ptr = GET_OP1_ZVAL_PTR_PTR(BP_VAR_W);
		if (Z_ISREF_P(expr_ptr)) {
			Z_ADDREF_P(expr_ptr);
		} else {
			ZVAL_MAKE_REF_EX(expr_ptr, 2);
		}
		FREE_OP1_VAR_PTR();
	} else {
		expr_ptr = GET_OP1_ZVAL_PTR(BP_VAR_R);
		if (OP1_TYPE == IS_TMP_VAR) {
			/* pass */
		} else if (OP1_TYPE == IS_CONST) {
			Z_TRY_ADDREF_P(expr_ptr);
		} else if (OP1_TYPE == IS_CV) {
			ZVAL_DEREF(expr_ptr);
			Z_TRY_ADDREF_P(expr_ptr);
		} else /* if (OP1_TYPE == IS_VAR) */ {
			if (UNEXPECTED(Z_ISREF_P(expr_ptr))) {
				zend_refcounted *ref = Z_COUNTED_P(expr_ptr);

				expr_ptr = Z_REFVAL_P(expr_ptr);
				if (UNEXPECTED(GC_DELREF(ref) == 0)) {
					ZVAL_COPY_VALUE(&new_expr, expr_ptr);
					expr_ptr = &new_expr;
					efree_size(ref, sizeof(zend_reference));
				} else if (Z_OPT_REFCOUNTED_P(expr_ptr)) {
					Z_ADDREF_P(expr_ptr);
				}
			}
		}
	}

	if (OP2_TYPE != IS_UNUSED) {
		zend_free_op free_op2;
		zval *offset = GET_OP2_ZVAL_PTR_UNDEF(BP_VAR_R);
		zend_string *str;
		zend_ulong hval;

ZEND_VM_C_LABEL(add_again):
		if (EXPECTED(Z_TYPE_P(offset) == IS_STRING)) {
			str = Z_STR_P(offset);
			if (OP2_TYPE != IS_CONST) {
				if (ZEND_HANDLE_NUMERIC(str, hval)) {
					ZEND_VM_C_GOTO(num_index);
				}
			}
ZEND_VM_C_LABEL(str_index):
			zend_hash_update(Z_ARRVAL_P(EX_VAR(opline->result.var)), str, expr_ptr);
		} else if (EXPECTED(Z_TYPE_P(offset) == IS_LONG)) {
			hval = Z_LVAL_P(offset);
ZEND_VM_C_LABEL(num_index):
			zend_hash_index_update(Z_ARRVAL_P(EX_VAR(opline->result.var)), hval, expr_ptr);
		} else if ((OP2_TYPE & (IS_VAR|IS_CV)) && EXPECTED(Z_TYPE_P(offset) == IS_REFERENCE)) {
			offset = Z_REFVAL_P(offset);
			ZEND_VM_C_GOTO(add_again);
		} else if (Z_TYPE_P(offset) == IS_NULL) {
			str = ZSTR_EMPTY_ALLOC();
			ZEND_VM_C_GOTO(str_index);
		} else if (Z_TYPE_P(offset) == IS_DOUBLE) {
			hval = zend_dval_to_lval(Z_DVAL_P(offset));
			ZEND_VM_C_GOTO(num_index);
		} else if (Z_TYPE_P(offset) == IS_FALSE) {
			hval = 0;
			ZEND_VM_C_GOTO(num_index);
		} else if (Z_TYPE_P(offset) == IS_TRUE) {
			hval = 1;
			ZEND_VM_C_GOTO(num_index);
		} else if (OP2_TYPE == IS_CV && Z_TYPE_P(offset) == IS_UNDEF) {
			ZVAL_UNDEFINED_OP2();
			str = ZSTR_EMPTY_ALLOC();
			ZEND_VM_C_GOTO(str_index);
		} else {
			zend_illegal_offset();
			zval_ptr_dtor_nogc(expr_ptr);
		}
		FREE_OP2();
	} else {
		if (!zend_hash_next_index_insert(Z_ARRVAL_P(EX_VAR(opline->result.var)), expr_ptr)) {
			zend_cannot_add_element();
			zval_ptr_dtor_nogc(expr_ptr);
		}
	}
	ZEND_VM_NEXT_OPCODE_CHECK_EXCEPTION();
}

ZEND_VM_HANDLER(208, ZEND_ADD_ARRAY_UNPACK, ANY, ANY)
{
	USE_OPLINE
	zend_free_op free_op1;
	zval *op1;
	
	SAVE_OPLINE();
	op1 = GET_OP1_ZVAL_PTR(BP_VAR_R);
	
ZEND_VM_C_LABEL(add_unpack_again):
	if (EXPECTED(Z_TYPE_P(op1) == IS_ARRAY)) {
		HashTable *ht = Z_ARRVAL_P(op1);
		zval *val;
		zend_string *key;

		ZEND_HASH_FOREACH_STR_KEY_VAL(ht, key, val) {
			if (key) {
				zend_throw_error(NULL, "Cannot unpack array with string keys");
				FREE_OP1();
				HANDLE_EXCEPTION();
			} else {
				if (Z_ISREF_P(val) && Z_REFCOUNT_P(val) == 1) {
					val = Z_REFVAL_P(val);
				}
				Z_TRY_ADDREF_P(val);
				if (!zend_hash_next_index_insert(Z_ARRVAL_P(EX_VAR(opline->result.var)), val)) {
					zend_cannot_add_element();
					zval_ptr_dtor_nogc(val);
					break;
				}
			}
		} ZEND_HASH_FOREACH_END();
	} else if (EXPECTED(Z_TYPE_P(op1) == IS_OBJECT)) {
		zend_class_entry *ce = Z_OBJCE_P(op1);
		zend_object_iterator *iter;

		if (!ce || !ce->get_iterator) {
			zend_throw_error(NULL, "Only arrays and Traversables can be unpacked");
		} else {
			iter = ce->get_iterator(ce, op1, 0);
			if (UNEXPECTED(!iter)) {
				FREE_OP1();
				if (!EG(exception)) {
					zend_throw_exception_ex(
						NULL, 0, "Object of type %s did not create an Iterator", ZSTR_VAL(ce->name)
					);
				}
				HANDLE_EXCEPTION();
			}
			
			if (iter->funcs->rewind) {
				iter->funcs->rewind(iter);
			}
			
			for (; iter->funcs->valid(iter) == SUCCESS; ) {
				zval *val;

				if (UNEXPECTED(EG(exception) != NULL)) {
					break;
				}

				val = iter->funcs->get_current_data(iter);
				if (UNEXPECTED(EG(exception) != NULL)) {
					break;
				}

				if (iter->funcs->get_current_key) {
					zval key;
					iter->funcs->get_current_key(iter, &key);
					if (UNEXPECTED(EG(exception) != NULL)) {
						break;
					}

					if (UNEXPECTED(Z_TYPE(key) != IS_LONG)) {
						zend_throw_error(NULL,
							(Z_TYPE(key) == IS_STRING) ?
								"Cannot unpack Traversable with string keys" :
								"Cannot unpack Traversable with non-integer keys");
						zval_ptr_dtor(&key);
						break;
					}
				}

				ZVAL_DEREF(val);
				Z_TRY_ADDREF_P(val);

				if (!zend_hash_next_index_insert(Z_ARRVAL_P(EX_VAR(opline->result.var)), val)) {
					zend_cannot_add_element();
					zval_ptr_dtor_nogc(val);
				}

				iter->funcs->move_forward(iter);
			}

			zend_iterator_dtor(iter);
		}
	} else if (EXPECTED(Z_ISREF_P(op1))) {
		op1 = Z_REFVAL_P(op1);
		ZEND_VM_C_GOTO(add_unpack_again);
	} else {
		zend_throw_error(NULL, "Only arrays and Traversables can be unpacked");
	}
	
	FREE_OP1();
	ZEND_VM_NEXT_OPCODE_CHECK_EXCEPTION();
}

ZEND_VM_HANDLER(71, ZEND_INIT_ARRAY, CONST|TMP|VAR|CV|UNUSED, CONST|TMPVAR|UNUSED|NEXT|CV, ARRAY_INIT|REF)
{
	zval *array;
	uint32_t size;
	USE_OPLINE

	array = EX_VAR(opline->result.var);
	if (OP1_TYPE != IS_UNUSED) {
		size = opline->extended_value >> ZEND_ARRAY_SIZE_SHIFT;
		ZVAL_ARR(array, zend_new_array(size));
		/* Explicitly initialize array as not-packed if flag is set */
		if (opline->extended_value & ZEND_ARRAY_NOT_PACKED) {
			zend_hash_real_init_mixed(Z_ARRVAL_P(array));
		}
		ZEND_VM_DISPATCH_TO_HANDLER(ZEND_ADD_ARRAY_ELEMENT);
	} else {
		ZVAL_ARR(array, zend_new_array(0));
		ZEND_VM_NEXT_OPCODE();
	}
}

ZEND_VM_COLD_CONST_HANDLER(51, ZEND_CAST, CONST|TMP|VAR|CV, ANY, TYPE)
{
	USE_OPLINE
	zend_free_op free_op1;
	zval *expr;
	zval *result = EX_VAR(opline->result.var);
	HashTable *ht;

	SAVE_OPLINE();
	expr = GET_OP1_ZVAL_PTR(BP_VAR_R);

	switch (opline->extended_value) {
		case IS_NULL:
			ZVAL_NULL(result);
			break;
		case _IS_BOOL:
			ZVAL_BOOL(result, zend_is_true(expr));
			break;
		case IS_LONG:
			ZVAL_LONG(result, zval_get_long(expr));
			break;
		case IS_DOUBLE:
			ZVAL_DOUBLE(result, zval_get_double(expr));
			break;
		case IS_STRING:
			ZVAL_STR(result, zval_get_string(expr));
			break;
		default:
			if (OP1_TYPE & (IS_VAR|IS_CV)) {
				ZVAL_DEREF(expr);
			}
			/* If value is already of correct type, return it directly */
			if (Z_TYPE_P(expr) == opline->extended_value) {
				ZVAL_COPY_VALUE(result, expr);
				if (OP1_TYPE == IS_CONST) {
					if (UNEXPECTED(Z_OPT_REFCOUNTED_P(result))) Z_ADDREF_P(result);
				} else if (OP1_TYPE != IS_TMP_VAR) {
					if (Z_OPT_REFCOUNTED_P(result)) Z_ADDREF_P(result);
				}

				FREE_OP1_IF_VAR();
				ZEND_VM_NEXT_OPCODE_CHECK_EXCEPTION();
			}

			if (opline->extended_value == IS_ARRAY) {
				if (OP1_TYPE == IS_CONST || Z_TYPE_P(expr) != IS_OBJECT || Z_OBJCE_P(expr) == zend_ce_closure) {
					if (Z_TYPE_P(expr) != IS_NULL) {
						ZVAL_ARR(result, zend_new_array(1));
						expr = zend_hash_index_add_new(Z_ARRVAL_P(result), 0, expr);
						if (OP1_TYPE == IS_CONST) {
							if (UNEXPECTED(Z_OPT_REFCOUNTED_P(expr))) Z_ADDREF_P(expr);
						} else {
							if (Z_OPT_REFCOUNTED_P(expr)) Z_ADDREF_P(expr);
						}
					} else {
						ZVAL_EMPTY_ARRAY(result);
					}
				} else {
					HashTable *obj_ht = zend_get_properties_for(expr, ZEND_PROP_PURPOSE_ARRAY_CAST);
					if (obj_ht) {
						/* fast copy */
						ZVAL_ARR(result, zend_proptable_to_symtable(obj_ht,
							(Z_OBJCE_P(expr)->default_properties_count ||
							 Z_OBJ_P(expr)->handlers != &std_object_handlers ||
							 GC_IS_RECURSIVE(obj_ht))));
						zend_release_properties(obj_ht);
					} else {
						ZVAL_EMPTY_ARRAY(result);
					}
				}
			} else {
				ZVAL_OBJ(result, zend_objects_new(zend_standard_class_def));
				if (Z_TYPE_P(expr) == IS_ARRAY) {
					ht = zend_symtable_to_proptable(Z_ARR_P(expr));
					if (GC_FLAGS(ht) & IS_ARRAY_IMMUTABLE) {
						/* TODO: try not to duplicate immutable arrays as well ??? */
						ht = zend_array_dup(ht);
					}
					Z_OBJ_P(result)->properties = ht;
				} else if (Z_TYPE_P(expr) != IS_NULL) {
					Z_OBJ_P(result)->properties = ht = zend_new_array(1);
					expr = zend_hash_add_new(ht, ZSTR_KNOWN(ZEND_STR_SCALAR), expr);
					if (OP1_TYPE == IS_CONST) {
						if (UNEXPECTED(Z_OPT_REFCOUNTED_P(expr))) Z_ADDREF_P(expr);
					} else {
						if (Z_OPT_REFCOUNTED_P(expr)) Z_ADDREF_P(expr);
					}
				}
			}
	}

	FREE_OP1();
	ZEND_VM_NEXT_OPCODE_CHECK_EXCEPTION();
}

ZEND_VM_HANDLER(73, ZEND_INCLUDE_OR_EVAL, CONST|TMPVAR|CV, ANY, EVAL)
{
	USE_OPLINE
	zend_op_array *new_op_array;
	zend_free_op free_op1;
	zval *inc_filename;

	SAVE_OPLINE();
	inc_filename = GET_OP1_ZVAL_PTR(BP_VAR_R);
	new_op_array = zend_include_or_eval(inc_filename, opline->extended_value);
	FREE_OP1();
	if (UNEXPECTED(EG(exception) != NULL)) {
		if (new_op_array != ZEND_FAKE_OP_ARRAY && new_op_array != NULL) {
			destroy_op_array(new_op_array);
			efree_size(new_op_array, sizeof(zend_op_array));
		}
		UNDEF_RESULT();
		HANDLE_EXCEPTION();
	} else if (new_op_array == ZEND_FAKE_OP_ARRAY) {
		if (RETURN_VALUE_USED(opline)) {
			ZVAL_TRUE(EX_VAR(opline->result.var));
		}
	} else if (EXPECTED(new_op_array != NULL)) {
		zval *return_value = NULL;
		zend_execute_data *call;

		if (RETURN_VALUE_USED(opline)) {
			return_value = EX_VAR(opline->result.var);
		}

		new_op_array->scope = EX(func)->op_array.scope;

		call = zend_vm_stack_push_call_frame(
		    (Z_TYPE_INFO(EX(This)) & ZEND_CALL_HAS_THIS) | ZEND_CALL_NESTED_CODE | ZEND_CALL_HAS_SYMBOL_TABLE,
			(zend_function*)new_op_array, 0,
			Z_PTR(EX(This)));

		if (EX_CALL_INFO() & ZEND_CALL_HAS_SYMBOL_TABLE) {
			call->symbol_table = EX(symbol_table);
		} else {
			call->symbol_table = zend_rebuild_symbol_table();
		}

		call->prev_execute_data = execute_data;
		i_init_code_execute_data(call, new_op_array, return_value);
		if (EXPECTED(zend_execute_ex == execute_ex)) {
			ZEND_VM_ENTER();
		} else {
			ZEND_ADD_CALL_FLAG(call, ZEND_CALL_TOP);
			zend_execute_ex(call);
			zend_vm_stack_free_call_frame(call);
		}

		destroy_op_array(new_op_array);
		efree_size(new_op_array, sizeof(zend_op_array));
		if (UNEXPECTED(EG(exception) != NULL)) {
			zend_rethrow_exception(execute_data);
			UNDEF_RESULT();
			HANDLE_EXCEPTION();
		}
	} else if (RETURN_VALUE_USED(opline)) {
		ZVAL_FALSE(EX_VAR(opline->result.var));
	}
	ZEND_VM_NEXT_OPCODE();
}

ZEND_VM_HANDLER(196, ZEND_UNSET_CV, CV, UNUSED)
{
	USE_OPLINE
	zval *var = EX_VAR(opline->op1.var);

	if (Z_REFCOUNTED_P(var)) {
		zend_refcounted *garbage = Z_COUNTED_P(var);

		ZVAL_UNDEF(var);
		SAVE_OPLINE();
		if (!GC_DELREF(garbage)) {
			rc_dtor_func(garbage);
		} else {
			gc_check_possible_root(garbage);
		}
		ZEND_VM_NEXT_OPCODE_CHECK_EXCEPTION();
	} else {
		ZVAL_UNDEF(var);
	}
	ZEND_VM_NEXT_OPCODE();
}

ZEND_VM_HANDLER(74, ZEND_UNSET_VAR, CONST|TMPVAR|CV, UNUSED, VAR_FETCH)
{
	USE_OPLINE
	zval *varname;
	zend_string *name, *tmp_name;
	HashTable *target_symbol_table;
	zend_free_op free_op1;

	SAVE_OPLINE();

	varname = GET_OP1_ZVAL_PTR_UNDEF(BP_VAR_R);

	if (OP1_TYPE == IS_CONST) {
		name = Z_STR_P(varname);
	} else if (EXPECTED(Z_TYPE_P(varname) == IS_STRING)) {
		name = Z_STR_P(varname);
		tmp_name = NULL;
	} else {
		if (OP1_TYPE == IS_CV && UNEXPECTED(Z_TYPE_P(varname) == IS_UNDEF)) {
			varname = ZVAL_UNDEFINED_OP1();
		}
		name = zval_try_get_tmp_string(varname, &tmp_name);
		if (UNEXPECTED(!name)) {
			FREE_OP1();
			HANDLE_EXCEPTION();
		}
	}

	target_symbol_table = zend_get_target_symbol_table(opline->extended_value EXECUTE_DATA_CC);
	zend_hash_del_ind(target_symbol_table, name);

	if (OP1_TYPE != IS_CONST) {
		zend_tmp_string_release(tmp_name);
	}
	FREE_OP1();
	ZEND_VM_NEXT_OPCODE_CHECK_EXCEPTION();
}

/* No specialization for op_types (CONST|TMPVAR|CV, UNUSED|CLASS_FETCH|CONST|VAR) */
ZEND_VM_COLD_HANDLER(179, ZEND_UNSET_STATIC_PROP, ANY, ANY, CACHE_SLOT)
{
	USE_OPLINE
	zval *varname;
	zend_string *name, *tmp_name = NULL;
	zend_class_entry *ce;
	zend_free_op free_op1;

	SAVE_OPLINE();

	if (OP2_TYPE == IS_CONST) {
		ce = CACHED_PTR(opline->extended_value);
		if (UNEXPECTED(ce == NULL)) {
			ce = zend_fetch_class_by_name(Z_STR_P(RT_CONSTANT(opline, opline->op2)), Z_STR_P(RT_CONSTANT(opline, opline->op2) + 1), ZEND_FETCH_CLASS_DEFAULT | ZEND_FETCH_CLASS_EXCEPTION);
			if (UNEXPECTED(ce == NULL)) {
				ZEND_ASSERT(EG(exception));
				FREE_UNFETCHED_OP1();
				HANDLE_EXCEPTION();
			}
			/*CACHE_PTR(opline->extended_value, ce);*/
		}
	} else if (OP2_TYPE == IS_UNUSED) {
		ce = zend_fetch_class(NULL, opline->op2.num);
		if (UNEXPECTED(ce == NULL)) {
			ZEND_ASSERT(EG(exception));
			FREE_UNFETCHED_OP1();
			HANDLE_EXCEPTION();
		}
	} else {
		ce = Z_CE_P(EX_VAR(opline->op2.var));
	}

	varname = GET_OP1_ZVAL_PTR_UNDEF(BP_VAR_R);
	if (OP1_TYPE == IS_CONST) {
		name = Z_STR_P(varname);
	} else if (EXPECTED(Z_TYPE_P(varname) == IS_STRING)) {
		name = Z_STR_P(varname);
	} else {
		if (OP1_TYPE == IS_CV && UNEXPECTED(Z_TYPE_P(varname) == IS_UNDEF)) {
			varname = ZVAL_UNDEFINED_OP1();
		}
		name = zval_get_tmp_string(varname, &tmp_name);
		if (UNEXPECTED(EG(exception))) {
			FREE_OP1();
			HANDLE_EXCEPTION();
		}
	}

	zend_std_unset_static_property(ce, name);

	zend_tmp_string_release(tmp_name);
	FREE_OP1();
	ZEND_VM_NEXT_OPCODE_CHECK_EXCEPTION();
}

ZEND_VM_HANDLER(75, ZEND_UNSET_DIM, VAR|CV, CONST|TMPVAR|CV)
{
	USE_OPLINE
	zend_free_op free_op1, free_op2;
	zval *container;
	zval *offset;
	zend_ulong hval;
	zend_string *key;

	SAVE_OPLINE();
	container = GET_OP1_OBJ_ZVAL_PTR_PTR_UNDEF(BP_VAR_UNSET);
	offset = GET_OP2_ZVAL_PTR_UNDEF(BP_VAR_R);

	do {
		if (EXPECTED(Z_TYPE_P(container) == IS_ARRAY)) {
			HashTable *ht;

ZEND_VM_C_LABEL(unset_dim_array):
			SEPARATE_ARRAY(container);
			ht = Z_ARRVAL_P(container);
ZEND_VM_C_LABEL(offset_again):
			if (EXPECTED(Z_TYPE_P(offset) == IS_STRING)) {
				key = Z_STR_P(offset);
				if (OP2_TYPE != IS_CONST) {
					if (ZEND_HANDLE_NUMERIC(key, hval)) {
						ZEND_VM_C_GOTO(num_index_dim);
					}
				}
ZEND_VM_C_LABEL(str_index_dim):
				if (ht == &EG(symbol_table)) {
					zend_delete_global_variable(key);
				} else {
					zend_hash_del(ht, key);
				}
			} else if (EXPECTED(Z_TYPE_P(offset) == IS_LONG)) {
				hval = Z_LVAL_P(offset);
ZEND_VM_C_LABEL(num_index_dim):
				zend_hash_index_del(ht, hval);
			} else if ((OP2_TYPE & (IS_VAR|IS_CV)) && EXPECTED(Z_TYPE_P(offset) == IS_REFERENCE)) {
				offset = Z_REFVAL_P(offset);
				ZEND_VM_C_GOTO(offset_again);
			} else if (Z_TYPE_P(offset) == IS_DOUBLE) {
				hval = zend_dval_to_lval(Z_DVAL_P(offset));
				ZEND_VM_C_GOTO(num_index_dim);
			} else if (Z_TYPE_P(offset) == IS_NULL) {
				key = ZSTR_EMPTY_ALLOC();
				ZEND_VM_C_GOTO(str_index_dim);
			} else if (Z_TYPE_P(offset) == IS_FALSE) {
				hval = 0;
				ZEND_VM_C_GOTO(num_index_dim);
			} else if (Z_TYPE_P(offset) == IS_TRUE) {
				hval = 1;
				ZEND_VM_C_GOTO(num_index_dim);
			} else if (Z_TYPE_P(offset) == IS_RESOURCE) {
				hval = Z_RES_HANDLE_P(offset);
				ZEND_VM_C_GOTO(num_index_dim);
			} else if (OP2_TYPE == IS_CV && Z_TYPE_P(offset) == IS_UNDEF) {
				ZVAL_UNDEFINED_OP2();
				key = ZSTR_EMPTY_ALLOC();
				ZEND_VM_C_GOTO(str_index_dim);
			} else {
				zend_error(E_WARNING, "Illegal offset type in unset");
			}
			break;
		} else if (Z_ISREF_P(container)) {
			container = Z_REFVAL_P(container);
			if (EXPECTED(Z_TYPE_P(container) == IS_ARRAY)) {
				ZEND_VM_C_GOTO(unset_dim_array);
			}
		}
		if (OP1_TYPE == IS_CV && UNEXPECTED(Z_TYPE_P(container) == IS_UNDEF)) {
			container = ZVAL_UNDEFINED_OP1();
		}
		if (OP2_TYPE == IS_CV && UNEXPECTED(Z_TYPE_P(offset) == IS_UNDEF)) {
			offset = ZVAL_UNDEFINED_OP2();
		}
		if (EXPECTED(Z_TYPE_P(container) == IS_OBJECT)) {
			if (OP2_TYPE == IS_CONST && Z_EXTRA_P(offset) == ZEND_EXTRA_VALUE) {
				offset++;
			}
			Z_OBJ_HT_P(container)->unset_dimension(Z_OBJ_P(container), offset);
		} else if (OP1_TYPE != IS_UNUSED && UNEXPECTED(Z_TYPE_P(container) == IS_STRING)) {
			zend_throw_error(NULL, "Cannot unset string offsets");
		}
	} while (0);

	FREE_OP2();
	FREE_OP1_VAR_PTR();
	ZEND_VM_NEXT_OPCODE_CHECK_EXCEPTION();
}

ZEND_VM_HANDLER(76, ZEND_UNSET_OBJ, VAR|UNUSED|THIS|CV, CONST|TMPVAR|CV, CACHE_SLOT)
{
	USE_OPLINE
	zend_free_op free_op1, free_op2;
	zval *container;
	zval *offset;
	zend_string *name, *tmp_name;

	SAVE_OPLINE();
	container = GET_OP1_OBJ_ZVAL_PTR_PTR(BP_VAR_UNSET);
	if (OP1_TYPE == IS_UNUSED && UNEXPECTED(Z_TYPE_P(container) == IS_UNDEF)) {
		ZEND_VM_DISPATCH_TO_HELPER(zend_this_not_in_object_context_helper);
	}
	offset = GET_OP2_ZVAL_PTR(BP_VAR_R);

	do {
		if (OP1_TYPE != IS_UNUSED && UNEXPECTED(Z_TYPE_P(container) != IS_OBJECT)) {
			if (Z_ISREF_P(container)) {
				container = Z_REFVAL_P(container);
				if (Z_TYPE_P(container) != IS_OBJECT) {
					break;
				}
			} else {
				break;
			}
		}
		if (OP2_TYPE == IS_CONST) {
			name = Z_STR_P(offset);
		} else {
			name = zval_get_tmp_string(offset, &tmp_name);
			if (UNEXPECTED(EG(exception))) {
				break;
			}
		}
		Z_OBJ_HT_P(container)->unset_property(Z_OBJ_P(container), name, ((OP2_TYPE == IS_CONST) ? CACHE_ADDR(opline->extended_value) : NULL));
		if (OP2_TYPE != IS_CONST) {
			zend_tmp_string_release(tmp_name);
		}
	} while (0);

	FREE_OP2();
	FREE_OP1_VAR_PTR();
	ZEND_VM_NEXT_OPCODE_CHECK_EXCEPTION();
}

ZEND_VM_HANDLER(77, ZEND_FE_RESET_R, CONST|TMP|VAR|CV, JMP_ADDR)
{
	USE_OPLINE
	zend_free_op free_op1;
	zval *array_ptr, *result;

	SAVE_OPLINE();

	array_ptr = GET_OP1_ZVAL_PTR_DEREF(BP_VAR_R);
	if (EXPECTED(Z_TYPE_P(array_ptr) == IS_ARRAY)) {
		result = EX_VAR(opline->result.var);
		ZVAL_COPY_VALUE(result, array_ptr);
		if (OP1_TYPE != IS_TMP_VAR && Z_OPT_REFCOUNTED_P(result)) {
			Z_ADDREF_P(array_ptr);
		}
		Z_FE_POS_P(result) = 0;

		FREE_OP1_IF_VAR();
		ZEND_VM_NEXT_OPCODE();
	} else if (OP1_TYPE != IS_CONST && EXPECTED(Z_TYPE_P(array_ptr) == IS_OBJECT)) {
		zend_object *zobj = Z_OBJ_P(array_ptr);
		if (!zobj->ce->get_iterator) {
			HashTable *properties;

			result = EX_VAR(opline->result.var);
			ZVAL_OBJ(result, zobj);
			if (OP1_TYPE != IS_TMP_VAR) {
				GC_ADDREF(zobj);
			}
			properties = zobj->properties;
			if (properties) {
				if (UNEXPECTED(GC_REFCOUNT(properties) > 1)) {
					if (EXPECTED(!(GC_FLAGS(properties) & IS_ARRAY_IMMUTABLE))) {
						GC_DELREF(properties);
					}
					properties = zobj->properties = zend_array_dup(properties);
				}
			} else {
				properties = zobj->handlers->get_properties(zobj);
			}
			Z_FE_ITER_P(EX_VAR(opline->result.var)) = zend_hash_iterator_add(properties, 0);

			FREE_OP1_IF_VAR();
			ZEND_VM_NEXT_OPCODE_CHECK_EXCEPTION();
		} else {
			zend_bool is_empty = zend_fe_reset_iterator(array_ptr, 0 OPLINE_CC EXECUTE_DATA_CC);

			FREE_OP1();
			if (UNEXPECTED(EG(exception))) {
				HANDLE_EXCEPTION();
			} else if (is_empty) {
				ZEND_VM_JMP_EX(OP_JMP_ADDR(opline, opline->op2), 0);
			} else {
				ZEND_VM_NEXT_OPCODE();
			}
		}
	} else {
		zend_error(E_WARNING, "Invalid argument supplied for foreach()");
		ZVAL_UNDEF(EX_VAR(opline->result.var));
		Z_FE_ITER_P(EX_VAR(opline->result.var)) = (uint32_t)-1;
		FREE_OP1();
		ZEND_VM_JMP(OP_JMP_ADDR(opline, opline->op2));
	}
}

ZEND_VM_COLD_CONST_HANDLER(125, ZEND_FE_RESET_RW, CONST|TMP|VAR|CV, JMP_ADDR)
{
	USE_OPLINE
	zend_free_op free_op1;
	zval *array_ptr, *array_ref;

	SAVE_OPLINE();

	if (OP1_TYPE == IS_VAR || OP1_TYPE == IS_CV) {
		array_ref = array_ptr = GET_OP1_ZVAL_PTR_PTR(BP_VAR_R);
		if (Z_ISREF_P(array_ref)) {
			array_ptr = Z_REFVAL_P(array_ref);
		}
	} else {
		array_ref = array_ptr = GET_OP1_ZVAL_PTR(BP_VAR_R);
	}

	if (EXPECTED(Z_TYPE_P(array_ptr) == IS_ARRAY)) {
		if (OP1_TYPE == IS_VAR || OP1_TYPE == IS_CV) {
			if (array_ptr == array_ref) {
				ZVAL_NEW_REF(array_ref, array_ref);
				array_ptr = Z_REFVAL_P(array_ref);
			}
			Z_ADDREF_P(array_ref);
			ZVAL_COPY_VALUE(EX_VAR(opline->result.var), array_ref);
		} else {
			array_ref = EX_VAR(opline->result.var);
			ZVAL_NEW_REF(array_ref, array_ptr);
			array_ptr = Z_REFVAL_P(array_ref);
		}
		if (OP1_TYPE == IS_CONST) {
			ZVAL_ARR(array_ptr, zend_array_dup(Z_ARRVAL_P(array_ptr)));
		} else {
			SEPARATE_ARRAY(array_ptr);
		}
		Z_FE_ITER_P(EX_VAR(opline->result.var)) = zend_hash_iterator_add(Z_ARRVAL_P(array_ptr), 0);

		if (OP1_TYPE == IS_VAR) {
			FREE_OP1_VAR_PTR();
		}
		ZEND_VM_NEXT_OPCODE();
	} else if (OP1_TYPE != IS_CONST && EXPECTED(Z_TYPE_P(array_ptr) == IS_OBJECT)) {
		if (!Z_OBJCE_P(array_ptr)->get_iterator) {
			if (OP1_TYPE == IS_VAR || OP1_TYPE == IS_CV) {
				if (array_ptr == array_ref) {
					ZVAL_NEW_REF(array_ref, array_ref);
					array_ptr = Z_REFVAL_P(array_ref);
				}
				Z_ADDREF_P(array_ref);
				ZVAL_COPY_VALUE(EX_VAR(opline->result.var), array_ref);
			} else {
				array_ptr = EX_VAR(opline->result.var);
				ZVAL_COPY_VALUE(array_ptr, array_ref);
			}
			if (Z_OBJ_P(array_ptr)->properties
			 && UNEXPECTED(GC_REFCOUNT(Z_OBJ_P(array_ptr)->properties) > 1)) {
				if (EXPECTED(!(GC_FLAGS(Z_OBJ_P(array_ptr)->properties) & IS_ARRAY_IMMUTABLE))) {
					GC_DELREF(Z_OBJ_P(array_ptr)->properties);
				}
				Z_OBJ_P(array_ptr)->properties = zend_array_dup(Z_OBJ_P(array_ptr)->properties);
			}
			Z_FE_ITER_P(EX_VAR(opline->result.var)) = zend_hash_iterator_add(Z_OBJPROP_P(array_ptr), 0);

			FREE_OP1_VAR_PTR();
			ZEND_VM_NEXT_OPCODE_CHECK_EXCEPTION();
		} else {
			zend_bool is_empty = zend_fe_reset_iterator(array_ptr, 1 OPLINE_CC EXECUTE_DATA_CC);

			if (OP1_TYPE == IS_VAR) {
				FREE_OP1_VAR_PTR();
			} else {
				FREE_OP1();
			}
			if (UNEXPECTED(EG(exception))) {
				HANDLE_EXCEPTION();
			} else if (is_empty) {
				ZEND_VM_JMP_EX(OP_JMP_ADDR(opline, opline->op2), 0);
			} else {
				ZEND_VM_NEXT_OPCODE();
			}
		}
	} else {
		zend_error(E_WARNING, "Invalid argument supplied for foreach()");
		ZVAL_UNDEF(EX_VAR(opline->result.var));
		Z_FE_ITER_P(EX_VAR(opline->result.var)) = (uint32_t)-1;
		if (OP1_TYPE == IS_VAR) {
			FREE_OP1_VAR_PTR();
		} else {
			FREE_OP1();
		}
		ZEND_VM_JMP(OP_JMP_ADDR(opline, opline->op2));
	}
}

ZEND_VM_HANDLER(78, ZEND_FE_FETCH_R, VAR, ANY, JMP_ADDR)
{
	USE_OPLINE
	zval *array;
	zval *value;
	uint32_t value_type;
	HashTable *fe_ht;
	HashPosition pos;
	Bucket *p;

	array = EX_VAR(opline->op1.var);
	SAVE_OPLINE();
	if (EXPECTED(Z_TYPE_P(array) == IS_ARRAY)) {
		fe_ht = Z_ARRVAL_P(array);
		pos = Z_FE_POS_P(array);
		p = fe_ht->arData + pos;
		while (1) {
			if (UNEXPECTED(pos >= fe_ht->nNumUsed)) {
				/* reached end of iteration */
ZEND_VM_C_LABEL(fe_fetch_r_exit):
				ZEND_VM_SET_RELATIVE_OPCODE(opline, opline->extended_value);
				ZEND_VM_CONTINUE();
			}
			value = &p->val;
			value_type = Z_TYPE_INFO_P(value);
			if (EXPECTED(value_type != IS_UNDEF)) {
				if (UNEXPECTED(value_type == IS_INDIRECT)) {
					value = Z_INDIRECT_P(value);
					value_type = Z_TYPE_INFO_P(value);
					if (EXPECTED(value_type != IS_UNDEF)) {
						break;
					}
				} else {
					break;
				}
			}
			pos++;
			p++;
		}
		Z_FE_POS_P(array) = pos + 1;
		if (RETURN_VALUE_USED(opline)) {
			if (!p->key) {
				ZVAL_LONG(EX_VAR(opline->result.var), p->h);
			} else {
				ZVAL_STR_COPY(EX_VAR(opline->result.var), p->key);
			}
		}
	} else {
		zend_object_iterator *iter;

		ZEND_ASSERT(Z_TYPE_P(array) == IS_OBJECT);
		if ((iter = zend_iterator_unwrap(array)) == NULL) {
			/* plain object */

			fe_ht = Z_OBJPROP_P(array);
			pos = zend_hash_iterator_pos(Z_FE_ITER_P(array), fe_ht);
			p = fe_ht->arData + pos;
			while (1) {
				if (UNEXPECTED(pos >= fe_ht->nNumUsed)) {
					/* reached end of iteration */
					ZEND_VM_C_GOTO(fe_fetch_r_exit);
				}

				value = &p->val;
				value_type = Z_TYPE_INFO_P(value);
				if (EXPECTED(value_type != IS_UNDEF)) {
					if (UNEXPECTED(value_type == IS_INDIRECT)) {
						value = Z_INDIRECT_P(value);
						value_type = Z_TYPE_INFO_P(value);
						if (EXPECTED(value_type != IS_UNDEF)
						 && EXPECTED(zend_check_property_access(Z_OBJ_P(array), p->key, 0) == SUCCESS)) {
							break;
						}
					} else if (EXPECTED(Z_OBJCE_P(array)->default_properties_count == 0)
							|| !p->key
							|| zend_check_property_access(Z_OBJ_P(array), p->key, 1) == SUCCESS) {
						break;
					}
				}
				pos++;
				p++;
			}
			if (RETURN_VALUE_USED(opline)) {
				if (UNEXPECTED(!p->key)) {
					ZVAL_LONG(EX_VAR(opline->result.var), p->h);
				} else if (ZSTR_VAL(p->key)[0]) {
					ZVAL_STR_COPY(EX_VAR(opline->result.var), p->key);
				} else {
					const char *class_name, *prop_name;
					size_t prop_name_len;
					zend_unmangle_property_name_ex(
						p->key, &class_name, &prop_name, &prop_name_len);
					ZVAL_STRINGL(EX_VAR(opline->result.var), prop_name, prop_name_len);
				}
			}
			EG(ht_iterators)[Z_FE_ITER_P(array)].pos = pos + 1;
		} else {
			if (EXPECTED(++iter->index > 0)) {
				/* This could cause an endless loop if index becomes zero again.
				 * In case that ever happens we need an additional flag. */
				iter->funcs->move_forward(iter);
				if (UNEXPECTED(EG(exception) != NULL)) {
					UNDEF_RESULT();
					HANDLE_EXCEPTION();
				}
				if (UNEXPECTED(iter->funcs->valid(iter) == FAILURE)) {
					/* reached end of iteration */
					if (UNEXPECTED(EG(exception) != NULL)) {
						UNDEF_RESULT();
						HANDLE_EXCEPTION();
					}
					ZEND_VM_C_GOTO(fe_fetch_r_exit);
				}
			}
			value = iter->funcs->get_current_data(iter);
			if (UNEXPECTED(EG(exception) != NULL)) {
				UNDEF_RESULT();
				HANDLE_EXCEPTION();
			}
			if (!value) {
				/* failure in get_current_data */
				ZEND_VM_C_GOTO(fe_fetch_r_exit);
			}
			if (RETURN_VALUE_USED(opline)) {
				if (iter->funcs->get_current_key) {
					iter->funcs->get_current_key(iter, EX_VAR(opline->result.var));
					if (UNEXPECTED(EG(exception) != NULL)) {
						UNDEF_RESULT();
						HANDLE_EXCEPTION();
					}
				} else {
					ZVAL_LONG(EX_VAR(opline->result.var), iter->index);
				}
			}
			value_type = Z_TYPE_INFO_P(value);
		}
	}

	if (EXPECTED(OP2_TYPE == IS_CV)) {
		zval *variable_ptr = EX_VAR(opline->op2.var);
		zend_assign_to_variable(variable_ptr, value, IS_CV, EX_USES_STRICT_TYPES());
	} else {
		zval *res = EX_VAR(opline->op2.var);
		zend_refcounted *gc = Z_COUNTED_P(value);

		ZVAL_COPY_VALUE_EX(res, value, gc, value_type);
		if (Z_TYPE_INFO_REFCOUNTED(value_type)) {
			GC_ADDREF(gc);
		}
	}
	ZEND_VM_NEXT_OPCODE_CHECK_EXCEPTION();
}

ZEND_VM_HANDLER(126, ZEND_FE_FETCH_RW, VAR, ANY, JMP_ADDR)
{
	USE_OPLINE
	zval *array;
	zval *value;
	uint32_t value_type;
	HashTable *fe_ht;
	HashPosition pos;
	Bucket *p;

	array = EX_VAR(opline->op1.var);
	SAVE_OPLINE();

	ZVAL_DEREF(array);
	if (EXPECTED(Z_TYPE_P(array) == IS_ARRAY)) {
		pos = zend_hash_iterator_pos_ex(Z_FE_ITER_P(EX_VAR(opline->op1.var)), array);
		fe_ht = Z_ARRVAL_P(array);
		p = fe_ht->arData + pos;
		while (1) {
			if (UNEXPECTED(pos >= fe_ht->nNumUsed)) {
				/* reached end of iteration */
				ZEND_VM_C_GOTO(fe_fetch_w_exit);
			}
			value = &p->val;
			value_type = Z_TYPE_INFO_P(value);
			if (EXPECTED(value_type != IS_UNDEF)) {
				if (UNEXPECTED(value_type == IS_INDIRECT)) {
					value = Z_INDIRECT_P(value);
					value_type = Z_TYPE_INFO_P(value);
					if (EXPECTED(value_type != IS_UNDEF)) {
						break;
					}
				} else {
					break;
				}
			}
			pos++;
			p++;
		}
		if (RETURN_VALUE_USED(opline)) {
			if (!p->key) {
				ZVAL_LONG(EX_VAR(opline->result.var), p->h);
			} else {
				ZVAL_STR_COPY(EX_VAR(opline->result.var), p->key);
			}
		}
		EG(ht_iterators)[Z_FE_ITER_P(EX_VAR(opline->op1.var))].pos = pos + 1;
	} else if (EXPECTED(Z_TYPE_P(array) == IS_OBJECT)) {
		zend_object_iterator *iter;

		if ((iter = zend_iterator_unwrap(array)) == NULL) {
			/* plain object */

			fe_ht = Z_OBJPROP_P(array);
			pos = zend_hash_iterator_pos(Z_FE_ITER_P(EX_VAR(opline->op1.var)), fe_ht);
			p = fe_ht->arData + pos;
			while (1) {
				if (UNEXPECTED(pos >= fe_ht->nNumUsed)) {
					/* reached end of iteration */
					ZEND_VM_C_GOTO(fe_fetch_w_exit);
				}

				value = &p->val;
				value_type = Z_TYPE_INFO_P(value);
				if (EXPECTED(value_type != IS_UNDEF)) {
					if (UNEXPECTED(value_type == IS_INDIRECT)) {
						value = Z_INDIRECT_P(value);
						value_type = Z_TYPE_INFO_P(value);
						if (EXPECTED(value_type != IS_UNDEF)
						 && EXPECTED(zend_check_property_access(Z_OBJ_P(array), p->key, 0) == SUCCESS)) {
							if ((value_type & Z_TYPE_MASK) != IS_REFERENCE) {
								zend_property_info *prop_info =
									zend_get_typed_property_info_for_slot(Z_OBJ_P(array), value);
								if (UNEXPECTED(prop_info)) {
									ZVAL_NEW_REF(value, value);
									ZEND_REF_ADD_TYPE_SOURCE(Z_REF_P(value), prop_info);
									value_type = IS_REFERENCE_EX;
								}
							}
							break;
						}
					} else if (EXPECTED(Z_OBJCE_P(array)->default_properties_count == 0)
							|| !p->key
							|| zend_check_property_access(Z_OBJ_P(array), p->key, 1) == SUCCESS) {
						break;
					}
				}
				pos++;
				p++;
			}
			if (RETURN_VALUE_USED(opline)) {
				if (UNEXPECTED(!p->key)) {
					ZVAL_LONG(EX_VAR(opline->result.var), p->h);
				} else if (ZSTR_VAL(p->key)[0]) {
					ZVAL_STR_COPY(EX_VAR(opline->result.var), p->key);
				} else {
					const char *class_name, *prop_name;
					size_t prop_name_len;
					zend_unmangle_property_name_ex(
						p->key, &class_name, &prop_name, &prop_name_len);
					ZVAL_STRINGL(EX_VAR(opline->result.var), prop_name, prop_name_len);
				}
			}
			EG(ht_iterators)[Z_FE_ITER_P(EX_VAR(opline->op1.var))].pos = pos + 1;
		} else {
			if (++iter->index > 0) {
				/* This could cause an endless loop if index becomes zero again.
				 * In case that ever happens we need an additional flag. */
				iter->funcs->move_forward(iter);
				if (UNEXPECTED(EG(exception) != NULL)) {
					UNDEF_RESULT();
					HANDLE_EXCEPTION();
				}
				if (UNEXPECTED(iter->funcs->valid(iter) == FAILURE)) {
					/* reached end of iteration */
					if (UNEXPECTED(EG(exception) != NULL)) {
						UNDEF_RESULT();
						HANDLE_EXCEPTION();
					}
					ZEND_VM_C_GOTO(fe_fetch_w_exit);
				}
			}
			value = iter->funcs->get_current_data(iter);
			if (UNEXPECTED(EG(exception) != NULL)) {
				UNDEF_RESULT();
				HANDLE_EXCEPTION();
			}
			if (!value) {
				/* failure in get_current_data */
				ZEND_VM_C_GOTO(fe_fetch_w_exit);
			}
			if (RETURN_VALUE_USED(opline)) {
				if (iter->funcs->get_current_key) {
					iter->funcs->get_current_key(iter, EX_VAR(opline->result.var));
					if (UNEXPECTED(EG(exception) != NULL)) {
						UNDEF_RESULT();
						HANDLE_EXCEPTION();
					}
				} else {
					ZVAL_LONG(EX_VAR(opline->result.var), iter->index);
				}
			}
			value_type = Z_TYPE_INFO_P(value);
		}
	} else {
		zend_error(E_WARNING, "Invalid argument supplied for foreach()");
		if (UNEXPECTED(EG(exception))) {
			UNDEF_RESULT();
			HANDLE_EXCEPTION();
		}
ZEND_VM_C_LABEL(fe_fetch_w_exit):
		ZEND_VM_SET_RELATIVE_OPCODE(opline, opline->extended_value);
		ZEND_VM_CONTINUE();
	}

	if (EXPECTED((value_type & Z_TYPE_MASK) != IS_REFERENCE)) {
		zend_refcounted *gc = Z_COUNTED_P(value);
		zval *ref;
		ZVAL_NEW_EMPTY_REF(value);
		ref = Z_REFVAL_P(value);
		ZVAL_COPY_VALUE_EX(ref, value, gc, value_type);
	}
	if (EXPECTED(OP2_TYPE == IS_CV)) {
		zval *variable_ptr = EX_VAR(opline->op2.var);
		if (EXPECTED(variable_ptr != value)) {
			zend_reference *ref;

			ref = Z_REF_P(value);
			GC_ADDREF(ref);
			zval_ptr_dtor(variable_ptr);
			ZVAL_REF(variable_ptr, ref);
		}
	} else {
		Z_ADDREF_P(value);
		ZVAL_REF(EX_VAR(opline->op2.var), Z_REF_P(value));
	}
	ZEND_VM_NEXT_OPCODE_CHECK_EXCEPTION();
}

ZEND_VM_HOT_HANDLER(197, ZEND_ISSET_ISEMPTY_CV, CV, UNUSED, ISSET, SPEC(ISSET))
{
	USE_OPLINE
	zval *value;

	value = EX_VAR(opline->op1.var);
	if (!(opline->extended_value & ZEND_ISEMPTY)) {
		if (Z_TYPE_P(value) > IS_NULL &&
		    (!Z_ISREF_P(value) || Z_TYPE_P(Z_REFVAL_P(value)) != IS_NULL)) {
			ZEND_VM_SMART_BRANCH_TRUE();
			ZVAL_TRUE(EX_VAR(opline->result.var));
			ZEND_VM_NEXT_OPCODE();
		} else {
			ZEND_VM_SMART_BRANCH_FALSE();
			ZVAL_FALSE(EX_VAR(opline->result.var));
			ZEND_VM_NEXT_OPCODE();
		}
	} else {
		int result;

		SAVE_OPLINE();
		result = !i_zend_is_true(value);
		if (UNEXPECTED(EG(exception))) {
			ZVAL_UNDEF(EX_VAR(opline->result.var));
			HANDLE_EXCEPTION();
		}
		ZEND_VM_SMART_BRANCH(result, 0);
		ZVAL_BOOL(EX_VAR(opline->result.var), result);
		ZEND_VM_NEXT_OPCODE();
	}
}

ZEND_VM_HANDLER(114, ZEND_ISSET_ISEMPTY_VAR, CONST|TMPVAR|CV, UNUSED, VAR_FETCH|ISSET)
{
	USE_OPLINE
	zval *value;
	int result;
	zend_free_op free_op1;
	zval *varname;
	zend_string *name, *tmp_name;
	HashTable *target_symbol_table;

	SAVE_OPLINE();
	varname = GET_OP1_ZVAL_PTR(BP_VAR_IS);
	if (OP1_TYPE == IS_CONST) {
		name = Z_STR_P(varname);
	} else {
		name = zval_get_tmp_string(varname, &tmp_name);
	}

	target_symbol_table = zend_get_target_symbol_table(opline->extended_value EXECUTE_DATA_CC);
	value = zend_hash_find_ex(target_symbol_table, name, OP1_TYPE == IS_CONST);

	if (OP1_TYPE != IS_CONST) {
		zend_tmp_string_release(tmp_name);
	}
	FREE_OP1();

	if (!value) {
		result = (opline->extended_value & ZEND_ISEMPTY);
	} else {
		if (Z_TYPE_P(value) == IS_INDIRECT) {
			value = Z_INDIRECT_P(value);
		}
		if (!(opline->extended_value & ZEND_ISEMPTY)) {
			if (Z_ISREF_P(value)) {
				value = Z_REFVAL_P(value);
			}
			result = Z_TYPE_P(value) > IS_NULL;
		} else {
			result = !i_zend_is_true(value);
		}
	}

	ZEND_VM_SMART_BRANCH(result, 1);
	ZVAL_BOOL(EX_VAR(opline->result.var), result);
	ZEND_VM_NEXT_OPCODE_CHECK_EXCEPTION();
}

/* No specialization for op_types (CONST|TMPVAR|CV, UNUSED|CLASS_FETCH|CONST|VAR) */
ZEND_VM_HANDLER(180, ZEND_ISSET_ISEMPTY_STATIC_PROP, ANY, CLASS_FETCH, ISSET|CACHE_SLOT)
{
	USE_OPLINE
	zval *value;
	int result;

	SAVE_OPLINE();

	result = zend_fetch_static_property_address(&value, NULL, opline->extended_value & ~ZEND_ISEMPTY, BP_VAR_IS, 0 OPLINE_CC EXECUTE_DATA_CC);

	if (!(opline->extended_value & ZEND_ISEMPTY)) {
		result = result == SUCCESS && Z_TYPE_P(value) > IS_NULL &&
		    (!Z_ISREF_P(value) || Z_TYPE_P(Z_REFVAL_P(value)) != IS_NULL);
	} else {
		result = result != SUCCESS || !i_zend_is_true(value);
	}

	ZEND_VM_SMART_BRANCH(result, 1);
	ZVAL_BOOL(EX_VAR(opline->result.var), result);
	ZEND_VM_NEXT_OPCODE_CHECK_EXCEPTION();
}

ZEND_VM_COLD_CONSTCONST_HANDLER(115, ZEND_ISSET_ISEMPTY_DIM_OBJ, CONST|TMPVAR|CV, CONST|TMPVAR|CV, ISSET)
{
	USE_OPLINE
	zend_free_op free_op1, free_op2;
	zval *container;
	int result;
	zend_ulong hval;
	zval *offset;

	SAVE_OPLINE();
	container = GET_OP1_OBJ_ZVAL_PTR_UNDEF(BP_VAR_IS);
	offset = GET_OP2_ZVAL_PTR_UNDEF(BP_VAR_R);

	if (EXPECTED(Z_TYPE_P(container) == IS_ARRAY)) {
		HashTable *ht;
		zval *value;
		zend_string *str;

ZEND_VM_C_LABEL(isset_dim_obj_array):
		ht = Z_ARRVAL_P(container);
ZEND_VM_C_LABEL(isset_again):
		if (EXPECTED(Z_TYPE_P(offset) == IS_STRING)) {
			str = Z_STR_P(offset);
			if (OP2_TYPE != IS_CONST) {
				if (ZEND_HANDLE_NUMERIC(str, hval)) {
					ZEND_VM_C_GOTO(num_index_prop);
				}
			}
			value = zend_hash_find_ex_ind(ht, str, OP2_TYPE == IS_CONST);
		} else if (EXPECTED(Z_TYPE_P(offset) == IS_LONG)) {
			hval = Z_LVAL_P(offset);
ZEND_VM_C_LABEL(num_index_prop):
			value = zend_hash_index_find(ht, hval);
		} else if ((OP2_TYPE & (IS_VAR|IS_CV)) && EXPECTED(Z_ISREF_P(offset))) {
			offset = Z_REFVAL_P(offset);
			ZEND_VM_C_GOTO(isset_again);
		} else {
			value = zend_find_array_dim_slow(ht, offset EXECUTE_DATA_CC);
		}

		if (!(opline->extended_value & ZEND_ISEMPTY)) {
			/* > IS_NULL means not IS_UNDEF and not IS_NULL */
			result = value != NULL && Z_TYPE_P(value) > IS_NULL &&
			    (!Z_ISREF_P(value) || Z_TYPE_P(Z_REFVAL_P(value)) != IS_NULL);

			if (OP1_TYPE & (IS_CONST|IS_CV)) {
				/* avoid exception check */
				FREE_OP2();
				ZEND_VM_SMART_BRANCH(result, 0);
				ZVAL_BOOL(EX_VAR(opline->result.var), result);
				ZEND_VM_NEXT_OPCODE();
			}
		} else {
			result = (value == NULL || !i_zend_is_true(value));
		}
		ZEND_VM_C_GOTO(isset_dim_obj_exit);
	} else if ((OP1_TYPE & (IS_VAR|IS_CV)) && EXPECTED(Z_ISREF_P(container))) {
		container = Z_REFVAL_P(container);
		if (EXPECTED(Z_TYPE_P(container) == IS_ARRAY)) {
			ZEND_VM_C_GOTO(isset_dim_obj_array);
		}
	}

	if (OP2_TYPE == IS_CONST && Z_EXTRA_P(offset) == ZEND_EXTRA_VALUE) {
		offset++;
	}
	if (!(opline->extended_value & ZEND_ISEMPTY)) {
		result = zend_isset_dim_slow(container, offset EXECUTE_DATA_CC);
	} else {
		result = zend_isempty_dim_slow(container, offset EXECUTE_DATA_CC);
	}

ZEND_VM_C_LABEL(isset_dim_obj_exit):
	FREE_OP2();
	FREE_OP1();
	ZEND_VM_SMART_BRANCH(result, 1);
	ZVAL_BOOL(EX_VAR(opline->result.var), result);
	ZEND_VM_NEXT_OPCODE_CHECK_EXCEPTION();
}

ZEND_VM_COLD_CONST_HANDLER(148, ZEND_ISSET_ISEMPTY_PROP_OBJ, CONST|TMPVAR|UNUSED|THIS|CV, CONST|TMPVAR|CV, ISSET|CACHE_SLOT)
{
	USE_OPLINE
	zend_free_op free_op1, free_op2;
	zval *container;
	int result;
	zval *offset;
	zend_string *name, *tmp_name;

	SAVE_OPLINE();
	container = GET_OP1_OBJ_ZVAL_PTR(BP_VAR_IS);

	if (OP1_TYPE == IS_UNUSED && UNEXPECTED(Z_TYPE_P(container) == IS_UNDEF)) {
		ZEND_VM_DISPATCH_TO_HELPER(zend_this_not_in_object_context_helper);
	}

	offset = GET_OP2_ZVAL_PTR(BP_VAR_R);

	if (OP1_TYPE == IS_CONST ||
	    (OP1_TYPE != IS_UNUSED && UNEXPECTED(Z_TYPE_P(container) != IS_OBJECT))) {
		if ((OP1_TYPE & (IS_VAR|IS_CV)) && Z_ISREF_P(container)) {
			container = Z_REFVAL_P(container);
			if (UNEXPECTED(Z_TYPE_P(container) != IS_OBJECT)) {
				result = (opline->extended_value & ZEND_ISEMPTY);
				ZEND_VM_C_GOTO(isset_object_finish);
			}
		} else {
			result = (opline->extended_value & ZEND_ISEMPTY);
			ZEND_VM_C_GOTO(isset_object_finish);
		}
	}

	if (OP2_TYPE == IS_CONST) {
		name = Z_STR_P(offset);
	} else {
		name = zval_get_tmp_string(offset, &tmp_name);
		if (UNEXPECTED(EG(exception))) {
			result = 0;
			ZEND_VM_C_GOTO(isset_object_finish);
		}
	}

	result =
		(opline->extended_value & ZEND_ISEMPTY) ^
		Z_OBJ_HT_P(container)->has_property(Z_OBJ_P(container), name, (opline->extended_value & ZEND_ISEMPTY), ((OP2_TYPE == IS_CONST) ? CACHE_ADDR(opline->extended_value & ~ZEND_ISEMPTY) : NULL));

	if (OP2_TYPE != IS_CONST) {
		zend_tmp_string_release(tmp_name);
	}

ZEND_VM_C_LABEL(isset_object_finish):
	FREE_OP2();
	FREE_OP1();
	ZEND_VM_SMART_BRANCH(result, 1);
	ZVAL_BOOL(EX_VAR(opline->result.var), result);
	ZEND_VM_NEXT_OPCODE_CHECK_EXCEPTION();
}

ZEND_VM_HANDLER(199, ZEND_ARRAY_KEY_EXISTS, CV|TMPVAR|CONST, CV|TMPVAR|CONST)
{
	USE_OPLINE

	zend_free_op free_op1, free_op2;
	zval *key, *subject;
	HashTable *ht;
	uint32_t result;

	SAVE_OPLINE();

	key = GET_OP1_ZVAL_PTR_UNDEF(BP_VAR_R);
	subject = GET_OP2_ZVAL_PTR_UNDEF(BP_VAR_R);

	if (EXPECTED(Z_TYPE_P(subject) == IS_ARRAY)) {
ZEND_VM_C_LABEL(array_key_exists_array):
		ht = Z_ARRVAL_P(subject);
		result = zend_array_key_exists_fast(ht, key OPLINE_CC EXECUTE_DATA_CC);
	} else {
		if ((OP2_TYPE & (IS_VAR|IS_CV)) && EXPECTED(Z_ISREF_P(subject))) {
			subject = Z_REFVAL_P(subject);
			if (EXPECTED(Z_TYPE_P(subject) == IS_ARRAY)) {
				ZEND_VM_C_GOTO(array_key_exists_array);
			}
		}
		result = zend_array_key_exists_slow(subject, key OPLINE_CC EXECUTE_DATA_CC);
	}

	FREE_OP2();
	FREE_OP1();
	ZEND_VM_SMART_BRANCH(result == IS_TRUE, 1);
	Z_TYPE_INFO_P(EX_VAR(opline->result.var)) = result;
	ZEND_VM_NEXT_OPCODE_CHECK_EXCEPTION();
}

/* No specialization for op_types (CONST|TMPVAR|UNUSED|CV, ANY) */
ZEND_VM_COLD_HANDLER(79, ZEND_EXIT, ANY, ANY)
{
	USE_OPLINE

	SAVE_OPLINE();
	if (OP1_TYPE != IS_UNUSED) {
		zend_free_op free_op1;
		zval *ptr = GET_OP1_ZVAL_PTR(BP_VAR_R);

		do {
			if (Z_TYPE_P(ptr) == IS_LONG) {
				EG(exit_status) = Z_LVAL_P(ptr);
			} else {
				if ((OP1_TYPE & (IS_VAR|IS_CV)) && Z_ISREF_P(ptr)) {
					ptr = Z_REFVAL_P(ptr);
					if (Z_TYPE_P(ptr) == IS_LONG) {
						EG(exit_status) = Z_LVAL_P(ptr);
						break;
					}
				}
				zend_print_zval(ptr, 0);
			}
		} while (0);
		FREE_OP1();
	}
	zend_bailout();
	ZEND_VM_NEXT_OPCODE(); /* Never reached */
}

ZEND_VM_HANDLER(57, ZEND_BEGIN_SILENCE, ANY, ANY)
{
	USE_OPLINE

	ZVAL_LONG(EX_VAR(opline->result.var), EG(error_reporting));

	if (!E_HAS_ONLY_FATAL_ERRORS(EG(error_reporting))) {
		do {
			/* Do not silence fatal errors */
			EG(error_reporting) &= E_FATAL_ERRORS;
			if (!EG(error_reporting_ini_entry)) {
				zval *zv = zend_hash_find_ex(EG(ini_directives), ZSTR_KNOWN(ZEND_STR_ERROR_REPORTING), 1);
				if (zv) {
					EG(error_reporting_ini_entry) = (zend_ini_entry *)Z_PTR_P(zv);
				} else {
					break;
				}
			}
			if (!EG(error_reporting_ini_entry)->modified) {
				if (!EG(modified_ini_directives)) {
					ALLOC_HASHTABLE(EG(modified_ini_directives));
					zend_hash_init(EG(modified_ini_directives), 8, NULL, NULL, 0);
				}
				if (EXPECTED(zend_hash_add_ptr(EG(modified_ini_directives), ZSTR_KNOWN(ZEND_STR_ERROR_REPORTING), EG(error_reporting_ini_entry)) != NULL)) {
					EG(error_reporting_ini_entry)->orig_value = EG(error_reporting_ini_entry)->value;
					EG(error_reporting_ini_entry)->orig_modifiable = EG(error_reporting_ini_entry)->modifiable;
					EG(error_reporting_ini_entry)->modified = 1;
				}
			}
		} while (0);
	}
	ZEND_VM_NEXT_OPCODE();
}

ZEND_VM_HANDLER(58, ZEND_END_SILENCE, TMP, ANY)
{
	USE_OPLINE

	if (E_HAS_ONLY_FATAL_ERRORS(EG(error_reporting))
			&& !E_HAS_ONLY_FATAL_ERRORS(Z_LVAL_P(EX_VAR(opline->op1.var)))) {
		EG(error_reporting) = Z_LVAL_P(EX_VAR(opline->op1.var));
	}
	ZEND_VM_NEXT_OPCODE();
}

ZEND_VM_COLD_CONST_HANDLER(152, ZEND_JMP_SET, CONST|TMP|VAR|CV, JMP_ADDR)
{
	USE_OPLINE
	zend_free_op free_op1;
	zval *value;
	zval *ref = NULL;
	int ret;

	SAVE_OPLINE();
	value = GET_OP1_ZVAL_PTR(BP_VAR_R);

	if ((OP1_TYPE == IS_VAR || OP1_TYPE == IS_CV) && Z_ISREF_P(value)) {
		if (OP1_TYPE == IS_VAR) {
			ref = value;
		}
		value = Z_REFVAL_P(value);
	}

	ret = i_zend_is_true(value);

	if (UNEXPECTED(EG(exception))) {
		FREE_OP1();
		ZVAL_UNDEF(EX_VAR(opline->result.var));
		HANDLE_EXCEPTION();
	}

	if (ret) {
		zval *result = EX_VAR(opline->result.var);

		ZVAL_COPY_VALUE(result, value);
		if (OP1_TYPE == IS_CONST) {
			if (UNEXPECTED(Z_OPT_REFCOUNTED_P(result))) Z_ADDREF_P(result);
		} else if (OP1_TYPE == IS_CV) {
			if (Z_OPT_REFCOUNTED_P(result)) Z_ADDREF_P(result);
		} else if (OP1_TYPE == IS_VAR && ref) {
			zend_reference *r = Z_REF_P(ref);

			if (UNEXPECTED(GC_DELREF(r) == 0)) {
				efree_size(r, sizeof(zend_reference));
			} else if (Z_OPT_REFCOUNTED_P(result)) {
				Z_ADDREF_P(result);
			}
		}
		ZEND_VM_JMP_EX(OP_JMP_ADDR(opline, opline->op2), 0);
	}

	FREE_OP1();
	ZEND_VM_NEXT_OPCODE();
}

ZEND_VM_COLD_CONST_HANDLER(169, ZEND_COALESCE, CONST|TMPVAR|CV, JMP_ADDR)
{
	USE_OPLINE
	zend_free_op free_op1;
	zval *value;
	zval *ref = NULL;

	SAVE_OPLINE();
	value = GET_OP1_ZVAL_PTR(BP_VAR_IS);

	/* FETCH_OBJ_IS may return IS_REFERENCE in TMP_VAR */
	if ((OP1_TYPE & (IS_VAR|IS_CV)) && Z_ISREF_P(value)) {
		if (OP1_TYPE & IS_VAR) {
			ref = value;
		}
		value = Z_REFVAL_P(value);
	}

	if (Z_TYPE_P(value) > IS_NULL) {
		zval *result = EX_VAR(opline->result.var);
		ZVAL_COPY_VALUE(result, value);
		if (OP1_TYPE == IS_CONST) {
			if (UNEXPECTED(Z_OPT_REFCOUNTED_P(result))) Z_ADDREF_P(result);
		} else if (OP1_TYPE == IS_CV) {
			if (Z_OPT_REFCOUNTED_P(result)) Z_ADDREF_P(result);
		} else if ((OP1_TYPE & IS_VAR) && ref) {
			zend_reference *r = Z_REF_P(ref);

			if (UNEXPECTED(GC_DELREF(r) == 0)) {
				efree_size(r, sizeof(zend_reference));
			} else if (Z_OPT_REFCOUNTED_P(result)) {
				Z_ADDREF_P(result);
			}
		}
		ZEND_VM_JMP_EX(OP_JMP_ADDR(opline, opline->op2), 0);
	}

	FREE_OP1();
	ZEND_VM_NEXT_OPCODE();
}

ZEND_VM_HOT_HANDLER(41, ZEND_QM_ASSIGN, CONST|TMP|VAR|CV, ANY)
{
	USE_OPLINE
	zend_free_op free_op1;
	zval *value;
	zval *result = EX_VAR(opline->result.var);

	value = GET_OP1_ZVAL_PTR_UNDEF(BP_VAR_R);
	if (OP1_TYPE == IS_CV && UNEXPECTED(Z_TYPE_P(value) == IS_UNDEF)) {
		SAVE_OPLINE();
		ZVAL_UNDEFINED_OP1();
		ZVAL_NULL(result);
		ZEND_VM_NEXT_OPCODE_CHECK_EXCEPTION();
	}

	if (OP1_TYPE == IS_CV) {
		ZVAL_COPY_DEREF(result, value);
	} else if (OP1_TYPE == IS_VAR) {
		if (UNEXPECTED(Z_ISREF_P(value))) {
			ZVAL_COPY_VALUE(result, Z_REFVAL_P(value));
			if (UNEXPECTED(Z_DELREF_P(value) == 0)) {
				efree_size(Z_REF_P(value), sizeof(zend_reference));
			} else if (Z_OPT_REFCOUNTED_P(result)) {
				Z_ADDREF_P(result);
			}
		} else {
			ZVAL_COPY_VALUE(result, value);
		}
	} else {
		ZVAL_COPY_VALUE(result, value);
		if (OP1_TYPE == IS_CONST) {
			if (UNEXPECTED(Z_OPT_REFCOUNTED_P(result))) {
				Z_ADDREF_P(result);
			}
		}
	}
	ZEND_VM_NEXT_OPCODE();
}

ZEND_VM_COLD_HANDLER(101, ZEND_EXT_STMT, ANY, ANY)
{
	USE_OPLINE

	if (!EG(no_extensions)) {
		SAVE_OPLINE();
		zend_llist_apply_with_argument(&zend_extensions, (llist_apply_with_arg_func_t) zend_extension_statement_handler, execute_data);
		ZEND_VM_NEXT_OPCODE_CHECK_EXCEPTION();
	}
	ZEND_VM_NEXT_OPCODE();
}

ZEND_VM_COLD_HANDLER(102, ZEND_EXT_FCALL_BEGIN, ANY, ANY)
{
	USE_OPLINE

	if (!EG(no_extensions)) {
		SAVE_OPLINE();
		zend_llist_apply_with_argument(&zend_extensions, (llist_apply_with_arg_func_t) zend_extension_fcall_begin_handler, execute_data);
		ZEND_VM_NEXT_OPCODE_CHECK_EXCEPTION();
	}
	ZEND_VM_NEXT_OPCODE();
}

ZEND_VM_COLD_HANDLER(103, ZEND_EXT_FCALL_END, ANY, ANY)
{
	USE_OPLINE

	if (!EG(no_extensions)) {
		SAVE_OPLINE();
		zend_llist_apply_with_argument(&zend_extensions, (llist_apply_with_arg_func_t) zend_extension_fcall_end_handler, execute_data);
		ZEND_VM_NEXT_OPCODE_CHECK_EXCEPTION();
	}
	ZEND_VM_NEXT_OPCODE();
}

ZEND_VM_HANDLER(144, ZEND_DECLARE_CLASS, CONST, ANY)
{
	USE_OPLINE

	SAVE_OPLINE();
	do_bind_class(RT_CONSTANT(opline, opline->op1), (OP2_TYPE == IS_CONST) ? Z_STR_P(RT_CONSTANT(opline, opline->op2)) : NULL);
	ZEND_VM_NEXT_OPCODE_CHECK_EXCEPTION();
}

ZEND_VM_HANDLER(145, ZEND_DECLARE_CLASS_DELAYED, CONST, CONST)
{
	USE_OPLINE
	zval *lcname, *zv;

	SAVE_OPLINE();
	lcname = RT_CONSTANT(opline, opline->op1);
	zv = zend_hash_find_ex(EG(class_table), Z_STR_P(lcname + 1), 1);

	if (zv) {
		zend_class_entry *ce = Z_CE_P(zv);
		zv = zend_hash_set_bucket_key(EG(class_table), (Bucket*)zv, Z_STR_P(lcname));
		if (UNEXPECTED(!zv)) {
			zend_error_noreturn(E_COMPILE_ERROR, "Cannot declare %s %s, because the name is already in use", zend_get_object_type(ce), ZSTR_VAL(ce->name));
		} else {
			zend_do_link_class(ce, Z_STR_P(RT_CONSTANT(opline, opline->op2)));
		}
	}
	ZEND_VM_NEXT_OPCODE_CHECK_EXCEPTION();
}

ZEND_VM_HANDLER(171, ZEND_DECLARE_ANON_CLASS, ANY, ANY, JMP_ADDR)
{
	zval *zv;
	zend_class_entry *ce;
	USE_OPLINE

	SAVE_OPLINE();
	zv = zend_hash_find_ex(EG(class_table), Z_STR_P(RT_CONSTANT(opline, opline->op1)), 1);
	ZEND_ASSERT(zv != NULL);
	ce = Z_CE_P(zv);
	Z_CE_P(EX_VAR(opline->result.var)) = ce;

	if (ce->ce_flags & ZEND_ACC_LINKED) {
		ZEND_VM_SET_RELATIVE_OPCODE(opline, opline->extended_value);
		ZEND_VM_CONTINUE();
	}
	zend_do_link_class(ce, (OP2_TYPE == IS_CONST) ? Z_STR_P(RT_CONSTANT(opline, opline->op2)) : NULL);
	ZEND_VM_NEXT_OPCODE_CHECK_EXCEPTION();
}

ZEND_VM_HANDLER(141, ZEND_DECLARE_FUNCTION, ANY, ANY)
{
	USE_OPLINE

	SAVE_OPLINE();
	do_bind_function(RT_CONSTANT(opline, opline->op1));
	ZEND_VM_NEXT_OPCODE_CHECK_EXCEPTION();
}

ZEND_VM_HANDLER(105, ZEND_TICKS, ANY, ANY, NUM)
{
	USE_OPLINE

	if ((uint32_t)++EG(ticks_count) >= opline->extended_value) {
		EG(ticks_count) = 0;
		if (zend_ticks_function) {
			SAVE_OPLINE();
			zend_ticks_function(opline->extended_value);
			ZEND_VM_NEXT_OPCODE_CHECK_EXCEPTION();
		}
	}
	ZEND_VM_NEXT_OPCODE();
}

ZEND_VM_HANDLER(138, ZEND_INSTANCEOF, TMPVAR|CV, UNUSED|CLASS_FETCH|CONST|VAR, CACHE_SLOT)
{
	USE_OPLINE
	zend_free_op free_op1;
	zval *expr;
	zend_bool result;

	SAVE_OPLINE();
	expr = GET_OP1_ZVAL_PTR_UNDEF(BP_VAR_R);

ZEND_VM_C_LABEL(try_instanceof):
	if (Z_TYPE_P(expr) == IS_OBJECT) {
		zend_class_entry *ce;

		if (OP2_TYPE == IS_CONST) {
			ce = CACHED_PTR(opline->extended_value);
			if (UNEXPECTED(ce == NULL)) {
				ce = zend_fetch_class_by_name(Z_STR_P(RT_CONSTANT(opline, opline->op2)), Z_STR_P(RT_CONSTANT(opline, opline->op2) + 1), ZEND_FETCH_CLASS_NO_AUTOLOAD);
				if (EXPECTED(ce)) {
					CACHE_PTR(opline->extended_value, ce);
				}
			}
		} else if (OP2_TYPE == IS_UNUSED) {
			ce = zend_fetch_class(NULL, opline->op2.num);
			if (UNEXPECTED(ce == NULL)) {
				ZEND_ASSERT(EG(exception));
				FREE_OP1();
				ZVAL_UNDEF(EX_VAR(opline->result.var));
				HANDLE_EXCEPTION();
			}
		} else {
			ce = Z_CE_P(EX_VAR(opline->op2.var));
		}
		result = ce && instanceof_function(Z_OBJCE_P(expr), ce);
	} else if ((OP1_TYPE & (IS_VAR|IS_CV)) && Z_TYPE_P(expr) == IS_REFERENCE) {
		expr = Z_REFVAL_P(expr);
		ZEND_VM_C_GOTO(try_instanceof);
	} else {
		if (OP1_TYPE == IS_CV && UNEXPECTED(Z_TYPE_P(expr) == IS_UNDEF)) {
			ZVAL_UNDEFINED_OP1();
		}
		result = 0;
	}
	FREE_OP1();
	ZEND_VM_SMART_BRANCH(result, 1);
	ZVAL_BOOL(EX_VAR(opline->result.var), result);
	ZEND_VM_NEXT_OPCODE_CHECK_EXCEPTION();
}

ZEND_VM_HOT_HANDLER(104, ZEND_EXT_NOP, ANY, ANY)
{
	USE_OPLINE

	ZEND_VM_NEXT_OPCODE();
}

ZEND_VM_HOT_HANDLER(0, ZEND_NOP, ANY, ANY)
{
	USE_OPLINE

	ZEND_VM_NEXT_OPCODE();
}

ZEND_VM_HELPER(zend_dispatch_try_catch_finally_helper, ANY, ANY, uint32_t try_catch_offset, uint32_t op_num)
{
	/* May be NULL during generator closing (only finally blocks are executed) */
	zend_object *ex = EG(exception);

	/* Walk try/catch/finally structures upwards, performing the necessary actions */
	while (try_catch_offset != (uint32_t) -1) {
		zend_try_catch_element *try_catch =
			&EX(func)->op_array.try_catch_array[try_catch_offset];

		if (op_num < try_catch->catch_op && ex) {
			/* Go to catch block */
			cleanup_live_vars(execute_data, op_num, try_catch->catch_op);
			ZEND_VM_JMP_EX(&EX(func)->op_array.opcodes[try_catch->catch_op], 0);

		} else if (op_num < try_catch->finally_op) {
			/* Go to finally block */
			zval *fast_call = EX_VAR(EX(func)->op_array.opcodes[try_catch->finally_end].op1.var);
			cleanup_live_vars(execute_data, op_num, try_catch->finally_op);
			Z_OBJ_P(fast_call) = EG(exception);
			EG(exception) = NULL;
			Z_OPLINE_NUM_P(fast_call) = (uint32_t)-1;
			ZEND_VM_JMP_EX(&EX(func)->op_array.opcodes[try_catch->finally_op], 0);

		} else if (op_num < try_catch->finally_end) {
			zval *fast_call = EX_VAR(EX(func)->op_array.opcodes[try_catch->finally_end].op1.var);

			/* cleanup incomplete RETURN statement */
			if (Z_OPLINE_NUM_P(fast_call) != (uint32_t)-1
			 && (EX(func)->op_array.opcodes[Z_OPLINE_NUM_P(fast_call)].op2_type & (IS_TMP_VAR | IS_VAR))) {
				zval *return_value = EX_VAR(EX(func)->op_array.opcodes[Z_OPLINE_NUM_P(fast_call)].op2.var);

				zval_ptr_dtor(return_value);
			}

			/* Chain potential exception from wrapping finally block */
			if (Z_OBJ_P(fast_call)) {
				if (ex) {
					zend_exception_set_previous(ex, Z_OBJ_P(fast_call));
				} else {
					EG(exception) = Z_OBJ_P(fast_call);
				}
				ex = Z_OBJ_P(fast_call);
			}
		}

		try_catch_offset--;
	}

	/* Uncaught exception */
	cleanup_live_vars(execute_data, op_num, 0);
	if (UNEXPECTED((EX_CALL_INFO() & ZEND_CALL_GENERATOR) != 0)) {
		zend_generator *generator = zend_get_running_generator(EXECUTE_DATA_C);
		zend_generator_close(generator, 1);
		ZEND_VM_RETURN();
	} else {
		/* We didn't execute RETURN, and have to initialize return_value */
		if (EX(return_value)) {
			ZVAL_UNDEF(EX(return_value));
		}
		ZEND_VM_DISPATCH_TO_HELPER(zend_leave_helper);
	}
}

ZEND_VM_HANDLER(149, ZEND_HANDLE_EXCEPTION, ANY, ANY)
{
	const zend_op *throw_op = EG(opline_before_exception);
	uint32_t throw_op_num = throw_op - EX(func)->op_array.opcodes;
	int i, current_try_catch_offset = -1;

	if ((throw_op->opcode == ZEND_FREE || throw_op->opcode == ZEND_FE_FREE)
		&& throw_op->extended_value & ZEND_FREE_ON_RETURN) {
		/* exceptions thrown because of loop var destruction on return/break/...
		 * are logically thrown at the end of the foreach loop, so adjust the
		 * throw_op_num.
		 */
		const zend_live_range *range = find_live_range(
			&EX(func)->op_array, throw_op_num, throw_op->op1.var);
		throw_op_num = range->end;
	}

	/* Find the innermost try/catch/finally the exception was thrown in */
	for (i = 0; i < EX(func)->op_array.last_try_catch; i++) {
		zend_try_catch_element *try_catch = &EX(func)->op_array.try_catch_array[i];
		if (try_catch->try_op > throw_op_num) {
			/* further blocks will not be relevant... */
			break;
		}
		if (throw_op_num < try_catch->catch_op || throw_op_num < try_catch->finally_end) {
			current_try_catch_offset = i;
		}
	}

	cleanup_unfinished_calls(execute_data, throw_op_num);

	if (throw_op->result_type & (IS_VAR | IS_TMP_VAR)) {
		switch (throw_op->opcode) {
			case ZEND_ADD_ARRAY_ELEMENT:
			case ZEND_ADD_ARRAY_UNPACK:
			case ZEND_ROPE_INIT:
			case ZEND_ROPE_ADD:
				break; /* exception while building structures, live range handling will free those */

			case ZEND_FETCH_CLASS:
			case ZEND_DECLARE_ANON_CLASS:
				break; /* return value is zend_class_entry pointer */

			default:
				zval_ptr_dtor_nogc(EX_VAR(throw_op->result.var));
		}
	}

	ZEND_VM_DISPATCH_TO_HELPER(zend_dispatch_try_catch_finally_helper, try_catch_offset, current_try_catch_offset, op_num, throw_op_num);
}

ZEND_VM_HANDLER(150, ZEND_USER_OPCODE, ANY, ANY)
{
	USE_OPLINE
	int ret;

	SAVE_OPLINE();
	ret = zend_user_opcode_handlers[opline->opcode](execute_data);
	opline = EX(opline);

	switch (ret) {
		case ZEND_USER_OPCODE_CONTINUE:
			ZEND_VM_CONTINUE();
		case ZEND_USER_OPCODE_RETURN:
			if (UNEXPECTED((EX_CALL_INFO() & ZEND_CALL_GENERATOR) != 0)) {
				zend_generator *generator = zend_get_running_generator(EXECUTE_DATA_C);
				zend_generator_close(generator, 1);
				ZEND_VM_RETURN();
			} else {
				ZEND_VM_DISPATCH_TO_HELPER(zend_leave_helper);
			}
		case ZEND_USER_OPCODE_ENTER:
			ZEND_VM_ENTER();
		case ZEND_USER_OPCODE_LEAVE:
			ZEND_VM_LEAVE();
		case ZEND_USER_OPCODE_DISPATCH:
			ZEND_VM_DISPATCH(opline->opcode, opline);
		default:
			ZEND_VM_DISPATCH((zend_uchar)(ret & 0xff), opline);
	}
}

ZEND_VM_HANDLER(143, ZEND_DECLARE_CONST, CONST, CONST)
{
	USE_OPLINE
	zend_free_op free_op1, free_op2;
	zval *name;
	zval *val;
	zend_constant c;

	SAVE_OPLINE();
	name  = GET_OP1_ZVAL_PTR(BP_VAR_R);
	val   = GET_OP2_ZVAL_PTR(BP_VAR_R);

	ZVAL_COPY(&c.value, val);
	if (Z_OPT_CONSTANT(c.value)) {
		if (UNEXPECTED(zval_update_constant_ex(&c.value, EX(func)->op_array.scope) != SUCCESS)) {
			zval_ptr_dtor_nogc(&c.value);
			FREE_OP1();
			FREE_OP2();
			HANDLE_EXCEPTION();
		}
	}
	/* non persistent, case sensitive */
	ZEND_CONSTANT_SET_FLAGS(&c, CONST_CS, PHP_USER_CONSTANT);
	c.name = zend_string_copy(Z_STR_P(name));

	if (zend_register_constant(&c) == FAILURE) {
	}

	FREE_OP1();
	FREE_OP2();
	ZEND_VM_NEXT_OPCODE_CHECK_EXCEPTION();
}

ZEND_VM_HANDLER(153, ZEND_DECLARE_LAMBDA_FUNCTION, CONST, UNUSED)
{
	USE_OPLINE
	zval *zfunc;
	zval *object;
	zend_class_entry *called_scope;

	zfunc = zend_hash_find_ex(EG(function_table), Z_STR_P(RT_CONSTANT(opline, opline->op1)), 1);
	ZEND_ASSERT(zfunc != NULL && Z_FUNC_P(zfunc)->type == ZEND_USER_FUNCTION);

	if (Z_TYPE(EX(This)) == IS_OBJECT) {
		called_scope = Z_OBJCE(EX(This));
		if (UNEXPECTED((Z_FUNC_P(zfunc)->common.fn_flags & ZEND_ACC_STATIC) ||
				(EX(func)->common.fn_flags & ZEND_ACC_STATIC))) {
			object = NULL;
		} else {
			object = &EX(This);
		}
	} else {
		called_scope = Z_CE(EX(This));
		object = NULL;
	}
	zend_create_closure(EX_VAR(opline->result.var), Z_FUNC_P(zfunc),
		EX(func)->op_array.scope, called_scope, object);

	ZEND_VM_NEXT_OPCODE();
}

ZEND_VM_HANDLER(156, ZEND_SEPARATE, VAR, UNUSED)
{
	USE_OPLINE
	zval *var_ptr;

	var_ptr = EX_VAR(opline->op1.var);
	if (UNEXPECTED(Z_ISREF_P(var_ptr))) {
		if (UNEXPECTED(Z_REFCOUNT_P(var_ptr) == 1)) {
			ZVAL_UNREF(var_ptr);
		}
	}

	ZEND_VM_NEXT_OPCODE();
}

ZEND_VM_COLD_HELPER(zend_yield_in_closed_generator_helper, ANY, ANY)
{
	USE_OPLINE

	SAVE_OPLINE();
	zend_throw_error(NULL, "Cannot yield from finally in a force-closed generator");
	FREE_UNFETCHED_OP2();
	FREE_UNFETCHED_OP1();
	UNDEF_RESULT();
	HANDLE_EXCEPTION();
}

ZEND_VM_HANDLER(160, ZEND_YIELD, CONST|TMP|VAR|CV|UNUSED, CONST|TMP|VAR|CV|UNUSED, SRC)
{
	USE_OPLINE

	zend_generator *generator = zend_get_running_generator(EXECUTE_DATA_C);

	SAVE_OPLINE();
	if (UNEXPECTED(generator->flags & ZEND_GENERATOR_FORCED_CLOSE)) {
		ZEND_VM_DISPATCH_TO_HELPER(zend_yield_in_closed_generator_helper);
	}

	/* Destroy the previously yielded value */
	zval_ptr_dtor(&generator->value);

	/* Destroy the previously yielded key */
	zval_ptr_dtor(&generator->key);

	/* Set the new yielded value */
	if (OP1_TYPE != IS_UNUSED) {
		zend_free_op free_op1;

		if (UNEXPECTED(EX(func)->op_array.fn_flags & ZEND_ACC_RETURN_REFERENCE)) {
			/* Constants and temporary variables aren't yieldable by reference,
			 * but we still allow them with a notice. */
			if (OP1_TYPE & (IS_CONST|IS_TMP_VAR)) {
				zval *value;

				zend_error(E_NOTICE, "Only variable references should be yielded by reference");

				value = GET_OP1_ZVAL_PTR(BP_VAR_R);
				ZVAL_COPY_VALUE(&generator->value, value);
				if (OP1_TYPE == IS_CONST) {
					if (UNEXPECTED(Z_OPT_REFCOUNTED(generator->value))) {
						Z_ADDREF(generator->value);
					}
				}
			} else {
				zval *value_ptr = GET_OP1_ZVAL_PTR_PTR(BP_VAR_W);

				/* If a function call result is yielded and the function did
				 * not return by reference we throw a notice. */
				if (OP1_TYPE == IS_VAR &&
				    (value_ptr == &EG(uninitialized_zval) ||
				     (opline->extended_value == ZEND_RETURNS_FUNCTION &&
				      !Z_ISREF_P(value_ptr)))) {
					zend_error(E_NOTICE, "Only variable references should be yielded by reference");
					ZVAL_COPY(&generator->value, value_ptr);
				} else {
					if (Z_ISREF_P(value_ptr)) {
						Z_ADDREF_P(value_ptr);
					} else {
						ZVAL_MAKE_REF_EX(value_ptr, 2);
					}
					ZVAL_REF(&generator->value, Z_REF_P(value_ptr));
				}

				FREE_OP1_VAR_PTR();
			}
		} else {
			zval *value = GET_OP1_ZVAL_PTR(BP_VAR_R);

			/* Consts, temporary variables and references need copying */
			if (OP1_TYPE == IS_CONST) {
				ZVAL_COPY_VALUE(&generator->value, value);
				if (UNEXPECTED(Z_OPT_REFCOUNTED(generator->value))) {
					Z_ADDREF(generator->value);
				}
			} else if (OP1_TYPE == IS_TMP_VAR) {
				ZVAL_COPY_VALUE(&generator->value, value);
            } else if ((OP1_TYPE & (IS_VAR|IS_CV)) && Z_ISREF_P(value)) {
				ZVAL_COPY(&generator->value, Z_REFVAL_P(value));
				FREE_OP1_IF_VAR();
			} else {
				ZVAL_COPY_VALUE(&generator->value, value);
				if (OP1_TYPE == IS_CV) {
					if (Z_OPT_REFCOUNTED_P(value)) Z_ADDREF_P(value);
				}
			}
		}
	} else {
		/* If no value was specified yield null */
		ZVAL_NULL(&generator->value);
	}

	/* Set the new yielded key */
	if (OP2_TYPE != IS_UNUSED) {
		zend_free_op free_op2;
		zval *key = GET_OP2_ZVAL_PTR(BP_VAR_R);

		/* Consts, temporary variables and references need copying */
		if (OP2_TYPE == IS_CONST) {
			ZVAL_COPY_VALUE(&generator->key, key);
			if (UNEXPECTED(Z_OPT_REFCOUNTED(generator->key))) {
				Z_ADDREF(generator->key);
			}
		} else if (OP2_TYPE == IS_TMP_VAR) {
			ZVAL_COPY_VALUE(&generator->key, key);
		} else if ((OP2_TYPE & (IS_VAR|IS_CV)) && Z_ISREF_P(key)) {
			ZVAL_COPY(&generator->key, Z_REFVAL_P(key));
			FREE_OP2_IF_VAR();
		} else {
			ZVAL_COPY_VALUE(&generator->key, key);
			if (OP2_TYPE == IS_CV) {
				if (Z_OPT_REFCOUNTED_P(key)) Z_ADDREF_P(key);
			}
		}

		if (Z_TYPE(generator->key) == IS_LONG
		    && Z_LVAL(generator->key) > generator->largest_used_integer_key
		) {
			generator->largest_used_integer_key = Z_LVAL(generator->key);
		}
	} else {
		/* If no key was specified we use auto-increment keys */
		generator->largest_used_integer_key++;
		ZVAL_LONG(&generator->key, generator->largest_used_integer_key);
	}

	if (RETURN_VALUE_USED(opline)) {
		/* If the return value of yield is used set the send
		 * target and initialize it to NULL */
		generator->send_target = EX_VAR(opline->result.var);
		ZVAL_NULL(generator->send_target);
	} else {
		generator->send_target = NULL;
	}

	/* We increment to the next op, so we are at the correct position when the
	 * generator is resumed. */
	ZEND_VM_INC_OPCODE();

	/* The GOTO VM uses a local opline variable. We need to set the opline
	 * variable in execute_data so we don't resume at an old position. */
	SAVE_OPLINE();

	ZEND_VM_RETURN();
}

ZEND_VM_HANDLER(142, ZEND_YIELD_FROM, CONST|TMP|VAR|CV, ANY)
{
	USE_OPLINE

	zend_generator *generator = zend_get_running_generator(EXECUTE_DATA_C);

	zval *val;
	zend_free_op free_op1;

	SAVE_OPLINE();
	val = GET_OP1_ZVAL_PTR_DEREF(BP_VAR_R);

	if (UNEXPECTED(generator->flags & ZEND_GENERATOR_FORCED_CLOSE)) {
		zend_throw_error(NULL, "Cannot use \"yield from\" in a force-closed generator");
		FREE_OP1();
		UNDEF_RESULT();
		HANDLE_EXCEPTION();
	}

	if (Z_TYPE_P(val) == IS_ARRAY) {
		ZVAL_COPY_VALUE(&generator->values, val);
		if (OP1_TYPE != IS_TMP_VAR && Z_OPT_REFCOUNTED_P(val)) {
			Z_ADDREF_P(val);
		}
		Z_FE_POS(generator->values) = 0;

		FREE_OP1_IF_VAR();
	} else if (OP1_TYPE != IS_CONST && Z_TYPE_P(val) == IS_OBJECT && Z_OBJCE_P(val)->get_iterator) {
		zend_class_entry *ce = Z_OBJCE_P(val);
		if (ce == zend_ce_generator) {
			zend_generator *new_gen = (zend_generator *) Z_OBJ_P(val);

			if (OP1_TYPE != IS_TMP_VAR) {
				Z_ADDREF_P(val);
			}
			FREE_OP1_IF_VAR();

			if (Z_ISUNDEF(new_gen->retval)) {
				if (UNEXPECTED(zend_generator_get_current(new_gen) == generator)) {
					zend_throw_error(NULL, "Impossible to yield from the Generator being currently run");
					zval_ptr_dtor(val);
					UNDEF_RESULT();
					HANDLE_EXCEPTION();
				} else {
					zend_generator_yield_from(generator, new_gen);
				}
			} else if (UNEXPECTED(new_gen->execute_data == NULL)) {
				zend_throw_error(NULL, "Generator passed to yield from was aborted without proper return and is unable to continue");
				zval_ptr_dtor(val);
				UNDEF_RESULT();
				HANDLE_EXCEPTION();
			} else {
				if (RETURN_VALUE_USED(opline)) {
					ZVAL_COPY(EX_VAR(opline->result.var), &new_gen->retval);
				}
				ZEND_VM_NEXT_OPCODE();
			}
		} else {
			zend_object_iterator *iter = ce->get_iterator(ce, val, 0);
			FREE_OP1();

			if (UNEXPECTED(!iter) || UNEXPECTED(EG(exception))) {
				if (!EG(exception)) {
					zend_throw_error(NULL, "Object of type %s did not create an Iterator", ZSTR_VAL(ce->name));
				}
				UNDEF_RESULT();
				HANDLE_EXCEPTION();
			}

			iter->index = 0;
			if (iter->funcs->rewind) {
				iter->funcs->rewind(iter);
				if (UNEXPECTED(EG(exception) != NULL)) {
					OBJ_RELEASE(&iter->std);
					UNDEF_RESULT();
					HANDLE_EXCEPTION();
				}
			}

			ZVAL_OBJ(&generator->values, &iter->std);
		}
	} else {
		zend_throw_error(NULL, "Can use \"yield from\" only with arrays and Traversables");
		UNDEF_RESULT();
		HANDLE_EXCEPTION();
	}

	/* This is the default return value
	 * when the expression is a Generator, it will be overwritten in zend_generator_resume() */
	if (RETURN_VALUE_USED(opline)) {
		ZVAL_NULL(EX_VAR(opline->result.var));
	}

	/* This generator has no send target (though the generator we delegate to might have one) */
	generator->send_target = NULL;

	/* We increment to the next op, so we are at the correct position when the
	 * generator is resumed. */
	ZEND_VM_INC_OPCODE();

	/* The GOTO VM uses a local opline variable. We need to set the opline
	 * variable in execute_data so we don't resume at an old position. */
	SAVE_OPLINE();

	ZEND_VM_RETURN();
}

ZEND_VM_HANDLER(159, ZEND_DISCARD_EXCEPTION, ANY, ANY)
{
	USE_OPLINE
	zval *fast_call = EX_VAR(opline->op1.var);
	SAVE_OPLINE();

	/* cleanup incomplete RETURN statement */
	if (Z_OPLINE_NUM_P(fast_call) != (uint32_t)-1
	 && (EX(func)->op_array.opcodes[Z_OPLINE_NUM_P(fast_call)].op2_type & (IS_TMP_VAR | IS_VAR))) {
		zval *return_value = EX_VAR(EX(func)->op_array.opcodes[Z_OPLINE_NUM_P(fast_call)].op2.var);

		zval_ptr_dtor(return_value);
	}

	/* cleanup delayed exception */
	if (Z_OBJ_P(fast_call) != NULL) {
		/* discard the previously thrown exception */
		OBJ_RELEASE(Z_OBJ_P(fast_call));
		Z_OBJ_P(fast_call) = NULL;
	}

	ZEND_VM_NEXT_OPCODE_CHECK_EXCEPTION();
}

ZEND_VM_HANDLER(162, ZEND_FAST_CALL, JMP_ADDR, ANY)
{
	USE_OPLINE
	zval *fast_call = EX_VAR(opline->result.var);

	Z_OBJ_P(fast_call) = NULL;
	/* set return address */
	Z_OPLINE_NUM_P(fast_call) = opline - EX(func)->op_array.opcodes;
	ZEND_VM_JMP_EX(OP_JMP_ADDR(opline, opline->op1), 0);
}

ZEND_VM_HANDLER(163, ZEND_FAST_RET, ANY, TRY_CATCH)
{
	USE_OPLINE
	zval *fast_call = EX_VAR(opline->op1.var);
	uint32_t current_try_catch_offset, current_op_num;

	if (Z_OPLINE_NUM_P(fast_call) != (uint32_t)-1) {
		const zend_op *fast_ret = EX(func)->op_array.opcodes + Z_OPLINE_NUM_P(fast_call);

		ZEND_VM_JMP_EX(fast_ret + 1, 0);
	}

	/* special case for unhandled exceptions */
	EG(exception) = Z_OBJ_P(fast_call);
	Z_OBJ_P(fast_call) = NULL;
	current_try_catch_offset = opline->op2.num;
	current_op_num = opline - EX(func)->op_array.opcodes;
	ZEND_VM_DISPATCH_TO_HELPER(zend_dispatch_try_catch_finally_helper, try_catch_offset, current_try_catch_offset, op_num, current_op_num);
}

ZEND_VM_HOT_HANDLER(168, ZEND_BIND_GLOBAL, CV, CONST, CACHE_SLOT)
{
	USE_OPLINE
	zend_free_op free_op1, free_op2;
	zval *varname;
	zval *value;
	zval *variable_ptr;
	uintptr_t idx;
	zend_reference *ref;

	ZEND_VM_REPEATABLE_OPCODE

	varname = GET_OP2_ZVAL_PTR(BP_VAR_R);

	/* We store "hash slot index" + 1 (NULL is a mark of uninitialized cache slot) */
	idx = (uintptr_t)CACHED_PTR(opline->extended_value) - 1;
	if (EXPECTED(idx < EG(symbol_table).nNumUsed * sizeof(Bucket))) {
		Bucket *p = (Bucket*)((char*)EG(symbol_table).arData + idx);

		if (EXPECTED(Z_TYPE(p->val) != IS_UNDEF) &&
	        (EXPECTED(p->key == Z_STR_P(varname)) ||
	         (EXPECTED(p->h == ZSTR_H(Z_STR_P(varname))) &&
	          EXPECTED(p->key != NULL) &&
	          EXPECTED(zend_string_equal_content(p->key, Z_STR_P(varname)))))) {

			value = (zval*)p; /* value = &p->val; */
			ZEND_VM_C_GOTO(check_indirect);
		}
	}

	value = zend_hash_find_ex(&EG(symbol_table), Z_STR_P(varname), 1);
	if (UNEXPECTED(value == NULL)) {
		value = zend_hash_add_new(&EG(symbol_table), Z_STR_P(varname), &EG(uninitialized_zval));
		idx = (char*)value - (char*)EG(symbol_table).arData;
		/* Store "hash slot index" + 1 (NULL is a mark of uninitialized cache slot) */
		CACHE_PTR(opline->extended_value, (void*)(idx + 1));
	} else {
		idx = (char*)value - (char*)EG(symbol_table).arData;
		/* Store "hash slot index" + 1 (NULL is a mark of uninitialized cache slot) */
		CACHE_PTR(opline->extended_value, (void*)(idx + 1));
ZEND_VM_C_LABEL(check_indirect):
		/* GLOBAL variable may be an INDIRECT pointer to CV */
		if (UNEXPECTED(Z_TYPE_P(value) == IS_INDIRECT)) {
			value = Z_INDIRECT_P(value);
			if (UNEXPECTED(Z_TYPE_P(value) == IS_UNDEF)) {
				ZVAL_NULL(value);
			}
		}
	}

	if (UNEXPECTED(!Z_ISREF_P(value))) {
		ZVAL_MAKE_REF_EX(value, 2);
		ref = Z_REF_P(value);
	} else {
		ref = Z_REF_P(value);
		GC_ADDREF(ref);
	}

	variable_ptr = GET_OP1_ZVAL_PTR_PTR_UNDEF(BP_VAR_W);

	if (UNEXPECTED(Z_REFCOUNTED_P(variable_ptr))) {
		zend_refcounted *ref = Z_COUNTED_P(variable_ptr);
		uint32_t refcnt = GC_DELREF(ref);

		if (EXPECTED(variable_ptr != value)) {
			if (refcnt == 0) {
				SAVE_OPLINE();
				rc_dtor_func(ref);
				if (UNEXPECTED(EG(exception))) {
					ZVAL_NULL(variable_ptr);
					HANDLE_EXCEPTION();
				}
			} else {
				gc_check_possible_root(ref);
			}
		}
	}
	ZVAL_REF(variable_ptr, ref);

	ZEND_VM_REPEAT_OPCODE(ZEND_BIND_GLOBAL);
	ZEND_VM_NEXT_OPCODE();
}

ZEND_VM_COLD_CONST_HANDLER(121, ZEND_STRLEN, CONST|TMPVAR|CV, ANY)
{
	USE_OPLINE
	zval *value;
	zend_free_op free_op1;

	value = GET_OP1_ZVAL_PTR_UNDEF(BP_VAR_R);
	if (EXPECTED(Z_TYPE_P(value) == IS_STRING)) {
		ZVAL_LONG(EX_VAR(opline->result.var), Z_STRLEN_P(value));
		FREE_OP1();
		ZEND_VM_NEXT_OPCODE();
	} else {
		zend_bool strict;

		if ((OP1_TYPE & (IS_VAR|IS_CV)) && Z_TYPE_P(value) == IS_REFERENCE) {
			value = Z_REFVAL_P(value);
			if (EXPECTED(Z_TYPE_P(value) == IS_STRING)) {
				ZVAL_LONG(EX_VAR(opline->result.var), Z_STRLEN_P(value));
				FREE_OP1();
				ZEND_VM_NEXT_OPCODE();
			}
		}

		SAVE_OPLINE();
		if (OP1_TYPE == IS_CV && UNEXPECTED(Z_TYPE_P(value) == IS_UNDEF)) {
			value = ZVAL_UNDEFINED_OP1();
		}
		strict = EX_USES_STRICT_TYPES();
		do {
			if (EXPECTED(!strict)) {
				zend_string *str;
				zval tmp;

				ZVAL_COPY(&tmp, value);
				if (zend_parse_arg_str_weak(&tmp, &str)) {
					ZVAL_LONG(EX_VAR(opline->result.var), ZSTR_LEN(str));
					zval_ptr_dtor(&tmp);
					break;
				}
				zval_ptr_dtor(&tmp);
			}
			if (!EG(exception)) {
				zend_type_error("strlen() expects parameter 1 to be string, %s given", zend_get_type_by_const(Z_TYPE_P(value)));
			}
			ZVAL_UNDEF(EX_VAR(opline->result.var));
		} while (0);
	}
	FREE_OP1();
	ZEND_VM_NEXT_OPCODE_CHECK_EXCEPTION();
}

ZEND_VM_HOT_NOCONST_HANDLER(123, ZEND_TYPE_CHECK, CONST|TMPVAR|CV, ANY, TYPE_MASK)
{
	USE_OPLINE
	zval *value;
	int result = 0;
	zend_free_op free_op1;

	value = GET_OP1_ZVAL_PTR_UNDEF(BP_VAR_R);
	if ((opline->extended_value >> (uint32_t)Z_TYPE_P(value)) & 1) {
ZEND_VM_C_LABEL(type_check_resource):
		if (EXPECTED(Z_TYPE_P(value) != IS_RESOURCE)
		 || EXPECTED(NULL != zend_rsrc_list_get_rsrc_type(Z_RES_P(value)))) {
			result = 1;
		}
	} else if ((OP1_TYPE & (IS_CV|IS_VAR)) && Z_ISREF_P(value)) {
		value = Z_REFVAL_P(value);
		if ((opline->extended_value >> (uint32_t)Z_TYPE_P(value)) & 1) {
			ZEND_VM_C_GOTO(type_check_resource);
		}
	} else if (OP1_TYPE == IS_CV && UNEXPECTED(Z_TYPE_P(value) == IS_UNDEF)) {
		result = ((1 << IS_NULL) & opline->extended_value) != 0;
		SAVE_OPLINE();
		ZVAL_UNDEFINED_OP1();
		if (UNEXPECTED(EG(exception))) {
			ZVAL_UNDEF(EX_VAR(opline->result.var));
			HANDLE_EXCEPTION();
		}
	}
	if (OP1_TYPE & (IS_TMP_VAR|IS_VAR)) {
		SAVE_OPLINE();
		FREE_OP1();
		ZEND_VM_SMART_BRANCH(result, 1);
		ZVAL_BOOL(EX_VAR(opline->result.var), result);
		ZEND_VM_NEXT_OPCODE_CHECK_EXCEPTION();
	} else {
		ZEND_VM_SMART_BRANCH(result, 0);
		ZVAL_BOOL(EX_VAR(opline->result.var), result);
		ZEND_VM_NEXT_OPCODE();
	}
}

ZEND_VM_HOT_HANDLER(122, ZEND_DEFINED, CONST, ANY, CACHE_SLOT)
{
	USE_OPLINE
	zend_constant *c;

	c = CACHED_PTR(opline->extended_value);
	if (EXPECTED(c != NULL)) {
		if (!IS_SPECIAL_CACHE_VAL(c)) {
ZEND_VM_C_LABEL(defined_true):
			ZEND_VM_SMART_BRANCH_TRUE();
			ZVAL_TRUE(EX_VAR(opline->result.var));
			ZEND_VM_NEXT_OPCODE();
		} else if (EXPECTED(zend_hash_num_elements(EG(zend_constants)) == DECODE_SPECIAL_CACHE_NUM(c))) {
ZEND_VM_C_LABEL(defined_false):
			ZEND_VM_SMART_BRANCH_FALSE();
			ZVAL_FALSE(EX_VAR(opline->result.var));
			ZEND_VM_NEXT_OPCODE();
		}
	}
	if (zend_quick_check_constant(RT_CONSTANT(opline, opline->op1) OPLINE_CC EXECUTE_DATA_CC) != SUCCESS) {
		CACHE_PTR(opline->extended_value, ENCODE_SPECIAL_CACHE_NUM(zend_hash_num_elements(EG(zend_constants))));
		ZEND_VM_C_GOTO(defined_false);
	} else {
		ZEND_VM_C_GOTO(defined_true);
	}
}

ZEND_VM_HANDLER(151, ZEND_ASSERT_CHECK, ANY, JMP_ADDR)
{
	USE_OPLINE

	if (EG(assertions) <= 0) {
		zend_op *target = OP_JMP_ADDR(opline, opline->op2);
		if (RETURN_VALUE_USED(opline)) {
			ZVAL_TRUE(EX_VAR(opline->result.var));
		}
		ZEND_VM_JMP_EX(target, 0);
	} else {
		ZEND_VM_NEXT_OPCODE();
	}
}

ZEND_VM_HANDLER(157, ZEND_FETCH_CLASS_NAME, UNUSED|CLASS_FETCH, ANY)
{
	uint32_t fetch_type;
	zend_class_entry *called_scope, *scope;
	USE_OPLINE

	fetch_type = opline->op1.num;

	scope = EX(func)->op_array.scope;
	if (UNEXPECTED(scope == NULL)) {
		SAVE_OPLINE();
		zend_throw_error(NULL, "Cannot use \"%s\" when no class scope is active",
			fetch_type == ZEND_FETCH_CLASS_SELF ? "self" :
			fetch_type == ZEND_FETCH_CLASS_PARENT ? "parent" : "static");
		ZVAL_UNDEF(EX_VAR(opline->result.var));
		HANDLE_EXCEPTION();
	}

	switch (fetch_type) {
		case ZEND_FETCH_CLASS_SELF:
			ZVAL_STR_COPY(EX_VAR(opline->result.var), scope->name);
			break;
		case ZEND_FETCH_CLASS_PARENT:
			if (UNEXPECTED(scope->parent == NULL)) {
				SAVE_OPLINE();
				zend_throw_error(NULL,
					"Cannot use \"parent\" when current class scope has no parent");
				ZVAL_UNDEF(EX_VAR(opline->result.var));
				HANDLE_EXCEPTION();
			}
			ZVAL_STR_COPY(EX_VAR(opline->result.var), scope->parent->name);
			break;
		case ZEND_FETCH_CLASS_STATIC:
			if (Z_TYPE(EX(This)) == IS_OBJECT) {
				called_scope = Z_OBJCE(EX(This));
			} else {
				called_scope = Z_CE(EX(This));
			}
			ZVAL_STR_COPY(EX_VAR(opline->result.var), called_scope->name);
			break;
		EMPTY_SWITCH_DEFAULT_CASE()
	}
	ZEND_VM_NEXT_OPCODE();
}

ZEND_VM_HANDLER(158, ZEND_CALL_TRAMPOLINE, ANY, ANY)
{
	zend_array *args = NULL;
	zend_function *fbc = EX(func);
	zval *ret = EX(return_value);
	uint32_t call_info = EX_CALL_INFO() & (ZEND_CALL_NESTED | ZEND_CALL_TOP | ZEND_CALL_RELEASE_THIS);
	uint32_t num_args = EX_NUM_ARGS();
	zend_execute_data *call;

	SAVE_OPLINE();

	if (num_args) {
		zval *p = ZEND_CALL_ARG(execute_data, 1);
		zval *end = p + num_args;

		args = zend_new_array(num_args);
		zend_hash_real_init_packed(args);
		ZEND_HASH_FILL_PACKED(args) {
			do {
				ZEND_HASH_FILL_ADD(p);
				p++;
			} while (p != end);
		} ZEND_HASH_FILL_END();
	}

	call = execute_data;
	execute_data = EG(current_execute_data) = EX(prev_execute_data);

	call->func = (fbc->op_array.fn_flags & ZEND_ACC_STATIC) ? fbc->op_array.scope->__callstatic : fbc->op_array.scope->__call;
	ZEND_ASSERT(zend_vm_calc_used_stack(2, call->func) <= (size_t)(((char*)EG(vm_stack_end)) - (char*)call));
	ZEND_CALL_NUM_ARGS(call) = 2;

	ZVAL_STR(ZEND_CALL_ARG(call, 1), fbc->common.function_name);
	if (args) {
		ZVAL_ARR(ZEND_CALL_ARG(call, 2), args);
	} else {
		ZVAL_EMPTY_ARRAY(ZEND_CALL_ARG(call, 2));
	}
	zend_free_trampoline(fbc);
	fbc = call->func;

	if (EXPECTED(fbc->type == ZEND_USER_FUNCTION)) {
		if (UNEXPECTED(!RUN_TIME_CACHE(&fbc->op_array))) {
			init_func_run_time_cache(&fbc->op_array);
		}
		execute_data = call;
		i_init_func_execute_data(&fbc->op_array, ret, 0 EXECUTE_DATA_CC);
		if (EXPECTED(zend_execute_ex == execute_ex)) {
			LOAD_OPLINE_EX();
			ZEND_VM_ENTER_EX();
		} else {
			SAVE_OPLINE_EX();
			execute_data = EX(prev_execute_data);
			LOAD_OPLINE();
			ZEND_ADD_CALL_FLAG(call, ZEND_CALL_TOP);
			zend_execute_ex(call);
		}
	} else {
		zval retval;

		ZEND_ASSERT(fbc->type == ZEND_INTERNAL_FUNCTION);

		EG(current_execute_data) = call;

#if ZEND_DEBUG
		/* Type checks for internal functions are usually only performed by zpp.
		 * In debug mode we additionally run arginfo checks to detect cases where
		 * arginfo and zpp went out of sync. */
		zend_bool wrong_arg_types =
			(fbc->common.fn_flags & ZEND_ACC_HAS_TYPE_HINTS) &&
			!zend_verify_internal_arg_types(fbc, call);
#endif

		if (ret == NULL) {
			ZVAL_NULL(&retval);
			ret = &retval;
		}

		if (!zend_execute_internal) {
			/* saves one function call if zend_execute_internal is not used */
			fbc->internal_function.handler(call, ret);
		} else {
			zend_execute_internal(call, ret);
		}

#if ZEND_DEBUG
		if (!EG(exception) && call->func) {
			ZEND_ASSERT(!wrong_arg_types && "Arginfo / zpp type mismatch?");
			ZEND_ASSERT(!(call->func->common.fn_flags & ZEND_ACC_HAS_RETURN_TYPE) ||
				zend_verify_internal_return_type(call->func, ret));
			ZEND_ASSERT((call->func->common.fn_flags & ZEND_ACC_RETURN_REFERENCE)
				? Z_ISREF_P(ret) : !Z_ISREF_P(ret));
		}
#endif

		EG(current_execute_data) = call->prev_execute_data;

		zend_vm_stack_free_args(call);

		if (ret == &retval) {
			zval_ptr_dtor(ret);
		}
	}

	execute_data = EG(current_execute_data);

	if (!EX(func) || !ZEND_USER_CODE(EX(func)->type) || (call_info & ZEND_CALL_TOP)) {
		ZEND_VM_RETURN();
	}

	if (UNEXPECTED(call_info & ZEND_CALL_RELEASE_THIS)) {
		zend_object *object = Z_OBJ(call->This);
		OBJ_RELEASE(object);
	}
	zend_vm_stack_free_call_frame(call);

	if (UNEXPECTED(EG(exception) != NULL)) {
		zend_rethrow_exception(execute_data);
		HANDLE_EXCEPTION_LEAVE();
	}

	LOAD_OPLINE();
	ZEND_VM_INC_OPCODE();
	ZEND_VM_LEAVE();
}

ZEND_VM_HANDLER(182, ZEND_BIND_LEXICAL, TMP, CV, REF)
{
	USE_OPLINE
	zend_free_op free_op1, free_op2;
	zval *closure, *var;

	closure = GET_OP1_ZVAL_PTR(BP_VAR_R);
	if (opline->extended_value & ZEND_BIND_REF) {
		/* By-ref binding */
		var = GET_OP2_ZVAL_PTR(BP_VAR_W);
		if (Z_ISREF_P(var)) {
			Z_ADDREF_P(var);
		} else {
			ZVAL_MAKE_REF_EX(var, 2);
		}
	} else {
		var = GET_OP2_ZVAL_PTR_UNDEF(BP_VAR_R);
		if (UNEXPECTED(Z_ISUNDEF_P(var)) && !(opline->extended_value & ZEND_BIND_IMPLICIT)) {
			SAVE_OPLINE();
			var = ZVAL_UNDEFINED_OP2();
			if (UNEXPECTED(EG(exception))) {
				HANDLE_EXCEPTION();
			}
		}
		ZVAL_DEREF(var);
		Z_TRY_ADDREF_P(var);
	}

	zend_closure_bind_var_ex(closure,
		(opline->extended_value & ~(ZEND_BIND_REF|ZEND_BIND_IMPLICIT)), var);
	ZEND_VM_NEXT_OPCODE();
}

ZEND_VM_HANDLER(183, ZEND_BIND_STATIC, CV, UNUSED, REF)
{
	USE_OPLINE
	zend_free_op free_op1;
	HashTable *ht;
	zval *value;
	zval *variable_ptr;

	variable_ptr = GET_OP1_ZVAL_PTR_PTR_UNDEF(BP_VAR_W);
	zval_ptr_dtor(variable_ptr);

	ht = ZEND_MAP_PTR_GET(EX(func)->op_array.static_variables_ptr);
	if (!ht) {
		ZEND_ASSERT(EX(func)->op_array.fn_flags & (ZEND_ACC_IMMUTABLE|ZEND_ACC_PRELOADED));
		ht = zend_array_dup(EX(func)->op_array.static_variables);
		ZEND_MAP_PTR_SET(EX(func)->op_array.static_variables_ptr, ht);
	} else if (GC_REFCOUNT(ht) > 1) {
		if (!(GC_FLAGS(ht) & IS_ARRAY_IMMUTABLE)) {
			GC_DELREF(ht);
		}
		ht = zend_array_dup(ht);
		ZEND_MAP_PTR_SET(EX(func)->op_array.static_variables_ptr, ht);
	}

	value = (zval*)((char*)ht->arData + (opline->extended_value & ~(ZEND_BIND_REF|ZEND_BIND_IMPLICIT)));

	if (opline->extended_value & ZEND_BIND_REF) {
		if (Z_TYPE_P(value) == IS_CONSTANT_AST) {
			SAVE_OPLINE();
			if (UNEXPECTED(zval_update_constant_ex(value, EX(func)->op_array.scope) != SUCCESS)) {
				ZVAL_NULL(variable_ptr);
				HANDLE_EXCEPTION();
			}
		}
		if (UNEXPECTED(!Z_ISREF_P(value))) {
			zend_reference *ref = (zend_reference*)emalloc(sizeof(zend_reference));
			GC_SET_REFCOUNT(ref, 2);
			GC_TYPE_INFO(ref) = IS_REFERENCE;
			ZVAL_COPY_VALUE(&ref->val, value);
			ref->sources.ptr = NULL;
			Z_REF_P(value) = ref;
			Z_TYPE_INFO_P(value) = IS_REFERENCE_EX;
			ZVAL_REF(variable_ptr, ref);
		} else {
			Z_ADDREF_P(value);
			ZVAL_REF(variable_ptr, Z_REF_P(value));
		}
	} else {
		ZVAL_COPY(variable_ptr, value);
	}

	ZEND_VM_NEXT_OPCODE();
}

ZEND_VM_HANDLER(184, ZEND_FETCH_THIS, UNUSED, UNUSED)
{
	USE_OPLINE

	if (EXPECTED(Z_TYPE(EX(This)) == IS_OBJECT)) {
		zval *result = EX_VAR(opline->result.var);

		ZVAL_OBJ(result, Z_OBJ(EX(This)));
		Z_ADDREF_P(result);
		ZEND_VM_NEXT_OPCODE();
	} else {
		ZEND_VM_DISPATCH_TO_HELPER(zend_this_not_in_object_context_helper);
	}
}

ZEND_VM_HANDLER(186, ZEND_ISSET_ISEMPTY_THIS, UNUSED, UNUSED)
{
	USE_OPLINE

	ZVAL_BOOL(EX_VAR(opline->result.var),
		(opline->extended_value & ZEND_ISEMPTY) ^
		 (Z_TYPE(EX(This)) == IS_OBJECT));
	ZEND_VM_NEXT_OPCODE();
}

ZEND_VM_HANDLER(49, ZEND_CHECK_VAR, CV, UNUSED)
{
	USE_OPLINE
	zval *op1 = EX_VAR(opline->op1.var);

	if (UNEXPECTED(Z_TYPE_INFO_P(op1) == IS_UNDEF)) {
		SAVE_OPLINE();
		ZVAL_UNDEFINED_OP1();
		ZEND_VM_NEXT_OPCODE_CHECK_EXCEPTION();
	}
	ZEND_VM_NEXT_OPCODE();
}

ZEND_VM_HANDLER(140, ZEND_MAKE_REF, VAR|CV, UNUSED)
{
	USE_OPLINE
	zval *op1 = EX_VAR(opline->op1.var);

	if (OP1_TYPE == IS_CV) {
		if (UNEXPECTED(Z_TYPE_P(op1) == IS_UNDEF)) {
			ZVAL_NEW_EMPTY_REF(op1);
			Z_SET_REFCOUNT_P(op1, 2);
			ZVAL_NULL(Z_REFVAL_P(op1));
			ZVAL_REF(EX_VAR(opline->result.var), Z_REF_P(op1));
		} else {
			if (Z_ISREF_P(op1)) {
				Z_ADDREF_P(op1);
			} else {
				ZVAL_MAKE_REF_EX(op1, 2);
			}
			ZVAL_REF(EX_VAR(opline->result.var), Z_REF_P(op1));
		}
	} else if (EXPECTED(Z_TYPE_P(op1) == IS_INDIRECT)) {
		op1 = Z_INDIRECT_P(op1);
		if (EXPECTED(!Z_ISREF_P(op1))) {
			ZVAL_MAKE_REF_EX(op1, 2);
		} else {
			GC_ADDREF(Z_REF_P(op1));
		}
		ZVAL_REF(EX_VAR(opline->result.var), Z_REF_P(op1));
	} else {
		ZVAL_COPY_VALUE(EX_VAR(opline->result.var), op1);
	}
	ZEND_VM_NEXT_OPCODE();
}

ZEND_VM_COLD_CONSTCONST_HANDLER(187, ZEND_SWITCH_LONG, CONST|TMPVARCV, CONST, JMP_ADDR)
{
	USE_OPLINE
	zend_free_op free_op1, free_op2;
	zval *op, *jump_zv;
	HashTable *jumptable;

	op = GET_OP1_ZVAL_PTR_UNDEF(BP_VAR_R);
	jumptable = Z_ARRVAL_P(GET_OP2_ZVAL_PTR(BP_VAR_R));

	if (Z_TYPE_P(op) != IS_LONG) {
		ZVAL_DEREF(op);
		if (Z_TYPE_P(op) != IS_LONG) {
			/* Wrong type, fall back to ZEND_CASE chain */
			ZEND_VM_NEXT_OPCODE();
		}
	}

	jump_zv = zend_hash_index_find(jumptable, Z_LVAL_P(op));
	if (jump_zv != NULL) {
		ZEND_VM_SET_RELATIVE_OPCODE(opline, Z_LVAL_P(jump_zv));
		ZEND_VM_CONTINUE();
	} else {
		/* default */
		ZEND_VM_SET_RELATIVE_OPCODE(opline, opline->extended_value);
		ZEND_VM_CONTINUE();
	}
}

ZEND_VM_COLD_CONSTCONST_HANDLER(188, ZEND_SWITCH_STRING, CONST|TMPVARCV, CONST, JMP_ADDR)
{
	USE_OPLINE
	zend_free_op free_op1, free_op2;
	zval *op, *jump_zv;
	HashTable *jumptable;

	op = GET_OP1_ZVAL_PTR_UNDEF(BP_VAR_R);
	jumptable = Z_ARRVAL_P(GET_OP2_ZVAL_PTR(BP_VAR_R));

	if (Z_TYPE_P(op) != IS_STRING) {
		if (OP1_TYPE == IS_CONST) {
			/* Wrong type, fall back to ZEND_CASE chain */
			ZEND_VM_NEXT_OPCODE();
		} else {
			ZVAL_DEREF(op);
			if (Z_TYPE_P(op) != IS_STRING) {
				/* Wrong type, fall back to ZEND_CASE chain */
				ZEND_VM_NEXT_OPCODE();
			}
		}
	}

	jump_zv = zend_hash_find_ex(jumptable, Z_STR_P(op), OP1_TYPE == IS_CONST);
	if (jump_zv != NULL) {
		ZEND_VM_SET_RELATIVE_OPCODE(opline, Z_LVAL_P(jump_zv));
		ZEND_VM_CONTINUE();
	} else {
		/* default */
		ZEND_VM_SET_RELATIVE_OPCODE(opline, opline->extended_value);
		ZEND_VM_CONTINUE();
	}
}

ZEND_VM_COLD_CONSTCONST_HANDLER(189, ZEND_IN_ARRAY, CONST|TMP|VAR|CV, CONST, NUM)
{
	USE_OPLINE
	zend_free_op free_op1;
	zval *op1;
	HashTable *ht = Z_ARRVAL_P(RT_CONSTANT(opline, opline->op2));
	zval *result;

	SAVE_OPLINE();
	op1 = GET_OP1_ZVAL_PTR_DEREF(BP_VAR_R);
	if (EXPECTED(Z_TYPE_P(op1) == IS_STRING)) {
		result = zend_hash_find_ex(ht, Z_STR_P(op1), OP1_TYPE == IS_CONST);
	} else if (opline->extended_value) {
		if (EXPECTED(Z_TYPE_P(op1) == IS_LONG)) {
			result = zend_hash_index_find(ht, Z_LVAL_P(op1));
		} else {
			result = NULL;
		}
	} else if (Z_TYPE_P(op1) <= IS_FALSE) {
		result = zend_hash_find_ex(ht, ZSTR_EMPTY_ALLOC(), 1);
	} else {
		zend_string *key;
		zval key_tmp, result_tmp, *val;

		result = NULL;
		ZEND_HASH_FOREACH_STR_KEY_VAL(ht, key, val) {
			ZVAL_STR(&key_tmp, key);
			compare_function(&result_tmp, op1, &key_tmp);
			if (Z_LVAL(result_tmp) == 0) {
				result = val;
				break;
			}
		} ZEND_HASH_FOREACH_END();
	}
	FREE_OP1();
	ZEND_VM_SMART_BRANCH(result, 1);
	ZVAL_BOOL(EX_VAR(opline->result.var), result != NULL);
	ZEND_VM_NEXT_OPCODE_CHECK_EXCEPTION();
}

ZEND_VM_COLD_CONST_HANDLER(190, ZEND_COUNT, CONST|TMP|VAR|CV, UNUSED)
{
	USE_OPLINE
	zend_free_op free_op1;
	zval *op1;
	zend_long count;

	SAVE_OPLINE();
	op1 = GET_OP1_ZVAL_PTR_DEREF(BP_VAR_R);
	do {
		if (Z_TYPE_P(op1) == IS_ARRAY) {
			count = zend_array_count(Z_ARRVAL_P(op1));
			break;
		} else if (Z_TYPE_P(op1) == IS_OBJECT) {
			zend_object *zobj = Z_OBJ_P(op1);

			/* first, we check if the handler is defined */
			if (zobj->handlers->count_elements) {
				if (SUCCESS == zobj->handlers->count_elements(zobj, &count)) {
					break;
				}
			}

			/* if not and the object implements Countable we call its count() method */
			if (instanceof_function(zobj->ce, zend_ce_countable)) {
				zval retval;

				zend_call_method_with_0_params(zobj, NULL, NULL, "count", &retval);
				count = zval_get_long(&retval);
				zval_ptr_dtor(&retval);
				break;
			}

			/* If There's no handler and it doesn't implement Countable then add a warning */
			count = 1;
		} else if (Z_TYPE_P(op1) == IS_NULL) {
			count = 0;
		} else {
			count = 1;
		}
		zend_error(E_WARNING, "%s(): Parameter must be an array or an object that implements Countable", opline->extended_value ? "sizeof" : "count");
	} while (0);

	ZVAL_LONG(EX_VAR(opline->result.var), count);
	FREE_OP1();
	ZEND_VM_NEXT_OPCODE_CHECK_EXCEPTION();
}

ZEND_VM_COLD_CONST_HANDLER(191, ZEND_GET_CLASS, UNUSED|CONST|TMP|VAR|CV, UNUSED)
{
	USE_OPLINE

	if (OP1_TYPE == IS_UNUSED) {
		if (UNEXPECTED(!EX(func)->common.scope)) {
			SAVE_OPLINE();
			zend_error(E_WARNING, "get_class() called without object from outside a class");
			ZVAL_FALSE(EX_VAR(opline->result.var));
			ZEND_VM_NEXT_OPCODE_CHECK_EXCEPTION();
		} else {
			ZVAL_STR_COPY(EX_VAR(opline->result.var), EX(func)->common.scope->name);
			ZEND_VM_NEXT_OPCODE();
		}
	} else {
		zend_free_op free_op1;
		zval *op1;

		SAVE_OPLINE();
		op1 = GET_OP1_ZVAL_PTR_DEREF(BP_VAR_R);
		if (Z_TYPE_P(op1) == IS_OBJECT) {
			ZVAL_STR_COPY(EX_VAR(opline->result.var), Z_OBJCE_P(op1)->name);
		} else {
			zend_error(E_WARNING, "get_class() expects parameter 1 to be object, %s given", zend_get_type_by_const(Z_TYPE_P(op1)));
			ZVAL_FALSE(EX_VAR(opline->result.var));
		}
		FREE_OP1();
		ZEND_VM_NEXT_OPCODE_CHECK_EXCEPTION();
	}
}

ZEND_VM_HANDLER(192, ZEND_GET_CALLED_CLASS, UNUSED, UNUSED)
{
	USE_OPLINE

	if (Z_TYPE(EX(This)) == IS_OBJECT) {
		ZVAL_STR_COPY(EX_VAR(opline->result.var), Z_OBJCE(EX(This))->name);
	} else if (Z_CE(EX(This))) {
		ZVAL_STR_COPY(EX_VAR(opline->result.var), Z_CE(EX(This))->name);
	} else {
		ZVAL_FALSE(EX_VAR(opline->result.var));
		if (UNEXPECTED(!EX(func)->common.scope)) {
			SAVE_OPLINE();
			zend_error(E_WARNING, "get_called_class() called from outside a class");
			ZEND_VM_NEXT_OPCODE_CHECK_EXCEPTION();
		}
	}
	ZEND_VM_NEXT_OPCODE();
}

ZEND_VM_COLD_CONST_HANDLER(193, ZEND_GET_TYPE, CONST|TMP|VAR|CV, UNUSED)
{
	USE_OPLINE
	zend_free_op free_op1;
	zval *op1;
	zend_string *type;

	SAVE_OPLINE();
	op1 = GET_OP1_ZVAL_PTR_DEREF(BP_VAR_R);
	type = zend_zval_get_type(op1);
	if (EXPECTED(type)) {
		ZVAL_INTERNED_STR(EX_VAR(opline->result.var), type);
	} else {
		ZVAL_STRING(EX_VAR(opline->result.var), "unknown type");
	}
	FREE_OP1();
	ZEND_VM_NEXT_OPCODE_CHECK_EXCEPTION();
}

ZEND_VM_HANDLER(194, ZEND_FUNC_NUM_ARGS, UNUSED, UNUSED)
{
	USE_OPLINE

	ZVAL_LONG(EX_VAR(opline->result.var), EX_NUM_ARGS());
	ZEND_VM_NEXT_OPCODE();
}

ZEND_VM_HANDLER(195, ZEND_FUNC_GET_ARGS, UNUSED|CONST, UNUSED)
{
	USE_OPLINE
	zend_array *ht;
	uint32_t arg_count, result_size, skip;

	arg_count = EX_NUM_ARGS();
	if (OP1_TYPE == IS_CONST) {
		skip = Z_LVAL_P(RT_CONSTANT(opline, opline->op1));
		if (arg_count < skip) {
			result_size = 0;
		} else {
			result_size = arg_count - skip;
		}
	} else {
		skip = 0;
		result_size = arg_count;
	}

	if (result_size) {
		uint32_t first_extra_arg = EX(func)->op_array.num_args;

		ht = zend_new_array(result_size);
		ZVAL_ARR(EX_VAR(opline->result.var), ht);
		zend_hash_real_init_packed(ht);
		ZEND_HASH_FILL_PACKED(ht) {
			zval *p, *q;
			uint32_t i = skip;
			p = EX_VAR_NUM(i);
			if (arg_count > first_extra_arg) {
				while (i < first_extra_arg) {
					q = p;
					if (EXPECTED(Z_TYPE_INFO_P(q) != IS_UNDEF)) {
						ZVAL_DEREF(q);
						if (Z_OPT_REFCOUNTED_P(q)) {
							Z_ADDREF_P(q);
						}
						ZEND_HASH_FILL_SET(q);
					} else {
						ZEND_HASH_FILL_SET_NULL();
					}
					ZEND_HASH_FILL_NEXT();
					p++;
					i++;
				}
				if (skip < first_extra_arg) {
					skip = 0;
				} else {
					skip -= first_extra_arg;
				}
				p = EX_VAR_NUM(EX(func)->op_array.last_var + EX(func)->op_array.T + skip);
			}
			while (i < arg_count) {
				q = p;
				if (EXPECTED(Z_TYPE_INFO_P(q) != IS_UNDEF)) {
					ZVAL_DEREF(q);
					if (Z_OPT_REFCOUNTED_P(q)) {
						Z_ADDREF_P(q);
					}
					ZEND_HASH_FILL_SET(q);
				} else {
					ZEND_HASH_FILL_SET_NULL();
				}
				ZEND_HASH_FILL_NEXT();
				p++;
				i++;
			}
		} ZEND_HASH_FILL_END();
		ht->nNumOfElements = result_size;
	} else {
		ZVAL_EMPTY_ARRAY(EX_VAR(opline->result.var));
	}
	ZEND_VM_NEXT_OPCODE();
}

ZEND_VM_HANDLER(207, ZEND_COPY_TMP, TMPVAR, UNUSED)
{
	USE_OPLINE
	zend_free_op free_op1;
	zval *value = GET_OP1_ZVAL_PTR(BP_VAR_R);
	zval *result = EX_VAR(opline->result.var);
	ZVAL_COPY(result, value);
	ZEND_VM_NEXT_OPCODE();
}

ZEND_VM_HOT_TYPE_SPEC_HANDLER(ZEND_JMP, (OP_JMP_ADDR(op, op->op1) > op), ZEND_JMP_FORWARD, JMP_ADDR, ANY)
{
	USE_OPLINE

	OPLINE = OP_JMP_ADDR(opline, opline->op1);
	ZEND_VM_CONTINUE();
}

ZEND_VM_HOT_TYPE_SPEC_HANDLER(ZEND_ADD, (res_info == MAY_BE_LONG && op1_info == MAY_BE_LONG && op2_info == MAY_BE_LONG), ZEND_ADD_LONG_NO_OVERFLOW, CONST|TMPVARCV, CONST|TMPVARCV, SPEC(NO_CONST_CONST,COMMUTATIVE))
{
	USE_OPLINE
	zval *op1, *op2, *result;

	op1 = GET_OP1_ZVAL_PTR_UNDEF(BP_VAR_R);
	op2 = GET_OP2_ZVAL_PTR_UNDEF(BP_VAR_R);
	result = EX_VAR(opline->result.var);
	ZVAL_LONG(result, Z_LVAL_P(op1) + Z_LVAL_P(op2));
	ZEND_VM_NEXT_OPCODE();
}

ZEND_VM_HOT_TYPE_SPEC_HANDLER(ZEND_ADD, (op1_info == MAY_BE_LONG && op2_info == MAY_BE_LONG), ZEND_ADD_LONG, CONST|TMPVARCV, CONST|TMPVARCV, SPEC(NO_CONST_CONST,COMMUTATIVE))
{
	USE_OPLINE
	zval *op1, *op2, *result;

	op1 = GET_OP1_ZVAL_PTR_UNDEF(BP_VAR_R);
	op2 = GET_OP2_ZVAL_PTR_UNDEF(BP_VAR_R);
	result = EX_VAR(opline->result.var);
	fast_long_add_function(result, op1, op2);
	ZEND_VM_NEXT_OPCODE();
}

ZEND_VM_HOT_TYPE_SPEC_HANDLER(ZEND_ADD, (op1_info == MAY_BE_DOUBLE && op2_info == MAY_BE_DOUBLE), ZEND_ADD_DOUBLE, CONST|TMPVARCV, CONST|TMPVARCV, SPEC(NO_CONST_CONST,COMMUTATIVE))
{
	USE_OPLINE
	zval *op1, *op2, *result;

	op1 = GET_OP1_ZVAL_PTR_UNDEF(BP_VAR_R);
	op2 = GET_OP2_ZVAL_PTR_UNDEF(BP_VAR_R);
	result = EX_VAR(opline->result.var);
	ZVAL_DOUBLE(result, Z_DVAL_P(op1) + Z_DVAL_P(op2));
	ZEND_VM_NEXT_OPCODE();
}

ZEND_VM_HOT_TYPE_SPEC_HANDLER(ZEND_SUB, (res_info == MAY_BE_LONG && op1_info == MAY_BE_LONG && op2_info == MAY_BE_LONG), ZEND_SUB_LONG_NO_OVERFLOW, CONST|TMPVARCV, CONST|TMPVARCV, SPEC(NO_CONST_CONST))
{
	USE_OPLINE
	zval *op1, *op2, *result;

	op1 = GET_OP1_ZVAL_PTR_UNDEF(BP_VAR_R);
	op2 = GET_OP2_ZVAL_PTR_UNDEF(BP_VAR_R);
	result = EX_VAR(opline->result.var);
	ZVAL_LONG(result, Z_LVAL_P(op1) - Z_LVAL_P(op2));
	ZEND_VM_NEXT_OPCODE();
}

ZEND_VM_HOT_TYPE_SPEC_HANDLER(ZEND_SUB, (op1_info == MAY_BE_LONG && op2_info == MAY_BE_LONG), ZEND_SUB_LONG, CONST|TMPVARCV, CONST|TMPVARCV, SPEC(NO_CONST_CONST))
{
	USE_OPLINE
	zval *op1, *op2, *result;

	op1 = GET_OP1_ZVAL_PTR_UNDEF(BP_VAR_R);
	op2 = GET_OP2_ZVAL_PTR_UNDEF(BP_VAR_R);
	result = EX_VAR(opline->result.var);
	fast_long_sub_function(result, op1, op2);
	ZEND_VM_NEXT_OPCODE();
}

ZEND_VM_HOT_TYPE_SPEC_HANDLER(ZEND_SUB, (op1_info == MAY_BE_DOUBLE && op2_info == MAY_BE_DOUBLE), ZEND_SUB_DOUBLE, CONST|TMPVARCV, CONST|TMPVARCV, SPEC(NO_CONST_CONST))
{
	USE_OPLINE
	zval *op1, *op2, *result;

	op1 = GET_OP1_ZVAL_PTR_UNDEF(BP_VAR_R);
	op2 = GET_OP2_ZVAL_PTR_UNDEF(BP_VAR_R);
	result = EX_VAR(opline->result.var);
	ZVAL_DOUBLE(result, Z_DVAL_P(op1) - Z_DVAL_P(op2));
	ZEND_VM_NEXT_OPCODE();
}

ZEND_VM_HOT_TYPE_SPEC_HANDLER(ZEND_MUL, (res_info == MAY_BE_LONG && op1_info == MAY_BE_LONG && op2_info == MAY_BE_LONG), ZEND_MUL_LONG_NO_OVERFLOW, CONST|TMPVARCV, CONST|TMPVARCV, SPEC(NO_CONST_CONST,COMMUTATIVE))
{
	USE_OPLINE
	zval *op1, *op2, *result;

	op1 = GET_OP1_ZVAL_PTR_UNDEF(BP_VAR_R);
	op2 = GET_OP2_ZVAL_PTR_UNDEF(BP_VAR_R);
	result = EX_VAR(opline->result.var);
	ZVAL_LONG(result, Z_LVAL_P(op1) * Z_LVAL_P(op2));
	ZEND_VM_NEXT_OPCODE();
}

ZEND_VM_HOT_TYPE_SPEC_HANDLER(ZEND_MUL, (op1_info == MAY_BE_LONG && op2_info == MAY_BE_LONG), ZEND_MUL_LONG, CONST|TMPVARCV, CONST|TMPVARCV, SPEC(NO_CONST_CONST,COMMUTATIVE))
{
	USE_OPLINE
	zval *op1, *op2, *result;
	zend_long overflow;

	op1 = GET_OP1_ZVAL_PTR_UNDEF(BP_VAR_R);
	op2 = GET_OP2_ZVAL_PTR_UNDEF(BP_VAR_R);
	result = EX_VAR(opline->result.var);
	ZEND_SIGNED_MULTIPLY_LONG(Z_LVAL_P(op1), Z_LVAL_P(op2), Z_LVAL_P(result), Z_DVAL_P(result), overflow);
	Z_TYPE_INFO_P(result) = overflow ? IS_DOUBLE : IS_LONG;
	ZEND_VM_NEXT_OPCODE();
}

ZEND_VM_HOT_TYPE_SPEC_HANDLER(ZEND_MUL, (op1_info == MAY_BE_DOUBLE && op2_info == MAY_BE_DOUBLE), ZEND_MUL_DOUBLE, CONST|TMPVARCV, CONST|TMPVARCV, SPEC(NO_CONST_CONST,COMMUTATIVE))
{
	USE_OPLINE
	zval *op1, *op2, *result;

	op1 = GET_OP1_ZVAL_PTR_UNDEF(BP_VAR_R);
	op2 = GET_OP2_ZVAL_PTR_UNDEF(BP_VAR_R);
	result = EX_VAR(opline->result.var);
	ZVAL_DOUBLE(result, Z_DVAL_P(op1) * Z_DVAL_P(op2));
	ZEND_VM_NEXT_OPCODE();
}

ZEND_VM_HOT_TYPE_SPEC_HANDLER(ZEND_IS_EQUAL, (op1_info == MAY_BE_LONG && op2_info == MAY_BE_LONG), ZEND_IS_EQUAL_LONG, CONST|TMPVARCV, CONST|TMPVARCV, SPEC(SMART_BRANCH,NO_CONST_CONST,COMMUTATIVE))
{
	USE_OPLINE
	zval *op1, *op2;
	int result;

	op1 = GET_OP1_ZVAL_PTR_UNDEF(BP_VAR_R);
	op2 = GET_OP2_ZVAL_PTR_UNDEF(BP_VAR_R);
	result = (Z_LVAL_P(op1) == Z_LVAL_P(op2));
	ZEND_VM_SMART_BRANCH(result, 0);
	ZVAL_BOOL(EX_VAR(opline->result.var), result);
	ZEND_VM_NEXT_OPCODE();
}

ZEND_VM_HOT_TYPE_SPEC_HANDLER(ZEND_IS_EQUAL, (op1_info == MAY_BE_DOUBLE && op2_info == MAY_BE_DOUBLE), ZEND_IS_EQUAL_DOUBLE, CONST|TMPVARCV, CONST|TMPVARCV, SPEC(SMART_BRANCH,NO_CONST_CONST,COMMUTATIVE))
{
	USE_OPLINE
	zval *op1, *op2;
	int result;

	op1 = GET_OP1_ZVAL_PTR_UNDEF(BP_VAR_R);
	op2 = GET_OP2_ZVAL_PTR_UNDEF(BP_VAR_R);
	result = (Z_DVAL_P(op1) == Z_DVAL_P(op2));
	ZEND_VM_SMART_BRANCH(result, 0);
	ZVAL_BOOL(EX_VAR(opline->result.var), result);
	ZEND_VM_NEXT_OPCODE();
}

ZEND_VM_HOT_TYPE_SPEC_HANDLER(ZEND_IS_NOT_EQUAL, (op1_info == MAY_BE_LONG && op2_info == MAY_BE_LONG), ZEND_IS_NOT_EQUAL_LONG, CONST|TMPVARCV, CONST|TMPVARCV, SPEC(SMART_BRANCH,NO_CONST_CONST,COMMUTATIVE))
{
	USE_OPLINE
	zval *op1, *op2;
	int result;

	op1 = GET_OP1_ZVAL_PTR_UNDEF(BP_VAR_R);
	op2 = GET_OP2_ZVAL_PTR_UNDEF(BP_VAR_R);
	result = (Z_LVAL_P(op1) != Z_LVAL_P(op2));
	ZEND_VM_SMART_BRANCH(result, 0);
	ZVAL_BOOL(EX_VAR(opline->result.var), result);
	ZEND_VM_NEXT_OPCODE();
}

ZEND_VM_HOT_TYPE_SPEC_HANDLER(ZEND_IS_NOT_EQUAL, (op1_info == MAY_BE_DOUBLE && op2_info == MAY_BE_DOUBLE), ZEND_IS_NOT_EQUAL_DOUBLE, CONST|TMPVARCV, CONST|TMPVARCV, SPEC(SMART_BRANCH,NO_CONST_CONST,COMMUTATIVE))
{
	USE_OPLINE
	zval *op1, *op2;
	int result;

	op1 = GET_OP1_ZVAL_PTR_UNDEF(BP_VAR_R);
	op2 = GET_OP2_ZVAL_PTR_UNDEF(BP_VAR_R);
	result = (Z_DVAL_P(op1) != Z_DVAL_P(op2));
	ZEND_VM_SMART_BRANCH(result, 0);
	ZVAL_BOOL(EX_VAR(opline->result.var), result);
	ZEND_VM_NEXT_OPCODE();
}

ZEND_VM_HOT_TYPE_SPEC_HANDLER(ZEND_IS_SMALLER, (op1_info == MAY_BE_LONG && op2_info == MAY_BE_LONG), ZEND_IS_SMALLER_LONG, CONST|TMPVARCV, CONST|TMPVARCV, SPEC(SMART_BRANCH,NO_CONST_CONST))
{
	USE_OPLINE
	zval *op1, *op2;
	int result;

	op1 = GET_OP1_ZVAL_PTR_UNDEF(BP_VAR_R);
	op2 = GET_OP2_ZVAL_PTR_UNDEF(BP_VAR_R);
	result = (Z_LVAL_P(op1) < Z_LVAL_P(op2));
	ZEND_VM_SMART_BRANCH(result, 0);
	ZVAL_BOOL(EX_VAR(opline->result.var), result);
	ZEND_VM_NEXT_OPCODE();
}

ZEND_VM_HOT_TYPE_SPEC_HANDLER(ZEND_IS_SMALLER, (op1_info == MAY_BE_DOUBLE && op2_info == MAY_BE_DOUBLE), ZEND_IS_SMALLER_DOUBLE, CONST|TMPVARCV, CONST|TMPVARCV, SPEC(SMART_BRANCH,NO_CONST_CONST))
{
	USE_OPLINE
	zval *op1, *op2;
	int result;

	op1 = GET_OP1_ZVAL_PTR_UNDEF(BP_VAR_R);
	op2 = GET_OP2_ZVAL_PTR_UNDEF(BP_VAR_R);
	result = (Z_DVAL_P(op1) < Z_DVAL_P(op2));
	ZEND_VM_SMART_BRANCH(result, 0);
	ZVAL_BOOL(EX_VAR(opline->result.var), result);
	ZEND_VM_NEXT_OPCODE();
}

ZEND_VM_HOT_TYPE_SPEC_HANDLER(ZEND_IS_SMALLER_OR_EQUAL, (op1_info == MAY_BE_LONG && op2_info == MAY_BE_LONG), ZEND_IS_SMALLER_OR_EQUAL_LONG, CONST|TMPVARCV, CONST|TMPVARCV, SPEC(SMART_BRANCH,NO_CONST_CONST))
{
	USE_OPLINE
	zval *op1, *op2;
	int result;

	op1 = GET_OP1_ZVAL_PTR_UNDEF(BP_VAR_R);
	op2 = GET_OP2_ZVAL_PTR_UNDEF(BP_VAR_R);
	result = (Z_LVAL_P(op1) <= Z_LVAL_P(op2));
	ZEND_VM_SMART_BRANCH(result, 0);
	ZVAL_BOOL(EX_VAR(opline->result.var), result);
	ZEND_VM_NEXT_OPCODE();
}

ZEND_VM_HOT_TYPE_SPEC_HANDLER(ZEND_IS_SMALLER_OR_EQUAL, (op1_info == MAY_BE_DOUBLE && op2_info == MAY_BE_DOUBLE), ZEND_IS_SMALLER_OR_EQUAL_DOUBLE, CONST|TMPVARCV, CONST|TMPVARCV, SPEC(SMART_BRANCH,NO_CONST_CONST))
{
	USE_OPLINE
	zval *op1, *op2;
	int result;

	op1 = GET_OP1_ZVAL_PTR_UNDEF(BP_VAR_R);
	op2 = GET_OP2_ZVAL_PTR_UNDEF(BP_VAR_R);
	result = (Z_DVAL_P(op1) <= Z_DVAL_P(op2));
	ZEND_VM_SMART_BRANCH(result, 0);
	ZVAL_BOOL(EX_VAR(opline->result.var), result);
	ZEND_VM_NEXT_OPCODE();
}

ZEND_VM_HOT_TYPE_SPEC_HANDLER(ZEND_PRE_INC, (res_info == MAY_BE_LONG && op1_info == MAY_BE_LONG), ZEND_PRE_INC_LONG_NO_OVERFLOW, TMPVARCV, ANY, SPEC(RETVAL))
{
	USE_OPLINE
	zval *var_ptr;

	var_ptr = GET_OP1_ZVAL_PTR_PTR_UNDEF(BP_VAR_RW);
	Z_LVAL_P(var_ptr)++;
	if (UNEXPECTED(RETURN_VALUE_USED(opline))) {
		ZVAL_LONG(EX_VAR(opline->result.var), Z_LVAL_P(var_ptr));
	}
	ZEND_VM_NEXT_OPCODE();
}

ZEND_VM_HOT_TYPE_SPEC_HANDLER(ZEND_PRE_INC, (op1_info == MAY_BE_LONG), ZEND_PRE_INC_LONG, TMPVARCV, ANY, SPEC(RETVAL))
{
	USE_OPLINE
	zval *var_ptr;

	var_ptr = GET_OP1_ZVAL_PTR_PTR_UNDEF(BP_VAR_RW);
	fast_long_increment_function(var_ptr);
	if (UNEXPECTED(RETURN_VALUE_USED(opline))) {
		ZVAL_COPY_VALUE(EX_VAR(opline->result.var), var_ptr);
	}
	ZEND_VM_NEXT_OPCODE();
}

ZEND_VM_HOT_TYPE_SPEC_HANDLER(ZEND_PRE_INC, (op1_info == (MAY_BE_LONG|MAY_BE_DOUBLE)), ZEND_PRE_INC_LONG_OR_DOUBLE, TMPVARCV, ANY, SPEC(RETVAL))
{
	USE_OPLINE
	zval *var_ptr;

	var_ptr = GET_OP1_ZVAL_PTR_PTR_UNDEF(BP_VAR_RW);
	if (EXPECTED(Z_TYPE_P(var_ptr) == IS_LONG)) {
		fast_long_increment_function(var_ptr);
	} else {
		Z_DVAL_P(var_ptr)++;
	}
	if (UNEXPECTED(RETURN_VALUE_USED(opline))) {
		ZVAL_COPY_VALUE(EX_VAR(opline->result.var), var_ptr);
	}
	ZEND_VM_NEXT_OPCODE();
}

ZEND_VM_HOT_TYPE_SPEC_HANDLER(ZEND_PRE_DEC, (res_info == MAY_BE_LONG && op1_info == MAY_BE_LONG), ZEND_PRE_DEC_LONG_NO_OVERFLOW, TMPVARCV, ANY, SPEC(RETVAL))
{
	USE_OPLINE
	zval *var_ptr;

	var_ptr = GET_OP1_ZVAL_PTR_PTR_UNDEF(BP_VAR_RW);
	Z_LVAL_P(var_ptr)--;
	if (UNEXPECTED(RETURN_VALUE_USED(opline))) {
		ZVAL_LONG(EX_VAR(opline->result.var), Z_LVAL_P(var_ptr));
	}
	ZEND_VM_NEXT_OPCODE();
}

ZEND_VM_HOT_TYPE_SPEC_HANDLER(ZEND_PRE_DEC, (op1_info == MAY_BE_LONG), ZEND_PRE_DEC_LONG, TMPVARCV, ANY, SPEC(RETVAL))
{
	USE_OPLINE
	zval *var_ptr;

	var_ptr = GET_OP1_ZVAL_PTR_PTR_UNDEF(BP_VAR_RW);
	fast_long_decrement_function(var_ptr);
	if (UNEXPECTED(RETURN_VALUE_USED(opline))) {
		ZVAL_COPY_VALUE(EX_VAR(opline->result.var), var_ptr);
	}
	ZEND_VM_NEXT_OPCODE();
}

ZEND_VM_HOT_TYPE_SPEC_HANDLER(ZEND_PRE_DEC, (op1_info == (MAY_BE_LONG|MAY_BE_DOUBLE)), ZEND_PRE_DEC_LONG_OR_DOUBLE, TMPVARCV, ANY, SPEC(RETVAL))
{
	USE_OPLINE
	zval *var_ptr;

	var_ptr = GET_OP1_ZVAL_PTR_PTR_UNDEF(BP_VAR_RW);
	if (EXPECTED(Z_TYPE_P(var_ptr) == IS_LONG)) {
		fast_long_decrement_function(var_ptr);
	} else {
		Z_DVAL_P(var_ptr)--;
	}
	if (UNEXPECTED(RETURN_VALUE_USED(opline))) {
		ZVAL_COPY_VALUE(EX_VAR(opline->result.var), var_ptr);
	}
	ZEND_VM_NEXT_OPCODE();
}

ZEND_VM_HOT_TYPE_SPEC_HANDLER(ZEND_POST_INC, (res_info == MAY_BE_LONG && op1_info == MAY_BE_LONG), ZEND_POST_INC_LONG_NO_OVERFLOW, TMPVARCV, ANY)
{
	USE_OPLINE
	zval *var_ptr;

	var_ptr = GET_OP1_ZVAL_PTR_PTR_UNDEF(BP_VAR_RW);
	ZVAL_LONG(EX_VAR(opline->result.var), Z_LVAL_P(var_ptr));
	Z_LVAL_P(var_ptr)++;
	ZEND_VM_NEXT_OPCODE();
}

ZEND_VM_HOT_TYPE_SPEC_HANDLER(ZEND_POST_INC, (op1_info == MAY_BE_LONG), ZEND_POST_INC_LONG, TMPVARCV, ANY)
{
	USE_OPLINE
	zval *var_ptr;

	var_ptr = GET_OP1_ZVAL_PTR_PTR_UNDEF(BP_VAR_RW);
	ZVAL_LONG(EX_VAR(opline->result.var), Z_LVAL_P(var_ptr));
	fast_long_increment_function(var_ptr);
	ZEND_VM_NEXT_OPCODE();
}

ZEND_VM_HOT_TYPE_SPEC_HANDLER(ZEND_POST_INC, (op1_info == (MAY_BE_LONG|MAY_BE_DOUBLE)), ZEND_POST_INC_LONG_OR_DOUBLE, TMPVARCV, ANY)
{
	USE_OPLINE
	zval *var_ptr;

	var_ptr = GET_OP1_ZVAL_PTR_PTR_UNDEF(BP_VAR_RW);
	if (EXPECTED(Z_TYPE_P(var_ptr) == IS_LONG)) {
		ZVAL_LONG(EX_VAR(opline->result.var), Z_LVAL_P(var_ptr));
		fast_long_increment_function(var_ptr);
	} else {
		ZVAL_DOUBLE(EX_VAR(opline->result.var), Z_DVAL_P(var_ptr));
		Z_DVAL_P(var_ptr)++;
	}
	ZEND_VM_NEXT_OPCODE();
}

ZEND_VM_HOT_TYPE_SPEC_HANDLER(ZEND_POST_DEC, (res_info == MAY_BE_LONG && op1_info == MAY_BE_LONG), ZEND_POST_DEC_LONG_NO_OVERFLOW, TMPVARCV, ANY)
{
	USE_OPLINE
	zval *var_ptr;

	var_ptr = GET_OP1_ZVAL_PTR_PTR_UNDEF(BP_VAR_RW);
	ZVAL_LONG(EX_VAR(opline->result.var), Z_LVAL_P(var_ptr));
	Z_LVAL_P(var_ptr)--;
	ZEND_VM_NEXT_OPCODE();
}

ZEND_VM_HOT_TYPE_SPEC_HANDLER(ZEND_POST_DEC, (op1_info == MAY_BE_LONG), ZEND_POST_DEC_LONG, TMPVARCV, ANY)
{
	USE_OPLINE
	zval *var_ptr;

	var_ptr = GET_OP1_ZVAL_PTR_PTR_UNDEF(BP_VAR_RW);
	ZVAL_LONG(EX_VAR(opline->result.var), Z_LVAL_P(var_ptr));
	fast_long_decrement_function(var_ptr);
	ZEND_VM_NEXT_OPCODE();
}

ZEND_VM_HOT_TYPE_SPEC_HANDLER(ZEND_POST_DEC, (op1_info == (MAY_BE_LONG|MAY_BE_DOUBLE)), ZEND_POST_DEC_LONG_OR_DOUBLE, TMPVARCV, ANY)
{
	USE_OPLINE
	zval *var_ptr;

	var_ptr = GET_OP1_ZVAL_PTR_PTR_UNDEF(BP_VAR_RW);
	if (EXPECTED(Z_TYPE_P(var_ptr) == IS_LONG)) {
		ZVAL_LONG(EX_VAR(opline->result.var), Z_LVAL_P(var_ptr));
		fast_long_decrement_function(var_ptr);
	} else {
		ZVAL_DOUBLE(EX_VAR(opline->result.var), Z_DVAL_P(var_ptr));
		Z_DVAL_P(var_ptr)--;
	}
	ZEND_VM_NEXT_OPCODE();
}

ZEND_VM_HOT_TYPE_SPEC_HANDLER(ZEND_QM_ASSIGN, (op1_info == MAY_BE_DOUBLE), ZEND_QM_ASSIGN_DOUBLE, CONST|TMPVARCV, ANY)
{
	USE_OPLINE
	zend_free_op free_op1;
	zval *value;

	value = GET_OP1_ZVAL_PTR_UNDEF(BP_VAR_R);
	ZVAL_DOUBLE(EX_VAR(opline->result.var), Z_DVAL_P(value));
	ZEND_VM_NEXT_OPCODE();
}

ZEND_VM_HOT_TYPE_SPEC_HANDLER(ZEND_QM_ASSIGN, ((op->op1_type == IS_CONST) ? !Z_REFCOUNTED_P(RT_CONSTANT(op, op->op1)) : (!(op1_info & ((MAY_BE_ANY|MAY_BE_UNDEF)-(MAY_BE_NULL|MAY_BE_FALSE|MAY_BE_TRUE|MAY_BE_LONG|MAY_BE_DOUBLE))))), ZEND_QM_ASSIGN_NOREF, CONST|TMPVARCV, ANY)
{
	USE_OPLINE
	zend_free_op free_op1;
	zval *value;

	value = GET_OP1_ZVAL_PTR_UNDEF(BP_VAR_R);
	ZVAL_COPY_VALUE(EX_VAR(opline->result.var), value);
	ZEND_VM_NEXT_OPCODE();
}

ZEND_VM_HOT_TYPE_SPEC_HANDLER(ZEND_FETCH_DIM_R, (!(op2_info & (MAY_BE_UNDEF|MAY_BE_NULL|MAY_BE_STRING|MAY_BE_ARRAY|MAY_BE_OBJECT|MAY_BE_RESOURCE|MAY_BE_REF))), ZEND_FETCH_DIM_R_INDEX, CONST|TMPVAR|CV, CONST|TMPVARCV, SPEC(NO_CONST_CONST))
{
	USE_OPLINE
	zend_free_op free_op1, free_op2;
	zval *container, *dim, *value;
	zend_long offset;
	HashTable *ht;

	container = GET_OP1_ZVAL_PTR_UNDEF(BP_VAR_R);
	dim = GET_OP2_ZVAL_PTR_UNDEF(BP_VAR_R);
	if (EXPECTED(Z_TYPE_P(container) == IS_ARRAY)) {
ZEND_VM_C_LABEL(fetch_dim_r_index_array):
		if (EXPECTED(Z_TYPE_P(dim) == IS_LONG)) {
			offset = Z_LVAL_P(dim);
		} else {
			offset = zval_get_long(dim);
		}
		ht = Z_ARRVAL_P(container);
		ZEND_HASH_INDEX_FIND(ht, offset, value, ZEND_VM_C_LABEL(fetch_dim_r_index_undef));
		ZVAL_COPY_DEREF(EX_VAR(opline->result.var), value);
		if (OP1_TYPE & (IS_TMP_VAR|IS_VAR)) {
			SAVE_OPLINE();
			FREE_OP1();
			ZEND_VM_NEXT_OPCODE_CHECK_EXCEPTION();
		} else {
			ZEND_VM_NEXT_OPCODE();
		}
	} else if (OP1_TYPE != IS_CONST && EXPECTED(Z_TYPE_P(container) == IS_REFERENCE)) {
		container = Z_REFVAL_P(container);
		if (EXPECTED(Z_TYPE_P(container) == IS_ARRAY)) {
			ZEND_VM_C_GOTO(fetch_dim_r_index_array);
		} else {
			ZEND_VM_C_GOTO(fetch_dim_r_index_slow);
		}
	} else {
ZEND_VM_C_LABEL(fetch_dim_r_index_slow):
		SAVE_OPLINE();
		if (OP2_TYPE == IS_CONST && Z_EXTRA_P(dim) == ZEND_EXTRA_VALUE) {
			dim++;
		}
		zend_fetch_dimension_address_read_R_slow(container, dim OPLINE_CC EXECUTE_DATA_CC);
		FREE_OP1();
		ZEND_VM_NEXT_OPCODE_CHECK_EXCEPTION();
	}

ZEND_VM_C_LABEL(fetch_dim_r_index_undef):
	ZVAL_NULL(EX_VAR(opline->result.var));
	SAVE_OPLINE();
	zend_undefined_offset(offset);
	FREE_OP1();
	ZEND_VM_NEXT_OPCODE_CHECK_EXCEPTION();
}

ZEND_VM_HOT_TYPE_SPEC_HANDLER(ZEND_SEND_VAR, (op1_info & (MAY_BE_UNDEF|MAY_BE_REF)) == 0, ZEND_SEND_VAR_SIMPLE, CV|VAR, NUM)
{
	USE_OPLINE
	zval *varptr, *arg;
	zend_free_op free_op1;

	varptr = GET_OP1_ZVAL_PTR_UNDEF(BP_VAR_R);
	arg = ZEND_CALL_VAR(EX(call), opline->result.var);

	if (OP1_TYPE == IS_CV) {
		ZVAL_COPY(arg, varptr);
	} else /* if (OP1_TYPE == IS_VAR) */ {
		ZVAL_COPY_VALUE(arg, varptr);
	}

	ZEND_VM_NEXT_OPCODE();
}

ZEND_VM_HOT_TYPE_SPEC_HANDLER(ZEND_SEND_VAR_EX, op->op2.num <= MAX_ARG_FLAG_NUM && (op1_info & (MAY_BE_UNDEF|MAY_BE_REF)) == 0, ZEND_SEND_VAR_EX_SIMPLE, CV|VAR, NUM)
{
	USE_OPLINE
	zval *varptr, *arg;
	zend_free_op free_op1;
	uint32_t arg_num = opline->op2.num;

	if (QUICK_ARG_SHOULD_BE_SENT_BY_REF(EX(call)->func, arg_num)) {
		ZEND_VM_DISPATCH_TO_HANDLER(ZEND_SEND_REF);
	}

	varptr = GET_OP1_ZVAL_PTR_UNDEF(BP_VAR_R);
	arg = ZEND_CALL_VAR(EX(call), opline->result.var);

	if (OP1_TYPE == IS_CV) {
		ZVAL_COPY(arg, varptr);
	} else /* if (OP1_TYPE == IS_VAR) */ {
		ZVAL_COPY_VALUE(arg, varptr);
	}

	ZEND_VM_NEXT_OPCODE();
}

ZEND_VM_HOT_TYPE_SPEC_HANDLER(ZEND_SEND_VAL, op->op1_type == IS_CONST && !Z_REFCOUNTED_P(RT_CONSTANT(op, op->op1)), ZEND_SEND_VAL_SIMPLE, CONST, NUM)
{
	USE_OPLINE
	zval *value, *arg;
	zend_free_op free_op1;

	value = GET_OP1_ZVAL_PTR(BP_VAR_R);
	arg = ZEND_CALL_VAR(EX(call), opline->result.var);
	ZVAL_COPY_VALUE(arg, value);
	ZEND_VM_NEXT_OPCODE();
}

ZEND_VM_HOT_TYPE_SPEC_HANDLER(ZEND_SEND_VAL_EX, op->op2.num <= MAX_ARG_FLAG_NUM && op->op1_type == IS_CONST && !Z_REFCOUNTED_P(RT_CONSTANT(op, op->op1)), ZEND_SEND_VAL_EX_SIMPLE, CONST, NUM)
{
	USE_OPLINE
	zval *value, *arg;
	zend_free_op free_op1;
	uint32_t arg_num = opline->op2.num;

	if (QUICK_ARG_MUST_BE_SENT_BY_REF(EX(call)->func, arg_num)) {
		ZEND_VM_DISPATCH_TO_HELPER(zend_cannot_pass_by_ref_helper);
	}
	value = GET_OP1_ZVAL_PTR(BP_VAR_R);
	arg = ZEND_CALL_VAR(EX(call), opline->result.var);
	ZVAL_COPY_VALUE(arg, value);
	ZEND_VM_NEXT_OPCODE();
}

ZEND_VM_HOT_TYPE_SPEC_HANDLER(ZEND_FE_FETCH_R, op->op2_type == IS_CV && (op1_info & (MAY_BE_UNDEF|MAY_BE_ANY|MAY_BE_REF)) == MAY_BE_ARRAY, ZEND_FE_FETCH_R_SIMPLE, VAR, CV, JMP_ADDR, SPEC(RETVAL))
{
	USE_OPLINE
	zval *array;
	zval *value, *variable_ptr;
	uint32_t value_type;
	HashTable *fe_ht;
	HashPosition pos;
	Bucket *p;

	array = EX_VAR(opline->op1.var);
	SAVE_OPLINE();
	fe_ht = Z_ARRVAL_P(array);
	pos = Z_FE_POS_P(array);
	p = fe_ht->arData + pos;
	while (1) {
		if (UNEXPECTED(pos >= fe_ht->nNumUsed)) {
			/* reached end of iteration */
			ZEND_VM_SET_RELATIVE_OPCODE(opline, opline->extended_value);
			ZEND_VM_CONTINUE();
		}
		value = &p->val;
		value_type = Z_TYPE_INFO_P(value);
		if (EXPECTED(value_type != IS_UNDEF)) {
			if (UNEXPECTED(value_type == IS_INDIRECT)) {
				value = Z_INDIRECT_P(value);
				value_type = Z_TYPE_INFO_P(value);
				if (EXPECTED(value_type != IS_UNDEF)) {
					break;
				}
			} else {
				break;
			}
		}
		pos++;
		p++;
	}
	Z_FE_POS_P(array) = pos + 1;
	if (RETURN_VALUE_USED(opline)) {
		if (!p->key) {
			ZVAL_LONG(EX_VAR(opline->result.var), p->h);
		} else {
			ZVAL_STR_COPY(EX_VAR(opline->result.var), p->key);
		}
	}

	variable_ptr = EX_VAR(opline->op2.var);
	zend_assign_to_variable(variable_ptr, value, IS_CV, EX_USES_STRICT_TYPES());
	ZEND_VM_NEXT_OPCODE_CHECK_EXCEPTION();
}

ZEND_VM_DEFINE_OP(137, ZEND_OP_DATA);

ZEND_VM_HELPER(zend_interrupt_helper, ANY, ANY)
{
	EG(vm_interrupt) = 0;
	if (EG(timed_out)) {
		zend_timeout(0);
	} else if (zend_interrupt_function) {
		SAVE_OPLINE();
		zend_interrupt_function(execute_data);
		ZEND_VM_ENTER();
	}
	ZEND_VM_CONTINUE();
}<|MERGE_RESOLUTION|>--- conflicted
+++ resolved
@@ -955,14 +955,10 @@
 				}
 			}
 		} else {
-<<<<<<< HEAD
-			zend_assign_op_overloaded_property(zobj, name, cache_slot, value, binary_op OPLINE_CC EXECUTE_DATA_CC);
+			zend_assign_op_overloaded_property(zobj, name, cache_slot, value OPLINE_CC EXECUTE_DATA_CC);
 		}
 		if (OP2_TYPE != IS_CONST) {
 			zend_tmp_string_release(tmp_name);
-=======
-			zend_assign_op_overloaded_property(object, property, cache_slot, value OPLINE_CC EXECUTE_DATA_CC);
->>>>>>> ef05eab4
 		}
 	} while (0);
 
