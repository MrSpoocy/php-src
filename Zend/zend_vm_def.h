--- conflicted
+++ resolved
@@ -1494,7 +1494,6 @@
 		name = zval_get_string(varname);
 	}
 
-<<<<<<< HEAD
 	target_symbol_table = zend_get_target_symbol_table(execute_data, opline->extended_value & ZEND_FETCH_TYPE_MASK);
 	retval = zend_hash_find(target_symbol_table, name);
 	if (retval == NULL) {
@@ -1514,59 +1513,6 @@
 				retval = zend_hash_add_new(target_symbol_table, name, &EG(uninitialized_zval));
 				break;
 			EMPTY_SWITCH_DEFAULT_CASE()
-=======
-	if (OP2_TYPE != IS_UNUSED) {
-		zend_class_entry *ce;
-
-		if (OP2_TYPE == IS_CONST) {
-			if (OP1_TYPE == IS_CONST && EXPECTED((ce = CACHED_PTR(Z_CACHE_SLOT_P(EX_CONSTANT(opline->op1)))) != NULL)) {
-				retval = CACHED_PTR(Z_CACHE_SLOT_P(EX_CONSTANT(opline->op1)) + sizeof(void*));
-
-				/* check if static properties were destoyed */
-				if (UNEXPECTED(CE_STATIC_MEMBERS(ce) == NULL)) {
-					zend_throw_error(NULL, "Access to undeclared static property: %s::$%s", ZSTR_VAL(ce->name), ZSTR_VAL(name));
-					FREE_OP1();
-					HANDLE_EXCEPTION();
-				}
-
-				ZEND_VM_C_GOTO(fetch_var_return);
-			} else if (UNEXPECTED((ce = CACHED_PTR(Z_CACHE_SLOT_P(EX_CONSTANT(opline->op2)))) == NULL)) {
-				ce = zend_fetch_class_by_name(Z_STR_P(EX_CONSTANT(opline->op2)), EX_CONSTANT(opline->op2) + 1, ZEND_FETCH_CLASS_DEFAULT | ZEND_FETCH_CLASS_EXCEPTION);
-				if (UNEXPECTED(ce == NULL)) {
-					if (OP1_TYPE != IS_CONST) {
-						zend_string_release(name);
-					}
-					FREE_OP1();
-					ZEND_VM_NEXT_OPCODE_CHECK_EXCEPTION();
-				}
-				CACHE_PTR(Z_CACHE_SLOT_P(EX_CONSTANT(opline->op2)), ce);
-			}
-		} else {
-			ce = Z_CE_P(EX_VAR(opline->op2.var));
-			if (OP1_TYPE == IS_CONST &&
-			    (retval = CACHED_POLYMORPHIC_PTR(Z_CACHE_SLOT_P(EX_CONSTANT(opline->op1)), ce)) != NULL) {
-				
-				/* check if static properties were destoyed */
-				if (UNEXPECTED(CE_STATIC_MEMBERS(ce) == NULL)) {
-					zend_throw_error(NULL, "Access to undeclared static property: %s::$%s", ZSTR_VAL(ce->name), ZSTR_VAL(name));
-					FREE_OP1();
-					HANDLE_EXCEPTION();
-				}
-
-				ZEND_VM_C_GOTO(fetch_var_return);
-			}
-		}
-		retval = zend_std_get_static_property(ce, name, 0);
-		if (UNEXPECTED(EG(exception))) {
-			if (OP1_TYPE != IS_CONST) {
-				zend_string_release(name);
-			}
-			FREE_OP1();
-			HANDLE_EXCEPTION();
-		}
-		if (OP1_TYPE == IS_CONST && retval) {
-			CACHE_POLYMORPHIC_PTR(Z_CACHE_SLOT_P(EX_CONSTANT(opline->op1)), ce, retval);
->>>>>>> 798d168d
 		}
 	/* GLOBAL or $$name variable may be an INDIRECT pointer to CV */
 	} else if (Z_TYPE_P(retval) == IS_INDIRECT) {
@@ -1726,6 +1672,9 @@
 	}
 	retval = zend_std_get_static_property(ce, name, 0);
 	if (UNEXPECTED(EG(exception))) {
+		if (OP1_TYPE != IS_CONST) {
+			zend_string_release(name);
+		}
 		FREE_OP1();
 		HANDLE_EXCEPTION();
 	}
