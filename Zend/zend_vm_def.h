/*
   +----------------------------------------------------------------------+
   | Zend Engine                                                          |
   +----------------------------------------------------------------------+
   | Copyright (c) 1998-2014 Zend Technologies Ltd. (http://www.zend.com) |
   +----------------------------------------------------------------------+
   | This source file is subject to version 2.00 of the Zend license,     |
   | that is bundled with this package in the file LICENSE, and is        |
   | available through the world-wide-web at the following url:           |
   | http://www.zend.com/license/2_00.txt.                                |
   | If you did not receive a copy of the Zend license and are unable to  |
   | obtain it through the world-wide-web, please send a note to          |
   | license@zend.com so we can mail you a copy immediately.              |
   +----------------------------------------------------------------------+
   | Authors: Andi Gutmans <andi@zend.com>                                |
   |          Zeev Suraski <zeev@zend.com>                                |
   |          Dmitry Stogov <dmitry@zend.com>                             |
   +----------------------------------------------------------------------+
*/

/* $Id$ */

/* If you change this file, please regenerate the zend_vm_execute.h and
 * zend_vm_opcodes.h files by running:
 * php zend_vm_gen.php
 */

ZEND_VM_HANDLER(1, ZEND_ADD, CONST|TMPVAR|CV, CONST|TMPVAR|CV)
{
	USE_OPLINE
	zend_free_op free_op1, free_op2;

	SAVE_OPLINE();
	fast_add_function(EX_VAR(opline->result.var),
		GET_OP1_ZVAL_PTR(BP_VAR_R),
		GET_OP2_ZVAL_PTR(BP_VAR_R));
	FREE_OP1();
	FREE_OP2();
	CHECK_EXCEPTION();
	ZEND_VM_NEXT_OPCODE();
}

ZEND_VM_HANDLER(2, ZEND_SUB, CONST|TMPVAR|CV, CONST|TMPVAR|CV)
{
	USE_OPLINE
	zend_free_op free_op1, free_op2;

	SAVE_OPLINE();
	fast_sub_function(EX_VAR(opline->result.var),
		GET_OP1_ZVAL_PTR(BP_VAR_R),
		GET_OP2_ZVAL_PTR(BP_VAR_R));
	FREE_OP1();
	FREE_OP2();
	CHECK_EXCEPTION();
	ZEND_VM_NEXT_OPCODE();
}

ZEND_VM_HANDLER(3, ZEND_MUL, CONST|TMPVAR|CV, CONST|TMPVAR|CV)
{
	USE_OPLINE
	zend_free_op free_op1, free_op2;

	SAVE_OPLINE();
	fast_mul_function(EX_VAR(opline->result.var),
		GET_OP1_ZVAL_PTR(BP_VAR_R),
		GET_OP2_ZVAL_PTR(BP_VAR_R));
	FREE_OP1();
	FREE_OP2();
	CHECK_EXCEPTION();
	ZEND_VM_NEXT_OPCODE();
}

ZEND_VM_HANDLER(4, ZEND_DIV, CONST|TMPVAR|CV, CONST|TMPVAR|CV)
{
	USE_OPLINE
	zend_free_op free_op1, free_op2;

	SAVE_OPLINE();
	fast_div_function(EX_VAR(opline->result.var),
		GET_OP1_ZVAL_PTR(BP_VAR_R),
		GET_OP2_ZVAL_PTR(BP_VAR_R));
	FREE_OP1();
	FREE_OP2();
	CHECK_EXCEPTION();
	ZEND_VM_NEXT_OPCODE();
}

ZEND_VM_HANDLER(5, ZEND_MOD, CONST|TMPVAR|CV, CONST|TMPVAR|CV)
{
	USE_OPLINE
	zend_free_op free_op1, free_op2;

	SAVE_OPLINE();
	fast_mod_function(EX_VAR(opline->result.var),
		GET_OP1_ZVAL_PTR(BP_VAR_R),
		GET_OP2_ZVAL_PTR(BP_VAR_R));
	FREE_OP1();
	FREE_OP2();
	CHECK_EXCEPTION();
	ZEND_VM_NEXT_OPCODE();
}

ZEND_VM_HANDLER(6, ZEND_SL, CONST|TMPVAR|CV, CONST|TMPVAR|CV)
{
	USE_OPLINE
	zend_free_op free_op1, free_op2;

	SAVE_OPLINE();
	shift_left_function(EX_VAR(opline->result.var),
		GET_OP1_ZVAL_PTR(BP_VAR_R),
		GET_OP2_ZVAL_PTR(BP_VAR_R));
	FREE_OP1();
	FREE_OP2();
	CHECK_EXCEPTION();
	ZEND_VM_NEXT_OPCODE();
}

ZEND_VM_HANDLER(7, ZEND_SR, CONST|TMPVAR|CV, CONST|TMPVAR|CV)
{
	USE_OPLINE
	zend_free_op free_op1, free_op2;

	SAVE_OPLINE();
	shift_right_function(EX_VAR(opline->result.var),
		GET_OP1_ZVAL_PTR(BP_VAR_R),
		GET_OP2_ZVAL_PTR(BP_VAR_R));
	FREE_OP1();
	FREE_OP2();
	CHECK_EXCEPTION();
	ZEND_VM_NEXT_OPCODE();
}

ZEND_VM_HANDLER(8, ZEND_CONCAT, CONST|TMPVAR|CV, CONST|TMPVAR|CV)
{
	USE_OPLINE
	zend_free_op free_op1, free_op2;

	SAVE_OPLINE();
	concat_function(EX_VAR(opline->result.var),
		GET_OP1_ZVAL_PTR(BP_VAR_R),
		GET_OP2_ZVAL_PTR(BP_VAR_R));
	FREE_OP1();
	FREE_OP2();
	CHECK_EXCEPTION();
	ZEND_VM_NEXT_OPCODE();
}

ZEND_VM_HANDLER(15, ZEND_IS_IDENTICAL, CONST|TMP|VAR|CV, CONST|TMP|VAR|CV)
{
	USE_OPLINE
	zend_free_op free_op1, free_op2;

	SAVE_OPLINE();
	fast_is_identical_function(EX_VAR(opline->result.var),
		GET_OP1_ZVAL_PTR_DEREF(BP_VAR_R),
		GET_OP2_ZVAL_PTR_DEREF(BP_VAR_R));
	FREE_OP1();
	FREE_OP2();
	CHECK_EXCEPTION();
	ZEND_VM_NEXT_OPCODE();
}

ZEND_VM_HANDLER(16, ZEND_IS_NOT_IDENTICAL, CONST|TMP|VAR|CV, CONST|TMP|VAR|CV)
{
	USE_OPLINE
	zend_free_op free_op1, free_op2;
	zval *result = EX_VAR(opline->result.var);

	SAVE_OPLINE();
	fast_is_not_identical_function(result,
		GET_OP1_ZVAL_PTR_DEREF(BP_VAR_R),
		GET_OP2_ZVAL_PTR_DEREF(BP_VAR_R));
	FREE_OP1();
	FREE_OP2();
	CHECK_EXCEPTION();
	ZEND_VM_NEXT_OPCODE();
}

ZEND_VM_HANDLER(17, ZEND_IS_EQUAL, CONST|TMPVAR|CV, CONST|TMPVAR|CV)
{
	USE_OPLINE
	zend_free_op free_op1, free_op2;
	zval *result = EX_VAR(opline->result.var);

	SAVE_OPLINE();
	fast_equal_function(result,
		GET_OP1_ZVAL_PTR(BP_VAR_R),
		GET_OP2_ZVAL_PTR(BP_VAR_R));
	FREE_OP1();
	FREE_OP2();
	CHECK_EXCEPTION();
	ZEND_VM_NEXT_OPCODE();
}

ZEND_VM_HANDLER(18, ZEND_IS_NOT_EQUAL, CONST|TMPVAR|CV, CONST|TMPVAR|CV)
{
	USE_OPLINE
	zend_free_op free_op1, free_op2;
	zval *result = EX_VAR(opline->result.var);

	SAVE_OPLINE();
	fast_not_equal_function(result,
		GET_OP1_ZVAL_PTR(BP_VAR_R),
		GET_OP2_ZVAL_PTR(BP_VAR_R));
	FREE_OP1();
	FREE_OP2();
	CHECK_EXCEPTION();
	ZEND_VM_NEXT_OPCODE();
}

ZEND_VM_HANDLER(19, ZEND_IS_SMALLER, CONST|TMPVAR|CV, CONST|TMPVAR|CV)
{
	USE_OPLINE
	zend_free_op free_op1, free_op2;
	zval *result = EX_VAR(opline->result.var);

	SAVE_OPLINE();
	fast_is_smaller_function(result,
		GET_OP1_ZVAL_PTR(BP_VAR_R),
		GET_OP2_ZVAL_PTR(BP_VAR_R));
	FREE_OP1();
	FREE_OP2();
	CHECK_EXCEPTION();
	ZEND_VM_NEXT_OPCODE();
}

ZEND_VM_HANDLER(20, ZEND_IS_SMALLER_OR_EQUAL, CONST|TMPVAR|CV, CONST|TMPVAR|CV)
{
	USE_OPLINE
	zend_free_op free_op1, free_op2;
	zval *result = EX_VAR(opline->result.var);

	SAVE_OPLINE();
	fast_is_smaller_or_equal_function(result,
		GET_OP1_ZVAL_PTR(BP_VAR_R),
		GET_OP2_ZVAL_PTR(BP_VAR_R));
	FREE_OP1();
	FREE_OP2();
	CHECK_EXCEPTION();
	ZEND_VM_NEXT_OPCODE();
}

ZEND_VM_HANDLER(9, ZEND_BW_OR, CONST|TMPVAR|CV, CONST|TMPVAR|CV)
{
	USE_OPLINE
	zend_free_op free_op1, free_op2;

	SAVE_OPLINE();
	bitwise_or_function(EX_VAR(opline->result.var),
		GET_OP1_ZVAL_PTR(BP_VAR_R),
		GET_OP2_ZVAL_PTR(BP_VAR_R));
	FREE_OP1();
	FREE_OP2();
	CHECK_EXCEPTION();
	ZEND_VM_NEXT_OPCODE();
}

ZEND_VM_HANDLER(10, ZEND_BW_AND, CONST|TMPVAR|CV, CONST|TMPVAR|CV)
{
	USE_OPLINE
	zend_free_op free_op1, free_op2;

	SAVE_OPLINE();
	bitwise_and_function(EX_VAR(opline->result.var),
		GET_OP1_ZVAL_PTR(BP_VAR_R),
		GET_OP2_ZVAL_PTR(BP_VAR_R));
	FREE_OP1();
	FREE_OP2();
	CHECK_EXCEPTION();
	ZEND_VM_NEXT_OPCODE();
}

ZEND_VM_HANDLER(11, ZEND_BW_XOR, CONST|TMPVAR|CV, CONST|TMPVAR|CV)
{
	USE_OPLINE
	zend_free_op free_op1, free_op2;

	SAVE_OPLINE();
	bitwise_xor_function(EX_VAR(opline->result.var),
		GET_OP1_ZVAL_PTR(BP_VAR_R),
		GET_OP2_ZVAL_PTR(BP_VAR_R));
	FREE_OP1();
	FREE_OP2();
	CHECK_EXCEPTION();
	ZEND_VM_NEXT_OPCODE();
}

ZEND_VM_HANDLER(14, ZEND_BOOL_XOR, CONST|TMPVAR|CV, CONST|TMPVAR|CV)
{
	USE_OPLINE
	zend_free_op free_op1, free_op2;

	SAVE_OPLINE();
	boolean_xor_function(EX_VAR(opline->result.var),
		GET_OP1_ZVAL_PTR(BP_VAR_R),
		GET_OP2_ZVAL_PTR(BP_VAR_R));
	FREE_OP1();
	FREE_OP2();
	CHECK_EXCEPTION();
	ZEND_VM_NEXT_OPCODE();
}

ZEND_VM_HANDLER(12, ZEND_BW_NOT, CONST|TMPVAR|CV, ANY)
{
	USE_OPLINE
	zend_free_op free_op1;

	SAVE_OPLINE();
	bitwise_not_function(EX_VAR(opline->result.var),
		GET_OP1_ZVAL_PTR(BP_VAR_R));
	FREE_OP1();
	CHECK_EXCEPTION();
	ZEND_VM_NEXT_OPCODE();
}

ZEND_VM_HANDLER(13, ZEND_BOOL_NOT, CONST|TMPVAR|CV, ANY)
{
	USE_OPLINE
	zval *val;
	zend_free_op free_op1;

	SAVE_OPLINE();
	val = GET_OP1_ZVAL_PTR(BP_VAR_R);
	if (Z_TYPE_P(val) == IS_TRUE) {			
		ZVAL_FALSE(EX_VAR(opline->result.var));
	} else if (EXPECTED(Z_TYPE_P(val) <= IS_TRUE)) {
		ZVAL_TRUE(EX_VAR(opline->result.var));
	} else {
		ZVAL_BOOL(EX_VAR(opline->result.var), !i_zend_is_true(val));
		FREE_OP1();
		CHECK_EXCEPTION();
	}
	ZEND_VM_NEXT_OPCODE();
}

ZEND_VM_HELPER_EX(zend_binary_assign_op_obj_helper, VAR|UNUSED|CV, CONST|TMPVAR|CV, int (*binary_op)(zval *result, zval *op1, zval *op2))
{
	USE_OPLINE
	zend_free_op free_op1, free_op2, free_op_data1;
	zval *object = GET_OP1_OBJ_ZVAL_PTR_PTR(BP_VAR_RW);
	zval *property = GET_OP2_ZVAL_PTR(BP_VAR_R);
	zval *value;
	zval *zptr;

	if (OP1_TYPE == IS_VAR && UNEXPECTED(object == NULL)) {
		zend_error_noreturn(E_ERROR, "Cannot use string offset as an object");
	}

	do {
		value = get_zval_ptr((opline+1)->op1_type, (opline+1)->op1, execute_data, &free_op_data1, BP_VAR_R);

		if (OP1_TYPE != IS_UNUSED && UNEXPECTED(Z_TYPE_P(object) != IS_OBJECT)) {
			if (UNEXPECTED(!make_real_object(&object))) {
				zend_error(E_WARNING, "Attempt to assign property of non-object");
				if (UNEXPECTED(RETURN_VALUE_USED(opline))) {
					ZVAL_NULL(EX_VAR(opline->result.var));
				}
				break;
			}
		}

		/* here we are sure we are dealing with an object */
		if (EXPECTED(Z_OBJ_HT_P(object)->get_property_ptr_ptr)
			&& EXPECTED((zptr = Z_OBJ_HT_P(object)->get_property_ptr_ptr(object, property, BP_VAR_RW, ((OP2_TYPE == IS_CONST) ? (EX_RUN_TIME_CACHE() + Z_CACHE_SLOT_P(property)) : NULL))) != NULL)) {

			ZVAL_DEREF(zptr);
			SEPARATE_ZVAL_NOREF(zptr);

			binary_op(zptr, zptr, value);
			if (UNEXPECTED(RETURN_VALUE_USED(opline))) {
				ZVAL_COPY(EX_VAR(opline->result.var), zptr);
			}
		} else {
			zval *z;
			zval rv;

			if (Z_OBJ_HT_P(object)->read_property &&
				(z = Z_OBJ_HT_P(object)->read_property(object, property, BP_VAR_R, ((OP2_TYPE == IS_CONST) ? (EX_RUN_TIME_CACHE() + Z_CACHE_SLOT_P(property)) : NULL), &rv)) != NULL) {
				if (Z_TYPE_P(z) == IS_OBJECT && Z_OBJ_HT_P(z)->get) {
					zval rv;
					zval *value = Z_OBJ_HT_P(z)->get(z, &rv);

					if (Z_REFCOUNT_P(z) == 0) {
						zend_objects_store_del(Z_OBJ_P(z));
					}
					ZVAL_COPY_VALUE(z, value);
				}
				ZVAL_DEREF(z);
				SEPARATE_ZVAL_NOREF(z);
				binary_op(z, z, value);
				Z_OBJ_HT_P(object)->write_property(object, property, z, ((OP2_TYPE == IS_CONST) ? (EX_RUN_TIME_CACHE() + Z_CACHE_SLOT_P(property)) : NULL));
				if (UNEXPECTED(RETURN_VALUE_USED(opline))) {
					ZVAL_COPY(EX_VAR(opline->result.var), z);
				}
				zval_ptr_dtor(z);
			} else {
				zend_error(E_WARNING, "Attempt to assign property of non-object");
				if (UNEXPECTED(RETURN_VALUE_USED(opline))) {
					ZVAL_NULL(EX_VAR(opline->result.var));
				}
			}
		}
	} while (0);

	FREE_OP1_VAR_PTR();
	/* assign_obj has two opcodes! */
	CHECK_EXCEPTION();
	ZEND_VM_INC_OPCODE();
	ZEND_VM_NEXT_OPCODE();
}

ZEND_VM_HELPER_EX(zend_binary_assign_op_dim_helper, VAR|UNUSED|CV, CONST|TMPVAR|UNUSED|CV, int (*binary_op)(zval *result, zval *op1, zval *op2))
{
	USE_OPLINE
	zend_free_op free_op1, free_op2, free_op_data1;
	zval *var_ptr, rv;
	zval *value, *container, *dim;

	SAVE_OPLINE();
	container = GET_OP1_OBJ_ZVAL_PTR_PTR(BP_VAR_RW);
	if (OP1_TYPE == IS_VAR && UNEXPECTED(container == NULL)) {
		zend_error_noreturn(E_ERROR, "Cannot use string offset as an array");
	}

	dim = GET_OP2_ZVAL_PTR(BP_VAR_R);

	do {
		if (OP1_TYPE == IS_UNUSED || UNEXPECTED(Z_TYPE_P(container) != IS_ARRAY)) {
			if (OP1_TYPE != IS_UNUSED) {
				ZVAL_DEREF(container);
			}
#if !defined(ZEND_VM_SPEC) || (OP2_TYPE != IS_UNUSED)
			if (OP1_TYPE == IS_UNUSED || EXPECTED(Z_TYPE_P(container) == IS_OBJECT)) {
				value = get_zval_ptr((opline+1)->op1_type, (opline+1)->op1, execute_data, &free_op_data1, BP_VAR_R);
				zend_binary_assign_op_obj_dim(container, dim, value, UNEXPECTED(RETURN_VALUE_USED(opline)) ? EX_VAR(opline->result.var) : NULL, binary_op);
				break;
			}
#endif
		}

		zend_fetch_dimension_address_RW(&rv, container, dim, OP2_TYPE);
		value = get_zval_ptr((opline+1)->op1_type, (opline+1)->op1, execute_data, &free_op_data1, BP_VAR_R);
		ZEND_ASSERT(Z_TYPE(rv) == IS_INDIRECT);
		var_ptr = Z_INDIRECT(rv);

		if (UNEXPECTED(var_ptr == NULL)) {
			zend_error_noreturn(E_ERROR, "Cannot use assign-op operators with overloaded objects nor string offsets");
		}

		if (UNEXPECTED(var_ptr == &EG(error_zval))) {
			if (UNEXPECTED(RETURN_VALUE_USED(opline))) {
				ZVAL_NULL(EX_VAR(opline->result.var));
			}
		} else {
			ZVAL_DEREF(var_ptr);
			SEPARATE_ZVAL_NOREF(var_ptr);

			binary_op(var_ptr, var_ptr, value);

			if (UNEXPECTED(RETURN_VALUE_USED(opline))) {
				ZVAL_COPY(EX_VAR(opline->result.var), var_ptr);
			}
		}
	} while (0);

	FREE_OP2();
	FREE_OP(free_op_data1);
	FREE_OP1_VAR_PTR();
	CHECK_EXCEPTION();
	ZEND_VM_INC_OPCODE();
	ZEND_VM_NEXT_OPCODE();
}

ZEND_VM_HELPER_EX(zend_binary_assign_op_helper, VAR|CV, CONST|TMPVAR|CV, int (*binary_op)(zval *result, zval *op1, zval *op2))
{
	USE_OPLINE
	zend_free_op free_op1, free_op2;
	zval *var_ptr;
	zval *value;

	SAVE_OPLINE();
	value = GET_OP2_ZVAL_PTR(BP_VAR_R);
	var_ptr = GET_OP1_ZVAL_PTR_PTR(BP_VAR_RW);

	if (OP1_TYPE == IS_VAR && UNEXPECTED(var_ptr == NULL)) {
		zend_error_noreturn(E_ERROR, "Cannot use assign-op operators with overloaded objects nor string offsets");
	}

	if (OP1_TYPE == IS_VAR && UNEXPECTED(var_ptr == &EG(error_zval))) {
		if (UNEXPECTED(RETURN_VALUE_USED(opline))) {
			ZVAL_NULL(EX_VAR(opline->result.var));
		}
	} else {
		ZVAL_DEREF(var_ptr);
		SEPARATE_ZVAL_NOREF(var_ptr);

		binary_op(var_ptr, var_ptr, value);

		if (UNEXPECTED(RETURN_VALUE_USED(opline))) {
			ZVAL_COPY(EX_VAR(opline->result.var), var_ptr);
		}
	}

	FREE_OP2();
	FREE_OP1_VAR_PTR();
	CHECK_EXCEPTION();
	ZEND_VM_NEXT_OPCODE();
}

ZEND_VM_HANDLER(23, ZEND_ASSIGN_ADD, VAR|UNUSED|CV, CONST|TMPVAR|UNUSED|CV)
{
#if !defined(ZEND_VM_SPEC) || (OP2_TYPE != IS_UNUSED)
	USE_OPLINE

# if !defined(ZEND_VM_SPEC) || (OP1_TYPE != IS_UNUSED)
	if (EXPECTED(opline->extended_value == 0)) {
		ZEND_VM_DISPATCH_TO_HELPER_EX(zend_binary_assign_op_helper, binary_op, add_function);
	}
# endif
	if (EXPECTED(opline->extended_value == ZEND_ASSIGN_DIM)) {
		ZEND_VM_DISPATCH_TO_HELPER_EX(zend_binary_assign_op_dim_helper, binary_op, add_function);
	} else /* if (EXPECTED(opline->extended_value == ZEND_ASSIGN_OBJ)) */ {
		ZEND_VM_DISPATCH_TO_HELPER_EX(zend_binary_assign_op_obj_helper, binary_op, add_function);
	}
#else
	ZEND_VM_DISPATCH_TO_HELPER_EX(zend_binary_assign_op_dim_helper, binary_op, add_function);
#endif
}

ZEND_VM_HANDLER(24, ZEND_ASSIGN_SUB, VAR|UNUSED|CV, CONST|TMPVAR|UNUSED|CV)
{
#if !defined(ZEND_VM_SPEC) || (OP2_TYPE != IS_UNUSED)
	USE_OPLINE

# if !defined(ZEND_VM_SPEC) || (OP1_TYPE != IS_UNUSED)
	if (EXPECTED(opline->extended_value == 0)) {
		ZEND_VM_DISPATCH_TO_HELPER_EX(zend_binary_assign_op_helper, binary_op, sub_function);
	}
# endif
	if (EXPECTED(opline->extended_value == ZEND_ASSIGN_DIM)) {
		ZEND_VM_DISPATCH_TO_HELPER_EX(zend_binary_assign_op_dim_helper, binary_op, sub_function);
	} else /* if (EXPECTED(opline->extended_value == ZEND_ASSIGN_OBJ)) */ {
		ZEND_VM_DISPATCH_TO_HELPER_EX(zend_binary_assign_op_obj_helper, binary_op, sub_function);
	}
#else
	ZEND_VM_DISPATCH_TO_HELPER_EX(zend_binary_assign_op_dim_helper, binary_op, sub_function);
#endif
}

ZEND_VM_HANDLER(25, ZEND_ASSIGN_MUL, VAR|UNUSED|CV, CONST|TMPVAR|UNUSED|CV)
{
#if !defined(ZEND_VM_SPEC) || (OP2_TYPE != IS_UNUSED)
	USE_OPLINE

# if !defined(ZEND_VM_SPEC) || (OP1_TYPE != IS_UNUSED)
	if (EXPECTED(opline->extended_value == 0)) {
		ZEND_VM_DISPATCH_TO_HELPER_EX(zend_binary_assign_op_helper, binary_op, mul_function);
	}
# endif
	if (EXPECTED(opline->extended_value == ZEND_ASSIGN_DIM)) {
		ZEND_VM_DISPATCH_TO_HELPER_EX(zend_binary_assign_op_dim_helper, binary_op, mul_function);
	} else /* if (EXPECTED(opline->extended_value == ZEND_ASSIGN_OBJ)) */ {
		ZEND_VM_DISPATCH_TO_HELPER_EX(zend_binary_assign_op_obj_helper, binary_op, mul_function);
	}
#else
	ZEND_VM_DISPATCH_TO_HELPER_EX(zend_binary_assign_op_dim_helper, binary_op, mul_function);
#endif
}

ZEND_VM_HANDLER(26, ZEND_ASSIGN_DIV, VAR|UNUSED|CV, CONST|TMPVAR|UNUSED|CV)
{
#if !defined(ZEND_VM_SPEC) || (OP2_TYPE != IS_UNUSED)
	USE_OPLINE

# if !defined(ZEND_VM_SPEC) || (OP1_TYPE != IS_UNUSED)
	if (EXPECTED(opline->extended_value == 0)) {
		ZEND_VM_DISPATCH_TO_HELPER_EX(zend_binary_assign_op_helper, binary_op, div_function);
	}
# endif
	if (EXPECTED(opline->extended_value == ZEND_ASSIGN_DIM)) {
		ZEND_VM_DISPATCH_TO_HELPER_EX(zend_binary_assign_op_dim_helper, binary_op, div_function);
	} else /* if (EXPECTED(opline->extended_value == ZEND_ASSIGN_OBJ)) */ {
		ZEND_VM_DISPATCH_TO_HELPER_EX(zend_binary_assign_op_obj_helper, binary_op, div_function);
	}
#else
	ZEND_VM_DISPATCH_TO_HELPER_EX(zend_binary_assign_op_dim_helper, binary_op, div_function);
#endif
}

ZEND_VM_HANDLER(27, ZEND_ASSIGN_MOD, VAR|UNUSED|CV, CONST|TMPVAR|UNUSED|CV)
{
#if !defined(ZEND_VM_SPEC) || (OP2_TYPE != IS_UNUSED)
	USE_OPLINE

# if !defined(ZEND_VM_SPEC) || (OP1_TYPE != IS_UNUSED)
	if (EXPECTED(opline->extended_value == 0)) {
		ZEND_VM_DISPATCH_TO_HELPER_EX(zend_binary_assign_op_helper, binary_op, mod_function);
	}
# endif
	if (EXPECTED(opline->extended_value == ZEND_ASSIGN_DIM)) {
		ZEND_VM_DISPATCH_TO_HELPER_EX(zend_binary_assign_op_dim_helper, binary_op, mod_function);
	} else /* if (EXPECTED(opline->extended_value == ZEND_ASSIGN_OBJ)) */ {
		ZEND_VM_DISPATCH_TO_HELPER_EX(zend_binary_assign_op_obj_helper, binary_op, mod_function);
	}
#else
	ZEND_VM_DISPATCH_TO_HELPER_EX(zend_binary_assign_op_dim_helper, binary_op, mod_function);
#endif
}

ZEND_VM_HANDLER(28, ZEND_ASSIGN_SL, VAR|UNUSED|CV, CONST|TMPVAR|UNUSED|CV)
{
#if !defined(ZEND_VM_SPEC) || (OP2_TYPE != IS_UNUSED)
	USE_OPLINE

# if !defined(ZEND_VM_SPEC) || (OP1_TYPE != IS_UNUSED)
	if (EXPECTED(opline->extended_value == 0)) {
		ZEND_VM_DISPATCH_TO_HELPER_EX(zend_binary_assign_op_helper, binary_op, shift_left_function);
	}
# endif
	if (EXPECTED(opline->extended_value == ZEND_ASSIGN_DIM)) {
		ZEND_VM_DISPATCH_TO_HELPER_EX(zend_binary_assign_op_dim_helper, binary_op, shift_left_function);
	} else /* if (EXPECTED(opline->extended_value == ZEND_ASSIGN_OBJ)) */ {
		ZEND_VM_DISPATCH_TO_HELPER_EX(zend_binary_assign_op_obj_helper, binary_op, shift_left_function);
	}
#else
	ZEND_VM_DISPATCH_TO_HELPER_EX(zend_binary_assign_op_dim_helper, binary_op, shift_left_function);
#endif
}

ZEND_VM_HANDLER(29, ZEND_ASSIGN_SR, VAR|UNUSED|CV, CONST|TMPVAR|UNUSED|CV)
{
#if !defined(ZEND_VM_SPEC) || (OP2_TYPE != IS_UNUSED)
	USE_OPLINE

# if !defined(ZEND_VM_SPEC) || (OP1_TYPE != IS_UNUSED)
	if (EXPECTED(opline->extended_value == 0)) {
		ZEND_VM_DISPATCH_TO_HELPER_EX(zend_binary_assign_op_helper, binary_op, shift_right_function);
	}
# endif
	if (EXPECTED(opline->extended_value == ZEND_ASSIGN_DIM)) {
		ZEND_VM_DISPATCH_TO_HELPER_EX(zend_binary_assign_op_dim_helper, binary_op, shift_right_function);
	} else /* if (EXPECTED(opline->extended_value == ZEND_ASSIGN_OBJ)) */ {
		ZEND_VM_DISPATCH_TO_HELPER_EX(zend_binary_assign_op_obj_helper, binary_op, shift_right_function);
	}
#else
	ZEND_VM_DISPATCH_TO_HELPER_EX(zend_binary_assign_op_dim_helper, binary_op, shift_right_function);
#endif
}

ZEND_VM_HANDLER(30, ZEND_ASSIGN_CONCAT, VAR|UNUSED|CV, CONST|TMPVAR|UNUSED|CV)
{
#if !defined(ZEND_VM_SPEC) || (OP2_TYPE != IS_UNUSED)
	USE_OPLINE

# if !defined(ZEND_VM_SPEC) || (OP1_TYPE != IS_UNUSED)
	if (EXPECTED(opline->extended_value == 0)) {
		ZEND_VM_DISPATCH_TO_HELPER_EX(zend_binary_assign_op_helper, binary_op, concat_function);
	}
# endif
	if (EXPECTED(opline->extended_value == ZEND_ASSIGN_DIM)) {
		ZEND_VM_DISPATCH_TO_HELPER_EX(zend_binary_assign_op_dim_helper, binary_op, concat_function);
	} else /* if (EXPECTED(opline->extended_value == ZEND_ASSIGN_OBJ)) */ {
		ZEND_VM_DISPATCH_TO_HELPER_EX(zend_binary_assign_op_obj_helper, binary_op, concat_function);
	}
#else
	ZEND_VM_DISPATCH_TO_HELPER_EX(zend_binary_assign_op_dim_helper, binary_op, concat_function);
#endif
}

ZEND_VM_HANDLER(31, ZEND_ASSIGN_BW_OR, VAR|UNUSED|CV, CONST|TMPVAR|UNUSED|CV)
{
#if !defined(ZEND_VM_SPEC) || (OP2_TYPE != IS_UNUSED)
	USE_OPLINE

# if !defined(ZEND_VM_SPEC) || (OP1_TYPE != IS_UNUSED)
	if (EXPECTED(opline->extended_value == 0)) {
		ZEND_VM_DISPATCH_TO_HELPER_EX(zend_binary_assign_op_helper, binary_op, bitwise_or_function);
	}
# endif
	if (EXPECTED(opline->extended_value == ZEND_ASSIGN_DIM)) {
		ZEND_VM_DISPATCH_TO_HELPER_EX(zend_binary_assign_op_dim_helper, binary_op, bitwise_or_function);
	} else /* if (EXPECTED(opline->extended_value == ZEND_ASSIGN_OBJ)) */ {
		ZEND_VM_DISPATCH_TO_HELPER_EX(zend_binary_assign_op_obj_helper, binary_op, bitwise_or_function);
	}
#else
	ZEND_VM_DISPATCH_TO_HELPER_EX(zend_binary_assign_op_dim_helper, binary_op, bitwise_or_function);
#endif
}

ZEND_VM_HANDLER(32, ZEND_ASSIGN_BW_AND, VAR|UNUSED|CV, CONST|TMPVAR|UNUSED|CV)
{
#if !defined(ZEND_VM_SPEC) || (OP2_TYPE != IS_UNUSED)
	USE_OPLINE

# if !defined(ZEND_VM_SPEC) || (OP1_TYPE != IS_UNUSED)
	if (EXPECTED(opline->extended_value == 0)) {
		ZEND_VM_DISPATCH_TO_HELPER_EX(zend_binary_assign_op_helper, binary_op, bitwise_and_function);
	}
# endif
	if (EXPECTED(opline->extended_value == ZEND_ASSIGN_DIM)) {
		ZEND_VM_DISPATCH_TO_HELPER_EX(zend_binary_assign_op_dim_helper, binary_op, bitwise_and_function);
	} else /* if (EXPECTED(opline->extended_value == ZEND_ASSIGN_OBJ)) */ {
		ZEND_VM_DISPATCH_TO_HELPER_EX(zend_binary_assign_op_obj_helper, binary_op, bitwise_and_function);
	}
#else
	ZEND_VM_DISPATCH_TO_HELPER_EX(zend_binary_assign_op_dim_helper, binary_op, bitwise_and_function);
#endif
}

ZEND_VM_HANDLER(33, ZEND_ASSIGN_BW_XOR, VAR|UNUSED|CV, CONST|TMPVAR|UNUSED|CV)
{
#if !defined(ZEND_VM_SPEC) || (OP2_TYPE != IS_UNUSED)
	USE_OPLINE

# if !defined(ZEND_VM_SPEC) || (OP1_TYPE != IS_UNUSED)
	if (EXPECTED(opline->extended_value == 0)) {
		ZEND_VM_DISPATCH_TO_HELPER_EX(zend_binary_assign_op_helper, binary_op, bitwise_xor_function);
	}
# endif
	if (EXPECTED(opline->extended_value == ZEND_ASSIGN_DIM)) {
		ZEND_VM_DISPATCH_TO_HELPER_EX(zend_binary_assign_op_dim_helper, binary_op, bitwise_xor_function);
	} else /* if (EXPECTED(opline->extended_value == ZEND_ASSIGN_OBJ)) */ {
		ZEND_VM_DISPATCH_TO_HELPER_EX(zend_binary_assign_op_obj_helper, binary_op, bitwise_xor_function);
	}
#else
	ZEND_VM_DISPATCH_TO_HELPER_EX(zend_binary_assign_op_dim_helper, binary_op, bitwise_xor_function);
#endif
}

ZEND_VM_HELPER_EX(zend_pre_incdec_property_helper, VAR|UNUSED|CV, CONST|TMPVAR|CV, incdec_t incdec_op)
{
	USE_OPLINE
	zend_free_op free_op1, free_op2;
	zval *object;
	zval *property;
	zval *retval;
	zval *zptr;

	SAVE_OPLINE();
	object = GET_OP1_OBJ_ZVAL_PTR_PTR(BP_VAR_RW);
	property = GET_OP2_ZVAL_PTR(BP_VAR_R);
	retval = EX_VAR(opline->result.var);

	if (OP1_TYPE == IS_VAR && UNEXPECTED(object == NULL)) {
		zend_error_noreturn(E_ERROR, "Cannot increment/decrement overloaded objects nor string offsets");
	}

	do {
		if (OP1_TYPE != IS_UNUSED && UNEXPECTED(Z_TYPE_P(object) != IS_OBJECT)) {
			if (UNEXPECTED(!make_real_object(&object))) {
				zend_error(E_WARNING, "Attempt to increment/decrement property of non-object");
				if (UNEXPECTED(RETURN_VALUE_USED(opline))) {
					ZVAL_NULL(retval);
				}
				break;
			}
		}

		/* here we are sure we are dealing with an object */

		if (EXPECTED(Z_OBJ_HT_P(object)->get_property_ptr_ptr)
			&& EXPECTED((zptr = Z_OBJ_HT_P(object)->get_property_ptr_ptr(object, property, BP_VAR_RW, ((OP2_TYPE == IS_CONST) ? (EX_RUN_TIME_CACHE() + Z_CACHE_SLOT_P(property)) : NULL))) != NULL)) {

			ZVAL_DEREF(zptr);
			SEPARATE_ZVAL_NOREF(zptr);

			incdec_op(zptr);
			if (UNEXPECTED(RETURN_VALUE_USED(opline))) {
				ZVAL_COPY(retval, zptr);
			}
		} else {
			zval rv;

			if (Z_OBJ_HT_P(object)->read_property && Z_OBJ_HT_P(object)->write_property) {
				zval *z = Z_OBJ_HT_P(object)->read_property(object, property, BP_VAR_R, ((OP2_TYPE == IS_CONST) ? (EX_RUN_TIME_CACHE() + Z_CACHE_SLOT_P(property)) : NULL), &rv);

				if (UNEXPECTED(Z_TYPE_P(z) == IS_OBJECT) && Z_OBJ_HT_P(z)->get) {
					zval rv;
					zval *value = Z_OBJ_HT_P(z)->get(z, &rv);

					if (Z_REFCOUNT_P(z) == 0) {
						zend_objects_store_del(Z_OBJ_P(z));
					}
					ZVAL_COPY_VALUE(z, value);
				}
				ZVAL_DEREF(z);
				SEPARATE_ZVAL_NOREF(z);
				incdec_op(z);
				if (UNEXPECTED(RETURN_VALUE_USED(opline))) {
					ZVAL_COPY(retval, z);
				}
				Z_OBJ_HT_P(object)->write_property(object, property, z, ((OP2_TYPE == IS_CONST) ? (EX_RUN_TIME_CACHE() + Z_CACHE_SLOT_P(property)) : NULL));
				zval_ptr_dtor(z);
			} else {
				zend_error(E_WARNING, "Attempt to increment/decrement property of non-object");
				if (UNEXPECTED(RETURN_VALUE_USED(opline))) {
					ZVAL_NULL(retval);
				}
			}
		}
	} while (0);

	FREE_OP2();
	FREE_OP1_VAR_PTR();
	CHECK_EXCEPTION();
	ZEND_VM_NEXT_OPCODE();
}

ZEND_VM_HANDLER(132, ZEND_PRE_INC_OBJ, VAR|UNUSED|CV, CONST|TMPVAR|CV)
{
	ZEND_VM_DISPATCH_TO_HELPER_EX(zend_pre_incdec_property_helper, incdec_op, increment_function);
}

ZEND_VM_HANDLER(133, ZEND_PRE_DEC_OBJ, VAR|UNUSED|CV, CONST|TMPVAR|CV)
{
	ZEND_VM_DISPATCH_TO_HELPER_EX(zend_pre_incdec_property_helper, incdec_op, decrement_function);
}

ZEND_VM_HELPER_EX(zend_post_incdec_property_helper, VAR|UNUSED|CV, CONST|TMPVAR|CV, incdec_t incdec_op)
{
	USE_OPLINE
	zend_free_op free_op1, free_op2;
	zval *object;
	zval *property;
	zval *retval;
	zval *zptr;

	SAVE_OPLINE();
	object = GET_OP1_OBJ_ZVAL_PTR_PTR(BP_VAR_RW);
	property = GET_OP2_ZVAL_PTR(BP_VAR_R);
	retval = EX_VAR(opline->result.var);

	if (OP1_TYPE == IS_VAR && UNEXPECTED(object == NULL)) {
		zend_error_noreturn(E_ERROR, "Cannot increment/decrement overloaded objects nor string offsets");
	}

	do {
		if (OP1_TYPE != IS_UNUSED && UNEXPECTED(Z_TYPE_P(object) != IS_OBJECT)) {
			if (UNEXPECTED(!make_real_object(&object))) {
				zend_error(E_WARNING, "Attempt to increment/decrement property of non-object");
				ZVAL_NULL(retval);
				break;
			}
		}

		/* here we are sure we are dealing with an object */

		if (EXPECTED(Z_OBJ_HT_P(object)->get_property_ptr_ptr)
			&& EXPECTED((zptr = Z_OBJ_HT_P(object)->get_property_ptr_ptr(object, property, BP_VAR_RW, ((OP2_TYPE == IS_CONST) ? (EX_RUN_TIME_CACHE() + Z_CACHE_SLOT_P(property)) : NULL))) != NULL)) {

			ZVAL_DEREF(zptr);
			ZVAL_COPY_VALUE(retval, zptr);
			zval_opt_copy_ctor(zptr);

			incdec_op(zptr);
		} else {
			if (Z_OBJ_HT_P(object)->read_property && Z_OBJ_HT_P(object)->write_property) {
				zval rv;
				zval *z = Z_OBJ_HT_P(object)->read_property(object, property, BP_VAR_R, ((OP2_TYPE == IS_CONST) ? (EX_RUN_TIME_CACHE() + Z_CACHE_SLOT_P(property)) : NULL), &rv);
				zval z_copy;

				if (UNEXPECTED(Z_TYPE_P(z) == IS_OBJECT) && Z_OBJ_HT_P(z)->get) {
					zval rv;
					zval *value = Z_OBJ_HT_P(z)->get(z, &rv);

					if (Z_REFCOUNT_P(z) == 0) {
						zend_objects_store_del(Z_OBJ_P(z));
					}
					ZVAL_COPY_VALUE(z, value);
				}
				ZVAL_DUP(retval, z);
				ZVAL_DUP(&z_copy, z);
				incdec_op(&z_copy);
				if (Z_REFCOUNTED_P(z)) Z_ADDREF_P(z);
				Z_OBJ_HT_P(object)->write_property(object, property, &z_copy, ((OP2_TYPE == IS_CONST) ? (EX_RUN_TIME_CACHE() + Z_CACHE_SLOT_P(property)) : NULL));
				zval_ptr_dtor(&z_copy);
				zval_ptr_dtor(z);
			} else {
				zend_error(E_WARNING, "Attempt to increment/decrement property of non-object");
				ZVAL_NULL(retval);
			}
		}
	} while (0);

	FREE_OP2();
	FREE_OP1_VAR_PTR();
	CHECK_EXCEPTION();
	ZEND_VM_NEXT_OPCODE();
}

ZEND_VM_HANDLER(134, ZEND_POST_INC_OBJ, VAR|UNUSED|CV, CONST|TMPVAR|CV)
{
	ZEND_VM_DISPATCH_TO_HELPER_EX(zend_post_incdec_property_helper, incdec_op, increment_function);
}

ZEND_VM_HANDLER(135, ZEND_POST_DEC_OBJ, VAR|UNUSED|CV, CONST|TMPVAR|CV)
{
	ZEND_VM_DISPATCH_TO_HELPER_EX(zend_post_incdec_property_helper, incdec_op, decrement_function);
}

ZEND_VM_HANDLER(34, ZEND_PRE_INC, VAR|CV, ANY)
{
	USE_OPLINE
	zend_free_op free_op1;
	zval *var_ptr;

	SAVE_OPLINE();
	var_ptr = GET_OP1_ZVAL_PTR_PTR(BP_VAR_RW);

	if (OP1_TYPE == IS_VAR && UNEXPECTED(var_ptr == NULL)) {
		zend_error_noreturn(E_ERROR, "Cannot increment/decrement overloaded objects nor string offsets");
	}

	if (EXPECTED(Z_TYPE_P(var_ptr) == IS_LONG)) {
		fast_increment_function(var_ptr);
		if (UNEXPECTED(RETURN_VALUE_USED(opline))) {
			ZVAL_COPY_VALUE(EX_VAR(opline->result.var), var_ptr);
		}
		ZEND_VM_NEXT_OPCODE();
	}

	if (OP1_TYPE == IS_VAR && UNEXPECTED(var_ptr == &EG(error_zval))) {
		if (UNEXPECTED(RETURN_VALUE_USED(opline))) {
			ZVAL_NULL(EX_VAR(opline->result.var));
		}
		CHECK_EXCEPTION();
		ZEND_VM_NEXT_OPCODE();
	}

	ZVAL_DEREF(var_ptr);
	SEPARATE_ZVAL_NOREF(var_ptr);

	increment_function(var_ptr);

	if (UNEXPECTED(RETURN_VALUE_USED(opline))) {
		ZVAL_COPY(EX_VAR(opline->result.var), var_ptr);
	}

	FREE_OP1_VAR_PTR();
	CHECK_EXCEPTION();
	ZEND_VM_NEXT_OPCODE();
}

ZEND_VM_HANDLER(35, ZEND_PRE_DEC, VAR|CV, ANY)
{
	USE_OPLINE
	zend_free_op free_op1;
	zval *var_ptr;

	SAVE_OPLINE();
	var_ptr = GET_OP1_ZVAL_PTR_PTR(BP_VAR_RW);

	if (OP1_TYPE == IS_VAR && UNEXPECTED(var_ptr == NULL)) {
		zend_error_noreturn(E_ERROR, "Cannot increment/decrement overloaded objects nor string offsets");
	}

	if (EXPECTED(Z_TYPE_P(var_ptr) == IS_LONG)) {
		fast_decrement_function(var_ptr);
		if (UNEXPECTED(RETURN_VALUE_USED(opline))) {
			ZVAL_COPY_VALUE(EX_VAR(opline->result.var), var_ptr);
		}
		ZEND_VM_NEXT_OPCODE();
	}

	if (OP1_TYPE == IS_VAR && UNEXPECTED(var_ptr == &EG(error_zval))) {
		if (UNEXPECTED(RETURN_VALUE_USED(opline))) {
			ZVAL_NULL(EX_VAR(opline->result.var));
		}
		CHECK_EXCEPTION();
		ZEND_VM_NEXT_OPCODE();
	}

	ZVAL_DEREF(var_ptr);
	SEPARATE_ZVAL_NOREF(var_ptr);

	decrement_function(var_ptr);

	if (UNEXPECTED(RETURN_VALUE_USED(opline))) {
		ZVAL_COPY(EX_VAR(opline->result.var), var_ptr);
	}

	FREE_OP1_VAR_PTR();
	CHECK_EXCEPTION();
	ZEND_VM_NEXT_OPCODE();
}

ZEND_VM_HANDLER(36, ZEND_POST_INC, VAR|CV, ANY)
{
	USE_OPLINE
	zend_free_op free_op1;
	zval *var_ptr;

	SAVE_OPLINE();
	var_ptr = GET_OP1_ZVAL_PTR_PTR(BP_VAR_RW);

	if (OP1_TYPE == IS_VAR && UNEXPECTED(var_ptr == NULL)) {
		zend_error_noreturn(E_ERROR, "Cannot increment/decrement overloaded objects nor string offsets");
	}

	if (EXPECTED(Z_TYPE_P(var_ptr) == IS_LONG)) {
		ZVAL_COPY_VALUE(EX_VAR(opline->result.var), var_ptr);
		fast_increment_function(var_ptr);
		ZEND_VM_NEXT_OPCODE();
	}

	if (OP1_TYPE == IS_VAR && UNEXPECTED(var_ptr == &EG(error_zval))) {
		ZVAL_NULL(EX_VAR(opline->result.var));
		CHECK_EXCEPTION();
		ZEND_VM_NEXT_OPCODE();
	}

	ZVAL_DEREF(var_ptr);
	ZVAL_COPY_VALUE(EX_VAR(opline->result.var), var_ptr);
	zval_opt_copy_ctor(var_ptr);

	increment_function(var_ptr);

	FREE_OP1_VAR_PTR();
	CHECK_EXCEPTION();
	ZEND_VM_NEXT_OPCODE();
}

ZEND_VM_HANDLER(37, ZEND_POST_DEC, VAR|CV, ANY)
{
	USE_OPLINE
	zend_free_op free_op1;
	zval *var_ptr;

	SAVE_OPLINE();
	var_ptr = GET_OP1_ZVAL_PTR_PTR(BP_VAR_RW);

	if (OP1_TYPE == IS_VAR && UNEXPECTED(var_ptr == NULL)) {
		zend_error_noreturn(E_ERROR, "Cannot increment/decrement overloaded objects nor string offsets");
	}

	if (EXPECTED(Z_TYPE_P(var_ptr) == IS_LONG)) {
		ZVAL_COPY_VALUE(EX_VAR(opline->result.var), var_ptr);
		fast_decrement_function(var_ptr);
		ZEND_VM_NEXT_OPCODE();
	}

	if (OP1_TYPE == IS_VAR && UNEXPECTED(var_ptr == &EG(error_zval))) {
		ZVAL_NULL(EX_VAR(opline->result.var));
		CHECK_EXCEPTION();
		ZEND_VM_NEXT_OPCODE();
	}

	ZVAL_DEREF(var_ptr);
	ZVAL_COPY_VALUE(EX_VAR(opline->result.var), var_ptr);
	zval_opt_copy_ctor(var_ptr);

	decrement_function(var_ptr);

	FREE_OP1_VAR_PTR();
	CHECK_EXCEPTION();
	ZEND_VM_NEXT_OPCODE();
}

ZEND_VM_HANDLER(40, ZEND_ECHO, CONST|TMPVAR|CV, ANY)
{
	USE_OPLINE
	zend_free_op free_op1;
	zval *z;

	SAVE_OPLINE();
	z = GET_OP1_ZVAL_PTR(BP_VAR_R);

	if (Z_TYPE_P(z) == IS_STRING) {
		zend_string *str = Z_STR_P(z);

		if (str->len != 0) {
			zend_write(str->val, str->len);
		}
	} else {
		zend_string *str = _zval_get_string_func(z);

		if (str->len != 0) {
			zend_write(str->val, str->len);
		}
		zend_string_release(str);
	}

	FREE_OP1();
	CHECK_EXCEPTION();
	ZEND_VM_NEXT_OPCODE();
}

ZEND_VM_HANDLER(41, ZEND_PRINT, CONST|TMPVAR|CV, ANY)
{
	USE_OPLINE

	ZVAL_LONG(EX_VAR(opline->result.var), 1);
	ZEND_VM_DISPATCH_TO_HANDLER(ZEND_ECHO);
}

ZEND_VM_HELPER_EX(zend_fetch_var_address_helper, CONST|TMPVAR|CV, UNUSED|CONST|VAR, int type)
{
	USE_OPLINE
	zend_free_op free_op1;
	zval *varname;
	zval *retval;
	zend_string *name;
	HashTable *target_symbol_table;

	SAVE_OPLINE();
	varname = GET_OP1_ZVAL_PTR(BP_VAR_R);

 	if (OP1_TYPE == IS_CONST) {
		name = Z_STR_P(varname);
	} else if (EXPECTED(Z_TYPE_P(varname) == IS_STRING)) {
		name = Z_STR_P(varname);
		zend_string_addref(name);
	} else {
		name = zval_get_string(varname);
	}

	if (OP2_TYPE != IS_UNUSED) {
		zend_class_entry *ce;

		if (OP2_TYPE == IS_CONST) {
			if (CACHED_PTR(Z_CACHE_SLOT_P(EX_CONSTANT(opline->op2)))) {
				ce = CACHED_PTR(Z_CACHE_SLOT_P(EX_CONSTANT(opline->op2)));
			} else {
				ce = zend_fetch_class_by_name(Z_STR_P(EX_CONSTANT(opline->op2)), EX_CONSTANT(opline->op2) + 1, 0);
				if (UNEXPECTED(ce == NULL)) {
					if (OP1_TYPE != IS_CONST) {
						zend_string_release(name);
					}
					FREE_OP1();
					CHECK_EXCEPTION();
					ZEND_VM_NEXT_OPCODE();
				}
				CACHE_PTR(Z_CACHE_SLOT_P(EX_CONSTANT(opline->op2)), ce);
			}
		} else {
			ce = Z_CE_P(EX_VAR(opline->op2.var));
		}
		retval = zend_std_get_static_property(ce, name, 0, ((OP1_TYPE == IS_CONST) ? (EX_RUN_TIME_CACHE() + Z_CACHE_SLOT_P(varname)) : NULL));
		FREE_OP1();
	} else {
		target_symbol_table = zend_get_target_symbol_table(execute_data, opline->extended_value & ZEND_FETCH_TYPE_MASK);
		retval = zend_hash_find(target_symbol_table, name);
		if (retval == NULL) {
			switch (type) {
				case BP_VAR_R:
				case BP_VAR_UNSET:
					zend_error(E_NOTICE,"Undefined variable: %s", name->val);
					/* break missing intentionally */
				case BP_VAR_IS:
					retval = &EG(uninitialized_zval);
					break;
				case BP_VAR_RW:
					zend_error(E_NOTICE,"Undefined variable: %s", name->val);
					/* break missing intentionally */
				case BP_VAR_W:
					retval = zend_hash_add_new(target_symbol_table, name, &EG(uninitialized_zval));
					break;
				EMPTY_SWITCH_DEFAULT_CASE()
			}
		/* GLOBAL or $$name variable may be an INDIRECT pointer to CV */
		} else if (Z_TYPE_P(retval) == IS_INDIRECT) {
			retval = Z_INDIRECT_P(retval);
			if (Z_TYPE_P(retval) == IS_UNDEF) {
				switch (type) {
					case BP_VAR_R:
					case BP_VAR_UNSET:
						zend_error(E_NOTICE,"Undefined variable: %s", name->val);
						/* break missing intentionally */
					case BP_VAR_IS:
						retval = &EG(uninitialized_zval);
						break;
					case BP_VAR_RW:
						zend_error(E_NOTICE,"Undefined variable: %s", name->val);
						/* break missing intentionally */
					case BP_VAR_W:
						ZVAL_NULL(retval);
						break;
					EMPTY_SWITCH_DEFAULT_CASE()
				}
			}
		}
		if ((opline->extended_value & ZEND_FETCH_TYPE_MASK) == ZEND_FETCH_STATIC) {
			if (Z_CONSTANT_P(retval)) {
				zval_update_constant(retval, 1);
			}
		} else if ((opline->extended_value & ZEND_FETCH_TYPE_MASK) != ZEND_FETCH_GLOBAL_LOCK) {
			FREE_OP1();
		}
	}

	if (OP1_TYPE != IS_CONST) {
		zend_string_release(name);
	}

	ZEND_ASSERT(retval != NULL);
	if (type == BP_VAR_R || type == BP_VAR_IS) {
		if (/*type == BP_VAR_R &&*/ Z_ISREF_P(retval) && Z_REFCOUNT_P(retval) == 1) {
			ZVAL_UNREF(retval);
		}
		ZVAL_COPY(EX_VAR(opline->result.var), retval);
	} else {
		ZVAL_INDIRECT(EX_VAR(opline->result.var), retval);
	}
	CHECK_EXCEPTION();
	ZEND_VM_NEXT_OPCODE();
}

ZEND_VM_HANDLER(80, ZEND_FETCH_R, CONST|TMPVAR|CV, UNUSED|CONST|VAR)
{
	ZEND_VM_DISPATCH_TO_HELPER_EX(zend_fetch_var_address_helper, type, BP_VAR_R);
}

ZEND_VM_HANDLER(83, ZEND_FETCH_W, CONST|TMPVAR|CV, UNUSED|CONST|VAR)
{
	ZEND_VM_DISPATCH_TO_HELPER_EX(zend_fetch_var_address_helper, type, BP_VAR_W);
}

ZEND_VM_HANDLER(86, ZEND_FETCH_RW, CONST|TMPVAR|CV, UNUSED|CONST|VAR)
{
	ZEND_VM_DISPATCH_TO_HELPER_EX(zend_fetch_var_address_helper, type, BP_VAR_RW);
}

ZEND_VM_HANDLER(92, ZEND_FETCH_FUNC_ARG, CONST|TMPVAR|CV, UNUSED|CONST|VAR)
{
	USE_OPLINE

	if (zend_is_by_ref_func_arg_fetch(opline, EX(call))) {
		ZEND_VM_DISPATCH_TO_HELPER_EX(zend_fetch_var_address_helper, type, BP_VAR_W);
	} else {
		ZEND_VM_DISPATCH_TO_HELPER_EX(zend_fetch_var_address_helper, type, BP_VAR_R);
	}
}

ZEND_VM_HANDLER(95, ZEND_FETCH_UNSET, CONST|TMPVAR|CV, UNUSED|CONST|VAR)
{
	ZEND_VM_DISPATCH_TO_HELPER_EX(zend_fetch_var_address_helper, type, BP_VAR_UNSET);
}

ZEND_VM_HANDLER(89, ZEND_FETCH_IS, CONST|TMPVAR|CV, UNUSED|CONST|VAR)
{
	ZEND_VM_DISPATCH_TO_HELPER_EX(zend_fetch_var_address_helper, type, BP_VAR_IS);
}

ZEND_VM_HANDLER(81, ZEND_FETCH_DIM_R, CONST|TMPVAR|CV, CONST|TMPVAR|CV)
{
	USE_OPLINE
	zend_free_op free_op1, free_op2;
	zval *container;

	SAVE_OPLINE();
	container = GET_OP1_ZVAL_PTR(BP_VAR_R);
	zend_fetch_dimension_address_read_R(EX_VAR(opline->result.var), container, GET_OP2_ZVAL_PTR(BP_VAR_R), OP2_TYPE);
	FREE_OP2();
	FREE_OP1();
	CHECK_EXCEPTION();
	ZEND_VM_NEXT_OPCODE();
}

ZEND_VM_HANDLER(84, ZEND_FETCH_DIM_W, VAR|CV, CONST|TMPVAR|UNUSED|CV)
{
	USE_OPLINE
	zend_free_op free_op1, free_op2;
	zval *container;

	SAVE_OPLINE();
	container = GET_OP1_ZVAL_PTR_PTR_UNDEF(BP_VAR_W);

	if (OP1_TYPE == IS_VAR && UNEXPECTED(container == NULL)) {
		zend_error_noreturn(E_ERROR, "Cannot use string offset as an array");
	}
	zend_fetch_dimension_address_W(EX_VAR(opline->result.var), container, GET_OP2_ZVAL_PTR(BP_VAR_R), OP2_TYPE);
	FREE_OP2();
	if (OP1_TYPE == IS_VAR && READY_TO_DESTROY(free_op1)) {
		EXTRACT_ZVAL_PTR(EX_VAR(opline->result.var));
	}
	FREE_OP1_VAR_PTR();
	CHECK_EXCEPTION();
	ZEND_VM_NEXT_OPCODE();
}

ZEND_VM_HANDLER(87, ZEND_FETCH_DIM_RW, VAR|CV, CONST|TMPVAR|UNUSED|CV)
{
	USE_OPLINE
	zend_free_op free_op1, free_op2;
	zval *container;

	SAVE_OPLINE();
	container = GET_OP1_ZVAL_PTR_PTR(BP_VAR_RW);

	if (OP1_TYPE == IS_VAR && UNEXPECTED(container == NULL)) {
		zend_error_noreturn(E_ERROR, "Cannot use string offset as an array");
	}
	zend_fetch_dimension_address_RW(EX_VAR(opline->result.var), container, GET_OP2_ZVAL_PTR(BP_VAR_R), OP2_TYPE);
	FREE_OP2();
	if (OP1_TYPE == IS_VAR && READY_TO_DESTROY(free_op1)) {
		EXTRACT_ZVAL_PTR(EX_VAR(opline->result.var));
	}
	FREE_OP1_VAR_PTR();
	CHECK_EXCEPTION();
	ZEND_VM_NEXT_OPCODE();
}

ZEND_VM_HANDLER(90, ZEND_FETCH_DIM_IS, CONST|TMPVAR|CV, CONST|TMPVAR|CV)
{
	USE_OPLINE
	zend_free_op free_op1, free_op2;
	zval *container;

	SAVE_OPLINE();
	container = GET_OP1_ZVAL_PTR(BP_VAR_IS);
	zend_fetch_dimension_address_read_IS(EX_VAR(opline->result.var), container, GET_OP2_ZVAL_PTR(BP_VAR_R), OP2_TYPE);
	FREE_OP2();
	FREE_OP1();
	CHECK_EXCEPTION();
	ZEND_VM_NEXT_OPCODE();
}

ZEND_VM_HANDLER(93, ZEND_FETCH_DIM_FUNC_ARG, CONST|TMP|VAR|CV, CONST|TMPVAR|UNUSED|CV)
{
	USE_OPLINE
	zval *container;
	zend_free_op free_op1, free_op2;

	SAVE_OPLINE();

	if (zend_is_by_ref_func_arg_fetch(opline, EX(call))) {
        if (OP1_TYPE == IS_CONST || OP1_TYPE == IS_TMP_VAR) {
            zend_error_noreturn(E_ERROR, "Cannot use temporary expression in write context");
        }
		container = GET_OP1_ZVAL_PTR_PTR_UNDEF(BP_VAR_W);
		if (OP1_TYPE == IS_VAR && UNEXPECTED(container == NULL)) {
			zend_error_noreturn(E_ERROR, "Cannot use string offset as an array");
		}
		zend_fetch_dimension_address_W(EX_VAR(opline->result.var), container, GET_OP2_ZVAL_PTR(BP_VAR_R), OP2_TYPE);
		if (OP1_TYPE == IS_VAR && READY_TO_DESTROY(free_op1)) {
			EXTRACT_ZVAL_PTR(EX_VAR(opline->result.var));
		}
		FREE_OP2();
		FREE_OP1_VAR_PTR();
	} else {
		if (OP2_TYPE == IS_UNUSED) {
			zend_error_noreturn(E_ERROR, "Cannot use [] for reading");
		}
		container = GET_OP1_ZVAL_PTR(BP_VAR_R);
		zend_fetch_dimension_address_read_R(EX_VAR(opline->result.var), container, GET_OP2_ZVAL_PTR(BP_VAR_R), OP2_TYPE);
		FREE_OP2();
		FREE_OP1();
	}
	CHECK_EXCEPTION();
	ZEND_VM_NEXT_OPCODE();
}

ZEND_VM_HANDLER(96, ZEND_FETCH_DIM_UNSET, VAR|CV, CONST|TMPVAR|CV)
{
	USE_OPLINE
	zend_free_op free_op1, free_op2;
	zval *container;

	SAVE_OPLINE();
	container = GET_OP1_ZVAL_PTR_PTR(BP_VAR_UNSET);

	if (OP1_TYPE == IS_VAR && UNEXPECTED(container == NULL)) {
		zend_error_noreturn(E_ERROR, "Cannot use string offset as an array");
	}
	zend_fetch_dimension_address_UNSET(EX_VAR(opline->result.var), container, GET_OP2_ZVAL_PTR(BP_VAR_R), OP2_TYPE);
	FREE_OP2();
	if (OP1_TYPE == IS_VAR && READY_TO_DESTROY(free_op1)) {
		EXTRACT_ZVAL_PTR(EX_VAR(opline->result.var));
	}
	FREE_OP1_VAR_PTR();
	CHECK_EXCEPTION();
	ZEND_VM_NEXT_OPCODE();
}

ZEND_VM_HANDLER(82, ZEND_FETCH_OBJ_R, CONST|TMP|VAR|UNUSED|CV, CONST|TMPVAR|CV)
{
	USE_OPLINE
	zend_free_op free_op1;
	zval *container;
	zend_free_op free_op2;
	zval *offset;

	SAVE_OPLINE();
	container = GET_OP1_OBJ_ZVAL_PTR(BP_VAR_R);
	offset  = GET_OP2_ZVAL_PTR(BP_VAR_R);

	if (OP1_TYPE != IS_UNUSED && UNEXPECTED(Z_TYPE_P(container) != IS_OBJECT)) {
		if ((OP1_TYPE & (IS_VAR|IS_CV)) && Z_ISREF_P(container)) {
			container = Z_REFVAL_P(container);
			if (UNEXPECTED(Z_TYPE_P(container) != IS_OBJECT)) {
				ZEND_VM_C_GOTO(fetch_obj_r_no_object);
			}
		} else {
			ZEND_VM_C_GOTO(fetch_obj_r_no_object);
		}
	}						
	if (UNEXPECTED(Z_OBJ_HT_P(container)->read_property == NULL)) {
ZEND_VM_C_LABEL(fetch_obj_r_no_object):
		zend_error(E_NOTICE, "Trying to get property of non-object");
		ZVAL_NULL(EX_VAR(opline->result.var));
	} else {
		zval *retval;

		/* here we are sure we are dealing with an object */
		do {
			if (OP2_TYPE == IS_CONST &&
				EXPECTED(Z_OBJCE_P(container) == CACHED_PTR(Z_CACHE_SLOT_P(offset)))) {
				zend_property_info *prop_info = CACHED_PTR(Z_CACHE_SLOT_P(offset) + 1);
				zend_object *zobj = Z_OBJ_P(container);

				if (EXPECTED(prop_info)) {
					retval = OBJ_PROP(zobj, prop_info->offset);
					if (EXPECTED(Z_TYPE_P(retval) != IS_UNDEF)) {
						ZVAL_COPY(EX_VAR(opline->result.var), retval);
						break;
					}
				} else if (EXPECTED(zobj->properties != NULL)) {
					retval = zend_hash_find(zobj->properties, Z_STR_P(offset));
					if (EXPECTED(retval)) {
						ZVAL_COPY(EX_VAR(opline->result.var), retval);
						break;
					}
				}
			}

			retval = Z_OBJ_HT_P(container)->read_property(container, offset, BP_VAR_R, ((OP2_TYPE == IS_CONST) ? (EX_RUN_TIME_CACHE() + Z_CACHE_SLOT_P(offset)) : NULL), EX_VAR(opline->result.var));

			if (retval != EX_VAR(opline->result.var)) {
				ZVAL_COPY(EX_VAR(opline->result.var), retval);
			}
		} while (0);
	}

	FREE_OP2();
	FREE_OP1();
	CHECK_EXCEPTION();
	ZEND_VM_NEXT_OPCODE();
}

ZEND_VM_HANDLER(85, ZEND_FETCH_OBJ_W, VAR|UNUSED|CV, CONST|TMPVAR|CV)
{
	USE_OPLINE
	zend_free_op free_op1, free_op2;
	zval *property;
	zval *container;

	SAVE_OPLINE();
	property = GET_OP2_ZVAL_PTR(BP_VAR_R);

	container = GET_OP1_OBJ_ZVAL_PTR_PTR_UNDEF(BP_VAR_W);
	if (OP1_TYPE == IS_VAR && UNEXPECTED(container == NULL)) {
		zend_error_noreturn(E_ERROR, "Cannot use string offset as an object");
	}

	zend_fetch_property_address(EX_VAR(opline->result.var), container, OP1_TYPE, property, OP2_TYPE, ((OP2_TYPE == IS_CONST) ? (EX_RUN_TIME_CACHE() + Z_CACHE_SLOT_P(property)) : NULL), BP_VAR_W);
	FREE_OP2();
	if (OP1_TYPE == IS_VAR && READY_TO_DESTROY(free_op1)) {
		EXTRACT_ZVAL_PTR(EX_VAR(opline->result.var));
	}
	FREE_OP1_VAR_PTR();
	CHECK_EXCEPTION();
	ZEND_VM_NEXT_OPCODE();
}

ZEND_VM_HANDLER(88, ZEND_FETCH_OBJ_RW, VAR|UNUSED|CV, CONST|TMPVAR|CV)
{
	USE_OPLINE
	zend_free_op free_op1, free_op2;
	zval *property;
	zval *container;

	SAVE_OPLINE();
	property = GET_OP2_ZVAL_PTR(BP_VAR_R);
	container = GET_OP1_OBJ_ZVAL_PTR_PTR(BP_VAR_RW);

	if (OP1_TYPE == IS_VAR && UNEXPECTED(container == NULL)) {
		zend_error_noreturn(E_ERROR, "Cannot use string offset as an object");
	}
	zend_fetch_property_address(EX_VAR(opline->result.var), container, OP1_TYPE, property, OP2_TYPE, ((OP2_TYPE == IS_CONST) ? (EX_RUN_TIME_CACHE() + Z_CACHE_SLOT_P(property)) : NULL), BP_VAR_RW);
	FREE_OP2();
	if (OP1_TYPE == IS_VAR && READY_TO_DESTROY(free_op1)) {
		EXTRACT_ZVAL_PTR(EX_VAR(opline->result.var));
	}
	FREE_OP1_VAR_PTR();
	CHECK_EXCEPTION();
	ZEND_VM_NEXT_OPCODE();
}

ZEND_VM_HANDLER(91, ZEND_FETCH_OBJ_IS, CONST|TMPVAR|UNUSED|CV, CONST|TMPVAR|CV)
{
	USE_OPLINE
	zend_free_op free_op1;
	zval *container;
	zend_free_op free_op2;
	zval *offset;

	SAVE_OPLINE();
	container = GET_OP1_OBJ_ZVAL_PTR(BP_VAR_IS);
	offset  = GET_OP2_ZVAL_PTR(BP_VAR_R);

	if (OP1_TYPE != IS_UNUSED && UNEXPECTED(Z_TYPE_P(container) != IS_OBJECT)) {
		if ((OP1_TYPE & (IS_VAR|IS_CV)) && Z_ISREF_P(container)) {
			container = Z_REFVAL_P(container);
			if (UNEXPECTED(Z_TYPE_P(container) != IS_OBJECT)) {
				ZEND_VM_C_GOTO(fetch_obj_is_no_object);
			}
		} else {
			ZEND_VM_C_GOTO(fetch_obj_is_no_object);
		}
	}						
	if (UNEXPECTED(Z_OBJ_HT_P(container)->read_property == NULL)) {
ZEND_VM_C_LABEL(fetch_obj_is_no_object):
		ZVAL_NULL(EX_VAR(opline->result.var));
	} else {
		zval *retval;

		/* here we are sure we are dealing with an object */
		do {
			if (OP2_TYPE == IS_CONST &&
				EXPECTED(Z_OBJCE_P(container) == CACHED_PTR(Z_CACHE_SLOT_P(offset)))) {
				zend_property_info *prop_info = CACHED_PTR(Z_CACHE_SLOT_P(offset) + 1);
				zend_object *zobj = Z_OBJ_P(container);

				if (EXPECTED(prop_info)) {
					retval = OBJ_PROP(zobj, prop_info->offset);
					if (EXPECTED(Z_TYPE_P(retval) != IS_UNDEF)) {
						ZVAL_COPY(EX_VAR(opline->result.var), retval);
						break;
					}
				} else if (EXPECTED(zobj->properties != NULL)) {
					retval = zend_hash_find(zobj->properties, Z_STR_P(offset));
					if (EXPECTED(retval)) {
						ZVAL_COPY(EX_VAR(opline->result.var), retval);
						break;
					}
				}
			}

			retval = Z_OBJ_HT_P(container)->read_property(container, offset, BP_VAR_IS, ((OP2_TYPE == IS_CONST) ? (EX_RUN_TIME_CACHE() + Z_CACHE_SLOT_P(offset)) : NULL), EX_VAR(opline->result.var));

			if (retval != EX_VAR(opline->result.var)) {
				ZVAL_COPY(EX_VAR(opline->result.var), retval);
			}
		} while (0);
	}

	FREE_OP2();
	FREE_OP1();
	CHECK_EXCEPTION();
	ZEND_VM_NEXT_OPCODE();
}

ZEND_VM_HANDLER(94, ZEND_FETCH_OBJ_FUNC_ARG, CONST|TMP|VAR|UNUSED|CV, CONST|TMPVAR|CV)
{
	USE_OPLINE
	zval *container;

	if (zend_is_by_ref_func_arg_fetch(opline, EX(call))) {
		/* Behave like FETCH_OBJ_W */
		zend_free_op free_op1, free_op2;
		zval *property;

		SAVE_OPLINE();
		property = GET_OP2_ZVAL_PTR(BP_VAR_R);
		container = GET_OP1_OBJ_ZVAL_PTR_PTR_UNDEF(BP_VAR_W);

        if (OP1_TYPE == IS_CONST || OP1_TYPE == IS_TMP_VAR) {
            zend_error_noreturn(E_ERROR, "Cannot use temporary expression in write context");
        }
		if (OP1_TYPE == IS_VAR && UNEXPECTED(container == NULL)) {
			zend_error_noreturn(E_ERROR, "Cannot use string offset as an object");
		}
		zend_fetch_property_address(EX_VAR(opline->result.var), container, OP1_TYPE, property, OP2_TYPE, ((OP2_TYPE == IS_CONST) ? (EX_RUN_TIME_CACHE() + Z_CACHE_SLOT_P(property)) : NULL), BP_VAR_W);
		FREE_OP2();
		if (OP1_TYPE == IS_VAR && READY_TO_DESTROY(free_op1)) {
			EXTRACT_ZVAL_PTR(EX_VAR(opline->result.var));
		}
		FREE_OP1_VAR_PTR();
		CHECK_EXCEPTION();
		ZEND_VM_NEXT_OPCODE();
	} else {
		ZEND_VM_DISPATCH_TO_HANDLER(ZEND_FETCH_OBJ_R);
	}
}

ZEND_VM_HANDLER(97, ZEND_FETCH_OBJ_UNSET, VAR|UNUSED|CV, CONST|TMPVAR|CV)
{
	USE_OPLINE
	zend_free_op free_op1, free_op2;
	zval *container, *property;

	SAVE_OPLINE();
	container = GET_OP1_OBJ_ZVAL_PTR_PTR(BP_VAR_UNSET);
	property = GET_OP2_ZVAL_PTR(BP_VAR_R);

	if (OP1_TYPE == IS_VAR && UNEXPECTED(container == NULL)) {
		zend_error_noreturn(E_ERROR, "Cannot use string offset as an object");
	}
	zend_fetch_property_address(EX_VAR(opline->result.var), container, OP1_TYPE, property, OP2_TYPE, ((OP2_TYPE == IS_CONST) ? (EX_RUN_TIME_CACHE() + Z_CACHE_SLOT_P(property)) : NULL), BP_VAR_UNSET);
	FREE_OP2();
	if (OP1_TYPE == IS_VAR && READY_TO_DESTROY(free_op1)) {
		EXTRACT_ZVAL_PTR(EX_VAR(opline->result.var));
	}
	FREE_OP1_VAR_PTR();
	CHECK_EXCEPTION();
	ZEND_VM_NEXT_OPCODE();
}

ZEND_VM_HANDLER(98, ZEND_FETCH_LIST, CONST|TMPVAR|CV, CONST)
{
	USE_OPLINE
	zend_free_op free_op1;
	zval *container;

	SAVE_OPLINE();
	container = GET_OP1_ZVAL_PTR(BP_VAR_R);

ZEND_VM_C_LABEL(try_fetch_list):
	if (EXPECTED(Z_TYPE_P(container) == IS_ARRAY)) {
		zend_free_op free_op2;
		zval *value = zend_fetch_dimension_address_inner(Z_ARRVAL_P(container), GET_OP2_ZVAL_PTR(BP_VAR_R), OP2_TYPE, BP_VAR_R);

		ZVAL_COPY(EX_VAR(opline->result.var), value);
	} else if (UNEXPECTED(Z_TYPE_P(container) == IS_OBJECT) &&
	           EXPECTED(Z_OBJ_HT_P(container)->read_dimension)) {
		zval *result = EX_VAR(opline->result.var);
		zval *retval = Z_OBJ_HT_P(container)->read_dimension(container, GET_OP2_ZVAL_PTR(BP_VAR_R), BP_VAR_R, result);

		if (retval) {
			if (result != retval) {
				ZVAL_COPY(result, retval);
			}
		} else {
			ZVAL_NULL(result);
		}
	} else if (Z_TYPE_P(container) == IS_REFERENCE) {
		container = Z_REFVAL_P(container);
		ZEND_VM_C_GOTO(try_fetch_list);
	} else {
		ZVAL_NULL(EX_VAR(opline->result.var));
	}
	CHECK_EXCEPTION();
	ZEND_VM_NEXT_OPCODE();
}

ZEND_VM_HANDLER(136, ZEND_ASSIGN_OBJ, VAR|UNUSED|CV, CONST|TMPVAR|CV)
{
	USE_OPLINE
	zend_free_op free_op1, free_op2;
	zval *object;
	zval *property_name;

	SAVE_OPLINE();
	object = GET_OP1_OBJ_ZVAL_PTR_PTR_UNDEF(BP_VAR_W);
	property_name = GET_OP2_ZVAL_PTR(BP_VAR_R);

	if (OP1_TYPE == IS_VAR && UNEXPECTED(object == NULL)) {
		zend_error_noreturn(E_ERROR, "Cannot use string offset as an array");
	}
	zend_assign_to_object(UNEXPECTED(RETURN_VALUE_USED(opline)) ? EX_VAR(opline->result.var) : NULL, object, OP1_TYPE, property_name, OP2_TYPE, (opline+1)->op1_type, (opline+1)->op1, execute_data, ((OP2_TYPE == IS_CONST) ? (EX_RUN_TIME_CACHE() + Z_CACHE_SLOT_P(property_name)) : NULL));
	FREE_OP2();
	FREE_OP1_VAR_PTR();
	/* assign_obj has two opcodes! */
	CHECK_EXCEPTION();
	ZEND_VM_INC_OPCODE();
	ZEND_VM_NEXT_OPCODE();
}

ZEND_VM_HANDLER(147, ZEND_ASSIGN_DIM, VAR|CV, CONST|TMPVAR|UNUSED|CV)
{
	USE_OPLINE
	zend_free_op free_op1;
	zval *object_ptr;
	zend_free_op free_op2, free_op_data1;
	zval  rv;
	zval *value;
	zval *variable_ptr;
	zval *dim;

	SAVE_OPLINE();
	object_ptr = GET_OP1_ZVAL_PTR_PTR_UNDEF(BP_VAR_W);

	if (OP1_TYPE == IS_VAR && UNEXPECTED(object_ptr == NULL)) {
		zend_error_noreturn(E_ERROR, "Cannot use string offset as an array");
	}

ZEND_VM_C_LABEL(try_assign_dim):
	if (EXPECTED(Z_TYPE_P(object_ptr) == IS_ARRAY)) {
ZEND_VM_C_LABEL(try_assign_dim_array):
		dim = GET_OP2_ZVAL_PTR(BP_VAR_R);
		zend_fetch_dimension_address_W(&rv, object_ptr, dim, OP2_TYPE);
		FREE_OP2();
		value = get_zval_ptr_deref((opline+1)->op1_type, (opline+1)->op1, execute_data, &free_op_data1, BP_VAR_R);
		ZEND_ASSERT(Z_TYPE(rv) == IS_INDIRECT);
		variable_ptr = Z_INDIRECT(rv);
		if (UNEXPECTED(variable_ptr == &EG(error_zval))) {
			FREE_OP(free_op_data1);
			if (UNEXPECTED(RETURN_VALUE_USED(opline))) {
				ZVAL_NULL(EX_VAR(opline->result.var));
			}
		} else {
		 	value = zend_assign_to_variable(variable_ptr, value, (opline+1)->op1_type);
		 	if ((opline+1)->op1_type == IS_VAR) {
				FREE_OP(free_op_data1);
			}
			if (UNEXPECTED(RETURN_VALUE_USED(opline))) {
				ZVAL_COPY(EX_VAR(opline->result.var), value);
			}
		}
	} else if (EXPECTED(Z_TYPE_P(object_ptr) == IS_OBJECT)) {
		zend_free_op free_op2;
		zval *property_name = GET_OP2_ZVAL_PTR(BP_VAR_R);

		zend_assign_to_object_dim(UNEXPECTED(RETURN_VALUE_USED(opline)) ? EX_VAR(opline->result.var) : NULL, object_ptr, property_name, (opline+1)->op1_type, (opline+1)->op1, execute_data);
		FREE_OP2();
	} else if (EXPECTED(Z_TYPE_P(object_ptr) == IS_STRING) &&
	    EXPECTED(Z_STRLEN_P(object_ptr) != 0)) {
		zend_long offset;

		dim = GET_OP2_ZVAL_PTR(BP_VAR_R);
		offset = zend_fetch_string_offset(object_ptr, dim, BP_VAR_W);
		FREE_OP2();
		value = get_zval_ptr_deref((opline+1)->op1_type, (opline+1)->op1, execute_data, &free_op_data1, BP_VAR_R);
		zend_assign_to_string_offset(object_ptr, offset, value, (UNEXPECTED(RETURN_VALUE_USED(opline)) ? EX_VAR(opline->result.var) : NULL));
		FREE_OP(free_op_data1);
	} else if (EXPECTED(Z_ISREF_P(object_ptr))) {
		object_ptr = Z_REFVAL_P(object_ptr);
		ZEND_VM_C_GOTO(try_assign_dim);
	} else {
		ZEND_VM_C_GOTO(try_assign_dim_array);
	}
 	FREE_OP1_VAR_PTR();
	/* assign_dim has two opcodes! */
	CHECK_EXCEPTION();
	ZEND_VM_INC_OPCODE();
	ZEND_VM_NEXT_OPCODE();
}

ZEND_VM_HANDLER(38, ZEND_ASSIGN, VAR|CV, CONST|TMP|VAR|CV)
{
	USE_OPLINE
	zend_free_op free_op1, free_op2;
	zval *value;
	zval *variable_ptr;

	SAVE_OPLINE();
	value = GET_OP2_ZVAL_PTR_DEREF(BP_VAR_R);
	variable_ptr = GET_OP1_ZVAL_PTR_PTR_UNDEF(BP_VAR_W);

	if (OP1_TYPE == IS_VAR && UNEXPECTED(variable_ptr == &EG(error_zval))) {
		if (OP2_TYPE == IS_TMP_VAR) {
			FREE_OP2();
		}
		if (UNEXPECTED(RETURN_VALUE_USED(opline))) {
			ZVAL_NULL(EX_VAR(opline->result.var));
		}
	} else {
	 	value = zend_assign_to_variable(variable_ptr, value, OP2_TYPE);
		if (UNEXPECTED(RETURN_VALUE_USED(opline))) {
			ZVAL_COPY(EX_VAR(opline->result.var), value);
		}
		FREE_OP1_VAR_PTR();
	}

	/* zend_assign_to_variable() always takes care of op2, never free it! */
 	FREE_OP2_IF_VAR();

	CHECK_EXCEPTION();
	ZEND_VM_NEXT_OPCODE();
}

ZEND_VM_HANDLER(39, ZEND_ASSIGN_REF, VAR|CV, VAR|CV)
{
	USE_OPLINE
	zend_free_op free_op1, free_op2;
	zval *variable_ptr;
	zval *value_ptr;

	SAVE_OPLINE();
	value_ptr = GET_OP2_ZVAL_PTR_PTR(BP_VAR_W);

	if (OP2_TYPE == IS_VAR && UNEXPECTED(value_ptr == NULL)) {
		zend_error_noreturn(E_ERROR, "Cannot create references to/from string offsets nor overloaded objects");
	}
	if (OP2_TYPE == IS_VAR &&
	    (value_ptr == &EG(uninitialized_zval) ||
	     (opline->extended_value == ZEND_RETURNS_FUNCTION &&
	      !(Z_VAR_FLAGS_P(value_ptr) & IS_VAR_RET_REF)))) {
		if (!OP2_FREE) {
			PZVAL_LOCK(value_ptr); /* undo the effect of get_zval_ptr_ptr() */
		}
		zend_error(E_STRICT, "Only variables should be assigned by reference");
		if (UNEXPECTED(EG(exception) != NULL)) {
			FREE_OP2_VAR_PTR();
			HANDLE_EXCEPTION();
		}
		ZEND_VM_DISPATCH_TO_HANDLER(ZEND_ASSIGN);
	} else if (OP2_TYPE == IS_VAR && opline->extended_value == ZEND_RETURNS_NEW) {
		if (!OP2_FREE) {
			PZVAL_LOCK(value_ptr);
		}
	}

	variable_ptr = GET_OP1_ZVAL_PTR_PTR_UNDEF(BP_VAR_W);
	if (OP1_TYPE == IS_VAR && UNEXPECTED(variable_ptr == NULL)) {
		zend_error_noreturn(E_ERROR, "Cannot create references to/from string offsets nor overloaded objects");
	}
	if (OP1_TYPE == IS_VAR &&
	    UNEXPECTED(Z_TYPE_P(EX_VAR(opline->op1.var)) != IS_INDIRECT) &&
	    UNEXPECTED(!Z_ISREF_P(variable_ptr))) {
		zend_error_noreturn(E_ERROR, "Cannot assign by reference to overloaded object");
	}
	if ((OP1_TYPE == IS_VAR && UNEXPECTED(variable_ptr == &EG(error_zval))) ||
	    (OP2_TYPE == IS_VAR && UNEXPECTED(value_ptr == &EG(error_zval)))) {
		variable_ptr = &EG(uninitialized_zval);
	} else {
		zend_assign_to_variable_reference(variable_ptr, value_ptr);
	}

	if (OP2_TYPE == IS_VAR && opline->extended_value == ZEND_RETURNS_NEW) {
		if (!OP2_FREE) {
			Z_DELREF_P(variable_ptr);
		}
	}

	if (UNEXPECTED(RETURN_VALUE_USED(opline))) {
		ZVAL_COPY(EX_VAR(opline->result.var), variable_ptr);
	}

	FREE_OP1_VAR_PTR();
	FREE_OP2_VAR_PTR();

	CHECK_EXCEPTION();
	ZEND_VM_NEXT_OPCODE();
}

ZEND_VM_HELPER(zend_leave_helper, ANY, ANY)
{
	zend_call_kind call_kind = EX_CALL_KIND();

	if (call_kind == ZEND_CALL_NESTED_FUNCTION) {
		zend_object *object;

		i_free_compiled_variables(execute_data);
		if (UNEXPECTED(EX(symbol_table) != NULL)) {
			zend_clean_and_cache_symbol_table(EX(symbol_table));
		}
		zend_vm_stack_free_extra_args(execute_data);
		EG(current_execute_data) = EX(prev_execute_data);
		if (UNEXPECTED((EX(func)->op_array.fn_flags & ZEND_ACC_CLOSURE) != 0) && EX(func)->op_array.prototype) {
			OBJ_RELEASE((zend_object*)EX(func)->op_array.prototype);
		}
		object = Z_OBJ(EX(This));
		zend_vm_stack_free_call_frame(execute_data);

		execute_data = EG(current_execute_data);

		if (object) {
			if (UNEXPECTED(EG(exception) != NULL) && (EX(opline)->op1.num & ZEND_CALL_CTOR)) {
				if (!(EX(opline)->op1.num & ZEND_CALL_CTOR_RESULT_UNUSED)) {
					GC_REFCOUNT(object)--;
				}
				if (GC_REFCOUNT(object) == 1) {
					zend_object_store_ctor_failed(object);
				}
			}
			OBJ_RELEASE(object);
		}
		EG(scope) = EX(func)->op_array.scope;

		if (UNEXPECTED(EG(exception) != NULL)) {
			const zend_op *opline = EX(opline);
			zend_throw_exception_internal(NULL);
			if (RETURN_VALUE_USED(opline)) {
				zval_ptr_dtor(EX_VAR(opline->result.var));
			}
			HANDLE_EXCEPTION_LEAVE();
		}

		LOAD_OPLINE();
		ZEND_VM_INC_OPCODE();
		ZEND_VM_LEAVE();
	} else if (call_kind == ZEND_CALL_NESTED_CODE) {
		zend_detach_symbol_table(execute_data);
		destroy_op_array(&EX(func)->op_array);
		efree_size(EX(func), sizeof(zend_op_array));
		EG(current_execute_data) = EX(prev_execute_data);
		zend_vm_stack_free_call_frame(execute_data);

		execute_data = EG(current_execute_data);
		zend_attach_symbol_table(execute_data);
		if (UNEXPECTED(EG(exception) != NULL)) {
			zend_throw_exception_internal(NULL);
			HANDLE_EXCEPTION_LEAVE();
		}

		LOAD_OPLINE();
		ZEND_VM_INC_OPCODE();
		ZEND_VM_LEAVE();
	} else {
		if (call_kind == ZEND_CALL_TOP_FUNCTION) {
			i_free_compiled_variables(execute_data);
			if (UNEXPECTED(EX(symbol_table) != NULL)) {
				zend_clean_and_cache_symbol_table(EX(symbol_table));
			}
			zend_vm_stack_free_extra_args(execute_data);
			EG(current_execute_data) = EX(prev_execute_data);
			if ((EX(func)->op_array.fn_flags & ZEND_ACC_CLOSURE) && EX(func)->op_array.prototype) {
				OBJ_RELEASE((zend_object*)EX(func)->op_array.prototype);
			}
		} else /* if (call_kind == ZEND_CALL_TOP_CODE) */ {
			zend_array *symbol_table = EX(symbol_table);
			zend_execute_data *old_execute_data;

			zend_detach_symbol_table(execute_data);
			old_execute_data = EX(prev_execute_data);
			while (old_execute_data) {
				if (old_execute_data->func && ZEND_USER_CODE(old_execute_data->func->op_array.type)) {
					if (old_execute_data->symbol_table == symbol_table) {
						zend_attach_symbol_table(old_execute_data);
					}
					break;
				}
				old_execute_data = old_execute_data->prev_execute_data;
			}
			EG(current_execute_data) = EX(prev_execute_data);
		}
		zend_vm_stack_free_call_frame(execute_data);
		
		ZEND_VM_RETURN();
	}		
}

ZEND_VM_HANDLER(42, ZEND_JMP, ANY, ANY)
{
	USE_OPLINE

	ZEND_VM_SET_OPCODE(OP_JMP_ADDR(opline, opline->op1));
	ZEND_VM_CONTINUE();
}

ZEND_VM_HANDLER(43, ZEND_JMPZ, CONST|TMPVAR|CV, ANY)
{
	USE_OPLINE
	zend_free_op free_op1;
	zval *val;

	SAVE_OPLINE();
	val = GET_OP1_ZVAL_PTR(BP_VAR_R);

	if (Z_TYPE_P(val) == IS_TRUE) {			
		ZEND_VM_SET_OPCODE(opline + 1);
		ZEND_VM_CONTINUE();
	} else if (EXPECTED(Z_TYPE_P(val) <= IS_TRUE)) {
		if (OP1_TYPE == IS_CV) {
			ZEND_VM_JMP(OP_JMP_ADDR(opline, opline->op2));
		} else {			
			ZEND_VM_SET_OPCODE(OP_JMP_ADDR(opline, opline->op2));
			ZEND_VM_CONTINUE();
		}
	}

	if (i_zend_is_true(val)) {
		opline++;
	} else {
		opline = OP_JMP_ADDR(opline, opline->op2);
	}
	FREE_OP1();
	if (UNEXPECTED(EG(exception) != NULL)) {
		HANDLE_EXCEPTION();
	}
	ZEND_VM_JMP(opline);
}

ZEND_VM_HANDLER(44, ZEND_JMPNZ, CONST|TMPVAR|CV, ANY)
{
	USE_OPLINE
	zend_free_op free_op1;
	zval *val;

	SAVE_OPLINE();
	val = GET_OP1_ZVAL_PTR(BP_VAR_R);

	if (Z_TYPE_P(val) == IS_TRUE) {
		ZEND_VM_SET_OPCODE(OP_JMP_ADDR(opline, opline->op2));
		ZEND_VM_CONTINUE();
	} else if (EXPECTED(Z_TYPE_P(val) <= IS_TRUE)) {
		if (OP1_TYPE == IS_CV) {
			ZEND_VM_NEXT_OPCODE();
		} else {			
			ZEND_VM_SET_OPCODE(opline + 1);
			ZEND_VM_CONTINUE();
		}
	}

	if (i_zend_is_true(val)) {
		opline = OP_JMP_ADDR(opline, opline->op2);
	} else {
		opline++;
	}
	FREE_OP1();
	if (UNEXPECTED(EG(exception) != NULL)) {
		HANDLE_EXCEPTION();
	}
	ZEND_VM_JMP(opline);
}

ZEND_VM_HANDLER(45, ZEND_JMPZNZ, CONST|TMPVAR|CV, ANY)
{
	USE_OPLINE
	zend_free_op free_op1;
	zval *val;

	SAVE_OPLINE();
	val = GET_OP1_ZVAL_PTR(BP_VAR_R);

	if (EXPECTED(Z_TYPE_P(val) == IS_TRUE)) {
		ZEND_VM_SET_RELATIVE_OPCODE(opline, opline->extended_value);
		ZEND_VM_CONTINUE();
	} else if (EXPECTED(Z_TYPE_P(val) <= IS_TRUE)) {
		if (OP1_TYPE == IS_CV) {
			ZEND_VM_JMP(OP_JMP_ADDR(opline, opline->op2));
		} else {			
			ZEND_VM_SET_OPCODE(OP_JMP_ADDR(opline, opline->op2));
			ZEND_VM_CONTINUE();
		}
	}

	if (i_zend_is_true(val)) {
		opline = ZEND_OFFSET_TO_OPLINE(opline, opline->extended_value);
	} else {
		opline = OP_JMP_ADDR(opline, opline->op2);
	}
	FREE_OP1();
	if (UNEXPECTED(EG(exception) != NULL)) {
		HANDLE_EXCEPTION();
	}
	ZEND_VM_JMP(opline);
}

ZEND_VM_HANDLER(46, ZEND_JMPZ_EX, CONST|TMPVAR|CV, ANY)
{
	USE_OPLINE
	zend_free_op free_op1;
	zval *val;

	SAVE_OPLINE();
	val = GET_OP1_ZVAL_PTR(BP_VAR_R);

	if (Z_TYPE_P(val) == IS_TRUE) {
		ZVAL_TRUE(EX_VAR(opline->result.var));
		ZEND_VM_SET_OPCODE(opline + 1);
		ZEND_VM_CONTINUE();
	} else if (EXPECTED(Z_TYPE_P(val) <= IS_TRUE)) {
		ZVAL_FALSE(EX_VAR(opline->result.var));
		if (OP1_TYPE == IS_CV) {
			ZEND_VM_JMP(OP_JMP_ADDR(opline, opline->op2));
		} else {			
			ZEND_VM_SET_OPCODE(OP_JMP_ADDR(opline, opline->op2));
			ZEND_VM_CONTINUE();
		}
	}

	if (i_zend_is_true(val)) {
		FREE_OP1();
		ZVAL_TRUE(EX_VAR(opline->result.var));
		opline++;
	} else {
		FREE_OP1();
		ZVAL_FALSE(EX_VAR(opline->result.var));
		opline = OP_JMP_ADDR(opline, opline->op2);
	}
	if (UNEXPECTED(EG(exception) != NULL)) {
		HANDLE_EXCEPTION();
	}
	ZEND_VM_JMP(opline);
}

ZEND_VM_HANDLER(47, ZEND_JMPNZ_EX, CONST|TMPVAR|CV, ANY)
{
	USE_OPLINE
	zend_free_op free_op1;
	zval *val;

	SAVE_OPLINE();
	val = GET_OP1_ZVAL_PTR(BP_VAR_R);

	if (Z_TYPE_P(val) == IS_TRUE) {
		ZVAL_TRUE(EX_VAR(opline->result.var));
		ZEND_VM_SET_OPCODE(OP_JMP_ADDR(opline, opline->op2));
		ZEND_VM_CONTINUE();
	} else if (EXPECTED(Z_TYPE_P(val) <= IS_TRUE)) {
		ZVAL_FALSE(EX_VAR(opline->result.var));
		if (OP1_TYPE == IS_CV) {
			ZEND_VM_NEXT_OPCODE();
		} else {			
			ZEND_VM_SET_OPCODE(opline + 1);
			ZEND_VM_CONTINUE();
		}
	}
	if (i_zend_is_true(val)) {
		ZVAL_TRUE(EX_VAR(opline->result.var));
		opline = OP_JMP_ADDR(opline, opline->op2);
	} else {
		ZVAL_FALSE(EX_VAR(opline->result.var));
		opline++;
	}
	FREE_OP1();
	if (UNEXPECTED(EG(exception) != NULL)) {
		HANDLE_EXCEPTION();
	}
	ZEND_VM_JMP(opline);
}

ZEND_VM_HANDLER(70, ZEND_FREE, TMPVAR, ANY)
{
	USE_OPLINE

	SAVE_OPLINE();
	zval_ptr_dtor_nogc(EX_VAR(opline->op1.var));
	CHECK_EXCEPTION();
	ZEND_VM_NEXT_OPCODE();
}

ZEND_VM_HANDLER(54, ZEND_ADD_CHAR, TMP|UNUSED, CONST)
{
	USE_OPLINE
	zval *str = EX_VAR(opline->result.var);

	SAVE_OPLINE();

	if (OP1_TYPE == IS_UNUSED) {
		/* Initialize for erealloc in add_char_to_string */
		ZVAL_EMPTY_STRING(str);
	}

	add_char_to_string(str, str, EX_CONSTANT(opline->op2));

	/* FREE_OP is missing intentionally here - we're always working on the same temporary variable */
	/*CHECK_EXCEPTION();*/
	ZEND_VM_NEXT_OPCODE();
}

ZEND_VM_HANDLER(55, ZEND_ADD_STRING, TMP|UNUSED, CONST)
{
	USE_OPLINE
	zval *str = EX_VAR(opline->result.var);

	SAVE_OPLINE();

	if (OP1_TYPE == IS_UNUSED) {
		/* Initialize for erealloc in add_string_to_string */
		ZVAL_EMPTY_STRING(str);
	}

	add_string_to_string(str, str, EX_CONSTANT(opline->op2));

	/* FREE_OP is missing intentionally here - we're always working on the same temporary variable */
	/*CHECK_EXCEPTION();*/
	ZEND_VM_NEXT_OPCODE();
}

ZEND_VM_HANDLER(56, ZEND_ADD_VAR, TMP|UNUSED, TMPVAR|CV)
{
	USE_OPLINE
	zend_free_op free_op2;
	zval *str = EX_VAR(opline->result.var);
	zval *var;
	zval var_copy;
	int use_copy = 0;

	SAVE_OPLINE();
	var = GET_OP2_ZVAL_PTR(BP_VAR_R);

	if (OP1_TYPE == IS_UNUSED) {
		/* Initialize for erealloc in add_string_to_string */
		ZVAL_EMPTY_STRING(str);
	}

	if (Z_TYPE_P(var) != IS_STRING) {
		use_copy = zend_make_printable_zval(var, &var_copy);

		if (use_copy) {
			var = &var_copy;
		}
	}
	add_string_to_string(str, str, var);

	if (use_copy) {
		zend_string_release(Z_STR_P(var));
	}
	/* original comment, possibly problematic:
	 * FREE_OP is missing intentionally here - we're always working on the same temporary variable
	 * (Zeev):  I don't think it's problematic, we only use variables
	 * which aren't affected by FREE_OP(Ts, )'s anyway, unless they're
	 * string offsets or overloaded objects
	 */
	FREE_OP2();

	CHECK_EXCEPTION();
	ZEND_VM_NEXT_OPCODE();
}

ZEND_VM_HANDLER(109, ZEND_FETCH_CLASS, ANY, CONST|TMPVAR|UNUSED|CV)
{
	USE_OPLINE

	SAVE_OPLINE();
	if (EG(exception)) {
		zend_exception_save();
	}
	if (OP2_TYPE == IS_UNUSED) {
		Z_CE_P(EX_VAR(opline->result.var)) = zend_fetch_class(NULL, opline->extended_value);
		CHECK_EXCEPTION();
		ZEND_VM_NEXT_OPCODE();
	} else {
		zend_free_op free_op2;
		zval *class_name = GET_OP2_ZVAL_PTR(BP_VAR_R);

ZEND_VM_C_LABEL(try_class_name):
		if (OP2_TYPE == IS_CONST) {
			if (CACHED_PTR(Z_CACHE_SLOT_P(class_name))) {
				Z_CE_P(EX_VAR(opline->result.var)) = CACHED_PTR(Z_CACHE_SLOT_P(class_name));
			} else {
				Z_CE_P(EX_VAR(opline->result.var)) = zend_fetch_class_by_name(Z_STR_P(class_name), EX_CONSTANT(opline->op2) + 1, opline->extended_value);
				CACHE_PTR(Z_CACHE_SLOT_P(class_name), Z_CE_P(EX_VAR(opline->result.var)));
			}
		} else if (Z_TYPE_P(class_name) == IS_OBJECT) {
			Z_CE_P(EX_VAR(opline->result.var)) = Z_OBJCE_P(class_name);
		} else if (Z_TYPE_P(class_name) == IS_STRING) {
			Z_CE_P(EX_VAR(opline->result.var)) = zend_fetch_class(Z_STR_P(class_name), opline->extended_value);
		} else if ((OP2_TYPE & (IS_VAR|IS_CV)) && Z_TYPE_P(class_name) == IS_REFERENCE) {
			class_name = Z_REFVAL_P(class_name);
			ZEND_VM_C_GOTO(try_class_name);
		} else {
			if (UNEXPECTED(EG(exception) != NULL)) {
				HANDLE_EXCEPTION();
			}
			zend_error_noreturn(E_ERROR, "Class name must be a valid object or a string");
		}

		FREE_OP2();
		CHECK_EXCEPTION();
		ZEND_VM_NEXT_OPCODE();
	}
}

ZEND_VM_HANDLER(112, ZEND_INIT_METHOD_CALL, TMPVAR|UNUSED|CV, CONST|TMPVAR|CV)
{
	USE_OPLINE
	zval *function_name;
	zend_free_op free_op1, free_op2;
	zval *object;
	zend_function *fbc;
	zend_class_entry *called_scope;
	zend_object *obj;

	SAVE_OPLINE();

	function_name = GET_OP2_ZVAL_PTR(BP_VAR_R);

	if (OP2_TYPE != IS_CONST &&
	    UNEXPECTED(Z_TYPE_P(function_name) != IS_STRING)) {
		if (UNEXPECTED(EG(exception) != NULL)) {
			HANDLE_EXCEPTION();
		}
		zend_error_noreturn(E_ERROR, "Method name must be a string");
	}

	object = GET_OP1_OBJ_ZVAL_PTR(BP_VAR_R);

	do {
		if (OP1_TYPE != IS_UNUSED && UNEXPECTED(Z_TYPE_P(object) != IS_OBJECT)) {
			uint32_t nesting = 1;

			if ((OP1_TYPE & (IS_VAR|IS_CV)) && Z_ISREF_P(object)) {
				object = Z_REFVAL_P(object);
				if (EXPECTED(Z_TYPE_P(object) == IS_OBJECT)) {
					break;
				}
			}

			if (UNEXPECTED(EG(exception) != NULL)) {
				FREE_OP2();
				HANDLE_EXCEPTION();
			}

			zend_error(E_RECOVERABLE_ERROR, "Call to a member function %s() on %s",  Z_STRVAL_P(function_name), zend_get_type_by_const(Z_TYPE_P(object)));
			FREE_OP2();
			FREE_OP1();

			if (EG(exception) != NULL) {
				HANDLE_EXCEPTION();
			}

			/* No exception raised: Skip over arguments until fcall opcode with correct
			 * nesting level. Return NULL (except when return value unused) */
			do {
				opline++;
				if (opline->opcode == ZEND_INIT_FCALL ||
					opline->opcode == ZEND_INIT_FCALL_BY_NAME ||
					opline->opcode == ZEND_INIT_NS_FCALL_BY_NAME ||
					opline->opcode == ZEND_INIT_METHOD_CALL ||
					opline->opcode == ZEND_INIT_STATIC_METHOD_CALL ||
					opline->opcode == ZEND_INIT_USER_CALL ||
					opline->opcode == ZEND_NEW
				) {
					nesting++;
				} else if (opline->opcode == ZEND_DO_FCALL) {
					nesting--;
				}
			} while (nesting);

			if (RETURN_VALUE_USED(opline)) {
				ZVAL_NULL(EX_VAR(opline->result.var));
			}

			/* We've skipped EXT_FCALL_BEGIND, so also skip the ending opcode */
			if ((opline + 1)->opcode == ZEND_EXT_FCALL_END) {
				opline++;
			}
			ZEND_VM_JMP(++opline);
		}
	} while (0);

	obj = Z_OBJ_P(object);
	called_scope = obj->ce;

	if (OP2_TYPE != IS_CONST ||
	    EXPECTED((fbc = CACHED_POLYMORPHIC_PTR(Z_CACHE_SLOT_P(function_name), called_scope)) == NULL)) {
	    zend_object *orig_obj = obj;

		if (UNEXPECTED(obj->handlers->get_method == NULL)) {
			zend_error_noreturn(E_ERROR, "Object does not support method calls");
		}

		/* First, locate the function. */
		fbc = obj->handlers->get_method(&obj, Z_STR_P(function_name), ((OP2_TYPE == IS_CONST) ? (EX_CONSTANT(opline->op2) + 1) : NULL));
		if (UNEXPECTED(fbc == NULL)) {
			zend_error_noreturn(E_ERROR, "Call to undefined method %s::%s()", obj->ce->name->val, Z_STRVAL_P(function_name));
		}
		if (OP2_TYPE == IS_CONST &&
		    EXPECTED(fbc->type <= ZEND_USER_FUNCTION) &&
		    EXPECTED((fbc->common.fn_flags & (ZEND_ACC_CALL_VIA_HANDLER|ZEND_ACC_NEVER_CACHE)) == 0) &&
		    EXPECTED(obj == orig_obj)) {
			CACHE_POLYMORPHIC_PTR(Z_CACHE_SLOT_P(function_name), called_scope, fbc);
		}
	}

	if (UNEXPECTED((fbc->common.fn_flags & ZEND_ACC_STATIC) != 0)) {
		obj = NULL;
	} else {
		GC_REFCOUNT(obj)++; /* For $this pointer */
	}

	EX(call) = zend_vm_stack_push_call_frame(ZEND_CALL_NESTED_FUNCTION,
		fbc, opline->extended_value, called_scope, obj, EX(call));

	FREE_OP2();
	FREE_OP1();

	CHECK_EXCEPTION();
	ZEND_VM_NEXT_OPCODE();
}

ZEND_VM_HANDLER(113, ZEND_INIT_STATIC_METHOD_CALL, CONST|VAR, CONST|TMPVAR|UNUSED|CV)
{
	USE_OPLINE
	zval *function_name;
	zend_class_entry *ce;
	zend_object *object;
	zend_function *fbc;

	SAVE_OPLINE();

	if (OP1_TYPE == IS_CONST) {
		/* no function found. try a static method in class */
		if (CACHED_PTR(Z_CACHE_SLOT_P(EX_CONSTANT(opline->op1)))) {
			ce = CACHED_PTR(Z_CACHE_SLOT_P(EX_CONSTANT(opline->op1)));
		} else {
			ce = zend_fetch_class_by_name(Z_STR_P(EX_CONSTANT(opline->op1)), EX_CONSTANT(opline->op1) + 1, ZEND_FETCH_CLASS_DEFAULT);
			if (UNEXPECTED(EG(exception) != NULL)) {
				HANDLE_EXCEPTION();
			}
			if (UNEXPECTED(ce == NULL)) {
				zend_error_noreturn(E_ERROR, "Class '%s' not found", Z_STRVAL_P(EX_CONSTANT(opline->op1)));
			}
			CACHE_PTR(Z_CACHE_SLOT_P(EX_CONSTANT(opline->op1)), ce);
		}
	} else {
		ce = Z_CE_P(EX_VAR(opline->op1.var));
	}

	if (OP1_TYPE == IS_CONST &&
	    OP2_TYPE == IS_CONST &&
	    CACHED_PTR(Z_CACHE_SLOT_P(EX_CONSTANT(opline->op2)))) {
		fbc = CACHED_PTR(Z_CACHE_SLOT_P(EX_CONSTANT(opline->op2)));
	} else if (OP1_TYPE != IS_CONST &&
	           OP2_TYPE == IS_CONST &&
	           (fbc = CACHED_POLYMORPHIC_PTR(Z_CACHE_SLOT_P(EX_CONSTANT(opline->op2)), ce))) {
		/* do nothing */
	} else if (OP2_TYPE != IS_UNUSED) {
		zend_free_op free_op2;

		function_name = GET_OP2_ZVAL_PTR(BP_VAR_R);
		if (OP2_TYPE != IS_CONST) {
			if (UNEXPECTED(Z_TYPE_P(function_name) != IS_STRING)) {
				if (UNEXPECTED(EG(exception) != NULL)) {
					HANDLE_EXCEPTION();
				}
				zend_error_noreturn(E_ERROR, "Function name must be a string");
 			}
		}

		if (ce->get_static_method) {
			fbc = ce->get_static_method(ce, Z_STR_P(function_name));
		} else {
			fbc = zend_std_get_static_method(ce, Z_STR_P(function_name), ((OP2_TYPE == IS_CONST) ? (EX_CONSTANT(opline->op2) + 1) : NULL));
		}
		if (UNEXPECTED(fbc == NULL)) {
			zend_error_noreturn(E_ERROR, "Call to undefined method %s::%s()", ce->name->val, Z_STRVAL_P(function_name));
		}
		if (OP2_TYPE == IS_CONST &&
		    EXPECTED(fbc->type <= ZEND_USER_FUNCTION) &&
		    EXPECTED((fbc->common.fn_flags & (ZEND_ACC_CALL_VIA_HANDLER|ZEND_ACC_NEVER_CACHE)) == 0)) {
			if (OP1_TYPE == IS_CONST) {
				CACHE_PTR(Z_CACHE_SLOT_P(function_name), fbc);
			} else {
				CACHE_POLYMORPHIC_PTR(Z_CACHE_SLOT_P(function_name), ce, fbc);
			}
		}
		if (OP2_TYPE != IS_CONST) {
			FREE_OP2();
		}
	} else {
		if (UNEXPECTED(ce->constructor == NULL)) {
			zend_error_noreturn(E_ERROR, "Cannot call constructor");
		}
		if (Z_OBJ(EX(This)) && Z_OBJ(EX(This))->ce != ce->constructor->common.scope && (ce->constructor->common.fn_flags & ZEND_ACC_PRIVATE)) {
			zend_error_noreturn(E_ERROR, "Cannot call private %s::__construct()", ce->name->val);
		}
		fbc = ce->constructor;
	}

	object = NULL;
	if (!(fbc->common.fn_flags & ZEND_ACC_STATIC)) {
		if (Z_OBJ(EX(This))) {
			object = Z_OBJ(EX(This));
			GC_REFCOUNT(object)++;
		}
		if (!object ||
		    !instanceof_function(object->ce, ce)) {
		    /* We are calling method of the other (incompatible) class,
		       but passing $this. This is done for compatibility with php-4. */
			if (fbc->common.fn_flags & ZEND_ACC_ALLOW_STATIC) {
				zend_error(
					object ? E_DEPRECATED : E_STRICT,
					"Non-static method %s::%s() should not be called statically%s",
					fbc->common.scope->name->val, fbc->common.function_name->val,
					object ? ", assuming $this from incompatible context" : "");
			} else {
				/* An internal function assumes $this is present and won't check that. So PHP would crash by allowing the call. */
				zend_error_noreturn(
					E_ERROR,
					"Non-static method %s::%s() cannot be called statically%s",
					fbc->common.scope->name->val, fbc->common.function_name->val,
					object ? ", assuming $this from incompatible context" : "");
			}
		}
	}

	if (OP1_TYPE != IS_CONST) {
		/* previous opcode is ZEND_FETCH_CLASS */
		if ((opline-1)->extended_value == ZEND_FETCH_CLASS_PARENT || (opline-1)->extended_value == ZEND_FETCH_CLASS_SELF) {
			ce = EX(called_scope);
		}
	}

	EX(call) = zend_vm_stack_push_call_frame(ZEND_CALL_NESTED_FUNCTION,
		fbc, opline->extended_value, ce, object, EX(call));
	
	if (OP2_TYPE == IS_UNUSED) {
		EX(call)->return_value = NULL;
	}

	CHECK_EXCEPTION();
	ZEND_VM_NEXT_OPCODE();
}

ZEND_VM_HANDLER(59, ZEND_INIT_FCALL_BY_NAME, ANY, CONST|TMPVAR|CV)
{
	USE_OPLINE
	zend_function *fbc;
	zval *function_name, *func;

	if (OP2_TYPE == IS_CONST && Z_TYPE_P(EX_CONSTANT(opline->op2)) == IS_STRING) {
		function_name = (zval*)(EX_CONSTANT(opline->op2)+1);
		if (CACHED_PTR(Z_CACHE_SLOT_P(EX_CONSTANT(opline->op2)))) {
			fbc = CACHED_PTR(Z_CACHE_SLOT_P(EX_CONSTANT(opline->op2)));
		} else if (UNEXPECTED((func = zend_hash_find(EG(function_table), Z_STR_P(function_name))) == NULL)) {
			SAVE_OPLINE();
			zend_error_noreturn(E_ERROR, "Call to undefined function %s()", Z_STRVAL_P(EX_CONSTANT(opline->op2)));
		} else {
			fbc = Z_FUNC_P(func);
			CACHE_PTR(Z_CACHE_SLOT_P(EX_CONSTANT(opline->op2)), fbc);
		}

		EX(call) = zend_vm_stack_push_call_frame(ZEND_CALL_NESTED_FUNCTION,
			fbc, opline->extended_value, NULL, NULL, EX(call));

		/*CHECK_EXCEPTION();*/
		ZEND_VM_NEXT_OPCODE();
	} else {
		zend_string *lcname;
		zend_free_op free_op2;
		zend_class_entry *called_scope;
		zend_object *object;

		SAVE_OPLINE();
		function_name = GET_OP2_ZVAL_PTR(BP_VAR_R);

ZEND_VM_C_LABEL(try_function_name):
		if (OP2_TYPE != IS_CONST && EXPECTED(Z_TYPE_P(function_name) == IS_STRING)) {
			if (Z_STRVAL_P(function_name)[0] == '\\') {
				lcname = zend_string_alloc(Z_STRLEN_P(function_name) - 1, 0);
				zend_str_tolower_copy(lcname->val, Z_STRVAL_P(function_name) + 1, Z_STRLEN_P(function_name) - 1);
			} else {
				lcname = zend_string_alloc(Z_STRLEN_P(function_name), 0);
				zend_str_tolower_copy(lcname->val, Z_STRVAL_P(function_name), Z_STRLEN_P(function_name));
			}
			if (UNEXPECTED((func = zend_hash_find(EG(function_table), lcname)) == NULL)) {
				zend_error_noreturn(E_ERROR, "Call to undefined function %s()", Z_STRVAL_P(function_name));
			}
			zend_string_free(lcname);
			FREE_OP2();

			fbc = Z_FUNC_P(func);
			called_scope = NULL;
			object = NULL;
		} else if (OP2_TYPE != IS_CONST &&
		    EXPECTED(Z_TYPE_P(function_name) == IS_OBJECT) &&
			Z_OBJ_HANDLER_P(function_name, get_closure) &&
			Z_OBJ_HANDLER_P(function_name, get_closure)(function_name, &called_scope, &fbc, &object) == SUCCESS) {
			if (object) {
				GC_REFCOUNT(object)++;
			}
			if (OP2_TYPE == IS_VAR && (fbc->common.fn_flags & ZEND_ACC_CLOSURE)) {
				/* Delay closure destruction until its invocation */
				fbc->common.prototype = (zend_function*)Z_OBJ_P(free_op2);
			} else if (OP2_TYPE == IS_CV) {
				FREE_OP2();
			}
		} else if (EXPECTED(Z_TYPE_P(function_name) == IS_ARRAY) &&
				zend_hash_num_elements(Z_ARRVAL_P(function_name)) == 2) {
			zval *obj;
			zval *method;

			obj = zend_hash_index_find(Z_ARRVAL_P(function_name), 0);
			method = zend_hash_index_find(Z_ARRVAL_P(function_name), 1);

			if (!obj || !method) {
				zend_error_noreturn(E_ERROR, "Array callback has to contain indices 0 and 1");
			}

			ZVAL_DEREF(obj);
			if (Z_TYPE_P(obj) != IS_STRING && Z_TYPE_P(obj) != IS_OBJECT) {
				zend_error_noreturn(E_ERROR, "First array member is not a valid class name or object");
			}

			ZVAL_DEREF(method);
			if (Z_TYPE_P(method) != IS_STRING) {
				zend_error_noreturn(E_ERROR, "Second array member is not a valid method");
			}

			if (Z_TYPE_P(obj) == IS_STRING) {
				object = NULL;
				called_scope = zend_fetch_class_by_name(Z_STR_P(obj), NULL, 0);
				if (UNEXPECTED(called_scope == NULL)) {
					CHECK_EXCEPTION();
					ZEND_VM_NEXT_OPCODE();
				}

				if (called_scope->get_static_method) {
					fbc = called_scope->get_static_method(called_scope, Z_STR_P(method));
				} else {
					fbc = zend_std_get_static_method(called_scope, Z_STR_P(method), NULL);
				}
				if (UNEXPECTED(fbc == NULL)) {
					zend_error_noreturn(E_ERROR, "Call to undefined method %s::%s()", called_scope->name->val, Z_STRVAL_P(method));
				}
				if (!(fbc->common.fn_flags & ZEND_ACC_STATIC)) {
					if (fbc->common.fn_flags & ZEND_ACC_ALLOW_STATIC) {
						zend_error(E_STRICT,
						"Non-static method %s::%s() should not be called statically",
						fbc->common.scope->name->val, fbc->common.function_name->val);
					} else {
						zend_error_noreturn(
							E_ERROR,
							"Non-static method %s::%s() cannot be called statically",
							fbc->common.scope->name->val, fbc->common.function_name->val);
					}
				}
			} else {
				called_scope = Z_OBJCE_P(obj);
				object = Z_OBJ_P(obj);

				fbc = Z_OBJ_HT_P(obj)->get_method(&object, Z_STR_P(method), NULL);
				if (UNEXPECTED(fbc == NULL)) {
					zend_error_noreturn(E_ERROR, "Call to undefined method %s::%s()", object->ce->name->val, Z_STRVAL_P(method));
				}

				if ((fbc->common.fn_flags & ZEND_ACC_STATIC) != 0) {
					object = NULL;
				} else {
					GC_REFCOUNT(object)++; /* For $this pointer */
				}
			}
			FREE_OP2();
		} else if ((OP2_TYPE & (IS_VAR|IS_CV)) && Z_TYPE_P(function_name) == IS_REFERENCE) {
			function_name = Z_REFVAL_P(function_name);
			ZEND_VM_C_GOTO(try_function_name);
		} else {
			if (UNEXPECTED(EG(exception) != NULL)) {
				HANDLE_EXCEPTION();
			}
			zend_error_noreturn(E_ERROR, "Function name must be a string");
			ZEND_VM_CONTINUE(); /* Never reached */
		}
		EX(call) = zend_vm_stack_push_call_frame(ZEND_CALL_NESTED_FUNCTION,
			fbc, opline->extended_value, called_scope, object, EX(call));

		CHECK_EXCEPTION();
		ZEND_VM_NEXT_OPCODE();
	}
}

ZEND_VM_HANDLER(118, ZEND_INIT_USER_CALL, CONST, CONST|TMPVAR|CV)
{
	USE_OPLINE
	zend_free_op free_op2;
	zval *function_name = GET_OP2_ZVAL_PTR(BP_VAR_R);
	zend_fcall_info_cache fcc;
	char *error = NULL;
	zend_function *func;
	zend_class_entry *called_scope;
	zend_object *object;

	if (zend_is_callable_ex(function_name, NULL, 0, NULL, &fcc, &error)) {
		if (error) {
			efree(error);
		}
		func = fcc.function_handler;
		if (func->common.fn_flags & ZEND_ACC_CLOSURE) {
			/* Delay closure destruction until its invocation */
			func->common.prototype = (zend_function*)Z_OBJ_P(function_name);
			Z_ADDREF_P(function_name);
		}
		called_scope = fcc.called_scope;
		object = fcc.object;
		if (object) {
			GC_REFCOUNT(object)++; /* For $this pointer */
		} else if (func->common.scope &&
		           !(func->common.fn_flags & ZEND_ACC_STATIC)) {
			if (func->common.fn_flags & ZEND_ACC_ALLOW_STATIC) {
				zend_error(E_STRICT,
				"Non-static method %s::%s() should not be called statically",
				func->common.scope->name->val, func->common.function_name->val);
			} else {
				zend_error_noreturn(
					E_ERROR,
					"Non-static method %s::%s() cannot be called statically",
					func->common.scope->name->val, func->common.function_name->val);
			}
		}
	} else {
		zend_error(E_WARNING, "%s() expects parameter 1 to be a valid callback, %s", Z_STRVAL_P(EX_CONSTANT(opline->op1)), error);
		efree(error);
		func = (zend_function*)&zend_pass_function;
		called_scope = NULL;
		object = NULL;
	}

	EX(call) = zend_vm_stack_push_call_frame(ZEND_CALL_NESTED_FUNCTION,
		func, opline->extended_value, called_scope, object, EX(call));

	FREE_OP2();
	CHECK_EXCEPTION();
	ZEND_VM_NEXT_OPCODE();
}

ZEND_VM_HANDLER(69, ZEND_INIT_NS_FCALL_BY_NAME, ANY, CONST)
{
	USE_OPLINE
	zval *func_name;
	zval *func;
	zend_function *fbc;

	func_name = EX_CONSTANT(opline->op2) + 1;
	if (CACHED_PTR(Z_CACHE_SLOT_P(EX_CONSTANT(opline->op2)))) {
		fbc = CACHED_PTR(Z_CACHE_SLOT_P(EX_CONSTANT(opline->op2)));
	} else if ((func = zend_hash_find(EG(function_table), Z_STR_P(func_name))) == NULL) {
		func_name++;
		if (UNEXPECTED((func = zend_hash_find(EG(function_table), Z_STR_P(func_name))) == NULL)) {
			SAVE_OPLINE();
			zend_error_noreturn(E_ERROR, "Call to undefined function %s()", Z_STRVAL_P(EX_CONSTANT(opline->op2)));
		} else {
			fbc = Z_FUNC_P(func);
			CACHE_PTR(Z_CACHE_SLOT_P(EX_CONSTANT(opline->op2)), fbc);
		}
	} else {
		fbc = Z_FUNC_P(func);
		CACHE_PTR(Z_CACHE_SLOT_P(EX_CONSTANT(opline->op2)), fbc);
	}

	EX(call) = zend_vm_stack_push_call_frame(ZEND_CALL_NESTED_FUNCTION,
		fbc, opline->extended_value, NULL, NULL, EX(call));

	ZEND_VM_NEXT_OPCODE();
}

ZEND_VM_HANDLER(61, ZEND_INIT_FCALL, ANY, CONST)
{
	USE_OPLINE
	zend_free_op free_op2;
	zval *fname = GET_OP2_ZVAL_PTR(BP_VAR_R);
	zval *func;
	zend_function *fbc;

	if (CACHED_PTR(Z_CACHE_SLOT_P(fname))) {
		fbc = CACHED_PTR(Z_CACHE_SLOT_P(fname));
	} else if (UNEXPECTED((func = zend_hash_find(EG(function_table), Z_STR_P(fname))) == NULL)) {
	    SAVE_OPLINE();
		zend_error_noreturn(E_ERROR, "Call to undefined function %s()", Z_STRVAL_P(fname));
	} else {
		fbc = Z_FUNC_P(func);
		CACHE_PTR(Z_CACHE_SLOT_P(fname), fbc);
	}

<<<<<<< HEAD
	EX(call) = zend_vm_stack_push_call_frame_ex(ZEND_CALL_NESTED_FUNCTION,
		fbc, opline->op1.num, NULL, NULL, EX(call));
=======
	EX(call) = zend_vm_stack_push_call_frame_ex(
		opline->op1.num, ZEND_CALL_NESTED_FUNCTION,
		fbc, opline->extended_value, NULL, NULL, EX(call) TSRMLS_CC);
>>>>>>> 3a185977

	FREE_OP2();

	ZEND_VM_NEXT_OPCODE();
}

ZEND_VM_HANDLER(60, ZEND_DO_FCALL, ANY, ANY)
{
	USE_OPLINE
	zend_execute_data *call = EX(call);
	zend_function *fbc = call->func;
	zend_object *object = Z_OBJ(call->This);

	SAVE_OPLINE();
	EX(call) = call->prev_execute_data;
	if (UNEXPECTED((fbc->common.fn_flags & (ZEND_ACC_ABSTRACT|ZEND_ACC_DEPRECATED)) != 0)) {
		if (UNEXPECTED((fbc->common.fn_flags & ZEND_ACC_ABSTRACT) != 0)) {
			zend_error_noreturn(E_ERROR, "Cannot call abstract method %s::%s()", fbc->common.scope->name->val, fbc->common.function_name->val);
		}
		if (UNEXPECTED((fbc->common.fn_flags & ZEND_ACC_DEPRECATED) != 0)) {
			zend_error(E_DEPRECATED, "Function %s%s%s() is deprecated",
				fbc->common.scope ? fbc->common.scope->name->val : "",
				fbc->common.scope ? "::" : "",
				fbc->common.function_name->val);
			if (UNEXPECTED(EG(exception) != NULL)) {
				HANDLE_EXCEPTION();
			}
		}
	}

	LOAD_OPLINE();

	if (UNEXPECTED(fbc->type == ZEND_INTERNAL_FUNCTION)) {
		int should_change_scope = 0;
		zval *ret;

		if (fbc->common.scope) {
			should_change_scope = 1;
			/* TODO: we don't set scope if we call an object method ??? */
			/* See: ext/pdo_sqlite/tests/pdo_fetch_func_001.phpt */
#if 1
			EG(scope) = object ? NULL : fbc->common.scope;
#else 
			EG(scope) = fbc->common.scope;
#endif
		} else {			
			call->called_scope = EX(called_scope);
			Z_OBJ(call->This) = Z_OBJ(EX(This));
		}

		call->prev_execute_data = execute_data;
		EG(current_execute_data) = call;

		if (fbc->common.fn_flags & ZEND_ACC_HAS_TYPE_HINTS) {
			uint32_t i;
			zval *p = ZEND_CALL_ARG(call, 1);

			for (i = 0; i < ZEND_CALL_NUM_ARGS(call); ++i) {
				zend_verify_internal_arg_type(fbc, i + 1, p);
				p++;
			}
			if (UNEXPECTED(EG(exception) != NULL)) {
				EG(current_execute_data) = call->prev_execute_data;		
				zend_vm_stack_free_args(call);
				zend_vm_stack_free_call_frame(call);
				if (RETURN_VALUE_USED(opline)) {
					ZVAL_UNDEF(EX_VAR(opline->result.var));
				}
				if (UNEXPECTED(should_change_scope)) {
					ZEND_VM_C_GOTO(fcall_end_change_scope);
				} else {
					ZEND_VM_C_GOTO(fcall_end);
				}
			}
		}

		ret = EX_VAR(opline->result.var);
		ZVAL_NULL(ret);
		Z_VAR_FLAGS_P(ret) = (fbc->common.fn_flags & ZEND_ACC_RETURN_REFERENCE) != 0 ? IS_VAR_RET_REF : 0;

		if (!zend_execute_internal) {
			/* saves one function call if zend_execute_internal is not used */
			fbc->internal_function.handler(call, ret);
		} else {
			zend_execute_internal(call, ret);
		}
		EG(current_execute_data) = call->prev_execute_data;		
		zend_vm_stack_free_args(call);
		zend_vm_stack_free_call_frame(call);

		if (!RETURN_VALUE_USED(opline)) {
			zval_ptr_dtor(ret);
		}

		if (UNEXPECTED(should_change_scope)) {
			ZEND_VM_C_GOTO(fcall_end_change_scope);
		} else {
			ZEND_VM_C_GOTO(fcall_end);
		}
	} else if (EXPECTED(fbc->type == ZEND_USER_FUNCTION)) {
		EG(scope) = fbc->common.scope;
		if (UNEXPECTED((fbc->common.fn_flags & ZEND_ACC_GENERATOR) != 0)) {
			if (RETURN_VALUE_USED(opline)) {
				zend_generator_create_zval(call, &fbc->op_array, EX_VAR(opline->result.var));
			} else {
				zend_vm_stack_free_args(call);
			}
	
			zend_vm_stack_free_call_frame(call);
		} else {
			zval *return_value = NULL;

			call->symbol_table = NULL;
			if (RETURN_VALUE_USED(opline)) {
				return_value = EX_VAR(opline->result.var);

				ZVAL_NULL(return_value);
				Z_VAR_FLAGS_P(return_value) = 0;
			}

			call->prev_execute_data = execute_data;
			i_init_func_execute_data(call, &fbc->op_array, return_value);

			if (EXPECTED(zend_execute_ex == execute_ex)) {
				ZEND_VM_ENTER();
			} else {
				ZEND_ADD_CALL_FLAG(call, ZEND_CALL_TOP);
				zend_execute_ex(call);
			}
		}
	} else { /* ZEND_OVERLOADED_FUNCTION */
		EG(scope) = fbc->common.scope;

		ZVAL_NULL(EX_VAR(opline->result.var));

		/* Not sure what should be done here if it's a static method */
		if (EXPECTED(object != NULL)) {
			call->prev_execute_data = execute_data;
			EG(current_execute_data) = call;
			object->handlers->call_method(fbc->common.function_name, object, call, EX_VAR(opline->result.var));
			EG(current_execute_data) = call->prev_execute_data;
		} else {
			zend_error_noreturn(E_ERROR, "Cannot call overloaded function for non-object");
		}

		zend_vm_stack_free_args(call);

		zend_vm_stack_free_call_frame(call);

		if (fbc->type == ZEND_OVERLOADED_FUNCTION_TEMPORARY) {
			zend_string_release(fbc->common.function_name);
		}
		efree(fbc);

		if (!RETURN_VALUE_USED(opline)) {
			zval_ptr_dtor(EX_VAR(opline->result.var));
		} else {
//???			Z_UNSET_ISREF_P(EX_T(opline->result.var).var.ptr);
//???			Z_SET_REFCOUNT_P(EX_T(opline->result.var).var.ptr, 1);
			Z_VAR_FLAGS_P(EX_VAR(opline->result.var)) = 0;
		}
	}

ZEND_VM_C_LABEL(fcall_end_change_scope):
	if (object) {
		if (UNEXPECTED(EG(exception) != NULL) && (opline->op1.num & ZEND_CALL_CTOR)) {
			if (!(opline->op1.num & ZEND_CALL_CTOR_RESULT_UNUSED)) {
				GC_REFCOUNT(object)--;
			}
			if (GC_REFCOUNT(object) == 1) {
				zend_object_store_ctor_failed(object);
			}
		}
		OBJ_RELEASE(object);
	}
	EG(scope) = EX(func)->op_array.scope;

ZEND_VM_C_LABEL(fcall_end):
	if (UNEXPECTED(EG(exception) != NULL)) {
		zend_throw_exception_internal(NULL);
		if (RETURN_VALUE_USED(opline)) {
			zval_ptr_dtor(EX_VAR(opline->result.var));
		}
		HANDLE_EXCEPTION();
	}

	ZEND_VM_NEXT_OPCODE();
}

ZEND_VM_HANDLER(62, ZEND_RETURN, CONST|TMP|VAR|CV, ANY)
{
	USE_OPLINE
	zval *retval_ptr;
	zend_free_op free_op1;

	SAVE_OPLINE();
	retval_ptr = GET_OP1_ZVAL_PTR(BP_VAR_R);

	if (!EX(return_value)) {
		FREE_OP1();
	} else {
		if (OP1_TYPE == IS_CONST || OP1_TYPE == IS_TMP_VAR) {		    
			ZVAL_COPY_VALUE(EX(return_value), retval_ptr);
			if (OP1_TYPE == IS_CONST) {
				if (UNEXPECTED(Z_OPT_COPYABLE_P(EX(return_value)))) {
					zval_copy_ctor_func(EX(return_value));
				}
			}
		} else if ((OP1_TYPE == IS_CV || OP1_TYPE == IS_VAR) && Z_ISREF_P(retval_ptr)) {
			ZVAL_COPY(EX(return_value), Z_REFVAL_P(retval_ptr));
			FREE_OP1_IF_VAR();
		} else {
			ZVAL_COPY_VALUE(EX(return_value), retval_ptr);
			if (OP1_TYPE == IS_CV) {
				if (Z_OPT_REFCOUNTED_P(retval_ptr)) Z_ADDREF_P(retval_ptr);
			}
		}
	}
	ZEND_VM_DISPATCH_TO_HELPER(zend_leave_helper);
}

ZEND_VM_HANDLER(111, ZEND_RETURN_BY_REF, CONST|TMP|VAR|CV, ANY)
{
	USE_OPLINE
	zval *retval_ptr;
	zend_free_op free_op1;

	SAVE_OPLINE();

	do {
		if (OP1_TYPE == IS_CONST || OP1_TYPE == IS_TMP_VAR || 
		    (OP1_TYPE == IS_VAR && opline->extended_value == ZEND_RETURNS_VALUE)) {
			/* Not supposed to happen, but we'll allow it */
			zend_error(E_NOTICE, "Only variable references should be returned by reference");

			retval_ptr = GET_OP1_ZVAL_PTR(BP_VAR_R);
			if (!EX(return_value)) {
				if (OP1_TYPE == IS_TMP_VAR) {
					FREE_OP1();
				}
			} else {
				ZVAL_COPY_VALUE(EX(return_value), retval_ptr);
				Z_VAR_FLAGS_P(EX(return_value)) = IS_VAR_RET_REF;
				if (OP1_TYPE != IS_TMP_VAR) {
					zval_opt_copy_ctor_no_imm(EX(return_value));
				}
			}
			break;
		}

		retval_ptr = GET_OP1_ZVAL_PTR_PTR(BP_VAR_W);

		if (OP1_TYPE == IS_VAR && UNEXPECTED(retval_ptr == NULL)) {
			zend_error_noreturn(E_ERROR, "Cannot return string offsets by reference");
		}

		if (OP1_TYPE == IS_VAR) {
			if (retval_ptr == &EG(uninitialized_zval) ||
			    (opline->extended_value == ZEND_RETURNS_FUNCTION &&
			     !(Z_VAR_FLAGS_P(retval_ptr) & IS_VAR_RET_REF))) {
				zend_error(E_NOTICE, "Only variable references should be returned by reference");
				if (EX(return_value)) {
					ZVAL_NEW_REF(EX(return_value), retval_ptr);
					Z_VAR_FLAGS_P(EX(return_value)) = IS_VAR_RET_REF;
					if (Z_REFCOUNTED_P(retval_ptr)) Z_ADDREF_P(retval_ptr);
				}
				break;
			}
		}

		if (EX(return_value)) {
			ZVAL_MAKE_REF(retval_ptr);
			Z_ADDREF_P(retval_ptr);
			ZVAL_REF(EX(return_value), Z_REF_P(retval_ptr));
			Z_VAR_FLAGS_P(EX(return_value)) = IS_VAR_RET_REF;
		}
	} while (0);

	FREE_OP1_VAR_PTR();
	ZEND_VM_DISPATCH_TO_HELPER(zend_leave_helper);
}

ZEND_VM_HANDLER(161, ZEND_GENERATOR_RETURN, ANY, ANY)
{
	/* The generator object is stored in EX(return_value) */
	zend_generator *generator = (zend_generator *) EX(return_value);

	/* Close the generator to free up resources */
	zend_generator_close(generator, 1);

	/* Pass execution back to handling code */
	ZEND_VM_RETURN();
}

ZEND_VM_HANDLER(108, ZEND_THROW, CONST|TMP|VAR|CV, ANY)
{
	USE_OPLINE
	zval *value;
	zend_free_op free_op1;

	SAVE_OPLINE();
	value = GET_OP1_ZVAL_PTR(BP_VAR_R);

	do {
		if (OP1_TYPE == IS_CONST || UNEXPECTED(Z_TYPE_P(value) != IS_OBJECT)) {
			if ((OP1_TYPE & (IS_VAR|IS_CV)) && Z_ISREF_P(value)) {
				value = Z_REFVAL_P(value);
				if (EXPECTED(Z_TYPE_P(value) == IS_OBJECT)) {
					break;
				}
			}
			if (UNEXPECTED(EG(exception) != NULL)) {
				HANDLE_EXCEPTION();
			}
			zend_error_noreturn(E_ERROR, "Can only throw objects");
		}
	} while (0);

	zend_exception_save();
	if (OP1_TYPE != IS_TMP_VAR) {
		if (Z_REFCOUNTED_P(value)) Z_ADDREF_P(value);
	}

	zend_throw_exception_object(value);
	zend_exception_restore();
	FREE_OP1_IF_VAR();
	HANDLE_EXCEPTION();
}

ZEND_VM_HANDLER(107, ZEND_CATCH, CONST, CV)
{
	USE_OPLINE
	zend_class_entry *ce, *catch_ce;
	zend_object *exception;

	SAVE_OPLINE();
	/* Check whether an exception has been thrown, if not, jump over code */
	zend_exception_restore();
	if (EG(exception) == NULL) {
		ZEND_VM_SET_OPCODE(&EX(func)->op_array.opcodes[opline->extended_value]);
		ZEND_VM_CONTINUE(); /* CHECK_ME */
	}
	if (CACHED_PTR(Z_CACHE_SLOT_P(EX_CONSTANT(opline->op1)))) {
		catch_ce = CACHED_PTR(Z_CACHE_SLOT_P(EX_CONSTANT(opline->op1)));
	} else {
		catch_ce = zend_fetch_class_by_name(Z_STR_P(EX_CONSTANT(opline->op1)), EX_CONSTANT(opline->op1) + 1, ZEND_FETCH_CLASS_NO_AUTOLOAD);

		CACHE_PTR(Z_CACHE_SLOT_P(EX_CONSTANT(opline->op1)), catch_ce);
	}
	ce = EG(exception)->ce;

#ifdef HAVE_DTRACE
	if (DTRACE_EXCEPTION_CAUGHT_ENABLED()) {
		DTRACE_EXCEPTION_CAUGHT((char *)ce->name);
	}
#endif /* HAVE_DTRACE */

	if (ce != catch_ce) {
		if (!instanceof_function(ce, catch_ce)) {
			if (opline->result.num) {
				zend_throw_exception_internal(NULL);
				HANDLE_EXCEPTION();
			}
			ZEND_VM_SET_OPCODE(&EX(func)->op_array.opcodes[opline->extended_value]);
			ZEND_VM_CONTINUE(); /* CHECK_ME */
		}
	}

	exception = EG(exception);
	zval_ptr_dtor(EX_VAR(opline->op2.var));
	ZVAL_OBJ(EX_VAR(opline->op2.var), EG(exception));
	if (UNEXPECTED(EG(exception) != exception)) {
		GC_REFCOUNT(EG(exception))++;
		HANDLE_EXCEPTION();
	} else {
		EG(exception) = NULL;
		ZEND_VM_NEXT_OPCODE();
	}
}

ZEND_VM_HANDLER(65, ZEND_SEND_VAL, CONST|TMP, ANY)
{
	USE_OPLINE
	zval *value, *arg;
	zend_free_op free_op1;

	SAVE_OPLINE();
	value = GET_OP1_ZVAL_PTR(BP_VAR_R);
	arg = ZEND_CALL_VAR(EX(call), opline->result.var);
	ZVAL_COPY_VALUE(arg, value);
	if (OP1_TYPE == IS_CONST) {
		if (UNEXPECTED(Z_OPT_COPYABLE_P(arg))) {
			zval_copy_ctor_func(arg);
		}
	}
	ZEND_VM_NEXT_OPCODE();
}

ZEND_VM_HANDLER(116, ZEND_SEND_VAL_EX, CONST|TMP, ANY)
{
	USE_OPLINE
	zval *value, *arg;
	zend_free_op free_op1;

	SAVE_OPLINE();
	if (ARG_MUST_BE_SENT_BY_REF(EX(call)->func, opline->op2.num)) {
		zend_error_noreturn(E_ERROR, "Cannot pass parameter %d by reference", opline->op2.num);
	}
	value = GET_OP1_ZVAL_PTR(BP_VAR_R);
	arg = ZEND_CALL_VAR(EX(call), opline->result.var);
	ZVAL_COPY_VALUE(arg, value);
	if (OP1_TYPE == IS_CONST) {
		if (UNEXPECTED(Z_OPT_COPYABLE_P(arg))) {
			zval_copy_ctor_func(arg);
		}
	}
	ZEND_VM_NEXT_OPCODE();
}

ZEND_VM_HANDLER(117, ZEND_SEND_VAR, VAR|CV, ANY)
{
	USE_OPLINE
	zval *varptr, *arg;
	zend_free_op free_op1;

	varptr = GET_OP1_ZVAL_PTR(BP_VAR_R);
	arg = ZEND_CALL_VAR(EX(call), opline->result.var);
	if (Z_ISREF_P(varptr)) {
		ZVAL_COPY(arg, Z_REFVAL_P(varptr));
		FREE_OP1();
	} else {
		ZVAL_COPY_VALUE(arg, varptr);
		if (OP1_TYPE == IS_CV) {
			if (Z_OPT_REFCOUNTED_P(arg)) Z_ADDREF_P(arg);
		}
	}
	ZEND_VM_NEXT_OPCODE();
}

ZEND_VM_HANDLER(106, ZEND_SEND_VAR_NO_REF, VAR|CV, ANY)
{
	USE_OPLINE
	zend_free_op free_op1;
	zval *varptr, *arg;

	SAVE_OPLINE();

	if (!(opline->extended_value & ZEND_ARG_COMPILE_TIME_BOUND)) {
		if (!ARG_SHOULD_BE_SENT_BY_REF(EX(call)->func, opline->op2.num)) {
			ZEND_VM_DISPATCH_TO_HANDLER(ZEND_SEND_VAR);
		}
	}

	varptr = GET_OP1_ZVAL_PTR(BP_VAR_R);
	if ((!(opline->extended_value & ZEND_ARG_SEND_FUNCTION) ||
	     (Z_VAR_FLAGS_P(varptr) & IS_VAR_RET_REF)) &&
	    (Z_ISREF_P(varptr) || Z_TYPE_P(varptr) == IS_OBJECT)) {

		ZVAL_MAKE_REF(varptr);
		if (OP1_TYPE == IS_CV) {
			Z_ADDREF_P(varptr);
		}
	} else {
		if ((opline->extended_value & ZEND_ARG_COMPILE_TIME_BOUND) ?
			!(opline->extended_value & ZEND_ARG_SEND_SILENT) :
			!ARG_MAY_BE_SENT_BY_REF(EX(call)->func, opline->op2.num)) {
			zend_error(E_STRICT, "Only variables should be passed by reference");
		}
	}

	arg = ZEND_CALL_VAR(EX(call), opline->result.var);
	ZVAL_COPY_VALUE(arg, varptr);

	CHECK_EXCEPTION();
	ZEND_VM_NEXT_OPCODE();
}

ZEND_VM_HANDLER(67, ZEND_SEND_REF, VAR|CV, ANY)
{
	USE_OPLINE
	zend_free_op free_op1;
	zval *varptr, *arg;

	SAVE_OPLINE();
	varptr = GET_OP1_ZVAL_PTR_PTR(BP_VAR_W);

	if (OP1_TYPE == IS_VAR && UNEXPECTED(varptr == NULL)) {
		zend_error_noreturn(E_ERROR, "Only variables can be passed by reference");
	}

	arg = ZEND_CALL_VAR(EX(call), opline->result.var);
	if (OP1_TYPE == IS_VAR && UNEXPECTED(varptr == &EG(error_zval))) {
		ZVAL_NEW_REF(arg, &EG(uninitialized_zval));
		ZEND_VM_NEXT_OPCODE();
	}

	if (Z_ISREF_P(varptr)) {
		Z_ADDREF_P(varptr);
		ZVAL_COPY_VALUE(arg, varptr);
	} else if (OP1_TYPE == IS_VAR &&
		UNEXPECTED(Z_TYPE_P(EX_VAR(opline->op1.var)) != IS_INDIRECT)) {
		ZVAL_NEW_REF(arg, varptr);
	} else {
		ZVAL_NEW_REF(arg, varptr);
		Z_ADDREF_P(arg);
		ZVAL_REF(varptr, Z_REF_P(arg));
	}

	FREE_OP1_VAR_PTR();
	ZEND_VM_NEXT_OPCODE();
}

ZEND_VM_HANDLER(66, ZEND_SEND_VAR_EX, VAR|CV, ANY)
{
	USE_OPLINE
	zval *varptr, *arg;
	zend_free_op free_op1;

	if (ARG_SHOULD_BE_SENT_BY_REF(EX(call)->func, opline->op2.num)) {
		ZEND_VM_DISPATCH_TO_HANDLER(ZEND_SEND_REF);
	}
	varptr = GET_OP1_ZVAL_PTR(BP_VAR_R);
	arg = ZEND_CALL_VAR(EX(call), opline->result.var);
	if (Z_ISREF_P(varptr)) {
		ZVAL_COPY(arg, Z_REFVAL_P(varptr));
		FREE_OP1();
	} else {
		ZVAL_COPY_VALUE(arg, varptr);
		if (OP1_TYPE == IS_CV) {
			if (Z_OPT_REFCOUNTED_P(arg)) Z_ADDREF_P(arg);
		}
	}
	ZEND_VM_NEXT_OPCODE();
}

ZEND_VM_HANDLER(165, ZEND_SEND_UNPACK, ANY, ANY)
{
	USE_OPLINE
	zend_free_op free_op1;
	zval *args;
	int arg_num;
	SAVE_OPLINE();

	args = GET_OP1_ZVAL_PTR(BP_VAR_R);
	arg_num = ZEND_CALL_NUM_ARGS(EX(call)) + 1;

ZEND_VM_C_LABEL(send_again):
	switch (Z_TYPE_P(args)) {
		case IS_ARRAY: {
			HashTable *ht = Z_ARRVAL_P(args);
			zval *arg, *top;
			zend_string *name;

			zend_vm_stack_extend_call_frame(&EX(call), arg_num - 1, zend_hash_num_elements(ht));

			if (OP1_TYPE != IS_CONST && OP1_TYPE != IS_TMP_VAR && Z_IMMUTABLE_P(args)) {
				uint32_t i;
				int separate = 0;

				/* check if any of arguments are going to be passed by reference */
				for (i = 0; i < zend_hash_num_elements(ht); i++) {
					if (ARG_SHOULD_BE_SENT_BY_REF(EX(call)->func, arg_num + i)) {
						separate = 1;
						break;
					}
				}
				if (separate) {
					zval_copy_ctor(args);
					ht = Z_ARRVAL_P(args);
				}
			}

			ZEND_HASH_FOREACH_STR_KEY_VAL(ht, name, arg) {
				if (name) {
					zend_error(E_RECOVERABLE_ERROR, "Cannot unpack array with string keys");
					FREE_OP1();
					CHECK_EXCEPTION();
					ZEND_VM_NEXT_OPCODE();
				}

				top = ZEND_CALL_ARG(EX(call), arg_num);
				if (ARG_SHOULD_BE_SENT_BY_REF(EX(call)->func, arg_num)) {
					if (!Z_IMMUTABLE_P(args)) {
						ZVAL_MAKE_REF(arg);
						Z_ADDREF_P(arg);
						ZVAL_REF(top, Z_REF_P(arg));
					} else {
						ZVAL_DUP(top, arg);
					}
				} else if (Z_ISREF_P(arg)) {
					ZVAL_COPY(top, Z_REFVAL_P(arg));
				} else {
					ZVAL_COPY(top, arg);
				}

				ZEND_CALL_NUM_ARGS(EX(call))++;
				arg_num++;
			} ZEND_HASH_FOREACH_END();

			break;
		}
		case IS_OBJECT: {
			zend_class_entry *ce = Z_OBJCE_P(args);
			zend_object_iterator *iter;

			if (!ce || !ce->get_iterator) {
				zend_error(E_WARNING, "Only arrays and Traversables can be unpacked");
				break;
			}

			iter = ce->get_iterator(ce, args, 0);
			if (UNEXPECTED(!iter)) {
				FREE_OP1();
				if (!EG(exception)) {
					zend_throw_exception_ex(
						NULL, 0, "Object of type %s did not create an Iterator", ce->name->val
					);
				}
				HANDLE_EXCEPTION();
			}

			if (iter->funcs->rewind) {
				iter->funcs->rewind(iter);
				if (UNEXPECTED(EG(exception) != NULL)) {
					ZEND_VM_C_GOTO(unpack_iter_dtor);
				}
			}

			for (; iter->funcs->valid(iter) == SUCCESS; ++arg_num) {
				zval *arg, *top;

				if (UNEXPECTED(EG(exception) != NULL)) {
					ZEND_VM_C_GOTO(unpack_iter_dtor);
				}

				arg = iter->funcs->get_current_data(iter);
				if (UNEXPECTED(EG(exception) != NULL)) {
					ZEND_VM_C_GOTO(unpack_iter_dtor);
				}

				if (iter->funcs->get_current_key) {
					zval key;
					iter->funcs->get_current_key(iter, &key);
					if (UNEXPECTED(EG(exception) != NULL)) {
						ZEND_VM_C_GOTO(unpack_iter_dtor);
					}

					if (Z_TYPE(key) == IS_STRING) {
						zend_error(E_RECOVERABLE_ERROR,
							"Cannot unpack Traversable with string keys");
						zend_string_release(Z_STR(key));
						ZEND_VM_C_GOTO(unpack_iter_dtor);
					}

					zval_dtor(&key);
				}

				if (ARG_MUST_BE_SENT_BY_REF(EX(call)->func, arg_num)) {
					zend_error(
						E_WARNING, "Cannot pass by-reference argument %d of %s%s%s()"
						" by unpacking a Traversable, passing by-value instead", arg_num,
						EX(call)->func->common.scope ? EX(call)->func->common.scope->name->val : "",
						EX(call)->func->common.scope ? "::" : "",
						EX(call)->func->common.function_name->val
					);
				}
				
				if (Z_ISREF_P(arg)) {
					ZVAL_DUP(arg, Z_REFVAL_P(arg));
				} else {
					if (Z_REFCOUNTED_P(arg)) Z_ADDREF_P(arg);
				}

				zend_vm_stack_extend_call_frame(&EX(call), arg_num - 1, 1);
				top = ZEND_CALL_ARG(EX(call), arg_num);
				ZVAL_COPY_VALUE(top, arg);
				ZEND_CALL_NUM_ARGS(EX(call))++;

				iter->funcs->move_forward(iter);
				if (UNEXPECTED(EG(exception) != NULL)) {
					ZEND_VM_C_GOTO(unpack_iter_dtor);
				}
			}

ZEND_VM_C_LABEL(unpack_iter_dtor):
			zend_iterator_dtor(iter);
			break;
		}
		case IS_REFERENCE:
			args = Z_REFVAL_P(args);
			ZEND_VM_C_GOTO(send_again);
			break;
		default:
			zend_error(E_WARNING, "Only arrays and Traversables can be unpacked");
	}

	FREE_OP1();
	CHECK_EXCEPTION();
	ZEND_VM_NEXT_OPCODE();
}

ZEND_VM_HANDLER(119, ZEND_SEND_ARRAY, ANY, ANY)
{
	USE_OPLINE
	zend_free_op free_op1;
	zval *args;
	SAVE_OPLINE();

	args = GET_OP1_ZVAL_PTR(BP_VAR_R);

	if (UNEXPECTED(Z_TYPE_P(args) != IS_ARRAY)) {
		if ((OP1_TYPE & (IS_VAR|IS_CV)) && Z_ISREF_P(args)) {
			args = Z_REFVAL_P(args);
			if (EXPECTED(Z_TYPE_P(args) == IS_ARRAY)) {
				ZEND_VM_C_GOTO(send_array);
			}
		}
		zend_error(E_WARNING, "call_user_func_array() expects parameter 2 to be array, %s given", zend_get_type_by_const(Z_TYPE_P(args)));
		if (EX(call)->func->common.fn_flags & ZEND_ACC_CLOSURE) {
			OBJ_RELEASE((zend_object*)EX(call)->func->common.prototype);
		}
		if (Z_OBJ(EX(call)->This)) {
			OBJ_RELEASE(Z_OBJ(EX(call)->This));
		}
		EX(call)->func = (zend_function*)&zend_pass_function;
		EX(call)->called_scope = NULL;
		Z_OBJ(EX(call)->This) = NULL;
	} else {
		uint32_t arg_num;
		HashTable *ht;
		zval *arg, *param, tmp;

ZEND_VM_C_LABEL(send_array):
		ht = Z_ARRVAL_P(args);
		zend_vm_stack_extend_call_frame(&EX(call), 0, zend_hash_num_elements(ht));

		if (OP1_TYPE != IS_CONST && OP1_TYPE != IS_TMP_VAR && Z_IMMUTABLE_P(args)) {
			uint32_t i;
			int separate = 0;

			/* check if any of arguments are going to be passed by reference */
			for (i = 0; i < zend_hash_num_elements(ht); i++) {
				if (ARG_SHOULD_BE_SENT_BY_REF(EX(call)->func, i)) {
					separate = 1;
					break;
				}
			}
			if (separate) {
				zval_copy_ctor(args);
				ht = Z_ARRVAL_P(args);
			}
		}

		arg_num = 1;
		param = ZEND_CALL_ARG(EX(call), 1);
		ZEND_HASH_FOREACH_VAL(ht, arg) {
			if (ARG_SHOULD_BE_SENT_BY_REF(EX(call)->func, arg_num)) {
				// TODO: Scalar values don't have reference counters anymore.
				// They are assumed to be 1, and they may be easily passed by
				// reference now. However, previously scalars with refcount==1
				// might be passed and with refcount>1 might not. We can support
				// only single behavior ???
#if 0
				if (Z_REFCOUNTED_P(arg) &&
					// This solution breaks the following test (omit warning message) ???
					// Zend/tests/bug61273.phpt
					// ext/reflection/tests/bug42976.phpt
					// ext/standard/tests/general_functions/call_user_func_array_variation_001.phpt
#else
				if (!Z_REFCOUNTED_P(arg) ||
					// This solution breaks the following test (emit warning message) ???
					// ext/pdo_sqlite/tests/pdo_005.phpt
#endif
				    (!Z_ISREF_P(arg) && Z_REFCOUNT_P(arg) > 1)) {

					if (!ARG_MAY_BE_SENT_BY_REF(EX(call)->func, arg_num)) {

						zend_error(E_WARNING, "Parameter %d to %s%s%s() expected to be a reference, value given",
							arg_num,
							EX(call)->func->common.scope ? EX(call)->func->common.scope->name->val : "",
							EX(call)->func->common.scope ? "::" : "",
							EX(call)->func->common.function_name->val);

						if (EX(call)->func->common.fn_flags & ZEND_ACC_CLOSURE) {
							OBJ_RELEASE((zend_object*)EX(call)->func->common.prototype);
						}
						if (Z_OBJ(EX(call)->This)) {
							OBJ_RELEASE(Z_OBJ(EX(call)->This));
						}
						EX(call)->func = (zend_function*)&zend_pass_function;
						EX(call)->called_scope = NULL;
						Z_OBJ(EX(call)->This) = NULL;

						break;
					}

					if (Z_REFCOUNTED_P(arg)) {
						Z_DELREF_P(arg);
					}
					ZVAL_DUP(&tmp, arg);
					ZVAL_NEW_REF(arg, &tmp);
					Z_ADDREF_P(arg);
				} else if (!Z_ISREF_P(arg)) {
					ZVAL_NEW_REF(arg, arg);
					Z_ADDREF_P(arg);
				} else if (Z_REFCOUNTED_P(arg)) {
					Z_ADDREF_P(arg);
				}
				ZVAL_COPY_VALUE(param, arg);
			} else if (Z_ISREF_P(arg) &&
		           /* don't separate references for __call */
		           (EX(call)->func->common.fn_flags & ZEND_ACC_CALL_VIA_HANDLER) == 0) {
				ZVAL_DUP(param, Z_REFVAL_P(arg));
			} else {
				ZVAL_COPY(param, arg);
			}
			ZEND_CALL_NUM_ARGS(EX(call))++;
			arg_num++;
			param++;
		} ZEND_HASH_FOREACH_END();
	}
	FREE_OP1();
	CHECK_EXCEPTION();
	ZEND_VM_NEXT_OPCODE();
}

ZEND_VM_HANDLER(120, ZEND_SEND_USER, VAR|CV, ANY)
{
	USE_OPLINE
	zval *arg, *param, tmp;
	zend_free_op free_op1;

	arg = GET_OP1_ZVAL_PTR(BP_VAR_R);
	param = ZEND_CALL_VAR(EX(call), opline->result.var);

	if (ARG_SHOULD_BE_SENT_BY_REF(EX(call)->func, opline->op2.num)) {
		// TODO: Scalar values don't have reference counters anymore.
		// They are assumed to be 1, and they may be easily passed by
		// reference now. However, previously scalars with refcount==1
		// might be passed and with refcount>1 might not. We can support
		// only single behavior ???
#if 0
		if (Z_REFCOUNTED_P(arg) &&
			// This solution breaks the following test (omit warning message) ???
			// Zend/tests/bug61273.phpt
			// ext/reflection/tests/bug42976.phpt
			// ext/standard/tests/general_functions/call_user_func_array_variation_001.phpt
#else
		if (!Z_REFCOUNTED_P(arg) ||
			// This solution breaks the following test (emit warning message) ???
			// ext/pdo_sqlite/tests/pdo_005.phpt
#endif
		    (!Z_ISREF_P(arg) /*&& Z_REFCOUNT_P(arg) > 1???*/)) {

			if (!ARG_MAY_BE_SENT_BY_REF(EX(call)->func, opline->op2.num)) {

				zend_error(E_WARNING, "Parameter %d to %s%s%s() expected to be a reference, value given",
					opline->op2.num,
					EX(call)->func->common.scope ? EX(call)->func->common.scope->name->val : "",
					EX(call)->func->common.scope ? "::" : "",
					EX(call)->func->common.function_name->val);

				if (EX(call)->func->common.fn_flags & ZEND_ACC_CLOSURE) {
					OBJ_RELEASE((zend_object*)EX(call)->func->common.prototype);
				}
				if (Z_OBJ(EX(call)->This)) {
					OBJ_RELEASE(Z_OBJ(EX(call)->This));
				}
				EX(call)->func = (zend_function*)&zend_pass_function;
				EX(call)->called_scope = NULL;
				Z_OBJ(EX(call)->This) = NULL;

				FREE_OP1();
				CHECK_EXCEPTION();
				ZEND_VM_NEXT_OPCODE();
			}

			if (Z_REFCOUNTED_P(arg)) {
				Z_DELREF_P(arg);
			}
			ZVAL_DUP(&tmp, arg);
			ZVAL_NEW_REF(arg, &tmp);
			Z_ADDREF_P(arg);
		} else if (!Z_ISREF_P(arg)) {
			ZVAL_NEW_REF(arg, arg);
			Z_ADDREF_P(arg);
		} else if (Z_REFCOUNTED_P(arg)) {
			Z_ADDREF_P(arg);
		}
		ZVAL_COPY_VALUE(param, arg);
	} else if (Z_ISREF_P(arg) &&
	           /* don't separate references for __call */
	           (EX(call)->func->common.fn_flags & ZEND_ACC_CALL_VIA_HANDLER) == 0) {
		ZVAL_DUP(param, Z_REFVAL_P(arg));
	} else {
		ZVAL_COPY(param, arg);
	}

	FREE_OP1();
	CHECK_EXCEPTION();
	ZEND_VM_NEXT_OPCODE();
}

ZEND_VM_HANDLER(63, ZEND_RECV, ANY, ANY)
{
	USE_OPLINE
	uint32_t arg_num = opline->op1.num;

	SAVE_OPLINE();
	if (UNEXPECTED(arg_num > EX_NUM_ARGS())) {
		zend_verify_missing_arg(execute_data, arg_num);
		CHECK_EXCEPTION();
	} else if (UNEXPECTED((EX(func)->op_array.fn_flags & ZEND_ACC_HAS_TYPE_HINTS) != 0)) {
		zval *param = _get_zval_ptr_cv_undef_BP_VAR_W(execute_data, opline->result.var);

		zend_verify_arg_type(EX(func), arg_num, param, NULL);
		CHECK_EXCEPTION();
	}

	ZEND_VM_NEXT_OPCODE();
}

ZEND_VM_HANDLER(64, ZEND_RECV_INIT, ANY, CONST)
{
	USE_OPLINE
	uint32_t arg_num = opline->op1.num;
	zval *param;

	SAVE_OPLINE();
	param = _get_zval_ptr_cv_undef_BP_VAR_W(execute_data, opline->result.var);
	if (arg_num > EX_NUM_ARGS()) {
		ZVAL_COPY_VALUE(param, EX_CONSTANT(opline->op2));
		if (Z_OPT_CONSTANT_P(param)) {
			zval_update_constant(param, 0);
		} else {
			/* IS_CONST can't be IS_OBJECT, IS_RESOURCE or IS_REFERENCE */
			if (UNEXPECTED(Z_OPT_COPYABLE_P(param))) {
				zval_copy_ctor_func(param);
			}
		}
	}

	if (UNEXPECTED((EX(func)->op_array.fn_flags & ZEND_ACC_HAS_TYPE_HINTS) != 0)) {
		zend_verify_arg_type(EX(func), arg_num, param, EX_CONSTANT(opline->op2));
	}

	CHECK_EXCEPTION();
	ZEND_VM_NEXT_OPCODE();
}

ZEND_VM_HANDLER(164, ZEND_RECV_VARIADIC, ANY, ANY)
{
	USE_OPLINE
	uint32_t arg_num = opline->op1.num;
	uint32_t arg_count = EX_NUM_ARGS();
	zval *params;

	SAVE_OPLINE();

	params = _get_zval_ptr_cv_undef_BP_VAR_W(execute_data, opline->result.var);

	if (arg_num <= arg_count) {
		zval *param;

		array_init_size(params, arg_count - arg_num + 1);
		param = EX_VAR_NUM(EX(func)->op_array.last_var + EX(func)->op_array.T);
		if (UNEXPECTED((EX(func)->op_array.fn_flags & ZEND_ACC_HAS_TYPE_HINTS) != 0)) {
			do {			
				zend_verify_arg_type(EX(func), arg_num, param, NULL);
				zend_hash_next_index_insert_new(Z_ARRVAL_P(params), param);
				if (Z_REFCOUNTED_P(param)) Z_ADDREF_P(param);
				param++;
			} while (++arg_num <= arg_count);
		} else {
			do {
				zend_hash_next_index_insert_new(Z_ARRVAL_P(params), param);
				if (Z_REFCOUNTED_P(param)) Z_ADDREF_P(param);
				param++;
			} while (++arg_num <= arg_count);
		}
	} else {
		array_init(params);
	}

	CHECK_EXCEPTION();
	ZEND_VM_NEXT_OPCODE();
}

ZEND_VM_HANDLER(52, ZEND_BOOL, CONST|TMPVAR|CV, ANY)
{
	USE_OPLINE
	zval *val;
	zend_free_op free_op1;

	SAVE_OPLINE();
	val = GET_OP1_ZVAL_PTR(BP_VAR_R);
	if (Z_TYPE_P(val) == IS_TRUE) {			
		ZVAL_TRUE(EX_VAR(opline->result.var));
	} else if (EXPECTED(Z_TYPE_P(val) <= IS_TRUE)) {
		ZVAL_FALSE(EX_VAR(opline->result.var));
	} else {
		ZVAL_BOOL(EX_VAR(opline->result.var), i_zend_is_true(val));
		FREE_OP1();
		CHECK_EXCEPTION();
	}
	ZEND_VM_NEXT_OPCODE();
}

ZEND_VM_HANDLER(50, ZEND_BRK, ANY, CONST)
{
	USE_OPLINE
	zend_brk_cont_element *el;

	SAVE_OPLINE();
	el = zend_brk_cont(Z_LVAL_P(EX_CONSTANT(opline->op2)), opline->op1.opline_num,
	                   &EX(func)->op_array, execute_data);
	ZEND_VM_JMP(EX(func)->op_array.opcodes + el->brk);
}

ZEND_VM_HANDLER(51, ZEND_CONT, ANY, CONST)
{
	USE_OPLINE
	zend_brk_cont_element *el;

	SAVE_OPLINE();
	el = zend_brk_cont(Z_LVAL_P(EX_CONSTANT(opline->op2)), opline->op1.opline_num,
	                   &EX(func)->op_array, execute_data);
	ZEND_VM_JMP(EX(func)->op_array.opcodes + el->cont);
}

ZEND_VM_HANDLER(100, ZEND_GOTO, ANY, CONST)
{
	zend_op *brk_opline;
	USE_OPLINE
	zend_brk_cont_element *el;

	SAVE_OPLINE();
	el = zend_brk_cont(Z_LVAL_P(EX_CONSTANT(opline->op2)), opline->extended_value,
 	                   &EX(func)->op_array, execute_data);

	brk_opline = EX(func)->op_array.opcodes + el->brk;

	if (brk_opline->opcode == ZEND_FREE) {
		if (!(brk_opline->extended_value & EXT_TYPE_FREE_ON_RETURN)) {
			zval_ptr_dtor_nogc(EX_VAR(brk_opline->op1.var));
		}
	}
	ZEND_VM_JMP(OP_JMP_ADDR(opline, opline->op1));
}

ZEND_VM_HANDLER(48, ZEND_CASE, CONST|TMPVAR|CV, CONST|TMPVAR|CV)
{
	USE_OPLINE
	zend_free_op free_op1, free_op2;
	zval *result = EX_VAR(opline->result.var);

	SAVE_OPLINE();
	fast_equal_function(result,
		 GET_OP1_ZVAL_PTR(BP_VAR_R),
		 GET_OP2_ZVAL_PTR(BP_VAR_R));

	FREE_OP2();
	CHECK_EXCEPTION();
	ZEND_VM_NEXT_OPCODE();
}

ZEND_VM_HANDLER(68, ZEND_NEW, CONST|VAR, ANY)
{
	USE_OPLINE
	zval object_zval;
	zend_function *constructor;
	zend_class_entry *ce;

	SAVE_OPLINE();
	if (OP1_TYPE == IS_CONST) {
		if (CACHED_PTR(Z_CACHE_SLOT_P(EX_CONSTANT(opline->op1)))) {
			ce = CACHED_PTR(Z_CACHE_SLOT_P(EX_CONSTANT(opline->op1)));
		} else {
			ce = zend_fetch_class_by_name(Z_STR_P(EX_CONSTANT(opline->op1)), EX_CONSTANT(opline->op1) + 1, 0);
			if (UNEXPECTED(ce == NULL)) {
				CHECK_EXCEPTION();
				ZEND_VM_NEXT_OPCODE();
			}
			CACHE_PTR(Z_CACHE_SLOT_P(EX_CONSTANT(opline->op1)), ce);
		}
	} else {
		ce = Z_CE_P(EX_VAR(opline->op1.var));
	}
	if (UNEXPECTED((ce->ce_flags & (ZEND_ACC_INTERFACE|ZEND_ACC_IMPLICIT_ABSTRACT_CLASS|ZEND_ACC_EXPLICIT_ABSTRACT_CLASS)) != 0)) {
		if (ce->ce_flags & ZEND_ACC_INTERFACE) {
			zend_error_noreturn(E_ERROR, "Cannot instantiate interface %s", ce->name->val);
		} else if ((ce->ce_flags & ZEND_ACC_TRAIT) == ZEND_ACC_TRAIT) {
			zend_error_noreturn(E_ERROR, "Cannot instantiate trait %s", ce->name->val);
		} else {
			zend_error_noreturn(E_ERROR, "Cannot instantiate abstract class %s", ce->name->val);
		}
	}
	object_init_ex(&object_zval, ce);
	constructor = Z_OBJ_HT(object_zval)->get_constructor(Z_OBJ(object_zval));

	if (constructor == NULL) {
		if (EXPECTED(RETURN_VALUE_USED(opline))) {
			ZVAL_COPY_VALUE(EX_VAR(opline->result.var), &object_zval);
		} else {
			OBJ_RELEASE(Z_OBJ(object_zval));
		}
		ZEND_VM_JMP(OP_JMP_ADDR(opline, opline->op2));
	} else {
		/* We are not handling overloaded classes right now */
		EX(call) = zend_vm_stack_push_call_frame(
				ZEND_CALL_FUNCTION | ZEND_CALL_CTOR |
				(EXPECTED(RETURN_VALUE_USED(opline)) ? 0 : ZEND_CALL_CTOR_RESULT_UNUSED),
			constructor,
			opline->extended_value,
			ce,
			Z_OBJ(object_zval),
			EX(call));

		if (EXPECTED(RETURN_VALUE_USED(opline))) {
			ZVAL_COPY(EX_VAR(opline->result.var), &object_zval);
			EX(call)->return_value = EX_VAR(opline->result.var);
		} else {
			EX(call)->return_value = NULL;
		}

		CHECK_EXCEPTION();
		ZEND_VM_NEXT_OPCODE();
	}
}

ZEND_VM_HANDLER(110, ZEND_CLONE, CONST|TMPVAR|UNUSED|CV, ANY)
{
	USE_OPLINE
	zend_free_op free_op1;
	zval *obj;
	zend_class_entry *ce;
	zend_function *clone;
	zend_object_clone_obj_t clone_call;

	SAVE_OPLINE();
	obj = GET_OP1_OBJ_ZVAL_PTR(BP_VAR_R);

	do {
		if (OP1_TYPE == IS_CONST ||
		    (OP1_TYPE != IS_UNUSED && UNEXPECTED(Z_TYPE_P(obj) != IS_OBJECT))) {
		    if ((OP1_TYPE & (IS_VAR|IS_CV)) && Z_ISREF_P(obj)) {
		    	obj = Z_REFVAL_P(obj);
		    	if (EXPECTED(Z_TYPE_P(obj) == IS_OBJECT)) {
		    		break;
				}
		    }
			if (UNEXPECTED(EG(exception) != NULL)) {
				HANDLE_EXCEPTION();
			}
			zend_error_noreturn(E_ERROR, "__clone method called on non-object");
		}
	} while (0);

	ce = Z_OBJCE_P(obj);
	clone = ce ? ce->clone : NULL;
	clone_call =  Z_OBJ_HT_P(obj)->clone_obj;
	if (UNEXPECTED(clone_call == NULL)) {
		if (ce) {
			zend_error_noreturn(E_ERROR, "Trying to clone an uncloneable object of class %s", ce->name->val);
		} else {
			zend_error_noreturn(E_ERROR, "Trying to clone an uncloneable object");
		}
	}

	if (ce && clone) {
		if (clone->op_array.fn_flags & ZEND_ACC_PRIVATE) {
			/* Ensure that if we're calling a private function, we're allowed to do so.
			 */
			if (UNEXPECTED(ce != EG(scope))) {
				zend_error_noreturn(E_ERROR, "Call to private %s::__clone() from context '%s'", ce->name->val, EG(scope) ? EG(scope)->name->val : "");
			}
		} else if ((clone->common.fn_flags & ZEND_ACC_PROTECTED)) {
			/* Ensure that if we're calling a protected function, we're allowed to do so.
			 */
			if (UNEXPECTED(!zend_check_protected(zend_get_function_root_class(clone), EG(scope)))) {
				zend_error_noreturn(E_ERROR, "Call to protected %s::__clone() from context '%s'", ce->name->val, EG(scope) ? EG(scope)->name->val : "");
			}
		}
	}

	if (EXPECTED(EG(exception) == NULL)) {
		ZVAL_OBJ(EX_VAR(opline->result.var), clone_call(obj));
		if (UNEXPECTED(!RETURN_VALUE_USED(opline)) || UNEXPECTED(EG(exception) != NULL)) {
			OBJ_RELEASE(Z_OBJ_P(EX_VAR(opline->result.var)));
		}
	}
	FREE_OP1();
	CHECK_EXCEPTION();
	ZEND_VM_NEXT_OPCODE();
}

ZEND_VM_HANDLER(99, ZEND_FETCH_CONSTANT, VAR|CONST|UNUSED, CONST)
{
	USE_OPLINE

	SAVE_OPLINE();
	if (OP1_TYPE == IS_UNUSED) {
		zend_constant *c;
		zval *retval;

		if (CACHED_PTR(Z_CACHE_SLOT_P(EX_CONSTANT(opline->op2)))) {
			c = CACHED_PTR(Z_CACHE_SLOT_P(EX_CONSTANT(opline->op2)));
		} else if ((c = zend_quick_get_constant(EX_CONSTANT(opline->op2) + 1, opline->extended_value)) == NULL) {
			if ((opline->extended_value & IS_CONSTANT_UNQUALIFIED) != 0) {
				char *actual = (char *)zend_memrchr(Z_STRVAL_P(EX_CONSTANT(opline->op2)), '\\', Z_STRLEN_P(EX_CONSTANT(opline->op2)));
				if (!actual) {
					ZVAL_STR(EX_VAR(opline->result.var), zend_string_copy(Z_STR_P(EX_CONSTANT(opline->op2))));
				} else {
					actual++;
					ZVAL_STRINGL(EX_VAR(opline->result.var),
							actual, Z_STRLEN_P(EX_CONSTANT(opline->op2)) - (actual - Z_STRVAL_P(EX_CONSTANT(opline->op2))));
				}
				/* non-qualified constant - allow text substitution */
				zend_error(E_NOTICE, "Use of undefined constant %s - assumed '%s'",
						Z_STRVAL_P(EX_VAR(opline->result.var)), Z_STRVAL_P(EX_VAR(opline->result.var)));
				CHECK_EXCEPTION();
				ZEND_VM_NEXT_OPCODE();
			} else {
				zend_error_noreturn(E_ERROR, "Undefined constant '%s'", Z_STRVAL_P(EX_CONSTANT(opline->op2)));
			}
		} else {
			CACHE_PTR(Z_CACHE_SLOT_P(EX_CONSTANT(opline->op2)), c);
		}
		retval = EX_VAR(opline->result.var);
		ZVAL_COPY_VALUE(retval, &c->value);
		if (Z_OPT_COPYABLE_P(retval) || Z_OPT_REFCOUNTED_P(retval)) {
			if (Z_OPT_COPYABLE_P(retval)) {
				zval_copy_ctor_func(retval);
			} else {
				Z_ADDREF_P(retval);
			}
		}
	} else {
		/* class constant */
		zend_class_entry *ce;
		zval *value;

		if (OP1_TYPE == IS_CONST) {
			if (CACHED_PTR(Z_CACHE_SLOT_P(EX_CONSTANT(opline->op2)))) {
				value = CACHED_PTR(Z_CACHE_SLOT_P(EX_CONSTANT(opline->op2)));
				ZVAL_DEREF(value);
				ZVAL_DUP(EX_VAR(opline->result.var), value);
				ZEND_VM_C_GOTO(constant_fetch_end);
			} else if (CACHED_PTR(Z_CACHE_SLOT_P(EX_CONSTANT(opline->op1)))) {
				ce = CACHED_PTR(Z_CACHE_SLOT_P(EX_CONSTANT(opline->op1)));
			} else {
				ce = zend_fetch_class_by_name(Z_STR_P(EX_CONSTANT(opline->op1)), EX_CONSTANT(opline->op1) + 1, 0);
				if (UNEXPECTED(EG(exception) != NULL)) {
					HANDLE_EXCEPTION();
				}
				if (UNEXPECTED(ce == NULL)) {
					zend_error_noreturn(E_ERROR, "Class '%s' not found", Z_STRVAL_P(EX_CONSTANT(opline->op1)));
				}
				CACHE_PTR(Z_CACHE_SLOT_P(EX_CONSTANT(opline->op1)), ce);
			}
		} else {
			ce = Z_CE_P(EX_VAR(opline->op1.var));
			if ((value = CACHED_POLYMORPHIC_PTR(Z_CACHE_SLOT_P(EX_CONSTANT(opline->op2)), ce)) != NULL) {
				ZVAL_DEREF(value);
				ZVAL_DUP(EX_VAR(opline->result.var), value);
				ZEND_VM_C_GOTO(constant_fetch_end);
			}
		}

		if (EXPECTED((value = zend_hash_find(&ce->constants_table, Z_STR_P(EX_CONSTANT(opline->op2)))) != NULL)) {
			ZVAL_DEREF(value);
			if (Z_CONSTANT_P(value)) {
				EG(scope) = ce;
				zval_update_constant(value, 1);
				EG(scope) = EX(func)->op_array.scope;
			}
			if (OP1_TYPE == IS_CONST) {
				CACHE_PTR(Z_CACHE_SLOT_P(EX_CONSTANT(opline->op2)), value);
			} else {
				CACHE_POLYMORPHIC_PTR(Z_CACHE_SLOT_P(EX_CONSTANT(opline->op2)), ce, value);
			}
			ZVAL_DUP(EX_VAR(opline->result.var), value);
		} else if (Z_STRLEN_P(EX_CONSTANT(opline->op2)) == sizeof("class")-1 && memcmp(Z_STRVAL_P(EX_CONSTANT(opline->op2)), "class", sizeof("class") - 1) == 0) {
			/* "class" is assigned as a case-sensitive keyword from zend_do_resolve_class_name */
			ZVAL_STR_COPY(EX_VAR(opline->result.var), ce->name);
		} else {
			zend_error_noreturn(E_ERROR, "Undefined class constant '%s'", Z_STRVAL_P(EX_CONSTANT(opline->op2)));
		}
	}
ZEND_VM_C_LABEL(constant_fetch_end):
	CHECK_EXCEPTION();
	ZEND_VM_NEXT_OPCODE();
}

ZEND_VM_HANDLER(72, ZEND_ADD_ARRAY_ELEMENT, CONST|TMP|VAR|CV, CONST|TMPVAR|UNUSED|CV)
{
	USE_OPLINE
	zend_free_op free_op1;
	zval *expr_ptr, new_expr;

	SAVE_OPLINE();
	if ((OP1_TYPE == IS_VAR || OP1_TYPE == IS_CV) &&
	    (opline->extended_value & ZEND_ARRAY_ELEMENT_REF)) {
		expr_ptr = GET_OP1_ZVAL_PTR_PTR(BP_VAR_W);
		if (OP1_TYPE == IS_VAR && UNEXPECTED(expr_ptr == NULL)) {
			zend_error_noreturn(E_ERROR, "Cannot create references to/from string offsets");
		}
		ZVAL_MAKE_REF(expr_ptr);
		Z_ADDREF_P(expr_ptr);
		FREE_OP1_VAR_PTR();
	} else {
		expr_ptr = GET_OP1_ZVAL_PTR(BP_VAR_R);
		if (OP1_TYPE == IS_TMP_VAR) {
			ZVAL_COPY_VALUE(&new_expr, expr_ptr);
			expr_ptr = &new_expr;
		} else if (OP1_TYPE == IS_CONST) {
			if (!Z_IMMUTABLE_P(expr_ptr)) {
				ZVAL_DUP(&new_expr, expr_ptr);
				expr_ptr = &new_expr;
			}
		} else if ((OP1_TYPE == IS_CV || OP1_TYPE == IS_VAR) && Z_ISREF_P(expr_ptr)) {
			expr_ptr = Z_REFVAL_P(expr_ptr);
			if (Z_REFCOUNTED_P(expr_ptr)) Z_ADDREF_P(expr_ptr);
			FREE_OP1_IF_VAR();
		} else if (OP1_TYPE == IS_CV && Z_REFCOUNTED_P(expr_ptr)) {
			Z_ADDREF_P(expr_ptr);
		}
	}

	if (OP2_TYPE != IS_UNUSED) {
		zend_free_op free_op2;
		zval *offset = GET_OP2_ZVAL_PTR(BP_VAR_R);
		zend_string *str;
		zend_ulong hval;

ZEND_VM_C_LABEL(add_again):
		switch (Z_TYPE_P(offset)) {
			case IS_DOUBLE:
				hval = zend_dval_to_lval(Z_DVAL_P(offset));
				ZEND_VM_C_GOTO(num_index);
			case IS_LONG:
				hval = Z_LVAL_P(offset);
ZEND_VM_C_LABEL(num_index):
				zend_hash_index_update(Z_ARRVAL_P(EX_VAR(opline->result.var)), hval, expr_ptr);
				break;
			case IS_STRING:
				str = Z_STR_P(offset);
				if (OP2_TYPE != IS_CONST) {
					if (ZEND_HANDLE_NUMERIC(str, hval)) {
						ZEND_VM_C_GOTO(num_index);
					}
				}
ZEND_VM_C_LABEL(str_index):				
				zend_hash_update(Z_ARRVAL_P(EX_VAR(opline->result.var)), str, expr_ptr);
				break;
			case IS_NULL:
				str = STR_EMPTY_ALLOC();
				ZEND_VM_C_GOTO(str_index);
			case IS_FALSE:
				hval = 0;
				ZEND_VM_C_GOTO(num_index);
			case IS_TRUE:
				hval = 1;
				ZEND_VM_C_GOTO(num_index);
			case IS_REFERENCE:
				offset = Z_REFVAL_P(offset);
				ZEND_VM_C_GOTO(add_again);
				break;
			default:
				zend_error(E_WARNING, "Illegal offset type");
				zval_ptr_dtor(expr_ptr);
				/* do nothing */
				break;
		}
		FREE_OP2();
	} else {
		zend_hash_next_index_insert(Z_ARRVAL_P(EX_VAR(opline->result.var)), expr_ptr);
	}
	CHECK_EXCEPTION();
	ZEND_VM_NEXT_OPCODE();
}

ZEND_VM_HANDLER(71, ZEND_INIT_ARRAY, CONST|TMP|VAR|UNUSED|CV, CONST|TMPVAR|UNUSED|CV)
{
	zval *array;
	uint32_t size;
	USE_OPLINE

	array = EX_VAR(opline->result.var);
	if (OP1_TYPE != IS_UNUSED) {
		size = opline->extended_value >> ZEND_ARRAY_SIZE_SHIFT;
	} else {
		size = 0;
	}
	ZVAL_NEW_ARR(array);
	zend_hash_init(Z_ARRVAL_P(array), size, NULL, ZVAL_PTR_DTOR, 0);

	if (OP1_TYPE != IS_UNUSED) {
		/* Explicitly initialize array as not-packed if flag is set */
		if (opline->extended_value & ZEND_ARRAY_NOT_PACKED) {
			zend_hash_real_init(Z_ARRVAL_P(array), 0);
		}
	}

	if (OP1_TYPE == IS_UNUSED) {
		ZEND_VM_NEXT_OPCODE();
#if !defined(ZEND_VM_SPEC) || OP1_TYPE != IS_UNUSED
	} else {
		ZEND_VM_DISPATCH_TO_HANDLER(ZEND_ADD_ARRAY_ELEMENT);
#endif
	}
}

ZEND_VM_HANDLER(21, ZEND_CAST, CONST|TMP|VAR|CV, ANY)
{
	USE_OPLINE
	zend_free_op free_op1;
	zval *expr;
	zval *result = EX_VAR(opline->result.var);

	SAVE_OPLINE();
	expr = GET_OP1_ZVAL_PTR(BP_VAR_R);

	switch (opline->extended_value) {
		case IS_NULL:
			/* This code is taken from convert_to_null. However, it does not seems very useful,
			 * because a conversion to null always results in the same value. This could only
			 * be relevant if a cast_object handler for IS_NULL has some kind of side-effect. */
#if 0
			if (OP1_TYPE == IS_VAR || OP1_TYPE == IS_CV) {
				ZVAL_DEREF(expr);
			}
			if (Z_TYPE_P(expr) == IS_OBJECT && Z_OBJ_HT_P(expr)->cast_object) {
				if (Z_OBJ_HT_P(expr)->cast_object(expr, result, IS_NULL) == SUCCESS) {
					break;
				}
			}
#endif

			ZVAL_NULL(result);
			break;
		case _IS_BOOL:
			ZVAL_BOOL(result, zend_is_true(expr));
			break;
		case IS_LONG:
			ZVAL_LONG(result, zval_get_long(expr));
			break;
		case IS_DOUBLE:
			ZVAL_DOUBLE(result, zval_get_double(expr));
			break;
		case IS_STRING:
			ZVAL_STR(result, zval_get_string(expr));
			break;
		default:
			if (OP1_TYPE & (IS_VAR|IS_CV)) {
				ZVAL_DEREF(expr);
			}
			/* If value is already of correct type, return it directly */
			if (Z_TYPE_P(expr) == opline->extended_value) {
				ZVAL_COPY_VALUE(result, expr);
				if (OP1_TYPE == IS_CONST) {
					if (UNEXPECTED(Z_OPT_COPYABLE_P(result))) {
						zval_copy_ctor_func(result);
					}
				} else if (OP1_TYPE != IS_TMP_VAR) {
					if (Z_OPT_REFCOUNTED_P(expr)) Z_ADDREF_P(expr);
				}

				FREE_OP1_IF_VAR();
				CHECK_EXCEPTION();
				ZEND_VM_NEXT_OPCODE();
			}

			if (opline->extended_value == IS_ARRAY) {
				if (Z_TYPE_P(expr) != IS_OBJECT) {
					ZVAL_NEW_ARR(result);
					zend_hash_init(Z_ARRVAL_P(result), 8, NULL, ZVAL_PTR_DTOR, 0);
					if (Z_TYPE_P(expr) != IS_NULL) {
						expr = zend_hash_index_add_new(Z_ARRVAL_P(result), 0, expr);
						if (OP1_TYPE == IS_CONST) {
							if (UNEXPECTED(Z_OPT_COPYABLE_P(expr))) {
								zval_copy_ctor_func(expr);
							}
						} else {
							if (Z_OPT_REFCOUNTED_P(expr)) Z_ADDREF_P(expr);
						}
					}
				} else {
					ZVAL_COPY_VALUE(result, expr);
					Z_ADDREF_P(result);
					convert_to_array(result);
				}
			} else {
				if (Z_TYPE_P(expr) != IS_ARRAY) {
					object_init(result);
					if (Z_TYPE_P(expr) != IS_NULL) {
						expr = zend_hash_str_add_new(Z_OBJPROP_P(result), "scalar", sizeof("scalar")-1, expr);
						if (OP1_TYPE == IS_CONST) {
							if (UNEXPECTED(Z_OPT_COPYABLE_P(expr))) {
								zval_copy_ctor_func(expr);
							}
						} else {
							if (Z_OPT_REFCOUNTED_P(expr)) Z_ADDREF_P(expr);
						}
					}
				} else {
					ZVAL_COPY_VALUE(result, expr);
					zval_opt_copy_ctor(result);
					convert_to_object(result);
				}
			}
	}

	FREE_OP1();
	CHECK_EXCEPTION();
	ZEND_VM_NEXT_OPCODE();
}

ZEND_VM_HANDLER(73, ZEND_INCLUDE_OR_EVAL, CONST|TMPVAR|CV, ANY)
{
	USE_OPLINE
	zend_op_array *new_op_array=NULL;
	zend_free_op free_op1;
	zval *inc_filename;
	zval tmp_inc_filename;
	zend_bool failure_retval=0;

	SAVE_OPLINE();
	inc_filename = GET_OP1_ZVAL_PTR(BP_VAR_R);

	ZVAL_UNDEF(&tmp_inc_filename);
	if (Z_TYPE_P(inc_filename) != IS_STRING) {
		ZVAL_STR(&tmp_inc_filename, zval_get_string(inc_filename));
		inc_filename = &tmp_inc_filename;
	}

	if (opline->extended_value != ZEND_EVAL && strlen(Z_STRVAL_P(inc_filename)) != Z_STRLEN_P(inc_filename)) {
		if (opline->extended_value == ZEND_INCLUDE_ONCE || opline->extended_value == ZEND_INCLUDE) {
			zend_message_dispatcher(ZMSG_FAILED_INCLUDE_FOPEN, Z_STRVAL_P(inc_filename));
		} else {
			zend_message_dispatcher(ZMSG_FAILED_REQUIRE_FOPEN, Z_STRVAL_P(inc_filename));
		}
	} else {
		switch (opline->extended_value) {
			case ZEND_INCLUDE_ONCE:
			case ZEND_REQUIRE_ONCE: {
					zend_file_handle file_handle;
					char *resolved_path;

					resolved_path = zend_resolve_path(Z_STRVAL_P(inc_filename), (int)Z_STRLEN_P(inc_filename));
					if (resolved_path) {
						failure_retval = zend_hash_str_exists(&EG(included_files), resolved_path, (int)strlen(resolved_path));
					} else {
						resolved_path = Z_STRVAL_P(inc_filename);
					}

					if (failure_retval) {
						/* do nothing, file already included */
					} else if (SUCCESS == zend_stream_open(resolved_path, &file_handle)) {

						if (!file_handle.opened_path) {
							file_handle.opened_path = estrdup(resolved_path);
						}

						if (zend_hash_str_add_empty_element(&EG(included_files), file_handle.opened_path, (int)strlen(file_handle.opened_path))) {
							new_op_array = zend_compile_file(&file_handle, (opline->extended_value==ZEND_INCLUDE_ONCE?ZEND_INCLUDE:ZEND_REQUIRE));
							zend_destroy_file_handle(&file_handle);
						} else {
							zend_file_handle_dtor(&file_handle);
							failure_retval=1;
						}
					} else {
						if (opline->extended_value == ZEND_INCLUDE_ONCE) {
							zend_message_dispatcher(ZMSG_FAILED_INCLUDE_FOPEN, Z_STRVAL_P(inc_filename));
						} else {
							zend_message_dispatcher(ZMSG_FAILED_REQUIRE_FOPEN, Z_STRVAL_P(inc_filename));
						}
					}
					if (resolved_path != Z_STRVAL_P(inc_filename)) {
						efree(resolved_path);
					}
				}
				break;
			case ZEND_INCLUDE:
			case ZEND_REQUIRE:
				new_op_array = compile_filename(opline->extended_value, inc_filename);
				break;
			case ZEND_EVAL: {
					char *eval_desc = zend_make_compiled_string_description("eval()'d code");

					new_op_array = zend_compile_string(inc_filename, eval_desc);
					efree(eval_desc);
				}
				break;
			EMPTY_SWITCH_DEFAULT_CASE()
		}
	}
	if (Z_TYPE(tmp_inc_filename) != IS_UNDEF) {
		zend_string_release(Z_STR(tmp_inc_filename));
	}
	FREE_OP1();
	if (UNEXPECTED(EG(exception) != NULL)) {
		HANDLE_EXCEPTION();
	} else if (EXPECTED(new_op_array != NULL)) {
		zval *return_value = NULL;
		zend_execute_data *call;

		if (RETURN_VALUE_USED(opline)) {
			return_value = EX_VAR(opline->result.var);
		}

		new_op_array->scope = EG(scope); /* ??? */

		call = zend_vm_stack_push_call_frame(ZEND_CALL_NESTED_CODE,
			(zend_function*)new_op_array, 0, EX(called_scope), Z_OBJ(EX(This)), NULL);

		if (EX(symbol_table)) {
			call->symbol_table = EX(symbol_table);
		} else {
			call->symbol_table = zend_rebuild_symbol_table();
		}

		call->prev_execute_data = execute_data;
	    i_init_code_execute_data(call, new_op_array, return_value);
		if (EXPECTED(zend_execute_ex == execute_ex)) {
			ZEND_VM_ENTER();
		} else {
			ZEND_ADD_CALL_FLAG(call, ZEND_CALL_TOP);
			zend_execute_ex(call);
		}

		destroy_op_array(new_op_array);
		efree_size(new_op_array, sizeof(zend_op_array));
		if (UNEXPECTED(EG(exception) != NULL)) {
			zend_throw_exception_internal(NULL);
			HANDLE_EXCEPTION();
		}

	} else if (RETURN_VALUE_USED(opline)) {
		ZVAL_BOOL(EX_VAR(opline->result.var), failure_retval);
	}
	ZEND_VM_NEXT_OPCODE();
}

ZEND_VM_HANDLER(74, ZEND_UNSET_VAR, CONST|TMPVAR|CV, UNUSED|CONST|VAR)
{
	USE_OPLINE
	zval tmp, *varname;
	HashTable *target_symbol_table;
	zend_free_op free_op1;

	SAVE_OPLINE();
	if (OP1_TYPE == IS_CV &&
	    OP2_TYPE == IS_UNUSED &&
	    (opline->extended_value & ZEND_QUICK_SET)) {
		zval *var = EX_VAR(opline->op1.var);

		if (Z_REFCOUNTED_P(var)) {
			zend_refcounted *garbage = Z_COUNTED_P(var);

			if (!--GC_REFCOUNT(garbage)) {
				ZVAL_UNDEF(var);
				_zval_dtor_func_for_ptr(garbage ZEND_FILE_LINE_CC);
			} else {
				GC_ZVAL_CHECK_POSSIBLE_ROOT(var);
				ZVAL_UNDEF(var);
			}
		} else {
			ZVAL_UNDEF(var);
		}
		CHECK_EXCEPTION();
		ZEND_VM_NEXT_OPCODE();
	}

	varname = GET_OP1_ZVAL_PTR(BP_VAR_R);

	ZVAL_UNDEF(&tmp);
	if (OP1_TYPE != IS_CONST && Z_TYPE_P(varname) != IS_STRING) {
		ZVAL_STR(&tmp, zval_get_string(varname));
		varname = &tmp;
	}

	if (OP2_TYPE != IS_UNUSED) {
		zend_class_entry *ce;

		if (OP2_TYPE == IS_CONST) {
			if (CACHED_PTR(Z_CACHE_SLOT_P(EX_CONSTANT(opline->op2)))) {
				ce = CACHED_PTR(Z_CACHE_SLOT_P(EX_CONSTANT(opline->op2)));
			} else {
				ce = zend_fetch_class_by_name(Z_STR_P(EX_CONSTANT(opline->op2)), EX_CONSTANT(opline->op2) + 1, 0);
				if (UNEXPECTED(EG(exception) != NULL)) {
					if (OP1_TYPE != IS_CONST && Z_TYPE(tmp) != IS_UNDEF) {
						zend_string_release(Z_STR(tmp));
					}
					FREE_OP1();
					HANDLE_EXCEPTION();
				}
				if (UNEXPECTED(ce == NULL)) {
					zend_error_noreturn(E_ERROR, "Class '%s' not found", Z_STRVAL_P(EX_CONSTANT(opline->op2)));
				}
				CACHE_PTR(Z_CACHE_SLOT_P(EX_CONSTANT(opline->op2)), ce);
			}
		} else {
			ce = Z_CE_P(EX_VAR(opline->op2.var));
		}
		zend_std_unset_static_property(ce, Z_STR_P(varname), ((OP1_TYPE == IS_CONST) ? (EX_RUN_TIME_CACHE() + Z_CACHE_SLOT_P(varname)) : NULL));
	} else {
		target_symbol_table = zend_get_target_symbol_table(execute_data, opline->extended_value & ZEND_FETCH_TYPE_MASK);
		zend_hash_del_ind(target_symbol_table, Z_STR_P(varname));
	}

	if (OP1_TYPE != IS_CONST && Z_TYPE(tmp) != IS_UNDEF) {
		zend_string_release(Z_STR(tmp));
	}
	FREE_OP1();
	CHECK_EXCEPTION();
	ZEND_VM_NEXT_OPCODE();
}

ZEND_VM_HANDLER(75, ZEND_UNSET_DIM, VAR|UNUSED|CV, CONST|TMPVAR|CV)
{
	USE_OPLINE
	zend_free_op free_op1, free_op2;
	zval *container;
	zval *offset;
	zend_ulong hval;

	SAVE_OPLINE();
	container = GET_OP1_OBJ_ZVAL_PTR_PTR(BP_VAR_UNSET);
	if (OP1_TYPE == IS_VAR && UNEXPECTED(container == NULL)) {
		zend_error_noreturn(E_ERROR, "Cannot unset string offsets");
	}
	offset = GET_OP2_ZVAL_PTR(BP_VAR_R);

ZEND_VM_C_LABEL(unset_dim_again):
	if (OP1_TYPE != IS_UNUSED && EXPECTED(Z_TYPE_P(container) == IS_ARRAY)) {
		HashTable *ht;

ZEND_VM_C_LABEL(offset_again):
		SEPARATE_ARRAY(container);
		ht = Z_ARRVAL_P(container);
		switch (Z_TYPE_P(offset)) {
			case IS_DOUBLE:
				hval = zend_dval_to_lval(Z_DVAL_P(offset));
				zend_hash_index_del(ht, hval);
				break;
			case IS_LONG:
				hval = Z_LVAL_P(offset);
ZEND_VM_C_LABEL(num_index_dim):
				zend_hash_index_del(ht, hval);
				break;
			case IS_STRING:
				if (OP2_TYPE != IS_CONST) {
					if (ZEND_HANDLE_NUMERIC(Z_STR_P(offset), hval)) {
						ZEND_VM_C_GOTO(num_index_dim);
					}
				}
				if (ht == &EG(symbol_table).ht) {
					zend_delete_global_variable(Z_STR_P(offset));
				} else {
					zend_hash_del(ht, Z_STR_P(offset));
				}
				break;
			case IS_NULL:
				zend_hash_del(ht, STR_EMPTY_ALLOC());
				break;
			case IS_FALSE:
				hval = 0;
				ZEND_VM_C_GOTO(num_index_dim);
			case IS_TRUE:
				hval = 1;
				ZEND_VM_C_GOTO(num_index_dim);
			case IS_RESOURCE:
				hval = Z_RES_HANDLE_P(offset);
				ZEND_VM_C_GOTO(num_index_dim);
			case IS_REFERENCE:
				offset = Z_REFVAL_P(offset);
				ZEND_VM_C_GOTO(offset_again);
				break;
			default:
				zend_error(E_WARNING, "Illegal offset type in unset");
				break;
		}
		FREE_OP2();
	} else if (OP1_TYPE == IS_UNUSED || EXPECTED(Z_TYPE_P(container) == IS_OBJECT)) {
		if (UNEXPECTED(Z_OBJ_HT_P(container)->unset_dimension == NULL)) {
			zend_error_noreturn(E_ERROR, "Cannot use object as array");
		}
//???		if (OP2_TYPE == IS_CONST) {
//???			zval_copy_ctor(offset);
//???		}
		Z_OBJ_HT_P(container)->unset_dimension(container, offset);
		FREE_OP2();
	} else if (OP1_TYPE != IS_UNUSED && Z_ISREF_P(container)) {
		container = Z_REFVAL_P(container);
		ZEND_VM_C_GOTO(unset_dim_again);
	} else if (OP1_TYPE != IS_UNUSED && UNEXPECTED(Z_TYPE_P(container) == IS_STRING)) {
		zend_error_noreturn(E_ERROR, "Cannot unset string offsets");
		ZEND_VM_CONTINUE(); /* bailed out before */
	} else {
		FREE_OP2();
	}
	FREE_OP1_VAR_PTR();
	CHECK_EXCEPTION();
	ZEND_VM_NEXT_OPCODE();
}

ZEND_VM_HANDLER(76, ZEND_UNSET_OBJ, VAR|UNUSED|CV, CONST|TMPVAR|CV)
{
	USE_OPLINE
	zend_free_op free_op1, free_op2;
	zval *container;
	zval *offset;

	SAVE_OPLINE();
	container = GET_OP1_OBJ_ZVAL_PTR_PTR(BP_VAR_UNSET);
	if (OP1_TYPE == IS_VAR && UNEXPECTED(container == NULL)) {
		zend_error_noreturn(E_ERROR, "Cannot unset string offsets");
	}
	offset = GET_OP2_ZVAL_PTR(BP_VAR_R);

	do {	
		if (OP1_TYPE != IS_UNUSED && UNEXPECTED(Z_TYPE_P(container) != IS_OBJECT)) {
			if (Z_ISREF_P(container)) {
				container = Z_REFVAL_P(container);
				if (Z_TYPE_P(container) != IS_OBJECT) {
					break;
				}
			} else {
				break;
			}
		}
		if (Z_OBJ_HT_P(container)->unset_property) {
			Z_OBJ_HT_P(container)->unset_property(container, offset, ((OP2_TYPE == IS_CONST) ? (EX_RUN_TIME_CACHE() + Z_CACHE_SLOT_P(offset)) : NULL));
		} else {
			zend_error(E_NOTICE, "Trying to unset property of non-object");
		}
	} while (0);

	FREE_OP2();
	FREE_OP1_VAR_PTR();
	CHECK_EXCEPTION();
	ZEND_VM_NEXT_OPCODE();
}

ZEND_VM_HANDLER(77, ZEND_FE_RESET, CONST|TMP|VAR|CV, ANY)
{
	USE_OPLINE
	zend_free_op free_op1;
	zval *array_ptr, *array_ref, iterator, tmp;
	HashTable *fe_ht;
	zend_object_iterator *iter = NULL;
	zend_class_entry *ce = NULL;
	zend_bool is_empty = 0;

	SAVE_OPLINE();

	if ((OP1_TYPE == IS_CV || OP1_TYPE == IS_VAR) &&
	    (opline->extended_value & ZEND_FE_FETCH_BYREF)) {
		array_ptr = array_ref = GET_OP1_ZVAL_PTR_PTR(BP_VAR_R);
		ZVAL_DEREF(array_ptr);
		if (Z_TYPE_P(array_ptr) == IS_ARRAY) {
			SEPARATE_ARRAY(array_ptr);
			if (!Z_ISREF_P(array_ref)) {
				ZVAL_NEW_REF(array_ref, array_ref);
				array_ptr = Z_REFVAL_P(array_ref);
			}
			if (Z_REFCOUNTED_P(array_ref)) Z_ADDREF_P(array_ref);
		} else if (Z_TYPE_P(array_ptr) == IS_OBJECT) {
			ce = Z_OBJCE_P(array_ptr);
			if (ce->get_iterator == NULL) {
				Z_ADDREF_P(array_ptr);
			}
			array_ref = array_ptr;
		} else {
			if (Z_REFCOUNTED_P(array_ref)) Z_ADDREF_P(array_ref);
		}
	} else {
		array_ptr = array_ref = GET_OP1_ZVAL_PTR(BP_VAR_R);
		if (OP1_TYPE & (IS_VAR|IS_CV)) {
			ZVAL_DEREF(array_ptr);
		}
		if (OP1_TYPE == IS_TMP_VAR) {
			ZVAL_COPY_VALUE(&tmp, array_ptr);
			if (Z_OPT_IMMUTABLE_P(&tmp)) {
				zval_copy_ctor_func(&tmp);
			}
			array_ref = array_ptr = &tmp;
			if (Z_TYPE_P(array_ptr) == IS_OBJECT) {
				ce = Z_OBJCE_P(array_ptr);
				if (ce && ce->get_iterator) {
					Z_DELREF_P(array_ref);
				}
			}
		} else if (Z_TYPE_P(array_ptr) == IS_OBJECT) {
			ce = Z_OBJCE_P(array_ptr);
			if (!ce->get_iterator) {
				if (OP1_TYPE == IS_CV) {
					Z_ADDREF_P(array_ref);
				}
			}
		} else if (Z_IMMUTABLE_P(array_ref)) {
			if (OP1_TYPE == IS_CV) {
				zval_copy_ctor_func(array_ref);
				Z_ADDREF_P(array_ref);
			} else {
				ZVAL_COPY_VALUE(&tmp, array_ref);
				zval_copy_ctor_func(&tmp);
				array_ptr = array_ref = &tmp;
			}
		} else if (Z_REFCOUNTED_P(array_ref)) {
			if (OP1_TYPE == IS_CONST ||
			           (OP1_TYPE == IS_CV && 
			            !Z_ISREF_P(array_ref) &&
			            Z_REFCOUNT_P(array_ref) > 1) ||
			           (OP1_TYPE == IS_VAR &&
			            !Z_ISREF_P(array_ref) &&
			            Z_REFCOUNT_P(array_ref) > 2)) {
				if (OP1_TYPE == IS_VAR) {
					Z_DELREF_P(array_ref);
				}
				ZVAL_DUP(&tmp, array_ref);
				array_ptr = array_ref = &tmp;
			} else if (OP1_TYPE == IS_CV || OP1_TYPE == IS_VAR) {
				if (Z_ISREF_P(array_ref) && Z_REFCOUNT_P(array_ref) == 1) {
					ZVAL_UNREF(array_ref);
					array_ptr = array_ref;
				}
				if (Z_IMMUTABLE_P(array_ptr)) {
					zval_copy_ctor_func(array_ptr);
				} else if (Z_ISREF_P(array_ref) &&
				           Z_COPYABLE_P(array_ptr) &&
				           Z_REFCOUNT_P(array_ptr) > 1) {
					Z_DELREF_P(array_ptr);
					zval_copy_ctor_func(array_ptr);
				}
				if (OP1_TYPE == IS_CV) {
					Z_ADDREF_P(array_ref);
				}
			}
		}
	}

	if (ce && ce->get_iterator) {
		iter = ce->get_iterator(ce, array_ptr, opline->extended_value & ZEND_FE_FETCH_BYREF);

		if (OP1_TYPE == IS_VAR && !(opline->extended_value & ZEND_FE_FETCH_BYREF)) {
			FREE_OP1_IF_VAR();
		}
		if (iter && EXPECTED(EG(exception) == NULL)) {
			ZVAL_OBJ(&iterator, &iter->std);
			array_ptr = array_ref = &iterator;
		} else {
			if (OP1_TYPE == IS_VAR && opline->extended_value & ZEND_FE_FETCH_BYREF) {
				FREE_OP1_VAR_PTR();
			}
			if (!EG(exception)) {
				zend_throw_exception_ex(NULL, 0, "Object of type %s did not create an Iterator", ce->name->val);
			}
			zend_throw_exception_internal(NULL);
			HANDLE_EXCEPTION();
		}
	}

	ZVAL_COPY_VALUE(EX_VAR(opline->result.var), array_ref);

	if (iter) {
		iter->index = 0;
		if (iter->funcs->rewind) {
			iter->funcs->rewind(iter);
			if (UNEXPECTED(EG(exception) != NULL)) {
				zval_ptr_dtor(array_ref);
				if (OP1_TYPE == IS_VAR && opline->extended_value & ZEND_FE_FETCH_BYREF) {
					FREE_OP1_VAR_PTR();
				}
				HANDLE_EXCEPTION();
			}
		}
		is_empty = iter->funcs->valid(iter) != SUCCESS;
		if (UNEXPECTED(EG(exception) != NULL)) {
			zval_ptr_dtor(array_ref);
			if (OP1_TYPE == IS_VAR && opline->extended_value & ZEND_FE_FETCH_BYREF) {
				FREE_OP1_VAR_PTR();
			}
			HANDLE_EXCEPTION();
		}
		iter->index = -1; /* will be set to 0 before using next handler */
	} else if ((fe_ht = HASH_OF(array_ptr)) != NULL) {
		HashPointer *ptr = (HashPointer*)EX_VAR((opline+2)->op1.var);
		HashPosition pos = 0;
		Bucket *p;

		while (1) {
			if (pos >= fe_ht->nNumUsed) {
				is_empty = 1;
				if (OP1_TYPE == IS_VAR && opline->extended_value & ZEND_FE_FETCH_BYREF) {
					FREE_OP1_VAR_PTR();
				}
				ZEND_VM_JMP(OP_JMP_ADDR(opline, opline->op2));
			}
			p = fe_ht->arData + pos;
			if (Z_TYPE(p->val) == IS_UNDEF ||
			    (Z_TYPE(p->val) == IS_INDIRECT &&
			     Z_TYPE_P(Z_INDIRECT(p->val)) == IS_UNDEF)) {
				pos++;
				continue;
			}
			if (!ce ||
			    !p->key ||
			    zend_check_property_access(Z_OBJ_P(array_ptr), p->key) == SUCCESS) {
				break;
			}
			pos++;
		}
		fe_ht->nInternalPointer = pos;
		ptr->pos = pos;
		ptr->ht = fe_ht;
		ptr->h = fe_ht->arData[pos].h;
		ptr->key = fe_ht->arData[pos].key;
		is_empty = 0;
	} else {
		zend_error(E_WARNING, "Invalid argument supplied for foreach()");
		is_empty = 1;
	}

	if (OP1_TYPE == IS_VAR && opline->extended_value & ZEND_FE_FETCH_BYREF) {
		FREE_OP1_VAR_PTR();
	}
	if (is_empty) {
		ZEND_VM_JMP(OP_JMP_ADDR(opline, opline->op2));
	} else {
		CHECK_EXCEPTION();
		ZEND_VM_NEXT_OPCODE();
	}
}

ZEND_VM_HANDLER(78, ZEND_FE_FETCH, VAR, ANY)
{
	USE_OPLINE
	zend_free_op free_op1;
	zval *array, *array_ref;
	zval *value;
	HashTable *fe_ht;
	HashPointer *ptr;
	HashPosition pos;
	Bucket *p;

	array = array_ref = EX_VAR(opline->op1.var);
	if (Z_ISREF_P(array)) {
		array = Z_REFVAL_P(array);
		// TODO: referenced value might be changed to different array ???
		if (Z_IMMUTABLE_P(array)) {
			zval_copy_ctor_func(array);
		}
	}

	SAVE_OPLINE();

	if (EXPECTED(Z_TYPE_P(array) == IS_ARRAY)) {
		fe_ht = Z_ARRVAL_P(array);
		ptr = (HashPointer*)EX_VAR((opline+1)->op1.var);
		pos = ptr->pos;
		if (UNEXPECTED(pos == INVALID_IDX)) {
			/* reached end of iteration */
			ZEND_VM_JMP(OP_JMP_ADDR(opline, opline->op2));
		} else if (UNEXPECTED(ptr->ht != fe_ht)) {
			ptr->ht = fe_ht;
			pos = 0;
		} else if (UNEXPECTED(fe_ht->nInternalPointer != ptr->pos)) {
			if (fe_ht->u.flags & HASH_FLAG_PACKED) {
				pos = ptr->h;
			} else {
				pos = fe_ht->arHash[ptr->h & fe_ht->nTableMask];
				while (1) {
					if (pos == INVALID_IDX) {
						pos = fe_ht->nInternalPointer;
						break;
					} else if (fe_ht->arData[pos].h == ptr->h && fe_ht->arData[pos].key == ptr->key) {
						break;
					}
					pos = Z_NEXT(fe_ht->arData[pos].val);
				}
			}
		}
		while (1) {
			if (UNEXPECTED(pos >= fe_ht->nNumUsed)) {
				/* reached end of iteration */
				ZEND_VM_JMP(OP_JMP_ADDR(opline, opline->op2));
			}
			p = fe_ht->arData + pos;
			value = &p->val;
			if (UNEXPECTED(Z_TYPE_P(value) == IS_UNDEF)) {
				pos++;
				continue;
			} else if (UNEXPECTED(Z_TYPE_P(value) == IS_INDIRECT)) {
				value = Z_INDIRECT_P(value);
				if (UNEXPECTED(Z_TYPE_P(value) == IS_UNDEF)) {
					pos++;
					continue;
				}
			}
			if (opline->extended_value & ZEND_FE_FETCH_BYREF) {
				ZVAL_MAKE_REF(value);
				Z_ADDREF_P(value);
				ZVAL_REF(EX_VAR(opline->result.var), Z_REF_P(value));
			} else {
				ZVAL_COPY(EX_VAR(opline->result.var), value);
			}
			if (opline->extended_value & ZEND_FE_FETCH_WITH_KEY) {
				if (!p->key) {
					ZVAL_LONG(EX_VAR((opline+1)->result.var), p->h);
				} else {
					ZVAL_STR_COPY(EX_VAR((opline+1)->result.var), p->key);
				}
			}
			break;
		}
		do {
			pos++;
			if (pos >= fe_ht->nNumUsed) {
				fe_ht->nInternalPointer = ptr->pos = INVALID_IDX;
				ZEND_VM_INC_OPCODE();
				ZEND_VM_NEXT_OPCODE();
			}
			p = fe_ht->arData + pos;
		} while (Z_TYPE(p->val) == IS_UNDEF ||
			     (Z_TYPE(p->val) == IS_INDIRECT &&
			      Z_TYPE_P(Z_INDIRECT(p->val)) == IS_UNDEF));
		fe_ht->nInternalPointer = ptr->pos = pos;
		ptr->h = fe_ht->arData[pos].h;
		ptr->key = fe_ht->arData[pos].key;
		ZEND_VM_INC_OPCODE();
		ZEND_VM_NEXT_OPCODE();
	} else if (EXPECTED(Z_TYPE_P(array) == IS_OBJECT)) {
		zend_object_iterator *iter;
 
		if ((iter = zend_iterator_unwrap(array)) == NULL) {
			/* plain object */
 			zend_object *zobj = Z_OBJ_P(array);
 
 			fe_ht = Z_OBJPROP_P(array);
			ptr = (HashPointer*)EX_VAR((opline+1)->op1.var);
			pos = ptr->pos;
			if (pos == INVALID_IDX) {
				/* reached end of iteration */
				ZEND_VM_JMP(OP_JMP_ADDR(opline, opline->op2));
			} else if (UNEXPECTED(ptr->ht != fe_ht)) {
				ptr->ht = fe_ht;
				pos = 0;
			} else if (UNEXPECTED(fe_ht->nInternalPointer != ptr->pos)) {
				if (fe_ht->u.flags & HASH_FLAG_PACKED) {
					pos = ptr->h;
				} else {
					pos = fe_ht->arHash[ptr->h & fe_ht->nTableMask];
					while (1) {
						if (pos == INVALID_IDX) {
							pos = fe_ht->nInternalPointer;
							break;
						} else if (fe_ht->arData[pos].h == ptr->h && fe_ht->arData[pos].key == ptr->key) {
							break;
						}
						pos = Z_NEXT(fe_ht->arData[pos].val);
					}
				}
			}
			while (1) {
				if (UNEXPECTED(pos >= fe_ht->nNumUsed)) {
					/* reached end of iteration */
					ZEND_VM_JMP(OP_JMP_ADDR(opline, opline->op2));
				}

				p = fe_ht->arData + pos;
				value = &p->val;
				if (UNEXPECTED(Z_TYPE_P(value) == IS_UNDEF)) {
					pos++;
					continue;
				} else if (UNEXPECTED(Z_TYPE_P(value) == IS_INDIRECT)) {
					value = Z_INDIRECT_P(value);
					if (UNEXPECTED(Z_TYPE_P(value) == IS_UNDEF)) {
						pos++;
						continue;
					}
				}

				if (UNEXPECTED(!p->key)) {
					if (opline->extended_value & ZEND_FE_FETCH_WITH_KEY) {
						ZVAL_LONG(EX_VAR((opline+1)->result.var), p->h);
					}
					break;
				} else if (zend_check_property_access(zobj, p->key) == SUCCESS) {
					if (opline->extended_value & ZEND_FE_FETCH_WITH_KEY) {
						if (p->key->val[0]) {
							ZVAL_STR_COPY(EX_VAR((opline+1)->result.var), p->key);
						} else {
							const char *class_name, *prop_name;
							size_t prop_name_len;
							zend_unmangle_property_name_ex(
								p->key, &class_name, &prop_name, &prop_name_len);
							ZVAL_STRINGL(EX_VAR((opline+1)->result.var), prop_name, prop_name_len);
						}
					}
					break;
				}
				pos++;
			}
			if (opline->extended_value & ZEND_FE_FETCH_BYREF) {
				ZVAL_MAKE_REF(value);
				Z_ADDREF_P(value);
				ZVAL_REF(EX_VAR(opline->result.var), Z_REF_P(value));
			} else {
				ZVAL_COPY(EX_VAR(opline->result.var), value);
			}
			do {
				pos++;
				if (pos >= fe_ht->nNumUsed) {
					fe_ht->nInternalPointer = ptr->pos = INVALID_IDX;
					ZEND_VM_INC_OPCODE();
					ZEND_VM_NEXT_OPCODE();
				}
				p = fe_ht->arData + pos;
			} while (Z_TYPE(p->val) == IS_UNDEF ||
				     (Z_TYPE(p->val) == IS_INDIRECT &&
				      Z_TYPE_P(Z_INDIRECT(p->val)) == IS_UNDEF) ||
				     (EXPECTED(p->key != NULL) &&
				      zend_check_property_access(zobj, p->key) == FAILURE));
			fe_ht->nInternalPointer = ptr->pos = pos;
			ptr->h = fe_ht->arData[pos].h;
			ptr->key = fe_ht->arData[pos].key;
			ZEND_VM_INC_OPCODE();
			ZEND_VM_NEXT_OPCODE();
		} else {
			/* !iter happens from exception */
			if (iter && ++iter->index > 0) {
				/* This could cause an endless loop if index becomes zero again.
				 * In case that ever happens we need an additional flag. */
				iter->funcs->move_forward(iter);
				if (UNEXPECTED(EG(exception) != NULL)) {
					zval_ptr_dtor(array_ref);
					HANDLE_EXCEPTION();
				}
			}
			/* If index is zero we come from FE_RESET and checked valid() already. */
			if (!iter || (iter->index > 0 && iter->funcs->valid(iter) == FAILURE)) {
				/* reached end of iteration */
				if (UNEXPECTED(EG(exception) != NULL)) {
					zval_ptr_dtor(array_ref);
					HANDLE_EXCEPTION();
				}
				ZEND_VM_JMP(OP_JMP_ADDR(opline, opline->op2));
			}
			value = iter->funcs->get_current_data(iter);
			if (UNEXPECTED(EG(exception) != NULL)) {
				zval_ptr_dtor(array_ref);
				HANDLE_EXCEPTION();
			}
			if (!value) {
				/* failure in get_current_data */
				ZEND_VM_JMP(OP_JMP_ADDR(opline, opline->op2));
			}
			if (opline->extended_value & ZEND_FE_FETCH_BYREF) {
				ZVAL_MAKE_REF(value);
				Z_ADDREF_P(value);
				ZVAL_REF(EX_VAR(opline->result.var), Z_REF_P(value));
			} else {
				ZVAL_COPY(EX_VAR(opline->result.var), value);
			}
			if (opline->extended_value & ZEND_FE_FETCH_WITH_KEY) {
				if (iter->funcs->get_current_key) {
					iter->funcs->get_current_key(iter, EX_VAR((opline+1)->result.var));
					if (UNEXPECTED(EG(exception) != NULL)) {
						zval_ptr_dtor(array_ref);
						HANDLE_EXCEPTION();
					}
				} else {
					ZVAL_LONG(EX_VAR((opline+1)->result.var), iter->index);
				}
			}
			ZEND_VM_INC_OPCODE();
			ZEND_VM_NEXT_OPCODE();
		}
	} else {
		zend_error(E_WARNING, "Invalid argument supplied for foreach()");
		ZEND_VM_JMP(OP_JMP_ADDR(opline, opline->op2));
	}
}

ZEND_VM_HANDLER(114, ZEND_ISSET_ISEMPTY_VAR, CONST|TMPVAR|CV, UNUSED|CONST|VAR)
{
	USE_OPLINE
	zval *value;

	SAVE_OPLINE();
	if (OP1_TYPE == IS_CV &&
	    OP2_TYPE == IS_UNUSED &&
	    (opline->extended_value & ZEND_QUICK_SET)) {
		value = EX_VAR(opline->op1.var);
		if (opline->extended_value & ZEND_ISSET) {		
			ZVAL_BOOL(EX_VAR(opline->result.var),
				Z_TYPE_P(value) > IS_NULL &&
			    (!Z_ISREF_P(value) || Z_TYPE_P(Z_REFVAL_P(value)) != IS_NULL));
		} else /* if (opline->extended_value & ZEND_ISEMPTY) */ {
			ZVAL_BOOL(EX_VAR(opline->result.var),
				!i_zend_is_true(value));
			CHECK_EXCEPTION();
		}
		ZEND_VM_NEXT_OPCODE();
	} else {
		zend_free_op free_op1;
		zval tmp, *varname = GET_OP1_ZVAL_PTR(BP_VAR_IS);

		ZVAL_UNDEF(&tmp);
		if (OP1_TYPE != IS_CONST && Z_TYPE_P(varname) != IS_STRING) {
			ZVAL_STR(&tmp, zval_get_string(varname));
			varname = &tmp;
		}

		if (OP2_TYPE != IS_UNUSED) {
			zend_class_entry *ce;

			if (OP2_TYPE == IS_CONST) {
				if (CACHED_PTR(Z_CACHE_SLOT_P(EX_CONSTANT(opline->op2)))) {
					ce = CACHED_PTR(Z_CACHE_SLOT_P(EX_CONSTANT(opline->op2)));
				} else {
					ce = zend_fetch_class_by_name(Z_STR_P(EX_CONSTANT(opline->op2)), EX_CONSTANT(opline->op2) + 1, 0);
					if (UNEXPECTED(ce == NULL)) {
						CHECK_EXCEPTION();
						ZEND_VM_NEXT_OPCODE();
					}
					CACHE_PTR(Z_CACHE_SLOT_P(EX_CONSTANT(opline->op2)), ce);
				}
			} else {
				ce = Z_CE_P(EX_VAR(opline->op2.var));
			}
			value = zend_std_get_static_property(ce, Z_STR_P(varname), 1, ((OP1_TYPE == IS_CONST) ? (EX_RUN_TIME_CACHE() + Z_CACHE_SLOT_P(varname)) : NULL));
		} else {
			HashTable *target_symbol_table = zend_get_target_symbol_table(execute_data, opline->extended_value & ZEND_FETCH_TYPE_MASK);
			value = zend_hash_find_ind(target_symbol_table, Z_STR_P(varname));
		}

		if (OP1_TYPE != IS_CONST && Z_TYPE(tmp) != IS_UNDEF) {
			zend_string_release(Z_STR(tmp));
		}
		FREE_OP1();

		if (opline->extended_value & ZEND_ISSET) {		
			ZVAL_BOOL(EX_VAR(opline->result.var),
				value && Z_TYPE_P(value) > IS_NULL &&
			    (!Z_ISREF_P(value) || Z_TYPE_P(Z_REFVAL_P(value)) != IS_NULL));
		} else /* if (opline->extended_value & ZEND_ISEMPTY) */ {
			ZVAL_BOOL(EX_VAR(opline->result.var),
				!value || !i_zend_is_true(value));
		}

		CHECK_EXCEPTION();
		ZEND_VM_NEXT_OPCODE();
	}
}

ZEND_VM_HANDLER(115, ZEND_ISSET_ISEMPTY_DIM_OBJ, CONST|TMPVAR|UNUSED|CV, CONST|TMPVAR|CV)
{
	USE_OPLINE
	zend_free_op free_op1, free_op2;
	zval *container;
	int result;
	zend_ulong hval;
	zval *offset;

	SAVE_OPLINE();
	container = GET_OP1_OBJ_ZVAL_PTR(BP_VAR_IS);
	offset = GET_OP2_ZVAL_PTR(BP_VAR_R);

ZEND_VM_C_LABEL(isset_dim_obj_again):
	if (OP1_TYPE != IS_UNUSED && EXPECTED(Z_TYPE_P(container) == IS_ARRAY)) {
		HashTable *ht = Z_ARRVAL_P(container);
		zval *value;
		zend_string *str;

ZEND_VM_C_LABEL(isset_again):
		if (EXPECTED(Z_TYPE_P(offset) == IS_STRING)) {
			str = Z_STR_P(offset);
			if (OP2_TYPE != IS_CONST) {
				if (ZEND_HANDLE_NUMERIC(str, hval)) {
					ZEND_VM_C_GOTO(num_index_prop);
				}
			}
ZEND_VM_C_LABEL(str_index_prop):
			value = zend_hash_find_ind(ht, str);
		} else if (EXPECTED(Z_TYPE_P(offset) == IS_LONG)) {
			hval = Z_LVAL_P(offset);
ZEND_VM_C_LABEL(num_index_prop):
			value = zend_hash_index_find(ht, hval);
		} else {
			switch (Z_TYPE_P(offset)) {
				case IS_DOUBLE:
					hval = zend_dval_to_lval(Z_DVAL_P(offset));
					ZEND_VM_C_GOTO(num_index_prop);
				case IS_NULL:
					str = STR_EMPTY_ALLOC();
					ZEND_VM_C_GOTO(str_index_prop);
				case IS_FALSE:
					hval = 0;
					ZEND_VM_C_GOTO(num_index_prop);
				case IS_TRUE:
					hval = 1;
					ZEND_VM_C_GOTO(num_index_prop);
				case IS_RESOURCE:
					hval = Z_RES_HANDLE_P(offset);
					ZEND_VM_C_GOTO(num_index_prop);
				case IS_REFERENCE:
					offset = Z_REFVAL_P(offset);
					ZEND_VM_C_GOTO(isset_again);
				default:
					zend_error(E_WARNING, "Illegal offset type in isset or empty");
					value = NULL;
					break;
			}
		}

		if (opline->extended_value & ZEND_ISSET) {
			/* > IS_NULL means not IS_UNDEF and not IS_NULL */
			result = value != NULL && Z_TYPE_P(value) > IS_NULL &&
			    (!Z_ISREF_P(value) || Z_TYPE_P(Z_REFVAL_P(value)) != IS_NULL);
		} else /* if (opline->extended_value & ZEND_ISEMPTY) */ {
			result = (value == NULL || !i_zend_is_true(value));
		}
	} else if (OP1_TYPE == IS_UNUSED || EXPECTED(Z_TYPE_P(container) == IS_OBJECT)) {
		if (EXPECTED(Z_OBJ_HT_P(container)->has_dimension)) {
			result = Z_OBJ_HT_P(container)->has_dimension(container, offset, (opline->extended_value & ZEND_ISSET) == 0);
		} else {
			zend_error(E_NOTICE, "Trying to check element of non-array");
			result = 0;
		}
		if ((opline->extended_value & ZEND_ISSET) == 0) {
			result = !result;
		}
	} else if (EXPECTED(Z_TYPE_P(container) == IS_STRING)) { /* string offsets */
		zval tmp;

		result = 0;
		if (UNEXPECTED(Z_TYPE_P(offset) != IS_LONG)) {
			if (OP2_TYPE & (IS_CV|IS_VAR)) {
				ZVAL_DEREF(offset);
			}
			if (Z_TYPE_P(offset) < IS_STRING /* simple scalar types */
					|| (Z_TYPE_P(offset) == IS_STRING /* or numeric string */
						&& IS_LONG == is_numeric_string(Z_STRVAL_P(offset), Z_STRLEN_P(offset), NULL, NULL, 0))) {
				ZVAL_DUP(&tmp, offset);
				convert_to_long(&tmp);
				offset = &tmp;
			}
		}
		if (EXPECTED(Z_TYPE_P(offset) == IS_LONG)) {
			if (offset->value.lval >= 0 && (size_t)offset->value.lval < Z_STRLEN_P(container)) {
				if ((opline->extended_value & ZEND_ISSET) ||
				    Z_STRVAL_P(container)[offset->value.lval] != '0') {
					result = 1;
				} 
			}
		}
		if ((opline->extended_value & ZEND_ISSET) == 0) {
			result = !result;
		}
	} else if ((OP1_TYPE & (IS_VAR|IS_CV)) && Z_ISREF_P(container)) {
		container = Z_REFVAL_P(container);
		ZEND_VM_C_GOTO(isset_dim_obj_again);
	} else {
		result = ((opline->extended_value & ZEND_ISSET) == 0);
	}

	FREE_OP2();
	ZVAL_BOOL(EX_VAR(opline->result.var), result);
	FREE_OP1();
	CHECK_EXCEPTION();
	ZEND_VM_NEXT_OPCODE();
}

ZEND_VM_HANDLER(148, ZEND_ISSET_ISEMPTY_PROP_OBJ, CONST|TMPVAR|UNUSED|CV, CONST|TMPVAR|CV)
{
	USE_OPLINE
	zend_free_op free_op1, free_op2;
	zval *container;
	int result;
	zval *offset;

	SAVE_OPLINE();
	container = GET_OP1_OBJ_ZVAL_PTR(BP_VAR_IS);
	offset = GET_OP2_ZVAL_PTR(BP_VAR_R);

	if (OP1_TYPE != IS_UNUSED && UNEXPECTED(Z_TYPE_P(container) != IS_OBJECT)) {
		if ((OP1_TYPE & (IS_VAR|IS_CV)) && Z_ISREF_P(container)) {
			container = Z_REFVAL_P(container);
			if (UNEXPECTED(Z_TYPE_P(container) != IS_OBJECT)) {
				ZEND_VM_C_GOTO(isset_no_object);
			}
		} else {
			ZEND_VM_C_GOTO(isset_no_object);
		}
	}
	if (UNEXPECTED(!Z_OBJ_HT_P(container)->has_property)) {
		zend_error(E_NOTICE, "Trying to check property of non-object");
ZEND_VM_C_LABEL(isset_no_object):
		result = ((opline->extended_value & ZEND_ISSET) == 0);
	} else {
		result = Z_OBJ_HT_P(container)->has_property(container, offset, (opline->extended_value & ZEND_ISSET) == 0, ((OP2_TYPE == IS_CONST) ? (EX_RUN_TIME_CACHE() + Z_CACHE_SLOT_P(offset)) : NULL));
		if ((opline->extended_value & ZEND_ISSET) == 0) {
			result = !result;
		}
	}

	FREE_OP2();
	ZVAL_BOOL(EX_VAR(opline->result.var), result);
	FREE_OP1();
	CHECK_EXCEPTION();
	ZEND_VM_NEXT_OPCODE();
}

ZEND_VM_HANDLER(79, ZEND_EXIT, CONST|TMPVAR|UNUSED|CV, ANY)
{
#if !defined(ZEND_VM_SPEC) || (OP1_TYPE != IS_UNUSED)
	USE_OPLINE

	SAVE_OPLINE();
	if (OP1_TYPE != IS_UNUSED) {
		zend_free_op free_op1;
		zval *ptr = GET_OP1_ZVAL_PTR(BP_VAR_R);

		do {
			if (Z_TYPE_P(ptr) == IS_LONG) {
				EG(exit_status) = Z_LVAL_P(ptr);
			} else {
				if ((OP1_TYPE & (IS_VAR|IS_CV)) && Z_ISREF_P(ptr)) {
					ptr = Z_REFVAL_P(ptr);
					if (Z_TYPE_P(ptr) == IS_LONG) {
						EG(exit_status) = Z_LVAL_P(ptr);
						break;
					}				
				}
				zend_print_variable(ptr);
			}
		} while (0);
		FREE_OP1();
	}
#endif
	zend_bailout();
	ZEND_VM_NEXT_OPCODE(); /* Never reached */
}

ZEND_VM_HANDLER(57, ZEND_BEGIN_SILENCE, ANY, ANY)
{
	USE_OPLINE

	SAVE_OPLINE();
	ZVAL_LONG(EX_VAR(opline->result.var), EG(error_reporting));

	if (EG(error_reporting)) {
		do {
			EG(error_reporting) = 0;
			if (!EG(error_reporting_ini_entry)) {
				zend_ini_entry *p = zend_hash_str_find_ptr(EG(ini_directives), "error_reporting", sizeof("error_reporting")-1);
				if (p) {
					EG(error_reporting_ini_entry) = p;
				} else {
					break;
				}
			}
			if (!EG(error_reporting_ini_entry)->modified) {
				if (!EG(modified_ini_directives)) {
					ALLOC_HASHTABLE(EG(modified_ini_directives));
					zend_hash_init(EG(modified_ini_directives), 8, NULL, NULL, 0);
				}
				if (EXPECTED(zend_hash_str_add_ptr(EG(modified_ini_directives), "error_reporting", sizeof("error_reporting")-1, EG(error_reporting_ini_entry)) != NULL)) {
					EG(error_reporting_ini_entry)->orig_value = EG(error_reporting_ini_entry)->value;
					EG(error_reporting_ini_entry)->orig_modifiable = EG(error_reporting_ini_entry)->modifiable;
					EG(error_reporting_ini_entry)->modified = 1;
				}
			}
		} while (0);
	}
	CHECK_EXCEPTION();
	ZEND_VM_NEXT_OPCODE();
}

ZEND_VM_HANDLER(58, ZEND_END_SILENCE, TMP, ANY)
{
	USE_OPLINE

	SAVE_OPLINE();
	if (!EG(error_reporting) && Z_LVAL_P(EX_VAR(opline->op1.var)) != 0) {
		EG(error_reporting) = Z_LVAL_P(EX_VAR(opline->op1.var));
	}
	ZEND_VM_NEXT_OPCODE();
}

ZEND_VM_HANDLER(152, ZEND_JMP_SET, CONST|TMP|VAR|CV, ANY)
{
	USE_OPLINE
	zend_free_op free_op1;
	zval *value;
	int is_ref = 0;

	SAVE_OPLINE();
	value = GET_OP1_ZVAL_PTR(BP_VAR_R);

	if ((OP1_TYPE == IS_VAR || OP1_TYPE == IS_CV) && Z_ISREF_P(value)) {
		is_ref = 1;
		value = Z_REFVAL_P(value);
	}
	if (i_zend_is_true(value)) {
		ZVAL_COPY_VALUE(EX_VAR(opline->result.var), value);
		if (OP1_TYPE == IS_CONST) {
			if (UNEXPECTED(Z_OPT_COPYABLE_P(value))) {
				zval_copy_ctor_func(EX_VAR(opline->result.var));
			}
		} else if (OP1_TYPE == IS_CV) {
			if (Z_OPT_REFCOUNTED_P(value)) Z_ADDREF_P(value);
		} else if (OP1_TYPE == IS_VAR && is_ref) {
			if (Z_OPT_REFCOUNTED_P(value)) Z_ADDREF_P(value);
			FREE_OP1();
		}
		ZEND_VM_JMP(OP_JMP_ADDR(opline, opline->op2));
	}

	FREE_OP1();
	CHECK_EXCEPTION();
	ZEND_VM_NEXT_OPCODE();
}

ZEND_VM_HANDLER(169, ZEND_COALESCE, CONST|TMP|VAR|CV, ANY)
{
	USE_OPLINE
	zend_free_op free_op1;
	zval *value;
	int is_ref = 0;

	SAVE_OPLINE();
	value = GET_OP1_ZVAL_PTR(BP_VAR_IS);

	if ((OP1_TYPE == IS_VAR || OP1_TYPE == IS_CV) && Z_ISREF_P(value)) {
		is_ref = 1;
		value = Z_REFVAL_P(value);
	}

	if (Z_TYPE_P(value) > IS_NULL) {
		ZVAL_COPY_VALUE(EX_VAR(opline->result.var), value);
		if (OP1_TYPE == IS_CONST) {
			if (UNEXPECTED(Z_OPT_COPYABLE_P(value))) {
				zval_copy_ctor_func(EX_VAR(opline->result.var));
			}
		} else if (OP1_TYPE == IS_CV) {
			if (Z_OPT_REFCOUNTED_P(value)) Z_ADDREF_P(value);
		} else if (OP1_TYPE == IS_VAR && is_ref) {
			if (Z_OPT_REFCOUNTED_P(value)) Z_ADDREF_P(value);
			FREE_OP1();
		}
		ZEND_VM_JMP(OP_JMP_ADDR(opline, opline->op2));
	}

	FREE_OP1();
	CHECK_EXCEPTION();
	ZEND_VM_NEXT_OPCODE();
}

ZEND_VM_HANDLER(22, ZEND_QM_ASSIGN, CONST|TMP|VAR|CV, ANY)
{
	USE_OPLINE
	zend_free_op free_op1;
	zval *value;

	SAVE_OPLINE();
	value = GET_OP1_ZVAL_PTR(BP_VAR_R);

	if ((OP1_TYPE == IS_VAR || OP1_TYPE == IS_CV) && Z_ISREF_P(value)) {
		ZVAL_COPY(EX_VAR(opline->result.var), Z_REFVAL_P(value));
		FREE_OP1();
	} else {
		ZVAL_COPY_VALUE(EX_VAR(opline->result.var), value);
		if (OP1_TYPE == IS_CONST) {
			if (UNEXPECTED(Z_OPT_COPYABLE_P(value))) {
				zval_copy_ctor_func(EX_VAR(opline->result.var));
			}
		} else if (OP1_TYPE == IS_CV) {
			if (Z_OPT_REFCOUNTED_P(value)) Z_ADDREF_P(value);
		}
	}
	ZEND_VM_NEXT_OPCODE();
}

ZEND_VM_HANDLER(101, ZEND_EXT_STMT, ANY, ANY)
{
	SAVE_OPLINE();
	if (!EG(no_extensions)) {
		zend_llist_apply_with_argument(&zend_extensions, (llist_apply_with_arg_func_t) zend_extension_statement_handler, EX(func));
	}
	CHECK_EXCEPTION();
	ZEND_VM_NEXT_OPCODE();
}

ZEND_VM_HANDLER(102, ZEND_EXT_FCALL_BEGIN, ANY, ANY)
{
	SAVE_OPLINE();
	if (!EG(no_extensions)) {
		zend_llist_apply_with_argument(&zend_extensions, (llist_apply_with_arg_func_t) zend_extension_fcall_begin_handler, EX(func));
	}
	CHECK_EXCEPTION();
	ZEND_VM_NEXT_OPCODE();
}

ZEND_VM_HANDLER(103, ZEND_EXT_FCALL_END, ANY, ANY)
{
	SAVE_OPLINE();
	if (!EG(no_extensions)) {
		zend_llist_apply_with_argument(&zend_extensions, (llist_apply_with_arg_func_t) zend_extension_fcall_end_handler, EX(func));
	}
	CHECK_EXCEPTION();
	ZEND_VM_NEXT_OPCODE();
}

ZEND_VM_HANDLER(139, ZEND_DECLARE_CLASS, ANY, ANY)
{
	USE_OPLINE

	SAVE_OPLINE();
	Z_CE_P(EX_VAR(opline->result.var)) = do_bind_class(&EX(func)->op_array, opline, EG(class_table), 0);
	CHECK_EXCEPTION();
	ZEND_VM_NEXT_OPCODE();
}

ZEND_VM_HANDLER(140, ZEND_DECLARE_INHERITED_CLASS, ANY, ANY)
{
	USE_OPLINE

	SAVE_OPLINE();
	Z_CE_P(EX_VAR(opline->result.var)) = do_bind_inherited_class(&EX(func)->op_array, opline, EG(class_table), Z_CE_P(EX_VAR(opline->extended_value)), 0);
	CHECK_EXCEPTION();
	ZEND_VM_NEXT_OPCODE();
}

ZEND_VM_HANDLER(145, ZEND_DECLARE_INHERITED_CLASS_DELAYED, ANY, ANY)
{
	USE_OPLINE
	zval *zce, *orig_zce;

	SAVE_OPLINE();
	if ((zce = zend_hash_find(EG(class_table), Z_STR_P(EX_CONSTANT(opline->op2)))) == NULL ||
	    ((orig_zce = zend_hash_find(EG(class_table), Z_STR_P(EX_CONSTANT(opline->op1)))) != NULL &&
	     Z_CE_P(zce) != Z_CE_P(orig_zce))) {
		do_bind_inherited_class(&EX(func)->op_array, opline, EG(class_table), Z_CE_P(EX_VAR(opline->extended_value)), 0);
	}
	CHECK_EXCEPTION();
	ZEND_VM_NEXT_OPCODE();
}

ZEND_VM_HANDLER(141, ZEND_DECLARE_FUNCTION, ANY, ANY)
{
	USE_OPLINE

	SAVE_OPLINE();
	do_bind_function(&EX(func)->op_array, opline, EG(function_table), 0);
	CHECK_EXCEPTION();
	ZEND_VM_NEXT_OPCODE();
}

ZEND_VM_HANDLER(105, ZEND_TICKS, ANY, ANY)
{
	USE_OPLINE

	SAVE_OPLINE();
	if ((uint32_t)++EG(ticks_count) >= opline->extended_value) {
		EG(ticks_count) = 0;
		if (zend_ticks_function) {
			zend_ticks_function(opline->extended_value);
		}
	}
	CHECK_EXCEPTION();
	ZEND_VM_NEXT_OPCODE();
}

ZEND_VM_HANDLER(138, ZEND_INSTANCEOF, TMPVAR|CV, CONST|VAR)
{
	USE_OPLINE
	zend_free_op free_op1;
	zval *expr;
	zend_bool result;

	SAVE_OPLINE();
	expr = GET_OP1_ZVAL_PTR(BP_VAR_R);

ZEND_VM_C_LABEL(try_instanceof):
	if (Z_TYPE_P(expr) == IS_OBJECT) {
		zend_class_entry *ce;

		if (OP2_TYPE == IS_CONST) {
			if (CACHED_PTR(Z_CACHE_SLOT_P(EX_CONSTANT(opline->op2)))) {
				ce = CACHED_PTR(Z_CACHE_SLOT_P(EX_CONSTANT(opline->op2)));
			} else {
				ce = zend_fetch_class_by_name(Z_STR_P(EX_CONSTANT(opline->op2)), EX_CONSTANT(opline->op2) + 1, ZEND_FETCH_CLASS_NO_AUTOLOAD);
				if (UNEXPECTED(ce == NULL)) {
					ZVAL_FALSE(EX_VAR(opline->result.var));
					FREE_OP1();
					CHECK_EXCEPTION();
					ZEND_VM_NEXT_OPCODE();
				}
				CACHE_PTR(Z_CACHE_SLOT_P(EX_CONSTANT(opline->op2)), ce);
			}
		} else {
			ce = Z_CE_P(EX_VAR(opline->op2.var));
		}
		result = instanceof_function(Z_OBJCE_P(expr), ce);
	} else if ((OP1_TYPE & (IS_VAR|IS_CV)) && Z_TYPE_P(expr) == IS_REFERENCE) {
		expr = Z_REFVAL_P(expr);
		ZEND_VM_C_GOTO(try_instanceof);
	} else {
		result = 0;
	}
	ZVAL_BOOL(EX_VAR(opline->result.var), result);
	FREE_OP1();
	CHECK_EXCEPTION();
	ZEND_VM_NEXT_OPCODE();
}

ZEND_VM_HANDLER(104, ZEND_EXT_NOP, ANY, ANY)
{
	ZEND_VM_NEXT_OPCODE();
}

ZEND_VM_HANDLER(0, ZEND_NOP, ANY, ANY)
{
	ZEND_VM_NEXT_OPCODE();
}

ZEND_VM_HANDLER(144, ZEND_ADD_INTERFACE, ANY, CONST)
{
	USE_OPLINE
	zend_class_entry *ce = Z_CE_P(EX_VAR(opline->op1.var));
	zend_class_entry *iface;

	SAVE_OPLINE();
	if (CACHED_PTR(Z_CACHE_SLOT_P(EX_CONSTANT(opline->op2)))) {
		iface = CACHED_PTR(Z_CACHE_SLOT_P(EX_CONSTANT(opline->op2)));
	} else {
		iface = zend_fetch_class_by_name(Z_STR_P(EX_CONSTANT(opline->op2)), EX_CONSTANT(opline->op2) + 1, ZEND_FETCH_CLASS_INTERFACE);
		if (UNEXPECTED(iface == NULL)) {
			CHECK_EXCEPTION();
			ZEND_VM_NEXT_OPCODE();
		}
		CACHE_PTR(Z_CACHE_SLOT_P(EX_CONSTANT(opline->op2)), iface);
	}

	if (UNEXPECTED((iface->ce_flags & ZEND_ACC_INTERFACE) == 0)) {
		zend_error_noreturn(E_ERROR, "%s cannot implement %s - it is not an interface", ce->name->val, iface->name->val);
	}
	zend_do_implement_interface(ce, iface);

	CHECK_EXCEPTION();
	ZEND_VM_NEXT_OPCODE();
}

ZEND_VM_HANDLER(154, ZEND_ADD_TRAIT, ANY, ANY)
{
	USE_OPLINE
	zend_class_entry *ce = Z_CE_P(EX_VAR(opline->op1.var));
	zend_class_entry *trait;

	SAVE_OPLINE();
	if (CACHED_PTR(Z_CACHE_SLOT_P(EX_CONSTANT(opline->op2)))) {
		trait = CACHED_PTR(Z_CACHE_SLOT_P(EX_CONSTANT(opline->op2)));
	} else {
		trait = zend_fetch_class_by_name(Z_STR_P(EX_CONSTANT(opline->op2)),
		                                 EX_CONSTANT(opline->op2) + 1,
		                                 ZEND_FETCH_CLASS_TRAIT);
		if (UNEXPECTED(trait == NULL)) {
			CHECK_EXCEPTION();
			ZEND_VM_NEXT_OPCODE();
		}
		if (!((trait->ce_flags & ZEND_ACC_TRAIT) == ZEND_ACC_TRAIT)) {
			zend_error_noreturn(E_ERROR, "%s cannot use %s - it is not a trait", ce->name->val, trait->name->val);
		}
		CACHE_PTR(Z_CACHE_SLOT_P(EX_CONSTANT(opline->op2)), trait);
	}

	zend_do_implement_trait(ce, trait);

 	CHECK_EXCEPTION();
	ZEND_VM_NEXT_OPCODE();
}

ZEND_VM_HANDLER(155, ZEND_BIND_TRAITS, ANY, ANY)
{
	USE_OPLINE
	zend_class_entry *ce = Z_CE_P(EX_VAR(opline->op1.var));

	SAVE_OPLINE();
	zend_do_bind_traits(ce);
 	CHECK_EXCEPTION();
	ZEND_VM_NEXT_OPCODE();
}

ZEND_VM_HANDLER(149, ZEND_HANDLE_EXCEPTION, ANY, ANY)
{
	uint32_t op_num = EG(opline_before_exception) - EX(func)->op_array.opcodes;
	int i;
	uint32_t catch_op_num = 0, finally_op_num = 0, finally_op_end = 0;
	int in_finally = 0;

	for (i = 0; i < EX(func)->op_array.last_try_catch; i++) {
		if (EX(func)->op_array.try_catch_array[i].try_op > op_num) {
			/* further blocks will not be relevant... */
			break;
		}
		in_finally = 0;
		if (op_num < EX(func)->op_array.try_catch_array[i].catch_op) {
			catch_op_num = EX(func)->op_array.try_catch_array[i].catch_op;
		}
		if (op_num < EX(func)->op_array.try_catch_array[i].finally_op) {
			finally_op_num = EX(func)->op_array.try_catch_array[i].finally_op;
			finally_op_end = EX(func)->op_array.try_catch_array[i].finally_end;
		}
		if (op_num >= EX(func)->op_array.try_catch_array[i].finally_op &&
				op_num < EX(func)->op_array.try_catch_array[i].finally_end) {
			finally_op_end = EX(func)->op_array.try_catch_array[i].finally_end;
			in_finally = 1;
		}
	}

	if (UNEXPECTED(EX(call))) {
		zend_execute_data *call = EX(call);
		zend_op *opline = EX(func)->op_array.opcodes + op_num;
		int level;
		int do_exit;

		do {
			/* If the exception was thrown during a function call there might be
			 * arguments pushed to the stack that have to be dtor'ed. */
<<<<<<< HEAD
			zend_vm_stack_free_args(EX(call));
=======

			/* find the number of actually passed arguments */
			level = 0;
			do_exit = 0;
			do {
				switch (opline->opcode) {
					case ZEND_DO_FCALL:
						level++;
						break;										
					case ZEND_INIT_FCALL:
					case ZEND_INIT_FCALL_BY_NAME:
					case ZEND_INIT_NS_FCALL_BY_NAME:
					case ZEND_INIT_USER_CALL:
					case ZEND_INIT_METHOD_CALL:
					case ZEND_INIT_STATIC_METHOD_CALL:
					case ZEND_NEW:
						if (level == 0) {
							ZEND_CALL_NUM_ARGS(call) = 0;
							do_exit = 1;							
						}
						level--;
						break;
					case ZEND_SEND_VAL:
					case ZEND_SEND_VAL_EX:
					case ZEND_SEND_VAR:
					case ZEND_SEND_VAR_EX:
					case ZEND_SEND_REF:
					case ZEND_SEND_VAR_NO_REF:
					case ZEND_SEND_USER:
						if (level == 0) {
							ZEND_CALL_NUM_ARGS(call) = opline->op2.num;
							do_exit = 1;							
						}
						break;
					case ZEND_SEND_ARRAY:
					case ZEND_SEND_UNPACK:
						if (level == 0) {
							do_exit = 1;
						}
						break;
				}
				if (!do_exit) {
					opline--;
				}
			} while (!do_exit);
			if (call->prev_execute_data) {
				/* skip current call region */
				level = 0;
				do_exit = 0;
				do {
					switch (opline->opcode) {
						case ZEND_DO_FCALL:
							level++;
							break;										
						case ZEND_INIT_FCALL:
						case ZEND_INIT_FCALL_BY_NAME:
						case ZEND_INIT_NS_FCALL_BY_NAME:
						case ZEND_INIT_USER_CALL:
						case ZEND_INIT_METHOD_CALL:
						case ZEND_INIT_STATIC_METHOD_CALL:
						case ZEND_NEW:
							if (level == 0) {
								do_exit = 1;							
							}
							level--;
							break;
					}
					opline--;
				} while (!do_exit);
			}

			zend_vm_stack_free_args(EX(call) TSRMLS_CC);
>>>>>>> 3a185977

			if (Z_OBJ(call->This)) {
				if (ZEND_CALL_INFO(call) & ZEND_CALL_CTOR) {
					if (!(ZEND_CALL_INFO(call) & ZEND_CALL_CTOR_RESULT_UNUSED)) {
						GC_REFCOUNT(Z_OBJ(call->This))--;
					}
					if (GC_REFCOUNT(Z_OBJ(call->This)) == 1) {
						zend_object_store_ctor_failed(Z_OBJ(call->This));
					}
				}
				OBJ_RELEASE(Z_OBJ(call->This));
			}
			EX(call) = call->prev_execute_data;
			zend_vm_stack_free_call_frame(call);
			call = EX(call);
		} while (call);
	}

	for (i = 0; i < EX(func)->op_array.last_brk_cont; i++) {
		if (EX(func)->op_array.brk_cont_array[i].start < 0) {
			continue;
		} else if (EX(func)->op_array.brk_cont_array[i].start > op_num) {
			/* further blocks will not be relevant... */
			break;
		} else if (op_num < EX(func)->op_array.brk_cont_array[i].brk) {
			if (!catch_op_num ||
			    catch_op_num >= EX(func)->op_array.brk_cont_array[i].brk) {
				zend_op *brk_opline = &EX(func)->op_array.opcodes[EX(func)->op_array.brk_cont_array[i].brk];

				if (brk_opline->opcode == ZEND_FREE) {
					if (!(brk_opline->extended_value & EXT_TYPE_FREE_ON_RETURN)) {
						zval_ptr_dtor_nogc(EX_VAR(brk_opline->op1.var));
					}
				} else if (brk_opline->opcode == ZEND_END_SILENCE) {
					/* restore previous error_reporting value */
					if (!EG(error_reporting) && Z_LVAL_P(EX_VAR(brk_opline->op1.var)) != 0) {
						EG(error_reporting) = Z_LVAL_P(EX_VAR(brk_opline->op1.var));
					}
				}
			}
		}
	}

	if (finally_op_num && (!catch_op_num || catch_op_num >= finally_op_num)) {
		zval *fast_call = EX_VAR(EX(func)->op_array.opcodes[finally_op_end].op1.var);

		if (in_finally && Z_OBJ_P(fast_call)) {
			zend_exception_set_previous(EG(exception), Z_OBJ_P(fast_call));
		} 
		Z_OBJ_P(fast_call) = EG(exception);
		EG(exception) = NULL;
		fast_call->u2.lineno = (uint32_t)-1;
		ZEND_VM_SET_OPCODE(&EX(func)->op_array.opcodes[finally_op_num]);
		ZEND_VM_CONTINUE();
	} else {
		if (in_finally) {
			/* we are going out of current finally scope */
			zval *fast_call = EX_VAR(EX(func)->op_array.opcodes[finally_op_end].op1.var);

			if (Z_OBJ_P(fast_call)) {
				zend_exception_set_previous(EG(exception), Z_OBJ_P(fast_call));
				Z_OBJ_P(fast_call) = NULL;
			}
		}
		if (catch_op_num) {
			ZEND_VM_SET_OPCODE(&EX(func)->op_array.opcodes[catch_op_num]);
			ZEND_VM_CONTINUE();
		} else if (UNEXPECTED((EX(func)->op_array.fn_flags & ZEND_ACC_GENERATOR) != 0)) {
			ZEND_VM_DISPATCH_TO_HANDLER(ZEND_GENERATOR_RETURN);
		} else {
			ZEND_VM_DISPATCH_TO_HELPER(zend_leave_helper);
		}
	}
}

ZEND_VM_HANDLER(146, ZEND_VERIFY_ABSTRACT_CLASS, ANY, ANY)
{
	USE_OPLINE

	SAVE_OPLINE();
	zend_verify_abstract_class(Z_CE_P(EX_VAR(opline->op1.var)));
	CHECK_EXCEPTION();
	ZEND_VM_NEXT_OPCODE();
}

ZEND_VM_HANDLER(150, ZEND_USER_OPCODE, ANY, ANY)
{
	USE_OPLINE
	int ret;

	SAVE_OPLINE();
	ret = zend_user_opcode_handlers[opline->opcode](ZEND_OPCODE_HANDLER_ARGS_PASSTHRU_INTERNAL);
	LOAD_OPLINE();

	switch (ret) {
		case ZEND_USER_OPCODE_CONTINUE:
			ZEND_VM_CONTINUE();
		case ZEND_USER_OPCODE_RETURN:
			if (UNEXPECTED((EX(func)->op_array.fn_flags & ZEND_ACC_GENERATOR) != 0)) {
				ZEND_VM_DISPATCH_TO_HANDLER(ZEND_GENERATOR_RETURN);
			} else {
				ZEND_VM_DISPATCH_TO_HELPER(zend_leave_helper);
			}
		case ZEND_USER_OPCODE_ENTER:
			ZEND_VM_ENTER();
		case ZEND_USER_OPCODE_LEAVE:
			ZEND_VM_LEAVE();
		case ZEND_USER_OPCODE_DISPATCH:
			ZEND_VM_DISPATCH(opline->opcode, opline);
		default:
			ZEND_VM_DISPATCH((zend_uchar)(ret & 0xff), opline);
	}
}

ZEND_VM_HANDLER(143, ZEND_DECLARE_CONST, CONST, CONST)
{
	USE_OPLINE
	zend_free_op free_op1, free_op2;
	zval *name;
	zval *val;
	zend_constant c;

	SAVE_OPLINE();
	name  = GET_OP1_ZVAL_PTR(BP_VAR_R);
	val   = GET_OP2_ZVAL_PTR(BP_VAR_R);

	ZVAL_COPY_VALUE(&c.value, val);
	if (Z_OPT_CONSTANT(c.value)) {
		zval_update_constant(&c.value, 0);
	} else {
		/* IS_CONST can't be IS_OBJECT, IS_RESOURCE or IS_REFERENCE */
		if (UNEXPECTED(Z_OPT_COPYABLE(c.value))) {
			zval_copy_ctor_func(&c.value);
		}
	}
	c.flags = CONST_CS; /* non persistent, case sensetive */
	c.name = zend_string_dup(Z_STR_P(name), 0);
	c.module_number = PHP_USER_CONSTANT;

	if (zend_register_constant(&c) == FAILURE) {
	}

	FREE_OP1();
	FREE_OP2();
	CHECK_EXCEPTION();
	ZEND_VM_NEXT_OPCODE();
}

ZEND_VM_HANDLER(153, ZEND_DECLARE_LAMBDA_FUNCTION, CONST, UNUSED)
{
	USE_OPLINE
	zval *zfunc;
	int closure_is_static, closure_is_being_defined_inside_static_context;

	SAVE_OPLINE();

	if (UNEXPECTED((zfunc = zend_hash_find(EG(function_table), Z_STR_P(EX_CONSTANT(opline->op1)))) == NULL) ||
	    UNEXPECTED(Z_FUNC_P(zfunc)->type != ZEND_USER_FUNCTION)) {
		zend_error_noreturn(E_ERROR, "Base lambda function for closure not found");
	}

	closure_is_static = Z_FUNC_P(zfunc)->common.fn_flags & ZEND_ACC_STATIC;
	closure_is_being_defined_inside_static_context = EX(func)->common.fn_flags & ZEND_ACC_STATIC;
	if (closure_is_static || closure_is_being_defined_inside_static_context) {
		zend_create_closure(EX_VAR(opline->result.var), Z_FUNC_P(zfunc), EX(called_scope), NULL);
	} else {
		zend_create_closure(EX_VAR(opline->result.var), Z_FUNC_P(zfunc), EG(scope), Z_OBJ(EX(This)) ? &EX(This) : NULL);
	}

	CHECK_EXCEPTION();
	ZEND_VM_NEXT_OPCODE();
}

ZEND_VM_HANDLER(156, ZEND_SEPARATE, VAR, UNUSED)
{
	USE_OPLINE
	zval *var_ptr;

	SAVE_OPLINE();
	var_ptr = EX_VAR(opline->op1.var);
	if (Z_TYPE_P(var_ptr) != IS_OBJECT &&
	    !Z_ISREF_P(var_ptr) &&
	    Z_REFCOUNTED_P(var_ptr) &&
	    Z_REFCOUNT_P(var_ptr) > 1) {

		Z_DELREF_P(var_ptr);
		ZVAL_DUP(EX_VAR(opline->op1.var), var_ptr);
	}
	ZEND_VM_NEXT_OPCODE();
}

ZEND_VM_HANDLER(160, ZEND_YIELD, CONST|TMP|VAR|CV|UNUSED, CONST|TMP|VAR|CV|UNUSED)
{
	USE_OPLINE

	/* The generator object is stored in EX(return_value) */
	zend_generator *generator = (zend_generator *) EX(return_value);

	if (generator->flags & ZEND_GENERATOR_FORCED_CLOSE) {
		zend_error_noreturn(E_ERROR, "Cannot yield from finally in a force-closed generator");
	}

	/* Destroy the previously yielded value */
	zval_ptr_dtor(&generator->value);

	/* Destroy the previously yielded key */
	zval_ptr_dtor(&generator->key);

	/* Set the new yielded value */
	if (OP1_TYPE != IS_UNUSED) {
		zend_free_op free_op1;

		if (EX(func)->op_array.fn_flags & ZEND_ACC_RETURN_REFERENCE) {
			/* Constants and temporary variables aren't yieldable by reference,
			 * but we still allow them with a notice. */
			if (OP1_TYPE == IS_CONST || OP1_TYPE == IS_TMP_VAR) {
				zval *value;

				zend_error(E_NOTICE, "Only variable references should be yielded by reference");

				value = GET_OP1_ZVAL_PTR(BP_VAR_R);
				ZVAL_COPY_VALUE(&generator->value, value);
				if (Z_OPT_REFCOUNTED(generator->value)) Z_SET_REFCOUNT(generator->value, 1);

				/* Temporary variables don't need ctor copying */
				if (OP1_TYPE != IS_TMP_VAR) {
					zval_opt_copy_ctor(&generator->value);
				}
			} else {
				zval *value_ptr = GET_OP1_ZVAL_PTR_PTR(BP_VAR_W);

				if (OP1_TYPE == IS_VAR && UNEXPECTED(value_ptr == NULL)) {
					zend_error_noreturn(E_ERROR, "Cannot yield string offsets by reference");
				}

				/* If a function call result is yielded and the function did
				 * not return by reference we throw a notice. */
				if (OP1_TYPE == IS_VAR &&
				    (value_ptr == &EG(uninitialized_zval) ||
				     (opline->extended_value == ZEND_RETURNS_FUNCTION &&
				      !(Z_VAR_FLAGS_P(value_ptr) & IS_VAR_RET_REF)))) {
					zend_error(E_NOTICE, "Only variable references should be yielded by reference");
				} else {
					ZVAL_MAKE_REF(value_ptr);
				}
				ZVAL_COPY(&generator->value, value_ptr);

				FREE_OP1_VAR_PTR();
			}
		} else {
			zval *value = GET_OP1_ZVAL_PTR(BP_VAR_R);

			/* Consts, temporary variables and references need copying */
			if (OP1_TYPE == IS_CONST) {
				ZVAL_DUP(&generator->value, value);
			} else if (OP1_TYPE == IS_TMP_VAR) {
				ZVAL_COPY_VALUE(&generator->value, value);
            } else if ((OP1_TYPE == IS_CV || OP1_TYPE == IS_VAR) && Z_ISREF_P(value)) {
				ZVAL_DUP(&generator->value, Z_REFVAL_P(value));
				FREE_OP1_IF_VAR();
			} else {
				ZVAL_COPY_VALUE(&generator->value, value);
				if (OP1_TYPE == IS_CV) {
					if (Z_OPT_REFCOUNTED_P(value)) Z_ADDREF_P(value);
				}
			}
		}
	} else {
		/* If no value was specified yield null */
		ZVAL_NULL(&generator->value);
	}

	/* Set the new yielded key */
	if (OP2_TYPE != IS_UNUSED) {
		zend_free_op free_op2;
		zval *key = GET_OP2_ZVAL_PTR(BP_VAR_R);

		/* Consts, temporary variables and references need copying */
		if (OP2_TYPE == IS_CONST) {
			ZVAL_DUP(&generator->key, key);
		} else if (OP2_TYPE == IS_TMP_VAR) {
			ZVAL_COPY_VALUE(&generator->key, key);
		} else if ((OP2_TYPE == IS_VAR || OP2_TYPE == IS_CV) && Z_ISREF_P(key)) {
			ZVAL_DUP(&generator->key, Z_REFVAL_P(key));
			FREE_OP2_IF_VAR();
		} else {
			ZVAL_COPY_VALUE(&generator->key, key);
			if (OP2_TYPE == IS_CV) {
				if (Z_OPT_REFCOUNTED_P(key)) Z_ADDREF_P(key);
			}
		}

		if (Z_TYPE(generator->key) == IS_LONG
		    && Z_LVAL(generator->key) > generator->largest_used_integer_key
		) {
			generator->largest_used_integer_key = Z_LVAL(generator->key);
		}
	} else {
		/* If no key was specified we use auto-increment keys */
		generator->largest_used_integer_key++;
		ZVAL_LONG(&generator->key, generator->largest_used_integer_key);
	}

	if (RETURN_VALUE_USED(opline)) {
		/* If the return value of yield is used set the send
		 * target and initialize it to NULL */
		generator->send_target = EX_VAR(opline->result.var);
		ZVAL_NULL(generator->send_target);
	} else {
		generator->send_target = NULL;
	}

	/* We increment to the next op, so we are at the correct position when the
	 * generator is resumed. */
	ZEND_VM_INC_OPCODE();

	/* The GOTO VM uses a local opline variable. We need to set the opline
	 * variable in execute_data so we don't resume at an old position. */
	SAVE_OPLINE();

	ZEND_VM_RETURN();
}

ZEND_VM_HANDLER(159, ZEND_DISCARD_EXCEPTION, ANY, ANY)
{
	USE_OPLINE
	zval *fast_call = EX_VAR(opline->op1.var);
	
	/* check for delayed exception */
	if (Z_OBJ_P(fast_call) != NULL) {
		/* discard the previously thrown exception */
		OBJ_RELEASE(Z_OBJ_P(fast_call));
		Z_OBJ_P(fast_call) = NULL;
	}

	ZEND_VM_NEXT_OPCODE();
}

ZEND_VM_HANDLER(162, ZEND_FAST_CALL, ANY, ANY)
{
	USE_OPLINE
	zval *fast_call = EX_VAR(opline->result.var);

	if ((opline->extended_value & ZEND_FAST_CALL_FROM_CATCH) &&
	    UNEXPECTED(EG(prev_exception) != NULL)) {
	    /* in case of unhandled exception jump to catch block instead of finally */
		ZEND_VM_SET_OPCODE(&EX(func)->op_array.opcodes[opline->op2.opline_num]);
		ZEND_VM_CONTINUE();
	}
	/* set no delayed exception */
	Z_OBJ_P(fast_call) = NULL;
	/* set return address */
	fast_call->u2.lineno = opline - EX(func)->op_array.opcodes;
	ZEND_VM_SET_OPCODE(OP_JMP_ADDR(opline, opline->op1));
	ZEND_VM_CONTINUE();
}

ZEND_VM_HANDLER(163, ZEND_FAST_RET, ANY, ANY)
{
	USE_OPLINE
	zval *fast_call = EX_VAR(opline->op1.var);

	if (fast_call->u2.lineno != (uint32_t)-1) {
		const zend_op *fast_ret = EX(func)->op_array.opcodes + fast_call->u2.lineno;
		ZEND_VM_SET_OPCODE(fast_ret + 1);
		if (fast_ret->extended_value & ZEND_FAST_CALL_FROM_FINALLY) {
			fast_call->u2.lineno = fast_ret->op2.opline_num;
		}
		ZEND_VM_CONTINUE();
	} else {
		/* special case for unhandled exceptions */
		USE_OPLINE

		if (opline->extended_value == ZEND_FAST_RET_TO_FINALLY) {
			ZEND_VM_SET_OPCODE(&EX(func)->op_array.opcodes[opline->op2.opline_num]);
			ZEND_VM_CONTINUE();
		} else {
			EG(exception) = Z_OBJ_P(fast_call);
			Z_OBJ_P(fast_call) = NULL;
			if (opline->extended_value == ZEND_FAST_RET_TO_CATCH) {
				ZEND_VM_SET_OPCODE(&EX(func)->op_array.opcodes[opline->op2.opline_num]);
				ZEND_VM_CONTINUE();
			} else if (UNEXPECTED((EX(func)->op_array.fn_flags & ZEND_ACC_GENERATOR) != 0)) {
				ZEND_VM_DISPATCH_TO_HANDLER(ZEND_GENERATOR_RETURN);
			} else {
				ZEND_VM_DISPATCH_TO_HELPER(zend_leave_helper);
			}
		}
	}
}

ZEND_VM_HANDLER(166, ZEND_POW, CONST|TMPVAR|CV, CONST|TMPVAR|CV)
{
	USE_OPLINE
	zend_free_op free_op1, free_op2;

	SAVE_OPLINE();
	pow_function(EX_VAR(opline->result.var),
		GET_OP1_ZVAL_PTR(BP_VAR_R),
		GET_OP2_ZVAL_PTR(BP_VAR_R));
	FREE_OP1();
	FREE_OP2();
	CHECK_EXCEPTION();
	ZEND_VM_NEXT_OPCODE();
}

ZEND_VM_HANDLER(167, ZEND_ASSIGN_POW, VAR|CV, CONST|TMPVAR|CV)
{
	ZEND_VM_DISPATCH_TO_HELPER_EX(zend_binary_assign_op_helper, binary_op,pow_function);
}

ZEND_VM_HANDLER(168, ZEND_BIND_GLOBAL, CV, CONST)
{
	USE_OPLINE
	zend_free_op free_op1, free_op2;
	zval *varname;
	zval *value;
	zval *variable_ptr;
	uint32_t idx;

	SAVE_OPLINE();
	varname = GET_OP2_ZVAL_PTR(BP_VAR_R);
	
	/* We store "hash slot index" + 1 (NULL is a mark of uninitialized cache slot) */
	idx = (uint32_t)(uintptr_t)CACHED_PTR(Z_CACHE_SLOT_P(varname)) - 1;
	if (EXPECTED(idx < EG(symbol_table).ht.nNumUsed)) {
		Bucket *p = EG(symbol_table).ht.arData + idx; 

		if (EXPECTED(Z_TYPE(p->val) != IS_UNDEF) &&
	        (EXPECTED(p->key == Z_STR_P(varname)) ||
	         (EXPECTED(p->h == Z_STR_P(varname)->h) &&
	          EXPECTED(p->key != NULL) &&
	          EXPECTED(p->key->len == Z_STRLEN_P(varname)) &&
	          EXPECTED(memcmp(p->key->val, Z_STRVAL_P(varname), Z_STRLEN_P(varname)) == 0)))) {
	
			value = &EG(symbol_table).ht.arData[idx].val;
			ZEND_VM_C_GOTO(check_indirect);
		}
	}

	value = zend_hash_find(&EG(symbol_table).ht, Z_STR_P(varname));
	if (UNEXPECTED(value == NULL)) {
		value = zend_hash_add_new(&EG(symbol_table).ht, Z_STR_P(varname), &EG(uninitialized_zval));
		idx = ((char*)value - (char*)EG(symbol_table).ht.arData) / sizeof(Bucket);
		/* Store "hash slot index" + 1 (NULL is a mark of uninitialized cache slot) */
		CACHE_PTR(Z_CACHE_SLOT_P(varname), (void*)(uintptr_t)(idx + 1));
	} else {
		idx = ((char*)value - (char*)EG(symbol_table).ht.arData) / sizeof(Bucket);
		/* Store "hash slot index" + 1 (NULL is a mark of uninitialized cache slot) */
		CACHE_PTR(Z_CACHE_SLOT_P(varname), (void*)(uintptr_t)(idx + 1));
ZEND_VM_C_LABEL(check_indirect):
		/* GLOBAL variable may be an INDIRECT pointer to CV */
		if (UNEXPECTED(Z_TYPE_P(value) == IS_INDIRECT)) {
			value = Z_INDIRECT_P(value);
			if (UNEXPECTED(Z_TYPE_P(value) == IS_UNDEF)) {
				ZVAL_NULL(value);
			}
		}
	}

	variable_ptr = GET_OP1_ZVAL_PTR_PTR_UNDEF(BP_VAR_W);
	zend_assign_to_variable_reference(variable_ptr, value);

	CHECK_EXCEPTION();
	ZEND_VM_NEXT_OPCODE();
}

ZEND_VM_HANDLER(121, ZEND_STRLEN, CONST|TMPVAR|CV, ANY)
{
	USE_OPLINE
	zval *value;
	zend_free_op free_op1;

	SAVE_OPLINE();
	value = GET_OP1_ZVAL_PTR(BP_VAR_R);
ZEND_VM_C_LABEL(try_strlen):
	if (EXPECTED(Z_TYPE_P(value) == IS_STRING)) {
		ZVAL_LONG(EX_VAR(opline->result.var), Z_STRLEN_P(value));
	} else {
		if ((OP1_TYPE & (IS_VAR|IS_CV)) && Z_TYPE_P(value) == IS_REFERENCE) {
			value = Z_REFVAL_P(value);
			ZEND_VM_C_GOTO(try_strlen);
		} else if (Z_TYPE_P(value) < IS_TRUE) {
			ZVAL_LONG(EX_VAR(opline->result.var), 0);
		} else if (Z_TYPE_P(value) == IS_TRUE) {
			ZVAL_LONG(EX_VAR(opline->result.var), 1);
		} else if (Z_TYPE_P(value) <= IS_DOUBLE) {
			zend_string *str = zval_get_string(value);
			ZVAL_LONG(EX_VAR(opline->result.var), str->len);
			zend_string_release(str);
		} else if (Z_TYPE_P(value) == IS_OBJECT) {
			zend_string *str;
			zval tmp;

			ZVAL_COPY(&tmp, value);
			if (parse_arg_object_to_str(&tmp, &str, IS_STRING) == FAILURE) {
				ZEND_VM_C_GOTO(strlen_error);
			}
			ZVAL_LONG(EX_VAR(opline->result.var), str->len);
			zval_dtor(&tmp);
		} else {
ZEND_VM_C_LABEL(strlen_error):
			zend_error(E_WARNING, "strlen() expects parameter 1 to be string, %s given", zend_get_type_by_const(Z_TYPE_P(value)));
			ZVAL_NULL(EX_VAR(opline->result.var));
		}
	}
	FREE_OP1();
	CHECK_EXCEPTION();
	ZEND_VM_NEXT_OPCODE();
}

ZEND_VM_HANDLER(123, ZEND_TYPE_CHECK, CONST|TMP|VAR|CV, ANY)
{
	USE_OPLINE
	zval *value;
	zend_free_op free_op1;

	SAVE_OPLINE();
	value = GET_OP1_ZVAL_PTR_DEREF(BP_VAR_R);
	switch (opline->extended_value) {
		case IS_NULL:
		case IS_LONG:
		case IS_DOUBLE:
		case IS_STRING:
		case IS_ARRAY:
			ZVAL_BOOL(EX_VAR(opline->result.var), Z_TYPE_P(value) == opline->extended_value);
			break;
		case _IS_BOOL:
			ZVAL_BOOL(EX_VAR(opline->result.var), Z_TYPE_P(value) == IS_TRUE || Z_TYPE_P(value) == IS_FALSE);
			break;
		case IS_OBJECT:
			if (Z_TYPE_P(value) == opline->extended_value) {
				zend_class_entry *ce = Z_OBJCE_P(value);
				if (ce->name->len == sizeof("__PHP_Incomplete_Class") - 1 
						&& !strncmp(ce->name->val, "__PHP_Incomplete_Class", ce->name->len)) {
					ZVAL_FALSE(EX_VAR(opline->result.var));
				} else {
					ZVAL_TRUE(EX_VAR(opline->result.var));
				}
			} else {
				ZVAL_FALSE(EX_VAR(opline->result.var));
			}
			break;
		case IS_RESOURCE:
			if (Z_TYPE_P(value) == opline->extended_value) {
				const char *type_name = zend_rsrc_list_get_rsrc_type(Z_RES_P(value));
				ZVAL_BOOL(EX_VAR(opline->result.var), type_name != NULL);
			} else {
				ZVAL_FALSE(EX_VAR(opline->result.var));
			}
			break;
		EMPTY_SWITCH_DEFAULT_CASE()
	}
	FREE_OP1();
	CHECK_EXCEPTION();
	ZEND_VM_NEXT_OPCODE();
}

ZEND_VM_HANDLER(122, ZEND_DEFINED, CONST, ANY)
{
	USE_OPLINE
	zend_constant *c;

	SAVE_OPLINE();
	if (CACHED_PTR(Z_CACHE_SLOT_P(EX_CONSTANT(opline->op1)))) {
		ZVAL_TRUE(EX_VAR(opline->result.var));
	} else if ((c = zend_quick_get_constant(EX_CONSTANT(opline->op1), 0)) == NULL) {
		ZVAL_FALSE(EX_VAR(opline->result.var));
	} else {
		CACHE_PTR(Z_CACHE_SLOT_P(EX_CONSTANT(opline->op1)), c);
		ZVAL_TRUE(EX_VAR(opline->result.var));
	}
	CHECK_EXCEPTION();
	ZEND_VM_NEXT_OPCODE();
}

ZEND_VM_EXPORT_HANDLER(zend_do_fcall, ZEND_DO_FCALL)<|MERGE_RESOLUTION|>--- conflicted
+++ resolved
@@ -2736,14 +2736,9 @@
 		CACHE_PTR(Z_CACHE_SLOT_P(fname), fbc);
 	}
 
-<<<<<<< HEAD
-	EX(call) = zend_vm_stack_push_call_frame_ex(ZEND_CALL_NESTED_FUNCTION,
-		fbc, opline->op1.num, NULL, NULL, EX(call));
-=======
 	EX(call) = zend_vm_stack_push_call_frame_ex(
 		opline->op1.num, ZEND_CALL_NESTED_FUNCTION,
-		fbc, opline->extended_value, NULL, NULL, EX(call) TSRMLS_CC);
->>>>>>> 3a185977
+		fbc, opline->extended_value, NULL, NULL, EX(call));
 
 	FREE_OP2();
 
@@ -5677,9 +5672,6 @@
 		do {
 			/* If the exception was thrown during a function call there might be
 			 * arguments pushed to the stack that have to be dtor'ed. */
-<<<<<<< HEAD
-			zend_vm_stack_free_args(EX(call));
-=======
 
 			/* find the number of actually passed arguments */
 			level = 0;
@@ -5751,8 +5743,7 @@
 				} while (!do_exit);
 			}
 
-			zend_vm_stack_free_args(EX(call) TSRMLS_CC);
->>>>>>> 3a185977
+			zend_vm_stack_free_args(EX(call));
 
 			if (Z_OBJ(call->This)) {
 				if (ZEND_CALL_INFO(call) & ZEND_CALL_CTOR) {
