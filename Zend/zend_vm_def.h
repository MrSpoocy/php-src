--- conflicted
+++ resolved
@@ -4324,28 +4324,20 @@
 				}
 			}
 		} else if (OP1_TYPE == IS_CV) {
-<<<<<<< HEAD
 			do {
 				if (Z_OPT_REFCOUNTED_P(retval_ptr)) {
 					if (EXPECTED(!Z_OPT_ISREF_P(retval_ptr))) {
 						if (EXPECTED(!(EX_CALL_INFO() & ZEND_CALL_CODE))) {
+							zend_refcounted *ref = Z_COUNTED_P(retval_ptr);
 							ZVAL_COPY_VALUE(return_value, retval_ptr);
+							if (GC_MAY_LEAK(ref)) {
+								gc_possible_root(ref);
+							}
 							ZVAL_NULL(retval_ptr);
 							break;
 						} else {
 							Z_ADDREF_P(retval_ptr);
 						}
-=======
-			if (Z_OPT_REFCOUNTED_P(retval_ptr)) {
-				if (EXPECTED(!Z_OPT_ISREF_P(retval_ptr))) {
-					ZVAL_COPY_VALUE(return_value, retval_ptr);
-					if (EXPECTED(!(EX_CALL_INFO() & ZEND_CALL_CODE))) {
-						zend_refcounted *ref = Z_COUNTED_P(retval_ptr);
-						if (GC_MAY_LEAK(ref)) {
-							gc_possible_root(ref);
-						}
-						ZVAL_NULL(retval_ptr);
->>>>>>> eb846939
 					} else {
 						retval_ptr = Z_REFVAL_P(retval_ptr);
 						if (Z_OPT_REFCOUNTED_P(retval_ptr)) {
