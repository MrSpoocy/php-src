/*
   +----------------------------------------------------------------------+
   | Zend Engine                                                          |
   +----------------------------------------------------------------------+
   | Copyright (c) 1998-2014 Zend Technologies Ltd. (http://www.zend.com) |
   +----------------------------------------------------------------------+
   | This source file is subject to version 2.00 of the Zend license,     |
   | that is bundled with this package in the file LICENSE, and is        |
   | available through the world-wide-web at the following url:           |
   | http://www.zend.com/license/2_00.txt.                                |
   | If you did not receive a copy of the Zend license and are unable to  |
   | obtain it through the world-wide-web, please send a note to          |
   | license@zend.com so we can mail you a copy immediately.              |
   +----------------------------------------------------------------------+
   | Authors: Andi Gutmans <andi@zend.com>                                |
   |          Zeev Suraski <zeev@zend.com>                                |
   |          Dmitry Stogov <dmitry@zend.com>                             |
   +----------------------------------------------------------------------+
*/

/* $Id$ */

/* If you change this file, please regenerate the zend_vm_execute.h and
 * zend_vm_opcodes.h files by running:
 * php zend_vm_gen.php
 */

ZEND_VM_HANDLER(1, ZEND_ADD, CONST|TMP|VAR|CV, CONST|TMP|VAR|CV)
{
	USE_OPLINE
	zend_free_op free_op1, free_op2;

	SAVE_OPLINE();
	fast_add_function(&EX_T(opline->result.var).tmp_var,
		GET_OP1_ZVAL_PTR(BP_VAR_R),
		GET_OP2_ZVAL_PTR(BP_VAR_R) TSRMLS_CC);
	FREE_OP1();
	FREE_OP2();
	CHECK_EXCEPTION();
	ZEND_VM_NEXT_OPCODE();
}

ZEND_VM_HANDLER(2, ZEND_SUB, CONST|TMP|VAR|CV, CONST|TMP|VAR|CV)
{
	USE_OPLINE
	zend_free_op free_op1, free_op2;

	SAVE_OPLINE();
	fast_sub_function(&EX_T(opline->result.var).tmp_var,
		GET_OP1_ZVAL_PTR(BP_VAR_R),
		GET_OP2_ZVAL_PTR(BP_VAR_R) TSRMLS_CC);
	FREE_OP1();
	FREE_OP2();
	CHECK_EXCEPTION();
	ZEND_VM_NEXT_OPCODE();
}

ZEND_VM_HANDLER(3, ZEND_MUL, CONST|TMP|VAR|CV, CONST|TMP|VAR|CV)
{
	USE_OPLINE
	zend_free_op free_op1, free_op2;

	SAVE_OPLINE();
	fast_mul_function(&EX_T(opline->result.var).tmp_var,
		GET_OP1_ZVAL_PTR(BP_VAR_R),
		GET_OP2_ZVAL_PTR(BP_VAR_R) TSRMLS_CC);
	FREE_OP1();
	FREE_OP2();
	CHECK_EXCEPTION();
	ZEND_VM_NEXT_OPCODE();
}

ZEND_VM_HANDLER(4, ZEND_DIV, CONST|TMP|VAR|CV, CONST|TMP|VAR|CV)
{
	USE_OPLINE
	zend_free_op free_op1, free_op2;

	SAVE_OPLINE();
	fast_div_function(&EX_T(opline->result.var).tmp_var,
		GET_OP1_ZVAL_PTR(BP_VAR_R),
		GET_OP2_ZVAL_PTR(BP_VAR_R) TSRMLS_CC);
	FREE_OP1();
	FREE_OP2();
	CHECK_EXCEPTION();
	ZEND_VM_NEXT_OPCODE();
}

ZEND_VM_HANDLER(5, ZEND_MOD, CONST|TMP|VAR|CV, CONST|TMP|VAR|CV)
{
	USE_OPLINE
	zend_free_op free_op1, free_op2;

	SAVE_OPLINE();
	fast_mod_function(&EX_T(opline->result.var).tmp_var,
		GET_OP1_ZVAL_PTR(BP_VAR_R),
		GET_OP2_ZVAL_PTR(BP_VAR_R) TSRMLS_CC);
	FREE_OP1();
	FREE_OP2();
	CHECK_EXCEPTION();
	ZEND_VM_NEXT_OPCODE();
}

ZEND_VM_HANDLER(6, ZEND_SL, CONST|TMP|VAR|CV, CONST|TMP|VAR|CV)
{
	USE_OPLINE
	zend_free_op free_op1, free_op2;

	SAVE_OPLINE();
	shift_left_function(&EX_T(opline->result.var).tmp_var,
		GET_OP1_ZVAL_PTR(BP_VAR_R),
		GET_OP2_ZVAL_PTR(BP_VAR_R) TSRMLS_CC);
	FREE_OP1();
	FREE_OP2();
	CHECK_EXCEPTION();
	ZEND_VM_NEXT_OPCODE();
}

ZEND_VM_HANDLER(7, ZEND_SR, CONST|TMP|VAR|CV, CONST|TMP|VAR|CV)
{
	USE_OPLINE
	zend_free_op free_op1, free_op2;

	SAVE_OPLINE();
	shift_right_function(&EX_T(opline->result.var).tmp_var,
		GET_OP1_ZVAL_PTR(BP_VAR_R),
		GET_OP2_ZVAL_PTR(BP_VAR_R) TSRMLS_CC);
	FREE_OP1();
	FREE_OP2();
	CHECK_EXCEPTION();
	ZEND_VM_NEXT_OPCODE();
}

ZEND_VM_HANDLER(8, ZEND_CONCAT, CONST|TMP|VAR|CV, CONST|TMP|VAR|CV)
{
	USE_OPLINE
	zend_free_op free_op1, free_op2;

	SAVE_OPLINE();
	concat_function(&EX_T(opline->result.var).tmp_var,
		GET_OP1_ZVAL_PTR(BP_VAR_R),
		GET_OP2_ZVAL_PTR(BP_VAR_R) TSRMLS_CC);
	FREE_OP1();
	FREE_OP2();
	CHECK_EXCEPTION();
	ZEND_VM_NEXT_OPCODE();
}

ZEND_VM_HANDLER(15, ZEND_IS_IDENTICAL, CONST|TMP|VAR|CV, CONST|TMP|VAR|CV)
{
	USE_OPLINE
	zend_free_op free_op1, free_op2;

	SAVE_OPLINE();
	is_identical_function(&EX_T(opline->result.var).tmp_var,
		GET_OP1_ZVAL_PTR(BP_VAR_R),
		GET_OP2_ZVAL_PTR(BP_VAR_R) TSRMLS_CC);
	FREE_OP1();
	FREE_OP2();
	CHECK_EXCEPTION();
	ZEND_VM_NEXT_OPCODE();
}

ZEND_VM_HANDLER(16, ZEND_IS_NOT_IDENTICAL, CONST|TMP|VAR|CV, CONST|TMP|VAR|CV)
{
	USE_OPLINE
	zend_free_op free_op1, free_op2;
	zval *result = &EX_T(opline->result.var).tmp_var;

	SAVE_OPLINE();
	is_identical_function(result,
		GET_OP1_ZVAL_PTR(BP_VAR_R),
		GET_OP2_ZVAL_PTR(BP_VAR_R) TSRMLS_CC);
	Z_LVAL_P(result) = !Z_LVAL_P(result);
	FREE_OP1();
	FREE_OP2();
	CHECK_EXCEPTION();
	ZEND_VM_NEXT_OPCODE();
}

ZEND_VM_HANDLER(17, ZEND_IS_EQUAL, CONST|TMP|VAR|CV, CONST|TMP|VAR|CV)
{
	USE_OPLINE
	zend_free_op free_op1, free_op2;
	zval *result = &EX_T(opline->result.var).tmp_var;

	SAVE_OPLINE();
	ZVAL_BOOL(result, fast_equal_function(result,
		GET_OP1_ZVAL_PTR(BP_VAR_R),
		GET_OP2_ZVAL_PTR(BP_VAR_R) TSRMLS_CC));
	FREE_OP1();
	FREE_OP2();
	CHECK_EXCEPTION();
	ZEND_VM_NEXT_OPCODE();
}

ZEND_VM_HANDLER(18, ZEND_IS_NOT_EQUAL, CONST|TMP|VAR|CV, CONST|TMP|VAR|CV)
{
	USE_OPLINE
	zend_free_op free_op1, free_op2;
	zval *result = &EX_T(opline->result.var).tmp_var;

	SAVE_OPLINE();
	ZVAL_BOOL(result, fast_not_equal_function(result,
		GET_OP1_ZVAL_PTR(BP_VAR_R),
		GET_OP2_ZVAL_PTR(BP_VAR_R) TSRMLS_CC));
	FREE_OP1();
	FREE_OP2();
	CHECK_EXCEPTION();
	ZEND_VM_NEXT_OPCODE();
}

ZEND_VM_HANDLER(19, ZEND_IS_SMALLER, CONST|TMP|VAR|CV, CONST|TMP|VAR|CV)
{
	USE_OPLINE
	zend_free_op free_op1, free_op2;
	zval *result = &EX_T(opline->result.var).tmp_var;

	SAVE_OPLINE();
	ZVAL_BOOL(result, fast_is_smaller_function(result,
		GET_OP1_ZVAL_PTR(BP_VAR_R),
		GET_OP2_ZVAL_PTR(BP_VAR_R) TSRMLS_CC));
	FREE_OP1();
	FREE_OP2();
	CHECK_EXCEPTION();
	ZEND_VM_NEXT_OPCODE();
}

ZEND_VM_HANDLER(20, ZEND_IS_SMALLER_OR_EQUAL, CONST|TMP|VAR|CV, CONST|TMP|VAR|CV)
{
	USE_OPLINE
	zend_free_op free_op1, free_op2;
	zval *result = &EX_T(opline->result.var).tmp_var;

	SAVE_OPLINE();
	ZVAL_BOOL(result, fast_is_smaller_or_equal_function(result,
		GET_OP1_ZVAL_PTR(BP_VAR_R),
		GET_OP2_ZVAL_PTR(BP_VAR_R) TSRMLS_CC));
	FREE_OP1();
	FREE_OP2();
	CHECK_EXCEPTION();
	ZEND_VM_NEXT_OPCODE();
}

ZEND_VM_HANDLER(9, ZEND_BW_OR, CONST|TMP|VAR|CV, CONST|TMP|VAR|CV)
{
	USE_OPLINE
	zend_free_op free_op1, free_op2;

	SAVE_OPLINE();
	bitwise_or_function(&EX_T(opline->result.var).tmp_var,
		GET_OP1_ZVAL_PTR(BP_VAR_R),
		GET_OP2_ZVAL_PTR(BP_VAR_R) TSRMLS_CC);
	FREE_OP1();
	FREE_OP2();
	CHECK_EXCEPTION();
	ZEND_VM_NEXT_OPCODE();
}

ZEND_VM_HANDLER(10, ZEND_BW_AND, CONST|TMP|VAR|CV, CONST|TMP|VAR|CV)
{
	USE_OPLINE
	zend_free_op free_op1, free_op2;

	SAVE_OPLINE();
	bitwise_and_function(&EX_T(opline->result.var).tmp_var,
		GET_OP1_ZVAL_PTR(BP_VAR_R),
		GET_OP2_ZVAL_PTR(BP_VAR_R) TSRMLS_CC);
	FREE_OP1();
	FREE_OP2();
	CHECK_EXCEPTION();
	ZEND_VM_NEXT_OPCODE();
}

ZEND_VM_HANDLER(11, ZEND_BW_XOR, CONST|TMP|VAR|CV, CONST|TMP|VAR|CV)
{
	USE_OPLINE
	zend_free_op free_op1, free_op2;

	SAVE_OPLINE();
	bitwise_xor_function(&EX_T(opline->result.var).tmp_var,
		GET_OP1_ZVAL_PTR(BP_VAR_R),
		GET_OP2_ZVAL_PTR(BP_VAR_R) TSRMLS_CC);
	FREE_OP1();
	FREE_OP2();
	CHECK_EXCEPTION();
	ZEND_VM_NEXT_OPCODE();
}

ZEND_VM_HANDLER(14, ZEND_BOOL_XOR, CONST|TMP|VAR|CV, CONST|TMP|VAR|CV)
{
	USE_OPLINE
	zend_free_op free_op1, free_op2;

	SAVE_OPLINE();
	boolean_xor_function(&EX_T(opline->result.var).tmp_var,
		GET_OP1_ZVAL_PTR(BP_VAR_R),
		GET_OP2_ZVAL_PTR(BP_VAR_R) TSRMLS_CC);
	FREE_OP1();
	FREE_OP2();
	CHECK_EXCEPTION();
	ZEND_VM_NEXT_OPCODE();
}

ZEND_VM_HANDLER(12, ZEND_BW_NOT, CONST|TMP|VAR|CV, ANY)
{
	USE_OPLINE
	zend_free_op free_op1;

	SAVE_OPLINE();
	bitwise_not_function(&EX_T(opline->result.var).tmp_var,
		GET_OP1_ZVAL_PTR(BP_VAR_R) TSRMLS_CC);
	FREE_OP1();
	CHECK_EXCEPTION();
	ZEND_VM_NEXT_OPCODE();
}

ZEND_VM_HANDLER(13, ZEND_BOOL_NOT, CONST|TMP|VAR|CV, ANY)
{
	USE_OPLINE
	zend_free_op free_op1;

	SAVE_OPLINE();
	boolean_not_function(&EX_T(opline->result.var).tmp_var,
		GET_OP1_ZVAL_PTR(BP_VAR_R) TSRMLS_CC);
	FREE_OP1();
	CHECK_EXCEPTION();
	ZEND_VM_NEXT_OPCODE();
}

ZEND_VM_HELPER_EX(zend_binary_assign_op_obj_helper, VAR|UNUSED|CV, CONST|TMP|VAR|UNUSED|CV, int (*binary_op)(zval *result, zval *op1, zval *op2 TSRMLS_DC))
{
	USE_OPLINE
	zend_free_op free_op1, free_op2, free_op_data1;
	zval **object_ptr = GET_OP1_OBJ_ZVAL_PTR_PTR(BP_VAR_RW);
	zval *object;
	zval *property = GET_OP2_ZVAL_PTR(BP_VAR_R);
	zval *value = get_zval_ptr((opline+1)->op1_type, &(opline+1)->op1, execute_data, &free_op_data1, BP_VAR_R);
	int have_get_ptr = 0;

	if (OP1_TYPE == IS_VAR && UNEXPECTED(object_ptr == NULL)) {
		zend_error_noreturn(E_ERROR, "Cannot use string offset as an object");
	}

	make_real_object(object_ptr TSRMLS_CC);
	object = *object_ptr;

	if (UNEXPECTED(Z_TYPE_P(object) != IS_OBJECT)) {
		zend_error(E_WARNING, "Attempt to assign property of non-object");
		FREE_OP2();
		FREE_OP(free_op_data1);

		if (RETURN_VALUE_USED(opline)) {
			PZVAL_LOCK(&EG(uninitialized_zval));
			EX_T(opline->result.var).var.ptr = &EG(uninitialized_zval);
		}
	} else {
		/* here we are sure we are dealing with an object */
		if (IS_OP2_TMP_FREE()) {
			MAKE_REAL_ZVAL_PTR(property);
		}

		/* here property is a string */
		if (opline->extended_value == ZEND_ASSIGN_OBJ
			&& Z_OBJ_HT_P(object)->get_property_ptr_ptr) {
			zval **zptr = Z_OBJ_HT_P(object)->get_property_ptr_ptr(object, property, BP_VAR_RW, ((OP2_TYPE == IS_CONST) ? opline->op2.literal : NULL) TSRMLS_CC);
			if (zptr != NULL) { 			/* NULL means no success in getting PTR */
				SEPARATE_ZVAL_IF_NOT_REF(zptr);

				have_get_ptr = 1;
				binary_op(*zptr, *zptr, value TSRMLS_CC);
				if (RETURN_VALUE_USED(opline)) {
					PZVAL_LOCK(*zptr);
					EX_T(opline->result.var).var.ptr = *zptr;
				}
			}
		}

		if (!have_get_ptr) {
			zval *z = NULL;

			if (opline->extended_value == ZEND_ASSIGN_OBJ) {
				if (Z_OBJ_HT_P(object)->read_property) {
					z = Z_OBJ_HT_P(object)->read_property(object, property, BP_VAR_R, ((OP2_TYPE == IS_CONST) ? opline->op2.literal : NULL) TSRMLS_CC);
				}
			} else /* if (opline->extended_value == ZEND_ASSIGN_DIM) */ {
				if (Z_OBJ_HT_P(object)->read_dimension) {
					z = Z_OBJ_HT_P(object)->read_dimension(object, property, BP_VAR_R TSRMLS_CC);
				}
			}
			if (z) {
				if (Z_TYPE_P(z) == IS_OBJECT && Z_OBJ_HT_P(z)->get) {
					zval *value = Z_OBJ_HT_P(z)->get(z TSRMLS_CC);

					if (Z_REFCOUNT_P(z) == 0) {
						GC_REMOVE_ZVAL_FROM_BUFFER(z);
						zval_dtor(z);
						FREE_ZVAL(z);
					}
					z = value;
				}
				Z_ADDREF_P(z);
				SEPARATE_ZVAL_IF_NOT_REF(&z);
				binary_op(z, z, value TSRMLS_CC);
				if (opline->extended_value == ZEND_ASSIGN_OBJ) {
					Z_OBJ_HT_P(object)->write_property(object, property, z, ((OP2_TYPE == IS_CONST) ? opline->op2.literal : NULL) TSRMLS_CC);
				} else /* if (opline->extended_value == ZEND_ASSIGN_DIM) */ {
					Z_OBJ_HT_P(object)->write_dimension(object, property, z TSRMLS_CC);
				}
				if (RETURN_VALUE_USED(opline)) {
					PZVAL_LOCK(z);
					EX_T(opline->result.var).var.ptr = z;
				}
				zval_ptr_dtor(&z);
			} else {
				zend_error(E_WARNING, "Attempt to assign property of non-object");
				if (RETURN_VALUE_USED(opline)) {
					PZVAL_LOCK(&EG(uninitialized_zval));
					EX_T(opline->result.var).var.ptr = &EG(uninitialized_zval);
				}
			}
		}

		if (IS_OP2_TMP_FREE()) {
			zval_ptr_dtor(&property);
		} else {
			FREE_OP2();
		}
		FREE_OP(free_op_data1);
	}

	FREE_OP1_VAR_PTR();
	/* assign_obj has two opcodes! */
	CHECK_EXCEPTION();
	ZEND_VM_INC_OPCODE();
	ZEND_VM_NEXT_OPCODE();
}

ZEND_VM_HELPER_EX(zend_binary_assign_op_helper, VAR|UNUSED|CV, CONST|TMP|VAR|UNUSED|CV, int (*binary_op)(zval *result, zval *op1, zval *op2 TSRMLS_DC))
{
	USE_OPLINE
	zend_free_op free_op1, free_op2, free_op_data2, free_op_data1;
	zval **var_ptr;
	zval *value;

	SAVE_OPLINE();
	switch (opline->extended_value) {
		case ZEND_ASSIGN_OBJ:
			ZEND_VM_DISPATCH_TO_HELPER_EX(zend_binary_assign_op_obj_helper, binary_op, binary_op);
			break;
		case ZEND_ASSIGN_DIM: {
				zval **container = GET_OP1_OBJ_ZVAL_PTR_PTR(BP_VAR_RW);

				if (OP1_TYPE == IS_VAR && UNEXPECTED(container == NULL)) {
					zend_error_noreturn(E_ERROR, "Cannot use string offset as an array");
				} else if (UNEXPECTED(Z_TYPE_PP(container) == IS_OBJECT)) {
					if (OP1_TYPE == IS_VAR && !OP1_FREE) {
						Z_ADDREF_PP(container);  /* undo the effect of get_obj_zval_ptr_ptr() */
					}
					ZEND_VM_DISPATCH_TO_HELPER_EX(zend_binary_assign_op_obj_helper, binary_op, binary_op);
				} else {
					zval *dim = GET_OP2_ZVAL_PTR(BP_VAR_R);

					zend_fetch_dimension_address(&EX_T((opline+1)->op2.var), container, dim, OP2_TYPE, BP_VAR_RW TSRMLS_CC);
					value = get_zval_ptr((opline+1)->op1_type, &(opline+1)->op1, execute_data, &free_op_data1, BP_VAR_R);
					var_ptr = _get_zval_ptr_ptr_var((opline+1)->op2.var, execute_data, &free_op_data2 TSRMLS_CC);
				}
			}
			break;
		default:
			value = GET_OP2_ZVAL_PTR(BP_VAR_R);
			var_ptr = GET_OP1_ZVAL_PTR_PTR(BP_VAR_RW);
			/* do nothing */
			break;
	}

	if (UNEXPECTED(var_ptr == NULL)) {
		zend_error_noreturn(E_ERROR, "Cannot use assign-op operators with overloaded objects nor string offsets");
	}

	if (UNEXPECTED(*var_ptr == &EG(error_zval))) {
		if (RETURN_VALUE_USED(opline)) {
			PZVAL_LOCK(&EG(uninitialized_zval));
			EX_T(opline->result.var).var.ptr = &EG(uninitialized_zval);
		}
		FREE_OP2();
		FREE_OP1_VAR_PTR();
		CHECK_EXCEPTION();
		if (opline->extended_value == ZEND_ASSIGN_DIM) {
			ZEND_VM_INC_OPCODE();
		}
		ZEND_VM_NEXT_OPCODE();
	}

	SEPARATE_ZVAL_IF_NOT_REF(var_ptr);

	if (UNEXPECTED(Z_TYPE_PP(var_ptr) == IS_OBJECT)
	   && Z_OBJ_HANDLER_PP(var_ptr, get)
	   && Z_OBJ_HANDLER_PP(var_ptr, set)) {
		/* proxy object */
		zval *objval = Z_OBJ_HANDLER_PP(var_ptr, get)(*var_ptr TSRMLS_CC);
		Z_ADDREF_P(objval);
		binary_op(objval, objval, value TSRMLS_CC);
		Z_OBJ_HANDLER_PP(var_ptr, set)(var_ptr, objval TSRMLS_CC);
		zval_ptr_dtor(&objval);
	} else {
		binary_op(*var_ptr, *var_ptr, value TSRMLS_CC);
	}

	if (RETURN_VALUE_USED(opline)) {
		PZVAL_LOCK(*var_ptr);
		EX_T(opline->result.var).var.ptr = *var_ptr;
	}
	FREE_OP2();

	if (opline->extended_value == ZEND_ASSIGN_DIM) {
		FREE_OP(free_op_data1);
		FREE_OP_VAR_PTR(free_op_data2);
		FREE_OP1_VAR_PTR();
		CHECK_EXCEPTION();
		ZEND_VM_INC_OPCODE();
	} else {
		FREE_OP1_VAR_PTR();
		CHECK_EXCEPTION();
	}
	ZEND_VM_NEXT_OPCODE();
}

ZEND_VM_HANDLER(23, ZEND_ASSIGN_ADD, VAR|UNUSED|CV, CONST|TMP|VAR|UNUSED|CV)
{
	ZEND_VM_DISPATCH_TO_HELPER_EX(zend_binary_assign_op_helper, binary_op, add_function);
}

ZEND_VM_HANDLER(24, ZEND_ASSIGN_SUB, VAR|UNUSED|CV, CONST|TMP|VAR|UNUSED|CV)
{
	ZEND_VM_DISPATCH_TO_HELPER_EX(zend_binary_assign_op_helper, binary_op, sub_function);
}

ZEND_VM_HANDLER(25, ZEND_ASSIGN_MUL, VAR|UNUSED|CV, CONST|TMP|VAR|UNUSED|CV)
{
	ZEND_VM_DISPATCH_TO_HELPER_EX(zend_binary_assign_op_helper, binary_op, mul_function);
}

ZEND_VM_HANDLER(26, ZEND_ASSIGN_DIV, VAR|UNUSED|CV, CONST|TMP|VAR|UNUSED|CV)
{
	ZEND_VM_DISPATCH_TO_HELPER_EX(zend_binary_assign_op_helper, binary_op, div_function);
}

ZEND_VM_HANDLER(27, ZEND_ASSIGN_MOD, VAR|UNUSED|CV, CONST|TMP|VAR|UNUSED|CV)
{
	ZEND_VM_DISPATCH_TO_HELPER_EX(zend_binary_assign_op_helper, binary_op, mod_function);
}

ZEND_VM_HANDLER(28, ZEND_ASSIGN_SL, VAR|UNUSED|CV, CONST|TMP|VAR|UNUSED|CV)
{
	ZEND_VM_DISPATCH_TO_HELPER_EX(zend_binary_assign_op_helper, binary_op, shift_left_function);
}

ZEND_VM_HANDLER(29, ZEND_ASSIGN_SR, VAR|UNUSED|CV, CONST|TMP|VAR|UNUSED|CV)
{
	ZEND_VM_DISPATCH_TO_HELPER_EX(zend_binary_assign_op_helper, binary_op, shift_right_function);
}

ZEND_VM_HANDLER(30, ZEND_ASSIGN_CONCAT, VAR|UNUSED|CV, CONST|TMP|VAR|UNUSED|CV)
{
	ZEND_VM_DISPATCH_TO_HELPER_EX(zend_binary_assign_op_helper, binary_op, concat_function);
}

ZEND_VM_HANDLER(31, ZEND_ASSIGN_BW_OR, VAR|UNUSED|CV, CONST|TMP|VAR|UNUSED|CV)
{
	ZEND_VM_DISPATCH_TO_HELPER_EX(zend_binary_assign_op_helper, binary_op, bitwise_or_function);
}

ZEND_VM_HANDLER(32, ZEND_ASSIGN_BW_AND, VAR|UNUSED|CV, CONST|TMP|VAR|UNUSED|CV)
{
	ZEND_VM_DISPATCH_TO_HELPER_EX(zend_binary_assign_op_helper, binary_op, bitwise_and_function);
}

ZEND_VM_HANDLER(33, ZEND_ASSIGN_BW_XOR, VAR|UNUSED|CV, CONST|TMP|VAR|UNUSED|CV)
{
	ZEND_VM_DISPATCH_TO_HELPER_EX(zend_binary_assign_op_helper, binary_op, bitwise_xor_function);
}

ZEND_VM_HELPER_EX(zend_pre_incdec_property_helper, VAR|UNUSED|CV, CONST|TMP|VAR|CV, incdec_t incdec_op)
{
	USE_OPLINE
	zend_free_op free_op1, free_op2;
	zval **object_ptr;
	zval *object;
	zval *property;
	zval **retval;
	int have_get_ptr = 0;

	SAVE_OPLINE();
	object_ptr = GET_OP1_OBJ_ZVAL_PTR_PTR(BP_VAR_RW);
	property = GET_OP2_ZVAL_PTR(BP_VAR_R);
	retval = &EX_T(opline->result.var).var.ptr;

	if (OP1_TYPE == IS_VAR && UNEXPECTED(object_ptr == NULL)) {
		zend_error_noreturn(E_ERROR, "Cannot increment/decrement overloaded objects nor string offsets");
	}

	make_real_object(object_ptr TSRMLS_CC); /* this should modify object only if it's empty */
	object = *object_ptr;

	if (UNEXPECTED(Z_TYPE_P(object) != IS_OBJECT)) {
		zend_error(E_WARNING, "Attempt to increment/decrement property of non-object");
		FREE_OP2();
		if (RETURN_VALUE_USED(opline)) {
			PZVAL_LOCK(&EG(uninitialized_zval));
			*retval = &EG(uninitialized_zval);
		}
		FREE_OP1_VAR_PTR();
		CHECK_EXCEPTION();
		ZEND_VM_NEXT_OPCODE();
	}

	/* here we are sure we are dealing with an object */

	if (IS_OP2_TMP_FREE()) {
		MAKE_REAL_ZVAL_PTR(property);
	}

	if (Z_OBJ_HT_P(object)->get_property_ptr_ptr) {
		zval **zptr = Z_OBJ_HT_P(object)->get_property_ptr_ptr(object, property, BP_VAR_RW, ((OP2_TYPE == IS_CONST) ? opline->op2.literal : NULL) TSRMLS_CC);
		if (zptr != NULL) { 			/* NULL means no success in getting PTR */
			SEPARATE_ZVAL_IF_NOT_REF(zptr);

			have_get_ptr = 1;
			incdec_op(*zptr);
			if (RETURN_VALUE_USED(opline)) {
				*retval = *zptr;
				PZVAL_LOCK(*retval);
			}
		}
	}

	if (!have_get_ptr) {
		if (Z_OBJ_HT_P(object)->read_property && Z_OBJ_HT_P(object)->write_property) {
			zval *z = Z_OBJ_HT_P(object)->read_property(object, property, BP_VAR_R, ((OP2_TYPE == IS_CONST) ? opline->op2.literal : NULL) TSRMLS_CC);

			if (UNEXPECTED(Z_TYPE_P(z) == IS_OBJECT) && Z_OBJ_HT_P(z)->get) {
				zval *value = Z_OBJ_HT_P(z)->get(z TSRMLS_CC);

				if (Z_REFCOUNT_P(z) == 0) {
					GC_REMOVE_ZVAL_FROM_BUFFER(z);
					zval_dtor(z);
					FREE_ZVAL(z);
				}
				z = value;
			}
			Z_ADDREF_P(z);
			SEPARATE_ZVAL_IF_NOT_REF(&z);
			incdec_op(z);
			*retval = z;
			Z_OBJ_HT_P(object)->write_property(object, property, z, ((OP2_TYPE == IS_CONST) ? opline->op2.literal : NULL) TSRMLS_CC);
			SELECTIVE_PZVAL_LOCK(*retval, opline);
			zval_ptr_dtor(&z);
		} else {
			zend_error(E_WARNING, "Attempt to increment/decrement property of non-object");
			if (RETURN_VALUE_USED(opline)) {
				PZVAL_LOCK(&EG(uninitialized_zval));
				*retval = &EG(uninitialized_zval);
			}
		}
	}

	if (IS_OP2_TMP_FREE()) {
		zval_ptr_dtor(&property);
	} else {
		FREE_OP2();
	}
	FREE_OP1_VAR_PTR();
	CHECK_EXCEPTION();
	ZEND_VM_NEXT_OPCODE();
}

ZEND_VM_HANDLER(132, ZEND_PRE_INC_OBJ, VAR|UNUSED|CV, CONST|TMP|VAR|CV)
{
	ZEND_VM_DISPATCH_TO_HELPER_EX(zend_pre_incdec_property_helper, incdec_op, increment_function);
}

ZEND_VM_HANDLER(133, ZEND_PRE_DEC_OBJ, VAR|UNUSED|CV, CONST|TMP|VAR|CV)
{
	ZEND_VM_DISPATCH_TO_HELPER_EX(zend_pre_incdec_property_helper, incdec_op, decrement_function);
}

ZEND_VM_HELPER_EX(zend_post_incdec_property_helper, VAR|UNUSED|CV, CONST|TMP|VAR|CV, incdec_t incdec_op)
{
	USE_OPLINE
	zend_free_op free_op1, free_op2;
	zval **object_ptr;
	zval *object;
	zval *property;
	zval *retval;
	int have_get_ptr = 0;

	SAVE_OPLINE();
	object_ptr = GET_OP1_OBJ_ZVAL_PTR_PTR(BP_VAR_RW);
	property = GET_OP2_ZVAL_PTR(BP_VAR_R);
	retval = &EX_T(opline->result.var).tmp_var;

	if (OP1_TYPE == IS_VAR && UNEXPECTED(object_ptr == NULL)) {
		zend_error_noreturn(E_ERROR, "Cannot increment/decrement overloaded objects nor string offsets");
	}

	make_real_object(object_ptr TSRMLS_CC); /* this should modify object only if it's empty */
	object = *object_ptr;

	if (UNEXPECTED(Z_TYPE_P(object) != IS_OBJECT)) {
		zend_error(E_WARNING, "Attempt to increment/decrement property of non-object");
		FREE_OP2();
		ZVAL_NULL(retval);
		FREE_OP1_VAR_PTR();
		CHECK_EXCEPTION();
		ZEND_VM_NEXT_OPCODE();
	}

	/* here we are sure we are dealing with an object */

	if (IS_OP2_TMP_FREE()) {
		MAKE_REAL_ZVAL_PTR(property);
	}

	if (Z_OBJ_HT_P(object)->get_property_ptr_ptr) {
		zval **zptr = Z_OBJ_HT_P(object)->get_property_ptr_ptr(object, property, BP_VAR_RW, ((OP2_TYPE == IS_CONST) ? opline->op2.literal : NULL) TSRMLS_CC);
		if (zptr != NULL) { 			/* NULL means no success in getting PTR */
			have_get_ptr = 1;
			SEPARATE_ZVAL_IF_NOT_REF(zptr);

			ZVAL_COPY_VALUE(retval, *zptr);
			zendi_zval_copy_ctor(*retval);

			incdec_op(*zptr);

		}
	}

	if (!have_get_ptr) {
		if (Z_OBJ_HT_P(object)->read_property && Z_OBJ_HT_P(object)->write_property) {
			zval *z = Z_OBJ_HT_P(object)->read_property(object, property, BP_VAR_R, ((OP2_TYPE == IS_CONST) ? opline->op2.literal : NULL) TSRMLS_CC);
			zval *z_copy;

			if (UNEXPECTED(Z_TYPE_P(z) == IS_OBJECT) && Z_OBJ_HT_P(z)->get) {
				zval *value = Z_OBJ_HT_P(z)->get(z TSRMLS_CC);

				if (Z_REFCOUNT_P(z) == 0) {
					GC_REMOVE_ZVAL_FROM_BUFFER(z);
					zval_dtor(z);
					FREE_ZVAL(z);
				}
				z = value;
			}
			ZVAL_COPY_VALUE(retval, z);
			zendi_zval_copy_ctor(*retval);
			ALLOC_ZVAL(z_copy);
			INIT_PZVAL_COPY(z_copy, z);
			zendi_zval_copy_ctor(*z_copy);
			incdec_op(z_copy);
			Z_ADDREF_P(z);
			Z_OBJ_HT_P(object)->write_property(object, property, z_copy, ((OP2_TYPE == IS_CONST) ? opline->op2.literal : NULL) TSRMLS_CC);
			zval_ptr_dtor(&z_copy);
			zval_ptr_dtor(&z);
		} else {
			zend_error(E_WARNING, "Attempt to increment/decrement property of non-object");
			ZVAL_NULL(retval);
		}
	}

	if (IS_OP2_TMP_FREE()) {
		zval_ptr_dtor(&property);
	} else {
		FREE_OP2();
	}
	FREE_OP1_VAR_PTR();
	CHECK_EXCEPTION();
	ZEND_VM_NEXT_OPCODE();
}

ZEND_VM_HANDLER(134, ZEND_POST_INC_OBJ, VAR|UNUSED|CV, CONST|TMP|VAR|CV)
{
	ZEND_VM_DISPATCH_TO_HELPER_EX(zend_post_incdec_property_helper, incdec_op, increment_function);
}

ZEND_VM_HANDLER(135, ZEND_POST_DEC_OBJ, VAR|UNUSED|CV, CONST|TMP|VAR|CV)
{
	ZEND_VM_DISPATCH_TO_HELPER_EX(zend_post_incdec_property_helper, incdec_op, decrement_function);
}

ZEND_VM_HANDLER(34, ZEND_PRE_INC, VAR|CV, ANY)
{
	USE_OPLINE
	zend_free_op free_op1;
	zval **var_ptr;

	SAVE_OPLINE();
	var_ptr = GET_OP1_ZVAL_PTR_PTR(BP_VAR_RW);

	if (OP1_TYPE == IS_VAR && UNEXPECTED(var_ptr == NULL)) {
		zend_error_noreturn(E_ERROR, "Cannot increment/decrement overloaded objects nor string offsets");
	}
	if (OP1_TYPE == IS_VAR && UNEXPECTED(*var_ptr == &EG(error_zval))) {
		if (RETURN_VALUE_USED(opline)) {
			PZVAL_LOCK(&EG(uninitialized_zval));
			EX_T(opline->result.var).var.ptr = &EG(uninitialized_zval);
		}
		FREE_OP1_VAR_PTR();
		CHECK_EXCEPTION();
		ZEND_VM_NEXT_OPCODE();
	}

	SEPARATE_ZVAL_IF_NOT_REF(var_ptr);

	if (UNEXPECTED(Z_TYPE_PP(var_ptr) == IS_OBJECT)
	   && Z_OBJ_HANDLER_PP(var_ptr, get)
	   && Z_OBJ_HANDLER_PP(var_ptr, set)) {
		/* proxy object */
		zval *val = Z_OBJ_HANDLER_PP(var_ptr, get)(*var_ptr TSRMLS_CC);
		Z_ADDREF_P(val);
		fast_increment_function(val);
		Z_OBJ_HANDLER_PP(var_ptr, set)(var_ptr, val TSRMLS_CC);
		zval_ptr_dtor(&val);
	} else {
		fast_increment_function(*var_ptr);
	}

	if (RETURN_VALUE_USED(opline)) {
		PZVAL_LOCK(*var_ptr);
		EX_T(opline->result.var).var.ptr = *var_ptr;
	}

	FREE_OP1_VAR_PTR();
	CHECK_EXCEPTION();
	ZEND_VM_NEXT_OPCODE();
}

ZEND_VM_HANDLER(35, ZEND_PRE_DEC, VAR|CV, ANY)
{
	USE_OPLINE
	zend_free_op free_op1;
	zval **var_ptr;

	SAVE_OPLINE();
	var_ptr = GET_OP1_ZVAL_PTR_PTR(BP_VAR_RW);

	if (OP1_TYPE == IS_VAR && UNEXPECTED(var_ptr == NULL)) {
		zend_error_noreturn(E_ERROR, "Cannot increment/decrement overloaded objects nor string offsets");
	}
	if (OP1_TYPE == IS_VAR && UNEXPECTED(*var_ptr == &EG(error_zval))) {
		if (RETURN_VALUE_USED(opline)) {
			PZVAL_LOCK(&EG(uninitialized_zval));
			EX_T(opline->result.var).var.ptr = &EG(uninitialized_zval);
		}
		FREE_OP1_VAR_PTR();
		CHECK_EXCEPTION();
		ZEND_VM_NEXT_OPCODE();
	}

	SEPARATE_ZVAL_IF_NOT_REF(var_ptr);

	if (UNEXPECTED(Z_TYPE_PP(var_ptr) == IS_OBJECT)
	   && Z_OBJ_HANDLER_PP(var_ptr, get)
	   && Z_OBJ_HANDLER_PP(var_ptr, set)) {
		/* proxy object */
		zval *val = Z_OBJ_HANDLER_PP(var_ptr, get)(*var_ptr TSRMLS_CC);
		Z_ADDREF_P(val);
		fast_decrement_function(val);
		Z_OBJ_HANDLER_PP(var_ptr, set)(var_ptr, val TSRMLS_CC);
		zval_ptr_dtor(&val);
	} else {
		fast_decrement_function(*var_ptr);
	}

	if (RETURN_VALUE_USED(opline)) {
		PZVAL_LOCK(*var_ptr);
		EX_T(opline->result.var).var.ptr = *var_ptr;
	}

	FREE_OP1_VAR_PTR();
	CHECK_EXCEPTION();
	ZEND_VM_NEXT_OPCODE();
}

ZEND_VM_HANDLER(36, ZEND_POST_INC, VAR|CV, ANY)
{
	USE_OPLINE
	zend_free_op free_op1;
	zval **var_ptr, *retval;

	SAVE_OPLINE();
	var_ptr = GET_OP1_ZVAL_PTR_PTR(BP_VAR_RW);

	if (OP1_TYPE == IS_VAR && UNEXPECTED(var_ptr == NULL)) {
		zend_error_noreturn(E_ERROR, "Cannot increment/decrement overloaded objects nor string offsets");
	}
	if (OP1_TYPE == IS_VAR && UNEXPECTED(*var_ptr == &EG(error_zval))) {
		ZVAL_NULL(&EX_T(opline->result.var).tmp_var);
		FREE_OP1_VAR_PTR();
		CHECK_EXCEPTION();
		ZEND_VM_NEXT_OPCODE();
	}

	retval = &EX_T(opline->result.var).tmp_var;
	ZVAL_COPY_VALUE(retval, *var_ptr);
	zendi_zval_copy_ctor(*retval);

	SEPARATE_ZVAL_IF_NOT_REF(var_ptr);

	if (UNEXPECTED(Z_TYPE_PP(var_ptr) == IS_OBJECT)
	   && Z_OBJ_HANDLER_PP(var_ptr, get)
	   && Z_OBJ_HANDLER_PP(var_ptr, set)) {
		/* proxy object */
		zval *val = Z_OBJ_HANDLER_PP(var_ptr, get)(*var_ptr TSRMLS_CC);
		Z_ADDREF_P(val);
		fast_increment_function(val);
		Z_OBJ_HANDLER_PP(var_ptr, set)(var_ptr, val TSRMLS_CC);
		zval_ptr_dtor(&val);
	} else {
		fast_increment_function(*var_ptr);
	}

	FREE_OP1_VAR_PTR();
	CHECK_EXCEPTION();
	ZEND_VM_NEXT_OPCODE();
}

ZEND_VM_HANDLER(37, ZEND_POST_DEC, VAR|CV, ANY)
{
	USE_OPLINE
	zend_free_op free_op1;
	zval **var_ptr, *retval;

	SAVE_OPLINE();
	var_ptr = GET_OP1_ZVAL_PTR_PTR(BP_VAR_RW);

	if (OP1_TYPE == IS_VAR && UNEXPECTED(var_ptr == NULL)) {
		zend_error_noreturn(E_ERROR, "Cannot increment/decrement overloaded objects nor string offsets");
	}
	if (OP1_TYPE == IS_VAR && UNEXPECTED(*var_ptr == &EG(error_zval))) {
		ZVAL_NULL(&EX_T(opline->result.var).tmp_var);
		FREE_OP1_VAR_PTR();
		CHECK_EXCEPTION();
		ZEND_VM_NEXT_OPCODE();
	}

	retval = &EX_T(opline->result.var).tmp_var;
	ZVAL_COPY_VALUE(retval, *var_ptr);
	zendi_zval_copy_ctor(*retval);

	SEPARATE_ZVAL_IF_NOT_REF(var_ptr);

	if (UNEXPECTED(Z_TYPE_PP(var_ptr) == IS_OBJECT)
	   && Z_OBJ_HANDLER_PP(var_ptr, get)
	   && Z_OBJ_HANDLER_PP(var_ptr, set)) {
		/* proxy object */
		zval *val = Z_OBJ_HANDLER_PP(var_ptr, get)(*var_ptr TSRMLS_CC);
		Z_ADDREF_P(val);
		fast_decrement_function(val);
		Z_OBJ_HANDLER_PP(var_ptr, set)(var_ptr, val TSRMLS_CC);
		zval_ptr_dtor(&val);
	} else {
		fast_decrement_function(*var_ptr);
	}

	FREE_OP1_VAR_PTR();
	CHECK_EXCEPTION();
	ZEND_VM_NEXT_OPCODE();
}

ZEND_VM_HANDLER(40, ZEND_ECHO, CONST|TMP|VAR|CV, ANY)
{
	USE_OPLINE
	zend_free_op free_op1;
	zval *z;

	SAVE_OPLINE();
	z = GET_OP1_ZVAL_PTR(BP_VAR_R);

	if (OP1_TYPE == IS_TMP_VAR && Z_TYPE_P(z) == IS_OBJECT) {
		INIT_PZVAL(z);
	}
	zend_print_variable(z);

	FREE_OP1();
	CHECK_EXCEPTION();
	ZEND_VM_NEXT_OPCODE();
}

ZEND_VM_HANDLER(41, ZEND_PRINT, CONST|TMP|VAR|CV, ANY)
{
	USE_OPLINE

	ZVAL_LONG(&EX_T(opline->result.var).tmp_var, 1);
	ZEND_VM_DISPATCH_TO_HANDLER(ZEND_ECHO);
}

ZEND_VM_HELPER_EX(zend_fetch_var_address_helper, CONST|TMP|VAR|CV, UNUSED|CONST|VAR, int type)
{
	USE_OPLINE
	zend_free_op free_op1;
	zval *varname;
	zval **retval;
	zval tmp_varname;
	HashTable *target_symbol_table;
	ulong hash_value;

	SAVE_OPLINE();
	varname = GET_OP1_ZVAL_PTR(BP_VAR_R);

 	if (OP1_TYPE != IS_CONST && UNEXPECTED(Z_TYPE_P(varname) != IS_STRING)) {
		ZVAL_COPY_VALUE(&tmp_varname, varname);
		zval_copy_ctor(&tmp_varname);
		Z_SET_REFCOUNT(tmp_varname, 1);
		Z_UNSET_ISREF(tmp_varname);
		convert_to_string(&tmp_varname);
		varname = &tmp_varname;
	}

	if (OP2_TYPE != IS_UNUSED) {
		zend_class_entry *ce;

		if (OP2_TYPE == IS_CONST) {
			if (CACHED_PTR(opline->op2.literal->cache_slot)) {
				ce = CACHED_PTR(opline->op2.literal->cache_slot);
			} else {
				ce = zend_fetch_class_by_name(Z_STRVAL_P(opline->op2.zv), Z_STRLEN_P(opline->op2.zv), opline->op2.literal + 1, 0 TSRMLS_CC);
				if (UNEXPECTED(ce == NULL)) {
					if (OP1_TYPE != IS_CONST && varname == &tmp_varname) {
						zval_dtor(&tmp_varname);
					}
					FREE_OP1();
					CHECK_EXCEPTION();
					ZEND_VM_NEXT_OPCODE();
				}
				CACHE_PTR(opline->op2.literal->cache_slot, ce);
			}
		} else {
			ce = EX_T(opline->op2.var).class_entry;
		}
		retval = zend_std_get_static_property(ce, Z_STRVAL_P(varname), Z_STRLEN_P(varname), 0, ((OP1_TYPE == IS_CONST) ? opline->op1.literal : NULL) TSRMLS_CC);
		FREE_OP1();
	} else {
		target_symbol_table = zend_get_target_symbol_table(opline->extended_value & ZEND_FETCH_TYPE_MASK TSRMLS_CC);
/*
		if (!target_symbol_table) {
			CHECK_EXCEPTION();
			ZEND_VM_NEXT_OPCODE();
		}
*/
		if (OP1_TYPE == IS_CONST) {
			hash_value = Z_HASH_P(varname);
		} else {
			hash_value = str_hash(Z_STRVAL_P(varname), Z_STRLEN_P(varname));	
		}

		if (zend_hash_quick_find(target_symbol_table, Z_STRVAL_P(varname), Z_STRLEN_P(varname)+1, hash_value, (void **) &retval) == FAILURE) {
			switch (type) {
				case BP_VAR_R:
				case BP_VAR_UNSET:
					zend_error(E_NOTICE,"Undefined variable: %s", Z_STRVAL_P(varname));
					/* break missing intentionally */
				case BP_VAR_IS:
					retval = &EG(uninitialized_zval_ptr);
					break;
				case BP_VAR_RW:
					zend_error(E_NOTICE,"Undefined variable: %s", Z_STRVAL_P(varname));
					/* break missing intentionally */
				case BP_VAR_W:
					Z_ADDREF_P(&EG(uninitialized_zval));
					zend_hash_quick_update(target_symbol_table, Z_STRVAL_P(varname), Z_STRLEN_P(varname)+1, hash_value, &EG(uninitialized_zval_ptr), sizeof(zval *), (void **) &retval);
					break;
				EMPTY_SWITCH_DEFAULT_CASE()
			}
		}
		switch (opline->extended_value & ZEND_FETCH_TYPE_MASK) {
			case ZEND_FETCH_GLOBAL:
				if (OP1_TYPE != IS_TMP_VAR) {
					FREE_OP1();
				}
				break;
			case ZEND_FETCH_LOCAL:
				FREE_OP1();
				break;
			case ZEND_FETCH_STATIC:
				zval_update_constant(retval, 1 TSRMLS_CC);
				break;
			case ZEND_FETCH_GLOBAL_LOCK:
				if (OP1_TYPE == IS_VAR && !free_op1.var) {
					PZVAL_LOCK(*EX_T(opline->op1.var).var.ptr_ptr);
				}
				break;
		}
	}


	if (OP1_TYPE != IS_CONST && varname == &tmp_varname) {
		zval_dtor(&tmp_varname);
	}
	if (opline->extended_value & ZEND_FETCH_MAKE_REF) {
		SEPARATE_ZVAL_TO_MAKE_IS_REF(retval);
	}
	PZVAL_LOCK(*retval);
	switch (type) {
		case BP_VAR_R:
		case BP_VAR_IS:
			EX_T(opline->result.var).var.ptr = *retval;
			break;
		case BP_VAR_UNSET: {
			zend_free_op free_res;

			PZVAL_UNLOCK(*retval, &free_res);
			if (retval != &EG(uninitialized_zval_ptr)) {
				SEPARATE_ZVAL_IF_NOT_REF(retval);
			}
			PZVAL_LOCK(*retval);
			FREE_OP_VAR_PTR(free_res);
		}
		/* break missing intentionally */
		default:
			EX_T(opline->result.var).var.ptr_ptr = retval;
			break;
	}
	CHECK_EXCEPTION();
	ZEND_VM_NEXT_OPCODE();
}

ZEND_VM_HANDLER(80, ZEND_FETCH_R, CONST|TMP|VAR|CV, UNUSED|CONST|VAR)
{
	ZEND_VM_DISPATCH_TO_HELPER_EX(zend_fetch_var_address_helper, type, BP_VAR_R);
}

ZEND_VM_HANDLER(83, ZEND_FETCH_W, CONST|TMP|VAR|CV, UNUSED|CONST|VAR)
{
	ZEND_VM_DISPATCH_TO_HELPER_EX(zend_fetch_var_address_helper, type, BP_VAR_W);
}

ZEND_VM_HANDLER(86, ZEND_FETCH_RW, CONST|TMP|VAR|CV, UNUSED|CONST|VAR)
{
	ZEND_VM_DISPATCH_TO_HELPER_EX(zend_fetch_var_address_helper, type, BP_VAR_RW);
}

ZEND_VM_HANDLER(92, ZEND_FETCH_FUNC_ARG, CONST|TMP|VAR|CV, UNUSED|CONST|VAR)
{
	USE_OPLINE

	ZEND_VM_DISPATCH_TO_HELPER_EX(zend_fetch_var_address_helper, type,
		zend_is_by_ref_func_arg_fetch(opline, EX(call) TSRMLS_CC) ? BP_VAR_W : BP_VAR_R);
}

ZEND_VM_HANDLER(95, ZEND_FETCH_UNSET, CONST|TMP|VAR|CV, UNUSED|CONST|VAR)
{
	ZEND_VM_DISPATCH_TO_HELPER_EX(zend_fetch_var_address_helper, type, BP_VAR_UNSET);
}

ZEND_VM_HANDLER(89, ZEND_FETCH_IS, CONST|TMP|VAR|CV, UNUSED|CONST|VAR)
{
	ZEND_VM_DISPATCH_TO_HELPER_EX(zend_fetch_var_address_helper, type, BP_VAR_IS);
}

ZEND_VM_HANDLER(81, ZEND_FETCH_DIM_R, CONST|TMP|VAR|CV, CONST|TMP|VAR|CV)
{
	USE_OPLINE
	zend_free_op free_op1, free_op2;
	zval *container;

	SAVE_OPLINE();
	container = GET_OP1_ZVAL_PTR(BP_VAR_R);
	zend_fetch_dimension_address_read(&EX_T(opline->result.var), container, GET_OP2_ZVAL_PTR(BP_VAR_R), OP2_TYPE, BP_VAR_R TSRMLS_CC);
	FREE_OP2();
	if (OP1_TYPE != IS_VAR || !(opline->extended_value & ZEND_FETCH_ADD_LOCK)) {
		FREE_OP1();
	}
	CHECK_EXCEPTION();
	ZEND_VM_NEXT_OPCODE();
}

ZEND_VM_HANDLER(84, ZEND_FETCH_DIM_W, VAR|CV, CONST|TMP|VAR|UNUSED|CV)
{
	USE_OPLINE
	zend_free_op free_op1, free_op2;
	zval **container;

	SAVE_OPLINE();
	container = GET_OP1_ZVAL_PTR_PTR(BP_VAR_W);

	if (OP1_TYPE == IS_VAR && UNEXPECTED(container == NULL)) {
		zend_error_noreturn(E_ERROR, "Cannot use string offset as an array");
	}
	zend_fetch_dimension_address(&EX_T(opline->result.var), container, GET_OP2_ZVAL_PTR(BP_VAR_R), OP2_TYPE, BP_VAR_W TSRMLS_CC);
	FREE_OP2();
	if (OP1_TYPE == IS_VAR && OP1_FREE && READY_TO_DESTROY(free_op1.var)) {
		EXTRACT_ZVAL_PTR(&EX_T(opline->result.var));
	}
	FREE_OP1_VAR_PTR();

	/* We are going to assign the result by reference */
	if (UNEXPECTED(opline->extended_value != 0)) {
		zval **retval_ptr = EX_T(opline->result.var).var.ptr_ptr;

		if (retval_ptr) {
			Z_DELREF_PP(retval_ptr);
			SEPARATE_ZVAL_TO_MAKE_IS_REF(retval_ptr);
			Z_ADDREF_PP(retval_ptr);
		}
	}

	CHECK_EXCEPTION();
	ZEND_VM_NEXT_OPCODE();
}

ZEND_VM_HANDLER(87, ZEND_FETCH_DIM_RW, VAR|CV, CONST|TMP|VAR|UNUSED|CV)
{
	USE_OPLINE
	zend_free_op free_op1, free_op2;
	zval **container;

	SAVE_OPLINE();
	container = GET_OP1_ZVAL_PTR_PTR(BP_VAR_RW);

	if (OP1_TYPE == IS_VAR && UNEXPECTED(container == NULL)) {
		zend_error_noreturn(E_ERROR, "Cannot use string offset as an array");
	}
	zend_fetch_dimension_address(&EX_T(opline->result.var), container, GET_OP2_ZVAL_PTR(BP_VAR_R), OP2_TYPE, BP_VAR_RW TSRMLS_CC);
	FREE_OP2();
	if (OP1_TYPE == IS_VAR && OP1_FREE && READY_TO_DESTROY(free_op1.var)) {
		EXTRACT_ZVAL_PTR(&EX_T(opline->result.var));
	}
	FREE_OP1_VAR_PTR();
	CHECK_EXCEPTION();
	ZEND_VM_NEXT_OPCODE();
}

ZEND_VM_HANDLER(90, ZEND_FETCH_DIM_IS, VAR|CV, CONST|TMP|VAR|CV)
{
	USE_OPLINE
	zend_free_op free_op1, free_op2;
	zval *container;

	SAVE_OPLINE();
	container = GET_OP1_ZVAL_PTR(BP_VAR_IS);
	zend_fetch_dimension_address_read(&EX_T(opline->result.var), container, GET_OP2_ZVAL_PTR(BP_VAR_R), OP2_TYPE, BP_VAR_IS TSRMLS_CC);
	FREE_OP2();
	FREE_OP1();
	CHECK_EXCEPTION();
	ZEND_VM_NEXT_OPCODE();
}

ZEND_VM_HANDLER(93, ZEND_FETCH_DIM_FUNC_ARG, VAR|CV, CONST|TMP|VAR|UNUSED|CV)
{
	USE_OPLINE
	zend_free_op free_op1, free_op2;

	SAVE_OPLINE();

	if (zend_is_by_ref_func_arg_fetch(opline, EX(call) TSRMLS_CC)) {
		zval **container = GET_OP1_ZVAL_PTR_PTR(BP_VAR_W);
		if (OP1_TYPE == IS_VAR && UNEXPECTED(container == NULL)) {
			zend_error_noreturn(E_ERROR, "Cannot use string offset as an array");
		}
		zend_fetch_dimension_address(&EX_T(opline->result.var), container, GET_OP2_ZVAL_PTR(BP_VAR_R), OP2_TYPE, BP_VAR_W TSRMLS_CC);
		if (OP1_TYPE == IS_VAR && OP1_FREE && READY_TO_DESTROY(free_op1.var)) {
			EXTRACT_ZVAL_PTR(&EX_T(opline->result.var));
		}
		FREE_OP2();
		FREE_OP1_VAR_PTR();
	} else {
		zval *container;

		if (OP2_TYPE == IS_UNUSED) {
			zend_error_noreturn(E_ERROR, "Cannot use [] for reading");
		}
		container = GET_OP1_ZVAL_PTR(BP_VAR_R);
		zend_fetch_dimension_address_read(&EX_T(opline->result.var), container, GET_OP2_ZVAL_PTR(BP_VAR_R), OP2_TYPE, BP_VAR_R TSRMLS_CC);
		FREE_OP2();
		FREE_OP1();
	}
	CHECK_EXCEPTION();
	ZEND_VM_NEXT_OPCODE();
}

ZEND_VM_HANDLER(96, ZEND_FETCH_DIM_UNSET, VAR|CV, CONST|TMP|VAR|CV)
{
	USE_OPLINE
	zend_free_op free_op1, free_op2;
	zval **container;

	SAVE_OPLINE();
	container = GET_OP1_ZVAL_PTR_PTR(BP_VAR_UNSET);

	if (OP1_TYPE == IS_CV) {
		if (container != &EG(uninitialized_zval_ptr)) {
			SEPARATE_ZVAL_IF_NOT_REF(container);
		}
	}
	if (OP1_TYPE == IS_VAR && UNEXPECTED(container == NULL)) {
		zend_error_noreturn(E_ERROR, "Cannot use string offset as an array");
	}
	zend_fetch_dimension_address(&EX_T(opline->result.var), container, GET_OP2_ZVAL_PTR(BP_VAR_R), OP2_TYPE, BP_VAR_UNSET TSRMLS_CC);
	FREE_OP2();
	if (OP1_TYPE == IS_VAR && OP1_FREE && READY_TO_DESTROY(free_op1.var)) {
		EXTRACT_ZVAL_PTR(&EX_T(opline->result.var));
	}
	FREE_OP1_VAR_PTR();
	if (UNEXPECTED(EX_T(opline->result.var).var.ptr_ptr == NULL)) {
		zend_error_noreturn(E_ERROR, "Cannot unset string offsets");
		ZEND_VM_NEXT_OPCODE();
	} else {
		zend_free_op free_res;
		zval **retval_ptr = EX_T(opline->result.var).var.ptr_ptr;

		PZVAL_UNLOCK(*retval_ptr, &free_res);
		if (retval_ptr != &EG(uninitialized_zval_ptr)) {
			SEPARATE_ZVAL_IF_NOT_REF(retval_ptr);
		}
		PZVAL_LOCK(*retval_ptr);
		FREE_OP_VAR_PTR(free_res);
		CHECK_EXCEPTION();
		ZEND_VM_NEXT_OPCODE();
	}
}

ZEND_VM_HELPER(zend_fetch_property_address_read_helper, VAR|UNUSED|CV, CONST|TMP|VAR|CV)
{
	USE_OPLINE
	zend_free_op free_op1;
	zval *container;
	zend_free_op free_op2;
	zval *offset;

	SAVE_OPLINE();
	container = GET_OP1_OBJ_ZVAL_PTR(BP_VAR_R);
	offset  = GET_OP2_ZVAL_PTR(BP_VAR_R);

	if (UNEXPECTED(Z_TYPE_P(container) != IS_OBJECT) ||
	    UNEXPECTED(Z_OBJ_HT_P(container)->read_property == NULL)) {
		zend_error(E_NOTICE, "Trying to get property of non-object");
		PZVAL_LOCK(&EG(uninitialized_zval));
		EX_T(opline->result.var).var.ptr = &EG(uninitialized_zval);
		FREE_OP2();
	} else {
		zval *retval;

		if (IS_OP2_TMP_FREE()) {
			MAKE_REAL_ZVAL_PTR(offset);
		}

		/* here we are sure we are dealing with an object */
		retval = Z_OBJ_HT_P(container)->read_property(container, offset, BP_VAR_R, ((OP2_TYPE == IS_CONST) ? opline->op2.literal : NULL) TSRMLS_CC);

		PZVAL_LOCK(retval);
		EX_T(opline->result.var).var.ptr = retval;

		if (IS_OP2_TMP_FREE()) {
			zval_ptr_dtor(&offset);
		} else {
			FREE_OP2();
		}
	}

	FREE_OP1();
	CHECK_EXCEPTION();
	ZEND_VM_NEXT_OPCODE();
}

ZEND_VM_HANDLER(82, ZEND_FETCH_OBJ_R, VAR|UNUSED|CV, CONST|TMP|VAR|CV)
{
	ZEND_VM_DISPATCH_TO_HELPER(zend_fetch_property_address_read_helper);
}

ZEND_VM_HANDLER(85, ZEND_FETCH_OBJ_W, VAR|UNUSED|CV, CONST|TMP|VAR|CV)
{
	USE_OPLINE
	zend_free_op free_op1, free_op2;
	zval *property;
	zval **container;

	SAVE_OPLINE();
	property = GET_OP2_ZVAL_PTR(BP_VAR_R);

	if (IS_OP2_TMP_FREE()) {
		MAKE_REAL_ZVAL_PTR(property);
	}
	container = GET_OP1_OBJ_ZVAL_PTR_PTR(BP_VAR_W);
	if (OP1_TYPE == IS_VAR && UNEXPECTED(container == NULL)) {
		zend_error_noreturn(E_ERROR, "Cannot use string offset as an object");
	}

	zend_fetch_property_address(&EX_T(opline->result.var), container, property, ((OP2_TYPE == IS_CONST) ? opline->op2.literal : NULL), BP_VAR_W TSRMLS_CC);
	if (IS_OP2_TMP_FREE()) {
		zval_ptr_dtor(&property);
	} else {
		FREE_OP2();
	}
	if (OP1_TYPE == IS_VAR && OP1_FREE && READY_TO_DESTROY(free_op1.var)) {
		EXTRACT_ZVAL_PTR(&EX_T(opline->result.var));
	}
	FREE_OP1_VAR_PTR();

	/* We are going to assign the result by reference */
	if (opline->extended_value & ZEND_FETCH_MAKE_REF) {
		zval **retval_ptr = EX_T(opline->result.var).var.ptr_ptr;

		Z_DELREF_PP(retval_ptr);
		SEPARATE_ZVAL_TO_MAKE_IS_REF(retval_ptr);
		Z_ADDREF_PP(retval_ptr);
		EX_T(opline->result.var).var.ptr = *EX_T(opline->result.var).var.ptr_ptr;
		EX_T(opline->result.var).var.ptr_ptr = &EX_T(opline->result.var).var.ptr;
	}

	CHECK_EXCEPTION();
	ZEND_VM_NEXT_OPCODE();
}

ZEND_VM_HANDLER(88, ZEND_FETCH_OBJ_RW, VAR|UNUSED|CV, CONST|TMP|VAR|CV)
{
	USE_OPLINE
	zend_free_op free_op1, free_op2;
	zval *property;
	zval **container;

	SAVE_OPLINE();
	property = GET_OP2_ZVAL_PTR(BP_VAR_R);
	container = GET_OP1_OBJ_ZVAL_PTR_PTR(BP_VAR_RW);

	if (IS_OP2_TMP_FREE()) {
		MAKE_REAL_ZVAL_PTR(property);
	}
	if (OP1_TYPE == IS_VAR && UNEXPECTED(container == NULL)) {
		zend_error_noreturn(E_ERROR, "Cannot use string offset as an object");
	}
	zend_fetch_property_address(&EX_T(opline->result.var), container, property, ((OP2_TYPE == IS_CONST) ? opline->op2.literal : NULL), BP_VAR_RW TSRMLS_CC);
	if (IS_OP2_TMP_FREE()) {
		zval_ptr_dtor(&property);
	} else {
		FREE_OP2();
	}
	if (OP1_TYPE == IS_VAR && OP1_FREE && READY_TO_DESTROY(free_op1.var)) {
		EXTRACT_ZVAL_PTR(&EX_T(opline->result.var));
	}
	FREE_OP1_VAR_PTR();
	CHECK_EXCEPTION();
	ZEND_VM_NEXT_OPCODE();
}

ZEND_VM_HANDLER(91, ZEND_FETCH_OBJ_IS, VAR|UNUSED|CV, CONST|TMP|VAR|CV)
{
	USE_OPLINE
	zend_free_op free_op1;
	zval *container;
	zend_free_op free_op2;
	zval *offset;

	SAVE_OPLINE();
	container = GET_OP1_OBJ_ZVAL_PTR(BP_VAR_IS);
	offset  = GET_OP2_ZVAL_PTR(BP_VAR_R);

	if (UNEXPECTED(Z_TYPE_P(container) != IS_OBJECT) ||
	    UNEXPECTED(Z_OBJ_HT_P(container)->read_property == NULL)) {
		PZVAL_LOCK(&EG(uninitialized_zval));
		EX_T(opline->result.var).var.ptr = &EG(uninitialized_zval);
		FREE_OP2();
	} else {
		zval *retval;

		if (IS_OP2_TMP_FREE()) {
			MAKE_REAL_ZVAL_PTR(offset);
		}

		/* here we are sure we are dealing with an object */
		retval = Z_OBJ_HT_P(container)->read_property(container, offset, BP_VAR_IS, ((OP2_TYPE == IS_CONST) ? opline->op2.literal : NULL) TSRMLS_CC);

		PZVAL_LOCK(retval);
		EX_T(opline->result.var).var.ptr = retval;

		if (IS_OP2_TMP_FREE()) {
			zval_ptr_dtor(&offset);
		} else {
			FREE_OP2();
		}
	}

	FREE_OP1();
	CHECK_EXCEPTION();
	ZEND_VM_NEXT_OPCODE();
}

ZEND_VM_HANDLER(94, ZEND_FETCH_OBJ_FUNC_ARG, VAR|UNUSED|CV, CONST|TMP|VAR|CV)
{
	USE_OPLINE

	if (zend_is_by_ref_func_arg_fetch(opline, EX(call) TSRMLS_CC)) {
		/* Behave like FETCH_OBJ_W */
		zend_free_op free_op1, free_op2;
		zval *property;
		zval **container;

		SAVE_OPLINE();
		property = GET_OP2_ZVAL_PTR(BP_VAR_R);
		container = GET_OP1_OBJ_ZVAL_PTR_PTR(BP_VAR_W);

		if (IS_OP2_TMP_FREE()) {
			MAKE_REAL_ZVAL_PTR(property);
		}
		if (OP1_TYPE == IS_VAR && UNEXPECTED(container == NULL)) {
			zend_error_noreturn(E_ERROR, "Cannot use string offset as an object");
		}
		zend_fetch_property_address(&EX_T(opline->result.var), container, property, ((OP2_TYPE == IS_CONST) ? opline->op2.literal : NULL), BP_VAR_W TSRMLS_CC);
		if (IS_OP2_TMP_FREE()) {
			zval_ptr_dtor(&property);
		} else {
			FREE_OP2();
		}
		if (OP1_TYPE == IS_VAR && OP1_FREE && READY_TO_DESTROY(free_op1.var)) {
			EXTRACT_ZVAL_PTR(&EX_T(opline->result.var));
		}
		FREE_OP1_VAR_PTR();
		CHECK_EXCEPTION();
		ZEND_VM_NEXT_OPCODE();
	} else {
		ZEND_VM_DISPATCH_TO_HELPER(zend_fetch_property_address_read_helper);
	}
}

ZEND_VM_HANDLER(97, ZEND_FETCH_OBJ_UNSET, VAR|UNUSED|CV, CONST|TMP|VAR|CV)
{
	USE_OPLINE
	zend_free_op free_op1, free_op2, free_res;
	zval **container;
	zval *property;

	SAVE_OPLINE();
	container = GET_OP1_OBJ_ZVAL_PTR_PTR(BP_VAR_UNSET);
	property = GET_OP2_ZVAL_PTR(BP_VAR_R);

	if (OP1_TYPE == IS_CV) {
		if (container != &EG(uninitialized_zval_ptr)) {
			SEPARATE_ZVAL_IF_NOT_REF(container);
		}
	}
	if (IS_OP2_TMP_FREE()) {
		MAKE_REAL_ZVAL_PTR(property);
	}
	if (OP1_TYPE == IS_VAR && UNEXPECTED(container == NULL)) {
		zend_error_noreturn(E_ERROR, "Cannot use string offset as an object");
	}
	zend_fetch_property_address(&EX_T(opline->result.var), container, property, ((OP2_TYPE == IS_CONST) ? opline->op2.literal : NULL), BP_VAR_UNSET TSRMLS_CC);
	if (IS_OP2_TMP_FREE()) {
		zval_ptr_dtor(&property);
	} else {
		FREE_OP2();
	}
	if (OP1_TYPE == IS_VAR && OP1_FREE && READY_TO_DESTROY(free_op1.var)) {
		EXTRACT_ZVAL_PTR(&EX_T(opline->result.var));
	}
	FREE_OP1_VAR_PTR();

	PZVAL_UNLOCK(*EX_T(opline->result.var).var.ptr_ptr, &free_res);
	if (EX_T(opline->result.var).var.ptr_ptr != &EG(uninitialized_zval_ptr)) {
		SEPARATE_ZVAL_IF_NOT_REF(EX_T(opline->result.var).var.ptr_ptr);
	}
	PZVAL_LOCK(*EX_T(opline->result.var).var.ptr_ptr);
	FREE_OP_VAR_PTR(free_res);
	CHECK_EXCEPTION();
	ZEND_VM_NEXT_OPCODE();
}

ZEND_VM_HANDLER(98, ZEND_FETCH_DIM_TMP_VAR, CONST|TMP, CONST)
{
	USE_OPLINE
	zend_free_op free_op1;
	zval *container;

	SAVE_OPLINE();
	container = GET_OP1_ZVAL_PTR(BP_VAR_R);

	if (UNEXPECTED(Z_TYPE_P(container) != IS_ARRAY)) {
		PZVAL_LOCK(&EG(uninitialized_zval));
		EX_T(opline->result.var).var.ptr = &EG(uninitialized_zval);
	} else {
		zend_free_op free_op2;
		zval *value = *zend_fetch_dimension_address_inner(Z_ARRVAL_P(container), GET_OP2_ZVAL_PTR(BP_VAR_R), OP2_TYPE, BP_VAR_R TSRMLS_CC);

		PZVAL_LOCK(value);
		EX_T(opline->result.var).var.ptr = value;
		FREE_OP2();
	}
	CHECK_EXCEPTION();
	ZEND_VM_NEXT_OPCODE();
}

ZEND_VM_HANDLER(136, ZEND_ASSIGN_OBJ, VAR|UNUSED|CV, CONST|TMP|VAR|CV)
{
	USE_OPLINE
	zend_free_op free_op1, free_op2;
	zval **object_ptr;
	zval *property_name;

	SAVE_OPLINE();
	object_ptr = GET_OP1_OBJ_ZVAL_PTR_PTR(BP_VAR_W);
	property_name = GET_OP2_ZVAL_PTR(BP_VAR_R);

	if (IS_OP2_TMP_FREE()) {
		MAKE_REAL_ZVAL_PTR(property_name);
	}
	if (OP1_TYPE == IS_VAR && UNEXPECTED(object_ptr == NULL)) {
		zend_error_noreturn(E_ERROR, "Cannot use string offset as an array");
	}
	zend_assign_to_object(RETURN_VALUE_USED(opline)?&EX_T(opline->result.var).var.ptr:NULL, object_ptr, property_name, (opline+1)->op1_type, &(opline+1)->op1, execute_data, ZEND_ASSIGN_OBJ, ((OP2_TYPE == IS_CONST) ? opline->op2.literal : NULL) TSRMLS_CC);
	if (IS_OP2_TMP_FREE()) {
		zval_ptr_dtor(&property_name);
	} else {
		FREE_OP2();
	}
	FREE_OP1_VAR_PTR();
	/* assign_obj has two opcodes! */
	CHECK_EXCEPTION();
	ZEND_VM_INC_OPCODE();
	ZEND_VM_NEXT_OPCODE();
}

ZEND_VM_HANDLER(147, ZEND_ASSIGN_DIM, VAR|CV, CONST|TMP|VAR|UNUSED|CV)
{
	USE_OPLINE
	zend_free_op free_op1;
	zval **object_ptr;

	SAVE_OPLINE();
	object_ptr = GET_OP1_ZVAL_PTR_PTR(BP_VAR_W);

	if (OP1_TYPE == IS_VAR && UNEXPECTED(object_ptr == NULL)) {
		zend_error_noreturn(E_ERROR, "Cannot use string offset as an array");
	}
	if (Z_TYPE_PP(object_ptr) == IS_OBJECT) {
		zend_free_op free_op2;
		zval *property_name = GET_OP2_ZVAL_PTR(BP_VAR_R);

		if (IS_OP2_TMP_FREE()) {
			MAKE_REAL_ZVAL_PTR(property_name);
		}
		zend_assign_to_object(RETURN_VALUE_USED(opline)?&EX_T(opline->result.var).var.ptr:NULL, object_ptr, property_name, (opline+1)->op1_type, &(opline+1)->op1, execute_data, ZEND_ASSIGN_DIM, ((OP2_TYPE == IS_CONST) ? opline->op2.literal : NULL) TSRMLS_CC);
		if (IS_OP2_TMP_FREE()) {
			zval_ptr_dtor(&property_name);
		} else {
			FREE_OP2();
		}
	} else {
		zend_free_op free_op2, free_op_data1, free_op_data2;
		zval *value;
		zval *dim = GET_OP2_ZVAL_PTR(BP_VAR_R);
		zval **variable_ptr_ptr;

		zend_fetch_dimension_address(&EX_T((opline+1)->op2.var), object_ptr, dim, OP2_TYPE, BP_VAR_W TSRMLS_CC);
		FREE_OP2();

		value = get_zval_ptr((opline+1)->op1_type, &(opline+1)->op1, execute_data, &free_op_data1, BP_VAR_R);
		variable_ptr_ptr = _get_zval_ptr_ptr_var((opline+1)->op2.var, execute_data, &free_op_data2 TSRMLS_CC);
		if (UNEXPECTED(variable_ptr_ptr == NULL)) {
			if (zend_assign_to_string_offset(&EX_T((opline+1)->op2.var), value, (opline+1)->op1_type TSRMLS_CC)) {
				if (RETURN_VALUE_USED(opline)) {
					zval *retval;

					ALLOC_ZVAL(retval);
					ZVAL_STRINGL(retval, Z_STRVAL_P(EX_T((opline+1)->op2.var).str_offset.str)+EX_T((opline+1)->op2.var).str_offset.offset, 1, 1);
					INIT_PZVAL(retval);
					EX_T(opline->result.var).var.ptr = retval;
				}
			} else if (RETURN_VALUE_USED(opline)) {
				PZVAL_LOCK(&EG(uninitialized_zval));
				EX_T(opline->result.var).var.ptr = &EG(uninitialized_zval);
			}
		} else if (UNEXPECTED(*variable_ptr_ptr == &EG(error_zval))) {
			if (IS_TMP_FREE(free_op_data1)) {
				zval_dtor(value);
			}
			if (RETURN_VALUE_USED(opline)) {
				PZVAL_LOCK(&EG(uninitialized_zval));
				EX_T(opline->result.var).var.ptr = &EG(uninitialized_zval);
			}
		} else {
			if ((opline+1)->op1_type == IS_TMP_VAR) {
			 	value = zend_assign_tmp_to_variable(variable_ptr_ptr, value TSRMLS_CC);
			} else if ((opline+1)->op1_type == IS_CONST) {
			 	value = zend_assign_const_to_variable(variable_ptr_ptr, value TSRMLS_CC);
			} else {
			 	value = zend_assign_to_variable(variable_ptr_ptr, value TSRMLS_CC);
			}
			if (RETURN_VALUE_USED(opline)) {
				PZVAL_LOCK(value);
				EX_T(opline->result.var).var.ptr = value;
			}
		}
		FREE_OP_VAR_PTR(free_op_data2);
	 	FREE_OP_IF_VAR(free_op_data1);
	}
 	FREE_OP1_VAR_PTR();
	/* assign_dim has two opcodes! */
	CHECK_EXCEPTION();
	ZEND_VM_INC_OPCODE();
	ZEND_VM_NEXT_OPCODE();
}

ZEND_VM_HANDLER(38, ZEND_ASSIGN, VAR|CV, CONST|TMP|VAR|CV)
{
	USE_OPLINE
	zend_free_op free_op1, free_op2;
	zval *value;
	zval **variable_ptr_ptr;

	SAVE_OPLINE();
	value = GET_OP2_ZVAL_PTR(BP_VAR_R);
	variable_ptr_ptr = GET_OP1_ZVAL_PTR_PTR(BP_VAR_W);

	if (OP1_TYPE == IS_VAR && UNEXPECTED(variable_ptr_ptr == NULL)) {
		if (zend_assign_to_string_offset(&EX_T(opline->op1.var), value, OP2_TYPE TSRMLS_CC)) {
			if (RETURN_VALUE_USED(opline)) {
				zval *retval;

				ALLOC_ZVAL(retval);
				ZVAL_STRINGL(retval, Z_STRVAL_P(EX_T(opline->op1.var).str_offset.str)+EX_T(opline->op1.var).str_offset.offset, 1, 1);
				INIT_PZVAL(retval);
				EX_T(opline->result.var).var.ptr = retval;
			}
		} else if (RETURN_VALUE_USED(opline)) {
			PZVAL_LOCK(&EG(uninitialized_zval));
			EX_T(opline->result.var).var.ptr = &EG(uninitialized_zval);
		}
	} else if (OP1_TYPE == IS_VAR && UNEXPECTED(*variable_ptr_ptr == &EG(error_zval))) {
		if (IS_OP2_TMP_FREE()) {
			zval_dtor(value);
		}
		if (RETURN_VALUE_USED(opline)) {
			PZVAL_LOCK(&EG(uninitialized_zval));
			EX_T(opline->result.var).var.ptr = &EG(uninitialized_zval);
		}
	} else {
		if (OP2_TYPE == IS_TMP_VAR) {
		 	value = zend_assign_tmp_to_variable(variable_ptr_ptr, value TSRMLS_CC);
		} else if (OP2_TYPE == IS_CONST) {
		 	value = zend_assign_const_to_variable(variable_ptr_ptr, value TSRMLS_CC);
		} else {
		 	value = zend_assign_to_variable(variable_ptr_ptr, value TSRMLS_CC);
		}
		if (RETURN_VALUE_USED(opline)) {
			PZVAL_LOCK(value);
			EX_T(opline->result.var).var.ptr = value;
		}
	}

	FREE_OP1_VAR_PTR();

	/* zend_assign_to_variable() always takes care of op2, never free it! */
 	FREE_OP2_IF_VAR();

	CHECK_EXCEPTION();
	ZEND_VM_NEXT_OPCODE();
}

ZEND_VM_HANDLER(39, ZEND_ASSIGN_REF, VAR|CV, VAR|CV)
{
	USE_OPLINE
	zend_free_op free_op1, free_op2;
	zval **variable_ptr_ptr;
	zval **value_ptr_ptr;

	SAVE_OPLINE();
	value_ptr_ptr = GET_OP2_ZVAL_PTR_PTR(BP_VAR_W);

	if (OP2_TYPE == IS_VAR &&
	    value_ptr_ptr &&
	    !Z_ISREF_PP(value_ptr_ptr) &&
	    opline->extended_value == ZEND_RETURNS_FUNCTION &&
	    !EX_T(opline->op2.var).var.fcall_returned_reference) {
		if (free_op2.var == NULL) {
			PZVAL_LOCK(*value_ptr_ptr); /* undo the effect of get_zval_ptr_ptr() */
		}
		zend_error(E_STRICT, "Only variables should be assigned by reference");
		if (UNEXPECTED(EG(exception) != NULL)) {
			FREE_OP2_VAR_PTR();
			HANDLE_EXCEPTION();
		}
		ZEND_VM_DISPATCH_TO_HANDLER(ZEND_ASSIGN);
	} else if (OP2_TYPE == IS_VAR && opline->extended_value == ZEND_RETURNS_NEW) {
		PZVAL_LOCK(*value_ptr_ptr);
	}
	if (OP1_TYPE == IS_VAR && UNEXPECTED(EX_T(opline->op1.var).var.ptr_ptr == &EX_T(opline->op1.var).var.ptr)) {
		zend_error_noreturn(E_ERROR, "Cannot assign by reference to overloaded object");
	}

	variable_ptr_ptr = GET_OP1_ZVAL_PTR_PTR(BP_VAR_W);
	if ((OP2_TYPE == IS_VAR && UNEXPECTED(value_ptr_ptr == NULL)) ||
	    (OP1_TYPE == IS_VAR && UNEXPECTED(variable_ptr_ptr == NULL))) {
		zend_error_noreturn(E_ERROR, "Cannot create references to/from string offsets nor overloaded objects");
	}
	zend_assign_to_variable_reference(variable_ptr_ptr, value_ptr_ptr TSRMLS_CC);

	if (OP2_TYPE == IS_VAR && opline->extended_value == ZEND_RETURNS_NEW) {
		Z_DELREF_PP(variable_ptr_ptr);
	}

	if (RETURN_VALUE_USED(opline)) {
		PZVAL_LOCK(*variable_ptr_ptr);
		EX_T(opline->result.var).var.ptr = *variable_ptr_ptr;
	}

	FREE_OP1_VAR_PTR();
	FREE_OP2_VAR_PTR();

	CHECK_EXCEPTION();
	ZEND_VM_NEXT_OPCODE();
}

ZEND_VM_HELPER(zend_leave_helper, ANY, ANY)
{
	zend_bool nested = EX(nested);
	zend_op_array *op_array = EX(op_array);

	EG(current_execute_data) = EX(prev_execute_data);
	EG(opline_ptr) = NULL;
	if (!EG(active_symbol_table)) {
		i_free_compiled_variables(execute_data TSRMLS_CC);
	}

	zend_vm_stack_free((char*)execute_data - (ZEND_MM_ALIGNED_SIZE(sizeof(temp_variable)) * op_array->T) TSRMLS_CC);

	if ((op_array->fn_flags & ZEND_ACC_CLOSURE) && op_array->prototype) {
		zval_ptr_dtor((zval**)&op_array->prototype);
	}

	if (nested) {
		execute_data = EG(current_execute_data);
	}
	if (nested) {
		USE_OPLINE

		LOAD_REGS();
		LOAD_OPLINE();
		if (UNEXPECTED(opline->opcode == ZEND_INCLUDE_OR_EVAL)) {

			EX(function_state).function = (zend_function *) EX(op_array);
			EX(function_state).arguments = NULL;

			EG(opline_ptr) = &EX(opline);
			EG(active_op_array) = EX(op_array);
			EG(return_value_ptr_ptr) = EX(original_return_value);
			destroy_op_array(op_array TSRMLS_CC);
			efree(op_array);
			if (UNEXPECTED(EG(exception) != NULL)) {
				zend_throw_exception_internal(NULL TSRMLS_CC);
				HANDLE_EXCEPTION_LEAVE();
			}

			ZEND_VM_INC_OPCODE();
			ZEND_VM_LEAVE();
		} else {
			EG(opline_ptr) = &EX(opline);
			EG(active_op_array) = EX(op_array);
			EG(return_value_ptr_ptr) = EX(original_return_value);
			if (EG(active_symbol_table)) {
				zend_clean_and_cache_symbol_table(EG(active_symbol_table) TSRMLS_CC);
			}
			EG(active_symbol_table) = EX(symbol_table);

			EX(function_state).function = (zend_function *) EX(op_array);
			EX(function_state).arguments = NULL;

			if (EG(This)) {
				if (UNEXPECTED(EG(exception) != NULL) && EX(call)->is_ctor_call) {
					if (EX(call)->is_ctor_result_used) {
						Z_DELREF_P(EG(This));
					}
					if (Z_REFCOUNT_P(EG(This)) == 1) {
						zend_object_store_ctor_failed(EG(This) TSRMLS_CC);
					}
				}
				zval_ptr_dtor(&EG(This));
			}
			EG(This) = EX(current_this);
			EG(scope) = EX(current_scope);
			EG(called_scope) = EX(current_called_scope);

			EX(call)--;

			zend_vm_stack_clear_multiple(1 TSRMLS_CC);

			if (UNEXPECTED(EG(exception) != NULL)) {
				zend_throw_exception_internal(NULL TSRMLS_CC);
				if (RETURN_VALUE_USED(opline) && EX_T(opline->result.var).var.ptr) {
					zval_ptr_dtor(&EX_T(opline->result.var).var.ptr);
				}
				HANDLE_EXCEPTION_LEAVE();
			}

			ZEND_VM_INC_OPCODE();
			ZEND_VM_LEAVE();
		}
	}
	ZEND_VM_RETURN();
}

ZEND_VM_HELPER(zend_do_fcall_common_helper, ANY, ANY)
{
	USE_OPLINE
	zend_bool should_change_scope = 0;
	zend_function *fbc = EX(function_state).function;
	zend_uint num_args;

	SAVE_OPLINE();
	EX(object) = EX(call)->object;
	if (UNEXPECTED((fbc->common.fn_flags & (ZEND_ACC_ABSTRACT|ZEND_ACC_DEPRECATED)) != 0)) {
		if (UNEXPECTED((fbc->common.fn_flags & ZEND_ACC_ABSTRACT) != 0)) {
			zend_error_noreturn(E_ERROR, "Cannot call abstract method %s::%s()", fbc->common.scope->name, fbc->common.function_name);
		}
		if (UNEXPECTED((fbc->common.fn_flags & ZEND_ACC_DEPRECATED) != 0)) {
			zend_error(E_DEPRECATED, "Function %s%s%s() is deprecated",
				fbc->common.scope ? fbc->common.scope->name : "",
				fbc->common.scope ? "::" : "",
				fbc->common.function_name);
			if (UNEXPECTED(EG(exception) != NULL)) {
				HANDLE_EXCEPTION();
			}
		}
	}
	if (fbc->common.scope &&
		!(fbc->common.fn_flags & ZEND_ACC_STATIC) &&
		!EX(object)) {

		if (fbc->common.fn_flags & ZEND_ACC_ALLOW_STATIC) {
			/* FIXME: output identifiers properly */
			zend_error(E_STRICT, "Non-static method %s::%s() should not be called statically", fbc->common.scope->name, fbc->common.function_name);
			if (UNEXPECTED(EG(exception) != NULL)) {
				HANDLE_EXCEPTION();
			}
		} else {
			/* FIXME: output identifiers properly */
			/* An internal function assumes $this is present and won't check that. So PHP would crash by allowing the call. */
			zend_error_noreturn(E_ERROR, "Non-static method %s::%s() cannot be called statically", fbc->common.scope->name, fbc->common.function_name);
		}
	}

	if (fbc->type == ZEND_USER_FUNCTION || fbc->common.scope) {
		should_change_scope = 1;
		EX(current_this) = EG(This);
		EX(current_scope) = EG(scope);
		EX(current_called_scope) = EG(called_scope);
		EG(This) = EX(object);
		EG(scope) = (fbc->type == ZEND_USER_FUNCTION || !EX(object)) ? fbc->common.scope : NULL;
		EG(called_scope) = EX(call)->called_scope;
	}

	num_args = opline->extended_value + EX(call)->num_additional_args;
	if (EX(call)->num_additional_args) {
		EX(function_state).arguments = zend_vm_stack_push_args(num_args TSRMLS_CC);
	} else {
		EX(function_state).arguments = zend_vm_stack_top(TSRMLS_C);
		zend_vm_stack_push((void*)(zend_uintptr_t) num_args TSRMLS_CC);
	}
	LOAD_OPLINE();

	if (fbc->type == ZEND_INTERNAL_FUNCTION) {
		if (fbc->common.fn_flags & ZEND_ACC_HAS_TYPE_HINTS) {
			zend_uint i;
			void **p = EX(function_state).arguments - num_args;

			for (i = 0; i < num_args; ++i, ++p) {
				zend_verify_arg_type(fbc, i + 1, (zval *) *p, 0 TSRMLS_CC);
			}
		}

		if (EXPECTED(EG(exception) == NULL)) {
			temp_variable *ret = &EX_T(opline->result.var);

			MAKE_STD_ZVAL(ret->var.ptr);
			ZVAL_NULL(ret->var.ptr);
			ret->var.ptr_ptr = &ret->var.ptr;
			ret->var.fcall_returned_reference = (fbc->common.fn_flags & ZEND_ACC_RETURN_REFERENCE) != 0;

			if (!zend_execute_internal) {
				/* saves one function call if zend_execute_internal is not used */
				fbc->internal_function.handler(num_args, ret->var.ptr, &ret->var.ptr, EX(object), RETURN_VALUE_USED(opline) TSRMLS_CC);
			} else {
				zend_execute_internal(execute_data, NULL, RETURN_VALUE_USED(opline) TSRMLS_CC);
			}

			if (!RETURN_VALUE_USED(opline)) {
				zval_ptr_dtor(&ret->var.ptr);
			}
		} else if (RETURN_VALUE_USED(opline)) {
			EX_T(opline->result.var).var.ptr = NULL;
		}
	} else if (fbc->type == ZEND_USER_FUNCTION) {
		EX(original_return_value) = EG(return_value_ptr_ptr);
		EG(active_symbol_table) = NULL;
		EG(active_op_array) = &fbc->op_array;
		EG(return_value_ptr_ptr) = NULL;
		if (RETURN_VALUE_USED(opline)) {
			temp_variable *ret = &EX_T(opline->result.var);

			ret->var.ptr = NULL;
			EG(return_value_ptr_ptr) = &ret->var.ptr;
			ret->var.ptr_ptr = &ret->var.ptr;
			ret->var.fcall_returned_reference = (fbc->common.fn_flags & ZEND_ACC_RETURN_REFERENCE) != 0;
		}

		if (UNEXPECTED((EG(active_op_array)->fn_flags & ZEND_ACC_GENERATOR) != 0)) {
			if (RETURN_VALUE_USED(opline)) {
				EX_T(opline->result.var).var.ptr = zend_generator_create_zval(EG(active_op_array) TSRMLS_CC);
			}
		} else if (EXPECTED(zend_execute_ex == execute_ex)) {
			if (EXPECTED(EG(exception) == NULL)) {
				ZEND_VM_ENTER();
			}
		} else {
			zend_execute(EG(active_op_array) TSRMLS_CC);
		}

		EG(opline_ptr) = &EX(opline);
		EG(active_op_array) = EX(op_array);
		EG(return_value_ptr_ptr) = EX(original_return_value);
		if (EG(active_symbol_table)) {
			zend_clean_and_cache_symbol_table(EG(active_symbol_table) TSRMLS_CC);
		}
		EG(active_symbol_table) = EX(symbol_table);
	} else { /* ZEND_OVERLOADED_FUNCTION */
		MAKE_STD_ZVAL(EX_T(opline->result.var).var.ptr);
		ZVAL_NULL(EX_T(opline->result.var).var.ptr);

		/* Not sure what should be done here if it's a static method */
		if (EXPECTED(EX(object) != NULL)) {
			Z_OBJ_HT_P(EX(object))->call_method(fbc->common.function_name, num_args, EX_T(opline->result.var).var.ptr, &EX_T(opline->result.var).var.ptr, EX(object), RETURN_VALUE_USED(opline) TSRMLS_CC);
		} else {
			zend_error_noreturn(E_ERROR, "Cannot call overloaded function for non-object");
		}

		if (fbc->type == ZEND_OVERLOADED_FUNCTION_TEMPORARY) {
			efree((char*)fbc->common.function_name);
		}
		efree(fbc);

		if (!RETURN_VALUE_USED(opline)) {
			zval_ptr_dtor(&EX_T(opline->result.var).var.ptr);
		} else {
			Z_UNSET_ISREF_P(EX_T(opline->result.var).var.ptr);
			Z_SET_REFCOUNT_P(EX_T(opline->result.var).var.ptr, 1);
			EX_T(opline->result.var).var.fcall_returned_reference = 0;
			EX_T(opline->result.var).var.ptr_ptr = &EX_T(opline->result.var).var.ptr;
		}
	}

	EX(function_state).function = (zend_function *) EX(op_array);
	EX(function_state).arguments = NULL;

	if (should_change_scope) {
		if (EG(This)) {
			if (UNEXPECTED(EG(exception) != NULL) && EX(call)->is_ctor_call) {
				if (EX(call)->is_ctor_result_used) {
					Z_DELREF_P(EG(This));
				}
				if (Z_REFCOUNT_P(EG(This)) == 1) {
					zend_object_store_ctor_failed(EG(This) TSRMLS_CC);
				}
			}
			zval_ptr_dtor(&EG(This));
		}
		EG(This) = EX(current_this);
		EG(scope) = EX(current_scope);
		EG(called_scope) = EX(current_called_scope);
	}

	EX(call)--;

	zend_vm_stack_clear_multiple(1 TSRMLS_CC);

	if (UNEXPECTED(EG(exception) != NULL)) {
		zend_throw_exception_internal(NULL TSRMLS_CC);
		if (RETURN_VALUE_USED(opline) && EX_T(opline->result.var).var.ptr) {
			zval_ptr_dtor(&EX_T(opline->result.var).var.ptr);
		}
		HANDLE_EXCEPTION();
	}

	ZEND_VM_NEXT_OPCODE();
}

ZEND_VM_HANDLER(42, ZEND_JMP, ANY, ANY)
{
	USE_OPLINE

#if DEBUG_ZEND>=2
	printf("Jumping to %d\n", opline->op1.opline_num);
#endif
	ZEND_VM_SET_OPCODE(opline->op1.jmp_addr);
	ZEND_VM_CONTINUE();
}

ZEND_VM_HANDLER(43, ZEND_JMPZ, CONST|TMP|VAR|CV, ANY)
{
	USE_OPLINE
	zend_free_op free_op1;
	zval *val;
	int ret;

	SAVE_OPLINE();
	val = GET_OP1_ZVAL_PTR(BP_VAR_R);

	if (OP1_TYPE == IS_TMP_VAR && EXPECTED(Z_TYPE_P(val) == IS_BOOL)) {
		ret = Z_LVAL_P(val);
	} else {
		ret = i_zend_is_true(val TSRMLS_CC);
		FREE_OP1();
		if (UNEXPECTED(EG(exception) != NULL)) {
			HANDLE_EXCEPTION();
		}
	}
	if (!ret) {
#if DEBUG_ZEND>=2
		printf("Conditional jmp to %d\n", opline->op2.opline_num);
#endif
		ZEND_VM_SET_OPCODE(opline->op2.jmp_addr);
		ZEND_VM_CONTINUE();
	}

	ZEND_VM_NEXT_OPCODE();
}

ZEND_VM_HANDLER(44, ZEND_JMPNZ, CONST|TMP|VAR|CV, ANY)
{
	USE_OPLINE
	zend_free_op free_op1;
	zval *val;
	int ret;

	SAVE_OPLINE();
	val = GET_OP1_ZVAL_PTR(BP_VAR_R);

	if (OP1_TYPE == IS_TMP_VAR && EXPECTED(Z_TYPE_P(val) == IS_BOOL)) {
		ret = Z_LVAL_P(val);
	} else {
		ret = i_zend_is_true(val TSRMLS_CC);
		FREE_OP1();
		if (UNEXPECTED(EG(exception) != NULL)) {
			HANDLE_EXCEPTION();
		}
	}
	if (ret) {
#if DEBUG_ZEND>=2
		printf("Conditional jmp to %d\n", opline->op2.opline_num);
#endif
		ZEND_VM_SET_OPCODE(opline->op2.jmp_addr);
		ZEND_VM_CONTINUE();
	}

	ZEND_VM_NEXT_OPCODE();
}

ZEND_VM_HANDLER(45, ZEND_JMPZNZ, CONST|TMP|VAR|CV, ANY)
{
	USE_OPLINE
	zend_free_op free_op1;
	zval *val;
	int retval;

	SAVE_OPLINE();
	val = GET_OP1_ZVAL_PTR(BP_VAR_R);

	if (OP1_TYPE == IS_TMP_VAR && EXPECTED(Z_TYPE_P(val) == IS_BOOL)) {
		retval = Z_LVAL_P(val);
	} else {
		retval = i_zend_is_true(val TSRMLS_CC);
		FREE_OP1();
		if (UNEXPECTED(EG(exception) != NULL)) {
			HANDLE_EXCEPTION();
		}
	}
	if (EXPECTED(retval != 0)) {
#if DEBUG_ZEND>=2
		printf("Conditional jmp on true to %d\n", opline->extended_value);
#endif
		ZEND_VM_SET_OPCODE(&EX(op_array)->opcodes[opline->extended_value]);
		ZEND_VM_CONTINUE(); /* CHECK_ME */
	} else {
#if DEBUG_ZEND>=2
		printf("Conditional jmp on false to %d\n", opline->op2.opline_num);
#endif
		ZEND_VM_SET_OPCODE(&EX(op_array)->opcodes[opline->op2.opline_num]);
		ZEND_VM_CONTINUE(); /* CHECK_ME */
	}
}

ZEND_VM_HANDLER(46, ZEND_JMPZ_EX, CONST|TMP|VAR|CV, ANY)
{
	USE_OPLINE
	zend_free_op free_op1;
	zval *val;
	int retval;

	SAVE_OPLINE();
	val = GET_OP1_ZVAL_PTR(BP_VAR_R);

	if (OP1_TYPE == IS_TMP_VAR && EXPECTED(Z_TYPE_P(val) == IS_BOOL)) {
		retval = Z_LVAL_P(val);
	} else {
		retval = i_zend_is_true(val TSRMLS_CC);
		FREE_OP1();
		if (UNEXPECTED(EG(exception) != NULL)) {
			HANDLE_EXCEPTION();
		}
	}
	Z_LVAL(EX_T(opline->result.var).tmp_var) = retval;
	Z_TYPE(EX_T(opline->result.var).tmp_var) = IS_BOOL;
	if (!retval) {
#if DEBUG_ZEND>=2
		printf("Conditional jmp to %d\n", opline->op2.opline_num);
#endif
		ZEND_VM_SET_OPCODE(opline->op2.jmp_addr);
		ZEND_VM_CONTINUE();
	}
	ZEND_VM_NEXT_OPCODE();
}

ZEND_VM_HANDLER(47, ZEND_JMPNZ_EX, CONST|TMP|VAR|CV, ANY)
{
	USE_OPLINE
	zend_free_op free_op1;
	zval *val;
	int retval;

	SAVE_OPLINE();
	val = GET_OP1_ZVAL_PTR(BP_VAR_R);

	if (OP1_TYPE == IS_TMP_VAR && EXPECTED(Z_TYPE_P(val) == IS_BOOL)) {
		retval = Z_LVAL_P(val);
	} else {
		retval = i_zend_is_true(val TSRMLS_CC);
		FREE_OP1();
		if (UNEXPECTED(EG(exception) != NULL)) {
			HANDLE_EXCEPTION();
		}
	}
	Z_LVAL(EX_T(opline->result.var).tmp_var) = retval;
	Z_TYPE(EX_T(opline->result.var).tmp_var) = IS_BOOL;
	if (retval) {
#if DEBUG_ZEND>=2
		printf("Conditional jmp to %d\n", opline->op2.opline_num);
#endif
		ZEND_VM_SET_OPCODE(opline->op2.jmp_addr);
		ZEND_VM_CONTINUE();
	}
	ZEND_VM_NEXT_OPCODE();
}

ZEND_VM_HANDLER(70, ZEND_FREE, TMP|VAR, ANY)
{
	USE_OPLINE

	SAVE_OPLINE();
	if (OP1_TYPE == IS_TMP_VAR) {
		zendi_zval_dtor(EX_T(opline->op1.var).tmp_var);
	} else {
		zval_ptr_dtor(&EX_T(opline->op1.var).var.ptr);
	}
	CHECK_EXCEPTION();
	ZEND_VM_NEXT_OPCODE();
}

ZEND_VM_HANDLER(53, ZEND_INIT_STRING, ANY, ANY)
{
	USE_OPLINE
	zval *tmp = &EX_T(opline->result.var).tmp_var;

	SAVE_OPLINE();
	tmp->value.str.val = emalloc(1);
	tmp->value.str.val[0] = 0;
	tmp->value.str.len = 0;
	Z_SET_REFCOUNT_P(tmp, 1);
	tmp->type = IS_STRING;
	Z_UNSET_ISREF_P(tmp);
	/*CHECK_EXCEPTION();*/
	ZEND_VM_NEXT_OPCODE();
}

ZEND_VM_HANDLER(54, ZEND_ADD_CHAR, TMP|UNUSED, CONST)
{
	USE_OPLINE
	zval *str = &EX_T(opline->result.var).tmp_var;

	SAVE_OPLINE();

	if (OP1_TYPE == IS_UNUSED) {
		/* Initialize for erealloc in add_char_to_string */
		Z_STRVAL_P(str) = NULL;
		Z_STRLEN_P(str) = 0;
		Z_TYPE_P(str) = IS_STRING;

		INIT_PZVAL(str);
	}

	add_char_to_string(str, str, opline->op2.zv);

	/* FREE_OP is missing intentionally here - we're always working on the same temporary variable */
	/*CHECK_EXCEPTION();*/
	ZEND_VM_NEXT_OPCODE();
}

ZEND_VM_HANDLER(55, ZEND_ADD_STRING, TMP|UNUSED, CONST)
{
	USE_OPLINE
	zval *str = &EX_T(opline->result.var).tmp_var;

	SAVE_OPLINE();

	if (OP1_TYPE == IS_UNUSED) {
		/* Initialize for erealloc in add_string_to_string */
		Z_STRVAL_P(str) = NULL;
		Z_STRLEN_P(str) = 0;
		Z_TYPE_P(str) = IS_STRING;

		INIT_PZVAL(str);
	}

	add_string_to_string(str, str, opline->op2.zv);

	/* FREE_OP is missing intentionally here - we're always working on the same temporary variable */
	/*CHECK_EXCEPTION();*/
	ZEND_VM_NEXT_OPCODE();
}

ZEND_VM_HANDLER(56, ZEND_ADD_VAR, TMP|UNUSED, TMP|VAR|CV)
{
	USE_OPLINE
	zend_free_op free_op2;
	zval *str = &EX_T(opline->result.var).tmp_var;
	zval *var;
	zval var_copy;
	int use_copy = 0;

	SAVE_OPLINE();
	var = GET_OP2_ZVAL_PTR(BP_VAR_R);

	if (OP1_TYPE == IS_UNUSED) {
		/* Initialize for erealloc in add_string_to_string */
		Z_STRVAL_P(str) = NULL;
		Z_STRLEN_P(str) = 0;
		Z_TYPE_P(str) = IS_STRING;

		INIT_PZVAL(str);
	}

	if (Z_TYPE_P(var) != IS_STRING) {
		zend_make_printable_zval(var, &var_copy, &use_copy);

		if (use_copy) {
			var = &var_copy;
		}
	}
	add_string_to_string(str, str, var);

	if (use_copy) {
		zval_dtor(var);
	}
	/* original comment, possibly problematic:
	 * FREE_OP is missing intentionally here - we're always working on the same temporary variable
	 * (Zeev):  I don't think it's problematic, we only use variables
	 * which aren't affected by FREE_OP(Ts, )'s anyway, unless they're
	 * string offsets or overloaded objects
	 */
	FREE_OP2();

	CHECK_EXCEPTION();
	ZEND_VM_NEXT_OPCODE();
}

ZEND_VM_HANDLER(109, ZEND_FETCH_CLASS, ANY, CONST|TMP|VAR|UNUSED|CV)
{
	USE_OPLINE

	SAVE_OPLINE();
	if (EG(exception)) {
		zend_exception_save(TSRMLS_C);
	}
	if (OP2_TYPE == IS_UNUSED) {
		EX_T(opline->result.var).class_entry = zend_fetch_class(NULL, 0, opline->extended_value TSRMLS_CC);
		CHECK_EXCEPTION();
		ZEND_VM_NEXT_OPCODE();
	} else {
		zend_free_op free_op2;
		zval *class_name = GET_OP2_ZVAL_PTR(BP_VAR_R);

		if (OP2_TYPE == IS_CONST) {
			if (CACHED_PTR(opline->op2.literal->cache_slot)) {
				EX_T(opline->result.var).class_entry = CACHED_PTR(opline->op2.literal->cache_slot);
			} else {
				EX_T(opline->result.var).class_entry = zend_fetch_class_by_name(Z_STRVAL_P(class_name), Z_STRLEN_P(class_name), opline->op2.literal + 1, opline->extended_value TSRMLS_CC);
				CACHE_PTR(opline->op2.literal->cache_slot, EX_T(opline->result.var).class_entry);
			}
		} else if (Z_TYPE_P(class_name) == IS_OBJECT) {
			EX_T(opline->result.var).class_entry = Z_OBJCE_P(class_name);
		} else if (Z_TYPE_P(class_name) == IS_STRING) {
			EX_T(opline->result.var).class_entry = zend_fetch_class(Z_STRVAL_P(class_name), Z_STRLEN_P(class_name), opline->extended_value TSRMLS_CC);
		} else {
			if (UNEXPECTED(EG(exception) != NULL)) {
				HANDLE_EXCEPTION();
			}
			zend_error_noreturn(E_ERROR, "Class name must be a valid object or a string");
		}

		FREE_OP2();
		CHECK_EXCEPTION();
		ZEND_VM_NEXT_OPCODE();
	}
}

ZEND_VM_HANDLER(112, ZEND_INIT_METHOD_CALL, TMP|VAR|UNUSED|CV, CONST|TMP|VAR|CV)
{
	USE_OPLINE
	zval *function_name;
	char *function_name_strval;
	int function_name_strlen;
	zend_free_op free_op1, free_op2;
	call_slot *call = EX(call_slots) + opline->result.num;

	SAVE_OPLINE();

	function_name = GET_OP2_ZVAL_PTR(BP_VAR_R);

	if (OP2_TYPE != IS_CONST &&
	    UNEXPECTED(Z_TYPE_P(function_name) != IS_STRING)) {
		if (UNEXPECTED(EG(exception) != NULL)) {
			HANDLE_EXCEPTION();
		}
		zend_error_noreturn(E_ERROR, "Method name must be a string");
	}

	function_name_strval = Z_STRVAL_P(function_name);
	function_name_strlen = Z_STRLEN_P(function_name);

	call->object = GET_OP1_OBJ_ZVAL_PTR(BP_VAR_R);

	if (EXPECTED(call->object != NULL) &&
	    EXPECTED(Z_TYPE_P(call->object) == IS_OBJECT)) {
		call->called_scope = Z_OBJCE_P(call->object);

		if (OP2_TYPE != IS_CONST ||
		    (call->fbc = CACHED_POLYMORPHIC_PTR(opline->op2.literal->cache_slot, call->called_scope)) == NULL) {
		    zval *object = call->object;

			if (UNEXPECTED(Z_OBJ_HT_P(call->object)->get_method == NULL)) {
				zend_error_noreturn(E_ERROR, "Object does not support method calls");
			}

			/* First, locate the function. */
			call->fbc = Z_OBJ_HT_P(call->object)->get_method(&call->object, function_name_strval, function_name_strlen, ((OP2_TYPE == IS_CONST) ? (opline->op2.literal + 1) : NULL) TSRMLS_CC);
			if (UNEXPECTED(call->fbc == NULL)) {
				zend_error_noreturn(E_ERROR, "Call to undefined method %s::%s()", Z_OBJ_CLASS_NAME_P(call->object), function_name_strval);
			}
			if (OP2_TYPE == IS_CONST &&
			    EXPECTED(call->fbc->type <= ZEND_USER_FUNCTION) &&
			    EXPECTED((call->fbc->common.fn_flags & (ZEND_ACC_CALL_VIA_HANDLER|ZEND_ACC_NEVER_CACHE)) == 0) &&
			    EXPECTED(call->object == object)) {
				CACHE_POLYMORPHIC_PTR(opline->op2.literal->cache_slot, call->called_scope, call->fbc);
			}
		}
	} else {
		zend_uint nested = 1;

		if (UNEXPECTED(EG(exception) != NULL)) {
			FREE_OP2();
			HANDLE_EXCEPTION();
		}
<<<<<<< HEAD

		zend_error(E_RECOVERABLE_ERROR, "Call to a member function %s() on a non-object", function_name_strval);
		FREE_OP2();
		FREE_OP1_IF_VAR();

		if (EG(exception) != NULL) {
			HANDLE_EXCEPTION();
		}

		/* No exception raised: Skip over arguments until fcall opcode, return NULL */
		do {
			ZEND_VM_INC_OPCODE();
			opline++;

			if (opline->opcode == ZEND_INIT_METHOD_CALL ||
				opline->opcode == ZEND_INIT_FCALL_BY_NAME ||
				opline->opcode == ZEND_INIT_NS_FCALL_BY_NAME ||
				opline->opcode == ZEND_INIT_STATIC_METHOD_CALL ||
				opline->opcode == ZEND_NEW
			) {
				nested++;
			} else if (opline->opcode == ZEND_DO_FCALL_BY_NAME) {
				nested--;
			}
		} while (nested);

		if (RETURN_VALUE_USED(opline)) {
			ALLOC_INIT_ZVAL(EX_T(opline->result.var).var.ptr);
			EX_T(opline->result.var).var.fcall_returned_reference = 0;
			EX_T(opline->result.var).var.ptr_ptr = &EX_T(opline->result.var).var.ptr;
		}

		if ((opline + 1)->opcode == ZEND_EXT_FCALL_END) {
			ZEND_VM_INC_OPCODE();
		}

		CHECK_EXCEPTION();
		ZEND_VM_NEXT_OPCODE();
=======
		zend_error_noreturn(E_ERROR, "Call to a member function %s() on %s", function_name_strval, zend_get_type_by_const(Z_TYPE_P(call->object)));
>>>>>>> 5b925824
	}

	if ((call->fbc->common.fn_flags & ZEND_ACC_STATIC) != 0) {
		call->object = NULL;
	} else {
		if (!PZVAL_IS_REF(call->object)) {
			Z_ADDREF_P(call->object); /* For $this pointer */
		} else {
			zval *this_ptr;
			ALLOC_ZVAL(this_ptr);
			INIT_PZVAL_COPY(this_ptr, call->object);
			zval_copy_ctor(this_ptr);
			call->object = this_ptr;
		}
	}

	call->num_additional_args = 0;
	call->is_ctor_call = 0;
	EX(call) = call;

	FREE_OP2();
	FREE_OP1_IF_VAR();

	CHECK_EXCEPTION();
	ZEND_VM_NEXT_OPCODE();
}

ZEND_VM_HANDLER(113, ZEND_INIT_STATIC_METHOD_CALL, CONST|VAR, CONST|TMP|VAR|UNUSED|CV)
{
	USE_OPLINE
	zval *function_name;
	zend_class_entry *ce;
	call_slot *call = EX(call_slots) + opline->result.num;

	SAVE_OPLINE();

	if (OP1_TYPE == IS_CONST) {
		/* no function found. try a static method in class */
		if (CACHED_PTR(opline->op1.literal->cache_slot)) {
			ce = CACHED_PTR(opline->op1.literal->cache_slot);
		} else {
			ce = zend_fetch_class_by_name(Z_STRVAL_P(opline->op1.zv), Z_STRLEN_P(opline->op1.zv), opline->op1.literal + 1, opline->extended_value TSRMLS_CC);
			if (UNEXPECTED(EG(exception) != NULL)) {
				HANDLE_EXCEPTION();
			}
			if (UNEXPECTED(ce == NULL)) {
				zend_error_noreturn(E_ERROR, "Class '%s' not found", Z_STRVAL_P(opline->op1.zv));
			}
			CACHE_PTR(opline->op1.literal->cache_slot, ce);
		}
		call->called_scope = ce;
	} else {
		ce = EX_T(opline->op1.var).class_entry;

		if (opline->extended_value == ZEND_FETCH_CLASS_PARENT || opline->extended_value == ZEND_FETCH_CLASS_SELF) {
			call->called_scope = EG(called_scope);
		} else {
			call->called_scope = ce;
		}
	}

	if (OP1_TYPE == IS_CONST &&
	    OP2_TYPE == IS_CONST &&
	    CACHED_PTR(opline->op2.literal->cache_slot)) {
		call->fbc = CACHED_PTR(opline->op2.literal->cache_slot);
	} else if (OP1_TYPE != IS_CONST &&
	           OP2_TYPE == IS_CONST &&
	           (call->fbc = CACHED_POLYMORPHIC_PTR(opline->op2.literal->cache_slot, ce))) {
		/* do nothing */
	} else if (OP2_TYPE != IS_UNUSED) {
		char *function_name_strval = NULL;
		int function_name_strlen = 0;
		zend_free_op free_op2;

		if (OP2_TYPE == IS_CONST) {
			function_name_strval = Z_STRVAL_P(opline->op2.zv);
			function_name_strlen = Z_STRLEN_P(opline->op2.zv);
		} else {
			function_name = GET_OP2_ZVAL_PTR(BP_VAR_R);

			if (UNEXPECTED(Z_TYPE_P(function_name) != IS_STRING)) {
				if (UNEXPECTED(EG(exception) != NULL)) {
					HANDLE_EXCEPTION();
				}
				zend_error_noreturn(E_ERROR, "Function name must be a string");
			} else {
				function_name_strval = Z_STRVAL_P(function_name);
				function_name_strlen = Z_STRLEN_P(function_name);
 			}
		}

		if (function_name_strval) {
			if (ce->get_static_method) {
				call->fbc = ce->get_static_method(ce, function_name_strval, function_name_strlen TSRMLS_CC);
			} else {
				call->fbc = zend_std_get_static_method(ce, function_name_strval, function_name_strlen, ((OP2_TYPE == IS_CONST) ? (opline->op2.literal + 1) : NULL) TSRMLS_CC);
			}
			if (UNEXPECTED(call->fbc == NULL)) {
				zend_error_noreturn(E_ERROR, "Call to undefined method %s::%s()", ce->name, function_name_strval);
			}
			if (OP2_TYPE == IS_CONST &&
			    EXPECTED(call->fbc->type <= ZEND_USER_FUNCTION) &&
			    EXPECTED((call->fbc->common.fn_flags & (ZEND_ACC_CALL_VIA_HANDLER|ZEND_ACC_NEVER_CACHE)) == 0)) {
				if (OP1_TYPE == IS_CONST) {
					CACHE_PTR(opline->op2.literal->cache_slot, call->fbc);
				} else {
					CACHE_POLYMORPHIC_PTR(opline->op2.literal->cache_slot, ce, call->fbc);
				}
			}
		}
		if (OP2_TYPE != IS_CONST) {
			FREE_OP2();
		}
	} else {
		if (UNEXPECTED(ce->constructor == NULL)) {
			zend_error_noreturn(E_ERROR, "Cannot call constructor");
		}
		if (EG(This) && Z_OBJCE_P(EG(This)) != ce->constructor->common.scope && (ce->constructor->common.fn_flags & ZEND_ACC_PRIVATE)) {
			zend_error_noreturn(E_ERROR, "Cannot call private %s::__construct()", ce->name);
		}
		call->fbc = ce->constructor;
	}

	if (call->fbc->common.fn_flags & ZEND_ACC_STATIC) {
		call->object = NULL;
	} else {
		if (EG(This) &&
		    Z_OBJ_HT_P(EG(This))->get_class_entry &&
		    !instanceof_function(Z_OBJCE_P(EG(This)), ce TSRMLS_CC)) {
		    /* We are calling method of the other (incompatible) class,
		       but passing $this. This is done for compatibility with php-4. */
			if (call->fbc->common.fn_flags & ZEND_ACC_ALLOW_STATIC) {
				zend_error(E_DEPRECATED, "Non-static method %s::%s() should not be called statically, assuming $this from incompatible context", call->fbc->common.scope->name, call->fbc->common.function_name);
			} else {
				/* An internal function assumes $this is present and won't check that. So PHP would crash by allowing the call. */
				zend_error_noreturn(E_ERROR, "Non-static method %s::%s() cannot be called statically, assuming $this from incompatible context", call->fbc->common.scope->name, call->fbc->common.function_name);
			}
		}
		if ((call->object = EG(This))) {
			Z_ADDREF_P(call->object);
			call->called_scope = Z_OBJCE_P(call->object);
		}
	}

	call->num_additional_args = 0;
	call->is_ctor_call = 0;
	EX(call) = call;

	CHECK_EXCEPTION();
	ZEND_VM_NEXT_OPCODE();
}

ZEND_VM_HANDLER(59, ZEND_INIT_FCALL_BY_NAME, ANY, CONST|TMP|VAR|CV)
{
	USE_OPLINE
	zval *function_name;
	call_slot *call = EX(call_slots) + opline->result.num;

	if (OP2_TYPE == IS_CONST) {
		function_name = (zval*)(opline->op2.literal+1);
		if (CACHED_PTR(opline->op2.literal->cache_slot)) {
			call->fbc = CACHED_PTR(opline->op2.literal->cache_slot);
		} else if (UNEXPECTED(zend_hash_quick_find(EG(function_table), Z_STRVAL_P(function_name), Z_STRLEN_P(function_name)+1, Z_HASH_P(function_name), (void **) &call->fbc) == FAILURE)) {
			SAVE_OPLINE();
			zend_error_noreturn(E_ERROR, "Call to undefined function %s()", Z_STRVAL_P(opline->op2.zv));
		} else {
			CACHE_PTR(opline->op2.literal->cache_slot, call->fbc);
		}

		call->object = NULL;
		call->called_scope = NULL;
		call->num_additional_args = 0;
		call->is_ctor_call = 0;
		EX(call) = call;

		/*CHECK_EXCEPTION();*/
		ZEND_VM_NEXT_OPCODE();
	} else {
		char *function_name_strval, *lcname;
		int function_name_strlen;
		zend_free_op free_op2;

		SAVE_OPLINE();
		function_name = GET_OP2_ZVAL_PTR(BP_VAR_R);

		if (EXPECTED(Z_TYPE_P(function_name) == IS_STRING)) {
			function_name_strval = Z_STRVAL_P(function_name);
			function_name_strlen = Z_STRLEN_P(function_name);
			if (function_name_strval[0] == '\\') {
			    function_name_strlen -= 1;
				lcname = zend_str_tolower_dup(function_name_strval + 1, function_name_strlen);
			} else {
				lcname = zend_str_tolower_dup(function_name_strval, function_name_strlen);
			}
			if (UNEXPECTED(zend_hash_find(EG(function_table), lcname, function_name_strlen+1, (void **) &call->fbc) == FAILURE)) {
				zend_error_noreturn(E_ERROR, "Call to undefined function %s()", function_name_strval);
			}
			efree(lcname);
			FREE_OP2();

			call->object = NULL;
			call->called_scope = NULL;
			call->num_additional_args = 0;
			call->is_ctor_call = 0;
			EX(call) = call;

			CHECK_EXCEPTION();
			ZEND_VM_NEXT_OPCODE();
		} else if (OP2_TYPE != IS_CONST && OP2_TYPE != IS_TMP_VAR &&
		    EXPECTED(Z_TYPE_P(function_name) == IS_OBJECT) &&
			Z_OBJ_HANDLER_P(function_name, get_closure) &&
			Z_OBJ_HANDLER_P(function_name, get_closure)(function_name, &call->called_scope, &call->fbc, &call->object TSRMLS_CC) == SUCCESS) {
			if (call->object) {
				Z_ADDREF_P(call->object);
			}
			if (OP2_TYPE == IS_VAR && OP2_FREE && Z_REFCOUNT_P(function_name) == 1 &&
			    call->fbc->common.fn_flags & ZEND_ACC_CLOSURE) {
				/* Delay closure destruction until its invocation */
				call->fbc->common.prototype = (zend_function*)function_name;
			} else {
				FREE_OP2();
			}

			call->num_additional_args = 0;
			call->is_ctor_call = 0;
			EX(call) = call;

			CHECK_EXCEPTION();
			ZEND_VM_NEXT_OPCODE();
		} else if (OP2_TYPE != IS_CONST &&
				EXPECTED(Z_TYPE_P(function_name) == IS_ARRAY) &&
				zend_hash_num_elements(Z_ARRVAL_P(function_name)) == 2) {
			zend_class_entry *ce;
			zval **method = NULL;
			zval **obj = NULL;

			zend_hash_index_find(Z_ARRVAL_P(function_name), 0, (void **) &obj);
			zend_hash_index_find(Z_ARRVAL_P(function_name), 1, (void **) &method);

			if (!obj || !method) {
				zend_error_noreturn(E_ERROR, "Array callback has to contain indices 0 and 1");
			}

			if (Z_TYPE_PP(obj) != IS_STRING && Z_TYPE_PP(obj) != IS_OBJECT) {
				zend_error_noreturn(E_ERROR, "First array member is not a valid class name or object");
			}

			if (Z_TYPE_PP(method) != IS_STRING) {
				zend_error_noreturn(E_ERROR, "Second array member is not a valid method");
			}

			if (Z_TYPE_PP(obj) == IS_STRING) {
				ce = zend_fetch_class_by_name(Z_STRVAL_PP(obj), Z_STRLEN_PP(obj), NULL, 0 TSRMLS_CC);
				if (UNEXPECTED(ce == NULL)) {
					CHECK_EXCEPTION();
					ZEND_VM_NEXT_OPCODE();
				}
				call->called_scope = ce;
				call->object = NULL;

				if (ce->get_static_method) {
					call->fbc = ce->get_static_method(ce, Z_STRVAL_PP(method), Z_STRLEN_PP(method) TSRMLS_CC);
				} else {
					call->fbc = zend_std_get_static_method(ce, Z_STRVAL_PP(method), Z_STRLEN_PP(method), NULL TSRMLS_CC);
				}
			} else {
				call->object = *obj;
				ce = call->called_scope = Z_OBJCE_PP(obj);

				call->fbc = Z_OBJ_HT_P(call->object)->get_method(&call->object, Z_STRVAL_PP(method), Z_STRLEN_PP(method), NULL TSRMLS_CC);
				if (UNEXPECTED(call->fbc == NULL)) {
					zend_error_noreturn(E_ERROR, "Call to undefined method %s::%s()", Z_OBJ_CLASS_NAME_P(call->object), Z_STRVAL_PP(method));
				}

				if ((call->fbc->common.fn_flags & ZEND_ACC_STATIC) != 0) {
					call->object = NULL;
				} else {
					if (!PZVAL_IS_REF(call->object)) {
						Z_ADDREF_P(call->object); /* For $this pointer */
					} else {
						zval *this_ptr;
						ALLOC_ZVAL(this_ptr);
						INIT_PZVAL_COPY(this_ptr, call->object);
						zval_copy_ctor(this_ptr);
						call->object = this_ptr;
					}
				}
			}

			if (UNEXPECTED(call->fbc == NULL)) {
				zend_error_noreturn(E_ERROR, "Call to undefined method %s::%s()", ce->name, Z_STRVAL_PP(method));
			}

			call->num_additional_args = 0;
			call->is_ctor_call = 0;
			EX(call) = call;

			FREE_OP2();
			CHECK_EXCEPTION();
			ZEND_VM_NEXT_OPCODE();
		} else {
			if (UNEXPECTED(EG(exception) != NULL)) {
				HANDLE_EXCEPTION();
			}
			zend_error_noreturn(E_ERROR, "Function name must be a string");
			ZEND_VM_NEXT_OPCODE(); /* Never reached */
		}
	}
}


ZEND_VM_HANDLER(69, ZEND_INIT_NS_FCALL_BY_NAME, ANY, CONST)
{
	USE_OPLINE
	zend_literal *func_name;
	call_slot *call = EX(call_slots) + opline->result.num;

	func_name = opline->op2.literal + 1;
	if (CACHED_PTR(opline->op2.literal->cache_slot)) {
		call->fbc = CACHED_PTR(opline->op2.literal->cache_slot);
	} else if (zend_hash_quick_find(EG(function_table), Z_STRVAL(func_name->constant), Z_STRLEN(func_name->constant)+1, func_name->hash_value, (void **) &call->fbc)==FAILURE) {
		func_name++;
		if (UNEXPECTED(zend_hash_quick_find(EG(function_table), Z_STRVAL(func_name->constant), Z_STRLEN(func_name->constant)+1, func_name->hash_value, (void **) &call->fbc)==FAILURE)) {
			SAVE_OPLINE();
			zend_error_noreturn(E_ERROR, "Call to undefined function %s()", Z_STRVAL_P(opline->op2.zv));
		} else {
			CACHE_PTR(opline->op2.literal->cache_slot, call->fbc);
		}
	} else {
		CACHE_PTR(opline->op2.literal->cache_slot, call->fbc);
	}

	call->object = NULL;
	call->called_scope = NULL;
	call->num_additional_args = 0;
	call->is_ctor_call = 0;

	EX(call) = call;
	ZEND_VM_NEXT_OPCODE();
}

ZEND_VM_HANDLER(61, ZEND_DO_FCALL_BY_NAME, ANY, ANY)
{
	EX(function_state).function = EX(call)->fbc;
	ZEND_VM_DISPATCH_TO_HELPER(zend_do_fcall_common_helper);
}

ZEND_VM_HANDLER(60, ZEND_DO_FCALL, CONST, ANY)
{
	USE_OPLINE
	zend_free_op free_op1;
	zval *fname = GET_OP1_ZVAL_PTR(BP_VAR_R);
	call_slot *call = EX(call_slots) + opline->op2.num;

	if (CACHED_PTR(opline->op1.literal->cache_slot)) {
		EX(function_state).function = CACHED_PTR(opline->op1.literal->cache_slot);
	} else if (UNEXPECTED(zend_hash_quick_find(EG(function_table), Z_STRVAL_P(fname), Z_STRLEN_P(fname)+1, Z_HASH_P(fname), (void **) &EX(function_state).function)==FAILURE)) {
	    SAVE_OPLINE();
		zend_error_noreturn(E_ERROR, "Call to undefined function %s()", fname->value.str.val);
	} else {
		CACHE_PTR(opline->op1.literal->cache_slot, EX(function_state).function);
	}

	call->fbc = EX(function_state).function;
	call->object = NULL;
	call->called_scope = NULL;
	call->num_additional_args = 0;
	call->is_ctor_call = 0;
	EX(call) = call;

	FREE_OP1();

	ZEND_VM_DISPATCH_TO_HELPER(zend_do_fcall_common_helper);
}

ZEND_VM_HANDLER(62, ZEND_RETURN, CONST|TMP|VAR|CV, ANY)
{
	USE_OPLINE
	zval *retval_ptr;
	zend_free_op free_op1;

	SAVE_OPLINE();
	retval_ptr = GET_OP1_ZVAL_PTR(BP_VAR_R);

	if (!EG(return_value_ptr_ptr)) {
		FREE_OP1();
	} else {
		if (OP1_TYPE == IS_CONST ||
		    OP1_TYPE == IS_TMP_VAR ||
		    PZVAL_IS_REF(retval_ptr)) {
			zval *ret;

			ALLOC_ZVAL(ret);
			INIT_PZVAL_COPY(ret, retval_ptr);
			if (OP1_TYPE != IS_TMP_VAR) {
				zval_copy_ctor(ret);
			}
			*EG(return_value_ptr_ptr) = ret;
			FREE_OP1_IF_VAR();
		} else if ((OP1_TYPE == IS_CV || OP1_TYPE == IS_VAR) &&
		           retval_ptr == &EG(uninitialized_zval)) {
			zval *ret;

			if (OP1_TYPE == IS_VAR) {
				Z_DELREF_P(retval_ptr);
			}
			ALLOC_INIT_ZVAL(ret);
			*EG(return_value_ptr_ptr) = ret;
		} else {
			*EG(return_value_ptr_ptr) = retval_ptr;
			if (OP1_TYPE == IS_CV) {
				Z_ADDREF_P(retval_ptr);
			}
		}
	}
	ZEND_VM_DISPATCH_TO_HELPER(zend_leave_helper);
}

ZEND_VM_HANDLER(111, ZEND_RETURN_BY_REF, CONST|TMP|VAR|CV, ANY)
{
	USE_OPLINE
	zval *retval_ptr;
	zval **retval_ptr_ptr;
	zend_free_op free_op1;

	SAVE_OPLINE();

	do {
		if (OP1_TYPE == IS_CONST || OP1_TYPE == IS_TMP_VAR || 
		    (OP1_TYPE == IS_VAR && opline->extended_value == ZEND_RETURNS_VALUE)) {
			/* Not supposed to happen, but we'll allow it */
			zend_error(E_NOTICE, "Only variable references should be returned by reference");

			retval_ptr = GET_OP1_ZVAL_PTR(BP_VAR_R);
			if (!EG(return_value_ptr_ptr)) {
				if (OP1_TYPE == IS_TMP_VAR) {
					FREE_OP1();
				}
			} else if (!IS_OP1_TMP_FREE()) { /* Not a temp var */
				zval *ret;

				ALLOC_ZVAL(ret);
				INIT_PZVAL_COPY(ret, retval_ptr);
				zval_copy_ctor(ret);
				*EG(return_value_ptr_ptr) = ret;
			} else {
				zval *ret;

				ALLOC_ZVAL(ret);
				INIT_PZVAL_COPY(ret, retval_ptr);
				*EG(return_value_ptr_ptr) = ret;
			}
			break;
		}

		retval_ptr_ptr = GET_OP1_ZVAL_PTR_PTR(BP_VAR_W);

		if (OP1_TYPE == IS_VAR && UNEXPECTED(retval_ptr_ptr == NULL)) {
			zend_error_noreturn(E_ERROR, "Cannot return string offsets by reference");
		}

		if (OP1_TYPE == IS_VAR && !Z_ISREF_PP(retval_ptr_ptr)) {
			if (opline->extended_value == ZEND_RETURNS_FUNCTION &&
			    EX_T(opline->op1.var).var.fcall_returned_reference) {
			} else if (EX_T(opline->op1.var).var.ptr_ptr == &EX_T(opline->op1.var).var.ptr) {
				zend_error(E_NOTICE, "Only variable references should be returned by reference");
				if (EG(return_value_ptr_ptr)) {
					zval *ret;

					ALLOC_ZVAL(ret);
					INIT_PZVAL_COPY(ret, *retval_ptr_ptr);
					zval_copy_ctor(ret);
					*EG(return_value_ptr_ptr) = ret;
				}
				break;
			}
		}

		if (EG(return_value_ptr_ptr)) {
			SEPARATE_ZVAL_TO_MAKE_IS_REF(retval_ptr_ptr);
			Z_ADDREF_PP(retval_ptr_ptr);

			*EG(return_value_ptr_ptr) = *retval_ptr_ptr;
		}
	} while (0);

	FREE_OP1_VAR_PTR();
	ZEND_VM_DISPATCH_TO_HELPER(zend_leave_helper);
}

ZEND_VM_HANDLER(161, ZEND_GENERATOR_RETURN, ANY, ANY)
{
	/* The generator object is stored in return_value_ptr_ptr */
	zend_generator *generator = (zend_generator *) EG(return_value_ptr_ptr);

	/* Close the generator to free up resources */
	zend_generator_close(generator, 1 TSRMLS_CC);

	/* Pass execution back to handling code */
	ZEND_VM_RETURN();
}

ZEND_VM_HANDLER(108, ZEND_THROW, CONST|TMP|VAR|CV, ANY)
{
	USE_OPLINE
	zval *value;
	zval *exception;
	zend_free_op free_op1;

	SAVE_OPLINE();
	value = GET_OP1_ZVAL_PTR(BP_VAR_R);

	if (OP1_TYPE == IS_CONST || UNEXPECTED(Z_TYPE_P(value) != IS_OBJECT)) {
		if (UNEXPECTED(EG(exception) != NULL)) {
			HANDLE_EXCEPTION();
		}
		zend_error_noreturn(E_ERROR, "Can only throw objects");
	}

	zend_exception_save(TSRMLS_C);
	/* Not sure if a complete copy is what we want here */
	ALLOC_ZVAL(exception);
	INIT_PZVAL_COPY(exception, value);
	if (!IS_OP1_TMP_FREE()) {
		zval_copy_ctor(exception);
	}

	zend_throw_exception_object(exception TSRMLS_CC);
	zend_exception_restore(TSRMLS_C);
	FREE_OP1_IF_VAR();
	HANDLE_EXCEPTION();
}

ZEND_VM_HANDLER(107, ZEND_CATCH, CONST, CV)
{
	USE_OPLINE
	zend_class_entry *ce, *catch_ce;
	zval *exception;

	SAVE_OPLINE();
	/* Check whether an exception has been thrown, if not, jump over code */
	zend_exception_restore(TSRMLS_C);
	if (EG(exception) == NULL) {
		ZEND_VM_SET_OPCODE(&EX(op_array)->opcodes[opline->extended_value]);
		ZEND_VM_CONTINUE(); /* CHECK_ME */
	}
	if (CACHED_PTR(opline->op1.literal->cache_slot)) {
		catch_ce = CACHED_PTR(opline->op1.literal->cache_slot);
	} else {
		catch_ce = zend_fetch_class_by_name(Z_STRVAL_P(opline->op1.zv), Z_STRLEN_P(opline->op1.zv), opline->op1.literal + 1, ZEND_FETCH_CLASS_NO_AUTOLOAD TSRMLS_CC);

		CACHE_PTR(opline->op1.literal->cache_slot, catch_ce);
	}
	ce = Z_OBJCE_P(EG(exception));

#ifdef HAVE_DTRACE
	if (DTRACE_EXCEPTION_CAUGHT_ENABLED()) {
		DTRACE_EXCEPTION_CAUGHT((char *)ce->name);
	}
#endif /* HAVE_DTRACE */

	if (ce != catch_ce) {
		if (!instanceof_function(ce, catch_ce TSRMLS_CC)) {
			if (opline->result.num) {
				zend_throw_exception_internal(NULL TSRMLS_CC);
				HANDLE_EXCEPTION();
			}
			ZEND_VM_SET_OPCODE(&EX(op_array)->opcodes[opline->extended_value]);
			ZEND_VM_CONTINUE(); /* CHECK_ME */
		}
	}

	exception = EG(exception);
	if (!EG(active_symbol_table)) {
		if (EX_CV(opline->op2.var)) {
			zval_ptr_dtor(EX_CV(opline->op2.var));
		}
		EX_CV(opline->op2.var) = (zval**)EX_CV_NUM(execute_data, EX(op_array)->last_var + opline->op2.var);
		*EX_CV(opline->op2.var) = EG(exception);
	} else {
		zend_compiled_variable *cv = &CV_DEF_OF(opline->op2.var);
		zend_hash_quick_update(EG(active_symbol_table), cv->name, cv->name_len+1, cv->hash_value,
		    &EG(exception), sizeof(zval *), (void**)&EX_CV(opline->op2.var));
	}
	if (UNEXPECTED(EG(exception) != exception)) {
		Z_ADDREF_P(EG(exception));
		HANDLE_EXCEPTION();
	} else {
		EG(exception) = NULL;
		ZEND_VM_NEXT_OPCODE();
	}
}

ZEND_VM_HANDLER(65, ZEND_SEND_VAL, CONST|TMP, ANY)
{
	USE_OPLINE

	SAVE_OPLINE();
	if (opline->extended_value == ZEND_DO_FCALL_BY_NAME) {
		if (ARG_MUST_BE_SENT_BY_REF(EX(call)->fbc, opline->op2.num)) {
			zend_error_noreturn(E_ERROR, "Cannot pass parameter %d by reference", opline->op2.num);
		}
	}

	{
		zval *valptr;
		zval *value;
		zend_free_op free_op1;

		value = GET_OP1_ZVAL_PTR(BP_VAR_R);

		ALLOC_ZVAL(valptr);
		INIT_PZVAL_COPY(valptr, value);
		if (!IS_OP1_TMP_FREE()) {
			zval_copy_ctor(valptr);
		}
		zend_vm_stack_push(valptr TSRMLS_CC);
		FREE_OP1_IF_VAR();
	}
	CHECK_EXCEPTION();
	ZEND_VM_NEXT_OPCODE();
}

ZEND_VM_HELPER(zend_send_by_var_helper, VAR|CV, ANY)
{
	USE_OPLINE
	zval *varptr;
	zend_free_op free_op1;
	varptr = GET_OP1_ZVAL_PTR(BP_VAR_R);

	if (varptr == &EG(uninitialized_zval)) {
		if (OP1_TYPE == IS_VAR) {
			Z_DELREF_P(varptr);
		}
		ALLOC_INIT_ZVAL(varptr);
	} else if (PZVAL_IS_REF(varptr)) {
		if (OP1_TYPE == IS_CV ||
		    (OP1_TYPE == IS_VAR && Z_REFCOUNT_P(varptr) > 2)) {
			zval *original_var = varptr;

			ALLOC_ZVAL(varptr);
			INIT_PZVAL_COPY(varptr, original_var);
			zval_copy_ctor(varptr);
			FREE_OP1();
		} else {
			Z_UNSET_ISREF_P(varptr);
		}
	} else if (OP1_TYPE == IS_CV) {
		Z_ADDREF_P(varptr);
	}
	zend_vm_stack_push(varptr TSRMLS_CC);

	CHECK_EXCEPTION();
	ZEND_VM_NEXT_OPCODE();
}

ZEND_VM_HANDLER(106, ZEND_SEND_VAR_NO_REF, VAR|CV, ANY)
{
	USE_OPLINE
	zend_free_op free_op1;
	zval *varptr;

	SAVE_OPLINE();
	if (opline->extended_value & ZEND_ARG_COMPILE_TIME_BOUND) { /* Had function_ptr at compile_time */
		if (!(opline->extended_value & ZEND_ARG_SEND_BY_REF)) {
			ZEND_VM_DISPATCH_TO_HELPER(zend_send_by_var_helper);
		}
	} else {
		if (!ARG_SHOULD_BE_SENT_BY_REF(EX(call)->fbc, opline->op2.num)) {
			ZEND_VM_DISPATCH_TO_HELPER(zend_send_by_var_helper);
		}
	}

	varptr = GET_OP1_ZVAL_PTR(BP_VAR_R);
	if ((!(opline->extended_value & ZEND_ARG_SEND_FUNCTION) ||
	     EX_T(opline->op1.var).var.fcall_returned_reference) &&
	    varptr != &EG(uninitialized_zval) &&
	    (PZVAL_IS_REF(varptr) || Z_REFCOUNT_P(varptr) == 1)) {
		Z_SET_ISREF_P(varptr);
		if (OP1_TYPE == IS_CV) {
			Z_ADDREF_P(varptr);
		}
		zend_vm_stack_push(varptr TSRMLS_CC);
	} else {
		zval *valptr;

		if ((opline->extended_value & ZEND_ARG_COMPILE_TIME_BOUND) ?
			!(opline->extended_value & ZEND_ARG_SEND_SILENT) :
			!ARG_MAY_BE_SENT_BY_REF(EX(call)->fbc, opline->op2.num)) {
			zend_error(E_STRICT, "Only variables should be passed by reference");
		}
		ALLOC_ZVAL(valptr);
		INIT_PZVAL_COPY(valptr, varptr);
		if (!IS_OP1_TMP_FREE()) {
			zval_copy_ctor(valptr);
		}
		FREE_OP1_IF_VAR();
		zend_vm_stack_push(valptr TSRMLS_CC);
	}
	CHECK_EXCEPTION();
	ZEND_VM_NEXT_OPCODE();
}

ZEND_VM_HANDLER(67, ZEND_SEND_REF, VAR|CV, ANY)
{
	USE_OPLINE
	zend_free_op free_op1;
	zval **varptr_ptr;
	zval *varptr;

	SAVE_OPLINE();
	varptr_ptr = GET_OP1_ZVAL_PTR_PTR(BP_VAR_W);

	if (OP1_TYPE == IS_VAR && UNEXPECTED(varptr_ptr == NULL)) {
		zend_error_noreturn(E_ERROR, "Only variables can be passed by reference");
	}

	if (OP1_TYPE == IS_VAR && UNEXPECTED(*varptr_ptr == &EG(error_zval))) {
		ALLOC_INIT_ZVAL(varptr);
		zend_vm_stack_push(varptr TSRMLS_CC);
		CHECK_EXCEPTION();
		ZEND_VM_NEXT_OPCODE();
	}

	if (opline->extended_value == ZEND_DO_FCALL_BY_NAME &&
	    EX(function_state).function->type == ZEND_INTERNAL_FUNCTION) { 
		if (!ARG_SHOULD_BE_SENT_BY_REF(EX(call)->fbc, opline->op2.num)) {
			ZEND_VM_DISPATCH_TO_HELPER(zend_send_by_var_helper);
		}
	}

	SEPARATE_ZVAL_TO_MAKE_IS_REF(varptr_ptr);
	varptr = *varptr_ptr;
	Z_ADDREF_P(varptr);
	zend_vm_stack_push(varptr TSRMLS_CC);

	FREE_OP1_VAR_PTR();
	CHECK_EXCEPTION();
	ZEND_VM_NEXT_OPCODE();
}

ZEND_VM_HANDLER(66, ZEND_SEND_VAR, VAR|CV, ANY)
{
	USE_OPLINE

	if (opline->extended_value == ZEND_DO_FCALL_BY_NAME) {
		if (ARG_SHOULD_BE_SENT_BY_REF(EX(call)->fbc, opline->op2.num)) {
			ZEND_VM_DISPATCH_TO_HANDLER(ZEND_SEND_REF);
		}
	}
	SAVE_OPLINE();
	ZEND_VM_DISPATCH_TO_HELPER(zend_send_by_var_helper);
}

ZEND_VM_HANDLER(165, ZEND_SEND_UNPACK, ANY, ANY)
{
	USE_OPLINE
	zend_free_op free_op1;
	zval *args;
	int arg_num;
	SAVE_OPLINE();

	args = GET_OP1_ZVAL_PTR(BP_VAR_R);
	arg_num = opline->op2.num + EX(call)->num_additional_args + 1;

	switch (Z_TYPE_P(args)) {
		case IS_ARRAY: {
			HashTable *ht = Z_ARRVAL_P(args);
			HashPosition pos;
			zval **arg_ptr, *arg;

			ZEND_VM_STACK_GROW_IF_NEEDED(zend_hash_num_elements(ht));

			for (zend_hash_internal_pointer_reset_ex(ht, &pos);
			     zend_hash_get_current_data_ex(ht, (void **) &arg_ptr, &pos) == SUCCESS;
			     zend_hash_move_forward_ex(ht, &pos), ++arg_num
			) {
				char *name;
				zend_uint name_len;
				zend_ulong index;

				if (zend_hash_get_current_key_ex(ht, &name, &name_len, &index, 0, &pos) == HASH_KEY_IS_STRING) {
					zend_error(E_RECOVERABLE_ERROR, "Cannot unpack array with string keys");
					FREE_OP1();
					CHECK_EXCEPTION();
					ZEND_VM_NEXT_OPCODE();
				}

				if (ARG_SHOULD_BE_SENT_BY_REF(EX(call)->fbc, arg_num)) {
					SEPARATE_ZVAL_TO_MAKE_IS_REF(arg_ptr);
					arg = *arg_ptr;
					Z_ADDREF_P(arg);
				} else if (Z_ISREF_PP(arg_ptr)) {
					ALLOC_ZVAL(arg);
					MAKE_COPY_ZVAL(arg_ptr, arg);
				} else {
					arg = *arg_ptr;
					Z_ADDREF_P(arg);
				}

				zend_vm_stack_push(arg TSRMLS_CC);
				EX(call)->num_additional_args++;
			}
			break;
		}
		case IS_OBJECT: {
			zend_class_entry *ce = Z_OBJCE_P(args);
			zend_object_iterator *iter;

			if (!ce || !ce->get_iterator) {
				zend_error(E_WARNING, "Only arrays and Traversables can be unpacked");
				break;
			}

			iter = ce->get_iterator(ce, args, 0 TSRMLS_CC);
			if (UNEXPECTED(!iter)) {
				FREE_OP1();
				if (!EG(exception)) {
					zend_throw_exception_ex(
						NULL, 0 TSRMLS_CC, "Object of type %s did not create an Iterator", ce->name
					);
				}
				HANDLE_EXCEPTION();
			}

			if (iter->funcs->rewind) {
				iter->funcs->rewind(iter TSRMLS_CC);
				if (UNEXPECTED(EG(exception) != NULL)) {
					ZEND_VM_C_GOTO(unpack_iter_dtor);
				}
			}

			for (; iter->funcs->valid(iter TSRMLS_CC) == SUCCESS; ++arg_num) {
				zval **arg_ptr, *arg;

				if (UNEXPECTED(EG(exception) != NULL)) {
					ZEND_VM_C_GOTO(unpack_iter_dtor);
				}

				iter->funcs->get_current_data(iter, &arg_ptr TSRMLS_CC);
				if (UNEXPECTED(EG(exception) != NULL)) {
					ZEND_VM_C_GOTO(unpack_iter_dtor);
				}

				if (iter->funcs->get_current_key) {
					zval key;
					iter->funcs->get_current_key(iter, &key TSRMLS_CC);
					if (UNEXPECTED(EG(exception) != NULL)) {
						ZEND_VM_C_GOTO(unpack_iter_dtor);
					}

					if (Z_TYPE(key) == IS_STRING) {
						zend_error(E_RECOVERABLE_ERROR,
							"Cannot unpack Traversable with string keys");
						zval_dtor(&key);
						ZEND_VM_C_GOTO(unpack_iter_dtor);
					}

					zval_dtor(&key);
				}

				if (ARG_MUST_BE_SENT_BY_REF(EX(call)->fbc, arg_num)) {
					zend_error(
						E_WARNING, "Cannot pass by-reference argument %d of %s%s%s()"
						" by unpacking a Traversable, passing by-value instead", arg_num,
						EX(call)->fbc->common.scope ? EX(call)->fbc->common.scope->name : "",
						EX(call)->fbc->common.scope ? "::" : "",
						EX(call)->fbc->common.function_name
					);
				}
				
				if (Z_ISREF_PP(arg_ptr)) {
					ALLOC_ZVAL(arg);
					MAKE_COPY_ZVAL(arg_ptr, arg);
				} else {
					arg = *arg_ptr;
					Z_ADDREF_P(arg);
				}

				ZEND_VM_STACK_GROW_IF_NEEDED(1);
				zend_vm_stack_push(arg TSRMLS_CC);
				EX(call)->num_additional_args++;

				iter->funcs->move_forward(iter TSRMLS_CC);
				if (UNEXPECTED(EG(exception) != NULL)) {
					ZEND_VM_C_GOTO(unpack_iter_dtor);
				}
			}

ZEND_VM_C_LABEL(unpack_iter_dtor):
			iter->funcs->dtor(iter TSRMLS_CC);
			break;
		}
		default:
			zend_error(E_WARNING, "Only arrays and Traversables can be unpacked");
	}

	FREE_OP1();
	CHECK_EXCEPTION();
	ZEND_VM_NEXT_OPCODE();
}

ZEND_VM_HANDLER(63, ZEND_RECV, ANY, ANY)
{
	USE_OPLINE
	zend_uint arg_num = opline->op1.num;
	zval **param = zend_vm_stack_get_arg(arg_num TSRMLS_CC);

	SAVE_OPLINE();
	if (UNEXPECTED(param == NULL)) {
		if (zend_verify_arg_type((zend_function *) EG(active_op_array), arg_num, NULL, opline->extended_value TSRMLS_CC)) {
			const char *space;
			const char *class_name;
			zend_execute_data *ptr;

			if (EG(active_op_array)->scope) {
				class_name = EG(active_op_array)->scope->name;
				space = "::";
			} else {
				class_name = space = "";
			}
			ptr = EX(prev_execute_data);

			if(ptr && ptr->op_array) {
				zend_error(E_WARNING, "Missing argument %u for %s%s%s(), called in %s on line %d and defined", opline->op1.num, class_name, space, get_active_function_name(TSRMLS_C), ptr->op_array->filename, ptr->opline->lineno);
			} else {
				zend_error(E_WARNING, "Missing argument %u for %s%s%s()", opline->op1.num, class_name, space, get_active_function_name(TSRMLS_C));
			}
		}
	} else {
		zval **var_ptr;

		zend_verify_arg_type((zend_function *) EG(active_op_array), arg_num, *param, opline->extended_value TSRMLS_CC);
		var_ptr = _get_zval_ptr_ptr_cv_BP_VAR_W(execute_data, opline->result.var TSRMLS_CC);
		Z_DELREF_PP(var_ptr);
		*var_ptr = *param;
		Z_ADDREF_PP(var_ptr);
	}

	CHECK_EXCEPTION();
	ZEND_VM_NEXT_OPCODE();
}

ZEND_VM_HANDLER(64, ZEND_RECV_INIT, ANY, CONST)
{
	USE_OPLINE
	zval *assignment_value;
	zend_uint arg_num = opline->op1.num;
	zval **param = zend_vm_stack_get_arg(arg_num TSRMLS_CC);
	zval **var_ptr;

	SAVE_OPLINE();
	if (param == NULL) {
		ALLOC_ZVAL(assignment_value);
		*assignment_value = *opline->op2.zv;
		if (IS_CONSTANT_TYPE(Z_TYPE_P(assignment_value))) {
			Z_SET_REFCOUNT_P(assignment_value, 1);
			zval_update_constant(&assignment_value, 0 TSRMLS_CC);
		} else if (Z_TYPE_P(assignment_value) == IS_ARRAY) {
			HashTable *ht;

			ALLOC_HASHTABLE(ht);
			zend_hash_init(ht, zend_hash_num_elements(Z_ARRVAL_P(assignment_value)), NULL, ZVAL_PTR_DTOR, 0);
			zend_hash_copy(ht, Z_ARRVAL_P(assignment_value), (copy_ctor_func_t) zval_deep_copy, NULL, sizeof(zval *));
			Z_ARRVAL_P(assignment_value) = ht;
		} else {
			zval_copy_ctor(assignment_value);
		}
		INIT_PZVAL(assignment_value);
	} else {
		assignment_value = *param;
		Z_ADDREF_P(assignment_value);
	}

	zend_verify_arg_type((zend_function *) EG(active_op_array), arg_num, assignment_value, opline->extended_value TSRMLS_CC);
	var_ptr = _get_zval_ptr_ptr_cv_BP_VAR_W(execute_data, opline->result.var TSRMLS_CC);
	zval_ptr_dtor(var_ptr);
	*var_ptr = assignment_value;

	CHECK_EXCEPTION();
	ZEND_VM_NEXT_OPCODE();
}

ZEND_VM_HANDLER(164, ZEND_RECV_VARIADIC, ANY, ANY)
{
	USE_OPLINE
	zend_uint arg_num = opline->op1.num;
	zend_uint arg_count = zend_vm_stack_get_args_count(TSRMLS_C);
	zval **var_ptr, *params;

	SAVE_OPLINE();

	var_ptr = _get_zval_ptr_ptr_cv_BP_VAR_W(execute_data, opline->result.var TSRMLS_CC);
	Z_DELREF_PP(var_ptr);
	MAKE_STD_ZVAL(params);
	*var_ptr = params;

	if (arg_num <= arg_count) {
		array_init_size(params, arg_count - arg_num + 1);
	} else {
		array_init(params);
	}

	for (; arg_num <= arg_count; ++arg_num) {
		zval **param = zend_vm_stack_get_arg(arg_num TSRMLS_CC);
		zend_verify_arg_type((zend_function *) EG(active_op_array), arg_num, *param, opline->extended_value TSRMLS_CC);
		zend_hash_next_index_insert(Z_ARRVAL_P(params), param, sizeof(zval *), NULL);
		Z_ADDREF_PP(param);
	}

	CHECK_EXCEPTION();
	ZEND_VM_NEXT_OPCODE();
}

ZEND_VM_HANDLER(52, ZEND_BOOL, CONST|TMP|VAR|CV, ANY)
{
	USE_OPLINE
	zend_free_op free_op1;
	zval *retval = &EX_T(opline->result.var).tmp_var;

	SAVE_OPLINE();
	/* PHP 3.0 returned "" for false and 1 for true, here we use 0 and 1 for now */
	ZVAL_BOOL(retval, i_zend_is_true(GET_OP1_ZVAL_PTR(BP_VAR_R) TSRMLS_CC));
	FREE_OP1();

	CHECK_EXCEPTION();
	ZEND_VM_NEXT_OPCODE();
}

ZEND_VM_HANDLER(50, ZEND_BRK, ANY, CONST)
{
	USE_OPLINE
	zend_brk_cont_element *el;

	SAVE_OPLINE();
	el = zend_brk_cont(Z_LVAL_P(opline->op2.zv), opline->op1.opline_num,
	                   EX(op_array), execute_data TSRMLS_CC);
	ZEND_VM_JMP(EX(op_array)->opcodes + el->brk);
}

ZEND_VM_HANDLER(51, ZEND_CONT, ANY, CONST)
{
	USE_OPLINE
	zend_brk_cont_element *el;

	SAVE_OPLINE();
	el = zend_brk_cont(Z_LVAL_P(opline->op2.zv), opline->op1.opline_num,
	                   EX(op_array), execute_data TSRMLS_CC);
	ZEND_VM_JMP(EX(op_array)->opcodes + el->cont);
}

ZEND_VM_HANDLER(100, ZEND_GOTO, ANY, CONST)
{
	zend_op *brk_opline;
	USE_OPLINE
	zend_brk_cont_element *el;

	SAVE_OPLINE();
	el = zend_brk_cont(Z_LVAL_P(opline->op2.zv), opline->extended_value,
 	                   EX(op_array), execute_data TSRMLS_CC);

	brk_opline = EX(op_array)->opcodes + el->brk;

	switch (brk_opline->opcode) {
		case ZEND_SWITCH_FREE:
			if (!(brk_opline->extended_value & EXT_TYPE_FREE_ON_RETURN)) {
				zval_ptr_dtor(&EX_T(brk_opline->op1.var).var.ptr);
			}
			break;
		case ZEND_FREE:
			if (!(brk_opline->extended_value & EXT_TYPE_FREE_ON_RETURN)) {
				zendi_zval_dtor(EX_T(brk_opline->op1.var).tmp_var);
			}
			break;
	}
	ZEND_VM_JMP(opline->op1.jmp_addr);
}

ZEND_VM_HANDLER(48, ZEND_CASE, CONST|TMP|VAR|CV, CONST|TMP|VAR|CV)
{
	USE_OPLINE
	zend_free_op free_op1, free_op2;

	SAVE_OPLINE();
	is_equal_function(&EX_T(opline->result.var).tmp_var,
				 GET_OP1_ZVAL_PTR(BP_VAR_R),
				 GET_OP2_ZVAL_PTR(BP_VAR_R) TSRMLS_CC);

	FREE_OP2();
	CHECK_EXCEPTION();
	ZEND_VM_NEXT_OPCODE();
}

ZEND_VM_HANDLER(49, ZEND_SWITCH_FREE, VAR, ANY)
{
	USE_OPLINE

	SAVE_OPLINE();
	zval_ptr_dtor(&EX_T(opline->op1.var).var.ptr);
	CHECK_EXCEPTION();
	ZEND_VM_NEXT_OPCODE();
}

ZEND_VM_HANDLER(68, ZEND_NEW, ANY, ANY)
{
	USE_OPLINE
	zval *object_zval;
	zend_function *constructor;

	SAVE_OPLINE();
	if (UNEXPECTED((EX_T(opline->op1.var).class_entry->ce_flags & (ZEND_ACC_INTERFACE|ZEND_ACC_IMPLICIT_ABSTRACT_CLASS|ZEND_ACC_EXPLICIT_ABSTRACT_CLASS)) != 0)) {
		if (EX_T(opline->op1.var).class_entry->ce_flags & ZEND_ACC_INTERFACE) {
			zend_error_noreturn(E_ERROR, "Cannot instantiate interface %s", EX_T(opline->op1.var).class_entry->name);
		} else if ((EX_T(opline->op1.var).class_entry->ce_flags & ZEND_ACC_TRAIT) == ZEND_ACC_TRAIT) {
			zend_error_noreturn(E_ERROR, "Cannot instantiate trait %s", EX_T(opline->op1.var).class_entry->name);
		} else {
			zend_error_noreturn(E_ERROR, "Cannot instantiate abstract class %s", EX_T(opline->op1.var).class_entry->name);
		}
	}
	ALLOC_ZVAL(object_zval);
	object_init_ex(object_zval, EX_T(opline->op1.var).class_entry);
	INIT_PZVAL(object_zval);

	constructor = Z_OBJ_HT_P(object_zval)->get_constructor(object_zval TSRMLS_CC);

	if (constructor == NULL) {
		if (RETURN_VALUE_USED(opline)) {
			AI_SET_PTR(&EX_T(opline->result.var), object_zval);
		} else {
			zval_ptr_dtor(&object_zval);
		}
		ZEND_VM_JMP(EX(op_array)->opcodes + opline->op2.opline_num);
	} else {
		call_slot *call = EX(call_slots) + opline->extended_value;

		if (RETURN_VALUE_USED(opline)) {
			PZVAL_LOCK(object_zval);
			AI_SET_PTR(&EX_T(opline->result.var), object_zval);
		}

		/* We are not handling overloaded classes right now */
		call->fbc = constructor;
		call->object = object_zval;
		call->called_scope = EX_T(opline->op1.var).class_entry;
		call->num_additional_args = 0;
		call->is_ctor_call = 1;
		call->is_ctor_result_used = RETURN_VALUE_USED(opline);
		EX(call) = call;

		CHECK_EXCEPTION();
		ZEND_VM_NEXT_OPCODE();
	}
}

ZEND_VM_HANDLER(110, ZEND_CLONE, CONST|TMP|VAR|UNUSED|CV, ANY)
{
	USE_OPLINE
	zend_free_op free_op1;
	zval *obj;
	zend_class_entry *ce;
	zend_function *clone;
	zend_object_clone_obj_t clone_call;

	SAVE_OPLINE();
	obj = GET_OP1_OBJ_ZVAL_PTR(BP_VAR_R);

	if (OP1_TYPE == IS_CONST ||
	    UNEXPECTED(Z_TYPE_P(obj) != IS_OBJECT)) {
		if (UNEXPECTED(EG(exception) != NULL)) {
			HANDLE_EXCEPTION();
		}
		zend_error_noreturn(E_ERROR, "__clone method called on non-object");
	}

	ce = Z_OBJCE_P(obj);
	clone = ce ? ce->clone : NULL;
	clone_call =  Z_OBJ_HT_P(obj)->clone_obj;
	if (UNEXPECTED(clone_call == NULL)) {
		if (ce) {
			zend_error_noreturn(E_ERROR, "Trying to clone an uncloneable object of class %s", ce->name);
		} else {
			zend_error_noreturn(E_ERROR, "Trying to clone an uncloneable object");
		}
	}

	if (ce && clone) {
		if (clone->op_array.fn_flags & ZEND_ACC_PRIVATE) {
			/* Ensure that if we're calling a private function, we're allowed to do so.
			 */
			if (UNEXPECTED(ce != EG(scope))) {
				zend_error_noreturn(E_ERROR, "Call to private %s::__clone() from context '%s'", ce->name, EG(scope) ? EG(scope)->name : "");
			}
		} else if ((clone->common.fn_flags & ZEND_ACC_PROTECTED)) {
			/* Ensure that if we're calling a protected function, we're allowed to do so.
			 */
			if (UNEXPECTED(!zend_check_protected(zend_get_function_root_class(clone), EG(scope)))) {
				zend_error_noreturn(E_ERROR, "Call to protected %s::__clone() from context '%s'", ce->name, EG(scope) ? EG(scope)->name : "");
			}
		}
	}

	if (EXPECTED(EG(exception) == NULL)) {
		zval *retval;

		ALLOC_ZVAL(retval);
		Z_OBJVAL_P(retval) = clone_call(obj TSRMLS_CC);
		Z_TYPE_P(retval) = IS_OBJECT;
		Z_SET_REFCOUNT_P(retval, 1);
		Z_SET_ISREF_P(retval);
		if (!RETURN_VALUE_USED(opline) || UNEXPECTED(EG(exception) != NULL)) {
			zval_ptr_dtor(&retval);
		} else {
			EX_T(opline->result.var).var.ptr = retval;
		}
	}
	FREE_OP1_IF_VAR();
	CHECK_EXCEPTION();
	ZEND_VM_NEXT_OPCODE();
}

ZEND_VM_HANDLER(99, ZEND_FETCH_CONSTANT, VAR|CONST|UNUSED, CONST)
{
	USE_OPLINE

	SAVE_OPLINE();
	if (OP1_TYPE == IS_UNUSED) {
		zend_constant *c;
		zval *retval;

		if (CACHED_PTR(opline->op2.literal->cache_slot)) {
			c = CACHED_PTR(opline->op2.literal->cache_slot);
		} else if ((c = zend_quick_get_constant(opline->op2.literal + 1, opline->extended_value TSRMLS_CC)) == NULL) {
			if ((opline->extended_value & IS_CONSTANT_UNQUALIFIED) != 0) {
				char *actual = (char *)zend_memrchr(Z_STRVAL_P(opline->op2.zv), '\\', Z_STRLEN_P(opline->op2.zv));
				if(!actual) {
					actual = Z_STRVAL_P(opline->op2.zv);
				} else {
					actual++;
				}
				/* non-qualified constant - allow text substitution */
				zend_error(E_NOTICE, "Use of undefined constant %s - assumed '%s'", actual, actual);
				ZVAL_STRINGL(&EX_T(opline->result.var).tmp_var, actual, Z_STRLEN_P(opline->op2.zv)-(actual - Z_STRVAL_P(opline->op2.zv)), 1);
				CHECK_EXCEPTION();
				ZEND_VM_NEXT_OPCODE();
			} else {
				zend_error_noreturn(E_ERROR, "Undefined constant '%s'", Z_STRVAL_P(opline->op2.zv));
			}
		} else {
			CACHE_PTR(opline->op2.literal->cache_slot, c);
		}
		retval = &EX_T(opline->result.var).tmp_var;
		ZVAL_COPY_VALUE(retval, &c->value);
		zval_copy_ctor(retval);
	} else {
		/* class constant */
		zend_class_entry *ce;
		zval **value;

		if (OP1_TYPE == IS_CONST) {
			if (CACHED_PTR(opline->op2.literal->cache_slot)) {
				value = CACHED_PTR(opline->op2.literal->cache_slot);
				ZVAL_COPY_VALUE(&EX_T(opline->result.var).tmp_var, *value);
				zval_copy_ctor(&EX_T(opline->result.var).tmp_var);
				goto constant_fetch_end;
			} else if (CACHED_PTR(opline->op1.literal->cache_slot)) {
				ce = CACHED_PTR(opline->op1.literal->cache_slot);
			} else {
				ce = zend_fetch_class_by_name(Z_STRVAL_P(opline->op1.zv), Z_STRLEN_P(opline->op1.zv), opline->op1.literal + 1, opline->extended_value TSRMLS_CC);
				if (UNEXPECTED(EG(exception) != NULL)) {
					HANDLE_EXCEPTION();
				}
				if (UNEXPECTED(ce == NULL)) {
					zend_error_noreturn(E_ERROR, "Class '%s' not found", Z_STRVAL_P(opline->op1.zv));
				}
				CACHE_PTR(opline->op1.literal->cache_slot, ce);
			}
		} else {
			ce = EX_T(opline->op1.var).class_entry;
			if ((value = CACHED_POLYMORPHIC_PTR(opline->op2.literal->cache_slot, ce)) != NULL) {
				ZVAL_COPY_VALUE(&EX_T(opline->result.var).tmp_var, *value);
				zval_copy_ctor(&EX_T(opline->result.var).tmp_var);
				goto constant_fetch_end;
			}
		}

		if (EXPECTED(zend_hash_quick_find(&ce->constants_table, Z_STRVAL_P(opline->op2.zv), Z_STRLEN_P(opline->op2.zv)+1, Z_HASH_P(opline->op2.zv), (void **) &value) == SUCCESS)) {
			if (IS_CONSTANT_TYPE(Z_TYPE_PP(value))) {
				zend_class_entry *old_scope = EG(scope);

				EG(scope) = ce;
				zval_update_constant(value, 1 TSRMLS_CC);
				EG(scope) = old_scope;
			}
			if (OP1_TYPE == IS_CONST) {
				CACHE_PTR(opline->op2.literal->cache_slot, value);
			} else {
				CACHE_POLYMORPHIC_PTR(opline->op2.literal->cache_slot, ce, value);
			}
			ZVAL_COPY_VALUE(&EX_T(opline->result.var).tmp_var, *value);
			zval_copy_ctor(&EX_T(opline->result.var).tmp_var);
		} else if (Z_STRLEN_P(opline->op2.zv) == sizeof("class")-1 && memcmp(Z_STRVAL_P(opline->op2.zv), "class", sizeof("class") - 1) == 0) {
			/* "class" is assigned as a case-sensitive keyword from zend_do_resolve_class_name */
			ZVAL_STRINGL(&EX_T(opline->result.var).tmp_var, ce->name, ce->name_length, 1);
		} else {
			zend_error_noreturn(E_ERROR, "Undefined class constant '%s'", Z_STRVAL_P(opline->op2.zv));
		}
	}
constant_fetch_end:
	if (Z_TYPE(EX_T(opline->result.var).tmp_var) == IS_ARRAY) {
		zend_error_noreturn(E_ERROR, "Arrays are not allowed in constants at run-time");
	}
	CHECK_EXCEPTION();
	ZEND_VM_NEXT_OPCODE();
}

ZEND_VM_HANDLER(72, ZEND_ADD_ARRAY_ELEMENT, CONST|TMP|VAR|CV, CONST|TMP|VAR|UNUSED|CV)
{
	USE_OPLINE
	zend_free_op free_op1;
	zval *expr_ptr;

	SAVE_OPLINE();
	if ((OP1_TYPE == IS_VAR || OP1_TYPE == IS_CV) && opline->extended_value) {
		zval **expr_ptr_ptr = GET_OP1_ZVAL_PTR_PTR(BP_VAR_W);

		if (OP1_TYPE == IS_VAR && UNEXPECTED(expr_ptr_ptr == NULL)) {
			zend_error_noreturn(E_ERROR, "Cannot create references to/from string offsets");
		}
		SEPARATE_ZVAL_TO_MAKE_IS_REF(expr_ptr_ptr);
		expr_ptr = *expr_ptr_ptr;
		Z_ADDREF_P(expr_ptr);
	} else {
		expr_ptr=GET_OP1_ZVAL_PTR(BP_VAR_R);
		if (IS_OP1_TMP_FREE()) { /* temporary variable */
			zval *new_expr;

			ALLOC_ZVAL(new_expr);
			INIT_PZVAL_COPY(new_expr, expr_ptr);
			expr_ptr = new_expr;
		} else if (OP1_TYPE == IS_CONST || PZVAL_IS_REF(expr_ptr)) {
			zval *new_expr;

			ALLOC_ZVAL(new_expr);
			INIT_PZVAL_COPY(new_expr, expr_ptr);
			expr_ptr = new_expr;
			zendi_zval_copy_ctor(*expr_ptr);
			FREE_OP1_IF_VAR();
		} else if (OP1_TYPE == IS_CV) {
			Z_ADDREF_P(expr_ptr);
		}
	}

	if (OP2_TYPE != IS_UNUSED) {
		zend_free_op free_op2;
		zval *offset = GET_OP2_ZVAL_PTR(BP_VAR_R);
		ulong hval;

		switch (Z_TYPE_P(offset)) {
			case IS_DOUBLE:
				hval = zend_dval_to_lval(Z_DVAL_P(offset));
				ZEND_VM_C_GOTO(num_index);
			case IS_LONG:
			case IS_BOOL:
				hval = Z_LVAL_P(offset);
ZEND_VM_C_LABEL(num_index):
				zend_hash_index_update(Z_ARRVAL(EX_T(opline->result.var).tmp_var), hval, &expr_ptr, sizeof(zval *), NULL);
				break;
			case IS_STRING:
				if (OP2_TYPE == IS_CONST) {
					hval = Z_HASH_P(offset);
				} else {
					ZEND_HANDLE_NUMERIC_EX(Z_STRVAL_P(offset), Z_STRLEN_P(offset)+1, hval, ZEND_VM_C_GOTO(num_index));
					hval = str_hash(Z_STRVAL_P(offset), Z_STRLEN_P(offset));
				}
				zend_hash_quick_update(Z_ARRVAL(EX_T(opline->result.var).tmp_var), Z_STRVAL_P(offset), Z_STRLEN_P(offset)+1, hval, &expr_ptr, sizeof(zval *), NULL);
				break;
			case IS_NULL:
				zend_hash_update(Z_ARRVAL(EX_T(opline->result.var).tmp_var), "", sizeof(""), &expr_ptr, sizeof(zval *), NULL);
				break;
			default:
				zend_error(E_WARNING, "Illegal offset type");
				zval_ptr_dtor(&expr_ptr);
				/* do nothing */
				break;
		}
		FREE_OP2();
	} else {
		zend_hash_next_index_insert(Z_ARRVAL(EX_T(opline->result.var).tmp_var), &expr_ptr, sizeof(zval *), NULL);
	}
	if ((OP1_TYPE == IS_VAR || OP1_TYPE == IS_CV) && opline->extended_value) {
		FREE_OP1_VAR_PTR();
	}
	CHECK_EXCEPTION();
	ZEND_VM_NEXT_OPCODE();
}

ZEND_VM_HANDLER(71, ZEND_INIT_ARRAY, CONST|TMP|VAR|UNUSED|CV, CONST|TMP|VAR|UNUSED|CV)
{
	USE_OPLINE

	array_init(&EX_T(opline->result.var).tmp_var);
	if (OP1_TYPE == IS_UNUSED) {
		ZEND_VM_NEXT_OPCODE();
#if !defined(ZEND_VM_SPEC) || OP1_TYPE != IS_UNUSED
	} else {
		ZEND_VM_DISPATCH_TO_HANDLER(ZEND_ADD_ARRAY_ELEMENT);
#endif
	}
}

ZEND_VM_HANDLER(21, ZEND_CAST, CONST|TMP|VAR|CV, ANY)
{
	USE_OPLINE
	zend_free_op free_op1;
	zval *expr;
	zval *result = &EX_T(opline->result.var).tmp_var;

	SAVE_OPLINE();
	expr = GET_OP1_ZVAL_PTR(BP_VAR_R);

	if (opline->extended_value != IS_STRING) {
		ZVAL_COPY_VALUE(result, expr);
		if (!IS_OP1_TMP_FREE()) {
			zendi_zval_copy_ctor(*result);
		}
	}
	switch (opline->extended_value) {
		case IS_NULL:
			convert_to_null(result);
			break;
		case IS_BOOL:
			convert_to_boolean(result);
			break;
		case IS_LONG:
			convert_to_long(result);
			break;
		case IS_DOUBLE:
			convert_to_double(result);
			break;
		case IS_STRING: {
			zval var_copy;
			int use_copy;

			zend_make_printable_zval(expr, &var_copy, &use_copy);
			if (use_copy) {
				ZVAL_COPY_VALUE(result, &var_copy);
				if (IS_OP1_TMP_FREE()) {
					FREE_OP1();
				}
			} else {
				ZVAL_COPY_VALUE(result, expr);
				if (!IS_OP1_TMP_FREE()) {
					zendi_zval_copy_ctor(*result);
				}
			}
			break;
		}
		case IS_ARRAY:
			convert_to_array(result);
			break;
		case IS_OBJECT:
			convert_to_object(result);
			break;
	}
	FREE_OP1_IF_VAR();
	CHECK_EXCEPTION();
	ZEND_VM_NEXT_OPCODE();
}

ZEND_VM_HANDLER(73, ZEND_INCLUDE_OR_EVAL, CONST|TMP|VAR|CV, ANY)
{
	USE_OPLINE
	zend_op_array *new_op_array=NULL;
	zend_free_op free_op1;
	zval *inc_filename;
	zval *tmp_inc_filename = NULL;
	zend_bool failure_retval=0;

	SAVE_OPLINE();
	inc_filename = GET_OP1_ZVAL_PTR(BP_VAR_R);

	if (inc_filename->type!=IS_STRING) {
		MAKE_STD_ZVAL(tmp_inc_filename);
		ZVAL_COPY_VALUE(tmp_inc_filename, inc_filename);
		zval_copy_ctor(tmp_inc_filename);
		convert_to_string(tmp_inc_filename);
		inc_filename = tmp_inc_filename;
	}

	if (opline->extended_value != ZEND_EVAL && strlen(Z_STRVAL_P(inc_filename)) != Z_STRLEN_P(inc_filename)) {
		if (opline->extended_value == ZEND_INCLUDE_ONCE || opline->extended_value == ZEND_INCLUDE) {
			zend_message_dispatcher(ZMSG_FAILED_INCLUDE_FOPEN, Z_STRVAL_P(inc_filename) TSRMLS_CC);
		} else {
			zend_message_dispatcher(ZMSG_FAILED_REQUIRE_FOPEN, Z_STRVAL_P(inc_filename) TSRMLS_CC);
		}
	} else {
		switch (opline->extended_value) {
			case ZEND_INCLUDE_ONCE:
			case ZEND_REQUIRE_ONCE: {
					zend_file_handle file_handle;
					char *resolved_path;

					resolved_path = zend_resolve_path(Z_STRVAL_P(inc_filename), Z_STRLEN_P(inc_filename) TSRMLS_CC);
					if (resolved_path) {
						failure_retval = zend_hash_exists(&EG(included_files), resolved_path, strlen(resolved_path)+1);
					} else {
						resolved_path = Z_STRVAL_P(inc_filename);
					}

					if (failure_retval) {
						/* do nothing, file already included */
					} else if (SUCCESS == zend_stream_open(resolved_path, &file_handle TSRMLS_CC)) {

						if (!file_handle.opened_path) {
							file_handle.opened_path = estrdup(resolved_path);
						}

						if (zend_hash_add_empty_element(&EG(included_files), file_handle.opened_path, strlen(file_handle.opened_path)+1)==SUCCESS) {
							new_op_array = zend_compile_file(&file_handle, (opline->extended_value==ZEND_INCLUDE_ONCE?ZEND_INCLUDE:ZEND_REQUIRE) TSRMLS_CC);
							zend_destroy_file_handle(&file_handle TSRMLS_CC);
						} else {
							zend_file_handle_dtor(&file_handle TSRMLS_CC);
							failure_retval=1;
						}
					} else {
						if (opline->extended_value == ZEND_INCLUDE_ONCE) {
							zend_message_dispatcher(ZMSG_FAILED_INCLUDE_FOPEN, Z_STRVAL_P(inc_filename) TSRMLS_CC);
						} else {
							zend_message_dispatcher(ZMSG_FAILED_REQUIRE_FOPEN, Z_STRVAL_P(inc_filename) TSRMLS_CC);
						}
					}
					if (resolved_path != Z_STRVAL_P(inc_filename)) {
						efree(resolved_path);
					}
				}
				break;
			case ZEND_INCLUDE:
			case ZEND_REQUIRE:
				new_op_array = compile_filename(opline->extended_value, inc_filename TSRMLS_CC);
				break;
			case ZEND_EVAL: {
					char *eval_desc = zend_make_compiled_string_description("eval()'d code" TSRMLS_CC);

					new_op_array = zend_compile_string(inc_filename, eval_desc TSRMLS_CC);
					efree(eval_desc);
				}
				break;
			EMPTY_SWITCH_DEFAULT_CASE()
		}
	}
	if (tmp_inc_filename) {
		zval_ptr_dtor(&tmp_inc_filename);
	}
	FREE_OP1();
	if (UNEXPECTED(EG(exception) != NULL)) {
		HANDLE_EXCEPTION();
	} else if (EXPECTED(new_op_array != NULL)) {
		EX(original_return_value) = EG(return_value_ptr_ptr);
		EG(active_op_array) = new_op_array;
		if (RETURN_VALUE_USED(opline)) {
			EX_T(opline->result.var).var.ptr_ptr = &EX_T(opline->result.var).var.ptr;
			EG(return_value_ptr_ptr) = EX_T(opline->result.var).var.ptr_ptr;
		} else {
			EG(return_value_ptr_ptr) = NULL;
		}

		EX(function_state).function = (zend_function *) new_op_array;
		EX(object) = NULL;

		if (!EG(active_symbol_table)) {
			zend_rebuild_symbol_table(TSRMLS_C);
		}

		if (EXPECTED(zend_execute_ex == execute_ex)) {
			ZEND_VM_ENTER();
		} else {
			zend_execute(new_op_array TSRMLS_CC);
		}

		EX(function_state).function = (zend_function *) EX(op_array);

		EG(opline_ptr) = &EX(opline);
		EG(active_op_array) = EX(op_array);
		EG(return_value_ptr_ptr) = EX(original_return_value);
		destroy_op_array(new_op_array TSRMLS_CC);
		efree(new_op_array);
		if (UNEXPECTED(EG(exception) != NULL)) {
			zend_throw_exception_internal(NULL TSRMLS_CC);
			HANDLE_EXCEPTION();
		}

	} else if (RETURN_VALUE_USED(opline)) {
		zval *retval;

		ALLOC_ZVAL(retval);
		ZVAL_BOOL(retval, failure_retval);
		INIT_PZVAL(retval);
		EX_T(opline->result.var).var.ptr = retval;
	}
	ZEND_VM_NEXT_OPCODE();
}

ZEND_VM_HANDLER(74, ZEND_UNSET_VAR, CONST|TMP|VAR|CV, UNUSED|CONST|VAR)
{
	USE_OPLINE
	zval tmp, *varname;
	HashTable *target_symbol_table;
	zend_free_op free_op1;

	SAVE_OPLINE();
	if (OP1_TYPE == IS_CV &&
	    OP2_TYPE == IS_UNUSED &&
	    (opline->extended_value & ZEND_QUICK_SET)) {
		if (EG(active_symbol_table)) {
			zend_compiled_variable *cv = &CV_DEF_OF(opline->op1.var);

			zend_delete_variable(EX(prev_execute_data), EG(active_symbol_table),  cv->name, cv->name_len+1, cv->hash_value TSRMLS_CC);
			EX_CV(opline->op1.var) = NULL;
		} else if (EX_CV(opline->op1.var)) {
			zval_ptr_dtor(EX_CV(opline->op1.var));
			EX_CV(opline->op1.var) = NULL;
		}
		CHECK_EXCEPTION();
		ZEND_VM_NEXT_OPCODE();
	}

	varname = GET_OP1_ZVAL_PTR(BP_VAR_R);

	if (OP1_TYPE != IS_CONST && Z_TYPE_P(varname) != IS_STRING) {
		ZVAL_COPY_VALUE(&tmp, varname);
		zval_copy_ctor(&tmp);
		convert_to_string(&tmp);
		varname = &tmp;
	} else if (OP1_TYPE == IS_VAR || OP1_TYPE == IS_CV) {
		Z_ADDREF_P(varname);
	}

	if (OP2_TYPE != IS_UNUSED) {
		zend_class_entry *ce;

		if (OP2_TYPE == IS_CONST) {
			if (CACHED_PTR(opline->op2.literal->cache_slot)) {
				ce = CACHED_PTR(opline->op2.literal->cache_slot);
			} else {
				ce = zend_fetch_class_by_name(Z_STRVAL_P(opline->op2.zv), Z_STRLEN_P(opline->op2.zv), opline->op2.literal + 1, 0 TSRMLS_CC);
				if (UNEXPECTED(EG(exception) != NULL)) {
					if (OP1_TYPE != IS_CONST && varname == &tmp) {
						zval_dtor(&tmp);
					} else if (OP1_TYPE == IS_VAR || OP1_TYPE == IS_CV) {
						zval_ptr_dtor(&varname);
					}
					FREE_OP1();
					HANDLE_EXCEPTION();
				}
				if (UNEXPECTED(ce == NULL)) {
					zend_error_noreturn(E_ERROR, "Class '%s' not found", Z_STRVAL_P(opline->op2.zv));
				}
				CACHE_PTR(opline->op2.literal->cache_slot, ce);
			}
		} else {
			ce = EX_T(opline->op2.var).class_entry;
		}
		zend_std_unset_static_property(ce, Z_STRVAL_P(varname), Z_STRLEN_P(varname), ((OP1_TYPE == IS_CONST) ? opline->op1.literal : NULL) TSRMLS_CC);
	} else {
		ulong hash_value = zend_inline_hash_func(varname->value.str.val, varname->value.str.len+1);

		target_symbol_table = zend_get_target_symbol_table(opline->extended_value & ZEND_FETCH_TYPE_MASK TSRMLS_CC);
		zend_delete_variable(execute_data, target_symbol_table, varname->value.str.val, varname->value.str.len+1, hash_value TSRMLS_CC);
	}

	if (OP1_TYPE != IS_CONST && varname == &tmp) {
		zval_dtor(&tmp);
	} else if (OP1_TYPE == IS_VAR || OP1_TYPE == IS_CV) {
		zval_ptr_dtor(&varname);
	}
	FREE_OP1();
	CHECK_EXCEPTION();
	ZEND_VM_NEXT_OPCODE();
}

ZEND_VM_HANDLER(75, ZEND_UNSET_DIM, VAR|UNUSED|CV, CONST|TMP|VAR|CV)
{
	USE_OPLINE
	zend_free_op free_op1, free_op2;
	zval **container;
	zval *offset;
	ulong hval;

	SAVE_OPLINE();
	container = GET_OP1_OBJ_ZVAL_PTR_PTR(BP_VAR_UNSET);
	if (OP1_TYPE == IS_CV && container != &EG(uninitialized_zval_ptr)) {
		SEPARATE_ZVAL_IF_NOT_REF(container);
	}
	offset = GET_OP2_ZVAL_PTR(BP_VAR_R);

	if (OP1_TYPE != IS_VAR || container) {
		switch (Z_TYPE_PP(container)) {
			case IS_ARRAY: {
				HashTable *ht = Z_ARRVAL_PP(container);

				switch (Z_TYPE_P(offset)) {
					case IS_DOUBLE:
						hval = zend_dval_to_lval(Z_DVAL_P(offset));
						zend_hash_index_del(ht, hval);
						break;
					case IS_RESOURCE:
					case IS_BOOL:
					case IS_LONG:
						hval = Z_LVAL_P(offset);
						zend_hash_index_del(ht, hval);
						break;
					case IS_STRING:
						if (OP2_TYPE == IS_CV || OP2_TYPE == IS_VAR) {
							Z_ADDREF_P(offset);
						}
						if (OP2_TYPE == IS_CONST) {
							hval = Z_HASH_P(offset);
						} else {
							ZEND_HANDLE_NUMERIC_EX(Z_STRVAL_P(offset), Z_STRLEN_P(offset)+1, hval, ZEND_VM_C_GOTO(num_index_dim));
							hval = str_hash(Z_STRVAL_P(offset), Z_STRLEN_P(offset));
						}
						if (ht == &EG(symbol_table)) {
							zend_delete_global_variable_ex(offset->value.str.val, offset->value.str.len, hval TSRMLS_CC);
						} else {
							zend_hash_quick_del(ht, Z_STRVAL_P(offset), Z_STRLEN_P(offset)+1, hval);
						}
						if (OP2_TYPE == IS_CV || OP2_TYPE == IS_VAR) {
							zval_ptr_dtor(&offset);
						}
						break;
ZEND_VM_C_LABEL(num_index_dim):
						zend_hash_index_del(ht, hval);
						if (OP2_TYPE == IS_CV || OP2_TYPE == IS_VAR) {
							zval_ptr_dtor(&offset);
						}
						break;
					case IS_NULL:
						zend_hash_del(ht, "", sizeof(""));
						break;
					default:
						zend_error(E_WARNING, "Illegal offset type in unset");
						break;
				}
				FREE_OP2();
				break;
			}
			case IS_OBJECT:
				if (UNEXPECTED(Z_OBJ_HT_P(*container)->unset_dimension == NULL)) {
					zend_error_noreturn(E_ERROR, "Cannot use object as array");
				}
				if (IS_OP2_TMP_FREE()) {
					MAKE_REAL_ZVAL_PTR(offset);
				}
				Z_OBJ_HT_P(*container)->unset_dimension(*container, offset TSRMLS_CC);
				if (IS_OP2_TMP_FREE()) {
					zval_ptr_dtor(&offset);
				} else {
					FREE_OP2();
				}
				break;
			case IS_STRING:
				zend_error_noreturn(E_ERROR, "Cannot unset string offsets");
				ZEND_VM_CONTINUE(); /* bailed out before */
			default:
				FREE_OP2();
				break;
		}
	} else {
		FREE_OP2();
	}
	FREE_OP1_VAR_PTR();

	CHECK_EXCEPTION();
	ZEND_VM_NEXT_OPCODE();
}

ZEND_VM_HANDLER(76, ZEND_UNSET_OBJ, VAR|UNUSED|CV, CONST|TMP|VAR|CV)
{
	USE_OPLINE
	zend_free_op free_op1, free_op2;
	zval **container;
	zval *offset;

	SAVE_OPLINE();
	container = GET_OP1_OBJ_ZVAL_PTR_PTR(BP_VAR_UNSET);
	offset = GET_OP2_ZVAL_PTR(BP_VAR_R);

	if (OP1_TYPE != IS_VAR || container) {
		if (OP1_TYPE == IS_CV && container != &EG(uninitialized_zval_ptr)) {
			SEPARATE_ZVAL_IF_NOT_REF(container);
		}
		if (Z_TYPE_PP(container) == IS_OBJECT) {
			if (IS_OP2_TMP_FREE()) {
				MAKE_REAL_ZVAL_PTR(offset);
			}
			if (Z_OBJ_HT_P(*container)->unset_property) {
				Z_OBJ_HT_P(*container)->unset_property(*container, offset, ((OP2_TYPE == IS_CONST) ? opline->op2.literal : NULL) TSRMLS_CC);
			} else {
				zend_error(E_NOTICE, "Trying to unset property of non-object");
			}
			if (IS_OP2_TMP_FREE()) {
				zval_ptr_dtor(&offset);
			} else {
				FREE_OP2();
			}
		} else {
			FREE_OP2();
		}
	} else {
		FREE_OP2();
	}
	FREE_OP1_VAR_PTR();

	CHECK_EXCEPTION();
	ZEND_VM_NEXT_OPCODE();
}

ZEND_VM_HANDLER(77, ZEND_FE_RESET, CONST|TMP|VAR|CV, ANY)
{
	USE_OPLINE
	zend_free_op free_op1;
	zval *array_ptr, **array_ptr_ptr;
	HashTable *fe_ht;
	zend_object_iterator *iter = NULL;
	zend_class_entry *ce = NULL;
	zend_bool is_empty = 0;

	SAVE_OPLINE();

	if ((OP1_TYPE == IS_CV || OP1_TYPE == IS_VAR) &&
	    (opline->extended_value & ZEND_FE_RESET_VARIABLE)) {
		array_ptr_ptr = GET_OP1_ZVAL_PTR_PTR(BP_VAR_R);
		if (array_ptr_ptr == NULL || array_ptr_ptr == &EG(uninitialized_zval_ptr)) {
			MAKE_STD_ZVAL(array_ptr);
			ZVAL_NULL(array_ptr);
		} else if (Z_TYPE_PP(array_ptr_ptr) == IS_OBJECT) {
			if(Z_OBJ_HT_PP(array_ptr_ptr)->get_class_entry == NULL) {
				zend_error(E_WARNING, "foreach() cannot iterate over objects without PHP class");
				ZEND_VM_JMP(EX(op_array)->opcodes+opline->op2.opline_num);
			}

			ce = Z_OBJCE_PP(array_ptr_ptr);
			if (!ce || ce->get_iterator == NULL) {
				SEPARATE_ZVAL_IF_NOT_REF(array_ptr_ptr);
				Z_ADDREF_PP(array_ptr_ptr);
			}
			array_ptr = *array_ptr_ptr;
		} else {
			if (Z_TYPE_PP(array_ptr_ptr) == IS_ARRAY) {
				SEPARATE_ZVAL_IF_NOT_REF(array_ptr_ptr);
				if (opline->extended_value & ZEND_FE_FETCH_BYREF) {
					Z_SET_ISREF_PP(array_ptr_ptr);
				}
			}
			array_ptr = *array_ptr_ptr;
			Z_ADDREF_P(array_ptr);
		}
	} else {
		array_ptr = GET_OP1_ZVAL_PTR(BP_VAR_R);
		if (IS_OP1_TMP_FREE()) { /* IS_TMP_VAR */
			zval *tmp;

			ALLOC_ZVAL(tmp);
			INIT_PZVAL_COPY(tmp, array_ptr);
			array_ptr = tmp;
			if (Z_TYPE_P(array_ptr) == IS_OBJECT) {
				ce = Z_OBJCE_P(array_ptr);
				if (ce && ce->get_iterator) {
					Z_DELREF_P(array_ptr);
				}
			}
		} else if (Z_TYPE_P(array_ptr) == IS_OBJECT) {
			ce = Z_OBJCE_P(array_ptr);
			if (!ce || !ce->get_iterator) {
				if (OP1_TYPE == IS_CV) {
					Z_ADDREF_P(array_ptr);
				}
			}
		} else if (OP1_TYPE == IS_CONST ||
		           (OP1_TYPE == IS_CV && 
		            !Z_ISREF_P(array_ptr) &&
		            Z_REFCOUNT_P(array_ptr) > 1) ||
		           (OP1_TYPE == IS_VAR &&
		            !Z_ISREF_P(array_ptr) &&
		            Z_REFCOUNT_P(array_ptr) > 2)) {
			zval *tmp;

			if (OP1_TYPE == IS_VAR) {
				Z_DELREF_P(array_ptr);
			}
			ALLOC_ZVAL(tmp);
			INIT_PZVAL_COPY(tmp, array_ptr);
			zval_copy_ctor(tmp);
			array_ptr = tmp;
		} else if (OP1_TYPE == IS_CV) {
			Z_ADDREF_P(array_ptr);
		}
	}

	if (ce && ce->get_iterator) {
		iter = ce->get_iterator(ce, array_ptr, opline->extended_value & ZEND_FE_RESET_REFERENCE TSRMLS_CC);

		if (OP1_TYPE == IS_VAR && !(opline->extended_value & ZEND_FE_RESET_VARIABLE)) {
			FREE_OP1_IF_VAR();
		}
		if (iter && EXPECTED(EG(exception) == NULL)) {
			array_ptr = zend_iterator_wrap(iter TSRMLS_CC);
		} else {
			if (OP1_TYPE == IS_VAR && opline->extended_value & ZEND_FE_RESET_VARIABLE) {
				FREE_OP1_VAR_PTR();
			}
			if (!EG(exception)) {
				zend_throw_exception_ex(NULL, 0 TSRMLS_CC, "Object of type %s did not create an Iterator", ce->name);
			}
			zend_throw_exception_internal(NULL TSRMLS_CC);
			HANDLE_EXCEPTION();
		}
	}

	EX_T(opline->result.var).fe.ptr = array_ptr;

	if (iter) {
		iter->index = 0;
		if (iter->funcs->rewind) {
			iter->funcs->rewind(iter TSRMLS_CC);
			if (UNEXPECTED(EG(exception) != NULL)) {
				zval_ptr_dtor(&array_ptr);
				if (OP1_TYPE == IS_VAR && opline->extended_value & ZEND_FE_RESET_VARIABLE) {
					FREE_OP1_VAR_PTR();
				}
				HANDLE_EXCEPTION();
			}
		}
		is_empty = iter->funcs->valid(iter TSRMLS_CC) != SUCCESS;
		if (UNEXPECTED(EG(exception) != NULL)) {
			zval_ptr_dtor(&array_ptr);
			if (OP1_TYPE == IS_VAR && opline->extended_value & ZEND_FE_RESET_VARIABLE) {
				FREE_OP1_VAR_PTR();
			}
			HANDLE_EXCEPTION();
		}
		iter->index = -1; /* will be set to 0 before using next handler */
	} else if ((fe_ht = HASH_OF(array_ptr)) != NULL) {
		zend_hash_internal_pointer_reset(fe_ht);
		if (ce) {
			zend_object *zobj = zend_objects_get_address(array_ptr TSRMLS_CC);
			while (zend_hash_has_more_elements(fe_ht) == SUCCESS) {
				char *str_key;
				uint str_key_len;
				ulong int_key;
				zend_uchar key_type;

				key_type = zend_hash_get_current_key_ex(fe_ht, &str_key, &str_key_len, &int_key, 0, NULL);
				if (key_type != HASH_KEY_NON_EXISTENT &&
					(key_type == HASH_KEY_IS_LONG ||
				     zend_check_property_access(zobj, str_key, str_key_len-1 TSRMLS_CC) == SUCCESS)) {
					break;
				}
				zend_hash_move_forward(fe_ht);
			}
		}
		is_empty = zend_hash_has_more_elements(fe_ht) != SUCCESS;
		zend_hash_get_pointer(fe_ht, &EX_T(opline->result.var).fe.fe_pos);
	} else {
		zend_error(E_WARNING, "Invalid argument supplied for foreach()");
		is_empty = 1;
	}

	if (OP1_TYPE == IS_VAR && opline->extended_value & ZEND_FE_RESET_VARIABLE) {
		FREE_OP1_VAR_PTR();
	}
	if (is_empty) {
		ZEND_VM_JMP(EX(op_array)->opcodes+opline->op2.opline_num);
	} else {
		CHECK_EXCEPTION();
		ZEND_VM_NEXT_OPCODE();
	}
}

ZEND_VM_HANDLER(78, ZEND_FE_FETCH, VAR, ANY)
{
	USE_OPLINE
	zend_free_op free_op1;
	zval *array = EX_T(opline->op1.var).fe.ptr;
	zval **value;
	HashTable *fe_ht;
	zend_object_iterator *iter = NULL;

	zval *key = NULL;
	if (opline->extended_value & ZEND_FE_FETCH_WITH_KEY) {
		key = &EX_T((opline+1)->result.var).tmp_var;
	}

	SAVE_OPLINE();

	switch (zend_iterator_unwrap(array, &iter TSRMLS_CC)) {
		default:
		case ZEND_ITER_INVALID:
			zend_error(E_WARNING, "Invalid argument supplied for foreach()");
			ZEND_VM_JMP(EX(op_array)->opcodes+opline->op2.opline_num);

		case ZEND_ITER_PLAIN_OBJECT: {
			zend_object *zobj = zend_objects_get_address(array TSRMLS_CC);
			int key_type;
			char *str_key;
			zend_uint str_key_len;
			zend_ulong int_key;

			fe_ht = Z_OBJPROP_P(array);
			zend_hash_set_pointer(fe_ht, &EX_T(opline->op1.var).fe.fe_pos);
			do {
				if (zend_hash_get_current_data(fe_ht, (void **) &value)==FAILURE) {
					/* reached end of iteration */
					ZEND_VM_JMP(EX(op_array)->opcodes+opline->op2.opline_num);
				}
				key_type = zend_hash_get_current_key_ex(fe_ht, &str_key, &str_key_len, &int_key, 0, NULL);

				zend_hash_move_forward(fe_ht);
			} while (key_type != HASH_KEY_IS_LONG &&
			         zend_check_property_access(zobj, str_key, str_key_len - 1 TSRMLS_CC) != SUCCESS);

			if (key) {
				if (key_type == HASH_KEY_IS_LONG) {
					ZVAL_LONG(key, int_key);
				} else {
					const char *class_name, *prop_name;
					int prop_name_len;
					zend_unmangle_property_name_ex(
						str_key, str_key_len - 1, &class_name, &prop_name, &prop_name_len
					);
					ZVAL_STRINGL(key, prop_name, prop_name_len, 1);
				}
			}

			zend_hash_get_pointer(fe_ht, &EX_T(opline->op1.var).fe.fe_pos);
			break;
		}

		case ZEND_ITER_PLAIN_ARRAY:
			fe_ht = Z_ARRVAL_P(array);
			zend_hash_set_pointer(fe_ht, &EX_T(opline->op1.var).fe.fe_pos);
			if (zend_hash_get_current_data(fe_ht, (void **) &value)==FAILURE) {
				/* reached end of iteration */
				ZEND_VM_JMP(EX(op_array)->opcodes+opline->op2.opline_num);
			}
			if (key) {
				zend_hash_get_current_key_zval(fe_ht, key);
			}
			zend_hash_move_forward(fe_ht);
			zend_hash_get_pointer(fe_ht, &EX_T(opline->op1.var).fe.fe_pos);
			break;

		case ZEND_ITER_OBJECT:
			/* !iter happens from exception */
			if (iter && ++iter->index > 0) {
				/* This could cause an endless loop if index becomes zero again.
				 * In case that ever happens we need an additional flag. */
				iter->funcs->move_forward(iter TSRMLS_CC);
				if (UNEXPECTED(EG(exception) != NULL)) {
					zval_ptr_dtor(&array);
					HANDLE_EXCEPTION();
				}
			}
			/* If index is zero we come from FE_RESET and checked valid() already. */
			if (!iter || (iter->index > 0 && iter->funcs->valid(iter TSRMLS_CC) == FAILURE)) {
				/* reached end of iteration */
				if (UNEXPECTED(EG(exception) != NULL)) {
					zval_ptr_dtor(&array);
					HANDLE_EXCEPTION();
				}
				ZEND_VM_JMP(EX(op_array)->opcodes+opline->op2.opline_num);
			}
			iter->funcs->get_current_data(iter, &value TSRMLS_CC);
			if (UNEXPECTED(EG(exception) != NULL)) {
				zval_ptr_dtor(&array);
				HANDLE_EXCEPTION();
			}
			if (!value) {
				/* failure in get_current_data */
				ZEND_VM_JMP(EX(op_array)->opcodes+opline->op2.opline_num);
			}
			if (key) {
				if (iter->funcs->get_current_key) {
					iter->funcs->get_current_key(iter, key TSRMLS_CC);
					if (UNEXPECTED(EG(exception) != NULL)) {
						zval_ptr_dtor(&array);
						HANDLE_EXCEPTION();
					}
				} else {
					ZVAL_LONG(key, iter->index);
				}
			}
			break;
	}

	if (opline->extended_value & ZEND_FE_FETCH_BYREF) {
		SEPARATE_ZVAL_IF_NOT_REF(value);
		Z_SET_ISREF_PP(value);
		EX_T(opline->result.var).var.ptr_ptr = value;
		Z_ADDREF_PP(value);
	} else {
		PZVAL_LOCK(*value);
		EX_T(opline->result.var).var.ptr = *value;
	}

	CHECK_EXCEPTION();
	ZEND_VM_INC_OPCODE();
	ZEND_VM_NEXT_OPCODE();
}

ZEND_VM_HANDLER(114, ZEND_ISSET_ISEMPTY_VAR, CONST|TMP|VAR|CV, UNUSED|CONST|VAR)
{
	USE_OPLINE
	zval **value;
	zend_bool isset = 1;

	SAVE_OPLINE();
	if (OP1_TYPE == IS_CV &&
	    OP2_TYPE == IS_UNUSED &&
	    (opline->extended_value & ZEND_QUICK_SET)) {
		if (EX_CV(opline->op1.var)) {
			value = EX_CV(opline->op1.var);
		} else if (EG(active_symbol_table)) {
			zend_compiled_variable *cv = &CV_DEF_OF(opline->op1.var);

			if (zend_hash_quick_find(EG(active_symbol_table), cv->name, cv->name_len+1, cv->hash_value, (void **) &value) == FAILURE) {
				isset = 0;
			}
		} else {
			isset = 0;
		}
	} else {
		HashTable *target_symbol_table;
		zend_free_op free_op1;
		zval tmp, *varname = GET_OP1_ZVAL_PTR(BP_VAR_IS);

		if (OP1_TYPE != IS_CONST && Z_TYPE_P(varname) != IS_STRING) {
			ZVAL_COPY_VALUE(&tmp, varname);
			zval_copy_ctor(&tmp);
			convert_to_string(&tmp);
			varname = &tmp;
		}

		if (OP2_TYPE != IS_UNUSED) {
			zend_class_entry *ce;

			if (OP2_TYPE == IS_CONST) {
				if (CACHED_PTR(opline->op2.literal->cache_slot)) {
					ce = CACHED_PTR(opline->op2.literal->cache_slot);
				} else {
					ce = zend_fetch_class_by_name(Z_STRVAL_P(opline->op2.zv), Z_STRLEN_P(opline->op2.zv), opline->op2.literal + 1, 0 TSRMLS_CC);
					if (UNEXPECTED(ce == NULL)) {
						CHECK_EXCEPTION();
						ZEND_VM_NEXT_OPCODE();
					}
					CACHE_PTR(opline->op2.literal->cache_slot, ce);
				}
			} else {
				ce = EX_T(opline->op2.var).class_entry;
			}
			value = zend_std_get_static_property(ce, Z_STRVAL_P(varname), Z_STRLEN_P(varname), 1, ((OP1_TYPE == IS_CONST) ? opline->op1.literal : NULL) TSRMLS_CC);
			if (!value) {
				isset = 0;
			}
		} else {
			target_symbol_table = zend_get_target_symbol_table(opline->extended_value & ZEND_FETCH_TYPE_MASK TSRMLS_CC);
			if (zend_hash_find(target_symbol_table, varname->value.str.val, varname->value.str.len+1, (void **) &value) == FAILURE) {
				isset = 0;
			}
		}

		if (OP1_TYPE != IS_CONST && varname == &tmp) {
			zval_dtor(&tmp);
		}
		FREE_OP1();
	}

	if (opline->extended_value & ZEND_ISSET) {
		if (isset && Z_TYPE_PP(value) != IS_NULL) {
			ZVAL_BOOL(&EX_T(opline->result.var).tmp_var, 1);
		} else {
			ZVAL_BOOL(&EX_T(opline->result.var).tmp_var, 0);
		}
	} else /* if (opline->extended_value & ZEND_ISEMPTY) */ {
		if (!isset || !i_zend_is_true(*value TSRMLS_CC)) {
			ZVAL_BOOL(&EX_T(opline->result.var).tmp_var, 1);
		} else {
			ZVAL_BOOL(&EX_T(opline->result.var).tmp_var, 0);
		}
	}

	CHECK_EXCEPTION();
	ZEND_VM_NEXT_OPCODE();
}

ZEND_VM_HELPER_EX(zend_isset_isempty_dim_prop_obj_handler, VAR|UNUSED|CV, CONST|TMP|VAR|CV, int prop_dim)
{
	USE_OPLINE
	zend_free_op free_op1, free_op2;
	zval *container;
	zval **value = NULL;
	int result = 0;
	ulong hval;
	zval *offset;

	SAVE_OPLINE();
	container = GET_OP1_OBJ_ZVAL_PTR(BP_VAR_IS);
	offset = GET_OP2_ZVAL_PTR(BP_VAR_R);

	if (Z_TYPE_P(container) == IS_ARRAY && !prop_dim) {
		HashTable *ht;
		int isset = 0;

		ht = Z_ARRVAL_P(container);

		switch (Z_TYPE_P(offset)) {
			case IS_DOUBLE:
				hval = zend_dval_to_lval(Z_DVAL_P(offset));
				ZEND_VM_C_GOTO(num_index_prop);
			case IS_RESOURCE:
			case IS_BOOL:
			case IS_LONG:
				hval = Z_LVAL_P(offset);
ZEND_VM_C_LABEL(num_index_prop):
				if (zend_hash_index_find(ht, hval, (void **) &value) == SUCCESS) {
					isset = 1;
				}
				break;
			case IS_STRING:
				if (OP2_TYPE == IS_CONST) {
					hval = Z_HASH_P(offset);
				} else {
					ZEND_HANDLE_NUMERIC_EX(Z_STRVAL_P(offset), Z_STRLEN_P(offset)+1, hval, ZEND_VM_C_GOTO(num_index_prop));
					hval = str_hash(Z_STRVAL_P(offset), Z_STRLEN_P(offset));
				}
				if (zend_hash_quick_find(ht, Z_STRVAL_P(offset), Z_STRLEN_P(offset)+1, hval, (void **) &value) == SUCCESS) {
					isset = 1;
				}
				break;
			case IS_NULL:
				if (zend_hash_find(ht, "", sizeof(""), (void **) &value) == SUCCESS) {
					isset = 1;
				}
				break;
			default:
				zend_error(E_WARNING, "Illegal offset type in isset or empty");
				break;
		}

		if (opline->extended_value & ZEND_ISSET) {
			if (isset && Z_TYPE_PP(value) == IS_NULL) {
				result = 0;
			} else {
				result = isset;
			}
		} else /* if (opline->extended_value & ZEND_ISEMPTY) */ {
			if (!isset || !i_zend_is_true(*value TSRMLS_CC)) {
				result = 0;
			} else {
				result = 1;
			}
		}
		FREE_OP2();
	} else if (Z_TYPE_P(container) == IS_OBJECT) {
		if (IS_OP2_TMP_FREE()) {
			MAKE_REAL_ZVAL_PTR(offset);
		}
		if (prop_dim) {
			if (Z_OBJ_HT_P(container)->has_property) {
				result = Z_OBJ_HT_P(container)->has_property(container, offset, (opline->extended_value & ZEND_ISEMPTY) != 0, ((OP2_TYPE == IS_CONST) ? opline->op2.literal : NULL) TSRMLS_CC);
			} else {
				zend_error(E_NOTICE, "Trying to check property of non-object");
				result = 0;
			}
		} else {
			if (Z_OBJ_HT_P(container)->has_dimension) {
				result = Z_OBJ_HT_P(container)->has_dimension(container, offset, (opline->extended_value & ZEND_ISEMPTY) != 0 TSRMLS_CC);
			} else {
				zend_error(E_NOTICE, "Trying to check element of non-array");
				result = 0;
			}
		}
		if (IS_OP2_TMP_FREE()) {
			zval_ptr_dtor(&offset);
		} else {
			FREE_OP2();
		}
	} else if (Z_TYPE_P(container) == IS_STRING && !prop_dim) { /* string offsets */
		zval tmp;

		if (Z_TYPE_P(offset) != IS_LONG) {
			if (Z_TYPE_P(offset) <= IS_BOOL /* simple scalar types */
					|| (Z_TYPE_P(offset) == IS_STRING /* or numeric string */
						&& IS_LONG == is_numeric_string(Z_STRVAL_P(offset), Z_STRLEN_P(offset), NULL, NULL, 0))) {
				ZVAL_COPY_VALUE(&tmp, offset);
				zval_copy_ctor(&tmp);
				convert_to_long(&tmp);
				offset = &tmp;
			} else {
				/* can not be converted to proper offset, return "not set" */
				result = 0;
			}
		}
		if (Z_TYPE_P(offset) == IS_LONG) {
			if (opline->extended_value & ZEND_ISSET) {
				if (offset->value.lval >= 0 && offset->value.lval < Z_STRLEN_P(container)) {
					result = 1;
				}
			} else /* if (opline->extended_value & ZEND_ISEMPTY) */ {
				if (offset->value.lval >= 0 && offset->value.lval < Z_STRLEN_P(container) && Z_STRVAL_P(container)[offset->value.lval] != '0') {
					result = 1;
				}
			}
		}
		FREE_OP2();
	} else {
		FREE_OP2();
	}

	Z_TYPE(EX_T(opline->result.var).tmp_var) = IS_BOOL;
	if (opline->extended_value & ZEND_ISSET) {
		Z_LVAL(EX_T(opline->result.var).tmp_var) = result;
	} else {
		Z_LVAL(EX_T(opline->result.var).tmp_var) = !result;
	}

	FREE_OP1_IF_VAR();

	CHECK_EXCEPTION();
	ZEND_VM_NEXT_OPCODE();
}

ZEND_VM_HANDLER(115, ZEND_ISSET_ISEMPTY_DIM_OBJ, VAR|UNUSED|CV, CONST|TMP|VAR|CV)
{
	ZEND_VM_DISPATCH_TO_HELPER_EX(zend_isset_isempty_dim_prop_obj_handler, prop_dim, 0);
}

ZEND_VM_HANDLER(148, ZEND_ISSET_ISEMPTY_PROP_OBJ, VAR|UNUSED|CV, CONST|TMP|VAR|CV)
{
	ZEND_VM_DISPATCH_TO_HELPER_EX(zend_isset_isempty_dim_prop_obj_handler, prop_dim, 1);
}

ZEND_VM_HANDLER(79, ZEND_EXIT, CONST|TMP|VAR|UNUSED|CV, ANY)
{
#if !defined(ZEND_VM_SPEC) || (OP1_TYPE != IS_UNUSED)
	USE_OPLINE

	SAVE_OPLINE();
	if (OP1_TYPE != IS_UNUSED) {
		zend_free_op free_op1;
		zval *ptr = GET_OP1_ZVAL_PTR(BP_VAR_R);

		if (Z_TYPE_P(ptr) == IS_LONG) {
			EG(exit_status) = Z_LVAL_P(ptr);
		} else {
			zend_print_variable(ptr);
		}
		FREE_OP1();
	}
#endif
	zend_bailout();
	ZEND_VM_NEXT_OPCODE(); /* Never reached */
}

ZEND_VM_HANDLER(57, ZEND_BEGIN_SILENCE, ANY, ANY)
{
	USE_OPLINE

	SAVE_OPLINE();
	Z_LVAL(EX_T(opline->result.var).tmp_var) = EG(error_reporting);
	Z_TYPE(EX_T(opline->result.var).tmp_var) = IS_LONG;  /* shouldn't be necessary */
	if (EX(old_error_reporting) == NULL) {
		EX(old_error_reporting) = &EX_T(opline->result.var).tmp_var;
	}

	if (EG(error_reporting)) {
		do {
			EG(error_reporting) = 0;
			if (!EG(error_reporting_ini_entry)) {
				if (UNEXPECTED(zend_hash_find(EG(ini_directives), "error_reporting", sizeof("error_reporting"), (void **) &EG(error_reporting_ini_entry)) == FAILURE)) {
					break;
				}
			}
			if (!EG(error_reporting_ini_entry)->modified) {
				if (!EG(modified_ini_directives)) {
					ALLOC_HASHTABLE(EG(modified_ini_directives));
					zend_hash_init(EG(modified_ini_directives), 8, NULL, NULL, 0);
				}
				if (EXPECTED(zend_hash_add(EG(modified_ini_directives), "error_reporting", sizeof("error_reporting"), &EG(error_reporting_ini_entry), sizeof(zend_ini_entry*), NULL) == SUCCESS)) {
					EG(error_reporting_ini_entry)->orig_value = EG(error_reporting_ini_entry)->value;
					EG(error_reporting_ini_entry)->orig_value_length = EG(error_reporting_ini_entry)->value_length;
					EG(error_reporting_ini_entry)->orig_modifiable = EG(error_reporting_ini_entry)->modifiable;
					EG(error_reporting_ini_entry)->modified = 1;
				}
			} else if (EG(error_reporting_ini_entry)->value != EG(error_reporting_ini_entry)->orig_value) {
				efree(EG(error_reporting_ini_entry)->value);
			}
			EG(error_reporting_ini_entry)->value = estrndup("0", sizeof("0")-1);
			EG(error_reporting_ini_entry)->value_length = sizeof("0")-1;
		} while (0);
	}
	CHECK_EXCEPTION();
	ZEND_VM_NEXT_OPCODE();
}

ZEND_VM_HANDLER(142, ZEND_RAISE_ABSTRACT_ERROR, ANY, ANY)
{
	SAVE_OPLINE();
	zend_error_noreturn(E_ERROR, "Cannot call abstract method %s::%s()", EG(scope)->name, EX(op_array)->function_name);
	ZEND_VM_NEXT_OPCODE(); /* Never reached */
}

ZEND_VM_HANDLER(58, ZEND_END_SILENCE, TMP, ANY)
{
	USE_OPLINE
	zval restored_error_reporting;

	SAVE_OPLINE();
	if (!EG(error_reporting) && Z_LVAL(EX_T(opline->op1.var).tmp_var) != 0) {
		Z_TYPE(restored_error_reporting) = IS_LONG;
		Z_LVAL(restored_error_reporting) = Z_LVAL(EX_T(opline->op1.var).tmp_var);
		EG(error_reporting) = Z_LVAL(restored_error_reporting);
		convert_to_string(&restored_error_reporting);
		if (EXPECTED(EG(error_reporting_ini_entry) != NULL)) {
			if (EXPECTED(EG(error_reporting_ini_entry)->modified &&
			    EG(error_reporting_ini_entry)->value != EG(error_reporting_ini_entry)->orig_value)) {
				efree(EG(error_reporting_ini_entry)->value);
			}
			EG(error_reporting_ini_entry)->value = Z_STRVAL(restored_error_reporting);
			EG(error_reporting_ini_entry)->value_length = Z_STRLEN(restored_error_reporting);
		} else {
			zendi_zval_dtor(restored_error_reporting);
		}
	}
	if (EX(old_error_reporting) == &EX_T(opline->op1.var).tmp_var) {
		EX(old_error_reporting) = NULL;
	}
	CHECK_EXCEPTION();
	ZEND_VM_NEXT_OPCODE();
}

ZEND_VM_HANDLER(152, ZEND_JMP_SET, CONST|TMP|VAR|CV, ANY)
{
	USE_OPLINE
	zend_free_op free_op1;
	zval *value;

	SAVE_OPLINE();
	value = GET_OP1_ZVAL_PTR(BP_VAR_R);

	if (i_zend_is_true(value TSRMLS_CC)) {
		ZVAL_COPY_VALUE(&EX_T(opline->result.var).tmp_var, value);
		if (!IS_OP1_TMP_FREE()) {
			zendi_zval_copy_ctor(EX_T(opline->result.var).tmp_var);
		}
		FREE_OP1_IF_VAR();
#if DEBUG_ZEND>=2
		printf("Conditional jmp to %d\n", opline->op2.opline_num);
#endif
		ZEND_VM_JMP(opline->op2.jmp_addr);
	}

	FREE_OP1();
	CHECK_EXCEPTION();
	ZEND_VM_NEXT_OPCODE();
}

ZEND_VM_HANDLER(158, ZEND_JMP_SET_VAR, CONST|TMP|VAR|CV, ANY)
{
	USE_OPLINE
	zend_free_op free_op1;
	zval *value, *ret;

	SAVE_OPLINE();
	value = GET_OP1_ZVAL_PTR(BP_VAR_R);

	if (i_zend_is_true(value TSRMLS_CC)) {
		if (OP1_TYPE == IS_VAR || OP1_TYPE == IS_CV) {
			Z_ADDREF_P(value);
			EX_T(opline->result.var).var.ptr = value;
			EX_T(opline->result.var).var.ptr_ptr = &EX_T(opline->result.var).var.ptr;
		} else {
			ALLOC_ZVAL(ret);
			INIT_PZVAL_COPY(ret, value);
			EX_T(opline->result.var).var.ptr = ret;
			EX_T(opline->result.var).var.ptr_ptr = &EX_T(opline->result.var).var.ptr;
			if (!IS_OP1_TMP_FREE()) {
				zval_copy_ctor(EX_T(opline->result.var).var.ptr);
			}
		}
		FREE_OP1_IF_VAR();
#if DEBUG_ZEND>=2
		printf("Conditional jmp to %d\n", opline->op2.opline_num);
#endif
		ZEND_VM_JMP(opline->op2.jmp_addr);
	}

	FREE_OP1();
	CHECK_EXCEPTION();
	ZEND_VM_NEXT_OPCODE();
}

ZEND_VM_HANDLER(22, ZEND_QM_ASSIGN, CONST|TMP|VAR|CV, ANY)
{
	USE_OPLINE
	zend_free_op free_op1;
	zval *value;

	SAVE_OPLINE();
	value = GET_OP1_ZVAL_PTR(BP_VAR_R);

	ZVAL_COPY_VALUE(&EX_T(opline->result.var).tmp_var, value);
	if (!IS_OP1_TMP_FREE()) {
		zval_copy_ctor(&EX_T(opline->result.var).tmp_var);
	}
	FREE_OP1_IF_VAR();
	CHECK_EXCEPTION();
	ZEND_VM_NEXT_OPCODE();
}

ZEND_VM_HANDLER(157, ZEND_QM_ASSIGN_VAR, CONST|TMP|VAR|CV, ANY)
{
	USE_OPLINE
	zend_free_op free_op1;
	zval *value, *ret;

	SAVE_OPLINE();
	value = GET_OP1_ZVAL_PTR(BP_VAR_R);

	if (OP1_TYPE == IS_VAR || OP1_TYPE == IS_CV) {
		Z_ADDREF_P(value);
		EX_T(opline->result.var).var.ptr = value;
		EX_T(opline->result.var).var.ptr_ptr = &EX_T(opline->result.var).var.ptr;
	} else {
		ALLOC_ZVAL(ret);
		INIT_PZVAL_COPY(ret, value);
		EX_T(opline->result.var).var.ptr = ret;
		EX_T(opline->result.var).var.ptr_ptr = &EX_T(opline->result.var).var.ptr;
		if (!IS_OP1_TMP_FREE()) {
			zval_copy_ctor(EX_T(opline->result.var).var.ptr);
		}
	}

	FREE_OP1_IF_VAR();
	CHECK_EXCEPTION();
	ZEND_VM_NEXT_OPCODE();
}

ZEND_VM_HANDLER(101, ZEND_EXT_STMT, ANY, ANY)
{
	SAVE_OPLINE();
	if (!EG(no_extensions)) {
		zend_llist_apply_with_argument(&zend_extensions, (llist_apply_with_arg_func_t) zend_extension_statement_handler, EX(op_array) TSRMLS_CC);
	}
	CHECK_EXCEPTION();
	ZEND_VM_NEXT_OPCODE();
}

ZEND_VM_HANDLER(102, ZEND_EXT_FCALL_BEGIN, ANY, ANY)
{
	SAVE_OPLINE();
	if (!EG(no_extensions)) {
		zend_llist_apply_with_argument(&zend_extensions, (llist_apply_with_arg_func_t) zend_extension_fcall_begin_handler, EX(op_array) TSRMLS_CC);
	}
	CHECK_EXCEPTION();
	ZEND_VM_NEXT_OPCODE();
}

ZEND_VM_HANDLER(103, ZEND_EXT_FCALL_END, ANY, ANY)
{
	SAVE_OPLINE();
	if (!EG(no_extensions)) {
		zend_llist_apply_with_argument(&zend_extensions, (llist_apply_with_arg_func_t) zend_extension_fcall_end_handler, EX(op_array) TSRMLS_CC);
	}
	CHECK_EXCEPTION();
	ZEND_VM_NEXT_OPCODE();
}

ZEND_VM_HANDLER(139, ZEND_DECLARE_CLASS, ANY, ANY)
{
	USE_OPLINE

	SAVE_OPLINE();
	EX_T(opline->result.var).class_entry = do_bind_class(EX(op_array), opline, EG(class_table), 0 TSRMLS_CC);
	CHECK_EXCEPTION();
	ZEND_VM_NEXT_OPCODE();
}

ZEND_VM_HANDLER(140, ZEND_DECLARE_INHERITED_CLASS, ANY, ANY)
{
	USE_OPLINE

	SAVE_OPLINE();
	EX_T(opline->result.var).class_entry = do_bind_inherited_class(EX(op_array), opline, EG(class_table), EX_T(opline->extended_value).class_entry, 0 TSRMLS_CC);
	CHECK_EXCEPTION();
	ZEND_VM_NEXT_OPCODE();
}

ZEND_VM_HANDLER(145, ZEND_DECLARE_INHERITED_CLASS_DELAYED, ANY, ANY)
{
	USE_OPLINE
	zend_class_entry **pce, **pce_orig;

	SAVE_OPLINE();
	if (zend_hash_quick_find(EG(class_table), Z_STRVAL_P(opline->op2.zv), Z_STRLEN_P(opline->op2.zv)+1, Z_HASH_P(opline->op2.zv), (void**)&pce) == FAILURE ||
	    (zend_hash_quick_find(EG(class_table), Z_STRVAL_P(opline->op1.zv), Z_STRLEN_P(opline->op1.zv), Z_HASH_P(opline->op1.zv), (void**)&pce_orig) == SUCCESS &&
	     *pce != *pce_orig)) {
		do_bind_inherited_class(EX(op_array), opline, EG(class_table), EX_T(opline->extended_value).class_entry, 0 TSRMLS_CC);
	}
	CHECK_EXCEPTION();
	ZEND_VM_NEXT_OPCODE();
}

ZEND_VM_HANDLER(141, ZEND_DECLARE_FUNCTION, ANY, ANY)
{
	USE_OPLINE

	SAVE_OPLINE();
	do_bind_function(EX(op_array), opline, EG(function_table), 0);
	CHECK_EXCEPTION();
	ZEND_VM_NEXT_OPCODE();
}

ZEND_VM_HANDLER(105, ZEND_TICKS, ANY, ANY)
{
	USE_OPLINE

	SAVE_OPLINE();
	if (++EG(ticks_count)>=opline->extended_value) {
		EG(ticks_count)=0;
		if (zend_ticks_function) {
			zend_ticks_function(opline->extended_value TSRMLS_CC);
		}
	}
	CHECK_EXCEPTION();
	ZEND_VM_NEXT_OPCODE();
}

ZEND_VM_HANDLER(138, ZEND_INSTANCEOF, TMP|VAR|CV, ANY)
{
	USE_OPLINE
	zend_free_op free_op1;
	zval *expr;
	zend_bool result;

	SAVE_OPLINE();
	expr = GET_OP1_ZVAL_PTR(BP_VAR_R);

	if (Z_TYPE_P(expr) == IS_OBJECT && Z_OBJ_HT_P(expr)->get_class_entry) {
		result = instanceof_function(Z_OBJCE_P(expr), EX_T(opline->op2.var).class_entry TSRMLS_CC);
	} else {
		result = 0;
	}
	ZVAL_BOOL(&EX_T(opline->result.var).tmp_var, result);
	FREE_OP1();
	CHECK_EXCEPTION();
	ZEND_VM_NEXT_OPCODE();
}

ZEND_VM_HANDLER(104, ZEND_EXT_NOP, ANY, ANY)
{
	ZEND_VM_NEXT_OPCODE();
}

ZEND_VM_HANDLER(0, ZEND_NOP, ANY, ANY)
{
	ZEND_VM_NEXT_OPCODE();
}

ZEND_VM_HANDLER(144, ZEND_ADD_INTERFACE, ANY, CONST)
{
	USE_OPLINE
	zend_class_entry *ce = EX_T(opline->op1.var).class_entry;
	zend_class_entry *iface;

	SAVE_OPLINE();
	if (CACHED_PTR(opline->op2.literal->cache_slot)) {
		iface = CACHED_PTR(opline->op2.literal->cache_slot);
	} else {
		iface = zend_fetch_class_by_name(Z_STRVAL_P(opline->op2.zv), Z_STRLEN_P(opline->op2.zv), opline->op2.literal + 1, opline->extended_value TSRMLS_CC);
		if (UNEXPECTED(iface == NULL)) {
			CHECK_EXCEPTION();
			ZEND_VM_NEXT_OPCODE();
		}
		CACHE_PTR(opline->op2.literal->cache_slot, iface);
	}

	if (UNEXPECTED((iface->ce_flags & ZEND_ACC_INTERFACE) == 0)) {
		zend_error_noreturn(E_ERROR, "%s cannot implement %s - it is not an interface", ce->name, iface->name);
	}
	zend_do_implement_interface(ce, iface TSRMLS_CC);

	CHECK_EXCEPTION();
	ZEND_VM_NEXT_OPCODE();
}

ZEND_VM_HANDLER(154, ZEND_ADD_TRAIT, ANY, ANY)
{
	USE_OPLINE
	zend_class_entry *ce = EX_T(opline->op1.var).class_entry;
	zend_class_entry *trait;

	SAVE_OPLINE();
	if (CACHED_PTR(opline->op2.literal->cache_slot)) {
		trait = CACHED_PTR(opline->op2.literal->cache_slot);
	} else {
		trait = zend_fetch_class_by_name(Z_STRVAL_P(opline->op2.zv),
		                                 Z_STRLEN_P(opline->op2.zv),
		                                 opline->op2.literal + 1,
		                                 opline->extended_value TSRMLS_CC);
		if (UNEXPECTED(trait == NULL)) {
			CHECK_EXCEPTION();
			ZEND_VM_NEXT_OPCODE();
		}
		if (!((trait->ce_flags & ZEND_ACC_TRAIT) == ZEND_ACC_TRAIT)) {
			zend_error_noreturn(E_ERROR, "%s cannot use %s - it is not a trait", ce->name, trait->name);
		}
		CACHE_PTR(opline->op2.literal->cache_slot, trait);
	}

	zend_do_implement_trait(ce, trait TSRMLS_CC);

 	CHECK_EXCEPTION();
	ZEND_VM_NEXT_OPCODE();
}

ZEND_VM_HANDLER(155, ZEND_BIND_TRAITS, ANY, ANY)
{
	USE_OPLINE
	zend_class_entry *ce = EX_T(opline->op1.var).class_entry;

	SAVE_OPLINE();
	zend_do_bind_traits(ce TSRMLS_CC);
 	CHECK_EXCEPTION();
	ZEND_VM_NEXT_OPCODE();
}

ZEND_VM_HANDLER(149, ZEND_HANDLE_EXCEPTION, ANY, ANY)
{
	zend_uint op_num = EG(opline_before_exception)-EG(active_op_array)->opcodes;
	int i;
	zend_uint catch_op_num = 0, finally_op_num = 0, finally_op_end = 0;
	void **stack_frame;

	/* Figure out where the next stack frame (which maybe contains pushed
	 * arguments that have to be dtor'ed) starts */
	stack_frame = zend_vm_stack_frame_base(execute_data);

	/* If the exception was thrown during a function call there might be
	 * arguments pushed to the stack that have to be dtor'ed. */
	while (zend_vm_stack_top(TSRMLS_C) != stack_frame) {
		zval *stack_zval_p = zend_vm_stack_pop(TSRMLS_C);
		zval_ptr_dtor(&stack_zval_p);
	}

	for (i=0; i<EG(active_op_array)->last_try_catch; i++) {
		if (EG(active_op_array)->try_catch_array[i].try_op > op_num) {
			/* further blocks will not be relevant... */
			break;
		}
		if (op_num < EG(active_op_array)->try_catch_array[i].catch_op) {
			catch_op_num = EX(op_array)->try_catch_array[i].catch_op;
		}
		if (op_num < EG(active_op_array)->try_catch_array[i].finally_op) {
			finally_op_num = EX(op_array)->try_catch_array[i].finally_op;
		}
		if (op_num >= EG(active_op_array)->try_catch_array[i].finally_op &&
				op_num < EG(active_op_array)->try_catch_array[i].finally_end) {
			finally_op_end = EG(active_op_array)->try_catch_array[i].finally_end;
		}
	}

	if (EX(call) >= EX(call_slots)) {
		call_slot *call = EX(call);
		do {
			if (call->object) {
				if (call->is_ctor_call) {
					if (call->is_ctor_result_used) {
						Z_DELREF_P(call->object);
					}
					if (Z_REFCOUNT_P(call->object) == 1) {
						zend_object_store_ctor_failed(call->object TSRMLS_CC);
					}
				}
				zval_ptr_dtor(&call->object);
			}
			call--;
		} while (call >= EX(call_slots));
		EX(call) = NULL;
	}

	for (i=0; i<EX(op_array)->last_brk_cont; i++) {
		if (EX(op_array)->brk_cont_array[i].start < 0) {
			continue;
		} else if (EX(op_array)->brk_cont_array[i].start > op_num) {
			/* further blocks will not be relevant... */
			break;
		} else if (op_num < EX(op_array)->brk_cont_array[i].brk) {
			if (!catch_op_num ||
			    catch_op_num >= EX(op_array)->brk_cont_array[i].brk) {
				zend_op *brk_opline = &EX(op_array)->opcodes[EX(op_array)->brk_cont_array[i].brk];

				switch (brk_opline->opcode) {
					case ZEND_SWITCH_FREE:
						if (!(brk_opline->extended_value & EXT_TYPE_FREE_ON_RETURN)) {
							zval_ptr_dtor(&EX_T(brk_opline->op1.var).var.ptr);
						}
						break;
					case ZEND_FREE:
						if (!(brk_opline->extended_value & EXT_TYPE_FREE_ON_RETURN)) {
							zendi_zval_dtor(EX_T(brk_opline->op1.var).tmp_var);
						}
						break;
				}
			}
		}
	}

	/* restore previous error_reporting value */
	if (!EG(error_reporting) && EX(old_error_reporting) != NULL && Z_LVAL_P(EX(old_error_reporting)) != 0) {
		zval restored_error_reporting;

		Z_TYPE(restored_error_reporting) = IS_LONG;
		Z_LVAL(restored_error_reporting) = Z_LVAL_P(EX(old_error_reporting));
		convert_to_string(&restored_error_reporting);
		zend_alter_ini_entry_ex("error_reporting", sizeof("error_reporting"), Z_STRVAL(restored_error_reporting), Z_STRLEN(restored_error_reporting), ZEND_INI_USER, ZEND_INI_STAGE_RUNTIME, 1 TSRMLS_CC);
		zendi_zval_dtor(restored_error_reporting);
	}
	EX(old_error_reporting) = NULL;

	if (finally_op_num && (!catch_op_num || catch_op_num >= finally_op_num)) {
		if (EX(delayed_exception)) {
			zend_exception_set_previous(EG(exception), EX(delayed_exception) TSRMLS_CC);
		} 
		EX(delayed_exception) = EG(exception);
		EG(exception) = NULL;
		EX(fast_ret) = NULL;
		ZEND_VM_SET_OPCODE(&EX(op_array)->opcodes[finally_op_num]);
		ZEND_VM_CONTINUE();
	} else if (catch_op_num) {
		if (finally_op_end && catch_op_num > finally_op_end) {
			/* we are going out of current finally scope */
			if (EX(delayed_exception)) {
				zend_exception_set_previous(EG(exception), EX(delayed_exception) TSRMLS_CC);
				EX(delayed_exception) = NULL;
			}
		}
		ZEND_VM_SET_OPCODE(&EX(op_array)->opcodes[catch_op_num]);
		ZEND_VM_CONTINUE();
	} else {
		if (EX(delayed_exception)) {
			zend_exception_set_previous(EG(exception), EX(delayed_exception) TSRMLS_CC);
			EX(delayed_exception) = NULL;
		}
		if (UNEXPECTED((EX(op_array)->fn_flags & ZEND_ACC_GENERATOR) != 0)) {
			ZEND_VM_DISPATCH_TO_HANDLER(ZEND_GENERATOR_RETURN);
		} else {
			ZEND_VM_DISPATCH_TO_HELPER(zend_leave_helper);
		}
	}
}

ZEND_VM_HANDLER(146, ZEND_VERIFY_ABSTRACT_CLASS, ANY, ANY)
{
	USE_OPLINE

	SAVE_OPLINE();
	zend_verify_abstract_class(EX_T(opline->op1.var).class_entry TSRMLS_CC);
	CHECK_EXCEPTION();
	ZEND_VM_NEXT_OPCODE();
}

ZEND_VM_HANDLER(150, ZEND_USER_OPCODE, ANY, ANY)
{
	USE_OPLINE
	int ret;

	SAVE_OPLINE();
	ret = zend_user_opcode_handlers[opline->opcode](ZEND_OPCODE_HANDLER_ARGS_PASSTHRU_INTERNAL);
	LOAD_OPLINE();

	switch (ret) {
		case ZEND_USER_OPCODE_CONTINUE:
			ZEND_VM_CONTINUE();
		case ZEND_USER_OPCODE_RETURN:
			if (UNEXPECTED((EX(op_array)->fn_flags & ZEND_ACC_GENERATOR) != 0)) {
				ZEND_VM_DISPATCH_TO_HANDLER(ZEND_GENERATOR_RETURN);
			} else {
				ZEND_VM_DISPATCH_TO_HELPER(zend_leave_helper);
			}
		case ZEND_USER_OPCODE_ENTER:
			ZEND_VM_ENTER();
		case ZEND_USER_OPCODE_LEAVE:
			ZEND_VM_LEAVE();
		case ZEND_USER_OPCODE_DISPATCH:
			ZEND_VM_DISPATCH(opline->opcode, opline);
		default:
			ZEND_VM_DISPATCH((zend_uchar)(ret & 0xff), opline);
	}
}

ZEND_VM_HANDLER(143, ZEND_DECLARE_CONST, CONST, CONST)
{
	USE_OPLINE
	zend_free_op free_op1, free_op2;
	zval *name;
	zval *val;
	zend_constant c;

	SAVE_OPLINE();
	name  = GET_OP1_ZVAL_PTR(BP_VAR_R);
	val   = GET_OP2_ZVAL_PTR(BP_VAR_R);

	if (IS_CONSTANT_TYPE(Z_TYPE_P(val))) {
		zval tmp;
		zval *tmp_ptr = &tmp;

		ZVAL_COPY_VALUE(&tmp, val);
		INIT_PZVAL(&tmp);
		zval_update_constant(&tmp_ptr, 0 TSRMLS_CC);
		c.value = *tmp_ptr;
	} else {
		INIT_PZVAL_COPY(&c.value, val);
		zval_copy_ctor(&c.value);
	}
	c.flags = CONST_CS; /* non persistent, case sensetive */
	c.name = str_strndup(Z_STRVAL_P(name), Z_STRLEN_P(name));
	c.name_len = Z_STRLEN_P(name)+1;
	c.module_number = PHP_USER_CONSTANT;

	if (zend_register_constant(&c TSRMLS_CC) == FAILURE) {
	}

	FREE_OP1();
	FREE_OP2();
	CHECK_EXCEPTION();
	ZEND_VM_NEXT_OPCODE();
}

ZEND_VM_HANDLER(153, ZEND_DECLARE_LAMBDA_FUNCTION, CONST, UNUSED)
{
	USE_OPLINE
	zend_function *op_array;
	int closure_is_static, closure_is_being_defined_inside_static_context;

	SAVE_OPLINE();

	if (UNEXPECTED(zend_hash_quick_find(EG(function_table), Z_STRVAL_P(opline->op1.zv), Z_STRLEN_P(opline->op1.zv), Z_HASH_P(opline->op1.zv), (void *) &op_array) == FAILURE) ||
	    UNEXPECTED(op_array->type != ZEND_USER_FUNCTION)) {
		zend_error_noreturn(E_ERROR, "Base lambda function for closure not found");
	}

	closure_is_static = op_array->common.fn_flags & ZEND_ACC_STATIC;
	closure_is_being_defined_inside_static_context = EX(prev_execute_data) && EX(prev_execute_data)->function_state.function->common.fn_flags & ZEND_ACC_STATIC;
	if (closure_is_static || closure_is_being_defined_inside_static_context) {
		zend_create_closure(&EX_T(opline->result.var).tmp_var, (zend_function *) op_array,  EG(called_scope), NULL TSRMLS_CC);
	} else {
		zend_create_closure(&EX_T(opline->result.var).tmp_var, (zend_function *) op_array,  EG(scope), EG(This) TSRMLS_CC);
	}

	CHECK_EXCEPTION();
	ZEND_VM_NEXT_OPCODE();
}

ZEND_VM_HANDLER(156, ZEND_SEPARATE, VAR, UNUSED)
{
	USE_OPLINE
	zval *var_ptr, *new_zv;

	SAVE_OPLINE();
	var_ptr = EX_T(opline->op1.var).var.ptr;
	if (Z_TYPE_P(var_ptr) != IS_OBJECT &&
			!PZVAL_IS_REF(var_ptr) &&
			Z_REFCOUNT_P(var_ptr) > 1) {

		Z_DELREF_P(var_ptr);
		ALLOC_ZVAL(new_zv);
		INIT_PZVAL_COPY(new_zv, var_ptr);
		var_ptr = new_zv;
		zval_copy_ctor(var_ptr);
		EX_T(opline->op1.var).var.ptr = var_ptr;
	}
	ZEND_VM_NEXT_OPCODE();
}

ZEND_VM_HANDLER(160, ZEND_YIELD, CONST|TMP|VAR|CV|UNUSED, CONST|TMP|VAR|CV|UNUSED)
{
	USE_OPLINE

	/* The generator object is stored in return_value_ptr_ptr */
	zend_generator *generator = (zend_generator *) EG(return_value_ptr_ptr);

	if (generator->flags & ZEND_GENERATOR_FORCED_CLOSE) {
		zend_error_noreturn(E_ERROR, "Cannot yield from finally in a force-closed generator");
	}

	/* Destroy the previously yielded value */
	if (generator->value) {
		zval_ptr_dtor(&generator->value);
	}

	/* Destroy the previously yielded key */
	if (generator->key) {
		zval_ptr_dtor(&generator->key);
	}

	/* Set the new yielded value */
	if (OP1_TYPE != IS_UNUSED) {
		zend_free_op free_op1;

		if (EX(op_array)->fn_flags & ZEND_ACC_RETURN_REFERENCE) {
			/* Constants and temporary variables aren't yieldable by reference,
			 * but we still allow them with a notice. */
			if (OP1_TYPE == IS_CONST || OP1_TYPE == IS_TMP_VAR) {
				zval *value, *copy;

				zend_error(E_NOTICE, "Only variable references should be yielded by reference");

				value = GET_OP1_ZVAL_PTR(BP_VAR_R);
				ALLOC_ZVAL(copy);
				INIT_PZVAL_COPY(copy, value);

				/* Temporary variables don't need ctor copying */
				if (!IS_OP1_TMP_FREE()) {
					zval_copy_ctor(copy);
				}

				generator->value = copy;
			} else {
				zval **value_ptr = GET_OP1_ZVAL_PTR_PTR(BP_VAR_W);

				if (OP1_TYPE == IS_VAR && UNEXPECTED(value_ptr == NULL)) {
					zend_error_noreturn(E_ERROR, "Cannot yield string offsets by reference");
				}

				/* If a function call result is yielded and the function did
				 * not return by reference we throw a notice. */
				if (OP1_TYPE == IS_VAR && !Z_ISREF_PP(value_ptr)
				    && !(opline->extended_value == ZEND_RETURNS_FUNCTION
				         && EX_T(opline->op1.var).var.fcall_returned_reference)
				    && EX_T(opline->op1.var).var.ptr_ptr == &EX_T(opline->op1.var).var.ptr) {
					zend_error(E_NOTICE, "Only variable references should be yielded by reference");

					Z_ADDREF_PP(value_ptr);
					generator->value = *value_ptr;
				} else {
					SEPARATE_ZVAL_TO_MAKE_IS_REF(value_ptr);
					Z_ADDREF_PP(value_ptr);
					generator->value = *value_ptr;
				}

				FREE_OP1_VAR_PTR();
			}
		} else {
			zval *value = GET_OP1_ZVAL_PTR(BP_VAR_R);

			/* Consts, temporary variables and references need copying */
			if (OP1_TYPE == IS_CONST || OP1_TYPE == IS_TMP_VAR
				|| PZVAL_IS_REF(value)
			) {
				zval *copy;

				ALLOC_ZVAL(copy);
				INIT_PZVAL_COPY(copy, value);

				/* Temporary variables don't need ctor copying */
				if (!IS_OP1_TMP_FREE()) {
					zval_copy_ctor(copy);
				}

				generator->value = copy;
				FREE_OP1_IF_VAR();
			} else {
				if (OP1_TYPE == IS_CV) {
					Z_ADDREF_P(value);
				}
				generator->value = value;
			}
		}
	} else {
		/* If no value was specified yield null */
		Z_ADDREF(EG(uninitialized_zval));
		generator->value = &EG(uninitialized_zval);
	}

	/* Set the new yielded key */
	if (OP2_TYPE != IS_UNUSED) {
		zend_free_op free_op2;
		zval *key = GET_OP2_ZVAL_PTR(BP_VAR_R);

		/* Consts, temporary variables and references need copying */
		if (OP2_TYPE == IS_CONST || OP2_TYPE == IS_TMP_VAR
			|| (PZVAL_IS_REF(key) && Z_REFCOUNT_P(key) > 0)
		) {
			zval *copy;

			ALLOC_ZVAL(copy);
			INIT_PZVAL_COPY(copy, key);

			/* Temporary variables don't need ctor copying */
			if (!IS_OP2_TMP_FREE()) {
				zval_copy_ctor(copy);
			}

			generator->key = copy;
		} else {
			Z_ADDREF_P(key);
			generator->key = key;
		}

		if (Z_TYPE_P(generator->key) == IS_LONG
		    && Z_LVAL_P(generator->key) > generator->largest_used_integer_key
		) {
			generator->largest_used_integer_key = Z_LVAL_P(generator->key);
		}

		FREE_OP2_IF_VAR();
	} else {
		/* If no key was specified we use auto-increment keys */
		generator->largest_used_integer_key++;

		ALLOC_INIT_ZVAL(generator->key);
		ZVAL_LONG(generator->key, generator->largest_used_integer_key);
	}

	if (RETURN_VALUE_USED(opline)) {
		/* If the return value of yield is used set the send
		 * target and initialize it to NULL */
		generator->send_target = &EX_T(opline->result.var).var.ptr;
		Z_ADDREF(EG(uninitialized_zval));
		EX_T(opline->result.var).var.ptr = &EG(uninitialized_zval);
	} else {
		generator->send_target = NULL;
	}

	/* We increment to the next op, so we are at the correct position when the
	 * generator is resumed. */
	ZEND_VM_INC_OPCODE();

	/* The GOTO VM uses a local opline variable. We need to set the opline
	 * variable in execute_data so we don't resume at an old position. */
	SAVE_OPLINE();

	ZEND_VM_RETURN();
}

ZEND_VM_HANDLER(159, ZEND_DISCARD_EXCEPTION, ANY, ANY)
{
	if (EX(delayed_exception) != NULL) {
		/* discard the previously thrown exception */
		zval_ptr_dtor(&EX(delayed_exception));
		EX(delayed_exception) = NULL;
	}

	ZEND_VM_NEXT_OPCODE();
}

ZEND_VM_HANDLER(162, ZEND_FAST_CALL, ANY, ANY)
{
	USE_OPLINE

	if (opline->extended_value &&
	    UNEXPECTED(EG(prev_exception) != NULL)) {
	    /* in case of unhandled exception jump to catch block instead of finally */
		ZEND_VM_SET_OPCODE(&EX(op_array)->opcodes[opline->op2.opline_num]);
		ZEND_VM_CONTINUE();
	}
	EX(fast_ret) = opline + 1;
	EX(delayed_exception) = NULL;
	ZEND_VM_SET_OPCODE(opline->op1.jmp_addr);
	ZEND_VM_CONTINUE();
}

ZEND_VM_HANDLER(163, ZEND_FAST_RET, ANY, ANY)
{
	if (EX(fast_ret)) {
		ZEND_VM_SET_OPCODE(EX(fast_ret));
		ZEND_VM_CONTINUE();
	} else {
		/* special case for unhandled exceptions */
		USE_OPLINE

		if (opline->extended_value == ZEND_FAST_RET_TO_FINALLY) {
			ZEND_VM_SET_OPCODE(&EX(op_array)->opcodes[opline->op2.opline_num]);
			ZEND_VM_CONTINUE();
		} else {
			EG(exception) = EX(delayed_exception);
			EX(delayed_exception) = NULL;
			if (opline->extended_value == ZEND_FAST_RET_TO_CATCH) {
				ZEND_VM_SET_OPCODE(&EX(op_array)->opcodes[opline->op2.opline_num]);
				ZEND_VM_CONTINUE();
			} else if (UNEXPECTED((EX(op_array)->fn_flags & ZEND_ACC_GENERATOR) != 0)) {
				ZEND_VM_DISPATCH_TO_HANDLER(ZEND_GENERATOR_RETURN);
			} else {
				ZEND_VM_DISPATCH_TO_HELPER(zend_leave_helper);
			}
		}
	}
}

ZEND_VM_HANDLER(166, ZEND_POW, CONST|TMP|VAR|CV, CONST|TMP|VAR|CV)
{
	USE_OPLINE
	zend_free_op free_op1, free_op2;

	SAVE_OPLINE();
	pow_function(&EX_T(opline->result.var).tmp_var,
		GET_OP1_ZVAL_PTR(BP_VAR_R),
		GET_OP2_ZVAL_PTR(BP_VAR_R) TSRMLS_CC);
	FREE_OP1();
	FREE_OP2();
	CHECK_EXCEPTION();
	ZEND_VM_NEXT_OPCODE();
}

ZEND_VM_HANDLER(167, ZEND_ASSIGN_POW, VAR|UNUSED|CV, CONST|TMP|VAR|UNUSED|CV)
{
	ZEND_VM_DISPATCH_TO_HELPER_EX(zend_binary_assign_op_helper, binary_op,pow_function);
}

ZEND_VM_EXPORT_HELPER(zend_do_fcall, zend_do_fcall_common_helper)<|MERGE_RESOLUTION|>--- conflicted
+++ resolved
@@ -2465,9 +2465,8 @@
 			FREE_OP2();
 			HANDLE_EXCEPTION();
 		}
-<<<<<<< HEAD
-
-		zend_error(E_RECOVERABLE_ERROR, "Call to a member function %s() on a non-object", function_name_strval);
+
+		zend_error(E_RECOVERABLE_ERROR, "Call to a member function %s() on %s", function_name_strval, zend_get_type_by_const(Z_TYPE_P(call->object)));
 		FREE_OP2();
 		FREE_OP1_IF_VAR();
 
@@ -2504,9 +2503,6 @@
 
 		CHECK_EXCEPTION();
 		ZEND_VM_NEXT_OPCODE();
-=======
-		zend_error_noreturn(E_ERROR, "Call to a member function %s() on %s", function_name_strval, zend_get_type_by_const(Z_TYPE_P(call->object)));
->>>>>>> 5b925824
 	}
 
 	if ((call->fbc->common.fn_flags & ZEND_ACC_STATIC) != 0) {
