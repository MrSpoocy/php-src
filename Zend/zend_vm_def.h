/*
   +----------------------------------------------------------------------+
   | Zend Engine                                                          |
   +----------------------------------------------------------------------+
   | Copyright (c) 1998-2016 Zend Technologies Ltd. (http://www.zend.com) |
   +----------------------------------------------------------------------+
   | This source file is subject to version 2.00 of the Zend license,     |
   | that is bundled with this package in the file LICENSE, and is        |
   | available through the world-wide-web at the following url:           |
   | http://www.zend.com/license/2_00.txt.                                |
   | If you did not receive a copy of the Zend license and are unable to  |
   | obtain it through the world-wide-web, please send a note to          |
   | license@zend.com so we can mail you a copy immediately.              |
   +----------------------------------------------------------------------+
   | Authors: Andi Gutmans <andi@zend.com>                                |
   |          Zeev Suraski <zeev@zend.com>                                |
   |          Dmitry Stogov <dmitry@zend.com>                             |
   +----------------------------------------------------------------------+
*/

/* $Id$ */

/* If you change this file, please regenerate the zend_vm_execute.h and
 * zend_vm_opcodes.h files by running:
 * php zend_vm_gen.php
 */

ZEND_VM_HANDLER(1, ZEND_ADD, CONST|TMPVAR|CV, CONST|TMPVAR|CV)
{
	USE_OPLINE
	zend_free_op free_op1, free_op2;
	zval *op1, *op2, *result;

	op1 = GET_OP1_ZVAL_PTR_UNDEF(BP_VAR_R);
	op2 = GET_OP2_ZVAL_PTR_UNDEF(BP_VAR_R);
	if (EXPECTED(Z_TYPE_INFO_P(op1) == IS_LONG)) {
		if (EXPECTED(Z_TYPE_INFO_P(op2) == IS_LONG)) {
			result = EX_VAR(opline->result.var);
			fast_long_add_function(result, op1, op2);
			ZEND_VM_NEXT_OPCODE();
		} else if (EXPECTED(Z_TYPE_INFO_P(op2) == IS_DOUBLE)) {
			result = EX_VAR(opline->result.var);
			ZVAL_DOUBLE(result, ((double)Z_LVAL_P(op1)) + Z_DVAL_P(op2));
			ZEND_VM_NEXT_OPCODE();
		}
	} else if (EXPECTED(Z_TYPE_INFO_P(op1) == IS_DOUBLE)) {
		if (EXPECTED(Z_TYPE_INFO_P(op2) == IS_DOUBLE)) {
			result = EX_VAR(opline->result.var);
			ZVAL_DOUBLE(result, Z_DVAL_P(op1) + Z_DVAL_P(op2));
			ZEND_VM_NEXT_OPCODE();
		} else if (EXPECTED(Z_TYPE_INFO_P(op2) == IS_LONG)) {
			result = EX_VAR(opline->result.var);
			ZVAL_DOUBLE(result, Z_DVAL_P(op1) + ((double)Z_LVAL_P(op2)));
			ZEND_VM_NEXT_OPCODE();
		}
	}

	SAVE_OPLINE();
	if (OP1_TYPE == IS_CV && UNEXPECTED(Z_TYPE_INFO_P(op1) == IS_UNDEF)) {
		op1 = GET_OP1_UNDEF_CV(op1, BP_VAR_R);
	}
	if (OP2_TYPE == IS_CV && UNEXPECTED(Z_TYPE_INFO_P(op2) == IS_UNDEF)) {
		op2 = GET_OP2_UNDEF_CV(op2, BP_VAR_R);
	}
	add_function(EX_VAR(opline->result.var), op1, op2);
	FREE_OP1();
	FREE_OP2();
	ZEND_VM_NEXT_OPCODE_CHECK_EXCEPTION();
}

ZEND_VM_HANDLER(2, ZEND_SUB, CONST|TMPVAR|CV, CONST|TMPVAR|CV)
{
	USE_OPLINE
	zend_free_op free_op1, free_op2;
	zval *op1, *op2, *result;

	op1 = GET_OP1_ZVAL_PTR_UNDEF(BP_VAR_R);
	op2 = GET_OP2_ZVAL_PTR_UNDEF(BP_VAR_R);
	if (EXPECTED(Z_TYPE_INFO_P(op1) == IS_LONG)) {
		if (EXPECTED(Z_TYPE_INFO_P(op2) == IS_LONG)) {
			result = EX_VAR(opline->result.var);
			fast_long_sub_function(result, op1, op2);
			ZEND_VM_NEXT_OPCODE();
		} else if (EXPECTED(Z_TYPE_INFO_P(op2) == IS_DOUBLE)) {
			result = EX_VAR(opline->result.var);
			ZVAL_DOUBLE(result, ((double)Z_LVAL_P(op1)) - Z_DVAL_P(op2));
			ZEND_VM_NEXT_OPCODE();
		}
	} else if (EXPECTED(Z_TYPE_INFO_P(op1) == IS_DOUBLE)) {
		if (EXPECTED(Z_TYPE_INFO_P(op2) == IS_DOUBLE)) {
			result = EX_VAR(opline->result.var);
			ZVAL_DOUBLE(result, Z_DVAL_P(op1) - Z_DVAL_P(op2));
			ZEND_VM_NEXT_OPCODE();
		} else if (EXPECTED(Z_TYPE_INFO_P(op2) == IS_LONG)) {
			result = EX_VAR(opline->result.var);
			ZVAL_DOUBLE(result, Z_DVAL_P(op1) - ((double)Z_LVAL_P(op2)));
			ZEND_VM_NEXT_OPCODE();
		}
	}

	SAVE_OPLINE();
	if (OP1_TYPE == IS_CV && UNEXPECTED(Z_TYPE_INFO_P(op1) == IS_UNDEF)) {
		op1 = GET_OP1_UNDEF_CV(op1, BP_VAR_R);
	}
	if (OP2_TYPE == IS_CV && UNEXPECTED(Z_TYPE_INFO_P(op2) == IS_UNDEF)) {
		op2 = GET_OP2_UNDEF_CV(op2, BP_VAR_R);
	}
	sub_function(EX_VAR(opline->result.var), op1, op2);
	FREE_OP1();
	FREE_OP2();
	ZEND_VM_NEXT_OPCODE_CHECK_EXCEPTION();
}

ZEND_VM_HANDLER(3, ZEND_MUL, CONST|TMPVAR|CV, CONST|TMPVAR|CV)
{
	USE_OPLINE
	zend_free_op free_op1, free_op2;
	zval *op1, *op2, *result;

	op1 = GET_OP1_ZVAL_PTR_UNDEF(BP_VAR_R);
	op2 = GET_OP2_ZVAL_PTR_UNDEF(BP_VAR_R);
	if (EXPECTED(Z_TYPE_INFO_P(op1) == IS_LONG)) {
		if (EXPECTED(Z_TYPE_INFO_P(op2) == IS_LONG)) {
			zend_long overflow;

			result = EX_VAR(opline->result.var);
			ZEND_SIGNED_MULTIPLY_LONG(Z_LVAL_P(op1), Z_LVAL_P(op2), Z_LVAL_P(result), Z_DVAL_P(result), overflow);
			Z_TYPE_INFO_P(result) = overflow ? IS_DOUBLE : IS_LONG;
			ZEND_VM_NEXT_OPCODE();
		} else if (EXPECTED(Z_TYPE_INFO_P(op2) == IS_DOUBLE)) {
			result = EX_VAR(opline->result.var);
			ZVAL_DOUBLE(result, ((double)Z_LVAL_P(op1)) * Z_DVAL_P(op2));
			ZEND_VM_NEXT_OPCODE();
		}
	} else if (EXPECTED(Z_TYPE_INFO_P(op1) == IS_DOUBLE)) {
		if (EXPECTED(Z_TYPE_INFO_P(op2) == IS_DOUBLE)) {
			result = EX_VAR(opline->result.var);
			ZVAL_DOUBLE(result, Z_DVAL_P(op1) * Z_DVAL_P(op2));
			ZEND_VM_NEXT_OPCODE();
		} else if (EXPECTED(Z_TYPE_INFO_P(op2) == IS_LONG)) {
			result = EX_VAR(opline->result.var);
			ZVAL_DOUBLE(result, Z_DVAL_P(op1) * ((double)Z_LVAL_P(op2)));
			ZEND_VM_NEXT_OPCODE();
		}
	}

	SAVE_OPLINE();
	if (OP1_TYPE == IS_CV && UNEXPECTED(Z_TYPE_INFO_P(op1) == IS_UNDEF)) {
		op1 = GET_OP1_UNDEF_CV(op1, BP_VAR_R);
	}
	if (OP2_TYPE == IS_CV && UNEXPECTED(Z_TYPE_INFO_P(op2) == IS_UNDEF)) {
		op2 = GET_OP2_UNDEF_CV(op2, BP_VAR_R);
	}
	mul_function(EX_VAR(opline->result.var), op1, op2);
	FREE_OP1();
	FREE_OP2();
	ZEND_VM_NEXT_OPCODE_CHECK_EXCEPTION();
}

ZEND_VM_HANDLER(4, ZEND_DIV, CONST|TMPVAR|CV, CONST|TMPVAR|CV)
{
	USE_OPLINE
	zend_free_op free_op1, free_op2;
	zval *op1, *op2;

	SAVE_OPLINE();
	op1 = GET_OP1_ZVAL_PTR(BP_VAR_R);
	op2 = GET_OP2_ZVAL_PTR(BP_VAR_R);
	fast_div_function(EX_VAR(opline->result.var), op1, op2);
	FREE_OP1();
	FREE_OP2();
	ZEND_VM_NEXT_OPCODE_CHECK_EXCEPTION();
}

ZEND_VM_HANDLER(5, ZEND_MOD, CONST|TMPVAR|CV, CONST|TMPVAR|CV)
{
	USE_OPLINE
	zend_free_op free_op1, free_op2;
	zval *op1, *op2, *result;

	op1 = GET_OP1_ZVAL_PTR_UNDEF(BP_VAR_R);
	op2 = GET_OP2_ZVAL_PTR_UNDEF(BP_VAR_R);
	if (EXPECTED(Z_TYPE_INFO_P(op1) == IS_LONG)) {
		if (EXPECTED(Z_TYPE_INFO_P(op2) == IS_LONG)) {
			result = EX_VAR(opline->result.var);
			if (UNEXPECTED(Z_LVAL_P(op2) == 0)) {
				SAVE_OPLINE();
				zend_throw_exception_ex(zend_ce_division_by_zero_error, 0, "Modulo by zero");
				HANDLE_EXCEPTION();
			} else if (UNEXPECTED(Z_LVAL_P(op2) == -1)) {
				/* Prevent overflow error/crash if op1==ZEND_LONG_MIN */
				ZVAL_LONG(result, 0);
			} else {
				ZVAL_LONG(result, Z_LVAL_P(op1) % Z_LVAL_P(op2));
			}
			ZEND_VM_NEXT_OPCODE();
		}
	}

	SAVE_OPLINE();
	if (OP1_TYPE == IS_CV && UNEXPECTED(Z_TYPE_INFO_P(op1) == IS_UNDEF)) {
		op1 = GET_OP1_UNDEF_CV(op1, BP_VAR_R);
	}
	if (OP2_TYPE == IS_CV && UNEXPECTED(Z_TYPE_INFO_P(op2) == IS_UNDEF)) {
		op2 = GET_OP2_UNDEF_CV(op2, BP_VAR_R);
	}
	mod_function(EX_VAR(opline->result.var), op1, op2);
	FREE_OP1();
	FREE_OP2();
	ZEND_VM_NEXT_OPCODE_CHECK_EXCEPTION();
}

ZEND_VM_HANDLER(6, ZEND_SL, CONST|TMPVAR|CV, CONST|TMPVAR|CV)
{
	USE_OPLINE
	zend_free_op free_op1, free_op2;
	zval *op1, *op2;

	SAVE_OPLINE();
	op1 = GET_OP1_ZVAL_PTR(BP_VAR_R);
	op2 = GET_OP2_ZVAL_PTR(BP_VAR_R);
	shift_left_function(EX_VAR(opline->result.var), op1, op2);
	FREE_OP1();
	FREE_OP2();
	ZEND_VM_NEXT_OPCODE_CHECK_EXCEPTION();
}

ZEND_VM_HANDLER(7, ZEND_SR, CONST|TMPVAR|CV, CONST|TMPVAR|CV)
{
	USE_OPLINE
	zend_free_op free_op1, free_op2;
	zval *op1, *op2;

	SAVE_OPLINE();
	op1 = GET_OP1_ZVAL_PTR(BP_VAR_R);
	op2 = GET_OP2_ZVAL_PTR(BP_VAR_R);
	shift_right_function(EX_VAR(opline->result.var), op1, op2);
	FREE_OP1();
	FREE_OP2();
	ZEND_VM_NEXT_OPCODE_CHECK_EXCEPTION();
}

ZEND_VM_HANDLER(166, ZEND_POW, CONST|TMPVAR|CV, CONST|TMPVAR|CV)
{
	USE_OPLINE
	zend_free_op free_op1, free_op2;
	zval *op1, *op2;

	SAVE_OPLINE();
	op1 = GET_OP1_ZVAL_PTR(BP_VAR_R);
	op2 = GET_OP2_ZVAL_PTR(BP_VAR_R);
	pow_function(EX_VAR(opline->result.var), op1, op2);
	FREE_OP1();
	FREE_OP2();
	ZEND_VM_NEXT_OPCODE_CHECK_EXCEPTION();
}

ZEND_VM_HANDLER(8, ZEND_CONCAT, CONST|TMPVAR|CV, CONST|TMPVAR|CV)
{
	USE_OPLINE
	zend_free_op free_op1, free_op2;
	zval *op1, *op2;

	SAVE_OPLINE();
	op1 = GET_OP1_ZVAL_PTR_UNDEF(BP_VAR_R);
	op2 = GET_OP2_ZVAL_PTR_UNDEF(BP_VAR_R);

	do {
		if ((OP1_TYPE == IS_CONST || EXPECTED(Z_TYPE_P(op1) == IS_STRING)) &&
		    (OP2_TYPE == IS_CONST || EXPECTED(Z_TYPE_P(op2) == IS_STRING))) {
			zend_string *op1_str = Z_STR_P(op1);
			zend_string *op2_str = Z_STR_P(op2);
			zend_string *str;

			if (OP1_TYPE != IS_CONST) {
				if (UNEXPECTED(ZSTR_LEN(op1_str) == 0)) {
					ZVAL_STR_COPY(EX_VAR(opline->result.var), op2_str);
					FREE_OP1();
					break;
				}
			}
			if (OP2_TYPE != IS_CONST) {
				if (UNEXPECTED(ZSTR_LEN(op2_str) == 0)) {
					ZVAL_STR_COPY(EX_VAR(opline->result.var), op1_str);
					FREE_OP1();
					break;
				}
			}
			if (OP1_TYPE != IS_CONST && OP1_TYPE != IS_CV &&
			    !ZSTR_IS_INTERNED(op1_str) && GC_REFCOUNT(op1_str) == 1) {
			    size_t len = ZSTR_LEN(op1_str);

				str = zend_string_realloc(op1_str, len + ZSTR_LEN(op2_str), 0);
				memcpy(ZSTR_VAL(str) + len, ZSTR_VAL(op2_str), ZSTR_LEN(op2_str)+1);
				ZVAL_NEW_STR(EX_VAR(opline->result.var), str);
				break;
			} else {
				str = zend_string_alloc(ZSTR_LEN(op1_str) + ZSTR_LEN(op2_str), 0);
				memcpy(ZSTR_VAL(str), ZSTR_VAL(op1_str), ZSTR_LEN(op1_str));
				memcpy(ZSTR_VAL(str) + ZSTR_LEN(op1_str), ZSTR_VAL(op2_str), ZSTR_LEN(op2_str)+1);
				ZVAL_NEW_STR(EX_VAR(opline->result.var), str);
			}
		} else {
			if (OP1_TYPE == IS_CV && UNEXPECTED(Z_TYPE_P(op1) == IS_UNDEF)) {
				op1 = GET_OP1_UNDEF_CV(op1, BP_VAR_R);
			}
			if (OP2_TYPE == IS_CV && UNEXPECTED(Z_TYPE_P(op2) == IS_UNDEF)) {
				op2 = GET_OP2_UNDEF_CV(op2, BP_VAR_R);
			}
			concat_function(EX_VAR(opline->result.var), op1, op2);
		}
		FREE_OP1();
	} while (0);
	FREE_OP2();
	ZEND_VM_NEXT_OPCODE_CHECK_EXCEPTION();
}

ZEND_VM_HANDLER(15, ZEND_IS_IDENTICAL, CONST|TMP|VAR|CV, CONST|TMP|VAR|CV)
{
	USE_OPLINE
	zend_free_op free_op1, free_op2;
	zval *op1, *op2;
	int result;

	SAVE_OPLINE();
	op1 = GET_OP1_ZVAL_PTR_DEREF(BP_VAR_R);
	op2 = GET_OP2_ZVAL_PTR_DEREF(BP_VAR_R);
	result = fast_is_identical_function(op1, op2);
	FREE_OP1();
	FREE_OP2();
	ZEND_VM_SMART_BRANCH(result, 1);
	ZVAL_BOOL(EX_VAR(opline->result.var), result);
	ZEND_VM_NEXT_OPCODE_CHECK_EXCEPTION();
}

ZEND_VM_HANDLER(16, ZEND_IS_NOT_IDENTICAL, CONST|TMP|VAR|CV, CONST|TMP|VAR|CV)
{
	USE_OPLINE
	zend_free_op free_op1, free_op2;
	zval *op1, *op2;
	int result;

	SAVE_OPLINE();
	op1 = GET_OP1_ZVAL_PTR_DEREF(BP_VAR_R);
	op2 = GET_OP2_ZVAL_PTR_DEREF(BP_VAR_R);
	result = fast_is_not_identical_function(op1, op2);
	FREE_OP1();
	FREE_OP2();
	ZEND_VM_SMART_BRANCH(result, 1);
	ZVAL_BOOL(EX_VAR(opline->result.var), result);
	ZEND_VM_NEXT_OPCODE_CHECK_EXCEPTION();
}

ZEND_VM_HANDLER(17, ZEND_IS_EQUAL, CONST|TMPVAR|CV, CONST|TMPVAR|CV)
{
	USE_OPLINE
	zend_free_op free_op1, free_op2;
	zval *op1, *op2, *result;

	op1 = GET_OP1_ZVAL_PTR_UNDEF(BP_VAR_R);
	op2 = GET_OP2_ZVAL_PTR_UNDEF(BP_VAR_R);
	do {
		int result;

		if (EXPECTED(Z_TYPE_P(op1) == IS_LONG)) {
			if (EXPECTED(Z_TYPE_P(op2) == IS_LONG)) {
				result = (Z_LVAL_P(op1) == Z_LVAL_P(op2));
			} else if (EXPECTED(Z_TYPE_P(op2) == IS_DOUBLE)) {
				result = ((double)Z_LVAL_P(op1) == Z_DVAL_P(op2));
			} else {
				break;
			}
		} else if (EXPECTED(Z_TYPE_P(op1) == IS_DOUBLE)) {
			if (EXPECTED(Z_TYPE_P(op2) == IS_DOUBLE)) {
				result = (Z_DVAL_P(op1) == Z_DVAL_P(op2));
			} else if (EXPECTED(Z_TYPE_P(op2) == IS_LONG)) {
				result = (Z_DVAL_P(op1) == ((double)Z_LVAL_P(op2)));
			} else {
				break;
			}
		} else if (EXPECTED(Z_TYPE_P(op1) == IS_STRING)) {
			if (EXPECTED(Z_TYPE_P(op2) == IS_STRING)) {
				if (Z_STR_P(op1) == Z_STR_P(op2)) {
					result = 1;
				} else if (Z_STRVAL_P(op1)[0] > '9' || Z_STRVAL_P(op2)[0] > '9') {
					if (Z_STRLEN_P(op1) != Z_STRLEN_P(op2)) {
						result = 0;
					} else {
						result = (memcmp(Z_STRVAL_P(op1), Z_STRVAL_P(op2), Z_STRLEN_P(op1)) == 0);
					}
				} else {
					result = (zendi_smart_strcmp(Z_STR_P(op1), Z_STR_P(op2)) == 0);
				}
				FREE_OP1();
				FREE_OP2();
			} else {
				break;
			}
		} else {
			break;
		}
		ZEND_VM_SMART_BRANCH(result, 0);
		ZVAL_BOOL(EX_VAR(opline->result.var), result);
		ZEND_VM_NEXT_OPCODE();
	} while (0);

	SAVE_OPLINE();
	if (OP1_TYPE == IS_CV && UNEXPECTED(Z_TYPE_P(op1) == IS_UNDEF)) {
		op1 = GET_OP1_UNDEF_CV(op1, BP_VAR_R);
	}
	if (OP2_TYPE == IS_CV && UNEXPECTED(Z_TYPE_P(op2) == IS_UNDEF)) {
		op2 = GET_OP2_UNDEF_CV(op2, BP_VAR_R);
	}
	result = EX_VAR(opline->result.var);
	compare_function(result, op1, op2);
	ZVAL_BOOL(result, Z_LVAL_P(result) == 0);
	FREE_OP1();
	FREE_OP2();
	ZEND_VM_NEXT_OPCODE_CHECK_EXCEPTION();
}

ZEND_VM_HANDLER(18, ZEND_IS_NOT_EQUAL, CONST|TMPVAR|CV, CONST|TMPVAR|CV)
{
	USE_OPLINE
	zend_free_op free_op1, free_op2;
	zval *op1, *op2, *result;

	op1 = GET_OP1_ZVAL_PTR_UNDEF(BP_VAR_R);
	op2 = GET_OP2_ZVAL_PTR_UNDEF(BP_VAR_R);
	do {
		int result;

		if (EXPECTED(Z_TYPE_P(op1) == IS_LONG)) {
			if (EXPECTED(Z_TYPE_P(op2) == IS_LONG)) {
				result = (Z_LVAL_P(op1) != Z_LVAL_P(op2));
			} else if (EXPECTED(Z_TYPE_P(op2) == IS_DOUBLE)) {
				result = ((double)Z_LVAL_P(op1) != Z_DVAL_P(op2));
			} else {
				break;
			}
		} else if (EXPECTED(Z_TYPE_P(op1) == IS_DOUBLE)) {
			if (EXPECTED(Z_TYPE_P(op2) == IS_DOUBLE)) {
				result = (Z_DVAL_P(op1) != Z_DVAL_P(op2));
			} else if (EXPECTED(Z_TYPE_P(op2) == IS_LONG)) {
				result = (Z_DVAL_P(op1) != ((double)Z_LVAL_P(op2)));
			} else {
				break;
			}
		} else if (EXPECTED(Z_TYPE_P(op1) == IS_STRING)) {
			if (EXPECTED(Z_TYPE_P(op2) == IS_STRING)) {
				if (Z_STR_P(op1) == Z_STR_P(op2)) {
					result = 0;
				} else if (Z_STRVAL_P(op1)[0] > '9' || Z_STRVAL_P(op2)[0] > '9') {
					if (Z_STRLEN_P(op1) != Z_STRLEN_P(op2)) {
						result = 1;
					} else {
						result = (memcmp(Z_STRVAL_P(op1), Z_STRVAL_P(op2), Z_STRLEN_P(op1)) != 0);
					}
				} else {
					result = (zendi_smart_strcmp(Z_STR_P(op1), Z_STR_P(op2)) != 0);
				}
				FREE_OP1();
				FREE_OP2();
			} else {
				break;
			}
		} else {
			break;
		}
		ZEND_VM_SMART_BRANCH(result, 0);
		ZVAL_BOOL(EX_VAR(opline->result.var), result);
		ZEND_VM_NEXT_OPCODE();
	} while (0);

	SAVE_OPLINE();
	if (OP1_TYPE == IS_CV && UNEXPECTED(Z_TYPE_P(op1) == IS_UNDEF)) {
		op1 = GET_OP1_UNDEF_CV(op1, BP_VAR_R);
	}
	if (OP2_TYPE == IS_CV && UNEXPECTED(Z_TYPE_P(op2) == IS_UNDEF)) {
		op2 = GET_OP2_UNDEF_CV(op2, BP_VAR_R);
	}
	result = EX_VAR(opline->result.var);
	compare_function(result, op1, op2);
	ZVAL_BOOL(result, Z_LVAL_P(result) != 0);
	FREE_OP1();
	FREE_OP2();
	ZEND_VM_NEXT_OPCODE_CHECK_EXCEPTION();
}

ZEND_VM_HANDLER(19, ZEND_IS_SMALLER, CONST|TMPVAR|CV, CONST|TMPVAR|CV)
{
	USE_OPLINE
	zend_free_op free_op1, free_op2;
	zval *op1, *op2, *result;

	op1 = GET_OP1_ZVAL_PTR_UNDEF(BP_VAR_R);
	op2 = GET_OP2_ZVAL_PTR_UNDEF(BP_VAR_R);
	do {
		int result;

		if (EXPECTED(Z_TYPE_INFO_P(op1) == IS_LONG)) {
			if (EXPECTED(Z_TYPE_INFO_P(op2) == IS_LONG)) {
				result = (Z_LVAL_P(op1) < Z_LVAL_P(op2));
			} else if (EXPECTED(Z_TYPE_INFO_P(op2) == IS_DOUBLE)) {
				result = ((double)Z_LVAL_P(op1) < Z_DVAL_P(op2));
			} else {
				break;
			}
		} else if (EXPECTED(Z_TYPE_INFO_P(op1) == IS_DOUBLE)) {
			if (EXPECTED(Z_TYPE_INFO_P(op2) == IS_DOUBLE)) {
				result = (Z_DVAL_P(op1) < Z_DVAL_P(op2));
			} else if (EXPECTED(Z_TYPE_INFO_P(op2) == IS_LONG)) {
				result = (Z_DVAL_P(op1) < ((double)Z_LVAL_P(op2)));
			} else {
				break;
			}
		} else {
			break;
		}
		ZEND_VM_SMART_BRANCH(result, 0);
		ZVAL_BOOL(EX_VAR(opline->result.var), result);
		ZEND_VM_NEXT_OPCODE();
	} while (0);

	SAVE_OPLINE();
	if (OP1_TYPE == IS_CV && UNEXPECTED(Z_TYPE_INFO_P(op1) == IS_UNDEF)) {
		op1 = GET_OP1_UNDEF_CV(op1, BP_VAR_R);
	}
	if (OP2_TYPE == IS_CV && UNEXPECTED(Z_TYPE_INFO_P(op2) == IS_UNDEF)) {
		op2 = GET_OP2_UNDEF_CV(op2, BP_VAR_R);
	}
	result = EX_VAR(opline->result.var);
	compare_function(result, op1, op2);
	ZVAL_BOOL(result, Z_LVAL_P(result) < 0);
	FREE_OP1();
	FREE_OP2();
	ZEND_VM_NEXT_OPCODE_CHECK_EXCEPTION();
}

ZEND_VM_HANDLER(20, ZEND_IS_SMALLER_OR_EQUAL, CONST|TMPVAR|CV, CONST|TMPVAR|CV)
{
	USE_OPLINE
	zend_free_op free_op1, free_op2;
	zval *op1, *op2, *result;

	op1 = GET_OP1_ZVAL_PTR_UNDEF(BP_VAR_R);
	op2 = GET_OP2_ZVAL_PTR_UNDEF(BP_VAR_R);
	do {
		int result;

		if (EXPECTED(Z_TYPE_INFO_P(op1) == IS_LONG)) {
			if (EXPECTED(Z_TYPE_INFO_P(op2) == IS_LONG)) {
				result = (Z_LVAL_P(op1) <= Z_LVAL_P(op2));
			} else if (EXPECTED(Z_TYPE_INFO_P(op2) == IS_DOUBLE)) {
				result = ((double)Z_LVAL_P(op1) <= Z_DVAL_P(op2));
			} else {
				break;
			}
		} else if (EXPECTED(Z_TYPE_INFO_P(op1) == IS_DOUBLE)) {
			if (EXPECTED(Z_TYPE_INFO_P(op2) == IS_DOUBLE)) {
				result = (Z_DVAL_P(op1) <= Z_DVAL_P(op2));
			} else if (EXPECTED(Z_TYPE_INFO_P(op2) == IS_LONG)) {
				result = (Z_DVAL_P(op1) <= ((double)Z_LVAL_P(op2)));
			} else {
				break;
			}
		} else {
			break;
		}
		ZEND_VM_SMART_BRANCH(result, 0);
		ZVAL_BOOL(EX_VAR(opline->result.var), result);
		ZEND_VM_NEXT_OPCODE();
	} while (0);

	SAVE_OPLINE();
	if (OP1_TYPE == IS_CV && UNEXPECTED(Z_TYPE_INFO_P(op1) == IS_UNDEF)) {
		op1 = GET_OP1_UNDEF_CV(op1, BP_VAR_R);
	}
	if (OP2_TYPE == IS_CV && UNEXPECTED(Z_TYPE_INFO_P(op2) == IS_UNDEF)) {
		op2 = GET_OP2_UNDEF_CV(op2, BP_VAR_R);
	}
	result = EX_VAR(opline->result.var);
	compare_function(result, op1, op2);
	ZVAL_BOOL(result, Z_LVAL_P(result) <= 0);
	FREE_OP1();
	FREE_OP2();
	ZEND_VM_NEXT_OPCODE_CHECK_EXCEPTION();
}

ZEND_VM_HANDLER(170, ZEND_SPACESHIP, CONST|TMPVAR|CV, CONST|TMPVAR|CV)
{
	USE_OPLINE
	zend_free_op free_op1, free_op2;
	zval *op1, *op2;

	SAVE_OPLINE();
	op1 = GET_OP1_ZVAL_PTR(BP_VAR_R);
	op2 = GET_OP2_ZVAL_PTR(BP_VAR_R);
	compare_function(EX_VAR(opline->result.var), op1, op2);
	FREE_OP1();
	FREE_OP2();
	ZEND_VM_NEXT_OPCODE_CHECK_EXCEPTION();
}

ZEND_VM_HANDLER(9, ZEND_BW_OR, CONST|TMPVAR|CV, CONST|TMPVAR|CV)
{
	USE_OPLINE
	zend_free_op free_op1, free_op2;
	zval *op1, *op2;

	SAVE_OPLINE();
	op1 = GET_OP1_ZVAL_PTR(BP_VAR_R);
	op2 = GET_OP2_ZVAL_PTR(BP_VAR_R);
	bitwise_or_function(EX_VAR(opline->result.var), op1, op2);
	FREE_OP1();
	FREE_OP2();
	ZEND_VM_NEXT_OPCODE_CHECK_EXCEPTION();
}

ZEND_VM_HANDLER(10, ZEND_BW_AND, CONST|TMPVAR|CV, CONST|TMPVAR|CV)
{
	USE_OPLINE
	zend_free_op free_op1, free_op2;
	zval *op1, *op2;

	SAVE_OPLINE();
	op1 = GET_OP1_ZVAL_PTR(BP_VAR_R);
	op2 = GET_OP2_ZVAL_PTR(BP_VAR_R);
	bitwise_and_function(EX_VAR(opline->result.var), op1, op2);
	FREE_OP1();
	FREE_OP2();
	ZEND_VM_NEXT_OPCODE_CHECK_EXCEPTION();
}

ZEND_VM_HANDLER(11, ZEND_BW_XOR, CONST|TMPVAR|CV, CONST|TMPVAR|CV)
{
	USE_OPLINE
	zend_free_op free_op1, free_op2;
	zval *op1, *op2;

	SAVE_OPLINE();
	op1 = GET_OP1_ZVAL_PTR(BP_VAR_R);
	op2 = GET_OP2_ZVAL_PTR(BP_VAR_R);
	bitwise_xor_function(EX_VAR(opline->result.var), op1, op2);
	FREE_OP1();
	FREE_OP2();
	ZEND_VM_NEXT_OPCODE_CHECK_EXCEPTION();
}

ZEND_VM_HANDLER(14, ZEND_BOOL_XOR, CONST|TMPVAR|CV, CONST|TMPVAR|CV)
{
	USE_OPLINE
	zend_free_op free_op1, free_op2;
	zval *op1, *op2;

	SAVE_OPLINE();
	op1 = GET_OP1_ZVAL_PTR(BP_VAR_R);
	op2 = GET_OP2_ZVAL_PTR(BP_VAR_R);
	boolean_xor_function(EX_VAR(opline->result.var), op1, op2);
	FREE_OP1();
	FREE_OP2();
	ZEND_VM_NEXT_OPCODE_CHECK_EXCEPTION();
}

ZEND_VM_HANDLER(12, ZEND_BW_NOT, CONST|TMPVAR|CV, ANY)
{
	USE_OPLINE
	zend_free_op free_op1;

	SAVE_OPLINE();
	bitwise_not_function(EX_VAR(opline->result.var),
		GET_OP1_ZVAL_PTR(BP_VAR_R));
	FREE_OP1();
	ZEND_VM_NEXT_OPCODE_CHECK_EXCEPTION();
}

ZEND_VM_HANDLER(13, ZEND_BOOL_NOT, CONST|TMPVAR|CV, ANY)
{
	USE_OPLINE
	zval *val;
	zend_free_op free_op1;

	val = GET_OP1_ZVAL_PTR_UNDEF(BP_VAR_R);
	if (Z_TYPE_INFO_P(val) == IS_TRUE) {
		ZVAL_FALSE(EX_VAR(opline->result.var));
	} else if (EXPECTED(Z_TYPE_INFO_P(val) <= IS_TRUE)) {
		ZVAL_TRUE(EX_VAR(opline->result.var));
		if (OP1_TYPE == IS_CV && UNEXPECTED(Z_TYPE_INFO_P(val) == IS_UNDEF)) {
			SAVE_OPLINE();
			GET_OP1_UNDEF_CV(val, BP_VAR_R);
			ZEND_VM_NEXT_OPCODE_CHECK_EXCEPTION();
		}
	} else {
		SAVE_OPLINE();
		ZVAL_BOOL(EX_VAR(opline->result.var), !i_zend_is_true(val));
		FREE_OP1();
		ZEND_VM_NEXT_OPCODE_CHECK_EXCEPTION();
	}
	ZEND_VM_NEXT_OPCODE();
}

ZEND_VM_HELPER(zend_binary_assign_op_obj_helper, VAR|UNUSED|CV, CONST|TMPVAR|CV, binary_op_type binary_op)
{
	USE_OPLINE
	zend_free_op free_op1, free_op2, free_op_data1;
	zval *object;
	zval *property;
	zval *value;
	zval *zptr;

	SAVE_OPLINE();
	object = GET_OP1_OBJ_ZVAL_PTR_PTR(BP_VAR_RW);

	if (OP1_TYPE == IS_UNUSED && UNEXPECTED(Z_OBJ_P(object) == NULL)) {
		zend_throw_error(NULL, "Using $this when not in object context");
		FREE_UNFETCHED_OP((opline+1)->op1_type, (opline+1)->op1.var);
		FREE_UNFETCHED_OP2();
		HANDLE_EXCEPTION();
	}

	property = GET_OP2_ZVAL_PTR(BP_VAR_R);

	do {
		value = get_zval_ptr_r((opline+1)->op1_type, (opline+1)->op1, execute_data, &free_op_data1);

		if (OP1_TYPE != IS_UNUSED && UNEXPECTED(Z_TYPE_P(object) != IS_OBJECT)) {
			ZVAL_DEREF(object);
			if (UNEXPECTED(!make_real_object(object))) {
				zend_error(E_WARNING, "Attempt to assign property of non-object");
				if (UNEXPECTED(RETURN_VALUE_USED(opline))) {
					ZVAL_NULL(EX_VAR(opline->result.var));
				}
				break;
			}
		}

		/* here we are sure we are dealing with an object */
		if (EXPECTED(Z_OBJ_HT_P(object)->get_property_ptr_ptr)
			&& EXPECTED((zptr = Z_OBJ_HT_P(object)->get_property_ptr_ptr(object, property, BP_VAR_RW, ((OP2_TYPE == IS_CONST) ? CACHE_ADDR(Z_CACHE_SLOT_P(property)) : NULL))) != NULL)) {
<<<<<<< HEAD
			zval zv;
			if (UNEXPECTED(Z_ISERROR_P(zptr))) {
				ZVAL_NULL(&zv);
				zptr = &zv;
			} else {
				ZVAL_DEREF(zptr);
				SEPARATE_ZVAL_NOREF(zptr);
			}
			binary_op(zptr, zptr, value);
			if (UNEXPECTED(RETURN_VALUE_USED(opline))) {
				ZVAL_COPY(EX_VAR(opline->result.var), zptr);
=======
			if (UNEXPECTED(zptr == &EG(error_zval))) {
				if (UNEXPECTED(RETURN_VALUE_USED(opline))) {
					ZVAL_NULL(EX_VAR(opline->result.var));
				}
			} else {
				ZVAL_DEREF(zptr);
				SEPARATE_ZVAL_NOREF(zptr);

				binary_op(zptr, zptr, value);
				if (UNEXPECTED(RETURN_VALUE_USED(opline))) {
					ZVAL_COPY(EX_VAR(opline->result.var), zptr);
				}
>>>>>>> b8f0cb06
			}
			if (UNEXPECTED(zptr == &zv)) {
				zval_ptr_dtor(zptr);
			}
		} else {
			zend_assign_op_overloaded_property(object, property, ((OP2_TYPE == IS_CONST) ? CACHE_ADDR(Z_CACHE_SLOT_P(property)) : NULL), value, binary_op, (UNEXPECTED(RETURN_VALUE_USED(opline)) ? EX_VAR(opline->result.var) : NULL));
		}
	} while (0);

	FREE_OP(free_op_data1);
	FREE_OP2();
	FREE_OP1_VAR_PTR();
	/* assign_obj has two opcodes! */
	ZEND_VM_NEXT_OPCODE_EX(1, 2);
}

ZEND_VM_HELPER(zend_binary_assign_op_dim_helper, VAR|UNUSED|CV, CONST|TMPVAR|UNUSED|CV, binary_op_type binary_op)
{
	USE_OPLINE
	zend_free_op free_op1, free_op2, free_op_data1;
	zval *var_ptr, rv;
	zval *value, *container, *dim;

	SAVE_OPLINE();
	container = GET_OP1_OBJ_ZVAL_PTR_PTR(BP_VAR_RW);
	if (OP1_TYPE == IS_UNUSED && UNEXPECTED(Z_OBJ_P(container) == NULL)) {
		zend_throw_error(NULL, "Using $this when not in object context");
		FREE_UNFETCHED_OP((opline+1)->op1_type, (opline+1)->op1.var);
		FREE_UNFETCHED_OP2();
		HANDLE_EXCEPTION();
	}

	dim = GET_OP2_ZVAL_PTR(BP_VAR_R);

	do {
		if (OP1_TYPE == IS_UNUSED || UNEXPECTED(Z_TYPE_P(container) != IS_ARRAY)) {
			if (OP1_TYPE != IS_UNUSED) {
				ZVAL_DEREF(container);
			}
			if (OP1_TYPE == IS_UNUSED || EXPECTED(Z_TYPE_P(container) == IS_OBJECT)) {
				value = get_zval_ptr_r((opline+1)->op1_type, (opline+1)->op1, execute_data, &free_op_data1);
				zend_binary_assign_op_obj_dim(container, dim, value, UNEXPECTED(RETURN_VALUE_USED(opline)) ? EX_VAR(opline->result.var) : NULL, binary_op);
				break;
			}
		}

		zend_fetch_dimension_address_RW(&rv, container, dim, OP2_TYPE);
		value = get_zval_ptr_r((opline+1)->op1_type, (opline+1)->op1, execute_data, &free_op_data1);

		if (UNEXPECTED(Z_ISERROR(rv))) {
			if (UNEXPECTED(RETURN_VALUE_USED(opline))) {
				ZVAL_NULL(EX_VAR(opline->result.var));
			}
		} else {
			ZEND_ASSERT(Z_TYPE(rv) == IS_INDIRECT);
			var_ptr = Z_INDIRECT(rv);
			ZVAL_DEREF(var_ptr);
			SEPARATE_ZVAL_NOREF(var_ptr);

			binary_op(var_ptr, var_ptr, value);

			if (UNEXPECTED(RETURN_VALUE_USED(opline))) {
				ZVAL_COPY(EX_VAR(opline->result.var), var_ptr);
			}
		}
	} while (0);

	FREE_OP2();
	FREE_OP(free_op_data1);
	FREE_OP1_VAR_PTR();
	ZEND_VM_NEXT_OPCODE_EX(1, 2);
}

ZEND_VM_HELPER(zend_binary_assign_op_helper, VAR|CV, CONST|TMPVAR|CV, binary_op_type binary_op)
{
	USE_OPLINE
	zend_free_op free_op1, free_op2;
	zval *var_ptr;
	zval *value;

	SAVE_OPLINE();
	value = GET_OP2_ZVAL_PTR(BP_VAR_R);
	var_ptr = GET_OP1_ZVAL_PTR_PTR(BP_VAR_RW);

	if (OP1_TYPE == IS_VAR && UNEXPECTED(Z_ISERROR_P(var_ptr))) {
		if (UNEXPECTED(RETURN_VALUE_USED(opline))) {
			ZVAL_NULL(EX_VAR(opline->result.var));
		}
	} else {
		ZVAL_DEREF(var_ptr);
		SEPARATE_ZVAL_NOREF(var_ptr);

		binary_op(var_ptr, var_ptr, value);

		if (UNEXPECTED(RETURN_VALUE_USED(opline))) {
			ZVAL_COPY(EX_VAR(opline->result.var), var_ptr);
		}
	}

	FREE_OP2();
	FREE_OP1_VAR_PTR();
	ZEND_VM_NEXT_OPCODE_CHECK_EXCEPTION();
}

ZEND_VM_HANDLER(23, ZEND_ASSIGN_ADD, VAR|UNUSED|THIS|CV, CONST|TMPVAR|UNUSED|NEXT|CV, DIM_OBJ)
{
#if !defined(ZEND_VM_SPEC) || (OP2_TYPE != IS_UNUSED)
	USE_OPLINE

# if !defined(ZEND_VM_SPEC) || (OP1_TYPE != IS_UNUSED)
	if (EXPECTED(opline->extended_value == 0)) {
		ZEND_VM_DISPATCH_TO_HELPER(zend_binary_assign_op_helper, binary_op, add_function);
	}
# endif
	if (EXPECTED(opline->extended_value == ZEND_ASSIGN_DIM)) {
		ZEND_VM_DISPATCH_TO_HELPER(zend_binary_assign_op_dim_helper, binary_op, add_function);
	} else /* if (EXPECTED(opline->extended_value == ZEND_ASSIGN_OBJ)) */ {
		ZEND_VM_DISPATCH_TO_HELPER(zend_binary_assign_op_obj_helper, binary_op, add_function);
	}
#else
	ZEND_VM_DISPATCH_TO_HELPER(zend_binary_assign_op_dim_helper, binary_op, add_function);
#endif
}

ZEND_VM_HANDLER(24, ZEND_ASSIGN_SUB, VAR|UNUSED|THIS|CV, CONST|TMPVAR|UNUSED|NEXT|CV, DIM_OBJ)
{
#if !defined(ZEND_VM_SPEC) || (OP2_TYPE != IS_UNUSED)
	USE_OPLINE

# if !defined(ZEND_VM_SPEC) || (OP1_TYPE != IS_UNUSED)
	if (EXPECTED(opline->extended_value == 0)) {
		ZEND_VM_DISPATCH_TO_HELPER(zend_binary_assign_op_helper, binary_op, sub_function);
	}
# endif
	if (EXPECTED(opline->extended_value == ZEND_ASSIGN_DIM)) {
		ZEND_VM_DISPATCH_TO_HELPER(zend_binary_assign_op_dim_helper, binary_op, sub_function);
	} else /* if (EXPECTED(opline->extended_value == ZEND_ASSIGN_OBJ)) */ {
		ZEND_VM_DISPATCH_TO_HELPER(zend_binary_assign_op_obj_helper, binary_op, sub_function);
	}
#else
	ZEND_VM_DISPATCH_TO_HELPER(zend_binary_assign_op_dim_helper, binary_op, sub_function);
#endif
}

ZEND_VM_HANDLER(25, ZEND_ASSIGN_MUL, VAR|UNUSED|THIS|CV, CONST|TMPVAR|UNUSED|NEXT|CV, DIM_OBJ)
{
#if !defined(ZEND_VM_SPEC) || (OP2_TYPE != IS_UNUSED)
	USE_OPLINE

# if !defined(ZEND_VM_SPEC) || (OP1_TYPE != IS_UNUSED)
	if (EXPECTED(opline->extended_value == 0)) {
		ZEND_VM_DISPATCH_TO_HELPER(zend_binary_assign_op_helper, binary_op, mul_function);
	}
# endif
	if (EXPECTED(opline->extended_value == ZEND_ASSIGN_DIM)) {
		ZEND_VM_DISPATCH_TO_HELPER(zend_binary_assign_op_dim_helper, binary_op, mul_function);
	} else /* if (EXPECTED(opline->extended_value == ZEND_ASSIGN_OBJ)) */ {
		ZEND_VM_DISPATCH_TO_HELPER(zend_binary_assign_op_obj_helper, binary_op, mul_function);
	}
#else
	ZEND_VM_DISPATCH_TO_HELPER(zend_binary_assign_op_dim_helper, binary_op, mul_function);
#endif
}

ZEND_VM_HANDLER(26, ZEND_ASSIGN_DIV, VAR|UNUSED|THIS|CV, CONST|TMPVAR|UNUSED|NEXT|CV, DIM_OBJ)
{
#if !defined(ZEND_VM_SPEC) || (OP2_TYPE != IS_UNUSED)
	USE_OPLINE

# if !defined(ZEND_VM_SPEC) || (OP1_TYPE != IS_UNUSED)
	if (EXPECTED(opline->extended_value == 0)) {
		ZEND_VM_DISPATCH_TO_HELPER(zend_binary_assign_op_helper, binary_op, div_function);
	}
# endif
	if (EXPECTED(opline->extended_value == ZEND_ASSIGN_DIM)) {
		ZEND_VM_DISPATCH_TO_HELPER(zend_binary_assign_op_dim_helper, binary_op, div_function);
	} else /* if (EXPECTED(opline->extended_value == ZEND_ASSIGN_OBJ)) */ {
		ZEND_VM_DISPATCH_TO_HELPER(zend_binary_assign_op_obj_helper, binary_op, div_function);
	}
#else
	ZEND_VM_DISPATCH_TO_HELPER(zend_binary_assign_op_dim_helper, binary_op, div_function);
#endif
}

ZEND_VM_HANDLER(27, ZEND_ASSIGN_MOD, VAR|UNUSED|THIS|CV, CONST|TMPVAR|UNUSED|NEXT|CV, DIM_OBJ)
{
#if !defined(ZEND_VM_SPEC) || (OP2_TYPE != IS_UNUSED)
	USE_OPLINE

# if !defined(ZEND_VM_SPEC) || (OP1_TYPE != IS_UNUSED)
	if (EXPECTED(opline->extended_value == 0)) {
		ZEND_VM_DISPATCH_TO_HELPER(zend_binary_assign_op_helper, binary_op, mod_function);
	}
# endif
	if (EXPECTED(opline->extended_value == ZEND_ASSIGN_DIM)) {
		ZEND_VM_DISPATCH_TO_HELPER(zend_binary_assign_op_dim_helper, binary_op, mod_function);
	} else /* if (EXPECTED(opline->extended_value == ZEND_ASSIGN_OBJ)) */ {
		ZEND_VM_DISPATCH_TO_HELPER(zend_binary_assign_op_obj_helper, binary_op, mod_function);
	}
#else
	ZEND_VM_DISPATCH_TO_HELPER(zend_binary_assign_op_dim_helper, binary_op, mod_function);
#endif
}

ZEND_VM_HANDLER(28, ZEND_ASSIGN_SL, VAR|UNUSED|THIS|CV, CONST|TMPVAR|UNUSED|NEXT|CV, DIM_OBJ)
{
#if !defined(ZEND_VM_SPEC) || (OP2_TYPE != IS_UNUSED)
	USE_OPLINE

# if !defined(ZEND_VM_SPEC) || (OP1_TYPE != IS_UNUSED)
	if (EXPECTED(opline->extended_value == 0)) {
		ZEND_VM_DISPATCH_TO_HELPER(zend_binary_assign_op_helper, binary_op, shift_left_function);
	}
# endif
	if (EXPECTED(opline->extended_value == ZEND_ASSIGN_DIM)) {
		ZEND_VM_DISPATCH_TO_HELPER(zend_binary_assign_op_dim_helper, binary_op, shift_left_function);
	} else /* if (EXPECTED(opline->extended_value == ZEND_ASSIGN_OBJ)) */ {
		ZEND_VM_DISPATCH_TO_HELPER(zend_binary_assign_op_obj_helper, binary_op, shift_left_function);
	}
#else
	ZEND_VM_DISPATCH_TO_HELPER(zend_binary_assign_op_dim_helper, binary_op, shift_left_function);
#endif
}

ZEND_VM_HANDLER(29, ZEND_ASSIGN_SR, VAR|UNUSED|THIS|CV, CONST|TMPVAR|UNUSED|NEXT|CV, DIM_OBJ)
{
#if !defined(ZEND_VM_SPEC) || (OP2_TYPE != IS_UNUSED)
	USE_OPLINE

# if !defined(ZEND_VM_SPEC) || (OP1_TYPE != IS_UNUSED)
	if (EXPECTED(opline->extended_value == 0)) {
		ZEND_VM_DISPATCH_TO_HELPER(zend_binary_assign_op_helper, binary_op, shift_right_function);
	}
# endif
	if (EXPECTED(opline->extended_value == ZEND_ASSIGN_DIM)) {
		ZEND_VM_DISPATCH_TO_HELPER(zend_binary_assign_op_dim_helper, binary_op, shift_right_function);
	} else /* if (EXPECTED(opline->extended_value == ZEND_ASSIGN_OBJ)) */ {
		ZEND_VM_DISPATCH_TO_HELPER(zend_binary_assign_op_obj_helper, binary_op, shift_right_function);
	}
#else
	ZEND_VM_DISPATCH_TO_HELPER(zend_binary_assign_op_dim_helper, binary_op, shift_right_function);
#endif
}

ZEND_VM_HANDLER(30, ZEND_ASSIGN_CONCAT, VAR|UNUSED|THIS|CV, CONST|TMPVAR|UNUSED|NEXT|CV, DIM_OBJ)
{
#if !defined(ZEND_VM_SPEC) || (OP2_TYPE != IS_UNUSED)
	USE_OPLINE

# if !defined(ZEND_VM_SPEC) || (OP1_TYPE != IS_UNUSED)
	if (EXPECTED(opline->extended_value == 0)) {
		ZEND_VM_DISPATCH_TO_HELPER(zend_binary_assign_op_helper, binary_op, concat_function);
	}
# endif
	if (EXPECTED(opline->extended_value == ZEND_ASSIGN_DIM)) {
		ZEND_VM_DISPATCH_TO_HELPER(zend_binary_assign_op_dim_helper, binary_op, concat_function);
	} else /* if (EXPECTED(opline->extended_value == ZEND_ASSIGN_OBJ)) */ {
		ZEND_VM_DISPATCH_TO_HELPER(zend_binary_assign_op_obj_helper, binary_op, concat_function);
	}
#else
	ZEND_VM_DISPATCH_TO_HELPER(zend_binary_assign_op_dim_helper, binary_op, concat_function);
#endif
}

ZEND_VM_HANDLER(31, ZEND_ASSIGN_BW_OR, VAR|UNUSED|THIS|CV, CONST|TMPVAR|UNUSED|NEXT|CV, DIM_OBJ)
{
#if !defined(ZEND_VM_SPEC) || (OP2_TYPE != IS_UNUSED)
	USE_OPLINE

# if !defined(ZEND_VM_SPEC) || (OP1_TYPE != IS_UNUSED)
	if (EXPECTED(opline->extended_value == 0)) {
		ZEND_VM_DISPATCH_TO_HELPER(zend_binary_assign_op_helper, binary_op, bitwise_or_function);
	}
# endif
	if (EXPECTED(opline->extended_value == ZEND_ASSIGN_DIM)) {
		ZEND_VM_DISPATCH_TO_HELPER(zend_binary_assign_op_dim_helper, binary_op, bitwise_or_function);
	} else /* if (EXPECTED(opline->extended_value == ZEND_ASSIGN_OBJ)) */ {
		ZEND_VM_DISPATCH_TO_HELPER(zend_binary_assign_op_obj_helper, binary_op, bitwise_or_function);
	}
#else
	ZEND_VM_DISPATCH_TO_HELPER(zend_binary_assign_op_dim_helper, binary_op, bitwise_or_function);
#endif
}

ZEND_VM_HANDLER(32, ZEND_ASSIGN_BW_AND, VAR|UNUSED|THIS|CV, CONST|TMPVAR|UNUSED|NEXT|CV, DIM_OBJ)
{
#if !defined(ZEND_VM_SPEC) || (OP2_TYPE != IS_UNUSED)
	USE_OPLINE

# if !defined(ZEND_VM_SPEC) || (OP1_TYPE != IS_UNUSED)
	if (EXPECTED(opline->extended_value == 0)) {
		ZEND_VM_DISPATCH_TO_HELPER(zend_binary_assign_op_helper, binary_op, bitwise_and_function);
	}
# endif
	if (EXPECTED(opline->extended_value == ZEND_ASSIGN_DIM)) {
		ZEND_VM_DISPATCH_TO_HELPER(zend_binary_assign_op_dim_helper, binary_op, bitwise_and_function);
	} else /* if (EXPECTED(opline->extended_value == ZEND_ASSIGN_OBJ)) */ {
		ZEND_VM_DISPATCH_TO_HELPER(zend_binary_assign_op_obj_helper, binary_op, bitwise_and_function);
	}
#else
	ZEND_VM_DISPATCH_TO_HELPER(zend_binary_assign_op_dim_helper, binary_op, bitwise_and_function);
#endif
}

ZEND_VM_HANDLER(33, ZEND_ASSIGN_BW_XOR, VAR|UNUSED|THIS|CV, CONST|TMPVAR|UNUSED|NEXT|CV, DIM_OBJ)
{
#if !defined(ZEND_VM_SPEC) || (OP2_TYPE != IS_UNUSED)
	USE_OPLINE

# if !defined(ZEND_VM_SPEC) || (OP1_TYPE != IS_UNUSED)
	if (EXPECTED(opline->extended_value == 0)) {
		ZEND_VM_DISPATCH_TO_HELPER(zend_binary_assign_op_helper, binary_op, bitwise_xor_function);
	}
# endif
	if (EXPECTED(opline->extended_value == ZEND_ASSIGN_DIM)) {
		ZEND_VM_DISPATCH_TO_HELPER(zend_binary_assign_op_dim_helper, binary_op, bitwise_xor_function);
	} else /* if (EXPECTED(opline->extended_value == ZEND_ASSIGN_OBJ)) */ {
		ZEND_VM_DISPATCH_TO_HELPER(zend_binary_assign_op_obj_helper, binary_op, bitwise_xor_function);
	}
#else
	ZEND_VM_DISPATCH_TO_HELPER(zend_binary_assign_op_dim_helper, binary_op, bitwise_xor_function);
#endif
}

ZEND_VM_HANDLER(167, ZEND_ASSIGN_POW, VAR|UNUSED|THIS|CV, CONST|TMPVAR|UNUSED|NEXT|CV, DIM_OBJ)
{
#if !defined(ZEND_VM_SPEC) || (OP2_TYPE != IS_UNUSED)
	USE_OPLINE

# if !defined(ZEND_VM_SPEC) || (OP1_TYPE != IS_UNUSED)
	if (EXPECTED(opline->extended_value == 0)) {
		ZEND_VM_DISPATCH_TO_HELPER(zend_binary_assign_op_helper, binary_op, pow_function);
	}
# endif
	if (EXPECTED(opline->extended_value == ZEND_ASSIGN_DIM)) {
		ZEND_VM_DISPATCH_TO_HELPER(zend_binary_assign_op_dim_helper, binary_op, pow_function);
	} else /* if (EXPECTED(opline->extended_value == ZEND_ASSIGN_OBJ)) */ {
		ZEND_VM_DISPATCH_TO_HELPER(zend_binary_assign_op_obj_helper, binary_op, pow_function);
	}
#else
	ZEND_VM_DISPATCH_TO_HELPER(zend_binary_assign_op_dim_helper, binary_op, pow_function);
#endif
}

ZEND_VM_HELPER(zend_pre_incdec_property_helper, VAR|UNUSED|CV, CONST|TMPVAR|CV, int inc)
{
	USE_OPLINE
	zend_free_op free_op1, free_op2;
	zval *object;
	zval *property;
	zval *zptr;

	SAVE_OPLINE();
	object = GET_OP1_OBJ_ZVAL_PTR_PTR(BP_VAR_RW);

	if (OP1_TYPE == IS_UNUSED && UNEXPECTED(Z_OBJ_P(object) == NULL)) {
		zend_throw_error(NULL, "Using $this when not in object context");
		FREE_UNFETCHED_OP2();
		HANDLE_EXCEPTION();
	}

	property = GET_OP2_ZVAL_PTR(BP_VAR_R);

	do {
		if (OP1_TYPE != IS_UNUSED && UNEXPECTED(Z_TYPE_P(object) != IS_OBJECT)) {
			ZVAL_DEREF(object);
			if (UNEXPECTED(!make_real_object(object))) {
				zend_error(E_WARNING, "Attempt to increment/decrement property of non-object");
				if (UNEXPECTED(RETURN_VALUE_USED(opline))) {
					ZVAL_NULL(EX_VAR(opline->result.var));
				}
				break;
			}
		}

		/* here we are sure we are dealing with an object */
		if (EXPECTED(Z_OBJ_HT_P(object)->get_property_ptr_ptr)
			&& EXPECTED((zptr = Z_OBJ_HT_P(object)->get_property_ptr_ptr(object, property, BP_VAR_RW, ((OP2_TYPE == IS_CONST) ? CACHE_ADDR(Z_CACHE_SLOT_P(property)) : NULL))) != NULL)) {
			if (UNEXPECTED(zptr == &EG(error_zval))) {
				if (UNEXPECTED(RETURN_VALUE_USED(opline))) {
					ZVAL_NULL(EX_VAR(opline->result.var));
				}
			} else {
<<<<<<< HEAD
				zval zv;
				if (UNEXPECTED(Z_ISERROR_P(zptr))) {
					ZVAL_NULL(&zv);
					zptr = &zv;
				} else {
					ZVAL_DEREF(zptr);
					SEPARATE_ZVAL_NOREF(zptr);
				}

				if (inc) {
					increment_function(zptr);
=======
				if (EXPECTED(Z_TYPE_P(zptr) == IS_LONG)) {
					if (inc) {
						fast_long_increment_function(zptr);
					} else {
						fast_long_decrement_function(zptr);
					}
>>>>>>> b8f0cb06
				} else {
					ZVAL_DEREF(zptr);
					SEPARATE_ZVAL_NOREF(zptr);

					if (inc) {
						increment_function(zptr);
					} else {
						decrement_function(zptr);
					}
				}
				if (UNEXPECTED(RETURN_VALUE_USED(opline))) {
					ZVAL_COPY(EX_VAR(opline->result.var), zptr);
				}
			}
		} else {
			zend_pre_incdec_overloaded_property(object, property, ((OP2_TYPE == IS_CONST) ? CACHE_ADDR(Z_CACHE_SLOT_P(property)) : NULL), inc, (UNEXPECTED(RETURN_VALUE_USED(opline)) ? EX_VAR(opline->result.var) : NULL));
		}
	} while (0);

	FREE_OP2();
	FREE_OP1_VAR_PTR();
	ZEND_VM_NEXT_OPCODE_CHECK_EXCEPTION();
}

ZEND_VM_HANDLER(132, ZEND_PRE_INC_OBJ, VAR|UNUSED|THIS|CV, CONST|TMPVAR|CV)
{
	ZEND_VM_DISPATCH_TO_HELPER(zend_pre_incdec_property_helper, inc, 1);
}

ZEND_VM_HANDLER(133, ZEND_PRE_DEC_OBJ, VAR|UNUSED|THIS|CV, CONST|TMPVAR|CV)
{
	ZEND_VM_DISPATCH_TO_HELPER(zend_pre_incdec_property_helper, inc, 0);
}

ZEND_VM_HELPER(zend_post_incdec_property_helper, VAR|UNUSED|CV, CONST|TMPVAR|CV, int inc)
{
	USE_OPLINE
	zend_free_op free_op1, free_op2;
	zval *object;
	zval *property;
	zval *zptr;

	SAVE_OPLINE();
	object = GET_OP1_OBJ_ZVAL_PTR_PTR(BP_VAR_RW);

	if (OP1_TYPE == IS_UNUSED && UNEXPECTED(Z_OBJ_P(object) == NULL)) {
		zend_throw_error(NULL, "Using $this when not in object context");
		FREE_UNFETCHED_OP2();
		HANDLE_EXCEPTION();
	}

	property = GET_OP2_ZVAL_PTR(BP_VAR_R);

	do {
		if (OP1_TYPE != IS_UNUSED && UNEXPECTED(Z_TYPE_P(object) != IS_OBJECT)) {
			ZVAL_DEREF(object);
			if (UNEXPECTED(!make_real_object(object))) {
				zend_error(E_WARNING, "Attempt to increment/decrement property of non-object");
				ZVAL_NULL(EX_VAR(opline->result.var));
				break;
			}
		}

		/* here we are sure we are dealing with an object */

		if (EXPECTED(Z_OBJ_HT_P(object)->get_property_ptr_ptr)
			&& EXPECTED((zptr = Z_OBJ_HT_P(object)->get_property_ptr_ptr(object, property, BP_VAR_RW, ((OP2_TYPE == IS_CONST) ? CACHE_ADDR(Z_CACHE_SLOT_P(property)) : NULL))) != NULL)) {
			if (UNEXPECTED(zptr == &EG(error_zval))) {
				ZVAL_NULL(EX_VAR(opline->result.var));
			} else {
<<<<<<< HEAD
				if (UNEXPECTED(Z_ISERROR_P(zptr))) {
					zptr = EX_VAR(opline->result.var);
					ZVAL_NULL(zptr);
				} else {
					ZVAL_DEREF(zptr);
					ZVAL_COPY_VALUE(EX_VAR(opline->result.var), zptr);
					zval_opt_copy_ctor(zptr);
				}
				if (inc) {
					increment_function(zptr);
=======
				if (EXPECTED(Z_TYPE_P(zptr) == IS_LONG)) {
					ZVAL_COPY_VALUE(EX_VAR(opline->result.var), zptr);
					if (inc) {
						fast_long_increment_function(zptr);
					} else {
						fast_long_decrement_function(zptr);
					}
>>>>>>> b8f0cb06
				} else {
					ZVAL_DEREF(zptr);
					ZVAL_COPY_VALUE(EX_VAR(opline->result.var), zptr);
					zval_opt_copy_ctor(zptr);
					if (inc) {
						increment_function(zptr);
					} else {
						decrement_function(zptr);
					}
				}
			}
		} else {
			zend_post_incdec_overloaded_property(object, property, ((OP2_TYPE == IS_CONST) ? CACHE_ADDR(Z_CACHE_SLOT_P(property)) : NULL), inc, EX_VAR(opline->result.var));
		}
	} while (0);

	FREE_OP2();
	FREE_OP1_VAR_PTR();
	ZEND_VM_NEXT_OPCODE_CHECK_EXCEPTION();
}

ZEND_VM_HANDLER(134, ZEND_POST_INC_OBJ, VAR|UNUSED|THIS|CV, CONST|TMPVAR|CV)
{
	ZEND_VM_DISPATCH_TO_HELPER(zend_post_incdec_property_helper, inc, 1);
}

ZEND_VM_HANDLER(135, ZEND_POST_DEC_OBJ, VAR|UNUSED|THIS|CV, CONST|TMPVAR|CV)
{
	ZEND_VM_DISPATCH_TO_HELPER(zend_post_incdec_property_helper, inc, 0);
}

ZEND_VM_HANDLER(34, ZEND_PRE_INC, VAR|CV, ANY, SPEC(RETVAL))
{
	USE_OPLINE
	zend_free_op free_op1;
	zval *var_ptr;

	var_ptr = GET_OP1_ZVAL_PTR_PTR_UNDEF(BP_VAR_RW);

	if (EXPECTED(Z_TYPE_P(var_ptr) == IS_LONG)) {
		fast_long_increment_function(var_ptr);
		if (UNEXPECTED(RETURN_VALUE_USED(opline))) {
			ZVAL_COPY_VALUE(EX_VAR(opline->result.var), var_ptr);
		}
		ZEND_VM_NEXT_OPCODE();
	}

	if (OP1_TYPE == IS_VAR && UNEXPECTED(Z_ISERROR_P(var_ptr))) {
		if (UNEXPECTED(RETURN_VALUE_USED(opline))) {
			ZVAL_NULL(EX_VAR(opline->result.var));
		}
		ZEND_VM_NEXT_OPCODE();
	}

	SAVE_OPLINE();
	if (OP1_TYPE == IS_CV && UNEXPECTED(Z_TYPE_P(var_ptr) == IS_UNDEF)) {
		var_ptr = GET_OP1_UNDEF_CV(var_ptr, BP_VAR_RW);
	}
	ZVAL_DEREF(var_ptr);
	SEPARATE_ZVAL_NOREF(var_ptr);

	increment_function(var_ptr);

	if (UNEXPECTED(RETURN_VALUE_USED(opline))) {
		ZVAL_COPY(EX_VAR(opline->result.var), var_ptr);
	}

	FREE_OP1_VAR_PTR();
	ZEND_VM_NEXT_OPCODE_CHECK_EXCEPTION();
}

ZEND_VM_HANDLER(35, ZEND_PRE_DEC, VAR|CV, ANY, SPEC(RETVAL))
{
	USE_OPLINE
	zend_free_op free_op1;
	zval *var_ptr;

	var_ptr = GET_OP1_ZVAL_PTR_PTR_UNDEF(BP_VAR_RW);

	if (EXPECTED(Z_TYPE_P(var_ptr) == IS_LONG)) {
		fast_long_decrement_function(var_ptr);
		if (UNEXPECTED(RETURN_VALUE_USED(opline))) {
			ZVAL_COPY_VALUE(EX_VAR(opline->result.var), var_ptr);
		}
		ZEND_VM_NEXT_OPCODE();
	}

	if (OP1_TYPE == IS_VAR && UNEXPECTED(Z_ISERROR_P(var_ptr))) {
		if (UNEXPECTED(RETURN_VALUE_USED(opline))) {
			ZVAL_NULL(EX_VAR(opline->result.var));
		}
		ZEND_VM_NEXT_OPCODE();
	}

	SAVE_OPLINE();
	if (OP1_TYPE == IS_CV && UNEXPECTED(Z_TYPE_P(var_ptr) == IS_UNDEF)) {
		var_ptr = GET_OP1_UNDEF_CV(var_ptr, BP_VAR_RW);
	}
	ZVAL_DEREF(var_ptr);
	SEPARATE_ZVAL_NOREF(var_ptr);

	decrement_function(var_ptr);

	if (UNEXPECTED(RETURN_VALUE_USED(opline))) {
		ZVAL_COPY(EX_VAR(opline->result.var), var_ptr);
	}

	FREE_OP1_VAR_PTR();
	ZEND_VM_NEXT_OPCODE_CHECK_EXCEPTION();
}

ZEND_VM_HANDLER(36, ZEND_POST_INC, VAR|CV, ANY)
{
	USE_OPLINE
	zend_free_op free_op1;
	zval *var_ptr;

	var_ptr = GET_OP1_ZVAL_PTR_PTR_UNDEF(BP_VAR_RW);

	if (EXPECTED(Z_TYPE_P(var_ptr) == IS_LONG)) {
		ZVAL_COPY_VALUE(EX_VAR(opline->result.var), var_ptr);
		fast_long_increment_function(var_ptr);
		ZEND_VM_NEXT_OPCODE();
	}

	if (OP1_TYPE == IS_VAR && UNEXPECTED(Z_ISERROR_P(var_ptr))) {
		ZVAL_NULL(EX_VAR(opline->result.var));
		ZEND_VM_NEXT_OPCODE();
	}

	SAVE_OPLINE();
	if (OP1_TYPE == IS_CV && UNEXPECTED(Z_TYPE_P(var_ptr) == IS_UNDEF)) {
		var_ptr = GET_OP1_UNDEF_CV(var_ptr, BP_VAR_RW);
	}
	ZVAL_DEREF(var_ptr);
	ZVAL_COPY_VALUE(EX_VAR(opline->result.var), var_ptr);
	zval_opt_copy_ctor(var_ptr);

	increment_function(var_ptr);

	FREE_OP1_VAR_PTR();
	ZEND_VM_NEXT_OPCODE_CHECK_EXCEPTION();
}

ZEND_VM_HANDLER(37, ZEND_POST_DEC, VAR|CV, ANY)
{
	USE_OPLINE
	zend_free_op free_op1;
	zval *var_ptr;

	var_ptr = GET_OP1_ZVAL_PTR_PTR_UNDEF(BP_VAR_RW);

	if (EXPECTED(Z_TYPE_P(var_ptr) == IS_LONG)) {
		ZVAL_COPY_VALUE(EX_VAR(opline->result.var), var_ptr);
		fast_long_decrement_function(var_ptr);
		ZEND_VM_NEXT_OPCODE();
	}

	if (OP1_TYPE == IS_VAR && UNEXPECTED(Z_ISERROR_P(var_ptr))) {
		ZVAL_NULL(EX_VAR(opline->result.var));
		ZEND_VM_NEXT_OPCODE();
	}

	SAVE_OPLINE();
	if (OP1_TYPE == IS_CV && UNEXPECTED(Z_TYPE_P(var_ptr) == IS_UNDEF)) {
		var_ptr = GET_OP1_UNDEF_CV(var_ptr, BP_VAR_RW);
	}
	ZVAL_DEREF(var_ptr);
	ZVAL_COPY_VALUE(EX_VAR(opline->result.var), var_ptr);
	zval_opt_copy_ctor(var_ptr);

	decrement_function(var_ptr);

	FREE_OP1_VAR_PTR();
	ZEND_VM_NEXT_OPCODE_CHECK_EXCEPTION();
}

ZEND_VM_HANDLER(40, ZEND_ECHO, CONST|TMPVAR|CV, ANY)
{
	USE_OPLINE
	zend_free_op free_op1;
	zval *z;

	SAVE_OPLINE();
	z = GET_OP1_ZVAL_PTR_UNDEF(BP_VAR_R);

	if (Z_TYPE_P(z) == IS_STRING) {
		zend_string *str = Z_STR_P(z);

		if (ZSTR_LEN(str) != 0) {
			zend_write(ZSTR_VAL(str), ZSTR_LEN(str));
		}
	} else {
		zend_string *str = _zval_get_string_func(z);

		if (ZSTR_LEN(str) != 0) {
			zend_write(ZSTR_VAL(str), ZSTR_LEN(str));
		} else if (OP1_TYPE == IS_CV && UNEXPECTED(Z_TYPE_P(z) == IS_UNDEF)) {
			GET_OP1_UNDEF_CV(z, BP_VAR_R);
		}
		zend_string_release(str);
	}

	FREE_OP1();
	ZEND_VM_NEXT_OPCODE_CHECK_EXCEPTION();
}

ZEND_VM_HELPER(zend_fetch_var_address_helper, CONST|TMPVAR|CV, UNUSED, int type)
{
	USE_OPLINE
	zend_free_op free_op1;
	zval *varname;
	zval *retval;
	zend_string *name;
	HashTable *target_symbol_table;

	SAVE_OPLINE();
	varname = GET_OP1_ZVAL_PTR_UNDEF(BP_VAR_R);

 	if (OP1_TYPE == IS_CONST) {
		name = Z_STR_P(varname);
	} else if (EXPECTED(Z_TYPE_P(varname) == IS_STRING)) {
		name = Z_STR_P(varname);
		zend_string_addref(name);
	} else {
		if (OP1_TYPE == IS_CV && UNEXPECTED(Z_TYPE_P(varname) == IS_UNDEF)) {
			GET_OP1_UNDEF_CV(varname, BP_VAR_R);
		}
		name = zval_get_string(varname);
	}

	target_symbol_table = zend_get_target_symbol_table(execute_data, opline->extended_value & ZEND_FETCH_TYPE_MASK);
	retval = zend_hash_find(target_symbol_table, name);
	if (retval == NULL) {
		switch (type) {
			case BP_VAR_R:
			case BP_VAR_UNSET:
				zend_error(E_NOTICE,"Undefined variable: %s", ZSTR_VAL(name));
				/* break missing intentionally */
			case BP_VAR_IS:
				retval = &EG(uninitialized_zval);
				break;
			case BP_VAR_RW:
				zend_error(E_NOTICE,"Undefined variable: %s", ZSTR_VAL(name));
				retval = zend_hash_update(target_symbol_table, name, &EG(uninitialized_zval));
				break;
			case BP_VAR_W:
				retval = zend_hash_add_new(target_symbol_table, name, &EG(uninitialized_zval));
				break;
			EMPTY_SWITCH_DEFAULT_CASE()
		}
	/* GLOBAL or $$name variable may be an INDIRECT pointer to CV */
	} else if (Z_TYPE_P(retval) == IS_INDIRECT) {
		retval = Z_INDIRECT_P(retval);
		if (Z_TYPE_P(retval) == IS_UNDEF) {
			switch (type) {
				case BP_VAR_R:
				case BP_VAR_UNSET:
					zend_error(E_NOTICE,"Undefined variable: %s", ZSTR_VAL(name));
					/* break missing intentionally */
				case BP_VAR_IS:
					retval = &EG(uninitialized_zval);
					break;
				case BP_VAR_RW:
					zend_error(E_NOTICE,"Undefined variable: %s", ZSTR_VAL(name));
					/* break missing intentionally */
				case BP_VAR_W:
					ZVAL_NULL(retval);
					break;
				EMPTY_SWITCH_DEFAULT_CASE()
			}
		}
	}

	if ((opline->extended_value & ZEND_FETCH_TYPE_MASK) != ZEND_FETCH_GLOBAL_LOCK) {
		FREE_OP1();
	}

	if (OP1_TYPE != IS_CONST) {
		zend_string_release(name);
	}

	ZEND_ASSERT(retval != NULL);
	if (type == BP_VAR_R || type == BP_VAR_IS) {
		if (/*type == BP_VAR_R &&*/ Z_ISREF_P(retval) && Z_REFCOUNT_P(retval) == 1) {
			ZVAL_UNREF(retval);
		}
		ZVAL_COPY(EX_VAR(opline->result.var), retval);
	} else {
		ZVAL_INDIRECT(EX_VAR(opline->result.var), retval);
	}
	ZEND_VM_NEXT_OPCODE_CHECK_EXCEPTION();
}

ZEND_VM_HANDLER(80, ZEND_FETCH_R, CONST|TMPVAR|CV, UNUSED, VAR_FETCH)
{
	ZEND_VM_DISPATCH_TO_HELPER(zend_fetch_var_address_helper, type, BP_VAR_R);
}

ZEND_VM_HANDLER(83, ZEND_FETCH_W, CONST|TMPVAR|CV, UNUSED, VAR_FETCH)
{
	ZEND_VM_DISPATCH_TO_HELPER(zend_fetch_var_address_helper, type, BP_VAR_W);
}

ZEND_VM_HANDLER(86, ZEND_FETCH_RW, CONST|TMPVAR|CV, UNUSED, VAR_FETCH)
{
	ZEND_VM_DISPATCH_TO_HELPER(zend_fetch_var_address_helper, type, BP_VAR_RW);
}

ZEND_VM_HANDLER(92, ZEND_FETCH_FUNC_ARG, CONST|TMPVAR|CV, UNUSED, VAR_FETCH|ARG_NUM)
{
	USE_OPLINE

	if (zend_is_by_ref_func_arg_fetch(opline, EX(call))) {
		ZEND_VM_DISPATCH_TO_HELPER(zend_fetch_var_address_helper, type, BP_VAR_W);
	} else {
		ZEND_VM_DISPATCH_TO_HELPER(zend_fetch_var_address_helper, type, BP_VAR_R);
	}
}

ZEND_VM_HANDLER(95, ZEND_FETCH_UNSET, CONST|TMPVAR|CV, UNUSED, VAR_FETCH)
{
	ZEND_VM_DISPATCH_TO_HELPER(zend_fetch_var_address_helper, type, BP_VAR_UNSET);
}

ZEND_VM_HANDLER(89, ZEND_FETCH_IS, CONST|TMPVAR|CV, UNUSED, VAR_FETCH)
{
	ZEND_VM_DISPATCH_TO_HELPER(zend_fetch_var_address_helper, type, BP_VAR_IS);
}

ZEND_VM_HELPER(zend_fetch_static_prop_helper, CONST|TMPVAR|CV, UNUSED|CONST|VAR, int type)
{
	USE_OPLINE
	zend_free_op free_op1;
	zval *varname;
	zval *retval;
	zend_string *name;
	zend_class_entry *ce;

	SAVE_OPLINE();
	varname = GET_OP1_ZVAL_PTR_UNDEF(BP_VAR_R);

 	if (OP1_TYPE == IS_CONST) {
		name = Z_STR_P(varname);
	} else if (EXPECTED(Z_TYPE_P(varname) == IS_STRING)) {
		name = Z_STR_P(varname);
		zend_string_addref(name);
	} else {
		if (OP1_TYPE == IS_CV && UNEXPECTED(Z_TYPE_P(varname) == IS_UNDEF)) {
			GET_OP1_UNDEF_CV(varname, BP_VAR_R);
		}
		name = zval_get_string(varname);
	}

	if (OP2_TYPE == IS_CONST) {
		if (OP1_TYPE == IS_CONST && EXPECTED((ce = CACHED_PTR(Z_CACHE_SLOT_P(EX_CONSTANT(opline->op1)))) != NULL)) {
			retval = CACHED_PTR(Z_CACHE_SLOT_P(EX_CONSTANT(opline->op1)) + sizeof(void*));

			/* check if static properties were destoyed */
			if (UNEXPECTED(CE_STATIC_MEMBERS(ce) == NULL)) {
				zend_throw_error(NULL, "Access to undeclared static property: %s::$%s", ZSTR_VAL(ce->name), ZSTR_VAL(name));
				FREE_OP1();
				HANDLE_EXCEPTION();
			}

			ZEND_VM_C_GOTO(fetch_static_prop_return);
		} else if (UNEXPECTED((ce = CACHED_PTR(Z_CACHE_SLOT_P(EX_CONSTANT(opline->op2)))) == NULL)) {
			ce = zend_fetch_class_by_name(Z_STR_P(EX_CONSTANT(opline->op2)), EX_CONSTANT(opline->op2) + 1, ZEND_FETCH_CLASS_DEFAULT | ZEND_FETCH_CLASS_EXCEPTION);
			if (UNEXPECTED(ce == NULL)) {
				if (OP1_TYPE != IS_CONST) {
					zend_string_release(name);
				}
				FREE_OP1();
				ZEND_VM_NEXT_OPCODE_CHECK_EXCEPTION();
			}
			CACHE_PTR(Z_CACHE_SLOT_P(EX_CONSTANT(opline->op2)), ce);
		}
	} else {
		if (OP2_TYPE == IS_UNUSED) {
			ce = zend_fetch_class(NULL, opline->op2.num);
			if (UNEXPECTED(ce == NULL)) {
				ZEND_ASSERT(EG(exception));
				if (OP1_TYPE != IS_CONST) {
					zend_string_release(name);
				}
				FREE_OP1();
				HANDLE_EXCEPTION();
			}
		} else {
			ce = Z_CE_P(EX_VAR(opline->op2.var));
		}
		if (OP1_TYPE == IS_CONST &&
		    (retval = CACHED_POLYMORPHIC_PTR(Z_CACHE_SLOT_P(EX_CONSTANT(opline->op1)), ce)) != NULL) {
				
			/* check if static properties were destoyed */
			if (UNEXPECTED(CE_STATIC_MEMBERS(ce) == NULL)) {
				zend_throw_error(NULL, "Access to undeclared static property: %s::$%s", ZSTR_VAL(ce->name), ZSTR_VAL(name));
				FREE_OP1();
				HANDLE_EXCEPTION();
			}

			ZEND_VM_C_GOTO(fetch_static_prop_return);
		}
	}
	retval = zend_std_get_static_property(ce, name, 0);
	if (UNEXPECTED(EG(exception))) {
		if (OP1_TYPE != IS_CONST) {
			zend_string_release(name);
		}
		FREE_OP1();
		HANDLE_EXCEPTION();
	}
	if (OP1_TYPE == IS_CONST && retval) {
		CACHE_POLYMORPHIC_PTR(Z_CACHE_SLOT_P(EX_CONSTANT(opline->op1)), ce, retval);
	}

	FREE_OP1();

	if (OP1_TYPE != IS_CONST) {
		zend_string_release(name);
	}

ZEND_VM_C_LABEL(fetch_static_prop_return):
	ZEND_ASSERT(retval != NULL);
	if (type == BP_VAR_R || type == BP_VAR_IS) {
		if (/*type == BP_VAR_R &&*/ Z_ISREF_P(retval) && Z_REFCOUNT_P(retval) == 1) {
			ZVAL_UNREF(retval);
		}
		ZVAL_COPY(EX_VAR(opline->result.var), retval);
	} else {
		ZVAL_INDIRECT(EX_VAR(opline->result.var), retval);
	}
	ZEND_VM_NEXT_OPCODE_CHECK_EXCEPTION();
}

ZEND_VM_HANDLER(173, ZEND_FETCH_STATIC_PROP_R, CONST|TMPVAR|CV, UNUSED|CLASS_FETCH|CONST|VAR)
{
	ZEND_VM_DISPATCH_TO_HELPER(zend_fetch_static_prop_helper, type, BP_VAR_R);
}

ZEND_VM_HANDLER(174, ZEND_FETCH_STATIC_PROP_W, CONST|TMPVAR|CV, UNUSED|CLASS_FETCH|CONST|VAR)
{
	ZEND_VM_DISPATCH_TO_HELPER(zend_fetch_static_prop_helper, type, BP_VAR_W);
}

ZEND_VM_HANDLER(175, ZEND_FETCH_STATIC_PROP_RW, CONST|TMPVAR|CV, UNUSED|CLASS_FETCH|CONST|VAR)
{
	ZEND_VM_DISPATCH_TO_HELPER(zend_fetch_static_prop_helper, type, BP_VAR_RW);
}

ZEND_VM_HANDLER(177, ZEND_FETCH_STATIC_PROP_FUNC_ARG, CONST|TMPVAR|CV, UNUSED|CLASS_FETCH|CONST|VAR, NUM)
{
	USE_OPLINE

	if (zend_is_by_ref_func_arg_fetch(opline, EX(call))) {
		ZEND_VM_DISPATCH_TO_HELPER(zend_fetch_static_prop_helper, type, BP_VAR_W);
	} else {
		ZEND_VM_DISPATCH_TO_HELPER(zend_fetch_static_prop_helper, type, BP_VAR_R);
	}
}

ZEND_VM_HANDLER(178, ZEND_FETCH_STATIC_PROP_UNSET, CONST|TMPVAR|CV, UNUSED|CLASS_FETCH|CONST|VAR)
{
	ZEND_VM_DISPATCH_TO_HELPER(zend_fetch_static_prop_helper, type, BP_VAR_UNSET);
}

ZEND_VM_HANDLER(176, ZEND_FETCH_STATIC_PROP_IS, CONST|TMPVAR|CV, UNUSED|CLASS_FETCH|CONST|VAR)
{
	ZEND_VM_DISPATCH_TO_HELPER(zend_fetch_static_prop_helper, type, BP_VAR_IS);
}

ZEND_VM_HANDLER(81, ZEND_FETCH_DIM_R, CONST|TMPVAR|CV, CONST|TMPVAR|CV)
{
	USE_OPLINE
	zend_free_op free_op1, free_op2;
	zval *container;

	SAVE_OPLINE();
	container = GET_OP1_ZVAL_PTR(BP_VAR_R);
	zend_fetch_dimension_address_read_R(EX_VAR(opline->result.var), container, GET_OP2_ZVAL_PTR(BP_VAR_R), OP2_TYPE);
	FREE_OP2();
	FREE_OP1();
	ZEND_VM_NEXT_OPCODE_CHECK_EXCEPTION();
}

ZEND_VM_HANDLER(84, ZEND_FETCH_DIM_W, VAR|CV, CONST|TMPVAR|UNUSED|NEXT|CV)
{
	USE_OPLINE
	zend_free_op free_op1, free_op2;
	zval *container;

	SAVE_OPLINE();
	container = GET_OP1_ZVAL_PTR_PTR_UNDEF(BP_VAR_W);

	zend_fetch_dimension_address_W(EX_VAR(opline->result.var), container, GET_OP2_ZVAL_PTR(BP_VAR_R), OP2_TYPE);
	FREE_OP2();
	if (OP1_TYPE == IS_VAR && READY_TO_DESTROY(free_op1)) {
		EXTRACT_ZVAL_PTR(EX_VAR(opline->result.var));
	}
	FREE_OP1_VAR_PTR();
	ZEND_VM_NEXT_OPCODE_CHECK_EXCEPTION();
}

ZEND_VM_HANDLER(87, ZEND_FETCH_DIM_RW, VAR|CV, CONST|TMPVAR|UNUSED|NEXT|CV)
{
	USE_OPLINE
	zend_free_op free_op1, free_op2;
	zval *container;

	SAVE_OPLINE();
	container = GET_OP1_ZVAL_PTR_PTR(BP_VAR_RW);

	zend_fetch_dimension_address_RW(EX_VAR(opline->result.var), container, GET_OP2_ZVAL_PTR(BP_VAR_R), OP2_TYPE);
	FREE_OP2();
	if (OP1_TYPE == IS_VAR && READY_TO_DESTROY(free_op1)) {
		EXTRACT_ZVAL_PTR(EX_VAR(opline->result.var));
	}
	FREE_OP1_VAR_PTR();
	ZEND_VM_NEXT_OPCODE_CHECK_EXCEPTION();
}

ZEND_VM_HANDLER(90, ZEND_FETCH_DIM_IS, CONST|TMPVAR|CV, CONST|TMPVAR|CV)
{
	USE_OPLINE
	zend_free_op free_op1, free_op2;
	zval *container;

	SAVE_OPLINE();
	container = GET_OP1_ZVAL_PTR(BP_VAR_IS);
	zend_fetch_dimension_address_read_IS(EX_VAR(opline->result.var), container, GET_OP2_ZVAL_PTR(BP_VAR_R), OP2_TYPE);
	FREE_OP2();
	FREE_OP1();
	ZEND_VM_NEXT_OPCODE_CHECK_EXCEPTION();
}

ZEND_VM_HANDLER(93, ZEND_FETCH_DIM_FUNC_ARG, CONST|TMP|VAR|CV, CONST|TMPVAR|UNUSED|NEXT|CV, NUM)
{
	USE_OPLINE
	zval *container;
	zend_free_op free_op1, free_op2;

	SAVE_OPLINE();

	if (zend_is_by_ref_func_arg_fetch(opline, EX(call))) {
        if ((OP1_TYPE & (IS_CONST|IS_TMP_VAR))) {
            zend_throw_error(NULL, "Cannot use temporary expression in write context");
			FREE_UNFETCHED_OP2();
			FREE_UNFETCHED_OP1();
			HANDLE_EXCEPTION();
        }
		container = GET_OP1_ZVAL_PTR_PTR_UNDEF(BP_VAR_W);
		zend_fetch_dimension_address_W(EX_VAR(opline->result.var), container, GET_OP2_ZVAL_PTR(BP_VAR_R), OP2_TYPE);
		if (OP1_TYPE == IS_VAR && READY_TO_DESTROY(free_op1)) {
			EXTRACT_ZVAL_PTR(EX_VAR(opline->result.var));
		}
		FREE_OP2();
		FREE_OP1_VAR_PTR();
	} else {
		if (OP2_TYPE == IS_UNUSED) {
			zend_throw_error(NULL, "Cannot use [] for reading");
			FREE_UNFETCHED_OP2();
			FREE_UNFETCHED_OP1();
			HANDLE_EXCEPTION();
		}
		container = GET_OP1_ZVAL_PTR(BP_VAR_R);
		zend_fetch_dimension_address_read_R(EX_VAR(opline->result.var), container, GET_OP2_ZVAL_PTR(BP_VAR_R), OP2_TYPE);
		FREE_OP2();
		FREE_OP1();
	}
	ZEND_VM_NEXT_OPCODE_CHECK_EXCEPTION();
}

ZEND_VM_HANDLER(96, ZEND_FETCH_DIM_UNSET, VAR|CV, CONST|TMPVAR|CV)
{
	USE_OPLINE
	zend_free_op free_op1, free_op2;
	zval *container;

	SAVE_OPLINE();
	container = GET_OP1_ZVAL_PTR_PTR(BP_VAR_UNSET);

	zend_fetch_dimension_address_UNSET(EX_VAR(opline->result.var), container, GET_OP2_ZVAL_PTR(BP_VAR_R), OP2_TYPE);
	FREE_OP2();
	if (OP1_TYPE == IS_VAR && READY_TO_DESTROY(free_op1)) {
		EXTRACT_ZVAL_PTR(EX_VAR(opline->result.var));
	}
	FREE_OP1_VAR_PTR();
	ZEND_VM_NEXT_OPCODE_CHECK_EXCEPTION();
}

ZEND_VM_HANDLER(82, ZEND_FETCH_OBJ_R, CONST|TMP|VAR|UNUSED|THIS|CV, CONST|TMPVAR|CV)
{
	USE_OPLINE
	zend_free_op free_op1;
	zval *container;
	zend_free_op free_op2;
	zval *offset;

	SAVE_OPLINE();
	container = GET_OP1_OBJ_ZVAL_PTR(BP_VAR_R);

	if (OP1_TYPE == IS_UNUSED && UNEXPECTED(Z_OBJ_P(container) == NULL)) {
		zend_throw_error(NULL, "Using $this when not in object context");
		FREE_UNFETCHED_OP2();
		HANDLE_EXCEPTION();
	}

	offset = GET_OP2_ZVAL_PTR(BP_VAR_R);

	if (OP1_TYPE == IS_CONST ||
	    (OP1_TYPE != IS_UNUSED && UNEXPECTED(Z_TYPE_P(container) != IS_OBJECT))) {
		if ((OP1_TYPE & (IS_VAR|IS_CV)) && Z_ISREF_P(container)) {
			container = Z_REFVAL_P(container);
			if (UNEXPECTED(Z_TYPE_P(container) != IS_OBJECT)) {
				ZEND_VM_C_GOTO(fetch_obj_r_no_object);
			}
		} else {
			ZEND_VM_C_GOTO(fetch_obj_r_no_object);
		}
	}

	/* here we are sure we are dealing with an object */
	do {
		zend_object *zobj = Z_OBJ_P(container);
		zval *retval;

		if (OP2_TYPE == IS_CONST &&
			EXPECTED(zobj->ce == CACHED_PTR(Z_CACHE_SLOT_P(offset)))) {
			uint32_t prop_offset = (uint32_t)(intptr_t)CACHED_PTR(Z_CACHE_SLOT_P(offset) + sizeof(void*));

			if (EXPECTED(prop_offset != (uint32_t)ZEND_DYNAMIC_PROPERTY_OFFSET)) {
				retval = OBJ_PROP(zobj, prop_offset);
				if (EXPECTED(Z_TYPE_P(retval) != IS_UNDEF)) {
					ZVAL_COPY(EX_VAR(opline->result.var), retval);
					break;
				}
			} else if (EXPECTED(zobj->properties != NULL)) {
				retval = zend_hash_find(zobj->properties, Z_STR_P(offset));
				if (EXPECTED(retval)) {
					ZVAL_COPY(EX_VAR(opline->result.var), retval);
					break;
				}
			}
		}

		if (UNEXPECTED(zobj->handlers->read_property == NULL)) {
ZEND_VM_C_LABEL(fetch_obj_r_no_object):
			zend_error(E_NOTICE, "Trying to get property of non-object");
			ZVAL_NULL(EX_VAR(opline->result.var));
		} else {
			retval = zobj->handlers->read_property(container, offset, BP_VAR_R, ((OP2_TYPE == IS_CONST) ? CACHE_ADDR(Z_CACHE_SLOT_P(offset)) : NULL), EX_VAR(opline->result.var));

			if (retval != EX_VAR(opline->result.var)) {
				ZVAL_COPY(EX_VAR(opline->result.var), retval);
			}
		}
	} while (0);

	FREE_OP2();
	FREE_OP1();
	ZEND_VM_NEXT_OPCODE_CHECK_EXCEPTION();
}

ZEND_VM_HANDLER(85, ZEND_FETCH_OBJ_W, VAR|UNUSED|THIS|CV, CONST|TMPVAR|CV)
{
	USE_OPLINE
	zend_free_op free_op1, free_op2;
	zval *property;
	zval *container;

	SAVE_OPLINE();
	property = GET_OP2_ZVAL_PTR(BP_VAR_R);

	container = GET_OP1_OBJ_ZVAL_PTR_PTR_UNDEF(BP_VAR_W);
	if (OP1_TYPE == IS_UNUSED && UNEXPECTED(Z_OBJ_P(container) == NULL)) {
		zend_throw_error(NULL, "Using $this when not in object context");
		FREE_OP2();
		HANDLE_EXCEPTION();
	}

	zend_fetch_property_address(EX_VAR(opline->result.var), container, OP1_TYPE, property, OP2_TYPE, ((OP2_TYPE == IS_CONST) ? CACHE_ADDR(Z_CACHE_SLOT_P(property)) : NULL), BP_VAR_W);
	FREE_OP2();
	if (OP1_TYPE == IS_VAR && READY_TO_DESTROY(free_op1)) {
		EXTRACT_ZVAL_PTR(EX_VAR(opline->result.var));
	}
	FREE_OP1_VAR_PTR();
	ZEND_VM_NEXT_OPCODE_CHECK_EXCEPTION();
}

ZEND_VM_HANDLER(88, ZEND_FETCH_OBJ_RW, VAR|UNUSED|THIS|CV, CONST|TMPVAR|CV)
{
	USE_OPLINE
	zend_free_op free_op1, free_op2;
	zval *property;
	zval *container;

	SAVE_OPLINE();
	property = GET_OP2_ZVAL_PTR(BP_VAR_R);
	container = GET_OP1_OBJ_ZVAL_PTR_PTR(BP_VAR_RW);

	if (OP1_TYPE == IS_UNUSED && UNEXPECTED(Z_OBJ_P(container) == NULL)) {
		zend_throw_error(NULL, "Using $this when not in object context");
		FREE_OP2();
		HANDLE_EXCEPTION();
	}
	zend_fetch_property_address(EX_VAR(opline->result.var), container, OP1_TYPE, property, OP2_TYPE, ((OP2_TYPE == IS_CONST) ? CACHE_ADDR(Z_CACHE_SLOT_P(property)) : NULL), BP_VAR_RW);
	FREE_OP2();
	if (OP1_TYPE == IS_VAR && READY_TO_DESTROY(free_op1)) {
		EXTRACT_ZVAL_PTR(EX_VAR(opline->result.var));
	}
	FREE_OP1_VAR_PTR();
	ZEND_VM_NEXT_OPCODE_CHECK_EXCEPTION();
}

ZEND_VM_HANDLER(91, ZEND_FETCH_OBJ_IS, CONST|TMPVAR|UNUSED|THIS|CV, CONST|TMPVAR|CV)
{
	USE_OPLINE
	zend_free_op free_op1;
	zval *container;
	zend_free_op free_op2;
	zval *offset;

	SAVE_OPLINE();
	container = GET_OP1_OBJ_ZVAL_PTR(BP_VAR_IS);

	if (OP1_TYPE == IS_UNUSED && UNEXPECTED(Z_OBJ_P(container) == NULL)) {
		zend_throw_error(NULL, "Using $this when not in object context");
		FREE_UNFETCHED_OP2();
		HANDLE_EXCEPTION();
	}

	offset  = GET_OP2_ZVAL_PTR(BP_VAR_R);

	if (OP1_TYPE == IS_CONST ||
	    (OP1_TYPE != IS_UNUSED && UNEXPECTED(Z_TYPE_P(container) != IS_OBJECT))) {
		if ((OP1_TYPE & (IS_VAR|IS_CV)) && Z_ISREF_P(container)) {
			container = Z_REFVAL_P(container);
			if (UNEXPECTED(Z_TYPE_P(container) != IS_OBJECT)) {
				ZEND_VM_C_GOTO(fetch_obj_is_no_object);
			}
		} else {
			ZEND_VM_C_GOTO(fetch_obj_is_no_object);
		}
	}

	/* here we are sure we are dealing with an object */
	do {
		zend_object *zobj = Z_OBJ_P(container);
		zval *retval;

		if (OP2_TYPE == IS_CONST &&
			EXPECTED(zobj->ce == CACHED_PTR(Z_CACHE_SLOT_P(offset)))) {
			uint32_t prop_offset = (uint32_t)(intptr_t)CACHED_PTR(Z_CACHE_SLOT_P(offset) + sizeof(void*));

			if (EXPECTED(prop_offset != (uint32_t)ZEND_DYNAMIC_PROPERTY_OFFSET)) {
				retval = OBJ_PROP(zobj, prop_offset);
				if (EXPECTED(Z_TYPE_P(retval) != IS_UNDEF)) {
					ZVAL_COPY(EX_VAR(opline->result.var), retval);
					break;
				}
			} else if (EXPECTED(zobj->properties != NULL)) {
				retval = zend_hash_find(zobj->properties, Z_STR_P(offset));
				if (EXPECTED(retval)) {
					ZVAL_COPY(EX_VAR(opline->result.var), retval);
					break;
				}
			}
		}

		if (UNEXPECTED(zobj->handlers->read_property == NULL)) {
ZEND_VM_C_LABEL(fetch_obj_is_no_object):
			ZVAL_NULL(EX_VAR(opline->result.var));
		} else {

			retval = zobj->handlers->read_property(container, offset, BP_VAR_IS, ((OP2_TYPE == IS_CONST) ? CACHE_ADDR(Z_CACHE_SLOT_P(offset)) : NULL), EX_VAR(opline->result.var));

			if (retval != EX_VAR(opline->result.var)) {
				ZVAL_COPY(EX_VAR(opline->result.var), retval);
			}
		}
	} while (0);

	FREE_OP2();
	FREE_OP1();
	ZEND_VM_NEXT_OPCODE_CHECK_EXCEPTION();
}

ZEND_VM_HANDLER(94, ZEND_FETCH_OBJ_FUNC_ARG, CONST|TMP|VAR|UNUSED|THIS|CV, CONST|TMPVAR|CV, NUM)
{
	USE_OPLINE
	zval *container;

	if (zend_is_by_ref_func_arg_fetch(opline, EX(call))) {
		/* Behave like FETCH_OBJ_W */
		zend_free_op free_op1, free_op2;
		zval *property;

		SAVE_OPLINE();
		property = GET_OP2_ZVAL_PTR(BP_VAR_R);
		container = GET_OP1_OBJ_ZVAL_PTR_PTR_UNDEF(BP_VAR_W);

		if (OP1_TYPE == IS_UNUSED && UNEXPECTED(Z_OBJ_P(container) == NULL)) {
			zend_throw_error(NULL, "Using $this when not in object context");
			FREE_OP2();
			HANDLE_EXCEPTION();
		}
		if ((OP1_TYPE & (IS_CONST|IS_TMP_VAR))) {
			zend_throw_error(NULL, "Cannot use temporary expression in write context");
			FREE_OP2();
			FREE_OP1_VAR_PTR();
			HANDLE_EXCEPTION();
		}
		zend_fetch_property_address(EX_VAR(opline->result.var), container, OP1_TYPE, property, OP2_TYPE, ((OP2_TYPE == IS_CONST) ? CACHE_ADDR(Z_CACHE_SLOT_P(property)) : NULL), BP_VAR_W);
		FREE_OP2();
		if (OP1_TYPE == IS_VAR && READY_TO_DESTROY(free_op1)) {
			EXTRACT_ZVAL_PTR(EX_VAR(opline->result.var));
		}
		FREE_OP1_VAR_PTR();
		ZEND_VM_NEXT_OPCODE_CHECK_EXCEPTION();
	} else {
		ZEND_VM_DISPATCH_TO_HANDLER(ZEND_FETCH_OBJ_R);
	}
}

ZEND_VM_HANDLER(97, ZEND_FETCH_OBJ_UNSET, VAR|UNUSED|THIS|CV, CONST|TMPVAR|CV)
{
	USE_OPLINE
	zend_free_op free_op1, free_op2;
	zval *container, *property;

	SAVE_OPLINE();
	container = GET_OP1_OBJ_ZVAL_PTR_PTR(BP_VAR_UNSET);

	if (OP1_TYPE == IS_UNUSED && UNEXPECTED(Z_OBJ_P(container) == NULL)) {
		zend_throw_error(NULL, "Using $this when not in object context");
		FREE_UNFETCHED_OP2();
		HANDLE_EXCEPTION();
	}

	property = GET_OP2_ZVAL_PTR(BP_VAR_R);

	zend_fetch_property_address(EX_VAR(opline->result.var), container, OP1_TYPE, property, OP2_TYPE, ((OP2_TYPE == IS_CONST) ? CACHE_ADDR(Z_CACHE_SLOT_P(property)) : NULL), BP_VAR_UNSET);
	FREE_OP2();
	if (OP1_TYPE == IS_VAR && READY_TO_DESTROY(free_op1)) {
		EXTRACT_ZVAL_PTR(EX_VAR(opline->result.var));
	}
	FREE_OP1_VAR_PTR();
	ZEND_VM_NEXT_OPCODE_CHECK_EXCEPTION();
}

ZEND_VM_HANDLER(98, ZEND_FETCH_LIST, CONST|TMPVAR|CV, CONST)
{
	USE_OPLINE
	zend_free_op free_op1;
	zval *container;

	SAVE_OPLINE();
	container = GET_OP1_ZVAL_PTR_UNDEF(BP_VAR_R);

ZEND_VM_C_LABEL(try_fetch_list):
	if (EXPECTED(Z_TYPE_P(container) == IS_ARRAY)) {
		zval *value = zend_hash_index_find(Z_ARRVAL_P(container), Z_LVAL_P(EX_CONSTANT(opline->op2)));

		if (UNEXPECTED(value == NULL)) {
			zend_error(E_NOTICE,"Undefined offset: " ZEND_ULONG_FMT, Z_LVAL_P(EX_CONSTANT(opline->op2)));
			ZVAL_NULL(EX_VAR(opline->result.var));
		} else {
			ZVAL_COPY(EX_VAR(opline->result.var), value);
		}
	} else if (OP1_TYPE != IS_CONST &&
	           UNEXPECTED(Z_TYPE_P(container) == IS_OBJECT) &&
	           EXPECTED(Z_OBJ_HT_P(container)->read_dimension)) {
		zval *result = EX_VAR(opline->result.var);
		zval *retval = Z_OBJ_HT_P(container)->read_dimension(container, EX_CONSTANT(opline->op2), BP_VAR_R, result);

		if (retval) {
			if (result != retval) {
				ZVAL_COPY(result, retval);
			}
		} else {
			ZVAL_NULL(result);
		}
	} else if ((OP1_TYPE & (IS_VAR|IS_CV)) && Z_TYPE_P(container) == IS_REFERENCE) {
		container = Z_REFVAL_P(container);
		ZEND_VM_C_GOTO(try_fetch_list);
	} else {
		if (OP1_TYPE == IS_CV && UNEXPECTED(Z_TYPE_P(container) == IS_UNDEF)) {
			GET_OP1_UNDEF_CV(container, BP_VAR_R);
		}
		ZVAL_NULL(EX_VAR(opline->result.var));
	}
	ZEND_VM_NEXT_OPCODE_CHECK_EXCEPTION();
}

ZEND_VM_HANDLER(136, ZEND_ASSIGN_OBJ, VAR|UNUSED|THIS|CV, CONST|TMPVAR|CV, SPEC(OP_DATA=CONST|TMP|VAR|CV))
{
	USE_OPLINE
	zend_free_op free_op1, free_op2, free_op_data;
	zval *object, *property_name, *value, tmp;

	SAVE_OPLINE();
	object = GET_OP1_OBJ_ZVAL_PTR_PTR_UNDEF(BP_VAR_W);

	if (OP1_TYPE == IS_UNUSED && UNEXPECTED(Z_OBJ_P(object) == NULL)) {
		zend_throw_error(NULL, "Using $this when not in object context");
		FREE_UNFETCHED_OP2();
		HANDLE_EXCEPTION();
	}

	property_name = GET_OP2_ZVAL_PTR(BP_VAR_R);
	value = GET_OP_DATA_ZVAL_PTR(BP_VAR_R);

	if (OP1_TYPE != IS_UNUSED && UNEXPECTED(Z_TYPE_P(object) != IS_OBJECT)) {
		do {
			if (OP1_TYPE == IS_VAR && UNEXPECTED(Z_ISERROR_P(object))) {
				if (UNEXPECTED(RETURN_VALUE_USED(opline))) {
					ZVAL_NULL(EX_VAR(opline->result.var));
				}
				FREE_OP_DATA();
				ZEND_VM_C_GOTO(exit_assign_obj);
			}
			if (Z_ISREF_P(object)) {
				object = Z_REFVAL_P(object);
				if (EXPECTED(Z_TYPE_P(object) == IS_OBJECT)) {
					break;
				}
			}
			if (EXPECTED(Z_TYPE_P(object) <= IS_FALSE ||
			    (Z_TYPE_P(object) == IS_STRING && Z_STRLEN_P(object) == 0))) {
				zend_object *obj;

				zval_ptr_dtor(object);
				object_init(object);
				Z_ADDREF_P(object);
				obj = Z_OBJ_P(object);
				zend_error(E_WARNING, "Creating default object from empty value");
				if (GC_REFCOUNT(obj) == 1) {
					/* the enclosing container was deleted, obj is unreferenced */
					if (UNEXPECTED(RETURN_VALUE_USED(opline))) {
						ZVAL_NULL(EX_VAR(opline->result.var));
					}
					FREE_OP_DATA();
					OBJ_RELEASE(obj);
					ZEND_VM_C_GOTO(exit_assign_obj);
				}
				Z_DELREF_P(object);
			} else {
				zend_error(E_WARNING, "Attempt to assign property of non-object");
				if (UNEXPECTED(RETURN_VALUE_USED(opline))) {
					ZVAL_NULL(EX_VAR(opline->result.var));
				}
				FREE_OP_DATA();
				ZEND_VM_C_GOTO(exit_assign_obj);
			}
		} while (0);
	}

	if (OP2_TYPE == IS_CONST &&
	    EXPECTED(Z_OBJCE_P(object) == CACHED_PTR(Z_CACHE_SLOT_P(property_name)))) {
		uint32_t prop_offset = (uint32_t)(intptr_t)CACHED_PTR(Z_CACHE_SLOT_P(property_name) + sizeof(void*));
		zend_object *zobj = Z_OBJ_P(object);
		zval *property;

		if (EXPECTED(prop_offset != (uint32_t)ZEND_DYNAMIC_PROPERTY_OFFSET)) {
			property = OBJ_PROP(zobj, prop_offset);
			if (Z_TYPE_P(property) != IS_UNDEF) {
ZEND_VM_C_LABEL(fast_assign_obj):
				value = zend_assign_to_variable(property, value, OP_DATA_TYPE);
				if (UNEXPECTED(RETURN_VALUE_USED(opline))) {
					ZVAL_COPY(EX_VAR(opline->result.var), value);
				}
				ZEND_VM_C_GOTO(exit_assign_obj);
			}
		} else {
			if (EXPECTED(zobj->properties != NULL)) {
				if (UNEXPECTED(GC_REFCOUNT(zobj->properties) > 1)) {
					if (EXPECTED(!(GC_FLAGS(zobj->properties) & IS_ARRAY_IMMUTABLE))) {
						GC_REFCOUNT(zobj->properties)--;
					}
					zobj->properties = zend_array_dup(zobj->properties);
				}
				property = zend_hash_find(zobj->properties, Z_STR_P(property_name));
				if (property) {
					ZEND_VM_C_GOTO(fast_assign_obj);
				}
			}

			if (!zobj->ce->__set) {

				if (EXPECTED(zobj->properties == NULL)) {
					rebuild_object_properties(zobj);
				}
				/* separate our value if necessary */
				if (OP_DATA_TYPE == IS_CONST) {
					if (UNEXPECTED(Z_OPT_COPYABLE_P(value))) {
						ZVAL_COPY_VALUE(&tmp, value);
						zval_copy_ctor_func(&tmp);
						value = &tmp;
					}
				} else if (OP_DATA_TYPE != IS_TMP_VAR) {
					if (Z_ISREF_P(value)) {
						if (OP_DATA_TYPE == IS_VAR) {
							zend_reference *ref = Z_REF_P(value);
							if (--GC_REFCOUNT(ref) == 0) {
								ZVAL_COPY_VALUE(&tmp, Z_REFVAL_P(value));
								efree_size(ref, sizeof(zend_reference));
								value = &tmp;
							} else {
								value = Z_REFVAL_P(value);
								if (Z_REFCOUNTED_P(value)) {
									Z_ADDREF_P(value);
								}
							}
						} else {
							value = Z_REFVAL_P(value);
							if (Z_REFCOUNTED_P(value)) {
								Z_ADDREF_P(value);
							}
						}
					} else if (OP_DATA_TYPE == IS_CV && Z_REFCOUNTED_P(value)) {
						Z_ADDREF_P(value);
					}
				}
				zend_hash_add_new(zobj->properties, Z_STR_P(property_name), value);
				if (UNEXPECTED(RETURN_VALUE_USED(opline))) {
					ZVAL_COPY(EX_VAR(opline->result.var), value);
				}
				ZEND_VM_C_GOTO(exit_assign_obj);
			}
		}
	}

	if (!Z_OBJ_HT_P(object)->write_property) {
		zend_error(E_WARNING, "Attempt to assign property of non-object");
		if (UNEXPECTED(RETURN_VALUE_USED(opline))) {
			ZVAL_NULL(EX_VAR(opline->result.var));
		}
		FREE_OP_DATA();
		ZEND_VM_C_GOTO(exit_assign_obj);
	}

	/* separate our value if necessary */
	if (OP_DATA_TYPE == IS_CONST) {
		if (UNEXPECTED(Z_OPT_COPYABLE_P(value))) {
			ZVAL_COPY_VALUE(&tmp, value);
			zval_copy_ctor_func(&tmp);
			value = &tmp;
		}
	} else if (OP_DATA_TYPE != IS_TMP_VAR) {
		ZVAL_DEREF(value);
	}

	Z_OBJ_HT_P(object)->write_property(object, property_name, value, (OP2_TYPE == IS_CONST) ? CACHE_ADDR(Z_CACHE_SLOT_P(property_name)) : NULL);

	if (UNEXPECTED(RETURN_VALUE_USED(opline)) && EXPECTED(!EG(exception))) {
		ZVAL_COPY(EX_VAR(opline->result.var), value);
	}
	if (OP_DATA_TYPE == IS_CONST) {
		zval_ptr_dtor_nogc(value);
	} else {
		FREE_OP_DATA();
	}
ZEND_VM_C_LABEL(exit_assign_obj):
	FREE_OP2();
	FREE_OP1_VAR_PTR();
	/* assign_obj has two opcodes! */
	ZEND_VM_NEXT_OPCODE_EX(1, 2);
}

ZEND_VM_HANDLER(147, ZEND_ASSIGN_DIM, VAR|CV, CONST|TMPVAR|UNUSED|NEXT|CV, SPEC(OP_DATA=CONST|TMP|VAR|CV))
{
	USE_OPLINE
	zend_free_op free_op1;
	zval *object_ptr;
	zend_free_op free_op2, free_op_data;
	zval *value;
	zval *variable_ptr;
	zval *dim;

	SAVE_OPLINE();
	object_ptr = GET_OP1_ZVAL_PTR_PTR_UNDEF(BP_VAR_W);

	if (EXPECTED(Z_TYPE_P(object_ptr) == IS_ARRAY)) {
ZEND_VM_C_LABEL(try_assign_dim_array):
		if (OP2_TYPE == IS_UNUSED) {
			SEPARATE_ARRAY(object_ptr);
			variable_ptr = zend_hash_next_index_insert(Z_ARRVAL_P(object_ptr), &EG(uninitialized_zval));
			if (UNEXPECTED(variable_ptr == NULL)) {
				zend_error(E_WARNING, "Cannot add element to the array as the next element is already occupied");
				variable_ptr = NULL;
			}
		} else {
			dim = GET_OP2_ZVAL_PTR(BP_VAR_R);
			SEPARATE_ARRAY(object_ptr);
			variable_ptr = zend_fetch_dimension_address_inner(Z_ARRVAL_P(object_ptr), dim, OP2_TYPE, BP_VAR_W);
			FREE_OP2();
		}
		if (UNEXPECTED(variable_ptr == NULL)) {
			FREE_UNFETCHED_OP_DATA();
			if (UNEXPECTED(RETURN_VALUE_USED(opline))) {
				ZVAL_NULL(EX_VAR(opline->result.var));
			}
		} else {
			value = GET_OP_DATA_ZVAL_PTR(BP_VAR_R);
			value = zend_assign_to_variable(variable_ptr, value, OP_DATA_TYPE);
			if (UNEXPECTED(RETURN_VALUE_USED(opline))) {
				ZVAL_COPY(EX_VAR(opline->result.var), value);
			}
		}
	} else {
		if (EXPECTED(Z_ISREF_P(object_ptr))) {
			object_ptr = Z_REFVAL_P(object_ptr);
			if (EXPECTED(Z_TYPE_P(object_ptr) == IS_ARRAY)) {
				ZEND_VM_C_GOTO(try_assign_dim_array);
			}
		}
		if (EXPECTED(Z_TYPE_P(object_ptr) == IS_OBJECT)) {
			zend_free_op free_op2;
			zval *property_name = GET_OP2_ZVAL_PTR(BP_VAR_R);

			zend_assign_to_object_dim(UNEXPECTED(RETURN_VALUE_USED(opline)) ? EX_VAR(opline->result.var) : NULL, object_ptr, property_name, OP_DATA_TYPE, (opline+1)->op1, execute_data);
			FREE_OP2();
		} else if (EXPECTED(Z_TYPE_P(object_ptr) == IS_STRING)) {
			if (EXPECTED(Z_STRLEN_P(object_ptr) != 0)) {
				if (OP2_TYPE == IS_UNUSED) {
					zend_throw_error(NULL, "[] operator not supported for strings");
					FREE_UNFETCHED_OP_DATA();
					FREE_OP1_VAR_PTR();
					HANDLE_EXCEPTION();
				} else {
					zend_long offset;

					dim = GET_OP2_ZVAL_PTR(BP_VAR_R);
					offset = zend_fetch_string_offset(object_ptr, dim, BP_VAR_W);
					FREE_OP2();
					value = GET_OP_DATA_ZVAL_PTR_DEREF(BP_VAR_R);
					zend_assign_to_string_offset(object_ptr, offset, value, (UNEXPECTED(RETURN_VALUE_USED(opline)) ? EX_VAR(opline->result.var) : NULL));
					FREE_OP_DATA();
				}
			} else {
				zval_ptr_dtor_nogc(object_ptr);
ZEND_VM_C_LABEL(assign_dim_convert_to_array):
				ZVAL_NEW_ARR(object_ptr);
				zend_hash_init(Z_ARRVAL_P(object_ptr), 8, NULL, ZVAL_PTR_DTOR, 0);
				ZEND_VM_C_GOTO(try_assign_dim_array);
			}
		} else if (EXPECTED(Z_TYPE_P(object_ptr) <= IS_FALSE)) {
			ZEND_VM_C_GOTO(assign_dim_convert_to_array);
		} else if (OP1_TYPE == IS_VAR && UNEXPECTED(Z_ISERROR_P(object_ptr))) {
			ZEND_VM_C_GOTO(assign_dim_clean);
		} else {
			zend_error(E_WARNING, "Cannot use a scalar value as an array");
ZEND_VM_C_LABEL(assign_dim_clean):
			FREE_UNFETCHED_OP2();
			FREE_UNFETCHED_OP_DATA();
			if (UNEXPECTED(RETURN_VALUE_USED(opline))) {
				ZVAL_NULL(EX_VAR(opline->result.var));
			}
		}
	}
	FREE_OP1_VAR_PTR();
	/* assign_dim has two opcodes! */
	ZEND_VM_NEXT_OPCODE_EX(1, 2);
}

ZEND_VM_HANDLER(38, ZEND_ASSIGN, VAR|CV, CONST|TMP|VAR|CV, SPEC(RETVAL))
{
	USE_OPLINE
	zend_free_op free_op1, free_op2;
	zval *value;
	zval *variable_ptr;

	SAVE_OPLINE();
	value = GET_OP2_ZVAL_PTR(BP_VAR_R);
	variable_ptr = GET_OP1_ZVAL_PTR_PTR_UNDEF(BP_VAR_W);

	if (OP1_TYPE == IS_VAR && UNEXPECTED(Z_ISERROR_P(variable_ptr))) {
		FREE_OP2();
		if (UNEXPECTED(RETURN_VALUE_USED(opline))) {
			ZVAL_NULL(EX_VAR(opline->result.var));
		}
	} else {
		value = zend_assign_to_variable(variable_ptr, value, OP2_TYPE);
		if (UNEXPECTED(RETURN_VALUE_USED(opline))) {
			ZVAL_COPY(EX_VAR(opline->result.var), value);
		}
		FREE_OP1_VAR_PTR();
		/* zend_assign_to_variable() always takes care of op2, never free it! */
	}

	ZEND_VM_NEXT_OPCODE_CHECK_EXCEPTION();
}

ZEND_VM_HANDLER(39, ZEND_ASSIGN_REF, VAR|CV, VAR|CV, SRC)
{
	USE_OPLINE
	zend_free_op free_op1, free_op2;
	zval *variable_ptr;
	zval *value_ptr;

	SAVE_OPLINE();
	value_ptr = GET_OP2_ZVAL_PTR_PTR(BP_VAR_W);
	variable_ptr = GET_OP1_ZVAL_PTR_PTR_UNDEF(BP_VAR_W);

	if (OP1_TYPE == IS_VAR &&
	    UNEXPECTED(Z_TYPE_P(EX_VAR(opline->op1.var)) != IS_INDIRECT) &&
	    UNEXPECTED(!Z_ISREF_P(EX_VAR(opline->op1.var))) &&
	    UNEXPECTED(!Z_ISERROR_P(EX_VAR(opline->op1.var)))) {

		zend_throw_error(NULL, "Cannot assign by reference to overloaded object");
		FREE_OP2_VAR_PTR();
		HANDLE_EXCEPTION();

	} else if (OP2_TYPE == IS_VAR &&
	           opline->extended_value == ZEND_RETURNS_FUNCTION &&
	           UNEXPECTED(!(Z_VAR_FLAGS_P(value_ptr) & IS_VAR_RET_REF))) {

		zend_error(E_NOTICE, "Only variables should be assigned by reference");
		if (UNEXPECTED(EG(exception) != NULL)) {
			FREE_OP2_VAR_PTR();
			HANDLE_EXCEPTION();
		}

		value_ptr = zend_assign_to_variable(variable_ptr, value_ptr, OP2_TYPE);
		if (UNEXPECTED(RETURN_VALUE_USED(opline))) {
			ZVAL_COPY(EX_VAR(opline->result.var), value_ptr);
		}
		/* zend_assign_to_variable() always takes care of op2, never free it! */

	} else {

		if ((OP1_TYPE == IS_VAR && UNEXPECTED(Z_ISERROR_P(variable_ptr))) ||
		    (OP2_TYPE == IS_VAR && UNEXPECTED(Z_ISERROR_P(value_ptr)))) {
			variable_ptr = &EG(uninitialized_zval);
		} else {
			zend_assign_to_variable_reference(variable_ptr, value_ptr);
		}

		if (UNEXPECTED(RETURN_VALUE_USED(opline))) {
			ZVAL_COPY(EX_VAR(opline->result.var), variable_ptr);
		}

		FREE_OP2_VAR_PTR();
	}

	FREE_OP1_VAR_PTR();
	ZEND_VM_NEXT_OPCODE_CHECK_EXCEPTION();
}

ZEND_VM_HELPER(zend_leave_helper, ANY, ANY)
{
	zend_execute_data *old_execute_data;
	uint32_t call_info = EX_CALL_INFO();

	if (EXPECTED(ZEND_CALL_KIND_EX(call_info) == ZEND_CALL_NESTED_FUNCTION)) {
		zend_object *object;

		i_free_compiled_variables(execute_data);
		if (UNEXPECTED(EX(symbol_table) != NULL)) {
			zend_clean_and_cache_symbol_table(EX(symbol_table));
		}
		zend_vm_stack_free_extra_args_ex(call_info, execute_data);
		old_execute_data = execute_data;
		execute_data = EG(current_execute_data) = EX(prev_execute_data);
		if (UNEXPECTED(call_info & ZEND_CALL_CLOSURE)) {
			OBJ_RELEASE((zend_object*)old_execute_data->func->op_array.prototype);
		}
		if (UNEXPECTED(call_info & ZEND_CALL_RELEASE_THIS)) {
			object = Z_OBJ(old_execute_data->This);
#if 0
			if (UNEXPECTED(EG(exception) != NULL) && (EX(opline)->op1.num & ZEND_CALL_CTOR)) {
#else
			if (UNEXPECTED(EG(exception) != NULL) && (call_info & ZEND_CALL_CTOR)) {
#endif
				GC_REFCOUNT(object)--;
				if (GC_REFCOUNT(object) == 1) {
					zend_object_store_ctor_failed(object);
				}
			}
			OBJ_RELEASE(object);
		}
		EG(scope) = EX(func)->op_array.scope;

		zend_vm_stack_free_call_frame_ex(call_info, old_execute_data);

		if (UNEXPECTED(EG(exception) != NULL)) {
			const zend_op *old_opline = EX(opline);
			zend_throw_exception_internal(NULL);
			if (old_opline->opcode != ZEND_HANDLE_EXCEPTION && RETURN_VALUE_USED(old_opline)) {
				zval_ptr_dtor(EX_VAR(old_opline->result.var));
			}
			HANDLE_EXCEPTION_LEAVE();
		}

		LOAD_NEXT_OPLINE();
		ZEND_VM_LEAVE();
	}
	if (EXPECTED((ZEND_CALL_KIND_EX(call_info) & ZEND_CALL_TOP) == 0)) {
		zend_detach_symbol_table(execute_data);
		destroy_op_array(&EX(func)->op_array);
		efree_size(EX(func), sizeof(zend_op_array));
		old_execute_data = execute_data;
		execute_data = EG(current_execute_data) = EX(prev_execute_data);
		zend_vm_stack_free_call_frame_ex(call_info, old_execute_data);

		zend_attach_symbol_table(execute_data);
		if (UNEXPECTED(EG(exception) != NULL)) {
			zend_throw_exception_internal(NULL);
			HANDLE_EXCEPTION_LEAVE();
		}

		LOAD_NEXT_OPLINE();
		ZEND_VM_LEAVE();
	} else {
		if (ZEND_CALL_KIND_EX(call_info) == ZEND_CALL_TOP_FUNCTION) {
			i_free_compiled_variables(execute_data);
			if (UNEXPECTED(EX(symbol_table) != NULL)) {
				zend_clean_and_cache_symbol_table(EX(symbol_table));
			}
			zend_vm_stack_free_extra_args_ex(call_info, execute_data);
			EG(current_execute_data) = EX(prev_execute_data);
			if (UNEXPECTED(call_info & ZEND_CALL_CLOSURE)) {
				OBJ_RELEASE((zend_object*)EX(func)->op_array.prototype);
			}
		} else /* if (call_kind == ZEND_CALL_TOP_CODE) */ {
			zend_array *symbol_table = EX(symbol_table);

			zend_detach_symbol_table(execute_data);
			old_execute_data = EX(prev_execute_data);
			while (old_execute_data) {
				if (old_execute_data->func && ZEND_USER_CODE(old_execute_data->func->op_array.type)) {
					if (old_execute_data->symbol_table == symbol_table) {
						zend_attach_symbol_table(old_execute_data);
					}
					break;
				}
				old_execute_data = old_execute_data->prev_execute_data;
			}
			EG(current_execute_data) = EX(prev_execute_data);
		}

		ZEND_VM_RETURN();
	}
}

ZEND_VM_HANDLER(42, ZEND_JMP, JMP_ADDR, ANY)
{
	USE_OPLINE

	ZEND_VM_SET_OPCODE(OP_JMP_ADDR(opline, opline->op1));
	ZEND_VM_CONTINUE();
}

ZEND_VM_HANDLER(43, ZEND_JMPZ, CONST|TMPVAR|CV, JMP_ADDR)
{
	USE_OPLINE
	zend_free_op free_op1;
	zval *val;

	val = GET_OP1_ZVAL_PTR_UNDEF(BP_VAR_R);
	
	if (Z_TYPE_INFO_P(val) == IS_TRUE) {
		ZEND_VM_SET_NEXT_OPCODE(opline + 1);
		ZEND_VM_CONTINUE();
	} else if (EXPECTED(Z_TYPE_INFO_P(val) <= IS_TRUE)) {
		if (OP1_TYPE == IS_CV && UNEXPECTED(Z_TYPE_INFO_P(val) == IS_UNDEF)) {
			SAVE_OPLINE();
			GET_OP1_UNDEF_CV(val, BP_VAR_R);
			ZEND_VM_JMP(OP_JMP_ADDR(opline, opline->op2));
		} else {
			ZEND_VM_SET_OPCODE(OP_JMP_ADDR(opline, opline->op2));
			ZEND_VM_CONTINUE();
		}
	}

	SAVE_OPLINE();
	if (i_zend_is_true(val)) {
		opline++;
	} else {
		opline = OP_JMP_ADDR(opline, opline->op2);
	}
	FREE_OP1();
	if (UNEXPECTED(EG(exception) != NULL)) {
		HANDLE_EXCEPTION();
	}
	ZEND_VM_JMP(opline);
}

ZEND_VM_HANDLER(44, ZEND_JMPNZ, CONST|TMPVAR|CV, JMP_ADDR)
{
	USE_OPLINE
	zend_free_op free_op1;
	zval *val;

	val = GET_OP1_ZVAL_PTR_UNDEF(BP_VAR_R);

	if (Z_TYPE_INFO_P(val) == IS_TRUE) {
		ZEND_VM_SET_OPCODE(OP_JMP_ADDR(opline, opline->op2));
		ZEND_VM_CONTINUE();
	} else if (EXPECTED(Z_TYPE_INFO_P(val) <= IS_TRUE)) {
		if (OP1_TYPE == IS_CV && UNEXPECTED(Z_TYPE_INFO_P(val) == IS_UNDEF)) {
			SAVE_OPLINE();
			GET_OP1_UNDEF_CV(val, BP_VAR_R);
			ZEND_VM_NEXT_OPCODE_CHECK_EXCEPTION();
		} else {
			ZEND_VM_NEXT_OPCODE();
		}
	}

	SAVE_OPLINE();
	if (i_zend_is_true(val)) {
		opline = OP_JMP_ADDR(opline, opline->op2);
	} else {
		opline++;
	}
	FREE_OP1();
	if (UNEXPECTED(EG(exception) != NULL)) {
		HANDLE_EXCEPTION();
	}
	ZEND_VM_JMP(opline);
}

ZEND_VM_HANDLER(45, ZEND_JMPZNZ, CONST|TMPVAR|CV, JMP_ADDR, JMP_ADDR)
{
	USE_OPLINE
	zend_free_op free_op1;
	zval *val;

	val = GET_OP1_ZVAL_PTR_UNDEF(BP_VAR_R);

	if (EXPECTED(Z_TYPE_INFO_P(val) == IS_TRUE)) {
		ZEND_VM_SET_RELATIVE_OPCODE(opline, opline->extended_value);
		ZEND_VM_CONTINUE();
	} else if (EXPECTED(Z_TYPE_INFO_P(val) <= IS_TRUE)) {
		if (OP1_TYPE == IS_CV) {
			if (UNEXPECTED(Z_TYPE_INFO_P(val) == IS_UNDEF)) {
				SAVE_OPLINE();
				GET_OP1_UNDEF_CV(val, BP_VAR_R);
			}
			ZEND_VM_JMP(OP_JMP_ADDR(opline, opline->op2));
		} else {
			ZEND_VM_SET_OPCODE(OP_JMP_ADDR(opline, opline->op2));
			ZEND_VM_CONTINUE();
		}
	}

	SAVE_OPLINE();
	if (i_zend_is_true(val)) {
		opline = ZEND_OFFSET_TO_OPLINE(opline, opline->extended_value);
	} else {
		opline = OP_JMP_ADDR(opline, opline->op2);
	}
	FREE_OP1();
	if (UNEXPECTED(EG(exception) != NULL)) {
		HANDLE_EXCEPTION();
	}
	ZEND_VM_JMP(opline);
}

ZEND_VM_HANDLER(46, ZEND_JMPZ_EX, CONST|TMPVAR|CV, JMP_ADDR)
{
	USE_OPLINE
	zend_free_op free_op1;
	zval *val;
	int ret;

	val = GET_OP1_ZVAL_PTR_UNDEF(BP_VAR_R);

	if (Z_TYPE_INFO_P(val) == IS_TRUE) {
		ZVAL_TRUE(EX_VAR(opline->result.var));
		ZEND_VM_SET_NEXT_OPCODE(opline + 1);
		ZEND_VM_CONTINUE();
	} else if (EXPECTED(Z_TYPE_INFO_P(val) <= IS_TRUE)) {
		ZVAL_FALSE(EX_VAR(opline->result.var));
		if (OP1_TYPE == IS_CV) {
			if (UNEXPECTED(Z_TYPE_INFO_P(val) == IS_UNDEF)) {
				SAVE_OPLINE();
				GET_OP1_UNDEF_CV(val, BP_VAR_R);
			}
			ZEND_VM_JMP(OP_JMP_ADDR(opline, opline->op2));
		} else {
			ZEND_VM_SET_OPCODE(OP_JMP_ADDR(opline, opline->op2));
			ZEND_VM_CONTINUE();
		}
	}

	SAVE_OPLINE();
	ret = i_zend_is_true(val);
	FREE_OP1();
	if (ret) {
		ZVAL_TRUE(EX_VAR(opline->result.var));
		opline++;
	} else {
		ZVAL_FALSE(EX_VAR(opline->result.var));
		opline = OP_JMP_ADDR(opline, opline->op2);
	}
	if (UNEXPECTED(EG(exception) != NULL)) {
		HANDLE_EXCEPTION();
	}
	ZEND_VM_JMP(opline);
}

ZEND_VM_HANDLER(47, ZEND_JMPNZ_EX, CONST|TMPVAR|CV, JMP_ADDR)
{
	USE_OPLINE
	zend_free_op free_op1;
	zval *val;
	int ret;

	val = GET_OP1_ZVAL_PTR_UNDEF(BP_VAR_R);

	if (Z_TYPE_INFO_P(val) == IS_TRUE) {
		ZVAL_TRUE(EX_VAR(opline->result.var));
		ZEND_VM_SET_OPCODE(OP_JMP_ADDR(opline, opline->op2));
		ZEND_VM_CONTINUE();
	} else if (EXPECTED(Z_TYPE_INFO_P(val) <= IS_TRUE)) {
		ZVAL_FALSE(EX_VAR(opline->result.var));
		if (OP1_TYPE == IS_CV && UNEXPECTED(Z_TYPE_INFO_P(val) == IS_UNDEF)) {
			SAVE_OPLINE();
			GET_OP1_UNDEF_CV(val, BP_VAR_R);
			ZEND_VM_NEXT_OPCODE_CHECK_EXCEPTION();
		} else {
			ZEND_VM_NEXT_OPCODE();
		}
	}

	SAVE_OPLINE();
	ret = i_zend_is_true(val);
	FREE_OP1();
	if (ret) {
		ZVAL_TRUE(EX_VAR(opline->result.var));
		opline = OP_JMP_ADDR(opline, opline->op2);
	} else {
		ZVAL_FALSE(EX_VAR(opline->result.var));
		opline++;
	}
	if (UNEXPECTED(EG(exception) != NULL)) {
		HANDLE_EXCEPTION();
	}
	ZEND_VM_JMP(opline);
}

ZEND_VM_HANDLER(70, ZEND_FREE, TMPVAR, LIVE_RANGE)
{
	USE_OPLINE

	SAVE_OPLINE();
	zval_ptr_dtor_nogc(EX_VAR(opline->op1.var));
	ZEND_VM_NEXT_OPCODE_CHECK_EXCEPTION();
}

ZEND_VM_HANDLER(127, ZEND_FE_FREE, TMPVAR, LIVE_RANGE)
{
	zval *var;
	USE_OPLINE

	SAVE_OPLINE();
	var = EX_VAR(opline->op1.var);
	if (Z_TYPE_P(var) != IS_ARRAY && Z_FE_ITER_P(var) != (uint32_t)-1) {
		zend_hash_iterator_del(Z_FE_ITER_P(var));
	}
	zval_ptr_dtor_nogc(var);
	ZEND_VM_NEXT_OPCODE_CHECK_EXCEPTION();
}

ZEND_VM_HANDLER(53, ZEND_FAST_CONCAT, CONST|TMPVAR|CV, CONST|TMPVAR|CV)
{
	USE_OPLINE
	zend_free_op free_op1, free_op2;
	zval *op1, *op2;
	zend_string *op1_str, *op2_str, *str;

	SAVE_OPLINE();
	op1 = GET_OP1_ZVAL_PTR_UNDEF(BP_VAR_R);
	if (OP1_TYPE == IS_CONST) {
		op1_str = Z_STR_P(op1);
	} else if (EXPECTED(Z_TYPE_P(op1) == IS_STRING)) {
		op1_str = zend_string_copy(Z_STR_P(op1));
	} else {
		if (OP1_TYPE == IS_CV && UNEXPECTED(Z_TYPE_P(op1) == IS_UNDEF)) {
			GET_OP1_UNDEF_CV(op1, BP_VAR_R);
		}
		op1_str = _zval_get_string_func(op1);
	}
	op2 = GET_OP2_ZVAL_PTR_UNDEF(BP_VAR_R);
	if (OP2_TYPE == IS_CONST) {
		op2_str = Z_STR_P(op2);
	} else if (EXPECTED(Z_TYPE_P(op2) == IS_STRING)) {
		op2_str = zend_string_copy(Z_STR_P(op2));
	} else {
		if (OP2_TYPE == IS_CV && UNEXPECTED(Z_TYPE_P(op2) == IS_UNDEF)) {
			GET_OP2_UNDEF_CV(op2, BP_VAR_R);
		}
		op2_str = _zval_get_string_func(op2);
	}
	do {
		if (OP1_TYPE != IS_CONST) {
			if (UNEXPECTED(ZSTR_LEN(op1_str) == 0)) {
				if (OP2_TYPE == IS_CONST) {
					zend_string_addref(op2_str);
				}
				ZVAL_STR(EX_VAR(opline->result.var), op2_str);
				zend_string_release(op1_str);
				break;
			}
		}
		if (OP2_TYPE != IS_CONST) {
			if (UNEXPECTED(ZSTR_LEN(op2_str) == 0)) {
				if (OP1_TYPE == IS_CONST) {
					zend_string_addref(op1_str);
				}
				ZVAL_STR(EX_VAR(opline->result.var), op1_str);
				zend_string_release(op2_str);
				break;
			}
		}
		str = zend_string_alloc(ZSTR_LEN(op1_str) + ZSTR_LEN(op2_str), 0);
		memcpy(ZSTR_VAL(str), ZSTR_VAL(op1_str), ZSTR_LEN(op1_str));
		memcpy(ZSTR_VAL(str) + ZSTR_LEN(op1_str), ZSTR_VAL(op2_str), ZSTR_LEN(op2_str)+1);
		ZVAL_NEW_STR(EX_VAR(opline->result.var), str);
		if (OP1_TYPE != IS_CONST) {
			zend_string_release(op1_str);
		}
		if (OP2_TYPE != IS_CONST) {
			zend_string_release(op2_str);
		}
	} while (0);
	FREE_OP1();
	FREE_OP2();
	ZEND_VM_NEXT_OPCODE_CHECK_EXCEPTION();
}

ZEND_VM_HANDLER(54, ZEND_ROPE_INIT, UNUSED, CONST|TMPVAR|CV, NUM)
{
	USE_OPLINE
	zend_free_op free_op2;
	zend_string **rope;
	zval *var;

	/* Compiler allocates the necessary number of zval slots to keep the rope */
	rope = (zend_string**)EX_VAR(opline->result.var);
	if (OP2_TYPE == IS_CONST) {
		var = GET_OP2_ZVAL_PTR(BP_VAR_R);
		rope[0] = zend_string_copy(Z_STR_P(var));
	} else {
		var = GET_OP2_ZVAL_PTR_UNDEF(BP_VAR_R);
		if (EXPECTED(Z_TYPE_P(var) == IS_STRING)) {
			if (OP2_TYPE == IS_CV) {
				rope[0] = zend_string_copy(Z_STR_P(var));
			} else {
				rope[0] = Z_STR_P(var);
			}
		} else {
			SAVE_OPLINE();
			if (OP2_TYPE == IS_CV && UNEXPECTED(Z_TYPE_P(var) == IS_UNDEF)) {
				GET_OP2_UNDEF_CV(var, BP_VAR_R);
			}
			rope[0] = _zval_get_string_func(var);
			FREE_OP2();
			ZEND_VM_NEXT_OPCODE_CHECK_EXCEPTION();
		}
	}
	ZEND_VM_NEXT_OPCODE();
}

ZEND_VM_HANDLER(55, ZEND_ROPE_ADD, TMP, CONST|TMPVAR|CV, NUM)
{
	USE_OPLINE
	zend_free_op free_op2;
	zend_string **rope;
	zval *var;

	/* op1 and result are the same */
	rope = (zend_string**)EX_VAR(opline->op1.var);
	if (OP2_TYPE == IS_CONST) {
		var = GET_OP2_ZVAL_PTR(BP_VAR_R);
		rope[opline->extended_value] = zend_string_copy(Z_STR_P(var));
	} else {
		var = GET_OP2_ZVAL_PTR_UNDEF(BP_VAR_R);
		if (EXPECTED(Z_TYPE_P(var) == IS_STRING)) {
			if (OP2_TYPE == IS_CV) {
				rope[opline->extended_value] = zend_string_copy(Z_STR_P(var));
			} else {
				rope[opline->extended_value] = Z_STR_P(var);
			}
		} else {
			SAVE_OPLINE();
			if (OP2_TYPE == IS_CV && UNEXPECTED(Z_TYPE_P(var) == IS_UNDEF)) {
				GET_OP2_UNDEF_CV(var, BP_VAR_R);
			}
			rope[opline->extended_value] = _zval_get_string_func(var);
			FREE_OP2();
			ZEND_VM_NEXT_OPCODE_CHECK_EXCEPTION();
		}
	}
	ZEND_VM_NEXT_OPCODE();
}

ZEND_VM_HANDLER(56, ZEND_ROPE_END, TMP, CONST|TMPVAR|CV, NUM)
{
	USE_OPLINE
	zend_free_op free_op2;
	zend_string **rope;
	zval *var, *ret;
	uint32_t i;
	size_t len = 0;
	char *target;

	rope = (zend_string**)EX_VAR(opline->op1.var);
	if (OP2_TYPE == IS_CONST) {
		var = GET_OP2_ZVAL_PTR(BP_VAR_R);
		rope[opline->extended_value] = zend_string_copy(Z_STR_P(var));
	} else {
		var = GET_OP2_ZVAL_PTR_UNDEF(BP_VAR_R);
		if (EXPECTED(Z_TYPE_P(var) == IS_STRING)) {
			if (OP2_TYPE == IS_CV) {
				rope[opline->extended_value] = zend_string_copy(Z_STR_P(var));
			} else {
				rope[opline->extended_value] = Z_STR_P(var);
			}
		} else {
			SAVE_OPLINE();
			if (OP2_TYPE == IS_CV && UNEXPECTED(Z_TYPE_P(var) == IS_UNDEF)) {
				GET_OP2_UNDEF_CV(var, BP_VAR_R);
			}
			rope[opline->extended_value] = _zval_get_string_func(var);
			FREE_OP2();
			if (UNEXPECTED(EG(exception))) {
				for (i = 0; i <= opline->extended_value; i++) {
					zend_string_release(rope[i]);
				}
				HANDLE_EXCEPTION();
			}
		}
	}
	for (i = 0; i <= opline->extended_value; i++) {
		len += ZSTR_LEN(rope[i]);
	}
	ret = EX_VAR(opline->result.var);
	ZVAL_STR(ret, zend_string_alloc(len, 0));
	target = Z_STRVAL_P(ret);
	for (i = 0; i <= opline->extended_value; i++) {
		memcpy(target, ZSTR_VAL(rope[i]), ZSTR_LEN(rope[i]));
		target += ZSTR_LEN(rope[i]);
		zend_string_release(rope[i]);
	}
	*target = '\0';

	ZEND_VM_NEXT_OPCODE();
}

ZEND_VM_HANDLER(109, ZEND_FETCH_CLASS, ANY, CONST|TMPVAR|UNUSED|CV, CLASS_FETCH)
{
	USE_OPLINE

	SAVE_OPLINE();
	if (OP2_TYPE == IS_UNUSED) {
		Z_CE_P(EX_VAR(opline->result.var)) = zend_fetch_class(NULL, opline->extended_value);
		ZEND_VM_NEXT_OPCODE_CHECK_EXCEPTION();
	} else {
		zend_free_op free_op2;
		zval *class_name = GET_OP2_ZVAL_PTR_UNDEF(BP_VAR_R);

ZEND_VM_C_LABEL(try_class_name):
		if (OP2_TYPE == IS_CONST) {
			zend_class_entry *ce = CACHED_PTR(Z_CACHE_SLOT_P(class_name));

			if (UNEXPECTED(ce == NULL)) {
				ce = zend_fetch_class_by_name(Z_STR_P(class_name), EX_CONSTANT(opline->op2) + 1, opline->extended_value);
				CACHE_PTR(Z_CACHE_SLOT_P(class_name), ce);
			}
			Z_CE_P(EX_VAR(opline->result.var)) = ce;
		} else if (Z_TYPE_P(class_name) == IS_OBJECT) {
			Z_CE_P(EX_VAR(opline->result.var)) = Z_OBJCE_P(class_name);
		} else if (Z_TYPE_P(class_name) == IS_STRING) {
			Z_CE_P(EX_VAR(opline->result.var)) = zend_fetch_class(Z_STR_P(class_name), opline->extended_value);
		} else if ((OP2_TYPE & (IS_VAR|IS_CV)) && Z_TYPE_P(class_name) == IS_REFERENCE) {
			class_name = Z_REFVAL_P(class_name);
			ZEND_VM_C_GOTO(try_class_name);
		} else {
			if (OP2_TYPE == IS_CV && UNEXPECTED(Z_TYPE_P(class_name) == IS_UNDEF)) {
				GET_OP2_UNDEF_CV(class_name, BP_VAR_R);
				if (UNEXPECTED(EG(exception) != NULL)) {
					HANDLE_EXCEPTION();
				}
			}
			zend_throw_error(NULL, "Class name must be a valid object or a string");
		}

		FREE_OP2();
		ZEND_VM_NEXT_OPCODE_CHECK_EXCEPTION();
	}
}

ZEND_VM_HANDLER(112, ZEND_INIT_METHOD_CALL, CONST|TMPVAR|UNUSED|THIS|CV, CONST|TMPVAR|CV, NUM)
{
	USE_OPLINE
	zval *function_name;
	zend_free_op free_op1, free_op2;
	zval *object;
	zend_function *fbc;
	zend_class_entry *called_scope;
	zend_object *obj;
	zend_execute_data *call;
	uint32_t call_info;

	SAVE_OPLINE();

	function_name = GET_OP2_ZVAL_PTR_UNDEF(BP_VAR_R);

	if (OP2_TYPE != IS_CONST &&
	    UNEXPECTED(Z_TYPE_P(function_name) != IS_STRING)) {
		do {
			if ((OP2_TYPE & (IS_VAR|IS_CV)) && Z_ISREF_P(function_name)) {
				function_name = Z_REFVAL_P(function_name);
				if (EXPECTED(Z_TYPE_P(function_name) == IS_STRING)) {
					break;
				}
			} else if (OP2_TYPE == IS_CV && UNEXPECTED(Z_TYPE_P(function_name) == IS_UNDEF)) {
				GET_OP2_UNDEF_CV(function_name, BP_VAR_R);
				if (UNEXPECTED(EG(exception) != NULL)) {
					HANDLE_EXCEPTION();
				}
			}
			zend_throw_error(NULL, "Method name must be a string");
			FREE_OP2();
			FREE_UNFETCHED_OP1();
			HANDLE_EXCEPTION();
		} while (0);
	}

	object = GET_OP1_OBJ_ZVAL_PTR_UNDEF(BP_VAR_R);

	if (OP1_TYPE == IS_UNUSED && UNEXPECTED(Z_OBJ_P(object) == NULL)) {
		zend_throw_error(NULL, "Using $this when not in object context");
		FREE_OP2();
		HANDLE_EXCEPTION();
	}

	if (OP1_TYPE != IS_UNUSED) {
		do {
			if (OP1_TYPE == IS_CONST || UNEXPECTED(Z_TYPE_P(object) != IS_OBJECT)) {
				if ((OP1_TYPE & (IS_VAR|IS_CV)) && EXPECTED(Z_ISREF_P(object))) {
					object = Z_REFVAL_P(object);
					if (EXPECTED(Z_TYPE_P(object) == IS_OBJECT)) {
						break;
					}
				}
				if (OP1_TYPE == IS_CV && UNEXPECTED(Z_TYPE_P(object) == IS_UNDEF)) {
					object = GET_OP1_UNDEF_CV(object, BP_VAR_R);
					if (UNEXPECTED(EG(exception) != NULL)) {
						FREE_OP2();
						HANDLE_EXCEPTION();
					}
				}
				zend_throw_error(NULL, "Call to a member function %s() on %s", Z_STRVAL_P(function_name), zend_get_type_by_const(Z_TYPE_P(object)));
				FREE_OP2();
				FREE_OP1();
				HANDLE_EXCEPTION();
			}
		} while (0);
	}

	obj = Z_OBJ_P(object);
	called_scope = obj->ce;

	if (OP2_TYPE != IS_CONST ||
	    UNEXPECTED((fbc = CACHED_POLYMORPHIC_PTR(Z_CACHE_SLOT_P(function_name), called_scope)) == NULL)) {
	    zend_object *orig_obj = obj;

		if (UNEXPECTED(obj->handlers->get_method == NULL)) {
			zend_throw_error(NULL, "Object does not support method calls");
			FREE_OP2();
			FREE_OP1();
			HANDLE_EXCEPTION();
		}

		/* First, locate the function. */
		fbc = obj->handlers->get_method(&obj, Z_STR_P(function_name), ((OP2_TYPE == IS_CONST) ? (EX_CONSTANT(opline->op2) + 1) : NULL));
		if (UNEXPECTED(fbc == NULL)) {
			if (EXPECTED(!EG(exception))) {
				zend_throw_error(NULL, "Call to undefined method %s::%s()", ZSTR_VAL(obj->ce->name), Z_STRVAL_P(function_name));
			}
			FREE_OP2();
			FREE_OP1();
			HANDLE_EXCEPTION();
		}
		if (OP2_TYPE == IS_CONST &&
		    EXPECTED(fbc->type <= ZEND_USER_FUNCTION) &&
		    EXPECTED(!(fbc->common.fn_flags & (ZEND_ACC_CALL_VIA_TRAMPOLINE|ZEND_ACC_NEVER_CACHE))) &&
		    EXPECTED(obj == orig_obj)) {
			CACHE_POLYMORPHIC_PTR(Z_CACHE_SLOT_P(function_name), called_scope, fbc);
		}
	}

	call_info = ZEND_CALL_NESTED_FUNCTION;
	if (UNEXPECTED((fbc->common.fn_flags & ZEND_ACC_STATIC) != 0)) {
		obj = NULL;
	} else if (OP1_TYPE & (IS_VAR|IS_TMP_VAR|IS_CV)) {
		/* CV may be changed indirectly (e.g. when it's a reference) */
		call_info = ZEND_CALL_NESTED_FUNCTION | ZEND_CALL_RELEASE_THIS;
		GC_REFCOUNT(obj)++; /* For $this pointer */
	}

	call = zend_vm_stack_push_call_frame(call_info,
		fbc, opline->extended_value, called_scope, obj);
	call->prev_execute_data = EX(call);
	EX(call) = call;

	FREE_OP2();
	FREE_OP1();

	ZEND_VM_NEXT_OPCODE_CHECK_EXCEPTION();
}

ZEND_VM_HANDLER(113, ZEND_INIT_STATIC_METHOD_CALL, UNUSED|CLASS_FETCH|CONST|VAR, CONST|TMPVAR|UNUSED|CONSTRUCTOR|CV, NUM)
{
	USE_OPLINE
	zval *function_name;
	zend_class_entry *ce;
	zend_object *object;
	zend_function *fbc;
	zend_execute_data *call;

	SAVE_OPLINE();

	if (OP1_TYPE == IS_CONST) {
		/* no function found. try a static method in class */
		ce = CACHED_PTR(Z_CACHE_SLOT_P(EX_CONSTANT(opline->op1)));
		if (UNEXPECTED(ce == NULL)) {
			ce = zend_fetch_class_by_name(Z_STR_P(EX_CONSTANT(opline->op1)), EX_CONSTANT(opline->op1) + 1, ZEND_FETCH_CLASS_DEFAULT |  ZEND_FETCH_CLASS_EXCEPTION);
			if (UNEXPECTED(ce == NULL)) {
				if (UNEXPECTED(EG(exception) != NULL)) {
					HANDLE_EXCEPTION();
				}
				zend_throw_error(NULL, "Class '%s' not found", Z_STRVAL_P(EX_CONSTANT(opline->op1)));
				HANDLE_EXCEPTION();
			}
			CACHE_PTR(Z_CACHE_SLOT_P(EX_CONSTANT(opline->op1)), ce);
		}
	} else if (OP1_TYPE == IS_UNUSED) {
		ce = zend_fetch_class(NULL, opline->op1.num);
		if (UNEXPECTED(ce == NULL)) {
			ZEND_ASSERT(EG(exception));
			FREE_UNFETCHED_OP2();
			HANDLE_EXCEPTION();
		}
	} else {
		ce = Z_CE_P(EX_VAR(opline->op1.var));
	}

	if (OP1_TYPE == IS_CONST &&
	    OP2_TYPE == IS_CONST &&
	    EXPECTED((fbc = CACHED_PTR(Z_CACHE_SLOT_P(EX_CONSTANT(opline->op2)))) != NULL)) {
		/* nothing to do */
	} else if (OP1_TYPE != IS_CONST &&
	           OP2_TYPE == IS_CONST &&
	           (fbc = CACHED_POLYMORPHIC_PTR(Z_CACHE_SLOT_P(EX_CONSTANT(opline->op2)), ce))) {
		/* do nothing */
	} else if (OP2_TYPE != IS_UNUSED) {
		zend_free_op free_op2;

		function_name = GET_OP2_ZVAL_PTR_UNDEF(BP_VAR_R);
		if (OP2_TYPE != IS_CONST) {
			if (UNEXPECTED(Z_TYPE_P(function_name) != IS_STRING)) {
				do {
					if (OP2_TYPE & (IS_VAR|IS_CV) && Z_ISREF_P(function_name)) {
						function_name = Z_REFVAL_P(function_name);
						if (EXPECTED(Z_TYPE_P(function_name) == IS_STRING)) {
							break;
						}
					} else if (OP2_TYPE == IS_CV && UNEXPECTED(Z_TYPE_P(function_name) == IS_UNDEF)) {
						GET_OP2_UNDEF_CV(function_name, BP_VAR_R);
						if (UNEXPECTED(EG(exception) != NULL)) {
							HANDLE_EXCEPTION();
						}
					}
					zend_throw_error(NULL, "Function name must be a string");
					FREE_OP2();
					HANDLE_EXCEPTION();
				} while (0);
 			}
		}

		if (ce->get_static_method) {
			fbc = ce->get_static_method(ce, Z_STR_P(function_name));
		} else {
			fbc = zend_std_get_static_method(ce, Z_STR_P(function_name), ((OP2_TYPE == IS_CONST) ? (EX_CONSTANT(opline->op2) + 1) : NULL));
		}
		if (UNEXPECTED(fbc == NULL)) {
			if (EXPECTED(!EG(exception))) {
				zend_throw_error(NULL, "Call to undefined method %s::%s()", ZSTR_VAL(ce->name), Z_STRVAL_P(function_name));
			}
			FREE_OP2();
			HANDLE_EXCEPTION();
		}
		if (OP2_TYPE == IS_CONST &&
		    EXPECTED(fbc->type <= ZEND_USER_FUNCTION) &&
		    EXPECTED(!(fbc->common.fn_flags & (ZEND_ACC_CALL_VIA_TRAMPOLINE|ZEND_ACC_NEVER_CACHE)))) {
			if (OP1_TYPE == IS_CONST) {
				CACHE_PTR(Z_CACHE_SLOT_P(function_name), fbc);
			} else {
				CACHE_POLYMORPHIC_PTR(Z_CACHE_SLOT_P(function_name), ce, fbc);
			}
		}
		if (OP2_TYPE != IS_CONST) {
			FREE_OP2();
		}
	} else {
		if (UNEXPECTED(ce->constructor == NULL)) {
			zend_throw_error(NULL, "Cannot call constructor");
			HANDLE_EXCEPTION();
		}
		if (Z_OBJ(EX(This)) && Z_OBJ(EX(This))->ce != ce->constructor->common.scope && (ce->constructor->common.fn_flags & ZEND_ACC_PRIVATE)) {
			zend_throw_error(NULL, "Cannot call private %s::__construct()", ZSTR_VAL(ce->name));
			HANDLE_EXCEPTION();
		}
		fbc = ce->constructor;
	}

	object = NULL;
	if (!(fbc->common.fn_flags & ZEND_ACC_STATIC)) {
		if (Z_OBJ(EX(This)) && instanceof_function(Z_OBJCE(EX(This)), ce)) {
			object = Z_OBJ(EX(This));
			ce = object->ce;
		} else {
			if (fbc->common.fn_flags & ZEND_ACC_ALLOW_STATIC) {
				/* Allowed for PHP 4 compatibility. */
				zend_error(
					E_DEPRECATED,
					"Non-static method %s::%s() should not be called statically",
					ZSTR_VAL(fbc->common.scope->name), ZSTR_VAL(fbc->common.function_name));
				if (UNEXPECTED(EG(exception) != NULL)) {
					HANDLE_EXCEPTION();
				}
			} else {
				/* An internal function assumes $this is present and won't check that.
				 * So PHP would crash by allowing the call. */
				zend_throw_error(
					zend_ce_error,
					"Non-static method %s::%s() cannot be called statically",
					ZSTR_VAL(fbc->common.scope->name), ZSTR_VAL(fbc->common.function_name));
				HANDLE_EXCEPTION();
			}
		}
	}

	if (OP1_TYPE == IS_UNUSED) {
		/* previous opcode is ZEND_FETCH_CLASS */
		if ((opline->op1.num & ZEND_FETCH_CLASS_MASK) == ZEND_FETCH_CLASS_PARENT || 
		    (opline->op1.num & ZEND_FETCH_CLASS_MASK) == ZEND_FETCH_CLASS_SELF) {
			ce = EX(called_scope);
		}
	}

	call = zend_vm_stack_push_call_frame(ZEND_CALL_NESTED_FUNCTION,
		fbc, opline->extended_value, ce, object);
	call->prev_execute_data = EX(call);
	EX(call) = call;

	ZEND_VM_NEXT_OPCODE_CHECK_EXCEPTION();
}

ZEND_VM_HANDLER(59, ZEND_INIT_FCALL_BY_NAME, ANY, CONST, NUM)
{
	USE_OPLINE
	zend_function *fbc;
	zval *function_name, *func;
	zend_execute_data *call;

	fbc = CACHED_PTR(Z_CACHE_SLOT_P(EX_CONSTANT(opline->op2)));
	if (UNEXPECTED(fbc == NULL)) {
		function_name = (zval*)(EX_CONSTANT(opline->op2)+1);
		func = zend_hash_find(EG(function_table), Z_STR_P(function_name));
		if (UNEXPECTED(func == NULL)) {
			SAVE_OPLINE();
			zend_throw_error(NULL, "Call to undefined function %s()", Z_STRVAL_P(EX_CONSTANT(opline->op2)));
			HANDLE_EXCEPTION();
		}
		fbc = Z_FUNC_P(func);
		CACHE_PTR(Z_CACHE_SLOT_P(EX_CONSTANT(opline->op2)), fbc);
	}
	call = zend_vm_stack_push_call_frame(ZEND_CALL_NESTED_FUNCTION,
		fbc, opline->extended_value, NULL, NULL);
	call->prev_execute_data = EX(call);
	EX(call) = call;

	ZEND_VM_NEXT_OPCODE();
}

ZEND_VM_HANDLER(128, ZEND_INIT_DYNAMIC_CALL, ANY, CONST|TMPVAR|CV, NUM)
{
	USE_OPLINE
	zend_function *fbc;
	zval *function_name, *func;
	zend_string *lcname;
	zend_free_op free_op2;
	zend_class_entry *called_scope;
	zend_object *object;
	zend_execute_data *call;
	uint32_t call_info = ZEND_CALL_NESTED_FUNCTION;

	SAVE_OPLINE();
	function_name = GET_OP2_ZVAL_PTR_UNDEF(BP_VAR_R);

ZEND_VM_C_LABEL(try_function_name):
	if (OP2_TYPE != IS_CONST && EXPECTED(Z_TYPE_P(function_name) == IS_STRING)) {
		const char *colon;
		
		if ((colon = zend_memrchr(Z_STRVAL_P(function_name), ':', Z_STRLEN_P(function_name))) != NULL &&
			colon > Z_STRVAL_P(function_name) &&
			*(colon-1) == ':'
		) {
			zend_string *mname;
			size_t cname_length = colon - Z_STRVAL_P(function_name) - 1;
			size_t mname_length = Z_STRLEN_P(function_name) - cname_length - (sizeof("::") - 1);
			
			lcname = zend_string_init(Z_STRVAL_P(function_name), cname_length, 0);
			
			object = NULL;
			called_scope = zend_fetch_class_by_name(lcname, NULL, ZEND_FETCH_CLASS_DEFAULT | ZEND_FETCH_CLASS_EXCEPTION);
			if (UNEXPECTED(called_scope == NULL)) {
				zend_string_release(lcname);
				ZEND_VM_NEXT_OPCODE_CHECK_EXCEPTION();
			}
			
			mname = zend_string_init(Z_STRVAL_P(function_name) + (cname_length + sizeof("::") - 1), mname_length, 0);
			
			if (called_scope->get_static_method) {
				fbc = called_scope->get_static_method(called_scope, mname);
			} else {
				fbc = zend_std_get_static_method(called_scope, mname, NULL);
			}
			if (UNEXPECTED(fbc == NULL)) {
				if (EXPECTED(!EG(exception))) {
					zend_throw_error(NULL, "Call to undefined method %s::%s()", ZSTR_VAL(called_scope->name), ZSTR_VAL(mname));
				}
				zend_string_release(lcname);
				zend_string_release(mname);
				FREE_OP2();
				HANDLE_EXCEPTION();
			}
			
			zend_string_release(lcname);
			zend_string_release(mname);
			
			if (!(fbc->common.fn_flags & ZEND_ACC_STATIC)) {
				if (fbc->common.fn_flags & ZEND_ACC_ALLOW_STATIC) {
					zend_error(E_DEPRECATED,
						"Non-static method %s::%s() should not be called statically",
						ZSTR_VAL(fbc->common.scope->name), ZSTR_VAL(fbc->common.function_name));
					if (UNEXPECTED(EG(exception) != NULL)) {
						HANDLE_EXCEPTION();
					}
				} else {
					zend_throw_error(
						zend_ce_error,
						"Non-static method %s::%s() cannot be called statically",
						ZSTR_VAL(fbc->common.scope->name), ZSTR_VAL(fbc->common.function_name));
					FREE_OP2();
					HANDLE_EXCEPTION();
				}
			}
		} else {
			if (Z_STRVAL_P(function_name)[0] == '\\') {
				lcname = zend_string_alloc(Z_STRLEN_P(function_name) - 1, 0);
				zend_str_tolower_copy(ZSTR_VAL(lcname), Z_STRVAL_P(function_name) + 1, Z_STRLEN_P(function_name) - 1);
			} else {
				lcname = zend_string_tolower(Z_STR_P(function_name));
			}
			if (UNEXPECTED((func = zend_hash_find(EG(function_table), lcname)) == NULL)) {
				zend_throw_error(NULL, "Call to undefined function %s()", Z_STRVAL_P(function_name));
				zend_string_release(lcname);
				FREE_OP2();
				HANDLE_EXCEPTION();
			}
			zend_string_release(lcname);

			fbc = Z_FUNC_P(func);
			called_scope = NULL;
			object = NULL;
		}
		FREE_OP2();
	} else if (OP2_TYPE != IS_CONST &&
	    EXPECTED(Z_TYPE_P(function_name) == IS_OBJECT) &&
		Z_OBJ_HANDLER_P(function_name, get_closure) &&
		Z_OBJ_HANDLER_P(function_name, get_closure)(function_name, &called_scope, &fbc, &object) == SUCCESS) {
		if (fbc->common.fn_flags & ZEND_ACC_CLOSURE) {
			/* Delay closure destruction until its invocation */
			ZEND_ASSERT(GC_TYPE((zend_object*)fbc->common.prototype) == IS_OBJECT);
			GC_REFCOUNT((zend_object*)fbc->common.prototype)++;
			call_info |= ZEND_CALL_CLOSURE;
		} else if (object) {
			call_info |= ZEND_CALL_RELEASE_THIS;
			GC_REFCOUNT(object)++; /* For $this pointer */
		}
		FREE_OP2();
	} else if (EXPECTED(Z_TYPE_P(function_name) == IS_ARRAY) &&
			zend_hash_num_elements(Z_ARRVAL_P(function_name)) == 2) {
		zval *obj;
		zval *method;
		obj = zend_hash_index_find(Z_ARRVAL_P(function_name), 0);
		method = zend_hash_index_find(Z_ARRVAL_P(function_name), 1);

		if (!obj || !method) {
			zend_throw_error(NULL, "Array callback has to contain indices 0 and 1");
			FREE_OP2();
			HANDLE_EXCEPTION();
		}

		ZVAL_DEREF(obj);
		if (Z_TYPE_P(obj) != IS_STRING && Z_TYPE_P(obj) != IS_OBJECT) {
			zend_throw_error(NULL, "First array member is not a valid class name or object");
			FREE_OP2();
			HANDLE_EXCEPTION();
		}

		ZVAL_DEREF(method);
		if (Z_TYPE_P(method) != IS_STRING) {
			zend_throw_error(NULL, "Second array member is not a valid method");
			FREE_OP2();
			HANDLE_EXCEPTION();
		}

		if (Z_TYPE_P(obj) == IS_STRING) {
			object = NULL;
			called_scope = zend_fetch_class_by_name(Z_STR_P(obj), NULL, ZEND_FETCH_CLASS_DEFAULT | ZEND_FETCH_CLASS_EXCEPTION);
			if (UNEXPECTED(called_scope == NULL)) {
				ZEND_VM_NEXT_OPCODE_CHECK_EXCEPTION();
			}

			if (called_scope->get_static_method) {
				fbc = called_scope->get_static_method(called_scope, Z_STR_P(method));
			} else {
				fbc = zend_std_get_static_method(called_scope, Z_STR_P(method), NULL);
			}
			if (UNEXPECTED(fbc == NULL)) {
				if (EXPECTED(!EG(exception))) {
					zend_throw_error(NULL, "Call to undefined method %s::%s()", ZSTR_VAL(called_scope->name), Z_STRVAL_P(method));
				}
				FREE_OP2();
				HANDLE_EXCEPTION();
			}
			if (!(fbc->common.fn_flags & ZEND_ACC_STATIC)) {
				if (fbc->common.fn_flags & ZEND_ACC_ALLOW_STATIC) {
					zend_error(E_DEPRECATED,
						"Non-static method %s::%s() should not be called statically",
						ZSTR_VAL(fbc->common.scope->name), ZSTR_VAL(fbc->common.function_name));
					if (UNEXPECTED(EG(exception) != NULL)) {
						HANDLE_EXCEPTION();
					}
				} else {
					zend_throw_error(
						zend_ce_error,
						"Non-static method %s::%s() cannot be called statically",
						ZSTR_VAL(fbc->common.scope->name), ZSTR_VAL(fbc->common.function_name));
					FREE_OP2();
					HANDLE_EXCEPTION();
				}
			}
		} else {
			called_scope = Z_OBJCE_P(obj);
			object = Z_OBJ_P(obj);

			fbc = Z_OBJ_HT_P(obj)->get_method(&object, Z_STR_P(method), NULL);
			if (UNEXPECTED(fbc == NULL)) {
				if (EXPECTED(!EG(exception))) {
					zend_throw_error(NULL, "Call to undefined method %s::%s()", ZSTR_VAL(object->ce->name), Z_STRVAL_P(method));
				}
				FREE_OP2();
				HANDLE_EXCEPTION();
			}

			if ((fbc->common.fn_flags & ZEND_ACC_STATIC) != 0) {
				object = NULL;
			} else {
				call_info |= ZEND_CALL_RELEASE_THIS;
				GC_REFCOUNT(object)++; /* For $this pointer */
			}
		}
		FREE_OP2();
	} else if ((OP2_TYPE & (IS_VAR|IS_CV)) && Z_TYPE_P(function_name) == IS_REFERENCE) {
		function_name = Z_REFVAL_P(function_name);
		ZEND_VM_C_GOTO(try_function_name);
	} else {
		if (OP2_TYPE == IS_CV && UNEXPECTED(Z_TYPE_P(function_name) == IS_UNDEF)) {
			GET_OP2_UNDEF_CV(function_name, BP_VAR_R);
			if (UNEXPECTED(EG(exception) != NULL)) {
				HANDLE_EXCEPTION();
			}
		}
		zend_throw_error(NULL, "Function name must be a string");
		FREE_OP2();
		HANDLE_EXCEPTION();
	}
	call = zend_vm_stack_push_call_frame(call_info,
		fbc, opline->extended_value, called_scope, object);
	call->prev_execute_data = EX(call);
	EX(call) = call;

	ZEND_VM_NEXT_OPCODE_CHECK_EXCEPTION();
}

ZEND_VM_HANDLER(118, ZEND_INIT_USER_CALL, CONST, CONST|TMPVAR|CV, NUM)
{
	USE_OPLINE
	zend_free_op free_op2;
	zval *function_name;
	zend_fcall_info_cache fcc;
	char *error = NULL;
	zend_function *func;
	zend_class_entry *called_scope;
	zend_object *object;
	zend_execute_data *call;
	uint32_t call_info = ZEND_CALL_NESTED_FUNCTION;

	SAVE_OPLINE();
	function_name = GET_OP2_ZVAL_PTR(BP_VAR_R);
	if (zend_is_callable_ex(function_name, NULL, 0, NULL, &fcc, &error)) {
		func = fcc.function_handler;
		if (func->common.fn_flags & ZEND_ACC_CLOSURE) {
			/* Delay closure destruction until its invocation */
			if (OP2_TYPE & (IS_VAR|IS_CV)) {
				ZVAL_DEREF(function_name);
			}
			ZEND_ASSERT(GC_TYPE((zend_object*)func->common.prototype) == IS_OBJECT);
			GC_REFCOUNT((zend_object*)func->common.prototype)++;
			call_info |= ZEND_CALL_CLOSURE;
		}
		called_scope = fcc.called_scope;
		object = fcc.object;
		if (object) {
			call_info |= ZEND_CALL_RELEASE_THIS;
			GC_REFCOUNT(object)++; /* For $this pointer */
		}
		if (error) {
			efree(error);
			/* This is the only soft error is_callable() can generate */
			zend_error(E_DEPRECATED,
				"Non-static method %s::%s() should not be called statically",
				ZSTR_VAL(func->common.scope->name), ZSTR_VAL(func->common.function_name));
			if (UNEXPECTED(EG(exception) != NULL)) {
				HANDLE_EXCEPTION();
			}
		}
	} else {
		zend_internal_type_error(EX_USES_STRICT_TYPES(), "%s() expects parameter 1 to be a valid callback, %s", Z_STRVAL_P(EX_CONSTANT(opline->op1)), error);
		efree(error);
		func = (zend_function*)&zend_pass_function;
		called_scope = NULL;
		object = NULL;
	}

	call = zend_vm_stack_push_call_frame(call_info,
		func, opline->extended_value, called_scope, object);
	call->prev_execute_data = EX(call);
	EX(call) = call;

	FREE_OP2();
	ZEND_VM_NEXT_OPCODE_CHECK_EXCEPTION();
}

ZEND_VM_HANDLER(69, ZEND_INIT_NS_FCALL_BY_NAME, ANY, CONST, NUM)
{
	USE_OPLINE
	zval *func_name;
	zval *func;
	zend_function *fbc;
	zend_execute_data *call;

	func_name = EX_CONSTANT(opline->op2) + 1;
	fbc = CACHED_PTR(Z_CACHE_SLOT_P(EX_CONSTANT(opline->op2)));
	if (UNEXPECTED(fbc == NULL)) {
		func = zend_hash_find(EG(function_table), Z_STR_P(func_name));
		if (func == NULL) {
			func_name++;
			func = zend_hash_find(EG(function_table), Z_STR_P(func_name));
			if (UNEXPECTED(func == NULL)) {
				SAVE_OPLINE();
				zend_throw_error(NULL, "Call to undefined function %s()", Z_STRVAL_P(EX_CONSTANT(opline->op2)));
				HANDLE_EXCEPTION();
			}
		}
		fbc = Z_FUNC_P(func);
		CACHE_PTR(Z_CACHE_SLOT_P(EX_CONSTANT(opline->op2)), fbc);
	}

	call = zend_vm_stack_push_call_frame(ZEND_CALL_NESTED_FUNCTION,
		fbc, opline->extended_value, NULL, NULL);
	call->prev_execute_data = EX(call);
	EX(call) = call;

	ZEND_VM_NEXT_OPCODE();
}

ZEND_VM_HANDLER(61, ZEND_INIT_FCALL, NUM, CONST, NUM)
{
	USE_OPLINE
	zend_free_op free_op2;
	zval *fname = GET_OP2_ZVAL_PTR(BP_VAR_R);
	zval *func;
	zend_function *fbc;
	zend_execute_data *call;

	fbc = CACHED_PTR(Z_CACHE_SLOT_P(fname));
	if (UNEXPECTED(fbc == NULL)) {
		func = zend_hash_find(EG(function_table), Z_STR_P(fname));
		if (UNEXPECTED(func == NULL)) {
		    SAVE_OPLINE();
			zend_throw_error(NULL, "Call to undefined function %s()", Z_STRVAL_P(fname));
			HANDLE_EXCEPTION();
		}
		fbc = Z_FUNC_P(func);
		CACHE_PTR(Z_CACHE_SLOT_P(fname), fbc);
	}

	call = zend_vm_stack_push_call_frame_ex(
		opline->op1.num, ZEND_CALL_NESTED_FUNCTION,
		fbc, opline->extended_value, NULL, NULL);
	call->prev_execute_data = EX(call);
	EX(call) = call;

	ZEND_VM_NEXT_OPCODE();
}

ZEND_VM_HANDLER(129, ZEND_DO_ICALL, ANY, ANY, SPEC(RETVAL))
{
	USE_OPLINE
	zend_execute_data *call = EX(call);
	zend_function *fbc = call->func;
	zval *ret;
	zval retval;

	SAVE_OPLINE();
	EX(call) = call->prev_execute_data;

	call->prev_execute_data = execute_data;
	EG(current_execute_data) = call;

	ret = RETURN_VALUE_USED(opline) ? EX_VAR(opline->result.var) : &retval;
	ZVAL_NULL(ret);
	Z_VAR_FLAGS_P(ret) = 0;

	fbc->internal_function.handler(call, ret);

#if ZEND_DEBUG
	ZEND_ASSERT(
		EG(exception) || !call->func ||
		!(call->func->common.fn_flags & ZEND_ACC_HAS_RETURN_TYPE) ||
		zend_verify_internal_return_type(call->func, ret));
#endif

	EG(current_execute_data) = call->prev_execute_data;
	zend_vm_stack_free_args(call);
	zend_vm_stack_free_call_frame(call);

	if (!RETURN_VALUE_USED(opline)) {
		zval_ptr_dtor(ret);
	}

	if (UNEXPECTED(EG(exception) != NULL)) {
		zend_throw_exception_internal(NULL);
		if (RETURN_VALUE_USED(opline)) {
			zval_ptr_dtor(EX_VAR(opline->result.var));
		}
		HANDLE_EXCEPTION();
	}

	ZEND_VM_INTERRUPT_CHECK();
	ZEND_VM_NEXT_OPCODE();
}

ZEND_VM_HANDLER(130, ZEND_DO_UCALL, ANY, ANY, SPEC(RETVAL))
{
	USE_OPLINE
	zend_execute_data *call = EX(call);
	zend_function *fbc = call->func;
	zval *ret;

	SAVE_OPLINE();
	EX(call) = call->prev_execute_data;

	EG(scope) = NULL;
	ret = NULL;
	call->symbol_table = NULL;
	if (RETURN_VALUE_USED(opline)) {
		ret = EX_VAR(opline->result.var);
		ZVAL_NULL(ret);
		Z_VAR_FLAGS_P(ret) = 0;
	}

	call->prev_execute_data = execute_data;
	i_init_func_execute_data(call, &fbc->op_array, ret, 0);

	ZEND_VM_ENTER();
}

ZEND_VM_HANDLER(131, ZEND_DO_FCALL_BY_NAME, ANY, ANY, SPEC(RETVAL))
{
	USE_OPLINE
	zend_execute_data *call = EX(call);
	zend_function *fbc = call->func;
	zval *ret;

	SAVE_OPLINE();
	EX(call) = call->prev_execute_data;

	if (EXPECTED(fbc->type == ZEND_USER_FUNCTION)) {
		EG(scope) = NULL;
		if (UNEXPECTED((fbc->common.fn_flags & ZEND_ACC_GENERATOR) != 0)) {
			if (EXPECTED(RETURN_VALUE_USED(opline))) {
				ret = EX_VAR(opline->result.var);
				zend_generator_create_zval(call, &fbc->op_array, ret);
				Z_VAR_FLAGS_P(ret) = 0;
			} else {
				zend_vm_stack_free_args(call);
			}

			zend_vm_stack_free_call_frame(call);
		} else {
			ret = NULL;
			call->symbol_table = NULL;
			if (RETURN_VALUE_USED(opline)) {
				ret = EX_VAR(opline->result.var);
				ZVAL_NULL(ret);
				Z_VAR_FLAGS_P(ret) = 0;
			}

			call->prev_execute_data = execute_data;
			i_init_func_execute_data(call, &fbc->op_array, ret, 0);

			ZEND_VM_ENTER();
		}
		EG(scope) = EX(func)->op_array.scope;
	} else {
		zval retval;
		ZEND_ASSERT(fbc->type == ZEND_INTERNAL_FUNCTION);

		if (UNEXPECTED((fbc->common.fn_flags & ZEND_ACC_DEPRECATED) != 0)) {
			zend_error(E_DEPRECATED, "Function %s%s%s() is deprecated",
				fbc->common.scope ? ZSTR_VAL(fbc->common.scope->name) : "",
				fbc->common.scope ? "::" : "",
				ZSTR_VAL(fbc->common.function_name));
			if (UNEXPECTED(EG(exception) != NULL)) {
				HANDLE_EXCEPTION();
			}
		}

		call->prev_execute_data = execute_data;
		EG(current_execute_data) = call;

		if (fbc->common.fn_flags & ZEND_ACC_HAS_TYPE_HINTS) {
			uint32_t i;
			uint32_t num_args = ZEND_CALL_NUM_ARGS(call);
			zval *p = ZEND_CALL_ARG(call, 1);

			for (i = 0; i < num_args; ++i) {
				if (UNEXPECTED(!zend_verify_internal_arg_type(fbc, i + 1, p))) {
					EG(current_execute_data) = call->prev_execute_data;
					zend_vm_stack_free_args(call);
					zend_vm_stack_free_call_frame(call);
					zend_throw_exception_internal(NULL);
					HANDLE_EXCEPTION();
				}
				p++;
			}
		}

		ret = RETURN_VALUE_USED(opline) ? EX_VAR(opline->result.var) : &retval;
		ZVAL_NULL(ret);
		Z_VAR_FLAGS_P(ret) = (fbc->common.fn_flags & ZEND_ACC_RETURN_REFERENCE) != 0 ? IS_VAR_RET_REF : 0;

		fbc->internal_function.handler(call, ret);

#if ZEND_DEBUG
		ZEND_ASSERT(
			EG(exception) || !call->func ||
			!(call->func->common.fn_flags & ZEND_ACC_HAS_RETURN_TYPE) ||
			zend_verify_internal_return_type(call->func, ret));
#endif

		EG(current_execute_data) = call->prev_execute_data;
		zend_vm_stack_free_args(call);
		zend_vm_stack_free_call_frame(call);

		if (!RETURN_VALUE_USED(opline)) {
			zval_ptr_dtor(ret);
		}
	}

	if (UNEXPECTED(EG(exception) != NULL)) {
		zend_throw_exception_internal(NULL);
		if (RETURN_VALUE_USED(opline)) {
			zval_ptr_dtor(EX_VAR(opline->result.var));
		}
		HANDLE_EXCEPTION();
	}
	ZEND_VM_INTERRUPT_CHECK();
	ZEND_VM_NEXT_OPCODE();
}

ZEND_VM_HANDLER(60, ZEND_DO_FCALL, ANY, ANY, SPEC(RETVAL))
{
	USE_OPLINE
	zend_execute_data *call = EX(call);
	zend_function *fbc = call->func;
	zend_object *object;
	zval *ret;

	SAVE_OPLINE();
	EX(call) = call->prev_execute_data;
	if (UNEXPECTED((fbc->common.fn_flags & (ZEND_ACC_ABSTRACT|ZEND_ACC_DEPRECATED)) != 0)) {
		if (UNEXPECTED((fbc->common.fn_flags & ZEND_ACC_ABSTRACT) != 0)) {
			zend_throw_error(NULL, "Cannot call abstract method %s::%s()", ZSTR_VAL(fbc->common.scope->name), ZSTR_VAL(fbc->common.function_name));
			HANDLE_EXCEPTION();
		}
		if (UNEXPECTED((fbc->common.fn_flags & ZEND_ACC_DEPRECATED) != 0)) {
			zend_error(E_DEPRECATED, "Function %s%s%s() is deprecated",
				fbc->common.scope ? ZSTR_VAL(fbc->common.scope->name) : "",
				fbc->common.scope ? "::" : "",
				ZSTR_VAL(fbc->common.function_name));
			if (UNEXPECTED(EG(exception) != NULL)) {
				HANDLE_EXCEPTION();
			}
		}
	}

	LOAD_OPLINE();

	if (EXPECTED(fbc->type == ZEND_USER_FUNCTION)) {
		EG(scope) = fbc->common.scope;
		if (UNEXPECTED((fbc->common.fn_flags & ZEND_ACC_GENERATOR) != 0)) {
			if (EXPECTED(RETURN_VALUE_USED(opline))) {
				ret = EX_VAR(opline->result.var);
				zend_generator_create_zval(call, &fbc->op_array, ret);
				Z_VAR_FLAGS_P(ret) = 0;
			} else {
				if (UNEXPECTED(ZEND_CALL_INFO(call) & ZEND_CALL_CLOSURE)) {
					OBJ_RELEASE((zend_object*)fbc->op_array.prototype);
				}
				zend_vm_stack_free_args(call);
			}
		} else {
			ret = NULL;
			call->symbol_table = NULL;
			if (RETURN_VALUE_USED(opline)) {
				ret = EX_VAR(opline->result.var);
				ZVAL_NULL(ret);
				Z_VAR_FLAGS_P(ret) = 0;
			}

			call->prev_execute_data = execute_data;
			i_init_func_execute_data(call, &fbc->op_array, ret, 1);

			if (EXPECTED(zend_execute_ex == execute_ex)) {
				ZEND_VM_ENTER();
			} else {
				ZEND_ADD_CALL_FLAG(call, ZEND_CALL_TOP);
				zend_execute_ex(call);
			}
		}
	} else if (EXPECTED(fbc->type < ZEND_USER_FUNCTION)) {
		int should_change_scope = 0;
		zval retval;

		if (fbc->common.scope) {
			should_change_scope = 1;
			EG(scope) = fbc->common.scope;
		}

		call->prev_execute_data = execute_data;
		EG(current_execute_data) = call;

		if (fbc->common.fn_flags & ZEND_ACC_HAS_TYPE_HINTS) {
			uint32_t i;
			uint32_t num_args = ZEND_CALL_NUM_ARGS(call);
			zval *p = ZEND_CALL_ARG(call, 1);

			for (i = 0; i < num_args; ++i) {
				if (UNEXPECTED(!zend_verify_internal_arg_type(fbc, i + 1, p))) {
					EG(current_execute_data) = call->prev_execute_data;
					zend_vm_stack_free_args(call);
					if (RETURN_VALUE_USED(opline)) {
						ZVAL_UNDEF(EX_VAR(opline->result.var));
					}
					if (UNEXPECTED(should_change_scope)) {
						ZEND_VM_C_GOTO(fcall_end_change_scope);
					} else {
						ZEND_VM_C_GOTO(fcall_end);
					}
				}
				p++;
			}
		}

		ret = RETURN_VALUE_USED(opline) ? EX_VAR(opline->result.var) : &retval;
		ZVAL_NULL(ret);
		Z_VAR_FLAGS_P(ret) = (fbc->common.fn_flags & ZEND_ACC_RETURN_REFERENCE) != 0 ? IS_VAR_RET_REF : 0;

		if (!zend_execute_internal) {
			/* saves one function call if zend_execute_internal is not used */
			fbc->internal_function.handler(call, ret);
		} else {
			zend_execute_internal(call, ret);
		}
		
#if ZEND_DEBUG
		ZEND_ASSERT(
			EG(exception) || !call->func ||
			!(call->func->common.fn_flags & ZEND_ACC_HAS_RETURN_TYPE) ||
			zend_verify_internal_return_type(call->func, ret));
#endif

		EG(current_execute_data) = call->prev_execute_data;
		zend_vm_stack_free_args(call);

		if (!RETURN_VALUE_USED(opline)) {
			zval_ptr_dtor(ret);
		}

		if (UNEXPECTED(should_change_scope)) {
			ZEND_VM_C_GOTO(fcall_end_change_scope);
		} else {
			ZEND_VM_C_GOTO(fcall_end);
		}
	} else { /* ZEND_OVERLOADED_FUNCTION */
		zval retval;
		/* Not sure what should be done here if it's a static method */
		object = Z_OBJ(call->This);
		if (UNEXPECTED(object == NULL)) {
			zend_vm_stack_free_args(call);
			if (fbc->type == ZEND_OVERLOADED_FUNCTION_TEMPORARY) {
				zend_string_release(fbc->common.function_name);
			}
			efree(fbc);
			zend_vm_stack_free_call_frame(call);

			zend_throw_error(NULL, "Cannot call overloaded function for non-object");
			HANDLE_EXCEPTION();
		}

		EG(scope) = fbc->common.scope;

		ret = RETURN_VALUE_USED(opline) ? EX_VAR(opline->result.var) : &retval;
		ZVAL_NULL(ret);

		call->prev_execute_data = execute_data;
		EG(current_execute_data) = call;
		object->handlers->call_method(fbc->common.function_name, object, call, ret);
		EG(current_execute_data) = call->prev_execute_data;

		zend_vm_stack_free_args(call);

		if (fbc->type == ZEND_OVERLOADED_FUNCTION_TEMPORARY) {
			zend_string_release(fbc->common.function_name);
		}
		efree(fbc);

		if (!RETURN_VALUE_USED(opline)) {
			zval_ptr_dtor(ret);
		} else {
			Z_VAR_FLAGS_P(ret) = 0;
		}
	}

ZEND_VM_C_LABEL(fcall_end_change_scope):
	if (UNEXPECTED(ZEND_CALL_INFO(call) & ZEND_CALL_RELEASE_THIS)) {
		object = Z_OBJ(call->This);
#if 0
		if (UNEXPECTED(EG(exception) != NULL) && (opline->op1.num & ZEND_CALL_CTOR)) {
#else
		if (UNEXPECTED(EG(exception) != NULL) && (ZEND_CALL_INFO(call) & ZEND_CALL_CTOR)) {
#endif
			GC_REFCOUNT(object)--;
			if (GC_REFCOUNT(object) == 1) {
				zend_object_store_ctor_failed(object);
			}
		}
		OBJ_RELEASE(object);
	}
	EG(scope) = EX(func)->op_array.scope;

ZEND_VM_C_LABEL(fcall_end):
	zend_vm_stack_free_call_frame(call);
	if (UNEXPECTED(EG(exception) != NULL)) {
		zend_throw_exception_internal(NULL);
		if (RETURN_VALUE_USED(opline)) {
			zval_ptr_dtor(EX_VAR(opline->result.var));
		}
		HANDLE_EXCEPTION();
	}

	ZEND_VM_INTERRUPT_CHECK();
	ZEND_VM_NEXT_OPCODE();
}

ZEND_VM_HANDLER(124, ZEND_VERIFY_RETURN_TYPE, CONST|TMP|VAR|UNUSED|CV, UNUSED)
{
	USE_OPLINE

	SAVE_OPLINE();
	if (OP1_TYPE == IS_UNUSED) {
		zend_verify_missing_return_type(EX(func), CACHE_ADDR(opline->op2.num));
	} else {
/* prevents "undefined variable opline" errors */
#if !defined(ZEND_VM_SPEC) || (OP1_TYPE != IS_UNUSED)
		zval *retval_ref, *retval_ptr;
		zend_free_op free_op1;
		zend_arg_info *ret_info = EX(func)->common.arg_info - 1;

		retval_ref = retval_ptr = GET_OP1_ZVAL_PTR(BP_VAR_R);

		if (OP1_TYPE == IS_CONST) {
			ZVAL_COPY(EX_VAR(opline->result.var), retval_ptr);
			retval_ref = retval_ptr = EX_VAR(opline->result.var);
		} else if (OP1_TYPE == IS_VAR) {
			if (UNEXPECTED(Z_TYPE_P(retval_ptr) == IS_INDIRECT)) {
				retval_ptr = Z_INDIRECT_P(retval_ptr);
			}
			ZVAL_DEREF(retval_ptr);
		} else if (OP1_TYPE == IS_CV) {
			ZVAL_DEREF(retval_ptr);
		}

		if (UNEXPECTED(!ret_info->class_name
			&& ret_info->type_hint != IS_CALLABLE
			&& !ZEND_SAME_FAKE_TYPE(ret_info->type_hint, Z_TYPE_P(retval_ptr))
			&& !(EX(func)->op_array.fn_flags & ZEND_ACC_RETURN_REFERENCE)
			&& retval_ref != retval_ptr)
		) {
			/* A cast might happen - unwrap the reference if this is a by-value return */
			if (Z_REFCOUNT_P(retval_ref) == 1) {
				ZVAL_UNREF(retval_ref);
			} else {
				Z_DELREF_P(retval_ref);
				ZVAL_COPY(retval_ref, retval_ptr);
			}
			retval_ptr = retval_ref;
		}
		zend_verify_return_type(EX(func), retval_ptr, CACHE_ADDR(opline->op2.num));

		if (UNEXPECTED(EG(exception) != NULL)) {
			if (OP1_TYPE == IS_CONST) {
				zval_ptr_dtor_nogc(retval_ptr);
			}
		}
#endif
	}
	ZEND_VM_NEXT_OPCODE_CHECK_EXCEPTION();
}

ZEND_VM_HANDLER(62, ZEND_RETURN, CONST|TMP|VAR|CV, ANY)
{
	USE_OPLINE
	zval *retval_ptr;
	zend_free_op free_op1;

	retval_ptr = GET_OP1_ZVAL_PTR_UNDEF(BP_VAR_R);
	if (OP1_TYPE == IS_CV && UNEXPECTED(Z_TYPE_INFO_P(retval_ptr) == IS_UNDEF)) {
		SAVE_OPLINE();
		retval_ptr = GET_OP1_UNDEF_CV(retval_ptr, BP_VAR_R);
		if (EX(return_value)) {
			ZVAL_NULL(EX(return_value));
		}
	} else if (!EX(return_value)) {
		if (OP1_TYPE & (IS_VAR|IS_TMP_VAR)) {
			if (Z_REFCOUNTED_P(free_op1) && !Z_DELREF_P(free_op1)) {
				SAVE_OPLINE();
				zval_dtor_func_for_ptr(Z_COUNTED_P(free_op1));
			}
		}
	} else {
		if ((OP1_TYPE & (IS_CONST|IS_TMP_VAR))) {
			ZVAL_COPY_VALUE(EX(return_value), retval_ptr);
			if (OP1_TYPE == IS_CONST) {
				if (UNEXPECTED(Z_OPT_COPYABLE_P(EX(return_value)))) {
					zval_copy_ctor_func(EX(return_value));
				}
			}
		} else if (OP1_TYPE == IS_CV) {
			ZVAL_DEREF(retval_ptr);
			ZVAL_COPY(EX(return_value), retval_ptr);
		} else /* if (OP1_TYPE == IS_VAR) */ {
			if (UNEXPECTED(Z_ISREF_P(retval_ptr))) {
				zend_refcounted *ref = Z_COUNTED_P(retval_ptr);

				retval_ptr = Z_REFVAL_P(retval_ptr);
				ZVAL_COPY_VALUE(EX(return_value), retval_ptr);
				if (UNEXPECTED(--GC_REFCOUNT(ref) == 0)) {
					efree_size(ref, sizeof(zend_reference));
				} else if (Z_OPT_REFCOUNTED_P(retval_ptr)) {
					Z_ADDREF_P(retval_ptr);
				}
			} else {
				ZVAL_COPY_VALUE(EX(return_value), retval_ptr);
			}
		}
	}
	ZEND_VM_DISPATCH_TO_HELPER(zend_leave_helper);
}

ZEND_VM_HANDLER(111, ZEND_RETURN_BY_REF, CONST|TMP|VAR|CV, ANY, SRC)
{
	USE_OPLINE
	zval *retval_ptr;
	zend_free_op free_op1;

	SAVE_OPLINE();

	do {
		if ((OP1_TYPE & (IS_CONST|IS_TMP_VAR)) ||
		    (OP1_TYPE == IS_VAR && opline->extended_value == ZEND_RETURNS_VALUE)) {
			/* Not supposed to happen, but we'll allow it */
			zend_error(E_NOTICE, "Only variable references should be returned by reference");

			retval_ptr = GET_OP1_ZVAL_PTR(BP_VAR_R);
			if (!EX(return_value)) {
				if (OP1_TYPE == IS_TMP_VAR) {
					FREE_OP1();
				}
			} else {
				ZVAL_COPY_VALUE(EX(return_value), retval_ptr);
				Z_VAR_FLAGS_P(EX(return_value)) = IS_VAR_RET_REF;
				if (OP1_TYPE != IS_TMP_VAR) {
					zval_opt_copy_ctor_no_imm(EX(return_value));
				}
			}
			break;
		}

		retval_ptr = GET_OP1_ZVAL_PTR_PTR(BP_VAR_W);

		if (OP1_TYPE == IS_VAR) {
			if (retval_ptr == &EG(uninitialized_zval) ||
			    (opline->extended_value == ZEND_RETURNS_FUNCTION &&
			     !(Z_VAR_FLAGS_P(retval_ptr) & IS_VAR_RET_REF))) {
				zend_error(E_NOTICE, "Only variable references should be returned by reference");
				if (EX(return_value)) {
					ZVAL_NEW_REF(EX(return_value), retval_ptr);
					Z_VAR_FLAGS_P(EX(return_value)) = IS_VAR_RET_REF;
					if (Z_REFCOUNTED_P(retval_ptr)) Z_ADDREF_P(retval_ptr);
				}
				break;
			}
		}

		if (EX(return_value)) {
			ZVAL_MAKE_REF(retval_ptr);
			Z_ADDREF_P(retval_ptr);
			ZVAL_REF(EX(return_value), Z_REF_P(retval_ptr));
			Z_VAR_FLAGS_P(EX(return_value)) = IS_VAR_RET_REF;
		}
	} while (0);

	FREE_OP1_VAR_PTR();
	ZEND_VM_DISPATCH_TO_HELPER(zend_leave_helper);
}

ZEND_VM_HANDLER(161, ZEND_GENERATOR_RETURN, CONST|TMP|VAR|CV, ANY)
{
	USE_OPLINE
	zval *retval;
	zend_free_op free_op1;

	zend_generator *generator = zend_get_running_generator(execute_data);

	SAVE_OPLINE();
	retval = GET_OP1_ZVAL_PTR(BP_VAR_R);

	/* Copy return value into generator->retval */
	if ((OP1_TYPE & (IS_CONST|IS_TMP_VAR))) {
		ZVAL_COPY_VALUE(&generator->retval, retval);
		if (OP1_TYPE == IS_CONST) {
			if (UNEXPECTED(Z_OPT_COPYABLE(generator->retval))) {
				zval_copy_ctor_func(&generator->retval);
			}
		}
	} else if (OP1_TYPE == IS_CV) {
		ZVAL_DEREF(retval);
		ZVAL_COPY(&generator->retval, retval);
	} else /* if (OP1_TYPE == IS_VAR) */ {
		if (UNEXPECTED(Z_ISREF_P(retval))) {
			zend_refcounted *ref = Z_COUNTED_P(retval);

			retval = Z_REFVAL_P(retval);
			ZVAL_COPY_VALUE(&generator->retval, retval);
			if (UNEXPECTED(--GC_REFCOUNT(ref) == 0)) {
				efree_size(ref, sizeof(zend_reference));
			} else if (Z_OPT_REFCOUNTED_P(retval)) {
				Z_ADDREF_P(retval);
			}
		} else {
			ZVAL_COPY_VALUE(&generator->retval, retval);
		}
	}

	/* Close the generator to free up resources */
	zend_generator_close(generator, 1);

	/* Pass execution back to handling code */
	ZEND_VM_RETURN();
}

ZEND_VM_HANDLER(108, ZEND_THROW, CONST|TMP|VAR|CV, ANY)
{
	USE_OPLINE
	zval *value;
	zend_free_op free_op1;

	SAVE_OPLINE();
	value = GET_OP1_ZVAL_PTR_UNDEF(BP_VAR_R);

	do {
		if (OP1_TYPE == IS_CONST || UNEXPECTED(Z_TYPE_P(value) != IS_OBJECT)) {
			if ((OP1_TYPE & (IS_VAR|IS_CV)) && Z_ISREF_P(value)) {
				value = Z_REFVAL_P(value);
				if (EXPECTED(Z_TYPE_P(value) == IS_OBJECT)) {
					break;
				}
			}
			if (OP1_TYPE == IS_CV && UNEXPECTED(Z_TYPE_P(value) == IS_UNDEF)) {
				GET_OP1_UNDEF_CV(value, BP_VAR_R);
				if (UNEXPECTED(EG(exception) != NULL)) {
					HANDLE_EXCEPTION();
				}
			}
			zend_throw_error(NULL, "Can only throw objects");
			FREE_OP1();
			HANDLE_EXCEPTION();
		}
	} while (0);

	zend_exception_save();
	if (OP1_TYPE != IS_TMP_VAR) {
		if (Z_REFCOUNTED_P(value)) Z_ADDREF_P(value);
	}

	zend_throw_exception_object(value);
	zend_exception_restore();
	FREE_OP1_IF_VAR();
	HANDLE_EXCEPTION();
}

ZEND_VM_HANDLER(107, ZEND_CATCH, CONST, CV, JMP_ADDR)
{
	USE_OPLINE
	zend_class_entry *ce, *catch_ce;
	zend_object *exception;

	SAVE_OPLINE();
	/* Check whether an exception has been thrown, if not, jump over code */
	zend_exception_restore();
	if (EG(exception) == NULL) {
		ZEND_VM_SET_RELATIVE_OPCODE(opline, opline->extended_value);
		ZEND_VM_CONTINUE();
	}
	catch_ce = CACHED_PTR(Z_CACHE_SLOT_P(EX_CONSTANT(opline->op1)));
	if (UNEXPECTED(catch_ce == NULL)) {
		catch_ce = zend_fetch_class_by_name(Z_STR_P(EX_CONSTANT(opline->op1)), EX_CONSTANT(opline->op1) + 1, ZEND_FETCH_CLASS_NO_AUTOLOAD);

		CACHE_PTR(Z_CACHE_SLOT_P(EX_CONSTANT(opline->op1)), catch_ce);
	}
	ce = EG(exception)->ce;

#ifdef HAVE_DTRACE
	if (DTRACE_EXCEPTION_CAUGHT_ENABLED()) {
		DTRACE_EXCEPTION_CAUGHT((char *)ce->name);
	}
#endif /* HAVE_DTRACE */

	if (ce != catch_ce) {
		if (!catch_ce || !instanceof_function(ce, catch_ce)) {
			if (opline->result.num) {
				zend_throw_exception_internal(NULL);
				HANDLE_EXCEPTION();
			}
			ZEND_VM_SET_RELATIVE_OPCODE(opline, opline->extended_value);
			ZEND_VM_CONTINUE();
		}
	}

	exception = EG(exception);
	zval_ptr_dtor(EX_VAR(opline->op2.var));
	ZVAL_OBJ(EX_VAR(opline->op2.var), EG(exception));
	if (UNEXPECTED(EG(exception) != exception)) {
		GC_REFCOUNT(EG(exception))++;
		HANDLE_EXCEPTION();
	} else {
		EG(exception) = NULL;
		ZEND_VM_NEXT_OPCODE();
	}
}

ZEND_VM_HANDLER(65, ZEND_SEND_VAL, CONST|TMP, NUM)
{
	USE_OPLINE
	zval *value, *arg;
	zend_free_op free_op1;

	value = GET_OP1_ZVAL_PTR(BP_VAR_R);
	arg = ZEND_CALL_VAR(EX(call), opline->result.var);
	ZVAL_COPY_VALUE(arg, value);
	if (OP1_TYPE == IS_CONST) {
		if (UNEXPECTED(Z_OPT_COPYABLE_P(arg))) {
			zval_copy_ctor_func(arg);
		}
	}
	ZEND_VM_NEXT_OPCODE();
}

ZEND_VM_HANDLER(116, ZEND_SEND_VAL_EX, CONST|TMP, NUM, SPEC(QUICK_ARG))
{
	USE_OPLINE
	zval *value, *arg;
	zend_free_op free_op1;
	uint32_t arg_num = opline->op2.num;

	if (EXPECTED(arg_num <= MAX_ARG_FLAG_NUM)) {
		if (QUICK_ARG_MUST_BE_SENT_BY_REF(EX(call)->func, arg_num)) {
			ZEND_VM_C_GOTO(send_val_by_ref);
		}
	} else if (ARG_MUST_BE_SENT_BY_REF(EX(call)->func, arg_num)) {
ZEND_VM_C_LABEL(send_val_by_ref):
		SAVE_OPLINE();
		zend_throw_error(NULL, "Cannot pass parameter %d by reference", arg_num);
		FREE_UNFETCHED_OP1();
		arg = ZEND_CALL_VAR(EX(call), opline->result.var);
		ZVAL_UNDEF(arg);
		HANDLE_EXCEPTION();
	}
	value = GET_OP1_ZVAL_PTR(BP_VAR_R);
	arg = ZEND_CALL_VAR(EX(call), opline->result.var);
	ZVAL_COPY_VALUE(arg, value);
	if (OP1_TYPE == IS_CONST) {
		if (UNEXPECTED(Z_OPT_COPYABLE_P(arg))) {
			zval_copy_ctor_func(arg);
		}
	}
	ZEND_VM_NEXT_OPCODE();
}

ZEND_VM_HANDLER(117, ZEND_SEND_VAR, VAR|CV, NUM)
{
	USE_OPLINE
	zval *varptr, *arg;
	zend_free_op free_op1;

	varptr = GET_OP1_ZVAL_PTR_UNDEF(BP_VAR_R);
	if (OP1_TYPE == IS_CV && UNEXPECTED(Z_TYPE_INFO_P(varptr) == IS_UNDEF)) {
		SAVE_OPLINE();
		GET_OP1_UNDEF_CV(varptr, BP_VAR_R);
		arg = ZEND_CALL_VAR(EX(call), opline->result.var);
		ZVAL_NULL(arg);
		ZEND_VM_NEXT_OPCODE_CHECK_EXCEPTION();
	}

	arg = ZEND_CALL_VAR(EX(call), opline->result.var);

	if (OP1_TYPE == IS_CV) {
		ZVAL_OPT_DEREF(varptr);
		ZVAL_COPY(arg, varptr);
	} else /* if (OP1_TYPE == IS_VAR) */ {
		if (UNEXPECTED(Z_ISREF_P(varptr))) {
			zend_refcounted *ref = Z_COUNTED_P(varptr);

			varptr = Z_REFVAL_P(varptr);
			ZVAL_COPY_VALUE(arg, varptr);
			if (UNEXPECTED(--GC_REFCOUNT(ref) == 0)) {
				efree_size(ref, sizeof(zend_reference));
			} else if (Z_OPT_REFCOUNTED_P(arg)) {
				Z_ADDREF_P(arg);
			}
		} else {
			ZVAL_COPY_VALUE(arg, varptr);
		}
	}

	ZEND_VM_NEXT_OPCODE();
}

ZEND_VM_HANDLER(106, ZEND_SEND_VAR_NO_REF, VAR, NUM, SEND)
{
	USE_OPLINE
	zend_free_op free_op1;
	zval *varptr, *arg;

	if (!(opline->extended_value & ZEND_ARG_COMPILE_TIME_BOUND)) {
		if (!ARG_SHOULD_BE_SENT_BY_REF(EX(call)->func, opline->op2.num)) {
			ZEND_VM_DISPATCH_TO_HANDLER(ZEND_SEND_VAR);
		}
	}

	varptr = GET_OP1_ZVAL_PTR(BP_VAR_R);

	if ((!(opline->extended_value & ZEND_ARG_SEND_FUNCTION) ||
	     (Z_VAR_FLAGS_P(varptr) & IS_VAR_RET_REF)) &&
	    (Z_ISREF_P(varptr) || Z_TYPE_P(varptr) == IS_OBJECT)) {

		ZVAL_MAKE_REF(varptr);
	} else {
		if ((opline->extended_value & ZEND_ARG_COMPILE_TIME_BOUND) ?
			!(opline->extended_value & ZEND_ARG_SEND_SILENT) :
			!ARG_MAY_BE_SENT_BY_REF(EX(call)->func, opline->op2.num)) {
			SAVE_OPLINE();
			zend_error(E_NOTICE, "Only variables should be passed by reference");
			arg = ZEND_CALL_VAR(EX(call), opline->result.var);
			ZVAL_COPY_VALUE(arg, varptr);
			ZEND_VM_NEXT_OPCODE_CHECK_EXCEPTION();
		}
	}

	arg = ZEND_CALL_VAR(EX(call), opline->result.var);
	ZVAL_COPY_VALUE(arg, varptr);

	ZEND_VM_NEXT_OPCODE();
}

ZEND_VM_HANDLER(67, ZEND_SEND_REF, VAR|CV, NUM)
{
	USE_OPLINE
	zend_free_op free_op1;
	zval *varptr, *arg;

	SAVE_OPLINE();
	varptr = GET_OP1_ZVAL_PTR_PTR(BP_VAR_W);

	arg = ZEND_CALL_VAR(EX(call), opline->result.var);
	if (OP1_TYPE == IS_VAR && UNEXPECTED(Z_ISERROR_P(varptr))) {
		ZVAL_NEW_REF(arg, &EG(uninitialized_zval));
		ZEND_VM_NEXT_OPCODE();
	}

	if (Z_ISREF_P(varptr)) {
		Z_ADDREF_P(varptr);
		ZVAL_COPY_VALUE(arg, varptr);
	} else {
		ZVAL_NEW_REF(arg, varptr);
		Z_ADDREF_P(arg);
		ZVAL_REF(varptr, Z_REF_P(arg));
	}

	FREE_OP1_VAR_PTR();
	ZEND_VM_NEXT_OPCODE();
}

ZEND_VM_HANDLER(66, ZEND_SEND_VAR_EX, VAR|CV, NUM, SPEC(QUICK_ARG))
{
	USE_OPLINE
	zval *varptr, *arg;
	zend_free_op free_op1;
	uint32_t arg_num = opline->op2.num;

	if (EXPECTED(arg_num <= MAX_ARG_FLAG_NUM)) {
		if (QUICK_ARG_SHOULD_BE_SENT_BY_REF(EX(call)->func, arg_num)) {
			ZEND_VM_C_GOTO(send_var_by_ref);
		}
	} else if (ARG_SHOULD_BE_SENT_BY_REF(EX(call)->func, arg_num)) {
ZEND_VM_C_LABEL(send_var_by_ref):
		ZEND_VM_DISPATCH_TO_HANDLER(ZEND_SEND_REF);
	}

	varptr = GET_OP1_ZVAL_PTR_UNDEF(BP_VAR_R);
	if (OP1_TYPE == IS_CV && UNEXPECTED(Z_TYPE_INFO_P(varptr) == IS_UNDEF)) {
		SAVE_OPLINE();
		GET_OP1_UNDEF_CV(varptr, BP_VAR_R);
		arg = ZEND_CALL_VAR(EX(call), opline->result.var);
		ZVAL_NULL(arg);
		ZEND_VM_NEXT_OPCODE_CHECK_EXCEPTION();
	}

	arg = ZEND_CALL_VAR(EX(call), opline->result.var);

	if (OP1_TYPE == IS_CV) {
		ZVAL_OPT_DEREF(varptr);
		ZVAL_COPY(arg, varptr);
	} else /* if (OP1_TYPE == IS_VAR) */ {
		if (UNEXPECTED(Z_ISREF_P(varptr))) {
			zend_refcounted *ref = Z_COUNTED_P(varptr);

			varptr = Z_REFVAL_P(varptr);
			ZVAL_COPY_VALUE(arg, varptr);
			if (UNEXPECTED(--GC_REFCOUNT(ref) == 0)) {
				efree_size(ref, sizeof(zend_reference));
			} else if (Z_OPT_REFCOUNTED_P(arg)) {
				Z_ADDREF_P(arg);
			}
		} else {
			ZVAL_COPY_VALUE(arg, varptr);
		}
	}

	ZEND_VM_NEXT_OPCODE();
}

ZEND_VM_HANDLER(165, ZEND_SEND_UNPACK, ANY, ANY)
{
	USE_OPLINE
	zend_free_op free_op1;
	zval *args;
	int arg_num;

	SAVE_OPLINE();
	args = GET_OP1_ZVAL_PTR_UNDEF(BP_VAR_R);
	arg_num = ZEND_CALL_NUM_ARGS(EX(call)) + 1;

ZEND_VM_C_LABEL(send_again):
	if (EXPECTED(Z_TYPE_P(args) == IS_ARRAY)) {
		HashTable *ht = Z_ARRVAL_P(args);
		zval *arg, *top;
		zend_string *name;

		zend_vm_stack_extend_call_frame(&EX(call), arg_num - 1, zend_hash_num_elements(ht));

		if (OP1_TYPE != IS_CONST && OP1_TYPE != IS_TMP_VAR && Z_IMMUTABLE_P(args)) {
			uint32_t i;
			int separate = 0;

			/* check if any of arguments are going to be passed by reference */
			for (i = 0; i < zend_hash_num_elements(ht); i++) {
				if (ARG_SHOULD_BE_SENT_BY_REF(EX(call)->func, arg_num + i)) {
					separate = 1;
					break;
				}
			}
			if (separate) {
				zval_copy_ctor(args);
				ht = Z_ARRVAL_P(args);
			}
		}

		ZEND_HASH_FOREACH_STR_KEY_VAL(ht, name, arg) {
			if (name) {
				zend_throw_error(NULL, "Cannot unpack array with string keys");
				FREE_OP1();
				HANDLE_EXCEPTION();
			}

			top = ZEND_CALL_ARG(EX(call), arg_num);
			if (ARG_SHOULD_BE_SENT_BY_REF(EX(call)->func, arg_num)) {
				if (!Z_IMMUTABLE_P(args)) {
					ZVAL_MAKE_REF(arg);
					Z_ADDREF_P(arg);
					ZVAL_REF(top, Z_REF_P(arg));
				} else {
					ZVAL_DUP(top, arg);
				}
			} else if (Z_ISREF_P(arg)) {
				ZVAL_COPY(top, Z_REFVAL_P(arg));
			} else {
				ZVAL_COPY(top, arg);
			}

			ZEND_CALL_NUM_ARGS(EX(call))++;
			arg_num++;
		} ZEND_HASH_FOREACH_END();

	} else if (EXPECTED(Z_TYPE_P(args) == IS_OBJECT)) {
		zend_class_entry *ce = Z_OBJCE_P(args);
		zend_object_iterator *iter;

		if (!ce || !ce->get_iterator) {
			zend_error(E_WARNING, "Only arrays and Traversables can be unpacked");
		} else {

			iter = ce->get_iterator(ce, args, 0);
			if (UNEXPECTED(!iter)) {
				FREE_OP1();
				if (!EG(exception)) {
					zend_throw_exception_ex(
						NULL, 0, "Object of type %s did not create an Iterator", ZSTR_VAL(ce->name)
					);
				}
				HANDLE_EXCEPTION();
			}

			if (iter->funcs->rewind) {
				iter->funcs->rewind(iter);
				if (UNEXPECTED(EG(exception) != NULL)) {
					ZEND_VM_C_GOTO(unpack_iter_dtor);
				}
			}

			for (; iter->funcs->valid(iter) == SUCCESS; ++arg_num) {
				zval *arg, *top;

				if (UNEXPECTED(EG(exception) != NULL)) {
					ZEND_VM_C_GOTO(unpack_iter_dtor);
				}

				arg = iter->funcs->get_current_data(iter);
				if (UNEXPECTED(EG(exception) != NULL)) {
					ZEND_VM_C_GOTO(unpack_iter_dtor);
				}

				if (iter->funcs->get_current_key) {
					zval key;
					iter->funcs->get_current_key(iter, &key);
					if (UNEXPECTED(EG(exception) != NULL)) {
						ZEND_VM_C_GOTO(unpack_iter_dtor);
					}

					if (Z_TYPE(key) == IS_STRING) {
						zend_throw_error(NULL,
							"Cannot unpack Traversable with string keys");
						zend_string_release(Z_STR(key));
						ZEND_VM_C_GOTO(unpack_iter_dtor);
					}

					zval_dtor(&key);
				}

				if (ARG_MUST_BE_SENT_BY_REF(EX(call)->func, arg_num)) {
					zend_error(
						E_WARNING, "Cannot pass by-reference argument %d of %s%s%s()"
						" by unpacking a Traversable, passing by-value instead", arg_num,
						EX(call)->func->common.scope ? ZSTR_VAL(EX(call)->func->common.scope->name) : "",
						EX(call)->func->common.scope ? "::" : "",
						ZSTR_VAL(EX(call)->func->common.function_name)
					);
				}

				if (Z_ISREF_P(arg)) {
					ZVAL_DUP(arg, Z_REFVAL_P(arg));
				} else {
					if (Z_REFCOUNTED_P(arg)) Z_ADDREF_P(arg);
				}

				zend_vm_stack_extend_call_frame(&EX(call), arg_num - 1, 1);
				top = ZEND_CALL_ARG(EX(call), arg_num);
				ZVAL_COPY_VALUE(top, arg);
				ZEND_CALL_NUM_ARGS(EX(call))++;

				iter->funcs->move_forward(iter);
				if (UNEXPECTED(EG(exception) != NULL)) {
					ZEND_VM_C_GOTO(unpack_iter_dtor);
				}
			}

ZEND_VM_C_LABEL(unpack_iter_dtor):
			zend_iterator_dtor(iter);
		}
	} else if (EXPECTED(Z_ISREF_P(args))) {
		args = Z_REFVAL_P(args);
		ZEND_VM_C_GOTO(send_again);
	} else {
		if (OP1_TYPE == IS_CV && UNEXPECTED(Z_TYPE_P(args) == IS_UNDEF)) {
			GET_OP1_UNDEF_CV(args, BP_VAR_R);
		}
		zend_error(E_WARNING, "Only arrays and Traversables can be unpacked");
	}

	FREE_OP1();
	ZEND_VM_NEXT_OPCODE_CHECK_EXCEPTION();
}

ZEND_VM_HANDLER(119, ZEND_SEND_ARRAY, ANY, ANY)
{
	USE_OPLINE
	zend_free_op free_op1;
	zval *args;
	SAVE_OPLINE();

	SAVE_OPLINE();
	args = GET_OP1_ZVAL_PTR(BP_VAR_R);

	if (UNEXPECTED(Z_TYPE_P(args) != IS_ARRAY)) {
		if ((OP1_TYPE & (IS_VAR|IS_CV)) && Z_ISREF_P(args)) {
			args = Z_REFVAL_P(args);
			if (EXPECTED(Z_TYPE_P(args) == IS_ARRAY)) {
				ZEND_VM_C_GOTO(send_array);
			}
		}
		zend_internal_type_error(EX_USES_STRICT_TYPES(), "call_user_func_array() expects parameter 2 to be array, %s given", zend_get_type_by_const(Z_TYPE_P(args)));
		if (ZEND_CALL_INFO(EX(call)) & ZEND_CALL_CLOSURE) {
			OBJ_RELEASE((zend_object*)EX(call)->func->common.prototype);
		}
		if (Z_OBJ(EX(call)->This)) {
			OBJ_RELEASE(Z_OBJ(EX(call)->This));
		}
		EX(call)->func = (zend_function*)&zend_pass_function;
		EX(call)->called_scope = NULL;
		Z_OBJ(EX(call)->This) = NULL;
	} else {
		uint32_t arg_num;
		HashTable *ht;
		zval *arg, *param;

ZEND_VM_C_LABEL(send_array):
		ht = Z_ARRVAL_P(args);
		zend_vm_stack_extend_call_frame(&EX(call), 0, zend_hash_num_elements(ht));

		if (OP1_TYPE != IS_CONST && OP1_TYPE != IS_TMP_VAR && Z_IMMUTABLE_P(args)) {
			int separate = 0;

			/* check if any of arguments are going to be passed by reference */
			for (arg_num = 0; arg_num < zend_hash_num_elements(ht); arg_num++) {
				if (ARG_SHOULD_BE_SENT_BY_REF(EX(call)->func, arg_num + 1)) {
					separate = 1;
					break;
				}
			}
			if (separate) {
				zval_copy_ctor(args);
				ht = Z_ARRVAL_P(args);
			}
		}

		arg_num = 1;
		param = ZEND_CALL_ARG(EX(call), 1);
		ZEND_HASH_FOREACH_VAL(ht, arg) {
			if (ARG_SHOULD_BE_SENT_BY_REF(EX(call)->func, arg_num)) {
				if (UNEXPECTED(!Z_ISREF_P(arg))) {
					if (!ARG_MAY_BE_SENT_BY_REF(EX(call)->func, arg_num)) {

						zend_error(E_WARNING, "Parameter %d to %s%s%s() expected to be a reference, value given",
							arg_num,
							EX(call)->func->common.scope ? ZSTR_VAL(EX(call)->func->common.scope->name) : "",
							EX(call)->func->common.scope ? "::" : "",
							ZSTR_VAL(EX(call)->func->common.function_name));

						if (ZEND_CALL_INFO(EX(call)) & ZEND_CALL_CLOSURE) {
							OBJ_RELEASE((zend_object*)EX(call)->func->common.prototype);
						}
						if (Z_OBJ(EX(call)->This)) {
							OBJ_RELEASE(Z_OBJ(EX(call)->This));
						}
						EX(call)->func = (zend_function*)&zend_pass_function;
						EX(call)->called_scope = NULL;
						Z_OBJ(EX(call)->This) = NULL;

						break;
					}

					ZVAL_NEW_REF(arg, arg);
				}
				Z_ADDREF_P(arg);
			} else{
				if (Z_ISREF_P(arg) &&
				    !(EX(call)->func->common.fn_flags & ZEND_ACC_CALL_VIA_TRAMPOLINE)) {
					/* don't separate references for __call */
					arg = Z_REFVAL_P(arg);
				}
				if (Z_OPT_REFCOUNTED_P(arg)) {
					Z_ADDREF_P(arg);
				}
			}
			ZVAL_COPY_VALUE(param, arg);
			ZEND_CALL_NUM_ARGS(EX(call))++;
			arg_num++;
			param++;
		} ZEND_HASH_FOREACH_END();
	}
	FREE_OP1();
	ZEND_VM_NEXT_OPCODE_CHECK_EXCEPTION();
}

ZEND_VM_HANDLER(120, ZEND_SEND_USER, VAR|CV, NUM)
{
	USE_OPLINE
	zval *arg, *param;
	zend_free_op free_op1;

	SAVE_OPLINE();
	arg = GET_OP1_ZVAL_PTR(BP_VAR_R);
	param = ZEND_CALL_VAR(EX(call), opline->result.var);

	if (ARG_SHOULD_BE_SENT_BY_REF(EX(call)->func, opline->op2.num)) {
		if (UNEXPECTED(!Z_ISREF_P(arg))) {

			if (!ARG_MAY_BE_SENT_BY_REF(EX(call)->func, opline->op2.num)) {

				zend_error(E_WARNING, "Parameter %d to %s%s%s() expected to be a reference, value given",
					opline->op2.num,
					EX(call)->func->common.scope ? ZSTR_VAL(EX(call)->func->common.scope->name) : "",
					EX(call)->func->common.scope ? "::" : "",
					ZSTR_VAL(EX(call)->func->common.function_name));

				if (ZEND_CALL_INFO(EX(call)) & ZEND_CALL_CLOSURE) {
					OBJ_RELEASE((zend_object*)EX(call)->func->common.prototype);
				}
				if (Z_OBJ(EX(call)->This)) {
					OBJ_RELEASE(Z_OBJ(EX(call)->This));
				}
				ZVAL_UNDEF(param);
				EX(call)->func = (zend_function*)&zend_pass_function;
				EX(call)->called_scope = NULL;
				Z_OBJ(EX(call)->This) = NULL;

				FREE_OP1();
				ZEND_VM_NEXT_OPCODE_CHECK_EXCEPTION();
			}

			ZVAL_NEW_REF(arg, arg);
		}
		Z_ADDREF_P(arg);
	} else {
		if (Z_ISREF_P(arg) &&
		    !(EX(call)->func->common.fn_flags & ZEND_ACC_CALL_VIA_TRAMPOLINE)) {
			/* don't separate references for __call */
			arg = Z_REFVAL_P(arg);
		}
		if (Z_OPT_REFCOUNTED_P(arg)) {
			Z_ADDREF_P(arg);
		}
	}
	ZVAL_COPY_VALUE(param, arg);

	FREE_OP1();
	ZEND_VM_NEXT_OPCODE_CHECK_EXCEPTION();
}

ZEND_VM_HANDLER(63, ZEND_RECV, NUM, ANY)
{
	USE_OPLINE
	uint32_t arg_num = opline->op1.num;

	if (UNEXPECTED(arg_num > EX_NUM_ARGS())) {
		SAVE_OPLINE();
		zend_verify_missing_arg(execute_data, arg_num, CACHE_ADDR(opline->op2.num));
		ZEND_VM_NEXT_OPCODE_CHECK_EXCEPTION();
	} else if (UNEXPECTED((EX(func)->op_array.fn_flags & ZEND_ACC_HAS_TYPE_HINTS) != 0)) {
		zval *param = _get_zval_ptr_cv_undef_BP_VAR_W(execute_data, opline->result.var);

		SAVE_OPLINE();
		if (UNEXPECTED(!zend_verify_arg_type(EX(func), arg_num, param, NULL, CACHE_ADDR(opline->op2.num)))) {
			HANDLE_EXCEPTION();
		}
	}

	ZEND_VM_NEXT_OPCODE();
}

ZEND_VM_HANDLER(64, ZEND_RECV_INIT, NUM, CONST)
{
	USE_OPLINE
	uint32_t arg_num;
	zval *param;

	ZEND_VM_REPEATABLE_OPCODE

	arg_num = opline->op1.num;
	param = _get_zval_ptr_cv_undef_BP_VAR_W(execute_data, opline->result.var);
	if (arg_num > EX_NUM_ARGS()) {
		ZVAL_COPY_VALUE(param, EX_CONSTANT(opline->op2));
		if (Z_OPT_CONSTANT_P(param)) {
			SAVE_OPLINE();
			if (UNEXPECTED(zval_update_constant_ex(param, 0, NULL) != SUCCESS)) {
				ZVAL_UNDEF(param);
				HANDLE_EXCEPTION();
			}
		} else {
			/* IS_CONST can't be IS_OBJECT, IS_RESOURCE or IS_REFERENCE */
			if (UNEXPECTED(Z_OPT_COPYABLE_P(param))) {
				zval_copy_ctor_func(param);
			}
		}
	}

	if (UNEXPECTED((EX(func)->op_array.fn_flags & ZEND_ACC_HAS_TYPE_HINTS) != 0)) {
		zval *default_value = EX_CONSTANT(opline->op2);

		SAVE_OPLINE();
		if (UNEXPECTED(!zend_verify_arg_type(EX(func), arg_num, param, default_value, CACHE_ADDR(Z_CACHE_SLOT_P(default_value))))) {
			HANDLE_EXCEPTION();
		}
	}

	ZEND_VM_REPEAT_OPCODE(ZEND_RECV_INIT);
	ZEND_VM_NEXT_OPCODE();
}

ZEND_VM_HANDLER(164, ZEND_RECV_VARIADIC, NUM, ANY)
{
	USE_OPLINE
	uint32_t arg_num = opline->op1.num;
	uint32_t arg_count = EX_NUM_ARGS();
	zval *params;

	SAVE_OPLINE();

	params = _get_zval_ptr_cv_undef_BP_VAR_W(execute_data, opline->result.var);

	if (arg_num <= arg_count) {
		zval *param;

		array_init_size(params, arg_count - arg_num + 1);
		zend_hash_real_init(Z_ARRVAL_P(params), 1);
		ZEND_HASH_FILL_PACKED(Z_ARRVAL_P(params)) {
			param = EX_VAR_NUM(EX(func)->op_array.last_var + EX(func)->op_array.T);
			if (UNEXPECTED((EX(func)->op_array.fn_flags & ZEND_ACC_HAS_TYPE_HINTS) != 0)) {
				do {
					zend_verify_arg_type(EX(func), arg_num, param, NULL, CACHE_ADDR(opline->op2.num));
					if (Z_OPT_REFCOUNTED_P(param)) Z_ADDREF_P(param);
					ZEND_HASH_FILL_ADD(param);
					param++;
				} while (++arg_num <= arg_count);
			} else {
				do {
					if (Z_OPT_REFCOUNTED_P(param)) Z_ADDREF_P(param);
					ZEND_HASH_FILL_ADD(param);
					param++;
				} while (++arg_num <= arg_count);
			}
		} ZEND_HASH_FILL_END();
	} else {
		array_init(params);
	}

	ZEND_VM_NEXT_OPCODE_CHECK_EXCEPTION();
}

ZEND_VM_HANDLER(52, ZEND_BOOL, CONST|TMPVAR|CV, ANY)
{
	USE_OPLINE
	zval *val;
	zend_free_op free_op1;

	val = GET_OP1_ZVAL_PTR_UNDEF(BP_VAR_R);
	if (Z_TYPE_INFO_P(val) == IS_TRUE) {
		ZVAL_TRUE(EX_VAR(opline->result.var));
	} else if (EXPECTED(Z_TYPE_INFO_P(val) <= IS_TRUE)) {
		ZVAL_FALSE(EX_VAR(opline->result.var));
		if (OP1_TYPE == IS_CV && UNEXPECTED(Z_TYPE_INFO_P(val) == IS_UNDEF)) {
			SAVE_OPLINE();
			GET_OP1_UNDEF_CV(val, BP_VAR_R);
			ZEND_VM_NEXT_OPCODE_CHECK_EXCEPTION();
		}
	} else {
		SAVE_OPLINE();
		ZVAL_BOOL(EX_VAR(opline->result.var), i_zend_is_true(val));
		FREE_OP1();
		ZEND_VM_NEXT_OPCODE_CHECK_EXCEPTION();
	}
	ZEND_VM_NEXT_OPCODE();
}

ZEND_VM_HANDLER(48, ZEND_CASE, CONST|TMPVAR|CV, CONST|TMPVAR|CV)
{
	USE_OPLINE
	zend_free_op free_op1, free_op2;
	zval *op1, *op2, *result;

	op1 = GET_OP1_ZVAL_PTR_UNDEF(BP_VAR_R);
	op2 = GET_OP2_ZVAL_PTR_UNDEF(BP_VAR_R);
	do {
		int result;

		if (EXPECTED(Z_TYPE_P(op1) == IS_LONG)) {
			if (EXPECTED(Z_TYPE_P(op2) == IS_LONG)) {
				result = (Z_LVAL_P(op1) == Z_LVAL_P(op2));
			} else if (EXPECTED(Z_TYPE_P(op2) == IS_DOUBLE)) {
				result = ((double)Z_LVAL_P(op1) == Z_DVAL_P(op2));
			} else {
				break;
			}
		} else if (EXPECTED(Z_TYPE_P(op1) == IS_DOUBLE)) {
			if (EXPECTED(Z_TYPE_P(op2) == IS_DOUBLE)) {
				result = (Z_DVAL_P(op1) == Z_DVAL_P(op2));
			} else if (EXPECTED(Z_TYPE_P(op2) == IS_LONG)) {
				result = (Z_DVAL_P(op1) == ((double)Z_LVAL_P(op2)));
			} else {
				break;
			}
		} else if (EXPECTED(Z_TYPE_P(op1) == IS_STRING)) {
			if (EXPECTED(Z_TYPE_P(op2) == IS_STRING)) {
				if (Z_STR_P(op1) == Z_STR_P(op2)) {
					result = 1;
				} else if (Z_STRVAL_P(op1)[0] > '9' || Z_STRVAL_P(op2)[0] > '9') {
					if (Z_STRLEN_P(op1) != Z_STRLEN_P(op2)) {
						result = 0;
					} else {
						result = (memcmp(Z_STRVAL_P(op1), Z_STRVAL_P(op2), Z_STRLEN_P(op1)) == 0);
					}
				} else {
					result = (zendi_smart_strcmp(Z_STR_P(op1), Z_STR_P(op2)) == 0);
				}
				FREE_OP2();
			} else {
				break;
			}
		} else {
			break;
		}
		ZEND_VM_SMART_BRANCH(result, 0);
		ZVAL_BOOL(EX_VAR(opline->result.var), result);
		ZEND_VM_NEXT_OPCODE();
	} while (0);

	SAVE_OPLINE();
	if (OP1_TYPE == IS_CV && UNEXPECTED(Z_TYPE_P(op1) == IS_UNDEF)) {
		op1 = GET_OP1_UNDEF_CV(op1, BP_VAR_R);
	} else if ((OP1_TYPE & (IS_VAR|IS_CV)) && UNEXPECTED(Z_ISREF_P(op1))) {
		/* Don't keep lock on reference, lock the value instead */
		if (UNEXPECTED(Z_REFCOUNT_P(op1) == 1)) {
			ZVAL_UNREF(op1);
		} else {
			Z_DELREF_P(op1);
			ZVAL_COPY(op1, Z_REFVAL_P(op1));
		}
	}
	if (OP2_TYPE == IS_CV && UNEXPECTED(Z_TYPE_P(op2) == IS_UNDEF)) {
		op2 = GET_OP2_UNDEF_CV(op2, BP_VAR_R);
	}
	result = EX_VAR(opline->result.var);
	compare_function(result, op1, op2);
	ZVAL_BOOL(result, Z_LVAL_P(result) == 0);
	FREE_OP2();
	ZEND_VM_NEXT_OPCODE_CHECK_EXCEPTION();
}

ZEND_VM_HANDLER(68, ZEND_NEW, UNUSED|CLASS_FETCH|CONST|VAR, JMP_ADDR, NUM)
{
	USE_OPLINE
	zval *result;
	zend_function *constructor;
	zend_class_entry *ce;

	SAVE_OPLINE();
	if (OP1_TYPE == IS_CONST) {
		ce = CACHED_PTR(Z_CACHE_SLOT_P(EX_CONSTANT(opline->op1)));
		if (UNEXPECTED(ce == NULL)) {
			ce = zend_fetch_class_by_name(Z_STR_P(EX_CONSTANT(opline->op1)), EX_CONSTANT(opline->op1) + 1, ZEND_FETCH_CLASS_DEFAULT | ZEND_FETCH_CLASS_EXCEPTION);
			if (UNEXPECTED(ce == NULL)) {
				ZEND_VM_NEXT_OPCODE_CHECK_EXCEPTION();
			}
			CACHE_PTR(Z_CACHE_SLOT_P(EX_CONSTANT(opline->op1)), ce);
		}
	} else if (OP1_TYPE == IS_UNUSED) {
		ce = zend_fetch_class(NULL, opline->op1.num);
		if (UNEXPECTED(ce == NULL)) {
			ZEND_ASSERT(EG(exception));
			HANDLE_EXCEPTION();
		}
	} else {
		ce = Z_CE_P(EX_VAR(opline->op1.var));
	}

	result = EX_VAR(opline->result.var);
	if (UNEXPECTED(object_init_ex(result, ce) != SUCCESS)) {
		HANDLE_EXCEPTION();
	}

	constructor = Z_OBJ_HT_P(result)->get_constructor(Z_OBJ_P(result));
	if (constructor == NULL) {
		ZEND_VM_JMP(OP_JMP_ADDR(opline, opline->op2));
	} else {
		/* We are not handling overloaded classes right now */
		zend_execute_data *call = zend_vm_stack_push_call_frame(
			ZEND_CALL_FUNCTION | ZEND_CALL_RELEASE_THIS | ZEND_CALL_CTOR,
			constructor,
			opline->extended_value,
			ce,
			Z_OBJ_P(result));
		call->prev_execute_data = EX(call);
		EX(call) = call;
		Z_ADDREF_P(result);

		ZEND_VM_NEXT_OPCODE_CHECK_EXCEPTION();
	}
}

ZEND_VM_HANDLER(110, ZEND_CLONE, CONST|TMPVAR|UNUSED|THIS|CV, ANY)
{
	USE_OPLINE
	zend_free_op free_op1;
	zval *obj;
	zend_class_entry *ce;
	zend_function *clone;
	zend_object_clone_obj_t clone_call;

	SAVE_OPLINE();
	obj = GET_OP1_OBJ_ZVAL_PTR_UNDEF(BP_VAR_R);

	if (OP1_TYPE == IS_UNUSED && UNEXPECTED(Z_OBJ_P(obj) == NULL)) {
		zend_throw_error(NULL, "Using $this when not in object context");
		HANDLE_EXCEPTION();
	}

	do {
		if (OP1_TYPE == IS_CONST ||
		    (OP1_TYPE != IS_UNUSED && UNEXPECTED(Z_TYPE_P(obj) != IS_OBJECT))) {
		    if ((OP1_TYPE & (IS_VAR|IS_CV)) && Z_ISREF_P(obj)) {
		    	obj = Z_REFVAL_P(obj);
		    	if (EXPECTED(Z_TYPE_P(obj) == IS_OBJECT)) {
		    		break;
				}
			}
			if (OP1_TYPE == IS_CV && UNEXPECTED(Z_TYPE_P(obj) == IS_UNDEF)) {
				GET_OP1_UNDEF_CV(obj, BP_VAR_R);
				if (UNEXPECTED(EG(exception) != NULL)) {
					HANDLE_EXCEPTION();
				}
			}
			zend_throw_error(NULL, "__clone method called on non-object");
			FREE_OP1();
			HANDLE_EXCEPTION();
		}
	} while (0);

	ce = Z_OBJCE_P(obj);
	clone = ce->clone;
	clone_call = Z_OBJ_HT_P(obj)->clone_obj;
	if (UNEXPECTED(clone_call == NULL)) {
		zend_throw_error(NULL, "Trying to clone an uncloneable object of class %s", ZSTR_VAL(ce->name));
		FREE_OP1();
		HANDLE_EXCEPTION();
	}

	if (clone) {
		if (clone->op_array.fn_flags & ZEND_ACC_PRIVATE) {
			/* Ensure that if we're calling a private function, we're allowed to do so.
			 */
			if (UNEXPECTED(ce != EG(scope))) {
				zend_throw_error(NULL, "Call to private %s::__clone() from context '%s'", ZSTR_VAL(ce->name), EG(scope) ? ZSTR_VAL(EG(scope)->name) : "");
				FREE_OP1();
				HANDLE_EXCEPTION();
			}
		} else if ((clone->common.fn_flags & ZEND_ACC_PROTECTED)) {
			/* Ensure that if we're calling a protected function, we're allowed to do so.
			 */
			if (UNEXPECTED(!zend_check_protected(zend_get_function_root_class(clone), EG(scope)))) {
				zend_throw_error(NULL, "Call to protected %s::__clone() from context '%s'", ZSTR_VAL(ce->name), EG(scope) ? ZSTR_VAL(EG(scope)->name) : "");
				FREE_OP1();
				HANDLE_EXCEPTION();
			}
		}
	}

	ZVAL_OBJ(EX_VAR(opline->result.var), clone_call(obj));
	if (UNEXPECTED(EG(exception) != NULL)) {
		OBJ_RELEASE(Z_OBJ_P(EX_VAR(opline->result.var)));
	}

	FREE_OP1();
	ZEND_VM_NEXT_OPCODE_CHECK_EXCEPTION();
}

ZEND_VM_HANDLER(99, ZEND_FETCH_CONSTANT, UNUSED, CONST, CONST_FETCH)
{
	USE_OPLINE
	zend_constant *c;

	SAVE_OPLINE();

	if (EXPECTED(CACHED_PTR(Z_CACHE_SLOT_P(EX_CONSTANT(opline->op2))))) {
		c = CACHED_PTR(Z_CACHE_SLOT_P(EX_CONSTANT(opline->op2)));
	} else if ((c = zend_quick_get_constant(EX_CONSTANT(opline->op2) + 1, opline->extended_value)) == NULL) {
		if ((opline->extended_value & IS_CONSTANT_UNQUALIFIED) != 0) {
			char *actual = (char *)zend_memrchr(Z_STRVAL_P(EX_CONSTANT(opline->op2)), '\\', Z_STRLEN_P(EX_CONSTANT(opline->op2)));
			if (!actual) {
				ZVAL_STR_COPY(EX_VAR(opline->result.var), Z_STR_P(EX_CONSTANT(opline->op2)));
			} else {
				actual++;
				ZVAL_STRINGL(EX_VAR(opline->result.var),
						actual, Z_STRLEN_P(EX_CONSTANT(opline->op2)) - (actual - Z_STRVAL_P(EX_CONSTANT(opline->op2))));
			}
			/* non-qualified constant - allow text substitution */
			zend_error(E_NOTICE, "Use of undefined constant %s - assumed '%s'",
					Z_STRVAL_P(EX_VAR(opline->result.var)), Z_STRVAL_P(EX_VAR(opline->result.var)));
			ZEND_VM_NEXT_OPCODE_CHECK_EXCEPTION();
		} else {
			zend_throw_error(NULL, "Undefined constant '%s'", Z_STRVAL_P(EX_CONSTANT(opline->op2)));
			HANDLE_EXCEPTION();
		}
	} else {
		CACHE_PTR(Z_CACHE_SLOT_P(EX_CONSTANT(opline->op2)), c);
	}

#ifdef ZTS
	if (c->flags & CONST_PERSISTENT) {
		ZVAL_DUP(EX_VAR(opline->result.var), &c->value);
	} else {
		ZVAL_COPY(EX_VAR(opline->result.var), &c->value);
	}
#else
	ZVAL_COPY(EX_VAR(opline->result.var), &c->value);
#endif

	ZEND_VM_NEXT_OPCODE();
}

ZEND_VM_HANDLER(181, ZEND_FETCH_CLASS_CONSTANT, VAR|CONST|UNUSED|CLASS_FETCH, CONST)
{
	zend_class_entry *ce;
	zend_class_constant *c;
	zval *value;
	USE_OPLINE

	SAVE_OPLINE();

	do {
		if (OP1_TYPE == IS_CONST) {
			if (EXPECTED(CACHED_PTR(Z_CACHE_SLOT_P(EX_CONSTANT(opline->op2))))) {
				value = CACHED_PTR(Z_CACHE_SLOT_P(EX_CONSTANT(opline->op2)));
#ifdef ZTS
				ce = CACHED_PTR(Z_CACHE_SLOT_P(EX_CONSTANT(opline->op1)));
#endif
				break;
			} else if (EXPECTED(CACHED_PTR(Z_CACHE_SLOT_P(EX_CONSTANT(opline->op1))))) {
				ce = CACHED_PTR(Z_CACHE_SLOT_P(EX_CONSTANT(opline->op1)));
			} else {
				ce = zend_fetch_class_by_name(Z_STR_P(EX_CONSTANT(opline->op1)), EX_CONSTANT(opline->op1) + 1, ZEND_FETCH_CLASS_DEFAULT | ZEND_FETCH_CLASS_EXCEPTION);
				if (UNEXPECTED(ce == NULL)) {
					if (EXPECTED(!EG(exception))) {
						zend_throw_error(NULL, "Class '%s' not found", Z_STRVAL_P(EX_CONSTANT(opline->op1)));
					}
					HANDLE_EXCEPTION();
				}
				CACHE_PTR(Z_CACHE_SLOT_P(EX_CONSTANT(opline->op1)), ce);
			}
		} else {
			if (OP1_TYPE == IS_UNUSED) {
				ce = zend_fetch_class(NULL, opline->op1.num);
				if (UNEXPECTED(ce == NULL)) {
					ZEND_ASSERT(EG(exception));
					HANDLE_EXCEPTION();
				}
			} else {
				ce = Z_CE_P(EX_VAR(opline->op1.var));
			}
			if ((value = CACHED_POLYMORPHIC_PTR(Z_CACHE_SLOT_P(EX_CONSTANT(opline->op2)), ce)) != NULL) {
				break;
			}
		}

		if (EXPECTED((c = zend_hash_find_ptr(&ce->constants_table, Z_STR_P(EX_CONSTANT(opline->op2)))) != NULL)) {
			if (!zend_verify_const_access(c, EG(scope))) {
				zend_throw_error(NULL, "Cannot access %s const %s::%s", zend_visibility_string(Z_ACCESS_FLAGS(c->value)), ZSTR_VAL(ce->name), Z_STRVAL_P(EX_CONSTANT(opline->op2)));
				HANDLE_EXCEPTION();
			}
			value = &c->value;
			if (Z_CONSTANT_P(value)) {
				EG(scope) = ce;
				zval_update_constant_ex(value, 1, NULL);
				EG(scope) = EX(func)->op_array.scope;
				if (UNEXPECTED(EG(exception) != NULL)) {
					HANDLE_EXCEPTION();
				}
			}
			if (OP1_TYPE == IS_CONST) {
				CACHE_PTR(Z_CACHE_SLOT_P(EX_CONSTANT(opline->op2)), value);
			} else {
				CACHE_POLYMORPHIC_PTR(Z_CACHE_SLOT_P(EX_CONSTANT(opline->op2)), ce, value);
			}
		} else {
			zend_throw_error(NULL, "Undefined class constant '%s'", Z_STRVAL_P(EX_CONSTANT(opline->op2)));
			HANDLE_EXCEPTION();
		}
	} while (0);

#ifdef ZTS
	if (ce->type == ZEND_INTERNAL_CLASS) {
		ZVAL_DUP(EX_VAR(opline->result.var), value);
	} else {
		ZVAL_COPY(EX_VAR(opline->result.var), value);
	}
#else
	ZVAL_COPY(EX_VAR(opline->result.var), value);
#endif

	ZEND_VM_NEXT_OPCODE();
}

ZEND_VM_HANDLER(72, ZEND_ADD_ARRAY_ELEMENT, CONST|TMP|VAR|CV, CONST|TMPVAR|UNUSED|NEXT|CV, REF)
{
	USE_OPLINE
	zend_free_op free_op1;
	zval *expr_ptr, new_expr;

	SAVE_OPLINE();
	if ((OP1_TYPE == IS_VAR || OP1_TYPE == IS_CV) &&
	    UNEXPECTED(opline->extended_value & ZEND_ARRAY_ELEMENT_REF)) {
		expr_ptr = GET_OP1_ZVAL_PTR_PTR(BP_VAR_W);
		ZVAL_MAKE_REF(expr_ptr);
		Z_ADDREF_P(expr_ptr);
		FREE_OP1_VAR_PTR();
	} else {
		expr_ptr = GET_OP1_ZVAL_PTR(BP_VAR_R);
		if (OP1_TYPE == IS_TMP_VAR) {
			/* pass */
		} else if (OP1_TYPE == IS_CONST) {
			if (UNEXPECTED(Z_OPT_COPYABLE_P(expr_ptr))) {
				ZVAL_COPY_VALUE(&new_expr, expr_ptr);
				zval_copy_ctor_func(&new_expr);
				expr_ptr = &new_expr;
			}
		} else if (OP1_TYPE == IS_CV) {
			ZVAL_DEREF(expr_ptr);
			if (Z_REFCOUNTED_P(expr_ptr)) {
				Z_ADDREF_P(expr_ptr);
			}
		} else /* if (OP1_TYPE == IS_VAR) */ {
			if (UNEXPECTED(Z_ISREF_P(expr_ptr))) {
				zend_refcounted *ref = Z_COUNTED_P(expr_ptr);

				expr_ptr = Z_REFVAL_P(expr_ptr);
				if (UNEXPECTED(--GC_REFCOUNT(ref) == 0)) {
					ZVAL_COPY_VALUE(&new_expr, expr_ptr);
					expr_ptr = &new_expr;
					efree_size(ref, sizeof(zend_reference));
				} else if (Z_OPT_REFCOUNTED_P(expr_ptr)) {
					Z_ADDREF_P(expr_ptr);
				}
			}
		}
	}

	if (OP2_TYPE != IS_UNUSED) {
		zend_free_op free_op2;
		zval *offset = GET_OP2_ZVAL_PTR_UNDEF(BP_VAR_R);
		zend_string *str;
		zend_ulong hval;

ZEND_VM_C_LABEL(add_again):
		if (EXPECTED(Z_TYPE_P(offset) == IS_STRING)) {
			str = Z_STR_P(offset);
			if (OP2_TYPE != IS_CONST) {
				if (ZEND_HANDLE_NUMERIC(str, hval)) {
					ZEND_VM_C_GOTO(num_index);
				}
			}
ZEND_VM_C_LABEL(str_index):
			zend_hash_update(Z_ARRVAL_P(EX_VAR(opline->result.var)), str, expr_ptr);
		} else if (EXPECTED(Z_TYPE_P(offset) == IS_LONG)) {
			hval = Z_LVAL_P(offset);
ZEND_VM_C_LABEL(num_index):
			zend_hash_index_update(Z_ARRVAL_P(EX_VAR(opline->result.var)), hval, expr_ptr);
		} else if ((OP2_TYPE & (IS_VAR|IS_CV)) && EXPECTED(Z_TYPE_P(offset) == IS_REFERENCE)) {
			offset = Z_REFVAL_P(offset);
			ZEND_VM_C_GOTO(add_again);
		} else if (Z_TYPE_P(offset) == IS_NULL) {
			str = ZSTR_EMPTY_ALLOC();
			ZEND_VM_C_GOTO(str_index);
		} else if (Z_TYPE_P(offset) == IS_DOUBLE) {
			hval = zend_dval_to_lval(Z_DVAL_P(offset));
			ZEND_VM_C_GOTO(num_index);
		} else if (Z_TYPE_P(offset) == IS_FALSE) {
			hval = 0;
			ZEND_VM_C_GOTO(num_index);
		} else if (Z_TYPE_P(offset) == IS_TRUE) {
			hval = 1;
			ZEND_VM_C_GOTO(num_index);
		} else if (OP2_TYPE == IS_CV && Z_TYPE_P(offset) == IS_UNDEF) {
			GET_OP2_UNDEF_CV(offset, BP_VAR_R);
			str = ZSTR_EMPTY_ALLOC();
			ZEND_VM_C_GOTO(str_index);
		} else {
			zend_error(E_WARNING, "Illegal offset type");
			zval_ptr_dtor(expr_ptr);
		}
		FREE_OP2();
	} else {
		zend_hash_next_index_insert(Z_ARRVAL_P(EX_VAR(opline->result.var)), expr_ptr);
	}
	ZEND_VM_NEXT_OPCODE_CHECK_EXCEPTION();
}

ZEND_VM_HANDLER(71, ZEND_INIT_ARRAY, CONST|TMP|VAR|UNUSED|CV, CONST|TMPVAR|UNUSED|NEXT|CV, ARRAY_INIT|REF)
{
	zval *array;
	uint32_t size;
	USE_OPLINE

	array = EX_VAR(opline->result.var);
	if (OP1_TYPE != IS_UNUSED) {
		size = opline->extended_value >> ZEND_ARRAY_SIZE_SHIFT;
	} else {
		size = 0;
	}
	ZVAL_NEW_ARR(array);
	zend_hash_init(Z_ARRVAL_P(array), size, NULL, ZVAL_PTR_DTOR, 0);

	if (OP1_TYPE != IS_UNUSED) {
		/* Explicitly initialize array as not-packed if flag is set */
		if (opline->extended_value & ZEND_ARRAY_NOT_PACKED) {
			zend_hash_real_init(Z_ARRVAL_P(array), 0);
		}
	}

	if (OP1_TYPE == IS_UNUSED) {
		ZEND_VM_NEXT_OPCODE();
#if !defined(ZEND_VM_SPEC) || (OP1_TYPE != IS_UNUSED)
	} else {
		ZEND_VM_DISPATCH_TO_HANDLER(ZEND_ADD_ARRAY_ELEMENT);
#endif
	}
}

ZEND_VM_HANDLER(21, ZEND_CAST, CONST|TMP|VAR|CV, ANY, TYPE)
{
	USE_OPLINE
	zend_free_op free_op1;
	zval *expr;
	zval *result = EX_VAR(opline->result.var);

	SAVE_OPLINE();
	expr = GET_OP1_ZVAL_PTR(BP_VAR_R);

	switch (opline->extended_value) {
		case IS_NULL:
			/* This code is taken from convert_to_null. However, it does not seems very useful,
			 * because a conversion to null always results in the same value. This could only
			 * be relevant if a cast_object handler for IS_NULL has some kind of side-effect. */
#if 0
			if (OP1_TYPE == IS_VAR || OP1_TYPE == IS_CV) {
				ZVAL_DEREF(expr);
			}
			if (Z_TYPE_P(expr) == IS_OBJECT && Z_OBJ_HT_P(expr)->cast_object) {
				if (Z_OBJ_HT_P(expr)->cast_object(expr, result, IS_NULL) == SUCCESS) {
					break;
				}
			}
#endif

			ZVAL_NULL(result);
			break;
		case _IS_BOOL:
			ZVAL_BOOL(result, zend_is_true(expr));
			break;
		case IS_LONG:
			ZVAL_LONG(result, zval_get_long(expr));
			break;
		case IS_DOUBLE:
			ZVAL_DOUBLE(result, zval_get_double(expr));
			break;
		case IS_STRING:
			ZVAL_STR(result, zval_get_string(expr));
			break;
		default:
			if (OP1_TYPE & (IS_VAR|IS_CV)) {
				ZVAL_DEREF(expr);
			}
			/* If value is already of correct type, return it directly */
			if (Z_TYPE_P(expr) == opline->extended_value) {
				ZVAL_COPY_VALUE(result, expr);
				if (OP1_TYPE == IS_CONST) {
					if (UNEXPECTED(Z_OPT_COPYABLE_P(result))) {
						zval_copy_ctor_func(result);
					}
				} else if (OP1_TYPE != IS_TMP_VAR) {
					if (Z_OPT_REFCOUNTED_P(expr)) Z_ADDREF_P(expr);
				}

				FREE_OP1_IF_VAR();
				ZEND_VM_NEXT_OPCODE_CHECK_EXCEPTION();
			}

			if (opline->extended_value == IS_ARRAY) {
				if (Z_TYPE_P(expr) != IS_OBJECT) {
					ZVAL_NEW_ARR(result);
					zend_hash_init(Z_ARRVAL_P(result), 8, NULL, ZVAL_PTR_DTOR, 0);
					if (Z_TYPE_P(expr) != IS_NULL) {
						expr = zend_hash_index_add_new(Z_ARRVAL_P(result), 0, expr);
						if (OP1_TYPE == IS_CONST) {
							if (UNEXPECTED(Z_OPT_COPYABLE_P(expr))) {
								zval_copy_ctor_func(expr);
							}
						} else {
							if (Z_OPT_REFCOUNTED_P(expr)) Z_ADDREF_P(expr);
						}
					}
				} else {
					ZVAL_COPY_VALUE(result, expr);
					Z_ADDREF_P(result);
					convert_to_array(result);
				}
			} else {
				if (Z_TYPE_P(expr) != IS_ARRAY) {
					object_init(result);
					if (Z_TYPE_P(expr) != IS_NULL) {
						expr = zend_hash_str_add_new(Z_OBJPROP_P(result), "scalar", sizeof("scalar")-1, expr);
						if (OP1_TYPE == IS_CONST) {
							if (UNEXPECTED(Z_OPT_COPYABLE_P(expr))) {
								zval_copy_ctor_func(expr);
							}
						} else {
							if (Z_OPT_REFCOUNTED_P(expr)) Z_ADDREF_P(expr);
						}
					}
				} else {
					ZVAL_COPY(result, expr);
					convert_to_object(result);
				}
			}
	}

	FREE_OP1();
	ZEND_VM_NEXT_OPCODE_CHECK_EXCEPTION();
}

ZEND_VM_HANDLER(73, ZEND_INCLUDE_OR_EVAL, CONST|TMPVAR|CV, ANY, EVAL)
{
	USE_OPLINE
	zend_op_array *new_op_array=NULL;
	zend_free_op free_op1;
	zval *inc_filename;
	zval tmp_inc_filename;
	zend_bool failure_retval=0;

	SAVE_OPLINE();
	inc_filename = GET_OP1_ZVAL_PTR_UNDEF(BP_VAR_R);

	ZVAL_UNDEF(&tmp_inc_filename);
	if (Z_TYPE_P(inc_filename) != IS_STRING) {
		if (OP1_TYPE == IS_CV && UNEXPECTED(Z_TYPE_P(inc_filename) == IS_UNDEF)) {
			inc_filename = GET_OP1_UNDEF_CV(inc_filename, BP_VAR_R);
		}
		ZVAL_STR(&tmp_inc_filename, zval_get_string(inc_filename));
		inc_filename = &tmp_inc_filename;
	}

	if (opline->extended_value != ZEND_EVAL && strlen(Z_STRVAL_P(inc_filename)) != Z_STRLEN_P(inc_filename)) {
		if (opline->extended_value == ZEND_INCLUDE_ONCE || opline->extended_value == ZEND_INCLUDE) {
			zend_message_dispatcher(ZMSG_FAILED_INCLUDE_FOPEN, Z_STRVAL_P(inc_filename));
		} else {
			zend_message_dispatcher(ZMSG_FAILED_REQUIRE_FOPEN, Z_STRVAL_P(inc_filename));
		}
	} else {
		switch (opline->extended_value) {
			case ZEND_INCLUDE_ONCE:
			case ZEND_REQUIRE_ONCE: {
					zend_file_handle file_handle;
					zend_string *resolved_path;

					resolved_path = zend_resolve_path(Z_STRVAL_P(inc_filename), (int)Z_STRLEN_P(inc_filename));
					if (resolved_path) {
						failure_retval = zend_hash_exists(&EG(included_files), resolved_path);
					} else {
						resolved_path = zend_string_copy(Z_STR_P(inc_filename));
					}

					if (failure_retval) {
						/* do nothing, file already included */
					} else if (SUCCESS == zend_stream_open(ZSTR_VAL(resolved_path), &file_handle)) {

						if (!file_handle.opened_path) {
							file_handle.opened_path = zend_string_copy(resolved_path);
						}

						if (zend_hash_add_empty_element(&EG(included_files), file_handle.opened_path)) {
							new_op_array = zend_compile_file(&file_handle, (opline->extended_value==ZEND_INCLUDE_ONCE?ZEND_INCLUDE:ZEND_REQUIRE));
							zend_destroy_file_handle(&file_handle);
						} else {
							zend_file_handle_dtor(&file_handle);
							failure_retval=1;
						}
					} else {
						if (opline->extended_value == ZEND_INCLUDE_ONCE) {
							zend_message_dispatcher(ZMSG_FAILED_INCLUDE_FOPEN, Z_STRVAL_P(inc_filename));
						} else {
							zend_message_dispatcher(ZMSG_FAILED_REQUIRE_FOPEN, Z_STRVAL_P(inc_filename));
						}
					}
					zend_string_release(resolved_path);
				}
				break;
			case ZEND_INCLUDE:
			case ZEND_REQUIRE:
				new_op_array = compile_filename(opline->extended_value, inc_filename);
				break;
			case ZEND_EVAL: {
					char *eval_desc = zend_make_compiled_string_description("eval()'d code");

					new_op_array = zend_compile_string(inc_filename, eval_desc);
					efree(eval_desc);
				}
				break;
			EMPTY_SWITCH_DEFAULT_CASE()
		}
	}
	if (Z_TYPE(tmp_inc_filename) != IS_UNDEF) {
		zend_string_release(Z_STR(tmp_inc_filename));
	}
	FREE_OP1();
	if (UNEXPECTED(EG(exception) != NULL)) {
		HANDLE_EXCEPTION();
	} else if (EXPECTED(new_op_array != NULL)) {
		zval *return_value = NULL;
		zend_execute_data *call;

		if (RETURN_VALUE_USED(opline)) {
			return_value = EX_VAR(opline->result.var);
		}

		new_op_array->scope = EG(scope);

		call = zend_vm_stack_push_call_frame(ZEND_CALL_NESTED_CODE,
			(zend_function*)new_op_array, 0, EX(called_scope), Z_OBJ(EX(This)));

		if (EX(symbol_table)) {
			call->symbol_table = EX(symbol_table);
		} else {
			call->symbol_table = zend_rebuild_symbol_table();
		}

		call->prev_execute_data = execute_data;
	    i_init_code_execute_data(call, new_op_array, return_value);
		if (EXPECTED(zend_execute_ex == execute_ex)) {
			ZEND_VM_ENTER();
		} else {
			ZEND_ADD_CALL_FLAG(call, ZEND_CALL_TOP);
			zend_execute_ex(call);
			zend_vm_stack_free_call_frame(call);
		}

		destroy_op_array(new_op_array);
		efree_size(new_op_array, sizeof(zend_op_array));
		if (UNEXPECTED(EG(exception) != NULL)) {
			zend_throw_exception_internal(NULL);
			HANDLE_EXCEPTION();
		}

	} else if (RETURN_VALUE_USED(opline)) {
		ZVAL_BOOL(EX_VAR(opline->result.var), failure_retval);
	}
	ZEND_VM_INTERRUPT_CHECK();
	ZEND_VM_NEXT_OPCODE();
}

ZEND_VM_HANDLER(74, ZEND_UNSET_VAR, CONST|TMPVAR|CV, UNUSED, VAR_FETCH|ISSET)
{
	USE_OPLINE
	zval tmp, *varname;
	HashTable *target_symbol_table;
	zend_free_op free_op1;

	SAVE_OPLINE();
	if (OP1_TYPE == IS_CV &&
	    (opline->extended_value & ZEND_QUICK_SET)) {
		zval *var = EX_VAR(opline->op1.var);

		if (Z_REFCOUNTED_P(var)) {
			zend_refcounted *garbage = Z_COUNTED_P(var);

			if (!--GC_REFCOUNT(garbage)) {
				ZVAL_UNDEF(var);
				zval_dtor_func_for_ptr(garbage);
			} else {
				zval *z = var;
				ZVAL_DEREF(z);
				if (Z_COLLECTABLE_P(z) && UNEXPECTED(!Z_GC_INFO_P(z))) {
					ZVAL_UNDEF(var);
					gc_possible_root(Z_COUNTED_P(z));
				} else {
					ZVAL_UNDEF(var);
				}
			}
		} else {
			ZVAL_UNDEF(var);
		}
		ZEND_VM_NEXT_OPCODE_CHECK_EXCEPTION();
	}

	varname = GET_OP1_ZVAL_PTR_UNDEF(BP_VAR_R);

	ZVAL_UNDEF(&tmp);
	if (OP1_TYPE != IS_CONST && Z_TYPE_P(varname) != IS_STRING) {
		if (OP1_TYPE == IS_CV && UNEXPECTED(Z_TYPE_P(varname) == IS_UNDEF)) {
			varname = GET_OP1_UNDEF_CV(varname, BP_VAR_R);
		}
		ZVAL_STR(&tmp, zval_get_string(varname));
		varname = &tmp;
	}

	target_symbol_table = zend_get_target_symbol_table(execute_data, opline->extended_value & ZEND_FETCH_TYPE_MASK);
	zend_hash_del_ind(target_symbol_table, Z_STR_P(varname));

	if (OP1_TYPE != IS_CONST && Z_TYPE(tmp) != IS_UNDEF) {
		zend_string_release(Z_STR(tmp));
	}
	FREE_OP1();
	ZEND_VM_NEXT_OPCODE_CHECK_EXCEPTION();
}

ZEND_VM_HANDLER(179, ZEND_UNSET_STATIC_PROP, CONST|TMPVAR|CV, UNUSED|CLASS_FETCH|CONST|VAR)
{
	USE_OPLINE
	zval tmp, *varname;
	zend_class_entry *ce;
	zend_free_op free_op1;

	SAVE_OPLINE();

	varname = GET_OP1_ZVAL_PTR_UNDEF(BP_VAR_R);

	ZVAL_UNDEF(&tmp);
	if (OP1_TYPE != IS_CONST && Z_TYPE_P(varname) != IS_STRING) {
		if (OP1_TYPE == IS_CV && UNEXPECTED(Z_TYPE_P(varname) == IS_UNDEF)) {
			varname = GET_OP1_UNDEF_CV(varname, BP_VAR_R);
		}
		ZVAL_STR(&tmp, zval_get_string(varname));
		varname = &tmp;
	}

	if (OP2_TYPE == IS_CONST) {
		ce = CACHED_PTR(Z_CACHE_SLOT_P(EX_CONSTANT(opline->op2)));
		if (UNEXPECTED(ce == NULL)) {
			ce = zend_fetch_class_by_name(Z_STR_P(EX_CONSTANT(opline->op2)), EX_CONSTANT(opline->op2) + 1, ZEND_FETCH_CLASS_DEFAULT | ZEND_FETCH_CLASS_EXCEPTION);
			if (UNEXPECTED(ce == NULL)) {
				if (EXPECTED(!EG(exception))) {
					zend_throw_error(NULL, "Class '%s' not found", Z_STRVAL_P(EX_CONSTANT(opline->op2)));
				}
				if (OP1_TYPE != IS_CONST && Z_TYPE(tmp) != IS_UNDEF) {
					zend_string_release(Z_STR(tmp));
				}
				FREE_OP1();
				HANDLE_EXCEPTION();
			}
			CACHE_PTR(Z_CACHE_SLOT_P(EX_CONSTANT(opline->op2)), ce);
		}
	} else if (OP2_TYPE == IS_UNUSED) {
		ce = zend_fetch_class(NULL, opline->op2.num);
		if (UNEXPECTED(ce == NULL)) {
			ZEND_ASSERT(EG(exception));
			if (OP1_TYPE != IS_CONST && Z_TYPE(tmp) != IS_UNDEF) {
				zend_string_release(Z_STR(tmp));
			}
			FREE_OP1();
			HANDLE_EXCEPTION();
		}
	} else {
		ce = Z_CE_P(EX_VAR(opline->op2.var));
	}
	zend_std_unset_static_property(ce, Z_STR_P(varname));

	if (OP1_TYPE != IS_CONST && Z_TYPE(tmp) != IS_UNDEF) {
		zend_string_release(Z_STR(tmp));
	}
	FREE_OP1();
	ZEND_VM_NEXT_OPCODE_CHECK_EXCEPTION();
}

ZEND_VM_HANDLER(75, ZEND_UNSET_DIM, VAR|UNUSED|THIS|CV, CONST|TMPVAR|CV)
{
	USE_OPLINE
	zend_free_op free_op1, free_op2;
	zval *container;
	zval *offset;
	zend_ulong hval;
	zend_string *key;

	SAVE_OPLINE();
	container = GET_OP1_OBJ_ZVAL_PTR_PTR(BP_VAR_UNSET);
	if (OP1_TYPE == IS_UNUSED && UNEXPECTED(Z_OBJ_P(container) == NULL)) {
		zend_throw_error(NULL, "Using $this when not in object context");
		FREE_UNFETCHED_OP2();
		HANDLE_EXCEPTION();
	}
	offset = GET_OP2_ZVAL_PTR_UNDEF(BP_VAR_R);

	do {
		if (OP1_TYPE != IS_UNUSED && EXPECTED(Z_TYPE_P(container) == IS_ARRAY)) {
			HashTable *ht;

ZEND_VM_C_LABEL(unset_dim_array):
			SEPARATE_ARRAY(container);
			ht = Z_ARRVAL_P(container);
ZEND_VM_C_LABEL(offset_again):
			if (EXPECTED(Z_TYPE_P(offset) == IS_STRING)) {
				key = Z_STR_P(offset);
				if (OP2_TYPE != IS_CONST) {
					if (ZEND_HANDLE_NUMERIC(key, hval)) {
						ZEND_VM_C_GOTO(num_index_dim);
					}
				}
ZEND_VM_C_LABEL(str_index_dim):
				if (ht == &EG(symbol_table)) {
					zend_delete_global_variable(key);
				} else {
					zend_hash_del(ht, key);
				}
			} else if (EXPECTED(Z_TYPE_P(offset) == IS_LONG)) {
				hval = Z_LVAL_P(offset);
ZEND_VM_C_LABEL(num_index_dim):
				zend_hash_index_del(ht, hval);
			} else if ((OP2_TYPE & (IS_VAR|IS_CV)) && EXPECTED(Z_TYPE_P(offset) == IS_REFERENCE)) {
				offset = Z_REFVAL_P(offset);
				ZEND_VM_C_GOTO(offset_again);
			} else if (Z_TYPE_P(offset) == IS_DOUBLE) {
				hval = zend_dval_to_lval(Z_DVAL_P(offset));
				ZEND_VM_C_GOTO(num_index_dim);
			} else if (Z_TYPE_P(offset) == IS_NULL) {
				key = ZSTR_EMPTY_ALLOC();
				ZEND_VM_C_GOTO(str_index_dim);
			} else if (Z_TYPE_P(offset) == IS_FALSE) {
				hval = 0;
				ZEND_VM_C_GOTO(num_index_dim);
			} else if (Z_TYPE_P(offset) == IS_TRUE) {
				hval = 1;
				ZEND_VM_C_GOTO(num_index_dim);
			} else if (Z_TYPE_P(offset) == IS_RESOURCE) {
				hval = Z_RES_HANDLE_P(offset);
				ZEND_VM_C_GOTO(num_index_dim);
			} else if (OP2_TYPE == IS_CV && Z_TYPE_P(offset) == IS_UNDEF) {
				GET_OP2_UNDEF_CV(offset, BP_VAR_R);
				key = ZSTR_EMPTY_ALLOC();
				ZEND_VM_C_GOTO(str_index_dim);
			} else {
				zend_error(E_WARNING, "Illegal offset type in unset");
			}
			break;
		} else if (OP1_TYPE != IS_UNUSED && Z_ISREF_P(container)) {
			container = Z_REFVAL_P(container);
			if (EXPECTED(Z_TYPE_P(container) == IS_ARRAY)) {
				ZEND_VM_C_GOTO(unset_dim_array);
			}
		}
		if (OP2_TYPE == IS_CV && UNEXPECTED(Z_TYPE_P(offset) == IS_UNDEF)) {
			offset = GET_OP2_UNDEF_CV(offset, BP_VAR_R);
		}
		if (OP1_TYPE == IS_UNUSED || EXPECTED(Z_TYPE_P(container) == IS_OBJECT)) {
			if (UNEXPECTED(Z_OBJ_HT_P(container)->unset_dimension == NULL)) {
				zend_throw_error(NULL, "Cannot use object as array");
			} else {
				Z_OBJ_HT_P(container)->unset_dimension(container, offset);
			}
		} else if (OP1_TYPE != IS_UNUSED && UNEXPECTED(Z_TYPE_P(container) == IS_STRING)) {
			zend_throw_error(NULL, "Cannot unset string offsets");
		}
	} while (0);

	FREE_OP2();
	FREE_OP1_VAR_PTR();
	ZEND_VM_NEXT_OPCODE_CHECK_EXCEPTION();
}

ZEND_VM_HANDLER(76, ZEND_UNSET_OBJ, VAR|UNUSED|THIS|CV, CONST|TMPVAR|CV)
{
	USE_OPLINE
	zend_free_op free_op1, free_op2;
	zval *container;
	zval *offset;

	SAVE_OPLINE();
	container = GET_OP1_OBJ_ZVAL_PTR_PTR(BP_VAR_UNSET);
	if (OP1_TYPE == IS_UNUSED && UNEXPECTED(Z_OBJ_P(container) == NULL)) {
		zend_throw_error(NULL, "Using $this when not in object context");
		FREE_UNFETCHED_OP2();
		HANDLE_EXCEPTION();
	}
	offset = GET_OP2_ZVAL_PTR(BP_VAR_R);

	do {
		if (OP1_TYPE != IS_UNUSED && UNEXPECTED(Z_TYPE_P(container) != IS_OBJECT)) {
			if (Z_ISREF_P(container)) {
				container = Z_REFVAL_P(container);
				if (Z_TYPE_P(container) != IS_OBJECT) {
					break;
				}
			} else {
				break;
			}
		}
		if (Z_OBJ_HT_P(container)->unset_property) {
			Z_OBJ_HT_P(container)->unset_property(container, offset, ((OP2_TYPE == IS_CONST) ? CACHE_ADDR(Z_CACHE_SLOT_P(offset)) : NULL));
		} else {
			zend_error(E_NOTICE, "Trying to unset property of non-object");
		}
	} while (0);

	FREE_OP2();
	FREE_OP1_VAR_PTR();
	ZEND_VM_NEXT_OPCODE_CHECK_EXCEPTION();
}

ZEND_VM_HANDLER(77, ZEND_FE_RESET_R, CONST|TMP|VAR|CV, JMP_ADDR)
{
	USE_OPLINE
	zend_free_op free_op1;
	zval *array_ptr, *result;
	HashTable *fe_ht;

	SAVE_OPLINE();

	array_ptr = GET_OP1_ZVAL_PTR_DEREF(BP_VAR_R);
	if (EXPECTED(Z_TYPE_P(array_ptr) == IS_ARRAY)) {
		result = EX_VAR(opline->result.var);
		ZVAL_COPY_VALUE(result, array_ptr);
		if (OP1_TYPE != IS_TMP_VAR && Z_OPT_REFCOUNTED_P(result)) {
			Z_ADDREF_P(array_ptr);
		}
		Z_FE_POS_P(result) = 0;

		FREE_OP1_IF_VAR();
		ZEND_VM_NEXT_OPCODE_CHECK_EXCEPTION();
	} else if (OP1_TYPE != IS_CONST && EXPECTED(Z_TYPE_P(array_ptr) == IS_OBJECT)) {
		if (!Z_OBJCE_P(array_ptr)->get_iterator) {
			HashPosition pos = 0;
			Bucket *p;

			result = EX_VAR(opline->result.var);
			ZVAL_COPY_VALUE(result, array_ptr);
			if (OP1_TYPE != IS_TMP_VAR) {
				Z_ADDREF_P(array_ptr);
			}
			fe_ht = Z_OBJPROP_P(array_ptr);
			pos = 0;
			p = fe_ht->arData;
			while (1) {
				if (UNEXPECTED(pos >= fe_ht->nNumUsed)) {
					FREE_OP1_IF_VAR();
					Z_FE_ITER_P(EX_VAR(opline->result.var)) = (uint32_t)-1;
					ZEND_VM_JMP(OP_JMP_ADDR(opline, opline->op2));
				}
				if ((EXPECTED(Z_TYPE(p->val) != IS_UNDEF) &&
				     (EXPECTED(Z_TYPE(p->val) != IS_INDIRECT) ||
				      EXPECTED(Z_TYPE_P(Z_INDIRECT(p->val)) != IS_UNDEF))) &&
				    (UNEXPECTED(!p->key) ||
				     EXPECTED(zend_check_property_access(Z_OBJ_P(array_ptr), p->key) == SUCCESS))) {
					break;
				}
				pos++;
				p++;
			}
			Z_FE_ITER_P(EX_VAR(opline->result.var)) = zend_hash_iterator_add(fe_ht, pos);

			FREE_OP1_IF_VAR();
			ZEND_VM_NEXT_OPCODE_CHECK_EXCEPTION();
		} else {
			zend_class_entry *ce = Z_OBJCE_P(array_ptr);
			zend_object_iterator *iter = ce->get_iterator(ce, array_ptr, 0);
			zend_bool is_empty;

			if (UNEXPECTED(!iter) || UNEXPECTED(EG(exception))) {
				FREE_OP1();
				if (!EG(exception)) {
					zend_throw_exception_ex(NULL, 0, "Object of type %s did not create an Iterator", ZSTR_VAL(ce->name));
				}
				zend_throw_exception_internal(NULL);
				HANDLE_EXCEPTION();
			}

			iter->index = 0;
			if (iter->funcs->rewind) {
				iter->funcs->rewind(iter);
				if (UNEXPECTED(EG(exception) != NULL)) {
					OBJ_RELEASE(&iter->std);
					FREE_OP1();
					HANDLE_EXCEPTION();
				}
			}

			is_empty = iter->funcs->valid(iter) != SUCCESS;

			if (UNEXPECTED(EG(exception) != NULL)) {
				OBJ_RELEASE(&iter->std);
				FREE_OP1();
				HANDLE_EXCEPTION();
			}
			iter->index = -1; /* will be set to 0 before using next handler */

			ZVAL_OBJ(EX_VAR(opline->result.var), &iter->std);
			Z_FE_ITER_P(EX_VAR(opline->result.var)) = (uint32_t)-1;

			FREE_OP1();
			if (is_empty) {
				ZEND_VM_JMP(OP_JMP_ADDR(opline, opline->op2));
			} else {
				ZEND_VM_NEXT_OPCODE_CHECK_EXCEPTION();
			}
		}
	} else {
		zend_error(E_WARNING, "Invalid argument supplied for foreach()");
		ZVAL_UNDEF(EX_VAR(opline->result.var));
		Z_FE_ITER_P(EX_VAR(opline->result.var)) = (uint32_t)-1;
		FREE_OP1();
		ZEND_VM_JMP(OP_JMP_ADDR(opline, opline->op2));
	}
}

ZEND_VM_HANDLER(125, ZEND_FE_RESET_RW, CONST|TMP|VAR|CV, JMP_ADDR)
{
	USE_OPLINE
	zend_free_op free_op1;
	zval *array_ptr, *array_ref;
	HashTable *fe_ht;
	HashPosition pos = 0;
	Bucket *p;

	SAVE_OPLINE();

	if (OP1_TYPE == IS_VAR || OP1_TYPE == IS_CV) {
		array_ref = array_ptr = GET_OP1_ZVAL_PTR_PTR(BP_VAR_R);
		if (Z_ISREF_P(array_ref)) {
			array_ptr = Z_REFVAL_P(array_ref);
		}
	} else {
		array_ref = array_ptr = GET_OP1_ZVAL_PTR(BP_VAR_R);
	}

	if (EXPECTED(Z_TYPE_P(array_ptr) == IS_ARRAY)) {
		if (OP1_TYPE == IS_VAR || OP1_TYPE == IS_CV) {
			if (array_ptr == array_ref) {
				ZVAL_NEW_REF(array_ref, array_ref);
				array_ptr = Z_REFVAL_P(array_ref);
			}
			Z_ADDREF_P(array_ref);
			ZVAL_COPY_VALUE(EX_VAR(opline->result.var), array_ref);
		} else {
			array_ref = EX_VAR(opline->result.var);
			ZVAL_NEW_REF(array_ref, array_ptr);
			array_ptr = Z_REFVAL_P(array_ref);
		}
		if (OP1_TYPE == IS_CONST) {
			zval_copy_ctor_func(array_ptr);
		} else {
			SEPARATE_ARRAY(array_ptr);
		}
		fe_ht = Z_ARRVAL_P(array_ptr);
		p = fe_ht->arData;
		while (1) {
			if (UNEXPECTED(pos >= fe_ht->nNumUsed)) {
				FREE_OP1_VAR_PTR();
				Z_FE_ITER_P(EX_VAR(opline->result.var)) = (uint32_t)-1;
				ZEND_VM_JMP(OP_JMP_ADDR(opline, opline->op2));
			}
			if (EXPECTED(Z_TYPE(p->val) != IS_UNDEF) &&
			    (EXPECTED(Z_TYPE(p->val) != IS_INDIRECT) ||
			     EXPECTED(Z_TYPE_P(Z_INDIRECT(p->val)) != IS_UNDEF))) {
				break;
			}
			pos++;
			p++;
		}
		Z_FE_ITER_P(EX_VAR(opline->result.var)) = zend_hash_iterator_add(fe_ht, pos);

		FREE_OP1_VAR_PTR();
		ZEND_VM_NEXT_OPCODE_CHECK_EXCEPTION();
	} else if (OP1_TYPE != IS_CONST && EXPECTED(Z_TYPE_P(array_ptr) == IS_OBJECT)) {
		if (!Z_OBJCE_P(array_ptr)->get_iterator) {
			if (OP1_TYPE == IS_VAR || OP1_TYPE == IS_CV) {
				if (array_ptr == array_ref) {
					ZVAL_NEW_REF(array_ref, array_ref);
					array_ptr = Z_REFVAL_P(array_ref);
				}
				Z_ADDREF_P(array_ref);
				ZVAL_COPY_VALUE(EX_VAR(opline->result.var), array_ref);
			} else {
				array_ptr = EX_VAR(opline->result.var);
				ZVAL_COPY_VALUE(array_ptr, array_ref);
			}
			fe_ht = Z_OBJPROP_P(array_ptr);
			p = fe_ht->arData;
			while (1) {
				if (UNEXPECTED(pos >= fe_ht->nNumUsed)) {
					FREE_OP1_VAR_PTR();
					Z_FE_ITER_P(EX_VAR(opline->result.var)) = (uint32_t)-1;
					ZEND_VM_JMP(OP_JMP_ADDR(opline, opline->op2));
				}
				if ((EXPECTED(Z_TYPE(p->val) != IS_UNDEF) &&
				     (EXPECTED(Z_TYPE(p->val) != IS_INDIRECT) ||
				      EXPECTED(Z_TYPE_P(Z_INDIRECT(p->val)) != IS_UNDEF))) &&
				    (UNEXPECTED(!p->key) ||
				     EXPECTED(zend_check_property_access(Z_OBJ_P(array_ptr), p->key) == SUCCESS))) {
					break;
				}
				pos++;
				p++;
			}
			Z_FE_ITER_P(EX_VAR(opline->result.var)) = zend_hash_iterator_add(fe_ht, pos);

			FREE_OP1_VAR_PTR();
			ZEND_VM_NEXT_OPCODE_CHECK_EXCEPTION();
		} else {
			zend_class_entry *ce = Z_OBJCE_P(array_ptr);
			zend_object_iterator *iter = ce->get_iterator(ce, array_ptr, 1);
			zend_bool is_empty;

			if (UNEXPECTED(!iter) || UNEXPECTED(EG(exception))) {
				if (OP1_TYPE == IS_VAR) {
					FREE_OP1_VAR_PTR();
				} else {
					FREE_OP1();
				}
				if (!EG(exception)) {
					zend_throw_exception_ex(NULL, 0, "Object of type %s did not create an Iterator", ZSTR_VAL(ce->name));
				}
				zend_throw_exception_internal(NULL);
				HANDLE_EXCEPTION();
			}

			iter->index = 0;
			if (iter->funcs->rewind) {
				iter->funcs->rewind(iter);
				if (UNEXPECTED(EG(exception) != NULL)) {
					OBJ_RELEASE(&iter->std);
					if (OP1_TYPE == IS_VAR) {
						FREE_OP1_VAR_PTR();
					} else {
						FREE_OP1();
					}
					HANDLE_EXCEPTION();
				}
			}

			is_empty = iter->funcs->valid(iter) != SUCCESS;

			if (UNEXPECTED(EG(exception) != NULL)) {
				OBJ_RELEASE(&iter->std);
				if (OP1_TYPE == IS_VAR) {
					FREE_OP1_VAR_PTR();
				} else {
					FREE_OP1();
				}
				HANDLE_EXCEPTION();
			}
			iter->index = -1; /* will be set to 0 before using next handler */

			ZVAL_OBJ(EX_VAR(opline->result.var), &iter->std);
			Z_FE_ITER_P(EX_VAR(opline->result.var)) = (uint32_t)-1;

			if (OP1_TYPE == IS_VAR) {
				FREE_OP1_VAR_PTR();
			} else {
				FREE_OP1();
			}
			if (is_empty) {
				ZEND_VM_JMP(OP_JMP_ADDR(opline, opline->op2));
			} else {
				ZEND_VM_NEXT_OPCODE_CHECK_EXCEPTION();
			}
		}
	} else {
		zend_error(E_WARNING, "Invalid argument supplied for foreach()");
		ZVAL_UNDEF(EX_VAR(opline->result.var));
		Z_FE_ITER_P(EX_VAR(opline->result.var)) = (uint32_t)-1;
		if (OP1_TYPE == IS_VAR) {
			FREE_OP1_VAR_PTR();
		} else {
			FREE_OP1();
		}
		ZEND_VM_JMP(OP_JMP_ADDR(opline, opline->op2));
	}
}

ZEND_VM_HANDLER(78, ZEND_FE_FETCH_R, VAR, ANY, JMP_ADDR)
{
	USE_OPLINE
	zval *array;
	zval *value;
	uint32_t value_type;
	HashTable *fe_ht;
	HashPosition pos;
	Bucket *p;

	array = EX_VAR(opline->op1.var);
	SAVE_OPLINE();
	if (EXPECTED(Z_TYPE_P(array) == IS_ARRAY)) {
		fe_ht = Z_ARRVAL_P(array);
		pos = Z_FE_POS_P(array);
		p = fe_ht->arData + pos;
		while (1) {
			if (UNEXPECTED(pos >= fe_ht->nNumUsed)) {
				/* reached end of iteration */
				ZEND_VM_C_GOTO(fe_fetch_r_exit);
			}
			value = &p->val;
			value_type = Z_TYPE_INFO_P(value);
			if (value_type == IS_UNDEF) {
				pos++;
				p++;
				continue;
			} else if (UNEXPECTED(value_type == IS_INDIRECT)) {
				value = Z_INDIRECT_P(value);
				value_type = Z_TYPE_INFO_P(value);
				if (UNEXPECTED(value_type == IS_UNDEF)) {
					pos++;
					p++;
					continue;
				}
			}
			break;
		}
		Z_FE_POS_P(array) = pos + 1;
		if (opline->result_type & (IS_TMP_VAR|IS_CV)) {
			if (!p->key) {
				ZVAL_LONG(EX_VAR(opline->result.var), p->h);
			} else {
				ZVAL_STR_COPY(EX_VAR(opline->result.var), p->key);
			}
		}
	} else if (EXPECTED(Z_TYPE_P(array) == IS_OBJECT)) {
		zend_object_iterator *iter;

		if ((iter = zend_iterator_unwrap(array)) == NULL) {
			/* plain object */

 			fe_ht = Z_OBJPROP_P(array);
			pos = zend_hash_iterator_pos(Z_FE_ITER_P(array), fe_ht);
			p = fe_ht->arData + pos;
			while (1) {
				if (UNEXPECTED(pos >= fe_ht->nNumUsed)) {
					/* reached end of iteration */
					ZEND_VM_C_GOTO(fe_fetch_r_exit);
				}

				value = &p->val;
				value_type = Z_TYPE_INFO_P(value);
				if (UNEXPECTED(value_type == IS_UNDEF)) {
					pos++;
					p++;
					continue;
				} else if (UNEXPECTED(value_type == IS_INDIRECT)) {
					value = Z_INDIRECT_P(value);
					value_type = Z_TYPE_INFO_P(value);
					if (UNEXPECTED(value_type == IS_UNDEF)) {
						pos++;
						p++;
						continue;
					}
				}
				if (UNEXPECTED(!p->key) ||
				    EXPECTED(zend_check_property_access(Z_OBJ_P(array), p->key) == SUCCESS)) {
					break;
				}
				pos++;
				p++;
			}
			if (opline->result_type & (IS_TMP_VAR|IS_CV)) {
				if (UNEXPECTED(!p->key)) {
					ZVAL_LONG(EX_VAR(opline->result.var), p->h);
				} else if (ZSTR_VAL(p->key)[0]) {
					ZVAL_STR_COPY(EX_VAR(opline->result.var), p->key);
				} else {
					const char *class_name, *prop_name;
					size_t prop_name_len;
					zend_unmangle_property_name_ex(
						p->key, &class_name, &prop_name, &prop_name_len);
					ZVAL_STRINGL(EX_VAR(opline->result.var), prop_name, prop_name_len);
				}
			}
			while (1) {
				pos++;
				if (pos >= fe_ht->nNumUsed) {
					pos = HT_INVALID_IDX;
					break;
				}
				p++;
				if ((EXPECTED(Z_TYPE(p->val) != IS_UNDEF) &&
				     (EXPECTED(Z_TYPE(p->val) != IS_INDIRECT) ||
				      EXPECTED(Z_TYPE_P(Z_INDIRECT(p->val)) != IS_UNDEF))) &&
				    (UNEXPECTED(!p->key) ||
				     EXPECTED(zend_check_property_access(Z_OBJ_P(array), p->key) == SUCCESS))) {
					break;
				}
			}
			EG(ht_iterators)[Z_FE_ITER_P(array)].pos = pos;
		} else {
			if (EXPECTED(++iter->index > 0)) {
				/* This could cause an endless loop if index becomes zero again.
				 * In case that ever happens we need an additional flag. */
				iter->funcs->move_forward(iter);
				if (UNEXPECTED(EG(exception) != NULL)) {
					HANDLE_EXCEPTION();
				}
				if (UNEXPECTED(iter->funcs->valid(iter) == FAILURE)) {
					/* reached end of iteration */
					if (UNEXPECTED(EG(exception) != NULL)) {
						HANDLE_EXCEPTION();
					}
					ZEND_VM_C_GOTO(fe_fetch_r_exit);
				}
			}
			value = iter->funcs->get_current_data(iter);
			if (UNEXPECTED(EG(exception) != NULL)) {
				HANDLE_EXCEPTION();
			}
			if (!value) {
				/* failure in get_current_data */
				ZEND_VM_C_GOTO(fe_fetch_r_exit);
			}
			if (opline->result_type & (IS_TMP_VAR|IS_CV)) {
				if (iter->funcs->get_current_key) {
					iter->funcs->get_current_key(iter, EX_VAR(opline->result.var));
					if (UNEXPECTED(EG(exception) != NULL)) {
						HANDLE_EXCEPTION();
					}
				} else {
					ZVAL_LONG(EX_VAR(opline->result.var), iter->index);
				}
			}
			value_type = Z_TYPE_INFO_P(value);
		}
	} else {
		zend_error(E_WARNING, "Invalid argument supplied for foreach()");
		if (UNEXPECTED(EG(exception))) {
			HANDLE_EXCEPTION();
		}
ZEND_VM_C_LABEL(fe_fetch_r_exit):
		ZEND_VM_SET_RELATIVE_OPCODE(opline, opline->extended_value);
		ZEND_VM_CONTINUE();
	}

	if (EXPECTED(OP2_TYPE == IS_CV)) {
		zval *variable_ptr = _get_zval_ptr_cv_undef_BP_VAR_W(execute_data, opline->op2.var);
		zend_assign_to_variable(variable_ptr, value, IS_CV);
	} else {
		zval *res = EX_VAR(opline->op2.var);
		zend_refcounted *gc = Z_COUNTED_P(value);

		ZVAL_COPY_VALUE_EX(res, value, gc, value_type);
		if (EXPECTED((value_type & (IS_TYPE_REFCOUNTED << Z_TYPE_FLAGS_SHIFT)) != 0)) {
			GC_REFCOUNT(gc)++;
		}
	}
	ZEND_VM_NEXT_OPCODE();
}

ZEND_VM_HANDLER(126, ZEND_FE_FETCH_RW, VAR, ANY, JMP_ADDR)
{
	USE_OPLINE
	zval *array;
	zval *value;
	uint32_t value_type;
	HashTable *fe_ht;
	HashPosition pos;
	Bucket *p;

	array = EX_VAR(opline->op1.var);
	SAVE_OPLINE();

	ZVAL_DEREF(array);
	if (EXPECTED(Z_TYPE_P(array) == IS_ARRAY)) {
		pos = zend_hash_iterator_pos_ex(Z_FE_ITER_P(EX_VAR(opline->op1.var)), array);
		fe_ht = Z_ARRVAL_P(array);
		p = fe_ht->arData + pos;
		while (1) {
			if (UNEXPECTED(pos >= fe_ht->nNumUsed)) {
				/* reached end of iteration */
				ZEND_VM_C_GOTO(fe_fetch_w_exit);
			}
			value = &p->val;
			value_type = Z_TYPE_INFO_P(value);
			if (UNEXPECTED(value_type == IS_UNDEF)) {
				pos++;
				p++;
				continue;
			} else if (UNEXPECTED(value_type == IS_INDIRECT)) {
				value = Z_INDIRECT_P(value);
				value_type = Z_TYPE_INFO_P(value);
				if (UNEXPECTED(value_type == IS_UNDEF)) {
					pos++;
					p++;
					continue;
				}
			}
			break;
		}
		if (opline->result_type & (IS_TMP_VAR|IS_CV)) {
			if (!p->key) {
				ZVAL_LONG(EX_VAR(opline->result.var), p->h);
			} else {
				ZVAL_STR_COPY(EX_VAR(opline->result.var), p->key);
			}
		}
		while (1) {
			pos++;
			if (pos >= fe_ht->nNumUsed) {
				pos = HT_INVALID_IDX;
				break;
			}
			p++;
			if (EXPECTED(Z_TYPE(p->val) != IS_UNDEF) &&
			    (EXPECTED(Z_TYPE(p->val) != IS_INDIRECT) ||
			     EXPECTED(Z_TYPE_P(Z_INDIRECT(p->val)) != IS_UNDEF))) {
				break;
			}
		}
		EG(ht_iterators)[Z_FE_ITER_P(EX_VAR(opline->op1.var))].pos = pos;
	} else if (EXPECTED(Z_TYPE_P(array) == IS_OBJECT)) {
		zend_object_iterator *iter;

		if ((iter = zend_iterator_unwrap(array)) == NULL) {
			/* plain object */

 			fe_ht = Z_OBJPROP_P(array);
			pos = zend_hash_iterator_pos(Z_FE_ITER_P(EX_VAR(opline->op1.var)), fe_ht);
			p = fe_ht->arData + pos;
			while (1) {
				if (UNEXPECTED(pos >= fe_ht->nNumUsed)) {
					/* reached end of iteration */
					ZEND_VM_C_GOTO(fe_fetch_w_exit);
				}

				value = &p->val;
				value_type = Z_TYPE_INFO_P(value);
				if (UNEXPECTED(value_type == IS_UNDEF)) {
					pos++;
					p++;
					continue;
				} else if (UNEXPECTED(value_type == IS_INDIRECT)) {
					value = Z_INDIRECT_P(value);
					value_type = Z_TYPE_INFO_P(value);
					if (UNEXPECTED(value_type == IS_UNDEF)) {
						pos++;
						p++;
						continue;
					}
				}
				if (UNEXPECTED(!p->key) ||
				    EXPECTED(zend_check_property_access(Z_OBJ_P(array), p->key) == SUCCESS)) {
					break;
				}
				pos++;
				p++;
			}
			if (opline->result_type & (IS_TMP_VAR|IS_CV)) {
				if (UNEXPECTED(!p->key)) {
					ZVAL_LONG(EX_VAR(opline->result.var), p->h);
				} else if (ZSTR_VAL(p->key)[0]) {
					ZVAL_STR_COPY(EX_VAR(opline->result.var), p->key);
				} else {
					const char *class_name, *prop_name;
					size_t prop_name_len;
					zend_unmangle_property_name_ex(
						p->key, &class_name, &prop_name, &prop_name_len);
					ZVAL_STRINGL(EX_VAR(opline->result.var), prop_name, prop_name_len);
				}
			}
			while (1) {
				pos++;
				if (pos >= fe_ht->nNumUsed) {
					pos = HT_INVALID_IDX;
					break;
				}
				p++;
				if ((EXPECTED(Z_TYPE(p->val) != IS_UNDEF) &&
				     (EXPECTED(Z_TYPE(p->val) != IS_INDIRECT) ||
				      EXPECTED(Z_TYPE_P(Z_INDIRECT(p->val)) != IS_UNDEF))) &&
				    (UNEXPECTED(!p->key) ||
				     EXPECTED(zend_check_property_access(Z_OBJ_P(array), p->key) == SUCCESS))) {
					break;
				}
			}
			EG(ht_iterators)[Z_FE_ITER_P(EX_VAR(opline->op1.var))].pos = pos;
		} else {
			if (++iter->index > 0) {
				/* This could cause an endless loop if index becomes zero again.
				 * In case that ever happens we need an additional flag. */
				iter->funcs->move_forward(iter);
				if (UNEXPECTED(EG(exception) != NULL)) {
					HANDLE_EXCEPTION();
				}
				if (UNEXPECTED(iter->funcs->valid(iter) == FAILURE)) {
					/* reached end of iteration */
					if (UNEXPECTED(EG(exception) != NULL)) {
						HANDLE_EXCEPTION();
					}
					ZEND_VM_C_GOTO(fe_fetch_w_exit);
				}
			}
			value = iter->funcs->get_current_data(iter);
			if (UNEXPECTED(EG(exception) != NULL)) {
				HANDLE_EXCEPTION();
			}
			if (!value) {
				/* failure in get_current_data */
				ZEND_VM_C_GOTO(fe_fetch_w_exit);
			}
			if (opline->result_type & (IS_TMP_VAR|IS_CV)) {
				if (iter->funcs->get_current_key) {
					iter->funcs->get_current_key(iter, EX_VAR(opline->result.var));
					if (UNEXPECTED(EG(exception) != NULL)) {
						HANDLE_EXCEPTION();
					}
				} else {
					ZVAL_LONG(EX_VAR(opline->result.var), iter->index);
				}
			}
			value_type = Z_TYPE_INFO_P(value);
		}
	} else {
		zend_error(E_WARNING, "Invalid argument supplied for foreach()");
		if (UNEXPECTED(EG(exception))) {
			HANDLE_EXCEPTION();
		}
ZEND_VM_C_LABEL(fe_fetch_w_exit):
		ZEND_VM_SET_RELATIVE_OPCODE(opline, opline->extended_value);
		ZEND_VM_CONTINUE();
	}

	if (EXPECTED((value_type & Z_TYPE_MASK) != IS_REFERENCE)) {
		zend_refcounted *gc = Z_COUNTED_P(value);
		zval *ref;
		ZVAL_NEW_EMPTY_REF(value);
		ref = Z_REFVAL_P(value);
		ZVAL_COPY_VALUE_EX(ref, value, gc, value_type);
	}
	if (EXPECTED(OP2_TYPE == IS_CV)) {
		zval *variable_ptr = _get_zval_ptr_cv_undef_BP_VAR_W(execute_data, opline->op2.var);
		if (EXPECTED(variable_ptr != value)) {
			zend_reference *ref;

			ref = Z_REF_P(value);
			GC_REFCOUNT(ref)++;
			zval_ptr_dtor(variable_ptr);
			ZVAL_REF(variable_ptr, ref);
		}
	} else {
		Z_ADDREF_P(value);
		ZVAL_REF(EX_VAR(opline->op2.var), Z_REF_P(value));
	}
	ZEND_VM_NEXT_OPCODE();
}

ZEND_VM_HANDLER(114, ZEND_ISSET_ISEMPTY_VAR, CONST|TMPVAR|CV, UNUSED, VAR_FETCH|ISSET)
{
	USE_OPLINE
	zval *value;
	int result;

	if (OP1_TYPE == IS_CV &&
	    (opline->extended_value & ZEND_QUICK_SET)) {
		value = EX_VAR(opline->op1.var);
		if (opline->extended_value & ZEND_ISSET) {
			result =
				Z_TYPE_P(value) > IS_NULL &&
			    (!Z_ISREF_P(value) || Z_TYPE_P(Z_REFVAL_P(value)) != IS_NULL);
		} else /* if (opline->extended_value & ZEND_ISEMPTY) */ {
			SAVE_OPLINE();
			result = !i_zend_is_true(value);
			if (UNEXPECTED(EG(exception))) {
				HANDLE_EXCEPTION();
			}
		}
		ZEND_VM_SMART_BRANCH(result, 0);
		ZVAL_BOOL(EX_VAR(opline->result.var), result);
		ZEND_VM_SET_NEXT_OPCODE(opline + 1);
		ZEND_VM_CONTINUE();
	} else {
		zend_free_op free_op1;
		zval tmp, *varname;
		HashTable *target_symbol_table;

		SAVE_OPLINE();
		varname = GET_OP1_ZVAL_PTR(BP_VAR_IS);
		ZVAL_UNDEF(&tmp);
		if (OP1_TYPE != IS_CONST && Z_TYPE_P(varname) != IS_STRING) {
			ZVAL_STR(&tmp, zval_get_string(varname));
			varname = &tmp;
		}

		target_symbol_table = zend_get_target_symbol_table(execute_data, opline->extended_value & ZEND_FETCH_TYPE_MASK);
		value = zend_hash_find_ind(target_symbol_table, Z_STR_P(varname));

		if (OP1_TYPE != IS_CONST && Z_TYPE(tmp) != IS_UNDEF) {
			zend_string_release(Z_STR(tmp));
		}
		FREE_OP1();

		if (opline->extended_value & ZEND_ISSET) {
			result = value && Z_TYPE_P(value) > IS_NULL &&
			    (!Z_ISREF_P(value) || Z_TYPE_P(Z_REFVAL_P(value)) != IS_NULL);
		} else /* if (opline->extended_value & ZEND_ISEMPTY) */ {
			result = !value || !i_zend_is_true(value);
		}

		ZEND_VM_SMART_BRANCH(result, 1);
		ZVAL_BOOL(EX_VAR(opline->result.var), result);
		ZEND_VM_NEXT_OPCODE_CHECK_EXCEPTION();
	}
}

ZEND_VM_HANDLER(180, ZEND_ISSET_ISEMPTY_STATIC_PROP, CONST|TMPVAR|CV, UNUSED|CLASS_FETCH|CONST|VAR, ISSET)
{
	USE_OPLINE
	zval *value;
	int result;
	zend_free_op free_op1;
	zval tmp, *varname;
	zend_class_entry *ce;

	SAVE_OPLINE();
	varname = GET_OP1_ZVAL_PTR(BP_VAR_IS);
	ZVAL_UNDEF(&tmp);
	if (OP1_TYPE != IS_CONST && Z_TYPE_P(varname) != IS_STRING) {
		ZVAL_STR(&tmp, zval_get_string(varname));
		varname = &tmp;
	}

	if (OP2_TYPE == IS_CONST) {
		if (OP1_TYPE == IS_CONST && EXPECTED((ce = CACHED_PTR(Z_CACHE_SLOT_P(EX_CONSTANT(opline->op1)))) != NULL)) {
			value = CACHED_PTR(Z_CACHE_SLOT_P(EX_CONSTANT(opline->op1)) + sizeof(void*));

			/* check if static properties were destoyed */
			if (UNEXPECTED(CE_STATIC_MEMBERS(ce) == NULL)) {
				value = NULL;
			}

			ZEND_VM_C_GOTO(is_static_prop_return);
		} else if (UNEXPECTED((ce = CACHED_PTR(Z_CACHE_SLOT_P(EX_CONSTANT(opline->op2)))) == NULL)) {
			ce = zend_fetch_class_by_name(Z_STR_P(EX_CONSTANT(opline->op2)), EX_CONSTANT(opline->op2) + 1, ZEND_FETCH_CLASS_DEFAULT | ZEND_FETCH_CLASS_EXCEPTION);
			if (UNEXPECTED(ce == NULL)) {
				ZEND_VM_NEXT_OPCODE_CHECK_EXCEPTION();
			}
			CACHE_PTR(Z_CACHE_SLOT_P(EX_CONSTANT(opline->op2)), ce);
		}
	} else {
		if (OP2_TYPE == IS_UNUSED) {
			ce = zend_fetch_class(NULL, opline->op2.num);
			if (UNEXPECTED(ce == NULL)) {
				ZEND_ASSERT(EG(exception));
				if (OP1_TYPE != IS_CONST && Z_TYPE(tmp) != IS_UNDEF) {
					zend_string_release(Z_STR(tmp));
				}
				FREE_OP1();
				HANDLE_EXCEPTION();
			}
		} else {
			ce = Z_CE_P(EX_VAR(opline->op2.var));
		}
		if (OP1_TYPE == IS_CONST &&
		    (value = CACHED_POLYMORPHIC_PTR(Z_CACHE_SLOT_P(EX_CONSTANT(opline->op1)), ce)) != NULL) {

			/* check if static properties were destoyed */
			if (UNEXPECTED(CE_STATIC_MEMBERS(ce) == NULL)) {
				value = NULL;
			}

			ZEND_VM_C_GOTO(is_static_prop_return);
		}
	}

	value = zend_std_get_static_property(ce, Z_STR_P(varname), 1);

	if (OP1_TYPE == IS_CONST && value) {
		CACHE_POLYMORPHIC_PTR(Z_CACHE_SLOT_P(EX_CONSTANT(opline->op1)), ce, value);
	}		

	if (OP1_TYPE != IS_CONST && Z_TYPE(tmp) != IS_UNDEF) {
		zend_string_release(Z_STR(tmp));
	}
	FREE_OP1();

ZEND_VM_C_LABEL(is_static_prop_return):
	if (opline->extended_value & ZEND_ISSET) {
		result = value && Z_TYPE_P(value) > IS_NULL &&
		    (!Z_ISREF_P(value) || Z_TYPE_P(Z_REFVAL_P(value)) != IS_NULL);
	} else /* if (opline->extended_value & ZEND_ISEMPTY) */ {
		result = !value || !i_zend_is_true(value);
	}

	ZEND_VM_SMART_BRANCH(result, 1);
	ZVAL_BOOL(EX_VAR(opline->result.var), result);
	ZEND_VM_NEXT_OPCODE_CHECK_EXCEPTION();
}

ZEND_VM_HANDLER(115, ZEND_ISSET_ISEMPTY_DIM_OBJ, CONST|TMPVAR|UNUSED|THIS|CV, CONST|TMPVAR|CV, ISSET)
{
	USE_OPLINE
	zend_free_op free_op1, free_op2;
	zval *container;
	int result;
	zend_ulong hval;
	zval *offset;

	SAVE_OPLINE();
	container = GET_OP1_OBJ_ZVAL_PTR(BP_VAR_IS);

	if (OP1_TYPE == IS_UNUSED && UNEXPECTED(Z_OBJ_P(container) == NULL)) {
		zend_throw_error(NULL, "Using $this when not in object context");
		FREE_UNFETCHED_OP2();
		HANDLE_EXCEPTION();
	}

	offset = GET_OP2_ZVAL_PTR_UNDEF(BP_VAR_R);

	if (OP1_TYPE != IS_UNUSED && EXPECTED(Z_TYPE_P(container) == IS_ARRAY)) {
		HashTable *ht;
		zval *value;
		zend_string *str;

ZEND_VM_C_LABEL(isset_dim_obj_array):
		ht = Z_ARRVAL_P(container);
ZEND_VM_C_LABEL(isset_again):
		if (EXPECTED(Z_TYPE_P(offset) == IS_STRING)) {
			str = Z_STR_P(offset);
			if (OP2_TYPE != IS_CONST) {
				if (ZEND_HANDLE_NUMERIC(str, hval)) {
					ZEND_VM_C_GOTO(num_index_prop);
				}
			}
ZEND_VM_C_LABEL(str_index_prop):
			value = zend_hash_find_ind(ht, str);
		} else if (EXPECTED(Z_TYPE_P(offset) == IS_LONG)) {
			hval = Z_LVAL_P(offset);
ZEND_VM_C_LABEL(num_index_prop):
			value = zend_hash_index_find(ht, hval);
		} else if ((OP2_TYPE & (IS_VAR|IS_CV)) && EXPECTED(Z_ISREF_P(offset))) {
			offset = Z_REFVAL_P(offset);
			ZEND_VM_C_GOTO(isset_again);
		} else if (Z_TYPE_P(offset) == IS_DOUBLE) {
			hval = zend_dval_to_lval(Z_DVAL_P(offset));
			ZEND_VM_C_GOTO(num_index_prop);
		} else if (Z_TYPE_P(offset) == IS_NULL) {
			str = ZSTR_EMPTY_ALLOC();
			ZEND_VM_C_GOTO(str_index_prop);
		} else if (Z_TYPE_P(offset) == IS_FALSE) {
			hval = 0;
			ZEND_VM_C_GOTO(num_index_prop);
		} else if (Z_TYPE_P(offset) == IS_TRUE) {
			hval = 1;
			ZEND_VM_C_GOTO(num_index_prop);
		} else if (Z_TYPE_P(offset) == IS_RESOURCE) {
			hval = Z_RES_HANDLE_P(offset);
			ZEND_VM_C_GOTO(num_index_prop);
		} else if (OP2_TYPE == IS_CV && Z_TYPE_P(offset) == IS_UNDEF) {
			GET_OP2_UNDEF_CV(offset, BP_VAR_R);
			str = ZSTR_EMPTY_ALLOC();
			ZEND_VM_C_GOTO(str_index_prop);
		} else {
			zend_error(E_WARNING, "Illegal offset type in isset or empty");
			ZEND_VM_C_GOTO(isset_not_found);
		}

		if (opline->extended_value & ZEND_ISSET) {
			/* > IS_NULL means not IS_UNDEF and not IS_NULL */
			result = value != NULL && Z_TYPE_P(value) > IS_NULL &&
			    (!Z_ISREF_P(value) || Z_TYPE_P(Z_REFVAL_P(value)) != IS_NULL);
		} else /* if (opline->extended_value & ZEND_ISEMPTY) */ {
			result = (value == NULL || !i_zend_is_true(value));
		}
		ZEND_VM_C_GOTO(isset_dim_obj_exit);
	} else if ((OP1_TYPE & (IS_VAR|IS_CV)) && Z_ISREF_P(container)) {
		container = Z_REFVAL_P(container);
		if (EXPECTED(Z_TYPE_P(container) == IS_ARRAY)) {
			ZEND_VM_C_GOTO(isset_dim_obj_array);
		}
	}

	if (OP2_TYPE == IS_CV && UNEXPECTED(Z_TYPE_P(offset) == IS_UNDEF)) {
		offset = GET_OP2_UNDEF_CV(offset, BP_VAR_R);
	}

	if (OP1_TYPE == IS_UNUSED ||
	    (OP1_TYPE != IS_CONST && EXPECTED(Z_TYPE_P(container) == IS_OBJECT))) {
		if (EXPECTED(Z_OBJ_HT_P(container)->has_dimension)) {
			result =
				((opline->extended_value & ZEND_ISSET) == 0) ^
				Z_OBJ_HT_P(container)->has_dimension(container, offset, (opline->extended_value & ZEND_ISSET) == 0);
		} else {
			zend_error(E_NOTICE, "Trying to check element of non-array");
			ZEND_VM_C_GOTO(isset_not_found);
		}
	} else if (EXPECTED(Z_TYPE_P(container) == IS_STRING)) { /* string offsets */
		zend_long lval;

		if (EXPECTED(Z_TYPE_P(offset) == IS_LONG)) {
			lval = Z_LVAL_P(offset);
ZEND_VM_C_LABEL(isset_str_offset):
			if (UNEXPECTED(lval < 0)) { /* Handle negative offset */
				lval += (zend_long)Z_STRLEN_P(container);
			}
			if (EXPECTED(lval >= 0) && (size_t)lval < Z_STRLEN_P(container)) {
				if (opline->extended_value & ZEND_ISSET) {
					result = 1;
				} else {
					result = (Z_STRVAL_P(container)[lval] == '0');
				}
			} else {
				ZEND_VM_C_GOTO(isset_not_found);
			}
		} else {
			if (OP2_TYPE & (IS_CV|IS_VAR)) {
				ZVAL_DEREF(offset);
			}
			if (Z_TYPE_P(offset) < IS_STRING /* simple scalar types */
					|| (Z_TYPE_P(offset) == IS_STRING /* or numeric string */
						&& IS_LONG == is_numeric_string(Z_STRVAL_P(offset), Z_STRLEN_P(offset), NULL, NULL, 0))) {
				lval = zval_get_long(offset);
				ZEND_VM_C_GOTO(isset_str_offset);
			}
			ZEND_VM_C_GOTO(isset_not_found);
		}
	} else {
ZEND_VM_C_LABEL(isset_not_found):
		result = ((opline->extended_value & ZEND_ISSET) == 0);
	}

ZEND_VM_C_LABEL(isset_dim_obj_exit):
	FREE_OP2();
	FREE_OP1();
	ZEND_VM_SMART_BRANCH(result, 1);
	ZVAL_BOOL(EX_VAR(opline->result.var), result);
	ZEND_VM_NEXT_OPCODE_CHECK_EXCEPTION();
}

ZEND_VM_HANDLER(148, ZEND_ISSET_ISEMPTY_PROP_OBJ, CONST|TMPVAR|UNUSED|THIS|CV, CONST|TMPVAR|CV, ISSET)
{
	USE_OPLINE
	zend_free_op free_op1, free_op2;
	zval *container;
	int result;
	zval *offset;

	SAVE_OPLINE();
	container = GET_OP1_OBJ_ZVAL_PTR(BP_VAR_IS);

	if (OP1_TYPE == IS_UNUSED && UNEXPECTED(Z_OBJ_P(container) == NULL)) {
		zend_throw_error(NULL, "Using $this when not in object context");
		FREE_UNFETCHED_OP2();
		HANDLE_EXCEPTION();
	}

	offset = GET_OP2_ZVAL_PTR(BP_VAR_R);

	if (OP1_TYPE == IS_CONST ||
	    (OP1_TYPE != IS_UNUSED && UNEXPECTED(Z_TYPE_P(container) != IS_OBJECT))) {
		if ((OP1_TYPE & (IS_VAR|IS_CV)) && Z_ISREF_P(container)) {
			container = Z_REFVAL_P(container);
			if (UNEXPECTED(Z_TYPE_P(container) != IS_OBJECT)) {
				ZEND_VM_C_GOTO(isset_no_object);
			}
		} else {
			ZEND_VM_C_GOTO(isset_no_object);
		}
	}
	if (UNEXPECTED(!Z_OBJ_HT_P(container)->has_property)) {
		zend_error(E_NOTICE, "Trying to check property of non-object");
ZEND_VM_C_LABEL(isset_no_object):
		result = ((opline->extended_value & ZEND_ISSET) == 0);
	} else {
		result =
			((opline->extended_value & ZEND_ISSET) == 0) ^
			Z_OBJ_HT_P(container)->has_property(container, offset, (opline->extended_value & ZEND_ISSET) == 0, ((OP2_TYPE == IS_CONST) ? CACHE_ADDR(Z_CACHE_SLOT_P(offset)) : NULL));
	}

	FREE_OP2();
	FREE_OP1();
	ZEND_VM_SMART_BRANCH(result, 1);
	ZVAL_BOOL(EX_VAR(opline->result.var), result);
	ZEND_VM_NEXT_OPCODE_CHECK_EXCEPTION();
}

ZEND_VM_HANDLER(79, ZEND_EXIT, CONST|TMPVAR|UNUSED|CV, ANY)
{
	USE_OPLINE

	SAVE_OPLINE();
	if (OP1_TYPE != IS_UNUSED) {
		zend_free_op free_op1;
		zval *ptr = GET_OP1_ZVAL_PTR(BP_VAR_R);

		do {
			if (Z_TYPE_P(ptr) == IS_LONG) {
				EG(exit_status) = Z_LVAL_P(ptr);
			} else {
				if ((OP1_TYPE & (IS_VAR|IS_CV)) && Z_ISREF_P(ptr)) {
					ptr = Z_REFVAL_P(ptr);
					if (Z_TYPE_P(ptr) == IS_LONG) {
						EG(exit_status) = Z_LVAL_P(ptr);
						break;
					}
				}
				zend_print_variable(ptr);
			}
		} while (0);
		FREE_OP1();
	}
	zend_bailout();
	ZEND_VM_NEXT_OPCODE(); /* Never reached */
}

ZEND_VM_HANDLER(57, ZEND_BEGIN_SILENCE, ANY, ANY)
{
	USE_OPLINE

	ZVAL_LONG(EX_VAR(opline->result.var), EG(error_reporting));

	if (EG(error_reporting)) {
		do {
			EG(error_reporting) = 0;
			if (!EG(error_reporting_ini_entry)) {
				zend_ini_entry *p = zend_hash_str_find_ptr(EG(ini_directives), "error_reporting", sizeof("error_reporting")-1);
				if (p) {
					EG(error_reporting_ini_entry) = p;
				} else {
					break;
				}
			}
			if (!EG(error_reporting_ini_entry)->modified) {
				if (!EG(modified_ini_directives)) {
					ALLOC_HASHTABLE(EG(modified_ini_directives));
					zend_hash_init(EG(modified_ini_directives), 8, NULL, NULL, 0);
				}
				if (EXPECTED(zend_hash_str_add_ptr(EG(modified_ini_directives), "error_reporting", sizeof("error_reporting")-1, EG(error_reporting_ini_entry)) != NULL)) {
					EG(error_reporting_ini_entry)->orig_value = EG(error_reporting_ini_entry)->value;
					EG(error_reporting_ini_entry)->orig_modifiable = EG(error_reporting_ini_entry)->modifiable;
					EG(error_reporting_ini_entry)->modified = 1;
				}
			}
		} while (0);
	}
	ZEND_VM_NEXT_OPCODE();
}

ZEND_VM_HANDLER(58, ZEND_END_SILENCE, TMP, ANY)
{
	USE_OPLINE

	if (!EG(error_reporting) && Z_LVAL_P(EX_VAR(opline->op1.var)) != 0) {
		EG(error_reporting) = Z_LVAL_P(EX_VAR(opline->op1.var));
	}
	ZEND_VM_NEXT_OPCODE();
}

ZEND_VM_HANDLER(152, ZEND_JMP_SET, CONST|TMP|VAR|CV, JMP_ADDR)
{
	USE_OPLINE
	zend_free_op free_op1;
	zval *value;
	zval *ref = NULL;

	SAVE_OPLINE();
	value = GET_OP1_ZVAL_PTR(BP_VAR_R);

	if ((OP1_TYPE == IS_VAR || OP1_TYPE == IS_CV) && Z_ISREF_P(value)) {
		if (OP1_TYPE == IS_VAR) {
			ref = value;
		}
		value = Z_REFVAL_P(value);
	}
	if (i_zend_is_true(value)) {
		ZVAL_COPY_VALUE(EX_VAR(opline->result.var), value);
		if (OP1_TYPE == IS_CONST) {
			if (UNEXPECTED(Z_OPT_COPYABLE_P(value))) {
				zval_copy_ctor_func(EX_VAR(opline->result.var));
			}
		} else if (OP1_TYPE == IS_CV) {
			if (Z_OPT_REFCOUNTED_P(value)) Z_ADDREF_P(value);
		} else if (OP1_TYPE == IS_VAR && ref) {
			zend_reference *r = Z_REF_P(ref);

			if (Z_OPT_REFCOUNTED_P(value)) Z_ADDREF_P(value);
			if (UNEXPECTED(--GC_REFCOUNT(r) == 0)) {
				efree_size(r, sizeof(zend_reference));
			}
		}
		ZEND_VM_JMP(OP_JMP_ADDR(opline, opline->op2));
	}

	FREE_OP1();
	ZEND_VM_NEXT_OPCODE_CHECK_EXCEPTION();
}

ZEND_VM_HANDLER(169, ZEND_COALESCE, CONST|TMP|VAR|CV, JMP_ADDR)
{
	USE_OPLINE
	zend_free_op free_op1;
	zval *value;
	zval *ref = NULL;

	SAVE_OPLINE();
	value = GET_OP1_ZVAL_PTR(BP_VAR_IS);

	if ((OP1_TYPE == IS_VAR || OP1_TYPE == IS_CV) && Z_ISREF_P(value)) {
		if (OP1_TYPE == IS_VAR) {
			ref = value;
		}
		value = Z_REFVAL_P(value);
	}

	if (Z_TYPE_P(value) > IS_NULL) {
		ZVAL_COPY_VALUE(EX_VAR(opline->result.var), value);
		if (OP1_TYPE == IS_CONST) {
			if (UNEXPECTED(Z_OPT_COPYABLE_P(value))) {
				zval_copy_ctor_func(EX_VAR(opline->result.var));
			}
		} else if (OP1_TYPE == IS_CV) {
			if (Z_OPT_REFCOUNTED_P(value)) Z_ADDREF_P(value);
		} else if (OP1_TYPE == IS_VAR && ref) {
			zend_reference *r = Z_REF_P(ref);

			if (Z_OPT_REFCOUNTED_P(value)) Z_ADDREF_P(value);
			if (UNEXPECTED(--GC_REFCOUNT(r) == 0)) {
				efree_size(r, sizeof(zend_reference));
			}
		}
		ZEND_VM_JMP(OP_JMP_ADDR(opline, opline->op2));
	}

	FREE_OP1();
	ZEND_VM_NEXT_OPCODE_CHECK_EXCEPTION();
}

ZEND_VM_HANDLER(22, ZEND_QM_ASSIGN, CONST|TMP|VAR|CV, ANY)
{
	USE_OPLINE
	zend_free_op free_op1;
	zval *value;

	value = GET_OP1_ZVAL_PTR_UNDEF(BP_VAR_R);
	if (OP1_TYPE == IS_CV && UNEXPECTED(Z_TYPE_P(value) == IS_UNDEF)) {
		SAVE_OPLINE();
		GET_OP1_UNDEF_CV(value, BP_VAR_R);
		ZVAL_NULL(EX_VAR(opline->result.var));
		ZEND_VM_NEXT_OPCODE_CHECK_EXCEPTION();
	}

	if ((OP1_TYPE == IS_VAR || OP1_TYPE == IS_CV) && Z_ISREF_P(value)) {
		ZVAL_COPY(EX_VAR(opline->result.var), Z_REFVAL_P(value));
		if (OP1_TYPE == IS_VAR) {
			if (UNEXPECTED(Z_DELREF_P(value) == 0)) {
				efree_size(Z_REF_P(value), sizeof(zend_reference));
			}
		}
	} else {
		ZVAL_COPY_VALUE(EX_VAR(opline->result.var), value);
		if (OP1_TYPE == IS_CONST) {
			if (UNEXPECTED(Z_OPT_COPYABLE_P(value))) {
				zval_copy_ctor_func(EX_VAR(opline->result.var));
			}
		} else if (OP1_TYPE == IS_CV) {
			if (Z_OPT_REFCOUNTED_P(value)) Z_ADDREF_P(value);
		}
	}
	ZEND_VM_NEXT_OPCODE();
}

ZEND_VM_HANDLER(101, ZEND_EXT_STMT, ANY, ANY)
{
	USE_OPLINE

	if (!EG(no_extensions)) {
		SAVE_OPLINE();
		zend_llist_apply_with_argument(&zend_extensions, (llist_apply_with_arg_func_t) zend_extension_statement_handler, EX(func));
		ZEND_VM_NEXT_OPCODE_CHECK_EXCEPTION();
	}
	ZEND_VM_NEXT_OPCODE();
}

ZEND_VM_HANDLER(102, ZEND_EXT_FCALL_BEGIN, ANY, ANY)
{
	USE_OPLINE

	if (!EG(no_extensions)) {
		SAVE_OPLINE();
		zend_llist_apply_with_argument(&zend_extensions, (llist_apply_with_arg_func_t) zend_extension_fcall_begin_handler, EX(func));
		ZEND_VM_NEXT_OPCODE_CHECK_EXCEPTION();
	}
	ZEND_VM_NEXT_OPCODE();
}

ZEND_VM_HANDLER(103, ZEND_EXT_FCALL_END, ANY, ANY)
{
	USE_OPLINE

	if (!EG(no_extensions)) {
		SAVE_OPLINE();
		zend_llist_apply_with_argument(&zend_extensions, (llist_apply_with_arg_func_t) zend_extension_fcall_end_handler, EX(func));
		ZEND_VM_NEXT_OPCODE_CHECK_EXCEPTION();
	}
	ZEND_VM_NEXT_OPCODE();
}

ZEND_VM_HANDLER(139, ZEND_DECLARE_CLASS, ANY, ANY)
{
	USE_OPLINE

	SAVE_OPLINE();
	Z_CE_P(EX_VAR(opline->result.var)) = do_bind_class(&EX(func)->op_array, opline, EG(class_table), 0);
	ZEND_VM_NEXT_OPCODE_CHECK_EXCEPTION();
}

ZEND_VM_HANDLER(140, ZEND_DECLARE_INHERITED_CLASS, ANY, VAR)
{
	USE_OPLINE

	SAVE_OPLINE();
	Z_CE_P(EX_VAR(opline->result.var)) = do_bind_inherited_class(&EX(func)->op_array, opline, EG(class_table), Z_CE_P(EX_VAR(opline->op2.var)), 0);
	ZEND_VM_NEXT_OPCODE_CHECK_EXCEPTION();
}

ZEND_VM_HANDLER(145, ZEND_DECLARE_INHERITED_CLASS_DELAYED, ANY, VAR)
{
	USE_OPLINE
	zval *zce, *orig_zce;

	SAVE_OPLINE();
	if ((zce = zend_hash_find(EG(class_table), Z_STR_P(EX_CONSTANT(opline->op1)))) == NULL ||
	    ((orig_zce = zend_hash_find(EG(class_table), Z_STR_P(EX_CONSTANT(opline->op1)+1))) != NULL &&
	     Z_CE_P(zce) != Z_CE_P(orig_zce))) {
		do_bind_inherited_class(&EX(func)->op_array, opline, EG(class_table), Z_CE_P(EX_VAR(opline->op2.var)), 0);
	}
	ZEND_VM_NEXT_OPCODE_CHECK_EXCEPTION();
}

ZEND_VM_HANDLER(171, ZEND_DECLARE_ANON_CLASS, ANY, ANY, JMP_ADDR)
{
	zend_class_entry *ce;
	USE_OPLINE

	SAVE_OPLINE();
	ce = zend_hash_find_ptr(EG(class_table), Z_STR_P(EX_CONSTANT(opline->op1)));
	Z_CE_P(EX_VAR(opline->result.var)) = ce;
	ZEND_ASSERT(ce != NULL);

	if (ce->ce_flags & ZEND_ACC_ANON_BOUND) {
		ZEND_VM_SET_RELATIVE_OPCODE(opline, opline->extended_value);
		ZEND_VM_CONTINUE();
	}

	if (!(ce->ce_flags & (ZEND_ACC_INTERFACE|ZEND_ACC_IMPLEMENT_INTERFACES|ZEND_ACC_IMPLEMENT_TRAITS))) {
		zend_verify_abstract_class(ce);
	}
	ce->ce_flags |= ZEND_ACC_ANON_BOUND;
	ZEND_VM_NEXT_OPCODE_CHECK_EXCEPTION();
}

ZEND_VM_HANDLER(172, ZEND_DECLARE_ANON_INHERITED_CLASS, ANY, VAR, JMP_ADDR)
{
	zend_class_entry *ce;
	USE_OPLINE

	SAVE_OPLINE();
	ce = zend_hash_find_ptr(EG(class_table), Z_STR_P(EX_CONSTANT(opline->op1)));
	Z_CE_P(EX_VAR(opline->result.var)) = ce;
	ZEND_ASSERT(ce != NULL);

	if (ce->ce_flags & ZEND_ACC_ANON_BOUND) {
		ZEND_VM_SET_RELATIVE_OPCODE(opline, opline->extended_value);
		ZEND_VM_CONTINUE();
	}

	zend_do_inheritance(ce, Z_CE_P(EX_VAR(opline->op2.var)));
	ce->ce_flags |= ZEND_ACC_ANON_BOUND;
	ZEND_VM_NEXT_OPCODE_CHECK_EXCEPTION();
}

ZEND_VM_HANDLER(141, ZEND_DECLARE_FUNCTION, ANY, ANY)
{
	USE_OPLINE

	SAVE_OPLINE();
	do_bind_function(&EX(func)->op_array, opline, EG(function_table), 0);
	ZEND_VM_NEXT_OPCODE_CHECK_EXCEPTION();
}

ZEND_VM_HANDLER(105, ZEND_TICKS, ANY, ANY, NUM)
{
	USE_OPLINE

	if ((uint32_t)++EG(ticks_count) >= opline->extended_value) {
		EG(ticks_count) = 0;
		if (zend_ticks_function) {
			SAVE_OPLINE();
			zend_ticks_function(opline->extended_value);
			ZEND_VM_NEXT_OPCODE_CHECK_EXCEPTION();
		}
	}
	ZEND_VM_NEXT_OPCODE();
}

ZEND_VM_HANDLER(138, ZEND_INSTANCEOF, TMPVAR|CV, UNUSED|CLASS_FETCH|CONST|VAR)
{
	USE_OPLINE
	zend_free_op free_op1;
	zval *expr;
	zend_bool result;

	SAVE_OPLINE();
	expr = GET_OP1_ZVAL_PTR_UNDEF(BP_VAR_R);

ZEND_VM_C_LABEL(try_instanceof):
	if (Z_TYPE_P(expr) == IS_OBJECT) {
		zend_class_entry *ce;

		if (OP2_TYPE == IS_CONST) {
			ce = CACHED_PTR(Z_CACHE_SLOT_P(EX_CONSTANT(opline->op2)));
			if (UNEXPECTED(ce == NULL)) {
				ce = zend_fetch_class_by_name(Z_STR_P(EX_CONSTANT(opline->op2)), EX_CONSTANT(opline->op2) + 1, ZEND_FETCH_CLASS_NO_AUTOLOAD);
				if (UNEXPECTED(ce == NULL)) {
					ZVAL_FALSE(EX_VAR(opline->result.var));
					FREE_OP1();
					ZEND_VM_NEXT_OPCODE_CHECK_EXCEPTION();
				}
				CACHE_PTR(Z_CACHE_SLOT_P(EX_CONSTANT(opline->op2)), ce);
			}
		} else if (OP2_TYPE == IS_UNUSED) {
			ce = zend_fetch_class(NULL, opline->op2.num);
			if (UNEXPECTED(ce == NULL)) {
				ZEND_ASSERT(EG(exception));
				FREE_OP1();
				HANDLE_EXCEPTION();
			}
		} else {
			ce = Z_CE_P(EX_VAR(opline->op2.var));
		}
		result = ce && instanceof_function(Z_OBJCE_P(expr), ce);
	} else if ((OP1_TYPE & (IS_VAR|IS_CV)) && Z_TYPE_P(expr) == IS_REFERENCE) {
		expr = Z_REFVAL_P(expr);
		ZEND_VM_C_GOTO(try_instanceof);
	} else {
		if (OP1_TYPE == IS_CV && UNEXPECTED(Z_TYPE_P(expr) == IS_UNDEF)) {
			GET_OP1_UNDEF_CV(expr, BP_VAR_R);
		}
		result = 0;
	}
	FREE_OP1();
	ZEND_VM_SMART_BRANCH(result, 1);
	ZVAL_BOOL(EX_VAR(opline->result.var), result);
	ZEND_VM_NEXT_OPCODE_CHECK_EXCEPTION();
}

ZEND_VM_HANDLER(104, ZEND_EXT_NOP, ANY, ANY)
{
	USE_OPLINE

	ZEND_VM_NEXT_OPCODE();
}

ZEND_VM_HANDLER(0, ZEND_NOP, ANY, ANY)
{
	USE_OPLINE

	ZEND_VM_NEXT_OPCODE();
}

ZEND_VM_HANDLER(144, ZEND_ADD_INTERFACE, ANY, CONST)
{
	USE_OPLINE
	zend_class_entry *ce = Z_CE_P(EX_VAR(opline->op1.var));
	zend_class_entry *iface;

	SAVE_OPLINE();
	iface = CACHED_PTR(Z_CACHE_SLOT_P(EX_CONSTANT(opline->op2)));
	if (UNEXPECTED(iface == NULL)) {
		iface = zend_fetch_class_by_name(Z_STR_P(EX_CONSTANT(opline->op2)), EX_CONSTANT(opline->op2) + 1, ZEND_FETCH_CLASS_INTERFACE);
		if (UNEXPECTED(iface == NULL)) {
			ZEND_VM_NEXT_OPCODE_CHECK_EXCEPTION();
		}
		CACHE_PTR(Z_CACHE_SLOT_P(EX_CONSTANT(opline->op2)), iface);
	}

	if (UNEXPECTED((iface->ce_flags & ZEND_ACC_INTERFACE) == 0)) {
		zend_error_noreturn(E_ERROR, "%s cannot implement %s - it is not an interface", ZSTR_VAL(ce->name), ZSTR_VAL(iface->name));
	}
	zend_do_implement_interface(ce, iface);

	ZEND_VM_NEXT_OPCODE_CHECK_EXCEPTION();
}

ZEND_VM_HANDLER(154, ZEND_ADD_TRAIT, ANY, ANY)
{
	USE_OPLINE
	zend_class_entry *ce = Z_CE_P(EX_VAR(opline->op1.var));
	zend_class_entry *trait;

	SAVE_OPLINE();
	trait = CACHED_PTR(Z_CACHE_SLOT_P(EX_CONSTANT(opline->op2)));
	if (UNEXPECTED(trait == NULL)) {
		trait = zend_fetch_class_by_name(Z_STR_P(EX_CONSTANT(opline->op2)),
		                                 EX_CONSTANT(opline->op2) + 1,
		                                 ZEND_FETCH_CLASS_TRAIT);
		if (UNEXPECTED(trait == NULL)) {
			ZEND_VM_NEXT_OPCODE_CHECK_EXCEPTION();
		}
		if (!(trait->ce_flags & ZEND_ACC_TRAIT)) {
			zend_error_noreturn(E_ERROR, "%s cannot use %s - it is not a trait", ZSTR_VAL(ce->name), ZSTR_VAL(trait->name));
		}
		CACHE_PTR(Z_CACHE_SLOT_P(EX_CONSTANT(opline->op2)), trait);
	}

	zend_do_implement_trait(ce, trait);

	ZEND_VM_NEXT_OPCODE_CHECK_EXCEPTION();
}

ZEND_VM_HANDLER(155, ZEND_BIND_TRAITS, ANY, ANY)
{
	USE_OPLINE
	zend_class_entry *ce = Z_CE_P(EX_VAR(opline->op1.var));

	SAVE_OPLINE();
	zend_do_bind_traits(ce);
	ZEND_VM_NEXT_OPCODE_CHECK_EXCEPTION();
}

ZEND_VM_HANDLER(149, ZEND_HANDLE_EXCEPTION, ANY, ANY)
{
	uint32_t op_num = EG(opline_before_exception) - EX(func)->op_array.opcodes;
	int i;
	uint32_t catch_op_num = 0, finally_op_num = 0, finally_op_end = 0;
	int in_finally = 0;

	ZEND_VM_INTERRUPT_CHECK();

	{
		const zend_op *exc_opline = EG(opline_before_exception);
		if ((exc_opline->opcode == ZEND_FREE || exc_opline->opcode == ZEND_FE_FREE)
			&& exc_opline->extended_value & ZEND_FREE_ON_RETURN) {
			/* exceptions thrown because of loop var destruction on return/break/...
			 * are logically thrown at the end of the foreach loop, so adjust the
			 * op_num.
			 */
			op_num = EX(func)->op_array.live_range[exc_opline->op2.num].end;
		}
	}

	for (i = 0; i < EX(func)->op_array.last_try_catch; i++) {
		if (EX(func)->op_array.try_catch_array[i].try_op > op_num) {
			/* further blocks will not be relevant... */
			break;
		}
		in_finally = 0;
		if (op_num < EX(func)->op_array.try_catch_array[i].catch_op) {
			catch_op_num = EX(func)->op_array.try_catch_array[i].catch_op;
		}
		if (op_num < EX(func)->op_array.try_catch_array[i].finally_op) {
			finally_op_num = EX(func)->op_array.try_catch_array[i].finally_op;
			finally_op_end = EX(func)->op_array.try_catch_array[i].finally_end;
		}
		if (op_num >= EX(func)->op_array.try_catch_array[i].finally_op &&
				op_num < EX(func)->op_array.try_catch_array[i].finally_end) {
			finally_op_end = EX(func)->op_array.try_catch_array[i].finally_end;
			in_finally = 1;
		}
	}

	cleanup_unfinished_calls(execute_data, op_num);

	if (finally_op_num && (!catch_op_num || catch_op_num >= finally_op_num)) {
		zval *fast_call = EX_VAR(EX(func)->op_array.opcodes[finally_op_end].op1.var);

		cleanup_live_vars(execute_data, op_num, finally_op_num);
		if (in_finally && Z_OBJ_P(fast_call)) {
			zend_exception_set_previous(EG(exception), Z_OBJ_P(fast_call));
		}
		Z_OBJ_P(fast_call) = EG(exception);
		EG(exception) = NULL;
		fast_call->u2.lineno = (uint32_t)-1;
		ZEND_VM_SET_OPCODE(&EX(func)->op_array.opcodes[finally_op_num]);
		ZEND_VM_CONTINUE();
	} else {
		cleanup_live_vars(execute_data, op_num, catch_op_num);
		if (in_finally) {
			/* we are going out of current finally scope */
			zval *fast_call = EX_VAR(EX(func)->op_array.opcodes[finally_op_end].op1.var);

			if (Z_OBJ_P(fast_call)) {
				zend_exception_set_previous(EG(exception), Z_OBJ_P(fast_call));
				Z_OBJ_P(fast_call) = NULL;
			}
		}
		if (catch_op_num) {
			ZEND_VM_SET_OPCODE(&EX(func)->op_array.opcodes[catch_op_num]);
			ZEND_VM_CONTINUE();
		} else if (UNEXPECTED((EX(func)->op_array.fn_flags & ZEND_ACC_GENERATOR) != 0)) {
			zend_generator *generator = zend_get_running_generator(execute_data);
			zend_generator_close(generator, 1);
			ZEND_VM_RETURN();
		} else {
			ZEND_VM_DISPATCH_TO_HELPER(zend_leave_helper);
		}
	}
}

ZEND_VM_HANDLER(146, ZEND_VERIFY_ABSTRACT_CLASS, ANY, ANY)
{
	USE_OPLINE

	SAVE_OPLINE();
	zend_verify_abstract_class(Z_CE_P(EX_VAR(opline->op1.var)));
	ZEND_VM_NEXT_OPCODE_CHECK_EXCEPTION();
}

ZEND_VM_HANDLER(150, ZEND_USER_OPCODE, ANY, ANY)
{
	USE_OPLINE
	int ret;

	SAVE_OPLINE();
	ret = zend_user_opcode_handlers[opline->opcode](execute_data);
	opline = EX(opline);

	switch (ret) {
		case ZEND_USER_OPCODE_CONTINUE:
			ZEND_VM_CONTINUE();
		case ZEND_USER_OPCODE_RETURN:
			if (UNEXPECTED((EX(func)->op_array.fn_flags & ZEND_ACC_GENERATOR) != 0)) {
				zend_generator *generator = zend_get_running_generator(execute_data);
				zend_generator_close(generator, 1);
				ZEND_VM_RETURN();
			} else {
				ZEND_VM_DISPATCH_TO_HELPER(zend_leave_helper);
			}
		case ZEND_USER_OPCODE_ENTER:
			ZEND_VM_ENTER();
		case ZEND_USER_OPCODE_LEAVE:
			ZEND_VM_LEAVE();
		case ZEND_USER_OPCODE_DISPATCH:
			ZEND_VM_DISPATCH(opline->opcode, opline);
		default:
			ZEND_VM_DISPATCH((zend_uchar)(ret & 0xff), opline);
	}
}

ZEND_VM_HANDLER(143, ZEND_DECLARE_CONST, CONST, CONST)
{
	USE_OPLINE
	zend_free_op free_op1, free_op2;
	zval *name;
	zval *val;
	zend_constant c;

	SAVE_OPLINE();
	name  = GET_OP1_ZVAL_PTR(BP_VAR_R);
	val   = GET_OP2_ZVAL_PTR(BP_VAR_R);

	ZVAL_COPY_VALUE(&c.value, val);
	if (Z_OPT_CONSTANT(c.value)) {
		if (UNEXPECTED(zval_update_constant_ex(&c.value, 0, NULL) != SUCCESS)) {
			FREE_OP1();
			FREE_OP2();
			HANDLE_EXCEPTION();
		}
	} else {
		/* IS_CONST can't be IS_OBJECT, IS_RESOURCE or IS_REFERENCE */
		if (UNEXPECTED(Z_OPT_COPYABLE(c.value))) {
			zval_copy_ctor_func(&c.value);
		}
	}
	c.flags = CONST_CS; /* non persistent, case sensetive */
	c.name = zend_string_dup(Z_STR_P(name), 0);
	c.module_number = PHP_USER_CONSTANT;

	if (zend_register_constant(&c) == FAILURE) {
	}

	FREE_OP1();
	FREE_OP2();
	ZEND_VM_NEXT_OPCODE_CHECK_EXCEPTION();
}

ZEND_VM_HANDLER(153, ZEND_DECLARE_LAMBDA_FUNCTION, CONST, UNUSED)
{
	USE_OPLINE
	zval *zfunc;

	SAVE_OPLINE();

	zfunc = zend_hash_find(EG(function_table), Z_STR_P(EX_CONSTANT(opline->op1)));
	ZEND_ASSERT(zfunc != NULL && Z_FUNC_P(zfunc)->type == ZEND_USER_FUNCTION);

	if (UNEXPECTED((Z_FUNC_P(zfunc)->common.fn_flags & ZEND_ACC_STATIC) ||
				(EX(func)->common.fn_flags & ZEND_ACC_STATIC))) {
		zend_create_closure(EX_VAR(opline->result.var), Z_FUNC_P(zfunc),
			EG(scope), EX(called_scope), NULL);
	} else {
		zend_create_closure(EX_VAR(opline->result.var), Z_FUNC_P(zfunc),
			EG(scope), EX(called_scope), Z_OBJ(EX(This)) ? &EX(This) : NULL);
	}

	ZEND_VM_NEXT_OPCODE_CHECK_EXCEPTION();
}

ZEND_VM_HANDLER(156, ZEND_SEPARATE, VAR, UNUSED)
{
	USE_OPLINE
	zval *var_ptr;

	var_ptr = EX_VAR(opline->op1.var);
	if (UNEXPECTED(Z_ISREF_P(var_ptr))) {
		if (UNEXPECTED(Z_REFCOUNT_P(var_ptr) == 1)) {
			ZVAL_UNREF(var_ptr);
		}
	} else if (Z_COPYABLE_P(var_ptr) && Z_REFCOUNT_P(var_ptr) > 1) {
		Z_DELREF_P(var_ptr);
		ZVAL_DUP(EX_VAR(opline->op1.var), var_ptr);
	}
	ZEND_VM_NEXT_OPCODE();
}

ZEND_VM_HANDLER(160, ZEND_YIELD, CONST|TMP|VAR|CV|UNUSED, CONST|TMP|VAR|CV|UNUSED, SRC)
{
	USE_OPLINE

	zend_generator *generator = zend_get_running_generator(execute_data);

	SAVE_OPLINE();
	if (UNEXPECTED(generator->flags & ZEND_GENERATOR_FORCED_CLOSE)) {
		zend_throw_error(NULL, "Cannot yield from finally in a force-closed generator");
		FREE_UNFETCHED_OP2();
		FREE_UNFETCHED_OP1();
		HANDLE_EXCEPTION();
	}

	/* Destroy the previously yielded value */
	zval_ptr_dtor(&generator->value);

	/* Destroy the previously yielded key */
	zval_ptr_dtor(&generator->key);

	/* Set the new yielded value */
	if (OP1_TYPE != IS_UNUSED) {
		zend_free_op free_op1;

		if (UNEXPECTED(EX(func)->op_array.fn_flags & ZEND_ACC_RETURN_REFERENCE)) {
			/* Constants and temporary variables aren't yieldable by reference,
			 * but we still allow them with a notice. */
			if (OP1_TYPE & (IS_CONST|IS_TMP_VAR)) {
				zval *value;

				zend_error(E_NOTICE, "Only variable references should be yielded by reference");

				value = GET_OP1_ZVAL_PTR(BP_VAR_R);
				ZVAL_COPY_VALUE(&generator->value, value);
				if (OP1_TYPE == IS_CONST) {
					if (UNEXPECTED(Z_OPT_COPYABLE(generator->value))) {
						zval_copy_ctor_func(&generator->value);
					}
				}
			} else {
				zval *value_ptr = GET_OP1_ZVAL_PTR_PTR(BP_VAR_W);

				/* If a function call result is yielded and the function did
				 * not return by reference we throw a notice. */
				if (OP1_TYPE == IS_VAR &&
				    (value_ptr == &EG(uninitialized_zval) ||
				     (opline->extended_value == ZEND_RETURNS_FUNCTION &&
				      !(Z_VAR_FLAGS_P(value_ptr) & IS_VAR_RET_REF)))) {
					zend_error(E_NOTICE, "Only variable references should be yielded by reference");
				} else {
					ZVAL_MAKE_REF(value_ptr);
				}
				ZVAL_COPY(&generator->value, value_ptr);

				FREE_OP1_VAR_PTR();
			}
		} else {
			zval *value = GET_OP1_ZVAL_PTR(BP_VAR_R);

			/* Consts, temporary variables and references need copying */
			if (OP1_TYPE == IS_CONST) {
				ZVAL_COPY_VALUE(&generator->value, value);
				if (UNEXPECTED(Z_OPT_COPYABLE(generator->value))) {
					zval_copy_ctor_func(&generator->value);
				}
			} else if (OP1_TYPE == IS_TMP_VAR) {
				ZVAL_COPY_VALUE(&generator->value, value);
            } else if ((OP1_TYPE & (IS_VAR|IS_CV)) && Z_ISREF_P(value)) {
				ZVAL_COPY(&generator->value, Z_REFVAL_P(value));
				FREE_OP1_IF_VAR();
			} else {
				ZVAL_COPY_VALUE(&generator->value, value);
				if (OP1_TYPE == IS_CV) {
					if (Z_OPT_REFCOUNTED_P(value)) Z_ADDREF_P(value);
				}
			}
		}
	} else {
		/* If no value was specified yield null */
		ZVAL_NULL(&generator->value);
	}

	/* Set the new yielded key */
	if (OP2_TYPE != IS_UNUSED) {
		zend_free_op free_op2;
		zval *key = GET_OP2_ZVAL_PTR(BP_VAR_R);

		/* Consts, temporary variables and references need copying */
		if (OP2_TYPE == IS_CONST) {
			ZVAL_COPY_VALUE(&generator->key, key);
			if (UNEXPECTED(Z_OPT_COPYABLE(generator->key))) {
				zval_copy_ctor_func(&generator->key);
			}
		} else if (OP2_TYPE == IS_TMP_VAR) {
			ZVAL_COPY_VALUE(&generator->key, key);
		} else if ((OP2_TYPE & (IS_VAR|IS_CV)) && Z_ISREF_P(key)) {
			ZVAL_COPY(&generator->key, Z_REFVAL_P(key));
			FREE_OP2_IF_VAR();
		} else {
			ZVAL_COPY_VALUE(&generator->key, key);
			if (OP2_TYPE == IS_CV) {
				if (Z_OPT_REFCOUNTED_P(key)) Z_ADDREF_P(key);
			}
		}

		if (Z_TYPE(generator->key) == IS_LONG
		    && Z_LVAL(generator->key) > generator->largest_used_integer_key
		) {
			generator->largest_used_integer_key = Z_LVAL(generator->key);
		}
	} else {
		/* If no key was specified we use auto-increment keys */
		generator->largest_used_integer_key++;
		ZVAL_LONG(&generator->key, generator->largest_used_integer_key);
	}

	if (RETURN_VALUE_USED(opline)) {
		/* If the return value of yield is used set the send
		 * target and initialize it to NULL */
		generator->send_target = EX_VAR(opline->result.var);
		ZVAL_NULL(generator->send_target);
	} else {
		generator->send_target = NULL;
	}

	/* We increment to the next op, so we are at the correct position when the
	 * generator is resumed. */
	ZEND_VM_INC_OPCODE();

	/* The GOTO VM uses a local opline variable. We need to set the opline
	 * variable in execute_data so we don't resume at an old position. */
	SAVE_OPLINE();

	ZEND_VM_RETURN();
}

ZEND_VM_HANDLER(142, ZEND_YIELD_FROM, CONST|TMP|VAR|CV, ANY)
{
	USE_OPLINE

	zend_generator *generator = zend_get_running_generator(execute_data);

	zval *val;
	zend_free_op free_op1;

	SAVE_OPLINE();
	val = GET_OP1_ZVAL_PTR_DEREF(BP_VAR_R);

	if (Z_TYPE_P(val) == IS_ARRAY) {
		ZVAL_COPY_VALUE(&generator->values, val);
		if (OP1_TYPE != IS_TMP_VAR && Z_OPT_REFCOUNTED_P(val)) {
			Z_ADDREF_P(val);
		}
		Z_FE_POS(generator->values) = 0;

		FREE_OP1_IF_VAR();
	} else if (OP1_TYPE != IS_CONST && Z_TYPE_P(val) == IS_OBJECT && Z_OBJCE_P(val)->get_iterator) {
		zend_class_entry *ce = Z_OBJCE_P(val);
		if (ce == zend_ce_generator) {
			zend_generator *new_gen = (zend_generator *) Z_OBJ_P(val);

			if (OP1_TYPE != IS_TMP_VAR) {
				Z_ADDREF_P(val);
			}
			FREE_OP1_IF_VAR();

			if (Z_ISUNDEF(new_gen->retval)) {
				if (UNEXPECTED(zend_generator_get_current(new_gen) == generator)) {
					zend_throw_error(NULL, "Impossible to yield from the Generator being currently run");
					HANDLE_EXCEPTION();
				} else {
					zend_generator_yield_from(generator, new_gen);
				}
			} else if (UNEXPECTED(new_gen->execute_data == NULL)) {
				zend_throw_error(NULL, "Generator passed to yield from was aborted without proper return and is unable to continue");
				HANDLE_EXCEPTION();
			} else {
				if (RETURN_VALUE_USED(opline)) {
					ZVAL_COPY(EX_VAR(opline->result.var), &new_gen->retval);
				}
				ZEND_VM_NEXT_OPCODE();
			}
		} else {
			zend_object_iterator *iter = ce->get_iterator(ce, val, 0);
			FREE_OP1();

			if (UNEXPECTED(!iter) || UNEXPECTED(EG(exception))) {
				if (!EG(exception)) {
					zend_throw_error(NULL, "Object of type %s did not create an Iterator", ZSTR_VAL(ce->name));
				}
				HANDLE_EXCEPTION();
			}

			iter->index = 0;
			if (iter->funcs->rewind) {
				iter->funcs->rewind(iter);
				if (UNEXPECTED(EG(exception) != NULL)) {
					OBJ_RELEASE(&iter->std);
					HANDLE_EXCEPTION();
				}
			}

			ZVAL_OBJ(&generator->values, &iter->std);
		}
	} else {
		zend_throw_error(NULL, "Can use \"yield from\" only with arrays and Traversables", 0);
		HANDLE_EXCEPTION();
	}

	/* This is the default return value
	 * when the expression is a Generator, it will be overwritten in zend_generator_resume() */
	if (RETURN_VALUE_USED(opline)) {
		ZVAL_NULL(EX_VAR(opline->result.var));
	}

	/* This generator has no send target (though the generator we delegate to might have one) */
	generator->send_target = NULL;

	/* We increment to the next op, so we are at the correct position when the
	 * generator is resumed. */
	ZEND_VM_INC_OPCODE();

	/* The GOTO VM uses a local opline variable. We need to set the opline
	 * variable in execute_data so we don't resume at an old position. */
	SAVE_OPLINE();

	ZEND_VM_RETURN();
}

ZEND_VM_HANDLER(159, ZEND_DISCARD_EXCEPTION, ANY, ANY)
{
	USE_OPLINE
	zval *fast_call = EX_VAR(opline->op1.var);

	/* check for delayed exception */
	if (Z_OBJ_P(fast_call) != NULL) {
		SAVE_OPLINE();
		/* discard the previously thrown exception */
		OBJ_RELEASE(Z_OBJ_P(fast_call));
		Z_OBJ_P(fast_call) = NULL;
	}

	ZEND_VM_NEXT_OPCODE();
}

ZEND_VM_HANDLER(162, ZEND_FAST_CALL, JMP_ADDR, TRY_CATCH, FAST_CALL)
{
	USE_OPLINE
	zval *fast_call = EX_VAR(opline->result.var);

	if (opline->extended_value == ZEND_FAST_CALL_FROM_FINALLY && UNEXPECTED(Z_OBJ_P(fast_call) != NULL)) {
		fast_call->u2.lineno = (uint32_t)-1;
	} else {
		Z_OBJ_P(fast_call) = NULL;
		/* set return address */
		fast_call->u2.lineno = opline - EX(func)->op_array.opcodes;
	}
	ZEND_VM_SET_OPCODE(OP_JMP_ADDR(opline, opline->op1));
	ZEND_VM_CONTINUE();
}

ZEND_VM_HANDLER(163, ZEND_FAST_RET, ANY, TRY_CATCH, FAST_RET)
{
	USE_OPLINE
	zval *fast_call = EX_VAR(opline->op1.var);

	if (fast_call->u2.lineno != (uint32_t)-1) {
		const zend_op *fast_ret = EX(func)->op_array.opcodes + fast_call->u2.lineno;
		ZEND_VM_SET_OPCODE(fast_ret + 1);
		if (fast_ret->extended_value & ZEND_FAST_CALL_FROM_FINALLY) {
			fast_call->u2.lineno = EX(func)->op_array.try_catch_array[fast_ret->op2.num].finally_op - 2;
		}
		ZEND_VM_CONTINUE();
	} else {
		/* special case for unhandled exceptions */
		USE_OPLINE

		if (opline->extended_value == ZEND_FAST_RET_TO_FINALLY) {
			uint32_t finally_op = EX(func)->op_array.try_catch_array[opline->op2.num].finally_op;

			cleanup_live_vars(execute_data, opline - EX(func)->op_array.opcodes, finally_op);
			ZEND_VM_SET_OPCODE(&EX(func)->op_array.opcodes[finally_op]);
			ZEND_VM_CONTINUE();
		} else {
			EG(exception) = Z_OBJ_P(fast_call);
			Z_OBJ_P(fast_call) = NULL;
			if (opline->extended_value == ZEND_FAST_RET_TO_CATCH) {
				uint32_t catch_op = EX(func)->op_array.try_catch_array[opline->op2.num].catch_op;

				cleanup_live_vars(execute_data, opline - EX(func)->op_array.opcodes, catch_op);
				ZEND_VM_SET_OPCODE(&EX(func)->op_array.opcodes[catch_op]);
				ZEND_VM_CONTINUE();
			} else {
				cleanup_live_vars(execute_data, opline - EX(func)->op_array.opcodes, 0);
				if (UNEXPECTED((EX(func)->op_array.fn_flags & ZEND_ACC_GENERATOR) != 0)) {
					zend_generator *generator = zend_get_running_generator(execute_data);
					zend_generator_close(generator, 1);
					ZEND_VM_RETURN();
				} else {
					ZEND_VM_DISPATCH_TO_HELPER(zend_leave_helper);
				}
			}
		}
	}
}

ZEND_VM_HANDLER(168, ZEND_BIND_GLOBAL, CV, CONST)
{
	USE_OPLINE
	zend_free_op free_op1, free_op2;
	zval *varname;
	zval *value;
	zval *variable_ptr;
	uint32_t idx;

	ZEND_VM_REPEATABLE_OPCODE

	varname = GET_OP2_ZVAL_PTR(BP_VAR_R);

	/* We store "hash slot index" + 1 (NULL is a mark of uninitialized cache slot) */
	idx = (uint32_t)(uintptr_t)CACHED_PTR(Z_CACHE_SLOT_P(varname)) - 1;
	if (EXPECTED(idx < EG(symbol_table).nNumUsed)) {
		Bucket *p = EG(symbol_table).arData + idx;

		if (EXPECTED(Z_TYPE(p->val) != IS_UNDEF) &&
	        (EXPECTED(p->key == Z_STR_P(varname)) ||
	         (EXPECTED(p->h == ZSTR_H(Z_STR_P(varname))) &&
	          EXPECTED(p->key != NULL) &&
	          EXPECTED(ZSTR_LEN(p->key) == Z_STRLEN_P(varname)) &&
	          EXPECTED(memcmp(ZSTR_VAL(p->key), Z_STRVAL_P(varname), Z_STRLEN_P(varname)) == 0)))) {

			value = &EG(symbol_table).arData[idx].val;
			ZEND_VM_C_GOTO(check_indirect);
		}
	}

	value = zend_hash_find(&EG(symbol_table), Z_STR_P(varname));
	if (UNEXPECTED(value == NULL)) {
		value = zend_hash_add_new(&EG(symbol_table), Z_STR_P(varname), &EG(uninitialized_zval));
		idx = ((char*)value - (char*)EG(symbol_table).arData) / sizeof(Bucket);
		/* Store "hash slot index" + 1 (NULL is a mark of uninitialized cache slot) */
		CACHE_PTR(Z_CACHE_SLOT_P(varname), (void*)(uintptr_t)(idx + 1));
	} else {
		idx = ((char*)value - (char*)EG(symbol_table).arData) / sizeof(Bucket);
		/* Store "hash slot index" + 1 (NULL is a mark of uninitialized cache slot) */
		CACHE_PTR(Z_CACHE_SLOT_P(varname), (void*)(uintptr_t)(idx + 1));
ZEND_VM_C_LABEL(check_indirect):
		/* GLOBAL variable may be an INDIRECT pointer to CV */
		if (UNEXPECTED(Z_TYPE_P(value) == IS_INDIRECT)) {
			value = Z_INDIRECT_P(value);
			if (UNEXPECTED(Z_TYPE_P(value) == IS_UNDEF)) {
				ZVAL_NULL(value);
			}
		}
	}

	do {
		zend_reference *ref;

		if (UNEXPECTED(!Z_ISREF_P(value))) {
			ref = (zend_reference*)emalloc(sizeof(zend_reference));
			GC_REFCOUNT(ref) = 2;
			GC_TYPE_INFO(ref) = IS_REFERENCE;
			ZVAL_COPY_VALUE(&ref->val, value);
			Z_REF_P(value) = ref;
			Z_TYPE_INFO_P(value) = IS_REFERENCE_EX;
		} else {
			ref = Z_REF_P(value);
			GC_REFCOUNT(ref)++;
		}

		variable_ptr = GET_OP1_ZVAL_PTR_PTR_UNDEF(BP_VAR_W);
		
		if (UNEXPECTED(Z_REFCOUNTED_P(variable_ptr))) {
			uint32_t refcnt = Z_DELREF_P(variable_ptr);

			if (UNEXPECTED(variable_ptr == value)) {
				break;
			}
			if (refcnt == 0) {
				SAVE_OPLINE();
				zval_dtor_func_for_ptr(Z_COUNTED_P(variable_ptr));
				if (UNEXPECTED(EG(exception))) {
					ZVAL_NULL(variable_ptr);
					HANDLE_EXCEPTION();
				}
			} else {
				GC_ZVAL_CHECK_POSSIBLE_ROOT(variable_ptr);
			}
		}
		ZVAL_REF(variable_ptr, ref);
	} while (0);

	ZEND_VM_REPEAT_OPCODE(ZEND_BIND_GLOBAL);
	ZEND_VM_NEXT_OPCODE();
}

ZEND_VM_HANDLER(121, ZEND_STRLEN, CONST|TMPVAR|CV, ANY)
{
	USE_OPLINE
	zval *value;
	zend_free_op free_op1;

	SAVE_OPLINE();
	value = GET_OP1_ZVAL_PTR_UNDEF(BP_VAR_R);
ZEND_VM_C_LABEL(try_strlen):
	if (EXPECTED(Z_TYPE_P(value) == IS_STRING)) {
		ZVAL_LONG(EX_VAR(opline->result.var), Z_STRLEN_P(value));
	} else {
		zend_bool strict;

		if (OP1_TYPE == IS_CV && UNEXPECTED(Z_TYPE_P(value) == IS_UNDEF)) {
			value = GET_OP1_UNDEF_CV(value, BP_VAR_R);
		}
		if ((OP1_TYPE & (IS_VAR|IS_CV)) && Z_TYPE_P(value) == IS_REFERENCE) {
			value = Z_REFVAL_P(value);
			ZEND_VM_C_GOTO(try_strlen);
		}
		strict = EX_USES_STRICT_TYPES();
		do {
			if (EXPECTED(!strict)) {
				zend_string *str;
				zval tmp;

				ZVAL_COPY(&tmp, value);
				if (zend_parse_arg_str_weak(&tmp, &str)) {
					ZVAL_LONG(EX_VAR(opline->result.var), ZSTR_LEN(str));
					zval_ptr_dtor(&tmp);
					break;
				}
				zval_ptr_dtor(&tmp);
			}
			zend_internal_type_error(strict, "strlen() expects parameter 1 to be string, %s given", zend_get_type_by_const(Z_TYPE_P(value)));
			ZVAL_NULL(EX_VAR(opline->result.var));
		} while (0);
	}
	FREE_OP1();
	ZEND_VM_NEXT_OPCODE_CHECK_EXCEPTION();
}

ZEND_VM_HANDLER(123, ZEND_TYPE_CHECK, CONST|TMP|VAR|CV, ANY, TYPE)
{
	USE_OPLINE
	zval *value;
	int result = 0;
	zend_free_op free_op1;

	SAVE_OPLINE();
	value = GET_OP1_ZVAL_PTR_DEREF(BP_VAR_R);
	if (EXPECTED(Z_TYPE_P(value) == opline->extended_value)) {
		if (OP1_TYPE != IS_CONST && UNEXPECTED(Z_TYPE_P(value) == IS_OBJECT)) {
			zend_class_entry *ce = Z_OBJCE_P(value);

			if (EXPECTED(ZSTR_LEN(ce->name) != sizeof("__PHP_Incomplete_Class") - 1) ||
			    EXPECTED(memcmp(ZSTR_VAL(ce->name), "__PHP_Incomplete_Class", sizeof("__PHP_Incomplete_Class") - 1) != 0)) {
				result = 1;
			}
		} else if (UNEXPECTED(Z_TYPE_P(value) == IS_RESOURCE)) {
			const char *type_name = zend_rsrc_list_get_rsrc_type(Z_RES_P(value));

			if (EXPECTED(type_name != NULL)) {
				result = 1;
			}
		} else {
			result = 1;
		}
	} else if (UNEXPECTED(opline->extended_value == _IS_BOOL) &&
			   EXPECTED(Z_TYPE_P(value) == IS_TRUE || Z_TYPE_P(value) == IS_FALSE)) {
		result = 1;
	}
	FREE_OP1();
	ZEND_VM_SMART_BRANCH(result, 1);
	ZVAL_BOOL(EX_VAR(opline->result.var), result);
	ZEND_VM_NEXT_OPCODE_CHECK_EXCEPTION();
}

ZEND_VM_HANDLER(122, ZEND_DEFINED, CONST, ANY)
{
	USE_OPLINE
	zend_constant *c;
	int result;

	if (EXPECTED(CACHED_PTR(Z_CACHE_SLOT_P(EX_CONSTANT(opline->op1))))) {
		result = 1;
	} else if ((c = zend_quick_get_constant(EX_CONSTANT(opline->op1), 0)) == NULL) {
		result = 0;
	} else {
		CACHE_PTR(Z_CACHE_SLOT_P(EX_CONSTANT(opline->op1)), c);
		result = 1;
	}
	ZEND_VM_SMART_BRANCH(result, 0);
	ZVAL_BOOL(EX_VAR(opline->result.var), result);
	ZEND_VM_NEXT_OPCODE();
}

ZEND_VM_HANDLER(151, ZEND_ASSERT_CHECK, ANY, JMP_ADDR)
{
	USE_OPLINE

	if (EG(assertions) <= 0) {
		zend_op *target = OP_JMP_ADDR(opline, opline->op2);
		if (RETURN_VALUE_USED(opline)) {
			ZVAL_TRUE(EX_VAR(opline->result.var));
		}
		ZEND_VM_JMP(target);
	} else {
		ZEND_VM_NEXT_OPCODE();
	}
}

ZEND_VM_HANDLER(157, ZEND_FETCH_CLASS_NAME, ANY, ANY, CLASS_FETCH)
{
	uint32_t fetch_type;
	USE_OPLINE

	SAVE_OPLINE();
	fetch_type = opline->extended_value;

	if (UNEXPECTED(EG(scope) == NULL)) {
		zend_throw_error(NULL, "Cannot use \"%s\" when no class scope is active",
			fetch_type == ZEND_FETCH_CLASS_SELF ? "self" :
			fetch_type == ZEND_FETCH_CLASS_PARENT ? "parent" : "static");
		HANDLE_EXCEPTION();
	}

	switch (fetch_type) {
		case ZEND_FETCH_CLASS_SELF:
			ZVAL_STR_COPY(EX_VAR(opline->result.var), EG(scope)->name);
			break;
		case ZEND_FETCH_CLASS_PARENT:
			if (UNEXPECTED(EG(scope)->parent == NULL)) {
				zend_throw_error(NULL,
					"Cannot use \"parent\" when current class scope has no parent");
				HANDLE_EXCEPTION();
			}
			ZVAL_STR_COPY(EX_VAR(opline->result.var), EG(scope)->parent->name);
			break;
		case ZEND_FETCH_CLASS_STATIC:
			ZVAL_STR_COPY(EX_VAR(opline->result.var), EX(called_scope)->name);
			break;
		EMPTY_SWITCH_DEFAULT_CASE()
	}
	ZEND_VM_NEXT_OPCODE();
}

ZEND_VM_HANDLER(158, ZEND_CALL_TRAMPOLINE, ANY, ANY)
{
	zend_array *args;
	zend_function *fbc = EX(func);
	zval *ret = EX(return_value);
	uint32_t call_info = EX_CALL_INFO() & (ZEND_CALL_NESTED | ZEND_CALL_TOP | ZEND_CALL_RELEASE_THIS);
	uint32_t num_args = EX_NUM_ARGS();
	zend_execute_data *call;
	USE_OPLINE

	args = emalloc(sizeof(zend_array));
	zend_hash_init(args, num_args, NULL, ZVAL_PTR_DTOR, 0);
	if (num_args) {
		zval *p = ZEND_CALL_ARG(execute_data, 1);
		zval *end = p + num_args;

		zend_hash_real_init(args, 1);
		ZEND_HASH_FILL_PACKED(args) {
			do {
				ZEND_HASH_FILL_ADD(p);
				p++;
			} while (p != end);
		} ZEND_HASH_FILL_END();
	}

	SAVE_OPLINE();
	call = execute_data;
	execute_data = EG(current_execute_data) = EX(prev_execute_data);

	ZEND_ASSERT(zend_vm_calc_used_stack(2, fbc->common.prototype) <= (size_t)(((char*)EG(vm_stack_end)) - (char*)call));

	call->func = fbc->common.prototype;
	ZEND_CALL_NUM_ARGS(call) = 2;

	ZVAL_STR(ZEND_CALL_ARG(call, 1), fbc->common.function_name);
	ZVAL_ARR(ZEND_CALL_ARG(call, 2), args);
	zend_free_trampoline(fbc);
	fbc = call->func;

	if (EXPECTED(fbc->type == ZEND_USER_FUNCTION)) {

		ZEND_ASSERT(!(fbc->common.fn_flags & ZEND_ACC_GENERATOR));

		call->symbol_table = NULL;
		i_init_func_execute_data(call, &fbc->op_array,
				ret, (fbc->common.fn_flags & ZEND_ACC_STATIC) == 0);

		if (EXPECTED(zend_execute_ex == execute_ex)) {
			ZEND_VM_ENTER();
		} else {
			ZEND_ADD_CALL_FLAG(call, ZEND_CALL_TOP);
			zend_execute_ex(call);
		}
	} else {
		zval retval;

		ZEND_ASSERT(fbc->type == ZEND_INTERNAL_FUNCTION);

		EG(current_execute_data) = call;

		if (fbc->common.fn_flags & ZEND_ACC_HAS_TYPE_HINTS) {
			uint32_t i;
			uint32_t num_args = ZEND_CALL_NUM_ARGS(call);
			zval *p = ZEND_CALL_ARG(call, 1);

			EG(current_execute_data) = call;

			for (i = 0; i < num_args; ++i) {
				if (UNEXPECTED(!zend_verify_internal_arg_type(fbc, i + 1, p))) {
					EG(current_execute_data) = call->prev_execute_data;
					zend_vm_stack_free_args(call);
					zend_vm_stack_free_call_frame(call);
					if (ret) {
						ZVAL_UNDEF(ret);
					}
					ZEND_VM_C_GOTO(call_trampoline_end);
				}
				p++;
			}
		}

		if (ret == NULL) {
			ZVAL_NULL(&retval);
			ret = &retval;
		}
		Z_VAR_FLAGS_P(ret) = (fbc->common.fn_flags & ZEND_ACC_RETURN_REFERENCE) != 0 ? IS_VAR_RET_REF : 0;

		if (!zend_execute_internal) {
			/* saves one function call if zend_execute_internal is not used */
			fbc->internal_function.handler(call, ret);
		} else {
			zend_execute_internal(call, ret);
		}

#if ZEND_DEBUG
		ZEND_ASSERT(
			EG(exception) || !call->func ||
			!(call->func->common.fn_flags & ZEND_ACC_HAS_RETURN_TYPE) ||
			zend_verify_internal_return_type(call->func, ret));
#endif

		EG(current_execute_data) = call->prev_execute_data;

		zend_vm_stack_free_args(call);

		if (ret == &retval) {
			zval_ptr_dtor(ret);
		}
	}

ZEND_VM_C_LABEL(call_trampoline_end):
	execute_data = EG(current_execute_data);

	if (!EX(func) || !ZEND_USER_CODE(EX(func)->type) || (call_info & ZEND_CALL_TOP)) {
		ZEND_VM_RETURN();
	}

	opline = EX(opline);

	if (UNEXPECTED(call_info & ZEND_CALL_RELEASE_THIS)) {
		zend_object *object = Z_OBJ(call->This);
		OBJ_RELEASE(object);
	}
	EG(scope) = EX(func)->op_array.scope;
	zend_vm_stack_free_call_frame(call);

	if (UNEXPECTED(EG(exception) != NULL)) {
		zend_throw_exception_internal(NULL);
		if (RETURN_VALUE_USED(opline)) {
			zval_ptr_dtor(EX_VAR(opline->result.var));
		}
		HANDLE_EXCEPTION_LEAVE();
	}

	ZEND_VM_INC_OPCODE();
	ZEND_VM_LEAVE();
}

ZEND_VM_HANDLER(182, ZEND_BIND_LEXICAL, TMP, CV, REF)
{
	USE_OPLINE
	zend_free_op free_op1, free_op2;
	zval *closure, *var;
	zend_string *var_name;

	closure = GET_OP1_ZVAL_PTR(BP_VAR_R);
	if (opline->extended_value) {
		/* By-ref binding */
		var = GET_OP2_ZVAL_PTR(BP_VAR_W);
		ZVAL_MAKE_REF(var);
		Z_ADDREF_P(var);
	} else {
		var = GET_OP2_ZVAL_PTR_UNDEF(BP_VAR_R);
		if (UNEXPECTED(Z_ISUNDEF_P(var))) {
			SAVE_OPLINE();
			var = GET_OP2_UNDEF_CV(var, BP_VAR_R);
			if (UNEXPECTED(EG(exception))) {
				HANDLE_EXCEPTION();
			}
		}
		ZVAL_DEREF(var);
		Z_TRY_ADDREF_P(var);
	}

	var_name = CV_DEF_OF(EX_VAR_TO_NUM(opline->op2.var));
	zend_closure_bind_var(closure, var_name, var);
	ZEND_VM_NEXT_OPCODE();
}

ZEND_VM_HANDLER(183, ZEND_BIND_STATIC, CV, CONST, REF)
{
	USE_OPLINE
	zend_free_op free_op1, free_op2;
	HashTable *ht;
	zval *varname;
	zval *value;
	zval *variable_ptr;

	SAVE_OPLINE();
	variable_ptr = GET_OP1_ZVAL_PTR_PTR_UNDEF(BP_VAR_W);
	zval_ptr_dtor(variable_ptr);

	ht = EX(func)->op_array.static_variables;
	ZEND_ASSERT(ht != NULL);
	if (GC_REFCOUNT(ht) > 1) {
		if (!(GC_FLAGS(ht) & IS_ARRAY_IMMUTABLE)) {
			GC_REFCOUNT(ht)--;
		}
		EX(func)->op_array.static_variables = ht = zend_array_dup(ht);
	}

	varname = GET_OP2_ZVAL_PTR(BP_VAR_R);
	value = zend_hash_find(ht, Z_STR_P(varname));

	if (opline->extended_value) {
		if (Z_CONSTANT_P(value)) {
			if (UNEXPECTED(zval_update_constant_ex(value, 1, NULL) != SUCCESS)) {
				ZVAL_NULL(variable_ptr);
				HANDLE_EXCEPTION();
			}
		}
		if (UNEXPECTED(!Z_ISREF_P(value))) {
			zend_reference *ref = (zend_reference*)emalloc(sizeof(zend_reference));
			GC_REFCOUNT(ref) = 2;
			GC_TYPE_INFO(ref) = IS_REFERENCE;
			ZVAL_COPY_VALUE(&ref->val, value);
			Z_REF_P(value) = ref;
			Z_TYPE_INFO_P(value) = IS_REFERENCE_EX;
			ZVAL_REF(variable_ptr, ref);
		} else {
			Z_ADDREF_P(value);
			ZVAL_REF(variable_ptr, Z_REF_P(value));
		}
	} else {
		ZVAL_COPY(variable_ptr, value);
	}

	ZEND_VM_NEXT_OPCODE_CHECK_EXCEPTION();
}

ZEND_VM_DEFINE_OP(137, ZEND_OP_DATA);<|MERGE_RESOLUTION|>--- conflicted
+++ resolved
@@ -737,35 +737,18 @@
 		/* here we are sure we are dealing with an object */
 		if (EXPECTED(Z_OBJ_HT_P(object)->get_property_ptr_ptr)
 			&& EXPECTED((zptr = Z_OBJ_HT_P(object)->get_property_ptr_ptr(object, property, BP_VAR_RW, ((OP2_TYPE == IS_CONST) ? CACHE_ADDR(Z_CACHE_SLOT_P(property)) : NULL))) != NULL)) {
-<<<<<<< HEAD
-			zval zv;
 			if (UNEXPECTED(Z_ISERROR_P(zptr))) {
-				ZVAL_NULL(&zv);
-				zptr = &zv;
+				if (UNEXPECTED(RETURN_VALUE_USED(opline))) {
+					ZVAL_NULL(EX_VAR(opline->result.var));
+				}
 			} else {
 				ZVAL_DEREF(zptr);
 				SEPARATE_ZVAL_NOREF(zptr);
-			}
-			binary_op(zptr, zptr, value);
-			if (UNEXPECTED(RETURN_VALUE_USED(opline))) {
-				ZVAL_COPY(EX_VAR(opline->result.var), zptr);
-=======
-			if (UNEXPECTED(zptr == &EG(error_zval))) {
-				if (UNEXPECTED(RETURN_VALUE_USED(opline))) {
-					ZVAL_NULL(EX_VAR(opline->result.var));
-				}
-			} else {
-				ZVAL_DEREF(zptr);
-				SEPARATE_ZVAL_NOREF(zptr);
 
 				binary_op(zptr, zptr, value);
 				if (UNEXPECTED(RETURN_VALUE_USED(opline))) {
 					ZVAL_COPY(EX_VAR(opline->result.var), zptr);
 				}
->>>>>>> b8f0cb06
-			}
-			if (UNEXPECTED(zptr == &zv)) {
-				zval_ptr_dtor(zptr);
 			}
 		} else {
 			zend_assign_op_overloaded_property(object, property, ((OP2_TYPE == IS_CONST) ? CACHE_ADDR(Z_CACHE_SLOT_P(property)) : NULL), value, binary_op, (UNEXPECTED(RETURN_VALUE_USED(opline)) ? EX_VAR(opline->result.var) : NULL));
@@ -1141,31 +1124,17 @@
 		/* here we are sure we are dealing with an object */
 		if (EXPECTED(Z_OBJ_HT_P(object)->get_property_ptr_ptr)
 			&& EXPECTED((zptr = Z_OBJ_HT_P(object)->get_property_ptr_ptr(object, property, BP_VAR_RW, ((OP2_TYPE == IS_CONST) ? CACHE_ADDR(Z_CACHE_SLOT_P(property)) : NULL))) != NULL)) {
-			if (UNEXPECTED(zptr == &EG(error_zval))) {
+			if (UNEXPECTED(Z_ISERROR_P(zptr))) {
 				if (UNEXPECTED(RETURN_VALUE_USED(opline))) {
 					ZVAL_NULL(EX_VAR(opline->result.var));
 				}
 			} else {
-<<<<<<< HEAD
-				zval zv;
-				if (UNEXPECTED(Z_ISERROR_P(zptr))) {
-					ZVAL_NULL(&zv);
-					zptr = &zv;
-				} else {
-					ZVAL_DEREF(zptr);
-					SEPARATE_ZVAL_NOREF(zptr);
-				}
-
-				if (inc) {
-					increment_function(zptr);
-=======
 				if (EXPECTED(Z_TYPE_P(zptr) == IS_LONG)) {
 					if (inc) {
 						fast_long_increment_function(zptr);
 					} else {
 						fast_long_decrement_function(zptr);
 					}
->>>>>>> b8f0cb06
 				} else {
 					ZVAL_DEREF(zptr);
 					SEPARATE_ZVAL_NOREF(zptr);
@@ -1233,21 +1202,9 @@
 
 		if (EXPECTED(Z_OBJ_HT_P(object)->get_property_ptr_ptr)
 			&& EXPECTED((zptr = Z_OBJ_HT_P(object)->get_property_ptr_ptr(object, property, BP_VAR_RW, ((OP2_TYPE == IS_CONST) ? CACHE_ADDR(Z_CACHE_SLOT_P(property)) : NULL))) != NULL)) {
-			if (UNEXPECTED(zptr == &EG(error_zval))) {
+			if (UNEXPECTED(Z_ISERROR_P(zptr))) {
 				ZVAL_NULL(EX_VAR(opline->result.var));
 			} else {
-<<<<<<< HEAD
-				if (UNEXPECTED(Z_ISERROR_P(zptr))) {
-					zptr = EX_VAR(opline->result.var);
-					ZVAL_NULL(zptr);
-				} else {
-					ZVAL_DEREF(zptr);
-					ZVAL_COPY_VALUE(EX_VAR(opline->result.var), zptr);
-					zval_opt_copy_ctor(zptr);
-				}
-				if (inc) {
-					increment_function(zptr);
-=======
 				if (EXPECTED(Z_TYPE_P(zptr) == IS_LONG)) {
 					ZVAL_COPY_VALUE(EX_VAR(opline->result.var), zptr);
 					if (inc) {
@@ -1255,7 +1212,6 @@
 					} else {
 						fast_long_decrement_function(zptr);
 					}
->>>>>>> b8f0cb06
 				} else {
 					ZVAL_DEREF(zptr);
 					ZVAL_COPY_VALUE(EX_VAR(opline->result.var), zptr);
