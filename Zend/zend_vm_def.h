--- conflicted
+++ resolved
@@ -1167,29 +1167,12 @@
 	zval *container;
 
 	SAVE_OPLINE();
-
-<<<<<<< HEAD
-	if (OP1_TYPE == IS_TMP_VAR || OP1_TYPE == IS_CONST) {
-		zval *container = GET_OP1_ZVAL_PTR(BP_VAR_R);
-		zend_fetch_dimension_address_read(&EX_T(opline->result.var), &container, GET_OP2_ZVAL_PTR(BP_VAR_R), OP2_TYPE, BP_VAR_R TSRMLS_CC);
-		FREE_OP2();
-		FREE_OP1();
-	} else {
-		container = GET_OP1_ZVAL_PTR_PTR_FAST(BP_VAR_R);
-		zend_fetch_dimension_address_read(&EX_T(opline->result.var), container, GET_OP2_ZVAL_PTR(BP_VAR_R), OP2_TYPE, BP_VAR_R TSRMLS_CC);
-		FREE_OP2();
-		if (OP1_TYPE == IS_VAR && !(opline->extended_value & ZEND_FETCH_ADD_LOCK)) {
-			FREE_OP1_VAR_PTR_FAST();
-		}
-=======
-	if (OP1_TYPE == IS_VAR && (opline->extended_value & ZEND_FETCH_ADD_LOCK)) {
-		PZVAL_LOCK(EX_T(opline->op1.var).var.ptr);
->>>>>>> 92b76680
-	}
 	container = GET_OP1_ZVAL_PTR(BP_VAR_R);
 	zend_fetch_dimension_address_read(&EX_T(opline->result.var), container, GET_OP2_ZVAL_PTR(BP_VAR_R), OP2_TYPE, BP_VAR_R TSRMLS_CC);
 	FREE_OP2();
-	FREE_OP1();
+	if (OP1_TYPE != IS_VAR || !(opline->extended_value & ZEND_FETCH_ADD_LOCK)) {
+		FREE_OP1();
+	}
 	CHECK_EXCEPTION();
 	ZEND_VM_NEXT_OPCODE();
 }
@@ -1257,17 +1240,10 @@
 	zval *container;
 
 	SAVE_OPLINE();
-<<<<<<< HEAD
-	container = GET_OP1_ZVAL_PTR_PTR_FAST(BP_VAR_IS);
-	zend_fetch_dimension_address_read(&EX_T(opline->result.var), container, GET_OP2_ZVAL_PTR(BP_VAR_R), OP2_TYPE, BP_VAR_IS TSRMLS_CC);
-	FREE_OP2();
-	FREE_OP1_VAR_PTR_FAST();
-=======
 	container = GET_OP1_ZVAL_PTR(BP_VAR_IS);
 	zend_fetch_dimension_address_read(&EX_T(opline->result.var), container, GET_OP2_ZVAL_PTR(BP_VAR_R), OP2_TYPE, BP_VAR_IS TSRMLS_CC);
 	FREE_OP2();
 	FREE_OP1();
->>>>>>> 92b76680
 	CHECK_EXCEPTION();
 	ZEND_VM_NEXT_OPCODE();
 }
@@ -1297,17 +1273,10 @@
 		if (OP2_TYPE == IS_UNUSED) {
 			zend_error_noreturn(E_ERROR, "Cannot use [] for reading");
 		}
-<<<<<<< HEAD
-		container = GET_OP1_ZVAL_PTR_PTR_FAST(BP_VAR_R);
-		zend_fetch_dimension_address_read(&EX_T(opline->result.var), container, GET_OP2_ZVAL_PTR(BP_VAR_R), OP2_TYPE, BP_VAR_R TSRMLS_CC);
-		FREE_OP2();
-		FREE_OP1_VAR_PTR_FAST();
-=======
 		container = GET_OP1_ZVAL_PTR(BP_VAR_R);
 		zend_fetch_dimension_address_read(&EX_T(opline->result.var), container, GET_OP2_ZVAL_PTR(BP_VAR_R), OP2_TYPE, BP_VAR_R TSRMLS_CC);
 		FREE_OP2();
 		FREE_OP1();
->>>>>>> 92b76680
 	}
 	CHECK_EXCEPTION();
 	ZEND_VM_NEXT_OPCODE();
