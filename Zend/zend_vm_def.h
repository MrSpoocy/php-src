/*
   +----------------------------------------------------------------------+
   | Zend Engine                                                          |
   +----------------------------------------------------------------------+
   | Copyright (c) 1998-2016 Zend Technologies Ltd. (http://www.zend.com) |
   +----------------------------------------------------------------------+
   | This source file is subject to version 2.00 of the Zend license,     |
   | that is bundled with this package in the file LICENSE, and is        |
   | available through the world-wide-web at the following url:           |
   | http://www.zend.com/license/2_00.txt.                                |
   | If you did not receive a copy of the Zend license and are unable to  |
   | obtain it through the world-wide-web, please send a note to          |
   | license@zend.com so we can mail you a copy immediately.              |
   +----------------------------------------------------------------------+
   | Authors: Andi Gutmans <andi@zend.com>                                |
   |          Zeev Suraski <zeev@zend.com>                                |
   |          Dmitry Stogov <dmitry@zend.com>                             |
   +----------------------------------------------------------------------+
*/

/* $Id$ */

/* If you change this file, please regenerate the zend_vm_execute.h and
 * zend_vm_opcodes.h files by running:
 * php zend_vm_gen.php
 */

ZEND_VM_HANDLER(1, ZEND_ADD, CONST|TMPVAR|CV, CONST|TMPVAR|CV)
{
	USE_OPLINE
	zend_free_op free_op1, free_op2;
	zval *op1, *op2, *result;

	op1 = GET_OP1_ZVAL_PTR_UNDEF(BP_VAR_R);
	op2 = GET_OP2_ZVAL_PTR_UNDEF(BP_VAR_R);
	if (EXPECTED(Z_TYPE_INFO_P(op1) == IS_LONG)) {
		if (EXPECTED(Z_TYPE_INFO_P(op2) == IS_LONG)) {
			result = EX_VAR(opline->result.var);
			fast_long_add_function(result, op1, op2);
			ZEND_VM_NEXT_OPCODE();
		} else if (EXPECTED(Z_TYPE_INFO_P(op2) == IS_DOUBLE)) {
			result = EX_VAR(opline->result.var);
			ZVAL_DOUBLE(result, ((double)Z_LVAL_P(op1)) + Z_DVAL_P(op2));
			ZEND_VM_NEXT_OPCODE();
		}
	} else if (EXPECTED(Z_TYPE_INFO_P(op1) == IS_DOUBLE)) {
		if (EXPECTED(Z_TYPE_INFO_P(op2) == IS_DOUBLE)) {
			result = EX_VAR(opline->result.var);
			ZVAL_DOUBLE(result, Z_DVAL_P(op1) + Z_DVAL_P(op2));
			ZEND_VM_NEXT_OPCODE();
		} else if (EXPECTED(Z_TYPE_INFO_P(op2) == IS_LONG)) {
			result = EX_VAR(opline->result.var);
			ZVAL_DOUBLE(result, Z_DVAL_P(op1) + ((double)Z_LVAL_P(op2)));
			ZEND_VM_NEXT_OPCODE();
		}
	}

	SAVE_OPLINE();
	if (OP1_TYPE == IS_CV && UNEXPECTED(Z_TYPE_INFO_P(op1) == IS_UNDEF)) {
		op1 = GET_OP1_UNDEF_CV(op1, BP_VAR_R);
	}
	if (OP2_TYPE == IS_CV && UNEXPECTED(Z_TYPE_INFO_P(op2) == IS_UNDEF)) {
		op2 = GET_OP2_UNDEF_CV(op2, BP_VAR_R);
	}
	add_function(EX_VAR(opline->result.var), op1, op2);
	FREE_OP1();
	FREE_OP2();
	ZEND_VM_NEXT_OPCODE_CHECK_EXCEPTION();
}

ZEND_VM_HANDLER(2, ZEND_SUB, CONST|TMPVAR|CV, CONST|TMPVAR|CV)
{
	USE_OPLINE
	zend_free_op free_op1, free_op2;
	zval *op1, *op2, *result;

	op1 = GET_OP1_ZVAL_PTR_UNDEF(BP_VAR_R);
	op2 = GET_OP2_ZVAL_PTR_UNDEF(BP_VAR_R);
	if (EXPECTED(Z_TYPE_INFO_P(op1) == IS_LONG)) {
		if (EXPECTED(Z_TYPE_INFO_P(op2) == IS_LONG)) {
			result = EX_VAR(opline->result.var);
			fast_long_sub_function(result, op1, op2);
			ZEND_VM_NEXT_OPCODE();
		} else if (EXPECTED(Z_TYPE_INFO_P(op2) == IS_DOUBLE)) {
			result = EX_VAR(opline->result.var);
			ZVAL_DOUBLE(result, ((double)Z_LVAL_P(op1)) - Z_DVAL_P(op2));
			ZEND_VM_NEXT_OPCODE();
		}
	} else if (EXPECTED(Z_TYPE_INFO_P(op1) == IS_DOUBLE)) {
		if (EXPECTED(Z_TYPE_INFO_P(op2) == IS_DOUBLE)) {
			result = EX_VAR(opline->result.var);
			ZVAL_DOUBLE(result, Z_DVAL_P(op1) - Z_DVAL_P(op2));
			ZEND_VM_NEXT_OPCODE();
		} else if (EXPECTED(Z_TYPE_INFO_P(op2) == IS_LONG)) {
			result = EX_VAR(opline->result.var);
			ZVAL_DOUBLE(result, Z_DVAL_P(op1) - ((double)Z_LVAL_P(op2)));
			ZEND_VM_NEXT_OPCODE();
		}
	}

	SAVE_OPLINE();
	if (OP1_TYPE == IS_CV && UNEXPECTED(Z_TYPE_INFO_P(op1) == IS_UNDEF)) {
		op1 = GET_OP1_UNDEF_CV(op1, BP_VAR_R);
	}
	if (OP2_TYPE == IS_CV && UNEXPECTED(Z_TYPE_INFO_P(op2) == IS_UNDEF)) {
		op2 = GET_OP2_UNDEF_CV(op2, BP_VAR_R);
	}
	sub_function(EX_VAR(opline->result.var), op1, op2);
	FREE_OP1();
	FREE_OP2();
	ZEND_VM_NEXT_OPCODE_CHECK_EXCEPTION();
}

ZEND_VM_HANDLER(3, ZEND_MUL, CONST|TMPVAR|CV, CONST|TMPVAR|CV)
{
	USE_OPLINE
	zend_free_op free_op1, free_op2;
	zval *op1, *op2, *result;

	op1 = GET_OP1_ZVAL_PTR_UNDEF(BP_VAR_R);
	op2 = GET_OP2_ZVAL_PTR_UNDEF(BP_VAR_R);
	if (EXPECTED(Z_TYPE_INFO_P(op1) == IS_LONG)) {
		if (EXPECTED(Z_TYPE_INFO_P(op2) == IS_LONG)) {
			zend_long overflow;

			result = EX_VAR(opline->result.var);
			ZEND_SIGNED_MULTIPLY_LONG(Z_LVAL_P(op1), Z_LVAL_P(op2), Z_LVAL_P(result), Z_DVAL_P(result), overflow);
			Z_TYPE_INFO_P(result) = overflow ? IS_DOUBLE : IS_LONG;
			ZEND_VM_NEXT_OPCODE();
		} else if (EXPECTED(Z_TYPE_INFO_P(op2) == IS_DOUBLE)) {
			result = EX_VAR(opline->result.var);
			ZVAL_DOUBLE(result, ((double)Z_LVAL_P(op1)) * Z_DVAL_P(op2));
			ZEND_VM_NEXT_OPCODE();
		}
	} else if (EXPECTED(Z_TYPE_INFO_P(op1) == IS_DOUBLE)) {
		if (EXPECTED(Z_TYPE_INFO_P(op2) == IS_DOUBLE)) {
			result = EX_VAR(opline->result.var);
			ZVAL_DOUBLE(result, Z_DVAL_P(op1) * Z_DVAL_P(op2));
			ZEND_VM_NEXT_OPCODE();
		} else if (EXPECTED(Z_TYPE_INFO_P(op2) == IS_LONG)) {
			result = EX_VAR(opline->result.var);
			ZVAL_DOUBLE(result, Z_DVAL_P(op1) * ((double)Z_LVAL_P(op2)));
			ZEND_VM_NEXT_OPCODE();
		}
	}

	SAVE_OPLINE();
	if (OP1_TYPE == IS_CV && UNEXPECTED(Z_TYPE_INFO_P(op1) == IS_UNDEF)) {
		op1 = GET_OP1_UNDEF_CV(op1, BP_VAR_R);
	}
	if (OP2_TYPE == IS_CV && UNEXPECTED(Z_TYPE_INFO_P(op2) == IS_UNDEF)) {
		op2 = GET_OP2_UNDEF_CV(op2, BP_VAR_R);
	}
	mul_function(EX_VAR(opline->result.var), op1, op2);
	FREE_OP1();
	FREE_OP2();
	ZEND_VM_NEXT_OPCODE_CHECK_EXCEPTION();
}

ZEND_VM_HANDLER(4, ZEND_DIV, CONST|TMPVAR|CV, CONST|TMPVAR|CV)
{
	USE_OPLINE
	zend_free_op free_op1, free_op2;
	zval *op1, *op2;

	SAVE_OPLINE();
	op1 = GET_OP1_ZVAL_PTR(BP_VAR_R);
	op2 = GET_OP2_ZVAL_PTR(BP_VAR_R);
	fast_div_function(EX_VAR(opline->result.var), op1, op2);
	FREE_OP1();
	FREE_OP2();
	ZEND_VM_NEXT_OPCODE_CHECK_EXCEPTION();
}

ZEND_VM_HANDLER(5, ZEND_MOD, CONST|TMPVAR|CV, CONST|TMPVAR|CV)
{
	USE_OPLINE
	zend_free_op free_op1, free_op2;
	zval *op1, *op2, *result;

	op1 = GET_OP1_ZVAL_PTR_UNDEF(BP_VAR_R);
	op2 = GET_OP2_ZVAL_PTR_UNDEF(BP_VAR_R);
	if (EXPECTED(Z_TYPE_INFO_P(op1) == IS_LONG)) {
		if (EXPECTED(Z_TYPE_INFO_P(op2) == IS_LONG)) {
			result = EX_VAR(opline->result.var);
			if (UNEXPECTED(Z_LVAL_P(op2) == 0)) {
				SAVE_OPLINE();
				zend_throw_exception_ex(zend_ce_division_by_zero_error, 0, "Modulo by zero");
				HANDLE_EXCEPTION();
			} else if (UNEXPECTED(Z_LVAL_P(op2) == -1)) {
				/* Prevent overflow error/crash if op1==ZEND_LONG_MIN */
				ZVAL_LONG(result, 0);
			} else {
				ZVAL_LONG(result, Z_LVAL_P(op1) % Z_LVAL_P(op2));
			}
			ZEND_VM_NEXT_OPCODE();
		}
	}

	SAVE_OPLINE();
	if (OP1_TYPE == IS_CV && UNEXPECTED(Z_TYPE_INFO_P(op1) == IS_UNDEF)) {
		op1 = GET_OP1_UNDEF_CV(op1, BP_VAR_R);
	}
	if (OP2_TYPE == IS_CV && UNEXPECTED(Z_TYPE_INFO_P(op2) == IS_UNDEF)) {
		op2 = GET_OP2_UNDEF_CV(op2, BP_VAR_R);
	}
	mod_function(EX_VAR(opline->result.var), op1, op2);
	FREE_OP1();
	FREE_OP2();
	ZEND_VM_NEXT_OPCODE_CHECK_EXCEPTION();
}

ZEND_VM_HANDLER(6, ZEND_SL, CONST|TMPVAR|CV, CONST|TMPVAR|CV)
{
	USE_OPLINE
	zend_free_op free_op1, free_op2;
	zval *op1, *op2;

	op1 = GET_OP1_ZVAL_PTR_UNDEF(BP_VAR_R);
	op2 = GET_OP2_ZVAL_PTR_UNDEF(BP_VAR_R);
	if (EXPECTED(Z_TYPE_INFO_P(op1) == IS_LONG)
			&& EXPECTED(Z_TYPE_INFO_P(op2) == IS_LONG)
			&& EXPECTED((zend_ulong)Z_LVAL_P(op2) < SIZEOF_ZEND_LONG * 8)) {
		ZVAL_LONG(EX_VAR(opline->result.var), Z_LVAL_P(op1) << Z_LVAL_P(op2));
		ZEND_VM_NEXT_OPCODE();
	}

	SAVE_OPLINE();
	if (OP1_TYPE == IS_CV && UNEXPECTED(Z_TYPE_INFO_P(op1) == IS_UNDEF)) {
		op1 = GET_OP1_UNDEF_CV(op1, BP_VAR_R);
	}
	if (OP2_TYPE == IS_CV && UNEXPECTED(Z_TYPE_INFO_P(op2) == IS_UNDEF)) {
		op2 = GET_OP2_UNDEF_CV(op2, BP_VAR_R);
	}
	shift_left_function(EX_VAR(opline->result.var), op1, op2);
	FREE_OP1();
	FREE_OP2();
	ZEND_VM_NEXT_OPCODE_CHECK_EXCEPTION();
}

ZEND_VM_HANDLER(7, ZEND_SR, CONST|TMPVAR|CV, CONST|TMPVAR|CV)
{
	USE_OPLINE
	zend_free_op free_op1, free_op2;
	zval *op1, *op2;

	op1 = GET_OP1_ZVAL_PTR_UNDEF(BP_VAR_R);
	op2 = GET_OP2_ZVAL_PTR_UNDEF(BP_VAR_R);
	if (EXPECTED(Z_TYPE_INFO_P(op1) == IS_LONG)
			&& EXPECTED(Z_TYPE_INFO_P(op2) == IS_LONG)
			&& EXPECTED((zend_ulong)Z_LVAL_P(op2) < SIZEOF_ZEND_LONG * 8)) {
		ZVAL_LONG(EX_VAR(opline->result.var), Z_LVAL_P(op1) >> Z_LVAL_P(op2));
		ZEND_VM_NEXT_OPCODE();
	}

	SAVE_OPLINE();
	if (OP1_TYPE == IS_CV && UNEXPECTED(Z_TYPE_INFO_P(op1) == IS_UNDEF)) {
		op1 = GET_OP1_UNDEF_CV(op1, BP_VAR_R);
	}
	if (OP2_TYPE == IS_CV && UNEXPECTED(Z_TYPE_INFO_P(op2) == IS_UNDEF)) {
		op2 = GET_OP2_UNDEF_CV(op2, BP_VAR_R);
	}
	shift_right_function(EX_VAR(opline->result.var), op1, op2);
	FREE_OP1();
	FREE_OP2();
	ZEND_VM_NEXT_OPCODE_CHECK_EXCEPTION();
}

ZEND_VM_HANDLER(166, ZEND_POW, CONST|TMPVAR|CV, CONST|TMPVAR|CV)
{
	USE_OPLINE
	zend_free_op free_op1, free_op2;
	zval *op1, *op2;

	SAVE_OPLINE();
	op1 = GET_OP1_ZVAL_PTR(BP_VAR_R);
	op2 = GET_OP2_ZVAL_PTR(BP_VAR_R);
	pow_function(EX_VAR(opline->result.var), op1, op2);
	FREE_OP1();
	FREE_OP2();
	ZEND_VM_NEXT_OPCODE_CHECK_EXCEPTION();
}

ZEND_VM_HANDLER(8, ZEND_CONCAT, CONST|TMPVAR|CV, CONST|TMPVAR|CV)
{
	USE_OPLINE
	zend_free_op free_op1, free_op2;
	zval *op1, *op2;

	SAVE_OPLINE();
	op1 = GET_OP1_ZVAL_PTR_UNDEF(BP_VAR_R);
	op2 = GET_OP2_ZVAL_PTR_UNDEF(BP_VAR_R);

	do {
		if ((OP1_TYPE == IS_CONST || EXPECTED(Z_TYPE_P(op1) == IS_STRING)) &&
		    (OP2_TYPE == IS_CONST || EXPECTED(Z_TYPE_P(op2) == IS_STRING))) {
			zend_string *op1_str = Z_STR_P(op1);
			zend_string *op2_str = Z_STR_P(op2);
			zend_string *str;

			if (OP1_TYPE != IS_CONST) {
				if (UNEXPECTED(ZSTR_LEN(op1_str) == 0)) {
					ZVAL_STR_COPY(EX_VAR(opline->result.var), op2_str);
					FREE_OP1();
					break;
				}
			}
			if (OP2_TYPE != IS_CONST) {
				if (UNEXPECTED(ZSTR_LEN(op2_str) == 0)) {
					ZVAL_STR_COPY(EX_VAR(opline->result.var), op1_str);
					FREE_OP1();
					break;
				}
			}
			if (OP1_TYPE != IS_CONST && OP1_TYPE != IS_CV &&
			    !ZSTR_IS_INTERNED(op1_str) && GC_REFCOUNT(op1_str) == 1) {
			    size_t len = ZSTR_LEN(op1_str);

				str = zend_string_extend(op1_str, len + ZSTR_LEN(op2_str), 0);
				memcpy(ZSTR_VAL(str) + len, ZSTR_VAL(op2_str), ZSTR_LEN(op2_str)+1);
				ZVAL_NEW_STR(EX_VAR(opline->result.var), str);
				break;
			} else {
				str = zend_string_alloc(ZSTR_LEN(op1_str) + ZSTR_LEN(op2_str), 0);
				memcpy(ZSTR_VAL(str), ZSTR_VAL(op1_str), ZSTR_LEN(op1_str));
				memcpy(ZSTR_VAL(str) + ZSTR_LEN(op1_str), ZSTR_VAL(op2_str), ZSTR_LEN(op2_str)+1);
				ZVAL_NEW_STR(EX_VAR(opline->result.var), str);
			}
		} else {
			if (OP1_TYPE == IS_CV && UNEXPECTED(Z_TYPE_P(op1) == IS_UNDEF)) {
				op1 = GET_OP1_UNDEF_CV(op1, BP_VAR_R);
			}
			if (OP2_TYPE == IS_CV && UNEXPECTED(Z_TYPE_P(op2) == IS_UNDEF)) {
				op2 = GET_OP2_UNDEF_CV(op2, BP_VAR_R);
			}
			concat_function(EX_VAR(opline->result.var), op1, op2);
		}
		FREE_OP1();
	} while (0);
	FREE_OP2();
	ZEND_VM_NEXT_OPCODE_CHECK_EXCEPTION();
}

ZEND_VM_HANDLER(15, ZEND_IS_IDENTICAL, CONST|TMP|VAR|CV, CONST|TMP|VAR|CV)
{
	USE_OPLINE
	zend_free_op free_op1, free_op2;
	zval *op1, *op2;
	int result;

	SAVE_OPLINE();
	op1 = GET_OP1_ZVAL_PTR_DEREF(BP_VAR_R);
	op2 = GET_OP2_ZVAL_PTR_DEREF(BP_VAR_R);
	result = fast_is_identical_function(op1, op2);
	FREE_OP1();
	FREE_OP2();
	ZEND_VM_SMART_BRANCH(result, 1);
	ZVAL_BOOL(EX_VAR(opline->result.var), result);
	ZEND_VM_NEXT_OPCODE_CHECK_EXCEPTION();
}

ZEND_VM_HANDLER(16, ZEND_IS_NOT_IDENTICAL, CONST|TMP|VAR|CV, CONST|TMP|VAR|CV)
{
	USE_OPLINE
	zend_free_op free_op1, free_op2;
	zval *op1, *op2;
	int result;

	SAVE_OPLINE();
	op1 = GET_OP1_ZVAL_PTR_DEREF(BP_VAR_R);
	op2 = GET_OP2_ZVAL_PTR_DEREF(BP_VAR_R);
	result = fast_is_not_identical_function(op1, op2);
	FREE_OP1();
	FREE_OP2();
	ZEND_VM_SMART_BRANCH(result, 1);
	ZVAL_BOOL(EX_VAR(opline->result.var), result);
	ZEND_VM_NEXT_OPCODE_CHECK_EXCEPTION();
}

ZEND_VM_HANDLER(17, ZEND_IS_EQUAL, CONST|TMPVAR|CV, CONST|TMPVAR|CV)
{
	USE_OPLINE
	zend_free_op free_op1, free_op2;
	zval *op1, *op2, *result;

	op1 = GET_OP1_ZVAL_PTR_UNDEF(BP_VAR_R);
	op2 = GET_OP2_ZVAL_PTR_UNDEF(BP_VAR_R);
	do {
		int result;

		if (EXPECTED(Z_TYPE_P(op1) == IS_LONG)) {
			if (EXPECTED(Z_TYPE_P(op2) == IS_LONG)) {
				result = (Z_LVAL_P(op1) == Z_LVAL_P(op2));
			} else if (EXPECTED(Z_TYPE_P(op2) == IS_DOUBLE)) {
				result = ((double)Z_LVAL_P(op1) == Z_DVAL_P(op2));
			} else {
				break;
			}
		} else if (EXPECTED(Z_TYPE_P(op1) == IS_DOUBLE)) {
			if (EXPECTED(Z_TYPE_P(op2) == IS_DOUBLE)) {
				result = (Z_DVAL_P(op1) == Z_DVAL_P(op2));
			} else if (EXPECTED(Z_TYPE_P(op2) == IS_LONG)) {
				result = (Z_DVAL_P(op1) == ((double)Z_LVAL_P(op2)));
			} else {
				break;
			}
		} else if (EXPECTED(Z_TYPE_P(op1) == IS_STRING)) {
			if (EXPECTED(Z_TYPE_P(op2) == IS_STRING)) {
				if (Z_STR_P(op1) == Z_STR_P(op2)) {
					result = 1;
				} else if (Z_STRVAL_P(op1)[0] > '9' || Z_STRVAL_P(op2)[0] > '9') {
					if (Z_STRLEN_P(op1) != Z_STRLEN_P(op2)) {
						result = 0;
					} else {
						result = (memcmp(Z_STRVAL_P(op1), Z_STRVAL_P(op2), Z_STRLEN_P(op1)) == 0);
					}
				} else {
					result = (zendi_smart_strcmp(Z_STR_P(op1), Z_STR_P(op2)) == 0);
				}
				FREE_OP1();
				FREE_OP2();
			} else {
				break;
			}
		} else {
			break;
		}
		ZEND_VM_SMART_BRANCH(result, 0);
		ZVAL_BOOL(EX_VAR(opline->result.var), result);
		ZEND_VM_NEXT_OPCODE();
	} while (0);

	SAVE_OPLINE();
	if (OP1_TYPE == IS_CV && UNEXPECTED(Z_TYPE_P(op1) == IS_UNDEF)) {
		op1 = GET_OP1_UNDEF_CV(op1, BP_VAR_R);
	}
	if (OP2_TYPE == IS_CV && UNEXPECTED(Z_TYPE_P(op2) == IS_UNDEF)) {
		op2 = GET_OP2_UNDEF_CV(op2, BP_VAR_R);
	}
	result = EX_VAR(opline->result.var);
	compare_function(result, op1, op2);
	ZVAL_BOOL(result, Z_LVAL_P(result) == 0);
	FREE_OP1();
	FREE_OP2();
	ZEND_VM_NEXT_OPCODE_CHECK_EXCEPTION();
}

ZEND_VM_HANDLER(18, ZEND_IS_NOT_EQUAL, CONST|TMPVAR|CV, CONST|TMPVAR|CV)
{
	USE_OPLINE
	zend_free_op free_op1, free_op2;
	zval *op1, *op2, *result;

	op1 = GET_OP1_ZVAL_PTR_UNDEF(BP_VAR_R);
	op2 = GET_OP2_ZVAL_PTR_UNDEF(BP_VAR_R);
	do {
		int result;

		if (EXPECTED(Z_TYPE_P(op1) == IS_LONG)) {
			if (EXPECTED(Z_TYPE_P(op2) == IS_LONG)) {
				result = (Z_LVAL_P(op1) != Z_LVAL_P(op2));
			} else if (EXPECTED(Z_TYPE_P(op2) == IS_DOUBLE)) {
				result = ((double)Z_LVAL_P(op1) != Z_DVAL_P(op2));
			} else {
				break;
			}
		} else if (EXPECTED(Z_TYPE_P(op1) == IS_DOUBLE)) {
			if (EXPECTED(Z_TYPE_P(op2) == IS_DOUBLE)) {
				result = (Z_DVAL_P(op1) != Z_DVAL_P(op2));
			} else if (EXPECTED(Z_TYPE_P(op2) == IS_LONG)) {
				result = (Z_DVAL_P(op1) != ((double)Z_LVAL_P(op2)));
			} else {
				break;
			}
		} else if (EXPECTED(Z_TYPE_P(op1) == IS_STRING)) {
			if (EXPECTED(Z_TYPE_P(op2) == IS_STRING)) {
				if (Z_STR_P(op1) == Z_STR_P(op2)) {
					result = 0;
				} else if (Z_STRVAL_P(op1)[0] > '9' || Z_STRVAL_P(op2)[0] > '9') {
					if (Z_STRLEN_P(op1) != Z_STRLEN_P(op2)) {
						result = 1;
					} else {
						result = (memcmp(Z_STRVAL_P(op1), Z_STRVAL_P(op2), Z_STRLEN_P(op1)) != 0);
					}
				} else {
					result = (zendi_smart_strcmp(Z_STR_P(op1), Z_STR_P(op2)) != 0);
				}
				FREE_OP1();
				FREE_OP2();
			} else {
				break;
			}
		} else {
			break;
		}
		ZEND_VM_SMART_BRANCH(result, 0);
		ZVAL_BOOL(EX_VAR(opline->result.var), result);
		ZEND_VM_NEXT_OPCODE();
	} while (0);

	SAVE_OPLINE();
	if (OP1_TYPE == IS_CV && UNEXPECTED(Z_TYPE_P(op1) == IS_UNDEF)) {
		op1 = GET_OP1_UNDEF_CV(op1, BP_VAR_R);
	}
	if (OP2_TYPE == IS_CV && UNEXPECTED(Z_TYPE_P(op2) == IS_UNDEF)) {
		op2 = GET_OP2_UNDEF_CV(op2, BP_VAR_R);
	}
	result = EX_VAR(opline->result.var);
	compare_function(result, op1, op2);
	ZVAL_BOOL(result, Z_LVAL_P(result) != 0);
	FREE_OP1();
	FREE_OP2();
	ZEND_VM_NEXT_OPCODE_CHECK_EXCEPTION();
}

ZEND_VM_HANDLER(19, ZEND_IS_SMALLER, CONST|TMPVAR|CV, CONST|TMPVAR|CV)
{
	USE_OPLINE
	zend_free_op free_op1, free_op2;
	zval *op1, *op2, *result;

	op1 = GET_OP1_ZVAL_PTR_UNDEF(BP_VAR_R);
	op2 = GET_OP2_ZVAL_PTR_UNDEF(BP_VAR_R);
	do {
		int result;

		if (EXPECTED(Z_TYPE_INFO_P(op1) == IS_LONG)) {
			if (EXPECTED(Z_TYPE_INFO_P(op2) == IS_LONG)) {
				result = (Z_LVAL_P(op1) < Z_LVAL_P(op2));
			} else if (EXPECTED(Z_TYPE_INFO_P(op2) == IS_DOUBLE)) {
				result = ((double)Z_LVAL_P(op1) < Z_DVAL_P(op2));
			} else {
				break;
			}
		} else if (EXPECTED(Z_TYPE_INFO_P(op1) == IS_DOUBLE)) {
			if (EXPECTED(Z_TYPE_INFO_P(op2) == IS_DOUBLE)) {
				result = (Z_DVAL_P(op1) < Z_DVAL_P(op2));
			} else if (EXPECTED(Z_TYPE_INFO_P(op2) == IS_LONG)) {
				result = (Z_DVAL_P(op1) < ((double)Z_LVAL_P(op2)));
			} else {
				break;
			}
		} else {
			break;
		}
		ZEND_VM_SMART_BRANCH(result, 0);
		ZVAL_BOOL(EX_VAR(opline->result.var), result);
		ZEND_VM_NEXT_OPCODE();
	} while (0);

	SAVE_OPLINE();
	if (OP1_TYPE == IS_CV && UNEXPECTED(Z_TYPE_INFO_P(op1) == IS_UNDEF)) {
		op1 = GET_OP1_UNDEF_CV(op1, BP_VAR_R);
	}
	if (OP2_TYPE == IS_CV && UNEXPECTED(Z_TYPE_INFO_P(op2) == IS_UNDEF)) {
		op2 = GET_OP2_UNDEF_CV(op2, BP_VAR_R);
	}
	result = EX_VAR(opline->result.var);
	compare_function(result, op1, op2);
	ZVAL_BOOL(result, Z_LVAL_P(result) < 0);
	FREE_OP1();
	FREE_OP2();
	ZEND_VM_NEXT_OPCODE_CHECK_EXCEPTION();
}

ZEND_VM_HANDLER(20, ZEND_IS_SMALLER_OR_EQUAL, CONST|TMPVAR|CV, CONST|TMPVAR|CV)
{
	USE_OPLINE
	zend_free_op free_op1, free_op2;
	zval *op1, *op2, *result;

	op1 = GET_OP1_ZVAL_PTR_UNDEF(BP_VAR_R);
	op2 = GET_OP2_ZVAL_PTR_UNDEF(BP_VAR_R);
	do {
		int result;

		if (EXPECTED(Z_TYPE_INFO_P(op1) == IS_LONG)) {
			if (EXPECTED(Z_TYPE_INFO_P(op2) == IS_LONG)) {
				result = (Z_LVAL_P(op1) <= Z_LVAL_P(op2));
			} else if (EXPECTED(Z_TYPE_INFO_P(op2) == IS_DOUBLE)) {
				result = ((double)Z_LVAL_P(op1) <= Z_DVAL_P(op2));
			} else {
				break;
			}
		} else if (EXPECTED(Z_TYPE_INFO_P(op1) == IS_DOUBLE)) {
			if (EXPECTED(Z_TYPE_INFO_P(op2) == IS_DOUBLE)) {
				result = (Z_DVAL_P(op1) <= Z_DVAL_P(op2));
			} else if (EXPECTED(Z_TYPE_INFO_P(op2) == IS_LONG)) {
				result = (Z_DVAL_P(op1) <= ((double)Z_LVAL_P(op2)));
			} else {
				break;
			}
		} else {
			break;
		}
		ZEND_VM_SMART_BRANCH(result, 0);
		ZVAL_BOOL(EX_VAR(opline->result.var), result);
		ZEND_VM_NEXT_OPCODE();
	} while (0);

	SAVE_OPLINE();
	if (OP1_TYPE == IS_CV && UNEXPECTED(Z_TYPE_INFO_P(op1) == IS_UNDEF)) {
		op1 = GET_OP1_UNDEF_CV(op1, BP_VAR_R);
	}
	if (OP2_TYPE == IS_CV && UNEXPECTED(Z_TYPE_INFO_P(op2) == IS_UNDEF)) {
		op2 = GET_OP2_UNDEF_CV(op2, BP_VAR_R);
	}
	result = EX_VAR(opline->result.var);
	compare_function(result, op1, op2);
	ZVAL_BOOL(result, Z_LVAL_P(result) <= 0);
	FREE_OP1();
	FREE_OP2();
	ZEND_VM_NEXT_OPCODE_CHECK_EXCEPTION();
}

ZEND_VM_HANDLER(170, ZEND_SPACESHIP, CONST|TMPVAR|CV, CONST|TMPVAR|CV)
{
	USE_OPLINE
	zend_free_op free_op1, free_op2;
	zval *op1, *op2;

	SAVE_OPLINE();
	op1 = GET_OP1_ZVAL_PTR(BP_VAR_R);
	op2 = GET_OP2_ZVAL_PTR(BP_VAR_R);
	compare_function(EX_VAR(opline->result.var), op1, op2);
	FREE_OP1();
	FREE_OP2();
	ZEND_VM_NEXT_OPCODE_CHECK_EXCEPTION();
}

ZEND_VM_HANDLER(9, ZEND_BW_OR, CONST|TMPVAR|CV, CONST|TMPVAR|CV)
{
	USE_OPLINE
	zend_free_op free_op1, free_op2;
	zval *op1, *op2;

	op1 = GET_OP1_ZVAL_PTR_UNDEF(BP_VAR_R);
	op2 = GET_OP2_ZVAL_PTR_UNDEF(BP_VAR_R);
	if (EXPECTED(Z_TYPE_INFO_P(op1) == IS_LONG)
			&& EXPECTED(Z_TYPE_INFO_P(op2) == IS_LONG)) {
		ZVAL_LONG(EX_VAR(opline->result.var), Z_LVAL_P(op1) | Z_LVAL_P(op2));
		ZEND_VM_NEXT_OPCODE();
	}

	SAVE_OPLINE();
	if (OP1_TYPE == IS_CV && UNEXPECTED(Z_TYPE_INFO_P(op1) == IS_UNDEF)) {
		op1 = GET_OP1_UNDEF_CV(op1, BP_VAR_R);
	}
	if (OP2_TYPE == IS_CV && UNEXPECTED(Z_TYPE_INFO_P(op2) == IS_UNDEF)) {
		op2 = GET_OP2_UNDEF_CV(op2, BP_VAR_R);
	}
	bitwise_or_function(EX_VAR(opline->result.var), op1, op2);
	FREE_OP1();
	FREE_OP2();
	ZEND_VM_NEXT_OPCODE_CHECK_EXCEPTION();
}

ZEND_VM_HANDLER(10, ZEND_BW_AND, CONST|TMPVAR|CV, CONST|TMPVAR|CV)
{
	USE_OPLINE
	zend_free_op free_op1, free_op2;
	zval *op1, *op2;

	op1 = GET_OP1_ZVAL_PTR_UNDEF(BP_VAR_R);
	op2 = GET_OP2_ZVAL_PTR_UNDEF(BP_VAR_R);
	if (EXPECTED(Z_TYPE_INFO_P(op1) == IS_LONG)
			&& EXPECTED(Z_TYPE_INFO_P(op2) == IS_LONG)) {
		ZVAL_LONG(EX_VAR(opline->result.var), Z_LVAL_P(op1) & Z_LVAL_P(op2));
		ZEND_VM_NEXT_OPCODE();
	}

	SAVE_OPLINE();
	if (OP1_TYPE == IS_CV && UNEXPECTED(Z_TYPE_INFO_P(op1) == IS_UNDEF)) {
		op1 = GET_OP1_UNDEF_CV(op1, BP_VAR_R);
	}
	if (OP2_TYPE == IS_CV && UNEXPECTED(Z_TYPE_INFO_P(op2) == IS_UNDEF)) {
		op2 = GET_OP2_UNDEF_CV(op2, BP_VAR_R);
	}
	bitwise_and_function(EX_VAR(opline->result.var), op1, op2);
	FREE_OP1();
	FREE_OP2();
	ZEND_VM_NEXT_OPCODE_CHECK_EXCEPTION();
}

ZEND_VM_HANDLER(11, ZEND_BW_XOR, CONST|TMPVAR|CV, CONST|TMPVAR|CV)
{
	USE_OPLINE
	zend_free_op free_op1, free_op2;
	zval *op1, *op2;

	op1 = GET_OP1_ZVAL_PTR_UNDEF(BP_VAR_R);
	op2 = GET_OP2_ZVAL_PTR_UNDEF(BP_VAR_R);
	if (EXPECTED(Z_TYPE_INFO_P(op1) == IS_LONG)
			&& EXPECTED(Z_TYPE_INFO_P(op2) == IS_LONG)) {
		ZVAL_LONG(EX_VAR(opline->result.var), Z_LVAL_P(op1) ^ Z_LVAL_P(op2));
		ZEND_VM_NEXT_OPCODE();
	}

	SAVE_OPLINE();
	if (OP1_TYPE == IS_CV && UNEXPECTED(Z_TYPE_INFO_P(op1) == IS_UNDEF)) {
		op1 = GET_OP1_UNDEF_CV(op1, BP_VAR_R);
	}
	if (OP2_TYPE == IS_CV && UNEXPECTED(Z_TYPE_INFO_P(op2) == IS_UNDEF)) {
		op2 = GET_OP2_UNDEF_CV(op2, BP_VAR_R);
	}
	bitwise_xor_function(EX_VAR(opline->result.var), op1, op2);
	FREE_OP1();
	FREE_OP2();
	ZEND_VM_NEXT_OPCODE_CHECK_EXCEPTION();
}

ZEND_VM_HANDLER(14, ZEND_BOOL_XOR, CONST|TMPVAR|CV, CONST|TMPVAR|CV)
{
	USE_OPLINE
	zend_free_op free_op1, free_op2;
	zval *op1, *op2;

	SAVE_OPLINE();
	op1 = GET_OP1_ZVAL_PTR(BP_VAR_R);
	op2 = GET_OP2_ZVAL_PTR(BP_VAR_R);
	boolean_xor_function(EX_VAR(opline->result.var), op1, op2);
	FREE_OP1();
	FREE_OP2();
	ZEND_VM_NEXT_OPCODE_CHECK_EXCEPTION();
}

ZEND_VM_HANDLER(12, ZEND_BW_NOT, CONST|TMPVAR|CV, ANY)
{
	USE_OPLINE
	zend_free_op free_op1;

	SAVE_OPLINE();
	bitwise_not_function(EX_VAR(opline->result.var),
		GET_OP1_ZVAL_PTR(BP_VAR_R));
	FREE_OP1();
	ZEND_VM_NEXT_OPCODE_CHECK_EXCEPTION();
}

ZEND_VM_HANDLER(13, ZEND_BOOL_NOT, CONST|TMPVAR|CV, ANY)
{
	USE_OPLINE
	zval *val;
	zend_free_op free_op1;

	val = GET_OP1_ZVAL_PTR_UNDEF(BP_VAR_R);
	if (Z_TYPE_INFO_P(val) == IS_TRUE) {
		ZVAL_FALSE(EX_VAR(opline->result.var));
	} else if (EXPECTED(Z_TYPE_INFO_P(val) <= IS_TRUE)) {
		ZVAL_TRUE(EX_VAR(opline->result.var));
		if (OP1_TYPE == IS_CV && UNEXPECTED(Z_TYPE_INFO_P(val) == IS_UNDEF)) {
			SAVE_OPLINE();
			GET_OP1_UNDEF_CV(val, BP_VAR_R);
			ZEND_VM_NEXT_OPCODE_CHECK_EXCEPTION();
		}
	} else {
		SAVE_OPLINE();
		ZVAL_BOOL(EX_VAR(opline->result.var), !i_zend_is_true(val));
		FREE_OP1();
		ZEND_VM_NEXT_OPCODE_CHECK_EXCEPTION();
	}
	ZEND_VM_NEXT_OPCODE();
}

ZEND_VM_HELPER(zend_binary_assign_op_obj_helper, VAR|UNUSED|CV, CONST|TMPVAR|CV, binary_op_type binary_op)
{
	USE_OPLINE
	zend_free_op free_op1, free_op2, free_op_data1;
	zval *object;
	zval *property;
	zval *value;
	zval *zptr;

	SAVE_OPLINE();
	object = GET_OP1_OBJ_ZVAL_PTR_PTR(BP_VAR_RW);

	if (OP1_TYPE == IS_UNUSED && UNEXPECTED(Z_TYPE_P(object) == IS_UNDEF)) {
		zend_throw_error(NULL, "Using $this when not in object context");
		FREE_UNFETCHED_OP((opline+1)->op1_type, (opline+1)->op1.var);
		FREE_UNFETCHED_OP2();
		HANDLE_EXCEPTION();
	}

	property = GET_OP2_ZVAL_PTR(BP_VAR_R);

	do {
		value = get_zval_ptr_r((opline+1)->op1_type, (opline+1)->op1, execute_data, &free_op_data1);

		if (OP1_TYPE != IS_UNUSED && UNEXPECTED(Z_TYPE_P(object) != IS_OBJECT)) {
			ZVAL_DEREF(object);
			if (UNEXPECTED(!make_real_object(object))) {
				zend_error(E_WARNING, "Attempt to assign property of non-object");
				if (UNEXPECTED(RETURN_VALUE_USED(opline))) {
					ZVAL_NULL(EX_VAR(opline->result.var));
				}
				break;
			}
		}

		/* here we are sure we are dealing with an object */
		if (EXPECTED(Z_OBJ_HT_P(object)->get_property_ptr_ptr)
			&& EXPECTED((zptr = Z_OBJ_HT_P(object)->get_property_ptr_ptr(object, property, BP_VAR_RW, ((OP2_TYPE == IS_CONST) ? CACHE_ADDR(Z_CACHE_SLOT_P(property)) : NULL))) != NULL)) {
			if (UNEXPECTED(Z_ISERROR_P(zptr))) {
				if (UNEXPECTED(RETURN_VALUE_USED(opline))) {
					ZVAL_NULL(EX_VAR(opline->result.var));
				}
			} else {
				ZVAL_DEREF(zptr);
				SEPARATE_ZVAL_NOREF(zptr);

				binary_op(zptr, zptr, value);
				if (UNEXPECTED(RETURN_VALUE_USED(opline))) {
					ZVAL_COPY(EX_VAR(opline->result.var), zptr);
				}
			}
		} else {
			zend_assign_op_overloaded_property(object, property, ((OP2_TYPE == IS_CONST) ? CACHE_ADDR(Z_CACHE_SLOT_P(property)) : NULL), value, binary_op, (UNEXPECTED(RETURN_VALUE_USED(opline)) ? EX_VAR(opline->result.var) : NULL));
		}
	} while (0);

	FREE_OP(free_op_data1);
	FREE_OP2();
	FREE_OP1_VAR_PTR();
	/* assign_obj has two opcodes! */
	ZEND_VM_NEXT_OPCODE_EX(1, 2);
}

ZEND_VM_HELPER(zend_binary_assign_op_dim_helper, VAR|CV, CONST|TMPVAR|UNUSED|CV, binary_op_type binary_op)
{
	USE_OPLINE
	zend_free_op free_op1, free_op2, free_op_data1;
	zval *var_ptr;
	zval *value, *container, *dim;

	SAVE_OPLINE();
	container = GET_OP1_OBJ_ZVAL_PTR_PTR_UNDEF(BP_VAR_RW);

	if (EXPECTED(Z_TYPE_P(container) == IS_ARRAY)) {
ZEND_VM_C_LABEL(assign_dim_op_array):
		SEPARATE_ARRAY(container);
ZEND_VM_C_LABEL(assign_dim_op_new_array):
		if (OP2_TYPE == IS_UNUSED) {
			var_ptr = zend_hash_next_index_insert(Z_ARRVAL_P(container), &EG(uninitialized_zval));
			if (UNEXPECTED(!var_ptr)) {
				zend_error(E_WARNING, "Cannot add element to the array as the next element is already occupied");
				ZEND_VM_C_GOTO(assign_dim_op_ret_null);
			}
		} else {
			dim = GET_OP2_ZVAL_PTR_UNDEF(BP_VAR_R);

			if (OP2_TYPE == IS_CONST) {
				var_ptr = zend_fetch_dimension_address_inner_RW_CONST(Z_ARRVAL_P(container), dim);
			} else {
				var_ptr = zend_fetch_dimension_address_inner_RW(Z_ARRVAL_P(container), dim);
			}
			if (UNEXPECTED(!var_ptr)) {
				ZEND_VM_C_GOTO(assign_dim_op_ret_null);
			}
			ZVAL_DEREF(var_ptr);
			SEPARATE_ZVAL_NOREF(var_ptr);
		}

		value = get_zval_ptr_r((opline+1)->op1_type, (opline+1)->op1, execute_data, &free_op_data1);

		binary_op(var_ptr, var_ptr, value);

		if (UNEXPECTED(RETURN_VALUE_USED(opline))) {
			ZVAL_COPY(EX_VAR(opline->result.var), var_ptr);
		}
	} else {
		if (EXPECTED(Z_ISREF_P(container))) {
			container = Z_REFVAL_P(container);
			if (EXPECTED(Z_TYPE_P(container) == IS_ARRAY)) {
				ZEND_VM_C_GOTO(assign_dim_op_array);
			}
		} else if (OP1_TYPE == IS_CV && UNEXPECTED(Z_TYPE_INFO_P(container) == IS_UNDEF)) {
			container = GET_OP1_UNDEF_CV(container, BP_VAR_RW);
ZEND_VM_C_LABEL(assign_dim_op_convert_to_array):
			ZVAL_NEW_ARR(container);
			zend_hash_init(Z_ARRVAL_P(container), 8, NULL, ZVAL_PTR_DTOR, 0);
			ZEND_VM_C_GOTO(assign_dim_op_new_array);
		}

		dim = GET_OP2_ZVAL_PTR(BP_VAR_R);

		if (EXPECTED(Z_TYPE_P(container) == IS_OBJECT)) {
			value = get_zval_ptr_r((opline+1)->op1_type, (opline+1)->op1, execute_data, &free_op_data1);
			zend_binary_assign_op_obj_dim(container, dim, value, UNEXPECTED(RETURN_VALUE_USED(opline)) ? EX_VAR(opline->result.var) : NULL, binary_op);
		} else {
			if (UNEXPECTED(Z_TYPE_P(container) == IS_STRING)) {
				if (OP2_TYPE == IS_UNUSED) {
					zend_throw_error(NULL, "[] operator not supported for strings");
				} else {
					zend_check_string_offset(dim, BP_VAR_RW);
					zend_wrong_string_offset();
				}
			} else if (EXPECTED(Z_TYPE_P(container) <= IS_FALSE)) {
				ZEND_VM_C_GOTO(assign_dim_op_convert_to_array);
			} else {
				if (UNEXPECTED(OP1_TYPE != IS_VAR || EXPECTED(!Z_ISERROR_P(container)))) {
					zend_error(E_WARNING, "Cannot use a scalar value as an array");
				}
ZEND_VM_C_LABEL(assign_dim_op_ret_null):
				if (UNEXPECTED(RETURN_VALUE_USED(opline))) {
					ZVAL_NULL(EX_VAR(opline->result.var));
				}
			}
			value = get_zval_ptr_r((opline+1)->op1_type, (opline+1)->op1, execute_data, &free_op_data1);
		}
	}

	FREE_OP2();
	FREE_OP(free_op_data1);
	FREE_OP1_VAR_PTR();
	ZEND_VM_NEXT_OPCODE_EX(1, 2);
}

ZEND_VM_HELPER(zend_binary_assign_op_helper, VAR|CV, CONST|TMPVAR|CV, binary_op_type binary_op)
{
	USE_OPLINE
	zend_free_op free_op1, free_op2;
	zval *var_ptr;
	zval *value;

	SAVE_OPLINE();
	value = GET_OP2_ZVAL_PTR(BP_VAR_R);
	var_ptr = GET_OP1_ZVAL_PTR_PTR(BP_VAR_RW);

	if (OP1_TYPE == IS_VAR && UNEXPECTED(Z_ISERROR_P(var_ptr))) {
		if (UNEXPECTED(RETURN_VALUE_USED(opline))) {
			ZVAL_NULL(EX_VAR(opline->result.var));
		}
	} else {
		ZVAL_DEREF(var_ptr);
		SEPARATE_ZVAL_NOREF(var_ptr);

		binary_op(var_ptr, var_ptr, value);

		if (UNEXPECTED(RETURN_VALUE_USED(opline))) {
			ZVAL_COPY(EX_VAR(opline->result.var), var_ptr);
		}
	}

	FREE_OP2();
	FREE_OP1_VAR_PTR();
	ZEND_VM_NEXT_OPCODE_CHECK_EXCEPTION();
}

ZEND_VM_HANDLER(23, ZEND_ASSIGN_ADD, VAR|UNUSED|THIS|CV, CONST|TMPVAR|UNUSED|NEXT|CV, DIM_OBJ, SPEC(DIM_OBJ))
{
#if !defined(ZEND_VM_SPEC) || (OP2_TYPE != IS_UNUSED)
	USE_OPLINE

# if !defined(ZEND_VM_SPEC) || (OP1_TYPE != IS_UNUSED)
	if (EXPECTED(opline->extended_value == 0)) {
		ZEND_VM_DISPATCH_TO_HELPER(zend_binary_assign_op_helper, binary_op, add_function);
	}
	if (EXPECTED(opline->extended_value == ZEND_ASSIGN_DIM)) {
		ZEND_VM_DISPATCH_TO_HELPER(zend_binary_assign_op_dim_helper, binary_op, add_function);
	}
# endif
	ZEND_VM_DISPATCH_TO_HELPER(zend_binary_assign_op_obj_helper, binary_op, add_function);
#else
	ZEND_VM_DISPATCH_TO_HELPER(zend_binary_assign_op_dim_helper, binary_op, add_function);
#endif
}

ZEND_VM_HANDLER(24, ZEND_ASSIGN_SUB, VAR|UNUSED|THIS|CV, CONST|TMPVAR|UNUSED|NEXT|CV, DIM_OBJ, SPEC(DIM_OBJ))
{
#if !defined(ZEND_VM_SPEC) || (OP2_TYPE != IS_UNUSED)
	USE_OPLINE

# if !defined(ZEND_VM_SPEC) || (OP1_TYPE != IS_UNUSED)
	if (EXPECTED(opline->extended_value == 0)) {
		ZEND_VM_DISPATCH_TO_HELPER(zend_binary_assign_op_helper, binary_op, sub_function);
	}
	if (EXPECTED(opline->extended_value == ZEND_ASSIGN_DIM)) {
		ZEND_VM_DISPATCH_TO_HELPER(zend_binary_assign_op_dim_helper, binary_op, sub_function);
	}
# endif
	ZEND_VM_DISPATCH_TO_HELPER(zend_binary_assign_op_obj_helper, binary_op, sub_function);
#else
	ZEND_VM_DISPATCH_TO_HELPER(zend_binary_assign_op_dim_helper, binary_op, sub_function);
#endif
}

ZEND_VM_HANDLER(25, ZEND_ASSIGN_MUL, VAR|UNUSED|THIS|CV, CONST|TMPVAR|UNUSED|NEXT|CV, DIM_OBJ, SPEC(DIM_OBJ))
{
#if !defined(ZEND_VM_SPEC) || (OP2_TYPE != IS_UNUSED)
	USE_OPLINE

# if !defined(ZEND_VM_SPEC) || (OP1_TYPE != IS_UNUSED)
	if (EXPECTED(opline->extended_value == 0)) {
		ZEND_VM_DISPATCH_TO_HELPER(zend_binary_assign_op_helper, binary_op, mul_function);
	}
	if (EXPECTED(opline->extended_value == ZEND_ASSIGN_DIM)) {
		ZEND_VM_DISPATCH_TO_HELPER(zend_binary_assign_op_dim_helper, binary_op, mul_function);
	}
# endif
	ZEND_VM_DISPATCH_TO_HELPER(zend_binary_assign_op_obj_helper, binary_op, mul_function);
#else
	ZEND_VM_DISPATCH_TO_HELPER(zend_binary_assign_op_dim_helper, binary_op, mul_function);
#endif
}

ZEND_VM_HANDLER(26, ZEND_ASSIGN_DIV, VAR|UNUSED|THIS|CV, CONST|TMPVAR|UNUSED|NEXT|CV, DIM_OBJ, SPEC(DIM_OBJ))
{
#if !defined(ZEND_VM_SPEC) || (OP2_TYPE != IS_UNUSED)
	USE_OPLINE

# if !defined(ZEND_VM_SPEC) || (OP1_TYPE != IS_UNUSED)
	if (EXPECTED(opline->extended_value == 0)) {
		ZEND_VM_DISPATCH_TO_HELPER(zend_binary_assign_op_helper, binary_op, div_function);
	}
	if (EXPECTED(opline->extended_value == ZEND_ASSIGN_DIM)) {
		ZEND_VM_DISPATCH_TO_HELPER(zend_binary_assign_op_dim_helper, binary_op, div_function);
	}
# endif
	ZEND_VM_DISPATCH_TO_HELPER(zend_binary_assign_op_obj_helper, binary_op, div_function);
#else
	ZEND_VM_DISPATCH_TO_HELPER(zend_binary_assign_op_dim_helper, binary_op, div_function);
#endif
}

ZEND_VM_HANDLER(27, ZEND_ASSIGN_MOD, VAR|UNUSED|THIS|CV, CONST|TMPVAR|UNUSED|NEXT|CV, DIM_OBJ, SPEC(DIM_OBJ))
{
#if !defined(ZEND_VM_SPEC) || (OP2_TYPE != IS_UNUSED)
	USE_OPLINE

# if !defined(ZEND_VM_SPEC) || (OP1_TYPE != IS_UNUSED)
	if (EXPECTED(opline->extended_value == 0)) {
		ZEND_VM_DISPATCH_TO_HELPER(zend_binary_assign_op_helper, binary_op, mod_function);
	}
	if (EXPECTED(opline->extended_value == ZEND_ASSIGN_DIM)) {
		ZEND_VM_DISPATCH_TO_HELPER(zend_binary_assign_op_dim_helper, binary_op, mod_function);
	}
# endif
	ZEND_VM_DISPATCH_TO_HELPER(zend_binary_assign_op_obj_helper, binary_op, mod_function);
#else
	ZEND_VM_DISPATCH_TO_HELPER(zend_binary_assign_op_dim_helper, binary_op, mod_function);
#endif
}

ZEND_VM_HANDLER(28, ZEND_ASSIGN_SL, VAR|UNUSED|THIS|CV, CONST|TMPVAR|UNUSED|NEXT|CV, DIM_OBJ, SPEC(DIM_OBJ))
{
#if !defined(ZEND_VM_SPEC) || (OP2_TYPE != IS_UNUSED)
	USE_OPLINE

# if !defined(ZEND_VM_SPEC) || (OP1_TYPE != IS_UNUSED)
	if (EXPECTED(opline->extended_value == 0)) {
		ZEND_VM_DISPATCH_TO_HELPER(zend_binary_assign_op_helper, binary_op, shift_left_function);
	}
	if (EXPECTED(opline->extended_value == ZEND_ASSIGN_DIM)) {
		ZEND_VM_DISPATCH_TO_HELPER(zend_binary_assign_op_dim_helper, binary_op, shift_left_function);
	}
# endif
	ZEND_VM_DISPATCH_TO_HELPER(zend_binary_assign_op_obj_helper, binary_op, shift_left_function);
#else
	ZEND_VM_DISPATCH_TO_HELPER(zend_binary_assign_op_dim_helper, binary_op, shift_left_function);
#endif
}

ZEND_VM_HANDLER(29, ZEND_ASSIGN_SR, VAR|UNUSED|THIS|CV, CONST|TMPVAR|UNUSED|NEXT|CV, DIM_OBJ, SPEC(DIM_OBJ))
{
#if !defined(ZEND_VM_SPEC) || (OP2_TYPE != IS_UNUSED)
	USE_OPLINE

# if !defined(ZEND_VM_SPEC) || (OP1_TYPE != IS_UNUSED)
	if (EXPECTED(opline->extended_value == 0)) {
		ZEND_VM_DISPATCH_TO_HELPER(zend_binary_assign_op_helper, binary_op, shift_right_function);
	}
	if (EXPECTED(opline->extended_value == ZEND_ASSIGN_DIM)) {
		ZEND_VM_DISPATCH_TO_HELPER(zend_binary_assign_op_dim_helper, binary_op, shift_right_function);
	}
# endif
	ZEND_VM_DISPATCH_TO_HELPER(zend_binary_assign_op_obj_helper, binary_op, shift_right_function);
#else
	ZEND_VM_DISPATCH_TO_HELPER(zend_binary_assign_op_dim_helper, binary_op, shift_right_function);
#endif
}

ZEND_VM_HANDLER(30, ZEND_ASSIGN_CONCAT, VAR|UNUSED|THIS|CV, CONST|TMPVAR|UNUSED|NEXT|CV, DIM_OBJ, SPEC(DIM_OBJ))
{
#if !defined(ZEND_VM_SPEC) || (OP2_TYPE != IS_UNUSED)
	USE_OPLINE

# if !defined(ZEND_VM_SPEC) || (OP1_TYPE != IS_UNUSED)
	if (EXPECTED(opline->extended_value == 0)) {
		ZEND_VM_DISPATCH_TO_HELPER(zend_binary_assign_op_helper, binary_op, concat_function);
	}
	if (EXPECTED(opline->extended_value == ZEND_ASSIGN_DIM)) {
		ZEND_VM_DISPATCH_TO_HELPER(zend_binary_assign_op_dim_helper, binary_op, concat_function);
	}
# endif
	ZEND_VM_DISPATCH_TO_HELPER(zend_binary_assign_op_obj_helper, binary_op, concat_function);
#else
	ZEND_VM_DISPATCH_TO_HELPER(zend_binary_assign_op_dim_helper, binary_op, concat_function);
#endif
}

ZEND_VM_HANDLER(31, ZEND_ASSIGN_BW_OR, VAR|UNUSED|THIS|CV, CONST|TMPVAR|UNUSED|NEXT|CV, DIM_OBJ, SPEC(DIM_OBJ))
{
#if !defined(ZEND_VM_SPEC) || (OP2_TYPE != IS_UNUSED)
	USE_OPLINE

# if !defined(ZEND_VM_SPEC) || (OP1_TYPE != IS_UNUSED)
	if (EXPECTED(opline->extended_value == 0)) {
		ZEND_VM_DISPATCH_TO_HELPER(zend_binary_assign_op_helper, binary_op, bitwise_or_function);
	}
	if (EXPECTED(opline->extended_value == ZEND_ASSIGN_DIM)) {
		ZEND_VM_DISPATCH_TO_HELPER(zend_binary_assign_op_dim_helper, binary_op, bitwise_or_function);
	}
# endif
	ZEND_VM_DISPATCH_TO_HELPER(zend_binary_assign_op_obj_helper, binary_op, bitwise_or_function);
#else
	ZEND_VM_DISPATCH_TO_HELPER(zend_binary_assign_op_dim_helper, binary_op, bitwise_or_function);
#endif
}

ZEND_VM_HANDLER(32, ZEND_ASSIGN_BW_AND, VAR|UNUSED|THIS|CV, CONST|TMPVAR|UNUSED|NEXT|CV, DIM_OBJ, SPEC(DIM_OBJ))
{
#if !defined(ZEND_VM_SPEC) || (OP2_TYPE != IS_UNUSED)
	USE_OPLINE

# if !defined(ZEND_VM_SPEC) || (OP1_TYPE != IS_UNUSED)
	if (EXPECTED(opline->extended_value == 0)) {
		ZEND_VM_DISPATCH_TO_HELPER(zend_binary_assign_op_helper, binary_op, bitwise_and_function);
	}
	if (EXPECTED(opline->extended_value == ZEND_ASSIGN_DIM)) {
		ZEND_VM_DISPATCH_TO_HELPER(zend_binary_assign_op_dim_helper, binary_op, bitwise_and_function);
	}
# endif
	ZEND_VM_DISPATCH_TO_HELPER(zend_binary_assign_op_obj_helper, binary_op, bitwise_and_function);
#else
	ZEND_VM_DISPATCH_TO_HELPER(zend_binary_assign_op_dim_helper, binary_op, bitwise_and_function);
#endif
}

ZEND_VM_HANDLER(33, ZEND_ASSIGN_BW_XOR, VAR|UNUSED|THIS|CV, CONST|TMPVAR|UNUSED|NEXT|CV, DIM_OBJ, SPEC(DIM_OBJ))
{
#if !defined(ZEND_VM_SPEC) || (OP2_TYPE != IS_UNUSED)
	USE_OPLINE

# if !defined(ZEND_VM_SPEC) || (OP1_TYPE != IS_UNUSED)
	if (EXPECTED(opline->extended_value == 0)) {
		ZEND_VM_DISPATCH_TO_HELPER(zend_binary_assign_op_helper, binary_op, bitwise_xor_function);
	}
	if (EXPECTED(opline->extended_value == ZEND_ASSIGN_DIM)) {
		ZEND_VM_DISPATCH_TO_HELPER(zend_binary_assign_op_dim_helper, binary_op, bitwise_xor_function);
	}
# endif
	ZEND_VM_DISPATCH_TO_HELPER(zend_binary_assign_op_obj_helper, binary_op, bitwise_xor_function);
#else
	ZEND_VM_DISPATCH_TO_HELPER(zend_binary_assign_op_dim_helper, binary_op, bitwise_xor_function);
#endif
}

ZEND_VM_HANDLER(167, ZEND_ASSIGN_POW, VAR|UNUSED|THIS|CV, CONST|TMPVAR|UNUSED|NEXT|CV, DIM_OBJ, SPEC(DIM_OBJ))
{
#if !defined(ZEND_VM_SPEC) || (OP2_TYPE != IS_UNUSED)
	USE_OPLINE

# if !defined(ZEND_VM_SPEC) || (OP1_TYPE != IS_UNUSED)
	if (EXPECTED(opline->extended_value == 0)) {
		ZEND_VM_DISPATCH_TO_HELPER(zend_binary_assign_op_helper, binary_op, pow_function);
	}
	if (EXPECTED(opline->extended_value == ZEND_ASSIGN_DIM)) {
		ZEND_VM_DISPATCH_TO_HELPER(zend_binary_assign_op_dim_helper, binary_op, pow_function);
	}
# endif
	ZEND_VM_DISPATCH_TO_HELPER(zend_binary_assign_op_obj_helper, binary_op, pow_function);
#else
	ZEND_VM_DISPATCH_TO_HELPER(zend_binary_assign_op_dim_helper, binary_op, pow_function);
#endif
}

ZEND_VM_HELPER(zend_pre_incdec_property_helper, VAR|UNUSED|CV, CONST|TMPVAR|CV, int inc)
{
	USE_OPLINE
	zend_free_op free_op1, free_op2;
	zval *object;
	zval *property;
	zval *zptr;

	SAVE_OPLINE();
	object = GET_OP1_OBJ_ZVAL_PTR_PTR(BP_VAR_RW);

	if (OP1_TYPE == IS_UNUSED && UNEXPECTED(Z_TYPE_P(object) == IS_UNDEF)) {
		zend_throw_error(NULL, "Using $this when not in object context");
		FREE_UNFETCHED_OP2();
		HANDLE_EXCEPTION();
	}

	property = GET_OP2_ZVAL_PTR(BP_VAR_R);

	do {
		if (OP1_TYPE != IS_UNUSED && UNEXPECTED(Z_TYPE_P(object) != IS_OBJECT)) {
			ZVAL_DEREF(object);
			if (UNEXPECTED(!make_real_object(object))) {
				zend_error(E_WARNING, "Attempt to increment/decrement property of non-object");
				if (UNEXPECTED(RETURN_VALUE_USED(opline))) {
					ZVAL_NULL(EX_VAR(opline->result.var));
				}
				break;
			}
		}

		/* here we are sure we are dealing with an object */
		if (EXPECTED(Z_OBJ_HT_P(object)->get_property_ptr_ptr)
			&& EXPECTED((zptr = Z_OBJ_HT_P(object)->get_property_ptr_ptr(object, property, BP_VAR_RW, ((OP2_TYPE == IS_CONST) ? CACHE_ADDR(Z_CACHE_SLOT_P(property)) : NULL))) != NULL)) {
			if (UNEXPECTED(Z_ISERROR_P(zptr))) {
				if (UNEXPECTED(RETURN_VALUE_USED(opline))) {
					ZVAL_NULL(EX_VAR(opline->result.var));
				}
			} else {
				if (EXPECTED(Z_TYPE_P(zptr) == IS_LONG)) {
					if (inc) {
						fast_long_increment_function(zptr);
					} else {
						fast_long_decrement_function(zptr);
					}
				} else {
					ZVAL_DEREF(zptr);
					SEPARATE_ZVAL_NOREF(zptr);

					if (inc) {
						increment_function(zptr);
					} else {
						decrement_function(zptr);
					}
				}
				if (UNEXPECTED(RETURN_VALUE_USED(opline))) {
					ZVAL_COPY(EX_VAR(opline->result.var), zptr);
				}
			}
		} else {
			zend_pre_incdec_overloaded_property(object, property, ((OP2_TYPE == IS_CONST) ? CACHE_ADDR(Z_CACHE_SLOT_P(property)) : NULL), inc, (UNEXPECTED(RETURN_VALUE_USED(opline)) ? EX_VAR(opline->result.var) : NULL));
		}
	} while (0);

	FREE_OP2();
	FREE_OP1_VAR_PTR();
	ZEND_VM_NEXT_OPCODE_CHECK_EXCEPTION();
}

ZEND_VM_HANDLER(132, ZEND_PRE_INC_OBJ, VAR|UNUSED|THIS|CV, CONST|TMPVAR|CV)
{
	ZEND_VM_DISPATCH_TO_HELPER(zend_pre_incdec_property_helper, inc, 1);
}

ZEND_VM_HANDLER(133, ZEND_PRE_DEC_OBJ, VAR|UNUSED|THIS|CV, CONST|TMPVAR|CV)
{
	ZEND_VM_DISPATCH_TO_HELPER(zend_pre_incdec_property_helper, inc, 0);
}

ZEND_VM_HELPER(zend_post_incdec_property_helper, VAR|UNUSED|CV, CONST|TMPVAR|CV, int inc)
{
	USE_OPLINE
	zend_free_op free_op1, free_op2;
	zval *object;
	zval *property;
	zval *zptr;

	SAVE_OPLINE();
	object = GET_OP1_OBJ_ZVAL_PTR_PTR(BP_VAR_RW);

	if (OP1_TYPE == IS_UNUSED && UNEXPECTED(Z_TYPE_P(object) == IS_UNDEF)) {
		zend_throw_error(NULL, "Using $this when not in object context");
		FREE_UNFETCHED_OP2();
		HANDLE_EXCEPTION();
	}

	property = GET_OP2_ZVAL_PTR(BP_VAR_R);

	do {
		if (OP1_TYPE != IS_UNUSED && UNEXPECTED(Z_TYPE_P(object) != IS_OBJECT)) {
			ZVAL_DEREF(object);
			if (UNEXPECTED(!make_real_object(object))) {
				zend_error(E_WARNING, "Attempt to increment/decrement property of non-object");
				ZVAL_NULL(EX_VAR(opline->result.var));
				break;
			}
		}

		/* here we are sure we are dealing with an object */

		if (EXPECTED(Z_OBJ_HT_P(object)->get_property_ptr_ptr)
			&& EXPECTED((zptr = Z_OBJ_HT_P(object)->get_property_ptr_ptr(object, property, BP_VAR_RW, ((OP2_TYPE == IS_CONST) ? CACHE_ADDR(Z_CACHE_SLOT_P(property)) : NULL))) != NULL)) {
			if (UNEXPECTED(Z_ISERROR_P(zptr))) {
				ZVAL_NULL(EX_VAR(opline->result.var));
			} else {
				if (EXPECTED(Z_TYPE_P(zptr) == IS_LONG)) {
					ZVAL_COPY_VALUE(EX_VAR(opline->result.var), zptr);
					if (inc) {
						fast_long_increment_function(zptr);
					} else {
						fast_long_decrement_function(zptr);
					}
				} else {
					ZVAL_DEREF(zptr);
					ZVAL_COPY_VALUE(EX_VAR(opline->result.var), zptr);
					zval_opt_copy_ctor(zptr);
					if (inc) {
						increment_function(zptr);
					} else {
						decrement_function(zptr);
					}
				}
			}
		} else {
			zend_post_incdec_overloaded_property(object, property, ((OP2_TYPE == IS_CONST) ? CACHE_ADDR(Z_CACHE_SLOT_P(property)) : NULL), inc, EX_VAR(opline->result.var));
		}
	} while (0);

	FREE_OP2();
	FREE_OP1_VAR_PTR();
	ZEND_VM_NEXT_OPCODE_CHECK_EXCEPTION();
}

ZEND_VM_HANDLER(134, ZEND_POST_INC_OBJ, VAR|UNUSED|THIS|CV, CONST|TMPVAR|CV)
{
	ZEND_VM_DISPATCH_TO_HELPER(zend_post_incdec_property_helper, inc, 1);
}

ZEND_VM_HANDLER(135, ZEND_POST_DEC_OBJ, VAR|UNUSED|THIS|CV, CONST|TMPVAR|CV)
{
	ZEND_VM_DISPATCH_TO_HELPER(zend_post_incdec_property_helper, inc, 0);
}

ZEND_VM_HANDLER(34, ZEND_PRE_INC, VAR|CV, ANY, SPEC(RETVAL))
{
	USE_OPLINE
	zend_free_op free_op1;
	zval *var_ptr;

	var_ptr = GET_OP1_ZVAL_PTR_PTR_UNDEF(BP_VAR_RW);

	if (EXPECTED(Z_TYPE_P(var_ptr) == IS_LONG)) {
		fast_long_increment_function(var_ptr);
		if (UNEXPECTED(RETURN_VALUE_USED(opline))) {
			ZVAL_COPY_VALUE(EX_VAR(opline->result.var), var_ptr);
		}
		ZEND_VM_NEXT_OPCODE();
	}

	if (OP1_TYPE == IS_VAR && UNEXPECTED(Z_ISERROR_P(var_ptr))) {
		if (UNEXPECTED(RETURN_VALUE_USED(opline))) {
			ZVAL_NULL(EX_VAR(opline->result.var));
		}
		ZEND_VM_NEXT_OPCODE();
	}

	SAVE_OPLINE();
	if (OP1_TYPE == IS_CV && UNEXPECTED(Z_TYPE_P(var_ptr) == IS_UNDEF)) {
		var_ptr = GET_OP1_UNDEF_CV(var_ptr, BP_VAR_RW);
	}
	ZVAL_DEREF(var_ptr);
	SEPARATE_ZVAL_NOREF(var_ptr);

	increment_function(var_ptr);

	if (UNEXPECTED(RETURN_VALUE_USED(opline))) {
		ZVAL_COPY(EX_VAR(opline->result.var), var_ptr);
	}

	FREE_OP1_VAR_PTR();
	ZEND_VM_NEXT_OPCODE_CHECK_EXCEPTION();
}

ZEND_VM_HANDLER(35, ZEND_PRE_DEC, VAR|CV, ANY, SPEC(RETVAL))
{
	USE_OPLINE
	zend_free_op free_op1;
	zval *var_ptr;

	var_ptr = GET_OP1_ZVAL_PTR_PTR_UNDEF(BP_VAR_RW);

	if (EXPECTED(Z_TYPE_P(var_ptr) == IS_LONG)) {
		fast_long_decrement_function(var_ptr);
		if (UNEXPECTED(RETURN_VALUE_USED(opline))) {
			ZVAL_COPY_VALUE(EX_VAR(opline->result.var), var_ptr);
		}
		ZEND_VM_NEXT_OPCODE();
	}

	if (OP1_TYPE == IS_VAR && UNEXPECTED(Z_ISERROR_P(var_ptr))) {
		if (UNEXPECTED(RETURN_VALUE_USED(opline))) {
			ZVAL_NULL(EX_VAR(opline->result.var));
		}
		ZEND_VM_NEXT_OPCODE();
	}

	SAVE_OPLINE();
	if (OP1_TYPE == IS_CV && UNEXPECTED(Z_TYPE_P(var_ptr) == IS_UNDEF)) {
		var_ptr = GET_OP1_UNDEF_CV(var_ptr, BP_VAR_RW);
	}
	ZVAL_DEREF(var_ptr);
	SEPARATE_ZVAL_NOREF(var_ptr);

	decrement_function(var_ptr);

	if (UNEXPECTED(RETURN_VALUE_USED(opline))) {
		ZVAL_COPY(EX_VAR(opline->result.var), var_ptr);
	}

	FREE_OP1_VAR_PTR();
	ZEND_VM_NEXT_OPCODE_CHECK_EXCEPTION();
}

ZEND_VM_HANDLER(36, ZEND_POST_INC, VAR|CV, ANY)
{
	USE_OPLINE
	zend_free_op free_op1;
	zval *var_ptr;

	var_ptr = GET_OP1_ZVAL_PTR_PTR_UNDEF(BP_VAR_RW);

	if (EXPECTED(Z_TYPE_P(var_ptr) == IS_LONG)) {
		ZVAL_COPY_VALUE(EX_VAR(opline->result.var), var_ptr);
		fast_long_increment_function(var_ptr);
		ZEND_VM_NEXT_OPCODE();
	}

	if (OP1_TYPE == IS_VAR && UNEXPECTED(Z_ISERROR_P(var_ptr))) {
		ZVAL_NULL(EX_VAR(opline->result.var));
		ZEND_VM_NEXT_OPCODE();
	}

	SAVE_OPLINE();
	if (OP1_TYPE == IS_CV && UNEXPECTED(Z_TYPE_P(var_ptr) == IS_UNDEF)) {
		var_ptr = GET_OP1_UNDEF_CV(var_ptr, BP_VAR_RW);
	}
	ZVAL_DEREF(var_ptr);
	ZVAL_COPY_VALUE(EX_VAR(opline->result.var), var_ptr);
	zval_opt_copy_ctor(var_ptr);

	increment_function(var_ptr);

	FREE_OP1_VAR_PTR();
	ZEND_VM_NEXT_OPCODE_CHECK_EXCEPTION();
}

ZEND_VM_HANDLER(37, ZEND_POST_DEC, VAR|CV, ANY)
{
	USE_OPLINE
	zend_free_op free_op1;
	zval *var_ptr;

	var_ptr = GET_OP1_ZVAL_PTR_PTR_UNDEF(BP_VAR_RW);

	if (EXPECTED(Z_TYPE_P(var_ptr) == IS_LONG)) {
		ZVAL_COPY_VALUE(EX_VAR(opline->result.var), var_ptr);
		fast_long_decrement_function(var_ptr);
		ZEND_VM_NEXT_OPCODE();
	}

	if (OP1_TYPE == IS_VAR && UNEXPECTED(Z_ISERROR_P(var_ptr))) {
		ZVAL_NULL(EX_VAR(opline->result.var));
		ZEND_VM_NEXT_OPCODE();
	}

	SAVE_OPLINE();
	if (OP1_TYPE == IS_CV && UNEXPECTED(Z_TYPE_P(var_ptr) == IS_UNDEF)) {
		var_ptr = GET_OP1_UNDEF_CV(var_ptr, BP_VAR_RW);
	}
	ZVAL_DEREF(var_ptr);
	ZVAL_COPY_VALUE(EX_VAR(opline->result.var), var_ptr);
	zval_opt_copy_ctor(var_ptr);

	decrement_function(var_ptr);

	FREE_OP1_VAR_PTR();
	ZEND_VM_NEXT_OPCODE_CHECK_EXCEPTION();
}

ZEND_VM_HANDLER(40, ZEND_ECHO, CONST|TMPVAR|CV, ANY)
{
	USE_OPLINE
	zend_free_op free_op1;
	zval *z;

	SAVE_OPLINE();
	z = GET_OP1_ZVAL_PTR_UNDEF(BP_VAR_R);

	if (Z_TYPE_P(z) == IS_STRING) {
		zend_string *str = Z_STR_P(z);

		if (ZSTR_LEN(str) != 0) {
			zend_write(ZSTR_VAL(str), ZSTR_LEN(str));
		}
	} else {
		zend_string *str = _zval_get_string_func(z);

		if (ZSTR_LEN(str) != 0) {
			zend_write(ZSTR_VAL(str), ZSTR_LEN(str));
		} else if (OP1_TYPE == IS_CV && UNEXPECTED(Z_TYPE_P(z) == IS_UNDEF)) {
			GET_OP1_UNDEF_CV(z, BP_VAR_R);
		}
		zend_string_release(str);
	}

	FREE_OP1();
	ZEND_VM_NEXT_OPCODE_CHECK_EXCEPTION();
}

ZEND_VM_HELPER(zend_fetch_var_address_helper, CONST|TMPVAR|CV, UNUSED, int type)
{
	USE_OPLINE
	zend_free_op free_op1;
	zval *varname;
	zval *retval;
	zend_string *name;
	HashTable *target_symbol_table;

	SAVE_OPLINE();
	varname = GET_OP1_ZVAL_PTR_UNDEF(BP_VAR_R);

 	if (OP1_TYPE == IS_CONST) {
		name = Z_STR_P(varname);
	} else if (EXPECTED(Z_TYPE_P(varname) == IS_STRING)) {
		name = Z_STR_P(varname);
		zend_string_addref(name);
	} else {
		if (OP1_TYPE == IS_CV && UNEXPECTED(Z_TYPE_P(varname) == IS_UNDEF)) {
			GET_OP1_UNDEF_CV(varname, BP_VAR_R);
		}
		name = zval_get_string(varname);
	}

	target_symbol_table = zend_get_target_symbol_table(execute_data, opline->extended_value & ZEND_FETCH_TYPE_MASK);
	retval = zend_hash_find(target_symbol_table, name);
	if (retval == NULL) {
		if (UNEXPECTED(zend_string_equals(name, CG(known_strings)[ZEND_STR_THIS]))) {
			zval *result;

ZEND_VM_C_LABEL(fetch_this):
			result = EX_VAR(opline->result.var);
			switch (type) {
				case BP_VAR_R:
					if (EXPECTED(Z_TYPE(EX(This)) == IS_OBJECT)) {
						ZVAL_OBJ(result, Z_OBJ(EX(This)));
						Z_ADDREF_P(result);
					} else {
						ZVAL_NULL(result);
						zend_error(E_NOTICE,"Undefined variable: this");
					}
					break;
				case BP_VAR_IS:
					if (EXPECTED(Z_TYPE(EX(This)) == IS_OBJECT)) {
						ZVAL_OBJ(result, Z_OBJ(EX(This)));
						Z_ADDREF_P(result);
					} else {
						ZVAL_NULL(result);
					}
					break;
				case BP_VAR_RW:
				case BP_VAR_W:
					zend_throw_error(NULL, "Cannot re-assign $this");
					break;
				case BP_VAR_UNSET:
					zend_throw_error(NULL, "Cannot unset $this");
					break;
				EMPTY_SWITCH_DEFAULT_CASE()
			}
			if (OP1_TYPE != IS_CONST) {
				zend_string_release(name);
			}
			ZEND_VM_NEXT_OPCODE_CHECK_EXCEPTION();
		}
		switch (type) {
			case BP_VAR_R:
			case BP_VAR_UNSET:
				zend_error(E_NOTICE,"Undefined variable: %s", ZSTR_VAL(name));
				/* break missing intentionally */
			case BP_VAR_IS:
				retval = &EG(uninitialized_zval);
				break;
			case BP_VAR_RW:
				zend_error(E_NOTICE,"Undefined variable: %s", ZSTR_VAL(name));
				retval = zend_hash_update(target_symbol_table, name, &EG(uninitialized_zval));
				break;
			case BP_VAR_W:
				retval = zend_hash_add_new(target_symbol_table, name, &EG(uninitialized_zval));
				break;
			EMPTY_SWITCH_DEFAULT_CASE()
		}
	/* GLOBAL or $$name variable may be an INDIRECT pointer to CV */
	} else if (Z_TYPE_P(retval) == IS_INDIRECT) {
		retval = Z_INDIRECT_P(retval);
		if (Z_TYPE_P(retval) == IS_UNDEF) {
			if (UNEXPECTED(zend_string_equals(name, CG(known_strings)[ZEND_STR_THIS]))) {
				ZEND_VM_C_GOTO(fetch_this);
			}
			switch (type) {
				case BP_VAR_R:
				case BP_VAR_UNSET:
					zend_error(E_NOTICE,"Undefined variable: %s", ZSTR_VAL(name));
					/* break missing intentionally */
				case BP_VAR_IS:
					retval = &EG(uninitialized_zval);
					break;
				case BP_VAR_RW:
					zend_error(E_NOTICE,"Undefined variable: %s", ZSTR_VAL(name));
					/* break missing intentionally */
				case BP_VAR_W:
					ZVAL_NULL(retval);
					break;
				EMPTY_SWITCH_DEFAULT_CASE()
			}
		}
	}

	if ((opline->extended_value & ZEND_FETCH_TYPE_MASK) != ZEND_FETCH_GLOBAL_LOCK) {
		FREE_OP1();
	}

	if (OP1_TYPE != IS_CONST) {
		zend_string_release(name);
	}

	ZEND_ASSERT(retval != NULL);
	if (type == BP_VAR_R || type == BP_VAR_IS) {
		ZVAL_COPY_UNREF(EX_VAR(opline->result.var), retval);
	} else {
		ZVAL_INDIRECT(EX_VAR(opline->result.var), retval);
	}
	ZEND_VM_NEXT_OPCODE_CHECK_EXCEPTION();
}

ZEND_VM_HANDLER(80, ZEND_FETCH_R, CONST|TMPVAR|CV, UNUSED, VAR_FETCH)
{
	ZEND_VM_DISPATCH_TO_HELPER(zend_fetch_var_address_helper, type, BP_VAR_R);
}

ZEND_VM_HANDLER(83, ZEND_FETCH_W, CONST|TMPVAR|CV, UNUSED, VAR_FETCH)
{
	ZEND_VM_DISPATCH_TO_HELPER(zend_fetch_var_address_helper, type, BP_VAR_W);
}

ZEND_VM_HANDLER(86, ZEND_FETCH_RW, CONST|TMPVAR|CV, UNUSED, VAR_FETCH)
{
	ZEND_VM_DISPATCH_TO_HELPER(zend_fetch_var_address_helper, type, BP_VAR_RW);
}

ZEND_VM_HANDLER(92, ZEND_FETCH_FUNC_ARG, CONST|TMPVAR|CV, UNUSED, VAR_FETCH|ARG_NUM)
{
	USE_OPLINE

	if (zend_is_by_ref_func_arg_fetch(opline, EX(call))) {
		ZEND_VM_DISPATCH_TO_HELPER(zend_fetch_var_address_helper, type, BP_VAR_W);
	} else {
		ZEND_VM_DISPATCH_TO_HELPER(zend_fetch_var_address_helper, type, BP_VAR_R);
	}
}

ZEND_VM_HANDLER(95, ZEND_FETCH_UNSET, CONST|TMPVAR|CV, UNUSED, VAR_FETCH)
{
	ZEND_VM_DISPATCH_TO_HELPER(zend_fetch_var_address_helper, type, BP_VAR_UNSET);
}

ZEND_VM_HANDLER(89, ZEND_FETCH_IS, CONST|TMPVAR|CV, UNUSED, VAR_FETCH)
{
	ZEND_VM_DISPATCH_TO_HELPER(zend_fetch_var_address_helper, type, BP_VAR_IS);
}

ZEND_VM_HELPER(zend_fetch_static_prop_helper, CONST|TMPVAR|CV, UNUSED|CONST|VAR, int type)
{
	USE_OPLINE
	zend_free_op free_op1;
	zval *varname;
	zval *retval;
	zend_string *name;
	zend_class_entry *ce;

	SAVE_OPLINE();
	varname = GET_OP1_ZVAL_PTR_UNDEF(BP_VAR_R);

 	if (OP1_TYPE == IS_CONST) {
		name = Z_STR_P(varname);
	} else if (EXPECTED(Z_TYPE_P(varname) == IS_STRING)) {
		name = Z_STR_P(varname);
		zend_string_addref(name);
	} else {
		if (OP1_TYPE == IS_CV && UNEXPECTED(Z_TYPE_P(varname) == IS_UNDEF)) {
			GET_OP1_UNDEF_CV(varname, BP_VAR_R);
		}
		name = zval_get_string(varname);
	}

	if (OP2_TYPE == IS_CONST) {
		if (OP1_TYPE == IS_CONST && EXPECTED((ce = CACHED_PTR(Z_CACHE_SLOT_P(EX_CONSTANT(opline->op1)))) != NULL)) {
			retval = CACHED_PTR(Z_CACHE_SLOT_P(EX_CONSTANT(opline->op1)) + sizeof(void*));

			/* check if static properties were destoyed */
			if (UNEXPECTED(CE_STATIC_MEMBERS(ce) == NULL)) {
				zend_throw_error(NULL, "Access to undeclared static property: %s::$%s", ZSTR_VAL(ce->name), ZSTR_VAL(name));
				FREE_OP1();
				HANDLE_EXCEPTION();
			}

			ZEND_VM_C_GOTO(fetch_static_prop_return);
		} else if (UNEXPECTED((ce = CACHED_PTR(Z_CACHE_SLOT_P(EX_CONSTANT(opline->op2)))) == NULL)) {
			ce = zend_fetch_class_by_name(Z_STR_P(EX_CONSTANT(opline->op2)), EX_CONSTANT(opline->op2) + 1, ZEND_FETCH_CLASS_DEFAULT | ZEND_FETCH_CLASS_EXCEPTION);
			if (UNEXPECTED(ce == NULL)) {
				ZEND_ASSERT(EG(exception));
				if (OP1_TYPE != IS_CONST) {
					zend_string_release(name);
				}
				FREE_OP1();
				HANDLE_EXCEPTION();
			}
			CACHE_PTR(Z_CACHE_SLOT_P(EX_CONSTANT(opline->op2)), ce);
		}
	} else {
		if (OP2_TYPE == IS_UNUSED) {
			ce = zend_fetch_class(NULL, opline->op2.num);
			if (UNEXPECTED(ce == NULL)) {
				ZEND_ASSERT(EG(exception));
				if (OP1_TYPE != IS_CONST) {
					zend_string_release(name);
				}
				FREE_OP1();
				HANDLE_EXCEPTION();
			}
		} else {
			ce = Z_CE_P(EX_VAR(opline->op2.var));
		}
		if (OP1_TYPE == IS_CONST &&
		    (retval = CACHED_POLYMORPHIC_PTR(Z_CACHE_SLOT_P(EX_CONSTANT(opline->op1)), ce)) != NULL) {
				
			/* check if static properties were destoyed */
			if (UNEXPECTED(CE_STATIC_MEMBERS(ce) == NULL)) {
				zend_throw_error(NULL, "Access to undeclared static property: %s::$%s", ZSTR_VAL(ce->name), ZSTR_VAL(name));
				FREE_OP1();
				HANDLE_EXCEPTION();
			}

			ZEND_VM_C_GOTO(fetch_static_prop_return);
		}
	}
	retval = zend_std_get_static_property(ce, name, 0);
	if (UNEXPECTED(EG(exception))) {
		if (OP1_TYPE != IS_CONST) {
			zend_string_release(name);
		}
		FREE_OP1();
		HANDLE_EXCEPTION();
	}
	if (OP1_TYPE == IS_CONST && retval) {
		CACHE_POLYMORPHIC_PTR(Z_CACHE_SLOT_P(EX_CONSTANT(opline->op1)), ce, retval);
	}

	FREE_OP1();

	if (OP1_TYPE != IS_CONST) {
		zend_string_release(name);
	}

ZEND_VM_C_LABEL(fetch_static_prop_return):
	ZEND_ASSERT(retval != NULL);
	if (type == BP_VAR_R || type == BP_VAR_IS) {
		ZVAL_COPY_UNREF(EX_VAR(opline->result.var), retval);
	} else {
		ZVAL_INDIRECT(EX_VAR(opline->result.var), retval);
	}
	ZEND_VM_NEXT_OPCODE_CHECK_EXCEPTION();
}

ZEND_VM_HANDLER(173, ZEND_FETCH_STATIC_PROP_R, CONST|TMPVAR|CV, UNUSED|CLASS_FETCH|CONST|VAR)
{
	ZEND_VM_DISPATCH_TO_HELPER(zend_fetch_static_prop_helper, type, BP_VAR_R);
}

ZEND_VM_HANDLER(174, ZEND_FETCH_STATIC_PROP_W, CONST|TMPVAR|CV, UNUSED|CLASS_FETCH|CONST|VAR)
{
	ZEND_VM_DISPATCH_TO_HELPER(zend_fetch_static_prop_helper, type, BP_VAR_W);
}

ZEND_VM_HANDLER(175, ZEND_FETCH_STATIC_PROP_RW, CONST|TMPVAR|CV, UNUSED|CLASS_FETCH|CONST|VAR)
{
	ZEND_VM_DISPATCH_TO_HELPER(zend_fetch_static_prop_helper, type, BP_VAR_RW);
}

ZEND_VM_HANDLER(177, ZEND_FETCH_STATIC_PROP_FUNC_ARG, CONST|TMPVAR|CV, UNUSED|CLASS_FETCH|CONST|VAR, NUM)
{
	USE_OPLINE

	if (zend_is_by_ref_func_arg_fetch(opline, EX(call))) {
		ZEND_VM_DISPATCH_TO_HELPER(zend_fetch_static_prop_helper, type, BP_VAR_W);
	} else {
		ZEND_VM_DISPATCH_TO_HELPER(zend_fetch_static_prop_helper, type, BP_VAR_R);
	}
}

ZEND_VM_HANDLER(178, ZEND_FETCH_STATIC_PROP_UNSET, CONST|TMPVAR|CV, UNUSED|CLASS_FETCH|CONST|VAR)
{
	ZEND_VM_DISPATCH_TO_HELPER(zend_fetch_static_prop_helper, type, BP_VAR_UNSET);
}

ZEND_VM_HANDLER(176, ZEND_FETCH_STATIC_PROP_IS, CONST|TMPVAR|CV, UNUSED|CLASS_FETCH|CONST|VAR)
{
	ZEND_VM_DISPATCH_TO_HELPER(zend_fetch_static_prop_helper, type, BP_VAR_IS);
}

ZEND_VM_HANDLER(81, ZEND_FETCH_DIM_R, CONST|TMPVAR|CV, CONST|TMPVAR|CV)
{
	USE_OPLINE
	zend_free_op free_op1, free_op2;
	zval *container, *dim, *value, *result;

	SAVE_OPLINE();
	container = GET_OP1_ZVAL_PTR_UNDEF(BP_VAR_R);
	dim = GET_OP2_ZVAL_PTR_UNDEF(BP_VAR_R);
	if (OP1_TYPE != IS_CONST) {
		if (EXPECTED(Z_TYPE_P(container) == IS_ARRAY)) {
ZEND_VM_C_LABEL(fetch_dim_r_array):
			value = zend_fetch_dimension_address_inner(Z_ARRVAL_P(container), dim, OP2_TYPE, BP_VAR_R);
			result = EX_VAR(opline->result.var);
			ZVAL_COPY_UNREF(result, value);
		} else if (EXPECTED(Z_TYPE_P(container) == IS_REFERENCE)) {
			container = Z_REFVAL_P(container);
			if (EXPECTED(Z_TYPE_P(container) == IS_ARRAY)) {
				ZEND_VM_C_GOTO(fetch_dim_r_array);
			} else {
				ZEND_VM_C_GOTO(fetch_dim_r_slow);
			}
		} else {
ZEND_VM_C_LABEL(fetch_dim_r_slow):
			result = EX_VAR(opline->result.var);
			zend_fetch_dimension_address_read_R_slow(result, container, dim);
		}
	} else {
		result = EX_VAR(opline->result.var);
		zend_fetch_dimension_address_read_R(result, container, dim, OP2_TYPE);
	}
	FREE_OP2();
	FREE_OP1();
	ZEND_VM_NEXT_OPCODE_CHECK_EXCEPTION();
}

ZEND_VM_HANDLER(84, ZEND_FETCH_DIM_W, VAR|CV, CONST|TMPVAR|UNUSED|NEXT|CV)
{
	USE_OPLINE
	zend_free_op free_op1, free_op2;
	zval *container;

	SAVE_OPLINE();
	container = GET_OP1_ZVAL_PTR_PTR_UNDEF(BP_VAR_W);

	zend_fetch_dimension_address_W(EX_VAR(opline->result.var), container, GET_OP2_ZVAL_PTR_UNDEF(BP_VAR_R), OP2_TYPE);
	FREE_OP2();
	if (OP1_TYPE == IS_VAR && READY_TO_DESTROY(free_op1)) {
		EXTRACT_ZVAL_PTR(EX_VAR(opline->result.var));
	}
	FREE_OP1_VAR_PTR();
	ZEND_VM_NEXT_OPCODE_CHECK_EXCEPTION();
}

ZEND_VM_HANDLER(87, ZEND_FETCH_DIM_RW, VAR|CV, CONST|TMPVAR|UNUSED|NEXT|CV)
{
	USE_OPLINE
	zend_free_op free_op1, free_op2;
	zval *container;

	SAVE_OPLINE();
	container = GET_OP1_ZVAL_PTR_PTR_UNDEF(BP_VAR_RW);

	zend_fetch_dimension_address_RW(EX_VAR(opline->result.var), container, GET_OP2_ZVAL_PTR_UNDEF(BP_VAR_R), OP2_TYPE);
	FREE_OP2();
	if (OP1_TYPE == IS_VAR && READY_TO_DESTROY(free_op1)) {
		EXTRACT_ZVAL_PTR(EX_VAR(opline->result.var));
	}
	FREE_OP1_VAR_PTR();
	ZEND_VM_NEXT_OPCODE_CHECK_EXCEPTION();
}

ZEND_VM_HANDLER(90, ZEND_FETCH_DIM_IS, CONST|TMPVAR|CV, CONST|TMPVAR|CV)
{
	USE_OPLINE
	zend_free_op free_op1, free_op2;
	zval *container;

	SAVE_OPLINE();
	container = GET_OP1_ZVAL_PTR_UNDEF(BP_VAR_IS);
	zend_fetch_dimension_address_read_IS(EX_VAR(opline->result.var), container, GET_OP2_ZVAL_PTR_UNDEF(BP_VAR_R), OP2_TYPE);
	FREE_OP2();
	FREE_OP1();
	ZEND_VM_NEXT_OPCODE_CHECK_EXCEPTION();
}

ZEND_VM_HANDLER(93, ZEND_FETCH_DIM_FUNC_ARG, CONST|TMP|VAR|CV, CONST|TMPVAR|UNUSED|NEXT|CV, NUM)
{
	USE_OPLINE
	zval *container;
	zend_free_op free_op1, free_op2;

	SAVE_OPLINE();

	if (zend_is_by_ref_func_arg_fetch(opline, EX(call))) {
        if ((OP1_TYPE & (IS_CONST|IS_TMP_VAR))) {
            zend_throw_error(NULL, "Cannot use temporary expression in write context");
			FREE_UNFETCHED_OP2();
			FREE_UNFETCHED_OP1();
			HANDLE_EXCEPTION();
        }
		container = GET_OP1_ZVAL_PTR_PTR_UNDEF(BP_VAR_W);
		zend_fetch_dimension_address_W(EX_VAR(opline->result.var), container, GET_OP2_ZVAL_PTR_UNDEF(BP_VAR_R), OP2_TYPE);
		if (OP1_TYPE == IS_VAR && READY_TO_DESTROY(free_op1)) {
			EXTRACT_ZVAL_PTR(EX_VAR(opline->result.var));
		}
		FREE_OP2();
		FREE_OP1_VAR_PTR();
	} else {
		if (OP2_TYPE == IS_UNUSED) {
			zend_throw_error(NULL, "Cannot use [] for reading");
			FREE_UNFETCHED_OP2();
			FREE_UNFETCHED_OP1();
			HANDLE_EXCEPTION();
		}
		container = GET_OP1_ZVAL_PTR_UNDEF(BP_VAR_R);
		zend_fetch_dimension_address_read_R(EX_VAR(opline->result.var), container, GET_OP2_ZVAL_PTR_UNDEF(BP_VAR_R), OP2_TYPE);
		FREE_OP2();
		FREE_OP1();
	}
	ZEND_VM_NEXT_OPCODE_CHECK_EXCEPTION();
}

ZEND_VM_HANDLER(96, ZEND_FETCH_DIM_UNSET, VAR|CV, CONST|TMPVAR|CV)
{
	USE_OPLINE
	zend_free_op free_op1, free_op2;
	zval *container;

	SAVE_OPLINE();
	container = GET_OP1_ZVAL_PTR_PTR_UNDEF(BP_VAR_UNSET);

	zend_fetch_dimension_address_UNSET(EX_VAR(opline->result.var), container, GET_OP2_ZVAL_PTR_UNDEF(BP_VAR_R), OP2_TYPE);
	FREE_OP2();
	if (OP1_TYPE == IS_VAR && READY_TO_DESTROY(free_op1)) {
		EXTRACT_ZVAL_PTR(EX_VAR(opline->result.var));
	}
	FREE_OP1_VAR_PTR();
	ZEND_VM_NEXT_OPCODE_CHECK_EXCEPTION();
}

ZEND_VM_HANDLER(82, ZEND_FETCH_OBJ_R, CONST|TMP|VAR|UNUSED|THIS|CV, CONST|TMPVAR|CV)
{
	USE_OPLINE
	zend_free_op free_op1;
	zval *container;
	zend_free_op free_op2;
	zval *offset;

	SAVE_OPLINE();
	container = GET_OP1_OBJ_ZVAL_PTR(BP_VAR_R);

	if (OP1_TYPE == IS_UNUSED && UNEXPECTED(Z_TYPE_P(container) == IS_UNDEF)) {
		zend_throw_error(NULL, "Using $this when not in object context");
		FREE_UNFETCHED_OP2();
		HANDLE_EXCEPTION();
	}

	offset = GET_OP2_ZVAL_PTR(BP_VAR_R);

	if (OP1_TYPE == IS_CONST ||
	    (OP1_TYPE != IS_UNUSED && UNEXPECTED(Z_TYPE_P(container) != IS_OBJECT))) {
		if ((OP1_TYPE & (IS_VAR|IS_CV)) && Z_ISREF_P(container)) {
			container = Z_REFVAL_P(container);
			if (UNEXPECTED(Z_TYPE_P(container) != IS_OBJECT)) {
				ZEND_VM_C_GOTO(fetch_obj_r_no_object);
			}
		} else {
			ZEND_VM_C_GOTO(fetch_obj_r_no_object);
		}
	}

	/* here we are sure we are dealing with an object */
	do {
		zend_object *zobj = Z_OBJ_P(container);
		zval *retval;

		if (OP2_TYPE == IS_CONST &&
			EXPECTED(zobj->ce == CACHED_PTR(Z_CACHE_SLOT_P(offset)))) {
			uint32_t prop_offset = (uint32_t)(intptr_t)CACHED_PTR(Z_CACHE_SLOT_P(offset) + sizeof(void*));

			if (EXPECTED(prop_offset != (uint32_t)ZEND_DYNAMIC_PROPERTY_OFFSET)) {
				retval = OBJ_PROP(zobj, prop_offset);
				if (EXPECTED(Z_TYPE_P(retval) != IS_UNDEF)) {
					ZVAL_COPY_UNREF(EX_VAR(opline->result.var), retval);
					break;
				}
			} else if (EXPECTED(zobj->properties != NULL)) {
				retval = zend_hash_find(zobj->properties, Z_STR_P(offset));
				if (EXPECTED(retval)) {
					ZVAL_COPY_UNREF(EX_VAR(opline->result.var), retval);
					break;
				}
			}
		}

		if (UNEXPECTED(zobj->handlers->read_property == NULL)) {
ZEND_VM_C_LABEL(fetch_obj_r_no_object):
			zend_error(E_NOTICE, "Trying to get property of non-object");
			ZVAL_NULL(EX_VAR(opline->result.var));
		} else {
			retval = zobj->handlers->read_property(container, offset, BP_VAR_R, ((OP2_TYPE == IS_CONST) ? CACHE_ADDR(Z_CACHE_SLOT_P(offset)) : NULL), EX_VAR(opline->result.var));

			if (retval != EX_VAR(opline->result.var)) {
				ZVAL_COPY_UNREF(EX_VAR(opline->result.var), retval);
			}
		}
	} while (0);

	FREE_OP2();
	FREE_OP1();
	ZEND_VM_NEXT_OPCODE_CHECK_EXCEPTION();
}

ZEND_VM_HANDLER(85, ZEND_FETCH_OBJ_W, VAR|UNUSED|THIS|CV, CONST|TMPVAR|CV)
{
	USE_OPLINE
	zend_free_op free_op1, free_op2;
	zval *property;
	zval *container;

	SAVE_OPLINE();
	property = GET_OP2_ZVAL_PTR(BP_VAR_R);

	container = GET_OP1_OBJ_ZVAL_PTR_PTR_UNDEF(BP_VAR_W);
	if (OP1_TYPE == IS_UNUSED && UNEXPECTED(Z_TYPE_P(container) == IS_UNDEF)) {
		zend_throw_error(NULL, "Using $this when not in object context");
		FREE_OP2();
		HANDLE_EXCEPTION();
	}

	zend_fetch_property_address(EX_VAR(opline->result.var), container, OP1_TYPE, property, OP2_TYPE, ((OP2_TYPE == IS_CONST) ? CACHE_ADDR(Z_CACHE_SLOT_P(property)) : NULL), BP_VAR_W);
	FREE_OP2();
	if (OP1_TYPE == IS_VAR && READY_TO_DESTROY(free_op1)) {
		EXTRACT_ZVAL_PTR(EX_VAR(opline->result.var));
	}
	FREE_OP1_VAR_PTR();
	ZEND_VM_NEXT_OPCODE_CHECK_EXCEPTION();
}

ZEND_VM_HANDLER(88, ZEND_FETCH_OBJ_RW, VAR|UNUSED|THIS|CV, CONST|TMPVAR|CV)
{
	USE_OPLINE
	zend_free_op free_op1, free_op2;
	zval *property;
	zval *container;

	SAVE_OPLINE();
	property = GET_OP2_ZVAL_PTR(BP_VAR_R);
	container = GET_OP1_OBJ_ZVAL_PTR_PTR(BP_VAR_RW);

	if (OP1_TYPE == IS_UNUSED && UNEXPECTED(Z_TYPE_P(container) == IS_UNDEF)) {
		zend_throw_error(NULL, "Using $this when not in object context");
		FREE_OP2();
		HANDLE_EXCEPTION();
	}
	zend_fetch_property_address(EX_VAR(opline->result.var), container, OP1_TYPE, property, OP2_TYPE, ((OP2_TYPE == IS_CONST) ? CACHE_ADDR(Z_CACHE_SLOT_P(property)) : NULL), BP_VAR_RW);
	FREE_OP2();
	if (OP1_TYPE == IS_VAR && READY_TO_DESTROY(free_op1)) {
		EXTRACT_ZVAL_PTR(EX_VAR(opline->result.var));
	}
	FREE_OP1_VAR_PTR();
	ZEND_VM_NEXT_OPCODE_CHECK_EXCEPTION();
}

ZEND_VM_HANDLER(91, ZEND_FETCH_OBJ_IS, CONST|TMPVAR|UNUSED|THIS|CV, CONST|TMPVAR|CV)
{
	USE_OPLINE
	zend_free_op free_op1;
	zval *container;
	zend_free_op free_op2;
	zval *offset;

	SAVE_OPLINE();
	container = GET_OP1_OBJ_ZVAL_PTR(BP_VAR_IS);

	if (OP1_TYPE == IS_UNUSED && UNEXPECTED(Z_TYPE_P(container) == IS_UNDEF)) {
		zend_throw_error(NULL, "Using $this when not in object context");
		FREE_UNFETCHED_OP2();
		HANDLE_EXCEPTION();
	}

	offset  = GET_OP2_ZVAL_PTR(BP_VAR_R);

	if (OP1_TYPE == IS_CONST ||
	    (OP1_TYPE != IS_UNUSED && UNEXPECTED(Z_TYPE_P(container) != IS_OBJECT))) {
		if ((OP1_TYPE & (IS_VAR|IS_CV)) && Z_ISREF_P(container)) {
			container = Z_REFVAL_P(container);
			if (UNEXPECTED(Z_TYPE_P(container) != IS_OBJECT)) {
				ZEND_VM_C_GOTO(fetch_obj_is_no_object);
			}
		} else {
			ZEND_VM_C_GOTO(fetch_obj_is_no_object);
		}
	}

	/* here we are sure we are dealing with an object */
	do {
		zend_object *zobj = Z_OBJ_P(container);
		zval *retval;

		if (OP2_TYPE == IS_CONST &&
			EXPECTED(zobj->ce == CACHED_PTR(Z_CACHE_SLOT_P(offset)))) {
			uint32_t prop_offset = (uint32_t)(intptr_t)CACHED_PTR(Z_CACHE_SLOT_P(offset) + sizeof(void*));

			if (EXPECTED(prop_offset != (uint32_t)ZEND_DYNAMIC_PROPERTY_OFFSET)) {
				retval = OBJ_PROP(zobj, prop_offset);
				if (EXPECTED(Z_TYPE_P(retval) != IS_UNDEF)) {
					ZVAL_COPY(EX_VAR(opline->result.var), retval);
					break;
				}
			} else if (EXPECTED(zobj->properties != NULL)) {
				retval = zend_hash_find(zobj->properties, Z_STR_P(offset));
				if (EXPECTED(retval)) {
					ZVAL_COPY(EX_VAR(opline->result.var), retval);
					break;
				}
			}
		}

		if (UNEXPECTED(zobj->handlers->read_property == NULL)) {
ZEND_VM_C_LABEL(fetch_obj_is_no_object):
			ZVAL_NULL(EX_VAR(opline->result.var));
		} else {

			retval = zobj->handlers->read_property(container, offset, BP_VAR_IS, ((OP2_TYPE == IS_CONST) ? CACHE_ADDR(Z_CACHE_SLOT_P(offset)) : NULL), EX_VAR(opline->result.var));

			if (retval != EX_VAR(opline->result.var)) {
				ZVAL_COPY(EX_VAR(opline->result.var), retval);
			}
		}
	} while (0);

	FREE_OP2();
	FREE_OP1();
	ZEND_VM_NEXT_OPCODE_CHECK_EXCEPTION();
}

ZEND_VM_HANDLER(94, ZEND_FETCH_OBJ_FUNC_ARG, CONST|TMP|VAR|UNUSED|THIS|CV, CONST|TMPVAR|CV, NUM)
{
	USE_OPLINE
	zval *container;

	if (zend_is_by_ref_func_arg_fetch(opline, EX(call))) {
		/* Behave like FETCH_OBJ_W */
		zend_free_op free_op1, free_op2;
		zval *property;

		SAVE_OPLINE();
		property = GET_OP2_ZVAL_PTR(BP_VAR_R);
		container = GET_OP1_OBJ_ZVAL_PTR_PTR_UNDEF(BP_VAR_W);

		if (OP1_TYPE == IS_UNUSED && UNEXPECTED(Z_TYPE_P(container) == IS_UNDEF)) {
			zend_throw_error(NULL, "Using $this when not in object context");
			FREE_OP2();
			HANDLE_EXCEPTION();
		}
		if ((OP1_TYPE & (IS_CONST|IS_TMP_VAR))) {
			zend_throw_error(NULL, "Cannot use temporary expression in write context");
			FREE_OP2();
			FREE_OP1_VAR_PTR();
			HANDLE_EXCEPTION();
		}
		zend_fetch_property_address(EX_VAR(opline->result.var), container, OP1_TYPE, property, OP2_TYPE, ((OP2_TYPE == IS_CONST) ? CACHE_ADDR(Z_CACHE_SLOT_P(property)) : NULL), BP_VAR_W);
		FREE_OP2();
		if (OP1_TYPE == IS_VAR && READY_TO_DESTROY(free_op1)) {
			EXTRACT_ZVAL_PTR(EX_VAR(opline->result.var));
		}
		FREE_OP1_VAR_PTR();
		ZEND_VM_NEXT_OPCODE_CHECK_EXCEPTION();
	} else {
		ZEND_VM_DISPATCH_TO_HANDLER(ZEND_FETCH_OBJ_R);
	}
}

ZEND_VM_HANDLER(97, ZEND_FETCH_OBJ_UNSET, VAR|UNUSED|THIS|CV, CONST|TMPVAR|CV)
{
	USE_OPLINE
	zend_free_op free_op1, free_op2;
	zval *container, *property;

	SAVE_OPLINE();
	container = GET_OP1_OBJ_ZVAL_PTR_PTR(BP_VAR_UNSET);

	if (OP1_TYPE == IS_UNUSED && UNEXPECTED(Z_TYPE_P(container) == IS_UNDEF)) {
		zend_throw_error(NULL, "Using $this when not in object context");
		FREE_UNFETCHED_OP2();
		HANDLE_EXCEPTION();
	}

	property = GET_OP2_ZVAL_PTR(BP_VAR_R);

	zend_fetch_property_address(EX_VAR(opline->result.var), container, OP1_TYPE, property, OP2_TYPE, ((OP2_TYPE == IS_CONST) ? CACHE_ADDR(Z_CACHE_SLOT_P(property)) : NULL), BP_VAR_UNSET);
	FREE_OP2();
	if (OP1_TYPE == IS_VAR && READY_TO_DESTROY(free_op1)) {
		EXTRACT_ZVAL_PTR(EX_VAR(opline->result.var));
	}
	FREE_OP1_VAR_PTR();
	ZEND_VM_NEXT_OPCODE_CHECK_EXCEPTION();
}

ZEND_VM_HANDLER(98, ZEND_FETCH_LIST, CONST|TMPVAR|CV, CONST|TMPVAR|CV)
{
	USE_OPLINE
	zend_free_op free_op1, free_op2;
	zval *container;

	SAVE_OPLINE();
	container = GET_OP1_ZVAL_PTR_UNDEF(BP_VAR_R);
	zend_fetch_dimension_address_read_LIST(EX_VAR(opline->result.var), container, GET_OP2_ZVAL_PTR_UNDEF(BP_VAR_R));
	FREE_OP2();
	ZEND_VM_NEXT_OPCODE_CHECK_EXCEPTION();
}

ZEND_VM_HANDLER(136, ZEND_ASSIGN_OBJ, VAR|UNUSED|THIS|CV, CONST|TMPVAR|CV, SPEC(OP_DATA=CONST|TMP|VAR|CV))
{
	USE_OPLINE
	zend_free_op free_op1, free_op2, free_op_data;
	zval *object, *property_name, *value, tmp;

	SAVE_OPLINE();
	object = GET_OP1_OBJ_ZVAL_PTR_PTR_UNDEF(BP_VAR_W);

	if (OP1_TYPE == IS_UNUSED && UNEXPECTED(Z_TYPE_P(object) == IS_UNDEF)) {
		zend_throw_error(NULL, "Using $this when not in object context");
		FREE_UNFETCHED_OP2();
		HANDLE_EXCEPTION();
	}

	property_name = GET_OP2_ZVAL_PTR(BP_VAR_R);
	value = GET_OP_DATA_ZVAL_PTR(BP_VAR_R);

	if (OP1_TYPE != IS_UNUSED && UNEXPECTED(Z_TYPE_P(object) != IS_OBJECT)) {
		do {
			if (Z_ISREF_P(object)) {
				object = Z_REFVAL_P(object);
				if (EXPECTED(Z_TYPE_P(object) == IS_OBJECT)) {
					break;
				}
			}
			if (EXPECTED(Z_TYPE_P(object) <= IS_FALSE ||
			    (Z_TYPE_P(object) == IS_STRING && Z_STRLEN_P(object) == 0))) {
				zend_object *obj;

				zval_ptr_dtor(object);
				object_init(object);
				Z_ADDREF_P(object);
				obj = Z_OBJ_P(object);
				zend_error(E_WARNING, "Creating default object from empty value");
				if (GC_REFCOUNT(obj) == 1) {
					/* the enclosing container was deleted, obj is unreferenced */
					if (UNEXPECTED(RETURN_VALUE_USED(opline))) {
						ZVAL_NULL(EX_VAR(opline->result.var));
					}
					FREE_OP_DATA();
					OBJ_RELEASE(obj);
					ZEND_VM_C_GOTO(exit_assign_obj);
				}
				Z_DELREF_P(object);
			} else {
				if (OP1_TYPE != IS_VAR || EXPECTED(!Z_ISERROR_P(object))) {
					zend_error(E_WARNING, "Attempt to assign property of non-object");
				}
				if (UNEXPECTED(RETURN_VALUE_USED(opline))) {
					ZVAL_NULL(EX_VAR(opline->result.var));
				}
				FREE_OP_DATA();
				ZEND_VM_C_GOTO(exit_assign_obj);
			}
		} while (0);
	}

	if (OP2_TYPE == IS_CONST &&
	    EXPECTED(Z_OBJCE_P(object) == CACHED_PTR(Z_CACHE_SLOT_P(property_name)))) {
		uint32_t prop_offset = (uint32_t)(intptr_t)CACHED_PTR(Z_CACHE_SLOT_P(property_name) + sizeof(void*));
		zend_object *zobj = Z_OBJ_P(object);
		zval *property;

		if (EXPECTED(prop_offset != (uint32_t)ZEND_DYNAMIC_PROPERTY_OFFSET)) {
			property = OBJ_PROP(zobj, prop_offset);
			if (Z_TYPE_P(property) != IS_UNDEF) {
ZEND_VM_C_LABEL(fast_assign_obj):
				value = zend_assign_to_variable(property, value, OP_DATA_TYPE);
				if (UNEXPECTED(RETURN_VALUE_USED(opline))) {
					ZVAL_COPY(EX_VAR(opline->result.var), value);
				}
				ZEND_VM_C_GOTO(exit_assign_obj);
			}
		} else {
			if (EXPECTED(zobj->properties != NULL)) {
				if (UNEXPECTED(GC_REFCOUNT(zobj->properties) > 1)) {
					if (EXPECTED(!(GC_FLAGS(zobj->properties) & IS_ARRAY_IMMUTABLE))) {
						GC_REFCOUNT(zobj->properties)--;
					}
					zobj->properties = zend_array_dup(zobj->properties);
				}
				property = zend_hash_find(zobj->properties, Z_STR_P(property_name));
				if (property) {
					ZEND_VM_C_GOTO(fast_assign_obj);
				}
			}

			if (!zobj->ce->__set) {

				if (EXPECTED(zobj->properties == NULL)) {
					rebuild_object_properties(zobj);
				}
				if (OP_DATA_TYPE == IS_CONST) {
					if (UNEXPECTED(Z_OPT_REFCOUNTED_P(value))) {
						Z_ADDREF_P(value);
					}
				} else if (OP_DATA_TYPE != IS_TMP_VAR) {
					if (Z_ISREF_P(value)) {
						if (OP_DATA_TYPE == IS_VAR) {
							zend_reference *ref = Z_REF_P(value);
							if (--GC_REFCOUNT(ref) == 0) {
								ZVAL_COPY_VALUE(&tmp, Z_REFVAL_P(value));
								efree_size(ref, sizeof(zend_reference));
								value = &tmp;
							} else {
								value = Z_REFVAL_P(value);
								if (Z_REFCOUNTED_P(value)) {
									Z_ADDREF_P(value);
								}
							}
						} else {
							value = Z_REFVAL_P(value);
							if (Z_REFCOUNTED_P(value)) {
								Z_ADDREF_P(value);
							}
						}
					} else if (OP_DATA_TYPE == IS_CV && Z_REFCOUNTED_P(value)) {
						Z_ADDREF_P(value);
					}
				}
				zend_hash_add_new(zobj->properties, Z_STR_P(property_name), value);
				if (UNEXPECTED(RETURN_VALUE_USED(opline))) {
					ZVAL_COPY(EX_VAR(opline->result.var), value);
				}
				ZEND_VM_C_GOTO(exit_assign_obj);
			}
		}
	}

	if (!Z_OBJ_HT_P(object)->write_property) {
		zend_error(E_WARNING, "Attempt to assign property of non-object");
		if (UNEXPECTED(RETURN_VALUE_USED(opline))) {
			ZVAL_NULL(EX_VAR(opline->result.var));
		}
		FREE_OP_DATA();
		ZEND_VM_C_GOTO(exit_assign_obj);
	}

	if (OP_DATA_TYPE == IS_CV || OP_DATA_TYPE == IS_VAR) {
		ZVAL_DEREF(value);
	}

	Z_OBJ_HT_P(object)->write_property(object, property_name, value, (OP2_TYPE == IS_CONST) ? CACHE_ADDR(Z_CACHE_SLOT_P(property_name)) : NULL);

	if (UNEXPECTED(RETURN_VALUE_USED(opline)) && EXPECTED(!EG(exception))) {
		ZVAL_COPY(EX_VAR(opline->result.var), value);
	}
	FREE_OP_DATA();
ZEND_VM_C_LABEL(exit_assign_obj):
	FREE_OP2();
	FREE_OP1_VAR_PTR();
	/* assign_obj has two opcodes! */
	ZEND_VM_NEXT_OPCODE_EX(1, 2);
}

ZEND_VM_HANDLER(147, ZEND_ASSIGN_DIM, VAR|CV, CONST|TMPVAR|UNUSED|NEXT|CV, SPEC(OP_DATA=CONST|TMP|VAR|CV))
{
	USE_OPLINE
	zend_free_op free_op1;
	zval *object_ptr;
	zend_free_op free_op2, free_op_data;
	zval *value;
	zval *variable_ptr;
	zval *dim;

	SAVE_OPLINE();
	object_ptr = GET_OP1_ZVAL_PTR_PTR_UNDEF(BP_VAR_W);

	if (EXPECTED(Z_TYPE_P(object_ptr) == IS_ARRAY)) {
ZEND_VM_C_LABEL(try_assign_dim_array):
		SEPARATE_ARRAY(object_ptr);
		if (OP2_TYPE == IS_UNUSED) {
			variable_ptr = zend_hash_next_index_insert(Z_ARRVAL_P(object_ptr), &EG(uninitialized_zval));
			if (UNEXPECTED(variable_ptr == NULL)) {
				zend_error(E_WARNING, "Cannot add element to the array as the next element is already occupied");
				ZEND_VM_C_GOTO(assign_dim_error);
			}
		} else {
			dim = GET_OP2_ZVAL_PTR_UNDEF(BP_VAR_R);
			if (OP2_TYPE == IS_CONST) {
				variable_ptr = zend_fetch_dimension_address_inner_W_CONST(Z_ARRVAL_P(object_ptr), dim);
			} else {
				variable_ptr = zend_fetch_dimension_address_inner_W(Z_ARRVAL_P(object_ptr), dim);
			}
			if (UNEXPECTED(variable_ptr == NULL)) {
				ZEND_VM_C_GOTO(assign_dim_error);
			}
		}
		value = GET_OP_DATA_ZVAL_PTR(BP_VAR_R);
		value = zend_assign_to_variable(variable_ptr, value, OP_DATA_TYPE);
		if (UNEXPECTED(RETURN_VALUE_USED(opline))) {
			ZVAL_COPY(EX_VAR(opline->result.var), value);
		}
	} else {
		if (EXPECTED(Z_ISREF_P(object_ptr))) {
			object_ptr = Z_REFVAL_P(object_ptr);
			if (EXPECTED(Z_TYPE_P(object_ptr) == IS_ARRAY)) {
				ZEND_VM_C_GOTO(try_assign_dim_array);
			}
		}
		if (EXPECTED(Z_TYPE_P(object_ptr) == IS_OBJECT)) {
			dim = GET_OP2_ZVAL_PTR(BP_VAR_R);
			value = GET_OP_DATA_ZVAL_PTR(BP_VAR_R);

			zend_assign_to_object_dim(object_ptr, dim, value);

			if (UNEXPECTED(RETURN_VALUE_USED(opline)) && EXPECTED(!EG(exception))) {
				ZVAL_COPY(EX_VAR(opline->result.var), value);
			}

			FREE_OP_DATA();
		} else if (EXPECTED(Z_TYPE_P(object_ptr) == IS_STRING)) {
			if (OP2_TYPE == IS_UNUSED) {
				zend_throw_error(NULL, "[] operator not supported for strings");
				FREE_UNFETCHED_OP_DATA();
				FREE_OP1_VAR_PTR();
				HANDLE_EXCEPTION();
			} else {
				dim = GET_OP2_ZVAL_PTR(BP_VAR_R);
				value = GET_OP_DATA_ZVAL_PTR_DEREF(BP_VAR_R);
				zend_assign_to_string_offset(object_ptr, dim, value, (UNEXPECTED(RETURN_VALUE_USED(opline)) ? EX_VAR(opline->result.var) : NULL));
				FREE_OP_DATA();
			}
		} else if (EXPECTED(Z_TYPE_P(object_ptr) <= IS_FALSE)) {
			ZVAL_NEW_ARR(object_ptr);
			zend_hash_init(Z_ARRVAL_P(object_ptr), 8, NULL, ZVAL_PTR_DTOR, 0);
			ZEND_VM_C_GOTO(try_assign_dim_array);
		} else {
			if (OP1_TYPE != IS_VAR || EXPECTED(!Z_ISERROR_P(object_ptr))) {
				zend_error(E_WARNING, "Cannot use a scalar value as an array");
			}
			dim = GET_OP2_ZVAL_PTR(BP_VAR_R);
ZEND_VM_C_LABEL(assign_dim_error):
			FREE_UNFETCHED_OP_DATA();
			if (UNEXPECTED(RETURN_VALUE_USED(opline))) {
				ZVAL_NULL(EX_VAR(opline->result.var));
			}
		}
	}
	if (OP2_TYPE != IS_UNUSED) {
		FREE_OP2();
	}
	FREE_OP1_VAR_PTR();
	/* assign_dim has two opcodes! */
	ZEND_VM_NEXT_OPCODE_EX(1, 2);
}

ZEND_VM_HANDLER(38, ZEND_ASSIGN, VAR|CV, CONST|TMP|VAR|CV, SPEC(RETVAL))
{
	USE_OPLINE
	zend_free_op free_op1, free_op2;
	zval *value;
	zval *variable_ptr;

	SAVE_OPLINE();
	value = GET_OP2_ZVAL_PTR(BP_VAR_R);
	variable_ptr = GET_OP1_ZVAL_PTR_PTR_UNDEF(BP_VAR_W);

	if (OP1_TYPE == IS_VAR && UNEXPECTED(Z_ISERROR_P(variable_ptr))) {
		FREE_OP2();
		if (UNEXPECTED(RETURN_VALUE_USED(opline))) {
			ZVAL_NULL(EX_VAR(opline->result.var));
		}
	} else {
		value = zend_assign_to_variable(variable_ptr, value, OP2_TYPE);
		if (UNEXPECTED(RETURN_VALUE_USED(opline))) {
			ZVAL_COPY(EX_VAR(opline->result.var), value);
		}
		FREE_OP1_VAR_PTR();
		/* zend_assign_to_variable() always takes care of op2, never free it! */
	}

	ZEND_VM_NEXT_OPCODE_CHECK_EXCEPTION();
}

ZEND_VM_HANDLER(39, ZEND_ASSIGN_REF, VAR|CV, VAR|CV, SRC)
{
	USE_OPLINE
	zend_free_op free_op1, free_op2;
	zval *variable_ptr;
	zval *value_ptr;

	SAVE_OPLINE();
	value_ptr = GET_OP2_ZVAL_PTR_PTR(BP_VAR_W);
	variable_ptr = GET_OP1_ZVAL_PTR_PTR_UNDEF(BP_VAR_W);

	if (OP1_TYPE == IS_VAR &&
	    UNEXPECTED(Z_TYPE_P(EX_VAR(opline->op1.var)) != IS_INDIRECT) &&
	    UNEXPECTED(!Z_ISREF_P(EX_VAR(opline->op1.var))) &&
	    UNEXPECTED(!Z_ISERROR_P(EX_VAR(opline->op1.var)))) {

		zend_throw_error(NULL, "Cannot assign by reference to overloaded object");
		FREE_OP1_VAR_PTR();
		FREE_OP2_VAR_PTR();
		HANDLE_EXCEPTION();

	} else if (OP2_TYPE == IS_VAR &&
	           opline->extended_value == ZEND_RETURNS_FUNCTION &&
			   UNEXPECTED(!Z_ISREF_P(value_ptr))) {
		zend_error(E_NOTICE, "Only variables should be assigned by reference");
		if (UNEXPECTED(EG(exception) != NULL)) {
			FREE_OP2_VAR_PTR();
			HANDLE_EXCEPTION();
		}

		value_ptr = zend_assign_to_variable(variable_ptr, value_ptr, OP2_TYPE);
		if (UNEXPECTED(RETURN_VALUE_USED(opline))) {
			ZVAL_COPY(EX_VAR(opline->result.var), value_ptr);
		}
		/* zend_assign_to_variable() always takes care of op2, never free it! */

	} else {

		if ((OP1_TYPE == IS_VAR && UNEXPECTED(Z_ISERROR_P(variable_ptr))) ||
		    (OP2_TYPE == IS_VAR && UNEXPECTED(Z_ISERROR_P(value_ptr)))) {
			variable_ptr = &EG(uninitialized_zval);
		} else {
			zend_assign_to_variable_reference(variable_ptr, value_ptr);
		}

		if (UNEXPECTED(RETURN_VALUE_USED(opline))) {
			ZVAL_COPY(EX_VAR(opline->result.var), variable_ptr);
		}

		FREE_OP2_VAR_PTR();
	}

	FREE_OP1_VAR_PTR();
	ZEND_VM_NEXT_OPCODE_CHECK_EXCEPTION();
}

ZEND_VM_HELPER(zend_leave_helper, ANY, ANY)
{
	zend_execute_data *old_execute_data;
	uint32_t call_info = EX_CALL_INFO();

	if (EXPECTED((call_info & (ZEND_CALL_CODE|ZEND_CALL_TOP|ZEND_CALL_HAS_SYMBOL_TABLE|ZEND_CALL_FREE_EXTRA_ARGS|ZEND_CALL_ALLOCATED)) == 0)) {
		i_free_compiled_variables(execute_data);

		EG(current_execute_data) = EX(prev_execute_data);
		if (UNEXPECTED(call_info & ZEND_CALL_RELEASE_THIS)) {
			zend_object *object = Z_OBJ(execute_data->This);
#if 0
			if (UNEXPECTED(EG(exception) != NULL) && (EX(opline)->op1.num & ZEND_CALL_CTOR)) {
#else
			if (UNEXPECTED(EG(exception) != NULL) && (call_info & ZEND_CALL_CTOR)) {
#endif
				GC_REFCOUNT(object)--;
				zend_object_store_ctor_failed(object);
			}
			OBJ_RELEASE(object);
		} else if (UNEXPECTED(call_info & ZEND_CALL_CLOSURE)) {
			OBJ_RELEASE((zend_object*)execute_data->func->op_array.prototype);
		}
		EG(vm_stack_top) = (zval*)execute_data;
		execute_data = EX(prev_execute_data);

		if (UNEXPECTED(EG(exception) != NULL)) {
			const zend_op *old_opline = EX(opline);
			zend_throw_exception_internal(NULL);
			if (RETURN_VALUE_USED(old_opline)) {
				zval_ptr_dtor(EX_VAR(old_opline->result.var));
			}
			HANDLE_EXCEPTION_LEAVE();
		}

		LOAD_NEXT_OPLINE();
		ZEND_VM_LEAVE();
	} else if (EXPECTED((call_info & (ZEND_CALL_CODE|ZEND_CALL_TOP)) == 0)) {
		i_free_compiled_variables(execute_data);

		if (UNEXPECTED(call_info & ZEND_CALL_HAS_SYMBOL_TABLE)) {
			zend_clean_and_cache_symbol_table(EX(symbol_table));
		}
		EG(current_execute_data) = EX(prev_execute_data);
		if (UNEXPECTED(call_info & ZEND_CALL_RELEASE_THIS)) {
			zend_object *object = Z_OBJ(execute_data->This);
#if 0
			if (UNEXPECTED(EG(exception) != NULL) && (EX(opline)->op1.num & ZEND_CALL_CTOR)) {
#else
			if (UNEXPECTED(EG(exception) != NULL) && (call_info & ZEND_CALL_CTOR)) {
#endif
				GC_REFCOUNT(object)--;
				zend_object_store_ctor_failed(object);
			}
			OBJ_RELEASE(object);
		} else if (UNEXPECTED(call_info & ZEND_CALL_CLOSURE)) {
			OBJ_RELEASE((zend_object*)execute_data->func->op_array.prototype);
		}

		zend_vm_stack_free_extra_args_ex(call_info, execute_data);
		old_execute_data = execute_data;
		execute_data = EX(prev_execute_data);
		zend_vm_stack_free_call_frame_ex(call_info, old_execute_data);

		if (UNEXPECTED(EG(exception) != NULL)) {
			const zend_op *old_opline = EX(opline);
			zend_throw_exception_internal(NULL);
			if (RETURN_VALUE_USED(old_opline)) {
				zval_ptr_dtor(EX_VAR(old_opline->result.var));
			}
			HANDLE_EXCEPTION_LEAVE();
		}

		LOAD_NEXT_OPLINE();
		ZEND_VM_LEAVE();
	} else if (EXPECTED((call_info & ZEND_CALL_TOP) == 0)) {
		zend_detach_symbol_table(execute_data);
		destroy_op_array(&EX(func)->op_array);
		efree_size(EX(func), sizeof(zend_op_array));
		old_execute_data = execute_data;
		execute_data = EG(current_execute_data) = EX(prev_execute_data);
		zend_vm_stack_free_call_frame_ex(call_info, old_execute_data);

		zend_attach_symbol_table(execute_data);
		if (UNEXPECTED(EG(exception) != NULL)) {
			zend_throw_exception_internal(NULL);
			HANDLE_EXCEPTION_LEAVE();
		}

		LOAD_NEXT_OPLINE();
		ZEND_VM_LEAVE();
	} else {
		if (EXPECTED((call_info & ZEND_CALL_CODE) == 0)) {
			i_free_compiled_variables(execute_data);
			if (UNEXPECTED(call_info & (ZEND_CALL_HAS_SYMBOL_TABLE|ZEND_CALL_FREE_EXTRA_ARGS))) {
				if (UNEXPECTED(call_info & ZEND_CALL_HAS_SYMBOL_TABLE)) {
					zend_clean_and_cache_symbol_table(EX(symbol_table));
				}
				zend_vm_stack_free_extra_args_ex(call_info, execute_data);
			}
			EG(current_execute_data) = EX(prev_execute_data);
			if (UNEXPECTED(call_info & ZEND_CALL_CLOSURE)) {
				OBJ_RELEASE((zend_object*)EX(func)->op_array.prototype);
			}
			ZEND_VM_RETURN();
		} else /* if (call_kind == ZEND_CALL_TOP_CODE) */ {
			zend_array *symbol_table = EX(symbol_table);

			zend_detach_symbol_table(execute_data);
			old_execute_data = EX(prev_execute_data);
			while (old_execute_data) {
				if (old_execute_data->func && (ZEND_CALL_INFO(old_execute_data) & ZEND_CALL_HAS_SYMBOL_TABLE)) {
					if (old_execute_data->symbol_table == symbol_table) {
						zend_attach_symbol_table(old_execute_data);
					}
					break;
				}
				old_execute_data = old_execute_data->prev_execute_data;
			}
			EG(current_execute_data) = EX(prev_execute_data);
			ZEND_VM_RETURN();
		}
	}
}

ZEND_VM_HANDLER(42, ZEND_JMP, JMP_ADDR, ANY)
{
	USE_OPLINE

	ZEND_VM_SET_OPCODE(OP_JMP_ADDR(opline, opline->op1));
	ZEND_VM_CONTINUE();
}

ZEND_VM_HANDLER(43, ZEND_JMPZ, CONST|TMPVAR|CV, JMP_ADDR)
{
	USE_OPLINE
	zend_free_op free_op1;
	zval *val;

	val = GET_OP1_ZVAL_PTR_UNDEF(BP_VAR_R);
	
	if (Z_TYPE_INFO_P(val) == IS_TRUE) {
		ZEND_VM_SET_NEXT_OPCODE(opline + 1);
		ZEND_VM_CONTINUE();
	} else if (EXPECTED(Z_TYPE_INFO_P(val) <= IS_TRUE)) {
		if (OP1_TYPE == IS_CV && UNEXPECTED(Z_TYPE_INFO_P(val) == IS_UNDEF)) {
			SAVE_OPLINE();
			GET_OP1_UNDEF_CV(val, BP_VAR_R);
			ZEND_VM_JMP(OP_JMP_ADDR(opline, opline->op2));
		} else {
			ZEND_VM_SET_OPCODE(OP_JMP_ADDR(opline, opline->op2));
			ZEND_VM_CONTINUE();
		}
	}

	SAVE_OPLINE();
	if (i_zend_is_true(val)) {
		opline++;
	} else {
		opline = OP_JMP_ADDR(opline, opline->op2);
	}
	FREE_OP1();
	if (UNEXPECTED(EG(exception) != NULL)) {
		HANDLE_EXCEPTION();
	}
	ZEND_VM_JMP(opline);
}

ZEND_VM_HANDLER(44, ZEND_JMPNZ, CONST|TMPVAR|CV, JMP_ADDR)
{
	USE_OPLINE
	zend_free_op free_op1;
	zval *val;

	val = GET_OP1_ZVAL_PTR_UNDEF(BP_VAR_R);

	if (Z_TYPE_INFO_P(val) == IS_TRUE) {
		ZEND_VM_SET_OPCODE(OP_JMP_ADDR(opline, opline->op2));
		ZEND_VM_CONTINUE();
	} else if (EXPECTED(Z_TYPE_INFO_P(val) <= IS_TRUE)) {
		if (OP1_TYPE == IS_CV && UNEXPECTED(Z_TYPE_INFO_P(val) == IS_UNDEF)) {
			SAVE_OPLINE();
			GET_OP1_UNDEF_CV(val, BP_VAR_R);
			ZEND_VM_NEXT_OPCODE_CHECK_EXCEPTION();
		} else {
			ZEND_VM_NEXT_OPCODE();
		}
	}

	SAVE_OPLINE();
	if (i_zend_is_true(val)) {
		opline = OP_JMP_ADDR(opline, opline->op2);
	} else {
		opline++;
	}
	FREE_OP1();
	if (UNEXPECTED(EG(exception) != NULL)) {
		HANDLE_EXCEPTION();
	}
	ZEND_VM_JMP(opline);
}

ZEND_VM_HANDLER(45, ZEND_JMPZNZ, CONST|TMPVAR|CV, JMP_ADDR, JMP_ADDR)
{
	USE_OPLINE
	zend_free_op free_op1;
	zval *val;

	val = GET_OP1_ZVAL_PTR_UNDEF(BP_VAR_R);

	if (EXPECTED(Z_TYPE_INFO_P(val) == IS_TRUE)) {
		ZEND_VM_SET_RELATIVE_OPCODE(opline, opline->extended_value);
		ZEND_VM_CONTINUE();
	} else if (EXPECTED(Z_TYPE_INFO_P(val) <= IS_TRUE)) {
		if (OP1_TYPE == IS_CV) {
			if (UNEXPECTED(Z_TYPE_INFO_P(val) == IS_UNDEF)) {
				SAVE_OPLINE();
				GET_OP1_UNDEF_CV(val, BP_VAR_R);
			}
			ZEND_VM_JMP(OP_JMP_ADDR(opline, opline->op2));
		} else {
			ZEND_VM_SET_OPCODE(OP_JMP_ADDR(opline, opline->op2));
			ZEND_VM_CONTINUE();
		}
	}

	SAVE_OPLINE();
	if (i_zend_is_true(val)) {
		opline = ZEND_OFFSET_TO_OPLINE(opline, opline->extended_value);
	} else {
		opline = OP_JMP_ADDR(opline, opline->op2);
	}
	FREE_OP1();
	if (UNEXPECTED(EG(exception) != NULL)) {
		HANDLE_EXCEPTION();
	}
	ZEND_VM_JMP(opline);
}

ZEND_VM_HANDLER(46, ZEND_JMPZ_EX, CONST|TMPVAR|CV, JMP_ADDR)
{
	USE_OPLINE
	zend_free_op free_op1;
	zval *val;
	int ret;

	val = GET_OP1_ZVAL_PTR_UNDEF(BP_VAR_R);

	if (Z_TYPE_INFO_P(val) == IS_TRUE) {
		ZVAL_TRUE(EX_VAR(opline->result.var));
		ZEND_VM_SET_NEXT_OPCODE(opline + 1);
		ZEND_VM_CONTINUE();
	} else if (EXPECTED(Z_TYPE_INFO_P(val) <= IS_TRUE)) {
		ZVAL_FALSE(EX_VAR(opline->result.var));
		if (OP1_TYPE == IS_CV) {
			if (UNEXPECTED(Z_TYPE_INFO_P(val) == IS_UNDEF)) {
				SAVE_OPLINE();
				GET_OP1_UNDEF_CV(val, BP_VAR_R);
			}
			ZEND_VM_JMP(OP_JMP_ADDR(opline, opline->op2));
		} else {
			ZEND_VM_SET_OPCODE(OP_JMP_ADDR(opline, opline->op2));
			ZEND_VM_CONTINUE();
		}
	}

	SAVE_OPLINE();
	ret = i_zend_is_true(val);
	FREE_OP1();
	if (ret) {
		ZVAL_TRUE(EX_VAR(opline->result.var));
		opline++;
	} else {
		ZVAL_FALSE(EX_VAR(opline->result.var));
		opline = OP_JMP_ADDR(opline, opline->op2);
	}
	if (UNEXPECTED(EG(exception) != NULL)) {
		HANDLE_EXCEPTION();
	}
	ZEND_VM_JMP(opline);
}

ZEND_VM_HANDLER(47, ZEND_JMPNZ_EX, CONST|TMPVAR|CV, JMP_ADDR)
{
	USE_OPLINE
	zend_free_op free_op1;
	zval *val;
	int ret;

	val = GET_OP1_ZVAL_PTR_UNDEF(BP_VAR_R);

	if (Z_TYPE_INFO_P(val) == IS_TRUE) {
		ZVAL_TRUE(EX_VAR(opline->result.var));
		ZEND_VM_SET_OPCODE(OP_JMP_ADDR(opline, opline->op2));
		ZEND_VM_CONTINUE();
	} else if (EXPECTED(Z_TYPE_INFO_P(val) <= IS_TRUE)) {
		ZVAL_FALSE(EX_VAR(opline->result.var));
		if (OP1_TYPE == IS_CV && UNEXPECTED(Z_TYPE_INFO_P(val) == IS_UNDEF)) {
			SAVE_OPLINE();
			GET_OP1_UNDEF_CV(val, BP_VAR_R);
			ZEND_VM_NEXT_OPCODE_CHECK_EXCEPTION();
		} else {
			ZEND_VM_NEXT_OPCODE();
		}
	}

	SAVE_OPLINE();
	ret = i_zend_is_true(val);
	FREE_OP1();
	if (ret) {
		ZVAL_TRUE(EX_VAR(opline->result.var));
		opline = OP_JMP_ADDR(opline, opline->op2);
	} else {
		ZVAL_FALSE(EX_VAR(opline->result.var));
		opline++;
	}
	if (UNEXPECTED(EG(exception) != NULL)) {
		HANDLE_EXCEPTION();
	}
	ZEND_VM_JMP(opline);
}

ZEND_VM_HANDLER(70, ZEND_FREE, TMPVAR, LIVE_RANGE)
{
	USE_OPLINE

	SAVE_OPLINE();
	zval_ptr_dtor_nogc(EX_VAR(opline->op1.var));
	ZEND_VM_NEXT_OPCODE_CHECK_EXCEPTION();
}

ZEND_VM_HANDLER(127, ZEND_FE_FREE, TMPVAR, LIVE_RANGE)
{
	zval *var;
	USE_OPLINE

	SAVE_OPLINE();
	var = EX_VAR(opline->op1.var);
	if (Z_TYPE_P(var) != IS_ARRAY && Z_FE_ITER_P(var) != (uint32_t)-1) {
		zend_hash_iterator_del(Z_FE_ITER_P(var));
	}
	zval_ptr_dtor_nogc(var);
	ZEND_VM_NEXT_OPCODE_CHECK_EXCEPTION();
}

ZEND_VM_HANDLER(53, ZEND_FAST_CONCAT, CONST|TMPVAR|CV, CONST|TMPVAR|CV)
{
	USE_OPLINE
	zend_free_op free_op1, free_op2;
	zval *op1, *op2;
	zend_string *op1_str, *op2_str, *str;

	SAVE_OPLINE();
	op1 = GET_OP1_ZVAL_PTR_UNDEF(BP_VAR_R);
	if (OP1_TYPE == IS_CONST) {
		op1_str = Z_STR_P(op1);
	} else if (EXPECTED(Z_TYPE_P(op1) == IS_STRING)) {
		op1_str = zend_string_copy(Z_STR_P(op1));
	} else {
		if (OP1_TYPE == IS_CV && UNEXPECTED(Z_TYPE_P(op1) == IS_UNDEF)) {
			GET_OP1_UNDEF_CV(op1, BP_VAR_R);
		}
		op1_str = _zval_get_string_func(op1);
	}
	op2 = GET_OP2_ZVAL_PTR_UNDEF(BP_VAR_R);
	if (OP2_TYPE == IS_CONST) {
		op2_str = Z_STR_P(op2);
	} else if (EXPECTED(Z_TYPE_P(op2) == IS_STRING)) {
		op2_str = zend_string_copy(Z_STR_P(op2));
	} else {
		if (OP2_TYPE == IS_CV && UNEXPECTED(Z_TYPE_P(op2) == IS_UNDEF)) {
			GET_OP2_UNDEF_CV(op2, BP_VAR_R);
		}
		op2_str = _zval_get_string_func(op2);
	}
	do {
		if (OP1_TYPE != IS_CONST) {
			if (UNEXPECTED(ZSTR_LEN(op1_str) == 0)) {
				if (OP2_TYPE == IS_CONST) {
					zend_string_addref(op2_str);
				}
				ZVAL_STR(EX_VAR(opline->result.var), op2_str);
				zend_string_release(op1_str);
				break;
			}
		}
		if (OP2_TYPE != IS_CONST) {
			if (UNEXPECTED(ZSTR_LEN(op2_str) == 0)) {
				if (OP1_TYPE == IS_CONST) {
					zend_string_addref(op1_str);
				}
				ZVAL_STR(EX_VAR(opline->result.var), op1_str);
				zend_string_release(op2_str);
				break;
			}
		}
		str = zend_string_alloc(ZSTR_LEN(op1_str) + ZSTR_LEN(op2_str), 0);
		memcpy(ZSTR_VAL(str), ZSTR_VAL(op1_str), ZSTR_LEN(op1_str));
		memcpy(ZSTR_VAL(str) + ZSTR_LEN(op1_str), ZSTR_VAL(op2_str), ZSTR_LEN(op2_str)+1);
		ZVAL_NEW_STR(EX_VAR(opline->result.var), str);
		if (OP1_TYPE != IS_CONST) {
			zend_string_release(op1_str);
		}
		if (OP2_TYPE != IS_CONST) {
			zend_string_release(op2_str);
		}
	} while (0);
	FREE_OP1();
	FREE_OP2();
	ZEND_VM_NEXT_OPCODE_CHECK_EXCEPTION();
}

ZEND_VM_HANDLER(54, ZEND_ROPE_INIT, UNUSED, CONST|TMPVAR|CV, NUM)
{
	USE_OPLINE
	zend_free_op free_op2;
	zend_string **rope;
	zval *var;

	/* Compiler allocates the necessary number of zval slots to keep the rope */
	rope = (zend_string**)EX_VAR(opline->result.var);
	if (OP2_TYPE == IS_CONST) {
		var = GET_OP2_ZVAL_PTR(BP_VAR_R);
		rope[0] = zend_string_copy(Z_STR_P(var));
	} else {
		var = GET_OP2_ZVAL_PTR_UNDEF(BP_VAR_R);
		if (EXPECTED(Z_TYPE_P(var) == IS_STRING)) {
			if (OP2_TYPE == IS_CV) {
				rope[0] = zend_string_copy(Z_STR_P(var));
			} else {
				rope[0] = Z_STR_P(var);
			}
		} else {
			SAVE_OPLINE();
			if (OP2_TYPE == IS_CV && UNEXPECTED(Z_TYPE_P(var) == IS_UNDEF)) {
				GET_OP2_UNDEF_CV(var, BP_VAR_R);
			}
			rope[0] = _zval_get_string_func(var);
			FREE_OP2();
			ZEND_VM_NEXT_OPCODE_CHECK_EXCEPTION();
		}
	}
	ZEND_VM_NEXT_OPCODE();
}

ZEND_VM_HANDLER(55, ZEND_ROPE_ADD, TMP, CONST|TMPVAR|CV, NUM)
{
	USE_OPLINE
	zend_free_op free_op2;
	zend_string **rope;
	zval *var;

	/* op1 and result are the same */
	rope = (zend_string**)EX_VAR(opline->op1.var);
	if (OP2_TYPE == IS_CONST) {
		var = GET_OP2_ZVAL_PTR(BP_VAR_R);
		rope[opline->extended_value] = zend_string_copy(Z_STR_P(var));
	} else {
		var = GET_OP2_ZVAL_PTR_UNDEF(BP_VAR_R);
		if (EXPECTED(Z_TYPE_P(var) == IS_STRING)) {
			if (OP2_TYPE == IS_CV) {
				rope[opline->extended_value] = zend_string_copy(Z_STR_P(var));
			} else {
				rope[opline->extended_value] = Z_STR_P(var);
			}
		} else {
			SAVE_OPLINE();
			if (OP2_TYPE == IS_CV && UNEXPECTED(Z_TYPE_P(var) == IS_UNDEF)) {
				GET_OP2_UNDEF_CV(var, BP_VAR_R);
			}
			rope[opline->extended_value] = _zval_get_string_func(var);
			FREE_OP2();
			ZEND_VM_NEXT_OPCODE_CHECK_EXCEPTION();
		}
	}
	ZEND_VM_NEXT_OPCODE();
}

ZEND_VM_HANDLER(56, ZEND_ROPE_END, TMP, CONST|TMPVAR|CV, NUM)
{
	USE_OPLINE
	zend_free_op free_op2;
	zend_string **rope;
	zval *var, *ret;
	uint32_t i;
	size_t len = 0;
	char *target;

	rope = (zend_string**)EX_VAR(opline->op1.var);
	if (OP2_TYPE == IS_CONST) {
		var = GET_OP2_ZVAL_PTR(BP_VAR_R);
		rope[opline->extended_value] = zend_string_copy(Z_STR_P(var));
	} else {
		var = GET_OP2_ZVAL_PTR_UNDEF(BP_VAR_R);
		if (EXPECTED(Z_TYPE_P(var) == IS_STRING)) {
			if (OP2_TYPE == IS_CV) {
				rope[opline->extended_value] = zend_string_copy(Z_STR_P(var));
			} else {
				rope[opline->extended_value] = Z_STR_P(var);
			}
		} else {
			SAVE_OPLINE();
			if (OP2_TYPE == IS_CV && UNEXPECTED(Z_TYPE_P(var) == IS_UNDEF)) {
				GET_OP2_UNDEF_CV(var, BP_VAR_R);
			}
			rope[opline->extended_value] = _zval_get_string_func(var);
			FREE_OP2();
			if (UNEXPECTED(EG(exception))) {
				for (i = 0; i <= opline->extended_value; i++) {
					zend_string_release(rope[i]);
				}
				HANDLE_EXCEPTION();
			}
		}
	}
	for (i = 0; i <= opline->extended_value; i++) {
		len += ZSTR_LEN(rope[i]);
	}
	ret = EX_VAR(opline->result.var);
	ZVAL_STR(ret, zend_string_alloc(len, 0));
	target = Z_STRVAL_P(ret);
	for (i = 0; i <= opline->extended_value; i++) {
		memcpy(target, ZSTR_VAL(rope[i]), ZSTR_LEN(rope[i]));
		target += ZSTR_LEN(rope[i]);
		zend_string_release(rope[i]);
	}
	*target = '\0';

	ZEND_VM_NEXT_OPCODE();
}

ZEND_VM_HANDLER(109, ZEND_FETCH_CLASS, ANY, CONST|TMPVAR|UNUSED|CV, CLASS_FETCH)
{
	USE_OPLINE

	SAVE_OPLINE();
	if (OP2_TYPE == IS_UNUSED) {
		Z_CE_P(EX_VAR(opline->result.var)) = zend_fetch_class(NULL, opline->extended_value);
		ZEND_VM_NEXT_OPCODE_CHECK_EXCEPTION();
	} else {
		zend_free_op free_op2;
		zval *class_name = GET_OP2_ZVAL_PTR_UNDEF(BP_VAR_R);

ZEND_VM_C_LABEL(try_class_name):
		if (OP2_TYPE == IS_CONST) {
			zend_class_entry *ce = CACHED_PTR(Z_CACHE_SLOT_P(class_name));

			if (UNEXPECTED(ce == NULL)) {
				ce = zend_fetch_class_by_name(Z_STR_P(class_name), EX_CONSTANT(opline->op2) + 1, opline->extended_value);
				CACHE_PTR(Z_CACHE_SLOT_P(class_name), ce);
			}
			Z_CE_P(EX_VAR(opline->result.var)) = ce;
		} else if (Z_TYPE_P(class_name) == IS_OBJECT) {
			Z_CE_P(EX_VAR(opline->result.var)) = Z_OBJCE_P(class_name);
		} else if (Z_TYPE_P(class_name) == IS_STRING) {
			Z_CE_P(EX_VAR(opline->result.var)) = zend_fetch_class(Z_STR_P(class_name), opline->extended_value);
		} else if ((OP2_TYPE & (IS_VAR|IS_CV)) && Z_TYPE_P(class_name) == IS_REFERENCE) {
			class_name = Z_REFVAL_P(class_name);
			ZEND_VM_C_GOTO(try_class_name);
		} else {
			if (OP2_TYPE == IS_CV && UNEXPECTED(Z_TYPE_P(class_name) == IS_UNDEF)) {
				GET_OP2_UNDEF_CV(class_name, BP_VAR_R);
				if (UNEXPECTED(EG(exception) != NULL)) {
					HANDLE_EXCEPTION();
				}
			}
			zend_throw_error(NULL, "Class name must be a valid object or a string");
		}

		FREE_OP2();
		ZEND_VM_NEXT_OPCODE_CHECK_EXCEPTION();
	}
}

ZEND_VM_HANDLER(112, ZEND_INIT_METHOD_CALL, CONST|TMPVAR|UNUSED|THIS|CV, CONST|TMPVAR|CV, NUM)
{
	USE_OPLINE
	zval *function_name;
	zend_free_op free_op1, free_op2;
	zval *object;
	zend_function *fbc;
	zend_class_entry *called_scope;
	zend_object *obj;
	zend_execute_data *call;
	uint32_t call_info;

	SAVE_OPLINE();

	function_name = GET_OP2_ZVAL_PTR_UNDEF(BP_VAR_R);

	if (OP2_TYPE != IS_CONST &&
	    UNEXPECTED(Z_TYPE_P(function_name) != IS_STRING)) {
		do {
			if ((OP2_TYPE & (IS_VAR|IS_CV)) && Z_ISREF_P(function_name)) {
				function_name = Z_REFVAL_P(function_name);
				if (EXPECTED(Z_TYPE_P(function_name) == IS_STRING)) {
					break;
				}
			} else if (OP2_TYPE == IS_CV && UNEXPECTED(Z_TYPE_P(function_name) == IS_UNDEF)) {
				GET_OP2_UNDEF_CV(function_name, BP_VAR_R);
				if (UNEXPECTED(EG(exception) != NULL)) {
					HANDLE_EXCEPTION();
				}
			}
			zend_throw_error(NULL, "Method name must be a string");
			FREE_OP2();
			FREE_UNFETCHED_OP1();
			HANDLE_EXCEPTION();
		} while (0);
	}

	object = GET_OP1_OBJ_ZVAL_PTR_UNDEF(BP_VAR_R);

	if (OP1_TYPE == IS_UNUSED && UNEXPECTED(Z_TYPE_P(object) == IS_UNDEF)) {
		zend_throw_error(NULL, "Using $this when not in object context");
		FREE_OP2();
		HANDLE_EXCEPTION();
	}

	if (OP1_TYPE != IS_UNUSED) {
		do {
			if (OP1_TYPE == IS_CONST || UNEXPECTED(Z_TYPE_P(object) != IS_OBJECT)) {
				if ((OP1_TYPE & (IS_VAR|IS_CV)) && EXPECTED(Z_ISREF_P(object))) {
					object = Z_REFVAL_P(object);
					if (EXPECTED(Z_TYPE_P(object) == IS_OBJECT)) {
						break;
					}
				}
				if (OP1_TYPE == IS_CV && UNEXPECTED(Z_TYPE_P(object) == IS_UNDEF)) {
					object = GET_OP1_UNDEF_CV(object, BP_VAR_R);
					if (UNEXPECTED(EG(exception) != NULL)) {
						FREE_OP2();
						HANDLE_EXCEPTION();
					}
				}
				zend_throw_error(NULL, "Call to a member function %s() on %s", Z_STRVAL_P(function_name), zend_get_type_by_const(Z_TYPE_P(object)));
				FREE_OP2();
				FREE_OP1();
				HANDLE_EXCEPTION();
			}
		} while (0);
	}

	obj = Z_OBJ_P(object);
	called_scope = obj->ce;

	if (OP2_TYPE != IS_CONST ||
	    UNEXPECTED((fbc = CACHED_POLYMORPHIC_PTR(Z_CACHE_SLOT_P(function_name), called_scope)) == NULL)) {
	    zend_object *orig_obj = obj;

		if (UNEXPECTED(obj->handlers->get_method == NULL)) {
			zend_throw_error(NULL, "Object does not support method calls");
			FREE_OP2();
			FREE_OP1();
			HANDLE_EXCEPTION();
		}

		/* First, locate the function. */
		fbc = obj->handlers->get_method(&obj, Z_STR_P(function_name), ((OP2_TYPE == IS_CONST) ? (EX_CONSTANT(opline->op2) + 1) : NULL));
		if (UNEXPECTED(fbc == NULL)) {
			if (EXPECTED(!EG(exception))) {
				zend_throw_error(NULL, "Call to undefined method %s::%s()", ZSTR_VAL(obj->ce->name), Z_STRVAL_P(function_name));
			}
			FREE_OP2();
			FREE_OP1();
			HANDLE_EXCEPTION();
		}
		if (OP2_TYPE == IS_CONST &&
		    EXPECTED(fbc->type <= ZEND_USER_FUNCTION) &&
		    EXPECTED(!(fbc->common.fn_flags & (ZEND_ACC_CALL_VIA_TRAMPOLINE|ZEND_ACC_NEVER_CACHE))) &&
		    EXPECTED(obj == orig_obj)) {
			CACHE_POLYMORPHIC_PTR(Z_CACHE_SLOT_P(function_name), called_scope, fbc);
		}
		if (EXPECTED(fbc->type == ZEND_USER_FUNCTION) && UNEXPECTED(!fbc->op_array.run_time_cache)) {
			init_func_run_time_cache(&fbc->op_array);
		}
	}

	call_info = ZEND_CALL_NESTED_FUNCTION;
	if (UNEXPECTED((fbc->common.fn_flags & ZEND_ACC_STATIC) != 0)) {
		obj = NULL;
	} else if (OP1_TYPE & (IS_VAR|IS_TMP_VAR|IS_CV)) {
		/* CV may be changed indirectly (e.g. when it's a reference) */
		call_info = ZEND_CALL_NESTED_FUNCTION | ZEND_CALL_RELEASE_THIS;
		GC_REFCOUNT(obj)++; /* For $this pointer */
	}

	FREE_OP2();
	FREE_OP1();

	if ((OP1_TYPE & (IS_VAR|IS_TMP_VAR)) && UNEXPECTED(EG(exception))) {
		HANDLE_EXCEPTION();
	}

	call = zend_vm_stack_push_call_frame(call_info,
		fbc, opline->extended_value, called_scope, obj);
	call->prev_execute_data = EX(call);
	EX(call) = call;

	ZEND_VM_NEXT_OPCODE();
}

ZEND_VM_HANDLER(113, ZEND_INIT_STATIC_METHOD_CALL, UNUSED|CLASS_FETCH|CONST|VAR, CONST|TMPVAR|UNUSED|CONSTRUCTOR|CV, NUM)
{
	USE_OPLINE
	zval *function_name;
	zend_class_entry *ce;
	zend_object *object;
	zend_function *fbc;
	zend_execute_data *call;

	SAVE_OPLINE();

	if (OP1_TYPE == IS_CONST) {
		/* no function found. try a static method in class */
		ce = CACHED_PTR(Z_CACHE_SLOT_P(EX_CONSTANT(opline->op1)));
		if (UNEXPECTED(ce == NULL)) {
			ce = zend_fetch_class_by_name(Z_STR_P(EX_CONSTANT(opline->op1)), EX_CONSTANT(opline->op1) + 1, ZEND_FETCH_CLASS_DEFAULT |  ZEND_FETCH_CLASS_EXCEPTION);
			if (UNEXPECTED(ce == NULL)) {
				ZEND_ASSERT(EG(exception));
				HANDLE_EXCEPTION();
			}
			CACHE_PTR(Z_CACHE_SLOT_P(EX_CONSTANT(opline->op1)), ce);
		}
	} else if (OP1_TYPE == IS_UNUSED) {
		ce = zend_fetch_class(NULL, opline->op1.num);
		if (UNEXPECTED(ce == NULL)) {
			ZEND_ASSERT(EG(exception));
			FREE_UNFETCHED_OP2();
			HANDLE_EXCEPTION();
		}
	} else {
		ce = Z_CE_P(EX_VAR(opline->op1.var));
	}

	if (OP1_TYPE == IS_CONST &&
	    OP2_TYPE == IS_CONST &&
	    EXPECTED((fbc = CACHED_PTR(Z_CACHE_SLOT_P(EX_CONSTANT(opline->op2)))) != NULL)) {
		/* nothing to do */
	} else if (OP1_TYPE != IS_CONST &&
	           OP2_TYPE == IS_CONST &&
	           (fbc = CACHED_POLYMORPHIC_PTR(Z_CACHE_SLOT_P(EX_CONSTANT(opline->op2)), ce))) {
		/* do nothing */
	} else if (OP2_TYPE != IS_UNUSED) {
		zend_free_op free_op2;

		function_name = GET_OP2_ZVAL_PTR_UNDEF(BP_VAR_R);
		if (OP2_TYPE != IS_CONST) {
			if (UNEXPECTED(Z_TYPE_P(function_name) != IS_STRING)) {
				do {
					if (OP2_TYPE & (IS_VAR|IS_CV) && Z_ISREF_P(function_name)) {
						function_name = Z_REFVAL_P(function_name);
						if (EXPECTED(Z_TYPE_P(function_name) == IS_STRING)) {
							break;
						}
					} else if (OP2_TYPE == IS_CV && UNEXPECTED(Z_TYPE_P(function_name) == IS_UNDEF)) {
						GET_OP2_UNDEF_CV(function_name, BP_VAR_R);
						if (UNEXPECTED(EG(exception) != NULL)) {
							HANDLE_EXCEPTION();
						}
					}
					zend_throw_error(NULL, "Function name must be a string");
					FREE_OP2();
					HANDLE_EXCEPTION();
				} while (0);
 			}
		}

		if (ce->get_static_method) {
			fbc = ce->get_static_method(ce, Z_STR_P(function_name));
		} else {
			fbc = zend_std_get_static_method(ce, Z_STR_P(function_name), ((OP2_TYPE == IS_CONST) ? (EX_CONSTANT(opline->op2) + 1) : NULL));
		}
		if (UNEXPECTED(fbc == NULL)) {
			if (EXPECTED(!EG(exception))) {
				zend_throw_error(NULL, "Call to undefined method %s::%s()", ZSTR_VAL(ce->name), Z_STRVAL_P(function_name));
			}
			FREE_OP2();
			HANDLE_EXCEPTION();
		}
		if (OP2_TYPE == IS_CONST &&
		    EXPECTED(fbc->type <= ZEND_USER_FUNCTION) &&
		    EXPECTED(!(fbc->common.fn_flags & (ZEND_ACC_CALL_VIA_TRAMPOLINE|ZEND_ACC_NEVER_CACHE)))) {
			if (OP1_TYPE == IS_CONST) {
				CACHE_PTR(Z_CACHE_SLOT_P(function_name), fbc);
			} else {
				CACHE_POLYMORPHIC_PTR(Z_CACHE_SLOT_P(function_name), ce, fbc);
			}
		}
		if (EXPECTED(fbc->type == ZEND_USER_FUNCTION) && UNEXPECTED(!fbc->op_array.run_time_cache)) {
			init_func_run_time_cache(&fbc->op_array);
		}
		if (OP2_TYPE != IS_CONST) {
			FREE_OP2();
		}
	} else {
		if (UNEXPECTED(ce->constructor == NULL)) {
			zend_throw_error(NULL, "Cannot call constructor");
			HANDLE_EXCEPTION();
		}
		if (Z_TYPE(EX(This)) == IS_OBJECT && Z_OBJ(EX(This))->ce != ce->constructor->common.scope && (ce->constructor->common.fn_flags & ZEND_ACC_PRIVATE)) {
			zend_throw_error(NULL, "Cannot call private %s::__construct()", ZSTR_VAL(ce->name));
			HANDLE_EXCEPTION();
		}
		fbc = ce->constructor;
		if (EXPECTED(fbc->type == ZEND_USER_FUNCTION) && UNEXPECTED(!fbc->op_array.run_time_cache)) {
			init_func_run_time_cache(&fbc->op_array);
		}
	}

	object = NULL;
	if (!(fbc->common.fn_flags & ZEND_ACC_STATIC)) {
		if (Z_TYPE(EX(This)) == IS_OBJECT && instanceof_function(Z_OBJCE(EX(This)), ce)) {
			object = Z_OBJ(EX(This));
			ce = object->ce;
		} else {
			if (fbc->common.fn_flags & ZEND_ACC_ALLOW_STATIC) {
				/* Allowed for PHP 4 compatibility. */
				zend_error(
					E_DEPRECATED,
					"Non-static method %s::%s() should not be called statically",
					ZSTR_VAL(fbc->common.scope->name), ZSTR_VAL(fbc->common.function_name));
				if (UNEXPECTED(EG(exception) != NULL)) {
					HANDLE_EXCEPTION();
				}
			} else {
				/* An internal function assumes $this is present and won't check that.
				 * So PHP would crash by allowing the call. */
				zend_throw_error(
					zend_ce_error,
					"Non-static method %s::%s() cannot be called statically",
					ZSTR_VAL(fbc->common.scope->name), ZSTR_VAL(fbc->common.function_name));
				HANDLE_EXCEPTION();
			}
		}
	}

	if (OP1_TYPE == IS_UNUSED) {
		/* previous opcode is ZEND_FETCH_CLASS */
		if ((opline->op1.num & ZEND_FETCH_CLASS_MASK) == ZEND_FETCH_CLASS_PARENT || 
		    (opline->op1.num & ZEND_FETCH_CLASS_MASK) == ZEND_FETCH_CLASS_SELF) {
			if (Z_TYPE(EX(This)) == IS_OBJECT) {
				ce = Z_OBJCE(EX(This));
			} else {
				ce = Z_CE(EX(This));
			}
		}
	}

	call = zend_vm_stack_push_call_frame(ZEND_CALL_NESTED_FUNCTION,
		fbc, opline->extended_value, ce, object);
	call->prev_execute_data = EX(call);
	EX(call) = call;

	ZEND_VM_NEXT_OPCODE();
}

ZEND_VM_HANDLER(59, ZEND_INIT_FCALL_BY_NAME, ANY, CONST, NUM)
{
	USE_OPLINE
	zend_function *fbc;
	zval *function_name, *func;
	zend_execute_data *call;

	function_name = (zval*)EX_CONSTANT(opline->op2);
	fbc = CACHED_PTR(Z_CACHE_SLOT_P(function_name));
	if (UNEXPECTED(fbc == NULL)) {
		func = zend_hash_find(EG(function_table), Z_STR_P(function_name+1));
		if (UNEXPECTED(func == NULL)) {
			SAVE_OPLINE();
			zend_throw_error(NULL, "Call to undefined function %s()", Z_STRVAL_P(function_name));
			HANDLE_EXCEPTION();
		}
		fbc = Z_FUNC_P(func);
		if (EXPECTED(fbc->type == ZEND_USER_FUNCTION) && UNEXPECTED(!fbc->op_array.run_time_cache)) {
			init_func_run_time_cache(&fbc->op_array);
		}
		CACHE_PTR(Z_CACHE_SLOT_P(function_name), fbc);
	}
	call = zend_vm_stack_push_call_frame(ZEND_CALL_NESTED_FUNCTION,
		fbc, opline->extended_value, NULL, NULL);
	call->prev_execute_data = EX(call);
	EX(call) = call;

	ZEND_VM_NEXT_OPCODE();
}

ZEND_VM_HANDLER(128, ZEND_INIT_DYNAMIC_CALL, ANY, CONST|TMPVAR|CV, NUM)
{
	USE_OPLINE
	zend_free_op free_op2;
	zval *function_name;
	zend_execute_data *call;

	SAVE_OPLINE();
	function_name = GET_OP2_ZVAL_PTR_UNDEF(BP_VAR_R);

ZEND_VM_C_LABEL(try_function_name):
	if (OP2_TYPE != IS_CONST && EXPECTED(Z_TYPE_P(function_name) == IS_STRING)) {
<<<<<<< HEAD
		call = zend_init_dynamic_call_string(Z_STR_P(function_name), opline->extended_value);
	} else if (OP2_TYPE != IS_CONST && EXPECTED(Z_TYPE_P(function_name) == IS_OBJECT)) {
		call = zend_init_dynamic_call_object(function_name, opline->extended_value);
	} else if (EXPECTED(Z_TYPE_P(function_name) == IS_ARRAY)) {
		call = zend_init_dynamic_call_array(Z_ARRVAL_P(function_name), opline->extended_value);
	} else if ((OP2_TYPE & (IS_VAR|IS_CV)) && EXPECTED(Z_TYPE_P(function_name) == IS_REFERENCE)) {
=======
		const char *colon;
		
		if ((colon = zend_memrchr(Z_STRVAL_P(function_name), ':', Z_STRLEN_P(function_name))) != NULL &&
			colon > Z_STRVAL_P(function_name) &&
			*(colon-1) == ':'
		) {
			zend_string *mname;
			size_t cname_length = colon - Z_STRVAL_P(function_name) - 1;
			size_t mname_length = Z_STRLEN_P(function_name) - cname_length - (sizeof("::") - 1);
			
			lcname = zend_string_init(Z_STRVAL_P(function_name), cname_length, 0);
			
			object = NULL;
			called_scope = zend_fetch_class_by_name(lcname, NULL, ZEND_FETCH_CLASS_DEFAULT | ZEND_FETCH_CLASS_EXCEPTION);
			if (UNEXPECTED(called_scope == NULL)) {
				zend_string_release(lcname);
				ZEND_VM_NEXT_OPCODE_CHECK_EXCEPTION();
			}
			
			mname = zend_string_init(Z_STRVAL_P(function_name) + (cname_length + sizeof("::") - 1), mname_length, 0);
			
			if (called_scope->get_static_method) {
				fbc = called_scope->get_static_method(called_scope, mname);
			} else {
				fbc = zend_std_get_static_method(called_scope, mname, NULL);
			}
			if (UNEXPECTED(fbc == NULL)) {
				if (EXPECTED(!EG(exception))) {
					zend_throw_error(NULL, "Call to undefined method %s::%s()", ZSTR_VAL(called_scope->name), ZSTR_VAL(mname));
				}
				zend_string_release(lcname);
				zend_string_release(mname);
				FREE_OP2();
				HANDLE_EXCEPTION();
			}
			
			zend_string_release(lcname);
			zend_string_release(mname);
			
			if (!(fbc->common.fn_flags & ZEND_ACC_STATIC)) {
				if (fbc->common.fn_flags & ZEND_ACC_ALLOW_STATIC) {
					zend_error(E_DEPRECATED,
						"Non-static method %s::%s() should not be called statically",
						ZSTR_VAL(fbc->common.scope->name), ZSTR_VAL(fbc->common.function_name));
					if (UNEXPECTED(EG(exception) != NULL)) {
						HANDLE_EXCEPTION();
					}
				} else {
					zend_throw_error(
						zend_ce_error,
						"Non-static method %s::%s() cannot be called statically",
						ZSTR_VAL(fbc->common.scope->name), ZSTR_VAL(fbc->common.function_name));
					FREE_OP2();
					HANDLE_EXCEPTION();
				}
			}
		} else {
			if (Z_STRVAL_P(function_name)[0] == '\\') {
				lcname = zend_string_alloc(Z_STRLEN_P(function_name) - 1, 0);
				zend_str_tolower_copy(ZSTR_VAL(lcname), Z_STRVAL_P(function_name) + 1, Z_STRLEN_P(function_name) - 1);
			} else {
				lcname = zend_string_tolower(Z_STR_P(function_name));
			}
			if (UNEXPECTED((func = zend_hash_find(EG(function_table), lcname)) == NULL)) {
				zend_throw_error(NULL, "Call to undefined function %s()", Z_STRVAL_P(function_name));
				zend_string_release(lcname);
				FREE_OP2();
				HANDLE_EXCEPTION();
			}
			zend_string_release(lcname);

			fbc = Z_FUNC_P(func);
			called_scope = NULL;
			object = NULL;
		}
	} else if (OP2_TYPE != IS_CONST &&
	    EXPECTED(Z_TYPE_P(function_name) == IS_OBJECT) &&
		Z_OBJ_HANDLER_P(function_name, get_closure) &&
		Z_OBJ_HANDLER_P(function_name, get_closure)(function_name, &called_scope, &fbc, &object) == SUCCESS) {
		if (fbc->common.fn_flags & ZEND_ACC_CLOSURE) {
			/* Delay closure destruction until its invocation */
			ZEND_ASSERT(GC_TYPE((zend_object*)fbc->common.prototype) == IS_OBJECT);
			GC_REFCOUNT((zend_object*)fbc->common.prototype)++;
			call_info |= ZEND_CALL_CLOSURE;
		} else if (object) {
			call_info |= ZEND_CALL_RELEASE_THIS;
			GC_REFCOUNT(object)++; /* For $this pointer */
		}
	} else if (EXPECTED(Z_TYPE_P(function_name) == IS_ARRAY) &&
			zend_hash_num_elements(Z_ARRVAL_P(function_name)) == 2) {
		zval *obj;
		zval *method;
		obj = zend_hash_index_find(Z_ARRVAL_P(function_name), 0);
		method = zend_hash_index_find(Z_ARRVAL_P(function_name), 1);

		if (!obj || !method) {
			zend_throw_error(NULL, "Array callback has to contain indices 0 and 1");
			FREE_OP2();
			HANDLE_EXCEPTION();
		}

		ZVAL_DEREF(obj);
		if (Z_TYPE_P(obj) != IS_STRING && Z_TYPE_P(obj) != IS_OBJECT) {
			zend_throw_error(NULL, "First array member is not a valid class name or object");
			FREE_OP2();
			HANDLE_EXCEPTION();
		}

		ZVAL_DEREF(method);
		if (Z_TYPE_P(method) != IS_STRING) {
			zend_throw_error(NULL, "Second array member is not a valid method");
			FREE_OP2();
			HANDLE_EXCEPTION();
		}

		if (Z_TYPE_P(obj) == IS_STRING) {
			object = NULL;
			called_scope = zend_fetch_class_by_name(Z_STR_P(obj), NULL, ZEND_FETCH_CLASS_DEFAULT | ZEND_FETCH_CLASS_EXCEPTION);
			if (UNEXPECTED(called_scope == NULL)) {
				ZEND_VM_NEXT_OPCODE_CHECK_EXCEPTION();
			}

			if (called_scope->get_static_method) {
				fbc = called_scope->get_static_method(called_scope, Z_STR_P(method));
			} else {
				fbc = zend_std_get_static_method(called_scope, Z_STR_P(method), NULL);
			}
			if (UNEXPECTED(fbc == NULL)) {
				if (EXPECTED(!EG(exception))) {
					zend_throw_error(NULL, "Call to undefined method %s::%s()", ZSTR_VAL(called_scope->name), Z_STRVAL_P(method));
				}
				FREE_OP2();
				HANDLE_EXCEPTION();
			}
			if (!(fbc->common.fn_flags & ZEND_ACC_STATIC)) {
				if (fbc->common.fn_flags & ZEND_ACC_ALLOW_STATIC) {
					zend_error(E_DEPRECATED,
						"Non-static method %s::%s() should not be called statically",
						ZSTR_VAL(fbc->common.scope->name), ZSTR_VAL(fbc->common.function_name));
					if (UNEXPECTED(EG(exception) != NULL)) {
						HANDLE_EXCEPTION();
					}
				} else {
					zend_throw_error(
						zend_ce_error,
						"Non-static method %s::%s() cannot be called statically",
						ZSTR_VAL(fbc->common.scope->name), ZSTR_VAL(fbc->common.function_name));
					FREE_OP2();
					HANDLE_EXCEPTION();
				}
			}
		} else {
			called_scope = Z_OBJCE_P(obj);
			object = Z_OBJ_P(obj);

			fbc = Z_OBJ_HT_P(obj)->get_method(&object, Z_STR_P(method), NULL);
			if (UNEXPECTED(fbc == NULL)) {
				if (EXPECTED(!EG(exception))) {
					zend_throw_error(NULL, "Call to undefined method %s::%s()", ZSTR_VAL(object->ce->name), Z_STRVAL_P(method));
				}
				FREE_OP2();
				HANDLE_EXCEPTION();
			}

			if ((fbc->common.fn_flags & ZEND_ACC_STATIC) != 0) {
				object = NULL;
			} else {
				call_info |= ZEND_CALL_RELEASE_THIS;
				GC_REFCOUNT(object)++; /* For $this pointer */
			}
		}
	} else if ((OP2_TYPE & (IS_VAR|IS_CV)) && Z_TYPE_P(function_name) == IS_REFERENCE) {
>>>>>>> 8b177f6a
		function_name = Z_REFVAL_P(function_name);
		ZEND_VM_C_GOTO(try_function_name);
	} else {
		if (OP2_TYPE == IS_CV && UNEXPECTED(Z_TYPE_P(function_name) == IS_UNDEF)) {
			GET_OP2_UNDEF_CV(function_name, BP_VAR_R);
			if (UNEXPECTED(EG(exception) != NULL)) {
				HANDLE_EXCEPTION();
			}
		}
		zend_throw_error(NULL, "Function name must be a string");
		call = NULL;
	}

	FREE_OP2();

	if (UNEXPECTED(!call)) {
		HANDLE_EXCEPTION();
	}

<<<<<<< HEAD
=======
	FREE_OP2();
	if ((OP2_TYPE & (IS_VAR|IS_TMP_VAR)) && UNEXPECTED(EG(exception))) {
		if (call_info & ZEND_CALL_RELEASE_THIS) {
			zend_object_release(object);
		}
		if (fbc->common.fn_flags & ZEND_ACC_CALL_VIA_TRAMPOLINE) {
			zend_string_release(fbc->common.function_name);
			zend_free_trampoline(fbc);
		}
		HANDLE_EXCEPTION();
	}
	call = zend_vm_stack_push_call_frame(call_info,
		fbc, opline->extended_value, called_scope, object);
>>>>>>> 8b177f6a
	call->prev_execute_data = EX(call);
	EX(call) = call;

	ZEND_VM_NEXT_OPCODE_CHECK_EXCEPTION();
}

ZEND_VM_HANDLER(118, ZEND_INIT_USER_CALL, CONST, CONST|TMPVAR|CV, NUM)
{
	USE_OPLINE
	zend_free_op free_op2;
	zval *function_name;
	zend_fcall_info_cache fcc;
	char *error = NULL;
	zend_function *func;
	zend_class_entry *called_scope;
	zend_object *object;
	zend_execute_data *call;
	uint32_t call_info = ZEND_CALL_NESTED_FUNCTION | ZEND_CALL_DYNAMIC;

	SAVE_OPLINE();
	function_name = GET_OP2_ZVAL_PTR(BP_VAR_R);
	if (zend_is_callable_ex(function_name, NULL, 0, NULL, &fcc, &error)) {
		func = fcc.function_handler;
		called_scope = fcc.called_scope;
		object = fcc.object;
<<<<<<< HEAD
=======
		if (error) {
			efree(error);
			/* This is the only soft error is_callable() can generate */
			zend_error(E_DEPRECATED,
				"Non-static method %s::%s() should not be called statically",
				ZSTR_VAL(func->common.scope->name), ZSTR_VAL(func->common.function_name));
			if (UNEXPECTED(EG(exception) != NULL)) {
				FREE_OP2();
				HANDLE_EXCEPTION();
			}
		}
>>>>>>> 8b177f6a
		if (func->common.fn_flags & ZEND_ACC_CLOSURE) {
			/* Delay closure destruction until its invocation */
			if (OP2_TYPE & (IS_VAR|IS_CV)) {
				ZVAL_DEREF(function_name);
			}
			ZEND_ASSERT(GC_TYPE((zend_object*)func->common.prototype) == IS_OBJECT);
			GC_REFCOUNT((zend_object*)func->common.prototype)++;
			call_info |= ZEND_CALL_CLOSURE;
<<<<<<< HEAD
		} else if (object) {
=======
		}
		if (object) {
>>>>>>> 8b177f6a
			call_info |= ZEND_CALL_RELEASE_THIS;
			GC_REFCOUNT(object)++; /* For $this pointer */
		}

		FREE_OP2();
		if ((OP2_TYPE & (IS_TMP_VAR|IS_VAR)) && UNEXPECTED(EG(exception))) {
			if (call_info & ZEND_CALL_CLOSURE) {
				zend_object_release((zend_object*)func->common.prototype);
			}
			if (call_info & ZEND_CALL_RELEASE_THIS) {
				zend_object_release(object);
			}
			HANDLE_EXCEPTION();
		}
		if (EXPECTED(func->type == ZEND_USER_FUNCTION) && UNEXPECTED(!func->op_array.run_time_cache)) {
			init_func_run_time_cache(&func->op_array);
		}
	} else {
		zend_internal_type_error(EX_USES_STRICT_TYPES(), "%s() expects parameter 1 to be a valid callback, %s", Z_STRVAL_P(EX_CONSTANT(opline->op1)), error);
		efree(error);
		FREE_OP2();
		if (UNEXPECTED(EG(exception))) {
			HANDLE_EXCEPTION();
		}
		func = (zend_function*)&zend_pass_function;
		called_scope = NULL;
		object = NULL;
	}

	call = zend_vm_stack_push_call_frame(call_info,
		func, opline->extended_value, called_scope, object);
	call->prev_execute_data = EX(call);
	EX(call) = call;

	ZEND_VM_NEXT_OPCODE();
}

ZEND_VM_HANDLER(69, ZEND_INIT_NS_FCALL_BY_NAME, ANY, CONST, NUM)
{
	USE_OPLINE
	zval *func_name;
	zval *func;
	zend_function *fbc;
	zend_execute_data *call;

	func_name = EX_CONSTANT(opline->op2) + 1;
	fbc = CACHED_PTR(Z_CACHE_SLOT_P(EX_CONSTANT(opline->op2)));
	if (UNEXPECTED(fbc == NULL)) {
		func = zend_hash_find(EG(function_table), Z_STR_P(func_name));
		if (func == NULL) {
			func_name++;
			func = zend_hash_find(EG(function_table), Z_STR_P(func_name));
			if (UNEXPECTED(func == NULL)) {
				SAVE_OPLINE();
				zend_throw_error(NULL, "Call to undefined function %s()", Z_STRVAL_P(EX_CONSTANT(opline->op2)));
				HANDLE_EXCEPTION();
			}
		}
		fbc = Z_FUNC_P(func);
		CACHE_PTR(Z_CACHE_SLOT_P(EX_CONSTANT(opline->op2)), fbc);
		if (EXPECTED(fbc->type == ZEND_USER_FUNCTION) && UNEXPECTED(!fbc->op_array.run_time_cache)) {
			init_func_run_time_cache(&fbc->op_array);
		}
	}

	call = zend_vm_stack_push_call_frame(ZEND_CALL_NESTED_FUNCTION,
		fbc, opline->extended_value, NULL, NULL);
	call->prev_execute_data = EX(call);
	EX(call) = call;

	ZEND_VM_NEXT_OPCODE();
}

ZEND_VM_HANDLER(61, ZEND_INIT_FCALL, NUM, CONST, NUM)
{
	USE_OPLINE
	zend_free_op free_op2;
	zval *fname = GET_OP2_ZVAL_PTR(BP_VAR_R);
	zval *func;
	zend_function *fbc;
	zend_execute_data *call;

	fbc = CACHED_PTR(Z_CACHE_SLOT_P(fname));
	if (UNEXPECTED(fbc == NULL)) {
		func = zend_hash_find(EG(function_table), Z_STR_P(fname));
		if (UNEXPECTED(func == NULL)) {
		    SAVE_OPLINE();
			zend_throw_error(NULL, "Call to undefined function %s()", Z_STRVAL_P(fname));
			HANDLE_EXCEPTION();
		}
		fbc = Z_FUNC_P(func);
		CACHE_PTR(Z_CACHE_SLOT_P(fname), fbc);
		if (EXPECTED(fbc->type == ZEND_USER_FUNCTION) && UNEXPECTED(!fbc->op_array.run_time_cache)) {
			init_func_run_time_cache(&fbc->op_array);
		}
	}

	call = zend_vm_stack_push_call_frame_ex(
		opline->op1.num, ZEND_CALL_NESTED_FUNCTION,
		fbc, opline->extended_value, NULL, NULL);
	call->prev_execute_data = EX(call);
	EX(call) = call;

	ZEND_VM_NEXT_OPCODE();
}

ZEND_VM_HANDLER(129, ZEND_DO_ICALL, ANY, ANY, SPEC(RETVAL))
{
	USE_OPLINE
	zend_execute_data *call = EX(call);
	zend_function *fbc = call->func;
	zval *ret;
	zval retval;

	SAVE_OPLINE();
	EX(call) = call->prev_execute_data;

	call->prev_execute_data = execute_data;
	EG(current_execute_data) = call;

	ret = RETURN_VALUE_USED(opline) ? EX_VAR(opline->result.var) : &retval;
	ZVAL_NULL(ret);

	fbc->internal_function.handler(call, ret);

#if ZEND_DEBUG
	ZEND_ASSERT(
		EG(exception) || !call->func ||
		!(call->func->common.fn_flags & ZEND_ACC_HAS_RETURN_TYPE) ||
		zend_verify_internal_return_type(call->func, ret));
	ZEND_ASSERT(!Z_ISREF_P(ret));
#endif

	EG(current_execute_data) = call->prev_execute_data;
	zend_vm_stack_free_args(call);
	zend_vm_stack_free_call_frame(call);

	if (!RETURN_VALUE_USED(opline)) {
		zval_ptr_dtor(ret);
	}

	if (UNEXPECTED(EG(exception) != NULL)) {
		zend_throw_exception_internal(NULL);
		if (RETURN_VALUE_USED(opline)) {
			zval_ptr_dtor(EX_VAR(opline->result.var));
		}
		HANDLE_EXCEPTION();
	}

	ZEND_VM_SET_OPCODE(opline + 1);
	ZEND_VM_CONTINUE();
}

ZEND_VM_HANDLER(130, ZEND_DO_UCALL, ANY, ANY, SPEC(RETVAL))
{
	USE_OPLINE
	zend_execute_data *call = EX(call);
	zend_function *fbc = call->func;
	zval *ret;

	SAVE_OPLINE();
	EX(call) = call->prev_execute_data;

	ret = NULL;
	if (RETURN_VALUE_USED(opline)) {
		ret = EX_VAR(opline->result.var);
		ZVAL_NULL(ret);
	}

	call->prev_execute_data = execute_data;
	i_init_func_execute_data(call, &fbc->op_array, ret);

	ZEND_VM_ENTER();
}

ZEND_VM_HANDLER(131, ZEND_DO_FCALL_BY_NAME, ANY, ANY, SPEC(RETVAL))
{
	USE_OPLINE
	zend_execute_data *call = EX(call);
	zend_function *fbc = call->func;
	zval *ret;

	SAVE_OPLINE();
	EX(call) = call->prev_execute_data;

	if (EXPECTED(fbc->type == ZEND_USER_FUNCTION)) {
		ret = NULL;
		if (RETURN_VALUE_USED(opline)) {
			ret = EX_VAR(opline->result.var);
			ZVAL_NULL(ret);
		}

		call->prev_execute_data = execute_data;
		i_init_func_execute_data(call, &fbc->op_array, ret);

		ZEND_VM_ENTER();
	} else {
		zval retval;
		ZEND_ASSERT(fbc->type == ZEND_INTERNAL_FUNCTION);

		if (UNEXPECTED((fbc->common.fn_flags & ZEND_ACC_DEPRECATED) != 0)) {
			zend_error(E_DEPRECATED, "Function %s%s%s() is deprecated",
				fbc->common.scope ? ZSTR_VAL(fbc->common.scope->name) : "",
				fbc->common.scope ? "::" : "",
				ZSTR_VAL(fbc->common.function_name));
			if (UNEXPECTED(EG(exception) != NULL)) {
				HANDLE_EXCEPTION();
			}
		}

		call->prev_execute_data = execute_data;
		EG(current_execute_data) = call;

		if (UNEXPECTED(fbc->common.fn_flags & ZEND_ACC_HAS_TYPE_HINTS)
		 && UNEXPECTED(!zend_verify_internal_arg_types(fbc, call))) {
			zend_vm_stack_free_call_frame(call);
			zend_throw_exception_internal(NULL);
			HANDLE_EXCEPTION();
		}

		ret = RETURN_VALUE_USED(opline) ? EX_VAR(opline->result.var) : &retval;
		ZVAL_NULL(ret);

		fbc->internal_function.handler(call, ret);

#if ZEND_DEBUG
		if (!EG(exception) && call->func) {
			ZEND_ASSERT(!(call->func->common.fn_flags & ZEND_ACC_HAS_RETURN_TYPE) ||
				zend_verify_internal_return_type(call->func, ret));
			ZEND_ASSERT((call->func->common.fn_flags & ZEND_ACC_RETURN_REFERENCE)
				? Z_ISREF_P(ret) : !Z_ISREF_P(ret));
		}
#endif

		EG(current_execute_data) = call->prev_execute_data;
		zend_vm_stack_free_args(call);
		zend_vm_stack_free_call_frame(call);

		if (!RETURN_VALUE_USED(opline)) {
			zval_ptr_dtor(ret);
		}
	}

	if (UNEXPECTED(EG(exception) != NULL)) {
		zend_throw_exception_internal(NULL);
		if (RETURN_VALUE_USED(opline)) {
			zval_ptr_dtor(EX_VAR(opline->result.var));
		}
		HANDLE_EXCEPTION();
	}
	ZEND_VM_SET_OPCODE(opline + 1);
	ZEND_VM_CONTINUE();
}

ZEND_VM_HANDLER(60, ZEND_DO_FCALL, ANY, ANY, SPEC(RETVAL))
{
	USE_OPLINE
	zend_execute_data *call = EX(call);
	zend_function *fbc = call->func;
	zend_object *object;
	zval *ret;

	SAVE_OPLINE();
	EX(call) = call->prev_execute_data;
	if (UNEXPECTED((fbc->common.fn_flags & (ZEND_ACC_ABSTRACT|ZEND_ACC_DEPRECATED)) != 0)) {
		if (UNEXPECTED((fbc->common.fn_flags & ZEND_ACC_ABSTRACT) != 0)) {
			zend_throw_error(NULL, "Cannot call abstract method %s::%s()", ZSTR_VAL(fbc->common.scope->name), ZSTR_VAL(fbc->common.function_name));
			HANDLE_EXCEPTION();
		}
		if (UNEXPECTED((fbc->common.fn_flags & ZEND_ACC_DEPRECATED) != 0)) {
			zend_error(E_DEPRECATED, "Function %s%s%s() is deprecated",
				fbc->common.scope ? ZSTR_VAL(fbc->common.scope->name) : "",
				fbc->common.scope ? "::" : "",
				ZSTR_VAL(fbc->common.function_name));
			if (UNEXPECTED(EG(exception) != NULL)) {
				HANDLE_EXCEPTION();
			}
		}
	}

	LOAD_OPLINE();

	if (EXPECTED(fbc->type == ZEND_USER_FUNCTION)) {
		ret = NULL;
		if (RETURN_VALUE_USED(opline)) {
			ret = EX_VAR(opline->result.var);
			ZVAL_NULL(ret);
		}

		call->prev_execute_data = execute_data;
		i_init_func_execute_data(call, &fbc->op_array, ret);

		if (EXPECTED(zend_execute_ex == execute_ex)) {
			ZEND_VM_ENTER();
		} else {
			ZEND_ADD_CALL_FLAG(call, ZEND_CALL_TOP);
			zend_execute_ex(call);
		}
	} else if (EXPECTED(fbc->type < ZEND_USER_FUNCTION)) {
		zval retval;

		call->prev_execute_data = execute_data;
		EG(current_execute_data) = call;

		if (UNEXPECTED(fbc->common.fn_flags & ZEND_ACC_HAS_TYPE_HINTS)
		  && UNEXPECTED(!zend_verify_internal_arg_types(fbc, call))) {
			if (RETURN_VALUE_USED(opline)) {
				ZVAL_UNDEF(EX_VAR(opline->result.var));
			}
			ZEND_VM_C_GOTO(fcall_end);
		}

		ret = RETURN_VALUE_USED(opline) ? EX_VAR(opline->result.var) : &retval;
		ZVAL_NULL(ret);

		if (!zend_execute_internal) {
			/* saves one function call if zend_execute_internal is not used */
			fbc->internal_function.handler(call, ret);
		} else {
			zend_execute_internal(call, ret);
		}
		
#if ZEND_DEBUG
		if (!EG(exception) && call->func) {
			ZEND_ASSERT(!(call->func->common.fn_flags & ZEND_ACC_HAS_RETURN_TYPE) ||
				zend_verify_internal_return_type(call->func, ret));
			ZEND_ASSERT((call->func->common.fn_flags & ZEND_ACC_RETURN_REFERENCE)
				? Z_ISREF_P(ret) : !Z_ISREF_P(ret));
		}
#endif

		EG(current_execute_data) = call->prev_execute_data;
		zend_vm_stack_free_args(call);

		if (!RETURN_VALUE_USED(opline)) {
			zval_ptr_dtor(ret);
		}

	} else { /* ZEND_OVERLOADED_FUNCTION */
		zval retval;

		ret = RETURN_VALUE_USED(opline) ? EX_VAR(opline->result.var) : &retval;

		call->prev_execute_data = execute_data;

		if (UNEXPECTED(!zend_do_fcall_overloaded(fbc, call, ret))) {
			HANDLE_EXCEPTION();
		}

		if (!RETURN_VALUE_USED(opline)) {
			zval_ptr_dtor(ret);
		}
	}

ZEND_VM_C_LABEL(fcall_end):
	if (UNEXPECTED(ZEND_CALL_INFO(call) & ZEND_CALL_RELEASE_THIS)) {
		object = Z_OBJ(call->This);
#if 0
		if (UNEXPECTED(EG(exception) != NULL) && (opline->op1.num & ZEND_CALL_CTOR)) {
#else
		if (UNEXPECTED(EG(exception) != NULL) && (ZEND_CALL_INFO(call) & ZEND_CALL_CTOR)) {
#endif
			GC_REFCOUNT(object)--;
			zend_object_store_ctor_failed(object);
		}
		OBJ_RELEASE(object);
	}

	zend_vm_stack_free_call_frame(call);
	if (UNEXPECTED(EG(exception) != NULL)) {
		zend_throw_exception_internal(NULL);
		if (RETURN_VALUE_USED(opline)) {
			zval_ptr_dtor(EX_VAR(opline->result.var));
		}
		HANDLE_EXCEPTION();
	}

	ZEND_VM_SET_OPCODE(opline + 1);
	ZEND_VM_CONTINUE();
}

ZEND_VM_HANDLER(124, ZEND_VERIFY_RETURN_TYPE, CONST|TMP|VAR|UNUSED|CV, UNUSED)
{
	USE_OPLINE

	SAVE_OPLINE();
	if (OP1_TYPE == IS_UNUSED) {
		zend_verify_missing_return_type(EX(func), CACHE_ADDR(opline->op2.num));
	} else {
/* prevents "undefined variable opline" errors */
#if !defined(ZEND_VM_SPEC) || (OP1_TYPE != IS_UNUSED)
		zval *retval_ref, *retval_ptr;
		zend_free_op free_op1;
		zend_arg_info *ret_info = EX(func)->common.arg_info - 1;

		retval_ref = retval_ptr = GET_OP1_ZVAL_PTR(BP_VAR_R);

		if (OP1_TYPE == IS_CONST) {
			ZVAL_COPY(EX_VAR(opline->result.var), retval_ptr);
			retval_ref = retval_ptr = EX_VAR(opline->result.var);
		} else if (OP1_TYPE == IS_VAR) {
			if (UNEXPECTED(Z_TYPE_P(retval_ptr) == IS_INDIRECT)) {
				retval_ptr = Z_INDIRECT_P(retval_ptr);
			}
			ZVAL_DEREF(retval_ptr);
		} else if (OP1_TYPE == IS_CV) {
			ZVAL_DEREF(retval_ptr);
		}

		if (UNEXPECTED(!ret_info->class_name
			&& ret_info->type_hint != IS_CALLABLE
			&& ret_info->type_hint != IS_ITERABLE
			&& !ZEND_SAME_FAKE_TYPE(ret_info->type_hint, Z_TYPE_P(retval_ptr))
			&& !(EX(func)->op_array.fn_flags & ZEND_ACC_RETURN_REFERENCE)
			&& retval_ref != retval_ptr)
		) {
			/* A cast might happen - unwrap the reference if this is a by-value return */
			if (Z_REFCOUNT_P(retval_ref) == 1) {
				ZVAL_UNREF(retval_ref);
			} else {
				Z_DELREF_P(retval_ref);
				ZVAL_COPY(retval_ref, retval_ptr);
			}
			retval_ptr = retval_ref;
		}
		zend_verify_return_type(EX(func), retval_ptr, CACHE_ADDR(opline->op2.num));

		if (UNEXPECTED(EG(exception) != NULL)) {
			if (OP1_TYPE == IS_CONST) {
				zval_ptr_dtor_nogc(retval_ptr);
			}
		}
#endif
	}
	ZEND_VM_NEXT_OPCODE_CHECK_EXCEPTION();
}

ZEND_VM_HANDLER(62, ZEND_RETURN, CONST|TMP|VAR|CV, ANY)
{
	USE_OPLINE
	zval *retval_ptr;
	zval *return_value;
	zend_free_op free_op1;

	retval_ptr = GET_OP1_ZVAL_PTR_UNDEF(BP_VAR_R);
	return_value = EX(return_value);
	if (OP1_TYPE == IS_CV && UNEXPECTED(Z_TYPE_INFO_P(retval_ptr) == IS_UNDEF)) {
		SAVE_OPLINE();
		retval_ptr = GET_OP1_UNDEF_CV(retval_ptr, BP_VAR_R);
		if (return_value) {
			ZVAL_NULL(return_value);
		}
	} else if (!return_value) {
		if (OP1_TYPE & (IS_VAR|IS_TMP_VAR)) {
			if (Z_REFCOUNTED_P(free_op1) && !Z_DELREF_P(free_op1)) {
				SAVE_OPLINE();
				zval_dtor_func(Z_COUNTED_P(free_op1));
			}
		}
	} else {
		if ((OP1_TYPE & (IS_CONST|IS_TMP_VAR))) {
			ZVAL_COPY_VALUE(return_value, retval_ptr);
			if (OP1_TYPE == IS_CONST) {
				if (UNEXPECTED(Z_OPT_REFCOUNTED_P(return_value))) {
					Z_ADDREF_P(return_value);
				}
			}
		} else if (OP1_TYPE == IS_CV) {
			if (Z_OPT_REFCOUNTED_P(retval_ptr)) {
				if (EXPECTED(!Z_OPT_ISREF_P(retval_ptr))) {
					ZVAL_COPY_VALUE(return_value, retval_ptr);
					if (EXPECTED(!(EX_CALL_INFO() & ZEND_CALL_CODE))) {
						ZVAL_NULL(retval_ptr);
					} else {
						Z_ADDREF_P(return_value);
					}
				} else {
					retval_ptr = Z_REFVAL_P(retval_ptr);
					ZVAL_COPY(return_value, retval_ptr);
				}
			} else {
				ZVAL_COPY_VALUE(return_value, retval_ptr);
			}
		} else /* if (OP1_TYPE == IS_VAR) */ {
			if (UNEXPECTED(Z_ISREF_P(retval_ptr))) {
				zend_refcounted *ref = Z_COUNTED_P(retval_ptr);

				retval_ptr = Z_REFVAL_P(retval_ptr);
				ZVAL_COPY_VALUE(return_value, retval_ptr);
				if (UNEXPECTED(--GC_REFCOUNT(ref) == 0)) {
					efree_size(ref, sizeof(zend_reference));
				} else if (Z_OPT_REFCOUNTED_P(retval_ptr)) {
					Z_ADDREF_P(retval_ptr);
				}
			} else {
				ZVAL_COPY_VALUE(return_value, retval_ptr);
			}
		}
	}
	ZEND_VM_DISPATCH_TO_HELPER(zend_leave_helper);
}

ZEND_VM_HANDLER(111, ZEND_RETURN_BY_REF, CONST|TMP|VAR|CV, ANY, SRC)
{
	USE_OPLINE
	zval *retval_ptr;
	zend_free_op free_op1;

	SAVE_OPLINE();

	do {
		if ((OP1_TYPE & (IS_CONST|IS_TMP_VAR)) ||
		    (OP1_TYPE == IS_VAR && opline->extended_value == ZEND_RETURNS_VALUE)) {
			/* Not supposed to happen, but we'll allow it */
			zend_error(E_NOTICE, "Only variable references should be returned by reference");

			retval_ptr = GET_OP1_ZVAL_PTR(BP_VAR_R);
			if (!EX(return_value)) {
				FREE_OP1();
			} else {
				if (OP1_TYPE == IS_VAR && UNEXPECTED(Z_ISREF_P(retval_ptr))) {
					ZVAL_COPY_VALUE(EX(return_value), retval_ptr);
					break;
				}

				ZVAL_NEW_REF(EX(return_value), retval_ptr);
				if (OP1_TYPE == IS_CONST) {
					if (Z_REFCOUNTED_P(retval_ptr)) Z_ADDREF_P(retval_ptr);
				}
			}
			break;
		}

		retval_ptr = GET_OP1_ZVAL_PTR_PTR(BP_VAR_W);

		if (OP1_TYPE == IS_VAR) {
			if (retval_ptr == &EG(uninitialized_zval) ||
			    (opline->extended_value == ZEND_RETURNS_FUNCTION && !Z_ISREF_P(retval_ptr))) {
				zend_error(E_NOTICE, "Only variable references should be returned by reference");
				if (EX(return_value)) {
					ZVAL_NEW_REF(EX(return_value), retval_ptr);
				} else {
					FREE_OP1_VAR_PTR();
				}
				break;
			}
		}

		if (EX(return_value)) {
			ZVAL_MAKE_REF(retval_ptr);
			Z_ADDREF_P(retval_ptr);
			ZVAL_REF(EX(return_value), Z_REF_P(retval_ptr));
		}

		FREE_OP1_VAR_PTR();
	} while (0);

	ZEND_VM_DISPATCH_TO_HELPER(zend_leave_helper);
}

ZEND_VM_HANDLER(41, ZEND_GENERATOR_CREATE, ANY, ANY)
{
	zval *return_value = EX(return_value);

	if (EXPECTED(return_value)) {
		USE_OPLINE
		zend_generator *generator;
		zend_execute_data *gen_execute_data;
		uint32_t num_args, used_stack, call_info;

		object_init_ex(return_value, zend_ce_generator);

		/*
		 * Normally the execute_data is allocated on the VM stack (because it does
		 * not actually do any allocation and thus is faster). For generators
		 * though this behavior would be suboptimal, because the (rather large)
		 * structure would have to be copied back and forth every time execution is
		 * suspended or resumed. That's why for generators the execution context
		 * is allocated on heap.
		 */
		num_args = EX_NUM_ARGS();
		used_stack = (ZEND_CALL_FRAME_SLOT + num_args + EX(func)->op_array.last_var + EX(func)->op_array.T - MIN(EX(func)->op_array.num_args, num_args)) * sizeof(zval);
		gen_execute_data = (zend_execute_data*)emalloc(used_stack);
		memcpy(gen_execute_data, execute_data, used_stack);

		/* Save execution context in generator object. */
		generator = (zend_generator *) Z_OBJ_P(EX(return_value));
		generator->execute_data = gen_execute_data;
		generator->frozen_call_stack = NULL;
		generator->execute_fake.opline = NULL;
		generator->execute_fake.func = NULL;
		generator->execute_fake.prev_execute_data = NULL;
		ZVAL_OBJ(&generator->execute_fake.This, (zend_object *) generator);

		gen_execute_data->opline = opline + 1;
		/* EX(return_value) keeps pointer to zend_object (not a real zval) */
		gen_execute_data->return_value = (zval*)generator;
		call_info = Z_TYPE_INFO(EX(This));
		if ((call_info & Z_TYPE_MASK) == IS_OBJECT
		 && (!(call_info & ((ZEND_CALL_CLOSURE|ZEND_CALL_RELEASE_THIS) << ZEND_CALL_INFO_SHIFT))
			 /* Bug #72523 */
			|| UNEXPECTED(zend_execute_ex != execute_ex))) {
			ZEND_ADD_CALL_FLAG_EX(call_info, ZEND_CALL_RELEASE_THIS);
			Z_ADDREF(gen_execute_data->This);
		}
		ZEND_ADD_CALL_FLAG_EX(call_info, (ZEND_CALL_TOP_FUNCTION | ZEND_CALL_ALLOCATED | ZEND_CALL_GENERATOR));
		Z_TYPE_INFO(gen_execute_data->This) = call_info;
		gen_execute_data->prev_execute_data = NULL;

		call_info = EX_CALL_INFO();
		EG(current_execute_data) = EX(prev_execute_data);
		if (EXPECTED(!(call_info & (ZEND_CALL_TOP|ZEND_CALL_ALLOCATED)))) {
			EG(vm_stack_top) = (zval*)execute_data;
			execute_data = EX(prev_execute_data);
			LOAD_NEXT_OPLINE();
			ZEND_VM_LEAVE();
		} else if (EXPECTED(!(call_info & ZEND_CALL_TOP))) {
			zend_execute_data *old_execute_data = execute_data;
			execute_data = EX(prev_execute_data);
			zend_vm_stack_free_call_frame_ex(call_info, old_execute_data);
			LOAD_NEXT_OPLINE();
			ZEND_VM_LEAVE();
		} else {
			ZEND_VM_RETURN();
		}
	} else {
		ZEND_VM_DISPATCH_TO_HELPER(zend_leave_helper);
	}
}

ZEND_VM_HANDLER(161, ZEND_GENERATOR_RETURN, CONST|TMP|VAR|CV, ANY)
{
	USE_OPLINE
	zval *retval;
	zend_free_op free_op1;

	zend_generator *generator = zend_get_running_generator(execute_data);

	SAVE_OPLINE();
	retval = GET_OP1_ZVAL_PTR(BP_VAR_R);

	/* Copy return value into generator->retval */
	if ((OP1_TYPE & (IS_CONST|IS_TMP_VAR))) {
		ZVAL_COPY_VALUE(&generator->retval, retval);
		if (OP1_TYPE == IS_CONST) {
			if (UNEXPECTED(Z_OPT_REFCOUNTED(generator->retval))) {
				Z_ADDREF(generator->retval);
			}
		}
	} else if (OP1_TYPE == IS_CV) {
		ZVAL_DEREF(retval);
		ZVAL_COPY(&generator->retval, retval);
	} else /* if (OP1_TYPE == IS_VAR) */ {
		if (UNEXPECTED(Z_ISREF_P(retval))) {
			zend_refcounted *ref = Z_COUNTED_P(retval);

			retval = Z_REFVAL_P(retval);
			ZVAL_COPY_VALUE(&generator->retval, retval);
			if (UNEXPECTED(--GC_REFCOUNT(ref) == 0)) {
				efree_size(ref, sizeof(zend_reference));
			} else if (Z_OPT_REFCOUNTED_P(retval)) {
				Z_ADDREF_P(retval);
			}
		} else {
			ZVAL_COPY_VALUE(&generator->retval, retval);
		}
	}

	/* Close the generator to free up resources */
	zend_generator_close(generator, 1);

	/* Pass execution back to handling code */
	ZEND_VM_RETURN();
}

ZEND_VM_HANDLER(108, ZEND_THROW, CONST|TMP|VAR|CV, ANY)
{
	USE_OPLINE
	zval *value;
	zend_free_op free_op1;

	SAVE_OPLINE();
	value = GET_OP1_ZVAL_PTR_UNDEF(BP_VAR_R);

	do {
		if (OP1_TYPE == IS_CONST || UNEXPECTED(Z_TYPE_P(value) != IS_OBJECT)) {
			if ((OP1_TYPE & (IS_VAR|IS_CV)) && Z_ISREF_P(value)) {
				value = Z_REFVAL_P(value);
				if (EXPECTED(Z_TYPE_P(value) == IS_OBJECT)) {
					break;
				}
			}
			if (OP1_TYPE == IS_CV && UNEXPECTED(Z_TYPE_P(value) == IS_UNDEF)) {
				GET_OP1_UNDEF_CV(value, BP_VAR_R);
				if (UNEXPECTED(EG(exception) != NULL)) {
					HANDLE_EXCEPTION();
				}
			}
			zend_throw_error(NULL, "Can only throw objects");
			FREE_OP1();
			HANDLE_EXCEPTION();
		}
	} while (0);

	zend_exception_save();
	if (OP1_TYPE != IS_TMP_VAR) {
		if (Z_REFCOUNTED_P(value)) Z_ADDREF_P(value);
	}

	zend_throw_exception_object(value);
	zend_exception_restore();
	FREE_OP1_IF_VAR();
	HANDLE_EXCEPTION();
}

ZEND_VM_HANDLER(107, ZEND_CATCH, CONST, CV, JMP_ADDR)
{
	USE_OPLINE
	zend_class_entry *ce, *catch_ce;
	zend_object *exception;
	zval *ex;

	SAVE_OPLINE();
	/* Check whether an exception has been thrown, if not, jump over code */
	zend_exception_restore();
	if (EG(exception) == NULL) {
		ZEND_VM_SET_RELATIVE_OPCODE(opline, opline->extended_value);
		ZEND_VM_CONTINUE();
	}
	catch_ce = CACHED_PTR(Z_CACHE_SLOT_P(EX_CONSTANT(opline->op1)));
	if (UNEXPECTED(catch_ce == NULL)) {
		catch_ce = zend_fetch_class_by_name(Z_STR_P(EX_CONSTANT(opline->op1)), EX_CONSTANT(opline->op1) + 1, ZEND_FETCH_CLASS_NO_AUTOLOAD);

		CACHE_PTR(Z_CACHE_SLOT_P(EX_CONSTANT(opline->op1)), catch_ce);
	}
	ce = EG(exception)->ce;

#ifdef HAVE_DTRACE
	if (DTRACE_EXCEPTION_CAUGHT_ENABLED()) {
		DTRACE_EXCEPTION_CAUGHT((char *)ce->name);
	}
#endif /* HAVE_DTRACE */

	if (ce != catch_ce) {
		if (!catch_ce || !instanceof_function(ce, catch_ce)) {
			if (opline->result.num) {
				zend_throw_exception_internal(NULL);
				HANDLE_EXCEPTION();
			}
			ZEND_VM_SET_RELATIVE_OPCODE(opline, opline->extended_value);
			ZEND_VM_CONTINUE();
		}
	}

	exception = EG(exception);
	ex = EX_VAR(opline->op2.var);
	if (UNEXPECTED(Z_ISREF_P(ex))) {
		ex = Z_REFVAL_P(ex);
	}
	zval_ptr_dtor(ex);
	ZVAL_OBJ(ex, EG(exception));
	if (UNEXPECTED(EG(exception) != exception)) {
		GC_REFCOUNT(EG(exception))++;
		HANDLE_EXCEPTION();
	} else {
		EG(exception) = NULL;
		ZEND_VM_NEXT_OPCODE();
	}
}

ZEND_VM_HANDLER(65, ZEND_SEND_VAL, CONST|TMPVAR, NUM)
{
	USE_OPLINE
	zval *value, *arg;
	zend_free_op free_op1;

	value = GET_OP1_ZVAL_PTR(BP_VAR_R);
	arg = ZEND_CALL_VAR(EX(call), opline->result.var);
	ZVAL_COPY_VALUE(arg, value);
	if (OP1_TYPE == IS_CONST) {
		if (UNEXPECTED(Z_OPT_REFCOUNTED_P(arg))) {
			Z_ADDREF_P(arg);
		}
	}
	ZEND_VM_NEXT_OPCODE();
}

ZEND_VM_HANDLER(116, ZEND_SEND_VAL_EX, CONST|TMP, NUM, SPEC(QUICK_ARG))
{
	USE_OPLINE
	zval *value, *arg;
	zend_free_op free_op1;
	uint32_t arg_num = opline->op2.num;

	if (EXPECTED(arg_num <= MAX_ARG_FLAG_NUM)) {
		if (QUICK_ARG_MUST_BE_SENT_BY_REF(EX(call)->func, arg_num)) {
			ZEND_VM_C_GOTO(send_val_by_ref);
		}
	} else if (ARG_MUST_BE_SENT_BY_REF(EX(call)->func, arg_num)) {
ZEND_VM_C_LABEL(send_val_by_ref):
		SAVE_OPLINE();
		zend_throw_error(NULL, "Cannot pass parameter %d by reference", arg_num);
		FREE_UNFETCHED_OP1();
		arg = ZEND_CALL_VAR(EX(call), opline->result.var);
		ZVAL_UNDEF(arg);
		HANDLE_EXCEPTION();
	}
	value = GET_OP1_ZVAL_PTR(BP_VAR_R);
	arg = ZEND_CALL_VAR(EX(call), opline->result.var);
	ZVAL_COPY_VALUE(arg, value);
	if (OP1_TYPE == IS_CONST) {
		if (UNEXPECTED(Z_OPT_REFCOUNTED_P(arg))) {
			Z_ADDREF_P(arg);
		}
	}
	ZEND_VM_NEXT_OPCODE();
}

ZEND_VM_HANDLER(117, ZEND_SEND_VAR, VAR|CV, NUM)
{
	USE_OPLINE
	zval *varptr, *arg;
	zend_free_op free_op1;

	varptr = GET_OP1_ZVAL_PTR_UNDEF(BP_VAR_R);
	if (OP1_TYPE == IS_CV && UNEXPECTED(Z_TYPE_INFO_P(varptr) == IS_UNDEF)) {
		SAVE_OPLINE();
		GET_OP1_UNDEF_CV(varptr, BP_VAR_R);
		arg = ZEND_CALL_VAR(EX(call), opline->result.var);
		ZVAL_NULL(arg);
		ZEND_VM_NEXT_OPCODE_CHECK_EXCEPTION();
	}

	arg = ZEND_CALL_VAR(EX(call), opline->result.var);

	if (OP1_TYPE == IS_CV) {
		ZVAL_OPT_DEREF(varptr);
		ZVAL_COPY(arg, varptr);
	} else /* if (OP1_TYPE == IS_VAR) */ {
		if (UNEXPECTED(Z_ISREF_P(varptr))) {
			zend_refcounted *ref = Z_COUNTED_P(varptr);

			varptr = Z_REFVAL_P(varptr);
			ZVAL_COPY_VALUE(arg, varptr);
			if (UNEXPECTED(--GC_REFCOUNT(ref) == 0)) {
				efree_size(ref, sizeof(zend_reference));
			} else if (Z_OPT_REFCOUNTED_P(arg)) {
				Z_ADDREF_P(arg);
			}
		} else {
			ZVAL_COPY_VALUE(arg, varptr);
		}
	}

	ZEND_VM_NEXT_OPCODE();
}

ZEND_VM_HANDLER(106, ZEND_SEND_VAR_NO_REF, VAR, NUM)
{
	USE_OPLINE
	zend_free_op free_op1;
	zval *varptr, *arg;

	varptr = GET_OP1_ZVAL_PTR(BP_VAR_R);
	arg = ZEND_CALL_VAR(EX(call), opline->result.var);
	ZVAL_COPY_VALUE(arg, varptr);

	if (EXPECTED(Z_ISREF_P(varptr))) {
		ZEND_VM_NEXT_OPCODE();
	}

	SAVE_OPLINE();
	zend_error(E_NOTICE, "Only variables should be passed by reference");
	ZEND_VM_NEXT_OPCODE_CHECK_EXCEPTION();
}

ZEND_VM_HANDLER(50, ZEND_SEND_VAR_NO_REF_EX, VAR, NUM, SPEC(QUICK_ARG))
{
	USE_OPLINE
	zend_free_op free_op1;
	zval *varptr, *arg;
	uint32_t arg_num = opline->op2.num;

	if (EXPECTED(arg_num <= MAX_ARG_FLAG_NUM)) {
		if (!QUICK_ARG_SHOULD_BE_SENT_BY_REF(EX(call)->func, arg_num)) {
			ZEND_VM_DISPATCH_TO_HANDLER(ZEND_SEND_VAR);
		}

		varptr = GET_OP1_ZVAL_PTR(BP_VAR_R);
		arg = ZEND_CALL_VAR(EX(call), opline->result.var);
		ZVAL_COPY_VALUE(arg, varptr);

		if (EXPECTED(Z_ISREF_P(varptr) ||
		    QUICK_ARG_MAY_BE_SENT_BY_REF(EX(call)->func, arg_num))) {
			ZEND_VM_NEXT_OPCODE();
		}
	} else {
		if (!ARG_SHOULD_BE_SENT_BY_REF(EX(call)->func, arg_num)) {
			ZEND_VM_DISPATCH_TO_HANDLER(ZEND_SEND_VAR);
		}

		varptr = GET_OP1_ZVAL_PTR(BP_VAR_R);
		arg = ZEND_CALL_VAR(EX(call), opline->result.var);
		ZVAL_COPY_VALUE(arg, varptr);

		if (EXPECTED(Z_ISREF_P(varptr) ||
		    ARG_MAY_BE_SENT_BY_REF(EX(call)->func, arg_num))) {
			ZEND_VM_NEXT_OPCODE();
		}
	}

	SAVE_OPLINE();
	zend_error(E_NOTICE, "Only variables should be passed by reference");
	ZEND_VM_NEXT_OPCODE_CHECK_EXCEPTION();
}

ZEND_VM_HANDLER(67, ZEND_SEND_REF, VAR|CV, NUM)
{
	USE_OPLINE
	zend_free_op free_op1;
	zval *varptr, *arg;

	SAVE_OPLINE();
	varptr = GET_OP1_ZVAL_PTR_PTR(BP_VAR_W);

	arg = ZEND_CALL_VAR(EX(call), opline->result.var);
	if (OP1_TYPE == IS_VAR && UNEXPECTED(Z_ISERROR_P(varptr))) {
		ZVAL_NEW_EMPTY_REF(arg);
		ZVAL_NULL(Z_REFVAL_P(arg));
		ZEND_VM_NEXT_OPCODE();
	}

	if (Z_ISREF_P(varptr)) {
		Z_ADDREF_P(varptr);
		ZVAL_COPY_VALUE(arg, varptr);
	} else {
		ZVAL_NEW_REF(arg, varptr);
		Z_ADDREF_P(arg);
		ZVAL_REF(varptr, Z_REF_P(arg));
	}

	FREE_OP1_VAR_PTR();
	ZEND_VM_NEXT_OPCODE();
}

ZEND_VM_HANDLER(66, ZEND_SEND_VAR_EX, VAR|CV, NUM, SPEC(QUICK_ARG))
{
	USE_OPLINE
	zval *varptr, *arg;
	zend_free_op free_op1;
	uint32_t arg_num = opline->op2.num;

	if (EXPECTED(arg_num <= MAX_ARG_FLAG_NUM)) {
		if (QUICK_ARG_SHOULD_BE_SENT_BY_REF(EX(call)->func, arg_num)) {
			ZEND_VM_C_GOTO(send_var_by_ref);
		}
	} else if (ARG_SHOULD_BE_SENT_BY_REF(EX(call)->func, arg_num)) {
ZEND_VM_C_LABEL(send_var_by_ref):
		ZEND_VM_DISPATCH_TO_HANDLER(ZEND_SEND_REF);
	}

	varptr = GET_OP1_ZVAL_PTR_UNDEF(BP_VAR_R);
	if (OP1_TYPE == IS_CV && UNEXPECTED(Z_TYPE_INFO_P(varptr) == IS_UNDEF)) {
		SAVE_OPLINE();
		GET_OP1_UNDEF_CV(varptr, BP_VAR_R);
		arg = ZEND_CALL_VAR(EX(call), opline->result.var);
		ZVAL_NULL(arg);
		ZEND_VM_NEXT_OPCODE_CHECK_EXCEPTION();
	}

	arg = ZEND_CALL_VAR(EX(call), opline->result.var);

	if (OP1_TYPE == IS_CV) {
		ZVAL_OPT_DEREF(varptr);
		ZVAL_COPY(arg, varptr);
	} else /* if (OP1_TYPE == IS_VAR) */ {
		if (UNEXPECTED(Z_ISREF_P(varptr))) {
			zend_refcounted *ref = Z_COUNTED_P(varptr);

			varptr = Z_REFVAL_P(varptr);
			ZVAL_COPY_VALUE(arg, varptr);
			if (UNEXPECTED(--GC_REFCOUNT(ref) == 0)) {
				efree_size(ref, sizeof(zend_reference));
			} else if (Z_OPT_REFCOUNTED_P(arg)) {
				Z_ADDREF_P(arg);
			}
		} else {
			ZVAL_COPY_VALUE(arg, varptr);
		}
	}

	ZEND_VM_NEXT_OPCODE();
}

ZEND_VM_HANDLER(165, ZEND_SEND_UNPACK, ANY, ANY)
{
	USE_OPLINE
	zend_free_op free_op1;
	zval *args;
	int arg_num;

	SAVE_OPLINE();
	args = GET_OP1_ZVAL_PTR_UNDEF(BP_VAR_R);
	arg_num = ZEND_CALL_NUM_ARGS(EX(call)) + 1;

ZEND_VM_C_LABEL(send_again):
	if (EXPECTED(Z_TYPE_P(args) == IS_ARRAY)) {
		HashTable *ht = Z_ARRVAL_P(args);
		zval *arg, *top;
		zend_string *name;

		zend_vm_stack_extend_call_frame(&EX(call), arg_num - 1, zend_hash_num_elements(ht));

		if ((OP1_TYPE & (IS_VAR|IS_CV)) && Z_REFCOUNT_P(args) > 1) {
			uint32_t i;
			int separate = 0;

			/* check if any of arguments are going to be passed by reference */
			for (i = 0; i < zend_hash_num_elements(ht); i++) {
				if (ARG_SHOULD_BE_SENT_BY_REF(EX(call)->func, arg_num + i)) {
					separate = 1;
					break;
				}
			}
			if (separate) {
				SEPARATE_ARRAY(args);
				ht = Z_ARRVAL_P(args);
			}
		}

		ZEND_HASH_FOREACH_STR_KEY_VAL(ht, name, arg) {
			if (name) {
				zend_throw_error(NULL, "Cannot unpack array with string keys");
				FREE_OP1();
				HANDLE_EXCEPTION();
			}

			top = ZEND_CALL_ARG(EX(call), arg_num);
			if (ARG_SHOULD_BE_SENT_BY_REF(EX(call)->func, arg_num)) {
				if (Z_REFCOUNT_P(args) == 1) {
					ZVAL_MAKE_REF(arg);
					Z_ADDREF_P(arg);
					ZVAL_REF(top, Z_REF_P(arg));
				} else {
					ZVAL_DUP(top, arg);
				}
			} else if (Z_ISREF_P(arg)) {
				ZVAL_COPY(top, Z_REFVAL_P(arg));
			} else {
				ZVAL_COPY(top, arg);
			}

			ZEND_CALL_NUM_ARGS(EX(call))++;
			arg_num++;
		} ZEND_HASH_FOREACH_END();

	} else if (EXPECTED(Z_TYPE_P(args) == IS_OBJECT)) {
		zend_class_entry *ce = Z_OBJCE_P(args);
		zend_object_iterator *iter;

		if (!ce || !ce->get_iterator) {
			zend_error(E_WARNING, "Only arrays and Traversables can be unpacked");
		} else {

			iter = ce->get_iterator(ce, args, 0);
			if (UNEXPECTED(!iter)) {
				FREE_OP1();
				if (!EG(exception)) {
					zend_throw_exception_ex(
						NULL, 0, "Object of type %s did not create an Iterator", ZSTR_VAL(ce->name)
					);
				}
				HANDLE_EXCEPTION();
			}

			if (iter->funcs->rewind) {
				iter->funcs->rewind(iter);
			}

			for (; iter->funcs->valid(iter) == SUCCESS; ++arg_num) {
				zval *arg, *top;

				if (UNEXPECTED(EG(exception) != NULL)) {
					break;
				}

				arg = iter->funcs->get_current_data(iter);
				if (UNEXPECTED(EG(exception) != NULL)) {
					break;
				}

				if (iter->funcs->get_current_key) {
					zval key;
					iter->funcs->get_current_key(iter, &key);
					if (UNEXPECTED(EG(exception) != NULL)) {
						break;
					}

					if (Z_TYPE(key) == IS_STRING) {
						zend_throw_error(NULL,
							"Cannot unpack Traversable with string keys");
						zend_string_release(Z_STR(key));
						break;
					}

					zval_dtor(&key);
				}

				if (ARG_MUST_BE_SENT_BY_REF(EX(call)->func, arg_num)) {
					zend_error(
						E_WARNING, "Cannot pass by-reference argument %d of %s%s%s()"
						" by unpacking a Traversable, passing by-value instead", arg_num,
						EX(call)->func->common.scope ? ZSTR_VAL(EX(call)->func->common.scope->name) : "",
						EX(call)->func->common.scope ? "::" : "",
						ZSTR_VAL(EX(call)->func->common.function_name)
					);
				}

				if (Z_ISREF_P(arg)) {
					ZVAL_DUP(arg, Z_REFVAL_P(arg));
				} else {
					if (Z_REFCOUNTED_P(arg)) Z_ADDREF_P(arg);
				}

				zend_vm_stack_extend_call_frame(&EX(call), arg_num - 1, 1);
				top = ZEND_CALL_ARG(EX(call), arg_num);
				ZVAL_COPY_VALUE(top, arg);
				ZEND_CALL_NUM_ARGS(EX(call))++;

				iter->funcs->move_forward(iter);
			}

			zend_iterator_dtor(iter);
		}
	} else if (EXPECTED(Z_ISREF_P(args))) {
		args = Z_REFVAL_P(args);
		ZEND_VM_C_GOTO(send_again);
	} else {
		if (OP1_TYPE == IS_CV && UNEXPECTED(Z_TYPE_P(args) == IS_UNDEF)) {
			GET_OP1_UNDEF_CV(args, BP_VAR_R);
		}
		zend_error(E_WARNING, "Only arrays and Traversables can be unpacked");
	}

	FREE_OP1();
	ZEND_VM_NEXT_OPCODE_CHECK_EXCEPTION();
}

ZEND_VM_HANDLER(119, ZEND_SEND_ARRAY, ANY, ANY)
{
	USE_OPLINE
	zend_free_op free_op1;
	zval *args;

	SAVE_OPLINE();
	args = GET_OP1_ZVAL_PTR(BP_VAR_R);

	if (UNEXPECTED(Z_TYPE_P(args) != IS_ARRAY)) {
		if ((OP1_TYPE & (IS_VAR|IS_CV)) && Z_ISREF_P(args)) {
			args = Z_REFVAL_P(args);
			if (EXPECTED(Z_TYPE_P(args) == IS_ARRAY)) {
				ZEND_VM_C_GOTO(send_array);
			}
		}
		zend_internal_type_error(EX_USES_STRICT_TYPES(), "call_user_func_array() expects parameter 2 to be array, %s given", zend_get_type_by_const(Z_TYPE_P(args)));
		if (ZEND_CALL_INFO(EX(call)) & ZEND_CALL_CLOSURE) {
			OBJ_RELEASE((zend_object*)EX(call)->func->common.prototype);
		}
		if (Z_TYPE(EX(call)->This) == IS_OBJECT) {
			OBJ_RELEASE(Z_OBJ(EX(call)->This));
		}
		EX(call)->func = (zend_function*)&zend_pass_function;
		Z_OBJ(EX(call)->This) = NULL;
		ZEND_SET_CALL_INFO(EX(call), 0, ZEND_CALL_INFO(EX(call)) & ~ZEND_CALL_RELEASE_THIS);
	} else {
		uint32_t arg_num;
		HashTable *ht;
		zval *arg, *param;

ZEND_VM_C_LABEL(send_array):
		ht = Z_ARRVAL_P(args);
		zend_vm_stack_extend_call_frame(&EX(call), 0, zend_hash_num_elements(ht));

		arg_num = 1;
		param = ZEND_CALL_ARG(EX(call), 1);
		ZEND_HASH_FOREACH_VAL(ht, arg) {
			if (ARG_SHOULD_BE_SENT_BY_REF(EX(call)->func, arg_num)) {
				if (UNEXPECTED(!Z_ISREF_P(arg))) {
					if (!ARG_MAY_BE_SENT_BY_REF(EX(call)->func, arg_num)) {
						/* By-value send is not allowed -- emit a warning,
						 * but still perform the call. */
						zend_error(E_WARNING,
							"Parameter %d to %s%s%s() expected to be a reference, value given",
							arg_num,
							EX(call)->func->common.scope ? ZSTR_VAL(EX(call)->func->common.scope->name) : "",
							EX(call)->func->common.scope ? "::" : "",
							ZSTR_VAL(EX(call)->func->common.function_name));

					}
				}
			} else {
				if (Z_ISREF_P(arg) &&
				    !(EX(call)->func->common.fn_flags & ZEND_ACC_CALL_VIA_TRAMPOLINE)) {
					/* don't separate references for __call */
					arg = Z_REFVAL_P(arg);
				}
			}
			ZVAL_COPY(param, arg);
			ZEND_CALL_NUM_ARGS(EX(call))++;
			arg_num++;
			param++;
		} ZEND_HASH_FOREACH_END();
	}
	FREE_OP1();
	ZEND_VM_NEXT_OPCODE_CHECK_EXCEPTION();
}

ZEND_VM_HANDLER(120, ZEND_SEND_USER, CONST|TMP|VAR|CV, NUM)
{
	USE_OPLINE
	zval *arg, *param;
	zend_free_op free_op1;

	SAVE_OPLINE();
	arg = GET_OP1_ZVAL_PTR_DEREF(BP_VAR_R);
	param = ZEND_CALL_VAR(EX(call), opline->result.var);

	if (UNEXPECTED(ARG_MUST_BE_SENT_BY_REF(EX(call)->func, opline->op2.num))) {
		zend_error(E_WARNING, "Parameter %d to %s%s%s() expected to be a reference, value given",
			opline->op2.num,
			EX(call)->func->common.scope ? ZSTR_VAL(EX(call)->func->common.scope->name) : "",
			EX(call)->func->common.scope ? "::" : "",
			ZSTR_VAL(EX(call)->func->common.function_name));
	}

	ZVAL_COPY(param, arg);

	FREE_OP1();
	ZEND_VM_NEXT_OPCODE_CHECK_EXCEPTION();
}

ZEND_VM_HANDLER(63, ZEND_RECV, NUM, ANY)
{
	USE_OPLINE
	uint32_t arg_num = opline->op1.num;

	if (UNEXPECTED(arg_num > EX_NUM_ARGS())) {
		SAVE_OPLINE();
		zend_missing_arg_error(execute_data);
		HANDLE_EXCEPTION();
	} else if (UNEXPECTED((EX(func)->op_array.fn_flags & ZEND_ACC_HAS_TYPE_HINTS) != 0)) {
		zval *param = _get_zval_ptr_cv_undef_BP_VAR_W(execute_data, opline->result.var);

		SAVE_OPLINE();
		if (UNEXPECTED(!zend_verify_arg_type(EX(func), arg_num, param, NULL, CACHE_ADDR(opline->op2.num)) || EG(exception))) {
			HANDLE_EXCEPTION();
		}
	}

	ZEND_VM_NEXT_OPCODE();
}

ZEND_VM_HANDLER(64, ZEND_RECV_INIT, NUM, CONST)
{
	USE_OPLINE
	uint32_t arg_num;
	zval *param;

	ZEND_VM_REPEATABLE_OPCODE

	arg_num = opline->op1.num;
	param = _get_zval_ptr_cv_undef_BP_VAR_W(execute_data, opline->result.var);
	if (arg_num > EX_NUM_ARGS()) {
		ZVAL_COPY(param, EX_CONSTANT(opline->op2));
		if (Z_OPT_CONSTANT_P(param)) {
			SAVE_OPLINE();
			if (UNEXPECTED(zval_update_constant_ex(param, EX(func)->op_array.scope) != SUCCESS)) {
				zval_ptr_dtor(param);
				ZVAL_UNDEF(param);
				HANDLE_EXCEPTION();
			}
		}
	}

	if (UNEXPECTED((EX(func)->op_array.fn_flags & ZEND_ACC_HAS_TYPE_HINTS) != 0)) {
		zval *default_value = EX_CONSTANT(opline->op2);

		SAVE_OPLINE();
		if (UNEXPECTED(!zend_verify_arg_type(EX(func), arg_num, param, default_value, CACHE_ADDR(Z_CACHE_SLOT_P(default_value))) || EG(exception))) {
			HANDLE_EXCEPTION();
		}
	}

	ZEND_VM_REPEAT_OPCODE(ZEND_RECV_INIT);
	ZEND_VM_NEXT_OPCODE();
}

ZEND_VM_HANDLER(164, ZEND_RECV_VARIADIC, NUM, ANY)
{
	USE_OPLINE
	uint32_t arg_num = opline->op1.num;
	uint32_t arg_count = EX_NUM_ARGS();
	zval *params;

	SAVE_OPLINE();

	params = _get_zval_ptr_cv_undef_BP_VAR_W(execute_data, opline->result.var);

	if (arg_num <= arg_count) {
		zval *param;

		array_init_size(params, arg_count - arg_num + 1);
		zend_hash_real_init(Z_ARRVAL_P(params), 1);
		ZEND_HASH_FILL_PACKED(Z_ARRVAL_P(params)) {
			param = EX_VAR_NUM(EX(func)->op_array.last_var + EX(func)->op_array.T);
			if (UNEXPECTED((EX(func)->op_array.fn_flags & ZEND_ACC_HAS_TYPE_HINTS) != 0)) {
				do {
					zend_verify_arg_type(EX(func), arg_num, param, NULL, CACHE_ADDR(opline->op2.num));
					if (Z_OPT_REFCOUNTED_P(param)) Z_ADDREF_P(param);
					ZEND_HASH_FILL_ADD(param);
					param++;
				} while (++arg_num <= arg_count);
			} else {
				do {
					if (Z_OPT_REFCOUNTED_P(param)) Z_ADDREF_P(param);
					ZEND_HASH_FILL_ADD(param);
					param++;
				} while (++arg_num <= arg_count);
			}
		} ZEND_HASH_FILL_END();
	} else {
		array_init(params);
	}

	ZEND_VM_NEXT_OPCODE_CHECK_EXCEPTION();
}

ZEND_VM_HANDLER(52, ZEND_BOOL, CONST|TMPVAR|CV, ANY)
{
	USE_OPLINE
	zval *val;
	zend_free_op free_op1;

	val = GET_OP1_ZVAL_PTR_UNDEF(BP_VAR_R);
	if (Z_TYPE_INFO_P(val) == IS_TRUE) {
		ZVAL_TRUE(EX_VAR(opline->result.var));
	} else if (EXPECTED(Z_TYPE_INFO_P(val) <= IS_TRUE)) {
		ZVAL_FALSE(EX_VAR(opline->result.var));
		if (OP1_TYPE == IS_CV && UNEXPECTED(Z_TYPE_INFO_P(val) == IS_UNDEF)) {
			SAVE_OPLINE();
			GET_OP1_UNDEF_CV(val, BP_VAR_R);
			ZEND_VM_NEXT_OPCODE_CHECK_EXCEPTION();
		}
	} else {
		SAVE_OPLINE();
		ZVAL_BOOL(EX_VAR(opline->result.var), i_zend_is_true(val));
		FREE_OP1();
		ZEND_VM_NEXT_OPCODE_CHECK_EXCEPTION();
	}
	ZEND_VM_NEXT_OPCODE();
}

ZEND_VM_HANDLER(48, ZEND_CASE, CONST|TMPVAR|CV, CONST|TMPVAR|CV)
{
	USE_OPLINE
	zend_free_op free_op1, free_op2;
	zval *op1, *op2, *result;

	op1 = GET_OP1_ZVAL_PTR_UNDEF(BP_VAR_R);
	op2 = GET_OP2_ZVAL_PTR_UNDEF(BP_VAR_R);
	do {
		int result;

		if (EXPECTED(Z_TYPE_P(op1) == IS_LONG)) {
			if (EXPECTED(Z_TYPE_P(op2) == IS_LONG)) {
				result = (Z_LVAL_P(op1) == Z_LVAL_P(op2));
			} else if (EXPECTED(Z_TYPE_P(op2) == IS_DOUBLE)) {
				result = ((double)Z_LVAL_P(op1) == Z_DVAL_P(op2));
			} else {
				break;
			}
		} else if (EXPECTED(Z_TYPE_P(op1) == IS_DOUBLE)) {
			if (EXPECTED(Z_TYPE_P(op2) == IS_DOUBLE)) {
				result = (Z_DVAL_P(op1) == Z_DVAL_P(op2));
			} else if (EXPECTED(Z_TYPE_P(op2) == IS_LONG)) {
				result = (Z_DVAL_P(op1) == ((double)Z_LVAL_P(op2)));
			} else {
				break;
			}
		} else if (EXPECTED(Z_TYPE_P(op1) == IS_STRING)) {
			if (EXPECTED(Z_TYPE_P(op2) == IS_STRING)) {
				if (Z_STR_P(op1) == Z_STR_P(op2)) {
					result = 1;
				} else if (Z_STRVAL_P(op1)[0] > '9' || Z_STRVAL_P(op2)[0] > '9') {
					if (Z_STRLEN_P(op1) != Z_STRLEN_P(op2)) {
						result = 0;
					} else {
						result = (memcmp(Z_STRVAL_P(op1), Z_STRVAL_P(op2), Z_STRLEN_P(op1)) == 0);
					}
				} else {
					result = (zendi_smart_strcmp(Z_STR_P(op1), Z_STR_P(op2)) == 0);
				}
				FREE_OP2();
			} else {
				break;
			}
		} else {
			break;
		}
		ZEND_VM_SMART_BRANCH(result, 0);
		ZVAL_BOOL(EX_VAR(opline->result.var), result);
		ZEND_VM_NEXT_OPCODE();
	} while (0);

	SAVE_OPLINE();
	if (OP1_TYPE == IS_CV && UNEXPECTED(Z_TYPE_P(op1) == IS_UNDEF)) {
		op1 = GET_OP1_UNDEF_CV(op1, BP_VAR_R);
	}
	if (OP2_TYPE == IS_CV && UNEXPECTED(Z_TYPE_P(op2) == IS_UNDEF)) {
		op2 = GET_OP2_UNDEF_CV(op2, BP_VAR_R);
	}
	result = EX_VAR(opline->result.var);
	compare_function(result, op1, op2);
	ZVAL_BOOL(result, Z_LVAL_P(result) == 0);
	FREE_OP2();
	ZEND_VM_NEXT_OPCODE_CHECK_EXCEPTION();
}

ZEND_VM_HANDLER(68, ZEND_NEW, UNUSED|CLASS_FETCH|CONST|VAR, ANY, NUM)
{
	USE_OPLINE
	zval *result;
	zend_function *constructor;
	zend_class_entry *ce;
	zend_execute_data *call;

	SAVE_OPLINE();
	if (OP1_TYPE == IS_CONST) {
		ce = CACHED_PTR(Z_CACHE_SLOT_P(EX_CONSTANT(opline->op1)));
		if (UNEXPECTED(ce == NULL)) {
			ce = zend_fetch_class_by_name(Z_STR_P(EX_CONSTANT(opline->op1)), EX_CONSTANT(opline->op1) + 1, ZEND_FETCH_CLASS_DEFAULT | ZEND_FETCH_CLASS_EXCEPTION);
			if (UNEXPECTED(ce == NULL)) {
				ZEND_ASSERT(EG(exception));
				HANDLE_EXCEPTION();
			}
			CACHE_PTR(Z_CACHE_SLOT_P(EX_CONSTANT(opline->op1)), ce);
		}
	} else if (OP1_TYPE == IS_UNUSED) {
		ce = zend_fetch_class(NULL, opline->op1.num);
		if (UNEXPECTED(ce == NULL)) {
			ZEND_ASSERT(EG(exception));
			HANDLE_EXCEPTION();
		}
	} else {
		ce = Z_CE_P(EX_VAR(opline->op1.var));
	}

	result = EX_VAR(opline->result.var);
	if (UNEXPECTED(object_init_ex(result, ce) != SUCCESS)) {
		HANDLE_EXCEPTION();
	}

	constructor = Z_OBJ_HT_P(result)->get_constructor(Z_OBJ_P(result));
	if (constructor == NULL) {
		if (UNEXPECTED(EG(exception))) {
			zval_ptr_dtor(result);
			HANDLE_EXCEPTION();
		}

		/* If there are no arguments, skip over the DO_FCALL opcode. We check if the next
		 * opcode is DO_FCALL in case EXT instructions are used. */
		if (EXPECTED(opline->extended_value == 0 && (opline+1)->opcode == ZEND_DO_FCALL)) {
			ZEND_VM_NEXT_OPCODE_EX(1, 2);
		}

		/* Perform a dummy function call */
		call = zend_vm_stack_push_call_frame(
			ZEND_CALL_FUNCTION, (zend_function *) &zend_pass_function,
			opline->extended_value, NULL, NULL);
	} else {
		if (EXPECTED(constructor->type == ZEND_USER_FUNCTION) && UNEXPECTED(!constructor->op_array.run_time_cache)) {
			init_func_run_time_cache(&constructor->op_array);
		}
		/* We are not handling overloaded classes right now */
		call = zend_vm_stack_push_call_frame(
			ZEND_CALL_FUNCTION | ZEND_CALL_RELEASE_THIS | ZEND_CALL_CTOR,
			constructor,
			opline->extended_value,
			ce,
<<<<<<< HEAD
			Z_OBJ_P(result));
		Z_ADDREF_P(result);
=======
			Z_OBJ(object_zval));
		call->prev_execute_data = EX(call);
		EX(call) = call;

		if (EXPECTED(RETURN_VALUE_USED(opline))) {
			ZVAL_COPY(EX_VAR(opline->result.var), &object_zval);
		}

		ZEND_VM_NEXT_OPCODE();
>>>>>>> 8b177f6a
	}

	call->prev_execute_data = EX(call);
	EX(call) = call;
	ZEND_VM_NEXT_OPCODE_CHECK_EXCEPTION();
}

ZEND_VM_HANDLER(110, ZEND_CLONE, CONST|TMPVAR|UNUSED|THIS|CV, ANY)
{
	USE_OPLINE
	zend_free_op free_op1;
	zval *obj;
	zend_object *clone_obj;
	zend_class_entry *ce, *scope;
	zend_function *clone;
	zend_object_clone_obj_t clone_call;

	SAVE_OPLINE();
	obj = GET_OP1_OBJ_ZVAL_PTR_UNDEF(BP_VAR_R);

	if (OP1_TYPE == IS_UNUSED && UNEXPECTED(Z_TYPE_P(obj) == IS_UNDEF)) {
		zend_throw_error(NULL, "Using $this when not in object context");
		HANDLE_EXCEPTION();
	}

	do {
		if (OP1_TYPE == IS_CONST ||
		    (OP1_TYPE != IS_UNUSED && UNEXPECTED(Z_TYPE_P(obj) != IS_OBJECT))) {
		    if ((OP1_TYPE & (IS_VAR|IS_CV)) && Z_ISREF_P(obj)) {
		    	obj = Z_REFVAL_P(obj);
		    	if (EXPECTED(Z_TYPE_P(obj) == IS_OBJECT)) {
		    		break;
				}
			}
			if (OP1_TYPE == IS_CV && UNEXPECTED(Z_TYPE_P(obj) == IS_UNDEF)) {
				GET_OP1_UNDEF_CV(obj, BP_VAR_R);
				if (UNEXPECTED(EG(exception) != NULL)) {
					HANDLE_EXCEPTION();
				}
			}
			zend_throw_error(NULL, "__clone method called on non-object");
			FREE_OP1();
			HANDLE_EXCEPTION();
		}
	} while (0);

	ce = Z_OBJCE_P(obj);
	clone = ce->clone;
	clone_call = Z_OBJ_HT_P(obj)->clone_obj;
	if (UNEXPECTED(clone_call == NULL)) {
		zend_throw_error(NULL, "Trying to clone an uncloneable object of class %s", ZSTR_VAL(ce->name));
		FREE_OP1();
		HANDLE_EXCEPTION();
	}

	if (clone) {
		if (clone->op_array.fn_flags & ZEND_ACC_PRIVATE) {
			/* Ensure that if we're calling a private function, we're allowed to do so.
			 */
			scope = EX(func)->op_array.scope;
			if (UNEXPECTED(ce != scope)) {
				zend_throw_error(NULL, "Call to private %s::__clone() from context '%s'", ZSTR_VAL(ce->name), scope ? ZSTR_VAL(scope->name) : "");
				FREE_OP1();
				HANDLE_EXCEPTION();
			}
		} else if ((clone->common.fn_flags & ZEND_ACC_PROTECTED)) {
			/* Ensure that if we're calling a protected function, we're allowed to do so.
			 */
			scope = EX(func)->op_array.scope;
			if (UNEXPECTED(!zend_check_protected(zend_get_function_root_class(clone), scope))) {
				zend_throw_error(NULL, "Call to protected %s::__clone() from context '%s'", ZSTR_VAL(ce->name), scope ? ZSTR_VAL(scope->name) : "");
				FREE_OP1();
				HANDLE_EXCEPTION();
			}
		}
	}

	clone_obj = clone_call(obj);
	if (EXPECTED(EG(exception) == NULL)) {
		ZVAL_OBJ(EX_VAR(opline->result.var), clone_obj);
	} else {
		OBJ_RELEASE(clone_obj);
	}

	FREE_OP1();
	ZEND_VM_NEXT_OPCODE_CHECK_EXCEPTION();
}

ZEND_VM_HANDLER(99, ZEND_FETCH_CONSTANT, UNUSED, CONST, CONST_FETCH)
{
	USE_OPLINE
	zend_constant *c;

	SAVE_OPLINE();

	if (EXPECTED(CACHED_PTR(Z_CACHE_SLOT_P(EX_CONSTANT(opline->op2))))) {
		c = CACHED_PTR(Z_CACHE_SLOT_P(EX_CONSTANT(opline->op2)));
	} else if ((c = zend_quick_get_constant(EX_CONSTANT(opline->op2) + 1, opline->extended_value)) == NULL) {
		if ((opline->extended_value & IS_CONSTANT_UNQUALIFIED) != 0) {
			char *actual = (char *)zend_memrchr(Z_STRVAL_P(EX_CONSTANT(opline->op2)), '\\', Z_STRLEN_P(EX_CONSTANT(opline->op2)));
			if (!actual) {
				ZVAL_STR_COPY(EX_VAR(opline->result.var), Z_STR_P(EX_CONSTANT(opline->op2)));
			} else {
				actual++;
				ZVAL_STRINGL(EX_VAR(opline->result.var),
						actual, Z_STRLEN_P(EX_CONSTANT(opline->op2)) - (actual - Z_STRVAL_P(EX_CONSTANT(opline->op2))));
			}
			/* non-qualified constant - allow text substitution */
			zend_error(E_NOTICE, "Use of undefined constant %s - assumed '%s'",
					Z_STRVAL_P(EX_VAR(opline->result.var)), Z_STRVAL_P(EX_VAR(opline->result.var)));
			ZEND_VM_NEXT_OPCODE_CHECK_EXCEPTION();
		} else {
			zend_throw_error(NULL, "Undefined constant '%s'", Z_STRVAL_P(EX_CONSTANT(opline->op2)));
			HANDLE_EXCEPTION();
		}
	} else {
		CACHE_PTR(Z_CACHE_SLOT_P(EX_CONSTANT(opline->op2)), c);
	}

#ifdef ZTS
	if (c->flags & CONST_PERSISTENT) {
		ZVAL_DUP(EX_VAR(opline->result.var), &c->value);
	} else {
		ZVAL_COPY(EX_VAR(opline->result.var), &c->value);
	}
#else
	ZVAL_COPY(EX_VAR(opline->result.var), &c->value);
#endif

	ZEND_VM_NEXT_OPCODE();
}

ZEND_VM_HANDLER(181, ZEND_FETCH_CLASS_CONSTANT, VAR|CONST|UNUSED|CLASS_FETCH, CONST)
{
	zend_class_entry *ce, *scope;
	zend_class_constant *c;
	zval *value;
	USE_OPLINE

	SAVE_OPLINE();

	do {
		if (OP1_TYPE == IS_CONST) {
			if (EXPECTED(CACHED_PTR(Z_CACHE_SLOT_P(EX_CONSTANT(opline->op2))))) {
				value = CACHED_PTR(Z_CACHE_SLOT_P(EX_CONSTANT(opline->op2)));
#ifdef ZTS
				ce = CACHED_PTR(Z_CACHE_SLOT_P(EX_CONSTANT(opline->op1)));
#endif
				break;
			} else if (EXPECTED(CACHED_PTR(Z_CACHE_SLOT_P(EX_CONSTANT(opline->op1))))) {
				ce = CACHED_PTR(Z_CACHE_SLOT_P(EX_CONSTANT(opline->op1)));
			} else {
				ce = zend_fetch_class_by_name(Z_STR_P(EX_CONSTANT(opline->op1)), EX_CONSTANT(opline->op1) + 1, ZEND_FETCH_CLASS_DEFAULT | ZEND_FETCH_CLASS_EXCEPTION);
				if (UNEXPECTED(ce == NULL)) {
					ZEND_ASSERT(EG(exception));
					HANDLE_EXCEPTION();
				}
				CACHE_PTR(Z_CACHE_SLOT_P(EX_CONSTANT(opline->op1)), ce);
			}
		} else {
			if (OP1_TYPE == IS_UNUSED) {
				ce = zend_fetch_class(NULL, opline->op1.num);
				if (UNEXPECTED(ce == NULL)) {
					ZEND_ASSERT(EG(exception));
					HANDLE_EXCEPTION();
				}
			} else {
				ce = Z_CE_P(EX_VAR(opline->op1.var));
			}
			if ((value = CACHED_POLYMORPHIC_PTR(Z_CACHE_SLOT_P(EX_CONSTANT(opline->op2)), ce)) != NULL) {
				break;
			}
		}

		if (EXPECTED((c = zend_hash_find_ptr(&ce->constants_table, Z_STR_P(EX_CONSTANT(opline->op2)))) != NULL)) {
			scope = EX(func)->op_array.scope;
			if (!zend_verify_const_access(c, scope)) {
				zend_throw_error(NULL, "Cannot access %s const %s::%s", zend_visibility_string(Z_ACCESS_FLAGS(c->value)), ZSTR_VAL(ce->name), Z_STRVAL_P(EX_CONSTANT(opline->op2)));
				HANDLE_EXCEPTION();
			}
			value = &c->value;
			if (Z_CONSTANT_P(value)) {
				zval_update_constant_ex(value, ce);
				if (UNEXPECTED(EG(exception) != NULL)) {
					HANDLE_EXCEPTION();
				}
			}
			if (OP1_TYPE == IS_CONST) {
				CACHE_PTR(Z_CACHE_SLOT_P(EX_CONSTANT(opline->op2)), value);
			} else {
				CACHE_POLYMORPHIC_PTR(Z_CACHE_SLOT_P(EX_CONSTANT(opline->op2)), ce, value);
			}
		} else {
			zend_throw_error(NULL, "Undefined class constant '%s'", Z_STRVAL_P(EX_CONSTANT(opline->op2)));
			HANDLE_EXCEPTION();
		}
	} while (0);

#ifdef ZTS
	if (ce->type == ZEND_INTERNAL_CLASS) {
		ZVAL_DUP(EX_VAR(opline->result.var), value);
	} else {
		ZVAL_COPY(EX_VAR(opline->result.var), value);
	}
#else
	ZVAL_COPY(EX_VAR(opline->result.var), value);
#endif

	ZEND_VM_NEXT_OPCODE();
}

ZEND_VM_HANDLER(72, ZEND_ADD_ARRAY_ELEMENT, CONST|TMP|VAR|CV, CONST|TMPVAR|UNUSED|NEXT|CV, REF)
{
	USE_OPLINE
	zend_free_op free_op1;
	zval *expr_ptr, new_expr;

	SAVE_OPLINE();
	if ((OP1_TYPE == IS_VAR || OP1_TYPE == IS_CV) &&
	    UNEXPECTED(opline->extended_value & ZEND_ARRAY_ELEMENT_REF)) {
		expr_ptr = GET_OP1_ZVAL_PTR_PTR(BP_VAR_W);
		ZVAL_MAKE_REF(expr_ptr);
		Z_ADDREF_P(expr_ptr);
		FREE_OP1_VAR_PTR();
	} else {
		expr_ptr = GET_OP1_ZVAL_PTR(BP_VAR_R);
		if (OP1_TYPE == IS_TMP_VAR) {
			/* pass */
		} else if (OP1_TYPE == IS_CONST) {
			if (Z_REFCOUNTED_P(expr_ptr)) {
				Z_ADDREF_P(expr_ptr);
			}
		} else if (OP1_TYPE == IS_CV) {
			ZVAL_DEREF(expr_ptr);
			if (Z_REFCOUNTED_P(expr_ptr)) {
				Z_ADDREF_P(expr_ptr);
			}
		} else /* if (OP1_TYPE == IS_VAR) */ {
			if (UNEXPECTED(Z_ISREF_P(expr_ptr))) {
				zend_refcounted *ref = Z_COUNTED_P(expr_ptr);

				expr_ptr = Z_REFVAL_P(expr_ptr);
				if (UNEXPECTED(--GC_REFCOUNT(ref) == 0)) {
					ZVAL_COPY_VALUE(&new_expr, expr_ptr);
					expr_ptr = &new_expr;
					efree_size(ref, sizeof(zend_reference));
				} else if (Z_OPT_REFCOUNTED_P(expr_ptr)) {
					Z_ADDREF_P(expr_ptr);
				}
			}
		}
	}

	if (OP2_TYPE != IS_UNUSED) {
		zend_free_op free_op2;
		zval *offset = GET_OP2_ZVAL_PTR_UNDEF(BP_VAR_R);
		zend_string *str;
		zend_ulong hval;

ZEND_VM_C_LABEL(add_again):
		if (EXPECTED(Z_TYPE_P(offset) == IS_STRING)) {
			str = Z_STR_P(offset);
			if (OP2_TYPE != IS_CONST) {
				if (ZEND_HANDLE_NUMERIC(str, hval)) {
					ZEND_VM_C_GOTO(num_index);
				}
			}
ZEND_VM_C_LABEL(str_index):
			zend_hash_update(Z_ARRVAL_P(EX_VAR(opline->result.var)), str, expr_ptr);
		} else if (EXPECTED(Z_TYPE_P(offset) == IS_LONG)) {
			hval = Z_LVAL_P(offset);
ZEND_VM_C_LABEL(num_index):
			zend_hash_index_update(Z_ARRVAL_P(EX_VAR(opline->result.var)), hval, expr_ptr);
		} else if ((OP2_TYPE & (IS_VAR|IS_CV)) && EXPECTED(Z_TYPE_P(offset) == IS_REFERENCE)) {
			offset = Z_REFVAL_P(offset);
			ZEND_VM_C_GOTO(add_again);
		} else if (Z_TYPE_P(offset) == IS_NULL) {
			str = ZSTR_EMPTY_ALLOC();
			ZEND_VM_C_GOTO(str_index);
		} else if (Z_TYPE_P(offset) == IS_DOUBLE) {
			hval = zend_dval_to_lval(Z_DVAL_P(offset));
			ZEND_VM_C_GOTO(num_index);
		} else if (Z_TYPE_P(offset) == IS_FALSE) {
			hval = 0;
			ZEND_VM_C_GOTO(num_index);
		} else if (Z_TYPE_P(offset) == IS_TRUE) {
			hval = 1;
			ZEND_VM_C_GOTO(num_index);
		} else if (OP2_TYPE == IS_CV && Z_TYPE_P(offset) == IS_UNDEF) {
			GET_OP2_UNDEF_CV(offset, BP_VAR_R);
			str = ZSTR_EMPTY_ALLOC();
			ZEND_VM_C_GOTO(str_index);
		} else {
			zend_error(E_WARNING, "Illegal offset type");
			zval_ptr_dtor(expr_ptr);
		}
		FREE_OP2();
	} else {
		if (!zend_hash_next_index_insert(Z_ARRVAL_P(EX_VAR(opline->result.var)), expr_ptr)) {
			zend_error(E_WARNING, "Cannot add element to the array as the next element is already occupied");
			zval_ptr_dtor(expr_ptr);
		}
	}
	ZEND_VM_NEXT_OPCODE_CHECK_EXCEPTION();
}

ZEND_VM_HANDLER(71, ZEND_INIT_ARRAY, CONST|TMP|VAR|UNUSED|CV, CONST|TMPVAR|UNUSED|NEXT|CV, ARRAY_INIT|REF)
{
	zval *array;
	uint32_t size;
	USE_OPLINE

	array = EX_VAR(opline->result.var);
	if (OP1_TYPE != IS_UNUSED) {
		size = opline->extended_value >> ZEND_ARRAY_SIZE_SHIFT;
	} else {
		size = 0;
	}
	ZVAL_NEW_ARR(array);
	zend_hash_init(Z_ARRVAL_P(array), size, NULL, ZVAL_PTR_DTOR, 0);

	if (OP1_TYPE != IS_UNUSED) {
		/* Explicitly initialize array as not-packed if flag is set */
		if (opline->extended_value & ZEND_ARRAY_NOT_PACKED) {
			zend_hash_real_init(Z_ARRVAL_P(array), 0);
		}
	}

	if (OP1_TYPE == IS_UNUSED) {
		ZEND_VM_NEXT_OPCODE();
#if !defined(ZEND_VM_SPEC) || (OP1_TYPE != IS_UNUSED)
	} else {
		ZEND_VM_DISPATCH_TO_HANDLER(ZEND_ADD_ARRAY_ELEMENT);
#endif
	}
}

ZEND_VM_HANDLER(21, ZEND_CAST, CONST|TMP|VAR|CV, ANY, TYPE)
{
	USE_OPLINE
	zend_free_op free_op1;
	zval *expr;
	zval *result = EX_VAR(opline->result.var);

	SAVE_OPLINE();
	expr = GET_OP1_ZVAL_PTR(BP_VAR_R);

	switch (opline->extended_value) {
		case IS_NULL:
			/* This code is taken from convert_to_null. However, it does not seems very useful,
			 * because a conversion to null always results in the same value. This could only
			 * be relevant if a cast_object handler for IS_NULL has some kind of side-effect. */
#if 0
			if (OP1_TYPE == IS_VAR || OP1_TYPE == IS_CV) {
				ZVAL_DEREF(expr);
			}
			if (Z_TYPE_P(expr) == IS_OBJECT && Z_OBJ_HT_P(expr)->cast_object) {
				if (Z_OBJ_HT_P(expr)->cast_object(expr, result, IS_NULL) == SUCCESS) {
					break;
				}
			}
#endif

			ZVAL_NULL(result);
			break;
		case _IS_BOOL:
			ZVAL_BOOL(result, zend_is_true(expr));
			break;
		case IS_LONG:
			ZVAL_LONG(result, zval_get_long(expr));
			break;
		case IS_DOUBLE:
			ZVAL_DOUBLE(result, zval_get_double(expr));
			break;
		case IS_STRING:
			ZVAL_STR(result, zval_get_string(expr));
			break;
		default:
			if (OP1_TYPE & (IS_VAR|IS_CV)) {
				ZVAL_DEREF(expr);
			}
			/* If value is already of correct type, return it directly */
			if (Z_TYPE_P(expr) == opline->extended_value) {
				ZVAL_COPY_VALUE(result, expr);
				if (OP1_TYPE == IS_CONST) {
					if (UNEXPECTED(Z_OPT_REFCOUNTED_P(result))) Z_ADDREF_P(result);
				} else if (OP1_TYPE != IS_TMP_VAR) {
					if (Z_OPT_REFCOUNTED_P(result)) Z_ADDREF_P(result);
				}

				FREE_OP1_IF_VAR();
				ZEND_VM_NEXT_OPCODE_CHECK_EXCEPTION();
			}

			if (opline->extended_value == IS_ARRAY) {
				if (Z_TYPE_P(expr) != IS_OBJECT) {
					ZVAL_NEW_ARR(result);
					zend_hash_init(Z_ARRVAL_P(result), 8, NULL, ZVAL_PTR_DTOR, 0);
					if (Z_TYPE_P(expr) != IS_NULL) {
						expr = zend_hash_index_add_new(Z_ARRVAL_P(result), 0, expr);
						if (OP1_TYPE == IS_CONST) {
							if (UNEXPECTED(Z_OPT_REFCOUNTED_P(expr))) Z_ADDREF_P(expr);
						} else {
							if (Z_OPT_REFCOUNTED_P(expr)) Z_ADDREF_P(expr);
						}
					}
				} else {
					ZVAL_COPY_VALUE(result, expr);
					Z_ADDREF_P(result);
					convert_to_array(result);
				}
			} else {
				if (Z_TYPE_P(expr) != IS_ARRAY) {
					object_init(result);
					if (Z_TYPE_P(expr) != IS_NULL) {
						expr = zend_hash_add_new(Z_OBJPROP_P(result), CG(known_strings)[ZEND_STR_SCALAR], expr);
						if (OP1_TYPE == IS_CONST) {
							if (UNEXPECTED(Z_OPT_REFCOUNTED_P(expr))) Z_ADDREF_P(expr);
						} else {
							if (Z_OPT_REFCOUNTED_P(expr)) Z_ADDREF_P(expr);
						}
					}
				} else {
					ZVAL_COPY(result, expr);
					convert_to_object(result);
				}
			}
	}

	FREE_OP1();
	ZEND_VM_NEXT_OPCODE_CHECK_EXCEPTION();
}

ZEND_VM_HANDLER(73, ZEND_INCLUDE_OR_EVAL, CONST|TMPVAR|CV, ANY, EVAL)
{
	USE_OPLINE
	zend_op_array *new_op_array;
	zend_free_op free_op1;
	zval *inc_filename;

	SAVE_OPLINE();
	inc_filename = GET_OP1_ZVAL_PTR(BP_VAR_R);
	new_op_array = zend_include_or_eval(inc_filename, opline->extended_value);
	FREE_OP1();
	if (UNEXPECTED(EG(exception) != NULL)) {
		if (new_op_array != ZEND_FAKE_OP_ARRAY && new_op_array != NULL) {
			destroy_op_array(new_op_array);
			efree_size(new_op_array, sizeof(zend_op_array));
		}
		HANDLE_EXCEPTION();
	} else if (new_op_array == ZEND_FAKE_OP_ARRAY) {
		if (RETURN_VALUE_USED(opline)) {
			ZVAL_TRUE(EX_VAR(opline->result.var));
		}
	} else if (EXPECTED(new_op_array != NULL)) {
		zval *return_value = NULL;
		zend_execute_data *call;

		if (RETURN_VALUE_USED(opline)) {
			return_value = EX_VAR(opline->result.var);
		}

		new_op_array->scope = EX(func)->op_array.scope;

		call = zend_vm_stack_push_call_frame(ZEND_CALL_NESTED_CODE | ZEND_CALL_HAS_SYMBOL_TABLE,
			(zend_function*)new_op_array, 0,
			Z_TYPE(EX(This)) != IS_OBJECT ? Z_CE(EX(This)) : NULL,
			Z_TYPE(EX(This)) == IS_OBJECT ? Z_OBJ(EX(This)) : NULL);

		if (EX_CALL_INFO() & ZEND_CALL_HAS_SYMBOL_TABLE) {
			call->symbol_table = EX(symbol_table);
		} else {
			call->symbol_table = zend_rebuild_symbol_table();
		}

		call->prev_execute_data = execute_data;
		i_init_code_execute_data(call, new_op_array, return_value);
		if (EXPECTED(zend_execute_ex == execute_ex)) {
			ZEND_VM_ENTER();
		} else {
			ZEND_ADD_CALL_FLAG(call, ZEND_CALL_TOP);
			zend_execute_ex(call);
			zend_vm_stack_free_call_frame(call);
		}

		destroy_op_array(new_op_array);
		efree_size(new_op_array, sizeof(zend_op_array));
		if (UNEXPECTED(EG(exception) != NULL)) {
			zend_throw_exception_internal(NULL);
			HANDLE_EXCEPTION();
		}
	} else if (RETURN_VALUE_USED(opline)) {
		ZVAL_FALSE(EX_VAR(opline->result.var));
	}
	ZEND_VM_SET_OPCODE(opline + 1);
	ZEND_VM_CONTINUE();
}

ZEND_VM_HANDLER(74, ZEND_UNSET_VAR, CONST|TMPVAR|CV, UNUSED, VAR_FETCH|ISSET)
{
	USE_OPLINE
	zval tmp, *varname;
	HashTable *target_symbol_table;
	zend_free_op free_op1;

	SAVE_OPLINE();
	if (OP1_TYPE == IS_CV &&
	    (opline->extended_value & ZEND_QUICK_SET)) {
		zval *var = EX_VAR(opline->op1.var);

		if (Z_REFCOUNTED_P(var)) {
			zend_refcounted *garbage = Z_COUNTED_P(var);

			if (!--GC_REFCOUNT(garbage)) {
				ZVAL_UNDEF(var);
				zval_dtor_func(garbage);
			} else {
				zval *z = var;
				ZVAL_DEREF(z);
				if (Z_COLLECTABLE_P(z) && UNEXPECTED(!Z_GC_INFO_P(z))) {
					ZVAL_UNDEF(var);
					gc_possible_root(Z_COUNTED_P(z));
				} else {
					ZVAL_UNDEF(var);
				}
			}
		} else {
			ZVAL_UNDEF(var);
		}
		ZEND_VM_NEXT_OPCODE_CHECK_EXCEPTION();
	}

	varname = GET_OP1_ZVAL_PTR_UNDEF(BP_VAR_R);

	ZVAL_UNDEF(&tmp);
	if (OP1_TYPE != IS_CONST && Z_TYPE_P(varname) != IS_STRING) {
		if (OP1_TYPE == IS_CV && UNEXPECTED(Z_TYPE_P(varname) == IS_UNDEF)) {
			varname = GET_OP1_UNDEF_CV(varname, BP_VAR_R);
		}
		ZVAL_STR(&tmp, zval_get_string(varname));
		varname = &tmp;
	}

	target_symbol_table = zend_get_target_symbol_table(execute_data, opline->extended_value & ZEND_FETCH_TYPE_MASK);
	zend_hash_del_ind(target_symbol_table, Z_STR_P(varname));

	if (OP1_TYPE != IS_CONST && Z_TYPE(tmp) != IS_UNDEF) {
		zend_string_release(Z_STR(tmp));
	}
	FREE_OP1();
	ZEND_VM_NEXT_OPCODE_CHECK_EXCEPTION();
}

ZEND_VM_HANDLER(179, ZEND_UNSET_STATIC_PROP, CONST|TMPVAR|CV, UNUSED|CLASS_FETCH|CONST|VAR)
{
	USE_OPLINE
	zval tmp, *varname;
	zend_class_entry *ce;
	zend_free_op free_op1;

	SAVE_OPLINE();

	varname = GET_OP1_ZVAL_PTR_UNDEF(BP_VAR_R);

	ZVAL_UNDEF(&tmp);
	if (OP1_TYPE != IS_CONST && Z_TYPE_P(varname) != IS_STRING) {
		if (OP1_TYPE == IS_CV && UNEXPECTED(Z_TYPE_P(varname) == IS_UNDEF)) {
			varname = GET_OP1_UNDEF_CV(varname, BP_VAR_R);
		}
		ZVAL_STR(&tmp, zval_get_string(varname));
		varname = &tmp;
	}

	if (OP2_TYPE == IS_CONST) {
		ce = CACHED_PTR(Z_CACHE_SLOT_P(EX_CONSTANT(opline->op2)));
		if (UNEXPECTED(ce == NULL)) {
			ce = zend_fetch_class_by_name(Z_STR_P(EX_CONSTANT(opline->op2)), EX_CONSTANT(opline->op2) + 1, ZEND_FETCH_CLASS_DEFAULT | ZEND_FETCH_CLASS_EXCEPTION);
			if (UNEXPECTED(ce == NULL)) {
				ZEND_ASSERT(EG(exception));
				if (OP1_TYPE != IS_CONST && Z_TYPE(tmp) != IS_UNDEF) {
					zend_string_release(Z_STR(tmp));
				}
				FREE_OP1();
				HANDLE_EXCEPTION();
			}
			CACHE_PTR(Z_CACHE_SLOT_P(EX_CONSTANT(opline->op2)), ce);
		}
	} else if (OP2_TYPE == IS_UNUSED) {
		ce = zend_fetch_class(NULL, opline->op2.num);
		if (UNEXPECTED(ce == NULL)) {
			ZEND_ASSERT(EG(exception));
			if (OP1_TYPE != IS_CONST && Z_TYPE(tmp) != IS_UNDEF) {
				zend_string_release(Z_STR(tmp));
			}
			FREE_OP1();
			HANDLE_EXCEPTION();
		}
	} else {
		ce = Z_CE_P(EX_VAR(opline->op2.var));
	}
	zend_std_unset_static_property(ce, Z_STR_P(varname));

	if (OP1_TYPE != IS_CONST && Z_TYPE(tmp) != IS_UNDEF) {
		zend_string_release(Z_STR(tmp));
	}
	FREE_OP1();
	ZEND_VM_NEXT_OPCODE_CHECK_EXCEPTION();
}

ZEND_VM_HANDLER(75, ZEND_UNSET_DIM, VAR|CV, CONST|TMPVAR|CV)
{
	USE_OPLINE
	zend_free_op free_op1, free_op2;
	zval *container;
	zval *offset;
	zend_ulong hval;
	zend_string *key;

	SAVE_OPLINE();
	container = GET_OP1_OBJ_ZVAL_PTR_PTR_UNDEF(BP_VAR_UNSET);
	offset = GET_OP2_ZVAL_PTR_UNDEF(BP_VAR_R);

	do {
		if (EXPECTED(Z_TYPE_P(container) == IS_ARRAY)) {
			HashTable *ht;

ZEND_VM_C_LABEL(unset_dim_array):
			SEPARATE_ARRAY(container);
			ht = Z_ARRVAL_P(container);
ZEND_VM_C_LABEL(offset_again):
			if (EXPECTED(Z_TYPE_P(offset) == IS_STRING)) {
				key = Z_STR_P(offset);
				if (OP2_TYPE != IS_CONST) {
					if (ZEND_HANDLE_NUMERIC(key, hval)) {
						ZEND_VM_C_GOTO(num_index_dim);
					}
				}
ZEND_VM_C_LABEL(str_index_dim):
				if (ht == &EG(symbol_table)) {
					zend_delete_global_variable(key);
				} else {
					zend_hash_del(ht, key);
				}
			} else if (EXPECTED(Z_TYPE_P(offset) == IS_LONG)) {
				hval = Z_LVAL_P(offset);
ZEND_VM_C_LABEL(num_index_dim):
				zend_hash_index_del(ht, hval);
			} else if ((OP2_TYPE & (IS_VAR|IS_CV)) && EXPECTED(Z_TYPE_P(offset) == IS_REFERENCE)) {
				offset = Z_REFVAL_P(offset);
				ZEND_VM_C_GOTO(offset_again);
			} else if (Z_TYPE_P(offset) == IS_DOUBLE) {
				hval = zend_dval_to_lval(Z_DVAL_P(offset));
				ZEND_VM_C_GOTO(num_index_dim);
			} else if (Z_TYPE_P(offset) == IS_NULL) {
				key = ZSTR_EMPTY_ALLOC();
				ZEND_VM_C_GOTO(str_index_dim);
			} else if (Z_TYPE_P(offset) == IS_FALSE) {
				hval = 0;
				ZEND_VM_C_GOTO(num_index_dim);
			} else if (Z_TYPE_P(offset) == IS_TRUE) {
				hval = 1;
				ZEND_VM_C_GOTO(num_index_dim);
			} else if (Z_TYPE_P(offset) == IS_RESOURCE) {
				hval = Z_RES_HANDLE_P(offset);
				ZEND_VM_C_GOTO(num_index_dim);
			} else if (OP2_TYPE == IS_CV && Z_TYPE_P(offset) == IS_UNDEF) {
				GET_OP2_UNDEF_CV(offset, BP_VAR_R);
				key = ZSTR_EMPTY_ALLOC();
				ZEND_VM_C_GOTO(str_index_dim);
			} else {
				zend_error(E_WARNING, "Illegal offset type in unset");
			}
			break;
		} else if (Z_ISREF_P(container)) {
			container = Z_REFVAL_P(container);
			if (EXPECTED(Z_TYPE_P(container) == IS_ARRAY)) {
				ZEND_VM_C_GOTO(unset_dim_array);
			}
		}
		if (OP1_TYPE == IS_CV && UNEXPECTED(Z_TYPE_P(container) == IS_UNDEF)) {
			container = GET_OP1_UNDEF_CV(container, BP_VAR_R);
		}
		if (OP2_TYPE == IS_CV && UNEXPECTED(Z_TYPE_P(offset) == IS_UNDEF)) {
			offset = GET_OP2_UNDEF_CV(offset, BP_VAR_R);
		}
		if (EXPECTED(Z_TYPE_P(container) == IS_OBJECT)) {
			if (UNEXPECTED(Z_OBJ_HT_P(container)->unset_dimension == NULL)) {
				zend_throw_error(NULL, "Cannot use object as array");
			} else {
				Z_OBJ_HT_P(container)->unset_dimension(container, offset);
			}
		} else if (OP1_TYPE != IS_UNUSED && UNEXPECTED(Z_TYPE_P(container) == IS_STRING)) {
			zend_throw_error(NULL, "Cannot unset string offsets");
		}
	} while (0);

	FREE_OP2();
	FREE_OP1_VAR_PTR();
	ZEND_VM_NEXT_OPCODE_CHECK_EXCEPTION();
}

ZEND_VM_HANDLER(76, ZEND_UNSET_OBJ, VAR|UNUSED|THIS|CV, CONST|TMPVAR|CV)
{
	USE_OPLINE
	zend_free_op free_op1, free_op2;
	zval *container;
	zval *offset;

	SAVE_OPLINE();
	container = GET_OP1_OBJ_ZVAL_PTR_PTR(BP_VAR_UNSET);
	if (OP1_TYPE == IS_UNUSED && UNEXPECTED(Z_TYPE_P(container) == IS_UNDEF)) {
		zend_throw_error(NULL, "Using $this when not in object context");
		FREE_UNFETCHED_OP2();
		HANDLE_EXCEPTION();
	}
	offset = GET_OP2_ZVAL_PTR(BP_VAR_R);

	do {
		if (OP1_TYPE != IS_UNUSED && UNEXPECTED(Z_TYPE_P(container) != IS_OBJECT)) {
			if (Z_ISREF_P(container)) {
				container = Z_REFVAL_P(container);
				if (Z_TYPE_P(container) != IS_OBJECT) {
					break;
				}
			} else {
				break;
			}
		}
		if (Z_OBJ_HT_P(container)->unset_property) {
			Z_OBJ_HT_P(container)->unset_property(container, offset, ((OP2_TYPE == IS_CONST) ? CACHE_ADDR(Z_CACHE_SLOT_P(offset)) : NULL));
		} else {
			zend_error(E_NOTICE, "Trying to unset property of non-object");
		}
	} while (0);

	FREE_OP2();
	FREE_OP1_VAR_PTR();
	ZEND_VM_NEXT_OPCODE_CHECK_EXCEPTION();
}

ZEND_VM_HANDLER(77, ZEND_FE_RESET_R, CONST|TMP|VAR|CV, JMP_ADDR)
{
	USE_OPLINE
	zend_free_op free_op1;
	zval *array_ptr, *result;
	HashTable *fe_ht;

	SAVE_OPLINE();

	array_ptr = GET_OP1_ZVAL_PTR_DEREF(BP_VAR_R);
	if (EXPECTED(Z_TYPE_P(array_ptr) == IS_ARRAY)) {
		result = EX_VAR(opline->result.var);
		ZVAL_COPY_VALUE(result, array_ptr);
		if (OP1_TYPE != IS_TMP_VAR && Z_OPT_REFCOUNTED_P(result)) {
			Z_ADDREF_P(array_ptr);
		}
		Z_FE_POS_P(result) = 0;

		FREE_OP1_IF_VAR();
		ZEND_VM_NEXT_OPCODE_CHECK_EXCEPTION();
	} else if (OP1_TYPE != IS_CONST && EXPECTED(Z_TYPE_P(array_ptr) == IS_OBJECT)) {
		if (!Z_OBJCE_P(array_ptr)->get_iterator) {
			HashPosition pos = 0;
			Bucket *p;

			result = EX_VAR(opline->result.var);
			ZVAL_COPY_VALUE(result, array_ptr);
			if (OP1_TYPE != IS_TMP_VAR) {
				Z_ADDREF_P(array_ptr);
			}
			if (Z_OBJ_P(array_ptr)->properties
			 && UNEXPECTED(GC_REFCOUNT(Z_OBJ_P(array_ptr)->properties) > 1)) {
				if (EXPECTED(!(GC_FLAGS(Z_OBJ_P(array_ptr)->properties) & IS_ARRAY_IMMUTABLE))) {
					GC_REFCOUNT(Z_OBJ_P(array_ptr)->properties)--;
				}
				Z_OBJ_P(array_ptr)->properties = zend_array_dup(Z_OBJ_P(array_ptr)->properties);
			}
			fe_ht = Z_OBJPROP_P(array_ptr);
			pos = 0;
			p = fe_ht->arData;
			while (1) {
				if (UNEXPECTED(pos >= fe_ht->nNumUsed)) {
					FREE_OP1_IF_VAR();
					Z_FE_ITER_P(EX_VAR(opline->result.var)) = (uint32_t)-1;
					ZEND_VM_JMP(OP_JMP_ADDR(opline, opline->op2));
				}
				if ((EXPECTED(Z_TYPE(p->val) != IS_UNDEF) &&
				     (EXPECTED(Z_TYPE(p->val) != IS_INDIRECT) ||
				      EXPECTED(Z_TYPE_P(Z_INDIRECT(p->val)) != IS_UNDEF))) &&
				    (UNEXPECTED(!p->key) ||
				     EXPECTED(zend_check_property_access(Z_OBJ_P(array_ptr), p->key) == SUCCESS))) {
					break;
				}
				pos++;
				p++;
			}
			Z_FE_ITER_P(EX_VAR(opline->result.var)) = zend_hash_iterator_add(fe_ht, pos);

			FREE_OP1_IF_VAR();
			ZEND_VM_NEXT_OPCODE_CHECK_EXCEPTION();
		} else {
			zend_class_entry *ce = Z_OBJCE_P(array_ptr);
			zend_object_iterator *iter = ce->get_iterator(ce, array_ptr, 0);
			zend_bool is_empty;

			if (UNEXPECTED(!iter) || UNEXPECTED(EG(exception))) {
				FREE_OP1();
				if (iter) {
					OBJ_RELEASE(&iter->std);
				}
				if (!EG(exception)) {
					zend_throw_exception_ex(NULL, 0, "Object of type %s did not create an Iterator", ZSTR_VAL(ce->name));
				}
				zend_throw_exception_internal(NULL);
				HANDLE_EXCEPTION();
			}

			iter->index = 0;
			if (iter->funcs->rewind) {
				iter->funcs->rewind(iter);
				if (UNEXPECTED(EG(exception) != NULL)) {
					OBJ_RELEASE(&iter->std);
					FREE_OP1();
					HANDLE_EXCEPTION();
				}
			}

			is_empty = iter->funcs->valid(iter) != SUCCESS;

			if (UNEXPECTED(EG(exception) != NULL)) {
				OBJ_RELEASE(&iter->std);
				FREE_OP1();
				HANDLE_EXCEPTION();
			}
			iter->index = -1; /* will be set to 0 before using next handler */

			ZVAL_OBJ(EX_VAR(opline->result.var), &iter->std);
			Z_FE_ITER_P(EX_VAR(opline->result.var)) = (uint32_t)-1;

			FREE_OP1();
			if (is_empty) {
				ZEND_VM_JMP(OP_JMP_ADDR(opline, opline->op2));
			} else {
				ZEND_VM_NEXT_OPCODE_CHECK_EXCEPTION();
			}
		}
	} else {
		zend_error(E_WARNING, "Invalid argument supplied for foreach()");
		ZVAL_UNDEF(EX_VAR(opline->result.var));
		Z_FE_ITER_P(EX_VAR(opline->result.var)) = (uint32_t)-1;
		FREE_OP1();
		ZEND_VM_JMP(OP_JMP_ADDR(opline, opline->op2));
	}
}

ZEND_VM_HANDLER(125, ZEND_FE_RESET_RW, CONST|TMP|VAR|CV, JMP_ADDR)
{
	USE_OPLINE
	zend_free_op free_op1;
	zval *array_ptr, *array_ref;
	HashTable *fe_ht;
	HashPosition pos = 0;
	Bucket *p;

	SAVE_OPLINE();

	if (OP1_TYPE == IS_VAR || OP1_TYPE == IS_CV) {
		array_ref = array_ptr = GET_OP1_ZVAL_PTR_PTR(BP_VAR_R);
		if (Z_ISREF_P(array_ref)) {
			array_ptr = Z_REFVAL_P(array_ref);
		}
	} else {
		array_ref = array_ptr = GET_OP1_ZVAL_PTR(BP_VAR_R);
	}

	if (EXPECTED(Z_TYPE_P(array_ptr) == IS_ARRAY)) {
		if (OP1_TYPE == IS_VAR || OP1_TYPE == IS_CV) {
			if (array_ptr == array_ref) {
				ZVAL_NEW_REF(array_ref, array_ref);
				array_ptr = Z_REFVAL_P(array_ref);
			}
			Z_ADDREF_P(array_ref);
			ZVAL_COPY_VALUE(EX_VAR(opline->result.var), array_ref);
		} else {
			array_ref = EX_VAR(opline->result.var);
			ZVAL_NEW_REF(array_ref, array_ptr);
			array_ptr = Z_REFVAL_P(array_ref);
		}
		if (OP1_TYPE == IS_CONST) {
			zval_copy_ctor_func(array_ptr);
		} else {
			SEPARATE_ARRAY(array_ptr);
		}
		fe_ht = Z_ARRVAL_P(array_ptr);
		p = fe_ht->arData;
		while (1) {
			if (UNEXPECTED(pos >= fe_ht->nNumUsed)) {
				FREE_OP1_VAR_PTR();
				Z_FE_ITER_P(EX_VAR(opline->result.var)) = (uint32_t)-1;
				ZEND_VM_JMP(OP_JMP_ADDR(opline, opline->op2));
			}
			if (EXPECTED(Z_TYPE(p->val) != IS_UNDEF) &&
			    (EXPECTED(Z_TYPE(p->val) != IS_INDIRECT) ||
			     EXPECTED(Z_TYPE_P(Z_INDIRECT(p->val)) != IS_UNDEF))) {
				break;
			}
			pos++;
			p++;
		}
		Z_FE_ITER_P(EX_VAR(opline->result.var)) = zend_hash_iterator_add(fe_ht, pos);

		FREE_OP1_VAR_PTR();
		ZEND_VM_NEXT_OPCODE_CHECK_EXCEPTION();
	} else if (OP1_TYPE != IS_CONST && EXPECTED(Z_TYPE_P(array_ptr) == IS_OBJECT)) {
		if (!Z_OBJCE_P(array_ptr)->get_iterator) {
			if (OP1_TYPE == IS_VAR || OP1_TYPE == IS_CV) {
				if (array_ptr == array_ref) {
					ZVAL_NEW_REF(array_ref, array_ref);
					array_ptr = Z_REFVAL_P(array_ref);
				}
				Z_ADDREF_P(array_ref);
				ZVAL_COPY_VALUE(EX_VAR(opline->result.var), array_ref);
			} else {
				array_ptr = EX_VAR(opline->result.var);
				ZVAL_COPY_VALUE(array_ptr, array_ref);
			}
			if (Z_OBJ_P(array_ptr)->properties
			 && UNEXPECTED(GC_REFCOUNT(Z_OBJ_P(array_ptr)->properties) > 1)) {
				if (EXPECTED(!(GC_FLAGS(Z_OBJ_P(array_ptr)->properties) & IS_ARRAY_IMMUTABLE))) {
					GC_REFCOUNT(Z_OBJ_P(array_ptr)->properties)--;
				}
				Z_OBJ_P(array_ptr)->properties = zend_array_dup(Z_OBJ_P(array_ptr)->properties);
			}
			fe_ht = Z_OBJPROP_P(array_ptr);
			p = fe_ht->arData;
			while (1) {
				if (UNEXPECTED(pos >= fe_ht->nNumUsed)) {
					FREE_OP1_VAR_PTR();
					Z_FE_ITER_P(EX_VAR(opline->result.var)) = (uint32_t)-1;
					ZEND_VM_JMP(OP_JMP_ADDR(opline, opline->op2));
				}
				if ((EXPECTED(Z_TYPE(p->val) != IS_UNDEF) &&
				     (EXPECTED(Z_TYPE(p->val) != IS_INDIRECT) ||
				      EXPECTED(Z_TYPE_P(Z_INDIRECT(p->val)) != IS_UNDEF))) &&
				    (UNEXPECTED(!p->key) ||
				     EXPECTED(zend_check_property_access(Z_OBJ_P(array_ptr), p->key) == SUCCESS))) {
					break;
				}
				pos++;
				p++;
			}
			Z_FE_ITER_P(EX_VAR(opline->result.var)) = zend_hash_iterator_add(fe_ht, pos);

			FREE_OP1_VAR_PTR();
			ZEND_VM_NEXT_OPCODE_CHECK_EXCEPTION();
		} else {
			zend_class_entry *ce = Z_OBJCE_P(array_ptr);
			zend_object_iterator *iter = ce->get_iterator(ce, array_ptr, 1);
			zend_bool is_empty;

			if (UNEXPECTED(!iter) || UNEXPECTED(EG(exception))) {
				if (OP1_TYPE == IS_VAR) {
					FREE_OP1_VAR_PTR();
				} else {
					FREE_OP1();
				}
				if (!EG(exception)) {
					zend_throw_exception_ex(NULL, 0, "Object of type %s did not create an Iterator", ZSTR_VAL(ce->name));
				}
				zend_throw_exception_internal(NULL);
				HANDLE_EXCEPTION();
			}

			iter->index = 0;
			if (iter->funcs->rewind) {
				iter->funcs->rewind(iter);
				if (UNEXPECTED(EG(exception) != NULL)) {
					OBJ_RELEASE(&iter->std);
					if (OP1_TYPE == IS_VAR) {
						FREE_OP1_VAR_PTR();
					} else {
						FREE_OP1();
					}
					HANDLE_EXCEPTION();
				}
			}

			is_empty = iter->funcs->valid(iter) != SUCCESS;

			if (UNEXPECTED(EG(exception) != NULL)) {
				OBJ_RELEASE(&iter->std);
				if (OP1_TYPE == IS_VAR) {
					FREE_OP1_VAR_PTR();
				} else {
					FREE_OP1();
				}
				HANDLE_EXCEPTION();
			}
			iter->index = -1; /* will be set to 0 before using next handler */

			ZVAL_OBJ(EX_VAR(opline->result.var), &iter->std);
			Z_FE_ITER_P(EX_VAR(opline->result.var)) = (uint32_t)-1;

			if (OP1_TYPE == IS_VAR) {
				FREE_OP1_VAR_PTR();
			} else {
				FREE_OP1();
			}
			if (is_empty) {
				ZEND_VM_JMP(OP_JMP_ADDR(opline, opline->op2));
			} else {
				ZEND_VM_NEXT_OPCODE_CHECK_EXCEPTION();
			}
		}
	} else {
		zend_error(E_WARNING, "Invalid argument supplied for foreach()");
		ZVAL_UNDEF(EX_VAR(opline->result.var));
		Z_FE_ITER_P(EX_VAR(opline->result.var)) = (uint32_t)-1;
		if (OP1_TYPE == IS_VAR) {
			FREE_OP1_VAR_PTR();
		} else {
			FREE_OP1();
		}
		ZEND_VM_JMP(OP_JMP_ADDR(opline, opline->op2));
	}
}

ZEND_VM_HANDLER(78, ZEND_FE_FETCH_R, VAR, ANY, JMP_ADDR)
{
	USE_OPLINE
	zval *array;
	zval *value;
	uint32_t value_type;
	HashTable *fe_ht;
	HashPosition pos;
	Bucket *p;

	array = EX_VAR(opline->op1.var);
	SAVE_OPLINE();
	if (EXPECTED(Z_TYPE_P(array) == IS_ARRAY)) {
		fe_ht = Z_ARRVAL_P(array);
		pos = Z_FE_POS_P(array);
		p = fe_ht->arData + pos;
		while (1) {
			if (UNEXPECTED(pos >= fe_ht->nNumUsed)) {
				/* reached end of iteration */
				ZEND_VM_C_GOTO(fe_fetch_r_exit);
			}
			value = &p->val;
			value_type = Z_TYPE_INFO_P(value);
			if (value_type == IS_UNDEF) {
				pos++;
				p++;
				continue;
			} else if (UNEXPECTED(value_type == IS_INDIRECT)) {
				value = Z_INDIRECT_P(value);
				value_type = Z_TYPE_INFO_P(value);
				if (UNEXPECTED(value_type == IS_UNDEF)) {
					pos++;
					p++;
					continue;
				}
			}
			break;
		}
		Z_FE_POS_P(array) = pos + 1;
		if (opline->result_type & (IS_TMP_VAR|IS_CV)) {
			if (!p->key) {
				ZVAL_LONG(EX_VAR(opline->result.var), p->h);
			} else {
				ZVAL_STR_COPY(EX_VAR(opline->result.var), p->key);
			}
		}
	} else if (EXPECTED(Z_TYPE_P(array) == IS_OBJECT)) {
		zend_object_iterator *iter;

		if ((iter = zend_iterator_unwrap(array)) == NULL) {
			/* plain object */

 			fe_ht = Z_OBJPROP_P(array);
			pos = zend_hash_iterator_pos(Z_FE_ITER_P(array), fe_ht);
			p = fe_ht->arData + pos;
			while (1) {
				if (UNEXPECTED(pos >= fe_ht->nNumUsed)) {
					/* reached end of iteration */
					ZEND_VM_C_GOTO(fe_fetch_r_exit);
				}

				value = &p->val;
				value_type = Z_TYPE_INFO_P(value);
				if (UNEXPECTED(value_type == IS_UNDEF)) {
					pos++;
					p++;
					continue;
				} else if (UNEXPECTED(value_type == IS_INDIRECT)) {
					value = Z_INDIRECT_P(value);
					value_type = Z_TYPE_INFO_P(value);
					if (UNEXPECTED(value_type == IS_UNDEF)) {
						pos++;
						p++;
						continue;
					}
				}
				if (UNEXPECTED(!p->key) ||
				    EXPECTED(zend_check_property_access(Z_OBJ_P(array), p->key) == SUCCESS)) {
					break;
				}
				pos++;
				p++;
			}
			if (opline->result_type & (IS_TMP_VAR|IS_CV)) {
				if (UNEXPECTED(!p->key)) {
					ZVAL_LONG(EX_VAR(opline->result.var), p->h);
				} else if (ZSTR_VAL(p->key)[0]) {
					ZVAL_STR_COPY(EX_VAR(opline->result.var), p->key);
				} else {
					const char *class_name, *prop_name;
					size_t prop_name_len;
					zend_unmangle_property_name_ex(
						p->key, &class_name, &prop_name, &prop_name_len);
					ZVAL_STRINGL(EX_VAR(opline->result.var), prop_name, prop_name_len);
				}
			}
			while (1) {
				pos++;
				if (pos >= fe_ht->nNumUsed) {
					pos = HT_INVALID_IDX;
					break;
				}
				p++;
				if ((EXPECTED(Z_TYPE(p->val) != IS_UNDEF) &&
				     (EXPECTED(Z_TYPE(p->val) != IS_INDIRECT) ||
				      EXPECTED(Z_TYPE_P(Z_INDIRECT(p->val)) != IS_UNDEF))) &&
				    (UNEXPECTED(!p->key) ||
				     EXPECTED(zend_check_property_access(Z_OBJ_P(array), p->key) == SUCCESS))) {
					break;
				}
			}
			EG(ht_iterators)[Z_FE_ITER_P(array)].pos = pos;
		} else {
			if (EXPECTED(++iter->index > 0)) {
				/* This could cause an endless loop if index becomes zero again.
				 * In case that ever happens we need an additional flag. */
				iter->funcs->move_forward(iter);
				if (UNEXPECTED(EG(exception) != NULL)) {
					HANDLE_EXCEPTION();
				}
				if (UNEXPECTED(iter->funcs->valid(iter) == FAILURE)) {
					/* reached end of iteration */
					if (UNEXPECTED(EG(exception) != NULL)) {
						HANDLE_EXCEPTION();
					}
					ZEND_VM_C_GOTO(fe_fetch_r_exit);
				}
			}
			value = iter->funcs->get_current_data(iter);
			if (UNEXPECTED(EG(exception) != NULL)) {
				HANDLE_EXCEPTION();
			}
			if (!value) {
				/* failure in get_current_data */
				ZEND_VM_C_GOTO(fe_fetch_r_exit);
			}
			if (opline->result_type & (IS_TMP_VAR|IS_CV)) {
				if (iter->funcs->get_current_key) {
					iter->funcs->get_current_key(iter, EX_VAR(opline->result.var));
					if (UNEXPECTED(EG(exception) != NULL)) {
						HANDLE_EXCEPTION();
					}
				} else {
					ZVAL_LONG(EX_VAR(opline->result.var), iter->index);
				}
			}
			value_type = Z_TYPE_INFO_P(value);
		}
	} else {
		zend_error(E_WARNING, "Invalid argument supplied for foreach()");
		if (UNEXPECTED(EG(exception))) {
			HANDLE_EXCEPTION();
		}
ZEND_VM_C_LABEL(fe_fetch_r_exit):
		ZEND_VM_SET_RELATIVE_OPCODE(opline, opline->extended_value);
		ZEND_VM_CONTINUE();
	}

	if (EXPECTED(OP2_TYPE == IS_CV)) {
		zval *variable_ptr = _get_zval_ptr_cv_undef_BP_VAR_W(execute_data, opline->op2.var);
		zend_assign_to_variable(variable_ptr, value, IS_CV);
	} else {
		zval *res = EX_VAR(opline->op2.var);
		zend_refcounted *gc = Z_COUNTED_P(value);

		ZVAL_COPY_VALUE_EX(res, value, gc, value_type);
		if (EXPECTED((value_type & (IS_TYPE_REFCOUNTED << Z_TYPE_FLAGS_SHIFT)) != 0)) {
			GC_REFCOUNT(gc)++;
		}
	}
	ZEND_VM_NEXT_OPCODE();
}

ZEND_VM_HANDLER(126, ZEND_FE_FETCH_RW, VAR, ANY, JMP_ADDR)
{
	USE_OPLINE
	zval *array;
	zval *value;
	uint32_t value_type;
	HashTable *fe_ht;
	HashPosition pos;
	Bucket *p;

	array = EX_VAR(opline->op1.var);
	SAVE_OPLINE();

	ZVAL_DEREF(array);
	if (EXPECTED(Z_TYPE_P(array) == IS_ARRAY)) {
		pos = zend_hash_iterator_pos_ex(Z_FE_ITER_P(EX_VAR(opline->op1.var)), array);
		fe_ht = Z_ARRVAL_P(array);
		p = fe_ht->arData + pos;
		while (1) {
			if (UNEXPECTED(pos >= fe_ht->nNumUsed)) {
				/* reached end of iteration */
				ZEND_VM_C_GOTO(fe_fetch_w_exit);
			}
			value = &p->val;
			value_type = Z_TYPE_INFO_P(value);
			if (UNEXPECTED(value_type == IS_UNDEF)) {
				pos++;
				p++;
				continue;
			} else if (UNEXPECTED(value_type == IS_INDIRECT)) {
				value = Z_INDIRECT_P(value);
				value_type = Z_TYPE_INFO_P(value);
				if (UNEXPECTED(value_type == IS_UNDEF)) {
					pos++;
					p++;
					continue;
				}
			}
			break;
		}
		if (opline->result_type & (IS_TMP_VAR|IS_CV)) {
			if (!p->key) {
				ZVAL_LONG(EX_VAR(opline->result.var), p->h);
			} else {
				ZVAL_STR_COPY(EX_VAR(opline->result.var), p->key);
			}
		}
		while (1) {
			pos++;
			if (pos >= fe_ht->nNumUsed) {
				pos = HT_INVALID_IDX;
				break;
			}
			p++;
			if (EXPECTED(Z_TYPE(p->val) != IS_UNDEF) &&
			    (EXPECTED(Z_TYPE(p->val) != IS_INDIRECT) ||
			     EXPECTED(Z_TYPE_P(Z_INDIRECT(p->val)) != IS_UNDEF))) {
				break;
			}
		}
		EG(ht_iterators)[Z_FE_ITER_P(EX_VAR(opline->op1.var))].pos = pos;
	} else if (EXPECTED(Z_TYPE_P(array) == IS_OBJECT)) {
		zend_object_iterator *iter;

		if ((iter = zend_iterator_unwrap(array)) == NULL) {
			/* plain object */

 			fe_ht = Z_OBJPROP_P(array);
			pos = zend_hash_iterator_pos(Z_FE_ITER_P(EX_VAR(opline->op1.var)), fe_ht);
			p = fe_ht->arData + pos;
			while (1) {
				if (UNEXPECTED(pos >= fe_ht->nNumUsed)) {
					/* reached end of iteration */
					ZEND_VM_C_GOTO(fe_fetch_w_exit);
				}

				value = &p->val;
				value_type = Z_TYPE_INFO_P(value);
				if (UNEXPECTED(value_type == IS_UNDEF)) {
					pos++;
					p++;
					continue;
				} else if (UNEXPECTED(value_type == IS_INDIRECT)) {
					value = Z_INDIRECT_P(value);
					value_type = Z_TYPE_INFO_P(value);
					if (UNEXPECTED(value_type == IS_UNDEF)) {
						pos++;
						p++;
						continue;
					}
				}
				if (UNEXPECTED(!p->key) ||
				    EXPECTED(zend_check_property_access(Z_OBJ_P(array), p->key) == SUCCESS)) {
					break;
				}
				pos++;
				p++;
			}
			if (opline->result_type & (IS_TMP_VAR|IS_CV)) {
				if (UNEXPECTED(!p->key)) {
					ZVAL_LONG(EX_VAR(opline->result.var), p->h);
				} else if (ZSTR_VAL(p->key)[0]) {
					ZVAL_STR_COPY(EX_VAR(opline->result.var), p->key);
				} else {
					const char *class_name, *prop_name;
					size_t prop_name_len;
					zend_unmangle_property_name_ex(
						p->key, &class_name, &prop_name, &prop_name_len);
					ZVAL_STRINGL(EX_VAR(opline->result.var), prop_name, prop_name_len);
				}
			}
			while (1) {
				pos++;
				if (pos >= fe_ht->nNumUsed) {
					pos = HT_INVALID_IDX;
					break;
				}
				p++;
				if ((EXPECTED(Z_TYPE(p->val) != IS_UNDEF) &&
				     (EXPECTED(Z_TYPE(p->val) != IS_INDIRECT) ||
				      EXPECTED(Z_TYPE_P(Z_INDIRECT(p->val)) != IS_UNDEF))) &&
				    (UNEXPECTED(!p->key) ||
				     EXPECTED(zend_check_property_access(Z_OBJ_P(array), p->key) == SUCCESS))) {
					break;
				}
			}
			EG(ht_iterators)[Z_FE_ITER_P(EX_VAR(opline->op1.var))].pos = pos;
		} else {
			if (++iter->index > 0) {
				/* This could cause an endless loop if index becomes zero again.
				 * In case that ever happens we need an additional flag. */
				iter->funcs->move_forward(iter);
				if (UNEXPECTED(EG(exception) != NULL)) {
					HANDLE_EXCEPTION();
				}
				if (UNEXPECTED(iter->funcs->valid(iter) == FAILURE)) {
					/* reached end of iteration */
					if (UNEXPECTED(EG(exception) != NULL)) {
						HANDLE_EXCEPTION();
					}
					ZEND_VM_C_GOTO(fe_fetch_w_exit);
				}
			}
			value = iter->funcs->get_current_data(iter);
			if (UNEXPECTED(EG(exception) != NULL)) {
				HANDLE_EXCEPTION();
			}
			if (!value) {
				/* failure in get_current_data */
				ZEND_VM_C_GOTO(fe_fetch_w_exit);
			}
			if (opline->result_type & (IS_TMP_VAR|IS_CV)) {
				if (iter->funcs->get_current_key) {
					iter->funcs->get_current_key(iter, EX_VAR(opline->result.var));
					if (UNEXPECTED(EG(exception) != NULL)) {
						HANDLE_EXCEPTION();
					}
				} else {
					ZVAL_LONG(EX_VAR(opline->result.var), iter->index);
				}
			}
			value_type = Z_TYPE_INFO_P(value);
		}
	} else {
		zend_error(E_WARNING, "Invalid argument supplied for foreach()");
		if (UNEXPECTED(EG(exception))) {
			HANDLE_EXCEPTION();
		}
ZEND_VM_C_LABEL(fe_fetch_w_exit):
		ZEND_VM_SET_RELATIVE_OPCODE(opline, opline->extended_value);
		ZEND_VM_CONTINUE();
	}

	if (EXPECTED((value_type & Z_TYPE_MASK) != IS_REFERENCE)) {
		zend_refcounted *gc = Z_COUNTED_P(value);
		zval *ref;
		ZVAL_NEW_EMPTY_REF(value);
		ref = Z_REFVAL_P(value);
		ZVAL_COPY_VALUE_EX(ref, value, gc, value_type);
	}
	if (EXPECTED(OP2_TYPE == IS_CV)) {
		zval *variable_ptr = _get_zval_ptr_cv_undef_BP_VAR_W(execute_data, opline->op2.var);
		if (EXPECTED(variable_ptr != value)) {
			zend_reference *ref;

			ref = Z_REF_P(value);
			GC_REFCOUNT(ref)++;
			zval_ptr_dtor(variable_ptr);
			ZVAL_REF(variable_ptr, ref);
		}
	} else {
		Z_ADDREF_P(value);
		ZVAL_REF(EX_VAR(opline->op2.var), Z_REF_P(value));
	}
	ZEND_VM_NEXT_OPCODE();
}

ZEND_VM_HANDLER(114, ZEND_ISSET_ISEMPTY_VAR, CONST|TMPVAR|CV, UNUSED, VAR_FETCH|ISSET)
{
	USE_OPLINE
	zval *value;
	int result;

	if (OP1_TYPE == IS_CV &&
	    (opline->extended_value & ZEND_QUICK_SET)) {
		value = EX_VAR(opline->op1.var);
		if (opline->extended_value & ZEND_ISSET) {
			result =
				Z_TYPE_P(value) > IS_NULL &&
			    (!Z_ISREF_P(value) || Z_TYPE_P(Z_REFVAL_P(value)) != IS_NULL);
		} else /* if (opline->extended_value & ZEND_ISEMPTY) */ {
			SAVE_OPLINE();
			result = !i_zend_is_true(value);
			if (UNEXPECTED(EG(exception))) {
				HANDLE_EXCEPTION();
			}
		}
		ZEND_VM_SMART_BRANCH(result, 0);
		ZVAL_BOOL(EX_VAR(opline->result.var), result);
		ZEND_VM_SET_NEXT_OPCODE(opline + 1);
		ZEND_VM_CONTINUE();
	} else {
		zend_free_op free_op1;
		zval tmp, *varname;
		HashTable *target_symbol_table;

		SAVE_OPLINE();
		varname = GET_OP1_ZVAL_PTR(BP_VAR_IS);
		ZVAL_UNDEF(&tmp);
		if (OP1_TYPE != IS_CONST && Z_TYPE_P(varname) != IS_STRING) {
			ZVAL_STR(&tmp, zval_get_string(varname));
			varname = &tmp;
		}

		target_symbol_table = zend_get_target_symbol_table(execute_data, opline->extended_value & ZEND_FETCH_TYPE_MASK);
		value = zend_hash_find_ind(target_symbol_table, Z_STR_P(varname));

		if (OP1_TYPE != IS_CONST && Z_TYPE(tmp) != IS_UNDEF) {
			zend_string_release(Z_STR(tmp));
		}
		FREE_OP1();

		if (opline->extended_value & ZEND_ISSET) {
			result = value && Z_TYPE_P(value) > IS_NULL &&
			    (!Z_ISREF_P(value) || Z_TYPE_P(Z_REFVAL_P(value)) != IS_NULL);
		} else /* if (opline->extended_value & ZEND_ISEMPTY) */ {
			result = !value || !i_zend_is_true(value);
		}

		ZEND_VM_SMART_BRANCH(result, 1);
		ZVAL_BOOL(EX_VAR(opline->result.var), result);
		ZEND_VM_NEXT_OPCODE_CHECK_EXCEPTION();
	}
}

ZEND_VM_HANDLER(180, ZEND_ISSET_ISEMPTY_STATIC_PROP, CONST|TMPVAR|CV, UNUSED|CLASS_FETCH|CONST|VAR, ISSET)
{
	USE_OPLINE
	zval *value;
	int result;
	zend_free_op free_op1;
	zval tmp, *varname;
	zend_class_entry *ce;

	SAVE_OPLINE();
	varname = GET_OP1_ZVAL_PTR(BP_VAR_IS);
	ZVAL_UNDEF(&tmp);
	if (OP1_TYPE != IS_CONST && Z_TYPE_P(varname) != IS_STRING) {
		ZVAL_STR(&tmp, zval_get_string(varname));
		varname = &tmp;
	}

	if (OP2_TYPE == IS_CONST) {
		if (OP1_TYPE == IS_CONST && EXPECTED((ce = CACHED_PTR(Z_CACHE_SLOT_P(EX_CONSTANT(opline->op1)))) != NULL)) {
			value = CACHED_PTR(Z_CACHE_SLOT_P(EX_CONSTANT(opline->op1)) + sizeof(void*));

			/* check if static properties were destoyed */
			if (UNEXPECTED(CE_STATIC_MEMBERS(ce) == NULL)) {
				value = NULL;
			}

			ZEND_VM_C_GOTO(is_static_prop_return);
		} else if (UNEXPECTED((ce = CACHED_PTR(Z_CACHE_SLOT_P(EX_CONSTANT(opline->op2)))) == NULL)) {
			ce = zend_fetch_class_by_name(Z_STR_P(EX_CONSTANT(opline->op2)), EX_CONSTANT(opline->op2) + 1, ZEND_FETCH_CLASS_DEFAULT | ZEND_FETCH_CLASS_EXCEPTION);
			if (UNEXPECTED(ce == NULL)) {
				ZEND_ASSERT(EG(exception));
				HANDLE_EXCEPTION();
			}
			CACHE_PTR(Z_CACHE_SLOT_P(EX_CONSTANT(opline->op2)), ce);
		}
	} else {
		if (OP2_TYPE == IS_UNUSED) {
			ce = zend_fetch_class(NULL, opline->op2.num);
			if (UNEXPECTED(ce == NULL)) {
				ZEND_ASSERT(EG(exception));
				if (OP1_TYPE != IS_CONST && Z_TYPE(tmp) != IS_UNDEF) {
					zend_string_release(Z_STR(tmp));
				}
				FREE_OP1();
				HANDLE_EXCEPTION();
			}
		} else {
			ce = Z_CE_P(EX_VAR(opline->op2.var));
		}
		if (OP1_TYPE == IS_CONST &&
		    (value = CACHED_POLYMORPHIC_PTR(Z_CACHE_SLOT_P(EX_CONSTANT(opline->op1)), ce)) != NULL) {

			/* check if static properties were destoyed */
			if (UNEXPECTED(CE_STATIC_MEMBERS(ce) == NULL)) {
				value = NULL;
			}

			ZEND_VM_C_GOTO(is_static_prop_return);
		}
	}

	value = zend_std_get_static_property(ce, Z_STR_P(varname), 1);

	if (OP1_TYPE == IS_CONST && value) {
		CACHE_POLYMORPHIC_PTR(Z_CACHE_SLOT_P(EX_CONSTANT(opline->op1)), ce, value);
	}		

	if (OP1_TYPE != IS_CONST && Z_TYPE(tmp) != IS_UNDEF) {
		zend_string_release(Z_STR(tmp));
	}
	FREE_OP1();

ZEND_VM_C_LABEL(is_static_prop_return):
	if (opline->extended_value & ZEND_ISSET) {
		result = value && Z_TYPE_P(value) > IS_NULL &&
		    (!Z_ISREF_P(value) || Z_TYPE_P(Z_REFVAL_P(value)) != IS_NULL);
	} else /* if (opline->extended_value & ZEND_ISEMPTY) */ {
		result = !value || !i_zend_is_true(value);
	}

	ZEND_VM_SMART_BRANCH(result, 1);
	ZVAL_BOOL(EX_VAR(opline->result.var), result);
	ZEND_VM_NEXT_OPCODE_CHECK_EXCEPTION();
}

ZEND_VM_HANDLER(115, ZEND_ISSET_ISEMPTY_DIM_OBJ, CONST|TMPVAR|CV, CONST|TMPVAR|CV, ISSET)
{
	USE_OPLINE
	zend_free_op free_op1, free_op2;
	zval *container;
	int result;
	zend_ulong hval;
	zval *offset;

	SAVE_OPLINE();
	container = GET_OP1_OBJ_ZVAL_PTR_UNDEF(BP_VAR_IS);
	offset = GET_OP2_ZVAL_PTR_UNDEF(BP_VAR_R);

	if (EXPECTED(Z_TYPE_P(container) == IS_ARRAY)) {
		HashTable *ht;
		zval *value;
		zend_string *str;

ZEND_VM_C_LABEL(isset_dim_obj_array):
		ht = Z_ARRVAL_P(container);
ZEND_VM_C_LABEL(isset_again):
		if (EXPECTED(Z_TYPE_P(offset) == IS_STRING)) {
			str = Z_STR_P(offset);
			if (OP2_TYPE != IS_CONST) {
				if (ZEND_HANDLE_NUMERIC(str, hval)) {
					ZEND_VM_C_GOTO(num_index_prop);
				}
			}
ZEND_VM_C_LABEL(str_index_prop):
			value = zend_hash_find_ind(ht, str);
		} else if (EXPECTED(Z_TYPE_P(offset) == IS_LONG)) {
			hval = Z_LVAL_P(offset);
ZEND_VM_C_LABEL(num_index_prop):
			value = zend_hash_index_find(ht, hval);
		} else if ((OP2_TYPE & (IS_VAR|IS_CV)) && EXPECTED(Z_ISREF_P(offset))) {
			offset = Z_REFVAL_P(offset);
			ZEND_VM_C_GOTO(isset_again);
		} else if (Z_TYPE_P(offset) == IS_DOUBLE) {
			hval = zend_dval_to_lval(Z_DVAL_P(offset));
			ZEND_VM_C_GOTO(num_index_prop);
		} else if (Z_TYPE_P(offset) == IS_NULL) {
			str = ZSTR_EMPTY_ALLOC();
			ZEND_VM_C_GOTO(str_index_prop);
		} else if (Z_TYPE_P(offset) == IS_FALSE) {
			hval = 0;
			ZEND_VM_C_GOTO(num_index_prop);
		} else if (Z_TYPE_P(offset) == IS_TRUE) {
			hval = 1;
			ZEND_VM_C_GOTO(num_index_prop);
		} else if (Z_TYPE_P(offset) == IS_RESOURCE) {
			hval = Z_RES_HANDLE_P(offset);
			ZEND_VM_C_GOTO(num_index_prop);
		} else if (OP2_TYPE == IS_CV && Z_TYPE_P(offset) == IS_UNDEF) {
			GET_OP2_UNDEF_CV(offset, BP_VAR_R);
			str = ZSTR_EMPTY_ALLOC();
			ZEND_VM_C_GOTO(str_index_prop);
		} else {
			zend_error(E_WARNING, "Illegal offset type in isset or empty");
			ZEND_VM_C_GOTO(isset_not_found);
		}

		if (opline->extended_value & ZEND_ISSET) {
			/* > IS_NULL means not IS_UNDEF and not IS_NULL */
			result = value != NULL && Z_TYPE_P(value) > IS_NULL &&
			    (!Z_ISREF_P(value) || Z_TYPE_P(Z_REFVAL_P(value)) != IS_NULL);
		} else /* if (opline->extended_value & ZEND_ISEMPTY) */ {
			result = (value == NULL || !i_zend_is_true(value));
		}
		ZEND_VM_C_GOTO(isset_dim_obj_exit);
	} else if ((OP1_TYPE & (IS_VAR|IS_CV)) && Z_ISREF_P(container)) {
		container = Z_REFVAL_P(container);
		if (EXPECTED(Z_TYPE_P(container) == IS_ARRAY)) {
			ZEND_VM_C_GOTO(isset_dim_obj_array);
		}
	}

	if (OP2_TYPE == IS_CV && UNEXPECTED(Z_TYPE_P(offset) == IS_UNDEF)) {
		offset = GET_OP2_UNDEF_CV(offset, BP_VAR_R);
	}

	if ((OP1_TYPE != IS_CONST && EXPECTED(Z_TYPE_P(container) == IS_OBJECT))) {
		if (EXPECTED(Z_OBJ_HT_P(container)->has_dimension)) {
			result =
				((opline->extended_value & ZEND_ISSET) == 0) ^
				Z_OBJ_HT_P(container)->has_dimension(container, offset, (opline->extended_value & ZEND_ISSET) == 0);
		} else {
			zend_error(E_NOTICE, "Trying to check element of non-array");
			ZEND_VM_C_GOTO(isset_not_found);
		}
	} else if (EXPECTED(Z_TYPE_P(container) == IS_STRING)) { /* string offsets */
		zend_long lval;

		if (EXPECTED(Z_TYPE_P(offset) == IS_LONG)) {
			lval = Z_LVAL_P(offset);
ZEND_VM_C_LABEL(isset_str_offset):
			if (UNEXPECTED(lval < 0)) { /* Handle negative offset */
				lval += (zend_long)Z_STRLEN_P(container);
			}
			if (EXPECTED(lval >= 0) && (size_t)lval < Z_STRLEN_P(container)) {
				if (opline->extended_value & ZEND_ISSET) {
					result = 1;
				} else {
					result = (Z_STRVAL_P(container)[lval] == '0');
				}
			} else {
				ZEND_VM_C_GOTO(isset_not_found);
			}
		} else {
			if (OP2_TYPE & (IS_CV|IS_VAR)) {
				ZVAL_DEREF(offset);
			}
			if (Z_TYPE_P(offset) < IS_STRING /* simple scalar types */
					|| (Z_TYPE_P(offset) == IS_STRING /* or numeric string */
						&& IS_LONG == is_numeric_string(Z_STRVAL_P(offset), Z_STRLEN_P(offset), NULL, NULL, 0))) {
				lval = zval_get_long(offset);
				ZEND_VM_C_GOTO(isset_str_offset);
			}
			ZEND_VM_C_GOTO(isset_not_found);
		}
	} else {
ZEND_VM_C_LABEL(isset_not_found):
		result = ((opline->extended_value & ZEND_ISSET) == 0);
	}

ZEND_VM_C_LABEL(isset_dim_obj_exit):
	FREE_OP2();
	FREE_OP1();
	ZEND_VM_SMART_BRANCH(result, 1);
	ZVAL_BOOL(EX_VAR(opline->result.var), result);
	ZEND_VM_NEXT_OPCODE_CHECK_EXCEPTION();
}

ZEND_VM_HANDLER(148, ZEND_ISSET_ISEMPTY_PROP_OBJ, CONST|TMPVAR|UNUSED|THIS|CV, CONST|TMPVAR|CV, ISSET)
{
	USE_OPLINE
	zend_free_op free_op1, free_op2;
	zval *container;
	int result;
	zval *offset;

	SAVE_OPLINE();
	container = GET_OP1_OBJ_ZVAL_PTR(BP_VAR_IS);

	if (OP1_TYPE == IS_UNUSED && UNEXPECTED(Z_TYPE_P(container) == IS_UNDEF)) {
		zend_throw_error(NULL, "Using $this when not in object context");
		FREE_UNFETCHED_OP2();
		HANDLE_EXCEPTION();
	}

	offset = GET_OP2_ZVAL_PTR(BP_VAR_R);

	if (OP1_TYPE == IS_CONST ||
	    (OP1_TYPE != IS_UNUSED && UNEXPECTED(Z_TYPE_P(container) != IS_OBJECT))) {
		if ((OP1_TYPE & (IS_VAR|IS_CV)) && Z_ISREF_P(container)) {
			container = Z_REFVAL_P(container);
			if (UNEXPECTED(Z_TYPE_P(container) != IS_OBJECT)) {
				ZEND_VM_C_GOTO(isset_no_object);
			}
		} else {
			ZEND_VM_C_GOTO(isset_no_object);
		}
	}
	if (UNEXPECTED(!Z_OBJ_HT_P(container)->has_property)) {
		zend_error(E_NOTICE, "Trying to check property of non-object");
ZEND_VM_C_LABEL(isset_no_object):
		result = ((opline->extended_value & ZEND_ISSET) == 0);
	} else {
		result =
			((opline->extended_value & ZEND_ISSET) == 0) ^
			Z_OBJ_HT_P(container)->has_property(container, offset, (opline->extended_value & ZEND_ISSET) == 0, ((OP2_TYPE == IS_CONST) ? CACHE_ADDR(Z_CACHE_SLOT_P(offset)) : NULL));
	}

	FREE_OP2();
	FREE_OP1();
	ZEND_VM_SMART_BRANCH(result, 1);
	ZVAL_BOOL(EX_VAR(opline->result.var), result);
	ZEND_VM_NEXT_OPCODE_CHECK_EXCEPTION();
}

ZEND_VM_HANDLER(79, ZEND_EXIT, CONST|TMPVAR|UNUSED|CV, ANY)
{
	USE_OPLINE

	SAVE_OPLINE();
	if (OP1_TYPE != IS_UNUSED) {
		zend_free_op free_op1;
		zval *ptr = GET_OP1_ZVAL_PTR(BP_VAR_R);

		do {
			if (Z_TYPE_P(ptr) == IS_LONG) {
				EG(exit_status) = Z_LVAL_P(ptr);
			} else {
				if ((OP1_TYPE & (IS_VAR|IS_CV)) && Z_ISREF_P(ptr)) {
					ptr = Z_REFVAL_P(ptr);
					if (Z_TYPE_P(ptr) == IS_LONG) {
						EG(exit_status) = Z_LVAL_P(ptr);
						break;
					}
				}
				zend_print_variable(ptr);
			}
		} while (0);
		FREE_OP1();
	}
	zend_bailout();
	ZEND_VM_NEXT_OPCODE(); /* Never reached */
}

ZEND_VM_HANDLER(57, ZEND_BEGIN_SILENCE, ANY, ANY)
{
	USE_OPLINE

	ZVAL_LONG(EX_VAR(opline->result.var), EG(error_reporting));

	if (EG(error_reporting)) {
		do {
			EG(error_reporting) = 0;
			if (!EG(error_reporting_ini_entry)) {
				zend_ini_entry *p = zend_hash_find_ptr(EG(ini_directives), CG(known_strings)[ZEND_STR_ERROR_REPORTING]);
				if (p) {
					EG(error_reporting_ini_entry) = p;
				} else {
					break;
				}
			}
			if (!EG(error_reporting_ini_entry)->modified) {
				if (!EG(modified_ini_directives)) {
					ALLOC_HASHTABLE(EG(modified_ini_directives));
					zend_hash_init(EG(modified_ini_directives), 8, NULL, NULL, 0);
				}
				if (EXPECTED(zend_hash_add_ptr(EG(modified_ini_directives), CG(known_strings)[ZEND_STR_ERROR_REPORTING], EG(error_reporting_ini_entry)) != NULL)) {
					EG(error_reporting_ini_entry)->orig_value = EG(error_reporting_ini_entry)->value;
					EG(error_reporting_ini_entry)->orig_modifiable = EG(error_reporting_ini_entry)->modifiable;
					EG(error_reporting_ini_entry)->modified = 1;
				}
			}
		} while (0);
	}
	ZEND_VM_NEXT_OPCODE();
}

ZEND_VM_HANDLER(58, ZEND_END_SILENCE, TMP, ANY)
{
	USE_OPLINE

	if (!EG(error_reporting) && Z_LVAL_P(EX_VAR(opline->op1.var)) != 0) {
		EG(error_reporting) = Z_LVAL_P(EX_VAR(opline->op1.var));
	}
	ZEND_VM_NEXT_OPCODE();
}

ZEND_VM_HANDLER(152, ZEND_JMP_SET, CONST|TMP|VAR|CV, JMP_ADDR)
{
	USE_OPLINE
	zend_free_op free_op1;
	zval *value;
	zval *ref = NULL;

	SAVE_OPLINE();
	value = GET_OP1_ZVAL_PTR(BP_VAR_R);

	if ((OP1_TYPE == IS_VAR || OP1_TYPE == IS_CV) && Z_ISREF_P(value)) {
		if (OP1_TYPE == IS_VAR) {
			ref = value;
		}
		value = Z_REFVAL_P(value);
	}
	if (i_zend_is_true(value)) {
		zval *result = EX_VAR(opline->result.var);

		ZVAL_COPY_VALUE(result, value);
		if (OP1_TYPE == IS_CONST) {
			if (UNEXPECTED(Z_OPT_REFCOUNTED_P(result))) Z_ADDREF_P(result);
		} else if (OP1_TYPE == IS_CV) {
			if (Z_OPT_REFCOUNTED_P(result)) Z_ADDREF_P(result);
		} else if (OP1_TYPE == IS_VAR && ref) {
			zend_reference *r = Z_REF_P(ref);

			if (UNEXPECTED(--GC_REFCOUNT(r) == 0)) {
				efree_size(r, sizeof(zend_reference));
			} else if (Z_OPT_REFCOUNTED_P(result)) {
				Z_ADDREF_P(result);
			}
		}
		ZEND_VM_JMP(OP_JMP_ADDR(opline, opline->op2));
	}

	FREE_OP1();
	ZEND_VM_NEXT_OPCODE_CHECK_EXCEPTION();
}

ZEND_VM_HANDLER(169, ZEND_COALESCE, CONST|TMP|VAR|CV, JMP_ADDR)
{
	USE_OPLINE
	zend_free_op free_op1;
	zval *value;
	zval *ref = NULL;

	SAVE_OPLINE();
	value = GET_OP1_ZVAL_PTR(BP_VAR_IS);

	if ((OP1_TYPE == IS_VAR || OP1_TYPE == IS_CV) && Z_ISREF_P(value)) {
		if (OP1_TYPE == IS_VAR) {
			ref = value;
		}
		value = Z_REFVAL_P(value);
	}

	if (Z_TYPE_P(value) > IS_NULL) {
		zval *result = EX_VAR(opline->result.var);
		ZVAL_COPY_VALUE(result, value);
		if (OP1_TYPE == IS_CONST) {
			if (UNEXPECTED(Z_OPT_REFCOUNTED_P(result))) Z_ADDREF_P(result);
		} else if (OP1_TYPE == IS_CV) {
			if (Z_OPT_REFCOUNTED_P(result)) Z_ADDREF_P(result);
		} else if (OP1_TYPE == IS_VAR && ref) {
			zend_reference *r = Z_REF_P(ref);

			if (UNEXPECTED(--GC_REFCOUNT(r) == 0)) {
				efree_size(r, sizeof(zend_reference));
			} else if (Z_OPT_REFCOUNTED_P(result)) {
				Z_ADDREF_P(result);
			}
		}
		ZEND_VM_JMP(OP_JMP_ADDR(opline, opline->op2));
	}

	FREE_OP1();
	ZEND_VM_NEXT_OPCODE_CHECK_EXCEPTION();
}

ZEND_VM_HANDLER(22, ZEND_QM_ASSIGN, CONST|TMP|VAR|CV, ANY)
{
	USE_OPLINE
	zend_free_op free_op1;
	zval *value;
	zval *result = EX_VAR(opline->result.var);

	value = GET_OP1_ZVAL_PTR_UNDEF(BP_VAR_R);
	if (OP1_TYPE == IS_CV && UNEXPECTED(Z_TYPE_P(value) == IS_UNDEF)) {
		SAVE_OPLINE();
		GET_OP1_UNDEF_CV(value, BP_VAR_R);
		ZVAL_NULL(result);
		ZEND_VM_NEXT_OPCODE_CHECK_EXCEPTION();
	}

	if (OP1_TYPE == IS_CV) {
		ZVAL_DEREF(value);
		ZVAL_COPY(result, value);
	} else if (OP1_TYPE == IS_VAR) {
		if (UNEXPECTED(Z_ISREF_P(value))) {
			ZVAL_COPY_VALUE(result, Z_REFVAL_P(value));
			if (UNEXPECTED(Z_DELREF_P(value) == 0)) {
				efree_size(Z_REF_P(value), sizeof(zend_reference));
			} else if (Z_OPT_REFCOUNTED_P(result)) {
				Z_ADDREF_P(result);
			}
		} else {
			ZVAL_COPY_VALUE(result, value);
		}
	} else {
		ZVAL_COPY_VALUE(result, value);
		if (OP1_TYPE == IS_CONST) {
			if (UNEXPECTED(Z_OPT_REFCOUNTED_P(result))) {
				Z_ADDREF_P(result);
			}
		}
	}
	ZEND_VM_NEXT_OPCODE();
}

ZEND_VM_HANDLER(101, ZEND_EXT_STMT, ANY, ANY)
{
	USE_OPLINE

	if (!EG(no_extensions)) {
		SAVE_OPLINE();
		zend_llist_apply_with_argument(&zend_extensions, (llist_apply_with_arg_func_t) zend_extension_statement_handler, execute_data);
		ZEND_VM_NEXT_OPCODE_CHECK_EXCEPTION();
	}
	ZEND_VM_NEXT_OPCODE();
}

ZEND_VM_HANDLER(102, ZEND_EXT_FCALL_BEGIN, ANY, ANY)
{
	USE_OPLINE

	if (!EG(no_extensions)) {
		SAVE_OPLINE();
		zend_llist_apply_with_argument(&zend_extensions, (llist_apply_with_arg_func_t) zend_extension_fcall_begin_handler, execute_data);
		ZEND_VM_NEXT_OPCODE_CHECK_EXCEPTION();
	}
	ZEND_VM_NEXT_OPCODE();
}

ZEND_VM_HANDLER(103, ZEND_EXT_FCALL_END, ANY, ANY)
{
	USE_OPLINE

	if (!EG(no_extensions)) {
		SAVE_OPLINE();
		zend_llist_apply_with_argument(&zend_extensions, (llist_apply_with_arg_func_t) zend_extension_fcall_end_handler, execute_data);
		ZEND_VM_NEXT_OPCODE_CHECK_EXCEPTION();
	}
	ZEND_VM_NEXT_OPCODE();
}

ZEND_VM_HANDLER(139, ZEND_DECLARE_CLASS, ANY, ANY)
{
	USE_OPLINE

	SAVE_OPLINE();
	Z_CE_P(EX_VAR(opline->result.var)) = do_bind_class(&EX(func)->op_array, opline, EG(class_table), 0);
	ZEND_VM_NEXT_OPCODE_CHECK_EXCEPTION();
}

ZEND_VM_HANDLER(140, ZEND_DECLARE_INHERITED_CLASS, ANY, VAR)
{
	USE_OPLINE

	SAVE_OPLINE();
	Z_CE_P(EX_VAR(opline->result.var)) = do_bind_inherited_class(&EX(func)->op_array, opline, EG(class_table), Z_CE_P(EX_VAR(opline->op2.var)), 0);
	ZEND_VM_NEXT_OPCODE_CHECK_EXCEPTION();
}

ZEND_VM_HANDLER(145, ZEND_DECLARE_INHERITED_CLASS_DELAYED, ANY, VAR)
{
	USE_OPLINE
	zval *zce, *orig_zce;

	SAVE_OPLINE();
	if ((zce = zend_hash_find(EG(class_table), Z_STR_P(EX_CONSTANT(opline->op1)))) == NULL ||
	    ((orig_zce = zend_hash_find(EG(class_table), Z_STR_P(EX_CONSTANT(opline->op1)+1))) != NULL &&
	     Z_CE_P(zce) != Z_CE_P(orig_zce))) {
		do_bind_inherited_class(&EX(func)->op_array, opline, EG(class_table), Z_CE_P(EX_VAR(opline->op2.var)), 0);
	}
	ZEND_VM_NEXT_OPCODE_CHECK_EXCEPTION();
}

ZEND_VM_HANDLER(171, ZEND_DECLARE_ANON_CLASS, ANY, ANY, JMP_ADDR)
{
	zend_class_entry *ce;
	USE_OPLINE

	SAVE_OPLINE();
	ce = zend_hash_find_ptr(EG(class_table), Z_STR_P(EX_CONSTANT(opline->op1)));
	Z_CE_P(EX_VAR(opline->result.var)) = ce;
	ZEND_ASSERT(ce != NULL);

	if (ce->ce_flags & ZEND_ACC_ANON_BOUND) {
		ZEND_VM_SET_RELATIVE_OPCODE(opline, opline->extended_value);
		ZEND_VM_CONTINUE();
	}

	if (!(ce->ce_flags & (ZEND_ACC_INTERFACE|ZEND_ACC_IMPLEMENT_INTERFACES|ZEND_ACC_IMPLEMENT_TRAITS))) {
		zend_verify_abstract_class(ce);
	}
	ce->ce_flags |= ZEND_ACC_ANON_BOUND;
	ZEND_VM_NEXT_OPCODE_CHECK_EXCEPTION();
}

ZEND_VM_HANDLER(172, ZEND_DECLARE_ANON_INHERITED_CLASS, ANY, VAR, JMP_ADDR)
{
	zend_class_entry *ce;
	USE_OPLINE

	SAVE_OPLINE();
	ce = zend_hash_find_ptr(EG(class_table), Z_STR_P(EX_CONSTANT(opline->op1)));
	Z_CE_P(EX_VAR(opline->result.var)) = ce;
	ZEND_ASSERT(ce != NULL);

	if (ce->ce_flags & ZEND_ACC_ANON_BOUND) {
		ZEND_VM_SET_RELATIVE_OPCODE(opline, opline->extended_value);
		ZEND_VM_CONTINUE();
	}

	zend_do_inheritance(ce, Z_CE_P(EX_VAR(opline->op2.var)));
	ce->ce_flags |= ZEND_ACC_ANON_BOUND;
	ZEND_VM_NEXT_OPCODE_CHECK_EXCEPTION();
}

ZEND_VM_HANDLER(141, ZEND_DECLARE_FUNCTION, ANY, ANY)
{
	USE_OPLINE

	SAVE_OPLINE();
	do_bind_function(&EX(func)->op_array, opline, EG(function_table), 0);
	ZEND_VM_NEXT_OPCODE_CHECK_EXCEPTION();
}

ZEND_VM_HANDLER(105, ZEND_TICKS, ANY, ANY, NUM)
{
	USE_OPLINE

	if ((uint32_t)++EG(ticks_count) >= opline->extended_value) {
		EG(ticks_count) = 0;
		if (zend_ticks_function) {
			SAVE_OPLINE();
			zend_ticks_function(opline->extended_value);
			ZEND_VM_NEXT_OPCODE_CHECK_EXCEPTION();
		}
	}
	ZEND_VM_NEXT_OPCODE();
}

ZEND_VM_HANDLER(138, ZEND_INSTANCEOF, TMPVAR|CV, UNUSED|CLASS_FETCH|CONST|VAR)
{
	USE_OPLINE
	zend_free_op free_op1;
	zval *expr;
	zend_bool result;

	SAVE_OPLINE();
	expr = GET_OP1_ZVAL_PTR_UNDEF(BP_VAR_R);

ZEND_VM_C_LABEL(try_instanceof):
	if (Z_TYPE_P(expr) == IS_OBJECT) {
		zend_class_entry *ce;

		if (OP2_TYPE == IS_CONST) {
			ce = CACHED_PTR(Z_CACHE_SLOT_P(EX_CONSTANT(opline->op2)));
			if (UNEXPECTED(ce == NULL)) {
				ce = zend_fetch_class_by_name(Z_STR_P(EX_CONSTANT(opline->op2)), EX_CONSTANT(opline->op2) + 1, ZEND_FETCH_CLASS_NO_AUTOLOAD);
				if (EXPECTED(ce)) {
					CACHE_PTR(Z_CACHE_SLOT_P(EX_CONSTANT(opline->op2)), ce);
				}
			}
		} else if (OP2_TYPE == IS_UNUSED) {
			ce = zend_fetch_class(NULL, opline->op2.num);
			if (UNEXPECTED(ce == NULL)) {
				ZEND_ASSERT(EG(exception));
				FREE_OP1();
				HANDLE_EXCEPTION();
			}
		} else {
			ce = Z_CE_P(EX_VAR(opline->op2.var));
		}
		result = ce && instanceof_function(Z_OBJCE_P(expr), ce);
	} else if ((OP1_TYPE & (IS_VAR|IS_CV)) && Z_TYPE_P(expr) == IS_REFERENCE) {
		expr = Z_REFVAL_P(expr);
		ZEND_VM_C_GOTO(try_instanceof);
	} else {
		if (OP1_TYPE == IS_CV && UNEXPECTED(Z_TYPE_P(expr) == IS_UNDEF)) {
			GET_OP1_UNDEF_CV(expr, BP_VAR_R);
		}
		result = 0;
	}
	FREE_OP1();
	ZEND_VM_SMART_BRANCH(result, 1);
	ZVAL_BOOL(EX_VAR(opline->result.var), result);
	ZEND_VM_NEXT_OPCODE_CHECK_EXCEPTION();
}

ZEND_VM_HANDLER(104, ZEND_EXT_NOP, ANY, ANY)
{
	USE_OPLINE

	ZEND_VM_NEXT_OPCODE();
}

ZEND_VM_HANDLER(0, ZEND_NOP, ANY, ANY)
{
	USE_OPLINE

	ZEND_VM_NEXT_OPCODE();
}

ZEND_VM_HANDLER(144, ZEND_ADD_INTERFACE, ANY, CONST)
{
	USE_OPLINE
	zend_class_entry *ce = Z_CE_P(EX_VAR(opline->op1.var));
	zend_class_entry *iface;

	SAVE_OPLINE();
	iface = CACHED_PTR(Z_CACHE_SLOT_P(EX_CONSTANT(opline->op2)));
	if (UNEXPECTED(iface == NULL)) {
		iface = zend_fetch_class_by_name(Z_STR_P(EX_CONSTANT(opline->op2)), EX_CONSTANT(opline->op2) + 1, ZEND_FETCH_CLASS_INTERFACE);
		if (UNEXPECTED(iface == NULL)) {
			ZEND_VM_NEXT_OPCODE_CHECK_EXCEPTION();
		}
		CACHE_PTR(Z_CACHE_SLOT_P(EX_CONSTANT(opline->op2)), iface);
	}

	if (UNEXPECTED((iface->ce_flags & ZEND_ACC_INTERFACE) == 0)) {
		zend_error_noreturn(E_ERROR, "%s cannot implement %s - it is not an interface", ZSTR_VAL(ce->name), ZSTR_VAL(iface->name));
	}
	zend_do_implement_interface(ce, iface);

	ZEND_VM_NEXT_OPCODE_CHECK_EXCEPTION();
}

ZEND_VM_HANDLER(154, ZEND_ADD_TRAIT, ANY, ANY)
{
	USE_OPLINE
	zend_class_entry *ce = Z_CE_P(EX_VAR(opline->op1.var));
	zend_class_entry *trait;

	SAVE_OPLINE();
	trait = CACHED_PTR(Z_CACHE_SLOT_P(EX_CONSTANT(opline->op2)));
	if (UNEXPECTED(trait == NULL)) {
		trait = zend_fetch_class_by_name(Z_STR_P(EX_CONSTANT(opline->op2)),
		                                 EX_CONSTANT(opline->op2) + 1,
		                                 ZEND_FETCH_CLASS_TRAIT);
		if (UNEXPECTED(trait == NULL)) {
			ZEND_VM_NEXT_OPCODE_CHECK_EXCEPTION();
		}
		if (!(trait->ce_flags & ZEND_ACC_TRAIT)) {
			zend_error_noreturn(E_ERROR, "%s cannot use %s - it is not a trait", ZSTR_VAL(ce->name), ZSTR_VAL(trait->name));
		}
		CACHE_PTR(Z_CACHE_SLOT_P(EX_CONSTANT(opline->op2)), trait);
	}

	zend_do_implement_trait(ce, trait);

	ZEND_VM_NEXT_OPCODE_CHECK_EXCEPTION();
}

ZEND_VM_HANDLER(155, ZEND_BIND_TRAITS, ANY, ANY)
{
	USE_OPLINE
	zend_class_entry *ce = Z_CE_P(EX_VAR(opline->op1.var));

	SAVE_OPLINE();
	zend_do_bind_traits(ce);
	ZEND_VM_NEXT_OPCODE_CHECK_EXCEPTION();
}

ZEND_VM_HELPER(zend_dispatch_try_catch_finally_helper, ANY, ANY, uint32_t try_catch_offset, uint32_t op_num)
{
	/* May be NULL during generator closing (only finally blocks are executed) */
	zend_object *ex = EG(exception);

	/* Walk try/catch/finally structures upwards, performing the necessary actions */
	while (try_catch_offset != (uint32_t) -1) {
		zend_try_catch_element *try_catch =
			&EX(func)->op_array.try_catch_array[try_catch_offset];

		if (op_num < try_catch->catch_op && ex) {
			/* Go to catch block */
			cleanup_live_vars(execute_data, op_num, try_catch->catch_op);
			ZEND_VM_SET_OPCODE(&EX(func)->op_array.opcodes[try_catch->catch_op]);
			ZEND_VM_CONTINUE();

		} else if (op_num < try_catch->finally_op) {
			/* Go to finally block */
			zval *fast_call = EX_VAR(EX(func)->op_array.opcodes[try_catch->finally_end].op1.var);
			cleanup_live_vars(execute_data, op_num, try_catch->finally_op);
			Z_OBJ_P(fast_call) = EG(exception);
			EG(exception) = NULL;
			fast_call->u2.lineno = (uint32_t)-1;
			ZEND_VM_SET_OPCODE(&EX(func)->op_array.opcodes[try_catch->finally_op]);
			ZEND_VM_CONTINUE();

		} else if (op_num < try_catch->finally_end) {
			zval *fast_call = EX_VAR(EX(func)->op_array.opcodes[try_catch->finally_end].op1.var);

			/* cleanup incomplete RETURN statement */
			if (fast_call->u2.lineno != (uint32_t)-1
			 && (EX(func)->op_array.opcodes[fast_call->u2.lineno].op2_type & (IS_TMP_VAR | IS_VAR))) {
				zval *return_value = EX_VAR(EX(func)->op_array.opcodes[fast_call->u2.lineno].op2.var);

				zval_ptr_dtor(return_value);
			}

			/* Chain potential exception from wrapping finally block */
			if (Z_OBJ_P(fast_call)) {
				if (ex) {
					zend_exception_set_previous(ex, Z_OBJ_P(fast_call));
				} else {
					EG(exception) = Z_OBJ_P(fast_call);
				}
				ex = Z_OBJ_P(fast_call);
			}
		}

		try_catch_offset--;
	}

	/* Uncaught exception */
	cleanup_live_vars(execute_data, op_num, 0);
	if (UNEXPECTED((EX_CALL_INFO() & ZEND_CALL_GENERATOR) != 0)) {
		zend_generator *generator = zend_get_running_generator(execute_data);
		zend_generator_close(generator, 1);
		ZEND_VM_RETURN();
	} else {
		ZEND_VM_DISPATCH_TO_HELPER(zend_leave_helper);
	}
}

ZEND_VM_HANDLER(149, ZEND_HANDLE_EXCEPTION, ANY, ANY)
{
	uint32_t throw_op_num = EG(opline_before_exception) - EX(func)->op_array.opcodes;
	int i, current_try_catch_offset = -1;

	{
		const zend_op *exc_opline = EG(opline_before_exception);
		if ((exc_opline->opcode == ZEND_FREE || exc_opline->opcode == ZEND_FE_FREE)
			&& exc_opline->extended_value & ZEND_FREE_ON_RETURN) {
			/* exceptions thrown because of loop var destruction on return/break/...
			 * are logically thrown at the end of the foreach loop, so adjust the
			 * throw_op_num.
			 */
			throw_op_num = EX(func)->op_array.live_range[exc_opline->op2.num].end;
		}
	}

	/* Find the innermost try/catch/finally the exception was thrown in */
	for (i = 0; i < EX(func)->op_array.last_try_catch; i++) {
		zend_try_catch_element *try_catch = &EX(func)->op_array.try_catch_array[i];
		if (try_catch->try_op > throw_op_num) {
			/* further blocks will not be relevant... */
			break;
		}
		if (throw_op_num < try_catch->catch_op || throw_op_num < try_catch->finally_end) {
			current_try_catch_offset = i;
		}
	}

	cleanup_unfinished_calls(execute_data, throw_op_num);

	ZEND_VM_DISPATCH_TO_HELPER(zend_dispatch_try_catch_finally_helper, try_catch_offset, current_try_catch_offset, op_num, throw_op_num);
}

ZEND_VM_HANDLER(146, ZEND_VERIFY_ABSTRACT_CLASS, ANY, ANY)
{
	USE_OPLINE

	SAVE_OPLINE();
	zend_verify_abstract_class(Z_CE_P(EX_VAR(opline->op1.var)));
	ZEND_VM_NEXT_OPCODE_CHECK_EXCEPTION();
}

ZEND_VM_HANDLER(150, ZEND_USER_OPCODE, ANY, ANY)
{
	USE_OPLINE
	int ret;

	SAVE_OPLINE();
	ret = zend_user_opcode_handlers[opline->opcode](execute_data);
	opline = EX(opline);

	switch (ret) {
		case ZEND_USER_OPCODE_CONTINUE:
			ZEND_VM_CONTINUE();
		case ZEND_USER_OPCODE_RETURN:
			if (UNEXPECTED((EX_CALL_INFO() & ZEND_CALL_GENERATOR) != 0)) {
				zend_generator *generator = zend_get_running_generator(execute_data);
				zend_generator_close(generator, 1);
				ZEND_VM_RETURN();
			} else {
				ZEND_VM_DISPATCH_TO_HELPER(zend_leave_helper);
			}
		case ZEND_USER_OPCODE_ENTER:
			ZEND_VM_ENTER();
		case ZEND_USER_OPCODE_LEAVE:
			ZEND_VM_LEAVE();
		case ZEND_USER_OPCODE_DISPATCH:
			ZEND_VM_DISPATCH(opline->opcode, opline);
		default:
			ZEND_VM_DISPATCH((zend_uchar)(ret & 0xff), opline);
	}
}

ZEND_VM_HANDLER(143, ZEND_DECLARE_CONST, CONST, CONST)
{
	USE_OPLINE
	zend_free_op free_op1, free_op2;
	zval *name;
	zval *val;
	zend_constant c;

	SAVE_OPLINE();
	name  = GET_OP1_ZVAL_PTR(BP_VAR_R);
	val   = GET_OP2_ZVAL_PTR(BP_VAR_R);

	ZVAL_COPY(&c.value, val);
	if (Z_OPT_CONSTANT(c.value)) {
		if (UNEXPECTED(zval_update_constant_ex(&c.value, EX(func)->op_array.scope) != SUCCESS)) {
			zval_ptr_dtor(&c.value);
			FREE_OP1();
			FREE_OP2();
			HANDLE_EXCEPTION();
		}
	}
	c.flags = CONST_CS; /* non persistent, case sensetive */
	c.name = zend_string_dup(Z_STR_P(name), 0);
	c.module_number = PHP_USER_CONSTANT;

	if (zend_register_constant(&c) == FAILURE) {
	}

	FREE_OP1();
	FREE_OP2();
	ZEND_VM_NEXT_OPCODE_CHECK_EXCEPTION();
}

ZEND_VM_HANDLER(153, ZEND_DECLARE_LAMBDA_FUNCTION, CONST, UNUSED)
{
	USE_OPLINE
	zval *zfunc;
	zval *object;
	zend_class_entry *called_scope;

	SAVE_OPLINE();

	zfunc = zend_hash_find(EG(function_table), Z_STR_P(EX_CONSTANT(opline->op1)));
	ZEND_ASSERT(zfunc != NULL && Z_FUNC_P(zfunc)->type == ZEND_USER_FUNCTION);

	if (Z_TYPE(EX(This)) == IS_OBJECT) {
		called_scope = Z_OBJCE(EX(This));
		if (UNEXPECTED((Z_FUNC_P(zfunc)->common.fn_flags & ZEND_ACC_STATIC) ||
				(EX(func)->common.fn_flags & ZEND_ACC_STATIC))) {
			object = NULL;
		} else {
			object = &EX(This);
		}
	} else {
		called_scope = Z_CE(EX(This));
		object = NULL;
	}
	zend_create_closure(EX_VAR(opline->result.var), Z_FUNC_P(zfunc),
		EX(func)->op_array.scope, called_scope, object);

	ZEND_VM_NEXT_OPCODE_CHECK_EXCEPTION();
}

ZEND_VM_HANDLER(156, ZEND_SEPARATE, VAR, UNUSED)
{
	USE_OPLINE
	zval *var_ptr;

	var_ptr = EX_VAR(opline->op1.var);
	if (UNEXPECTED(Z_ISREF_P(var_ptr))) {
		if (UNEXPECTED(Z_REFCOUNT_P(var_ptr) == 1)) {
			ZVAL_UNREF(var_ptr);
		}
	}

	ZEND_VM_NEXT_OPCODE();
}

ZEND_VM_HANDLER(160, ZEND_YIELD, CONST|TMP|VAR|CV|UNUSED, CONST|TMP|VAR|CV|UNUSED, SRC)
{
	USE_OPLINE

	zend_generator *generator = zend_get_running_generator(execute_data);

	SAVE_OPLINE();
	if (UNEXPECTED(generator->flags & ZEND_GENERATOR_FORCED_CLOSE)) {
		zend_throw_error(NULL, "Cannot yield from finally in a force-closed generator");
		FREE_UNFETCHED_OP2();
		FREE_UNFETCHED_OP1();
		HANDLE_EXCEPTION();
	}

	/* Destroy the previously yielded value */
	zval_ptr_dtor(&generator->value);

	/* Destroy the previously yielded key */
	zval_ptr_dtor(&generator->key);

	/* Set the new yielded value */
	if (OP1_TYPE != IS_UNUSED) {
		zend_free_op free_op1;

		if (UNEXPECTED(EX(func)->op_array.fn_flags & ZEND_ACC_RETURN_REFERENCE)) {
			/* Constants and temporary variables aren't yieldable by reference,
			 * but we still allow them with a notice. */
			if (OP1_TYPE & (IS_CONST|IS_TMP_VAR)) {
				zval *value;

				zend_error(E_NOTICE, "Only variable references should be yielded by reference");

				value = GET_OP1_ZVAL_PTR(BP_VAR_R);
				ZVAL_COPY_VALUE(&generator->value, value);
				if (OP1_TYPE == IS_CONST) {
					if (UNEXPECTED(Z_OPT_REFCOUNTED(generator->value))) {
						Z_ADDREF(generator->value);
					}
				}
			} else {
				zval *value_ptr = GET_OP1_ZVAL_PTR_PTR(BP_VAR_W);

				/* If a function call result is yielded and the function did
				 * not return by reference we throw a notice. */
				if (OP1_TYPE == IS_VAR &&
				    (value_ptr == &EG(uninitialized_zval) ||
				     (opline->extended_value == ZEND_RETURNS_FUNCTION &&
				      !Z_ISREF_P(value_ptr)))) {
					zend_error(E_NOTICE, "Only variable references should be yielded by reference");
				} else {
					ZVAL_MAKE_REF(value_ptr);
				}
				ZVAL_COPY(&generator->value, value_ptr);

				FREE_OP1_VAR_PTR();
			}
		} else {
			zval *value = GET_OP1_ZVAL_PTR(BP_VAR_R);

			/* Consts, temporary variables and references need copying */
			if (OP1_TYPE == IS_CONST) {
				ZVAL_COPY_VALUE(&generator->value, value);
				if (UNEXPECTED(Z_OPT_REFCOUNTED(generator->value))) {
					Z_ADDREF(generator->value);
				}
			} else if (OP1_TYPE == IS_TMP_VAR) {
				ZVAL_COPY_VALUE(&generator->value, value);
            } else if ((OP1_TYPE & (IS_VAR|IS_CV)) && Z_ISREF_P(value)) {
				ZVAL_COPY(&generator->value, Z_REFVAL_P(value));
				FREE_OP1_IF_VAR();
			} else {
				ZVAL_COPY_VALUE(&generator->value, value);
				if (OP1_TYPE == IS_CV) {
					if (Z_OPT_REFCOUNTED_P(value)) Z_ADDREF_P(value);
				}
			}
		}
	} else {
		/* If no value was specified yield null */
		ZVAL_NULL(&generator->value);
	}

	/* Set the new yielded key */
	if (OP2_TYPE != IS_UNUSED) {
		zend_free_op free_op2;
		zval *key = GET_OP2_ZVAL_PTR(BP_VAR_R);

		/* Consts, temporary variables and references need copying */
		if (OP2_TYPE == IS_CONST) {
			ZVAL_COPY_VALUE(&generator->key, key);
			if (UNEXPECTED(Z_OPT_REFCOUNTED(generator->key))) {
				Z_ADDREF(generator->key);
			}
		} else if (OP2_TYPE == IS_TMP_VAR) {
			ZVAL_COPY_VALUE(&generator->key, key);
		} else if ((OP2_TYPE & (IS_VAR|IS_CV)) && Z_ISREF_P(key)) {
			ZVAL_COPY(&generator->key, Z_REFVAL_P(key));
			FREE_OP2_IF_VAR();
		} else {
			ZVAL_COPY_VALUE(&generator->key, key);
			if (OP2_TYPE == IS_CV) {
				if (Z_OPT_REFCOUNTED_P(key)) Z_ADDREF_P(key);
			}
		}

		if (Z_TYPE(generator->key) == IS_LONG
		    && Z_LVAL(generator->key) > generator->largest_used_integer_key
		) {
			generator->largest_used_integer_key = Z_LVAL(generator->key);
		}
	} else {
		/* If no key was specified we use auto-increment keys */
		generator->largest_used_integer_key++;
		ZVAL_LONG(&generator->key, generator->largest_used_integer_key);
	}

	if (RETURN_VALUE_USED(opline)) {
		/* If the return value of yield is used set the send
		 * target and initialize it to NULL */
		generator->send_target = EX_VAR(opline->result.var);
		ZVAL_NULL(generator->send_target);
	} else {
		generator->send_target = NULL;
	}

	/* We increment to the next op, so we are at the correct position when the
	 * generator is resumed. */
	ZEND_VM_INC_OPCODE();

	/* The GOTO VM uses a local opline variable. We need to set the opline
	 * variable in execute_data so we don't resume at an old position. */
	SAVE_OPLINE();

	ZEND_VM_RETURN();
}

ZEND_VM_HANDLER(142, ZEND_YIELD_FROM, CONST|TMP|VAR|CV, ANY)
{
	USE_OPLINE

	zend_generator *generator = zend_get_running_generator(execute_data);

	zval *val;
	zend_free_op free_op1;

	SAVE_OPLINE();
	val = GET_OP1_ZVAL_PTR_DEREF(BP_VAR_R);

	if (UNEXPECTED(generator->flags & ZEND_GENERATOR_FORCED_CLOSE)) {
		zend_throw_error(NULL, "Cannot use \"yield from\" in a force-closed generator");
		FREE_OP1();
		HANDLE_EXCEPTION();
	}

	if (Z_TYPE_P(val) == IS_ARRAY) {
		ZVAL_COPY_VALUE(&generator->values, val);
		if (OP1_TYPE != IS_TMP_VAR && Z_OPT_REFCOUNTED_P(val)) {
			Z_ADDREF_P(val);
		}
		Z_FE_POS(generator->values) = 0;

		FREE_OP1_IF_VAR();
	} else if (OP1_TYPE != IS_CONST && Z_TYPE_P(val) == IS_OBJECT && Z_OBJCE_P(val)->get_iterator) {
		zend_class_entry *ce = Z_OBJCE_P(val);
		if (ce == zend_ce_generator) {
			zend_generator *new_gen = (zend_generator *) Z_OBJ_P(val);

			if (OP1_TYPE != IS_TMP_VAR) {
				Z_ADDREF_P(val);
			}
			FREE_OP1_IF_VAR();

			if (Z_ISUNDEF(new_gen->retval)) {
				if (UNEXPECTED(zend_generator_get_current(new_gen) == generator)) {
					zend_throw_error(NULL, "Impossible to yield from the Generator being currently run");
					zval_ptr_dtor(val);
					HANDLE_EXCEPTION();
				} else {
					zend_generator_yield_from(generator, new_gen);
				}
			} else if (UNEXPECTED(new_gen->execute_data == NULL)) {
				zend_throw_error(NULL, "Generator passed to yield from was aborted without proper return and is unable to continue");
				zval_ptr_dtor(val);
				HANDLE_EXCEPTION();
			} else {
				if (RETURN_VALUE_USED(opline)) {
					ZVAL_COPY(EX_VAR(opline->result.var), &new_gen->retval);
				}
				ZEND_VM_NEXT_OPCODE();
			}
		} else {
			zend_object_iterator *iter = ce->get_iterator(ce, val, 0);
			FREE_OP1();

			if (UNEXPECTED(!iter) || UNEXPECTED(EG(exception))) {
				if (!EG(exception)) {
					zend_throw_error(NULL, "Object of type %s did not create an Iterator", ZSTR_VAL(ce->name));
				}
				HANDLE_EXCEPTION();
			}

			iter->index = 0;
			if (iter->funcs->rewind) {
				iter->funcs->rewind(iter);
				if (UNEXPECTED(EG(exception) != NULL)) {
					OBJ_RELEASE(&iter->std);
					HANDLE_EXCEPTION();
				}
			}

			ZVAL_OBJ(&generator->values, &iter->std);
		}
	} else {
		zend_throw_error(NULL, "Can use \"yield from\" only with arrays and Traversables");
		HANDLE_EXCEPTION();
	}

	/* This is the default return value
	 * when the expression is a Generator, it will be overwritten in zend_generator_resume() */
	if (RETURN_VALUE_USED(opline)) {
		ZVAL_NULL(EX_VAR(opline->result.var));
	}

	/* This generator has no send target (though the generator we delegate to might have one) */
	generator->send_target = NULL;

	/* We increment to the next op, so we are at the correct position when the
	 * generator is resumed. */
	ZEND_VM_INC_OPCODE();

	/* The GOTO VM uses a local opline variable. We need to set the opline
	 * variable in execute_data so we don't resume at an old position. */
	SAVE_OPLINE();

	ZEND_VM_RETURN();
}

ZEND_VM_HANDLER(159, ZEND_DISCARD_EXCEPTION, ANY, ANY)
{
	USE_OPLINE
	zval *fast_call = EX_VAR(opline->op1.var);
	SAVE_OPLINE();

	/* cleanup incomplete RETURN statement */
	if (fast_call->u2.lineno != (uint32_t)-1
	 && (EX(func)->op_array.opcodes[fast_call->u2.lineno].op2_type & (IS_TMP_VAR | IS_VAR))) {
		zval *return_value = EX_VAR(EX(func)->op_array.opcodes[fast_call->u2.lineno].op2.var);

		zval_ptr_dtor(return_value);
	}

	/* cleanup delayed exception */
	if (Z_OBJ_P(fast_call) != NULL) {
		/* discard the previously thrown exception */
		OBJ_RELEASE(Z_OBJ_P(fast_call));
		Z_OBJ_P(fast_call) = NULL;
	}

	ZEND_VM_NEXT_OPCODE_CHECK_EXCEPTION();
}

ZEND_VM_HANDLER(162, ZEND_FAST_CALL, JMP_ADDR, ANY)
{
	USE_OPLINE
	zval *fast_call = EX_VAR(opline->result.var);

	Z_OBJ_P(fast_call) = NULL;
	/* set return address */
	fast_call->u2.lineno = opline - EX(func)->op_array.opcodes;
	ZEND_VM_SET_OPCODE(OP_JMP_ADDR(opline, opline->op1));
	ZEND_VM_CONTINUE();
}

ZEND_VM_HANDLER(163, ZEND_FAST_RET, ANY, TRY_CATCH)
{
	USE_OPLINE
	zval *fast_call = EX_VAR(opline->op1.var);
	uint32_t current_try_catch_offset, current_op_num;

	if (fast_call->u2.lineno != (uint32_t)-1) {
		const zend_op *fast_ret = EX(func)->op_array.opcodes + fast_call->u2.lineno;

		ZEND_VM_SET_OPCODE(fast_ret + 1);
		ZEND_VM_CONTINUE();
	}

	/* special case for unhandled exceptions */
	EG(exception) = Z_OBJ_P(fast_call);
	Z_OBJ_P(fast_call) = NULL;
	current_try_catch_offset = opline->op2.num;
	current_op_num = opline - EX(func)->op_array.opcodes;
	ZEND_VM_DISPATCH_TO_HELPER(zend_dispatch_try_catch_finally_helper, try_catch_offset, current_try_catch_offset, op_num, current_op_num);
}

ZEND_VM_HANDLER(168, ZEND_BIND_GLOBAL, CV, CONST)
{
	USE_OPLINE
	zend_free_op free_op1, free_op2;
	zval *varname;
	zval *value;
	zval *variable_ptr;
	uint32_t idx;
	zend_reference *ref;

	ZEND_VM_REPEATABLE_OPCODE

	varname = GET_OP2_ZVAL_PTR(BP_VAR_R);

	/* We store "hash slot index" + 1 (NULL is a mark of uninitialized cache slot) */
	idx = (uint32_t)(uintptr_t)CACHED_PTR(Z_CACHE_SLOT_P(varname)) - 1;
	if (EXPECTED(idx < EG(symbol_table).nNumUsed)) {
		Bucket *p = EG(symbol_table).arData + idx;

		if (EXPECTED(Z_TYPE(p->val) != IS_UNDEF) &&
	        (EXPECTED(p->key == Z_STR_P(varname)) ||
	         (EXPECTED(p->h == ZSTR_H(Z_STR_P(varname))) &&
	          EXPECTED(p->key != NULL) &&
	          EXPECTED(ZSTR_LEN(p->key) == Z_STRLEN_P(varname)) &&
	          EXPECTED(memcmp(ZSTR_VAL(p->key), Z_STRVAL_P(varname), Z_STRLEN_P(varname)) == 0)))) {

			value = &EG(symbol_table).arData[idx].val;
			ZEND_VM_C_GOTO(check_indirect);
		}
	}

	value = zend_hash_find(&EG(symbol_table), Z_STR_P(varname));
	if (UNEXPECTED(value == NULL)) {
		value = zend_hash_add_new(&EG(symbol_table), Z_STR_P(varname), &EG(uninitialized_zval));
		idx = ((char*)value - (char*)EG(symbol_table).arData) / sizeof(Bucket);
		/* Store "hash slot index" + 1 (NULL is a mark of uninitialized cache slot) */
		CACHE_PTR(Z_CACHE_SLOT_P(varname), (void*)(uintptr_t)(idx + 1));
	} else {
		idx = ((char*)value - (char*)EG(symbol_table).arData) / sizeof(Bucket);
		/* Store "hash slot index" + 1 (NULL is a mark of uninitialized cache slot) */
		CACHE_PTR(Z_CACHE_SLOT_P(varname), (void*)(uintptr_t)(idx + 1));
ZEND_VM_C_LABEL(check_indirect):
		/* GLOBAL variable may be an INDIRECT pointer to CV */
		if (UNEXPECTED(Z_TYPE_P(value) == IS_INDIRECT)) {
			value = Z_INDIRECT_P(value);
			if (UNEXPECTED(Z_TYPE_P(value) == IS_UNDEF)) {
				ZVAL_NULL(value);
			}
		}
	}

	if (UNEXPECTED(!Z_ISREF_P(value))) {
		ref = (zend_reference*)emalloc(sizeof(zend_reference));
		GC_REFCOUNT(ref) = 2;
		GC_TYPE_INFO(ref) = IS_REFERENCE;
		ZVAL_COPY_VALUE(&ref->val, value);
		Z_REF_P(value) = ref;
		Z_TYPE_INFO_P(value) = IS_REFERENCE_EX;
	} else {
		ref = Z_REF_P(value);
		GC_REFCOUNT(ref)++;
	}

	variable_ptr = GET_OP1_ZVAL_PTR_PTR_UNDEF(BP_VAR_W);

	if (UNEXPECTED(Z_REFCOUNTED_P(variable_ptr))) {
		uint32_t refcnt = Z_DELREF_P(variable_ptr);

		if (EXPECTED(variable_ptr != value)) {
			if (refcnt == 0) {
				SAVE_OPLINE();
				zval_dtor_func(Z_COUNTED_P(variable_ptr));
				if (UNEXPECTED(EG(exception))) {
					ZVAL_NULL(variable_ptr);
					HANDLE_EXCEPTION();
				}
			} else {
				GC_ZVAL_CHECK_POSSIBLE_ROOT(variable_ptr);
			}
		}
	}
	ZVAL_REF(variable_ptr, ref);

	ZEND_VM_REPEAT_OPCODE(ZEND_BIND_GLOBAL);
	ZEND_VM_NEXT_OPCODE();
}

ZEND_VM_HANDLER(121, ZEND_STRLEN, CONST|TMPVAR|CV, ANY)
{
	USE_OPLINE
	zval *value;
	zend_free_op free_op1;

	SAVE_OPLINE();
	value = GET_OP1_ZVAL_PTR_UNDEF(BP_VAR_R);
ZEND_VM_C_LABEL(try_strlen):
	if (EXPECTED(Z_TYPE_P(value) == IS_STRING)) {
		ZVAL_LONG(EX_VAR(opline->result.var), Z_STRLEN_P(value));
	} else {
		zend_bool strict;

		if (OP1_TYPE == IS_CV && UNEXPECTED(Z_TYPE_P(value) == IS_UNDEF)) {
			value = GET_OP1_UNDEF_CV(value, BP_VAR_R);
		}
		if ((OP1_TYPE & (IS_VAR|IS_CV)) && Z_TYPE_P(value) == IS_REFERENCE) {
			value = Z_REFVAL_P(value);
			ZEND_VM_C_GOTO(try_strlen);
		}
		strict = EX_USES_STRICT_TYPES();
		do {
			if (EXPECTED(!strict)) {
				zend_string *str;
				zval tmp;

				ZVAL_COPY(&tmp, value);
				if (zend_parse_arg_str_weak(&tmp, &str)) {
					ZVAL_LONG(EX_VAR(opline->result.var), ZSTR_LEN(str));
					zval_ptr_dtor(&tmp);
					break;
				}
				zval_ptr_dtor(&tmp);
			}
			zend_internal_type_error(strict, "strlen() expects parameter 1 to be string, %s given", zend_get_type_by_const(Z_TYPE_P(value)));
			ZVAL_NULL(EX_VAR(opline->result.var));
		} while (0);
	}
	FREE_OP1();
	ZEND_VM_NEXT_OPCODE_CHECK_EXCEPTION();
}

ZEND_VM_HANDLER(123, ZEND_TYPE_CHECK, CONST|TMP|VAR|CV, ANY, TYPE)
{
	USE_OPLINE
	zval *value;
	int result = 0;
	zend_free_op free_op1;

	SAVE_OPLINE();
	value = GET_OP1_ZVAL_PTR_DEREF(BP_VAR_R);
	if (EXPECTED(Z_TYPE_P(value) == opline->extended_value)) {
		if (OP1_TYPE != IS_CONST && UNEXPECTED(Z_TYPE_P(value) == IS_OBJECT)) {
			zend_class_entry *ce = Z_OBJCE_P(value);

			if (EXPECTED(ZSTR_LEN(ce->name) != sizeof("__PHP_Incomplete_Class") - 1) ||
			    EXPECTED(memcmp(ZSTR_VAL(ce->name), "__PHP_Incomplete_Class", sizeof("__PHP_Incomplete_Class") - 1) != 0)) {
				result = 1;
			}
		} else if (UNEXPECTED(Z_TYPE_P(value) == IS_RESOURCE)) {
			const char *type_name = zend_rsrc_list_get_rsrc_type(Z_RES_P(value));

			if (EXPECTED(type_name != NULL)) {
				result = 1;
			}
		} else {
			result = 1;
		}
	} else if (UNEXPECTED(opline->extended_value == _IS_BOOL) &&
			   EXPECTED(Z_TYPE_P(value) == IS_TRUE || Z_TYPE_P(value) == IS_FALSE)) {
		result = 1;
	}
	FREE_OP1();
	ZEND_VM_SMART_BRANCH(result, 1);
	ZVAL_BOOL(EX_VAR(opline->result.var), result);
	ZEND_VM_NEXT_OPCODE_CHECK_EXCEPTION();
}

ZEND_VM_HANDLER(122, ZEND_DEFINED, CONST, ANY)
{
	USE_OPLINE
	zend_constant *c;
	int result;

	if (EXPECTED(CACHED_PTR(Z_CACHE_SLOT_P(EX_CONSTANT(opline->op1))))) {
		result = 1;
	} else if ((c = zend_quick_get_constant(EX_CONSTANT(opline->op1), 0)) == NULL) {
		result = 0;
	} else {
		CACHE_PTR(Z_CACHE_SLOT_P(EX_CONSTANT(opline->op1)), c);
		result = 1;
	}
	ZEND_VM_SMART_BRANCH(result, 0);
	ZVAL_BOOL(EX_VAR(opline->result.var), result);
	ZEND_VM_NEXT_OPCODE();
}

ZEND_VM_HANDLER(151, ZEND_ASSERT_CHECK, ANY, JMP_ADDR)
{
	USE_OPLINE

	if (EG(assertions) <= 0) {
		zend_op *target = OP_JMP_ADDR(opline, opline->op2);
		if (RETURN_VALUE_USED(opline)) {
			ZVAL_TRUE(EX_VAR(opline->result.var));
		}
		ZEND_VM_JMP(target);
	} else {
		ZEND_VM_NEXT_OPCODE();
	}
}

ZEND_VM_HANDLER(157, ZEND_FETCH_CLASS_NAME, ANY, ANY, CLASS_FETCH)
{
	uint32_t fetch_type;
	zend_class_entry *called_scope, *scope;
	USE_OPLINE

	SAVE_OPLINE();
	fetch_type = opline->extended_value;

	scope = EX(func)->op_array.scope;
	if (UNEXPECTED(scope == NULL)) {
		zend_throw_error(NULL, "Cannot use \"%s\" when no class scope is active",
			fetch_type == ZEND_FETCH_CLASS_SELF ? "self" :
			fetch_type == ZEND_FETCH_CLASS_PARENT ? "parent" : "static");
		HANDLE_EXCEPTION();
	}

	switch (fetch_type) {
		case ZEND_FETCH_CLASS_SELF:
			ZVAL_STR_COPY(EX_VAR(opline->result.var), scope->name);
			break;
		case ZEND_FETCH_CLASS_PARENT:
			if (UNEXPECTED(scope->parent == NULL)) {
				zend_throw_error(NULL,
					"Cannot use \"parent\" when current class scope has no parent");
				HANDLE_EXCEPTION();
			}
			ZVAL_STR_COPY(EX_VAR(opline->result.var), scope->parent->name);
			break;
		case ZEND_FETCH_CLASS_STATIC:
			if (Z_TYPE(EX(This)) == IS_OBJECT) {
				called_scope = Z_OBJCE(EX(This));
			} else {
				called_scope = Z_CE(EX(This));
			}
			ZVAL_STR_COPY(EX_VAR(opline->result.var), called_scope->name);
			break;
		EMPTY_SWITCH_DEFAULT_CASE()
	}
	ZEND_VM_NEXT_OPCODE();
}

ZEND_VM_HANDLER(158, ZEND_CALL_TRAMPOLINE, ANY, ANY)
{
	zend_array *args;
	zend_function *fbc = EX(func);
	zval *ret = EX(return_value);
	uint32_t call_info = EX_CALL_INFO() & (ZEND_CALL_NESTED | ZEND_CALL_TOP | ZEND_CALL_RELEASE_THIS);
	uint32_t num_args = EX_NUM_ARGS();
	zend_execute_data *call;
	USE_OPLINE

	args = emalloc(sizeof(zend_array));
	zend_hash_init(args, num_args, NULL, ZVAL_PTR_DTOR, 0);
	if (num_args) {
		zval *p = ZEND_CALL_ARG(execute_data, 1);
		zval *end = p + num_args;

		zend_hash_real_init(args, 1);
		ZEND_HASH_FILL_PACKED(args) {
			do {
				ZEND_HASH_FILL_ADD(p);
				p++;
			} while (p != end);
		} ZEND_HASH_FILL_END();
	}

	SAVE_OPLINE();
	call = execute_data;
	execute_data = EG(current_execute_data) = EX(prev_execute_data);

	ZEND_ASSERT(zend_vm_calc_used_stack(2, fbc->common.prototype) <= (size_t)(((char*)EG(vm_stack_end)) - (char*)call));

	call->func = fbc->common.prototype;
	ZEND_CALL_NUM_ARGS(call) = 2;

	ZVAL_STR(ZEND_CALL_ARG(call, 1), fbc->common.function_name);
	ZVAL_ARR(ZEND_CALL_ARG(call, 2), args);
	zend_free_trampoline(fbc);
	fbc = call->func;

	if (EXPECTED(fbc->type == ZEND_USER_FUNCTION)) {

		ZEND_ASSERT(!(fbc->common.fn_flags & ZEND_ACC_GENERATOR));

		if (UNEXPECTED(!fbc->op_array.run_time_cache)) {
			init_func_run_time_cache(&fbc->op_array);
		}
		i_init_func_execute_data(call, &fbc->op_array, ret);
		if (EXPECTED(zend_execute_ex == execute_ex)) {
			ZEND_VM_ENTER();
		} else {
			ZEND_ADD_CALL_FLAG(call, ZEND_CALL_TOP);
			zend_execute_ex(call);
		}
	} else {
		zval retval;

		ZEND_ASSERT(fbc->type == ZEND_INTERNAL_FUNCTION);

		EG(current_execute_data) = call;

		if (UNEXPECTED(fbc->common.fn_flags & ZEND_ACC_HAS_TYPE_HINTS)
		 && UNEXPECTED(!zend_verify_internal_arg_types(fbc, call))) {
			zend_vm_stack_free_call_frame(call);
			if (ret) {
				ZVAL_UNDEF(ret);
			}
			ZEND_VM_C_GOTO(call_trampoline_end);
		}

		if (ret == NULL) {
			ZVAL_NULL(&retval);
			ret = &retval;
		}

		if (!zend_execute_internal) {
			/* saves one function call if zend_execute_internal is not used */
			fbc->internal_function.handler(call, ret);
		} else {
			zend_execute_internal(call, ret);
		}

#if ZEND_DEBUG
		ZEND_ASSERT(
			EG(exception) || !call->func ||
			!(call->func->common.fn_flags & ZEND_ACC_HAS_RETURN_TYPE) ||
			zend_verify_internal_return_type(call->func, ret));
#endif

		EG(current_execute_data) = call->prev_execute_data;

		zend_vm_stack_free_args(call);

		if (ret == &retval) {
			zval_ptr_dtor(ret);
		}
	}

ZEND_VM_C_LABEL(call_trampoline_end):
	execute_data = EG(current_execute_data);

	if (!EX(func) || !ZEND_USER_CODE(EX(func)->type) || (call_info & ZEND_CALL_TOP)) {
		ZEND_VM_RETURN();
	}

	opline = EX(opline);

	if (UNEXPECTED(call_info & ZEND_CALL_RELEASE_THIS)) {
		zend_object *object = Z_OBJ(call->This);
		OBJ_RELEASE(object);
	}
	zend_vm_stack_free_call_frame(call);

	if (UNEXPECTED(EG(exception) != NULL)) {
		zend_throw_exception_internal(NULL);
		if (RETURN_VALUE_USED(opline)) {
			zval_ptr_dtor(EX_VAR(opline->result.var));
		}
		HANDLE_EXCEPTION_LEAVE();
	}

	ZEND_VM_INC_OPCODE();
	ZEND_VM_LEAVE();
}

ZEND_VM_HANDLER(182, ZEND_BIND_LEXICAL, TMP, CV, REF)
{
	USE_OPLINE
	zend_free_op free_op1, free_op2;
	zval *closure, *var;
	zend_string *var_name;

	closure = GET_OP1_ZVAL_PTR(BP_VAR_R);
	if (opline->extended_value) {
		/* By-ref binding */
		var = GET_OP2_ZVAL_PTR(BP_VAR_W);
		ZVAL_MAKE_REF(var);
		Z_ADDREF_P(var);
	} else {
		var = GET_OP2_ZVAL_PTR_UNDEF(BP_VAR_R);
		if (UNEXPECTED(Z_ISUNDEF_P(var))) {
			SAVE_OPLINE();
			var = GET_OP2_UNDEF_CV(var, BP_VAR_R);
			if (UNEXPECTED(EG(exception))) {
				HANDLE_EXCEPTION();
			}
		}
		ZVAL_DEREF(var);
		Z_TRY_ADDREF_P(var);
	}

	var_name = CV_DEF_OF(EX_VAR_TO_NUM(opline->op2.var));
	zend_closure_bind_var(closure, var_name, var);
	ZEND_VM_NEXT_OPCODE();
}

ZEND_VM_HANDLER(183, ZEND_BIND_STATIC, CV, CONST, REF)
{
	USE_OPLINE
	zend_free_op free_op1, free_op2;
	HashTable *ht;
	zval *varname;
	zval *value;
	zval *variable_ptr;

	SAVE_OPLINE();
	variable_ptr = GET_OP1_ZVAL_PTR_PTR_UNDEF(BP_VAR_W);
	zval_ptr_dtor(variable_ptr);

	ht = EX(func)->op_array.static_variables;
	ZEND_ASSERT(ht != NULL);
	if (GC_REFCOUNT(ht) > 1) {
		if (!(GC_FLAGS(ht) & IS_ARRAY_IMMUTABLE)) {
			GC_REFCOUNT(ht)--;
		}
		EX(func)->op_array.static_variables = ht = zend_array_dup(ht);
	}

	varname = GET_OP2_ZVAL_PTR(BP_VAR_R);
	value = zend_hash_find(ht, Z_STR_P(varname));

	if (opline->extended_value) {
		if (Z_CONSTANT_P(value)) {
			if (UNEXPECTED(zval_update_constant_ex(value, EX(func)->op_array.scope) != SUCCESS)) {
				ZVAL_NULL(variable_ptr);
				HANDLE_EXCEPTION();
			}
		}
		if (UNEXPECTED(!Z_ISREF_P(value))) {
			zend_reference *ref = (zend_reference*)emalloc(sizeof(zend_reference));
			GC_REFCOUNT(ref) = 2;
			GC_TYPE_INFO(ref) = IS_REFERENCE;
			ZVAL_COPY_VALUE(&ref->val, value);
			Z_REF_P(value) = ref;
			Z_TYPE_INFO_P(value) = IS_REFERENCE_EX;
			ZVAL_REF(variable_ptr, ref);
		} else {
			Z_ADDREF_P(value);
			ZVAL_REF(variable_ptr, Z_REF_P(value));
		}
	} else {
		ZVAL_COPY(variable_ptr, value);
	}

	ZEND_VM_NEXT_OPCODE_CHECK_EXCEPTION();
}

ZEND_VM_HANDLER(184, ZEND_FETCH_THIS, UNUSED, UNUSED)
{
	USE_OPLINE

	if (EXPECTED(Z_TYPE(EX(This)) == IS_OBJECT)) {
		zval *result = EX_VAR(opline->result.var);

		ZVAL_OBJ(result, Z_OBJ(EX(This)));
		Z_ADDREF_P(result);
		ZEND_VM_NEXT_OPCODE();
	} else {
		SAVE_OPLINE();
		zend_throw_error(NULL, "Using $this when not in object context");
		HANDLE_EXCEPTION();
	}
}

ZEND_VM_HANDLER(186, ZEND_ISSET_ISEMPTY_THIS, UNUSED, UNUSED)
{
	USE_OPLINE

	ZVAL_BOOL(EX_VAR(opline->result.var),
		(opline->extended_value & ZEND_ISSET) ?
			 (Z_TYPE(EX(This)) == IS_OBJECT) :
			 (Z_TYPE(EX(This)) != IS_OBJECT));
	ZEND_VM_NEXT_OPCODE();
}

ZEND_VM_HANDLER(49, ZEND_CHECK_VAR, CV, UNUSED)
{
	USE_OPLINE
	zval *op1 = EX_VAR(opline->op1.var);

	if (UNEXPECTED(Z_TYPE_INFO_P(op1) == IS_UNDEF)) {
		SAVE_OPLINE();
		GET_OP1_UNDEF_CV(op1, BP_VAR_R);
		ZEND_VM_NEXT_OPCODE_CHECK_EXCEPTION();
	}
	ZEND_VM_NEXT_OPCODE();
}

ZEND_VM_HANDLER(51, ZEND_MAKE_REF, VAR|CV, UNUSED)
{
	USE_OPLINE
	zval *op1 = EX_VAR(opline->op1.var);

	if (OP1_TYPE == IS_CV) {
		if (UNEXPECTED(Z_TYPE_P(op1) == IS_UNDEF)) {
			ZVAL_NEW_EMPTY_REF(op1);
			Z_SET_REFCOUNT_P(op1, 2);
			ZVAL_NULL(Z_REFVAL_P(op1));
			ZVAL_REF(EX_VAR(opline->result.var), Z_REF_P(op1));
		} else {
			ZVAL_MAKE_REF(op1);
			ZVAL_COPY(EX_VAR(opline->result.var), op1);
		}
	} else if (EXPECTED(Z_TYPE_P(op1) == IS_INDIRECT)) {
		op1 = Z_INDIRECT_P(op1);
		if (EXPECTED(!Z_ISREF_P(op1))) {
			ZVAL_MAKE_REF(op1);
		}
		GC_REFCOUNT(Z_REF_P(op1))++;
		ZVAL_REF(EX_VAR(opline->result.var), Z_REF_P(op1));
	} else {
		ZVAL_COPY_VALUE(EX_VAR(opline->result.var), op1);
	}
	ZEND_VM_NEXT_OPCODE();
}

ZEND_VM_TYPE_SPEC_HANDLER(ZEND_ADD, (res_info == MAY_BE_LONG && op1_info == MAY_BE_LONG && op2_info == MAY_BE_LONG), ZEND_ADD_LONG_NO_OVERFLOW, CONST|TMPVARCV, CONST|TMPVARCV, SPEC(NO_CONST_CONST,COMMUTATIVE))
{
	USE_OPLINE
	zval *op1, *op2, *result;

	op1 = GET_OP1_ZVAL_PTR_UNDEF(BP_VAR_R);
	op2 = GET_OP2_ZVAL_PTR_UNDEF(BP_VAR_R);
	result = EX_VAR(opline->result.var);
	ZVAL_LONG(result, Z_LVAL_P(op1) + Z_LVAL_P(op2));
	ZEND_VM_NEXT_OPCODE();
}

ZEND_VM_TYPE_SPEC_HANDLER(ZEND_ADD, (op1_info == MAY_BE_LONG && op2_info == MAY_BE_LONG), ZEND_ADD_LONG, CONST|TMPVARCV, CONST|TMPVARCV, SPEC(NO_CONST_CONST,COMMUTATIVE))
{
	USE_OPLINE
	zval *op1, *op2, *result;

	op1 = GET_OP1_ZVAL_PTR_UNDEF(BP_VAR_R);
	op2 = GET_OP2_ZVAL_PTR_UNDEF(BP_VAR_R);
	result = EX_VAR(opline->result.var);
	fast_long_add_function(result, op1, op2);
	ZEND_VM_NEXT_OPCODE();
}

ZEND_VM_TYPE_SPEC_HANDLER(ZEND_ADD, (op1_info == MAY_BE_DOUBLE && op2_info == MAY_BE_DOUBLE), ZEND_ADD_DOUBLE, CONST|TMPVARCV, CONST|TMPVARCV, SPEC(NO_CONST_CONST,COMMUTATIVE))
{
	USE_OPLINE
	zval *op1, *op2, *result;

	op1 = GET_OP1_ZVAL_PTR_UNDEF(BP_VAR_R);
	op2 = GET_OP2_ZVAL_PTR_UNDEF(BP_VAR_R);
	result = EX_VAR(opline->result.var);
	ZVAL_DOUBLE(result, Z_DVAL_P(op1) + Z_DVAL_P(op2));
	ZEND_VM_NEXT_OPCODE();
}

ZEND_VM_TYPE_SPEC_HANDLER(ZEND_SUB, (res_info == MAY_BE_LONG && op1_info == MAY_BE_LONG && op2_info == MAY_BE_LONG), ZEND_SUB_LONG_NO_OVERFLOW, CONST|TMPVARCV, CONST|TMPVARCV, SPEC(NO_CONST_CONST))
{
	USE_OPLINE
	zval *op1, *op2, *result;

	op1 = GET_OP1_ZVAL_PTR_UNDEF(BP_VAR_R);
	op2 = GET_OP2_ZVAL_PTR_UNDEF(BP_VAR_R);
	result = EX_VAR(opline->result.var);
	ZVAL_LONG(result, Z_LVAL_P(op1) - Z_LVAL_P(op2));
	ZEND_VM_NEXT_OPCODE();
}

ZEND_VM_TYPE_SPEC_HANDLER(ZEND_SUB, (op1_info == MAY_BE_LONG && op2_info == MAY_BE_LONG), ZEND_SUB_LONG, CONST|TMPVARCV, CONST|TMPVARCV, SPEC(NO_CONST_CONST))
{
	USE_OPLINE
	zval *op1, *op2, *result;

	op1 = GET_OP1_ZVAL_PTR_UNDEF(BP_VAR_R);
	op2 = GET_OP2_ZVAL_PTR_UNDEF(BP_VAR_R);
	result = EX_VAR(opline->result.var);
	fast_long_sub_function(result, op1, op2);
	ZEND_VM_NEXT_OPCODE();
}

ZEND_VM_TYPE_SPEC_HANDLER(ZEND_SUB, (op1_info == MAY_BE_DOUBLE && op2_info == MAY_BE_DOUBLE), ZEND_SUB_DOUBLE, CONST|TMPVARCV, CONST|TMPVARCV, SPEC(NO_CONST_CONST))
{
	USE_OPLINE
	zval *op1, *op2, *result;

	op1 = GET_OP1_ZVAL_PTR_UNDEF(BP_VAR_R);
	op2 = GET_OP2_ZVAL_PTR_UNDEF(BP_VAR_R);
	result = EX_VAR(opline->result.var);
	ZVAL_DOUBLE(result, Z_DVAL_P(op1) - Z_DVAL_P(op2));
	ZEND_VM_NEXT_OPCODE();
}

ZEND_VM_TYPE_SPEC_HANDLER(ZEND_MUL, (res_info == MAY_BE_LONG && op1_info == MAY_BE_LONG && op2_info == MAY_BE_LONG), ZEND_MUL_LONG_NO_OVERFLOW, CONST|TMPVARCV, CONST|TMPVARCV, SPEC(NO_CONST_CONST,COMMUTATIVE))
{
	USE_OPLINE
	zval *op1, *op2, *result;

	op1 = GET_OP1_ZVAL_PTR_UNDEF(BP_VAR_R);
	op2 = GET_OP2_ZVAL_PTR_UNDEF(BP_VAR_R);
	result = EX_VAR(opline->result.var);
	ZVAL_LONG(result, Z_LVAL_P(op1) * Z_LVAL_P(op2));
	ZEND_VM_NEXT_OPCODE();
}

ZEND_VM_TYPE_SPEC_HANDLER(ZEND_MUL, (op1_info == MAY_BE_LONG && op2_info == MAY_BE_LONG), ZEND_MUL_LONG, CONST|TMPVARCV, CONST|TMPVARCV, SPEC(NO_CONST_CONST,COMMUTATIVE))
{
	USE_OPLINE
	zval *op1, *op2, *result;
	zend_long overflow;

	op1 = GET_OP1_ZVAL_PTR_UNDEF(BP_VAR_R);
	op2 = GET_OP2_ZVAL_PTR_UNDEF(BP_VAR_R);
	result = EX_VAR(opline->result.var);
	ZEND_SIGNED_MULTIPLY_LONG(Z_LVAL_P(op1), Z_LVAL_P(op2), Z_LVAL_P(result), Z_DVAL_P(result), overflow);
	Z_TYPE_INFO_P(result) = overflow ? IS_DOUBLE : IS_LONG;
	ZEND_VM_NEXT_OPCODE();
}

ZEND_VM_TYPE_SPEC_HANDLER(ZEND_MUL, (op1_info == MAY_BE_DOUBLE && op2_info == MAY_BE_DOUBLE), ZEND_MUL_DOUBLE, CONST|TMPVARCV, CONST|TMPVARCV, SPEC(NO_CONST_CONST,COMMUTATIVE))
{
	USE_OPLINE
	zval *op1, *op2, *result;

	op1 = GET_OP1_ZVAL_PTR_UNDEF(BP_VAR_R);
	op2 = GET_OP2_ZVAL_PTR_UNDEF(BP_VAR_R);
	result = EX_VAR(opline->result.var);
	ZVAL_DOUBLE(result, Z_DVAL_P(op1) * Z_DVAL_P(op2));
	ZEND_VM_NEXT_OPCODE();
}

ZEND_VM_TYPE_SPEC_HANDLER(ZEND_IS_EQUAL, (op1_info == MAY_BE_LONG && op2_info == MAY_BE_LONG), ZEND_IS_EQUAL_LONG, CONST|TMPVARCV, CONST|TMPVARCV, SPEC(SMART_BRANCH,NO_CONST_CONST,COMMUTATIVE))
{
	USE_OPLINE
	zval *op1, *op2;
	int result;

	op1 = GET_OP1_ZVAL_PTR_UNDEF(BP_VAR_R);
	op2 = GET_OP2_ZVAL_PTR_UNDEF(BP_VAR_R);
	result = (Z_LVAL_P(op1) == Z_LVAL_P(op2));
	ZEND_VM_SMART_BRANCH(result, 0);
	ZVAL_BOOL(EX_VAR(opline->result.var), result);
	ZEND_VM_NEXT_OPCODE();
}

ZEND_VM_TYPE_SPEC_HANDLER(ZEND_IS_EQUAL, (op1_info == MAY_BE_DOUBLE && op2_info == MAY_BE_DOUBLE), ZEND_IS_EQUAL_DOUBLE, CONST|TMPVARCV, CONST|TMPVARCV, SPEC(SMART_BRANCH,NO_CONST_CONST,COMMUTATIVE))
{
	USE_OPLINE
	zval *op1, *op2;
	int result;

	op1 = GET_OP1_ZVAL_PTR_UNDEF(BP_VAR_R);
	op2 = GET_OP2_ZVAL_PTR_UNDEF(BP_VAR_R);
	result = (Z_DVAL_P(op1) == Z_DVAL_P(op2));
	ZEND_VM_SMART_BRANCH(result, 0);
	ZVAL_BOOL(EX_VAR(opline->result.var), result);
	ZEND_VM_NEXT_OPCODE();
}

ZEND_VM_TYPE_SPEC_HANDLER(ZEND_IS_NOT_EQUAL, (op1_info == MAY_BE_LONG && op2_info == MAY_BE_LONG), ZEND_IS_NOT_EQUAL_LONG, CONST|TMPVARCV, CONST|TMPVARCV, SPEC(SMART_BRANCH,NO_CONST_CONST,COMMUTATIVE))
{
	USE_OPLINE
	zval *op1, *op2;
	int result;

	op1 = GET_OP1_ZVAL_PTR_UNDEF(BP_VAR_R);
	op2 = GET_OP2_ZVAL_PTR_UNDEF(BP_VAR_R);
	result = (Z_LVAL_P(op1) != Z_LVAL_P(op2));
	ZEND_VM_SMART_BRANCH(result, 0);
	ZVAL_BOOL(EX_VAR(opline->result.var), result);
	ZEND_VM_NEXT_OPCODE();
}

ZEND_VM_TYPE_SPEC_HANDLER(ZEND_IS_NOT_EQUAL, (op1_info == MAY_BE_DOUBLE && op2_info == MAY_BE_DOUBLE), ZEND_IS_NOT_EQUAL_DOUBLE, CONST|TMPVARCV, CONST|TMPVARCV, SPEC(SMART_BRANCH,NO_CONST_CONST,COMMUTATIVE))
{
	USE_OPLINE
	zval *op1, *op2;
	int result;

	op1 = GET_OP1_ZVAL_PTR_UNDEF(BP_VAR_R);
	op2 = GET_OP2_ZVAL_PTR_UNDEF(BP_VAR_R);
	result = (Z_DVAL_P(op1) != Z_DVAL_P(op2));
	ZEND_VM_SMART_BRANCH(result, 0);
	ZVAL_BOOL(EX_VAR(opline->result.var), result);
	ZEND_VM_NEXT_OPCODE();
}

ZEND_VM_TYPE_SPEC_HANDLER(ZEND_IS_SMALLER, (op1_info == MAY_BE_LONG && op2_info == MAY_BE_LONG), ZEND_IS_SMALLER_LONG, CONST|TMPVARCV, CONST|TMPVARCV, SPEC(SMART_BRANCH,NO_CONST_CONST))
{
	USE_OPLINE
	zval *op1, *op2;
	int result;

	op1 = GET_OP1_ZVAL_PTR_UNDEF(BP_VAR_R);
	op2 = GET_OP2_ZVAL_PTR_UNDEF(BP_VAR_R);
	result = (Z_LVAL_P(op1) < Z_LVAL_P(op2));
	ZEND_VM_SMART_BRANCH(result, 0);
	ZVAL_BOOL(EX_VAR(opline->result.var), result);
	ZEND_VM_NEXT_OPCODE();
}

ZEND_VM_TYPE_SPEC_HANDLER(ZEND_IS_SMALLER, (op1_info == MAY_BE_DOUBLE && op2_info == MAY_BE_DOUBLE), ZEND_IS_SMALLER_DOUBLE, CONST|TMPVARCV, CONST|TMPVARCV, SPEC(SMART_BRANCH,NO_CONST_CONST))
{
	USE_OPLINE
	zval *op1, *op2;
	int result;

	op1 = GET_OP1_ZVAL_PTR_UNDEF(BP_VAR_R);
	op2 = GET_OP2_ZVAL_PTR_UNDEF(BP_VAR_R);
	result = (Z_DVAL_P(op1) < Z_DVAL_P(op2));
	ZEND_VM_SMART_BRANCH(result, 0);
	ZVAL_BOOL(EX_VAR(opline->result.var), result);
	ZEND_VM_NEXT_OPCODE();
}

ZEND_VM_TYPE_SPEC_HANDLER(ZEND_IS_SMALLER_OR_EQUAL, (op1_info == MAY_BE_LONG && op2_info == MAY_BE_LONG), ZEND_IS_SMALLER_OR_EQUAL_LONG, CONST|TMPVARCV, CONST|TMPVARCV, SPEC(SMART_BRANCH,NO_CONST_CONST))
{
	USE_OPLINE
	zval *op1, *op2;
	int result;

	op1 = GET_OP1_ZVAL_PTR_UNDEF(BP_VAR_R);
	op2 = GET_OP2_ZVAL_PTR_UNDEF(BP_VAR_R);
	result = (Z_LVAL_P(op1) <= Z_LVAL_P(op2));
	ZEND_VM_SMART_BRANCH(result, 0);
	ZVAL_BOOL(EX_VAR(opline->result.var), result);
	ZEND_VM_NEXT_OPCODE();
}

ZEND_VM_TYPE_SPEC_HANDLER(ZEND_IS_SMALLER_OR_EQUAL, (op1_info == MAY_BE_DOUBLE && op2_info == MAY_BE_DOUBLE), ZEND_IS_SMALLER_OR_EQUAL_DOUBLE, CONST|TMPVARCV, CONST|TMPVARCV, SPEC(SMART_BRANCH,NO_CONST_CONST))
{
	USE_OPLINE
	zval *op1, *op2;
	int result;

	op1 = GET_OP1_ZVAL_PTR_UNDEF(BP_VAR_R);
	op2 = GET_OP2_ZVAL_PTR_UNDEF(BP_VAR_R);
	result = (Z_DVAL_P(op1) <= Z_DVAL_P(op2));
	ZEND_VM_SMART_BRANCH(result, 0);
	ZVAL_BOOL(EX_VAR(opline->result.var), result);
	ZEND_VM_NEXT_OPCODE();
}

ZEND_VM_TYPE_SPEC_HANDLER(ZEND_PRE_INC, (res_info == MAY_BE_LONG && op1_info == MAY_BE_LONG), ZEND_PRE_INC_LONG_NO_OVERFLOW, TMPVARCV, ANY, SPEC(RETVAL))
{
	USE_OPLINE
	zval *var_ptr;

	var_ptr = GET_OP1_ZVAL_PTR_PTR_UNDEF(BP_VAR_RW);
	Z_LVAL_P(var_ptr)++;
	if (UNEXPECTED(RETURN_VALUE_USED(opline))) {
		ZVAL_LONG(EX_VAR(opline->result.var), Z_LVAL_P(var_ptr));
	}
	ZEND_VM_NEXT_OPCODE();
}

ZEND_VM_TYPE_SPEC_HANDLER(ZEND_PRE_INC, (op1_info == MAY_BE_LONG), ZEND_PRE_INC_LONG, TMPVARCV, ANY, SPEC(RETVAL))
{
	USE_OPLINE
	zval *var_ptr;

	var_ptr = GET_OP1_ZVAL_PTR_PTR_UNDEF(BP_VAR_RW);
	fast_long_increment_function(var_ptr);
	if (UNEXPECTED(RETURN_VALUE_USED(opline))) {
		ZVAL_COPY_VALUE(EX_VAR(opline->result.var), var_ptr);
	}
	ZEND_VM_NEXT_OPCODE();
}

ZEND_VM_TYPE_SPEC_HANDLER(ZEND_PRE_INC, (op1_info == (MAY_BE_LONG|MAY_BE_DOUBLE)), ZEND_PRE_INC_LONG_OR_DOUBLE, TMPVARCV, ANY, SPEC(RETVAL))
{
	USE_OPLINE
	zval *var_ptr;

	var_ptr = GET_OP1_ZVAL_PTR_PTR_UNDEF(BP_VAR_RW);
	if (EXPECTED(Z_TYPE_P(var_ptr) == IS_LONG)) {
		fast_long_increment_function(var_ptr);
	} else {
		Z_DVAL_P(var_ptr)++;
	}
	if (UNEXPECTED(RETURN_VALUE_USED(opline))) {
		ZVAL_COPY_VALUE(EX_VAR(opline->result.var), var_ptr);
	}
	ZEND_VM_NEXT_OPCODE();
}

ZEND_VM_TYPE_SPEC_HANDLER(ZEND_PRE_DEC, (res_info == MAY_BE_LONG && op1_info == MAY_BE_LONG), ZEND_PRE_DEC_LONG_NO_OVERFLOW, TMPVARCV, ANY, SPEC(RETVAL))
{
	USE_OPLINE
	zval *var_ptr;

	var_ptr = GET_OP1_ZVAL_PTR_PTR_UNDEF(BP_VAR_RW);
	Z_LVAL_P(var_ptr)--;
	if (UNEXPECTED(RETURN_VALUE_USED(opline))) {
		ZVAL_LONG(EX_VAR(opline->result.var), Z_LVAL_P(var_ptr));
	}
	ZEND_VM_NEXT_OPCODE();
}

ZEND_VM_TYPE_SPEC_HANDLER(ZEND_PRE_DEC, (op1_info == MAY_BE_LONG), ZEND_PRE_DEC_LONG, TMPVARCV, ANY, SPEC(RETVAL))
{
	USE_OPLINE
	zval *var_ptr;

	var_ptr = GET_OP1_ZVAL_PTR_PTR_UNDEF(BP_VAR_RW);
	fast_long_decrement_function(var_ptr);
	if (UNEXPECTED(RETURN_VALUE_USED(opline))) {
		ZVAL_COPY_VALUE(EX_VAR(opline->result.var), var_ptr);
	}
	ZEND_VM_NEXT_OPCODE();
}

ZEND_VM_TYPE_SPEC_HANDLER(ZEND_PRE_DEC, (op1_info == (MAY_BE_LONG|MAY_BE_DOUBLE)), ZEND_PRE_DEC_LONG_OR_DOUBLE, TMPVARCV, ANY, SPEC(RETVAL))
{
	USE_OPLINE
	zval *var_ptr;

	var_ptr = GET_OP1_ZVAL_PTR_PTR_UNDEF(BP_VAR_RW);
	if (EXPECTED(Z_TYPE_P(var_ptr) == IS_LONG)) {
		fast_long_decrement_function(var_ptr);
	} else {
		Z_DVAL_P(var_ptr)--;
	}
	if (UNEXPECTED(RETURN_VALUE_USED(opline))) {
		ZVAL_COPY_VALUE(EX_VAR(opline->result.var), var_ptr);
	}
	ZEND_VM_NEXT_OPCODE();
}

ZEND_VM_TYPE_SPEC_HANDLER(ZEND_POST_INC, (res_info == MAY_BE_LONG && op1_info == MAY_BE_LONG), ZEND_POST_INC_LONG_NO_OVERFLOW, TMPVARCV, ANY)
{
	USE_OPLINE
	zval *var_ptr;

	var_ptr = GET_OP1_ZVAL_PTR_PTR_UNDEF(BP_VAR_RW);
	ZVAL_LONG(EX_VAR(opline->result.var), Z_LVAL_P(var_ptr));
	Z_LVAL_P(var_ptr)++;
	ZEND_VM_NEXT_OPCODE();
}

ZEND_VM_TYPE_SPEC_HANDLER(ZEND_POST_INC, (op1_info == MAY_BE_LONG), ZEND_POST_INC_LONG, TMPVARCV, ANY)
{
	USE_OPLINE
	zval *var_ptr;

	var_ptr = GET_OP1_ZVAL_PTR_PTR_UNDEF(BP_VAR_RW);
	ZVAL_LONG(EX_VAR(opline->result.var), Z_LVAL_P(var_ptr));
	fast_long_increment_function(var_ptr);
	ZEND_VM_NEXT_OPCODE();
}

ZEND_VM_TYPE_SPEC_HANDLER(ZEND_POST_INC, (op1_info == (MAY_BE_LONG|MAY_BE_DOUBLE)), ZEND_POST_INC_LONG_OR_DOUBLE, TMPVARCV, ANY)
{
	USE_OPLINE
	zval *var_ptr;

	var_ptr = GET_OP1_ZVAL_PTR_PTR_UNDEF(BP_VAR_RW);
	ZVAL_COPY_VALUE(EX_VAR(opline->result.var), var_ptr);
	if (EXPECTED(Z_TYPE_P(var_ptr) == IS_LONG)) {
		fast_long_increment_function(var_ptr);
	} else {
		Z_DVAL_P(var_ptr)++;
	}
	ZEND_VM_NEXT_OPCODE();
}

ZEND_VM_TYPE_SPEC_HANDLER(ZEND_POST_DEC, (res_info == MAY_BE_LONG && op1_info == MAY_BE_LONG), ZEND_POST_DEC_LONG_NO_OVERFLOW, TMPVARCV, ANY)
{
	USE_OPLINE
	zval *var_ptr;

	var_ptr = GET_OP1_ZVAL_PTR_PTR_UNDEF(BP_VAR_RW);
	ZVAL_LONG(EX_VAR(opline->result.var), Z_LVAL_P(var_ptr));
	Z_LVAL_P(var_ptr)--;
	ZEND_VM_NEXT_OPCODE();
}

ZEND_VM_TYPE_SPEC_HANDLER(ZEND_POST_DEC, (op1_info == MAY_BE_LONG), ZEND_POST_DEC_LONG, TMPVARCV, ANY)
{
	USE_OPLINE
	zval *var_ptr;

	var_ptr = GET_OP1_ZVAL_PTR_PTR_UNDEF(BP_VAR_RW);
	ZVAL_LONG(EX_VAR(opline->result.var), Z_LVAL_P(var_ptr));
	fast_long_decrement_function(var_ptr);
	ZEND_VM_NEXT_OPCODE();
}

ZEND_VM_TYPE_SPEC_HANDLER(ZEND_POST_DEC, (op1_info == (MAY_BE_LONG|MAY_BE_DOUBLE)), ZEND_POST_DEC_LONG_OR_DOUBLE, TMPVARCV, ANY)
{
	USE_OPLINE
	zval *var_ptr;

	var_ptr = GET_OP1_ZVAL_PTR_PTR_UNDEF(BP_VAR_RW);
	ZVAL_COPY_VALUE(EX_VAR(opline->result.var), var_ptr);
	if (EXPECTED(Z_TYPE_P(var_ptr) == IS_LONG)) {
		fast_long_decrement_function(var_ptr);
	} else {
		Z_DVAL_P(var_ptr)--;
	}
	ZEND_VM_NEXT_OPCODE();
}

ZEND_VM_TYPE_SPEC_HANDLER(ZEND_QM_ASSIGN, (op1_info == MAY_BE_DOUBLE), ZEND_QM_ASSIGN_DOUBLE, CONST|TMPVARCV, ANY)
{
	USE_OPLINE
	zend_free_op free_op1;
	zval *value;

	value = GET_OP1_ZVAL_PTR_UNDEF(BP_VAR_R);
	ZVAL_DOUBLE(EX_VAR(opline->result.var), Z_DVAL_P(value));
	ZEND_VM_NEXT_OPCODE();
}

ZEND_VM_TYPE_SPEC_HANDLER(ZEND_QM_ASSIGN, (!(op1_info & ((MAY_BE_ANY|MAY_BE_UNDEF)-(MAY_BE_NULL|MAY_BE_FALSE|MAY_BE_TRUE|MAY_BE_LONG|MAY_BE_DOUBLE)))), ZEND_QM_ASSIGN_NOREF, CONST|TMPVARCV, ANY)
{
	USE_OPLINE
	zend_free_op free_op1;
	zval *value;

	value = GET_OP1_ZVAL_PTR_UNDEF(BP_VAR_R);
	ZVAL_COPY_VALUE(EX_VAR(opline->result.var), value);
	ZEND_VM_NEXT_OPCODE();
}

ZEND_VM_TYPE_SPEC_HANDLER(ZEND_FETCH_DIM_R, (!(op2_info & (MAY_BE_UNDEF|MAY_BE_NULL|MAY_BE_STRING|MAY_BE_ARRAY|MAY_BE_OBJECT|MAY_BE_RESOURCE|MAY_BE_REF))), ZEND_FETCH_DIM_R_INDEX, CONST|TMPVAR|CV, CONST|TMPVAR|CV)
{
	USE_OPLINE
	zend_free_op free_op1, free_op2;
	zval *container, *dim, *value;
	zend_long offset;

	container = GET_OP1_ZVAL_PTR_UNDEF(BP_VAR_R);
	dim = GET_OP2_ZVAL_PTR_UNDEF(BP_VAR_R);
	if (EXPECTED(Z_TYPE_P(container) == IS_ARRAY)) {
ZEND_VM_C_LABEL(fetch_dim_r_index_array):
		if (EXPECTED(Z_TYPE_P(dim) == IS_LONG)) {
			offset = Z_LVAL_P(dim);
		} else {
			offset = zval_get_long(dim);
		}
		ZEND_HASH_INDEX_FIND(Z_ARRVAL_P(container), offset, value, ZEND_VM_C_LABEL(fetch_dim_r_index_undef));
		ZVAL_COPY_UNREF(EX_VAR(opline->result.var), value);
		if (OP1_TYPE & (IS_TMP_VAR|IS_VAR)) {
			SAVE_OPLINE();
			FREE_OP1();
			ZEND_VM_NEXT_OPCODE_CHECK_EXCEPTION();
		} else {
			ZEND_VM_NEXT_OPCODE();
		}
	} else if (OP1_TYPE != IS_CONST && EXPECTED(Z_TYPE_P(container) == IS_REFERENCE)) {
		container = Z_REFVAL_P(container);
		if (EXPECTED(Z_TYPE_P(container) == IS_ARRAY)) {
			ZEND_VM_C_GOTO(fetch_dim_r_index_array);
		} else {
			ZEND_VM_C_GOTO(fetch_dim_r_index_slow);
		}
	} else {
ZEND_VM_C_LABEL(fetch_dim_r_index_slow):
		SAVE_OPLINE();
		zend_fetch_dimension_address_read_R_slow(EX_VAR(opline->result.var), container, dim);
		FREE_OP1();
		ZEND_VM_NEXT_OPCODE_CHECK_EXCEPTION();
	}

ZEND_VM_C_LABEL(fetch_dim_r_index_undef):
	ZVAL_NULL(EX_VAR(opline->result.var));
	SAVE_OPLINE();
	zend_error(E_NOTICE, "Undefined offset: " ZEND_LONG_FMT, offset);
	FREE_OP1();
	ZEND_VM_NEXT_OPCODE_CHECK_EXCEPTION();
}

ZEND_VM_TYPE_SPEC_HANDLER(ZEND_SEND_VAR, (op1_info & (MAY_BE_UNDEF|MAY_BE_REF)) == 0, ZEND_SEND_VAR_SIMPLE, CV|VAR, NUM)
{
	USE_OPLINE
	zval *varptr, *arg;
	zend_free_op free_op1;

	varptr = GET_OP1_ZVAL_PTR_UNDEF(BP_VAR_R);
	arg = ZEND_CALL_VAR(EX(call), opline->result.var);

	if (OP1_TYPE == IS_CV) {
		ZVAL_COPY(arg, varptr);
	} else /* if (OP1_TYPE == IS_VAR) */ {
		ZVAL_COPY_VALUE(arg, varptr);
	}

	ZEND_VM_NEXT_OPCODE();
}

ZEND_VM_TYPE_SPEC_HANDLER(ZEND_SEND_VAR_EX, (op1_info & (MAY_BE_UNDEF|MAY_BE_REF)) == 0, ZEND_SEND_VAR_EX_SIMPLE, CV|VAR, NUM, SPEC(QUICK_ARG))
{
	USE_OPLINE
	zval *varptr, *arg;
	zend_free_op free_op1;
	uint32_t arg_num = opline->op2.num;

	if (EXPECTED(arg_num <= MAX_ARG_FLAG_NUM)) {
		if (QUICK_ARG_SHOULD_BE_SENT_BY_REF(EX(call)->func, arg_num)) {
			ZEND_VM_C_GOTO(send_var_by_ref_simple);
		}
	} else if (ARG_SHOULD_BE_SENT_BY_REF(EX(call)->func, arg_num)) {
ZEND_VM_C_LABEL(send_var_by_ref_simple):
		ZEND_VM_DISPATCH_TO_HANDLER(ZEND_SEND_REF);
	}

	varptr = GET_OP1_ZVAL_PTR_UNDEF(BP_VAR_R);
	arg = ZEND_CALL_VAR(EX(call), opline->result.var);

	if (OP1_TYPE == IS_CV) {
		ZVAL_COPY(arg, varptr);
	} else /* if (OP1_TYPE == IS_VAR) */ {
		ZVAL_COPY_VALUE(arg, varptr);
	}

	ZEND_VM_NEXT_OPCODE();
}

ZEND_VM_DEFINE_OP(137, ZEND_OP_DATA);

ZEND_VM_HELPER(zend_interrupt_helper, ANY, ANY)
{
	EG(vm_interrupt) = 0;
	if (EG(timed_out)) {
		zend_timeout(0);
	} else if (zend_interrupt_function) {
		SAVE_OPLINE();
		zend_interrupt_function(execute_data);
		ZEND_VM_ENTER();
	}
	ZEND_VM_CONTINUE();
}<|MERGE_RESOLUTION|>--- conflicted
+++ resolved
@@ -3446,187 +3446,12 @@
 
 ZEND_VM_C_LABEL(try_function_name):
 	if (OP2_TYPE != IS_CONST && EXPECTED(Z_TYPE_P(function_name) == IS_STRING)) {
-<<<<<<< HEAD
 		call = zend_init_dynamic_call_string(Z_STR_P(function_name), opline->extended_value);
 	} else if (OP2_TYPE != IS_CONST && EXPECTED(Z_TYPE_P(function_name) == IS_OBJECT)) {
 		call = zend_init_dynamic_call_object(function_name, opline->extended_value);
 	} else if (EXPECTED(Z_TYPE_P(function_name) == IS_ARRAY)) {
 		call = zend_init_dynamic_call_array(Z_ARRVAL_P(function_name), opline->extended_value);
 	} else if ((OP2_TYPE & (IS_VAR|IS_CV)) && EXPECTED(Z_TYPE_P(function_name) == IS_REFERENCE)) {
-=======
-		const char *colon;
-		
-		if ((colon = zend_memrchr(Z_STRVAL_P(function_name), ':', Z_STRLEN_P(function_name))) != NULL &&
-			colon > Z_STRVAL_P(function_name) &&
-			*(colon-1) == ':'
-		) {
-			zend_string *mname;
-			size_t cname_length = colon - Z_STRVAL_P(function_name) - 1;
-			size_t mname_length = Z_STRLEN_P(function_name) - cname_length - (sizeof("::") - 1);
-			
-			lcname = zend_string_init(Z_STRVAL_P(function_name), cname_length, 0);
-			
-			object = NULL;
-			called_scope = zend_fetch_class_by_name(lcname, NULL, ZEND_FETCH_CLASS_DEFAULT | ZEND_FETCH_CLASS_EXCEPTION);
-			if (UNEXPECTED(called_scope == NULL)) {
-				zend_string_release(lcname);
-				ZEND_VM_NEXT_OPCODE_CHECK_EXCEPTION();
-			}
-			
-			mname = zend_string_init(Z_STRVAL_P(function_name) + (cname_length + sizeof("::") - 1), mname_length, 0);
-			
-			if (called_scope->get_static_method) {
-				fbc = called_scope->get_static_method(called_scope, mname);
-			} else {
-				fbc = zend_std_get_static_method(called_scope, mname, NULL);
-			}
-			if (UNEXPECTED(fbc == NULL)) {
-				if (EXPECTED(!EG(exception))) {
-					zend_throw_error(NULL, "Call to undefined method %s::%s()", ZSTR_VAL(called_scope->name), ZSTR_VAL(mname));
-				}
-				zend_string_release(lcname);
-				zend_string_release(mname);
-				FREE_OP2();
-				HANDLE_EXCEPTION();
-			}
-			
-			zend_string_release(lcname);
-			zend_string_release(mname);
-			
-			if (!(fbc->common.fn_flags & ZEND_ACC_STATIC)) {
-				if (fbc->common.fn_flags & ZEND_ACC_ALLOW_STATIC) {
-					zend_error(E_DEPRECATED,
-						"Non-static method %s::%s() should not be called statically",
-						ZSTR_VAL(fbc->common.scope->name), ZSTR_VAL(fbc->common.function_name));
-					if (UNEXPECTED(EG(exception) != NULL)) {
-						HANDLE_EXCEPTION();
-					}
-				} else {
-					zend_throw_error(
-						zend_ce_error,
-						"Non-static method %s::%s() cannot be called statically",
-						ZSTR_VAL(fbc->common.scope->name), ZSTR_VAL(fbc->common.function_name));
-					FREE_OP2();
-					HANDLE_EXCEPTION();
-				}
-			}
-		} else {
-			if (Z_STRVAL_P(function_name)[0] == '\\') {
-				lcname = zend_string_alloc(Z_STRLEN_P(function_name) - 1, 0);
-				zend_str_tolower_copy(ZSTR_VAL(lcname), Z_STRVAL_P(function_name) + 1, Z_STRLEN_P(function_name) - 1);
-			} else {
-				lcname = zend_string_tolower(Z_STR_P(function_name));
-			}
-			if (UNEXPECTED((func = zend_hash_find(EG(function_table), lcname)) == NULL)) {
-				zend_throw_error(NULL, "Call to undefined function %s()", Z_STRVAL_P(function_name));
-				zend_string_release(lcname);
-				FREE_OP2();
-				HANDLE_EXCEPTION();
-			}
-			zend_string_release(lcname);
-
-			fbc = Z_FUNC_P(func);
-			called_scope = NULL;
-			object = NULL;
-		}
-	} else if (OP2_TYPE != IS_CONST &&
-	    EXPECTED(Z_TYPE_P(function_name) == IS_OBJECT) &&
-		Z_OBJ_HANDLER_P(function_name, get_closure) &&
-		Z_OBJ_HANDLER_P(function_name, get_closure)(function_name, &called_scope, &fbc, &object) == SUCCESS) {
-		if (fbc->common.fn_flags & ZEND_ACC_CLOSURE) {
-			/* Delay closure destruction until its invocation */
-			ZEND_ASSERT(GC_TYPE((zend_object*)fbc->common.prototype) == IS_OBJECT);
-			GC_REFCOUNT((zend_object*)fbc->common.prototype)++;
-			call_info |= ZEND_CALL_CLOSURE;
-		} else if (object) {
-			call_info |= ZEND_CALL_RELEASE_THIS;
-			GC_REFCOUNT(object)++; /* For $this pointer */
-		}
-	} else if (EXPECTED(Z_TYPE_P(function_name) == IS_ARRAY) &&
-			zend_hash_num_elements(Z_ARRVAL_P(function_name)) == 2) {
-		zval *obj;
-		zval *method;
-		obj = zend_hash_index_find(Z_ARRVAL_P(function_name), 0);
-		method = zend_hash_index_find(Z_ARRVAL_P(function_name), 1);
-
-		if (!obj || !method) {
-			zend_throw_error(NULL, "Array callback has to contain indices 0 and 1");
-			FREE_OP2();
-			HANDLE_EXCEPTION();
-		}
-
-		ZVAL_DEREF(obj);
-		if (Z_TYPE_P(obj) != IS_STRING && Z_TYPE_P(obj) != IS_OBJECT) {
-			zend_throw_error(NULL, "First array member is not a valid class name or object");
-			FREE_OP2();
-			HANDLE_EXCEPTION();
-		}
-
-		ZVAL_DEREF(method);
-		if (Z_TYPE_P(method) != IS_STRING) {
-			zend_throw_error(NULL, "Second array member is not a valid method");
-			FREE_OP2();
-			HANDLE_EXCEPTION();
-		}
-
-		if (Z_TYPE_P(obj) == IS_STRING) {
-			object = NULL;
-			called_scope = zend_fetch_class_by_name(Z_STR_P(obj), NULL, ZEND_FETCH_CLASS_DEFAULT | ZEND_FETCH_CLASS_EXCEPTION);
-			if (UNEXPECTED(called_scope == NULL)) {
-				ZEND_VM_NEXT_OPCODE_CHECK_EXCEPTION();
-			}
-
-			if (called_scope->get_static_method) {
-				fbc = called_scope->get_static_method(called_scope, Z_STR_P(method));
-			} else {
-				fbc = zend_std_get_static_method(called_scope, Z_STR_P(method), NULL);
-			}
-			if (UNEXPECTED(fbc == NULL)) {
-				if (EXPECTED(!EG(exception))) {
-					zend_throw_error(NULL, "Call to undefined method %s::%s()", ZSTR_VAL(called_scope->name), Z_STRVAL_P(method));
-				}
-				FREE_OP2();
-				HANDLE_EXCEPTION();
-			}
-			if (!(fbc->common.fn_flags & ZEND_ACC_STATIC)) {
-				if (fbc->common.fn_flags & ZEND_ACC_ALLOW_STATIC) {
-					zend_error(E_DEPRECATED,
-						"Non-static method %s::%s() should not be called statically",
-						ZSTR_VAL(fbc->common.scope->name), ZSTR_VAL(fbc->common.function_name));
-					if (UNEXPECTED(EG(exception) != NULL)) {
-						HANDLE_EXCEPTION();
-					}
-				} else {
-					zend_throw_error(
-						zend_ce_error,
-						"Non-static method %s::%s() cannot be called statically",
-						ZSTR_VAL(fbc->common.scope->name), ZSTR_VAL(fbc->common.function_name));
-					FREE_OP2();
-					HANDLE_EXCEPTION();
-				}
-			}
-		} else {
-			called_scope = Z_OBJCE_P(obj);
-			object = Z_OBJ_P(obj);
-
-			fbc = Z_OBJ_HT_P(obj)->get_method(&object, Z_STR_P(method), NULL);
-			if (UNEXPECTED(fbc == NULL)) {
-				if (EXPECTED(!EG(exception))) {
-					zend_throw_error(NULL, "Call to undefined method %s::%s()", ZSTR_VAL(object->ce->name), Z_STRVAL_P(method));
-				}
-				FREE_OP2();
-				HANDLE_EXCEPTION();
-			}
-
-			if ((fbc->common.fn_flags & ZEND_ACC_STATIC) != 0) {
-				object = NULL;
-			} else {
-				call_info |= ZEND_CALL_RELEASE_THIS;
-				GC_REFCOUNT(object)++; /* For $this pointer */
-			}
-		}
-	} else if ((OP2_TYPE & (IS_VAR|IS_CV)) && Z_TYPE_P(function_name) == IS_REFERENCE) {
->>>>>>> 8b177f6a
 		function_name = Z_REFVAL_P(function_name);
 		ZEND_VM_C_GOTO(try_function_name);
 	} else {
@@ -3640,28 +3465,26 @@
 		call = NULL;
 	}
 
-	FREE_OP2();
-
 	if (UNEXPECTED(!call)) {
 		HANDLE_EXCEPTION();
 	}
 
-<<<<<<< HEAD
-=======
 	FREE_OP2();
-	if ((OP2_TYPE & (IS_VAR|IS_TMP_VAR)) && UNEXPECTED(EG(exception))) {
-		if (call_info & ZEND_CALL_RELEASE_THIS) {
-			zend_object_release(object);
-		}
-		if (fbc->common.fn_flags & ZEND_ACC_CALL_VIA_TRAMPOLINE) {
-			zend_string_release(fbc->common.function_name);
-			zend_free_trampoline(fbc);
-		}
+	if (OP2_TYPE & (IS_VAR|IS_TMP_VAR)) {
+		if (UNEXPECTED(EG(exception))) {
+			if (call) {
+				 if (call->func->common.fn_flags & ZEND_ACC_CALL_VIA_TRAMPOLINE) {
+					zend_string_release(call->func->common.function_name);
+					zend_free_trampoline(call->func);
+				}
+				zend_vm_stack_free_call_frame(call);
+			}
+			HANDLE_EXCEPTION();
+		}
+	} else if (UNEXPECTED(!call)) {
 		HANDLE_EXCEPTION();
 	}
-	call = zend_vm_stack_push_call_frame(call_info,
-		fbc, opline->extended_value, called_scope, object);
->>>>>>> 8b177f6a
+
 	call->prev_execute_data = EX(call);
 	EX(call) = call;
 
@@ -3687,8 +3510,6 @@
 		func = fcc.function_handler;
 		called_scope = fcc.called_scope;
 		object = fcc.object;
-<<<<<<< HEAD
-=======
 		if (error) {
 			efree(error);
 			/* This is the only soft error is_callable() can generate */
@@ -3700,7 +3521,6 @@
 				HANDLE_EXCEPTION();
 			}
 		}
->>>>>>> 8b177f6a
 		if (func->common.fn_flags & ZEND_ACC_CLOSURE) {
 			/* Delay closure destruction until its invocation */
 			if (OP2_TYPE & (IS_VAR|IS_CV)) {
@@ -3709,12 +3529,7 @@
 			ZEND_ASSERT(GC_TYPE((zend_object*)func->common.prototype) == IS_OBJECT);
 			GC_REFCOUNT((zend_object*)func->common.prototype)++;
 			call_info |= ZEND_CALL_CLOSURE;
-<<<<<<< HEAD
 		} else if (object) {
-=======
-		}
-		if (object) {
->>>>>>> 8b177f6a
 			call_info |= ZEND_CALL_RELEASE_THIS;
 			GC_REFCOUNT(object)++; /* For $this pointer */
 		}
@@ -3729,6 +3544,7 @@
 			}
 			HANDLE_EXCEPTION();
 		}
+
 		if (EXPECTED(func->type == ZEND_USER_FUNCTION) && UNEXPECTED(!func->op_array.run_time_cache)) {
 			init_func_run_time_cache(&func->op_array);
 		}
@@ -5204,25 +5020,13 @@
 			constructor,
 			opline->extended_value,
 			ce,
-<<<<<<< HEAD
 			Z_OBJ_P(result));
 		Z_ADDREF_P(result);
-=======
-			Z_OBJ(object_zval));
-		call->prev_execute_data = EX(call);
-		EX(call) = call;
-
-		if (EXPECTED(RETURN_VALUE_USED(opline))) {
-			ZVAL_COPY(EX_VAR(opline->result.var), &object_zval);
-		}
-
-		ZEND_VM_NEXT_OPCODE();
->>>>>>> 8b177f6a
 	}
 
 	call->prev_execute_data = EX(call);
 	EX(call) = call;
-	ZEND_VM_NEXT_OPCODE_CHECK_EXCEPTION();
+	ZEND_VM_NEXT_OPCODE();
 }
 
 ZEND_VM_HANDLER(110, ZEND_CLONE, CONST|TMPVAR|UNUSED|THIS|CV, ANY)
