/*
   +----------------------------------------------------------------------+
   | Zend Engine                                                          |
   +----------------------------------------------------------------------+
   | Copyright (c) Zend Technologies Ltd. (http://www.zend.com)           |
   +----------------------------------------------------------------------+
   | This source file is subject to version 2.00 of the Zend license,     |
   | that is bundled with this package in the file LICENSE, and is        |
   | available through the world-wide-web at the following url:           |
   | http://www.zend.com/license/2_00.txt.                                |
   | If you did not receive a copy of the Zend license and are unable to  |
   | obtain it through the world-wide-web, please send a note to          |
   | license@zend.com so we can mail you a copy immediately.              |
   +----------------------------------------------------------------------+
   | Authors: Andi Gutmans <andi@php.net>                                 |
   |          Zeev Suraski <zeev@php.net>                                 |
   |          Dmitry Stogov <dmitry@php.net>                              |
   +----------------------------------------------------------------------+
*/

/* If you change this file, please regenerate the zend_vm_execute.h and
 * zend_vm_opcodes.h files by running:
 * php zend_vm_gen.php
 */

ZEND_VM_HELPER(zend_add_helper, ANY, ANY, zval *op_1, zval *op_2)
{
	USE_OPLINE

	SAVE_OPLINE();
	if (UNEXPECTED(Z_TYPE_INFO_P(op_1) == IS_UNDEF)) {
		op_1 = ZVAL_UNDEFINED_OP1();
	}
	if (UNEXPECTED(Z_TYPE_INFO_P(op_2) == IS_UNDEF)) {
		op_2 = ZVAL_UNDEFINED_OP2();
	}
	add_function(EX_VAR(opline->result.var), op_1, op_2);
	if (OP1_TYPE & (IS_TMP_VAR|IS_VAR)) {
		zval_ptr_dtor_nogc(op_1);
	}
	if (OP2_TYPE & (IS_TMP_VAR|IS_VAR)) {
		zval_ptr_dtor_nogc(op_2);
	}
	ZEND_VM_NEXT_OPCODE_CHECK_EXCEPTION();
}

ZEND_VM_HOT_NOCONSTCONST_HANDLER(1, ZEND_ADD, CONST|TMPVARCV, CONST|TMPVARCV)
{
	USE_OPLINE
	zval *op1, *op2, *result;
	double d1, d2;

	op1 = GET_OP1_ZVAL_PTR_UNDEF(BP_VAR_R);
	op2 = GET_OP2_ZVAL_PTR_UNDEF(BP_VAR_R);
	if (ZEND_VM_SPEC && OP1_TYPE == IS_CONST && OP2_TYPE == IS_CONST) {
		/* pass */
	} else if (EXPECTED(Z_TYPE_INFO_P(op1) == IS_LONG)) {
		if (EXPECTED(Z_TYPE_INFO_P(op2) == IS_LONG)) {
			result = EX_VAR(opline->result.var);
			fast_long_add_function(result, op1, op2);
			ZEND_VM_NEXT_OPCODE();
		} else if (EXPECTED(Z_TYPE_INFO_P(op2) == IS_DOUBLE)) {
			d1 = (double)Z_LVAL_P(op1);
			d2 = Z_DVAL_P(op2);
			ZEND_VM_C_GOTO(add_double);
		}
	} else if (EXPECTED(Z_TYPE_INFO_P(op1) == IS_DOUBLE)) {
		if (EXPECTED(Z_TYPE_INFO_P(op2) == IS_DOUBLE)) {
			d1 = Z_DVAL_P(op1);
			d2 = Z_DVAL_P(op2);
ZEND_VM_C_LABEL(add_double):
			result = EX_VAR(opline->result.var);
			ZVAL_DOUBLE(result, d1 + d2);
			ZEND_VM_NEXT_OPCODE();
		} else if (EXPECTED(Z_TYPE_INFO_P(op2) == IS_LONG)) {
			d1 = Z_DVAL_P(op1);
			d2 = (double)Z_LVAL_P(op2);
			ZEND_VM_C_GOTO(add_double);
		}
	}

	ZEND_VM_DISPATCH_TO_HELPER(zend_add_helper, op_1, op1, op_2, op2);
}

ZEND_VM_HELPER(zend_sub_helper, ANY, ANY, zval *op_1, zval *op_2)
{
	USE_OPLINE

	SAVE_OPLINE();
	if (UNEXPECTED(Z_TYPE_INFO_P(op_1) == IS_UNDEF)) {
		op_1 = ZVAL_UNDEFINED_OP1();
	}
	if (UNEXPECTED(Z_TYPE_INFO_P(op_2) == IS_UNDEF)) {
		op_2 = ZVAL_UNDEFINED_OP2();
	}
	sub_function(EX_VAR(opline->result.var), op_1, op_2);
	if (OP1_TYPE & (IS_TMP_VAR|IS_VAR)) {
		zval_ptr_dtor_nogc(op_1);
	}
	if (OP2_TYPE & (IS_TMP_VAR|IS_VAR)) {
		zval_ptr_dtor_nogc(op_2);
	}
	ZEND_VM_NEXT_OPCODE_CHECK_EXCEPTION();
}

ZEND_VM_HOT_NOCONSTCONST_HANDLER(2, ZEND_SUB, CONST|TMPVARCV, CONST|TMPVARCV)
{
	USE_OPLINE
	zval *op1, *op2, *result;
	double d1, d2;

	op1 = GET_OP1_ZVAL_PTR_UNDEF(BP_VAR_R);
	op2 = GET_OP2_ZVAL_PTR_UNDEF(BP_VAR_R);
	if (ZEND_VM_SPEC && OP1_TYPE == IS_CONST && OP2_TYPE == IS_CONST) {
		/* pass */
	} else if (EXPECTED(Z_TYPE_INFO_P(op1) == IS_LONG)) {
		if (EXPECTED(Z_TYPE_INFO_P(op2) == IS_LONG)) {
			result = EX_VAR(opline->result.var);
			fast_long_sub_function(result, op1, op2);
			ZEND_VM_NEXT_OPCODE();
		} else if (EXPECTED(Z_TYPE_INFO_P(op2) == IS_DOUBLE)) {
			d1 = (double)Z_LVAL_P(op1);
			d2 = Z_DVAL_P(op2);
			ZEND_VM_C_GOTO(sub_double);
		}
	} else if (EXPECTED(Z_TYPE_INFO_P(op1) == IS_DOUBLE)) {
		if (EXPECTED(Z_TYPE_INFO_P(op2) == IS_DOUBLE)) {
			d1 = Z_DVAL_P(op1);
			d2 = Z_DVAL_P(op2);
ZEND_VM_C_LABEL(sub_double):
			result = EX_VAR(opline->result.var);
			ZVAL_DOUBLE(result, d1 - d2);
			ZEND_VM_NEXT_OPCODE();
		} else if (EXPECTED(Z_TYPE_INFO_P(op2) == IS_LONG)) {
			d1 = Z_DVAL_P(op1);
			d2 = (double)Z_LVAL_P(op2);
			ZEND_VM_C_GOTO(sub_double);
		}
	}

	ZEND_VM_DISPATCH_TO_HELPER(zend_sub_helper, op_1, op1, op_2, op2);
}

ZEND_VM_HELPER(zend_mul_helper, ANY, ANY, zval *op_1, zval *op_2)
{
	USE_OPLINE

	SAVE_OPLINE();
	if (UNEXPECTED(Z_TYPE_INFO_P(op_1) == IS_UNDEF)) {
		op_1 = ZVAL_UNDEFINED_OP1();
	}
	if (UNEXPECTED(Z_TYPE_INFO_P(op_2) == IS_UNDEF)) {
		op_2 = ZVAL_UNDEFINED_OP2();
	}
	mul_function(EX_VAR(opline->result.var), op_1, op_2);
	if (OP1_TYPE & (IS_TMP_VAR|IS_VAR)) {
		zval_ptr_dtor_nogc(op_1);
	}
	if (OP2_TYPE & (IS_TMP_VAR|IS_VAR)) {
		zval_ptr_dtor_nogc(op_2);
	}
	ZEND_VM_NEXT_OPCODE_CHECK_EXCEPTION();
}

ZEND_VM_COLD_CONSTCONST_HANDLER(3, ZEND_MUL, CONST|TMPVARCV, CONST|TMPVARCV, SPEC(COMMUTATIVE))
{
	USE_OPLINE
	zval *op1, *op2, *result;
	double d1, d2;

	op1 = GET_OP1_ZVAL_PTR_UNDEF(BP_VAR_R);
	op2 = GET_OP2_ZVAL_PTR_UNDEF(BP_VAR_R);
	if (ZEND_VM_SPEC && OP1_TYPE == IS_CONST && OP2_TYPE == IS_CONST) {
		/* pass */
	} else if (EXPECTED(Z_TYPE_INFO_P(op1) == IS_LONG)) {
		if (EXPECTED(Z_TYPE_INFO_P(op2) == IS_LONG)) {
			zend_long overflow;

			result = EX_VAR(opline->result.var);
			ZEND_SIGNED_MULTIPLY_LONG(Z_LVAL_P(op1), Z_LVAL_P(op2), Z_LVAL_P(result), Z_DVAL_P(result), overflow);
			Z_TYPE_INFO_P(result) = overflow ? IS_DOUBLE : IS_LONG;
			ZEND_VM_NEXT_OPCODE();
		} else if (EXPECTED(Z_TYPE_INFO_P(op2) == IS_DOUBLE)) {
			d1 = (double)Z_LVAL_P(op1);
			d2 = Z_DVAL_P(op2);
			ZEND_VM_C_GOTO(mul_double);
		}
	} else if (EXPECTED(Z_TYPE_INFO_P(op1) == IS_DOUBLE)) {
		if (EXPECTED(Z_TYPE_INFO_P(op2) == IS_DOUBLE)) {
			d1 = Z_DVAL_P(op1);
			d2 = Z_DVAL_P(op2);
ZEND_VM_C_LABEL(mul_double):
			result = EX_VAR(opline->result.var);
			ZVAL_DOUBLE(result, d1 * d2);
			ZEND_VM_NEXT_OPCODE();
		} else if (EXPECTED(Z_TYPE_INFO_P(op2) == IS_LONG)) {
			d1 = Z_DVAL_P(op1);
			d2 = (double)Z_LVAL_P(op2);
			ZEND_VM_C_GOTO(mul_double);
		}
	}

	ZEND_VM_DISPATCH_TO_HELPER(zend_mul_helper, op_1, op1, op_2, op2);
}

ZEND_VM_COLD_CONSTCONST_HANDLER(4, ZEND_DIV, CONST|TMPVAR|CV, CONST|TMPVAR|CV)
{
	USE_OPLINE
	zval *op1, *op2;

	SAVE_OPLINE();
	op1 = GET_OP1_ZVAL_PTR(BP_VAR_R);
	op2 = GET_OP2_ZVAL_PTR(BP_VAR_R);
	fast_div_function(EX_VAR(opline->result.var), op1, op2);
	FREE_OP1();
	FREE_OP2();
	ZEND_VM_NEXT_OPCODE_CHECK_EXCEPTION();
}

ZEND_VM_COLD_HELPER(zend_mod_by_zero_helper, ANY, ANY)
{
	USE_OPLINE

	SAVE_OPLINE();
	zend_throw_exception_ex(zend_ce_division_by_zero_error, 0, "Modulo by zero");
	ZVAL_UNDEF(EX_VAR(opline->result.var));
	HANDLE_EXCEPTION();
}

ZEND_VM_HELPER(zend_mod_helper, ANY, ANY, zval *op_1, zval *op_2)
{
	USE_OPLINE

	SAVE_OPLINE();
	if (UNEXPECTED(Z_TYPE_INFO_P(op_1) == IS_UNDEF)) {
		op_1 = ZVAL_UNDEFINED_OP1();
	}
	if (UNEXPECTED(Z_TYPE_INFO_P(op_2) == IS_UNDEF)) {
		op_2 = ZVAL_UNDEFINED_OP2();
	}
	mod_function(EX_VAR(opline->result.var), op_1, op_2);
	if (OP1_TYPE & (IS_TMP_VAR|IS_VAR)) {
		zval_ptr_dtor_nogc(op_1);
	}
	if (OP2_TYPE & (IS_TMP_VAR|IS_VAR)) {
		zval_ptr_dtor_nogc(op_2);
	}
	ZEND_VM_NEXT_OPCODE_CHECK_EXCEPTION();
}

ZEND_VM_COLD_CONSTCONST_HANDLER(5, ZEND_MOD, CONST|TMPVARCV, CONST|TMPVARCV)
{
	USE_OPLINE
	zval *op1, *op2, *result;

	op1 = GET_OP1_ZVAL_PTR_UNDEF(BP_VAR_R);
	op2 = GET_OP2_ZVAL_PTR_UNDEF(BP_VAR_R);
	if (ZEND_VM_SPEC && OP1_TYPE == IS_CONST && OP2_TYPE == IS_CONST) {
		/* pass */
	} else if (EXPECTED(Z_TYPE_INFO_P(op1) == IS_LONG)) {
		if (EXPECTED(Z_TYPE_INFO_P(op2) == IS_LONG)) {
			result = EX_VAR(opline->result.var);
			if (UNEXPECTED(Z_LVAL_P(op2) == 0)) {
				ZEND_VM_DISPATCH_TO_HELPER(zend_mod_by_zero_helper);
			} else if (UNEXPECTED(Z_LVAL_P(op2) == -1)) {
				/* Prevent overflow error/crash if op1==ZEND_LONG_MIN */
				ZVAL_LONG(result, 0);
			} else {
				ZVAL_LONG(result, Z_LVAL_P(op1) % Z_LVAL_P(op2));
			}
			ZEND_VM_NEXT_OPCODE();
		}
	}

	ZEND_VM_DISPATCH_TO_HELPER(zend_mod_helper, op_1, op1, op_2, op2);
}

ZEND_VM_HELPER(zend_shift_left_helper, ANY, ANY, zval *op_1, zval *op_2)
{
	USE_OPLINE

	SAVE_OPLINE();
	if (UNEXPECTED(Z_TYPE_INFO_P(op_1) == IS_UNDEF)) {
		op_1 = ZVAL_UNDEFINED_OP1();
	}
	if (UNEXPECTED(Z_TYPE_INFO_P(op_2) == IS_UNDEF)) {
		op_2 = ZVAL_UNDEFINED_OP2();
	}
	shift_left_function(EX_VAR(opline->result.var), op_1, op_2);
	if (OP1_TYPE & (IS_TMP_VAR|IS_VAR)) {
		zval_ptr_dtor_nogc(op_1);
	}
	if (OP2_TYPE & (IS_TMP_VAR|IS_VAR)) {
		zval_ptr_dtor_nogc(op_2);
	}
	ZEND_VM_NEXT_OPCODE_CHECK_EXCEPTION();
}

ZEND_VM_COLD_CONSTCONST_HANDLER(6, ZEND_SL, CONST|TMPVARCV, CONST|TMPVARCV)
{
	USE_OPLINE
	zval *op1, *op2;

	op1 = GET_OP1_ZVAL_PTR_UNDEF(BP_VAR_R);
	op2 = GET_OP2_ZVAL_PTR_UNDEF(BP_VAR_R);
	if (ZEND_VM_SPEC && OP1_TYPE == IS_CONST && OP2_TYPE == IS_CONST) {
		/* pass */
	} else if (EXPECTED(Z_TYPE_INFO_P(op1) == IS_LONG)
			&& EXPECTED(Z_TYPE_INFO_P(op2) == IS_LONG)
			&& EXPECTED((zend_ulong)Z_LVAL_P(op2) < SIZEOF_ZEND_LONG * 8)) {
		/* Perform shift on unsigned numbers to get well-defined wrap behavior. */
		ZVAL_LONG(EX_VAR(opline->result.var),
			(zend_long) ((zend_ulong) Z_LVAL_P(op1) << Z_LVAL_P(op2)));
		ZEND_VM_NEXT_OPCODE();
	}

	ZEND_VM_DISPATCH_TO_HELPER(zend_shift_left_helper, op_1, op1, op_2, op2);
}

ZEND_VM_HELPER(zend_shift_right_helper, ANY, ANY, zval *op_1, zval *op_2)
{
	USE_OPLINE

	SAVE_OPLINE();
	if (UNEXPECTED(Z_TYPE_INFO_P(op_1) == IS_UNDEF)) {
		op_1 = ZVAL_UNDEFINED_OP1();
	}
	if (UNEXPECTED(Z_TYPE_INFO_P(op_2) == IS_UNDEF)) {
		op_2 = ZVAL_UNDEFINED_OP2();
	}
	shift_right_function(EX_VAR(opline->result.var), op_1, op_2);
	if (OP1_TYPE & (IS_TMP_VAR|IS_VAR)) {
		zval_ptr_dtor_nogc(op_1);
	}
	if (OP2_TYPE & (IS_TMP_VAR|IS_VAR)) {
		zval_ptr_dtor_nogc(op_2);
	}
	ZEND_VM_NEXT_OPCODE_CHECK_EXCEPTION();
}

ZEND_VM_COLD_CONSTCONST_HANDLER(7, ZEND_SR, CONST|TMPVARCV, CONST|TMPVARCV)
{
	USE_OPLINE
	zval *op1, *op2;

	op1 = GET_OP1_ZVAL_PTR_UNDEF(BP_VAR_R);
	op2 = GET_OP2_ZVAL_PTR_UNDEF(BP_VAR_R);
	if (ZEND_VM_SPEC && OP1_TYPE == IS_CONST && OP2_TYPE == IS_CONST) {
		/* pass */
	} else if (EXPECTED(Z_TYPE_INFO_P(op1) == IS_LONG)
			&& EXPECTED(Z_TYPE_INFO_P(op2) == IS_LONG)
			&& EXPECTED((zend_ulong)Z_LVAL_P(op2) < SIZEOF_ZEND_LONG * 8)) {
		ZVAL_LONG(EX_VAR(opline->result.var), Z_LVAL_P(op1) >> Z_LVAL_P(op2));
		ZEND_VM_NEXT_OPCODE();
	}

	ZEND_VM_DISPATCH_TO_HELPER(zend_shift_right_helper, op_1, op1, op_2, op2);
}

ZEND_VM_COLD_CONSTCONST_HANDLER(12, ZEND_POW, CONST|TMPVAR|CV, CONST|TMPVAR|CV)
{
	USE_OPLINE
	zval *op1, *op2;

	SAVE_OPLINE();
	op1 = GET_OP1_ZVAL_PTR(BP_VAR_R);
	op2 = GET_OP2_ZVAL_PTR(BP_VAR_R);
	pow_function(EX_VAR(opline->result.var), op1, op2);
	FREE_OP1();
	FREE_OP2();
	ZEND_VM_NEXT_OPCODE_CHECK_EXCEPTION();
}

ZEND_VM_HANDLER(8, ZEND_CONCAT, CONST|TMPVAR|CV, CONST|TMPVAR|CV, SPEC(NO_CONST_CONST))
{
	USE_OPLINE
	zval *op1, *op2;

	op1 = GET_OP1_ZVAL_PTR_UNDEF(BP_VAR_R);
	op2 = GET_OP2_ZVAL_PTR_UNDEF(BP_VAR_R);

	if ((OP1_TYPE == IS_CONST || EXPECTED(Z_TYPE_P(op1) == IS_STRING)) &&
	    (OP2_TYPE == IS_CONST || EXPECTED(Z_TYPE_P(op2) == IS_STRING))) {
		zend_string *op1_str = Z_STR_P(op1);
		zend_string *op2_str = Z_STR_P(op2);
		zend_string *str;

		if (OP1_TYPE != IS_CONST && UNEXPECTED(ZSTR_LEN(op1_str) == 0)) {
			if (OP2_TYPE == IS_CONST || OP2_TYPE == IS_CV) {
				ZVAL_STR_COPY(EX_VAR(opline->result.var), op2_str);
			} else {
				ZVAL_STR(EX_VAR(opline->result.var), op2_str);
			}
			if (OP1_TYPE & (IS_TMP_VAR|IS_VAR)) {
				zend_string_release_ex(op1_str, 0);
			}
		} else if (OP2_TYPE != IS_CONST && UNEXPECTED(ZSTR_LEN(op2_str) == 0)) {
			if (OP1_TYPE == IS_CONST || OP1_TYPE == IS_CV) {
				ZVAL_STR_COPY(EX_VAR(opline->result.var), op1_str);
			} else {
				ZVAL_STR(EX_VAR(opline->result.var), op1_str);
			}
			if (OP2_TYPE & (IS_TMP_VAR|IS_VAR)) {
				zend_string_release_ex(op2_str, 0);
			}
		} else if (OP1_TYPE != IS_CONST && OP1_TYPE != IS_CV &&
		    !ZSTR_IS_INTERNED(op1_str) && GC_REFCOUNT(op1_str) == 1) {
		    size_t len = ZSTR_LEN(op1_str);

			str = zend_string_extend(op1_str, len + ZSTR_LEN(op2_str), 0);
			memcpy(ZSTR_VAL(str) + len, ZSTR_VAL(op2_str), ZSTR_LEN(op2_str)+1);
			ZVAL_NEW_STR(EX_VAR(opline->result.var), str);
			if (OP2_TYPE & (IS_TMP_VAR|IS_VAR)) {
				zend_string_release_ex(op2_str, 0);
			}
		} else {
			str = zend_string_alloc(ZSTR_LEN(op1_str) + ZSTR_LEN(op2_str), 0);
			memcpy(ZSTR_VAL(str), ZSTR_VAL(op1_str), ZSTR_LEN(op1_str));
			memcpy(ZSTR_VAL(str) + ZSTR_LEN(op1_str), ZSTR_VAL(op2_str), ZSTR_LEN(op2_str)+1);
			ZVAL_NEW_STR(EX_VAR(opline->result.var), str);
			if (OP1_TYPE & (IS_TMP_VAR|IS_VAR)) {
				zend_string_release_ex(op1_str, 0);
			}
			if (OP2_TYPE & (IS_TMP_VAR|IS_VAR)) {
				zend_string_release_ex(op2_str, 0);
			}
		}
		ZEND_VM_NEXT_OPCODE();
	} else {
		SAVE_OPLINE();

		if (OP1_TYPE == IS_CV && UNEXPECTED(Z_TYPE_P(op1) == IS_UNDEF)) {
			op1 = ZVAL_UNDEFINED_OP1();
		}
		if (OP2_TYPE == IS_CV && UNEXPECTED(Z_TYPE_P(op2) == IS_UNDEF)) {
			op2 = ZVAL_UNDEFINED_OP2();
		}
		concat_function(EX_VAR(opline->result.var), op1, op2);
		FREE_OP1();
		FREE_OP2();
		ZEND_VM_NEXT_OPCODE_CHECK_EXCEPTION();
	}
}

ZEND_VM_COLD_CONSTCONST_HANDLER(16, ZEND_IS_IDENTICAL, CONST|TMP|VAR|CV, CONST|TMP|VAR|CV, SPEC(COMMUTATIVE))
{
	USE_OPLINE
	zval *op1, *op2;
	zend_bool result;

	SAVE_OPLINE();
	op1 = GET_OP1_ZVAL_PTR_DEREF(BP_VAR_R);
	op2 = GET_OP2_ZVAL_PTR_DEREF(BP_VAR_R);
	result = fast_is_identical_function(op1, op2);
	FREE_OP1();
	FREE_OP2();
	ZEND_VM_SMART_BRANCH(result, 1);
	ZVAL_BOOL(EX_VAR(opline->result.var), result);
	ZEND_VM_NEXT_OPCODE_CHECK_EXCEPTION();
}

ZEND_VM_COLD_CONSTCONST_HANDLER(17, ZEND_IS_NOT_IDENTICAL, CONST|TMP|VAR|CV, CONST|TMP|VAR|CV, SPEC(COMMUTATIVE))
{
	USE_OPLINE
	zval *op1, *op2;
	zend_bool result;

	SAVE_OPLINE();
	op1 = GET_OP1_ZVAL_PTR_DEREF(BP_VAR_R);
	op2 = GET_OP2_ZVAL_PTR_DEREF(BP_VAR_R);
	result = fast_is_not_identical_function(op1, op2);
	FREE_OP1();
	FREE_OP2();
	ZEND_VM_SMART_BRANCH(result, 1);
	ZVAL_BOOL(EX_VAR(opline->result.var), result);
	ZEND_VM_NEXT_OPCODE_CHECK_EXCEPTION();
}

ZEND_VM_HELPER(zend_is_equal_helper, ANY, ANY, zval *op_1, zval *op_2)
{
	USE_OPLINE

	SAVE_OPLINE();
	if (UNEXPECTED(Z_TYPE_INFO_P(op_1) == IS_UNDEF)) {
		op_1 = ZVAL_UNDEFINED_OP1();
	}
	if (UNEXPECTED(Z_TYPE_INFO_P(op_2) == IS_UNDEF)) {
		op_2 = ZVAL_UNDEFINED_OP2();
	}
	compare_function(EX_VAR(opline->result.var), op_1, op_2);
	if (OP1_TYPE & (IS_TMP_VAR|IS_VAR)) {
		zval_ptr_dtor_nogc(op_1);
	}
	if (OP2_TYPE & (IS_TMP_VAR|IS_VAR)) {
		zval_ptr_dtor_nogc(op_2);
	}
	if (UNEXPECTED(EG(exception))) {
		HANDLE_EXCEPTION();
	}
	if (Z_LVAL_P(EX_VAR(opline->result.var)) == 0) {
		ZEND_VM_SMART_BRANCH_TRUE();
		ZVAL_TRUE(EX_VAR(opline->result.var));
		ZEND_VM_NEXT_OPCODE();
	} else {
		ZEND_VM_SMART_BRANCH_FALSE();
		ZVAL_FALSE(EX_VAR(opline->result.var));
		ZEND_VM_NEXT_OPCODE();
	}
}

ZEND_VM_COLD_CONSTCONST_HANDLER(18, ZEND_IS_EQUAL, CONST|TMPVAR|CV, CONST|TMPVAR|CV, SPEC(SMART_BRANCH,COMMUTATIVE))
{
	USE_OPLINE
	zval *op1, *op2;
	double d1, d2;

	op1 = GET_OP1_ZVAL_PTR_UNDEF(BP_VAR_R);
	op2 = GET_OP2_ZVAL_PTR_UNDEF(BP_VAR_R);
	if (ZEND_VM_SPEC && OP1_TYPE == IS_CONST && OP2_TYPE == IS_CONST) {
		/* pass */
	} else if (EXPECTED(Z_TYPE_P(op1) == IS_LONG)) {
		if (EXPECTED(Z_TYPE_P(op2) == IS_LONG)) {
			if (EXPECTED(Z_LVAL_P(op1) == Z_LVAL_P(op2))) {
ZEND_VM_C_LABEL(is_equal_true):
				ZEND_VM_SMART_BRANCH_TRUE();
				ZVAL_TRUE(EX_VAR(opline->result.var));
				ZEND_VM_NEXT_OPCODE();
			} else {
ZEND_VM_C_LABEL(is_equal_false):
				ZEND_VM_SMART_BRANCH_FALSE();
				ZVAL_FALSE(EX_VAR(opline->result.var));
				ZEND_VM_NEXT_OPCODE();
			}
		} else if (EXPECTED(Z_TYPE_P(op2) == IS_DOUBLE)) {
			d1 = (double)Z_LVAL_P(op1);
			d2 = Z_DVAL_P(op2);
			ZEND_VM_C_GOTO(is_equal_double);
		}
	} else if (EXPECTED(Z_TYPE_P(op1) == IS_DOUBLE)) {
		if (EXPECTED(Z_TYPE_P(op2) == IS_DOUBLE)) {
			d1 = Z_DVAL_P(op1);
			d2 = Z_DVAL_P(op2);
ZEND_VM_C_LABEL(is_equal_double):
			if (d1 == d2) {
				ZEND_VM_C_GOTO(is_equal_true);
			} else {
				ZEND_VM_C_GOTO(is_equal_false);
			}
		} else if (EXPECTED(Z_TYPE_P(op2) == IS_LONG)) {
			d1 = Z_DVAL_P(op1);
			d2 = (double)Z_LVAL_P(op2);
			ZEND_VM_C_GOTO(is_equal_double);
		}
	} else if (EXPECTED(Z_TYPE_P(op1) == IS_STRING)) {
		if (EXPECTED(Z_TYPE_P(op2) == IS_STRING)) {
			int result = zend_fast_equal_strings(Z_STR_P(op1), Z_STR_P(op2));
			if (OP1_TYPE & (IS_TMP_VAR|IS_VAR)) {
				zval_ptr_dtor_str(op1);
			}
			if (OP2_TYPE & (IS_TMP_VAR|IS_VAR)) {
				zval_ptr_dtor_str(op2);
			}
			if (result) {
				ZEND_VM_C_GOTO(is_equal_true);
			} else {
				ZEND_VM_C_GOTO(is_equal_false);
			}
		}
	}
	ZEND_VM_DISPATCH_TO_HELPER(zend_is_equal_helper, op_1, op1, op_2, op2);
}

ZEND_VM_HELPER(zend_is_not_equal_helper, ANY, ANY, zval *op_1, zval *op_2)
{
	USE_OPLINE

	SAVE_OPLINE();
	if (UNEXPECTED(Z_TYPE_INFO_P(op_1) == IS_UNDEF)) {
		op_1 = ZVAL_UNDEFINED_OP1();
	}
	if (UNEXPECTED(Z_TYPE_INFO_P(op_2) == IS_UNDEF)) {
		op_2 = ZVAL_UNDEFINED_OP2();
	}
	compare_function(EX_VAR(opline->result.var), op_1, op_2);
	if (OP1_TYPE & (IS_TMP_VAR|IS_VAR)) {
		zval_ptr_dtor_nogc(op_1);
	}
	if (OP2_TYPE & (IS_TMP_VAR|IS_VAR)) {
		zval_ptr_dtor_nogc(op_2);
	}
	if (UNEXPECTED(EG(exception))) {
		HANDLE_EXCEPTION();
	}
	if (Z_LVAL_P(EX_VAR(opline->result.var)) != 0) {
		ZEND_VM_SMART_BRANCH_TRUE();
		ZVAL_TRUE(EX_VAR(opline->result.var));
		ZEND_VM_NEXT_OPCODE();
	} else {
		ZEND_VM_SMART_BRANCH_FALSE();
		ZVAL_FALSE(EX_VAR(opline->result.var));
		ZEND_VM_NEXT_OPCODE();
	}
}

ZEND_VM_COLD_CONSTCONST_HANDLER(19, ZEND_IS_NOT_EQUAL, CONST|TMPVAR|CV, CONST|TMPVAR|CV, SPEC(SMART_BRANCH,COMMUTATIVE))
{
	USE_OPLINE
	zval *op1, *op2;
	double d1, d2;

	op1 = GET_OP1_ZVAL_PTR_UNDEF(BP_VAR_R);
	op2 = GET_OP2_ZVAL_PTR_UNDEF(BP_VAR_R);
	if (ZEND_VM_SPEC && OP1_TYPE == IS_CONST && OP2_TYPE == IS_CONST) {
		/* pass */
	} else if (EXPECTED(Z_TYPE_P(op1) == IS_LONG)) {
		if (EXPECTED(Z_TYPE_P(op2) == IS_LONG)) {
			if (EXPECTED(Z_LVAL_P(op1) != Z_LVAL_P(op2))) {
ZEND_VM_C_LABEL(is_not_equal_true):
				ZEND_VM_SMART_BRANCH_TRUE();
				ZVAL_TRUE(EX_VAR(opline->result.var));
				ZEND_VM_NEXT_OPCODE();
			} else {
ZEND_VM_C_LABEL(is_not_equal_false):
				ZEND_VM_SMART_BRANCH_FALSE();
				ZVAL_FALSE(EX_VAR(opline->result.var));
				ZEND_VM_NEXT_OPCODE();
			}
		} else if (EXPECTED(Z_TYPE_P(op2) == IS_DOUBLE)) {
			d1 = (double)Z_LVAL_P(op1);
			d2 = Z_DVAL_P(op2);
			ZEND_VM_C_GOTO(is_not_equal_double);
		}
	} else if (EXPECTED(Z_TYPE_P(op1) == IS_DOUBLE)) {
		if (EXPECTED(Z_TYPE_P(op2) == IS_DOUBLE)) {
			d1 = Z_DVAL_P(op1);
			d2 = Z_DVAL_P(op2);
ZEND_VM_C_LABEL(is_not_equal_double):
			if (d1 != d2) {
				ZEND_VM_C_GOTO(is_not_equal_true);
			} else {
				ZEND_VM_C_GOTO(is_not_equal_false);
			}
		} else if (EXPECTED(Z_TYPE_P(op2) == IS_LONG)) {
			d1 = Z_DVAL_P(op1);
			d2 = (double)Z_LVAL_P(op2);
			ZEND_VM_C_GOTO(is_not_equal_double);
		}
	} else if (EXPECTED(Z_TYPE_P(op1) == IS_STRING)) {
		if (EXPECTED(Z_TYPE_P(op2) == IS_STRING)) {
			int result = zend_fast_equal_strings(Z_STR_P(op1), Z_STR_P(op2));
			if (OP1_TYPE & (IS_TMP_VAR|IS_VAR)) {
				zval_ptr_dtor_str(op1);
			}
			if (OP2_TYPE & (IS_TMP_VAR|IS_VAR)) {
				zval_ptr_dtor_str(op2);
			}
			if (!result) {
				ZEND_VM_C_GOTO(is_not_equal_true);
			} else {
				ZEND_VM_C_GOTO(is_not_equal_false);
			}
		}
	}
	ZEND_VM_DISPATCH_TO_HELPER(zend_is_not_equal_helper, op_1, op1, op_2, op2);
}

ZEND_VM_HELPER(zend_is_smaller_helper, ANY, ANY, zval *op_1, zval *op_2)
{
	USE_OPLINE

	SAVE_OPLINE();
	if (UNEXPECTED(Z_TYPE_INFO_P(op_1) == IS_UNDEF)) {
		op_1 = ZVAL_UNDEFINED_OP1();
	}
	if (UNEXPECTED(Z_TYPE_INFO_P(op_2) == IS_UNDEF)) {
		op_2 = ZVAL_UNDEFINED_OP2();
	}
	compare_function(EX_VAR(opline->result.var), op_1, op_2);
	if (OP1_TYPE & (IS_TMP_VAR|IS_VAR)) {
		zval_ptr_dtor_nogc(op_1);
	}
	if (OP2_TYPE & (IS_TMP_VAR|IS_VAR)) {
		zval_ptr_dtor_nogc(op_2);
	}
	if (UNEXPECTED(EG(exception))) {
		HANDLE_EXCEPTION();
	}
	if (Z_LVAL_P(EX_VAR(opline->result.var)) < 0) {
		ZEND_VM_SMART_BRANCH_TRUE();
		ZVAL_TRUE(EX_VAR(opline->result.var));
		ZEND_VM_NEXT_OPCODE();
	} else {
		ZEND_VM_SMART_BRANCH_FALSE();
		ZVAL_FALSE(EX_VAR(opline->result.var));
		ZEND_VM_NEXT_OPCODE();
	}
}

ZEND_VM_HOT_NOCONSTCONST_HANDLER(20, ZEND_IS_SMALLER, CONST|TMPVARCV, CONST|TMPVARCV, SPEC(SMART_BRANCH))
{
	USE_OPLINE
	zval *op1, *op2;
	double d1, d2;

	op1 = GET_OP1_ZVAL_PTR_UNDEF(BP_VAR_R);
	op2 = GET_OP2_ZVAL_PTR_UNDEF(BP_VAR_R);
	if (ZEND_VM_SPEC && OP1_TYPE == IS_CONST && OP2_TYPE == IS_CONST) {
		/* pass */
	} else if (EXPECTED(Z_TYPE_INFO_P(op1) == IS_LONG)) {
		if (EXPECTED(Z_TYPE_INFO_P(op2) == IS_LONG)) {
			if (EXPECTED(Z_LVAL_P(op1) < Z_LVAL_P(op2))) {
ZEND_VM_C_LABEL(is_smaller_true):
				ZEND_VM_SMART_BRANCH_TRUE();
				ZVAL_TRUE(EX_VAR(opline->result.var));
				ZEND_VM_NEXT_OPCODE();
			} else {
ZEND_VM_C_LABEL(is_smaller_false):
				ZEND_VM_SMART_BRANCH_FALSE();
				ZVAL_FALSE(EX_VAR(opline->result.var));
				ZEND_VM_NEXT_OPCODE();
			}
		} else if (EXPECTED(Z_TYPE_INFO_P(op2) == IS_DOUBLE)) {
			d1 = (double)Z_LVAL_P(op1);
			d2 = Z_DVAL_P(op2);
			ZEND_VM_C_GOTO(is_smaller_double);
		}
	} else if (EXPECTED(Z_TYPE_INFO_P(op1) == IS_DOUBLE)) {
		if (EXPECTED(Z_TYPE_INFO_P(op2) == IS_DOUBLE)) {
			d1 = Z_DVAL_P(op1);
			d2 = Z_DVAL_P(op2);
ZEND_VM_C_LABEL(is_smaller_double):
			if (d1 < d2) {
				ZEND_VM_C_GOTO(is_smaller_true);
			} else {
				ZEND_VM_C_GOTO(is_smaller_false);
			}
		} else if (EXPECTED(Z_TYPE_INFO_P(op2) == IS_LONG)) {
			d1 = Z_DVAL_P(op1);
			d2 = (double)Z_LVAL_P(op2);
			ZEND_VM_C_GOTO(is_smaller_double);
		}
	}
	ZEND_VM_DISPATCH_TO_HELPER(zend_is_smaller_helper, op_1, op1, op_2, op2);
}

ZEND_VM_HELPER(zend_is_smaller_or_equal_helper, ANY, ANY, zval *op_1, zval *op_2)
{
	USE_OPLINE

	SAVE_OPLINE();
	if (UNEXPECTED(Z_TYPE_INFO_P(op_1) == IS_UNDEF)) {
		op_1 = ZVAL_UNDEFINED_OP1();
	}
	if (UNEXPECTED(Z_TYPE_INFO_P(op_2) == IS_UNDEF)) {
		op_2 = ZVAL_UNDEFINED_OP2();
	}
	compare_function(EX_VAR(opline->result.var), op_1, op_2);
	if (OP1_TYPE & (IS_TMP_VAR|IS_VAR)) {
		zval_ptr_dtor_nogc(op_1);
	}
	if (OP2_TYPE & (IS_TMP_VAR|IS_VAR)) {
		zval_ptr_dtor_nogc(op_2);
	}
	if (UNEXPECTED(EG(exception))) {
		HANDLE_EXCEPTION();
	}
	if (Z_LVAL_P(EX_VAR(opline->result.var)) <= 0) {
		ZEND_VM_SMART_BRANCH_TRUE();
		ZVAL_TRUE(EX_VAR(opline->result.var));
		ZEND_VM_NEXT_OPCODE();
	} else {
		ZEND_VM_SMART_BRANCH_FALSE();
		ZVAL_FALSE(EX_VAR(opline->result.var));
		ZEND_VM_NEXT_OPCODE();
	}
}

ZEND_VM_HOT_NOCONSTCONST_HANDLER(21, ZEND_IS_SMALLER_OR_EQUAL, CONST|TMPVARCV, CONST|TMPVARCV, SPEC(SMART_BRANCH))
{
	USE_OPLINE
	zval *op1, *op2;
	double d1, d2;

	op1 = GET_OP1_ZVAL_PTR_UNDEF(BP_VAR_R);
	op2 = GET_OP2_ZVAL_PTR_UNDEF(BP_VAR_R);
	if (ZEND_VM_SPEC && OP1_TYPE == IS_CONST && OP2_TYPE == IS_CONST) {
		/* pass */
	} else if (EXPECTED(Z_TYPE_INFO_P(op1) == IS_LONG)) {
		if (EXPECTED(Z_TYPE_INFO_P(op2) == IS_LONG)) {
			if (EXPECTED(Z_LVAL_P(op1) <= Z_LVAL_P(op2))) {
ZEND_VM_C_LABEL(is_smaller_or_equal_true):
				ZEND_VM_SMART_BRANCH_TRUE();
				ZVAL_TRUE(EX_VAR(opline->result.var));
				ZEND_VM_NEXT_OPCODE();
			} else {
ZEND_VM_C_LABEL(is_smaller_or_equal_false):
				ZEND_VM_SMART_BRANCH_FALSE();
				ZVAL_FALSE(EX_VAR(opline->result.var));
				ZEND_VM_NEXT_OPCODE();
			}
		} else if (EXPECTED(Z_TYPE_INFO_P(op2) == IS_DOUBLE)) {
			d1 = (double)Z_LVAL_P(op1);
			d2 = Z_DVAL_P(op2);
			ZEND_VM_C_GOTO(is_smaller_or_equal_double);
		}
	} else if (EXPECTED(Z_TYPE_INFO_P(op1) == IS_DOUBLE)) {
		if (EXPECTED(Z_TYPE_INFO_P(op2) == IS_DOUBLE)) {
			d1 = Z_DVAL_P(op1);
			d2 = Z_DVAL_P(op2);
ZEND_VM_C_LABEL(is_smaller_or_equal_double):
			if (d1 <= d2) {
				ZEND_VM_C_GOTO(is_smaller_or_equal_true);
			} else {
				ZEND_VM_C_GOTO(is_smaller_or_equal_false);
			}
		} else if (EXPECTED(Z_TYPE_INFO_P(op2) == IS_LONG)) {
			d1 = Z_DVAL_P(op1);
			d2 = (double)Z_LVAL_P(op2);
			ZEND_VM_C_GOTO(is_smaller_or_equal_double);
		}
	}
	ZEND_VM_DISPATCH_TO_HELPER(zend_is_smaller_or_equal_helper, op_1, op1, op_2, op2);
}

ZEND_VM_COLD_CONSTCONST_HANDLER(170, ZEND_SPACESHIP, CONST|TMPVAR|CV, CONST|TMPVAR|CV)
{
	USE_OPLINE
	zval *op1, *op2;

	SAVE_OPLINE();
	op1 = GET_OP1_ZVAL_PTR(BP_VAR_R);
	op2 = GET_OP2_ZVAL_PTR(BP_VAR_R);
	compare_function(EX_VAR(opline->result.var), op1, op2);
	FREE_OP1();
	FREE_OP2();
	ZEND_VM_NEXT_OPCODE_CHECK_EXCEPTION();
}

ZEND_VM_HELPER(zend_bw_or_helper, ANY, ANY, zval *op_1, zval *op_2)
{
	USE_OPLINE

	SAVE_OPLINE();
	if (UNEXPECTED(Z_TYPE_INFO_P(op_1) == IS_UNDEF)) {
		op_1 = ZVAL_UNDEFINED_OP1();
	}
	if (UNEXPECTED(Z_TYPE_INFO_P(op_2) == IS_UNDEF)) {
		op_2 = ZVAL_UNDEFINED_OP2();
	}
	bitwise_or_function(EX_VAR(opline->result.var), op_1, op_2);
	if (OP1_TYPE & (IS_TMP_VAR|IS_VAR)) {
		zval_ptr_dtor_nogc(op_1);
	}
	if (OP2_TYPE & (IS_TMP_VAR|IS_VAR)) {
		zval_ptr_dtor_nogc(op_2);
	}
	ZEND_VM_NEXT_OPCODE_CHECK_EXCEPTION();
}

ZEND_VM_COLD_CONSTCONST_HANDLER(9, ZEND_BW_OR, CONST|TMPVARCV, CONST|TMPVARCV, SPEC(COMMUTATIVE))
{
	USE_OPLINE
	zval *op1, *op2;

	op1 = GET_OP1_ZVAL_PTR_UNDEF(BP_VAR_R);
	op2 = GET_OP2_ZVAL_PTR_UNDEF(BP_VAR_R);
	if (ZEND_VM_SPEC && OP1_TYPE == IS_CONST && OP2_TYPE == IS_CONST) {
		/* pass */
	} else if (EXPECTED(Z_TYPE_INFO_P(op1) == IS_LONG)
			&& EXPECTED(Z_TYPE_INFO_P(op2) == IS_LONG)) {
		ZVAL_LONG(EX_VAR(opline->result.var), Z_LVAL_P(op1) | Z_LVAL_P(op2));
		ZEND_VM_NEXT_OPCODE();
	}

	ZEND_VM_DISPATCH_TO_HELPER(zend_bw_or_helper, op_1, op1, op_2, op2);
}

ZEND_VM_HELPER(zend_bw_and_helper, ANY, ANY, zval *op_1, zval *op_2)
{
	USE_OPLINE

	SAVE_OPLINE();
	if (UNEXPECTED(Z_TYPE_INFO_P(op_1) == IS_UNDEF)) {
		op_1 = ZVAL_UNDEFINED_OP1();
	}
	if (UNEXPECTED(Z_TYPE_INFO_P(op_2) == IS_UNDEF)) {
		op_2 = ZVAL_UNDEFINED_OP2();
	}
	bitwise_and_function(EX_VAR(opline->result.var), op_1, op_2);
	if (OP1_TYPE & (IS_TMP_VAR|IS_VAR)) {
		zval_ptr_dtor_nogc(op_1);
	}
	if (OP2_TYPE & (IS_TMP_VAR|IS_VAR)) {
		zval_ptr_dtor_nogc(op_2);
	}
	ZEND_VM_NEXT_OPCODE_CHECK_EXCEPTION();
}

ZEND_VM_COLD_CONSTCONST_HANDLER(10, ZEND_BW_AND, CONST|TMPVARCV, CONST|TMPVARCV, SPEC(COMMUTATIVE))
{
	USE_OPLINE
	zval *op1, *op2;

	op1 = GET_OP1_ZVAL_PTR_UNDEF(BP_VAR_R);
	op2 = GET_OP2_ZVAL_PTR_UNDEF(BP_VAR_R);
	if (ZEND_VM_SPEC && OP1_TYPE == IS_CONST && OP2_TYPE == IS_CONST) {
		/* pass */
	} else if (EXPECTED(Z_TYPE_INFO_P(op1) == IS_LONG)
			&& EXPECTED(Z_TYPE_INFO_P(op2) == IS_LONG)) {
		ZVAL_LONG(EX_VAR(opline->result.var), Z_LVAL_P(op1) & Z_LVAL_P(op2));
		ZEND_VM_NEXT_OPCODE();
	}

	ZEND_VM_DISPATCH_TO_HELPER(zend_bw_and_helper, op_1, op1, op_2, op2);
}

ZEND_VM_HELPER(zend_bw_xor_helper, ANY, ANY, zval *op_1, zval *op_2)
{
	USE_OPLINE

	SAVE_OPLINE();
	if (UNEXPECTED(Z_TYPE_INFO_P(op_1) == IS_UNDEF)) {
		op_1 = ZVAL_UNDEFINED_OP1();
	}
	if (UNEXPECTED(Z_TYPE_INFO_P(op_2) == IS_UNDEF)) {
		op_2 = ZVAL_UNDEFINED_OP2();
	}
	bitwise_xor_function(EX_VAR(opline->result.var), op_1, op_2);
	if (OP1_TYPE & (IS_TMP_VAR|IS_VAR)) {
		zval_ptr_dtor_nogc(op_1);
	}
	if (OP2_TYPE & (IS_TMP_VAR|IS_VAR)) {
		zval_ptr_dtor_nogc(op_2);
	}
	ZEND_VM_NEXT_OPCODE_CHECK_EXCEPTION();
}

ZEND_VM_COLD_CONSTCONST_HANDLER(11, ZEND_BW_XOR, CONST|TMPVARCV, CONST|TMPVARCV, SPEC(COMMUTATIVE))
{
	USE_OPLINE
	zval *op1, *op2;

	op1 = GET_OP1_ZVAL_PTR_UNDEF(BP_VAR_R);
	op2 = GET_OP2_ZVAL_PTR_UNDEF(BP_VAR_R);
	if (ZEND_VM_SPEC && OP1_TYPE == IS_CONST && OP2_TYPE == IS_CONST) {
		/* pass */
	} else if (EXPECTED(Z_TYPE_INFO_P(op1) == IS_LONG)
			&& EXPECTED(Z_TYPE_INFO_P(op2) == IS_LONG)) {
		ZVAL_LONG(EX_VAR(opline->result.var), Z_LVAL_P(op1) ^ Z_LVAL_P(op2));
		ZEND_VM_NEXT_OPCODE();
	}

	ZEND_VM_DISPATCH_TO_HELPER(zend_bw_xor_helper, op_1, op1, op_2, op2);
}

ZEND_VM_COLD_CONSTCONST_HANDLER(15, ZEND_BOOL_XOR, CONST|TMPVAR|CV, CONST|TMPVAR|CV, SPEC(COMMUTATIVE))
{
	USE_OPLINE
	zval *op1, *op2;

	SAVE_OPLINE();
	op1 = GET_OP1_ZVAL_PTR(BP_VAR_R);
	op2 = GET_OP2_ZVAL_PTR(BP_VAR_R);
	boolean_xor_function(EX_VAR(opline->result.var), op1, op2);
	FREE_OP1();
	FREE_OP2();
	ZEND_VM_NEXT_OPCODE_CHECK_EXCEPTION();
}

ZEND_VM_COLD_CONST_HANDLER(13, ZEND_BW_NOT, CONST|TMPVAR|CV, ANY)
{
	USE_OPLINE
	zval *op1;

	op1 = GET_OP1_ZVAL_PTR_UNDEF(BP_VAR_R);
	if (EXPECTED(Z_TYPE_INFO_P(op1) == IS_LONG)) {
		ZVAL_LONG(EX_VAR(opline->result.var), ~Z_LVAL_P(op1));
		ZEND_VM_NEXT_OPCODE();
	}

	SAVE_OPLINE();
	if (OP1_TYPE == IS_CV && UNEXPECTED(Z_TYPE_P(op1) == IS_UNDEF)) {
		op1 = ZVAL_UNDEFINED_OP1();
	}
	bitwise_not_function(EX_VAR(opline->result.var), op1);
	FREE_OP1();
	ZEND_VM_NEXT_OPCODE_CHECK_EXCEPTION();
}

ZEND_VM_COLD_CONST_HANDLER(14, ZEND_BOOL_NOT, CONST|TMPVAR|CV, ANY)
{
	USE_OPLINE
	zval *val;

	val = GET_OP1_ZVAL_PTR_UNDEF(BP_VAR_R);
	if (Z_TYPE_INFO_P(val) == IS_TRUE) {
		ZVAL_FALSE(EX_VAR(opline->result.var));
	} else if (EXPECTED(Z_TYPE_INFO_P(val) <= IS_TRUE)) {
		ZVAL_TRUE(EX_VAR(opline->result.var));
		if (OP1_TYPE == IS_CV && UNEXPECTED(Z_TYPE_INFO_P(val) == IS_UNDEF)) {
			SAVE_OPLINE();
			ZVAL_UNDEFINED_OP1();
			ZEND_VM_NEXT_OPCODE_CHECK_EXCEPTION();
		}
	} else {
		SAVE_OPLINE();
		ZVAL_BOOL(EX_VAR(opline->result.var), !i_zend_is_true(val));
		FREE_OP1();
		ZEND_VM_NEXT_OPCODE_CHECK_EXCEPTION();
	}
	ZEND_VM_NEXT_OPCODE();
}

ZEND_VM_COLD_HELPER(zend_this_not_in_object_context_helper, ANY, ANY)
{
	USE_OPLINE

	SAVE_OPLINE();
	zend_throw_error(NULL, "Using $this when not in object context");
	if ((opline+1)->opcode == ZEND_OP_DATA) {
		FREE_UNFETCHED_OP_DATA();
	}
	FREE_UNFETCHED_OP2();
	UNDEF_RESULT();
	HANDLE_EXCEPTION();
}

ZEND_VM_COLD_HELPER(zend_undefined_function_helper, ANY, ANY)
{
	USE_OPLINE
	zval *function_name;

	SAVE_OPLINE();
	function_name = RT_CONSTANT(opline, opline->op2);
	zend_throw_error(NULL, "Call to undefined function %s()", Z_STRVAL_P(function_name));
	HANDLE_EXCEPTION();
}

ZEND_VM_HANDLER(28, ZEND_ASSIGN_OBJ_OP, VAR|UNUSED|THIS|CV, CONST|TMPVAR|CV, OP)
{
	USE_OPLINE
	zval *object;
	zval *property;
	zval *value;
	zval *zptr;
	void **cache_slot;
	zend_property_info *prop_info;
	zend_object *zobj;
	zend_string *name, *tmp_name;

	SAVE_OPLINE();
	object = GET_OP1_OBJ_ZVAL_PTR_PTR_UNDEF(BP_VAR_RW);

	if (OP1_TYPE == IS_UNUSED && UNEXPECTED(Z_TYPE_P(object) == IS_UNDEF)) {
		ZEND_VM_DISPATCH_TO_HELPER(zend_this_not_in_object_context_helper);
	}

	property = GET_OP2_ZVAL_PTR(BP_VAR_R);

	do {
		value = GET_OP_DATA_ZVAL_PTR(BP_VAR_R);

		if (OP1_TYPE != IS_UNUSED && UNEXPECTED(Z_TYPE_P(object) != IS_OBJECT)) {
			if (Z_ISREF_P(object) && Z_TYPE_P(Z_REFVAL_P(object)) == IS_OBJECT) {
				object = Z_REFVAL_P(object);
				ZEND_VM_C_GOTO(assign_op_object);
			}
			if (OP1_TYPE == IS_CV
			 && UNEXPECTED(Z_TYPE_P(object) == IS_UNDEF)) {
				ZVAL_UNDEFINED_OP1();
			}
			object = make_real_object(object, property OPLINE_CC EXECUTE_DATA_CC);
			if (UNEXPECTED(!object)) {
				break;
			}
		}

ZEND_VM_C_LABEL(assign_op_object):
		/* here we are sure we are dealing with an object */
		zobj = Z_OBJ_P(object);
		if (OP2_TYPE == IS_CONST) {
			name = Z_STR_P(property);
		} else {
			name = zval_try_get_tmp_string(property, &tmp_name);
			if (UNEXPECTED(!name)) {
				UNDEF_RESULT();
				break;
			}
		}
		cache_slot = (OP2_TYPE == IS_CONST) ? CACHE_ADDR((opline+1)->extended_value) : NULL;
		if (EXPECTED((zptr = zobj->handlers->get_property_ptr_ptr(zobj, name, BP_VAR_RW, cache_slot)) != NULL)) {
			if (UNEXPECTED(Z_ISERROR_P(zptr))) {
				if (UNEXPECTED(RETURN_VALUE_USED(opline))) {
					ZVAL_NULL(EX_VAR(opline->result.var));
				}
			} else {
				zval *orig_zptr = zptr;
				zend_reference *ref;

				do {
					if (UNEXPECTED(Z_ISREF_P(zptr))) {
						ref = Z_REF_P(zptr);
						if (UNEXPECTED(ZEND_REF_HAS_TYPE_SOURCES(ref))) {
							zend_binary_assign_op_typed_ref(ref, value OPLINE_CC EXECUTE_DATA_CC);
							break;
						}
						zptr = Z_REFVAL_P(zptr);
					}

					if (OP2_TYPE == IS_CONST) {
						prop_info = (zend_property_info*)CACHED_PTR_EX(cache_slot + 2);
					} else {
						prop_info = zend_object_fetch_property_type_info(Z_OBJ_P(object), orig_zptr);
					}
					if (UNEXPECTED(prop_info)) {
						/* special case for typed properties */
						zend_binary_assign_op_typed_prop(prop_info, zptr, value OPLINE_CC EXECUTE_DATA_CC);
					} else {
						zend_binary_op(zptr, zptr, value OPLINE_CC);
					}
				} while (0);

				if (UNEXPECTED(RETURN_VALUE_USED(opline))) {
					ZVAL_COPY(EX_VAR(opline->result.var), zptr);
				}
			}
		} else {
			zend_assign_op_overloaded_property(zobj, name, cache_slot, value OPLINE_CC EXECUTE_DATA_CC);
		}
		if (OP2_TYPE != IS_CONST) {
			zend_tmp_string_release(tmp_name);
		}
	} while (0);

	FREE_OP_DATA();
	FREE_OP2();
	FREE_OP1_VAR_PTR();
	/* assign_obj has two opcodes! */
	ZEND_VM_NEXT_OPCODE_EX(1, 2);
}

/* No specialization for op_types (CONST|TMP|VAR|CV, UNUSED|CONST|TMPVAR) */
ZEND_VM_HANDLER(29, ZEND_ASSIGN_STATIC_PROP_OP, ANY, ANY, OP)
{
	/* This helper actually never will receive IS_VAR as second op, and has the same handling for VAR and TMP in the first op, but for interoperability with the other binary_assign_op helpers, it is necessary to "include" it */

	USE_OPLINE
	zval *prop, *value;
	zend_property_info *prop_info;
	zend_reference *ref;

	SAVE_OPLINE();

	if (UNEXPECTED(zend_fetch_static_property_address(&prop, &prop_info, (opline+1)->extended_value, BP_VAR_RW, 0 OPLINE_CC EXECUTE_DATA_CC) != SUCCESS)) {
		ZEND_ASSERT(EG(exception));
		UNDEF_RESULT();
		FREE_UNFETCHED_OP_DATA();
		HANDLE_EXCEPTION();
	}

	value = GET_OP_DATA_ZVAL_PTR(BP_VAR_R);

	do {
		if (UNEXPECTED(Z_ISREF_P(prop))) {
			ref = Z_REF_P(prop);
			if (UNEXPECTED(ZEND_REF_HAS_TYPE_SOURCES(ref))) {
				zend_binary_assign_op_typed_ref(ref, value OPLINE_CC EXECUTE_DATA_CC);
				break;
			}
			prop = Z_REFVAL_P(prop);
		}

		if (UNEXPECTED(ZEND_TYPE_IS_SET(prop_info->type))) {
			/* special case for typed properties */
			zend_binary_assign_op_typed_prop(prop_info, prop, value OPLINE_CC EXECUTE_DATA_CC);
		} else {
			zend_binary_op(prop, prop, value OPLINE_CC);
		}
	} while (0);

	if (UNEXPECTED(RETURN_VALUE_USED(opline))) {
		ZVAL_COPY(EX_VAR(opline->result.var), prop);
	}

	FREE_OP_DATA();
	/* assign_static_prop has two opcodes! */
	ZEND_VM_NEXT_OPCODE_EX(1, 2);
}

ZEND_VM_HANDLER(27, ZEND_ASSIGN_DIM_OP, VAR|CV, CONST|TMPVAR|UNUSED|NEXT|CV, OP)
{
	USE_OPLINE
	zval *var_ptr;
	zval *value, *container, *dim;

	SAVE_OPLINE();
	container = GET_OP1_OBJ_ZVAL_PTR_PTR_UNDEF(BP_VAR_RW);

	if (EXPECTED(Z_TYPE_P(container) == IS_ARRAY)) {
ZEND_VM_C_LABEL(assign_dim_op_array):
		SEPARATE_ARRAY(container);
ZEND_VM_C_LABEL(assign_dim_op_new_array):
		dim = GET_OP2_ZVAL_PTR_UNDEF(BP_VAR_R);
		if (OP2_TYPE == IS_UNUSED) {
			var_ptr = zend_hash_next_index_insert(Z_ARRVAL_P(container), &EG(uninitialized_zval));
			if (UNEXPECTED(!var_ptr)) {
				zend_cannot_add_element();
				ZEND_VM_C_GOTO(assign_dim_op_ret_null);
			}
		} else {
			if (OP2_TYPE == IS_CONST) {
				var_ptr = zend_fetch_dimension_address_inner_RW_CONST(Z_ARRVAL_P(container), dim EXECUTE_DATA_CC);
			} else {
				var_ptr = zend_fetch_dimension_address_inner_RW(Z_ARRVAL_P(container), dim EXECUTE_DATA_CC);
			}
			if (UNEXPECTED(!var_ptr)) {
				ZEND_VM_C_GOTO(assign_dim_op_ret_null);
			}
		}

		value = get_op_data_zval_ptr_r((opline+1)->op1_type, (opline+1)->op1);

		do {
			if (OP2_TYPE != IS_UNUSED && UNEXPECTED(Z_ISREF_P(var_ptr))) {
				zend_reference *ref = Z_REF_P(var_ptr);
				var_ptr = Z_REFVAL_P(var_ptr);
				if (UNEXPECTED(ZEND_REF_HAS_TYPE_SOURCES(ref))) {
					zend_binary_assign_op_typed_ref(ref, value OPLINE_CC EXECUTE_DATA_CC);
					break;
				}
			}
			zend_binary_op(var_ptr, var_ptr, value OPLINE_CC);
		} while (0);

		if (UNEXPECTED(RETURN_VALUE_USED(opline))) {
			ZVAL_COPY(EX_VAR(opline->result.var), var_ptr);
		}
		FREE_OP((opline+1)->op1_type, (opline+1)->op1.var);
	} else {
		if (EXPECTED(Z_ISREF_P(container))) {
			container = Z_REFVAL_P(container);
			if (EXPECTED(Z_TYPE_P(container) == IS_ARRAY)) {
				ZEND_VM_C_GOTO(assign_dim_op_array);
			}
		}

		dim = GET_OP2_ZVAL_PTR(BP_VAR_R);

		if (EXPECTED(Z_TYPE_P(container) == IS_OBJECT)) {
			if (OP2_TYPE == IS_CONST && Z_EXTRA_P(dim) == ZEND_EXTRA_VALUE) {
				dim++;
			}
			zend_binary_assign_op_obj_dim(container, dim OPLINE_CC EXECUTE_DATA_CC);
		} else if (EXPECTED(Z_TYPE_P(container) <= IS_FALSE)) {
			if (OP1_TYPE == IS_CV && UNEXPECTED(Z_TYPE_INFO_P(container) == IS_UNDEF)) {
				ZVAL_UNDEFINED_OP1();
			}
			ZVAL_ARR(container, zend_new_array(8));
			ZEND_VM_C_GOTO(assign_dim_op_new_array);
		} else {
			zend_binary_assign_op_dim_slow(container, dim OPLINE_CC EXECUTE_DATA_CC);
ZEND_VM_C_LABEL(assign_dim_op_ret_null):
			if (UNEXPECTED(RETURN_VALUE_USED(opline))) {
				ZVAL_NULL(EX_VAR(opline->result.var));
			}
		}
	}

	FREE_OP2();
	FREE_OP1_VAR_PTR();
	ZEND_VM_NEXT_OPCODE_EX(1, 2);
}

ZEND_VM_HANDLER(26, ZEND_ASSIGN_OP, VAR|CV, CONST|TMPVAR|CV, OP)
{
	USE_OPLINE
	zval *var_ptr;
	zval *value;

	SAVE_OPLINE();
	value = GET_OP2_ZVAL_PTR(BP_VAR_R);
	var_ptr = GET_OP1_ZVAL_PTR_PTR(BP_VAR_RW);

	if (OP1_TYPE == IS_VAR && UNEXPECTED(Z_ISERROR_P(var_ptr))) {
		if (UNEXPECTED(RETURN_VALUE_USED(opline))) {
			ZVAL_NULL(EX_VAR(opline->result.var));
		}
	} else {
		do {
			if (UNEXPECTED(Z_TYPE_P(var_ptr) == IS_REFERENCE)) {
				zend_reference *ref = Z_REF_P(var_ptr);
				if (UNEXPECTED(ZEND_REF_HAS_TYPE_SOURCES(ref))) {
					zend_binary_assign_op_typed_ref(ref, value OPLINE_CC EXECUTE_DATA_CC);
					break;
				}
				var_ptr = Z_REFVAL_P(var_ptr);
			}
			zend_binary_op(var_ptr, var_ptr, value OPLINE_CC);
		} while (0);

		if (UNEXPECTED(RETURN_VALUE_USED(opline))) {
			ZVAL_COPY(EX_VAR(opline->result.var), var_ptr);
		}
	}

	FREE_OP2();
	FREE_OP1_VAR_PTR();
	ZEND_VM_NEXT_OPCODE_CHECK_EXCEPTION();
}

ZEND_VM_HANDLER(132, ZEND_PRE_INC_OBJ, VAR|UNUSED|THIS|CV, CONST|TMPVAR|CV, CACHE_SLOT)
{
	USE_OPLINE
	zval *object;
	zval *property;
	zval *zptr;
	void **cache_slot;
	zend_property_info *prop_info;
	zend_object *zobj;
	zend_string *name, *tmp_name;

	SAVE_OPLINE();
	object = GET_OP1_OBJ_ZVAL_PTR_PTR_UNDEF(BP_VAR_RW);

	if (OP1_TYPE == IS_UNUSED && UNEXPECTED(Z_TYPE_P(object) == IS_UNDEF)) {
		ZEND_VM_DISPATCH_TO_HELPER(zend_this_not_in_object_context_helper);
	}

	property = GET_OP2_ZVAL_PTR(BP_VAR_R);

	do {
		if (OP1_TYPE != IS_UNUSED && UNEXPECTED(Z_TYPE_P(object) != IS_OBJECT)) {
			if (Z_ISREF_P(object) && Z_TYPE_P(Z_REFVAL_P(object)) == IS_OBJECT) {
				object = Z_REFVAL_P(object);
				ZEND_VM_C_GOTO(pre_incdec_object);
			}
			if (OP1_TYPE == IS_CV
			 && UNEXPECTED(Z_TYPE_P(object) == IS_UNDEF)) {
				ZVAL_UNDEFINED_OP1();
			}
			object = make_real_object(object, property OPLINE_CC EXECUTE_DATA_CC);
			if (UNEXPECTED(!object)) {
				break;
			}
		}

ZEND_VM_C_LABEL(pre_incdec_object):
		/* here we are sure we are dealing with an object */
		zobj = Z_OBJ_P(object);
		if (OP2_TYPE == IS_CONST) {
			name = Z_STR_P(property);
		} else {
			name = zval_try_get_tmp_string(property, &tmp_name);
			if (UNEXPECTED(!name)) {
				UNDEF_RESULT();
				break;
			}
		}
		cache_slot = (OP2_TYPE == IS_CONST) ? CACHE_ADDR(opline->extended_value) : NULL;
		if (EXPECTED((zptr = zobj->handlers->get_property_ptr_ptr(zobj, name, BP_VAR_RW, cache_slot)) != NULL)) {
			if (UNEXPECTED(Z_ISERROR_P(zptr))) {
				if (UNEXPECTED(RETURN_VALUE_USED(opline))) {
					ZVAL_NULL(EX_VAR(opline->result.var));
				}
			} else {
				if (OP2_TYPE == IS_CONST) {
					prop_info = (zend_property_info *) CACHED_PTR_EX(cache_slot + 2);
				} else {
					prop_info = zend_object_fetch_property_type_info(Z_OBJ_P(object), zptr);
				}
				zend_pre_incdec_property_zval(zptr, prop_info OPLINE_CC EXECUTE_DATA_CC);
			}
		} else {
			zend_pre_incdec_overloaded_property(zobj, name, cache_slot OPLINE_CC EXECUTE_DATA_CC);
		}
		if (OP2_TYPE != IS_CONST) {
			zend_tmp_string_release(tmp_name);
		}
	} while (0);

	FREE_OP2();
	FREE_OP1_VAR_PTR();
	ZEND_VM_NEXT_OPCODE_CHECK_EXCEPTION();
}

ZEND_VM_HANDLER(133, ZEND_PRE_DEC_OBJ, VAR|UNUSED|THIS|CV, CONST|TMPVAR|CV, CACHE_SLOT)
{
	ZEND_VM_DISPATCH_TO_HANDLER(ZEND_PRE_INC_OBJ);
}

ZEND_VM_HANDLER(134, ZEND_POST_INC_OBJ, VAR|UNUSED|THIS|CV, CONST|TMPVAR|CV, CACHE_SLOT)
{
	USE_OPLINE
	zval *object;
	zval *property;
	zval *zptr;
	void **cache_slot;
	zend_property_info *prop_info;
	zend_object *zobj;
	zend_string *name, *tmp_name;

	SAVE_OPLINE();
	object = GET_OP1_OBJ_ZVAL_PTR_PTR_UNDEF(BP_VAR_RW);

	if (OP1_TYPE == IS_UNUSED && UNEXPECTED(Z_TYPE_P(object) == IS_UNDEF)) {
		ZEND_VM_DISPATCH_TO_HELPER(zend_this_not_in_object_context_helper);
	}

	property = GET_OP2_ZVAL_PTR(BP_VAR_R);

	do {
		if (OP1_TYPE != IS_UNUSED && UNEXPECTED(Z_TYPE_P(object) != IS_OBJECT)) {
			if (Z_ISREF_P(object) && Z_TYPE_P(Z_REFVAL_P(object)) == IS_OBJECT) {
				object = Z_REFVAL_P(object);
				ZEND_VM_C_GOTO(post_incdec_object);
			}
			if (OP1_TYPE == IS_CV
			 && UNEXPECTED(Z_TYPE_P(object) == IS_UNDEF)) {
				ZVAL_UNDEFINED_OP1();
			}
			object = make_real_object(object, property OPLINE_CC EXECUTE_DATA_CC);
			if (UNEXPECTED(!object)) {
				break;
			}
		}

ZEND_VM_C_LABEL(post_incdec_object):
		/* here we are sure we are dealing with an object */
		zobj = Z_OBJ_P(object);
		if (OP2_TYPE == IS_CONST) {
			name = Z_STR_P(property);
		} else {
			name = zval_try_get_tmp_string(property, &tmp_name);
			if (UNEXPECTED(!name)) {
				ZVAL_UNDEF(EX_VAR(opline->result.var));
				break;
			}
		}
		cache_slot = (OP2_TYPE == IS_CONST) ? CACHE_ADDR(opline->extended_value) : NULL;
		if (EXPECTED((zptr = zobj->handlers->get_property_ptr_ptr(zobj, name, BP_VAR_RW, cache_slot)) != NULL)) {
			if (UNEXPECTED(Z_ISERROR_P(zptr))) {
				ZVAL_NULL(EX_VAR(opline->result.var));
			} else {
				if (OP2_TYPE == IS_CONST) {
					prop_info = (zend_property_info*)CACHED_PTR_EX(cache_slot + 2);
				} else {
					prop_info = zend_object_fetch_property_type_info(Z_OBJ_P(object), zptr);
				}

				zend_post_incdec_property_zval(zptr, prop_info OPLINE_CC EXECUTE_DATA_CC);
			}
		} else {
			zend_post_incdec_overloaded_property(zobj, name, cache_slot OPLINE_CC EXECUTE_DATA_CC);
		}
		if (OP2_TYPE != IS_CONST) {
			zend_tmp_string_release(tmp_name);
		}
	} while (0);

	FREE_OP2();
	FREE_OP1_VAR_PTR();
	ZEND_VM_NEXT_OPCODE_CHECK_EXCEPTION();
}

ZEND_VM_HANDLER(135, ZEND_POST_DEC_OBJ, VAR|UNUSED|THIS|CV, CONST|TMPVAR|CV, CACHE_SLOT)
{
	ZEND_VM_DISPATCH_TO_HANDLER(ZEND_POST_INC_OBJ);
}

/* No specialization for op_types (CONST|TMPVAR|CV, UNUSED|CONST|VAR) */
ZEND_VM_HANDLER(38, ZEND_PRE_INC_STATIC_PROP, ANY, ANY, CACHE_SLOT)
{
	USE_OPLINE
	zval *prop;
	zend_property_info *prop_info;

	SAVE_OPLINE();

	if (zend_fetch_static_property_address(&prop, &prop_info, opline->extended_value, BP_VAR_RW, 0 OPLINE_CC EXECUTE_DATA_CC) != SUCCESS) {
		UNDEF_RESULT();
		HANDLE_EXCEPTION();
	}

	zend_pre_incdec_property_zval(prop,
		ZEND_TYPE_IS_SET(prop_info->type) ? prop_info : NULL OPLINE_CC EXECUTE_DATA_CC);

	ZEND_VM_NEXT_OPCODE_CHECK_EXCEPTION();
}

/* No specialization for op_types (CONST|TMPVAR|CV, UNUSED|CONST|VAR) */
ZEND_VM_HANDLER(39, ZEND_PRE_DEC_STATIC_PROP, ANY, ANY, CACHE_SLOT)
{
	ZEND_VM_DISPATCH_TO_HANDLER(ZEND_PRE_INC_STATIC_PROP);
}

/* No specialization for op_types (CONST|TMPVAR|CV, UNUSED|CONST|VAR) */
ZEND_VM_HANDLER(40, ZEND_POST_INC_STATIC_PROP, ANY, ANY, CACHE_SLOT)
{
	USE_OPLINE
	zval *prop;
	zend_property_info *prop_info;

	SAVE_OPLINE();

	if (zend_fetch_static_property_address(&prop, &prop_info, opline->extended_value, BP_VAR_RW, 0 OPLINE_CC EXECUTE_DATA_CC) != SUCCESS) {
		UNDEF_RESULT();
		HANDLE_EXCEPTION();
	}

	zend_post_incdec_property_zval(prop,
		ZEND_TYPE_IS_SET(prop_info->type) ? prop_info : NULL OPLINE_CC EXECUTE_DATA_CC);

	ZEND_VM_NEXT_OPCODE_CHECK_EXCEPTION();
}

/* No specialization for op_types (CONST|TMPVAR|CV, UNUSED|CONST|VAR) */
ZEND_VM_HANDLER(41, ZEND_POST_DEC_STATIC_PROP, ANY, ANY, CACHE_SLOT)
{
	ZEND_VM_DISPATCH_TO_HANDLER(ZEND_POST_INC_STATIC_PROP);
}

ZEND_VM_HELPER(zend_pre_inc_helper, VAR|CV, ANY)
{
	USE_OPLINE
	zval *var_ptr;

	var_ptr = GET_OP1_ZVAL_PTR_PTR_UNDEF(BP_VAR_RW);

	if (OP1_TYPE == IS_VAR && UNEXPECTED(Z_ISERROR_P(var_ptr))) {
		if (UNEXPECTED(RETURN_VALUE_USED(opline))) {
			ZVAL_NULL(EX_VAR(opline->result.var));
		}
		ZEND_VM_NEXT_OPCODE();
	}

	SAVE_OPLINE();
	if (OP1_TYPE == IS_CV && UNEXPECTED(Z_TYPE_P(var_ptr) == IS_UNDEF)) {
		ZVAL_NULL(var_ptr);
		ZVAL_UNDEFINED_OP1();
	}

	do {
		if (UNEXPECTED(Z_TYPE_P(var_ptr) == IS_REFERENCE)) {
			zend_reference *ref = Z_REF_P(var_ptr);
			var_ptr = Z_REFVAL_P(var_ptr);
			if (UNEXPECTED(ZEND_REF_HAS_TYPE_SOURCES(ref))) {
				zend_incdec_typed_ref(ref, NULL OPLINE_CC EXECUTE_DATA_CC);
				break;
			}
		}
		increment_function(var_ptr);
	} while (0);

	if (UNEXPECTED(RETURN_VALUE_USED(opline))) {
		ZVAL_COPY(EX_VAR(opline->result.var), var_ptr);
	}

	FREE_OP1_VAR_PTR();
	ZEND_VM_NEXT_OPCODE_CHECK_EXCEPTION();
}

ZEND_VM_HOT_HANDLER(34, ZEND_PRE_INC, VAR|CV, ANY, SPEC(RETVAL))
{
	USE_OPLINE
	zval *var_ptr;

	var_ptr = GET_OP1_ZVAL_PTR_PTR_UNDEF(BP_VAR_RW);

	if (EXPECTED(Z_TYPE_P(var_ptr) == IS_LONG)) {
		fast_long_increment_function(var_ptr);
		if (UNEXPECTED(RETURN_VALUE_USED(opline))) {
			ZVAL_COPY_VALUE(EX_VAR(opline->result.var), var_ptr);
		}
		ZEND_VM_NEXT_OPCODE();
	}

	ZEND_VM_DISPATCH_TO_HELPER(zend_pre_inc_helper);
}

ZEND_VM_HELPER(zend_pre_dec_helper, VAR|CV, ANY)
{
	USE_OPLINE
	zval *var_ptr;

	var_ptr = GET_OP1_ZVAL_PTR_PTR_UNDEF(BP_VAR_RW);

	if (OP1_TYPE == IS_VAR && UNEXPECTED(Z_ISERROR_P(var_ptr))) {
		if (UNEXPECTED(RETURN_VALUE_USED(opline))) {
			ZVAL_NULL(EX_VAR(opline->result.var));
		}
		ZEND_VM_NEXT_OPCODE();
	}

	SAVE_OPLINE();
	if (OP1_TYPE == IS_CV && UNEXPECTED(Z_TYPE_P(var_ptr) == IS_UNDEF)) {
		ZVAL_NULL(var_ptr);		
		ZVAL_UNDEFINED_OP1();
	}

	do {
		if (UNEXPECTED(Z_TYPE_P(var_ptr) == IS_REFERENCE)) {
			zend_reference *ref = Z_REF_P(var_ptr);
			var_ptr = Z_REFVAL_P(var_ptr);

			if (UNEXPECTED(ZEND_REF_HAS_TYPE_SOURCES(ref))) {
				zend_incdec_typed_ref(ref, NULL OPLINE_CC EXECUTE_DATA_CC);
				break;
			}
		}
		decrement_function(var_ptr);
	} while (0);

	if (UNEXPECTED(RETURN_VALUE_USED(opline))) {
		ZVAL_COPY(EX_VAR(opline->result.var), var_ptr);
	}

	FREE_OP1_VAR_PTR();
	ZEND_VM_NEXT_OPCODE_CHECK_EXCEPTION();
}

ZEND_VM_HOT_HANDLER(35, ZEND_PRE_DEC, VAR|CV, ANY, SPEC(RETVAL))
{
	USE_OPLINE
	zval *var_ptr;

	var_ptr = GET_OP1_ZVAL_PTR_PTR_UNDEF(BP_VAR_RW);

	if (EXPECTED(Z_TYPE_P(var_ptr) == IS_LONG)) {
		fast_long_decrement_function(var_ptr);
		if (UNEXPECTED(RETURN_VALUE_USED(opline))) {
			ZVAL_COPY_VALUE(EX_VAR(opline->result.var), var_ptr);
		}
		ZEND_VM_NEXT_OPCODE();
	}

	ZEND_VM_DISPATCH_TO_HELPER(zend_pre_dec_helper);
}

ZEND_VM_HELPER(zend_post_inc_helper, VAR|CV, ANY)
{
	USE_OPLINE
	zval *var_ptr;

	var_ptr = GET_OP1_ZVAL_PTR_PTR_UNDEF(BP_VAR_RW);

	if (OP1_TYPE == IS_VAR && UNEXPECTED(Z_ISERROR_P(var_ptr))) {
		ZVAL_NULL(EX_VAR(opline->result.var));
		ZEND_VM_NEXT_OPCODE();
	}

	SAVE_OPLINE();
	if (OP1_TYPE == IS_CV && UNEXPECTED(Z_TYPE_P(var_ptr) == IS_UNDEF)) {
		ZVAL_NULL(var_ptr);
		ZVAL_UNDEFINED_OP1();
	}

	do {
		if (UNEXPECTED(Z_TYPE_P(var_ptr) == IS_REFERENCE)) {
			zend_reference *ref = Z_REF_P(var_ptr);
			var_ptr = Z_REFVAL_P(var_ptr);

			if (UNEXPECTED(ZEND_REF_HAS_TYPE_SOURCES(ref))) {
				zend_incdec_typed_ref(ref, EX_VAR(opline->result.var) OPLINE_CC EXECUTE_DATA_CC);
				break;
			}
		}
		ZVAL_COPY(EX_VAR(opline->result.var), var_ptr);

		increment_function(var_ptr);
	} while (0);

	FREE_OP1_VAR_PTR();
	ZEND_VM_NEXT_OPCODE_CHECK_EXCEPTION();
}

ZEND_VM_HOT_HANDLER(36, ZEND_POST_INC, VAR|CV, ANY)
{
	USE_OPLINE
	zval *var_ptr;

	var_ptr = GET_OP1_ZVAL_PTR_PTR_UNDEF(BP_VAR_RW);

	if (EXPECTED(Z_TYPE_P(var_ptr) == IS_LONG)) {
		ZVAL_LONG(EX_VAR(opline->result.var), Z_LVAL_P(var_ptr));
		fast_long_increment_function(var_ptr);
		ZEND_VM_NEXT_OPCODE();
	}

	ZEND_VM_DISPATCH_TO_HELPER(zend_post_inc_helper);
}

ZEND_VM_HELPER(zend_post_dec_helper, VAR|CV, ANY)
{
	USE_OPLINE
	zval *var_ptr;

	var_ptr = GET_OP1_ZVAL_PTR_PTR_UNDEF(BP_VAR_RW);

	if (OP1_TYPE == IS_VAR && UNEXPECTED(Z_ISERROR_P(var_ptr))) {
		ZVAL_NULL(EX_VAR(opline->result.var));
		ZEND_VM_NEXT_OPCODE();
	}

	SAVE_OPLINE();
	if (OP1_TYPE == IS_CV && UNEXPECTED(Z_TYPE_P(var_ptr) == IS_UNDEF)) {
		ZVAL_NULL(var_ptr);
		ZVAL_UNDEFINED_OP1();
	}

	do {
		if (UNEXPECTED(Z_TYPE_P(var_ptr) == IS_REFERENCE)) {
			zend_reference *ref = Z_REF_P(var_ptr);
			var_ptr = Z_REFVAL_P(var_ptr);

			if (UNEXPECTED(ZEND_REF_HAS_TYPE_SOURCES(ref))) {
				zend_incdec_typed_ref(ref, EX_VAR(opline->result.var) OPLINE_CC EXECUTE_DATA_CC);
				break;
			}
		}
		ZVAL_COPY(EX_VAR(opline->result.var), var_ptr);

		decrement_function(var_ptr);
	} while (0);

	FREE_OP1_VAR_PTR();
	ZEND_VM_NEXT_OPCODE_CHECK_EXCEPTION();
}

ZEND_VM_HOT_HANDLER(37, ZEND_POST_DEC, VAR|CV, ANY)
{
	USE_OPLINE
	zval *var_ptr;

	var_ptr = GET_OP1_ZVAL_PTR_PTR_UNDEF(BP_VAR_RW);

	if (EXPECTED(Z_TYPE_P(var_ptr) == IS_LONG)) {
		ZVAL_LONG(EX_VAR(opline->result.var), Z_LVAL_P(var_ptr));
		fast_long_decrement_function(var_ptr);
		ZEND_VM_NEXT_OPCODE();
	}

	ZEND_VM_DISPATCH_TO_HELPER(zend_post_dec_helper);
}

ZEND_VM_HANDLER(136, ZEND_ECHO, CONST|TMPVAR|CV, ANY)
{
	USE_OPLINE
	zval *z;

	SAVE_OPLINE();
	z = GET_OP1_ZVAL_PTR_UNDEF(BP_VAR_R);

	if (Z_TYPE_P(z) == IS_STRING) {
		zend_string *str = Z_STR_P(z);

		if (ZSTR_LEN(str) != 0) {
			zend_write(ZSTR_VAL(str), ZSTR_LEN(str));
		}
	} else {
		zend_string *str = zval_get_string_func(z);

		if (ZSTR_LEN(str) != 0) {
			zend_write(ZSTR_VAL(str), ZSTR_LEN(str));
		} else if (OP1_TYPE == IS_CV && UNEXPECTED(Z_TYPE_P(z) == IS_UNDEF)) {
			ZVAL_UNDEFINED_OP1();
		}
		zend_string_release_ex(str, 0);
	}

	FREE_OP1();
	ZEND_VM_NEXT_OPCODE_CHECK_EXCEPTION();
}

ZEND_VM_HELPER(zend_fetch_var_address_helper, CONST|TMPVAR|CV, UNUSED, int type)
{
	USE_OPLINE
	zval *varname;
	zval *retval;
	zend_string *name, *tmp_name;
	HashTable *target_symbol_table;

	SAVE_OPLINE();
	varname = GET_OP1_ZVAL_PTR_UNDEF(BP_VAR_R);

	if (OP1_TYPE == IS_CONST) {
		name = Z_STR_P(varname);
	} else if (EXPECTED(Z_TYPE_P(varname) == IS_STRING)) {
		name = Z_STR_P(varname);
		tmp_name = NULL;
	} else {
		if (OP1_TYPE == IS_CV && UNEXPECTED(Z_TYPE_P(varname) == IS_UNDEF)) {
			ZVAL_UNDEFINED_OP1();
		}
		name = zval_try_get_tmp_string(varname, &tmp_name);
		if (UNEXPECTED(!name)) {
			FREE_OP1();
			ZVAL_UNDEF(EX_VAR(opline->result.var));
			HANDLE_EXCEPTION();
		}
	}

	target_symbol_table = zend_get_target_symbol_table(opline->extended_value EXECUTE_DATA_CC);
	retval = zend_hash_find_ex(target_symbol_table, name, OP1_TYPE == IS_CONST);
	if (retval == NULL) {
		if (UNEXPECTED(zend_string_equals(name, ZSTR_KNOWN(ZEND_STR_THIS)))) {
ZEND_VM_C_LABEL(fetch_this):
			zend_fetch_this_var(type OPLINE_CC EXECUTE_DATA_CC);
			if (OP1_TYPE != IS_CONST) {
				zend_tmp_string_release(tmp_name);
			}
			ZEND_VM_NEXT_OPCODE_CHECK_EXCEPTION();
		}
		if (type == BP_VAR_W) {
			retval = zend_hash_add_new(target_symbol_table, name, &EG(uninitialized_zval));
		} else if (type == BP_VAR_IS) {
			retval = &EG(uninitialized_zval);
		} else {
			zend_error(E_NOTICE,"Undefined variable: %s", ZSTR_VAL(name));
			if (type == BP_VAR_RW) {
				retval = zend_hash_update(target_symbol_table, name, &EG(uninitialized_zval));
			} else {
				retval = &EG(uninitialized_zval);
			}
		}
	/* GLOBAL or $$name variable may be an INDIRECT pointer to CV */
	} else if (Z_TYPE_P(retval) == IS_INDIRECT) {
		retval = Z_INDIRECT_P(retval);
		if (Z_TYPE_P(retval) == IS_UNDEF) {
			if (UNEXPECTED(zend_string_equals(name, ZSTR_KNOWN(ZEND_STR_THIS)))) {
				ZEND_VM_C_GOTO(fetch_this);
			}
			if (type == BP_VAR_W) {
				ZVAL_NULL(retval);
			} else if (type == BP_VAR_IS) {
				retval = &EG(uninitialized_zval);
			} else {
				zend_error(E_NOTICE,"Undefined variable: %s", ZSTR_VAL(name));
				if (type == BP_VAR_RW) {
					ZVAL_NULL(retval);
				} else {
					retval = &EG(uninitialized_zval);
				}
			}
		}
	}

	if (!(opline->extended_value & ZEND_FETCH_GLOBAL_LOCK)) {
		FREE_OP1();
	}

	if (OP1_TYPE != IS_CONST) {
		zend_tmp_string_release(tmp_name);
	}

	ZEND_ASSERT(retval != NULL);
	if (type == BP_VAR_R || type == BP_VAR_IS) {
		ZVAL_COPY_DEREF(EX_VAR(opline->result.var), retval);
	} else {
		ZVAL_INDIRECT(EX_VAR(opline->result.var), retval);
	}
	ZEND_VM_NEXT_OPCODE_CHECK_EXCEPTION();
}

ZEND_VM_HANDLER(80, ZEND_FETCH_R, CONST|TMPVAR|CV, UNUSED, VAR_FETCH)
{
	ZEND_VM_DISPATCH_TO_HELPER(zend_fetch_var_address_helper, type, BP_VAR_R);
}

ZEND_VM_HANDLER(83, ZEND_FETCH_W, CONST|TMPVAR|CV, UNUSED, VAR_FETCH)
{
	ZEND_VM_DISPATCH_TO_HELPER(zend_fetch_var_address_helper, type, BP_VAR_W);
}

ZEND_VM_HANDLER(86, ZEND_FETCH_RW, CONST|TMPVAR|CV, UNUSED, VAR_FETCH)
{
	ZEND_VM_DISPATCH_TO_HELPER(zend_fetch_var_address_helper, type, BP_VAR_RW);
}

ZEND_VM_HANDLER(92, ZEND_FETCH_FUNC_ARG, CONST|TMPVAR|CV, UNUSED, VAR_FETCH)
{
	int fetch_type =
		(UNEXPECTED(ZEND_CALL_INFO(EX(call)) & ZEND_CALL_SEND_ARG_BY_REF)) ?
			BP_VAR_W : BP_VAR_R;
	ZEND_VM_DISPATCH_TO_HELPER(zend_fetch_var_address_helper, type, fetch_type);
}

ZEND_VM_HANDLER(95, ZEND_FETCH_UNSET, CONST|TMPVAR|CV, UNUSED, VAR_FETCH)
{
	ZEND_VM_DISPATCH_TO_HELPER(zend_fetch_var_address_helper, type, BP_VAR_UNSET);
}

ZEND_VM_HANDLER(89, ZEND_FETCH_IS, CONST|TMPVAR|CV, UNUSED, VAR_FETCH)
{
	ZEND_VM_DISPATCH_TO_HELPER(zend_fetch_var_address_helper, type, BP_VAR_IS);
}

/* No specialization for op_types (CONST|TMPVAR|CV, UNUSED|CONST|VAR) */
ZEND_VM_HELPER(zend_fetch_static_prop_helper, ANY, ANY, int type)
{
	USE_OPLINE
	zval *prop;

	SAVE_OPLINE();

	if (UNEXPECTED(zend_fetch_static_property_address(&prop, NULL, opline->extended_value & ~ZEND_FETCH_OBJ_FLAGS, type, opline->extended_value & ZEND_FETCH_OBJ_FLAGS OPLINE_CC EXECUTE_DATA_CC) != SUCCESS)) {
		ZEND_ASSERT(EG(exception) || (type == BP_VAR_IS));
		prop = &EG(uninitialized_zval);
	}

	if (type == BP_VAR_R || type == BP_VAR_IS) {
		ZVAL_COPY_DEREF(EX_VAR(opline->result.var), prop);
	} else {
		ZVAL_INDIRECT(EX_VAR(opline->result.var), prop);
	}
	ZEND_VM_NEXT_OPCODE_CHECK_EXCEPTION();
}

/* No specialization for op_types (CONST|TMPVAR|CV, UNUSED|CLASS_FETCH|CONST|VAR) */
ZEND_VM_HANDLER(173, ZEND_FETCH_STATIC_PROP_R, ANY, CLASS_FETCH, CACHE_SLOT)
{
	ZEND_VM_DISPATCH_TO_HELPER(zend_fetch_static_prop_helper, type, BP_VAR_R);
}

/* No specialization for op_types (CONST|TMPVAR|CV, UNUSED|CLASS_FETCH|CONST|VAR) */
ZEND_VM_HANDLER(174, ZEND_FETCH_STATIC_PROP_W, ANY, CLASS_FETCH, FETCH_REF|DIM_OBJ_WRITE|CACHE_SLOT)
{
	ZEND_VM_DISPATCH_TO_HELPER(zend_fetch_static_prop_helper, type, BP_VAR_W);
}

/* No specialization for op_types (CONST|TMPVAR|CV, UNUSED|CLASS_FETCH|CONST|VAR) */
ZEND_VM_HANDLER(175, ZEND_FETCH_STATIC_PROP_RW, ANY, CLASS_FETCH, CACHE_SLOT)
{
	ZEND_VM_DISPATCH_TO_HELPER(zend_fetch_static_prop_helper, type, BP_VAR_RW);
}

/* No specialization for op_types (CONST|TMPVAR|CV, UNUSED|CLASS_FETCH|CONST|VAR) */
ZEND_VM_HANDLER(177, ZEND_FETCH_STATIC_PROP_FUNC_ARG, ANY, CLASS_FETCH, FETCH_REF|CACHE_SLOT)
{
	int fetch_type =
		(UNEXPECTED(ZEND_CALL_INFO(EX(call)) & ZEND_CALL_SEND_ARG_BY_REF)) ?
			BP_VAR_W : BP_VAR_R;
	ZEND_VM_DISPATCH_TO_HELPER(zend_fetch_static_prop_helper, type, fetch_type);
}

/* No specialization for op_types (CONST|TMPVAR|CV, UNUSED|CLASS_FETCH|CONST|VAR) */
ZEND_VM_HANDLER(178, ZEND_FETCH_STATIC_PROP_UNSET, ANY, CLASS_FETCH, CACHE_SLOT)
{
	ZEND_VM_DISPATCH_TO_HELPER(zend_fetch_static_prop_helper, type, BP_VAR_UNSET);
}

/* No specialization for op_types (CONST|TMPVAR|CV, UNUSED|CLASS_FETCH|CONST|VAR) */
ZEND_VM_HANDLER(176, ZEND_FETCH_STATIC_PROP_IS, ANY, CLASS_FETCH, CACHE_SLOT)
{
	ZEND_VM_DISPATCH_TO_HELPER(zend_fetch_static_prop_helper, type, BP_VAR_IS);
}

ZEND_VM_COLD_CONSTCONST_HANDLER(81, ZEND_FETCH_DIM_R, CONST|TMPVAR|CV, CONST|TMPVAR|CV)
{
	USE_OPLINE
	zval *container, *dim, *value;

	SAVE_OPLINE();
	container = GET_OP1_ZVAL_PTR_UNDEF(BP_VAR_R);
	dim = GET_OP2_ZVAL_PTR_UNDEF(BP_VAR_R);
	if (OP1_TYPE != IS_CONST) {
		if (EXPECTED(Z_TYPE_P(container) == IS_ARRAY)) {
ZEND_VM_C_LABEL(fetch_dim_r_array):
			value = zend_fetch_dimension_address_inner(Z_ARRVAL_P(container), dim, OP2_TYPE, BP_VAR_R EXECUTE_DATA_CC);
			ZVAL_COPY_DEREF(EX_VAR(opline->result.var), value);
		} else if (EXPECTED(Z_TYPE_P(container) == IS_REFERENCE)) {
			container = Z_REFVAL_P(container);
			if (EXPECTED(Z_TYPE_P(container) == IS_ARRAY)) {
				ZEND_VM_C_GOTO(fetch_dim_r_array);
			} else {
				ZEND_VM_C_GOTO(fetch_dim_r_slow);
			}
		} else {
ZEND_VM_C_LABEL(fetch_dim_r_slow):
			if (OP2_TYPE == IS_CONST && Z_EXTRA_P(dim) == ZEND_EXTRA_VALUE) {
				dim++;
			}
			zend_fetch_dimension_address_read_R_slow(container, dim OPLINE_CC EXECUTE_DATA_CC);
		}
	} else {
		zend_fetch_dimension_address_read_R(container, dim, OP2_TYPE OPLINE_CC EXECUTE_DATA_CC);
	}
	FREE_OP2();
	FREE_OP1();
	ZEND_VM_NEXT_OPCODE_CHECK_EXCEPTION();
}

ZEND_VM_HANDLER(84, ZEND_FETCH_DIM_W, VAR|CV, CONST|TMPVAR|UNUSED|NEXT|CV)
{
	USE_OPLINE
	zval *container;

	SAVE_OPLINE();
	container = GET_OP1_ZVAL_PTR_PTR_UNDEF(BP_VAR_W);
	zend_fetch_dimension_address_W(container, GET_OP2_ZVAL_PTR_UNDEF(BP_VAR_R), OP2_TYPE OPLINE_CC EXECUTE_DATA_CC);
	FREE_OP2();
	if (OP1_TYPE == IS_VAR) {
		FREE_VAR_PTR_AND_EXTRACT_RESULT_IF_NECESSARY(opline->op1.var);
	}
	ZEND_VM_NEXT_OPCODE_CHECK_EXCEPTION();
}

ZEND_VM_HANDLER(87, ZEND_FETCH_DIM_RW, VAR|CV, CONST|TMPVAR|UNUSED|NEXT|CV)
{
	USE_OPLINE
	zval *container;

	SAVE_OPLINE();
	container = GET_OP1_ZVAL_PTR_PTR_UNDEF(BP_VAR_RW);
	zend_fetch_dimension_address_RW(container, GET_OP2_ZVAL_PTR_UNDEF(BP_VAR_R), OP2_TYPE OPLINE_CC EXECUTE_DATA_CC);
	FREE_OP2();
	if (OP1_TYPE == IS_VAR) {
		FREE_VAR_PTR_AND_EXTRACT_RESULT_IF_NECESSARY(opline->op1.var);
	}
	ZEND_VM_NEXT_OPCODE_CHECK_EXCEPTION();
}

ZEND_VM_COLD_CONSTCONST_HANDLER(90, ZEND_FETCH_DIM_IS, CONST|TMPVAR|CV, CONST|TMPVAR|CV)
{
	USE_OPLINE
	zval *container;

	SAVE_OPLINE();
	container = GET_OP1_ZVAL_PTR_UNDEF(BP_VAR_IS);
	zend_fetch_dimension_address_read_IS(container, GET_OP2_ZVAL_PTR_UNDEF(BP_VAR_R), OP2_TYPE OPLINE_CC EXECUTE_DATA_CC);
	FREE_OP2();
	FREE_OP1();
	ZEND_VM_NEXT_OPCODE_CHECK_EXCEPTION();
}

ZEND_VM_COLD_HELPER(zend_use_tmp_in_write_context_helper, ANY, ANY)
{
	USE_OPLINE

	SAVE_OPLINE();
	zend_throw_error(NULL, "Cannot use temporary expression in write context");
	FREE_UNFETCHED_OP2();
	FREE_UNFETCHED_OP1();
	ZVAL_UNDEF(EX_VAR(opline->result.var));
	HANDLE_EXCEPTION();
}

ZEND_VM_COLD_HELPER(zend_use_undef_in_read_context_helper, ANY, ANY)
{
	USE_OPLINE

	SAVE_OPLINE();
	zend_throw_error(NULL, "Cannot use [] for reading");
	FREE_UNFETCHED_OP2();
	FREE_UNFETCHED_OP1();
	ZVAL_UNDEF(EX_VAR(opline->result.var));
	HANDLE_EXCEPTION();
}

ZEND_VM_COLD_CONSTCONST_HANDLER(93, ZEND_FETCH_DIM_FUNC_ARG, CONST|TMP|VAR|CV, CONST|TMPVAR|UNUSED|NEXT|CV)
{
#if !ZEND_VM_SPEC
	USE_OPLINE
#endif

	if (UNEXPECTED(ZEND_CALL_INFO(EX(call)) & ZEND_CALL_SEND_ARG_BY_REF)) {
        if ((OP1_TYPE & (IS_CONST|IS_TMP_VAR))) {
			ZEND_VM_DISPATCH_TO_HELPER(zend_use_tmp_in_write_context_helper);
        }
		ZEND_VM_DISPATCH_TO_HANDLER(ZEND_FETCH_DIM_W);
	} else {
		if (OP2_TYPE == IS_UNUSED) {
			ZEND_VM_DISPATCH_TO_HELPER(zend_use_undef_in_read_context_helper);
		}
		ZEND_VM_DISPATCH_TO_HANDLER(ZEND_FETCH_DIM_R);
	}
}

ZEND_VM_HANDLER(96, ZEND_FETCH_DIM_UNSET, VAR|CV, CONST|TMPVAR|CV)
{
	USE_OPLINE
	zval *container;

	SAVE_OPLINE();
	container = GET_OP1_ZVAL_PTR_PTR_UNDEF(BP_VAR_UNSET);
	zend_fetch_dimension_address_UNSET(container, GET_OP2_ZVAL_PTR_UNDEF(BP_VAR_R), OP2_TYPE OPLINE_CC EXECUTE_DATA_CC);
	FREE_OP2();
	if (OP1_TYPE == IS_VAR) {
		FREE_VAR_PTR_AND_EXTRACT_RESULT_IF_NECESSARY(opline->op1.var);
	}
	ZEND_VM_NEXT_OPCODE_CHECK_EXCEPTION();
}

ZEND_VM_HOT_OBJ_HANDLER(82, ZEND_FETCH_OBJ_R, CONST|TMPVAR|UNUSED|THIS|CV, CONST|TMPVAR|CV, CACHE_SLOT)
{
	USE_OPLINE
	zval *container;
	zval *offset;
	void **cache_slot = NULL;

	SAVE_OPLINE();
	container = GET_OP1_OBJ_ZVAL_PTR_UNDEF(BP_VAR_R);

	if (OP1_TYPE == IS_UNUSED && UNEXPECTED(Z_TYPE_P(container) == IS_UNDEF)) {
		ZEND_VM_DISPATCH_TO_HELPER(zend_this_not_in_object_context_helper);
	}

	offset = GET_OP2_ZVAL_PTR_UNDEF(BP_VAR_R);

	if (OP1_TYPE == IS_CONST ||
	    (OP1_TYPE != IS_UNUSED && UNEXPECTED(Z_TYPE_P(container) != IS_OBJECT))) {
	    do {
			if ((OP1_TYPE & (IS_VAR|IS_CV)) && Z_ISREF_P(container)) {
				container = Z_REFVAL_P(container);
				if (EXPECTED(Z_TYPE_P(container) == IS_OBJECT)) {
					break;
				}
			}
			if (OP1_TYPE == IS_CV && UNEXPECTED(Z_TYPE_P(container) == IS_UNDEF)) {
				ZVAL_UNDEFINED_OP1();
			}
			if (OP2_TYPE == IS_CV && UNEXPECTED(Z_TYPE_P(offset) == IS_UNDEF)) {
				ZVAL_UNDEFINED_OP2();
			}
			zend_wrong_property_read(offset);
			ZVAL_NULL(EX_VAR(opline->result.var));
			ZEND_VM_C_GOTO(fetch_obj_r_finish);
		} while (0);
	}

	/* here we are sure we are dealing with an object */
	do {
		zend_object *zobj = Z_OBJ_P(container);
		zend_string *name, *tmp_name;
		zval *retval;

		if (OP2_TYPE == IS_CONST) {
			name = Z_STR_P(offset);
			cache_slot = CACHE_ADDR(opline->extended_value & ~ZEND_FETCH_REF /* FUNC_ARG fetch may contain it */);

			if (EXPECTED(zobj->ce == CACHED_PTR_EX(cache_slot))) {
				uintptr_t prop_offset = (uintptr_t)CACHED_PTR_EX(cache_slot + 1);

				if (EXPECTED(IS_VALID_PROPERTY_OFFSET(prop_offset))) {
					retval = OBJ_PROP(zobj, prop_offset);
					if (EXPECTED(Z_TYPE_INFO_P(retval) != IS_UNDEF)) {
						if (!ZEND_VM_SPEC || (OP1_TYPE & (IS_TMP_VAR|IS_VAR)) != 0) {
							ZEND_VM_C_GOTO(fetch_obj_r_copy);
						} else {
ZEND_VM_C_LABEL(fetch_obj_r_fast_copy):
							ZVAL_COPY_DEREF(EX_VAR(opline->result.var), retval);
							ZEND_VM_NEXT_OPCODE();
						}
					}
				} else if (EXPECTED(zobj->properties != NULL)) {
					if (!IS_UNKNOWN_DYNAMIC_PROPERTY_OFFSET(prop_offset)) {
						uintptr_t idx = ZEND_DECODE_DYN_PROP_OFFSET(prop_offset);

						if (EXPECTED(idx < zobj->properties->nNumUsed * sizeof(Bucket))) {
							Bucket *p = (Bucket*)((char*)zobj->properties->arData + idx);

							if (EXPECTED(Z_TYPE(p->val) != IS_UNDEF) &&
						        (EXPECTED(p->key == name) ||
						         (EXPECTED(p->h == ZSTR_H(name)) &&
						          EXPECTED(p->key != NULL) &&
						          EXPECTED(zend_string_equal_content(p->key, name))))) {
								retval = &p->val;
								if (!ZEND_VM_SPEC || (OP1_TYPE & (IS_TMP_VAR|IS_VAR)) != 0) {
									ZEND_VM_C_GOTO(fetch_obj_r_copy);
								} else {
									ZEND_VM_C_GOTO(fetch_obj_r_fast_copy);
								}
							}
						}
						CACHE_PTR_EX(cache_slot + 1, (void*)ZEND_DYNAMIC_PROPERTY_OFFSET);
					}
					retval = zend_hash_find_ex(zobj->properties, name, 1);
					if (EXPECTED(retval)) {
						uintptr_t idx = (char*)retval - (char*)zobj->properties->arData;
						CACHE_PTR_EX(cache_slot + 1, (void*)ZEND_ENCODE_DYN_PROP_OFFSET(idx));
						if (!ZEND_VM_SPEC || (OP1_TYPE & (IS_TMP_VAR|IS_VAR)) != 0) {
							ZEND_VM_C_GOTO(fetch_obj_r_copy);
						} else {
							ZEND_VM_C_GOTO(fetch_obj_r_fast_copy);
						}
					}
				}
			}
		} else {
			if (OP2_TYPE == IS_CV && UNEXPECTED(Z_TYPE_INFO_P(offset) == IS_UNDEF)) {
				ZVAL_UNDEFINED_OP2();
			}
			name = zval_try_get_tmp_string(offset, &tmp_name);
			if (UNEXPECTED(!name)) {
				ZVAL_UNDEF(EX_VAR(opline->result.var));
				break;
			}
		}

		retval = zobj->handlers->read_property(zobj, name, BP_VAR_R, cache_slot, EX_VAR(opline->result.var));

		if (OP2_TYPE != IS_CONST) {
			zend_tmp_string_release(tmp_name);
		}

		if (retval != EX_VAR(opline->result.var)) {
ZEND_VM_C_LABEL(fetch_obj_r_copy):
			ZVAL_COPY_DEREF(EX_VAR(opline->result.var), retval);
		} else if (UNEXPECTED(Z_ISREF_P(retval))) {
			zend_unwrap_reference(retval);
		}
	} while (0);

ZEND_VM_C_LABEL(fetch_obj_r_finish):
	FREE_OP2();
	FREE_OP1();
	ZEND_VM_NEXT_OPCODE_CHECK_EXCEPTION();
}

ZEND_VM_HANDLER(85, ZEND_FETCH_OBJ_W, VAR|UNUSED|THIS|CV, CONST|TMPVAR|CV, FETCH_REF|DIM_OBJ_WRITE|CACHE_SLOT)
{
	USE_OPLINE
	zval *property, *container, *result;

	SAVE_OPLINE();

	container = GET_OP1_OBJ_ZVAL_PTR_PTR_UNDEF(BP_VAR_W);
	if (OP1_TYPE == IS_UNUSED && UNEXPECTED(Z_TYPE_P(container) == IS_UNDEF)) {
		ZEND_VM_DISPATCH_TO_HELPER(zend_this_not_in_object_context_helper);
	}

	property = GET_OP2_ZVAL_PTR(BP_VAR_R);
	result = EX_VAR(opline->result.var);
	zend_fetch_property_address(
		result, container, OP1_TYPE, property, OP2_TYPE,
		((OP2_TYPE == IS_CONST) ? CACHE_ADDR(opline->extended_value & ~ZEND_FETCH_OBJ_FLAGS) : NULL),
		BP_VAR_W, opline->extended_value & ZEND_FETCH_OBJ_FLAGS, 1 OPLINE_CC EXECUTE_DATA_CC);
	FREE_OP2();
	if (OP1_TYPE == IS_VAR) {
		FREE_VAR_PTR_AND_EXTRACT_RESULT_IF_NECESSARY(opline->op1.var);
	}
	ZEND_VM_NEXT_OPCODE_CHECK_EXCEPTION();
}

ZEND_VM_HANDLER(88, ZEND_FETCH_OBJ_RW, VAR|UNUSED|THIS|CV, CONST|TMPVAR|CV, CACHE_SLOT)
{
	USE_OPLINE
	zval *property, *container, *result;

	SAVE_OPLINE();
	container = GET_OP1_OBJ_ZVAL_PTR_PTR_UNDEF(BP_VAR_RW);

	if (OP1_TYPE == IS_UNUSED && UNEXPECTED(Z_TYPE_P(container) == IS_UNDEF)) {
		ZEND_VM_DISPATCH_TO_HELPER(zend_this_not_in_object_context_helper);
	}
	property = GET_OP2_ZVAL_PTR(BP_VAR_R);
	result = EX_VAR(opline->result.var);
	zend_fetch_property_address(result, container, OP1_TYPE, property, OP2_TYPE, ((OP2_TYPE == IS_CONST) ? CACHE_ADDR(opline->extended_value) : NULL), BP_VAR_RW, 0, 1 OPLINE_CC EXECUTE_DATA_CC);
	FREE_OP2();
	if (OP1_TYPE == IS_VAR) {
		FREE_VAR_PTR_AND_EXTRACT_RESULT_IF_NECESSARY(opline->op1.var);
	}
	ZEND_VM_NEXT_OPCODE_CHECK_EXCEPTION();
}

ZEND_VM_COLD_CONST_HANDLER(91, ZEND_FETCH_OBJ_IS, CONST|TMPVAR|UNUSED|THIS|CV, CONST|TMPVAR|CV, CACHE_SLOT)
{
	USE_OPLINE
	zval *container;
	zval *offset;
	void **cache_slot = NULL;

	SAVE_OPLINE();
	container = GET_OP1_OBJ_ZVAL_PTR(BP_VAR_IS);

	if (OP1_TYPE == IS_UNUSED && UNEXPECTED(Z_TYPE_P(container) == IS_UNDEF)) {
		ZEND_VM_DISPATCH_TO_HELPER(zend_this_not_in_object_context_helper);
	}

	offset = GET_OP2_ZVAL_PTR(BP_VAR_R);

	if (OP1_TYPE == IS_CONST ||
	    (OP1_TYPE != IS_UNUSED && UNEXPECTED(Z_TYPE_P(container) != IS_OBJECT))) {
		do {
			if ((OP1_TYPE & (IS_VAR|IS_CV)) && Z_ISREF_P(container)) {
				container = Z_REFVAL_P(container);
				if (EXPECTED(Z_TYPE_P(container) == IS_OBJECT)) {
					break;
				}
			}
			ZVAL_NULL(EX_VAR(opline->result.var));
			ZEND_VM_C_GOTO(fetch_obj_is_finish);
		} while (0);
	}

	/* here we are sure we are dealing with an object */
	do {
		zend_object *zobj = Z_OBJ_P(container);
		zend_string *name, *tmp_name;
		zval *retval;

		if (OP2_TYPE == IS_CONST) {
			name = Z_STR_P(offset);
			cache_slot = CACHE_ADDR(opline->extended_value);

			if (EXPECTED(zobj->ce == CACHED_PTR_EX(cache_slot))) {
				uintptr_t prop_offset = (uintptr_t)CACHED_PTR_EX(cache_slot + 1);

				if (EXPECTED(IS_VALID_PROPERTY_OFFSET(prop_offset))) {
					retval = OBJ_PROP(zobj, prop_offset);
					if (EXPECTED(Z_TYPE_P(retval) != IS_UNDEF)) {
						if (!ZEND_VM_SPEC || (OP1_TYPE & (IS_TMP_VAR|IS_VAR)) != 0) {
							ZEND_VM_C_GOTO(fetch_obj_is_copy);
						} else {
ZEND_VM_C_LABEL(fetch_obj_is_fast_copy):
							ZVAL_COPY_DEREF(EX_VAR(opline->result.var), retval);
							ZEND_VM_NEXT_OPCODE();
						}
					}
				} else if (EXPECTED(zobj->properties != NULL)) {
					if (!IS_UNKNOWN_DYNAMIC_PROPERTY_OFFSET(prop_offset)) {
						uintptr_t idx = ZEND_DECODE_DYN_PROP_OFFSET(prop_offset);

						if (EXPECTED(idx < zobj->properties->nNumUsed * sizeof(Bucket))) {
							Bucket *p = (Bucket*)((char*)zobj->properties->arData + idx);

							if (EXPECTED(Z_TYPE(p->val) != IS_UNDEF) &&
						        (EXPECTED(p->key == name) ||
						         (EXPECTED(p->h == ZSTR_H(name)) &&
						          EXPECTED(p->key != NULL) &&
						          EXPECTED(zend_string_equal_content(p->key, name))))) {
								retval = &p->val;
								if (!ZEND_VM_SPEC || (OP1_TYPE & (IS_TMP_VAR|IS_VAR)) != 0) {
									ZEND_VM_C_GOTO(fetch_obj_is_copy);
								} else {
									ZEND_VM_C_GOTO(fetch_obj_is_fast_copy);
								}
							}
						}
						CACHE_PTR_EX(cache_slot + 1, (void*)ZEND_DYNAMIC_PROPERTY_OFFSET);
					}
					retval = zend_hash_find_ex(zobj->properties, name, 1);
					if (EXPECTED(retval)) {
						uintptr_t idx = (char*)retval - (char*)zobj->properties->arData;
						CACHE_PTR_EX(cache_slot + 1, (void*)ZEND_ENCODE_DYN_PROP_OFFSET(idx));
						if (!ZEND_VM_SPEC || (OP1_TYPE & (IS_TMP_VAR|IS_VAR)) != 0) {
							ZEND_VM_C_GOTO(fetch_obj_is_copy);
						} else {
							ZEND_VM_C_GOTO(fetch_obj_is_fast_copy);
						}
					}
				}
			}
		} else {
			name = zval_try_get_tmp_string(offset, &tmp_name);
			if (UNEXPECTED(!name)) {
				ZVAL_UNDEF(EX_VAR(opline->result.var));
				break;
			}
		}

		retval = zobj->handlers->read_property(zobj, name, BP_VAR_IS, cache_slot, EX_VAR(opline->result.var));
 
		if (OP2_TYPE != IS_CONST) {
			zend_tmp_string_release(tmp_name);
		}

		if (retval != EX_VAR(opline->result.var)) {
ZEND_VM_C_LABEL(fetch_obj_is_copy):
			ZVAL_COPY_DEREF(EX_VAR(opline->result.var), retval);
		} else if (UNEXPECTED(Z_ISREF_P(retval))) {
			zend_unwrap_reference(retval);
		}
	} while (0);

ZEND_VM_C_LABEL(fetch_obj_is_finish):
	FREE_OP2();
	FREE_OP1();
	ZEND_VM_NEXT_OPCODE_CHECK_EXCEPTION();
}

ZEND_VM_COLD_CONST_HANDLER(94, ZEND_FETCH_OBJ_FUNC_ARG, CONST|TMP|VAR|UNUSED|THIS|CV, CONST|TMPVAR|CV, FETCH_REF|CACHE_SLOT)
{
#if !ZEND_VM_SPEC
	USE_OPLINE
#endif

	if (UNEXPECTED(ZEND_CALL_INFO(EX(call)) & ZEND_CALL_SEND_ARG_BY_REF)) {
		/* Behave like FETCH_OBJ_W */
		if ((OP1_TYPE & (IS_CONST|IS_TMP_VAR))) {
			ZEND_VM_DISPATCH_TO_HELPER(zend_use_tmp_in_write_context_helper);
		}
		ZEND_VM_DISPATCH_TO_HANDLER(ZEND_FETCH_OBJ_W);
	} else {
		ZEND_VM_DISPATCH_TO_HANDLER(ZEND_FETCH_OBJ_R);
	}
}

ZEND_VM_HANDLER(97, ZEND_FETCH_OBJ_UNSET, VAR|UNUSED|THIS|CV, CONST|TMPVAR|CV, CACHE_SLOT)
{
	USE_OPLINE
	zval *container, *property, *result;

	SAVE_OPLINE();
	container = GET_OP1_OBJ_ZVAL_PTR_PTR_UNDEF(BP_VAR_UNSET);

	if (OP1_TYPE == IS_UNUSED && UNEXPECTED(Z_TYPE_P(container) == IS_UNDEF)) {
		ZEND_VM_DISPATCH_TO_HELPER(zend_this_not_in_object_context_helper);
	}

	property = GET_OP2_ZVAL_PTR(BP_VAR_R);
	result = EX_VAR(opline->result.var);
	zend_fetch_property_address(result, container, OP1_TYPE, property, OP2_TYPE, ((OP2_TYPE == IS_CONST) ? CACHE_ADDR(opline->extended_value) : NULL), BP_VAR_UNSET, 0, 1 OPLINE_CC EXECUTE_DATA_CC);
	FREE_OP2();
	if (OP1_TYPE == IS_VAR) {
		FREE_VAR_PTR_AND_EXTRACT_RESULT_IF_NECESSARY(opline->op1.var);
	}
	ZEND_VM_NEXT_OPCODE_CHECK_EXCEPTION();
}

ZEND_VM_HANDLER(98, ZEND_FETCH_LIST_R, CONST|TMPVARCV, CONST|TMPVAR|CV)
{
	USE_OPLINE
	zval *container;

	SAVE_OPLINE();
	container = GET_OP1_ZVAL_PTR_UNDEF(BP_VAR_R);
	zend_fetch_dimension_address_LIST_r(container, GET_OP2_ZVAL_PTR_UNDEF(BP_VAR_R), OP2_TYPE OPLINE_CC EXECUTE_DATA_CC);
	FREE_OP2();
	ZEND_VM_NEXT_OPCODE_CHECK_EXCEPTION();
}

ZEND_VM_HANDLER(155, ZEND_FETCH_LIST_W, VAR, CONST|TMPVAR|CV)
{
	USE_OPLINE
	zval *container, *dim;

	SAVE_OPLINE();
	container = GET_OP1_ZVAL_PTR_PTR_UNDEF(BP_VAR_W);
	dim = GET_OP2_ZVAL_PTR_UNDEF(BP_VAR_R);

	if (OP1_TYPE == IS_VAR
		&& Z_TYPE_P(EX_VAR(opline->op1.var)) != IS_INDIRECT
		&& UNEXPECTED(!Z_ISREF_P(container))
	) {
		zend_error(E_NOTICE, "Attempting to set reference to non referenceable value");
		zend_fetch_dimension_address_LIST_r(container, dim, OP2_TYPE OPLINE_CC EXECUTE_DATA_CC);
	} else {
		zend_fetch_dimension_address_W(container, dim, OP2_TYPE OPLINE_CC EXECUTE_DATA_CC);
	}

	FREE_OP2();
	ZEND_VM_NEXT_OPCODE_CHECK_EXCEPTION();
}

ZEND_VM_HANDLER(24, ZEND_ASSIGN_OBJ, VAR|UNUSED|THIS|CV, CONST|TMPVAR|CV, CACHE_SLOT, SPEC(OP_DATA=CONST|TMP|VAR|CV))
{
	USE_OPLINE
	zval *object, *property, *value, tmp;
	zend_object *zobj;
	zend_string *name, *tmp_name;

	SAVE_OPLINE();
	object = GET_OP1_OBJ_ZVAL_PTR_PTR_UNDEF(BP_VAR_W);

	if (OP1_TYPE == IS_UNUSED && UNEXPECTED(Z_TYPE_P(object) == IS_UNDEF)) {
		ZEND_VM_DISPATCH_TO_HELPER(zend_this_not_in_object_context_helper);
	}

	property = GET_OP2_ZVAL_PTR(BP_VAR_R);
	value = GET_OP_DATA_ZVAL_PTR(BP_VAR_R);

	if (OP1_TYPE != IS_UNUSED && UNEXPECTED(Z_TYPE_P(object) != IS_OBJECT)) {
		if (Z_ISREF_P(object) && Z_TYPE_P(Z_REFVAL_P(object)) == IS_OBJECT) {
			object = Z_REFVAL_P(object);
			ZEND_VM_C_GOTO(assign_object);
		}
		object = make_real_object(object, property OPLINE_CC EXECUTE_DATA_CC);
		if (UNEXPECTED(!object)) {
			value = &EG(uninitialized_zval);
			ZEND_VM_C_GOTO(free_and_exit_assign_obj);
		}
	}

ZEND_VM_C_LABEL(assign_object):
	zobj = Z_OBJ_P(object);
	if (OP2_TYPE == IS_CONST &&
	    EXPECTED(zobj->ce == CACHED_PTR(opline->extended_value))) {
		void **cache_slot = CACHE_ADDR(opline->extended_value);
		uintptr_t prop_offset = (uintptr_t)CACHED_PTR_EX(cache_slot + 1);
		zend_object *zobj = Z_OBJ_P(object);
		zval *property_val;

		if (EXPECTED(IS_VALID_PROPERTY_OFFSET(prop_offset))) {
			property_val = OBJ_PROP(zobj, prop_offset);
			if (Z_TYPE_P(property_val) != IS_UNDEF) {
				zend_property_info *prop_info = (zend_property_info*) CACHED_PTR_EX(cache_slot + 2);

				if (UNEXPECTED(prop_info != NULL)) {
					zend_uchar orig_type = IS_UNDEF;

					if (OP_DATA_TYPE == IS_CONST) {
						orig_type = Z_TYPE_P(value);
					}

					value = zend_assign_to_typed_prop(prop_info, property_val, value EXECUTE_DATA_CC);

					/* will remain valid, thus no need to check prop_info in future here */
					if (OP_DATA_TYPE == IS_CONST && Z_TYPE_P(value) == orig_type) {
						CACHE_PTR_EX(cache_slot + 2, NULL);
					}
					ZEND_VM_C_GOTO(free_and_exit_assign_obj);
				} else {
ZEND_VM_C_LABEL(fast_assign_obj):
					value = zend_assign_to_variable(property_val, value, OP_DATA_TYPE, EX_USES_STRICT_TYPES());
					ZEND_VM_C_GOTO(exit_assign_obj);
				}
			}
		} else {
			if (EXPECTED(zobj->properties != NULL)) {
				if (UNEXPECTED(GC_REFCOUNT(zobj->properties) > 1)) {
					if (EXPECTED(!(GC_FLAGS(zobj->properties) & IS_ARRAY_IMMUTABLE))) {
						GC_DELREF(zobj->properties);
					}
					zobj->properties = zend_array_dup(zobj->properties);
				}
				property_val = zend_hash_find_ex(zobj->properties, Z_STR_P(property), 1);
				if (property_val) {
					ZEND_VM_C_GOTO(fast_assign_obj);
				}
			}

			if (!zobj->ce->__set) {

				if (EXPECTED(zobj->properties == NULL)) {
					rebuild_object_properties(zobj);
				}
				if (OP_DATA_TYPE == IS_CONST) {
					if (UNEXPECTED(Z_OPT_REFCOUNTED_P(value))) {
						Z_ADDREF_P(value);
					}
				} else if (OP_DATA_TYPE != IS_TMP_VAR) {
					if (Z_ISREF_P(value)) {
						if (OP_DATA_TYPE == IS_VAR) {
							zend_reference *ref = Z_REF_P(value);
							if (GC_DELREF(ref) == 0) {
								ZVAL_COPY_VALUE(&tmp, Z_REFVAL_P(value));
								efree_size(ref, sizeof(zend_reference));
								value = &tmp;
							} else {
								value = Z_REFVAL_P(value);
								Z_TRY_ADDREF_P(value);
							}
						} else {
							value = Z_REFVAL_P(value);
							Z_TRY_ADDREF_P(value);
						}
					} else if (OP_DATA_TYPE == IS_CV) {
						Z_TRY_ADDREF_P(value);
					}
				}
				zend_hash_add_new(zobj->properties, Z_STR_P(property), value);
				ZEND_VM_C_GOTO(exit_assign_obj);
			}
		}
	}

	if (OP_DATA_TYPE == IS_CV || OP_DATA_TYPE == IS_VAR) {
		ZVAL_DEREF(value);
	}

	if (OP2_TYPE == IS_CONST) {
		name = Z_STR_P(property);
	} else {
		name = zval_try_get_tmp_string(property, &tmp_name);
		if (UNEXPECTED(!name)) {
			FREE_OP_DATA();
			UNDEF_RESULT();
			ZEND_VM_C_GOTO(exit_assign_obj);
		}
	}

	value = zobj->handlers->write_property(zobj, name, value, (OP2_TYPE == IS_CONST) ? CACHE_ADDR(opline->extended_value) : NULL);

	if (OP2_TYPE != IS_CONST) {
		zend_tmp_string_release(tmp_name);
	}

ZEND_VM_C_LABEL(free_and_exit_assign_obj):
	FREE_OP_DATA();
ZEND_VM_C_LABEL(exit_assign_obj):
	if (UNEXPECTED(RETURN_VALUE_USED(opline))) {
		ZVAL_COPY(EX_VAR(opline->result.var), value);
	}
	FREE_OP2();
	FREE_OP1_VAR_PTR();
	/* assign_obj has two opcodes! */
	ZEND_VM_NEXT_OPCODE_EX(1, 2);
}

/* No specialization for op_types (CONST|TMPVAR|CV, UNUSED|CONST|VAR) */
ZEND_VM_HANDLER(25, ZEND_ASSIGN_STATIC_PROP, ANY, ANY, CACHE_SLOT, SPEC(OP_DATA=CONST|TMP|VAR|CV))
{
	USE_OPLINE
	zval *prop, *value;
	zend_property_info *prop_info;

	SAVE_OPLINE();

	if (zend_fetch_static_property_address(&prop, &prop_info, opline->extended_value, BP_VAR_W, 0 OPLINE_CC EXECUTE_DATA_CC) != SUCCESS) {
		FREE_UNFETCHED_OP_DATA();
		UNDEF_RESULT();
		HANDLE_EXCEPTION();
	}

	value = GET_OP_DATA_ZVAL_PTR(BP_VAR_R);

	if (UNEXPECTED(ZEND_TYPE_IS_SET(prop_info->type))) {
		value = zend_assign_to_typed_prop(prop_info, prop, value EXECUTE_DATA_CC);
		FREE_OP_DATA();
	} else {
		value = zend_assign_to_variable(prop, value, OP_DATA_TYPE, EX_USES_STRICT_TYPES());
	}

	if (UNEXPECTED(RETURN_VALUE_USED(opline))) {
		ZVAL_COPY(EX_VAR(opline->result.var), value);
	}

	/* assign_static_prop has two opcodes! */
	ZEND_VM_NEXT_OPCODE_EX(1, 2);
}

ZEND_VM_HANDLER(23, ZEND_ASSIGN_DIM, VAR|CV, CONST|TMPVAR|UNUSED|NEXT|CV, SPEC(OP_DATA=CONST|TMP|VAR|CV))
{
	USE_OPLINE
	zval *object_ptr, *orig_object_ptr;
	zval *value;
	zval *variable_ptr;
	zval *dim;

	SAVE_OPLINE();
	orig_object_ptr = object_ptr = GET_OP1_ZVAL_PTR_PTR_UNDEF(BP_VAR_W);

	if (EXPECTED(Z_TYPE_P(object_ptr) == IS_ARRAY)) {
ZEND_VM_C_LABEL(try_assign_dim_array):
		SEPARATE_ARRAY(object_ptr);
		if (OP2_TYPE == IS_UNUSED) {
			value = GET_OP_DATA_ZVAL_PTR(BP_VAR_R);
			if (OP_DATA_TYPE == IS_CV || OP_DATA_TYPE == IS_VAR) {
				ZVAL_DEREF(value);
			}
			variable_ptr = zend_hash_next_index_insert(Z_ARRVAL_P(object_ptr), value);
			if (UNEXPECTED(variable_ptr == NULL)) {
				FREE_OP_DATA();
				zend_cannot_add_element();
				ZEND_VM_C_GOTO(assign_dim_error);
			} else if (OP_DATA_TYPE == IS_CV) {
				if (Z_REFCOUNTED_P(value)) {
					Z_ADDREF_P(value);
				}
			} else if (OP_DATA_TYPE == IS_VAR) {
				zval *free_op_data = EX_VAR((opline+1)->op1.var);
				if (value != free_op_data) {
					if (Z_REFCOUNTED_P(value)) {
						Z_ADDREF_P(value);
					}
					zval_ptr_dtor_nogc(free_op_data);
				}
			} else if (OP_DATA_TYPE == IS_CONST) {
				if (UNEXPECTED(Z_REFCOUNTED_P(value))) {
					Z_ADDREF_P(value);
				}
			}
		} else {
			dim = GET_OP2_ZVAL_PTR_UNDEF(BP_VAR_R);
			if (OP2_TYPE == IS_CONST) {
				variable_ptr = zend_fetch_dimension_address_inner_W_CONST(Z_ARRVAL_P(object_ptr), dim EXECUTE_DATA_CC);
			} else {
				variable_ptr = zend_fetch_dimension_address_inner_W(Z_ARRVAL_P(object_ptr), dim EXECUTE_DATA_CC);
			}
			if (UNEXPECTED(variable_ptr == NULL)) {
				ZEND_VM_C_GOTO(assign_dim_error);
			}
			value = GET_OP_DATA_ZVAL_PTR(BP_VAR_R);
			value = zend_assign_to_variable(variable_ptr, value, OP_DATA_TYPE, EX_USES_STRICT_TYPES());
		}
		if (UNEXPECTED(RETURN_VALUE_USED(opline))) {
			ZVAL_COPY(EX_VAR(opline->result.var), value);
		}
	} else {
		if (EXPECTED(Z_ISREF_P(object_ptr))) {
			object_ptr = Z_REFVAL_P(object_ptr);
			if (EXPECTED(Z_TYPE_P(object_ptr) == IS_ARRAY)) {
				ZEND_VM_C_GOTO(try_assign_dim_array);
			}
		}
		if (EXPECTED(Z_TYPE_P(object_ptr) == IS_OBJECT)) {
			dim = GET_OP2_ZVAL_PTR(BP_VAR_R);
			value = GET_OP_DATA_ZVAL_PTR_DEREF(BP_VAR_R);

			if (OP2_TYPE == IS_CONST && Z_EXTRA_P(dim) == ZEND_EXTRA_VALUE) {
				dim++;
			}
			zend_assign_to_object_dim(object_ptr, dim, value OPLINE_CC EXECUTE_DATA_CC);

			FREE_OP_DATA();
		} else if (EXPECTED(Z_TYPE_P(object_ptr) == IS_STRING)) {
			if (OP2_TYPE == IS_UNUSED) {
				zend_use_new_element_for_string();
				FREE_UNFETCHED_OP_DATA();
				UNDEF_RESULT();
			} else {
				dim = GET_OP2_ZVAL_PTR(BP_VAR_R);
				value = GET_OP_DATA_ZVAL_PTR_DEREF(BP_VAR_R);
				zend_assign_to_string_offset(object_ptr, dim, value OPLINE_CC EXECUTE_DATA_CC);
				FREE_OP_DATA();
			}
		} else if (EXPECTED(Z_TYPE_P(object_ptr) <= IS_FALSE)) {
			if (Z_ISREF_P(orig_object_ptr)
			 && ZEND_REF_HAS_TYPE_SOURCES(Z_REF_P(orig_object_ptr))
			 && !zend_verify_ref_array_assignable(Z_REF_P(orig_object_ptr))) {
				dim = GET_OP2_ZVAL_PTR(BP_VAR_R);
				FREE_UNFETCHED_OP_DATA();
				UNDEF_RESULT();
			} else {
				ZVAL_ARR(object_ptr, zend_new_array(8));
				ZEND_VM_C_GOTO(try_assign_dim_array);
			}
		} else {
			if (OP1_TYPE != IS_VAR || EXPECTED(!Z_ISERROR_P(object_ptr))) {
				zend_use_scalar_as_array();
			}
			dim = GET_OP2_ZVAL_PTR(BP_VAR_R);
ZEND_VM_C_LABEL(assign_dim_error):
			FREE_UNFETCHED_OP_DATA();
			if (UNEXPECTED(RETURN_VALUE_USED(opline))) {
				ZVAL_NULL(EX_VAR(opline->result.var));
			}
		}
	}
	if (OP2_TYPE != IS_UNUSED) {
		FREE_OP2();
	}
	FREE_OP1_VAR_PTR();
	/* assign_dim has two opcodes! */
	ZEND_VM_NEXT_OPCODE_EX(1, 2);
}

ZEND_VM_HANDLER(22, ZEND_ASSIGN, VAR|CV, CONST|TMP|VAR|CV, SPEC(RETVAL))
{
	USE_OPLINE
	zval *value;
	zval *variable_ptr;

	SAVE_OPLINE();
	value = GET_OP2_ZVAL_PTR(BP_VAR_R);
	variable_ptr = GET_OP1_ZVAL_PTR_PTR_UNDEF(BP_VAR_W);

	if (OP1_TYPE == IS_VAR && UNEXPECTED(Z_ISERROR_P(variable_ptr))) {
		FREE_OP2();
		if (UNEXPECTED(RETURN_VALUE_USED(opline))) {
			ZVAL_NULL(EX_VAR(opline->result.var));
		}
	} else {
		value = zend_assign_to_variable(variable_ptr, value, OP2_TYPE, EX_USES_STRICT_TYPES());
		if (UNEXPECTED(RETURN_VALUE_USED(opline))) {
			ZVAL_COPY(EX_VAR(opline->result.var), value);
		}
		FREE_OP1_VAR_PTR();
		/* zend_assign_to_variable() always takes care of op2, never free it! */
	}

	ZEND_VM_NEXT_OPCODE_CHECK_EXCEPTION();
}

ZEND_VM_HANDLER(30, ZEND_ASSIGN_REF, VAR|CV, VAR|CV, SRC)
{
	USE_OPLINE
	zval *variable_ptr;
	zval *value_ptr;

	SAVE_OPLINE();
	value_ptr = GET_OP2_ZVAL_PTR_PTR(BP_VAR_W);
	variable_ptr = GET_OP1_ZVAL_PTR_PTR_UNDEF(BP_VAR_W);

	if (OP1_TYPE == IS_VAR && UNEXPECTED(Z_ISERROR_P(variable_ptr))) {
		variable_ptr = &EG(uninitialized_zval);
	} else if (OP1_TYPE == IS_VAR &&
	           UNEXPECTED(Z_TYPE_P(EX_VAR(opline->op1.var)) != IS_INDIRECT)) {

		zend_throw_error(NULL, "Cannot assign by reference to an array dimension of an object");
		variable_ptr = &EG(uninitialized_zval);
	} else if (OP2_TYPE == IS_VAR && UNEXPECTED(Z_ISERROR_P(value_ptr))) {
		variable_ptr = &EG(uninitialized_zval);
	} else if (OP2_TYPE == IS_VAR &&
	           opline->extended_value == ZEND_RETURNS_FUNCTION &&
			   UNEXPECTED(!Z_ISREF_P(value_ptr))) {

		if (UNEXPECTED(!zend_wrong_assign_to_variable_reference(variable_ptr, value_ptr OPLINE_CC EXECUTE_DATA_CC))) {
			variable_ptr = &EG(uninitialized_zval);
		}
	} else {
		zend_assign_to_variable_reference(variable_ptr, value_ptr);
	}

	if (UNEXPECTED(RETURN_VALUE_USED(opline))) {
		ZVAL_COPY(EX_VAR(opline->result.var), variable_ptr);
	}

	FREE_OP2_VAR_PTR();
	FREE_OP1_VAR_PTR();
	ZEND_VM_NEXT_OPCODE_CHECK_EXCEPTION();
}

ZEND_VM_HANDLER(32, ZEND_ASSIGN_OBJ_REF, VAR|UNUSED|THIS|CV, CONST|TMPVAR|CV, CACHE_SLOT|SRC, SPEC(OP_DATA=VAR|CV))
{
	USE_OPLINE
	zval *property, *container, *value_ptr;

	SAVE_OPLINE();

	container = GET_OP1_OBJ_ZVAL_PTR_PTR_UNDEF(BP_VAR_W);

	if (OP1_TYPE == IS_UNUSED && UNEXPECTED(Z_TYPE_P(container) == IS_UNDEF)) {
		ZEND_VM_DISPATCH_TO_HELPER(zend_this_not_in_object_context_helper);
	}

	property = GET_OP2_ZVAL_PTR(BP_VAR_R);

	value_ptr = GET_OP_DATA_ZVAL_PTR_PTR(BP_VAR_W);

	if (ZEND_VM_SPEC) {
		if (OP1_TYPE == IS_UNUSED) {
			if (OP2_TYPE == IS_CONST) {
				zend_assign_to_property_reference_this_const(container, property, value_ptr OPLINE_CC EXECUTE_DATA_CC);
			} else {
				zend_assign_to_property_reference_this_var(container, property, value_ptr OPLINE_CC EXECUTE_DATA_CC);
			}
		} else {
			if (OP2_TYPE == IS_CONST) {
				zend_assign_to_property_reference_var_const(container, property, value_ptr OPLINE_CC EXECUTE_DATA_CC);
			} else {
				zend_assign_to_property_reference_var_var(container, property, value_ptr OPLINE_CC EXECUTE_DATA_CC);
			}
		}
	} else {
		zend_assign_to_property_reference(container, OP1_TYPE, property, OP2_TYPE, value_ptr OPLINE_CC EXECUTE_DATA_CC);
	}

	FREE_OP1_VAR_PTR();
	FREE_OP2();
	FREE_OP_DATA_VAR_PTR();
	ZEND_VM_NEXT_OPCODE_EX(1, 2);
}

/* No specialization for op_types (CONST|TMPVAR|CV, UNUSED|CONST|VAR) */
ZEND_VM_HANDLER(33, ZEND_ASSIGN_STATIC_PROP_REF, ANY, ANY, CACHE_SLOT|SRC)
{
	USE_OPLINE
	zval *prop, *value_ptr;
	zend_property_info *prop_info;

	SAVE_OPLINE();

	if (zend_fetch_static_property_address(&prop, &prop_info, opline->extended_value & ~ZEND_RETURNS_FUNCTION, BP_VAR_W, 0 OPLINE_CC EXECUTE_DATA_CC) != SUCCESS) {
		FREE_UNFETCHED_OP_DATA();
		UNDEF_RESULT();
		HANDLE_EXCEPTION();
	}

	value_ptr = GET_OP_DATA_ZVAL_PTR_PTR(BP_VAR_W);

	if (OP_DATA_TYPE == IS_VAR && UNEXPECTED(Z_ISERROR_P(value_ptr))) {
		prop = &EG(uninitialized_zval);
	} else if (OP_DATA_TYPE == IS_VAR && (opline->extended_value & ZEND_RETURNS_FUNCTION) && UNEXPECTED(!Z_ISREF_P(value_ptr))) {
		if (UNEXPECTED(!zend_wrong_assign_to_variable_reference(prop, value_ptr OPLINE_CC EXECUTE_DATA_CC))) {
			prop = &EG(uninitialized_zval);
		}
	} else if (UNEXPECTED(ZEND_TYPE_IS_SET(prop_info->type))) {
		prop = zend_assign_to_typed_property_reference(prop_info, prop, value_ptr EXECUTE_DATA_CC);
	} else {
		zend_assign_to_variable_reference(prop, value_ptr);
	}

	if (UNEXPECTED(RETURN_VALUE_USED(opline))) {
		ZVAL_COPY(EX_VAR(opline->result.var), prop);
	}

	FREE_OP_DATA_VAR_PTR();
	ZEND_VM_NEXT_OPCODE_EX(1, 2);
}

ZEND_VM_HOT_HELPER(zend_leave_helper, ANY, ANY)
{
	zend_execute_data *old_execute_data;
	uint32_t call_info = EX_CALL_INFO();

	if (EXPECTED((call_info & (ZEND_CALL_CODE|ZEND_CALL_TOP|ZEND_CALL_HAS_SYMBOL_TABLE|ZEND_CALL_FREE_EXTRA_ARGS|ZEND_CALL_ALLOCATED)) == 0)) {
		i_free_compiled_variables(execute_data);

#ifdef ZEND_PREFER_RELOAD
		call_info = EX_CALL_INFO();
#endif
		EG(current_execute_data) = EX(prev_execute_data);
		if (UNEXPECTED(call_info & ZEND_CALL_RELEASE_THIS)) {
			OBJ_RELEASE(Z_OBJ(execute_data->This));
		} else if (UNEXPECTED(call_info & ZEND_CALL_CLOSURE)) {
			OBJ_RELEASE(ZEND_CLOSURE_OBJECT(EX(func)));
		}
		EG(vm_stack_top) = (zval*)execute_data;
		execute_data = EX(prev_execute_data);

		if (UNEXPECTED(EG(exception) != NULL)) {
			zend_rethrow_exception(execute_data);
			HANDLE_EXCEPTION_LEAVE();
		}

		LOAD_NEXT_OPLINE();
		ZEND_VM_LEAVE();
	} else if (EXPECTED((call_info & (ZEND_CALL_CODE|ZEND_CALL_TOP)) == 0)) {
		i_free_compiled_variables(execute_data);

#ifdef ZEND_PREFER_RELOAD
		call_info = EX_CALL_INFO();
#endif
		if (UNEXPECTED(call_info & ZEND_CALL_HAS_SYMBOL_TABLE)) {
			zend_clean_and_cache_symbol_table(EX(symbol_table));
		}
		EG(current_execute_data) = EX(prev_execute_data);

		/* Free extra args before releasing the closure,
		 * as that may free the op_array. */
		zend_vm_stack_free_extra_args_ex(call_info, execute_data);

		if (UNEXPECTED(call_info & ZEND_CALL_RELEASE_THIS)) {
			OBJ_RELEASE(Z_OBJ(execute_data->This));
		} else if (UNEXPECTED(call_info & ZEND_CALL_CLOSURE)) {
			OBJ_RELEASE(ZEND_CLOSURE_OBJECT(EX(func)));
		}

		old_execute_data = execute_data;
		execute_data = EX(prev_execute_data);
		zend_vm_stack_free_call_frame_ex(call_info, old_execute_data);

		if (UNEXPECTED(EG(exception) != NULL)) {
			zend_rethrow_exception(execute_data);
			HANDLE_EXCEPTION_LEAVE();
		}

		LOAD_NEXT_OPLINE();
		ZEND_VM_LEAVE();
	} else if (EXPECTED((call_info & ZEND_CALL_TOP) == 0)) {
		zend_detach_symbol_table(execute_data);
		destroy_op_array(&EX(func)->op_array);
		efree_size(EX(func), sizeof(zend_op_array));
#ifdef ZEND_PREFER_RELOAD
		call_info = EX_CALL_INFO();
#endif
		old_execute_data = execute_data;
		execute_data = EG(current_execute_data) = EX(prev_execute_data);
		zend_vm_stack_free_call_frame_ex(call_info, old_execute_data);

		zend_attach_symbol_table(execute_data);
		if (UNEXPECTED(EG(exception) != NULL)) {
			zend_rethrow_exception(execute_data);
			HANDLE_EXCEPTION_LEAVE();
		}

		LOAD_NEXT_OPLINE();
		ZEND_VM_LEAVE();
	} else {
		if (EXPECTED((call_info & ZEND_CALL_CODE) == 0)) {
			i_free_compiled_variables(execute_data);
#ifdef ZEND_PREFER_RELOAD
			call_info = EX_CALL_INFO();
#endif
			if (UNEXPECTED(call_info & (ZEND_CALL_HAS_SYMBOL_TABLE|ZEND_CALL_FREE_EXTRA_ARGS))) {
				if (UNEXPECTED(call_info & ZEND_CALL_HAS_SYMBOL_TABLE)) {
					zend_clean_and_cache_symbol_table(EX(symbol_table));
				}
				zend_vm_stack_free_extra_args_ex(call_info, execute_data);
			}
			EG(current_execute_data) = EX(prev_execute_data);
			if (UNEXPECTED(call_info & ZEND_CALL_CLOSURE)) {
				OBJ_RELEASE(ZEND_CLOSURE_OBJECT(EX(func)));
			}
			ZEND_VM_RETURN();
		} else /* if (call_kind == ZEND_CALL_TOP_CODE) */ {
			zend_array *symbol_table = EX(symbol_table);

			zend_detach_symbol_table(execute_data);
			old_execute_data = EX(prev_execute_data);
			while (old_execute_data) {
				if (old_execute_data->func && (ZEND_CALL_INFO(old_execute_data) & ZEND_CALL_HAS_SYMBOL_TABLE)) {
					if (old_execute_data->symbol_table == symbol_table) {
						zend_attach_symbol_table(old_execute_data);
					}
					break;
				}
				old_execute_data = old_execute_data->prev_execute_data;
			}
			EG(current_execute_data) = EX(prev_execute_data);
			ZEND_VM_RETURN();
		}
	}
}

ZEND_VM_HOT_HANDLER(42, ZEND_JMP, JMP_ADDR, ANY)
{
	USE_OPLINE

	ZEND_VM_JMP_EX(OP_JMP_ADDR(opline, opline->op1), 0);
}

ZEND_VM_HOT_NOCONST_HANDLER(43, ZEND_JMPZ, CONST|TMPVAR|CV, JMP_ADDR)
{
	USE_OPLINE
	zval *val;
	zend_uchar op1_type;

	val = GET_OP1_ZVAL_PTR_UNDEF(BP_VAR_R);

	if (Z_TYPE_INFO_P(val) == IS_TRUE) {
		ZEND_VM_NEXT_OPCODE();
	} else if (EXPECTED(Z_TYPE_INFO_P(val) <= IS_TRUE)) {
		if (OP1_TYPE == IS_CV && UNEXPECTED(Z_TYPE_INFO_P(val) == IS_UNDEF)) {
			SAVE_OPLINE();
			ZVAL_UNDEFINED_OP1();
			if (UNEXPECTED(EG(exception))) {
				HANDLE_EXCEPTION();
			}
		}
		ZEND_VM_JMP_EX(OP_JMP_ADDR(opline, opline->op2), 0);
	}

	SAVE_OPLINE();
	op1_type = OP1_TYPE;
	if (i_zend_is_true(val)) {
		opline++;
	} else {
		opline = OP_JMP_ADDR(opline, opline->op2);
	}
	if (op1_type & (IS_TMP_VAR|IS_VAR)) {
		zval_ptr_dtor_nogc(val);
	}
	ZEND_VM_JMP(opline);
}

ZEND_VM_HOT_NOCONST_HANDLER(44, ZEND_JMPNZ, CONST|TMPVAR|CV, JMP_ADDR)
{
	USE_OPLINE
	zval *val;
	zend_uchar op1_type;

	val = GET_OP1_ZVAL_PTR_UNDEF(BP_VAR_R);

	if (Z_TYPE_INFO_P(val) == IS_TRUE) {
		ZEND_VM_JMP_EX(OP_JMP_ADDR(opline, opline->op2), 0);
	} else if (EXPECTED(Z_TYPE_INFO_P(val) <= IS_TRUE)) {
		if (OP1_TYPE == IS_CV && UNEXPECTED(Z_TYPE_INFO_P(val) == IS_UNDEF)) {
			SAVE_OPLINE();
			ZVAL_UNDEFINED_OP1();
			if (UNEXPECTED(EG(exception))) {
				HANDLE_EXCEPTION();
			}
		}
		ZEND_VM_NEXT_OPCODE();
	}

	SAVE_OPLINE();
	op1_type = OP1_TYPE;
	if (i_zend_is_true(val)) {
		opline = OP_JMP_ADDR(opline, opline->op2);
	} else {
		opline++;
	}
	if (op1_type & (IS_TMP_VAR|IS_VAR)) {
		zval_ptr_dtor_nogc(val);
	}
	ZEND_VM_JMP(opline);
}

ZEND_VM_HANDLER(45, ZEND_JMPZNZ, CONST|TMPVAR|CV, JMP_ADDR, JMP_ADDR)
{
	USE_OPLINE
	zval *val;
	zend_uchar op1_type;

	val = GET_OP1_ZVAL_PTR_UNDEF(BP_VAR_R);

	if (EXPECTED(Z_TYPE_INFO_P(val) == IS_TRUE)) {
		ZEND_VM_SET_RELATIVE_OPCODE(opline, opline->extended_value);
		ZEND_VM_CONTINUE();
	} else if (EXPECTED(Z_TYPE_INFO_P(val) <= IS_TRUE)) {
		if (OP1_TYPE == IS_CV && UNEXPECTED(Z_TYPE_INFO_P(val) == IS_UNDEF)) {
			SAVE_OPLINE();
			ZVAL_UNDEFINED_OP1();
			if (UNEXPECTED(EG(exception))) {
				HANDLE_EXCEPTION();
			}
		}
		ZEND_VM_JMP_EX(OP_JMP_ADDR(opline, opline->op2), 0);
	}

	SAVE_OPLINE();
	op1_type = OP1_TYPE;
	if (i_zend_is_true(val)) {
		opline = ZEND_OFFSET_TO_OPLINE(opline, opline->extended_value);
	} else {
		opline = OP_JMP_ADDR(opline, opline->op2);
	}
	if (op1_type & (IS_TMP_VAR|IS_VAR)) {
		zval_ptr_dtor_nogc(val);
	}
	ZEND_VM_JMP(opline);
}

ZEND_VM_COLD_CONST_HANDLER(46, ZEND_JMPZ_EX, CONST|TMPVAR|CV, JMP_ADDR)
{
	USE_OPLINE
	zval *val;
	int ret;

	val = GET_OP1_ZVAL_PTR_UNDEF(BP_VAR_R);

	if (Z_TYPE_INFO_P(val) == IS_TRUE) {
		ZVAL_TRUE(EX_VAR(opline->result.var));
		ZEND_VM_NEXT_OPCODE();
	} else if (EXPECTED(Z_TYPE_INFO_P(val) <= IS_TRUE)) {
		ZVAL_FALSE(EX_VAR(opline->result.var));
		if (OP1_TYPE == IS_CV && UNEXPECTED(Z_TYPE_INFO_P(val) == IS_UNDEF)) {
			SAVE_OPLINE();
			ZVAL_UNDEFINED_OP1();
			if (UNEXPECTED(EG(exception))) {
				HANDLE_EXCEPTION();
			}
		}
		ZEND_VM_JMP_EX(OP_JMP_ADDR(opline, opline->op2), 0);
	}

	SAVE_OPLINE();
	ret = i_zend_is_true(val);
	FREE_OP1();
	if (ret) {
		ZVAL_TRUE(EX_VAR(opline->result.var));
		opline++;
	} else {
		ZVAL_FALSE(EX_VAR(opline->result.var));
		opline = OP_JMP_ADDR(opline, opline->op2);
	}
	ZEND_VM_JMP(opline);
}

ZEND_VM_COLD_CONST_HANDLER(47, ZEND_JMPNZ_EX, CONST|TMPVAR|CV, JMP_ADDR)
{
	USE_OPLINE
	zval *val;
	int ret;

	val = GET_OP1_ZVAL_PTR_UNDEF(BP_VAR_R);

	if (Z_TYPE_INFO_P(val) == IS_TRUE) {
		ZVAL_TRUE(EX_VAR(opline->result.var));
		ZEND_VM_JMP_EX(OP_JMP_ADDR(opline, opline->op2), 0);
	} else if (EXPECTED(Z_TYPE_INFO_P(val) <= IS_TRUE)) {
		ZVAL_FALSE(EX_VAR(opline->result.var));
		if (OP1_TYPE == IS_CV && UNEXPECTED(Z_TYPE_INFO_P(val) == IS_UNDEF)) {
			SAVE_OPLINE();
			ZVAL_UNDEFINED_OP1();
			ZEND_VM_NEXT_OPCODE_CHECK_EXCEPTION();
		} else {
			ZEND_VM_NEXT_OPCODE();
		}
	}

	SAVE_OPLINE();
	ret = i_zend_is_true(val);
	FREE_OP1();
	if (ret) {
		ZVAL_TRUE(EX_VAR(opline->result.var));
		opline = OP_JMP_ADDR(opline, opline->op2);
	} else {
		ZVAL_FALSE(EX_VAR(opline->result.var));
		opline++;
	}
	ZEND_VM_JMP(opline);
}

ZEND_VM_HANDLER(70, ZEND_FREE, TMPVAR, ANY)
{
	USE_OPLINE

	SAVE_OPLINE();
	zval_ptr_dtor_nogc(EX_VAR(opline->op1.var));
	ZEND_VM_NEXT_OPCODE_CHECK_EXCEPTION();
}

ZEND_VM_HOT_HANDLER(127, ZEND_FE_FREE, TMPVAR, ANY)
{
	zval *var;
	USE_OPLINE

	SAVE_OPLINE();
	var = EX_VAR(opline->op1.var);
	if (Z_TYPE_P(var) != IS_ARRAY && Z_FE_ITER_P(var) != (uint32_t)-1) {
		zend_hash_iterator_del(Z_FE_ITER_P(var));
	}
	zval_ptr_dtor_nogc(var);
	ZEND_VM_NEXT_OPCODE_CHECK_EXCEPTION();
}

ZEND_VM_COLD_CONSTCONST_HANDLER(53, ZEND_FAST_CONCAT, CONST|TMPVAR|CV, CONST|TMPVAR|CV)
{
	USE_OPLINE
	zval *op1, *op2;
	zend_string *op1_str, *op2_str, *str;


	op1 = GET_OP1_ZVAL_PTR_UNDEF(BP_VAR_R);
	op2 = GET_OP2_ZVAL_PTR_UNDEF(BP_VAR_R);
	if ((OP1_TYPE == IS_CONST || EXPECTED(Z_TYPE_P(op1) == IS_STRING)) &&
	    (OP2_TYPE == IS_CONST || EXPECTED(Z_TYPE_P(op2) == IS_STRING))) {
		zend_string *op1_str = Z_STR_P(op1);
		zend_string *op2_str = Z_STR_P(op2);
		zend_string *str;

		if (OP1_TYPE != IS_CONST && UNEXPECTED(ZSTR_LEN(op1_str) == 0)) {
			if (OP2_TYPE == IS_CONST || OP2_TYPE == IS_CV) {
				ZVAL_STR_COPY(EX_VAR(opline->result.var), op2_str);
			} else {
				ZVAL_STR(EX_VAR(opline->result.var), op2_str);
			}
			if (OP1_TYPE & (IS_TMP_VAR|IS_VAR)) {
				zend_string_release_ex(op1_str, 0);
			}
		} else if (OP2_TYPE != IS_CONST && UNEXPECTED(ZSTR_LEN(op2_str) == 0)) {
			if (OP1_TYPE == IS_CONST || OP1_TYPE == IS_CV) {
				ZVAL_STR_COPY(EX_VAR(opline->result.var), op1_str);
			} else {
				ZVAL_STR(EX_VAR(opline->result.var), op1_str);
			}
			if (OP2_TYPE & (IS_TMP_VAR|IS_VAR)) {
				zend_string_release_ex(op2_str, 0);
			}
		} else if (OP1_TYPE != IS_CONST && OP1_TYPE != IS_CV &&
		    !ZSTR_IS_INTERNED(op1_str) && GC_REFCOUNT(op1_str) == 1) {
		    size_t len = ZSTR_LEN(op1_str);

			str = zend_string_extend(op1_str, len + ZSTR_LEN(op2_str), 0);
			memcpy(ZSTR_VAL(str) + len, ZSTR_VAL(op2_str), ZSTR_LEN(op2_str)+1);
			ZVAL_NEW_STR(EX_VAR(opline->result.var), str);
			if (OP2_TYPE & (IS_TMP_VAR|IS_VAR)) {
				zend_string_release_ex(op2_str, 0);
			}
		} else {
			str = zend_string_alloc(ZSTR_LEN(op1_str) + ZSTR_LEN(op2_str), 0);
			memcpy(ZSTR_VAL(str), ZSTR_VAL(op1_str), ZSTR_LEN(op1_str));
			memcpy(ZSTR_VAL(str) + ZSTR_LEN(op1_str), ZSTR_VAL(op2_str), ZSTR_LEN(op2_str)+1);
			ZVAL_NEW_STR(EX_VAR(opline->result.var), str);
			if (OP1_TYPE & (IS_TMP_VAR|IS_VAR)) {
				zend_string_release_ex(op1_str, 0);
			}
			if (OP2_TYPE & (IS_TMP_VAR|IS_VAR)) {
				zend_string_release_ex(op2_str, 0);
			}
		}
		ZEND_VM_NEXT_OPCODE();
	}

	SAVE_OPLINE();
	if (OP1_TYPE == IS_CONST) {
		op1_str = Z_STR_P(op1);
	} else if (EXPECTED(Z_TYPE_P(op1) == IS_STRING)) {
		op1_str = zend_string_copy(Z_STR_P(op1));
	} else {
		if (OP1_TYPE == IS_CV && UNEXPECTED(Z_TYPE_P(op1) == IS_UNDEF)) {
			ZVAL_UNDEFINED_OP1();
		}
		op1_str = zval_get_string_func(op1);
	}
	if (OP2_TYPE == IS_CONST) {
		op2_str = Z_STR_P(op2);
	} else if (EXPECTED(Z_TYPE_P(op2) == IS_STRING)) {
		op2_str = zend_string_copy(Z_STR_P(op2));
	} else {
		if (OP2_TYPE == IS_CV && UNEXPECTED(Z_TYPE_P(op2) == IS_UNDEF)) {
			ZVAL_UNDEFINED_OP2();
		}
		op2_str = zval_get_string_func(op2);
	}
	do {
		if (OP1_TYPE != IS_CONST) {
			if (UNEXPECTED(ZSTR_LEN(op1_str) == 0)) {
				if (OP2_TYPE == IS_CONST) {
					if (UNEXPECTED(Z_REFCOUNTED_P(op2))) {
						GC_ADDREF(op2_str);
					}
				}
				ZVAL_STR(EX_VAR(opline->result.var), op2_str);
				zend_string_release_ex(op1_str, 0);
				break;
			}
		}
		if (OP2_TYPE != IS_CONST) {
			if (UNEXPECTED(ZSTR_LEN(op2_str) == 0)) {
				if (OP1_TYPE == IS_CONST) {
					if (UNEXPECTED(Z_REFCOUNTED_P(op1))) {
						GC_ADDREF(op1_str);
					}
				}
				ZVAL_STR(EX_VAR(opline->result.var), op1_str);
				zend_string_release_ex(op2_str, 0);
				break;
			}
		}
		str = zend_string_alloc(ZSTR_LEN(op1_str) + ZSTR_LEN(op2_str), 0);
		memcpy(ZSTR_VAL(str), ZSTR_VAL(op1_str), ZSTR_LEN(op1_str));
		memcpy(ZSTR_VAL(str) + ZSTR_LEN(op1_str), ZSTR_VAL(op2_str), ZSTR_LEN(op2_str)+1);
		ZVAL_NEW_STR(EX_VAR(opline->result.var), str);
		if (OP1_TYPE != IS_CONST) {
			zend_string_release_ex(op1_str, 0);
		}
		if (OP2_TYPE != IS_CONST) {
			zend_string_release_ex(op2_str, 0);
		}
	} while (0);
	FREE_OP1();
	FREE_OP2();
	ZEND_VM_NEXT_OPCODE_CHECK_EXCEPTION();
}

ZEND_VM_HANDLER(54, ZEND_ROPE_INIT, UNUSED, CONST|TMPVAR|CV, NUM)
{
	USE_OPLINE
	zend_string **rope;
	zval *var;

	/* Compiler allocates the necessary number of zval slots to keep the rope */
	rope = (zend_string**)EX_VAR(opline->result.var);
	if (OP2_TYPE == IS_CONST) {
		var = GET_OP2_ZVAL_PTR(BP_VAR_R);
		rope[0] = Z_STR_P(var);
		if (UNEXPECTED(Z_REFCOUNTED_P(var))) {
			Z_ADDREF_P(var);
		}
	} else {
		var = GET_OP2_ZVAL_PTR_UNDEF(BP_VAR_R);
		if (EXPECTED(Z_TYPE_P(var) == IS_STRING)) {
			if (OP2_TYPE == IS_CV) {
				rope[0] = zend_string_copy(Z_STR_P(var));
			} else {
				rope[0] = Z_STR_P(var);
			}
		} else {
			SAVE_OPLINE();
			if (OP2_TYPE == IS_CV && UNEXPECTED(Z_TYPE_P(var) == IS_UNDEF)) {
				ZVAL_UNDEFINED_OP2();
			}
			rope[0] = zval_get_string_func(var);
			FREE_OP2();
			ZEND_VM_NEXT_OPCODE_CHECK_EXCEPTION();
		}
	}
	ZEND_VM_NEXT_OPCODE();
}

ZEND_VM_HANDLER(55, ZEND_ROPE_ADD, TMP, CONST|TMPVAR|CV, NUM)
{
	USE_OPLINE
	zend_string **rope;
	zval *var;

	/* op1 and result are the same */
	rope = (zend_string**)EX_VAR(opline->op1.var);
	if (OP2_TYPE == IS_CONST) {
		var = GET_OP2_ZVAL_PTR(BP_VAR_R);
		rope[opline->extended_value] = Z_STR_P(var);
		if (UNEXPECTED(Z_REFCOUNTED_P(var))) {
			Z_ADDREF_P(var);
		}
	} else {
		var = GET_OP2_ZVAL_PTR_UNDEF(BP_VAR_R);
		if (EXPECTED(Z_TYPE_P(var) == IS_STRING)) {
			if (OP2_TYPE == IS_CV) {
				rope[opline->extended_value] = zend_string_copy(Z_STR_P(var));
			} else {
				rope[opline->extended_value] = Z_STR_P(var);
			}
		} else {
			SAVE_OPLINE();
			if (OP2_TYPE == IS_CV && UNEXPECTED(Z_TYPE_P(var) == IS_UNDEF)) {
				ZVAL_UNDEFINED_OP2();
			}
			rope[opline->extended_value] = zval_get_string_func(var);
			FREE_OP2();
			ZEND_VM_NEXT_OPCODE_CHECK_EXCEPTION();
		}
	}
	ZEND_VM_NEXT_OPCODE();
}

ZEND_VM_HANDLER(56, ZEND_ROPE_END, TMP, CONST|TMPVAR|CV, NUM)
{
	USE_OPLINE
	zend_string **rope;
	zval *var, *ret;
	uint32_t i;
	size_t len = 0;
	char *target;

	rope = (zend_string**)EX_VAR(opline->op1.var);
	if (OP2_TYPE == IS_CONST) {
		var = GET_OP2_ZVAL_PTR(BP_VAR_R);
		rope[opline->extended_value] = Z_STR_P(var);
		if (UNEXPECTED(Z_REFCOUNTED_P(var))) {
			Z_ADDREF_P(var);
		}
	} else {
		var = GET_OP2_ZVAL_PTR_UNDEF(BP_VAR_R);
		if (EXPECTED(Z_TYPE_P(var) == IS_STRING)) {
			if (OP2_TYPE == IS_CV) {
				rope[opline->extended_value] = zend_string_copy(Z_STR_P(var));
			} else {
				rope[opline->extended_value] = Z_STR_P(var);
			}
		} else {
			SAVE_OPLINE();
			if (OP2_TYPE == IS_CV && UNEXPECTED(Z_TYPE_P(var) == IS_UNDEF)) {
				ZVAL_UNDEFINED_OP2();
			}
			rope[opline->extended_value] = zval_get_string_func(var);
			FREE_OP2();
			if (UNEXPECTED(EG(exception))) {
				for (i = 0; i <= opline->extended_value; i++) {
					zend_string_release_ex(rope[i], 0);
				}
				ZVAL_UNDEF(EX_VAR(opline->result.var));
				HANDLE_EXCEPTION();
			}
		}
	}
	for (i = 0; i <= opline->extended_value; i++) {
		len += ZSTR_LEN(rope[i]);
	}
	ret = EX_VAR(opline->result.var);
	ZVAL_STR(ret, zend_string_alloc(len, 0));
	target = Z_STRVAL_P(ret);
	for (i = 0; i <= opline->extended_value; i++) {
		memcpy(target, ZSTR_VAL(rope[i]), ZSTR_LEN(rope[i]));
		target += ZSTR_LEN(rope[i]);
		zend_string_release_ex(rope[i], 0);
	}
	*target = '\0';

	ZEND_VM_NEXT_OPCODE();
}

ZEND_VM_HANDLER(109, ZEND_FETCH_CLASS, UNUSED|CLASS_FETCH, CONST|TMPVAR|UNUSED|CV, CACHE_SLOT)
{
	zval *class_name;
	USE_OPLINE

	SAVE_OPLINE();
	if (OP2_TYPE == IS_UNUSED) {
		Z_CE_P(EX_VAR(opline->result.var)) = zend_fetch_class(NULL, opline->op1.num);
		ZEND_VM_NEXT_OPCODE_CHECK_EXCEPTION();
	} else if (OP2_TYPE == IS_CONST) {
		zend_class_entry *ce = CACHED_PTR(opline->extended_value);

		if (UNEXPECTED(ce == NULL)) {
			class_name = GET_OP2_ZVAL_PTR_UNDEF(BP_VAR_R);
			ce = zend_fetch_class_by_name(Z_STR_P(class_name), Z_STR_P(class_name + 1), opline->op1.num);
			CACHE_PTR(opline->extended_value, ce);
		}
		Z_CE_P(EX_VAR(opline->result.var)) = ce;
	} else {
		class_name = GET_OP2_ZVAL_PTR_UNDEF(BP_VAR_R);
ZEND_VM_C_LABEL(try_class_name):
		if (Z_TYPE_P(class_name) == IS_OBJECT) {
			Z_CE_P(EX_VAR(opline->result.var)) = Z_OBJCE_P(class_name);
		} else if (Z_TYPE_P(class_name) == IS_STRING) {
			Z_CE_P(EX_VAR(opline->result.var)) = zend_fetch_class(Z_STR_P(class_name), opline->op1.num);
		} else if ((OP2_TYPE & (IS_VAR|IS_CV)) && Z_TYPE_P(class_name) == IS_REFERENCE) {
			class_name = Z_REFVAL_P(class_name);
			ZEND_VM_C_GOTO(try_class_name);
		} else {
			if (OP2_TYPE == IS_CV && UNEXPECTED(Z_TYPE_P(class_name) == IS_UNDEF)) {
				ZVAL_UNDEFINED_OP2();
				if (UNEXPECTED(EG(exception) != NULL)) {
					HANDLE_EXCEPTION();
				}
			}
			zend_throw_error(NULL, "Class name must be a valid object or a string");
		}
	}

	FREE_OP2();
	ZEND_VM_NEXT_OPCODE_CHECK_EXCEPTION();
}

ZEND_VM_HOT_OBJ_HANDLER(112, ZEND_INIT_METHOD_CALL, CONST|TMPVAR|UNUSED|THIS|CV, CONST|TMPVAR|CV, NUM|CACHE_SLOT)
{
	USE_OPLINE
	zval *function_name;
	zval *object;
	zend_function *fbc;
	zend_class_entry *called_scope;
	zend_object *obj;
	zend_execute_data *call;
	uint32_t call_info;

	SAVE_OPLINE();

	object = GET_OP1_OBJ_ZVAL_PTR_UNDEF(BP_VAR_R);

	if (OP1_TYPE == IS_UNUSED && UNEXPECTED(Z_TYPE_P(object) == IS_UNDEF)) {
		ZEND_VM_DISPATCH_TO_HELPER(zend_this_not_in_object_context_helper);
	}

	if (OP2_TYPE != IS_CONST) {
		function_name = GET_OP2_ZVAL_PTR_UNDEF(BP_VAR_R);
	}

	if (OP2_TYPE != IS_CONST &&
	    UNEXPECTED(Z_TYPE_P(function_name) != IS_STRING)) {
		do {
			if ((OP2_TYPE & (IS_VAR|IS_CV)) && Z_ISREF_P(function_name)) {
				function_name = Z_REFVAL_P(function_name);
				if (EXPECTED(Z_TYPE_P(function_name) == IS_STRING)) {
					break;
				}
			} else if (OP2_TYPE == IS_CV && UNEXPECTED(Z_TYPE_P(function_name) == IS_UNDEF)) {
				ZVAL_UNDEFINED_OP2();
				if (UNEXPECTED(EG(exception) != NULL)) {
					FREE_OP1();
					HANDLE_EXCEPTION();
				}
			}
			zend_throw_error(NULL, "Method name must be a string");
			FREE_OP2();
			FREE_OP1();
			HANDLE_EXCEPTION();
		} while (0);
	}

	if (OP1_TYPE != IS_UNUSED) {
		do {
			if (OP1_TYPE == IS_CONST || UNEXPECTED(Z_TYPE_P(object) != IS_OBJECT)) {
				if ((OP1_TYPE & (IS_VAR|IS_CV)) && EXPECTED(Z_ISREF_P(object))) {
					object = Z_REFVAL_P(object);
					if (EXPECTED(Z_TYPE_P(object) == IS_OBJECT)) {
						break;
					}
				}
				if (OP1_TYPE == IS_CV && UNEXPECTED(Z_TYPE_P(object) == IS_UNDEF)) {
					object = ZVAL_UNDEFINED_OP1();
					if (UNEXPECTED(EG(exception) != NULL)) {
						if (OP2_TYPE != IS_CONST) {
							FREE_OP2();
						}
						HANDLE_EXCEPTION();
					}
				}
				if (OP2_TYPE == IS_CONST) {
					function_name = GET_OP2_ZVAL_PTR_UNDEF(BP_VAR_R);
				}
				zend_invalid_method_call(object, function_name);
				FREE_OP2();
				FREE_OP1();
				HANDLE_EXCEPTION();
			}
		} while (0);
	}

	obj = Z_OBJ_P(object);
	called_scope = obj->ce;

	if (OP2_TYPE == IS_CONST &&
	    EXPECTED(CACHED_PTR(opline->result.num) == called_scope)) {
	    fbc = CACHED_PTR(opline->result.num + sizeof(void*));
	} else {
	    zend_object *orig_obj = obj;

		if (OP2_TYPE == IS_CONST) {
			function_name = GET_OP2_ZVAL_PTR_UNDEF(BP_VAR_R);
		}

		/* First, locate the function. */
		fbc = obj->handlers->get_method(&obj, Z_STR_P(function_name), ((OP2_TYPE == IS_CONST) ? (RT_CONSTANT(opline, opline->op2) + 1) : NULL));
		if (UNEXPECTED(fbc == NULL)) {
			if (EXPECTED(!EG(exception))) {
				zend_undefined_method(obj->ce, Z_STR_P(function_name));
			}
			FREE_OP2();
			FREE_OP1();
			HANDLE_EXCEPTION();
		}
		if (OP2_TYPE == IS_CONST &&
		    EXPECTED(!(fbc->common.fn_flags & (ZEND_ACC_CALL_VIA_TRAMPOLINE|ZEND_ACC_NEVER_CACHE))) &&
		    EXPECTED(obj == orig_obj)) {
			CACHE_POLYMORPHIC_PTR(opline->result.num, called_scope, fbc);
		}
		if ((OP1_TYPE & (IS_VAR|IS_TMP_VAR)) && UNEXPECTED(obj != orig_obj)) {
			/* Reset "object" to trigger reference counting */
			object = NULL;
		}
		if (EXPECTED(fbc->type == ZEND_USER_FUNCTION) && UNEXPECTED(!RUN_TIME_CACHE(&fbc->op_array))) {
			init_func_run_time_cache(&fbc->op_array);
		}
	}

	if (OP2_TYPE != IS_CONST) {
		FREE_OP2();
	}

	call_info = ZEND_CALL_NESTED_FUNCTION | ZEND_CALL_HAS_THIS;
	if (UNEXPECTED((fbc->common.fn_flags & ZEND_ACC_STATIC) != 0)) {
		FREE_OP1();

		if ((OP1_TYPE & (IS_VAR|IS_TMP_VAR)) && UNEXPECTED(EG(exception))) {
			HANDLE_EXCEPTION();
		}
		/* call static method */
		obj = (zend_object*)called_scope;
		call_info = ZEND_CALL_NESTED_FUNCTION;
	} else if (OP1_TYPE & (IS_VAR|IS_TMP_VAR|IS_CV)) {
		if (OP1_TYPE == IS_CV) {
			GC_ADDREF(obj); /* For $this pointer */
		} else {
			zval *free_op1 = EX_VAR(opline->op1.var);
			if (free_op1 != object) {
				GC_ADDREF(obj); /* For $this pointer */
				zval_ptr_dtor_nogc(free_op1);
			}
		}
		/* CV may be changed indirectly (e.g. when it's a reference) */
		call_info = ZEND_CALL_NESTED_FUNCTION | ZEND_CALL_HAS_THIS | ZEND_CALL_RELEASE_THIS;
	}

	call = zend_vm_stack_push_call_frame(call_info,
		fbc, opline->extended_value, obj);
	call->prev_execute_data = EX(call);
	EX(call) = call;

	ZEND_VM_NEXT_OPCODE();
}

ZEND_VM_HANDLER(113, ZEND_INIT_STATIC_METHOD_CALL, UNUSED|CLASS_FETCH|CONST|VAR, CONST|TMPVAR|UNUSED|CONSTRUCTOR|CV, NUM|CACHE_SLOT)
{
	USE_OPLINE
	zval *function_name;
	zend_class_entry *ce;
	uint32_t call_info;
	zend_function *fbc;
	zend_execute_data *call;

	SAVE_OPLINE();

	if (OP1_TYPE == IS_CONST) {
		/* no function found. try a static method in class */
		ce = CACHED_PTR(opline->result.num);
		if (UNEXPECTED(ce == NULL)) {
			ce = zend_fetch_class_by_name(Z_STR_P(RT_CONSTANT(opline, opline->op1)), Z_STR_P(RT_CONSTANT(opline, opline->op1) + 1), ZEND_FETCH_CLASS_DEFAULT | ZEND_FETCH_CLASS_EXCEPTION);
			if (UNEXPECTED(ce == NULL)) {
				ZEND_ASSERT(EG(exception));
				HANDLE_EXCEPTION();
			}
			if (OP2_TYPE != IS_CONST) {
				CACHE_PTR(opline->result.num, ce);
			}
		}
	} else if (OP1_TYPE == IS_UNUSED) {
		ce = zend_fetch_class(NULL, opline->op1.num);
		if (UNEXPECTED(ce == NULL)) {
			ZEND_ASSERT(EG(exception));
			FREE_UNFETCHED_OP2();
			HANDLE_EXCEPTION();
		}
	} else {
		ce = Z_CE_P(EX_VAR(opline->op1.var));
	}

	if (OP1_TYPE == IS_CONST &&
	    OP2_TYPE == IS_CONST &&
	    EXPECTED((fbc = CACHED_PTR(opline->result.num + sizeof(void*))) != NULL)) {
		/* nothing to do */
	} else if (OP1_TYPE != IS_CONST &&
	           OP2_TYPE == IS_CONST &&
	           EXPECTED(CACHED_PTR(opline->result.num) == ce)) {
		fbc = CACHED_PTR(opline->result.num + sizeof(void*));
	} else if (OP2_TYPE != IS_UNUSED) {
		function_name = GET_OP2_ZVAL_PTR_UNDEF(BP_VAR_R);
		if (OP2_TYPE != IS_CONST) {
			if (UNEXPECTED(Z_TYPE_P(function_name) != IS_STRING)) {
				do {
					if (OP2_TYPE & (IS_VAR|IS_CV) && Z_ISREF_P(function_name)) {
						function_name = Z_REFVAL_P(function_name);
						if (EXPECTED(Z_TYPE_P(function_name) == IS_STRING)) {
							break;
						}
					} else if (OP2_TYPE == IS_CV && UNEXPECTED(Z_TYPE_P(function_name) == IS_UNDEF)) {
						ZVAL_UNDEFINED_OP2();
						if (UNEXPECTED(EG(exception) != NULL)) {
							HANDLE_EXCEPTION();
						}
					}
					zend_throw_error(NULL, "Function name must be a string");
					FREE_OP2();
					HANDLE_EXCEPTION();
				} while (0);
			}
		}

		if (ce->get_static_method) {
			fbc = ce->get_static_method(ce, Z_STR_P(function_name));
		} else {
			fbc = zend_std_get_static_method(ce, Z_STR_P(function_name), ((OP2_TYPE == IS_CONST) ? (RT_CONSTANT(opline, opline->op2) + 1) : NULL));
		}
		if (UNEXPECTED(fbc == NULL)) {
			if (EXPECTED(!EG(exception))) {
				zend_undefined_method(ce, Z_STR_P(function_name));
			}
			FREE_OP2();
			HANDLE_EXCEPTION();
		}
		if (OP2_TYPE == IS_CONST &&
		    EXPECTED(!(fbc->common.fn_flags & (ZEND_ACC_CALL_VIA_TRAMPOLINE|ZEND_ACC_NEVER_CACHE)))) {
			CACHE_POLYMORPHIC_PTR(opline->result.num, ce, fbc);
		}
		if (EXPECTED(fbc->type == ZEND_USER_FUNCTION) && UNEXPECTED(!RUN_TIME_CACHE(&fbc->op_array))) {
			init_func_run_time_cache(&fbc->op_array);
		}
		if (OP2_TYPE != IS_CONST) {
			FREE_OP2();
		}
	} else {
		if (UNEXPECTED(ce->constructor == NULL)) {
			zend_throw_error(NULL, "Cannot call constructor");
			HANDLE_EXCEPTION();
		}
		if (Z_TYPE(EX(This)) == IS_OBJECT && Z_OBJ(EX(This))->ce != ce->constructor->common.scope && (ce->constructor->common.fn_flags & ZEND_ACC_PRIVATE)) {
			zend_throw_error(NULL, "Cannot call private %s::__construct()", ZSTR_VAL(ce->name));
			HANDLE_EXCEPTION();
		}
		fbc = ce->constructor;
		if (EXPECTED(fbc->type == ZEND_USER_FUNCTION) && UNEXPECTED(!RUN_TIME_CACHE(&fbc->op_array))) {
			init_func_run_time_cache(&fbc->op_array);
		}
	}

	if (!(fbc->common.fn_flags & ZEND_ACC_STATIC)) {
		if (Z_TYPE(EX(This)) == IS_OBJECT && instanceof_function(Z_OBJCE(EX(This)), ce)) {
			ce = (zend_class_entry*)Z_OBJ(EX(This));
			call_info = ZEND_CALL_NESTED_FUNCTION | ZEND_CALL_HAS_THIS;
		} else {
			zend_non_static_method_call(fbc);
			HANDLE_EXCEPTION();
		}
	} else {
		/* previous opcode is ZEND_FETCH_CLASS */
		if (OP1_TYPE == IS_UNUSED
		 && ((opline->op1.num & ZEND_FETCH_CLASS_MASK) == ZEND_FETCH_CLASS_PARENT ||
		     (opline->op1.num & ZEND_FETCH_CLASS_MASK) == ZEND_FETCH_CLASS_SELF)) {
			if (Z_TYPE(EX(This)) == IS_OBJECT) {
				ce = Z_OBJCE(EX(This));
			} else {
				ce = Z_CE(EX(This));
			}
		}
		call_info = ZEND_CALL_NESTED_FUNCTION;
	}

	call = zend_vm_stack_push_call_frame(call_info,
		fbc, opline->extended_value, ce);
	call->prev_execute_data = EX(call);
	EX(call) = call;

	ZEND_VM_NEXT_OPCODE();
}

ZEND_VM_HOT_HANDLER(59, ZEND_INIT_FCALL_BY_NAME, ANY, CONST, NUM|CACHE_SLOT)
{
	USE_OPLINE
	zend_function *fbc;
	zval *function_name, *func;
	zend_execute_data *call;

	fbc = CACHED_PTR(opline->result.num);
	if (UNEXPECTED(fbc == NULL)) {
		function_name = (zval*)RT_CONSTANT(opline, opline->op2);
		func = zend_hash_find_ex(EG(function_table), Z_STR_P(function_name+1), 1);
		if (UNEXPECTED(func == NULL)) {
			ZEND_VM_DISPATCH_TO_HELPER(zend_undefined_function_helper);
		}
		fbc = Z_FUNC_P(func);
		if (EXPECTED(fbc->type == ZEND_USER_FUNCTION) && UNEXPECTED(!RUN_TIME_CACHE(&fbc->op_array))) {
			init_func_run_time_cache(&fbc->op_array);
		}
		CACHE_PTR(opline->result.num, fbc);
	}
	call = zend_vm_stack_push_call_frame(ZEND_CALL_NESTED_FUNCTION,
		fbc, opline->extended_value, NULL);
	call->prev_execute_data = EX(call);
	EX(call) = call;

	ZEND_VM_NEXT_OPCODE();
}

ZEND_VM_HANDLER(128, ZEND_INIT_DYNAMIC_CALL, ANY, CONST|TMPVAR|CV, NUM)
{
	USE_OPLINE
	zval *function_name;
	zend_execute_data *call;

	SAVE_OPLINE();
	function_name = GET_OP2_ZVAL_PTR_UNDEF(BP_VAR_R);

ZEND_VM_C_LABEL(try_function_name):
	if (OP2_TYPE != IS_CONST && EXPECTED(Z_TYPE_P(function_name) == IS_STRING)) {
		call = zend_init_dynamic_call_string(Z_STR_P(function_name), opline->extended_value);
	} else if (OP2_TYPE != IS_CONST && EXPECTED(Z_TYPE_P(function_name) == IS_OBJECT)) {
		call = zend_init_dynamic_call_object(Z_OBJ_P(function_name), opline->extended_value);
	} else if (EXPECTED(Z_TYPE_P(function_name) == IS_ARRAY)) {
		call = zend_init_dynamic_call_array(Z_ARRVAL_P(function_name), opline->extended_value);
	} else if ((OP2_TYPE & (IS_VAR|IS_CV)) && EXPECTED(Z_TYPE_P(function_name) == IS_REFERENCE)) {
		function_name = Z_REFVAL_P(function_name);
		ZEND_VM_C_GOTO(try_function_name);
	} else {
		if (OP2_TYPE == IS_CV && UNEXPECTED(Z_TYPE_P(function_name) == IS_UNDEF)) {
			ZVAL_UNDEFINED_OP2();
			if (UNEXPECTED(EG(exception) != NULL)) {
				HANDLE_EXCEPTION();
			}
		}
		zend_throw_error(NULL, "Function name must be a string");
		call = NULL;
	}

	if (UNEXPECTED(!call)) {
		HANDLE_EXCEPTION();
	}

	FREE_OP2();
	if (OP2_TYPE & (IS_VAR|IS_TMP_VAR)) {
		if (UNEXPECTED(EG(exception))) {
			if (call) {
				 if (call->func->common.fn_flags & ZEND_ACC_CALL_VIA_TRAMPOLINE) {
					zend_string_release_ex(call->func->common.function_name, 0);
					zend_free_trampoline(call->func);
				}
				zend_vm_stack_free_call_frame(call);
			}
			HANDLE_EXCEPTION();
		}
	} else if (UNEXPECTED(!call)) {
		HANDLE_EXCEPTION();
	}

	call->prev_execute_data = EX(call);
	EX(call) = call;

	ZEND_VM_NEXT_OPCODE_CHECK_EXCEPTION();
}

ZEND_VM_HANDLER(118, ZEND_INIT_USER_CALL, CONST, CONST|TMPVAR|CV, NUM)
{
	USE_OPLINE
	zval *function_name;
	zend_fcall_info_cache fcc;
	char *error = NULL;
	zend_function *func;
	void *object_or_called_scope;
	zend_execute_data *call;
	uint32_t call_info = ZEND_CALL_NESTED_FUNCTION | ZEND_CALL_DYNAMIC;

	SAVE_OPLINE();
	function_name = GET_OP2_ZVAL_PTR(BP_VAR_R);
	if (zend_is_callable_ex(function_name, NULL, 0, NULL, &fcc, &error)) {
		ZEND_ASSERT(!error);
		func = fcc.function_handler;
		object_or_called_scope = fcc.called_scope;
		if (func->common.fn_flags & ZEND_ACC_CLOSURE) {
			/* Delay closure destruction until its invocation */
			GC_ADDREF(ZEND_CLOSURE_OBJECT(func));
			call_info |= ZEND_CALL_CLOSURE;
			if (func->common.fn_flags & ZEND_ACC_FAKE_CLOSURE) {
				call_info |= ZEND_CALL_FAKE_CLOSURE;
			}
			if (fcc.object) {
				object_or_called_scope = fcc.object;
				call_info |= ZEND_CALL_HAS_THIS;
			}
		} else if (fcc.object) {
			GC_ADDREF(fcc.object); /* For $this pointer */
			object_or_called_scope = fcc.object;
			call_info |= ZEND_CALL_RELEASE_THIS | ZEND_CALL_HAS_THIS;
		}

		FREE_OP2();
		if ((OP2_TYPE & (IS_TMP_VAR|IS_VAR)) && UNEXPECTED(EG(exception))) {
			if (call_info & ZEND_CALL_CLOSURE) {
				zend_object_release(ZEND_CLOSURE_OBJECT(func));
			} else if (call_info & ZEND_CALL_RELEASE_THIS) {
				zend_object_release(fcc.object);
			}
			HANDLE_EXCEPTION();
		}

		if (EXPECTED(func->type == ZEND_USER_FUNCTION) && UNEXPECTED(!RUN_TIME_CACHE(&func->op_array))) {
			init_func_run_time_cache(&func->op_array);
		}
	} else {
		zend_type_error("%s() expects parameter 1 to be a valid callback, %s", Z_STRVAL_P(RT_CONSTANT(opline, opline->op1)), error);
		efree(error);
		FREE_OP2();
		HANDLE_EXCEPTION();
	}

	call = zend_vm_stack_push_call_frame(call_info,
		func, opline->extended_value, object_or_called_scope);
	call->prev_execute_data = EX(call);
	EX(call) = call;

	ZEND_VM_NEXT_OPCODE();
}

ZEND_VM_HOT_HANDLER(69, ZEND_INIT_NS_FCALL_BY_NAME, ANY, CONST, NUM|CACHE_SLOT)
{
	USE_OPLINE
	zval *func_name;
	zval *func;
	zend_function *fbc;
	zend_execute_data *call;

	fbc = CACHED_PTR(opline->result.num);
	if (UNEXPECTED(fbc == NULL)) {
		func_name = (zval *)RT_CONSTANT(opline, opline->op2);
		func = zend_hash_find_ex(EG(function_table), Z_STR_P(func_name + 1), 1);
		if (func == NULL) {
			func = zend_hash_find_ex(EG(function_table), Z_STR_P(func_name + 2), 1);
			if (UNEXPECTED(func == NULL)) {
				ZEND_VM_DISPATCH_TO_HELPER(zend_undefined_function_helper);
			}
		}
		fbc = Z_FUNC_P(func);
		if (EXPECTED(fbc->type == ZEND_USER_FUNCTION) && UNEXPECTED(!RUN_TIME_CACHE(&fbc->op_array))) {
			init_func_run_time_cache(&fbc->op_array);
		}
		CACHE_PTR(opline->result.num, fbc);
	}

	call = zend_vm_stack_push_call_frame(ZEND_CALL_NESTED_FUNCTION,
		fbc, opline->extended_value, NULL);
	call->prev_execute_data = EX(call);
	EX(call) = call;

	ZEND_VM_NEXT_OPCODE();
}

ZEND_VM_HOT_HANDLER(61, ZEND_INIT_FCALL, NUM, CONST, NUM|CACHE_SLOT)
{
	USE_OPLINE
	zval *fname;
	zval *func;
	zend_function *fbc;
	zend_execute_data *call;

	fbc = CACHED_PTR(opline->result.num);
	if (UNEXPECTED(fbc == NULL)) {
		fname = (zval*)RT_CONSTANT(opline, opline->op2);
		func = zend_hash_find_ex(EG(function_table), Z_STR_P(fname), 1);
		if (UNEXPECTED(func == NULL)) {
			ZEND_VM_DISPATCH_TO_HELPER(zend_undefined_function_helper);
		}
		fbc = Z_FUNC_P(func);
		if (EXPECTED(fbc->type == ZEND_USER_FUNCTION) && UNEXPECTED(!RUN_TIME_CACHE(&fbc->op_array))) {
			init_func_run_time_cache(&fbc->op_array);
		}
		CACHE_PTR(opline->result.num, fbc);
	}

	call = zend_vm_stack_push_call_frame_ex(
		opline->op1.num, ZEND_CALL_NESTED_FUNCTION,
		fbc, opline->extended_value, NULL);
	call->prev_execute_data = EX(call);
	EX(call) = call;

	ZEND_VM_NEXT_OPCODE();
}

ZEND_VM_HOT_HANDLER(129, ZEND_DO_ICALL, ANY, ANY, SPEC(RETVAL))
{
	USE_OPLINE
	zend_execute_data *call = EX(call);
	zend_function *fbc = call->func;
	zval *ret;
	zval retval;

	SAVE_OPLINE();
	EX(call) = call->prev_execute_data;

	call->prev_execute_data = execute_data;
	EG(current_execute_data) = call;

#if ZEND_DEBUG
	/* Type checks for internal functions are usually only performed by zpp.
	 * In debug mode we additionally run arginfo checks to detect cases where
	 * arginfo and zpp went out of sync. */
	zend_bool wrong_arg_types =
		(fbc->common.fn_flags & ZEND_ACC_HAS_TYPE_HINTS) &&
		!zend_verify_internal_arg_types(fbc, call);
#endif

	ret = RETURN_VALUE_USED(opline) ? EX_VAR(opline->result.var) : &retval;
	ZVAL_NULL(ret);

	fbc->internal_function.handler(call, ret);

#if ZEND_DEBUG
	if (!EG(exception) && call->func) {
		ZEND_ASSERT(!wrong_arg_types && "Arginfo / zpp type mismatch?");
		ZEND_ASSERT(!(call->func->common.fn_flags & ZEND_ACC_HAS_RETURN_TYPE) ||
			zend_verify_internal_return_type(call->func, ret));
		ZEND_ASSERT((call->func->common.fn_flags & ZEND_ACC_RETURN_REFERENCE)
			? Z_ISREF_P(ret) : !Z_ISREF_P(ret));
	}
#endif

	EG(current_execute_data) = execute_data;
	zend_vm_stack_free_args(call);
	zend_vm_stack_free_call_frame(call);

	if (!RETURN_VALUE_USED(opline)) {
		i_zval_ptr_dtor(ret);
	}

	if (UNEXPECTED(EG(exception) != NULL)) {
		zend_rethrow_exception(execute_data);
		HANDLE_EXCEPTION();
	}

	ZEND_VM_SET_OPCODE(opline + 1);
	ZEND_VM_CONTINUE();
}

ZEND_VM_HOT_HANDLER(130, ZEND_DO_UCALL, ANY, ANY, SPEC(RETVAL))
{
	USE_OPLINE
	zend_execute_data *call = EX(call);
	zend_function *fbc = call->func;
	zval *ret;

	SAVE_OPLINE();
	EX(call) = call->prev_execute_data;

	ret = NULL;
	if (RETURN_VALUE_USED(opline)) {
		ret = EX_VAR(opline->result.var);
	}

	call->prev_execute_data = execute_data;
	execute_data = call;
	i_init_func_execute_data(&fbc->op_array, ret, 0 EXECUTE_DATA_CC);
	LOAD_OPLINE_EX();

	ZEND_VM_ENTER_EX();
}

ZEND_VM_HOT_HANDLER(131, ZEND_DO_FCALL_BY_NAME, ANY, ANY, SPEC(RETVAL))
{
	USE_OPLINE
	zend_execute_data *call = EX(call);
	zend_function *fbc = call->func;
	zval *ret;

	SAVE_OPLINE();
	EX(call) = call->prev_execute_data;

	if (EXPECTED(fbc->type == ZEND_USER_FUNCTION)) {
		ret = NULL;
		if (RETURN_VALUE_USED(opline)) {
			ret = EX_VAR(opline->result.var);
		}

		call->prev_execute_data = execute_data;
		execute_data = call;
		i_init_func_execute_data(&fbc->op_array, ret, 0 EXECUTE_DATA_CC);
		LOAD_OPLINE_EX();

		ZEND_VM_ENTER_EX();
	} else {
		zval retval;
		ZEND_ASSERT(fbc->type == ZEND_INTERNAL_FUNCTION);

		if (UNEXPECTED((fbc->common.fn_flags & ZEND_ACC_DEPRECATED) != 0)) {
			zend_deprecated_function(fbc);
			if (UNEXPECTED(EG(exception) != NULL)) {
				UNDEF_RESULT();
				if (!RETURN_VALUE_USED(opline)) {
					ret = &retval;
					ZVAL_UNDEF(ret);
				}
				ZEND_VM_C_GOTO(fcall_by_name_end);
			}
		}

		call->prev_execute_data = execute_data;
		EG(current_execute_data) = call;

<<<<<<< HEAD
#if ZEND_DEBUG
		/* Type checks for internal functions are usually only performed by zpp.
		 * In debug mode we additionally run arginfo checks to detect cases where
		 * arginfo and zpp went out of sync. */
		zend_bool wrong_arg_types =
			(fbc->common.fn_flags & ZEND_ACC_HAS_TYPE_HINTS) &&
			!zend_verify_internal_arg_types(fbc, call);
#endif
=======
		if (UNEXPECTED(fbc->common.fn_flags & ZEND_ACC_HAS_TYPE_HINTS)
		 && UNEXPECTED(!zend_verify_internal_arg_types(fbc, call))) {
			UNDEF_RESULT();
			if (!RETURN_VALUE_USED(opline)) {
				ret = &retval;
				ZVAL_UNDEF(ret);
			}
			ZEND_VM_C_GOTO(fcall_by_name_end);
		}
>>>>>>> 23db95e3

		ret = RETURN_VALUE_USED(opline) ? EX_VAR(opline->result.var) : &retval;
		ZVAL_NULL(ret);

		fbc->internal_function.handler(call, ret);

#if ZEND_DEBUG
		if (!EG(exception) && call->func) {
			ZEND_ASSERT(!wrong_arg_types && "Arginfo / zpp type mismatch?");
			ZEND_ASSERT(!(call->func->common.fn_flags & ZEND_ACC_HAS_RETURN_TYPE) ||
				zend_verify_internal_return_type(call->func, ret));
			ZEND_ASSERT((call->func->common.fn_flags & ZEND_ACC_RETURN_REFERENCE)
				? Z_ISREF_P(ret) : !Z_ISREF_P(ret));
		}
#endif

		EG(current_execute_data) = execute_data;

ZEND_VM_C_LABEL(fcall_by_name_end):
		zend_vm_stack_free_args(call);
		zend_vm_stack_free_call_frame(call);

		if (!RETURN_VALUE_USED(opline)) {
			i_zval_ptr_dtor(ret);
		}
	}

	if (UNEXPECTED(EG(exception) != NULL)) {
		zend_rethrow_exception(execute_data);
		HANDLE_EXCEPTION();
	}
	ZEND_VM_SET_OPCODE(opline + 1);
	ZEND_VM_CONTINUE();
}

ZEND_VM_HOT_HANDLER(60, ZEND_DO_FCALL, ANY, ANY, SPEC(RETVAL))
{
	USE_OPLINE
	zend_execute_data *call = EX(call);
	zend_function *fbc = call->func;
	zval *ret;

	SAVE_OPLINE();
	EX(call) = call->prev_execute_data;

	if (EXPECTED(fbc->type == ZEND_USER_FUNCTION)) {
		ret = NULL;
		if (RETURN_VALUE_USED(opline)) {
			ret = EX_VAR(opline->result.var);
		}

		call->prev_execute_data = execute_data;
		execute_data = call;
		i_init_func_execute_data(&fbc->op_array, ret, 1 EXECUTE_DATA_CC);

		if (EXPECTED(zend_execute_ex == execute_ex)) {
			LOAD_OPLINE_EX();
			ZEND_VM_ENTER_EX();
		} else {
			SAVE_OPLINE_EX();
			execute_data = EX(prev_execute_data);
			LOAD_OPLINE();
			ZEND_ADD_CALL_FLAG(call, ZEND_CALL_TOP);
			zend_execute_ex(call);
		}
	} else {
		zval retval;
		ZEND_ASSERT(fbc->type == ZEND_INTERNAL_FUNCTION);

		if (UNEXPECTED((fbc->common.fn_flags & ZEND_ACC_DEPRECATED) != 0)) {
			zend_deprecated_function(fbc);
			if (UNEXPECTED(EG(exception) != NULL)) {
				UNDEF_RESULT();
				if (!RETURN_VALUE_USED(opline)) {
					ret = &retval;
					ZVAL_UNDEF(ret);
				}
				ZEND_VM_C_GOTO(fcall_end);
			}
		}

		call->prev_execute_data = execute_data;
		EG(current_execute_data) = call;

#if ZEND_DEBUG
		/* Type checks for internal functions are usually only performed by zpp.
		 * In debug mode we additionally run arginfo checks to detect cases where
		 * arginfo and zpp went out of sync. */
		zend_bool wrong_arg_types =
			(fbc->common.fn_flags & ZEND_ACC_HAS_TYPE_HINTS) &&
			!zend_verify_internal_arg_types(fbc, call);
#endif

		ret = RETURN_VALUE_USED(opline) ? EX_VAR(opline->result.var) : &retval;
		ZVAL_NULL(ret);

		if (!zend_execute_internal) {
			/* saves one function call if zend_execute_internal is not used */
			fbc->internal_function.handler(call, ret);
		} else {
			zend_execute_internal(call, ret);
		}

#if ZEND_DEBUG
		if (!EG(exception) && call->func) {
			ZEND_ASSERT(!wrong_arg_types && "Arginfo / zpp type mismatch?");
			ZEND_ASSERT(!(call->func->common.fn_flags & ZEND_ACC_HAS_RETURN_TYPE) ||
				zend_verify_internal_return_type(call->func, ret));
			ZEND_ASSERT((call->func->common.fn_flags & ZEND_ACC_RETURN_REFERENCE)
				? Z_ISREF_P(ret) : !Z_ISREF_P(ret));
		}
#endif

		EG(current_execute_data) = execute_data;

ZEND_VM_C_LABEL(fcall_end):
		zend_vm_stack_free_args(call);
		if (!RETURN_VALUE_USED(opline)) {
			i_zval_ptr_dtor(ret);
		}
	}

	if (UNEXPECTED(ZEND_CALL_INFO(call) & ZEND_CALL_RELEASE_THIS)) {
		OBJ_RELEASE(Z_OBJ(call->This));
	}

	zend_vm_stack_free_call_frame(call);
	if (UNEXPECTED(EG(exception) != NULL)) {
		zend_rethrow_exception(execute_data);
		HANDLE_EXCEPTION();
	}

	ZEND_VM_SET_OPCODE(opline + 1);
	ZEND_VM_CONTINUE();
}

ZEND_VM_COLD_CONST_HANDLER(124, ZEND_VERIFY_RETURN_TYPE, CONST|TMP|VAR|UNUSED|CV, UNUSED|CACHE_SLOT)
{
	USE_OPLINE

	SAVE_OPLINE();
	if (OP1_TYPE == IS_UNUSED) {
		zend_verify_missing_return_type(EX(func), CACHE_ADDR(opline->op2.num));
	} else {
/* prevents "undefined variable opline" errors */
#if !ZEND_VM_SPEC || (OP1_TYPE != IS_UNUSED)
		zval *retval_ref, *retval_ptr;
		zend_arg_info *ret_info = EX(func)->common.arg_info - 1;

		retval_ref = retval_ptr = GET_OP1_ZVAL_PTR(BP_VAR_R);

		if (OP1_TYPE == IS_CONST) {
			ZVAL_COPY(EX_VAR(opline->result.var), retval_ptr);
			retval_ref = retval_ptr = EX_VAR(opline->result.var);
		} else if (OP1_TYPE == IS_VAR) {
			if (UNEXPECTED(Z_TYPE_P(retval_ptr) == IS_INDIRECT)) {
				retval_ptr = Z_INDIRECT_P(retval_ptr);
			}
			ZVAL_DEREF(retval_ptr);
		} else if (OP1_TYPE == IS_CV) {
			ZVAL_DEREF(retval_ptr);
		}

		if (UNEXPECTED(!ZEND_TYPE_IS_CLASS(ret_info->type)
			&& !(ZEND_TYPE_MASK(ret_info->type) & (MAY_BE_CALLABLE|MAY_BE_ITERABLE))
			&& !ZEND_TYPE_CONTAINS_CODE(ret_info->type, Z_TYPE_P(retval_ptr))
			&& !(EX(func)->op_array.fn_flags & ZEND_ACC_RETURN_REFERENCE)
			&& retval_ref != retval_ptr)
		) {
			/* A cast might happen - unwrap the reference if this is a by-value return */
			if (Z_REFCOUNT_P(retval_ref) == 1) {
				ZVAL_UNREF(retval_ref);
			} else {
				Z_DELREF_P(retval_ref);
				ZVAL_COPY(retval_ref, retval_ptr);
			}
			retval_ptr = retval_ref;
		}
		zend_verify_return_type(EX(func), retval_ptr, CACHE_ADDR(opline->op2.num));
#endif
	}
	ZEND_VM_NEXT_OPCODE_CHECK_EXCEPTION();
}

ZEND_VM_INLINE_HANDLER(62, ZEND_RETURN, CONST|TMP|VAR|CV, ANY)
{
	USE_OPLINE
	zval *retval_ptr;
	zval *return_value;

	retval_ptr = GET_OP1_ZVAL_PTR_UNDEF(BP_VAR_R);
	return_value = EX(return_value);
	if (OP1_TYPE == IS_CV && UNEXPECTED(Z_TYPE_INFO_P(retval_ptr) == IS_UNDEF)) {
		SAVE_OPLINE();
		retval_ptr = ZVAL_UNDEFINED_OP1();
		if (return_value) {
			ZVAL_NULL(return_value);
		}
	} else if (!return_value) {
		if (OP1_TYPE & (IS_VAR|IS_TMP_VAR)) {
			if (Z_REFCOUNTED_P(retval_ptr) && !Z_DELREF_P(retval_ptr)) {
				SAVE_OPLINE();
				rc_dtor_func(Z_COUNTED_P(retval_ptr));
			}
		}
	} else {
		if ((OP1_TYPE & (IS_CONST|IS_TMP_VAR))) {
			ZVAL_COPY_VALUE(return_value, retval_ptr);
			if (OP1_TYPE == IS_CONST) {
				if (UNEXPECTED(Z_OPT_REFCOUNTED_P(return_value))) {
					Z_ADDREF_P(return_value);
				}
			}
		} else if (OP1_TYPE == IS_CV) {
			do {
				if (Z_OPT_REFCOUNTED_P(retval_ptr)) {
					if (EXPECTED(!Z_OPT_ISREF_P(retval_ptr))) {
						if (EXPECTED(!(EX_CALL_INFO() & ZEND_CALL_CODE))) {
							ZVAL_COPY_VALUE(return_value, retval_ptr);
							ZVAL_NULL(retval_ptr);
							break;
						} else {
							Z_ADDREF_P(retval_ptr);
						}
					} else {
						retval_ptr = Z_REFVAL_P(retval_ptr);
						if (Z_OPT_REFCOUNTED_P(retval_ptr)) {
							Z_ADDREF_P(retval_ptr);
						}
					}
				}
				ZVAL_COPY_VALUE(return_value, retval_ptr);
			} while (0);
		} else /* if (OP1_TYPE == IS_VAR) */ {
			if (UNEXPECTED(Z_ISREF_P(retval_ptr))) {
				zend_refcounted *ref = Z_COUNTED_P(retval_ptr);

				retval_ptr = Z_REFVAL_P(retval_ptr);
				ZVAL_COPY_VALUE(return_value, retval_ptr);
				if (UNEXPECTED(GC_DELREF(ref) == 0)) {
					efree_size(ref, sizeof(zend_reference));
				} else if (Z_OPT_REFCOUNTED_P(retval_ptr)) {
					Z_ADDREF_P(retval_ptr);
				}
			} else {
				ZVAL_COPY_VALUE(return_value, retval_ptr);
			}
		}
	}
	ZEND_VM_DISPATCH_TO_HELPER(zend_leave_helper);
}

ZEND_VM_COLD_CONST_HANDLER(111, ZEND_RETURN_BY_REF, CONST|TMP|VAR|CV, ANY, SRC)
{
	USE_OPLINE
	zval *retval_ptr;

	SAVE_OPLINE();

	do {
		if ((OP1_TYPE & (IS_CONST|IS_TMP_VAR)) ||
		    (OP1_TYPE == IS_VAR && opline->extended_value == ZEND_RETURNS_VALUE)) {
			/* Not supposed to happen, but we'll allow it */
			zend_error(E_NOTICE, "Only variable references should be returned by reference");

			retval_ptr = GET_OP1_ZVAL_PTR(BP_VAR_R);
			if (!EX(return_value)) {
				FREE_OP1();
			} else {
				if (OP1_TYPE == IS_VAR && UNEXPECTED(Z_ISREF_P(retval_ptr))) {
					ZVAL_COPY_VALUE(EX(return_value), retval_ptr);
					break;
				}

				ZVAL_NEW_REF(EX(return_value), retval_ptr);
				if (OP1_TYPE == IS_CONST) {
					Z_TRY_ADDREF_P(retval_ptr);
				}
			}
			break;
		}

		retval_ptr = GET_OP1_ZVAL_PTR_PTR(BP_VAR_W);

		if (OP1_TYPE == IS_VAR) {
			ZEND_ASSERT(retval_ptr != &EG(uninitialized_zval));
			if (opline->extended_value == ZEND_RETURNS_FUNCTION && !Z_ISREF_P(retval_ptr)) {
				zend_error(E_NOTICE, "Only variable references should be returned by reference");
				if (EX(return_value)) {
					ZVAL_NEW_REF(EX(return_value), retval_ptr);
				} else {
					FREE_OP1_VAR_PTR();
				}
				break;
			}
		}

		if (EX(return_value)) {
			if (Z_ISREF_P(retval_ptr)) {
				Z_ADDREF_P(retval_ptr);
			} else {
				ZVAL_MAKE_REF_EX(retval_ptr, 2);
			}
			ZVAL_REF(EX(return_value), Z_REF_P(retval_ptr));
		}

		FREE_OP1_VAR_PTR();
	} while (0);

	ZEND_VM_DISPATCH_TO_HELPER(zend_leave_helper);
}

ZEND_VM_HANDLER(139, ZEND_GENERATOR_CREATE, ANY, ANY)
{
	zval *return_value = EX(return_value);

	if (EXPECTED(return_value)) {
		USE_OPLINE
		zend_generator *generator;
		zend_execute_data *gen_execute_data;
		uint32_t num_args, used_stack, call_info;

		object_init_ex(return_value, zend_ce_generator);

		/*
		 * Normally the execute_data is allocated on the VM stack (because it does
		 * not actually do any allocation and thus is faster). For generators
		 * though this behavior would be suboptimal, because the (rather large)
		 * structure would have to be copied back and forth every time execution is
		 * suspended or resumed. That's why for generators the execution context
		 * is allocated on heap.
		 */
		num_args = EX_NUM_ARGS();
		if (EXPECTED(num_args <= EX(func)->op_array.num_args)) {
			used_stack = (ZEND_CALL_FRAME_SLOT + EX(func)->op_array.last_var + EX(func)->op_array.T) * sizeof(zval);
			gen_execute_data = (zend_execute_data*)emalloc(used_stack);
			used_stack = (ZEND_CALL_FRAME_SLOT + EX(func)->op_array.last_var) * sizeof(zval);
		} else {
			used_stack = (ZEND_CALL_FRAME_SLOT + num_args + EX(func)->op_array.last_var + EX(func)->op_array.T - EX(func)->op_array.num_args) * sizeof(zval);
			gen_execute_data = (zend_execute_data*)emalloc(used_stack);
		}
		memcpy(gen_execute_data, execute_data, used_stack);

		/* Save execution context in generator object. */
		generator = (zend_generator *) Z_OBJ_P(EX(return_value));
		generator->execute_data = gen_execute_data;
		generator->frozen_call_stack = NULL;
		generator->execute_fake.opline = NULL;
		generator->execute_fake.func = NULL;
		generator->execute_fake.prev_execute_data = NULL;
		ZVAL_OBJ(&generator->execute_fake.This, (zend_object *) generator);

		gen_execute_data->opline = opline + 1;
		/* EX(return_value) keeps pointer to zend_object (not a real zval) */
		gen_execute_data->return_value = (zval*)generator;
		call_info = Z_TYPE_INFO(EX(This));
		if ((call_info & Z_TYPE_MASK) == IS_OBJECT
		 && (!(call_info & (ZEND_CALL_CLOSURE|ZEND_CALL_RELEASE_THIS))
			 /* Bug #72523 */
			|| UNEXPECTED(zend_execute_ex != execute_ex))) {
			ZEND_ADD_CALL_FLAG_EX(call_info, ZEND_CALL_RELEASE_THIS);
			Z_ADDREF(gen_execute_data->This);
		}
		ZEND_ADD_CALL_FLAG_EX(call_info, (ZEND_CALL_TOP_FUNCTION | ZEND_CALL_ALLOCATED | ZEND_CALL_GENERATOR));
		Z_TYPE_INFO(gen_execute_data->This) = call_info;
		gen_execute_data->prev_execute_data = NULL;

		call_info = EX_CALL_INFO();
		EG(current_execute_data) = EX(prev_execute_data);
		if (EXPECTED(!(call_info & (ZEND_CALL_TOP|ZEND_CALL_ALLOCATED)))) {
			EG(vm_stack_top) = (zval*)execute_data;
			execute_data = EX(prev_execute_data);
			LOAD_NEXT_OPLINE();
			ZEND_VM_LEAVE();
		} else if (EXPECTED(!(call_info & ZEND_CALL_TOP))) {
			zend_execute_data *old_execute_data = execute_data;
			execute_data = EX(prev_execute_data);
			zend_vm_stack_free_call_frame_ex(call_info, old_execute_data);
			LOAD_NEXT_OPLINE();
			ZEND_VM_LEAVE();
		} else {
			ZEND_VM_RETURN();
		}
	} else {
		ZEND_VM_DISPATCH_TO_HELPER(zend_leave_helper);
	}
}

ZEND_VM_HANDLER(161, ZEND_GENERATOR_RETURN, CONST|TMP|VAR|CV, ANY)
{
	USE_OPLINE
	zval *retval;

	zend_generator *generator = zend_get_running_generator(EXECUTE_DATA_C);

	SAVE_OPLINE();
	retval = GET_OP1_ZVAL_PTR(BP_VAR_R);

	/* Copy return value into generator->retval */
	if ((OP1_TYPE & (IS_CONST|IS_TMP_VAR))) {
		ZVAL_COPY_VALUE(&generator->retval, retval);
		if (OP1_TYPE == IS_CONST) {
			if (UNEXPECTED(Z_OPT_REFCOUNTED(generator->retval))) {
				Z_ADDREF(generator->retval);
			}
		}
	} else if (OP1_TYPE == IS_CV) {
		ZVAL_COPY_DEREF(&generator->retval, retval);
	} else /* if (OP1_TYPE == IS_VAR) */ {
		if (UNEXPECTED(Z_ISREF_P(retval))) {
			zend_refcounted *ref = Z_COUNTED_P(retval);

			retval = Z_REFVAL_P(retval);
			ZVAL_COPY_VALUE(&generator->retval, retval);
			if (UNEXPECTED(GC_DELREF(ref) == 0)) {
				efree_size(ref, sizeof(zend_reference));
			} else if (Z_OPT_REFCOUNTED_P(retval)) {
				Z_ADDREF_P(retval);
			}
		} else {
			ZVAL_COPY_VALUE(&generator->retval, retval);
		}
	}

	/* Close the generator to free up resources */
	zend_generator_close(generator, 1);

	/* Pass execution back to handling code */
	ZEND_VM_RETURN();
}

ZEND_VM_COLD_CONST_HANDLER(108, ZEND_THROW, CONST|TMP|VAR|CV, ANY)
{
	USE_OPLINE
	zval *value;

	SAVE_OPLINE();
	value = GET_OP1_ZVAL_PTR_UNDEF(BP_VAR_R);

	do {
		if (OP1_TYPE == IS_CONST || UNEXPECTED(Z_TYPE_P(value) != IS_OBJECT)) {
			if ((OP1_TYPE & (IS_VAR|IS_CV)) && Z_ISREF_P(value)) {
				value = Z_REFVAL_P(value);
				if (EXPECTED(Z_TYPE_P(value) == IS_OBJECT)) {
					break;
				}
			}
			if (OP1_TYPE == IS_CV && UNEXPECTED(Z_TYPE_P(value) == IS_UNDEF)) {
				ZVAL_UNDEFINED_OP1();
				if (UNEXPECTED(EG(exception) != NULL)) {
					HANDLE_EXCEPTION();
				}
			}
			zend_throw_error(NULL, "Can only throw objects");
			FREE_OP1();
			HANDLE_EXCEPTION();
		}
	} while (0);

	zend_exception_save();
	if (OP1_TYPE != IS_TMP_VAR) {
		Z_TRY_ADDREF_P(value);
	}

	zend_throw_exception_object(value);
	zend_exception_restore();
	FREE_OP1_IF_VAR();
	HANDLE_EXCEPTION();
}

ZEND_VM_HANDLER(107, ZEND_CATCH, CONST, JMP_ADDR, LAST_CATCH|CACHE_SLOT)
{
	USE_OPLINE
	zend_class_entry *ce, *catch_ce;
	zend_object *exception;
	zval *ex;

	SAVE_OPLINE();
	/* Check whether an exception has been thrown, if not, jump over code */
	zend_exception_restore();
	if (EG(exception) == NULL) {
		ZEND_VM_JMP_EX(OP_JMP_ADDR(opline, opline->op2), 0);
	}
	catch_ce = CACHED_PTR(opline->extended_value & ~ZEND_LAST_CATCH);
	if (UNEXPECTED(catch_ce == NULL)) {
		catch_ce = zend_fetch_class_by_name(Z_STR_P(RT_CONSTANT(opline, opline->op1)), Z_STR_P(RT_CONSTANT(opline, opline->op1) + 1), ZEND_FETCH_CLASS_NO_AUTOLOAD);

		CACHE_PTR(opline->extended_value & ~ZEND_LAST_CATCH, catch_ce);
	}
	ce = EG(exception)->ce;

#ifdef HAVE_DTRACE
	if (DTRACE_EXCEPTION_CAUGHT_ENABLED()) {
		DTRACE_EXCEPTION_CAUGHT((char *)ce->name);
	}
#endif /* HAVE_DTRACE */

	if (ce != catch_ce) {
		if (!catch_ce || !instanceof_function(ce, catch_ce)) {
			if (opline->extended_value & ZEND_LAST_CATCH) {
				zend_rethrow_exception(execute_data);
				HANDLE_EXCEPTION();
			}
			ZEND_VM_JMP_EX(OP_JMP_ADDR(opline, opline->op2), 0);
		}
	}

	exception = EG(exception);
	ex = EX_VAR(opline->result.var);
	if (UNEXPECTED(Z_ISREF_P(ex))) {
		ex = Z_REFVAL_P(ex);
	}
	zval_ptr_dtor(ex);
	ZVAL_OBJ(ex, EG(exception));
	if (UNEXPECTED(EG(exception) != exception)) {
		GC_ADDREF(EG(exception));
		HANDLE_EXCEPTION();
	} else {
		EG(exception) = NULL;
		ZEND_VM_NEXT_OPCODE();
	}
}

ZEND_VM_HOT_HANDLER(65, ZEND_SEND_VAL, CONST|TMPVAR, NUM)
{
	USE_OPLINE
	zval *value, *arg;

	value = GET_OP1_ZVAL_PTR(BP_VAR_R);
	arg = ZEND_CALL_VAR(EX(call), opline->result.var);
	ZVAL_COPY_VALUE(arg, value);
	if (OP1_TYPE == IS_CONST) {
		if (UNEXPECTED(Z_OPT_REFCOUNTED_P(arg))) {
			Z_ADDREF_P(arg);
		}
	}
	ZEND_VM_NEXT_OPCODE();
}

ZEND_VM_COLD_HELPER(zend_cannot_pass_by_ref_helper, ANY, ANY)
{
	USE_OPLINE
	zval *arg;
	uint32_t arg_num = opline->op2.num;

	SAVE_OPLINE();
	zend_throw_error(NULL, "Cannot pass parameter %d by reference", arg_num);
	FREE_UNFETCHED_OP1();
	arg = ZEND_CALL_VAR(EX(call), opline->result.var);
	ZVAL_UNDEF(arg);
	HANDLE_EXCEPTION();
}

ZEND_VM_HOT_SEND_HANDLER(116, ZEND_SEND_VAL_EX, CONST|TMP, NUM, SPEC(QUICK_ARG))
{
	USE_OPLINE
	zval *value, *arg;
	uint32_t arg_num = opline->op2.num;

	if (EXPECTED(arg_num <= MAX_ARG_FLAG_NUM)) {
		if (QUICK_ARG_MUST_BE_SENT_BY_REF(EX(call)->func, arg_num)) {
			ZEND_VM_C_GOTO(send_val_by_ref);
		}
	} else if (ARG_MUST_BE_SENT_BY_REF(EX(call)->func, arg_num)) {
ZEND_VM_C_LABEL(send_val_by_ref):
		ZEND_VM_DISPATCH_TO_HELPER(zend_cannot_pass_by_ref_helper);
	}
	value = GET_OP1_ZVAL_PTR(BP_VAR_R);
	arg = ZEND_CALL_VAR(EX(call), opline->result.var);
	ZVAL_COPY_VALUE(arg, value);
	if (OP1_TYPE == IS_CONST) {
		if (UNEXPECTED(Z_OPT_REFCOUNTED_P(arg))) {
			Z_ADDREF_P(arg);
		}
	}
	ZEND_VM_NEXT_OPCODE();
}

ZEND_VM_HOT_HANDLER(117, ZEND_SEND_VAR, VAR|CV, NUM)
{
	USE_OPLINE
	zval *varptr, *arg;

	varptr = GET_OP1_ZVAL_PTR_UNDEF(BP_VAR_R);
	if (OP1_TYPE == IS_CV && UNEXPECTED(Z_TYPE_INFO_P(varptr) == IS_UNDEF)) {
		SAVE_OPLINE();
		ZVAL_UNDEFINED_OP1();
		arg = ZEND_CALL_VAR(EX(call), opline->result.var);
		ZVAL_NULL(arg);
		ZEND_VM_NEXT_OPCODE_CHECK_EXCEPTION();
	}

	arg = ZEND_CALL_VAR(EX(call), opline->result.var);

	if (OP1_TYPE == IS_CV) {
		ZVAL_COPY_DEREF(arg, varptr);
	} else /* if (OP1_TYPE == IS_VAR) */ {
		if (UNEXPECTED(Z_ISREF_P(varptr))) {
			zend_refcounted *ref = Z_COUNTED_P(varptr);

			varptr = Z_REFVAL_P(varptr);
			ZVAL_COPY_VALUE(arg, varptr);
			if (UNEXPECTED(GC_DELREF(ref) == 0)) {
				efree_size(ref, sizeof(zend_reference));
			} else if (Z_OPT_REFCOUNTED_P(arg)) {
				Z_ADDREF_P(arg);
			}
		} else {
			ZVAL_COPY_VALUE(arg, varptr);
		}
	}

	ZEND_VM_NEXT_OPCODE();
}

ZEND_VM_HANDLER(106, ZEND_SEND_VAR_NO_REF, VAR, NUM)
{
	USE_OPLINE
	zval *varptr, *arg;

	varptr = GET_OP1_ZVAL_PTR(BP_VAR_R);
	arg = ZEND_CALL_VAR(EX(call), opline->result.var);
	ZVAL_COPY_VALUE(arg, varptr);

	if (EXPECTED(Z_ISREF_P(varptr))) {
		ZEND_VM_NEXT_OPCODE();
	}

	SAVE_OPLINE();
	ZVAL_NEW_REF(arg, arg);
	zend_error(E_NOTICE, "Only variables should be passed by reference");
	ZEND_VM_NEXT_OPCODE_CHECK_EXCEPTION();
}

ZEND_VM_HOT_SEND_HANDLER(50, ZEND_SEND_VAR_NO_REF_EX, VAR, NUM, SPEC(QUICK_ARG))
{
	USE_OPLINE
	zval *varptr, *arg;
	uint32_t arg_num = opline->op2.num;

	if (EXPECTED(arg_num <= MAX_ARG_FLAG_NUM)) {
		if (!QUICK_ARG_SHOULD_BE_SENT_BY_REF(EX(call)->func, arg_num)) {
			ZEND_VM_DISPATCH_TO_HANDLER(ZEND_SEND_VAR);
		}

		varptr = GET_OP1_ZVAL_PTR(BP_VAR_R);
		arg = ZEND_CALL_VAR(EX(call), opline->result.var);
		ZVAL_COPY_VALUE(arg, varptr);

		if (EXPECTED(Z_ISREF_P(varptr) ||
		    QUICK_ARG_MAY_BE_SENT_BY_REF(EX(call)->func, arg_num))) {
			ZEND_VM_NEXT_OPCODE();
		}
	} else {
		if (!ARG_SHOULD_BE_SENT_BY_REF(EX(call)->func, arg_num)) {
			ZEND_VM_DISPATCH_TO_HANDLER(ZEND_SEND_VAR);
		}

		varptr = GET_OP1_ZVAL_PTR(BP_VAR_R);
		arg = ZEND_CALL_VAR(EX(call), opline->result.var);
		ZVAL_COPY_VALUE(arg, varptr);

		if (EXPECTED(Z_ISREF_P(varptr) ||
		    ARG_MAY_BE_SENT_BY_REF(EX(call)->func, arg_num))) {
			ZEND_VM_NEXT_OPCODE();
		}
	}

	SAVE_OPLINE();
	ZVAL_NEW_REF(arg, arg);
	zend_error(E_NOTICE, "Only variables should be passed by reference");
	ZEND_VM_NEXT_OPCODE_CHECK_EXCEPTION();
}

ZEND_VM_HANDLER(67, ZEND_SEND_REF, VAR|CV, NUM)
{
	USE_OPLINE
	zval *varptr, *arg;

	SAVE_OPLINE();
	varptr = GET_OP1_ZVAL_PTR_PTR(BP_VAR_W);

	arg = ZEND_CALL_VAR(EX(call), opline->result.var);
	if (OP1_TYPE == IS_VAR && UNEXPECTED(Z_ISERROR_P(varptr))) {
		ZVAL_NEW_EMPTY_REF(arg);
		ZVAL_NULL(Z_REFVAL_P(arg));
		ZEND_VM_NEXT_OPCODE();
	}

	if (Z_ISREF_P(varptr)) {
		Z_ADDREF_P(varptr);
	} else {
		ZVAL_MAKE_REF_EX(varptr, 2);
	}
	ZVAL_REF(arg, Z_REF_P(varptr));

	FREE_OP1_VAR_PTR();
	ZEND_VM_NEXT_OPCODE();
}

ZEND_VM_HOT_SEND_HANDLER(66, ZEND_SEND_VAR_EX, VAR|CV, NUM, SPEC(QUICK_ARG))
{
	USE_OPLINE
	zval *varptr, *arg;
	uint32_t arg_num = opline->op2.num;

	if (EXPECTED(arg_num <= MAX_ARG_FLAG_NUM)) {
		if (QUICK_ARG_SHOULD_BE_SENT_BY_REF(EX(call)->func, arg_num)) {
			ZEND_VM_C_GOTO(send_var_by_ref);
		}
	} else if (ARG_SHOULD_BE_SENT_BY_REF(EX(call)->func, arg_num)) {
ZEND_VM_C_LABEL(send_var_by_ref):
		ZEND_VM_DISPATCH_TO_HANDLER(ZEND_SEND_REF);
	}

	varptr = GET_OP1_ZVAL_PTR_UNDEF(BP_VAR_R);
	if (OP1_TYPE == IS_CV && UNEXPECTED(Z_TYPE_INFO_P(varptr) == IS_UNDEF)) {
		SAVE_OPLINE();
		ZVAL_UNDEFINED_OP1();
		arg = ZEND_CALL_VAR(EX(call), opline->result.var);
		ZVAL_NULL(arg);
		ZEND_VM_NEXT_OPCODE_CHECK_EXCEPTION();
	}

	arg = ZEND_CALL_VAR(EX(call), opline->result.var);

	if (OP1_TYPE == IS_CV) {
		ZVAL_COPY_DEREF(arg, varptr);
	} else /* if (OP1_TYPE == IS_VAR) */ {
		if (UNEXPECTED(Z_ISREF_P(varptr))) {
			zend_refcounted *ref = Z_COUNTED_P(varptr);

			varptr = Z_REFVAL_P(varptr);
			ZVAL_COPY_VALUE(arg, varptr);
			if (UNEXPECTED(GC_DELREF(ref) == 0)) {
				efree_size(ref, sizeof(zend_reference));
			} else if (Z_OPT_REFCOUNTED_P(arg)) {
				Z_ADDREF_P(arg);
			}
		} else {
			ZVAL_COPY_VALUE(arg, varptr);
		}
	}

	ZEND_VM_NEXT_OPCODE();
}

ZEND_VM_HOT_SEND_HANDLER(100, ZEND_CHECK_FUNC_ARG, UNUSED, NUM, SPEC(QUICK_ARG))
{
	USE_OPLINE
	uint32_t arg_num = opline->op2.num;

	if (EXPECTED(arg_num <= MAX_ARG_FLAG_NUM)) {
		if (QUICK_ARG_SHOULD_BE_SENT_BY_REF(EX(call)->func, arg_num)) {
			ZEND_ADD_CALL_FLAG(EX(call), ZEND_CALL_SEND_ARG_BY_REF);
		} else {
			ZEND_DEL_CALL_FLAG(EX(call), ZEND_CALL_SEND_ARG_BY_REF);
		}
	} else if (ARG_SHOULD_BE_SENT_BY_REF(EX(call)->func, arg_num)) {
		ZEND_ADD_CALL_FLAG(EX(call), ZEND_CALL_SEND_ARG_BY_REF);
	} else {
		ZEND_DEL_CALL_FLAG(EX(call), ZEND_CALL_SEND_ARG_BY_REF);
	}
	ZEND_VM_NEXT_OPCODE();
}

ZEND_VM_HOT_HANDLER(185, ZEND_SEND_FUNC_ARG, VAR, NUM)
{
	USE_OPLINE
	zval *varptr, *arg;

	if (UNEXPECTED(ZEND_CALL_INFO(EX(call)) & ZEND_CALL_SEND_ARG_BY_REF)) {
		ZEND_VM_DISPATCH_TO_HANDLER(ZEND_SEND_REF);
	}

	varptr = GET_OP1_ZVAL_PTR_UNDEF(BP_VAR_R);
	arg = ZEND_CALL_VAR(EX(call), opline->result.var);

	if (UNEXPECTED(Z_ISREF_P(varptr))) {
		zend_refcounted *ref = Z_COUNTED_P(varptr);

		varptr = Z_REFVAL_P(varptr);
		ZVAL_COPY_VALUE(arg, varptr);
		if (UNEXPECTED(GC_DELREF(ref) == 0)) {
			efree_size(ref, sizeof(zend_reference));
		} else if (Z_OPT_REFCOUNTED_P(arg)) {
			Z_ADDREF_P(arg);
		}
	} else {
		ZVAL_COPY_VALUE(arg, varptr);
	}

	ZEND_VM_NEXT_OPCODE();
}

ZEND_VM_HANDLER(165, ZEND_SEND_UNPACK, ANY, ANY)
{
	USE_OPLINE
	zval *args;
	int arg_num;

	SAVE_OPLINE();
	args = GET_OP1_ZVAL_PTR_UNDEF(BP_VAR_R);
	arg_num = ZEND_CALL_NUM_ARGS(EX(call)) + 1;

ZEND_VM_C_LABEL(send_again):
	if (EXPECTED(Z_TYPE_P(args) == IS_ARRAY)) {
		HashTable *ht = Z_ARRVAL_P(args);
		zval *arg, *top;
		zend_string *name;

		zend_vm_stack_extend_call_frame(&EX(call), arg_num - 1, zend_hash_num_elements(ht));

		if ((OP1_TYPE & (IS_VAR|IS_CV)) && Z_REFCOUNT_P(args) > 1) {
			uint32_t i;
			int separate = 0;

			/* check if any of arguments are going to be passed by reference */
			for (i = 0; i < zend_hash_num_elements(ht); i++) {
				if (ARG_SHOULD_BE_SENT_BY_REF(EX(call)->func, arg_num + i)) {
					separate = 1;
					break;
				}
			}
			if (separate) {
				SEPARATE_ARRAY(args);
				ht = Z_ARRVAL_P(args);
			}
		}

		ZEND_HASH_FOREACH_STR_KEY_VAL(ht, name, arg) {
			if (name) {
				zend_throw_error(NULL, "Cannot unpack array with string keys");
				FREE_OP1();
				HANDLE_EXCEPTION();
			}

			top = ZEND_CALL_ARG(EX(call), arg_num);
			if (ARG_SHOULD_BE_SENT_BY_REF(EX(call)->func, arg_num)) {
				if (Z_ISREF_P(arg)) {
					Z_ADDREF_P(arg);
					ZVAL_REF(top, Z_REF_P(arg));
				} else if (OP1_TYPE & (IS_VAR|IS_CV)) {
					/* array is already separated above */
					ZVAL_MAKE_REF_EX(arg, 2);
					ZVAL_REF(top, Z_REF_P(arg));
				} else {
					Z_TRY_ADDREF_P(arg);
					ZVAL_NEW_REF(top, arg);
				}
			} else {
				ZVAL_COPY_DEREF(top, arg);
			}

			ZEND_CALL_NUM_ARGS(EX(call))++;
			arg_num++;
		} ZEND_HASH_FOREACH_END();

	} else if (EXPECTED(Z_TYPE_P(args) == IS_OBJECT)) {
		zend_class_entry *ce = Z_OBJCE_P(args);
		zend_object_iterator *iter;

		if (!ce || !ce->get_iterator) {
			zend_error(E_WARNING, "Only arrays and Traversables can be unpacked");
		} else {

			iter = ce->get_iterator(ce, args, 0);
			if (UNEXPECTED(!iter)) {
				FREE_OP1();
				if (!EG(exception)) {
					zend_throw_exception_ex(
						NULL, 0, "Object of type %s did not create an Iterator", ZSTR_VAL(ce->name)
					);
				}
				HANDLE_EXCEPTION();
			}

			if (iter->funcs->rewind) {
				iter->funcs->rewind(iter);
			}

			for (; iter->funcs->valid(iter) == SUCCESS; ++arg_num) {
				zval *arg, *top;

				if (UNEXPECTED(EG(exception) != NULL)) {
					break;
				}

				arg = iter->funcs->get_current_data(iter);
				if (UNEXPECTED(EG(exception) != NULL)) {
					break;
				}

				if (iter->funcs->get_current_key) {
					zval key;
					iter->funcs->get_current_key(iter, &key);
					if (UNEXPECTED(EG(exception) != NULL)) {
						break;
					}

					if (UNEXPECTED(Z_TYPE(key) != IS_LONG)) {
						zend_throw_error(NULL,
							(Z_TYPE(key) == IS_STRING) ?
								"Cannot unpack Traversable with string keys" :
								"Cannot unpack Traversable with non-integer keys");
						zval_ptr_dtor(&key);
						break;
					}
				}

				if (ARG_MUST_BE_SENT_BY_REF(EX(call)->func, arg_num)) {
					zend_error(
						E_WARNING, "Cannot pass by-reference argument %d of %s%s%s()"
						" by unpacking a Traversable, passing by-value instead", arg_num,
						EX(call)->func->common.scope ? ZSTR_VAL(EX(call)->func->common.scope->name) : "",
						EX(call)->func->common.scope ? "::" : "",
						ZSTR_VAL(EX(call)->func->common.function_name)
					);
				}

				ZVAL_DEREF(arg);
				Z_TRY_ADDREF_P(arg);

				zend_vm_stack_extend_call_frame(&EX(call), arg_num - 1, 1);
				top = ZEND_CALL_ARG(EX(call), arg_num);
				ZVAL_COPY_VALUE(top, arg);
				ZEND_CALL_NUM_ARGS(EX(call))++;

				iter->funcs->move_forward(iter);
			}

			zend_iterator_dtor(iter);
		}
	} else if (EXPECTED(Z_ISREF_P(args))) {
		args = Z_REFVAL_P(args);
		ZEND_VM_C_GOTO(send_again);
	} else {
		if (OP1_TYPE == IS_CV && UNEXPECTED(Z_TYPE_P(args) == IS_UNDEF)) {
			ZVAL_UNDEFINED_OP1();
		}
		zend_error(E_WARNING, "Only arrays and Traversables can be unpacked");
	}

	FREE_OP1();
	ZEND_VM_NEXT_OPCODE_CHECK_EXCEPTION();
}

ZEND_VM_HANDLER(119, ZEND_SEND_ARRAY, ANY, ANY, NUM)
{
	USE_OPLINE
	zval *args;

	SAVE_OPLINE();
	args = GET_OP1_ZVAL_PTR(BP_VAR_R);

	if (UNEXPECTED(Z_TYPE_P(args) != IS_ARRAY)) {
		if ((OP1_TYPE & (IS_VAR|IS_CV)) && Z_ISREF_P(args)) {
			args = Z_REFVAL_P(args);
			if (EXPECTED(Z_TYPE_P(args) == IS_ARRAY)) {
				ZEND_VM_C_GOTO(send_array);
			}
		}
		zend_type_error("call_user_func_array() expects parameter 2 to be array, %s given", zend_get_type_by_const(Z_TYPE_P(args)));
		if (ZEND_CALL_INFO(EX(call)) & ZEND_CALL_CLOSURE) {
			OBJ_RELEASE(ZEND_CLOSURE_OBJECT(EX(call)->func));
		} else if (ZEND_CALL_INFO(EX(call)) & ZEND_CALL_RELEASE_THIS) {
			OBJ_RELEASE(Z_OBJ(EX(call)->This));
		}
		FREE_UNFETCHED_OP2();
		FREE_OP1();
		HANDLE_EXCEPTION();
	} else {
		uint32_t arg_num;
		HashTable *ht;
		zval *arg, *param;


ZEND_VM_C_LABEL(send_array):
		ht = Z_ARRVAL_P(args);
		if (OP2_TYPE != IS_UNUSED) {
			zval *op2 = GET_OP2_ZVAL_PTR(BP_VAR_R);
			uint32_t skip = opline->extended_value;
			uint32_t count = zend_hash_num_elements(ht);
			zend_long len = zval_get_long(op2);

			if (len < 0) {
				len += (zend_long)(count - skip);
			}
			if (skip < count && len > 0) {
				if (len > (zend_long)(count - skip)) {
					len = (zend_long)(count - skip);
				}
				zend_vm_stack_extend_call_frame(&EX(call), 0, len);
				arg_num = 1;
				param = ZEND_CALL_ARG(EX(call), 1);
				ZEND_HASH_FOREACH_VAL(ht, arg) {
					if (skip > 0) {
						skip--;
						continue;
					} else if ((zend_long)(arg_num - 1) >= len) {
						break;
					} else if (ARG_SHOULD_BE_SENT_BY_REF(EX(call)->func, arg_num)) {
						if (UNEXPECTED(!Z_ISREF_P(arg))) {
							if (!ARG_MAY_BE_SENT_BY_REF(EX(call)->func, arg_num)) {
								/* By-value send is not allowed -- emit a warning,
								 * but still perform the call. */
								zend_param_must_be_ref(EX(call)->func, arg_num);
							}
						}
					} else {
						if (Z_ISREF_P(arg) &&
						    !(EX(call)->func->common.fn_flags & ZEND_ACC_CALL_VIA_TRAMPOLINE)) {
							/* don't separate references for __call */
							arg = Z_REFVAL_P(arg);
						}
					}
					ZVAL_COPY(param, arg);
					ZEND_CALL_NUM_ARGS(EX(call))++;
					arg_num++;
					param++;
				} ZEND_HASH_FOREACH_END();
			}
			FREE_OP2();
		} else {
			zend_vm_stack_extend_call_frame(&EX(call), 0, zend_hash_num_elements(ht));
			arg_num = 1;
			param = ZEND_CALL_ARG(EX(call), 1);
			ZEND_HASH_FOREACH_VAL(ht, arg) {
				if (ARG_SHOULD_BE_SENT_BY_REF(EX(call)->func, arg_num)) {
					if (UNEXPECTED(!Z_ISREF_P(arg))) {
						if (!ARG_MAY_BE_SENT_BY_REF(EX(call)->func, arg_num)) {
							/* By-value send is not allowed -- emit a warning,
							 * but still perform the call. */
							zend_param_must_be_ref(EX(call)->func, arg_num);
						}
					}
				} else {
					if (Z_ISREF_P(arg) &&
					    !(EX(call)->func->common.fn_flags & ZEND_ACC_CALL_VIA_TRAMPOLINE)) {
						/* don't separate references for __call */
						arg = Z_REFVAL_P(arg);
					}
				}
				ZVAL_COPY(param, arg);
				ZEND_CALL_NUM_ARGS(EX(call))++;
				arg_num++;
				param++;
			} ZEND_HASH_FOREACH_END();
		}
	}
	FREE_OP1();
	ZEND_VM_NEXT_OPCODE_CHECK_EXCEPTION();
}

ZEND_VM_HANDLER(120, ZEND_SEND_USER, CONST|TMP|VAR|CV, NUM)
{
	USE_OPLINE
	zval *arg, *param;

	SAVE_OPLINE();

	if (UNEXPECTED(ARG_MUST_BE_SENT_BY_REF(EX(call)->func, opline->op2.num))) {
		zend_param_must_be_ref(EX(call)->func, opline->op2.num);
	}

	arg = GET_OP1_ZVAL_PTR_DEREF(BP_VAR_R);
	param = ZEND_CALL_VAR(EX(call), opline->result.var);
	ZVAL_COPY(param, arg);
	FREE_OP1();
	ZEND_VM_NEXT_OPCODE_CHECK_EXCEPTION();
}

ZEND_VM_HOT_HANDLER(63, ZEND_RECV, NUM, UNUSED, CACHE_SLOT)
{
	USE_OPLINE
	uint32_t arg_num = opline->op1.num;

	if (UNEXPECTED(arg_num > EX_NUM_ARGS())) {
		SAVE_OPLINE();
		zend_missing_arg_error(execute_data);
		HANDLE_EXCEPTION();
	} else {
		zval *param = EX_VAR(opline->result.var);

		SAVE_OPLINE();
		if (UNEXPECTED(!zend_verify_recv_arg_type(EX(func), arg_num, param, CACHE_ADDR(opline->extended_value)) || EG(exception))) {
			HANDLE_EXCEPTION();
		}
	}

	ZEND_VM_NEXT_OPCODE();
}

ZEND_VM_HOT_HANDLER(64, ZEND_RECV_INIT, NUM, CONST, CACHE_SLOT)
{
	USE_OPLINE
	uint32_t arg_num;
	zval *param;

	ZEND_VM_REPEATABLE_OPCODE

	arg_num = opline->op1.num;
	param = EX_VAR(opline->result.var);
	if (arg_num > EX_NUM_ARGS()) {
		zval *default_value = RT_CONSTANT(opline, opline->op2);

		if (Z_OPT_TYPE_P(default_value) == IS_CONSTANT_AST) {
			zval *cache_val = (zval*)CACHE_ADDR(Z_CACHE_SLOT_P(default_value));

			/* we keep in cache only not refcounted values */
			if (Z_TYPE_P(cache_val) != IS_UNDEF) {
				ZVAL_COPY_VALUE(param, cache_val);
			} else {
				SAVE_OPLINE();
				ZVAL_COPY(param, default_value);
				if (UNEXPECTED(zval_update_constant_ex(param, EX(func)->op_array.scope) != SUCCESS)) {
					zval_ptr_dtor_nogc(param);
					ZVAL_UNDEF(param);
					HANDLE_EXCEPTION();
				}
				if (!Z_REFCOUNTED_P(param)) {
					ZVAL_COPY_VALUE(cache_val, param);
				}
			}
		} else {
			ZVAL_COPY(param, default_value);
		}
	}

	if (UNEXPECTED((EX(func)->op_array.fn_flags & ZEND_ACC_HAS_TYPE_HINTS) != 0)) {
		SAVE_OPLINE();
		if (UNEXPECTED(!zend_verify_recv_arg_type(EX(func), arg_num, param, CACHE_ADDR(opline->extended_value)) || EG(exception))) {
			HANDLE_EXCEPTION();
		}
	}

	ZEND_VM_REPEAT_OPCODE(ZEND_RECV_INIT);
	ZEND_VM_NEXT_OPCODE();
}

ZEND_VM_HANDLER(164, ZEND_RECV_VARIADIC, NUM, UNUSED, CACHE_SLOT)
{
	USE_OPLINE
	uint32_t arg_num = opline->op1.num;
	uint32_t arg_count = EX_NUM_ARGS();
	zval *params;

	SAVE_OPLINE();

	params = EX_VAR(opline->result.var);

	if (arg_num <= arg_count) {
		zval *param;

		array_init_size(params, arg_count - arg_num + 1);
		zend_hash_real_init_packed(Z_ARRVAL_P(params));
		ZEND_HASH_FILL_PACKED(Z_ARRVAL_P(params)) {
			param = EX_VAR_NUM(EX(func)->op_array.last_var + EX(func)->op_array.T);
			if (UNEXPECTED((EX(func)->op_array.fn_flags & ZEND_ACC_HAS_TYPE_HINTS) != 0)) {
				do {
					zend_verify_variadic_arg_type(EX(func), arg_num, param, CACHE_ADDR(opline->extended_value));
					if (Z_OPT_REFCOUNTED_P(param)) Z_ADDREF_P(param);
					ZEND_HASH_FILL_ADD(param);
					param++;
				} while (++arg_num <= arg_count);
			} else {
				do {
					if (Z_OPT_REFCOUNTED_P(param)) Z_ADDREF_P(param);
					ZEND_HASH_FILL_ADD(param);
					param++;
				} while (++arg_num <= arg_count);
			}
		} ZEND_HASH_FILL_END();
	} else {
		ZVAL_EMPTY_ARRAY(params);
	}

	ZEND_VM_NEXT_OPCODE_CHECK_EXCEPTION();
}

ZEND_VM_COLD_CONST_HANDLER(52, ZEND_BOOL, CONST|TMPVAR|CV, ANY)
{
	USE_OPLINE
	zval *val;

	val = GET_OP1_ZVAL_PTR_UNDEF(BP_VAR_R);
	if (Z_TYPE_INFO_P(val) == IS_TRUE) {
		ZVAL_TRUE(EX_VAR(opline->result.var));
	} else if (EXPECTED(Z_TYPE_INFO_P(val) <= IS_TRUE)) {
		ZVAL_FALSE(EX_VAR(opline->result.var));
		if (OP1_TYPE == IS_CV && UNEXPECTED(Z_TYPE_INFO_P(val) == IS_UNDEF)) {
			SAVE_OPLINE();
			ZVAL_UNDEFINED_OP1();
			ZEND_VM_NEXT_OPCODE_CHECK_EXCEPTION();
		}
	} else {
		SAVE_OPLINE();
		ZVAL_BOOL(EX_VAR(opline->result.var), i_zend_is_true(val));
		FREE_OP1();
		ZEND_VM_NEXT_OPCODE_CHECK_EXCEPTION();
	}
	ZEND_VM_NEXT_OPCODE();
}

ZEND_VM_HELPER(zend_case_helper, ANY, ANY, zval *op_1, zval *op_2)
{
	USE_OPLINE

	SAVE_OPLINE();
	if (UNEXPECTED(Z_TYPE_INFO_P(op_1) == IS_UNDEF)) {
		op_1 = ZVAL_UNDEFINED_OP1();
	}
	if (UNEXPECTED(Z_TYPE_INFO_P(op_2) == IS_UNDEF)) {
		op_2 = ZVAL_UNDEFINED_OP2();
	}
	compare_function(EX_VAR(opline->result.var), op_1, op_2);
	if (OP2_TYPE & (IS_TMP_VAR|IS_VAR)) {
		zval_ptr_dtor_nogc(op_2);
	}
	if (UNEXPECTED(EG(exception))) {
		HANDLE_EXCEPTION();
	}
	if (Z_LVAL_P(EX_VAR(opline->result.var)) == 0) {
		ZEND_VM_SMART_BRANCH_TRUE();
		ZVAL_TRUE(EX_VAR(opline->result.var));
		ZEND_VM_NEXT_OPCODE();
	} else {
		ZEND_VM_SMART_BRANCH_FALSE();
		ZVAL_FALSE(EX_VAR(opline->result.var));
		ZEND_VM_NEXT_OPCODE();
	}
}

ZEND_VM_HANDLER(48, ZEND_CASE, TMPVAR, CONST|TMPVAR|CV)
{
	USE_OPLINE
	zval *op1, *op2;
	double d1, d2;

	op1 = GET_OP1_ZVAL_PTR_UNDEF(BP_VAR_R);
	op2 = GET_OP2_ZVAL_PTR_UNDEF(BP_VAR_R);
	if (EXPECTED(Z_TYPE_P(op1) == IS_LONG)) {
		if (EXPECTED(Z_TYPE_P(op2) == IS_LONG)) {
			if (EXPECTED(Z_LVAL_P(op1) == Z_LVAL_P(op2))) {
ZEND_VM_C_LABEL(case_true):
				ZEND_VM_SMART_BRANCH_TRUE();
				ZVAL_TRUE(EX_VAR(opline->result.var));
				ZEND_VM_NEXT_OPCODE();
			} else {
ZEND_VM_C_LABEL(case_false):
				ZEND_VM_SMART_BRANCH_FALSE();
				ZVAL_FALSE(EX_VAR(opline->result.var));
				ZEND_VM_NEXT_OPCODE();
			}
		} else if (EXPECTED(Z_TYPE_P(op2) == IS_DOUBLE)) {
			d1 = (double)Z_LVAL_P(op1);
			d2 = Z_DVAL_P(op2);
			ZEND_VM_C_GOTO(case_double);
		}
	} else if (EXPECTED(Z_TYPE_P(op1) == IS_DOUBLE)) {
		if (EXPECTED(Z_TYPE_P(op2) == IS_DOUBLE)) {
			d1 = Z_DVAL_P(op1);
			d2 = Z_DVAL_P(op2);
ZEND_VM_C_LABEL(case_double):
			if (d1 == d2) {
				ZEND_VM_C_GOTO(case_true);
			} else {
				ZEND_VM_C_GOTO(case_false);
			}
		} else if (EXPECTED(Z_TYPE_P(op2) == IS_LONG)) {
			d1 = Z_DVAL_P(op1);
			d2 = (double)Z_LVAL_P(op2);
			ZEND_VM_C_GOTO(case_double);
		}
	} else if (EXPECTED(Z_TYPE_P(op1) == IS_STRING)) {
		if (EXPECTED(Z_TYPE_P(op2) == IS_STRING)) {
			int result = zend_fast_equal_strings(Z_STR_P(op1), Z_STR_P(op2));
			FREE_OP2();
			if (result) {
				ZEND_VM_C_GOTO(case_true);
			} else {
				ZEND_VM_C_GOTO(case_false);
			}
		}
	}
	ZEND_VM_DISPATCH_TO_HELPER(zend_case_helper, op_1, op1, op_2, op2);
}

ZEND_VM_HANDLER(68, ZEND_NEW, UNUSED|CLASS_FETCH|CONST|VAR, UNUSED|CACHE_SLOT, NUM)
{
	USE_OPLINE
	zval *result;
	zend_function *constructor;
	zend_class_entry *ce;
	zend_execute_data *call;

	SAVE_OPLINE();
	if (OP1_TYPE == IS_CONST) {
		ce = CACHED_PTR(opline->op2.num);
		if (UNEXPECTED(ce == NULL)) {
			ce = zend_fetch_class_by_name(Z_STR_P(RT_CONSTANT(opline, opline->op1)), Z_STR_P(RT_CONSTANT(opline, opline->op1) + 1), ZEND_FETCH_CLASS_DEFAULT | ZEND_FETCH_CLASS_EXCEPTION);
			if (UNEXPECTED(ce == NULL)) {
				ZEND_ASSERT(EG(exception));
				ZVAL_UNDEF(EX_VAR(opline->result.var));
				HANDLE_EXCEPTION();
			}
			CACHE_PTR(opline->op2.num, ce);
		}
	} else if (OP1_TYPE == IS_UNUSED) {
		ce = zend_fetch_class(NULL, opline->op1.num);
		if (UNEXPECTED(ce == NULL)) {
			ZEND_ASSERT(EG(exception));
			ZVAL_UNDEF(EX_VAR(opline->result.var));
			HANDLE_EXCEPTION();
		}
	} else {
		ce = Z_CE_P(EX_VAR(opline->op1.var));
	}

	result = EX_VAR(opline->result.var);
	if (UNEXPECTED(object_init_ex(result, ce) != SUCCESS)) {
		ZVAL_UNDEF(result);
		HANDLE_EXCEPTION();
	}

	constructor = Z_OBJ_HT_P(result)->get_constructor(Z_OBJ_P(result));
	if (constructor == NULL) {
		if (UNEXPECTED(EG(exception))) {
			HANDLE_EXCEPTION();
		}

		/* If there are no arguments, skip over the DO_FCALL opcode. We check if the next
		 * opcode is DO_FCALL in case EXT instructions are used. */
		if (EXPECTED(opline->extended_value == 0 && (opline+1)->opcode == ZEND_DO_FCALL)) {
			ZEND_VM_NEXT_OPCODE_EX(1, 2);
		}

		/* Perform a dummy function call */
		call = zend_vm_stack_push_call_frame(
			ZEND_CALL_FUNCTION, (zend_function *) &zend_pass_function,
			opline->extended_value, NULL);
	} else {
		if (EXPECTED(constructor->type == ZEND_USER_FUNCTION) && UNEXPECTED(!RUN_TIME_CACHE(&constructor->op_array))) {
			init_func_run_time_cache(&constructor->op_array);
		}
		/* We are not handling overloaded classes right now */
		call = zend_vm_stack_push_call_frame(
			ZEND_CALL_FUNCTION | ZEND_CALL_RELEASE_THIS | ZEND_CALL_HAS_THIS,
			constructor,
			opline->extended_value,
			Z_OBJ_P(result));
		Z_ADDREF_P(result);
	}

	call->prev_execute_data = EX(call);
	EX(call) = call;
	ZEND_VM_NEXT_OPCODE();
}

ZEND_VM_COLD_CONST_HANDLER(110, ZEND_CLONE, CONST|TMPVAR|UNUSED|THIS|CV, ANY)
{
	USE_OPLINE
	zval *obj;
	zend_object *zobj;
	zend_class_entry *ce, *scope;
	zend_function *clone;
	zend_object_clone_obj_t clone_call;

	SAVE_OPLINE();
	obj = GET_OP1_OBJ_ZVAL_PTR_UNDEF(BP_VAR_R);

	if (OP1_TYPE == IS_UNUSED && UNEXPECTED(Z_TYPE_P(obj) == IS_UNDEF)) {
		ZEND_VM_DISPATCH_TO_HELPER(zend_this_not_in_object_context_helper);
	}

	do {
		if (OP1_TYPE == IS_CONST ||
		    (OP1_TYPE != IS_UNUSED && UNEXPECTED(Z_TYPE_P(obj) != IS_OBJECT))) {
		    if ((OP1_TYPE & (IS_VAR|IS_CV)) && Z_ISREF_P(obj)) {
				obj = Z_REFVAL_P(obj);
				if (EXPECTED(Z_TYPE_P(obj) == IS_OBJECT)) {
					break;
				}
			}
			ZVAL_UNDEF(EX_VAR(opline->result.var));
			if (OP1_TYPE == IS_CV && UNEXPECTED(Z_TYPE_P(obj) == IS_UNDEF)) {
				ZVAL_UNDEFINED_OP1();
				if (UNEXPECTED(EG(exception) != NULL)) {
					HANDLE_EXCEPTION();
				}
			}
			zend_throw_error(NULL, "__clone method called on non-object");
			FREE_OP1();
			HANDLE_EXCEPTION();
		}
	} while (0);

	zobj = Z_OBJ_P(obj);
	ce = zobj->ce;
	clone = ce->clone;
	clone_call = zobj->handlers->clone_obj;
	if (UNEXPECTED(clone_call == NULL)) {
		zend_throw_error(NULL, "Trying to clone an uncloneable object of class %s", ZSTR_VAL(ce->name));
		FREE_OP1();
		ZVAL_UNDEF(EX_VAR(opline->result.var));
		HANDLE_EXCEPTION();
	}

	if (clone && !(clone->common.fn_flags & ZEND_ACC_PUBLIC)) {
		scope = EX(func)->op_array.scope;
		if (clone->common.scope != scope) {
			if (UNEXPECTED(clone->common.fn_flags & ZEND_ACC_PRIVATE)
			 || UNEXPECTED(!zend_check_protected(zend_get_function_root_class(clone), scope))) {
				zend_wrong_clone_call(clone, scope);
				FREE_OP1();
				ZVAL_UNDEF(EX_VAR(opline->result.var));
				HANDLE_EXCEPTION();
			}
		}
	}

	ZVAL_OBJ(EX_VAR(opline->result.var), clone_call(zobj));

	FREE_OP1();
	ZEND_VM_NEXT_OPCODE_CHECK_EXCEPTION();
}

ZEND_VM_HOT_HANDLER(99, ZEND_FETCH_CONSTANT, UNUSED|CONST_FETCH, CONST, CACHE_SLOT)
{
	USE_OPLINE
	zend_constant *c;

	c = CACHED_PTR(opline->extended_value);
	if (EXPECTED(c != NULL) && EXPECTED(!IS_SPECIAL_CACHE_VAL(c))) {
		ZVAL_COPY_OR_DUP(EX_VAR(opline->result.var), &c->value);
		ZEND_VM_NEXT_OPCODE();
	}

	SAVE_OPLINE();
	zend_quick_get_constant(RT_CONSTANT(opline, opline->op2) + 1, opline->op1.num OPLINE_CC EXECUTE_DATA_CC);
	ZEND_VM_NEXT_OPCODE_CHECK_EXCEPTION();
}

ZEND_VM_HANDLER(181, ZEND_FETCH_CLASS_CONSTANT, VAR|CONST|UNUSED|CLASS_FETCH, CONST, CACHE_SLOT)
{
	zend_class_entry *ce, *scope;
	zend_class_constant *c;
	zval *value, *zv;
	USE_OPLINE

	SAVE_OPLINE();

	do {
		if (OP1_TYPE == IS_CONST) {
			if (EXPECTED(CACHED_PTR(opline->extended_value + sizeof(void*)))) {
				value = CACHED_PTR(opline->extended_value + sizeof(void*));
				break;
			} else if (EXPECTED(CACHED_PTR(opline->extended_value))) {
				ce = CACHED_PTR(opline->extended_value);
			} else {
				ce = zend_fetch_class_by_name(Z_STR_P(RT_CONSTANT(opline, opline->op1)), Z_STR_P(RT_CONSTANT(opline, opline->op1) + 1), ZEND_FETCH_CLASS_DEFAULT | ZEND_FETCH_CLASS_EXCEPTION);
				if (UNEXPECTED(ce == NULL)) {
					ZEND_ASSERT(EG(exception));
					ZVAL_UNDEF(EX_VAR(opline->result.var));
					HANDLE_EXCEPTION();
				}
			}
		} else {
			if (OP1_TYPE == IS_UNUSED) {
				ce = zend_fetch_class(NULL, opline->op1.num);
				if (UNEXPECTED(ce == NULL)) {
					ZEND_ASSERT(EG(exception));
					ZVAL_UNDEF(EX_VAR(opline->result.var));
					HANDLE_EXCEPTION();
				}
			} else {
				ce = Z_CE_P(EX_VAR(opline->op1.var));
			}
			if (EXPECTED(CACHED_PTR(opline->extended_value) == ce)) {
				value = CACHED_PTR(opline->extended_value + sizeof(void*));
				break;
			}
		}

		zv = zend_hash_find_ex(&ce->constants_table, Z_STR_P(RT_CONSTANT(opline, opline->op2)), 1);
		if (EXPECTED(zv != NULL)) {
			c = Z_PTR_P(zv);
			scope = EX(func)->op_array.scope;
			if (!zend_verify_const_access(c, scope)) {
				zend_throw_error(NULL, "Cannot access %s const %s::%s", zend_visibility_string(Z_ACCESS_FLAGS(c->value)), ZSTR_VAL(ce->name), Z_STRVAL_P(RT_CONSTANT(opline, opline->op2)));
				ZVAL_UNDEF(EX_VAR(opline->result.var));
				HANDLE_EXCEPTION();
			}
			value = &c->value;
			if (Z_TYPE_P(value) == IS_CONSTANT_AST) {
				zval_update_constant_ex(value, c->ce);
				if (UNEXPECTED(EG(exception) != NULL)) {
					ZVAL_UNDEF(EX_VAR(opline->result.var));
					HANDLE_EXCEPTION();
				}
			}
			CACHE_POLYMORPHIC_PTR(opline->extended_value, ce, value);
		} else {
			zend_throw_error(NULL, "Undefined class constant '%s'", Z_STRVAL_P(RT_CONSTANT(opline, opline->op2)));
			ZVAL_UNDEF(EX_VAR(opline->result.var));
			HANDLE_EXCEPTION();
		}
	} while (0);

	ZVAL_COPY_OR_DUP(EX_VAR(opline->result.var), value);

	ZEND_VM_NEXT_OPCODE();
}

ZEND_VM_HANDLER(72, ZEND_ADD_ARRAY_ELEMENT, CONST|TMP|VAR|CV, CONST|TMPVAR|UNUSED|NEXT|CV, REF)
{
	USE_OPLINE
	zval *expr_ptr, new_expr;

	SAVE_OPLINE();
	if ((OP1_TYPE == IS_VAR || OP1_TYPE == IS_CV) &&
	    UNEXPECTED(opline->extended_value & ZEND_ARRAY_ELEMENT_REF)) {
		expr_ptr = GET_OP1_ZVAL_PTR_PTR(BP_VAR_W);
		if (Z_ISREF_P(expr_ptr)) {
			Z_ADDREF_P(expr_ptr);
		} else {
			ZVAL_MAKE_REF_EX(expr_ptr, 2);
		}
		FREE_OP1_VAR_PTR();
	} else {
		expr_ptr = GET_OP1_ZVAL_PTR(BP_VAR_R);
		if (OP1_TYPE == IS_TMP_VAR) {
			/* pass */
		} else if (OP1_TYPE == IS_CONST) {
			Z_TRY_ADDREF_P(expr_ptr);
		} else if (OP1_TYPE == IS_CV) {
			ZVAL_DEREF(expr_ptr);
			Z_TRY_ADDREF_P(expr_ptr);
		} else /* if (OP1_TYPE == IS_VAR) */ {
			if (UNEXPECTED(Z_ISREF_P(expr_ptr))) {
				zend_refcounted *ref = Z_COUNTED_P(expr_ptr);

				expr_ptr = Z_REFVAL_P(expr_ptr);
				if (UNEXPECTED(GC_DELREF(ref) == 0)) {
					ZVAL_COPY_VALUE(&new_expr, expr_ptr);
					expr_ptr = &new_expr;
					efree_size(ref, sizeof(zend_reference));
				} else if (Z_OPT_REFCOUNTED_P(expr_ptr)) {
					Z_ADDREF_P(expr_ptr);
				}
			}
		}
	}

	if (OP2_TYPE != IS_UNUSED) {
		zval *offset = GET_OP2_ZVAL_PTR_UNDEF(BP_VAR_R);
		zend_string *str;
		zend_ulong hval;

ZEND_VM_C_LABEL(add_again):
		if (EXPECTED(Z_TYPE_P(offset) == IS_STRING)) {
			str = Z_STR_P(offset);
			if (OP2_TYPE != IS_CONST) {
				if (ZEND_HANDLE_NUMERIC(str, hval)) {
					ZEND_VM_C_GOTO(num_index);
				}
			}
ZEND_VM_C_LABEL(str_index):
			zend_hash_update(Z_ARRVAL_P(EX_VAR(opline->result.var)), str, expr_ptr);
		} else if (EXPECTED(Z_TYPE_P(offset) == IS_LONG)) {
			hval = Z_LVAL_P(offset);
ZEND_VM_C_LABEL(num_index):
			zend_hash_index_update(Z_ARRVAL_P(EX_VAR(opline->result.var)), hval, expr_ptr);
		} else if ((OP2_TYPE & (IS_VAR|IS_CV)) && EXPECTED(Z_TYPE_P(offset) == IS_REFERENCE)) {
			offset = Z_REFVAL_P(offset);
			ZEND_VM_C_GOTO(add_again);
		} else if (Z_TYPE_P(offset) == IS_NULL) {
			str = ZSTR_EMPTY_ALLOC();
			ZEND_VM_C_GOTO(str_index);
		} else if (Z_TYPE_P(offset) == IS_DOUBLE) {
			hval = zend_dval_to_lval(Z_DVAL_P(offset));
			ZEND_VM_C_GOTO(num_index);
		} else if (Z_TYPE_P(offset) == IS_FALSE) {
			hval = 0;
			ZEND_VM_C_GOTO(num_index);
		} else if (Z_TYPE_P(offset) == IS_TRUE) {
			hval = 1;
			ZEND_VM_C_GOTO(num_index);
		} else if (OP2_TYPE == IS_CV && Z_TYPE_P(offset) == IS_UNDEF) {
			ZVAL_UNDEFINED_OP2();
			str = ZSTR_EMPTY_ALLOC();
			ZEND_VM_C_GOTO(str_index);
		} else {
			zend_illegal_offset();
			zval_ptr_dtor_nogc(expr_ptr);
		}
		FREE_OP2();
	} else {
		if (!zend_hash_next_index_insert(Z_ARRVAL_P(EX_VAR(opline->result.var)), expr_ptr)) {
			zend_cannot_add_element();
			zval_ptr_dtor_nogc(expr_ptr);
		}
	}
	ZEND_VM_NEXT_OPCODE_CHECK_EXCEPTION();
}

ZEND_VM_HANDLER(147, ZEND_ADD_ARRAY_UNPACK, ANY, ANY)
{
	USE_OPLINE
	zval *op1;
	
	SAVE_OPLINE();
	op1 = GET_OP1_ZVAL_PTR(BP_VAR_R);
	
ZEND_VM_C_LABEL(add_unpack_again):
	if (EXPECTED(Z_TYPE_P(op1) == IS_ARRAY)) {
		HashTable *ht = Z_ARRVAL_P(op1);
		zval *val;
		zend_string *key;

		ZEND_HASH_FOREACH_STR_KEY_VAL(ht, key, val) {
			if (key) {
				zend_throw_error(NULL, "Cannot unpack array with string keys");
				FREE_OP1();
				HANDLE_EXCEPTION();
			} else {
				if (Z_ISREF_P(val) && Z_REFCOUNT_P(val) == 1) {
					val = Z_REFVAL_P(val);
				}
				Z_TRY_ADDREF_P(val);
				if (!zend_hash_next_index_insert(Z_ARRVAL_P(EX_VAR(opline->result.var)), val)) {
					zend_cannot_add_element();
					zval_ptr_dtor_nogc(val);
					break;
				}
			}
		} ZEND_HASH_FOREACH_END();
	} else if (EXPECTED(Z_TYPE_P(op1) == IS_OBJECT)) {
		zend_class_entry *ce = Z_OBJCE_P(op1);
		zend_object_iterator *iter;

		if (!ce || !ce->get_iterator) {
			zend_throw_error(NULL, "Only arrays and Traversables can be unpacked");
		} else {
			iter = ce->get_iterator(ce, op1, 0);
			if (UNEXPECTED(!iter)) {
				FREE_OP1();
				if (!EG(exception)) {
					zend_throw_exception_ex(
						NULL, 0, "Object of type %s did not create an Iterator", ZSTR_VAL(ce->name)
					);
				}
				HANDLE_EXCEPTION();
			}
			
			if (iter->funcs->rewind) {
				iter->funcs->rewind(iter);
			}
			
			for (; iter->funcs->valid(iter) == SUCCESS; ) {
				zval *val;

				if (UNEXPECTED(EG(exception) != NULL)) {
					break;
				}

				val = iter->funcs->get_current_data(iter);
				if (UNEXPECTED(EG(exception) != NULL)) {
					break;
				}

				if (iter->funcs->get_current_key) {
					zval key;
					iter->funcs->get_current_key(iter, &key);
					if (UNEXPECTED(EG(exception) != NULL)) {
						break;
					}

					if (UNEXPECTED(Z_TYPE(key) != IS_LONG)) {
						zend_throw_error(NULL,
							(Z_TYPE(key) == IS_STRING) ?
								"Cannot unpack Traversable with string keys" :
								"Cannot unpack Traversable with non-integer keys");
						zval_ptr_dtor(&key);
						break;
					}
				}

				ZVAL_DEREF(val);
				Z_TRY_ADDREF_P(val);

				if (!zend_hash_next_index_insert(Z_ARRVAL_P(EX_VAR(opline->result.var)), val)) {
					zend_cannot_add_element();
					zval_ptr_dtor_nogc(val);
				}

				iter->funcs->move_forward(iter);
			}

			zend_iterator_dtor(iter);
		}
	} else if (EXPECTED(Z_ISREF_P(op1))) {
		op1 = Z_REFVAL_P(op1);
		ZEND_VM_C_GOTO(add_unpack_again);
	} else {
		zend_throw_error(NULL, "Only arrays and Traversables can be unpacked");
	}
	
	FREE_OP1();
	ZEND_VM_NEXT_OPCODE_CHECK_EXCEPTION();
}

ZEND_VM_HANDLER(71, ZEND_INIT_ARRAY, CONST|TMP|VAR|CV|UNUSED, CONST|TMPVAR|UNUSED|NEXT|CV, ARRAY_INIT|REF)
{
	zval *array;
	uint32_t size;
	USE_OPLINE

	array = EX_VAR(opline->result.var);
	if (OP1_TYPE != IS_UNUSED) {
		size = opline->extended_value >> ZEND_ARRAY_SIZE_SHIFT;
		ZVAL_ARR(array, zend_new_array(size));
		/* Explicitly initialize array as not-packed if flag is set */
		if (opline->extended_value & ZEND_ARRAY_NOT_PACKED) {
			zend_hash_real_init_mixed(Z_ARRVAL_P(array));
		}
		ZEND_VM_DISPATCH_TO_HANDLER(ZEND_ADD_ARRAY_ELEMENT);
	} else {
		ZVAL_ARR(array, zend_new_array(0));
		ZEND_VM_NEXT_OPCODE();
	}
}

ZEND_VM_COLD_CONST_HANDLER(51, ZEND_CAST, CONST|TMP|VAR|CV, ANY, TYPE)
{
	USE_OPLINE
	zval *expr;
	zval *result = EX_VAR(opline->result.var);
	HashTable *ht;

	SAVE_OPLINE();
	expr = GET_OP1_ZVAL_PTR(BP_VAR_R);

	switch (opline->extended_value) {
		case IS_NULL:
			ZVAL_NULL(result);
			break;
		case _IS_BOOL:
			ZVAL_BOOL(result, zend_is_true(expr));
			break;
		case IS_LONG:
			ZVAL_LONG(result, zval_get_long(expr));
			break;
		case IS_DOUBLE:
			ZVAL_DOUBLE(result, zval_get_double(expr));
			break;
		case IS_STRING:
			ZVAL_STR(result, zval_get_string(expr));
			break;
		default:
			if (OP1_TYPE & (IS_VAR|IS_CV)) {
				ZVAL_DEREF(expr);
			}
			/* If value is already of correct type, return it directly */
			if (Z_TYPE_P(expr) == opline->extended_value) {
				ZVAL_COPY_VALUE(result, expr);
				if (OP1_TYPE == IS_CONST) {
					if (UNEXPECTED(Z_OPT_REFCOUNTED_P(result))) Z_ADDREF_P(result);
				} else if (OP1_TYPE != IS_TMP_VAR) {
					if (Z_OPT_REFCOUNTED_P(result)) Z_ADDREF_P(result);
				}

				FREE_OP1_IF_VAR();
				ZEND_VM_NEXT_OPCODE_CHECK_EXCEPTION();
			}

			if (opline->extended_value == IS_ARRAY) {
				if (OP1_TYPE == IS_CONST || Z_TYPE_P(expr) != IS_OBJECT || Z_OBJCE_P(expr) == zend_ce_closure) {
					if (Z_TYPE_P(expr) != IS_NULL) {
						ZVAL_ARR(result, zend_new_array(1));
						expr = zend_hash_index_add_new(Z_ARRVAL_P(result), 0, expr);
						if (OP1_TYPE == IS_CONST) {
							if (UNEXPECTED(Z_OPT_REFCOUNTED_P(expr))) Z_ADDREF_P(expr);
						} else {
							if (Z_OPT_REFCOUNTED_P(expr)) Z_ADDREF_P(expr);
						}
					} else {
						ZVAL_EMPTY_ARRAY(result);
					}
				} else {
					HashTable *obj_ht = zend_get_properties_for(expr, ZEND_PROP_PURPOSE_ARRAY_CAST);
					if (obj_ht) {
						/* fast copy */
						ZVAL_ARR(result, zend_proptable_to_symtable(obj_ht,
							(Z_OBJCE_P(expr)->default_properties_count ||
							 Z_OBJ_P(expr)->handlers != &std_object_handlers ||
							 GC_IS_RECURSIVE(obj_ht))));
						zend_release_properties(obj_ht);
					} else {
						ZVAL_EMPTY_ARRAY(result);
					}
				}
			} else {
				ZVAL_OBJ(result, zend_objects_new(zend_standard_class_def));
				if (Z_TYPE_P(expr) == IS_ARRAY) {
					ht = zend_symtable_to_proptable(Z_ARR_P(expr));
					if (GC_FLAGS(ht) & IS_ARRAY_IMMUTABLE) {
						/* TODO: try not to duplicate immutable arrays as well ??? */
						ht = zend_array_dup(ht);
					}
					Z_OBJ_P(result)->properties = ht;
				} else if (Z_TYPE_P(expr) != IS_NULL) {
					Z_OBJ_P(result)->properties = ht = zend_new_array(1);
					expr = zend_hash_add_new(ht, ZSTR_KNOWN(ZEND_STR_SCALAR), expr);
					if (OP1_TYPE == IS_CONST) {
						if (UNEXPECTED(Z_OPT_REFCOUNTED_P(expr))) Z_ADDREF_P(expr);
					} else {
						if (Z_OPT_REFCOUNTED_P(expr)) Z_ADDREF_P(expr);
					}
				}
			}
	}

	FREE_OP1();
	ZEND_VM_NEXT_OPCODE_CHECK_EXCEPTION();
}

ZEND_VM_HANDLER(73, ZEND_INCLUDE_OR_EVAL, CONST|TMPVAR|CV, ANY, EVAL)
{
	USE_OPLINE
	zend_op_array *new_op_array;
	zval *inc_filename;

	SAVE_OPLINE();
	inc_filename = GET_OP1_ZVAL_PTR(BP_VAR_R);
	new_op_array = zend_include_or_eval(inc_filename, opline->extended_value);
	FREE_OP1();
	if (UNEXPECTED(EG(exception) != NULL)) {
		if (new_op_array != ZEND_FAKE_OP_ARRAY && new_op_array != NULL) {
			destroy_op_array(new_op_array);
			efree_size(new_op_array, sizeof(zend_op_array));
		}
		UNDEF_RESULT();
		HANDLE_EXCEPTION();
	} else if (new_op_array == ZEND_FAKE_OP_ARRAY) {
		if (RETURN_VALUE_USED(opline)) {
			ZVAL_TRUE(EX_VAR(opline->result.var));
		}
	} else if (EXPECTED(new_op_array != NULL)) {
		zval *return_value = NULL;
		zend_execute_data *call;

		if (RETURN_VALUE_USED(opline)) {
			return_value = EX_VAR(opline->result.var);
		}

		new_op_array->scope = EX(func)->op_array.scope;

		call = zend_vm_stack_push_call_frame(
		    (Z_TYPE_INFO(EX(This)) & ZEND_CALL_HAS_THIS) | ZEND_CALL_NESTED_CODE | ZEND_CALL_HAS_SYMBOL_TABLE,
			(zend_function*)new_op_array, 0,
			Z_PTR(EX(This)));

		if (EX_CALL_INFO() & ZEND_CALL_HAS_SYMBOL_TABLE) {
			call->symbol_table = EX(symbol_table);
		} else {
			call->symbol_table = zend_rebuild_symbol_table();
		}

		call->prev_execute_data = execute_data;
		i_init_code_execute_data(call, new_op_array, return_value);
		if (EXPECTED(zend_execute_ex == execute_ex)) {
			ZEND_VM_ENTER();
		} else {
			ZEND_ADD_CALL_FLAG(call, ZEND_CALL_TOP);
			zend_execute_ex(call);
			zend_vm_stack_free_call_frame(call);
		}

		destroy_op_array(new_op_array);
		efree_size(new_op_array, sizeof(zend_op_array));
		if (UNEXPECTED(EG(exception) != NULL)) {
			zend_rethrow_exception(execute_data);
			UNDEF_RESULT();
			HANDLE_EXCEPTION();
		}
	} else if (RETURN_VALUE_USED(opline)) {
		ZVAL_FALSE(EX_VAR(opline->result.var));
	}
	ZEND_VM_NEXT_OPCODE();
}

ZEND_VM_HANDLER(153, ZEND_UNSET_CV, CV, UNUSED)
{
	USE_OPLINE
	zval *var = EX_VAR(opline->op1.var);

	if (Z_REFCOUNTED_P(var)) {
		zend_refcounted *garbage = Z_COUNTED_P(var);

		ZVAL_UNDEF(var);
		SAVE_OPLINE();
		if (!GC_DELREF(garbage)) {
			rc_dtor_func(garbage);
		} else {
			gc_check_possible_root(garbage);
		}
		ZEND_VM_NEXT_OPCODE_CHECK_EXCEPTION();
	} else {
		ZVAL_UNDEF(var);
	}
	ZEND_VM_NEXT_OPCODE();
}

ZEND_VM_HANDLER(74, ZEND_UNSET_VAR, CONST|TMPVAR|CV, UNUSED, VAR_FETCH)
{
	USE_OPLINE
	zval *varname;
	zend_string *name, *tmp_name;
	HashTable *target_symbol_table;

	SAVE_OPLINE();

	varname = GET_OP1_ZVAL_PTR_UNDEF(BP_VAR_R);

	if (OP1_TYPE == IS_CONST) {
		name = Z_STR_P(varname);
	} else if (EXPECTED(Z_TYPE_P(varname) == IS_STRING)) {
		name = Z_STR_P(varname);
		tmp_name = NULL;
	} else {
		if (OP1_TYPE == IS_CV && UNEXPECTED(Z_TYPE_P(varname) == IS_UNDEF)) {
			varname = ZVAL_UNDEFINED_OP1();
		}
		name = zval_try_get_tmp_string(varname, &tmp_name);
		if (UNEXPECTED(!name)) {
			FREE_OP1();
			HANDLE_EXCEPTION();
		}
	}

	target_symbol_table = zend_get_target_symbol_table(opline->extended_value EXECUTE_DATA_CC);
	zend_hash_del_ind(target_symbol_table, name);

	if (OP1_TYPE != IS_CONST) {
		zend_tmp_string_release(tmp_name);
	}
	FREE_OP1();
	ZEND_VM_NEXT_OPCODE_CHECK_EXCEPTION();
}

/* No specialization for op_types (CONST|TMPVAR|CV, UNUSED|CLASS_FETCH|CONST|VAR) */
ZEND_VM_COLD_HANDLER(179, ZEND_UNSET_STATIC_PROP, ANY, ANY, CACHE_SLOT)
{
	USE_OPLINE
	zval *varname;
	zend_string *name, *tmp_name = NULL;
	zend_class_entry *ce;

	SAVE_OPLINE();

	if (OP2_TYPE == IS_CONST) {
		ce = CACHED_PTR(opline->extended_value);
		if (UNEXPECTED(ce == NULL)) {
			ce = zend_fetch_class_by_name(Z_STR_P(RT_CONSTANT(opline, opline->op2)), Z_STR_P(RT_CONSTANT(opline, opline->op2) + 1), ZEND_FETCH_CLASS_DEFAULT | ZEND_FETCH_CLASS_EXCEPTION);
			if (UNEXPECTED(ce == NULL)) {
				ZEND_ASSERT(EG(exception));
				FREE_UNFETCHED_OP1();
				HANDLE_EXCEPTION();
			}
			/*CACHE_PTR(opline->extended_value, ce);*/
		}
	} else if (OP2_TYPE == IS_UNUSED) {
		ce = zend_fetch_class(NULL, opline->op2.num);
		if (UNEXPECTED(ce == NULL)) {
			ZEND_ASSERT(EG(exception));
			FREE_UNFETCHED_OP1();
			HANDLE_EXCEPTION();
		}
	} else {
		ce = Z_CE_P(EX_VAR(opline->op2.var));
	}

	varname = GET_OP1_ZVAL_PTR_UNDEF(BP_VAR_R);
	if (OP1_TYPE == IS_CONST) {
		name = Z_STR_P(varname);
	} else if (EXPECTED(Z_TYPE_P(varname) == IS_STRING)) {
		name = Z_STR_P(varname);
	} else {
		if (OP1_TYPE == IS_CV && UNEXPECTED(Z_TYPE_P(varname) == IS_UNDEF)) {
			varname = ZVAL_UNDEFINED_OP1();
		}
		name = zval_try_get_tmp_string(varname, &tmp_name);
		if (UNEXPECTED(!name)) {
			FREE_OP1();
			HANDLE_EXCEPTION();
		}
	}

	zend_std_unset_static_property(ce, name);

	zend_tmp_string_release(tmp_name);
	FREE_OP1();
	ZEND_VM_NEXT_OPCODE_CHECK_EXCEPTION();
}

ZEND_VM_HANDLER(75, ZEND_UNSET_DIM, VAR|CV, CONST|TMPVAR|CV)
{
	USE_OPLINE
	zval *container;
	zval *offset;
	zend_ulong hval;
	zend_string *key;

	SAVE_OPLINE();
	container = GET_OP1_OBJ_ZVAL_PTR_PTR_UNDEF(BP_VAR_UNSET);
	offset = GET_OP2_ZVAL_PTR_UNDEF(BP_VAR_R);

	do {
		if (EXPECTED(Z_TYPE_P(container) == IS_ARRAY)) {
			HashTable *ht;

ZEND_VM_C_LABEL(unset_dim_array):
			SEPARATE_ARRAY(container);
			ht = Z_ARRVAL_P(container);
ZEND_VM_C_LABEL(offset_again):
			if (EXPECTED(Z_TYPE_P(offset) == IS_STRING)) {
				key = Z_STR_P(offset);
				if (OP2_TYPE != IS_CONST) {
					if (ZEND_HANDLE_NUMERIC(key, hval)) {
						ZEND_VM_C_GOTO(num_index_dim);
					}
				}
ZEND_VM_C_LABEL(str_index_dim):
				if (ht == &EG(symbol_table)) {
					zend_delete_global_variable(key);
				} else {
					zend_hash_del(ht, key);
				}
			} else if (EXPECTED(Z_TYPE_P(offset) == IS_LONG)) {
				hval = Z_LVAL_P(offset);
ZEND_VM_C_LABEL(num_index_dim):
				zend_hash_index_del(ht, hval);
			} else if ((OP2_TYPE & (IS_VAR|IS_CV)) && EXPECTED(Z_TYPE_P(offset) == IS_REFERENCE)) {
				offset = Z_REFVAL_P(offset);
				ZEND_VM_C_GOTO(offset_again);
			} else if (Z_TYPE_P(offset) == IS_DOUBLE) {
				hval = zend_dval_to_lval(Z_DVAL_P(offset));
				ZEND_VM_C_GOTO(num_index_dim);
			} else if (Z_TYPE_P(offset) == IS_NULL) {
				key = ZSTR_EMPTY_ALLOC();
				ZEND_VM_C_GOTO(str_index_dim);
			} else if (Z_TYPE_P(offset) == IS_FALSE) {
				hval = 0;
				ZEND_VM_C_GOTO(num_index_dim);
			} else if (Z_TYPE_P(offset) == IS_TRUE) {
				hval = 1;
				ZEND_VM_C_GOTO(num_index_dim);
			} else if (Z_TYPE_P(offset) == IS_RESOURCE) {
				hval = Z_RES_HANDLE_P(offset);
				ZEND_VM_C_GOTO(num_index_dim);
			} else if (OP2_TYPE == IS_CV && Z_TYPE_P(offset) == IS_UNDEF) {
				ZVAL_UNDEFINED_OP2();
				key = ZSTR_EMPTY_ALLOC();
				ZEND_VM_C_GOTO(str_index_dim);
			} else {
				zend_error(E_WARNING, "Illegal offset type in unset");
			}
			break;
		} else if (Z_ISREF_P(container)) {
			container = Z_REFVAL_P(container);
			if (EXPECTED(Z_TYPE_P(container) == IS_ARRAY)) {
				ZEND_VM_C_GOTO(unset_dim_array);
			}
		}
		if (OP1_TYPE == IS_CV && UNEXPECTED(Z_TYPE_P(container) == IS_UNDEF)) {
			container = ZVAL_UNDEFINED_OP1();
		}
		if (OP2_TYPE == IS_CV && UNEXPECTED(Z_TYPE_P(offset) == IS_UNDEF)) {
			offset = ZVAL_UNDEFINED_OP2();
		}
		if (EXPECTED(Z_TYPE_P(container) == IS_OBJECT)) {
			if (OP2_TYPE == IS_CONST && Z_EXTRA_P(offset) == ZEND_EXTRA_VALUE) {
				offset++;
			}
			Z_OBJ_HT_P(container)->unset_dimension(Z_OBJ_P(container), offset);
		} else if (OP1_TYPE != IS_UNUSED && UNEXPECTED(Z_TYPE_P(container) == IS_STRING)) {
			zend_throw_error(NULL, "Cannot unset string offsets");
		}
	} while (0);

	FREE_OP2();
	FREE_OP1_VAR_PTR();
	ZEND_VM_NEXT_OPCODE_CHECK_EXCEPTION();
}

ZEND_VM_HANDLER(76, ZEND_UNSET_OBJ, VAR|UNUSED|THIS|CV, CONST|TMPVAR|CV, CACHE_SLOT)
{
	USE_OPLINE
	zval *container;
	zval *offset;
	zend_string *name, *tmp_name;

	SAVE_OPLINE();
	container = GET_OP1_OBJ_ZVAL_PTR_PTR_UNDEF(BP_VAR_UNSET);
	if (OP1_TYPE == IS_UNUSED && UNEXPECTED(Z_TYPE_P(container) == IS_UNDEF)) {
		ZEND_VM_DISPATCH_TO_HELPER(zend_this_not_in_object_context_helper);
	}
	offset = GET_OP2_ZVAL_PTR(BP_VAR_R);

	do {
		if (OP1_TYPE != IS_UNUSED && UNEXPECTED(Z_TYPE_P(container) != IS_OBJECT)) {
			if (Z_ISREF_P(container)) {
				container = Z_REFVAL_P(container);
				if (Z_TYPE_P(container) != IS_OBJECT) {
					if (OP1_TYPE == IS_CV
					 && UNEXPECTED(Z_TYPE_P(container) == IS_UNDEF)) {
						ZVAL_UNDEFINED_OP1();
					}
					break;
				}
			} else {
				break;
			}
		}
		if (OP2_TYPE == IS_CONST) {
			name = Z_STR_P(offset);
		} else {
			name = zval_try_get_tmp_string(offset, &tmp_name);
			if (UNEXPECTED(!name)) {
				break;
			}
		}
		Z_OBJ_HT_P(container)->unset_property(Z_OBJ_P(container), name, ((OP2_TYPE == IS_CONST) ? CACHE_ADDR(opline->extended_value) : NULL));
		if (OP2_TYPE != IS_CONST) {
			zend_tmp_string_release(tmp_name);
		}
	} while (0);

	FREE_OP2();
	FREE_OP1_VAR_PTR();
	ZEND_VM_NEXT_OPCODE_CHECK_EXCEPTION();
}

ZEND_VM_HANDLER(77, ZEND_FE_RESET_R, CONST|TMP|VAR|CV, JMP_ADDR)
{
	USE_OPLINE
	zval *array_ptr, *result;

	SAVE_OPLINE();

	array_ptr = GET_OP1_ZVAL_PTR_DEREF(BP_VAR_R);
	if (EXPECTED(Z_TYPE_P(array_ptr) == IS_ARRAY)) {
		result = EX_VAR(opline->result.var);
		ZVAL_COPY_VALUE(result, array_ptr);
		if (OP1_TYPE != IS_TMP_VAR && Z_OPT_REFCOUNTED_P(result)) {
			Z_ADDREF_P(array_ptr);
		}
		Z_FE_POS_P(result) = 0;

		FREE_OP1_IF_VAR();
		ZEND_VM_NEXT_OPCODE();
	} else if (OP1_TYPE != IS_CONST && EXPECTED(Z_TYPE_P(array_ptr) == IS_OBJECT)) {
		zend_object *zobj = Z_OBJ_P(array_ptr);
		if (!zobj->ce->get_iterator) {
			HashTable *properties;

			result = EX_VAR(opline->result.var);
			ZVAL_OBJ(result, zobj);
			if (OP1_TYPE != IS_TMP_VAR) {
				GC_ADDREF(zobj);
			}
			properties = zobj->properties;
			if (properties) {
				if (UNEXPECTED(GC_REFCOUNT(properties) > 1)) {
					if (EXPECTED(!(GC_FLAGS(properties) & IS_ARRAY_IMMUTABLE))) {
						GC_DELREF(properties);
					}
					properties = zobj->properties = zend_array_dup(properties);
				}
			} else {
				properties = zobj->handlers->get_properties(zobj);
			}
			Z_FE_ITER_P(EX_VAR(opline->result.var)) = zend_hash_iterator_add(properties, 0);

			FREE_OP1_IF_VAR();
			ZEND_VM_NEXT_OPCODE_CHECK_EXCEPTION();
		} else {
			zend_bool is_empty = zend_fe_reset_iterator(array_ptr, 0 OPLINE_CC EXECUTE_DATA_CC);

			FREE_OP1();
			if (UNEXPECTED(EG(exception))) {
				HANDLE_EXCEPTION();
			} else if (is_empty) {
				ZEND_VM_JMP_EX(OP_JMP_ADDR(opline, opline->op2), 0);
			} else {
				ZEND_VM_NEXT_OPCODE();
			}
		}
	} else {
		zend_error(E_WARNING, "Invalid argument supplied for foreach()");
		ZVAL_UNDEF(EX_VAR(opline->result.var));
		Z_FE_ITER_P(EX_VAR(opline->result.var)) = (uint32_t)-1;
		FREE_OP1();
		ZEND_VM_JMP(OP_JMP_ADDR(opline, opline->op2));
	}
}

ZEND_VM_COLD_CONST_HANDLER(125, ZEND_FE_RESET_RW, CONST|TMP|VAR|CV, JMP_ADDR)
{
	USE_OPLINE
	zval *array_ptr, *array_ref;

	SAVE_OPLINE();

	if (OP1_TYPE == IS_VAR || OP1_TYPE == IS_CV) {
		array_ref = array_ptr = GET_OP1_ZVAL_PTR_PTR(BP_VAR_R);
		if (Z_ISREF_P(array_ref)) {
			array_ptr = Z_REFVAL_P(array_ref);
		}
	} else {
		array_ref = array_ptr = GET_OP1_ZVAL_PTR(BP_VAR_R);
	}

	if (EXPECTED(Z_TYPE_P(array_ptr) == IS_ARRAY)) {
		if (OP1_TYPE == IS_VAR || OP1_TYPE == IS_CV) {
			if (array_ptr == array_ref) {
				ZVAL_NEW_REF(array_ref, array_ref);
				array_ptr = Z_REFVAL_P(array_ref);
			}
			Z_ADDREF_P(array_ref);
			ZVAL_COPY_VALUE(EX_VAR(opline->result.var), array_ref);
		} else {
			array_ref = EX_VAR(opline->result.var);
			ZVAL_NEW_REF(array_ref, array_ptr);
			array_ptr = Z_REFVAL_P(array_ref);
		}
		if (OP1_TYPE == IS_CONST) {
			ZVAL_ARR(array_ptr, zend_array_dup(Z_ARRVAL_P(array_ptr)));
		} else {
			SEPARATE_ARRAY(array_ptr);
		}
		Z_FE_ITER_P(EX_VAR(opline->result.var)) = zend_hash_iterator_add(Z_ARRVAL_P(array_ptr), 0);

		if (OP1_TYPE == IS_VAR) {
			FREE_OP1_VAR_PTR();
		}
		ZEND_VM_NEXT_OPCODE();
	} else if (OP1_TYPE != IS_CONST && EXPECTED(Z_TYPE_P(array_ptr) == IS_OBJECT)) {
		if (!Z_OBJCE_P(array_ptr)->get_iterator) {
			if (OP1_TYPE == IS_VAR || OP1_TYPE == IS_CV) {
				if (array_ptr == array_ref) {
					ZVAL_NEW_REF(array_ref, array_ref);
					array_ptr = Z_REFVAL_P(array_ref);
				}
				Z_ADDREF_P(array_ref);
				ZVAL_COPY_VALUE(EX_VAR(opline->result.var), array_ref);
			} else {
				array_ptr = EX_VAR(opline->result.var);
				ZVAL_COPY_VALUE(array_ptr, array_ref);
			}
			if (Z_OBJ_P(array_ptr)->properties
			 && UNEXPECTED(GC_REFCOUNT(Z_OBJ_P(array_ptr)->properties) > 1)) {
				if (EXPECTED(!(GC_FLAGS(Z_OBJ_P(array_ptr)->properties) & IS_ARRAY_IMMUTABLE))) {
					GC_DELREF(Z_OBJ_P(array_ptr)->properties);
				}
				Z_OBJ_P(array_ptr)->properties = zend_array_dup(Z_OBJ_P(array_ptr)->properties);
			}
			Z_FE_ITER_P(EX_VAR(opline->result.var)) = zend_hash_iterator_add(Z_OBJPROP_P(array_ptr), 0);

			FREE_OP1_VAR_PTR();
			ZEND_VM_NEXT_OPCODE_CHECK_EXCEPTION();
		} else {
			zend_bool is_empty = zend_fe_reset_iterator(array_ptr, 1 OPLINE_CC EXECUTE_DATA_CC);

			if (OP1_TYPE == IS_VAR) {
				FREE_OP1_VAR_PTR();
			} else {
				FREE_OP1();
			}
			if (UNEXPECTED(EG(exception))) {
				HANDLE_EXCEPTION();
			} else if (is_empty) {
				ZEND_VM_JMP_EX(OP_JMP_ADDR(opline, opline->op2), 0);
			} else {
				ZEND_VM_NEXT_OPCODE();
			}
		}
	} else {
		zend_error(E_WARNING, "Invalid argument supplied for foreach()");
		ZVAL_UNDEF(EX_VAR(opline->result.var));
		Z_FE_ITER_P(EX_VAR(opline->result.var)) = (uint32_t)-1;
		if (OP1_TYPE == IS_VAR) {
			FREE_OP1_VAR_PTR();
		} else {
			FREE_OP1();
		}
		ZEND_VM_JMP(OP_JMP_ADDR(opline, opline->op2));
	}
}

ZEND_VM_HANDLER(78, ZEND_FE_FETCH_R, VAR, ANY, JMP_ADDR)
{
	USE_OPLINE
	zval *array;
	zval *value;
	uint32_t value_type;
	HashTable *fe_ht;
	HashPosition pos;
	Bucket *p;

	array = EX_VAR(opline->op1.var);
	SAVE_OPLINE();
	if (EXPECTED(Z_TYPE_P(array) == IS_ARRAY)) {
		fe_ht = Z_ARRVAL_P(array);
		pos = Z_FE_POS_P(array);
		p = fe_ht->arData + pos;
		while (1) {
			if (UNEXPECTED(pos >= fe_ht->nNumUsed)) {
				/* reached end of iteration */
ZEND_VM_C_LABEL(fe_fetch_r_exit):
				ZEND_VM_SET_RELATIVE_OPCODE(opline, opline->extended_value);
				ZEND_VM_CONTINUE();
			}
			value = &p->val;
			value_type = Z_TYPE_INFO_P(value);
			if (EXPECTED(value_type != IS_UNDEF)) {
				if (UNEXPECTED(value_type == IS_INDIRECT)) {
					value = Z_INDIRECT_P(value);
					value_type = Z_TYPE_INFO_P(value);
					if (EXPECTED(value_type != IS_UNDEF)) {
						break;
					}
				} else {
					break;
				}
			}
			pos++;
			p++;
		}
		Z_FE_POS_P(array) = pos + 1;
		if (RETURN_VALUE_USED(opline)) {
			if (!p->key) {
				ZVAL_LONG(EX_VAR(opline->result.var), p->h);
			} else {
				ZVAL_STR_COPY(EX_VAR(opline->result.var), p->key);
			}
		}
	} else {
		zend_object_iterator *iter;

		ZEND_ASSERT(Z_TYPE_P(array) == IS_OBJECT);
		if ((iter = zend_iterator_unwrap(array)) == NULL) {
			/* plain object */

			fe_ht = Z_OBJPROP_P(array);
			pos = zend_hash_iterator_pos(Z_FE_ITER_P(array), fe_ht);
			p = fe_ht->arData + pos;
			while (1) {
				if (UNEXPECTED(pos >= fe_ht->nNumUsed)) {
					/* reached end of iteration */
					ZEND_VM_C_GOTO(fe_fetch_r_exit);
				}

				value = &p->val;
				value_type = Z_TYPE_INFO_P(value);
				if (EXPECTED(value_type != IS_UNDEF)) {
					if (UNEXPECTED(value_type == IS_INDIRECT)) {
						value = Z_INDIRECT_P(value);
						value_type = Z_TYPE_INFO_P(value);
						if (EXPECTED(value_type != IS_UNDEF)
						 && EXPECTED(zend_check_property_access(Z_OBJ_P(array), p->key, 0) == SUCCESS)) {
							break;
						}
					} else if (EXPECTED(Z_OBJCE_P(array)->default_properties_count == 0)
							|| !p->key
							|| zend_check_property_access(Z_OBJ_P(array), p->key, 1) == SUCCESS) {
						break;
					}
				}
				pos++;
				p++;
			}
			if (RETURN_VALUE_USED(opline)) {
				if (UNEXPECTED(!p->key)) {
					ZVAL_LONG(EX_VAR(opline->result.var), p->h);
				} else if (ZSTR_VAL(p->key)[0]) {
					ZVAL_STR_COPY(EX_VAR(opline->result.var), p->key);
				} else {
					const char *class_name, *prop_name;
					size_t prop_name_len;
					zend_unmangle_property_name_ex(
						p->key, &class_name, &prop_name, &prop_name_len);
					ZVAL_STRINGL(EX_VAR(opline->result.var), prop_name, prop_name_len);
				}
			}
			EG(ht_iterators)[Z_FE_ITER_P(array)].pos = pos + 1;
		} else {
			if (EXPECTED(++iter->index > 0)) {
				/* This could cause an endless loop if index becomes zero again.
				 * In case that ever happens we need an additional flag. */
				iter->funcs->move_forward(iter);
				if (UNEXPECTED(EG(exception) != NULL)) {
					UNDEF_RESULT();
					HANDLE_EXCEPTION();
				}
				if (UNEXPECTED(iter->funcs->valid(iter) == FAILURE)) {
					/* reached end of iteration */
					if (UNEXPECTED(EG(exception) != NULL)) {
						UNDEF_RESULT();
						HANDLE_EXCEPTION();
					}
					ZEND_VM_C_GOTO(fe_fetch_r_exit);
				}
			}
			value = iter->funcs->get_current_data(iter);
			if (UNEXPECTED(EG(exception) != NULL)) {
				UNDEF_RESULT();
				HANDLE_EXCEPTION();
			}
			if (!value) {
				/* failure in get_current_data */
				ZEND_VM_C_GOTO(fe_fetch_r_exit);
			}
			if (RETURN_VALUE_USED(opline)) {
				if (iter->funcs->get_current_key) {
					iter->funcs->get_current_key(iter, EX_VAR(opline->result.var));
					if (UNEXPECTED(EG(exception) != NULL)) {
						UNDEF_RESULT();
						HANDLE_EXCEPTION();
					}
				} else {
					ZVAL_LONG(EX_VAR(opline->result.var), iter->index);
				}
			}
			value_type = Z_TYPE_INFO_P(value);
		}
	}

	if (EXPECTED(OP2_TYPE == IS_CV)) {
		zval *variable_ptr = EX_VAR(opline->op2.var);
		zend_assign_to_variable(variable_ptr, value, IS_CV, EX_USES_STRICT_TYPES());
	} else {
		zval *res = EX_VAR(opline->op2.var);
		zend_refcounted *gc = Z_COUNTED_P(value);

		ZVAL_COPY_VALUE_EX(res, value, gc, value_type);
		if (Z_TYPE_INFO_REFCOUNTED(value_type)) {
			GC_ADDREF(gc);
		}
	}
	ZEND_VM_NEXT_OPCODE_CHECK_EXCEPTION();
}

ZEND_VM_HANDLER(126, ZEND_FE_FETCH_RW, VAR, ANY, JMP_ADDR)
{
	USE_OPLINE
	zval *array;
	zval *value;
	uint32_t value_type;
	HashTable *fe_ht;
	HashPosition pos;
	Bucket *p;

	array = EX_VAR(opline->op1.var);
	SAVE_OPLINE();

	ZVAL_DEREF(array);
	if (EXPECTED(Z_TYPE_P(array) == IS_ARRAY)) {
		pos = zend_hash_iterator_pos_ex(Z_FE_ITER_P(EX_VAR(opline->op1.var)), array);
		fe_ht = Z_ARRVAL_P(array);
		p = fe_ht->arData + pos;
		while (1) {
			if (UNEXPECTED(pos >= fe_ht->nNumUsed)) {
				/* reached end of iteration */
				ZEND_VM_C_GOTO(fe_fetch_w_exit);
			}
			value = &p->val;
			value_type = Z_TYPE_INFO_P(value);
			if (EXPECTED(value_type != IS_UNDEF)) {
				if (UNEXPECTED(value_type == IS_INDIRECT)) {
					value = Z_INDIRECT_P(value);
					value_type = Z_TYPE_INFO_P(value);
					if (EXPECTED(value_type != IS_UNDEF)) {
						break;
					}
				} else {
					break;
				}
			}
			pos++;
			p++;
		}
		if (RETURN_VALUE_USED(opline)) {
			if (!p->key) {
				ZVAL_LONG(EX_VAR(opline->result.var), p->h);
			} else {
				ZVAL_STR_COPY(EX_VAR(opline->result.var), p->key);
			}
		}
		EG(ht_iterators)[Z_FE_ITER_P(EX_VAR(opline->op1.var))].pos = pos + 1;
	} else if (EXPECTED(Z_TYPE_P(array) == IS_OBJECT)) {
		zend_object_iterator *iter;

		if ((iter = zend_iterator_unwrap(array)) == NULL) {
			/* plain object */

			fe_ht = Z_OBJPROP_P(array);
			pos = zend_hash_iterator_pos(Z_FE_ITER_P(EX_VAR(opline->op1.var)), fe_ht);
			p = fe_ht->arData + pos;
			while (1) {
				if (UNEXPECTED(pos >= fe_ht->nNumUsed)) {
					/* reached end of iteration */
					ZEND_VM_C_GOTO(fe_fetch_w_exit);
				}

				value = &p->val;
				value_type = Z_TYPE_INFO_P(value);
				if (EXPECTED(value_type != IS_UNDEF)) {
					if (UNEXPECTED(value_type == IS_INDIRECT)) {
						value = Z_INDIRECT_P(value);
						value_type = Z_TYPE_INFO_P(value);
						if (EXPECTED(value_type != IS_UNDEF)
						 && EXPECTED(zend_check_property_access(Z_OBJ_P(array), p->key, 0) == SUCCESS)) {
							if ((value_type & Z_TYPE_MASK) != IS_REFERENCE) {
								zend_property_info *prop_info =
									zend_get_typed_property_info_for_slot(Z_OBJ_P(array), value);
								if (UNEXPECTED(prop_info)) {
									ZVAL_NEW_REF(value, value);
									ZEND_REF_ADD_TYPE_SOURCE(Z_REF_P(value), prop_info);
									value_type = IS_REFERENCE_EX;
								}
							}
							break;
						}
					} else if (EXPECTED(Z_OBJCE_P(array)->default_properties_count == 0)
							|| !p->key
							|| zend_check_property_access(Z_OBJ_P(array), p->key, 1) == SUCCESS) {
						break;
					}
				}
				pos++;
				p++;
			}
			if (RETURN_VALUE_USED(opline)) {
				if (UNEXPECTED(!p->key)) {
					ZVAL_LONG(EX_VAR(opline->result.var), p->h);
				} else if (ZSTR_VAL(p->key)[0]) {
					ZVAL_STR_COPY(EX_VAR(opline->result.var), p->key);
				} else {
					const char *class_name, *prop_name;
					size_t prop_name_len;
					zend_unmangle_property_name_ex(
						p->key, &class_name, &prop_name, &prop_name_len);
					ZVAL_STRINGL(EX_VAR(opline->result.var), prop_name, prop_name_len);
				}
			}
			EG(ht_iterators)[Z_FE_ITER_P(EX_VAR(opline->op1.var))].pos = pos + 1;
		} else {
			if (++iter->index > 0) {
				/* This could cause an endless loop if index becomes zero again.
				 * In case that ever happens we need an additional flag. */
				iter->funcs->move_forward(iter);
				if (UNEXPECTED(EG(exception) != NULL)) {
					UNDEF_RESULT();
					HANDLE_EXCEPTION();
				}
				if (UNEXPECTED(iter->funcs->valid(iter) == FAILURE)) {
					/* reached end of iteration */
					if (UNEXPECTED(EG(exception) != NULL)) {
						UNDEF_RESULT();
						HANDLE_EXCEPTION();
					}
					ZEND_VM_C_GOTO(fe_fetch_w_exit);
				}
			}
			value = iter->funcs->get_current_data(iter);
			if (UNEXPECTED(EG(exception) != NULL)) {
				UNDEF_RESULT();
				HANDLE_EXCEPTION();
			}
			if (!value) {
				/* failure in get_current_data */
				ZEND_VM_C_GOTO(fe_fetch_w_exit);
			}
			if (RETURN_VALUE_USED(opline)) {
				if (iter->funcs->get_current_key) {
					iter->funcs->get_current_key(iter, EX_VAR(opline->result.var));
					if (UNEXPECTED(EG(exception) != NULL)) {
						UNDEF_RESULT();
						HANDLE_EXCEPTION();
					}
				} else {
					ZVAL_LONG(EX_VAR(opline->result.var), iter->index);
				}
			}
			value_type = Z_TYPE_INFO_P(value);
		}
	} else {
		zend_error(E_WARNING, "Invalid argument supplied for foreach()");
		if (UNEXPECTED(EG(exception))) {
			UNDEF_RESULT();
			HANDLE_EXCEPTION();
		}
ZEND_VM_C_LABEL(fe_fetch_w_exit):
		ZEND_VM_SET_RELATIVE_OPCODE(opline, opline->extended_value);
		ZEND_VM_CONTINUE();
	}

	if (EXPECTED((value_type & Z_TYPE_MASK) != IS_REFERENCE)) {
		zend_refcounted *gc = Z_COUNTED_P(value);
		zval *ref;
		ZVAL_NEW_EMPTY_REF(value);
		ref = Z_REFVAL_P(value);
		ZVAL_COPY_VALUE_EX(ref, value, gc, value_type);
	}
	if (EXPECTED(OP2_TYPE == IS_CV)) {
		zval *variable_ptr = EX_VAR(opline->op2.var);
		if (EXPECTED(variable_ptr != value)) {
			zend_reference *ref;

			ref = Z_REF_P(value);
			GC_ADDREF(ref);
			i_zval_ptr_dtor(variable_ptr);
			ZVAL_REF(variable_ptr, ref);
		}
	} else {
		Z_ADDREF_P(value);
		ZVAL_REF(EX_VAR(opline->op2.var), Z_REF_P(value));
	}
	ZEND_VM_NEXT_OPCODE_CHECK_EXCEPTION();
}

ZEND_VM_HOT_HANDLER(154, ZEND_ISSET_ISEMPTY_CV, CV, UNUSED, ISSET, SPEC(ISSET))
{
	USE_OPLINE
	zval *value;

	value = EX_VAR(opline->op1.var);
	if (!(opline->extended_value & ZEND_ISEMPTY)) {
		if (Z_TYPE_P(value) > IS_NULL &&
		    (!Z_ISREF_P(value) || Z_TYPE_P(Z_REFVAL_P(value)) != IS_NULL)) {
			ZEND_VM_SMART_BRANCH_TRUE();
			ZVAL_TRUE(EX_VAR(opline->result.var));
			ZEND_VM_NEXT_OPCODE();
		} else {
			ZEND_VM_SMART_BRANCH_FALSE();
			ZVAL_FALSE(EX_VAR(opline->result.var));
			ZEND_VM_NEXT_OPCODE();
		}
	} else {
		int result;

		SAVE_OPLINE();
		result = !i_zend_is_true(value);
		if (UNEXPECTED(EG(exception))) {
			ZVAL_UNDEF(EX_VAR(opline->result.var));
			HANDLE_EXCEPTION();
		}
		ZEND_VM_SMART_BRANCH(result, 0);
		ZVAL_BOOL(EX_VAR(opline->result.var), result);
		ZEND_VM_NEXT_OPCODE();
	}
}

ZEND_VM_HANDLER(114, ZEND_ISSET_ISEMPTY_VAR, CONST|TMPVAR|CV, UNUSED, VAR_FETCH|ISSET)
{
	USE_OPLINE
	zval *value;
	int result;
	zval *varname;
	zend_string *name, *tmp_name;
	HashTable *target_symbol_table;

	SAVE_OPLINE();
	varname = GET_OP1_ZVAL_PTR(BP_VAR_IS);
	if (OP1_TYPE == IS_CONST) {
		name = Z_STR_P(varname);
	} else {
		name = zval_get_tmp_string(varname, &tmp_name);
	}

	target_symbol_table = zend_get_target_symbol_table(opline->extended_value EXECUTE_DATA_CC);
	value = zend_hash_find_ex(target_symbol_table, name, OP1_TYPE == IS_CONST);

	if (OP1_TYPE != IS_CONST) {
		zend_tmp_string_release(tmp_name);
	}
	FREE_OP1();

	if (!value) {
		result = (opline->extended_value & ZEND_ISEMPTY);
	} else {
		if (Z_TYPE_P(value) == IS_INDIRECT) {
			value = Z_INDIRECT_P(value);
		}
		if (!(opline->extended_value & ZEND_ISEMPTY)) {
			if (Z_ISREF_P(value)) {
				value = Z_REFVAL_P(value);
			}
			result = Z_TYPE_P(value) > IS_NULL;
		} else {
			result = !i_zend_is_true(value);
		}
	}

	ZEND_VM_SMART_BRANCH(result, 1);
	ZVAL_BOOL(EX_VAR(opline->result.var), result);
	ZEND_VM_NEXT_OPCODE_CHECK_EXCEPTION();
}

/* No specialization for op_types (CONST|TMPVAR|CV, UNUSED|CLASS_FETCH|CONST|VAR) */
ZEND_VM_HANDLER(180, ZEND_ISSET_ISEMPTY_STATIC_PROP, ANY, CLASS_FETCH, ISSET|CACHE_SLOT)
{
	USE_OPLINE
	zval *value;
	int result;

	SAVE_OPLINE();

	result = zend_fetch_static_property_address(&value, NULL, opline->extended_value & ~ZEND_ISEMPTY, BP_VAR_IS, 0 OPLINE_CC EXECUTE_DATA_CC);

	if (!(opline->extended_value & ZEND_ISEMPTY)) {
		result = result == SUCCESS && Z_TYPE_P(value) > IS_NULL &&
		    (!Z_ISREF_P(value) || Z_TYPE_P(Z_REFVAL_P(value)) != IS_NULL);
	} else {
		result = result != SUCCESS || !i_zend_is_true(value);
	}

	ZEND_VM_SMART_BRANCH(result, 1);
	ZVAL_BOOL(EX_VAR(opline->result.var), result);
	ZEND_VM_NEXT_OPCODE_CHECK_EXCEPTION();
}

ZEND_VM_COLD_CONSTCONST_HANDLER(115, ZEND_ISSET_ISEMPTY_DIM_OBJ, CONST|TMPVAR|CV, CONST|TMPVAR|CV, ISSET)
{
	USE_OPLINE
	zval *container;
	int result;
	zend_ulong hval;
	zval *offset;

	SAVE_OPLINE();
	container = GET_OP1_OBJ_ZVAL_PTR_UNDEF(BP_VAR_IS);
	offset = GET_OP2_ZVAL_PTR_UNDEF(BP_VAR_R);

	if (EXPECTED(Z_TYPE_P(container) == IS_ARRAY)) {
		HashTable *ht;
		zval *value;
		zend_string *str;

ZEND_VM_C_LABEL(isset_dim_obj_array):
		ht = Z_ARRVAL_P(container);
ZEND_VM_C_LABEL(isset_again):
		if (EXPECTED(Z_TYPE_P(offset) == IS_STRING)) {
			str = Z_STR_P(offset);
			if (OP2_TYPE != IS_CONST) {
				if (ZEND_HANDLE_NUMERIC(str, hval)) {
					ZEND_VM_C_GOTO(num_index_prop);
				}
			}
			value = zend_hash_find_ex_ind(ht, str, OP2_TYPE == IS_CONST);
		} else if (EXPECTED(Z_TYPE_P(offset) == IS_LONG)) {
			hval = Z_LVAL_P(offset);
ZEND_VM_C_LABEL(num_index_prop):
			value = zend_hash_index_find(ht, hval);
		} else if ((OP2_TYPE & (IS_VAR|IS_CV)) && EXPECTED(Z_ISREF_P(offset))) {
			offset = Z_REFVAL_P(offset);
			ZEND_VM_C_GOTO(isset_again);
		} else {
			value = zend_find_array_dim_slow(ht, offset EXECUTE_DATA_CC);
		}

		if (!(opline->extended_value & ZEND_ISEMPTY)) {
			/* > IS_NULL means not IS_UNDEF and not IS_NULL */
			result = value != NULL && Z_TYPE_P(value) > IS_NULL &&
			    (!Z_ISREF_P(value) || Z_TYPE_P(Z_REFVAL_P(value)) != IS_NULL);

			if (OP1_TYPE & (IS_CONST|IS_CV)) {
				/* avoid exception check */
				FREE_OP2();
				ZEND_VM_SMART_BRANCH(result, 0);
				ZVAL_BOOL(EX_VAR(opline->result.var), result);
				ZEND_VM_NEXT_OPCODE();
			}
		} else {
			result = (value == NULL || !i_zend_is_true(value));
		}
		ZEND_VM_C_GOTO(isset_dim_obj_exit);
	} else if ((OP1_TYPE & (IS_VAR|IS_CV)) && EXPECTED(Z_ISREF_P(container))) {
		container = Z_REFVAL_P(container);
		if (EXPECTED(Z_TYPE_P(container) == IS_ARRAY)) {
			ZEND_VM_C_GOTO(isset_dim_obj_array);
		}
	}

	if (OP2_TYPE == IS_CONST && Z_EXTRA_P(offset) == ZEND_EXTRA_VALUE) {
		offset++;
	}
	if (!(opline->extended_value & ZEND_ISEMPTY)) {
		result = zend_isset_dim_slow(container, offset EXECUTE_DATA_CC);
	} else {
		result = zend_isempty_dim_slow(container, offset EXECUTE_DATA_CC);
	}

ZEND_VM_C_LABEL(isset_dim_obj_exit):
	FREE_OP2();
	FREE_OP1();
	ZEND_VM_SMART_BRANCH(result, 1);
	ZVAL_BOOL(EX_VAR(opline->result.var), result);
	ZEND_VM_NEXT_OPCODE_CHECK_EXCEPTION();
}

ZEND_VM_COLD_CONST_HANDLER(148, ZEND_ISSET_ISEMPTY_PROP_OBJ, CONST|TMPVAR|UNUSED|THIS|CV, CONST|TMPVAR|CV, ISSET|CACHE_SLOT)
{
	USE_OPLINE
	zval *container;
	int result;
	zval *offset;
	zend_string *name, *tmp_name;

	SAVE_OPLINE();
	container = GET_OP1_OBJ_ZVAL_PTR(BP_VAR_IS);

	if (OP1_TYPE == IS_UNUSED && UNEXPECTED(Z_TYPE_P(container) == IS_UNDEF)) {
		ZEND_VM_DISPATCH_TO_HELPER(zend_this_not_in_object_context_helper);
	}

	offset = GET_OP2_ZVAL_PTR(BP_VAR_R);

	if (OP1_TYPE == IS_CONST ||
	    (OP1_TYPE != IS_UNUSED && UNEXPECTED(Z_TYPE_P(container) != IS_OBJECT))) {
		if ((OP1_TYPE & (IS_VAR|IS_CV)) && Z_ISREF_P(container)) {
			container = Z_REFVAL_P(container);
			if (UNEXPECTED(Z_TYPE_P(container) != IS_OBJECT)) {
				result = (opline->extended_value & ZEND_ISEMPTY);
				ZEND_VM_C_GOTO(isset_object_finish);
			}
		} else {
			result = (opline->extended_value & ZEND_ISEMPTY);
			ZEND_VM_C_GOTO(isset_object_finish);
		}
	}

	if (OP2_TYPE == IS_CONST) {
		name = Z_STR_P(offset);
	} else {
		name = zval_try_get_tmp_string(offset, &tmp_name);
		if (UNEXPECTED(!name)) {
			result = 0;
			ZEND_VM_C_GOTO(isset_object_finish);
		}
	}

	result =
		(opline->extended_value & ZEND_ISEMPTY) ^
		Z_OBJ_HT_P(container)->has_property(Z_OBJ_P(container), name, (opline->extended_value & ZEND_ISEMPTY), ((OP2_TYPE == IS_CONST) ? CACHE_ADDR(opline->extended_value & ~ZEND_ISEMPTY) : NULL));

	if (OP2_TYPE != IS_CONST) {
		zend_tmp_string_release(tmp_name);
	}

ZEND_VM_C_LABEL(isset_object_finish):
	FREE_OP2();
	FREE_OP1();
	ZEND_VM_SMART_BRANCH(result, 1);
	ZVAL_BOOL(EX_VAR(opline->result.var), result);
	ZEND_VM_NEXT_OPCODE_CHECK_EXCEPTION();
}

ZEND_VM_HANDLER(194, ZEND_ARRAY_KEY_EXISTS, CV|TMPVAR|CONST, CV|TMPVAR|CONST)
{
	USE_OPLINE

	zval *key, *subject;
	HashTable *ht;
	uint32_t result;

	SAVE_OPLINE();

	key = GET_OP1_ZVAL_PTR_UNDEF(BP_VAR_R);
	subject = GET_OP2_ZVAL_PTR_UNDEF(BP_VAR_R);

	if (EXPECTED(Z_TYPE_P(subject) == IS_ARRAY)) {
ZEND_VM_C_LABEL(array_key_exists_array):
		ht = Z_ARRVAL_P(subject);
		result = zend_array_key_exists_fast(ht, key OPLINE_CC EXECUTE_DATA_CC);
	} else {
		if ((OP2_TYPE & (IS_VAR|IS_CV)) && EXPECTED(Z_ISREF_P(subject))) {
			subject = Z_REFVAL_P(subject);
			if (EXPECTED(Z_TYPE_P(subject) == IS_ARRAY)) {
				ZEND_VM_C_GOTO(array_key_exists_array);
			}
		}
		result = zend_array_key_exists_slow(subject, key OPLINE_CC EXECUTE_DATA_CC);
	}

	FREE_OP2();
	FREE_OP1();
	ZEND_VM_SMART_BRANCH(result == IS_TRUE, 1);
	Z_TYPE_INFO_P(EX_VAR(opline->result.var)) = result;
	ZEND_VM_NEXT_OPCODE_CHECK_EXCEPTION();
}

/* No specialization for op_types (CONST|TMPVAR|UNUSED|CV, ANY) */
ZEND_VM_COLD_HANDLER(79, ZEND_EXIT, ANY, ANY)
{
	USE_OPLINE

	SAVE_OPLINE();
	if (OP1_TYPE != IS_UNUSED) {
		zval *ptr = GET_OP1_ZVAL_PTR(BP_VAR_R);

		do {
			if (Z_TYPE_P(ptr) == IS_LONG) {
				EG(exit_status) = Z_LVAL_P(ptr);
			} else {
				if ((OP1_TYPE & (IS_VAR|IS_CV)) && Z_ISREF_P(ptr)) {
					ptr = Z_REFVAL_P(ptr);
					if (Z_TYPE_P(ptr) == IS_LONG) {
						EG(exit_status) = Z_LVAL_P(ptr);
						break;
					}
				}
				zend_print_zval(ptr, 0);
			}
		} while (0);
		FREE_OP1();
	}
	zend_bailout();
	ZEND_VM_NEXT_OPCODE(); /* Never reached */
}

ZEND_VM_HANDLER(57, ZEND_BEGIN_SILENCE, ANY, ANY)
{
	USE_OPLINE

	ZVAL_LONG(EX_VAR(opline->result.var), EG(error_reporting));

	if (!E_HAS_ONLY_FATAL_ERRORS(EG(error_reporting))) {
		do {
			/* Do not silence fatal errors */
			EG(error_reporting) &= E_FATAL_ERRORS;
			if (!EG(error_reporting_ini_entry)) {
				zval *zv = zend_hash_find_ex(EG(ini_directives), ZSTR_KNOWN(ZEND_STR_ERROR_REPORTING), 1);
				if (zv) {
					EG(error_reporting_ini_entry) = (zend_ini_entry *)Z_PTR_P(zv);
				} else {
					break;
				}
			}
			if (!EG(error_reporting_ini_entry)->modified) {
				if (!EG(modified_ini_directives)) {
					ALLOC_HASHTABLE(EG(modified_ini_directives));
					zend_hash_init(EG(modified_ini_directives), 8, NULL, NULL, 0);
				}
				if (EXPECTED(zend_hash_add_ptr(EG(modified_ini_directives), ZSTR_KNOWN(ZEND_STR_ERROR_REPORTING), EG(error_reporting_ini_entry)) != NULL)) {
					EG(error_reporting_ini_entry)->orig_value = EG(error_reporting_ini_entry)->value;
					EG(error_reporting_ini_entry)->orig_modifiable = EG(error_reporting_ini_entry)->modifiable;
					EG(error_reporting_ini_entry)->modified = 1;
				}
			}
		} while (0);
	}
	ZEND_VM_NEXT_OPCODE();
}

ZEND_VM_HANDLER(58, ZEND_END_SILENCE, TMP, ANY)
{
	USE_OPLINE

	if (E_HAS_ONLY_FATAL_ERRORS(EG(error_reporting))
			&& !E_HAS_ONLY_FATAL_ERRORS(Z_LVAL_P(EX_VAR(opline->op1.var)))) {
		EG(error_reporting) = Z_LVAL_P(EX_VAR(opline->op1.var));
	}
	ZEND_VM_NEXT_OPCODE();
}

ZEND_VM_COLD_CONST_HANDLER(152, ZEND_JMP_SET, CONST|TMP|VAR|CV, JMP_ADDR)
{
	USE_OPLINE
	zval *value;
	zval *ref = NULL;
	int ret;

	SAVE_OPLINE();
	value = GET_OP1_ZVAL_PTR(BP_VAR_R);

	if ((OP1_TYPE == IS_VAR || OP1_TYPE == IS_CV) && Z_ISREF_P(value)) {
		if (OP1_TYPE == IS_VAR) {
			ref = value;
		}
		value = Z_REFVAL_P(value);
	}

	ret = i_zend_is_true(value);

	if (UNEXPECTED(EG(exception))) {
		FREE_OP1();
		ZVAL_UNDEF(EX_VAR(opline->result.var));
		HANDLE_EXCEPTION();
	}

	if (ret) {
		zval *result = EX_VAR(opline->result.var);

		ZVAL_COPY_VALUE(result, value);
		if (OP1_TYPE == IS_CONST) {
			if (UNEXPECTED(Z_OPT_REFCOUNTED_P(result))) Z_ADDREF_P(result);
		} else if (OP1_TYPE == IS_CV) {
			if (Z_OPT_REFCOUNTED_P(result)) Z_ADDREF_P(result);
		} else if (OP1_TYPE == IS_VAR && ref) {
			zend_reference *r = Z_REF_P(ref);

			if (UNEXPECTED(GC_DELREF(r) == 0)) {
				efree_size(r, sizeof(zend_reference));
			} else if (Z_OPT_REFCOUNTED_P(result)) {
				Z_ADDREF_P(result);
			}
		}
		ZEND_VM_JMP_EX(OP_JMP_ADDR(opline, opline->op2), 0);
	}

	FREE_OP1();
	ZEND_VM_NEXT_OPCODE();
}

ZEND_VM_COLD_CONST_HANDLER(169, ZEND_COALESCE, CONST|TMP|VAR|CV, JMP_ADDR)
{
	USE_OPLINE
	zval *value;
	zval *ref = NULL;

	SAVE_OPLINE();
	value = GET_OP1_ZVAL_PTR(BP_VAR_IS);

	if ((OP1_TYPE & (IS_VAR|IS_CV)) && Z_ISREF_P(value)) {
		if (OP1_TYPE & IS_VAR) {
			ref = value;
		}
		value = Z_REFVAL_P(value);
	}

	if (Z_TYPE_P(value) > IS_NULL) {
		zval *result = EX_VAR(opline->result.var);
		ZVAL_COPY_VALUE(result, value);
		if (OP1_TYPE == IS_CONST) {
			if (UNEXPECTED(Z_OPT_REFCOUNTED_P(result))) Z_ADDREF_P(result);
		} else if (OP1_TYPE == IS_CV) {
			if (Z_OPT_REFCOUNTED_P(result)) Z_ADDREF_P(result);
		} else if ((OP1_TYPE & IS_VAR) && ref) {
			zend_reference *r = Z_REF_P(ref);

			if (UNEXPECTED(GC_DELREF(r) == 0)) {
				efree_size(r, sizeof(zend_reference));
			} else if (Z_OPT_REFCOUNTED_P(result)) {
				Z_ADDREF_P(result);
			}
		}
		ZEND_VM_JMP_EX(OP_JMP_ADDR(opline, opline->op2), 0);
	}

	FREE_OP1();
	ZEND_VM_NEXT_OPCODE();
}

ZEND_VM_HOT_HANDLER(31, ZEND_QM_ASSIGN, CONST|TMP|VAR|CV, ANY)
{
	USE_OPLINE
	zval *value;
	zval *result = EX_VAR(opline->result.var);

	value = GET_OP1_ZVAL_PTR_UNDEF(BP_VAR_R);
	if (OP1_TYPE == IS_CV && UNEXPECTED(Z_TYPE_P(value) == IS_UNDEF)) {
		SAVE_OPLINE();
		ZVAL_UNDEFINED_OP1();
		ZVAL_NULL(result);
		ZEND_VM_NEXT_OPCODE_CHECK_EXCEPTION();
	}

	if (OP1_TYPE == IS_CV) {
		ZVAL_COPY_DEREF(result, value);
	} else if (OP1_TYPE == IS_VAR) {
		if (UNEXPECTED(Z_ISREF_P(value))) {
			ZVAL_COPY_VALUE(result, Z_REFVAL_P(value));
			if (UNEXPECTED(Z_DELREF_P(value) == 0)) {
				efree_size(Z_REF_P(value), sizeof(zend_reference));
			} else if (Z_OPT_REFCOUNTED_P(result)) {
				Z_ADDREF_P(result);
			}
		} else {
			ZVAL_COPY_VALUE(result, value);
		}
	} else {
		ZVAL_COPY_VALUE(result, value);
		if (OP1_TYPE == IS_CONST) {
			if (UNEXPECTED(Z_OPT_REFCOUNTED_P(result))) {
				Z_ADDREF_P(result);
			}
		}
	}
	ZEND_VM_NEXT_OPCODE();
}

ZEND_VM_COLD_HANDLER(101, ZEND_EXT_STMT, ANY, ANY)
{
	USE_OPLINE

	if (!EG(no_extensions)) {
		SAVE_OPLINE();
		zend_llist_apply_with_argument(&zend_extensions, (llist_apply_with_arg_func_t) zend_extension_statement_handler, execute_data);
		ZEND_VM_NEXT_OPCODE_CHECK_EXCEPTION();
	}
	ZEND_VM_NEXT_OPCODE();
}

ZEND_VM_COLD_HANDLER(102, ZEND_EXT_FCALL_BEGIN, ANY, ANY)
{
	USE_OPLINE

	if (!EG(no_extensions)) {
		SAVE_OPLINE();
		zend_llist_apply_with_argument(&zend_extensions, (llist_apply_with_arg_func_t) zend_extension_fcall_begin_handler, execute_data);
		ZEND_VM_NEXT_OPCODE_CHECK_EXCEPTION();
	}
	ZEND_VM_NEXT_OPCODE();
}

ZEND_VM_COLD_HANDLER(103, ZEND_EXT_FCALL_END, ANY, ANY)
{
	USE_OPLINE

	if (!EG(no_extensions)) {
		SAVE_OPLINE();
		zend_llist_apply_with_argument(&zend_extensions, (llist_apply_with_arg_func_t) zend_extension_fcall_end_handler, execute_data);
		ZEND_VM_NEXT_OPCODE_CHECK_EXCEPTION();
	}
	ZEND_VM_NEXT_OPCODE();
}

ZEND_VM_HANDLER(144, ZEND_DECLARE_CLASS, CONST, ANY)
{
	USE_OPLINE

	SAVE_OPLINE();
	do_bind_class(RT_CONSTANT(opline, opline->op1), (OP2_TYPE == IS_CONST) ? Z_STR_P(RT_CONSTANT(opline, opline->op2)) : NULL);
	ZEND_VM_NEXT_OPCODE_CHECK_EXCEPTION();
}

ZEND_VM_HANDLER(145, ZEND_DECLARE_CLASS_DELAYED, CONST, CONST)
{
	USE_OPLINE
	zval *lcname, *zv;
	zend_class_entry *ce;

	ce = CACHED_PTR(opline->extended_value);
	if (ce == NULL) {
		lcname = RT_CONSTANT(opline, opline->op1);
		zv = zend_hash_find_ex(EG(class_table), Z_STR_P(lcname + 1), 1);
		if (zv) {
			SAVE_OPLINE();
			ce = Z_CE_P(zv);
			zv = zend_hash_set_bucket_key(EG(class_table), (Bucket*)zv, Z_STR_P(lcname));
			if (UNEXPECTED(!zv)) {
				zend_error_noreturn(E_COMPILE_ERROR, "Cannot declare %s %s, because the name is already in use", zend_get_object_type(ce), ZSTR_VAL(ce->name));
			} else {
				if (zend_do_link_class(ce, Z_STR_P(RT_CONSTANT(opline, opline->op2))) == FAILURE) {
					zend_hash_set_bucket_key(EG(class_table), (Bucket *) zv, Z_STR_P(lcname + 1));
					HANDLE_EXCEPTION();
				}
			}
		}
		CACHE_PTR(opline->extended_value, ce);
	}
	ZEND_VM_NEXT_OPCODE();
}

ZEND_VM_HANDLER(146, ZEND_DECLARE_ANON_CLASS, ANY, ANY, CACHE_SLOT)
{
	zval *zv;
	zend_class_entry *ce;
	USE_OPLINE

	ce = CACHED_PTR(opline->extended_value);
	if (UNEXPECTED(ce == NULL)) {
		zend_string *rtd_key = Z_STR_P(RT_CONSTANT(opline, opline->op1));
		zv = zend_hash_find_ex(EG(class_table), rtd_key, 1);
		ZEND_ASSERT(zv != NULL);
		ce = Z_CE_P(zv);
		if (!(ce->ce_flags & ZEND_ACC_LINKED)) {
			SAVE_OPLINE();
			if (zend_do_link_class(ce, (OP2_TYPE == IS_CONST) ? Z_STR_P(RT_CONSTANT(opline, opline->op2)) : NULL) == FAILURE) {
				zend_hash_set_bucket_key(EG(class_table), (Bucket *) zv, rtd_key);
				HANDLE_EXCEPTION();
			}
		}
		CACHE_PTR(opline->extended_value, ce);
	}
	Z_CE_P(EX_VAR(opline->result.var)) = ce;
	ZEND_VM_NEXT_OPCODE();
}

ZEND_VM_HANDLER(141, ZEND_DECLARE_FUNCTION, ANY, ANY)
{
	USE_OPLINE

	SAVE_OPLINE();
	do_bind_function(RT_CONSTANT(opline, opline->op1));
	ZEND_VM_NEXT_OPCODE_CHECK_EXCEPTION();
}

ZEND_VM_HANDLER(105, ZEND_TICKS, ANY, ANY, NUM)
{
	USE_OPLINE

	if ((uint32_t)++EG(ticks_count) >= opline->extended_value) {
		EG(ticks_count) = 0;
		if (zend_ticks_function) {
			SAVE_OPLINE();
			zend_ticks_function(opline->extended_value);
			ZEND_VM_NEXT_OPCODE_CHECK_EXCEPTION();
		}
	}
	ZEND_VM_NEXT_OPCODE();
}

ZEND_VM_HANDLER(138, ZEND_INSTANCEOF, TMPVAR|CV, UNUSED|CLASS_FETCH|CONST|VAR, CACHE_SLOT)
{
	USE_OPLINE
	zval *expr;
	zend_bool result;

	SAVE_OPLINE();
	expr = GET_OP1_ZVAL_PTR_UNDEF(BP_VAR_R);

ZEND_VM_C_LABEL(try_instanceof):
	if (Z_TYPE_P(expr) == IS_OBJECT) {
		zend_class_entry *ce;

		if (OP2_TYPE == IS_CONST) {
			ce = CACHED_PTR(opline->extended_value);
			if (UNEXPECTED(ce == NULL)) {
				ce = zend_fetch_class_by_name(Z_STR_P(RT_CONSTANT(opline, opline->op2)), Z_STR_P(RT_CONSTANT(opline, opline->op2) + 1), ZEND_FETCH_CLASS_NO_AUTOLOAD);
				if (EXPECTED(ce)) {
					CACHE_PTR(opline->extended_value, ce);
				}
			}
		} else if (OP2_TYPE == IS_UNUSED) {
			ce = zend_fetch_class(NULL, opline->op2.num);
			if (UNEXPECTED(ce == NULL)) {
				ZEND_ASSERT(EG(exception));
				FREE_OP1();
				ZVAL_UNDEF(EX_VAR(opline->result.var));
				HANDLE_EXCEPTION();
			}
		} else {
			ce = Z_CE_P(EX_VAR(opline->op2.var));
		}
		result = ce && instanceof_function(Z_OBJCE_P(expr), ce);
	} else if ((OP1_TYPE & (IS_VAR|IS_CV)) && Z_TYPE_P(expr) == IS_REFERENCE) {
		expr = Z_REFVAL_P(expr);
		ZEND_VM_C_GOTO(try_instanceof);
	} else {
		if (OP1_TYPE == IS_CV && UNEXPECTED(Z_TYPE_P(expr) == IS_UNDEF)) {
			ZVAL_UNDEFINED_OP1();
		}
		result = 0;
	}
	FREE_OP1();
	ZEND_VM_SMART_BRANCH(result, 1);
	ZVAL_BOOL(EX_VAR(opline->result.var), result);
	ZEND_VM_NEXT_OPCODE_CHECK_EXCEPTION();
}

ZEND_VM_HOT_HANDLER(104, ZEND_EXT_NOP, ANY, ANY)
{
	USE_OPLINE

	ZEND_VM_NEXT_OPCODE();
}

ZEND_VM_HOT_HANDLER(0, ZEND_NOP, ANY, ANY)
{
	USE_OPLINE

	ZEND_VM_NEXT_OPCODE();
}

ZEND_VM_HELPER(zend_dispatch_try_catch_finally_helper, ANY, ANY, uint32_t try_catch_offset, uint32_t op_num)
{
	/* May be NULL during generator closing (only finally blocks are executed) */
	zend_object *ex = EG(exception);

	/* Walk try/catch/finally structures upwards, performing the necessary actions */
	while (try_catch_offset != (uint32_t) -1) {
		zend_try_catch_element *try_catch =
			&EX(func)->op_array.try_catch_array[try_catch_offset];

		if (op_num < try_catch->catch_op && ex) {
			/* Go to catch block */
			cleanup_live_vars(execute_data, op_num, try_catch->catch_op);
			ZEND_VM_JMP_EX(&EX(func)->op_array.opcodes[try_catch->catch_op], 0);

		} else if (op_num < try_catch->finally_op) {
			/* Go to finally block */
			zval *fast_call = EX_VAR(EX(func)->op_array.opcodes[try_catch->finally_end].op1.var);
			cleanup_live_vars(execute_data, op_num, try_catch->finally_op);
			Z_OBJ_P(fast_call) = EG(exception);
			EG(exception) = NULL;
			Z_OPLINE_NUM_P(fast_call) = (uint32_t)-1;
			ZEND_VM_JMP_EX(&EX(func)->op_array.opcodes[try_catch->finally_op], 0);

		} else if (op_num < try_catch->finally_end) {
			zval *fast_call = EX_VAR(EX(func)->op_array.opcodes[try_catch->finally_end].op1.var);

			/* cleanup incomplete RETURN statement */
			if (Z_OPLINE_NUM_P(fast_call) != (uint32_t)-1
			 && (EX(func)->op_array.opcodes[Z_OPLINE_NUM_P(fast_call)].op2_type & (IS_TMP_VAR | IS_VAR))) {
				zval *return_value = EX_VAR(EX(func)->op_array.opcodes[Z_OPLINE_NUM_P(fast_call)].op2.var);

				zval_ptr_dtor(return_value);
			}

			/* Chain potential exception from wrapping finally block */
			if (Z_OBJ_P(fast_call)) {
				if (ex) {
					zend_exception_set_previous(ex, Z_OBJ_P(fast_call));
				} else {
					EG(exception) = Z_OBJ_P(fast_call);
				}
				ex = Z_OBJ_P(fast_call);
			}
		}

		try_catch_offset--;
	}

	/* Uncaught exception */
	cleanup_live_vars(execute_data, op_num, 0);
	if (UNEXPECTED((EX_CALL_INFO() & ZEND_CALL_GENERATOR) != 0)) {
		zend_generator *generator = zend_get_running_generator(EXECUTE_DATA_C);
		zend_generator_close(generator, 1);
		ZEND_VM_RETURN();
	} else {
		/* We didn't execute RETURN, and have to initialize return_value */
		if (EX(return_value)) {
			ZVAL_UNDEF(EX(return_value));
		}
		ZEND_VM_DISPATCH_TO_HELPER(zend_leave_helper);
	}
}

ZEND_VM_HANDLER(149, ZEND_HANDLE_EXCEPTION, ANY, ANY)
{
	const zend_op *throw_op = EG(opline_before_exception);
	uint32_t throw_op_num = throw_op - EX(func)->op_array.opcodes;
	int i, current_try_catch_offset = -1;

	if ((throw_op->opcode == ZEND_FREE || throw_op->opcode == ZEND_FE_FREE)
		&& throw_op->extended_value & ZEND_FREE_ON_RETURN) {
		/* exceptions thrown because of loop var destruction on return/break/...
		 * are logically thrown at the end of the foreach loop, so adjust the
		 * throw_op_num.
		 */
		const zend_live_range *range = find_live_range(
			&EX(func)->op_array, throw_op_num, throw_op->op1.var);
		throw_op_num = range->end;
	}

	/* Find the innermost try/catch/finally the exception was thrown in */
	for (i = 0; i < EX(func)->op_array.last_try_catch; i++) {
		zend_try_catch_element *try_catch = &EX(func)->op_array.try_catch_array[i];
		if (try_catch->try_op > throw_op_num) {
			/* further blocks will not be relevant... */
			break;
		}
		if (throw_op_num < try_catch->catch_op || throw_op_num < try_catch->finally_end) {
			current_try_catch_offset = i;
		}
	}

	cleanup_unfinished_calls(execute_data, throw_op_num);

	if (throw_op->result_type & (IS_VAR | IS_TMP_VAR)) {
		switch (throw_op->opcode) {
			case ZEND_ADD_ARRAY_ELEMENT:
			case ZEND_ADD_ARRAY_UNPACK:
			case ZEND_ROPE_INIT:
			case ZEND_ROPE_ADD:
				break; /* exception while building structures, live range handling will free those */

			case ZEND_FETCH_CLASS:
			case ZEND_DECLARE_ANON_CLASS:
				break; /* return value is zend_class_entry pointer */

			default:
				zval_ptr_dtor_nogc(EX_VAR(throw_op->result.var));
		}
	}

	ZEND_VM_DISPATCH_TO_HELPER(zend_dispatch_try_catch_finally_helper, try_catch_offset, current_try_catch_offset, op_num, throw_op_num);
}

ZEND_VM_HANDLER(150, ZEND_USER_OPCODE, ANY, ANY)
{
	USE_OPLINE
	int ret;

	SAVE_OPLINE();
	ret = zend_user_opcode_handlers[opline->opcode](execute_data);
	opline = EX(opline);

	switch (ret) {
		case ZEND_USER_OPCODE_CONTINUE:
			ZEND_VM_CONTINUE();
		case ZEND_USER_OPCODE_RETURN:
			if (UNEXPECTED((EX_CALL_INFO() & ZEND_CALL_GENERATOR) != 0)) {
				zend_generator *generator = zend_get_running_generator(EXECUTE_DATA_C);
				zend_generator_close(generator, 1);
				ZEND_VM_RETURN();
			} else {
				ZEND_VM_DISPATCH_TO_HELPER(zend_leave_helper);
			}
		case ZEND_USER_OPCODE_ENTER:
			ZEND_VM_ENTER();
		case ZEND_USER_OPCODE_LEAVE:
			ZEND_VM_LEAVE();
		case ZEND_USER_OPCODE_DISPATCH:
			ZEND_VM_DISPATCH(opline->opcode, opline);
		default:
			ZEND_VM_DISPATCH((zend_uchar)(ret & 0xff), opline);
	}
}

ZEND_VM_HANDLER(143, ZEND_DECLARE_CONST, CONST, CONST)
{
	USE_OPLINE
	zval *name;
	zval *val;
	zend_constant c;

	SAVE_OPLINE();
	name  = GET_OP1_ZVAL_PTR(BP_VAR_R);
	val   = GET_OP2_ZVAL_PTR(BP_VAR_R);

	ZVAL_COPY(&c.value, val);
	if (Z_OPT_CONSTANT(c.value)) {
		if (UNEXPECTED(zval_update_constant_ex(&c.value, EX(func)->op_array.scope) != SUCCESS)) {
			zval_ptr_dtor_nogc(&c.value);
			FREE_OP1();
			FREE_OP2();
			HANDLE_EXCEPTION();
		}
	}
	/* non persistent, case sensitive */
	ZEND_CONSTANT_SET_FLAGS(&c, CONST_CS, PHP_USER_CONSTANT);
	c.name = zend_string_copy(Z_STR_P(name));

	if (zend_register_constant(&c) == FAILURE) {
	}

	FREE_OP1();
	FREE_OP2();
	ZEND_VM_NEXT_OPCODE_CHECK_EXCEPTION();
}

ZEND_VM_HANDLER(142, ZEND_DECLARE_LAMBDA_FUNCTION, CONST, UNUSED, CACHE_SLOT)
{
	USE_OPLINE
	zend_function *func;
	zval *zfunc;
	zval *object;
	zend_class_entry *called_scope;

	func = CACHED_PTR(opline->extended_value);
	if (UNEXPECTED(func == NULL)) {
		zfunc = zend_hash_find_ex(EG(function_table), Z_STR_P(RT_CONSTANT(opline, opline->op1)), 1);
		ZEND_ASSERT(zfunc != NULL);
		func = Z_FUNC_P(zfunc);
		ZEND_ASSERT(func->type == ZEND_USER_FUNCTION);
		CACHE_PTR(opline->extended_value, func);
	}

	if (Z_TYPE(EX(This)) == IS_OBJECT) {
		called_scope = Z_OBJCE(EX(This));
		if (UNEXPECTED((func->common.fn_flags & ZEND_ACC_STATIC) ||
				(EX(func)->common.fn_flags & ZEND_ACC_STATIC))) {
			object = NULL;
		} else {
			object = &EX(This);
		}
	} else {
		called_scope = Z_CE(EX(This));
		object = NULL;
	}
	zend_create_closure(EX_VAR(opline->result.var), func,
		EX(func)->op_array.scope, called_scope, object);

	ZEND_VM_NEXT_OPCODE();
}

ZEND_VM_HANDLER(156, ZEND_SEPARATE, VAR, UNUSED)
{
	USE_OPLINE
	zval *var_ptr;

	var_ptr = EX_VAR(opline->op1.var);
	if (UNEXPECTED(Z_ISREF_P(var_ptr))) {
		if (UNEXPECTED(Z_REFCOUNT_P(var_ptr) == 1)) {
			ZVAL_UNREF(var_ptr);
		}
	}

	ZEND_VM_NEXT_OPCODE();
}

ZEND_VM_COLD_HELPER(zend_yield_in_closed_generator_helper, ANY, ANY)
{
	USE_OPLINE

	SAVE_OPLINE();
	zend_throw_error(NULL, "Cannot yield from finally in a force-closed generator");
	FREE_UNFETCHED_OP2();
	FREE_UNFETCHED_OP1();
	UNDEF_RESULT();
	HANDLE_EXCEPTION();
}

ZEND_VM_HANDLER(160, ZEND_YIELD, CONST|TMP|VAR|CV|UNUSED, CONST|TMP|VAR|CV|UNUSED, SRC)
{
	USE_OPLINE

	zend_generator *generator = zend_get_running_generator(EXECUTE_DATA_C);

	SAVE_OPLINE();
	if (UNEXPECTED(generator->flags & ZEND_GENERATOR_FORCED_CLOSE)) {
		ZEND_VM_DISPATCH_TO_HELPER(zend_yield_in_closed_generator_helper);
	}

	/* Destroy the previously yielded value */
	zval_ptr_dtor(&generator->value);

	/* Destroy the previously yielded key */
	zval_ptr_dtor(&generator->key);

	/* Set the new yielded value */
	if (OP1_TYPE != IS_UNUSED) {
		if (UNEXPECTED(EX(func)->op_array.fn_flags & ZEND_ACC_RETURN_REFERENCE)) {
			/* Constants and temporary variables aren't yieldable by reference,
			 * but we still allow them with a notice. */
			if (OP1_TYPE & (IS_CONST|IS_TMP_VAR)) {
				zval *value;

				zend_error(E_NOTICE, "Only variable references should be yielded by reference");

				value = GET_OP1_ZVAL_PTR(BP_VAR_R);
				ZVAL_COPY_VALUE(&generator->value, value);
				if (OP1_TYPE == IS_CONST) {
					if (UNEXPECTED(Z_OPT_REFCOUNTED(generator->value))) {
						Z_ADDREF(generator->value);
					}
				}
			} else {
				zval *value_ptr = GET_OP1_ZVAL_PTR_PTR(BP_VAR_W);

				/* If a function call result is yielded and the function did
				 * not return by reference we throw a notice. */
				do {
					if (OP1_TYPE == IS_VAR) {
						ZEND_ASSERT(value_ptr != &EG(uninitialized_zval));
						if (opline->extended_value == ZEND_RETURNS_FUNCTION
						 && !Z_ISREF_P(value_ptr)) {
							zend_error(E_NOTICE, "Only variable references should be yielded by reference");
							ZVAL_COPY(&generator->value, value_ptr);
							break;
						}
					}
					if (Z_ISREF_P(value_ptr)) {
						Z_ADDREF_P(value_ptr);
					} else {
						ZVAL_MAKE_REF_EX(value_ptr, 2);
					}
					ZVAL_REF(&generator->value, Z_REF_P(value_ptr));
				} while (0);

				FREE_OP1_VAR_PTR();
			}
		} else {
			zval *value = GET_OP1_ZVAL_PTR(BP_VAR_R);

			/* Consts, temporary variables and references need copying */
			if (OP1_TYPE == IS_CONST) {
				ZVAL_COPY_VALUE(&generator->value, value);
				if (UNEXPECTED(Z_OPT_REFCOUNTED(generator->value))) {
					Z_ADDREF(generator->value);
				}
			} else if (OP1_TYPE == IS_TMP_VAR) {
				ZVAL_COPY_VALUE(&generator->value, value);
            } else if ((OP1_TYPE & (IS_VAR|IS_CV)) && Z_ISREF_P(value)) {
				ZVAL_COPY(&generator->value, Z_REFVAL_P(value));
				FREE_OP1_IF_VAR();
			} else {
				ZVAL_COPY_VALUE(&generator->value, value);
				if (OP1_TYPE == IS_CV) {
					if (Z_OPT_REFCOUNTED_P(value)) Z_ADDREF_P(value);
				}
			}
		}
	} else {
		/* If no value was specified yield null */
		ZVAL_NULL(&generator->value);
	}

	/* Set the new yielded key */
	if (OP2_TYPE != IS_UNUSED) {
		zval *key = GET_OP2_ZVAL_PTR(BP_VAR_R);

		/* Consts, temporary variables and references need copying */
		if (OP2_TYPE == IS_CONST) {
			ZVAL_COPY_VALUE(&generator->key, key);
			if (UNEXPECTED(Z_OPT_REFCOUNTED(generator->key))) {
				Z_ADDREF(generator->key);
			}
		} else if (OP2_TYPE == IS_TMP_VAR) {
			ZVAL_COPY_VALUE(&generator->key, key);
		} else if ((OP2_TYPE & (IS_VAR|IS_CV)) && Z_ISREF_P(key)) {
			ZVAL_COPY(&generator->key, Z_REFVAL_P(key));
			FREE_OP2_IF_VAR();
		} else {
			ZVAL_COPY_VALUE(&generator->key, key);
			if (OP2_TYPE == IS_CV) {
				if (Z_OPT_REFCOUNTED_P(key)) Z_ADDREF_P(key);
			}
		}

		if (Z_TYPE(generator->key) == IS_LONG
		    && Z_LVAL(generator->key) > generator->largest_used_integer_key
		) {
			generator->largest_used_integer_key = Z_LVAL(generator->key);
		}
	} else {
		/* If no key was specified we use auto-increment keys */
		generator->largest_used_integer_key++;
		ZVAL_LONG(&generator->key, generator->largest_used_integer_key);
	}

	if (RETURN_VALUE_USED(opline)) {
		/* If the return value of yield is used set the send
		 * target and initialize it to NULL */
		generator->send_target = EX_VAR(opline->result.var);
		ZVAL_NULL(generator->send_target);
	} else {
		generator->send_target = NULL;
	}

	/* We increment to the next op, so we are at the correct position when the
	 * generator is resumed. */
	ZEND_VM_INC_OPCODE();

	/* The GOTO VM uses a local opline variable. We need to set the opline
	 * variable in execute_data so we don't resume at an old position. */
	SAVE_OPLINE();

	ZEND_VM_RETURN();
}

ZEND_VM_HANDLER(166, ZEND_YIELD_FROM, CONST|TMP|VAR|CV, ANY)
{
	USE_OPLINE
	zend_generator *generator = zend_get_running_generator(EXECUTE_DATA_C);
	zval *val;

	SAVE_OPLINE();
	val = GET_OP1_ZVAL_PTR_DEREF(BP_VAR_R);

	if (UNEXPECTED(generator->flags & ZEND_GENERATOR_FORCED_CLOSE)) {
		zend_throw_error(NULL, "Cannot use \"yield from\" in a force-closed generator");
		FREE_OP1();
		UNDEF_RESULT();
		HANDLE_EXCEPTION();
	}

	if (Z_TYPE_P(val) == IS_ARRAY) {
		ZVAL_COPY_VALUE(&generator->values, val);
		if (OP1_TYPE != IS_TMP_VAR && Z_OPT_REFCOUNTED_P(val)) {
			Z_ADDREF_P(val);
		}
		Z_FE_POS(generator->values) = 0;

		FREE_OP1_IF_VAR();
	} else if (OP1_TYPE != IS_CONST && Z_TYPE_P(val) == IS_OBJECT && Z_OBJCE_P(val)->get_iterator) {
		zend_class_entry *ce = Z_OBJCE_P(val);
		if (ce == zend_ce_generator) {
			zend_generator *new_gen = (zend_generator *) Z_OBJ_P(val);

			if (OP1_TYPE != IS_TMP_VAR) {
				Z_ADDREF_P(val);
			}
			FREE_OP1_IF_VAR();

			if (Z_ISUNDEF(new_gen->retval)) {
				if (UNEXPECTED(zend_generator_get_current(new_gen) == generator)) {
					zend_throw_error(NULL, "Impossible to yield from the Generator being currently run");
					zval_ptr_dtor(val);
					UNDEF_RESULT();
					HANDLE_EXCEPTION();
				} else {
					zend_generator_yield_from(generator, new_gen);
				}
			} else if (UNEXPECTED(new_gen->execute_data == NULL)) {
				zend_throw_error(NULL, "Generator passed to yield from was aborted without proper return and is unable to continue");
				zval_ptr_dtor(val);
				UNDEF_RESULT();
				HANDLE_EXCEPTION();
			} else {
				if (RETURN_VALUE_USED(opline)) {
					ZVAL_COPY(EX_VAR(opline->result.var), &new_gen->retval);
				}
				ZEND_VM_NEXT_OPCODE();
			}
		} else {
			zend_object_iterator *iter = ce->get_iterator(ce, val, 0);
			FREE_OP1();

			if (UNEXPECTED(!iter) || UNEXPECTED(EG(exception))) {
				if (!EG(exception)) {
					zend_throw_error(NULL, "Object of type %s did not create an Iterator", ZSTR_VAL(ce->name));
				}
				UNDEF_RESULT();
				HANDLE_EXCEPTION();
			}

			iter->index = 0;
			if (iter->funcs->rewind) {
				iter->funcs->rewind(iter);
				if (UNEXPECTED(EG(exception) != NULL)) {
					OBJ_RELEASE(&iter->std);
					UNDEF_RESULT();
					HANDLE_EXCEPTION();
				}
			}

			ZVAL_OBJ(&generator->values, &iter->std);
		}
	} else {
		zend_throw_error(NULL, "Can use \"yield from\" only with arrays and Traversables");
		UNDEF_RESULT();
		HANDLE_EXCEPTION();
	}

	/* This is the default return value
	 * when the expression is a Generator, it will be overwritten in zend_generator_resume() */
	if (RETURN_VALUE_USED(opline)) {
		ZVAL_NULL(EX_VAR(opline->result.var));
	}

	/* This generator has no send target (though the generator we delegate to might have one) */
	generator->send_target = NULL;

	/* We increment to the next op, so we are at the correct position when the
	 * generator is resumed. */
	ZEND_VM_INC_OPCODE();

	/* The GOTO VM uses a local opline variable. We need to set the opline
	 * variable in execute_data so we don't resume at an old position. */
	SAVE_OPLINE();

	ZEND_VM_RETURN();
}

ZEND_VM_HANDLER(159, ZEND_DISCARD_EXCEPTION, ANY, ANY)
{
	USE_OPLINE
	zval *fast_call = EX_VAR(opline->op1.var);
	SAVE_OPLINE();

	/* cleanup incomplete RETURN statement */
	if (Z_OPLINE_NUM_P(fast_call) != (uint32_t)-1
	 && (EX(func)->op_array.opcodes[Z_OPLINE_NUM_P(fast_call)].op2_type & (IS_TMP_VAR | IS_VAR))) {
		zval *return_value = EX_VAR(EX(func)->op_array.opcodes[Z_OPLINE_NUM_P(fast_call)].op2.var);

		zval_ptr_dtor(return_value);
	}

	/* cleanup delayed exception */
	if (Z_OBJ_P(fast_call) != NULL) {
		/* discard the previously thrown exception */
		OBJ_RELEASE(Z_OBJ_P(fast_call));
		Z_OBJ_P(fast_call) = NULL;
	}

	ZEND_VM_NEXT_OPCODE_CHECK_EXCEPTION();
}

ZEND_VM_HANDLER(162, ZEND_FAST_CALL, JMP_ADDR, ANY)
{
	USE_OPLINE
	zval *fast_call = EX_VAR(opline->result.var);

	Z_OBJ_P(fast_call) = NULL;
	/* set return address */
	Z_OPLINE_NUM_P(fast_call) = opline - EX(func)->op_array.opcodes;
	ZEND_VM_JMP_EX(OP_JMP_ADDR(opline, opline->op1), 0);
}

ZEND_VM_HANDLER(163, ZEND_FAST_RET, ANY, TRY_CATCH)
{
	USE_OPLINE
	zval *fast_call = EX_VAR(opline->op1.var);
	uint32_t current_try_catch_offset, current_op_num;

	if (Z_OPLINE_NUM_P(fast_call) != (uint32_t)-1) {
		const zend_op *fast_ret = EX(func)->op_array.opcodes + Z_OPLINE_NUM_P(fast_call);

		ZEND_VM_JMP_EX(fast_ret + 1, 0);
	}

	/* special case for unhandled exceptions */
	EG(exception) = Z_OBJ_P(fast_call);
	Z_OBJ_P(fast_call) = NULL;
	current_try_catch_offset = opline->op2.num;
	current_op_num = opline - EX(func)->op_array.opcodes;
	ZEND_VM_DISPATCH_TO_HELPER(zend_dispatch_try_catch_finally_helper, try_catch_offset, current_try_catch_offset, op_num, current_op_num);
}

ZEND_VM_HOT_HANDLER(168, ZEND_BIND_GLOBAL, CV, CONST, CACHE_SLOT)
{
	USE_OPLINE
	zend_string *varname;
	zval *value;
	zval *variable_ptr;
	uintptr_t idx;
	zend_reference *ref;

	ZEND_VM_REPEATABLE_OPCODE

	varname = Z_STR_P(GET_OP2_ZVAL_PTR(BP_VAR_R));

	/* We store "hash slot index" + 1 (NULL is a mark of uninitialized cache slot) */
	idx = (uintptr_t)CACHED_PTR(opline->extended_value) - 1;
	if (EXPECTED(idx < EG(symbol_table).nNumUsed * sizeof(Bucket))) {
		Bucket *p = (Bucket*)((char*)EG(symbol_table).arData + idx);

		if (EXPECTED(Z_TYPE(p->val) != IS_UNDEF) &&
	        (EXPECTED(p->key == varname) ||
	         (EXPECTED(p->h == ZSTR_H(varname)) &&
	          EXPECTED(p->key != NULL) &&
	          EXPECTED(zend_string_equal_content(p->key, varname))))) {

			value = (zval*)p; /* value = &p->val; */
			ZEND_VM_C_GOTO(check_indirect);
		}
	}

	value = zend_hash_find_ex(&EG(symbol_table), varname, 1);
	if (UNEXPECTED(value == NULL)) {
		value = zend_hash_add_new(&EG(symbol_table), varname, &EG(uninitialized_zval));
		idx = (char*)value - (char*)EG(symbol_table).arData;
		/* Store "hash slot index" + 1 (NULL is a mark of uninitialized cache slot) */
		CACHE_PTR(opline->extended_value, (void*)(idx + 1));
	} else {
		idx = (char*)value - (char*)EG(symbol_table).arData;
		/* Store "hash slot index" + 1 (NULL is a mark of uninitialized cache slot) */
		CACHE_PTR(opline->extended_value, (void*)(idx + 1));
ZEND_VM_C_LABEL(check_indirect):
		/* GLOBAL variable may be an INDIRECT pointer to CV */
		if (UNEXPECTED(Z_TYPE_P(value) == IS_INDIRECT)) {
			value = Z_INDIRECT_P(value);
			if (UNEXPECTED(Z_TYPE_P(value) == IS_UNDEF)) {
				ZVAL_NULL(value);
			}
		}
	}

	if (UNEXPECTED(!Z_ISREF_P(value))) {
		ZVAL_MAKE_REF_EX(value, 2);
		ref = Z_REF_P(value);
	} else {
		ref = Z_REF_P(value);
		GC_ADDREF(ref);
	}

	variable_ptr = GET_OP1_ZVAL_PTR_PTR_UNDEF(BP_VAR_W);

	if (UNEXPECTED(Z_REFCOUNTED_P(variable_ptr))) {
		zend_refcounted *ref = Z_COUNTED_P(variable_ptr);
		uint32_t refcnt = GC_DELREF(ref);

		if (EXPECTED(variable_ptr != value)) {
			if (refcnt == 0) {
				SAVE_OPLINE();
				rc_dtor_func(ref);
				if (UNEXPECTED(EG(exception))) {
					ZVAL_NULL(variable_ptr);
					HANDLE_EXCEPTION();
				}
			} else {
				gc_check_possible_root(ref);
			}
		}
	}
	ZVAL_REF(variable_ptr, ref);

	ZEND_VM_REPEAT_OPCODE(ZEND_BIND_GLOBAL);
	ZEND_VM_NEXT_OPCODE();
}

ZEND_VM_COLD_CONST_HANDLER(121, ZEND_STRLEN, CONST|TMPVAR|CV, ANY)
{
	USE_OPLINE
	zval *value;

	value = GET_OP1_ZVAL_PTR_UNDEF(BP_VAR_R);
	if (EXPECTED(Z_TYPE_P(value) == IS_STRING)) {
		ZVAL_LONG(EX_VAR(opline->result.var), Z_STRLEN_P(value));
		FREE_OP1();
		ZEND_VM_NEXT_OPCODE();
	} else {
		zend_bool strict;

		if ((OP1_TYPE & (IS_VAR|IS_CV)) && Z_TYPE_P(value) == IS_REFERENCE) {
			value = Z_REFVAL_P(value);
			if (EXPECTED(Z_TYPE_P(value) == IS_STRING)) {
				ZVAL_LONG(EX_VAR(opline->result.var), Z_STRLEN_P(value));
				FREE_OP1();
				ZEND_VM_NEXT_OPCODE();
			}
		}

		SAVE_OPLINE();
		if (OP1_TYPE == IS_CV && UNEXPECTED(Z_TYPE_P(value) == IS_UNDEF)) {
			value = ZVAL_UNDEFINED_OP1();
		}
		strict = EX_USES_STRICT_TYPES();
		do {
			if (EXPECTED(!strict)) {
				zend_string *str;
				zval tmp;

				ZVAL_COPY(&tmp, value);
				if (zend_parse_arg_str_weak(&tmp, &str)) {
					ZVAL_LONG(EX_VAR(opline->result.var), ZSTR_LEN(str));
					zval_ptr_dtor(&tmp);
					break;
				}
				zval_ptr_dtor(&tmp);
			}
			if (!EG(exception)) {
				zend_type_error("strlen() expects parameter 1 to be string, %s given", zend_get_type_by_const(Z_TYPE_P(value)));
			}
			ZVAL_UNDEF(EX_VAR(opline->result.var));
		} while (0);
	}
	FREE_OP1();
	ZEND_VM_NEXT_OPCODE_CHECK_EXCEPTION();
}

ZEND_VM_HOT_NOCONST_HANDLER(123, ZEND_TYPE_CHECK, CONST|TMPVAR|CV, ANY, TYPE_MASK)
{
	USE_OPLINE
	zval *value;
	int result = 0;

	value = GET_OP1_ZVAL_PTR_UNDEF(BP_VAR_R);
	if ((opline->extended_value >> (uint32_t)Z_TYPE_P(value)) & 1) {
ZEND_VM_C_LABEL(type_check_resource):
		if (EXPECTED(Z_TYPE_P(value) != IS_RESOURCE)
		 || EXPECTED(NULL != zend_rsrc_list_get_rsrc_type(Z_RES_P(value)))) {
			result = 1;
		}
	} else if ((OP1_TYPE & (IS_CV|IS_VAR)) && Z_ISREF_P(value)) {
		value = Z_REFVAL_P(value);
		if ((opline->extended_value >> (uint32_t)Z_TYPE_P(value)) & 1) {
			ZEND_VM_C_GOTO(type_check_resource);
		}
	} else if (OP1_TYPE == IS_CV && UNEXPECTED(Z_TYPE_P(value) == IS_UNDEF)) {
		result = ((1 << IS_NULL) & opline->extended_value) != 0;
		SAVE_OPLINE();
		ZVAL_UNDEFINED_OP1();
		if (UNEXPECTED(EG(exception))) {
			ZVAL_UNDEF(EX_VAR(opline->result.var));
			HANDLE_EXCEPTION();
		}
	}
	if (OP1_TYPE & (IS_TMP_VAR|IS_VAR)) {
		SAVE_OPLINE();
		FREE_OP1();
		ZEND_VM_SMART_BRANCH(result, 1);
		ZVAL_BOOL(EX_VAR(opline->result.var), result);
		ZEND_VM_NEXT_OPCODE_CHECK_EXCEPTION();
	} else {
		ZEND_VM_SMART_BRANCH(result, 0);
		ZVAL_BOOL(EX_VAR(opline->result.var), result);
		ZEND_VM_NEXT_OPCODE();
	}
}

ZEND_VM_HOT_HANDLER(122, ZEND_DEFINED, CONST, ANY, CACHE_SLOT)
{
	USE_OPLINE
	zend_constant *c;

	c = CACHED_PTR(opline->extended_value);
	if (EXPECTED(c != NULL)) {
		if (!IS_SPECIAL_CACHE_VAL(c)) {
ZEND_VM_C_LABEL(defined_true):
			ZEND_VM_SMART_BRANCH_TRUE();
			ZVAL_TRUE(EX_VAR(opline->result.var));
			ZEND_VM_NEXT_OPCODE();
		} else if (EXPECTED(zend_hash_num_elements(EG(zend_constants)) == DECODE_SPECIAL_CACHE_NUM(c))) {
ZEND_VM_C_LABEL(defined_false):
			ZEND_VM_SMART_BRANCH_FALSE();
			ZVAL_FALSE(EX_VAR(opline->result.var));
			ZEND_VM_NEXT_OPCODE();
		}
	}
	if (zend_quick_check_constant(RT_CONSTANT(opline, opline->op1) OPLINE_CC EXECUTE_DATA_CC) != SUCCESS) {
		CACHE_PTR(opline->extended_value, ENCODE_SPECIAL_CACHE_NUM(zend_hash_num_elements(EG(zend_constants))));
		ZEND_VM_C_GOTO(defined_false);
	} else {
		ZEND_VM_C_GOTO(defined_true);
	}
}

ZEND_VM_HANDLER(151, ZEND_ASSERT_CHECK, ANY, JMP_ADDR)
{
	USE_OPLINE

	if (EG(assertions) <= 0) {
		zend_op *target = OP_JMP_ADDR(opline, opline->op2);
		if (RETURN_VALUE_USED(opline)) {
			ZVAL_TRUE(EX_VAR(opline->result.var));
		}
		ZEND_VM_JMP_EX(target, 0);
	} else {
		ZEND_VM_NEXT_OPCODE();
	}
}

ZEND_VM_HANDLER(157, ZEND_FETCH_CLASS_NAME, UNUSED|CLASS_FETCH, ANY)
{
	uint32_t fetch_type;
	zend_class_entry *called_scope, *scope;
	USE_OPLINE

	fetch_type = opline->op1.num;

	scope = EX(func)->op_array.scope;
	if (UNEXPECTED(scope == NULL)) {
		SAVE_OPLINE();
		zend_throw_error(NULL, "Cannot use \"%s\" when no class scope is active",
			fetch_type == ZEND_FETCH_CLASS_SELF ? "self" :
			fetch_type == ZEND_FETCH_CLASS_PARENT ? "parent" : "static");
		ZVAL_UNDEF(EX_VAR(opline->result.var));
		HANDLE_EXCEPTION();
	}

	switch (fetch_type) {
		case ZEND_FETCH_CLASS_SELF:
			ZVAL_STR_COPY(EX_VAR(opline->result.var), scope->name);
			break;
		case ZEND_FETCH_CLASS_PARENT:
			if (UNEXPECTED(scope->parent == NULL)) {
				SAVE_OPLINE();
				zend_throw_error(NULL,
					"Cannot use \"parent\" when current class scope has no parent");
				ZVAL_UNDEF(EX_VAR(opline->result.var));
				HANDLE_EXCEPTION();
			}
			ZVAL_STR_COPY(EX_VAR(opline->result.var), scope->parent->name);
			break;
		case ZEND_FETCH_CLASS_STATIC:
			if (Z_TYPE(EX(This)) == IS_OBJECT) {
				called_scope = Z_OBJCE(EX(This));
			} else {
				called_scope = Z_CE(EX(This));
			}
			ZVAL_STR_COPY(EX_VAR(opline->result.var), called_scope->name);
			break;
		EMPTY_SWITCH_DEFAULT_CASE()
	}
	ZEND_VM_NEXT_OPCODE();
}

ZEND_VM_HANDLER(158, ZEND_CALL_TRAMPOLINE, ANY, ANY)
{
	zend_array *args = NULL;
	zend_function *fbc = EX(func);
	zval *ret = EX(return_value);
	uint32_t call_info = EX_CALL_INFO() & (ZEND_CALL_NESTED | ZEND_CALL_TOP | ZEND_CALL_RELEASE_THIS);
	uint32_t num_args = EX_NUM_ARGS();
	zend_execute_data *call;

	SAVE_OPLINE();

	if (num_args) {
		zval *p = ZEND_CALL_ARG(execute_data, 1);
		zval *end = p + num_args;

		args = zend_new_array(num_args);
		zend_hash_real_init_packed(args);
		ZEND_HASH_FILL_PACKED(args) {
			do {
				ZEND_HASH_FILL_ADD(p);
				p++;
			} while (p != end);
		} ZEND_HASH_FILL_END();
	}

	call = execute_data;
	execute_data = EG(current_execute_data) = EX(prev_execute_data);

	call->func = (fbc->op_array.fn_flags & ZEND_ACC_STATIC) ? fbc->op_array.scope->__callstatic : fbc->op_array.scope->__call;
	ZEND_ASSERT(zend_vm_calc_used_stack(2, call->func) <= (size_t)(((char*)EG(vm_stack_end)) - (char*)call));
	ZEND_CALL_NUM_ARGS(call) = 2;

	ZVAL_STR(ZEND_CALL_ARG(call, 1), fbc->common.function_name);
	if (args) {
		ZVAL_ARR(ZEND_CALL_ARG(call, 2), args);
	} else {
		ZVAL_EMPTY_ARRAY(ZEND_CALL_ARG(call, 2));
	}
	zend_free_trampoline(fbc);
	fbc = call->func;

	if (EXPECTED(fbc->type == ZEND_USER_FUNCTION)) {
		if (UNEXPECTED(!RUN_TIME_CACHE(&fbc->op_array))) {
			init_func_run_time_cache(&fbc->op_array);
		}
		execute_data = call;
		i_init_func_execute_data(&fbc->op_array, ret, 0 EXECUTE_DATA_CC);
		if (EXPECTED(zend_execute_ex == execute_ex)) {
			LOAD_OPLINE_EX();
			ZEND_VM_ENTER_EX();
		} else {
			SAVE_OPLINE_EX();
			execute_data = EX(prev_execute_data);
			LOAD_OPLINE();
			ZEND_ADD_CALL_FLAG(call, ZEND_CALL_TOP);
			zend_execute_ex(call);
		}
	} else {
		zval retval;

		ZEND_ASSERT(fbc->type == ZEND_INTERNAL_FUNCTION);

		EG(current_execute_data) = call;

#if ZEND_DEBUG
		/* Type checks for internal functions are usually only performed by zpp.
		 * In debug mode we additionally run arginfo checks to detect cases where
		 * arginfo and zpp went out of sync. */
		zend_bool wrong_arg_types =
			(fbc->common.fn_flags & ZEND_ACC_HAS_TYPE_HINTS) &&
			!zend_verify_internal_arg_types(fbc, call);
#endif

		if (ret == NULL) {
			ZVAL_NULL(&retval);
			ret = &retval;
		}

		if (!zend_execute_internal) {
			/* saves one function call if zend_execute_internal is not used */
			fbc->internal_function.handler(call, ret);
		} else {
			zend_execute_internal(call, ret);
		}

#if ZEND_DEBUG
		if (!EG(exception) && call->func) {
			ZEND_ASSERT(!wrong_arg_types && "Arginfo / zpp type mismatch?");
			ZEND_ASSERT(!(call->func->common.fn_flags & ZEND_ACC_HAS_RETURN_TYPE) ||
				zend_verify_internal_return_type(call->func, ret));
			ZEND_ASSERT((call->func->common.fn_flags & ZEND_ACC_RETURN_REFERENCE)
				? Z_ISREF_P(ret) : !Z_ISREF_P(ret));
		}
#endif

		EG(current_execute_data) = call->prev_execute_data;

		zend_vm_stack_free_args(call);
		if (ret == &retval) {
			zval_ptr_dtor(ret);
		}
	}

	execute_data = EG(current_execute_data);

	if (!EX(func) || !ZEND_USER_CODE(EX(func)->type) || (call_info & ZEND_CALL_TOP)) {
		ZEND_VM_RETURN();
	}

	if (UNEXPECTED(call_info & ZEND_CALL_RELEASE_THIS)) {
		zend_object *object = Z_OBJ(call->This);
		OBJ_RELEASE(object);
	}
	zend_vm_stack_free_call_frame(call);

	if (UNEXPECTED(EG(exception) != NULL)) {
		zend_rethrow_exception(execute_data);
		HANDLE_EXCEPTION_LEAVE();
	}

	LOAD_OPLINE();
	ZEND_VM_INC_OPCODE();
	ZEND_VM_LEAVE();
}

ZEND_VM_HANDLER(182, ZEND_BIND_LEXICAL, TMP, CV, REF)
{
	USE_OPLINE
	zval *closure, *var;

	closure = GET_OP1_ZVAL_PTR(BP_VAR_R);
	if (opline->extended_value & ZEND_BIND_REF) {
		/* By-ref binding */
		var = GET_OP2_ZVAL_PTR(BP_VAR_W);
		if (Z_ISREF_P(var)) {
			Z_ADDREF_P(var);
		} else {
			ZVAL_MAKE_REF_EX(var, 2);
		}
	} else {
		var = GET_OP2_ZVAL_PTR_UNDEF(BP_VAR_R);
		if (UNEXPECTED(Z_ISUNDEF_P(var)) && !(opline->extended_value & ZEND_BIND_IMPLICIT)) {
			SAVE_OPLINE();
			var = ZVAL_UNDEFINED_OP2();
			if (UNEXPECTED(EG(exception))) {
				HANDLE_EXCEPTION();
			}
		}
		ZVAL_DEREF(var);
		Z_TRY_ADDREF_P(var);
	}

	zend_closure_bind_var_ex(closure,
		(opline->extended_value & ~(ZEND_BIND_REF|ZEND_BIND_IMPLICIT)), var);
	ZEND_VM_NEXT_OPCODE();
}

ZEND_VM_HANDLER(183, ZEND_BIND_STATIC, CV, UNUSED, REF)
{
	USE_OPLINE
	HashTable *ht;
	zval *value;
	zval *variable_ptr;

	variable_ptr = GET_OP1_ZVAL_PTR_PTR_UNDEF(BP_VAR_W);
	i_zval_ptr_dtor(variable_ptr);

	ht = ZEND_MAP_PTR_GET(EX(func)->op_array.static_variables_ptr);
	if (!ht) {
		ZEND_ASSERT(EX(func)->op_array.fn_flags & (ZEND_ACC_IMMUTABLE|ZEND_ACC_PRELOADED));
		ht = zend_array_dup(EX(func)->op_array.static_variables);
		ZEND_MAP_PTR_SET(EX(func)->op_array.static_variables_ptr, ht);
	} else if (GC_REFCOUNT(ht) > 1) {
		if (!(GC_FLAGS(ht) & IS_ARRAY_IMMUTABLE)) {
			GC_DELREF(ht);
		}
		ht = zend_array_dup(ht);
		ZEND_MAP_PTR_SET(EX(func)->op_array.static_variables_ptr, ht);
	}

	value = (zval*)((char*)ht->arData + (opline->extended_value & ~(ZEND_BIND_REF|ZEND_BIND_IMPLICIT)));

	if (opline->extended_value & ZEND_BIND_REF) {
		if (Z_TYPE_P(value) == IS_CONSTANT_AST) {
			SAVE_OPLINE();
			if (UNEXPECTED(zval_update_constant_ex(value, EX(func)->op_array.scope) != SUCCESS)) {
				ZVAL_NULL(variable_ptr);
				HANDLE_EXCEPTION();
			}
		}
		if (UNEXPECTED(!Z_ISREF_P(value))) {
			zend_reference *ref = (zend_reference*)emalloc(sizeof(zend_reference));
			GC_SET_REFCOUNT(ref, 2);
			GC_TYPE_INFO(ref) = IS_REFERENCE;
			ZVAL_COPY_VALUE(&ref->val, value);
			ref->sources.ptr = NULL;
			Z_REF_P(value) = ref;
			Z_TYPE_INFO_P(value) = IS_REFERENCE_EX;
			ZVAL_REF(variable_ptr, ref);
		} else {
			Z_ADDREF_P(value);
			ZVAL_REF(variable_ptr, Z_REF_P(value));
		}
	} else {
		ZVAL_COPY(variable_ptr, value);
	}

	ZEND_VM_NEXT_OPCODE();
}

ZEND_VM_HANDLER(184, ZEND_FETCH_THIS, UNUSED, UNUSED)
{
	USE_OPLINE

	if (EXPECTED(Z_TYPE(EX(This)) == IS_OBJECT)) {
		zval *result = EX_VAR(opline->result.var);

		ZVAL_OBJ(result, Z_OBJ(EX(This)));
		Z_ADDREF_P(result);
		ZEND_VM_NEXT_OPCODE();
	} else {
		ZEND_VM_DISPATCH_TO_HELPER(zend_this_not_in_object_context_helper);
	}
}

ZEND_VM_HANDLER(186, ZEND_ISSET_ISEMPTY_THIS, UNUSED, UNUSED)
{
	USE_OPLINE

	ZVAL_BOOL(EX_VAR(opline->result.var),
		(opline->extended_value & ZEND_ISEMPTY) ^
		 (Z_TYPE(EX(This)) == IS_OBJECT));
	ZEND_VM_NEXT_OPCODE();
}

ZEND_VM_HANDLER(49, ZEND_CHECK_VAR, CV, UNUSED)
{
	USE_OPLINE
	zval *op1 = EX_VAR(opline->op1.var);

	if (UNEXPECTED(Z_TYPE_INFO_P(op1) == IS_UNDEF)) {
		SAVE_OPLINE();
		ZVAL_UNDEFINED_OP1();
		ZEND_VM_NEXT_OPCODE_CHECK_EXCEPTION();
	}
	ZEND_VM_NEXT_OPCODE();
}

ZEND_VM_HANDLER(140, ZEND_MAKE_REF, VAR|CV, UNUSED)
{
	USE_OPLINE
	zval *op1 = EX_VAR(opline->op1.var);

	if (OP1_TYPE == IS_CV) {
		if (UNEXPECTED(Z_TYPE_P(op1) == IS_UNDEF)) {
			ZVAL_NEW_EMPTY_REF(op1);
			Z_SET_REFCOUNT_P(op1, 2);
			ZVAL_NULL(Z_REFVAL_P(op1));
			ZVAL_REF(EX_VAR(opline->result.var), Z_REF_P(op1));
		} else {
			if (Z_ISREF_P(op1)) {
				Z_ADDREF_P(op1);
			} else {
				ZVAL_MAKE_REF_EX(op1, 2);
			}
			ZVAL_REF(EX_VAR(opline->result.var), Z_REF_P(op1));
		}
	} else if (EXPECTED(Z_TYPE_P(op1) == IS_INDIRECT)) {
		op1 = Z_INDIRECT_P(op1);
		if (EXPECTED(!Z_ISREF_P(op1))) {
			ZVAL_MAKE_REF_EX(op1, 2);
		} else {
			GC_ADDREF(Z_REF_P(op1));
		}
		ZVAL_REF(EX_VAR(opline->result.var), Z_REF_P(op1));
	} else {
		ZVAL_COPY_VALUE(EX_VAR(opline->result.var), op1);
	}
	ZEND_VM_NEXT_OPCODE();
}

ZEND_VM_COLD_CONSTCONST_HANDLER(187, ZEND_SWITCH_LONG, CONST|TMPVARCV, CONST, JMP_ADDR)
{
	USE_OPLINE
	zval *op, *jump_zv;
	HashTable *jumptable;

	op = GET_OP1_ZVAL_PTR_UNDEF(BP_VAR_R);
	jumptable = Z_ARRVAL_P(GET_OP2_ZVAL_PTR(BP_VAR_R));

	if (Z_TYPE_P(op) != IS_LONG) {
		ZVAL_DEREF(op);
		if (Z_TYPE_P(op) != IS_LONG) {
			/* Wrong type, fall back to ZEND_CASE chain */
			ZEND_VM_NEXT_OPCODE();
		}
	}

	jump_zv = zend_hash_index_find(jumptable, Z_LVAL_P(op));
	if (jump_zv != NULL) {
		ZEND_VM_SET_RELATIVE_OPCODE(opline, Z_LVAL_P(jump_zv));
		ZEND_VM_CONTINUE();
	} else {
		/* default */
		ZEND_VM_SET_RELATIVE_OPCODE(opline, opline->extended_value);
		ZEND_VM_CONTINUE();
	}
}

ZEND_VM_COLD_CONSTCONST_HANDLER(188, ZEND_SWITCH_STRING, CONST|TMPVARCV, CONST, JMP_ADDR)
{
	USE_OPLINE
	zval *op, *jump_zv;
	HashTable *jumptable;

	op = GET_OP1_ZVAL_PTR_UNDEF(BP_VAR_R);
	jumptable = Z_ARRVAL_P(GET_OP2_ZVAL_PTR(BP_VAR_R));

	if (Z_TYPE_P(op) != IS_STRING) {
		if (OP1_TYPE == IS_CONST) {
			/* Wrong type, fall back to ZEND_CASE chain */
			ZEND_VM_NEXT_OPCODE();
		} else {
			ZVAL_DEREF(op);
			if (Z_TYPE_P(op) != IS_STRING) {
				/* Wrong type, fall back to ZEND_CASE chain */
				ZEND_VM_NEXT_OPCODE();
			}
		}
	}

	jump_zv = zend_hash_find_ex(jumptable, Z_STR_P(op), OP1_TYPE == IS_CONST);
	if (jump_zv != NULL) {
		ZEND_VM_SET_RELATIVE_OPCODE(opline, Z_LVAL_P(jump_zv));
		ZEND_VM_CONTINUE();
	} else {
		/* default */
		ZEND_VM_SET_RELATIVE_OPCODE(opline, opline->extended_value);
		ZEND_VM_CONTINUE();
	}
}

ZEND_VM_COLD_CONSTCONST_HANDLER(189, ZEND_IN_ARRAY, CONST|TMP|VAR|CV, CONST, NUM)
{
	USE_OPLINE
	zval *op1;
	HashTable *ht = Z_ARRVAL_P(RT_CONSTANT(opline, opline->op2));
	zval *result;

	SAVE_OPLINE();
	op1 = GET_OP1_ZVAL_PTR_DEREF(BP_VAR_R);
	if (EXPECTED(Z_TYPE_P(op1) == IS_STRING)) {
		result = zend_hash_find_ex(ht, Z_STR_P(op1), OP1_TYPE == IS_CONST);
	} else if (opline->extended_value) {
		if (EXPECTED(Z_TYPE_P(op1) == IS_LONG)) {
			result = zend_hash_index_find(ht, Z_LVAL_P(op1));
		} else {
			result = NULL;
		}
	} else if (Z_TYPE_P(op1) <= IS_FALSE) {
		result = zend_hash_find_ex(ht, ZSTR_EMPTY_ALLOC(), 1);
	} else {
		zend_string *key;
		zval key_tmp, result_tmp, *val;

		result = NULL;
		ZEND_HASH_FOREACH_STR_KEY_VAL(ht, key, val) {
			ZVAL_STR(&key_tmp, key);
			compare_function(&result_tmp, op1, &key_tmp);
			if (Z_LVAL(result_tmp) == 0) {
				result = val;
				break;
			}
		} ZEND_HASH_FOREACH_END();
	}
	FREE_OP1();
	ZEND_VM_SMART_BRANCH(result, 1);
	ZVAL_BOOL(EX_VAR(opline->result.var), result != NULL);
	ZEND_VM_NEXT_OPCODE_CHECK_EXCEPTION();
}

ZEND_VM_COLD_CONST_HANDLER(190, ZEND_COUNT, CONST|TMPVAR|CV, UNUSED)
{
	USE_OPLINE
	zval *op1;
	zend_long count;

	SAVE_OPLINE();
	op1 = GET_OP1_ZVAL_PTR_UNDEF(BP_VAR_R);
	while (1) {
		if (Z_TYPE_P(op1) == IS_ARRAY) {
			count = zend_array_count(Z_ARRVAL_P(op1));
			break;
		} else if (Z_TYPE_P(op1) == IS_OBJECT) {
			zend_object *zobj = Z_OBJ_P(op1);

			/* first, we check if the handler is defined */
			if (zobj->handlers->count_elements) {
				if (SUCCESS == zobj->handlers->count_elements(zobj, &count)) {
					break;
				}
				if (UNEXPECTED(EG(exception))) {
					count = 0;
					break;
				}
			}

			/* if not and the object implements Countable we call its count() method */
			if (instanceof_function(zobj->ce, zend_ce_countable)) {
				zval retval;

				zend_call_method_with_0_params(zobj, NULL, NULL, "count", &retval);
				count = zval_get_long(&retval);
				zval_ptr_dtor(&retval);
				break;
			}

			/* If There's no handler and it doesn't implement Countable then add a warning */
			count = 1;
		} else if ((OP1_TYPE & (IS_VAR|IS_CV)) != 0 && Z_TYPE_P(op1) == IS_REFERENCE) {
			op1 = Z_REFVAL_P(op1);
			continue;
		} else if (Z_TYPE_P(op1) <= IS_NULL) {
			if (OP1_TYPE == IS_CV && UNEXPECTED(Z_TYPE_P(op1) == IS_UNDEF)) {
				ZVAL_UNDEFINED_OP1();
			}
			count = 0;
		} else {
			count = 1;
		}
		zend_error(E_WARNING, "%s(): Parameter must be an array or an object that implements Countable", opline->extended_value ? "sizeof" : "count");
		break;
	}

	ZVAL_LONG(EX_VAR(opline->result.var), count);
	FREE_OP1();
	ZEND_VM_NEXT_OPCODE_CHECK_EXCEPTION();
}

ZEND_VM_COLD_CONST_HANDLER(191, ZEND_GET_CLASS, UNUSED|CONST|TMPVAR|CV, UNUSED)
{
	USE_OPLINE

	if (OP1_TYPE == IS_UNUSED) {
		if (UNEXPECTED(!EX(func)->common.scope)) {
			SAVE_OPLINE();
			zend_error(E_WARNING, "get_class() called without object from outside a class");
			ZVAL_FALSE(EX_VAR(opline->result.var));
			ZEND_VM_NEXT_OPCODE_CHECK_EXCEPTION();
		} else {
			ZVAL_STR_COPY(EX_VAR(opline->result.var), EX(func)->common.scope->name);
			ZEND_VM_NEXT_OPCODE();
		}
	} else {
		zval *op1;

		SAVE_OPLINE();
		op1 = GET_OP1_ZVAL_PTR_UNDEF(BP_VAR_R);
		while (1) {
			if (Z_TYPE_P(op1) == IS_OBJECT) {
				ZVAL_STR_COPY(EX_VAR(opline->result.var), Z_OBJCE_P(op1)->name);
			} else if ((OP1_TYPE & (IS_VAR|IS_CV)) != 0 && Z_TYPE_P(op1) == IS_REFERENCE) {
				op1 = Z_REFVAL_P(op1);
				continue;
			} else {
				if (OP1_TYPE == IS_CV && UNEXPECTED(Z_TYPE_P(op1) == IS_UNDEF)) {
					ZVAL_UNDEFINED_OP1();
				}
				zend_type_error("get_class() expects parameter 1 to be object, %s given", zend_get_type_by_const(Z_TYPE_P(op1)));
				ZVAL_UNDEF(EX_VAR(opline->result.var));
			}
			break;
		}
		FREE_OP1();
		ZEND_VM_NEXT_OPCODE_CHECK_EXCEPTION();
	}
}

ZEND_VM_HANDLER(192, ZEND_GET_CALLED_CLASS, UNUSED, UNUSED)
{
	USE_OPLINE

	if (Z_TYPE(EX(This)) == IS_OBJECT) {
		ZVAL_STR_COPY(EX_VAR(opline->result.var), Z_OBJCE(EX(This))->name);
	} else if (Z_CE(EX(This))) {
		ZVAL_STR_COPY(EX_VAR(opline->result.var), Z_CE(EX(This))->name);
	} else {
		ZVAL_FALSE(EX_VAR(opline->result.var));
		if (UNEXPECTED(!EX(func)->common.scope)) {
			SAVE_OPLINE();
			zend_error(E_WARNING, "get_called_class() called from outside a class");
			ZEND_VM_NEXT_OPCODE_CHECK_EXCEPTION();
		}
	}
	ZEND_VM_NEXT_OPCODE();
}

ZEND_VM_COLD_CONST_HANDLER(193, ZEND_GET_TYPE, CONST|TMP|VAR|CV, UNUSED)
{
	USE_OPLINE
	zval *op1;
	zend_string *type;

	SAVE_OPLINE();
	op1 = GET_OP1_ZVAL_PTR_DEREF(BP_VAR_R);
	type = zend_zval_get_type(op1);
	if (EXPECTED(type)) {
		ZVAL_INTERNED_STR(EX_VAR(opline->result.var), type);
	} else {
		ZVAL_STRING(EX_VAR(opline->result.var), "unknown type");
	}
	FREE_OP1();
	ZEND_VM_NEXT_OPCODE_CHECK_EXCEPTION();
}

ZEND_VM_HANDLER(171, ZEND_FUNC_NUM_ARGS, UNUSED, UNUSED)
{
	USE_OPLINE

	ZVAL_LONG(EX_VAR(opline->result.var), EX_NUM_ARGS());
	ZEND_VM_NEXT_OPCODE();
}

ZEND_VM_HANDLER(172, ZEND_FUNC_GET_ARGS, UNUSED|CONST, UNUSED)
{
	USE_OPLINE
	zend_array *ht;
	uint32_t arg_count, result_size, skip;

	arg_count = EX_NUM_ARGS();
	if (OP1_TYPE == IS_CONST) {
		skip = Z_LVAL_P(RT_CONSTANT(opline, opline->op1));
		if (arg_count < skip) {
			result_size = 0;
		} else {
			result_size = arg_count - skip;
		}
	} else {
		skip = 0;
		result_size = arg_count;
	}

	if (result_size) {
		uint32_t first_extra_arg = EX(func)->op_array.num_args;

		ht = zend_new_array(result_size);
		ZVAL_ARR(EX_VAR(opline->result.var), ht);
		zend_hash_real_init_packed(ht);
		ZEND_HASH_FILL_PACKED(ht) {
			zval *p, *q;
			uint32_t i = skip;
			p = EX_VAR_NUM(i);
			if (arg_count > first_extra_arg) {
				while (i < first_extra_arg) {
					q = p;
					if (EXPECTED(Z_TYPE_INFO_P(q) != IS_UNDEF)) {
						ZVAL_DEREF(q);
						if (Z_OPT_REFCOUNTED_P(q)) {
							Z_ADDREF_P(q);
						}
						ZEND_HASH_FILL_SET(q);
					} else {
						ZEND_HASH_FILL_SET_NULL();
					}
					ZEND_HASH_FILL_NEXT();
					p++;
					i++;
				}
				if (skip < first_extra_arg) {
					skip = 0;
				} else {
					skip -= first_extra_arg;
				}
				p = EX_VAR_NUM(EX(func)->op_array.last_var + EX(func)->op_array.T + skip);
			}
			while (i < arg_count) {
				q = p;
				if (EXPECTED(Z_TYPE_INFO_P(q) != IS_UNDEF)) {
					ZVAL_DEREF(q);
					if (Z_OPT_REFCOUNTED_P(q)) {
						Z_ADDREF_P(q);
					}
					ZEND_HASH_FILL_SET(q);
				} else {
					ZEND_HASH_FILL_SET_NULL();
				}
				ZEND_HASH_FILL_NEXT();
				p++;
				i++;
			}
		} ZEND_HASH_FILL_END();
		ht->nNumOfElements = result_size;
	} else {
		ZVAL_EMPTY_ARRAY(EX_VAR(opline->result.var));
	}
	ZEND_VM_NEXT_OPCODE();
}

ZEND_VM_HANDLER(167, ZEND_COPY_TMP, TMPVAR, UNUSED)
{
	USE_OPLINE
	zval *value = GET_OP1_ZVAL_PTR(BP_VAR_R);
	zval *result = EX_VAR(opline->result.var);
	ZVAL_COPY(result, value);
	ZEND_VM_NEXT_OPCODE();
}

ZEND_VM_HOT_TYPE_SPEC_HANDLER(ZEND_JMP, (OP_JMP_ADDR(op, op->op1) > op), ZEND_JMP_FORWARD, JMP_ADDR, ANY)
{
	USE_OPLINE

	OPLINE = OP_JMP_ADDR(opline, opline->op1);
	ZEND_VM_CONTINUE();
}

ZEND_VM_HOT_TYPE_SPEC_HANDLER(ZEND_ADD, (res_info == MAY_BE_LONG && op1_info == MAY_BE_LONG && op2_info == MAY_BE_LONG), ZEND_ADD_LONG_NO_OVERFLOW, CONST|TMPVARCV, CONST|TMPVARCV, SPEC(NO_CONST_CONST,COMMUTATIVE))
{
	USE_OPLINE
	zval *op1, *op2, *result;

	op1 = GET_OP1_ZVAL_PTR_UNDEF(BP_VAR_R);
	op2 = GET_OP2_ZVAL_PTR_UNDEF(BP_VAR_R);
	result = EX_VAR(opline->result.var);
	ZVAL_LONG(result, Z_LVAL_P(op1) + Z_LVAL_P(op2));
	ZEND_VM_NEXT_OPCODE();
}

ZEND_VM_HOT_TYPE_SPEC_HANDLER(ZEND_ADD, (op1_info == MAY_BE_LONG && op2_info == MAY_BE_LONG), ZEND_ADD_LONG, CONST|TMPVARCV, CONST|TMPVARCV, SPEC(NO_CONST_CONST,COMMUTATIVE))
{
	USE_OPLINE
	zval *op1, *op2, *result;

	op1 = GET_OP1_ZVAL_PTR_UNDEF(BP_VAR_R);
	op2 = GET_OP2_ZVAL_PTR_UNDEF(BP_VAR_R);
	result = EX_VAR(opline->result.var);
	fast_long_add_function(result, op1, op2);
	ZEND_VM_NEXT_OPCODE();
}

ZEND_VM_HOT_TYPE_SPEC_HANDLER(ZEND_ADD, (op1_info == MAY_BE_DOUBLE && op2_info == MAY_BE_DOUBLE), ZEND_ADD_DOUBLE, CONST|TMPVARCV, CONST|TMPVARCV, SPEC(NO_CONST_CONST,COMMUTATIVE))
{
	USE_OPLINE
	zval *op1, *op2, *result;

	op1 = GET_OP1_ZVAL_PTR_UNDEF(BP_VAR_R);
	op2 = GET_OP2_ZVAL_PTR_UNDEF(BP_VAR_R);
	result = EX_VAR(opline->result.var);
	ZVAL_DOUBLE(result, Z_DVAL_P(op1) + Z_DVAL_P(op2));
	ZEND_VM_NEXT_OPCODE();
}

ZEND_VM_HOT_TYPE_SPEC_HANDLER(ZEND_SUB, (res_info == MAY_BE_LONG && op1_info == MAY_BE_LONG && op2_info == MAY_BE_LONG), ZEND_SUB_LONG_NO_OVERFLOW, CONST|TMPVARCV, CONST|TMPVARCV, SPEC(NO_CONST_CONST))
{
	USE_OPLINE
	zval *op1, *op2, *result;

	op1 = GET_OP1_ZVAL_PTR_UNDEF(BP_VAR_R);
	op2 = GET_OP2_ZVAL_PTR_UNDEF(BP_VAR_R);
	result = EX_VAR(opline->result.var);
	ZVAL_LONG(result, Z_LVAL_P(op1) - Z_LVAL_P(op2));
	ZEND_VM_NEXT_OPCODE();
}

ZEND_VM_HOT_TYPE_SPEC_HANDLER(ZEND_SUB, (op1_info == MAY_BE_LONG && op2_info == MAY_BE_LONG), ZEND_SUB_LONG, CONST|TMPVARCV, CONST|TMPVARCV, SPEC(NO_CONST_CONST))
{
	USE_OPLINE
	zval *op1, *op2, *result;

	op1 = GET_OP1_ZVAL_PTR_UNDEF(BP_VAR_R);
	op2 = GET_OP2_ZVAL_PTR_UNDEF(BP_VAR_R);
	result = EX_VAR(opline->result.var);
	fast_long_sub_function(result, op1, op2);
	ZEND_VM_NEXT_OPCODE();
}

ZEND_VM_HOT_TYPE_SPEC_HANDLER(ZEND_SUB, (op1_info == MAY_BE_DOUBLE && op2_info == MAY_BE_DOUBLE), ZEND_SUB_DOUBLE, CONST|TMPVARCV, CONST|TMPVARCV, SPEC(NO_CONST_CONST))
{
	USE_OPLINE
	zval *op1, *op2, *result;

	op1 = GET_OP1_ZVAL_PTR_UNDEF(BP_VAR_R);
	op2 = GET_OP2_ZVAL_PTR_UNDEF(BP_VAR_R);
	result = EX_VAR(opline->result.var);
	ZVAL_DOUBLE(result, Z_DVAL_P(op1) - Z_DVAL_P(op2));
	ZEND_VM_NEXT_OPCODE();
}

ZEND_VM_HOT_TYPE_SPEC_HANDLER(ZEND_MUL, (res_info == MAY_BE_LONG && op1_info == MAY_BE_LONG && op2_info == MAY_BE_LONG), ZEND_MUL_LONG_NO_OVERFLOW, CONST|TMPVARCV, CONST|TMPVARCV, SPEC(NO_CONST_CONST,COMMUTATIVE))
{
	USE_OPLINE
	zval *op1, *op2, *result;

	op1 = GET_OP1_ZVAL_PTR_UNDEF(BP_VAR_R);
	op2 = GET_OP2_ZVAL_PTR_UNDEF(BP_VAR_R);
	result = EX_VAR(opline->result.var);
	ZVAL_LONG(result, Z_LVAL_P(op1) * Z_LVAL_P(op2));
	ZEND_VM_NEXT_OPCODE();
}

ZEND_VM_HOT_TYPE_SPEC_HANDLER(ZEND_MUL, (op1_info == MAY_BE_LONG && op2_info == MAY_BE_LONG), ZEND_MUL_LONG, CONST|TMPVARCV, CONST|TMPVARCV, SPEC(NO_CONST_CONST,COMMUTATIVE))
{
	USE_OPLINE
	zval *op1, *op2, *result;
	zend_long overflow;

	op1 = GET_OP1_ZVAL_PTR_UNDEF(BP_VAR_R);
	op2 = GET_OP2_ZVAL_PTR_UNDEF(BP_VAR_R);
	result = EX_VAR(opline->result.var);
	ZEND_SIGNED_MULTIPLY_LONG(Z_LVAL_P(op1), Z_LVAL_P(op2), Z_LVAL_P(result), Z_DVAL_P(result), overflow);
	Z_TYPE_INFO_P(result) = overflow ? IS_DOUBLE : IS_LONG;
	ZEND_VM_NEXT_OPCODE();
}

ZEND_VM_HOT_TYPE_SPEC_HANDLER(ZEND_MUL, (op1_info == MAY_BE_DOUBLE && op2_info == MAY_BE_DOUBLE), ZEND_MUL_DOUBLE, CONST|TMPVARCV, CONST|TMPVARCV, SPEC(NO_CONST_CONST,COMMUTATIVE))
{
	USE_OPLINE
	zval *op1, *op2, *result;

	op1 = GET_OP1_ZVAL_PTR_UNDEF(BP_VAR_R);
	op2 = GET_OP2_ZVAL_PTR_UNDEF(BP_VAR_R);
	result = EX_VAR(opline->result.var);
	ZVAL_DOUBLE(result, Z_DVAL_P(op1) * Z_DVAL_P(op2));
	ZEND_VM_NEXT_OPCODE();
}

ZEND_VM_HOT_TYPE_SPEC_HANDLER(ZEND_IS_EQUAL, (op1_info == MAY_BE_LONG && op2_info == MAY_BE_LONG), ZEND_IS_EQUAL_LONG, CONST|TMPVARCV, CONST|TMPVARCV, SPEC(SMART_BRANCH,NO_CONST_CONST,COMMUTATIVE))
{
	USE_OPLINE
	zval *op1, *op2;
	int result;

	op1 = GET_OP1_ZVAL_PTR_UNDEF(BP_VAR_R);
	op2 = GET_OP2_ZVAL_PTR_UNDEF(BP_VAR_R);
	result = (Z_LVAL_P(op1) == Z_LVAL_P(op2));
	ZEND_VM_SMART_BRANCH(result, 0);
	ZVAL_BOOL(EX_VAR(opline->result.var), result);
	ZEND_VM_NEXT_OPCODE();
}

ZEND_VM_HOT_TYPE_SPEC_HANDLER(ZEND_IS_EQUAL, (op1_info == MAY_BE_DOUBLE && op2_info == MAY_BE_DOUBLE), ZEND_IS_EQUAL_DOUBLE, CONST|TMPVARCV, CONST|TMPVARCV, SPEC(SMART_BRANCH,NO_CONST_CONST,COMMUTATIVE))
{
	USE_OPLINE
	zval *op1, *op2;
	int result;

	op1 = GET_OP1_ZVAL_PTR_UNDEF(BP_VAR_R);
	op2 = GET_OP2_ZVAL_PTR_UNDEF(BP_VAR_R);
	result = (Z_DVAL_P(op1) == Z_DVAL_P(op2));
	ZEND_VM_SMART_BRANCH(result, 0);
	ZVAL_BOOL(EX_VAR(opline->result.var), result);
	ZEND_VM_NEXT_OPCODE();
}

ZEND_VM_HOT_TYPE_SPEC_HANDLER(ZEND_IS_NOT_EQUAL, (op1_info == MAY_BE_LONG && op2_info == MAY_BE_LONG), ZEND_IS_NOT_EQUAL_LONG, CONST|TMPVARCV, CONST|TMPVARCV, SPEC(SMART_BRANCH,NO_CONST_CONST,COMMUTATIVE))
{
	USE_OPLINE
	zval *op1, *op2;
	int result;

	op1 = GET_OP1_ZVAL_PTR_UNDEF(BP_VAR_R);
	op2 = GET_OP2_ZVAL_PTR_UNDEF(BP_VAR_R);
	result = (Z_LVAL_P(op1) != Z_LVAL_P(op2));
	ZEND_VM_SMART_BRANCH(result, 0);
	ZVAL_BOOL(EX_VAR(opline->result.var), result);
	ZEND_VM_NEXT_OPCODE();
}

ZEND_VM_HOT_TYPE_SPEC_HANDLER(ZEND_IS_NOT_EQUAL, (op1_info == MAY_BE_DOUBLE && op2_info == MAY_BE_DOUBLE), ZEND_IS_NOT_EQUAL_DOUBLE, CONST|TMPVARCV, CONST|TMPVARCV, SPEC(SMART_BRANCH,NO_CONST_CONST,COMMUTATIVE))
{
	USE_OPLINE
	zval *op1, *op2;
	int result;

	op1 = GET_OP1_ZVAL_PTR_UNDEF(BP_VAR_R);
	op2 = GET_OP2_ZVAL_PTR_UNDEF(BP_VAR_R);
	result = (Z_DVAL_P(op1) != Z_DVAL_P(op2));
	ZEND_VM_SMART_BRANCH(result, 0);
	ZVAL_BOOL(EX_VAR(opline->result.var), result);
	ZEND_VM_NEXT_OPCODE();
}

ZEND_VM_HOT_TYPE_SPEC_HANDLER(ZEND_IS_SMALLER, (op1_info == MAY_BE_LONG && op2_info == MAY_BE_LONG), ZEND_IS_SMALLER_LONG, CONST|TMPVARCV, CONST|TMPVARCV, SPEC(SMART_BRANCH,NO_CONST_CONST))
{
	USE_OPLINE
	zval *op1, *op2;
	int result;

	op1 = GET_OP1_ZVAL_PTR_UNDEF(BP_VAR_R);
	op2 = GET_OP2_ZVAL_PTR_UNDEF(BP_VAR_R);
	result = (Z_LVAL_P(op1) < Z_LVAL_P(op2));
	ZEND_VM_SMART_BRANCH(result, 0);
	ZVAL_BOOL(EX_VAR(opline->result.var), result);
	ZEND_VM_NEXT_OPCODE();
}

ZEND_VM_HOT_TYPE_SPEC_HANDLER(ZEND_IS_SMALLER, (op1_info == MAY_BE_DOUBLE && op2_info == MAY_BE_DOUBLE), ZEND_IS_SMALLER_DOUBLE, CONST|TMPVARCV, CONST|TMPVARCV, SPEC(SMART_BRANCH,NO_CONST_CONST))
{
	USE_OPLINE
	zval *op1, *op2;
	int result;

	op1 = GET_OP1_ZVAL_PTR_UNDEF(BP_VAR_R);
	op2 = GET_OP2_ZVAL_PTR_UNDEF(BP_VAR_R);
	result = (Z_DVAL_P(op1) < Z_DVAL_P(op2));
	ZEND_VM_SMART_BRANCH(result, 0);
	ZVAL_BOOL(EX_VAR(opline->result.var), result);
	ZEND_VM_NEXT_OPCODE();
}

ZEND_VM_HOT_TYPE_SPEC_HANDLER(ZEND_IS_SMALLER_OR_EQUAL, (op1_info == MAY_BE_LONG && op2_info == MAY_BE_LONG), ZEND_IS_SMALLER_OR_EQUAL_LONG, CONST|TMPVARCV, CONST|TMPVARCV, SPEC(SMART_BRANCH,NO_CONST_CONST))
{
	USE_OPLINE
	zval *op1, *op2;
	int result;

	op1 = GET_OP1_ZVAL_PTR_UNDEF(BP_VAR_R);
	op2 = GET_OP2_ZVAL_PTR_UNDEF(BP_VAR_R);
	result = (Z_LVAL_P(op1) <= Z_LVAL_P(op2));
	ZEND_VM_SMART_BRANCH(result, 0);
	ZVAL_BOOL(EX_VAR(opline->result.var), result);
	ZEND_VM_NEXT_OPCODE();
}

ZEND_VM_HOT_TYPE_SPEC_HANDLER(ZEND_IS_SMALLER_OR_EQUAL, (op1_info == MAY_BE_DOUBLE && op2_info == MAY_BE_DOUBLE), ZEND_IS_SMALLER_OR_EQUAL_DOUBLE, CONST|TMPVARCV, CONST|TMPVARCV, SPEC(SMART_BRANCH,NO_CONST_CONST))
{
	USE_OPLINE
	zval *op1, *op2;
	int result;

	op1 = GET_OP1_ZVAL_PTR_UNDEF(BP_VAR_R);
	op2 = GET_OP2_ZVAL_PTR_UNDEF(BP_VAR_R);
	result = (Z_DVAL_P(op1) <= Z_DVAL_P(op2));
	ZEND_VM_SMART_BRANCH(result, 0);
	ZVAL_BOOL(EX_VAR(opline->result.var), result);
	ZEND_VM_NEXT_OPCODE();
}

ZEND_VM_HOT_TYPE_SPEC_HANDLER(ZEND_PRE_INC, (res_info == MAY_BE_LONG && op1_info == MAY_BE_LONG), ZEND_PRE_INC_LONG_NO_OVERFLOW, CV, ANY, SPEC(RETVAL))
{
	USE_OPLINE
	zval *var_ptr;

	var_ptr = GET_OP1_ZVAL_PTR_PTR_UNDEF(BP_VAR_RW);
	Z_LVAL_P(var_ptr)++;
	if (UNEXPECTED(RETURN_VALUE_USED(opline))) {
		ZVAL_LONG(EX_VAR(opline->result.var), Z_LVAL_P(var_ptr));
	}
	ZEND_VM_NEXT_OPCODE();
}

ZEND_VM_HOT_TYPE_SPEC_HANDLER(ZEND_PRE_INC, (op1_info == MAY_BE_LONG), ZEND_PRE_INC_LONG, CV, ANY, SPEC(RETVAL))
{
	USE_OPLINE
	zval *var_ptr;

	var_ptr = GET_OP1_ZVAL_PTR_PTR_UNDEF(BP_VAR_RW);
	fast_long_increment_function(var_ptr);
	if (UNEXPECTED(RETURN_VALUE_USED(opline))) {
		ZVAL_COPY_VALUE(EX_VAR(opline->result.var), var_ptr);
	}
	ZEND_VM_NEXT_OPCODE();
}

ZEND_VM_HOT_TYPE_SPEC_HANDLER(ZEND_PRE_DEC, (res_info == MAY_BE_LONG && op1_info == MAY_BE_LONG), ZEND_PRE_DEC_LONG_NO_OVERFLOW, CV, ANY, SPEC(RETVAL))
{
	USE_OPLINE
	zval *var_ptr;

	var_ptr = GET_OP1_ZVAL_PTR_PTR_UNDEF(BP_VAR_RW);
	Z_LVAL_P(var_ptr)--;
	if (UNEXPECTED(RETURN_VALUE_USED(opline))) {
		ZVAL_LONG(EX_VAR(opline->result.var), Z_LVAL_P(var_ptr));
	}
	ZEND_VM_NEXT_OPCODE();
}

ZEND_VM_HOT_TYPE_SPEC_HANDLER(ZEND_PRE_DEC, (op1_info == MAY_BE_LONG), ZEND_PRE_DEC_LONG, CV, ANY, SPEC(RETVAL))
{
	USE_OPLINE
	zval *var_ptr;

	var_ptr = GET_OP1_ZVAL_PTR_PTR_UNDEF(BP_VAR_RW);
	fast_long_decrement_function(var_ptr);
	if (UNEXPECTED(RETURN_VALUE_USED(opline))) {
		ZVAL_COPY_VALUE(EX_VAR(opline->result.var), var_ptr);
	}
	ZEND_VM_NEXT_OPCODE();
}

ZEND_VM_HOT_TYPE_SPEC_HANDLER(ZEND_POST_INC, (res_info == MAY_BE_LONG && op1_info == MAY_BE_LONG), ZEND_POST_INC_LONG_NO_OVERFLOW, CV, ANY)
{
	USE_OPLINE
	zval *var_ptr;

	var_ptr = GET_OP1_ZVAL_PTR_PTR_UNDEF(BP_VAR_RW);
	ZVAL_LONG(EX_VAR(opline->result.var), Z_LVAL_P(var_ptr));
	Z_LVAL_P(var_ptr)++;
	ZEND_VM_NEXT_OPCODE();
}

ZEND_VM_HOT_TYPE_SPEC_HANDLER(ZEND_POST_INC, (op1_info == MAY_BE_LONG), ZEND_POST_INC_LONG, CV, ANY)
{
	USE_OPLINE
	zval *var_ptr;

	var_ptr = GET_OP1_ZVAL_PTR_PTR_UNDEF(BP_VAR_RW);
	ZVAL_LONG(EX_VAR(opline->result.var), Z_LVAL_P(var_ptr));
	fast_long_increment_function(var_ptr);
	ZEND_VM_NEXT_OPCODE();
}

ZEND_VM_HOT_TYPE_SPEC_HANDLER(ZEND_POST_DEC, (res_info == MAY_BE_LONG && op1_info == MAY_BE_LONG), ZEND_POST_DEC_LONG_NO_OVERFLOW, CV, ANY)
{
	USE_OPLINE
	zval *var_ptr;

	var_ptr = GET_OP1_ZVAL_PTR_PTR_UNDEF(BP_VAR_RW);
	ZVAL_LONG(EX_VAR(opline->result.var), Z_LVAL_P(var_ptr));
	Z_LVAL_P(var_ptr)--;
	ZEND_VM_NEXT_OPCODE();
}

ZEND_VM_HOT_TYPE_SPEC_HANDLER(ZEND_POST_DEC, (op1_info == MAY_BE_LONG), ZEND_POST_DEC_LONG, CV, ANY)
{
	USE_OPLINE
	zval *var_ptr;

	var_ptr = GET_OP1_ZVAL_PTR_PTR_UNDEF(BP_VAR_RW);
	ZVAL_LONG(EX_VAR(opline->result.var), Z_LVAL_P(var_ptr));
	fast_long_decrement_function(var_ptr);
	ZEND_VM_NEXT_OPCODE();
}

ZEND_VM_HOT_TYPE_SPEC_HANDLER(ZEND_QM_ASSIGN, (op1_info == MAY_BE_LONG), ZEND_QM_ASSIGN_LONG, CONST|TMPVARCV, ANY)
{
	USE_OPLINE
	zval *value;

	value = GET_OP1_ZVAL_PTR_UNDEF(BP_VAR_R);
	ZVAL_LONG(EX_VAR(opline->result.var), Z_LVAL_P(value));
	ZEND_VM_NEXT_OPCODE();
}

ZEND_VM_HOT_TYPE_SPEC_HANDLER(ZEND_QM_ASSIGN, (op1_info == MAY_BE_DOUBLE), ZEND_QM_ASSIGN_DOUBLE, CONST|TMPVARCV, ANY)
{
	USE_OPLINE
	zval *value;

	value = GET_OP1_ZVAL_PTR_UNDEF(BP_VAR_R);
	ZVAL_DOUBLE(EX_VAR(opline->result.var), Z_DVAL_P(value));
	ZEND_VM_NEXT_OPCODE();
}

ZEND_VM_HOT_TYPE_SPEC_HANDLER(ZEND_QM_ASSIGN, ((op->op1_type == IS_CONST) ? !Z_REFCOUNTED_P(RT_CONSTANT(op, op->op1)) : (!(op1_info & ((MAY_BE_ANY|MAY_BE_UNDEF)-(MAY_BE_NULL|MAY_BE_FALSE|MAY_BE_TRUE|MAY_BE_LONG|MAY_BE_DOUBLE))))), ZEND_QM_ASSIGN_NOREF, CONST|TMPVARCV, ANY)
{
	USE_OPLINE
	zval *value;

	value = GET_OP1_ZVAL_PTR_UNDEF(BP_VAR_R);
	ZVAL_COPY_VALUE(EX_VAR(opline->result.var), value);
	ZEND_VM_NEXT_OPCODE();
}

ZEND_VM_HOT_TYPE_SPEC_HANDLER(ZEND_FETCH_DIM_R, (!(op2_info & (MAY_BE_UNDEF|MAY_BE_NULL|MAY_BE_STRING|MAY_BE_ARRAY|MAY_BE_OBJECT|MAY_BE_RESOURCE|MAY_BE_REF))), ZEND_FETCH_DIM_R_INDEX, CONST|TMPVAR|CV, CONST|TMPVARCV, SPEC(NO_CONST_CONST))
{
	USE_OPLINE
	zval *container, *dim, *value;
	zend_long offset;
	HashTable *ht;

	container = GET_OP1_ZVAL_PTR_UNDEF(BP_VAR_R);
	dim = GET_OP2_ZVAL_PTR_UNDEF(BP_VAR_R);
	if (EXPECTED(Z_TYPE_P(container) == IS_ARRAY)) {
ZEND_VM_C_LABEL(fetch_dim_r_index_array):
		if (EXPECTED(Z_TYPE_P(dim) == IS_LONG)) {
			offset = Z_LVAL_P(dim);
		} else {
			offset = zval_get_long(dim);
		}
		ht = Z_ARRVAL_P(container);
		ZEND_HASH_INDEX_FIND(ht, offset, value, ZEND_VM_C_LABEL(fetch_dim_r_index_undef));
		ZVAL_COPY_DEREF(EX_VAR(opline->result.var), value);
		if (OP1_TYPE & (IS_TMP_VAR|IS_VAR)) {
			SAVE_OPLINE();
			FREE_OP1();
			ZEND_VM_NEXT_OPCODE_CHECK_EXCEPTION();
		} else {
			ZEND_VM_NEXT_OPCODE();
		}
	} else if (OP1_TYPE != IS_CONST && EXPECTED(Z_TYPE_P(container) == IS_REFERENCE)) {
		container = Z_REFVAL_P(container);
		if (EXPECTED(Z_TYPE_P(container) == IS_ARRAY)) {
			ZEND_VM_C_GOTO(fetch_dim_r_index_array);
		} else {
			ZEND_VM_C_GOTO(fetch_dim_r_index_slow);
		}
	} else {
ZEND_VM_C_LABEL(fetch_dim_r_index_slow):
		SAVE_OPLINE();
		if (OP2_TYPE == IS_CONST && Z_EXTRA_P(dim) == ZEND_EXTRA_VALUE) {
			dim++;
		}
		zend_fetch_dimension_address_read_R_slow(container, dim OPLINE_CC EXECUTE_DATA_CC);
		FREE_OP1();
		ZEND_VM_NEXT_OPCODE_CHECK_EXCEPTION();
	}

ZEND_VM_C_LABEL(fetch_dim_r_index_undef):
	ZVAL_NULL(EX_VAR(opline->result.var));
	SAVE_OPLINE();
	zend_undefined_offset(offset);
	FREE_OP1();
	ZEND_VM_NEXT_OPCODE_CHECK_EXCEPTION();
}

ZEND_VM_HOT_TYPE_SPEC_HANDLER(ZEND_SEND_VAR, (op1_info & (MAY_BE_UNDEF|MAY_BE_REF)) == 0, ZEND_SEND_VAR_SIMPLE, CV|VAR, NUM)
{
	USE_OPLINE
	zval *varptr, *arg;

	varptr = GET_OP1_ZVAL_PTR_UNDEF(BP_VAR_R);
	arg = ZEND_CALL_VAR(EX(call), opline->result.var);

	if (OP1_TYPE == IS_CV) {
		ZVAL_COPY(arg, varptr);
	} else /* if (OP1_TYPE == IS_VAR) */ {
		ZVAL_COPY_VALUE(arg, varptr);
	}

	ZEND_VM_NEXT_OPCODE();
}

ZEND_VM_HOT_TYPE_SPEC_HANDLER(ZEND_SEND_VAR_EX, op->op2.num <= MAX_ARG_FLAG_NUM && (op1_info & (MAY_BE_UNDEF|MAY_BE_REF)) == 0, ZEND_SEND_VAR_EX_SIMPLE, CV|VAR, NUM)
{
	USE_OPLINE
	zval *varptr, *arg;
	uint32_t arg_num = opline->op2.num;

	if (QUICK_ARG_SHOULD_BE_SENT_BY_REF(EX(call)->func, arg_num)) {
		ZEND_VM_DISPATCH_TO_HANDLER(ZEND_SEND_REF);
	}

	varptr = GET_OP1_ZVAL_PTR_UNDEF(BP_VAR_R);
	arg = ZEND_CALL_VAR(EX(call), opline->result.var);

	if (OP1_TYPE == IS_CV) {
		ZVAL_COPY(arg, varptr);
	} else /* if (OP1_TYPE == IS_VAR) */ {
		ZVAL_COPY_VALUE(arg, varptr);
	}

	ZEND_VM_NEXT_OPCODE();
}

ZEND_VM_HOT_TYPE_SPEC_HANDLER(ZEND_SEND_VAL, op->op1_type == IS_CONST && !Z_REFCOUNTED_P(RT_CONSTANT(op, op->op1)), ZEND_SEND_VAL_SIMPLE, CONST, NUM)
{
	USE_OPLINE
	zval *value, *arg;

	value = GET_OP1_ZVAL_PTR(BP_VAR_R);
	arg = ZEND_CALL_VAR(EX(call), opline->result.var);
	ZVAL_COPY_VALUE(arg, value);
	ZEND_VM_NEXT_OPCODE();
}

ZEND_VM_HOT_TYPE_SPEC_HANDLER(ZEND_SEND_VAL_EX, op->op2.num <= MAX_ARG_FLAG_NUM && op->op1_type == IS_CONST && !Z_REFCOUNTED_P(RT_CONSTANT(op, op->op1)), ZEND_SEND_VAL_EX_SIMPLE, CONST, NUM)
{
	USE_OPLINE
	zval *value, *arg;
	uint32_t arg_num = opline->op2.num;

	if (QUICK_ARG_MUST_BE_SENT_BY_REF(EX(call)->func, arg_num)) {
		ZEND_VM_DISPATCH_TO_HELPER(zend_cannot_pass_by_ref_helper);
	}
	value = GET_OP1_ZVAL_PTR(BP_VAR_R);
	arg = ZEND_CALL_VAR(EX(call), opline->result.var);
	ZVAL_COPY_VALUE(arg, value);
	ZEND_VM_NEXT_OPCODE();
}

ZEND_VM_HOT_TYPE_SPEC_HANDLER(ZEND_FE_FETCH_R, op->op2_type == IS_CV && (op1_info & (MAY_BE_UNDEF|MAY_BE_ANY|MAY_BE_REF)) == MAY_BE_ARRAY, ZEND_FE_FETCH_R_SIMPLE, VAR, CV, JMP_ADDR, SPEC(RETVAL))
{
	USE_OPLINE
	zval *array;
	zval *value, *variable_ptr;
	uint32_t value_type;
	HashTable *fe_ht;
	HashPosition pos;
	Bucket *p;

	array = EX_VAR(opline->op1.var);
	SAVE_OPLINE();
	fe_ht = Z_ARRVAL_P(array);
	pos = Z_FE_POS_P(array);
	p = fe_ht->arData + pos;
	while (1) {
		if (UNEXPECTED(pos >= fe_ht->nNumUsed)) {
			/* reached end of iteration */
			ZEND_VM_SET_RELATIVE_OPCODE(opline, opline->extended_value);
			ZEND_VM_CONTINUE();
		}
		value = &p->val;
		value_type = Z_TYPE_INFO_P(value);
		if (EXPECTED(value_type != IS_UNDEF)) {
			if (UNEXPECTED(value_type == IS_INDIRECT)) {
				value = Z_INDIRECT_P(value);
				value_type = Z_TYPE_INFO_P(value);
				if (EXPECTED(value_type != IS_UNDEF)) {
					break;
				}
			} else {
				break;
			}
		}
		pos++;
		p++;
	}
	Z_FE_POS_P(array) = pos + 1;
	if (RETURN_VALUE_USED(opline)) {
		if (!p->key) {
			ZVAL_LONG(EX_VAR(opline->result.var), p->h);
		} else {
			ZVAL_STR_COPY(EX_VAR(opline->result.var), p->key);
		}
	}

	variable_ptr = EX_VAR(opline->op2.var);
	zend_assign_to_variable(variable_ptr, value, IS_CV, EX_USES_STRICT_TYPES());
	ZEND_VM_NEXT_OPCODE_CHECK_EXCEPTION();
}

ZEND_VM_DEFINE_OP(137, ZEND_OP_DATA);

ZEND_VM_HELPER(zend_interrupt_helper, ANY, ANY)
{
	EG(vm_interrupt) = 0;
	if (EG(timed_out)) {
		zend_timeout(0);
	} else if (zend_interrupt_function) {
		SAVE_OPLINE();
		zend_interrupt_function(execute_data);
		ZEND_VM_ENTER();
	}
	ZEND_VM_CONTINUE();
}<|MERGE_RESOLUTION|>--- conflicted
+++ resolved
@@ -4106,7 +4106,6 @@
 		call->prev_execute_data = execute_data;
 		EG(current_execute_data) = call;
 
-<<<<<<< HEAD
 #if ZEND_DEBUG
 		/* Type checks for internal functions are usually only performed by zpp.
 		 * In debug mode we additionally run arginfo checks to detect cases where
@@ -4115,17 +4114,6 @@
 			(fbc->common.fn_flags & ZEND_ACC_HAS_TYPE_HINTS) &&
 			!zend_verify_internal_arg_types(fbc, call);
 #endif
-=======
-		if (UNEXPECTED(fbc->common.fn_flags & ZEND_ACC_HAS_TYPE_HINTS)
-		 && UNEXPECTED(!zend_verify_internal_arg_types(fbc, call))) {
-			UNDEF_RESULT();
-			if (!RETURN_VALUE_USED(opline)) {
-				ret = &retval;
-				ZVAL_UNDEF(ret);
-			}
-			ZEND_VM_C_GOTO(fcall_by_name_end);
-		}
->>>>>>> 23db95e3
 
 		ret = RETURN_VALUE_USED(opline) ? EX_VAR(opline->result.var) : &retval;
 		ZVAL_NULL(ret);
