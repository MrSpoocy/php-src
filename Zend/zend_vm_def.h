/*
   +----------------------------------------------------------------------+
   | Zend Engine                                                          |
   +----------------------------------------------------------------------+
   | Copyright (c) 1998-2015 Zend Technologies Ltd. (http://www.zend.com) |
   +----------------------------------------------------------------------+
   | This source file is subject to version 2.00 of the Zend license,     |
   | that is bundled with this package in the file LICENSE, and is        |
   | available through the world-wide-web at the following url:           |
   | http://www.zend.com/license/2_00.txt.                                |
   | If you did not receive a copy of the Zend license and are unable to  |
   | obtain it through the world-wide-web, please send a note to          |
   | license@zend.com so we can mail you a copy immediately.              |
   +----------------------------------------------------------------------+
   | Authors: Andi Gutmans <andi@zend.com>                                |
   |          Zeev Suraski <zeev@zend.com>                                |
   |          Dmitry Stogov <dmitry@zend.com>                             |
   +----------------------------------------------------------------------+
*/

/* $Id$ */

/* If you change this file, please regenerate the zend_vm_execute.h and
 * zend_vm_opcodes.h files by running:
 * php zend_vm_gen.php
 */

ZEND_VM_HANDLER(1, ZEND_ADD, CONST|TMPVAR|CV, CONST|TMPVAR|CV)
{
	USE_OPLINE
	zend_free_op free_op1, free_op2;

	SAVE_OPLINE();
	fast_add_function(EX_VAR(opline->result.var),
		GET_OP1_ZVAL_PTR(BP_VAR_R),
		GET_OP2_ZVAL_PTR(BP_VAR_R));
	FREE_OP1();
	FREE_OP2();
	CHECK_EXCEPTION();
	ZEND_VM_NEXT_OPCODE();
}

ZEND_VM_HANDLER(2, ZEND_SUB, CONST|TMPVAR|CV, CONST|TMPVAR|CV)
{
	USE_OPLINE
	zend_free_op free_op1, free_op2;

	SAVE_OPLINE();
	fast_sub_function(EX_VAR(opline->result.var),
		GET_OP1_ZVAL_PTR(BP_VAR_R),
		GET_OP2_ZVAL_PTR(BP_VAR_R));
	FREE_OP1();
	FREE_OP2();
	CHECK_EXCEPTION();
	ZEND_VM_NEXT_OPCODE();
}

ZEND_VM_HANDLER(3, ZEND_MUL, CONST|TMPVAR|CV, CONST|TMPVAR|CV)
{
	USE_OPLINE
	zend_free_op free_op1, free_op2;

	SAVE_OPLINE();
	fast_mul_function(EX_VAR(opline->result.var),
		GET_OP1_ZVAL_PTR(BP_VAR_R),
		GET_OP2_ZVAL_PTR(BP_VAR_R));
	FREE_OP1();
	FREE_OP2();
	CHECK_EXCEPTION();
	ZEND_VM_NEXT_OPCODE();
}

ZEND_VM_HANDLER(4, ZEND_DIV, CONST|TMPVAR|CV, CONST|TMPVAR|CV)
{
	USE_OPLINE
	zend_free_op free_op1, free_op2;

	SAVE_OPLINE();
	fast_div_function(EX_VAR(opline->result.var),
		GET_OP1_ZVAL_PTR(BP_VAR_R),
		GET_OP2_ZVAL_PTR(BP_VAR_R));
	FREE_OP1();
	FREE_OP2();
	CHECK_EXCEPTION();
	ZEND_VM_NEXT_OPCODE();
}

ZEND_VM_HANDLER(5, ZEND_MOD, CONST|TMPVAR|CV, CONST|TMPVAR|CV)
{
	USE_OPLINE
	zend_free_op free_op1, free_op2;

	SAVE_OPLINE();
	fast_mod_function(EX_VAR(opline->result.var),
		GET_OP1_ZVAL_PTR(BP_VAR_R),
		GET_OP2_ZVAL_PTR(BP_VAR_R));
	FREE_OP1();
	FREE_OP2();
	CHECK_EXCEPTION();
	ZEND_VM_NEXT_OPCODE();
}

ZEND_VM_HANDLER(6, ZEND_SL, CONST|TMPVAR|CV, CONST|TMPVAR|CV)
{
	USE_OPLINE
	zend_free_op free_op1, free_op2;

	SAVE_OPLINE();
	shift_left_function(EX_VAR(opline->result.var),
		GET_OP1_ZVAL_PTR(BP_VAR_R),
		GET_OP2_ZVAL_PTR(BP_VAR_R));
	FREE_OP1();
	FREE_OP2();
	CHECK_EXCEPTION();
	ZEND_VM_NEXT_OPCODE();
}

ZEND_VM_HANDLER(7, ZEND_SR, CONST|TMPVAR|CV, CONST|TMPVAR|CV)
{
	USE_OPLINE
	zend_free_op free_op1, free_op2;

	SAVE_OPLINE();
	shift_right_function(EX_VAR(opline->result.var),
		GET_OP1_ZVAL_PTR(BP_VAR_R),
		GET_OP2_ZVAL_PTR(BP_VAR_R));
	FREE_OP1();
	FREE_OP2();
	CHECK_EXCEPTION();
	ZEND_VM_NEXT_OPCODE();
}

ZEND_VM_HANDLER(8, ZEND_CONCAT, CONST|TMPVAR|CV, CONST|TMPVAR|CV)
{
	USE_OPLINE
	zend_free_op free_op1, free_op2;

	SAVE_OPLINE();
	concat_function(EX_VAR(opline->result.var),
		GET_OP1_ZVAL_PTR(BP_VAR_R),
		GET_OP2_ZVAL_PTR(BP_VAR_R));
	FREE_OP1();
	FREE_OP2();
	CHECK_EXCEPTION();
	ZEND_VM_NEXT_OPCODE();
}

ZEND_VM_HANDLER(15, ZEND_IS_IDENTICAL, CONST|TMP|VAR|CV, CONST|TMP|VAR|CV)
{
	USE_OPLINE
	zend_free_op free_op1, free_op2;

	SAVE_OPLINE();
	fast_is_identical_function(EX_VAR(opline->result.var),
		GET_OP1_ZVAL_PTR_DEREF(BP_VAR_R),
		GET_OP2_ZVAL_PTR_DEREF(BP_VAR_R));
	FREE_OP1();
	FREE_OP2();
	CHECK_EXCEPTION();
	ZEND_VM_NEXT_OPCODE();
}

ZEND_VM_HANDLER(16, ZEND_IS_NOT_IDENTICAL, CONST|TMP|VAR|CV, CONST|TMP|VAR|CV)
{
	USE_OPLINE
	zend_free_op free_op1, free_op2;
	zval *result = EX_VAR(opline->result.var);

	SAVE_OPLINE();
	fast_is_not_identical_function(result,
		GET_OP1_ZVAL_PTR_DEREF(BP_VAR_R),
		GET_OP2_ZVAL_PTR_DEREF(BP_VAR_R));
	FREE_OP1();
	FREE_OP2();
	CHECK_EXCEPTION();
	ZEND_VM_NEXT_OPCODE();
}

ZEND_VM_HANDLER(17, ZEND_IS_EQUAL, CONST|TMPVAR|CV, CONST|TMPVAR|CV)
{
	USE_OPLINE
	zend_free_op free_op1, free_op2;
	zval *result = EX_VAR(opline->result.var);

	SAVE_OPLINE();
	fast_equal_function(result,
		GET_OP1_ZVAL_PTR(BP_VAR_R),
		GET_OP2_ZVAL_PTR(BP_VAR_R));
	FREE_OP1();
	FREE_OP2();
	CHECK_EXCEPTION();
	ZEND_VM_NEXT_OPCODE();
}

ZEND_VM_HANDLER(18, ZEND_IS_NOT_EQUAL, CONST|TMPVAR|CV, CONST|TMPVAR|CV)
{
	USE_OPLINE
	zend_free_op free_op1, free_op2;
	zval *result = EX_VAR(opline->result.var);

	SAVE_OPLINE();
	fast_not_equal_function(result,
		GET_OP1_ZVAL_PTR(BP_VAR_R),
		GET_OP2_ZVAL_PTR(BP_VAR_R));
	FREE_OP1();
	FREE_OP2();
	CHECK_EXCEPTION();
	ZEND_VM_NEXT_OPCODE();
}

ZEND_VM_HANDLER(19, ZEND_IS_SMALLER, CONST|TMPVAR|CV, CONST|TMPVAR|CV)
{
	USE_OPLINE
	zend_free_op free_op1, free_op2;
	zval *result = EX_VAR(opline->result.var);

	SAVE_OPLINE();
	fast_is_smaller_function(result,
		GET_OP1_ZVAL_PTR(BP_VAR_R),
		GET_OP2_ZVAL_PTR(BP_VAR_R));
	FREE_OP1();
	FREE_OP2();
	CHECK_EXCEPTION();
	ZEND_VM_NEXT_OPCODE();
}

ZEND_VM_HANDLER(20, ZEND_IS_SMALLER_OR_EQUAL, CONST|TMPVAR|CV, CONST|TMPVAR|CV)
{
	USE_OPLINE
	zend_free_op free_op1, free_op2;
	zval *result = EX_VAR(opline->result.var);

	SAVE_OPLINE();
	fast_is_smaller_or_equal_function(result,
		GET_OP1_ZVAL_PTR(BP_VAR_R),
		GET_OP2_ZVAL_PTR(BP_VAR_R));
	FREE_OP1();
	FREE_OP2();
	CHECK_EXCEPTION();
	ZEND_VM_NEXT_OPCODE();
}

ZEND_VM_HANDLER(170, ZEND_SPACESHIP, CONST|TMPVAR|CV, CONST|TMPVAR|CV)
{
	USE_OPLINE
	zend_free_op free_op1, free_op2;
	zval *result = EX_VAR(opline->result.var);

	SAVE_OPLINE();
	compare_function(result,
		GET_OP1_ZVAL_PTR(BP_VAR_R),
		GET_OP2_ZVAL_PTR(BP_VAR_R));
	FREE_OP1();
	FREE_OP2();
	CHECK_EXCEPTION();
	ZEND_VM_NEXT_OPCODE();
}

ZEND_VM_HANDLER(9, ZEND_BW_OR, CONST|TMPVAR|CV, CONST|TMPVAR|CV)
{
	USE_OPLINE
	zend_free_op free_op1, free_op2;

	SAVE_OPLINE();
	bitwise_or_function(EX_VAR(opline->result.var),
		GET_OP1_ZVAL_PTR(BP_VAR_R),
		GET_OP2_ZVAL_PTR(BP_VAR_R));
	FREE_OP1();
	FREE_OP2();
	CHECK_EXCEPTION();
	ZEND_VM_NEXT_OPCODE();
}

ZEND_VM_HANDLER(10, ZEND_BW_AND, CONST|TMPVAR|CV, CONST|TMPVAR|CV)
{
	USE_OPLINE
	zend_free_op free_op1, free_op2;

	SAVE_OPLINE();
	bitwise_and_function(EX_VAR(opline->result.var),
		GET_OP1_ZVAL_PTR(BP_VAR_R),
		GET_OP2_ZVAL_PTR(BP_VAR_R));
	FREE_OP1();
	FREE_OP2();
	CHECK_EXCEPTION();
	ZEND_VM_NEXT_OPCODE();
}

ZEND_VM_HANDLER(11, ZEND_BW_XOR, CONST|TMPVAR|CV, CONST|TMPVAR|CV)
{
	USE_OPLINE
	zend_free_op free_op1, free_op2;

	SAVE_OPLINE();
	bitwise_xor_function(EX_VAR(opline->result.var),
		GET_OP1_ZVAL_PTR(BP_VAR_R),
		GET_OP2_ZVAL_PTR(BP_VAR_R));
	FREE_OP1();
	FREE_OP2();
	CHECK_EXCEPTION();
	ZEND_VM_NEXT_OPCODE();
}

ZEND_VM_HANDLER(14, ZEND_BOOL_XOR, CONST|TMPVAR|CV, CONST|TMPVAR|CV)
{
	USE_OPLINE
	zend_free_op free_op1, free_op2;

	SAVE_OPLINE();
	boolean_xor_function(EX_VAR(opline->result.var),
		GET_OP1_ZVAL_PTR(BP_VAR_R),
		GET_OP2_ZVAL_PTR(BP_VAR_R));
	FREE_OP1();
	FREE_OP2();
	CHECK_EXCEPTION();
	ZEND_VM_NEXT_OPCODE();
}

ZEND_VM_HANDLER(12, ZEND_BW_NOT, CONST|TMPVAR|CV, ANY)
{
	USE_OPLINE
	zend_free_op free_op1;

	SAVE_OPLINE();
	bitwise_not_function(EX_VAR(opline->result.var),
		GET_OP1_ZVAL_PTR(BP_VAR_R));
	FREE_OP1();
	CHECK_EXCEPTION();
	ZEND_VM_NEXT_OPCODE();
}

ZEND_VM_HANDLER(13, ZEND_BOOL_NOT, CONST|TMPVAR|CV, ANY)
{
	USE_OPLINE
	zval *val;
	zend_free_op free_op1;

	SAVE_OPLINE();
	val = GET_OP1_ZVAL_PTR(BP_VAR_R);
	if (Z_TYPE_P(val) == IS_TRUE) {
		ZVAL_FALSE(EX_VAR(opline->result.var));
	} else if (EXPECTED(Z_TYPE_P(val) <= IS_TRUE)) {
		ZVAL_TRUE(EX_VAR(opline->result.var));
	} else {
		ZVAL_BOOL(EX_VAR(opline->result.var), !i_zend_is_true(val));
		FREE_OP1();
		CHECK_EXCEPTION();
	}
	ZEND_VM_NEXT_OPCODE();
}

ZEND_VM_HELPER_EX(zend_binary_assign_op_obj_helper, VAR|UNUSED|CV, CONST|TMPVAR|CV, int (*binary_op)(zval *result, zval *op1, zval *op2))
{
	USE_OPLINE
	zend_free_op free_op1, free_op2, free_op_data1;
	zval *object = GET_OP1_OBJ_ZVAL_PTR_PTR(BP_VAR_RW);
	zval *property = GET_OP2_ZVAL_PTR(BP_VAR_R);
	zval *value;
	zval *zptr;

	if (OP1_TYPE == IS_VAR && UNEXPECTED(object == NULL)) {
		zend_error(E_EXCEPTION | E_ERROR, "Cannot use string offset as an object");
		FREE_UNFETCHED_OP((opline+1)->op1_type, (opline+1)->op1.var);
		FREE_OP2();
		FREE_OP1_VAR_PTR();
		HANDLE_EXCEPTION();
	}

	do {
		value = get_zval_ptr((opline+1)->op1_type, (opline+1)->op1, execute_data, &free_op_data1, BP_VAR_R);

		if (OP1_TYPE != IS_UNUSED && UNEXPECTED(Z_TYPE_P(object) != IS_OBJECT)) {
			ZVAL_DEREF(object);
			if (UNEXPECTED(!make_real_object(object))) {
				zend_error(E_WARNING, "Attempt to assign property of non-object");
				if (UNEXPECTED(RETURN_VALUE_USED(opline))) {
					ZVAL_NULL(EX_VAR(opline->result.var));
				}
				break;
			}
		}

		/* here we are sure we are dealing with an object */
		if (EXPECTED(Z_OBJ_HT_P(object)->get_property_ptr_ptr)
			&& EXPECTED((zptr = Z_OBJ_HT_P(object)->get_property_ptr_ptr(object, property, BP_VAR_RW, ((OP2_TYPE == IS_CONST) ? CACHE_ADDR(Z_CACHE_SLOT_P(property)) : NULL))) != NULL)) {

			ZVAL_DEREF(zptr);
			SEPARATE_ZVAL_NOREF(zptr);

			binary_op(zptr, zptr, value);
			if (UNEXPECTED(RETURN_VALUE_USED(opline))) {
				ZVAL_COPY(EX_VAR(opline->result.var), zptr);
			}
		} else {
			zval *z;
			zval rv, obj;

			ZVAL_COPY(&obj, object);
			if (Z_OBJ_HT(obj)->read_property &&
				(z = Z_OBJ_HT(obj)->read_property(&obj, property, BP_VAR_R, ((OP2_TYPE == IS_CONST) ? CACHE_ADDR(Z_CACHE_SLOT_P(property)) : NULL), &rv)) != NULL) {
				if (Z_TYPE_P(z) == IS_OBJECT && Z_OBJ_HT_P(z)->get) {
					zval rv;
					zval *value = Z_OBJ_HT_P(z)->get(z, &rv);

					if (Z_REFCOUNT_P(z) == 0) {
						zend_objects_store_del(Z_OBJ_P(z));
					}
					ZVAL_COPY_VALUE(z, value);
				}
<<<<<<< HEAD
				zptr = z;
				ZVAL_DEREF(z);
				SEPARATE_ZVAL_NOREF(z);
				binary_op(z, z, value);
				Z_OBJ_HT(obj)->write_property(&obj, property, z, ((OP2_TYPE == IS_CONST) ? CACHE_ADDR(Z_CACHE_SLOT_P(property)) : NULL));
				zval_ptr_dtor(&obj);
				if (UNEXPECTED(RETURN_VALUE_USED(opline))) {
					ZVAL_COPY(EX_VAR(opline->result.var), z);
=======
				if (RETURN_VALUE_USED(opline)) {
					PZVAL_LOCK(z);
					EX_T(opline->result.var).var.ptr = z;
>>>>>>> 25050e3b
				}
				zval_ptr_dtor(zptr);
			} else {
				zend_error(E_WARNING, "Attempt to assign property of non-object");
				if (UNEXPECTED(RETURN_VALUE_USED(opline))) {
					ZVAL_NULL(EX_VAR(opline->result.var));
				}
			}
			zval_ptr_dtor(&object);
		}
	} while (0);

	FREE_OP(free_op_data1);
	FREE_OP2();
	FREE_OP1_VAR_PTR();
	/* assign_obj has two opcodes! */
	CHECK_EXCEPTION();
	ZEND_VM_INC_OPCODE();
	ZEND_VM_NEXT_OPCODE();
}

ZEND_VM_HELPER_EX(zend_binary_assign_op_dim_helper, VAR|UNUSED|CV, CONST|TMPVAR|UNUSED|CV, int (*binary_op)(zval *result, zval *op1, zval *op2))
{
	USE_OPLINE
	zend_free_op free_op1, free_op2, free_op_data1;
	zval *var_ptr, rv;
	zval *value, *container, *dim;

	SAVE_OPLINE();
	container = GET_OP1_OBJ_ZVAL_PTR_PTR(BP_VAR_RW);
	if (OP1_TYPE == IS_VAR && UNEXPECTED(container == NULL)) {
		zend_error(E_EXCEPTION | E_ERROR, "Cannot use string offset as an array");
		FREE_UNFETCHED_OP((opline+1)->op1_type, (opline+1)->op1.var);
		FREE_UNFETCHED_OP2();
		FREE_OP1_VAR_PTR();
		HANDLE_EXCEPTION();
	}

	dim = GET_OP2_ZVAL_PTR(BP_VAR_R);

	do {
		if (OP1_TYPE == IS_UNUSED || UNEXPECTED(Z_TYPE_P(container) != IS_ARRAY)) {
			if (OP1_TYPE != IS_UNUSED) {
				ZVAL_DEREF(container);
			}
#if !defined(ZEND_VM_SPEC) || (OP2_TYPE != IS_UNUSED)
			if (OP1_TYPE == IS_UNUSED || EXPECTED(Z_TYPE_P(container) == IS_OBJECT)) {
				value = get_zval_ptr((opline+1)->op1_type, (opline+1)->op1, execute_data, &free_op_data1, BP_VAR_R);
				zend_binary_assign_op_obj_dim(container, dim, value, UNEXPECTED(RETURN_VALUE_USED(opline)) ? EX_VAR(opline->result.var) : NULL, binary_op);
				break;
			}
#endif
		}

		zend_fetch_dimension_address_RW(&rv, container, dim, OP2_TYPE);
		value = get_zval_ptr((opline+1)->op1_type, (opline+1)->op1, execute_data, &free_op_data1, BP_VAR_R);
		ZEND_ASSERT(Z_TYPE(rv) == IS_INDIRECT);
		var_ptr = Z_INDIRECT(rv);

		if (UNEXPECTED(var_ptr == NULL)) {
			zend_error(E_EXCEPTION | E_ERROR, "Cannot use assign-op operators with overloaded objects nor string offsets");
			FREE_OP2();
			FREE_OP(free_op_data1);
			FREE_OP1_VAR_PTR();
			HANDLE_EXCEPTION();
		}

		if (UNEXPECTED(var_ptr == &EG(error_zval))) {
			if (UNEXPECTED(RETURN_VALUE_USED(opline))) {
				ZVAL_NULL(EX_VAR(opline->result.var));
			}
		} else {
			ZVAL_DEREF(var_ptr);
			SEPARATE_ZVAL_NOREF(var_ptr);

			binary_op(var_ptr, var_ptr, value);

			if (UNEXPECTED(RETURN_VALUE_USED(opline))) {
				ZVAL_COPY(EX_VAR(opline->result.var), var_ptr);
			}
		}
	} while (0);

	FREE_OP2();
	FREE_OP(free_op_data1);
	FREE_OP1_VAR_PTR();
	CHECK_EXCEPTION();
	ZEND_VM_INC_OPCODE();
	ZEND_VM_NEXT_OPCODE();
}

ZEND_VM_HELPER_EX(zend_binary_assign_op_helper, VAR|CV, CONST|TMPVAR|CV, int (*binary_op)(zval *result, zval *op1, zval *op2))
{
	USE_OPLINE
	zend_free_op free_op1, free_op2;
	zval *var_ptr;
	zval *value;

	SAVE_OPLINE();
	value = GET_OP2_ZVAL_PTR(BP_VAR_R);
	var_ptr = GET_OP1_ZVAL_PTR_PTR(BP_VAR_RW);

	if (OP1_TYPE == IS_VAR && UNEXPECTED(var_ptr == NULL)) {
		zend_error(E_EXCEPTION | E_ERROR, "Cannot use assign-op operators with overloaded objects nor string offsets");
		FREE_OP2();
		FREE_OP1_VAR_PTR();
		HANDLE_EXCEPTION();
	}

	if (OP1_TYPE == IS_VAR && UNEXPECTED(var_ptr == &EG(error_zval))) {
		if (UNEXPECTED(RETURN_VALUE_USED(opline))) {
			ZVAL_NULL(EX_VAR(opline->result.var));
		}
	} else {
		ZVAL_DEREF(var_ptr);
		SEPARATE_ZVAL_NOREF(var_ptr);

		binary_op(var_ptr, var_ptr, value);

		if (UNEXPECTED(RETURN_VALUE_USED(opline))) {
			ZVAL_COPY(EX_VAR(opline->result.var), var_ptr);
		}
	}

	FREE_OP2();
	FREE_OP1_VAR_PTR();
	CHECK_EXCEPTION();
	ZEND_VM_NEXT_OPCODE();
}

ZEND_VM_HANDLER(23, ZEND_ASSIGN_ADD, VAR|UNUSED|CV, CONST|TMPVAR|UNUSED|CV)
{
#if !defined(ZEND_VM_SPEC) || (OP2_TYPE != IS_UNUSED)
	USE_OPLINE

# if !defined(ZEND_VM_SPEC) || (OP1_TYPE != IS_UNUSED)
	if (EXPECTED(opline->extended_value == 0)) {
		ZEND_VM_DISPATCH_TO_HELPER_EX(zend_binary_assign_op_helper, binary_op, add_function);
	}
# endif
	if (EXPECTED(opline->extended_value == ZEND_ASSIGN_DIM)) {
		ZEND_VM_DISPATCH_TO_HELPER_EX(zend_binary_assign_op_dim_helper, binary_op, add_function);
	} else /* if (EXPECTED(opline->extended_value == ZEND_ASSIGN_OBJ)) */ {
		ZEND_VM_DISPATCH_TO_HELPER_EX(zend_binary_assign_op_obj_helper, binary_op, add_function);
	}
#else
	ZEND_VM_DISPATCH_TO_HELPER_EX(zend_binary_assign_op_dim_helper, binary_op, add_function);
#endif
}

ZEND_VM_HANDLER(24, ZEND_ASSIGN_SUB, VAR|UNUSED|CV, CONST|TMPVAR|UNUSED|CV)
{
#if !defined(ZEND_VM_SPEC) || (OP2_TYPE != IS_UNUSED)
	USE_OPLINE

# if !defined(ZEND_VM_SPEC) || (OP1_TYPE != IS_UNUSED)
	if (EXPECTED(opline->extended_value == 0)) {
		ZEND_VM_DISPATCH_TO_HELPER_EX(zend_binary_assign_op_helper, binary_op, sub_function);
	}
# endif
	if (EXPECTED(opline->extended_value == ZEND_ASSIGN_DIM)) {
		ZEND_VM_DISPATCH_TO_HELPER_EX(zend_binary_assign_op_dim_helper, binary_op, sub_function);
	} else /* if (EXPECTED(opline->extended_value == ZEND_ASSIGN_OBJ)) */ {
		ZEND_VM_DISPATCH_TO_HELPER_EX(zend_binary_assign_op_obj_helper, binary_op, sub_function);
	}
#else
	ZEND_VM_DISPATCH_TO_HELPER_EX(zend_binary_assign_op_dim_helper, binary_op, sub_function);
#endif
}

ZEND_VM_HANDLER(25, ZEND_ASSIGN_MUL, VAR|UNUSED|CV, CONST|TMPVAR|UNUSED|CV)
{
#if !defined(ZEND_VM_SPEC) || (OP2_TYPE != IS_UNUSED)
	USE_OPLINE

# if !defined(ZEND_VM_SPEC) || (OP1_TYPE != IS_UNUSED)
	if (EXPECTED(opline->extended_value == 0)) {
		ZEND_VM_DISPATCH_TO_HELPER_EX(zend_binary_assign_op_helper, binary_op, mul_function);
	}
# endif
	if (EXPECTED(opline->extended_value == ZEND_ASSIGN_DIM)) {
		ZEND_VM_DISPATCH_TO_HELPER_EX(zend_binary_assign_op_dim_helper, binary_op, mul_function);
	} else /* if (EXPECTED(opline->extended_value == ZEND_ASSIGN_OBJ)) */ {
		ZEND_VM_DISPATCH_TO_HELPER_EX(zend_binary_assign_op_obj_helper, binary_op, mul_function);
	}
#else
	ZEND_VM_DISPATCH_TO_HELPER_EX(zend_binary_assign_op_dim_helper, binary_op, mul_function);
#endif
}

ZEND_VM_HANDLER(26, ZEND_ASSIGN_DIV, VAR|UNUSED|CV, CONST|TMPVAR|UNUSED|CV)
{
#if !defined(ZEND_VM_SPEC) || (OP2_TYPE != IS_UNUSED)
	USE_OPLINE

# if !defined(ZEND_VM_SPEC) || (OP1_TYPE != IS_UNUSED)
	if (EXPECTED(opline->extended_value == 0)) {
		ZEND_VM_DISPATCH_TO_HELPER_EX(zend_binary_assign_op_helper, binary_op, div_function);
	}
# endif
	if (EXPECTED(opline->extended_value == ZEND_ASSIGN_DIM)) {
		ZEND_VM_DISPATCH_TO_HELPER_EX(zend_binary_assign_op_dim_helper, binary_op, div_function);
	} else /* if (EXPECTED(opline->extended_value == ZEND_ASSIGN_OBJ)) */ {
		ZEND_VM_DISPATCH_TO_HELPER_EX(zend_binary_assign_op_obj_helper, binary_op, div_function);
	}
#else
	ZEND_VM_DISPATCH_TO_HELPER_EX(zend_binary_assign_op_dim_helper, binary_op, div_function);
#endif
}

ZEND_VM_HANDLER(27, ZEND_ASSIGN_MOD, VAR|UNUSED|CV, CONST|TMPVAR|UNUSED|CV)
{
#if !defined(ZEND_VM_SPEC) || (OP2_TYPE != IS_UNUSED)
	USE_OPLINE

# if !defined(ZEND_VM_SPEC) || (OP1_TYPE != IS_UNUSED)
	if (EXPECTED(opline->extended_value == 0)) {
		ZEND_VM_DISPATCH_TO_HELPER_EX(zend_binary_assign_op_helper, binary_op, mod_function);
	}
# endif
	if (EXPECTED(opline->extended_value == ZEND_ASSIGN_DIM)) {
		ZEND_VM_DISPATCH_TO_HELPER_EX(zend_binary_assign_op_dim_helper, binary_op, mod_function);
	} else /* if (EXPECTED(opline->extended_value == ZEND_ASSIGN_OBJ)) */ {
		ZEND_VM_DISPATCH_TO_HELPER_EX(zend_binary_assign_op_obj_helper, binary_op, mod_function);
	}
#else
	ZEND_VM_DISPATCH_TO_HELPER_EX(zend_binary_assign_op_dim_helper, binary_op, mod_function);
#endif
}

ZEND_VM_HANDLER(28, ZEND_ASSIGN_SL, VAR|UNUSED|CV, CONST|TMPVAR|UNUSED|CV)
{
#if !defined(ZEND_VM_SPEC) || (OP2_TYPE != IS_UNUSED)
	USE_OPLINE

# if !defined(ZEND_VM_SPEC) || (OP1_TYPE != IS_UNUSED)
	if (EXPECTED(opline->extended_value == 0)) {
		ZEND_VM_DISPATCH_TO_HELPER_EX(zend_binary_assign_op_helper, binary_op, shift_left_function);
	}
# endif
	if (EXPECTED(opline->extended_value == ZEND_ASSIGN_DIM)) {
		ZEND_VM_DISPATCH_TO_HELPER_EX(zend_binary_assign_op_dim_helper, binary_op, shift_left_function);
	} else /* if (EXPECTED(opline->extended_value == ZEND_ASSIGN_OBJ)) */ {
		ZEND_VM_DISPATCH_TO_HELPER_EX(zend_binary_assign_op_obj_helper, binary_op, shift_left_function);
	}
#else
	ZEND_VM_DISPATCH_TO_HELPER_EX(zend_binary_assign_op_dim_helper, binary_op, shift_left_function);
#endif
}

ZEND_VM_HANDLER(29, ZEND_ASSIGN_SR, VAR|UNUSED|CV, CONST|TMPVAR|UNUSED|CV)
{
#if !defined(ZEND_VM_SPEC) || (OP2_TYPE != IS_UNUSED)
	USE_OPLINE

# if !defined(ZEND_VM_SPEC) || (OP1_TYPE != IS_UNUSED)
	if (EXPECTED(opline->extended_value == 0)) {
		ZEND_VM_DISPATCH_TO_HELPER_EX(zend_binary_assign_op_helper, binary_op, shift_right_function);
	}
# endif
	if (EXPECTED(opline->extended_value == ZEND_ASSIGN_DIM)) {
		ZEND_VM_DISPATCH_TO_HELPER_EX(zend_binary_assign_op_dim_helper, binary_op, shift_right_function);
	} else /* if (EXPECTED(opline->extended_value == ZEND_ASSIGN_OBJ)) */ {
		ZEND_VM_DISPATCH_TO_HELPER_EX(zend_binary_assign_op_obj_helper, binary_op, shift_right_function);
	}
#else
	ZEND_VM_DISPATCH_TO_HELPER_EX(zend_binary_assign_op_dim_helper, binary_op, shift_right_function);
#endif
}

ZEND_VM_HANDLER(30, ZEND_ASSIGN_CONCAT, VAR|UNUSED|CV, CONST|TMPVAR|UNUSED|CV)
{
#if !defined(ZEND_VM_SPEC) || (OP2_TYPE != IS_UNUSED)
	USE_OPLINE

# if !defined(ZEND_VM_SPEC) || (OP1_TYPE != IS_UNUSED)
	if (EXPECTED(opline->extended_value == 0)) {
		ZEND_VM_DISPATCH_TO_HELPER_EX(zend_binary_assign_op_helper, binary_op, concat_function);
	}
# endif
	if (EXPECTED(opline->extended_value == ZEND_ASSIGN_DIM)) {
		ZEND_VM_DISPATCH_TO_HELPER_EX(zend_binary_assign_op_dim_helper, binary_op, concat_function);
	} else /* if (EXPECTED(opline->extended_value == ZEND_ASSIGN_OBJ)) */ {
		ZEND_VM_DISPATCH_TO_HELPER_EX(zend_binary_assign_op_obj_helper, binary_op, concat_function);
	}
#else
	ZEND_VM_DISPATCH_TO_HELPER_EX(zend_binary_assign_op_dim_helper, binary_op, concat_function);
#endif
}

ZEND_VM_HANDLER(31, ZEND_ASSIGN_BW_OR, VAR|UNUSED|CV, CONST|TMPVAR|UNUSED|CV)
{
#if !defined(ZEND_VM_SPEC) || (OP2_TYPE != IS_UNUSED)
	USE_OPLINE

# if !defined(ZEND_VM_SPEC) || (OP1_TYPE != IS_UNUSED)
	if (EXPECTED(opline->extended_value == 0)) {
		ZEND_VM_DISPATCH_TO_HELPER_EX(zend_binary_assign_op_helper, binary_op, bitwise_or_function);
	}
# endif
	if (EXPECTED(opline->extended_value == ZEND_ASSIGN_DIM)) {
		ZEND_VM_DISPATCH_TO_HELPER_EX(zend_binary_assign_op_dim_helper, binary_op, bitwise_or_function);
	} else /* if (EXPECTED(opline->extended_value == ZEND_ASSIGN_OBJ)) */ {
		ZEND_VM_DISPATCH_TO_HELPER_EX(zend_binary_assign_op_obj_helper, binary_op, bitwise_or_function);
	}
#else
	ZEND_VM_DISPATCH_TO_HELPER_EX(zend_binary_assign_op_dim_helper, binary_op, bitwise_or_function);
#endif
}

ZEND_VM_HANDLER(32, ZEND_ASSIGN_BW_AND, VAR|UNUSED|CV, CONST|TMPVAR|UNUSED|CV)
{
#if !defined(ZEND_VM_SPEC) || (OP2_TYPE != IS_UNUSED)
	USE_OPLINE

# if !defined(ZEND_VM_SPEC) || (OP1_TYPE != IS_UNUSED)
	if (EXPECTED(opline->extended_value == 0)) {
		ZEND_VM_DISPATCH_TO_HELPER_EX(zend_binary_assign_op_helper, binary_op, bitwise_and_function);
	}
# endif
	if (EXPECTED(opline->extended_value == ZEND_ASSIGN_DIM)) {
		ZEND_VM_DISPATCH_TO_HELPER_EX(zend_binary_assign_op_dim_helper, binary_op, bitwise_and_function);
	} else /* if (EXPECTED(opline->extended_value == ZEND_ASSIGN_OBJ)) */ {
		ZEND_VM_DISPATCH_TO_HELPER_EX(zend_binary_assign_op_obj_helper, binary_op, bitwise_and_function);
	}
#else
	ZEND_VM_DISPATCH_TO_HELPER_EX(zend_binary_assign_op_dim_helper, binary_op, bitwise_and_function);
#endif
}

ZEND_VM_HANDLER(33, ZEND_ASSIGN_BW_XOR, VAR|UNUSED|CV, CONST|TMPVAR|UNUSED|CV)
{
#if !defined(ZEND_VM_SPEC) || (OP2_TYPE != IS_UNUSED)
	USE_OPLINE

# if !defined(ZEND_VM_SPEC) || (OP1_TYPE != IS_UNUSED)
	if (EXPECTED(opline->extended_value == 0)) {
		ZEND_VM_DISPATCH_TO_HELPER_EX(zend_binary_assign_op_helper, binary_op, bitwise_xor_function);
	}
# endif
	if (EXPECTED(opline->extended_value == ZEND_ASSIGN_DIM)) {
		ZEND_VM_DISPATCH_TO_HELPER_EX(zend_binary_assign_op_dim_helper, binary_op, bitwise_xor_function);
	} else /* if (EXPECTED(opline->extended_value == ZEND_ASSIGN_OBJ)) */ {
		ZEND_VM_DISPATCH_TO_HELPER_EX(zend_binary_assign_op_obj_helper, binary_op, bitwise_xor_function);
	}
#else
	ZEND_VM_DISPATCH_TO_HELPER_EX(zend_binary_assign_op_dim_helper, binary_op, bitwise_xor_function);
#endif
}

ZEND_VM_HELPER_EX(zend_pre_incdec_property_helper, VAR|UNUSED|CV, CONST|TMPVAR|CV, incdec_t incdec_op)
{
	USE_OPLINE
	zend_free_op free_op1, free_op2;
	zval *object;
	zval *property;
	zval *retval;
	zval *zptr;

	SAVE_OPLINE();
	object = GET_OP1_OBJ_ZVAL_PTR_PTR(BP_VAR_RW);
	property = GET_OP2_ZVAL_PTR(BP_VAR_R);
	retval = EX_VAR(opline->result.var);

	if (OP1_TYPE == IS_VAR && UNEXPECTED(object == NULL)) {
		zend_error(E_EXCEPTION | E_ERROR, "Cannot increment/decrement overloaded objects nor string offsets");
		FREE_OP2();
		FREE_OP1_VAR_PTR();
		HANDLE_EXCEPTION();
	}

	do {
		if (OP1_TYPE != IS_UNUSED && UNEXPECTED(Z_TYPE_P(object) != IS_OBJECT)) {
			ZVAL_DEREF(object);
			if (UNEXPECTED(!make_real_object(object))) {
				zend_error(E_WARNING, "Attempt to increment/decrement property of non-object");
				if (UNEXPECTED(RETURN_VALUE_USED(opline))) {
					ZVAL_NULL(retval);
				}
				break;
			}
		}

		/* here we are sure we are dealing with an object */

		if (EXPECTED(Z_OBJ_HT_P(object)->get_property_ptr_ptr)
			&& EXPECTED((zptr = Z_OBJ_HT_P(object)->get_property_ptr_ptr(object, property, BP_VAR_RW, ((OP2_TYPE == IS_CONST) ? CACHE_ADDR(Z_CACHE_SLOT_P(property)) : NULL))) != NULL)) {

			ZVAL_DEREF(zptr);
			SEPARATE_ZVAL_NOREF(zptr);

			incdec_op(zptr);
			if (UNEXPECTED(RETURN_VALUE_USED(opline))) {
				ZVAL_COPY(retval, zptr);
			}
		} else {
			zval rv;

			if (Z_OBJ_HT_P(object)->read_property && Z_OBJ_HT_P(object)->write_property) {
				zval *z, obj;
				
				ZVAL_COPY(&obj, object);
				z = Z_OBJ_HT(obj)->read_property(&obj, property, BP_VAR_R, ((OP2_TYPE == IS_CONST) ? CACHE_ADDR(Z_CACHE_SLOT_P(property)) : NULL), &rv);

				if (UNEXPECTED(Z_TYPE_P(z) == IS_OBJECT) && Z_OBJ_HT_P(z)->get) {
					zval rv;
					zval *value = Z_OBJ_HT_P(z)->get(z, &rv);

					if (Z_REFCOUNT_P(z) == 0) {
						zend_objects_store_del(Z_OBJ_P(z));
					}
					ZVAL_COPY_VALUE(z, value);
				}
				ZVAL_DEREF(z);
				SEPARATE_ZVAL_NOREF(z);
				incdec_op(z);
				if (UNEXPECTED(RETURN_VALUE_USED(opline))) {
					ZVAL_COPY(retval, z);
				}
				Z_OBJ_HT(obj)->write_property(&obj, property, z, ((OP2_TYPE == IS_CONST) ? CACHE_ADDR(Z_CACHE_SLOT_P(property)) : NULL));
				zval_ptr_dtor(&obj);
				zval_ptr_dtor(z);
			} else {
				zend_error(E_WARNING, "Attempt to increment/decrement property of non-object");
				if (UNEXPECTED(RETURN_VALUE_USED(opline))) {
					ZVAL_NULL(retval);
				}
			}
		}
	} while (0);

	FREE_OP2();
	FREE_OP1_VAR_PTR();
	CHECK_EXCEPTION();
	ZEND_VM_NEXT_OPCODE();
}

ZEND_VM_HANDLER(132, ZEND_PRE_INC_OBJ, VAR|UNUSED|CV, CONST|TMPVAR|CV)
{
	ZEND_VM_DISPATCH_TO_HELPER_EX(zend_pre_incdec_property_helper, incdec_op, increment_function);
}

ZEND_VM_HANDLER(133, ZEND_PRE_DEC_OBJ, VAR|UNUSED|CV, CONST|TMPVAR|CV)
{
	ZEND_VM_DISPATCH_TO_HELPER_EX(zend_pre_incdec_property_helper, incdec_op, decrement_function);
}

ZEND_VM_HELPER_EX(zend_post_incdec_property_helper, VAR|UNUSED|CV, CONST|TMPVAR|CV, incdec_t incdec_op)
{
	USE_OPLINE
	zend_free_op free_op1, free_op2;
	zval *object;
	zval *property;
	zval *retval;
	zval *zptr;

	SAVE_OPLINE();
	object = GET_OP1_OBJ_ZVAL_PTR_PTR(BP_VAR_RW);
	property = GET_OP2_ZVAL_PTR(BP_VAR_R);
	retval = EX_VAR(opline->result.var);

	if (OP1_TYPE == IS_VAR && UNEXPECTED(object == NULL)) {
		zend_error(E_EXCEPTION | E_ERROR, "Cannot increment/decrement overloaded objects nor string offsets");
		FREE_OP2();
		FREE_OP1_VAR_PTR();
		HANDLE_EXCEPTION();
	}

	do {
		if (OP1_TYPE != IS_UNUSED && UNEXPECTED(Z_TYPE_P(object) != IS_OBJECT)) {
			ZVAL_DEREF(object);
			if (UNEXPECTED(!make_real_object(object))) {
				zend_error(E_WARNING, "Attempt to increment/decrement property of non-object");
				ZVAL_NULL(retval);
				break;
			}
		}

		/* here we are sure we are dealing with an object */

		if (EXPECTED(Z_OBJ_HT_P(object)->get_property_ptr_ptr)
			&& EXPECTED((zptr = Z_OBJ_HT_P(object)->get_property_ptr_ptr(object, property, BP_VAR_RW, ((OP2_TYPE == IS_CONST) ? CACHE_ADDR(Z_CACHE_SLOT_P(property)) : NULL))) != NULL)) {

			ZVAL_DEREF(zptr);
			ZVAL_COPY_VALUE(retval, zptr);
			zval_opt_copy_ctor(zptr);
			incdec_op(zptr);
		} else {
			if (Z_OBJ_HT_P(object)->read_property && Z_OBJ_HT_P(object)->write_property) {
				zval rv, obj;
				zval *z;

				ZVAL_COPY(&obj, object);
				z = Z_OBJ_HT(obj)->read_property(&obj, property, BP_VAR_R, ((OP2_TYPE == IS_CONST) ? CACHE_ADDR(Z_CACHE_SLOT_P(property)) : NULL), &rv);
				zval z_copy;

				if (UNEXPECTED(Z_TYPE_P(z) == IS_OBJECT) && Z_OBJ_HT_P(z)->get) {
					zval rv;
					zval *value = Z_OBJ_HT_P(z)->get(z, &rv);
					if (Z_REFCOUNT_P(z) == 0) {
						zend_objects_store_del(Z_OBJ_P(z));
					}
					ZVAL_COPY_VALUE(z, value);
				}
				ZVAL_DUP(retval, z);
				ZVAL_DUP(&z_copy, z);
				incdec_op(&z_copy);
				if (Z_REFCOUNTED_P(z)) Z_ADDREF_P(z);
				Z_OBJ_HT(obj)->write_property(&obj, property, &z_copy, ((OP2_TYPE == IS_CONST) ? CACHE_ADDR(Z_CACHE_SLOT_P(property)) : NULL));
				zval_ptr_dtor(&obj);
				zval_ptr_dtor(&z_copy);
				zval_ptr_dtor(z);
			} else {
				zend_error(E_WARNING, "Attempt to increment/decrement property of non-object");
				ZVAL_NULL(retval);
			}
		}
	} while (0);

	FREE_OP2();
	FREE_OP1_VAR_PTR();
	CHECK_EXCEPTION();
	ZEND_VM_NEXT_OPCODE();
}

ZEND_VM_HANDLER(134, ZEND_POST_INC_OBJ, VAR|UNUSED|CV, CONST|TMPVAR|CV)
{
	ZEND_VM_DISPATCH_TO_HELPER_EX(zend_post_incdec_property_helper, incdec_op, increment_function);
}

ZEND_VM_HANDLER(135, ZEND_POST_DEC_OBJ, VAR|UNUSED|CV, CONST|TMPVAR|CV)
{
	ZEND_VM_DISPATCH_TO_HELPER_EX(zend_post_incdec_property_helper, incdec_op, decrement_function);
}

ZEND_VM_HANDLER(34, ZEND_PRE_INC, VAR|CV, ANY)
{
	USE_OPLINE
	zend_free_op free_op1;
	zval *var_ptr;

	SAVE_OPLINE();
	var_ptr = GET_OP1_ZVAL_PTR_PTR(BP_VAR_RW);

	if (OP1_TYPE == IS_VAR && UNEXPECTED(var_ptr == NULL)) {
		zend_error(E_EXCEPTION | E_ERROR, "Cannot increment/decrement overloaded objects nor string offsets");
		FREE_OP1_VAR_PTR();
		HANDLE_EXCEPTION();
	}

	if (EXPECTED(Z_TYPE_P(var_ptr) == IS_LONG)) {
		fast_increment_function(var_ptr);
		if (UNEXPECTED(RETURN_VALUE_USED(opline))) {
			ZVAL_COPY_VALUE(EX_VAR(opline->result.var), var_ptr);
		}
		ZEND_VM_NEXT_OPCODE();
	}

	if (OP1_TYPE == IS_VAR && UNEXPECTED(var_ptr == &EG(error_zval))) {
		if (UNEXPECTED(RETURN_VALUE_USED(opline))) {
			ZVAL_NULL(EX_VAR(opline->result.var));
		}
		CHECK_EXCEPTION();
		ZEND_VM_NEXT_OPCODE();
	}

	ZVAL_DEREF(var_ptr);
	SEPARATE_ZVAL_NOREF(var_ptr);

	increment_function(var_ptr);

	if (UNEXPECTED(RETURN_VALUE_USED(opline))) {
		ZVAL_COPY(EX_VAR(opline->result.var), var_ptr);
	}

	FREE_OP1_VAR_PTR();
	CHECK_EXCEPTION();
	ZEND_VM_NEXT_OPCODE();
}

ZEND_VM_HANDLER(35, ZEND_PRE_DEC, VAR|CV, ANY)
{
	USE_OPLINE
	zend_free_op free_op1;
	zval *var_ptr;

	SAVE_OPLINE();
	var_ptr = GET_OP1_ZVAL_PTR_PTR(BP_VAR_RW);

	if (OP1_TYPE == IS_VAR && UNEXPECTED(var_ptr == NULL)) {
		zend_error(E_EXCEPTION | E_ERROR, "Cannot increment/decrement overloaded objects nor string offsets");
		FREE_OP1_VAR_PTR();
		HANDLE_EXCEPTION();
	}

	if (EXPECTED(Z_TYPE_P(var_ptr) == IS_LONG)) {
		fast_decrement_function(var_ptr);
		if (UNEXPECTED(RETURN_VALUE_USED(opline))) {
			ZVAL_COPY_VALUE(EX_VAR(opline->result.var), var_ptr);
		}
		ZEND_VM_NEXT_OPCODE();
	}

	if (OP1_TYPE == IS_VAR && UNEXPECTED(var_ptr == &EG(error_zval))) {
		if (UNEXPECTED(RETURN_VALUE_USED(opline))) {
			ZVAL_NULL(EX_VAR(opline->result.var));
		}
		CHECK_EXCEPTION();
		ZEND_VM_NEXT_OPCODE();
	}

	ZVAL_DEREF(var_ptr);
	SEPARATE_ZVAL_NOREF(var_ptr);

	decrement_function(var_ptr);

	if (UNEXPECTED(RETURN_VALUE_USED(opline))) {
		ZVAL_COPY(EX_VAR(opline->result.var), var_ptr);
	}

	FREE_OP1_VAR_PTR();
	CHECK_EXCEPTION();
	ZEND_VM_NEXT_OPCODE();
}

ZEND_VM_HANDLER(36, ZEND_POST_INC, VAR|CV, ANY)
{
	USE_OPLINE
	zend_free_op free_op1;
	zval *var_ptr;

	SAVE_OPLINE();
	var_ptr = GET_OP1_ZVAL_PTR_PTR(BP_VAR_RW);

	if (OP1_TYPE == IS_VAR && UNEXPECTED(var_ptr == NULL)) {
		zend_error(E_EXCEPTION | E_ERROR, "Cannot increment/decrement overloaded objects nor string offsets");
		FREE_OP1_VAR_PTR();
		HANDLE_EXCEPTION();
	}

	if (EXPECTED(Z_TYPE_P(var_ptr) == IS_LONG)) {
		ZVAL_COPY_VALUE(EX_VAR(opline->result.var), var_ptr);
		fast_increment_function(var_ptr);
		ZEND_VM_NEXT_OPCODE();
	}

	if (OP1_TYPE == IS_VAR && UNEXPECTED(var_ptr == &EG(error_zval))) {
		ZVAL_NULL(EX_VAR(opline->result.var));
		CHECK_EXCEPTION();
		ZEND_VM_NEXT_OPCODE();
	}

	ZVAL_DEREF(var_ptr);
	ZVAL_COPY_VALUE(EX_VAR(opline->result.var), var_ptr);
	zval_opt_copy_ctor(var_ptr);

	increment_function(var_ptr);

	FREE_OP1_VAR_PTR();
	CHECK_EXCEPTION();
	ZEND_VM_NEXT_OPCODE();
}

ZEND_VM_HANDLER(37, ZEND_POST_DEC, VAR|CV, ANY)
{
	USE_OPLINE
	zend_free_op free_op1;
	zval *var_ptr;

	SAVE_OPLINE();
	var_ptr = GET_OP1_ZVAL_PTR_PTR(BP_VAR_RW);

	if (OP1_TYPE == IS_VAR && UNEXPECTED(var_ptr == NULL)) {
		zend_error(E_EXCEPTION | E_ERROR, "Cannot increment/decrement overloaded objects nor string offsets");
		FREE_OP1_VAR_PTR();
		HANDLE_EXCEPTION();
	}

	if (EXPECTED(Z_TYPE_P(var_ptr) == IS_LONG)) {
		ZVAL_COPY_VALUE(EX_VAR(opline->result.var), var_ptr);
		fast_decrement_function(var_ptr);
		ZEND_VM_NEXT_OPCODE();
	}

	if (OP1_TYPE == IS_VAR && UNEXPECTED(var_ptr == &EG(error_zval))) {
		ZVAL_NULL(EX_VAR(opline->result.var));
		CHECK_EXCEPTION();
		ZEND_VM_NEXT_OPCODE();
	}

	ZVAL_DEREF(var_ptr);
	ZVAL_COPY_VALUE(EX_VAR(opline->result.var), var_ptr);
	zval_opt_copy_ctor(var_ptr);

	decrement_function(var_ptr);

	FREE_OP1_VAR_PTR();
	CHECK_EXCEPTION();
	ZEND_VM_NEXT_OPCODE();
}

ZEND_VM_HANDLER(40, ZEND_ECHO, CONST|TMPVAR|CV, ANY)
{
	USE_OPLINE
	zend_free_op free_op1;
	zval *z;

	SAVE_OPLINE();
	z = GET_OP1_ZVAL_PTR(BP_VAR_R);

	if (Z_TYPE_P(z) == IS_STRING) {
		zend_string *str = Z_STR_P(z);

		if (str->len != 0) {
			zend_write(str->val, str->len);
		}
	} else {
		zend_string *str = _zval_get_string_func(z);

		if (str->len != 0) {
			zend_write(str->val, str->len);
		}
		zend_string_release(str);
	}

	FREE_OP1();
	CHECK_EXCEPTION();
	ZEND_VM_NEXT_OPCODE();
}

ZEND_VM_HELPER_EX(zend_fetch_var_address_helper, CONST|TMPVAR|CV, UNUSED|CONST|VAR, int type)
{
	USE_OPLINE
	zend_free_op free_op1;
	zval *varname;
	zval *retval;
	zend_string *name;
	HashTable *target_symbol_table;

	SAVE_OPLINE();
	varname = GET_OP1_ZVAL_PTR(BP_VAR_R);

 	if (OP1_TYPE == IS_CONST) {
		name = Z_STR_P(varname);
	} else if (EXPECTED(Z_TYPE_P(varname) == IS_STRING)) {
		name = Z_STR_P(varname);
		zend_string_addref(name);
	} else {
		name = zval_get_string(varname);
	}

	if (OP2_TYPE != IS_UNUSED) {
		zend_class_entry *ce;

		if (OP2_TYPE == IS_CONST) {
			if (OP1_TYPE == IS_CONST && CACHED_PTR(Z_CACHE_SLOT_P(EX_CONSTANT(opline->op1)))) {

				ce = CACHED_PTR(Z_CACHE_SLOT_P(EX_CONSTANT(opline->op1)));
				retval = CACHED_PTR(Z_CACHE_SLOT_P(EX_CONSTANT(opline->op1)) + sizeof(void*));

				/* check if static properties were destoyed */
				if (UNEXPECTED(CE_STATIC_MEMBERS(ce) == NULL)) {
					zend_error_noreturn(E_ERROR, "Access to undeclared static property: %s::$%s", ce->name->val, name->val);
				}

				ZEND_VM_C_GOTO(fetch_var_return);
			} else if (CACHED_PTR(Z_CACHE_SLOT_P(EX_CONSTANT(opline->op2)))) {
				ce = CACHED_PTR(Z_CACHE_SLOT_P(EX_CONSTANT(opline->op2)));
			} else {
				ce = zend_fetch_class_by_name(Z_STR_P(EX_CONSTANT(opline->op2)), EX_CONSTANT(opline->op2) + 1, 0);
				if (UNEXPECTED(ce == NULL)) {
					if (OP1_TYPE != IS_CONST) {
						zend_string_release(name);
					}
					FREE_OP1();
					CHECK_EXCEPTION();
					ZEND_VM_NEXT_OPCODE();
				}
				CACHE_PTR(Z_CACHE_SLOT_P(EX_CONSTANT(opline->op2)), ce);
			}
		} else {
			ce = Z_CE_P(EX_VAR(opline->op2.var));
			if (OP1_TYPE == IS_CONST &&
			    (retval = CACHED_POLYMORPHIC_PTR(Z_CACHE_SLOT_P(EX_CONSTANT(opline->op1)), ce)) != NULL) {
				
				/* check if static properties were destoyed */
				if (UNEXPECTED(CE_STATIC_MEMBERS(ce) == NULL)) {
					zend_error_noreturn(E_ERROR, "Access to undeclared static property: %s::$%s", ce->name->val, name->val);
				}

				ZEND_VM_C_GOTO(fetch_var_return);
			}
		}
		retval = zend_std_get_static_property(ce, name, 0);
		if (OP1_TYPE == IS_CONST && retval) {
			CACHE_POLYMORPHIC_PTR(Z_CACHE_SLOT_P(EX_CONSTANT(opline->op1)), ce, retval);
		}

		FREE_OP1();
	} else {
		target_symbol_table = zend_get_target_symbol_table(execute_data, opline->extended_value & ZEND_FETCH_TYPE_MASK);
		retval = zend_hash_find(target_symbol_table, name);
		if (retval == NULL) {
			switch (type) {
				case BP_VAR_R:
				case BP_VAR_UNSET:
					zend_error(E_NOTICE,"Undefined variable: %s", name->val);
					/* break missing intentionally */
				case BP_VAR_IS:
					retval = &EG(uninitialized_zval);
					break;
				case BP_VAR_RW:
					zend_error(E_NOTICE,"Undefined variable: %s", name->val);
					/* break missing intentionally */
				case BP_VAR_W:
					retval = zend_hash_add_new(target_symbol_table, name, &EG(uninitialized_zval));
					break;
				EMPTY_SWITCH_DEFAULT_CASE()
			}
		/* GLOBAL or $$name variable may be an INDIRECT pointer to CV */
		} else if (Z_TYPE_P(retval) == IS_INDIRECT) {
			retval = Z_INDIRECT_P(retval);
			if (Z_TYPE_P(retval) == IS_UNDEF) {
				switch (type) {
					case BP_VAR_R:
					case BP_VAR_UNSET:
						zend_error(E_NOTICE,"Undefined variable: %s", name->val);
						/* break missing intentionally */
					case BP_VAR_IS:
						retval = &EG(uninitialized_zval);
						break;
					case BP_VAR_RW:
						zend_error(E_NOTICE,"Undefined variable: %s", name->val);
						/* break missing intentionally */
					case BP_VAR_W:
						ZVAL_NULL(retval);
						break;
					EMPTY_SWITCH_DEFAULT_CASE()
				}
			}
		}
		if ((opline->extended_value & ZEND_FETCH_TYPE_MASK) == ZEND_FETCH_STATIC) {
			if (Z_CONSTANT_P(retval)) {
				zval_update_constant(retval, 1);
			}
		} else if ((opline->extended_value & ZEND_FETCH_TYPE_MASK) != ZEND_FETCH_GLOBAL_LOCK) {
			FREE_OP1();
		}
	}

	if (OP1_TYPE != IS_CONST) {
		zend_string_release(name);
	}

ZEND_VM_C_LABEL(fetch_var_return):
	ZEND_ASSERT(retval != NULL);
	if (type == BP_VAR_R || type == BP_VAR_IS) {
		if (/*type == BP_VAR_R &&*/ Z_ISREF_P(retval) && Z_REFCOUNT_P(retval) == 1) {
			ZVAL_UNREF(retval);
		}
		ZVAL_COPY(EX_VAR(opline->result.var), retval);
	} else {
		ZVAL_INDIRECT(EX_VAR(opline->result.var), retval);
	}
	CHECK_EXCEPTION();
	ZEND_VM_NEXT_OPCODE();
}

ZEND_VM_HANDLER(80, ZEND_FETCH_R, CONST|TMPVAR|CV, UNUSED|CONST|VAR)
{
	ZEND_VM_DISPATCH_TO_HELPER_EX(zend_fetch_var_address_helper, type, BP_VAR_R);
}

ZEND_VM_HANDLER(83, ZEND_FETCH_W, CONST|TMPVAR|CV, UNUSED|CONST|VAR)
{
	ZEND_VM_DISPATCH_TO_HELPER_EX(zend_fetch_var_address_helper, type, BP_VAR_W);
}

ZEND_VM_HANDLER(86, ZEND_FETCH_RW, CONST|TMPVAR|CV, UNUSED|CONST|VAR)
{
	ZEND_VM_DISPATCH_TO_HELPER_EX(zend_fetch_var_address_helper, type, BP_VAR_RW);
}

ZEND_VM_HANDLER(92, ZEND_FETCH_FUNC_ARG, CONST|TMPVAR|CV, UNUSED|CONST|VAR)
{
	USE_OPLINE

	if (zend_is_by_ref_func_arg_fetch(opline, EX(call))) {
		ZEND_VM_DISPATCH_TO_HELPER_EX(zend_fetch_var_address_helper, type, BP_VAR_W);
	} else {
		ZEND_VM_DISPATCH_TO_HELPER_EX(zend_fetch_var_address_helper, type, BP_VAR_R);
	}
}

ZEND_VM_HANDLER(95, ZEND_FETCH_UNSET, CONST|TMPVAR|CV, UNUSED|CONST|VAR)
{
	ZEND_VM_DISPATCH_TO_HELPER_EX(zend_fetch_var_address_helper, type, BP_VAR_UNSET);
}

ZEND_VM_HANDLER(89, ZEND_FETCH_IS, CONST|TMPVAR|CV, UNUSED|CONST|VAR)
{
	ZEND_VM_DISPATCH_TO_HELPER_EX(zend_fetch_var_address_helper, type, BP_VAR_IS);
}

ZEND_VM_HANDLER(81, ZEND_FETCH_DIM_R, CONST|TMPVAR|CV, CONST|TMPVAR|CV)
{
	USE_OPLINE
	zend_free_op free_op1, free_op2;
	zval *container;

	SAVE_OPLINE();
	container = GET_OP1_ZVAL_PTR(BP_VAR_R);
	zend_fetch_dimension_address_read_R(EX_VAR(opline->result.var), container, GET_OP2_ZVAL_PTR(BP_VAR_R), OP2_TYPE);
	FREE_OP2();
	FREE_OP1();
	CHECK_EXCEPTION();
	ZEND_VM_NEXT_OPCODE();
}

ZEND_VM_HANDLER(84, ZEND_FETCH_DIM_W, VAR|CV, CONST|TMPVAR|UNUSED|CV)
{
	USE_OPLINE
	zend_free_op free_op1, free_op2;
	zval *container;

	SAVE_OPLINE();
	container = GET_OP1_ZVAL_PTR_PTR_UNDEF(BP_VAR_W);

	if (OP1_TYPE == IS_VAR && UNEXPECTED(container == NULL)) {
		zend_error(E_EXCEPTION | E_ERROR, "Cannot use string offset as an array");
		FREE_OP1_VAR_PTR();
		HANDLE_EXCEPTION();
	}
	zend_fetch_dimension_address_W(EX_VAR(opline->result.var), container, GET_OP2_ZVAL_PTR(BP_VAR_R), OP2_TYPE);
	FREE_OP2();
	if (OP1_TYPE == IS_VAR && READY_TO_DESTROY(free_op1)) {
		EXTRACT_ZVAL_PTR(EX_VAR(opline->result.var));
	}
	FREE_OP1_VAR_PTR();
	CHECK_EXCEPTION();
	ZEND_VM_NEXT_OPCODE();
}

ZEND_VM_HANDLER(87, ZEND_FETCH_DIM_RW, VAR|CV, CONST|TMPVAR|UNUSED|CV)
{
	USE_OPLINE
	zend_free_op free_op1, free_op2;
	zval *container;

	SAVE_OPLINE();
	container = GET_OP1_ZVAL_PTR_PTR(BP_VAR_RW);

	if (OP1_TYPE == IS_VAR && UNEXPECTED(container == NULL)) {
		zend_error(E_EXCEPTION | E_ERROR, "Cannot use string offset as an array");
		FREE_OP1_VAR_PTR();
		HANDLE_EXCEPTION();
	}
	zend_fetch_dimension_address_RW(EX_VAR(opline->result.var), container, GET_OP2_ZVAL_PTR(BP_VAR_R), OP2_TYPE);
	FREE_OP2();
	if (OP1_TYPE == IS_VAR && READY_TO_DESTROY(free_op1)) {
		EXTRACT_ZVAL_PTR(EX_VAR(opline->result.var));
	}
	FREE_OP1_VAR_PTR();
	CHECK_EXCEPTION();
	ZEND_VM_NEXT_OPCODE();
}

ZEND_VM_HANDLER(90, ZEND_FETCH_DIM_IS, CONST|TMPVAR|CV, CONST|TMPVAR|CV)
{
	USE_OPLINE
	zend_free_op free_op1, free_op2;
	zval *container;

	SAVE_OPLINE();
	container = GET_OP1_ZVAL_PTR(BP_VAR_IS);
	zend_fetch_dimension_address_read_IS(EX_VAR(opline->result.var), container, GET_OP2_ZVAL_PTR(BP_VAR_R), OP2_TYPE);
	FREE_OP2();
	FREE_OP1();
	CHECK_EXCEPTION();
	ZEND_VM_NEXT_OPCODE();
}

ZEND_VM_HANDLER(93, ZEND_FETCH_DIM_FUNC_ARG, CONST|TMP|VAR|CV, CONST|TMPVAR|UNUSED|CV)
{
	USE_OPLINE
	zval *container;
	zend_free_op free_op1, free_op2;

	SAVE_OPLINE();

	if (zend_is_by_ref_func_arg_fetch(opline, EX(call))) {
        if (OP1_TYPE == IS_CONST || OP1_TYPE == IS_TMP_VAR) {
            zend_error(E_EXCEPTION | E_ERROR, "Cannot use temporary expression in write context");
			FREE_UNFETCHED_OP2();
			FREE_UNFETCHED_OP1();
			HANDLE_EXCEPTION();
        }
		container = GET_OP1_ZVAL_PTR_PTR_UNDEF(BP_VAR_W);
		if (OP1_TYPE == IS_VAR && UNEXPECTED(container == NULL)) {
			zend_error(E_EXCEPTION | E_ERROR, "Cannot use string offset as an array");
			FREE_UNFETCHED_OP2();
			FREE_OP1_VAR_PTR();
			HANDLE_EXCEPTION();
		}
		zend_fetch_dimension_address_W(EX_VAR(opline->result.var), container, GET_OP2_ZVAL_PTR(BP_VAR_R), OP2_TYPE);
		if (OP1_TYPE == IS_VAR && READY_TO_DESTROY(free_op1)) {
			EXTRACT_ZVAL_PTR(EX_VAR(opline->result.var));
		}
		FREE_OP2();
		FREE_OP1_VAR_PTR();
	} else {
		if (OP2_TYPE == IS_UNUSED) {
			zend_error(E_EXCEPTION | E_ERROR, "Cannot use [] for reading");
			FREE_UNFETCHED_OP2();
			FREE_UNFETCHED_OP1();
			HANDLE_EXCEPTION();
		}
		container = GET_OP1_ZVAL_PTR(BP_VAR_R);
		zend_fetch_dimension_address_read_R(EX_VAR(opline->result.var), container, GET_OP2_ZVAL_PTR(BP_VAR_R), OP2_TYPE);
		FREE_OP2();
		FREE_OP1();
	}
	CHECK_EXCEPTION();
	ZEND_VM_NEXT_OPCODE();
}

ZEND_VM_HANDLER(96, ZEND_FETCH_DIM_UNSET, VAR|CV, CONST|TMPVAR|CV)
{
	USE_OPLINE
	zend_free_op free_op1, free_op2;
	zval *container;

	SAVE_OPLINE();
	container = GET_OP1_ZVAL_PTR_PTR(BP_VAR_UNSET);

	if (OP1_TYPE == IS_VAR && UNEXPECTED(container == NULL)) {
		zend_error(E_EXCEPTION | E_ERROR, "Cannot use string offset as an array");
		FREE_UNFETCHED_OP2();
		FREE_OP1_VAR_PTR();
		HANDLE_EXCEPTION();
	}
	zend_fetch_dimension_address_UNSET(EX_VAR(opline->result.var), container, GET_OP2_ZVAL_PTR(BP_VAR_R), OP2_TYPE);
	FREE_OP2();
	if (OP1_TYPE == IS_VAR && READY_TO_DESTROY(free_op1)) {
		EXTRACT_ZVAL_PTR(EX_VAR(opline->result.var));
	}
	FREE_OP1_VAR_PTR();
	CHECK_EXCEPTION();
	ZEND_VM_NEXT_OPCODE();
}

ZEND_VM_HANDLER(82, ZEND_FETCH_OBJ_R, CONST|TMP|VAR|UNUSED|CV, CONST|TMPVAR|CV)
{
	USE_OPLINE
	zend_free_op free_op1;
	zval *container;
	zend_free_op free_op2;
	zval *offset;

	SAVE_OPLINE();
	container = GET_OP1_OBJ_ZVAL_PTR(BP_VAR_R);
	offset  = GET_OP2_ZVAL_PTR(BP_VAR_R);

	if (OP1_TYPE != IS_UNUSED && UNEXPECTED(Z_TYPE_P(container) != IS_OBJECT)) {
		if ((OP1_TYPE & (IS_VAR|IS_CV)) && Z_ISREF_P(container)) {
			container = Z_REFVAL_P(container);
			if (UNEXPECTED(Z_TYPE_P(container) != IS_OBJECT)) {
				ZEND_VM_C_GOTO(fetch_obj_r_no_object);
			}
		} else {
			ZEND_VM_C_GOTO(fetch_obj_r_no_object);
		}
	}

	/* here we are sure we are dealing with an object */
	do {
		zend_object *zobj = Z_OBJ_P(container);
		zval *retval;

		if (OP2_TYPE == IS_CONST &&
			EXPECTED(zobj->ce == CACHED_PTR(Z_CACHE_SLOT_P(offset)))) {
			uint32_t prop_offset = (uint32_t)(intptr_t)CACHED_PTR(Z_CACHE_SLOT_P(offset) + sizeof(void*));

			if (EXPECTED(prop_offset != (uint32_t)ZEND_DYNAMIC_PROPERTY_OFFSET)) {
				retval = OBJ_PROP(zobj, prop_offset);
				if (EXPECTED(Z_TYPE_P(retval) != IS_UNDEF)) {
					ZVAL_COPY(EX_VAR(opline->result.var), retval);
					break;
				}
			} else if (EXPECTED(zobj->properties != NULL)) {
				retval = zend_hash_find(zobj->properties, Z_STR_P(offset));
				if (EXPECTED(retval)) {
					ZVAL_COPY(EX_VAR(opline->result.var), retval);
					break;
				}
			}
		}

		if (UNEXPECTED(zobj->handlers->read_property == NULL)) {
ZEND_VM_C_LABEL(fetch_obj_r_no_object):
			zend_error(E_NOTICE, "Trying to get property of non-object");
			ZVAL_NULL(EX_VAR(opline->result.var));
		} else {
			retval = zobj->handlers->read_property(container, offset, BP_VAR_R, ((OP2_TYPE == IS_CONST) ? CACHE_ADDR(Z_CACHE_SLOT_P(offset)) : NULL), EX_VAR(opline->result.var));

			if (retval != EX_VAR(opline->result.var)) {
				ZVAL_COPY(EX_VAR(opline->result.var), retval);
			}
		}
	} while (0);

	FREE_OP2();
	FREE_OP1();
	CHECK_EXCEPTION();
	ZEND_VM_NEXT_OPCODE();
}

ZEND_VM_HANDLER(85, ZEND_FETCH_OBJ_W, VAR|UNUSED|CV, CONST|TMPVAR|CV)
{
	USE_OPLINE
	zend_free_op free_op1, free_op2;
	zval *property;
	zval *container;

	SAVE_OPLINE();
	property = GET_OP2_ZVAL_PTR(BP_VAR_R);

	container = GET_OP1_OBJ_ZVAL_PTR_PTR_UNDEF(BP_VAR_W);
	if (OP1_TYPE == IS_VAR && UNEXPECTED(container == NULL)) {
		zend_error(E_EXCEPTION | E_ERROR, "Cannot use string offset as an object");
		FREE_OP2();
		FREE_OP1_VAR_PTR();
		HANDLE_EXCEPTION();
	}

	zend_fetch_property_address(EX_VAR(opline->result.var), container, OP1_TYPE, property, OP2_TYPE, ((OP2_TYPE == IS_CONST) ? CACHE_ADDR(Z_CACHE_SLOT_P(property)) : NULL), BP_VAR_W);
	FREE_OP2();
	if (OP1_TYPE == IS_VAR && READY_TO_DESTROY(free_op1)) {
		EXTRACT_ZVAL_PTR(EX_VAR(opline->result.var));
	}
	FREE_OP1_VAR_PTR();
	CHECK_EXCEPTION();
	ZEND_VM_NEXT_OPCODE();
}

ZEND_VM_HANDLER(88, ZEND_FETCH_OBJ_RW, VAR|UNUSED|CV, CONST|TMPVAR|CV)
{
	USE_OPLINE
	zend_free_op free_op1, free_op2;
	zval *property;
	zval *container;

	SAVE_OPLINE();
	property = GET_OP2_ZVAL_PTR(BP_VAR_R);
	container = GET_OP1_OBJ_ZVAL_PTR_PTR(BP_VAR_RW);

	if (OP1_TYPE == IS_VAR && UNEXPECTED(container == NULL)) {
		zend_error(E_EXCEPTION | E_ERROR, "Cannot use string offset as an object");
		FREE_OP2();
		FREE_OP1_VAR_PTR();
		HANDLE_EXCEPTION();
	}
	zend_fetch_property_address(EX_VAR(opline->result.var), container, OP1_TYPE, property, OP2_TYPE, ((OP2_TYPE == IS_CONST) ? CACHE_ADDR(Z_CACHE_SLOT_P(property)) : NULL), BP_VAR_RW);
	FREE_OP2();
	if (OP1_TYPE == IS_VAR && READY_TO_DESTROY(free_op1)) {
		EXTRACT_ZVAL_PTR(EX_VAR(opline->result.var));
	}
	FREE_OP1_VAR_PTR();
	CHECK_EXCEPTION();
	ZEND_VM_NEXT_OPCODE();
}

ZEND_VM_HANDLER(91, ZEND_FETCH_OBJ_IS, CONST|TMPVAR|UNUSED|CV, CONST|TMPVAR|CV)
{
	USE_OPLINE
	zend_free_op free_op1;
	zval *container;
	zend_free_op free_op2;
	zval *offset;

	SAVE_OPLINE();
	container = GET_OP1_OBJ_ZVAL_PTR(BP_VAR_IS);
	offset  = GET_OP2_ZVAL_PTR(BP_VAR_R);

	if (OP1_TYPE != IS_UNUSED && UNEXPECTED(Z_TYPE_P(container) != IS_OBJECT)) {
		if ((OP1_TYPE & (IS_VAR|IS_CV)) && Z_ISREF_P(container)) {
			container = Z_REFVAL_P(container);
			if (UNEXPECTED(Z_TYPE_P(container) != IS_OBJECT)) {
				ZEND_VM_C_GOTO(fetch_obj_is_no_object);
			}
		} else {
			ZEND_VM_C_GOTO(fetch_obj_is_no_object);
		}
	}

	/* here we are sure we are dealing with an object */
	do {
		zend_object *zobj = Z_OBJ_P(container);
		zval *retval;

		if (OP2_TYPE == IS_CONST &&
			EXPECTED(zobj->ce == CACHED_PTR(Z_CACHE_SLOT_P(offset)))) {
			uint32_t prop_offset = (uint32_t)(intptr_t)CACHED_PTR(Z_CACHE_SLOT_P(offset) + sizeof(void*));

			if (EXPECTED(prop_offset != (uint32_t)ZEND_DYNAMIC_PROPERTY_OFFSET)) {
				retval = OBJ_PROP(zobj, prop_offset);
				if (EXPECTED(Z_TYPE_P(retval) != IS_UNDEF)) {
					ZVAL_COPY(EX_VAR(opline->result.var), retval);
					break;
				}
			} else if (EXPECTED(zobj->properties != NULL)) {
				retval = zend_hash_find(zobj->properties, Z_STR_P(offset));
				if (EXPECTED(retval)) {
					ZVAL_COPY(EX_VAR(opline->result.var), retval);
					break;
				}
			}
		}

		if (UNEXPECTED(zobj->handlers->read_property == NULL)) {
ZEND_VM_C_LABEL(fetch_obj_is_no_object):
			ZVAL_NULL(EX_VAR(opline->result.var));
		} else {

			retval = zobj->handlers->read_property(container, offset, BP_VAR_IS, ((OP2_TYPE == IS_CONST) ? CACHE_ADDR(Z_CACHE_SLOT_P(offset)) : NULL), EX_VAR(opline->result.var));

			if (retval != EX_VAR(opline->result.var)) {
				ZVAL_COPY(EX_VAR(opline->result.var), retval);
			}
		}
	} while (0);

	FREE_OP2();
	FREE_OP1();
	CHECK_EXCEPTION();
	ZEND_VM_NEXT_OPCODE();
}

ZEND_VM_HANDLER(94, ZEND_FETCH_OBJ_FUNC_ARG, CONST|TMP|VAR|UNUSED|CV, CONST|TMPVAR|CV)
{
	USE_OPLINE
	zval *container;

	if (zend_is_by_ref_func_arg_fetch(opline, EX(call))) {
		/* Behave like FETCH_OBJ_W */
		zend_free_op free_op1, free_op2;
		zval *property;

		SAVE_OPLINE();
		property = GET_OP2_ZVAL_PTR(BP_VAR_R);
		container = GET_OP1_OBJ_ZVAL_PTR_PTR_UNDEF(BP_VAR_W);

		if (OP1_TYPE == IS_CONST || OP1_TYPE == IS_TMP_VAR) {
			zend_error(E_EXCEPTION | E_ERROR, "Cannot use temporary expression in write context");
			FREE_OP2();
			FREE_OP1_VAR_PTR();
			HANDLE_EXCEPTION();
		}
		if (OP1_TYPE == IS_VAR && UNEXPECTED(container == NULL)) {
			zend_error(E_EXCEPTION | E_ERROR, "Cannot use string offset as an object");
			FREE_OP2();
			FREE_OP1_VAR_PTR();
			HANDLE_EXCEPTION();
		}
		zend_fetch_property_address(EX_VAR(opline->result.var), container, OP1_TYPE, property, OP2_TYPE, ((OP2_TYPE == IS_CONST) ? CACHE_ADDR(Z_CACHE_SLOT_P(property)) : NULL), BP_VAR_W);
		FREE_OP2();
		if (OP1_TYPE == IS_VAR && READY_TO_DESTROY(free_op1)) {
			EXTRACT_ZVAL_PTR(EX_VAR(opline->result.var));
		}
		FREE_OP1_VAR_PTR();
		CHECK_EXCEPTION();
		ZEND_VM_NEXT_OPCODE();
	} else {
		ZEND_VM_DISPATCH_TO_HANDLER(ZEND_FETCH_OBJ_R);
	}
}

ZEND_VM_HANDLER(97, ZEND_FETCH_OBJ_UNSET, VAR|UNUSED|CV, CONST|TMPVAR|CV)
{
	USE_OPLINE
	zend_free_op free_op1, free_op2;
	zval *container, *property;

	SAVE_OPLINE();
	container = GET_OP1_OBJ_ZVAL_PTR_PTR(BP_VAR_UNSET);
	property = GET_OP2_ZVAL_PTR(BP_VAR_R);

	if (OP1_TYPE == IS_VAR && UNEXPECTED(container == NULL)) {
		zend_error(E_EXCEPTION | E_ERROR, "Cannot use string offset as an object");
		FREE_OP2();
		FREE_OP1_VAR_PTR();
		HANDLE_EXCEPTION();
	}
	zend_fetch_property_address(EX_VAR(opline->result.var), container, OP1_TYPE, property, OP2_TYPE, ((OP2_TYPE == IS_CONST) ? CACHE_ADDR(Z_CACHE_SLOT_P(property)) : NULL), BP_VAR_UNSET);
	FREE_OP2();
	if (OP1_TYPE == IS_VAR && READY_TO_DESTROY(free_op1)) {
		EXTRACT_ZVAL_PTR(EX_VAR(opline->result.var));
	}
	FREE_OP1_VAR_PTR();
	CHECK_EXCEPTION();
	ZEND_VM_NEXT_OPCODE();
}

ZEND_VM_HANDLER(98, ZEND_FETCH_LIST, CONST|TMPVAR|CV, CONST)
{
	USE_OPLINE
	zend_free_op free_op1;
	zval *container;

	SAVE_OPLINE();
	container = GET_OP1_ZVAL_PTR(BP_VAR_R);

ZEND_VM_C_LABEL(try_fetch_list):
	if (EXPECTED(Z_TYPE_P(container) == IS_ARRAY)) {
		zval *value = zend_fetch_dimension_address_inner(Z_ARRVAL_P(container), EX_CONSTANT(opline->op2), OP2_TYPE, BP_VAR_R);

		ZVAL_COPY(EX_VAR(opline->result.var), value);
	} else if (UNEXPECTED(Z_TYPE_P(container) == IS_OBJECT) &&
	           EXPECTED(Z_OBJ_HT_P(container)->read_dimension)) {
		zval *result = EX_VAR(opline->result.var);
		zval *retval = Z_OBJ_HT_P(container)->read_dimension(container, EX_CONSTANT(opline->op2), BP_VAR_R, result);

		if (retval) {
			if (result != retval) {
				ZVAL_COPY(result, retval);
			}
		} else {
			ZVAL_NULL(result);
		}
	} else if (Z_TYPE_P(container) == IS_REFERENCE) {
		container = Z_REFVAL_P(container);
		ZEND_VM_C_GOTO(try_fetch_list);
	} else {
		ZVAL_NULL(EX_VAR(opline->result.var));
	}
	CHECK_EXCEPTION();
	ZEND_VM_NEXT_OPCODE();
}

ZEND_VM_HANDLER(136, ZEND_ASSIGN_OBJ, VAR|UNUSED|CV, CONST|TMPVAR|CV)
{
	USE_OPLINE
	zend_free_op free_op1, free_op2;
	zval *object;
	zval *property_name;

	SAVE_OPLINE();
	object = GET_OP1_OBJ_ZVAL_PTR_PTR_UNDEF(BP_VAR_W);
	property_name = GET_OP2_ZVAL_PTR(BP_VAR_R);

	if (OP1_TYPE == IS_VAR && UNEXPECTED(object == NULL)) {
		zend_error(E_EXCEPTION | E_ERROR, "Cannot use string offset as an array");
		FREE_OP2();
		FREE_OP1_VAR_PTR();
		HANDLE_EXCEPTION();
	}
	zend_assign_to_object(UNEXPECTED(RETURN_VALUE_USED(opline)) ? EX_VAR(opline->result.var) : NULL, object, OP1_TYPE, property_name, OP2_TYPE, (opline+1)->op1_type, (opline+1)->op1, execute_data, ((OP2_TYPE == IS_CONST) ? CACHE_ADDR(Z_CACHE_SLOT_P(property_name)) : NULL));
	FREE_OP2();
	FREE_OP1_VAR_PTR();
	/* assign_obj has two opcodes! */
	CHECK_EXCEPTION();
	ZEND_VM_INC_OPCODE();
	ZEND_VM_NEXT_OPCODE();
}

ZEND_VM_HANDLER(147, ZEND_ASSIGN_DIM, VAR|CV, CONST|TMPVAR|UNUSED|CV)
{
	USE_OPLINE
	zend_free_op free_op1;
	zval *object_ptr;
	zend_free_op free_op2, free_op_data1;
	zval *value;
	zval *variable_ptr;
	zval *dim;

	SAVE_OPLINE();
	object_ptr = GET_OP1_ZVAL_PTR_PTR_UNDEF(BP_VAR_W);

	if (OP1_TYPE == IS_VAR && UNEXPECTED(object_ptr == NULL)) {
		zend_error(E_EXCEPTION | E_ERROR, "Cannot use string offset as an array");
		FREE_UNFETCHED_OP((opline+1)->op1_type, (opline+1)->op1.var);
		FREE_UNFETCHED_OP2();
		FREE_OP1_VAR_PTR();
		HANDLE_EXCEPTION();
	}

ZEND_VM_C_LABEL(try_assign_dim):
	if (EXPECTED(Z_TYPE_P(object_ptr) == IS_ARRAY)) {
ZEND_VM_C_LABEL(try_assign_dim_array):
		if (OP2_TYPE == IS_UNUSED) {
			SEPARATE_ARRAY(object_ptr);
			variable_ptr = zend_hash_next_index_insert(Z_ARRVAL_P(object_ptr), &EG(uninitialized_zval));
			if (UNEXPECTED(variable_ptr == NULL)) {
				zend_error(E_WARNING, "Cannot add element to the array as the next element is already occupied");
				variable_ptr = &EG(error_zval);
			}
		} else {
			dim = GET_OP2_ZVAL_PTR(BP_VAR_R);
			SEPARATE_ARRAY(object_ptr);
			variable_ptr = zend_fetch_dimension_address_inner(Z_ARRVAL_P(object_ptr), dim, OP2_TYPE, BP_VAR_W);
			FREE_OP2();
		}
		value = get_zval_ptr_deref((opline+1)->op1_type, (opline+1)->op1, execute_data, &free_op_data1, BP_VAR_R);
		if (UNEXPECTED(variable_ptr == &EG(error_zval))) {
			FREE_OP(free_op_data1);
			if (UNEXPECTED(RETURN_VALUE_USED(opline))) {
				ZVAL_NULL(EX_VAR(opline->result.var));
			}
		} else {
		 	value = zend_assign_to_variable(variable_ptr, value, (opline+1)->op1_type);
		 	if ((opline+1)->op1_type == IS_VAR) {
				FREE_OP(free_op_data1);
			}
			if (UNEXPECTED(RETURN_VALUE_USED(opline))) {
				ZVAL_COPY(EX_VAR(opline->result.var), value);
			}
		}
	} else if (EXPECTED(Z_TYPE_P(object_ptr) == IS_OBJECT)) {
		zend_free_op free_op2;
		zval *property_name = GET_OP2_ZVAL_PTR(BP_VAR_R);

		zend_assign_to_object_dim(UNEXPECTED(RETURN_VALUE_USED(opline)) ? EX_VAR(opline->result.var) : NULL, object_ptr, property_name, (opline+1)->op1_type, (opline+1)->op1, execute_data);
		FREE_OP2();
	} else if (EXPECTED(Z_TYPE_P(object_ptr) == IS_STRING)) {
		if (EXPECTED(Z_STRLEN_P(object_ptr) != 0)) {
			zend_long offset;

			dim = GET_OP2_ZVAL_PTR(BP_VAR_R);
			offset = zend_fetch_string_offset(object_ptr, dim, BP_VAR_W);
			FREE_OP2();
			value = get_zval_ptr_deref((opline+1)->op1_type, (opline+1)->op1, execute_data, &free_op_data1, BP_VAR_R);
			zend_assign_to_string_offset(object_ptr, offset, value, (UNEXPECTED(RETURN_VALUE_USED(opline)) ? EX_VAR(opline->result.var) : NULL));
			FREE_OP(free_op_data1);
		} else {
			zval_ptr_dtor_nogc(object_ptr);
ZEND_VM_C_LABEL(assign_dim_convert_to_array):
			ZVAL_NEW_ARR(object_ptr);
			zend_hash_init(Z_ARRVAL_P(object_ptr), 8, NULL, ZVAL_PTR_DTOR, 0);
			ZEND_VM_C_GOTO(try_assign_dim_array);
		}
	} else if (EXPECTED(Z_ISREF_P(object_ptr))) {
		object_ptr = Z_REFVAL_P(object_ptr);
		ZEND_VM_C_GOTO(try_assign_dim);
	} else if (EXPECTED(Z_TYPE_P(object_ptr) <= IS_FALSE)) {
		if (UNEXPECTED(object_ptr == &EG(error_zval))) {
			ZEND_VM_C_GOTO(assign_dim_clean);
		}
		ZEND_VM_C_GOTO(assign_dim_convert_to_array);
	} else {
		zend_error(E_WARNING, "Cannot use a scalar value as an array");
ZEND_VM_C_LABEL(assign_dim_clean):
		dim = GET_OP2_ZVAL_PTR(BP_VAR_R);
		FREE_OP2();
		value = get_zval_ptr((opline+1)->op1_type, (opline+1)->op1, execute_data, &free_op_data1, BP_VAR_R);
		FREE_OP(free_op_data1);
		if (UNEXPECTED(RETURN_VALUE_USED(opline))) {
			ZVAL_NULL(EX_VAR(opline->result.var));
		}
	}
 	FREE_OP1_VAR_PTR();
	/* assign_dim has two opcodes! */
	CHECK_EXCEPTION();
	ZEND_VM_INC_OPCODE();
	ZEND_VM_NEXT_OPCODE();
}

ZEND_VM_HANDLER(38, ZEND_ASSIGN, VAR|CV, CONST|TMP|VAR|CV)
{
	USE_OPLINE
	zend_free_op free_op1, free_op2;
	zval *value;
	zval *variable_ptr;

	SAVE_OPLINE();
	value = GET_OP2_ZVAL_PTR_DEREF(BP_VAR_R);
	variable_ptr = GET_OP1_ZVAL_PTR_PTR_UNDEF(BP_VAR_W);

	if (OP1_TYPE == IS_VAR && UNEXPECTED(variable_ptr == &EG(error_zval))) {
		if (OP2_TYPE == IS_TMP_VAR) {
			FREE_OP2();
		}
		if (UNEXPECTED(RETURN_VALUE_USED(opline))) {
			ZVAL_NULL(EX_VAR(opline->result.var));
		}
	} else {
	 	value = zend_assign_to_variable(variable_ptr, value, OP2_TYPE);
		if (UNEXPECTED(RETURN_VALUE_USED(opline))) {
			ZVAL_COPY(EX_VAR(opline->result.var), value);
		}
		FREE_OP1_VAR_PTR();
	}

	/* zend_assign_to_variable() always takes care of op2, never free it! */
 	FREE_OP2_IF_VAR();

	CHECK_EXCEPTION();
	ZEND_VM_NEXT_OPCODE();
}

ZEND_VM_HANDLER(39, ZEND_ASSIGN_REF, VAR|CV, VAR|CV)
{
	USE_OPLINE
	zend_free_op free_op1, free_op2;
	zval *variable_ptr;
	zval *value_ptr;

	SAVE_OPLINE();
	value_ptr = GET_OP2_ZVAL_PTR_PTR(BP_VAR_W);

	if (OP2_TYPE == IS_VAR && UNEXPECTED(value_ptr == NULL)) {
		zend_error(E_EXCEPTION | E_ERROR, "Cannot create references to/from string offsets nor overloaded objects");
		FREE_OP2_VAR_PTR();
		FREE_UNFETCHED_OP1();
		HANDLE_EXCEPTION();
	}
	if (OP2_TYPE == IS_VAR &&
	    (value_ptr == &EG(uninitialized_zval) ||
	     (opline->extended_value == ZEND_RETURNS_FUNCTION &&
	      !(Z_VAR_FLAGS_P(value_ptr) & IS_VAR_RET_REF)))) {
		if (!OP2_FREE) {
			PZVAL_LOCK(value_ptr); /* undo the effect of get_zval_ptr_ptr() */
		}
		zend_error(E_STRICT, "Only variables should be assigned by reference");
		if (UNEXPECTED(EG(exception) != NULL)) {
			FREE_OP2_VAR_PTR();
			HANDLE_EXCEPTION();
		}
		ZEND_VM_DISPATCH_TO_HANDLER(ZEND_ASSIGN);
	}

	variable_ptr = GET_OP1_ZVAL_PTR_PTR_UNDEF(BP_VAR_W);
	if (OP1_TYPE == IS_VAR && UNEXPECTED(variable_ptr == NULL)) {
		zend_error(E_EXCEPTION | E_ERROR, "Cannot create references to/from string offsets nor overloaded objects");
		FREE_OP2_VAR_PTR();
		FREE_OP1_VAR_PTR();
		HANDLE_EXCEPTION();
	}
	if (OP1_TYPE == IS_VAR &&
	    UNEXPECTED(Z_TYPE_P(EX_VAR(opline->op1.var)) != IS_INDIRECT) &&
	    UNEXPECTED(!Z_ISREF_P(variable_ptr))) {
		zend_error(E_EXCEPTION | E_ERROR, "Cannot assign by reference to overloaded object");
		FREE_OP2_VAR_PTR();
		FREE_OP1_VAR_PTR();
		HANDLE_EXCEPTION();
	}
	if ((OP1_TYPE == IS_VAR && UNEXPECTED(variable_ptr == &EG(error_zval))) ||
	    (OP2_TYPE == IS_VAR && UNEXPECTED(value_ptr == &EG(error_zval)))) {
		variable_ptr = &EG(uninitialized_zval);
	} else {
		zend_assign_to_variable_reference(variable_ptr, value_ptr);
	}

	if (UNEXPECTED(RETURN_VALUE_USED(opline))) {
		ZVAL_COPY(EX_VAR(opline->result.var), variable_ptr);
	}

	FREE_OP1_VAR_PTR();
	FREE_OP2_VAR_PTR();

	CHECK_EXCEPTION();
	ZEND_VM_NEXT_OPCODE();
}

ZEND_VM_HELPER(zend_leave_helper, ANY, ANY)
{
	zend_execute_data *old_execute_data;
	zend_call_kind call_kind = EX_CALL_KIND();

	if (call_kind == ZEND_CALL_NESTED_FUNCTION) {
		zend_object *object;

		i_free_compiled_variables(execute_data);
		if (UNEXPECTED(EX(symbol_table) != NULL)) {
			zend_clean_and_cache_symbol_table(EX(symbol_table));
		}
		zend_vm_stack_free_extra_args(execute_data);
		old_execute_data = execute_data;
		execute_data = EG(current_execute_data) = EX(prev_execute_data);
		if (UNEXPECTED((old_execute_data->func->op_array.fn_flags & ZEND_ACC_CLOSURE) != 0) && old_execute_data->func->op_array.prototype) {
			OBJ_RELEASE((zend_object*)old_execute_data->func->op_array.prototype);
		}
		object = Z_OBJ(old_execute_data->This);
		zend_vm_stack_free_call_frame(old_execute_data);

		if (object) {
			if (UNEXPECTED(EG(exception) != NULL) && (EX(opline)->op1.num & ZEND_CALL_CTOR)) {
				if (!(EX(opline)->op1.num & ZEND_CALL_CTOR_RESULT_UNUSED)) {
					GC_REFCOUNT(object)--;
				}
				if (GC_REFCOUNT(object) == 1) {
					zend_object_store_ctor_failed(object);
				}
			}
			OBJ_RELEASE(object);
		}
		EG(scope) = EX(func)->op_array.scope;

		if (UNEXPECTED(EG(exception) != NULL)) {
			const zend_op *opline = EX(opline);
			zend_throw_exception_internal(NULL);
			if (RETURN_VALUE_USED(opline)) {
				zval_ptr_dtor(EX_VAR(opline->result.var));
			}
			HANDLE_EXCEPTION_LEAVE();
		}

		LOAD_OPLINE();
		ZEND_VM_INC_OPCODE();
		ZEND_VM_LEAVE();
	} else if (call_kind == ZEND_CALL_NESTED_CODE) {
		zend_detach_symbol_table(execute_data);
		destroy_op_array(&EX(func)->op_array);
		efree_size(EX(func), sizeof(zend_op_array));
		old_execute_data = execute_data;
		execute_data = EG(current_execute_data) = EX(prev_execute_data);
		zend_vm_stack_free_call_frame(old_execute_data);

		zend_attach_symbol_table(execute_data);
		if (UNEXPECTED(EG(exception) != NULL)) {
			zend_throw_exception_internal(NULL);
			HANDLE_EXCEPTION_LEAVE();
		}

		LOAD_OPLINE();
		ZEND_VM_INC_OPCODE();
		ZEND_VM_LEAVE();
	} else {
		if (call_kind == ZEND_CALL_TOP_FUNCTION) {
			i_free_compiled_variables(execute_data);
			if (UNEXPECTED(EX(symbol_table) != NULL)) {
				zend_clean_and_cache_symbol_table(EX(symbol_table));
			}
			zend_vm_stack_free_extra_args(execute_data);
			EG(current_execute_data) = EX(prev_execute_data);
			if ((EX(func)->op_array.fn_flags & ZEND_ACC_CLOSURE) && EX(func)->op_array.prototype) {
				OBJ_RELEASE((zend_object*)EX(func)->op_array.prototype);
			}
		} else /* if (call_kind == ZEND_CALL_TOP_CODE) */ {
			zend_array *symbol_table = EX(symbol_table);

			zend_detach_symbol_table(execute_data);
			old_execute_data = EX(prev_execute_data);
			while (old_execute_data) {
				if (old_execute_data->func && ZEND_USER_CODE(old_execute_data->func->op_array.type)) {
					if (old_execute_data->symbol_table == symbol_table) {
						zend_attach_symbol_table(old_execute_data);
					}
					break;
				}
				old_execute_data = old_execute_data->prev_execute_data;
			}
			EG(current_execute_data) = EX(prev_execute_data);
		}
		zend_vm_stack_free_call_frame(execute_data);

		ZEND_VM_RETURN();
	}
}

ZEND_VM_HANDLER(42, ZEND_JMP, ANY, ANY)
{
	USE_OPLINE

	ZEND_VM_SET_OPCODE(OP_JMP_ADDR(opline, opline->op1));
	ZEND_VM_CONTINUE();
}

ZEND_VM_HANDLER(43, ZEND_JMPZ, CONST|TMPVAR|CV, ANY)
{
	USE_OPLINE
	zend_free_op free_op1;
	zval *val;

	SAVE_OPLINE();
	val = GET_OP1_ZVAL_PTR(BP_VAR_R);

	if (Z_TYPE_P(val) == IS_TRUE) {
		ZEND_VM_SET_OPCODE(opline + 1);
		ZEND_VM_CONTINUE();
	} else if (EXPECTED(Z_TYPE_P(val) <= IS_TRUE)) {
		if (OP1_TYPE == IS_CV) {
			ZEND_VM_JMP(OP_JMP_ADDR(opline, opline->op2));
		} else {
			ZEND_VM_SET_OPCODE(OP_JMP_ADDR(opline, opline->op2));
			ZEND_VM_CONTINUE();
		}
	}

	if (i_zend_is_true(val)) {
		opline++;
	} else {
		opline = OP_JMP_ADDR(opline, opline->op2);
	}
	FREE_OP1();
	if (UNEXPECTED(EG(exception) != NULL)) {
		HANDLE_EXCEPTION();
	}
	ZEND_VM_JMP(opline);
}

ZEND_VM_HANDLER(44, ZEND_JMPNZ, CONST|TMPVAR|CV, ANY)
{
	USE_OPLINE
	zend_free_op free_op1;
	zval *val;

	SAVE_OPLINE();
	val = GET_OP1_ZVAL_PTR(BP_VAR_R);

	if (Z_TYPE_P(val) == IS_TRUE) {
		ZEND_VM_SET_OPCODE(OP_JMP_ADDR(opline, opline->op2));
		ZEND_VM_CONTINUE();
	} else if (EXPECTED(Z_TYPE_P(val) <= IS_TRUE)) {
		if (OP1_TYPE == IS_CV) {
			ZEND_VM_NEXT_OPCODE();
		} else {
			ZEND_VM_SET_OPCODE(opline + 1);
			ZEND_VM_CONTINUE();
		}
	}

	if (i_zend_is_true(val)) {
		opline = OP_JMP_ADDR(opline, opline->op2);
	} else {
		opline++;
	}
	FREE_OP1();
	if (UNEXPECTED(EG(exception) != NULL)) {
		HANDLE_EXCEPTION();
	}
	ZEND_VM_JMP(opline);
}

ZEND_VM_HANDLER(45, ZEND_JMPZNZ, CONST|TMPVAR|CV, ANY)
{
	USE_OPLINE
	zend_free_op free_op1;
	zval *val;

	SAVE_OPLINE();
	val = GET_OP1_ZVAL_PTR(BP_VAR_R);

	if (EXPECTED(Z_TYPE_P(val) == IS_TRUE)) {
		ZEND_VM_SET_RELATIVE_OPCODE(opline, opline->extended_value);
		ZEND_VM_CONTINUE();
	} else if (EXPECTED(Z_TYPE_P(val) <= IS_TRUE)) {
		if (OP1_TYPE == IS_CV) {
			ZEND_VM_JMP(OP_JMP_ADDR(opline, opline->op2));
		} else {
			ZEND_VM_SET_OPCODE(OP_JMP_ADDR(opline, opline->op2));
			ZEND_VM_CONTINUE();
		}
	}

	if (i_zend_is_true(val)) {
		opline = ZEND_OFFSET_TO_OPLINE(opline, opline->extended_value);
	} else {
		opline = OP_JMP_ADDR(opline, opline->op2);
	}
	FREE_OP1();
	if (UNEXPECTED(EG(exception) != NULL)) {
		HANDLE_EXCEPTION();
	}
	ZEND_VM_JMP(opline);
}

ZEND_VM_HANDLER(46, ZEND_JMPZ_EX, CONST|TMPVAR|CV, ANY)
{
	USE_OPLINE
	zend_free_op free_op1;
	zval *val;
	int ret;

	SAVE_OPLINE();
	val = GET_OP1_ZVAL_PTR(BP_VAR_R);

	if (Z_TYPE_P(val) == IS_TRUE) {
		ZVAL_TRUE(EX_VAR(opline->result.var));
		ZEND_VM_SET_OPCODE(opline + 1);
		ZEND_VM_CONTINUE();
	} else if (EXPECTED(Z_TYPE_P(val) <= IS_TRUE)) {
		ZVAL_FALSE(EX_VAR(opline->result.var));
		if (OP1_TYPE == IS_CV) {
			ZEND_VM_JMP(OP_JMP_ADDR(opline, opline->op2));
		} else {
			ZEND_VM_SET_OPCODE(OP_JMP_ADDR(opline, opline->op2));
			ZEND_VM_CONTINUE();
		}
	}

	ret = i_zend_is_true(val);
	FREE_OP1();
	if (ret) {
		ZVAL_TRUE(EX_VAR(opline->result.var));
		opline++;
	} else {
		ZVAL_FALSE(EX_VAR(opline->result.var));
		opline = OP_JMP_ADDR(opline, opline->op2);
	}
	if (UNEXPECTED(EG(exception) != NULL)) {
		HANDLE_EXCEPTION();
	}
	ZEND_VM_JMP(opline);
}

ZEND_VM_HANDLER(47, ZEND_JMPNZ_EX, CONST|TMPVAR|CV, ANY)
{
	USE_OPLINE
	zend_free_op free_op1;
	zval *val;
	int ret;

	SAVE_OPLINE();
	val = GET_OP1_ZVAL_PTR(BP_VAR_R);

	if (Z_TYPE_P(val) == IS_TRUE) {
		ZVAL_TRUE(EX_VAR(opline->result.var));
		ZEND_VM_SET_OPCODE(OP_JMP_ADDR(opline, opline->op2));
		ZEND_VM_CONTINUE();
	} else if (EXPECTED(Z_TYPE_P(val) <= IS_TRUE)) {
		ZVAL_FALSE(EX_VAR(opline->result.var));
		if (OP1_TYPE == IS_CV) {
			ZEND_VM_NEXT_OPCODE();
		} else {
			ZEND_VM_SET_OPCODE(opline + 1);
			ZEND_VM_CONTINUE();
		}
	}
	ret = i_zend_is_true(val);
	FREE_OP1();
	if (ret) {
		ZVAL_TRUE(EX_VAR(opline->result.var));
		opline = OP_JMP_ADDR(opline, opline->op2);
	} else {
		ZVAL_FALSE(EX_VAR(opline->result.var));
		opline++;
	}
	if (UNEXPECTED(EG(exception) != NULL)) {
		HANDLE_EXCEPTION();
	}
	ZEND_VM_JMP(opline);
}

ZEND_VM_HANDLER(70, ZEND_FREE, TMPVAR, ANY)
{
	USE_OPLINE

	SAVE_OPLINE();
	zval_ptr_dtor_nogc(EX_VAR(opline->op1.var));
	CHECK_EXCEPTION();
	ZEND_VM_NEXT_OPCODE();
}

ZEND_VM_HANDLER(127, ZEND_FE_FREE, TMPVAR, ANY)
{
	zval *var;
	USE_OPLINE

	SAVE_OPLINE();
	var = EX_VAR(opline->op1.var);
	if (Z_TYPE_P(var) != IS_ARRAY && Z_FE_ITER_P(var) != (uint32_t)-1) {
		zend_hash_iterator_del(Z_FE_ITER_P(var));
	}
	zval_ptr_dtor_nogc(var);
	CHECK_EXCEPTION();
	ZEND_VM_NEXT_OPCODE();
}

ZEND_VM_HANDLER(54, ZEND_ADD_CHAR, TMP|UNUSED, CONST)
{
	USE_OPLINE
	zval *str = EX_VAR(opline->result.var);

	SAVE_OPLINE();

	if (OP1_TYPE == IS_UNUSED) {
		/* Initialize for erealloc in add_char_to_string */
		ZVAL_EMPTY_STRING(str);
	}

	add_char_to_string(str, str, EX_CONSTANT(opline->op2));

	/* FREE_OP is missing intentionally here - we're always working on the same temporary variable */
	/*CHECK_EXCEPTION();*/
	ZEND_VM_NEXT_OPCODE();
}

ZEND_VM_HANDLER(55, ZEND_ADD_STRING, TMP|UNUSED, CONST)
{
	USE_OPLINE
	zval *str = EX_VAR(opline->result.var);

	SAVE_OPLINE();

	if (OP1_TYPE == IS_UNUSED) {
		/* Initialize for erealloc in add_string_to_string */
		ZVAL_EMPTY_STRING(str);
	}

	add_string_to_string(str, str, EX_CONSTANT(opline->op2));

	/* FREE_OP is missing intentionally here - we're always working on the same temporary variable */
	/*CHECK_EXCEPTION();*/
	ZEND_VM_NEXT_OPCODE();
}

ZEND_VM_HANDLER(56, ZEND_ADD_VAR, TMP|UNUSED, TMPVAR|CV)
{
	USE_OPLINE
	zend_free_op free_op2;
	zval *str = EX_VAR(opline->result.var);
	zval *var;
	zval var_copy;
	int use_copy = 0;

	SAVE_OPLINE();
	var = GET_OP2_ZVAL_PTR(BP_VAR_R);

	if (OP1_TYPE == IS_UNUSED) {
		/* Initialize for erealloc in add_string_to_string */
		ZVAL_EMPTY_STRING(str);
	}

	if (Z_TYPE_P(var) != IS_STRING) {
		use_copy = zend_make_printable_zval(var, &var_copy);

		if (use_copy) {
			var = &var_copy;
		}
	}
	add_string_to_string(str, str, var);

	if (use_copy) {
		zend_string_release(Z_STR_P(var));
	}
	/* original comment, possibly problematic:
	 * FREE_OP is missing intentionally here - we're always working on the same temporary variable
	 * (Zeev):  I don't think it's problematic, we only use variables
	 * which aren't affected by FREE_OP(Ts, )'s anyway, unless they're
	 * string offsets or overloaded objects
	 */
	FREE_OP2();

	CHECK_EXCEPTION();
	ZEND_VM_NEXT_OPCODE();
}

ZEND_VM_HANDLER(109, ZEND_FETCH_CLASS, ANY, CONST|TMPVAR|UNUSED|CV)
{
	USE_OPLINE

	SAVE_OPLINE();
	if (EG(exception)) {
		zend_exception_save();
	}
	if (OP2_TYPE == IS_UNUSED) {
		Z_CE_P(EX_VAR(opline->result.var)) = zend_fetch_class(NULL, opline->extended_value);
		CHECK_EXCEPTION();
		ZEND_VM_NEXT_OPCODE();
	} else {
		zend_free_op free_op2;
		zval *class_name = GET_OP2_ZVAL_PTR(BP_VAR_R);

ZEND_VM_C_LABEL(try_class_name):
		if (OP2_TYPE == IS_CONST) {
			if (CACHED_PTR(Z_CACHE_SLOT_P(class_name))) {
				Z_CE_P(EX_VAR(opline->result.var)) = CACHED_PTR(Z_CACHE_SLOT_P(class_name));
			} else {
				Z_CE_P(EX_VAR(opline->result.var)) = zend_fetch_class_by_name(Z_STR_P(class_name), EX_CONSTANT(opline->op2) + 1, opline->extended_value);
				CACHE_PTR(Z_CACHE_SLOT_P(class_name), Z_CE_P(EX_VAR(opline->result.var)));
			}
		} else if (Z_TYPE_P(class_name) == IS_OBJECT) {
			Z_CE_P(EX_VAR(opline->result.var)) = Z_OBJCE_P(class_name);
		} else if (Z_TYPE_P(class_name) == IS_STRING) {
			Z_CE_P(EX_VAR(opline->result.var)) = zend_fetch_class(Z_STR_P(class_name), opline->extended_value);
		} else if ((OP2_TYPE & (IS_VAR|IS_CV)) && Z_TYPE_P(class_name) == IS_REFERENCE) {
			class_name = Z_REFVAL_P(class_name);
			ZEND_VM_C_GOTO(try_class_name);
		} else {
			if (UNEXPECTED(EG(exception) != NULL)) {
				HANDLE_EXCEPTION();
			}
			zend_error(E_EXCEPTION | E_ERROR, "Class name must be a valid object or a string");
		}

		FREE_OP2();
		CHECK_EXCEPTION();
		ZEND_VM_NEXT_OPCODE();
	}
}

ZEND_VM_HANDLER(112, ZEND_INIT_METHOD_CALL, TMPVAR|UNUSED|CV, CONST|TMPVAR|CV)
{
	USE_OPLINE
	zval *function_name;
	zend_free_op free_op1, free_op2;
	zval *object;
	zend_function *fbc;
	zend_class_entry *called_scope;
	zend_object *obj;

	SAVE_OPLINE();

	function_name = GET_OP2_ZVAL_PTR(BP_VAR_R);

	if (OP2_TYPE != IS_CONST &&
	    UNEXPECTED(Z_TYPE_P(function_name) != IS_STRING)) {
		do {
			if ((OP2_TYPE & (IS_VAR|IS_CV)) && Z_ISREF_P(function_name)) {
				function_name = Z_REFVAL_P(function_name);
				if (EXPECTED(Z_TYPE_P(function_name) == IS_STRING)) {
					break;
				}
			}
			if (UNEXPECTED(EG(exception) != NULL)) {
				HANDLE_EXCEPTION();
			}
			zend_error(E_EXCEPTION | E_ERROR, "Method name must be a string");
			FREE_OP2();
			FREE_UNFETCHED_OP1();
			HANDLE_EXCEPTION();
		} while (0);
	}

	object = GET_OP1_OBJ_ZVAL_PTR(BP_VAR_R);

	if (OP1_TYPE != IS_UNUSED) {
		ZVAL_DEREF(object);
		if (UNEXPECTED(Z_TYPE_P(object) != IS_OBJECT)) {
			if (UNEXPECTED(EG(exception) != NULL)) {
				HANDLE_EXCEPTION();
			}
			zend_error(E_EXCEPTION | E_ERROR, "Call to a member function %s() on %s", Z_STRVAL_P(function_name), zend_get_type_by_const(Z_TYPE_P(object)));
			FREE_OP2();
			FREE_OP1();
			HANDLE_EXCEPTION();
		}
	}

	obj = Z_OBJ_P(object);
	called_scope = obj->ce;

	if (OP2_TYPE != IS_CONST ||
	    UNEXPECTED((fbc = CACHED_POLYMORPHIC_PTR(Z_CACHE_SLOT_P(function_name), called_scope)) == NULL)) {
	    zend_object *orig_obj = obj;

		if (UNEXPECTED(obj->handlers->get_method == NULL)) {
			zend_error(E_EXCEPTION | E_ERROR, "Object does not support method calls");
			FREE_OP2();
			FREE_OP1();
			HANDLE_EXCEPTION();
		}

		/* First, locate the function. */
		fbc = obj->handlers->get_method(&obj, Z_STR_P(function_name), ((OP2_TYPE == IS_CONST) ? (EX_CONSTANT(opline->op2) + 1) : NULL));
		if (UNEXPECTED(fbc == NULL)) {
			zend_error(E_EXCEPTION | E_ERROR, "Call to undefined method %s::%s()", obj->ce->name->val, Z_STRVAL_P(function_name));
			FREE_OP2();
			FREE_OP1();
			HANDLE_EXCEPTION();
		}
		if (OP2_TYPE == IS_CONST &&
		    EXPECTED(fbc->type <= ZEND_USER_FUNCTION) &&
		    EXPECTED((fbc->common.fn_flags & (ZEND_ACC_CALL_VIA_HANDLER|ZEND_ACC_NEVER_CACHE)) == 0) &&
		    EXPECTED(obj == orig_obj)) {
			CACHE_POLYMORPHIC_PTR(Z_CACHE_SLOT_P(function_name), called_scope, fbc);
		}
	}

	if (UNEXPECTED((fbc->common.fn_flags & ZEND_ACC_STATIC) != 0)) {
		obj = NULL;
	} else {
		GC_REFCOUNT(obj)++; /* For $this pointer */
	}

	EX(call) = zend_vm_stack_push_call_frame(ZEND_CALL_NESTED_FUNCTION,
		fbc, opline->extended_value, called_scope, obj, EX(call));

	FREE_OP2();
	FREE_OP1();

	CHECK_EXCEPTION();
	ZEND_VM_NEXT_OPCODE();
}

ZEND_VM_HANDLER(113, ZEND_INIT_STATIC_METHOD_CALL, CONST|VAR, CONST|TMPVAR|UNUSED|CV)
{
	USE_OPLINE
	zval *function_name;
	zend_class_entry *ce;
	zend_object *object;
	zend_function *fbc;

	SAVE_OPLINE();

	if (OP1_TYPE == IS_CONST) {
		/* no function found. try a static method in class */
		if (CACHED_PTR(Z_CACHE_SLOT_P(EX_CONSTANT(opline->op1)))) {
			ce = CACHED_PTR(Z_CACHE_SLOT_P(EX_CONSTANT(opline->op1)));
		} else {
			ce = zend_fetch_class_by_name(Z_STR_P(EX_CONSTANT(opline->op1)), EX_CONSTANT(opline->op1) + 1, ZEND_FETCH_CLASS_DEFAULT);
			if (UNEXPECTED(EG(exception) != NULL)) {
				HANDLE_EXCEPTION();
			}
			if (UNEXPECTED(ce == NULL)) {
				zend_error(E_EXCEPTION | E_ERROR, "Class '%s' not found", Z_STRVAL_P(EX_CONSTANT(opline->op1)));
				HANDLE_EXCEPTION();
			}
			CACHE_PTR(Z_CACHE_SLOT_P(EX_CONSTANT(opline->op1)), ce);
		}
	} else {
		ce = Z_CE_P(EX_VAR(opline->op1.var));
	}

	if (OP1_TYPE == IS_CONST &&
	    OP2_TYPE == IS_CONST &&
	    CACHED_PTR(Z_CACHE_SLOT_P(EX_CONSTANT(opline->op2)))) {
		fbc = CACHED_PTR(Z_CACHE_SLOT_P(EX_CONSTANT(opline->op2)));
	} else if (OP1_TYPE != IS_CONST &&
	           OP2_TYPE == IS_CONST &&
	           (fbc = CACHED_POLYMORPHIC_PTR(Z_CACHE_SLOT_P(EX_CONSTANT(opline->op2)), ce))) {
		/* do nothing */
	} else if (OP2_TYPE != IS_UNUSED) {
		zend_free_op free_op2;

		function_name = GET_OP2_ZVAL_PTR(BP_VAR_R);
		if (OP2_TYPE != IS_CONST) {
			if (UNEXPECTED(Z_TYPE_P(function_name) != IS_STRING)) {
				if (UNEXPECTED(EG(exception) != NULL)) {
					HANDLE_EXCEPTION();
				}
				zend_error(E_EXCEPTION | E_ERROR, "Function name must be a string");
				FREE_OP2();
				HANDLE_EXCEPTION();
 			}
		}

		if (ce->get_static_method) {
			fbc = ce->get_static_method(ce, Z_STR_P(function_name));
		} else {
			fbc = zend_std_get_static_method(ce, Z_STR_P(function_name), ((OP2_TYPE == IS_CONST) ? (EX_CONSTANT(opline->op2) + 1) : NULL));
		}
		if (UNEXPECTED(fbc == NULL)) {
			zend_error(E_EXCEPTION | E_ERROR, "Call to undefined method %s::%s()", ce->name->val, Z_STRVAL_P(function_name));
			FREE_OP2();
			HANDLE_EXCEPTION();
		}
		if (OP2_TYPE == IS_CONST &&
		    EXPECTED(fbc->type <= ZEND_USER_FUNCTION) &&
		    EXPECTED((fbc->common.fn_flags & (ZEND_ACC_CALL_VIA_HANDLER|ZEND_ACC_NEVER_CACHE)) == 0)) {
			if (OP1_TYPE == IS_CONST) {
				CACHE_PTR(Z_CACHE_SLOT_P(function_name), fbc);
			} else {
				CACHE_POLYMORPHIC_PTR(Z_CACHE_SLOT_P(function_name), ce, fbc);
			}
		}
		if (OP2_TYPE != IS_CONST) {
			FREE_OP2();
		}
	} else {
		if (UNEXPECTED(ce->constructor == NULL)) {
			zend_error(E_EXCEPTION | E_ERROR, "Cannot call constructor");
			HANDLE_EXCEPTION();
		}
		if (Z_OBJ(EX(This)) && Z_OBJ(EX(This))->ce != ce->constructor->common.scope && (ce->constructor->common.fn_flags & ZEND_ACC_PRIVATE)) {
			zend_error(E_EXCEPTION | E_ERROR, "Cannot call private %s::__construct()", ce->name->val);
			HANDLE_EXCEPTION();
		}
		fbc = ce->constructor;
	}

	object = NULL;
	if (!(fbc->common.fn_flags & ZEND_ACC_STATIC)) {
		if (Z_OBJ(EX(This))) {
			object = Z_OBJ(EX(This));
			GC_REFCOUNT(object)++;
		}
		if (!object ||
		    !instanceof_function(object->ce, ce)) {
		    /* We are calling method of the other (incompatible) class,
		       but passing $this. This is done for compatibility with php-4. */
			if (fbc->common.fn_flags & ZEND_ACC_ALLOW_STATIC) {
				zend_error(
					object ? E_DEPRECATED : E_STRICT,
					"Non-static method %s::%s() should not be called statically%s",
					fbc->common.scope->name->val, fbc->common.function_name->val,
					object ? ", assuming $this from incompatible context" : "");
			} else {
				/* An internal function assumes $this is present and won't check that. So PHP would crash by allowing the call. */
				zend_error(
					E_EXCEPTION | E_ERROR,
					"Non-static method %s::%s() cannot be called statically%s",
					fbc->common.scope->name->val, fbc->common.function_name->val,
					object ? ", assuming $this from incompatible context" : "");
				HANDLE_EXCEPTION();
			}
		}
	}

	if (OP1_TYPE != IS_CONST) {
		/* previous opcode is ZEND_FETCH_CLASS */
		if ((opline-1)->extended_value == ZEND_FETCH_CLASS_PARENT || (opline-1)->extended_value == ZEND_FETCH_CLASS_SELF) {
			ce = EX(called_scope);
		}
	}

	EX(call) = zend_vm_stack_push_call_frame(ZEND_CALL_NESTED_FUNCTION,
		fbc, opline->extended_value, ce, object, EX(call));

	if (OP2_TYPE == IS_UNUSED) {
		EX(call)->return_value = NULL;
	}

	CHECK_EXCEPTION();
	ZEND_VM_NEXT_OPCODE();
}

ZEND_VM_HANDLER(59, ZEND_INIT_FCALL_BY_NAME, ANY, CONST)
{
	USE_OPLINE
	zend_function *fbc;
	zval *function_name, *func;

	if (EXPECTED(CACHED_PTR(Z_CACHE_SLOT_P(EX_CONSTANT(opline->op2))))) {
		fbc = CACHED_PTR(Z_CACHE_SLOT_P(EX_CONSTANT(opline->op2)));
	} else {
		function_name = (zval*)(EX_CONSTANT(opline->op2)+1);
		if (UNEXPECTED((func = zend_hash_find(EG(function_table), Z_STR_P(function_name))) == NULL)) {
			SAVE_OPLINE();
			zend_error(E_EXCEPTION | E_ERROR, "Call to undefined function %s()", Z_STRVAL_P(EX_CONSTANT(opline->op2)));
			HANDLE_EXCEPTION();
		} else {
			fbc = Z_FUNC_P(func);
			CACHE_PTR(Z_CACHE_SLOT_P(EX_CONSTANT(opline->op2)), fbc);
		}
	}
	EX(call) = zend_vm_stack_push_call_frame(ZEND_CALL_NESTED_FUNCTION,
		fbc, opline->extended_value, NULL, NULL, EX(call));

	/*CHECK_EXCEPTION();*/
	ZEND_VM_NEXT_OPCODE();
}

ZEND_VM_HANDLER(128, ZEND_INIT_DYNAMIC_CALL, ANY, CONST|TMPVAR|CV)
{
	USE_OPLINE
	zend_function *fbc;
	zval *function_name, *func;
	zend_string *lcname;
	zend_free_op free_op2;
	zend_class_entry *called_scope;
	zend_object *object;

	SAVE_OPLINE();
	function_name = GET_OP2_ZVAL_PTR(BP_VAR_R);

ZEND_VM_C_LABEL(try_function_name):
	if (OP2_TYPE != IS_CONST && EXPECTED(Z_TYPE_P(function_name) == IS_STRING)) {
		if (Z_STRVAL_P(function_name)[0] == '\\') {
			lcname = zend_string_alloc(Z_STRLEN_P(function_name) - 1, 0);
			zend_str_tolower_copy(lcname->val, Z_STRVAL_P(function_name) + 1, Z_STRLEN_P(function_name) - 1);
		} else {
			lcname = zend_string_tolower(Z_STR_P(function_name));
		}
		if (UNEXPECTED((func = zend_hash_find(EG(function_table), lcname)) == NULL)) {
			zend_error(E_EXCEPTION | E_ERROR, "Call to undefined function %s()", Z_STRVAL_P(function_name));
			FREE_OP2();
			HANDLE_EXCEPTION();
		}
		zend_string_release(lcname);
		FREE_OP2();

		fbc = Z_FUNC_P(func);
		called_scope = NULL;
		object = NULL;
	} else if (OP2_TYPE != IS_CONST &&
	    EXPECTED(Z_TYPE_P(function_name) == IS_OBJECT) &&
		Z_OBJ_HANDLER_P(function_name, get_closure) &&
		Z_OBJ_HANDLER_P(function_name, get_closure)(function_name, &called_scope, &fbc, &object) == SUCCESS) {
		if (object) {
			GC_REFCOUNT(object)++;
		}
		if (OP2_TYPE == IS_VAR && (fbc->common.fn_flags & ZEND_ACC_CLOSURE)) {
			/* Delay closure destruction until its invocation */
			fbc->common.prototype = (zend_function*)Z_OBJ_P(free_op2);
		} else if (OP2_TYPE == IS_CV) {
			FREE_OP2();
		}
	} else if (EXPECTED(Z_TYPE_P(function_name) == IS_ARRAY) &&
			zend_hash_num_elements(Z_ARRVAL_P(function_name)) == 2) {
		zval *obj;
		zval *method;
		obj = zend_hash_index_find(Z_ARRVAL_P(function_name), 0);
		method = zend_hash_index_find(Z_ARRVAL_P(function_name), 1);

		if (!obj || !method) {
			zend_error(E_EXCEPTION | E_ERROR, "Array callback has to contain indices 0 and 1");
			FREE_OP2();
			HANDLE_EXCEPTION();
		}

		ZVAL_DEREF(obj);
		if (Z_TYPE_P(obj) != IS_STRING && Z_TYPE_P(obj) != IS_OBJECT) {
			zend_error(E_EXCEPTION | E_ERROR, "First array member is not a valid class name or object");
			FREE_OP2();
			HANDLE_EXCEPTION();
		}

		ZVAL_DEREF(method);
		if (Z_TYPE_P(method) != IS_STRING) {
			zend_error(E_EXCEPTION | E_ERROR, "Second array member is not a valid method");
			FREE_OP2();
			HANDLE_EXCEPTION();
		}

		if (Z_TYPE_P(obj) == IS_STRING) {
			object = NULL;
			called_scope = zend_fetch_class_by_name(Z_STR_P(obj), NULL, 0);
			if (UNEXPECTED(called_scope == NULL)) {
				CHECK_EXCEPTION();
				ZEND_VM_NEXT_OPCODE();
			}

			if (called_scope->get_static_method) {
				fbc = called_scope->get_static_method(called_scope, Z_STR_P(method));
			} else {
				fbc = zend_std_get_static_method(called_scope, Z_STR_P(method), NULL);
			}
			if (UNEXPECTED(fbc == NULL)) {
				zend_error(E_EXCEPTION | E_ERROR, "Call to undefined method %s::%s()", called_scope->name->val, Z_STRVAL_P(method));
				FREE_OP2();
				HANDLE_EXCEPTION();
			}
			if (!(fbc->common.fn_flags & ZEND_ACC_STATIC)) {
				if (fbc->common.fn_flags & ZEND_ACC_ALLOW_STATIC) {
					zend_error(E_STRICT,
						"Non-static method %s::%s() should not be called statically",
						fbc->common.scope->name->val, fbc->common.function_name->val);
				} else {
					zend_error(
						E_EXCEPTION | E_ERROR,
						"Non-static method %s::%s() cannot be called statically",
						fbc->common.scope->name->val, fbc->common.function_name->val);
					FREE_OP2();
					HANDLE_EXCEPTION();
				}
			}
		} else {
			called_scope = Z_OBJCE_P(obj);
			object = Z_OBJ_P(obj);

			fbc = Z_OBJ_HT_P(obj)->get_method(&object, Z_STR_P(method), NULL);
			if (UNEXPECTED(fbc == NULL)) {
				zend_error(E_EXCEPTION | E_ERROR, "Call to undefined method %s::%s()", object->ce->name->val, Z_STRVAL_P(method));
				FREE_OP2();
				HANDLE_EXCEPTION();
			}

			if ((fbc->common.fn_flags & ZEND_ACC_STATIC) != 0) {
				object = NULL;
			} else {
				GC_REFCOUNT(object)++; /* For $this pointer */
			}
		}
		FREE_OP2();
	} else if ((OP2_TYPE & (IS_VAR|IS_CV)) && Z_TYPE_P(function_name) == IS_REFERENCE) {
		function_name = Z_REFVAL_P(function_name);
		ZEND_VM_C_GOTO(try_function_name);
	} else {
		if (UNEXPECTED(EG(exception) != NULL)) {
			HANDLE_EXCEPTION();
		}
		zend_error(E_EXCEPTION | E_ERROR, "Function name must be a string");
		FREE_OP2();
		HANDLE_EXCEPTION();
	}
	EX(call) = zend_vm_stack_push_call_frame(ZEND_CALL_NESTED_FUNCTION,
		fbc, opline->extended_value, called_scope, object, EX(call));

	CHECK_EXCEPTION();
	ZEND_VM_NEXT_OPCODE();
}

ZEND_VM_HANDLER(118, ZEND_INIT_USER_CALL, CONST, CONST|TMPVAR|CV)
{
	USE_OPLINE
	zend_free_op free_op2;
	zval *function_name = GET_OP2_ZVAL_PTR(BP_VAR_R);
	zend_fcall_info_cache fcc;
	char *error = NULL;
	zend_function *func;
	zend_class_entry *called_scope;
	zend_object *object;

	if (zend_is_callable_ex(function_name, NULL, 0, NULL, &fcc, &error)) {
		if (error) {
			efree(error);
		}
		func = fcc.function_handler;
		if (func->common.fn_flags & ZEND_ACC_CLOSURE) {
			/* Delay closure destruction until its invocation */
			func->common.prototype = (zend_function*)Z_OBJ_P(function_name);
			Z_ADDREF_P(function_name);
		}
		called_scope = fcc.called_scope;
		object = fcc.object;
		if (object) {
			GC_REFCOUNT(object)++; /* For $this pointer */
		} else if (func->common.scope &&
		           !(func->common.fn_flags & ZEND_ACC_STATIC)) {
			if (func->common.fn_flags & ZEND_ACC_ALLOW_STATIC) {
				zend_error(E_STRICT,
				"Non-static method %s::%s() should not be called statically",
				func->common.scope->name->val, func->common.function_name->val);
			} else {
				zend_error(
					E_EXCEPTION | E_ERROR,
					"Non-static method %s::%s() cannot be called statically",
					func->common.scope->name->val, func->common.function_name->val);
				FREE_OP2();
				HANDLE_EXCEPTION();
			}
		}
	} else {
		zend_error(E_WARNING, "%s() expects parameter 1 to be a valid callback, %s", Z_STRVAL_P(EX_CONSTANT(opline->op1)), error);
		efree(error);
		func = (zend_function*)&zend_pass_function;
		called_scope = NULL;
		object = NULL;
	}

	EX(call) = zend_vm_stack_push_call_frame(ZEND_CALL_NESTED_FUNCTION,
		func, opline->extended_value, called_scope, object, EX(call));

	FREE_OP2();
	CHECK_EXCEPTION();
	ZEND_VM_NEXT_OPCODE();
}

ZEND_VM_HANDLER(69, ZEND_INIT_NS_FCALL_BY_NAME, ANY, CONST)
{
	USE_OPLINE
	zval *func_name;
	zval *func;
	zend_function *fbc;

	func_name = EX_CONSTANT(opline->op2) + 1;
	if (CACHED_PTR(Z_CACHE_SLOT_P(EX_CONSTANT(opline->op2)))) {
		fbc = CACHED_PTR(Z_CACHE_SLOT_P(EX_CONSTANT(opline->op2)));
	} else if ((func = zend_hash_find(EG(function_table), Z_STR_P(func_name))) == NULL) {
		func_name++;
		if (UNEXPECTED((func = zend_hash_find(EG(function_table), Z_STR_P(func_name))) == NULL)) {
			SAVE_OPLINE();
			zend_error(E_EXCEPTION | E_ERROR, "Call to undefined function %s()", Z_STRVAL_P(EX_CONSTANT(opline->op2)));
			HANDLE_EXCEPTION();
		} else {
			fbc = Z_FUNC_P(func);
			CACHE_PTR(Z_CACHE_SLOT_P(EX_CONSTANT(opline->op2)), fbc);
		}
	} else {
		fbc = Z_FUNC_P(func);
		CACHE_PTR(Z_CACHE_SLOT_P(EX_CONSTANT(opline->op2)), fbc);
	}

	EX(call) = zend_vm_stack_push_call_frame(ZEND_CALL_NESTED_FUNCTION,
		fbc, opline->extended_value, NULL, NULL, EX(call));

	ZEND_VM_NEXT_OPCODE();
}

ZEND_VM_HANDLER(61, ZEND_INIT_FCALL, ANY, CONST)
{
	USE_OPLINE
	zend_free_op free_op2;
	zval *fname = GET_OP2_ZVAL_PTR(BP_VAR_R);
	zval *func;
	zend_function *fbc;

	if (CACHED_PTR(Z_CACHE_SLOT_P(fname))) {
		fbc = CACHED_PTR(Z_CACHE_SLOT_P(fname));
	} else if (UNEXPECTED((func = zend_hash_find(EG(function_table), Z_STR_P(fname))) == NULL)) {
	    SAVE_OPLINE();
		zend_error(E_EXCEPTION | E_ERROR, "Call to undefined function %s()", Z_STRVAL_P(fname));
		HANDLE_EXCEPTION();
	} else {
		fbc = Z_FUNC_P(func);
		CACHE_PTR(Z_CACHE_SLOT_P(fname), fbc);
	}

	EX(call) = zend_vm_stack_push_call_frame_ex(
		opline->op1.num, ZEND_CALL_NESTED_FUNCTION,
		fbc, opline->extended_value, NULL, NULL, EX(call));

	FREE_OP2();

	ZEND_VM_NEXT_OPCODE();
}

ZEND_VM_HANDLER(129, ZEND_DO_ICALL, ANY, ANY)
{
	USE_OPLINE
	zend_execute_data *call = EX(call);
	zend_function *fbc = call->func;
	zval *ret;

	SAVE_OPLINE();
	EX(call) = call->prev_execute_data;

	LOAD_OPLINE();

	call->called_scope = EX(called_scope);
	Z_OBJ(call->This) = Z_OBJ(EX(This));

	call->prev_execute_data = execute_data;
	EG(current_execute_data) = call;

	ret = EX_VAR(opline->result.var);
	ZVAL_NULL(ret);
	Z_VAR_FLAGS_P(ret) = (fbc->common.fn_flags & ZEND_ACC_RETURN_REFERENCE) != 0 ? IS_VAR_RET_REF : 0;

	fbc->internal_function.handler(call, ret);

	ZEND_ASSERT(
		!call->func ||
		!(call->func->common.fn_flags & ZEND_ACC_HAS_RETURN_TYPE) ||
		zend_verify_internal_return_type(call->func, EX_VAR(opline->result.var)));

	EG(current_execute_data) = call->prev_execute_data;
	zend_vm_stack_free_args(call);
	zend_vm_stack_free_call_frame(call);

	if (!RETURN_VALUE_USED(opline)) {
		zval_ptr_dtor(EX_VAR(opline->result.var));
	}

	if (UNEXPECTED(EG(exception) != NULL)) {
		zend_throw_exception_internal(NULL);
		if (RETURN_VALUE_USED(opline)) {
			zval_ptr_dtor(EX_VAR(opline->result.var));
		}
		HANDLE_EXCEPTION();
	}

	ZEND_VM_NEXT_OPCODE();
}

ZEND_VM_HANDLER(130, ZEND_DO_UCALL, ANY, ANY)
{
	USE_OPLINE
	zend_execute_data *call = EX(call);
	zend_function *fbc = call->func;
	zval *ret;

	SAVE_OPLINE();
	EX(call) = call->prev_execute_data;

	LOAD_OPLINE();

	EG(scope) = NULL;
	ret = NULL;
	call->symbol_table = NULL;
	if (RETURN_VALUE_USED(opline)) {
		ret = EX_VAR(opline->result.var);
		ZVAL_NULL(ret);
		Z_VAR_FLAGS_P(ret) = 0;
	}

	call->prev_execute_data = execute_data;
	i_init_func_execute_data(call, &fbc->op_array, ret, 0);

	ZEND_VM_ENTER();
}

ZEND_VM_HANDLER(131, ZEND_DO_FCALL_BY_NAME, ANY, ANY)
{
	USE_OPLINE
	zend_execute_data *call = EX(call);
	zend_function *fbc = call->func;
	zval *ret;

	SAVE_OPLINE();
	EX(call) = call->prev_execute_data;

	LOAD_OPLINE();

	if (EXPECTED(fbc->type == ZEND_USER_FUNCTION)) {
		EG(scope) = NULL;
		if (UNEXPECTED((fbc->common.fn_flags & ZEND_ACC_GENERATOR) != 0)) {
			if (RETURN_VALUE_USED(opline)) {
				zend_generator_create_zval(call, &fbc->op_array, EX_VAR(opline->result.var));
			} else {
				zend_vm_stack_free_args(call);
			}

			zend_vm_stack_free_call_frame(call);
		} else {
			ret = NULL;
			call->symbol_table = NULL;
			if (RETURN_VALUE_USED(opline)) {
				ret = EX_VAR(opline->result.var);
				ZVAL_NULL(ret);
				Z_VAR_FLAGS_P(ret) = 0;
			}

			call->prev_execute_data = execute_data;
			i_init_func_execute_data(call, &fbc->op_array, ret, 0);

			ZEND_VM_ENTER();
		}
		EG(scope) = EX(func)->op_array.scope;
	} else {
		ZEND_ASSERT(fbc->type == ZEND_INTERNAL_FUNCTION);

		if (UNEXPECTED((fbc->common.fn_flags & ZEND_ACC_DEPRECATED) != 0)) {
			zend_error(E_DEPRECATED, "Function %s%s%s() is deprecated",
				fbc->common.scope ? fbc->common.scope->name->val : "",
				fbc->common.scope ? "::" : "",
				fbc->common.function_name->val);
			if (UNEXPECTED(EG(exception) != NULL)) {
				HANDLE_EXCEPTION();
			}
		}

		call->called_scope = EX(called_scope);
		Z_OBJ(call->This) = Z_OBJ(EX(This));

		call->prev_execute_data = execute_data;
		EG(current_execute_data) = call;

		if (fbc->common.fn_flags & ZEND_ACC_HAS_TYPE_HINTS) {
			uint32_t i;
			uint32_t num_args = ZEND_CALL_NUM_ARGS(call);
			zval *p = ZEND_CALL_ARG(call, 1);

			for (i = 0; i < num_args; ++i) {
				zend_verify_internal_arg_type(fbc, i + 1, p);
				p++;
			}
			if (UNEXPECTED(EG(exception) != NULL)) {
				EG(current_execute_data) = call->prev_execute_data;
				zend_vm_stack_free_args(call);
				zend_vm_stack_free_call_frame(call);
				zend_throw_exception_internal(NULL);
				HANDLE_EXCEPTION();
			}
		}

		ret = EX_VAR(opline->result.var);
		ZVAL_NULL(ret);
		Z_VAR_FLAGS_P(ret) = (fbc->common.fn_flags & ZEND_ACC_RETURN_REFERENCE) != 0 ? IS_VAR_RET_REF : 0;

		fbc->internal_function.handler(call, ret);

		ZEND_ASSERT(
			!call->func ||
			!(call->func->common.fn_flags & ZEND_ACC_HAS_RETURN_TYPE) ||
			zend_verify_internal_return_type(call->func, EX_VAR(opline->result.var)));

		EG(current_execute_data) = call->prev_execute_data;
		zend_vm_stack_free_args(call);
		zend_vm_stack_free_call_frame(call);

		if (!RETURN_VALUE_USED(opline)) {
			zval_ptr_dtor(EX_VAR(opline->result.var));
		}
	}

	if (UNEXPECTED(EG(exception) != NULL)) {
		zend_throw_exception_internal(NULL);
		if (RETURN_VALUE_USED(opline)) {
			zval_ptr_dtor(EX_VAR(opline->result.var));
		}
		HANDLE_EXCEPTION();
	}
	ZEND_VM_NEXT_OPCODE();
}

ZEND_VM_HANDLER(60, ZEND_DO_FCALL, ANY, ANY)
{
	USE_OPLINE
	zend_execute_data *call = EX(call);
	zend_function *fbc = call->func;
	zend_object *object = Z_OBJ(call->This);
	zval *ret;

	SAVE_OPLINE();
	EX(call) = call->prev_execute_data;
	if (UNEXPECTED((fbc->common.fn_flags & (ZEND_ACC_ABSTRACT|ZEND_ACC_DEPRECATED)) != 0)) {
		if (UNEXPECTED((fbc->common.fn_flags & ZEND_ACC_ABSTRACT) != 0)) {
			zend_error(E_EXCEPTION | E_ERROR, "Cannot call abstract method %s::%s()", fbc->common.scope->name->val, fbc->common.function_name->val);
			HANDLE_EXCEPTION();
		}
		if (UNEXPECTED((fbc->common.fn_flags & ZEND_ACC_DEPRECATED) != 0)) {
			zend_error(E_DEPRECATED, "Function %s%s%s() is deprecated",
				fbc->common.scope ? fbc->common.scope->name->val : "",
				fbc->common.scope ? "::" : "",
				fbc->common.function_name->val);
			if (UNEXPECTED(EG(exception) != NULL)) {
				HANDLE_EXCEPTION();
			}
		}
	}

	LOAD_OPLINE();

	if (EXPECTED(fbc->type == ZEND_USER_FUNCTION)) {
		EG(scope) = fbc->common.scope;
		if (UNEXPECTED((fbc->common.fn_flags & ZEND_ACC_GENERATOR) != 0)) {
			if (RETURN_VALUE_USED(opline)) {
				zend_generator_create_zval(call, &fbc->op_array, EX_VAR(opline->result.var));
			} else {
				zend_vm_stack_free_args(call);
			}

			zend_vm_stack_free_call_frame(call);
		} else {
			ret = NULL;
			call->symbol_table = NULL;
			if (RETURN_VALUE_USED(opline)) {
				ret = EX_VAR(opline->result.var);
				ZVAL_NULL(ret);
				Z_VAR_FLAGS_P(ret) = 0;
			}

			call->prev_execute_data = execute_data;
			i_init_func_execute_data(call, &fbc->op_array, ret, 1);

			if (EXPECTED(zend_execute_ex == execute_ex)) {
				ZEND_VM_ENTER();
			} else {
				ZEND_ADD_CALL_FLAG(call, ZEND_CALL_TOP);
				zend_execute_ex(call);
			}
		}
	} else if (EXPECTED(fbc->type < ZEND_USER_FUNCTION)) {
		int should_change_scope = 0;

		if (fbc->common.scope) {
			should_change_scope = 1;
			/* TODO: we don't set scope if we call an object method ??? */
			/* See: ext/pdo_sqlite/tests/pdo_fetch_func_001.phpt */
#if 1
			EG(scope) = object ? NULL : fbc->common.scope;
#else
			EG(scope) = fbc->common.scope;
#endif
		} else {
			call->called_scope = EX(called_scope);
			Z_OBJ(call->This) = Z_OBJ(EX(This));
		}

		call->prev_execute_data = execute_data;
		EG(current_execute_data) = call;

		if (fbc->common.fn_flags & ZEND_ACC_HAS_TYPE_HINTS) {
			uint32_t i;
			uint32_t num_args = ZEND_CALL_NUM_ARGS(call);
			zval *p = ZEND_CALL_ARG(call, 1);

			for (i = 0; i < num_args; ++i) {
				zend_verify_internal_arg_type(fbc, i + 1, p);
				if (UNEXPECTED(EG(exception) != NULL)) {
					EG(current_execute_data) = call->prev_execute_data;
					zend_vm_stack_free_args(call);
					zend_vm_stack_free_call_frame(call);
					if (RETURN_VALUE_USED(opline)) {
						ZVAL_UNDEF(EX_VAR(opline->result.var));
					}
					if (UNEXPECTED(should_change_scope)) {
						ZEND_VM_C_GOTO(fcall_end_change_scope);
					} else {
						ZEND_VM_C_GOTO(fcall_end);
					}
				}
				p++;
			}
		}

		ret = EX_VAR(opline->result.var);
		ZVAL_NULL(ret);
		Z_VAR_FLAGS_P(ret) = (fbc->common.fn_flags & ZEND_ACC_RETURN_REFERENCE) != 0 ? IS_VAR_RET_REF : 0;

		if (!zend_execute_internal) {
			/* saves one function call if zend_execute_internal is not used */
			fbc->internal_function.handler(call, ret);
		} else {
			zend_execute_internal(call, ret);
		}
		
		ZEND_ASSERT(
			!call->func ||
			!(call->func->common.fn_flags & ZEND_ACC_HAS_RETURN_TYPE) ||
			zend_verify_internal_return_type(call->func, EX_VAR(opline->result.var)));

		EG(current_execute_data) = call->prev_execute_data;
		zend_vm_stack_free_args(call);
		zend_vm_stack_free_call_frame(call);

		if (!RETURN_VALUE_USED(opline)) {
			zval_ptr_dtor(EX_VAR(opline->result.var));
		}

		if (UNEXPECTED(should_change_scope)) {
			ZEND_VM_C_GOTO(fcall_end_change_scope);
		} else {
			ZEND_VM_C_GOTO(fcall_end);
		}
	} else { /* ZEND_OVERLOADED_FUNCTION */
		EG(scope) = fbc->common.scope;

		ZVAL_NULL(EX_VAR(opline->result.var));

		/* Not sure what should be done here if it's a static method */
		if (EXPECTED(object != NULL)) {
			call->prev_execute_data = execute_data;
			EG(current_execute_data) = call;
			object->handlers->call_method(fbc->common.function_name, object, call, EX_VAR(opline->result.var));
			EG(current_execute_data) = call->prev_execute_data;
		} else {
			zend_error(E_EXCEPTION | E_ERROR, "Cannot call overloaded function for non-object");
			HANDLE_EXCEPTION();
		}

		zend_vm_stack_free_args(call);

		zend_vm_stack_free_call_frame(call);

		if (fbc->type == ZEND_OVERLOADED_FUNCTION_TEMPORARY) {
			zend_string_release(fbc->common.function_name);
		}
		efree(fbc);

		if (!RETURN_VALUE_USED(opline)) {
			zval_ptr_dtor(EX_VAR(opline->result.var));
		} else {
//???			Z_UNSET_ISREF_P(EX_T(opline->result.var).var.ptr);
//???			Z_SET_REFCOUNT_P(EX_T(opline->result.var).var.ptr, 1);
			Z_VAR_FLAGS_P(EX_VAR(opline->result.var)) = 0;
		}
	}

ZEND_VM_C_LABEL(fcall_end_change_scope):
	if (object) {
		if (UNEXPECTED(EG(exception) != NULL) && (opline->op1.num & ZEND_CALL_CTOR)) {
			if (!(opline->op1.num & ZEND_CALL_CTOR_RESULT_UNUSED)) {
				GC_REFCOUNT(object)--;
			}
			if (GC_REFCOUNT(object) == 1) {
				zend_object_store_ctor_failed(object);
			}
		}
		OBJ_RELEASE(object);
	}
	EG(scope) = EX(func)->op_array.scope;

ZEND_VM_C_LABEL(fcall_end):
	if (UNEXPECTED(EG(exception) != NULL)) {
		zend_throw_exception_internal(NULL);
		if (RETURN_VALUE_USED(opline)) {
			zval_ptr_dtor(EX_VAR(opline->result.var));
		}
		HANDLE_EXCEPTION();
	}

	ZEND_VM_NEXT_OPCODE();
}

ZEND_VM_HANDLER(124, ZEND_VERIFY_RETURN_TYPE, CONST|TMP|VAR|UNUSED|CV, UNUSED)
{
#if !defined(ZEND_VM_SPEC) || (OP1_TYPE != IS_UNUSED)
	USE_OPLINE
#endif
	SAVE_OPLINE();
	if (OP1_TYPE == IS_UNUSED) {
		zend_verify_missing_return_type(EX(func));
	} else {
		zval *retval_ptr;
		zend_free_op free_op1;

		retval_ptr = GET_OP1_ZVAL_PTR_DEREF(BP_VAR_R);
		zend_verify_return_type(EX(func), retval_ptr);
	}
	CHECK_EXCEPTION();
	ZEND_VM_NEXT_OPCODE();
}

ZEND_VM_HANDLER(62, ZEND_RETURN, CONST|TMP|VAR|CV, ANY)
{
	USE_OPLINE
	zval *retval_ptr;
	zend_free_op free_op1;

	SAVE_OPLINE();
	retval_ptr = GET_OP1_ZVAL_PTR(BP_VAR_R);

	if (!EX(return_value)) {
		FREE_OP1();
	} else {
		if (OP1_TYPE == IS_CONST || OP1_TYPE == IS_TMP_VAR) {
			ZVAL_COPY_VALUE(EX(return_value), retval_ptr);
			if (OP1_TYPE == IS_CONST) {
				if (UNEXPECTED(Z_OPT_COPYABLE_P(EX(return_value)))) {
					zval_copy_ctor_func(EX(return_value));
				}
			}
		} else if ((OP1_TYPE == IS_CV || OP1_TYPE == IS_VAR) && Z_ISREF_P(retval_ptr)) {
			ZVAL_COPY(EX(return_value), Z_REFVAL_P(retval_ptr));
			FREE_OP1_IF_VAR();
		} else {
			ZVAL_COPY_VALUE(EX(return_value), retval_ptr);
			if (OP1_TYPE == IS_CV) {
				if (Z_OPT_REFCOUNTED_P(retval_ptr)) Z_ADDREF_P(retval_ptr);
			}
		}
	}
	ZEND_VM_DISPATCH_TO_HELPER(zend_leave_helper);
}

ZEND_VM_HANDLER(111, ZEND_RETURN_BY_REF, CONST|TMP|VAR|CV, ANY)
{
	USE_OPLINE
	zval *retval_ptr;
	zend_free_op free_op1;

	SAVE_OPLINE();

	do {
		if (OP1_TYPE == IS_CONST || OP1_TYPE == IS_TMP_VAR ||
		    (OP1_TYPE == IS_VAR && opline->extended_value == ZEND_RETURNS_VALUE)) {
			/* Not supposed to happen, but we'll allow it */
			zend_error(E_NOTICE, "Only variable references should be returned by reference");

			retval_ptr = GET_OP1_ZVAL_PTR(BP_VAR_R);
			if (!EX(return_value)) {
				if (OP1_TYPE == IS_TMP_VAR) {
					FREE_OP1();
				}
			} else {
				ZVAL_COPY_VALUE(EX(return_value), retval_ptr);
				Z_VAR_FLAGS_P(EX(return_value)) = IS_VAR_RET_REF;
				if (OP1_TYPE != IS_TMP_VAR) {
					zval_opt_copy_ctor_no_imm(EX(return_value));
				}
			}
			break;
		}

		retval_ptr = GET_OP1_ZVAL_PTR_PTR(BP_VAR_W);

		if (OP1_TYPE == IS_VAR && UNEXPECTED(retval_ptr == NULL)) {
			zend_error(E_EXCEPTION | E_ERROR, "Cannot return string offsets by reference");
			FREE_OP1_VAR_PTR();
			HANDLE_EXCEPTION();
		}

		if (OP1_TYPE == IS_VAR) {
			if (retval_ptr == &EG(uninitialized_zval) ||
			    (opline->extended_value == ZEND_RETURNS_FUNCTION &&
			     !(Z_VAR_FLAGS_P(retval_ptr) & IS_VAR_RET_REF))) {
				zend_error(E_NOTICE, "Only variable references should be returned by reference");
				if (EX(return_value)) {
					ZVAL_NEW_REF(EX(return_value), retval_ptr);
					Z_VAR_FLAGS_P(EX(return_value)) = IS_VAR_RET_REF;
					if (Z_REFCOUNTED_P(retval_ptr)) Z_ADDREF_P(retval_ptr);
				}
				break;
			}
		}

		if (EX(return_value)) {
			ZVAL_MAKE_REF(retval_ptr);
			Z_ADDREF_P(retval_ptr);
			ZVAL_REF(EX(return_value), Z_REF_P(retval_ptr));
			Z_VAR_FLAGS_P(EX(return_value)) = IS_VAR_RET_REF;
		}
	} while (0);

	FREE_OP1_VAR_PTR();
	ZEND_VM_DISPATCH_TO_HELPER(zend_leave_helper);
}

ZEND_VM_HANDLER(161, ZEND_GENERATOR_RETURN, ANY, ANY)
{
	/* The generator object is stored in EX(return_value) */
	zend_generator *generator = (zend_generator *) EX(return_value);

	/* Close the generator to free up resources */
	zend_generator_close(generator, 1);

	/* Pass execution back to handling code */
	ZEND_VM_RETURN();
}

ZEND_VM_HANDLER(108, ZEND_THROW, CONST|TMP|VAR|CV, ANY)
{
	USE_OPLINE
	zval *value;
	zend_free_op free_op1;

	SAVE_OPLINE();
	value = GET_OP1_ZVAL_PTR(BP_VAR_R);

	do {
		if (OP1_TYPE == IS_CONST || UNEXPECTED(Z_TYPE_P(value) != IS_OBJECT)) {
			if ((OP1_TYPE & (IS_VAR|IS_CV)) && Z_ISREF_P(value)) {
				value = Z_REFVAL_P(value);
				if (EXPECTED(Z_TYPE_P(value) == IS_OBJECT)) {
					break;
				}
			}
			if (UNEXPECTED(EG(exception) != NULL)) {
				HANDLE_EXCEPTION();
			}
			zend_error(E_EXCEPTION | E_ERROR, "Can only throw objects");
			FREE_OP1();
			HANDLE_EXCEPTION();
		}
	} while (0);

	zend_exception_save();
	if (OP1_TYPE != IS_TMP_VAR) {
		if (Z_REFCOUNTED_P(value)) Z_ADDREF_P(value);
	}

	zend_throw_exception_object(value);
	zend_exception_restore();
	FREE_OP1_IF_VAR();
	HANDLE_EXCEPTION();
}

ZEND_VM_HANDLER(107, ZEND_CATCH, CONST, CV)
{
	USE_OPLINE
	zend_class_entry *ce, *catch_ce;
	zend_object *exception;

	SAVE_OPLINE();
	/* Check whether an exception has been thrown, if not, jump over code */
	zend_exception_restore();
	if (EG(exception) == NULL) {
		ZEND_VM_SET_OPCODE(&EX(func)->op_array.opcodes[opline->extended_value]);
		ZEND_VM_CONTINUE(); /* CHECK_ME */
	}
	if (CACHED_PTR(Z_CACHE_SLOT_P(EX_CONSTANT(opline->op1)))) {
		catch_ce = CACHED_PTR(Z_CACHE_SLOT_P(EX_CONSTANT(opline->op1)));
	} else {
		catch_ce = zend_fetch_class_by_name(Z_STR_P(EX_CONSTANT(opline->op1)), EX_CONSTANT(opline->op1) + 1, ZEND_FETCH_CLASS_NO_AUTOLOAD);

		CACHE_PTR(Z_CACHE_SLOT_P(EX_CONSTANT(opline->op1)), catch_ce);
	}
	ce = EG(exception)->ce;

#ifdef HAVE_DTRACE
	if (DTRACE_EXCEPTION_CAUGHT_ENABLED()) {
		DTRACE_EXCEPTION_CAUGHT((char *)ce->name);
	}
#endif /* HAVE_DTRACE */

	if (ce != catch_ce) {
		if (!catch_ce || !instanceof_function(ce, catch_ce)) {
			if (opline->result.num) {
				zend_throw_exception_internal(NULL);
				HANDLE_EXCEPTION();
			}
			ZEND_VM_SET_OPCODE(&EX(func)->op_array.opcodes[opline->extended_value]);
			ZEND_VM_CONTINUE(); /* CHECK_ME */
		}
	}

	exception = EG(exception);
	zval_ptr_dtor(EX_VAR(opline->op2.var));
	ZVAL_OBJ(EX_VAR(opline->op2.var), EG(exception));
	if (UNEXPECTED(EG(exception) != exception)) {
		GC_REFCOUNT(EG(exception))++;
		HANDLE_EXCEPTION();
	} else {
		EG(exception) = NULL;
		ZEND_VM_NEXT_OPCODE();
	}
}

ZEND_VM_HANDLER(65, ZEND_SEND_VAL, CONST|TMP, ANY)
{
	USE_OPLINE
	zval *value, *arg;
	zend_free_op free_op1;

	SAVE_OPLINE();
	value = GET_OP1_ZVAL_PTR(BP_VAR_R);
	arg = ZEND_CALL_VAR(EX(call), opline->result.var);
	ZVAL_COPY_VALUE(arg, value);
	if (OP1_TYPE == IS_CONST) {
		if (UNEXPECTED(Z_OPT_COPYABLE_P(arg))) {
			zval_copy_ctor_func(arg);
		}
	}
	ZEND_VM_NEXT_OPCODE();
}

ZEND_VM_HANDLER(116, ZEND_SEND_VAL_EX, CONST|TMP, ANY)
{
	USE_OPLINE
	zval *value, *arg;
	zend_free_op free_op1;

	SAVE_OPLINE();
	if (ARG_MUST_BE_SENT_BY_REF(EX(call)->func, opline->op2.num)) {
		zend_error(E_EXCEPTION | E_ERROR, "Cannot pass parameter %d by reference", opline->op2.num);
		FREE_UNFETCHED_OP1();
		HANDLE_EXCEPTION();
	}
	value = GET_OP1_ZVAL_PTR(BP_VAR_R);
	arg = ZEND_CALL_VAR(EX(call), opline->result.var);
	ZVAL_COPY_VALUE(arg, value);
	if (OP1_TYPE == IS_CONST) {
		if (UNEXPECTED(Z_OPT_COPYABLE_P(arg))) {
			zval_copy_ctor_func(arg);
		}
	}
	ZEND_VM_NEXT_OPCODE();
}

ZEND_VM_HANDLER(117, ZEND_SEND_VAR, VAR|CV, ANY)
{
	USE_OPLINE
	zval *varptr, *arg;
	zend_free_op free_op1;

	varptr = GET_OP1_ZVAL_PTR(BP_VAR_R);
	arg = ZEND_CALL_VAR(EX(call), opline->result.var);
	if (Z_ISREF_P(varptr)) {
		ZVAL_COPY(arg, Z_REFVAL_P(varptr));
		FREE_OP1();
	} else {
		ZVAL_COPY_VALUE(arg, varptr);
		if (OP1_TYPE == IS_CV) {
			if (Z_OPT_REFCOUNTED_P(arg)) Z_ADDREF_P(arg);
		}
	}
	ZEND_VM_NEXT_OPCODE();
}

ZEND_VM_HANDLER(106, ZEND_SEND_VAR_NO_REF, VAR|CV, ANY)
{
	USE_OPLINE
	zend_free_op free_op1;
	zval *varptr, *arg;

	SAVE_OPLINE();

	if (!(opline->extended_value & ZEND_ARG_COMPILE_TIME_BOUND)) {
		if (!ARG_SHOULD_BE_SENT_BY_REF(EX(call)->func, opline->op2.num)) {
			ZEND_VM_DISPATCH_TO_HANDLER(ZEND_SEND_VAR);
		}
	}

	varptr = GET_OP1_ZVAL_PTR(BP_VAR_R);
	if ((!(opline->extended_value & ZEND_ARG_SEND_FUNCTION) ||
	     (Z_VAR_FLAGS_P(varptr) & IS_VAR_RET_REF)) &&
	    (Z_ISREF_P(varptr) || Z_TYPE_P(varptr) == IS_OBJECT)) {

		ZVAL_MAKE_REF(varptr);
		if (OP1_TYPE == IS_CV) {
			Z_ADDREF_P(varptr);
		}
	} else {
		if ((opline->extended_value & ZEND_ARG_COMPILE_TIME_BOUND) ?
			!(opline->extended_value & ZEND_ARG_SEND_SILENT) :
			!ARG_MAY_BE_SENT_BY_REF(EX(call)->func, opline->op2.num)) {
			zend_error(E_STRICT, "Only variables should be passed by reference");
		}
	}

	arg = ZEND_CALL_VAR(EX(call), opline->result.var);
	ZVAL_COPY_VALUE(arg, varptr);

	CHECK_EXCEPTION();
	ZEND_VM_NEXT_OPCODE();
}

ZEND_VM_HANDLER(67, ZEND_SEND_REF, VAR|CV, ANY)
{
	USE_OPLINE
	zend_free_op free_op1;
	zval *varptr, *arg;

	SAVE_OPLINE();
	varptr = GET_OP1_ZVAL_PTR_PTR(BP_VAR_W);

	if (OP1_TYPE == IS_VAR && UNEXPECTED(varptr == NULL)) {
		zend_error(E_EXCEPTION | E_ERROR, "Only variables can be passed by reference");
		FREE_OP1_VAR_PTR();
		HANDLE_EXCEPTION();
	}

	arg = ZEND_CALL_VAR(EX(call), opline->result.var);
	if (OP1_TYPE == IS_VAR && UNEXPECTED(varptr == &EG(error_zval))) {
		ZVAL_NEW_REF(arg, &EG(uninitialized_zval));
		ZEND_VM_NEXT_OPCODE();
	}

	if (Z_ISREF_P(varptr)) {
		Z_ADDREF_P(varptr);
		ZVAL_COPY_VALUE(arg, varptr);
	} else if (OP1_TYPE == IS_VAR &&
		UNEXPECTED(Z_TYPE_P(EX_VAR(opline->op1.var)) != IS_INDIRECT)) {
		ZVAL_NEW_REF(arg, varptr);
	} else {
		ZVAL_NEW_REF(arg, varptr);
		Z_ADDREF_P(arg);
		ZVAL_REF(varptr, Z_REF_P(arg));
	}

	FREE_OP1_VAR_PTR();
	ZEND_VM_NEXT_OPCODE();
}

ZEND_VM_HANDLER(66, ZEND_SEND_VAR_EX, VAR|CV, ANY)
{
	USE_OPLINE
	zval *varptr, *arg;
	zend_free_op free_op1;

	if (ARG_SHOULD_BE_SENT_BY_REF(EX(call)->func, opline->op2.num)) {
		ZEND_VM_DISPATCH_TO_HANDLER(ZEND_SEND_REF);
	}
	varptr = GET_OP1_ZVAL_PTR(BP_VAR_R);
	arg = ZEND_CALL_VAR(EX(call), opline->result.var);
	if (Z_ISREF_P(varptr)) {
		ZVAL_COPY(arg, Z_REFVAL_P(varptr));
		FREE_OP1();
	} else {
		ZVAL_COPY_VALUE(arg, varptr);
		if (OP1_TYPE == IS_CV) {
			if (Z_OPT_REFCOUNTED_P(arg)) Z_ADDREF_P(arg);
		}
	}
	ZEND_VM_NEXT_OPCODE();
}

ZEND_VM_HANDLER(165, ZEND_SEND_UNPACK, ANY, ANY)
{
	USE_OPLINE
	zend_free_op free_op1;
	zval *args;
	int arg_num;
	SAVE_OPLINE();

	args = GET_OP1_ZVAL_PTR(BP_VAR_R);
	arg_num = ZEND_CALL_NUM_ARGS(EX(call)) + 1;

ZEND_VM_C_LABEL(send_again):
	switch (Z_TYPE_P(args)) {
		case IS_ARRAY: {
			HashTable *ht = Z_ARRVAL_P(args);
			zval *arg, *top;
			zend_string *name;

			zend_vm_stack_extend_call_frame(&EX(call), arg_num - 1, zend_hash_num_elements(ht));

			if (OP1_TYPE != IS_CONST && OP1_TYPE != IS_TMP_VAR && Z_IMMUTABLE_P(args)) {
				uint32_t i;
				int separate = 0;

				/* check if any of arguments are going to be passed by reference */
				for (i = 0; i < zend_hash_num_elements(ht); i++) {
					if (ARG_SHOULD_BE_SENT_BY_REF(EX(call)->func, arg_num + i)) {
						separate = 1;
						break;
					}
				}
				if (separate) {
					zval_copy_ctor(args);
					ht = Z_ARRVAL_P(args);
				}
			}

			ZEND_HASH_FOREACH_STR_KEY_VAL(ht, name, arg) {
				if (name) {
					zend_error(E_EXCEPTION | E_ERROR, "Cannot unpack array with string keys");
					FREE_OP1();
					HANDLE_EXCEPTION();
				}

				top = ZEND_CALL_ARG(EX(call), arg_num);
				if (ARG_SHOULD_BE_SENT_BY_REF(EX(call)->func, arg_num)) {
					if (!Z_IMMUTABLE_P(args)) {
						ZVAL_MAKE_REF(arg);
						Z_ADDREF_P(arg);
						ZVAL_REF(top, Z_REF_P(arg));
					} else {
						ZVAL_DUP(top, arg);
					}
				} else if (Z_ISREF_P(arg)) {
					ZVAL_COPY(top, Z_REFVAL_P(arg));
				} else {
					ZVAL_COPY(top, arg);
				}

				ZEND_CALL_NUM_ARGS(EX(call))++;
				arg_num++;
			} ZEND_HASH_FOREACH_END();

			break;
		}
		case IS_OBJECT: {
			zend_class_entry *ce = Z_OBJCE_P(args);
			zend_object_iterator *iter;

			if (!ce || !ce->get_iterator) {
				zend_error(E_WARNING, "Only arrays and Traversables can be unpacked");
				break;
			}

			iter = ce->get_iterator(ce, args, 0);
			if (UNEXPECTED(!iter)) {
				FREE_OP1();
				if (!EG(exception)) {
					zend_throw_exception_ex(
						NULL, 0, "Object of type %s did not create an Iterator", ce->name->val
					);
				}
				HANDLE_EXCEPTION();
			}

			if (iter->funcs->rewind) {
				iter->funcs->rewind(iter);
				if (UNEXPECTED(EG(exception) != NULL)) {
					ZEND_VM_C_GOTO(unpack_iter_dtor);
				}
			}

			for (; iter->funcs->valid(iter) == SUCCESS; ++arg_num) {
				zval *arg, *top;

				if (UNEXPECTED(EG(exception) != NULL)) {
					ZEND_VM_C_GOTO(unpack_iter_dtor);
				}

				arg = iter->funcs->get_current_data(iter);
				if (UNEXPECTED(EG(exception) != NULL)) {
					ZEND_VM_C_GOTO(unpack_iter_dtor);
				}

				if (iter->funcs->get_current_key) {
					zval key;
					iter->funcs->get_current_key(iter, &key);
					if (UNEXPECTED(EG(exception) != NULL)) {
						ZEND_VM_C_GOTO(unpack_iter_dtor);
					}

					if (Z_TYPE(key) == IS_STRING) {
						zend_error(E_EXCEPTION | E_ERROR,
							"Cannot unpack Traversable with string keys");
						zend_string_release(Z_STR(key));
						ZEND_VM_C_GOTO(unpack_iter_dtor);
					}

					zval_dtor(&key);
				}

				if (ARG_MUST_BE_SENT_BY_REF(EX(call)->func, arg_num)) {
					zend_error(
						E_WARNING, "Cannot pass by-reference argument %d of %s%s%s()"
						" by unpacking a Traversable, passing by-value instead", arg_num,
						EX(call)->func->common.scope ? EX(call)->func->common.scope->name->val : "",
						EX(call)->func->common.scope ? "::" : "",
						EX(call)->func->common.function_name->val
					);
				}

				if (Z_ISREF_P(arg)) {
					ZVAL_DUP(arg, Z_REFVAL_P(arg));
				} else {
					if (Z_REFCOUNTED_P(arg)) Z_ADDREF_P(arg);
				}

				zend_vm_stack_extend_call_frame(&EX(call), arg_num - 1, 1);
				top = ZEND_CALL_ARG(EX(call), arg_num);
				ZVAL_COPY_VALUE(top, arg);
				ZEND_CALL_NUM_ARGS(EX(call))++;

				iter->funcs->move_forward(iter);
				if (UNEXPECTED(EG(exception) != NULL)) {
					ZEND_VM_C_GOTO(unpack_iter_dtor);
				}
			}

ZEND_VM_C_LABEL(unpack_iter_dtor):
			zend_iterator_dtor(iter);
			break;
		}
		case IS_REFERENCE:
			args = Z_REFVAL_P(args);
			ZEND_VM_C_GOTO(send_again);
			break;
		default:
			zend_error(E_WARNING, "Only arrays and Traversables can be unpacked");
	}

	FREE_OP1();
	CHECK_EXCEPTION();
	ZEND_VM_NEXT_OPCODE();
}

ZEND_VM_HANDLER(119, ZEND_SEND_ARRAY, ANY, ANY)
{
	USE_OPLINE
	zend_free_op free_op1;
	zval *args;
	SAVE_OPLINE();

	args = GET_OP1_ZVAL_PTR(BP_VAR_R);

	if (UNEXPECTED(Z_TYPE_P(args) != IS_ARRAY)) {
		if ((OP1_TYPE & (IS_VAR|IS_CV)) && Z_ISREF_P(args)) {
			args = Z_REFVAL_P(args);
			if (EXPECTED(Z_TYPE_P(args) == IS_ARRAY)) {
				ZEND_VM_C_GOTO(send_array);
			}
		}
		zend_error(E_WARNING, "call_user_func_array() expects parameter 2 to be array, %s given", zend_get_type_by_const(Z_TYPE_P(args)));
		if (EX(call)->func->common.fn_flags & ZEND_ACC_CLOSURE) {
			OBJ_RELEASE((zend_object*)EX(call)->func->common.prototype);
		}
		if (Z_OBJ(EX(call)->This)) {
			OBJ_RELEASE(Z_OBJ(EX(call)->This));
		}
		EX(call)->func = (zend_function*)&zend_pass_function;
		EX(call)->called_scope = NULL;
		Z_OBJ(EX(call)->This) = NULL;
	} else {
		uint32_t arg_num;
		HashTable *ht;
		zval *arg, *param, tmp;

ZEND_VM_C_LABEL(send_array):
		ht = Z_ARRVAL_P(args);
		zend_vm_stack_extend_call_frame(&EX(call), 0, zend_hash_num_elements(ht));

		if (OP1_TYPE != IS_CONST && OP1_TYPE != IS_TMP_VAR && Z_IMMUTABLE_P(args)) {
			int separate = 0;

			/* check if any of arguments are going to be passed by reference */
			for (arg_num = 0; arg_num < zend_hash_num_elements(ht); arg_num++) {
				if (ARG_SHOULD_BE_SENT_BY_REF(EX(call)->func, arg_num + 1)) {
					separate = 1;
					break;
				}
			}
			if (separate) {
				zval_copy_ctor(args);
				ht = Z_ARRVAL_P(args);
			}
		}

		arg_num = 1;
		param = ZEND_CALL_ARG(EX(call), 1);
		ZEND_HASH_FOREACH_VAL(ht, arg) {
			if (ARG_SHOULD_BE_SENT_BY_REF(EX(call)->func, arg_num)) {
				// TODO: Scalar values don't have reference counters anymore.
				// They are assumed to be 1, and they may be easily passed by
				// reference now. However, previously scalars with refcount==1
				// might be passed and with refcount>1 might not. We can support
				// only single behavior ???
#if 0
				if (Z_REFCOUNTED_P(arg) &&
					// This solution breaks the following test (omit warning message) ???
					// Zend/tests/bug61273.phpt
					// ext/reflection/tests/bug42976.phpt
					// ext/standard/tests/general_functions/call_user_func_array_variation_001.phpt
#else
				if (!Z_REFCOUNTED_P(arg) ||
					// This solution breaks the following test (emit warning message) ???
					// ext/pdo_sqlite/tests/pdo_005.phpt
#endif
				    (!Z_ISREF_P(arg) && Z_REFCOUNT_P(arg) > 1)) {

					if (!ARG_MAY_BE_SENT_BY_REF(EX(call)->func, arg_num)) {

						zend_error(E_WARNING, "Parameter %d to %s%s%s() expected to be a reference, value given",
							arg_num,
							EX(call)->func->common.scope ? EX(call)->func->common.scope->name->val : "",
							EX(call)->func->common.scope ? "::" : "",
							EX(call)->func->common.function_name->val);

						if (EX(call)->func->common.fn_flags & ZEND_ACC_CLOSURE) {
							OBJ_RELEASE((zend_object*)EX(call)->func->common.prototype);
						}
						if (Z_OBJ(EX(call)->This)) {
							OBJ_RELEASE(Z_OBJ(EX(call)->This));
						}
						EX(call)->func = (zend_function*)&zend_pass_function;
						EX(call)->called_scope = NULL;
						Z_OBJ(EX(call)->This) = NULL;

						break;
					}

					if (Z_REFCOUNTED_P(arg)) {
						Z_DELREF_P(arg);
					}
					ZVAL_DUP(&tmp, arg);
					ZVAL_NEW_REF(arg, &tmp);
					Z_ADDREF_P(arg);
				} else if (!Z_ISREF_P(arg)) {
					ZVAL_NEW_REF(arg, arg);
					Z_ADDREF_P(arg);
				} else if (Z_REFCOUNTED_P(arg)) {
					Z_ADDREF_P(arg);
				}
				ZVAL_COPY_VALUE(param, arg);
			} else if (Z_ISREF_P(arg) &&
		           /* don't separate references for __call */
		           (EX(call)->func->common.fn_flags & ZEND_ACC_CALL_VIA_HANDLER) == 0) {
				ZVAL_DUP(param, Z_REFVAL_P(arg));
			} else {
				ZVAL_COPY(param, arg);
			}
			ZEND_CALL_NUM_ARGS(EX(call))++;
			arg_num++;
			param++;
		} ZEND_HASH_FOREACH_END();
	}
	FREE_OP1();
	CHECK_EXCEPTION();
	ZEND_VM_NEXT_OPCODE();
}

ZEND_VM_HANDLER(120, ZEND_SEND_USER, VAR|CV, ANY)
{
	USE_OPLINE
	zval *arg, *param, tmp;
	zend_free_op free_op1;

	arg = GET_OP1_ZVAL_PTR(BP_VAR_R);
	param = ZEND_CALL_VAR(EX(call), opline->result.var);

	if (ARG_SHOULD_BE_SENT_BY_REF(EX(call)->func, opline->op2.num)) {
		// TODO: Scalar values don't have reference counters anymore.
		// They are assumed to be 1, and they may be easily passed by
		// reference now. However, previously scalars with refcount==1
		// might be passed and with refcount>1 might not. We can support
		// only single behavior ???
#if 0
		if (Z_REFCOUNTED_P(arg) &&
			// This solution breaks the following test (omit warning message) ???
			// Zend/tests/bug61273.phpt
			// ext/reflection/tests/bug42976.phpt
			// ext/standard/tests/general_functions/call_user_func_array_variation_001.phpt
#else
		if (!Z_REFCOUNTED_P(arg) ||
			// This solution breaks the following test (emit warning message) ???
			// ext/pdo_sqlite/tests/pdo_005.phpt
#endif
		    (!Z_ISREF_P(arg) /*&& Z_REFCOUNT_P(arg) > 1???*/)) {

			if (!ARG_MAY_BE_SENT_BY_REF(EX(call)->func, opline->op2.num)) {

				zend_error(E_WARNING, "Parameter %d to %s%s%s() expected to be a reference, value given",
					opline->op2.num,
					EX(call)->func->common.scope ? EX(call)->func->common.scope->name->val : "",
					EX(call)->func->common.scope ? "::" : "",
					EX(call)->func->common.function_name->val);

				if (EX(call)->func->common.fn_flags & ZEND_ACC_CLOSURE) {
					OBJ_RELEASE((zend_object*)EX(call)->func->common.prototype);
				}
				if (Z_OBJ(EX(call)->This)) {
					OBJ_RELEASE(Z_OBJ(EX(call)->This));
				}
				ZVAL_UNDEF(param);
				EX(call)->func = (zend_function*)&zend_pass_function;
				EX(call)->called_scope = NULL;
				Z_OBJ(EX(call)->This) = NULL;

				FREE_OP1();
				CHECK_EXCEPTION();
				ZEND_VM_NEXT_OPCODE();
			}

			if (Z_REFCOUNTED_P(arg)) {
				Z_DELREF_P(arg);
			}
			ZVAL_DUP(&tmp, arg);
			ZVAL_NEW_REF(arg, &tmp);
			Z_ADDREF_P(arg);
		} else if (!Z_ISREF_P(arg)) {
			ZVAL_NEW_REF(arg, arg);
			Z_ADDREF_P(arg);
		} else if (Z_REFCOUNTED_P(arg)) {
			Z_ADDREF_P(arg);
		}
		ZVAL_COPY_VALUE(param, arg);
	} else if (Z_ISREF_P(arg) &&
	           /* don't separate references for __call */
	           (EX(call)->func->common.fn_flags & ZEND_ACC_CALL_VIA_HANDLER) == 0) {
		ZVAL_DUP(param, Z_REFVAL_P(arg));
	} else {
		ZVAL_COPY(param, arg);
	}

	FREE_OP1();
	CHECK_EXCEPTION();
	ZEND_VM_NEXT_OPCODE();
}

ZEND_VM_HANDLER(63, ZEND_RECV, ANY, ANY)
{
	USE_OPLINE
	uint32_t arg_num = opline->op1.num;

	SAVE_OPLINE();
	if (UNEXPECTED(arg_num > EX_NUM_ARGS())) {
		zend_verify_missing_arg(execute_data, arg_num);
		CHECK_EXCEPTION();
	} else if (UNEXPECTED((EX(func)->op_array.fn_flags & ZEND_ACC_HAS_TYPE_HINTS) != 0)) {
		zval *param = _get_zval_ptr_cv_undef_BP_VAR_W(execute_data, opline->result.var);

		zend_verify_arg_type(EX(func), arg_num, param, NULL);
		CHECK_EXCEPTION();
	}

	ZEND_VM_NEXT_OPCODE();
}

ZEND_VM_HANDLER(64, ZEND_RECV_INIT, ANY, CONST)
{
	USE_OPLINE
	uint32_t arg_num = opline->op1.num;
	zval *param;

	SAVE_OPLINE();
	param = _get_zval_ptr_cv_undef_BP_VAR_W(execute_data, opline->result.var);
	if (arg_num > EX_NUM_ARGS()) {
		ZVAL_COPY_VALUE(param, EX_CONSTANT(opline->op2));
		if (Z_OPT_CONSTANT_P(param)) {
			zval_update_constant(param, 0);
		} else {
			/* IS_CONST can't be IS_OBJECT, IS_RESOURCE or IS_REFERENCE */
			if (UNEXPECTED(Z_OPT_COPYABLE_P(param))) {
				zval_copy_ctor_func(param);
			}
		}
	}

	if (UNEXPECTED((EX(func)->op_array.fn_flags & ZEND_ACC_HAS_TYPE_HINTS) != 0)) {
		zend_verify_arg_type(EX(func), arg_num, param, EX_CONSTANT(opline->op2));
	}

	CHECK_EXCEPTION();
	ZEND_VM_NEXT_OPCODE();
}

ZEND_VM_HANDLER(164, ZEND_RECV_VARIADIC, ANY, ANY)
{
	USE_OPLINE
	uint32_t arg_num = opline->op1.num;
	uint32_t arg_count = EX_NUM_ARGS();
	zval *params;

	SAVE_OPLINE();

	params = _get_zval_ptr_cv_undef_BP_VAR_W(execute_data, opline->result.var);

	if (arg_num <= arg_count) {
		zval *param;

		array_init_size(params, arg_count - arg_num + 1);
		zend_hash_real_init(Z_ARRVAL_P(params), 1);
		ZEND_HASH_FILL_PACKED(Z_ARRVAL_P(params)) {
			param = EX_VAR_NUM(EX(func)->op_array.last_var + EX(func)->op_array.T);
			if (UNEXPECTED((EX(func)->op_array.fn_flags & ZEND_ACC_HAS_TYPE_HINTS) != 0)) {
				do {
					zend_verify_arg_type(EX(func), arg_num, param, NULL);
					if (Z_OPT_REFCOUNTED_P(param)) Z_ADDREF_P(param);
					ZEND_HASH_FILL_ADD(param);
					param++;
				} while (++arg_num <= arg_count);
			} else {
				do {
					if (Z_OPT_REFCOUNTED_P(param)) Z_ADDREF_P(param);
					ZEND_HASH_FILL_ADD(param);
					param++;
				} while (++arg_num <= arg_count);
			}
		} ZEND_HASH_FILL_END();
	} else {
		array_init(params);
	}

	CHECK_EXCEPTION();
	ZEND_VM_NEXT_OPCODE();
}

ZEND_VM_HANDLER(52, ZEND_BOOL, CONST|TMPVAR|CV, ANY)
{
	USE_OPLINE
	zval *val;
	zend_free_op free_op1;

	SAVE_OPLINE();
	val = GET_OP1_ZVAL_PTR(BP_VAR_R);
	if (Z_TYPE_P(val) == IS_TRUE) {
		ZVAL_TRUE(EX_VAR(opline->result.var));
	} else if (EXPECTED(Z_TYPE_P(val) <= IS_TRUE)) {
		ZVAL_FALSE(EX_VAR(opline->result.var));
	} else {
		ZVAL_BOOL(EX_VAR(opline->result.var), i_zend_is_true(val));
		FREE_OP1();
		CHECK_EXCEPTION();
	}
	ZEND_VM_NEXT_OPCODE();
}

ZEND_VM_HANDLER(50, ZEND_BRK, ANY, CONST)
{
	USE_OPLINE
	zend_brk_cont_element *el;

	SAVE_OPLINE();
	el = zend_brk_cont(Z_LVAL_P(EX_CONSTANT(opline->op2)), opline->op1.opline_num,
	                   &EX(func)->op_array, execute_data);
	ZEND_VM_JMP(EX(func)->op_array.opcodes + el->brk);
}

ZEND_VM_HANDLER(51, ZEND_CONT, ANY, CONST)
{
	USE_OPLINE
	zend_brk_cont_element *el;

	SAVE_OPLINE();
	el = zend_brk_cont(Z_LVAL_P(EX_CONSTANT(opline->op2)), opline->op1.opline_num,
	                   &EX(func)->op_array, execute_data);
	ZEND_VM_JMP(EX(func)->op_array.opcodes + el->cont);
}

ZEND_VM_HANDLER(100, ZEND_GOTO, ANY, CONST)
{
	zend_op *brk_opline;
	USE_OPLINE
	zend_brk_cont_element *el;

	SAVE_OPLINE();
	el = zend_brk_cont(Z_LVAL_P(EX_CONSTANT(opline->op2)), opline->extended_value,
 	                   &EX(func)->op_array, execute_data);

	brk_opline = EX(func)->op_array.opcodes + el->brk;

	if (brk_opline->opcode == ZEND_FREE) {
		if (!(brk_opline->extended_value & EXT_TYPE_FREE_ON_RETURN)) {
			zval_ptr_dtor_nogc(EX_VAR(brk_opline->op1.var));
		}
	} else if (brk_opline->opcode == ZEND_FE_FREE) {
		if (!(brk_opline->extended_value & EXT_TYPE_FREE_ON_RETURN)) {
			zval *var = EX_VAR(brk_opline->op1.var);
			if (Z_TYPE_P(var) != IS_ARRAY && Z_FE_ITER_P(var) != (uint32_t)-1) {
				zend_hash_iterator_del(Z_FE_ITER_P(var));
			}
			zval_ptr_dtor_nogc(var);
		}
	}
	ZEND_VM_JMP(OP_JMP_ADDR(opline, opline->op1));
}

ZEND_VM_HANDLER(48, ZEND_CASE, CONST|TMPVAR|CV, CONST|TMPVAR|CV)
{
	USE_OPLINE
	zend_free_op free_op1, free_op2;
	zval *result = EX_VAR(opline->result.var);

	SAVE_OPLINE();
	fast_equal_function(result,
		 GET_OP1_ZVAL_PTR(BP_VAR_R),
		 GET_OP2_ZVAL_PTR(BP_VAR_R));

	FREE_OP2();
	CHECK_EXCEPTION();
	ZEND_VM_NEXT_OPCODE();
}

ZEND_VM_HANDLER(68, ZEND_NEW, CONST|VAR, ANY)
{
	USE_OPLINE
	zval object_zval;
	zend_function *constructor;
	zend_class_entry *ce;

	SAVE_OPLINE();
	if (OP1_TYPE == IS_CONST) {
		if (CACHED_PTR(Z_CACHE_SLOT_P(EX_CONSTANT(opline->op1)))) {
			ce = CACHED_PTR(Z_CACHE_SLOT_P(EX_CONSTANT(opline->op1)));
		} else {
			ce = zend_fetch_class_by_name(Z_STR_P(EX_CONSTANT(opline->op1)), EX_CONSTANT(opline->op1) + 1, 0);
			if (UNEXPECTED(ce == NULL)) {
				CHECK_EXCEPTION();
				ZEND_VM_NEXT_OPCODE();
			}
			CACHE_PTR(Z_CACHE_SLOT_P(EX_CONSTANT(opline->op1)), ce);
		}
	} else {
		ce = Z_CE_P(EX_VAR(opline->op1.var));
	}
	if (UNEXPECTED((ce->ce_flags & (ZEND_ACC_INTERFACE|ZEND_ACC_TRAIT|ZEND_ACC_IMPLICIT_ABSTRACT_CLASS|ZEND_ACC_EXPLICIT_ABSTRACT_CLASS)) != 0)) {
		if (ce->ce_flags & ZEND_ACC_INTERFACE) {
			zend_error(E_EXCEPTION | E_ERROR, "Cannot instantiate interface %s", ce->name->val);
		} else if (ce->ce_flags & ZEND_ACC_TRAIT) {
			zend_error(E_EXCEPTION | E_ERROR, "Cannot instantiate trait %s", ce->name->val);
		} else {
			zend_error(E_EXCEPTION | E_ERROR, "Cannot instantiate abstract class %s", ce->name->val);
		}
		HANDLE_EXCEPTION();
	}
	object_init_ex(&object_zval, ce);
	constructor = Z_OBJ_HT(object_zval)->get_constructor(Z_OBJ(object_zval));

	if (constructor == NULL) {
		if (EXPECTED(RETURN_VALUE_USED(opline))) {
			ZVAL_COPY_VALUE(EX_VAR(opline->result.var), &object_zval);
		} else {
			OBJ_RELEASE(Z_OBJ(object_zval));
		}
		ZEND_VM_JMP(OP_JMP_ADDR(opline, opline->op2));
	} else {
		/* We are not handling overloaded classes right now */
		EX(call) = zend_vm_stack_push_call_frame(
				ZEND_CALL_FUNCTION | ZEND_CALL_CTOR |
				(EXPECTED(RETURN_VALUE_USED(opline)) ? 0 : ZEND_CALL_CTOR_RESULT_UNUSED),
			constructor,
			opline->extended_value,
			ce,
			Z_OBJ(object_zval),
			EX(call));

		if (EXPECTED(RETURN_VALUE_USED(opline))) {
			ZVAL_COPY(EX_VAR(opline->result.var), &object_zval);
			EX(call)->return_value = EX_VAR(opline->result.var);
		} else {
			EX(call)->return_value = NULL;
		}

		CHECK_EXCEPTION();
		ZEND_VM_NEXT_OPCODE();
	}
}

ZEND_VM_HANDLER(110, ZEND_CLONE, CONST|TMPVAR|UNUSED|CV, ANY)
{
	USE_OPLINE
	zend_free_op free_op1;
	zval *obj;
	zend_class_entry *ce;
	zend_function *clone;
	zend_object_clone_obj_t clone_call;

	SAVE_OPLINE();
	obj = GET_OP1_OBJ_ZVAL_PTR(BP_VAR_R);

	do {
		if (OP1_TYPE == IS_CONST ||
		    (OP1_TYPE != IS_UNUSED && UNEXPECTED(Z_TYPE_P(obj) != IS_OBJECT))) {
		    if ((OP1_TYPE & (IS_VAR|IS_CV)) && Z_ISREF_P(obj)) {
		    	obj = Z_REFVAL_P(obj);
		    	if (EXPECTED(Z_TYPE_P(obj) == IS_OBJECT)) {
		    		break;
				}
		    }
			if (UNEXPECTED(EG(exception) != NULL)) {
				HANDLE_EXCEPTION();
			}
			zend_error(E_EXCEPTION | E_ERROR, "__clone method called on non-object");
			FREE_OP1();
			HANDLE_EXCEPTION();
		}
	} while (0);

	ce = Z_OBJCE_P(obj);
	clone = ce ? ce->clone : NULL;
	clone_call =  Z_OBJ_HT_P(obj)->clone_obj;
	if (UNEXPECTED(clone_call == NULL)) {
		if (ce) {
			zend_error(E_EXCEPTION | E_ERROR, "Trying to clone an uncloneable object of class %s", ce->name->val);
		} else {
			zend_error(E_EXCEPTION | E_ERROR, "Trying to clone an uncloneable object");
		}
		FREE_OP1();
		HANDLE_EXCEPTION();
	}

	if (ce && clone) {
		if (clone->op_array.fn_flags & ZEND_ACC_PRIVATE) {
			/* Ensure that if we're calling a private function, we're allowed to do so.
			 */
			if (UNEXPECTED(ce != EG(scope))) {
				zend_error(E_EXCEPTION | E_ERROR, "Call to private %s::__clone() from context '%s'", ce->name->val, EG(scope) ? EG(scope)->name->val : "");
				FREE_OP1();
				HANDLE_EXCEPTION();
			}
		} else if ((clone->common.fn_flags & ZEND_ACC_PROTECTED)) {
			/* Ensure that if we're calling a protected function, we're allowed to do so.
			 */
			if (UNEXPECTED(!zend_check_protected(zend_get_function_root_class(clone), EG(scope)))) {
				zend_error(E_EXCEPTION | E_ERROR, "Call to protected %s::__clone() from context '%s'", ce->name->val, EG(scope) ? EG(scope)->name->val : "");
				FREE_OP1();
				HANDLE_EXCEPTION();
			}
		}
	}

	if (EXPECTED(EG(exception) == NULL)) {
		ZVAL_OBJ(EX_VAR(opline->result.var), clone_call(obj));
		if (UNEXPECTED(!RETURN_VALUE_USED(opline)) || UNEXPECTED(EG(exception) != NULL)) {
			OBJ_RELEASE(Z_OBJ_P(EX_VAR(opline->result.var)));
		}
	}
	FREE_OP1();
	CHECK_EXCEPTION();
	ZEND_VM_NEXT_OPCODE();
}

ZEND_VM_HANDLER(99, ZEND_FETCH_CONSTANT, VAR|CONST|UNUSED, CONST)
{
	USE_OPLINE

	SAVE_OPLINE();
	if (OP1_TYPE == IS_UNUSED) {
		zend_constant *c;
		zval *retval;

		if (CACHED_PTR(Z_CACHE_SLOT_P(EX_CONSTANT(opline->op2)))) {
			c = CACHED_PTR(Z_CACHE_SLOT_P(EX_CONSTANT(opline->op2)));
		} else if ((c = zend_quick_get_constant(EX_CONSTANT(opline->op2) + 1, opline->extended_value)) == NULL) {
			if ((opline->extended_value & IS_CONSTANT_UNQUALIFIED) != 0) {
				char *actual = (char *)zend_memrchr(Z_STRVAL_P(EX_CONSTANT(opline->op2)), '\\', Z_STRLEN_P(EX_CONSTANT(opline->op2)));
				if (!actual) {
					ZVAL_STR(EX_VAR(opline->result.var), zend_string_copy(Z_STR_P(EX_CONSTANT(opline->op2))));
				} else {
					actual++;
					ZVAL_STRINGL(EX_VAR(opline->result.var),
							actual, Z_STRLEN_P(EX_CONSTANT(opline->op2)) - (actual - Z_STRVAL_P(EX_CONSTANT(opline->op2))));
				}
				/* non-qualified constant - allow text substitution */
				zend_error(E_NOTICE, "Use of undefined constant %s - assumed '%s'",
						Z_STRVAL_P(EX_VAR(opline->result.var)), Z_STRVAL_P(EX_VAR(opline->result.var)));
				CHECK_EXCEPTION();
				ZEND_VM_NEXT_OPCODE();
			} else {
				zend_error(E_EXCEPTION | E_ERROR, "Undefined constant '%s'", Z_STRVAL_P(EX_CONSTANT(opline->op2)));
				HANDLE_EXCEPTION();
			}
		} else {
			CACHE_PTR(Z_CACHE_SLOT_P(EX_CONSTANT(opline->op2)), c);
		}
		retval = EX_VAR(opline->result.var);
		ZVAL_COPY_VALUE(retval, &c->value);
		if (Z_OPT_COPYABLE_P(retval) || Z_OPT_REFCOUNTED_P(retval)) {
			if (Z_OPT_COPYABLE_P(retval)) {
				zval_copy_ctor_func(retval);
			} else {
				Z_ADDREF_P(retval);
			}
		}
	} else {
		/* class constant */
		zend_class_entry *ce;
		zval *value;

		if (OP1_TYPE == IS_CONST) {
			if (CACHED_PTR(Z_CACHE_SLOT_P(EX_CONSTANT(opline->op2)))) {
				value = CACHED_PTR(Z_CACHE_SLOT_P(EX_CONSTANT(opline->op2)));
				ZVAL_DEREF(value);
				ZVAL_DUP(EX_VAR(opline->result.var), value);
				ZEND_VM_C_GOTO(constant_fetch_end);
			} else if (CACHED_PTR(Z_CACHE_SLOT_P(EX_CONSTANT(opline->op1)))) {
				ce = CACHED_PTR(Z_CACHE_SLOT_P(EX_CONSTANT(opline->op1)));
			} else {
				ce = zend_fetch_class_by_name(Z_STR_P(EX_CONSTANT(opline->op1)), EX_CONSTANT(opline->op1) + 1, 0);
				if (UNEXPECTED(EG(exception) != NULL)) {
					HANDLE_EXCEPTION();
				}
				if (UNEXPECTED(ce == NULL)) {
					zend_error(E_EXCEPTION | E_ERROR, "Class '%s' not found", Z_STRVAL_P(EX_CONSTANT(opline->op1)));
					HANDLE_EXCEPTION();
				}
				CACHE_PTR(Z_CACHE_SLOT_P(EX_CONSTANT(opline->op1)), ce);
			}
		} else {
			ce = Z_CE_P(EX_VAR(opline->op1.var));
			if ((value = CACHED_POLYMORPHIC_PTR(Z_CACHE_SLOT_P(EX_CONSTANT(opline->op2)), ce)) != NULL) {
				ZVAL_DEREF(value);
				ZVAL_DUP(EX_VAR(opline->result.var), value);
				ZEND_VM_C_GOTO(constant_fetch_end);
			}
		}

		if (EXPECTED((value = zend_hash_find(&ce->constants_table, Z_STR_P(EX_CONSTANT(opline->op2)))) != NULL)) {
			ZVAL_DEREF(value);
			if (Z_CONSTANT_P(value)) {
				EG(scope) = ce;
				zval_update_constant(value, 1);
				EG(scope) = EX(func)->op_array.scope;
			}
			if (OP1_TYPE == IS_CONST) {
				CACHE_PTR(Z_CACHE_SLOT_P(EX_CONSTANT(opline->op2)), value);
			} else {
				CACHE_POLYMORPHIC_PTR(Z_CACHE_SLOT_P(EX_CONSTANT(opline->op2)), ce, value);
			}
			ZVAL_DUP(EX_VAR(opline->result.var), value);
		} else if (Z_STRLEN_P(EX_CONSTANT(opline->op2)) == sizeof("class")-1 && memcmp(Z_STRVAL_P(EX_CONSTANT(opline->op2)), "class", sizeof("class") - 1) == 0) {
			/* "class" is assigned as a case-sensitive keyword from zend_do_resolve_class_name */
			ZVAL_STR_COPY(EX_VAR(opline->result.var), ce->name);
		} else {
			zend_error(E_EXCEPTION | E_ERROR, "Undefined class constant '%s'", Z_STRVAL_P(EX_CONSTANT(opline->op2)));
			HANDLE_EXCEPTION();
		}
	}
ZEND_VM_C_LABEL(constant_fetch_end):
	CHECK_EXCEPTION();
	ZEND_VM_NEXT_OPCODE();
}

ZEND_VM_HANDLER(72, ZEND_ADD_ARRAY_ELEMENT, CONST|TMP|VAR|CV, CONST|TMPVAR|UNUSED|CV)
{
	USE_OPLINE
	zend_free_op free_op1;
	zval *expr_ptr, new_expr;

	SAVE_OPLINE();
	if ((OP1_TYPE == IS_VAR || OP1_TYPE == IS_CV) &&
	    (opline->extended_value & ZEND_ARRAY_ELEMENT_REF)) {
		expr_ptr = GET_OP1_ZVAL_PTR_PTR(BP_VAR_W);
		if (OP1_TYPE == IS_VAR && UNEXPECTED(expr_ptr == NULL)) {
			zend_error(E_EXCEPTION | E_ERROR, "Cannot create references to/from string offsets");
			FREE_OP1_VAR_PTR();
			HANDLE_EXCEPTION();
		}
		ZVAL_MAKE_REF(expr_ptr);
		Z_ADDREF_P(expr_ptr);
		FREE_OP1_VAR_PTR();
	} else {
		expr_ptr = GET_OP1_ZVAL_PTR(BP_VAR_R);
		if (OP1_TYPE == IS_TMP_VAR) {
			ZVAL_COPY_VALUE(&new_expr, expr_ptr);
			expr_ptr = &new_expr;
		} else if (OP1_TYPE == IS_CONST) {
			if (!Z_IMMUTABLE_P(expr_ptr)) {
				ZVAL_DUP(&new_expr, expr_ptr);
				expr_ptr = &new_expr;
			}
		} else if ((OP1_TYPE == IS_CV || OP1_TYPE == IS_VAR) && Z_ISREF_P(expr_ptr)) {
			expr_ptr = Z_REFVAL_P(expr_ptr);
			if (Z_REFCOUNTED_P(expr_ptr)) Z_ADDREF_P(expr_ptr);
			FREE_OP1_IF_VAR();
		} else if (OP1_TYPE == IS_CV && Z_REFCOUNTED_P(expr_ptr)) {
			Z_ADDREF_P(expr_ptr);
		}
	}

	if (OP2_TYPE != IS_UNUSED) {
		zend_free_op free_op2;
		zval *offset = GET_OP2_ZVAL_PTR(BP_VAR_R);
		zend_string *str;
		zend_ulong hval;

ZEND_VM_C_LABEL(add_again):
		switch (Z_TYPE_P(offset)) {
			case IS_DOUBLE:
				hval = zend_dval_to_lval(Z_DVAL_P(offset));
				ZEND_VM_C_GOTO(num_index);
			case IS_LONG:
				hval = Z_LVAL_P(offset);
ZEND_VM_C_LABEL(num_index):
				zend_hash_index_update(Z_ARRVAL_P(EX_VAR(opline->result.var)), hval, expr_ptr);
				break;
			case IS_STRING:
				str = Z_STR_P(offset);
				if (OP2_TYPE != IS_CONST) {
					if (ZEND_HANDLE_NUMERIC(str, hval)) {
						ZEND_VM_C_GOTO(num_index);
					}
				}
ZEND_VM_C_LABEL(str_index):
				zend_hash_update(Z_ARRVAL_P(EX_VAR(opline->result.var)), str, expr_ptr);
				break;
			case IS_NULL:
				str = STR_EMPTY_ALLOC();
				ZEND_VM_C_GOTO(str_index);
			case IS_FALSE:
				hval = 0;
				ZEND_VM_C_GOTO(num_index);
			case IS_TRUE:
				hval = 1;
				ZEND_VM_C_GOTO(num_index);
			case IS_REFERENCE:
				offset = Z_REFVAL_P(offset);
				ZEND_VM_C_GOTO(add_again);
				break;
			default:
				zend_error(E_WARNING, "Illegal offset type");
				zval_ptr_dtor(expr_ptr);
				/* do nothing */
				break;
		}
		FREE_OP2();
	} else {
		zend_hash_next_index_insert(Z_ARRVAL_P(EX_VAR(opline->result.var)), expr_ptr);
	}
	CHECK_EXCEPTION();
	ZEND_VM_NEXT_OPCODE();
}

ZEND_VM_HANDLER(71, ZEND_INIT_ARRAY, CONST|TMP|VAR|UNUSED|CV, CONST|TMPVAR|UNUSED|CV)
{
	zval *array;
	uint32_t size;
	USE_OPLINE

	array = EX_VAR(opline->result.var);
	if (OP1_TYPE != IS_UNUSED) {
		size = opline->extended_value >> ZEND_ARRAY_SIZE_SHIFT;
	} else {
		size = 0;
	}
	ZVAL_NEW_ARR(array);
	zend_hash_init(Z_ARRVAL_P(array), size, NULL, ZVAL_PTR_DTOR, 0);

	if (OP1_TYPE != IS_UNUSED) {
		/* Explicitly initialize array as not-packed if flag is set */
		if (opline->extended_value & ZEND_ARRAY_NOT_PACKED) {
			zend_hash_real_init(Z_ARRVAL_P(array), 0);
		}
	}

	if (OP1_TYPE == IS_UNUSED) {
		ZEND_VM_NEXT_OPCODE();
#if !defined(ZEND_VM_SPEC) || (OP1_TYPE != IS_UNUSED)
	} else {
		ZEND_VM_DISPATCH_TO_HANDLER(ZEND_ADD_ARRAY_ELEMENT);
#endif
	}
}

ZEND_VM_HANDLER(21, ZEND_CAST, CONST|TMP|VAR|CV, ANY)
{
	USE_OPLINE
	zend_free_op free_op1;
	zval *expr;
	zval *result = EX_VAR(opline->result.var);

	SAVE_OPLINE();
	expr = GET_OP1_ZVAL_PTR(BP_VAR_R);

	switch (opline->extended_value) {
		case IS_NULL:
			/* This code is taken from convert_to_null. However, it does not seems very useful,
			 * because a conversion to null always results in the same value. This could only
			 * be relevant if a cast_object handler for IS_NULL has some kind of side-effect. */
#if 0
			if (OP1_TYPE == IS_VAR || OP1_TYPE == IS_CV) {
				ZVAL_DEREF(expr);
			}
			if (Z_TYPE_P(expr) == IS_OBJECT && Z_OBJ_HT_P(expr)->cast_object) {
				if (Z_OBJ_HT_P(expr)->cast_object(expr, result, IS_NULL) == SUCCESS) {
					break;
				}
			}
#endif

			ZVAL_NULL(result);
			break;
		case _IS_BOOL:
			ZVAL_BOOL(result, zend_is_true(expr));
			break;
		case IS_LONG:
			ZVAL_LONG(result, zval_get_long(expr));
			break;
		case IS_DOUBLE:
			ZVAL_DOUBLE(result, zval_get_double(expr));
			break;
		case IS_STRING:
			ZVAL_STR(result, zval_get_string(expr));
			break;
		default:
			if (OP1_TYPE & (IS_VAR|IS_CV)) {
				ZVAL_DEREF(expr);
			}
			/* If value is already of correct type, return it directly */
			if (Z_TYPE_P(expr) == opline->extended_value) {
				ZVAL_COPY_VALUE(result, expr);
				if (OP1_TYPE == IS_CONST) {
					if (UNEXPECTED(Z_OPT_COPYABLE_P(result))) {
						zval_copy_ctor_func(result);
					}
				} else if (OP1_TYPE != IS_TMP_VAR) {
					if (Z_OPT_REFCOUNTED_P(expr)) Z_ADDREF_P(expr);
				}

				FREE_OP1_IF_VAR();
				CHECK_EXCEPTION();
				ZEND_VM_NEXT_OPCODE();
			}

			if (opline->extended_value == IS_ARRAY) {
				if (Z_TYPE_P(expr) != IS_OBJECT) {
					ZVAL_NEW_ARR(result);
					zend_hash_init(Z_ARRVAL_P(result), 8, NULL, ZVAL_PTR_DTOR, 0);
					if (Z_TYPE_P(expr) != IS_NULL) {
						expr = zend_hash_index_add_new(Z_ARRVAL_P(result), 0, expr);
						if (OP1_TYPE == IS_CONST) {
							if (UNEXPECTED(Z_OPT_COPYABLE_P(expr))) {
								zval_copy_ctor_func(expr);
							}
						} else {
							if (Z_OPT_REFCOUNTED_P(expr)) Z_ADDREF_P(expr);
						}
					}
				} else {
					ZVAL_COPY_VALUE(result, expr);
					Z_ADDREF_P(result);
					convert_to_array(result);
				}
			} else {
				if (Z_TYPE_P(expr) != IS_ARRAY) {
					object_init(result);
					if (Z_TYPE_P(expr) != IS_NULL) {
						expr = zend_hash_str_add_new(Z_OBJPROP_P(result), "scalar", sizeof("scalar")-1, expr);
						if (OP1_TYPE == IS_CONST) {
							if (UNEXPECTED(Z_OPT_COPYABLE_P(expr))) {
								zval_copy_ctor_func(expr);
							}
						} else {
							if (Z_OPT_REFCOUNTED_P(expr)) Z_ADDREF_P(expr);
						}
					}
				} else {
					ZVAL_COPY_VALUE(result, expr);
					zval_opt_copy_ctor(result);
					convert_to_object(result);
				}
			}
	}

	FREE_OP1();
	CHECK_EXCEPTION();
	ZEND_VM_NEXT_OPCODE();
}

ZEND_VM_HANDLER(73, ZEND_INCLUDE_OR_EVAL, CONST|TMPVAR|CV, ANY)
{
	USE_OPLINE
	zend_op_array *new_op_array=NULL;
	zend_free_op free_op1;
	zval *inc_filename;
	zval tmp_inc_filename;
	zend_bool failure_retval=0;

	SAVE_OPLINE();
	inc_filename = GET_OP1_ZVAL_PTR(BP_VAR_R);

	ZVAL_UNDEF(&tmp_inc_filename);
	if (Z_TYPE_P(inc_filename) != IS_STRING) {
		ZVAL_STR(&tmp_inc_filename, zval_get_string(inc_filename));
		inc_filename = &tmp_inc_filename;
	}

	if (opline->extended_value != ZEND_EVAL && strlen(Z_STRVAL_P(inc_filename)) != Z_STRLEN_P(inc_filename)) {
		if (opline->extended_value == ZEND_INCLUDE_ONCE || opline->extended_value == ZEND_INCLUDE) {
			zend_message_dispatcher(ZMSG_FAILED_INCLUDE_FOPEN, Z_STRVAL_P(inc_filename));
		} else {
			zend_message_dispatcher(ZMSG_FAILED_REQUIRE_FOPEN, Z_STRVAL_P(inc_filename));
		}
	} else {
		switch (opline->extended_value) {
			case ZEND_INCLUDE_ONCE:
			case ZEND_REQUIRE_ONCE: {
					zend_file_handle file_handle;
					zend_string *resolved_path;

					resolved_path = zend_resolve_path(Z_STRVAL_P(inc_filename), (int)Z_STRLEN_P(inc_filename));
					if (resolved_path) {
						failure_retval = zend_hash_exists(&EG(included_files), resolved_path);
					} else {
						resolved_path = zend_string_copy(Z_STR_P(inc_filename));
					}

					if (failure_retval) {
						/* do nothing, file already included */
					} else if (SUCCESS == zend_stream_open(resolved_path->val, &file_handle)) {

						if (!file_handle.opened_path) {
							file_handle.opened_path = zend_string_copy(resolved_path);
						}

						if (zend_hash_add_empty_element(&EG(included_files), file_handle.opened_path)) {
							new_op_array = zend_compile_file(&file_handle, (opline->extended_value==ZEND_INCLUDE_ONCE?ZEND_INCLUDE:ZEND_REQUIRE));
							zend_destroy_file_handle(&file_handle);
						} else {
							zend_file_handle_dtor(&file_handle);
							failure_retval=1;
						}
					} else {
						if (opline->extended_value == ZEND_INCLUDE_ONCE) {
							zend_message_dispatcher(ZMSG_FAILED_INCLUDE_FOPEN, Z_STRVAL_P(inc_filename));
						} else {
							zend_message_dispatcher(ZMSG_FAILED_REQUIRE_FOPEN, Z_STRVAL_P(inc_filename));
						}
					}
					zend_string_release(resolved_path);
				}
				break;
			case ZEND_INCLUDE:
			case ZEND_REQUIRE:
				new_op_array = compile_filename(opline->extended_value, inc_filename);
				break;
			case ZEND_EVAL: {
					char *eval_desc = zend_make_compiled_string_description("eval()'d code");

					new_op_array = zend_compile_string(inc_filename, eval_desc);
					efree(eval_desc);
				}
				break;
			EMPTY_SWITCH_DEFAULT_CASE()
		}
	}
	if (Z_TYPE(tmp_inc_filename) != IS_UNDEF) {
		zend_string_release(Z_STR(tmp_inc_filename));
	}
	FREE_OP1();
	if (UNEXPECTED(EG(exception) != NULL)) {
		HANDLE_EXCEPTION();
	} else if (EXPECTED(new_op_array != NULL)) {
		zval *return_value = NULL;
		zend_execute_data *call;

		if (RETURN_VALUE_USED(opline)) {
			return_value = EX_VAR(opline->result.var);
		}

		new_op_array->scope = EG(scope); /* ??? */

		call = zend_vm_stack_push_call_frame(ZEND_CALL_NESTED_CODE,
			(zend_function*)new_op_array, 0, EX(called_scope), Z_OBJ(EX(This)), NULL);

		if (EX(symbol_table)) {
			call->symbol_table = EX(symbol_table);
		} else {
			call->symbol_table = zend_rebuild_symbol_table();
		}

		call->prev_execute_data = execute_data;
	    i_init_code_execute_data(call, new_op_array, return_value);
		if (EXPECTED(zend_execute_ex == execute_ex)) {
			ZEND_VM_ENTER();
		} else {
			ZEND_ADD_CALL_FLAG(call, ZEND_CALL_TOP);
			zend_execute_ex(call);
		}

		destroy_op_array(new_op_array);
		efree_size(new_op_array, sizeof(zend_op_array));
		if (UNEXPECTED(EG(exception) != NULL)) {
			zend_throw_exception_internal(NULL);
			HANDLE_EXCEPTION();
		}

	} else if (RETURN_VALUE_USED(opline)) {
		ZVAL_BOOL(EX_VAR(opline->result.var), failure_retval);
	}
	ZEND_VM_NEXT_OPCODE();
}

ZEND_VM_HANDLER(74, ZEND_UNSET_VAR, CONST|TMPVAR|CV, UNUSED|CONST|VAR)
{
	USE_OPLINE
	zval tmp, *varname;
	HashTable *target_symbol_table;
	zend_free_op free_op1;

	SAVE_OPLINE();
	if (OP1_TYPE == IS_CV &&
	    OP2_TYPE == IS_UNUSED &&
	    (opline->extended_value & ZEND_QUICK_SET)) {
		zval *var = EX_VAR(opline->op1.var);

		if (Z_REFCOUNTED_P(var)) {
			zend_refcounted *garbage = Z_COUNTED_P(var);

			if (!--GC_REFCOUNT(garbage)) {
				ZVAL_UNDEF(var);
				_zval_dtor_func_for_ptr(garbage ZEND_FILE_LINE_CC);
			} else {
				GC_ZVAL_CHECK_POSSIBLE_ROOT(var);
				ZVAL_UNDEF(var);
			}
		} else {
			ZVAL_UNDEF(var);
		}
		CHECK_EXCEPTION();
		ZEND_VM_NEXT_OPCODE();
	}

	varname = GET_OP1_ZVAL_PTR(BP_VAR_R);

	ZVAL_UNDEF(&tmp);
	if (OP1_TYPE != IS_CONST && Z_TYPE_P(varname) != IS_STRING) {
		ZVAL_STR(&tmp, zval_get_string(varname));
		varname = &tmp;
	}

	if (OP2_TYPE != IS_UNUSED) {
		zend_class_entry *ce;

		if (OP2_TYPE == IS_CONST) {
			if (CACHED_PTR(Z_CACHE_SLOT_P(EX_CONSTANT(opline->op2)))) {
				ce = CACHED_PTR(Z_CACHE_SLOT_P(EX_CONSTANT(opline->op2)));
			} else {
				ce = zend_fetch_class_by_name(Z_STR_P(EX_CONSTANT(opline->op2)), EX_CONSTANT(opline->op2) + 1, 0);
				if (UNEXPECTED(EG(exception) != NULL)) {
					if (OP1_TYPE != IS_CONST && Z_TYPE(tmp) != IS_UNDEF) {
						zend_string_release(Z_STR(tmp));
					}
					FREE_OP1();
					HANDLE_EXCEPTION();
				}
				if (UNEXPECTED(ce == NULL)) {
					zend_error(E_EXCEPTION | E_ERROR, "Class '%s' not found", Z_STRVAL_P(EX_CONSTANT(opline->op2)));
					if (OP1_TYPE != IS_CONST) {
						zend_string_release(Z_STR(tmp));
					}
					HANDLE_EXCEPTION();
				}
				CACHE_PTR(Z_CACHE_SLOT_P(EX_CONSTANT(opline->op2)), ce);
			}
		} else {
			ce = Z_CE_P(EX_VAR(opline->op2.var));
		}
		zend_std_unset_static_property(ce, Z_STR_P(varname));
	} else {
		target_symbol_table = zend_get_target_symbol_table(execute_data, opline->extended_value & ZEND_FETCH_TYPE_MASK);
		zend_hash_del_ind(target_symbol_table, Z_STR_P(varname));
	}

	if (OP1_TYPE != IS_CONST && Z_TYPE(tmp) != IS_UNDEF) {
		zend_string_release(Z_STR(tmp));
	}
	FREE_OP1();
	CHECK_EXCEPTION();
	ZEND_VM_NEXT_OPCODE();
}

ZEND_VM_HANDLER(75, ZEND_UNSET_DIM, VAR|UNUSED|CV, CONST|TMPVAR|CV)
{
	USE_OPLINE
	zend_free_op free_op1, free_op2;
	zval *container;
	zval *offset;
	zend_ulong hval;

	SAVE_OPLINE();
	container = GET_OP1_OBJ_ZVAL_PTR_PTR(BP_VAR_UNSET);
	if (OP1_TYPE == IS_VAR && UNEXPECTED(container == NULL)) {
		zend_error(E_EXCEPTION | E_ERROR, "Cannot unset string offsets");
		FREE_UNFETCHED_OP2();
		FREE_OP1_VAR_PTR();
		HANDLE_EXCEPTION();
	}
	offset = GET_OP2_ZVAL_PTR(BP_VAR_R);

ZEND_VM_C_LABEL(unset_dim_again):
	if (OP1_TYPE != IS_UNUSED && EXPECTED(Z_TYPE_P(container) == IS_ARRAY)) {
		HashTable *ht;

ZEND_VM_C_LABEL(offset_again):
		SEPARATE_ARRAY(container);
		ht = Z_ARRVAL_P(container);
		switch (Z_TYPE_P(offset)) {
			case IS_DOUBLE:
				hval = zend_dval_to_lval(Z_DVAL_P(offset));
				zend_hash_index_del(ht, hval);
				break;
			case IS_LONG:
				hval = Z_LVAL_P(offset);
ZEND_VM_C_LABEL(num_index_dim):
				zend_hash_index_del(ht, hval);
				break;
			case IS_STRING:
				if (OP2_TYPE != IS_CONST) {
					if (ZEND_HANDLE_NUMERIC(Z_STR_P(offset), hval)) {
						ZEND_VM_C_GOTO(num_index_dim);
					}
				}
				if (ht == &EG(symbol_table)) {
					zend_delete_global_variable(Z_STR_P(offset));
				} else {
					zend_hash_del(ht, Z_STR_P(offset));
				}
				break;
			case IS_NULL:
				zend_hash_del(ht, STR_EMPTY_ALLOC());
				break;
			case IS_FALSE:
				hval = 0;
				ZEND_VM_C_GOTO(num_index_dim);
			case IS_TRUE:
				hval = 1;
				ZEND_VM_C_GOTO(num_index_dim);
			case IS_RESOURCE:
				hval = Z_RES_HANDLE_P(offset);
				ZEND_VM_C_GOTO(num_index_dim);
			case IS_REFERENCE:
				offset = Z_REFVAL_P(offset);
				ZEND_VM_C_GOTO(offset_again);
				break;
			default:
				zend_error(E_WARNING, "Illegal offset type in unset");
				break;
		}
	} else if (OP1_TYPE == IS_UNUSED || EXPECTED(Z_TYPE_P(container) == IS_OBJECT)) {
		if (UNEXPECTED(Z_OBJ_HT_P(container)->unset_dimension == NULL)) {
			zend_error(E_EXCEPTION | E_ERROR, "Cannot use object as array");
		} else {
//???		if (OP2_TYPE == IS_CONST) {
//???			zval_copy_ctor(offset);
//???		}
			Z_OBJ_HT_P(container)->unset_dimension(container, offset);
		}
	} else if (OP1_TYPE != IS_UNUSED && Z_ISREF_P(container)) {
		container = Z_REFVAL_P(container);
		ZEND_VM_C_GOTO(unset_dim_again);
	} else if (OP1_TYPE != IS_UNUSED && UNEXPECTED(Z_TYPE_P(container) == IS_STRING)) {
		zend_error(E_EXCEPTION | E_ERROR, "Cannot unset string offsets");
	}
	FREE_OP2();
	FREE_OP1_VAR_PTR();
	CHECK_EXCEPTION();
	ZEND_VM_NEXT_OPCODE();
}

ZEND_VM_HANDLER(76, ZEND_UNSET_OBJ, VAR|UNUSED|CV, CONST|TMPVAR|CV)
{
	USE_OPLINE
	zend_free_op free_op1, free_op2;
	zval *container;
	zval *offset;

	SAVE_OPLINE();
	container = GET_OP1_OBJ_ZVAL_PTR_PTR(BP_VAR_UNSET);
	if (OP1_TYPE == IS_VAR && UNEXPECTED(container == NULL)) {
		zend_error(E_EXCEPTION | E_ERROR, "Cannot unset string offsets");
		FREE_UNFETCHED_OP2();
		FREE_OP1_VAR_PTR();
		HANDLE_EXCEPTION();
	}
	offset = GET_OP2_ZVAL_PTR(BP_VAR_R);

	do {
		if (OP1_TYPE != IS_UNUSED && UNEXPECTED(Z_TYPE_P(container) != IS_OBJECT)) {
			if (Z_ISREF_P(container)) {
				container = Z_REFVAL_P(container);
				if (Z_TYPE_P(container) != IS_OBJECT) {
					break;
				}
			} else {
				break;
			}
		}
		if (Z_OBJ_HT_P(container)->unset_property) {
			Z_OBJ_HT_P(container)->unset_property(container, offset, ((OP2_TYPE == IS_CONST) ? CACHE_ADDR(Z_CACHE_SLOT_P(offset)) : NULL));
		} else {
			zend_error(E_NOTICE, "Trying to unset property of non-object");
		}
	} while (0);

	FREE_OP2();
	FREE_OP1_VAR_PTR();
	CHECK_EXCEPTION();
	ZEND_VM_NEXT_OPCODE();
}

ZEND_VM_HANDLER(77, ZEND_FE_RESET_R, CONST|TMP|VAR|CV, ANY)
{
	USE_OPLINE
	zend_free_op free_op1;
	zval *array_ptr, *result;
	HashTable *fe_ht;

	SAVE_OPLINE();

	array_ptr = GET_OP1_ZVAL_PTR_DEREF(BP_VAR_R);
	if (EXPECTED(Z_TYPE_P(array_ptr) == IS_ARRAY)) {
		result = EX_VAR(opline->result.var);
		ZVAL_COPY_VALUE(result, array_ptr);
		if (OP1_TYPE != IS_TMP_VAR && Z_OPT_REFCOUNTED_P(result)) {
			Z_ADDREF_P(array_ptr);
		}
		Z_FE_POS_P(result) = 0;

		FREE_OP1_IF_VAR();
		CHECK_EXCEPTION();
		ZEND_VM_NEXT_OPCODE();
	} else if (OP1_TYPE != IS_CONST && EXPECTED(Z_TYPE_P(array_ptr) == IS_OBJECT)) {
		if (!Z_OBJCE_P(array_ptr)->get_iterator) {
			HashPosition pos = 0;
			Bucket *p;

			result = EX_VAR(opline->result.var);
			ZVAL_COPY_VALUE(result, array_ptr);
			if (OP1_TYPE != IS_TMP_VAR) {
				Z_ADDREF_P(array_ptr);
			}
			fe_ht = Z_OBJPROP_P(array_ptr);
			pos = 0;
			while (1) {
				if (pos >= fe_ht->nNumUsed) {
					FREE_OP1_IF_VAR();
					Z_FE_ITER_P(EX_VAR(opline->result.var)) = (uint32_t)-1;
					ZEND_VM_JMP(OP_JMP_ADDR(opline, opline->op2));
				}
				p = fe_ht->arData + pos;
				if ((Z_TYPE(p->val) != IS_UNDEF &&
				     (Z_TYPE(p->val) != IS_INDIRECT ||
				      Z_TYPE_P(Z_INDIRECT(p->val)) != IS_UNDEF)) &&
				    (!p->key ||
				     zend_check_property_access(Z_OBJ_P(array_ptr), p->key) == SUCCESS)) {
					break;
				}
				pos++;
			}
			Z_FE_ITER_P(EX_VAR(opline->result.var)) = zend_hash_iterator_add(fe_ht, pos);

			FREE_OP1_IF_VAR();
			CHECK_EXCEPTION();
			ZEND_VM_NEXT_OPCODE();
		} else {
			zend_class_entry *ce = Z_OBJCE_P(array_ptr);
			zend_object_iterator *iter = ce->get_iterator(ce, array_ptr, 0);
			zend_bool is_empty;

			if (UNEXPECTED(!iter) || UNEXPECTED(EG(exception))) {
				FREE_OP1();
				if (!EG(exception)) {
					zend_throw_exception_ex(NULL, 0, "Object of type %s did not create an Iterator", ce->name->val);
				}
				zend_throw_exception_internal(NULL);
				HANDLE_EXCEPTION();
			}

			iter->index = 0;
			if (iter->funcs->rewind) {
				iter->funcs->rewind(iter);
				if (UNEXPECTED(EG(exception) != NULL)) {
					OBJ_RELEASE(&iter->std);
					FREE_OP1();
					HANDLE_EXCEPTION();
				}
			}

			is_empty = iter->funcs->valid(iter) != SUCCESS;

			if (UNEXPECTED(EG(exception) != NULL)) {
				OBJ_RELEASE(&iter->std);
				FREE_OP1();
				HANDLE_EXCEPTION();
			}
			iter->index = -1; /* will be set to 0 before using next handler */

			ZVAL_OBJ(EX_VAR(opline->result.var), &iter->std);
			Z_FE_ITER_P(EX_VAR(opline->result.var)) = (uint32_t)-1;

			FREE_OP1();
			if (is_empty) {
				ZEND_VM_JMP(OP_JMP_ADDR(opline, opline->op2));
			} else {
				CHECK_EXCEPTION();
				ZEND_VM_NEXT_OPCODE();
			}
		}
	} else {
		zend_error(E_WARNING, "Invalid argument supplied for foreach()");
		ZVAL_UNDEF(EX_VAR(opline->result.var));
		Z_FE_ITER_P(EX_VAR(opline->result.var)) = (uint32_t)-1;
		FREE_OP1();
		ZEND_VM_JMP(OP_JMP_ADDR(opline, opline->op2));
	}
}

ZEND_VM_HANDLER(125, ZEND_FE_RESET_RW, CONST|TMP|VAR|CV, ANY)
{
	USE_OPLINE
	zend_free_op free_op1;
	zval *array_ptr, *array_ref;
	HashTable *fe_ht;
	HashPosition pos = 0;
	Bucket *p;

	SAVE_OPLINE();

	if (OP1_TYPE == IS_VAR || OP1_TYPE == IS_CV) {
		array_ref = array_ptr = GET_OP1_ZVAL_PTR_PTR(BP_VAR_R);
		if (Z_ISREF_P(array_ref)) {
			array_ptr = Z_REFVAL_P(array_ref);
		}
	} else {
		array_ref = array_ptr = GET_OP1_ZVAL_PTR(BP_VAR_R);
	}

	if (EXPECTED(Z_TYPE_P(array_ptr) == IS_ARRAY)) {
		if (OP1_TYPE == IS_VAR || OP1_TYPE == IS_CV) {
			if (array_ptr == array_ref) {
				ZVAL_NEW_REF(array_ref, array_ref);
				array_ptr = Z_REFVAL_P(array_ref);
			}
			Z_ADDREF_P(array_ref);
			ZVAL_COPY_VALUE(EX_VAR(opline->result.var), array_ref);
		} else {
			array_ptr = EX_VAR(opline->result.var);
			ZVAL_COPY_VALUE(array_ptr, array_ref);
		}
		if (OP1_TYPE == IS_CONST) {
			zval_copy_ctor_func(array_ptr);
		} else {
			SEPARATE_ARRAY(array_ptr);
		}
		fe_ht = Z_ARRVAL_P(array_ptr);
		while (1) {
			if (pos >= fe_ht->nNumUsed) {
				FREE_OP1_VAR_PTR();
				Z_FE_ITER_P(EX_VAR(opline->result.var)) = (uint32_t)-1;
				ZEND_VM_JMP(OP_JMP_ADDR(opline, opline->op2));
			}
			p = fe_ht->arData + pos;
			if (Z_TYPE(p->val) != IS_UNDEF &&
			    (Z_TYPE(p->val) != IS_INDIRECT ||
			     Z_TYPE_P(Z_INDIRECT(p->val)) != IS_UNDEF)) {
				break;
			}
			pos++;
		}
		Z_FE_ITER_P(EX_VAR(opline->result.var)) = zend_hash_iterator_add(fe_ht, pos);

		FREE_OP1_VAR_PTR();
		CHECK_EXCEPTION();
		ZEND_VM_NEXT_OPCODE();
	} else if (OP1_TYPE != IS_CONST && EXPECTED(Z_TYPE_P(array_ptr) == IS_OBJECT)) {
		if (!Z_OBJCE_P(array_ptr)->get_iterator) {
			if (OP1_TYPE == IS_VAR || OP1_TYPE == IS_CV) {
				if (array_ptr == array_ref) {
					ZVAL_NEW_REF(array_ref, array_ref);
					array_ptr = Z_REFVAL_P(array_ref);
				}
				Z_ADDREF_P(array_ref);
				ZVAL_COPY_VALUE(EX_VAR(opline->result.var), array_ref);
			} else {
				array_ptr = EX_VAR(opline->result.var);
				ZVAL_COPY_VALUE(array_ptr, array_ref);
			}
			fe_ht = Z_OBJPROP_P(array_ptr);
			while (1) {
				if (pos >= fe_ht->nNumUsed) {
					FREE_OP1_VAR_PTR();
					Z_FE_ITER_P(EX_VAR(opline->result.var)) = (uint32_t)-1;
					ZEND_VM_JMP(OP_JMP_ADDR(opline, opline->op2));
				}
				p = fe_ht->arData + pos;
				if ((Z_TYPE(p->val) != IS_UNDEF &&
				     (Z_TYPE(p->val) != IS_INDIRECT ||
				      Z_TYPE_P(Z_INDIRECT(p->val)) != IS_UNDEF)) &&
				    (!p->key ||
				     zend_check_property_access(Z_OBJ_P(array_ptr), p->key) == SUCCESS)) {
					break;
				}
				pos++;
			}
			Z_FE_ITER_P(EX_VAR(opline->result.var)) = zend_hash_iterator_add(fe_ht, pos);

			FREE_OP1_VAR_PTR();
			CHECK_EXCEPTION();
			ZEND_VM_NEXT_OPCODE();
		} else {
			zend_class_entry *ce = Z_OBJCE_P(array_ptr);
			zend_object_iterator *iter = ce->get_iterator(ce, array_ptr, 1);
			zend_bool is_empty;

			if (UNEXPECTED(!iter) || UNEXPECTED(EG(exception))) {
				if (OP1_TYPE == IS_VAR) {
					FREE_OP1_VAR_PTR();
				} else {
					FREE_OP1();
				}
				if (!EG(exception)) {
					zend_throw_exception_ex(NULL, 0, "Object of type %s did not create an Iterator", ce->name->val);
				}
				zend_throw_exception_internal(NULL);
				HANDLE_EXCEPTION();
			}

			iter->index = 0;
			if (iter->funcs->rewind) {
				iter->funcs->rewind(iter);
				if (UNEXPECTED(EG(exception) != NULL)) {
					OBJ_RELEASE(&iter->std);
					if (OP1_TYPE == IS_VAR) {
						FREE_OP1_VAR_PTR();
					} else {
						FREE_OP1();
					}
					HANDLE_EXCEPTION();
				}
			}

			is_empty = iter->funcs->valid(iter) != SUCCESS;

			if (UNEXPECTED(EG(exception) != NULL)) {
				OBJ_RELEASE(&iter->std);
				if (OP1_TYPE == IS_VAR) {
					FREE_OP1_VAR_PTR();
				} else {
					FREE_OP1();
				}
				HANDLE_EXCEPTION();
			}
			iter->index = -1; /* will be set to 0 before using next handler */

			ZVAL_OBJ(EX_VAR(opline->result.var), &iter->std);
			Z_FE_ITER_P(EX_VAR(opline->result.var)) = (uint32_t)-1;

			if (OP1_TYPE == IS_VAR) {
				FREE_OP1_VAR_PTR();
			} else {
				FREE_OP1();
			}
			if (is_empty) {
				ZEND_VM_JMP(OP_JMP_ADDR(opline, opline->op2));
			} else {
				CHECK_EXCEPTION();
				ZEND_VM_NEXT_OPCODE();
			}
		}
	} else {
		zend_error(E_WARNING, "Invalid argument supplied for foreach()");
		ZVAL_UNDEF(EX_VAR(opline->result.var));
		Z_FE_ITER_P(EX_VAR(opline->result.var)) = (uint32_t)-1;
		if (OP1_TYPE == IS_VAR) {
			FREE_OP1_VAR_PTR();
		} else {
			FREE_OP1();
		}
		ZEND_VM_JMP(OP_JMP_ADDR(opline, opline->op2));
	}
}

ZEND_VM_HANDLER(78, ZEND_FE_FETCH_R, VAR, ANY)
{
	USE_OPLINE
	zend_free_op free_op1;
	zval *array;
	zval *value;
	HashTable *fe_ht;
	HashPosition pos;
	Bucket *p;

	array = EX_VAR(opline->op1.var);
	SAVE_OPLINE();
	if (EXPECTED(Z_TYPE_P(array) == IS_ARRAY)) {
		fe_ht = Z_ARRVAL_P(array);
		pos = Z_FE_POS_P(EX_VAR(opline->op1.var));
		while (1) {
			if (UNEXPECTED(pos >= fe_ht->nNumUsed)) {
				/* reached end of iteration */
				ZEND_VM_JMP(OP_JMP_ADDR(opline, opline->op2));
			}
			p = fe_ht->arData + pos;
			value = &p->val;
			if (Z_TYPE_P(value) == IS_UNDEF) {
				pos++;
				continue;
			} else if (Z_TYPE_P(value) == IS_INDIRECT) {
				value = Z_INDIRECT_P(value);
				if (Z_TYPE_P(value) == IS_UNDEF) {
					pos++;
					continue;
				}
			}
			break;
		}
		if (opline->extended_value) {
			if (!p->key) {
				ZVAL_LONG(EX_VAR((opline+1)->result.var), p->h);
			} else {
				ZVAL_STR_COPY(EX_VAR((opline+1)->result.var), p->key);
			}
		}
		ZVAL_COPY(EX_VAR(opline->result.var), value);
		Z_FE_POS_P(EX_VAR(opline->op1.var)) = pos + 1;
		ZEND_VM_INC_OPCODE();
		ZEND_VM_NEXT_OPCODE();
	} else if (EXPECTED(Z_TYPE_P(array) == IS_OBJECT)) {
		zend_object_iterator *iter;

		if ((iter = zend_iterator_unwrap(array)) == NULL) {
			/* plain object */

 			fe_ht = Z_OBJPROP_P(array);
			pos = zend_hash_iterator_pos(Z_FE_ITER_P(EX_VAR(opline->op1.var)), fe_ht);
			while (1) {
				if (UNEXPECTED(pos >= fe_ht->nNumUsed)) {
					/* reached end of iteration */
					ZEND_VM_JMP(OP_JMP_ADDR(opline, opline->op2));
				}

				p = fe_ht->arData + pos;
				value = &p->val;
				if (Z_TYPE_P(value) == IS_UNDEF) {
					pos++;
					continue;
				} else if (Z_TYPE_P(value) == IS_INDIRECT) {
					value = Z_INDIRECT_P(value);
					if (Z_TYPE_P(value) == IS_UNDEF) {
						pos++;
						continue;
					}
				}
				if (!p->key ||
				    zend_check_property_access(Z_OBJ_P(array), p->key) == SUCCESS) {
					break;
				}
				pos++;
			}
			if (opline->extended_value) {
				if (UNEXPECTED(!p->key)) {
					ZVAL_LONG(EX_VAR((opline+1)->result.var), p->h);
				} else if (p->key->val[0]) {
					ZVAL_STR_COPY(EX_VAR((opline+1)->result.var), p->key);
				} else {
					const char *class_name, *prop_name;
					size_t prop_name_len;
					zend_unmangle_property_name_ex(
						p->key, &class_name, &prop_name, &prop_name_len);
					ZVAL_STRINGL(EX_VAR((opline+1)->result.var), prop_name, prop_name_len);
				}
			}
			ZVAL_COPY(EX_VAR(opline->result.var), value);
			while (1) {
				pos++;
				if (pos >= fe_ht->nNumUsed) {
					pos = INVALID_IDX;
					break;
				}
				p = fe_ht->arData + pos;
				if ((Z_TYPE(p->val) != IS_UNDEF &&
				     (Z_TYPE(p->val) != IS_INDIRECT ||
				      Z_TYPE_P(Z_INDIRECT(p->val)) != IS_UNDEF)) &&
				    (Z_TYPE_P(array) != IS_OBJECT ||
				     !p->key ||
				     zend_check_property_access(Z_OBJ_P(array), p->key) == SUCCESS)) {
					break;
				}
			}
			EG(ht_iterators)[Z_FE_ITER_P(EX_VAR(opline->op1.var))].pos = pos;
			ZEND_VM_INC_OPCODE();
			ZEND_VM_NEXT_OPCODE();
		} else {
			/* !iter happens from exception */
			if (iter && ++iter->index > 0) {
				/* This could cause an endless loop if index becomes zero again.
				 * In case that ever happens we need an additional flag. */
				iter->funcs->move_forward(iter);
				if (UNEXPECTED(EG(exception) != NULL)) {
					zval_ptr_dtor(array);
					HANDLE_EXCEPTION();
				}
			}
			/* If index is zero we come from FE_RESET and checked valid() already. */
			if (!iter || (iter->index > 0 && iter->funcs->valid(iter) == FAILURE)) {
				/* reached end of iteration */
				if (UNEXPECTED(EG(exception) != NULL)) {
					zval_ptr_dtor(array);
					HANDLE_EXCEPTION();
				}
				ZEND_VM_JMP(OP_JMP_ADDR(opline, opline->op2));
			}
			value = iter->funcs->get_current_data(iter);
			if (UNEXPECTED(EG(exception) != NULL)) {
				zval_ptr_dtor(array);
				HANDLE_EXCEPTION();
			}
			if (!value) {
				/* failure in get_current_data */
				ZEND_VM_JMP(OP_JMP_ADDR(opline, opline->op2));
			}
			ZVAL_COPY(EX_VAR(opline->result.var), value);
			if (opline->extended_value) {
				if (iter->funcs->get_current_key) {
					iter->funcs->get_current_key(iter, EX_VAR((opline+1)->result.var));
					if (UNEXPECTED(EG(exception) != NULL)) {
						zval_ptr_dtor(array);
						HANDLE_EXCEPTION();
					}
				} else {
					ZVAL_LONG(EX_VAR((opline+1)->result.var), iter->index);
				}
			}
			ZEND_VM_INC_OPCODE();
			ZEND_VM_NEXT_OPCODE();
		}
	} else {
		zend_error(E_WARNING, "Invalid argument supplied for foreach()");
		ZEND_VM_JMP(OP_JMP_ADDR(opline, opline->op2));
	}
}

ZEND_VM_HANDLER(126, ZEND_FE_FETCH_RW, VAR, ANY)
{
	USE_OPLINE
	zend_free_op free_op1;
	zval *array;
	zval *value;
	HashTable *fe_ht;
	HashPosition pos;
	Bucket *p;

	array = EX_VAR(opline->op1.var);
	SAVE_OPLINE();

	ZVAL_DEREF(array);
	if (EXPECTED(Z_TYPE_P(array) == IS_ARRAY)) {
		fe_ht = Z_ARRVAL_P(array);
		pos = zend_hash_iterator_pos(Z_FE_ITER_P(EX_VAR(opline->op1.var)), fe_ht);
		while (1) {
			if (UNEXPECTED(pos >= fe_ht->nNumUsed)) {
				/* reached end of iteration */
				ZEND_VM_JMP(OP_JMP_ADDR(opline, opline->op2));
			}
			p = fe_ht->arData + pos;
			value = &p->val;
			if (Z_TYPE_P(value) == IS_UNDEF) {
				pos++;
				continue;
			} else if (Z_TYPE_P(value) == IS_INDIRECT) {
				value = Z_INDIRECT_P(value);
				if (Z_TYPE_P(value) == IS_UNDEF) {
					pos++;
					continue;
				}
			}
			break;
		}
		if (opline->extended_value) {
			if (!p->key) {
				ZVAL_LONG(EX_VAR((opline+1)->result.var), p->h);
			} else {
				ZVAL_STR_COPY(EX_VAR((opline+1)->result.var), p->key);
			}
		}
		ZVAL_MAKE_REF(value);
		Z_ADDREF_P(value);
		ZVAL_REF(EX_VAR(opline->result.var), Z_REF_P(value));
		while (1) {
			pos++;
			if (pos >= fe_ht->nNumUsed) {
				pos = INVALID_IDX;
				break;
			}
			p = fe_ht->arData + pos;
			if (Z_TYPE(p->val) != IS_UNDEF &&
			    (Z_TYPE(p->val) != IS_INDIRECT ||
			     Z_TYPE_P(Z_INDIRECT(p->val)) != IS_UNDEF)) {
				break;
			}
		}
		EG(ht_iterators)[Z_FE_ITER_P(EX_VAR(opline->op1.var))].pos = pos;
		ZEND_VM_INC_OPCODE();
		ZEND_VM_NEXT_OPCODE();
	} else if (EXPECTED(Z_TYPE_P(array) == IS_OBJECT)) {
		zend_object_iterator *iter;

		if ((iter = zend_iterator_unwrap(array)) == NULL) {
			/* plain object */

 			fe_ht = Z_OBJPROP_P(array);
			pos = zend_hash_iterator_pos(Z_FE_ITER_P(EX_VAR(opline->op1.var)), fe_ht);
			while (1) {
				if (UNEXPECTED(pos >= fe_ht->nNumUsed)) {
					/* reached end of iteration */
					ZEND_VM_JMP(OP_JMP_ADDR(opline, opline->op2));
				}

				p = fe_ht->arData + pos;
				value = &p->val;
				if (Z_TYPE_P(value) == IS_UNDEF) {
					pos++;
					continue;
				} else if (Z_TYPE_P(value) == IS_INDIRECT) {
					value = Z_INDIRECT_P(value);
					if (Z_TYPE_P(value) == IS_UNDEF) {
						pos++;
						continue;
					}
				}
				if (!p->key ||
				    zend_check_property_access(Z_OBJ_P(array), p->key) == SUCCESS) {
					break;
				}
				pos++;
			}
			if (opline->extended_value) {
				if (UNEXPECTED(!p->key)) {
					ZVAL_LONG(EX_VAR((opline+1)->result.var), p->h);
				} else if (p->key->val[0]) {
					ZVAL_STR_COPY(EX_VAR((opline+1)->result.var), p->key);
				} else {
					const char *class_name, *prop_name;
					size_t prop_name_len;
					zend_unmangle_property_name_ex(
						p->key, &class_name, &prop_name, &prop_name_len);
					ZVAL_STRINGL(EX_VAR((opline+1)->result.var), prop_name, prop_name_len);
				}
			}
			ZVAL_MAKE_REF(value);
			Z_ADDREF_P(value);
			ZVAL_REF(EX_VAR(opline->result.var), Z_REF_P(value));
			while (1) {
				pos++;
				if (pos >= fe_ht->nNumUsed) {
					pos = INVALID_IDX;
					break;
				}
				p = fe_ht->arData + pos;
				if ((Z_TYPE(p->val) != IS_UNDEF &&
				     (Z_TYPE(p->val) != IS_INDIRECT ||
			    	  Z_TYPE_P(Z_INDIRECT(p->val)) != IS_UNDEF)) &&
				    (Z_TYPE_P(array) != IS_OBJECT ||
				     !p->key ||
				     zend_check_property_access(Z_OBJ_P(array), p->key) == SUCCESS)) {
					break;
				}
			}
			EG(ht_iterators)[Z_FE_ITER_P(EX_VAR(opline->op1.var))].pos = pos;
			ZEND_VM_INC_OPCODE();
			ZEND_VM_NEXT_OPCODE();
		} else {
			/* !iter happens from exception */
			if (iter && ++iter->index > 0) {
				/* This could cause an endless loop if index becomes zero again.
				 * In case that ever happens we need an additional flag. */
				iter->funcs->move_forward(iter);
				if (UNEXPECTED(EG(exception) != NULL)) {
					zval_ptr_dtor(array);
					HANDLE_EXCEPTION();
				}
			}
			/* If index is zero we come from FE_RESET and checked valid() already. */
			if (!iter || (iter->index > 0 && iter->funcs->valid(iter) == FAILURE)) {
				/* reached end of iteration */
				if (UNEXPECTED(EG(exception) != NULL)) {
					zval_ptr_dtor(array);
					HANDLE_EXCEPTION();
				}
				ZEND_VM_JMP(OP_JMP_ADDR(opline, opline->op2));
			}
			value = iter->funcs->get_current_data(iter);
			if (UNEXPECTED(EG(exception) != NULL)) {
				zval_ptr_dtor(array);
				HANDLE_EXCEPTION();
			}
			if (!value) {
				/* failure in get_current_data */
				ZEND_VM_JMP(OP_JMP_ADDR(opline, opline->op2));
			}
			if (opline->extended_value) {
				if (iter->funcs->get_current_key) {
					iter->funcs->get_current_key(iter, EX_VAR((opline+1)->result.var));
					if (UNEXPECTED(EG(exception) != NULL)) {
						zval_ptr_dtor(array);
						HANDLE_EXCEPTION();
					}
				} else {
					ZVAL_LONG(EX_VAR((opline+1)->result.var), iter->index);
				}
			}
			ZVAL_MAKE_REF(value);
			Z_ADDREF_P(value);
			ZVAL_REF(EX_VAR(opline->result.var), Z_REF_P(value));
			ZEND_VM_INC_OPCODE();
			ZEND_VM_NEXT_OPCODE();
		}
	} else {
		zend_error(E_WARNING, "Invalid argument supplied for foreach()");
		ZEND_VM_JMP(OP_JMP_ADDR(opline, opline->op2));
	}
}

ZEND_VM_HANDLER(114, ZEND_ISSET_ISEMPTY_VAR, CONST|TMPVAR|CV, UNUSED|CONST|VAR)
{
	USE_OPLINE
	zval *value;

	SAVE_OPLINE();
	if (OP1_TYPE == IS_CV &&
	    OP2_TYPE == IS_UNUSED &&
	    (opline->extended_value & ZEND_QUICK_SET)) {
		value = EX_VAR(opline->op1.var);
		if (opline->extended_value & ZEND_ISSET) {
			ZVAL_BOOL(EX_VAR(opline->result.var),
				Z_TYPE_P(value) > IS_NULL &&
			    (!Z_ISREF_P(value) || Z_TYPE_P(Z_REFVAL_P(value)) != IS_NULL));
		} else /* if (opline->extended_value & ZEND_ISEMPTY) */ {
			ZVAL_BOOL(EX_VAR(opline->result.var),
				!i_zend_is_true(value));
			CHECK_EXCEPTION();
		}
		ZEND_VM_NEXT_OPCODE();
	} else {
		zend_free_op free_op1;
		zval tmp, *varname = GET_OP1_ZVAL_PTR(BP_VAR_IS);

		ZVAL_UNDEF(&tmp);
		if (OP1_TYPE != IS_CONST && Z_TYPE_P(varname) != IS_STRING) {
			ZVAL_STR(&tmp, zval_get_string(varname));
			varname = &tmp;
		}

		if (OP2_TYPE != IS_UNUSED) {
			zend_class_entry *ce;

			if (OP2_TYPE == IS_CONST) {
				if (OP1_TYPE == IS_CONST && CACHED_PTR(Z_CACHE_SLOT_P(EX_CONSTANT(opline->op1)))) {

					ce = CACHED_PTR(Z_CACHE_SLOT_P(EX_CONSTANT(opline->op1)));
					value = CACHED_PTR(Z_CACHE_SLOT_P(EX_CONSTANT(opline->op1)) + sizeof(void*));

					/* check if static properties were destoyed */
					if (UNEXPECTED(CE_STATIC_MEMBERS(ce) == NULL)) {
						zend_error_noreturn(E_ERROR, "Access to undeclared static property: %s::$%s", ce->name->val, Z_STR_P(varname));
					}

					ZEND_VM_C_GOTO(is_var_return);
				} else if (CACHED_PTR(Z_CACHE_SLOT_P(EX_CONSTANT(opline->op2)))) {
					ce = CACHED_PTR(Z_CACHE_SLOT_P(EX_CONSTANT(opline->op2)));
				} else {
					ce = zend_fetch_class_by_name(Z_STR_P(EX_CONSTANT(opline->op2)), EX_CONSTANT(opline->op2) + 1, 0);
					if (UNEXPECTED(ce == NULL)) {
						CHECK_EXCEPTION();
						ZEND_VM_NEXT_OPCODE();
					}
					CACHE_PTR(Z_CACHE_SLOT_P(EX_CONSTANT(opline->op2)), ce);
				}
			} else {
				ce = Z_CE_P(EX_VAR(opline->op2.var));
				if (OP1_TYPE == IS_CONST &&
				    (value = CACHED_POLYMORPHIC_PTR(Z_CACHE_SLOT_P(EX_CONSTANT(opline->op1)), ce)) != NULL) {
				
					/* check if static properties were destoyed */
					if (UNEXPECTED(CE_STATIC_MEMBERS(ce) == NULL)) {
						zend_error_noreturn(E_ERROR, "Access to undeclared static property: %s::$%s", ce->name->val, Z_STR_P(varname));
					}

					ZEND_VM_C_GOTO(is_var_return);
				}
			}

			value = zend_std_get_static_property(ce, Z_STR_P(varname), 1);

			if (OP1_TYPE == IS_CONST && value) {
				CACHE_POLYMORPHIC_PTR(Z_CACHE_SLOT_P(EX_CONSTANT(opline->op1)), ce, value);
			}		
		} else {
			HashTable *target_symbol_table = zend_get_target_symbol_table(execute_data, opline->extended_value & ZEND_FETCH_TYPE_MASK);
			value = zend_hash_find_ind(target_symbol_table, Z_STR_P(varname));
		}

		if (OP1_TYPE != IS_CONST && Z_TYPE(tmp) != IS_UNDEF) {
			zend_string_release(Z_STR(tmp));
		}
		FREE_OP1();

ZEND_VM_C_LABEL(is_var_return):
		if (opline->extended_value & ZEND_ISSET) {
			ZVAL_BOOL(EX_VAR(opline->result.var),
				value && Z_TYPE_P(value) > IS_NULL &&
			    (!Z_ISREF_P(value) || Z_TYPE_P(Z_REFVAL_P(value)) != IS_NULL));
		} else /* if (opline->extended_value & ZEND_ISEMPTY) */ {
			ZVAL_BOOL(EX_VAR(opline->result.var),
				!value || !i_zend_is_true(value));
		}

		CHECK_EXCEPTION();
		ZEND_VM_NEXT_OPCODE();
	}
}

ZEND_VM_HANDLER(115, ZEND_ISSET_ISEMPTY_DIM_OBJ, CONST|TMPVAR|UNUSED|CV, CONST|TMPVAR|CV)
{
	USE_OPLINE
	zend_free_op free_op1, free_op2;
	zval *container;
	int result;
	zend_ulong hval;
	zval *offset;

	SAVE_OPLINE();
	container = GET_OP1_OBJ_ZVAL_PTR(BP_VAR_IS);
	offset = GET_OP2_ZVAL_PTR(BP_VAR_R);

ZEND_VM_C_LABEL(isset_dim_obj_again):
	if (OP1_TYPE != IS_UNUSED && EXPECTED(Z_TYPE_P(container) == IS_ARRAY)) {
		HashTable *ht = Z_ARRVAL_P(container);
		zval *value;
		zend_string *str;

ZEND_VM_C_LABEL(isset_again):
		if (EXPECTED(Z_TYPE_P(offset) == IS_STRING)) {
			str = Z_STR_P(offset);
			if (OP2_TYPE != IS_CONST) {
				if (ZEND_HANDLE_NUMERIC(str, hval)) {
					ZEND_VM_C_GOTO(num_index_prop);
				}
			}
ZEND_VM_C_LABEL(str_index_prop):
			value = zend_hash_find_ind(ht, str);
		} else if (EXPECTED(Z_TYPE_P(offset) == IS_LONG)) {
			hval = Z_LVAL_P(offset);
ZEND_VM_C_LABEL(num_index_prop):
			value = zend_hash_index_find(ht, hval);
		} else {
			switch (Z_TYPE_P(offset)) {
				case IS_DOUBLE:
					hval = zend_dval_to_lval(Z_DVAL_P(offset));
					ZEND_VM_C_GOTO(num_index_prop);
				case IS_NULL:
					str = STR_EMPTY_ALLOC();
					ZEND_VM_C_GOTO(str_index_prop);
				case IS_FALSE:
					hval = 0;
					ZEND_VM_C_GOTO(num_index_prop);
				case IS_TRUE:
					hval = 1;
					ZEND_VM_C_GOTO(num_index_prop);
				case IS_RESOURCE:
					hval = Z_RES_HANDLE_P(offset);
					ZEND_VM_C_GOTO(num_index_prop);
				case IS_REFERENCE:
					offset = Z_REFVAL_P(offset);
					ZEND_VM_C_GOTO(isset_again);
				default:
					zend_error(E_WARNING, "Illegal offset type in isset or empty");
					value = NULL;
					break;
			}
		}

		if (opline->extended_value & ZEND_ISSET) {
			/* > IS_NULL means not IS_UNDEF and not IS_NULL */
			result = value != NULL && Z_TYPE_P(value) > IS_NULL &&
			    (!Z_ISREF_P(value) || Z_TYPE_P(Z_REFVAL_P(value)) != IS_NULL);
		} else /* if (opline->extended_value & ZEND_ISEMPTY) */ {
			result = (value == NULL || !i_zend_is_true(value));
		}
	} else if (OP1_TYPE == IS_UNUSED || EXPECTED(Z_TYPE_P(container) == IS_OBJECT)) {
		if (EXPECTED(Z_OBJ_HT_P(container)->has_dimension)) {
			result = Z_OBJ_HT_P(container)->has_dimension(container, offset, (opline->extended_value & ZEND_ISSET) == 0);
		} else {
			zend_error(E_NOTICE, "Trying to check element of non-array");
			result = 0;
		}
		if ((opline->extended_value & ZEND_ISSET) == 0) {
			result = !result;
		}
	} else if (EXPECTED(Z_TYPE_P(container) == IS_STRING)) { /* string offsets */
		zval tmp;

		result = 0;
		if (UNEXPECTED(Z_TYPE_P(offset) != IS_LONG)) {
			if (OP2_TYPE & (IS_CV|IS_VAR)) {
				ZVAL_DEREF(offset);
			}
			if (Z_TYPE_P(offset) < IS_STRING /* simple scalar types */
					|| (Z_TYPE_P(offset) == IS_STRING /* or numeric string */
						&& IS_LONG == is_numeric_string(Z_STRVAL_P(offset), Z_STRLEN_P(offset), NULL, NULL, 0))) {
				ZVAL_DUP(&tmp, offset);
				convert_to_long(&tmp);
				offset = &tmp;
			}
		}
		if (EXPECTED(Z_TYPE_P(offset) == IS_LONG)) {
			if (offset->value.lval >= 0 && (size_t)offset->value.lval < Z_STRLEN_P(container)) {
				if ((opline->extended_value & ZEND_ISSET) ||
				    Z_STRVAL_P(container)[offset->value.lval] != '0') {
					result = 1;
				}
			}
		}
		if ((opline->extended_value & ZEND_ISSET) == 0) {
			result = !result;
		}
	} else if ((OP1_TYPE & (IS_VAR|IS_CV)) && Z_ISREF_P(container)) {
		container = Z_REFVAL_P(container);
		ZEND_VM_C_GOTO(isset_dim_obj_again);
	} else {
		result = ((opline->extended_value & ZEND_ISSET) == 0);
	}

	FREE_OP2();
	ZVAL_BOOL(EX_VAR(opline->result.var), result);
	FREE_OP1();
	CHECK_EXCEPTION();
	ZEND_VM_NEXT_OPCODE();
}

ZEND_VM_HANDLER(148, ZEND_ISSET_ISEMPTY_PROP_OBJ, CONST|TMPVAR|UNUSED|CV, CONST|TMPVAR|CV)
{
	USE_OPLINE
	zend_free_op free_op1, free_op2;
	zval *container;
	int result;
	zval *offset;

	SAVE_OPLINE();
	container = GET_OP1_OBJ_ZVAL_PTR(BP_VAR_IS);
	offset = GET_OP2_ZVAL_PTR(BP_VAR_R);

	if (OP1_TYPE != IS_UNUSED && UNEXPECTED(Z_TYPE_P(container) != IS_OBJECT)) {
		if ((OP1_TYPE & (IS_VAR|IS_CV)) && Z_ISREF_P(container)) {
			container = Z_REFVAL_P(container);
			if (UNEXPECTED(Z_TYPE_P(container) != IS_OBJECT)) {
				ZEND_VM_C_GOTO(isset_no_object);
			}
		} else {
			ZEND_VM_C_GOTO(isset_no_object);
		}
	}
	if (UNEXPECTED(!Z_OBJ_HT_P(container)->has_property)) {
		zend_error(E_NOTICE, "Trying to check property of non-object");
ZEND_VM_C_LABEL(isset_no_object):
		result = ((opline->extended_value & ZEND_ISSET) == 0);
	} else {
		result = Z_OBJ_HT_P(container)->has_property(container, offset, (opline->extended_value & ZEND_ISSET) == 0, ((OP2_TYPE == IS_CONST) ? CACHE_ADDR(Z_CACHE_SLOT_P(offset)) : NULL));
		if ((opline->extended_value & ZEND_ISSET) == 0) {
			result = !result;
		}
	}

	FREE_OP2();
	ZVAL_BOOL(EX_VAR(opline->result.var), result);
	FREE_OP1();
	CHECK_EXCEPTION();
	ZEND_VM_NEXT_OPCODE();
}

ZEND_VM_HANDLER(79, ZEND_EXIT, CONST|TMPVAR|UNUSED|CV, ANY)
{
#if !defined(ZEND_VM_SPEC) || (OP1_TYPE != IS_UNUSED)
	USE_OPLINE

	SAVE_OPLINE();
	if (OP1_TYPE != IS_UNUSED) {
		zend_free_op free_op1;
		zval *ptr = GET_OP1_ZVAL_PTR(BP_VAR_R);

		do {
			if (Z_TYPE_P(ptr) == IS_LONG) {
				EG(exit_status) = Z_LVAL_P(ptr);
			} else {
				if ((OP1_TYPE & (IS_VAR|IS_CV)) && Z_ISREF_P(ptr)) {
					ptr = Z_REFVAL_P(ptr);
					if (Z_TYPE_P(ptr) == IS_LONG) {
						EG(exit_status) = Z_LVAL_P(ptr);
						break;
					}
				}
				zend_print_variable(ptr);
			}
		} while (0);
		FREE_OP1();
	}
#endif
	zend_bailout();
	ZEND_VM_NEXT_OPCODE(); /* Never reached */
}

ZEND_VM_HANDLER(57, ZEND_BEGIN_SILENCE, ANY, ANY)
{
	USE_OPLINE

	SAVE_OPLINE();
	ZVAL_LONG(EX_VAR(opline->result.var), EG(error_reporting));

	if (EG(error_reporting)) {
		do {
			EG(error_reporting) = 0;
			if (!EG(error_reporting_ini_entry)) {
				zend_ini_entry *p = zend_hash_str_find_ptr(EG(ini_directives), "error_reporting", sizeof("error_reporting")-1);
				if (p) {
					EG(error_reporting_ini_entry) = p;
				} else {
					break;
				}
			}
			if (!EG(error_reporting_ini_entry)->modified) {
				if (!EG(modified_ini_directives)) {
					ALLOC_HASHTABLE(EG(modified_ini_directives));
					zend_hash_init(EG(modified_ini_directives), 8, NULL, NULL, 0);
				}
				if (EXPECTED(zend_hash_str_add_ptr(EG(modified_ini_directives), "error_reporting", sizeof("error_reporting")-1, EG(error_reporting_ini_entry)) != NULL)) {
					EG(error_reporting_ini_entry)->orig_value = EG(error_reporting_ini_entry)->value;
					EG(error_reporting_ini_entry)->orig_modifiable = EG(error_reporting_ini_entry)->modifiable;
					EG(error_reporting_ini_entry)->modified = 1;
				}
			}
		} while (0);
	}
	CHECK_EXCEPTION();
	ZEND_VM_NEXT_OPCODE();
}

ZEND_VM_HANDLER(58, ZEND_END_SILENCE, TMP, ANY)
{
	USE_OPLINE

	SAVE_OPLINE();
	if (!EG(error_reporting) && Z_LVAL_P(EX_VAR(opline->op1.var)) != 0) {
		EG(error_reporting) = Z_LVAL_P(EX_VAR(opline->op1.var));
	}
	ZEND_VM_NEXT_OPCODE();
}

ZEND_VM_HANDLER(152, ZEND_JMP_SET, CONST|TMP|VAR|CV, ANY)
{
	USE_OPLINE
	zend_free_op free_op1;
	zval *value;
	int is_ref = 0;

	SAVE_OPLINE();
	value = GET_OP1_ZVAL_PTR(BP_VAR_R);

	if ((OP1_TYPE == IS_VAR || OP1_TYPE == IS_CV) && Z_ISREF_P(value)) {
		is_ref = 1;
		value = Z_REFVAL_P(value);
	}
	if (i_zend_is_true(value)) {
		ZVAL_COPY_VALUE(EX_VAR(opline->result.var), value);
		if (OP1_TYPE == IS_CONST) {
			if (UNEXPECTED(Z_OPT_COPYABLE_P(value))) {
				zval_copy_ctor_func(EX_VAR(opline->result.var));
			}
		} else if (OP1_TYPE == IS_CV) {
			if (Z_OPT_REFCOUNTED_P(value)) Z_ADDREF_P(value);
		} else if (OP1_TYPE == IS_VAR && is_ref) {
			if (Z_OPT_REFCOUNTED_P(value)) Z_ADDREF_P(value);
			FREE_OP1();
		}
		ZEND_VM_JMP(OP_JMP_ADDR(opline, opline->op2));
	}

	FREE_OP1();
	CHECK_EXCEPTION();
	ZEND_VM_NEXT_OPCODE();
}

ZEND_VM_HANDLER(169, ZEND_COALESCE, CONST|TMP|VAR|CV, ANY)
{
	USE_OPLINE
	zend_free_op free_op1;
	zval *value;
	int is_ref = 0;

	SAVE_OPLINE();
	value = GET_OP1_ZVAL_PTR(BP_VAR_IS);

	if ((OP1_TYPE == IS_VAR || OP1_TYPE == IS_CV) && Z_ISREF_P(value)) {
		is_ref = 1;
		value = Z_REFVAL_P(value);
	}

	if (Z_TYPE_P(value) > IS_NULL) {
		ZVAL_COPY_VALUE(EX_VAR(opline->result.var), value);
		if (OP1_TYPE == IS_CONST) {
			if (UNEXPECTED(Z_OPT_COPYABLE_P(value))) {
				zval_copy_ctor_func(EX_VAR(opline->result.var));
			}
		} else if (OP1_TYPE == IS_CV) {
			if (Z_OPT_REFCOUNTED_P(value)) Z_ADDREF_P(value);
		} else if (OP1_TYPE == IS_VAR && is_ref) {
			if (Z_OPT_REFCOUNTED_P(value)) Z_ADDREF_P(value);
			FREE_OP1();
		}
		ZEND_VM_JMP(OP_JMP_ADDR(opline, opline->op2));
	}

	FREE_OP1();
	CHECK_EXCEPTION();
	ZEND_VM_NEXT_OPCODE();
}

ZEND_VM_HANDLER(22, ZEND_QM_ASSIGN, CONST|TMP|VAR|CV, ANY)
{
	USE_OPLINE
	zend_free_op free_op1;
	zval *value;

	SAVE_OPLINE();
	value = GET_OP1_ZVAL_PTR(BP_VAR_R);

	if ((OP1_TYPE == IS_VAR || OP1_TYPE == IS_CV) && Z_ISREF_P(value)) {
		ZVAL_COPY(EX_VAR(opline->result.var), Z_REFVAL_P(value));
		FREE_OP1();
	} else {
		ZVAL_COPY_VALUE(EX_VAR(opline->result.var), value);
		if (OP1_TYPE == IS_CONST) {
			if (UNEXPECTED(Z_OPT_COPYABLE_P(value))) {
				zval_copy_ctor_func(EX_VAR(opline->result.var));
			}
		} else if (OP1_TYPE == IS_CV) {
			if (Z_OPT_REFCOUNTED_P(value)) Z_ADDREF_P(value);
		}
	}
	ZEND_VM_NEXT_OPCODE();
}

ZEND_VM_HANDLER(101, ZEND_EXT_STMT, ANY, ANY)
{
	SAVE_OPLINE();
	if (!EG(no_extensions)) {
		zend_llist_apply_with_argument(&zend_extensions, (llist_apply_with_arg_func_t) zend_extension_statement_handler, EX(func));
	}
	CHECK_EXCEPTION();
	ZEND_VM_NEXT_OPCODE();
}

ZEND_VM_HANDLER(102, ZEND_EXT_FCALL_BEGIN, ANY, ANY)
{
	SAVE_OPLINE();
	if (!EG(no_extensions)) {
		zend_llist_apply_with_argument(&zend_extensions, (llist_apply_with_arg_func_t) zend_extension_fcall_begin_handler, EX(func));
	}
	CHECK_EXCEPTION();
	ZEND_VM_NEXT_OPCODE();
}

ZEND_VM_HANDLER(103, ZEND_EXT_FCALL_END, ANY, ANY)
{
	SAVE_OPLINE();
	if (!EG(no_extensions)) {
		zend_llist_apply_with_argument(&zend_extensions, (llist_apply_with_arg_func_t) zend_extension_fcall_end_handler, EX(func));
	}
	CHECK_EXCEPTION();
	ZEND_VM_NEXT_OPCODE();
}

ZEND_VM_HANDLER(139, ZEND_DECLARE_CLASS, ANY, ANY)
{
	USE_OPLINE

	SAVE_OPLINE();
	Z_CE_P(EX_VAR(opline->result.var)) = do_bind_class(&EX(func)->op_array, opline, EG(class_table), 0);
	CHECK_EXCEPTION();
	ZEND_VM_NEXT_OPCODE();
}

ZEND_VM_HANDLER(140, ZEND_DECLARE_INHERITED_CLASS, ANY, ANY)
{
	USE_OPLINE

	SAVE_OPLINE();
	Z_CE_P(EX_VAR(opline->result.var)) = do_bind_inherited_class(&EX(func)->op_array, opline, EG(class_table), Z_CE_P(EX_VAR(opline->extended_value)), 0);
	CHECK_EXCEPTION();
	ZEND_VM_NEXT_OPCODE();
}

ZEND_VM_HANDLER(145, ZEND_DECLARE_INHERITED_CLASS_DELAYED, ANY, ANY)
{
	USE_OPLINE
	zval *zce, *orig_zce;

	SAVE_OPLINE();
	if ((zce = zend_hash_find(EG(class_table), Z_STR_P(EX_CONSTANT(opline->op2)))) == NULL ||
	    ((orig_zce = zend_hash_find(EG(class_table), Z_STR_P(EX_CONSTANT(opline->op1)))) != NULL &&
	     Z_CE_P(zce) != Z_CE_P(orig_zce))) {
		do_bind_inherited_class(&EX(func)->op_array, opline, EG(class_table), Z_CE_P(EX_VAR(opline->extended_value)), 0);
	}
	CHECK_EXCEPTION();
	ZEND_VM_NEXT_OPCODE();
}

ZEND_VM_HANDLER(141, ZEND_DECLARE_FUNCTION, ANY, ANY)
{
	USE_OPLINE

	SAVE_OPLINE();
	do_bind_function(&EX(func)->op_array, opline, EG(function_table), 0);
	CHECK_EXCEPTION();
	ZEND_VM_NEXT_OPCODE();
}

ZEND_VM_HANDLER(105, ZEND_TICKS, ANY, ANY)
{
	USE_OPLINE

	SAVE_OPLINE();
	if ((uint32_t)++EG(ticks_count) >= opline->extended_value) {
		EG(ticks_count) = 0;
		if (zend_ticks_function) {
			zend_ticks_function(opline->extended_value);
		}
	}
	CHECK_EXCEPTION();
	ZEND_VM_NEXT_OPCODE();
}

ZEND_VM_HANDLER(138, ZEND_INSTANCEOF, TMPVAR|CV, CONST|VAR)
{
	USE_OPLINE
	zend_free_op free_op1;
	zval *expr;
	zend_bool result;

	SAVE_OPLINE();
	expr = GET_OP1_ZVAL_PTR(BP_VAR_R);

ZEND_VM_C_LABEL(try_instanceof):
	if (Z_TYPE_P(expr) == IS_OBJECT) {
		zend_class_entry *ce;

		if (OP2_TYPE == IS_CONST) {
			if (CACHED_PTR(Z_CACHE_SLOT_P(EX_CONSTANT(opline->op2)))) {
				ce = CACHED_PTR(Z_CACHE_SLOT_P(EX_CONSTANT(opline->op2)));
			} else {
				ce = zend_fetch_class_by_name(Z_STR_P(EX_CONSTANT(opline->op2)), EX_CONSTANT(opline->op2) + 1, ZEND_FETCH_CLASS_NO_AUTOLOAD);
				if (UNEXPECTED(ce == NULL)) {
					ZVAL_FALSE(EX_VAR(opline->result.var));
					FREE_OP1();
					CHECK_EXCEPTION();
					ZEND_VM_NEXT_OPCODE();
				}
				CACHE_PTR(Z_CACHE_SLOT_P(EX_CONSTANT(opline->op2)), ce);
			}
		} else {
			ce = Z_CE_P(EX_VAR(opline->op2.var));
		}
		result = ce && instanceof_function(Z_OBJCE_P(expr), ce);
	} else if ((OP1_TYPE & (IS_VAR|IS_CV)) && Z_TYPE_P(expr) == IS_REFERENCE) {
		expr = Z_REFVAL_P(expr);
		ZEND_VM_C_GOTO(try_instanceof);
	} else {
		result = 0;
	}
	ZVAL_BOOL(EX_VAR(opline->result.var), result);
	FREE_OP1();
	CHECK_EXCEPTION();
	ZEND_VM_NEXT_OPCODE();
}

ZEND_VM_HANDLER(104, ZEND_EXT_NOP, ANY, ANY)
{
	ZEND_VM_NEXT_OPCODE();
}

ZEND_VM_HANDLER(0, ZEND_NOP, ANY, ANY)
{
	ZEND_VM_NEXT_OPCODE();
}

ZEND_VM_HANDLER(144, ZEND_ADD_INTERFACE, ANY, CONST)
{
	USE_OPLINE
	zend_class_entry *ce = Z_CE_P(EX_VAR(opline->op1.var));
	zend_class_entry *iface;

	SAVE_OPLINE();
	if (CACHED_PTR(Z_CACHE_SLOT_P(EX_CONSTANT(opline->op2)))) {
		iface = CACHED_PTR(Z_CACHE_SLOT_P(EX_CONSTANT(opline->op2)));
	} else {
		iface = zend_fetch_class_by_name(Z_STR_P(EX_CONSTANT(opline->op2)), EX_CONSTANT(opline->op2) + 1, ZEND_FETCH_CLASS_INTERFACE);
		if (UNEXPECTED(iface == NULL)) {
			CHECK_EXCEPTION();
			ZEND_VM_NEXT_OPCODE();
		}
		CACHE_PTR(Z_CACHE_SLOT_P(EX_CONSTANT(opline->op2)), iface);
	}

	if (UNEXPECTED((iface->ce_flags & ZEND_ACC_INTERFACE) == 0)) {
		zend_error_noreturn(E_ERROR, "%s cannot implement %s - it is not an interface", ce->name->val, iface->name->val);
	}
	zend_do_implement_interface(ce, iface);

	CHECK_EXCEPTION();
	ZEND_VM_NEXT_OPCODE();
}

ZEND_VM_HANDLER(154, ZEND_ADD_TRAIT, ANY, ANY)
{
	USE_OPLINE
	zend_class_entry *ce = Z_CE_P(EX_VAR(opline->op1.var));
	zend_class_entry *trait;

	SAVE_OPLINE();
	if (CACHED_PTR(Z_CACHE_SLOT_P(EX_CONSTANT(opline->op2)))) {
		trait = CACHED_PTR(Z_CACHE_SLOT_P(EX_CONSTANT(opline->op2)));
	} else {
		trait = zend_fetch_class_by_name(Z_STR_P(EX_CONSTANT(opline->op2)),
		                                 EX_CONSTANT(opline->op2) + 1,
		                                 ZEND_FETCH_CLASS_TRAIT);
		if (UNEXPECTED(trait == NULL)) {
			CHECK_EXCEPTION();
			ZEND_VM_NEXT_OPCODE();
		}
		if (!(trait->ce_flags & ZEND_ACC_TRAIT)) {
			zend_error_noreturn(E_ERROR, "%s cannot use %s - it is not a trait", ce->name->val, trait->name->val);
		}
		CACHE_PTR(Z_CACHE_SLOT_P(EX_CONSTANT(opline->op2)), trait);
	}

	zend_do_implement_trait(ce, trait);

 	CHECK_EXCEPTION();
	ZEND_VM_NEXT_OPCODE();
}

ZEND_VM_HANDLER(155, ZEND_BIND_TRAITS, ANY, ANY)
{
	USE_OPLINE
	zend_class_entry *ce = Z_CE_P(EX_VAR(opline->op1.var));

	SAVE_OPLINE();
	zend_do_bind_traits(ce);
 	CHECK_EXCEPTION();
	ZEND_VM_NEXT_OPCODE();
}

ZEND_VM_HANDLER(149, ZEND_HANDLE_EXCEPTION, ANY, ANY)
{
	uint32_t op_num = EG(opline_before_exception) - EX(func)->op_array.opcodes;
	int i;
	uint32_t catch_op_num = 0, finally_op_num = 0, finally_op_end = 0;
	int in_finally = 0;

	for (i = 0; i < EX(func)->op_array.last_try_catch; i++) {
		if (EX(func)->op_array.try_catch_array[i].try_op > op_num) {
			/* further blocks will not be relevant... */
			break;
		}
		in_finally = 0;
		if (op_num < EX(func)->op_array.try_catch_array[i].catch_op) {
			catch_op_num = EX(func)->op_array.try_catch_array[i].catch_op;
		}
		if (op_num < EX(func)->op_array.try_catch_array[i].finally_op) {
			finally_op_num = EX(func)->op_array.try_catch_array[i].finally_op;
			finally_op_end = EX(func)->op_array.try_catch_array[i].finally_end;
		}
		if (op_num >= EX(func)->op_array.try_catch_array[i].finally_op &&
				op_num < EX(func)->op_array.try_catch_array[i].finally_end) {
			finally_op_end = EX(func)->op_array.try_catch_array[i].finally_end;
			in_finally = 1;
		}
	}

	if (UNEXPECTED(EX(call))) {
		zend_execute_data *call = EX(call);
		zend_op *opline = EX(func)->op_array.opcodes + op_num;
		int level;
		int do_exit;

		do {
			/* If the exception was thrown during a function call there might be
			 * arguments pushed to the stack that have to be dtor'ed. */

			/* find the number of actually passed arguments */
			level = 0;
			do_exit = 0;
			do {
				switch (opline->opcode) {
					case ZEND_DO_FCALL:
					case ZEND_DO_ICALL:
					case ZEND_DO_UCALL:
					case ZEND_DO_FCALL_BY_NAME:
						level++;
						break;
					case ZEND_INIT_FCALL:
					case ZEND_INIT_FCALL_BY_NAME:
					case ZEND_INIT_NS_FCALL_BY_NAME:
					case ZEND_INIT_DYNAMIC_CALL:
					case ZEND_INIT_USER_CALL:
					case ZEND_INIT_METHOD_CALL:
					case ZEND_INIT_STATIC_METHOD_CALL:
					case ZEND_NEW:
						if (level == 0) {
							ZEND_CALL_NUM_ARGS(call) = 0;
							do_exit = 1;
						}
						level--;
						break;
					case ZEND_SEND_VAL:
					case ZEND_SEND_VAL_EX:
					case ZEND_SEND_VAR:
					case ZEND_SEND_VAR_EX:
					case ZEND_SEND_REF:
					case ZEND_SEND_VAR_NO_REF:
					case ZEND_SEND_USER:
						if (level == 0) {
							ZEND_CALL_NUM_ARGS(call) = opline->op2.num;
							do_exit = 1;
						}
						break;
					case ZEND_SEND_ARRAY:
					case ZEND_SEND_UNPACK:
						if (level == 0) {
							do_exit = 1;
						}
						break;
				}
				if (!do_exit) {
					opline--;
				}
			} while (!do_exit);
			if (call->prev_execute_data) {
				/* skip current call region */
				level = 0;
				do_exit = 0;
				do {
					switch (opline->opcode) {
						case ZEND_DO_FCALL:
						case ZEND_DO_ICALL:
						case ZEND_DO_UCALL:
						case ZEND_DO_FCALL_BY_NAME:
							level++;
							break;
						case ZEND_INIT_FCALL:
						case ZEND_INIT_FCALL_BY_NAME:
						case ZEND_INIT_NS_FCALL_BY_NAME:
						case ZEND_INIT_DYNAMIC_CALL:
						case ZEND_INIT_USER_CALL:
						case ZEND_INIT_METHOD_CALL:
						case ZEND_INIT_STATIC_METHOD_CALL:
						case ZEND_NEW:
							if (level == 0) {
								do_exit = 1;
							}
							level--;
							break;
					}
					opline--;
				} while (!do_exit);
			}

			zend_vm_stack_free_args(EX(call));

			if (Z_OBJ(call->This)) {
				if (ZEND_CALL_INFO(call) & ZEND_CALL_CTOR) {
					if (!(ZEND_CALL_INFO(call) & ZEND_CALL_CTOR_RESULT_UNUSED)) {
						GC_REFCOUNT(Z_OBJ(call->This))--;
					}
					if (GC_REFCOUNT(Z_OBJ(call->This)) == 1) {
						zend_object_store_ctor_failed(Z_OBJ(call->This));
					}
				}
				OBJ_RELEASE(Z_OBJ(call->This));
			}
			EX(call) = call->prev_execute_data;
			zend_vm_stack_free_call_frame(call);
			call = EX(call);
		} while (call);
	}

	for (i = 0; i < EX(func)->op_array.last_brk_cont; i++) {
		if (EX(func)->op_array.brk_cont_array[i].start < 0) {
			continue;
		} else if (EX(func)->op_array.brk_cont_array[i].start > op_num) {
			/* further blocks will not be relevant... */
			break;
		} else if (op_num < EX(func)->op_array.brk_cont_array[i].brk) {
			if (!catch_op_num ||
			    catch_op_num >= EX(func)->op_array.brk_cont_array[i].brk) {
				zend_op *brk_opline = &EX(func)->op_array.opcodes[EX(func)->op_array.brk_cont_array[i].brk];

				if (brk_opline->opcode == ZEND_FREE) {
					if (!(brk_opline->extended_value & EXT_TYPE_FREE_ON_RETURN)) {
						zval_ptr_dtor_nogc(EX_VAR(brk_opline->op1.var));
					}
				} else if (brk_opline->opcode == ZEND_FE_FREE) {
					if (!(brk_opline->extended_value & EXT_TYPE_FREE_ON_RETURN)) {
						zval *var = EX_VAR(brk_opline->op1.var);
						if (Z_TYPE_P(var) != IS_ARRAY && Z_FE_ITER_P(var) != (uint32_t)-1) {
							zend_hash_iterator_del(Z_FE_ITER_P(var));
						}
						zval_ptr_dtor_nogc(var);
					}
				} else if (brk_opline->opcode == ZEND_END_SILENCE) {
					/* restore previous error_reporting value */
					if (!EG(error_reporting) && Z_LVAL_P(EX_VAR(brk_opline->op1.var)) != 0) {
						EG(error_reporting) = Z_LVAL_P(EX_VAR(brk_opline->op1.var));
					}
				}
			}
		}
	}

	if (finally_op_num && (!catch_op_num || catch_op_num >= finally_op_num)) {
		zval *fast_call = EX_VAR(EX(func)->op_array.opcodes[finally_op_end].op1.var);

		if (in_finally && Z_OBJ_P(fast_call)) {
			zend_exception_set_previous(EG(exception), Z_OBJ_P(fast_call));
		}
		Z_OBJ_P(fast_call) = EG(exception);
		EG(exception) = NULL;
		fast_call->u2.lineno = (uint32_t)-1;
		ZEND_VM_SET_OPCODE(&EX(func)->op_array.opcodes[finally_op_num]);
		ZEND_VM_CONTINUE();
	} else {
		if (in_finally) {
			/* we are going out of current finally scope */
			zval *fast_call = EX_VAR(EX(func)->op_array.opcodes[finally_op_end].op1.var);

			if (Z_OBJ_P(fast_call)) {
				zend_exception_set_previous(EG(exception), Z_OBJ_P(fast_call));
				Z_OBJ_P(fast_call) = NULL;
			}
		}
		if (catch_op_num) {
			ZEND_VM_SET_OPCODE(&EX(func)->op_array.opcodes[catch_op_num]);
			ZEND_VM_CONTINUE();
		} else if (UNEXPECTED((EX(func)->op_array.fn_flags & ZEND_ACC_GENERATOR) != 0)) {
			ZEND_VM_DISPATCH_TO_HANDLER(ZEND_GENERATOR_RETURN);
		} else {
			ZEND_VM_DISPATCH_TO_HELPER(zend_leave_helper);
		}
	}
}

ZEND_VM_HANDLER(146, ZEND_VERIFY_ABSTRACT_CLASS, ANY, ANY)
{
	USE_OPLINE

	SAVE_OPLINE();
	zend_verify_abstract_class(Z_CE_P(EX_VAR(opline->op1.var)));
	CHECK_EXCEPTION();
	ZEND_VM_NEXT_OPCODE();
}

ZEND_VM_HANDLER(150, ZEND_USER_OPCODE, ANY, ANY)
{
	USE_OPLINE
	int ret;

	SAVE_OPLINE();
	ret = zend_user_opcode_handlers[opline->opcode](ZEND_OPCODE_HANDLER_ARGS_PASSTHRU_INTERNAL);
	LOAD_OPLINE();

	switch (ret) {
		case ZEND_USER_OPCODE_CONTINUE:
			ZEND_VM_CONTINUE();
		case ZEND_USER_OPCODE_RETURN:
			if (UNEXPECTED((EX(func)->op_array.fn_flags & ZEND_ACC_GENERATOR) != 0)) {
				ZEND_VM_DISPATCH_TO_HANDLER(ZEND_GENERATOR_RETURN);
			} else {
				ZEND_VM_DISPATCH_TO_HELPER(zend_leave_helper);
			}
		case ZEND_USER_OPCODE_ENTER:
			ZEND_VM_ENTER();
		case ZEND_USER_OPCODE_LEAVE:
			ZEND_VM_LEAVE();
		case ZEND_USER_OPCODE_DISPATCH:
			ZEND_VM_DISPATCH(opline->opcode, opline);
		default:
			ZEND_VM_DISPATCH((zend_uchar)(ret & 0xff), opline);
	}
}

ZEND_VM_HANDLER(143, ZEND_DECLARE_CONST, CONST, CONST)
{
	USE_OPLINE
	zend_free_op free_op1, free_op2;
	zval *name;
	zval *val;
	zend_constant c;

	SAVE_OPLINE();
	name  = GET_OP1_ZVAL_PTR(BP_VAR_R);
	val   = GET_OP2_ZVAL_PTR(BP_VAR_R);

	ZVAL_COPY_VALUE(&c.value, val);
	if (Z_OPT_CONSTANT(c.value)) {
		zval_update_constant(&c.value, 0);
	} else {
		/* IS_CONST can't be IS_OBJECT, IS_RESOURCE or IS_REFERENCE */
		if (UNEXPECTED(Z_OPT_COPYABLE(c.value))) {
			zval_copy_ctor_func(&c.value);
		}
	}
	c.flags = CONST_CS; /* non persistent, case sensetive */
	c.name = zend_string_dup(Z_STR_P(name), 0);
	c.module_number = PHP_USER_CONSTANT;

	if (zend_register_constant(&c) == FAILURE) {
	}

	FREE_OP1();
	FREE_OP2();
	CHECK_EXCEPTION();
	ZEND_VM_NEXT_OPCODE();
}

ZEND_VM_HANDLER(153, ZEND_DECLARE_LAMBDA_FUNCTION, CONST, UNUSED)
{
	USE_OPLINE
	zval *zfunc;
	int closure_is_static, closure_is_being_defined_inside_static_context;

	SAVE_OPLINE();

	zfunc = zend_hash_find(EG(function_table), Z_STR_P(EX_CONSTANT(opline->op1)));
	ZEND_ASSERT(zfunc != NULL && Z_FUNC_P(zfunc)->type == ZEND_USER_FUNCTION);

	closure_is_static = Z_FUNC_P(zfunc)->common.fn_flags & ZEND_ACC_STATIC;
	closure_is_being_defined_inside_static_context = EX(func)->common.fn_flags & ZEND_ACC_STATIC;
	if (closure_is_static || closure_is_being_defined_inside_static_context) {
		zend_create_closure(EX_VAR(opline->result.var), Z_FUNC_P(zfunc), EX(called_scope), NULL);
	} else {
		zend_create_closure(EX_VAR(opline->result.var), Z_FUNC_P(zfunc), EG(scope), Z_OBJ(EX(This)) ? &EX(This) : NULL);
	}

	CHECK_EXCEPTION();
	ZEND_VM_NEXT_OPCODE();
}

ZEND_VM_HANDLER(156, ZEND_SEPARATE, VAR, UNUSED)
{
	USE_OPLINE
	zval *var_ptr;

	SAVE_OPLINE();
	var_ptr = EX_VAR(opline->op1.var);
	if (Z_TYPE_P(var_ptr) != IS_OBJECT &&
	    !Z_ISREF_P(var_ptr) &&
	    Z_REFCOUNTED_P(var_ptr) &&
	    Z_REFCOUNT_P(var_ptr) > 1) {

		Z_DELREF_P(var_ptr);
		ZVAL_DUP(EX_VAR(opline->op1.var), var_ptr);
	}
	ZEND_VM_NEXT_OPCODE();
}

ZEND_VM_HANDLER(160, ZEND_YIELD, CONST|TMP|VAR|CV|UNUSED, CONST|TMP|VAR|CV|UNUSED)
{
	USE_OPLINE

	/* The generator object is stored in EX(return_value) */
	zend_generator *generator = (zend_generator *) EX(return_value);

	if (generator->flags & ZEND_GENERATOR_FORCED_CLOSE) {
		zend_error(E_EXCEPTION | E_ERROR, "Cannot yield from finally in a force-closed generator");
		FREE_UNFETCHED_OP2();
		FREE_UNFETCHED_OP1();
		HANDLE_EXCEPTION();
	}

	/* Destroy the previously yielded value */
	zval_ptr_dtor(&generator->value);

	/* Destroy the previously yielded key */
	zval_ptr_dtor(&generator->key);

	/* Set the new yielded value */
	if (OP1_TYPE != IS_UNUSED) {
		zend_free_op free_op1;

		if (EX(func)->op_array.fn_flags & ZEND_ACC_RETURN_REFERENCE) {
			/* Constants and temporary variables aren't yieldable by reference,
			 * but we still allow them with a notice. */
			if (OP1_TYPE == IS_CONST || OP1_TYPE == IS_TMP_VAR) {
				zval *value;

				zend_error(E_NOTICE, "Only variable references should be yielded by reference");

				value = GET_OP1_ZVAL_PTR(BP_VAR_R);
				ZVAL_COPY_VALUE(&generator->value, value);
				if (Z_OPT_REFCOUNTED(generator->value)) Z_SET_REFCOUNT(generator->value, 1);

				/* Temporary variables don't need ctor copying */
				if (OP1_TYPE != IS_TMP_VAR) {
					zval_opt_copy_ctor(&generator->value);
				}
			} else {
				zval *value_ptr = GET_OP1_ZVAL_PTR_PTR(BP_VAR_W);

				if (OP1_TYPE == IS_VAR && UNEXPECTED(value_ptr == NULL)) {
					zend_error(E_EXCEPTION | E_ERROR, "Cannot yield string offsets by reference");
					FREE_UNFETCHED_OP2();
					FREE_OP1();
					HANDLE_EXCEPTION();
				}

				/* If a function call result is yielded and the function did
				 * not return by reference we throw a notice. */
				if (OP1_TYPE == IS_VAR &&
				    (value_ptr == &EG(uninitialized_zval) ||
				     (opline->extended_value == ZEND_RETURNS_FUNCTION &&
				      !(Z_VAR_FLAGS_P(value_ptr) & IS_VAR_RET_REF)))) {
					zend_error(E_NOTICE, "Only variable references should be yielded by reference");
				} else {
					ZVAL_MAKE_REF(value_ptr);
				}
				ZVAL_COPY(&generator->value, value_ptr);

				FREE_OP1_VAR_PTR();
			}
		} else {
			zval *value = GET_OP1_ZVAL_PTR(BP_VAR_R);

			/* Consts, temporary variables and references need copying */
			if (OP1_TYPE == IS_CONST) {
				ZVAL_DUP(&generator->value, value);
			} else if (OP1_TYPE == IS_TMP_VAR) {
				ZVAL_COPY_VALUE(&generator->value, value);
            } else if ((OP1_TYPE == IS_CV || OP1_TYPE == IS_VAR) && Z_ISREF_P(value)) {
				ZVAL_DUP(&generator->value, Z_REFVAL_P(value));
				FREE_OP1_IF_VAR();
			} else {
				ZVAL_COPY_VALUE(&generator->value, value);
				if (OP1_TYPE == IS_CV) {
					if (Z_OPT_REFCOUNTED_P(value)) Z_ADDREF_P(value);
				}
			}
		}
	} else {
		/* If no value was specified yield null */
		ZVAL_NULL(&generator->value);
	}

	/* Set the new yielded key */
	if (OP2_TYPE != IS_UNUSED) {
		zend_free_op free_op2;
		zval *key = GET_OP2_ZVAL_PTR(BP_VAR_R);

		/* Consts, temporary variables and references need copying */
		if (OP2_TYPE == IS_CONST) {
			ZVAL_DUP(&generator->key, key);
		} else if (OP2_TYPE == IS_TMP_VAR) {
			ZVAL_COPY_VALUE(&generator->key, key);
		} else if ((OP2_TYPE == IS_VAR || OP2_TYPE == IS_CV) && Z_ISREF_P(key)) {
			ZVAL_DUP(&generator->key, Z_REFVAL_P(key));
			FREE_OP2_IF_VAR();
		} else {
			ZVAL_COPY_VALUE(&generator->key, key);
			if (OP2_TYPE == IS_CV) {
				if (Z_OPT_REFCOUNTED_P(key)) Z_ADDREF_P(key);
			}
		}

		if (Z_TYPE(generator->key) == IS_LONG
		    && Z_LVAL(generator->key) > generator->largest_used_integer_key
		) {
			generator->largest_used_integer_key = Z_LVAL(generator->key);
		}
	} else {
		/* If no key was specified we use auto-increment keys */
		generator->largest_used_integer_key++;
		ZVAL_LONG(&generator->key, generator->largest_used_integer_key);
	}

	if (RETURN_VALUE_USED(opline)) {
		/* If the return value of yield is used set the send
		 * target and initialize it to NULL */
		generator->send_target = EX_VAR(opline->result.var);
		ZVAL_NULL(generator->send_target);
	} else {
		generator->send_target = NULL;
	}

	/* We increment to the next op, so we are at the correct position when the
	 * generator is resumed. */
	ZEND_VM_INC_OPCODE();

	/* The GOTO VM uses a local opline variable. We need to set the opline
	 * variable in execute_data so we don't resume at an old position. */
	SAVE_OPLINE();

	ZEND_VM_RETURN();
}

ZEND_VM_HANDLER(159, ZEND_DISCARD_EXCEPTION, ANY, ANY)
{
	USE_OPLINE
	zval *fast_call = EX_VAR(opline->op1.var);

	/* check for delayed exception */
	if (Z_OBJ_P(fast_call) != NULL) {
		/* discard the previously thrown exception */
		OBJ_RELEASE(Z_OBJ_P(fast_call));
		Z_OBJ_P(fast_call) = NULL;
	}

	ZEND_VM_NEXT_OPCODE();
}

ZEND_VM_HANDLER(162, ZEND_FAST_CALL, ANY, ANY)
{
	USE_OPLINE
	zval *fast_call = EX_VAR(opline->result.var);

	if ((opline->extended_value & ZEND_FAST_CALL_FROM_CATCH) &&
	    UNEXPECTED(EG(prev_exception) != NULL)) {
	    /* in case of unhandled exception jump to catch block instead of finally */
		ZEND_VM_SET_OPCODE(&EX(func)->op_array.opcodes[opline->op2.opline_num]);
		ZEND_VM_CONTINUE();
	}
	/* set no delayed exception */
	Z_OBJ_P(fast_call) = NULL;
	/* set return address */
	fast_call->u2.lineno = opline - EX(func)->op_array.opcodes;
	ZEND_VM_SET_OPCODE(OP_JMP_ADDR(opline, opline->op1));
	ZEND_VM_CONTINUE();
}

ZEND_VM_HANDLER(163, ZEND_FAST_RET, ANY, ANY)
{
	USE_OPLINE
	zval *fast_call = EX_VAR(opline->op1.var);

	if (fast_call->u2.lineno != (uint32_t)-1) {
		const zend_op *fast_ret = EX(func)->op_array.opcodes + fast_call->u2.lineno;
		ZEND_VM_SET_OPCODE(fast_ret + 1);
		if (fast_ret->extended_value & ZEND_FAST_CALL_FROM_FINALLY) {
			fast_call->u2.lineno = fast_ret->op2.opline_num;
		}
		ZEND_VM_CONTINUE();
	} else {
		/* special case for unhandled exceptions */
		USE_OPLINE

		if (opline->extended_value == ZEND_FAST_RET_TO_FINALLY) {
			ZEND_VM_SET_OPCODE(&EX(func)->op_array.opcodes[opline->op2.opline_num]);
			ZEND_VM_CONTINUE();
		} else {
			EG(exception) = Z_OBJ_P(fast_call);
			Z_OBJ_P(fast_call) = NULL;
			if (opline->extended_value == ZEND_FAST_RET_TO_CATCH) {
				ZEND_VM_SET_OPCODE(&EX(func)->op_array.opcodes[opline->op2.opline_num]);
				ZEND_VM_CONTINUE();
			} else if (UNEXPECTED((EX(func)->op_array.fn_flags & ZEND_ACC_GENERATOR) != 0)) {
				ZEND_VM_DISPATCH_TO_HANDLER(ZEND_GENERATOR_RETURN);
			} else {
				ZEND_VM_DISPATCH_TO_HELPER(zend_leave_helper);
			}
		}
	}
}

ZEND_VM_HANDLER(166, ZEND_POW, CONST|TMPVAR|CV, CONST|TMPVAR|CV)
{
	USE_OPLINE
	zend_free_op free_op1, free_op2;

	SAVE_OPLINE();
	pow_function(EX_VAR(opline->result.var),
		GET_OP1_ZVAL_PTR(BP_VAR_R),
		GET_OP2_ZVAL_PTR(BP_VAR_R));
	FREE_OP1();
	FREE_OP2();
	CHECK_EXCEPTION();
	ZEND_VM_NEXT_OPCODE();
}

ZEND_VM_HANDLER(167, ZEND_ASSIGN_POW, VAR|CV, CONST|TMPVAR|CV)
{
	ZEND_VM_DISPATCH_TO_HELPER_EX(zend_binary_assign_op_helper, binary_op,pow_function);
}

ZEND_VM_HANDLER(168, ZEND_BIND_GLOBAL, CV, CONST)
{
	USE_OPLINE
	zend_free_op free_op1, free_op2;
	zval *varname;
	zval *value;
	zval *variable_ptr;
	uint32_t idx;

	SAVE_OPLINE();
	varname = GET_OP2_ZVAL_PTR(BP_VAR_R);

	/* We store "hash slot index" + 1 (NULL is a mark of uninitialized cache slot) */
	idx = (uint32_t)(uintptr_t)CACHED_PTR(Z_CACHE_SLOT_P(varname)) - 1;
	if (EXPECTED(idx < EG(symbol_table).nNumUsed)) {
		Bucket *p = EG(symbol_table).arData + idx;

		if (EXPECTED(Z_TYPE(p->val) != IS_UNDEF) &&
	        (EXPECTED(p->key == Z_STR_P(varname)) ||
	         (EXPECTED(p->h == Z_STR_P(varname)->h) &&
	          EXPECTED(p->key != NULL) &&
	          EXPECTED(p->key->len == Z_STRLEN_P(varname)) &&
	          EXPECTED(memcmp(p->key->val, Z_STRVAL_P(varname), Z_STRLEN_P(varname)) == 0)))) {

			value = &EG(symbol_table).arData[idx].val;
			ZEND_VM_C_GOTO(check_indirect);
		}
	}

	value = zend_hash_find(&EG(symbol_table), Z_STR_P(varname));
	if (UNEXPECTED(value == NULL)) {
		value = zend_hash_add_new(&EG(symbol_table), Z_STR_P(varname), &EG(uninitialized_zval));
		idx = ((char*)value - (char*)EG(symbol_table).arData) / sizeof(Bucket);
		/* Store "hash slot index" + 1 (NULL is a mark of uninitialized cache slot) */
		CACHE_PTR(Z_CACHE_SLOT_P(varname), (void*)(uintptr_t)(idx + 1));
	} else {
		idx = ((char*)value - (char*)EG(symbol_table).arData) / sizeof(Bucket);
		/* Store "hash slot index" + 1 (NULL is a mark of uninitialized cache slot) */
		CACHE_PTR(Z_CACHE_SLOT_P(varname), (void*)(uintptr_t)(idx + 1));
ZEND_VM_C_LABEL(check_indirect):
		/* GLOBAL variable may be an INDIRECT pointer to CV */
		if (UNEXPECTED(Z_TYPE_P(value) == IS_INDIRECT)) {
			value = Z_INDIRECT_P(value);
			if (UNEXPECTED(Z_TYPE_P(value) == IS_UNDEF)) {
				ZVAL_NULL(value);
			}
		}
	}

	variable_ptr = GET_OP1_ZVAL_PTR_PTR_UNDEF(BP_VAR_W);
	zend_assign_to_variable_reference(variable_ptr, value);

	CHECK_EXCEPTION();
	ZEND_VM_NEXT_OPCODE();
}

ZEND_VM_HANDLER(121, ZEND_STRLEN, CONST|TMPVAR|CV, ANY)
{
	USE_OPLINE
	zval *value;
	zend_free_op free_op1;

	SAVE_OPLINE();
	value = GET_OP1_ZVAL_PTR(BP_VAR_R);
ZEND_VM_C_LABEL(try_strlen):
	if (EXPECTED(Z_TYPE_P(value) == IS_STRING)) {
		ZVAL_LONG(EX_VAR(opline->result.var), Z_STRLEN_P(value));
	} else {
		if ((OP1_TYPE & (IS_VAR|IS_CV)) && Z_TYPE_P(value) == IS_REFERENCE) {
			value = Z_REFVAL_P(value);
			ZEND_VM_C_GOTO(try_strlen);
		} else if (Z_TYPE_P(value) < IS_TRUE) {
			ZVAL_LONG(EX_VAR(opline->result.var), 0);
		} else if (Z_TYPE_P(value) == IS_TRUE) {
			ZVAL_LONG(EX_VAR(opline->result.var), 1);
		} else if (Z_TYPE_P(value) <= IS_DOUBLE) {
			zend_string *str = zval_get_string(value);
			ZVAL_LONG(EX_VAR(opline->result.var), str->len);
			zend_string_release(str);
		} else if (Z_TYPE_P(value) == IS_OBJECT) {
			zend_string *str;
			zval tmp;

			ZVAL_COPY(&tmp, value);
			if (parse_arg_object_to_str(&tmp, &str, IS_STRING) == FAILURE) {
				ZEND_VM_C_GOTO(strlen_error);
			}
			ZVAL_LONG(EX_VAR(opline->result.var), str->len);
			zval_dtor(&tmp);
		} else {
ZEND_VM_C_LABEL(strlen_error):
			zend_error(E_WARNING, "strlen() expects parameter 1 to be string, %s given", zend_get_type_by_const(Z_TYPE_P(value)));
			ZVAL_NULL(EX_VAR(opline->result.var));
		}
	}
	FREE_OP1();
	CHECK_EXCEPTION();
	ZEND_VM_NEXT_OPCODE();
}

ZEND_VM_HANDLER(123, ZEND_TYPE_CHECK, CONST|TMP|VAR|CV, ANY)
{
	USE_OPLINE
	zval *value;
	zend_free_op free_op1;

	SAVE_OPLINE();
	value = GET_OP1_ZVAL_PTR_DEREF(BP_VAR_R);
	switch (opline->extended_value) {
		case IS_NULL:
		case IS_LONG:
		case IS_DOUBLE:
		case IS_STRING:
		case IS_ARRAY:
			ZVAL_BOOL(EX_VAR(opline->result.var), Z_TYPE_P(value) == opline->extended_value);
			break;
		case _IS_BOOL:
			ZVAL_BOOL(EX_VAR(opline->result.var), Z_TYPE_P(value) == IS_TRUE || Z_TYPE_P(value) == IS_FALSE);
			break;
		case IS_OBJECT:
			if (Z_TYPE_P(value) == opline->extended_value) {
				zend_class_entry *ce = Z_OBJCE_P(value);
				if (ce->name->len == sizeof("__PHP_Incomplete_Class") - 1
						&& !strncmp(ce->name->val, "__PHP_Incomplete_Class", ce->name->len)) {
					ZVAL_FALSE(EX_VAR(opline->result.var));
				} else {
					ZVAL_TRUE(EX_VAR(opline->result.var));
				}
			} else {
				ZVAL_FALSE(EX_VAR(opline->result.var));
			}
			break;
		case IS_RESOURCE:
			if (Z_TYPE_P(value) == opline->extended_value) {
				const char *type_name = zend_rsrc_list_get_rsrc_type(Z_RES_P(value));
				ZVAL_BOOL(EX_VAR(opline->result.var), type_name != NULL);
			} else {
				ZVAL_FALSE(EX_VAR(opline->result.var));
			}
			break;
		EMPTY_SWITCH_DEFAULT_CASE()
	}
	FREE_OP1();
	CHECK_EXCEPTION();
	ZEND_VM_NEXT_OPCODE();
}

ZEND_VM_HANDLER(122, ZEND_DEFINED, CONST, ANY)
{
	USE_OPLINE
	zend_constant *c;

	SAVE_OPLINE();
	if (CACHED_PTR(Z_CACHE_SLOT_P(EX_CONSTANT(opline->op1)))) {
		ZVAL_TRUE(EX_VAR(opline->result.var));
	} else if ((c = zend_quick_get_constant(EX_CONSTANT(opline->op1), 0)) == NULL) {
		ZVAL_FALSE(EX_VAR(opline->result.var));
	} else {
		CACHE_PTR(Z_CACHE_SLOT_P(EX_CONSTANT(opline->op1)), c);
		ZVAL_TRUE(EX_VAR(opline->result.var));
	}
	CHECK_EXCEPTION();
	ZEND_VM_NEXT_OPCODE();
}

ZEND_VM_HANDLER(151, ZEND_ASSERT_CHECK, ANY, ANY)
{
	USE_OPLINE

	if (EG(assertions) <= 0) {
		zend_op *target = OP_JMP_ADDR(opline, opline->op2);

		if (RETURN_VALUE_USED(target-1)) {
			ZVAL_TRUE(EX_VAR((target-1)->result.var));
		}
		ZEND_VM_JMP(target);
	} else {
		ZEND_VM_NEXT_OPCODE();
	}
}

ZEND_VM_EXPORT_HANDLER(zend_do_fcall, ZEND_DO_FCALL)<|MERGE_RESOLUTION|>--- conflicted
+++ resolved
@@ -395,7 +395,8 @@
 			zval *z;
 			zval rv, obj;
 
-			ZVAL_COPY(&obj, object);
+			ZVAL_OBJ(&obj, Z_OBJ_P(object));
+			Z_ADDREF(obj);
 			if (Z_OBJ_HT(obj)->read_property &&
 				(z = Z_OBJ_HT(obj)->read_property(&obj, property, BP_VAR_R, ((OP2_TYPE == IS_CONST) ? CACHE_ADDR(Z_CACHE_SLOT_P(property)) : NULL), &rv)) != NULL) {
 				if (Z_TYPE_P(z) == IS_OBJECT && Z_OBJ_HT_P(z)->get) {
@@ -407,20 +408,13 @@
 					}
 					ZVAL_COPY_VALUE(z, value);
 				}
-<<<<<<< HEAD
 				zptr = z;
 				ZVAL_DEREF(z);
 				SEPARATE_ZVAL_NOREF(z);
 				binary_op(z, z, value);
 				Z_OBJ_HT(obj)->write_property(&obj, property, z, ((OP2_TYPE == IS_CONST) ? CACHE_ADDR(Z_CACHE_SLOT_P(property)) : NULL));
-				zval_ptr_dtor(&obj);
 				if (UNEXPECTED(RETURN_VALUE_USED(opline))) {
 					ZVAL_COPY(EX_VAR(opline->result.var), z);
-=======
-				if (RETURN_VALUE_USED(opline)) {
-					PZVAL_LOCK(z);
-					EX_T(opline->result.var).var.ptr = z;
->>>>>>> 25050e3b
 				}
 				zval_ptr_dtor(zptr);
 			} else {
@@ -429,7 +423,7 @@
 					ZVAL_NULL(EX_VAR(opline->result.var));
 				}
 			}
-			zval_ptr_dtor(&object);
+			OBJ_RELEASE(Z_OBJ(obj));
 		}
 	} while (0);
 
@@ -822,7 +816,8 @@
 			if (Z_OBJ_HT_P(object)->read_property && Z_OBJ_HT_P(object)->write_property) {
 				zval *z, obj;
 				
-				ZVAL_COPY(&obj, object);
+				ZVAL_OBJ(&obj, Z_OBJ_P(object));
+				Z_ADDREF(obj);
 				z = Z_OBJ_HT(obj)->read_property(&obj, property, BP_VAR_R, ((OP2_TYPE == IS_CONST) ? CACHE_ADDR(Z_CACHE_SLOT_P(property)) : NULL), &rv);
 
 				if (UNEXPECTED(Z_TYPE_P(z) == IS_OBJECT) && Z_OBJ_HT_P(z)->get) {
@@ -841,7 +836,7 @@
 					ZVAL_COPY(retval, z);
 				}
 				Z_OBJ_HT(obj)->write_property(&obj, property, z, ((OP2_TYPE == IS_CONST) ? CACHE_ADDR(Z_CACHE_SLOT_P(property)) : NULL));
-				zval_ptr_dtor(&obj);
+				OBJ_RELEASE(Z_OBJ(obj));
 				zval_ptr_dtor(z);
 			} else {
 				zend_error(E_WARNING, "Attempt to increment/decrement property of non-object");
@@ -913,7 +908,8 @@
 				zval rv, obj;
 				zval *z;
 
-				ZVAL_COPY(&obj, object);
+				ZVAL_OBJ(&obj, Z_OBJ_P(object));
+				Z_ADDREF(obj);
 				z = Z_OBJ_HT(obj)->read_property(&obj, property, BP_VAR_R, ((OP2_TYPE == IS_CONST) ? CACHE_ADDR(Z_CACHE_SLOT_P(property)) : NULL), &rv);
 				zval z_copy;
 
@@ -930,7 +926,7 @@
 				incdec_op(&z_copy);
 				if (Z_REFCOUNTED_P(z)) Z_ADDREF_P(z);
 				Z_OBJ_HT(obj)->write_property(&obj, property, &z_copy, ((OP2_TYPE == IS_CONST) ? CACHE_ADDR(Z_CACHE_SLOT_P(property)) : NULL));
-				zval_ptr_dtor(&obj);
+				OBJ_RELEASE(Z_OBJ(obj));
 				zval_ptr_dtor(&z_copy);
 				zval_ptr_dtor(z);
 			} else {
