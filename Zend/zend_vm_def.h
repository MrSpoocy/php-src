--- conflicted
+++ resolved
@@ -5075,11 +5075,7 @@
 		zval *param = EX_VAR(opline->result.var);
 
 		SAVE_OPLINE();
-<<<<<<< HEAD
-		if (UNEXPECTED(!zend_verify_recv_arg_type(EX(func), arg_num, param, CACHE_ADDR(opline->extended_value)) || EG(exception))) {
-=======
-		if (UNEXPECTED(!zend_verify_recv_arg_type(EX(func), arg_num, param, NULL, CACHE_ADDR(opline->op2.num)))) {
->>>>>>> 21148679
+		if (UNEXPECTED(!zend_verify_recv_arg_type(EX(func), arg_num, param, CACHE_ADDR(opline->extended_value)))) {
 			HANDLE_EXCEPTION();
 		}
 	}
@@ -5125,11 +5121,7 @@
 
 	if (UNEXPECTED((EX(func)->op_array.fn_flags & ZEND_ACC_HAS_TYPE_HINTS) != 0)) {
 		SAVE_OPLINE();
-<<<<<<< HEAD
-		if (UNEXPECTED(!zend_verify_recv_arg_type(EX(func), arg_num, param, CACHE_ADDR(opline->extended_value)) || EG(exception))) {
-=======
-		if (UNEXPECTED(!zend_verify_recv_arg_type(EX(func), arg_num, param, default_value, CACHE_ADDR(opline->extended_value)))) {
->>>>>>> 21148679
+		if (UNEXPECTED(!zend_verify_recv_arg_type(EX(func), arg_num, param, CACHE_ADDR(opline->extended_value)))) {
 			HANDLE_EXCEPTION();
 		}
 	}
