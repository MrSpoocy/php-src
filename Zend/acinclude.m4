dnl $Id$
dnl
dnl This file contains local autoconf functions.

AC_DEFUN([LIBZEND_BISON_CHECK],[
  # we only support certain bison versions
<<<<<<< HEAD
  bison_version_list="1.28 1.35 1.75 1.875 2.0 2.1 2.2 2.3 2.4 2.4.1 2.4.2 2.4.3 2.5 2.5.1"
=======
  bison_version_list="1.28 1.35 1.75 1.875 2.0 2.1 2.2 2.3 2.4 2.4.1 2.4.2 2.4.3 2.5 2.5.1 2.6 2.6.1 2.6.2"
>>>>>>> 7aed21c5

  # for standalone build of Zend Engine
  test -z "$SED" && SED=sed

  bison_version=none
  if test "$YACC"; then
    AC_CACHE_CHECK([for bison version], php_cv_bison_version, [
      bison_version_vars=`bison --version 2> /dev/null | grep 'GNU Bison' | cut -d ' ' -f 4 | $SED -e 's/\./ /' | tr -d a-z`
      php_cv_bison_version=invalid
      if test -n "$bison_version_vars"; then
        set $bison_version_vars
        bison_version="${1}.${2}"
        for bison_check_version in $bison_version_list; do
          if test "$bison_version" = "$bison_check_version"; then
            php_cv_bison_version="$bison_check_version (ok)"
            break
          fi
        done
      fi
    ])
  fi
  case $php_cv_bison_version in
    ""|invalid[)]
      bison_msg="bison versions supported for regeneration of the Zend/PHP parsers: $bison_version_list (found: $bison_version)."
      AC_MSG_WARN([$bison_msg])
      YACC="exit 0;"
      ;;
  esac
])

AC_DEFUN([ZEND_FP_EXCEPT],[
  AC_CACHE_CHECK(whether fp_except is defined, ac_cv_type_fp_except,[
    AC_TRY_COMPILE([
#include <floatingpoint.h>
],[
fp_except x = (fp_except) 0;
],[
     ac_cv_type_fp_except=yes
],[
     ac_cv_type_fp_except=no
],[
     ac_cv_type_fp_except=no
])])
  if test "$ac_cv_type_fp_except" = "yes"; then
    AC_DEFINE(HAVE_FP_EXCEPT, 1, [whether floatingpoint.h defines fp_except])
  fi
])

dnl
dnl Check for broken sprintf()
dnl
AC_DEFUN([AC_ZEND_BROKEN_SPRINTF],[
  AC_CACHE_CHECK(whether sprintf is broken, ac_cv_broken_sprintf,[
    AC_TRY_RUN([main() {char buf[20];exit(sprintf(buf,"testing 123")!=11); }],[
      ac_cv_broken_sprintf=no
    ],[
      ac_cv_broken_sprintf=yes
    ],[
      ac_cv_broken_sprintf=no
    ])
  ])
  if test "$ac_cv_broken_sprintf" = "yes"; then
    ac_result=1
  else
    ac_result=0
  fi
  AC_DEFINE_UNQUOTED(ZEND_BROKEN_SPRINTF, $ac_result, [Whether sprintf is broken])
])

dnl
dnl AC_ZEND_C_BIGENDIAN
dnl Replacement macro for AC_C_BIGENDIAN
dnl
AC_DEFUN([AC_ZEND_C_BIGENDIAN],
[AC_CACHE_CHECK([whether byte ordering is bigendian], ac_cv_c_bigendian_php,
 [
  ac_cv_c_bigendian_php=unknown
  AC_TRY_RUN(
  [
int main(void)
{
        short one = 1;
        char *cp = (char *)&one;

        if (*cp == 0) {
                return(0);
        } else {
                return(1);
        }
}
  ], [ac_cv_c_bigendian_php=yes], [ac_cv_c_bigendian_php=no], [ac_cv_c_bigendian_php=unknown])
 ])
 if test $ac_cv_c_bigendian_php = yes; then
   AC_DEFINE(WORDS_BIGENDIAN, [], [Define if processor uses big-endian word])
 fi
])

AC_DEFUN([AM_SET_LIBTOOL_VARIABLE],[
  LIBTOOL='$(SHELL) $(top_builddir)/libtool $1'
])

dnl x87 floating point internal precision control checks
dnl See: http://wiki.php.net/rfc/rounding
AC_DEFUN([ZEND_CHECK_FLOAT_PRECISION],[
  AC_MSG_CHECKING([for usable _FPU_SETCW])
  AC_TRY_LINK([
    #include <fpu_control.h>
  ],[
    fpu_control_t fpu_oldcw, fpu_cw;
    volatile double result;
    double a = 2877.0;
    volatile double b = 1000000.0;

    _FPU_GETCW(fpu_oldcw);
    fpu_cw = (fpu_oldcw & ~_FPU_EXTENDED & ~_FPU_SINGLE) | _FPU_DOUBLE;
    _FPU_SETCW(fpu_cw);
    result = a / b;
    _FPU_SETCW(fpu_oldcw);
  ], [ac_cfp_have__fpu_setcw=yes], [ac_cfp_have__fpu_setcw=no])
  if test "$ac_cfp_have__fpu_setcw" = "yes" ; then
    AC_DEFINE(HAVE__FPU_SETCW, 1, [whether _FPU_SETCW is present and usable])
    AC_MSG_RESULT(yes)
  else
    AC_MSG_RESULT(no)
  fi
  
  AC_MSG_CHECKING([for usable fpsetprec])
  AC_TRY_LINK([
    #include <machine/ieeefp.h>
  ],[
    fp_prec_t fpu_oldprec;
    volatile double result;
    double a = 2877.0;
    volatile double b = 1000000.0;

    fpu_oldprec = fpgetprec();
    fpsetprec(FP_PD);
    result = a / b;
    fpsetprec(fpu_oldprec);
  ], [ac_cfp_have_fpsetprec=yes], [ac_cfp_have_fpsetprec=no])
  if test "$ac_cfp_have_fpsetprec" = "yes" ; then
    AC_DEFINE(HAVE_FPSETPREC, 1, [whether fpsetprec is present and usable])
    AC_MSG_RESULT(yes)
  else
    AC_MSG_RESULT(no)
  fi

  AC_MSG_CHECKING([for usable _controlfp])
  AC_TRY_LINK([
    #include <float.h>
  ],[
    unsigned int fpu_oldcw;
    volatile double result;
    double a = 2877.0;
    volatile double b = 1000000.0;

    fpu_oldcw = _controlfp(0, 0);
    _controlfp(_PC_53, _MCW_PC);
    result = a / b;
    _controlfp(fpu_oldcw, _MCW_PC);
  ], [ac_cfp_have__controlfp=yes], [ac_cfp_have__controlfp=no])
  if test "$ac_cfp_have__controlfp" = "yes" ; then
    AC_DEFINE(HAVE__CONTROLFP, 1, [whether _controlfp is present usable])
    AC_MSG_RESULT(yes)
  else
    AC_MSG_RESULT(no)
  fi

  AC_MSG_CHECKING([for usable _controlfp_s])
  AC_TRY_LINK([
   #include <float.h>
  ],[
    unsigned int fpu_oldcw, fpu_cw;
    volatile double result;
    double a = 2877.0;
    volatile double b = 1000000.0;

    _controlfp_s(&fpu_cw, 0, 0);
    fpu_oldcw = fpu_cw;
    _controlfp_s(&fpu_cw, _PC_53, _MCW_PC);
    result = a / b;
    _controlfp_s(&fpu_cw, fpu_oldcw, _MCW_PC);
  ], [ac_cfp_have__controlfp_s=yes], [ac_cfp_have__controlfp_s=no])
  if test "$ac_cfp_have__controlfp_s" = "yes" ; then
    AC_DEFINE(HAVE__CONTROLFP_S, 1, [whether _controlfp_s is present and usable])
    AC_MSG_RESULT(yes)
  else
    AC_MSG_RESULT(no)
  fi

  AC_MSG_CHECKING([whether FPU control word can be manipulated by inline assembler])
  AC_TRY_LINK([
    /* nothing */
  ],[
    unsigned int oldcw, cw;
    volatile double result;
    double a = 2877.0;
    volatile double b = 1000000.0;

    __asm__ __volatile__ ("fnstcw %0" : "=m" (*&oldcw));
    cw = (oldcw & ~0x0 & ~0x300) | 0x200;
    __asm__ __volatile__ ("fldcw %0" : : "m" (*&cw));

    result = a / b;

    __asm__ __volatile__ ("fldcw %0" : : "m" (*&oldcw));
  ], [ac_cfp_have_fpu_inline_asm_x86=yes], [ac_cfp_have_fpu_inline_asm_x86=no])
  if test "$ac_cfp_have_fpu_inline_asm_x86" = "yes" ; then
    AC_DEFINE(HAVE_FPU_INLINE_ASM_X86, 1, [whether FPU control word can be manipulated by inline assembler])
    AC_MSG_RESULT(yes)
  else
    AC_MSG_RESULT(no)
  fi
])<|MERGE_RESOLUTION|>--- conflicted
+++ resolved
@@ -4,11 +4,7 @@
 
 AC_DEFUN([LIBZEND_BISON_CHECK],[
   # we only support certain bison versions
-<<<<<<< HEAD
-  bison_version_list="1.28 1.35 1.75 1.875 2.0 2.1 2.2 2.3 2.4 2.4.1 2.4.2 2.4.3 2.5 2.5.1"
-=======
   bison_version_list="1.28 1.35 1.75 1.875 2.0 2.1 2.2 2.3 2.4 2.4.1 2.4.2 2.4.3 2.5 2.5.1 2.6 2.6.1 2.6.2"
->>>>>>> 7aed21c5
 
   # for standalone build of Zend Engine
   test -z "$SED" && SED=sed
