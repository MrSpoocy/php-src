/*
   +----------------------------------------------------------------------+
   | Zend Engine                                                          |
   +----------------------------------------------------------------------+
   | Copyright (c) 1998-2010 Zend Technologies Ltd. (http://www.zend.com) |
   +----------------------------------------------------------------------+
   | This source file is subject to version 2.00 of the Zend license,     |
   | that is bundled with this package in the file LICENSE, and is        |
   | available through the world-wide-web at the following url:           |
   | http://www.zend.com/license/2_00.txt.                                |
   | If you did not receive a copy of the Zend license and are unable to  |
   | obtain it through the world-wide-web, please send a note to          |
   | license@zend.com so we can mail you a copy immediately.              |
   +----------------------------------------------------------------------+
   | Authors: Andi Gutmans <andi@zend.com>                                |
   |          Zeev Suraski <zeev@zend.com>                                |
   +----------------------------------------------------------------------+
*/

/* $Id$ */

#include "zend_extensions.h"

ZEND_API zend_llist zend_extensions;
static int last_resource_number;

<<<<<<< HEAD
int zend_load_extension(const char *path) /* {{{ */
=======
int zend_load_extension(const char *path)
>>>>>>> c8b33a6a
{
#if ZEND_EXTENSIONS_SUPPORT
	DL_HANDLE handle;
	zend_extension *new_extension;
	zend_extension_version_info *extension_version_info;

	handle = DL_LOAD(path);
	if (!handle) {
#ifndef ZEND_WIN32
		fprintf(stderr, "Failed loading %s:  %s\n", path, DL_ERROR());
/* See http://support.microsoft.com/kb/190351 */
#ifdef PHP_WIN32
		fflush(stderr);
#endif
#else
		fprintf(stderr, "Failed loading %s\n", path);
#endif
		return FAILURE;
	}

	extension_version_info = (zend_extension_version_info *) DL_FETCH_SYMBOL(handle, "extension_version_info");
	if (!extension_version_info) {
		extension_version_info = (zend_extension_version_info *) DL_FETCH_SYMBOL(handle, "_extension_version_info");
	}
	new_extension = (zend_extension *) DL_FETCH_SYMBOL(handle, "zend_extension_entry");
	if (!new_extension) {
		new_extension = (zend_extension *) DL_FETCH_SYMBOL(handle, "_zend_extension_entry");
	}
	if (!extension_version_info || !new_extension) {
		fprintf(stderr, "%s doesn't appear to be a valid Zend extension\n", path);
/* See http://support.microsoft.com/kb/190351 */
#ifdef PHP_WIN32
		fflush(stderr);
#endif
		DL_UNLOAD(handle);
		return FAILURE;
	}


	/* allow extension to proclaim compatibility with any Zend version */
	if (extension_version_info->zend_extension_api_no != ZEND_EXTENSION_API_NO &&(!new_extension->api_no_check || new_extension->api_no_check(ZEND_EXTENSION_API_NO) != SUCCESS)) {
		if (extension_version_info->zend_extension_api_no > ZEND_EXTENSION_API_NO) {
			fprintf(stderr, "%s requires Zend Engine API version %d.\n"
					"The Zend Engine API version %d which is installed, is outdated.\n\n",
					new_extension->name,
					extension_version_info->zend_extension_api_no,
					ZEND_EXTENSION_API_NO);
/* See http://support.microsoft.com/kb/190351 */
#ifdef PHP_WIN32
			fflush(stderr);
#endif
			DL_UNLOAD(handle);
			return FAILURE;
		} else if (extension_version_info->zend_extension_api_no < ZEND_EXTENSION_API_NO) {
			fprintf(stderr, "%s requires Zend Engine API version %d.\n"
					"The Zend Engine API version %d which is installed, is newer.\n"
					"Contact %s at %s for a later version of %s.\n\n",
					new_extension->name,
					extension_version_info->zend_extension_api_no,
					ZEND_EXTENSION_API_NO,
					new_extension->author,
					new_extension->URL,
					new_extension->name);
/* See http://support.microsoft.com/kb/190351 */
#ifdef PHP_WIN32
			fflush(stderr);
#endif
			DL_UNLOAD(handle);
			return FAILURE;
		}
	} else if (strcmp(ZEND_EXTENSION_BUILD_ID, extension_version_info->build_id) &&
	           (!new_extension->build_id_check || new_extension->build_id_check(ZEND_EXTENSION_BUILD_ID) != SUCCESS)) {
		fprintf(stderr, "Cannot load %s - it was built with configuration %s, whereas running engine is %s\n",
					new_extension->name, extension_version_info->build_id, ZEND_EXTENSION_BUILD_ID);
/* See http://support.microsoft.com/kb/190351 */
#ifdef PHP_WIN32
		fflush(stderr);
#endif
		DL_UNLOAD(handle);
		return FAILURE;
	}

	return zend_register_extension(new_extension, handle);
#else
	fprintf(stderr, "Extensions are not supported on this platform.\n");
/* See http://support.microsoft.com/kb/190351 */
#ifdef PHP_WIN32
	fflush(stderr);
#endif
	return FAILURE;
#endif
}
/* }}} */

int zend_register_extension(zend_extension *new_extension, DL_HANDLE handle) /* {{{ */
{
#if ZEND_EXTENSIONS_SUPPORT
	zend_extension extension;

	extension = *new_extension;
	extension.handle = handle;

	zend_extension_dispatch_message(ZEND_EXTMSG_NEW_EXTENSION, &extension);

	zend_llist_add_element(&zend_extensions, &extension);

	/*fprintf(stderr, "Loaded %s, version %s\n", extension.name, extension.version);*/
#endif

	return SUCCESS;
}
/* }}} */

static void zend_extension_shutdown(zend_extension *extension TSRMLS_DC) /* {{{ */
{
#if ZEND_EXTENSIONS_SUPPORT
	if (extension->shutdown) {
		extension->shutdown(extension);
	}
#endif
}
/* }}} */

static int zend_extension_startup(zend_extension *extension) /* {{{ */
{
#if ZEND_EXTENSIONS_SUPPORT
	if (extension->startup) {
		if (extension->startup(extension)!=SUCCESS) {
			return 1;
		}
		zend_append_version_info(extension);
	}
#endif
	return 0;
}
/* }}} */

int zend_startup_extensions_mechanism(void) /* {{{ */
{
	/* Startup extensions mechanism */
	zend_llist_init(&zend_extensions, sizeof(zend_extension), (void (*)(void *)) zend_extension_dtor, 1);
	last_resource_number = 0;
	return SUCCESS;
}
/* }}} */

int zend_startup_extensions(void) /* {{{ */
{
	zend_llist_apply_with_del(&zend_extensions, (int (*)(void *)) zend_extension_startup);
	return SUCCESS;
}
/* }}} */

void zend_shutdown_extensions(TSRMLS_D) /* {{{ */
{
	zend_llist_apply(&zend_extensions, (llist_apply_func_t) zend_extension_shutdown TSRMLS_CC);
	zend_llist_destroy(&zend_extensions);
}
/* }}} */

void zend_extension_dtor(zend_extension *extension) /* {{{ */
{
#if ZEND_EXTENSIONS_SUPPORT && !ZEND_DEBUG
	if (extension->handle) {
		DL_UNLOAD(extension->handle);
	}
#endif
}
/* }}} */

<<<<<<< HEAD
static void zend_extension_message_dispatcher(const zend_extension *extension, int num_args, va_list args TSRMLS_DC) /* {{{ */
=======

static void zend_extension_message_dispatcher(const zend_extension *extension, int num_args, va_list args TSRMLS_DC)
>>>>>>> c8b33a6a
{
	int message;
	void *arg;

	if (!extension->message_handler || num_args!=2) {
		return;
	}
	message = va_arg(args, int);
	arg = va_arg(args, void *);
	extension->message_handler(message, arg);
}
/* }}} */

ZEND_API void zend_extension_dispatch_message(int message, void *arg) /* {{{ */
{
	TSRMLS_FETCH();

	zend_llist_apply_with_arguments(&zend_extensions, (llist_apply_with_args_func_t) zend_extension_message_dispatcher TSRMLS_CC, 2, message, arg);
}
/* }}} */

ZEND_API int zend_get_resource_handle(zend_extension *extension) /* {{{ */
{
	if (last_resource_number<ZEND_MAX_RESERVED_RESOURCES) {
		extension->resource_number = last_resource_number;
		return last_resource_number++;
	} else {
		return -1;
	}
}
/* }}} */

<<<<<<< HEAD
ZEND_API zend_extension *zend_get_extension(const char *extension_name) /* {{{ */
=======

ZEND_API zend_extension *zend_get_extension(const char *extension_name)
>>>>>>> c8b33a6a
{
	zend_llist_element *element;

	for (element = zend_extensions.head; element; element = element->next) {
		zend_extension *extension = (zend_extension *) element->data;

		if (!strcmp(extension->name, extension_name)) {
			return extension;
		}
	}
	return NULL;
}
<<<<<<< HEAD
/* }}} */
=======
>>>>>>> c8b33a6a

/*
 * Local variables:
 * tab-width: 4
 * c-basic-offset: 4
 * indent-tabs-mode: t
 * End:
 */<|MERGE_RESOLUTION|>--- conflicted
+++ resolved
@@ -5,7 +5,7 @@
    | Copyright (c) 1998-2010 Zend Technologies Ltd. (http://www.zend.com) |
    +----------------------------------------------------------------------+
    | This source file is subject to version 2.00 of the Zend license,     |
-   | that is bundled with this package in the file LICENSE, and is        |
+   | that is bundled with this package in the file LICENSE, and is        | 
    | available through the world-wide-web at the following url:           |
    | http://www.zend.com/license/2_00.txt.                                |
    | If you did not receive a copy of the Zend license and are unable to  |
@@ -24,11 +24,7 @@
 ZEND_API zend_llist zend_extensions;
 static int last_resource_number;
 
-<<<<<<< HEAD
-int zend_load_extension(const char *path) /* {{{ */
-=======
 int zend_load_extension(const char *path)
->>>>>>> c8b33a6a
 {
 #if ZEND_EXTENSIONS_SUPPORT
 	DL_HANDLE handle;
@@ -121,9 +117,9 @@
 	return FAILURE;
 #endif
 }
-/* }}} */
-
-int zend_register_extension(zend_extension *new_extension, DL_HANDLE handle) /* {{{ */
+
+
+int zend_register_extension(zend_extension *new_extension, DL_HANDLE handle)
 {
 #if ZEND_EXTENSIONS_SUPPORT
 	zend_extension extension;
@@ -140,9 +136,9 @@
 
 	return SUCCESS;
 }
-/* }}} */
-
-static void zend_extension_shutdown(zend_extension *extension TSRMLS_DC) /* {{{ */
+
+
+static void zend_extension_shutdown(zend_extension *extension TSRMLS_DC)
 {
 #if ZEND_EXTENSIONS_SUPPORT
 	if (extension->shutdown) {
@@ -150,9 +146,8 @@
 	}
 #endif
 }
-/* }}} */
-
-static int zend_extension_startup(zend_extension *extension) /* {{{ */
+
+static int zend_extension_startup(zend_extension *extension)
 {
 #if ZEND_EXTENSIONS_SUPPORT
 	if (extension->startup) {
@@ -164,32 +159,32 @@
 #endif
 	return 0;
 }
-/* }}} */
-
-int zend_startup_extensions_mechanism(void) /* {{{ */
+
+
+int zend_startup_extensions_mechanism()
 {
 	/* Startup extensions mechanism */
 	zend_llist_init(&zend_extensions, sizeof(zend_extension), (void (*)(void *)) zend_extension_dtor, 1);
 	last_resource_number = 0;
 	return SUCCESS;
 }
-/* }}} */
-
-int zend_startup_extensions(void) /* {{{ */
+
+
+int zend_startup_extensions()
 {
 	zend_llist_apply_with_del(&zend_extensions, (int (*)(void *)) zend_extension_startup);
 	return SUCCESS;
 }
-/* }}} */
-
-void zend_shutdown_extensions(TSRMLS_D) /* {{{ */
+
+
+void zend_shutdown_extensions(TSRMLS_D)
 {
 	zend_llist_apply(&zend_extensions, (llist_apply_func_t) zend_extension_shutdown TSRMLS_CC);
 	zend_llist_destroy(&zend_extensions);
 }
-/* }}} */
-
-void zend_extension_dtor(zend_extension *extension) /* {{{ */
+
+
+void zend_extension_dtor(zend_extension *extension)
 {
 #if ZEND_EXTENSIONS_SUPPORT && !ZEND_DEBUG
 	if (extension->handle) {
@@ -197,14 +192,9 @@
 	}
 #endif
 }
-/* }}} */
-
-<<<<<<< HEAD
-static void zend_extension_message_dispatcher(const zend_extension *extension, int num_args, va_list args TSRMLS_DC) /* {{{ */
-=======
+
 
 static void zend_extension_message_dispatcher(const zend_extension *extension, int num_args, va_list args TSRMLS_DC)
->>>>>>> c8b33a6a
 {
 	int message;
 	void *arg;
@@ -216,17 +206,17 @@
 	arg = va_arg(args, void *);
 	extension->message_handler(message, arg);
 }
-/* }}} */
-
-ZEND_API void zend_extension_dispatch_message(int message, void *arg) /* {{{ */
+
+
+ZEND_API void zend_extension_dispatch_message(int message, void *arg)
 {
 	TSRMLS_FETCH();
 
 	zend_llist_apply_with_arguments(&zend_extensions, (llist_apply_with_args_func_t) zend_extension_message_dispatcher TSRMLS_CC, 2, message, arg);
 }
-/* }}} */
-
-ZEND_API int zend_get_resource_handle(zend_extension *extension) /* {{{ */
+
+
+ZEND_API int zend_get_resource_handle(zend_extension *extension)
 {
 	if (last_resource_number<ZEND_MAX_RESERVED_RESOURCES) {
 		extension->resource_number = last_resource_number;
@@ -235,14 +225,9 @@
 		return -1;
 	}
 }
-/* }}} */
-
-<<<<<<< HEAD
-ZEND_API zend_extension *zend_get_extension(const char *extension_name) /* {{{ */
-=======
+
 
 ZEND_API zend_extension *zend_get_extension(const char *extension_name)
->>>>>>> c8b33a6a
 {
 	zend_llist_element *element;
 
@@ -255,10 +240,6 @@
 	}
 	return NULL;
 }
-<<<<<<< HEAD
-/* }}} */
-=======
->>>>>>> c8b33a6a
 
 /*
  * Local variables:
