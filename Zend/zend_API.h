/*
   +----------------------------------------------------------------------+
   | Zend Engine                                                          |
   +----------------------------------------------------------------------+
   | Copyright (c) Zend Technologies Ltd. (http://www.zend.com)           |
   +----------------------------------------------------------------------+
   | This source file is subject to version 2.00 of the Zend license,     |
   | that is bundled with this package in the file LICENSE, and is        |
   | available through the world-wide-web at the following url:           |
   | http://www.zend.com/license/2_00.txt.                                |
   | If you did not receive a copy of the Zend license and are unable to  |
   | obtain it through the world-wide-web, please send a note to          |
   | license@zend.com so we can mail you a copy immediately.              |
   +----------------------------------------------------------------------+
   | Authors: Andi Gutmans <andi@php.net>                                 |
   |          Zeev Suraski <zeev@php.net>                                 |
   |          Andrei Zmievski <andrei@php.net>                            |
   |          Dmitry Stogov <dmitry@php.net>                              |
   +----------------------------------------------------------------------+
*/

#ifndef ZEND_API_H
#define ZEND_API_H

#include "zend_modules.h"
#include "zend_list.h"
#include "zend_operators.h"
#include "zend_variables.h"
#include "zend_execute.h"


BEGIN_EXTERN_C()

typedef struct _zend_function_entry {
	const char *fname;
	zif_handler handler;
	const struct _zend_internal_arg_info *arg_info;
	uint32_t num_args;
	uint32_t flags;
} zend_function_entry;

typedef struct _zend_fcall_info {
	size_t size;
	zval function_name;
	zval *retval;
	zval *params;
	zend_object *object;
	zend_bool no_separation;
	uint32_t param_count;
} zend_fcall_info;

typedef struct _zend_fcall_info_cache {
	zend_function *function_handler;
	zend_class_entry *calling_scope;
	zend_class_entry *called_scope;
	zend_object *object;
} zend_fcall_info_cache;

#define ZEND_NS_NAME(ns, name)			ns "\\" name

#define ZEND_FN(name) zif_##name
#define ZEND_MN(name) zim_##name
#define ZEND_NAMED_FUNCTION(name)		void ZEND_FASTCALL name(INTERNAL_FUNCTION_PARAMETERS)
#define ZEND_FUNCTION(name)				ZEND_NAMED_FUNCTION(ZEND_FN(name))
#define ZEND_METHOD(classname, name)	ZEND_NAMED_FUNCTION(ZEND_MN(classname##_##name))

#define ZEND_FENTRY(zend_name, name, arg_info, flags)	{ #zend_name, name, arg_info, (uint32_t) (sizeof(arg_info)/sizeof(struct _zend_internal_arg_info)-1), flags },

#define ZEND_RAW_FENTRY(zend_name, name, arg_info, flags)   { zend_name, name, arg_info, (uint32_t) (sizeof(arg_info)/sizeof(struct _zend_internal_arg_info)-1), flags },
#define ZEND_RAW_NAMED_FE(zend_name, name, arg_info) ZEND_RAW_FENTRY(#zend_name, name, arg_info, 0)

#define ZEND_NAMED_FE(zend_name, name, arg_info)	ZEND_FENTRY(zend_name, name, arg_info, 0)
#define ZEND_FE(name, arg_info)						ZEND_FENTRY(name, ZEND_FN(name), arg_info, 0)
#define ZEND_DEP_FE(name, arg_info)                 ZEND_FENTRY(name, ZEND_FN(name), arg_info, ZEND_ACC_DEPRECATED)
#define ZEND_FALIAS(name, alias, arg_info)			ZEND_FENTRY(name, ZEND_FN(alias), arg_info, 0)
#define ZEND_DEP_FALIAS(name, alias, arg_info)		ZEND_FENTRY(name, ZEND_FN(alias), arg_info, ZEND_ACC_DEPRECATED)
#define ZEND_NAMED_ME(zend_name, name, arg_info, flags)	ZEND_FENTRY(zend_name, name, arg_info, flags)
#define ZEND_ME(classname, name, arg_info, flags)	ZEND_FENTRY(name, ZEND_MN(classname##_##name), arg_info, flags)
#define ZEND_ABSTRACT_ME(classname, name, arg_info)	ZEND_FENTRY(name, NULL, arg_info, ZEND_ACC_PUBLIC|ZEND_ACC_ABSTRACT)
#define ZEND_MALIAS(classname, name, alias, arg_info, flags) \
                                                    ZEND_FENTRY(name, ZEND_MN(classname##_##alias), arg_info, flags)
#define ZEND_ME_MAPPING(name, func_name, arg_types, flags) ZEND_NAMED_ME(name, ZEND_FN(func_name), arg_types, flags)

#define ZEND_NS_FENTRY(ns, zend_name, name, arg_info, flags)		ZEND_RAW_FENTRY(ZEND_NS_NAME(ns, #zend_name), name, arg_info, flags)

#define ZEND_NS_RAW_FENTRY(ns, zend_name, name, arg_info, flags)	ZEND_RAW_FENTRY(ZEND_NS_NAME(ns, zend_name), name, arg_info, flags)
#define ZEND_NS_RAW_NAMED_FE(ns, zend_name, name, arg_info)			ZEND_NS_RAW_FENTRY(ns, #zend_name, name, arg_info, 0)

#define ZEND_NS_NAMED_FE(ns, zend_name, name, arg_info)	ZEND_NS_FENTRY(ns, zend_name, name, arg_info, 0)
#define ZEND_NS_FE(ns, name, arg_info)					ZEND_NS_FENTRY(ns, name, ZEND_FN(name), arg_info, 0)
#define ZEND_NS_DEP_FE(ns, name, arg_info)				ZEND_NS_FENTRY(ns, name, ZEND_FN(name), arg_info, ZEND_ACC_DEPRECATED)
#define ZEND_NS_FALIAS(ns, name, alias, arg_info)		ZEND_NS_FENTRY(ns, name, ZEND_FN(alias), arg_info, 0)
#define ZEND_NS_DEP_FALIAS(ns, name, alias, arg_info)	ZEND_NS_FENTRY(ns, name, ZEND_FN(alias), arg_info, ZEND_ACC_DEPRECATED)

#define ZEND_FE_END            { NULL, NULL, NULL, 0, 0 }

#define ZEND_ARG_INFO(pass_by_ref, name)                             { #name, 0, pass_by_ref, 0},
#define ZEND_ARG_PASS_INFO(pass_by_ref)                              { NULL,  0, pass_by_ref, 0},
#define ZEND_ARG_OBJ_INFO(pass_by_ref, name, classname, allow_null)  { #name, ZEND_TYPE_ENCODE_CLASS_CONST(#classname, allow_null), pass_by_ref, 0 },
#define ZEND_ARG_ARRAY_INFO(pass_by_ref, name, allow_null)           { #name, ZEND_TYPE_ENCODE(IS_ARRAY, allow_null), pass_by_ref, 0 },
#define ZEND_ARG_CALLABLE_INFO(pass_by_ref, name, allow_null)        { #name, ZEND_TYPE_ENCODE(IS_CALLABLE, allow_null), pass_by_ref, 0 },
#define ZEND_ARG_TYPE_INFO(pass_by_ref, name, type_hint, allow_null) { #name, ZEND_TYPE_ENCODE(type_hint, allow_null), pass_by_ref, 0 },
#define ZEND_ARG_VARIADIC_INFO(pass_by_ref, name)                             { #name, 0, pass_by_ref, 1 },
#define ZEND_ARG_VARIADIC_TYPE_INFO(pass_by_ref, name, type_hint, allow_null) { #name, ZEND_TYPE_ENCODE(type_hint, allow_null), pass_by_ref, 1 },
#define ZEND_ARG_VARIADIC_OBJ_INFO(pass_by_ref, name, classname, allow_null)  { #name, ZEND_TYPE_ENCODE_CLASS_CONST(#classname, allow_null), pass_by_ref, 1 },

#define ZEND_BEGIN_ARG_WITH_RETURN_OBJ_INFO_EX(name, return_reference, required_num_args, class_name, allow_null) \
	static const zend_internal_arg_info name[] = { \
		{ (const char*)(zend_uintptr_t)(required_num_args), ZEND_TYPE_ENCODE_CLASS_CONST(#class_name, allow_null), return_reference, 0 },

#define ZEND_BEGIN_ARG_WITH_RETURN_OBJ_INFO(name, class_name, allow_null) \
	ZEND_BEGIN_ARG_WITH_RETURN_OBJ_INFO_EX(name, 0, -1, class_name, allow_null)

#define ZEND_BEGIN_ARG_WITH_RETURN_TYPE_INFO_EX(name, return_reference, required_num_args, type, allow_null) \
	static const zend_internal_arg_info name[] = { \
		{ (const char*)(zend_uintptr_t)(required_num_args), ZEND_TYPE_ENCODE(type, allow_null), return_reference, 0 },
#define ZEND_BEGIN_ARG_WITH_RETURN_TYPE_INFO(name, type, allow_null) \
	ZEND_BEGIN_ARG_WITH_RETURN_TYPE_INFO_EX(name, 0, -1, type, allow_null)

#define ZEND_BEGIN_ARG_INFO_EX(name, _unused, return_reference, required_num_args)	\
	static const zend_internal_arg_info name[] = { \
		{ (const char*)(zend_uintptr_t)(required_num_args), 0, return_reference, 0 },
#define ZEND_BEGIN_ARG_INFO(name, _unused)	\
	ZEND_BEGIN_ARG_INFO_EX(name, 0, ZEND_RETURN_VALUE, -1)
#define ZEND_END_ARG_INFO()		};

/* Name macros */
#define ZEND_MODULE_STARTUP_N(module)       zm_startup_##module
#define ZEND_MODULE_SHUTDOWN_N(module)		zm_shutdown_##module
#define ZEND_MODULE_ACTIVATE_N(module)		zm_activate_##module
#define ZEND_MODULE_DEACTIVATE_N(module)	zm_deactivate_##module
#define ZEND_MODULE_POST_ZEND_DEACTIVATE_N(module)	zm_post_zend_deactivate_##module
#define ZEND_MODULE_INFO_N(module)			zm_info_##module
#define ZEND_MODULE_GLOBALS_CTOR_N(module)  zm_globals_ctor_##module
#define ZEND_MODULE_GLOBALS_DTOR_N(module)  zm_globals_dtor_##module

/* Declaration macros */
#define ZEND_MODULE_STARTUP_D(module)		int ZEND_MODULE_STARTUP_N(module)(INIT_FUNC_ARGS)
#define ZEND_MODULE_SHUTDOWN_D(module)		int ZEND_MODULE_SHUTDOWN_N(module)(SHUTDOWN_FUNC_ARGS)
#define ZEND_MODULE_ACTIVATE_D(module)		int ZEND_MODULE_ACTIVATE_N(module)(INIT_FUNC_ARGS)
#define ZEND_MODULE_DEACTIVATE_D(module)	int ZEND_MODULE_DEACTIVATE_N(module)(SHUTDOWN_FUNC_ARGS)
#define ZEND_MODULE_POST_ZEND_DEACTIVATE_D(module)	int ZEND_MODULE_POST_ZEND_DEACTIVATE_N(module)(void)
#define ZEND_MODULE_INFO_D(module)			ZEND_COLD void ZEND_MODULE_INFO_N(module)(ZEND_MODULE_INFO_FUNC_ARGS)
#define ZEND_MODULE_GLOBALS_CTOR_D(module)  void ZEND_MODULE_GLOBALS_CTOR_N(module)(zend_##module##_globals *module##_globals)
#define ZEND_MODULE_GLOBALS_DTOR_D(module)  void ZEND_MODULE_GLOBALS_DTOR_N(module)(zend_##module##_globals *module##_globals)

#define ZEND_GET_MODULE(name) \
    BEGIN_EXTERN_C()\
	ZEND_DLEXPORT zend_module_entry *get_module(void) { return &name##_module_entry; }\
    END_EXTERN_C()

#define ZEND_BEGIN_MODULE_GLOBALS(module_name)		\
	typedef struct _zend_##module_name##_globals {
#define ZEND_END_MODULE_GLOBALS(module_name)		\
	} zend_##module_name##_globals;

#ifdef ZTS

#define ZEND_DECLARE_MODULE_GLOBALS(module_name)							\
	ts_rsrc_id module_name##_globals_id;
#define ZEND_EXTERN_MODULE_GLOBALS(module_name)								\
	extern ts_rsrc_id module_name##_globals_id;
#define ZEND_INIT_MODULE_GLOBALS(module_name, globals_ctor, globals_dtor)	\
	ts_allocate_id(&module_name##_globals_id, sizeof(zend_##module_name##_globals), (ts_allocate_ctor) globals_ctor, (ts_allocate_dtor) globals_dtor);
#define ZEND_MODULE_GLOBALS_ACCESSOR(module_name, v) ZEND_TSRMG(module_name##_globals_id, zend_##module_name##_globals *, v)
#if ZEND_ENABLE_STATIC_TSRMLS_CACHE
#define ZEND_MODULE_GLOBALS_BULK(module_name) TSRMG_BULK_STATIC(module_name##_globals_id, zend_##module_name##_globals *)
#else
#define ZEND_MODULE_GLOBALS_BULK(module_name) TSRMG_BULK(module_name##_globals_id, zend_##module_name##_globals *)
#endif

#else

#define ZEND_DECLARE_MODULE_GLOBALS(module_name)							\
	zend_##module_name##_globals module_name##_globals;
#define ZEND_EXTERN_MODULE_GLOBALS(module_name)								\
	extern zend_##module_name##_globals module_name##_globals;
#define ZEND_INIT_MODULE_GLOBALS(module_name, globals_ctor, globals_dtor)	\
	globals_ctor(&module_name##_globals);
#define ZEND_MODULE_GLOBALS_ACCESSOR(module_name, v) (module_name##_globals.v)
#define ZEND_MODULE_GLOBALS_BULK(module_name) (&module_name##_globals)

#endif

#define INIT_CLASS_ENTRY(class_container, class_name, functions) \
	INIT_CLASS_ENTRY_EX(class_container, class_name, sizeof(class_name)-1, functions)

#define INIT_CLASS_ENTRY_EX(class_container, class_name, class_name_len, functions) \
	{															\
		memset(&class_container, 0, sizeof(zend_class_entry)); \
		class_container.name = zend_string_init_interned(class_name, class_name_len, 1); \
		class_container.info.internal.builtin_functions = functions;	\
	}

#define INIT_CLASS_ENTRY_INIT_METHODS(class_container, functions) \
	{															\
		class_container.constructor = NULL;						\
		class_container.destructor = NULL;						\
		class_container.clone = NULL;							\
		class_container.serialize = NULL;						\
		class_container.unserialize = NULL;						\
		class_container.create_object = NULL;					\
		class_container.get_static_method = NULL;				\
		class_container.__call = NULL;							\
		class_container.__callstatic = NULL;					\
		class_container.__tostring = NULL;						\
		class_container.__get = NULL;							\
		class_container.__set = NULL;							\
		class_container.__unset = NULL;							\
		class_container.__isset = NULL;							\
		class_container.__debugInfo = NULL;						\
		class_container.serialize_func = NULL;					\
		class_container.unserialize_func = NULL;				\
		class_container.parent = NULL;							\
		class_container.num_interfaces = 0;						\
		class_container.trait_names = NULL;						\
		class_container.num_traits = 0;							\
		class_container.trait_aliases = NULL;					\
		class_container.trait_precedences = NULL;				\
		class_container.interfaces = NULL;						\
		class_container.get_iterator = NULL;					\
		class_container.iterator_funcs_ptr = NULL;				\
		class_container.info.internal.module = NULL;			\
		class_container.info.internal.builtin_functions = functions;	\
	}


#define INIT_NS_CLASS_ENTRY(class_container, ns, class_name, functions) \
	INIT_CLASS_ENTRY(class_container, ZEND_NS_NAME(ns, class_name), functions)

#define CE_STATIC_MEMBERS(ce) \
	((zval*)ZEND_MAP_PTR_GET((ce)->static_members_table))

#define ZEND_FCI_INITIALIZED(fci) ((fci).size != 0)

ZEND_API int zend_next_free_module(void);

BEGIN_EXTERN_C()
ZEND_API int _zend_get_parameters_array_ex(int param_count, zval *argument_array);

/* internal function to efficiently copy parameters when executing __call() */
ZEND_API int zend_copy_parameters_array(int param_count, zval *argument_array);

#define zend_get_parameters_array(ht, param_count, argument_array) \
	_zend_get_parameters_array_ex(param_count, argument_array)
#define zend_get_parameters_array_ex(param_count, argument_array) \
	_zend_get_parameters_array_ex(param_count, argument_array)
#define zend_parse_parameters_none() \
	(EXPECTED(ZEND_NUM_ARGS() == 0) ? SUCCESS : (zend_wrong_parameters_none_error(), FAILURE))
#define zend_parse_parameters_none_throw() \
<<<<<<< HEAD
	zend_parse_parameters_none()
=======
	(EXPECTED(ZEND_NUM_ARGS() == 0) ? SUCCESS : (zend_wrong_parameters_none_exception(), FAILURE))
>>>>>>> 55f7d3b7

/* Parameter parsing API -- andrei */

#define ZEND_PARSE_PARAMS_THROW 0 /* No longer used, zpp always uses exceptions */
#define ZEND_PARSE_PARAMS_QUIET (1<<1)
ZEND_API int zend_parse_parameters(int num_args, const char *type_spec, ...);
ZEND_API int zend_parse_parameters_ex(int flags, int num_args, const char *type_spec, ...);
ZEND_API int zend_parse_parameters_throw(int num_args, const char *type_spec, ...);
ZEND_API const char *zend_zval_type_name(const zval *arg);
ZEND_API zend_string *zend_zval_get_type(const zval *arg);

ZEND_API int zend_parse_method_parameters(int num_args, zval *this_ptr, const char *type_spec, ...);
ZEND_API int zend_parse_method_parameters_ex(int flags, int num_args, zval *this_ptr, const char *type_spec, ...);

ZEND_API int zend_parse_parameter(int flags, int arg_num, zval *arg, const char *spec, ...);

/* End of parameter parsing API -- andrei */

ZEND_API int zend_register_functions(zend_class_entry *scope, const zend_function_entry *functions, HashTable *function_table, int type);
ZEND_API void zend_unregister_functions(const zend_function_entry *functions, int count, HashTable *function_table);
ZEND_API int zend_startup_module(zend_module_entry *module_entry);
ZEND_API zend_module_entry* zend_register_internal_module(zend_module_entry *module_entry);
ZEND_API zend_module_entry* zend_register_module_ex(zend_module_entry *module);
ZEND_API int zend_startup_module_ex(zend_module_entry *module);
ZEND_API int zend_startup_modules(void);
ZEND_API void zend_collect_module_handlers(void);
ZEND_API void zend_destroy_modules(void);
ZEND_API void zend_check_magic_method_implementation(const zend_class_entry *ce, const zend_function *fptr, int error_type);

ZEND_API zend_class_entry *zend_register_internal_class(zend_class_entry *class_entry);
ZEND_API zend_class_entry *zend_register_internal_class_ex(zend_class_entry *class_entry, zend_class_entry *parent_ce);
ZEND_API zend_class_entry *zend_register_internal_interface(zend_class_entry *orig_class_entry);
ZEND_API void zend_class_implements(zend_class_entry *class_entry, int num_interfaces, ...);

ZEND_API int zend_register_class_alias_ex(const char *name, size_t name_len, zend_class_entry *ce, int persistent);

#define zend_register_class_alias(name, ce) \
	zend_register_class_alias_ex(name, sizeof(name)-1, ce, 1)
#define zend_register_ns_class_alias(ns, name, ce) \
	zend_register_class_alias_ex(ZEND_NS_NAME(ns, name), sizeof(ZEND_NS_NAME(ns, name))-1, ce, 1)

ZEND_API int zend_disable_function(char *function_name, size_t function_name_length);
ZEND_API int zend_disable_class(char *class_name, size_t class_name_length);

ZEND_API ZEND_COLD void zend_wrong_param_count(void);

#define IS_CALLABLE_CHECK_SYNTAX_ONLY (1<<0)
#define IS_CALLABLE_CHECK_NO_ACCESS   (1<<1)
#define IS_CALLABLE_CHECK_SILENT      (1<<3)

ZEND_API void zend_release_fcall_info_cache(zend_fcall_info_cache *fcc);
ZEND_API zend_string *zend_get_callable_name_ex(zval *callable, zend_object *object);
ZEND_API zend_string *zend_get_callable_name(zval *callable);
ZEND_API zend_bool zend_is_callable_ex(zval *callable, zend_object *object, uint32_t check_flags, zend_string **callable_name, zend_fcall_info_cache *fcc, char **error);
ZEND_API zend_bool zend_is_callable(zval *callable, uint32_t check_flags, zend_string **callable_name);
ZEND_API zend_bool zend_make_callable(zval *callable, zend_string **callable_name);
ZEND_API const char *zend_get_module_version(const char *module_name);
ZEND_API int zend_get_module_started(const char *module_name);

ZEND_API int zend_declare_typed_property(zend_class_entry *ce, zend_string *name, zval *property, int access_type, zend_string *doc_comment, zend_type type);

ZEND_API int zend_declare_property_ex(zend_class_entry *ce, zend_string *name, zval *property, int access_type, zend_string *doc_comment);
ZEND_API int zend_declare_property(zend_class_entry *ce, const char *name, size_t name_length, zval *property, int access_type);
ZEND_API int zend_declare_property_null(zend_class_entry *ce, const char *name, size_t name_length, int access_type);
ZEND_API int zend_declare_property_bool(zend_class_entry *ce, const char *name, size_t name_length, zend_long value, int access_type);
ZEND_API int zend_declare_property_long(zend_class_entry *ce, const char *name, size_t name_length, zend_long value, int access_type);
ZEND_API int zend_declare_property_double(zend_class_entry *ce, const char *name, size_t name_length, double value, int access_type);
ZEND_API int zend_declare_property_string(zend_class_entry *ce, const char *name, size_t name_length, const char *value, int access_type);
ZEND_API int zend_declare_property_stringl(zend_class_entry *ce, const char *name, size_t name_length, const char *value, size_t value_len, int access_type);

ZEND_API int zend_declare_class_constant_ex(zend_class_entry *ce, zend_string *name, zval *value, int access_type, zend_string *doc_comment);
ZEND_API int zend_declare_class_constant(zend_class_entry *ce, const char *name, size_t name_length, zval *value);
ZEND_API int zend_declare_class_constant_null(zend_class_entry *ce, const char *name, size_t name_length);
ZEND_API int zend_declare_class_constant_long(zend_class_entry *ce, const char *name, size_t name_length, zend_long value);
ZEND_API int zend_declare_class_constant_bool(zend_class_entry *ce, const char *name, size_t name_length, zend_bool value);
ZEND_API int zend_declare_class_constant_double(zend_class_entry *ce, const char *name, size_t name_length, double value);
ZEND_API int zend_declare_class_constant_stringl(zend_class_entry *ce, const char *name, size_t name_length, const char *value, size_t value_length);
ZEND_API int zend_declare_class_constant_string(zend_class_entry *ce, const char *name, size_t name_length, const char *value);

ZEND_API int zend_update_class_constants(zend_class_entry *class_type);

ZEND_API void zend_update_property_ex(zend_class_entry *scope, zval *object, zend_string *name, zval *value);
ZEND_API void zend_update_property(zend_class_entry *scope, zval *object, const char *name, size_t name_length, zval *value);
ZEND_API void zend_update_property_null(zend_class_entry *scope, zval *object, const char *name, size_t name_length);
ZEND_API void zend_update_property_bool(zend_class_entry *scope, zval *object, const char *name, size_t name_length, zend_long value);
ZEND_API void zend_update_property_long(zend_class_entry *scope, zval *object, const char *name, size_t name_length, zend_long value);
ZEND_API void zend_update_property_double(zend_class_entry *scope, zval *object, const char *name, size_t name_length, double value);
ZEND_API void zend_update_property_str(zend_class_entry *scope, zval *object, const char *name, size_t name_length, zend_string *value);
ZEND_API void zend_update_property_string(zend_class_entry *scope, zval *object, const char *name, size_t name_length, const char *value);
ZEND_API void zend_update_property_stringl(zend_class_entry *scope, zval *object, const char *name, size_t name_length, const char *value, size_t value_length);
ZEND_API void zend_unset_property(zend_class_entry *scope, zval *object, const char *name, size_t name_length);

ZEND_API int zend_update_static_property_ex(zend_class_entry *scope, zend_string *name, zval *value);
ZEND_API int zend_update_static_property(zend_class_entry *scope, const char *name, size_t name_length, zval *value);
ZEND_API int zend_update_static_property_null(zend_class_entry *scope, const char *name, size_t name_length);
ZEND_API int zend_update_static_property_bool(zend_class_entry *scope, const char *name, size_t name_length, zend_long value);
ZEND_API int zend_update_static_property_long(zend_class_entry *scope, const char *name, size_t name_length, zend_long value);
ZEND_API int zend_update_static_property_double(zend_class_entry *scope, const char *name, size_t name_length, double value);
ZEND_API int zend_update_static_property_string(zend_class_entry *scope, const char *name, size_t name_length, const char *value);
ZEND_API int zend_update_static_property_stringl(zend_class_entry *scope, const char *name, size_t name_length, const char *value, size_t value_length);

ZEND_API zval *zend_read_property_ex(zend_class_entry *scope, zval *object, zend_string *name, zend_bool silent, zval *rv);
ZEND_API zval *zend_read_property(zend_class_entry *scope, zval *object, const char *name, size_t name_length, zend_bool silent, zval *rv);

ZEND_API zval *zend_read_static_property_ex(zend_class_entry *scope, zend_string *name, zend_bool silent);
ZEND_API zval *zend_read_static_property(zend_class_entry *scope, const char *name, size_t name_length, zend_bool silent);

ZEND_API const char *zend_get_type_by_const(int type);

#define ZEND_THIS                           (&EX(This))

#define getThis()							((Z_TYPE_P(ZEND_THIS) == IS_OBJECT) ? ZEND_THIS : NULL)
#define ZEND_IS_METHOD_CALL()				(EX(func)->common.scope != NULL)

#define WRONG_PARAM_COUNT					ZEND_WRONG_PARAM_COUNT()
#define WRONG_PARAM_COUNT_WITH_RETVAL(ret)	ZEND_WRONG_PARAM_COUNT_WITH_RETVAL(ret)
#define ARG_COUNT(dummy)					EX_NUM_ARGS()
#define ZEND_NUM_ARGS()						EX_NUM_ARGS()
#define ZEND_WRONG_PARAM_COUNT()					{ zend_wrong_param_count(); return; }
#define ZEND_WRONG_PARAM_COUNT_WITH_RETVAL(ret)		{ zend_wrong_param_count(); return ret; }

#ifndef ZEND_WIN32
#define DLEXPORT
#endif

#define array_init(arg)				ZVAL_ARR((arg), zend_new_array(0))
#define array_init_size(arg, size)	ZVAL_ARR((arg), zend_new_array(size))
ZEND_API int object_init(zval *arg);
ZEND_API int object_init_ex(zval *arg, zend_class_entry *ce);
ZEND_API int object_and_properties_init(zval *arg, zend_class_entry *ce, HashTable *properties);
ZEND_API void object_properties_init(zend_object *object, zend_class_entry *class_type);
ZEND_API void object_properties_init_ex(zend_object *object, HashTable *properties);
ZEND_API void object_properties_load(zend_object *object, HashTable *properties);

ZEND_API void zend_merge_properties(zval *obj, HashTable *properties);

ZEND_API int add_assoc_long_ex(zval *arg, const char *key, size_t key_len, zend_long n);
ZEND_API int add_assoc_null_ex(zval *arg, const char *key, size_t key_len);
ZEND_API int add_assoc_bool_ex(zval *arg, const char *key, size_t key_len, int b);
ZEND_API int add_assoc_resource_ex(zval *arg, const char *key, size_t key_len, zend_resource *r);
ZEND_API int add_assoc_double_ex(zval *arg, const char *key, size_t key_len, double d);
ZEND_API int add_assoc_str_ex(zval *arg, const char *key, size_t key_len, zend_string *str);
ZEND_API int add_assoc_string_ex(zval *arg, const char *key, size_t key_len, const char *str);
ZEND_API int add_assoc_stringl_ex(zval *arg, const char *key, size_t key_len, const char *str, size_t length);
ZEND_API int add_assoc_zval_ex(zval *arg, const char *key, size_t key_len, zval *value);

#define add_assoc_long(__arg, __key, __n) add_assoc_long_ex(__arg, __key, strlen(__key), __n)
#define add_assoc_null(__arg, __key) add_assoc_null_ex(__arg, __key, strlen(__key))
#define add_assoc_bool(__arg, __key, __b) add_assoc_bool_ex(__arg, __key, strlen(__key), __b)
#define add_assoc_resource(__arg, __key, __r) add_assoc_resource_ex(__arg, __key, strlen(__key), __r)
#define add_assoc_double(__arg, __key, __d) add_assoc_double_ex(__arg, __key, strlen(__key), __d)
#define add_assoc_str(__arg, __key, __str) add_assoc_str_ex(__arg, __key, strlen(__key), __str)
#define add_assoc_string(__arg, __key, __str) add_assoc_string_ex(__arg, __key, strlen(__key), __str)
#define add_assoc_stringl(__arg, __key, __str, __length) add_assoc_stringl_ex(__arg, __key, strlen(__key), __str, __length)
#define add_assoc_zval(__arg, __key, __value) add_assoc_zval_ex(__arg, __key, strlen(__key), __value)

ZEND_API int add_index_long(zval *arg, zend_ulong index, zend_long n);
ZEND_API int add_index_null(zval *arg, zend_ulong index);
ZEND_API int add_index_bool(zval *arg, zend_ulong index, int b);
ZEND_API int add_index_resource(zval *arg, zend_ulong index, zend_resource *r);
ZEND_API int add_index_double(zval *arg, zend_ulong index, double d);
ZEND_API int add_index_str(zval *arg, zend_ulong index, zend_string *str);
ZEND_API int add_index_string(zval *arg, zend_ulong index, const char *str);
ZEND_API int add_index_stringl(zval *arg, zend_ulong index, const char *str, size_t length);

static zend_always_inline int add_index_zval(zval *arg, zend_ulong index, zval *value)
{
	return zend_hash_index_update(Z_ARRVAL_P(arg), index, value) ? SUCCESS : FAILURE;
}

ZEND_API int add_next_index_long(zval *arg, zend_long n);
ZEND_API int add_next_index_null(zval *arg);
ZEND_API int add_next_index_bool(zval *arg, int b);
ZEND_API int add_next_index_resource(zval *arg, zend_resource *r);
ZEND_API int add_next_index_double(zval *arg, double d);
ZEND_API int add_next_index_str(zval *arg, zend_string *str);
ZEND_API int add_next_index_string(zval *arg, const char *str);
ZEND_API int add_next_index_stringl(zval *arg, const char *str, size_t length);

static zend_always_inline int add_next_index_zval(zval *arg, zval *value)
{
	return zend_hash_next_index_insert(Z_ARRVAL_P(arg), value) ? SUCCESS : FAILURE;
}

ZEND_API int array_set_zval_key(HashTable *ht, zval *key, zval *value);

ZEND_API int add_property_long_ex(zval *arg, const char *key, size_t key_len, zend_long l);
ZEND_API int add_property_null_ex(zval *arg, const char *key, size_t key_len);
ZEND_API int add_property_bool_ex(zval *arg, const char *key, size_t key_len, zend_long b);
ZEND_API int add_property_resource_ex(zval *arg, const char *key, size_t key_len, zend_resource *r);
ZEND_API int add_property_double_ex(zval *arg, const char *key, size_t key_len, double d);
ZEND_API int add_property_str_ex(zval *arg, const char *key, size_t key_len, zend_string *str);
ZEND_API int add_property_string_ex(zval *arg, const char *key, size_t key_len, const char *str);
ZEND_API int add_property_stringl_ex(zval *arg, const char *key, size_t key_len,  const char *str, size_t length);
ZEND_API int add_property_zval_ex(zval *arg, const char *key, size_t key_len, zval *value);

#define add_property_long(__arg, __key, __n) add_property_long_ex(__arg, __key, strlen(__key), __n)
#define add_property_null(__arg, __key) add_property_null_ex(__arg, __key, strlen(__key))
#define add_property_bool(__arg, __key, __b) add_property_bool_ex(__arg, __key, strlen(__key), __b)
#define add_property_resource(__arg, __key, __r) add_property_resource_ex(__arg, __key, strlen(__key), __r)
#define add_property_double(__arg, __key, __d) add_property_double_ex(__arg, __key, strlen(__key), __d)
#define add_property_str(__arg, __key, __str) add_property_str_ex(__arg, __key, strlen(__key), __str)
#define add_property_string(__arg, __key, __str) add_property_string_ex(__arg, __key, strlen(__key), __str)
#define add_property_stringl(__arg, __key, __str, __length) add_property_stringl_ex(__arg, __key, strlen(__key), __str, __length)
#define add_property_zval(__arg, __key, __value) add_property_zval_ex(__arg, __key, strlen(__key), __value)


ZEND_API int _call_user_function_ex(zval *object, zval *function_name, zval *retval_ptr, uint32_t param_count, zval params[], int no_separation);

#define call_user_function(function_table, object, function_name, retval_ptr, param_count, params) \
	_call_user_function_ex(object, function_name, retval_ptr, param_count, params, 1)
#define call_user_function_ex(function_table, object, function_name, retval_ptr, param_count, params, no_separation, symbol_table) \
	_call_user_function_ex(object, function_name, retval_ptr, param_count, params, no_separation)

ZEND_API extern const zend_fcall_info empty_fcall_info;
ZEND_API extern const zend_fcall_info_cache empty_fcall_info_cache;

/** Build zend_call_info/cache from a zval*
 *
 * Caller is responsible to provide a return value (fci->retval), otherwise the we will crash.
 * In order to pass parameters the following members need to be set:
 * fci->param_count = 0;
 * fci->params = NULL;
 * The callable_name argument may be NULL.
 */
ZEND_API int zend_fcall_info_init(zval *callable, uint32_t check_flags, zend_fcall_info *fci, zend_fcall_info_cache *fcc, zend_string **callable_name, char **error);

/** Clear arguments connected with zend_fcall_info *fci
 * If free_mem is not zero then the params array gets free'd as well
 */
ZEND_API void zend_fcall_info_args_clear(zend_fcall_info *fci, int free_mem);

/** Save current arguments from zend_fcall_info *fci
 * params array will be set to NULL
 */
ZEND_API void zend_fcall_info_args_save(zend_fcall_info *fci, int *param_count, zval **params);

/** Free arguments connected with zend_fcall_info *fci andset back saved ones.
 */
ZEND_API void zend_fcall_info_args_restore(zend_fcall_info *fci, int param_count, zval *params);

/** Set or clear the arguments in the zend_call_info struct taking care of
 * refcount. If args is NULL and arguments are set then those are cleared.
 */
ZEND_API int zend_fcall_info_args(zend_fcall_info *fci, zval *args);
ZEND_API int zend_fcall_info_args_ex(zend_fcall_info *fci, zend_function *func, zval *args);

/** Set arguments in the zend_fcall_info struct taking care of refcount.
 * If argc is 0 the arguments which are set will be cleared, else pass
 * a variable amount of zval** arguments.
 */
ZEND_API int zend_fcall_info_argp(zend_fcall_info *fci, int argc, zval *argv);

/** Set arguments in the zend_fcall_info struct taking care of refcount.
 * If argc is 0 the arguments which are set will be cleared, else pass
 * a variable amount of zval** arguments.
 */
ZEND_API int zend_fcall_info_argv(zend_fcall_info *fci, int argc, va_list *argv);

/** Set arguments in the zend_fcall_info struct taking care of refcount.
 * If argc is 0 the arguments which are set will be cleared, else pass
 * a variable amount of zval** arguments.
 */
ZEND_API int zend_fcall_info_argn(zend_fcall_info *fci, int argc, ...);

/** Call a function using information created by zend_fcall_info_init()/args().
 * If args is given then those replace the argument info in fci is temporarily.
 */
ZEND_API int zend_fcall_info_call(zend_fcall_info *fci, zend_fcall_info_cache *fcc, zval *retval, zval *args);

ZEND_API int zend_call_function(zend_fcall_info *fci, zend_fcall_info_cache *fci_cache);

ZEND_API int zend_set_hash_symbol(zval *symbol, const char *name, int name_length, zend_bool is_ref, int num_symbol_tables, ...);

ZEND_API int zend_delete_global_variable(zend_string *name);

ZEND_API zend_array *zend_rebuild_symbol_table(void);
ZEND_API void zend_attach_symbol_table(zend_execute_data *execute_data);
ZEND_API void zend_detach_symbol_table(zend_execute_data *execute_data);
ZEND_API int zend_set_local_var(zend_string *name, zval *value, int force);
ZEND_API int zend_set_local_var_str(const char *name, size_t len, zval *value, int force);

static zend_always_inline int zend_forbid_dynamic_call(const char *func_name)
{
	zend_execute_data *ex = EG(current_execute_data);
	ZEND_ASSERT(ex != NULL && ex->func != NULL);

	if (ZEND_CALL_INFO(ex) & ZEND_CALL_DYNAMIC) {
		zend_error(E_WARNING, "Cannot call %s dynamically", func_name);
		return FAILURE;
	}

	return SUCCESS;
}

ZEND_API zend_string *zend_find_alias_name(zend_class_entry *ce, zend_string *name);
ZEND_API zend_string *zend_resolve_method_name(zend_class_entry *ce, zend_function *f);

ZEND_API ZEND_COLD const char *zend_get_object_type(const zend_class_entry *ce);

ZEND_API zend_bool zend_is_iterable(zval *iterable);

ZEND_API zend_bool zend_is_countable(zval *countable);

ZEND_API ZEND_FUNCTION(display_disabled_function);
END_EXTERN_C()

#if ZEND_DEBUG
#define CHECK_ZVAL_STRING(str) \
	if (ZSTR_VAL(str)[ZSTR_LEN(str)] != '\0') { zend_error(E_WARNING, "String is not zero-terminated (%s)", ZSTR_VAL(str)); }
#define CHECK_ZVAL_STRING_REL(str) \
	if (ZSTR_VAL(str)[ZSTR_LEN(str)] != '\0') { zend_error(E_WARNING, "String is not zero-terminated (%s) (source: %s:%d)", ZSTR_VAL(str) ZEND_FILE_LINE_RELAY_CC); }
#else
#define CHECK_ZVAL_STRING(z)
#define CHECK_ZVAL_STRING_REL(z)
#endif

#define CHECK_ZVAL_NULL_PATH(p) (Z_STRLEN_P(p) != strlen(Z_STRVAL_P(p)))
#define CHECK_NULL_PATH(p, l) (strlen(p) != (size_t)(l))

#define ZVAL_STRINGL(z, s, l) do {				\
		ZVAL_NEW_STR(z, zend_string_init(s, l, 0));		\
	} while (0)

#define ZVAL_STRING(z, s) do {					\
		const char *_s = (s);					\
		ZVAL_STRINGL(z, _s, strlen(_s));		\
	} while (0)

#define ZVAL_EMPTY_STRING(z) do {				\
		ZVAL_INTERNED_STR(z, ZSTR_EMPTY_ALLOC());		\
	} while (0)

#define ZVAL_PSTRINGL(z, s, l) do {				\
		ZVAL_NEW_STR(z, zend_string_init(s, l, 1));		\
	} while (0)

#define ZVAL_PSTRING(z, s) do {					\
		const char *_s = (s);					\
		ZVAL_PSTRINGL(z, _s, strlen(_s));		\
	} while (0)

#define ZVAL_EMPTY_PSTRING(z) do {				\
		ZVAL_PSTRINGL(z, "", 0);				\
	} while (0)

#define ZVAL_ZVAL(z, zv, copy, dtor) do {		\
		zval *__z = (z);						\
		zval *__zv = (zv);						\
		if (EXPECTED(!Z_ISREF_P(__zv))) {		\
			if (copy && !dtor) {				\
				ZVAL_COPY(__z, __zv);			\
			} else {							\
				ZVAL_COPY_VALUE(__z, __zv);		\
			}									\
		} else {								\
			ZVAL_COPY(__z, Z_REFVAL_P(__zv));	\
			if (dtor || !copy) {				\
				zval_ptr_dtor(__zv);			\
			}									\
		}										\
	} while (0)

#define RETVAL_BOOL(b)					ZVAL_BOOL(return_value, b)
#define RETVAL_NULL() 					ZVAL_NULL(return_value)
#define RETVAL_LONG(l) 					ZVAL_LONG(return_value, l)
#define RETVAL_DOUBLE(d) 				ZVAL_DOUBLE(return_value, d)
#define RETVAL_STR(s)			 		ZVAL_STR(return_value, s)
#define RETVAL_INTERNED_STR(s)	 		ZVAL_INTERNED_STR(return_value, s)
#define RETVAL_NEW_STR(s)		 		ZVAL_NEW_STR(return_value, s)
#define RETVAL_STR_COPY(s)		 		ZVAL_STR_COPY(return_value, s)
#define RETVAL_STRING(s)		 		ZVAL_STRING(return_value, s)
#define RETVAL_STRINGL(s, l)		 	ZVAL_STRINGL(return_value, s, l)
#define RETVAL_EMPTY_STRING() 			ZVAL_EMPTY_STRING(return_value)
#define RETVAL_RES(r)			 		ZVAL_RES(return_value, r)
#define RETVAL_ARR(r)			 		ZVAL_ARR(return_value, r)
#define RETVAL_EMPTY_ARRAY()			ZVAL_EMPTY_ARRAY(return_value)
#define RETVAL_OBJ(r)			 		ZVAL_OBJ(return_value, r)
#define RETVAL_ZVAL(zv, copy, dtor)		ZVAL_ZVAL(return_value, zv, copy, dtor)
#define RETVAL_FALSE  					ZVAL_FALSE(return_value)
#define RETVAL_TRUE   					ZVAL_TRUE(return_value)

#define RETURN_BOOL(b) 					do { RETVAL_BOOL(b); return; } while (0)
#define RETURN_NULL() 					do { RETVAL_NULL(); return;} while (0)
#define RETURN_LONG(l) 					do { RETVAL_LONG(l); return; } while (0)
#define RETURN_DOUBLE(d) 				do { RETVAL_DOUBLE(d); return; } while (0)
#define RETURN_STR(s) 					do { RETVAL_STR(s); return; } while (0)
#define RETURN_INTERNED_STR(s)			do { RETVAL_INTERNED_STR(s); return; } while (0)
#define RETURN_NEW_STR(s)				do { RETVAL_NEW_STR(s); return; } while (0)
#define RETURN_STR_COPY(s)				do { RETVAL_STR_COPY(s); return; } while (0)
#define RETURN_STRING(s) 				do { RETVAL_STRING(s); return; } while (0)
#define RETURN_STRINGL(s, l) 			do { RETVAL_STRINGL(s, l); return; } while (0)
#define RETURN_EMPTY_STRING() 			do { RETVAL_EMPTY_STRING(); return; } while (0)
#define RETURN_RES(r) 					do { RETVAL_RES(r); return; } while (0)
#define RETURN_ARR(r) 					do { RETVAL_ARR(r); return; } while (0)
#define RETURN_EMPTY_ARRAY()			do { RETVAL_EMPTY_ARRAY(); return; } while (0)
#define RETURN_OBJ(r) 					do { RETVAL_OBJ(r); return; } while (0)
#define RETURN_ZVAL(zv, copy, dtor)		do { RETVAL_ZVAL(zv, copy, dtor); return; } while (0)
#define RETURN_FALSE  					do { RETVAL_FALSE; return; } while (0)
#define RETURN_TRUE   					do { RETVAL_TRUE; return; } while (0)

#define HASH_OF(p) (Z_TYPE_P(p)==IS_ARRAY ? Z_ARRVAL_P(p) : ((Z_TYPE_P(p)==IS_OBJECT ? Z_OBJ_HT_P(p)->get_properties(Z_OBJ_P(p)) : NULL)))
#define ZVAL_IS_NULL(z) (Z_TYPE_P(z) == IS_NULL)

/* For compatibility */
#define ZEND_MINIT			ZEND_MODULE_STARTUP_N
#define ZEND_MSHUTDOWN		ZEND_MODULE_SHUTDOWN_N
#define ZEND_RINIT			ZEND_MODULE_ACTIVATE_N
#define ZEND_RSHUTDOWN		ZEND_MODULE_DEACTIVATE_N
#define ZEND_MINFO			ZEND_MODULE_INFO_N
#define ZEND_GINIT(module)		((void (*)(void*))(ZEND_MODULE_GLOBALS_CTOR_N(module)))
#define ZEND_GSHUTDOWN(module)	((void (*)(void*))(ZEND_MODULE_GLOBALS_DTOR_N(module)))

#define ZEND_MINIT_FUNCTION			ZEND_MODULE_STARTUP_D
#define ZEND_MSHUTDOWN_FUNCTION		ZEND_MODULE_SHUTDOWN_D
#define ZEND_RINIT_FUNCTION			ZEND_MODULE_ACTIVATE_D
#define ZEND_RSHUTDOWN_FUNCTION		ZEND_MODULE_DEACTIVATE_D
#define ZEND_MINFO_FUNCTION			ZEND_MODULE_INFO_D
#define ZEND_GINIT_FUNCTION			ZEND_MODULE_GLOBALS_CTOR_D
#define ZEND_GSHUTDOWN_FUNCTION		ZEND_MODULE_GLOBALS_DTOR_D

/* May modify arg in-place. Will free arg in failure case (and take ownership in success case).
 * Prefer using the ZEND_TRY_ASSIGN_* macros over these APIs. */
ZEND_API int zend_try_assign_typed_ref_ex(zend_reference *ref, zval *zv, zend_bool strict);
ZEND_API int zend_try_assign_typed_ref(zend_reference *ref, zval *zv);

ZEND_API int zend_try_assign_typed_ref_null(zend_reference *ref);
ZEND_API int zend_try_assign_typed_ref_bool(zend_reference *ref, zend_bool val);
ZEND_API int zend_try_assign_typed_ref_long(zend_reference *ref, zend_long lval);
ZEND_API int zend_try_assign_typed_ref_double(zend_reference *ref, double dval);
ZEND_API int zend_try_assign_typed_ref_empty_string(zend_reference *ref);
ZEND_API int zend_try_assign_typed_ref_str(zend_reference *ref, zend_string *str);
ZEND_API int zend_try_assign_typed_ref_string(zend_reference *ref, const char *string);
ZEND_API int zend_try_assign_typed_ref_stringl(zend_reference *ref, const char *string, size_t len);
ZEND_API int zend_try_assign_typed_ref_arr(zend_reference *ref, zend_array *arr);
ZEND_API int zend_try_assign_typed_ref_res(zend_reference *ref, zend_resource *res);
ZEND_API int zend_try_assign_typed_ref_zval(zend_reference *ref, zval *zv);
ZEND_API int zend_try_assign_typed_ref_zval_ex(zend_reference *ref, zval *zv, zend_bool strict);

#define _ZEND_TRY_ASSIGN_NULL(zv, is_ref) do { \
	zval *_zv = zv; \
	if (is_ref || UNEXPECTED(Z_ISREF_P(_zv))) { \
		zend_reference *ref = Z_REF_P(_zv); \
		if (UNEXPECTED(ZEND_REF_HAS_TYPE_SOURCES(ref))) { \
			zend_try_assign_typed_ref_null(ref); \
			break; \
		} \
		_zv = &ref->val; \
	} \
	zval_ptr_dtor(_zv); \
	ZVAL_NULL(_zv); \
} while (0)

#define ZEND_TRY_ASSIGN_NULL(zv) \
	_ZEND_TRY_ASSIGN_NULL(zv, 0)

#define ZEND_TRY_ASSIGN_REF_NULL(zv) do { \
	ZEND_ASSERT(Z_ISREF_P(zv)); \
	_ZEND_TRY_ASSIGN_NULL(zv, 1); \
} while (0)

#define _ZEND_TRY_ASSIGN_FALSE(zv, is_ref) do { \
	zval *_zv = zv; \
	if (is_ref || UNEXPECTED(Z_ISREF_P(_zv))) { \
		zend_reference *ref = Z_REF_P(_zv); \
		if (UNEXPECTED(ZEND_REF_HAS_TYPE_SOURCES(ref))) { \
			zend_try_assign_typed_ref_bool(ref, 0); \
			break; \
		} \
		_zv = &ref->val; \
	} \
	zval_ptr_dtor(_zv); \
	ZVAL_FALSE(_zv); \
} while (0)

#define ZEND_TRY_ASSIGN_FALSE(zv) \
	_ZEND_TRY_ASSIGN_FALSE(zv, 0)

#define ZEND_TRY_ASSIGN_REF_FALSE(zv) do { \
	ZEND_ASSERT(Z_ISREF_P(zv)); \
	_ZEND_TRY_ASSIGN_FALSE(zv, 1); \
} while (0)

#define _ZEND_TRY_ASSIGN_TRUE(zv, is_ref) do { \
	zval *_zv = zv; \
	if (is_ref || UNEXPECTED(Z_ISREF_P(_zv))) { \
		zend_reference *ref = Z_REF_P(_zv); \
		if (UNEXPECTED(ZEND_REF_HAS_TYPE_SOURCES(ref))) { \
			zend_try_assign_typed_ref_bool(ref, 1); \
			break; \
		} \
		_zv = &ref->val; \
	} \
	zval_ptr_dtor(_zv); \
	ZVAL_TRUE(_zv); \
} while (0)

#define ZEND_TRY_ASSIGN_TRUE(zv) \
	_ZEND_TRY_ASSIGN_TRUE(zv, 0)

#define ZEND_TRY_ASSIGN_REF_TRUE(zv) do { \
	ZEND_ASSERT(Z_ISREF_P(zv)); \
	_ZEND_TRY_ASSIGN_TRUE(zv, 1); \
} while (0)

#define _ZEND_TRY_ASSIGN_BOOL(zv, bval, is_ref) do { \
	zval *_zv = zv; \
	if (is_ref || UNEXPECTED(Z_ISREF_P(_zv))) { \
		zend_reference *ref = Z_REF_P(_zv); \
		if (UNEXPECTED(ZEND_REF_HAS_TYPE_SOURCES(ref))) { \
			zend_try_assign_typed_ref_bool(ref, 1); \
			break; \
		} \
		_zv = &ref->val; \
	} \
	zval_ptr_dtor(_zv); \
	ZVAL_BOOL(_zv, bval); \
} while (0)

#define ZEND_TRY_ASSIGN_BOOL(zv, bval) \
	_ZEND_TRY_ASSIGN_BOOL(zv, bval, 0)

#define ZEND_TRY_ASSIGN_REF_BOOL(zv, bval) do { \
	ZEND_ASSERT(Z_ISREF_P(zv)); \
	_ZEND_TRY_ASSIGN_BOOL(zv, bval, 1); \
} while (0)

#define _ZEND_TRY_ASSIGN_LONG(zv, lval, is_ref) do { \
	zval *_zv = zv; \
	if (is_ref || UNEXPECTED(Z_ISREF_P(_zv))) { \
		zend_reference *ref = Z_REF_P(_zv); \
		if (UNEXPECTED(ZEND_REF_HAS_TYPE_SOURCES(ref))) { \
			zend_try_assign_typed_ref_long(ref, lval); \
			break; \
		} \
		_zv = &ref->val; \
	} \
	zval_ptr_dtor(_zv); \
	ZVAL_LONG(_zv, lval); \
} while (0)

#define ZEND_TRY_ASSIGN_LONG(zv, lval) \
	_ZEND_TRY_ASSIGN_LONG(zv, lval, 0)

#define ZEND_TRY_ASSIGN_REF_LONG(zv, lval) do { \
	ZEND_ASSERT(Z_ISREF_P(zv)); \
	_ZEND_TRY_ASSIGN_LONG(zv, lval, 1); \
} while (0)

#define _ZEND_TRY_ASSIGN_DOUBLE(zv, dval, is_ref) do { \
	zval *_zv = zv; \
	if (is_ref || UNEXPECTED(Z_ISREF_P(_zv))) { \
		zend_reference *ref = Z_REF_P(_zv); \
		if (UNEXPECTED(ZEND_REF_HAS_TYPE_SOURCES(ref))) { \
			zend_try_assign_typed_ref_double(ref, dval); \
			break; \
		} \
		_zv = &ref->val; \
	} \
	zval_ptr_dtor(_zv); \
	ZVAL_DOUBLE(_zv, dval); \
} while (0)

#define ZEND_TRY_ASSIGN_DOUBLE(zv, dval) \
	_ZEND_TRY_ASSIGN_DOUBLE(zv, dval, 0)

#define ZEND_TRY_ASSIGN_REF_DOUBLE(zv, dval) do { \
	ZEND_ASSERT(Z_ISREF_P(zv)); \
	_ZEND_TRY_ASSIGN_DOUBLE(zv, dval, 1); \
} while (0)

#define _ZEND_TRY_ASSIGN_EMPTY_STRING(zv, is_ref) do { \
	zval *_zv = zv; \
	if (is_ref || UNEXPECTED(Z_ISREF_P(_zv))) { \
		zend_reference *ref = Z_REF_P(_zv); \
		if (UNEXPECTED(ZEND_REF_HAS_TYPE_SOURCES(ref))) { \
			zend_try_assign_typed_ref_empty_string(ref); \
			break; \
		} \
		_zv = &ref->val; \
	} \
	zval_ptr_dtor(_zv); \
	ZVAL_EMPTY_STRING(_zv); \
} while (0)

#define ZEND_TRY_ASSIGN_EMPTY_STRING(zv) \
	_ZEND_TRY_ASSIGN_EMPTY_STRING(zv, 0)

#define ZEND_TRY_ASSIGN_REF_EMPTY_STRING(zv) do { \
	ZEND_ASSERT(Z_ISREF_P(zv)); \
	_ZEND_TRY_ASSIGN_EMPTY_STRING(zv, 1); \
} while (0)

#define _ZEND_TRY_ASSIGN_STR(zv, str, is_ref) do { \
	zval *_zv = zv; \
	if (is_ref || UNEXPECTED(Z_ISREF_P(_zv))) { \
		zend_reference *ref = Z_REF_P(_zv); \
		if (UNEXPECTED(ZEND_REF_HAS_TYPE_SOURCES(ref))) { \
			zend_try_assign_typed_ref_str(ref, str); \
			break; \
		} \
		_zv = &ref->val; \
	} \
	zval_ptr_dtor(_zv); \
	ZVAL_STR(_zv, str); \
} while (0)

#define ZEND_TRY_ASSIGN_STR(zv, str) \
	_ZEND_TRY_ASSIGN_STR(zv, str, 0)

#define ZEND_TRY_ASSIGN_REF_STR(zv, str) do { \
	ZEND_ASSERT(Z_ISREF_P(zv)); \
	_ZEND_TRY_ASSIGN_STR(zv, str, 1); \
} while (0)

#define _ZEND_TRY_ASSIGN_NEW_STR(zv, str, is_str) do { \
	zval *_zv = zv; \
	if (is_str || UNEXPECTED(Z_ISREF_P(_zv))) { \
		zend_reference *ref = Z_REF_P(_zv); \
		if (UNEXPECTED(ZEND_REF_HAS_TYPE_SOURCES(ref))) { \
			zend_try_assign_typed_ref_str(ref, str); \
			break; \
		} \
		_zv = &ref->val; \
	} \
	zval_ptr_dtor(_zv); \
	ZVAL_NEW_STR(_zv, str); \
} while (0)

#define ZEND_TRY_ASSIGN_NEW_STR(zv, str) \
	_ZEND_TRY_ASSIGN_NEW_STR(zv, str, 0)

#define ZEND_TRY_ASSIGN_REF_NEW_STR(zv, str) do { \
	ZEND_ASSERT(Z_ISREF_P(zv)); \
	_ZEND_TRY_ASSIGN_NEW_STR(zv, str, 1); \
} while (0)

#define _ZEND_TRY_ASSIGN_STRING(zv, string, is_ref) do { \
	zval *_zv = zv; \
	if (is_ref || UNEXPECTED(Z_ISREF_P(_zv))) { \
		zend_reference *ref = Z_REF_P(_zv); \
		if (UNEXPECTED(ZEND_REF_HAS_TYPE_SOURCES(ref))) { \
			zend_try_assign_typed_ref_string(ref, string); \
			break; \
		} \
		_zv = &ref->val; \
	} \
	zval_ptr_dtor(_zv); \
	ZVAL_STRING(_zv, string); \
} while (0)

#define ZEND_TRY_ASSIGN_STRING(zv, string) \
	_ZEND_TRY_ASSIGN_STRING(zv, string, 0)

#define ZEND_TRY_ASSIGN_REF_STRING(zv, string) do { \
	ZEND_ASSERT(Z_ISREF_P(zv)); \
	_ZEND_TRY_ASSIGN_STRING(zv, string, 1); \
} while (0)

#define _ZEND_TRY_ASSIGN_STRINGL(zv, string, len, is_ref) do { \
	zval *_zv = zv; \
	if (is_ref || UNEXPECTED(Z_ISREF_P(_zv))) { \
		zend_reference *ref = Z_REF_P(_zv); \
		if (UNEXPECTED(ZEND_REF_HAS_TYPE_SOURCES(ref))) { \
			zend_try_assign_typed_ref_stringl(ref, string, len); \
			break; \
		} \
		_zv = &ref->val; \
	} \
	zval_ptr_dtor(_zv); \
	ZVAL_STRINGL(_zv, string, len); \
} while (0)

#define ZEND_TRY_ASSIGN_STRINGL(zv, string, len) \
	_ZEND_TRY_ASSIGN_STRINGL(zv, string, len, 0)

#define ZEND_TRY_ASSIGN_REF_STRINGL(zv, string, len) do { \
	ZEND_ASSERT(Z_ISREF_P(zv)); \
	_ZEND_TRY_ASSIGN_STRINGL(zv, string, len, 1); \
} while (0)

#define _ZEND_TRY_ASSIGN_ARR(zv, arr, is_ref) do { \
	zval *_zv = zv; \
	if (is_ref || UNEXPECTED(Z_ISREF_P(_zv))) { \
		zend_reference *ref = Z_REF_P(_zv); \
		if (UNEXPECTED(ZEND_REF_HAS_TYPE_SOURCES(ref))) { \
			zend_try_assign_typed_ref_arr(ref, arr); \
			break; \
		} \
		_zv = &ref->val; \
	} \
	zval_ptr_dtor(_zv); \
	ZVAL_ARR(_zv, arr); \
} while (0)

#define ZEND_TRY_ASSIGN_ARR(zv, arr) \
	_ZEND_TRY_ASSIGN_ARR(zv, arr, 0)

#define ZEND_TRY_ASSIGN_REF_ARR(zv, arr) do { \
	ZEND_ASSERT(Z_ISREF_P(zv)); \
	_ZEND_TRY_ASSIGN_ARR(zv, arr, 1); \
} while (0)

#define _ZEND_TRY_ASSIGN_RES(zv, res, is_ref) do { \
	zval *_zv = zv; \
	if (is_ref || UNEXPECTED(Z_ISREF_P(_zv))) { \
		zend_reference *ref = Z_REF_P(_zv); \
		if (UNEXPECTED(ZEND_REF_HAS_TYPE_SOURCES(ref))) { \
			zend_try_assign_typed_ref_res(ref, res); \
			break; \
		} \
		_zv = &ref->val; \
	} \
	zval_ptr_dtor(_zv); \
	ZVAL_RES(_zv, res); \
} while (0)

#define ZEND_TRY_ASSIGN_RES(zv, res) \
	_ZEND_TRY_ASSIGN_RES(zv, res, 0)

#define ZEND_TRY_ASSIGN_REF_RES(zv, res) do { \
	ZEND_ASSERT(Z_ISREF_P(zv)); \
	_ZEND_TRY_ASSIGN_RES(zv, res, 1); \
} while (0)

#define _ZEND_TRY_ASSIGN_TMP(zv, other_zv, is_ref) do { \
	zval *_zv = zv; \
	if (is_ref || UNEXPECTED(Z_ISREF_P(_zv))) { \
		zend_reference *ref = Z_REF_P(_zv); \
		if (UNEXPECTED(ZEND_REF_HAS_TYPE_SOURCES(ref))) { \
			zend_try_assign_typed_ref(ref, other_zv); \
			break; \
		} \
		_zv = &ref->val; \
	} \
	zval_ptr_dtor(_zv); \
	ZVAL_COPY_VALUE(_zv, other_zv); \
} while (0)

#define ZEND_TRY_ASSIGN_TMP(zv, other_zv) \
	_ZEND_TRY_ASSIGN_TMP(zv, other_zv, 0)

#define ZEND_TRY_ASSIGN_REF_TMP(zv, other_zv) do { \
	ZEND_ASSERT(Z_ISREF_P(zv)); \
	_ZEND_TRY_ASSIGN_TMP(zv, other_zv, 1); \
} while (0)

#define _ZEND_TRY_ASSIGN_VALUE(zv, other_zv, is_ref) do { \
	zval *_zv = zv; \
	if (is_ref || UNEXPECTED(Z_ISREF_P(_zv))) { \
		zend_reference *ref = Z_REF_P(_zv); \
		if (UNEXPECTED(ZEND_REF_HAS_TYPE_SOURCES(ref))) { \
			zend_try_assign_typed_ref_zval(ref, other_zv); \
			break; \
		} \
		_zv = &ref->val; \
	} \
	zval_ptr_dtor(_zv); \
	ZVAL_COPY_VALUE(_zv, other_zv); \
} while (0)

#define ZEND_TRY_ASSIGN_VALUE(zv, other_zv) \
	_ZEND_TRY_ASSIGN_VALUE(zv, other_zv, 0)

#define ZEND_TRY_ASSIGN_REF_VALUE(zv, other_zv) do { \
	ZEND_ASSERT(Z_ISREF_P(zv)); \
	_ZEND_TRY_ASSIGN_VALUE(zv, other_zv, 1); \
} while (0)

#define ZEND_TRY_ASSIGN_COPY(zv, other_zv) do { \
	Z_TRY_ADDREF_P(other_zv); \
	ZEND_TRY_ASSIGN_VALUE(zv, other_zv); \
} while (0)

#define ZEND_TRY_ASSIGN_REF_COPY(zv, other_zv) do { \
	Z_TRY_ADDREF_P(other_zv); \
	ZEND_TRY_ASSIGN_REF_VALUE(zv, other_zv); \
} while (0)

#define _ZEND_TRY_ASSIGN_VALUE_EX(zv, other_zv, strict, is_ref) do { \
	zval *_zv = zv; \
	if (is_ref || UNEXPECTED(Z_ISREF_P(_zv))) { \
		zend_reference *ref = Z_REF_P(_zv); \
		if (UNEXPECTED(ZEND_REF_HAS_TYPE_SOURCES(ref))) { \
			zend_try_assign_typed_ref_zval_ex(ref, other_zv, strict); \
			break; \
		} \
		_zv = &ref->val; \
	} \
	zval_ptr_dtor(_zv); \
	ZVAL_COPY_VALUE(_zv, other_zv); \
} while (0)

#define ZEND_TRY_ASSIGN_VALUE_EX(zv, other_zv, strict) \
	_ZEND_TRY_ASSIGN_VALUE_EX(zv, other_zv, strict, 0)

#define ZEND_TRY_ASSIGN_REF_VALUE_EX(zv, other_zv, strict) do { \
	ZEND_ASSERT(Z_ISREF_P(zv)); \
	_ZEND_TRY_ASSIGN_VALUE_EX(zv, other_zv, strict, 1); \
} while (0)

#define ZEND_TRY_ASSIGN_COPY_EX(zv, other_zv, strict) do { \
	Z_TRY_ADDREF_P(other_zv); \
	ZEND_TRY_ASSIGN_VALUE_EX(zv, other_zv, strict); \
} while (0)

#define ZEND_TRY_ASSIGN_REF_COPY_EX(zv, other_zv, strict) do { \
	Z_TRY_ADDREF_P(other_zv); \
	ZEND_TRY_ASSIGN_REF_VALUE_EX(zv, other_zv, strict); \
} while (0)

/* Initializes a reference to an empty array and returns dereferenced zval,
 * or NULL if the initialization failed. */
static zend_always_inline zval *zend_try_array_init_size(zval *zv, uint32_t size)
{
	zend_array *arr = zend_new_array(size);

	if (EXPECTED(Z_ISREF_P(zv))) {
		zend_reference *ref = Z_REF_P(zv);
		if (UNEXPECTED(ZEND_REF_HAS_TYPE_SOURCES(ref))) {
			if (zend_try_assign_typed_ref_arr(ref, arr) != SUCCESS) {
				return NULL;
			}
			return &ref->val;
		}
		zv = &ref->val;
	}
	zval_ptr_dtor(zv);
	ZVAL_ARR(zv, arr);
	return zv;
}

static zend_always_inline zval *zend_try_array_init(zval *zv)
{
	return zend_try_array_init_size(zv, 0);
}

/* Fast parameter parsing API */

/* Fast ZPP is always enabled now; this define is left in for compatibility
 * with any existing conditional compilation blocks.
 */
#define FAST_ZPP 1

#define Z_EXPECTED_TYPES(_) \
	_(Z_EXPECTED_LONG,		"int") \
	_(Z_EXPECTED_BOOL,		"bool") \
	_(Z_EXPECTED_STRING,	"string") \
	_(Z_EXPECTED_ARRAY,		"array") \
	_(Z_EXPECTED_FUNC,		"valid callback") \
	_(Z_EXPECTED_RESOURCE,	"resource") \
	_(Z_EXPECTED_PATH,		"a valid path") \
	_(Z_EXPECTED_OBJECT,	"object") \
	_(Z_EXPECTED_DOUBLE,	"float") \
	_(Z_EXPECTED_NUMBER,	"int or float") \

#define Z_EXPECTED_TYPE_ENUM(id, str) id,
#define Z_EXPECTED_TYPE_STR(id, str)  str,

typedef enum _zend_expected_type {
	Z_EXPECTED_TYPES(Z_EXPECTED_TYPE_ENUM)
	Z_EXPECTED_LAST
} zend_expected_type;

ZEND_API ZEND_COLD int  ZEND_FASTCALL zend_wrong_parameters_none_error(void);
ZEND_API ZEND_COLD void ZEND_FASTCALL zend_wrong_parameters_count_error(int min_num_args, int max_num_args);
ZEND_API ZEND_COLD void ZEND_FASTCALL zend_wrong_parameter_type_error(int num, zend_expected_type expected_type, zval *arg);
ZEND_API ZEND_COLD void ZEND_FASTCALL zend_wrong_parameter_class_error(int num, const char *name, zval *arg);
ZEND_API ZEND_COLD void ZEND_FASTCALL zend_wrong_callback_error(int num, char *error);

#define ZPP_ERROR_OK             0
#define ZPP_ERROR_FAILURE        1
#define ZPP_ERROR_WRONG_CALLBACK 2
#define ZPP_ERROR_WRONG_CLASS    3
#define ZPP_ERROR_WRONG_ARG      4
#define ZPP_ERROR_WRONG_COUNT    5

#define ZEND_PARSE_PARAMETERS_START_EX(flags, min_num_args, max_num_args) do { \
		const int _flags = (flags); \
		int _min_num_args = (min_num_args); \
		int _max_num_args = (max_num_args); \
		int _num_args = EX_NUM_ARGS(); \
		int _i = 0; \
		zval *_real_arg, *_arg = NULL; \
		zend_expected_type _expected_type = Z_EXPECTED_LONG; \
		char *_error = NULL; \
		zend_bool _dummy; \
		zend_bool _optional = 0; \
		int _error_code = ZPP_ERROR_OK; \
		((void)_i); \
		((void)_real_arg); \
		((void)_arg); \
		((void)_expected_type); \
		((void)_error); \
		((void)_dummy); \
		((void)_optional); \
		\
		do { \
			if (UNEXPECTED(_num_args < _min_num_args) || \
			    (UNEXPECTED(_num_args > _max_num_args) && \
			     EXPECTED(_max_num_args >= 0))) { \
				if (!(_flags & ZEND_PARSE_PARAMS_QUIET)) { \
					zend_wrong_parameters_count_error(_min_num_args, _max_num_args); \
				} \
				_error_code = ZPP_ERROR_FAILURE; \
				break; \
			} \
			_real_arg = ZEND_CALL_ARG(execute_data, 0);

#define ZEND_PARSE_PARAMETERS_START(min_num_args, max_num_args) \
	ZEND_PARSE_PARAMETERS_START_EX(0, min_num_args, max_num_args)

#define ZEND_PARSE_PARAMETERS_NONE() do { \
		if (UNEXPECTED(ZEND_NUM_ARGS() != 0)) { \
			zend_wrong_parameters_none_error(); \
			return; \
		} \
	} while (0)

#define ZEND_PARSE_PARAMETERS_END_EX(failure) \
		} while (0); \
		if (UNEXPECTED(_error_code != ZPP_ERROR_OK)) { \
			if (!(_flags & ZEND_PARSE_PARAMS_QUIET) && !EG(exception)) { \
				if (_error_code == ZPP_ERROR_WRONG_CALLBACK) { \
					zend_wrong_callback_error(_i, _error); \
				} else if (_error_code == ZPP_ERROR_WRONG_CLASS) { \
					zend_wrong_parameter_class_error(_i, _error, _arg); \
				} else if (_error_code == ZPP_ERROR_WRONG_ARG) { \
					zend_wrong_parameter_type_error(_i, _expected_type, _arg); \
				} \
			} \
			failure; \
		} \
	} while (0)

#define ZEND_PARSE_PARAMETERS_END() \
	ZEND_PARSE_PARAMETERS_END_EX(return)

#define Z_PARAM_PROLOGUE(deref, separate) \
	++_i; \
	ZEND_ASSERT(_i <= _min_num_args || _optional==1); \
	ZEND_ASSERT(_i >  _min_num_args || _optional==0); \
	if (_optional) { \
		if (UNEXPECTED(_i >_num_args)) break; \
	} \
	_real_arg++; \
	_arg = _real_arg; \
	if (deref) { \
		if (EXPECTED(Z_ISREF_P(_arg))) { \
			_arg = Z_REFVAL_P(_arg); \
		} \
	} \
	if (separate) { \
		SEPARATE_ZVAL_NOREF(_arg); \
	}

/* old "|" */
#define Z_PARAM_OPTIONAL \
	_optional = 1;

/* old "a" */
#define Z_PARAM_ARRAY_EX2(dest, check_null, deref, separate) \
		Z_PARAM_PROLOGUE(deref, separate); \
		if (UNEXPECTED(!zend_parse_arg_array(_arg, &dest, check_null, 0))) { \
			_expected_type = Z_EXPECTED_ARRAY; \
			_error_code = ZPP_ERROR_WRONG_ARG; \
			break; \
		}

#define Z_PARAM_ARRAY_EX(dest, check_null, separate) \
	Z_PARAM_ARRAY_EX2(dest, check_null, separate, separate)

#define Z_PARAM_ARRAY(dest) \
	Z_PARAM_ARRAY_EX(dest, 0, 0)

/* old "A" */
#define Z_PARAM_ARRAY_OR_OBJECT_EX2(dest, check_null, deref, separate) \
		Z_PARAM_PROLOGUE(deref, separate); \
		if (UNEXPECTED(!zend_parse_arg_array(_arg, &dest, check_null, 1))) { \
			_expected_type = Z_EXPECTED_ARRAY; \
			_error_code = ZPP_ERROR_WRONG_ARG; \
			break; \
		}

#define Z_PARAM_ARRAY_OR_OBJECT_EX(dest, check_null, separate) \
	Z_PARAM_ARRAY_OR_OBJECT_EX2(dest, check_null, separate, separate)

#define Z_PARAM_ARRAY_OR_OBJECT(dest) \
	Z_PARAM_ARRAY_OR_OBJECT_EX(dest, 0, 0)

/* old "b" */
#define Z_PARAM_BOOL_EX2(dest, is_null, check_null, deref, separate) \
		Z_PARAM_PROLOGUE(deref, separate); \
		if (UNEXPECTED(!zend_parse_arg_bool(_arg, &dest, &is_null, check_null))) { \
			_expected_type = Z_EXPECTED_BOOL; \
			_error_code = ZPP_ERROR_WRONG_ARG; \
			break; \
		}

#define Z_PARAM_BOOL_EX(dest, is_null, check_null, separate) \
	Z_PARAM_BOOL_EX2(dest, is_null, check_null, separate, separate)

#define Z_PARAM_BOOL(dest) \
	Z_PARAM_BOOL_EX(dest, _dummy, 0, 0)

/* old "C" */
#define Z_PARAM_CLASS_EX2(dest, check_null, deref, separate) \
		Z_PARAM_PROLOGUE(deref, separate); \
		if (UNEXPECTED(!zend_parse_arg_class(_arg, &dest, _i, check_null))) { \
			_error_code = ZPP_ERROR_FAILURE; \
			break; \
		}

#define Z_PARAM_CLASS_EX(dest, check_null, separate) \
	Z_PARAM_CLASS_EX2(dest, check_null, separate, separate)

#define Z_PARAM_CLASS(dest) \
	Z_PARAM_CLASS_EX(dest, 0, 0)

/* old "d" */
#define Z_PARAM_DOUBLE_EX2(dest, is_null, check_null, deref, separate) \
		Z_PARAM_PROLOGUE(deref, separate); \
		if (UNEXPECTED(!zend_parse_arg_double(_arg, &dest, &is_null, check_null))) { \
			_expected_type = Z_EXPECTED_DOUBLE; \
			_error_code = ZPP_ERROR_WRONG_ARG; \
			break; \
		}

#define Z_PARAM_DOUBLE_EX(dest, is_null, check_null, separate) \
	Z_PARAM_DOUBLE_EX2(dest, is_null, check_null, separate, separate)

#define Z_PARAM_DOUBLE(dest) \
	Z_PARAM_DOUBLE_EX(dest, _dummy, 0, 0)

/* old "f" */
#define Z_PARAM_FUNC_EX2(dest_fci, dest_fcc, check_null, deref, separate) \
		Z_PARAM_PROLOGUE(deref, separate); \
		if (UNEXPECTED(!zend_parse_arg_func(_arg, &dest_fci, &dest_fcc, check_null, &_error))) { \
			if (!_error) { \
				_expected_type = Z_EXPECTED_FUNC; \
				_error_code = ZPP_ERROR_WRONG_ARG; \
			} else { \
				_error_code = ZPP_ERROR_WRONG_CALLBACK; \
			} \
			break; \
		} \

#define Z_PARAM_FUNC_EX(dest_fci, dest_fcc, check_null, separate) \
	Z_PARAM_FUNC_EX2(dest_fci, dest_fcc, check_null, separate, separate)

#define Z_PARAM_FUNC(dest_fci, dest_fcc) \
	Z_PARAM_FUNC_EX(dest_fci, dest_fcc, 0, 0)

/* old "h" */
#define Z_PARAM_ARRAY_HT_EX2(dest, check_null, deref, separate) \
		Z_PARAM_PROLOGUE(deref, separate); \
		if (UNEXPECTED(!zend_parse_arg_array_ht(_arg, &dest, check_null, 0, separate))) { \
			_expected_type = Z_EXPECTED_ARRAY; \
			_error_code = ZPP_ERROR_WRONG_ARG; \
			break; \
		}

#define Z_PARAM_ARRAY_HT_EX(dest, check_null, separate) \
	Z_PARAM_ARRAY_HT_EX2(dest, check_null, separate, separate)

#define Z_PARAM_ARRAY_HT(dest) \
	Z_PARAM_ARRAY_HT_EX(dest, 0, 0)

/* old "H" */
#define Z_PARAM_ARRAY_OR_OBJECT_HT_EX2(dest, check_null, deref, separate) \
		Z_PARAM_PROLOGUE(deref, separate); \
		if (UNEXPECTED(!zend_parse_arg_array_ht(_arg, &dest, check_null, 1, separate))) { \
			_expected_type = Z_EXPECTED_ARRAY; \
			_error_code = ZPP_ERROR_WRONG_ARG; \
			break; \
		}

#define Z_PARAM_ARRAY_OR_OBJECT_HT_EX(dest, check_null, separate) \
	Z_PARAM_ARRAY_OR_OBJECT_HT_EX2(dest, check_null, separate, separate)

#define Z_PARAM_ARRAY_OR_OBJECT_HT(dest) \
	Z_PARAM_ARRAY_OR_OBJECT_HT_EX(dest, 0, 0)

/* old "l" */
#define Z_PARAM_LONG_EX2(dest, is_null, check_null, deref, separate) \
		Z_PARAM_PROLOGUE(deref, separate); \
		if (UNEXPECTED(!zend_parse_arg_long(_arg, &dest, &is_null, check_null))) { \
			_expected_type = Z_EXPECTED_LONG; \
			_error_code = ZPP_ERROR_WRONG_ARG; \
			break; \
		}

#define Z_PARAM_LONG_EX(dest, is_null, check_null, separate) \
	Z_PARAM_LONG_EX2(dest, is_null, check_null, separate, separate)

#define Z_PARAM_LONG(dest) \
	Z_PARAM_LONG_EX(dest, _dummy, 0, 0)


/* no old equivalent */
#define Z_PARAM_NUMBER_EX(dest, check_null) \
	Z_PARAM_PROLOGUE(0, 0); \
	if (UNEXPECTED(!zend_parse_arg_number(_arg, &dest, check_null))) { \
		_expected_type = Z_EXPECTED_NUMBER; \
		_error_code = ZPP_ERROR_WRONG_ARG; \
		break; \
	}

#define Z_PARAM_NUMBER_OR_NULL(dest) \
	Z_PARAM_NUMBER_EX(dest, 1)

#define Z_PARAM_NUMBER(dest) \
	Z_PARAM_NUMBER_EX(dest, 0)

/* old "o" */
#define Z_PARAM_OBJECT_EX2(dest, check_null, deref, separate) \
		Z_PARAM_PROLOGUE(deref, separate); \
		if (UNEXPECTED(!zend_parse_arg_object(_arg, &dest, NULL, check_null))) { \
			_expected_type = Z_EXPECTED_OBJECT; \
			_error_code = ZPP_ERROR_WRONG_ARG; \
			break; \
		}

#define Z_PARAM_OBJECT_EX(dest, check_null, separate) \
	Z_PARAM_OBJECT_EX2(dest, check_null, separate, separate)

#define Z_PARAM_OBJECT(dest) \
	Z_PARAM_OBJECT_EX(dest, 0, 0)

/* old "O" */
#define Z_PARAM_OBJECT_OF_CLASS_EX2(dest, _ce, check_null, deref, separate) \
		Z_PARAM_PROLOGUE(deref, separate); \
		if (UNEXPECTED(!zend_parse_arg_object(_arg, &dest, _ce, check_null))) { \
			if (_ce) { \
				_error = ZSTR_VAL((_ce)->name); \
				_error_code = ZPP_ERROR_WRONG_CLASS; \
				break; \
			} else { \
				_expected_type = Z_EXPECTED_OBJECT; \
				_error_code = ZPP_ERROR_WRONG_ARG; \
				break; \
			} \
		}

#define Z_PARAM_OBJECT_OF_CLASS_EX(dest, _ce, check_null, separate) \
	Z_PARAM_OBJECT_OF_CLASS_EX2(dest, _ce, check_null, separate, separate)

#define Z_PARAM_OBJECT_OF_CLASS(dest, _ce) \
	Z_PARAM_OBJECT_OF_CLASS_EX(dest, _ce, 0, 0)

/* old "p" */
#define Z_PARAM_PATH_EX2(dest, dest_len, check_null, deref, separate) \
		Z_PARAM_PROLOGUE(deref, separate); \
		if (UNEXPECTED(!zend_parse_arg_path(_arg, &dest, &dest_len, check_null))) { \
			_expected_type = Z_EXPECTED_PATH; \
			_error_code = ZPP_ERROR_WRONG_ARG; \
			break; \
		}

#define Z_PARAM_PATH_EX(dest, dest_len, check_null, separate) \
	Z_PARAM_PATH_EX2(dest, dest_len, check_null, separate, separate)

#define Z_PARAM_PATH(dest, dest_len) \
	Z_PARAM_PATH_EX(dest, dest_len, 0, 0)

/* old "P" */
#define Z_PARAM_PATH_STR_EX2(dest, check_null, deref, separate) \
		Z_PARAM_PROLOGUE(deref, separate); \
		if (UNEXPECTED(!zend_parse_arg_path_str(_arg, &dest, check_null))) { \
			_expected_type = Z_EXPECTED_PATH; \
			_error_code = ZPP_ERROR_WRONG_ARG; \
			break; \
		}

#define Z_PARAM_PATH_STR_EX(dest, check_null, separate) \
	Z_PARAM_PATH_STR_EX2(dest, check_null, separate, separate)

#define Z_PARAM_PATH_STR(dest) \
	Z_PARAM_PATH_STR_EX(dest, 0, 0)

/* old "r" */
#define Z_PARAM_RESOURCE_EX2(dest, check_null, deref, separate) \
		Z_PARAM_PROLOGUE(deref, separate); \
		if (UNEXPECTED(!zend_parse_arg_resource(_arg, &dest, check_null))) { \
			_expected_type = Z_EXPECTED_RESOURCE; \
			_error_code = ZPP_ERROR_WRONG_ARG; \
			break; \
		}

#define Z_PARAM_RESOURCE_EX(dest, check_null, separate) \
	Z_PARAM_RESOURCE_EX2(dest, check_null, separate, separate)

#define Z_PARAM_RESOURCE(dest) \
	Z_PARAM_RESOURCE_EX(dest, 0, 0)

/* old "s" */
#define Z_PARAM_STRING_EX2(dest, dest_len, check_null, deref, separate) \
		Z_PARAM_PROLOGUE(deref, separate); \
		if (UNEXPECTED(!zend_parse_arg_string(_arg, &dest, &dest_len, check_null))) { \
			_expected_type = Z_EXPECTED_STRING; \
			_error_code = ZPP_ERROR_WRONG_ARG; \
			break; \
		}

#define Z_PARAM_STRING_EX(dest, dest_len, check_null, separate) \
	Z_PARAM_STRING_EX2(dest, dest_len, check_null, separate, separate)

#define Z_PARAM_STRING(dest, dest_len) \
	Z_PARAM_STRING_EX(dest, dest_len, 0, 0)

/* old "S" */
#define Z_PARAM_STR_EX2(dest, check_null, deref, separate) \
		Z_PARAM_PROLOGUE(deref, separate); \
		if (UNEXPECTED(!zend_parse_arg_str(_arg, &dest, check_null))) { \
			_expected_type = Z_EXPECTED_STRING; \
			_error_code = ZPP_ERROR_WRONG_ARG; \
			break; \
		}

#define Z_PARAM_STR_EX(dest, check_null, separate) \
	Z_PARAM_STR_EX2(dest, check_null, separate, separate)

#define Z_PARAM_STR(dest) \
	Z_PARAM_STR_EX(dest, 0, 0)

/* old "z" */
#define Z_PARAM_ZVAL_EX2(dest, check_null, deref, separate) \
		Z_PARAM_PROLOGUE(deref, separate); \
		zend_parse_arg_zval_deref(_arg, &dest, check_null);

#define Z_PARAM_ZVAL_EX(dest, check_null, separate) \
	Z_PARAM_ZVAL_EX2(dest, check_null, separate, separate)

#define Z_PARAM_ZVAL(dest) \
	Z_PARAM_ZVAL_EX(dest, 0, 0)

/* old "z" (with dereference) */
#define Z_PARAM_ZVAL_DEREF_EX(dest, check_null, separate) \
		Z_PARAM_PROLOGUE(1, separate); \
		zend_parse_arg_zval_deref(_arg, &dest, check_null);

#define Z_PARAM_ZVAL_DEREF(dest) \
	Z_PARAM_ZVAL_DEREF_EX(dest, 0, 0)

/* old "+" and "*" */
#define Z_PARAM_VARIADIC_EX(spec, dest, dest_num, post_varargs) do { \
		int _num_varargs = _num_args - _i - (post_varargs); \
		if (EXPECTED(_num_varargs > 0)) { \
			dest = _real_arg + 1; \
			dest_num = _num_varargs; \
			_i += _num_varargs; \
			_real_arg += _num_varargs; \
		} else { \
			dest = NULL; \
			dest_num = 0; \
		} \
	} while (0);

#define Z_PARAM_VARIADIC(spec, dest, dest_num) \
	Z_PARAM_VARIADIC_EX(spec, dest, dest_num, 0)

/* End of new parameter parsing API */

/* Inlined implementations shared by new and old parameter parsing APIs */

ZEND_API int ZEND_FASTCALL zend_parse_arg_class(zval *arg, zend_class_entry **pce, int num, int check_null);
ZEND_API int ZEND_FASTCALL zend_parse_arg_bool_slow(zval *arg, zend_bool *dest);
ZEND_API int ZEND_FASTCALL zend_parse_arg_bool_weak(zval *arg, zend_bool *dest);
ZEND_API int ZEND_FASTCALL zend_parse_arg_long_slow(zval *arg, zend_long *dest);
ZEND_API int ZEND_FASTCALL zend_parse_arg_long_weak(zval *arg, zend_long *dest);
ZEND_API int ZEND_FASTCALL zend_parse_arg_double_slow(zval *arg, double *dest);
ZEND_API int ZEND_FASTCALL zend_parse_arg_double_weak(zval *arg, double *dest);
ZEND_API int ZEND_FASTCALL zend_parse_arg_str_slow(zval *arg, zend_string **dest);
ZEND_API int ZEND_FASTCALL zend_parse_arg_str_weak(zval *arg, zend_string **dest);
ZEND_API int ZEND_FASTCALL zend_parse_arg_number_slow(zval *arg, zval **dest);

static zend_always_inline int zend_parse_arg_bool(zval *arg, zend_bool *dest, zend_bool *is_null, int check_null)
{
	if (check_null) {
		*is_null = 0;
	}
	if (EXPECTED(Z_TYPE_P(arg) == IS_TRUE)) {
		*dest = 1;
	} else if (EXPECTED(Z_TYPE_P(arg) == IS_FALSE)) {
		*dest = 0;
	} else if (check_null && Z_TYPE_P(arg) == IS_NULL) {
		*is_null = 1;
		*dest = 0;
	} else {
		return zend_parse_arg_bool_slow(arg, dest);
	}
	return 1;
}

static zend_always_inline int zend_parse_arg_long(zval *arg, zend_long *dest, zend_bool *is_null, int check_null)
{
	if (check_null) {
		*is_null = 0;
	}
	if (EXPECTED(Z_TYPE_P(arg) == IS_LONG)) {
		*dest = Z_LVAL_P(arg);
	} else if (check_null && Z_TYPE_P(arg) == IS_NULL) {
		*is_null = 1;
		*dest = 0;
	} else {
		return zend_parse_arg_long_slow(arg, dest);
	}
	return 1;
}

static zend_always_inline int zend_parse_arg_double(zval *arg, double *dest, zend_bool *is_null, int check_null)
{
	if (check_null) {
		*is_null = 0;
	}
	if (EXPECTED(Z_TYPE_P(arg) == IS_DOUBLE)) {
		*dest = Z_DVAL_P(arg);
	} else if (check_null && Z_TYPE_P(arg) == IS_NULL) {
		*is_null = 1;
		*dest = 0.0;
	} else {
		return zend_parse_arg_double_slow(arg, dest);
	}
	return 1;
}

static zend_always_inline int zend_parse_arg_number(zval *arg, zval **dest, int check_null)
{
	if (EXPECTED(Z_TYPE_P(arg) == IS_LONG || Z_TYPE_P(arg) == IS_DOUBLE)) {
		*dest = arg;
	} else if (check_null && EXPECTED(Z_TYPE_P(arg) == IS_NULL)) {
		*dest = NULL;
	} else {
		return zend_parse_arg_number_slow(arg, dest);
	}
	return 1;
}

static zend_always_inline int zend_parse_arg_str(zval *arg, zend_string **dest, int check_null)
{
	if (EXPECTED(Z_TYPE_P(arg) == IS_STRING)) {
		*dest = Z_STR_P(arg);
	} else if (check_null && Z_TYPE_P(arg) == IS_NULL) {
		*dest = NULL;
	} else {
		return zend_parse_arg_str_slow(arg, dest);
	}
	return 1;
}

static zend_always_inline int zend_parse_arg_string(zval *arg, char **dest, size_t *dest_len, int check_null)
{
	zend_string *str;

	if (!zend_parse_arg_str(arg, &str, check_null)) {
		return 0;
	}
	if (check_null && UNEXPECTED(!str)) {
		*dest = NULL;
		*dest_len = 0;
	} else {
		*dest = ZSTR_VAL(str);
		*dest_len = ZSTR_LEN(str);
	}
	return 1;
}

static zend_always_inline int zend_parse_arg_path_str(zval *arg, zend_string **dest, int check_null)
{
	if (!zend_parse_arg_str(arg, dest, check_null) ||
	    (*dest && UNEXPECTED(CHECK_NULL_PATH(ZSTR_VAL(*dest), ZSTR_LEN(*dest))))) {
		return 0;
	}
	return 1;
}

static zend_always_inline int zend_parse_arg_path(zval *arg, char **dest, size_t *dest_len, int check_null)
{
	zend_string *str;

	if (!zend_parse_arg_path_str(arg, &str, check_null)) {
		return 0;
	}
	if (check_null && UNEXPECTED(!str)) {
		*dest = NULL;
		*dest_len = 0;
	} else {
		*dest = ZSTR_VAL(str);
		*dest_len = ZSTR_LEN(str);
	}
	return 1;
}

static zend_always_inline int zend_parse_arg_array(zval *arg, zval **dest, int check_null, int or_object)
{
	if (EXPECTED(Z_TYPE_P(arg) == IS_ARRAY) ||
		(or_object && EXPECTED(Z_TYPE_P(arg) == IS_OBJECT))) {
		*dest = arg;
	} else if (check_null && EXPECTED(Z_TYPE_P(arg) == IS_NULL)) {
		*dest = NULL;
	} else {
		return 0;
	}
	return 1;
}

static zend_always_inline int zend_parse_arg_array_ht(zval *arg, HashTable **dest, int check_null, int or_object, int separate)
{
	if (EXPECTED(Z_TYPE_P(arg) == IS_ARRAY)) {
		*dest = Z_ARRVAL_P(arg);
	} else if (or_object && EXPECTED(Z_TYPE_P(arg) == IS_OBJECT)) {
		zend_object *zobj = Z_OBJ_P(arg);
		if (separate
		 && zobj->properties
		 && UNEXPECTED(GC_REFCOUNT(zobj->properties) > 1)) {
			if (EXPECTED(!(GC_FLAGS(zobj->properties) & IS_ARRAY_IMMUTABLE))) {
				GC_DELREF(zobj->properties);
			}
			zobj->properties = zend_array_dup(zobj->properties);
		}
		*dest = zobj->handlers->get_properties(zobj);
	} else if (check_null && EXPECTED(Z_TYPE_P(arg) == IS_NULL)) {
		*dest = NULL;
	} else {
		return 0;
	}
	return 1;
}

static zend_always_inline int zend_parse_arg_object(zval *arg, zval **dest, zend_class_entry *ce, int check_null)
{
	if (EXPECTED(Z_TYPE_P(arg) == IS_OBJECT) &&
	    (!ce || EXPECTED(instanceof_function(Z_OBJCE_P(arg), ce) != 0))) {
		*dest = arg;
	} else if (check_null && EXPECTED(Z_TYPE_P(arg) == IS_NULL)) {
		*dest = NULL;
	} else {
		return 0;
	}
	return 1;
}

static zend_always_inline int zend_parse_arg_resource(zval *arg, zval **dest, int check_null)
{
	if (EXPECTED(Z_TYPE_P(arg) == IS_RESOURCE)) {
		*dest = arg;
	} else if (check_null && EXPECTED(Z_TYPE_P(arg) == IS_NULL)) {
		*dest = NULL;
	} else {
		return 0;
	}
	return 1;
}

static zend_always_inline int zend_parse_arg_func(zval *arg, zend_fcall_info *dest_fci, zend_fcall_info_cache *dest_fcc, int check_null, char **error)
{
	if (check_null && UNEXPECTED(Z_TYPE_P(arg) == IS_NULL)) {
		dest_fci->size = 0;
		dest_fcc->function_handler = NULL;
		*error = NULL;
	} else if (UNEXPECTED(zend_fcall_info_init(arg, 0, dest_fci, dest_fcc, NULL, error) != SUCCESS)) {
		return 0;
	}
	return 1;
}

static zend_always_inline void zend_parse_arg_zval(zval *arg, zval **dest, int check_null)
{
	*dest = (check_null &&
	    (UNEXPECTED(Z_TYPE_P(arg) == IS_NULL) ||
	     (UNEXPECTED(Z_ISREF_P(arg)) &&
	      UNEXPECTED(Z_TYPE_P(Z_REFVAL_P(arg)) == IS_NULL)))) ? NULL : arg;
}

static zend_always_inline void zend_parse_arg_zval_deref(zval *arg, zval **dest, int check_null)
{
	*dest = (check_null && UNEXPECTED(Z_TYPE_P(arg) == IS_NULL)) ? NULL : arg;
}

END_EXTERN_C()

#endif /* ZEND_API_H */<|MERGE_RESOLUTION|>--- conflicted
+++ resolved
@@ -248,11 +248,7 @@
 #define zend_parse_parameters_none() \
 	(EXPECTED(ZEND_NUM_ARGS() == 0) ? SUCCESS : (zend_wrong_parameters_none_error(), FAILURE))
 #define zend_parse_parameters_none_throw() \
-<<<<<<< HEAD
 	zend_parse_parameters_none()
-=======
-	(EXPECTED(ZEND_NUM_ARGS() == 0) ? SUCCESS : (zend_wrong_parameters_none_exception(), FAILURE))
->>>>>>> 55f7d3b7
 
 /* Parameter parsing API -- andrei */
 
