/*
   +----------------------------------------------------------------------+
   | Zend Engine                                                          |
   +----------------------------------------------------------------------+
   | Copyright (c) 1998-2014 Zend Technologies Ltd. (http://www.zend.com) |
   +----------------------------------------------------------------------+
   | This source file is subject to version 2.00 of the Zend license,     |
   | that is bundled with this package in the file LICENSE, and is        |
   | available through the world-wide-web at the following url:           |
   | http://www.zend.com/license/2_00.txt.                                |
   | If you did not receive a copy of the Zend license and are unable to  |
   | obtain it through the world-wide-web, please send a note to          |
   | license@zend.com so we can mail you a copy immediately.              |
   +----------------------------------------------------------------------+
   | Authors: Andi Gutmans <andi@zend.com>                                |
   |          Zeev Suraski <zeev@zend.com>                                |
   |          Andrei Zmievski <andrei@php.net>                            |
   +----------------------------------------------------------------------+
*/

/* $Id$ */

#ifndef ZEND_API_H
#define ZEND_API_H

#include "zend_modules.h"
#include "zend_list.h"
#include "zend_operators.h"
#include "zend_variables.h"
#include "zend_execute.h"


BEGIN_EXTERN_C()

typedef struct _zend_function_entry {
	const char *fname;
	void (*handler)(INTERNAL_FUNCTION_PARAMETERS);
	const struct _zend_arg_info *arg_info;
	zend_uint num_args;
	zend_uint flags;
} zend_function_entry;

typedef struct _zend_fcall_info {
	size_t size;
	HashTable *function_table;
	zval function_name;
	zend_array *symbol_table;
	zval *retval;
	zend_uint param_count;
	zval *params;
	zend_object *object;
	zend_bool no_separation;
} zend_fcall_info;

typedef struct _zend_fcall_info_cache {
	zend_bool initialized;
	zend_function *function_handler;
	zend_class_entry *calling_scope;
	zend_class_entry *called_scope;
	zend_object *object;
} zend_fcall_info_cache;

#define ZEND_NS_NAME(ns, name)			ns "\\" name

#define ZEND_FN(name) zif_##name
#define ZEND_MN(name) zim_##name
#define ZEND_NAMED_FUNCTION(name)		void name(INTERNAL_FUNCTION_PARAMETERS)
#define ZEND_FUNCTION(name)				ZEND_NAMED_FUNCTION(ZEND_FN(name))
#define ZEND_METHOD(classname, name)	ZEND_NAMED_FUNCTION(ZEND_MN(classname##_##name))

#define ZEND_FENTRY(zend_name, name, arg_info, flags)	{ #zend_name, name, arg_info, (zend_uint) (sizeof(arg_info)/sizeof(struct _zend_arg_info)-1), flags },

#define ZEND_RAW_FENTRY(zend_name, name, arg_info, flags)   { zend_name, name, arg_info, (zend_uint) (sizeof(arg_info)/sizeof(struct _zend_arg_info)-1), flags },
#define ZEND_RAW_NAMED_FE(zend_name, name, arg_info) ZEND_RAW_FENTRY(#zend_name, name, arg_info, 0)

#define ZEND_NAMED_FE(zend_name, name, arg_info)	ZEND_FENTRY(zend_name, name, arg_info, 0)
#define ZEND_FE(name, arg_info)						ZEND_FENTRY(name, ZEND_FN(name), arg_info, 0)
#define ZEND_DEP_FE(name, arg_info)                 ZEND_FENTRY(name, ZEND_FN(name), arg_info, ZEND_ACC_DEPRECATED)
#define ZEND_FALIAS(name, alias, arg_info)			ZEND_FENTRY(name, ZEND_FN(alias), arg_info, 0)
#define ZEND_DEP_FALIAS(name, alias, arg_info)		ZEND_FENTRY(name, ZEND_FN(alias), arg_info, ZEND_ACC_DEPRECATED)
#define ZEND_NAMED_ME(zend_name, name, arg_info, flags)	ZEND_FENTRY(zend_name, name, arg_info, flags)
#define ZEND_ME(classname, name, arg_info, flags)	ZEND_FENTRY(name, ZEND_MN(classname##_##name), arg_info, flags)
#define ZEND_ABSTRACT_ME(classname, name, arg_info)	ZEND_FENTRY(name, NULL, arg_info, ZEND_ACC_PUBLIC|ZEND_ACC_ABSTRACT)
#define ZEND_MALIAS(classname, name, alias, arg_info, flags) \
                                                    ZEND_FENTRY(name, ZEND_MN(classname##_##alias), arg_info, flags)
#define ZEND_ME_MAPPING(name, func_name, arg_types, flags) ZEND_NAMED_ME(name, ZEND_FN(func_name), arg_types, flags)

#define ZEND_NS_FENTRY(ns, zend_name, name, arg_info, flags)		ZEND_RAW_FENTRY(ZEND_NS_NAME(ns, #zend_name), name, arg_info, flags)

#define ZEND_NS_RAW_FENTRY(ns, zend_name, name, arg_info, flags)	ZEND_RAW_FENTRY(ZEND_NS_NAME(ns, zend_name), name, arg_info, flags)
#define ZEND_NS_RAW_NAMED_FE(ns, zend_name, name, arg_info)			ZEND_NS_RAW_FENTRY(ns, #zend_name, name, arg_info, 0)

#define ZEND_NS_NAMED_FE(ns, zend_name, name, arg_info)	ZEND_NS_FENTRY(ns, zend_name, name, arg_info, 0)
#define ZEND_NS_FE(ns, name, arg_info)					ZEND_NS_FENTRY(ns, name, ZEND_FN(name), arg_info, 0)
#define ZEND_NS_DEP_FE(ns, name, arg_info)				ZEND_NS_FENTRY(ns, name, ZEND_FN(name), arg_info, ZEND_ACC_DEPRECATED)
#define ZEND_NS_FALIAS(ns, name, alias, arg_info)		ZEND_NS_FENTRY(ns, name, ZEND_FN(alias), arg_info, 0)
#define ZEND_NS_DEP_FALIAS(ns, name, alias, arg_info)	ZEND_NS_FENTRY(ns, name, ZEND_FN(alias), arg_info, ZEND_ACC_DEPRECATED)

#define ZEND_FE_END            { NULL, NULL, NULL, 0, 0 }

#define ZEND_ARG_INFO(pass_by_ref, name)							{ #name, sizeof(#name)-1, NULL, 0, 0, pass_by_ref, 0, 0 },
#define ZEND_ARG_PASS_INFO(pass_by_ref)								{ NULL, 0, NULL, 0, 0, pass_by_ref, 0, 0 },
#define ZEND_ARG_OBJ_INFO(pass_by_ref, name, classname, allow_null) { #name, sizeof(#name)-1, #classname, sizeof(#classname)-1, IS_OBJECT, pass_by_ref, allow_null, 0 },
#define ZEND_ARG_ARRAY_INFO(pass_by_ref, name, allow_null) { #name, sizeof(#name)-1, NULL, 0, IS_ARRAY, pass_by_ref, allow_null, 0 },
#define ZEND_ARG_TYPE_INFO(pass_by_ref, name, type_hint, allow_null) { #name, sizeof(#name)-1, NULL, 0, type_hint, pass_by_ref, allow_null, 0 },
#define ZEND_ARG_VARIADIC_INFO(pass_by_ref, name) 					{ #name, sizeof(#name)-1, NULL, 0, 0, pass_by_ref, 0, 1 },

#define ZEND_BEGIN_ARG_INFO_EX(name, _unused, return_reference, required_num_args)	\
	static const zend_arg_info name[] = {																		\
		{ NULL, 0, NULL, required_num_args, 0, return_reference, 0, 0 },
#define ZEND_BEGIN_ARG_INFO(name, _unused)	\
	ZEND_BEGIN_ARG_INFO_EX(name, 0, ZEND_RETURN_VALUE, -1)
#define ZEND_END_ARG_INFO()		};

/* Name macros */
#define ZEND_MODULE_STARTUP_N(module)       zm_startup_##module
#define ZEND_MODULE_SHUTDOWN_N(module)		zm_shutdown_##module
#define ZEND_MODULE_ACTIVATE_N(module)		zm_activate_##module
#define ZEND_MODULE_DEACTIVATE_N(module)	zm_deactivate_##module
#define ZEND_MODULE_POST_ZEND_DEACTIVATE_N(module)	zm_post_zend_deactivate_##module
#define ZEND_MODULE_INFO_N(module)			zm_info_##module
#define ZEND_MODULE_GLOBALS_CTOR_N(module)  zm_globals_ctor_##module
#define ZEND_MODULE_GLOBALS_DTOR_N(module)  zm_globals_dtor_##module

/* Declaration macros */
#define ZEND_MODULE_STARTUP_D(module)		int ZEND_MODULE_STARTUP_N(module)(INIT_FUNC_ARGS)
#define ZEND_MODULE_SHUTDOWN_D(module)		int ZEND_MODULE_SHUTDOWN_N(module)(SHUTDOWN_FUNC_ARGS)
#define ZEND_MODULE_ACTIVATE_D(module)		int ZEND_MODULE_ACTIVATE_N(module)(INIT_FUNC_ARGS)
#define ZEND_MODULE_DEACTIVATE_D(module)	int ZEND_MODULE_DEACTIVATE_N(module)(SHUTDOWN_FUNC_ARGS)
#define ZEND_MODULE_POST_ZEND_DEACTIVATE_D(module)	int ZEND_MODULE_POST_ZEND_DEACTIVATE_N(module)(void)
#define ZEND_MODULE_INFO_D(module)			void ZEND_MODULE_INFO_N(module)(ZEND_MODULE_INFO_FUNC_ARGS)
#define ZEND_MODULE_GLOBALS_CTOR_D(module)  void ZEND_MODULE_GLOBALS_CTOR_N(module)(zend_##module##_globals *module##_globals TSRMLS_DC)
#define ZEND_MODULE_GLOBALS_DTOR_D(module)  void ZEND_MODULE_GLOBALS_DTOR_N(module)(zend_##module##_globals *module##_globals TSRMLS_DC)

#define ZEND_GET_MODULE(name) \
    BEGIN_EXTERN_C()\
	ZEND_DLEXPORT zend_module_entry *get_module(void) { return &name##_module_entry; }\
    END_EXTERN_C()

#define ZEND_BEGIN_MODULE_GLOBALS(module_name)		\
	typedef struct _zend_##module_name##_globals {
#define ZEND_END_MODULE_GLOBALS(module_name)		\
	} zend_##module_name##_globals;

#ifdef ZTS

#define ZEND_DECLARE_MODULE_GLOBALS(module_name)							\
	ts_rsrc_id module_name##_globals_id;
#define ZEND_EXTERN_MODULE_GLOBALS(module_name)								\
	extern ts_rsrc_id module_name##_globals_id;
#define ZEND_INIT_MODULE_GLOBALS(module_name, globals_ctor, globals_dtor)	\
	ts_allocate_id(&module_name##_globals_id, sizeof(zend_##module_name##_globals), (ts_allocate_ctor) globals_ctor, (ts_allocate_dtor) globals_dtor);

#else

#define ZEND_DECLARE_MODULE_GLOBALS(module_name)							\
	zend_##module_name##_globals module_name##_globals;
#define ZEND_EXTERN_MODULE_GLOBALS(module_name)								\
	extern zend_##module_name##_globals module_name##_globals;
#define ZEND_INIT_MODULE_GLOBALS(module_name, globals_ctor, globals_dtor)	\
	globals_ctor(&module_name##_globals);

#endif

#define INIT_CLASS_ENTRY(class_container, class_name, functions) \
	INIT_OVERLOADED_CLASS_ENTRY(class_container, class_name, functions, NULL, NULL, NULL)

#define INIT_CLASS_ENTRY_EX(class_container, class_name, class_name_len, functions) \
	INIT_OVERLOADED_CLASS_ENTRY_EX(class_container, class_name, class_name_len, functions, NULL, NULL, NULL, NULL, NULL)

#define INIT_OVERLOADED_CLASS_ENTRY_EX(class_container, class_name, class_name_len, functions, handle_fcall, handle_propget, handle_propset, handle_propunset, handle_propisset) \
	{															\
		zend_string *cl_name;									\
		cl_name = STR_INIT(class_name, class_name_len, 1);		\
		class_container.name = zend_new_interned_string(cl_name TSRMLS_CC);	\
		INIT_CLASS_ENTRY_INIT_METHODS(class_container, functions, handle_fcall, handle_propget, handle_propset, handle_propunset, handle_propisset) \
	}

#define INIT_CLASS_ENTRY_INIT_METHODS(class_container, functions, handle_fcall, handle_propget, handle_propset, handle_propunset, handle_propisset) \
	{															\
		class_container.constructor = NULL;						\
		class_container.destructor = NULL;						\
		class_container.clone = NULL;							\
		class_container.serialize = NULL;						\
		class_container.unserialize = NULL;						\
		class_container.create_object = NULL;					\
		class_container.interface_gets_implemented = NULL;		\
		class_container.get_static_method = NULL;				\
		class_container.__call = handle_fcall;					\
		class_container.__callstatic = NULL;					\
		class_container.__tostring = NULL;						\
		class_container.__get = handle_propget;					\
		class_container.__set = handle_propset;					\
		class_container.__unset = handle_propunset;				\
		class_container.__isset = handle_propisset;				\
		class_container.__debugInfo = NULL;					\
		class_container.serialize_func = NULL;					\
		class_container.unserialize_func = NULL;				\
		class_container.serialize = NULL;						\
		class_container.unserialize = NULL;						\
		class_container.parent = NULL;							\
		class_container.num_interfaces = 0;						\
		class_container.traits = NULL;							\
		class_container.num_traits = 0;							\
		class_container.trait_aliases = NULL;					\
		class_container.trait_precedences = NULL;				\
		class_container.interfaces = NULL;						\
		class_container.get_iterator = NULL;					\
		class_container.iterator_funcs.funcs = NULL;			\
		class_container.info.internal.module = NULL;			\
		class_container.info.internal.builtin_functions = functions;	\
	}

#define INIT_OVERLOADED_CLASS_ENTRY(class_container, class_name, functions, handle_fcall, handle_propget, handle_propset) \
	INIT_OVERLOADED_CLASS_ENTRY_EX(class_container, class_name, sizeof(class_name)-1, functions, handle_fcall, handle_propget, handle_propset, NULL, NULL)

#define INIT_NS_CLASS_ENTRY(class_container, ns, class_name, functions) \
	INIT_CLASS_ENTRY(class_container, ZEND_NS_NAME(ns, class_name), functions)
#define INIT_OVERLOADED_NS_CLASS_ENTRY_EX(class_container, ns, class_name, functions, handle_fcall, handle_propget, handle_propset, handle_propunset, handle_propisset) \
	INIT_OVERLOADED_CLASS_ENTRY_EX(class_container, ZEND_NS_NAME(ns, class_name), sizeof(ZEND_NS_NAME(ns, class_name))-1, functions, handle_fcall, handle_propget, handle_propset, handle_propunset, handle_propisset)
#define INIT_OVERLOADED_NS_CLASS_ENTRY(class_container, ns, class_name, functions, handle_fcall, handle_propget, handle_propset) \
	INIT_OVERLOADED_CLASS_ENTRY(class_container, ZEND_NS_NAME(ns, class_name), functions, handle_fcall, handle_propget, handle_propset)

#ifdef ZTS
#	define CE_STATIC_MEMBERS(ce) (((ce)->type==ZEND_USER_CLASS)?(ce)->static_members_table:CG(static_members_table)[(zend_intptr_t)(ce)->static_members_table])
#else
#	define CE_STATIC_MEMBERS(ce) ((ce)->static_members_table)
#endif

#define ZEND_FCI_INITIALIZED(fci) ((fci).size != 0)

int zend_next_free_module(void);

BEGIN_EXTERN_C()
ZEND_API int zend_get_parameters(int ht, int param_count, ...);
ZEND_API ZEND_ATTRIBUTE_DEPRECATED int zend_get_parameters_ex(int param_count, ...);
ZEND_API int _zend_get_parameters_array_ex(int param_count, zval *argument_array TSRMLS_DC);

/* internal function to efficiently copy parameters when executing __call() */
ZEND_API int zend_copy_parameters_array(int param_count, zval *argument_array TSRMLS_DC);

#define zend_get_parameters_array(ht, param_count, argument_array)			\
	_zend_get_parameters_array_ex(param_count, argument_array TSRMLS_CC)
#define zend_get_parameters_array_ex(param_count, argument_array)			\
	_zend_get_parameters_array_ex(param_count, argument_array TSRMLS_CC)
#define zend_parse_parameters_none()										\
	zend_parse_parameters(ZEND_NUM_ARGS() TSRMLS_CC, "")

/* Parameter parsing API -- andrei */

#define ZEND_PARSE_PARAMS_QUIET 1<<1
ZEND_API int zend_parse_parameters(int num_args TSRMLS_DC, const char *type_spec, ...);
ZEND_API int zend_parse_parameters_ex(int flags, int num_args TSRMLS_DC, const char *type_spec, ...);
ZEND_API char *zend_zval_type_name(const zval *arg);

ZEND_API int zend_parse_method_parameters(int num_args TSRMLS_DC, zval *this_ptr, const char *type_spec, ...);
ZEND_API int zend_parse_method_parameters_ex(int flags, int num_args TSRMLS_DC, zval *this_ptr, const char *type_spec, ...);

ZEND_API int zend_parse_parameter(int flags, int arg_num TSRMLS_DC, zval *arg, const char *spec, ...);

/* End of parameter parsing API -- andrei */

ZEND_API int zend_register_functions(zend_class_entry *scope, const zend_function_entry *functions, HashTable *function_table, int type TSRMLS_DC);
ZEND_API void zend_unregister_functions(const zend_function_entry *functions, int count, HashTable *function_table TSRMLS_DC);
ZEND_API int zend_startup_module(zend_module_entry *module_entry TSRMLS_DC);
ZEND_API zend_module_entry* zend_register_internal_module(zend_module_entry *module_entry TSRMLS_DC);
ZEND_API zend_module_entry* zend_register_module_ex(zend_module_entry *module TSRMLS_DC);
ZEND_API int zend_startup_module_ex(zend_module_entry *module TSRMLS_DC);
ZEND_API int zend_startup_modules(TSRMLS_D);
ZEND_API void zend_collect_module_handlers(TSRMLS_D);
ZEND_API void zend_destroy_modules(void);
ZEND_API void zend_check_magic_method_implementation(const zend_class_entry *ce, const zend_function *fptr, int error_type TSRMLS_DC);

ZEND_API zend_class_entry *zend_register_internal_class(zend_class_entry *class_entry TSRMLS_DC);
ZEND_API zend_class_entry *zend_register_internal_class_ex(zend_class_entry *class_entry, zend_class_entry *parent_ce TSRMLS_DC);
ZEND_API zend_class_entry *zend_register_internal_interface(zend_class_entry *orig_class_entry TSRMLS_DC);
ZEND_API void zend_class_implements(zend_class_entry *class_entry TSRMLS_DC, int num_interfaces, ...);

ZEND_API int zend_register_class_alias_ex(const char *name, int name_len, zend_class_entry *ce TSRMLS_DC);

#define zend_register_class_alias(name, ce) \
	zend_register_class_alias_ex(name, sizeof(name)-1, ce TSRMLS_CC)
#define zend_register_ns_class_alias(ns, name, ce) \
	zend_register_class_alias_ex(ZEND_NS_NAME(ns, name), sizeof(ZEND_NS_NAME(ns, name))-1, ce TSRMLS_CC)

ZEND_API int zend_disable_function(char *function_name, uint function_name_length TSRMLS_DC);
ZEND_API int zend_disable_class(char *class_name, uint class_name_length TSRMLS_DC);

ZEND_API void zend_wrong_param_count(TSRMLS_D);

#define IS_CALLABLE_CHECK_SYNTAX_ONLY (1<<0)
#define IS_CALLABLE_CHECK_NO_ACCESS   (1<<1)
#define IS_CALLABLE_CHECK_IS_STATIC   (1<<2)
#define IS_CALLABLE_CHECK_SILENT      (1<<3)

#define IS_CALLABLE_STRICT  (IS_CALLABLE_CHECK_IS_STATIC)

ZEND_API zend_bool zend_is_callable_ex(zval *callable, zend_object *object, uint check_flags, zend_string **callable_name, zend_fcall_info_cache *fcc, char **error TSRMLS_DC);
ZEND_API zend_bool zend_is_callable(zval *callable, uint check_flags, zend_string **callable_name TSRMLS_DC);
ZEND_API zend_bool zend_make_callable(zval *callable, zend_string **callable_name TSRMLS_DC);
ZEND_API const char *zend_get_module_version(const char *module_name);
ZEND_API int zend_get_module_started(const char *module_name);
ZEND_API int zend_declare_property_ex(zend_class_entry *ce, zend_string *name, zval *property, int access_type, zend_string *doc_comment TSRMLS_DC);
ZEND_API int zend_declare_property(zend_class_entry *ce, const char *name, int name_length, zval *property, int access_type TSRMLS_DC);
ZEND_API int zend_declare_property_null(zend_class_entry *ce, const char *name, int name_length, int access_type TSRMLS_DC);
ZEND_API int zend_declare_property_bool(zend_class_entry *ce, const char *name, int name_length, long value, int access_type TSRMLS_DC);
ZEND_API int zend_declare_property_long(zend_class_entry *ce, const char *name, int name_length, long value, int access_type TSRMLS_DC);
ZEND_API int zend_declare_property_double(zend_class_entry *ce, const char *name, int name_length, double value, int access_type TSRMLS_DC);
ZEND_API int zend_declare_property_string(zend_class_entry *ce, const char *name, int name_length, const char *value, int access_type TSRMLS_DC);
ZEND_API int zend_declare_property_stringl(zend_class_entry *ce, const char *name, int name_length, const char *value, int value_len, int access_type TSRMLS_DC);

ZEND_API int zend_declare_class_constant(zend_class_entry *ce, const char *name, size_t name_length, zval *value TSRMLS_DC);
ZEND_API int zend_declare_class_constant_null(zend_class_entry *ce, const char *name, size_t name_length TSRMLS_DC);
ZEND_API int zend_declare_class_constant_long(zend_class_entry *ce, const char *name, size_t name_length, long value TSRMLS_DC);
ZEND_API int zend_declare_class_constant_bool(zend_class_entry *ce, const char *name, size_t name_length, zend_bool value TSRMLS_DC);
ZEND_API int zend_declare_class_constant_double(zend_class_entry *ce, const char *name, size_t name_length, double value TSRMLS_DC);
ZEND_API int zend_declare_class_constant_stringl(zend_class_entry *ce, const char *name, size_t name_length, const char *value, size_t value_length TSRMLS_DC);
ZEND_API int zend_declare_class_constant_string(zend_class_entry *ce, const char *name, size_t name_length, const char *value TSRMLS_DC);

ZEND_API void zend_update_class_constants(zend_class_entry *class_type TSRMLS_DC);
ZEND_API void zend_update_property(zend_class_entry *scope, zval *object, const char *name, int name_length, zval *value TSRMLS_DC);
ZEND_API void zend_update_property_null(zend_class_entry *scope, zval *object, const char *name, int name_length TSRMLS_DC);
ZEND_API void zend_update_property_bool(zend_class_entry *scope, zval *object, const char *name, int name_length, long value TSRMLS_DC);
ZEND_API void zend_update_property_long(zend_class_entry *scope, zval *object, const char *name, int name_length, long value TSRMLS_DC);
ZEND_API void zend_update_property_double(zend_class_entry *scope, zval *object, const char *name, int name_length, double value TSRMLS_DC);
ZEND_API void zend_update_property_str(zend_class_entry *scope, zval *object, const char *name, int name_length, zend_string *value TSRMLS_DC);
ZEND_API void zend_update_property_string(zend_class_entry *scope, zval *object, const char *name, int name_length, const char *value TSRMLS_DC);
ZEND_API void zend_update_property_stringl(zend_class_entry *scope, zval *object, const char *name, int name_length, const char *value, int value_length TSRMLS_DC);

ZEND_API int zend_update_static_property(zend_class_entry *scope, const char *name, int name_length, zval *value TSRMLS_DC);
ZEND_API int zend_update_static_property_null(zend_class_entry *scope, const char *name, int name_length TSRMLS_DC);
ZEND_API int zend_update_static_property_bool(zend_class_entry *scope, const char *name, int name_length, long value TSRMLS_DC);
ZEND_API int zend_update_static_property_long(zend_class_entry *scope, const char *name, int name_length, long value TSRMLS_DC);
ZEND_API int zend_update_static_property_double(zend_class_entry *scope, const char *name, int name_length, double value TSRMLS_DC);
ZEND_API int zend_update_static_property_string(zend_class_entry *scope, const char *name, int name_length, const char *value TSRMLS_DC);
ZEND_API int zend_update_static_property_stringl(zend_class_entry *scope, const char *name, int name_length, const char *value, int value_length TSRMLS_DC);

ZEND_API zval *zend_read_property(zend_class_entry *scope, zval *object, const char *name, int name_length, zend_bool silent TSRMLS_DC);

ZEND_API zval *zend_read_static_property(zend_class_entry *scope, const char *name, int name_length, zend_bool silent TSRMLS_DC);

ZEND_API zend_class_entry *zend_get_class_entry(const zend_object *object TSRMLS_DC);
ZEND_API zend_string *zend_get_object_classname(const zend_object *object TSRMLS_DC);
ZEND_API char *zend_get_type_by_const(int type);

#define getThis() (Z_OBJ(EG(This)) ? &EG(This) : NULL)

#define WRONG_PARAM_COUNT					ZEND_WRONG_PARAM_COUNT()
#define WRONG_PARAM_COUNT_WITH_RETVAL(ret)	ZEND_WRONG_PARAM_COUNT_WITH_RETVAL(ret)
#define ARG_COUNT(dummy)	(param_count)
#define ZEND_NUM_ARGS()		(param_count)
#define ZEND_WRONG_PARAM_COUNT()					{ zend_wrong_param_count(TSRMLS_C); return; }
#define ZEND_WRONG_PARAM_COUNT_WITH_RETVAL(ret)		{ zend_wrong_param_count(TSRMLS_C); return ret; }

#ifndef ZEND_WIN32
#define DLEXPORT
#endif

#define array_init(arg)			_array_init((arg), 0 ZEND_FILE_LINE_CC)
#define array_init_size(arg, size) _array_init((arg), (size) ZEND_FILE_LINE_CC)
#define object_init(arg)		_object_init((arg) ZEND_FILE_LINE_CC TSRMLS_CC)
#define object_init_ex(arg, ce)	_object_init_ex((arg), (ce) ZEND_FILE_LINE_CC TSRMLS_CC)
#define object_and_properties_init(arg, ce, properties)	_object_and_properties_init((arg), (ce), (properties) ZEND_FILE_LINE_CC TSRMLS_CC)
ZEND_API int _array_init(zval *arg, uint size ZEND_FILE_LINE_DC);
ZEND_API int _object_init(zval *arg ZEND_FILE_LINE_DC TSRMLS_DC);
ZEND_API int _object_init_ex(zval *arg, zend_class_entry *ce ZEND_FILE_LINE_DC TSRMLS_DC);
ZEND_API int _object_and_properties_init(zval *arg, zend_class_entry *ce, HashTable *properties ZEND_FILE_LINE_DC TSRMLS_DC);
ZEND_API void object_properties_init(zend_object *object, zend_class_entry *class_type);
ZEND_API void object_properties_init_ex(zend_object *object, HashTable *properties TSRMLS_DC);
ZEND_API void object_properties_load(zend_object *object, HashTable *properties TSRMLS_DC);

ZEND_API void zend_merge_properties(zval *obj, HashTable *properties TSRMLS_DC);

/* no longer supported */
ZEND_API int add_assoc_function(zval *arg, const char *key, void (*function_ptr)(INTERNAL_FUNCTION_PARAMETERS));

ZEND_API int add_assoc_long_ex(zval *arg, const char *key, uint key_len, long n);
ZEND_API int add_assoc_null_ex(zval *arg, const char *key, uint key_len);
ZEND_API int add_assoc_bool_ex(zval *arg, const char *key, uint key_len, int b);
ZEND_API int add_assoc_resource_ex(zval *arg, const char *key, uint key_len, zend_resource *r);
ZEND_API int add_assoc_double_ex(zval *arg, const char *key, uint key_len, double d);
ZEND_API int add_assoc_str_ex(zval *arg, const char *key, uint key_len, zend_string *str);
ZEND_API int add_assoc_string_ex(zval *arg, const char *key, uint key_len, char *str);
ZEND_API int add_assoc_stringl_ex(zval *arg, const char *key, uint key_len, char *str, uint length);
ZEND_API int add_assoc_zval_ex(zval *arg, const char *key, uint key_len, zval *value);

#define add_assoc_long(__arg, __key, __n) add_assoc_long_ex(__arg, __key, strlen(__key), __n)
#define add_assoc_null(__arg, __key) add_assoc_null_ex(__arg, __key, strlen(__key))
#define add_assoc_bool(__arg, __key, __b) add_assoc_bool_ex(__arg, __key, strlen(__key), __b)
#define add_assoc_resource(__arg, __key, __r) add_assoc_resource_ex(__arg, __key, strlen(__key), __r)
#define add_assoc_double(__arg, __key, __d) add_assoc_double_ex(__arg, __key, strlen(__key), __d)
#define add_assoc_str(__arg, __key, __str) add_assoc_str_ex(__arg, __key, strlen(__key), __str)
#define add_assoc_string(__arg, __key, __str) add_assoc_string_ex(__arg, __key, strlen(__key), __str)
#define add_assoc_stringl(__arg, __key, __str, __length) add_assoc_stringl_ex(__arg, __key, strlen(__key), __str, __length)
#define add_assoc_zval(__arg, __key, __value) add_assoc_zval_ex(__arg, __key, strlen(__key), __value)

/* unset() functions are only suported for legacy modules and null() functions should be used */
#define add_assoc_unset(__arg, __key) add_assoc_null_ex(__arg, __key, strlen(__key))
#define add_index_unset(__arg, __key) add_index_null(__arg, __key)
#define add_next_index_unset(__arg) add_next_index_null(__arg)
#define add_property_unset(__arg, __key) add_property_null(__arg, __key)

ZEND_API int add_index_long(zval *arg, ulong idx, long n);
ZEND_API int add_index_null(zval *arg, ulong idx);
ZEND_API int add_index_bool(zval *arg, ulong idx, int b);
ZEND_API int add_index_resource(zval *arg, ulong idx, zend_resource *r);
ZEND_API int add_index_double(zval *arg, ulong idx, double d);
ZEND_API int add_index_str(zval *arg, ulong idx, zend_string *str);
ZEND_API int add_index_string(zval *arg, ulong idx, const char *str);
ZEND_API int add_index_stringl(zval *arg, ulong idx, const char *str, uint length);
ZEND_API int add_index_zval(zval *arg, ulong index, zval *value);

ZEND_API int add_next_index_long(zval *arg, long n);
ZEND_API int add_next_index_null(zval *arg);
ZEND_API int add_next_index_bool(zval *arg, int b);
ZEND_API int add_next_index_resource(zval *arg, zend_resource *r);
ZEND_API int add_next_index_double(zval *arg, double d);
ZEND_API int add_next_index_str(zval *arg, zend_string *str);
ZEND_API int add_next_index_string(zval *arg, const char *str);
ZEND_API int add_next_index_stringl(zval *arg, const char *str, uint length);
ZEND_API int add_next_index_zval(zval *arg, zval *value);

ZEND_API zval *add_get_assoc_string_ex(zval *arg, const char *key, uint key_len, const char *str);
ZEND_API zval *add_get_assoc_stringl_ex(zval *arg, const char *key, uint key_len, const char *str, uint length);

#define add_get_assoc_string(__arg, __key, __str) add_get_assoc_string_ex(__arg, __key, strlen(__key), __str)
#define add_get_assoc_stringl(__arg, __key, __str, __length) add_get_assoc_stringl_ex(__arg, __key, strlen(__key), __str, __length)

ZEND_API zval *add_get_index_long(zval *arg, ulong idx, long l);
ZEND_API zval *add_get_index_double(zval *arg, ulong idx, double d);
ZEND_API zval *add_get_index_str(zval *arg, ulong index, zend_string *str);
ZEND_API zval *add_get_index_string(zval *arg, ulong idx, const char *str);
ZEND_API zval *add_get_index_stringl(zval *arg, ulong idx, const char *str, uint length);

ZEND_API int array_set_zval_key(HashTable *ht, zval *key, zval *value TSRMLS_DC);

ZEND_API int add_property_long_ex(zval *arg, const char *key, uint key_len, long l TSRMLS_DC);
ZEND_API int add_property_null_ex(zval *arg, const char *key, uint key_len TSRMLS_DC);
ZEND_API int add_property_bool_ex(zval *arg, const char *key, uint key_len, int b TSRMLS_DC);
ZEND_API int add_property_resource_ex(zval *arg, const char *key, uint key_len, zend_resource *r TSRMLS_DC);
ZEND_API int add_property_double_ex(zval *arg, const char *key, uint key_len, double d TSRMLS_DC);
ZEND_API int add_property_str_ex(zval *arg, const char *key, uint key_len, zend_string *str TSRMLS_DC);
ZEND_API int add_property_string_ex(zval *arg, const char *key, uint key_len, const char *str TSRMLS_DC);
ZEND_API int add_property_stringl_ex(zval *arg, const char *key, uint key_len,  const char *str, uint length TSRMLS_DC);
ZEND_API int add_property_zval_ex(zval *arg, const char *key, uint key_len, zval *value TSRMLS_DC);

#define add_property_long(__arg, __key, __n) add_property_long_ex(__arg, __key, strlen(__key), __n TSRMLS_CC)
#define add_property_null(__arg, __key) add_property_null_ex(__arg, __key, strlen(__key) TSRMLS_CC)
#define add_property_bool(__arg, __key, __b) add_property_bool_ex(__arg, __key, strlen(__key), __b TSRMLS_CC)
#define add_property_resource(__arg, __key, __r) add_property_resource_ex(__arg, __key, strlen(__key), __r TSRMLS_CC)
#define add_property_double(__arg, __key, __d) add_property_double_ex(__arg, __key, strlen(__key), __d TSRMLS_CC)
#define add_property_str(__arg, __key, __str) add_property_str_ex(__arg, __key, strlen(__key), __str TSRMLS_CC)
#define add_property_string(__arg, __key, __str) add_property_string_ex(__arg, __key, strlen(__key), __str TSRMLS_CC)
#define add_property_stringl(__arg, __key, __str, __length) add_property_stringl_ex(__arg, __key, strlen(__key), __str, __length TSRMLS_CC)
#define add_property_zval(__arg, __key, __value) add_property_zval_ex(__arg, __key, strlen(__key), __value TSRMLS_CC)       


ZEND_API int call_user_function(HashTable *function_table, zval *object, zval *function_name, zval *retval_ptr, zend_uint param_count, zval params[] TSRMLS_DC);
ZEND_API int call_user_function_ex(HashTable *function_table, zval *object, zval *function_name, zval *retval_ptr, zend_uint param_count, zval params[], int no_separation, zend_array *symbol_table TSRMLS_DC);

ZEND_API extern const zend_fcall_info empty_fcall_info;
ZEND_API extern const zend_fcall_info_cache empty_fcall_info_cache;

/** Build zend_call_info/cache from a zval*
 *
 * Caller is responsible to provide a return value, otherwise the we will crash. 
 * fci->retval_ptr_ptr = NULL;
 * In order to pass parameters the following members need to be set:
 * fci->param_count = 0;
 * fci->params = NULL;
 * The callable_name argument may be NULL.
 * Set check_flags to IS_CALLABLE_STRICT for every new usage!
 */
ZEND_API int zend_fcall_info_init(zval *callable, uint check_flags, zend_fcall_info *fci, zend_fcall_info_cache *fcc, zend_string **callable_name, char **error TSRMLS_DC);

/** Clear arguments connected with zend_fcall_info *fci
 * If free_mem is not zero then the params array gets free'd as well
 */
ZEND_API void zend_fcall_info_args_clear(zend_fcall_info *fci, int free_mem);

/** Save current arguments from zend_fcall_info *fci
 * params array will be set to NULL
 */
ZEND_API void zend_fcall_info_args_save(zend_fcall_info *fci, int *param_count, zval **params);

/** Free arguments connected with zend_fcall_info *fci andset back saved ones.
 */
ZEND_API void zend_fcall_info_args_restore(zend_fcall_info *fci, int param_count, zval *params);

/** Set or clear the arguments in the zend_call_info struct taking care of
 * refcount. If args is NULL and arguments are set then those are cleared.
 */
ZEND_API int zend_fcall_info_args(zend_fcall_info *fci, zval *args TSRMLS_DC);

/** Set arguments in the zend_fcall_info struct taking care of refcount.
 * If argc is 0 the arguments which are set will be cleared, else pass
 * a variable amount of zval** arguments.
 */
ZEND_API int zend_fcall_info_argp(zend_fcall_info *fci TSRMLS_DC, int argc, zval *argv);

/** Set arguments in the zend_fcall_info struct taking care of refcount.
 * If argc is 0 the arguments which are set will be cleared, else pass
 * a variable amount of zval** arguments.
 */
ZEND_API int zend_fcall_info_argv(zend_fcall_info *fci TSRMLS_DC, int argc, va_list *argv);

/** Set arguments in the zend_fcall_info struct taking care of refcount.
 * If argc is 0 the arguments which are set will be cleared, else pass
 * a variable amount of zval** arguments.
 */
ZEND_API int zend_fcall_info_argn(zend_fcall_info *fci TSRMLS_DC, int argc, ...);

/** Call a function using information created by zend_fcall_info_init()/args().
 * If args is given then those replace the argument info in fci is temporarily.
 */
ZEND_API int zend_fcall_info_call(zend_fcall_info *fci, zend_fcall_info_cache *fcc, zval *retval, zval *args TSRMLS_DC);

ZEND_API int zend_call_function(zend_fcall_info *fci, zend_fcall_info_cache *fci_cache TSRMLS_DC);

ZEND_API int zend_set_hash_symbol(zval *symbol, const char *name, int name_length, zend_bool is_ref, int num_symbol_tables, ...);

ZEND_API int zend_delete_global_variable(zend_string *name TSRMLS_DC);

ZEND_API zend_array *zend_rebuild_symbol_table(TSRMLS_D);
ZEND_API void zend_attach_symbol_table(zend_execute_data *execute_data);
ZEND_API void zend_detach_symbol_table(zend_execute_data *execute_data);
ZEND_API int zend_set_local_var(zend_string *name, zval *value, int force TSRMLS_DC);
ZEND_API int zend_set_local_var_str(const char *name, int len, zval *value, int force TSRMLS_DC);

ZEND_API zend_string *zend_find_alias_name(zend_class_entry *ce, zend_string *name);
ZEND_API zend_string *zend_resolve_method_name(zend_class_entry *ce, zend_function *f);

#define add_method(arg, key, method)	add_assoc_function((arg), (key), (method))

ZEND_API ZEND_FUNCTION(display_disabled_function);
ZEND_API ZEND_FUNCTION(display_disabled_class);
END_EXTERN_C()

#if ZEND_DEBUG
#define CHECK_ZVAL_STRING(str) \
	if ((str)->val[(str)->len] != '\0') { zend_error(E_WARNING, "String is not zero-terminated (%s)", (str)->val); }
#define CHECK_ZVAL_STRING_REL(str) \
	if ((str)->val[(str)->len] != '\0') { zend_error(E_WARNING, "String is not zero-terminated (%s) (source: %s:%d)", (str)->val ZEND_FILE_LINE_RELAY_CC); }
#else
#define CHECK_ZVAL_STRING(z)
#define CHECK_ZVAL_STRING_REL(z)
#endif

#define CHECK_ZVAL_NULL_PATH(p) (Z_STRLEN_P(p) != strlen(Z_STRVAL_P(p)))
#define CHECK_NULL_PATH(p, l) (strlen(p) != l)

#define ZVAL_STRINGL(z, s, l) do {				\
		ZVAL_NEW_STR(z, STR_INIT(s, l, 0));		\
	} while (0)

#define ZVAL_STRING(z, s) do {					\
		const char *_s = (s);					\
		ZVAL_STRINGL(z, _s, strlen(_s));		\
	} while (0)

#define ZVAL_EMPTY_STRING(z) do {				\
		ZVAL_INT_STR(z, STR_EMPTY_ALLOC());		\
	} while (0)

#define ZVAL_PSTRINGL(z, s, l) do {				\
		ZVAL_NEW_STR(z, STR_INIT(s, l, 1));		\
	} while (0)

#define ZVAL_PSTRING(z, s) do {					\
		const char *_s = (s);					\
		ZVAL_PSTRINGL(z, _s, strlen(_s));		\
	} while (0)

#define ZVAL_EMPTY_PSTRING(z) do {				\
		ZVAL_PSTRINGL(z, "", 0);				\
	} while (0)

#define ZVAL_ZVAL(z, zv, copy, dtor) do {		\
		zval *__z = (z);						\
		zval *__zv = (zv);						\
		if (EXPECTED(!Z_ISREF_P(__zv))) {		\
			ZVAL_COPY_VALUE(__z, __zv);			\
		} else {                                \
			ZVAL_COPY_VALUE(__z,                \
				Z_REFVAL_P(__zv));				\
		}										\
		if (copy) {								\
			zval_opt_copy_ctor(__z);			\
	    }										\
		if (dtor) {								\
			if (!copy) {						\
				ZVAL_NULL(__zv);				\
			}									\
			zval_ptr_dtor(__zv);				\
	    }										\
	} while (0)

#define RETVAL_BOOL(b)					ZVAL_BOOL(return_value, b)
#define RETVAL_NULL() 					ZVAL_NULL(return_value)
#define RETVAL_LONG(l) 					ZVAL_LONG(return_value, l)
#define RETVAL_DOUBLE(d) 				ZVAL_DOUBLE(return_value, d)
#define RETVAL_STR(s)			 		ZVAL_STR(return_value, s)
#define RETVAL_INT_STR(s)		 		ZVAL_INT_STR(return_value, s)
#define RETVAL_NEW_STR(s)		 		ZVAL_NEW_STR(return_value, s)
#define RETVAL_STRING(s)		 		ZVAL_STRING(return_value, s)
#define RETVAL_STRINGL(s, l)		 	ZVAL_STRINGL(return_value, s, l)
#define RETVAL_EMPTY_STRING() 			ZVAL_EMPTY_STRING(return_value)
#define RETVAL_RES(r)			 		ZVAL_RES(return_value, r)
#define RETVAL_OBJ(r)			 		ZVAL_OBJ(return_value, r)
#define RETVAL_ZVAL(zv, copy, dtor)		ZVAL_ZVAL(return_value, zv, copy, dtor)
#define RETVAL_FALSE  					ZVAL_BOOL(return_value, 0)
#define RETVAL_TRUE   					ZVAL_BOOL(return_value, 1)

#define RETURN_BOOL(b) 					{ RETVAL_BOOL(b); return; }
#define RETURN_NULL() 					{ RETVAL_NULL(); return;}
#define RETURN_LONG(l) 					{ RETVAL_LONG(l); return; }
#define RETURN_DOUBLE(d) 				{ RETVAL_DOUBLE(d); return; }
#define RETURN_STR(s) 					{ RETVAL_STR(s); return; }
#define RETURN_INT_STR(s)				{ RETVAL_INT_STR(s); return; }
#define RETURN_NEW_STR(s)				{ RETVAL_NEW_STR(s); return; }
#define RETURN_STRING(s) 				{ RETVAL_STRING(s); return; }
#define RETURN_STRINGL(s, l) 			{ RETVAL_STRINGL(s, l); return; }
#define RETURN_EMPTY_STRING() 			{ RETVAL_EMPTY_STRING(); return; }
#define RETURN_RES(r) 					{ RETVAL_RES(r); return; }
#define RETURN_OBJ(r) 					{ RETVAL_OBJ(r); return; }
#define RETURN_ZVAL(zv, copy, dtor)		{ RETVAL_ZVAL(zv, copy, dtor); return; }
#define RETURN_FALSE  					{ RETVAL_FALSE; return; }
#define RETURN_TRUE   					{ RETVAL_TRUE; return; }

#define RETVAL_ZVAL_FAST(z) do {      \
	zval *_z = (z);                   \
	if (Z_ISREF_P(_z)) {              \
		RETVAL_ZVAL(_z, 1, 0);        \
	} else {                          \
		zval_ptr_dtor(return_value);  \
		ZVAL_COPY(return_value, _z);  \
	}                                 \
} while (0)

<<<<<<< HEAD
=======
/* May be used in internal constructors to make them return NULL */
#if 1 // support for directly called constructors only ???
#define ZEND_CTOR_MAKE_NULL() do {										\
		if (EG(current_execute_data)->return_value) {					\
			zval_ptr_dtor(EG(current_execute_data)->return_value);		\
			ZVAL_NULL(EG(current_execute_data)->return_value);			\
		} \
	} while (0)
#else // attempt to support calls to parent::__construct() ???
#define ZEND_CTOR_MAKE_NULL() do {										\
		if (EG(current_execute_data)->return_value) {					\
			zval_ptr_dtor(EG(current_execute_data)->return_value);		\
			ZVAL_NULL(EG(current_execute_data)->return_value);			\
		} else if (EG(current_execute_data)->prev_execute_data &&		\
			EG(current_execute_data)->prev_execute_data->object ==		\
				EG(current_execute_data)->object) {						\
			EG(current_execute_data)->prev_execute_data->object = NULL;	\
		} \
	} while (0)
#endif

>>>>>>> f2a12d65
#define RETURN_ZVAL_FAST(z) { RETVAL_ZVAL_FAST(z); return; }

#define HASH_OF(p) (Z_TYPE_P(p)==IS_ARRAY ? Z_ARRVAL_P(p) : ((Z_TYPE_P(p)==IS_OBJECT ? Z_OBJ_HT_P(p)->get_properties((p) TSRMLS_CC) : NULL)))
#define ZVAL_IS_NULL(z) (Z_TYPE_P(z) == IS_NULL)

/* For compatibility */
#define ZEND_MINIT			ZEND_MODULE_STARTUP_N
#define ZEND_MSHUTDOWN		ZEND_MODULE_SHUTDOWN_N
#define ZEND_RINIT			ZEND_MODULE_ACTIVATE_N
#define ZEND_RSHUTDOWN		ZEND_MODULE_DEACTIVATE_N
#define ZEND_MINFO			ZEND_MODULE_INFO_N
#define ZEND_GINIT(module)		((void (*)(void* TSRMLS_DC))(ZEND_MODULE_GLOBALS_CTOR_N(module)))
#define ZEND_GSHUTDOWN(module)	((void (*)(void* TSRMLS_DC))(ZEND_MODULE_GLOBALS_DTOR_N(module)))

#define ZEND_MINIT_FUNCTION			ZEND_MODULE_STARTUP_D
#define ZEND_MSHUTDOWN_FUNCTION		ZEND_MODULE_SHUTDOWN_D
#define ZEND_RINIT_FUNCTION			ZEND_MODULE_ACTIVATE_D
#define ZEND_RSHUTDOWN_FUNCTION		ZEND_MODULE_DEACTIVATE_D
#define ZEND_MINFO_FUNCTION			ZEND_MODULE_INFO_D
#define ZEND_GINIT_FUNCTION			ZEND_MODULE_GLOBALS_CTOR_D
#define ZEND_GSHUTDOWN_FUNCTION		ZEND_MODULE_GLOBALS_DTOR_D

END_EXTERN_C()

#endif /* ZEND_API_H */


/*
 * Local variables:
 * tab-width: 4
 * c-basic-offset: 4
 * indent-tabs-mode: t
 * End:
 */<|MERGE_RESOLUTION|>--- conflicted
+++ resolved
@@ -637,8 +637,6 @@
 	}                                 \
 } while (0)
 
-<<<<<<< HEAD
-=======
 /* May be used in internal constructors to make them return NULL */
 #if 1 // support for directly called constructors only ???
 #define ZEND_CTOR_MAKE_NULL() do {										\
@@ -660,7 +658,6 @@
 	} while (0)
 #endif
 
->>>>>>> f2a12d65
 #define RETURN_ZVAL_FAST(z) { RETVAL_ZVAL_FAST(z); return; }
 
 #define HASH_OF(p) (Z_TYPE_P(p)==IS_ARRAY ? Z_ARRVAL_P(p) : ((Z_TYPE_P(p)==IS_OBJECT ? Z_OBJ_HT_P(p)->get_properties((p) TSRMLS_CC) : NULL)))
