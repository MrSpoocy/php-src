/*
   +----------------------------------------------------------------------+
   | Zend Engine                                                          |
   +----------------------------------------------------------------------+
   | Copyright (c) 1998-2018 Zend Technologies Ltd. (http://www.zend.com) |
   +----------------------------------------------------------------------+
   | This source file is subject to version 2.00 of the Zend license,     |
   | that is bundled with this package in the file LICENSE, and is        |
   | available through the world-wide-web at the following url:           |
   | http://www.zend.com/license/2_00.txt.                                |
   | If you did not receive a copy of the Zend license and are unable to  |
   | obtain it through the world-wide-web, please send a note to          |
   | license@zend.com so we can mail you a copy immediately.              |
   +----------------------------------------------------------------------+
   | Authors: Andi Gutmans <andi@php.net>                                 |
   |          Zeev Suraski <zeev@php.net>                                 |
   |          Andrei Zmievski <andrei@php.net>                            |
   |          Dmitry Stogov <dmitry@php.net>                              |
   +----------------------------------------------------------------------+
*/

#ifndef ZEND_API_H
#define ZEND_API_H

#include "zend_modules.h"
#include "zend_list.h"
#include "zend_operators.h"
#include "zend_variables.h"
#include "zend_execute.h"


BEGIN_EXTERN_C()

typedef struct _zend_function_entry {
	const char *fname;
	zif_handler handler;
	const struct _zend_internal_arg_info *arg_info;
	uint32_t num_args;
	uint32_t flags;
} zend_function_entry;

typedef struct _zend_fcall_info {
	size_t size;
	zval function_name;
	zval *retval;
	zval *params;
	zend_object *object;
	zend_bool no_separation;
	uint32_t param_count;
} zend_fcall_info;

typedef struct _zend_fcall_info_cache {
	zend_function *function_handler;
	zend_class_entry *calling_scope;
	zend_class_entry *called_scope;
	zend_object *object;
} zend_fcall_info_cache;

#define ZEND_NS_NAME(ns, name)			ns "\\" name

#define ZEND_FN(name) zif_##name
#define ZEND_MN(name) zim_##name
#define ZEND_NAMED_FUNCTION(name)		void ZEND_FASTCALL name(INTERNAL_FUNCTION_PARAMETERS)
#define ZEND_FUNCTION(name)				ZEND_NAMED_FUNCTION(ZEND_FN(name))
#define ZEND_METHOD(classname, name)	ZEND_NAMED_FUNCTION(ZEND_MN(classname##_##name))

#define ZEND_FENTRY(zend_name, name, arg_info, flags)	{ #zend_name, name, arg_info, (uint32_t) (sizeof(arg_info)/sizeof(struct _zend_internal_arg_info)-1), flags },

#define ZEND_RAW_FENTRY(zend_name, name, arg_info, flags)   { zend_name, name, arg_info, (uint32_t) (sizeof(arg_info)/sizeof(struct _zend_internal_arg_info)-1), flags },
#define ZEND_RAW_NAMED_FE(zend_name, name, arg_info) ZEND_RAW_FENTRY(#zend_name, name, arg_info, 0)

#define ZEND_NAMED_FE(zend_name, name, arg_info)	ZEND_FENTRY(zend_name, name, arg_info, 0)
#define ZEND_FE(name, arg_info)						ZEND_FENTRY(name, ZEND_FN(name), arg_info, 0)
#define ZEND_DEP_FE(name, arg_info)                 ZEND_FENTRY(name, ZEND_FN(name), arg_info, ZEND_ACC_DEPRECATED)
#define ZEND_FALIAS(name, alias, arg_info)			ZEND_FENTRY(name, ZEND_FN(alias), arg_info, 0)
#define ZEND_DEP_FALIAS(name, alias, arg_info)		ZEND_FENTRY(name, ZEND_FN(alias), arg_info, ZEND_ACC_DEPRECATED)
#define ZEND_NAMED_ME(zend_name, name, arg_info, flags)	ZEND_FENTRY(zend_name, name, arg_info, flags)
#define ZEND_ME(classname, name, arg_info, flags)	ZEND_FENTRY(name, ZEND_MN(classname##_##name), arg_info, flags)
#define ZEND_ABSTRACT_ME(classname, name, arg_info)	ZEND_FENTRY(name, NULL, arg_info, ZEND_ACC_PUBLIC|ZEND_ACC_ABSTRACT)
#define ZEND_MALIAS(classname, name, alias, arg_info, flags) \
                                                    ZEND_FENTRY(name, ZEND_MN(classname##_##alias), arg_info, flags)
#define ZEND_ME_MAPPING(name, func_name, arg_types, flags) ZEND_NAMED_ME(name, ZEND_FN(func_name), arg_types, flags)

#define ZEND_NS_FENTRY(ns, zend_name, name, arg_info, flags)		ZEND_RAW_FENTRY(ZEND_NS_NAME(ns, #zend_name), name, arg_info, flags)

#define ZEND_NS_RAW_FENTRY(ns, zend_name, name, arg_info, flags)	ZEND_RAW_FENTRY(ZEND_NS_NAME(ns, zend_name), name, arg_info, flags)
#define ZEND_NS_RAW_NAMED_FE(ns, zend_name, name, arg_info)			ZEND_NS_RAW_FENTRY(ns, #zend_name, name, arg_info, 0)

#define ZEND_NS_NAMED_FE(ns, zend_name, name, arg_info)	ZEND_NS_FENTRY(ns, zend_name, name, arg_info, 0)
#define ZEND_NS_FE(ns, name, arg_info)					ZEND_NS_FENTRY(ns, name, ZEND_FN(name), arg_info, 0)
#define ZEND_NS_DEP_FE(ns, name, arg_info)				ZEND_NS_FENTRY(ns, name, ZEND_FN(name), arg_info, ZEND_ACC_DEPRECATED)
#define ZEND_NS_FALIAS(ns, name, alias, arg_info)		ZEND_NS_FENTRY(ns, name, ZEND_FN(alias), arg_info, 0)
#define ZEND_NS_DEP_FALIAS(ns, name, alias, arg_info)	ZEND_NS_FENTRY(ns, name, ZEND_FN(alias), arg_info, ZEND_ACC_DEPRECATED)

#define ZEND_FE_END            { NULL, NULL, NULL, 0, 0 }

#define ZEND_ARG_INFO(pass_by_ref, name)                             { #name, 0, pass_by_ref, 0},
#define ZEND_ARG_PASS_INFO(pass_by_ref)                              { NULL,  0, pass_by_ref, 0},
#define ZEND_ARG_OBJ_INFO(pass_by_ref, name, classname, allow_null)  { #name, ZEND_TYPE_ENCODE_CLASS_CONST(#classname, allow_null), pass_by_ref, 0 },
#define ZEND_ARG_ARRAY_INFO(pass_by_ref, name, allow_null)           { #name, ZEND_TYPE_ENCODE(IS_ARRAY, allow_null), pass_by_ref, 0 },
#define ZEND_ARG_CALLABLE_INFO(pass_by_ref, name, allow_null)        { #name, ZEND_TYPE_ENCODE(IS_CALLABLE, allow_null), pass_by_ref, 0 },
#define ZEND_ARG_TYPE_INFO(pass_by_ref, name, type_hint, allow_null) { #name, ZEND_TYPE_ENCODE(type_hint, allow_null), pass_by_ref, 0 },
#define ZEND_ARG_VARIADIC_INFO(pass_by_ref, name)                             { #name, 0, pass_by_ref, 1 },
#define ZEND_ARG_VARIADIC_TYPE_INFO(pass_by_ref, name, type_hint, allow_null) { #name, ZEND_TYPE_ENCODE(type_hint, allow_null), pass_by_ref, 1 },
#define ZEND_ARG_VARIADIC_OBJ_INFO(pass_by_ref, name, classname, allow_null)  { #name, ZEND_TYPE_ENCODE_CLASS_CONST(#classname, allow_null), pass_by_ref, 1 },

#define ZEND_BEGIN_ARG_WITH_RETURN_OBJ_INFO_EX(name, return_reference, required_num_args, class_name, allow_null) \
	static const zend_internal_arg_info name[] = { \
		{ (const char*)(zend_uintptr_t)(required_num_args), ZEND_TYPE_ENCODE_CLASS_CONST(#class_name, allow_null), return_reference, 0 },

#define ZEND_BEGIN_ARG_WITH_RETURN_OBJ_INFO(name, class_name, allow_null) \
	ZEND_BEGIN_ARG_WITH_RETURN_OBJ_INFO_EX(name, 0, -1, class_name, allow_null)

#define ZEND_BEGIN_ARG_WITH_RETURN_TYPE_INFO_EX(name, return_reference, required_num_args, type, allow_null) \
	static const zend_internal_arg_info name[] = { \
		{ (const char*)(zend_uintptr_t)(required_num_args), ZEND_TYPE_ENCODE(type, allow_null), return_reference, 0 },
#define ZEND_BEGIN_ARG_WITH_RETURN_TYPE_INFO(name, type, allow_null) \
	ZEND_BEGIN_ARG_WITH_RETURN_TYPE_INFO_EX(name, 0, -1, type, allow_null)

#define ZEND_BEGIN_ARG_INFO_EX(name, _unused, return_reference, required_num_args)	\
	static const zend_internal_arg_info name[] = { \
		{ (const char*)(zend_uintptr_t)(required_num_args), 0, return_reference, 0 },
#define ZEND_BEGIN_ARG_INFO(name, _unused)	\
	ZEND_BEGIN_ARG_INFO_EX(name, 0, ZEND_RETURN_VALUE, -1)
#define ZEND_END_ARG_INFO()		};

/* Name macros */
#define ZEND_MODULE_STARTUP_N(module)       zm_startup_##module
#define ZEND_MODULE_SHUTDOWN_N(module)		zm_shutdown_##module
#define ZEND_MODULE_ACTIVATE_N(module)		zm_activate_##module
#define ZEND_MODULE_DEACTIVATE_N(module)	zm_deactivate_##module
#define ZEND_MODULE_POST_ZEND_DEACTIVATE_N(module)	zm_post_zend_deactivate_##module
#define ZEND_MODULE_INFO_N(module)			zm_info_##module
#define ZEND_MODULE_GLOBALS_CTOR_N(module)  zm_globals_ctor_##module
#define ZEND_MODULE_GLOBALS_DTOR_N(module)  zm_globals_dtor_##module

/* Declaration macros */
#define ZEND_MODULE_STARTUP_D(module)		int ZEND_MODULE_STARTUP_N(module)(INIT_FUNC_ARGS)
#define ZEND_MODULE_SHUTDOWN_D(module)		int ZEND_MODULE_SHUTDOWN_N(module)(SHUTDOWN_FUNC_ARGS)
#define ZEND_MODULE_ACTIVATE_D(module)		int ZEND_MODULE_ACTIVATE_N(module)(INIT_FUNC_ARGS)
#define ZEND_MODULE_DEACTIVATE_D(module)	int ZEND_MODULE_DEACTIVATE_N(module)(SHUTDOWN_FUNC_ARGS)
#define ZEND_MODULE_POST_ZEND_DEACTIVATE_D(module)	int ZEND_MODULE_POST_ZEND_DEACTIVATE_N(module)(void)
#define ZEND_MODULE_INFO_D(module)			void ZEND_MODULE_INFO_N(module)(ZEND_MODULE_INFO_FUNC_ARGS)
#define ZEND_MODULE_GLOBALS_CTOR_D(module)  void ZEND_MODULE_GLOBALS_CTOR_N(module)(zend_##module##_globals *module##_globals)
#define ZEND_MODULE_GLOBALS_DTOR_D(module)  void ZEND_MODULE_GLOBALS_DTOR_N(module)(zend_##module##_globals *module##_globals)

#define ZEND_GET_MODULE(name) \
    BEGIN_EXTERN_C()\
	ZEND_DLEXPORT zend_module_entry *get_module(void) { return &name##_module_entry; }\
    END_EXTERN_C()

#define ZEND_BEGIN_MODULE_GLOBALS(module_name)		\
	typedef struct _zend_##module_name##_globals {
#define ZEND_END_MODULE_GLOBALS(module_name)		\
	} zend_##module_name##_globals;

#ifdef ZTS

#define ZEND_DECLARE_MODULE_GLOBALS(module_name)							\
	ts_rsrc_id module_name##_globals_id;
#define ZEND_EXTERN_MODULE_GLOBALS(module_name)								\
	extern ts_rsrc_id module_name##_globals_id;
#define ZEND_INIT_MODULE_GLOBALS(module_name, globals_ctor, globals_dtor)	\
	ts_allocate_id(&module_name##_globals_id, sizeof(zend_##module_name##_globals), (ts_allocate_ctor) globals_ctor, (ts_allocate_dtor) globals_dtor);
#define ZEND_MODULE_GLOBALS_ACCESSOR(module_name, v) ZEND_TSRMG(module_name##_globals_id, zend_##module_name##_globals *, v)
#if ZEND_ENABLE_STATIC_TSRMLS_CACHE
#define ZEND_MODULE_GLOBALS_BULK(module_name) TSRMG_BULK_STATIC(module_name##_globals_id, zend_##module_name##_globals *)
#else
#define ZEND_MODULE_GLOBALS_BULK(module_name) TSRMG_BULK(module_name##_globals_id, zend_##module_name##_globals *)
#endif

#else

#define ZEND_DECLARE_MODULE_GLOBALS(module_name)							\
	zend_##module_name##_globals module_name##_globals;
#define ZEND_EXTERN_MODULE_GLOBALS(module_name)								\
	extern zend_##module_name##_globals module_name##_globals;
#define ZEND_INIT_MODULE_GLOBALS(module_name, globals_ctor, globals_dtor)	\
	globals_ctor(&module_name##_globals);
#define ZEND_MODULE_GLOBALS_ACCESSOR(module_name, v) (module_name##_globals.v)
#define ZEND_MODULE_GLOBALS_BULK(module_name) (&module_name##_globals)

#endif

#define INIT_CLASS_ENTRY(class_container, class_name, functions) \
	INIT_CLASS_ENTRY_EX(class_container, class_name, sizeof(class_name)-1, functions)

#define INIT_CLASS_ENTRY_EX(class_container, class_name, class_name_len, functions) \
	{															\
		memset(&class_container, 0, sizeof(zend_class_entry)); \
		class_container.name = zend_string_init_interned(class_name, class_name_len, 1); \
		class_container.info.internal.builtin_functions = functions;	\
	}

#define INIT_CLASS_ENTRY_INIT_METHODS(class_container, functions) \
	{															\
		class_container.constructor = NULL;						\
		class_container.destructor = NULL;						\
		class_container.clone = NULL;							\
		class_container.serialize = NULL;						\
		class_container.unserialize = NULL;						\
		class_container.create_object = NULL;					\
		class_container.get_static_method = NULL;				\
		class_container.__call = NULL;							\
		class_container.__callstatic = NULL;					\
		class_container.__tostring = NULL;						\
		class_container.__get = NULL;							\
		class_container.__set = NULL;							\
		class_container.__unset = NULL;							\
		class_container.__isset = NULL;							\
		class_container.__debugInfo = NULL;						\
		class_container.serialize_func = NULL;					\
		class_container.unserialize_func = NULL;				\
		class_container.parent = NULL;							\
		class_container.num_interfaces = 0;						\
		class_container.traits = NULL;							\
		class_container.num_traits = 0;							\
		class_container.trait_aliases = NULL;					\
		class_container.trait_precedences = NULL;				\
		class_container.interfaces = NULL;						\
		class_container.get_iterator = NULL;					\
		class_container.iterator_funcs_ptr = NULL;				\
		class_container.info.internal.module = NULL;			\
		class_container.info.internal.builtin_functions = functions;	\
	}


#define INIT_NS_CLASS_ENTRY(class_container, ns, class_name, functions) \
	INIT_CLASS_ENTRY(class_container, ZEND_NS_NAME(ns, class_name), functions)

#ifdef ZTS
#	define CE_STATIC_MEMBERS(ce) (((ce)->type==ZEND_USER_CLASS)?(ce)->static_members_table:CG(static_members_table)[(zend_intptr_t)(ce)->static_members_table])
#else
#	define CE_STATIC_MEMBERS(ce) ((ce)->static_members_table)
#endif

#define ZEND_FCI_INITIALIZED(fci) ((fci).size != 0)

ZEND_API int zend_next_free_module(void);

BEGIN_EXTERN_C()
ZEND_API int _zend_get_parameters_array_ex(int param_count, zval *argument_array);

/* internal function to efficiently copy parameters when executing __call() */
ZEND_API int zend_copy_parameters_array(int param_count, zval *argument_array);

#define zend_get_parameters_array(ht, param_count, argument_array) \
	_zend_get_parameters_array_ex(param_count, argument_array)
#define zend_get_parameters_array_ex(param_count, argument_array) \
	_zend_get_parameters_array_ex(param_count, argument_array)
#define zend_parse_parameters_none() \
	(EXPECTED(ZEND_NUM_ARGS() == 0) ? SUCCESS : zend_wrong_parameters_none_error())
#define zend_parse_parameters_none_throw() \
	(EXPECTED(ZEND_NUM_ARGS() == 0) ? SUCCESS : zend_wrong_parameters_none_exception())

/* Parameter parsing API -- andrei */

#define ZEND_PARSE_PARAMS_QUIET (1<<1)
#define ZEND_PARSE_PARAMS_THROW (1<<2)
ZEND_API int zend_parse_parameters(int num_args, const char *type_spec, ...);
ZEND_API int zend_parse_parameters_ex(int flags, int num_args, const char *type_spec, ...);
ZEND_API int zend_parse_parameters_throw(int num_args, const char *type_spec, ...);
ZEND_API char *zend_zval_type_name(const zval *arg);
ZEND_API zend_string *zend_zval_get_type(const zval *arg);

ZEND_API int zend_parse_method_parameters(int num_args, zval *this_ptr, const char *type_spec, ...);
ZEND_API int zend_parse_method_parameters_ex(int flags, int num_args, zval *this_ptr, const char *type_spec, ...);

ZEND_API int zend_parse_parameter(int flags, int arg_num, zval *arg, const char *spec, ...);

/* End of parameter parsing API -- andrei */

ZEND_API int zend_register_functions(zend_class_entry *scope, const zend_function_entry *functions, HashTable *function_table, int type);
ZEND_API void zend_unregister_functions(const zend_function_entry *functions, int count, HashTable *function_table);
ZEND_API int zend_startup_module(zend_module_entry *module_entry);
ZEND_API zend_module_entry* zend_register_internal_module(zend_module_entry *module_entry);
ZEND_API zend_module_entry* zend_register_module_ex(zend_module_entry *module);
ZEND_API int zend_startup_module_ex(zend_module_entry *module);
ZEND_API int zend_startup_modules(void);
ZEND_API void zend_collect_module_handlers(void);
ZEND_API void zend_destroy_modules(void);
ZEND_API void zend_check_magic_method_implementation(const zend_class_entry *ce, const zend_function *fptr, int error_type);

ZEND_API zend_class_entry *zend_register_internal_class(zend_class_entry *class_entry);
ZEND_API zend_class_entry *zend_register_internal_class_ex(zend_class_entry *class_entry, zend_class_entry *parent_ce);
ZEND_API zend_class_entry *zend_register_internal_interface(zend_class_entry *orig_class_entry);
ZEND_API void zend_class_implements(zend_class_entry *class_entry, int num_interfaces, ...);

ZEND_API int zend_register_class_alias_ex(const char *name, size_t name_len, zend_class_entry *ce, int persistent);

#define zend_register_class_alias(name, ce) \
	zend_register_class_alias_ex(name, sizeof(name)-1, ce, 1)
#define zend_register_ns_class_alias(ns, name, ce) \
	zend_register_class_alias_ex(ZEND_NS_NAME(ns, name), sizeof(ZEND_NS_NAME(ns, name))-1, ce, 1)

ZEND_API int zend_disable_function(char *function_name, size_t function_name_length);
ZEND_API int zend_disable_class(char *class_name, size_t class_name_length);

ZEND_API ZEND_COLD void zend_wrong_param_count(void);

#define IS_CALLABLE_CHECK_SYNTAX_ONLY (1<<0)
#define IS_CALLABLE_CHECK_NO_ACCESS   (1<<1)
#define IS_CALLABLE_CHECK_IS_STATIC   (1<<2)
#define IS_CALLABLE_CHECK_SILENT      (1<<3)

#define IS_CALLABLE_STRICT  (IS_CALLABLE_CHECK_IS_STATIC)

ZEND_API zend_string *zend_get_callable_name_ex(zval *callable, zend_object *object);
ZEND_API zend_string *zend_get_callable_name(zval *callable);
ZEND_API zend_bool zend_is_callable_ex(zval *callable, zend_object *object, uint32_t check_flags, zend_string **callable_name, zend_fcall_info_cache *fcc, char **error);
ZEND_API zend_bool zend_is_callable(zval *callable, uint32_t check_flags, zend_string **callable_name);
ZEND_API zend_bool zend_make_callable(zval *callable, zend_string **callable_name);
ZEND_API const char *zend_get_module_version(const char *module_name);
ZEND_API int zend_get_module_started(const char *module_name);
ZEND_API int zend_declare_property_ex(zend_class_entry *ce, zend_string *name, zval *property, int access_type, zend_string *doc_comment);
ZEND_API int zend_declare_property(zend_class_entry *ce, const char *name, size_t name_length, zval *property, int access_type);
ZEND_API int zend_declare_property_null(zend_class_entry *ce, const char *name, size_t name_length, int access_type);
ZEND_API int zend_declare_property_bool(zend_class_entry *ce, const char *name, size_t name_length, zend_long value, int access_type);
ZEND_API int zend_declare_property_long(zend_class_entry *ce, const char *name, size_t name_length, zend_long value, int access_type);
ZEND_API int zend_declare_property_double(zend_class_entry *ce, const char *name, size_t name_length, double value, int access_type);
ZEND_API int zend_declare_property_string(zend_class_entry *ce, const char *name, size_t name_length, const char *value, int access_type);
ZEND_API int zend_declare_property_stringl(zend_class_entry *ce, const char *name, size_t name_length, const char *value, size_t value_len, int access_type);

ZEND_API int zend_declare_class_constant_ex(zend_class_entry *ce, zend_string *name, zval *value, int access_type, zend_string *doc_comment);
ZEND_API int zend_declare_class_constant(zend_class_entry *ce, const char *name, size_t name_length, zval *value);
ZEND_API int zend_declare_class_constant_null(zend_class_entry *ce, const char *name, size_t name_length);
ZEND_API int zend_declare_class_constant_long(zend_class_entry *ce, const char *name, size_t name_length, zend_long value);
ZEND_API int zend_declare_class_constant_bool(zend_class_entry *ce, const char *name, size_t name_length, zend_bool value);
ZEND_API int zend_declare_class_constant_double(zend_class_entry *ce, const char *name, size_t name_length, double value);
ZEND_API int zend_declare_class_constant_stringl(zend_class_entry *ce, const char *name, size_t name_length, const char *value, size_t value_length);
ZEND_API int zend_declare_class_constant_string(zend_class_entry *ce, const char *name, size_t name_length, const char *value);

ZEND_API int zend_update_class_constants(zend_class_entry *class_type);

ZEND_API void zend_update_property_ex(zend_class_entry *scope, zval *object, zend_string *name, zval *value);
ZEND_API void zend_update_property(zend_class_entry *scope, zval *object, const char *name, size_t name_length, zval *value);
ZEND_API void zend_update_property_null(zend_class_entry *scope, zval *object, const char *name, size_t name_length);
ZEND_API void zend_update_property_bool(zend_class_entry *scope, zval *object, const char *name, size_t name_length, zend_long value);
ZEND_API void zend_update_property_long(zend_class_entry *scope, zval *object, const char *name, size_t name_length, zend_long value);
ZEND_API void zend_update_property_double(zend_class_entry *scope, zval *object, const char *name, size_t name_length, double value);
ZEND_API void zend_update_property_str(zend_class_entry *scope, zval *object, const char *name, size_t name_length, zend_string *value);
ZEND_API void zend_update_property_string(zend_class_entry *scope, zval *object, const char *name, size_t name_length, const char *value);
ZEND_API void zend_update_property_stringl(zend_class_entry *scope, zval *object, const char *name, size_t name_length, const char *value, size_t value_length);
ZEND_API void zend_unset_property(zend_class_entry *scope, zval *object, const char *name, size_t name_length);

ZEND_API int zend_update_static_property_ex(zend_class_entry *scope, zend_string *name, zval *value);
ZEND_API int zend_update_static_property(zend_class_entry *scope, const char *name, size_t name_length, zval *value);
ZEND_API int zend_update_static_property_null(zend_class_entry *scope, const char *name, size_t name_length);
ZEND_API int zend_update_static_property_bool(zend_class_entry *scope, const char *name, size_t name_length, zend_long value);
ZEND_API int zend_update_static_property_long(zend_class_entry *scope, const char *name, size_t name_length, zend_long value);
ZEND_API int zend_update_static_property_double(zend_class_entry *scope, const char *name, size_t name_length, double value);
ZEND_API int zend_update_static_property_string(zend_class_entry *scope, const char *name, size_t name_length, const char *value);
ZEND_API int zend_update_static_property_stringl(zend_class_entry *scope, const char *name, size_t name_length, const char *value, size_t value_length);

ZEND_API zval *zend_read_property_ex(zend_class_entry *scope, zval *object, zend_string *name, zend_bool silent, zval *rv);
ZEND_API zval *zend_read_property(zend_class_entry *scope, zval *object, const char *name, size_t name_length, zend_bool silent, zval *rv);

ZEND_API zval *zend_read_static_property_ex(zend_class_entry *scope, zend_string *name, zend_bool silent);
ZEND_API zval *zend_read_static_property(zend_class_entry *scope, const char *name, size_t name_length, zend_bool silent);

ZEND_API char *zend_get_type_by_const(int type);

#define getThis()							((Z_TYPE(EX(This)) == IS_OBJECT) ? &EX(This) : NULL)
#define ZEND_IS_METHOD_CALL()				(EX(func)->common.scope != NULL)

#define WRONG_PARAM_COUNT					ZEND_WRONG_PARAM_COUNT()
#define WRONG_PARAM_COUNT_WITH_RETVAL(ret)	ZEND_WRONG_PARAM_COUNT_WITH_RETVAL(ret)
#define ARG_COUNT(dummy)					EX_NUM_ARGS()
#define ZEND_NUM_ARGS()						EX_NUM_ARGS()
#define ZEND_WRONG_PARAM_COUNT()					{ zend_wrong_param_count(); return; }
#define ZEND_WRONG_PARAM_COUNT_WITH_RETVAL(ret)		{ zend_wrong_param_count(); return ret; }

#ifndef ZEND_WIN32
#define DLEXPORT
#endif

#define array_init(arg)				ZVAL_ARR((arg), zend_new_array(0))
#define array_init_size(arg, size)	ZVAL_ARR((arg), zend_new_array(size))
ZEND_API int object_init(zval *arg);
ZEND_API int object_init_ex(zval *arg, zend_class_entry *ce);
ZEND_API int object_and_properties_init(zval *arg, zend_class_entry *ce, HashTable *properties);
ZEND_API void object_properties_init(zend_object *object, zend_class_entry *class_type);
ZEND_API void object_properties_init_ex(zend_object *object, HashTable *properties);
ZEND_API void object_properties_load(zend_object *object, HashTable *properties);

ZEND_API void zend_merge_properties(zval *obj, HashTable *properties);

ZEND_API int add_assoc_long_ex(zval *arg, const char *key, size_t key_len, zend_long n);
ZEND_API int add_assoc_null_ex(zval *arg, const char *key, size_t key_len);
ZEND_API int add_assoc_bool_ex(zval *arg, const char *key, size_t key_len, int b);
ZEND_API int add_assoc_resource_ex(zval *arg, const char *key, size_t key_len, zend_resource *r);
ZEND_API int add_assoc_double_ex(zval *arg, const char *key, size_t key_len, double d);
ZEND_API int add_assoc_str_ex(zval *arg, const char *key, size_t key_len, zend_string *str);
ZEND_API int add_assoc_string_ex(zval *arg, const char *key, size_t key_len, const char *str);
ZEND_API int add_assoc_stringl_ex(zval *arg, const char *key, size_t key_len, const char *str, size_t length);
ZEND_API int add_assoc_zval_ex(zval *arg, const char *key, size_t key_len, zval *value);

#define add_assoc_long(__arg, __key, __n) add_assoc_long_ex(__arg, __key, strlen(__key), __n)
#define add_assoc_null(__arg, __key) add_assoc_null_ex(__arg, __key, strlen(__key))
#define add_assoc_bool(__arg, __key, __b) add_assoc_bool_ex(__arg, __key, strlen(__key), __b)
#define add_assoc_resource(__arg, __key, __r) add_assoc_resource_ex(__arg, __key, strlen(__key), __r)
#define add_assoc_double(__arg, __key, __d) add_assoc_double_ex(__arg, __key, strlen(__key), __d)
#define add_assoc_str(__arg, __key, __str) add_assoc_str_ex(__arg, __key, strlen(__key), __str)
#define add_assoc_string(__arg, __key, __str) add_assoc_string_ex(__arg, __key, strlen(__key), __str)
#define add_assoc_stringl(__arg, __key, __str, __length) add_assoc_stringl_ex(__arg, __key, strlen(__key), __str, __length)
#define add_assoc_zval(__arg, __key, __value) add_assoc_zval_ex(__arg, __key, strlen(__key), __value)

/* unset() functions are only supported for legacy modules and null() functions should be used */
#define add_assoc_unset(__arg, __key) add_assoc_null_ex(__arg, __key, strlen(__key))
#define add_index_unset(__arg, __key) add_index_null(__arg, __key)
#define add_next_index_unset(__arg) add_next_index_null(__arg)
#define add_property_unset(__arg, __key) add_property_null(__arg, __key)

ZEND_API int add_index_long(zval *arg, zend_ulong idx, zend_long n);
ZEND_API int add_index_null(zval *arg, zend_ulong idx);
ZEND_API int add_index_bool(zval *arg, zend_ulong idx, int b);
ZEND_API int add_index_resource(zval *arg, zend_ulong idx, zend_resource *r);
ZEND_API int add_index_double(zval *arg, zend_ulong idx, double d);
ZEND_API int add_index_str(zval *arg, zend_ulong idx, zend_string *str);
ZEND_API int add_index_string(zval *arg, zend_ulong idx, const char *str);
ZEND_API int add_index_stringl(zval *arg, zend_ulong idx, const char *str, size_t length);
ZEND_API int add_index_zval(zval *arg, zend_ulong index, zval *value);

ZEND_API int add_next_index_long(zval *arg, zend_long n);
ZEND_API int add_next_index_null(zval *arg);
ZEND_API int add_next_index_bool(zval *arg, int b);
ZEND_API int add_next_index_resource(zval *arg, zend_resource *r);
ZEND_API int add_next_index_double(zval *arg, double d);
ZEND_API int add_next_index_str(zval *arg, zend_string *str);
ZEND_API int add_next_index_string(zval *arg, const char *str);
ZEND_API int add_next_index_stringl(zval *arg, const char *str, size_t length);
ZEND_API int add_next_index_zval(zval *arg, zval *value);

ZEND_API zval *add_get_assoc_string_ex(zval *arg, const char *key, uint32_t key_len, const char *str);
ZEND_API zval *add_get_assoc_stringl_ex(zval *arg, const char *key, uint32_t key_len, const char *str, size_t length);

#define add_get_assoc_string(__arg, __key, __str) add_get_assoc_string_ex(__arg, __key, strlen(__key), __str)
#define add_get_assoc_stringl(__arg, __key, __str, __length) add_get_assoc_stringl_ex(__arg, __key, strlen(__key), __str, __length)

ZEND_API zval *add_get_index_long(zval *arg, zend_ulong idx, zend_long l);
ZEND_API zval *add_get_index_double(zval *arg, zend_ulong idx, double d);
ZEND_API zval *add_get_index_str(zval *arg, zend_ulong index, zend_string *str);
ZEND_API zval *add_get_index_string(zval *arg, zend_ulong idx, const char *str);
ZEND_API zval *add_get_index_stringl(zval *arg, zend_ulong idx, const char *str, size_t length);

ZEND_API int array_set_zval_key(HashTable *ht, zval *key, zval *value);

ZEND_API int add_property_long_ex(zval *arg, const char *key, size_t key_len, zend_long l);
ZEND_API int add_property_null_ex(zval *arg, const char *key, size_t key_len);
ZEND_API int add_property_bool_ex(zval *arg, const char *key, size_t key_len, zend_long b);
ZEND_API int add_property_resource_ex(zval *arg, const char *key, size_t key_len, zend_resource *r);
ZEND_API int add_property_double_ex(zval *arg, const char *key, size_t key_len, double d);
ZEND_API int add_property_str_ex(zval *arg, const char *key, size_t key_len, zend_string *str);
ZEND_API int add_property_string_ex(zval *arg, const char *key, size_t key_len, const char *str);
ZEND_API int add_property_stringl_ex(zval *arg, const char *key, size_t key_len,  const char *str, size_t length);
ZEND_API int add_property_zval_ex(zval *arg, const char *key, size_t key_len, zval *value);

#define add_property_long(__arg, __key, __n) add_property_long_ex(__arg, __key, strlen(__key), __n)
#define add_property_null(__arg, __key) add_property_null_ex(__arg, __key, strlen(__key))
#define add_property_bool(__arg, __key, __b) add_property_bool_ex(__arg, __key, strlen(__key), __b)
#define add_property_resource(__arg, __key, __r) add_property_resource_ex(__arg, __key, strlen(__key), __r)
#define add_property_double(__arg, __key, __d) add_property_double_ex(__arg, __key, strlen(__key), __d)
#define add_property_str(__arg, __key, __str) add_property_str_ex(__arg, __key, strlen(__key), __str)
#define add_property_string(__arg, __key, __str) add_property_string_ex(__arg, __key, strlen(__key), __str)
#define add_property_stringl(__arg, __key, __str, __length) add_property_stringl_ex(__arg, __key, strlen(__key), __str, __length)
#define add_property_zval(__arg, __key, __value) add_property_zval_ex(__arg, __key, strlen(__key), __value)


ZEND_API int _call_user_function_ex(zval *object, zval *function_name, zval *retval_ptr, uint32_t param_count, zval params[], int no_separation);

#define call_user_function(function_table, object, function_name, retval_ptr, param_count, params) \
	_call_user_function_ex(object, function_name, retval_ptr, param_count, params, 1)
#define call_user_function_ex(function_table, object, function_name, retval_ptr, param_count, params, no_separation, symbol_table) \
	_call_user_function_ex(object, function_name, retval_ptr, param_count, params, no_separation)

ZEND_API extern const zend_fcall_info empty_fcall_info;
ZEND_API extern const zend_fcall_info_cache empty_fcall_info_cache;

/** Build zend_call_info/cache from a zval*
 *
 * Caller is responsible to provide a return value (fci->retval), otherwise the we will crash.
 * In order to pass parameters the following members need to be set:
 * fci->param_count = 0;
 * fci->params = NULL;
 * The callable_name argument may be NULL.
 * Set check_flags to IS_CALLABLE_STRICT for every new usage!
 */
ZEND_API int zend_fcall_info_init(zval *callable, uint32_t check_flags, zend_fcall_info *fci, zend_fcall_info_cache *fcc, zend_string **callable_name, char **error);

/** Clear arguments connected with zend_fcall_info *fci
 * If free_mem is not zero then the params array gets free'd as well
 */
ZEND_API void zend_fcall_info_args_clear(zend_fcall_info *fci, int free_mem);

/** Save current arguments from zend_fcall_info *fci
 * params array will be set to NULL
 */
ZEND_API void zend_fcall_info_args_save(zend_fcall_info *fci, int *param_count, zval **params);

/** Free arguments connected with zend_fcall_info *fci andset back saved ones.
 */
ZEND_API void zend_fcall_info_args_restore(zend_fcall_info *fci, int param_count, zval *params);

/** Set or clear the arguments in the zend_call_info struct taking care of
 * refcount. If args is NULL and arguments are set then those are cleared.
 */
ZEND_API int zend_fcall_info_args(zend_fcall_info *fci, zval *args);
ZEND_API int zend_fcall_info_args_ex(zend_fcall_info *fci, zend_function *func, zval *args);

/** Set arguments in the zend_fcall_info struct taking care of refcount.
 * If argc is 0 the arguments which are set will be cleared, else pass
 * a variable amount of zval** arguments.
 */
ZEND_API int zend_fcall_info_argp(zend_fcall_info *fci, int argc, zval *argv);

/** Set arguments in the zend_fcall_info struct taking care of refcount.
 * If argc is 0 the arguments which are set will be cleared, else pass
 * a variable amount of zval** arguments.
 */
ZEND_API int zend_fcall_info_argv(zend_fcall_info *fci, int argc, va_list *argv);

/** Set arguments in the zend_fcall_info struct taking care of refcount.
 * If argc is 0 the arguments which are set will be cleared, else pass
 * a variable amount of zval** arguments.
 */
ZEND_API int zend_fcall_info_argn(zend_fcall_info *fci, int argc, ...);

/** Call a function using information created by zend_fcall_info_init()/args().
 * If args is given then those replace the argument info in fci is temporarily.
 */
ZEND_API int zend_fcall_info_call(zend_fcall_info *fci, zend_fcall_info_cache *fcc, zval *retval, zval *args);

ZEND_API int zend_call_function(zend_fcall_info *fci, zend_fcall_info_cache *fci_cache);

ZEND_API int zend_set_hash_symbol(zval *symbol, const char *name, int name_length, zend_bool is_ref, int num_symbol_tables, ...);

ZEND_API int zend_delete_global_variable(zend_string *name);

ZEND_API zend_array *zend_rebuild_symbol_table(void);
ZEND_API void zend_attach_symbol_table(zend_execute_data *execute_data);
ZEND_API void zend_detach_symbol_table(zend_execute_data *execute_data);
ZEND_API int zend_set_local_var(zend_string *name, zval *value, int force);
ZEND_API int zend_set_local_var_str(const char *name, size_t len, zval *value, int force);
ZEND_API int zend_forbid_dynamic_call(const char *func_name);

ZEND_API zend_string *zend_find_alias_name(zend_class_entry *ce, zend_string *name);
ZEND_API zend_string *zend_resolve_method_name(zend_class_entry *ce, zend_function *f);

ZEND_API const char *zend_get_object_type(const zend_class_entry *ce);

ZEND_API zend_bool zend_is_iterable(zval *iterable);

ZEND_API zend_bool zend_is_countable(zval *countable);

#define add_method(arg, key, method)	add_assoc_function((arg), (key), (method))

ZEND_API ZEND_FUNCTION(display_disabled_function);
ZEND_API ZEND_FUNCTION(display_disabled_class);
END_EXTERN_C()

#if ZEND_DEBUG
#define CHECK_ZVAL_STRING(str) \
	if (ZSTR_VAL(str)[ZSTR_LEN(str)] != '\0') { zend_error(E_WARNING, "String is not zero-terminated (%s)", ZSTR_VAL(str)); }
#define CHECK_ZVAL_STRING_REL(str) \
	if (ZSTR_VAL(str)[ZSTR_LEN(str)] != '\0') { zend_error(E_WARNING, "String is not zero-terminated (%s) (source: %s:%d)", ZSTR_VAL(str) ZEND_FILE_LINE_RELAY_CC); }
#else
#define CHECK_ZVAL_STRING(z)
#define CHECK_ZVAL_STRING_REL(z)
#endif

#define CHECK_ZVAL_NULL_PATH(p) (Z_STRLEN_P(p) != strlen(Z_STRVAL_P(p)))
#define CHECK_NULL_PATH(p, l) (strlen(p) != (size_t)(l))

#define ZVAL_STRINGL(z, s, l) do {				\
		ZVAL_NEW_STR(z, zend_string_init(s, l, 0));		\
	} while (0)

#define ZVAL_STRING(z, s) do {					\
		const char *_s = (s);					\
		ZVAL_STRINGL(z, _s, strlen(_s));		\
	} while (0)

#define ZVAL_EMPTY_STRING(z) do {				\
		ZVAL_INTERNED_STR(z, ZSTR_EMPTY_ALLOC());		\
	} while (0)

#define ZVAL_PSTRINGL(z, s, l) do {				\
		ZVAL_NEW_STR(z, zend_string_init(s, l, 1));		\
	} while (0)

#define ZVAL_PSTRING(z, s) do {					\
		const char *_s = (s);					\
		ZVAL_PSTRINGL(z, _s, strlen(_s));		\
	} while (0)

#define ZVAL_EMPTY_PSTRING(z) do {				\
		ZVAL_PSTRINGL(z, "", 0);				\
	} while (0)

#define ZVAL_ZVAL(z, zv, copy, dtor) do {		\
		zval *__z = (z);						\
		zval *__zv = (zv);						\
		if (EXPECTED(!Z_ISREF_P(__zv))) {		\
			if (copy && !dtor) {				\
				ZVAL_COPY(__z, __zv);			\
			} else {							\
				ZVAL_COPY_VALUE(__z, __zv);		\
			}									\
		} else {								\
			ZVAL_COPY(__z, Z_REFVAL_P(__zv));	\
			if (dtor || !copy) {				\
				zval_ptr_dtor(__zv);			\
			}									\
		}										\
	} while (0)

#define RETVAL_BOOL(b)					ZVAL_BOOL(return_value, b)
#define RETVAL_NULL() 					ZVAL_NULL(return_value)
#define RETVAL_LONG(l) 					ZVAL_LONG(return_value, l)
#define RETVAL_DOUBLE(d) 				ZVAL_DOUBLE(return_value, d)
#define RETVAL_STR(s)			 		ZVAL_STR(return_value, s)
#define RETVAL_INTERNED_STR(s)	 		ZVAL_INTERNED_STR(return_value, s)
#define RETVAL_NEW_STR(s)		 		ZVAL_NEW_STR(return_value, s)
#define RETVAL_STR_COPY(s)		 		ZVAL_STR_COPY(return_value, s)
#define RETVAL_STRING(s)		 		ZVAL_STRING(return_value, s)
#define RETVAL_STRINGL(s, l)		 	ZVAL_STRINGL(return_value, s, l)
#define RETVAL_EMPTY_STRING() 			ZVAL_EMPTY_STRING(return_value)
#define RETVAL_RES(r)			 		ZVAL_RES(return_value, r)
#define RETVAL_ARR(r)			 		ZVAL_ARR(return_value, r)
#define RETVAL_OBJ(r)			 		ZVAL_OBJ(return_value, r)
#define RETVAL_ZVAL(zv, copy, dtor)		ZVAL_ZVAL(return_value, zv, copy, dtor)
#define RETVAL_FALSE  					ZVAL_FALSE(return_value)
#define RETVAL_TRUE   					ZVAL_TRUE(return_value)

#define RETURN_BOOL(b) 					{ RETVAL_BOOL(b); return; }
#define RETURN_NULL() 					{ RETVAL_NULL(); return;}
#define RETURN_LONG(l) 					{ RETVAL_LONG(l); return; }
#define RETURN_DOUBLE(d) 				{ RETVAL_DOUBLE(d); return; }
#define RETURN_STR(s) 					{ RETVAL_STR(s); return; }
#define RETURN_INTERNED_STR(s)			{ RETVAL_INTERNED_STR(s); return; }
#define RETURN_NEW_STR(s)				{ RETVAL_NEW_STR(s); return; }
#define RETURN_STR_COPY(s)				{ RETVAL_STR_COPY(s); return; }
#define RETURN_STRING(s) 				{ RETVAL_STRING(s); return; }
#define RETURN_STRINGL(s, l) 			{ RETVAL_STRINGL(s, l); return; }
#define RETURN_EMPTY_STRING() 			{ RETVAL_EMPTY_STRING(); return; }
#define RETURN_RES(r) 					{ RETVAL_RES(r); return; }
#define RETURN_ARR(r) 					{ RETVAL_ARR(r); return; }
#define RETURN_OBJ(r) 					{ RETVAL_OBJ(r); return; }
#define RETURN_ZVAL(zv, copy, dtor)		{ RETVAL_ZVAL(zv, copy, dtor); return; }
#define RETURN_FALSE  					{ RETVAL_FALSE; return; }
#define RETURN_TRUE   					{ RETVAL_TRUE; return; }

#define HASH_OF(p) (Z_TYPE_P(p)==IS_ARRAY ? Z_ARRVAL_P(p) : ((Z_TYPE_P(p)==IS_OBJECT ? Z_OBJ_HT_P(p)->get_properties((p)) : NULL)))
#define ZVAL_IS_NULL(z) (Z_TYPE_P(z) == IS_NULL)

/* For compatibility */
#define ZEND_MINIT			ZEND_MODULE_STARTUP_N
#define ZEND_MSHUTDOWN		ZEND_MODULE_SHUTDOWN_N
#define ZEND_RINIT			ZEND_MODULE_ACTIVATE_N
#define ZEND_RSHUTDOWN		ZEND_MODULE_DEACTIVATE_N
#define ZEND_MINFO			ZEND_MODULE_INFO_N
#define ZEND_GINIT(module)		((void (*)(void*))(ZEND_MODULE_GLOBALS_CTOR_N(module)))
#define ZEND_GSHUTDOWN(module)	((void (*)(void*))(ZEND_MODULE_GLOBALS_DTOR_N(module)))

#define ZEND_MINIT_FUNCTION			ZEND_MODULE_STARTUP_D
#define ZEND_MSHUTDOWN_FUNCTION		ZEND_MODULE_SHUTDOWN_D
#define ZEND_RINIT_FUNCTION			ZEND_MODULE_ACTIVATE_D
#define ZEND_RSHUTDOWN_FUNCTION		ZEND_MODULE_DEACTIVATE_D
#define ZEND_MINFO_FUNCTION			ZEND_MODULE_INFO_D
#define ZEND_GINIT_FUNCTION			ZEND_MODULE_GLOBALS_CTOR_D
#define ZEND_GSHUTDOWN_FUNCTION		ZEND_MODULE_GLOBALS_DTOR_D

/* Fast parameter parsing API */

/* Fast ZPP is always enabled now; this define is left in for compatibility
 * with any existing conditional compilation blocks.
 */
#define FAST_ZPP 1

#define Z_EXPECTED_TYPES(_) \
	_(Z_EXPECTED_LONG,		"int") \
	_(Z_EXPECTED_BOOL,		"bool") \
	_(Z_EXPECTED_STRING,	"string") \
	_(Z_EXPECTED_ARRAY,		"array") \
	_(Z_EXPECTED_FUNC,		"valid callback") \
	_(Z_EXPECTED_RESOURCE,	"resource") \
	_(Z_EXPECTED_PATH,		"a valid path") \
	_(Z_EXPECTED_OBJECT,	"object") \
	_(Z_EXPECTED_DOUBLE,	"float")

#define Z_EXPECTED_TYPE_ENUM(id, str) id,
#define Z_EXPECTED_TYPE_STR(id, str)  str,

typedef enum _zend_expected_type {
	Z_EXPECTED_TYPES(Z_EXPECTED_TYPE_ENUM)
	Z_EXPECTED_LAST
} zend_expected_type;

ZEND_API ZEND_COLD int  ZEND_FASTCALL zend_wrong_parameters_none_error(void);
ZEND_API ZEND_COLD int  ZEND_FASTCALL zend_wrong_parameters_none_exception(void);
ZEND_API ZEND_COLD void ZEND_FASTCALL zend_wrong_parameters_count_error(int min_num_args, int max_num_args);
ZEND_API ZEND_COLD void ZEND_FASTCALL zend_wrong_parameters_count_exception(int min_num_args, int max_num_args);
ZEND_API ZEND_COLD void ZEND_FASTCALL zend_wrong_parameter_type_error(int num, zend_expected_type expected_type, zval *arg);
ZEND_API ZEND_COLD void ZEND_FASTCALL zend_wrong_parameter_type_exception(int num, zend_expected_type expected_type, zval *arg);
ZEND_API ZEND_COLD void ZEND_FASTCALL zend_wrong_parameter_class_error(int num, char *name, zval *arg);
ZEND_API ZEND_COLD void ZEND_FASTCALL zend_wrong_parameter_class_exception(int num, char *name, zval *arg);
ZEND_API ZEND_COLD void ZEND_FASTCALL zend_wrong_callback_error(int num, char *error);
ZEND_API ZEND_COLD void ZEND_FASTCALL zend_wrong_callback_deprecated(int num, char *error);
ZEND_API ZEND_COLD void ZEND_FASTCALL zend_wrong_callback_exception(int num, char *error);

#define ZPP_ERROR_OK             0
#define ZPP_ERROR_FAILURE        1
#define ZPP_ERROR_WRONG_CALLBACK 2
#define ZPP_ERROR_WRONG_CLASS    3
#define ZPP_ERROR_WRONG_ARG      4
#define ZPP_ERROR_WRONG_COUNT    5

#define ZEND_PARSE_PARAMETERS_START_EX(flags, min_num_args, max_num_args) do { \
		const int _flags = (flags); \
		int _min_num_args = (min_num_args); \
		int _max_num_args = (max_num_args); \
		int _num_args = EX_NUM_ARGS(); \
		int _i; \
		zval *_real_arg, *_arg = NULL; \
		zend_expected_type _expected_type = Z_EXPECTED_LONG; \
		char *_error = NULL; \
		zend_bool _dummy; \
		zend_bool _optional = 0; \
		int _error_code = ZPP_ERROR_OK; \
		((void)_i); \
		((void)_real_arg); \
		((void)_arg); \
		((void)_expected_type); \
		((void)_error); \
		((void)_dummy); \
		((void)_optional); \
		\
		do { \
			if (UNEXPECTED(_num_args < _min_num_args) || \
			    (UNEXPECTED(_num_args > _max_num_args) && \
			     EXPECTED(_max_num_args >= 0))) { \
				if (!(_flags & ZEND_PARSE_PARAMS_QUIET)) { \
					if (_flags & ZEND_PARSE_PARAMS_THROW) { \
						zend_wrong_parameters_count_exception(_min_num_args, _max_num_args); \
					} else { \
						zend_wrong_parameters_count_error(_min_num_args, _max_num_args); \
					} \
				} \
				_error_code = ZPP_ERROR_FAILURE; \
				break; \
			} \
			_i = 0; \
			_real_arg = ZEND_CALL_ARG(execute_data, 0);

#define ZEND_PARSE_PARAMETERS_START(min_num_args, max_num_args) \
	ZEND_PARSE_PARAMETERS_START_EX(0, min_num_args, max_num_args)

#define ZEND_PARSE_PARAMETERS_NONE() do { \
		if (UNEXPECTED(ZEND_NUM_ARGS() != 0)) { \
			zend_wrong_parameters_none_error(); \
			return; \
		} \
	} while (0)

#define ZEND_PARSE_PARAMETERS_END_EX(failure) \
		} while (0); \
		if (UNEXPECTED(_error_code != ZPP_ERROR_OK)) { \
			if (!(_flags & ZEND_PARSE_PARAMS_QUIET)) { \
<<<<<<< HEAD
				if (error_code == ZPP_ERROR_WRONG_CALLBACK) { \
					if (_flags & ZEND_PARSE_PARAMS_THROW) { \
						zend_wrong_callback_exception(_i, _error); \
					} else { \
						zend_wrong_callback_error(_i, _error); \
					} \
				} else if (error_code == ZPP_ERROR_WRONG_CLASS) { \
					if (_flags & ZEND_PARSE_PARAMS_THROW) { \
						zend_wrong_parameter_class_exception(_i, _error, _arg); \
					} else { \
						zend_wrong_parameter_class_error(_i, _error, _arg); \
					} \
				} else if (error_code == ZPP_ERROR_WRONG_ARG) { \
					if (_flags & ZEND_PARSE_PARAMS_THROW) { \
						zend_wrong_parameter_type_exception(_i, _expected_type, _arg); \
					} else { \
						zend_wrong_parameter_type_error(_i, _expected_type, _arg); \
					} \
=======
				if (_error_code == ZPP_ERROR_WRONG_CALLBACK) { \
					zend_wrong_callback_error(_flags & ZEND_PARSE_PARAMS_THROW, E_WARNING, _i, _error); \
				} else if (_error_code == ZPP_ERROR_WRONG_CLASS) { \
					zend_wrong_parameter_class_error(_flags & ZEND_PARSE_PARAMS_THROW, _i, _error, _arg); \
				} else if (_error_code == ZPP_ERROR_WRONG_ARG) { \
					zend_wrong_parameter_type_error(_flags & ZEND_PARSE_PARAMS_THROW, _i, _expected_type, _arg); \
>>>>>>> 6305119a
				} \
			} \
			failure; \
		} \
	} while (0)

#define ZEND_PARSE_PARAMETERS_END() \
	ZEND_PARSE_PARAMETERS_END_EX(return)

#define Z_PARAM_PROLOGUE(deref, separate) \
	++_i; \
	ZEND_ASSERT(_i <= _min_num_args || _optional==1); \
	ZEND_ASSERT(_i >  _min_num_args || _optional==0); \
	if (_optional) { \
		if (UNEXPECTED(_i >_num_args)) break; \
	} \
	_real_arg++; \
	_arg = _real_arg; \
	if (deref) { \
		ZVAL_DEREF(_arg); \
	} \
	if (separate) { \
		SEPARATE_ZVAL_NOREF(_arg); \
	}

/* old "|" */
#define Z_PARAM_OPTIONAL \
	_optional = 1;

/* old "a" */
#define Z_PARAM_ARRAY_EX2(dest, check_null, deref, separate) \
		Z_PARAM_PROLOGUE(deref, separate); \
		if (UNEXPECTED(!zend_parse_arg_array(_arg, &dest, check_null, 0))) { \
			_expected_type = Z_EXPECTED_ARRAY; \
			_error_code = ZPP_ERROR_WRONG_ARG; \
			break; \
		}

#define Z_PARAM_ARRAY_EX(dest, check_null, separate) \
	Z_PARAM_ARRAY_EX2(dest, check_null, separate, separate)

#define Z_PARAM_ARRAY(dest) \
	Z_PARAM_ARRAY_EX(dest, 0, 0)

/* old "A" */
#define Z_PARAM_ARRAY_OR_OBJECT_EX2(dest, check_null, deref, separate) \
		Z_PARAM_PROLOGUE(deref, separate); \
		if (UNEXPECTED(!zend_parse_arg_array(_arg, &dest, check_null, 1))) { \
			_expected_type = Z_EXPECTED_ARRAY; \
			_error_code = ZPP_ERROR_WRONG_ARG; \
			break; \
		}

#define Z_PARAM_ARRAY_OR_OBJECT_EX(dest, check_null, separate) \
	Z_PARAM_ARRAY_OR_OBJECT_EX2(dest, check_null, separate, separate)

#define Z_PARAM_ARRAY_OR_OBJECT(dest) \
	Z_PARAM_ARRAY_OR_OBJECT_EX(dest, 0, 0)

/* old "b" */
#define Z_PARAM_BOOL_EX2(dest, is_null, check_null, deref, separate) \
		Z_PARAM_PROLOGUE(deref, separate); \
		if (UNEXPECTED(!zend_parse_arg_bool(_arg, &dest, &is_null, check_null))) { \
			_expected_type = Z_EXPECTED_BOOL; \
			_error_code = ZPP_ERROR_WRONG_ARG; \
			break; \
		}

#define Z_PARAM_BOOL_EX(dest, is_null, check_null, separate) \
	Z_PARAM_BOOL_EX2(dest, is_null, check_null, separate, separate)

#define Z_PARAM_BOOL(dest) \
	Z_PARAM_BOOL_EX(dest, _dummy, 0, 0)

/* old "C" */
#define Z_PARAM_CLASS_EX2(dest, check_null, deref, separate) \
		Z_PARAM_PROLOGUE(deref, separate); \
		if (UNEXPECTED(!zend_parse_arg_class(_arg, &dest, _i, check_null))) { \
			_error_code = ZPP_ERROR_FAILURE; \
			break; \
		}

#define Z_PARAM_CLASS_EX(dest, check_null, separate) \
	Z_PARAM_CLASS_EX2(dest, check_null, separate, separate)

#define Z_PARAM_CLASS(dest) \
	Z_PARAM_CLASS_EX(dest, 0, 0)

/* old "d" */
#define Z_PARAM_DOUBLE_EX2(dest, is_null, check_null, deref, separate) \
		Z_PARAM_PROLOGUE(deref, separate); \
		if (UNEXPECTED(!zend_parse_arg_double(_arg, &dest, &is_null, check_null))) { \
			_expected_type = Z_EXPECTED_DOUBLE; \
			_error_code = ZPP_ERROR_WRONG_ARG; \
			break; \
		}

#define Z_PARAM_DOUBLE_EX(dest, is_null, check_null, separate) \
	Z_PARAM_DOUBLE_EX2(dest, is_null, check_null, separate, separate)

#define Z_PARAM_DOUBLE(dest) \
	Z_PARAM_DOUBLE_EX(dest, _dummy, 0, 0)

/* old "f" */
#define Z_PARAM_FUNC_EX2(dest_fci, dest_fcc, check_null, deref, separate) \
		Z_PARAM_PROLOGUE(deref, separate); \
		if (UNEXPECTED(!zend_parse_arg_func(_arg, &dest_fci, &dest_fcc, check_null, &_error))) { \
			if (!_error) { \
				_expected_type = Z_EXPECTED_FUNC; \
				_error_code = ZPP_ERROR_WRONG_ARG; \
				break; \
			} else { \
				_error_code = ZPP_ERROR_WRONG_CALLBACK; \
				break; \
			} \
		} else if (UNEXPECTED(_error != NULL)) { \
			zend_wrong_callback_deprecated(_i, _error); \
		}

#define Z_PARAM_FUNC_EX(dest_fci, dest_fcc, check_null, separate) \
	Z_PARAM_FUNC_EX2(dest_fci, dest_fcc, check_null, separate, separate)

#define Z_PARAM_FUNC(dest_fci, dest_fcc) \
	Z_PARAM_FUNC_EX(dest_fci, dest_fcc, 0, 0)

/* old "h" */
#define Z_PARAM_ARRAY_HT_EX2(dest, check_null, deref, separate) \
		Z_PARAM_PROLOGUE(deref, separate); \
		if (UNEXPECTED(!zend_parse_arg_array_ht(_arg, &dest, check_null, 0, separate))) { \
			_expected_type = Z_EXPECTED_ARRAY; \
			_error_code = ZPP_ERROR_WRONG_ARG; \
			break; \
		}

#define Z_PARAM_ARRAY_HT_EX(dest, check_null, separate) \
	Z_PARAM_ARRAY_HT_EX2(dest, check_null, separate, separate)

#define Z_PARAM_ARRAY_HT(dest) \
	Z_PARAM_ARRAY_HT_EX(dest, 0, 0)

/* old "H" */
#define Z_PARAM_ARRAY_OR_OBJECT_HT_EX2(dest, check_null, deref, separate) \
		Z_PARAM_PROLOGUE(deref, separate); \
		if (UNEXPECTED(!zend_parse_arg_array_ht(_arg, &dest, check_null, 1, separate))) { \
			_expected_type = Z_EXPECTED_ARRAY; \
			_error_code = ZPP_ERROR_WRONG_ARG; \
			break; \
		}

#define Z_PARAM_ARRAY_OR_OBJECT_HT_EX(dest, check_null, separate) \
	Z_PARAM_ARRAY_OR_OBJECT_HT_EX2(dest, check_null, separate, separate)

#define Z_PARAM_ARRAY_OR_OBJECT_HT(dest) \
	Z_PARAM_ARRAY_OR_OBJECT_HT_EX(dest, 0, 0)

/* old "l" */
#define Z_PARAM_LONG_EX2(dest, is_null, check_null, deref, separate) \
		Z_PARAM_PROLOGUE(deref, separate); \
		if (UNEXPECTED(!zend_parse_arg_long(_arg, &dest, &is_null, check_null, 0))) { \
			_expected_type = Z_EXPECTED_LONG; \
			_error_code = ZPP_ERROR_WRONG_ARG; \
			break; \
		}

#define Z_PARAM_LONG_EX(dest, is_null, check_null, separate) \
	Z_PARAM_LONG_EX2(dest, is_null, check_null, separate, separate)

#define Z_PARAM_LONG(dest) \
	Z_PARAM_LONG_EX(dest, _dummy, 0, 0)

/* old "L" */
#define Z_PARAM_STRICT_LONG_EX2(dest, is_null, check_null, deref, separate) \
		Z_PARAM_PROLOGUE(deref, separate); \
		if (UNEXPECTED(!zend_parse_arg_long(_arg, &dest, &is_null, check_null, 1))) { \
			_expected_type = Z_EXPECTED_LONG; \
			_error_code = ZPP_ERROR_WRONG_ARG; \
			break; \
		}

#define Z_PARAM_STRICT_LONG_EX(dest, is_null, check_null, separate) \
	Z_PARAM_STRICT_LONG_EX2(dest, is_null, check_null, separate, separate)

#define Z_PARAM_STRICT_LONG(dest) \
	Z_PARAM_STRICT_LONG_EX(dest, _dummy, 0, 0)

/* old "o" */
#define Z_PARAM_OBJECT_EX2(dest, check_null, deref, separate) \
		Z_PARAM_PROLOGUE(deref, separate); \
		if (UNEXPECTED(!zend_parse_arg_object(_arg, &dest, NULL, check_null))) { \
			_expected_type = Z_EXPECTED_OBJECT; \
			_error_code = ZPP_ERROR_WRONG_ARG; \
			break; \
		}

#define Z_PARAM_OBJECT_EX(dest, check_null, separate) \
	Z_PARAM_OBJECT_EX2(dest, check_null, separate, separate)

#define Z_PARAM_OBJECT(dest) \
	Z_PARAM_OBJECT_EX(dest, 0, 0)

/* old "O" */
#define Z_PARAM_OBJECT_OF_CLASS_EX2(dest, _ce, check_null, deref, separate) \
		Z_PARAM_PROLOGUE(deref, separate); \
		if (UNEXPECTED(!zend_parse_arg_object(_arg, &dest, _ce, check_null))) { \
			if (_ce) { \
				_error = ZSTR_VAL((_ce)->name); \
				_error_code = ZPP_ERROR_WRONG_CLASS; \
				break; \
			} else { \
				_expected_type = Z_EXPECTED_OBJECT; \
				_error_code = ZPP_ERROR_WRONG_ARG; \
				break; \
			} \
		}

#define Z_PARAM_OBJECT_OF_CLASS_EX(dest, _ce, check_null, separate) \
	Z_PARAM_OBJECT_OF_CLASS_EX2(dest, _ce, check_null, separate, separate)

#define Z_PARAM_OBJECT_OF_CLASS(dest, _ce) \
	Z_PARAM_OBJECT_OF_CLASS_EX(dest, _ce, 0, 0)

/* old "p" */
#define Z_PARAM_PATH_EX2(dest, dest_len, check_null, deref, separate) \
		Z_PARAM_PROLOGUE(deref, separate); \
		if (UNEXPECTED(!zend_parse_arg_path(_arg, &dest, &dest_len, check_null))) { \
			_expected_type = Z_EXPECTED_PATH; \
			_error_code = ZPP_ERROR_WRONG_ARG; \
			break; \
		}

#define Z_PARAM_PATH_EX(dest, dest_len, check_null, separate) \
	Z_PARAM_PATH_EX2(dest, dest_len, check_null, separate, separate)

#define Z_PARAM_PATH(dest, dest_len) \
	Z_PARAM_PATH_EX(dest, dest_len, 0, 0)

/* old "P" */
#define Z_PARAM_PATH_STR_EX2(dest, check_null, deref, separate) \
		Z_PARAM_PROLOGUE(deref, separate); \
		if (UNEXPECTED(!zend_parse_arg_path_str(_arg, &dest, check_null))) { \
			_expected_type = Z_EXPECTED_PATH; \
			_error_code = ZPP_ERROR_WRONG_ARG; \
			break; \
		}

#define Z_PARAM_PATH_STR_EX(dest, check_null, separate) \
	Z_PARAM_PATH_STR_EX2(dest, check_null, separate, separate)

#define Z_PARAM_PATH_STR(dest) \
	Z_PARAM_PATH_STR_EX(dest, 0, 0)

/* old "r" */
#define Z_PARAM_RESOURCE_EX2(dest, check_null, deref, separate) \
		Z_PARAM_PROLOGUE(deref, separate); \
		if (UNEXPECTED(!zend_parse_arg_resource(_arg, &dest, check_null))) { \
			_expected_type = Z_EXPECTED_RESOURCE; \
			_error_code = ZPP_ERROR_WRONG_ARG; \
			break; \
		}

#define Z_PARAM_RESOURCE_EX(dest, check_null, separate) \
	Z_PARAM_RESOURCE_EX2(dest, check_null, separate, separate)

#define Z_PARAM_RESOURCE(dest) \
	Z_PARAM_RESOURCE_EX(dest, 0, 0)

/* old "s" */
#define Z_PARAM_STRING_EX2(dest, dest_len, check_null, deref, separate) \
		Z_PARAM_PROLOGUE(deref, separate); \
		if (UNEXPECTED(!zend_parse_arg_string(_arg, &dest, &dest_len, check_null))) { \
			_expected_type = Z_EXPECTED_STRING; \
			_error_code = ZPP_ERROR_WRONG_ARG; \
			break; \
		}

#define Z_PARAM_STRING_EX(dest, dest_len, check_null, separate) \
	Z_PARAM_STRING_EX2(dest, dest_len, check_null, separate, separate)

#define Z_PARAM_STRING(dest, dest_len) \
	Z_PARAM_STRING_EX(dest, dest_len, 0, 0)

/* old "S" */
#define Z_PARAM_STR_EX2(dest, check_null, deref, separate) \
		Z_PARAM_PROLOGUE(deref, separate); \
		if (UNEXPECTED(!zend_parse_arg_str(_arg, &dest, check_null))) { \
			_expected_type = Z_EXPECTED_STRING; \
			_error_code = ZPP_ERROR_WRONG_ARG; \
			break; \
		}

#define Z_PARAM_STR_EX(dest, check_null, separate) \
	Z_PARAM_STR_EX2(dest, check_null, separate, separate)

#define Z_PARAM_STR(dest) \
	Z_PARAM_STR_EX(dest, 0, 0)

/* old "z" */
#define Z_PARAM_ZVAL_EX2(dest, check_null, deref, separate) \
		Z_PARAM_PROLOGUE(deref, separate); \
		zend_parse_arg_zval_deref(_arg, &dest, check_null);

#define Z_PARAM_ZVAL_EX(dest, check_null, separate) \
	Z_PARAM_ZVAL_EX2(dest, check_null, separate, separate)

#define Z_PARAM_ZVAL(dest) \
	Z_PARAM_ZVAL_EX(dest, 0, 0)

/* old "z" (with dereference) */
#define Z_PARAM_ZVAL_DEREF_EX(dest, check_null, separate) \
		Z_PARAM_PROLOGUE(1, separate); \
		zend_parse_arg_zval_deref(_arg, &dest, check_null);

#define Z_PARAM_ZVAL_DEREF(dest) \
	Z_PARAM_ZVAL_DEREF_EX(dest, 0, 0)

/* old "+" and "*" */
#define Z_PARAM_VARIADIC_EX(spec, dest, dest_num, post_varargs) do { \
		int _num_varargs = _num_args - _i - (post_varargs); \
		if (EXPECTED(_num_varargs > 0)) { \
			dest = _real_arg + 1; \
			dest_num = _num_varargs; \
			_i += _num_varargs; \
			_real_arg += _num_varargs; \
		} else { \
			dest = NULL; \
			dest_num = 0; \
		} \
	} while (0);

#define Z_PARAM_VARIADIC(spec, dest, dest_num) \
	Z_PARAM_VARIADIC_EX(spec, dest, dest_num, 0)

/* End of new parameter parsing API */

/* Inlined implementations shared by new and old parameter parsing APIs */

ZEND_API int ZEND_FASTCALL zend_parse_arg_class(zval *arg, zend_class_entry **pce, int num, int check_null);
ZEND_API int ZEND_FASTCALL zend_parse_arg_bool_slow(zval *arg, zend_bool *dest);
ZEND_API int ZEND_FASTCALL zend_parse_arg_bool_weak(zval *arg, zend_bool *dest);
ZEND_API int ZEND_FASTCALL zend_parse_arg_long_slow(zval *arg, zend_long *dest);
ZEND_API int ZEND_FASTCALL zend_parse_arg_long_weak(zval *arg, zend_long *dest);
ZEND_API int ZEND_FASTCALL zend_parse_arg_long_cap_slow(zval *arg, zend_long *dest);
ZEND_API int ZEND_FASTCALL zend_parse_arg_long_cap_weak(zval *arg, zend_long *dest);
ZEND_API int ZEND_FASTCALL zend_parse_arg_double_slow(zval *arg, double *dest);
ZEND_API int ZEND_FASTCALL zend_parse_arg_double_weak(zval *arg, double *dest);
ZEND_API int ZEND_FASTCALL zend_parse_arg_str_slow(zval *arg, zend_string **dest);
ZEND_API int ZEND_FASTCALL zend_parse_arg_str_weak(zval *arg, zend_string **dest);

static zend_always_inline int zend_parse_arg_bool(zval *arg, zend_bool *dest, zend_bool *is_null, int check_null)
{
	if (check_null) {
		*is_null = 0;
	}
	if (EXPECTED(Z_TYPE_P(arg) == IS_TRUE)) {
		*dest = 1;
	} else if (EXPECTED(Z_TYPE_P(arg) == IS_FALSE)) {
		*dest = 0;
	} else if (check_null && Z_TYPE_P(arg) == IS_NULL) {
		*is_null = 1;
		*dest = 0;
	} else {
		return zend_parse_arg_bool_slow(arg, dest);
	}
	return 1;
}

static zend_always_inline int zend_parse_arg_long(zval *arg, zend_long *dest, zend_bool *is_null, int check_null, int cap)
{
	if (check_null) {
		*is_null = 0;
	}
	if (EXPECTED(Z_TYPE_P(arg) == IS_LONG)) {
		*dest = Z_LVAL_P(arg);
	} else if (check_null && Z_TYPE_P(arg) == IS_NULL) {
		*is_null = 1;
		*dest = 0;
	} else if (cap) {
		return zend_parse_arg_long_cap_slow(arg, dest);
	} else {
		return zend_parse_arg_long_slow(arg, dest);
	}
	return 1;
}

static zend_always_inline int zend_parse_arg_double(zval *arg, double *dest, zend_bool *is_null, int check_null)
{
	if (check_null) {
		*is_null = 0;
	}
	if (EXPECTED(Z_TYPE_P(arg) == IS_DOUBLE)) {
		*dest = Z_DVAL_P(arg);
	} else if (check_null && Z_TYPE_P(arg) == IS_NULL) {
		*is_null = 1;
		*dest = 0.0;
	} else {
		return zend_parse_arg_double_slow(arg, dest);
	}
	return 1;
}

static zend_always_inline int zend_parse_arg_str(zval *arg, zend_string **dest, int check_null)
{
	if (EXPECTED(Z_TYPE_P(arg) == IS_STRING)) {
		*dest = Z_STR_P(arg);
	} else if (check_null && Z_TYPE_P(arg) == IS_NULL) {
		*dest = NULL;
	} else {
		return zend_parse_arg_str_slow(arg, dest);
	}
	return 1;
}

static zend_always_inline int zend_parse_arg_string(zval *arg, char **dest, size_t *dest_len, int check_null)
{
	zend_string *str;

	if (!zend_parse_arg_str(arg, &str, check_null)) {
		return 0;
	}
	if (check_null && UNEXPECTED(!str)) {
		*dest = NULL;
		*dest_len = 0;
	} else {
		*dest = ZSTR_VAL(str);
		*dest_len = ZSTR_LEN(str);
	}
	return 1;
}

static zend_always_inline int zend_parse_arg_path_str(zval *arg, zend_string **dest, int check_null)
{
	if (!zend_parse_arg_str(arg, dest, check_null) ||
	    (*dest && UNEXPECTED(CHECK_NULL_PATH(ZSTR_VAL(*dest), ZSTR_LEN(*dest))))) {
		return 0;
	}
	return 1;
}

static zend_always_inline int zend_parse_arg_path(zval *arg, char **dest, size_t *dest_len, int check_null)
{
	zend_string *str;

	if (!zend_parse_arg_path_str(arg, &str, check_null)) {
		return 0;
	}
	if (check_null && UNEXPECTED(!str)) {
		*dest = NULL;
		*dest_len = 0;
	} else {
		*dest = ZSTR_VAL(str);
		*dest_len = ZSTR_LEN(str);
	}
	return 1;
}

static zend_always_inline int zend_parse_arg_array(zval *arg, zval **dest, int check_null, int or_object)
{
	if (EXPECTED(Z_TYPE_P(arg) == IS_ARRAY) ||
		(or_object && EXPECTED(Z_TYPE_P(arg) == IS_OBJECT))) {
		*dest = arg;
	} else if (check_null && EXPECTED(Z_TYPE_P(arg) == IS_NULL)) {
		*dest = NULL;
	} else {
		return 0;
	}
	return 1;
}

static zend_always_inline int zend_parse_arg_array_ht(zval *arg, HashTable **dest, int check_null, int or_object, int separate)
{
	if (EXPECTED(Z_TYPE_P(arg) == IS_ARRAY)) {
		*dest = Z_ARRVAL_P(arg);
	} else if (or_object && EXPECTED(Z_TYPE_P(arg) == IS_OBJECT)) {
		if (separate
		 && Z_OBJ_P(arg)->properties
		 && UNEXPECTED(GC_REFCOUNT(Z_OBJ_P(arg)->properties) > 1)) {
			if (EXPECTED(!(GC_FLAGS(Z_OBJ_P(arg)->properties) & IS_ARRAY_IMMUTABLE))) {
				GC_DELREF(Z_OBJ_P(arg)->properties);
			}
			Z_OBJ_P(arg)->properties = zend_array_dup(Z_OBJ_P(arg)->properties);
		}
		*dest = Z_OBJ_HT_P(arg)->get_properties(arg);
	} else if (check_null && EXPECTED(Z_TYPE_P(arg) == IS_NULL)) {
		*dest = NULL;
	} else {
		return 0;
	}
	return 1;
}

static zend_always_inline int zend_parse_arg_object(zval *arg, zval **dest, zend_class_entry *ce, int check_null)
{
	if (EXPECTED(Z_TYPE_P(arg) == IS_OBJECT) &&
	    (!ce || EXPECTED(instanceof_function(Z_OBJCE_P(arg), ce) != 0))) {
		*dest = arg;
	} else if (check_null && EXPECTED(Z_TYPE_P(arg) == IS_NULL)) {
		*dest = NULL;
	} else {
		return 0;
	}
	return 1;
}

static zend_always_inline int zend_parse_arg_resource(zval *arg, zval **dest, int check_null)
{
	if (EXPECTED(Z_TYPE_P(arg) == IS_RESOURCE)) {
		*dest = arg;
	} else if (check_null && EXPECTED(Z_TYPE_P(arg) == IS_NULL)) {
		*dest = NULL;
	} else {
		return 0;
	}
	return 1;
}

static zend_always_inline int zend_parse_arg_func(zval *arg, zend_fcall_info *dest_fci, zend_fcall_info_cache *dest_fcc, int check_null, char **error)
{
	if (check_null && UNEXPECTED(Z_TYPE_P(arg) == IS_NULL)) {
		dest_fci->size = 0;
		dest_fcc->function_handler = NULL;
		*error = NULL;
	} else if (UNEXPECTED(zend_fcall_info_init(arg, 0, dest_fci, dest_fcc, NULL, error) != SUCCESS)) {
		return 0;
	}
	return 1;
}

static zend_always_inline void zend_parse_arg_zval(zval *arg, zval **dest, int check_null)
{
	*dest = (check_null &&
	    (UNEXPECTED(Z_TYPE_P(arg) == IS_NULL) ||
	     (UNEXPECTED(Z_ISREF_P(arg)) &&
	      UNEXPECTED(Z_TYPE_P(Z_REFVAL_P(arg)) == IS_NULL)))) ? NULL : arg;
}

static zend_always_inline void zend_parse_arg_zval_deref(zval *arg, zval **dest, int check_null)
{
	*dest = (check_null && UNEXPECTED(Z_TYPE_P(arg) == IS_NULL)) ? NULL : arg;
}

END_EXTERN_C()

#endif /* ZEND_API_H */


/*
 * Local variables:
 * tab-width: 4
 * c-basic-offset: 4
 * indent-tabs-mode: t
 * End:
 * vim600: sw=4 ts=4 fdm=marker
 * vim<600: sw=4 ts=4
 */<|MERGE_RESOLUTION|>--- conflicted
+++ resolved
@@ -766,33 +766,24 @@
 		} while (0); \
 		if (UNEXPECTED(_error_code != ZPP_ERROR_OK)) { \
 			if (!(_flags & ZEND_PARSE_PARAMS_QUIET)) { \
-<<<<<<< HEAD
-				if (error_code == ZPP_ERROR_WRONG_CALLBACK) { \
+				if (_error_code == ZPP_ERROR_WRONG_CALLBACK) { \
 					if (_flags & ZEND_PARSE_PARAMS_THROW) { \
 						zend_wrong_callback_exception(_i, _error); \
 					} else { \
 						zend_wrong_callback_error(_i, _error); \
 					} \
-				} else if (error_code == ZPP_ERROR_WRONG_CLASS) { \
+				} else if (_error_code == ZPP_ERROR_WRONG_CLASS) { \
 					if (_flags & ZEND_PARSE_PARAMS_THROW) { \
 						zend_wrong_parameter_class_exception(_i, _error, _arg); \
 					} else { \
 						zend_wrong_parameter_class_error(_i, _error, _arg); \
 					} \
-				} else if (error_code == ZPP_ERROR_WRONG_ARG) { \
+				} else if (_error_code == ZPP_ERROR_WRONG_ARG) { \
 					if (_flags & ZEND_PARSE_PARAMS_THROW) { \
 						zend_wrong_parameter_type_exception(_i, _expected_type, _arg); \
 					} else { \
 						zend_wrong_parameter_type_error(_i, _expected_type, _arg); \
 					} \
-=======
-				if (_error_code == ZPP_ERROR_WRONG_CALLBACK) { \
-					zend_wrong_callback_error(_flags & ZEND_PARSE_PARAMS_THROW, E_WARNING, _i, _error); \
-				} else if (_error_code == ZPP_ERROR_WRONG_CLASS) { \
-					zend_wrong_parameter_class_error(_flags & ZEND_PARSE_PARAMS_THROW, _i, _error, _arg); \
-				} else if (_error_code == ZPP_ERROR_WRONG_ARG) { \
-					zend_wrong_parameter_type_error(_flags & ZEND_PARSE_PARAMS_THROW, _i, _expected_type, _arg); \
->>>>>>> 6305119a
 				} \
 			} \
 			failure; \
