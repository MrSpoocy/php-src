/*
   +----------------------------------------------------------------------+
   | Zend Engine                                                          |
   +----------------------------------------------------------------------+
   | Copyright (c) 1998-2010 Zend Technologies Ltd. (http://www.zend.com) |
   +----------------------------------------------------------------------+
   | This source file is subject to version 2.00 of the Zend license,     |
   | that is bundled with this package in the file LICENSE, and is        |
   | available through the world-wide-web at the following url:           |
   | http://www.zend.com/license/2_00.txt.                                |
   | If you did not receive a copy of the Zend license and are unable to  |
   | obtain it through the world-wide-web, please send a note to          |
   | license@zend.com so we can mail you a copy immediately.              |
   +----------------------------------------------------------------------+
   | Authors: Andi Gutmans <andi@zend.com>                                |
   |          Zeev Suraski <zeev@zend.com>                                |
   |          Andrei Zmievski <andrei@php.net>                            |
   +----------------------------------------------------------------------+
*/

/* $Id$ */

#ifndef ZEND_API_H
#define ZEND_API_H

#include "zend_modules.h"
#include "zend_list.h"
#include "zend_operators.h"
#include "zend_variables.h"
#include "zend_execute.h"


BEGIN_EXTERN_C()

typedef struct _zend_function_entry {
	const char *fname;
	void (*handler)(INTERNAL_FUNCTION_PARAMETERS);
	const struct _zend_arg_info *arg_info;
	zend_uint num_args;
	zend_uint flags;
} zend_function_entry;

typedef struct _zend_fcall_info {
	size_t size;
	HashTable *function_table;
	zval *function_name;
	HashTable *symbol_table;
	zval **retval_ptr_ptr;
	zend_uint param_count;
	zval ***params;
	zval *object_ptr;
	zend_bool no_separation;
} zend_fcall_info;

typedef struct _zend_fcall_info_cache {
	zend_bool initialized;
	zend_function *function_handler;
	zend_class_entry *calling_scope;
	zend_class_entry *called_scope;
	zval *object_ptr;
} zend_fcall_info_cache;

#define ZEND_NS_NAME(ns, name)			ns"\\"name

#define ZEND_FN(name) zif_##name
#define ZEND_MN(name) zim_##name
#define ZEND_NAMED_FUNCTION(name)		void name(INTERNAL_FUNCTION_PARAMETERS)
#define ZEND_FUNCTION(name)				ZEND_NAMED_FUNCTION(ZEND_FN(name))
#define ZEND_METHOD(classname, name)	ZEND_NAMED_FUNCTION(ZEND_MN(classname##_##name))

#define ZEND_FENTRY(zend_name, name, arg_info, flags)	{ #zend_name, name, arg_info, (zend_uint) (sizeof(arg_info)/sizeof(struct _zend_arg_info)-1), flags },

#define ZEND_RAW_FENTRY(zend_name, name, arg_info, flags)   { zend_name, name, arg_info, (zend_uint) (sizeof(arg_info)/sizeof(struct _zend_arg_info)-1), flags },
#define ZEND_RAW_NAMED_FE(zend_name, name, arg_info) ZEND_RAW_FENTRY(#zend_name, name, arg_info, 0)

#define ZEND_NAMED_FE(zend_name, name, arg_info)	ZEND_FENTRY(zend_name, name, arg_info, 0)
#define ZEND_FE(name, arg_info)						ZEND_FENTRY(name, ZEND_FN(name), arg_info, 0)
#define ZEND_DEP_FE(name, arg_info)                 ZEND_FENTRY(name, ZEND_FN(name), arg_info, ZEND_ACC_DEPRECATED)
#define ZEND_FALIAS(name, alias, arg_info)			ZEND_FENTRY(name, ZEND_FN(alias), arg_info, 0)
#define ZEND_DEP_FALIAS(name, alias, arg_info)		ZEND_FENTRY(name, ZEND_FN(alias), arg_info, ZEND_ACC_DEPRECATED)
#define ZEND_NAMED_ME(zend_name, name, arg_info, flags)	ZEND_FENTRY(zend_name, name, arg_info, flags)
#define ZEND_ME(classname, name, arg_info, flags)	ZEND_FENTRY(name, ZEND_MN(classname##_##name), arg_info, flags)
#define ZEND_ABSTRACT_ME(classname, name, arg_info)	ZEND_FENTRY(name, NULL, arg_info, ZEND_ACC_PUBLIC|ZEND_ACC_ABSTRACT)
#define ZEND_MALIAS(classname, name, alias, arg_info, flags) \
                                                    ZEND_FENTRY(name, ZEND_MN(classname##_##alias), arg_info, flags)
#define ZEND_ME_MAPPING(name, func_name, arg_types, flags) ZEND_NAMED_ME(name, ZEND_FN(func_name), arg_types, flags)
<<<<<<< HEAD
=======

#define ZEND_NS_FENTRY(ns, zend_name, name, arg_info, flags)		ZEND_RAW_FENTRY(ZEND_NS_NAME(ns, #zend_name), name, arg_info, flags)

#define ZEND_NS_RAW_FENTRY(ns, zend_name, name, arg_info, flags)	ZEND_RAW_FENTRY(ZEND_NS_NAME(ns, zend_name), name, arg_info, flags)
#define ZEND_NS_RAW_NAMED_FE(ns, zend_name, name, arg_info)			ZEND_NS_RAW_FENTRY(ns, #zend_name, name, arg_info, 0)

#define ZEND_NS_NAMED_FE(ns, zend_name, name, arg_info)	ZEND_NS_FENTRY(ns, #zend_name, name, arg_info, 0)
#define ZEND_NS_FE(ns, name, arg_info)					ZEND_NS_FENTRY(ns, name, ZEND_FN(name), arg_info, 0)
#define ZEND_NS_DEP_FE(ns, name, arg_info)				ZEND_NS_FENTRY(ns, name, ZEND_FN(name), arg_info, ZEND_ACC_DEPRECATED)
#define ZEND_NS_FALIAS(ns, name, alias, arg_info)		ZEND_NS_FENTRY(ns, name, ZEND_FN(alias), arg_info, 0)
#define ZEND_NS_DEP_FALIAS(ns, name, alias, arg_info)	ZEND_NS_FENTRY(ns, name, ZEND_FN(alias), arg_info, ZEND_ACC_DEPRECATED)
>>>>>>> c8b33a6a

#define ZEND_NS_FENTRY(ns, zend_name, name, arg_info, flags)		ZEND_RAW_FENTRY(ZEND_NS_NAME(ns, #zend_name), name, arg_info, flags)

#define ZEND_NS_RAW_FENTRY(ns, zend_name, name, arg_info, flags)	ZEND_RAW_FENTRY(ZEND_NS_NAME(ns, zend_name), name, arg_info, flags)
#define ZEND_NS_RAW_NAMED_FE(ns, zend_name, name, arg_info)			ZEND_NS_RAW_FENTRY(ns, #zend_name, name, arg_info, 0)

#define ZEND_NS_NAMED_FE(ns, zend_name, name, arg_info)	ZEND_NS_FENTRY(ns, #zend_name, name, arg_info, 0)
#define ZEND_NS_FE(ns, name, arg_info)					ZEND_NS_FENTRY(ns, name, ZEND_FN(name), arg_info, 0)
#define ZEND_NS_DEP_FE(ns, name, arg_info)				ZEND_NS_FENTRY(ns, name, ZEND_FN(name), arg_info, ZEND_ACC_DEPRECATED)
#define ZEND_NS_FALIAS(ns, name, alias, arg_info)		ZEND_NS_FENTRY(ns, name, ZEND_FN(alias), arg_info, 0)
#define ZEND_NS_DEP_FALIAS(ns, name, alias, arg_info)	ZEND_NS_FENTRY(ns, name, ZEND_FN(alias), arg_info, ZEND_ACC_DEPRECATED)

#define ZEND_ARG_INFO(pass_by_ref, name)							{ {#name}, sizeof(#name)-1, {NULL}, 0, 0, 0, pass_by_ref, 0, 0 },
#define ZEND_ARG_PASS_INFO(pass_by_ref)								{ {NULL}, 0, {NULL}, 0, 0, 0, pass_by_ref, 0, 0 },
#define ZEND_ARG_OBJ_INFO(pass_by_ref, name, classname, allow_null) { {#name}, sizeof(#name)-1, {#classname}, sizeof(#classname)-1, 0, allow_null, pass_by_ref, 0, 0 },
#define ZEND_ARG_ARRAY_INFO(pass_by_ref, name, allow_null) { {#name}, sizeof(#name)-1, {NULL}, 0, 1, allow_null, pass_by_ref, 0, 0 },
#define ZEND_BEGIN_ARG_INFO_EX(name, pass_rest_by_reference, return_reference, required_num_args)	\
	static const zend_arg_info name[] = {																		\
<<<<<<< HEAD
		{ {NULL}, 0, {NULL}, 0, 0, 0, pass_rest_by_reference, return_reference, required_num_args },
=======
		{ NULL, 0, NULL, 0, 0, 0, pass_rest_by_reference, return_reference, required_num_args },
>>>>>>> c8b33a6a
#define ZEND_BEGIN_ARG_INFO(name, pass_rest_by_reference)	\
	ZEND_BEGIN_ARG_INFO_EX(name, pass_rest_by_reference, ZEND_RETURN_VALUE, -1)
#define ZEND_END_ARG_INFO()		};

/* Name macros */
#define ZEND_MODULE_STARTUP_N(module)       zm_startup_##module
#define ZEND_MODULE_SHUTDOWN_N(module)		zm_shutdown_##module
#define ZEND_MODULE_ACTIVATE_N(module)		zm_activate_##module
#define ZEND_MODULE_DEACTIVATE_N(module)	zm_deactivate_##module
#define ZEND_MODULE_POST_ZEND_DEACTIVATE_N(module)	zm_post_zend_deactivate_##module
#define ZEND_MODULE_INFO_N(module)			zm_info_##module
#define ZEND_MODULE_GLOBALS_CTOR_N(module)  zm_globals_ctor_##module
#define ZEND_MODULE_GLOBALS_DTOR_N(module)  zm_globals_dtor_##module

/* Declaration macros */
#define ZEND_MODULE_STARTUP_D(module)		int ZEND_MODULE_STARTUP_N(module)(INIT_FUNC_ARGS)
#define ZEND_MODULE_SHUTDOWN_D(module)		int ZEND_MODULE_SHUTDOWN_N(module)(SHUTDOWN_FUNC_ARGS)
#define ZEND_MODULE_ACTIVATE_D(module)		int ZEND_MODULE_ACTIVATE_N(module)(INIT_FUNC_ARGS)
#define ZEND_MODULE_DEACTIVATE_D(module)	int ZEND_MODULE_DEACTIVATE_N(module)(SHUTDOWN_FUNC_ARGS)
#define ZEND_MODULE_POST_ZEND_DEACTIVATE_D(module)	int ZEND_MODULE_POST_ZEND_DEACTIVATE_N(module)(void)
#define ZEND_MODULE_INFO_D(module)			void ZEND_MODULE_INFO_N(module)(ZEND_MODULE_INFO_FUNC_ARGS)
#define ZEND_MODULE_GLOBALS_CTOR_D(module)  void ZEND_MODULE_GLOBALS_CTOR_N(module)(zend_##module##_globals *module##_globals TSRMLS_DC)
#define ZEND_MODULE_GLOBALS_DTOR_D(module)  void ZEND_MODULE_GLOBALS_DTOR_N(module)(zend_##module##_globals *module##_globals TSRMLS_DC)

#define ZEND_GET_MODULE(name) \
    BEGIN_EXTERN_C()\
	ZEND_DLEXPORT zend_module_entry *get_module(void) { return &name##_module_entry; }\
    END_EXTERN_C()

#define ZEND_BEGIN_MODULE_GLOBALS(module_name)		\
	typedef struct _zend_##module_name##_globals {
#define ZEND_END_MODULE_GLOBALS(module_name)		\
	} zend_##module_name##_globals;

#ifdef ZTS

#define ZEND_DECLARE_MODULE_GLOBALS(module_name)							\
	ts_rsrc_id module_name##_globals_id;
#define ZEND_EXTERN_MODULE_GLOBALS(module_name)								\
	extern ts_rsrc_id module_name##_globals_id;
#define ZEND_INIT_MODULE_GLOBALS(module_name, globals_ctor, globals_dtor)	\
	ts_allocate_id(&module_name##_globals_id, sizeof(zend_##module_name##_globals), (ts_allocate_ctor) globals_ctor, (ts_allocate_dtor) globals_dtor);

#else

#define ZEND_DECLARE_MODULE_GLOBALS(module_name)							\
	zend_##module_name##_globals module_name##_globals;
#define ZEND_EXTERN_MODULE_GLOBALS(module_name)								\
	extern zend_##module_name##_globals module_name##_globals;
#define ZEND_INIT_MODULE_GLOBALS(module_name, globals_ctor, globals_dtor)	\
	globals_ctor(&module_name##_globals);

#endif

#define INIT_CLASS_ENTRY(class_container, class_name, functions) \
	INIT_OVERLOADED_CLASS_ENTRY(class_container, class_name, functions, NULL, NULL, NULL)

#define INIT_CLASS_ENTRY_EX(class_container, class_name, class_name_len, functions) \
	INIT_OVERLOADED_CLASS_ENTRY_EX(class_container, class_name, class_name_len, functions, NULL, NULL, NULL, NULL, NULL)

#define INIT_OVERLOADED_CLASS_ENTRY_EX(class_container, class_name, class_name_len, functions, handle_fcall, handle_propget, handle_propset, handle_propunset, handle_propisset) \
	{															\
		int _len = class_name_len;								\
<<<<<<< HEAD
		class_container.name.u = (UChar *)malloc(UBYTES(_len+1));		\
		u_charsToUChars(class_name, class_container.name.u, _len+1);	\
		class_container.name_length = _len;				        \
=======
		class_container.name = zend_strndup(class_name, _len);	\
		class_container.name_length = _len;						\
>>>>>>> c8b33a6a
		class_container.builtin_functions = functions;			\
		class_container.constructor = NULL;						\
		class_container.destructor = NULL;						\
		class_container.clone = NULL;							\
		class_container.serialize = NULL;						\
		class_container.unserialize = NULL;						\
		class_container.create_object = NULL;					\
		class_container.interface_gets_implemented = NULL;		\
		class_container.get_static_method = NULL;				\
		class_container.__call = handle_fcall;					\
		class_container.__callstatic = NULL;					\
		class_container.__tostring = NULL;						\
		class_container.__get = handle_propget;					\
		class_container.__set = handle_propset;					\
		class_container.__unset = handle_propunset;				\
		class_container.__isset = handle_propisset;				\
		class_container.serialize_func = NULL;					\
		class_container.unserialize_func = NULL;				\
		class_container.serialize = NULL;						\
		class_container.unserialize = NULL;						\
		class_container.parent = NULL;							\
		class_container.num_interfaces = 0;						\
		class_container.interfaces = NULL;						\
		class_container.get_iterator = NULL;					\
		class_container.iterator_funcs.funcs = NULL;			\
		class_container.module = NULL;							\
	}

#define INIT_OVERLOADED_CLASS_ENTRY(class_container, class_name, functions, handle_fcall, handle_propget, handle_propset) \
	INIT_OVERLOADED_CLASS_ENTRY_EX(class_container, class_name, sizeof(class_name)-1, functions, handle_fcall, handle_propget, handle_propset, NULL, NULL)

#define INIT_NS_CLASS_ENTRY(class_container, ns, class_name, functions) \
	INIT_CLASS_ENTRY(class_container, ZEND_NS_NAME(ns, class_name), functions)
#define INIT_OVERLOADED_NS_CLASS_ENTRY_EX(class_container, ns, class_name, functions, handle_fcall, handle_propget, handle_propset, handle_propunset, handle_propisset) \
	INIT_OVERLOADED_CLASS_ENTRY_EX(class_container, ZEND_NS_NAME(ns, class_name), sizeof(ZEND_NS_NAME(ns, class_name))-1, functions, handle_fcall, handle_propget, handle_propset, handle_propunset, handle_propisset)
#define INIT_OVERLOADED_NS_CLASS_ENTRY(class_container, ns, class_name, functions, handle_fcall, handle_propget, handle_propset) \
	INIT_OVERLOADED_CLASS_ENTRY(class_container, ZEND_NS_NAME(ns, class_name), functions, handle_fcall, handle_propget, handle_propset)

#ifdef ZTS
#	define CE_STATIC_MEMBERS(ce) (((ce)->type==ZEND_USER_CLASS)?(ce)->static_members:CG(static_members)[(zend_intptr_t)(ce)->static_members])
#else
#	define CE_STATIC_MEMBERS(ce) ((ce)->static_members)
#endif

#define ZEND_FCI_INITIALIZED(fci) ((fci).size != 0)

int zend_next_free_module(void);

BEGIN_EXTERN_C()
ZEND_API int zend_get_parameters(int ht, int param_count, ...);
ZEND_API int _zend_get_parameters_array(int ht, int param_count, zval **argument_array TSRMLS_DC);
<<<<<<< HEAD
ZEND_API int ZEND_ATTRIBUTE_DEPRECATED zend_get_parameters_ex(int param_count, ...);
=======
ZEND_API ZEND_ATTRIBUTE_DEPRECATED int zend_get_parameters_ex(int param_count, ...);
>>>>>>> c8b33a6a
ZEND_API int _zend_get_parameters_array_ex(int param_count, zval ***argument_array TSRMLS_DC);

/* internal function to efficiently copy parameters when executing __call() */
ZEND_API int zend_copy_parameters_array(int param_count, zval *argument_array TSRMLS_DC);

#define zend_get_parameters_array(ht, param_count, argument_array)			\
	_zend_get_parameters_array(ht, param_count, argument_array TSRMLS_CC)
#define zend_get_parameters_array_ex(param_count, argument_array)			\
	_zend_get_parameters_array_ex(param_count, argument_array TSRMLS_CC)
#define zend_parse_parameters_none()										\
	zend_parse_parameters(ZEND_NUM_ARGS() TSRMLS_CC, "")
<<<<<<< HEAD

=======
>>>>>>> c8b33a6a

/* Parameter parsing API -- andrei */

#define ZEND_PARSE_PARAMS_QUIET 1<<1
ZEND_API int zend_parse_parameters(int num_args TSRMLS_DC, char *type_spec, ...);
ZEND_API int zend_parse_parameters_ex(int flags, int num_args TSRMLS_DC, char *type_spec, ...);
ZEND_API char *zend_zval_type_name(const zval *arg);

ZEND_API int zend_parse_method_parameters(int num_args TSRMLS_DC, zval *this_ptr, char *type_spec, ...);
ZEND_API int zend_parse_method_parameters_ex(int flags, int num_args TSRMLS_DC, zval *this_ptr, char *type_spec, ...);

/* End of parameter parsing API -- andrei */

ZEND_API int zend_register_functions(zend_class_entry *scope, const zend_function_entry *functions, HashTable *function_table, int type TSRMLS_DC);
ZEND_API void zend_unregister_functions(const zend_function_entry *functions, int count, HashTable *function_table TSRMLS_DC);
ZEND_API int zend_startup_module(zend_module_entry *module_entry);
ZEND_API zend_module_entry* zend_register_internal_module(zend_module_entry *module_entry TSRMLS_DC);
ZEND_API zend_module_entry* zend_register_module_ex(zend_module_entry *module TSRMLS_DC);
ZEND_API int zend_startup_module_ex(zend_module_entry *module TSRMLS_DC);
ZEND_API int zend_startup_modules(TSRMLS_D);
ZEND_API void zend_check_magic_method_implementation(const zend_class_entry *ce, const zend_function *fptr, int error_type TSRMLS_DC);

ZEND_API zend_class_entry *zend_register_internal_class(zend_class_entry *class_entry TSRMLS_DC);
ZEND_API zend_class_entry *zend_register_internal_class_ex(zend_class_entry *class_entry, zend_class_entry *parent_ce, char *parent_name TSRMLS_DC);
ZEND_API zend_class_entry *zend_register_internal_interface(zend_class_entry *orig_class_entry TSRMLS_DC);
ZEND_API void zend_class_implements(zend_class_entry *class_entry TSRMLS_DC, int num_interfaces, ...);

ZEND_API int zend_register_class_alias_ex(const char *name, int name_len, zend_class_entry *ce TSRMLS_DC);
<<<<<<< HEAD
ZEND_API int zend_u_register_class_alias_ex(zend_uchar utype, zstr name, int name_len, zend_class_entry *ce TSRMLS_DC);
=======
>>>>>>> c8b33a6a

#define zend_register_class_alias(name, ce) \
	zend_register_class_alias_ex(name, sizeof(name)-1, ce TSRMLS_DC)
#define zend_register_ns_class_alias(ns, name, ce) \
	zend_register_class_alias_ex(ZEND_NS_NAME(ns, name), sizeof(ZEND_NS_NAME(ns, name))-1, ce TSRMLS_DC)

ZEND_API int zend_disable_function(char *function_name, uint function_name_length TSRMLS_DC);
ZEND_API int zend_disable_class(char *class_name, uint class_name_length TSRMLS_DC);

ZEND_API void zend_wrong_param_count(TSRMLS_D);

#define IS_CALLABLE_CHECK_SYNTAX_ONLY (1<<0)
#define IS_CALLABLE_CHECK_NO_ACCESS   (1<<1)
#define IS_CALLABLE_CHECK_IS_STATIC   (1<<2)
#define IS_CALLABLE_CHECK_SILENT      (1<<3)

#define IS_CALLABLE_STRICT  (IS_CALLABLE_CHECK_IS_STATIC)

<<<<<<< HEAD
ZEND_API zend_bool zend_is_callable_ex(zval *callable, zval *object_ptr, uint check_flags, zval *callable_name, zend_fcall_info_cache *fcc, char **error TSRMLS_DC);
ZEND_API zend_bool zend_is_callable(zval *callable, uint check_flags, zval *callable_name TSRMLS_DC);
ZEND_API zend_bool zend_make_callable(zval *callable, zval *callable_name TSRMLS_DC);
ZEND_API const char *zend_get_module_version(const char *module_name);
ZEND_API int zend_get_module_started(const char *module_name);
ZEND_API int zend_declare_property(zend_class_entry *ce, char *name, int name_length, zval *property, int access_type TSRMLS_DC);
ZEND_API int zend_declare_property_ex(zend_class_entry *ce, const char *name, int name_length, zval *property, int access_type, zstr doc_comment, int doc_comment_len TSRMLS_DC);
=======
ZEND_API zend_bool zend_is_callable_ex(zval *callable, zval *object_ptr, uint check_flags, char **callable_name, int *callable_name_len, zend_fcall_info_cache *fcc, char **error TSRMLS_DC);
ZEND_API zend_bool zend_is_callable(zval *callable, uint check_flags, char **callable_name TSRMLS_DC);
ZEND_API zend_bool zend_make_callable(zval *callable, char **callable_name TSRMLS_DC);
ZEND_API const char *zend_get_module_version(const char *module_name);
ZEND_API int zend_get_module_started(const char *module_name);
ZEND_API int zend_declare_property(zend_class_entry *ce, char *name, int name_length, zval *property, int access_type TSRMLS_DC);
ZEND_API int zend_declare_property_ex(zend_class_entry *ce, const char *name, int name_length, zval *property, int access_type, char *doc_comment, int doc_comment_len TSRMLS_DC);
>>>>>>> c8b33a6a
ZEND_API int zend_declare_property_null(zend_class_entry *ce, char *name, int name_length, int access_type TSRMLS_DC);
ZEND_API int zend_declare_property_bool(zend_class_entry *ce, char *name, int name_length, long value, int access_type TSRMLS_DC);
ZEND_API int zend_declare_property_long(zend_class_entry *ce, char *name, int name_length, long value, int access_type TSRMLS_DC);
ZEND_API int zend_declare_property_double(zend_class_entry *ce, char *name, int name_length, double value, int access_type TSRMLS_DC);
ZEND_API int zend_declare_property_string(zend_class_entry *ce, char *name, int name_length, char *value, int access_type TSRMLS_DC);
ZEND_API int zend_declare_property_stringl(zend_class_entry *ce, char *name, int name_length, char *value, int value_len, int access_type TSRMLS_DC);

<<<<<<< HEAD
ZEND_API int zend_u_declare_property(zend_class_entry *ce, zend_uchar type, zstr name, int name_length, zval *property, int access_type TSRMLS_DC);
ZEND_API int zend_u_declare_property_ex(zend_class_entry *ce, zend_uchar type, zstr name, int name_length, zval *property, int access_type, zstr doc_comment, int doc_comment_len TSRMLS_DC);

=======
>>>>>>> c8b33a6a
ZEND_API int zend_declare_class_constant(zend_class_entry *ce, const char *name, size_t name_length, zval *value TSRMLS_DC);
ZEND_API int zend_declare_class_constant_null(zend_class_entry *ce, const char *name, size_t name_length TSRMLS_DC);
ZEND_API int zend_declare_class_constant_long(zend_class_entry *ce, const char *name, size_t name_length, long value TSRMLS_DC);
ZEND_API int zend_declare_class_constant_bool(zend_class_entry *ce, const char *name, size_t name_length, zend_bool value TSRMLS_DC);
ZEND_API int zend_declare_class_constant_double(zend_class_entry *ce, const char *name, size_t name_length, double value TSRMLS_DC);
ZEND_API int zend_declare_class_constant_stringl(zend_class_entry *ce, const char *name, size_t name_length, const char *value, size_t value_length TSRMLS_DC);
ZEND_API int zend_declare_class_constant_string(zend_class_entry *ce, const char *name, size_t name_length, const char *value TSRMLS_DC);

ZEND_API void zend_update_class_constants(zend_class_entry *class_type TSRMLS_DC);
ZEND_API void zend_update_property(zend_class_entry *scope, zval *object, char *name, int name_length, zval *value TSRMLS_DC);
ZEND_API void zend_u_update_property(zend_class_entry *scope, zval *object, zend_uchar type, zstr name, int name_length, zval *value TSRMLS_DC);
ZEND_API void zend_update_property_null(zend_class_entry *scope, zval *object, char *name, int name_length TSRMLS_DC);
ZEND_API void zend_update_property_bool(zend_class_entry *scope, zval *object, char *name, int name_length, long value TSRMLS_DC);
ZEND_API void zend_update_property_long(zend_class_entry *scope, zval *object, char *name, int name_length, long value TSRMLS_DC);
ZEND_API void zend_update_property_double(zend_class_entry *scope, zval *object, char *name, int name_length, double value TSRMLS_DC);
ZEND_API void zend_update_property_string(zend_class_entry *scope, zval *object, char *name, int name_length, const char *value TSRMLS_DC);
ZEND_API void zend_update_property_stringl(zend_class_entry *scope, zval *object, char *name, int name_length, const char *value, int value_length TSRMLS_DC);
<<<<<<< HEAD
ZEND_API void zend_update_property_ascii_string(zend_class_entry *scope, zval *object, char *name, int name_length, const char *value TSRMLS_DC);
ZEND_API void zend_update_property_ascii_stringl(zend_class_entry *scope, zval *object, char *name, int name_length, const char *value, int value_length TSRMLS_DC);
ZEND_API void zend_update_property_rt_string(zend_class_entry *scope, zval *object, char *name, int name_length, const char *value TSRMLS_DC);
ZEND_API void zend_update_property_rt_stringl(zend_class_entry *scope, zval *object, char *name, int name_length, const char *value, int value_length TSRMLS_DC);
ZEND_API void zend_update_property_unicode(zend_class_entry *scope, zval *object, char *name, int name_length, UChar *value TSRMLS_DC);
ZEND_API void zend_update_property_unicodel(zend_class_entry *scope, zval *object, char *name, int name_length, UChar *value, int value_length TSRMLS_DC);
=======
>>>>>>> c8b33a6a

ZEND_API int zend_update_static_property(zend_class_entry *scope, char *name, int name_length, zval *value TSRMLS_DC);
ZEND_API int zend_update_static_property_null(zend_class_entry *scope, char *name, int name_length TSRMLS_DC);
ZEND_API int zend_update_static_property_bool(zend_class_entry *scope, char *name, int name_length, long value TSRMLS_DC);
ZEND_API int zend_update_static_property_long(zend_class_entry *scope, char *name, int name_length, long value TSRMLS_DC);
ZEND_API int zend_update_static_property_double(zend_class_entry *scope, char *name, int name_length, double value TSRMLS_DC);
ZEND_API int zend_update_static_property_string(zend_class_entry *scope, char *name, int name_length, const char *value TSRMLS_DC);
ZEND_API int zend_update_static_property_stringl(zend_class_entry *scope, char *name, int name_length, const char *value, int value_length TSRMLS_DC);
<<<<<<< HEAD
ZEND_API int zend_update_static_property_ascii_string(zend_class_entry *scope, char *name, int name_length, const char *value TSRMLS_DC);
ZEND_API int zend_update_static_property_ascii_stringl(zend_class_entry *scope, char *name, int name_length, const char *value, int value_length TSRMLS_DC);
ZEND_API int zend_update_static_property_rt_string(zend_class_entry *scope, char *name, int name_length, const char *value TSRMLS_DC);
ZEND_API int zend_update_static_property_rt_stringl(zend_class_entry *scope, char *name, int name_length, const char *value, int value_length TSRMLS_DC);
ZEND_API int zend_update_static_property_unicode(zend_class_entry *scope, char *name, int name_length, UChar *value TSRMLS_DC);
ZEND_API int zend_update_static_property_unicodel(zend_class_entry *scope, char *name, int name_length, UChar *value, int value_length TSRMLS_DC);
=======
>>>>>>> c8b33a6a

ZEND_API zval *zend_read_property(zend_class_entry *scope, zval *object, char *name, int name_length, zend_bool silent TSRMLS_DC);
ZEND_API zval *zend_u_read_property(zend_class_entry *scope, zval *object, zend_uchar type, zstr name, int name_length, zend_bool silent TSRMLS_DC);

ZEND_API zval *zend_read_static_property(zend_class_entry *scope, char *name, int name_length, zend_bool silent TSRMLS_DC);

ZEND_API zend_class_entry *zend_get_class_entry(const zval *zobject TSRMLS_DC);
<<<<<<< HEAD
ZEND_API int zend_get_object_classname(const zval *object, zstr *class_name, zend_uint *class_name_len TSRMLS_DC);
ZEND_API zend_uchar zend_get_unified_string_type(int num_args TSRMLS_DC, ...);
=======
ZEND_API int zend_get_object_classname(const zval *object, char **class_name, zend_uint *class_name_len TSRMLS_DC);
>>>>>>> c8b33a6a
ZEND_API char *zend_get_type_by_const(int type);

#define getThis() (this_ptr)

#define WRONG_PARAM_COUNT					ZEND_WRONG_PARAM_COUNT()
#define WRONG_PARAM_COUNT_WITH_RETVAL(ret)	ZEND_WRONG_PARAM_COUNT_WITH_RETVAL(ret)
#define ARG_COUNT(dummy)	(ht)
#define ZEND_NUM_ARGS()		(ht)
#define ZEND_WRONG_PARAM_COUNT()					{ zend_wrong_param_count(TSRMLS_C); return; }
#define ZEND_WRONG_PARAM_COUNT_WITH_RETVAL(ret)		{ zend_wrong_param_count(TSRMLS_C); return ret; }

#ifndef ZEND_WIN32
#define DLEXPORT
#endif

#define array_init(arg)			_array_init((arg), 0 ZEND_FILE_LINE_CC)
#define array_init_size(arg, size) _array_init((arg), (size) ZEND_FILE_LINE_CC)
#define object_init(arg)		_object_init((arg) ZEND_FILE_LINE_CC TSRMLS_CC)
#define object_init_ex(arg, ce)	_object_init_ex((arg), (ce) ZEND_FILE_LINE_CC TSRMLS_CC)
#define object_and_properties_init(arg, ce, properties)	_object_and_properties_init((arg), (ce), (properties) ZEND_FILE_LINE_CC TSRMLS_CC)
ZEND_API int _array_init(zval *arg, uint size ZEND_FILE_LINE_DC);
ZEND_API int _object_init(zval *arg ZEND_FILE_LINE_DC TSRMLS_DC);
ZEND_API int _object_init_ex(zval *arg, zend_class_entry *ce ZEND_FILE_LINE_DC TSRMLS_DC);
ZEND_API int _object_and_properties_init(zval *arg, zend_class_entry *ce, HashTable *properties ZEND_FILE_LINE_DC TSRMLS_DC);

ZEND_API void zend_merge_properties(zval *obj, HashTable *properties, int destroy_ht TSRMLS_DC);

/* no longer supported */
ZEND_API int add_assoc_function(zval *arg, const char *key, void (*function_ptr)(INTERNAL_FUNCTION_PARAMETERS));

<<<<<<< HEAD
#define ZSTR_DUPLICATE	(1<<0)
#define ZSTR_AUTOFREE	(1<<1)

ZEND_API int add_assoc_zval_ex(zval *arg, const char *key, uint key_len, zval *value);

#define add_assoc_null_ex(arg, key, key_len) do { \
		zval *___tmp; \
		MAKE_STD_ZVAL(___tmp); \
		ZVAL_NULL(___tmp); \
		add_assoc_zval_ex(arg, key, key_len, ___tmp); \
	} while (0)
#define add_assoc_long_ex(arg, key, key_len, n) do { \
		zval *___tmp; \
		MAKE_STD_ZVAL(___tmp); \
		ZVAL_LONG(___tmp, n); \
		add_assoc_zval_ex(arg, key, key_len, ___tmp); \
	} while (0)
#define add_assoc_bool_ex(arg, key, key_len, b) do { \
		zval *___tmp; \
		MAKE_STD_ZVAL(___tmp); \
		ZVAL_BOOL(___tmp, b); \
		add_assoc_zval_ex(arg, key, key_len, ___tmp); \
	} while (0)
#define add_assoc_resource_ex(arg, key, key_len, r) do { \
		zval *___tmp; \
		MAKE_STD_ZVAL(___tmp); \
		ZVAL_RESOURCE(___tmp, r); \
		add_assoc_zval_ex(arg, key, key_len, ___tmp); \
	} while (0)
#define add_assoc_double_ex(arg, key, key_len, d) do { \
		zval *___tmp; \
		MAKE_STD_ZVAL(___tmp); \
		ZVAL_DOUBLE(___tmp, d); \
		add_assoc_zval_ex(arg, key, key_len, ___tmp); \
	} while (0)
#define add_assoc_stringl_ex(arg, key, key_len, str, length, duplicate) do { \
		zval *___tmp; \
		MAKE_STD_ZVAL(___tmp); \
		ZVAL_STRINGL(___tmp, str, length, duplicate); \
		add_assoc_zval_ex(arg, key, key_len, ___tmp); \
	} while (0)
#define add_assoc_unicode_ex(arg, key, key_len, str, duplicate) do { \
		zval *___tmp; \
		MAKE_STD_ZVAL(___tmp); \
		ZVAL_UNICODE(___tmp, str, duplicate); \
		add_assoc_zval_ex(arg, key, key_len, ___tmp); \
	} while (0)
#define add_assoc_unicodel_ex(arg, key, key_len, str, length, duplicate) do { \
		zval *___tmp; \
		MAKE_STD_ZVAL(___tmp); \
		ZVAL_UNICODEL(___tmp, str, length, duplicate); \
		add_assoc_zval_ex(arg, key, key_len, ___tmp); \
	} while (0)
#define add_assoc_zstr_ex(arg, key, key_len, type, str, duplicate) do { \
		zval *___tmp; \
		MAKE_STD_ZVAL(___tmp); \
		ZVAL_ZSTR(___tmp, type, str, duplicate); \
		add_assoc_zval_ex(arg, key, key_len, ___tmp); \
	} while (0)
#define add_assoc_zstrl_ex(arg, key, key_len, type, str, length, duplicate) do { \
		zval *___tmp; \
		MAKE_STD_ZVAL(___tmp); \
		ZVAL_ZSTRL(___tmp, type, str, length, duplicate); \
		add_assoc_zval_ex(arg, key, key_len, ___tmp); \
	} while (0)

#define add_assoc_ascii_stringl_ex(arg, key, key_len, str, length, flags) do { \
		int ___u_len = length; \
		UChar *___u_str = zend_ascii_to_unicode((str), (___u_len)+1 ZEND_FILE_LINE_CC); \
		___u_str[___u_len] = 0; \
		if ((flags) & ZSTR_AUTOFREE) { \
			efree(str); \
		} \
		add_assoc_unicodel_ex(arg, key, key_len, ___u_str, ___u_len, 0); \
	} while (0)
#define add_assoc_rt_stringl_ex(arg, key, key_len, str, length, flags) do { \
		UChar *___u_str; \
		int ___u_len; \
		if (zend_string_to_unicode(ZEND_U_CONVERTER(UG(runtime_encoding_conv)), &___u_str, &___u_len, str, length TSRMLS_CC) == SUCCESS) { \
			add_assoc_unicodel_ex(arg, key, key_len, ___u_str, ___u_len, 0); \
		} \
		if ((flags) & ZSTR_AUTOFREE) { \
			efree(str); \
		} \
	} while (0)
#define add_assoc_utf8_stringl_ex(arg, key, key_len, str, length, flags) do { \
		UChar *___u_str; \
		int ___u_len; \
		if (zend_string_to_unicode(UG(utf8_conv), &___u_str, &___u_len, str, length TSRMLS_CC) == SUCCESS) { \
			add_assoc_unicodel_ex(arg, key, key_len, ___u_str, ___u_len, 0); \
		} \
		if ((flags) & ZSTR_AUTOFREE) { \
			efree(str); \
		} \
	} while (0)
#define add_assoc_string_ex(arg, key, key_len, str, flags) add_assoc_stringl_ex(arg, key, key_len, str, strlen(str), flags)
#define add_assoc_ascii_string_ex(arg, key, key_len, str, flags) add_assoc_ascii_stringl_ex(arg, key, key_len, str, strlen(str), flags)
#define add_assoc_rt_string_ex(arg, key, key_len, str, flags) add_assoc_rt_stringl_ex(arg, key, key_len, str, strlen(str), flags)
#define add_assoc_utf8_string_ex(arg, key, key_len, str, flags) add_assoc_utf8_stringl_ex(arg, key, key_len, str, strlen(str), flags)
=======
ZEND_API int add_assoc_long_ex(zval *arg, const char *key, uint key_len, long n);
ZEND_API int add_assoc_null_ex(zval *arg, const char *key, uint key_len);
ZEND_API int add_assoc_bool_ex(zval *arg, const char *key, uint key_len, int b);
ZEND_API int add_assoc_resource_ex(zval *arg, const char *key, uint key_len, int r);
ZEND_API int add_assoc_double_ex(zval *arg, const char *key, uint key_len, double d);
ZEND_API int add_assoc_string_ex(zval *arg, const char *key, uint key_len, char *str, int duplicate);
ZEND_API int add_assoc_stringl_ex(zval *arg, const char *key, uint key_len, char *str, uint length, int duplicate);
ZEND_API int add_assoc_zval_ex(zval *arg, const char *key, uint key_len, zval *value);
>>>>>>> c8b33a6a

#define add_assoc_zval(__arg, __key, __value) add_assoc_zval_ex(__arg, __key, strlen(__key)+1, __value)
#define add_assoc_long(__arg, __key, __n) add_assoc_long_ex(__arg, __key, strlen(__key)+1, __n)
#define add_assoc_null(__arg, __key) add_assoc_null_ex(__arg, __key, strlen(__key) + 1)
#define add_assoc_bool(__arg, __key, __b) add_assoc_bool_ex(__arg, __key, strlen(__key)+1, __b)
#define add_assoc_resource(__arg, __key, __r) add_assoc_resource_ex(__arg, __key, strlen(__key)+1, __r)
#define add_assoc_double(__arg, __key, __d) add_assoc_double_ex(__arg, __key, strlen(__key)+1, __d)
#define add_assoc_string(__arg, __key, __str, __duplicate) add_assoc_string_ex(__arg, __key, strlen(__key)+1, __str, __duplicate)
#define add_assoc_stringl(__arg, __key, __str, __length, __duplicate) add_assoc_stringl_ex(__arg, __key, strlen(__key)+1, __str, __length, __duplicate)
#define add_assoc_unicode(__arg, __key, __str, __duplicate) add_assoc_unicode_ex(__arg, __key, strlen(__key)+1, __str, __duplicate)
#define add_assoc_unicodel(__arg, __key, __str, __length, __duplicate) add_assoc_unicodel_ex(__arg, __key, strlen(__key)+1, __str, __length, __duplicate)
#define add_assoc_zstr(__arg, __key, __type, __str, __duplicate) add_assoc_zstr_ex(__arg, __key, strlen(__key)+1, __type, __str, __duplicate)
#define add_assoc_zstrl(__arg, __key, __type, __str, __length, __duplicate) add_assoc_zstrl_ex(__arg, __key, strlen(__key)+1, __type, __str, __length, __duplicate)
#define add_assoc_ascii_string(arg, key, str, flags) add_assoc_ascii_string_ex(arg, key, strlen(key)+1, str, flags)
#define add_assoc_ascii_stringl(arg, key, str, length, flags) add_assoc_ascii_stringl_ex(arg, key, strlen(key)+1, str, length, flags)
#define add_assoc_rt_string(__arg, __key, __str, __duplicate) add_assoc_rt_string_ex(__arg, __key, strlen(__key)+1, __str, __duplicate)
#define add_assoc_rt_stringl(__arg, __key, __str, __length, __duplicate) add_assoc_rt_stringl_ex(__arg, __key, strlen(__key)+1, __str, __length, __duplicate)
#define add_assoc_utf8_string(__arg, __key, __str, __duplicate) add_assoc_utf8_string_ex(__arg, __key, strlen(__key)+1, __str, __duplicate)
#define add_assoc_utf8_stringl(__arg, __key, __str, __length, __duplicate) add_assoc_utf8_stringl_ex(__arg, __key, strlen(__key)+1, __str, __length, __duplicate)

ZEND_API int add_ascii_assoc_zval_ex(zval *arg, const char *key, uint key_len, zval *value);

#define add_ascii_assoc_null_ex(arg, key, key_len) do { \
		zval *___tmp; \
		MAKE_STD_ZVAL(___tmp); \
		ZVAL_NULL(___tmp); \
		add_ascii_assoc_zval_ex(arg, key, key_len, ___tmp); \
	} while (0)
#define add_ascii_assoc_long_ex(arg, key, key_len, n) do { \
		zval *___tmp; \
		MAKE_STD_ZVAL(___tmp); \
		ZVAL_LONG(___tmp, n); \
		add_ascii_assoc_zval_ex(arg, key, key_len, ___tmp); \
	} while (0)
#define add_ascii_assoc_bool_ex(arg, key, key_len, b) do { \
		zval *___tmp; \
		MAKE_STD_ZVAL(___tmp); \
		ZVAL_BOOL(___tmp, b); \
		add_ascii_assoc_zval_ex(arg, key, key_len, ___tmp); \
	} while (0)
#define add_ascii_assoc_resource_ex(arg, key, key_len, r) do { \
		zval *___tmp; \
		MAKE_STD_ZVAL(___tmp); \
		ZVAL_RESOURCE(___tmp, r); \
		add_ascii_assoc_zval_ex(arg, key, key_len, ___tmp); \
	} while (0)
#define add_ascii_assoc_double_ex(arg, key, key_len, d) do { \
		zval *___tmp; \
		MAKE_STD_ZVAL(___tmp); \
		ZVAL_DOUBLE(___tmp, d); \
		add_ascii_assoc_zval_ex(arg, key, key_len, ___tmp); \
	} while (0)
#define add_ascii_assoc_stringl_ex(arg, key, key_len, str, length, duplicate) do { \
		zval *___tmp; \
		MAKE_STD_ZVAL(___tmp); \
		ZVAL_STRINGL(___tmp, str, length, duplicate); \
		add_ascii_assoc_zval_ex(arg, key, key_len, ___tmp); \
	} while (0)
#define add_ascii_assoc_unicode_ex(arg, key, key_len, str, duplicate) do { \
		zval *___tmp; \
		MAKE_STD_ZVAL(___tmp); \
		ZVAL_UNICODE(___tmp, str, duplicate); \
		add_ascii_assoc_zval_ex(arg, key, key_len, ___tmp); \
	} while (0)
#define add_ascii_assoc_unicodel_ex(arg, key, key_len, str, length, duplicate) do { \
		zval *___tmp; \
		MAKE_STD_ZVAL(___tmp); \
		ZVAL_UNICODEL(___tmp, str, length, duplicate); \
		add_ascii_assoc_zval_ex(arg, key, key_len, ___tmp); \
	} while (0)
#define add_ascii_assoc_zstr_ex(arg, key, key_len, type, str, duplicate) do { \
		zval *___tmp; \
		MAKE_STD_ZVAL(___tmp); \
		ZVAL_ZSTR(___tmp, type, str, duplicate); \
		add_ascii_assoc_zval_ex(arg, key, key_len, ___tmp); \
	} while (0)
#define add_ascii_assoc_zstrl_ex(arg, key, key_len, type, str, length, duplicate) do { \
		zval *___tmp; \
		MAKE_STD_ZVAL(___tmp); \
		ZVAL_ZSTRL(___tmp, type, str, length, duplicate); \
		add_ascii_assoc_zval_ex(arg, key, key_len, ___tmp); \
	} while (0)

#define add_ascii_assoc_ascii_stringl_ex(arg, key, key_len, str, length, flags) do { \
		int ___u_len = length; \
		UChar *___u_str = zend_ascii_to_unicode((str), (___u_len)+1 ZEND_FILE_LINE_CC); \
		___u_str[___u_len] = 0; \
		if ((flags) & ZSTR_AUTOFREE) { \
			efree(str); \
		} \
		add_ascii_assoc_unicodel_ex(arg, key, key_len, ___u_str, ___u_len, 0); \
	} while (0)
#define add_ascii_assoc_rt_stringl_ex(arg, key, key_len, str, length, flags) do { \
		UChar *___u_str; \
		int ___u_len; \
		if (zend_string_to_unicode(ZEND_U_CONVERTER(UG(runtime_encoding_conv)), &___u_str, &___u_len, str, length TSRMLS_CC) == SUCCESS) { \
			add_ascii_assoc_unicodel_ex(arg, key, key_len, ___u_str, ___u_len, 0); \
		} \
		if ((flags) & ZSTR_AUTOFREE) { \
			efree(str); \
		} \
	} while (0)
#define add_ascii_assoc_utf8_stringl_ex(arg, key, key_len, str, length, flags) do { \
		UChar *___u_str; \
		int ___u_len; \
		if (zend_string_to_unicode(UG(utf8_conv), &___u_str, &___u_len, str, length TSRMLS_CC) == SUCCESS) { \
			add_ascii_assoc_unicodel_ex(arg, key, key_len, ___u_str, ___u_len, 0); \
		} \
		if ((flags) & ZSTR_AUTOFREE) { \
			efree(str); \
		} \
	} while (0)

#define add_ascii_assoc_string_ex(arg, key, key_len, str, flags) add_ascii_assoc_stringl_ex(arg, key, key_len, str, strlen(str), flags)
#define add_ascii_assoc_ascii_string_ex(arg, key, key_len, str, flags) add_ascii_assoc_ascii_stringl_ex(arg, key, key_len, str, strlen(str), flags)
#define add_ascii_assoc_rt_string_ex(arg, key, key_len, str, flags) add_ascii_assoc_rt_stringl_ex(arg, key, key_len, str, strlen(str), flags)
#define add_ascii_assoc_utf8_string_ex(arg, key, key_len, str, flags) add_ascii_assoc_utf8_stringl_ex(arg, key, key_len, str, strlen(str), flags)

#define add_ascii_assoc_zval(__arg, __key, __value) add_ascii_assoc_zval_ex(__arg, __key, strlen(__key)+1, __value)
#define add_ascii_assoc_long(__arg, __key, __n) add_ascii_assoc_long_ex(__arg, __key, strlen(__key)+1, __n)
#define add_ascii_assoc_null(__arg, __key) add_ascii_assoc_null_ex(__arg, __key, strlen(__key)+1)
#define add_ascii_assoc_bool(__arg, __key, __b) add_ascii_assoc_bool_ex(__arg, __key, strlen(__key)+1, __b)
#define add_ascii_assoc_resource(__arg, __key, __r) add_ascii_assoc_resource_ex(__arg, __key, strlen(__key)+1, __r)
#define add_ascii_assoc_double(__arg, __key, __d) add_ascii_assoc_double_ex(__arg, __key, strlen(__key)+1, __d)
#define add_ascii_assoc_string(__arg, __key, __str, __duplicate) add_ascii_assoc_string_ex(__arg, __key, strlen(__key)+1, __str, __duplicate)
#define add_ascii_assoc_stringl(__arg, __key, __str, __length, __duplicate) add_ascii_assoc_stringl_ex(__arg, __key, strlen(__key)+1, __str, __length, __duplicate)
#define add_ascii_assoc_unicode(__arg, __key, __str, __duplicate) add_ascii_assoc_unicode_ex(__arg, __key, strlen(__key)+1, __str, __duplicate)
#define add_ascii_assoc_unicodel(__arg, __key, __str, __length, __duplicate) add_ascii_assoc_unicodel_ex(__arg, __key, strlen(__key)+1, __str, __length, __duplicate)
#define add_ascii_assoc_zstr(arg, key, type, str, duplicate) add_ascii_assoc_zstr_ex(arg, key, strlen(key)+1, type, str, duplicate)
#define add_ascii_assoc_zstrl(arg, key, type, str, length, duplicate) add_ascii_assoc_zstrl_ex(arg, key, strlen(key)+1, type, str, length, duplicate)
#define add_ascii_assoc_ascii_string(arg, key, str, flags) add_ascii_assoc_ascii_string_ex(arg, key, strlen(key)+1, str, flags)
#define add_ascii_assoc_ascii_stringl(arg, key, str, length, flags) add_ascii_assoc_ascii_stringl_ex(arg, key, strlen(key)+1, str, length, flags)
#define add_ascii_assoc_rt_string(arg, key, str, flags) add_ascii_assoc_rt_stringl_ex(arg, key, strlen(key)+1, str, strlen(str), flags)
#define add_ascii_assoc_rt_stringl(arg, key, str, length, flags) add_ascii_assoc_rt_stringl_ex(arg, key, strlen(key)+1, str, length, flags)
#define add_ascii_assoc_utf8_string(arg, key, str, flags) add_ascii_assoc_utf8_stringl_ex(arg, key, strlen(key)+1, str, strlen(str), flags)
#define add_ascii_assoc_utf8_stringl(arg, key, str, length, flags) add_ascii_assoc_utf8_stringl_ex(arg, key, strlen(key)+1, str, length, flags)

ZEND_API int add_rt_assoc_zval_ex(zval *arg, const char *key, uint key_len, zval *value);

#define add_rt_assoc_null_ex(arg, key, key_len) do { \
		zval *___tmp; \
		MAKE_STD_ZVAL(___tmp); \
		ZVAL_NULL(___tmp); \
		add_rt_assoc_zval_ex(arg, key, key_len, ___tmp); \
	} while (0)
#define add_rt_assoc_long_ex(arg, key, key_len, n) do { \
		zval *___tmp; \
		MAKE_STD_ZVAL(___tmp); \
		ZVAL_LONG(___tmp, n); \
		add_rt_assoc_zval_ex(arg, key, key_len, ___tmp); \
	} while (0)
#define add_rt_assoc_bool_ex(arg, key, key_len, b) do { \
		zval *___tmp; \
		MAKE_STD_ZVAL(___tmp); \
		ZVAL_BOOL(___tmp, b); \
		add_rt_assoc_zval_ex(arg, key, key_len, ___tmp); \
	} while (0)
#define add_rt_assoc_resource_ex(arg, key, key_len, r) do { \
		zval *___tmp; \
		MAKE_STD_ZVAL(___tmp); \
		ZVAL_RESOURCE(___tmp, r); \
		add_rt_assoc_zval_ex(arg, key, key_len, ___tmp); \
	} while (0)
#define add_rt_assoc_double_ex(arg, key, key_len, d) do { \
		zval *___tmp; \
		MAKE_STD_ZVAL(___tmp); \
		ZVAL_DOUBLE(___tmp, d); \
		add_rt_assoc_zval_ex(arg, key, key_len, ___tmp); \
	} while (0)
#define add_rt_assoc_stringl_ex(arg, key, key_len, str, length, duplicate) do { \
		zval *___tmp; \
		MAKE_STD_ZVAL(___tmp); \
		ZVAL_STRINGL(___tmp, str, length, duplicate); \
		add_rt_assoc_zval_ex(arg, key, key_len, ___tmp); \
	} while (0)
#define add_rt_assoc_unicode_ex(arg, key, key_len, str, duplicate) do { \
		zval *___tmp; \
		MAKE_STD_ZVAL(___tmp); \
		ZVAL_UNICODE(___tmp, str, duplicate); \
		add_rt_assoc_zval_ex(arg, key, key_len, ___tmp); \
	} while (0)
#define add_rt_assoc_unicodel_ex(arg, key, key_len, str, length, duplicate) do { \
		zval *___tmp; \
		MAKE_STD_ZVAL(___tmp); \
		ZVAL_UNICODEL(___tmp, str, length, duplicate); \
		add_rt_assoc_zval_ex(arg, key, key_len, ___tmp); \
	} while (0)
#define add_rt_assoc_zstr_ex(arg, key, key_len, type, str, duplicate) do { \
		zval *___tmp; \
		MAKE_STD_ZVAL(___tmp); \
		ZVAL_ZSTR(___tmp, type, str, duplicate); \
		add_rt_assoc_zval_ex(arg, key, key_len, ___tmp); \
	} while (0)
#define add_rt_assoc_zstrl_ex(arg, key, key_len, type, str, length, duplicate) do { \
		zval *___tmp; \
		MAKE_STD_ZVAL(___tmp); \
		ZVAL_ZSTRL(___tmp, type, str, length, duplicate); \
		add_rt_assoc_zval_ex(arg, key, key_len, ___tmp); \
	} while (0)

#define add_rt_assoc_ascii_stringl_ex(arg, key, key_len, str, length, flags) do { \
		int ___u_len  = length; \
		UChar *___u_str = zend_ascii_to_unicode((str), (___u_len)+1 ZEND_FILE_LINE_CC); \
		___u_str[___u_len] = 0; \
		if ((flags) & ZSTR_AUTOFREE) { \
			efree(str); \
		} \
		add_rt_assoc_unicodel_ex(arg, key, key_len, ___u_str, ___u_len, 0); \
	} while (0)
#define add_rt_assoc_rt_stringl_ex(arg, key, key_len, str, length, flags) do { \
		UChar *___u_str; \
		int ___u_len; \
		if (zend_string_to_unicode(ZEND_U_CONVERTER(UG(runtime_encoding_conv)), &___u_str, &___u_len, str, length TSRMLS_CC) == SUCCESS) { \
			add_rt_assoc_unicodel_ex(arg, key, key_len, ___u_str, ___u_len, 0); \
		} \
		if ((flags) & ZSTR_AUTOFREE) { \
			efree(str); \
		} \
	} while (0)
#define add_rt_assoc_utf8_stringl_ex(arg, key, key_len, str, length, flags) do { \
		UChar *___u_str; \
		int ___u_len; \
		if (zend_string_to_unicode(UG(utf8_conv), &___u_str, &___u_len, str, length TSRMLS_CC) == SUCCESS) { \
			add_rt_assoc_unicodel_ex(arg, key, key_len, ___u_str, ___u_len, 0); \
		} \
		if ((flags) & ZSTR_AUTOFREE) { \
			efree(str); \
		} \
	} while (0)

#define add_rt_assoc_string_ex(arg, key, key_len, str, flags) add_rt_assoc_stringl_ex(arg, key, key_len, str, strlen(str), flags)
#define add_rt_assoc_ascii_string_ex(arg, key, key_len, str, flags) add_rt_assoc_ascii_stringl_ex(arg, key, key_len, str, strlen(str), flags)
#define add_rt_assoc_rt_string_ex(arg, key, key_len, str, flags) add_rt_assoc_rt_stringl_ex(arg, key, key_len, str, strlen(str), flags)
#define add_rt_assoc_utf8_string_ex(arg, key, key_len, str, flags) add_rt_assoc_utf8_stringl_ex(arg, key, key_len, str, strlen(str), flags)

#define add_rt_assoc_zval(__arg, __key, __value) add_rt_assoc_zval_ex(__arg, __key, strlen(__key)+1, __value)
#define add_rt_assoc_long(__arg, __key, __n) add_rt_assoc_long_ex(__arg, __key, strlen(__key)+1, __n)
#define add_rt_assoc_null(__arg, __key) add_rt_assoc_null_ex(__arg, __key, strlen(__key)+1)
#define add_rt_assoc_bool(__arg, __key, __b) add_rt_assoc_bool_ex(__arg, __key, strlen(__key)+1, __b)
#define add_rt_assoc_resource(__arg, __key, __r) add_rt_assoc_resource_ex(__arg, __key, strlen(__key)+1, __r)
#define add_rt_assoc_double(__arg, __key, __d) add_rt_assoc_double_ex(__arg, __key, strlen(__key)+1, __d)
#define add_rt_assoc_string(__arg, __key, __str, __duplicate) add_rt_assoc_string_ex(__arg, __key, strlen(__key)+1, __str, __duplicate)
#define add_rt_assoc_stringl(__arg, __key, __str, __length, __duplicate) add_rt_assoc_stringl_ex(__arg, __key, strlen(__key)+1, __str, __length, __duplicate)
#define add_rt_assoc_unicode(__arg, __key, __str, __duplicate) add_rt_assoc_unicode_ex(__arg, __key, strlen(__key)+1, __str, __duplicate)
#define add_rt_assoc_unicodel(__arg, __key, __str, __length, __duplicate) add_rt_assoc_unicodel_ex(__arg, __key, strlen(__key)+1, __str, __length, __duplicate)
#define add_rt_assoc_zstr(arg, key, type, str, duplicate) add_rt_assoc_zstr_ex(arg, key, strlen(key)+1, type, str, duplicate)
#define add_rt_assoc_zstrl(arg, key, type, str, length, duplicate) add_rt_assoc_zstrl_ex(arg, key, strlen(key)+1, type, str, length, duplicate)
#define add_rt_assoc_ascii_string(arg, key, str, flags) add_rt_assoc_ascii_string_ex(arg, key, strlen(key)+1, str, flags)
#define add_rt_assoc_ascii_stringl(arg, key, str, length, flags) add_rt_assoc_ascii_stringl_ex(arg, key, strlen(key)+1, str, length, flags)
#define add_rt_assoc_rt_string(arg, key, str, flags) add_rt_assoc_rt_stringl_ex(arg, key, strlen(key)+1, str, strlen(str), flags)
#define add_rt_assoc_rt_stringl(arg, key, str, length, flags) add_rt_assoc_rt_stringl_ex(arg, key, strlen(key)+1, str, length, flags)
#define add_rt_assoc_utf8_string(arg, key, str, flags) add_rt_assoc_utf8_stringl_ex(arg, key, strlen(key)+1, str, strlen(str), flags)
#define add_rt_assoc_utf8_stringl(arg, key, str, length, flags) add_rt_assoc_utf8_stringl_ex(arg, key, strlen(key)+1, str, length, flags)

ZEND_API int add_utf8_assoc_zval_ex(zval *arg, const char *key, uint key_len, zval *value);

#define add_utf8_assoc_null_ex(arg, key, key_len) do { \
		zval *___tmp; \
		MAKE_STD_ZVAL(___tmp); \
		ZVAL_NULL(___tmp); \
		add_utf8_assoc_zval_ex(arg, key, key_len, ___tmp); \
	} while (0)
#define add_utf8_assoc_long_ex(arg, key, key_len, n) do { \
		zval *___tmp; \
		MAKE_STD_ZVAL(___tmp); \
		ZVAL_LONG(___tmp, n); \
		add_utf8_assoc_zval_ex(arg, key, key_len, ___tmp); \
	} while (0)
#define add_utf8_assoc_bool_ex(arg, key, key_len, b) do { \
		zval *___tmp; \
		MAKE_STD_ZVAL(___tmp); \
		ZVAL_BOOL(___tmp, b); \
		add_utf8_assoc_zval_ex(arg, key, key_len, ___tmp); \
	} while (0)
#define add_utf8_assoc_resource_ex(arg, key, key_len, r) do { \
		zval *___tmp; \
		MAKE_STD_ZVAL(___tmp); \
		ZVAL_RESOURCE(___tmp, r); \
		add_utf8_assoc_zval_ex(arg, key, key_len, ___tmp); \
	} while (0)
#define add_utf8_assoc_double_ex(arg, key, key_len, d) do { \
		zval *___tmp; \
		MAKE_STD_ZVAL(___tmp); \
		ZVAL_DOUBLE(___tmp, d); \
		add_utf8_assoc_zval_ex(arg, key, key_len, ___tmp); \
	} while (0)
#define add_utf8_assoc_stringl_ex(arg, key, key_len, str, length, duplicate) do { \
		zval *___tmp; \
		MAKE_STD_ZVAL(___tmp); \
		ZVAL_STRINGL(___tmp, str, length, duplicate); \
		add_utf8_assoc_zval_ex(arg, key, key_len, ___tmp); \
	} while (0)
#define add_utf8_assoc_unicode_ex(arg, key, key_len, str, duplicate) do { \
		zval *___tmp; \
		MAKE_STD_ZVAL(___tmp); \
		ZVAL_UNICODE(___tmp, str, duplicate); \
		add_utf8_assoc_zval_ex(arg, key, key_len, ___tmp); \
	} while (0)
#define add_utf8_assoc_unicodel_ex(arg, key, key_len, str, length, duplicate) do { \
		zval *___tmp; \
		MAKE_STD_ZVAL(___tmp); \
		ZVAL_UNICODEL(___tmp, str, length, duplicate); \
		add_utf8_assoc_zval_ex(arg, key, key_len, ___tmp); \
	} while (0)
#define add_utf8_assoc_zstr_ex(arg, key, key_len, type, str, duplicate) do { \
		zval *___tmp; \
		MAKE_STD_ZVAL(___tmp); \
		ZVAL_ZSTR(___tmp, type, str, duplicate); \
		add_utf8_assoc_zval_ex(arg, key, key_len, ___tmp); \
	} while (0)
#define add_utf8_assoc_zstrl_ex(arg, key, key_len, type, str, length, duplicate) do { \
		zval *___tmp; \
		MAKE_STD_ZVAL(___tmp); \
		ZVAL_ZSTRL(___tmp, type, str, length, duplicate); \
		add_utf8_assoc_zval_ex(arg, key, key_len, ___tmp); \
	} while (0)

#define add_utf8_assoc_ascii_stringl_ex(arg, key, key_len, str, length, flags) do { \
		int ___u_len = length; \
		UChar *___u_str = zend_ascii_to_unicode((str), (___u_len)+1 ZEND_FILE_LINE_CC); \
		___u_str[___u_len] = 0; \
		if ((flags) & ZSTR_AUTOFREE) { \
			efree(str); \
		} \
		add_utf8_assoc_unicodel_ex(arg, key, key_len, ___u_str, ___u_len, 0); \
	} while (0)
#define add_utf8_assoc_rt_stringl_ex(arg, key, key_len, str, length, flags) do { \
		UChar *___u_str; \
		int ___u_len; \
		if (zend_string_to_unicode(ZEND_U_CONVERTER(UG(runtime_encoding_conv)), &___u_str, &___u_len, str, length TSRMLS_CC) == SUCCESS) { \
			add_utf8_assoc_unicodel_ex(arg, key, key_len, ___u_str, ___u_len, 0); \
		} \
		if ((flags) & ZSTR_AUTOFREE) { \
			efree(str); \
		} \
	} while (0)
#define add_utf8_assoc_utf8_stringl_ex(arg, key, key_len, str, length, flags) do { \
		UChar *___u_str; \
		int ___u_len; \
		if (zend_string_to_unicode(UG(utf8_conv), &___u_str, &___u_len, str, length TSRMLS_CC) == SUCCESS) { \
			add_utf8_assoc_unicodel_ex(arg, key, key_len, ___u_str, ___u_len, 0); \
		} \
		if ((flags) & ZSTR_AUTOFREE) { \
			efree(str); \
		} \
	} while (0)

#define add_utf8_assoc_string_ex(arg, key, key_len, str, flags) add_utf8_assoc_stringl_ex(arg, key, key_len, str, strlen(str), flags)
#define add_utf8_assoc_ascii_string_ex(arg, key, key_len, str, flags) add_utf8_assoc_ascii_stringl_ex(arg, key, key_len, str, strlen(str), flags)
#define add_utf8_assoc_rt_string_ex(arg, key, key_len, str, flags) add_utf8_assoc_rt_stringl_ex(arg, key, key_len, str, strlen(str), flags)
#define add_utf8_assoc_utf8_string_ex(arg, key, key_len, str, flags) add_utf8_assoc_utf8_stringl_ex(arg, key, key_len, str, strlen(str), flags)

#define add_utf8_assoc_zval(__arg, __key, __value) add_utf8_assoc_zval_ex(__arg, __key, strlen(__key)+1, __value)
#define add_utf8_assoc_long(__arg, __key, __n) add_utf8_assoc_long_ex(__arg, __key, strlen(__key)+1, __n)
#define add_utf8_assoc_null(__arg, __key) add_utf8_assoc_null_ex(__arg, __key, strlen(__key)+1)
#define add_utf8_assoc_bool(__arg, __key, __b) add_utf8_assoc_bool_ex(__arg, __key, strlen(__key)+1, __b)
#define add_utf8_assoc_resource(__arg, __key, __r) add_utf8_assoc_resource_ex(__arg, __key, strlen(__key)+1, __r)
#define add_utf8_assoc_double(__arg, __key, __d) add_utf8_assoc_double_ex(__arg, __key, strlen(__key)+1, __d)
#define add_utf8_assoc_string(__arg, __key, __str, __duplicate) add_utf8_assoc_string_ex(__arg, __key, strlen(__key)+1, __str, __duplicate)
#define add_utf8_assoc_stringl(__arg, __key, __str, __length, __duplicate) add_utf8_assoc_stringl_ex(__arg, __key, strlen(__key)+1, __str, __length, __duplicate)
#define add_utf8_assoc_unicode(__arg, __key, __str, __duplicate) add_utf8_assoc_unicode_ex(__arg, __key, strlen(__key)+1, __str, __duplicate)
#define add_utf8_assoc_unicodel(__arg, __key, __str, __length, __duplicate) add_utf8_assoc_unicodel_ex(__arg, __key, strlen(__key)+1, __str, __length, __duplicate)
#define add_utf8_assoc_zstr(arg, key, type, str, duplicate) add_utf8_assoc_zstr_ex(arg, key, strlen(key)+1, type, str, duplicate)
#define add_utf8_assoc_zstrl(arg, key, type, str, length, duplicate) add_utf8_assoc_zstrl_ex(arg, key, strlen(key)+1, type, str, length, duplicate)
#define add_utf8_assoc_ascii_string(arg, key, str, flags) add_utf8_assoc_ascii_string_ex(arg, key, strlen(key)+1, str, flags)
#define add_utf8_assoc_ascii_stringl(arg, key, str, length, flags) add_utf8_assoc_ascii_stringl_ex(arg, key, strlen(key)+1, str, length, flags)
#define add_utf8_assoc_rt_string(arg, key, str, flags) add_utf8_assoc_rt_stringl_ex(arg, key, strlen(key)+1, str, strlen(str), flags)
#define add_utf8_assoc_rt_stringl(arg, key, str, length, flags) add_utf8_assoc_rt_stringl_ex(arg, key, strlen(key)+1, str, length, flags)
#define add_utf8_assoc_utf8_string(arg, key, str, flags) add_utf8_assoc_utf8_stringl_ex(arg, key, strlen(key)+1, str, strlen(str), flags)
#define add_utf8_assoc_utf8_stringl(arg, key, str, length, flags) add_utf8_assoc_utf8_stringl_ex(arg, key, strlen(key)+1, str, length, flags)

ZEND_API int add_utf8_property_zval_ex(zval *arg, char *key, uint key_len, zval *value TSRMLS_DC);

#define add_utf8_property_null_ex(arg, key, key_len) do { \
		zval *___tmp; \
		MAKE_STD_ZVAL(___tmp); \
		ZVAL_NULL(___tmp); \
		add_utf8_property_zval_ex(arg, key, key_len, ___tmp TSRMLS_CC); \
		zval_ptr_dtor(&___tmp); /* write_property will add 1 to refcount */ \
	} while (0)
#define add_utf8_property_long_ex(arg, key, key_len, n) do { \
		zval *___tmp; \
		MAKE_STD_ZVAL(___tmp); \
		ZVAL_LONG(___tmp, n); \
		add_utf8_property_zval_ex(arg, key, key_len, ___tmp TSRMLS_CC); \
		zval_ptr_dtor(&___tmp); /* write_property will add 1 to refcount */ \
	} while (0)
#define add_utf8_property_bool_ex(arg, key, key_len, b) do { \
		zval *___tmp; \
		MAKE_STD_ZVAL(___tmp); \
		ZVAL_BOOL(___tmp, b); \
		add_utf8_property_zval_ex(arg, key, key_len, ___tmp TSRMLS_CC); \
		zval_ptr_dtor(&___tmp); /* write_property will add 1 to refcount */ \
	} while (0)
#define add_utf8_property_resource_ex(arg, key, key_len, r) do { \
		zval *___tmp; \
		MAKE_STD_ZVAL(___tmp); \
		ZVAL_RESOURCE(___tmp, r); \
		add_utf8_property_zval_ex(arg, key, key_len, ___tmp TSRMLS_CC); \
		zval_ptr_dtor(&___tmp); /* write_property will add 1 to refcount */ \
	} while (0)
#define add_utf8_property_double_ex(arg, key, key_len, d) do { \
		zval *___tmp; \
		MAKE_STD_ZVAL(___tmp); \
		ZVAL_DOUBLE(___tmp, d); \
		add_utf8_property_zval_ex(arg, key, key_len, ___tmp TSRMLS_CC); \
		zval_ptr_dtor(&___tmp); /* write_property will add 1 to refcount */ \
	} while (0)
#define add_utf8_property_stringl_ex(arg, key, key_len, str, length, duplicate) do { \
		zval *___tmp; \
		MAKE_STD_ZVAL(___tmp); \
		ZVAL_STRINGL(___tmp, str, length, duplicate); \
		add_utf8_property_zval_ex(arg, key, key_len, ___tmp TSRMLS_CC); \
		zval_ptr_dtor(&___tmp); /* write_property will add 1 to refcount */ \
	} while (0)
#define add_utf8_property_unicode_ex(arg, key, key_len, str, duplicate) do { \
		zval *___tmp; \
		MAKE_STD_ZVAL(___tmp); \
		ZVAL_UNICODE(___tmp, str, duplicate); \
		add_utf8_property_zval_ex(arg, key, key_len, ___tmp TSRMLS_CC); \
		zval_ptr_dtor(&___tmp); /* write_property will add 1 to refcount */ \
	} while (0)
#define add_utf8_property_unicodel_ex(arg, key, key_len, str, length, duplicate) do { \
		zval *___tmp; \
		MAKE_STD_ZVAL(___tmp); \
		ZVAL_UNICODEL(___tmp, str, length, duplicate); \
		add_utf8_property_zval_ex(arg, key, key_len, ___tmp TSRMLS_CC); \
		zval_ptr_dtor(&___tmp); /* write_property will add 1 to refcount */ \
	} while (0)
#define add_utf8_property_zstr_ex(arg, key, key_len, type, str, duplicate) do { \
		zval *___tmp; \
		MAKE_STD_ZVAL(___tmp); \
		ZVAL_ZSTR(___tmp, type, str, duplicate); \
		add_utf8_property_zval_ex(arg, key, key_len, ___tmp TSRMLS_CC); \
		zval_ptr_dtor(&___tmp); /* write_property will add 1 to refcount */ \
	} while (0)
#define add_utf8_property_zstrl_ex(arg, key, key_len, type, str, length, duplicate) do { \
		zval *___tmp; \
		MAKE_STD_ZVAL(___tmp); \
		ZVAL_ZSTRL(___tmp, type, str, length, duplicate); \
		add_utf8_property_zval_ex(arg, key, key_len, ___tmp TSRMLS_CC); \
		zval_ptr_dtor(&___tmp); /* write_property will add 1 to refcount */ \
	} while (0)

#define add_utf8_property_ascii_stringl_ex(arg, key, key_len, str, length, flags) do { \
		int ___u_len = length; \
		UChar *___u_str = zend_ascii_to_unicode((str), (___u_len)+1 ZEND_FILE_LINE_CC); \
		___u_str[___u_len] = 0; \
		if ((flags) & ZSTR_AUTOFREE) { \
			efree(str); \
		} \
		add_utf8_property_unicodel_ex(arg, key, key_len, ___u_str, ___u_len, 0); \
	} while (0)
#define add_utf8_property_rt_stringl_ex(arg, key, key_len, str, length, flags) do { \
		UChar *___u_str; \
		int ___u_len; \
		if (zend_string_to_unicode(ZEND_U_CONVERTER(UG(runtime_encoding_conv)), &___u_str, &___u_len, str, length TSRMLS_CC) == SUCCESS) { \
			add_utf8_property_unicodel_ex(arg, key, key_len, ___u_str, ___u_len, 0); \
		} \
		if ((flags) & ZSTR_AUTOFREE) { \
			efree(str); \
		} \
	} while (0)
#define add_utf8_property_utf8_stringl_ex(arg, key, key_len, str, length, flags) do { \
		UChar *___u_str; \
		int ___u_len; \
		if (zend_string_to_unicode(UG(utf8_conv), &___u_str, &___u_len, str, length TSRMLS_CC) == SUCCESS) { \
			add_utf8_property_unicodel_ex(arg, key, key_len, ___u_str, ___u_len, 0); \
		} \
		if ((flags) & ZSTR_AUTOFREE) { \
			efree(str); \
		} \
	} while (0)

ZEND_API int add_u_assoc_zval_ex(zval *arg, zend_uchar type, zstr key, uint key_len, zval *value);

#define add_u_assoc_null_ex(arg, type, key, key_len) do { \
		zval *___tmp; \
		MAKE_STD_ZVAL(___tmp); \
		ZVAL_NULL(___tmp); \
		add_u_assoc_zval_ex(arg, type, key, key_len, ___tmp); \
	} while (0)
#define add_u_assoc_long_ex(arg, type, key, key_len, n) do { \
		zval *___tmp; \
		MAKE_STD_ZVAL(___tmp); \
		ZVAL_LONG(___tmp, n); \
		add_u_assoc_zval_ex(arg, type, key, key_len, ___tmp); \
	} while (0)
#define add_u_assoc_bool_ex(arg, type, key, key_len, b) do { \
		zval *___tmp; \
		MAKE_STD_ZVAL(___tmp); \
		ZVAL_BOOL(___tmp, b); \
		add_u_assoc_zval_ex(arg, type, key, key_len, ___tmp); \
	} while (0)
#define add_u_assoc_resource_ex(arg, type, key, key_len, r) do { \
		zval *___tmp; \
		MAKE_STD_ZVAL(___tmp); \
		ZVAL_RESOURCE(___tmp, r); \
		add_u_assoc_zval_ex(arg, type, key, key_len, ___tmp); \
	} while (0)
#define add_u_assoc_double_ex(arg, type, key, key_len, d) do { \
		zval *___tmp; \
		MAKE_STD_ZVAL(___tmp); \
		ZVAL_DOUBLE(___tmp, d); \
		add_u_assoc_zval_ex(arg, type, key, key_len, ___tmp); \
	} while (0)
#define add_u_assoc_stringl_ex(arg, type, key, key_len, str, length, duplicate) do { \
		zval *___tmp; \
		MAKE_STD_ZVAL(___tmp); \
		ZVAL_STRINGL(___tmp, str, length, duplicate); \
		add_u_assoc_zval_ex(arg, type, key, key_len, ___tmp); \
	} while (0)
#define add_u_assoc_unicode_ex(arg, type, key, key_len, str, duplicate) do { \
		zval *___tmp; \
		MAKE_STD_ZVAL(___tmp); \
		ZVAL_UNICODE(___tmp, str, duplicate); \
		add_u_assoc_zval_ex(arg, type, key, key_len, ___tmp); \
	} while (0)
#define add_u_assoc_unicodel_ex(arg, type, key, key_len, str, length, duplicate) do { \
		zval *___tmp; \
		MAKE_STD_ZVAL(___tmp); \
		ZVAL_UNICODEL(___tmp, str, length, duplicate); \
		add_u_assoc_zval_ex(arg, type, key, key_len, ___tmp); \
	} while (0)
#define add_u_assoc_zstr_ex(arg, key_type, key, key_len, type, str, duplicate) do { \
		zval *___tmp; \
		MAKE_STD_ZVAL(___tmp); \
		ZVAL_ZSTR(___tmp, type, str, duplicate); \
		add_u_assoc_zval_ex(arg, key_type, key, key_len, ___tmp); \
	} while (0)
#define add_u_assoc_zstrl_ex(arg, key_type, key, key_len, type, str, length, duplicate) do { \
		zval *___tmp; \
		MAKE_STD_ZVAL(___tmp); \
		ZVAL_ZSTRL(___tmp, type, str, length, duplicate); \
		add_u_assoc_zval_ex(arg, key_type, key, key_len, ___tmp); \
	} while (0)

#define add_u_assoc_ascii_stringl_ex(arg, type, key, key_len, str, length, flags) do { \
		int ___u_len = length; \
		UChar *___u_str = zend_ascii_to_unicode((str), (___u_len)+1 ZEND_FILE_LINE_CC); \
		___u_str[___u_len] = 0; \
		if ((flags) & ZSTR_AUTOFREE) { \
			efree(str); \
		} \
		add_u_assoc_unicodel_ex(arg, type, key, key_len, ___u_str, ___u_len, 0); \
	} while (0)
#define add_u_assoc_rt_stringl_ex(arg, type, key, key_len, str, length, flags) do { \
		UChar *___u_str; \
		int ___u_len; \
		if (zend_string_to_unicode(ZEND_U_CONVERTER(UG(runtime_encoding_conv)), &___u_str, &___u_len, str, length TSRMLS_CC) == SUCCESS) { \
			add_u_assoc_unicodel_ex(arg, type, key, key_len, ___u_str, ___u_len, 0); \
		} \
		if ((flags) & ZSTR_AUTOFREE) { \
			efree(str); \
		} \
	} while (0)
#define add_u_assoc_utf8_stringl_ex(arg, type, key, key_len, str, length, flags) do { \
		UChar *___u_str; \
		int ___u_len; \
		if (zend_string_to_unicode(UG(utf8_conv), &___u_str, &___u_len, str, length TSRMLS_CC) == SUCCESS) { \
			add_u_assoc_unicodel_ex(arg, type, key, key_len, ___u_str, ___u_len, 0); \
		} \
		if ((flags) & ZSTR_AUTOFREE) { \
			efree(str); \
		} \
	} while (0)

#define add_u_assoc_string_ex(arg, key_type, key, key_len, str, flags) add_u_assoc_stringl_ex(arg, key_type, key, key_len, str, strlen(str), flags)
#define add_u_assoc_ascii_string_ex(arg, key_type, key, key_len, str, flags) add_u_assoc_ascii_stringl_ex(arg, key_type, key, key_len, str, strlen(str), flags)
#define add_u_assoc_rt_string_ex(arg, key_type, key, key_len, str, flags) add_u_assoc_rt_stringl_ex(arg, key_type, key, key_len, str, strlen(str), flags)
#define add_u_assoc_utf8_string_ex(arg, key_type, key, key_len, str, flags) add_u_assoc_utf8_stringl_ex(arg, key_type, key, key_len, str, strlen(str), flags)

#define add_u_assoc_zval(__arg, __key_type, __key, __value) add_u_assoc_zval_ex(__arg, __key_type, __key, ZSTR_LEN(__key_type, __key)+1, __value)
#define add_u_assoc_long(__arg, __key_type, __key, __n) add_u_assoc_long_ex(__arg, __key_type, __key, ZSTR_LEN(__key_type, __key)+1, __n)
#define add_u_assoc_null(__arg, __key_type, __key) add_u_assoc_null_ex(__arg, __key_type, __key, ZSTR_LEN(__key_type, __key)+1)
#define add_u_assoc_bool(__arg, __key_type, __key, __b) add_u_assoc_bool_ex(__arg, __key_type, __key, ZSTR_LEN(__key_type, __key)+1, __b)
#define add_u_assoc_resource(__arg, __key_type, __key, __r) add_u_assoc_resource_ex(__arg, __key_type, __key, ZSTR_LEN(__key_type, __key)+1, __r)
#define add_u_assoc_double(__arg, __key_type, __key, __d) add_u_assoc_double_ex(__arg, __key_type, __key, ZSTR_LEN(__key_type, __key)+1, __d)
#define add_u_assoc_string(__arg, __key_type, __key, __str, __duplicate) add_u_assoc_string_ex(__arg, __key_type, __key, ZSTR_LEN(__key_type, __key)+1, __str, __duplicate)
#define add_u_assoc_stringl(__arg, __key_type, __key, __str, __length, __duplicate) add_u_assoc_stringl_ex(__arg, __key_type, __key, ZSTR_LEN(__key_type, __key)+1, __str, __length, __duplicate)
#define add_u_assoc_unicode(__arg, __key_type, __key, __str, __duplicate) add_u_assoc_unicode_ex(__arg, __key_type, __key, ZSTR_LEN(__key_type, __key)+1, __str, __duplicate)
#define add_u_assoc_unicodel(__arg, __key_type, __key, __str, __length, __duplicate) add_u_assoc_unicodel_ex(__arg, __key_type, __key, ZSTR_LEN(__key_type, __key)+1, __str, __length, __duplicate)
#define add_u_assoc_zstr(arg, key_type, key, type, str, duplicate) add_u_assoc_zstr_ex(arg, key_type, key, ZSTR_LEN(__key_type, __key)+1, type, str, duplicate)
#define add_u_assoc_zstrl(arg, key_type, key, type, str, length, duplicate) add_u_assoc_zstrl_ex(arg, key_type, key, ZSTR_LEN(__key_type, __key)+1, type, str, length, duplicate)
#define add_u_assoc_ascii_string(arg, key_type, key, str, flags) add_u_assoc_ascii_string_ex(arg, key_type, key, ZSTR_LEN(__key_type, __key)+1, str, flags)
#define add_u_assoc_ascii_stringl(arg, key_type, key, str, length, flags) add_u_assoc_ascii_stringl_ex(arg, key_type, key, ZSTR_LEN(__key_type, __key)+1, str, length, flags)
#define add_u_assoc_rt_string(arg, key_type, key, str, flags) add_rt_assoc_u_stringl_ex(arg, key_type, key, ZSTR_LEN(__key_type, __key)+1, str, strlen(str), flags)
#define add_u_assoc_rt_stringl(arg, key_type, key, str, length, flags) add_u_assoc_rt_stringl_ex(arg, key_type, key, ZSTR_LEN(__key_type, __key)+1, str, length, flags)
#define add_u_assoc_utf8_string(arg, key_type, key, str, flags) add_u_assoc_utf8_stringl_ex(arg, key_type, key, ZSTR_LEN(__key_type, __key)+1, str, strlen(str), flags)
#define add_u_assoc_utf8_stringl(arg, key_type, key, str, length, flags) add_u_assoc_utf8_stringl_ex(arg, key_type, key, ZSTR_LEN(__key_type, __key)+1, str, length, flags)

ZEND_API int add_index_zval(zval *arg, ulong index, zval *value);

#define add_index_null(arg, idx) do { \
		zval *___tmp; \
		MAKE_STD_ZVAL(___tmp); \
		ZVAL_NULL(___tmp); \
		add_index_zval(arg, idx, ___tmp); \
	} while (0)
#define add_index_long(arg, idx, n) do { \
		zval *___tmp; \
		MAKE_STD_ZVAL(___tmp); \
		ZVAL_LONG(___tmp, n); \
		add_index_zval(arg, idx, ___tmp); \
	} while (0)
#define add_index_bool(arg, idx, b) do { \
		zval *___tmp; \
		MAKE_STD_ZVAL(___tmp); \
		ZVAL_BOOL(___tmp, b); \
		add_index_zval(arg, idx, ___tmp); \
	} while (0)
#define add_index_resource(arg, idx, r) do { \
		zval *___tmp; \
		MAKE_STD_ZVAL(___tmp); \
		ZVAL_RESOURCE(___tmp, r); \
		add_index_zval(arg, idx, ___tmp); \
	} while (0)
#define add_index_double(arg, idx, d) do { \
		zval *___tmp; \
		MAKE_STD_ZVAL(___tmp); \
		ZVAL_DOUBLE(___tmp, d); \
		add_index_zval(arg, idx, ___tmp); \
	} while (0)
#define add_index_stringl(arg, idx, str, length, duplicate) do { \
		zval *___tmp; \
		MAKE_STD_ZVAL(___tmp); \
		ZVAL_STRINGL(___tmp, str, length, duplicate); \
		add_index_zval(arg, idx, ___tmp); \
	} while (0)
#define add_index_unicode(arg, idx, str, duplicate) do { \
		zval *___tmp; \
		MAKE_STD_ZVAL(___tmp); \
		ZVAL_UNICODE(___tmp, str, duplicate); \
		add_index_zval(arg, idx, ___tmp); \
	} while (0)
#define add_index_unicodel(arg, idx, str, length, duplicate) do { \
		zval *___tmp; \
		MAKE_STD_ZVAL(___tmp); \
		ZVAL_UNICODEL(___tmp, str, length, duplicate); \
		add_index_zval(arg, idx, ___tmp); \
	} while (0)
#define add_index_zstr(arg, idx, type, str, duplicate) do { \
		zval *___tmp; \
		MAKE_STD_ZVAL(___tmp); \
		ZVAL_ZSTR(___tmp, type, str, duplicate); \
		add_index_zval(arg, idx, ___tmp); \
	} while (0)
#define add_index_zstrl(arg, idx, type, str, length, duplicate) do { \
		zval *___tmp; \
		MAKE_STD_ZVAL(___tmp); \
		ZVAL_ZSTRL(___tmp, type, str, length, duplicate); \
		add_index_zval(arg, idx, ___tmp); \
	} while (0)

#define add_index_ascii_stringl(arg, idx, str, length, flags) do { \
		int ___u_len = length; \
		UChar *___u_str = zend_ascii_to_unicode((str), (___u_len)+1 ZEND_FILE_LINE_CC); \
		___u_str[___u_len] = 0; \
		if ((flags) & ZSTR_AUTOFREE) { \
			efree(str); \
		} \
		add_index_unicodel(arg, idx, ___u_str, ___u_len, 0); \
	} while (0)
#define add_index_rt_stringl(arg, idx, str, length, flags) do {\
		UChar *___u_str; \
		int ___u_len; \
		if (zend_string_to_unicode(ZEND_U_CONVERTER(UG(runtime_encoding_conv)), &___u_str, &___u_len, str, length TSRMLS_CC) == SUCCESS) { \
			add_index_unicodel(arg, idx, ___u_str, ___u_len, 0); \
		} \
		if ((flags) & ZSTR_AUTOFREE) { \
			efree(str); \
		} \
	} while (0)
#define add_index_utf8_stringl(arg, idx, str, length, flags) do { \
		UChar *___u_str; \
		int ___u_len; \
		if (zend_string_to_unicode(UG(utf8_conv), &___u_str, &___u_len, str, length TSRMLS_CC) == SUCCESS) { \
			add_index_unicodel(arg, idx, ___u_str, ___u_len, 0); \
		} \
		if ((flags) & ZSTR_AUTOFREE) { \
			efree(str); \
		} \
	} while (0)

#define add_index_string(arg, idx, str, flags) add_index_stringl(arg, idx, str, strlen(str), flags)
#define add_index_ascii_string(arg, idx, str, flags) add_index_ascii_stringl(arg, idx, str, strlen(str), flags)
#define add_index_rt_string(arg, idx, str, flags) add_index_rt_stringl(arg, idx, str, strlen(str), flags)
#define add_index_utf8_string(arg, idx, str, flags) add_index_utf8_stringl(arg, idx, str, strlen(str), flags)

ZEND_API int add_next_index_zval(zval *arg, zval *value);

#define add_next_index_null(arg) do { \
		zval *___tmp; \
		MAKE_STD_ZVAL(___tmp); \
		ZVAL_NULL(___tmp); \
		add_next_index_zval(arg, ___tmp); \
	} while (0)
#define add_next_index_long(arg, n) do { \
		zval *___tmp; \
		MAKE_STD_ZVAL(___tmp); \
		ZVAL_LONG(___tmp, n); \
		add_next_index_zval(arg, ___tmp); \
	} while (0)
#define add_next_index_bool(arg, b) do { \
		zval *___tmp; \
		MAKE_STD_ZVAL(___tmp); \
		ZVAL_BOOL(___tmp, b); \
		add_next_index_zval(arg, ___tmp); \
	} while (0)
#define add_next_index_resource(arg, r) do { \
		zval *___tmp; \
		MAKE_STD_ZVAL(___tmp); \
		ZVAL_RESOURCE(___tmp, r); \
		add_next_index_zval(arg, ___tmp); \
	} while (0)
#define add_next_index_double(arg, d) do { \
		zval *___tmp; \
		MAKE_STD_ZVAL(___tmp); \
		ZVAL_DOUBLE(___tmp, d); \
		add_next_index_zval(arg, ___tmp); \
	} while (0)
#define add_next_index_stringl(arg, str, length, duplicate) do { \
		zval *___tmp; \
		MAKE_STD_ZVAL(___tmp); \
		ZVAL_STRINGL(___tmp, str, length, duplicate); \
		add_next_index_zval(arg, ___tmp); \
	} while (0)
#define add_next_index_unicode(arg, str, duplicate) do { \
		zval *___tmp; \
		MAKE_STD_ZVAL(___tmp); \
		ZVAL_UNICODE(___tmp, str, duplicate); \
		add_next_index_zval(arg, ___tmp); \
	} while (0)
#define add_next_index_unicodel(arg, str, length, duplicate) do { \
		zval *___tmp; \
		MAKE_STD_ZVAL(___tmp); \
		ZVAL_UNICODEL(___tmp, str, length, duplicate); \
		add_next_index_zval(arg, ___tmp); \
	} while (0)
#define add_next_index_zstr(arg, type, str, duplicate) do { \
		zval *___tmp; \
		MAKE_STD_ZVAL(___tmp); \
		ZVAL_ZSTR(___tmp, type, str, duplicate); \
		add_next_index_zval(arg, ___tmp); \
	} while (0)
#define add_next_index_zstrl(arg, type, str, length, duplicate) do { \
		zval *___tmp; \
		MAKE_STD_ZVAL(___tmp); \
		ZVAL_ZSTRL(___tmp, type, str, length, duplicate); \
		add_next_index_zval(arg, ___tmp); \
	} while (0)

#define add_next_index_ascii_stringl(arg, str, length, flags) do { \
		int ___u_len = length; \
		UChar *___u_str = zend_ascii_to_unicode((str), (___u_len)+1 ZEND_FILE_LINE_CC); \
		___u_str[___u_len] = 0; \
		if ((flags) & ZSTR_AUTOFREE) { \
			efree((char*)(str)); \
		} \
		add_next_index_unicodel(arg, ___u_str, ___u_len, 0); \
	} while (0)
#define add_next_index_rt_stringl(arg, str, length, flags) do { \
		UChar *___u_str; \
		int ___u_len; \
		if (zend_string_to_unicode(ZEND_U_CONVERTER(UG(runtime_encoding_conv)), &___u_str, &___u_len, str, length TSRMLS_CC) == SUCCESS) { \
			add_next_index_unicodel(arg, ___u_str, ___u_len, 0); \
		} \
		if ((flags) & ZSTR_AUTOFREE) { \
			efree((char*)(str)); \
		} \
	} while (0)
#define add_next_index_utf8_stringl(arg, str, length, flags) do { \
		UChar *___u_str; \
		int ___u_len; \
		if (zend_string_to_unicode(UG(utf8_conv), &___u_str, &___u_len, str, length TSRMLS_CC) == SUCCESS) { \
			add_next_index_unicodel(arg, ___u_str, ___u_len, 0); \
		} \
		if ((flags) & ZSTR_AUTOFREE) { \
			efree((char*)(str)); \
		} \
	} while (0)

#define add_next_index_string(arg, str, flags) add_next_index_stringl(arg, str, strlen(str), flags)
#define add_next_index_ascii_string(arg, str, flags) add_next_index_ascii_stringl(arg, str, strlen(str), flags)
#define add_next_index_rt_string(arg, str, flags) add_next_index_rt_stringl(arg, str, strlen(str), flags)
#define add_next_index_utf8_string(arg, str, flags) add_next_index_utf8_stringl(arg, str, strlen(str), flags)

/* unset() functions are only suported for legacy modules and null() functions should be used */
#define add_assoc_unset(__arg, __key) add_assoc_null_ex(__arg, __key, strlen(__key) + 1)
#define add_index_unset(__arg, __key) add_index_null(__arg, __key)
#define add_next_index_unset(__arg) add_next_index_null(__arg)
#define add_property_unset(__arg, __key) add_property_null(__arg, __key)

<<<<<<< HEAD
=======
ZEND_API int add_index_long(zval *arg, ulong idx, long n);
ZEND_API int add_index_null(zval *arg, ulong idx);
ZEND_API int add_index_bool(zval *arg, ulong idx, int b);
ZEND_API int add_index_resource(zval *arg, ulong idx, int r);
ZEND_API int add_index_double(zval *arg, ulong idx, double d);
ZEND_API int add_index_string(zval *arg, ulong idx, const char *str, int duplicate);
ZEND_API int add_index_stringl(zval *arg, ulong idx, const char *str, uint length, int duplicate);
ZEND_API int add_index_zval(zval *arg, ulong index, zval *value);

ZEND_API int add_next_index_long(zval *arg, long n);
ZEND_API int add_next_index_null(zval *arg);
ZEND_API int add_next_index_bool(zval *arg, int b);
ZEND_API int add_next_index_resource(zval *arg, int r);
ZEND_API int add_next_index_double(zval *arg, double d);
ZEND_API int add_next_index_string(zval *arg, const char *str, int duplicate);
ZEND_API int add_next_index_stringl(zval *arg, const char *str, uint length, int duplicate);
ZEND_API int add_next_index_zval(zval *arg, zval *value);

>>>>>>> c8b33a6a
ZEND_API int add_get_assoc_string_ex(zval *arg, const char *key, uint key_len, const char *str, void **dest, int duplicate);
ZEND_API int add_get_assoc_stringl_ex(zval *arg, const char *key, uint key_len, const char *str, uint length, void **dest, int duplicate);

#define add_get_assoc_string(__arg, __key, __str, __dest, __duplicate) add_get_assoc_string_ex(__arg, __key, strlen(__key)+1, __str, __dest, __duplicate)
#define add_get_assoc_stringl(__arg, __key, __str, __length, __dest, __duplicate) add_get_assoc_stringl_ex(__arg, __key, strlen(__key)+1, __str, __length, __dest, __duplicate)

ZEND_API int add_get_index_long(zval *arg, ulong idx, long l, void **dest);
ZEND_API int add_get_index_double(zval *arg, ulong idx, double d, void **dest);
ZEND_API int add_get_index_string(zval *arg, ulong idx, const char *str, void **dest, int duplicate);
ZEND_API int add_get_index_stringl(zval *arg, ulong idx, const char *str, uint length, void **dest, int duplicate);
<<<<<<< HEAD
ZEND_API int add_get_index_unicode(zval *arg, ulong idx, UChar *str, void **dest, int duplicate);
ZEND_API int add_get_index_unicodel(zval *arg, ulong idx, UChar *str, uint length, void **dest, int duplicate);
=======
>>>>>>> c8b33a6a

ZEND_API int add_property_long_ex(zval *arg, const char *key, uint key_len, long l TSRMLS_DC);
ZEND_API int add_property_null_ex(zval *arg, const char *key, uint key_len TSRMLS_DC);
ZEND_API int add_property_bool_ex(zval *arg, const char *key, uint key_len, int b TSRMLS_DC);
ZEND_API int add_property_resource_ex(zval *arg, const char *key, uint key_len, long r TSRMLS_DC);
ZEND_API int add_property_double_ex(zval *arg, const char *key, uint key_len, double d TSRMLS_DC);
ZEND_API int add_property_string_ex(zval *arg, const char *key, uint key_len, char *str, int duplicate TSRMLS_DC);
ZEND_API int add_property_stringl_ex(zval *arg, const char *key, uint key_len,  char *str, uint length, int duplicate TSRMLS_DC);
ZEND_API int add_property_zval_ex(zval *arg, const char *key, uint key_len, zval *value TSRMLS_DC);
<<<<<<< HEAD
ZEND_API int add_property_ascii_string_ex(zval *arg, const char *key, uint key_len, char *str, int duplicate TSRMLS_DC);
ZEND_API int add_property_ascii_stringl_ex(zval *arg, const char *key, uint key_len, char *str, uint length, int duplicate TSRMLS_DC);
ZEND_API int add_property_rt_string_ex(zval *arg, const char *key, uint key_len, char *str, int duplicate TSRMLS_DC);
ZEND_API int add_property_rt_stringl_ex(zval *arg, const char *key, uint key_len, char *str, uint length, int duplicate TSRMLS_DC);
ZEND_API int add_property_unicode_ex(zval *arg, const char *key, uint key_len, UChar *str, int duplicate TSRMLS_DC);
ZEND_API int add_property_unicodel_ex(zval *arg, const char *key, uint key_len,  UChar *str, uint length, int duplicate TSRMLS_DC);
ZEND_API int add_property_utf8_string_ex(zval *arg, const char *key, uint key_len, char *str, int duplicate TSRMLS_DC);
ZEND_API int add_property_utf8_stringl_ex(zval *arg, const char *key, uint key_len, char *str, uint length, int duplicate TSRMLS_DC);
ZEND_API int add_property_zstr_ex(zval *arg, char *key, uint key_len, zend_uchar type, zstr str, int duplicate TSRMLS_DC);
ZEND_API int add_property_zstrl_ex(zval *arg, char *key, uint key_len, zend_uchar type, zstr str, uint length, int duplicate TSRMLS_DC);
=======
>>>>>>> c8b33a6a

#define add_property_long(__arg, __key, __n) add_property_long_ex(__arg, __key, strlen(__key)+1, __n TSRMLS_CC)
#define add_property_null(__arg, __key) add_property_null_ex(__arg, __key, strlen(__key) + 1 TSRMLS_CC)
#define add_property_bool(__arg, __key, __b) add_property_bool_ex(__arg, __key, strlen(__key)+1, __b TSRMLS_CC)
#define add_property_resource(__arg, __key, __r) add_property_resource_ex(__arg, __key, strlen(__key)+1, __r TSRMLS_CC)
#define add_property_double(__arg, __key, __d) add_property_double_ex(__arg, __key, strlen(__key)+1, __d TSRMLS_CC)
#define add_property_string(__arg, __key, __str, __duplicate) add_property_string_ex(__arg, __key, strlen(__key)+1, __str, __duplicate TSRMLS_CC)
#define add_property_stringl(__arg, __key, __str, __length, __duplicate) add_property_stringl_ex(__arg, __key, strlen(__key)+1, __str, __length, __duplicate TSRMLS_CC)
#define add_property_ascii_string(__arg, __key, __str, __duplicate) add_property_ascii_string_ex(__arg, __key, strlen(__key)+1, __str, __duplicate TSRMLS_CC)
#define add_property_ascii_stringl(__arg, __key, __str, __length, __duplicate) add_property_ascii_stringl_ex(__arg, __key, strlen(__key)+1, __str, __length, __duplicate TSRMLS_CC)
#define add_property_rt_string(__arg, __key, __str, __duplicate) add_property_rt_string_ex(__arg, __key, strlen(__key)+1, __str, __duplicate TSRMLS_CC)
#define add_property_rt_stringl(__arg, __key, __str, __length, __duplicate) add_property_rt_stringl_ex(__arg, __key, strlen(__key)+1, __str, __length, __duplicate TSRMLS_CC)
#define add_property_utf8_string(__arg, __key, __str, __duplicate) add_property_utf8_string_ex(__arg, __key, strlen(__key)+1, __str, __duplicate TSRMLS_CC)
#define add_property_utf8_stringl(__arg, __key, __str, __length, __duplicate) add_property_utf8_stringl_ex(__arg, __key, strlen(__key)+1, __str, __length, __duplicate TSRMLS_CC)
#define add_property_zval(__arg, __key, __value) add_property_zval_ex(__arg, __key, strlen(__key)+1, __value TSRMLS_CC)
#define add_property_unicode(__arg, __key, __str, __duplicate) add_property_unicode_ex(__arg, __key, strlen(__key)+1, __str, __duplicate TSRMLS_CC)
#define add_property_unicodel(__arg, __key, __str, __length, __duplicate) add_property_unicodel_ex(__arg, __key, strlen(__key)+1, __str, __length, __duplicate TSRMLS_CC)
#define add_property_zstr(__arg, __key, __type, __str, __duplicate) add_property_zstr_ex(__arg, __key, strlen(__key)+1, __type, __str, __duplicate TSRMLS_CC)
#define add_property_zstrl(__arg, __key, __type, __str, __length, __duplicate) add_property_zstrl_ex(__arg, __key, strlen(__key)+1, __type, __str, __length, __duplicate TSRMLS_CC)

ZEND_API int call_user_function(HashTable *function_table, zval **object_pp, zval *function_name, zval *retval_ptr, zend_uint param_count, zval *params[] TSRMLS_DC);
ZEND_API int call_user_function_ex(HashTable *function_table, zval **object_pp, zval *function_name, zval **retval_ptr_ptr, zend_uint param_count, zval **params[], int no_separation, HashTable *symbol_table TSRMLS_DC);

ZEND_API extern const zend_fcall_info empty_fcall_info;
ZEND_API extern const zend_fcall_info_cache empty_fcall_info_cache;

/** Build zend_call_info/cache from a zval*
 *
 * Caller is responsible to provide a return value, otherwise the we will crash. 
 * fci->retval_ptr_ptr = NULL;
 * In order to pass parameters the following members need to be set:
 * fci->param_count = 0;
 * fci->params = NULL;
 * The callable_name argument may be NULL.
 * Set check_flags to IS_CALLABLE_STRICT for every new usage!
 */
<<<<<<< HEAD
ZEND_API int zend_fcall_info_init(zval *callable, uint check_flags, zend_fcall_info *fci, zend_fcall_info_cache *fcc, zval *callable_name, char **error TSRMLS_DC);
=======
ZEND_API int zend_fcall_info_init(zval *callable, uint check_flags, zend_fcall_info *fci, zend_fcall_info_cache *fcc, char **callable_name, char **error TSRMLS_DC);
>>>>>>> c8b33a6a

/** Clear argumens connected with zend_fcall_info *fci
 * If free_mem is not zero then the params array gets free'd as well
 */
ZEND_API void zend_fcall_info_args_clear(zend_fcall_info *fci, int free_mem);

/** Save current arguments from zend_fcall_info *fci
 * params array will be set to NULL
 */
ZEND_API void zend_fcall_info_args_save(zend_fcall_info *fci, int *param_count, zval ****params);

/** Free arguments connected with zend_fcall_info *fci andset back saved ones.
 */
ZEND_API void zend_fcall_info_args_restore(zend_fcall_info *fci, int param_count, zval ***params);

/** Set or clear the arguments in the zend_call_info struct taking care of
 * refcount. If args is NULL and arguments are set then those are cleared.
 */
ZEND_API int zend_fcall_info_args(zend_fcall_info *fci, zval *args TSRMLS_DC);

/** Set arguments in the zend_fcall_info struct taking care of refcount.
 * If argc is 0 the arguments which are set will be cleared, else pass
 * a variable amount of zval** arguments.
 */
ZEND_API int zend_fcall_info_argp(zend_fcall_info *fci TSRMLS_DC, int argc, zval ***argv);

/** Set arguments in the zend_fcall_info struct taking care of refcount.
 * If argc is 0 the arguments which are set will be cleared, else pass
 * a variable amount of zval** arguments.
 */
ZEND_API int zend_fcall_info_argv(zend_fcall_info *fci TSRMLS_DC, int argc, va_list *argv);

/** Set arguments in the zend_fcall_info struct taking care of refcount.
 * If argc is 0 the arguments which are set will be cleared, else pass
 * a variable amount of zval** arguments.
 */
ZEND_API int zend_fcall_info_argn(zend_fcall_info *fci TSRMLS_DC, int argc, ...);

/** Call a function using information created by zend_fcall_info_init()/args().
 * If args is given then those replace the arguement info in fci is temporarily.
 */
ZEND_API int zend_fcall_info_call(zend_fcall_info *fci, zend_fcall_info_cache *fcc, zval **retval, zval *args TSRMLS_DC);

ZEND_API int zend_call_function(zend_fcall_info *fci, zend_fcall_info_cache *fci_cache TSRMLS_DC);

ZEND_API int zend_set_hash_symbol(zval *symbol, const char *name, int name_length, zend_bool is_ref, int num_symbol_tables, ...);

ZEND_API int zend_delete_global_variable(char *name, int name_len TSRMLS_DC);
ZEND_API int zend_u_delete_global_variable(zend_uchar type, zstr name, int name_len TSRMLS_DC);

ZEND_API void zend_reset_all_cv(HashTable *symbol_table TSRMLS_DC);

ZEND_API void zend_rebuild_symbol_table(TSRMLS_D);

#define add_method(arg, key, method)	add_assoc_function((arg), (key), (method))

ZEND_API ZEND_FUNCTION(display_disabled_function);
ZEND_API ZEND_FUNCTION(display_disabled_class);
END_EXTERN_C()

#if ZEND_DEBUG
#define CHECK_ZVAL_STRING(z) \
<<<<<<< HEAD
	if (Z_STRVAL_P(z)[Z_STRLEN_P(z)] != '\0') { zend_error(E_WARNING, "String is not zero-terminated (%s)", Z_STRVAL_P(z)); }
#define CHECK_ZVAL_STRING_REL(z) \
	if (Z_STRVAL_P(z)[Z_STRLEN_P(z)] != '\0') { zend_error(E_WARNING, "String is not zero-terminated (%s) (source: %s:%d)", Z_STRVAL_P(z) ZEND_FILE_LINE_RELAY_CC); }
#define CHECK_ZVAL_UNICODE(z) \
	if (Z_USTRVAL_P(z)[Z_USTRLEN_P(z)] != 0 ) { zend_error(E_WARNING, "String is not zero-terminated"); }
#define CHECK_ZVAL_UNICODE_REL(z) \
	if (Z_USTRVAL_P(z)[Z_USTRLEN_P(z)] != 0) { zend_error(E_WARNING, "String is not zero-terminated (source: %s:%d)", ZEND_FILE_LINE_RELAY_C); }
=======
	if (Z_STRVAL_P(z)[ Z_STRLEN_P(z) ] != '\0') { zend_error(E_WARNING, "String is not zero-terminated (%s)", Z_STRVAL_P(z)); }
#define CHECK_ZVAL_STRING_REL(z) \
	if (Z_STRVAL_P(z)[ Z_STRLEN_P(z) ] != '\0') { zend_error(E_WARNING, "String is not zero-terminated (%s) (source: %s:%d)", Z_STRVAL_P(z) ZEND_FILE_LINE_RELAY_CC); }
>>>>>>> c8b33a6a
#else
#define CHECK_ZVAL_STRING(z)
#define CHECK_ZVAL_STRING_REL(z)
#define CHECK_ZVAL_UNICODE(z)
#define CHECK_ZVAL_UNICODE_REL(z)
#endif

#define ZVAL_RESOURCE(z, l) {		\
		Z_TYPE_P(z) = IS_RESOURCE;	\
		Z_LVAL_P(z) = l;			\
	}

#define ZVAL_BOOL(z, b) {			\
		Z_TYPE_P(z) = IS_BOOL;		\
		Z_LVAL_P(z) = ((b) != 0);   \
	}

#define ZVAL_NULL(z) {				\
		Z_TYPE_P(z) = IS_NULL;		\
	}

#define ZVAL_LONG(z, l) {			\
		Z_TYPE_P(z) = IS_LONG;		\
		Z_LVAL_P(z) = l;			\
	}

#define ZVAL_DOUBLE(z, d) {			\
		Z_TYPE_P(z) = IS_DOUBLE;	\
		Z_DVAL_P(z) = d;			\
	}

#define ZVAL_STRING(z, s, duplicate) {	\
		const char *__s=(s);			\
		Z_STRLEN_P(z) = strlen(__s);	\
		Z_STRVAL_P(z) = (duplicate?estrndup(__s, Z_STRLEN_P(z)):(char*)__s);\
		Z_TYPE_P(z) = IS_STRING;		\
	}

#define ZVAL_STRINGL(z, s, l, duplicate) {	\
		const char *__s=(s); int __l=l;		\
		Z_STRLEN_P(z) = __l;				\
		Z_STRVAL_P(z) = (duplicate?estrndup(__s, __l):(char*)__s);\
		Z_TYPE_P(z) = IS_STRING;			\
<<<<<<< HEAD
	}

#define ZVAL_ASCII_STRING(z, s, flags) { \
		char *__s = (char*)(s); \
		int __s_len = strlen(__s); \
		UChar *u_str = zend_ascii_to_unicode(__s, __s_len+1 ZEND_FILE_LINE_CC); \
		u_str[__s_len] = 0; \
		if ((flags) & ZSTR_AUTOFREE) { \
			efree(__s); \
		} \
		ZVAL_UNICODEL(z, u_str, __s_len, 0); \
	}

#define ZVAL_ASCII_STRINGL(z, s, l, flags) { \
		char *__s = (char*)(s); \
		int __s_len  = (l); \
		UChar *u_str = zend_ascii_to_unicode((__s), (__s_len)+1 ZEND_FILE_LINE_CC); \
		u_str[__s_len] = 0; \
		if ((flags) & ZSTR_AUTOFREE) { \
			efree(__s); \
		} \
		ZVAL_UNICODEL(z, u_str, __s_len, 0); \
	}

#define ZVAL_U_STRING(conv, z, s, flags) { \
		char *__s = (char *)(s); \
		int __s_len = strlen(__s); \
		UChar *u_str; \
		int u_len; \
		if (zend_string_to_unicode(conv, &u_str, &u_len, __s, __s_len TSRMLS_CC) == SUCCESS) { \
			ZVAL_UNICODEL(z, u_str, u_len, 0); \
		} \
		if ((flags) & ZSTR_AUTOFREE) { \
			efree(__s); \
		} \
	}

#define ZVAL_U_STRINGL(conv, z, s, l, flags) { \
		char *__s = (char *)(s); \
		int __s_len = (l); \
		UChar *u_str; \
		int u_len; \
		if (zend_string_to_unicode(conv, &u_str, &u_len, __s, __s_len TSRMLS_CC) == SUCCESS) { \
			ZVAL_UNICODEL(z, u_str, u_len, 0); \
		} \
		if ((flags) & ZSTR_AUTOFREE) { \
			efree(__s); \
		} \
	}

#define ZVAL_RT_STRING(z, s, flags) \
	ZVAL_U_STRING(ZEND_U_CONVERTER(UG(runtime_encoding_conv)), z, s, flags)

#define ZVAL_RT_STRINGL(z, s, l, flags) \
	ZVAL_U_STRINGL(ZEND_U_CONVERTER(UG(runtime_encoding_conv)), z, s, l, flags)

#define ZVAL_UTF8_STRING(z, s, flags) \
	ZVAL_U_STRING(UG(utf8_conv), z, s, flags)

#define ZVAL_UTF8_STRINGL(z, s, l, flags) \
	ZVAL_U_STRINGL(UG(utf8_conv), z, s, l, flags)

#define ZVAL_UNICODE(z, u, duplicate) {	\
		UChar *__u=(u); 				\
		Z_USTRLEN_P(z) = u_strlen(__u); \
		Z_USTRVAL_P(z) = (duplicate?eustrndup(__u, Z_USTRLEN_P(z)):__u);	\
		Z_TYPE_P(z) = IS_UNICODE;		\
	}

#define ZVAL_UNICODEL(z, u, l, duplicate) {	\
		UChar *__u=(u); int __l=l;			\
		Z_USTRLEN_P(z) = __l;				\
		Z_USTRVAL_P(z) = (duplicate?eustrndup(__u, __l):__u);	\
		Z_TYPE_P(z) = IS_UNICODE;		    \
	}

#define ZVAL_ZSTR(z, type, zs, duplicate) { \
		zstr __s=(zs); 					    \
		Z_UNILEN_P(z) = ZSTR_LEN(type, __s); \
		Z_UNIVAL_P(z) = ZSTR(duplicate?     \
					   ((type==IS_UNICODE)? \
							(void*)eustrndup(__s.u, Z_UNILEN_P(z))  \
							:(void*)estrndup(__s.s, Z_UNILEN_P(z))) \
					   :__s.v);			   \
		Z_TYPE_P(z) = type; 			   \
	}

#define ZVAL_ZSTRL(z, type, zs, l, duplicate) { \
		zstr __s=(zs); int __l=l;				\
		Z_UNILEN_P(z) = __l;					\
		Z_UNIVAL_P(z) = ZSTR(duplicate? 		\
					   ((type==IS_UNICODE)?		\
							(void*)eustrndup(__s.u, __l)  \
							:(void*)estrndup(__s.s, __l)) \
					   :__s.v);				   \
		Z_TYPE_P(z) = type; 				   \
	}

#define ZVAL_UCHAR32(z, ch) { 							\
		UChar buf[3];									\
		int buf_len = zend_codepoint_to_uchar(ch, buf); \
		ZVAL_UNICODEL(z, buf, buf_len, 1); 				\
	}

#define ZVAL_EMPTY_STRING(z) {				\
		Z_STRLEN_P(z) = 0;					\
		Z_STRVAL_P(z) = STR_EMPTY_ALLOC();	\
		Z_TYPE_P(z) = IS_STRING;			\
	}

#define ZVAL_EMPTY_UNICODE(z) {	        \
		Z_USTRLEN_P(z) = 0;  	    	\
		Z_USTRVAL_P(z) = USTR_MAKE(""); \
		Z_TYPE_P(z) = IS_UNICODE;		\
	}

#define ZVAL_ZVAL(z, zv, copy, dtor) {			\
		zend_uchar is_ref = Z_ISREF_P(z);		\
		zend_uint refcount = Z_REFCOUNT_P(z);	\
		is_ref = Z_ISREF_P(z);					\
		refcount = Z_REFCOUNT_P(z);				\
=======
	}

#define ZVAL_EMPTY_STRING(z) {		\
		Z_STRLEN_P(z) = 0;			\
		Z_STRVAL_P(z) = STR_EMPTY_ALLOC();\
		Z_TYPE_P(z) = IS_STRING;	\
	}

#define ZVAL_ZVAL(z, zv, copy, dtor) {			\
		zend_uchar is_ref = Z_ISREF_P(z);		\
		zend_uint refcount = Z_REFCOUNT_P(z);	\
>>>>>>> c8b33a6a
		*(z) = *(zv);							\
		if (copy) {								\
			zval_copy_ctor(z);					\
	    }										\
		if (dtor) {								\
			if (!copy) {						\
				ZVAL_NULL(zv);					\
			}									\
			zval_ptr_dtor(&zv);					\
	    }										\
		Z_SET_ISREF_TO_P(z, is_ref);			\
		Z_SET_REFCOUNT_P(z, refcount);			\
<<<<<<< HEAD
	}

#define ZVAL_ENC_STRINGL(z, t, conv, s, l, flags) { \
		if (t == IS_UNICODE) { \
			char *__s = (char *)(s); \
			int __s_len = (l); \
			UChar *u_str; \
			int u_len; \
			if (zend_string_to_unicode(conv, &u_str, &u_len, __s, __s_len TSRMLS_CC) == SUCCESS) { \
				ZVAL_UNICODEL(z, u_str, u_len, 0); \
			} \
			if ((flags) & ZSTR_AUTOFREE) { \
				efree(__s); \
			} \
		} else { \
			char *__s=(char *)(s); int __l=l; \
			Z_STRLEN_P(z) = __l;	    \
			Z_STRVAL_P(z) = (((flags) & ZSTR_DUPLICATE) ? estrndup(__s, __l) : __s); \
			Z_TYPE_P(z) = IS_STRING; \
		} \
	}

#define ZVAL_ENC_STRING(z, t, conv, s, flags) { \
		if (t == IS_UNICODE) { \
			char *__s = (char *)(s); \
			int __s_len = strlen(__s); \
			UChar *u_str; \
			int u_len; \
			if (zend_string_to_unicode(conv, &u_str, &u_len, __s, __s_len TSRMLS_CC) == SUCCESS) { \
				ZVAL_UNICODEL(z, u_str, u_len, 0); \
			} \
			if ((flags) & ZSTR_AUTOFREE) { \
				efree(__s); \
			} \
		} else { \
			char *__s=(char *)(s); \
			Z_STRLEN_P(z) = strlen(__s); \
			Z_STRVAL_P(z) = (((flags) & ZSTR_DUPLICATE) ? estrndup(__s, Z_STRLEN_P(z)) : __s); \
			Z_TYPE_P(z) = IS_STRING; \
		} \
=======
>>>>>>> c8b33a6a
	}

#define ZVAL_FALSE(z)  					ZVAL_BOOL(z, 0)
#define ZVAL_TRUE(z)  					ZVAL_BOOL(z, 1)

#define RETVAL_RESOURCE(l)				ZVAL_RESOURCE(return_value, l)
#define RETVAL_BOOL(b)					ZVAL_BOOL(return_value, b)
#define RETVAL_NULL() 					ZVAL_NULL(return_value)
#define RETVAL_LONG(l) 					ZVAL_LONG(return_value, l)
#define RETVAL_DOUBLE(d) 				ZVAL_DOUBLE(return_value, d)
#define RETVAL_STRING(s, duplicate) 		ZVAL_STRING(return_value, s, duplicate)
#define RETVAL_STRINGL(s, l, duplicate) 	ZVAL_STRINGL(return_value, s, l, duplicate)
#define RETVAL_ASCII_STRING(s, flags) 		ZVAL_ASCII_STRING(return_value, s, flags)
#define RETVAL_ASCII_STRINGL(s, l, flags) 	ZVAL_ASCII_STRINGL(return_value, s, l, flags)
#define RETVAL_U_STRING(conv, s, flags) 		ZVAL_U_STRING(conv, return_value, s, flags)
#define RETVAL_U_STRINGL(conv, s, l, flags) 	ZVAL_U_STRINGL(conv, return_value, s, l, flags)
#define RETVAL_RT_STRING(s, flags) 		ZVAL_RT_STRING(return_value, s, flags)
#define RETVAL_RT_STRINGL(s, l, flags) 	ZVAL_RT_STRINGL(return_value, s, l, flags)
#define RETVAL_UTF8_STRING(s, flags) 		ZVAL_UTF8_STRING(return_value, s, flags)
#define RETVAL_UTF8_STRINGL(s, l, flags) 	ZVAL_UTF8_STRINGL(return_value, s, l, flags)
#define RETVAL_EMPTY_STRING() 			ZVAL_EMPTY_STRING(return_value)
#define RETVAL_UNICODE(u, duplicate) 		ZVAL_UNICODE(return_value, u, duplicate)
#define RETVAL_UNICODEL(u, l, duplicate) 	ZVAL_UNICODEL(return_value, u, l, duplicate)
#define RETVAL_UCHAR32(ch)			 	ZVAL_UCHAR32(return_value, ch)
#define RETVAL_EMPTY_UNICODE() 			ZVAL_EMPTY_UNICODE(return_value)
#define RETVAL_ZVAL(zv, copy, dtor)		ZVAL_ZVAL(return_value, zv, copy, dtor)
#define RETVAL_FALSE  					ZVAL_BOOL(return_value, 0)
#define RETVAL_TRUE   					ZVAL_BOOL(return_value, 1)
#define RETVAL_ZSTR(type, s, duplicate) ZVAL_ZSTR(return_value, type, s, duplicate)
#define RETVAL_ZSTRL(type, s, l, duplicate) ZVAL_ZSTRL(return_value, type, s, l, duplicate)
#define RETVAL_ENC_STRINGL(type, conv, s, l, flags) ZVAL_ENC_STRINGL(return_value, type, conv, s, l, flags)
#define RETVAL_ENC_STRING(type, conv, s, flags) ZVAL_ENC_STRING(return_value, type, conv, s, flags)

#define RETURN_RESOURCE(l) 				{ RETVAL_RESOURCE(l); return; }
#define RETURN_BOOL(b) 					{ RETVAL_BOOL(b); return; }
#define RETURN_NULL() 					{ RETVAL_NULL(); return;}
#define RETURN_LONG(l) 					{ RETVAL_LONG(l); return; }
#define RETURN_DOUBLE(d) 				{ RETVAL_DOUBLE(d); return; }
#define RETURN_STRING(s, duplicate) 	{ RETVAL_STRING(s, duplicate); return; }
#define RETURN_STRINGL(s, l, duplicate) { RETVAL_STRINGL(s, l, duplicate); return; }
#define RETURN_EMPTY_STRING() 			{ RETVAL_EMPTY_STRING(); return; }
#define RETURN_UNICODE(u, duplicate) 	{ RETVAL_UNICODE(u, duplicate); return; }
#define RETURN_UNICODEL(u, l, duplicate) { RETVAL_UNICODEL(u, l, duplicate); return; }
#define RETURN_UCHAR32(ch)				{ RETVAL_UCHAR32(ch); return; }
#define RETURN_EMPTY_UNICODE() 			{ RETVAL_EMPTY_UNICODE(); return; }
#define RETURN_ZVAL(zv, copy, dtor)		{ RETVAL_ZVAL(zv, copy, dtor); return; }
#define RETURN_FALSE  					{ RETVAL_FALSE; return; }
#define RETURN_TRUE   					{ RETVAL_TRUE; return; }
#define RETURN_ASCII_STRING(t, flags)		{ RETVAL_ASCII_STRING(t, flags); return; }
#define RETURN_ASCII_STRINGL(t, l, flags)	{ RETVAL_ASCII_STRINGL(t, l, flags); return; }
#define RETURN_U_STRING(conv, t, flags)		{ RETVAL_U_STRING(conv, t, flags); return; }
#define RETURN_U_STRINGL(conv, t, l, flags)	{ RETVAL_U_STRINGL(conv, t, l, flags); return; }
#define RETURN_RT_STRING(t, flags)		{ RETVAL_RT_STRING(t, flags); return; }
#define RETURN_RT_STRINGL(t, l, flags)	{ RETVAL_RT_STRINGL(t, l, flags); return; }
#define RETURN_UTF8_STRING(t, flags)		{ RETVAL_UTF8_STRING(t, flags); return; }
#define RETURN_UTF8_STRINGL(t, l, flags)	{ RETVAL_UTF8_STRINGL(t, l, flags); return; }
#define RETURN_ZSTR(type, s, duplicate) 	{ RETVAL_ZSTR(type, s, duplicate); return; }
#define RETURN_ZSTRL(type, s, l, duplicate) { RETVAL_ZSTRL(type, s, l, duplicate); return; }
#define RETURN_ENC_STRINGL(type, conv, s, l, flags) { RETVAL_ENC_STRINGL(type, conv, s, l, flags); return; }
#define RETURN_ENC_STRING(type, conv, s, flags) { RETVAL_ENC_STRING(type, conv, s, flags); return; }

#define SET_VAR_STRING(n, v) {																				\
								{																			\
									zval *var;																\
									ALLOC_ZVAL(var);														\
									ZVAL_STRING(var, v, 0);													\
									ZEND_SET_GLOBAL_VAR(n, var);											\
								}																			\
							}

#define SET_VAR_STRINGL(n, v, l) {														\
									{													\
										zval *var;										\
										ALLOC_ZVAL(var);								\
										ZVAL_STRINGL(var, v, l, 0);						\
										ZEND_SET_GLOBAL_VAR(n, var);					\
									}													\
								}

#define SET_VAR_ASCII_STRINGL(n, v, l) {												\
									{													\
										zval *var;										\
										ALLOC_ZVAL(var);								\
										ZVAL_ASCII_STRINGL(var, v, l, ZSTR_AUTOFREE);	\
										ZEND_SET_GLOBAL_VAR(n, var);					\
									}													\
								}

#define SET_VAR_LONG(n, v)	{															\
								{														\
									zval *var;											\
									ALLOC_ZVAL(var);									\
									ZVAL_LONG(var, v);									\
									ZEND_SET_GLOBAL_VAR(n, var);						\
								}														\
							}

#define SET_VAR_DOUBLE(n, v) {															\
								{														\
									zval *var;											\
									ALLOC_ZVAL(var);									\
									ZVAL_DOUBLE(var, v);								\
									ZEND_SET_GLOBAL_VAR(n, var);						\
								}														\
							}


#define ZEND_SET_SYMBOL(symtable, name, var)										\
	{																				\
		char *_name = (name);														\
																					\
		ZEND_SET_SYMBOL_WITH_LENGTH(symtable, _name, strlen(_name)+1, var, 1, 0);	\
	}

#define ZEND_U_SET_SYMBOL_WITH_LENGTH(symtable, type, name, name_length, var, _refcount, _is_ref)		\
	{																									\
		zval **orig_var;																				\
																										\
		if (zend_u_hash_find(symtable, (type), (name), (name_length), (void **) &orig_var)==SUCCESS		\
			&& PZVAL_IS_REF(*orig_var)) {																\
			Z_SET_REFCOUNT_P(var, Z_REFCOUNT_PP(orig_var));												\
			Z_SET_ISREF_P(var);																			\
																										\
			if (_refcount) {																			\
				Z_SET_REFCOUNT_P(var, Z_REFCOUNT_P(var) + _refcount - 1);								\
			}																							\
			zval_dtor(*orig_var);																		\
			**orig_var = *(var);																		\
			FREE_ZVAL(var);																				\
		} else {																						\
			Z_SET_ISREF_TO_P(var, _is_ref);																\
			if (_refcount) {																			\
				Z_SET_REFCOUNT_P(var, _refcount);														\
			}																							\
			zend_u_hash_update(symtable, (type), (name), (name_length), &(var), sizeof(zval *), NULL);	\
		}																								\
	}

#define ZEND_SET_SYMBOL_WITH_LENGTH(symtable, name, name_length, var, _refcount, _is_ref)				\
	{																									\
		zval **orig_var;																				\
																										\
		if (zend_rt_hash_find(symtable, (name), (name_length), (void **) &orig_var)==SUCCESS			\
			&& PZVAL_IS_REF(*orig_var)) {																\
			Z_SET_REFCOUNT_P(var, Z_REFCOUNT_PP(orig_var));												\
			Z_SET_ISREF_P(var);																			\
																										\
			if (_refcount) {																			\
				Z_SET_REFCOUNT_P(var, Z_REFCOUNT_P(var) + _refcount - 1);								\
			}																							\
			zval_dtor(*orig_var);																		\
			**orig_var = *(var);																		\
			FREE_ZVAL(var);																				\
		} else {																						\
			Z_SET_ISREF_TO_P(var, _is_ref);																\
			if (_refcount) {																			\
				Z_SET_REFCOUNT_P(var, _refcount);														\
			}																							\
			zend_rt_hash_update(symtable, (name), (name_length), &(var), sizeof(zval *), NULL);			\
		}																								\
	}

#define ZEND_SET_GLOBAL_VAR(name, var)				\
	ZEND_SET_SYMBOL(&EG(symbol_table), name, var)

#define ZEND_SET_GLOBAL_VAR_WITH_LENGTH(name, name_length, var, _refcount, _is_ref)	\
	ZEND_SET_SYMBOL_WITH_LENGTH(&EG(symbol_table), name, name_length, var, _refcount, _is_ref)

#define ZEND_DEFINE_PROPERTY(class_ptr, name, value, mask)							\
{																					\
	char *_name = (name);															\
	int namelen = strlen(_name);													\
	zend_declare_property(class_ptr, _name, namelen, value, mask TSRMLS_CC);		\
}

#define HASH_OF(p) (Z_TYPE_P(p)==IS_ARRAY ? Z_ARRVAL_P(p) : ((Z_TYPE_P(p)==IS_OBJECT ? Z_OBJ_HT_P(p)->get_properties((p) TSRMLS_CC) : NULL)))
#define ZVAL_IS_NULL(z) (Z_TYPE_P(z)==IS_NULL)

/* For compatibility */
#define ZEND_MINIT			ZEND_MODULE_STARTUP_N
#define ZEND_MSHUTDOWN		ZEND_MODULE_SHUTDOWN_N
#define ZEND_RINIT			ZEND_MODULE_ACTIVATE_N
#define ZEND_RSHUTDOWN		ZEND_MODULE_DEACTIVATE_N
#define ZEND_MINFO			ZEND_MODULE_INFO_N
#define ZEND_GINIT(module)		((void (*)(void* TSRMLS_DC))(ZEND_MODULE_GLOBALS_CTOR_N(module)))
#define ZEND_GSHUTDOWN(module)	((void (*)(void* TSRMLS_DC))(ZEND_MODULE_GLOBALS_DTOR_N(module)))

#define ZEND_MINIT_FUNCTION			ZEND_MODULE_STARTUP_D
#define ZEND_MSHUTDOWN_FUNCTION		ZEND_MODULE_SHUTDOWN_D
#define ZEND_RINIT_FUNCTION			ZEND_MODULE_ACTIVATE_D
#define ZEND_RSHUTDOWN_FUNCTION		ZEND_MODULE_DEACTIVATE_D
#define ZEND_MINFO_FUNCTION			ZEND_MODULE_INFO_D
#define ZEND_GINIT_FUNCTION			ZEND_MODULE_GLOBALS_CTOR_D
#define ZEND_GSHUTDOWN_FUNCTION		ZEND_MODULE_GLOBALS_DTOR_D

END_EXTERN_C()

#endif /* ZEND_API_H */


/*
 * Local variables:
 * tab-width: 4
 * c-basic-offset: 4
 * indent-tabs-mode: t
 * End:
 */<|MERGE_RESOLUTION|>--- conflicted
+++ resolved
@@ -84,8 +84,6 @@
 #define ZEND_MALIAS(classname, name, alias, arg_info, flags) \
                                                     ZEND_FENTRY(name, ZEND_MN(classname##_##alias), arg_info, flags)
 #define ZEND_ME_MAPPING(name, func_name, arg_types, flags) ZEND_NAMED_ME(name, ZEND_FN(func_name), arg_types, flags)
-<<<<<<< HEAD
-=======
 
 #define ZEND_NS_FENTRY(ns, zend_name, name, arg_info, flags)		ZEND_RAW_FENTRY(ZEND_NS_NAME(ns, #zend_name), name, arg_info, flags)
 
@@ -97,30 +95,14 @@
 #define ZEND_NS_DEP_FE(ns, name, arg_info)				ZEND_NS_FENTRY(ns, name, ZEND_FN(name), arg_info, ZEND_ACC_DEPRECATED)
 #define ZEND_NS_FALIAS(ns, name, alias, arg_info)		ZEND_NS_FENTRY(ns, name, ZEND_FN(alias), arg_info, 0)
 #define ZEND_NS_DEP_FALIAS(ns, name, alias, arg_info)	ZEND_NS_FENTRY(ns, name, ZEND_FN(alias), arg_info, ZEND_ACC_DEPRECATED)
->>>>>>> c8b33a6a
-
-#define ZEND_NS_FENTRY(ns, zend_name, name, arg_info, flags)		ZEND_RAW_FENTRY(ZEND_NS_NAME(ns, #zend_name), name, arg_info, flags)
-
-#define ZEND_NS_RAW_FENTRY(ns, zend_name, name, arg_info, flags)	ZEND_RAW_FENTRY(ZEND_NS_NAME(ns, zend_name), name, arg_info, flags)
-#define ZEND_NS_RAW_NAMED_FE(ns, zend_name, name, arg_info)			ZEND_NS_RAW_FENTRY(ns, #zend_name, name, arg_info, 0)
-
-#define ZEND_NS_NAMED_FE(ns, zend_name, name, arg_info)	ZEND_NS_FENTRY(ns, #zend_name, name, arg_info, 0)
-#define ZEND_NS_FE(ns, name, arg_info)					ZEND_NS_FENTRY(ns, name, ZEND_FN(name), arg_info, 0)
-#define ZEND_NS_DEP_FE(ns, name, arg_info)				ZEND_NS_FENTRY(ns, name, ZEND_FN(name), arg_info, ZEND_ACC_DEPRECATED)
-#define ZEND_NS_FALIAS(ns, name, alias, arg_info)		ZEND_NS_FENTRY(ns, name, ZEND_FN(alias), arg_info, 0)
-#define ZEND_NS_DEP_FALIAS(ns, name, alias, arg_info)	ZEND_NS_FENTRY(ns, name, ZEND_FN(alias), arg_info, ZEND_ACC_DEPRECATED)
-
-#define ZEND_ARG_INFO(pass_by_ref, name)							{ {#name}, sizeof(#name)-1, {NULL}, 0, 0, 0, pass_by_ref, 0, 0 },
-#define ZEND_ARG_PASS_INFO(pass_by_ref)								{ {NULL}, 0, {NULL}, 0, 0, 0, pass_by_ref, 0, 0 },
-#define ZEND_ARG_OBJ_INFO(pass_by_ref, name, classname, allow_null) { {#name}, sizeof(#name)-1, {#classname}, sizeof(#classname)-1, 0, allow_null, pass_by_ref, 0, 0 },
-#define ZEND_ARG_ARRAY_INFO(pass_by_ref, name, allow_null) { {#name}, sizeof(#name)-1, {NULL}, 0, 1, allow_null, pass_by_ref, 0, 0 },
+
+#define ZEND_ARG_INFO(pass_by_ref, name)							{ #name, sizeof(#name)-1, NULL, 0, 0, 0, pass_by_ref, 0, 0 },
+#define ZEND_ARG_PASS_INFO(pass_by_ref)								{ NULL, 0, NULL, 0, 0, 0, pass_by_ref, 0, 0 },
+#define ZEND_ARG_OBJ_INFO(pass_by_ref, name, classname, allow_null) { #name, sizeof(#name)-1, #classname, sizeof(#classname)-1, 0, allow_null, pass_by_ref, 0, 0 },
+#define ZEND_ARG_ARRAY_INFO(pass_by_ref, name, allow_null) { #name, sizeof(#name)-1, NULL, 0, 1, allow_null, pass_by_ref, 0, 0 },
 #define ZEND_BEGIN_ARG_INFO_EX(name, pass_rest_by_reference, return_reference, required_num_args)	\
 	static const zend_arg_info name[] = {																		\
-<<<<<<< HEAD
-		{ {NULL}, 0, {NULL}, 0, 0, 0, pass_rest_by_reference, return_reference, required_num_args },
-=======
 		{ NULL, 0, NULL, 0, 0, 0, pass_rest_by_reference, return_reference, required_num_args },
->>>>>>> c8b33a6a
 #define ZEND_BEGIN_ARG_INFO(name, pass_rest_by_reference)	\
 	ZEND_BEGIN_ARG_INFO_EX(name, pass_rest_by_reference, ZEND_RETURN_VALUE, -1)
 #define ZEND_END_ARG_INFO()		};
@@ -184,14 +166,8 @@
 #define INIT_OVERLOADED_CLASS_ENTRY_EX(class_container, class_name, class_name_len, functions, handle_fcall, handle_propget, handle_propset, handle_propunset, handle_propisset) \
 	{															\
 		int _len = class_name_len;								\
-<<<<<<< HEAD
-		class_container.name.u = (UChar *)malloc(UBYTES(_len+1));		\
-		u_charsToUChars(class_name, class_container.name.u, _len+1);	\
-		class_container.name_length = _len;				        \
-=======
 		class_container.name = zend_strndup(class_name, _len);	\
 		class_container.name_length = _len;						\
->>>>>>> c8b33a6a
 		class_container.builtin_functions = functions;			\
 		class_container.constructor = NULL;						\
 		class_container.destructor = NULL;						\
@@ -243,11 +219,7 @@
 BEGIN_EXTERN_C()
 ZEND_API int zend_get_parameters(int ht, int param_count, ...);
 ZEND_API int _zend_get_parameters_array(int ht, int param_count, zval **argument_array TSRMLS_DC);
-<<<<<<< HEAD
-ZEND_API int ZEND_ATTRIBUTE_DEPRECATED zend_get_parameters_ex(int param_count, ...);
-=======
 ZEND_API ZEND_ATTRIBUTE_DEPRECATED int zend_get_parameters_ex(int param_count, ...);
->>>>>>> c8b33a6a
 ZEND_API int _zend_get_parameters_array_ex(int param_count, zval ***argument_array TSRMLS_DC);
 
 /* internal function to efficiently copy parameters when executing __call() */
@@ -259,10 +231,6 @@
 	_zend_get_parameters_array_ex(param_count, argument_array TSRMLS_CC)
 #define zend_parse_parameters_none()										\
 	zend_parse_parameters(ZEND_NUM_ARGS() TSRMLS_CC, "")
-<<<<<<< HEAD
-
-=======
->>>>>>> c8b33a6a
 
 /* Parameter parsing API -- andrei */
 
@@ -291,10 +259,6 @@
 ZEND_API void zend_class_implements(zend_class_entry *class_entry TSRMLS_DC, int num_interfaces, ...);
 
 ZEND_API int zend_register_class_alias_ex(const char *name, int name_len, zend_class_entry *ce TSRMLS_DC);
-<<<<<<< HEAD
-ZEND_API int zend_u_register_class_alias_ex(zend_uchar utype, zstr name, int name_len, zend_class_entry *ce TSRMLS_DC);
-=======
->>>>>>> c8b33a6a
 
 #define zend_register_class_alias(name, ce) \
 	zend_register_class_alias_ex(name, sizeof(name)-1, ce TSRMLS_DC)
@@ -313,15 +277,6 @@
 
 #define IS_CALLABLE_STRICT  (IS_CALLABLE_CHECK_IS_STATIC)
 
-<<<<<<< HEAD
-ZEND_API zend_bool zend_is_callable_ex(zval *callable, zval *object_ptr, uint check_flags, zval *callable_name, zend_fcall_info_cache *fcc, char **error TSRMLS_DC);
-ZEND_API zend_bool zend_is_callable(zval *callable, uint check_flags, zval *callable_name TSRMLS_DC);
-ZEND_API zend_bool zend_make_callable(zval *callable, zval *callable_name TSRMLS_DC);
-ZEND_API const char *zend_get_module_version(const char *module_name);
-ZEND_API int zend_get_module_started(const char *module_name);
-ZEND_API int zend_declare_property(zend_class_entry *ce, char *name, int name_length, zval *property, int access_type TSRMLS_DC);
-ZEND_API int zend_declare_property_ex(zend_class_entry *ce, const char *name, int name_length, zval *property, int access_type, zstr doc_comment, int doc_comment_len TSRMLS_DC);
-=======
 ZEND_API zend_bool zend_is_callable_ex(zval *callable, zval *object_ptr, uint check_flags, char **callable_name, int *callable_name_len, zend_fcall_info_cache *fcc, char **error TSRMLS_DC);
 ZEND_API zend_bool zend_is_callable(zval *callable, uint check_flags, char **callable_name TSRMLS_DC);
 ZEND_API zend_bool zend_make_callable(zval *callable, char **callable_name TSRMLS_DC);
@@ -329,7 +284,6 @@
 ZEND_API int zend_get_module_started(const char *module_name);
 ZEND_API int zend_declare_property(zend_class_entry *ce, char *name, int name_length, zval *property, int access_type TSRMLS_DC);
 ZEND_API int zend_declare_property_ex(zend_class_entry *ce, const char *name, int name_length, zval *property, int access_type, char *doc_comment, int doc_comment_len TSRMLS_DC);
->>>>>>> c8b33a6a
 ZEND_API int zend_declare_property_null(zend_class_entry *ce, char *name, int name_length, int access_type TSRMLS_DC);
 ZEND_API int zend_declare_property_bool(zend_class_entry *ce, char *name, int name_length, long value, int access_type TSRMLS_DC);
 ZEND_API int zend_declare_property_long(zend_class_entry *ce, char *name, int name_length, long value, int access_type TSRMLS_DC);
@@ -337,12 +291,6 @@
 ZEND_API int zend_declare_property_string(zend_class_entry *ce, char *name, int name_length, char *value, int access_type TSRMLS_DC);
 ZEND_API int zend_declare_property_stringl(zend_class_entry *ce, char *name, int name_length, char *value, int value_len, int access_type TSRMLS_DC);
 
-<<<<<<< HEAD
-ZEND_API int zend_u_declare_property(zend_class_entry *ce, zend_uchar type, zstr name, int name_length, zval *property, int access_type TSRMLS_DC);
-ZEND_API int zend_u_declare_property_ex(zend_class_entry *ce, zend_uchar type, zstr name, int name_length, zval *property, int access_type, zstr doc_comment, int doc_comment_len TSRMLS_DC);
-
-=======
->>>>>>> c8b33a6a
 ZEND_API int zend_declare_class_constant(zend_class_entry *ce, const char *name, size_t name_length, zval *value TSRMLS_DC);
 ZEND_API int zend_declare_class_constant_null(zend_class_entry *ce, const char *name, size_t name_length TSRMLS_DC);
 ZEND_API int zend_declare_class_constant_long(zend_class_entry *ce, const char *name, size_t name_length, long value TSRMLS_DC);
@@ -353,22 +301,12 @@
 
 ZEND_API void zend_update_class_constants(zend_class_entry *class_type TSRMLS_DC);
 ZEND_API void zend_update_property(zend_class_entry *scope, zval *object, char *name, int name_length, zval *value TSRMLS_DC);
-ZEND_API void zend_u_update_property(zend_class_entry *scope, zval *object, zend_uchar type, zstr name, int name_length, zval *value TSRMLS_DC);
 ZEND_API void zend_update_property_null(zend_class_entry *scope, zval *object, char *name, int name_length TSRMLS_DC);
 ZEND_API void zend_update_property_bool(zend_class_entry *scope, zval *object, char *name, int name_length, long value TSRMLS_DC);
 ZEND_API void zend_update_property_long(zend_class_entry *scope, zval *object, char *name, int name_length, long value TSRMLS_DC);
 ZEND_API void zend_update_property_double(zend_class_entry *scope, zval *object, char *name, int name_length, double value TSRMLS_DC);
 ZEND_API void zend_update_property_string(zend_class_entry *scope, zval *object, char *name, int name_length, const char *value TSRMLS_DC);
 ZEND_API void zend_update_property_stringl(zend_class_entry *scope, zval *object, char *name, int name_length, const char *value, int value_length TSRMLS_DC);
-<<<<<<< HEAD
-ZEND_API void zend_update_property_ascii_string(zend_class_entry *scope, zval *object, char *name, int name_length, const char *value TSRMLS_DC);
-ZEND_API void zend_update_property_ascii_stringl(zend_class_entry *scope, zval *object, char *name, int name_length, const char *value, int value_length TSRMLS_DC);
-ZEND_API void zend_update_property_rt_string(zend_class_entry *scope, zval *object, char *name, int name_length, const char *value TSRMLS_DC);
-ZEND_API void zend_update_property_rt_stringl(zend_class_entry *scope, zval *object, char *name, int name_length, const char *value, int value_length TSRMLS_DC);
-ZEND_API void zend_update_property_unicode(zend_class_entry *scope, zval *object, char *name, int name_length, UChar *value TSRMLS_DC);
-ZEND_API void zend_update_property_unicodel(zend_class_entry *scope, zval *object, char *name, int name_length, UChar *value, int value_length TSRMLS_DC);
-=======
->>>>>>> c8b33a6a
 
 ZEND_API int zend_update_static_property(zend_class_entry *scope, char *name, int name_length, zval *value TSRMLS_DC);
 ZEND_API int zend_update_static_property_null(zend_class_entry *scope, char *name, int name_length TSRMLS_DC);
@@ -377,28 +315,13 @@
 ZEND_API int zend_update_static_property_double(zend_class_entry *scope, char *name, int name_length, double value TSRMLS_DC);
 ZEND_API int zend_update_static_property_string(zend_class_entry *scope, char *name, int name_length, const char *value TSRMLS_DC);
 ZEND_API int zend_update_static_property_stringl(zend_class_entry *scope, char *name, int name_length, const char *value, int value_length TSRMLS_DC);
-<<<<<<< HEAD
-ZEND_API int zend_update_static_property_ascii_string(zend_class_entry *scope, char *name, int name_length, const char *value TSRMLS_DC);
-ZEND_API int zend_update_static_property_ascii_stringl(zend_class_entry *scope, char *name, int name_length, const char *value, int value_length TSRMLS_DC);
-ZEND_API int zend_update_static_property_rt_string(zend_class_entry *scope, char *name, int name_length, const char *value TSRMLS_DC);
-ZEND_API int zend_update_static_property_rt_stringl(zend_class_entry *scope, char *name, int name_length, const char *value, int value_length TSRMLS_DC);
-ZEND_API int zend_update_static_property_unicode(zend_class_entry *scope, char *name, int name_length, UChar *value TSRMLS_DC);
-ZEND_API int zend_update_static_property_unicodel(zend_class_entry *scope, char *name, int name_length, UChar *value, int value_length TSRMLS_DC);
-=======
->>>>>>> c8b33a6a
 
 ZEND_API zval *zend_read_property(zend_class_entry *scope, zval *object, char *name, int name_length, zend_bool silent TSRMLS_DC);
-ZEND_API zval *zend_u_read_property(zend_class_entry *scope, zval *object, zend_uchar type, zstr name, int name_length, zend_bool silent TSRMLS_DC);
 
 ZEND_API zval *zend_read_static_property(zend_class_entry *scope, char *name, int name_length, zend_bool silent TSRMLS_DC);
 
 ZEND_API zend_class_entry *zend_get_class_entry(const zval *zobject TSRMLS_DC);
-<<<<<<< HEAD
-ZEND_API int zend_get_object_classname(const zval *object, zstr *class_name, zend_uint *class_name_len TSRMLS_DC);
-ZEND_API zend_uchar zend_get_unified_string_type(int num_args TSRMLS_DC, ...);
-=======
 ZEND_API int zend_get_object_classname(const zval *object, char **class_name, zend_uint *class_name_len TSRMLS_DC);
->>>>>>> c8b33a6a
 ZEND_API char *zend_get_type_by_const(int type);
 
 #define getThis() (this_ptr)
@@ -429,107 +352,6 @@
 /* no longer supported */
 ZEND_API int add_assoc_function(zval *arg, const char *key, void (*function_ptr)(INTERNAL_FUNCTION_PARAMETERS));
 
-<<<<<<< HEAD
-#define ZSTR_DUPLICATE	(1<<0)
-#define ZSTR_AUTOFREE	(1<<1)
-
-ZEND_API int add_assoc_zval_ex(zval *arg, const char *key, uint key_len, zval *value);
-
-#define add_assoc_null_ex(arg, key, key_len) do { \
-		zval *___tmp; \
-		MAKE_STD_ZVAL(___tmp); \
-		ZVAL_NULL(___tmp); \
-		add_assoc_zval_ex(arg, key, key_len, ___tmp); \
-	} while (0)
-#define add_assoc_long_ex(arg, key, key_len, n) do { \
-		zval *___tmp; \
-		MAKE_STD_ZVAL(___tmp); \
-		ZVAL_LONG(___tmp, n); \
-		add_assoc_zval_ex(arg, key, key_len, ___tmp); \
-	} while (0)
-#define add_assoc_bool_ex(arg, key, key_len, b) do { \
-		zval *___tmp; \
-		MAKE_STD_ZVAL(___tmp); \
-		ZVAL_BOOL(___tmp, b); \
-		add_assoc_zval_ex(arg, key, key_len, ___tmp); \
-	} while (0)
-#define add_assoc_resource_ex(arg, key, key_len, r) do { \
-		zval *___tmp; \
-		MAKE_STD_ZVAL(___tmp); \
-		ZVAL_RESOURCE(___tmp, r); \
-		add_assoc_zval_ex(arg, key, key_len, ___tmp); \
-	} while (0)
-#define add_assoc_double_ex(arg, key, key_len, d) do { \
-		zval *___tmp; \
-		MAKE_STD_ZVAL(___tmp); \
-		ZVAL_DOUBLE(___tmp, d); \
-		add_assoc_zval_ex(arg, key, key_len, ___tmp); \
-	} while (0)
-#define add_assoc_stringl_ex(arg, key, key_len, str, length, duplicate) do { \
-		zval *___tmp; \
-		MAKE_STD_ZVAL(___tmp); \
-		ZVAL_STRINGL(___tmp, str, length, duplicate); \
-		add_assoc_zval_ex(arg, key, key_len, ___tmp); \
-	} while (0)
-#define add_assoc_unicode_ex(arg, key, key_len, str, duplicate) do { \
-		zval *___tmp; \
-		MAKE_STD_ZVAL(___tmp); \
-		ZVAL_UNICODE(___tmp, str, duplicate); \
-		add_assoc_zval_ex(arg, key, key_len, ___tmp); \
-	} while (0)
-#define add_assoc_unicodel_ex(arg, key, key_len, str, length, duplicate) do { \
-		zval *___tmp; \
-		MAKE_STD_ZVAL(___tmp); \
-		ZVAL_UNICODEL(___tmp, str, length, duplicate); \
-		add_assoc_zval_ex(arg, key, key_len, ___tmp); \
-	} while (0)
-#define add_assoc_zstr_ex(arg, key, key_len, type, str, duplicate) do { \
-		zval *___tmp; \
-		MAKE_STD_ZVAL(___tmp); \
-		ZVAL_ZSTR(___tmp, type, str, duplicate); \
-		add_assoc_zval_ex(arg, key, key_len, ___tmp); \
-	} while (0)
-#define add_assoc_zstrl_ex(arg, key, key_len, type, str, length, duplicate) do { \
-		zval *___tmp; \
-		MAKE_STD_ZVAL(___tmp); \
-		ZVAL_ZSTRL(___tmp, type, str, length, duplicate); \
-		add_assoc_zval_ex(arg, key, key_len, ___tmp); \
-	} while (0)
-
-#define add_assoc_ascii_stringl_ex(arg, key, key_len, str, length, flags) do { \
-		int ___u_len = length; \
-		UChar *___u_str = zend_ascii_to_unicode((str), (___u_len)+1 ZEND_FILE_LINE_CC); \
-		___u_str[___u_len] = 0; \
-		if ((flags) & ZSTR_AUTOFREE) { \
-			efree(str); \
-		} \
-		add_assoc_unicodel_ex(arg, key, key_len, ___u_str, ___u_len, 0); \
-	} while (0)
-#define add_assoc_rt_stringl_ex(arg, key, key_len, str, length, flags) do { \
-		UChar *___u_str; \
-		int ___u_len; \
-		if (zend_string_to_unicode(ZEND_U_CONVERTER(UG(runtime_encoding_conv)), &___u_str, &___u_len, str, length TSRMLS_CC) == SUCCESS) { \
-			add_assoc_unicodel_ex(arg, key, key_len, ___u_str, ___u_len, 0); \
-		} \
-		if ((flags) & ZSTR_AUTOFREE) { \
-			efree(str); \
-		} \
-	} while (0)
-#define add_assoc_utf8_stringl_ex(arg, key, key_len, str, length, flags) do { \
-		UChar *___u_str; \
-		int ___u_len; \
-		if (zend_string_to_unicode(UG(utf8_conv), &___u_str, &___u_len, str, length TSRMLS_CC) == SUCCESS) { \
-			add_assoc_unicodel_ex(arg, key, key_len, ___u_str, ___u_len, 0); \
-		} \
-		if ((flags) & ZSTR_AUTOFREE) { \
-			efree(str); \
-		} \
-	} while (0)
-#define add_assoc_string_ex(arg, key, key_len, str, flags) add_assoc_stringl_ex(arg, key, key_len, str, strlen(str), flags)
-#define add_assoc_ascii_string_ex(arg, key, key_len, str, flags) add_assoc_ascii_stringl_ex(arg, key, key_len, str, strlen(str), flags)
-#define add_assoc_rt_string_ex(arg, key, key_len, str, flags) add_assoc_rt_stringl_ex(arg, key, key_len, str, strlen(str), flags)
-#define add_assoc_utf8_string_ex(arg, key, key_len, str, flags) add_assoc_utf8_stringl_ex(arg, key, key_len, str, strlen(str), flags)
-=======
 ZEND_API int add_assoc_long_ex(zval *arg, const char *key, uint key_len, long n);
 ZEND_API int add_assoc_null_ex(zval *arg, const char *key, uint key_len);
 ZEND_API int add_assoc_bool_ex(zval *arg, const char *key, uint key_len, int b);
@@ -538,9 +360,7 @@
 ZEND_API int add_assoc_string_ex(zval *arg, const char *key, uint key_len, char *str, int duplicate);
 ZEND_API int add_assoc_stringl_ex(zval *arg, const char *key, uint key_len, char *str, uint length, int duplicate);
 ZEND_API int add_assoc_zval_ex(zval *arg, const char *key, uint key_len, zval *value);
->>>>>>> c8b33a6a
-
-#define add_assoc_zval(__arg, __key, __value) add_assoc_zval_ex(__arg, __key, strlen(__key)+1, __value)
+
 #define add_assoc_long(__arg, __key, __n) add_assoc_long_ex(__arg, __key, strlen(__key)+1, __n)
 #define add_assoc_null(__arg, __key) add_assoc_null_ex(__arg, __key, strlen(__key) + 1)
 #define add_assoc_bool(__arg, __key, __b) add_assoc_bool_ex(__arg, __key, strlen(__key)+1, __b)
@@ -548,783 +368,7 @@
 #define add_assoc_double(__arg, __key, __d) add_assoc_double_ex(__arg, __key, strlen(__key)+1, __d)
 #define add_assoc_string(__arg, __key, __str, __duplicate) add_assoc_string_ex(__arg, __key, strlen(__key)+1, __str, __duplicate)
 #define add_assoc_stringl(__arg, __key, __str, __length, __duplicate) add_assoc_stringl_ex(__arg, __key, strlen(__key)+1, __str, __length, __duplicate)
-#define add_assoc_unicode(__arg, __key, __str, __duplicate) add_assoc_unicode_ex(__arg, __key, strlen(__key)+1, __str, __duplicate)
-#define add_assoc_unicodel(__arg, __key, __str, __length, __duplicate) add_assoc_unicodel_ex(__arg, __key, strlen(__key)+1, __str, __length, __duplicate)
-#define add_assoc_zstr(__arg, __key, __type, __str, __duplicate) add_assoc_zstr_ex(__arg, __key, strlen(__key)+1, __type, __str, __duplicate)
-#define add_assoc_zstrl(__arg, __key, __type, __str, __length, __duplicate) add_assoc_zstrl_ex(__arg, __key, strlen(__key)+1, __type, __str, __length, __duplicate)
-#define add_assoc_ascii_string(arg, key, str, flags) add_assoc_ascii_string_ex(arg, key, strlen(key)+1, str, flags)
-#define add_assoc_ascii_stringl(arg, key, str, length, flags) add_assoc_ascii_stringl_ex(arg, key, strlen(key)+1, str, length, flags)
-#define add_assoc_rt_string(__arg, __key, __str, __duplicate) add_assoc_rt_string_ex(__arg, __key, strlen(__key)+1, __str, __duplicate)
-#define add_assoc_rt_stringl(__arg, __key, __str, __length, __duplicate) add_assoc_rt_stringl_ex(__arg, __key, strlen(__key)+1, __str, __length, __duplicate)
-#define add_assoc_utf8_string(__arg, __key, __str, __duplicate) add_assoc_utf8_string_ex(__arg, __key, strlen(__key)+1, __str, __duplicate)
-#define add_assoc_utf8_stringl(__arg, __key, __str, __length, __duplicate) add_assoc_utf8_stringl_ex(__arg, __key, strlen(__key)+1, __str, __length, __duplicate)
-
-ZEND_API int add_ascii_assoc_zval_ex(zval *arg, const char *key, uint key_len, zval *value);
-
-#define add_ascii_assoc_null_ex(arg, key, key_len) do { \
-		zval *___tmp; \
-		MAKE_STD_ZVAL(___tmp); \
-		ZVAL_NULL(___tmp); \
-		add_ascii_assoc_zval_ex(arg, key, key_len, ___tmp); \
-	} while (0)
-#define add_ascii_assoc_long_ex(arg, key, key_len, n) do { \
-		zval *___tmp; \
-		MAKE_STD_ZVAL(___tmp); \
-		ZVAL_LONG(___tmp, n); \
-		add_ascii_assoc_zval_ex(arg, key, key_len, ___tmp); \
-	} while (0)
-#define add_ascii_assoc_bool_ex(arg, key, key_len, b) do { \
-		zval *___tmp; \
-		MAKE_STD_ZVAL(___tmp); \
-		ZVAL_BOOL(___tmp, b); \
-		add_ascii_assoc_zval_ex(arg, key, key_len, ___tmp); \
-	} while (0)
-#define add_ascii_assoc_resource_ex(arg, key, key_len, r) do { \
-		zval *___tmp; \
-		MAKE_STD_ZVAL(___tmp); \
-		ZVAL_RESOURCE(___tmp, r); \
-		add_ascii_assoc_zval_ex(arg, key, key_len, ___tmp); \
-	} while (0)
-#define add_ascii_assoc_double_ex(arg, key, key_len, d) do { \
-		zval *___tmp; \
-		MAKE_STD_ZVAL(___tmp); \
-		ZVAL_DOUBLE(___tmp, d); \
-		add_ascii_assoc_zval_ex(arg, key, key_len, ___tmp); \
-	} while (0)
-#define add_ascii_assoc_stringl_ex(arg, key, key_len, str, length, duplicate) do { \
-		zval *___tmp; \
-		MAKE_STD_ZVAL(___tmp); \
-		ZVAL_STRINGL(___tmp, str, length, duplicate); \
-		add_ascii_assoc_zval_ex(arg, key, key_len, ___tmp); \
-	} while (0)
-#define add_ascii_assoc_unicode_ex(arg, key, key_len, str, duplicate) do { \
-		zval *___tmp; \
-		MAKE_STD_ZVAL(___tmp); \
-		ZVAL_UNICODE(___tmp, str, duplicate); \
-		add_ascii_assoc_zval_ex(arg, key, key_len, ___tmp); \
-	} while (0)
-#define add_ascii_assoc_unicodel_ex(arg, key, key_len, str, length, duplicate) do { \
-		zval *___tmp; \
-		MAKE_STD_ZVAL(___tmp); \
-		ZVAL_UNICODEL(___tmp, str, length, duplicate); \
-		add_ascii_assoc_zval_ex(arg, key, key_len, ___tmp); \
-	} while (0)
-#define add_ascii_assoc_zstr_ex(arg, key, key_len, type, str, duplicate) do { \
-		zval *___tmp; \
-		MAKE_STD_ZVAL(___tmp); \
-		ZVAL_ZSTR(___tmp, type, str, duplicate); \
-		add_ascii_assoc_zval_ex(arg, key, key_len, ___tmp); \
-	} while (0)
-#define add_ascii_assoc_zstrl_ex(arg, key, key_len, type, str, length, duplicate) do { \
-		zval *___tmp; \
-		MAKE_STD_ZVAL(___tmp); \
-		ZVAL_ZSTRL(___tmp, type, str, length, duplicate); \
-		add_ascii_assoc_zval_ex(arg, key, key_len, ___tmp); \
-	} while (0)
-
-#define add_ascii_assoc_ascii_stringl_ex(arg, key, key_len, str, length, flags) do { \
-		int ___u_len = length; \
-		UChar *___u_str = zend_ascii_to_unicode((str), (___u_len)+1 ZEND_FILE_LINE_CC); \
-		___u_str[___u_len] = 0; \
-		if ((flags) & ZSTR_AUTOFREE) { \
-			efree(str); \
-		} \
-		add_ascii_assoc_unicodel_ex(arg, key, key_len, ___u_str, ___u_len, 0); \
-	} while (0)
-#define add_ascii_assoc_rt_stringl_ex(arg, key, key_len, str, length, flags) do { \
-		UChar *___u_str; \
-		int ___u_len; \
-		if (zend_string_to_unicode(ZEND_U_CONVERTER(UG(runtime_encoding_conv)), &___u_str, &___u_len, str, length TSRMLS_CC) == SUCCESS) { \
-			add_ascii_assoc_unicodel_ex(arg, key, key_len, ___u_str, ___u_len, 0); \
-		} \
-		if ((flags) & ZSTR_AUTOFREE) { \
-			efree(str); \
-		} \
-	} while (0)
-#define add_ascii_assoc_utf8_stringl_ex(arg, key, key_len, str, length, flags) do { \
-		UChar *___u_str; \
-		int ___u_len; \
-		if (zend_string_to_unicode(UG(utf8_conv), &___u_str, &___u_len, str, length TSRMLS_CC) == SUCCESS) { \
-			add_ascii_assoc_unicodel_ex(arg, key, key_len, ___u_str, ___u_len, 0); \
-		} \
-		if ((flags) & ZSTR_AUTOFREE) { \
-			efree(str); \
-		} \
-	} while (0)
-
-#define add_ascii_assoc_string_ex(arg, key, key_len, str, flags) add_ascii_assoc_stringl_ex(arg, key, key_len, str, strlen(str), flags)
-#define add_ascii_assoc_ascii_string_ex(arg, key, key_len, str, flags) add_ascii_assoc_ascii_stringl_ex(arg, key, key_len, str, strlen(str), flags)
-#define add_ascii_assoc_rt_string_ex(arg, key, key_len, str, flags) add_ascii_assoc_rt_stringl_ex(arg, key, key_len, str, strlen(str), flags)
-#define add_ascii_assoc_utf8_string_ex(arg, key, key_len, str, flags) add_ascii_assoc_utf8_stringl_ex(arg, key, key_len, str, strlen(str), flags)
-
-#define add_ascii_assoc_zval(__arg, __key, __value) add_ascii_assoc_zval_ex(__arg, __key, strlen(__key)+1, __value)
-#define add_ascii_assoc_long(__arg, __key, __n) add_ascii_assoc_long_ex(__arg, __key, strlen(__key)+1, __n)
-#define add_ascii_assoc_null(__arg, __key) add_ascii_assoc_null_ex(__arg, __key, strlen(__key)+1)
-#define add_ascii_assoc_bool(__arg, __key, __b) add_ascii_assoc_bool_ex(__arg, __key, strlen(__key)+1, __b)
-#define add_ascii_assoc_resource(__arg, __key, __r) add_ascii_assoc_resource_ex(__arg, __key, strlen(__key)+1, __r)
-#define add_ascii_assoc_double(__arg, __key, __d) add_ascii_assoc_double_ex(__arg, __key, strlen(__key)+1, __d)
-#define add_ascii_assoc_string(__arg, __key, __str, __duplicate) add_ascii_assoc_string_ex(__arg, __key, strlen(__key)+1, __str, __duplicate)
-#define add_ascii_assoc_stringl(__arg, __key, __str, __length, __duplicate) add_ascii_assoc_stringl_ex(__arg, __key, strlen(__key)+1, __str, __length, __duplicate)
-#define add_ascii_assoc_unicode(__arg, __key, __str, __duplicate) add_ascii_assoc_unicode_ex(__arg, __key, strlen(__key)+1, __str, __duplicate)
-#define add_ascii_assoc_unicodel(__arg, __key, __str, __length, __duplicate) add_ascii_assoc_unicodel_ex(__arg, __key, strlen(__key)+1, __str, __length, __duplicate)
-#define add_ascii_assoc_zstr(arg, key, type, str, duplicate) add_ascii_assoc_zstr_ex(arg, key, strlen(key)+1, type, str, duplicate)
-#define add_ascii_assoc_zstrl(arg, key, type, str, length, duplicate) add_ascii_assoc_zstrl_ex(arg, key, strlen(key)+1, type, str, length, duplicate)
-#define add_ascii_assoc_ascii_string(arg, key, str, flags) add_ascii_assoc_ascii_string_ex(arg, key, strlen(key)+1, str, flags)
-#define add_ascii_assoc_ascii_stringl(arg, key, str, length, flags) add_ascii_assoc_ascii_stringl_ex(arg, key, strlen(key)+1, str, length, flags)
-#define add_ascii_assoc_rt_string(arg, key, str, flags) add_ascii_assoc_rt_stringl_ex(arg, key, strlen(key)+1, str, strlen(str), flags)
-#define add_ascii_assoc_rt_stringl(arg, key, str, length, flags) add_ascii_assoc_rt_stringl_ex(arg, key, strlen(key)+1, str, length, flags)
-#define add_ascii_assoc_utf8_string(arg, key, str, flags) add_ascii_assoc_utf8_stringl_ex(arg, key, strlen(key)+1, str, strlen(str), flags)
-#define add_ascii_assoc_utf8_stringl(arg, key, str, length, flags) add_ascii_assoc_utf8_stringl_ex(arg, key, strlen(key)+1, str, length, flags)
-
-ZEND_API int add_rt_assoc_zval_ex(zval *arg, const char *key, uint key_len, zval *value);
-
-#define add_rt_assoc_null_ex(arg, key, key_len) do { \
-		zval *___tmp; \
-		MAKE_STD_ZVAL(___tmp); \
-		ZVAL_NULL(___tmp); \
-		add_rt_assoc_zval_ex(arg, key, key_len, ___tmp); \
-	} while (0)
-#define add_rt_assoc_long_ex(arg, key, key_len, n) do { \
-		zval *___tmp; \
-		MAKE_STD_ZVAL(___tmp); \
-		ZVAL_LONG(___tmp, n); \
-		add_rt_assoc_zval_ex(arg, key, key_len, ___tmp); \
-	} while (0)
-#define add_rt_assoc_bool_ex(arg, key, key_len, b) do { \
-		zval *___tmp; \
-		MAKE_STD_ZVAL(___tmp); \
-		ZVAL_BOOL(___tmp, b); \
-		add_rt_assoc_zval_ex(arg, key, key_len, ___tmp); \
-	} while (0)
-#define add_rt_assoc_resource_ex(arg, key, key_len, r) do { \
-		zval *___tmp; \
-		MAKE_STD_ZVAL(___tmp); \
-		ZVAL_RESOURCE(___tmp, r); \
-		add_rt_assoc_zval_ex(arg, key, key_len, ___tmp); \
-	} while (0)
-#define add_rt_assoc_double_ex(arg, key, key_len, d) do { \
-		zval *___tmp; \
-		MAKE_STD_ZVAL(___tmp); \
-		ZVAL_DOUBLE(___tmp, d); \
-		add_rt_assoc_zval_ex(arg, key, key_len, ___tmp); \
-	} while (0)
-#define add_rt_assoc_stringl_ex(arg, key, key_len, str, length, duplicate) do { \
-		zval *___tmp; \
-		MAKE_STD_ZVAL(___tmp); \
-		ZVAL_STRINGL(___tmp, str, length, duplicate); \
-		add_rt_assoc_zval_ex(arg, key, key_len, ___tmp); \
-	} while (0)
-#define add_rt_assoc_unicode_ex(arg, key, key_len, str, duplicate) do { \
-		zval *___tmp; \
-		MAKE_STD_ZVAL(___tmp); \
-		ZVAL_UNICODE(___tmp, str, duplicate); \
-		add_rt_assoc_zval_ex(arg, key, key_len, ___tmp); \
-	} while (0)
-#define add_rt_assoc_unicodel_ex(arg, key, key_len, str, length, duplicate) do { \
-		zval *___tmp; \
-		MAKE_STD_ZVAL(___tmp); \
-		ZVAL_UNICODEL(___tmp, str, length, duplicate); \
-		add_rt_assoc_zval_ex(arg, key, key_len, ___tmp); \
-	} while (0)
-#define add_rt_assoc_zstr_ex(arg, key, key_len, type, str, duplicate) do { \
-		zval *___tmp; \
-		MAKE_STD_ZVAL(___tmp); \
-		ZVAL_ZSTR(___tmp, type, str, duplicate); \
-		add_rt_assoc_zval_ex(arg, key, key_len, ___tmp); \
-	} while (0)
-#define add_rt_assoc_zstrl_ex(arg, key, key_len, type, str, length, duplicate) do { \
-		zval *___tmp; \
-		MAKE_STD_ZVAL(___tmp); \
-		ZVAL_ZSTRL(___tmp, type, str, length, duplicate); \
-		add_rt_assoc_zval_ex(arg, key, key_len, ___tmp); \
-	} while (0)
-
-#define add_rt_assoc_ascii_stringl_ex(arg, key, key_len, str, length, flags) do { \
-		int ___u_len  = length; \
-		UChar *___u_str = zend_ascii_to_unicode((str), (___u_len)+1 ZEND_FILE_LINE_CC); \
-		___u_str[___u_len] = 0; \
-		if ((flags) & ZSTR_AUTOFREE) { \
-			efree(str); \
-		} \
-		add_rt_assoc_unicodel_ex(arg, key, key_len, ___u_str, ___u_len, 0); \
-	} while (0)
-#define add_rt_assoc_rt_stringl_ex(arg, key, key_len, str, length, flags) do { \
-		UChar *___u_str; \
-		int ___u_len; \
-		if (zend_string_to_unicode(ZEND_U_CONVERTER(UG(runtime_encoding_conv)), &___u_str, &___u_len, str, length TSRMLS_CC) == SUCCESS) { \
-			add_rt_assoc_unicodel_ex(arg, key, key_len, ___u_str, ___u_len, 0); \
-		} \
-		if ((flags) & ZSTR_AUTOFREE) { \
-			efree(str); \
-		} \
-	} while (0)
-#define add_rt_assoc_utf8_stringl_ex(arg, key, key_len, str, length, flags) do { \
-		UChar *___u_str; \
-		int ___u_len; \
-		if (zend_string_to_unicode(UG(utf8_conv), &___u_str, &___u_len, str, length TSRMLS_CC) == SUCCESS) { \
-			add_rt_assoc_unicodel_ex(arg, key, key_len, ___u_str, ___u_len, 0); \
-		} \
-		if ((flags) & ZSTR_AUTOFREE) { \
-			efree(str); \
-		} \
-	} while (0)
-
-#define add_rt_assoc_string_ex(arg, key, key_len, str, flags) add_rt_assoc_stringl_ex(arg, key, key_len, str, strlen(str), flags)
-#define add_rt_assoc_ascii_string_ex(arg, key, key_len, str, flags) add_rt_assoc_ascii_stringl_ex(arg, key, key_len, str, strlen(str), flags)
-#define add_rt_assoc_rt_string_ex(arg, key, key_len, str, flags) add_rt_assoc_rt_stringl_ex(arg, key, key_len, str, strlen(str), flags)
-#define add_rt_assoc_utf8_string_ex(arg, key, key_len, str, flags) add_rt_assoc_utf8_stringl_ex(arg, key, key_len, str, strlen(str), flags)
-
-#define add_rt_assoc_zval(__arg, __key, __value) add_rt_assoc_zval_ex(__arg, __key, strlen(__key)+1, __value)
-#define add_rt_assoc_long(__arg, __key, __n) add_rt_assoc_long_ex(__arg, __key, strlen(__key)+1, __n)
-#define add_rt_assoc_null(__arg, __key) add_rt_assoc_null_ex(__arg, __key, strlen(__key)+1)
-#define add_rt_assoc_bool(__arg, __key, __b) add_rt_assoc_bool_ex(__arg, __key, strlen(__key)+1, __b)
-#define add_rt_assoc_resource(__arg, __key, __r) add_rt_assoc_resource_ex(__arg, __key, strlen(__key)+1, __r)
-#define add_rt_assoc_double(__arg, __key, __d) add_rt_assoc_double_ex(__arg, __key, strlen(__key)+1, __d)
-#define add_rt_assoc_string(__arg, __key, __str, __duplicate) add_rt_assoc_string_ex(__arg, __key, strlen(__key)+1, __str, __duplicate)
-#define add_rt_assoc_stringl(__arg, __key, __str, __length, __duplicate) add_rt_assoc_stringl_ex(__arg, __key, strlen(__key)+1, __str, __length, __duplicate)
-#define add_rt_assoc_unicode(__arg, __key, __str, __duplicate) add_rt_assoc_unicode_ex(__arg, __key, strlen(__key)+1, __str, __duplicate)
-#define add_rt_assoc_unicodel(__arg, __key, __str, __length, __duplicate) add_rt_assoc_unicodel_ex(__arg, __key, strlen(__key)+1, __str, __length, __duplicate)
-#define add_rt_assoc_zstr(arg, key, type, str, duplicate) add_rt_assoc_zstr_ex(arg, key, strlen(key)+1, type, str, duplicate)
-#define add_rt_assoc_zstrl(arg, key, type, str, length, duplicate) add_rt_assoc_zstrl_ex(arg, key, strlen(key)+1, type, str, length, duplicate)
-#define add_rt_assoc_ascii_string(arg, key, str, flags) add_rt_assoc_ascii_string_ex(arg, key, strlen(key)+1, str, flags)
-#define add_rt_assoc_ascii_stringl(arg, key, str, length, flags) add_rt_assoc_ascii_stringl_ex(arg, key, strlen(key)+1, str, length, flags)
-#define add_rt_assoc_rt_string(arg, key, str, flags) add_rt_assoc_rt_stringl_ex(arg, key, strlen(key)+1, str, strlen(str), flags)
-#define add_rt_assoc_rt_stringl(arg, key, str, length, flags) add_rt_assoc_rt_stringl_ex(arg, key, strlen(key)+1, str, length, flags)
-#define add_rt_assoc_utf8_string(arg, key, str, flags) add_rt_assoc_utf8_stringl_ex(arg, key, strlen(key)+1, str, strlen(str), flags)
-#define add_rt_assoc_utf8_stringl(arg, key, str, length, flags) add_rt_assoc_utf8_stringl_ex(arg, key, strlen(key)+1, str, length, flags)
-
-ZEND_API int add_utf8_assoc_zval_ex(zval *arg, const char *key, uint key_len, zval *value);
-
-#define add_utf8_assoc_null_ex(arg, key, key_len) do { \
-		zval *___tmp; \
-		MAKE_STD_ZVAL(___tmp); \
-		ZVAL_NULL(___tmp); \
-		add_utf8_assoc_zval_ex(arg, key, key_len, ___tmp); \
-	} while (0)
-#define add_utf8_assoc_long_ex(arg, key, key_len, n) do { \
-		zval *___tmp; \
-		MAKE_STD_ZVAL(___tmp); \
-		ZVAL_LONG(___tmp, n); \
-		add_utf8_assoc_zval_ex(arg, key, key_len, ___tmp); \
-	} while (0)
-#define add_utf8_assoc_bool_ex(arg, key, key_len, b) do { \
-		zval *___tmp; \
-		MAKE_STD_ZVAL(___tmp); \
-		ZVAL_BOOL(___tmp, b); \
-		add_utf8_assoc_zval_ex(arg, key, key_len, ___tmp); \
-	} while (0)
-#define add_utf8_assoc_resource_ex(arg, key, key_len, r) do { \
-		zval *___tmp; \
-		MAKE_STD_ZVAL(___tmp); \
-		ZVAL_RESOURCE(___tmp, r); \
-		add_utf8_assoc_zval_ex(arg, key, key_len, ___tmp); \
-	} while (0)
-#define add_utf8_assoc_double_ex(arg, key, key_len, d) do { \
-		zval *___tmp; \
-		MAKE_STD_ZVAL(___tmp); \
-		ZVAL_DOUBLE(___tmp, d); \
-		add_utf8_assoc_zval_ex(arg, key, key_len, ___tmp); \
-	} while (0)
-#define add_utf8_assoc_stringl_ex(arg, key, key_len, str, length, duplicate) do { \
-		zval *___tmp; \
-		MAKE_STD_ZVAL(___tmp); \
-		ZVAL_STRINGL(___tmp, str, length, duplicate); \
-		add_utf8_assoc_zval_ex(arg, key, key_len, ___tmp); \
-	} while (0)
-#define add_utf8_assoc_unicode_ex(arg, key, key_len, str, duplicate) do { \
-		zval *___tmp; \
-		MAKE_STD_ZVAL(___tmp); \
-		ZVAL_UNICODE(___tmp, str, duplicate); \
-		add_utf8_assoc_zval_ex(arg, key, key_len, ___tmp); \
-	} while (0)
-#define add_utf8_assoc_unicodel_ex(arg, key, key_len, str, length, duplicate) do { \
-		zval *___tmp; \
-		MAKE_STD_ZVAL(___tmp); \
-		ZVAL_UNICODEL(___tmp, str, length, duplicate); \
-		add_utf8_assoc_zval_ex(arg, key, key_len, ___tmp); \
-	} while (0)
-#define add_utf8_assoc_zstr_ex(arg, key, key_len, type, str, duplicate) do { \
-		zval *___tmp; \
-		MAKE_STD_ZVAL(___tmp); \
-		ZVAL_ZSTR(___tmp, type, str, duplicate); \
-		add_utf8_assoc_zval_ex(arg, key, key_len, ___tmp); \
-	} while (0)
-#define add_utf8_assoc_zstrl_ex(arg, key, key_len, type, str, length, duplicate) do { \
-		zval *___tmp; \
-		MAKE_STD_ZVAL(___tmp); \
-		ZVAL_ZSTRL(___tmp, type, str, length, duplicate); \
-		add_utf8_assoc_zval_ex(arg, key, key_len, ___tmp); \
-	} while (0)
-
-#define add_utf8_assoc_ascii_stringl_ex(arg, key, key_len, str, length, flags) do { \
-		int ___u_len = length; \
-		UChar *___u_str = zend_ascii_to_unicode((str), (___u_len)+1 ZEND_FILE_LINE_CC); \
-		___u_str[___u_len] = 0; \
-		if ((flags) & ZSTR_AUTOFREE) { \
-			efree(str); \
-		} \
-		add_utf8_assoc_unicodel_ex(arg, key, key_len, ___u_str, ___u_len, 0); \
-	} while (0)
-#define add_utf8_assoc_rt_stringl_ex(arg, key, key_len, str, length, flags) do { \
-		UChar *___u_str; \
-		int ___u_len; \
-		if (zend_string_to_unicode(ZEND_U_CONVERTER(UG(runtime_encoding_conv)), &___u_str, &___u_len, str, length TSRMLS_CC) == SUCCESS) { \
-			add_utf8_assoc_unicodel_ex(arg, key, key_len, ___u_str, ___u_len, 0); \
-		} \
-		if ((flags) & ZSTR_AUTOFREE) { \
-			efree(str); \
-		} \
-	} while (0)
-#define add_utf8_assoc_utf8_stringl_ex(arg, key, key_len, str, length, flags) do { \
-		UChar *___u_str; \
-		int ___u_len; \
-		if (zend_string_to_unicode(UG(utf8_conv), &___u_str, &___u_len, str, length TSRMLS_CC) == SUCCESS) { \
-			add_utf8_assoc_unicodel_ex(arg, key, key_len, ___u_str, ___u_len, 0); \
-		} \
-		if ((flags) & ZSTR_AUTOFREE) { \
-			efree(str); \
-		} \
-	} while (0)
-
-#define add_utf8_assoc_string_ex(arg, key, key_len, str, flags) add_utf8_assoc_stringl_ex(arg, key, key_len, str, strlen(str), flags)
-#define add_utf8_assoc_ascii_string_ex(arg, key, key_len, str, flags) add_utf8_assoc_ascii_stringl_ex(arg, key, key_len, str, strlen(str), flags)
-#define add_utf8_assoc_rt_string_ex(arg, key, key_len, str, flags) add_utf8_assoc_rt_stringl_ex(arg, key, key_len, str, strlen(str), flags)
-#define add_utf8_assoc_utf8_string_ex(arg, key, key_len, str, flags) add_utf8_assoc_utf8_stringl_ex(arg, key, key_len, str, strlen(str), flags)
-
-#define add_utf8_assoc_zval(__arg, __key, __value) add_utf8_assoc_zval_ex(__arg, __key, strlen(__key)+1, __value)
-#define add_utf8_assoc_long(__arg, __key, __n) add_utf8_assoc_long_ex(__arg, __key, strlen(__key)+1, __n)
-#define add_utf8_assoc_null(__arg, __key) add_utf8_assoc_null_ex(__arg, __key, strlen(__key)+1)
-#define add_utf8_assoc_bool(__arg, __key, __b) add_utf8_assoc_bool_ex(__arg, __key, strlen(__key)+1, __b)
-#define add_utf8_assoc_resource(__arg, __key, __r) add_utf8_assoc_resource_ex(__arg, __key, strlen(__key)+1, __r)
-#define add_utf8_assoc_double(__arg, __key, __d) add_utf8_assoc_double_ex(__arg, __key, strlen(__key)+1, __d)
-#define add_utf8_assoc_string(__arg, __key, __str, __duplicate) add_utf8_assoc_string_ex(__arg, __key, strlen(__key)+1, __str, __duplicate)
-#define add_utf8_assoc_stringl(__arg, __key, __str, __length, __duplicate) add_utf8_assoc_stringl_ex(__arg, __key, strlen(__key)+1, __str, __length, __duplicate)
-#define add_utf8_assoc_unicode(__arg, __key, __str, __duplicate) add_utf8_assoc_unicode_ex(__arg, __key, strlen(__key)+1, __str, __duplicate)
-#define add_utf8_assoc_unicodel(__arg, __key, __str, __length, __duplicate) add_utf8_assoc_unicodel_ex(__arg, __key, strlen(__key)+1, __str, __length, __duplicate)
-#define add_utf8_assoc_zstr(arg, key, type, str, duplicate) add_utf8_assoc_zstr_ex(arg, key, strlen(key)+1, type, str, duplicate)
-#define add_utf8_assoc_zstrl(arg, key, type, str, length, duplicate) add_utf8_assoc_zstrl_ex(arg, key, strlen(key)+1, type, str, length, duplicate)
-#define add_utf8_assoc_ascii_string(arg, key, str, flags) add_utf8_assoc_ascii_string_ex(arg, key, strlen(key)+1, str, flags)
-#define add_utf8_assoc_ascii_stringl(arg, key, str, length, flags) add_utf8_assoc_ascii_stringl_ex(arg, key, strlen(key)+1, str, length, flags)
-#define add_utf8_assoc_rt_string(arg, key, str, flags) add_utf8_assoc_rt_stringl_ex(arg, key, strlen(key)+1, str, strlen(str), flags)
-#define add_utf8_assoc_rt_stringl(arg, key, str, length, flags) add_utf8_assoc_rt_stringl_ex(arg, key, strlen(key)+1, str, length, flags)
-#define add_utf8_assoc_utf8_string(arg, key, str, flags) add_utf8_assoc_utf8_stringl_ex(arg, key, strlen(key)+1, str, strlen(str), flags)
-#define add_utf8_assoc_utf8_stringl(arg, key, str, length, flags) add_utf8_assoc_utf8_stringl_ex(arg, key, strlen(key)+1, str, length, flags)
-
-ZEND_API int add_utf8_property_zval_ex(zval *arg, char *key, uint key_len, zval *value TSRMLS_DC);
-
-#define add_utf8_property_null_ex(arg, key, key_len) do { \
-		zval *___tmp; \
-		MAKE_STD_ZVAL(___tmp); \
-		ZVAL_NULL(___tmp); \
-		add_utf8_property_zval_ex(arg, key, key_len, ___tmp TSRMLS_CC); \
-		zval_ptr_dtor(&___tmp); /* write_property will add 1 to refcount */ \
-	} while (0)
-#define add_utf8_property_long_ex(arg, key, key_len, n) do { \
-		zval *___tmp; \
-		MAKE_STD_ZVAL(___tmp); \
-		ZVAL_LONG(___tmp, n); \
-		add_utf8_property_zval_ex(arg, key, key_len, ___tmp TSRMLS_CC); \
-		zval_ptr_dtor(&___tmp); /* write_property will add 1 to refcount */ \
-	} while (0)
-#define add_utf8_property_bool_ex(arg, key, key_len, b) do { \
-		zval *___tmp; \
-		MAKE_STD_ZVAL(___tmp); \
-		ZVAL_BOOL(___tmp, b); \
-		add_utf8_property_zval_ex(arg, key, key_len, ___tmp TSRMLS_CC); \
-		zval_ptr_dtor(&___tmp); /* write_property will add 1 to refcount */ \
-	} while (0)
-#define add_utf8_property_resource_ex(arg, key, key_len, r) do { \
-		zval *___tmp; \
-		MAKE_STD_ZVAL(___tmp); \
-		ZVAL_RESOURCE(___tmp, r); \
-		add_utf8_property_zval_ex(arg, key, key_len, ___tmp TSRMLS_CC); \
-		zval_ptr_dtor(&___tmp); /* write_property will add 1 to refcount */ \
-	} while (0)
-#define add_utf8_property_double_ex(arg, key, key_len, d) do { \
-		zval *___tmp; \
-		MAKE_STD_ZVAL(___tmp); \
-		ZVAL_DOUBLE(___tmp, d); \
-		add_utf8_property_zval_ex(arg, key, key_len, ___tmp TSRMLS_CC); \
-		zval_ptr_dtor(&___tmp); /* write_property will add 1 to refcount */ \
-	} while (0)
-#define add_utf8_property_stringl_ex(arg, key, key_len, str, length, duplicate) do { \
-		zval *___tmp; \
-		MAKE_STD_ZVAL(___tmp); \
-		ZVAL_STRINGL(___tmp, str, length, duplicate); \
-		add_utf8_property_zval_ex(arg, key, key_len, ___tmp TSRMLS_CC); \
-		zval_ptr_dtor(&___tmp); /* write_property will add 1 to refcount */ \
-	} while (0)
-#define add_utf8_property_unicode_ex(arg, key, key_len, str, duplicate) do { \
-		zval *___tmp; \
-		MAKE_STD_ZVAL(___tmp); \
-		ZVAL_UNICODE(___tmp, str, duplicate); \
-		add_utf8_property_zval_ex(arg, key, key_len, ___tmp TSRMLS_CC); \
-		zval_ptr_dtor(&___tmp); /* write_property will add 1 to refcount */ \
-	} while (0)
-#define add_utf8_property_unicodel_ex(arg, key, key_len, str, length, duplicate) do { \
-		zval *___tmp; \
-		MAKE_STD_ZVAL(___tmp); \
-		ZVAL_UNICODEL(___tmp, str, length, duplicate); \
-		add_utf8_property_zval_ex(arg, key, key_len, ___tmp TSRMLS_CC); \
-		zval_ptr_dtor(&___tmp); /* write_property will add 1 to refcount */ \
-	} while (0)
-#define add_utf8_property_zstr_ex(arg, key, key_len, type, str, duplicate) do { \
-		zval *___tmp; \
-		MAKE_STD_ZVAL(___tmp); \
-		ZVAL_ZSTR(___tmp, type, str, duplicate); \
-		add_utf8_property_zval_ex(arg, key, key_len, ___tmp TSRMLS_CC); \
-		zval_ptr_dtor(&___tmp); /* write_property will add 1 to refcount */ \
-	} while (0)
-#define add_utf8_property_zstrl_ex(arg, key, key_len, type, str, length, duplicate) do { \
-		zval *___tmp; \
-		MAKE_STD_ZVAL(___tmp); \
-		ZVAL_ZSTRL(___tmp, type, str, length, duplicate); \
-		add_utf8_property_zval_ex(arg, key, key_len, ___tmp TSRMLS_CC); \
-		zval_ptr_dtor(&___tmp); /* write_property will add 1 to refcount */ \
-	} while (0)
-
-#define add_utf8_property_ascii_stringl_ex(arg, key, key_len, str, length, flags) do { \
-		int ___u_len = length; \
-		UChar *___u_str = zend_ascii_to_unicode((str), (___u_len)+1 ZEND_FILE_LINE_CC); \
-		___u_str[___u_len] = 0; \
-		if ((flags) & ZSTR_AUTOFREE) { \
-			efree(str); \
-		} \
-		add_utf8_property_unicodel_ex(arg, key, key_len, ___u_str, ___u_len, 0); \
-	} while (0)
-#define add_utf8_property_rt_stringl_ex(arg, key, key_len, str, length, flags) do { \
-		UChar *___u_str; \
-		int ___u_len; \
-		if (zend_string_to_unicode(ZEND_U_CONVERTER(UG(runtime_encoding_conv)), &___u_str, &___u_len, str, length TSRMLS_CC) == SUCCESS) { \
-			add_utf8_property_unicodel_ex(arg, key, key_len, ___u_str, ___u_len, 0); \
-		} \
-		if ((flags) & ZSTR_AUTOFREE) { \
-			efree(str); \
-		} \
-	} while (0)
-#define add_utf8_property_utf8_stringl_ex(arg, key, key_len, str, length, flags) do { \
-		UChar *___u_str; \
-		int ___u_len; \
-		if (zend_string_to_unicode(UG(utf8_conv), &___u_str, &___u_len, str, length TSRMLS_CC) == SUCCESS) { \
-			add_utf8_property_unicodel_ex(arg, key, key_len, ___u_str, ___u_len, 0); \
-		} \
-		if ((flags) & ZSTR_AUTOFREE) { \
-			efree(str); \
-		} \
-	} while (0)
-
-ZEND_API int add_u_assoc_zval_ex(zval *arg, zend_uchar type, zstr key, uint key_len, zval *value);
-
-#define add_u_assoc_null_ex(arg, type, key, key_len) do { \
-		zval *___tmp; \
-		MAKE_STD_ZVAL(___tmp); \
-		ZVAL_NULL(___tmp); \
-		add_u_assoc_zval_ex(arg, type, key, key_len, ___tmp); \
-	} while (0)
-#define add_u_assoc_long_ex(arg, type, key, key_len, n) do { \
-		zval *___tmp; \
-		MAKE_STD_ZVAL(___tmp); \
-		ZVAL_LONG(___tmp, n); \
-		add_u_assoc_zval_ex(arg, type, key, key_len, ___tmp); \
-	} while (0)
-#define add_u_assoc_bool_ex(arg, type, key, key_len, b) do { \
-		zval *___tmp; \
-		MAKE_STD_ZVAL(___tmp); \
-		ZVAL_BOOL(___tmp, b); \
-		add_u_assoc_zval_ex(arg, type, key, key_len, ___tmp); \
-	} while (0)
-#define add_u_assoc_resource_ex(arg, type, key, key_len, r) do { \
-		zval *___tmp; \
-		MAKE_STD_ZVAL(___tmp); \
-		ZVAL_RESOURCE(___tmp, r); \
-		add_u_assoc_zval_ex(arg, type, key, key_len, ___tmp); \
-	} while (0)
-#define add_u_assoc_double_ex(arg, type, key, key_len, d) do { \
-		zval *___tmp; \
-		MAKE_STD_ZVAL(___tmp); \
-		ZVAL_DOUBLE(___tmp, d); \
-		add_u_assoc_zval_ex(arg, type, key, key_len, ___tmp); \
-	} while (0)
-#define add_u_assoc_stringl_ex(arg, type, key, key_len, str, length, duplicate) do { \
-		zval *___tmp; \
-		MAKE_STD_ZVAL(___tmp); \
-		ZVAL_STRINGL(___tmp, str, length, duplicate); \
-		add_u_assoc_zval_ex(arg, type, key, key_len, ___tmp); \
-	} while (0)
-#define add_u_assoc_unicode_ex(arg, type, key, key_len, str, duplicate) do { \
-		zval *___tmp; \
-		MAKE_STD_ZVAL(___tmp); \
-		ZVAL_UNICODE(___tmp, str, duplicate); \
-		add_u_assoc_zval_ex(arg, type, key, key_len, ___tmp); \
-	} while (0)
-#define add_u_assoc_unicodel_ex(arg, type, key, key_len, str, length, duplicate) do { \
-		zval *___tmp; \
-		MAKE_STD_ZVAL(___tmp); \
-		ZVAL_UNICODEL(___tmp, str, length, duplicate); \
-		add_u_assoc_zval_ex(arg, type, key, key_len, ___tmp); \
-	} while (0)
-#define add_u_assoc_zstr_ex(arg, key_type, key, key_len, type, str, duplicate) do { \
-		zval *___tmp; \
-		MAKE_STD_ZVAL(___tmp); \
-		ZVAL_ZSTR(___tmp, type, str, duplicate); \
-		add_u_assoc_zval_ex(arg, key_type, key, key_len, ___tmp); \
-	} while (0)
-#define add_u_assoc_zstrl_ex(arg, key_type, key, key_len, type, str, length, duplicate) do { \
-		zval *___tmp; \
-		MAKE_STD_ZVAL(___tmp); \
-		ZVAL_ZSTRL(___tmp, type, str, length, duplicate); \
-		add_u_assoc_zval_ex(arg, key_type, key, key_len, ___tmp); \
-	} while (0)
-
-#define add_u_assoc_ascii_stringl_ex(arg, type, key, key_len, str, length, flags) do { \
-		int ___u_len = length; \
-		UChar *___u_str = zend_ascii_to_unicode((str), (___u_len)+1 ZEND_FILE_LINE_CC); \
-		___u_str[___u_len] = 0; \
-		if ((flags) & ZSTR_AUTOFREE) { \
-			efree(str); \
-		} \
-		add_u_assoc_unicodel_ex(arg, type, key, key_len, ___u_str, ___u_len, 0); \
-	} while (0)
-#define add_u_assoc_rt_stringl_ex(arg, type, key, key_len, str, length, flags) do { \
-		UChar *___u_str; \
-		int ___u_len; \
-		if (zend_string_to_unicode(ZEND_U_CONVERTER(UG(runtime_encoding_conv)), &___u_str, &___u_len, str, length TSRMLS_CC) == SUCCESS) { \
-			add_u_assoc_unicodel_ex(arg, type, key, key_len, ___u_str, ___u_len, 0); \
-		} \
-		if ((flags) & ZSTR_AUTOFREE) { \
-			efree(str); \
-		} \
-	} while (0)
-#define add_u_assoc_utf8_stringl_ex(arg, type, key, key_len, str, length, flags) do { \
-		UChar *___u_str; \
-		int ___u_len; \
-		if (zend_string_to_unicode(UG(utf8_conv), &___u_str, &___u_len, str, length TSRMLS_CC) == SUCCESS) { \
-			add_u_assoc_unicodel_ex(arg, type, key, key_len, ___u_str, ___u_len, 0); \
-		} \
-		if ((flags) & ZSTR_AUTOFREE) { \
-			efree(str); \
-		} \
-	} while (0)
-
-#define add_u_assoc_string_ex(arg, key_type, key, key_len, str, flags) add_u_assoc_stringl_ex(arg, key_type, key, key_len, str, strlen(str), flags)
-#define add_u_assoc_ascii_string_ex(arg, key_type, key, key_len, str, flags) add_u_assoc_ascii_stringl_ex(arg, key_type, key, key_len, str, strlen(str), flags)
-#define add_u_assoc_rt_string_ex(arg, key_type, key, key_len, str, flags) add_u_assoc_rt_stringl_ex(arg, key_type, key, key_len, str, strlen(str), flags)
-#define add_u_assoc_utf8_string_ex(arg, key_type, key, key_len, str, flags) add_u_assoc_utf8_stringl_ex(arg, key_type, key, key_len, str, strlen(str), flags)
-
-#define add_u_assoc_zval(__arg, __key_type, __key, __value) add_u_assoc_zval_ex(__arg, __key_type, __key, ZSTR_LEN(__key_type, __key)+1, __value)
-#define add_u_assoc_long(__arg, __key_type, __key, __n) add_u_assoc_long_ex(__arg, __key_type, __key, ZSTR_LEN(__key_type, __key)+1, __n)
-#define add_u_assoc_null(__arg, __key_type, __key) add_u_assoc_null_ex(__arg, __key_type, __key, ZSTR_LEN(__key_type, __key)+1)
-#define add_u_assoc_bool(__arg, __key_type, __key, __b) add_u_assoc_bool_ex(__arg, __key_type, __key, ZSTR_LEN(__key_type, __key)+1, __b)
-#define add_u_assoc_resource(__arg, __key_type, __key, __r) add_u_assoc_resource_ex(__arg, __key_type, __key, ZSTR_LEN(__key_type, __key)+1, __r)
-#define add_u_assoc_double(__arg, __key_type, __key, __d) add_u_assoc_double_ex(__arg, __key_type, __key, ZSTR_LEN(__key_type, __key)+1, __d)
-#define add_u_assoc_string(__arg, __key_type, __key, __str, __duplicate) add_u_assoc_string_ex(__arg, __key_type, __key, ZSTR_LEN(__key_type, __key)+1, __str, __duplicate)
-#define add_u_assoc_stringl(__arg, __key_type, __key, __str, __length, __duplicate) add_u_assoc_stringl_ex(__arg, __key_type, __key, ZSTR_LEN(__key_type, __key)+1, __str, __length, __duplicate)
-#define add_u_assoc_unicode(__arg, __key_type, __key, __str, __duplicate) add_u_assoc_unicode_ex(__arg, __key_type, __key, ZSTR_LEN(__key_type, __key)+1, __str, __duplicate)
-#define add_u_assoc_unicodel(__arg, __key_type, __key, __str, __length, __duplicate) add_u_assoc_unicodel_ex(__arg, __key_type, __key, ZSTR_LEN(__key_type, __key)+1, __str, __length, __duplicate)
-#define add_u_assoc_zstr(arg, key_type, key, type, str, duplicate) add_u_assoc_zstr_ex(arg, key_type, key, ZSTR_LEN(__key_type, __key)+1, type, str, duplicate)
-#define add_u_assoc_zstrl(arg, key_type, key, type, str, length, duplicate) add_u_assoc_zstrl_ex(arg, key_type, key, ZSTR_LEN(__key_type, __key)+1, type, str, length, duplicate)
-#define add_u_assoc_ascii_string(arg, key_type, key, str, flags) add_u_assoc_ascii_string_ex(arg, key_type, key, ZSTR_LEN(__key_type, __key)+1, str, flags)
-#define add_u_assoc_ascii_stringl(arg, key_type, key, str, length, flags) add_u_assoc_ascii_stringl_ex(arg, key_type, key, ZSTR_LEN(__key_type, __key)+1, str, length, flags)
-#define add_u_assoc_rt_string(arg, key_type, key, str, flags) add_rt_assoc_u_stringl_ex(arg, key_type, key, ZSTR_LEN(__key_type, __key)+1, str, strlen(str), flags)
-#define add_u_assoc_rt_stringl(arg, key_type, key, str, length, flags) add_u_assoc_rt_stringl_ex(arg, key_type, key, ZSTR_LEN(__key_type, __key)+1, str, length, flags)
-#define add_u_assoc_utf8_string(arg, key_type, key, str, flags) add_u_assoc_utf8_stringl_ex(arg, key_type, key, ZSTR_LEN(__key_type, __key)+1, str, strlen(str), flags)
-#define add_u_assoc_utf8_stringl(arg, key_type, key, str, length, flags) add_u_assoc_utf8_stringl_ex(arg, key_type, key, ZSTR_LEN(__key_type, __key)+1, str, length, flags)
-
-ZEND_API int add_index_zval(zval *arg, ulong index, zval *value);
-
-#define add_index_null(arg, idx) do { \
-		zval *___tmp; \
-		MAKE_STD_ZVAL(___tmp); \
-		ZVAL_NULL(___tmp); \
-		add_index_zval(arg, idx, ___tmp); \
-	} while (0)
-#define add_index_long(arg, idx, n) do { \
-		zval *___tmp; \
-		MAKE_STD_ZVAL(___tmp); \
-		ZVAL_LONG(___tmp, n); \
-		add_index_zval(arg, idx, ___tmp); \
-	} while (0)
-#define add_index_bool(arg, idx, b) do { \
-		zval *___tmp; \
-		MAKE_STD_ZVAL(___tmp); \
-		ZVAL_BOOL(___tmp, b); \
-		add_index_zval(arg, idx, ___tmp); \
-	} while (0)
-#define add_index_resource(arg, idx, r) do { \
-		zval *___tmp; \
-		MAKE_STD_ZVAL(___tmp); \
-		ZVAL_RESOURCE(___tmp, r); \
-		add_index_zval(arg, idx, ___tmp); \
-	} while (0)
-#define add_index_double(arg, idx, d) do { \
-		zval *___tmp; \
-		MAKE_STD_ZVAL(___tmp); \
-		ZVAL_DOUBLE(___tmp, d); \
-		add_index_zval(arg, idx, ___tmp); \
-	} while (0)
-#define add_index_stringl(arg, idx, str, length, duplicate) do { \
-		zval *___tmp; \
-		MAKE_STD_ZVAL(___tmp); \
-		ZVAL_STRINGL(___tmp, str, length, duplicate); \
-		add_index_zval(arg, idx, ___tmp); \
-	} while (0)
-#define add_index_unicode(arg, idx, str, duplicate) do { \
-		zval *___tmp; \
-		MAKE_STD_ZVAL(___tmp); \
-		ZVAL_UNICODE(___tmp, str, duplicate); \
-		add_index_zval(arg, idx, ___tmp); \
-	} while (0)
-#define add_index_unicodel(arg, idx, str, length, duplicate) do { \
-		zval *___tmp; \
-		MAKE_STD_ZVAL(___tmp); \
-		ZVAL_UNICODEL(___tmp, str, length, duplicate); \
-		add_index_zval(arg, idx, ___tmp); \
-	} while (0)
-#define add_index_zstr(arg, idx, type, str, duplicate) do { \
-		zval *___tmp; \
-		MAKE_STD_ZVAL(___tmp); \
-		ZVAL_ZSTR(___tmp, type, str, duplicate); \
-		add_index_zval(arg, idx, ___tmp); \
-	} while (0)
-#define add_index_zstrl(arg, idx, type, str, length, duplicate) do { \
-		zval *___tmp; \
-		MAKE_STD_ZVAL(___tmp); \
-		ZVAL_ZSTRL(___tmp, type, str, length, duplicate); \
-		add_index_zval(arg, idx, ___tmp); \
-	} while (0)
-
-#define add_index_ascii_stringl(arg, idx, str, length, flags) do { \
-		int ___u_len = length; \
-		UChar *___u_str = zend_ascii_to_unicode((str), (___u_len)+1 ZEND_FILE_LINE_CC); \
-		___u_str[___u_len] = 0; \
-		if ((flags) & ZSTR_AUTOFREE) { \
-			efree(str); \
-		} \
-		add_index_unicodel(arg, idx, ___u_str, ___u_len, 0); \
-	} while (0)
-#define add_index_rt_stringl(arg, idx, str, length, flags) do {\
-		UChar *___u_str; \
-		int ___u_len; \
-		if (zend_string_to_unicode(ZEND_U_CONVERTER(UG(runtime_encoding_conv)), &___u_str, &___u_len, str, length TSRMLS_CC) == SUCCESS) { \
-			add_index_unicodel(arg, idx, ___u_str, ___u_len, 0); \
-		} \
-		if ((flags) & ZSTR_AUTOFREE) { \
-			efree(str); \
-		} \
-	} while (0)
-#define add_index_utf8_stringl(arg, idx, str, length, flags) do { \
-		UChar *___u_str; \
-		int ___u_len; \
-		if (zend_string_to_unicode(UG(utf8_conv), &___u_str, &___u_len, str, length TSRMLS_CC) == SUCCESS) { \
-			add_index_unicodel(arg, idx, ___u_str, ___u_len, 0); \
-		} \
-		if ((flags) & ZSTR_AUTOFREE) { \
-			efree(str); \
-		} \
-	} while (0)
-
-#define add_index_string(arg, idx, str, flags) add_index_stringl(arg, idx, str, strlen(str), flags)
-#define add_index_ascii_string(arg, idx, str, flags) add_index_ascii_stringl(arg, idx, str, strlen(str), flags)
-#define add_index_rt_string(arg, idx, str, flags) add_index_rt_stringl(arg, idx, str, strlen(str), flags)
-#define add_index_utf8_string(arg, idx, str, flags) add_index_utf8_stringl(arg, idx, str, strlen(str), flags)
-
-ZEND_API int add_next_index_zval(zval *arg, zval *value);
-
-#define add_next_index_null(arg) do { \
-		zval *___tmp; \
-		MAKE_STD_ZVAL(___tmp); \
-		ZVAL_NULL(___tmp); \
-		add_next_index_zval(arg, ___tmp); \
-	} while (0)
-#define add_next_index_long(arg, n) do { \
-		zval *___tmp; \
-		MAKE_STD_ZVAL(___tmp); \
-		ZVAL_LONG(___tmp, n); \
-		add_next_index_zval(arg, ___tmp); \
-	} while (0)
-#define add_next_index_bool(arg, b) do { \
-		zval *___tmp; \
-		MAKE_STD_ZVAL(___tmp); \
-		ZVAL_BOOL(___tmp, b); \
-		add_next_index_zval(arg, ___tmp); \
-	} while (0)
-#define add_next_index_resource(arg, r) do { \
-		zval *___tmp; \
-		MAKE_STD_ZVAL(___tmp); \
-		ZVAL_RESOURCE(___tmp, r); \
-		add_next_index_zval(arg, ___tmp); \
-	} while (0)
-#define add_next_index_double(arg, d) do { \
-		zval *___tmp; \
-		MAKE_STD_ZVAL(___tmp); \
-		ZVAL_DOUBLE(___tmp, d); \
-		add_next_index_zval(arg, ___tmp); \
-	} while (0)
-#define add_next_index_stringl(arg, str, length, duplicate) do { \
-		zval *___tmp; \
-		MAKE_STD_ZVAL(___tmp); \
-		ZVAL_STRINGL(___tmp, str, length, duplicate); \
-		add_next_index_zval(arg, ___tmp); \
-	} while (0)
-#define add_next_index_unicode(arg, str, duplicate) do { \
-		zval *___tmp; \
-		MAKE_STD_ZVAL(___tmp); \
-		ZVAL_UNICODE(___tmp, str, duplicate); \
-		add_next_index_zval(arg, ___tmp); \
-	} while (0)
-#define add_next_index_unicodel(arg, str, length, duplicate) do { \
-		zval *___tmp; \
-		MAKE_STD_ZVAL(___tmp); \
-		ZVAL_UNICODEL(___tmp, str, length, duplicate); \
-		add_next_index_zval(arg, ___tmp); \
-	} while (0)
-#define add_next_index_zstr(arg, type, str, duplicate) do { \
-		zval *___tmp; \
-		MAKE_STD_ZVAL(___tmp); \
-		ZVAL_ZSTR(___tmp, type, str, duplicate); \
-		add_next_index_zval(arg, ___tmp); \
-	} while (0)
-#define add_next_index_zstrl(arg, type, str, length, duplicate) do { \
-		zval *___tmp; \
-		MAKE_STD_ZVAL(___tmp); \
-		ZVAL_ZSTRL(___tmp, type, str, length, duplicate); \
-		add_next_index_zval(arg, ___tmp); \
-	} while (0)
-
-#define add_next_index_ascii_stringl(arg, str, length, flags) do { \
-		int ___u_len = length; \
-		UChar *___u_str = zend_ascii_to_unicode((str), (___u_len)+1 ZEND_FILE_LINE_CC); \
-		___u_str[___u_len] = 0; \
-		if ((flags) & ZSTR_AUTOFREE) { \
-			efree((char*)(str)); \
-		} \
-		add_next_index_unicodel(arg, ___u_str, ___u_len, 0); \
-	} while (0)
-#define add_next_index_rt_stringl(arg, str, length, flags) do { \
-		UChar *___u_str; \
-		int ___u_len; \
-		if (zend_string_to_unicode(ZEND_U_CONVERTER(UG(runtime_encoding_conv)), &___u_str, &___u_len, str, length TSRMLS_CC) == SUCCESS) { \
-			add_next_index_unicodel(arg, ___u_str, ___u_len, 0); \
-		} \
-		if ((flags) & ZSTR_AUTOFREE) { \
-			efree((char*)(str)); \
-		} \
-	} while (0)
-#define add_next_index_utf8_stringl(arg, str, length, flags) do { \
-		UChar *___u_str; \
-		int ___u_len; \
-		if (zend_string_to_unicode(UG(utf8_conv), &___u_str, &___u_len, str, length TSRMLS_CC) == SUCCESS) { \
-			add_next_index_unicodel(arg, ___u_str, ___u_len, 0); \
-		} \
-		if ((flags) & ZSTR_AUTOFREE) { \
-			efree((char*)(str)); \
-		} \
-	} while (0)
-
-#define add_next_index_string(arg, str, flags) add_next_index_stringl(arg, str, strlen(str), flags)
-#define add_next_index_ascii_string(arg, str, flags) add_next_index_ascii_stringl(arg, str, strlen(str), flags)
-#define add_next_index_rt_string(arg, str, flags) add_next_index_rt_stringl(arg, str, strlen(str), flags)
-#define add_next_index_utf8_string(arg, str, flags) add_next_index_utf8_stringl(arg, str, strlen(str), flags)
+#define add_assoc_zval(__arg, __key, __value) add_assoc_zval_ex(__arg, __key, strlen(__key)+1, __value)
 
 /* unset() functions are only suported for legacy modules and null() functions should be used */
 #define add_assoc_unset(__arg, __key) add_assoc_null_ex(__arg, __key, strlen(__key) + 1)
@@ -1332,8 +376,6 @@
 #define add_next_index_unset(__arg) add_next_index_null(__arg)
 #define add_property_unset(__arg, __key) add_property_null(__arg, __key)
 
-<<<<<<< HEAD
-=======
 ZEND_API int add_index_long(zval *arg, ulong idx, long n);
 ZEND_API int add_index_null(zval *arg, ulong idx);
 ZEND_API int add_index_bool(zval *arg, ulong idx, int b);
@@ -1352,7 +394,6 @@
 ZEND_API int add_next_index_stringl(zval *arg, const char *str, uint length, int duplicate);
 ZEND_API int add_next_index_zval(zval *arg, zval *value);
 
->>>>>>> c8b33a6a
 ZEND_API int add_get_assoc_string_ex(zval *arg, const char *key, uint key_len, const char *str, void **dest, int duplicate);
 ZEND_API int add_get_assoc_stringl_ex(zval *arg, const char *key, uint key_len, const char *str, uint length, void **dest, int duplicate);
 
@@ -1363,11 +404,6 @@
 ZEND_API int add_get_index_double(zval *arg, ulong idx, double d, void **dest);
 ZEND_API int add_get_index_string(zval *arg, ulong idx, const char *str, void **dest, int duplicate);
 ZEND_API int add_get_index_stringl(zval *arg, ulong idx, const char *str, uint length, void **dest, int duplicate);
-<<<<<<< HEAD
-ZEND_API int add_get_index_unicode(zval *arg, ulong idx, UChar *str, void **dest, int duplicate);
-ZEND_API int add_get_index_unicodel(zval *arg, ulong idx, UChar *str, uint length, void **dest, int duplicate);
-=======
->>>>>>> c8b33a6a
 
 ZEND_API int add_property_long_ex(zval *arg, const char *key, uint key_len, long l TSRMLS_DC);
 ZEND_API int add_property_null_ex(zval *arg, const char *key, uint key_len TSRMLS_DC);
@@ -1377,19 +413,6 @@
 ZEND_API int add_property_string_ex(zval *arg, const char *key, uint key_len, char *str, int duplicate TSRMLS_DC);
 ZEND_API int add_property_stringl_ex(zval *arg, const char *key, uint key_len,  char *str, uint length, int duplicate TSRMLS_DC);
 ZEND_API int add_property_zval_ex(zval *arg, const char *key, uint key_len, zval *value TSRMLS_DC);
-<<<<<<< HEAD
-ZEND_API int add_property_ascii_string_ex(zval *arg, const char *key, uint key_len, char *str, int duplicate TSRMLS_DC);
-ZEND_API int add_property_ascii_stringl_ex(zval *arg, const char *key, uint key_len, char *str, uint length, int duplicate TSRMLS_DC);
-ZEND_API int add_property_rt_string_ex(zval *arg, const char *key, uint key_len, char *str, int duplicate TSRMLS_DC);
-ZEND_API int add_property_rt_stringl_ex(zval *arg, const char *key, uint key_len, char *str, uint length, int duplicate TSRMLS_DC);
-ZEND_API int add_property_unicode_ex(zval *arg, const char *key, uint key_len, UChar *str, int duplicate TSRMLS_DC);
-ZEND_API int add_property_unicodel_ex(zval *arg, const char *key, uint key_len,  UChar *str, uint length, int duplicate TSRMLS_DC);
-ZEND_API int add_property_utf8_string_ex(zval *arg, const char *key, uint key_len, char *str, int duplicate TSRMLS_DC);
-ZEND_API int add_property_utf8_stringl_ex(zval *arg, const char *key, uint key_len, char *str, uint length, int duplicate TSRMLS_DC);
-ZEND_API int add_property_zstr_ex(zval *arg, char *key, uint key_len, zend_uchar type, zstr str, int duplicate TSRMLS_DC);
-ZEND_API int add_property_zstrl_ex(zval *arg, char *key, uint key_len, zend_uchar type, zstr str, uint length, int duplicate TSRMLS_DC);
-=======
->>>>>>> c8b33a6a
 
 #define add_property_long(__arg, __key, __n) add_property_long_ex(__arg, __key, strlen(__key)+1, __n TSRMLS_CC)
 #define add_property_null(__arg, __key) add_property_null_ex(__arg, __key, strlen(__key) + 1 TSRMLS_CC)
@@ -1398,17 +421,8 @@
 #define add_property_double(__arg, __key, __d) add_property_double_ex(__arg, __key, strlen(__key)+1, __d TSRMLS_CC)
 #define add_property_string(__arg, __key, __str, __duplicate) add_property_string_ex(__arg, __key, strlen(__key)+1, __str, __duplicate TSRMLS_CC)
 #define add_property_stringl(__arg, __key, __str, __length, __duplicate) add_property_stringl_ex(__arg, __key, strlen(__key)+1, __str, __length, __duplicate TSRMLS_CC)
-#define add_property_ascii_string(__arg, __key, __str, __duplicate) add_property_ascii_string_ex(__arg, __key, strlen(__key)+1, __str, __duplicate TSRMLS_CC)
-#define add_property_ascii_stringl(__arg, __key, __str, __length, __duplicate) add_property_ascii_stringl_ex(__arg, __key, strlen(__key)+1, __str, __length, __duplicate TSRMLS_CC)
-#define add_property_rt_string(__arg, __key, __str, __duplicate) add_property_rt_string_ex(__arg, __key, strlen(__key)+1, __str, __duplicate TSRMLS_CC)
-#define add_property_rt_stringl(__arg, __key, __str, __length, __duplicate) add_property_rt_stringl_ex(__arg, __key, strlen(__key)+1, __str, __length, __duplicate TSRMLS_CC)
-#define add_property_utf8_string(__arg, __key, __str, __duplicate) add_property_utf8_string_ex(__arg, __key, strlen(__key)+1, __str, __duplicate TSRMLS_CC)
-#define add_property_utf8_stringl(__arg, __key, __str, __length, __duplicate) add_property_utf8_stringl_ex(__arg, __key, strlen(__key)+1, __str, __length, __duplicate TSRMLS_CC)
-#define add_property_zval(__arg, __key, __value) add_property_zval_ex(__arg, __key, strlen(__key)+1, __value TSRMLS_CC)
-#define add_property_unicode(__arg, __key, __str, __duplicate) add_property_unicode_ex(__arg, __key, strlen(__key)+1, __str, __duplicate TSRMLS_CC)
-#define add_property_unicodel(__arg, __key, __str, __length, __duplicate) add_property_unicodel_ex(__arg, __key, strlen(__key)+1, __str, __length, __duplicate TSRMLS_CC)
-#define add_property_zstr(__arg, __key, __type, __str, __duplicate) add_property_zstr_ex(__arg, __key, strlen(__key)+1, __type, __str, __duplicate TSRMLS_CC)
-#define add_property_zstrl(__arg, __key, __type, __str, __length, __duplicate) add_property_zstrl_ex(__arg, __key, strlen(__key)+1, __type, __str, __length, __duplicate TSRMLS_CC)
+#define add_property_zval(__arg, __key, __value) add_property_zval_ex(__arg, __key, strlen(__key)+1, __value TSRMLS_CC)       
+
 
 ZEND_API int call_user_function(HashTable *function_table, zval **object_pp, zval *function_name, zval *retval_ptr, zend_uint param_count, zval *params[] TSRMLS_DC);
 ZEND_API int call_user_function_ex(HashTable *function_table, zval **object_pp, zval *function_name, zval **retval_ptr_ptr, zend_uint param_count, zval **params[], int no_separation, HashTable *symbol_table TSRMLS_DC);
@@ -1426,11 +440,7 @@
  * The callable_name argument may be NULL.
  * Set check_flags to IS_CALLABLE_STRICT for every new usage!
  */
-<<<<<<< HEAD
-ZEND_API int zend_fcall_info_init(zval *callable, uint check_flags, zend_fcall_info *fci, zend_fcall_info_cache *fcc, zval *callable_name, char **error TSRMLS_DC);
-=======
 ZEND_API int zend_fcall_info_init(zval *callable, uint check_flags, zend_fcall_info *fci, zend_fcall_info_cache *fcc, char **callable_name, char **error TSRMLS_DC);
->>>>>>> c8b33a6a
 
 /** Clear argumens connected with zend_fcall_info *fci
  * If free_mem is not zero then the params array gets free'd as well
@@ -1479,7 +489,6 @@
 ZEND_API int zend_set_hash_symbol(zval *symbol, const char *name, int name_length, zend_bool is_ref, int num_symbol_tables, ...);
 
 ZEND_API int zend_delete_global_variable(char *name, int name_len TSRMLS_DC);
-ZEND_API int zend_u_delete_global_variable(zend_uchar type, zstr name, int name_len TSRMLS_DC);
 
 ZEND_API void zend_reset_all_cv(HashTable *symbol_table TSRMLS_DC);
 
@@ -1493,24 +502,12 @@
 
 #if ZEND_DEBUG
 #define CHECK_ZVAL_STRING(z) \
-<<<<<<< HEAD
-	if (Z_STRVAL_P(z)[Z_STRLEN_P(z)] != '\0') { zend_error(E_WARNING, "String is not zero-terminated (%s)", Z_STRVAL_P(z)); }
-#define CHECK_ZVAL_STRING_REL(z) \
-	if (Z_STRVAL_P(z)[Z_STRLEN_P(z)] != '\0') { zend_error(E_WARNING, "String is not zero-terminated (%s) (source: %s:%d)", Z_STRVAL_P(z) ZEND_FILE_LINE_RELAY_CC); }
-#define CHECK_ZVAL_UNICODE(z) \
-	if (Z_USTRVAL_P(z)[Z_USTRLEN_P(z)] != 0 ) { zend_error(E_WARNING, "String is not zero-terminated"); }
-#define CHECK_ZVAL_UNICODE_REL(z) \
-	if (Z_USTRVAL_P(z)[Z_USTRLEN_P(z)] != 0) { zend_error(E_WARNING, "String is not zero-terminated (source: %s:%d)", ZEND_FILE_LINE_RELAY_C); }
-=======
 	if (Z_STRVAL_P(z)[ Z_STRLEN_P(z) ] != '\0') { zend_error(E_WARNING, "String is not zero-terminated (%s)", Z_STRVAL_P(z)); }
 #define CHECK_ZVAL_STRING_REL(z) \
 	if (Z_STRVAL_P(z)[ Z_STRLEN_P(z) ] != '\0') { zend_error(E_WARNING, "String is not zero-terminated (%s) (source: %s:%d)", Z_STRVAL_P(z) ZEND_FILE_LINE_RELAY_CC); }
->>>>>>> c8b33a6a
 #else
 #define CHECK_ZVAL_STRING(z)
 #define CHECK_ZVAL_STRING_REL(z)
-#define CHECK_ZVAL_UNICODE(z)
-#define CHECK_ZVAL_UNICODE_REL(z)
 #endif
 
 #define ZVAL_RESOURCE(z, l) {		\
@@ -1549,129 +546,6 @@
 		Z_STRLEN_P(z) = __l;				\
 		Z_STRVAL_P(z) = (duplicate?estrndup(__s, __l):(char*)__s);\
 		Z_TYPE_P(z) = IS_STRING;			\
-<<<<<<< HEAD
-	}
-
-#define ZVAL_ASCII_STRING(z, s, flags) { \
-		char *__s = (char*)(s); \
-		int __s_len = strlen(__s); \
-		UChar *u_str = zend_ascii_to_unicode(__s, __s_len+1 ZEND_FILE_LINE_CC); \
-		u_str[__s_len] = 0; \
-		if ((flags) & ZSTR_AUTOFREE) { \
-			efree(__s); \
-		} \
-		ZVAL_UNICODEL(z, u_str, __s_len, 0); \
-	}
-
-#define ZVAL_ASCII_STRINGL(z, s, l, flags) { \
-		char *__s = (char*)(s); \
-		int __s_len  = (l); \
-		UChar *u_str = zend_ascii_to_unicode((__s), (__s_len)+1 ZEND_FILE_LINE_CC); \
-		u_str[__s_len] = 0; \
-		if ((flags) & ZSTR_AUTOFREE) { \
-			efree(__s); \
-		} \
-		ZVAL_UNICODEL(z, u_str, __s_len, 0); \
-	}
-
-#define ZVAL_U_STRING(conv, z, s, flags) { \
-		char *__s = (char *)(s); \
-		int __s_len = strlen(__s); \
-		UChar *u_str; \
-		int u_len; \
-		if (zend_string_to_unicode(conv, &u_str, &u_len, __s, __s_len TSRMLS_CC) == SUCCESS) { \
-			ZVAL_UNICODEL(z, u_str, u_len, 0); \
-		} \
-		if ((flags) & ZSTR_AUTOFREE) { \
-			efree(__s); \
-		} \
-	}
-
-#define ZVAL_U_STRINGL(conv, z, s, l, flags) { \
-		char *__s = (char *)(s); \
-		int __s_len = (l); \
-		UChar *u_str; \
-		int u_len; \
-		if (zend_string_to_unicode(conv, &u_str, &u_len, __s, __s_len TSRMLS_CC) == SUCCESS) { \
-			ZVAL_UNICODEL(z, u_str, u_len, 0); \
-		} \
-		if ((flags) & ZSTR_AUTOFREE) { \
-			efree(__s); \
-		} \
-	}
-
-#define ZVAL_RT_STRING(z, s, flags) \
-	ZVAL_U_STRING(ZEND_U_CONVERTER(UG(runtime_encoding_conv)), z, s, flags)
-
-#define ZVAL_RT_STRINGL(z, s, l, flags) \
-	ZVAL_U_STRINGL(ZEND_U_CONVERTER(UG(runtime_encoding_conv)), z, s, l, flags)
-
-#define ZVAL_UTF8_STRING(z, s, flags) \
-	ZVAL_U_STRING(UG(utf8_conv), z, s, flags)
-
-#define ZVAL_UTF8_STRINGL(z, s, l, flags) \
-	ZVAL_U_STRINGL(UG(utf8_conv), z, s, l, flags)
-
-#define ZVAL_UNICODE(z, u, duplicate) {	\
-		UChar *__u=(u); 				\
-		Z_USTRLEN_P(z) = u_strlen(__u); \
-		Z_USTRVAL_P(z) = (duplicate?eustrndup(__u, Z_USTRLEN_P(z)):__u);	\
-		Z_TYPE_P(z) = IS_UNICODE;		\
-	}
-
-#define ZVAL_UNICODEL(z, u, l, duplicate) {	\
-		UChar *__u=(u); int __l=l;			\
-		Z_USTRLEN_P(z) = __l;				\
-		Z_USTRVAL_P(z) = (duplicate?eustrndup(__u, __l):__u);	\
-		Z_TYPE_P(z) = IS_UNICODE;		    \
-	}
-
-#define ZVAL_ZSTR(z, type, zs, duplicate) { \
-		zstr __s=(zs); 					    \
-		Z_UNILEN_P(z) = ZSTR_LEN(type, __s); \
-		Z_UNIVAL_P(z) = ZSTR(duplicate?     \
-					   ((type==IS_UNICODE)? \
-							(void*)eustrndup(__s.u, Z_UNILEN_P(z))  \
-							:(void*)estrndup(__s.s, Z_UNILEN_P(z))) \
-					   :__s.v);			   \
-		Z_TYPE_P(z) = type; 			   \
-	}
-
-#define ZVAL_ZSTRL(z, type, zs, l, duplicate) { \
-		zstr __s=(zs); int __l=l;				\
-		Z_UNILEN_P(z) = __l;					\
-		Z_UNIVAL_P(z) = ZSTR(duplicate? 		\
-					   ((type==IS_UNICODE)?		\
-							(void*)eustrndup(__s.u, __l)  \
-							:(void*)estrndup(__s.s, __l)) \
-					   :__s.v);				   \
-		Z_TYPE_P(z) = type; 				   \
-	}
-
-#define ZVAL_UCHAR32(z, ch) { 							\
-		UChar buf[3];									\
-		int buf_len = zend_codepoint_to_uchar(ch, buf); \
-		ZVAL_UNICODEL(z, buf, buf_len, 1); 				\
-	}
-
-#define ZVAL_EMPTY_STRING(z) {				\
-		Z_STRLEN_P(z) = 0;					\
-		Z_STRVAL_P(z) = STR_EMPTY_ALLOC();	\
-		Z_TYPE_P(z) = IS_STRING;			\
-	}
-
-#define ZVAL_EMPTY_UNICODE(z) {	        \
-		Z_USTRLEN_P(z) = 0;  	    	\
-		Z_USTRVAL_P(z) = USTR_MAKE(""); \
-		Z_TYPE_P(z) = IS_UNICODE;		\
-	}
-
-#define ZVAL_ZVAL(z, zv, copy, dtor) {			\
-		zend_uchar is_ref = Z_ISREF_P(z);		\
-		zend_uint refcount = Z_REFCOUNT_P(z);	\
-		is_ref = Z_ISREF_P(z);					\
-		refcount = Z_REFCOUNT_P(z);				\
-=======
 	}
 
 #define ZVAL_EMPTY_STRING(z) {		\
@@ -1683,7 +557,6 @@
 #define ZVAL_ZVAL(z, zv, copy, dtor) {			\
 		zend_uchar is_ref = Z_ISREF_P(z);		\
 		zend_uint refcount = Z_REFCOUNT_P(z);	\
->>>>>>> c8b33a6a
 		*(z) = *(zv);							\
 		if (copy) {								\
 			zval_copy_ctor(z);					\
@@ -1696,49 +569,6 @@
 	    }										\
 		Z_SET_ISREF_TO_P(z, is_ref);			\
 		Z_SET_REFCOUNT_P(z, refcount);			\
-<<<<<<< HEAD
-	}
-
-#define ZVAL_ENC_STRINGL(z, t, conv, s, l, flags) { \
-		if (t == IS_UNICODE) { \
-			char *__s = (char *)(s); \
-			int __s_len = (l); \
-			UChar *u_str; \
-			int u_len; \
-			if (zend_string_to_unicode(conv, &u_str, &u_len, __s, __s_len TSRMLS_CC) == SUCCESS) { \
-				ZVAL_UNICODEL(z, u_str, u_len, 0); \
-			} \
-			if ((flags) & ZSTR_AUTOFREE) { \
-				efree(__s); \
-			} \
-		} else { \
-			char *__s=(char *)(s); int __l=l; \
-			Z_STRLEN_P(z) = __l;	    \
-			Z_STRVAL_P(z) = (((flags) & ZSTR_DUPLICATE) ? estrndup(__s, __l) : __s); \
-			Z_TYPE_P(z) = IS_STRING; \
-		} \
-	}
-
-#define ZVAL_ENC_STRING(z, t, conv, s, flags) { \
-		if (t == IS_UNICODE) { \
-			char *__s = (char *)(s); \
-			int __s_len = strlen(__s); \
-			UChar *u_str; \
-			int u_len; \
-			if (zend_string_to_unicode(conv, &u_str, &u_len, __s, __s_len TSRMLS_CC) == SUCCESS) { \
-				ZVAL_UNICODEL(z, u_str, u_len, 0); \
-			} \
-			if ((flags) & ZSTR_AUTOFREE) { \
-				efree(__s); \
-			} \
-		} else { \
-			char *__s=(char *)(s); \
-			Z_STRLEN_P(z) = strlen(__s); \
-			Z_STRVAL_P(z) = (((flags) & ZSTR_DUPLICATE) ? estrndup(__s, Z_STRLEN_P(z)) : __s); \
-			Z_TYPE_P(z) = IS_STRING; \
-		} \
-=======
->>>>>>> c8b33a6a
 	}
 
 #define ZVAL_FALSE(z)  					ZVAL_BOOL(z, 0)
@@ -1751,26 +581,10 @@
 #define RETVAL_DOUBLE(d) 				ZVAL_DOUBLE(return_value, d)
 #define RETVAL_STRING(s, duplicate) 		ZVAL_STRING(return_value, s, duplicate)
 #define RETVAL_STRINGL(s, l, duplicate) 	ZVAL_STRINGL(return_value, s, l, duplicate)
-#define RETVAL_ASCII_STRING(s, flags) 		ZVAL_ASCII_STRING(return_value, s, flags)
-#define RETVAL_ASCII_STRINGL(s, l, flags) 	ZVAL_ASCII_STRINGL(return_value, s, l, flags)
-#define RETVAL_U_STRING(conv, s, flags) 		ZVAL_U_STRING(conv, return_value, s, flags)
-#define RETVAL_U_STRINGL(conv, s, l, flags) 	ZVAL_U_STRINGL(conv, return_value, s, l, flags)
-#define RETVAL_RT_STRING(s, flags) 		ZVAL_RT_STRING(return_value, s, flags)
-#define RETVAL_RT_STRINGL(s, l, flags) 	ZVAL_RT_STRINGL(return_value, s, l, flags)
-#define RETVAL_UTF8_STRING(s, flags) 		ZVAL_UTF8_STRING(return_value, s, flags)
-#define RETVAL_UTF8_STRINGL(s, l, flags) 	ZVAL_UTF8_STRINGL(return_value, s, l, flags)
 #define RETVAL_EMPTY_STRING() 			ZVAL_EMPTY_STRING(return_value)
-#define RETVAL_UNICODE(u, duplicate) 		ZVAL_UNICODE(return_value, u, duplicate)
-#define RETVAL_UNICODEL(u, l, duplicate) 	ZVAL_UNICODEL(return_value, u, l, duplicate)
-#define RETVAL_UCHAR32(ch)			 	ZVAL_UCHAR32(return_value, ch)
-#define RETVAL_EMPTY_UNICODE() 			ZVAL_EMPTY_UNICODE(return_value)
 #define RETVAL_ZVAL(zv, copy, dtor)		ZVAL_ZVAL(return_value, zv, copy, dtor)
 #define RETVAL_FALSE  					ZVAL_BOOL(return_value, 0)
 #define RETVAL_TRUE   					ZVAL_BOOL(return_value, 1)
-#define RETVAL_ZSTR(type, s, duplicate) ZVAL_ZSTR(return_value, type, s, duplicate)
-#define RETVAL_ZSTRL(type, s, l, duplicate) ZVAL_ZSTRL(return_value, type, s, l, duplicate)
-#define RETVAL_ENC_STRINGL(type, conv, s, l, flags) ZVAL_ENC_STRINGL(return_value, type, conv, s, l, flags)
-#define RETVAL_ENC_STRING(type, conv, s, flags) ZVAL_ENC_STRING(return_value, type, conv, s, flags)
 
 #define RETURN_RESOURCE(l) 				{ RETVAL_RESOURCE(l); return; }
 #define RETURN_BOOL(b) 					{ RETVAL_BOOL(b); return; }
@@ -1780,25 +594,9 @@
 #define RETURN_STRING(s, duplicate) 	{ RETVAL_STRING(s, duplicate); return; }
 #define RETURN_STRINGL(s, l, duplicate) { RETVAL_STRINGL(s, l, duplicate); return; }
 #define RETURN_EMPTY_STRING() 			{ RETVAL_EMPTY_STRING(); return; }
-#define RETURN_UNICODE(u, duplicate) 	{ RETVAL_UNICODE(u, duplicate); return; }
-#define RETURN_UNICODEL(u, l, duplicate) { RETVAL_UNICODEL(u, l, duplicate); return; }
-#define RETURN_UCHAR32(ch)				{ RETVAL_UCHAR32(ch); return; }
-#define RETURN_EMPTY_UNICODE() 			{ RETVAL_EMPTY_UNICODE(); return; }
 #define RETURN_ZVAL(zv, copy, dtor)		{ RETVAL_ZVAL(zv, copy, dtor); return; }
 #define RETURN_FALSE  					{ RETVAL_FALSE; return; }
 #define RETURN_TRUE   					{ RETVAL_TRUE; return; }
-#define RETURN_ASCII_STRING(t, flags)		{ RETVAL_ASCII_STRING(t, flags); return; }
-#define RETURN_ASCII_STRINGL(t, l, flags)	{ RETVAL_ASCII_STRINGL(t, l, flags); return; }
-#define RETURN_U_STRING(conv, t, flags)		{ RETVAL_U_STRING(conv, t, flags); return; }
-#define RETURN_U_STRINGL(conv, t, l, flags)	{ RETVAL_U_STRINGL(conv, t, l, flags); return; }
-#define RETURN_RT_STRING(t, flags)		{ RETVAL_RT_STRING(t, flags); return; }
-#define RETURN_RT_STRINGL(t, l, flags)	{ RETVAL_RT_STRINGL(t, l, flags); return; }
-#define RETURN_UTF8_STRING(t, flags)		{ RETVAL_UTF8_STRING(t, flags); return; }
-#define RETURN_UTF8_STRINGL(t, l, flags)	{ RETVAL_UTF8_STRINGL(t, l, flags); return; }
-#define RETURN_ZSTR(type, s, duplicate) 	{ RETVAL_ZSTR(type, s, duplicate); return; }
-#define RETURN_ZSTRL(type, s, l, duplicate) { RETVAL_ZSTRL(type, s, l, duplicate); return; }
-#define RETURN_ENC_STRINGL(type, conv, s, l, flags) { RETVAL_ENC_STRINGL(type, conv, s, l, flags); return; }
-#define RETURN_ENC_STRING(type, conv, s, flags) { RETVAL_ENC_STRING(type, conv, s, flags); return; }
 
 #define SET_VAR_STRING(n, v) {																				\
 								{																			\
@@ -1818,15 +616,6 @@
 									}													\
 								}
 
-#define SET_VAR_ASCII_STRINGL(n, v, l) {												\
-									{													\
-										zval *var;										\
-										ALLOC_ZVAL(var);								\
-										ZVAL_ASCII_STRINGL(var, v, l, ZSTR_AUTOFREE);	\
-										ZEND_SET_GLOBAL_VAR(n, var);					\
-									}													\
-								}
-
 #define SET_VAR_LONG(n, v)	{															\
 								{														\
 									zval *var;											\
@@ -1853,11 +642,11 @@
 		ZEND_SET_SYMBOL_WITH_LENGTH(symtable, _name, strlen(_name)+1, var, 1, 0);	\
 	}
 
-#define ZEND_U_SET_SYMBOL_WITH_LENGTH(symtable, type, name, name_length, var, _refcount, _is_ref)		\
+#define ZEND_SET_SYMBOL_WITH_LENGTH(symtable, name, name_length, var, _refcount, _is_ref)				\
 	{																									\
 		zval **orig_var;																				\
 																										\
-		if (zend_u_hash_find(symtable, (type), (name), (name_length), (void **) &orig_var)==SUCCESS		\
+		if (zend_hash_find(symtable, (name), (name_length), (void **) &orig_var)==SUCCESS				\
 			&& PZVAL_IS_REF(*orig_var)) {																\
 			Z_SET_REFCOUNT_P(var, Z_REFCOUNT_PP(orig_var));												\
 			Z_SET_ISREF_P(var);																			\
@@ -1873,33 +662,10 @@
 			if (_refcount) {																			\
 				Z_SET_REFCOUNT_P(var, _refcount);														\
 			}																							\
-			zend_u_hash_update(symtable, (type), (name), (name_length), &(var), sizeof(zval *), NULL);	\
+			zend_hash_update(symtable, (name), (name_length), &(var), sizeof(zval *), NULL);			\
 		}																								\
 	}
 
-#define ZEND_SET_SYMBOL_WITH_LENGTH(symtable, name, name_length, var, _refcount, _is_ref)				\
-	{																									\
-		zval **orig_var;																				\
-																										\
-		if (zend_rt_hash_find(symtable, (name), (name_length), (void **) &orig_var)==SUCCESS			\
-			&& PZVAL_IS_REF(*orig_var)) {																\
-			Z_SET_REFCOUNT_P(var, Z_REFCOUNT_PP(orig_var));												\
-			Z_SET_ISREF_P(var);																			\
-																										\
-			if (_refcount) {																			\
-				Z_SET_REFCOUNT_P(var, Z_REFCOUNT_P(var) + _refcount - 1);								\
-			}																							\
-			zval_dtor(*orig_var);																		\
-			**orig_var = *(var);																		\
-			FREE_ZVAL(var);																				\
-		} else {																						\
-			Z_SET_ISREF_TO_P(var, _is_ref);																\
-			if (_refcount) {																			\
-				Z_SET_REFCOUNT_P(var, _refcount);														\
-			}																							\
-			zend_rt_hash_update(symtable, (name), (name_length), &(var), sizeof(zval *), NULL);			\
-		}																								\
-	}
 
 #define ZEND_SET_GLOBAL_VAR(name, var)				\
 	ZEND_SET_SYMBOL(&EG(symbol_table), name, var)
