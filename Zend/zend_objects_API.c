--- conflicted
+++ resolved
@@ -197,14 +197,6 @@
 }
 /* }}} */
 
-<<<<<<< HEAD
-ZEND_API const zend_object_handlers* ZEND_FASTCALL zend_get_std_object_handlers(void)
-{
-	return &std_object_handlers;
-}
-
-=======
->>>>>>> c4331b00
 /*
  * Local variables:
  * tab-width: 4
