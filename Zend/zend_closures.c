/*
   +----------------------------------------------------------------------+
   | Zend Engine                                                          |
   +----------------------------------------------------------------------+
   | Copyright (c) Zend Technologies Ltd. (http://www.zend.com)           |
   +----------------------------------------------------------------------+
   | This source file is subject to version 2.00 of the Zend license,     |
   | that is bundled with this package in the file LICENSE, and is        |
   | available through the world-wide-web at the following url:           |
   | http://www.zend.com/license/2_00.txt.                                |
   | If you did not receive a copy of the Zend license and are unable to  |
   | obtain it through the world-wide-web, please send a note to          |
   | license@zend.com so we can mail you a copy immediately.              |
   +----------------------------------------------------------------------+
   | Authors: Christian Seiler <chris_se@gmx.net>                         |
   |          Dmitry Stogov <dmitry@php.net>                              |
   |          Marcus Boerger <helly@php.net>                              |
   +----------------------------------------------------------------------+
*/

#include "zend.h"
#include "zend_API.h"
#include "zend_closures.h"
#include "zend_exceptions.h"
#include "zend_interfaces.h"
#include "zend_objects.h"
#include "zend_objects_API.h"
#include "zend_globals.h"

#define ZEND_CLOSURE_PRINT_NAME "Closure object"

#define ZEND_CLOSURE_PROPERTY_ERROR() \
	zend_throw_error(NULL, "Closure object cannot have properties")

typedef struct _zend_closure {
	zend_object       std;
	zend_function     func;
	zval              this_ptr;
	zend_class_entry *called_scope;
	zif_handler       orig_internal_handler;
} zend_closure;

/* non-static since it needs to be referenced */
ZEND_API zend_class_entry *zend_ce_closure;
static zend_object_handlers closure_handlers;

ZEND_METHOD(Closure, __invoke) /* {{{ */
{
	zend_function *func = EX(func);
	zval *arguments = ZEND_CALL_ARG(execute_data, 1);

	if (call_user_function(CG(function_table), NULL, ZEND_THIS, return_value, ZEND_NUM_ARGS(), arguments) == FAILURE) {
		RETVAL_FALSE;
	}

	/* destruct the function also, then - we have allocated it in get_method */
	zend_string_release_ex(func->internal_function.function_name, 0);
	efree(func);
#if ZEND_DEBUG
	execute_data->func = NULL;
#endif
}
/* }}} */

static zend_bool zend_valid_closure_binding(
		zend_closure *closure, zval *newthis, zend_class_entry *scope) /* {{{ */
{
	zend_function *func = &closure->func;
	zend_bool is_fake_closure = (func->common.fn_flags & ZEND_ACC_FAKE_CLOSURE) != 0;
	if (newthis) {
		if (func->common.fn_flags & ZEND_ACC_STATIC) {
			zend_error(E_WARNING, "Cannot bind an instance to a static closure");
			return 0;
		}

		if (is_fake_closure && func->common.scope &&
				!instanceof_function(Z_OBJCE_P(newthis), func->common.scope)) {
			/* Binding incompatible $this to an internal method is not supported. */
			zend_error(E_WARNING, "Cannot bind method %s::%s() to object of class %s",
					ZSTR_VAL(func->common.scope->name),
					ZSTR_VAL(func->common.function_name),
					ZSTR_VAL(Z_OBJCE_P(newthis)->name));
			return 0;
		}
	} else if (is_fake_closure && func->common.scope
			&& !(func->common.fn_flags & ZEND_ACC_STATIC)) {
<<<<<<< HEAD
		zend_error(E_WARNING, "Cannot unbind $this of method");
		return 0;
=======
		if (func->type == ZEND_INTERNAL_FUNCTION) {
			zend_error(E_WARNING, "Cannot unbind $this of internal method");
			return 0;
		} else {
			zend_error(E_DEPRECATED, "Unbinding $this of a method is deprecated");
		}
	} else if (!is_fake_closure && !Z_ISUNDEF(closure->this_ptr)) {
		// TODO: Only deprecate if it had $this *originally*?
		zend_error(E_DEPRECATED, "Unbinding $this of closure is deprecated");
>>>>>>> 23bb9f4e
	}

	if (scope && scope != func->common.scope && scope->type == ZEND_INTERNAL_CLASS) {
		/* rebinding to internal class is not allowed */
		zend_error(E_WARNING, "Cannot bind closure to scope of internal class %s",
				ZSTR_VAL(scope->name));
		return 0;
	}

	if (is_fake_closure && scope != func->common.scope) {
		zend_error(E_WARNING, "Cannot rebind scope of closure created by ReflectionFunctionAbstract::getClosure()");
		return 0;
	}

	return 1;
}
/* }}} */

/* {{{ proto mixed Closure::call(object to [, mixed parameter] [, mixed ...] )
   Call closure, binding to a given object with its class as the scope */
ZEND_METHOD(Closure, call)
{
	zval *newthis, closure_result;
	zend_closure *closure;
	zend_fcall_info fci;
	zend_fcall_info_cache fci_cache;
	zend_function my_function;
	zend_object *newobj;

	fci.param_count = 0;
	fci.params = NULL;

	if (zend_parse_parameters(ZEND_NUM_ARGS(), "o*", &newthis, &fci.params, &fci.param_count) == FAILURE) {
		return;
	}

	closure = (zend_closure *) Z_OBJ_P(ZEND_THIS);

	newobj = Z_OBJ_P(newthis);

	if (!zend_valid_closure_binding(closure, newthis, Z_OBJCE_P(newthis))) {
		return;
	}

	if (closure->func.common.fn_flags & ZEND_ACC_GENERATOR) {
		zval new_closure;
		zend_create_closure(&new_closure, &closure->func, Z_OBJCE_P(newthis), closure->called_scope, newthis);
		closure = (zend_closure *) Z_OBJ(new_closure);
		fci_cache.function_handler = &closure->func;
	} else {
		memcpy(&my_function, &closure->func, closure->func.type == ZEND_USER_FUNCTION ? sizeof(zend_op_array) : sizeof(zend_internal_function));
		my_function.common.fn_flags &= ~ZEND_ACC_CLOSURE;
		/* use scope of passed object */
		my_function.common.scope = Z_OBJCE_P(newthis);
		fci_cache.function_handler = &my_function;

		/* Runtime cache relies on bound scope to be immutable, hence we need a separate rt cache in case scope changed */
		if (ZEND_USER_CODE(my_function.type)
		 && (closure->func.common.scope != Z_OBJCE_P(newthis)
		  || (closure->func.common.fn_flags & ZEND_ACC_HEAP_RT_CACHE))) {
			void *ptr;

			my_function.op_array.fn_flags |= ZEND_ACC_HEAP_RT_CACHE;
			ptr = emalloc(sizeof(void*) + my_function.op_array.cache_size);
			ZEND_MAP_PTR_INIT(my_function.op_array.run_time_cache, ptr);
			ptr = (char*)ptr + sizeof(void*);
			ZEND_MAP_PTR_SET(my_function.op_array.run_time_cache, ptr);
			memset(ptr, 0, my_function.op_array.cache_size);
		}
	}

	fci_cache.called_scope = newobj->ce;
	fci_cache.object = fci.object = newobj;

	fci.size = sizeof(fci);
	ZVAL_OBJ(&fci.function_name, &closure->std);
	fci.retval = &closure_result;
	fci.no_separation = 1;

	if (zend_call_function(&fci, &fci_cache) == SUCCESS && Z_TYPE(closure_result) != IS_UNDEF) {
		if (Z_ISREF(closure_result)) {
			zend_unwrap_reference(&closure_result);
		}
		ZVAL_COPY_VALUE(return_value, &closure_result);
	}

	if (fci_cache.function_handler->common.fn_flags & ZEND_ACC_GENERATOR) {
		/* copied upon generator creation */
		GC_DELREF(&closure->std);
	} else if (fci_cache.function_handler->common.fn_flags & ZEND_ACC_HEAP_RT_CACHE) {
		efree(ZEND_MAP_PTR(my_function.op_array.run_time_cache));
	}
}
/* }}} */

/* {{{ proto Closure Closure::bind(callable old, object to [, mixed scope])
   Create a closure from another one and bind to another object and scope */
ZEND_METHOD(Closure, bind)
{
	zval *newthis, *zclosure, *scope_arg = NULL;
	zend_closure *closure;
	zend_class_entry *ce, *called_scope;

	if (zend_parse_method_parameters(ZEND_NUM_ARGS(), getThis(), "Oo!|z", &zclosure, zend_ce_closure, &newthis, &scope_arg) == FAILURE) {
		return;
	}

	closure = (zend_closure *)Z_OBJ_P(zclosure);

	if (scope_arg != NULL) { /* scope argument was given */
		if (Z_TYPE_P(scope_arg) == IS_OBJECT) {
			ce = Z_OBJCE_P(scope_arg);
		} else if (Z_TYPE_P(scope_arg) == IS_NULL) {
			ce = NULL;
		} else {
			zend_string *tmp_class_name;
			zend_string *class_name = zval_get_tmp_string(scope_arg, &tmp_class_name);
			if (zend_string_equals_literal(class_name, "static")) {
				ce = closure->func.common.scope;
			} else if ((ce = zend_lookup_class(class_name)) == NULL) {
				zend_error(E_WARNING, "Class '%s' not found", ZSTR_VAL(class_name));
				zend_string_release_ex(class_name, 0);
				RETURN_NULL();
			}
			zend_tmp_string_release(tmp_class_name);
		}
	} else { /* scope argument not given; do not change the scope by default */
		ce = closure->func.common.scope;
	}

	if (!zend_valid_closure_binding(closure, newthis, ce)) {
		return;
	}

	if (newthis) {
		called_scope = Z_OBJCE_P(newthis);
	} else {
		called_scope = ce;
	}

	zend_create_closure(return_value, &closure->func, ce, called_scope, newthis);
}
/* }}} */

static ZEND_NAMED_FUNCTION(zend_closure_call_magic) /* {{{ */ {
	zend_fcall_info fci;
	zend_fcall_info_cache fcc;
	zval params[2];

	memset(&fci, 0, sizeof(zend_fcall_info));
	memset(&fcc, 0, sizeof(zend_fcall_info_cache));

	fci.size = sizeof(zend_fcall_info);
	fci.retval = return_value;

	fcc.function_handler = (EX(func)->internal_function.fn_flags & ZEND_ACC_STATIC) ?
		EX(func)->internal_function.scope->__callstatic : EX(func)->internal_function.scope->__call;
	fci.params = params;
	fci.param_count = 2;
	ZVAL_STR(&fci.params[0], EX(func)->common.function_name);
	if (ZEND_NUM_ARGS()) {
		array_init_size(&fci.params[1], ZEND_NUM_ARGS());
		zend_copy_parameters_array(ZEND_NUM_ARGS(), &fci.params[1]);
	} else {
		ZVAL_EMPTY_ARRAY(&fci.params[1]);
	}

	fcc.object = fci.object = Z_OBJ_P(ZEND_THIS);

	zend_call_function(&fci, &fcc);

	zval_ptr_dtor(&fci.params[0]);
	zval_ptr_dtor(&fci.params[1]);
}
/* }}} */

static int zend_create_closure_from_callable(zval *return_value, zval *callable, char **error) /* {{{ */ {
	zend_fcall_info_cache fcc;
	zend_function *mptr;
	zval instance;
	zend_internal_function call;

	if (!zend_is_callable_ex(callable, NULL, 0, NULL, &fcc, error)) {
		return FAILURE;
	}

	mptr = fcc.function_handler;
	if (mptr->common.fn_flags & ZEND_ACC_CALL_VIA_TRAMPOLINE) {
		memset(&call, 0, sizeof(zend_internal_function));

		if (!mptr->common.scope) {
			return FAILURE;
		}
		if (mptr->common.fn_flags & ZEND_ACC_STATIC) {
			if (!mptr->common.scope->__callstatic) {
				return FAILURE;
			}
		} else {
			if (!mptr->common.scope->__call) {
				return FAILURE;
			}
		}

		call.type = ZEND_INTERNAL_FUNCTION;
		call.fn_flags = mptr->common.fn_flags & ZEND_ACC_STATIC;
		call.handler = zend_closure_call_magic;
		call.function_name = mptr->common.function_name;
		call.scope = mptr->common.scope;

		zend_free_trampoline(mptr);
		mptr = (zend_function *) &call;
	}

	if (fcc.object) {
		ZVAL_OBJ(&instance, fcc.object);
		zend_create_fake_closure(return_value, mptr, mptr->common.scope, fcc.called_scope, &instance);
	} else {
		zend_create_fake_closure(return_value, mptr, mptr->common.scope, fcc.called_scope, NULL);
	}

	return SUCCESS;
}
/* }}} */

/* {{{ proto Closure Closure::fromCallable(callable callable)
   Create a closure from a callable using the current scope. */
ZEND_METHOD(Closure, fromCallable)
{
	zval *callable;
	int success;
	char *error = NULL;

	if (zend_parse_parameters(ZEND_NUM_ARGS(), "z", &callable) == FAILURE) {
		return;
	}

	if (Z_TYPE_P(callable) == IS_OBJECT && instanceof_function(Z_OBJCE_P(callable), zend_ce_closure)) {
		/* It's already a closure */
		RETURN_ZVAL(callable, 1, 0);
	}

	/* create closure as if it were called from parent scope */
	EG(current_execute_data) = EX(prev_execute_data);
	success = zend_create_closure_from_callable(return_value, callable, &error);
	EG(current_execute_data) = execute_data;

	if (success == FAILURE) {
		if (error) {
			zend_type_error("Failed to create closure from callable: %s", error);
			efree(error);
		} else {
			zend_type_error("Failed to create closure from callable");
		}
	}
}
/* }}} */

static ZEND_COLD zend_function *zend_closure_get_constructor(zend_object *object) /* {{{ */
{
	zend_throw_error(NULL, "Instantiation of 'Closure' is not allowed");
	return NULL;
}
/* }}} */

static int zend_closure_compare_objects(zval *o1, zval *o2) /* {{{ */
{
	return (Z_OBJ_P(o1) != Z_OBJ_P(o2));
}
/* }}} */

ZEND_API zend_function *zend_get_closure_invoke_method(zend_object *object) /* {{{ */
{
	zend_closure *closure = (zend_closure *)object;
	zend_function *invoke = (zend_function*)emalloc(sizeof(zend_function));
	const uint32_t keep_flags =
		ZEND_ACC_RETURN_REFERENCE | ZEND_ACC_VARIADIC | ZEND_ACC_HAS_RETURN_TYPE;

	invoke->common = closure->func.common;
	/* We return ZEND_INTERNAL_FUNCTION, but arg_info representation is the
	 * same as for ZEND_USER_FUNCTION (uses zend_string* instead of char*).
	 * This is not a problem, because ZEND_ACC_HAS_TYPE_HINTS is never set,
	 * and we won't check arguments on internal function. We also set
	 * ZEND_ACC_USER_ARG_INFO flag to prevent invalid usage by Reflection */
	invoke->type = ZEND_INTERNAL_FUNCTION;
	invoke->internal_function.fn_flags =
		ZEND_ACC_PUBLIC | ZEND_ACC_CALL_VIA_HANDLER | (closure->func.common.fn_flags & keep_flags);
	if (closure->func.type != ZEND_INTERNAL_FUNCTION || (closure->func.common.fn_flags & ZEND_ACC_USER_ARG_INFO)) {
		invoke->internal_function.fn_flags |=
			ZEND_ACC_USER_ARG_INFO;
	}
	invoke->internal_function.handler = ZEND_MN(Closure___invoke);
	invoke->internal_function.module = 0;
	invoke->internal_function.scope = zend_ce_closure;
	invoke->internal_function.function_name = ZSTR_KNOWN(ZEND_STR_MAGIC_INVOKE);
	return invoke;
}
/* }}} */

ZEND_API const zend_function *zend_get_closure_method_def(zval *obj) /* {{{ */
{
	zend_closure *closure = (zend_closure *)Z_OBJ_P(obj);
	return &closure->func;
}
/* }}} */

ZEND_API zval* zend_get_closure_this_ptr(zval *obj) /* {{{ */
{
	zend_closure *closure = (zend_closure *)Z_OBJ_P(obj);
	return &closure->this_ptr;
}
/* }}} */

static zend_function *zend_closure_get_method(zend_object **object, zend_string *method, const zval *key) /* {{{ */
{
	if (zend_string_equals_literal_ci(method, ZEND_INVOKE_FUNC_NAME)) {
		return zend_get_closure_invoke_method(*object);
	}

	return zend_std_get_method(object, method, key);
}
/* }}} */

static ZEND_COLD zval *zend_closure_read_property(zend_object *object, zend_string *member, int type, void **cache_slot, zval *rv) /* {{{ */
{
	ZEND_CLOSURE_PROPERTY_ERROR();
	return &EG(uninitialized_zval);
}
/* }}} */

static ZEND_COLD zval *zend_closure_write_property(zend_object *object, zend_string *member, zval *value, void **cache_slot) /* {{{ */
{
	ZEND_CLOSURE_PROPERTY_ERROR();
	return value;
}
/* }}} */

static ZEND_COLD zval *zend_closure_get_property_ptr_ptr(zend_object *object, zend_string *member, int type, void **cache_slot) /* {{{ */
{
	ZEND_CLOSURE_PROPERTY_ERROR();
	return NULL;
}
/* }}} */

static ZEND_COLD int zend_closure_has_property(zend_object *object, zend_string *member, int has_set_exists, void **cache_slot) /* {{{ */
{
	if (has_set_exists != ZEND_PROPERTY_EXISTS) {
		ZEND_CLOSURE_PROPERTY_ERROR();
	}
	return 0;
}
/* }}} */

static ZEND_COLD void zend_closure_unset_property(zend_object *object, zend_string *member, void **cache_slot) /* {{{ */
{
	ZEND_CLOSURE_PROPERTY_ERROR();
}
/* }}} */

static void zend_closure_free_storage(zend_object *object) /* {{{ */
{
	zend_closure *closure = (zend_closure *)object;

	zend_object_std_dtor(&closure->std);

	if (closure->func.type == ZEND_USER_FUNCTION) {
		destroy_op_array(&closure->func.op_array);
	}

	if (Z_TYPE(closure->this_ptr) != IS_UNDEF) {
		zval_ptr_dtor(&closure->this_ptr);
	}
}
/* }}} */

static zend_object *zend_closure_new(zend_class_entry *class_type) /* {{{ */
{
	zend_closure *closure;

	closure = emalloc(sizeof(zend_closure));
	memset(closure, 0, sizeof(zend_closure));

	zend_object_std_init(&closure->std, class_type);
	closure->std.handlers = &closure_handlers;

	return (zend_object*)closure;
}
/* }}} */

static zend_object *zend_closure_clone(zend_object *zobject) /* {{{ */
{
	zend_closure *closure = (zend_closure *)zobject;
	zval result;

	zend_create_closure(&result, &closure->func,
		closure->func.common.scope, closure->called_scope, &closure->this_ptr);
	return Z_OBJ(result);
}
/* }}} */

int zend_closure_get_closure(zend_object *obj, zend_class_entry **ce_ptr, zend_function **fptr_ptr, zend_object **obj_ptr) /* {{{ */
{
	zend_closure *closure = (zend_closure *)obj;
	*fptr_ptr = &closure->func;
	*ce_ptr = closure->called_scope;

	if (Z_TYPE(closure->this_ptr) != IS_UNDEF) {
		*obj_ptr = Z_OBJ(closure->this_ptr);
	} else {
		*obj_ptr = NULL;
	}

	return SUCCESS;
}
/* }}} */

static HashTable *zend_closure_get_debug_info(zend_object *object, int *is_temp) /* {{{ */
{
	zend_closure *closure = (zend_closure *)object;
	zval val;
	struct _zend_arg_info *arg_info = closure->func.common.arg_info;
	HashTable *debug_info;
	zend_bool zstr_args = (closure->func.type == ZEND_USER_FUNCTION) || (closure->func.common.fn_flags & ZEND_ACC_USER_ARG_INFO);

	*is_temp = 1;

	debug_info = zend_new_array(8);

	if (closure->func.type == ZEND_USER_FUNCTION && closure->func.op_array.static_variables) {
		HashTable *static_variables =
			ZEND_MAP_PTR_GET(closure->func.op_array.static_variables_ptr);
		ZVAL_ARR(&val, zend_array_dup(static_variables));
		zend_hash_update(debug_info, ZSTR_KNOWN(ZEND_STR_STATIC), &val);
	}

	if (Z_TYPE(closure->this_ptr) != IS_UNDEF) {
		Z_ADDREF(closure->this_ptr);
		zend_hash_update(debug_info, ZSTR_KNOWN(ZEND_STR_THIS), &closure->this_ptr);
	}

	if (arg_info &&
		(closure->func.common.num_args ||
		 (closure->func.common.fn_flags & ZEND_ACC_VARIADIC))) {
		uint32_t i, num_args, required = closure->func.common.required_num_args;

		array_init(&val);

		num_args = closure->func.common.num_args;
		if (closure->func.common.fn_flags & ZEND_ACC_VARIADIC) {
			num_args++;
		}
		for (i = 0; i < num_args; i++) {
			zend_string *name;
			zval info;
			if (arg_info->name) {
				if (zstr_args) {
					name = zend_strpprintf(0, "%s$%s",
							arg_info->pass_by_reference ? "&" : "",
							ZSTR_VAL(arg_info->name));
				} else {
					name = zend_strpprintf(0, "%s$%s",
							arg_info->pass_by_reference ? "&" : "",
							((zend_internal_arg_info*)arg_info)->name);
				}
			} else {
				name = zend_strpprintf(0, "%s$param%d",
						arg_info->pass_by_reference ? "&" : "",
						i + 1);
			}
			ZVAL_NEW_STR(&info, zend_strpprintf(0, "%s", i >= required ? "<optional>" : "<required>"));
			zend_hash_update(Z_ARRVAL(val), name, &info);
			zend_string_release_ex(name, 0);
			arg_info++;
		}
		zend_hash_str_update(debug_info, "parameter", sizeof("parameter")-1, &val);
	}

	return debug_info;
}
/* }}} */

static HashTable *zend_closure_get_gc(zend_object *obj, zval **table, int *n) /* {{{ */
{
	zend_closure *closure = (zend_closure *)obj;

	*table = Z_TYPE(closure->this_ptr) != IS_NULL ? &closure->this_ptr : NULL;
	*n = Z_TYPE(closure->this_ptr) != IS_NULL ? 1 : 0;
	return (closure->func.type == ZEND_USER_FUNCTION) ?
		ZEND_MAP_PTR_GET(closure->func.op_array.static_variables_ptr) : NULL;
}
/* }}} */

/* {{{ proto Closure::__construct()
   Private constructor preventing instantiation */
ZEND_COLD ZEND_METHOD(Closure, __construct)
{
	zend_throw_error(NULL, "Instantiation of 'Closure' is not allowed");
}
/* }}} */

ZEND_BEGIN_ARG_INFO_EX(arginfo_closure_bindto, 0, 0, 1)
	ZEND_ARG_INFO(0, newthis)
	ZEND_ARG_INFO(0, newscope)
ZEND_END_ARG_INFO()

ZEND_BEGIN_ARG_INFO_EX(arginfo_closure_bind, 0, 0, 2)
	ZEND_ARG_INFO(0, closure)
	ZEND_ARG_INFO(0, newthis)
	ZEND_ARG_INFO(0, newscope)
ZEND_END_ARG_INFO()

ZEND_BEGIN_ARG_INFO_EX(arginfo_closure_call, 0, 0, 1)
	ZEND_ARG_INFO(0, newthis)
	ZEND_ARG_VARIADIC_INFO(0, parameters)
ZEND_END_ARG_INFO()

ZEND_BEGIN_ARG_INFO_EX(arginfo_closure_fromcallable, 0, 0, 1)
	ZEND_ARG_INFO(0, callable)
ZEND_END_ARG_INFO()

static const zend_function_entry closure_functions[] = {
	ZEND_ME(Closure, __construct, NULL, ZEND_ACC_PRIVATE)
	ZEND_ME(Closure, bind, arginfo_closure_bind, ZEND_ACC_PUBLIC|ZEND_ACC_STATIC)
	ZEND_MALIAS(Closure, bindTo, bind, arginfo_closure_bindto, ZEND_ACC_PUBLIC)
	ZEND_ME(Closure, call, arginfo_closure_call, ZEND_ACC_PUBLIC)
	ZEND_ME(Closure, fromCallable, arginfo_closure_fromcallable, ZEND_ACC_PUBLIC|ZEND_ACC_STATIC)
	ZEND_FE_END
};

void zend_register_closure_ce(void) /* {{{ */
{
	zend_class_entry ce;

	INIT_CLASS_ENTRY(ce, "Closure", closure_functions);
	zend_ce_closure = zend_register_internal_class(&ce);
	zend_ce_closure->ce_flags |= ZEND_ACC_FINAL;
	zend_ce_closure->create_object = zend_closure_new;
	zend_ce_closure->serialize = zend_class_serialize_deny;
	zend_ce_closure->unserialize = zend_class_unserialize_deny;

	memcpy(&closure_handlers, &std_object_handlers, sizeof(zend_object_handlers));
	closure_handlers.free_obj = zend_closure_free_storage;
	closure_handlers.get_constructor = zend_closure_get_constructor;
	closure_handlers.get_method = zend_closure_get_method;
	closure_handlers.write_property = zend_closure_write_property;
	closure_handlers.read_property = zend_closure_read_property;
	closure_handlers.get_property_ptr_ptr = zend_closure_get_property_ptr_ptr;
	closure_handlers.has_property = zend_closure_has_property;
	closure_handlers.unset_property = zend_closure_unset_property;
	closure_handlers.compare_objects = zend_closure_compare_objects;
	closure_handlers.clone_obj = zend_closure_clone;
	closure_handlers.get_debug_info = zend_closure_get_debug_info;
	closure_handlers.get_closure = zend_closure_get_closure;
	closure_handlers.get_gc = zend_closure_get_gc;
}
/* }}} */

static ZEND_NAMED_FUNCTION(zend_closure_internal_handler) /* {{{ */
{
	zend_closure *closure = (zend_closure*)ZEND_CLOSURE_OBJECT(EX(func));
	closure->orig_internal_handler(INTERNAL_FUNCTION_PARAM_PASSTHRU);
	OBJ_RELEASE((zend_object*)closure);
	EX(func) = NULL;
}
/* }}} */

ZEND_API void zend_create_closure(zval *res, zend_function *func, zend_class_entry *scope, zend_class_entry *called_scope, zval *this_ptr) /* {{{ */
{
	zend_closure *closure;

	object_init_ex(res, zend_ce_closure);

	closure = (zend_closure *)Z_OBJ_P(res);

	if ((scope == NULL) && this_ptr && (Z_TYPE_P(this_ptr) != IS_UNDEF)) {
		/* use dummy scope if we're binding an object without specifying a scope */
		/* maybe it would be better to create one for this purpose */
		scope = zend_ce_closure;
	}

	if (func->type == ZEND_USER_FUNCTION) {
		memcpy(&closure->func, func, sizeof(zend_op_array));
		closure->func.common.fn_flags |= ZEND_ACC_CLOSURE;
		closure->func.common.fn_flags &= ~ZEND_ACC_IMMUTABLE;

		if (closure->func.op_array.static_variables) {
			closure->func.op_array.static_variables =
				zend_array_dup(closure->func.op_array.static_variables);
		}
		ZEND_MAP_PTR_INIT(closure->func.op_array.static_variables_ptr,
			&closure->func.op_array.static_variables);

		/* Runtime cache is scope-dependent, so we cannot reuse it if the scope changed */
		if (!ZEND_MAP_PTR_GET(closure->func.op_array.run_time_cache)
			|| func->common.scope != scope
			|| (func->common.fn_flags & ZEND_ACC_HEAP_RT_CACHE)
		) {
			void *ptr;

			if (!ZEND_MAP_PTR_GET(func->op_array.run_time_cache)
			 && (func->common.fn_flags & ZEND_ACC_CLOSURE)
			 && (func->common.scope == scope ||
			     !(func->common.fn_flags & ZEND_ACC_IMMUTABLE))) {
				/* If a real closure is used for the first time, we create a shared runtime cache
				 * and remember which scope it is for. */
				if (func->common.scope != scope) {
					func->common.scope = scope;
				}
				closure->func.op_array.fn_flags &= ~ZEND_ACC_HEAP_RT_CACHE;
				ptr = zend_arena_alloc(&CG(arena), func->op_array.cache_size);
				ZEND_MAP_PTR_SET(func->op_array.run_time_cache, ptr);
				ZEND_MAP_PTR_SET(closure->func.op_array.run_time_cache, ptr);
			} else {
				/* Otherwise, we use a non-shared runtime cache */
				closure->func.op_array.fn_flags |= ZEND_ACC_HEAP_RT_CACHE;
				ptr = emalloc(sizeof(void*) + func->op_array.cache_size);
				ZEND_MAP_PTR_INIT(closure->func.op_array.run_time_cache, ptr);
				ptr = (char*)ptr + sizeof(void*);
				ZEND_MAP_PTR_SET(closure->func.op_array.run_time_cache, ptr);
			}
			memset(ptr, 0, func->op_array.cache_size);
		}
		if (closure->func.op_array.refcount) {
			(*closure->func.op_array.refcount)++;
		}
	} else {
		memcpy(&closure->func, func, sizeof(zend_internal_function));
		closure->func.common.fn_flags |= ZEND_ACC_CLOSURE;
		/* wrap internal function handler to avoid memory leak */
		if (UNEXPECTED(closure->func.internal_function.handler == zend_closure_internal_handler)) {
			/* avoid infinity recursion, by taking handler from nested closure */
			zend_closure *nested = (zend_closure*)((char*)func - XtOffsetOf(zend_closure, func));
			ZEND_ASSERT(nested->std.ce == zend_ce_closure);
			closure->orig_internal_handler = nested->orig_internal_handler;
		} else {
			closure->orig_internal_handler = closure->func.internal_function.handler;
		}
		closure->func.internal_function.handler = zend_closure_internal_handler;
		if (!func->common.scope) {
			/* if it's a free function, we won't set scope & this since they're meaningless */
			this_ptr = NULL;
			scope = NULL;
		}
	}

	ZVAL_UNDEF(&closure->this_ptr);
	/* Invariant:
	 * If the closure is unscoped or static, it has no bound object. */
	closure->func.common.scope = scope;
	closure->called_scope = called_scope;
	if (scope) {
		closure->func.common.fn_flags |= ZEND_ACC_PUBLIC;
		if (this_ptr && Z_TYPE_P(this_ptr) == IS_OBJECT && (closure->func.common.fn_flags & ZEND_ACC_STATIC) == 0) {
			Z_ADDREF_P(this_ptr);
			ZVAL_OBJ(&closure->this_ptr, Z_OBJ_P(this_ptr));
		}
	}
}
/* }}} */

ZEND_API void zend_create_fake_closure(zval *res, zend_function *func, zend_class_entry *scope, zend_class_entry *called_scope, zval *this_ptr) /* {{{ */
{
	zend_closure *closure;

	zend_create_closure(res, func, scope, called_scope, this_ptr);

	closure = (zend_closure *)Z_OBJ_P(res);
	closure->func.common.fn_flags |= ZEND_ACC_FAKE_CLOSURE;
}
/* }}} */

void zend_closure_bind_var(zval *closure_zv, zend_string *var_name, zval *var) /* {{{ */
{
	zend_closure *closure = (zend_closure *) Z_OBJ_P(closure_zv);
	HashTable *static_variables = ZEND_MAP_PTR_GET(closure->func.op_array.static_variables_ptr);
	zend_hash_update(static_variables, var_name, var);
}
/* }}} */

void zend_closure_bind_var_ex(zval *closure_zv, uint32_t offset, zval *val) /* {{{ */
{
	zend_closure *closure = (zend_closure *) Z_OBJ_P(closure_zv);
	HashTable *static_variables = ZEND_MAP_PTR_GET(closure->func.op_array.static_variables_ptr);
	zval *var = (zval*)((char*)static_variables->arData + offset);
	zval_ptr_dtor(var);
	ZVAL_COPY_VALUE(var, val);
}
/* }}} */<|MERGE_RESOLUTION|>--- conflicted
+++ resolved
@@ -84,20 +84,11 @@
 		}
 	} else if (is_fake_closure && func->common.scope
 			&& !(func->common.fn_flags & ZEND_ACC_STATIC)) {
-<<<<<<< HEAD
 		zend_error(E_WARNING, "Cannot unbind $this of method");
 		return 0;
-=======
-		if (func->type == ZEND_INTERNAL_FUNCTION) {
-			zend_error(E_WARNING, "Cannot unbind $this of internal method");
-			return 0;
-		} else {
-			zend_error(E_DEPRECATED, "Unbinding $this of a method is deprecated");
-		}
 	} else if (!is_fake_closure && !Z_ISUNDEF(closure->this_ptr)) {
 		// TODO: Only deprecate if it had $this *originally*?
 		zend_error(E_DEPRECATED, "Unbinding $this of closure is deprecated");
->>>>>>> 23bb9f4e
 	}
 
 	if (scope && scope != func->common.scope && scope->type == ZEND_INTERNAL_CLASS) {
