/*
   +----------------------------------------------------------------------+
   | Zend Engine                                                          |
   +----------------------------------------------------------------------+
   | Copyright (c) Zend Technologies Ltd. (http://www.zend.com)           |
   +----------------------------------------------------------------------+
   | This source file is subject to version 2.00 of the Zend license,     |
   | that is bundled with this package in the file LICENSE, and is        |
   | available through the world-wide-web at the following url:           |
   | http://www.zend.com/license/2_00.txt.                                |
   | If you did not receive a copy of the Zend license and are unable to  |
   | obtain it through the world-wide-web, please send a note to          |
   | license@zend.com so we can mail you a copy immediately.              |
   +----------------------------------------------------------------------+
   | Authors: Andi Gutmans <andi@php.net>                                 |
   |          Zeev Suraski <zeev@php.net>                                 |
   +----------------------------------------------------------------------+
*/

#include "zend.h"
#include "zend_API.h"
#include "zend_compile.h"
#include "zend_execute.h"
#include "zend_inheritance.h"
#include "zend_interfaces.h"
#include "zend_smart_str.h"
#include "zend_operators.h"
#include "zend_exceptions.h"

static void add_dependency_obligation(zend_class_entry *ce, zend_class_entry *dependency_ce);
static void add_compatibility_obligation(
		zend_class_entry *ce, const zend_function *child_fn, const zend_function *parent_fn);
static void add_property_compatibility_obligation(
		zend_class_entry *ce, const zend_property_info *child_prop,
		const zend_property_info *parent_prop);

static void overridden_ptr_dtor(zval *zv) /* {{{ */
{
	efree_size(Z_PTR_P(zv), sizeof(zend_function));
}
/* }}} */

static void zend_type_copy_ctor(zend_type *type, zend_bool persistent) {
	if (ZEND_TYPE_HAS_LIST(*type)) {
		zend_type_list *old_list = ZEND_TYPE_LIST(*type);
		size_t size = ZEND_TYPE_LIST_SIZE(old_list->num_types);
		zend_type_list *new_list = ZEND_TYPE_USES_ARENA(*type)
			? zend_arena_alloc(&CG(arena), size) : pemalloc(size, persistent);
		memcpy(new_list, old_list, ZEND_TYPE_LIST_SIZE(old_list->num_types));
		ZEND_TYPE_SET_PTR(*type, new_list);

		void *entry;
		ZEND_TYPE_LIST_FOREACH(new_list, entry) {
			ZEND_ASSERT(ZEND_TYPE_LIST_IS_NAME(entry));
			zend_string_addref(ZEND_TYPE_LIST_GET_NAME(entry));
		} ZEND_TYPE_LIST_FOREACH_END();
	} else if (ZEND_TYPE_HAS_NAME(*type)) {
		zend_string_addref(ZEND_TYPE_NAME(*type));
	}
}

static zend_property_info *zend_duplicate_property_info_internal(zend_property_info *property_info) /* {{{ */
{
	zend_property_info* new_property_info = pemalloc(sizeof(zend_property_info), 1);
	memcpy(new_property_info, property_info, sizeof(zend_property_info));
	zend_string_addref(new_property_info->name);
	zend_type_copy_ctor(&new_property_info->type, /* persistent */ 1);

	return new_property_info;
}
/* }}} */

static zend_function *zend_duplicate_internal_function(zend_function *func, zend_class_entry *ce) /* {{{ */
{
	zend_function *new_function;

	if (UNEXPECTED(ce->type & ZEND_INTERNAL_CLASS)) {
		new_function = pemalloc(sizeof(zend_internal_function), 1);
		memcpy(new_function, func, sizeof(zend_internal_function));
	} else {
		new_function = zend_arena_alloc(&CG(arena), sizeof(zend_internal_function));
		memcpy(new_function, func, sizeof(zend_internal_function));
		new_function->common.fn_flags |= ZEND_ACC_ARENA_ALLOCATED;
	}
	if (EXPECTED(new_function->common.function_name)) {
		zend_string_addref(new_function->common.function_name);
	}
	return new_function;
}
/* }}} */

static zend_function *zend_duplicate_user_function(zend_function *func) /* {{{ */
{
	zend_function *new_function;

	new_function = zend_arena_alloc(&CG(arena), sizeof(zend_op_array));
	memcpy(new_function, func, sizeof(zend_op_array));
	if (ZEND_MAP_PTR_GET(func->op_array.static_variables_ptr)) {
		/* See: Zend/tests/method_static_var.phpt */
		new_function->op_array.static_variables = ZEND_MAP_PTR_GET(func->op_array.static_variables_ptr);
	}
	if (!(GC_FLAGS(new_function->op_array.static_variables) & IS_ARRAY_IMMUTABLE)) {
		GC_ADDREF(new_function->op_array.static_variables);
	}
	ZEND_MAP_PTR_INIT(new_function->op_array.static_variables_ptr, &new_function->op_array.static_variables);
	return new_function;
}
/* }}} */

static zend_always_inline zend_function *zend_duplicate_function(zend_function *func, zend_class_entry *ce, zend_bool is_interface) /* {{{ */
{
	if (UNEXPECTED(func->type == ZEND_INTERNAL_FUNCTION)) {
		return zend_duplicate_internal_function(func, ce);
	} else {
		if (func->op_array.refcount) {
			(*func->op_array.refcount)++;
		}
		if (is_interface
		 || EXPECTED(!func->op_array.static_variables)) {
			/* reuse the same op_array structure */
			return func;
		}
		return zend_duplicate_user_function(func);
	}
}
/* }}} */

static void do_inherit_parent_constructor(zend_class_entry *ce) /* {{{ */
{
	zend_class_entry *parent = ce->parent;

	ZEND_ASSERT(parent != NULL);

	/* You cannot change create_object */
	ce->create_object = parent->create_object;

	/* Inherit special functions if needed */
	if (EXPECTED(!ce->get_iterator)) {
		ce->get_iterator = parent->get_iterator;
	}
	if (parent->iterator_funcs_ptr) {
		/* Must be initialized through iface->interface_gets_implemented() */
		ZEND_ASSERT(ce->iterator_funcs_ptr);
	}
	if (EXPECTED(!ce->__get)) {
		ce->__get = parent->__get;
	}
	if (EXPECTED(!ce->__set)) {
		ce->__set = parent->__set;
	}
	if (EXPECTED(!ce->__unset)) {
		ce->__unset = parent->__unset;
	}
	if (EXPECTED(!ce->__isset)) {
		ce->__isset = parent->__isset;
	}
	if (EXPECTED(!ce->__call)) {
		ce->__call = parent->__call;
	}
	if (EXPECTED(!ce->__callstatic)) {
		ce->__callstatic = parent->__callstatic;
	}
	if (EXPECTED(!ce->__tostring)) {
		ce->__tostring = parent->__tostring;
	}
	if (EXPECTED(!ce->clone)) {
		ce->clone = parent->clone;
	}
	if (EXPECTED(!ce->serialize_func)) {
		ce->serialize_func = parent->serialize_func;
	}
	if (EXPECTED(!ce->serialize)) {
		ce->serialize = parent->serialize;
	}
	if (EXPECTED(!ce->unserialize_func)) {
		ce->unserialize_func = parent->unserialize_func;
	}
	if (EXPECTED(!ce->unserialize)) {
		ce->unserialize = parent->unserialize;
	}
	if (!ce->destructor) {
		ce->destructor = parent->destructor;
	}
	if (EXPECTED(!ce->__debugInfo)) {
		ce->__debugInfo = parent->__debugInfo;
	}

	if (ce->constructor) {
		if (parent->constructor && UNEXPECTED(parent->constructor->common.fn_flags & ZEND_ACC_FINAL)) {
			zend_error_noreturn(E_ERROR, "Cannot override final %s::%s() with %s::%s()",
				ZSTR_VAL(parent->name), ZSTR_VAL(parent->constructor->common.function_name),
				ZSTR_VAL(ce->name), ZSTR_VAL(ce->constructor->common.function_name));
		}
		return;
	}

	ce->constructor = parent->constructor;
}
/* }}} */

char *zend_visibility_string(uint32_t fn_flags) /* {{{ */
{
	if (fn_flags & ZEND_ACC_PUBLIC) {
		return "public";
	} else if (fn_flags & ZEND_ACC_PRIVATE) {
		return "private";
	} else {
		ZEND_ASSERT(fn_flags & ZEND_ACC_PROTECTED);
		return "protected";
	}
}
/* }}} */

static zend_string *resolve_class_name(zend_class_entry *scope, zend_string *name) {
	ZEND_ASSERT(scope);
	if (zend_string_equals_literal_ci(name, "parent") && scope->parent) {
		if (scope->ce_flags & ZEND_ACC_RESOLVED_PARENT) {
			return scope->parent->name;
		} else {
			return scope->parent_name;
		}
	} else if (zend_string_equals_literal_ci(name, "self")) {
		return scope->name;
	} else {
		return name;
	}
}

static zend_bool class_visible(zend_class_entry *ce) {
	if (ce->type == ZEND_INTERNAL_CLASS) {
		return !(CG(compiler_options) & ZEND_COMPILE_IGNORE_INTERNAL_CLASSES);
	} else {
		ZEND_ASSERT(ce->type == ZEND_USER_CLASS);
		return !(CG(compiler_options) & ZEND_COMPILE_IGNORE_OTHER_FILES)
			|| ce->info.user.filename == CG(compiled_filename);
	}
}

static zend_class_entry *lookup_class(
		zend_class_entry *scope, zend_string *name, zend_bool register_unresolved) {
	zend_class_entry *ce;
	if (!CG(in_compilation)) {
		uint32_t flags = ZEND_FETCH_CLASS_ALLOW_UNLINKED | ZEND_FETCH_CLASS_NO_AUTOLOAD;
		ce = zend_lookup_class_ex(name, NULL, flags);
		if (ce) {
			return ce;
		}

		if (register_unresolved) {
			/* We'll autoload this class and process delayed variance obligations later. */
			if (!CG(delayed_autoloads)) {
				ALLOC_HASHTABLE(CG(delayed_autoloads));
				zend_hash_init(CG(delayed_autoloads), 0, NULL, NULL, 0);
			}
			zend_hash_add_empty_element(CG(delayed_autoloads), name);
		}
	} else {
		ce = zend_lookup_class_ex(name, NULL, ZEND_FETCH_CLASS_NO_AUTOLOAD);
		if (ce && class_visible(ce)) {
			return ce;
		}

		/* The current class may not be registered yet, so check for it explicitly. */
		if (zend_string_equals_ci(scope->name, name)) {
			return scope;
		}
	}

	return NULL;
}

/* Instanceof that's safe to use on unlinked classes. */
static zend_bool unlinked_instanceof(zend_class_entry *ce1, zend_class_entry *ce2) {
	zend_class_entry *ce;

	if (ce1 == ce2) {
		return 1;
	}

	if (ce1->ce_flags & ZEND_ACC_LINKED) {
		return instanceof_function(ce1, ce2);
	}

	ce = ce1;
	while (ce->parent) {
		if (ce->ce_flags & ZEND_ACC_RESOLVED_PARENT) {
			ce = ce->parent;
		} else {
			ce = zend_lookup_class_ex(ce->parent_name, NULL,
				ZEND_FETCH_CLASS_ALLOW_UNLINKED | ZEND_FETCH_CLASS_NO_AUTOLOAD);
			if (!ce) {
				break;
			}
		}
		if (ce == ce2) {
			return 1;
		}
	}

	if (ce1->num_interfaces) {
		uint32_t i;
		if (ce1->ce_flags & ZEND_ACC_RESOLVED_INTERFACES) {
			/* Unlike the normal instanceof_function(), we have to perform a recursive
			 * check here, as the parent interfaces might not have been fully copied yet. */
			for (i = 0; i < ce1->num_interfaces; i++) {
				if (unlinked_instanceof(ce1->interfaces[i], ce2)) {
					return 1;
				}
			}
		} else {
			for (i = 0; i < ce1->num_interfaces; i++) {
				ce = zend_lookup_class_ex(
					ce1->interface_names[i].name, ce1->interface_names[i].lc_name,
					ZEND_FETCH_CLASS_ALLOW_UNLINKED | ZEND_FETCH_CLASS_NO_AUTOLOAD);
				if (ce && unlinked_instanceof(ce, ce2)) {
					return 1;
				}
			}
		}
	}

	return 0;
}

static zend_bool zend_type_contains_traversable(zend_type type) {
	if (ZEND_TYPE_HAS_LIST(type)) {
		void *entry;
		ZEND_TYPE_LIST_FOREACH(ZEND_TYPE_LIST(type), entry) {
			ZEND_ASSERT(ZEND_TYPE_LIST_IS_NAME(entry));
			if (zend_string_equals_literal_ci(ZEND_TYPE_LIST_GET_NAME(entry), "Traversable")) {
				return 1;
			}
		} ZEND_TYPE_LIST_FOREACH_END();
		return 0;
	}
	if (ZEND_TYPE_HAS_NAME(type)) {
		return zend_string_equals_literal_ci(ZEND_TYPE_NAME(type), "Traversable");
	}
	return 0;
}

/* Unresolved means that class declarations that are currently not available are needed to
 * determine whether the inheritance is valid or not. At runtime UNRESOLVED should be treated
 * as an ERROR. */
typedef enum {
	INHERITANCE_UNRESOLVED = -1,
	INHERITANCE_ERROR = 0,
	INHERITANCE_SUCCESS = 1,
} inheritance_status;

static inheritance_status zend_perform_covariant_class_type_check(
		zend_class_entry *fe_scope, zend_string *fe_class_name,
		zend_class_entry *proto_scope, zend_type proto_type,
		zend_bool register_unresolved) {
	zend_bool have_unresolved = 0;
	zend_class_entry *fe_ce = NULL;
	if (ZEND_TYPE_FULL_MASK(proto_type) & MAY_BE_OBJECT) {
		/* Currently, any class name would be allowed here. We still perform a class lookup
		 * for forward-compatibility reasons, as we may have named types in the future that
		 * are not classes (such as enums or typedefs). */
		if (!fe_ce) fe_ce = lookup_class(fe_scope, fe_class_name, register_unresolved);
		if (!fe_ce) {
			have_unresolved = 1;
		} else {
			return INHERITANCE_SUCCESS;
		}
	}
	if (ZEND_TYPE_FULL_MASK(proto_type) & MAY_BE_ITERABLE) {
		if (!fe_ce) fe_ce = lookup_class(fe_scope, fe_class_name, register_unresolved);
		if (!fe_ce) {
			have_unresolved = 1;
		} else if (unlinked_instanceof(fe_ce, zend_ce_traversable)) {
			return INHERITANCE_SUCCESS;
		}
	}
	if (ZEND_TYPE_HAS_NAME(proto_type)) {
		zend_string *proto_class_name = resolve_class_name(proto_scope, ZEND_TYPE_NAME(proto_type));
		if (zend_string_equals_ci(fe_class_name, proto_class_name)) {
			return INHERITANCE_SUCCESS;
		}

		/* Make sure to always load both classes, to avoid only registering one of them as
		 * a delayed autoload. */
		if (!fe_ce) fe_ce = lookup_class(fe_scope, fe_class_name, register_unresolved);
		zend_class_entry *proto_ce =
			lookup_class(proto_scope, proto_class_name, register_unresolved);
		if (!fe_ce || !proto_ce) {
			have_unresolved = 1;
		} else if (unlinked_instanceof(fe_ce, proto_ce)) {
			return INHERITANCE_SUCCESS;
		}
	}
	if (ZEND_TYPE_HAS_LIST(proto_type)) {
		void *entry;
		ZEND_TYPE_LIST_FOREACH(ZEND_TYPE_LIST(proto_type), entry) {
			ZEND_ASSERT(ZEND_TYPE_LIST_IS_NAME(entry));
			zend_string *proto_class_name =
				resolve_class_name(proto_scope, ZEND_TYPE_LIST_GET_NAME(entry));
			if (zend_string_equals_ci(fe_class_name, proto_class_name)) {
				return INHERITANCE_SUCCESS;
			}

			if (!fe_ce) fe_ce = lookup_class(fe_scope, fe_class_name, register_unresolved);
			zend_class_entry *proto_ce =
				lookup_class(proto_scope, proto_class_name, register_unresolved);
			if (!fe_ce || !proto_ce) {
				have_unresolved = 1;
			} else if (unlinked_instanceof(fe_ce, proto_ce)) {
				return INHERITANCE_SUCCESS;
			}
		} ZEND_TYPE_LIST_FOREACH_END();
	}
	return have_unresolved ? INHERITANCE_UNRESOLVED : INHERITANCE_ERROR;
}

static inheritance_status zend_perform_covariant_type_check(
		zend_class_entry *fe_scope, zend_type fe_type,
		zend_class_entry *proto_scope, zend_type proto_type) /* {{{ */
{
	ZEND_ASSERT(ZEND_TYPE_IS_SET(fe_type) && ZEND_TYPE_IS_SET(proto_type));

	/* Builtin types may be removed, but not added */
	uint32_t fe_type_mask = ZEND_TYPE_PURE_MASK(fe_type);
	uint32_t proto_type_mask = ZEND_TYPE_PURE_MASK(proto_type);
	uint32_t added_types = fe_type_mask & ~proto_type_mask;
	if (added_types) {
		// TODO: Make "iterable" an alias of "array|Traversable" instead,
		// so these special cases will be handled automatically.
		if (added_types == MAY_BE_ITERABLE
				&& (proto_type_mask & MAY_BE_ARRAY)
				&& zend_type_contains_traversable(proto_type)) {
			/* Replacing array|Traversable with iterable is okay */
		} else if (added_types == MAY_BE_ARRAY && (proto_type_mask & MAY_BE_ITERABLE)) {
			/* Replacing iterable with array is okay */
		} else {
			/* Otherwise adding new types is illegal */
			return INHERITANCE_ERROR;
		}
	}

	if (ZEND_TYPE_HAS_NAME(fe_type)) {
		zend_string *fe_class_name = resolve_class_name(fe_scope, ZEND_TYPE_NAME(fe_type));
		inheritance_status status = zend_perform_covariant_class_type_check(
			fe_scope, fe_class_name, proto_scope, proto_type, /* register_unresolved */ 0);
		if (status != INHERITANCE_UNRESOLVED) {
			return status;
		}

		zend_perform_covariant_class_type_check(
			fe_scope, fe_class_name, proto_scope, proto_type, /* register_unresolved */ 1);
		return INHERITANCE_UNRESOLVED;
	}

	if (ZEND_TYPE_HAS_LIST(fe_type)) {
		void *entry;
		zend_bool all_success = 1;

		/* First try to check whether we can succeed without resolving anything */
		ZEND_TYPE_LIST_FOREACH(ZEND_TYPE_LIST(fe_type), entry) {
			ZEND_ASSERT(ZEND_TYPE_LIST_IS_NAME(entry));
			zend_string *fe_class_name =
				resolve_class_name(fe_scope, ZEND_TYPE_LIST_GET_NAME(entry));
			inheritance_status status = zend_perform_covariant_class_type_check(
				fe_scope, fe_class_name, proto_scope, proto_type, /* register_unresolved */ 0);
			if (status == INHERITANCE_ERROR) {
				return INHERITANCE_ERROR;
			}

			if (status != INHERITANCE_SUCCESS) {
				all_success = 0;
			}
		} ZEND_TYPE_LIST_FOREACH_END();

		/* All individual checks suceeded, overall success */
		if (all_success) {
			return INHERITANCE_SUCCESS;
		}

		/* Register all classes that may have to be resolved */
		ZEND_TYPE_LIST_FOREACH(ZEND_TYPE_LIST(fe_type), entry) {
			ZEND_ASSERT(ZEND_TYPE_LIST_IS_NAME(entry));
			zend_string *fe_class_name =
				resolve_class_name(fe_scope, ZEND_TYPE_LIST_GET_NAME(entry));
			zend_perform_covariant_class_type_check(
				fe_scope, fe_class_name, proto_scope, proto_type, /* register_unresolved */ 1);
		} ZEND_TYPE_LIST_FOREACH_END();
		return INHERITANCE_UNRESOLVED;
	}

	return INHERITANCE_SUCCESS;
}
/* }}} */

static inheritance_status zend_do_perform_arg_type_hint_check(
		const zend_function *fe, zend_arg_info *fe_arg_info,
		const zend_function *proto, zend_arg_info *proto_arg_info) /* {{{ */
{
	if (!ZEND_TYPE_IS_SET(fe_arg_info->type)) {
		/* Child with no type is always compatible */
		return INHERITANCE_SUCCESS;
	}

	if (!ZEND_TYPE_IS_SET(proto_arg_info->type)) {
		/* Child defines a type, but parent doesn't, violates LSP */
		return INHERITANCE_ERROR;
	}

	/* Contravariant type check is performed as a covariant type check with swapped
	 * argument order. */
	return zend_perform_covariant_type_check(
		proto->common.scope, proto_arg_info->type, fe->common.scope, fe_arg_info->type);
}
/* }}} */

static inheritance_status zend_do_perform_implementation_check(
		const zend_function *fe, const zend_function *proto) /* {{{ */
{
	uint32_t i, num_args;
	inheritance_status status, local_status;

	/* If it's a user function then arg_info == NULL means we don't have any parameters but
	 * we still need to do the arg number checks.  We are only willing to ignore this for internal
	 * functions because extensions don't always define arg_info.
	 */
	if (!proto->common.arg_info && proto->common.type != ZEND_USER_FUNCTION) {
		return INHERITANCE_SUCCESS;
	}

	/* Checks for constructors only if they are declared in an interface,
	 * or explicitly marked as abstract
	 */
	ZEND_ASSERT(!((fe->common.fn_flags & ZEND_ACC_CTOR)
		&& ((proto->common.scope->ce_flags & ZEND_ACC_INTERFACE) == 0
			&& (proto->common.fn_flags & ZEND_ACC_ABSTRACT) == 0)));

	/* If the prototype method is private do not enforce a signature */
	ZEND_ASSERT(!(proto->common.fn_flags & ZEND_ACC_PRIVATE));

	/* check number of arguments */
	if (proto->common.required_num_args < fe->common.required_num_args
		|| proto->common.num_args > fe->common.num_args) {
		return INHERITANCE_ERROR;
	}

	/* by-ref constraints on return values are covariant */
	if ((proto->common.fn_flags & ZEND_ACC_RETURN_REFERENCE)
		&& !(fe->common.fn_flags & ZEND_ACC_RETURN_REFERENCE)) {
		return INHERITANCE_ERROR;
	}

	if ((proto->common.fn_flags & ZEND_ACC_VARIADIC)
		&& !(fe->common.fn_flags & ZEND_ACC_VARIADIC)) {
		return INHERITANCE_ERROR;
	}

	/* For variadic functions any additional (optional) arguments that were added must be
	 * checked against the signature of the variadic argument, so in this case we have to
	 * go through all the parameters of the function and not just those present in the
	 * prototype. */
	num_args = proto->common.num_args;
	if (proto->common.fn_flags & ZEND_ACC_VARIADIC) {
		num_args++;
        if (fe->common.num_args >= proto->common.num_args) {
			num_args = fe->common.num_args;
			if (fe->common.fn_flags & ZEND_ACC_VARIADIC) {
				num_args++;
			}
		}
	}

	status = INHERITANCE_SUCCESS;
	for (i = 0; i < num_args; i++) {
		zend_arg_info *fe_arg_info = &fe->common.arg_info[i];

		zend_arg_info *proto_arg_info;
		if (i < proto->common.num_args) {
			proto_arg_info = &proto->common.arg_info[i];
		} else {
			proto_arg_info = &proto->common.arg_info[proto->common.num_args];
		}

		local_status = zend_do_perform_arg_type_hint_check(fe, fe_arg_info, proto, proto_arg_info);

		if (UNEXPECTED(local_status != INHERITANCE_SUCCESS)) {
			if (UNEXPECTED(local_status == INHERITANCE_ERROR)) {
				return INHERITANCE_ERROR;
			}
			ZEND_ASSERT(local_status == INHERITANCE_UNRESOLVED);
			status = INHERITANCE_UNRESOLVED;
		}

		/* by-ref constraints on arguments are invariant */
		if (ZEND_ARG_SEND_MODE(fe_arg_info) != ZEND_ARG_SEND_MODE(proto_arg_info)) {
			return INHERITANCE_ERROR;
		}
	}

	/* Check return type compatibility, but only if the prototype already specifies
	 * a return type. Adding a new return type is always valid. */
	if (proto->common.fn_flags & ZEND_ACC_HAS_RETURN_TYPE) {
		/* Removing a return type is not valid. */
		if (!(fe->common.fn_flags & ZEND_ACC_HAS_RETURN_TYPE)) {
			return INHERITANCE_ERROR;
		}

		local_status = zend_perform_covariant_type_check(
			fe->common.scope, fe->common.arg_info[-1].type,
			proto->common.scope, proto->common.arg_info[-1].type);

		if (UNEXPECTED(local_status != INHERITANCE_SUCCESS)) {
			if (UNEXPECTED(local_status == INHERITANCE_ERROR)) {
				return INHERITANCE_ERROR;
			}
			ZEND_ASSERT(local_status == INHERITANCE_UNRESOLVED);
			status = INHERITANCE_UNRESOLVED;
		}
	}

	return status;
}
/* }}} */

static ZEND_COLD void zend_append_type_hint(smart_str *str, const zend_function *fptr, zend_arg_info *arg_info, int return_hint) /* {{{ */
{
	if (ZEND_TYPE_IS_SET(arg_info->type)) {
		zend_string *type_str = zend_type_to_string_resolved(arg_info->type, fptr->common.scope);
		smart_str_append(str, type_str);
		zend_string_release(type_str);
		if (!return_hint) {
			smart_str_appendc(str, ' ');
		}
	}
}
/* }}} */

static ZEND_COLD zend_string *zend_get_function_declaration(const zend_function *fptr) /* {{{ */
{
	smart_str str = {0};

	if (fptr->op_array.fn_flags & ZEND_ACC_RETURN_REFERENCE) {
		smart_str_appends(&str, "& ");
	}

	if (fptr->common.scope) {
		/* cut off on NULL byte ... class@anonymous */
		smart_str_appendl(&str, ZSTR_VAL(fptr->common.scope->name), strlen(ZSTR_VAL(fptr->common.scope->name)));
		smart_str_appends(&str, "::");
	}

	smart_str_append(&str, fptr->common.function_name);
	smart_str_appendc(&str, '(');

	if (fptr->common.arg_info) {
		uint32_t i, num_args, required;
		zend_arg_info *arg_info = fptr->common.arg_info;

		required = fptr->common.required_num_args;
		num_args = fptr->common.num_args;
		if (fptr->common.fn_flags & ZEND_ACC_VARIADIC) {
			num_args++;
		}
		for (i = 0; i < num_args;) {
			zend_append_type_hint(&str, fptr, arg_info, 0);

			if (ZEND_ARG_SEND_MODE(arg_info)) {
				smart_str_appendc(&str, '&');
			}

			if (ZEND_ARG_IS_VARIADIC(arg_info)) {
				smart_str_appends(&str, "...");
			}

			smart_str_appendc(&str, '$');

			if (arg_info->name) {
				if (fptr->type == ZEND_INTERNAL_FUNCTION) {
					smart_str_appends(&str, ((zend_internal_arg_info*)arg_info)->name);
				} else {
					smart_str_appendl(&str, ZSTR_VAL(arg_info->name), ZSTR_LEN(arg_info->name));
				}
			} else {
				smart_str_appends(&str, "param");
				smart_str_append_unsigned(&str, i);
			}

			if (i >= required && !ZEND_ARG_IS_VARIADIC(arg_info)) {
				smart_str_appends(&str, " = ");
				if (fptr->type == ZEND_USER_FUNCTION) {
					zend_op *precv = NULL;
					{
						uint32_t idx  = i;
						zend_op *op = fptr->op_array.opcodes;
						zend_op *end = op + fptr->op_array.last;

						++idx;
						while (op < end) {
							if ((op->opcode == ZEND_RECV || op->opcode == ZEND_RECV_INIT)
									&& op->op1.num == (zend_ulong)idx)
							{
								precv = op;
							}
							++op;
						}
					}
					if (precv && precv->opcode == ZEND_RECV_INIT && precv->op2_type != IS_UNUSED) {
						zval *zv = RT_CONSTANT(precv, precv->op2);

						if (Z_TYPE_P(zv) == IS_FALSE) {
							smart_str_appends(&str, "false");
						} else if (Z_TYPE_P(zv) == IS_TRUE) {
							smart_str_appends(&str, "true");
						} else if (Z_TYPE_P(zv) == IS_NULL) {
							smart_str_appends(&str, "NULL");
						} else if (Z_TYPE_P(zv) == IS_STRING) {
							smart_str_appendc(&str, '\'');
							smart_str_appendl(&str, Z_STRVAL_P(zv), MIN(Z_STRLEN_P(zv), 10));
							if (Z_STRLEN_P(zv) > 10) {
								smart_str_appends(&str, "...");
							}
							smart_str_appendc(&str, '\'');
						} else if (Z_TYPE_P(zv) == IS_ARRAY) {
							smart_str_appends(&str, "Array");
						} else if (Z_TYPE_P(zv) == IS_CONSTANT_AST) {
							zend_ast *ast = Z_ASTVAL_P(zv);
							if (ast->kind == ZEND_AST_CONSTANT) {
								smart_str_append(&str, zend_ast_get_constant_name(ast));
							} else {
								smart_str_appends(&str, "<expression>");
							}
						} else {
							zend_string *tmp_zv_str;
							zend_string *zv_str = zval_get_tmp_string(zv, &tmp_zv_str);
							smart_str_append(&str, zv_str);
							zend_tmp_string_release(tmp_zv_str);
						}
					}
				} else {
					smart_str_appends(&str, "NULL");
				}
			}

			if (++i < num_args) {
				smart_str_appends(&str, ", ");
			}
			arg_info++;
		}
	}

	smart_str_appendc(&str, ')');

	if (fptr->common.fn_flags & ZEND_ACC_HAS_RETURN_TYPE) {
		smart_str_appends(&str, ": ");
		zend_append_type_hint(&str, fptr, fptr->common.arg_info - 1, 1);
	}
	smart_str_0(&str);

	return str.s;
}
/* }}} */

static zend_always_inline uint32_t func_lineno(const zend_function *fn) {
	return fn->common.type == ZEND_USER_FUNCTION ? fn->op_array.line_start : 0;
}

static void ZEND_COLD emit_incompatible_method_error(
		const zend_function *child, const zend_function *parent,
		inheritance_status status) {
	zend_string *parent_prototype = zend_get_function_declaration(parent);
	zend_string *child_prototype = zend_get_function_declaration(child);
	if (status == INHERITANCE_UNRESOLVED) {
		/* Fetch the first unresolved class from registered autoloads */
		zend_string *unresolved_class = NULL;
		ZEND_HASH_FOREACH_STR_KEY(CG(delayed_autoloads), unresolved_class) {
			break;
		} ZEND_HASH_FOREACH_END();
		ZEND_ASSERT(unresolved_class);

		zend_error_at(E_COMPILE_ERROR, NULL, func_lineno(child),
			"Could not check compatibility between %s and %s, because class %s is not available",
			ZSTR_VAL(child_prototype), ZSTR_VAL(parent_prototype), ZSTR_VAL(unresolved_class));
	} else {
		zend_error_at(E_COMPILE_ERROR, NULL, func_lineno(child),
			"Declaration of %s must be compatible with %s",
			ZSTR_VAL(child_prototype), ZSTR_VAL(parent_prototype));
	}
	zend_string_efree(child_prototype);
	zend_string_efree(parent_prototype);
}

static void perform_delayable_implementation_check(
		zend_class_entry *ce, const zend_function *fe,
		const zend_function *proto)
{
	inheritance_status status = zend_do_perform_implementation_check(fe, proto);
	if (UNEXPECTED(status != INHERITANCE_SUCCESS)) {
		if (EXPECTED(status == INHERITANCE_UNRESOLVED)) {
			add_compatibility_obligation(ce, fe, proto);
		} else {
			ZEND_ASSERT(status == INHERITANCE_ERROR);
			emit_incompatible_method_error(fe, proto, status);
		}
	}
}

static zend_always_inline inheritance_status do_inheritance_check_on_method_ex(zend_function *child, zend_function *parent, zend_class_entry *ce, zval *child_zv, zend_bool check_only, zend_bool checked) /* {{{ */
{
	uint32_t child_flags;
	uint32_t parent_flags = parent->common.fn_flags;
	zend_function *proto;

	if (!checked && UNEXPECTED(parent_flags & ZEND_ACC_FINAL)) {
		if (check_only) {
			return INHERITANCE_ERROR;
		}
		zend_error_at_noreturn(E_COMPILE_ERROR, NULL, func_lineno(child),
			"Cannot override final method %s::%s()",
			ZEND_FN_SCOPE_NAME(parent), ZSTR_VAL(child->common.function_name));
	}

	child_flags	= child->common.fn_flags;
	/* You cannot change from static to non static and vice versa.
	 */
	if (!checked && UNEXPECTED((child_flags & ZEND_ACC_STATIC) != (parent_flags & ZEND_ACC_STATIC))) {
		if (check_only) {
			return INHERITANCE_ERROR;
		}
		if (child_flags & ZEND_ACC_STATIC) {
			zend_error_at_noreturn(E_COMPILE_ERROR, NULL, func_lineno(child),
				"Cannot make non static method %s::%s() static in class %s",
				ZEND_FN_SCOPE_NAME(parent), ZSTR_VAL(child->common.function_name), ZEND_FN_SCOPE_NAME(child));
		} else {
			zend_error_at_noreturn(E_COMPILE_ERROR, NULL, func_lineno(child),
				"Cannot make static method %s::%s() non static in class %s",
				ZEND_FN_SCOPE_NAME(parent), ZSTR_VAL(child->common.function_name), ZEND_FN_SCOPE_NAME(child));
		}
	}

	/* Disallow making an inherited method abstract. */
	if (!checked && UNEXPECTED((child_flags & ZEND_ACC_ABSTRACT) > (parent_flags & ZEND_ACC_ABSTRACT))) {
		if (check_only) {
			return INHERITANCE_ERROR;
		}
		zend_error_at_noreturn(E_COMPILE_ERROR, NULL, func_lineno(child),
			"Cannot make non abstract method %s::%s() abstract in class %s",
			ZEND_FN_SCOPE_NAME(parent), ZSTR_VAL(child->common.function_name), ZEND_FN_SCOPE_NAME(child));
	}

	if (!check_only && (parent_flags & (ZEND_ACC_PRIVATE|ZEND_ACC_CHANGED))) {
		child->common.fn_flags |= ZEND_ACC_CHANGED;
	}

	if (parent_flags & ZEND_ACC_PRIVATE) {
		return INHERITANCE_SUCCESS;
	}

	proto = parent->common.prototype ?
		parent->common.prototype : parent;

	if (parent_flags & ZEND_ACC_CTOR) {
		/* ctors only have a prototype if is abstract (or comes from an interface) */
		/* and if that is the case, we want to check inheritance against it */
		if (!(proto->common.fn_flags & ZEND_ACC_ABSTRACT)) {
			return INHERITANCE_SUCCESS;
		}
		parent = proto;
	}

	if (!check_only && child->common.prototype != proto) {
		do {
			if (child->common.scope != ce
			 && child->type == ZEND_USER_FUNCTION
			 && !child->op_array.static_variables) {
				if (ce->ce_flags & ZEND_ACC_INTERFACE) {
					/* Few parent interfaces contain the same method */
					break;
				} else if (child_zv) {
					/* op_array wasn't duplicated yet */
					zend_function *new_function = zend_arena_alloc(&CG(arena), sizeof(zend_op_array));
					memcpy(new_function, child, sizeof(zend_op_array));
					Z_PTR_P(child_zv) = child = new_function;
				}
			}
			child->common.prototype = proto;
		} while (0);
	}

	/* Prevent derived classes from restricting access that was available in parent classes (except deriving from non-abstract ctors) */
	if (!checked && (child_flags & ZEND_ACC_PPP_MASK) > (parent_flags & ZEND_ACC_PPP_MASK)) {
		if (check_only) {
			return INHERITANCE_ERROR;
		}
		zend_error_at_noreturn(E_COMPILE_ERROR, NULL, func_lineno(child),
			"Access level to %s::%s() must be %s (as in class %s)%s",
			ZEND_FN_SCOPE_NAME(child), ZSTR_VAL(child->common.function_name), zend_visibility_string(parent_flags), ZEND_FN_SCOPE_NAME(parent), (parent_flags&ZEND_ACC_PUBLIC) ? "" : " or weaker");
	}

	if (!checked) {
		if (check_only) {
			return zend_do_perform_implementation_check(child, parent);
		}
		perform_delayable_implementation_check(ce, child, parent);
	}
	return INHERITANCE_SUCCESS;
}
/* }}} */

static zend_never_inline void do_inheritance_check_on_method(zend_function *child, zend_function *parent, zend_class_entry *ce, zval *child_zv) /* {{{ */
{
	do_inheritance_check_on_method_ex(child, parent, ce, child_zv, 0, 0);
}
/* }}} */

static zend_always_inline void do_inherit_method(zend_string *key, zend_function *parent, zend_class_entry *ce, zend_bool is_interface, zend_bool checked) /* {{{ */
{
	zval *child = zend_hash_find_ex(&ce->function_table, key, 1);

	if (child) {
		zend_function *func = (zend_function*)Z_PTR_P(child);

		if (is_interface && UNEXPECTED(func == parent)) {
			/* The same method in interface may be inherited few times */
			return;
		}

		if (checked) {
			do_inheritance_check_on_method_ex(func, parent, ce, child, 0, checked);
		} else {
			do_inheritance_check_on_method(func, parent, ce, child);
		}
	} else {

		if (is_interface || (parent->common.fn_flags & (ZEND_ACC_ABSTRACT))) {
			ce->ce_flags |= ZEND_ACC_IMPLICIT_ABSTRACT_CLASS;
		}

		parent = zend_duplicate_function(parent, ce, is_interface);

		if (!is_interface) {
			_zend_hash_append_ptr(&ce->function_table, key, parent);
		} else {
			zend_hash_add_new_ptr(&ce->function_table, key, parent);
		}
	}
}
/* }}} */

inheritance_status property_types_compatible(
		const zend_property_info *parent_info, const zend_property_info *child_info) {
	if (ZEND_TYPE_PURE_MASK(parent_info->type) == ZEND_TYPE_PURE_MASK(child_info->type)
			&& ZEND_TYPE_NAME(parent_info->type) == ZEND_TYPE_NAME(child_info->type)) {
		return INHERITANCE_SUCCESS;
	}

	if (ZEND_TYPE_IS_SET(parent_info->type) != ZEND_TYPE_IS_SET(child_info->type)) {
		return INHERITANCE_ERROR;
	}

	/* Perform a covariant type check in both directions to determined invariance. */
	inheritance_status status1 = zend_perform_covariant_type_check(
		child_info->ce, child_info->type, parent_info->ce, parent_info->type);
	inheritance_status status2 = zend_perform_covariant_type_check(
		parent_info->ce, parent_info->type, child_info->ce, child_info->type);
	if (status1 == INHERITANCE_SUCCESS && status2 == INHERITANCE_SUCCESS) {
		return INHERITANCE_SUCCESS;
	}
	if (status1 == INHERITANCE_ERROR || status2 == INHERITANCE_ERROR) {
		return INHERITANCE_ERROR;
	}
	ZEND_ASSERT(status1 == INHERITANCE_UNRESOLVED || status2 == INHERITANCE_UNRESOLVED);
	return INHERITANCE_UNRESOLVED;
}

static void emit_incompatible_property_error(
		const zend_property_info *child, const zend_property_info *parent) {
	zend_string *type_str = zend_type_to_string_resolved(parent->type, parent->ce);
	zend_error_noreturn(E_COMPILE_ERROR,
		"Type of %s::$%s must be %s (as in class %s)",
		ZSTR_VAL(child->ce->name),
		zend_get_unmangled_property_name(child->name),
		ZSTR_VAL(type_str),
		ZSTR_VAL(parent->ce->name));
}

static void do_inherit_property(zend_property_info *parent_info, zend_string *key, zend_class_entry *ce) /* {{{ */
{
	zval *child = zend_hash_find_ex(&ce->properties_info, key, 1);
	zend_property_info *child_info;

	if (UNEXPECTED(child)) {
		child_info = Z_PTR_P(child);
		if (parent_info->flags & (ZEND_ACC_PRIVATE|ZEND_ACC_CHANGED)) {
			child_info->flags |= ZEND_ACC_CHANGED;
		}
		if (!(parent_info->flags & ZEND_ACC_PRIVATE)) {
			if (UNEXPECTED((parent_info->flags & ZEND_ACC_STATIC) != (child_info->flags & ZEND_ACC_STATIC))) {
				zend_error_noreturn(E_COMPILE_ERROR, "Cannot redeclare %s%s::$%s as %s%s::$%s",
					(parent_info->flags & ZEND_ACC_STATIC) ? "static " : "non static ", ZSTR_VAL(ce->parent->name), ZSTR_VAL(key),
					(child_info->flags & ZEND_ACC_STATIC) ? "static " : "non static ", ZSTR_VAL(ce->name), ZSTR_VAL(key));
			}

			if (UNEXPECTED((child_info->flags & ZEND_ACC_PPP_MASK) > (parent_info->flags & ZEND_ACC_PPP_MASK))) {
				zend_error_noreturn(E_COMPILE_ERROR, "Access level to %s::$%s must be %s (as in class %s)%s", ZSTR_VAL(ce->name), ZSTR_VAL(key), zend_visibility_string(parent_info->flags), ZSTR_VAL(ce->parent->name), (parent_info->flags&ZEND_ACC_PUBLIC) ? "" : " or weaker");
			} else if ((child_info->flags & ZEND_ACC_STATIC) == 0) {
				int parent_num = OBJ_PROP_TO_NUM(parent_info->offset);
				int child_num = OBJ_PROP_TO_NUM(child_info->offset);

				/* Don't keep default properties in GC (they may be freed by opcache) */
				zval_ptr_dtor_nogc(&(ce->default_properties_table[parent_num]));
				ce->default_properties_table[parent_num] = ce->default_properties_table[child_num];
				ZVAL_UNDEF(&ce->default_properties_table[child_num]);
				child_info->offset = parent_info->offset;
			}

			if (UNEXPECTED(ZEND_TYPE_IS_SET(parent_info->type))) {
				inheritance_status status = property_types_compatible(parent_info, child_info);
				if (status == INHERITANCE_ERROR) {
					emit_incompatible_property_error(child_info, parent_info);
				}
				if (status == INHERITANCE_UNRESOLVED) {
					add_property_compatibility_obligation(ce, child_info, parent_info);
				}
			} else if (UNEXPECTED(ZEND_TYPE_IS_SET(child_info->type) && !ZEND_TYPE_IS_SET(parent_info->type))) {
				zend_error_noreturn(E_COMPILE_ERROR,
						"Type of %s::$%s must not be defined (as in class %s)",
						ZSTR_VAL(ce->name),
						ZSTR_VAL(key),
						ZSTR_VAL(ce->parent->name));
			}
		}
	} else {
		if (UNEXPECTED(ce->type & ZEND_INTERNAL_CLASS)) {
			child_info = zend_duplicate_property_info_internal(parent_info);
		} else {
			child_info = parent_info;
		}
		_zend_hash_append_ptr(&ce->properties_info, key, child_info);
	}
}
/* }}} */

static inline void do_implement_interface(zend_class_entry *ce, zend_class_entry *iface) /* {{{ */
{
	if (!(ce->ce_flags & ZEND_ACC_INTERFACE) && iface->interface_gets_implemented && iface->interface_gets_implemented(iface, ce) == FAILURE) {
		zend_error_noreturn(E_CORE_ERROR, "Class %s could not implement interface %s", ZSTR_VAL(ce->name), ZSTR_VAL(iface->name));
	}
	/* This should be prevented by the class lookup logic. */
	ZEND_ASSERT(ce != iface);
}
/* }}} */

static void zend_do_inherit_interfaces(zend_class_entry *ce, const zend_class_entry *iface) /* {{{ */
{
	/* expects interface to be contained in ce's interface list already */
	uint32_t i, ce_num, if_num = iface->num_interfaces;
	zend_class_entry *entry;

	ce_num = ce->num_interfaces;

	if (ce->type == ZEND_INTERNAL_CLASS) {
		ce->interfaces = (zend_class_entry **) realloc(ce->interfaces, sizeof(zend_class_entry *) * (ce_num + if_num));
	} else {
		ce->interfaces = (zend_class_entry **) erealloc(ce->interfaces, sizeof(zend_class_entry *) * (ce_num + if_num));
	}

	/* Inherit the interfaces, only if they're not already inherited by the class */
	while (if_num--) {
		entry = iface->interfaces[if_num];
		for (i = 0; i < ce_num; i++) {
			if (ce->interfaces[i] == entry) {
				break;
			}
		}
		if (i == ce_num) {
			ce->interfaces[ce->num_interfaces++] = entry;
		}
	}
	ce->ce_flags |= ZEND_ACC_RESOLVED_INTERFACES;

	/* and now call the implementing handlers */
	while (ce_num < ce->num_interfaces) {
		do_implement_interface(ce, ce->interfaces[ce_num++]);
	}
}
/* }}} */

static void do_inherit_class_constant(zend_string *name, zend_class_constant *parent_const, zend_class_entry *ce) /* {{{ */
{
	zval *zv = zend_hash_find_ex(&ce->constants_table, name, 1);
	zend_class_constant *c;

	if (zv != NULL) {
		c = (zend_class_constant*)Z_PTR_P(zv);
		if (UNEXPECTED((Z_ACCESS_FLAGS(c->value) & ZEND_ACC_PPP_MASK) > (Z_ACCESS_FLAGS(parent_const->value) & ZEND_ACC_PPP_MASK))) {
			zend_error_noreturn(E_COMPILE_ERROR, "Access level to %s::%s must be %s (as in class %s)%s",
				ZSTR_VAL(ce->name), ZSTR_VAL(name), zend_visibility_string(Z_ACCESS_FLAGS(parent_const->value)), ZSTR_VAL(ce->parent->name), (Z_ACCESS_FLAGS(parent_const->value) & ZEND_ACC_PUBLIC) ? "" : " or weaker");
		}
	} else if (!(Z_ACCESS_FLAGS(parent_const->value) & ZEND_ACC_PRIVATE)) {
		if (Z_TYPE(parent_const->value) == IS_CONSTANT_AST) {
			ce->ce_flags &= ~ZEND_ACC_CONSTANTS_UPDATED;
		}
		if (ce->type & ZEND_INTERNAL_CLASS) {
			c = pemalloc(sizeof(zend_class_constant), 1);
			memcpy(c, parent_const, sizeof(zend_class_constant));
			parent_const = c;
		}
		_zend_hash_append_ptr(&ce->constants_table, name, parent_const);
	}
}
/* }}} */

void zend_build_properties_info_table(zend_class_entry *ce)
{
	zend_property_info **table, *prop;
	size_t size;
	if (ce->default_properties_count == 0) {
		return;
	}

	ZEND_ASSERT(ce->properties_info_table == NULL);
	size = sizeof(zend_property_info *) * ce->default_properties_count;
	if (ce->type == ZEND_USER_CLASS) {
		ce->properties_info_table = table = zend_arena_alloc(&CG(arena), size);
	} else {
		ce->properties_info_table = table = pemalloc(size, 1);
	}

	/* Dead slots may be left behind during inheritance. Make sure these are NULLed out. */
	memset(table, 0, size);

	if (ce->parent && ce->parent->default_properties_count != 0) {
		zend_property_info **parent_table = ce->parent->properties_info_table;
		memcpy(
			table, parent_table,
			sizeof(zend_property_info *) * ce->parent->default_properties_count
		);

		/* Child did not add any new properties, we are done */
		if (ce->default_properties_count == ce->parent->default_properties_count) {
			return;
		}
	}

	ZEND_HASH_FOREACH_PTR(&ce->properties_info, prop) {
		if (prop->ce == ce && (prop->flags & ZEND_ACC_STATIC) == 0) {
			table[OBJ_PROP_TO_NUM(prop->offset)] = prop;
		}
	} ZEND_HASH_FOREACH_END();
}

ZEND_API void zend_do_inheritance_ex(zend_class_entry *ce, zend_class_entry *parent_ce, zend_bool checked) /* {{{ */
{
	zend_property_info *property_info;
	zend_function *func;
	zend_string *key;

	if (UNEXPECTED(ce->ce_flags & ZEND_ACC_INTERFACE)) {
		/* Interface can only inherit other interfaces */
		if (UNEXPECTED(!(parent_ce->ce_flags & ZEND_ACC_INTERFACE))) {
			zend_error_noreturn(E_COMPILE_ERROR, "Interface %s may not inherit from class (%s)", ZSTR_VAL(ce->name), ZSTR_VAL(parent_ce->name));
		}
	} else if (UNEXPECTED(parent_ce->ce_flags & (ZEND_ACC_INTERFACE|ZEND_ACC_TRAIT|ZEND_ACC_FINAL))) {
		/* Class declaration must not extend traits or interfaces */
		if (parent_ce->ce_flags & ZEND_ACC_INTERFACE) {
			zend_error_noreturn(E_COMPILE_ERROR, "Class %s cannot extend from interface %s", ZSTR_VAL(ce->name), ZSTR_VAL(parent_ce->name));
		} else if (parent_ce->ce_flags & ZEND_ACC_TRAIT) {
			zend_error_noreturn(E_COMPILE_ERROR, "Class %s cannot extend from trait %s", ZSTR_VAL(ce->name), ZSTR_VAL(parent_ce->name));
		}

		/* Class must not extend a final class */
		if (parent_ce->ce_flags & ZEND_ACC_FINAL) {
			zend_error_noreturn(E_COMPILE_ERROR, "Class %s may not inherit from final class (%s)", ZSTR_VAL(ce->name), ZSTR_VAL(parent_ce->name));
		}
	}

	if (ce->parent_name) {
		zend_string_release_ex(ce->parent_name, 0);
	}
	ce->parent = parent_ce;
	ce->ce_flags |= ZEND_ACC_RESOLVED_PARENT;

	/* Inherit interfaces */
	if (parent_ce->num_interfaces) {
		if (!(ce->ce_flags & ZEND_ACC_IMPLEMENT_INTERFACES)) {
			zend_do_inherit_interfaces(ce, parent_ce);
		} else {
			uint32_t i;

			for (i = 0; i < parent_ce->num_interfaces; i++) {
				do_implement_interface(ce, parent_ce->interfaces[i]);
			}
		}
	}

	/* Inherit properties */
	if (parent_ce->default_properties_count) {
		zval *src, *dst, *end;

		if (ce->default_properties_count) {
			zval *table = pemalloc(sizeof(zval) * (ce->default_properties_count + parent_ce->default_properties_count), ce->type == ZEND_INTERNAL_CLASS);
			src = ce->default_properties_table + ce->default_properties_count;
			end = table + parent_ce->default_properties_count;
			dst = end + ce->default_properties_count;
			ce->default_properties_table = table;
			do {
				dst--;
				src--;
				ZVAL_COPY_VALUE_PROP(dst, src);
			} while (dst != end);
			pefree(src, ce->type == ZEND_INTERNAL_CLASS);
			end = ce->default_properties_table;
		} else {
			end = pemalloc(sizeof(zval) * parent_ce->default_properties_count, ce->type == ZEND_INTERNAL_CLASS);
			dst = end + parent_ce->default_properties_count;
			ce->default_properties_table = end;
		}
		src = parent_ce->default_properties_table + parent_ce->default_properties_count;
		if (UNEXPECTED(parent_ce->type != ce->type)) {
			/* User class extends internal */
			do {
				dst--;
				src--;
				ZVAL_COPY_OR_DUP_PROP(dst, src);
				if (Z_OPT_TYPE_P(dst) == IS_CONSTANT_AST) {
					ce->ce_flags &= ~ZEND_ACC_CONSTANTS_UPDATED;
				}
				continue;
			} while (dst != end);
		} else {
			do {
				dst--;
				src--;
				ZVAL_COPY_PROP(dst, src);
				if (Z_OPT_TYPE_P(dst) == IS_CONSTANT_AST) {
					ce->ce_flags &= ~ZEND_ACC_CONSTANTS_UPDATED;
				}
				continue;
			} while (dst != end);
		}
		ce->default_properties_count += parent_ce->default_properties_count;
	}

	if (parent_ce->default_static_members_count) {
		zval *src, *dst, *end;

		if (ce->default_static_members_count) {
			zval *table = pemalloc(sizeof(zval) * (ce->default_static_members_count + parent_ce->default_static_members_count), ce->type == ZEND_INTERNAL_CLASS);
			src = ce->default_static_members_table + ce->default_static_members_count;
			end = table + parent_ce->default_static_members_count;
			dst = end + ce->default_static_members_count;
			ce->default_static_members_table = table;
			do {
				dst--;
				src--;
				ZVAL_COPY_VALUE(dst, src);
			} while (dst != end);
			pefree(src, ce->type == ZEND_INTERNAL_CLASS);
			end = ce->default_static_members_table;
		} else {
			end = pemalloc(sizeof(zval) * parent_ce->default_static_members_count, ce->type == ZEND_INTERNAL_CLASS);
			dst = end + parent_ce->default_static_members_count;
			ce->default_static_members_table = end;
		}
		if (UNEXPECTED(parent_ce->type != ce->type)) {
			/* User class extends internal */
			if (CE_STATIC_MEMBERS(parent_ce) == NULL) {
				zend_class_init_statics(parent_ce);
			}
			if (UNEXPECTED(zend_update_class_constants(parent_ce) != SUCCESS)) {
				ZEND_ASSERT(0);
			}
			src = CE_STATIC_MEMBERS(parent_ce) + parent_ce->default_static_members_count;
			do {
				dst--;
				src--;
				if (Z_TYPE_P(src) == IS_INDIRECT) {
					ZVAL_INDIRECT(dst, Z_INDIRECT_P(src));
				} else {
					ZVAL_INDIRECT(dst, src);
				}
			} while (dst != end);
		} else if (ce->type == ZEND_USER_CLASS) {
			if (CE_STATIC_MEMBERS(parent_ce) == NULL) {
				ZEND_ASSERT(parent_ce->ce_flags & (ZEND_ACC_IMMUTABLE|ZEND_ACC_PRELOADED));
				zend_class_init_statics(parent_ce);
			}
			src = CE_STATIC_MEMBERS(parent_ce) + parent_ce->default_static_members_count;
			do {
				dst--;
				src--;
				if (Z_TYPE_P(src) == IS_INDIRECT) {
					ZVAL_INDIRECT(dst, Z_INDIRECT_P(src));
				} else {
					ZVAL_INDIRECT(dst, src);
				}
				if (Z_TYPE_P(Z_INDIRECT_P(dst)) == IS_CONSTANT_AST) {
					ce->ce_flags &= ~ZEND_ACC_CONSTANTS_UPDATED;
				}
			} while (dst != end);
		} else {
			src = parent_ce->default_static_members_table + parent_ce->default_static_members_count;
			do {
				dst--;
				src--;
				if (Z_TYPE_P(src) == IS_INDIRECT) {
					ZVAL_INDIRECT(dst, Z_INDIRECT_P(src));
				} else {
					ZVAL_INDIRECT(dst, src);
				}
			} while (dst != end);
		}
		ce->default_static_members_count += parent_ce->default_static_members_count;
		if (!ZEND_MAP_PTR(ce->static_members_table)) {
			ZEND_ASSERT(ce->type == ZEND_INTERNAL_CLASS);
			if (!EG(current_execute_data)) {
				ZEND_MAP_PTR_NEW(ce->static_members_table);
			} else {
				/* internal class loaded by dl() */
				ZEND_MAP_PTR_INIT(ce->static_members_table, &ce->default_static_members_table);
			}
		}
	}

	ZEND_HASH_FOREACH_PTR(&ce->properties_info, property_info) {
		if (property_info->ce == ce) {
			if (property_info->flags & ZEND_ACC_STATIC) {
				property_info->offset += parent_ce->default_static_members_count;
			} else {
				property_info->offset += parent_ce->default_properties_count * sizeof(zval);
			}
		}
	} ZEND_HASH_FOREACH_END();

	if (zend_hash_num_elements(&parent_ce->properties_info)) {
		zend_hash_extend(&ce->properties_info,
			zend_hash_num_elements(&ce->properties_info) +
			zend_hash_num_elements(&parent_ce->properties_info), 0);

		ZEND_HASH_FOREACH_STR_KEY_PTR(&parent_ce->properties_info, key, property_info) {
			do_inherit_property(property_info, key, ce);
		} ZEND_HASH_FOREACH_END();
	}

	if (zend_hash_num_elements(&parent_ce->constants_table)) {
		zend_class_constant *c;

		zend_hash_extend(&ce->constants_table,
			zend_hash_num_elements(&ce->constants_table) +
			zend_hash_num_elements(&parent_ce->constants_table), 0);

		ZEND_HASH_FOREACH_STR_KEY_PTR(&parent_ce->constants_table, key, c) {
			do_inherit_class_constant(key, c, ce);
		} ZEND_HASH_FOREACH_END();
	}

	if (zend_hash_num_elements(&parent_ce->function_table)) {
		zend_hash_extend(&ce->function_table,
			zend_hash_num_elements(&ce->function_table) +
			zend_hash_num_elements(&parent_ce->function_table), 0);

		if (checked) {
			ZEND_HASH_FOREACH_STR_KEY_PTR(&parent_ce->function_table, key, func) {
				do_inherit_method(key, func, ce, 0, 1);
			} ZEND_HASH_FOREACH_END();
		} else {
			ZEND_HASH_FOREACH_STR_KEY_PTR(&parent_ce->function_table, key, func) {
				do_inherit_method(key, func, ce, 0, 0);
			} ZEND_HASH_FOREACH_END();
		}
	}

	do_inherit_parent_constructor(ce);

	if (ce->type == ZEND_INTERNAL_CLASS) {
		if (ce->ce_flags & ZEND_ACC_IMPLICIT_ABSTRACT_CLASS) {
			ce->ce_flags |= ZEND_ACC_EXPLICIT_ABSTRACT_CLASS;
		}
	}
	ce->ce_flags |= parent_ce->ce_flags & (ZEND_HAS_STATIC_IN_METHODS | ZEND_ACC_HAS_TYPE_HINTS | ZEND_ACC_USE_GUARDS);
}
/* }}} */

static zend_bool do_inherit_constant_check(HashTable *child_constants_table, zend_class_constant *parent_constant, zend_string *name, const zend_class_entry *iface) /* {{{ */
{
	zval *zv = zend_hash_find_ex(child_constants_table, name, 1);
	zend_class_constant *old_constant;

	if (zv != NULL) {
		old_constant = (zend_class_constant*)Z_PTR_P(zv);
		if (old_constant->ce != parent_constant->ce) {
			zend_error_noreturn(E_COMPILE_ERROR, "Cannot inherit previously-inherited or override constant %s from interface %s", ZSTR_VAL(name), ZSTR_VAL(iface->name));
		}
		return 0;
	}
	return 1;
}
/* }}} */

static void do_inherit_iface_constant(zend_string *name, zend_class_constant *c, zend_class_entry *ce, zend_class_entry *iface) /* {{{ */
{
	if (do_inherit_constant_check(&ce->constants_table, c, name, iface)) {
		zend_class_constant *ct;
		if (Z_TYPE(c->value) == IS_CONSTANT_AST) {
			ce->ce_flags &= ~ZEND_ACC_CONSTANTS_UPDATED;
		}
		if (ce->type & ZEND_INTERNAL_CLASS) {
			ct = pemalloc(sizeof(zend_class_constant), 1);
			memcpy(ct, c, sizeof(zend_class_constant));
			c = ct;
		}
		zend_hash_update_ptr(&ce->constants_table, name, c);
	}
}
/* }}} */

static void do_interface_implementation(zend_class_entry *ce, zend_class_entry *iface) /* {{{ */
{
	zend_function *func;
	zend_string *key;
	zend_class_constant *c;

	ZEND_HASH_FOREACH_STR_KEY_PTR(&iface->constants_table, key, c) {
		do_inherit_iface_constant(key, c, ce, iface);
	} ZEND_HASH_FOREACH_END();

	ZEND_HASH_FOREACH_STR_KEY_PTR(&iface->function_table, key, func) {
		do_inherit_method(key, func, ce, 1, 0);
	} ZEND_HASH_FOREACH_END();

	do_implement_interface(ce, iface);
	if (iface->num_interfaces) {
		zend_do_inherit_interfaces(ce, iface);
	}
}
/* }}} */

ZEND_API void zend_do_implement_interface(zend_class_entry *ce, zend_class_entry *iface) /* {{{ */
{
	uint32_t i, ignore = 0;
	uint32_t current_iface_num = ce->num_interfaces;
	uint32_t parent_iface_num  = ce->parent ? ce->parent->num_interfaces : 0;
	zend_string *key;
	zend_class_constant *c;

	ZEND_ASSERT(ce->ce_flags & ZEND_ACC_LINKED);

	for (i = 0; i < ce->num_interfaces; i++) {
		if (ce->interfaces[i] == NULL) {
			memmove(ce->interfaces + i, ce->interfaces + i + 1, sizeof(zend_class_entry*) * (--ce->num_interfaces - i));
			i--;
		} else if (ce->interfaces[i] == iface) {
			if (EXPECTED(i < parent_iface_num)) {
				ignore = 1;
			} else {
				zend_error_noreturn(E_COMPILE_ERROR, "Class %s cannot implement previously implemented interface %s", ZSTR_VAL(ce->name), ZSTR_VAL(iface->name));
			}
		}
	}
	if (ignore) {
		/* Check for attempt to redeclare interface constants */
		ZEND_HASH_FOREACH_STR_KEY_PTR(&ce->constants_table, key, c) {
			do_inherit_constant_check(&iface->constants_table, c, key, iface);
		} ZEND_HASH_FOREACH_END();
	} else {
		if (ce->num_interfaces >= current_iface_num) {
			if (ce->type == ZEND_INTERNAL_CLASS) {
				ce->interfaces = (zend_class_entry **) realloc(ce->interfaces, sizeof(zend_class_entry *) * (++current_iface_num));
			} else {
				ce->interfaces = (zend_class_entry **) erealloc(ce->interfaces, sizeof(zend_class_entry *) * (++current_iface_num));
			}
		}
		ce->interfaces[ce->num_interfaces++] = iface;

		do_interface_implementation(ce, iface);
	}
}
/* }}} */

static void zend_do_implement_interfaces(zend_class_entry *ce, zend_class_entry **interfaces) /* {{{ */
{
	zend_class_entry *iface;
	uint32_t num_parent_interfaces = ce->parent ? ce->parent->num_interfaces : 0;
	uint32_t num_interfaces = num_parent_interfaces;
	zend_string *key;
	zend_class_constant *c;
	uint32_t i, j;

	for (i = 0; i < ce->num_interfaces; i++) {
		iface = interfaces[num_parent_interfaces + i];
		if (!(iface->ce_flags & ZEND_ACC_LINKED)) {
			add_dependency_obligation(ce, iface);
		}
		if (UNEXPECTED(!(iface->ce_flags & ZEND_ACC_INTERFACE))) {
			efree(interfaces);
			zend_error_noreturn(E_ERROR, "%s cannot implement %s - it is not an interface", ZSTR_VAL(ce->name), ZSTR_VAL(iface->name));
			return;
		}
		for (j = 0; j < num_interfaces; j++) {
			if (interfaces[j] == iface) {
				if (j >= num_parent_interfaces) {
					efree(interfaces);
					zend_error_noreturn(E_COMPILE_ERROR, "Class %s cannot implement previously implemented interface %s", ZSTR_VAL(ce->name), ZSTR_VAL(iface->name));
					return;
				}
				/* skip duplications */
				ZEND_HASH_FOREACH_STR_KEY_PTR(&ce->constants_table, key, c) {
					do_inherit_constant_check(&iface->constants_table, c, key, iface);
				} ZEND_HASH_FOREACH_END();

				iface = NULL;
				break;
			}
		}
		if (iface) {
			interfaces[num_interfaces] = iface;
			num_interfaces++;
		}
	}

	for (i = 0; i < ce->num_interfaces; i++) {
		zend_string_release_ex(ce->interface_names[i].name, 0);
		zend_string_release_ex(ce->interface_names[i].lc_name, 0);
	}
	efree(ce->interface_names);

	ce->num_interfaces = num_interfaces;
	ce->interfaces = interfaces;
	ce->ce_flags |= ZEND_ACC_RESOLVED_INTERFACES;

	i = num_parent_interfaces;
	for (; i < ce->num_interfaces; i++) {
		do_interface_implementation(ce, ce->interfaces[i]);
	}
}
/* }}} */

static void zend_add_magic_methods(zend_class_entry* ce, zend_string* mname, zend_function* fe) /* {{{ */
{
	if (zend_string_equals_literal(mname, "serialize")) {
		ce->serialize_func = fe;
	} else if (zend_string_equals_literal(mname, "unserialize")) {
		ce->unserialize_func = fe;
	} else if (ZSTR_VAL(mname)[0] != '_' || ZSTR_VAL(mname)[1] != '_') {
		/* pass */
	} else if (zend_string_equals_literal(mname, ZEND_CLONE_FUNC_NAME)) {
		ce->clone = fe;
	} else if (zend_string_equals_literal(mname, ZEND_CONSTRUCTOR_FUNC_NAME)) {
		ce->constructor = fe;
	} else if (zend_string_equals_literal(mname, ZEND_DESTRUCTOR_FUNC_NAME)) {
		ce->destructor = fe;
	} else if (zend_string_equals_literal(mname, ZEND_GET_FUNC_NAME)) {
		ce->__get = fe;
		ce->ce_flags |= ZEND_ACC_USE_GUARDS;
	} else if (zend_string_equals_literal(mname, ZEND_SET_FUNC_NAME)) {
		ce->__set = fe;
		ce->ce_flags |= ZEND_ACC_USE_GUARDS;
	} else if (zend_string_equals_literal(mname, ZEND_CALL_FUNC_NAME)) {
		ce->__call = fe;
	} else if (zend_string_equals_literal(mname, ZEND_UNSET_FUNC_NAME)) {
		ce->__unset = fe;
		ce->ce_flags |= ZEND_ACC_USE_GUARDS;
	} else if (zend_string_equals_literal(mname, ZEND_ISSET_FUNC_NAME)) {
		ce->__isset = fe;
		ce->ce_flags |= ZEND_ACC_USE_GUARDS;
	} else if (zend_string_equals_literal(mname, ZEND_CALLSTATIC_FUNC_NAME)) {
		ce->__callstatic = fe;
	} else if (zend_string_equals_literal(mname, ZEND_TOSTRING_FUNC_NAME)) {
		ce->__tostring = fe;
	} else if (zend_string_equals_literal(mname, ZEND_DEBUGINFO_FUNC_NAME)) {
		ce->__debugInfo = fe;
	}
}
/* }}} */

static void zend_add_trait_method(zend_class_entry *ce, const char *name, zend_string *key, zend_function *fn, HashTable **overridden) /* {{{ */
{
	zend_function *existing_fn = NULL;
	zend_function *new_fn;

	if ((existing_fn = zend_hash_find_ptr(&ce->function_table, key)) != NULL) {
		/* if it is the same function with the same visibility and has not been assigned a class scope yet, regardless
		 * of where it is coming from there is no conflict and we do not need to add it again */
		if (existing_fn->op_array.opcodes == fn->op_array.opcodes &&
			(existing_fn->common.fn_flags & ZEND_ACC_PPP_MASK) == (fn->common.fn_flags & ZEND_ACC_PPP_MASK) &&
			(existing_fn->common.scope->ce_flags & ZEND_ACC_TRAIT) == ZEND_ACC_TRAIT) {
			return;
		}

		if (existing_fn->common.scope == ce) {
			/* members from the current class override trait methods */
			/* use temporary *overridden HashTable to detect hidden conflict */
			if (*overridden) {
				if ((existing_fn = zend_hash_find_ptr(*overridden, key)) != NULL) {
					if (existing_fn->common.fn_flags & ZEND_ACC_ABSTRACT) {
						/* Make sure the trait method is compatible with previosly declared abstract method */
						perform_delayable_implementation_check(ce, fn, existing_fn);
					}
					if (fn->common.fn_flags & ZEND_ACC_ABSTRACT) {
						/* Make sure the abstract declaration is compatible with previous declaration */
						perform_delayable_implementation_check(ce, existing_fn, fn);
						return;
					}
				}
			} else {
				ALLOC_HASHTABLE(*overridden);
				zend_hash_init_ex(*overridden, 8, NULL, overridden_ptr_dtor, 0, 0);
			}
			zend_hash_update_mem(*overridden, key, fn, sizeof(zend_function));
			return;
<<<<<<< HEAD
		} else if (existing_fn->common.fn_flags & ZEND_ACC_ABSTRACT &&
				(existing_fn->common.scope->ce_flags & ZEND_ACC_INTERFACE) == 0) {
			/* Make sure the trait method is compatible with previosly declared abstract method */
			perform_delayable_implementation_check(ce, fn, existing_fn);
		} else if (fn->common.fn_flags & ZEND_ACC_ABSTRACT) {
=======
		} else if ((fn->common.fn_flags & ZEND_ACC_ABSTRACT)
				&& !(existing_fn->common.fn_flags & ZEND_ACC_ABSTRACT)) {
>>>>>>> 4a61d842
			/* Make sure the abstract declaration is compatible with previous declaration */
			perform_delayable_implementation_check(ce, existing_fn, fn);
			return;
		} else if (UNEXPECTED((existing_fn->common.scope->ce_flags & ZEND_ACC_TRAIT)
				&& !(existing_fn->common.fn_flags & ZEND_ACC_ABSTRACT))) {
			/* two traits can't define the same non-abstract method */
#if 1
			zend_error_noreturn(E_COMPILE_ERROR, "Trait method %s has not been applied, because there are collisions with other trait methods on %s",
				name, ZSTR_VAL(ce->name));
#else		/* TODO: better error message */
			zend_error_noreturn(E_COMPILE_ERROR, "Trait method %s::%s has not been applied as %s::%s, because of collision with %s::%s",
				ZSTR_VAL(fn->common.scope->name), ZSTR_VAL(fn->common.function_name),
				ZSTR_VAL(ce->name), name,
				ZSTR_VAL(existing_fn->common.scope->name), ZSTR_VAL(existing_fn->common.function_name));
#endif
		} else {
			/* inherited members are overridden by members inserted by traits */
			/* check whether the trait method fulfills the inheritance requirements */
			do_inheritance_check_on_method(fn, existing_fn, ce, NULL);
			fn->common.prototype = NULL;
		}
	}

	if (UNEXPECTED(fn->type == ZEND_INTERNAL_FUNCTION)) {
		new_fn = zend_arena_alloc(&CG(arena), sizeof(zend_internal_function));
		memcpy(new_fn, fn, sizeof(zend_internal_function));
		new_fn->common.fn_flags |= ZEND_ACC_ARENA_ALLOCATED;
	} else {
		new_fn = zend_arena_alloc(&CG(arena), sizeof(zend_op_array));
		memcpy(new_fn, fn, sizeof(zend_op_array));
		new_fn->op_array.fn_flags |= ZEND_ACC_TRAIT_CLONE;
		new_fn->op_array.fn_flags &= ~ZEND_ACC_IMMUTABLE;
	}
	function_add_ref(new_fn);
	fn = zend_hash_update_ptr(&ce->function_table, key, new_fn);
	zend_add_magic_methods(ce, key, fn);
}
/* }}} */

static void zend_fixup_trait_method(zend_function *fn, zend_class_entry *ce) /* {{{ */
{
	if ((fn->common.scope->ce_flags & ZEND_ACC_TRAIT) == ZEND_ACC_TRAIT) {

		fn->common.scope = ce;

		if (fn->common.fn_flags & ZEND_ACC_ABSTRACT) {
			ce->ce_flags |= ZEND_ACC_IMPLICIT_ABSTRACT_CLASS;
		}
		if (fn->type == ZEND_USER_FUNCTION && fn->op_array.static_variables) {
			ce->ce_flags |= ZEND_HAS_STATIC_IN_METHODS;
		}
	}
}
/* }}} */

static void zend_traits_copy_functions(zend_string *fnname, zend_function *fn, zend_class_entry *ce, HashTable **overridden, HashTable *exclude_table, zend_class_entry **aliases) /* {{{ */
{
	zend_trait_alias  *alias, **alias_ptr;
	zend_string       *lcname;
	zend_function      fn_copy;
	int                i;

	/* apply aliases which are qualified with a class name, there should not be any ambiguity */
	if (ce->trait_aliases) {
		alias_ptr = ce->trait_aliases;
		alias = *alias_ptr;
		i = 0;
		while (alias) {
			/* Scope unset or equal to the function we compare to, and the alias applies to fn */
			if (alias->alias != NULL
				&& (!aliases[i] || fn->common.scope == aliases[i])
				&& ZSTR_LEN(alias->trait_method.method_name) == ZSTR_LEN(fnname)
				&& (zend_binary_strcasecmp(ZSTR_VAL(alias->trait_method.method_name), ZSTR_LEN(alias->trait_method.method_name), ZSTR_VAL(fnname), ZSTR_LEN(fnname)) == 0)) {
				fn_copy = *fn;

				/* if it is 0, no modifieres has been changed */
				if (alias->modifiers) {
					fn_copy.common.fn_flags = alias->modifiers | (fn->common.fn_flags ^ (fn->common.fn_flags & ZEND_ACC_PPP_MASK));
				}

				lcname = zend_string_tolower(alias->alias);
				zend_add_trait_method(ce, ZSTR_VAL(alias->alias), lcname, &fn_copy, overridden);
				zend_string_release_ex(lcname, 0);

				/* Record the trait from which this alias was resolved. */
				if (!aliases[i]) {
					aliases[i] = fn->common.scope;
				}
				if (!alias->trait_method.class_name) {
					/* TODO: try to avoid this assignment (it's necessary only for reflection) */
					alias->trait_method.class_name = zend_string_copy(fn->common.scope->name);
				}
			}
			alias_ptr++;
			alias = *alias_ptr;
			i++;
		}
	}

	if (exclude_table == NULL || zend_hash_find(exclude_table, fnname) == NULL) {
		/* is not in hashtable, thus, function is not to be excluded */
		/* And how about ZEND_OVERLOADED_FUNCTION? */
		memcpy(&fn_copy, fn, fn->type == ZEND_USER_FUNCTION? sizeof(zend_op_array) : sizeof(zend_internal_function));

		/* apply aliases which have not alias name, just setting visibility */
		if (ce->trait_aliases) {
			alias_ptr = ce->trait_aliases;
			alias = *alias_ptr;
			i = 0;
			while (alias) {
				/* Scope unset or equal to the function we compare to, and the alias applies to fn */
				if (alias->alias == NULL && alias->modifiers != 0
					&& (!aliases[i] || fn->common.scope == aliases[i])
					&& (ZSTR_LEN(alias->trait_method.method_name) == ZSTR_LEN(fnname))
					&& (zend_binary_strcasecmp(ZSTR_VAL(alias->trait_method.method_name), ZSTR_LEN(alias->trait_method.method_name), ZSTR_VAL(fnname), ZSTR_LEN(fnname)) == 0)) {

					fn_copy.common.fn_flags = alias->modifiers | (fn->common.fn_flags ^ (fn->common.fn_flags & ZEND_ACC_PPP_MASK));

					/** Record the trait from which this alias was resolved. */
					if (!aliases[i]) {
						aliases[i] = fn->common.scope;
					}
					if (!alias->trait_method.class_name) {
						/* TODO: try to avoid this assignment (it's necessary only for reflection) */
						alias->trait_method.class_name = zend_string_copy(fn->common.scope->name);
					}
				}
				alias_ptr++;
				alias = *alias_ptr;
				i++;
			}
		}

		zend_add_trait_method(ce, ZSTR_VAL(fn->common.function_name), fnname, &fn_copy, overridden);
	}
}
/* }}} */

static uint32_t zend_check_trait_usage(zend_class_entry *ce, zend_class_entry *trait, zend_class_entry **traits) /* {{{ */
{
	uint32_t i;

	if (UNEXPECTED((trait->ce_flags & ZEND_ACC_TRAIT) != ZEND_ACC_TRAIT)) {
		zend_error_noreturn(E_COMPILE_ERROR, "Class %s is not a trait, Only traits may be used in 'as' and 'insteadof' statements", ZSTR_VAL(trait->name));
		return 0;
	}

	for (i = 0; i < ce->num_traits; i++) {
		if (traits[i] == trait) {
			return i;
		}
	}
	zend_error_noreturn(E_COMPILE_ERROR, "Required Trait %s wasn't added to %s", ZSTR_VAL(trait->name), ZSTR_VAL(ce->name));
	return 0;
}
/* }}} */

static void zend_traits_init_trait_structures(zend_class_entry *ce, zend_class_entry **traits, HashTable ***exclude_tables_ptr, zend_class_entry ***aliases_ptr) /* {{{ */
{
	size_t i, j = 0;
	zend_trait_precedence **precedences;
	zend_trait_precedence *cur_precedence;
	zend_trait_method_reference *cur_method_ref;
	zend_string *lcname;
	HashTable **exclude_tables = NULL;
	zend_class_entry **aliases = NULL;
	zend_class_entry *trait;

	/* resolve class references */
	if (ce->trait_precedences) {
		exclude_tables = ecalloc(ce->num_traits, sizeof(HashTable*));
		i = 0;
		precedences = ce->trait_precedences;
		ce->trait_precedences = NULL;
		while ((cur_precedence = precedences[i])) {
			/** Resolve classes for all precedence operations. */
			cur_method_ref = &cur_precedence->trait_method;
			trait = zend_fetch_class(cur_method_ref->class_name,
							ZEND_FETCH_CLASS_TRAIT|ZEND_FETCH_CLASS_NO_AUTOLOAD);
			if (!trait) {
				zend_error_noreturn(E_COMPILE_ERROR, "Could not find trait %s", ZSTR_VAL(cur_method_ref->class_name));
			}
			zend_check_trait_usage(ce, trait, traits);

			/** Ensure that the preferred method is actually available. */
			lcname = zend_string_tolower(cur_method_ref->method_name);
			if (!zend_hash_exists(&trait->function_table, lcname)) {
				zend_error_noreturn(E_COMPILE_ERROR,
						   "A precedence rule was defined for %s::%s but this method does not exist",
						   ZSTR_VAL(trait->name),
						   ZSTR_VAL(cur_method_ref->method_name));
			}

			/** With the other traits, we are more permissive.
				We do not give errors for those. This allows to be more
				defensive in such definitions.
				However, we want to make sure that the insteadof declaration
				is consistent in itself.
			 */

			for (j = 0; j < cur_precedence->num_excludes; j++) {
				zend_string* class_name = cur_precedence->exclude_class_names[j];
				zend_class_entry *exclude_ce = zend_fetch_class(class_name, ZEND_FETCH_CLASS_TRAIT |ZEND_FETCH_CLASS_NO_AUTOLOAD);
				uint32_t trait_num;

				if (!exclude_ce) {
					zend_error_noreturn(E_COMPILE_ERROR, "Could not find trait %s", ZSTR_VAL(class_name));
				}
				trait_num = zend_check_trait_usage(ce, exclude_ce, traits);
				if (!exclude_tables[trait_num]) {
					ALLOC_HASHTABLE(exclude_tables[trait_num]);
					zend_hash_init(exclude_tables[trait_num], 0, NULL, NULL, 0);
				}
				if (zend_hash_add_empty_element(exclude_tables[trait_num], lcname) == NULL) {
					zend_error_noreturn(E_COMPILE_ERROR, "Failed to evaluate a trait precedence (%s). Method of trait %s was defined to be excluded multiple times", ZSTR_VAL(precedences[i]->trait_method.method_name), ZSTR_VAL(exclude_ce->name));
				}

				/* make sure that the trait method is not from a class mentioned in
				 exclude_from_classes, for consistency */
				if (trait == exclude_ce) {
					zend_error_noreturn(E_COMPILE_ERROR,
							   "Inconsistent insteadof definition. "
							   "The method %s is to be used from %s, but %s is also on the exclude list",
							   ZSTR_VAL(cur_method_ref->method_name),
							   ZSTR_VAL(trait->name),
							   ZSTR_VAL(trait->name));
				}
			}
			zend_string_release_ex(lcname, 0);
			i++;
		}
		ce->trait_precedences = precedences;
	}

	if (ce->trait_aliases) {
		i = 0;
		while (ce->trait_aliases[i]) {
			i++;
		}
		aliases = ecalloc(i, sizeof(zend_class_entry*));
		i = 0;
		while (ce->trait_aliases[i]) {
			/** For all aliases with an explicit class name, resolve the class now. */
			if (ce->trait_aliases[i]->trait_method.class_name) {
				cur_method_ref = &ce->trait_aliases[i]->trait_method;
				trait = zend_fetch_class(cur_method_ref->class_name, ZEND_FETCH_CLASS_TRAIT|ZEND_FETCH_CLASS_NO_AUTOLOAD);
				if (!trait) {
					zend_error_noreturn(E_COMPILE_ERROR, "Could not find trait %s", ZSTR_VAL(cur_method_ref->class_name));
				}
				zend_check_trait_usage(ce, trait, traits);
				aliases[i] = trait;

				/** And, ensure that the referenced method is resolvable, too. */
				lcname = zend_string_tolower(cur_method_ref->method_name);
				if (!zend_hash_exists(&trait->function_table, lcname)) {
					zend_error_noreturn(E_COMPILE_ERROR, "An alias was defined for %s::%s but this method does not exist", ZSTR_VAL(trait->name), ZSTR_VAL(cur_method_ref->method_name));
				}
				zend_string_release_ex(lcname, 0);
			}
			i++;
		}
	}

	*exclude_tables_ptr = exclude_tables;
	*aliases_ptr = aliases;
}
/* }}} */

static void zend_do_traits_method_binding(zend_class_entry *ce, zend_class_entry **traits, HashTable **exclude_tables, zend_class_entry **aliases) /* {{{ */
{
	uint32_t i;
	HashTable *overridden = NULL;
	zend_string *key;
	zend_function *fn;

	if (exclude_tables) {
		for (i = 0; i < ce->num_traits; i++) {
			if (traits[i]) {
				/* copies functions, applies defined aliasing, and excludes unused trait methods */
				ZEND_HASH_FOREACH_STR_KEY_PTR(&traits[i]->function_table, key, fn) {
					zend_traits_copy_functions(key, fn, ce, &overridden, exclude_tables[i], aliases);
				} ZEND_HASH_FOREACH_END();

				if (exclude_tables[i]) {
					zend_hash_destroy(exclude_tables[i]);
					FREE_HASHTABLE(exclude_tables[i]);
					exclude_tables[i] = NULL;
				}
			}
		}
	} else {
		for (i = 0; i < ce->num_traits; i++) {
			if (traits[i]) {
				ZEND_HASH_FOREACH_STR_KEY_PTR(&traits[i]->function_table, key, fn) {
					zend_traits_copy_functions(key, fn, ce, &overridden, NULL, aliases);
				} ZEND_HASH_FOREACH_END();
			}
		}
	}

	ZEND_HASH_FOREACH_PTR(&ce->function_table, fn) {
		zend_fixup_trait_method(fn, ce);
	} ZEND_HASH_FOREACH_END();

	if (overridden) {
		zend_hash_destroy(overridden);
		FREE_HASHTABLE(overridden);
	}
}
/* }}} */

static zend_class_entry* find_first_definition(zend_class_entry *ce, zend_class_entry **traits, size_t current_trait, zend_string *prop_name, zend_class_entry *coliding_ce) /* {{{ */
{
	size_t i;

	if (coliding_ce == ce) {
		for (i = 0; i < current_trait; i++) {
			if (traits[i]
			 && zend_hash_exists(&traits[i]->properties_info, prop_name)) {
				return traits[i];
			}
		}
	}

	return coliding_ce;
}
/* }}} */

static void zend_do_traits_property_binding(zend_class_entry *ce, zend_class_entry **traits) /* {{{ */
{
	size_t i;
	zend_property_info *property_info;
	zend_property_info *coliding_prop;
	zend_string* prop_name;
	const char* class_name_unused;
	zend_bool not_compatible;
	zval* prop_value;
	uint32_t flags;
	zend_string *doc_comment;

	/* In the following steps the properties are inserted into the property table
	 * for that, a very strict approach is applied:
	 * - check for compatibility, if not compatible with any property in class -> fatal
	 * - if compatible, then strict notice
	 */
	for (i = 0; i < ce->num_traits; i++) {
		if (!traits[i]) {
			continue;
		}
		ZEND_HASH_FOREACH_PTR(&traits[i]->properties_info, property_info) {
			/* first get the unmangeld name if necessary,
			 * then check whether the property is already there
			 */
			flags = property_info->flags;
			if (flags & ZEND_ACC_PUBLIC) {
				prop_name = zend_string_copy(property_info->name);
			} else {
				const char *pname;
				size_t pname_len;

				/* for private and protected we need to unmangle the names */
				zend_unmangle_property_name_ex(property_info->name,
											&class_name_unused, &pname, &pname_len);
				prop_name = zend_string_init(pname, pname_len, 0);
			}

			/* next: check for conflicts with current class */
			if ((coliding_prop = zend_hash_find_ptr(&ce->properties_info, prop_name)) != NULL) {
				if ((coliding_prop->flags & ZEND_ACC_PRIVATE) && coliding_prop->ce != ce) {
					zend_hash_del(&ce->properties_info, prop_name);
					flags |= ZEND_ACC_CHANGED;
				} else {
					not_compatible = 1;

					if ((coliding_prop->flags & (ZEND_ACC_PPP_MASK | ZEND_ACC_STATIC))
						== (flags & (ZEND_ACC_PPP_MASK | ZEND_ACC_STATIC)) &&
						property_types_compatible(property_info, coliding_prop) == INHERITANCE_SUCCESS
					) {
						/* the flags are identical, thus, the properties may be compatible */
						zval *op1, *op2;
						zval op1_tmp, op2_tmp;

						if (flags & ZEND_ACC_STATIC) {
							op1 = &ce->default_static_members_table[coliding_prop->offset];
							op2 = &traits[i]->default_static_members_table[property_info->offset];
							ZVAL_DEINDIRECT(op1);
							ZVAL_DEINDIRECT(op2);
						} else {
							op1 = &ce->default_properties_table[OBJ_PROP_TO_NUM(coliding_prop->offset)];
							op2 = &traits[i]->default_properties_table[OBJ_PROP_TO_NUM(property_info->offset)];
						}

						/* if any of the values is a constant, we try to resolve it */
						if (UNEXPECTED(Z_TYPE_P(op1) == IS_CONSTANT_AST)) {
							ZVAL_COPY_OR_DUP(&op1_tmp, op1);
							zval_update_constant_ex(&op1_tmp, ce);
							op1 = &op1_tmp;
						}
						if (UNEXPECTED(Z_TYPE_P(op2) == IS_CONSTANT_AST)) {
							ZVAL_COPY_OR_DUP(&op2_tmp, op2);
							zval_update_constant_ex(&op2_tmp, ce);
							op2 = &op2_tmp;
						}

						not_compatible = fast_is_not_identical_function(op1, op2);

						if (op1 == &op1_tmp) {
							zval_ptr_dtor_nogc(&op1_tmp);
						}
						if (op2 == &op2_tmp) {
							zval_ptr_dtor_nogc(&op2_tmp);
						}
					}

					if (not_compatible) {
						zend_error_noreturn(E_COMPILE_ERROR,
							   "%s and %s define the same property ($%s) in the composition of %s. However, the definition differs and is considered incompatible. Class was composed",
								ZSTR_VAL(find_first_definition(ce, traits, i, prop_name, coliding_prop->ce)->name),
								ZSTR_VAL(property_info->ce->name),
								ZSTR_VAL(prop_name),
								ZSTR_VAL(ce->name));
					}

					zend_string_release_ex(prop_name, 0);
					continue;
				}
			}

			/* property not found, so lets add it */
			if (flags & ZEND_ACC_STATIC) {
				prop_value = &traits[i]->default_static_members_table[property_info->offset];
				ZEND_ASSERT(Z_TYPE_P(prop_value) != IS_INDIRECT);
			} else {
				prop_value = &traits[i]->default_properties_table[OBJ_PROP_TO_NUM(property_info->offset)];
			}

			Z_TRY_ADDREF_P(prop_value);
			doc_comment = property_info->doc_comment ? zend_string_copy(property_info->doc_comment) : NULL;
			zend_type_copy_ctor(&property_info->type, /* persistent */ 0);
			zend_declare_typed_property(ce, prop_name, prop_value, flags, doc_comment, property_info->type);
			zend_string_release_ex(prop_name, 0);
		} ZEND_HASH_FOREACH_END();
	}
}
/* }}} */

static void zend_do_check_for_inconsistent_traits_aliasing(zend_class_entry *ce, zend_class_entry **aliases) /* {{{ */
{
	int i = 0;
	zend_trait_alias* cur_alias;
	zend_string* lc_method_name;

	if (ce->trait_aliases) {
		while (ce->trait_aliases[i]) {
			cur_alias = ce->trait_aliases[i];
			/** The trait for this alias has not been resolved, this means, this
				alias was not applied. Abort with an error. */
			if (!aliases[i]) {
				if (cur_alias->alias) {
					/** Plain old inconsistency/typo/bug */
					zend_error_noreturn(E_COMPILE_ERROR,
							   "An alias (%s) was defined for method %s(), but this method does not exist",
							   ZSTR_VAL(cur_alias->alias),
							   ZSTR_VAL(cur_alias->trait_method.method_name));
				} else {
					/** Here are two possible cases:
						1) this is an attempt to modify the visibility
						   of a method introduce as part of another alias.
						   Since that seems to violate the DRY principle,
						   we check against it and abort.
						2) it is just a plain old inconsitency/typo/bug
						   as in the case where alias is set. */

					lc_method_name = zend_string_tolower(
						cur_alias->trait_method.method_name);
					if (zend_hash_exists(&ce->function_table,
										 lc_method_name)) {
						zend_string_release_ex(lc_method_name, 0);
						zend_error_noreturn(E_COMPILE_ERROR,
								   "The modifiers for the trait alias %s() need to be changed in the same statement in which the alias is defined. Error",
								   ZSTR_VAL(cur_alias->trait_method.method_name));
					} else {
						zend_string_release_ex(lc_method_name, 0);
						zend_error_noreturn(E_COMPILE_ERROR,
								   "The modifiers of the trait method %s() are changed, but this method does not exist. Error",
								   ZSTR_VAL(cur_alias->trait_method.method_name));

					}
				}
			}
			i++;
		}
	}
}
/* }}} */

static void zend_do_bind_traits(zend_class_entry *ce) /* {{{ */
{
	HashTable **exclude_tables;
	zend_class_entry **aliases;
	zend_class_entry **traits, *trait;
	uint32_t i, j;

	ZEND_ASSERT(ce->num_traits > 0);

	traits = emalloc(sizeof(zend_class_entry*) * ce->num_traits);

	for (i = 0; i < ce->num_traits; i++) {
		trait = zend_fetch_class_by_name(ce->trait_names[i].name,
			ce->trait_names[i].lc_name, ZEND_FETCH_CLASS_TRAIT);
		if (UNEXPECTED(trait == NULL)) {
			return;
		}
		if (UNEXPECTED(!(trait->ce_flags & ZEND_ACC_TRAIT))) {
			zend_error_noreturn(E_ERROR, "%s cannot use %s - it is not a trait", ZSTR_VAL(ce->name), ZSTR_VAL(trait->name));
			return;
		}
		for (j = 0; j < i; j++) {
			if (traits[j] == trait) {
				/* skip duplications */
				trait = NULL;
				break;
			}
		}
		traits[i] = trait;
	}

	/* complete initialization of trait strutures in ce */
	zend_traits_init_trait_structures(ce, traits, &exclude_tables, &aliases);

	/* first care about all methods to be flattened into the class */
	zend_do_traits_method_binding(ce, traits, exclude_tables, aliases);

	/* Aliases which have not been applied indicate typos/bugs. */
	zend_do_check_for_inconsistent_traits_aliasing(ce, aliases);

	if (aliases) {
		efree(aliases);
	}

	if (exclude_tables) {
		efree(exclude_tables);
	}

	/* then flatten the properties into it, to, mostly to notfiy developer about problems */
	zend_do_traits_property_binding(ce, traits);

	efree(traits);
}
/* }}} */

#define MAX_ABSTRACT_INFO_CNT 3
#define MAX_ABSTRACT_INFO_FMT "%s%s%s%s"
#define DISPLAY_ABSTRACT_FN(idx) \
	ai.afn[idx] ? ZEND_FN_SCOPE_NAME(ai.afn[idx]) : "", \
	ai.afn[idx] ? "::" : "", \
	ai.afn[idx] ? ZSTR_VAL(ai.afn[idx]->common.function_name) : "", \
	ai.afn[idx] && ai.afn[idx + 1] ? ", " : (ai.afn[idx] && ai.cnt > MAX_ABSTRACT_INFO_CNT ? ", ..." : "")

typedef struct _zend_abstract_info {
	zend_function *afn[MAX_ABSTRACT_INFO_CNT + 1];
	int cnt;
	int ctor;
} zend_abstract_info;

static void zend_verify_abstract_class_function(zend_function *fn, zend_abstract_info *ai) /* {{{ */
{
	if (fn->common.fn_flags & ZEND_ACC_ABSTRACT) {
		if (ai->cnt < MAX_ABSTRACT_INFO_CNT) {
			ai->afn[ai->cnt] = fn;
		}
		if (fn->common.fn_flags & ZEND_ACC_CTOR) {
			if (!ai->ctor) {
				ai->cnt++;
				ai->ctor = 1;
			} else {
				ai->afn[ai->cnt] = NULL;
			}
		} else {
			ai->cnt++;
		}
	}
}
/* }}} */

void zend_verify_abstract_class(zend_class_entry *ce) /* {{{ */
{
	zend_function *func;
	zend_abstract_info ai;

	ZEND_ASSERT((ce->ce_flags & (ZEND_ACC_IMPLICIT_ABSTRACT_CLASS|ZEND_ACC_INTERFACE|ZEND_ACC_TRAIT|ZEND_ACC_EXPLICIT_ABSTRACT_CLASS)) == ZEND_ACC_IMPLICIT_ABSTRACT_CLASS);
	memset(&ai, 0, sizeof(ai));

	ZEND_HASH_FOREACH_PTR(&ce->function_table, func) {
		zend_verify_abstract_class_function(func, &ai);
	} ZEND_HASH_FOREACH_END();

	if (ai.cnt) {
		zend_error_noreturn(E_ERROR, "Class %s contains %d abstract method%s and must therefore be declared abstract or implement the remaining methods (" MAX_ABSTRACT_INFO_FMT MAX_ABSTRACT_INFO_FMT MAX_ABSTRACT_INFO_FMT ")",
			ZSTR_VAL(ce->name), ai.cnt,
			ai.cnt > 1 ? "s" : "",
			DISPLAY_ABSTRACT_FN(0),
			DISPLAY_ABSTRACT_FN(1),
			DISPLAY_ABSTRACT_FN(2)
			);
	} else {
		/* now everything should be fine and an added ZEND_ACC_IMPLICIT_ABSTRACT_CLASS should be removed */
		ce->ce_flags &= ~ZEND_ACC_IMPLICIT_ABSTRACT_CLASS;
	}
}
/* }}} */

typedef struct {
	enum {
		OBLIGATION_DEPENDENCY,
		OBLIGATION_COMPATIBILITY,
		OBLIGATION_PROPERTY_COMPATIBILITY
	} type;
	union {
		zend_class_entry *dependency_ce;
		struct {
			const zend_function *parent_fn;
			const zend_function *child_fn;
		};
		struct {
			const zend_property_info *parent_prop;
			const zend_property_info *child_prop;
		};
	};
} variance_obligation;

static void variance_obligation_dtor(zval *zv) {
	efree(Z_PTR_P(zv));
}

static void variance_obligation_ht_dtor(zval *zv) {
	zend_hash_destroy(Z_PTR_P(zv));
	FREE_HASHTABLE(Z_PTR_P(zv));
}

static HashTable *get_or_init_obligations_for_class(zend_class_entry *ce) {
	HashTable *ht;
	zend_ulong key;
	if (!CG(delayed_variance_obligations)) {
		ALLOC_HASHTABLE(CG(delayed_variance_obligations));
		zend_hash_init(CG(delayed_variance_obligations), 0, NULL, variance_obligation_ht_dtor, 0);
	}

	key = (zend_ulong) (uintptr_t) ce;
	ht = zend_hash_index_find_ptr(CG(delayed_variance_obligations), key);
	if (ht) {
		return ht;
	}

	ALLOC_HASHTABLE(ht);
	zend_hash_init(ht, 0, NULL, variance_obligation_dtor, 0);
	zend_hash_index_add_new_ptr(CG(delayed_variance_obligations), key, ht);
	ce->ce_flags |= ZEND_ACC_UNRESOLVED_VARIANCE;
	return ht;
}

static void add_dependency_obligation(zend_class_entry *ce, zend_class_entry *dependency_ce) {
	HashTable *obligations = get_or_init_obligations_for_class(ce);
	variance_obligation *obligation = emalloc(sizeof(variance_obligation));
	obligation->type = OBLIGATION_DEPENDENCY;
	obligation->dependency_ce = dependency_ce;
	zend_hash_next_index_insert_ptr(obligations, obligation);
}

static void add_compatibility_obligation(
		zend_class_entry *ce, const zend_function *child_fn, const zend_function *parent_fn) {
	HashTable *obligations = get_or_init_obligations_for_class(ce);
	variance_obligation *obligation = emalloc(sizeof(variance_obligation));
	obligation->type = OBLIGATION_COMPATIBILITY;
	obligation->child_fn = child_fn;
	obligation->parent_fn = parent_fn;
	zend_hash_next_index_insert_ptr(obligations, obligation);
}

static void add_property_compatibility_obligation(
		zend_class_entry *ce, const zend_property_info *child_prop,
		const zend_property_info *parent_prop) {
	HashTable *obligations = get_or_init_obligations_for_class(ce);
	variance_obligation *obligation = emalloc(sizeof(variance_obligation));
	obligation->type = OBLIGATION_PROPERTY_COMPATIBILITY;
	obligation->child_prop = child_prop;
	obligation->parent_prop = parent_prop;
	zend_hash_next_index_insert_ptr(obligations, obligation);
}

static void resolve_delayed_variance_obligations(zend_class_entry *ce);

static int check_variance_obligation(zval *zv) {
	variance_obligation *obligation = Z_PTR_P(zv);
	if (obligation->type == OBLIGATION_DEPENDENCY) {
		zend_class_entry *dependency_ce = obligation->dependency_ce;
		if (dependency_ce->ce_flags & ZEND_ACC_UNRESOLVED_VARIANCE) {
			resolve_delayed_variance_obligations(dependency_ce);
		}
		if (!(dependency_ce->ce_flags & ZEND_ACC_LINKED)) {
			return ZEND_HASH_APPLY_KEEP;
		}
	} else if (obligation->type == OBLIGATION_COMPATIBILITY) {
		inheritance_status status = zend_do_perform_implementation_check(
			obligation->child_fn, obligation->parent_fn);
		if (UNEXPECTED(status != INHERITANCE_SUCCESS)) {
			if (EXPECTED(status == INHERITANCE_UNRESOLVED)) {
				return ZEND_HASH_APPLY_KEEP;
			}
			ZEND_ASSERT(status == INHERITANCE_ERROR);
			emit_incompatible_method_error(obligation->child_fn, obligation->parent_fn, status);
		}
		/* Either the compatibility check was successful or only threw a warning. */
	} else {
		ZEND_ASSERT(obligation->type == OBLIGATION_PROPERTY_COMPATIBILITY);
		inheritance_status status =
			property_types_compatible(obligation->parent_prop, obligation->child_prop);
		if (status != INHERITANCE_SUCCESS) {
			if (status == INHERITANCE_UNRESOLVED) {
				return ZEND_HASH_APPLY_KEEP;
			}
			ZEND_ASSERT(status == INHERITANCE_ERROR);
			emit_incompatible_property_error(obligation->child_prop, obligation->parent_prop);
		}
	}
	return ZEND_HASH_APPLY_REMOVE;
}

static void load_delayed_classes() {
	HashTable *delayed_autoloads = CG(delayed_autoloads);
	zend_string *name;

	if (!delayed_autoloads) {
		return;
	}

	/* Take ownership of this HT, to avoid concurrent modification during autoloading. */
	CG(delayed_autoloads) = NULL;

	ZEND_HASH_FOREACH_STR_KEY(delayed_autoloads, name) {
		zend_lookup_class(name);
	} ZEND_HASH_FOREACH_END();

	zend_hash_destroy(delayed_autoloads);
	FREE_HASHTABLE(delayed_autoloads);
}

static void resolve_delayed_variance_obligations(zend_class_entry *ce) {
	HashTable *all_obligations = CG(delayed_variance_obligations), *obligations;
	zend_ulong num_key = (zend_ulong) (uintptr_t) ce;

	ZEND_ASSERT(all_obligations != NULL);
	obligations = zend_hash_index_find_ptr(all_obligations, num_key);
	ZEND_ASSERT(obligations != NULL);

	zend_hash_apply(obligations, check_variance_obligation);
	if (zend_hash_num_elements(obligations) == 0) {
		ce->ce_flags &= ~ZEND_ACC_UNRESOLVED_VARIANCE;
		ce->ce_flags |= ZEND_ACC_LINKED;
		zend_hash_index_del(all_obligations, num_key);
	}
}

static void report_variance_errors(zend_class_entry *ce) {
	HashTable *all_obligations = CG(delayed_variance_obligations), *obligations;
	variance_obligation *obligation;
	zend_ulong num_key = (zend_ulong) (uintptr_t) ce;

	ZEND_ASSERT(all_obligations != NULL);
	obligations = zend_hash_index_find_ptr(all_obligations, num_key);
	ZEND_ASSERT(obligations != NULL);

	ZEND_HASH_FOREACH_PTR(obligations, obligation) {
		if (obligation->type == OBLIGATION_COMPATIBILITY) {
			/* Just used to populate the delayed_autoloads table,
			 * which will be used when printing the "unresolved" error. */
			inheritance_status status = zend_do_perform_implementation_check(
				obligation->child_fn, obligation->parent_fn);
			ZEND_ASSERT(status == INHERITANCE_UNRESOLVED);
			emit_incompatible_method_error(
				obligation->child_fn, obligation->parent_fn, status);
		} else if (obligation->type == OBLIGATION_PROPERTY_COMPATIBILITY) {
			emit_incompatible_property_error(obligation->child_prop, obligation->parent_prop);
		} else {
			zend_error_noreturn(E_CORE_ERROR, "Bug #78647");
		}
	} ZEND_HASH_FOREACH_END();

	/* Only warnings were thrown above -- that means that there are incompatibilities, but only
	 * ones that we permit. Mark all classes with open obligations as fully linked. */
	ce->ce_flags &= ~ZEND_ACC_UNRESOLVED_VARIANCE;
	ce->ce_flags |= ZEND_ACC_LINKED;
	zend_hash_index_del(all_obligations, num_key);
}

static void check_unrecoverable_load_failure(zend_class_entry *ce) {
	/* If this class has been used while unlinked through a variance obligation, it is not legal
	 * to remove the class from the class table and throw an exception, because there is already
	 * a dependence on the inheritance hierarchy of this specific class. Instead we fall back to
	 * a fatal error, as would happen if we did not allow exceptions in the first place. */
	if (ce->ce_flags & ZEND_ACC_HAS_UNLINKED_USES) {
		zend_string *exception_str;
		zval exception_zv;
		ZEND_ASSERT(EG(exception) && "Exception must have been thrown");
		ZVAL_OBJ(&exception_zv, EG(exception));
		Z_ADDREF(exception_zv);
		zend_clear_exception();
		exception_str = zval_get_string(&exception_zv);
		zend_error_noreturn(E_ERROR,
			"During inheritance of %s with variance dependencies: Uncaught %s", ZSTR_VAL(ce->name), ZSTR_VAL(exception_str));
	}
}

ZEND_API int zend_do_link_class(zend_class_entry *ce, zend_string *lc_parent_name) /* {{{ */
{
	/* Load parent/interface dependencies first, so we can still gracefully abort linking
	 * with an exception and remove the class from the class table. This is only possible
	 * if no variance obligations on the current class have been added during autoloading. */
	zend_class_entry *parent = NULL;
	zend_class_entry **interfaces = NULL;

	if (ce->parent_name) {
		parent = zend_fetch_class_by_name(
			ce->parent_name, lc_parent_name,
			ZEND_FETCH_CLASS_ALLOW_NEARLY_LINKED | ZEND_FETCH_CLASS_EXCEPTION);
		if (!parent) {
			check_unrecoverable_load_failure(ce);
			return FAILURE;
		}
	}

	if (ce->num_interfaces) {
		/* Also copy the parent interfaces here, so we don't need to reallocate later. */
		uint32_t i, num_parent_interfaces = parent ? parent->num_interfaces : 0;
		interfaces = emalloc(
			sizeof(zend_class_entry *) * (ce->num_interfaces + num_parent_interfaces));
		if (num_parent_interfaces) {
			memcpy(interfaces, parent->interfaces,
				sizeof(zend_class_entry *) * num_parent_interfaces);
		}
		for (i = 0; i < ce->num_interfaces; i++) {
			zend_class_entry *iface = zend_fetch_class_by_name(
				ce->interface_names[i].name, ce->interface_names[i].lc_name,
				ZEND_FETCH_CLASS_INTERFACE |
				ZEND_FETCH_CLASS_ALLOW_NEARLY_LINKED | ZEND_FETCH_CLASS_EXCEPTION);
			if (!iface) {
				check_unrecoverable_load_failure(ce);
				efree(interfaces);
				return FAILURE;
			}
			interfaces[num_parent_interfaces + i] = iface;
		}
	}

	if (parent) {
		if (!(parent->ce_flags & ZEND_ACC_LINKED)) {
			add_dependency_obligation(ce, parent);
		}
		zend_do_inheritance(ce, parent);
	}
	if (ce->ce_flags & ZEND_ACC_IMPLEMENT_TRAITS) {
		zend_do_bind_traits(ce);
	}
	if (ce->ce_flags & ZEND_ACC_IMPLEMENT_INTERFACES) {
		zend_do_implement_interfaces(ce, interfaces);
	}
	if ((ce->ce_flags & (ZEND_ACC_IMPLICIT_ABSTRACT_CLASS|ZEND_ACC_INTERFACE|ZEND_ACC_TRAIT|ZEND_ACC_EXPLICIT_ABSTRACT_CLASS)) == ZEND_ACC_IMPLICIT_ABSTRACT_CLASS) {
		zend_verify_abstract_class(ce);
	}

	zend_build_properties_info_table(ce);

	if (!(ce->ce_flags & ZEND_ACC_UNRESOLVED_VARIANCE)) {
		ce->ce_flags |= ZEND_ACC_LINKED;
		return SUCCESS;
	}

	ce->ce_flags |= ZEND_ACC_NEARLY_LINKED;
	load_delayed_classes();
	if (ce->ce_flags & ZEND_ACC_UNRESOLVED_VARIANCE) {
		resolve_delayed_variance_obligations(ce);
		if (!(ce->ce_flags & ZEND_ACC_LINKED)) {
			report_variance_errors(ce);
		}
	}

	return SUCCESS;
}
/* }}} */

/* Check whether early binding is prevented due to unresolved types in inheritance checks. */
static inheritance_status zend_can_early_bind(zend_class_entry *ce, zend_class_entry *parent_ce) /* {{{ */
{
	zend_string *key;
	zend_function *parent_func;
	zend_property_info *parent_info;

	ZEND_HASH_FOREACH_STR_KEY_PTR(&parent_ce->function_table, key, parent_func) {
		zval *zv = zend_hash_find_ex(&ce->function_table, key, 1);
		if (zv) {
			zend_function *child_func = Z_FUNC_P(zv);
			inheritance_status status =
				do_inheritance_check_on_method_ex(child_func, parent_func, ce, NULL, 1, 0);

			if (UNEXPECTED(status != INHERITANCE_SUCCESS)) {
				return status;
			}
		}
	} ZEND_HASH_FOREACH_END();

	ZEND_HASH_FOREACH_STR_KEY_PTR(&parent_ce->properties_info, key, parent_info) {
		zval *zv;
		if ((parent_info->flags & ZEND_ACC_PRIVATE) || !ZEND_TYPE_IS_SET(parent_info->type)) {
			continue;
		}

		zv = zend_hash_find_ex(&ce->properties_info, key, 1);
		if (zv) {
			zend_property_info *child_info = Z_PTR_P(zv);
			if (ZEND_TYPE_IS_SET(child_info->type)) {
				inheritance_status status = property_types_compatible(parent_info, child_info);
				if (UNEXPECTED(status != INHERITANCE_SUCCESS)) {
					return status;
				}
			}
		}
	} ZEND_HASH_FOREACH_END();

	return INHERITANCE_SUCCESS;
}
/* }}} */

zend_bool zend_try_early_bind(zend_class_entry *ce, zend_class_entry *parent_ce, zend_string *lcname, zval *delayed_early_binding) /* {{{ */
{
	inheritance_status status = zend_can_early_bind(ce, parent_ce);

	if (EXPECTED(status != INHERITANCE_UNRESOLVED)) {
		if (delayed_early_binding) {
			if (UNEXPECTED(zend_hash_set_bucket_key(EG(class_table), (Bucket*)delayed_early_binding, lcname) == NULL)) {
				zend_error_noreturn(E_COMPILE_ERROR, "Cannot declare %s %s, because the name is already in use", zend_get_object_type(ce), ZSTR_VAL(ce->name));
				return 0;
			}
		} else {
			if (UNEXPECTED(zend_hash_add_ptr(CG(class_table), lcname, ce) == NULL)) {
				return 0;
			}
		}
		zend_do_inheritance_ex(ce, parent_ce, status == INHERITANCE_SUCCESS);
		zend_build_properties_info_table(ce);
		if ((ce->ce_flags & (ZEND_ACC_IMPLICIT_ABSTRACT_CLASS|ZEND_ACC_INTERFACE|ZEND_ACC_TRAIT|ZEND_ACC_EXPLICIT_ABSTRACT_CLASS)) == ZEND_ACC_IMPLICIT_ABSTRACT_CLASS) {
			zend_verify_abstract_class(ce);
		}
		ZEND_ASSERT(!(ce->ce_flags & ZEND_ACC_UNRESOLVED_VARIANCE));
		ce->ce_flags |= ZEND_ACC_LINKED;
		return 1;
	}
	return 0;
}
/* }}} */<|MERGE_RESOLUTION|>--- conflicted
+++ resolved
@@ -1606,16 +1606,8 @@
 			}
 			zend_hash_update_mem(*overridden, key, fn, sizeof(zend_function));
 			return;
-<<<<<<< HEAD
-		} else if (existing_fn->common.fn_flags & ZEND_ACC_ABSTRACT &&
-				(existing_fn->common.scope->ce_flags & ZEND_ACC_INTERFACE) == 0) {
-			/* Make sure the trait method is compatible with previosly declared abstract method */
-			perform_delayable_implementation_check(ce, fn, existing_fn);
-		} else if (fn->common.fn_flags & ZEND_ACC_ABSTRACT) {
-=======
 		} else if ((fn->common.fn_flags & ZEND_ACC_ABSTRACT)
 				&& !(existing_fn->common.fn_flags & ZEND_ACC_ABSTRACT)) {
->>>>>>> 4a61d842
 			/* Make sure the abstract declaration is compatible with previous declaration */
 			perform_delayable_implementation_check(ce, existing_fn, fn);
 			return;
