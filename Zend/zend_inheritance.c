--- conflicted
+++ resolved
@@ -1178,21 +1178,7 @@
 
 static void zend_add_magic_methods(zend_class_entry* ce, zend_string* mname, zend_function* fe) /* {{{ */
 {
-<<<<<<< HEAD
-	if (ZSTR_LEN(ce->name) == ZSTR_LEN(mname)) {
-		zend_string *lowercase_name = zend_string_tolower(ce->name);
-		lowercase_name = zend_new_interned_string(lowercase_name);
-		if (!memcmp(ZSTR_VAL(mname), ZSTR_VAL(lowercase_name), ZSTR_LEN(mname))) {
-			if (ce->constructor && (!ce->parent || ce->constructor != ce->parent->constructor)) {
-				zend_error_noreturn(E_COMPILE_ERROR, "%s has colliding constructor definitions coming from traits", ZSTR_VAL(ce->name));
-			}
-			ce->constructor = fe;
-		}
-		zend_string_release_ex(lowercase_name, 0);
-	} else if (ZSTR_VAL(mname)[0] != '_' || ZSTR_VAL(mname)[1] != '_') {
-=======
 	if (ZSTR_LEN(ce->name) != ZSTR_LEN(mname) && (ZSTR_VAL(mname)[0] != '_' || ZSTR_VAL(mname)[1] != '_')) {
->>>>>>> 0061db55
 		/* pass */
 	} else if (zend_string_equals_literal(mname, ZEND_CLONE_FUNC_NAME)) {
 		ce->clone = fe;
@@ -1231,7 +1217,6 @@
 				zend_error_noreturn(E_COMPILE_ERROR, "%s has colliding constructor definitions coming from traits", ZSTR_VAL(ce->name));
 			}
 			ce->constructor = fe;
-			fe->common.fn_flags |= ZEND_ACC_CTOR;
 		}
 		zend_string_release_ex(lowercase_name, 0);
 	}
