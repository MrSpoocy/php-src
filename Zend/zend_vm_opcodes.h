--- conflicted
+++ resolved
@@ -21,11 +21,7 @@
 #ifndef ZEND_VM_OPCODES_H
 #define ZEND_VM_OPCODES_H
 
-<<<<<<< HEAD
-extern ZEND_API const char *zend_vm_opcodes_map[164];
-=======
 ZEND_API const char *zend_get_opcode_name(zend_uchar opcode);
->>>>>>> b1df00a7
 
 #define ZEND_NOP                               0
 #define ZEND_ADD                               1
