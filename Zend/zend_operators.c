--- conflicted
+++ resolved
@@ -1191,54 +1191,30 @@
 			} else if (!converted) {
 				ZEND_TRY_BINARY_OBJECT_OPERATION(ZEND_POW, pow_function);
 
-<<<<<<< HEAD
 				if (EXPECTED(op1 != op2)) {
 					if (Z_TYPE_P(op1) == IS_ARRAY) {
+						if (op1 == result) {
+							zval_ptr_dtor(result);
+						}
 						ZVAL_LONG(result, 0);
 						return SUCCESS;
 					} else {
 						op1 = zendi_convert_scalar_to_number(op1, &op1_copy, result, 0);
 					}
 					if (Z_TYPE_P(op2) == IS_ARRAY) {
+						if (op1 == result) {
+							zval_ptr_dtor(result);
+						}
 						ZVAL_LONG(result, 1L);
 						return SUCCESS;
 					} else {
 						op2 = zendi_convert_scalar_to_number(op2, &op2_copy, result, 0);
-=======
-					if (EXPECTED(op1 != op2)) {
-						if (Z_TYPE_P(op1) == IS_ARRAY) {
-							if (op1 == result) {
-								zval_ptr_dtor(result);
-							}
-							ZVAL_LONG(result, 0);
-							return SUCCESS;
-						} else {
-							zendi_convert_scalar_to_number(op1, op1_copy, result, 0);
-						}
-						if (Z_TYPE_P(op2) == IS_ARRAY) {
-							if (op1 == result) {
-								zval_ptr_dtor(result);
-							}
-							ZVAL_LONG(result, 1L);
-							return SUCCESS;
-						} else {
-							zendi_convert_scalar_to_number(op2, op2_copy, result, 0);
-						}
-					} else {
-						if (Z_TYPE_P(op1) == IS_ARRAY) {
-							if (op1 == result) {
-								zval_ptr_dtor(result);
-							}
-							ZVAL_LONG(result, 0);
-							return SUCCESS;
-						} else {
-							zendi_convert_scalar_to_number(op1, op1_copy, result, 0);
-						}
-						op2 = op1;
->>>>>>> ab938d7b
 					}
 				} else {
 					if (Z_TYPE_P(op1) == IS_ARRAY) {
+						if (op1 == result) {
+							zval_ptr_dtor(result);
+						}
 						ZVAL_LONG(result, 0);
 						return SUCCESS;
 					} else {
