--- conflicted
+++ resolved
@@ -829,34 +829,24 @@
 				while (zv != end) {
 					if (Z_REFCOUNTED_P(zv)) {
 						ref = Z_COUNTED_P(zv);
-<<<<<<< HEAD
+						ZEND_ASSERT(GC_REFCOUNT(ref) > 0);
 						GC_DELREF(ref);
 						if (!GC_REF_CHECK_COLOR(ref, GC_GREY)) {
 							GC_REF_SET_COLOR(ref, GC_GREY);
 							GC_STACK_PUSH(ref);
 						}
-=======
-						ZEND_ASSERT(GC_REFCOUNT(ref) > 0);
-						GC_REFCOUNT(ref)--;
-						gc_mark_grey(ref);
->>>>>>> 2e2cd65d
 					}
 					zv++;
 				}
 				if (EXPECTED(!ht)) {
 					ref = Z_COUNTED_P(zv);
-<<<<<<< HEAD
+					ZEND_ASSERT(GC_REFCOUNT(ref) > 0);
 					GC_DELREF(ref);
 					if (!GC_REF_CHECK_COLOR(ref, GC_GREY)) {
 						GC_REF_SET_COLOR(ref, GC_GREY);
 						continue;
 					}
 					goto next;
-=======
-					ZEND_ASSERT(GC_REFCOUNT(ref) > 0);
-					GC_REFCOUNT(ref)--;
-					goto tail_call;
->>>>>>> 2e2cd65d
 				}
 			} else {
 				goto next;
@@ -871,17 +861,12 @@
 		} else if (GC_TYPE(ref) == IS_REFERENCE) {
 			if (Z_REFCOUNTED(((zend_reference*)ref)->val)) {
 				ref = Z_COUNTED(((zend_reference*)ref)->val);
-<<<<<<< HEAD
+				ZEND_ASSERT(GC_REFCOUNT(ref) > 0);
 				GC_DELREF(ref);
 				if (!GC_REF_CHECK_COLOR(ref, GC_GREY)) {
 					GC_REF_SET_COLOR(ref, GC_GREY);
 					continue;
 				}
-=======
-				ZEND_ASSERT(GC_REFCOUNT(ref) > 0);
-				GC_REFCOUNT(ref)--;
-				goto tail_call;
->>>>>>> 2e2cd65d
 			}
 			goto next;
 		} else {
@@ -909,17 +894,12 @@
 			}
 			if (Z_REFCOUNTED_P(zv)) {
 				ref = Z_COUNTED_P(zv);
-<<<<<<< HEAD
+				ZEND_ASSERT(GC_REFCOUNT(ref) > 0);
 				GC_DELREF(ref);
 				if (!GC_REF_CHECK_COLOR(ref, GC_GREY)) {
 					GC_REF_SET_COLOR(ref, GC_GREY);
 					GC_STACK_PUSH(ref);
 				}
-=======
-				ZEND_ASSERT(GC_REFCOUNT(ref) > 0);
-				GC_REFCOUNT(ref)--;
-				gc_mark_grey(ref);
->>>>>>> 2e2cd65d
 			}
 			p++;
 		}
@@ -928,7 +908,7 @@
 			zv = Z_INDIRECT_P(zv);
 		}
 		ref = Z_COUNTED_P(zv);
-<<<<<<< HEAD
+		ZEND_ASSERT(GC_REFCOUNT(ref) > 0);
 		GC_DELREF(ref);
 		if (!GC_REF_CHECK_COLOR(ref, GC_GREY)) {
 			GC_REF_SET_COLOR(ref, GC_GREY);
@@ -974,11 +954,6 @@
 		}
 		GC_G(unused) = GC_INVALID;
 		GC_G(first_unused) = GC_G(num_roots) + GC_FIRST_ROOT;
-=======
-		ZEND_ASSERT(GC_REFCOUNT(ref) > 0);
-		GC_REFCOUNT(ref)--;
-		goto tail_call;
->>>>>>> 2e2cd65d
 	}
 }
 
