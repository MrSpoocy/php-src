/*
   +----------------------------------------------------------------------+
   | Zend Engine                                                          |
   +----------------------------------------------------------------------+
   | Copyright (c) 1998-2018 Zend Technologies Ltd. (http://www.zend.com) |
   +----------------------------------------------------------------------+
   | This source file is subject to version 2.00 of the Zend license,     |
   | that is bundled with this package in the file LICENSE, and is        |
   | available through the world-wide-web at the following url:           |
   | http://www.zend.com/license/2_00.txt.                                |
   | If you did not receive a copy of the Zend license and are unable to  |
   | obtain it through the world-wide-web, please send a note to          |
   | license@zend.com so we can mail you a copy immediately.              |
   +----------------------------------------------------------------------+
   | Authors: David Wang <planetbeing@gmail.com>                          |
   |          Dmitry Stogov <dmitry@php.net>                              |
   +----------------------------------------------------------------------+
*/

/**
 * zend_gc_collect_cycles
 * ======================
 *
 * Colors and its meaning
 * ----------------------
 *
 * BLACK  (GC_BLACK)   - In use or free.
 * GREY   (GC_GREY)    - Possible member of cycle.
 * WHITE  (GC_WHITE)   - Member of garbage cycle.
 * PURPLE (GC_PURPLE)  - Possible root of cycle.
 *
 * Colors described in the paper but not used
 * ------------------------------------------
 *
 * GREEN - Acyclic
 * RED   - Candidate cycle underogin
 * ORANGE - Candidate cycle awaiting epoch boundary.
 *
 *
 * Flow
 * =====
 *
 * The garbage collect cycle starts from 'gc_mark_roots', which traverses the
 * possible roots, and calls mark_grey for roots are marked purple with
 * depth-first traverse.
 *
 * After all possible roots are traversed and marked,
 * gc_scan_roots will be called, and each root will be called with
 * gc_scan(root->ref)
 *
 * gc_scan checks the colors of possible members.
 *
 * If the node is marked as grey and the refcount > 0
 *    gc_scan_black will be called on that node to scan it's subgraph.
 * otherwise (refcount == 0), it marks the node white.
 *
 * A node MAY be added to possbile roots when ZEND_UNSET_VAR happens or
 * zend_assign_to_variable is called only when possible garbage node is
 * produced.
 * gc_possible_root() will be called to add the nodes to possible roots.
 *
 *
 * For objects, we call their get_gc handler (by default 'zend_std_get_gc') to
 * get the object properties to scan.
 *
 *
 * @see http://researcher.watson.ibm.com/researcher/files/us-bacon/Bacon01Concurrent.pdf
 */
#include "zend.h"
#include "zend_API.h"

#ifndef GC_BENCH
# define GC_BENCH 0
#endif

#ifndef ZEND_GC_DEBUG
# define ZEND_GC_DEBUG 0
#endif

/* GC_INFO layout */
#define GC_ADDRESS  0x0fffff
#define GC_COLOR    0x300000

#define GC_BLACK    0x000000 /* must be zero */
#define GC_WHITE    0x100000
#define GC_GREY     0x200000
#define GC_PURPLE   0x300000

/* Debug tracing */
#if ZEND_GC_DEBUG > 1
# define GC_TRACE(format, ...) fprintf(stderr, format "\n", ##__VA_ARGS__);
# define GC_TRACE_REF(ref, format, ...) \
	do { \
		gc_trace_ref((zend_refcounted *) ref); \
		fprintf(stderr, format "\n", ##__VA_ARGS__); \
	} while (0)
# define GC_TRACE_SET_COLOR(ref, color) \
	GC_TRACE_REF(ref, "->%s", gc_color_name(color))
#else
# define GC_TRACE_REF(ref, format, ...)
# define GC_TRACE_SET_COLOR(ref, new_color)
# define GC_TRACE(str)
#endif

/* GC_INFO access */
#define GC_REF_ADDRESS(ref) \
	(((GC_TYPE_INFO(ref)) & (GC_ADDRESS << GC_INFO_SHIFT)) >> GC_INFO_SHIFT)

#define GC_REF_COLOR(ref) \
	(((GC_TYPE_INFO(ref)) & (GC_COLOR << GC_INFO_SHIFT)) >> GC_INFO_SHIFT)

#define GC_REF_CHECK_COLOR(ref, color) \
	((GC_TYPE_INFO(ref) & (GC_COLOR << GC_INFO_SHIFT)) == ((color) << GC_INFO_SHIFT))

#define GC_REF_SET_INFO(ref, info) do { \
		GC_TYPE_INFO(ref) = \
			(GC_TYPE_INFO(ref) & (GC_TYPE_MASK | GC_FLAGS_MASK)) | \
			((info) << GC_INFO_SHIFT); \
	} while (0)

#define GC_REF_SET_COLOR(ref, c) do { \
		GC_TRACE_SET_COLOR(ref, c); \
		GC_TYPE_INFO(ref) = \
			(GC_TYPE_INFO(ref) & ~(GC_COLOR << GC_INFO_SHIFT)) | \
			((c) << GC_INFO_SHIFT); \
	} while (0)

#define GC_REF_SET_BLACK(ref) do { \
		GC_TRACE_SET_COLOR(ref, GC_BLACK); \
		GC_TYPE_INFO(ref) &= ~(GC_COLOR << GC_INFO_SHIFT); \
	} while (0)

#define GC_REF_SET_PURPLE(ref) do { \
		GC_TRACE_SET_COLOR(ref, GC_PURPLE); \
		GC_TYPE_INFO(ref) |= (GC_COLOR << GC_INFO_SHIFT); \
	} while (0)

/* bit stealing tags for gc_root_buffer.ref */
#define GC_BITS    0x3

#define GC_ROOT    0x0 /* possible root of circular garbage     */
#define GC_UNUSED  0x1 /* part of linked list of unused buffers */
#define GC_GARBAGE 0x2 /* garbage to delete                     */

#define GC_GET_PTR(ptr) \
	((void*)(((uintptr_t)(ptr)) & ~GC_BITS))

#define GC_IS_ROOT(ptr) \
	((((uintptr_t)(ptr)) & GC_BITS) == GC_ROOT)
#define GC_IS_UNUSED(ptr) \
	((((uintptr_t)(ptr)) & GC_BITS) == GC_UNUSED)
#define GC_IS_GARBAGE(ptr) \
	((((uintptr_t)(ptr)) & GC_BITS) == GC_GARBAGE)

#define GC_MAKE_GARBAGE(ptr) \
	((void*)(((uintptr_t)(ptr)) | GC_GARBAGE))

/* GC address conversion */
#define GC_IDX2PTR(idx)      (GC_G(buf) + (idx))
#define GC_PTR2IDX(ptr)      ((ptr) - GC_G(buf))

#define GC_IDX2LIST(idx)     ((void*)(uintptr_t)(((idx) * sizeof(void*)) | GC_UNUSED))
#define GC_LIST2IDX(list)    (((uint32_t)(uintptr_t)(list)) / sizeof(void*))

/* GC buffers */
#define GC_INVALID           0
#define GC_FIRST_ROOT        1

#define GC_DEFAULT_BUF_SIZE  (16 * 1024)
#define GC_BUF_GROW_STEP     (128 * 1024)

#define GC_MAX_UNCOMPRESSED  (512 * 1024)
#define GC_MAX_BUF_SIZE      0x40000000

#define GC_THRESHOLD_DEFAULT 10000
#define GC_THRESHOLD_STEP    10000
#define GC_THRESHOLD_MAX     1000000000
#define GC_THRESHOLD_TRIGGER 100

/* GC flags */
#define GC_HAS_DESTRUCTORS  (1<<0)

/* unused buffers */
#define GC_HAS_UNUSED() \
	(GC_G(unused) != GC_INVALID)
#define GC_FETCH_UNUSED() \
	gc_fetch_unused()
#define GC_LINK_UNUSED(root) \
	gc_link_unused(root)

#define GC_HAS_NEXT_UNUSED_UNDER_THRESHOLD() \
	(GC_G(first_unused) < GC_G(gc_threshold))
#define GC_HAS_NEXT_UNUSED() \
	(GC_G(first_unused) != GC_G(buf_size))
#define GC_FETCH_NEXT_UNUSED() \
	gc_fetch_next_unused()

ZEND_API int (*gc_collect_cycles)(void);

typedef struct _gc_root_buffer {
	zend_refcounted  *ref;
} gc_root_buffer;

typedef struct _zend_gc_globals {
	zend_bool         gc_enabled;
	zend_bool         gc_active;        /* GC currently running, forbid nested GC */
	zend_bool         gc_protected;     /* GC protected, forbid root additions */
	zend_bool         gc_full;

	gc_root_buffer   *buf;				/* preallocated arrays of buffers   */
	uint32_t          unused;			/* linked list of unused buffers    */
	uint32_t          first_unused;		/* first unused buffer              */
	uint32_t          gc_threshold;     /* GC collection threshold          */
	uint32_t          buf_size;			/* size of the GC buffer            */
	uint32_t          num_roots;		/* number of roots in GC buffer     */

	uint32_t gc_runs;
	uint32_t collected;

#if GC_BENCH
	uint32_t root_buf_length;
	uint32_t root_buf_peak;
	uint32_t zval_possible_root;
	uint32_t zval_buffered;
	uint32_t zval_remove_from_buffer;
	uint32_t zval_marked_grey;
#endif
} zend_gc_globals;

#ifdef ZTS
static int gc_globals_id;
#define GC_G(v) ZEND_TSRMG(gc_globals_id, zend_gc_globals *, v)
#else
#define GC_G(v) (gc_globals.v)
static zend_gc_globals gc_globals;
#endif

#if GC_BENCH
# define GC_BENCH_INC(counter) GC_G(counter)++
# define GC_BENCH_DEC(counter) GC_G(counter)--
# define GC_BENCH_PEAK(peak, counter) do {		\
		if (GC_G(counter) > GC_G(peak)) {		\
			GC_G(peak) = GC_G(counter);			\
		}										\
	} while (0)
#else
# define GC_BENCH_INC(counter)
# define GC_BENCH_DEC(counter)
# define GC_BENCH_PEAK(peak, counter)
#endif


#define GC_STACK_SEGMENT_SIZE (((4096 - ZEND_MM_OVERHEAD) / sizeof(void*)) - 2)

typedef struct _gc_stack gc_stack;

struct _gc_stack {
	gc_stack        *prev;
	gc_stack        *next;
	zend_refcounted *data[GC_STACK_SEGMENT_SIZE];
};

#define GC_STACK_DCL(init) \
	gc_stack *_stack = init; \
	size_t    _top = 0;

#define GC_STACK_PUSH(ref) \
	gc_stack_push(&_stack, &_top, ref);

#define GC_STACK_POP() \
	gc_stack_pop(&_stack, &_top)

static zend_never_inline gc_stack* gc_stack_next(gc_stack *stack)
{
	if (UNEXPECTED(!stack->next)) {
		gc_stack *segment = emalloc(sizeof(gc_stack));
		segment->prev = stack;
		segment->next = NULL;
		stack->next = segment;
	}
	return stack->next;
}

static zend_always_inline void gc_stack_push(gc_stack **stack, size_t *top, zend_refcounted *ref)
{
	if (UNEXPECTED(*top == GC_STACK_SEGMENT_SIZE)) {
		(*stack) = gc_stack_next(*stack);
		(*top) = 0;
	}
	(*stack)->data[(*top)++] = ref;
}

static zend_always_inline zend_refcounted* gc_stack_pop(gc_stack **stack, size_t *top)
{
	if (UNEXPECTED((*top) == 0)) {
		if (!(*stack)->prev) {
			return NULL;
		} else {
			(*stack) = (*stack)->prev;
			(*top) = GC_STACK_SEGMENT_SIZE - 1;
			return (*stack)->data[GC_STACK_SEGMENT_SIZE - 1];
		}
	} else {
		return (*stack)->data[--(*top)];
	}
}

static void gc_stack_free(gc_stack *stack)
{
	gc_stack *p = stack->next;

	while (p) {
		stack = p->next;
		efree(p);
		p = stack;
	}
}

static zend_always_inline uint32_t gc_compress(uint32_t idx)
{
	if (EXPECTED(idx < GC_MAX_UNCOMPRESSED)) {
		return idx;
	}
	return (idx % GC_MAX_UNCOMPRESSED) | GC_MAX_UNCOMPRESSED;
}

static zend_always_inline gc_root_buffer* gc_decompress(zend_refcounted *ref, uint32_t idx)
{
	gc_root_buffer *root = GC_IDX2PTR(idx);

	if (EXPECTED(GC_GET_PTR(root->ref) == ref)) {
		return root;
	}

	while (1) {
		idx += GC_MAX_UNCOMPRESSED;
		ZEND_ASSERT(idx < GC_G(first_unused));
		root = GC_IDX2PTR(idx);
		if (GC_GET_PTR(root->ref) == ref) {
			return root;
		}
	}
}

static zend_always_inline uint32_t gc_fetch_unused(void)
{
	uint32_t idx;
	gc_root_buffer *root;

	ZEND_ASSERT(GC_HAS_UNUSED());
	idx = GC_G(unused);
	root = GC_IDX2PTR(idx);
	ZEND_ASSERT(GC_IS_UNUSED(root->ref));
	GC_G(unused) = GC_LIST2IDX(root->ref);
	return idx;
}

static zend_always_inline void gc_link_unused(gc_root_buffer *root)
{
	root->ref = GC_IDX2LIST(GC_G(unused));
	GC_G(unused) = GC_PTR2IDX(root);
}

static zend_always_inline uint32_t gc_fetch_next_unused(void)
{
	uint32_t idx;

	ZEND_ASSERT(GC_HAS_NEXT_UNUSED());
	idx = GC_G(first_unused);
	GC_G(first_unused) = GC_G(first_unused) + 1;
	return idx;
}

#if ZEND_GC_DEBUG > 1
static const char *gc_color_name(uint32_t color) {
	switch (color) {
		case GC_BLACK: return "black";
		case GC_WHITE: return "white";
		case GC_GREY: return "grey";
		case GC_PURPLE: return "purple";
		default: return "unknown";
	}
}
static void gc_trace_ref(zend_refcounted *ref) {
	if (GC_TYPE(ref) == IS_OBJECT) {
		zend_object *obj = (zend_object *) ref;
		fprintf(stderr, "[%p] rc=%d addr=%d %s object(%s)#%d ",
			ref, GC_REFCOUNT(ref), GC_REF_ADDRESS(ref),
			gc_color_name(GC_REF_COLOR(ref)),
			obj->ce->name->val, obj->handle);
	} else if (GC_TYPE(ref) == IS_ARRAY) {
		zend_array *arr = (zend_array *) ref;
		fprintf(stderr, "[%p] rc=%d addr=%d %s array(%d) ",
			ref, GC_REFCOUNT(ref), GC_REF_ADDRESS(ref),
			gc_color_name(GC_REF_COLOR(ref)),
			zend_hash_num_elements(arr));
	} else {
		fprintf(stderr, "[%p] rc=%d addr=%d %s %s ",
			ref, GC_REFCOUNT(ref), GC_REF_ADDRESS(ref),
			gc_color_name(GC_REF_COLOR(ref)),
			zend_get_type_by_const(GC_TYPE(ref)));
	}
}
#endif

static zend_always_inline void gc_remove_from_roots(gc_root_buffer *root)
{
	GC_LINK_UNUSED(root);
	GC_G(num_roots)--;
	GC_BENCH_DEC(root_buf_length);
}

static void root_buffer_dtor(zend_gc_globals *gc_globals)
{
	if (gc_globals->buf) {
		free(gc_globals->buf);
		gc_globals->buf = NULL;
	}
}

static void gc_globals_ctor_ex(zend_gc_globals *gc_globals)
{
	gc_globals->gc_enabled = 0;
	gc_globals->gc_active = 0;
	gc_globals->gc_protected = 1;
	gc_globals->gc_full = 0;

	gc_globals->buf = NULL;
	gc_globals->unused = GC_INVALID;
	gc_globals->first_unused = GC_INVALID;
	gc_globals->gc_threshold = GC_INVALID;
	gc_globals->buf_size = GC_INVALID;
	gc_globals->num_roots = 0;

	gc_globals->gc_runs = 0;
	gc_globals->collected = 0;

#if GC_BENCH
	gc_globals->root_buf_length = 0;
	gc_globals->root_buf_peak = 0;
	gc_globals->zval_possible_root = 0;
	gc_globals->zval_buffered = 0;
	gc_globals->zval_remove_from_buffer = 0;
	gc_globals->zval_marked_grey = 0;
#endif
}

void gc_globals_ctor(void)
{
#ifdef ZTS
	ts_allocate_id(&gc_globals_id, sizeof(zend_gc_globals), (ts_allocate_ctor) gc_globals_ctor_ex, (ts_allocate_dtor) root_buffer_dtor);
#else
	gc_globals_ctor_ex(&gc_globals);
#endif
}

void gc_globals_dtor(void)
{
#ifndef ZTS
	root_buffer_dtor(&gc_globals);
#endif
}

void gc_reset(void)
{
	if (GC_G(buf)) {
		GC_G(gc_active) = 0;
		GC_G(gc_protected) = 0;
		GC_G(gc_full) = 0;
		GC_G(unused) = GC_INVALID;
		GC_G(first_unused) = GC_FIRST_ROOT;
		GC_G(num_roots) = 0;

		GC_G(gc_runs) = 0;
		GC_G(collected) = 0;

#if GC_BENCH
		GC_G(root_buf_length) = 0;
		GC_G(root_buf_peak) = 0;
		GC_G(zval_possible_root) = 0;
		GC_G(zval_buffered) = 0;
		GC_G(zval_remove_from_buffer) = 0;
		GC_G(zval_marked_grey) = 0;
#endif
	}
}

ZEND_API zend_bool gc_enable(zend_bool enable)
{
	zend_bool old_enabled = GC_G(gc_enabled);
	GC_G(gc_enabled) = enable;
	if (enable && !old_enabled && GC_G(buf) == NULL) {
		GC_G(buf) = (gc_root_buffer*) pemalloc(sizeof(gc_root_buffer) * GC_DEFAULT_BUF_SIZE, 1);
		GC_G(buf)[0].ref = NULL;
		GC_G(buf_size) = GC_DEFAULT_BUF_SIZE;
		GC_G(gc_threshold) = GC_THRESHOLD_DEFAULT + GC_FIRST_ROOT;
		gc_reset();
	}
	return old_enabled;
}

ZEND_API zend_bool gc_enabled(void)
{
	return GC_G(gc_enabled);
}

ZEND_API zend_bool gc_protect(zend_bool protect)
{
	zend_bool old_protected = GC_G(gc_protected);
	GC_G(gc_protected) = protect;
	return old_protected;
}

ZEND_API zend_bool gc_protected(void)
{
	return GC_G(gc_protected);
}

static void gc_grow_root_buffer(void)
{
	size_t new_size;

	if (GC_G(buf_size) >= GC_MAX_BUF_SIZE) {
		if (!GC_G(gc_full)) {
			zend_error(E_WARNING, "GC buffer overflow (GC disabled)\n");
			GC_G(gc_active) = 1;
			GC_G(gc_protected) = 1;
			GC_G(gc_full) = 1;
			return;
		}
	}
	if (GC_G(buf_size) < GC_BUF_GROW_STEP) {
		new_size = GC_G(buf_size) * 2;
	} else {
		new_size = GC_G(buf_size) + GC_BUF_GROW_STEP;
	}
	if (new_size > GC_MAX_BUF_SIZE) {
		new_size = GC_MAX_BUF_SIZE;
	}
	GC_G(buf) = perealloc(GC_G(buf), sizeof(gc_root_buffer) * new_size, 1);
	GC_G(buf_size) = new_size;
}

static void gc_adjust_threshold(int count)
{
	uint32_t new_threshold;

	/* TODO Very simple heuristic for dynamic GC buffer resizing:
	 * If there are "too few" collections, increase the collection threshold
	 * by a fixed step */
	if (count < GC_THRESHOLD_TRIGGER) {
		/* increase */
		if (GC_G(gc_threshold) < GC_THRESHOLD_MAX) {
			new_threshold = GC_G(gc_threshold) + GC_THRESHOLD_STEP;
			if (new_threshold > GC_THRESHOLD_MAX) {
				new_threshold = GC_THRESHOLD_MAX;
			}
			if (new_threshold > GC_G(buf_size)) {
				gc_grow_root_buffer();
			}
			if (new_threshold <= GC_G(buf_size)) {
				GC_G(gc_threshold) = new_threshold;
			}
		}
	} else if (GC_G(gc_threshold) > GC_THRESHOLD_DEFAULT) {
		new_threshold = GC_G(gc_threshold) - GC_THRESHOLD_STEP;
		if (new_threshold < GC_THRESHOLD_DEFAULT) {
			new_threshold = GC_THRESHOLD_DEFAULT;
		}
		GC_G(gc_threshold) = new_threshold;
	}
}

static zend_never_inline void ZEND_FASTCALL gc_possible_root_when_full(zend_refcounted *ref)
{
	uint32_t idx;
	gc_root_buffer *newRoot;

	ZEND_ASSERT(GC_TYPE(ref) == IS_ARRAY || GC_TYPE(ref) == IS_OBJECT);
	ZEND_ASSERT(GC_INFO(ref) == 0);

	if (GC_G(gc_enabled) && !GC_G(gc_active)) {
		GC_ADDREF(ref);
		gc_adjust_threshold(gc_collect_cycles());
		if (UNEXPECTED(GC_DELREF(ref)) == 0) {
			rc_dtor_func(ref);
			return;
		} else if (UNEXPECTED(GC_INFO(ref))) {
			return;
		}
	}

	if (GC_HAS_UNUSED()) {
		idx = GC_FETCH_UNUSED();
	} else if (EXPECTED(GC_HAS_NEXT_UNUSED())) {
		idx = GC_FETCH_NEXT_UNUSED();
	} else {
		gc_grow_root_buffer();
		if (UNEXPECTED(!GC_HAS_NEXT_UNUSED())) {
			return;
		}
		idx = GC_FETCH_NEXT_UNUSED();
	}

	newRoot = GC_IDX2PTR(idx);
	newRoot->ref = ref; /* GC_ROOT tag is 0 */
	GC_TRACE_SET_COLOR(ref, GC_PURPLE);

	idx = gc_compress(idx);
	GC_REF_SET_INFO(ref, idx | GC_PURPLE);
	GC_G(num_roots)++;

	GC_BENCH_INC(zval_buffered);
	GC_BENCH_INC(root_buf_length);
	GC_BENCH_PEAK(root_buf_peak, root_buf_length);
}

ZEND_API void ZEND_FASTCALL gc_possible_root(zend_refcounted *ref)
{
	uint32_t idx;
	gc_root_buffer *newRoot;

	if (UNEXPECTED(GC_G(gc_protected))) {
		return;
	}

	GC_BENCH_INC(zval_possible_root);

	if (EXPECTED(GC_HAS_UNUSED())) {
		idx = GC_FETCH_UNUSED();
	} else if (EXPECTED(GC_HAS_NEXT_UNUSED_UNDER_THRESHOLD())) {
		idx = GC_FETCH_NEXT_UNUSED();
	} else {
		gc_possible_root_when_full(ref);
		return;
	}

	ZEND_ASSERT(GC_TYPE(ref) == IS_ARRAY || GC_TYPE(ref) == IS_OBJECT);
	ZEND_ASSERT(GC_INFO(ref) == 0);

	newRoot = GC_IDX2PTR(idx);
	newRoot->ref = ref; /* GC_ROOT tag is 0 */
	GC_TRACE_SET_COLOR(ref, GC_PURPLE);

	idx = gc_compress(idx);
	GC_REF_SET_INFO(ref, idx | GC_PURPLE);
	GC_G(num_roots)++;

	GC_BENCH_INC(zval_buffered);
	GC_BENCH_INC(root_buf_length);
	GC_BENCH_PEAK(root_buf_peak, root_buf_length);
}

static zend_never_inline void ZEND_FASTCALL gc_remove_compressed(zend_refcounted *ref, uint32_t idx)
{
	gc_root_buffer *root = gc_decompress(ref, idx);
	gc_remove_from_roots(root);
}

ZEND_API void ZEND_FASTCALL gc_remove_from_buffer(zend_refcounted *ref)
{
	gc_root_buffer *root;
	uint32_t idx = GC_REF_ADDRESS(ref);

	GC_BENCH_INC(zval_remove_from_buffer);

	if (!GC_REF_CHECK_COLOR(ref, GC_BLACK)) {
		GC_TRACE_SET_COLOR(ref, GC_BLACK);
	}
	GC_REF_SET_INFO(ref, 0);

	/* Perform decompression only in case of large buffers */
	if (UNEXPECTED(GC_G(first_unused) >= GC_MAX_UNCOMPRESSED)) {
		gc_remove_compressed(ref, idx);
		return;
	}

	ZEND_ASSERT(idx);
	root = GC_IDX2PTR(idx);
	gc_remove_from_roots(root);
}

static void gc_scan_black(zend_refcounted *ref, gc_stack *stack)
{
	HashTable *ht = NULL;
	Bucket *p, *end;
	zval *zv;
	GC_STACK_DCL(stack);

tail_call:
	if (GC_TYPE(ref) == IS_OBJECT) {
		zend_object_get_gc_t get_gc;
		zend_object *obj = (zend_object*)ref;

		if (EXPECTED(!(OBJ_FLAGS(ref) & IS_OBJ_FREE_CALLED) &&
		             (get_gc = obj->handlers->get_gc) != NULL)) {
			int n;
			zval *zv, *end;
			zval tmp;

			ZVAL_OBJ(&tmp, obj);
			ht = get_gc(&tmp, &zv, &n);
			end = zv + n;
<<<<<<< HEAD
			if (EXPECTED(!ht)) {
				if (!n) goto next;
=======
			if (EXPECTED(!ht) || UNEXPECTED(GC_REF_GET_COLOR(ht) == GC_BLACK)) {
				ht = NULL;
				if (!n) return;
>>>>>>> 6b1cc125
				while (!Z_REFCOUNTED_P(--end)) {
					if (zv == end) goto next;
				}
			} else {
				GC_REF_SET_BLACK(ht);
			}
			while (zv != end) {
				if (Z_REFCOUNTED_P(zv)) {
					ref = Z_COUNTED_P(zv);
					GC_ADDREF(ref);
					if (!GC_REF_CHECK_COLOR(ref, GC_BLACK)) {
						GC_REF_SET_BLACK(ref);
						GC_STACK_PUSH(ref);
					}
				}
				zv++;
			}
			if (EXPECTED(!ht)) {
				ref = Z_COUNTED_P(zv);
				GC_ADDREF(ref);
				if (!GC_REF_CHECK_COLOR(ref, GC_BLACK)) {
					GC_REF_SET_BLACK(ref);
					goto tail_call;
				}
				goto next;
			}
		} else {
			goto next;
		}
	} else if (GC_TYPE(ref) == IS_ARRAY) {
		if ((zend_array*)ref != &EG(symbol_table)) {
			ht = (zend_array*)ref;
		} else {
			goto next;
		}
	} else if (GC_TYPE(ref) == IS_REFERENCE) {
		if (Z_REFCOUNTED(((zend_reference*)ref)->val)) {
			ref = Z_COUNTED(((zend_reference*)ref)->val);
			GC_ADDREF(ref);
			if (!GC_REF_CHECK_COLOR(ref, GC_BLACK)) {
				GC_REF_SET_BLACK(ref);
				goto tail_call;
			}
		}
		goto next;
	} else {
		goto next;
	}

	if (!ht->nNumUsed) goto next;
	p = ht->arData;
	end = p + ht->nNumUsed;
	while (1) {
		end--;
		zv = &end->val;
		if (Z_TYPE_P(zv) == IS_INDIRECT) {
			zv = Z_INDIRECT_P(zv);
		}
		if (Z_REFCOUNTED_P(zv)) {
			break;
		}
		if (p == end) goto next;
	}
	while (p != end) {
		zv = &p->val;
		if (Z_TYPE_P(zv) == IS_INDIRECT) {
			zv = Z_INDIRECT_P(zv);
		}
		if (Z_REFCOUNTED_P(zv)) {
			ref = Z_COUNTED_P(zv);
			GC_ADDREF(ref);
			if (!GC_REF_CHECK_COLOR(ref, GC_BLACK)) {
				GC_REF_SET_BLACK(ref);
				GC_STACK_PUSH(ref);
			}
		}
		p++;
	}
	zv = &p->val;
	if (Z_TYPE_P(zv) == IS_INDIRECT) {
		zv = Z_INDIRECT_P(zv);
	}
	ref = Z_COUNTED_P(zv);
	GC_ADDREF(ref);
	if (!GC_REF_CHECK_COLOR(ref, GC_BLACK)) {
		GC_REF_SET_BLACK(ref);
		goto tail_call;
	}

next:
	ref = GC_STACK_POP();
	if (ref) {
		goto tail_call;
	}
}

static void gc_mark_grey(zend_refcounted *ref, gc_stack *stack)
{
	HashTable *ht = NULL;
	Bucket *p, *end;
	zval *zv;
	GC_STACK_DCL(stack);

	do {
		GC_BENCH_INC(zval_marked_grey);

		if (GC_TYPE(ref) == IS_OBJECT) {
			zend_object_get_gc_t get_gc;
			zend_object *obj = (zend_object*)ref;

			if (EXPECTED(!(OBJ_FLAGS(ref) & IS_OBJ_FREE_CALLED) &&
						 (get_gc = obj->handlers->get_gc) != NULL)) {
				int n;
				zval *zv, *end;
				zval tmp;

				ZVAL_OBJ(&tmp, obj);
				ht = get_gc(&tmp, &zv, &n);
				end = zv + n;
<<<<<<< HEAD
				if (EXPECTED(!ht)) {
					if (!n) goto next;
=======
				if (EXPECTED(!ht) || UNEXPECTED(GC_REF_GET_COLOR(ht) == GC_GREY)) {
					ht = NULL;
					if (!n) return;
>>>>>>> 6b1cc125
					while (!Z_REFCOUNTED_P(--end)) {
						if (zv == end) goto next;
					}
				} else {
					GC_REF_SET_COLOR(ht, GC_GREY);
				}
				while (zv != end) {
					if (Z_REFCOUNTED_P(zv)) {
						ref = Z_COUNTED_P(zv);
						ZEND_ASSERT(GC_REFCOUNT(ref) > 0);
						GC_DELREF(ref);
						if (!GC_REF_CHECK_COLOR(ref, GC_GREY)) {
							GC_REF_SET_COLOR(ref, GC_GREY);
							GC_STACK_PUSH(ref);
						}
					}
					zv++;
				}
				if (EXPECTED(!ht)) {
					ref = Z_COUNTED_P(zv);
					ZEND_ASSERT(GC_REFCOUNT(ref) > 0);
					GC_DELREF(ref);
					if (!GC_REF_CHECK_COLOR(ref, GC_GREY)) {
						GC_REF_SET_COLOR(ref, GC_GREY);
						continue;
					}
					goto next;
				}
			} else {
				goto next;
			}
		} else if (GC_TYPE(ref) == IS_ARRAY) {
			if (((zend_array*)ref) == &EG(symbol_table)) {
				GC_REF_SET_BLACK(ref);
				goto next;
			} else {
				ht = (zend_array*)ref;
			}
		} else if (GC_TYPE(ref) == IS_REFERENCE) {
			if (Z_REFCOUNTED(((zend_reference*)ref)->val)) {
				ref = Z_COUNTED(((zend_reference*)ref)->val);
				ZEND_ASSERT(GC_REFCOUNT(ref) > 0);
				GC_DELREF(ref);
				if (!GC_REF_CHECK_COLOR(ref, GC_GREY)) {
					GC_REF_SET_COLOR(ref, GC_GREY);
					continue;
				}
			}
			goto next;
		} else {
			goto next;
		}

		if (!ht->nNumUsed) goto next;
		p = ht->arData;
		end = p + ht->nNumUsed;
		while (1) {
			end--;
			zv = &end->val;
			if (Z_TYPE_P(zv) == IS_INDIRECT) {
				zv = Z_INDIRECT_P(zv);
			}
			if (Z_REFCOUNTED_P(zv)) {
				break;
			}
			if (p == end) goto next;
		}
		while (p != end) {
			zv = &p->val;
			if (Z_TYPE_P(zv) == IS_INDIRECT) {
				zv = Z_INDIRECT_P(zv);
			}
			if (Z_REFCOUNTED_P(zv)) {
				ref = Z_COUNTED_P(zv);
				ZEND_ASSERT(GC_REFCOUNT(ref) > 0);
				GC_DELREF(ref);
				if (!GC_REF_CHECK_COLOR(ref, GC_GREY)) {
					GC_REF_SET_COLOR(ref, GC_GREY);
					GC_STACK_PUSH(ref);
				}
			}
			p++;
		}
		zv = &p->val;
		if (Z_TYPE_P(zv) == IS_INDIRECT) {
			zv = Z_INDIRECT_P(zv);
		}
		ref = Z_COUNTED_P(zv);
		ZEND_ASSERT(GC_REFCOUNT(ref) > 0);
		GC_DELREF(ref);
		if (!GC_REF_CHECK_COLOR(ref, GC_GREY)) {
			GC_REF_SET_COLOR(ref, GC_GREY);
			continue;
		}

next:
		ref = GC_STACK_POP();
	} while (ref);
}

/* Two-Finger compaction algorithm */
static void gc_compact(void)
{
	if (GC_G(num_roots) + GC_FIRST_ROOT != GC_G(first_unused)) {
		if (GC_G(num_roots)) {
			gc_root_buffer *free = GC_IDX2PTR(GC_FIRST_ROOT);
			gc_root_buffer *scan = GC_IDX2PTR(GC_G(first_unused) - 1);
			gc_root_buffer *end  = GC_IDX2PTR(GC_G(num_roots));
			uint32_t idx;
			zend_refcounted *p;

			while (free < scan) {
				while (!GC_IS_UNUSED(free->ref)) {
					free++;
				}
				while (GC_IS_UNUSED(scan->ref)) {
					scan--;
				}
				if (scan > free) {
					p = scan->ref;
					free->ref = p;
					p = GC_GET_PTR(p);
					idx = gc_compress(GC_PTR2IDX(free));
					GC_REF_SET_INFO(p, idx | GC_REF_COLOR(p));
					free++;
					scan--;
					if (scan <= end) {
						break;
					}
				}
			}
		}
		GC_G(unused) = GC_INVALID;
		GC_G(first_unused) = GC_G(num_roots) + GC_FIRST_ROOT;
	}
}

static void gc_mark_roots(gc_stack *stack)
{
	gc_root_buffer *current, *last;

	gc_compact();

	current = GC_IDX2PTR(GC_FIRST_ROOT);
	last = GC_IDX2PTR(GC_G(first_unused));
	while (current != last) {
		if (GC_IS_ROOT(current->ref)) {
			if (GC_REF_CHECK_COLOR(current->ref, GC_PURPLE)) {
				GC_REF_SET_COLOR(current->ref, GC_GREY);
				gc_mark_grey(current->ref, stack);
			}
		}
		current++;
	}
}

static void gc_scan(zend_refcounted *ref, gc_stack *stack)
{
	HashTable *ht = NULL;
	Bucket *p, *end;
	zval *zv;
	GC_STACK_DCL(stack);

tail_call:
	if (GC_REF_CHECK_COLOR(ref, GC_WHITE)) {
		if (GC_REFCOUNT(ref) > 0) {
			if (!GC_REF_CHECK_COLOR(ref, GC_BLACK)) {
				GC_REF_SET_BLACK(ref);
				if (UNEXPECTED(!_stack->next)) {
					gc_stack_next(_stack);
				}
				/* Split stack and reuse the tail */
				_stack->next->prev = NULL;
				gc_scan_black(ref, _stack->next);
				_stack->next->prev = _stack;
			}
		} else {
			if (GC_TYPE(ref) == IS_OBJECT) {
				zend_object_get_gc_t get_gc;
				zend_object *obj = (zend_object*)ref;

				if (EXPECTED(!(OBJ_FLAGS(ref) & IS_OBJ_FREE_CALLED) &&
							 (get_gc = obj->handlers->get_gc) != NULL)) {
					int n;
					zval *zv, *end;
					zval tmp;

					ZVAL_OBJ(&tmp, obj);
					ht = get_gc(&tmp, &zv, &n);
					end = zv + n;
<<<<<<< HEAD
					if (EXPECTED(!ht)) {
						if (!n) goto next;
=======
					if (EXPECTED(!ht) || UNEXPECTED(GC_REF_GET_COLOR(ht) != GC_GREY)) {
						ht = NULL;
						if (!n) return;
>>>>>>> 6b1cc125
						while (!Z_REFCOUNTED_P(--end)) {
							if (zv == end) goto next;
						}
					} else {
						GC_REF_SET_COLOR(ht, GC_WHITE);
					}
					while (zv != end) {
						if (Z_REFCOUNTED_P(zv)) {
							ref = Z_COUNTED_P(zv);
							if (GC_REF_CHECK_COLOR(ref, GC_GREY)) {
								GC_REF_SET_COLOR(ref, GC_WHITE);
								GC_STACK_PUSH(ref);
							}
						}
						zv++;
					}
					if (EXPECTED(!ht)) {
						ref = Z_COUNTED_P(zv);
						if (GC_REF_CHECK_COLOR(ref, GC_GREY)) {
							GC_REF_SET_COLOR(ref, GC_WHITE);
							goto tail_call;
						}
						goto next;
					}
				} else {
					goto next;
				}
			} else if (GC_TYPE(ref) == IS_ARRAY) {
				if ((zend_array*)ref == &EG(symbol_table)) {
					GC_REF_SET_BLACK(ref);
					goto next;
				} else {
					ht = (zend_array*)ref;
				}
			} else if (GC_TYPE(ref) == IS_REFERENCE) {
				if (Z_REFCOUNTED(((zend_reference*)ref)->val)) {
					ref = Z_COUNTED(((zend_reference*)ref)->val);
					if (GC_REF_CHECK_COLOR(ref, GC_GREY)) {
						GC_REF_SET_COLOR(ref, GC_WHITE);
						goto tail_call;
					}
				}
				goto next;
			} else {
				goto next;
			}

			if (!ht->nNumUsed) goto next;
			p = ht->arData;
			end = p + ht->nNumUsed;
			while (1) {
				end--;
				zv = &end->val;
				if (Z_TYPE_P(zv) == IS_INDIRECT) {
					zv = Z_INDIRECT_P(zv);
				}
				if (Z_REFCOUNTED_P(zv)) {
					break;
				}
				if (p == end) goto next;
			}
			while (p != end) {
				zv = &p->val;
				if (Z_TYPE_P(zv) == IS_INDIRECT) {
					zv = Z_INDIRECT_P(zv);
				}
				if (Z_REFCOUNTED_P(zv)) {
					ref = Z_COUNTED_P(zv);
					if (GC_REF_CHECK_COLOR(ref, GC_GREY)) {
						GC_REF_SET_COLOR(ref, GC_WHITE);
						GC_STACK_PUSH(ref);
					}
				}
				p++;
			}
			zv = &p->val;
			if (Z_TYPE_P(zv) == IS_INDIRECT) {
				zv = Z_INDIRECT_P(zv);
			}
			ref = Z_COUNTED_P(zv);
			if (GC_REF_CHECK_COLOR(ref, GC_GREY)) {
				GC_REF_SET_COLOR(ref, GC_WHITE);
				goto tail_call;
			}
		}
	}

next:
	ref = GC_STACK_POP();
	if (ref) {
		goto tail_call;
	}
}

static void gc_scan_roots(gc_stack *stack)
{
	gc_root_buffer *current = GC_IDX2PTR(GC_FIRST_ROOT);
	gc_root_buffer *last = GC_IDX2PTR(GC_G(first_unused));

	while (current != last) {
		if (GC_IS_ROOT(current->ref)) {
			if (GC_REF_CHECK_COLOR(current->ref, GC_GREY)) {
				GC_REF_SET_COLOR(current->ref, GC_WHITE);
				gc_scan(current->ref, stack);
			}
		}
		current++;
	}
}

static void gc_add_garbage(zend_refcounted *ref)
{
	uint32_t idx;
	gc_root_buffer *buf;

	if (GC_HAS_UNUSED()) {
		idx = GC_FETCH_UNUSED();
	} else if (GC_HAS_NEXT_UNUSED()) {
		idx = GC_FETCH_NEXT_UNUSED();
	} else {
		gc_grow_root_buffer();
		if (UNEXPECTED(!GC_HAS_NEXT_UNUSED())) {
			return;
		}
		idx = GC_FETCH_NEXT_UNUSED();
	}

	buf = GC_IDX2PTR(idx);
	buf->ref = GC_MAKE_GARBAGE(ref);

	idx = gc_compress(idx);
	GC_REF_SET_INFO(ref, idx | GC_BLACK);
	GC_G(num_roots)++;
}

static int gc_collect_white(zend_refcounted *ref, uint32_t *flags, gc_stack *stack)
{
	int count = 0;
	HashTable *ht = NULL;
	Bucket *p, *end;
	zval *zv;
	GC_STACK_DCL(stack);

	do {
		/* don't count references for compatibility ??? */
		if (GC_TYPE(ref) != IS_REFERENCE) {
			count++;
		}

		if (GC_TYPE(ref) == IS_OBJECT) {
			zend_object_get_gc_t get_gc;
			zend_object *obj = (zend_object*)ref;

			if (EXPECTED(!(OBJ_FLAGS(ref) & IS_OBJ_FREE_CALLED) &&
						 (get_gc = obj->handlers->get_gc) != NULL)) {
				int n;
				zval *zv, *end;
				zval tmp;

				/* optimization: color is GC_BLACK (0) */
				if (!GC_INFO(ref)) {
					gc_add_garbage(ref);
				}
				if (obj->handlers->dtor_obj &&
					((obj->handlers->dtor_obj != zend_objects_destroy_object) ||
					 (obj->ce->destructor != NULL))) {
					*flags |= GC_HAS_DESTRUCTORS;
				}
				ZVAL_OBJ(&tmp, obj);
				ht = get_gc(&tmp, &zv, &n);
				end = zv + n;
<<<<<<< HEAD
				if (EXPECTED(!ht)) {
					if (!n) goto next;
=======
				if (EXPECTED(!ht) || UNEXPECTED(GC_REF_GET_COLOR(ht) == GC_BLACK)) {
					ht = NULL;
					if (!n) return count;
>>>>>>> 6b1cc125
					while (!Z_REFCOUNTED_P(--end)) {
						/* count non-refcounted for compatibility ??? */
						if (Z_TYPE_P(zv) != IS_UNDEF) {
							count++;
						}
						if (zv == end) goto next;
					}
				} else {
					GC_REF_SET_BLACK(ht);
				}
				while (zv != end) {
					if (Z_REFCOUNTED_P(zv)) {
						ref = Z_COUNTED_P(zv);
						GC_ADDREF(ref);
						if (GC_REF_CHECK_COLOR(ref, GC_WHITE)) {
							GC_REF_SET_BLACK(ref);
							GC_STACK_PUSH(ref);
						}
					/* count non-refcounted for compatibility ??? */
					} else if (Z_TYPE_P(zv) != IS_UNDEF) {
						count++;
					}
					zv++;
				}
				if (EXPECTED(!ht)) {
					ref = Z_COUNTED_P(zv);
					GC_ADDREF(ref);
					if (GC_REF_CHECK_COLOR(ref, GC_WHITE)) {
						GC_REF_SET_BLACK(ref);
						continue;
					}
					goto next;
				}
			} else {
				goto next;
			}
		} else if (GC_TYPE(ref) == IS_ARRAY) {
			/* optimization: color is GC_BLACK (0) */
			if (!GC_INFO(ref)) {
				gc_add_garbage(ref);
			}
			ht = (zend_array*)ref;
		} else if (GC_TYPE(ref) == IS_REFERENCE) {
			if (Z_REFCOUNTED(((zend_reference*)ref)->val)) {
				ref = Z_COUNTED(((zend_reference*)ref)->val);
				GC_ADDREF(ref);
				if (GC_REF_CHECK_COLOR(ref, GC_WHITE)) {
					GC_REF_SET_BLACK(ref);
					continue;
				}
			}
			goto next;
		} else {
			goto next;
		}

		if (!ht->nNumUsed) goto next;
		p = ht->arData;
		end = p + ht->nNumUsed;
		while (1) {
			end--;
			zv = &end->val;
			if (Z_TYPE_P(zv) == IS_INDIRECT) {
				zv = Z_INDIRECT_P(zv);
			}
			if (Z_REFCOUNTED_P(zv)) {
				break;
			}
			/* count non-refcounted for compatibility ??? */
			if (Z_TYPE_P(zv) != IS_UNDEF) {
				count++;
			}
			if (p == end) goto next;
		}
		while (p != end) {
			zv = &p->val;
			if (Z_TYPE_P(zv) == IS_INDIRECT) {
				zv = Z_INDIRECT_P(zv);
			}
			if (Z_REFCOUNTED_P(zv)) {
				ref = Z_COUNTED_P(zv);
				GC_ADDREF(ref);
				if (GC_REF_CHECK_COLOR(ref, GC_WHITE)) {
					GC_REF_SET_BLACK(ref);
					GC_STACK_PUSH(ref);
				}
				/* count non-refcounted for compatibility ??? */
			} else if (Z_TYPE_P(zv) != IS_UNDEF) {
				count++;
			}
			p++;
		}
		zv = &p->val;
		if (Z_TYPE_P(zv) == IS_INDIRECT) {
			zv = Z_INDIRECT_P(zv);
		}
		ref = Z_COUNTED_P(zv);
		GC_ADDREF(ref);
		if (GC_REF_CHECK_COLOR(ref, GC_WHITE)) {
			GC_REF_SET_BLACK(ref);
			continue;
		}

next:
		ref = GC_STACK_POP();
	} while (ref);

	return count;
}

static int gc_collect_roots(uint32_t *flags, gc_stack *stack)
{
	uint32_t idx, end;
	zend_refcounted *ref;
	int count = 0;
	gc_root_buffer *current = GC_IDX2PTR(GC_FIRST_ROOT);
	gc_root_buffer *last = GC_IDX2PTR(GC_G(first_unused));

	/* remove non-garbage from the list */
	while (current != last) {
		if (GC_IS_ROOT(current->ref)) {
			if (GC_REF_CHECK_COLOR(current->ref, GC_BLACK)) {
				GC_REF_SET_INFO(current->ref, 0); /* reset GC_ADDRESS() and keep GC_BLACK */
				gc_remove_from_roots(current);
			}
		}
		current++;
	}

	gc_compact();

	/* Root buffer might be reallocated during gc_collect_white,
	 * make sure to reload pointers. */
	idx = GC_FIRST_ROOT;
	end = GC_G(first_unused);
	while (idx != end) {
		current = GC_IDX2PTR(idx);
		ref = current->ref;
		ZEND_ASSERT(GC_IS_ROOT(ref));
		current->ref = GC_MAKE_GARBAGE(ref);
		if (GC_REF_CHECK_COLOR(ref, GC_WHITE)) {
			GC_REF_SET_BLACK(ref);
			count += gc_collect_white(ref, flags, stack);
		}
		idx++;
	}

	return count;
}

static void gc_remove_nested_data_from_buffer(zend_refcounted *ref, gc_root_buffer *root)
{
	HashTable *ht = NULL;
	Bucket *p, *end;
	zval *zv;

tail_call:
	if (root ||
	    (GC_REF_ADDRESS(ref) != 0 &&
	     GC_REF_CHECK_COLOR(ref, GC_BLACK))) {
		GC_TRACE_REF(ref, "removing from buffer");
		if (root) {
			gc_remove_from_roots(root);
			GC_REF_SET_INFO(ref, 0);
			root = NULL;
		} else {
			GC_REMOVE_FROM_BUFFER(ref);
		}

		if (GC_TYPE(ref) == IS_OBJECT) {
			zend_object_get_gc_t get_gc;
			zend_object *obj = (zend_object*)ref;

			if (EXPECTED(!(OBJ_FLAGS(ref) & IS_OBJ_FREE_CALLED) &&
		                 (get_gc = obj->handlers->get_gc) != NULL)) {
				int n;
				zval *zv, *end;
				zval tmp;

				ZVAL_OBJ(&tmp, obj);
				ht = get_gc(&tmp, &zv, &n);
				end = zv + n;
				if (EXPECTED(!ht)) {
					if (!n) return;
					while (!Z_REFCOUNTED_P(--end)) {
						if (zv == end) return;
					}
				}
				while (zv != end) {
					if (Z_REFCOUNTED_P(zv)) {
						ref = Z_COUNTED_P(zv);
						gc_remove_nested_data_from_buffer(ref, NULL);
					}
					zv++;
				}
				if (EXPECTED(!ht)) {
					ref = Z_COUNTED_P(zv);
					goto tail_call;
				}
			} else {
				return;
			}
		} else if (GC_TYPE(ref) == IS_ARRAY) {
			ht = (zend_array*)ref;
		} else if (GC_TYPE(ref) == IS_REFERENCE) {
			if (Z_REFCOUNTED(((zend_reference*)ref)->val)) {
				ref = Z_COUNTED(((zend_reference*)ref)->val);
				goto tail_call;
			}
			return;
		} else {
			return;
		}

		if (!ht->nNumUsed) return;
		p = ht->arData;
		end = p + ht->nNumUsed;
		while (1) {
			end--;
			zv = &end->val;
			if (Z_TYPE_P(zv) == IS_INDIRECT) {
				zv = Z_INDIRECT_P(zv);
			}
			if (Z_REFCOUNTED_P(zv)) {
				break;
			}
			if (p == end) return;
		}
		while (p != end) {
			zv = &p->val;
			if (Z_TYPE_P(zv) == IS_INDIRECT) {
				zv = Z_INDIRECT_P(zv);
			}
			if (Z_REFCOUNTED_P(zv)) {
				ref = Z_COUNTED_P(zv);
				gc_remove_nested_data_from_buffer(ref, NULL);
			}
			p++;
		}
		zv = &p->val;
		if (Z_TYPE_P(zv) == IS_INDIRECT) {
			zv = Z_INDIRECT_P(zv);
		}
		ref = Z_COUNTED_P(zv);
		goto tail_call;
	}
}

ZEND_API int zend_gc_collect_cycles(void)
{
	int count = 0;

	if (GC_G(num_roots)) {
		gc_root_buffer *current, *last;
		zend_refcounted *p;
		uint32_t gc_flags = 0;
		uint32_t idx, end;
		gc_stack stack;

		stack.prev = NULL;
		stack.next = NULL;

		if (GC_G(gc_active)) {
			return 0;
		}

		GC_TRACE("Collecting cycles");
		GC_G(gc_runs)++;
		GC_G(gc_active) = 1;

		GC_TRACE("Marking roots");
		gc_mark_roots(&stack);
		GC_TRACE("Scanning roots");
		gc_scan_roots(&stack);

		GC_TRACE("Collecting roots");
		count = gc_collect_roots(&gc_flags, &stack);

		gc_stack_free(&stack);

		if (!GC_G(num_roots)) {
			/* nothing to free */
			GC_TRACE("Nothing to free");
			GC_G(gc_active) = 0;
			return 0;
		}

		end = GC_G(first_unused);

		if (gc_flags & GC_HAS_DESTRUCTORS) {
			uint32_t *refcounts;

			GC_TRACE("Calling destructors");

			// TODO: may be use emalloc() ???
			refcounts = pemalloc(sizeof(uint32_t) * end, 1);

			/* Remember reference counters before calling destructors */
			idx = GC_FIRST_ROOT;
			current = GC_IDX2PTR(GC_FIRST_ROOT);
			while (idx != end) {
				if (GC_IS_GARBAGE(current->ref)) {
					p = GC_GET_PTR(current->ref);
					refcounts[idx] = GC_REFCOUNT(p);
				}
				current++;
				idx++;
			}

			/* Call destructors
			 *
			 * The root buffer might be reallocated during destructors calls,
			 * make sure to reload pointers as necessary. */
			idx = GC_FIRST_ROOT;
			while (idx != end) {
				current = GC_IDX2PTR(idx);
				if (GC_IS_GARBAGE(current->ref)) {
					p = GC_GET_PTR(current->ref);
					if (GC_TYPE(p) == IS_OBJECT
					 && !(OBJ_FLAGS(p) & IS_OBJ_DESTRUCTOR_CALLED)) {
						zend_object *obj = (zend_object*)p;

						GC_TRACE_REF(obj, "calling destructor");
						GC_ADD_FLAGS(obj, IS_OBJ_DESTRUCTOR_CALLED);
						if (obj->handlers->dtor_obj
						 && (obj->handlers->dtor_obj != zend_objects_destroy_object
						  || obj->ce->destructor)) {
							GC_ADDREF(obj);
							obj->handlers->dtor_obj(obj);
							GC_DELREF(obj);
						}
					}
				}
				idx++;
			}

			/* Remove values captured in destructors */
			idx = GC_FIRST_ROOT;
			current = GC_IDX2PTR(GC_FIRST_ROOT);
			while (idx != end) {
				if (GC_IS_GARBAGE(current->ref)) {
					p = GC_GET_PTR(current->ref);
					if (GC_REFCOUNT(p) > refcounts[idx]) {
						gc_remove_nested_data_from_buffer(p, current);
					}
				}
				current++;
				idx++;
			}

			pefree(refcounts, 1);

			if (GC_G(gc_protected)) {
				/* something went wrong */
				return 0;
			}
		}

		/* Destroy zvals */
		GC_TRACE("Destroying zvals");
		GC_G(gc_protected) = 1;
		current = GC_IDX2PTR(GC_FIRST_ROOT);
		last = GC_IDX2PTR(GC_G(first_unused));
		while (current != last) {
			if (GC_IS_GARBAGE(current->ref)) {
				p = GC_GET_PTR(current->ref);
				GC_TRACE_REF(p, "destroying");
				if (GC_TYPE(p) == IS_OBJECT) {
					zend_object *obj = (zend_object*)p;

					EG(objects_store).object_buckets[obj->handle] = SET_OBJ_INVALID(obj);
					GC_TYPE_INFO(obj) = IS_NULL |
						(GC_TYPE_INFO(obj) & ~GC_TYPE_MASK);
					if (!(OBJ_FLAGS(obj) & IS_OBJ_FREE_CALLED)) {
						GC_ADD_FLAGS(obj, IS_OBJ_FREE_CALLED);
						if (obj->handlers->free_obj) {
							GC_ADDREF(obj);
							obj->handlers->free_obj(obj);
							GC_DELREF(obj);
						}
					}

					ZEND_OBJECTS_STORE_ADD_TO_FREE_LIST(obj->handle);
					current->ref = GC_MAKE_GARBAGE(((char*)obj) - obj->handlers->offset);
				} else if (GC_TYPE(p) == IS_ARRAY) {
					zend_array *arr = (zend_array*)p;

					GC_TYPE_INFO(arr) = IS_NULL |
						(GC_TYPE_INFO(arr) & ~GC_TYPE_MASK);

					/* GC may destroy arrays with rc>1. This is valid and safe. */
					HT_ALLOW_COW_VIOLATION(arr);

					zend_hash_destroy(arr);
				}
			}
			current++;
		}

		/* Free objects */
		current = GC_IDX2PTR(GC_FIRST_ROOT);
		while (current != last) {
			if (GC_IS_GARBAGE(current->ref)) {
				p = GC_GET_PTR(current->ref);
				GC_LINK_UNUSED(current);
				GC_G(num_roots)--;
				efree(p);
			}
			current++;
		}

		GC_TRACE("Collection finished");
		GC_G(collected) += count;
		GC_G(gc_protected) = 0;
		GC_G(gc_active) = 0;
	}

	gc_compact();

	return count;
}

ZEND_API void zend_gc_get_status(zend_gc_status *status)
{
	status->runs = GC_G(gc_runs);
	status->collected = GC_G(collected);
	status->threshold = GC_G(gc_threshold);
	status->num_roots = GC_G(num_roots);
}

/*
 * Local variables:
 * tab-width: 4
 * c-basic-offset: 4
 * indent-tabs-mode: t
 * End:
 * vim600: sw=4 ts=4 fdm=marker
 * vim<600: sw=4 ts=4
 *
 * vim:noexpandtab:
 */<|MERGE_RESOLUTION|>--- conflicted
+++ resolved
@@ -701,14 +701,9 @@
 			ZVAL_OBJ(&tmp, obj);
 			ht = get_gc(&tmp, &zv, &n);
 			end = zv + n;
-<<<<<<< HEAD
-			if (EXPECTED(!ht)) {
+			if (EXPECTED(!ht) || UNEXPECTED(GC_REF_CHECK_COLOR(ht, GC_BLACK))) {
+				ht = NULL;
 				if (!n) goto next;
-=======
-			if (EXPECTED(!ht) || UNEXPECTED(GC_REF_GET_COLOR(ht) == GC_BLACK)) {
-				ht = NULL;
-				if (!n) return;
->>>>>>> 6b1cc125
 				while (!Z_REFCOUNTED_P(--end)) {
 					if (zv == end) goto next;
 				}
@@ -828,14 +823,9 @@
 				ZVAL_OBJ(&tmp, obj);
 				ht = get_gc(&tmp, &zv, &n);
 				end = zv + n;
-<<<<<<< HEAD
-				if (EXPECTED(!ht)) {
+				if (EXPECTED(!ht) || UNEXPECTED(GC_REF_CHECK_COLOR(ht, GC_GREY))) {
+					ht = NULL;
 					if (!n) goto next;
-=======
-				if (EXPECTED(!ht) || UNEXPECTED(GC_REF_GET_COLOR(ht) == GC_GREY)) {
-					ht = NULL;
-					if (!n) return;
->>>>>>> 6b1cc125
 					while (!Z_REFCOUNTED_P(--end)) {
 						if (zv == end) goto next;
 					}
@@ -1026,14 +1016,9 @@
 					ZVAL_OBJ(&tmp, obj);
 					ht = get_gc(&tmp, &zv, &n);
 					end = zv + n;
-<<<<<<< HEAD
-					if (EXPECTED(!ht)) {
+					if (EXPECTED(!ht) || UNEXPECTED(!GC_REF_CHECK_COLOR(ht, GC_GREY))) {
+						ht = NULL;
 						if (!n) goto next;
-=======
-					if (EXPECTED(!ht) || UNEXPECTED(GC_REF_GET_COLOR(ht) != GC_GREY)) {
-						ht = NULL;
-						if (!n) return;
->>>>>>> 6b1cc125
 						while (!Z_REFCOUNTED_P(--end)) {
 							if (zv == end) goto next;
 						}
@@ -1205,14 +1190,9 @@
 				ZVAL_OBJ(&tmp, obj);
 				ht = get_gc(&tmp, &zv, &n);
 				end = zv + n;
-<<<<<<< HEAD
-				if (EXPECTED(!ht)) {
+				if (EXPECTED(!ht) || UNEXPECTED(GC_REF_CHECK_COLOR(ht, GC_BLACK))) {
+					ht = NULL;
 					if (!n) goto next;
-=======
-				if (EXPECTED(!ht) || UNEXPECTED(GC_REF_GET_COLOR(ht) == GC_BLACK)) {
-					ht = NULL;
-					if (!n) return count;
->>>>>>> 6b1cc125
 					while (!Z_REFCOUNTED_P(--end)) {
 						/* count non-refcounted for compatibility ??? */
 						if (Z_TYPE_P(zv) != IS_UNDEF) {
