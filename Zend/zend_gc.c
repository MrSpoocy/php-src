--- conflicted
+++ resolved
@@ -146,90 +146,8 @@
 	ZEND_ASSERT(GC_TYPE(ref) == IS_ARRAY || GC_TYPE(ref) == IS_OBJECT);
 	GC_BENCH_INC(zval_possible_root);
 
-<<<<<<< HEAD
 	if (EXPECTED(GC_GET_COLOR(GC_INFO(ref)) == GC_BLACK)) {
-		GC_SET_PURPLE(GC_INFO(ref));
-
 		if (!GC_ADDRESS(GC_INFO(ref))) {
-=======
-	if (GC_ZVAL_GET_COLOR(zv) != GC_PURPLE) {
-		if (!GC_ZVAL_ADDRESS(zv)) {
->>>>>>> baf5fdf5
-			gc_root_buffer *newRoot = GC_G(unused);
-
-			if (newRoot) {
-				GC_G(unused) = newRoot->prev;
-			} else if (GC_G(first_unused) != GC_G(last_unused)) {
-				newRoot = GC_G(first_unused);
-				GC_G(first_unused)++;
-			} else {
-				if (!GC_G(gc_enabled)) {
-<<<<<<< HEAD
-					GC_SET_BLACK(GC_INFO(ref));
-=======
->>>>>>> baf5fdf5
-					return;
-				}
-				GC_REFCOUNT(ref)++;
-				gc_collect_cycles();
-				GC_REFCOUNT(ref)--;
-				newRoot = GC_G(unused);
-				if (!newRoot) {
-					return;
-				}
-<<<<<<< HEAD
-				GC_SET_PURPLE(GC_INFO(ref));
-=======
->>>>>>> baf5fdf5
-				GC_G(unused) = newRoot->prev;
-			}
-
-			GC_ZVAL_SET_PURPLE(zv);
-			newRoot->next = GC_G(roots).next;
-			newRoot->prev = &GC_G(roots);
-			GC_G(roots).next->prev = newRoot;
-			GC_G(roots).next = newRoot;
-
-			GC_SET_ADDRESS(GC_INFO(ref), newRoot - GC_G(buf));
-
-			newRoot->ref = ref;
-
-			GC_BENCH_INC(zval_buffered);
-			GC_BENCH_INC(root_buf_length);
-			GC_BENCH_PEAK(root_buf_peak, root_buf_length);
-		}
-	}
-}
-
-ZEND_API void ZEND_FASTCALL gc_remove_from_buffer(zend_refcounted *ref)
-{
-	gc_root_buffer *root;
-
-	root = GC_G(buf) + GC_ADDRESS(GC_INFO(ref));
-	GC_BENCH_INC(zval_remove_from_buffer);
-	GC_REMOVE_FROM_ROOTS(root);
-	GC_INFO(ref) = 0;
-
-<<<<<<< HEAD
-	/* updete next root that is going to be freed */
-	if (GC_G(next_to_free) == root) {
-		GC_G(next_to_free) = root->next;
-	}
-}
-
-static void gc_scan_black(zend_refcounted *ref)
-{
-	HashTable *ht;
-	uint idx;
-	Bucket *p;
-
-tail_call:
-	ht = NULL;
-	GC_SET_BLACK(GC_INFO(ref));
-=======
-	obj = &EG(objects_store).object_buckets[Z_OBJ_HANDLE_P(zv)].bucket.obj;
-	if (GC_GET_COLOR(obj->buffered) != GC_PURPLE) {
-		if (!GC_ADDRESS(obj->buffered)) {
 			gc_root_buffer *newRoot = GC_G(unused);
 
 			if (newRoot) {
@@ -241,23 +159,57 @@
 				if (!GC_G(gc_enabled)) {
 					return;
 				}
-				zv->refcount__gc++;
-				gc_collect_cycles(TSRMLS_C);
-				zv->refcount__gc--;
+				GC_REFCOUNT(ref)++;
+				gc_collect_cycles();
+				GC_REFCOUNT(ref)--;
 				newRoot = GC_G(unused);
 				if (!newRoot) {
 					return;
 				}
-				obj = &EG(objects_store).object_buckets[Z_OBJ_HANDLE_P(zv)].bucket.obj;
 				GC_G(unused) = newRoot->prev;
 			}
 
-			GC_SET_PURPLE(obj->buffered);
+			GC_SET_PURPLE(GC_INFO(ref));
 			newRoot->next = GC_G(roots).next;
 			newRoot->prev = &GC_G(roots);
 			GC_G(roots).next->prev = newRoot;
 			GC_G(roots).next = newRoot;
->>>>>>> baf5fdf5
+
+			GC_SET_ADDRESS(GC_INFO(ref), newRoot - GC_G(buf));
+
+			newRoot->ref = ref;
+
+			GC_BENCH_INC(zval_buffered);
+			GC_BENCH_INC(root_buf_length);
+			GC_BENCH_PEAK(root_buf_peak, root_buf_length);
+		}
+	}
+}
+
+ZEND_API void ZEND_FASTCALL gc_remove_from_buffer(zend_refcounted *ref)
+{
+	gc_root_buffer *root;
+
+	root = GC_G(buf) + GC_ADDRESS(GC_INFO(ref));
+	GC_BENCH_INC(zval_remove_from_buffer);
+	GC_REMOVE_FROM_ROOTS(root);
+	GC_INFO(ref) = 0;
+
+	/* updete next root that is going to be freed */
+	if (GC_G(next_to_free) == root) {
+		GC_G(next_to_free) = root->next;
+	}
+}
+
+static void gc_scan_black(zend_refcounted *ref)
+{
+	HashTable *ht;
+	uint idx;
+	Bucket *p;
+
+tail_call:
+	ht = NULL;
+	GC_SET_BLACK(GC_INFO(ref));
 
 	if (GC_TYPE(ref) == IS_OBJECT) {
 		zend_object_get_gc_t get_gc;
