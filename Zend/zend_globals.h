/*
   +----------------------------------------------------------------------+
   | Zend Engine                                                          |
   +----------------------------------------------------------------------+
   | Copyright (c) Zend Technologies Ltd. (http://www.zend.com)           |
   +----------------------------------------------------------------------+
   | This source file is subject to version 2.00 of the Zend license,     |
   | that is bundled with this package in the file LICENSE, and is        |
   | available through the world-wide-web at the following url:           |
   | http://www.zend.com/license/2_00.txt.                                |
   | If you did not receive a copy of the Zend license and are unable to  |
   | obtain it through the world-wide-web, please send a note to          |
   | license@zend.com so we can mail you a copy immediately.              |
   +----------------------------------------------------------------------+
   | Authors: Andi Gutmans <andi@php.net>                                 |
   |          Zeev Suraski <zeev@php.net>                                 |
   +----------------------------------------------------------------------+
*/

#ifndef ZEND_GLOBALS_H
#define ZEND_GLOBALS_H


#include <setjmp.h>

#include "zend_globals_macros.h"

#include "zend_stack.h"
#include "zend_ptr_stack.h"
#include "zend_hash.h"
#include "zend_llist.h"
#include "zend_objects.h"
#include "zend_objects_API.h"
#include "zend_modules.h"
#include "zend_float.h"
#include "zend_multibyte.h"
#include "zend_multiply.h"
#include "zend_arena.h"

/* Define ZTS if you want a thread-safe Zend */
/*#undef ZTS*/

#ifdef ZTS

BEGIN_EXTERN_C()
ZEND_API extern int compiler_globals_id;
ZEND_API extern int executor_globals_id;
END_EXTERN_C()

#endif

#define SYMTABLE_CACHE_SIZE 32


#include "zend_compile.h"

/* excpt.h on Digital Unix 4.0 defines function_table */
#undef function_table

typedef struct _zend_vm_stack *zend_vm_stack;
typedef struct _zend_ini_entry zend_ini_entry;


struct _zend_compiler_globals {
	zend_stack loop_var_stack;

	zend_class_entry *active_class_entry;

	zend_string *compiled_filename;

	int zend_lineno;

	zend_op_array *active_op_array;

	HashTable *function_table;	/* function symbol table */
	HashTable *class_table;		/* class table */

	HashTable filenames_table;

	HashTable *auto_globals;

	zend_bool parse_error;
	zend_bool in_compilation;
	zend_bool short_tags;

	zend_bool unclean_shutdown;

	zend_bool ini_parser_unbuffered_errors;

	zend_llist open_files;

	struct _zend_ini_parser_param *ini_parser_param;

	uint32_t start_lineno;
	zend_bool increment_lineno;

	zend_string *doc_comment;
	uint32_t extra_fn_flags;

	uint32_t compiler_options; /* set of ZEND_COMPILE_* constants */

	zend_oparray_context context;
	zend_file_context file_context;

	zend_arena *arena;

	HashTable interned_strings;

	const zend_encoding **script_encoding_list;
	size_t script_encoding_list_size;
	zend_bool multibyte;
	zend_bool detect_unicode;
	zend_bool encoding_declared;

	zend_ast *ast;
	zend_arena *ast_arena;

	zend_stack delayed_oplines_stack;
	HashTable *memoized_exprs;
	int memoize_mode;

	void   *map_ptr_base;
	size_t  map_ptr_size;
	size_t  map_ptr_last;
};


struct _zend_executor_globals {
	zval uninitialized_zval;
	zval error_zval;

	/* symbol table cache */
	zend_array *symtable_cache[SYMTABLE_CACHE_SIZE];
	zend_array **symtable_cache_limit;
	zend_array **symtable_cache_ptr;

	zend_array symbol_table;		/* main symbol table */

	HashTable included_files;	/* files already included */

	JMP_BUF *bailout;

	int error_reporting;
	int exit_status;

	HashTable *function_table;	/* function symbol table */
	HashTable *class_table;		/* class table */
	HashTable *zend_constants;	/* constants table */

	zval          *vm_stack_top;
	zval          *vm_stack_end;
	zend_vm_stack  vm_stack;
	size_t         vm_stack_page_size;

	struct _zend_execute_data *current_execute_data;
	zend_class_entry *fake_scope; /* used to avoid checks accessing properties */

	zend_long precision;

	int ticks_count;

	uint32_t persistent_constants_count;
	uint32_t persistent_functions_count;
	uint32_t persistent_classes_count;

	HashTable *in_autoload;
	zend_function *autoload_func;
	zend_bool full_tables_cleanup;

	/* for extended information support */
	zend_bool no_extensions;

	zend_bool vm_interrupt;
	zend_bool timed_out;
	zend_long hard_timeout;

#ifdef ZEND_WIN32
	OSVERSIONINFOEX windows_version_info;
#endif

	HashTable regular_list;
	HashTable persistent_list;

	int user_error_handler_error_reporting;
	zval user_error_handler;
	zval user_exception_handler;
	zend_stack user_error_handlers_error_reporting;
	zend_stack user_error_handlers;
	zend_stack user_exception_handlers;

	zend_error_handling_t  error_handling;
	zend_class_entry      *exception_class;

	/* timeout support */
	zend_long timeout_seconds;

	int lambda_count;

	HashTable *ini_directives;
	HashTable *modified_ini_directives;
	zend_ini_entry *error_reporting_ini_entry;

	zend_objects_store objects_store;
	zend_object *exception, *prev_exception;
	const zend_op *opline_before_exception;
	zend_op exception_op[3];

	struct _zend_module_entry *current_module;

	zend_bool active;
	zend_uchar flags;

	zend_long assertions;

	uint32_t           ht_iterators_count;     /* number of allocatd slots */
	uint32_t           ht_iterators_used;      /* number of used slots */
	HashTableIterator *ht_iterators;
	HashTableIterator  ht_iterators_slots[16];

	void *saved_fpu_cw_ptr;
#if XPFPA_HAVE_CW
	XPFPA_CW_DATATYPE saved_fpu_cw;
#endif

	zend_function trampoline;
	zend_op       call_trampoline_op;

<<<<<<< HEAD
=======
	zend_bool each_deprecation_thrown;

	HashTable weakrefs;

>>>>>>> 6529d7ac
	void *reserved[ZEND_MAX_RESERVED_RESOURCES];
};

#define EG_FLAGS_INITIAL	0x00
#define EG_FLAGS_IN_SHUTDOWN	0x01

struct _zend_ini_scanner_globals {
	zend_file_handle *yy_in;
	zend_file_handle *yy_out;

	unsigned int yy_leng;
	unsigned char *yy_start;
	unsigned char *yy_text;
	unsigned char *yy_cursor;
	unsigned char *yy_marker;
	unsigned char *yy_limit;
	int yy_state;
	zend_stack state_stack;

	char *filename;
	int lineno;

	/* Modes are: ZEND_INI_SCANNER_NORMAL, ZEND_INI_SCANNER_RAW, ZEND_INI_SCANNER_TYPED */
	int scanner_mode;
};

typedef enum {
	ON_TOKEN,
	ON_FEEDBACK,
	ON_STOP
} zend_php_scanner_event;

struct _zend_php_scanner_globals {
	zend_file_handle *yy_in;
	zend_file_handle *yy_out;

	unsigned int yy_leng;
	unsigned char *yy_start;
	unsigned char *yy_text;
	unsigned char *yy_cursor;
	unsigned char *yy_marker;
	unsigned char *yy_limit;
	int yy_state;
	zend_stack state_stack;
	zend_ptr_stack heredoc_label_stack;
	zend_bool heredoc_scan_ahead;
	int heredoc_indentation;
	zend_bool heredoc_indentation_uses_spaces;

	/* original (unfiltered) script */
	unsigned char *script_org;
	size_t script_org_size;

	/* filtered script */
	unsigned char *script_filtered;
	size_t script_filtered_size;

	/* input/output filters */
	zend_encoding_filter input_filter;
	zend_encoding_filter output_filter;
	const zend_encoding *script_encoding;

	/* initial string length after scanning to first variable */
	int scanned_string_len;

	/* hooks */
	void (*on_event)(zend_php_scanner_event event, int token, int line, void *context);
	void *on_event_context;
};

#endif /* ZEND_GLOBALS_H */<|MERGE_RESOLUTION|>--- conflicted
+++ resolved
@@ -225,13 +225,8 @@
 	zend_function trampoline;
 	zend_op       call_trampoline_op;
 
-<<<<<<< HEAD
-=======
-	zend_bool each_deprecation_thrown;
-
 	HashTable weakrefs;
 
->>>>>>> 6529d7ac
 	void *reserved[ZEND_MAX_RESERVED_RESOURCES];
 };
 
