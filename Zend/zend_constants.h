/*
   +----------------------------------------------------------------------+
   | Zend Engine                                                          |
   +----------------------------------------------------------------------+
   | Copyright (c) 1998-2010 Zend Technologies Ltd. (http://www.zend.com) |
   +----------------------------------------------------------------------+
   | This source file is subject to version 2.00 of the Zend license,     |
   | that is bundled with this package in the file LICENSE, and is        |
   | available through the world-wide-web at the following url:           |
   | http://www.zend.com/license/2_00.txt.                                |
   | If you did not receive a copy of the Zend license and are unable to  |
   | obtain it through the world-wide-web, please send a note to          |
   | license@zend.com so we can mail you a copy immediately.              |
   +----------------------------------------------------------------------+
   | Authors: Andi Gutmans <andi@zend.com>                                |
   |          Zeev Suraski <zeev@zend.com>                                |
   +----------------------------------------------------------------------+
*/

/* $Id$ */

#ifndef ZEND_CONSTANTS_H
#define ZEND_CONSTANTS_H

#include "zend_globals.h"

#define CONST_CS				(1<<0)				/* Case Sensitive */
#define CONST_PERSISTENT		(1<<1)				/* Persistent */
#define CONST_CT_SUBST			(1<<2)				/* Allow compile-time substitution */

#define	PHP_USER_CONSTANT INT_MAX	/* a constant defined in user space */

typedef struct _zend_constant {
	zval value;
	int flags;
	zstr name;
	uint name_len;
	int module_number;
} zend_constant;

#define REGISTER_LONG_CONSTANT(name, lval, flags)  zend_register_long_constant((name), sizeof(name), (lval), (flags), module_number TSRMLS_CC)
#define REGISTER_DOUBLE_CONSTANT(name, dval, flags)  zend_register_double_constant((name), sizeof(name), (dval), (flags), module_number TSRMLS_CC)
#define REGISTER_STRING_CONSTANT(name, str, flags)  zend_register_string_constant((name), sizeof(name), (str), (flags), module_number TSRMLS_CC)
#define REGISTER_STRINGL_CONSTANT(name, str, len, flags)  zend_register_stringl_constant((name), sizeof(name), (str), (len), (flags), module_number TSRMLS_CC)

#define REGISTER_NS_LONG_CONSTANT(ns, name, lval, flags)  zend_register_long_constant(ZEND_NS_NAME(ns, name), sizeof(ZEND_NS_NAME(ns, name)), (lval), (flags), module_number TSRMLS_CC)
#define REGISTER_NS_DOUBLE_CONSTANT(ns, name, dval, flags)  zend_register_double_constant(ZEND_NS_NAME(ns, name), sizeof(ZEND_NS_NAME(ns, name)), (dval), (flags), module_number TSRMLS_CC)
#define REGISTER_NS_STRING_CONSTANT(ns, name, str, flags)  zend_register_string_constant(ZEND_NS_NAME(ns, name), sizeof(ZEND_NS_NAME(ns, name)), (str), (flags), module_number TSRMLS_CC)
#define REGISTER_NS_STRINGL_CONSTANT(ns, name, str, len, flags)  zend_register_stringl_constant(ZEND_NS_NAME(ns, name), sizeof(ZEND_NS_NAME(ns, name)), (str), (len), (flags), module_number TSRMLS_CC)

#define REGISTER_MAIN_LONG_CONSTANT(name, lval, flags)  zend_register_long_constant((name), sizeof(name), (lval), (flags), 0 TSRMLS_CC)
#define REGISTER_MAIN_DOUBLE_CONSTANT(name, dval, flags)  zend_register_double_constant((name), sizeof(name), (dval), (flags), 0 TSRMLS_CC)
#define REGISTER_MAIN_STRING_CONSTANT(name, str, flags)  zend_register_string_constant((name), sizeof(name), (str), (flags), 0 TSRMLS_CC)
#define REGISTER_MAIN_STRINGL_CONSTANT(name, str, len, flags)  zend_register_stringl_constant((name), sizeof(name), (str), (len), (flags), 0 TSRMLS_CC)

BEGIN_EXTERN_C()
void clean_module_constants(int module_number TSRMLS_DC);
void free_zend_constant(zend_constant *c);
int zend_startup_constants(TSRMLS_D);
int zend_shutdown_constants(TSRMLS_D);
void zend_register_standard_constants(TSRMLS_D);
void clean_non_persistent_constants(TSRMLS_D);
ZEND_API int zend_get_constant(const char *name, uint name_len, zval *result TSRMLS_DC);
<<<<<<< HEAD
ZEND_API int zend_u_get_constant(zend_uchar type, zstr name, uint name_len, zval *result TSRMLS_DC);
ZEND_API int zend_u_get_constant_ex(zend_uchar type, zstr name, uint name_len, zval *result, zend_class_entry *scope, ulong flags TSRMLS_DC);
=======
ZEND_API int zend_get_constant_ex(const char *name, uint name_len, zval *result, zend_class_entry *scope, ulong flags TSRMLS_DC);
>>>>>>> c8b33a6a
ZEND_API void zend_register_long_constant(const char *name, uint name_len, long lval, int flags, int module_number TSRMLS_DC);
ZEND_API void zend_register_double_constant(const char *name, uint name_len, double dval, int flags, int module_number TSRMLS_DC);
ZEND_API void zend_register_string_constant(const char *name, uint name_len, char *strval, int flags, int module_number TSRMLS_DC);
ZEND_API void zend_register_stringl_constant(const char *name, uint name_len, char *strval, uint strlen, int flags, int module_number TSRMLS_DC);
ZEND_API int zend_register_constant(zend_constant *c TSRMLS_DC);
ZEND_API int zend_u_register_constant(zend_uchar type, zend_constant *c TSRMLS_DC);
void zend_copy_constants(HashTable *target, HashTable *sourc);
void copy_zend_constant(zend_constant *c);
END_EXTERN_C()

#define ZEND_CONSTANT_DTOR (void (*)(void *)) free_zend_constant

#endif

/*
 * Local variables:
 * tab-width: 4
 * c-basic-offset: 4
 * indent-tabs-mode: t
 * End:
 */<|MERGE_RESOLUTION|>--- conflicted
+++ resolved
@@ -5,7 +5,7 @@
    | Copyright (c) 1998-2010 Zend Technologies Ltd. (http://www.zend.com) |
    +----------------------------------------------------------------------+
    | This source file is subject to version 2.00 of the Zend license,     |
-   | that is bundled with this package in the file LICENSE, and is        |
+   | that is bundled with this package in the file LICENSE, and is        | 
    | available through the world-wide-web at the following url:           |
    | http://www.zend.com/license/2_00.txt.                                |
    | If you did not receive a copy of the Zend license and are unable to  |
@@ -33,7 +33,7 @@
 typedef struct _zend_constant {
 	zval value;
 	int flags;
-	zstr name;
+	char *name;
 	uint name_len;
 	int module_number;
 } zend_constant;
@@ -61,18 +61,12 @@
 void zend_register_standard_constants(TSRMLS_D);
 void clean_non_persistent_constants(TSRMLS_D);
 ZEND_API int zend_get_constant(const char *name, uint name_len, zval *result TSRMLS_DC);
-<<<<<<< HEAD
-ZEND_API int zend_u_get_constant(zend_uchar type, zstr name, uint name_len, zval *result TSRMLS_DC);
-ZEND_API int zend_u_get_constant_ex(zend_uchar type, zstr name, uint name_len, zval *result, zend_class_entry *scope, ulong flags TSRMLS_DC);
-=======
 ZEND_API int zend_get_constant_ex(const char *name, uint name_len, zval *result, zend_class_entry *scope, ulong flags TSRMLS_DC);
->>>>>>> c8b33a6a
 ZEND_API void zend_register_long_constant(const char *name, uint name_len, long lval, int flags, int module_number TSRMLS_DC);
 ZEND_API void zend_register_double_constant(const char *name, uint name_len, double dval, int flags, int module_number TSRMLS_DC);
 ZEND_API void zend_register_string_constant(const char *name, uint name_len, char *strval, int flags, int module_number TSRMLS_DC);
 ZEND_API void zend_register_stringl_constant(const char *name, uint name_len, char *strval, uint strlen, int flags, int module_number TSRMLS_DC);
 ZEND_API int zend_register_constant(zend_constant *c TSRMLS_DC);
-ZEND_API int zend_u_register_constant(zend_uchar type, zend_constant *c TSRMLS_DC);
 void zend_copy_constants(HashTable *target, HashTable *sourc);
 void copy_zend_constant(zend_constant *c);
 END_EXTERN_C()
