/*
   +----------------------------------------------------------------------+
   | Zend Engine                                                          |
   +----------------------------------------------------------------------+
   | Copyright (c) 1998-2018 Zend Technologies Ltd. (http://www.zend.com) |
   +----------------------------------------------------------------------+
   | This source file is subject to version 2.00 of the Zend license,     |
   | that is bundled with this package in the file LICENSE, and is        |
   | available through the world-wide-web at the following url:           |
   | http://www.zend.com/license/2_00.txt.                                |
   | If you did not receive a copy of the Zend license and are unable to  |
   | obtain it through the world-wide-web, please send a note to          |
   | license@zend.com so we can mail you a copy immediately.              |
   +----------------------------------------------------------------------+
   | Authors: Andi Gutmans <andi@zend.com>                                |
   |          Zeev Suraski <zeev@zend.com>                                |
   |          Dmitry Stogov <zeev@zend.com>                               |
   +----------------------------------------------------------------------+
*/

/* $Id$ */

#ifndef ZEND_PORTABILITY_H
#define ZEND_PORTABILITY_H

#ifdef __cplusplus
#define BEGIN_EXTERN_C() extern "C" {
#define END_EXTERN_C() }
#else
#define BEGIN_EXTERN_C()
#define END_EXTERN_C()
#endif

/*
 * general definitions
 */

#ifdef ZEND_WIN32
# include "zend_config.w32.h"
# define ZEND_PATHS_SEPARATOR		';'
#elif defined(__riscos__)
# include <zend_config.h>
# define ZEND_PATHS_SEPARATOR		';'
#else
# include <zend_config.h>
# define ZEND_PATHS_SEPARATOR		':'
#endif

#include "../TSRM/TSRM.h"

#include <stdio.h>
#include <assert.h>
#include <math.h>

#ifdef HAVE_UNIX_H
# include <unix.h>
#endif

#ifdef HAVE_STDARG_H
# include <stdarg.h>
#endif

#ifdef HAVE_DLFCN_H
# include <dlfcn.h>
#endif

#ifdef HAVE_LIMITS_H
# include <limits.h>
#endif

#if HAVE_ALLOCA_H && !defined(_ALLOCA_H)
# include <alloca.h>
#endif

#if defined(ZEND_WIN32)
#include <intrin.h>
#endif

#include "zend_range_check.h"

/* GCC x.y.z supplies __GNUC__ = x and __GNUC_MINOR__ = y */
#ifdef __GNUC__
# define ZEND_GCC_VERSION (__GNUC__ * 1000 + __GNUC_MINOR__)
#else
# define ZEND_GCC_VERSION 0
#endif

/* Compatibility with non-clang compilers */
#ifndef __has_attribute
# define __has_attribute(x) 0
#endif
#ifndef __has_builtin
# define __has_builtin(x) 0
#endif

#if defined(ZEND_WIN32) && !defined(__clang__)
# define ZEND_ASSUME(c)	__assume(c)
#elif ((defined(__GNUC__) && ZEND_GCC_VERSION >= 4005) || __has_builtin(__builtin_unreachable)) && PHP_HAVE_BUILTIN_EXPECT
# define ZEND_ASSUME(c)	do { \
		if (__builtin_expect(!(c), 0)) __builtin_unreachable(); \
	} while (0)
#else
# define ZEND_ASSUME(c)
#endif

#if ZEND_DEBUG
# define ZEND_ASSERT(c)	assert(c)
#else
# define ZEND_ASSERT(c) ZEND_ASSUME(c)
#endif

/* Only use this macro if you know for sure that all of the switches values
   are covered by its case statements */
#if ZEND_DEBUG
# define EMPTY_SWITCH_DEFAULT_CASE() default: ZEND_ASSERT(0); break;
#else
# define EMPTY_SWITCH_DEFAULT_CASE() default: ZEND_ASSUME(0); break;
#endif

#if defined(__GNUC__) && __GNUC__ >= 4
# define ZEND_IGNORE_VALUE(x) (({ __typeof__ (x) __x = (x); (void) __x; }))
#else
# define ZEND_IGNORE_VALUE(x) ((void) (x))
#endif

#define zend_quiet_write(...) ZEND_IGNORE_VALUE(write(__VA_ARGS__))

/* all HAVE_XXX test have to be after the include of zend_config above */

#if defined(HAVE_LIBDL) && !defined(ZEND_WIN32)

# if defined(__has_feature)
#  if __has_feature(address_sanitizer)
#   define __SANITIZE_ADDRESS__
#  endif
# endif

# ifndef RTLD_LAZY
#  define RTLD_LAZY 1    /* Solaris 1, FreeBSD's (2.1.7.1 and older) */
# endif

# ifndef RTLD_GLOBAL
#  define RTLD_GLOBAL 0
# endif

# if defined(RTLD_GROUP) && defined(RTLD_WORLD) && defined(RTLD_PARENT)
#  define DL_LOAD(libname)			dlopen(libname, RTLD_LAZY | RTLD_GLOBAL | RTLD_GROUP | RTLD_WORLD | RTLD_PARENT)
# elif defined(RTLD_DEEPBIND) && !defined(__SANITIZE_ADDRESS__)
#  define DL_LOAD(libname)			dlopen(libname, RTLD_LAZY | RTLD_GLOBAL | RTLD_DEEPBIND)
# else
#  define DL_LOAD(libname)			dlopen(libname, RTLD_LAZY | RTLD_GLOBAL)
# endif
# define DL_UNLOAD					dlclose
# if defined(DLSYM_NEEDS_UNDERSCORE)
#  define DL_FETCH_SYMBOL(h,s)		dlsym((h), "_" s)
# else
#  define DL_FETCH_SYMBOL			dlsym
# endif
# define DL_ERROR					dlerror
# define DL_HANDLE					void *
# define ZEND_EXTENSIONS_SUPPORT	1
#elif defined(ZEND_WIN32)
# define DL_LOAD(libname)			LoadLibrary(libname)
# define DL_FETCH_SYMBOL			GetProcAddress
# define DL_UNLOAD					FreeLibrary
# define DL_HANDLE					HMODULE
# define ZEND_EXTENSIONS_SUPPORT	1
#else
# define DL_HANDLE					void *
# define ZEND_EXTENSIONS_SUPPORT	0
#endif

/* AIX requires this to be the first thing in the file.  */
#ifndef __GNUC__
# ifndef HAVE_ALLOCA_H
#  ifdef _AIX
#   pragma alloca
#  else
#   ifndef alloca /* predefined by HP cc +Olibcalls */
char *alloca();
#   endif
#  endif
# endif
#endif

#if ZEND_GCC_VERSION >= 2096 || __has_attribute(__malloc__)
# define ZEND_ATTRIBUTE_MALLOC __attribute__ ((__malloc__))
#else
# define ZEND_ATTRIBUTE_MALLOC
#endif

#if ZEND_GCC_VERSION >= 4003 || __has_attribute(alloc_size)
# define ZEND_ATTRIBUTE_ALLOC_SIZE(X) __attribute__ ((alloc_size(X)))
# define ZEND_ATTRIBUTE_ALLOC_SIZE2(X,Y) __attribute__ ((alloc_size(X,Y)))
#else
# define ZEND_ATTRIBUTE_ALLOC_SIZE(X)
# define ZEND_ATTRIBUTE_ALLOC_SIZE2(X,Y)
#endif

#if ZEND_GCC_VERSION >= 2007 || __has_attribute(format)
# define ZEND_ATTRIBUTE_FORMAT(type, idx, first) __attribute__ ((format(type, idx, first)))
#else
# define ZEND_ATTRIBUTE_FORMAT(type, idx, first)
#endif

#if (ZEND_GCC_VERSION >= 3001 && !defined(__INTEL_COMPILER)) || __has_attribute(format)
# define ZEND_ATTRIBUTE_PTR_FORMAT(type, idx, first) __attribute__ ((format(type, idx, first)))
#else
# define ZEND_ATTRIBUTE_PTR_FORMAT(type, idx, first)
#endif

#if ZEND_GCC_VERSION >= 3001 || __has_attribute(deprecated)
# define ZEND_ATTRIBUTE_DEPRECATED  __attribute__((deprecated))
#elif defined(ZEND_WIN32)
# define ZEND_ATTRIBUTE_DEPRECATED  __declspec(deprecated)
#else
# define ZEND_ATTRIBUTE_DEPRECATED
#endif

#if defined(__GNUC__) && ZEND_GCC_VERSION >= 4003
# define ZEND_ATTRIBUTE_UNUSED __attribute__((unused))
# define ZEND_COLD __attribute__((cold))
# define ZEND_HOT __attribute__((hot))
# ifdef __OPTIMIZE__
#  define ZEND_OPT_SIZE  __attribute__((optimize("Os")))
#  define ZEND_OPT_SPEED __attribute__((optimize("Ofast")))
# else
#  define ZEND_OPT_SIZE
#  define ZEND_OPT_SPEED
# endif
#else
# define ZEND_ATTRIBUTE_UNUSED
# define ZEND_COLD
# define ZEND_HOT
# define ZEND_OPT_SIZE
# define ZEND_OPT_SPEED
#endif

#if defined(__GNUC__) && ZEND_GCC_VERSION >= 5000
# define ZEND_ATTRIBUTE_UNUSED_LABEL __attribute__((cold, unused));
# define ZEND_ATTRIBUTE_COLD_LABEL __attribute__((cold));
# define ZEND_ATTRIBUTE_HOT_LABEL __attribute__((hot));
#else
# define ZEND_ATTRIBUTE_UNUSED_LABEL
# define ZEND_ATTRIBUTE_COLD_LABEL
# define ZEND_ATTRIBUTE_HOT_LABEL
#endif

#if defined(__GNUC__) && ZEND_GCC_VERSION >= 3004 && defined(__i386__)
# define ZEND_FASTCALL __attribute__((fastcall))
#elif defined(_MSC_VER) && defined(_M_IX86) && _MSC_VER == 1700
# define ZEND_FASTCALL __fastcall
#elif defined(_MSC_VER) && _MSC_VER >= 1800 && !defined(__clang__)
# define ZEND_FASTCALL __vectorcall
#else
# define ZEND_FASTCALL
#endif

#ifndef restrict
# if defined(__GNUC__) && ZEND_GCC_VERSION >= 3004
# else
#  define __restrict__
# endif
# define restrict __restrict__
#endif

#if (defined(__GNUC__) && __GNUC__ >= 3 && !defined(__INTEL_COMPILER) && !defined(DARWIN) && !defined(__hpux) && !defined(_AIX) && !defined(__osf__)) || __has_attribute(noreturn)
# define HAVE_NORETURN
# define ZEND_NORETURN __attribute__((noreturn))
#elif defined(ZEND_WIN32)
# define HAVE_NORETURN
# define ZEND_NORETURN __declspec(noreturn)
#else
# define ZEND_NORETURN
#endif

#if (defined(__GNUC__) && __GNUC__ >= 3 && !defined(__INTEL_COMPILER) && !defined(DARWIN) && !defined(__hpux) && !defined(_AIX) && !defined(__osf__))
# define HAVE_NORETURN_ALIAS
# define HAVE_ATTRIBUTE_WEAK
#endif

#if ZEND_GCC_VERSION >= 3001 || __has_builtin(__builtin_constant_p)
# define HAVE_BUILTIN_CONSTANT_P
#endif

#ifdef HAVE_BUILTIN_CONSTANT_P
# define ZEND_CONST_COND(_condition, _default) \
	(__builtin_constant_p(_condition) ? (_condition) : (_default))
#else
# define ZEND_CONST_COND(_condition, _default) \
	(_default)
#endif

#if ZEND_DEBUG
# define zend_always_inline inline
# define zend_never_inline
#else
# if defined(__GNUC__)
#  if __GNUC__ >= 3
#   define zend_always_inline inline __attribute__((always_inline))
#   define zend_never_inline __attribute__((noinline))
#  else
#   define zend_always_inline inline
#   define zend_never_inline
#  endif
# elif defined(_MSC_VER)
#  define zend_always_inline __forceinline
#  define zend_never_inline __declspec(noinline)
# else
#  if __has_attribute(always_inline)
#   define zend_always_inline inline __attribute__((always_inline))
#  else
#   define zend_always_inline inline
#  endif
#  if __has_attribute(noinline)
#   define zend_never_inline __attribute__((noinline))
#  else
#   define zend_never_inline
#  endif
# endif
#endif /* ZEND_DEBUG */

#if PHP_HAVE_BUILTIN_EXPECT
# define EXPECTED(condition)   __builtin_expect(!!(condition), 1)
# define UNEXPECTED(condition) __builtin_expect(!!(condition), 0)
#else
# define EXPECTED(condition)   (condition)
# define UNEXPECTED(condition) (condition)
#endif

#ifndef XtOffsetOf
# if defined(CRAY) || (defined(__ARMCC_VERSION) && !defined(LINUX))
# ifdef __STDC__
# define XtOffset(p_type, field) _Offsetof(p_type, field)
# else
# ifdef CRAY2
# define XtOffset(p_type, field) \
    (sizeof(int)*((unsigned int)&(((p_type)NULL)->field)))

# else /* !CRAY2 */

# define XtOffset(p_type, field) ((unsigned int)&(((p_type)NULL)->field))

# endif /* !CRAY2 */
# endif /* __STDC__ */
# else /* ! (CRAY || __arm) */

# define XtOffset(p_type, field) \
    ((zend_long) (((char *) (&(((p_type)NULL)->field))) - ((char *) NULL)))

# endif /* !CRAY */

# ifdef offsetof
# define XtOffsetOf(s_type, field) offsetof(s_type, field)
# else
# define XtOffsetOf(s_type, field) XtOffset(s_type*, field)
# endif

#endif

#if (HAVE_ALLOCA || (defined (__GNUC__) && __GNUC__ >= 2)) && !(defined(ZTS)) && !(defined(ZTS) && defined(HPUX)) && !defined(DARWIN)
# define ZEND_ALLOCA_MAX_SIZE (32 * 1024)
# define ALLOCA_FLAG(name) \
	zend_bool name;
# define SET_ALLOCA_FLAG(name) \
	name = 1
# define do_alloca_ex(size, limit, use_heap) \
	((use_heap = (UNEXPECTED((size) > (limit)))) ? emalloc(size) : alloca(size))
# define do_alloca(size, use_heap) \
	do_alloca_ex(size, ZEND_ALLOCA_MAX_SIZE, use_heap)
# define free_alloca(p, use_heap) \
	do { if (UNEXPECTED(use_heap)) efree(p); } while (0)
#else
# define ALLOCA_FLAG(name)
# define SET_ALLOCA_FLAG(name)
# define do_alloca(p, use_heap)		emalloc(p)
# define free_alloca(p, use_heap)	efree(p)
#endif

#ifdef HAVE_SIGSETJMP
# define SETJMP(a) sigsetjmp(a, 0)
# define LONGJMP(a,b) siglongjmp(a, b)
# define JMP_BUF sigjmp_buf
#else
# define SETJMP(a) setjmp(a)
# define LONGJMP(a,b) longjmp(a, b)
# define JMP_BUF jmp_buf
#endif

#if ZEND_DEBUG
# define ZEND_FILE_LINE_D				const char *__zend_filename, const uint32_t __zend_lineno
# define ZEND_FILE_LINE_DC				, ZEND_FILE_LINE_D
# define ZEND_FILE_LINE_ORIG_D			const char *__zend_orig_filename, const uint32_t __zend_orig_lineno
# define ZEND_FILE_LINE_ORIG_DC			, ZEND_FILE_LINE_ORIG_D
# define ZEND_FILE_LINE_RELAY_C			__zend_filename, __zend_lineno
# define ZEND_FILE_LINE_RELAY_CC		, ZEND_FILE_LINE_RELAY_C
# define ZEND_FILE_LINE_C				__FILE__, __LINE__
# define ZEND_FILE_LINE_CC				, ZEND_FILE_LINE_C
# define ZEND_FILE_LINE_EMPTY_C			NULL, 0
# define ZEND_FILE_LINE_EMPTY_CC		, ZEND_FILE_LINE_EMPTY_C
# define ZEND_FILE_LINE_ORIG_RELAY_C	__zend_orig_filename, __zend_orig_lineno
# define ZEND_FILE_LINE_ORIG_RELAY_CC	, ZEND_FILE_LINE_ORIG_RELAY_C
#else
# define ZEND_FILE_LINE_D
# define ZEND_FILE_LINE_DC
# define ZEND_FILE_LINE_ORIG_D
# define ZEND_FILE_LINE_ORIG_DC
# define ZEND_FILE_LINE_RELAY_C
# define ZEND_FILE_LINE_RELAY_CC
# define ZEND_FILE_LINE_C
# define ZEND_FILE_LINE_CC
# define ZEND_FILE_LINE_EMPTY_C
# define ZEND_FILE_LINE_EMPTY_CC
# define ZEND_FILE_LINE_ORIG_RELAY_C
# define ZEND_FILE_LINE_ORIG_RELAY_CC
#endif	/* ZEND_DEBUG */

#if ZEND_DEBUG
# define Z_DBG(expr)		(expr)
#else
# define Z_DBG(expr)
#endif

#ifdef ZTS
# define ZTS_V 1
#else
# define ZTS_V 0
#endif

#ifndef LONG_MAX
# define LONG_MAX 2147483647L
#endif

#ifndef LONG_MIN
# define LONG_MIN (- LONG_MAX - 1)
#endif

#define MAX_LENGTH_OF_DOUBLE 32

#undef MIN
#undef MAX
#define MAX(a, b)  (((a)>(b))?(a):(b))
#define MIN(a, b)  (((a)<(b))?(a):(b))

/* x86 instructions BT, SHL, SHR don't require masking */
<<<<<<< HEAD
#if defined(__GNUC__) && (defined(__i386__) || defined(__x86_64__))
=======
#if defined(__GNUC__) && (defined(__i386__) || defined(__x86_64__)) || defined(ZEND_WIN32)
>>>>>>> c4331b00
# define ZEND_BIT_TEST(bits, bit) (((bits)[(bit) / (sizeof((bits)[0])*8)] >> (bit)) & 1)
#else
# define ZEND_BIT_TEST(bits, bit) (((bits)[(bit) / (sizeof((bits)[0])*8)] >> ((bit) & (sizeof((bits)[0])*8-1))) & 1)
#endif

/* We always define a function, even if there's a macro or expression we could
 * alias, so that using it in contexts where we can't make function calls
 * won't fail to compile on some machines and not others.
 */
static zend_always_inline double _zend_get_inf(void) /* {{{ */
{
#ifdef INFINITY
	return INFINITY;
#elif HAVE_HUGE_VAL_INF
	return HUGE_VAL;
#elif defined(__i386__) || defined(_X86_) || defined(ALPHA) || defined(_ALPHA) || defined(__alpha)
# define _zend_DOUBLE_INFINITY_HIGH       0x7ff00000
	double val = 0.0;
	((uint32_t*)&val)[1] = _zend_DOUBLE_INFINITY_HIGH;
	((uint32_t*)&val)[0] = 0;
	return val;
#elif HAVE_ATOF_ACCEPTS_INF
	return atof("INF");
#else
	return 1.0/0.0;
#endif
} /* }}} */
#define ZEND_INFINITY (_zend_get_inf())

static zend_always_inline double _zend_get_nan(void) /* {{{ */
{
#ifdef NAN
	return NAN;
#elif HAVE_HUGE_VAL_NAN
	return HUGE_VAL + -HUGE_VAL;
#elif defined(__i386__) || defined(_X86_) || defined(ALPHA) || defined(_ALPHA) || defined(__alpha)
# define _zend_DOUBLE_QUIET_NAN_HIGH      0xfff80000
	double val = 0.0;
	((uint32_t*)&val)[1] = _zend_DOUBLE_QUIET_NAN_HIGH;
	((uint32_t*)&val)[0] = 0;
	return val;
#elif HAVE_ATOF_ACCEPTS_NAN
	return atof("NAN");
#else
	return 0.0/0.0;
#endif
} /* }}} */
#define ZEND_NAN (_zend_get_nan())

#define ZEND_STRL(str)		(str), (sizeof(str)-1)
#define ZEND_STRS(str)		(str), (sizeof(str))
#define ZEND_NORMALIZE_BOOL(n)			\
	((n) ? (((n)<0) ? -1 : 1) : 0)
#define ZEND_TRUTH(x)		((x) ? 1 : 0)
#define ZEND_LOG_XOR(a, b)		(ZEND_TRUTH(a) ^ ZEND_TRUTH(b))

#define ZEND_MAX_RESERVED_RESOURCES	6

/* excpt.h on Digital Unix 4.0 defines function_table */
#undef function_table

#ifdef ZEND_WIN32
#define ZEND_SECURE_ZERO(var, size) RtlSecureZeroMemory((var), (size))
#else
#define ZEND_SECURE_ZERO(var, size) explicit_bzero((var), (size))
#endif

/* This check should only be used on network socket, not file descriptors */
#ifdef ZEND_WIN32
#define ZEND_VALID_SOCKET(sock) (INVALID_SOCKET != (sock))
#else
#define ZEND_VALID_SOCKET(sock) ((sock) >= 0)
#endif

/* va_copy() is __va_copy() in old gcc versions.
 * According to the autoconf manual, using
 * memcpy(&dst, &src, sizeof(va_list))
 * gives maximum portability. */
#ifndef va_copy
# ifdef __va_copy
#  define va_copy(dest, src) __va_copy((dest), (src))
# else
#  define va_copy(dest, src) memcpy(&(dest), &(src), sizeof(va_list))
# endif
#endif

/* Intrinsics macros start. */

#if defined(HAVE_FUNC_ATTRIBUTE_IFUNC) && defined(HAVE_FUNC_ATTRIBUTE_TARGET)
# define ZEND_INTRIN_HAVE_IFUNC_TARGET 1
#endif

#if (defined(__i386__) || defined(__x86_64__))
# if PHP_HAVE_SSSE3_INSTRUCTIONS && defined(HAVE_TMMINTRIN_H)
# define PHP_HAVE_SSSE3
# endif

# if PHP_HAVE_SSE4_2_INSTRUCTIONS && defined(HAVE_NMMINTRIN_H)
# define PHP_HAVE_SSE4_2
# endif

/*
 * AVX2 support was added in gcc 4.7, but AVX2 intrinsics don't work in
 * __attribute__((target("avx2"))) functions until gcc 4.9.
 */
# if PHP_HAVE_AVX2_INSTRUCTIONS && defined(HAVE_IMMINTRIN_H) && \
  (defined(__llvm__) || defined(__clang__) || (defined(__GNUC__) && ZEND_GCC_VERSION >= 4009))
# define PHP_HAVE_AVX2
# endif
#endif

#ifdef __SSSE3__
/* Instructions compiled directly. */
# define ZEND_INTRIN_SSSE3_NATIVE 1
#elif (defined(HAVE_FUNC_ATTRIBUTE_TARGET) && defined(PHP_HAVE_SSSE3)) || defined(ZEND_WIN32)
/* Function resolved by ifunc or MINIT. */
# define ZEND_INTRIN_SSSE3_RESOLVER 1
#endif

#if ZEND_INTRIN_SSSE3_RESOLVER && ZEND_INTRIN_HAVE_IFUNC_TARGET
# define ZEND_INTRIN_SSSE3_FUNC_PROTO 1
#elif ZEND_INTRIN_SSSE3_RESOLVER
# define ZEND_INTRIN_SSSE3_FUNC_PTR 1
#endif

#if ZEND_INTRIN_SSSE3_RESOLVER
# if defined(HAVE_FUNC_ATTRIBUTE_TARGET)
#  define ZEND_INTRIN_SSSE3_FUNC_DECL(func) ZEND_API func __attribute__((target("ssse3")))
# else
#  define ZEND_INTRIN_SSSE3_FUNC_DECL(func) func
# endif
#else
# define ZEND_INTRIN_SSSE3_FUNC_DECL(func)
#endif

#ifdef __SSE4_2__
/* Instructions compiled directly. */
# define ZEND_INTRIN_SSE4_2_NATIVE 1
#elif (defined(HAVE_FUNC_ATTRIBUTE_TARGET) && defined(PHP_HAVE_SSE4_2)) || defined(ZEND_WIN32)
/* Function resolved by ifunc or MINIT. */
# define ZEND_INTRIN_SSE4_2_RESOLVER 1
#endif

#if ZEND_INTRIN_SSE4_2_RESOLVER && ZEND_INTRIN_HAVE_IFUNC_TARGET
# define ZEND_INTRIN_SSE4_2_FUNC_PROTO 1
#elif ZEND_INTRIN_SSE4_2_RESOLVER
# define ZEND_INTRIN_SSE4_2_FUNC_PTR 1
#endif

#if ZEND_INTRIN_SSE4_2_RESOLVER
# if defined(HAVE_FUNC_ATTRIBUTE_TARGET)
#  define ZEND_INTRIN_SSE4_2_FUNC_DECL(func) ZEND_API func __attribute__((target("sse4.2")))
# else
#  define ZEND_INTRIN_SSE4_2_FUNC_DECL(func) func
# endif
#else
# define ZEND_INTRIN_SSE4_2_FUNC_DECL(func)
#endif

#ifdef __AVX2__
# define ZEND_INTRIN_AVX2_NATIVE 1
#elif (defined(HAVE_FUNC_ATTRIBUTE_TARGET) && defined(PHP_HAVE_AVX2)) || defined(ZEND_WIN32)
# define ZEND_INTRIN_AVX2_RESOLVER 1
#endif

#if ZEND_INTRIN_AVX2_RESOLVER && ZEND_INTRIN_HAVE_IFUNC_TARGET
# define ZEND_INTRIN_AVX2_FUNC_PROTO 1
#elif ZEND_INTRIN_AVX2_RESOLVER
# define ZEND_INTRIN_AVX2_FUNC_PTR 1
#endif

#if ZEND_INTRIN_AVX2_RESOLVER
# if defined(HAVE_FUNC_ATTRIBUTE_TARGET)
#  define ZEND_INTRIN_AVX2_FUNC_DECL(func) ZEND_API func __attribute__((target("avx2")))
# else
#  define ZEND_INTRIN_AVX2_FUNC_DECL(func) func
# endif
#else
# define ZEND_INTRIN_AVX2_FUNC_DECL(func)
#endif

/* Intrinsics macros end. */

#ifdef ZEND_WIN32
# define ZEND_SET_ALIGNED(alignment, decl) __declspec(align(alignment)) decl
#elif HAVE_ATTRIBUTE_ALIGNED
# define ZEND_SET_ALIGNED(alignment, decl) decl __attribute__ ((__aligned__ (alignment)))
#else
# define ZEND_SET_ALIGNED(alignment, decl) decl
#endif

#define ZEND_SLIDE_TO_ALIGNED(alignment, ptr) (((zend_uintptr_t)(ptr) + ((alignment)-1)) & ~((alignment)-1))
#define ZEND_SLIDE_TO_ALIGNED16(ptr) ZEND_SLIDE_TO_ALIGNED(Z_UL(16), ptr)

#endif /* ZEND_PORTABILITY_H */

/*
 * Local variables:
 * tab-width: 4
 * c-basic-offset: 4
 * indent-tabs-mode: t
 * End:
 * vim600: sw=4 ts=4 fdm=marker
 * vim<600: sw=4 ts=4
 */<|MERGE_RESOLUTION|>--- conflicted
+++ resolved
@@ -443,11 +443,7 @@
 #define MIN(a, b)  (((a)<(b))?(a):(b))
 
 /* x86 instructions BT, SHL, SHR don't require masking */
-<<<<<<< HEAD
-#if defined(__GNUC__) && (defined(__i386__) || defined(__x86_64__))
-=======
 #if defined(__GNUC__) && (defined(__i386__) || defined(__x86_64__)) || defined(ZEND_WIN32)
->>>>>>> c4331b00
 # define ZEND_BIT_TEST(bits, bit) (((bits)[(bit) / (sizeof((bits)[0])*8)] >> (bit)) & 1)
 #else
 # define ZEND_BIT_TEST(bits, bit) (((bits)[(bit) / (sizeof((bits)[0])*8)] >> ((bit) & (sizeof((bits)[0])*8-1))) & 1)
