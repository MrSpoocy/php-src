%{
/*
   +----------------------------------------------------------------------+
   | Zend Engine                                                          |
   +----------------------------------------------------------------------+
   | Copyright (c) 1998-2015 Zend Technologies Ltd. (http://www.zend.com) |
   +----------------------------------------------------------------------+
   | This source file is subject to version 2.00 of the Zend license,     |
   | that is bundled with this package in the file LICENSE, and is        |
   | available through the world-wide-web at the following url:           |
   | http://www.zend.com/license/2_00.txt.                                |
   | If you did not receive a copy of the Zend license and are unable to  |
   | obtain it through the world-wide-web, please send a note to          |
   | license@zend.com so we can mail you a copy immediately.              |
   +----------------------------------------------------------------------+
   | Authors: Zeev Suraski <zeev@zend.com>                                |
   |          Jani Taskinen <jani@php.net>                                |
   +----------------------------------------------------------------------+
*/

/* $Id$ */

#define DEBUG_CFG_PARSER 0

#include "zend.h"
#include "zend_API.h"
#include "zend_ini.h"
#include "zend_constants.h"
#include "zend_ini_scanner.h"
#include "zend_extensions.h"

#ifdef ZEND_WIN32
#include "win32/syslog.h"
#endif

#define YYERROR_VERBOSE
#define YYSTYPE zval

int ini_parse(void);

#define ZEND_INI_PARSER_CB	(CG(ini_parser_param))->ini_parser_cb
#define ZEND_INI_PARSER_ARG	(CG(ini_parser_param))->arg

#ifdef _MSC_VER
#define YYMALLOC malloc
#define YYFREE free
#endif

/* {{{ zend_ini_do_op()
*/
static void zend_ini_do_op(char type, zval *result, zval *op1, zval *op2)
{
	int i_result;
	int i_op1, i_op2;
	int str_len;
	char str_result[MAX_LENGTH_OF_LONG];

	i_op1 = atoi(Z_STRVAL_P(op1));
	zend_string_free(Z_STR_P(op1));
	if (op2) {
		i_op2 = atoi(Z_STRVAL_P(op2));
		zend_string_free(Z_STR_P(op2));
	} else {
		i_op2 = 0;
	}

	switch (type) {
		case '|':
			i_result = i_op1 | i_op2;
			break;
		case '&':
			i_result = i_op1 & i_op2;
			break;
		case '^':
			i_result = i_op1 ^ i_op2;
			break;
		case '~':
			i_result = ~i_op1;
			break;
		case '!':
			i_result = !i_op1;
			break;
		default:
			i_result = 0;
			break;
	}

	str_len = zend_sprintf(str_result, "%d", i_result);
	ZVAL_PSTRINGL(result, str_result, str_len);
}
/* }}} */

/* {{{ zend_ini_init_string()
*/
static void zend_ini_init_string(zval *result)
{
	ZVAL_EMPTY_PSTRING(result);
}
/* }}} */

/* {{{ zend_ini_add_string()
*/
static void zend_ini_add_string(zval *result, zval *op1, zval *op2)
{
<<<<<<< HEAD
	int op1_len = (int)Z_STRLEN_P(op1);
	int length = op1_len + (int)Z_STRLEN_P(op2);
=======
	int length;

	if (Z_TYPE_P(op1) != IS_STRING) {
		zval copy;
		MAKE_COPY_ZVAL(&op1, &copy);
		convert_to_string(&copy);
		Z_STRVAL_P(op1) = zend_strndup(Z_STRVAL(copy), Z_STRLEN(copy));
		Z_STRLEN_P(op1) = Z_STRLEN(copy);
		zval_dtor(&copy);
	}

	length = Z_STRLEN_P(op1) + Z_STRLEN_P(op2);
>>>>>>> b0c5439b

	ZVAL_NEW_STR(result, zend_string_extend(Z_STR_P(op1), length, 1));
	memcpy(Z_STRVAL_P(result)+op1_len, Z_STRVAL_P(op2), Z_STRLEN_P(op2));
	Z_STRVAL_P(result)[length] = 0;
}
/* }}} */

/* {{{ zend_ini_get_constant()
*/
static void zend_ini_get_constant(zval *result, zval *name)
{
	zval *c, tmp;

	/* If name contains ':' it is not a constant. Bug #26893. */
	if (!memchr(Z_STRVAL_P(name), ':', Z_STRLEN_P(name))
		   	&& (c = zend_get_constant(Z_STR_P(name))) != 0) {
		if (Z_TYPE_P(c) != IS_STRING) {
			ZVAL_COPY_VALUE(&tmp, c);
			if (Z_OPT_CONSTANT(tmp)) {
				zval_update_constant_ex(&tmp, 1, NULL);
			}
			zval_opt_copy_ctor(&tmp);
			convert_to_string(&tmp);
			c = &tmp;
		}
		ZVAL_PSTRINGL(result, Z_STRVAL_P(c), Z_STRLEN_P(c));
		if (c == &tmp) {
			zend_string_release(Z_STR(tmp));
		}
		zend_string_free(Z_STR_P(name));
	} else {
		*result = *name;
	}
}
/* }}} */

/* {{{ zend_ini_get_var()
*/
static void zend_ini_get_var(zval *result, zval *name)
{
	zval *curval;
	char *envvar;

	/* Fetch configuration option value */
	if ((curval = zend_get_configuration_directive(Z_STR_P(name))) != NULL) {
		ZVAL_PSTRINGL(result, Z_STRVAL_P(curval), Z_STRLEN_P(curval));
	/* ..or if not found, try ENV */
	} else if ((envvar = zend_getenv(Z_STRVAL_P(name), Z_STRLEN_P(name))) != NULL ||
			   (envvar = getenv(Z_STRVAL_P(name))) != NULL) {
		ZVAL_PSTRING(result, envvar);
	} else {
		zend_ini_init_string(result);
	}
}
/* }}} */

/* {{{ ini_error()
*/
static void ini_error(const char *msg)
{
	char *error_buf;
	int error_buf_len;
	char *currently_parsed_filename;

	currently_parsed_filename = zend_ini_scanner_get_filename();
	if (currently_parsed_filename) {
		error_buf_len = 128 + (int)strlen(msg) + (int)strlen(currently_parsed_filename); /* should be more than enough */
		error_buf = (char *) emalloc(error_buf_len);

		sprintf(error_buf, "%s in %s on line %d\n", msg, currently_parsed_filename, zend_ini_scanner_get_lineno());
	} else {
		error_buf = estrdup("Invalid configuration directive\n");
	}

	if (CG(ini_parser_unbuffered_errors)) {
#ifdef ZEND_WIN32
		syslog(LOG_ALERT, "PHP: %s (%s)", error_buf, GetCommandLine());
#endif
		fprintf(stderr, "PHP:  %s", error_buf);
	} else {
		zend_error(E_WARNING, "%s", error_buf);
	}
	efree(error_buf);
}
/* }}} */

/* {{{ zend_parse_ini_file()
*/
ZEND_API int zend_parse_ini_file(zend_file_handle *fh, zend_bool unbuffered_errors, int scanner_mode, zend_ini_parser_cb_t ini_parser_cb, void *arg)
{
	int retval;
	zend_ini_parser_param ini_parser_param;

	ini_parser_param.ini_parser_cb = ini_parser_cb;
	ini_parser_param.arg = arg;
	CG(ini_parser_param) = &ini_parser_param;

	if (zend_ini_open_file_for_scanning(fh, scanner_mode) == FAILURE) {
		return FAILURE;
	}

	CG(ini_parser_unbuffered_errors) = unbuffered_errors;
	retval = ini_parse();
	zend_file_handle_dtor(fh);

	shutdown_ini_scanner();

<<<<<<< HEAD
=======
	shutdown_ini_scanner(TSRMLS_C);

>>>>>>> b0c5439b
	if (retval == 0) {
		return SUCCESS;
	} else {
		return FAILURE;
	}
}
/* }}} */

/* {{{ zend_parse_ini_string()
*/
ZEND_API int zend_parse_ini_string(char *str, zend_bool unbuffered_errors, int scanner_mode, zend_ini_parser_cb_t ini_parser_cb, void *arg)
{
	int retval;
	zend_ini_parser_param ini_parser_param;

	ini_parser_param.ini_parser_cb = ini_parser_cb;
	ini_parser_param.arg = arg;
	CG(ini_parser_param) = &ini_parser_param;

	if (zend_ini_prepare_string_for_scanning(str, scanner_mode) == FAILURE) {
		return FAILURE;
	}

	CG(ini_parser_unbuffered_errors) = unbuffered_errors;
	retval = ini_parse();

	shutdown_ini_scanner();

	if (retval == 0) {
		return SUCCESS;
	} else {
		return FAILURE;
	}
}
/* }}} */

%}

%expect 0
%pure_parser

%token TC_SECTION
%token TC_RAW
%token TC_CONSTANT
%token TC_NUMBER
%token TC_STRING
%token TC_WHITESPACE
%token TC_LABEL
%token TC_OFFSET
%token TC_DOLLAR_CURLY
%token TC_VARNAME
%token TC_QUOTED_STRING
%token BOOL_TRUE
%token BOOL_FALSE
%token NULL_NULL
%token END_OF_LINE
%token '=' ':' ',' '.' '"' '\'' '^' '+' '-' '/' '*' '%' '$' '~' '<' '>' '?' '@' '{' '}'
%left '|' '&' '^'
%right '~' '!'

%%

statement_list:
		statement_list statement
	|	/* empty */
;

statement:
		TC_SECTION section_string_or_value ']' {
#if DEBUG_CFG_PARSER
			printf("SECTION: [%s]\n", Z_STRVAL($2));
#endif
			ZEND_INI_PARSER_CB(&$2, NULL, NULL, ZEND_INI_PARSER_SECTION, ZEND_INI_PARSER_ARG);
			zend_string_release(Z_STR($2));
		}
	|	TC_LABEL '=' string_or_value {
#if DEBUG_CFG_PARSER
			printf("NORMAL: '%s' = '%s'\n", Z_STRVAL($1), Z_STRVAL($3));
#endif
			ZEND_INI_PARSER_CB(&$1, &$3, NULL, ZEND_INI_PARSER_ENTRY, ZEND_INI_PARSER_ARG);
			zend_string_release(Z_STR($1));
			zval_ptr_dtor(&$3);
		}
	|	TC_OFFSET option_offset ']' '=' string_or_value {
#if DEBUG_CFG_PARSER
			printf("OFFSET: '%s'[%s] = '%s'\n", Z_STRVAL($1), Z_STRVAL($2), Z_STRVAL($5));
#endif
<<<<<<< HEAD
			ZEND_INI_PARSER_CB(&$1, &$5, &$2, ZEND_INI_PARSER_POP_ENTRY, ZEND_INI_PARSER_ARG);
			zend_string_release(Z_STR($1));
			zend_string_release(Z_STR($2));
			zval_ptr_dtor(&$5);
=======
			ZEND_INI_PARSER_CB(&$1, &$5, &$2, ZEND_INI_PARSER_POP_ENTRY, ZEND_INI_PARSER_ARG TSRMLS_CC);
			free(Z_STRVAL($1));
			if (Z_TYPE($2) == IS_STRING) {
				free(Z_STRVAL($2));
			} else {
				zval_dtor(&$2);
			}
			zval_internal_dtor(&$5);
>>>>>>> b0c5439b
		}
	|	TC_LABEL	{ ZEND_INI_PARSER_CB(&$1, NULL, NULL, ZEND_INI_PARSER_ENTRY, ZEND_INI_PARSER_ARG); zend_string_release(Z_STR($1)); }
	|	END_OF_LINE
;

section_string_or_value:
		var_string_list_section			{ $$ = $1; }
	|	/* empty */						{ zend_ini_init_string(&$$); }
;

string_or_value:
		expr							{ $$ = $1; }
	|	BOOL_TRUE						{ $$ = $1; }
	|	BOOL_FALSE						{ $$ = $1; }
	|	NULL_NULL						{ $$ = $1; }
	|	END_OF_LINE						{ zend_ini_init_string(&$$); }
;

option_offset:
		var_string_list					{ $$ = $1; }
	|	/* empty */						{ zend_ini_init_string(&$$); }
;

encapsed_list:
		encapsed_list cfg_var_ref		{ zend_ini_add_string(&$$, &$1, &$2); zend_string_free(Z_STR($2)); }
	|	encapsed_list TC_QUOTED_STRING	{ zend_ini_add_string(&$$, &$1, &$2); zend_string_free(Z_STR($2)); }
	|	/* empty */						{ zend_ini_init_string(&$$); }
;

var_string_list_section:
		cfg_var_ref						{ $$ = $1; }
	|	constant_literal				{ $$ = $1; }
	|	'"' encapsed_list '"'			{ $$ = $2; }
	|	var_string_list_section cfg_var_ref 	{ zend_ini_add_string(&$$, &$1, &$2); zend_string_free(Z_STR($2)); }
	|	var_string_list_section constant_literal	{ zend_ini_add_string(&$$, &$1, &$2); zend_string_free(Z_STR($2)); }
	|	var_string_list_section '"' encapsed_list '"'  { zend_ini_add_string(&$$, &$1, &$3); zend_string_free(Z_STR($3)); }
;

var_string_list:
		cfg_var_ref						{ $$ = $1; }
	|	constant_string					{ $$ = $1; }
	|	'"' encapsed_list '"'			{ $$ = $2; }
	|	var_string_list cfg_var_ref 	{ zend_ini_add_string(&$$, &$1, &$2); zend_string_free(Z_STR($2)); }
	|	var_string_list constant_string	{ zend_ini_add_string(&$$, &$1, &$2); zend_string_free(Z_STR($2)); }
	|	var_string_list '"' encapsed_list '"'  { zend_ini_add_string(&$$, &$1, &$3); zend_string_free(Z_STR($3)); }
;

expr:
		var_string_list					{ $$ = $1; }
	|	expr '|' expr					{ zend_ini_do_op('|', &$$, &$1, &$3); }
	|	expr '&' expr					{ zend_ini_do_op('&', &$$, &$1, &$3); }
	|	expr '^' expr					{ zend_ini_do_op('^', &$$, &$1, &$3); }
	|	'~' expr						{ zend_ini_do_op('~', &$$, &$2, NULL); }
	|	'!'	expr						{ zend_ini_do_op('!', &$$, &$2, NULL); }
	|	'(' expr ')'					{ $$ = $2; }
;

cfg_var_ref:
		TC_DOLLAR_CURLY TC_VARNAME '}'	{ zend_ini_get_var(&$$, &$2); zend_string_free(Z_STR($2)); }
;

constant_literal:
		TC_CONSTANT						{ $$ = $1; }
	|	TC_RAW							{ $$ = $1; /*printf("TC_RAW: '%s'\n", Z_STRVAL($1));*/ }
	|	TC_NUMBER						{ $$ = $1; /*printf("TC_NUMBER: '%s'\n", Z_STRVAL($1));*/ }
	|	TC_STRING						{ $$ = $1; /*printf("TC_STRING: '%s'\n", Z_STRVAL($1));*/ }
	|	TC_WHITESPACE					{ $$ = $1; /*printf("TC_WHITESPACE: '%s'\n", Z_STRVAL($1));*/ }
;

constant_string:
		TC_CONSTANT						{ zend_ini_get_constant(&$$, &$1); }
	|	TC_RAW							{ $$ = $1; /*printf("TC_RAW: '%s'\n", Z_STRVAL($1));*/ }
	|	TC_NUMBER						{ $$ = $1; /*printf("TC_NUMBER: '%s'\n", Z_STRVAL($1));*/ }
	|	TC_STRING						{ $$ = $1; /*printf("TC_STRING: '%s'\n", Z_STRVAL($1));*/ }
	|	TC_WHITESPACE					{ $$ = $1; /*printf("TC_WHITESPACE: '%s'\n", Z_STRVAL($1));*/ }
;

/*
 * Local variables:
 * tab-width: 4
 * c-basic-offset: 4
 * indent-tabs-mode: t
 * End:
 */<|MERGE_RESOLUTION|>--- conflicted
+++ resolved
@@ -102,23 +102,16 @@
 */
 static void zend_ini_add_string(zval *result, zval *op1, zval *op2)
 {
-<<<<<<< HEAD
-	int op1_len = (int)Z_STRLEN_P(op1);
-	int length = op1_len + (int)Z_STRLEN_P(op2);
-=======
-	int length;
+	int length, op1_len;
 
 	if (Z_TYPE_P(op1) != IS_STRING) {
-		zval copy;
-		MAKE_COPY_ZVAL(&op1, &copy);
-		convert_to_string(&copy);
-		Z_STRVAL_P(op1) = zend_strndup(Z_STRVAL(copy), Z_STRLEN(copy));
-		Z_STRLEN_P(op1) = Z_STRLEN(copy);
-		zval_dtor(&copy);
-	}
-
-	length = Z_STRLEN_P(op1) + Z_STRLEN_P(op2);
->>>>>>> b0c5439b
+		zend_string *str = zval_get_string(op1);
+		ZVAL_PSTRINGL(op1, str->val, str->len);
+		zend_string_release(str);
+	}
+
+	op1_len = (int)Z_STRLEN_P(op1);
+	length = op1_len + (int)Z_STRLEN_P(op2);
 
 	ZVAL_NEW_STR(result, zend_string_extend(Z_STR_P(op1), length, 1));
 	memcpy(Z_STRVAL_P(result)+op1_len, Z_STRVAL_P(op2), Z_STRLEN_P(op2));
@@ -226,11 +219,6 @@
 
 	shutdown_ini_scanner();
 
-<<<<<<< HEAD
-=======
-	shutdown_ini_scanner(TSRMLS_C);
-
->>>>>>> b0c5439b
 	if (retval == 0) {
 		return SUCCESS;
 	} else {
@@ -318,21 +306,14 @@
 #if DEBUG_CFG_PARSER
 			printf("OFFSET: '%s'[%s] = '%s'\n", Z_STRVAL($1), Z_STRVAL($2), Z_STRVAL($5));
 #endif
-<<<<<<< HEAD
 			ZEND_INI_PARSER_CB(&$1, &$5, &$2, ZEND_INI_PARSER_POP_ENTRY, ZEND_INI_PARSER_ARG);
 			zend_string_release(Z_STR($1));
-			zend_string_release(Z_STR($2));
-			zval_ptr_dtor(&$5);
-=======
-			ZEND_INI_PARSER_CB(&$1, &$5, &$2, ZEND_INI_PARSER_POP_ENTRY, ZEND_INI_PARSER_ARG TSRMLS_CC);
-			free(Z_STRVAL($1));
 			if (Z_TYPE($2) == IS_STRING) {
-				free(Z_STRVAL($2));
+				zend_string_release(Z_STR($2));
 			} else {
 				zval_dtor(&$2);
 			}
-			zval_internal_dtor(&$5);
->>>>>>> b0c5439b
+			zval_ptr_dtor(&$5);
 		}
 	|	TC_LABEL	{ ZEND_INI_PARSER_CB(&$1, NULL, NULL, ZEND_INI_PARSER_ENTRY, ZEND_INI_PARSER_ARG); zend_string_release(Z_STR($1)); }
 	|	END_OF_LINE
