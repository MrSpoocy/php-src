--- conflicted
+++ resolved
@@ -1053,7 +1053,6 @@
 /* result of compilation may be stored in file cache */
 #define ZEND_COMPILE_WITH_FILE_CACHE			(1<<11)
 
-<<<<<<< HEAD
 /* ignore functions and classes declared in other files */
 #define ZEND_COMPILE_IGNORE_OTHER_FILES			(1<<12)
 
@@ -1062,10 +1061,9 @@
 
 /* this flag is set when compiler invoked during preloading */
 #define ZEND_COMPILE_PRELOAD                    (1<<14)
-=======
+
 /* disable jumptable optimization for switch statements */
-#define ZEND_COMPILE_NO_JUMPTABLES				(1<<12)
->>>>>>> e0f97ae7
+#define ZEND_COMPILE_NO_JUMPTABLES				(1<<15)
 
 /* The default value for CG(compiler_options) */
 #define ZEND_COMPILE_DEFAULT					ZEND_COMPILE_HANDLE_OP_ARRAY
