/*
   +----------------------------------------------------------------------+
   | Zend Engine                                                          |
   +----------------------------------------------------------------------+
   | Copyright (c) 1998-2018 Zend Technologies Ltd. (http://www.zend.com) |
   +----------------------------------------------------------------------+
   | This source file is subject to version 2.00 of the Zend license,     |
   | that is bundled with this package in the file LICENSE, and is        |
   | available through the world-wide-web at the following url:           |
   | http://www.zend.com/license/2_00.txt.                                |
   | If you did not receive a copy of the Zend license and are unable to  |
   | obtain it through the world-wide-web, please send a note to          |
   | license@zend.com so we can mail you a copy immediately.              |
   +----------------------------------------------------------------------+
   | Authors: Andi Gutmans <andi@php.net>                                 |
   |          Zeev Suraski <zeev@php.net>                                 |
   +----------------------------------------------------------------------+
*/

#ifndef ZEND_COMPILE_H
#define ZEND_COMPILE_H

#include "zend.h"
#include "zend_ast.h"

#ifdef HAVE_STDARG_H
# include <stdarg.h>
#endif

#include "zend_llist.h"

#define SET_UNUSED(op)  op ## _type = IS_UNUSED

#define MAKE_NOP(opline) do { \
	(opline)->op1.num = 0; \
	(opline)->op2.num = 0; \
	(opline)->result.num = 0; \
	(opline)->opcode = ZEND_NOP; \
	(opline)->op1_type =  IS_UNUSED; \
	(opline)->op2_type = IS_UNUSED; \
	(opline)->result_type = IS_UNUSED; \
} while (0)

#define RESET_DOC_COMMENT() do { \
	if (CG(doc_comment)) { \
		zend_string_release_ex(CG(doc_comment), 0); \
		CG(doc_comment) = NULL; \
	} \
} while (0)

typedef struct _zend_op_array zend_op_array;
typedef struct _zend_op zend_op;

/* On 64-bit systems less optimal, but more compact VM code leads to better
 * performance. So on 32-bit systems we use absolute addresses for jump
 * targets and constants, but on 64-bit systems realtive 32-bit offsets */
#if SIZEOF_SIZE_T == 4
# define ZEND_USE_ABS_JMP_ADDR      1
# define ZEND_USE_ABS_CONST_ADDR    1
# define ZEND_EX_USE_RUN_TIME_CACHE 1
#else
# define ZEND_USE_ABS_JMP_ADDR      0
# define ZEND_USE_ABS_CONST_ADDR    0
# define ZEND_EX_USE_RUN_TIME_CACHE 1
#endif

typedef union _znode_op {
	uint32_t      constant;
	uint32_t      var;
	uint32_t      num;
	uint32_t      opline_num; /*  Needs to be signed */
#if ZEND_USE_ABS_JMP_ADDR
	zend_op       *jmp_addr;
#else
	uint32_t      jmp_offset;
#endif
#if ZEND_USE_ABS_CONST_ADDR
	zval          *zv;
#endif
} znode_op;

typedef struct _znode { /* used only during compilation */
	zend_uchar op_type;
	zend_uchar flag;
	union {
		znode_op op;
		zval constant; /* replaced by literal/zv */
	} u;
} znode;

/* Temporarily defined here, to avoid header ordering issues */
typedef struct _zend_ast_znode {
	zend_ast_kind kind;
	zend_ast_attr attr;
	uint32_t lineno;
	znode node;
} zend_ast_znode;

ZEND_API zend_ast * ZEND_FASTCALL zend_ast_create_znode(znode *node);

static zend_always_inline znode *zend_ast_get_znode(zend_ast *ast) {
	return &((zend_ast_znode *) ast)->node;
}

typedef struct _zend_declarables {
	zend_long ticks;
} zend_declarables;

/* Compilation context that is different for each file, but shared between op arrays. */
typedef struct _zend_file_context {
	zend_declarables declarables;
	znode implementing_class;

	zend_string *current_namespace;
	zend_bool in_namespace;
	zend_bool has_bracketed_namespaces;

	HashTable *imports;
	HashTable *imports_function;
	HashTable *imports_const;

	HashTable seen_symbols;
} zend_file_context;

typedef union _zend_parser_stack_elem {
	zend_ast *ast;
	zend_string *str;
	zend_ulong num;
} zend_parser_stack_elem;

void zend_compile_top_stmt(zend_ast *ast);
void zend_compile_stmt(zend_ast *ast);
void zend_compile_expr(znode *node, zend_ast *ast);
void zend_compile_var(znode *node, zend_ast *ast, uint32_t type);
void zend_eval_const_expr(zend_ast **ast_ptr);
void zend_const_expr_to_zval(zval *result, zend_ast *ast);

typedef int (*user_opcode_handler_t) (zend_execute_data *execute_data);

struct _zend_op {
	const void *handler;
	znode_op op1;
	znode_op op2;
	znode_op result;
	uint32_t extended_value;
	uint32_t lineno;
	zend_uchar opcode;
	zend_uchar op1_type;
	zend_uchar op2_type;
	zend_uchar result_type;
};


typedef struct _zend_brk_cont_element {
	int start;
	int cont;
	int brk;
	int parent;
	zend_bool is_switch;
} zend_brk_cont_element;

typedef struct _zend_label {
	int brk_cont;
	uint32_t opline_num;
} zend_label;

typedef struct _zend_try_catch_element {
	uint32_t try_op;
	uint32_t catch_op;  /* ketchup! */
	uint32_t finally_op;
	uint32_t finally_end;
} zend_try_catch_element;

#define ZEND_LIVE_TMPVAR  0
#define ZEND_LIVE_LOOP    1
#define ZEND_LIVE_SILENCE 2
#define ZEND_LIVE_ROPE    3
#define ZEND_LIVE_MASK    3

typedef struct _zend_live_range {
	uint32_t var; /* low bits are used for variable type (ZEND_LIVE_* macros) */
	uint32_t start;
	uint32_t end;
} zend_live_range;

/* Compilation context that is different for each op array. */
typedef struct _zend_oparray_context {
	uint32_t   opcodes_size;
	int        vars_size;
	int        literals_size;
	int        backpatch_count;
	uint32_t   fast_call_var;
	uint32_t   try_catch_offset;
	int        current_brk_cont;
	int        last_brk_cont;
	zend_brk_cont_element *brk_cont_array;
	HashTable *labels;
} zend_oparray_context;

/* Class, property and method flags                  class|meth.|prop.|const*/
/*                                                        |     |     |     */
/* Common flags                                           |     |     |     */
/* ============                                           |     |     |     */
/*                                                        |     |     |     */
/* Staic method or property                               |     |     |     */
#define ZEND_ACC_STATIC                  (1 <<  0) /*     |  X  |  X  |     */
/*                                                        |     |     |     */
/* Final class or method                                  |     |     |     */
#define ZEND_ACC_FINAL                   (1 <<  2) /*  X  |  X  |     |     */
/*                                                        |     |     |     */
/* Visibility flags (public < protected < private)        |     |     |     */
#define ZEND_ACC_PUBLIC                  (1 <<  8) /*     |  X  |  X  |  X  */
#define ZEND_ACC_PROTECTED               (1 <<  9) /*     |  X  |  X  |  X  */
#define ZEND_ACC_PRIVATE                 (1 << 10) /*     |  X  |  X  |  X  */
/*                                                        |     |     |     */
/* TODO: explain the name ???                             |     |     |     */
#define ZEND_ACC_CHANGED                 (1 << 11) /*     |  X  |  X  |     */
/*                                                        |     |     |     */
/* TODO: used only by ext/reflection ???                  |     |     |     */
#define ZEND_ACC_IMPLICIT_PUBLIC         (1 << 12) /*     |  ?  |  ?  |  ?  */
/*                                                        |     |     |     */
/* Shadow of parent's private method/property             |     |     |     */
#define ZEND_ACC_SHADOW                  (1 << 17) /*     |  ?  |  X  |     */
/*                                                        |     |     |     */
/* Class Flags (unused: 0, 1, 3, 11-18, 21, 25...)        |     |     |     */
/* ===========                                            |     |     |     */
/*                                                        |     |     |     */
/* class is abstarct, since it is set by any              |     |     |     */
/* abstract method                                        |     |     |     */
#define ZEND_ACC_IMPLICIT_ABSTRACT_CLASS (1 <<  4) /*  X  |     |     |     */
/*                                                        |     |     |     */
/* Class is explicitly defined as abstract by using       |     |     |     */
/* the keyword.                                           |     |     |     */
#define ZEND_ACC_EXPLICIT_ABSTRACT_CLASS (1 <<  5) /*  X  |     |     |     */
/*                                                        |     |     |     */
/* Special class types                                    |     |     |     */
#define ZEND_ACC_INTERFACE               (1 <<  6) /*  X  |     |     |     */
#define ZEND_ACC_TRAIT                   (1 <<  7) /*  X  |     |     |     */
#define ZEND_ACC_ANON_CLASS              (1 <<  8) /*  X  |     |     |     */
/*                                                        |     |     |     */
/* Bound anonymous class                                  |     |     |     */
#define ZEND_ACC_ANON_BOUND              (1 <<  9) /*  X  |     |     |     */
/*                                                        |     |     |     */
/* Class extends another class                            |     |     |     */
#define ZEND_ACC_INHERITED               (1 << 10) /*  X  |     |     |     */
/*                                                        |     |     |     */
/* Class implements interface(s)                          |     |     |     */
#define ZEND_ACC_IMPLEMENT_INTERFACES    (1 << 19) /*  X  |     |     |     */
/*                                                        |     |     |     */
/* Class constants updated                                |     |     |     */
#define ZEND_ACC_CONSTANTS_UPDATED       (1 << 20) /*  X  |     |     |     */
/*                                                        |     |     |     */
/* Class uses trait(s)                                    |     |     |     */
#define ZEND_ACC_IMPLEMENT_TRAITS        (1 << 22) /*  X  |     |     |     */
/*                                                        |     |     |     */
/* User class has methods with static variables           |     |     |     */
#define ZEND_HAS_STATIC_IN_METHODS       (1 << 23) /*  X  |     |     |     */
/*                                                        |     |     |     */
/* Class has magic methods __get/__set/__unset/           |     |     |     */
/* __isset that use guards                                |     |     |     */
#define ZEND_ACC_USE_GUARDS              (1 << 24) /*  X  |     |     |     */
/*                                                        |     |     |     */
/* Function Flags (unused: 4, 5, 17?)                     |     |     |     */
/* ==============                                         |     |     |     */
/*                                                        |     |     |     */
/* Abstarct method                                        |     |     |     */
#define ZEND_ACC_ABSTRACT                (1 <<  1) /*     |  X  |     |     */
/*                                                        |     |     |     */
/* TODO: used only during inheritance ???                 |     |     |     */
#define ZEND_ACC_IMPLEMENTED_ABSTRACT    (1 <<  3) /*     |  X  |     |     */
/*                                                        |     |     |     */
#define ZEND_ACC_FAKE_CLOSURE            (1 <<  6) /*     |  X  |     |     */
/*                                                        |     |     |     */
/* method flag used by Closure::__invoke()                |     |     |     */
#define ZEND_ACC_USER_ARG_INFO           (1 <<  7) /*     |  X  |     |     */
/*                                                        |     |     |     */
/* method flags (special method detection)                |     |     |     */
#define ZEND_ACC_CTOR                    (1 << 13) /*     |  X  |     |     */
#define ZEND_ACC_DTOR                    (1 << 14) /*     |  X  |     |     */
/*                                                        |     |     |     */
/* "main" op_array with                                   |     |     |     */
/* ZEND_DECLARE_INHERITED_CLASS_DELAYED opcodes           |     |     |     */
#define ZEND_ACC_EARLY_BINDING           (1 << 15) /*     |  X  |     |     */
/*                                                        |     |     |     */
/* method flag (bc only), any method that has this        |     |     |     */
/* flag can be used statically and non statically.        |     |     |     */
#define ZEND_ACC_ALLOW_STATIC            (1 << 16) /*     |  X  |     |     */
/*                                                        |     |     |     */
/* deprecation flag                                       |     |     |     */
#define ZEND_ACC_DEPRECATED              (1 << 18) /*     |  X  |     |     */
/*                                                        |     |     |     */
#define ZEND_ACC_NO_RT_ARENA             (1 << 19) /*     |  X  |     |     */
/*                                                        |     |     |     */
#define ZEND_ACC_CLOSURE                 (1 << 20) /*     |  X  |     |     */
/*                                                        |     |     |     */
/* call through user function trampoline. e.g.            |     |     |     */
/* __call, __callstatic                                   |     |     |     */
#define ZEND_ACC_CALL_VIA_TRAMPOLINE     (1 << 21) /*     |  X  |     |     */
/*                                                        |     |     |     */
/* disable inline caching                                 |     |     |     */
#define ZEND_ACC_NEVER_CACHE             (1 << 22) /*     |  X  |     |     */
/*                                                        |     |     |     */
#define ZEND_ACC_GENERATOR               (1 << 23) /*     |  X  |     |     */
/*                                                        |     |     |     */
/* Function with varable number of arguments              |     |     |     */
#define ZEND_ACC_VARIADIC                (1 << 24) /*     |  X  |     |     */
/*                                                        |     |     |     */
/* Immutable op_array (lazy loading)                      |     |     |     */
#define ZEND_ACC_IMMUTABLE               (1 << 25) /*     |  X  |     |     */
/*                                                        |     |     |     */
/* Function returning by reference                        |     |     |     */
#define ZEND_ACC_RETURN_REFERENCE        (1 << 26) /*     |  X  |     |     */
/*                                                        |     |     |     */
#define ZEND_ACC_DONE_PASS_TWO           (1 << 27) /*     |  X  |     |     */
/*                                                        |     |     |     */
/* Function has typed arguments                           |     |     |     */
#define ZEND_ACC_HAS_TYPE_HINTS          (1 << 28) /*     |  X  |     |     */
/*                                                        |     |     |     */
/* op_array has finally blocks (user only)                |     |     |     */
#define ZEND_ACC_HAS_FINALLY_BLOCK       (1 << 29) /*     |  X  |     |     */
/*                                                        |     |     |     */
/* internal function is allocated at arena (int only)     |     |     |     */
#define ZEND_ACC_ARENA_ALLOCATED         (1 << 29) /*     |  X  |     |     */
/*                                                        |     |     |     */
/* Function has a return type                             |     |     |     */
#define ZEND_ACC_HAS_RETURN_TYPE         (1 << 30) /*     |  X  |     |     */
/*                                                        |     |     |     */
/* op_array uses strict mode types                        |     |     |     */
#define ZEND_ACC_STRICT_TYPES            (1 << 31) /*     |  X  |     |     */


#define ZEND_ACC_PPP_MASK  (ZEND_ACC_PUBLIC | ZEND_ACC_PROTECTED | ZEND_ACC_PRIVATE)

/* call through internal function handler. e.g. Closure::invoke() */
#define ZEND_ACC_CALL_VIA_HANDLER     ZEND_ACC_CALL_VIA_TRAMPOLINE

char *zend_visibility_string(uint32_t fn_flags);

typedef struct _zend_property_info {
	uint32_t offset; /* property offset for object properties or
	                      property index for static properties */
	uint32_t flags;
	zend_string *name;
	zend_string *doc_comment;
	zend_class_entry *ce;
} zend_property_info;

#define OBJ_PROP(obj, offset) \
	((zval*)((char*)(obj) + offset))
#define OBJ_PROP_NUM(obj, num) \
	(&(obj)->properties_table[(num)])
#define OBJ_PROP_TO_OFFSET(num) \
	((uint32_t)(zend_uintptr_t)OBJ_PROP_NUM(((zend_object*)NULL), num))
#define OBJ_PROP_TO_NUM(offset) \
	((offset - OBJ_PROP_TO_OFFSET(0)) / sizeof(zval))

typedef struct _zend_class_constant {
	zval value; /* access flags are stored in reserved: zval.u2.access_flags */
	zend_string *doc_comment;
	zend_class_entry *ce;
} zend_class_constant;

/* arg_info for internal functions */
typedef struct _zend_internal_arg_info {
	const char *name;
	zend_type type;
	zend_uchar pass_by_reference;
	zend_bool is_variadic;
} zend_internal_arg_info;

/* arg_info for user functions */
typedef struct _zend_arg_info {
	zend_string *name;
	zend_type type;
	zend_uchar pass_by_reference;
	zend_bool is_variadic;
} zend_arg_info;

/* the following structure repeats the layout of zend_internal_arg_info,
 * but its fields have different meaning. It's used as the first element of
 * arg_info array to define properties of internal functions.
 * It's also used for the return type.
 */
typedef struct _zend_internal_function_info {
	zend_uintptr_t required_num_args;
	zend_type type;
	zend_bool return_reference;
	zend_bool _is_variadic;
} zend_internal_function_info;

struct _zend_op_array {
	/* Common elements */
	zend_uchar type;
	zend_uchar arg_flags[3]; /* bitset of arg_info.pass_by_reference */
	uint32_t fn_flags;
	zend_string *function_name;
	zend_class_entry *scope;
	zend_function *prototype;
	uint32_t num_args;
	uint32_t required_num_args;
	zend_arg_info *arg_info;
	/* END of common elements */

	int cache_size;     /* number of run_time_cache_slots * sizeof(void*) */
	int last_var;       /* number of CV variables */
	uint32_t T;         /* number of temporary variables */
	uint32_t last;      /* number of opcodes */

	zend_op *opcodes;
	void **run_time_cache;
	HashTable *static_variables;
	zend_string **vars; /* names of CV variables */

	uint32_t *refcount;

	int last_live_range;
	int last_try_catch;
	zend_live_range *live_range;
	zend_try_catch_element *try_catch_array;

	zend_string *filename;
	uint32_t line_start;
	uint32_t line_end;
	zend_string *doc_comment;

	int last_literal;
	zval *literals;

	void *reserved[ZEND_MAX_RESERVED_RESOURCES];
};


#define ZEND_RETURN_VALUE				0
#define ZEND_RETURN_REFERENCE			1

/* zend_internal_function_handler */
typedef void (ZEND_FASTCALL *zif_handler)(INTERNAL_FUNCTION_PARAMETERS);

typedef struct _zend_internal_function {
	/* Common elements */
	zend_uchar type;
	zend_uchar arg_flags[3]; /* bitset of arg_info.pass_by_reference */
	uint32_t fn_flags;
	zend_string* function_name;
	zend_class_entry *scope;
	zend_function *prototype;
	uint32_t num_args;
	uint32_t required_num_args;
	zend_internal_arg_info *arg_info;
	/* END of common elements */

	zif_handler handler;
	struct _zend_module_entry *module;
	void *reserved[ZEND_MAX_RESERVED_RESOURCES];
} zend_internal_function;

#define ZEND_FN_SCOPE_NAME(function)  ((function) && (function)->common.scope ? ZSTR_VAL((function)->common.scope->name) : "")

union _zend_function {
	zend_uchar type;	/* MUST be the first element of this struct! */
	uint32_t   quick_arg_flags;

	struct {
		zend_uchar type;  /* never used */
		zend_uchar arg_flags[3]; /* bitset of arg_info.pass_by_reference */
		uint32_t fn_flags;
		zend_string *function_name;
		zend_class_entry *scope;
		union _zend_function *prototype;
		uint32_t num_args;
		uint32_t required_num_args;
		zend_arg_info *arg_info;
	} common;

	zend_op_array op_array;
	zend_internal_function internal_function;
};

typedef enum _zend_call_kind {
	ZEND_CALL_NESTED_FUNCTION,	/* stackless VM call to function */
	ZEND_CALL_NESTED_CODE,		/* stackless VM call to include/require/eval */
	ZEND_CALL_TOP_FUNCTION,		/* direct VM call to function from external C code */
	ZEND_CALL_TOP_CODE			/* direct VM call to "main" code from external C code */
} zend_call_kind;

struct _zend_execute_data {
	const zend_op       *opline;           /* executed opline                */
	zend_execute_data   *call;             /* current call                   */
	zval                *return_value;
	zend_function       *func;             /* executed function              */
	zval                 This;             /* this + call_info + num_args    */
	zend_execute_data   *prev_execute_data;
	zend_array          *symbol_table;
#if ZEND_EX_USE_RUN_TIME_CACHE
	void               **run_time_cache;   /* cache op_array->run_time_cache */
#endif
};

#define ZEND_CALL_FUNCTION           (0 << 0)
#define ZEND_CALL_CODE               (1 << 0)
#define ZEND_CALL_NESTED             (0 << 1)
#define ZEND_CALL_TOP                (1 << 1)
#define ZEND_CALL_FREE_EXTRA_ARGS    (1 << 2)
#define ZEND_CALL_CTOR               (1 << 3)
#define ZEND_CALL_HAS_SYMBOL_TABLE   (1 << 4)
#define ZEND_CALL_CLOSURE            (1 << 5)
#define ZEND_CALL_RELEASE_THIS       (1 << 6)
#define ZEND_CALL_ALLOCATED          (1 << 7)
#define ZEND_CALL_GENERATOR          (1 << 8)
#define ZEND_CALL_DYNAMIC            (1 << 9)
#define ZEND_CALL_FAKE_CLOSURE       (1 << 10)
#define ZEND_CALL_SEND_ARG_BY_REF    (1 << 11)

#define ZEND_CALL_INFO_SHIFT         16

#define ZEND_CALL_INFO(call) \
	(Z_TYPE_INFO((call)->This) >> ZEND_CALL_INFO_SHIFT)

#define ZEND_CALL_KIND_EX(call_info) \
	(call_info & (ZEND_CALL_CODE | ZEND_CALL_TOP))

#define ZEND_CALL_KIND(call) \
	ZEND_CALL_KIND_EX(ZEND_CALL_INFO(call))

#define ZEND_SET_CALL_INFO(call, object, info) do { \
		Z_TYPE_INFO((call)->This) = ((object) ? IS_OBJECT_EX : IS_UNDEF) | ((info) << ZEND_CALL_INFO_SHIFT); \
	} while (0)

#define ZEND_ADD_CALL_FLAG_EX(call_info, flag) do { \
		call_info |= ((flag) << ZEND_CALL_INFO_SHIFT); \
	} while (0)

#define ZEND_DEL_CALL_FLAG_EX(call_info, flag) do { \
		call_info &= ~((flag) << ZEND_CALL_INFO_SHIFT); \
	} while (0)

#define ZEND_ADD_CALL_FLAG(call, flag) do { \
		ZEND_ADD_CALL_FLAG_EX(Z_TYPE_INFO((call)->This), flag); \
	} while (0)

#define ZEND_DEL_CALL_FLAG(call, flag) do { \
		ZEND_DEL_CALL_FLAG_EX(Z_TYPE_INFO((call)->This), flag); \
	} while (0)

#define ZEND_CALL_NUM_ARGS(call) \
	(call)->This.u2.num_args

#define ZEND_CALL_FRAME_SLOT \
	((int)((ZEND_MM_ALIGNED_SIZE(sizeof(zend_execute_data)) + ZEND_MM_ALIGNED_SIZE(sizeof(zval)) - 1) / ZEND_MM_ALIGNED_SIZE(sizeof(zval))))

#define ZEND_CALL_VAR(call, n) \
	((zval*)(((char*)(call)) + ((int)(n))))

#define ZEND_CALL_VAR_NUM(call, n) \
	(((zval*)(call)) + (ZEND_CALL_FRAME_SLOT + ((int)(n))))

#define ZEND_CALL_ARG(call, n) \
	ZEND_CALL_VAR_NUM(call, ((int)(n)) - 1)

#define EX(element) 			((execute_data)->element)

#define EX_CALL_INFO()			ZEND_CALL_INFO(execute_data)
#define EX_CALL_KIND()			ZEND_CALL_KIND(execute_data)
#define EX_NUM_ARGS()			ZEND_CALL_NUM_ARGS(execute_data)

#define ZEND_CALL_USES_STRICT_TYPES(call) \
	(((call)->func->common.fn_flags & ZEND_ACC_STRICT_TYPES) != 0)

#define EX_USES_STRICT_TYPES() \
	ZEND_CALL_USES_STRICT_TYPES(execute_data)

#define ZEND_ARG_USES_STRICT_TYPES() \
	(EG(current_execute_data)->prev_execute_data && \
	 EG(current_execute_data)->prev_execute_data->func && \
	 ZEND_CALL_USES_STRICT_TYPES(EG(current_execute_data)->prev_execute_data))

#define ZEND_RET_USES_STRICT_TYPES() \
	ZEND_CALL_USES_STRICT_TYPES(EG(current_execute_data))

#define EX_VAR(n)				ZEND_CALL_VAR(execute_data, n)
#define EX_VAR_NUM(n)			ZEND_CALL_VAR_NUM(execute_data, n)

#define EX_VAR_TO_NUM(n)		((uint32_t)(ZEND_CALL_VAR(NULL, n) - ZEND_CALL_VAR_NUM(NULL, 0)))

#define ZEND_OPLINE_TO_OFFSET(opline, target) \
	((char*)(target) - (char*)(opline))

#define ZEND_OPLINE_NUM_TO_OFFSET(op_array, opline, opline_num) \
	((char*)&(op_array)->opcodes[opline_num] - (char*)(opline))

#define ZEND_OFFSET_TO_OPLINE(base, offset) \
	((zend_op*)(((char*)(base)) + (int)offset))

#define ZEND_OFFSET_TO_OPLINE_NUM(op_array, base, offset) \
	(ZEND_OFFSET_TO_OPLINE(base, offset) - op_array->opcodes)

#if ZEND_USE_ABS_JMP_ADDR

/* run-time jump target */
# define OP_JMP_ADDR(opline, node) \
	(node).jmp_addr

# define ZEND_SET_OP_JMP_ADDR(opline, node, val) do { \
		(node).jmp_addr = (val); \
	} while (0)

/* convert jump target from compile-time to run-time */
# define ZEND_PASS_TWO_UPDATE_JMP_TARGET(op_array, opline, node) do { \
		(node).jmp_addr = (op_array)->opcodes + (node).opline_num; \
	} while (0)

/* convert jump target back from run-time to compile-time */
# define ZEND_PASS_TWO_UNDO_JMP_TARGET(op_array, opline, node) do { \
		(node).opline_num = (node).jmp_addr - (op_array)->opcodes; \
	} while (0)

#else

/* run-time jump target */
# define OP_JMP_ADDR(opline, node) \
	ZEND_OFFSET_TO_OPLINE(opline, (node).jmp_offset)

# define ZEND_SET_OP_JMP_ADDR(opline, node, val) do { \
		(node).jmp_offset = ZEND_OPLINE_TO_OFFSET(opline, val); \
	} while (0)

/* convert jump target from compile-time to run-time */
# define ZEND_PASS_TWO_UPDATE_JMP_TARGET(op_array, opline, node) do { \
		(node).jmp_offset = ZEND_OPLINE_NUM_TO_OFFSET(op_array, opline, (node).opline_num); \
	} while (0)

/* convert jump target back from run-time to compile-time */
# define ZEND_PASS_TWO_UNDO_JMP_TARGET(op_array, opline, node) do { \
		(node).opline_num = ZEND_OFFSET_TO_OPLINE_NUM(op_array, opline, (node).jmp_offset); \
	} while (0)

#endif

/* constant-time constant */
# define CT_CONSTANT_EX(op_array, num) \
	((op_array)->literals + (num))

# define CT_CONSTANT(node) \
	CT_CONSTANT_EX(CG(active_op_array), (node).constant)

#if ZEND_USE_ABS_CONST_ADDR

/* run-time constant */
# define RT_CONSTANT(opline, node) \
	(node).zv

/* convert constant from compile-time to run-time */
# define ZEND_PASS_TWO_UPDATE_CONSTANT(op_array, opline, node) do { \
		(node).zv = CT_CONSTANT_EX(op_array, (node).constant); \
	} while (0)

#else

/* At run-time, constants are allocated together with op_array->opcodes
 * and addressed relatively to current opline.
 */

/* run-time constant */
# define RT_CONSTANT(opline, node) \
	((zval*)(((char*)(opline)) + (int32_t)(node).constant))

/* convert constant from compile-time to run-time */
# define ZEND_PASS_TWO_UPDATE_CONSTANT(op_array, opline, node) do { \
		(node).constant = \
			(((char*)CT_CONSTANT_EX(op_array, (node).constant)) - \
			((char*)opline)); \
	} while (0)

#endif

/* convert constant back from run-time to compile-time */
#define ZEND_PASS_TWO_UNDO_CONSTANT(op_array, opline, node) do { \
		(node).constant = RT_CONSTANT(opline, node) - (op_array)->literals; \
	} while (0)

#if ZEND_EX_USE_RUN_TIME_CACHE

# define EX_RUN_TIME_CACHE() \
	EX(run_time_cache)

# define EX_LOAD_RUN_TIME_CACHE(op_array) do { \
		EX(run_time_cache) = (op_array)->run_time_cache; \
	} while (0)

#else

# define EX_RUN_TIME_CACHE() \
	EX(func)->op_array.run_time_cache

# define EX_LOAD_RUN_TIME_CACHE(op_array) do { \
	} while (0)

#endif

#define IS_UNUSED	0		/* Unused operand */
#define IS_CONST	(1<<0)
#define IS_TMP_VAR	(1<<1)
#define IS_VAR		(1<<2)
#define IS_CV		(1<<3)	/* Compiled variable */

#define ZEND_EXTRA_VALUE 1

#include "zend_globals.h"

BEGIN_EXTERN_C()

void init_compiler(void);
void shutdown_compiler(void);
void zend_init_compiler_data_structures(void);

void zend_oparray_context_begin(zend_oparray_context *prev_context);
void zend_oparray_context_end(zend_oparray_context *prev_context);
void zend_file_context_begin(zend_file_context *prev_context);
void zend_file_context_end(zend_file_context *prev_context);

extern ZEND_API zend_op_array *(*zend_compile_file)(zend_file_handle *file_handle, int type);
extern ZEND_API zend_op_array *(*zend_compile_string)(zval *source_string, char *filename);

ZEND_API int ZEND_FASTCALL lex_scan(zval *zendlval, zend_parser_stack_elem *elem);
void startup_scanner(void);
void shutdown_scanner(void);

ZEND_API zend_string *zend_set_compiled_filename(zend_string *new_compiled_filename);
ZEND_API void zend_restore_compiled_filename(zend_string *original_compiled_filename);
ZEND_API zend_string *zend_get_compiled_filename(void);
ZEND_API int zend_get_compiled_lineno(void);
ZEND_API size_t zend_get_scanned_file_offset(void);

ZEND_API zend_string *zend_get_compiled_variable_name(const zend_op_array *op_array, uint32_t var);

#ifdef ZTS
const char *zend_get_zendtext(void);
int zend_get_zendleng(void);
#endif

typedef int (ZEND_FASTCALL *unary_op_type)(zval *, zval *);
typedef int (ZEND_FASTCALL *binary_op_type)(zval *, zval *, zval *);

ZEND_API unary_op_type get_unary_op(int opcode);
ZEND_API binary_op_type get_binary_op(int opcode);

void zend_stop_lexing(void);
void zend_emit_final_return(int return_one);

/* Used during AST construction */
zend_ast *zend_ast_append_str(zend_ast *left, zend_ast *right);
zend_ast *zend_negate_num_string(zend_ast *ast);
uint32_t zend_add_class_modifier(uint32_t flags, uint32_t new_flag);
uint32_t zend_add_member_modifier(uint32_t flags, uint32_t new_flag);
zend_bool zend_handle_encoding_declaration(zend_ast *ast);

/* parser-driven code generators */
void zend_do_free(znode *op1);

ZEND_API int do_bind_function(const zend_op_array *op_array, const zend_op *opline, HashTable *function_table, zend_bool compile_time);
ZEND_API zend_class_entry *do_bind_class(const zend_op_array *op_array, const zend_op *opline, HashTable *class_table, zend_bool compile_time);
ZEND_API zend_class_entry *do_bind_inherited_class(const zend_op_array *op_array, const zend_op *opline, HashTable *class_table, zend_class_entry *parent_ce, zend_bool compile_time);
ZEND_API uint32_t zend_build_delayed_early_binding_list(const zend_op_array *op_array);
ZEND_API void zend_do_delayed_early_binding(const zend_op_array *op_array, uint32_t first_early_binding_opline);

void zend_do_extended_info(void);
void zend_do_extended_fcall_begin(void);
void zend_do_extended_fcall_end(void);

void zend_verify_namespace(void);

void zend_resolve_goto_label(zend_op_array *op_array, zend_op *opline);

ZEND_API void function_add_ref(zend_function *function);

#define INITIAL_OP_ARRAY_SIZE 64


/* helper functions in zend_language_scanner.l */
ZEND_API zend_op_array *compile_file(zend_file_handle *file_handle, int type);
ZEND_API zend_op_array *compile_string(zval *source_string, char *filename);
ZEND_API zend_op_array *compile_filename(int type, zval *filename);
ZEND_API void zend_try_exception_handler();
ZEND_API int zend_execute_scripts(int type, zval *retval, int file_count, ...);
ZEND_API int open_file_for_scanning(zend_file_handle *file_handle);
ZEND_API void init_op_array(zend_op_array *op_array, zend_uchar type, int initial_ops_size);
ZEND_API void destroy_op_array(zend_op_array *op_array);
ZEND_API void zend_destroy_file_handle(zend_file_handle *file_handle);
ZEND_API void zend_cleanup_internal_class_data(zend_class_entry *ce);
ZEND_API void zend_cleanup_internal_classes(void);

ZEND_API void destroy_zend_function(zend_function *function);
ZEND_API void zend_function_dtor(zval *zv);
ZEND_API void destroy_zend_class(zval *zv);
void zend_class_add_ref(zval *zv);

ZEND_API zend_string *zend_mangle_property_name(const char *src1, size_t src1_length, const char *src2, size_t src2_length, int internal);
#define zend_unmangle_property_name(mangled_property, class_name, prop_name) \
        zend_unmangle_property_name_ex(mangled_property, class_name, prop_name, NULL)
ZEND_API int zend_unmangle_property_name_ex(const zend_string *name, const char **class_name, const char **prop_name, size_t *prop_len);

#define ZEND_FUNCTION_DTOR zend_function_dtor
#define ZEND_CLASS_DTOR destroy_zend_class

ZEND_API int pass_two(zend_op_array *op_array);
ZEND_API zend_bool zend_is_compiling(void);
ZEND_API char *zend_make_compiled_string_description(const char *name);
ZEND_API void zend_initialize_class_data(zend_class_entry *ce, zend_bool nullify_handlers);
uint32_t zend_get_class_fetch_type(zend_string *name);
ZEND_API zend_uchar zend_get_call_op(const zend_op *init_op, zend_function *fbc);
ZEND_API int zend_is_smart_branch(zend_op *opline);

static zend_always_inline uint32_t get_next_op_number(zend_op_array *op_array)
{
	return op_array->last;
}

typedef zend_bool (*zend_auto_global_callback)(zend_string *name);
typedef struct _zend_auto_global {
	zend_string *name;
	zend_auto_global_callback auto_global_callback;
	zend_bool jit;
	zend_bool armed;
} zend_auto_global;

ZEND_API int zend_register_auto_global(zend_string *name, zend_bool jit, zend_auto_global_callback auto_global_callback);
ZEND_API void zend_activate_auto_globals(void);
ZEND_API zend_bool zend_is_auto_global(zend_string *name);
ZEND_API zend_bool zend_is_auto_global_str(char *name, size_t len);
ZEND_API size_t zend_dirname(char *path, size_t len);
ZEND_API void zend_set_function_arg_flags(zend_function *func);

int ZEND_FASTCALL zendlex(zend_parser_stack_elem *elem);

int zend_add_literal(zend_op_array *op_array, zval *zv);

void zend_assert_valid_class_name(const zend_string *const_name);

/* BEGIN: OPCODES */

#include "zend_vm_opcodes.h"

/* END: OPCODES */

/* class fetches */
#define ZEND_FETCH_CLASS_DEFAULT	0
#define ZEND_FETCH_CLASS_SELF		1
#define ZEND_FETCH_CLASS_PARENT		2
#define ZEND_FETCH_CLASS_STATIC		3
#define ZEND_FETCH_CLASS_AUTO		4
#define ZEND_FETCH_CLASS_INTERFACE	5
#define ZEND_FETCH_CLASS_TRAIT		6
#define ZEND_FETCH_CLASS_MASK        0x0f
#define ZEND_FETCH_CLASS_NO_AUTOLOAD 0x80
#define ZEND_FETCH_CLASS_SILENT      0x0100
#define ZEND_FETCH_CLASS_EXCEPTION   0x0200

#define ZEND_PARAM_REF      (1<<0)
#define ZEND_PARAM_VARIADIC (1<<1)

#define ZEND_NAME_FQ       0
#define ZEND_NAME_NOT_FQ   1
#define ZEND_NAME_RELATIVE 2

#define ZEND_TYPE_NULLABLE (1<<8)

#define ZEND_ARRAY_SYNTAX_LIST 1  /* list() */
#define ZEND_ARRAY_SYNTAX_LONG 2  /* array() */
#define ZEND_ARRAY_SYNTAX_SHORT 3 /* [] */

/* var status for backpatching */
#define BP_VAR_R			0
#define BP_VAR_W			1
#define BP_VAR_RW			2
#define BP_VAR_IS			3
#define BP_VAR_FUNC_ARG		4
#define BP_VAR_UNSET		5

#define ZEND_INTERNAL_FUNCTION				1
#define ZEND_USER_FUNCTION					2
#define ZEND_OVERLOADED_FUNCTION			3
#define	ZEND_EVAL_CODE						4
#define ZEND_OVERLOADED_FUNCTION_TEMPORARY	5

/* A quick check (type == ZEND_USER_FUNCTION || type == ZEND_EVAL_CODE) */
#define ZEND_USER_CODE(type) ((type & 1) == 0)

#define ZEND_INTERNAL_CLASS         1
#define ZEND_USER_CLASS             2

#define ZEND_EVAL				(1<<0)
#define ZEND_INCLUDE			(1<<1)
#define ZEND_INCLUDE_ONCE		(1<<2)
#define ZEND_REQUIRE			(1<<3)
#define ZEND_REQUIRE_ONCE		(1<<4)

#define ZEND_CT	(1<<0)
#define ZEND_RT (1<<1)

/* global/local fetches */
#define ZEND_FETCH_GLOBAL		(1<<1)
#define ZEND_FETCH_LOCAL		(1<<2)
#define ZEND_FETCH_GLOBAL_LOCK	(1<<3)

#define ZEND_FETCH_TYPE_MASK	0xe

#define ZEND_ISEMPTY			(1<<0)

#define ZEND_LAST_CATCH			(1<<0)

#define ZEND_FREE_ON_RETURN     (1<<0)

#define ZEND_SEND_BY_VAL     0
#define ZEND_SEND_BY_REF     1
#define ZEND_SEND_PREFER_REF 2

#define ZEND_DIM_IS 1

#define IS_CONSTANT_UNQUALIFIED     0x010
#define IS_CONSTANT_CLASS           0x080  /* __CLASS__ in trait */
#define IS_CONSTANT_IN_NAMESPACE    0x100

static zend_always_inline int zend_check_arg_send_type(const zend_function *zf, uint32_t arg_num, uint32_t mask)
{
	arg_num--;
	if (UNEXPECTED(arg_num >= zf->common.num_args)) {
		if (EXPECTED((zf->common.fn_flags & ZEND_ACC_VARIADIC) == 0)) {
			return 0;
		}
		arg_num = zf->common.num_args;
	}
	return UNEXPECTED((zf->common.arg_info[arg_num].pass_by_reference & mask) != 0);
}

#define ARG_MUST_BE_SENT_BY_REF(zf, arg_num) \
	zend_check_arg_send_type(zf, arg_num, ZEND_SEND_BY_REF)

#define ARG_SHOULD_BE_SENT_BY_REF(zf, arg_num) \
	zend_check_arg_send_type(zf, arg_num, ZEND_SEND_BY_REF|ZEND_SEND_PREFER_REF)

#define ARG_MAY_BE_SENT_BY_REF(zf, arg_num) \
	zend_check_arg_send_type(zf, arg_num, ZEND_SEND_PREFER_REF)

/* Quick API to check firat 12 arguments */
#define MAX_ARG_FLAG_NUM 12

#ifdef WORDS_BIGENDIAN
# define ZEND_SET_ARG_FLAG(zf, arg_num, mask) do { \
		(zf)->quick_arg_flags |= ((mask) << ((arg_num) - 1) * 2); \
	} while (0)
# define ZEND_CHECK_ARG_FLAG(zf, arg_num, mask) \
	(((zf)->quick_arg_flags >> (((arg_num) - 1) * 2)) & (mask))
#else
# define ZEND_SET_ARG_FLAG(zf, arg_num, mask) do { \
		(zf)->quick_arg_flags |= (((mask) << 6) << (arg_num) * 2); \
	} while (0)
# define ZEND_CHECK_ARG_FLAG(zf, arg_num, mask) \
	(((zf)->quick_arg_flags >> (((arg_num) + 3) * 2)) & (mask))
#endif

#define QUICK_ARG_MUST_BE_SENT_BY_REF(zf, arg_num) \
	ZEND_CHECK_ARG_FLAG(zf, arg_num, ZEND_SEND_BY_REF)

#define QUICK_ARG_SHOULD_BE_SENT_BY_REF(zf, arg_num) \
	ZEND_CHECK_ARG_FLAG(zf, arg_num, ZEND_SEND_BY_REF|ZEND_SEND_PREFER_REF)

#define QUICK_ARG_MAY_BE_SENT_BY_REF(zf, arg_num) \
	ZEND_CHECK_ARG_FLAG(zf, arg_num, ZEND_SEND_PREFER_REF)

#define ZEND_RETURN_VAL 0
#define ZEND_RETURN_REF 1

#define ZEND_BIND_VAL 0
#define ZEND_BIND_REF 1

#define ZEND_RETURNS_FUNCTION (1<<0)
#define ZEND_RETURNS_VALUE    (1<<1)

#define ZEND_ARRAY_ELEMENT_REF		(1<<0)
#define ZEND_ARRAY_NOT_PACKED		(1<<1)
#define ZEND_ARRAY_SIZE_SHIFT		2

/* For "use" AST nodes and the seen symbol table */
#define ZEND_SYMBOL_CLASS    (1<<0)
#define ZEND_SYMBOL_FUNCTION (1<<1)
#define ZEND_SYMBOL_CONST    (1<<2)

/* Pseudo-opcodes that are used only temporarily during compilation */
#define ZEND_GOTO  253
#define ZEND_BRK   254
#define ZEND_CONT  255


END_EXTERN_C()

#define ZEND_CLONE_FUNC_NAME		"__clone"
#define ZEND_CONSTRUCTOR_FUNC_NAME	"__construct"
#define ZEND_DESTRUCTOR_FUNC_NAME	"__destruct"
#define ZEND_GET_FUNC_NAME          "__get"
#define ZEND_SET_FUNC_NAME          "__set"
#define ZEND_UNSET_FUNC_NAME        "__unset"
#define ZEND_ISSET_FUNC_NAME        "__isset"
#define ZEND_CALL_FUNC_NAME         "__call"
#define ZEND_CALLSTATIC_FUNC_NAME   "__callstatic"
#define ZEND_TOSTRING_FUNC_NAME     "__tostring"
#define ZEND_AUTOLOAD_FUNC_NAME     "__autoload"
#define ZEND_INVOKE_FUNC_NAME       "__invoke"
#define ZEND_DEBUGINFO_FUNC_NAME    "__debuginfo"

/* The following constants may be combined in CG(compiler_options)
 * to change the default compiler behavior */

/* generate extended debug information */
#define ZEND_COMPILE_EXTENDED_INFO              (1<<0)

/* call op_array handler of extendions */
#define ZEND_COMPILE_HANDLE_OP_ARRAY            (1<<1)

/* generate ZEND_INIT_FCALL_BY_NAME for internal functions instead of ZEND_INIT_FCALL */
#define ZEND_COMPILE_IGNORE_INTERNAL_FUNCTIONS  (1<<2)

/* don't perform early binding for classes inherited form internal ones;
 * in namespaces assume that internal class that doesn't exist at compile-time
 * may apper in run-time */
#define ZEND_COMPILE_IGNORE_INTERNAL_CLASSES    (1<<3)

/* generate ZEND_DECLARE_INHERITED_CLASS_DELAYED opcode to delay early binding */
#define ZEND_COMPILE_DELAYED_BINDING            (1<<4)

/* disable constant substitution at compile-time */
#define ZEND_COMPILE_NO_CONSTANT_SUBSTITUTION   (1<<5)

/* disable usage of builtin instruction for strlen() */
#define ZEND_COMPILE_NO_BUILTIN_STRLEN          (1<<6)

/* disable substitution of persistent constants at compile-time */
#define ZEND_COMPILE_NO_PERSISTENT_CONSTANT_SUBSTITUTION	(1<<7)

/* generate ZEND_INIT_FCALL_BY_NAME for userland functions instead of ZEND_INIT_FCALL */
#define ZEND_COMPILE_IGNORE_USER_FUNCTIONS      (1<<8)

/* force ZEND_ACC_USE_GUARDS for all classes */
#define ZEND_COMPILE_GUARDS						(1<<9)

/* disable builtin special case function calls */
#define ZEND_COMPILE_NO_BUILTINS				(1<<10)

<<<<<<< HEAD
/* result of compilation may be stored in file cache */
#define ZEND_COMPILE_WITH_FILE_CACHE			(1<<11)
=======
/* disable jumptable optimization for switch statements */
#define ZEND_COMPILE_NO_JUMPTABLES				(1<<11)
>>>>>>> 526344aa

/* The default value for CG(compiler_options) */
#define ZEND_COMPILE_DEFAULT					ZEND_COMPILE_HANDLE_OP_ARRAY

/* The default value for CG(compiler_options) during eval() */
#define ZEND_COMPILE_DEFAULT_FOR_EVAL			0

ZEND_API zend_bool zend_binary_op_produces_numeric_string_error(uint32_t opcode, zval *op1, zval *op2);

#endif /* ZEND_COMPILE_H */

/*
 * Local variables:
 * tab-width: 4
 * c-basic-offset: 4
 * indent-tabs-mode: t
 * End:
 * vim600: sw=4 ts=4 fdm=marker
 * vim<600: sw=4 ts=4
 */<|MERGE_RESOLUTION|>--- conflicted
+++ resolved
@@ -1045,13 +1045,11 @@
 /* disable builtin special case function calls */
 #define ZEND_COMPILE_NO_BUILTINS				(1<<10)
 
-<<<<<<< HEAD
 /* result of compilation may be stored in file cache */
 #define ZEND_COMPILE_WITH_FILE_CACHE			(1<<11)
-=======
+
 /* disable jumptable optimization for switch statements */
-#define ZEND_COMPILE_NO_JUMPTABLES				(1<<11)
->>>>>>> 526344aa
+#define ZEND_COMPILE_NO_JUMPTABLES				(1<<12)
 
 /* The default value for CG(compiler_options) */
 #define ZEND_COMPILE_DEFAULT					ZEND_COMPILE_HANDLE_OP_ARRAY
