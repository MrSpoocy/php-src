/*
   +----------------------------------------------------------------------+
   | Zend Engine                                                          |
   +----------------------------------------------------------------------+
   | Copyright (c) Zend Technologies Ltd. (http://www.zend.com)           |
   +----------------------------------------------------------------------+
   | This source file is subject to version 2.00 of the Zend license,     |
   | that is bundled with this package in the file LICENSE, and is        |
   | available through the world-wide-web at the following url:           |
   | http://www.zend.com/license/2_00.txt.                                |
   | If you did not receive a copy of the Zend license and are unable to  |
   | obtain it through the world-wide-web, please send a note to          |
   | license@zend.com so we can mail you a copy immediately.              |
   +----------------------------------------------------------------------+
   | Authors: Marcus Boerger <helly@php.net>                              |
   |          Nuno Lopes <nlopess@php.net>                                |
   |          Scott MacVicar <scottmac@php.net>                           |
   | Flex version authors:                                                |
   |          Andi Gutmans <andi@php.net>                                 |
   |          Zeev Suraski <zeev@php.net>                                 |
   +----------------------------------------------------------------------+
*/

#if 0
# define YYDEBUG(s, c) printf("state: %d char: %c\n", s, c)
#else
# define YYDEBUG(s, c)
#endif

#include "zend_language_scanner_defs.h"

#include <errno.h>
#include "zend.h"
#ifdef ZEND_WIN32
# include <Winuser.h>
#endif
#include "zend_alloc.h"
#include <zend_language_parser.h>
#include "zend_compile.h"
#include "zend_language_scanner.h"
#include "zend_highlight.h"
#include "zend_constants.h"
#include "zend_variables.h"
#include "zend_operators.h"
#include "zend_API.h"
#include "zend_strtod.h"
#include "zend_exceptions.h"
#include "zend_virtual_cwd.h"

#define YYCTYPE   unsigned char
#define YYFILL(n) { if ((YYCURSOR + n) >= (YYLIMIT + ZEND_MMAP_AHEAD)) { return 0; } }
#define YYCURSOR  SCNG(yy_cursor)
#define YYLIMIT   SCNG(yy_limit)
#define YYMARKER  SCNG(yy_marker)

#define YYGETCONDITION()  SCNG(yy_state)
#define YYSETCONDITION(s) SCNG(yy_state) = s

#define STATE(name)  yyc##name

/* emulate flex constructs */
#define BEGIN(state) YYSETCONDITION(STATE(state))
#define YYSTATE      YYGETCONDITION()
#define yytext       ((char*)SCNG(yy_text))
#define yyleng       SCNG(yy_leng)
#define yyless(x)    do { YYCURSOR = (unsigned char*)yytext + x; \
                          yyleng   = (unsigned int)x; } while(0)
#define yymore()     goto yymore_restart

/* perform sanity check. If this message is triggered you should
   increase the ZEND_MMAP_AHEAD value in the zend_streams.h file */
/*!max:re2c */
#if ZEND_MMAP_AHEAD < YYMAXFILL
# error ZEND_MMAP_AHEAD should be greater than or equal to YYMAXFILL
#endif

#include <stdarg.h>

#ifdef HAVE_UNISTD_H
# include <unistd.h>
#endif

/* Globals Macros */
#define SCNG	LANG_SCNG
#ifdef ZTS
ZEND_API ts_rsrc_id language_scanner_globals_id;
ZEND_API size_t language_scanner_globals_offset;
#else
ZEND_API zend_php_scanner_globals language_scanner_globals;
#endif

#define HANDLE_NEWLINES(s, l)													\
do {																			\
	char *p = (s), *boundary = p+(l);											\
																				\
	while (p<boundary) {														\
		if (*p == '\n' || (*p == '\r' && (*(p+1) != '\n'))) {					\
			CG(zend_lineno)++;													\
		}																		\
		p++;																	\
	}																			\
} while (0)

#define HANDLE_NEWLINE(c) \
{ \
	if (c == '\n' || c == '\r') { \
		CG(zend_lineno)++; \
	} \
}

/* To save initial string length after scanning to first variable */
#define SET_DOUBLE_QUOTES_SCANNED_LENGTH(len) SCNG(scanned_string_len) = (len)
#define GET_DOUBLE_QUOTES_SCANNED_LENGTH()    SCNG(scanned_string_len)

#define IS_LABEL_START(c) (((c) >= 'a' && (c) <= 'z') || ((c) >= 'A' && (c) <= 'Z') || (c) == '_' || (c) >= 0x80)
#define IS_LABEL_SUCCESSOR(c) (((c) >= 'a' && (c) <= 'z') || ((c) >= 'A' && (c) <= 'Z') || ((c) >= '0' && (c) <= '9') || (c) == '_' || (c) >= 0x80)

#define ZEND_IS_OCT(c)  ((c)>='0' && (c)<='7')
#define ZEND_IS_HEX(c)  (((c)>='0' && (c)<='9') || ((c)>='a' && (c)<='f') || ((c)>='A' && (c)<='F'))

BEGIN_EXTERN_C()

static void strip_underscores(char *str, size_t *len)
{
	char *src = str, *dest = str;
	while (*src != '\0') {
		if (*src != '_') {
			*dest = *src;
			dest++;
		} else {
			--(*len);
		}
		src++;
	}
	*dest = '\0';
}

static size_t encoding_filter_script_to_internal(unsigned char **to, size_t *to_length, const unsigned char *from, size_t from_length)
{
	const zend_encoding *internal_encoding = zend_multibyte_get_internal_encoding();
	ZEND_ASSERT(internal_encoding);
	return zend_multibyte_encoding_converter(to, to_length, from, from_length, internal_encoding, LANG_SCNG(script_encoding));
}

static size_t encoding_filter_script_to_intermediate(unsigned char **to, size_t *to_length, const unsigned char *from, size_t from_length)
{
	return zend_multibyte_encoding_converter(to, to_length, from, from_length, zend_multibyte_encoding_utf8, LANG_SCNG(script_encoding));
}

static size_t encoding_filter_intermediate_to_script(unsigned char **to, size_t *to_length, const unsigned char *from, size_t from_length)
{
	return zend_multibyte_encoding_converter(to, to_length, from, from_length,
LANG_SCNG(script_encoding), zend_multibyte_encoding_utf8);
}

static size_t encoding_filter_intermediate_to_internal(unsigned char **to, size_t *to_length, const unsigned char *from, size_t from_length)
{
	const zend_encoding *internal_encoding = zend_multibyte_get_internal_encoding();
	ZEND_ASSERT(internal_encoding);
	return zend_multibyte_encoding_converter(to, to_length, from, from_length,
internal_encoding, zend_multibyte_encoding_utf8);
}


static void _yy_push_state(int new_state)
{
	zend_stack_push(&SCNG(state_stack), (void *) &YYGETCONDITION());
	YYSETCONDITION(new_state);
}

#define yy_push_state(state_and_tsrm) _yy_push_state(yyc##state_and_tsrm)

static void yy_pop_state(void)
{
	int *stack_state = zend_stack_top(&SCNG(state_stack));
	YYSETCONDITION(*stack_state);
	zend_stack_del_top(&SCNG(state_stack));
}

static void yy_scan_buffer(char *str, unsigned int len)
{
	YYCURSOR       = (YYCTYPE*)str;
	YYLIMIT        = YYCURSOR + len;
	if (!SCNG(yy_start)) {
		SCNG(yy_start) = YYCURSOR;
	}
}

void startup_scanner(void)
{
	CG(parse_error) = 0;
	CG(doc_comment) = NULL;
	CG(extra_fn_flags) = 0;
	zend_stack_init(&SCNG(state_stack), sizeof(int));
	zend_ptr_stack_init(&SCNG(heredoc_label_stack));
	SCNG(heredoc_scan_ahead) = 0;
}

static void heredoc_label_dtor(zend_heredoc_label *heredoc_label) {
    efree(heredoc_label->label);
}

void shutdown_scanner(void)
{
	CG(parse_error) = 0;
	RESET_DOC_COMMENT();
	zend_stack_destroy(&SCNG(state_stack));
	zend_ptr_stack_clean(&SCNG(heredoc_label_stack), (void (*)(void *)) &heredoc_label_dtor, 1);
	zend_ptr_stack_destroy(&SCNG(heredoc_label_stack));
	SCNG(heredoc_scan_ahead) = 0;
	SCNG(on_event) = NULL;
}

ZEND_API void zend_save_lexical_state(zend_lex_state *lex_state)
{
	lex_state->yy_leng   = SCNG(yy_leng);
	lex_state->yy_start  = SCNG(yy_start);
	lex_state->yy_text   = SCNG(yy_text);
	lex_state->yy_cursor = SCNG(yy_cursor);
	lex_state->yy_marker = SCNG(yy_marker);
	lex_state->yy_limit  = SCNG(yy_limit);

	lex_state->state_stack = SCNG(state_stack);
	zend_stack_init(&SCNG(state_stack), sizeof(int));

	lex_state->heredoc_label_stack = SCNG(heredoc_label_stack);
	zend_ptr_stack_init(&SCNG(heredoc_label_stack));

	lex_state->in = SCNG(yy_in);
	lex_state->yy_state = YYSTATE;
	lex_state->filename = zend_get_compiled_filename();
	lex_state->lineno = CG(zend_lineno);

	lex_state->script_org = SCNG(script_org);
	lex_state->script_org_size = SCNG(script_org_size);
	lex_state->script_filtered = SCNG(script_filtered);
	lex_state->script_filtered_size = SCNG(script_filtered_size);
	lex_state->input_filter = SCNG(input_filter);
	lex_state->output_filter = SCNG(output_filter);
	lex_state->script_encoding = SCNG(script_encoding);

	lex_state->on_event = SCNG(on_event);
	lex_state->on_event_context = SCNG(on_event_context);

	lex_state->ast = CG(ast);
	lex_state->ast_arena = CG(ast_arena);
}

ZEND_API void zend_restore_lexical_state(zend_lex_state *lex_state)
{
	SCNG(yy_leng)   = lex_state->yy_leng;
	SCNG(yy_start)  = lex_state->yy_start;
	SCNG(yy_text)   = lex_state->yy_text;
	SCNG(yy_cursor) = lex_state->yy_cursor;
	SCNG(yy_marker) = lex_state->yy_marker;
	SCNG(yy_limit)  = lex_state->yy_limit;

	zend_stack_destroy(&SCNG(state_stack));
	SCNG(state_stack) = lex_state->state_stack;

	zend_ptr_stack_clean(&SCNG(heredoc_label_stack), (void (*)(void *)) &heredoc_label_dtor, 1);
	zend_ptr_stack_destroy(&SCNG(heredoc_label_stack));
	SCNG(heredoc_label_stack) = lex_state->heredoc_label_stack;

	SCNG(yy_in) = lex_state->in;
	YYSETCONDITION(lex_state->yy_state);
	CG(zend_lineno) = lex_state->lineno;
	zend_restore_compiled_filename(lex_state->filename);

	if (SCNG(script_filtered)) {
		efree(SCNG(script_filtered));
		SCNG(script_filtered) = NULL;
	}
	SCNG(script_org) = lex_state->script_org;
	SCNG(script_org_size) = lex_state->script_org_size;
	SCNG(script_filtered) = lex_state->script_filtered;
	SCNG(script_filtered_size) = lex_state->script_filtered_size;
	SCNG(input_filter) = lex_state->input_filter;
	SCNG(output_filter) = lex_state->output_filter;
	SCNG(script_encoding) = lex_state->script_encoding;

	SCNG(on_event) = lex_state->on_event;
	SCNG(on_event_context) = lex_state->on_event_context;

	CG(ast) = lex_state->ast;
	CG(ast_arena) = lex_state->ast_arena;

	RESET_DOC_COMMENT();
}

ZEND_API void zend_destroy_file_handle(zend_file_handle *file_handle)
{
	zend_llist_del_element(&CG(open_files), file_handle, (int (*)(void *, void *)) zend_compare_file_handles);
	/* zend_file_handle_dtor() operates on the copy, so we have to NULLify the original here */
	file_handle->opened_path = NULL;
	if (file_handle->free_filename) {
		file_handle->filename = NULL;
	}
}

ZEND_API void zend_lex_tstring(zval *zv)
{
	if (SCNG(on_event)) {
		SCNG(on_event)(ON_FEEDBACK, T_STRING, 0, SCNG(on_event_context));
	}

	ZVAL_STRINGL(zv, (char*)SCNG(yy_text), SCNG(yy_leng));
}

#define BOM_UTF32_BE	"\x00\x00\xfe\xff"
#define	BOM_UTF32_LE	"\xff\xfe\x00\x00"
#define	BOM_UTF16_BE	"\xfe\xff"
#define	BOM_UTF16_LE	"\xff\xfe"
#define	BOM_UTF8		"\xef\xbb\xbf"

static const zend_encoding *zend_multibyte_detect_utf_encoding(const unsigned char *script, size_t script_size)
{
	const unsigned char *p;
	int wchar_size = 2;
	int le = 0;

	/* utf-16 or utf-32? */
	p = script;
	assert(p >= script);
	while ((size_t)(p-script) < script_size) {
		p = memchr(p, 0, script_size-(p-script)-2);
		if (!p) {
			break;
		}
		if (*(p+1) == '\0' && *(p+2) == '\0') {
			wchar_size = 4;
			break;
		}

		/* searching for UTF-32 specific byte orders, so this will do */
		p += 4;
	}

	/* BE or LE? */
	p = script;
	assert(p >= script);
	while ((size_t)(p-script) < script_size) {
		if (*p == '\0' && *(p+wchar_size-1) != '\0') {
			/* BE */
			le = 0;
			break;
		} else if (*p != '\0' && *(p+wchar_size-1) == '\0') {
			/* LE* */
			le = 1;
			break;
		}
		p += wchar_size;
	}

	if (wchar_size == 2) {
		return le ? zend_multibyte_encoding_utf16le : zend_multibyte_encoding_utf16be;
	} else {
		return le ? zend_multibyte_encoding_utf32le : zend_multibyte_encoding_utf32be;
	}

	return NULL;
}

static const zend_encoding* zend_multibyte_detect_unicode(void)
{
	const zend_encoding *script_encoding = NULL;
	int bom_size;
	unsigned char *pos1, *pos2;

	if (LANG_SCNG(script_org_size) < sizeof(BOM_UTF32_LE)-1) {
		return NULL;
	}

	/* check out BOM */
	if (!memcmp(LANG_SCNG(script_org), BOM_UTF32_BE, sizeof(BOM_UTF32_BE)-1)) {
		script_encoding = zend_multibyte_encoding_utf32be;
		bom_size = sizeof(BOM_UTF32_BE)-1;
	} else if (!memcmp(LANG_SCNG(script_org), BOM_UTF32_LE, sizeof(BOM_UTF32_LE)-1)) {
		script_encoding = zend_multibyte_encoding_utf32le;
		bom_size = sizeof(BOM_UTF32_LE)-1;
	} else if (!memcmp(LANG_SCNG(script_org), BOM_UTF16_BE, sizeof(BOM_UTF16_BE)-1)) {
		script_encoding = zend_multibyte_encoding_utf16be;
		bom_size = sizeof(BOM_UTF16_BE)-1;
	} else if (!memcmp(LANG_SCNG(script_org), BOM_UTF16_LE, sizeof(BOM_UTF16_LE)-1)) {
		script_encoding = zend_multibyte_encoding_utf16le;
		bom_size = sizeof(BOM_UTF16_LE)-1;
	} else if (!memcmp(LANG_SCNG(script_org), BOM_UTF8, sizeof(BOM_UTF8)-1)) {
		script_encoding = zend_multibyte_encoding_utf8;
		bom_size = sizeof(BOM_UTF8)-1;
	}

	if (script_encoding) {
		/* remove BOM */
		LANG_SCNG(script_org) += bom_size;
		LANG_SCNG(script_org_size) -= bom_size;

		return script_encoding;
	}

	/* script contains NULL bytes -> auto-detection */
	if ((pos1 = memchr(LANG_SCNG(script_org), 0, LANG_SCNG(script_org_size)))) {
		/* check if the NULL byte is after the __HALT_COMPILER(); */
		pos2 = LANG_SCNG(script_org);

		while ((size_t)(pos1 - pos2) >= sizeof("__HALT_COMPILER();")-1) {
			pos2 = memchr(pos2, '_', pos1 - pos2);
			if (!pos2) break;
			pos2++;
			if (strncasecmp((char*)pos2, "_HALT_COMPILER", sizeof("_HALT_COMPILER")-1) == 0) {
				pos2 += sizeof("_HALT_COMPILER")-1;
				while (*pos2 == ' '  ||
					   *pos2 == '\t' ||
					   *pos2 == '\r' ||
					   *pos2 == '\n') {
					pos2++;
				}
				if (*pos2 == '(') {
					pos2++;
					while (*pos2 == ' '  ||
						   *pos2 == '\t' ||
						   *pos2 == '\r' ||
						   *pos2 == '\n') {
						pos2++;
					}
					if (*pos2 == ')') {
						pos2++;
						while (*pos2 == ' '  ||
							   *pos2 == '\t' ||
							   *pos2 == '\r' ||
							   *pos2 == '\n') {
							pos2++;
						}
						if (*pos2 == ';') {
							return NULL;
						}
					}
				}
			}
		}
		/* make best effort if BOM is missing */
		return zend_multibyte_detect_utf_encoding(LANG_SCNG(script_org), LANG_SCNG(script_org_size));
	}

	return NULL;
}

static const zend_encoding* zend_multibyte_find_script_encoding(void)
{
	const zend_encoding *script_encoding;

	if (CG(detect_unicode)) {
		/* check out bom(byte order mark) and see if containing wchars */
		script_encoding = zend_multibyte_detect_unicode();
		if (script_encoding != NULL) {
			/* bom or wchar detection is prior to 'script_encoding' option */
			return script_encoding;
		}
	}

	/* if no script_encoding specified, just leave alone */
	if (!CG(script_encoding_list) || !CG(script_encoding_list_size)) {
		return NULL;
	}

	/* if multiple encodings specified, detect automagically */
	if (CG(script_encoding_list_size) > 1) {
		return zend_multibyte_encoding_detector(LANG_SCNG(script_org), LANG_SCNG(script_org_size), CG(script_encoding_list), CG(script_encoding_list_size));
	}

	return CG(script_encoding_list)[0];
}

ZEND_API int zend_multibyte_set_filter(const zend_encoding *onetime_encoding)
{
	const zend_encoding *internal_encoding = zend_multibyte_get_internal_encoding();
	const zend_encoding *script_encoding = onetime_encoding ? onetime_encoding: zend_multibyte_find_script_encoding();

	if (!script_encoding) {
		return FAILURE;
	}

	/* judge input/output filter */
	LANG_SCNG(script_encoding) = script_encoding;
	LANG_SCNG(input_filter) = NULL;
	LANG_SCNG(output_filter) = NULL;

	if (!internal_encoding || LANG_SCNG(script_encoding) == internal_encoding) {
		if (!zend_multibyte_check_lexer_compatibility(LANG_SCNG(script_encoding))) {
			/* and if not, work around w/ script_encoding -> utf-8 -> script_encoding conversion */
			LANG_SCNG(input_filter) = encoding_filter_script_to_intermediate;
			LANG_SCNG(output_filter) = encoding_filter_intermediate_to_script;
		} else {
			LANG_SCNG(input_filter) = NULL;
			LANG_SCNG(output_filter) = NULL;
		}
		return SUCCESS;
	}

	if (zend_multibyte_check_lexer_compatibility(internal_encoding)) {
		LANG_SCNG(input_filter) = encoding_filter_script_to_internal;
		LANG_SCNG(output_filter) = NULL;
	} else if (zend_multibyte_check_lexer_compatibility(LANG_SCNG(script_encoding))) {
		LANG_SCNG(input_filter) = NULL;
		LANG_SCNG(output_filter) = encoding_filter_script_to_internal;
	} else {
		/* both script and internal encodings are incompatible w/ flex */
		LANG_SCNG(input_filter) = encoding_filter_script_to_intermediate;
		LANG_SCNG(output_filter) = encoding_filter_intermediate_to_internal;
	}

	return 0;
}

ZEND_API int open_file_for_scanning(zend_file_handle *file_handle)
{
	char *buf;
	size_t size;
	zend_string *compiled_filename;

	if (zend_stream_fixup(file_handle, &buf, &size) == FAILURE) {
		return FAILURE;
	}

	zend_llist_add_element(&CG(open_files), file_handle);
	if (file_handle->handle.stream.handle >= (void*)file_handle && file_handle->handle.stream.handle <= (void*)(file_handle+1)) {
		zend_file_handle *fh = (zend_file_handle*)zend_llist_get_last(&CG(open_files));
		size_t diff = (char*)file_handle->handle.stream.handle - (char*)file_handle;
		fh->handle.stream.handle = (void*)(((char*)fh) + diff);
		file_handle->handle.stream.handle = fh->handle.stream.handle;
	}

	/* Reset the scanner for scanning the new file */
	SCNG(yy_in) = file_handle;
	SCNG(yy_start) = NULL;

	if (size != (size_t)-1) {
		if (CG(multibyte)) {
			SCNG(script_org) = (unsigned char*)buf;
			SCNG(script_org_size) = size;
			SCNG(script_filtered) = NULL;

			zend_multibyte_set_filter(NULL);

			if (SCNG(input_filter)) {
				if ((size_t)-1 == SCNG(input_filter)(&SCNG(script_filtered), &SCNG(script_filtered_size), SCNG(script_org), SCNG(script_org_size))) {
					zend_error_noreturn(E_COMPILE_ERROR, "Could not convert the script from the detected "
							"encoding \"%s\" to a compatible encoding", zend_multibyte_get_encoding_name(LANG_SCNG(script_encoding)));
				}
				buf = (char*)SCNG(script_filtered);
				size = SCNG(script_filtered_size);
			}
		}
		SCNG(yy_start) = (unsigned char *)buf;
		yy_scan_buffer(buf, (unsigned int)size);
	} else {
		zend_error_noreturn(E_COMPILE_ERROR, "zend_stream_mmap() failed");
	}

	if (CG(skip_shebang)) {
		CG(skip_shebang) = 0;
		BEGIN(SHEBANG);
	} else {
		BEGIN(INITIAL);
	}

	if (file_handle->opened_path) {
		compiled_filename = zend_string_copy(file_handle->opened_path);
	} else {
		compiled_filename = zend_string_init(file_handle->filename, strlen(file_handle->filename), 0);
	}

	zend_set_compiled_filename(compiled_filename);
	zend_string_release_ex(compiled_filename, 0);

	RESET_DOC_COMMENT();
	CG(zend_lineno) = 1;
	CG(increment_lineno) = 0;
	return SUCCESS;
}
END_EXTERN_C()

static zend_op_array *zend_compile(int type)
{
	zend_op_array *op_array = NULL;
	zend_bool original_in_compilation = CG(in_compilation);

	CG(in_compilation) = 1;
	CG(ast) = NULL;
	CG(ast_arena) = zend_arena_create(1024 * 32);

	if (!zendparse()) {
		int last_lineno = CG(zend_lineno);
		zend_file_context original_file_context;
		zend_oparray_context original_oparray_context;
		zend_op_array *original_active_op_array = CG(active_op_array);

		op_array = emalloc(sizeof(zend_op_array));
		init_op_array(op_array, type, INITIAL_OP_ARRAY_SIZE);
		CG(active_op_array) = op_array;

		/* Use heap to not waste arena memory */
		op_array->fn_flags |= ZEND_ACC_HEAP_RT_CACHE;

		if (zend_ast_process) {
			zend_ast_process(CG(ast));
		}

		zend_file_context_begin(&original_file_context);
		zend_oparray_context_begin(&original_oparray_context);
		zend_compile_top_stmt(CG(ast));
		CG(zend_lineno) = last_lineno;
		zend_emit_final_return(type == ZEND_USER_FUNCTION);
		op_array->line_start = 1;
		op_array->line_end = last_lineno;
		pass_two(op_array);
		zend_oparray_context_end(&original_oparray_context);
		zend_file_context_end(&original_file_context);

		CG(active_op_array) = original_active_op_array;
	}

	zend_ast_destroy(CG(ast));
	zend_arena_destroy(CG(ast_arena));

	CG(in_compilation) = original_in_compilation;

	return op_array;
}

ZEND_API zend_op_array *compile_file(zend_file_handle *file_handle, int type)
{
	zend_lex_state original_lex_state;
	zend_op_array *op_array = NULL;
	zend_save_lexical_state(&original_lex_state);

	if (open_file_for_scanning(file_handle)==FAILURE) {
		if (type==ZEND_REQUIRE) {
			zend_message_dispatcher(ZMSG_FAILED_REQUIRE_FOPEN, file_handle->filename);
			zend_bailout();
		} else {
			zend_message_dispatcher(ZMSG_FAILED_INCLUDE_FOPEN, file_handle->filename);
		}
	} else {
		op_array = zend_compile(ZEND_USER_FUNCTION);
	}

	zend_restore_lexical_state(&original_lex_state);
	return op_array;
}


zend_op_array *compile_filename(int type, zval *filename)
{
	zend_file_handle file_handle;
	zval tmp;
	zend_op_array *retval;
	zend_string *opened_path = NULL;

	if (Z_TYPE_P(filename) != IS_STRING) {
		ZVAL_STR(&tmp, zval_get_string(filename));
		filename = &tmp;
	}
	zend_stream_init_filename(&file_handle, Z_STRVAL_P(filename));

	retval = zend_compile_file(&file_handle, type);
	if (retval && file_handle.handle.stream.handle) {
		if (!file_handle.opened_path) {
			file_handle.opened_path = opened_path = zend_string_copy(Z_STR_P(filename));
		}

		zend_hash_add_empty_element(&EG(included_files), file_handle.opened_path);

		if (opened_path) {
			zend_string_release_ex(opened_path, 0);
		}
	}
	zend_destroy_file_handle(&file_handle);

	if (UNEXPECTED(filename == &tmp)) {
		zval_ptr_dtor(&tmp);
	}
	return retval;
}

ZEND_API int zend_prepare_string_for_scanning(zval *str, char *filename)
{
	char *buf;
	size_t size, old_len;
	zend_string *new_compiled_filename;

	/* enforce ZEND_MMAP_AHEAD trailing NULLs for flex... */
	old_len = Z_STRLEN_P(str);
	Z_STR_P(str) = zend_string_extend(Z_STR_P(str), old_len + ZEND_MMAP_AHEAD, 0);
	Z_TYPE_INFO_P(str) = IS_STRING_EX;
	memset(Z_STRVAL_P(str) + old_len, 0, ZEND_MMAP_AHEAD + 1);

	SCNG(yy_in) = NULL;
	SCNG(yy_start) = NULL;

	buf = Z_STRVAL_P(str);
	size = old_len;

	if (CG(multibyte)) {
		SCNG(script_org) = (unsigned char*)buf;
		SCNG(script_org_size) = size;
		SCNG(script_filtered) = NULL;

		zend_multibyte_set_filter(zend_multibyte_get_internal_encoding());

		if (SCNG(input_filter)) {
			if ((size_t)-1 == SCNG(input_filter)(&SCNG(script_filtered), &SCNG(script_filtered_size), SCNG(script_org), SCNG(script_org_size))) {
				zend_error_noreturn(E_COMPILE_ERROR, "Could not convert the script from the detected "
						"encoding \"%s\" to a compatible encoding", zend_multibyte_get_encoding_name(LANG_SCNG(script_encoding)));
			}
			buf = (char*)SCNG(script_filtered);
			size = SCNG(script_filtered_size);
		}
	}

	yy_scan_buffer(buf, (unsigned int)size);

	new_compiled_filename = zend_string_init(filename, strlen(filename), 0);
	zend_set_compiled_filename(new_compiled_filename);
	zend_string_release_ex(new_compiled_filename, 0);
	CG(zend_lineno) = 1;
	CG(increment_lineno) = 0;
	RESET_DOC_COMMENT();
	return SUCCESS;
}


ZEND_API size_t zend_get_scanned_file_offset(void)
{
	size_t offset = SCNG(yy_cursor) - SCNG(yy_start);
	if (SCNG(input_filter)) {
		size_t original_offset = offset, length = 0;
		do {
			unsigned char *p = NULL;
			if ((size_t)-1 == SCNG(input_filter)(&p, &length, SCNG(script_org), offset)) {
				return (size_t)-1;
			}
			efree(p);
			if (length > original_offset) {
				offset--;
			} else if (length < original_offset) {
				offset++;
			}
		} while (original_offset != length);
	}
	return offset;
}

zend_op_array *compile_string(zval *source_string, char *filename)
{
	zend_lex_state original_lex_state;
	zend_op_array *op_array = NULL;
	zval tmp;

	if (UNEXPECTED(Z_TYPE_P(source_string) != IS_STRING)) {
		ZVAL_STR(&tmp, zval_get_string_func(source_string));
	} else {
		ZVAL_COPY(&tmp, source_string);
	}

	if (Z_STRLEN(tmp)==0) {
		zval_ptr_dtor(&tmp);
		return NULL;
	}

	zend_save_lexical_state(&original_lex_state);
	if (zend_prepare_string_for_scanning(&tmp, filename) == SUCCESS) {
		BEGIN(ST_IN_SCRIPTING);
		op_array = zend_compile(ZEND_EVAL_CODE);
	}

	zend_restore_lexical_state(&original_lex_state);
	zval_ptr_dtor(&tmp);

	return op_array;
}


BEGIN_EXTERN_C()
int highlight_file(char *filename, zend_syntax_highlighter_ini *syntax_highlighter_ini)
{
	zend_lex_state original_lex_state;
	zend_file_handle file_handle;

	zend_stream_init_filename(&file_handle, filename);
	zend_save_lexical_state(&original_lex_state);
	if (open_file_for_scanning(&file_handle)==FAILURE) {
		zend_message_dispatcher(ZMSG_FAILED_HIGHLIGHT_FOPEN, filename);
		zend_restore_lexical_state(&original_lex_state);
		return FAILURE;
	}
	zend_highlight(syntax_highlighter_ini);
	if (SCNG(script_filtered)) {
		efree(SCNG(script_filtered));
		SCNG(script_filtered) = NULL;
	}
	zend_destroy_file_handle(&file_handle);
	zend_restore_lexical_state(&original_lex_state);
	return SUCCESS;
}

int highlight_string(zval *str, zend_syntax_highlighter_ini *syntax_highlighter_ini, char *str_name)
{
	zend_lex_state original_lex_state;
	zval tmp;

	if (UNEXPECTED(Z_TYPE_P(str) != IS_STRING)) {
		ZVAL_STR(&tmp, zval_get_string_func(str));
		str = &tmp;
	}
	zend_save_lexical_state(&original_lex_state);
	if (zend_prepare_string_for_scanning(str, str_name)==FAILURE) {
		zend_restore_lexical_state(&original_lex_state);
		if (UNEXPECTED(str == &tmp)) {
			zval_ptr_dtor(&tmp);
		}
		return FAILURE;
	}
	BEGIN(INITIAL);
	zend_highlight(syntax_highlighter_ini);
	if (SCNG(script_filtered)) {
		efree(SCNG(script_filtered));
		SCNG(script_filtered) = NULL;
	}
	zend_restore_lexical_state(&original_lex_state);
	if (UNEXPECTED(str == &tmp)) {
		zval_ptr_dtor(&tmp);
	}
	return SUCCESS;
}

ZEND_API void zend_multibyte_yyinput_again(zend_encoding_filter old_input_filter, const zend_encoding *old_encoding)
{
	size_t length;
	unsigned char *new_yy_start;

	/* convert and set */
	if (!SCNG(input_filter)) {
		if (SCNG(script_filtered)) {
			efree(SCNG(script_filtered));
			SCNG(script_filtered) = NULL;
		}
		SCNG(script_filtered_size) = 0;
		length = SCNG(script_org_size);
		new_yy_start = SCNG(script_org);
	} else {
		if ((size_t)-1 == SCNG(input_filter)(&new_yy_start, &length, SCNG(script_org), SCNG(script_org_size))) {
			zend_error_noreturn(E_COMPILE_ERROR, "Could not convert the script from the detected "
					"encoding \"%s\" to a compatible encoding", zend_multibyte_get_encoding_name(LANG_SCNG(script_encoding)));
		}
		if (SCNG(script_filtered)) {
			efree(SCNG(script_filtered));
		}
		SCNG(script_filtered) = new_yy_start;
		SCNG(script_filtered_size) = length;
	}

	SCNG(yy_cursor) = new_yy_start + (SCNG(yy_cursor) - SCNG(yy_start));
	SCNG(yy_marker) = new_yy_start + (SCNG(yy_marker) - SCNG(yy_start));
	SCNG(yy_text) = new_yy_start + (SCNG(yy_text) - SCNG(yy_start));
	SCNG(yy_limit) = new_yy_start + length;

	SCNG(yy_start) = new_yy_start;
}


// TODO: avoid reallocation ???
# define zend_copy_value(zendlval, yytext, yyleng) \
	if (SCNG(output_filter)) { \
		size_t sz = 0; \
		char *s = NULL; \
		SCNG(output_filter)((unsigned char **)&s, &sz, (unsigned char *)yytext, (size_t)yyleng); \
		ZVAL_STRINGL(zendlval, s, sz); \
		efree(s); \
	} else if (yyleng == 1) { \
		ZVAL_INTERNED_STR(zendlval, ZSTR_CHAR((zend_uchar)*(yytext))); \
	} else { \
		ZVAL_STRINGL(zendlval, yytext, yyleng); \
	}

static int zend_scan_escape_string(zval *zendlval, char *str, int len, char quote_type)
{
	register char *s, *t;
	char *end;

	if (len <= 1) {
		if (len < 1) {
			ZVAL_EMPTY_STRING(zendlval);
		} else {
			zend_uchar c = (zend_uchar)*str;
			if (c == '\n' || c == '\r') {
				CG(zend_lineno)++;
			}
			ZVAL_INTERNED_STR(zendlval, ZSTR_CHAR(c));
		}
		goto skip_escape_conversion;
	}

	ZVAL_STRINGL(zendlval, str, len);

	/* convert escape sequences */
	s = Z_STRVAL_P(zendlval);
	end = s+Z_STRLEN_P(zendlval);
	while (1) {
		if (UNEXPECTED(*s=='\\')) {
			break;
		}
		if (*s == '\n' || (*s == '\r' && (*(s+1) != '\n'))) {
			CG(zend_lineno)++;
		}
		s++;
		if (s == end) {
			goto skip_escape_conversion;
		}
	}

	t = s;
	while (s<end) {
		if (*s=='\\') {
			s++;
			if (s >= end) {
				*t++ = '\\';
				break;
			}

			switch(*s) {
				case 'n':
					*t++ = '\n';
					break;
				case 'r':
					*t++ = '\r';
					break;
				case 't':
					*t++ = '\t';
					break;
				case 'f':
					*t++ = '\f';
					break;
				case 'v':
					*t++ = '\v';
					break;
				case 'e':
#ifdef ZEND_WIN32
					*t++ = VK_ESCAPE;
#else
					*t++ = '\e';
#endif
					break;
				case '"':
				case '`':
					if (*s != quote_type) {
						*t++ = '\\';
						*t++ = *s;
						break;
					}
				case '\\':
				case '$':
					*t++ = *s;
					break;
				case 'x':
				case 'X':
					if (ZEND_IS_HEX(*(s+1))) {
						char hex_buf[3] = { 0, 0, 0 };

						hex_buf[0] = *(++s);
						if (ZEND_IS_HEX(*(s+1))) {
							hex_buf[1] = *(++s);
						}
						*t++ = (char) ZEND_STRTOL(hex_buf, NULL, 16);
					} else {
						*t++ = '\\';
						*t++ = *s;
					}
					break;
				/* UTF-8 codepoint escape, format: /\\u\{\x+\}/ */
				case 'u':
					{
						/* cache where we started so we can parse after validating */
						char *start = s + 1;
						size_t len = 0;
						zend_bool valid = 1;
						unsigned long codepoint;

						if (*start != '{') {
							/* we silently let this pass to avoid breaking code
							 * with JSON in string literals (e.g. "\"\u202e\""
							 */
							*t++ = '\\';
							*t++ = 'u';
							break;
						} else {
							/* on the other hand, invalid \u{blah} errors */
							s++;
							len++;
							s++;
							while (*s != '}') {
								if (!ZEND_IS_HEX(*s)) {
									valid = 0;
									break;
								} else {
									len++;
								}
								s++;
							}
							if (*s == '}') {
								valid = 1;
								len++;
							}
						}

						/* \u{} is invalid */
						if (len <= 2) {
							valid = 0;
						}

						if (!valid) {
							zend_throw_exception(zend_ce_parse_error,
								"Invalid UTF-8 codepoint escape sequence", 0);
							zval_ptr_dtor(zendlval);
							ZVAL_UNDEF(zendlval);
							return FAILURE;
						}

						errno = 0;
						codepoint = strtoul(start + 1, NULL, 16);

						/* per RFC 3629, UTF-8 can only represent 21 bits */
						if (codepoint > 0x10FFFF || errno) {
							zend_throw_exception(zend_ce_parse_error,
								"Invalid UTF-8 codepoint escape sequence: Codepoint too large", 0);
							zval_ptr_dtor(zendlval);
							ZVAL_UNDEF(zendlval);
							return FAILURE;
						}

						/* based on https://en.wikipedia.org/wiki/UTF-8#Sample_code */
						if (codepoint < 0x80) {
							*t++ = codepoint;
						} else if (codepoint <= 0x7FF) {
							*t++ = (codepoint >> 6) + 0xC0;
							*t++ = (codepoint & 0x3F) + 0x80;
						} else if (codepoint <= 0xFFFF) {
							*t++ = (codepoint >> 12) + 0xE0;
							*t++ = ((codepoint >> 6) & 0x3F) + 0x80;
							*t++ = (codepoint & 0x3F) + 0x80;
						} else if (codepoint <= 0x10FFFF) {
							*t++ = (codepoint >> 18) + 0xF0;
							*t++ = ((codepoint >> 12) & 0x3F) + 0x80;
							*t++ = ((codepoint >> 6) & 0x3F) + 0x80;
							*t++ = (codepoint & 0x3F) + 0x80;
						}
					}
					break;
				default:
					/* check for an octal */
					if (ZEND_IS_OCT(*s)) {
						char octal_buf[4] = { 0, 0, 0, 0 };

						octal_buf[0] = *s;
						if (ZEND_IS_OCT(*(s+1))) {
							octal_buf[1] = *(++s);
							if (ZEND_IS_OCT(*(s+1))) {
								octal_buf[2] = *(++s);
							}
						}
						if (octal_buf[2] &&
						    (octal_buf[0] > '3')) {
							/* 3 octit values must not overflow 0xFF (\377) */
							zend_error(E_COMPILE_WARNING, "Octal escape sequence overflow \\%s is greater than \\377", octal_buf);
						}

						*t++ = (char) ZEND_STRTOL(octal_buf, NULL, 8);
					} else {
						*t++ = '\\';
						*t++ = *s;
					}
					break;
			}
		} else {
			*t++ = *s;
		}

		if (*s == '\n' || (*s == '\r' && (*(s+1) != '\n'))) {
			CG(zend_lineno)++;
		}
		s++;
	}
	*t = 0;
	Z_STRLEN_P(zendlval) = t - Z_STRVAL_P(zendlval);

skip_escape_conversion:
	if (SCNG(output_filter)) {
		size_t sz = 0;
		unsigned char *str;
		// TODO: avoid realocation ???
		s = Z_STRVAL_P(zendlval);
		SCNG(output_filter)(&str, &sz, (unsigned char *)s, (size_t)Z_STRLEN_P(zendlval));
		zval_ptr_dtor(zendlval);
		ZVAL_STRINGL(zendlval, (char *) str, sz);
		efree(str);
	}
	return SUCCESS;
}

#define HEREDOC_USING_SPACES 1
#define HEREDOC_USING_TABS 2

static const char *next_newline(const char *str, const char *end, size_t *newline_len) {
	for (; str < end; str++) {
		if (*str == '\r') {
			*newline_len = str + 1 < end && *(str + 1) == '\n' ? 2 : 1;
		} else if (*str == '\n') {
			*newline_len = 1;
			return str;
		}
	}
	*newline_len = 0;
	return NULL;
}

static zend_bool strip_multiline_string_indentation(
	zval *zendlval, int indentation, zend_bool using_spaces,
	zend_bool newline_at_start, zend_bool newline_at_end)
{
	const char *str = Z_STRVAL_P(zendlval), *end = str + Z_STRLEN_P(zendlval);
	char *copy = Z_STRVAL_P(zendlval);

	int newline_count = 0;
	size_t newline_len;
	const char *nl;

	if (!newline_at_start) {
		nl = next_newline(str, end, &newline_len);
		if (!nl) {
			return 1;
		}

		str = nl + newline_len;
		copy = (char *) nl + newline_len;
		newline_count++;
	} else {
		nl = str;
	}

	/* <= intentional */
	while (str <= end && nl) {
		size_t skip;
		nl = next_newline(str, end, &newline_len);
		if (!nl && newline_at_end) {
			nl = end;
		}

		/* Try to skip indentation */
		for (skip = 0; skip < indentation; skip++, str++) {
			if (str == nl) {
				/* Don't require full indentation on whitespace-only lines */
				break;
			}

			if (str == end || (*str != ' ' && *str != '\t')) {
				CG(zend_lineno) += newline_count;
				zend_throw_exception_ex(zend_ce_parse_error, 0,
					"Invalid body indentation level (expecting an indentation level of at least %d)", indentation);
				goto error;
			}

			if ((!using_spaces && *str == ' ') || (using_spaces && *str == '\t')) {
				CG(zend_lineno) += newline_count;
				zend_throw_exception(zend_ce_parse_error,
					"Invalid indentation - tabs and spaces cannot be mixed", 0);
				goto error;
			}
		}

		if (str == end) {
			break;
		}

		size_t len = nl ? (nl - str + newline_len) : (end - str);
		memmove(copy, str, len);
		str += len;
		copy += len;
		newline_count++;
	}

	*copy = '\0';
	Z_STRLEN_P(zendlval) = copy - Z_STRVAL_P(zendlval);
	return 1;

error:
	zval_ptr_dtor_str(zendlval);
	ZVAL_UNDEF(zendlval);

	return 0;
}

static void copy_heredoc_label_stack(void *void_heredoc_label)
{
	zend_heredoc_label *heredoc_label = void_heredoc_label;
	zend_heredoc_label *new_heredoc_label = emalloc(sizeof(zend_heredoc_label));

	*new_heredoc_label = *heredoc_label;
	new_heredoc_label->label = estrndup(heredoc_label->label, heredoc_label->length);

	zend_ptr_stack_push(&SCNG(heredoc_label_stack), (void *) new_heredoc_label);
}

#define PARSER_MODE() \
	EXPECTED(elem != NULL)

#define RETURN_TOKEN(_token) do { \
		token = _token; \
		goto emit_token; \
	} while (0)

#define RETURN_TOKEN_WITH_VAL(_token) do { \
		token = _token; \
		goto emit_token_with_val; \
	} while (0)

#define RETURN_TOKEN_WITH_STR(_token, _offset) do { \
		token = _token; \
		offset = _offset; \
		goto emit_token_with_str; \
	} while (0)

#define RETURN_OR_SKIP_TOKEN(_token) do { \
		token = _token; \
		if (PARSER_MODE()) { \
			goto skip_token; \
		} \
		goto emit_token; \
	} while (0)

int ZEND_FASTCALL lex_scan(zval *zendlval, zend_parser_stack_elem *elem)
{
int token;
int offset;
int start_line = CG(zend_lineno);

	ZVAL_UNDEF(zendlval);
restart:
	SCNG(yy_text) = YYCURSOR;

/*!re2c
re2c:yyfill:check = 0;
LNUM	[0-9]+(_[0-9]+)*
DNUM	({LNUM}?"."{LNUM})|({LNUM}"."{LNUM}?)
EXPONENT_DNUM	(({LNUM}|{DNUM})[eE][+-]?{LNUM})
HNUM	"0x"[0-9a-fA-F]+(_[0-9a-fA-F]+)*
BNUM	"0b"[01]+(_[01]+)*
LABEL	[a-zA-Z_\x80-\xff][a-zA-Z0-9_\x80-\xff]*
WHITESPACE [ \n\r\t]+
TABS_AND_SPACES [ \t]*
TOKENS [;:,.\[\]()|^&+-/*=%!~$<>?@]
ANY_CHAR [^]
NEWLINE ("\r"|"\n"|"\r\n")

/* compute yyleng before each rule */
<!*> := yyleng = YYCURSOR - SCNG(yy_text);

<ST_IN_SCRIPTING>"exit" {
	RETURN_TOKEN(T_EXIT);
}

<ST_IN_SCRIPTING>"die" {
	RETURN_TOKEN(T_EXIT);
}

<ST_IN_SCRIPTING>"fn" {
	RETURN_TOKEN(T_FN);
}

<ST_IN_SCRIPTING>"function" {
	RETURN_TOKEN(T_FUNCTION);
}

<ST_IN_SCRIPTING>"const" {
	RETURN_TOKEN(T_CONST);
}

<ST_IN_SCRIPTING>"return" {
	RETURN_TOKEN(T_RETURN);
}

<ST_IN_SCRIPTING>"yield"{WHITESPACE}"from"[^a-zA-Z0-9_\x80-\xff] {
	yyless(yyleng - 1);
	HANDLE_NEWLINES(yytext, yyleng);
	RETURN_TOKEN(T_YIELD_FROM);
}

<ST_IN_SCRIPTING>"yield" {
	RETURN_TOKEN(T_YIELD);
}

<ST_IN_SCRIPTING>"try" {
	RETURN_TOKEN(T_TRY);
}

<ST_IN_SCRIPTING>"catch" {
	RETURN_TOKEN(T_CATCH);
}

<ST_IN_SCRIPTING>"finally" {
	RETURN_TOKEN(T_FINALLY);
}

<ST_IN_SCRIPTING>"throw" {
	RETURN_TOKEN(T_THROW);
}

<ST_IN_SCRIPTING>"if" {
	RETURN_TOKEN(T_IF);
}

<ST_IN_SCRIPTING>"elseif" {
	RETURN_TOKEN(T_ELSEIF);
}

<ST_IN_SCRIPTING>"endif" {
	RETURN_TOKEN(T_ENDIF);
}

<ST_IN_SCRIPTING>"else" {
	RETURN_TOKEN(T_ELSE);
}

<ST_IN_SCRIPTING>"while" {
	RETURN_TOKEN(T_WHILE);
}

<ST_IN_SCRIPTING>"endwhile" {
	RETURN_TOKEN(T_ENDWHILE);
}

<ST_IN_SCRIPTING>"do" {
	RETURN_TOKEN(T_DO);
}

<ST_IN_SCRIPTING>"for" {
	RETURN_TOKEN(T_FOR);
}

<ST_IN_SCRIPTING>"endfor" {
	RETURN_TOKEN(T_ENDFOR);
}

<ST_IN_SCRIPTING>"foreach" {
	RETURN_TOKEN(T_FOREACH);
}

<ST_IN_SCRIPTING>"endforeach" {
	RETURN_TOKEN(T_ENDFOREACH);
}

<ST_IN_SCRIPTING>"declare" {
	RETURN_TOKEN(T_DECLARE);
}

<ST_IN_SCRIPTING>"enddeclare" {
	RETURN_TOKEN(T_ENDDECLARE);
}

<ST_IN_SCRIPTING>"instanceof" {
	RETURN_TOKEN(T_INSTANCEOF);
}

<ST_IN_SCRIPTING>"as" {
	RETURN_TOKEN(T_AS);
}

<ST_IN_SCRIPTING>"switch" {
	RETURN_TOKEN(T_SWITCH);
}

<ST_IN_SCRIPTING>"endswitch" {
	RETURN_TOKEN(T_ENDSWITCH);
}

<ST_IN_SCRIPTING>"case" {
	RETURN_TOKEN(T_CASE);
}

<ST_IN_SCRIPTING>"default" {
	RETURN_TOKEN(T_DEFAULT);
}

<ST_IN_SCRIPTING>"break" {
	RETURN_TOKEN(T_BREAK);
}

<ST_IN_SCRIPTING>"continue" {
	RETURN_TOKEN(T_CONTINUE);
}

<ST_IN_SCRIPTING>"goto" {
	RETURN_TOKEN(T_GOTO);
}

<ST_IN_SCRIPTING>"echo" {
	RETURN_TOKEN(T_ECHO);
}

<ST_IN_SCRIPTING>"print" {
	RETURN_TOKEN(T_PRINT);
}

<ST_IN_SCRIPTING>"class" {
	RETURN_TOKEN(T_CLASS);
}

<ST_IN_SCRIPTING>"interface" {
	RETURN_TOKEN(T_INTERFACE);
}

<ST_IN_SCRIPTING>"trait" {
	RETURN_TOKEN(T_TRAIT);
}

<ST_IN_SCRIPTING>"extends" {
	RETURN_TOKEN(T_EXTENDS);
}

<ST_IN_SCRIPTING>"implements" {
	RETURN_TOKEN(T_IMPLEMENTS);
}

<ST_IN_SCRIPTING>"->" {
	yy_push_state(ST_LOOKING_FOR_PROPERTY);
	RETURN_TOKEN(T_OBJECT_OPERATOR);
}

<ST_IN_SCRIPTING,ST_LOOKING_FOR_PROPERTY>{WHITESPACE}+ {
	goto return_whitespace;
}

<ST_LOOKING_FOR_PROPERTY>"->" {
	RETURN_TOKEN(T_OBJECT_OPERATOR);
}

<ST_LOOKING_FOR_PROPERTY>{LABEL} {
	yy_pop_state();
	RETURN_TOKEN_WITH_STR(T_STRING, 0);
}

<ST_LOOKING_FOR_PROPERTY>{ANY_CHAR} {
	yyless(0);
	yy_pop_state();
	goto restart;
}

<ST_IN_SCRIPTING>"::" {
	RETURN_TOKEN(T_PAAMAYIM_NEKUDOTAYIM);
}

<ST_IN_SCRIPTING>"\\" {
	RETURN_TOKEN(T_NS_SEPARATOR);
}

<ST_IN_SCRIPTING>"..." {
	RETURN_TOKEN(T_ELLIPSIS);
}

<ST_IN_SCRIPTING>"??" {
	RETURN_TOKEN(T_COALESCE);
}

<ST_IN_SCRIPTING>"new" {
	RETURN_TOKEN(T_NEW);
}

<ST_IN_SCRIPTING>"clone" {
	RETURN_TOKEN(T_CLONE);
}

<ST_IN_SCRIPTING>"var" {
	RETURN_TOKEN(T_VAR);
}

<ST_IN_SCRIPTING>"("{TABS_AND_SPACES}("int"|"integer"){TABS_AND_SPACES}")" {
	RETURN_TOKEN(T_INT_CAST);
}

<ST_IN_SCRIPTING>"("{TABS_AND_SPACES}("double"|"float"){TABS_AND_SPACES}")" {
	RETURN_TOKEN(T_DOUBLE_CAST);
}

<ST_IN_SCRIPTING>"("{TABS_AND_SPACES}"real"{TABS_AND_SPACES}")" {
	if (PARSER_MODE()) {
		zend_error(E_DEPRECATED, "The (real) cast is deprecated, use (float) instead");
	}
	RETURN_TOKEN(T_DOUBLE_CAST);
}

<ST_IN_SCRIPTING>"("{TABS_AND_SPACES}("string"|"binary"){TABS_AND_SPACES}")" {
	RETURN_TOKEN(T_STRING_CAST);
}

<ST_IN_SCRIPTING>"("{TABS_AND_SPACES}"array"{TABS_AND_SPACES}")" {
	RETURN_TOKEN(T_ARRAY_CAST);
}

<ST_IN_SCRIPTING>"("{TABS_AND_SPACES}"object"{TABS_AND_SPACES}")" {
	RETURN_TOKEN(T_OBJECT_CAST);
}

<ST_IN_SCRIPTING>"("{TABS_AND_SPACES}("bool"|"boolean"){TABS_AND_SPACES}")" {
	RETURN_TOKEN(T_BOOL_CAST);
}

<ST_IN_SCRIPTING>"("{TABS_AND_SPACES}("unset"){TABS_AND_SPACES}")" {
	RETURN_TOKEN(T_UNSET_CAST);
}

<ST_IN_SCRIPTING>"eval" {
	RETURN_TOKEN(T_EVAL);
}

<ST_IN_SCRIPTING>"include" {
	RETURN_TOKEN(T_INCLUDE);
}

<ST_IN_SCRIPTING>"include_once" {
	RETURN_TOKEN(T_INCLUDE_ONCE);
}

<ST_IN_SCRIPTING>"require" {
	RETURN_TOKEN(T_REQUIRE);
}

<ST_IN_SCRIPTING>"require_once" {
	RETURN_TOKEN(T_REQUIRE_ONCE);
}

<ST_IN_SCRIPTING>"namespace" {
	RETURN_TOKEN(T_NAMESPACE);
}

<ST_IN_SCRIPTING>"use" {
	RETURN_TOKEN(T_USE);
}

<ST_IN_SCRIPTING>"insteadof" {
    RETURN_TOKEN(T_INSTEADOF);
}

<ST_IN_SCRIPTING>"global" {
	RETURN_TOKEN(T_GLOBAL);
}

<ST_IN_SCRIPTING>"isset" {
	RETURN_TOKEN(T_ISSET);
}

<ST_IN_SCRIPTING>"empty" {
	RETURN_TOKEN(T_EMPTY);
}

<ST_IN_SCRIPTING>"__halt_compiler" {
	RETURN_TOKEN(T_HALT_COMPILER);
}

<ST_IN_SCRIPTING>"static" {
	RETURN_TOKEN(T_STATIC);
}

<ST_IN_SCRIPTING>"abstract" {
	RETURN_TOKEN(T_ABSTRACT);
}

<ST_IN_SCRIPTING>"final" {
	RETURN_TOKEN(T_FINAL);
}

<ST_IN_SCRIPTING>"private" {
	RETURN_TOKEN(T_PRIVATE);
}

<ST_IN_SCRIPTING>"protected" {
	RETURN_TOKEN(T_PROTECTED);
}

<ST_IN_SCRIPTING>"public" {
	RETURN_TOKEN(T_PUBLIC);
}

<ST_IN_SCRIPTING>"unset" {
	RETURN_TOKEN(T_UNSET);
}

<ST_IN_SCRIPTING>"=>" {
	RETURN_TOKEN(T_DOUBLE_ARROW);
}

<ST_IN_SCRIPTING>"list" {
	RETURN_TOKEN(T_LIST);
}

<ST_IN_SCRIPTING>"array" {
	RETURN_TOKEN(T_ARRAY);
}

<ST_IN_SCRIPTING>"callable" {
	RETURN_TOKEN(T_CALLABLE);
}

<ST_IN_SCRIPTING>"++" {
	RETURN_TOKEN(T_INC);
}

<ST_IN_SCRIPTING>"--" {
	RETURN_TOKEN(T_DEC);
}

<ST_IN_SCRIPTING>"===" {
	RETURN_TOKEN(T_IS_IDENTICAL);
}

<ST_IN_SCRIPTING>"!==" {
	RETURN_TOKEN(T_IS_NOT_IDENTICAL);
}

<ST_IN_SCRIPTING>"==" {
	RETURN_TOKEN(T_IS_EQUAL);
}

<ST_IN_SCRIPTING>"!="|"<>" {
	RETURN_TOKEN(T_IS_NOT_EQUAL);
}

<ST_IN_SCRIPTING>"<=>" {
	RETURN_TOKEN(T_SPACESHIP);
}

<ST_IN_SCRIPTING>"<=" {
	RETURN_TOKEN(T_IS_SMALLER_OR_EQUAL);
}

<ST_IN_SCRIPTING>">=" {
	RETURN_TOKEN(T_IS_GREATER_OR_EQUAL);
}

<ST_IN_SCRIPTING>"+=" {
	RETURN_TOKEN(T_PLUS_EQUAL);
}

<ST_IN_SCRIPTING>"-=" {
	RETURN_TOKEN(T_MINUS_EQUAL);
}

<ST_IN_SCRIPTING>"*=" {
	RETURN_TOKEN(T_MUL_EQUAL);
}

<ST_IN_SCRIPTING>"*\*" {
	RETURN_TOKEN(T_POW);
}

<ST_IN_SCRIPTING>"*\*=" {
	RETURN_TOKEN(T_POW_EQUAL);
}

<ST_IN_SCRIPTING>"/=" {
	RETURN_TOKEN(T_DIV_EQUAL);
}

<ST_IN_SCRIPTING>".=" {
	RETURN_TOKEN(T_CONCAT_EQUAL);
}

<ST_IN_SCRIPTING>"%=" {
	RETURN_TOKEN(T_MOD_EQUAL);
}

<ST_IN_SCRIPTING>"<<=" {
	RETURN_TOKEN(T_SL_EQUAL);
}

<ST_IN_SCRIPTING>">>=" {
	RETURN_TOKEN(T_SR_EQUAL);
}

<ST_IN_SCRIPTING>"&=" {
	RETURN_TOKEN(T_AND_EQUAL);
}

<ST_IN_SCRIPTING>"|=" {
	RETURN_TOKEN(T_OR_EQUAL);
}

<ST_IN_SCRIPTING>"^=" {
	RETURN_TOKEN(T_XOR_EQUAL);
}

<ST_IN_SCRIPTING>"??=" {
	RETURN_TOKEN(T_COALESCE_EQUAL);
}

<ST_IN_SCRIPTING>"||" {
	RETURN_TOKEN(T_BOOLEAN_OR);
}

<ST_IN_SCRIPTING>"&&" {
	RETURN_TOKEN(T_BOOLEAN_AND);
}

<ST_IN_SCRIPTING>"OR" {
	RETURN_TOKEN(T_LOGICAL_OR);
}

<ST_IN_SCRIPTING>"AND" {
	RETURN_TOKEN(T_LOGICAL_AND);
}

<ST_IN_SCRIPTING>"XOR" {
	RETURN_TOKEN(T_LOGICAL_XOR);
}

<ST_IN_SCRIPTING>"<<" {
	RETURN_TOKEN(T_SL);
}

<ST_IN_SCRIPTING>">>" {
	RETURN_TOKEN(T_SR);
}

<ST_IN_SCRIPTING>{TOKENS} {
	RETURN_TOKEN(yytext[0]);
}


<ST_IN_SCRIPTING>"{" {
	yy_push_state(ST_IN_SCRIPTING);
	RETURN_TOKEN('{');
}


<ST_DOUBLE_QUOTES,ST_BACKQUOTE,ST_HEREDOC>"${" {
	yy_push_state(ST_LOOKING_FOR_VARNAME);
	RETURN_TOKEN(T_DOLLAR_OPEN_CURLY_BRACES);
}


<ST_IN_SCRIPTING>"}" {
	RESET_DOC_COMMENT();
	if (!zend_stack_is_empty(&SCNG(state_stack))) {
		yy_pop_state();
	}
	RETURN_TOKEN('}');
}


<ST_LOOKING_FOR_VARNAME>{LABEL}[[}] {
	yyless(yyleng - 1);
	yy_pop_state();
	yy_push_state(ST_IN_SCRIPTING);
	RETURN_TOKEN_WITH_STR(T_STRING_VARNAME, 0);
}


<ST_LOOKING_FOR_VARNAME>{ANY_CHAR} {
	yyless(0);
	yy_pop_state();
	yy_push_state(ST_IN_SCRIPTING);
	goto restart;
}

<ST_IN_SCRIPTING>{BNUM} {
	/* The +/- 2 skips "0b" */
	size_t len = yyleng - 2;
	char *end, *bin = yytext + 2;
	zend_bool contains_underscores;

	/* Skip any leading 0s */
	while (len > 0 && (*bin == '0' || *bin == '_')) {
		++bin;
		--len;
	}

	contains_underscores = (memchr(bin, '_', len) != NULL);

	if (contains_underscores) {
		bin = estrndup(bin, len);
		strip_underscores(bin, &len);
	}

	if (len < SIZEOF_ZEND_LONG * 8) {
		if (len == 0) {
			ZVAL_LONG(zendlval, 0);
		} else {
			errno = 0;
			ZVAL_LONG(zendlval, ZEND_STRTOL(bin, &end, 2));
			ZEND_ASSERT(!errno && end == bin + len);
		}
		if (contains_underscores) {
			efree(bin);
		}
		RETURN_TOKEN_WITH_VAL(T_LNUMBER);
	} else {
		ZVAL_DOUBLE(zendlval, zend_bin_strtod(bin, (const char **)&end));
		/* errno isn't checked since we allow HUGE_VAL/INF overflow */
		ZEND_ASSERT(end == bin + len);
		if (contains_underscores) {
			efree(bin);
		}
		RETURN_TOKEN_WITH_VAL(T_DNUMBER);
	}
}

<ST_IN_SCRIPTING>{LNUM} {
	size_t len = yyleng;
	char *end, *lnum = yytext;
	zend_bool is_octal = lnum[0] == '0';
	zend_bool contains_underscores = (memchr(lnum, '_', len) != NULL);

	/* Digits 8 and 9 are illegal in octal literals. */
	if (is_octal) {
		size_t i;
		for (i = 0; i < len; i++) {
			if (lnum[i] == '8' || lnum[i] == '9') {
				zend_throw_exception(zend_ce_parse_error, "Invalid numeric literal", 0);
				ZVAL_UNDEF(zendlval);
				if (PARSER_MODE()) {
					RETURN_TOKEN(T_ERROR);
				}
				RETURN_TOKEN_WITH_VAL(T_LNUMBER);
			}
		}
	}

	if (contains_underscores) {
		lnum = estrndup(lnum, len);
		strip_underscores(lnum, &len);
	}

	if (len < MAX_LENGTH_OF_LONG - 1) { /* Won't overflow */
		errno = 0;
		/* base must be passed explicitly for correct parse error on Windows */
		ZVAL_LONG(zendlval, ZEND_STRTOL(lnum, &end, is_octal ? 8 : 10));
		ZEND_ASSERT(end == lnum + len);
	} else {
		errno = 0;
		ZVAL_LONG(zendlval, ZEND_STRTOL(lnum, &end, 0));
		if (errno == ERANGE) { /* Overflow */
			errno = 0;
			if (lnum[0] == '0') { /* octal overflow */
				ZVAL_DOUBLE(zendlval, zend_oct_strtod(lnum, (const char **)&end));
			} else {
				ZVAL_DOUBLE(zendlval, zend_strtod(lnum, (const char **)&end));
			}
			ZEND_ASSERT(end == lnum + len);
			if (contains_underscores) {
				efree(lnum);
			}
			RETURN_TOKEN_WITH_VAL(T_DNUMBER);
		}
		ZEND_ASSERT(end == lnum + len);
	}
	ZEND_ASSERT(!errno);
	if (contains_underscores) {
		efree(lnum);
	}
	RETURN_TOKEN_WITH_VAL(T_LNUMBER);
}

<ST_IN_SCRIPTING>{HNUM} {
	/* The +/- 2 skips "0x" */
	size_t len = yyleng - 2;
	char *end, *hex = yytext + 2;
	zend_bool contains_underscores;

	/* Skip any leading 0s */
	while (len > 0 && (*hex == '0' || *hex == '_')) {
		++hex;
		--len;
	}

	contains_underscores = (memchr(hex, '_', len) != NULL);

	if (contains_underscores) {
		hex = estrndup(hex, len);
		strip_underscores(hex, &len);
	}

	if (len < SIZEOF_ZEND_LONG * 2 || (len == SIZEOF_ZEND_LONG * 2 && *hex <= '7')) {
		if (len == 0) {
			ZVAL_LONG(zendlval, 0);
		} else {
			errno = 0;
			ZVAL_LONG(zendlval, ZEND_STRTOL(hex, &end, 16));
			ZEND_ASSERT(!errno && end == hex + len);
		}
		if (contains_underscores) {
			efree(hex);
		}
		RETURN_TOKEN_WITH_VAL(T_LNUMBER);
	} else {
		ZVAL_DOUBLE(zendlval, zend_hex_strtod(hex, (const char **)&end));
		/* errno isn't checked since we allow HUGE_VAL/INF overflow */
		ZEND_ASSERT(end == hex + len);
		if (contains_underscores) {
			efree(hex);
		}
		RETURN_TOKEN_WITH_VAL(T_DNUMBER);
	}
}

<ST_VAR_OFFSET>[0]|([1-9][0-9]*) { /* Offset could be treated as a long */
	if (yyleng < MAX_LENGTH_OF_LONG - 1 || (yyleng == MAX_LENGTH_OF_LONG - 1 && strcmp(yytext, long_min_digits) < 0)) {
		char *end;
		errno = 0;
		ZVAL_LONG(zendlval, ZEND_STRTOL(yytext, &end, 10));
		if (errno == ERANGE) {
			goto string;
		}
		ZEND_ASSERT(end == yytext + yyleng);
	} else {
string:
		ZVAL_STRINGL(zendlval, yytext, yyleng);
	}
	RETURN_TOKEN_WITH_VAL(T_NUM_STRING);
}

<ST_VAR_OFFSET>{LNUM}|{HNUM}|{BNUM} { /* Offset must be treated as a string */
	if (yyleng == 1) {
		ZVAL_INTERNED_STR(zendlval, ZSTR_CHAR((zend_uchar)*(yytext)));
	} else {
		ZVAL_STRINGL(zendlval, yytext, yyleng);
	}
	RETURN_TOKEN_WITH_VAL(T_NUM_STRING);
}

<ST_IN_SCRIPTING>{DNUM}|{EXPONENT_DNUM} {
	const char *end;
	size_t len = yyleng;
	char *dnum = yytext;
	zend_bool contains_underscores = (memchr(dnum, '_', len) != NULL);

	if (contains_underscores) {
		dnum = estrndup(dnum, len);
		strip_underscores(dnum, &len);
	}

	ZVAL_DOUBLE(zendlval, zend_strtod(dnum, &end));
	/* errno isn't checked since we allow HUGE_VAL/INF overflow */
	ZEND_ASSERT(end == dnum + len);
	if (contains_underscores) {
		efree(dnum);
	}
	RETURN_TOKEN_WITH_VAL(T_DNUMBER);
}

<ST_IN_SCRIPTING>"__CLASS__" {
	RETURN_TOKEN(T_CLASS_C);
}

<ST_IN_SCRIPTING>"__TRAIT__" {
	RETURN_TOKEN(T_TRAIT_C);
}

<ST_IN_SCRIPTING>"__FUNCTION__" {
	RETURN_TOKEN(T_FUNC_C);
}

<ST_IN_SCRIPTING>"__METHOD__" {
	RETURN_TOKEN(T_METHOD_C);
}

<ST_IN_SCRIPTING>"__LINE__" {
	RETURN_TOKEN(T_LINE);
}

<ST_IN_SCRIPTING>"__FILE__" {
	RETURN_TOKEN(T_FILE);
}

<ST_IN_SCRIPTING>"__DIR__" {
	RETURN_TOKEN(T_DIR);
}

<ST_IN_SCRIPTING>"__NAMESPACE__" {
	RETURN_TOKEN(T_NS_C);
}

<SHEBANG>"#!" .* {NEWLINE} {
	CG(zend_lineno)++;
	BEGIN(INITIAL);
	goto restart;
}

<SHEBANG>{ANY_CHAR} {
	yyless(0);
	BEGIN(INITIAL);
	goto restart;
}

<INITIAL>"<?=" {
	BEGIN(ST_IN_SCRIPTING);
	if (PARSER_MODE()) {
		RETURN_TOKEN(T_ECHO);
	}
	RETURN_TOKEN(T_OPEN_TAG_WITH_ECHO);
}


<INITIAL>"<?php"([ \t]|{NEWLINE}) {
	HANDLE_NEWLINE(yytext[yyleng-1]);
	BEGIN(ST_IN_SCRIPTING);
	RETURN_OR_SKIP_TOKEN(T_OPEN_TAG);
}

<INITIAL>"<?php" {
	/* Allow <?php followed by end of file. */
	if (YYCURSOR == YYLIMIT) {
		BEGIN(ST_IN_SCRIPTING);
		RETURN_OR_SKIP_TOKEN(T_OPEN_TAG);
	}
	/* Degenerate case: <?phpX is interpreted as <? phpX with short tags. */
	if (CG(short_tags)) {
		yyless(2);
		BEGIN(ST_IN_SCRIPTING);
		RETURN_OR_SKIP_TOKEN(T_OPEN_TAG);
	}
	goto inline_char_handler;
}

<INITIAL>"<?" {
	if (CG(short_tags)) {
		BEGIN(ST_IN_SCRIPTING);
		RETURN_OR_SKIP_TOKEN(T_OPEN_TAG);
	} else {
		goto inline_char_handler;
	}
}

<INITIAL>{ANY_CHAR} {
	if (YYCURSOR > YYLIMIT) {
		RETURN_TOKEN(END);
	}

inline_char_handler:

	while (1) {
		YYCTYPE *ptr = memchr(YYCURSOR, '<', YYLIMIT - YYCURSOR);

		YYCURSOR = ptr ? ptr + 1 : YYLIMIT;

		if (YYCURSOR >= YYLIMIT) {
			break;
		}

		if (*YYCURSOR == '?') {
			if (CG(short_tags) /* <? */
				|| (*(YYCURSOR + 1) == '=') /* <?= */
				|| (!strncasecmp((char*)YYCURSOR + 1, "php", 3) && /* <?php[ \t\r\n] */
					(YYCURSOR[4] == ' ' || YYCURSOR[4] == '\t' ||
					YYCURSOR[4] == '\n' || YYCURSOR[4] == '\r'))
			) {
				YYCURSOR--;
				break;
			}
		}
	}

	yyleng = YYCURSOR - SCNG(yy_text);

	if (SCNG(output_filter)) {
		size_t readsize;
		char *s = NULL;
		size_t sz = 0;
		// TODO: avoid reallocation ???
		readsize = SCNG(output_filter)((unsigned char **)&s, &sz, (unsigned char *)yytext, (size_t)yyleng);
		ZVAL_STRINGL(zendlval, s, sz);
		efree(s);
		if (readsize < yyleng) {
			yyless(readsize);
		}
	} else if (yyleng == 1) {
		ZVAL_INTERNED_STR(zendlval, ZSTR_CHAR((zend_uchar)*yytext));
	} else {
		ZVAL_STRINGL(zendlval, yytext, yyleng);
	}
	HANDLE_NEWLINES(yytext, yyleng);
	RETURN_TOKEN_WITH_VAL(T_INLINE_HTML);
}


/* Make sure a label character follows "->", otherwise there is no property
 * and "->" will be taken literally
 */
<ST_DOUBLE_QUOTES,ST_HEREDOC,ST_BACKQUOTE>"$"{LABEL}"->"[a-zA-Z_\x80-\xff] {
	yyless(yyleng - 3);
	yy_push_state(ST_LOOKING_FOR_PROPERTY);
	RETURN_TOKEN_WITH_STR(T_VARIABLE, 1);
}

/* A [ always designates a variable offset, regardless of what follows
 */
<ST_DOUBLE_QUOTES,ST_HEREDOC,ST_BACKQUOTE>"$"{LABEL}"[" {
	yyless(yyleng - 1);
	yy_push_state(ST_VAR_OFFSET);
	RETURN_TOKEN_WITH_STR(T_VARIABLE, 1);
}

<ST_IN_SCRIPTING,ST_DOUBLE_QUOTES,ST_HEREDOC,ST_BACKQUOTE,ST_VAR_OFFSET>"$"{LABEL} {
	RETURN_TOKEN_WITH_STR(T_VARIABLE, 1);
}

<ST_VAR_OFFSET>"]" {
	yy_pop_state();
	RETURN_TOKEN(']');
}

<ST_VAR_OFFSET>{TOKENS}|[{}"`] {
	/* Only '[' or '-' can be valid, but returning other tokens will allow a more explicit parse error */
	RETURN_TOKEN(yytext[0]);
}

<ST_VAR_OFFSET>[ \n\r\t\\'#] {
	/* Invalid rule to return a more explicit parse error with proper line number */
	yyless(0);
	yy_pop_state();
	ZVAL_NULL(zendlval);
	RETURN_TOKEN_WITH_VAL(T_ENCAPSED_AND_WHITESPACE);
}

<ST_IN_SCRIPTING,ST_VAR_OFFSET>{LABEL} {
	RETURN_TOKEN_WITH_STR(T_STRING, 0);
}


<ST_IN_SCRIPTING>"#"|"//" {
	while (YYCURSOR < YYLIMIT) {
		switch (*YYCURSOR++) {
			case '\r':
				if (*YYCURSOR == '\n') {
					YYCURSOR++;
				}
				/* fall through */
			case '\n':
				CG(zend_lineno)++;
				break;
			case '?':
				if (*YYCURSOR == '>') {
					YYCURSOR--;
					break;
				}
				/* fall through */
			default:
				continue;
		}

		break;
	}

	yyleng = YYCURSOR - SCNG(yy_text);
	RETURN_OR_SKIP_TOKEN(T_COMMENT);
}

<ST_IN_SCRIPTING>"/*"|"/**"{WHITESPACE} {
	int doc_com;

	if (yyleng > 2) {
		doc_com = 1;
		RESET_DOC_COMMENT();
	} else {
		doc_com = 0;
	}

	while (YYCURSOR < YYLIMIT) {
		if (*YYCURSOR++ == '*' && *YYCURSOR == '/') {
			break;
		}
	}

	if (YYCURSOR < YYLIMIT) {
		YYCURSOR++;
	} else if (!SCNG(heredoc_scan_ahead)) {
		zend_error(E_COMPILE_WARNING, "Unterminated comment starting line %d", CG(zend_lineno));
	}

	yyleng = YYCURSOR - SCNG(yy_text);
	HANDLE_NEWLINES(yytext, yyleng);

	if (doc_com) {
		CG(doc_comment) = zend_string_init(yytext, yyleng, 0);
		RETURN_OR_SKIP_TOKEN(T_DOC_COMMENT);
	}

	RETURN_OR_SKIP_TOKEN(T_COMMENT);
}

<ST_IN_SCRIPTING>"?>"{NEWLINE}? {
	BEGIN(INITIAL);
	if (yytext[yyleng-1] != '>') {
		CG(increment_lineno) = 1;
	}
	if (PARSER_MODE()) {
		RETURN_TOKEN(';');  /* implicit ';' at php-end tag */
	}
	RETURN_TOKEN(T_CLOSE_TAG);
}


<ST_IN_SCRIPTING>b?['] {
	register char *s, *t;
	char *end;
	int bprefix = (yytext[0] != '\'') ? 1 : 0;

	while (1) {
		if (YYCURSOR < YYLIMIT) {
			if (*YYCURSOR == '\'') {
				YYCURSOR++;
				yyleng = YYCURSOR - SCNG(yy_text);

				break;
			} else if (*YYCURSOR++ == '\\' && YYCURSOR < YYLIMIT) {
				YYCURSOR++;
			}
		} else {
			yyleng = YYLIMIT - SCNG(yy_text);

			/* Unclosed single quotes; treat similar to double quotes, but without a separate token
			 * for ' (unrecognized by parser), instead of old flex fallback to "Unexpected character..."
			 * rule, which continued in ST_IN_SCRIPTING state after the quote */
			ZVAL_NULL(zendlval);
			RETURN_TOKEN_WITH_VAL(T_ENCAPSED_AND_WHITESPACE);
		}
	}

	if (yyleng-bprefix-2 <= 1) {
		if (yyleng-bprefix-2 < 1) {
			ZVAL_EMPTY_STRING(zendlval);
		} else {
			zend_uchar c = (zend_uchar)*(yytext+bprefix+1);
			if (c == '\n' || c == '\r') {
				CG(zend_lineno)++;
			}
			ZVAL_INTERNED_STR(zendlval, ZSTR_CHAR(c));
		}
		goto skip_escape_conversion;
	}
	ZVAL_STRINGL(zendlval, yytext+bprefix+1, yyleng-bprefix-2);

	/* convert escape sequences */
	s = Z_STRVAL_P(zendlval);
	end = s+Z_STRLEN_P(zendlval);
	while (1) {
		if (UNEXPECTED(*s=='\\')) {
			break;
		}
		if (*s == '\n' || (*s == '\r' && (*(s+1) != '\n'))) {
			CG(zend_lineno)++;
		}
		s++;
		if (s == end) {
			goto skip_escape_conversion;
		}
	}

	t = s;
	while (s<end) {
		if (*s=='\\') {
			s++;
			if (*s == '\\' || *s == '\'') {
				*t++ = *s;
			} else {
				*t++ = '\\';
				*t++ = *s;
			}
		} else {
			*t++ = *s;
		}
		if (*s == '\n' || (*s == '\r' && (*(s+1) != '\n'))) {
			CG(zend_lineno)++;
		}
		s++;
	}
	*t = 0;
	Z_STRLEN_P(zendlval) = t - Z_STRVAL_P(zendlval);

skip_escape_conversion:
	if (SCNG(output_filter)) {
		size_t sz = 0;
		char *str = NULL;
		zend_string *new_str;
		s = Z_STRVAL_P(zendlval);
		// TODO: avoid reallocation ???
		SCNG(output_filter)((unsigned char **)&str, &sz, (unsigned char *)s, (size_t)Z_STRLEN_P(zendlval));
		new_str = zend_string_init(str, sz, 0);
		if (str != s) {
			efree(str);
		}
		zend_string_release_ex(Z_STR_P(zendlval), 0);
		ZVAL_STR(zendlval, new_str);
	}
	RETURN_TOKEN_WITH_VAL(T_CONSTANT_ENCAPSED_STRING);
}


<ST_IN_SCRIPTING>b?["] {
	int bprefix = (yytext[0] != '"') ? 1 : 0;

	while (YYCURSOR < YYLIMIT) {
		switch (*YYCURSOR++) {
			case '"':
				yyleng = YYCURSOR - SCNG(yy_text);
				if (EXPECTED(zend_scan_escape_string(zendlval, yytext+bprefix+1, yyleng-bprefix-2, '"') == SUCCESS)
				 || !PARSER_MODE()) {
					RETURN_TOKEN_WITH_VAL(T_CONSTANT_ENCAPSED_STRING);
				} else {
					RETURN_TOKEN(T_ERROR);
				}
			case '$':
				if (IS_LABEL_START(*YYCURSOR) || *YYCURSOR == '{') {
					break;
				}
				continue;
			case '{':
				if (*YYCURSOR == '$') {
					break;
				}
				continue;
			case '\\':
				if (YYCURSOR < YYLIMIT) {
					YYCURSOR++;
				}
				/* fall through */
			default:
				continue;
		}

		YYCURSOR--;
		break;
	}

	/* Remember how much was scanned to save rescanning */
	SET_DOUBLE_QUOTES_SCANNED_LENGTH(YYCURSOR - SCNG(yy_text) - yyleng);

	YYCURSOR = SCNG(yy_text) + yyleng;

	BEGIN(ST_DOUBLE_QUOTES);
	RETURN_TOKEN('"');
}


<ST_IN_SCRIPTING>b?"<<<"{TABS_AND_SPACES}({LABEL}|([']{LABEL}['])|(["]{LABEL}["])){NEWLINE} {
	char *s;
	unsigned char *saved_cursor;
	int bprefix = (yytext[0] != '<') ? 1 : 0, spacing = 0, indentation = 0;
	zend_heredoc_label *heredoc_label = emalloc(sizeof(zend_heredoc_label));
	zend_bool is_heredoc = 1;

	CG(zend_lineno)++;
	heredoc_label->length = yyleng-bprefix-3-1-(yytext[yyleng-2]=='\r'?1:0);
	s = yytext+bprefix+3;
	while ((*s == ' ') || (*s == '\t')) {
		s++;
		heredoc_label->length--;
	}

	if (*s == '\'') {
		s++;
		heredoc_label->length -= 2;
		is_heredoc = 0;

		BEGIN(ST_NOWDOC);
	} else {
		if (*s == '"') {
			s++;
			heredoc_label->length -= 2;
		}

		BEGIN(ST_HEREDOC);
	}

	heredoc_label->label = estrndup(s, heredoc_label->length);
	heredoc_label->indentation = 0;
	saved_cursor = YYCURSOR;

	zend_ptr_stack_push(&SCNG(heredoc_label_stack), (void *) heredoc_label);

	while (YYCURSOR < YYLIMIT && (*YYCURSOR == ' ' || *YYCURSOR == '\t')) {
		if (*YYCURSOR == '\t') {
			spacing |= HEREDOC_USING_TABS;
		} else {
			spacing |= HEREDOC_USING_SPACES;
		}
		++YYCURSOR;
		++indentation;
	}

	if (YYCURSOR == YYLIMIT) {
		YYCURSOR = saved_cursor;
		RETURN_TOKEN(T_START_HEREDOC);
	}

	/* Check for ending label on the next line */
	if (heredoc_label->length < YYLIMIT - YYCURSOR && !memcmp(YYCURSOR, s, heredoc_label->length)) {
		if (!IS_LABEL_SUCCESSOR(YYCURSOR[heredoc_label->length])) {
			if (spacing == (HEREDOC_USING_SPACES | HEREDOC_USING_TABS)) {
				zend_throw_exception(zend_ce_parse_error, "Invalid indentation - tabs and spaces cannot be mixed", 0);
			}

			YYCURSOR = saved_cursor;
			heredoc_label->indentation = indentation;

			BEGIN(ST_END_HEREDOC);
			RETURN_TOKEN(T_START_HEREDOC);
		}
	}

	YYCURSOR = saved_cursor;

	if (is_heredoc && !SCNG(heredoc_scan_ahead)) {
		zend_lex_state current_state;
		int heredoc_nesting_level = 1;
		int first_token = 0;

		zend_save_lexical_state(&current_state);

		SCNG(heredoc_scan_ahead) = 1;
		SCNG(heredoc_indentation) = 0;
		SCNG(heredoc_indentation_uses_spaces) = 0;
		LANG_SCNG(on_event) = NULL;

		zend_ptr_stack_reverse_apply(&current_state.heredoc_label_stack, copy_heredoc_label_stack);

		zend_exception_save();
		while (heredoc_nesting_level) {
			zval zv;
			int retval;

			ZVAL_UNDEF(&zv);
			retval = lex_scan(&zv, NULL);
			zval_ptr_dtor_nogc(&zv);

			if (EG(exception)) {
				zend_clear_exception();
				break;
			}

			if (!first_token) {
				first_token = retval;
			}

			switch (retval) {
				case T_START_HEREDOC:
					++heredoc_nesting_level;
					break;
				case T_END_HEREDOC:
					--heredoc_nesting_level;
					break;
				case END:
					heredoc_nesting_level = 0;
			}
		}
		zend_exception_restore();

		if (
		    (first_token == T_VARIABLE
		     || first_token == T_DOLLAR_OPEN_CURLY_BRACES
		     || first_token == T_CURLY_OPEN
		    ) && SCNG(heredoc_indentation)) {
			zend_throw_exception_ex(zend_ce_parse_error, 0, "Invalid body indentation level (expecting an indentation level of at least %d)", SCNG(heredoc_indentation));
		}

		heredoc_label->indentation = SCNG(heredoc_indentation);
		heredoc_label->indentation_uses_spaces = SCNG(heredoc_indentation_uses_spaces);

		zend_restore_lexical_state(&current_state);
		SCNG(heredoc_scan_ahead) = 0;
		CG(increment_lineno) = 0;
	}

	RETURN_TOKEN(T_START_HEREDOC);
}


<ST_IN_SCRIPTING>[`] {
	BEGIN(ST_BACKQUOTE);
	RETURN_TOKEN('`');
}


<ST_END_HEREDOC>{ANY_CHAR} {
	zend_heredoc_label *heredoc_label = zend_ptr_stack_pop(&SCNG(heredoc_label_stack));

	yyleng = heredoc_label->indentation + heredoc_label->length;
	YYCURSOR += yyleng - 1;

	heredoc_label_dtor(heredoc_label);
	efree(heredoc_label);

	BEGIN(ST_IN_SCRIPTING);
	RETURN_TOKEN(T_END_HEREDOC);
}


<ST_DOUBLE_QUOTES,ST_BACKQUOTE,ST_HEREDOC>"{$" {
	yy_push_state(ST_IN_SCRIPTING);
	yyless(1);
	RETURN_TOKEN(T_CURLY_OPEN);
}


<ST_DOUBLE_QUOTES>["] {
	BEGIN(ST_IN_SCRIPTING);
	RETURN_TOKEN('"');
}

<ST_BACKQUOTE>[`] {
	BEGIN(ST_IN_SCRIPTING);
	RETURN_TOKEN('`');
}


<ST_DOUBLE_QUOTES>{ANY_CHAR} {
	if (GET_DOUBLE_QUOTES_SCANNED_LENGTH()) {
		YYCURSOR += GET_DOUBLE_QUOTES_SCANNED_LENGTH() - 1;
		SET_DOUBLE_QUOTES_SCANNED_LENGTH(0);

		goto double_quotes_scan_done;
	}

	if (YYCURSOR > YYLIMIT) {
		RETURN_TOKEN(END);
	}
	if (yytext[0] == '\\' && YYCURSOR < YYLIMIT) {
		YYCURSOR++;
	}

	while (YYCURSOR < YYLIMIT) {
		switch (*YYCURSOR++) {
			case '"':
				break;
			case '$':
				if (IS_LABEL_START(*YYCURSOR) || *YYCURSOR == '{') {
					break;
				}
				continue;
			case '{':
				if (*YYCURSOR == '$') {
					break;
				}
				continue;
			case '\\':
				if (YYCURSOR < YYLIMIT) {
					YYCURSOR++;
				}
				/* fall through */
			default:
				continue;
		}

		YYCURSOR--;
		break;
	}

double_quotes_scan_done:
	yyleng = YYCURSOR - SCNG(yy_text);

	if (EXPECTED(zend_scan_escape_string(zendlval, yytext, yyleng, '"') == SUCCESS)
	 || !PARSER_MODE()) {
		RETURN_TOKEN_WITH_VAL(T_ENCAPSED_AND_WHITESPACE);
	} else {
		RETURN_TOKEN(T_ERROR);
	}
}


<ST_BACKQUOTE>{ANY_CHAR} {
	if (YYCURSOR > YYLIMIT) {
		RETURN_TOKEN(END);
	}
	if (yytext[0] == '\\' && YYCURSOR < YYLIMIT) {
		YYCURSOR++;
	}

	while (YYCURSOR < YYLIMIT) {
		switch (*YYCURSOR++) {
			case '`':
				break;
			case '$':
				if (IS_LABEL_START(*YYCURSOR) || *YYCURSOR == '{') {
					break;
				}
				continue;
			case '{':
				if (*YYCURSOR == '$') {
					break;
				}
				continue;
			case '\\':
				if (YYCURSOR < YYLIMIT) {
					YYCURSOR++;
				}
				/* fall through */
			default:
				continue;
		}

		YYCURSOR--;
		break;
	}

	yyleng = YYCURSOR - SCNG(yy_text);

	if (EXPECTED(zend_scan_escape_string(zendlval, yytext, yyleng, '`') == SUCCESS)
	 || !PARSER_MODE()) {
		RETURN_TOKEN_WITH_VAL(T_ENCAPSED_AND_WHITESPACE);
	} else {
		RETURN_TOKEN(T_ERROR);
	}
}


<ST_HEREDOC>{ANY_CHAR} {
	zend_heredoc_label *heredoc_label = zend_ptr_stack_top(&SCNG(heredoc_label_stack));
	int newline = 0, indentation = 0, spacing = 0;

	if (YYCURSOR > YYLIMIT) {
		RETURN_TOKEN(END);
	}

	YYCURSOR--;

	while (YYCURSOR < YYLIMIT) {
		switch (*YYCURSOR++) {
			case '\r':
				if (*YYCURSOR == '\n') {
					YYCURSOR++;
				}
				/* fall through */
			case '\n':
				indentation = spacing = 0;

				while (YYCURSOR < YYLIMIT && (*YYCURSOR == ' ' || *YYCURSOR == '\t')) {
					if (*YYCURSOR == '\t') {
						spacing |= HEREDOC_USING_TABS;
					} else {
						spacing |= HEREDOC_USING_SPACES;
					}
					++YYCURSOR;
					++indentation;
				}

				if (YYCURSOR == YYLIMIT) {
					yyleng = YYCURSOR - SCNG(yy_text);
					HANDLE_NEWLINES(yytext, yyleng);
					ZVAL_NULL(zendlval);
					RETURN_TOKEN_WITH_VAL(T_ENCAPSED_AND_WHITESPACE);
				}

				/* Check for ending label on the next line */
				if (IS_LABEL_START(*YYCURSOR) && heredoc_label->length < YYLIMIT - YYCURSOR && !memcmp(YYCURSOR, heredoc_label->label, heredoc_label->length)) {
					if (IS_LABEL_SUCCESSOR(YYCURSOR[heredoc_label->length])) {
						continue;
					}

					if (spacing == (HEREDOC_USING_SPACES | HEREDOC_USING_TABS)) {
						zend_throw_exception(zend_ce_parse_error, "Invalid indentation - tabs and spaces cannot be mixed", 0);
					}

					/* newline before label will be subtracted from returned text, but
					 * yyleng/yytext will include it, for zend_highlight/strip, tokenizer, etc. */
					if (YYCURSOR[-indentation - 2] == '\r' && YYCURSOR[-indentation - 1] == '\n') {
						newline = 2; /* Windows newline */
					} else {
						newline = 1;
					}

					CG(increment_lineno) = 1; /* For newline before label */

					if (SCNG(heredoc_scan_ahead)) {
						SCNG(heredoc_indentation) = indentation;
						SCNG(heredoc_indentation_uses_spaces) = (spacing == HEREDOC_USING_SPACES);
					} else {
						YYCURSOR -= indentation;
					}

					BEGIN(ST_END_HEREDOC);

					goto heredoc_scan_done;
				}
				continue;
			case '$':
				if (IS_LABEL_START(*YYCURSOR) || *YYCURSOR == '{') {
					break;
				}
				continue;
			case '{':
				if (*YYCURSOR == '$') {
					break;
				}
				continue;
			case '\\':
				if (YYCURSOR < YYLIMIT && *YYCURSOR != '\n' && *YYCURSOR != '\r') {
					YYCURSOR++;
				}
				/* fall through */
			default:
				continue;
		}

		YYCURSOR--;
		break;
	}

heredoc_scan_done:

	yyleng = YYCURSOR - SCNG(yy_text);
	ZVAL_STRINGL(zendlval, yytext, yyleng - newline);

	if (!SCNG(heredoc_scan_ahead) && !EG(exception) && PARSER_MODE()) {
		zend_bool newline_at_start = *(yytext - 1) == '\n' || *(yytext - 1) == '\r';
		zend_string *copy = Z_STR_P(zendlval);

		if (!strip_multiline_string_indentation(
				zendlval, heredoc_label->indentation, heredoc_label->indentation_uses_spaces,
				newline_at_start, newline != 0)) {
			RETURN_TOKEN(T_ERROR);
		}

		if (UNEXPECTED(zend_scan_escape_string(zendlval, ZSTR_VAL(copy), ZSTR_LEN(copy), 0) != SUCCESS)) {
			zend_string_efree(copy);
			RETURN_TOKEN(T_ERROR);
		}

		zend_string_efree(copy);
	} else {
		HANDLE_NEWLINES(yytext, yyleng - newline);
	}

	RETURN_TOKEN_WITH_VAL(T_ENCAPSED_AND_WHITESPACE);
}


<ST_NOWDOC>{ANY_CHAR} {
	zend_heredoc_label *heredoc_label = zend_ptr_stack_top(&SCNG(heredoc_label_stack));
	int newline = 0, indentation = 0, spacing = -1;

	if (YYCURSOR > YYLIMIT) {
		RETURN_TOKEN(END);
	}

	YYCURSOR--;

	while (YYCURSOR < YYLIMIT) {
		switch (*YYCURSOR++) {
			case '\r':
				if (*YYCURSOR == '\n') {
					YYCURSOR++;
				}
				/* fall through */
			case '\n':
				indentation = spacing = 0;

				while (YYCURSOR < YYLIMIT && (*YYCURSOR == ' ' || *YYCURSOR == '\t')) {
					if (*YYCURSOR == '\t') {
						spacing |= HEREDOC_USING_TABS;
					} else {
						spacing |= HEREDOC_USING_SPACES;
					}
					++YYCURSOR;
					++indentation;
				}

				if (YYCURSOR == YYLIMIT) {
					yyleng = YYCURSOR - SCNG(yy_text);
					HANDLE_NEWLINES(yytext, yyleng);
					ZVAL_NULL(zendlval);
					RETURN_TOKEN_WITH_VAL(T_ENCAPSED_AND_WHITESPACE);
				}

				/* Check for ending label on the next line */
				if (IS_LABEL_START(*YYCURSOR) && heredoc_label->length < YYLIMIT - YYCURSOR && !memcmp(YYCURSOR, heredoc_label->label, heredoc_label->length)) {
					if (IS_LABEL_SUCCESSOR(YYCURSOR[heredoc_label->length])) {
						continue;
					}

					if (spacing == (HEREDOC_USING_SPACES | HEREDOC_USING_TABS)) {
						zend_throw_exception(zend_ce_parse_error, "Invalid indentation - tabs and spaces cannot be mixed", 0);
					}

					/* newline before label will be subtracted from returned text, but
					 * yyleng/yytext will include it, for zend_highlight/strip, tokenizer, etc. */
					if (YYCURSOR[-indentation - 2] == '\r' && YYCURSOR[-indentation - 1] == '\n') {
						newline = 2; /* Windows newline */
					} else {
						newline = 1;
					}

					CG(increment_lineno) = 1; /* For newline before label */

					YYCURSOR -= indentation;
					heredoc_label->indentation = indentation;

					BEGIN(ST_END_HEREDOC);

					goto nowdoc_scan_done;
				}
				/* fall through */
			default:
				continue;
		}
	}

nowdoc_scan_done:
	yyleng = YYCURSOR - SCNG(yy_text);
	ZVAL_STRINGL(zendlval, yytext, yyleng - newline);

	if (!EG(exception) && spacing != -1 && PARSER_MODE()) {
		zend_bool newline_at_start = *(yytext - 1) == '\n' || *(yytext - 1) == '\r';
		if (!strip_multiline_string_indentation(
				zendlval, indentation, spacing == HEREDOC_USING_SPACES,
				newline_at_start, newline != 0)) {
			RETURN_TOKEN(T_ERROR);
		}
	}

	HANDLE_NEWLINES(yytext, yyleng - newline);
	RETURN_TOKEN_WITH_VAL(T_ENCAPSED_AND_WHITESPACE);
}


<ST_IN_SCRIPTING,ST_VAR_OFFSET>{ANY_CHAR} {
	if (YYCURSOR > YYLIMIT) {
		RETURN_TOKEN(END);
	}

<<<<<<< HEAD
	zend_error(E_COMPILE_WARNING, "Unexpected character in input:  '%c' (ASCII=%d) state=%d", yytext[0], yytext[0], YYSTATE);
	if (PARSER_MODE()) {
		goto restart;
	} else {
		RETURN_TOKEN(T_BAD_CHARACTER);
	}
=======
	if (!SCNG(heredoc_scan_ahead)) {
		zend_error(E_COMPILE_WARNING, "Unexpected character in input:  '%c' (ASCII=%d) state=%d", yytext[0], yytext[0], YYSTATE);
	}
	goto restart;
>>>>>>> 7df50ef1
}

*/

emit_token_with_str:
	zend_copy_value(zendlval, (yytext + offset), (yyleng - offset));

emit_token_with_val:
	if (PARSER_MODE()) {
		ZEND_ASSERT(Z_TYPE_P(zendlval) != IS_UNDEF);
		elem->ast = zend_ast_create_zval_with_lineno(zendlval, start_line);
	}

emit_token:
	if (SCNG(on_event)) {
		SCNG(on_event)(ON_TOKEN, token, start_line, SCNG(on_event_context));
	}
	return token;

return_whitespace:
	HANDLE_NEWLINES(yytext, yyleng);
	if (SCNG(on_event)) {
		SCNG(on_event)(ON_TOKEN, T_WHITESPACE, start_line, SCNG(on_event_context));
	}
	if (PARSER_MODE()) {
		start_line = CG(zend_lineno);
		goto restart;
	} else {
		return T_WHITESPACE;
	}

skip_token:
	if (SCNG(on_event)) {
		SCNG(on_event)(ON_TOKEN, token, start_line, SCNG(on_event_context));
	}
	start_line = CG(zend_lineno);
	goto restart;
}<|MERGE_RESOLUTION|>--- conflicted
+++ resolved
@@ -2833,19 +2833,14 @@
 		RETURN_TOKEN(END);
 	}
 
-<<<<<<< HEAD
-	zend_error(E_COMPILE_WARNING, "Unexpected character in input:  '%c' (ASCII=%d) state=%d", yytext[0], yytext[0], YYSTATE);
+	if (!SCNG(heredoc_scan_ahead)) {
+		zend_error(E_COMPILE_WARNING, "Unexpected character in input:  '%c' (ASCII=%d) state=%d", yytext[0], yytext[0], YYSTATE);
+	}
 	if (PARSER_MODE()) {
 		goto restart;
 	} else {
 		RETURN_TOKEN(T_BAD_CHARACTER);
 	}
-=======
-	if (!SCNG(heredoc_scan_ahead)) {
-		zend_error(E_COMPILE_WARNING, "Unexpected character in input:  '%c' (ASCII=%d) state=%d", yytext[0], yytext[0], YYSTATE);
-	}
-	goto restart;
->>>>>>> 7df50ef1
 }
 
 */
