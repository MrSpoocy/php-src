/*
   +----------------------------------------------------------------------+
   | Zend Engine                                                          |
   +----------------------------------------------------------------------+
   | Copyright (c) Zend Technologies Ltd. (http://www.zend.com)           |
   +----------------------------------------------------------------------+
   | This source file is subject to version 2.00 of the Zend license,     |
   | that is bundled with this package in the file LICENSE, and is        |
   | available through the world-wide-web at the following url:           |
   | http://www.zend.com/license/2_00.txt.                                |
   | If you did not receive a copy of the Zend license and are unable to  |
   | obtain it through the world-wide-web, please send a note to          |
   | license@zend.com so we can mail you a copy immediately.              |
   +----------------------------------------------------------------------+
   | Authors: Dmitry Stogov <dmitry@php.net>                              |
   +----------------------------------------------------------------------+
*/

#ifndef _ZEND_ARENA_H_
#define _ZEND_ARENA_H_

#include "zend.h"

typedef struct _zend_arena zend_arena;

struct _zend_arena {
	char		*ptr;
	char		*end;
	zend_arena  *prev;
};

static zend_always_inline zend_arena* zend_arena_create(size_t size)
{
	zend_arena *arena = (zend_arena*)emalloc(size);

	arena->ptr = (char*) arena + ZEND_MM_ALIGNED_SIZE(sizeof(zend_arena));
	arena->end = (char*) arena + size;
	arena->prev = NULL;
	return arena;
}

static zend_always_inline void zend_arena_destroy(zend_arena *arena)
{
	do {
		zend_arena *prev = arena->prev;
		efree(arena);
		arena = prev;
	} while (arena);
}

#define ZEND_ARENA_ALIGNMENT 8U

static zend_always_inline void* zend_arena_alloc(zend_arena **arena_ptr, size_t size)
{
	zend_arena *arena = *arena_ptr;
	char *ptr = arena->ptr;

	size = ZEND_MM_ALIGNED_SIZE(size);

	if (EXPECTED(size <= (size_t)(arena->end - ptr))) {
		arena->ptr = ptr + size;
	} else {
		size_t arena_size =
			UNEXPECTED((size + ZEND_MM_ALIGNED_SIZE(sizeof(zend_arena))) > (size_t)(arena->end - (char*) arena)) ?
				(size + ZEND_MM_ALIGNED_SIZE(sizeof(zend_arena))) :
				(size_t)(arena->end - (char*) arena);
		zend_arena *new_arena = (zend_arena*)emalloc(arena_size);

		ptr = (char*) new_arena + ZEND_MM_ALIGNED_SIZE(sizeof(zend_arena));
		new_arena->ptr = (char*) new_arena + ZEND_MM_ALIGNED_SIZE(sizeof(zend_arena)) + size;
		new_arena->end = (char*) new_arena + arena_size;
		new_arena->prev = arena;
		*arena_ptr = new_arena;
	}

	return (void*) ptr;
}

static zend_always_inline void* zend_arena_calloc(zend_arena **arena_ptr, size_t count, size_t unit_size)
{
	int overflow;
	size_t size;
	void *ret;

	size = zend_safe_address(unit_size, count, 0, &overflow);
	if (UNEXPECTED(overflow)) {
		zend_error(E_ERROR, "Possible integer overflow in zend_arena_calloc() (%zu * %zu)", unit_size, count);
	}
	ret = zend_arena_alloc(arena_ptr, size);
	memset(ret, 0, size);
	return ret;
}

static zend_always_inline void* zend_arena_checkpoint(zend_arena *arena)
{
	return arena->ptr;
}

static zend_always_inline void zend_arena_release(zend_arena **arena_ptr, void *checkpoint)
{
	zend_arena *arena = *arena_ptr;

	while (UNEXPECTED((char*)checkpoint > arena->end) ||
	       UNEXPECTED((char*)checkpoint <= (char*)arena)) {
		zend_arena *prev = arena->prev;
		efree(arena);
		*arena_ptr = arena = prev;
	}
	ZEND_ASSERT((char*)checkpoint > (char*)arena && (char*)checkpoint <= arena->end);
	arena->ptr = (char*)checkpoint;
}

<<<<<<< HEAD
#endif /* _ZEND_ARENA_H_ */
=======
static zend_always_inline zend_bool zend_arena_contains(zend_arena *arena, void *ptr)
{
	while (arena) {
		if ((char*)ptr > (char*)arena && (char*)ptr <= arena->ptr) {
			return 1;
		}
		arena = arena->prev;
	}
	return 0;
}

#endif /* _ZEND_ARENA_H_ */

/*
 * Local variables:
 * tab-width: 4
 * c-basic-offset: 4
 * indent-tabs-mode: t
 * End:
 * vim600: sw=4 ts=4 fdm=marker
 * vim<600: sw=4 ts=4
 */
>>>>>>> 6f9dfd94
<|MERGE_RESOLUTION|>--- conflicted
+++ resolved
@@ -110,9 +110,6 @@
 	arena->ptr = (char*)checkpoint;
 }
 
-<<<<<<< HEAD
-#endif /* _ZEND_ARENA_H_ */
-=======
 static zend_always_inline zend_bool zend_arena_contains(zend_arena *arena, void *ptr)
 {
 	while (arena) {
@@ -124,15 +121,4 @@
 	return 0;
 }
 
-#endif /* _ZEND_ARENA_H_ */
-
-/*
- * Local variables:
- * tab-width: 4
- * c-basic-offset: 4
- * indent-tabs-mode: t
- * End:
- * vim600: sw=4 ts=4 fdm=marker
- * vim<600: sw=4 ts=4
- */
->>>>>>> 6f9dfd94
+#endif /* _ZEND_ARENA_H_ */