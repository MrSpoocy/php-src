--- conflicted
+++ resolved
@@ -1188,11 +1188,7 @@
 		fputs($f,"#define $op $code\n");
 	}
 
-<<<<<<< HEAD
-	fputs($f,"\nconst char *zend_vm_opcodes_map[] = {\n");
-=======
 	fputs($f,"\nstatic const char *zend_vm_opcodes_map[] = {\n");
->>>>>>> 7894e397
 	for ($i = 0; $i <= $max_opcode; $i++) {
 		fputs($f,"\t".(isset($opcodes[$i]["op"])?'"'.$opcodes[$i]["op"].'"':"NULL").",\n");
 	}
