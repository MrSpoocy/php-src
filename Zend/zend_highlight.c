/*
   +----------------------------------------------------------------------+
   | Zend Engine                                                          |
   +----------------------------------------------------------------------+
   | Copyright (c) 1998-2010 Zend Technologies Ltd. (http://www.zend.com) |
   +----------------------------------------------------------------------+
   | This source file is subject to version 2.00 of the Zend license,     |
   | that is bundled with this package in the file LICENSE, and is        |
   | available through the world-wide-web at the following url:           |
   | http://www.zend.com/license/2_00.txt.                                |
   | If you did not receive a copy of the Zend license and are unable to  |
   | obtain it through the world-wide-web, please send a note to          |
   | license@zend.com so we can mail you a copy immediately.              |
   +----------------------------------------------------------------------+
   | Authors: Andi Gutmans <andi@zend.com>                                |
   |          Zeev Suraski <zeev@zend.com>                                |
   +----------------------------------------------------------------------+
*/

/* $Id$ */

#include "zend.h"
#include <zend_language_parser.h>
#include "zend_compile.h"
#include "zend_highlight.h"
#include "zend_ptr_stack.h"
#include "zend_globals.h"
#include "zend_operators.h"

ZEND_API void zend_html_putc(char c) /* {{{ */
{
	switch (c) {
		case '\n':
			ZEND_PUTS("<br />");
			break;
		case '<':
			ZEND_PUTS("&lt;");
			break;
		case '>':
			ZEND_PUTS("&gt;");
			break;
		case '&':
			ZEND_PUTS("&amp;");
			break;
		case ' ':
			ZEND_PUTS("&nbsp;");
			break;
		case '\t':
			ZEND_PUTS("&nbsp;&nbsp;&nbsp;&nbsp;");
			break;
		default:
			ZEND_PUTC(c);
			break;
	}
}
/* }}} */

ZEND_API void zend_html_puts(const char *s, uint len TSRMLS_DC) /* {{{ */
{
	const char *ptr=s, *end=s+len;

<<<<<<< HEAD
=======
#ifdef ZEND_MULTIBYTE
	char *filtered;
	int filtered_len;

	if (LANG_SCNG(output_filter)) {
		LANG_SCNG(output_filter)(&filtered, &filtered_len, s, len TSRMLS_CC);
		ptr = filtered;
		end = filtered + filtered_len;
	}
#endif /* ZEND_MULTIBYTE */

>>>>>>> c8b33a6a
	while (ptr<end) {
		if (*ptr==' ') {
			do {
				zend_html_putc(*ptr);
			} while ((++ptr < end) && (*ptr==' '));
		} else {
			zend_html_putc(*ptr++);
		}
	}
}
/* }}} */

<<<<<<< HEAD
ZEND_API void zend_highlight(zend_syntax_highlighter_ini *syntax_highlighter_ini TSRMLS_DC) /* {{{ */
=======

ZEND_API void zend_highlight(zend_syntax_highlighter_ini *syntax_highlighter_ini TSRMLS_DC)
>>>>>>> c8b33a6a
{
	zval token;
	int token_type;
	char *last_color = syntax_highlighter_ini->highlight_html;
	char *next_color;

	CG(literal_type) = IS_STRING;
	zend_printf("<code>");
	zend_printf("<span style=\"color: %s\">\n", last_color);
	/* highlight stuff coming back from zendlex() */
	Z_TYPE(token) = 0;
	while ((token_type=lex_scan(&token TSRMLS_CC))) {
		switch (token_type) {
			case T_INLINE_HTML:
				next_color = syntax_highlighter_ini->highlight_html;
				break;
			case T_COMMENT:
			case T_DOC_COMMENT:
				next_color = syntax_highlighter_ini->highlight_comment;
				break;
			case T_OPEN_TAG:
			case T_OPEN_TAG_WITH_ECHO:
				next_color = syntax_highlighter_ini->highlight_default;
				break;
			case T_CLOSE_TAG:
				next_color = syntax_highlighter_ini->highlight_default;
				break;
			case '"':
			case T_ENCAPSED_AND_WHITESPACE:
			case T_CONSTANT_ENCAPSED_STRING:
				next_color = syntax_highlighter_ini->highlight_string;
				break;
			case T_WHITESPACE:
				zend_html_puts(LANG_SCNG(yy_text), LANG_SCNG(yy_leng) TSRMLS_CC);  /* no color needed */
				Z_TYPE(token) = 0;
				continue;
				break;
			default:
<<<<<<< HEAD
				if (Z_TYPE(token) == 0) {
=======
				if (token.type == 0) {
>>>>>>> c8b33a6a
					next_color = syntax_highlighter_ini->highlight_keyword;
				} else {
					next_color = syntax_highlighter_ini->highlight_default;
				}
				break;
		}

		if (last_color != next_color) {
			if (last_color != syntax_highlighter_ini->highlight_html) {
				zend_printf("</span>");
			}
			last_color = next_color;
			if (last_color != syntax_highlighter_ini->highlight_html) {
				zend_printf("<span style=\"color: %s\">", last_color);
			}
		}
<<<<<<< HEAD
=======

		zend_html_puts(LANG_SCNG(yy_text), LANG_SCNG(yy_leng) TSRMLS_CC);
>>>>>>> c8b33a6a

		zend_html_puts(LANG_SCNG(yy_text), LANG_SCNG(yy_leng) TSRMLS_CC);

		if (Z_TYPE(token) == IS_STRING ||
			Z_TYPE(token) == IS_UNICODE) {
			switch (token_type) {
				case T_OPEN_TAG:
				case T_OPEN_TAG_WITH_ECHO:
				case T_CLOSE_TAG:
				case T_WHITESPACE:
				case T_COMMENT:
				case T_DOC_COMMENT:
					break;
				default:
					efree(Z_UNIVAL(token).v);
					break;
			}
		} else if (token_type == T_END_HEREDOC) {
			efree(Z_UNIVAL(token).v);
		}
		Z_TYPE(token) = 0;
	}

	if (last_color != syntax_highlighter_ini->highlight_html) {
		zend_printf("</span>\n");
	}
	zend_printf("</span>\n");
	zend_printf("</code>");
}
/* }}} */

<<<<<<< HEAD
ZEND_API void zend_strip(TSRMLS_D) /* {{{ */
=======
ZEND_API void zend_strip(TSRMLS_D)
>>>>>>> c8b33a6a
{
	zval token;
	int token_type;
	int prev_space = 0;

	CG(literal_type) = IS_STRING;
	Z_TYPE(token) = 0;
	while ((token_type=lex_scan(&token TSRMLS_CC))) {
		switch (token_type) {
			case T_WHITESPACE:
				if (!prev_space) {
					zend_write(" ", sizeof(" ") - 1);
					prev_space = 1;
				}
						/* lack of break; is intentional */
			case T_COMMENT:
			case T_DOC_COMMENT:
				Z_TYPE(token) = 0;
				continue;
<<<<<<< HEAD

			case T_END_HEREDOC:
				zend_write(LANG_SCNG(yy_text), LANG_SCNG(yy_leng));
				efree(Z_STRVAL(token));
=======
			
			case T_END_HEREDOC:
				zend_write(LANG_SCNG(yy_text), LANG_SCNG(yy_leng));
				efree(token.value.str.val);
>>>>>>> c8b33a6a
				/* read the following character, either newline or ; */
				if (lex_scan(&token TSRMLS_CC) != T_WHITESPACE) {
					zend_write(LANG_SCNG(yy_text), LANG_SCNG(yy_leng));
				}
				zend_write("\n", sizeof("\n") - 1);
				prev_space = 1;
<<<<<<< HEAD
				Z_TYPE(token) = 0;
=======
				token.type = 0;
>>>>>>> c8b33a6a
				continue;

			default:
				zend_write(LANG_SCNG(yy_text), LANG_SCNG(yy_leng));
				break;
		}

		if (Z_TYPE(token) == IS_STRING ||
			Z_TYPE(token) == IS_UNICODE) {
			switch (token_type) {
				case T_OPEN_TAG:
				case T_OPEN_TAG_WITH_ECHO:
				case T_CLOSE_TAG:
				case T_WHITESPACE:
				case T_COMMENT:
				case T_DOC_COMMENT:
					break;

				default:
					efree(Z_UNIVAL(token).v);
					break;
			}
		}
		prev_space = Z_TYPE(token) = 0;
	}
}
/* }}} */

/*
 * Local variables:
 * tab-width: 4
 * c-basic-offset: 4
 * indent-tabs-mode: t
 * End:
 */<|MERGE_RESOLUTION|>--- conflicted
+++ resolved
@@ -5,7 +5,7 @@
    | Copyright (c) 1998-2010 Zend Technologies Ltd. (http://www.zend.com) |
    +----------------------------------------------------------------------+
    | This source file is subject to version 2.00 of the Zend license,     |
-   | that is bundled with this package in the file LICENSE, and is        |
+   | that is bundled with this package in the file LICENSE, and is        | 
    | available through the world-wide-web at the following url:           |
    | http://www.zend.com/license/2_00.txt.                                |
    | If you did not receive a copy of the Zend license and are unable to  |
@@ -25,9 +25,8 @@
 #include "zend_highlight.h"
 #include "zend_ptr_stack.h"
 #include "zend_globals.h"
-#include "zend_operators.h"
-
-ZEND_API void zend_html_putc(char c) /* {{{ */
+
+ZEND_API void zend_html_putc(char c)
 {
 	switch (c) {
 		case '\n':
@@ -53,14 +52,12 @@
 			break;
 	}
 }
-/* }}} */
-
-ZEND_API void zend_html_puts(const char *s, uint len TSRMLS_DC) /* {{{ */
+
+
+ZEND_API void zend_html_puts(const char *s, uint len TSRMLS_DC)
 {
 	const char *ptr=s, *end=s+len;
 
-<<<<<<< HEAD
-=======
 #ifdef ZEND_MULTIBYTE
 	char *filtered;
 	int filtered_len;
@@ -72,7 +69,6 @@
 	}
 #endif /* ZEND_MULTIBYTE */
 
->>>>>>> c8b33a6a
 	while (ptr<end) {
 		if (*ptr==' ') {
 			do {
@@ -82,26 +78,26 @@
 			zend_html_putc(*ptr++);
 		}
 	}
-}
-/* }}} */
-
-<<<<<<< HEAD
-ZEND_API void zend_highlight(zend_syntax_highlighter_ini *syntax_highlighter_ini TSRMLS_DC) /* {{{ */
-=======
+
+#ifdef ZEND_MULTIBYTE
+	if (LANG_SCNG(output_filter)) {
+		efree(filtered);
+	}
+#endif /* ZEND_MULTIBYTE */
+}
+
 
 ZEND_API void zend_highlight(zend_syntax_highlighter_ini *syntax_highlighter_ini TSRMLS_DC)
->>>>>>> c8b33a6a
 {
 	zval token;
 	int token_type;
 	char *last_color = syntax_highlighter_ini->highlight_html;
 	char *next_color;
 
-	CG(literal_type) = IS_STRING;
 	zend_printf("<code>");
 	zend_printf("<span style=\"color: %s\">\n", last_color);
 	/* highlight stuff coming back from zendlex() */
-	Z_TYPE(token) = 0;
+	token.type = 0;
 	while ((token_type=lex_scan(&token TSRMLS_CC))) {
 		switch (token_type) {
 			case T_INLINE_HTML:
@@ -125,15 +121,11 @@
 				break;
 			case T_WHITESPACE:
 				zend_html_puts(LANG_SCNG(yy_text), LANG_SCNG(yy_leng) TSRMLS_CC);  /* no color needed */
-				Z_TYPE(token) = 0;
+				token.type = 0;
 				continue;
 				break;
 			default:
-<<<<<<< HEAD
-				if (Z_TYPE(token) == 0) {
-=======
 				if (token.type == 0) {
->>>>>>> c8b33a6a
 					next_color = syntax_highlighter_ini->highlight_keyword;
 				} else {
 					next_color = syntax_highlighter_ini->highlight_default;
@@ -150,16 +142,10 @@
 				zend_printf("<span style=\"color: %s\">", last_color);
 			}
 		}
-<<<<<<< HEAD
-=======
 
 		zend_html_puts(LANG_SCNG(yy_text), LANG_SCNG(yy_leng) TSRMLS_CC);
->>>>>>> c8b33a6a
-
-		zend_html_puts(LANG_SCNG(yy_text), LANG_SCNG(yy_leng) TSRMLS_CC);
-
-		if (Z_TYPE(token) == IS_STRING ||
-			Z_TYPE(token) == IS_UNICODE) {
+
+		if (token.type == IS_STRING) {
 			switch (token_type) {
 				case T_OPEN_TAG:
 				case T_OPEN_TAG_WITH_ECHO:
@@ -169,13 +155,13 @@
 				case T_DOC_COMMENT:
 					break;
 				default:
-					efree(Z_UNIVAL(token).v);
+					efree(token.value.str.val);
 					break;
 			}
 		} else if (token_type == T_END_HEREDOC) {
-			efree(Z_UNIVAL(token).v);
-		}
-		Z_TYPE(token) = 0;
+			efree(token.value.str.val);
+		}
+		token.type = 0;
 	}
 
 	if (last_color != syntax_highlighter_ini->highlight_html) {
@@ -184,20 +170,14 @@
 	zend_printf("</span>\n");
 	zend_printf("</code>");
 }
-/* }}} */
-
-<<<<<<< HEAD
-ZEND_API void zend_strip(TSRMLS_D) /* {{{ */
-=======
+
 ZEND_API void zend_strip(TSRMLS_D)
->>>>>>> c8b33a6a
 {
 	zval token;
 	int token_type;
 	int prev_space = 0;
 
-	CG(literal_type) = IS_STRING;
-	Z_TYPE(token) = 0;
+	token.type = 0;
 	while ((token_type=lex_scan(&token TSRMLS_CC))) {
 		switch (token_type) {
 			case T_WHITESPACE:
@@ -208,30 +188,19 @@
 						/* lack of break; is intentional */
 			case T_COMMENT:
 			case T_DOC_COMMENT:
-				Z_TYPE(token) = 0;
+				token.type = 0;
 				continue;
-<<<<<<< HEAD
-
-			case T_END_HEREDOC:
-				zend_write(LANG_SCNG(yy_text), LANG_SCNG(yy_leng));
-				efree(Z_STRVAL(token));
-=======
 			
 			case T_END_HEREDOC:
 				zend_write(LANG_SCNG(yy_text), LANG_SCNG(yy_leng));
 				efree(token.value.str.val);
->>>>>>> c8b33a6a
 				/* read the following character, either newline or ; */
 				if (lex_scan(&token TSRMLS_CC) != T_WHITESPACE) {
 					zend_write(LANG_SCNG(yy_text), LANG_SCNG(yy_leng));
 				}
 				zend_write("\n", sizeof("\n") - 1);
 				prev_space = 1;
-<<<<<<< HEAD
-				Z_TYPE(token) = 0;
-=======
 				token.type = 0;
->>>>>>> c8b33a6a
 				continue;
 
 			default:
@@ -239,8 +208,7 @@
 				break;
 		}
 
-		if (Z_TYPE(token) == IS_STRING ||
-			Z_TYPE(token) == IS_UNICODE) {
+		if (token.type == IS_STRING) {
 			switch (token_type) {
 				case T_OPEN_TAG:
 				case T_OPEN_TAG_WITH_ECHO:
@@ -251,14 +219,13 @@
 					break;
 
 				default:
-					efree(Z_UNIVAL(token).v);
-					break;
-			}
-		}
-		prev_space = Z_TYPE(token) = 0;
-	}
-}
-/* }}} */
+					efree(token.value.str.val);
+					break;
+			}
+		}
+		prev_space = token.type = 0;
+	}
+}
 
 /*
  * Local variables:
@@ -266,4 +233,4 @@
  * c-basic-offset: 4
  * indent-tabs-mode: t
  * End:
- */+ */
