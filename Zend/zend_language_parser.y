%{
/*
   +----------------------------------------------------------------------+
   | Zend Engine                                                          |
   +----------------------------------------------------------------------+
   | Copyright (c) 1998-2010 Zend Technologies Ltd. (http://www.zend.com) |
   +----------------------------------------------------------------------+
   | This source file is subject to version 2.00 of the Zend license,     |
   | that is bundled with this package in the file LICENSE, and is        |
   | available through the world-wide-web at the following url:           |
   | http://www.zend.com/license/2_00.txt.                                |
   | If you did not receive a copy of the Zend license and are unable to  |
   | obtain it through the world-wide-web, please send a note to          |
   | license@zend.com so we can mail you a copy immediately.              |
   +----------------------------------------------------------------------+
   | Authors: Andi Gutmans <andi@zend.com>                                |
   |          Zeev Suraski <zeev@zend.com>                                |
   +----------------------------------------------------------------------+
*/

/* $Id$ */

/*
 * LALR shift/reduce conflicts and how they are resolved:
 *
 * - 2 shift/reduce conflicts due to the dangling elseif/else ambiguity. Solved by shift.
 *
 */


#include "zend_compile.h"
#include "zend.h"
#include "zend_list.h"
#include "zend_globals.h"
#include "zend_API.h"
#include "zend_constants.h"


#define YYERROR_VERBOSE
#define YYSTYPE znode
#ifdef ZTS
# define YYPARSE_PARAM tsrm_ls
# define YYLEX_PARAM tsrm_ls
#endif


%}

%pure_parser
%expect 2

%left T_INCLUDE T_INCLUDE_ONCE T_EVAL T_REQUIRE T_REQUIRE_ONCE
%left ','
%left T_LOGICAL_OR
%left T_LOGICAL_XOR
%left T_LOGICAL_AND
%right T_PRINT
%left '=' T_PLUS_EQUAL T_MINUS_EQUAL T_MUL_EQUAL T_DIV_EQUAL T_CONCAT_EQUAL T_MOD_EQUAL T_AND_EQUAL T_OR_EQUAL T_XOR_EQUAL T_SL_EQUAL T_SR_EQUAL
%left '?' ':'
%left T_BOOLEAN_OR
%left T_BOOLEAN_AND
%left '|'
%left '^'
%left '&'
%nonassoc T_IS_EQUAL T_IS_NOT_EQUAL T_IS_IDENTICAL T_IS_NOT_IDENTICAL
%nonassoc '<' T_IS_SMALLER_OR_EQUAL '>' T_IS_GREATER_OR_EQUAL
%left T_SL T_SR
%left '+' '-' '.'
%left '*' '/' '%'
%right '!'
%nonassoc T_INSTANCEOF
%right '~' T_INC T_DEC T_INT_CAST T_DOUBLE_CAST T_STRING_CAST T_UNICODE_CAST T_BINARY_CAST T_ARRAY_CAST T_OBJECT_CAST T_BOOL_CAST T_UNSET_CAST '@'
%right '['
%nonassoc T_NEW T_CLONE
%token T_EXIT
%token T_IF
%left T_ELSEIF
%left T_ELSE
%left T_ENDIF
%token T_LNUMBER
%token T_DNUMBER
%token T_STRING
%token T_STRING_VARNAME
%token T_VARIABLE
%token T_NUM_STRING
%token T_INLINE_HTML
%token T_CHARACTER
%token T_BAD_CHARACTER
%token T_ENCAPSED_AND_WHITESPACE
%token T_CONSTANT_ENCAPSED_STRING
%token T_ECHO
%token T_DO
%token T_WHILE
%token T_ENDWHILE
%token T_FOR
%token T_ENDFOR
%token T_FOREACH
%token T_ENDFOREACH
%token T_DECLARE
%token T_ENDDECLARE
%token T_AS
%token T_SWITCH
%token T_ENDSWITCH
%token T_CASE
%token T_DEFAULT
%token T_BREAK
%token T_CONTINUE
%token T_GOTO
%token T_FUNCTION
%token T_CONST
%token T_RETURN
%token T_TRY
%token T_CATCH
%token T_THROW
%token T_USE
%token T_GLOBAL
%right T_STATIC T_ABSTRACT T_FINAL T_PRIVATE T_PROTECTED T_PUBLIC
%token T_VAR
%token T_UNSET
%token T_ISSET
%token T_EMPTY
%token T_HALT_COMPILER
%token T_CLASS
%token T_INTERFACE
%token T_EXTENDS
%token T_IMPLEMENTS
%token T_OBJECT_OPERATOR
%token T_DOUBLE_ARROW
%token T_LIST
%token T_ARRAY
%token T_CLASS_C
%token T_METHOD_C
%token T_FUNC_C
%token T_LINE
%token T_FILE
%token T_COMMENT
%token T_DOC_COMMENT
%token T_OPEN_TAG
%token T_OPEN_TAG_WITH_ECHO
%token T_CLOSE_TAG
%token T_WHITESPACE
%token T_START_HEREDOC
%token T_END_HEREDOC
%token T_DOLLAR_OPEN_CURLY_BRACES
%token T_CURLY_OPEN
%token T_PAAMAYIM_NEKUDOTAYIM
<<<<<<< HEAD
%token T_BINARY_DOUBLE
%token T_BINARY_HEREDOC
=======
>>>>>>> c8b33a6a
%token T_NAMESPACE
%token T_NS_C
%token T_DIR
%token T_NS_SEPARATOR

%% /* Rules */

start:
	top_statement_list	{ zend_do_end_compilation(TSRMLS_C); }
;

top_statement_list:
		top_statement_list  { zend_do_extended_info(TSRMLS_C); } top_statement { HANDLE_INTERACTIVE(); }
	|	/* empty */
;

namespace_name:
		T_STRING { $$ = $1; }
	|	namespace_name T_NS_SEPARATOR T_STRING { zend_do_build_namespace_name(&$$, &$1, &$3 TSRMLS_CC); }
;

top_statement:
		statement						{ zend_verify_namespace(TSRMLS_C); }
	|	function_declaration_statement	{ zend_verify_namespace(TSRMLS_C); zend_do_early_binding(TSRMLS_C); }
	|	class_declaration_statement		{ zend_verify_namespace(TSRMLS_C); zend_do_early_binding(TSRMLS_C); }
	|	T_HALT_COMPILER '(' ')' ';'		{ zend_do_halt_compiler_register(TSRMLS_C); YYACCEPT; }
	|	T_NAMESPACE namespace_name ';'	{ zend_do_begin_namespace(&$2, 0 TSRMLS_CC); }
	|	T_NAMESPACE namespace_name '{'	{ zend_do_begin_namespace(&$2, 1 TSRMLS_CC); }
		top_statement_list '}'		    { zend_do_end_namespace(TSRMLS_C); }
	|	T_NAMESPACE '{'					{ zend_do_begin_namespace(NULL, 1 TSRMLS_CC); }
		top_statement_list '}'			{ zend_do_end_namespace(TSRMLS_C); }
	|	T_USE use_declarations ';'      { zend_verify_namespace(TSRMLS_C); }
	|	constant_declaration ';'		{ zend_verify_namespace(TSRMLS_C); }
;

use_declarations:
		use_declarations ',' use_declaration
	|	use_declaration
;

use_declaration:
		namespace_name 			{ zend_do_use(&$1, NULL, 0 TSRMLS_CC); }
	|	namespace_name T_AS T_STRING	{ zend_do_use(&$1, &$3, 0 TSRMLS_CC); }
	|	T_NS_SEPARATOR namespace_name { zend_do_use(&$2, NULL, 1 TSRMLS_CC); }
	|	T_NS_SEPARATOR namespace_name T_AS T_STRING { zend_do_use(&$2, &$4, 1 TSRMLS_CC); }
;

constant_declaration:
		constant_declaration ',' T_STRING '=' static_scalar	{ zend_do_declare_constant(&$3, &$5 TSRMLS_CC); }
	|	T_CONST T_STRING '=' static_scalar { zend_do_declare_constant(&$2, &$4 TSRMLS_CC); }
;

inner_statement_list:
		inner_statement_list  { zend_do_extended_info(TSRMLS_C); } inner_statement { HANDLE_INTERACTIVE(); }
	|	/* empty */
;


inner_statement:
		statement
	|	function_declaration_statement
	|	class_declaration_statement
	|	T_HALT_COMPILER '(' ')' ';'   { zend_error(E_COMPILE_ERROR, "__HALT_COMPILER() can only be used from the outermost scope"); }
;


statement:
		unticked_statement { zend_do_ticks(TSRMLS_C); }
	|	T_STRING ':' { zend_do_label(&$1 TSRMLS_CC); }
;

unticked_statement:
		'{' inner_statement_list '}'
	|	T_IF '(' expr ')' { zend_do_if_cond(&$3, &$4 TSRMLS_CC); } statement { zend_do_if_after_statement(&$4, 1 TSRMLS_CC); } elseif_list else_single { zend_do_if_end(TSRMLS_C); }
	|	T_IF '(' expr ')' ':' { zend_do_if_cond(&$3, &$4 TSRMLS_CC); } inner_statement_list { zend_do_if_after_statement(&$4, 1 TSRMLS_CC); } new_elseif_list new_else_single T_ENDIF ';' { zend_do_if_end(TSRMLS_C); }
	|	T_WHILE '(' { $1.u.opline_num = get_next_op_number(CG(active_op_array));  } expr  ')' { zend_do_while_cond(&$4, &$5 TSRMLS_CC); } while_statement { zend_do_while_end(&$1, &$5 TSRMLS_CC); }
	|	T_DO { $1.u.opline_num = get_next_op_number(CG(active_op_array));  zend_do_do_while_begin(TSRMLS_C); } statement T_WHILE '(' { $5.u.opline_num = get_next_op_number(CG(active_op_array)); } expr ')' ';' { zend_do_do_while_end(&$1, &$5, &$7 TSRMLS_CC); }
	|	T_FOR
			'('
				for_expr
			';' { zend_do_free(&$3 TSRMLS_CC); $4.u.opline_num = get_next_op_number(CG(active_op_array)); }
				for_expr
			';' { zend_do_extended_info(TSRMLS_C); zend_do_for_cond(&$6, &$7 TSRMLS_CC); }
				for_expr
			')' { zend_do_free(&$9 TSRMLS_CC); zend_do_for_before_statement(&$4, &$7 TSRMLS_CC); }
			for_statement { zend_do_for_end(&$7 TSRMLS_CC); }
	|	T_SWITCH '(' expr ')'	{ zend_do_switch_cond(&$3 TSRMLS_CC); } switch_case_list { zend_do_switch_end(&$6 TSRMLS_CC); }
	|	T_BREAK ';'				{ zend_do_brk_cont(ZEND_BRK, NULL TSRMLS_CC); }
	|	T_BREAK expr ';'		{ zend_do_brk_cont(ZEND_BRK, &$2 TSRMLS_CC); }
	|	T_CONTINUE ';'			{ zend_do_brk_cont(ZEND_CONT, NULL TSRMLS_CC); }
	|	T_CONTINUE expr ';'		{ zend_do_brk_cont(ZEND_CONT, &$2 TSRMLS_CC); }
	|	T_RETURN ';'						{ zend_do_return(NULL, 0 TSRMLS_CC); }
	|	T_RETURN expr_without_variable ';'	{ zend_do_return(&$2, 0 TSRMLS_CC); }
	|	T_RETURN variable ';'				{ zend_do_return(&$2, 1 TSRMLS_CC); }
	|	T_GLOBAL global_var_list ';'
	|	T_STATIC static_var_list ';'
	|	T_ECHO echo_expr_list ';'
	|	T_INLINE_HTML			{ zend_do_echo(&$1, 1 TSRMLS_CC); }
	|	expr ';'				{ zend_do_free(&$1 TSRMLS_CC); }
	|	T_UNSET '(' unset_variables ')' ';'
	|	T_FOREACH '(' variable T_AS
		{ zend_do_foreach_begin(&$1, &$2, &$3, &$4, 1 TSRMLS_CC); }
		foreach_variable foreach_optional_arg ')' { zend_do_foreach_cont(&$1, &$2, &$4, &$6, &$7 TSRMLS_CC); }
		foreach_statement { zend_do_foreach_end(&$1, &$4 TSRMLS_CC); }
	|	T_FOREACH '(' expr_without_variable T_AS
		{ zend_do_foreach_begin(&$1, &$2, &$3, &$4, 0 TSRMLS_CC); }
		variable foreach_optional_arg ')' { zend_check_writable_variable(&$6); zend_do_foreach_cont(&$1, &$2, &$4, &$6, &$7 TSRMLS_CC); }
		foreach_statement { zend_do_foreach_end(&$1, &$4 TSRMLS_CC); }
	|	T_DECLARE { $1.u.opline_num = get_next_op_number(CG(active_op_array)); zend_do_declare_begin(TSRMLS_C); } '(' declare_list ')' declare_statement { zend_do_declare_end(&$1 TSRMLS_CC); }
	|	';'		/* empty statement */
	|	T_TRY { zend_do_try(&$1 TSRMLS_CC); } '{' inner_statement_list '}'
		T_CATCH '(' { zend_initialize_try_catch_element(&$1 TSRMLS_CC); }
		fully_qualified_class_name { zend_do_first_catch(&$7 TSRMLS_CC); }
		T_VARIABLE ')' { zend_do_begin_catch(&$1, &$9, &$11, &$7 TSRMLS_CC); }
		'{' inner_statement_list '}' { zend_do_end_catch(&$1 TSRMLS_CC); }
		additional_catches { zend_do_mark_last_catch(&$7, &$18 TSRMLS_CC); }
	|	T_THROW expr ';' { zend_do_throw(&$2 TSRMLS_CC); }
	|	T_GOTO T_STRING ';' { zend_do_goto(&$2 TSRMLS_CC); }
;


additional_catches:
		non_empty_additional_catches { $$ = $1; }
	|	/* empty */ { $$.u.opline_num = -1; }
;

non_empty_additional_catches:
		additional_catch { $$ = $1; }
	|	non_empty_additional_catches additional_catch { $$ = $2; }
;


additional_catch:
	T_CATCH '(' fully_qualified_class_name { $$.u.opline_num = get_next_op_number(CG(active_op_array)); } T_VARIABLE ')' { zend_do_begin_catch(&$1, &$3, &$5, NULL TSRMLS_CC); } '{' inner_statement_list '}' { zend_do_end_catch(&$1 TSRMLS_CC); }
;


unset_variables:
		unset_variable
	|	unset_variables ',' unset_variable
;

unset_variable:
		variable	{ zend_do_end_variable_parse(&$1, BP_VAR_UNSET, 0 TSRMLS_CC); zend_do_unset(&$1 TSRMLS_CC); }
;

function_declaration_statement:
		unticked_function_declaration_statement	{ zend_do_ticks(TSRMLS_C); }
;

class_declaration_statement:
		unticked_class_declaration_statement	{ zend_do_ticks(TSRMLS_C); }
;


is_reference:
		/* empty */	{ $$.op_type = ZEND_RETURN_VAL; }
	|	'&'			{ $$.op_type = ZEND_RETURN_REF; }
;


unticked_function_declaration_statement:
		function is_reference T_STRING { zend_do_begin_function_declaration(&$1, &$3, 0, $2.op_type, NULL TSRMLS_CC); }
			'(' parameter_list ')' '{' inner_statement_list '}' { zend_do_end_function_declaration(&$1 TSRMLS_CC); }
;

unticked_class_declaration_statement:
		class_entry_type T_STRING extends_from
			{ zend_do_begin_class_declaration(&$1, &$2, &$3 TSRMLS_CC); }
			implements_list
			'{'
				class_statement_list
			'}' { zend_do_end_class_declaration(&$1, &$2 TSRMLS_CC); }
	|	interface_entry T_STRING
			{ zend_do_begin_class_declaration(&$1, &$2, NULL TSRMLS_CC); }
			interface_extends_list
			'{'
				class_statement_list
			'}' { zend_do_end_class_declaration(&$1, &$2 TSRMLS_CC); }
;


class_entry_type:
		T_CLASS			{ $$.u.opline_num = CG(zend_lineno); $$.u.EA.type = 0; }
	|	T_ABSTRACT T_CLASS { $$.u.opline_num = CG(zend_lineno); $$.u.EA.type = ZEND_ACC_EXPLICIT_ABSTRACT_CLASS; }
	|	T_FINAL T_CLASS { $$.u.opline_num = CG(zend_lineno); $$.u.EA.type = ZEND_ACC_FINAL_CLASS; }
;

extends_from:
		/* empty */					{ $$.op_type = IS_UNUSED; }
	|	T_EXTENDS fully_qualified_class_name	{ zend_do_fetch_class(&$$, &$2 TSRMLS_CC); }
;

interface_entry:
	T_INTERFACE		{ $$.u.opline_num = CG(zend_lineno); $$.u.EA.type = ZEND_ACC_INTERFACE; }
;

interface_extends_list:
		/* empty */
	|	T_EXTENDS interface_list
;

implements_list:
		/* empty */
	|	T_IMPLEMENTS interface_list
;

interface_list:
		fully_qualified_class_name			{ zend_do_implements_interface(&$1 TSRMLS_CC); }
	|	interface_list ',' fully_qualified_class_name { zend_do_implements_interface(&$3 TSRMLS_CC); }
;

foreach_optional_arg:
		/* empty */						{ $$.op_type = IS_UNUSED; }
	|	T_DOUBLE_ARROW foreach_variable	{ $$ = $2; }
;


foreach_variable:
		variable			{ zend_check_writable_variable(&$1); $$ = $1; }
	|	'&' variable		{ zend_check_writable_variable(&$2); $$ = $2;  $$.u.EA.type |= ZEND_PARSED_REFERENCE_VARIABLE; }
;

for_statement:
		statement
	|	':' inner_statement_list T_ENDFOR ';'
;


foreach_statement:
		statement
	|	':' inner_statement_list T_ENDFOREACH ';'
;


declare_statement:
		statement
	|	':' inner_statement_list T_ENDDECLARE ';'
;


declare_list:
		T_STRING '=' static_scalar					{ zend_do_declare_stmt(&$1, &$3 TSRMLS_CC); }
	|	declare_list ',' T_STRING '=' static_scalar	{ zend_do_declare_stmt(&$3, &$5 TSRMLS_CC); }
;


switch_case_list:
		'{' case_list '}'					{ $$ = $2; }
	|	'{' ';' case_list '}'				{ $$ = $3; }
	|	':' case_list T_ENDSWITCH ';'		{ $$ = $2; }
	|	':' ';' case_list T_ENDSWITCH ';'	{ $$ = $3; }
;


case_list:
		/* empty */	{ $$.op_type = IS_UNUSED; }
	|	case_list T_CASE expr case_separator { zend_do_extended_info(TSRMLS_C);  zend_do_case_before_statement(&$1, &$2, &$3 TSRMLS_CC); } inner_statement_list { zend_do_case_after_statement(&$$, &$2 TSRMLS_CC); $$.op_type = IS_CONST; }
	|	case_list T_DEFAULT case_separator { zend_do_extended_info(TSRMLS_C);  zend_do_default_before_statement(&$1, &$2 TSRMLS_CC); } inner_statement_list { zend_do_case_after_statement(&$$, &$2 TSRMLS_CC); $$.op_type = IS_CONST; }
;


case_separator:
		':'
	|	';'
;


while_statement:
		statement
	|	':' inner_statement_list T_ENDWHILE ';'
;



elseif_list:
		/* empty */
	|	elseif_list T_ELSEIF '(' expr ')' { zend_do_if_cond(&$4, &$5 TSRMLS_CC); } statement { zend_do_if_after_statement(&$5, 0 TSRMLS_CC); }
;


new_elseif_list:
		/* empty */
	|	new_elseif_list T_ELSEIF '(' expr ')' ':' { zend_do_if_cond(&$4, &$5 TSRMLS_CC); } inner_statement_list { zend_do_if_after_statement(&$5, 0 TSRMLS_CC); }
;


else_single:
		/* empty */
	|	T_ELSE statement
;


new_else_single:
		/* empty */
	|	T_ELSE ':' inner_statement_list
;


parameter_list:
		non_empty_parameter_list
	|	/* empty */
;


non_empty_parameter_list:
		optional_class_type T_VARIABLE				{ znode tmp;  fetch_simple_variable(&tmp, &$2, 0 TSRMLS_CC); $$.op_type = IS_CONST; Z_LVAL($$.u.constant)=1; Z_TYPE($$.u.constant)=IS_LONG; INIT_PZVAL(&$$.u.constant); zend_do_receive_arg(ZEND_RECV, &tmp, &$$, NULL, &$1, &$2, 0 TSRMLS_CC); }
	|	optional_class_type '&' T_VARIABLE			{ znode tmp;  fetch_simple_variable(&tmp, &$3, 0 TSRMLS_CC); $$.op_type = IS_CONST; Z_LVAL($$.u.constant)=1; Z_TYPE($$.u.constant)=IS_LONG; INIT_PZVAL(&$$.u.constant); zend_do_receive_arg(ZEND_RECV, &tmp, &$$, NULL, &$1, &$3, 1 TSRMLS_CC); }
	|	optional_class_type '&' T_VARIABLE '=' static_scalar			{ znode tmp;  fetch_simple_variable(&tmp, &$3, 0 TSRMLS_CC); $$.op_type = IS_CONST; Z_LVAL($$.u.constant)=1; Z_TYPE($$.u.constant)=IS_LONG; INIT_PZVAL(&$$.u.constant); zend_do_receive_arg(ZEND_RECV_INIT, &tmp, &$$, &$5, &$1, &$3, 1 TSRMLS_CC); }
	|	optional_class_type T_VARIABLE '=' static_scalar				{ znode tmp;  fetch_simple_variable(&tmp, &$2, 0 TSRMLS_CC); $$.op_type = IS_CONST; Z_LVAL($$.u.constant)=1; Z_TYPE($$.u.constant)=IS_LONG; INIT_PZVAL(&$$.u.constant); zend_do_receive_arg(ZEND_RECV_INIT, &tmp, &$$, &$4, &$1, &$2, 0 TSRMLS_CC); }
	|	non_empty_parameter_list ',' optional_class_type T_VARIABLE 	{ znode tmp;  fetch_simple_variable(&tmp, &$4, 0 TSRMLS_CC); $$=$1; Z_LVAL($$.u.constant)++; zend_do_receive_arg(ZEND_RECV, &tmp, &$$, NULL, &$3, &$4, 0 TSRMLS_CC); }
	|	non_empty_parameter_list ',' optional_class_type '&' T_VARIABLE	{ znode tmp;  fetch_simple_variable(&tmp, &$5, 0 TSRMLS_CC); $$=$1; Z_LVAL($$.u.constant)++; zend_do_receive_arg(ZEND_RECV, &tmp, &$$, NULL, &$3, &$5, 1 TSRMLS_CC); }
	|	non_empty_parameter_list ',' optional_class_type '&' T_VARIABLE	 '=' static_scalar { znode tmp;  fetch_simple_variable(&tmp, &$5, 0 TSRMLS_CC); $$=$1; Z_LVAL($$.u.constant)++; zend_do_receive_arg(ZEND_RECV_INIT, &tmp, &$$, &$7, &$3, &$5, 1 TSRMLS_CC); }
	|	non_empty_parameter_list ',' optional_class_type T_VARIABLE '=' static_scalar 	{ znode tmp;  fetch_simple_variable(&tmp, &$4, 0 TSRMLS_CC); $$=$1; Z_LVAL($$.u.constant)++; zend_do_receive_arg(ZEND_RECV_INIT, &tmp, &$$, &$6, &$3, &$4, 0 TSRMLS_CC); }
;


optional_class_type:
		/* empty */					{ $$.op_type = IS_UNUSED; }
	|	fully_qualified_class_name	{ $$ = $1; }
	|	T_ARRAY						{ $$.op_type = IS_CONST; Z_TYPE($$.u.constant)=IS_NULL;}
;


function_call_parameter_list:
		non_empty_function_call_parameter_list	{ $$ = $1; }
	|	/* empty */				{ Z_LVAL($$.u.constant) = 0; }
;


non_empty_function_call_parameter_list:
		expr_without_variable	{ Z_LVAL($$.u.constant) = 1;  zend_do_pass_param(&$1, ZEND_SEND_VAL, Z_LVAL($$.u.constant) TSRMLS_CC); }
	|	variable				{ Z_LVAL($$.u.constant) = 1;  zend_do_pass_param(&$1, ZEND_SEND_VAR, Z_LVAL($$.u.constant) TSRMLS_CC); }
	|	'&' w_variable 				{ Z_LVAL($$.u.constant) = 1;  zend_do_pass_param(&$2, ZEND_SEND_REF, Z_LVAL($$.u.constant) TSRMLS_CC); }
	|	non_empty_function_call_parameter_list ',' expr_without_variable	{ Z_LVAL($$.u.constant)=Z_LVAL($1.u.constant)+1;  zend_do_pass_param(&$3, ZEND_SEND_VAL, Z_LVAL($$.u.constant) TSRMLS_CC); }
	|	non_empty_function_call_parameter_list ',' variable					{ Z_LVAL($$.u.constant)=Z_LVAL($1.u.constant)+1;  zend_do_pass_param(&$3, ZEND_SEND_VAR, Z_LVAL($$.u.constant) TSRMLS_CC); }
	|	non_empty_function_call_parameter_list ',' '&' w_variable			{ Z_LVAL($$.u.constant)=Z_LVAL($1.u.constant)+1;  zend_do_pass_param(&$4, ZEND_SEND_REF, Z_LVAL($$.u.constant) TSRMLS_CC); }
;

global_var_list:
		global_var_list ',' global_var	{ zend_do_fetch_global_variable(&$3, NULL, ZEND_FETCH_GLOBAL_LOCK TSRMLS_CC); }
	|	global_var						{ zend_do_fetch_global_variable(&$1, NULL, ZEND_FETCH_GLOBAL_LOCK TSRMLS_CC); }
;


global_var:
		T_VARIABLE			{ $$ = $1; }
	|	'$' r_variable		{ zend_do_normalization(&$$, &$2 TSRMLS_CC); }
	|	'$' '{' expr '}'	{ zend_do_normalization(&$$, &$3 TSRMLS_CC); }
;


static_var_list:
		static_var_list ',' T_VARIABLE { zend_do_fetch_static_variable(&$3, NULL, ZEND_FETCH_STATIC TSRMLS_CC); }
	|	static_var_list ',' T_VARIABLE '=' static_scalar { zend_do_fetch_static_variable(&$3, &$5, ZEND_FETCH_STATIC TSRMLS_CC); }
	|	T_VARIABLE  { zend_do_fetch_static_variable(&$1, NULL, ZEND_FETCH_STATIC TSRMLS_CC); }
	|	T_VARIABLE '=' static_scalar { zend_do_fetch_static_variable(&$1, &$3, ZEND_FETCH_STATIC TSRMLS_CC); }

;


class_statement_list:
		class_statement_list class_statement
	|	/* empty */
;


class_statement:
		variable_modifiers { CG(access_type) = Z_LVAL($1.u.constant); } class_variable_declaration ';'
	|	class_constant_declaration ';'
	|	method_modifiers function is_reference T_STRING { zend_do_begin_function_declaration(&$2, &$4, 1, $3.op_type, &$1 TSRMLS_CC); } '('
			parameter_list ')' method_body { zend_do_abstract_method(&$4, &$1, &$9 TSRMLS_CC); zend_do_end_function_declaration(&$2 TSRMLS_CC); }
;


method_body:
		';' /* abstract method */		{ Z_LVAL($$.u.constant) = ZEND_ACC_ABSTRACT; }
	|	'{' inner_statement_list '}'	{ Z_LVAL($$.u.constant) = 0;	}
;

variable_modifiers:
		non_empty_member_modifiers		{ $$ = $1; }
	|	T_VAR							{ Z_LVAL($$.u.constant) = ZEND_ACC_PUBLIC; }
;

method_modifiers:
		/* empty */							{ Z_LVAL($$.u.constant) = ZEND_ACC_PUBLIC; }
	|	non_empty_member_modifiers			{ $$ = $1;  if (!(Z_LVAL($$.u.constant) & ZEND_ACC_PPP_MASK)) { Z_LVAL($$.u.constant) |= ZEND_ACC_PUBLIC; } }
;

non_empty_member_modifiers:
		member_modifier						{ $$ = $1; }
	|	non_empty_member_modifiers member_modifier	{ Z_LVAL($$.u.constant) = zend_do_verify_access_types(&$1, &$2); }
;

member_modifier:
		T_PUBLIC				{ Z_LVAL($$.u.constant) = ZEND_ACC_PUBLIC; }
	|	T_PROTECTED				{ Z_LVAL($$.u.constant) = ZEND_ACC_PROTECTED; }
	|	T_PRIVATE				{ Z_LVAL($$.u.constant) = ZEND_ACC_PRIVATE; }
	|	T_STATIC				{ Z_LVAL($$.u.constant) = ZEND_ACC_STATIC; }
	|	T_ABSTRACT				{ Z_LVAL($$.u.constant) = ZEND_ACC_ABSTRACT; }
	|	T_FINAL					{ Z_LVAL($$.u.constant) = ZEND_ACC_FINAL; }
;

class_variable_declaration:
		class_variable_declaration ',' T_VARIABLE					{ zend_do_declare_property(&$3, NULL, CG(access_type) TSRMLS_CC); }
	|	class_variable_declaration ',' T_VARIABLE '=' static_scalar	{ zend_do_declare_property(&$3, &$5, CG(access_type) TSRMLS_CC); }
	|	T_VARIABLE						{ zend_do_declare_property(&$1, NULL, CG(access_type) TSRMLS_CC); }
	|	T_VARIABLE '=' static_scalar	{ zend_do_declare_property(&$1, &$3, CG(access_type) TSRMLS_CC); }
;

class_constant_declaration:
		class_constant_declaration ',' T_STRING '=' static_scalar	{ zend_do_declare_class_constant(&$3, &$5 TSRMLS_CC); }
	|	T_CONST T_STRING '=' static_scalar	{ zend_do_declare_class_constant(&$2, &$4 TSRMLS_CC); }
;

echo_expr_list:
<<<<<<< HEAD
		echo_expr_list ',' expr { zend_do_echo(&$3, 0 TSRMLS_CC); }
	|	expr					{ zend_do_echo(&$1, 0 TSRMLS_CC); }
=======
		echo_expr_list ',' expr { zend_do_echo(&$3 TSRMLS_CC); }
	|	expr					{ zend_do_echo(&$1 TSRMLS_CC); }
>>>>>>> c8b33a6a
;


for_expr:
		/* empty */			{ $$.op_type = IS_CONST;  Z_TYPE($$.u.constant) = IS_BOOL;  Z_LVAL($$.u.constant) = 1; }
	|	non_empty_for_expr	{ $$ = $1; }
;

non_empty_for_expr:
		non_empty_for_expr ','	{ zend_do_free(&$1 TSRMLS_CC); } expr { $$ = $4; }
	|	expr					{ $$ = $1; }
;

expr_without_variable:
		T_LIST '(' { zend_do_list_init(TSRMLS_C); } assignment_list ')' '=' expr { zend_do_list_end(&$$, &$7 TSRMLS_CC); }
	|	variable '=' expr		{ zend_check_writable_variable(&$1); zend_do_assign(&$$, &$1, &$3 TSRMLS_CC); }
	|	variable '=' '&' variable { zend_check_writable_variable(&$1); zend_do_end_variable_parse(&$4, BP_VAR_W, 1 TSRMLS_CC); zend_do_end_variable_parse(&$1, BP_VAR_W, 0 TSRMLS_CC); zend_do_assign_ref(&$$, &$1, &$4 TSRMLS_CC); }
	|	variable '=' '&' T_NEW class_name_reference { zend_error(E_DEPRECATED, "Assigning the return value of new by reference is deprecated");  zend_check_writable_variable(&$1); zend_do_extended_fcall_begin(TSRMLS_C); zend_do_begin_new_object(&$4, &$5 TSRMLS_CC); } ctor_arguments { zend_do_end_new_object(&$3, &$4, &$7 TSRMLS_CC); zend_do_extended_fcall_end(TSRMLS_C); zend_do_end_variable_parse(&$1, BP_VAR_W, 0 TSRMLS_CC); $3.u.EA.type = ZEND_PARSED_NEW; zend_do_assign_ref(&$$, &$1, &$3 TSRMLS_CC); }
<<<<<<< HEAD
	|	T_NEW class_name_reference { zend_do_extended_fcall_begin(TSRMLS_C); zend_do_begin_new_object(&$1, &$2 TSRMLS_CC); } ctor_arguments { zend_do_end_new_object(&$$, &$1, &$4 TSRMLS_CC); zend_do_extended_fcall_end(TSRMLS_C); $$.u.EA.type = ZEND_PARSED_NEW; }
=======
	|	T_NEW class_name_reference { zend_do_extended_fcall_begin(TSRMLS_C); zend_do_begin_new_object(&$1, &$2 TSRMLS_CC); } ctor_arguments { zend_do_end_new_object(&$$, &$1, &$4 TSRMLS_CC); zend_do_extended_fcall_end(TSRMLS_C);}
>>>>>>> c8b33a6a
	|	T_CLONE expr { zend_do_clone(&$$, &$2 TSRMLS_CC); }
	|	variable T_PLUS_EQUAL expr 	{ zend_check_writable_variable(&$1); zend_do_end_variable_parse(&$1, BP_VAR_RW, 0 TSRMLS_CC); zend_do_binary_assign_op(ZEND_ASSIGN_ADD, &$$, &$1, &$3 TSRMLS_CC); }
	|	variable T_MINUS_EQUAL expr	{ zend_check_writable_variable(&$1); zend_do_end_variable_parse(&$1, BP_VAR_RW, 0 TSRMLS_CC); zend_do_binary_assign_op(ZEND_ASSIGN_SUB, &$$, &$1, &$3 TSRMLS_CC); }
	|	variable T_MUL_EQUAL expr		{ zend_check_writable_variable(&$1); zend_do_end_variable_parse(&$1, BP_VAR_RW, 0 TSRMLS_CC); zend_do_binary_assign_op(ZEND_ASSIGN_MUL, &$$, &$1, &$3 TSRMLS_CC); }
	|	variable T_DIV_EQUAL expr		{ zend_check_writable_variable(&$1); zend_do_end_variable_parse(&$1, BP_VAR_RW, 0 TSRMLS_CC); zend_do_binary_assign_op(ZEND_ASSIGN_DIV, &$$, &$1, &$3 TSRMLS_CC); }
	|	variable T_CONCAT_EQUAL expr	{ zend_check_writable_variable(&$1); zend_do_end_variable_parse(&$1, BP_VAR_RW, 0 TSRMLS_CC); zend_do_binary_assign_op(ZEND_ASSIGN_CONCAT, &$$, &$1, &$3 TSRMLS_CC); }
	|	variable T_MOD_EQUAL expr		{ zend_check_writable_variable(&$1); zend_do_end_variable_parse(&$1, BP_VAR_RW, 0 TSRMLS_CC); zend_do_binary_assign_op(ZEND_ASSIGN_MOD, &$$, &$1, &$3 TSRMLS_CC); }
	|	variable T_AND_EQUAL expr		{ zend_check_writable_variable(&$1); zend_do_end_variable_parse(&$1, BP_VAR_RW, 0 TSRMLS_CC); zend_do_binary_assign_op(ZEND_ASSIGN_BW_AND, &$$, &$1, &$3 TSRMLS_CC); }
	|	variable T_OR_EQUAL expr 		{ zend_check_writable_variable(&$1); zend_do_end_variable_parse(&$1, BP_VAR_RW, 0 TSRMLS_CC); zend_do_binary_assign_op(ZEND_ASSIGN_BW_OR, &$$, &$1, &$3 TSRMLS_CC); }
	|	variable T_XOR_EQUAL expr 		{ zend_check_writable_variable(&$1); zend_do_end_variable_parse(&$1, BP_VAR_RW, 0 TSRMLS_CC); zend_do_binary_assign_op(ZEND_ASSIGN_BW_XOR, &$$, &$1, &$3 TSRMLS_CC); }
	|	variable T_SL_EQUAL expr	{ zend_check_writable_variable(&$1); zend_do_end_variable_parse(&$1, BP_VAR_RW, 0 TSRMLS_CC); zend_do_binary_assign_op(ZEND_ASSIGN_SL, &$$, &$1, &$3 TSRMLS_CC); }
	|	variable T_SR_EQUAL expr	{ zend_check_writable_variable(&$1); zend_do_end_variable_parse(&$1, BP_VAR_RW, 0 TSRMLS_CC); zend_do_binary_assign_op(ZEND_ASSIGN_SR, &$$, &$1, &$3 TSRMLS_CC); }
	|	rw_variable T_INC { zend_do_post_incdec(&$$, &$1, ZEND_POST_INC TSRMLS_CC); }
	|	T_INC rw_variable { zend_do_pre_incdec(&$$, &$2, ZEND_PRE_INC TSRMLS_CC); }
	|	rw_variable T_DEC { zend_do_post_incdec(&$$, &$1, ZEND_POST_DEC TSRMLS_CC); }
	|	T_DEC rw_variable { zend_do_pre_incdec(&$$, &$2, ZEND_PRE_DEC TSRMLS_CC); }
	|	expr T_BOOLEAN_OR { zend_do_boolean_or_begin(&$1, &$2 TSRMLS_CC); } expr { zend_do_boolean_or_end(&$$, &$1, &$4, &$2 TSRMLS_CC); }
	|	expr T_BOOLEAN_AND { zend_do_boolean_and_begin(&$1, &$2 TSRMLS_CC); } expr { zend_do_boolean_and_end(&$$, &$1, &$4, &$2 TSRMLS_CC); }
	|	expr T_LOGICAL_OR { zend_do_boolean_or_begin(&$1, &$2 TSRMLS_CC); } expr { zend_do_boolean_or_end(&$$, &$1, &$4, &$2 TSRMLS_CC); }
	|	expr T_LOGICAL_AND { zend_do_boolean_and_begin(&$1, &$2 TSRMLS_CC); } expr { zend_do_boolean_and_end(&$$, &$1, &$4, &$2 TSRMLS_CC); }
	|	expr T_LOGICAL_XOR expr { zend_do_binary_op(ZEND_BOOL_XOR, &$$, &$1, &$3 TSRMLS_CC); }
	|	expr '|' expr	{ zend_do_binary_op(ZEND_BW_OR, &$$, &$1, &$3 TSRMLS_CC); }
	|	expr '&' expr	{ zend_do_binary_op(ZEND_BW_AND, &$$, &$1, &$3 TSRMLS_CC); }
	|	expr '^' expr	{ zend_do_binary_op(ZEND_BW_XOR, &$$, &$1, &$3 TSRMLS_CC); }
	|	expr '.' expr 	{ zend_do_binary_op(ZEND_CONCAT, &$$, &$1, &$3 TSRMLS_CC); }
	|	expr '+' expr 	{ zend_do_binary_op(ZEND_ADD, &$$, &$1, &$3 TSRMLS_CC); }
	|	expr '-' expr 	{ zend_do_binary_op(ZEND_SUB, &$$, &$1, &$3 TSRMLS_CC); }
	|	expr '*' expr	{ zend_do_binary_op(ZEND_MUL, &$$, &$1, &$3 TSRMLS_CC); }
	|	expr '/' expr	{ zend_do_binary_op(ZEND_DIV, &$$, &$1, &$3 TSRMLS_CC); }
	|	expr '%' expr 	{ zend_do_binary_op(ZEND_MOD, &$$, &$1, &$3 TSRMLS_CC); }
	| 	expr T_SL expr	{ zend_do_binary_op(ZEND_SL, &$$, &$1, &$3 TSRMLS_CC); }
	|	expr T_SR expr	{ zend_do_binary_op(ZEND_SR, &$$, &$1, &$3 TSRMLS_CC); }
	|	'+' expr %prec T_INC { ZVAL_LONG(&$1.u.constant, 0); if ($2.op_type == IS_CONST) { add_function(&$2.u.constant, &$1.u.constant, &$2.u.constant TSRMLS_CC); $$ = $2; } else { $1.op_type = IS_CONST; INIT_PZVAL(&$1.u.constant); zend_do_binary_op(ZEND_ADD, &$$, &$1, &$2 TSRMLS_CC); } }
	|	'-' expr %prec T_INC { ZVAL_LONG(&$1.u.constant, 0); if ($2.op_type == IS_CONST) { sub_function(&$2.u.constant, &$1.u.constant, &$2.u.constant TSRMLS_CC); $$ = $2; } else { $1.op_type = IS_CONST; INIT_PZVAL(&$1.u.constant); zend_do_binary_op(ZEND_SUB, &$$, &$1, &$2 TSRMLS_CC); } }
	|	'!' expr { zend_do_unary_op(ZEND_BOOL_NOT, &$$, &$2 TSRMLS_CC); }
	|	'~' expr { zend_do_unary_op(ZEND_BW_NOT, &$$, &$2 TSRMLS_CC); }
	|	expr T_IS_IDENTICAL expr		{ zend_do_binary_op(ZEND_IS_IDENTICAL, &$$, &$1, &$3 TSRMLS_CC); }
	|	expr T_IS_NOT_IDENTICAL expr	{ zend_do_binary_op(ZEND_IS_NOT_IDENTICAL, &$$, &$1, &$3 TSRMLS_CC); }
	|	expr T_IS_EQUAL expr			{ zend_do_binary_op(ZEND_IS_EQUAL, &$$, &$1, &$3 TSRMLS_CC); }
	|	expr T_IS_NOT_EQUAL expr 		{ zend_do_binary_op(ZEND_IS_NOT_EQUAL, &$$, &$1, &$3 TSRMLS_CC); }
	|	expr '<' expr 					{ zend_do_binary_op(ZEND_IS_SMALLER, &$$, &$1, &$3 TSRMLS_CC); }
	|	expr T_IS_SMALLER_OR_EQUAL expr { zend_do_binary_op(ZEND_IS_SMALLER_OR_EQUAL, &$$, &$1, &$3 TSRMLS_CC); }
	|	expr '>' expr 					{ zend_do_binary_op(ZEND_IS_SMALLER, &$$, &$3, &$1 TSRMLS_CC); }
	|	expr T_IS_GREATER_OR_EQUAL expr { zend_do_binary_op(ZEND_IS_SMALLER_OR_EQUAL, &$$, &$3, &$1 TSRMLS_CC); }
	|	expr T_INSTANCEOF class_name_reference { zend_do_instanceof(&$$, &$1, &$3, 0 TSRMLS_CC); }
	|	'(' expr ')' 	{ $$ = $2; }
	|	expr '?' { zend_do_begin_qm_op(&$1, &$2 TSRMLS_CC); }
		expr ':' { zend_do_qm_true(&$4, &$2, &$5 TSRMLS_CC); }
		expr	 { zend_do_qm_false(&$$, &$7, &$2, &$5 TSRMLS_CC); }
	|	expr '?' ':' { zend_do_jmp_set(&$1, &$2, &$3 TSRMLS_CC); }
		expr     { zend_do_jmp_set_else(&$$, &$5, &$2, &$3 TSRMLS_CC); }
	|	internal_functions_in_yacc { $$ = $1; }
	|	T_INT_CAST expr 	{ zend_do_cast(&$$, &$2, IS_LONG TSRMLS_CC); }
	|	T_DOUBLE_CAST expr 	{ zend_do_cast(&$$, &$2, IS_DOUBLE TSRMLS_CC); }
<<<<<<< HEAD
	|	T_STRING_CAST expr	{ zend_do_cast(&$$, &$2, IS_UNICODE TSRMLS_CC); }
	|	T_UNICODE_CAST expr	{ zend_do_cast(&$$, &$2, IS_UNICODE TSRMLS_CC); }
	|	T_BINARY_CAST expr	{ zend_do_cast(&$$, &$2, IS_STRING TSRMLS_CC); }
=======
	|	T_STRING_CAST expr	{ zend_do_cast(&$$, &$2, IS_STRING TSRMLS_CC); }
>>>>>>> c8b33a6a
	|	T_ARRAY_CAST expr 	{ zend_do_cast(&$$, &$2, IS_ARRAY TSRMLS_CC); }
	|	T_OBJECT_CAST expr 	{ zend_do_cast(&$$, &$2, IS_OBJECT TSRMLS_CC); }
	|	T_BOOL_CAST expr	{ zend_do_cast(&$$, &$2, IS_BOOL TSRMLS_CC); }
	|	T_UNSET_CAST expr	{ zend_do_cast(&$$, &$2, IS_NULL TSRMLS_CC); }
	|	T_EXIT exit_expr	{ zend_do_exit(&$$, &$2 TSRMLS_CC); }
	|	'@' { zend_do_begin_silence(&$1 TSRMLS_CC); } expr { zend_do_end_silence(&$1 TSRMLS_CC); $$ = $3; }
	|	scalar				{ $$ = $1; }
	|	T_ARRAY '(' array_pair_list ')' { $$ = $3; }
<<<<<<< HEAD
	|	'`' { CG(literal_type) = IS_UNICODE; } backticks_expr '`' { zend_do_shell_exec(&$$, &$3 TSRMLS_CC); }
	|	T_PRINT expr  { zend_do_print(&$$, &$2 TSRMLS_CC); }
	|	function is_reference '(' { zend_do_begin_lambda_function_declaration(&$$, &$1, $2.op_type, 0 TSRMLS_CC); }
			parameter_list ')' lexical_vars '{' inner_statement_list '}' {  zend_do_end_function_declaration(&$1 TSRMLS_CC); $$ = $4; }
	|	T_STATIC function is_reference '(' { zend_do_begin_lambda_function_declaration(&$$, &$2, $3.op_type, 1 TSRMLS_CC); }
			parameter_list ')' lexical_vars '{' inner_statement_list '}' {  zend_do_end_function_declaration(&$2 TSRMLS_CC); $$ = $5; }
=======
	|	'`' backticks_expr '`' { zend_do_shell_exec(&$$, &$2 TSRMLS_CC); }
	|	T_PRINT expr  { zend_do_print(&$$, &$2 TSRMLS_CC); }
	|	function is_reference '(' { zend_do_begin_lambda_function_declaration(&$$, &$1, $2.op_type TSRMLS_CC); }
			parameter_list ')' lexical_vars '{' inner_statement_list '}' {  zend_do_end_function_declaration(&$1 TSRMLS_CC); $$ = $4; }
>>>>>>> c8b33a6a
;

function:
	T_FUNCTION { $$.u.opline_num = CG(zend_lineno); }
;

lexical_vars:
		/* empty */
	|	T_USE '(' lexical_var_list ')'
;

lexical_var_list:
		lexical_var_list ',' T_VARIABLE			{ zend_do_fetch_lexical_variable(&$3, 0 TSRMLS_CC); }
	|	lexical_var_list ',' '&' T_VARIABLE		{ zend_do_fetch_lexical_variable(&$4, 1 TSRMLS_CC); }
	|	T_VARIABLE								{ zend_do_fetch_lexical_variable(&$1, 0 TSRMLS_CC); }
	|	'&' T_VARIABLE							{ zend_do_fetch_lexical_variable(&$2, 1 TSRMLS_CC); }
;

function_call:
		namespace_name '(' { $2.u.opline_num = zend_do_begin_function_call(&$1, 1 TSRMLS_CC); }
				function_call_parameter_list
				')' { zend_do_end_function_call(&$1, &$$, &$4, 0, $2.u.opline_num TSRMLS_CC); zend_do_extended_fcall_end(TSRMLS_C); }
<<<<<<< HEAD
	|	T_NAMESPACE T_NS_SEPARATOR namespace_name '(' { $1.op_type = IS_CONST; ZVAL_EMPTY_UNICODE(&$1.u.constant);  zend_do_build_namespace_name(&$1, &$1, &$3 TSRMLS_CC); $4.u.opline_num = zend_do_begin_function_call(&$1, 0 TSRMLS_CC); }
=======
	|	T_NAMESPACE T_NS_SEPARATOR namespace_name '(' { $1.op_type = IS_CONST; ZVAL_EMPTY_STRING(&$1.u.constant);  zend_do_build_namespace_name(&$1, &$1, &$3 TSRMLS_CC); $4.u.opline_num = zend_do_begin_function_call(&$1, 0 TSRMLS_CC); }
>>>>>>> c8b33a6a
				function_call_parameter_list
				')' { zend_do_end_function_call(&$1, &$$, &$6, 0, $4.u.opline_num TSRMLS_CC); zend_do_extended_fcall_end(TSRMLS_C); }
	|	T_NS_SEPARATOR namespace_name '(' { $3.u.opline_num = zend_do_begin_function_call(&$2, 0 TSRMLS_CC); }
				function_call_parameter_list
				')' { zend_do_end_function_call(&$2, &$$, &$5, 0, $3.u.opline_num TSRMLS_CC); zend_do_extended_fcall_end(TSRMLS_C); }
	|	class_name T_PAAMAYIM_NEKUDOTAYIM T_STRING '(' { $4.u.opline_num = zend_do_begin_class_member_function_call(&$1, &$3 TSRMLS_CC); }
			function_call_parameter_list
			')' { zend_do_end_function_call($4.u.opline_num?NULL:&$3, &$$, &$6, $4.u.opline_num, $4.u.opline_num TSRMLS_CC); zend_do_extended_fcall_end(TSRMLS_C);}
<<<<<<< HEAD
	|	variable_class_name T_PAAMAYIM_NEKUDOTAYIM T_STRING '(' { zend_do_begin_class_member_function_call(&$1, &$3 TSRMLS_CC); }
			function_call_parameter_list
			')' { zend_do_end_function_call(NULL, &$$, &$6, 1, 1 TSRMLS_CC); zend_do_extended_fcall_end(TSRMLS_C);}
	|	variable_class_name T_PAAMAYIM_NEKUDOTAYIM variable_without_objects '(' { zend_do_end_variable_parse(&$3, BP_VAR_R, 0 TSRMLS_CC); zend_do_begin_class_member_function_call(&$1, &$3 TSRMLS_CC); }
			function_call_parameter_list
			')' { zend_do_end_function_call(NULL, &$$, &$6, 1, 1 TSRMLS_CC); zend_do_extended_fcall_end(TSRMLS_C);}
	|	class_name T_PAAMAYIM_NEKUDOTAYIM variable_without_objects '(' { zend_do_end_variable_parse(&$3, BP_VAR_R, 0 TSRMLS_CC); zend_do_begin_class_member_function_call(&$1, &$3 TSRMLS_CC); }
=======
	|	class_name T_PAAMAYIM_NEKUDOTAYIM variable_without_objects '(' { zend_do_end_variable_parse(&$3, BP_VAR_R, 0 TSRMLS_CC); zend_do_begin_class_member_function_call(&$1, &$3 TSRMLS_CC); }
			function_call_parameter_list
			')' { zend_do_end_function_call(NULL, &$$, &$6, 1, 1 TSRMLS_CC); zend_do_extended_fcall_end(TSRMLS_C);}
	|	variable_class_name T_PAAMAYIM_NEKUDOTAYIM T_STRING '(' { zend_do_begin_class_member_function_call(&$1, &$3 TSRMLS_CC); }
			function_call_parameter_list
			')' { zend_do_end_function_call(NULL, &$$, &$6, 1, 1 TSRMLS_CC); zend_do_extended_fcall_end(TSRMLS_C);}
	|	variable_class_name T_PAAMAYIM_NEKUDOTAYIM variable_without_objects '(' { zend_do_end_variable_parse(&$3, BP_VAR_R, 0 TSRMLS_CC); zend_do_begin_class_member_function_call(&$1, &$3 TSRMLS_CC); }
>>>>>>> c8b33a6a
			function_call_parameter_list
			')' { zend_do_end_function_call(NULL, &$$, &$6, 1, 1 TSRMLS_CC); zend_do_extended_fcall_end(TSRMLS_C);}
	|	variable_without_objects  '(' { zend_do_end_variable_parse(&$1, BP_VAR_R, 0 TSRMLS_CC); zend_do_begin_dynamic_function_call(&$1, 0 TSRMLS_CC); }
			function_call_parameter_list ')'
			{ zend_do_end_function_call(&$1, &$$, &$4, 0, 1 TSRMLS_CC); zend_do_extended_fcall_end(TSRMLS_C);}
;

class_name:
<<<<<<< HEAD
 		T_STATIC { $$.op_type = IS_CONST; ZVAL_ASCII_STRINGL(&$$.u.constant, "static", sizeof("static")-1, 1);}
 	|	namespace_name { $$ = $1; }
 	|	T_NAMESPACE T_NS_SEPARATOR namespace_name { $$.op_type = IS_CONST; ZVAL_EMPTY_UNICODE(&$$.u.constant);  zend_do_build_namespace_name(&$$, &$$, &$3 TSRMLS_CC); }
 	|	T_NS_SEPARATOR namespace_name { $$.op_type = IS_CONST; ZVAL_EMPTY_UNICODE(&$$.u.constant);  zend_do_build_full_name(NULL, &$$, &$2, 0 TSRMLS_CC); }
;

fully_qualified_class_name:
 		namespace_name { $$ = $1; }
 	|	T_NAMESPACE T_NS_SEPARATOR namespace_name { $$.op_type = IS_CONST; ZVAL_EMPTY_UNICODE(&$$.u.constant);  zend_do_build_namespace_name(&$$, &$$, &$3 TSRMLS_CC); }
 	|	T_NS_SEPARATOR namespace_name { $$.op_type = IS_CONST; ZVAL_EMPTY_UNICODE(&$$.u.constant);  zend_do_build_full_name(NULL, &$$, &$2, 0 TSRMLS_CC); }
;


=======
		T_STATIC { $$.op_type = IS_CONST; ZVAL_STRINGL(&$$.u.constant, "static", sizeof("static")-1, 1);}
	|	namespace_name { $$ = $1; }
	|	T_NAMESPACE T_NS_SEPARATOR namespace_name { $$.op_type = IS_CONST; ZVAL_EMPTY_STRING(&$$.u.constant);  zend_do_build_namespace_name(&$$, &$$, &$3 TSRMLS_CC); }
	|	T_NS_SEPARATOR namespace_name { char *tmp = estrndup(Z_STRVAL($2.u.constant), Z_STRLEN($2.u.constant)+1); memcpy(&(tmp[1]), Z_STRVAL($2.u.constant), Z_STRLEN($2.u.constant)+1); tmp[0] = '\\'; efree(Z_STRVAL($2.u.constant)); Z_STRVAL($2.u.constant) = tmp; ++Z_STRLEN($2.u.constant); $$ = $2; }
;

fully_qualified_class_name:
		namespace_name { $$ = $1; }
	|	T_NAMESPACE T_NS_SEPARATOR namespace_name { $$.op_type = IS_CONST; ZVAL_EMPTY_STRING(&$$.u.constant);  zend_do_build_namespace_name(&$$, &$$, &$3 TSRMLS_CC); }
	|	T_NS_SEPARATOR namespace_name { char *tmp = estrndup(Z_STRVAL($2.u.constant), Z_STRLEN($2.u.constant)+1); memcpy(&(tmp[1]), Z_STRVAL($2.u.constant), Z_STRLEN($2.u.constant)+1); tmp[0] = '\\'; efree(Z_STRVAL($2.u.constant)); Z_STRVAL($2.u.constant) = tmp; ++Z_STRLEN($2.u.constant); $$ = $2; }
;



>>>>>>> c8b33a6a
class_name_reference:
		class_name						{ zend_do_fetch_class(&$$, &$1 TSRMLS_CC); }
	|	dynamic_class_name_reference	{ zend_do_end_variable_parse(&$1, BP_VAR_R, 0 TSRMLS_CC); zend_do_fetch_class(&$$, &$1 TSRMLS_CC); }
;


dynamic_class_name_reference:
		base_variable T_OBJECT_OPERATOR { zend_do_push_object(&$1 TSRMLS_CC); }
			object_property { zend_do_push_object(&$4 TSRMLS_CC); zend_do_declare_implicit_property(TSRMLS_C); } dynamic_class_name_variable_properties
			{ zend_do_pop_object(&$$ TSRMLS_CC); $$.u.EA.type = ZEND_PARSED_MEMBER; }
	|	base_variable { $$ = $1; }
;


dynamic_class_name_variable_properties:
		dynamic_class_name_variable_properties dynamic_class_name_variable_property
	|	/* empty */
;


dynamic_class_name_variable_property:
		T_OBJECT_OPERATOR object_property { zend_do_push_object(&$2 TSRMLS_CC); zend_do_declare_implicit_property(TSRMLS_C); }
;

exit_expr:
		/* empty */	{ memset(&$$, 0, sizeof(znode)); $$.op_type = IS_UNUSED; }
	|	'(' ')'		{ memset(&$$, 0, sizeof(znode)); $$.op_type = IS_UNUSED; }
	|	'(' expr ')'	{ $$ = $2; }
;

backticks_expr:
<<<<<<< HEAD
		/* empty */	{ ZVAL_EMPTY_UNICODE(&$$.u.constant); INIT_PZVAL(&$$.u.constant); $$.op_type = IS_CONST; }
=======
		/* empty */	{ ZVAL_EMPTY_STRING(&$$.u.constant); INIT_PZVAL(&$$.u.constant); $$.op_type = IS_CONST; }
>>>>>>> c8b33a6a
	|	T_ENCAPSED_AND_WHITESPACE	{ $$ = $1; }
	|	encaps_list	{ $$ = $1; }
;


ctor_arguments:
		/* empty */	{ Z_LVAL($$.u.constant)=0; }
	|	'(' function_call_parameter_list ')'	{ $$ = $2; }
;


common_scalar:
		T_LNUMBER 					{ $$ = $1; }
	|	T_DNUMBER 					{ $$ = $1; }
	|	T_CONSTANT_ENCAPSED_STRING	{ $$ = $1; }
	|	T_LINE 						{ $$ = $1; }
	|	T_FILE 						{ $$ = $1; }
	|	T_DIR   					{ $$ = $1; }
	|	T_CLASS_C					{ $$ = $1; }
	|	T_METHOD_C					{ $$ = $1; }
	|	T_FUNC_C					{ $$ = $1; }
	|	T_NS_C						{ $$ = $1; }
<<<<<<< HEAD
	|	start_heredoc T_ENCAPSED_AND_WHITESPACE T_END_HEREDOC { $$ = $2; CG(heredoc) = Z_STRVAL($1.u.constant); CG(heredoc_len) = Z_STRLEN($1.u.constant); }
	|	start_heredoc T_END_HEREDOC { if (CG(literal_type) == IS_UNICODE) { ZVAL_EMPTY_UNICODE(&$$.u.constant); } else { ZVAL_EMPTY_STRING(&$$.u.constant); } INIT_PZVAL(&$$.u.constant); $$.op_type = IS_CONST; CG(heredoc) = Z_STRVAL($1.u.constant); CG(heredoc_len) = Z_STRLEN($1.u.constant); }
;

start_heredoc:
		T_START_HEREDOC  { CG(literal_type) = IS_UNICODE; $$ = $1; }
	|	T_BINARY_HEREDOC { CG(literal_type) = IS_STRING; $$ = $1; }
=======
	|	T_START_HEREDOC T_ENCAPSED_AND_WHITESPACE T_END_HEREDOC { $$ = $2; CG(heredoc) = Z_STRVAL($1.u.constant); CG(heredoc_len) = Z_STRLEN($1.u.constant); }
	|	T_START_HEREDOC T_END_HEREDOC { ZVAL_EMPTY_STRING(&$$.u.constant); INIT_PZVAL(&$$.u.constant); $$.op_type = IS_CONST; CG(heredoc) = Z_STRVAL($1.u.constant); CG(heredoc_len) = Z_STRLEN($1.u.constant); }
>>>>>>> c8b33a6a
;


static_scalar: /* compile-time evaluated scalars */
		common_scalar		{ $$ = $1; }
	|	namespace_name 		{ zend_do_fetch_constant(&$$, NULL, &$1, ZEND_CT, 1 TSRMLS_CC); }
<<<<<<< HEAD
	|	T_NAMESPACE T_NS_SEPARATOR namespace_name { $$.op_type = IS_CONST; ZVAL_EMPTY_UNICODE(&$$.u.constant);  zend_do_build_namespace_name(&$$, &$$, &$3 TSRMLS_CC); $3 = $$; zend_do_fetch_constant(&$$, NULL, &$3, ZEND_CT, 0 TSRMLS_CC); }
	|	T_NS_SEPARATOR namespace_name { $$.op_type = IS_CONST; ZVAL_EMPTY_UNICODE(&$$.u.constant);  zend_do_build_full_name(NULL, &$$, &$2, 0 TSRMLS_CC); $2 = $$;zend_do_fetch_constant(&$$, NULL, &$2, ZEND_CT, 0 TSRMLS_CC); }
=======
	|	T_NAMESPACE T_NS_SEPARATOR namespace_name { $$.op_type = IS_CONST; ZVAL_EMPTY_STRING(&$$.u.constant);  zend_do_build_namespace_name(&$$, &$$, &$3 TSRMLS_CC); $3 = $$; zend_do_fetch_constant(&$$, NULL, &$3, ZEND_CT, 0 TSRMLS_CC); }
	|	T_NS_SEPARATOR namespace_name { char *tmp = estrndup(Z_STRVAL($2.u.constant), Z_STRLEN($2.u.constant)+1); memcpy(&(tmp[1]), Z_STRVAL($2.u.constant), Z_STRLEN($2.u.constant)+1); tmp[0] = '\\'; efree(Z_STRVAL($2.u.constant)); Z_STRVAL($2.u.constant) = tmp; ++Z_STRLEN($2.u.constant); zend_do_fetch_constant(&$$, NULL, &$2, ZEND_CT, 0 TSRMLS_CC); }
>>>>>>> c8b33a6a
	|	'+' static_scalar { ZVAL_LONG(&$1.u.constant, 0); add_function(&$2.u.constant, &$1.u.constant, &$2.u.constant TSRMLS_CC); $$ = $2; }
	|	'-' static_scalar { ZVAL_LONG(&$1.u.constant, 0); sub_function(&$2.u.constant, &$1.u.constant, &$2.u.constant TSRMLS_CC); $$ = $2; }
	|	T_ARRAY '(' static_array_pair_list ')' { $$ = $3; Z_TYPE($$.u.constant) = IS_CONSTANT_ARRAY; }
	|	static_class_constant { $$ = $1; }
;

static_class_constant:
		class_name T_PAAMAYIM_NEKUDOTAYIM T_STRING { zend_do_fetch_constant(&$$, &$1, &$3, ZEND_CT, 0 TSRMLS_CC); }
;

scalar:
		T_STRING_VARNAME		{ $$ = $1; }
	|	class_constant		{ $$ = $1; }
	|	namespace_name	{ zend_do_fetch_constant(&$$, NULL, &$1, ZEND_RT, 1 TSRMLS_CC); }
<<<<<<< HEAD
	|	T_NAMESPACE T_NS_SEPARATOR namespace_name { $$.op_type = IS_CONST; ZVAL_EMPTY_UNICODE(&$$.u.constant);  zend_do_build_namespace_name(&$$, &$$, &$3 TSRMLS_CC); $3 = $$; zend_do_fetch_constant(&$$, NULL, &$3, ZEND_RT, 0 TSRMLS_CC); }
	|	T_NS_SEPARATOR namespace_name { $$.op_type = IS_CONST; ZVAL_EMPTY_UNICODE(&$$.u.constant);  zend_do_build_full_name(NULL, &$$, &$2, 0 TSRMLS_CC); $2 = $$; zend_do_fetch_constant(&$$, NULL, &$2, ZEND_RT, 0 TSRMLS_CC); }
	|	common_scalar			{ $$ = $1; }
	|	'"' { CG(literal_type) = IS_UNICODE; } encaps_list '"' { $$ = $3; }
	|	T_BINARY_DOUBLE { CG(literal_type) = IS_STRING; } encaps_list '"' { $$ = $3; }
	|	start_heredoc encaps_list T_END_HEREDOC { $$ = $2; CG(heredoc) = Z_STRVAL($1.u.constant); CG(heredoc_len) = Z_STRLEN($1.u.constant); }
=======
	|	T_NAMESPACE T_NS_SEPARATOR namespace_name { $$.op_type = IS_CONST; ZVAL_EMPTY_STRING(&$$.u.constant);  zend_do_build_namespace_name(&$$, &$$, &$3 TSRMLS_CC); $3 = $$; zend_do_fetch_constant(&$$, NULL, &$3, ZEND_RT, 0 TSRMLS_CC); }
	|	T_NS_SEPARATOR namespace_name { char *tmp = estrndup(Z_STRVAL($2.u.constant), Z_STRLEN($2.u.constant)+1); memcpy(&(tmp[1]), Z_STRVAL($2.u.constant), Z_STRLEN($2.u.constant)+1); tmp[0] = '\\'; efree(Z_STRVAL($2.u.constant)); Z_STRVAL($2.u.constant) = tmp; ++Z_STRLEN($2.u.constant); zend_do_fetch_constant(&$$, NULL, &$2, ZEND_RT, 0 TSRMLS_CC); }
	|	common_scalar			{ $$ = $1; }
	|	'"' encaps_list '"' 	{ $$ = $2; }
	|	T_START_HEREDOC encaps_list T_END_HEREDOC { $$ = $2; CG(heredoc) = Z_STRVAL($1.u.constant); CG(heredoc_len) = Z_STRLEN($1.u.constant); }
>>>>>>> c8b33a6a
;


static_array_pair_list:
		/* empty */ { $$.op_type = IS_CONST; INIT_PZVAL(&$$.u.constant); array_init(&$$.u.constant); }
	|	non_empty_static_array_pair_list possible_comma	{ $$ = $1; }
;

possible_comma:
		/* empty */
	|	','
;

non_empty_static_array_pair_list:
		non_empty_static_array_pair_list ',' static_scalar T_DOUBLE_ARROW static_scalar	{ zend_do_add_static_array_element(&$$, &$3, &$5); }
	|	non_empty_static_array_pair_list ',' static_scalar { zend_do_add_static_array_element(&$$, NULL, &$3); }
	|	static_scalar T_DOUBLE_ARROW static_scalar { $$.op_type = IS_CONST; INIT_PZVAL(&$$.u.constant); array_init(&$$.u.constant); zend_do_add_static_array_element(&$$, &$1, &$3); }
	|	static_scalar { $$.op_type = IS_CONST; INIT_PZVAL(&$$.u.constant); array_init(&$$.u.constant); zend_do_add_static_array_element(&$$, NULL, &$1); }
;

expr:
		r_variable					{ $$ = $1; }
	|	expr_without_variable		{ $$ = $1; }
;


r_variable:
	variable { zend_do_end_variable_parse(&$1, BP_VAR_R, 0 TSRMLS_CC); $$ = $1; }
;


w_variable:
<<<<<<< HEAD
	variable	{ zend_do_end_variable_parse(&$1, BP_VAR_W, 0 TSRMLS_CC); $$ = $1; zend_check_writable_variable(&$1); }
;

rw_variable:
	variable	{ zend_do_end_variable_parse(&$1, BP_VAR_RW, 0 TSRMLS_CC); $$ = $1; zend_check_writable_variable(&$1); }
=======
	variable	{ zend_do_end_variable_parse(&$1, BP_VAR_W, 0 TSRMLS_CC); $$ = $1;
				  zend_check_writable_variable(&$1); }
;

rw_variable:
	variable	{ zend_do_end_variable_parse(&$1, BP_VAR_RW, 0 TSRMLS_CC); $$ = $1;
				  zend_check_writable_variable(&$1); }
>>>>>>> c8b33a6a
;

variable:
		base_variable_with_function_calls T_OBJECT_OPERATOR { zend_do_push_object(&$1 TSRMLS_CC); }
			object_property { zend_do_push_object(&$4 TSRMLS_CC); } method_or_not variable_properties
			{ zend_do_pop_object(&$$ TSRMLS_CC); $$.u.EA.type = $1.u.EA.type | ($7.u.EA.type ? $7.u.EA.type : $6.u.EA.type); }
	|	base_variable_with_function_calls { $$ = $1; }
;

variable_properties:
		variable_properties variable_property { $$.u.EA.type = $2.u.EA.type; }
	|	/* empty */ { $$.u.EA.type = 0; }
;


variable_property:
		T_OBJECT_OPERATOR object_property { zend_do_push_object(&$2 TSRMLS_CC); } method_or_not { $$.u.EA.type = $4.u.EA.type; }
;

method_or_not:
		'(' { zend_do_pop_object(&$1 TSRMLS_CC); zend_do_begin_method_call(&$1 TSRMLS_CC); }
				function_call_parameter_list ')'
			{ zend_do_end_function_call(&$1, &$$, &$3, 1, 1 TSRMLS_CC); zend_do_extended_fcall_end(TSRMLS_C);
			  zend_do_push_object(&$$ TSRMLS_CC); $$.u.EA.type = ZEND_PARSED_METHOD_CALL; }
	|	/* empty */ { zend_do_declare_implicit_property(TSRMLS_C); $$.u.EA.type = ZEND_PARSED_MEMBER; }
;

variable_without_objects:
		reference_variable { $$ = $1; }
	|	simple_indirect_reference reference_variable { zend_do_indirect_references(&$$, &$1, &$2 TSRMLS_CC); }
;

static_member:
		class_name T_PAAMAYIM_NEKUDOTAYIM variable_without_objects { $$ = $3; zend_do_fetch_static_member(&$$, &$1 TSRMLS_CC); }
	|	variable_class_name T_PAAMAYIM_NEKUDOTAYIM variable_without_objects { $$ = $3; zend_do_fetch_static_member(&$$, &$1 TSRMLS_CC); }
<<<<<<< HEAD
;

variable_class_name:
	reference_variable { zend_do_end_variable_parse(&$1, BP_VAR_R, 0 TSRMLS_CC); $$=$1;}
=======

>>>>>>> c8b33a6a
;

variable_class_name:
		reference_variable { zend_do_end_variable_parse(&$1, BP_VAR_R, 0 TSRMLS_CC); $$=$1;; }
;

base_variable_with_function_calls:
		base_variable		{ $$ = $1; }
	|	function_call { zend_do_begin_variable_parse(TSRMLS_C); $$ = $1; $$.u.EA.type = ZEND_PARSED_FUNCTION_CALL; }
;


base_variable:
		reference_variable { $$ = $1; $$.u.EA.type = ZEND_PARSED_VARIABLE; }
	|	simple_indirect_reference reference_variable { zend_do_indirect_references(&$$, &$1, &$2 TSRMLS_CC); $$.u.EA.type = ZEND_PARSED_VARIABLE; }
	|	static_member { $$ = $1; $$.u.EA.type = ZEND_PARSED_STATIC_MEMBER; }
;

reference_variable:
		reference_variable '[' dim_offset ']'	{ fetch_array_dim(&$$, &$1, &$3 TSRMLS_CC); }
	|	reference_variable '{' expr '}'		{ fetch_string_offset(&$$, &$1, &$3 TSRMLS_CC); }
	|	compound_variable			{ zend_do_begin_variable_parse(TSRMLS_C); fetch_simple_variable(&$$, &$1, 1 TSRMLS_CC); }
;


compound_variable:
		T_VARIABLE			{ $$ = $1; }
	|	'$' '{' expr '}'	{ zend_do_normalization(&$$, &$3 TSRMLS_CC); }
;

dim_offset:
		/* empty */		{ $$.op_type = IS_UNUSED; }
	|	expr			{ $$ = $1; }
;


object_property:
		object_dim_list { $$ = $1; }
<<<<<<< HEAD
	|	variable_without_objects { znode tmp_znode; zend_do_end_variable_parse(&$1, BP_VAR_R, 0 TSRMLS_CC); zend_do_pop_object(&tmp_znode TSRMLS_CC); zend_do_fetch_property(&$$, &tmp_znode, &$1 TSRMLS_CC);}
=======
	|	variable_without_objects { zend_do_end_variable_parse(&$1, BP_VAR_R, 0 TSRMLS_CC); } { znode tmp_znode;  zend_do_pop_object(&tmp_znode TSRMLS_CC);  zend_do_fetch_property(&$$, &tmp_znode, &$1 TSRMLS_CC);}
>>>>>>> c8b33a6a
;

object_dim_list:
		object_dim_list '[' dim_offset ']'	{ fetch_array_dim(&$$, &$1, &$3 TSRMLS_CC); }
	|	object_dim_list '{' expr '}'		{ fetch_string_offset(&$$, &$1, &$3 TSRMLS_CC); }
	|	variable_name { znode tmp_znode;  zend_do_pop_object(&tmp_znode TSRMLS_CC);  zend_do_fetch_property(&$$, &tmp_znode, &$1 TSRMLS_CC);}
;

variable_name:
		T_STRING		{ $$ = $1; }
	|	'{' expr '}'	{ zend_do_normalization(&$$, &$2 TSRMLS_CC); }
;

simple_indirect_reference:
		'$' { Z_LVAL($$.u.constant) = 1; }
	|	simple_indirect_reference '$' { Z_LVAL($$.u.constant)++; }
;

assignment_list:
		assignment_list ',' assignment_list_element
	|	assignment_list_element
;


assignment_list_element:
		variable								{ zend_do_add_list_element(&$1 TSRMLS_CC); }
	|	T_LIST '(' { zend_do_new_list_begin(TSRMLS_C); } assignment_list ')'	{ zend_do_new_list_end(TSRMLS_C); }
	|	/* empty */							{ zend_do_add_list_element(NULL TSRMLS_CC); }
;


array_pair_list:
		/* empty */ { zend_do_init_array(&$$, NULL, NULL, 0 TSRMLS_CC); }
	|	non_empty_array_pair_list possible_comma	{ $$ = $1; }
;

non_empty_array_pair_list:
		non_empty_array_pair_list ',' expr T_DOUBLE_ARROW expr	{ zend_do_add_array_element(&$$, &$5, &$3, 0 TSRMLS_CC); }
	|	non_empty_array_pair_list ',' expr			{ zend_do_add_array_element(&$$, &$3, NULL, 0 TSRMLS_CC); }
	|	expr T_DOUBLE_ARROW expr	{ zend_do_init_array(&$$, &$3, &$1, 0 TSRMLS_CC); }
	|	expr 				{ zend_do_init_array(&$$, &$1, NULL, 0 TSRMLS_CC); }
	|	non_empty_array_pair_list ',' expr T_DOUBLE_ARROW '&' w_variable { zend_do_add_array_element(&$$, &$6, &$3, 1 TSRMLS_CC); }
	|	non_empty_array_pair_list ',' '&' w_variable { zend_do_add_array_element(&$$, &$4, NULL, 1 TSRMLS_CC); }
	|	expr T_DOUBLE_ARROW '&' w_variable	{ zend_do_init_array(&$$, &$4, &$1, 1 TSRMLS_CC); }
	|	'&' w_variable 			{ zend_do_init_array(&$$, &$2, NULL, 1 TSRMLS_CC); }
;

encaps_list:
		encaps_list encaps_var { zend_do_end_variable_parse(&$2, BP_VAR_R, 0 TSRMLS_CC);  zend_do_add_variable(&$$, &$1, &$2 TSRMLS_CC); }
	|	encaps_list T_ENCAPSED_AND_WHITESPACE	{ zend_do_add_string(&$$, &$1, &$2 TSRMLS_CC); }
	|	encaps_var { zend_do_end_variable_parse(&$1, BP_VAR_R, 0 TSRMLS_CC); zend_do_add_variable(&$$, NULL, &$1 TSRMLS_CC); }
	|	T_ENCAPSED_AND_WHITESPACE encaps_var	{ zend_do_add_string(&$$, NULL, &$1 TSRMLS_CC); zend_do_end_variable_parse(&$2, BP_VAR_R, 0 TSRMLS_CC); zend_do_add_variable(&$$, &$$, &$2 TSRMLS_CC); }
;



encaps_var:
		T_VARIABLE { zend_do_begin_variable_parse(TSRMLS_C); fetch_simple_variable(&$$, &$1, 1 TSRMLS_CC); }
	|	T_VARIABLE '[' { zend_do_begin_variable_parse(TSRMLS_C); } encaps_var_offset ']'	{ fetch_array_begin(&$$, &$1, &$4 TSRMLS_CC); }
	|	T_VARIABLE T_OBJECT_OPERATOR T_STRING { zend_do_begin_variable_parse(TSRMLS_C); fetch_simple_variable(&$2, &$1, 1 TSRMLS_CC); zend_do_fetch_property(&$$, &$2, &$3 TSRMLS_CC); }
	|	T_DOLLAR_OPEN_CURLY_BRACES expr '}' { zend_do_begin_variable_parse(TSRMLS_C);  fetch_simple_variable(&$$, &$2, 1 TSRMLS_CC); }
	|	T_DOLLAR_OPEN_CURLY_BRACES T_STRING_VARNAME '[' expr ']' '}' { zend_do_begin_variable_parse(TSRMLS_C);  fetch_array_begin(&$$, &$2, &$4 TSRMLS_CC); }
	|	T_CURLY_OPEN variable '}' { $$ = $2; }
;


encaps_var_offset:
		T_STRING		{ $$ = $1; }
	|	T_NUM_STRING	{ $$ = $1; }
	|	T_VARIABLE		{ fetch_simple_variable(&$$, &$1, 1 TSRMLS_CC); }
;


internal_functions_in_yacc:
		T_ISSET '(' isset_variables ')' { $$ = $3; }
	|	T_EMPTY '(' variable ')'	{ zend_do_isset_or_isempty(ZEND_ISEMPTY, &$$, &$3 TSRMLS_CC); }
	|	T_INCLUDE expr 			{ zend_do_include_or_eval(ZEND_INCLUDE, &$$, &$2 TSRMLS_CC); }
	|	T_INCLUDE_ONCE expr 	{ zend_do_include_or_eval(ZEND_INCLUDE_ONCE, &$$, &$2 TSRMLS_CC); }
	|	T_EVAL '(' expr ')' 	{ zend_do_include_or_eval(ZEND_EVAL, &$$, &$3 TSRMLS_CC); }
	|	T_REQUIRE expr			{ zend_do_include_or_eval(ZEND_REQUIRE, &$$, &$2 TSRMLS_CC); }
	|	T_REQUIRE_ONCE expr		{ zend_do_include_or_eval(ZEND_REQUIRE_ONCE, &$$, &$2 TSRMLS_CC); }
;

isset_variables:
		variable 				{ zend_do_isset_or_isempty(ZEND_ISSET, &$$, &$1 TSRMLS_CC); }
	|	isset_variables ',' { zend_do_boolean_and_begin(&$1, &$2 TSRMLS_CC); } variable { znode tmp; zend_do_isset_or_isempty(ZEND_ISSET, &tmp, &$4 TSRMLS_CC); zend_do_boolean_and_end(&$$, &$1, &tmp, &$2 TSRMLS_CC); }
;

class_constant:
		class_name T_PAAMAYIM_NEKUDOTAYIM T_STRING { zend_do_fetch_constant(&$$, &$1, &$3, ZEND_RT, 0 TSRMLS_CC); }
	|	variable_class_name T_PAAMAYIM_NEKUDOTAYIM T_STRING { zend_do_fetch_constant(&$$, &$1, &$3, ZEND_RT, 0 TSRMLS_CC); }
;

%%

/*
 * Local variables:
 * tab-width: 4
 * c-basic-offset: 4
 * indent-tabs-mode: t
 * End:
 */<|MERGE_RESOLUTION|>--- conflicted
+++ resolved
@@ -69,7 +69,7 @@
 %left '*' '/' '%'
 %right '!'
 %nonassoc T_INSTANCEOF
-%right '~' T_INC T_DEC T_INT_CAST T_DOUBLE_CAST T_STRING_CAST T_UNICODE_CAST T_BINARY_CAST T_ARRAY_CAST T_OBJECT_CAST T_BOOL_CAST T_UNSET_CAST '@'
+%right '~' T_INC T_DEC T_INT_CAST T_DOUBLE_CAST T_STRING_CAST T_ARRAY_CAST T_OBJECT_CAST T_BOOL_CAST T_UNSET_CAST '@'
 %right '['
 %nonassoc T_NEW T_CLONE
 %token T_EXIT
@@ -144,11 +144,6 @@
 %token T_DOLLAR_OPEN_CURLY_BRACES
 %token T_CURLY_OPEN
 %token T_PAAMAYIM_NEKUDOTAYIM
-<<<<<<< HEAD
-%token T_BINARY_DOUBLE
-%token T_BINARY_HEREDOC
-=======
->>>>>>> c8b33a6a
 %token T_NAMESPACE
 %token T_NS_C
 %token T_DIR
@@ -246,7 +241,7 @@
 	|	T_GLOBAL global_var_list ';'
 	|	T_STATIC static_var_list ';'
 	|	T_ECHO echo_expr_list ';'
-	|	T_INLINE_HTML			{ zend_do_echo(&$1, 1 TSRMLS_CC); }
+	|	T_INLINE_HTML			{ zend_do_echo(&$1 TSRMLS_CC); }
 	|	expr ';'				{ zend_do_free(&$1 TSRMLS_CC); }
 	|	T_UNSET '(' unset_variables ')' ';'
 	|	T_FOREACH '(' variable T_AS
@@ -496,8 +491,8 @@
 
 global_var:
 		T_VARIABLE			{ $$ = $1; }
-	|	'$' r_variable		{ zend_do_normalization(&$$, &$2 TSRMLS_CC); }
-	|	'$' '{' expr '}'	{ zend_do_normalization(&$$, &$3 TSRMLS_CC); }
+	|	'$' r_variable		{ $$ = $2; }
+	|	'$' '{' expr '}'	{ $$ = $3; }
 ;
 
 
@@ -566,13 +561,8 @@
 ;
 
 echo_expr_list:
-<<<<<<< HEAD
-		echo_expr_list ',' expr { zend_do_echo(&$3, 0 TSRMLS_CC); }
-	|	expr					{ zend_do_echo(&$1, 0 TSRMLS_CC); }
-=======
 		echo_expr_list ',' expr { zend_do_echo(&$3 TSRMLS_CC); }
 	|	expr					{ zend_do_echo(&$1 TSRMLS_CC); }
->>>>>>> c8b33a6a
 ;
 
 
@@ -591,11 +581,7 @@
 	|	variable '=' expr		{ zend_check_writable_variable(&$1); zend_do_assign(&$$, &$1, &$3 TSRMLS_CC); }
 	|	variable '=' '&' variable { zend_check_writable_variable(&$1); zend_do_end_variable_parse(&$4, BP_VAR_W, 1 TSRMLS_CC); zend_do_end_variable_parse(&$1, BP_VAR_W, 0 TSRMLS_CC); zend_do_assign_ref(&$$, &$1, &$4 TSRMLS_CC); }
 	|	variable '=' '&' T_NEW class_name_reference { zend_error(E_DEPRECATED, "Assigning the return value of new by reference is deprecated");  zend_check_writable_variable(&$1); zend_do_extended_fcall_begin(TSRMLS_C); zend_do_begin_new_object(&$4, &$5 TSRMLS_CC); } ctor_arguments { zend_do_end_new_object(&$3, &$4, &$7 TSRMLS_CC); zend_do_extended_fcall_end(TSRMLS_C); zend_do_end_variable_parse(&$1, BP_VAR_W, 0 TSRMLS_CC); $3.u.EA.type = ZEND_PARSED_NEW; zend_do_assign_ref(&$$, &$1, &$3 TSRMLS_CC); }
-<<<<<<< HEAD
-	|	T_NEW class_name_reference { zend_do_extended_fcall_begin(TSRMLS_C); zend_do_begin_new_object(&$1, &$2 TSRMLS_CC); } ctor_arguments { zend_do_end_new_object(&$$, &$1, &$4 TSRMLS_CC); zend_do_extended_fcall_end(TSRMLS_C); $$.u.EA.type = ZEND_PARSED_NEW; }
-=======
 	|	T_NEW class_name_reference { zend_do_extended_fcall_begin(TSRMLS_C); zend_do_begin_new_object(&$1, &$2 TSRMLS_CC); } ctor_arguments { zend_do_end_new_object(&$$, &$1, &$4 TSRMLS_CC); zend_do_extended_fcall_end(TSRMLS_C);}
->>>>>>> c8b33a6a
 	|	T_CLONE expr { zend_do_clone(&$$, &$2 TSRMLS_CC); }
 	|	variable T_PLUS_EQUAL expr 	{ zend_check_writable_variable(&$1); zend_do_end_variable_parse(&$1, BP_VAR_RW, 0 TSRMLS_CC); zend_do_binary_assign_op(ZEND_ASSIGN_ADD, &$$, &$1, &$3 TSRMLS_CC); }
 	|	variable T_MINUS_EQUAL expr	{ zend_check_writable_variable(&$1); zend_do_end_variable_parse(&$1, BP_VAR_RW, 0 TSRMLS_CC); zend_do_binary_assign_op(ZEND_ASSIGN_SUB, &$$, &$1, &$3 TSRMLS_CC); }
@@ -650,13 +636,7 @@
 	|	internal_functions_in_yacc { $$ = $1; }
 	|	T_INT_CAST expr 	{ zend_do_cast(&$$, &$2, IS_LONG TSRMLS_CC); }
 	|	T_DOUBLE_CAST expr 	{ zend_do_cast(&$$, &$2, IS_DOUBLE TSRMLS_CC); }
-<<<<<<< HEAD
-	|	T_STRING_CAST expr	{ zend_do_cast(&$$, &$2, IS_UNICODE TSRMLS_CC); }
-	|	T_UNICODE_CAST expr	{ zend_do_cast(&$$, &$2, IS_UNICODE TSRMLS_CC); }
-	|	T_BINARY_CAST expr	{ zend_do_cast(&$$, &$2, IS_STRING TSRMLS_CC); }
-=======
 	|	T_STRING_CAST expr	{ zend_do_cast(&$$, &$2, IS_STRING TSRMLS_CC); }
->>>>>>> c8b33a6a
 	|	T_ARRAY_CAST expr 	{ zend_do_cast(&$$, &$2, IS_ARRAY TSRMLS_CC); }
 	|	T_OBJECT_CAST expr 	{ zend_do_cast(&$$, &$2, IS_OBJECT TSRMLS_CC); }
 	|	T_BOOL_CAST expr	{ zend_do_cast(&$$, &$2, IS_BOOL TSRMLS_CC); }
@@ -665,19 +645,10 @@
 	|	'@' { zend_do_begin_silence(&$1 TSRMLS_CC); } expr { zend_do_end_silence(&$1 TSRMLS_CC); $$ = $3; }
 	|	scalar				{ $$ = $1; }
 	|	T_ARRAY '(' array_pair_list ')' { $$ = $3; }
-<<<<<<< HEAD
-	|	'`' { CG(literal_type) = IS_UNICODE; } backticks_expr '`' { zend_do_shell_exec(&$$, &$3 TSRMLS_CC); }
-	|	T_PRINT expr  { zend_do_print(&$$, &$2 TSRMLS_CC); }
-	|	function is_reference '(' { zend_do_begin_lambda_function_declaration(&$$, &$1, $2.op_type, 0 TSRMLS_CC); }
-			parameter_list ')' lexical_vars '{' inner_statement_list '}' {  zend_do_end_function_declaration(&$1 TSRMLS_CC); $$ = $4; }
-	|	T_STATIC function is_reference '(' { zend_do_begin_lambda_function_declaration(&$$, &$2, $3.op_type, 1 TSRMLS_CC); }
-			parameter_list ')' lexical_vars '{' inner_statement_list '}' {  zend_do_end_function_declaration(&$2 TSRMLS_CC); $$ = $5; }
-=======
 	|	'`' backticks_expr '`' { zend_do_shell_exec(&$$, &$2 TSRMLS_CC); }
 	|	T_PRINT expr  { zend_do_print(&$$, &$2 TSRMLS_CC); }
 	|	function is_reference '(' { zend_do_begin_lambda_function_declaration(&$$, &$1, $2.op_type TSRMLS_CC); }
 			parameter_list ')' lexical_vars '{' inner_statement_list '}' {  zend_do_end_function_declaration(&$1 TSRMLS_CC); $$ = $4; }
->>>>>>> c8b33a6a
 ;
 
 function:
@@ -700,11 +671,7 @@
 		namespace_name '(' { $2.u.opline_num = zend_do_begin_function_call(&$1, 1 TSRMLS_CC); }
 				function_call_parameter_list
 				')' { zend_do_end_function_call(&$1, &$$, &$4, 0, $2.u.opline_num TSRMLS_CC); zend_do_extended_fcall_end(TSRMLS_C); }
-<<<<<<< HEAD
-	|	T_NAMESPACE T_NS_SEPARATOR namespace_name '(' { $1.op_type = IS_CONST; ZVAL_EMPTY_UNICODE(&$1.u.constant);  zend_do_build_namespace_name(&$1, &$1, &$3 TSRMLS_CC); $4.u.opline_num = zend_do_begin_function_call(&$1, 0 TSRMLS_CC); }
-=======
 	|	T_NAMESPACE T_NS_SEPARATOR namespace_name '(' { $1.op_type = IS_CONST; ZVAL_EMPTY_STRING(&$1.u.constant);  zend_do_build_namespace_name(&$1, &$1, &$3 TSRMLS_CC); $4.u.opline_num = zend_do_begin_function_call(&$1, 0 TSRMLS_CC); }
->>>>>>> c8b33a6a
 				function_call_parameter_list
 				')' { zend_do_end_function_call(&$1, &$$, &$6, 0, $4.u.opline_num TSRMLS_CC); zend_do_extended_fcall_end(TSRMLS_C); }
 	|	T_NS_SEPARATOR namespace_name '(' { $3.u.opline_num = zend_do_begin_function_call(&$2, 0 TSRMLS_CC); }
@@ -713,15 +680,6 @@
 	|	class_name T_PAAMAYIM_NEKUDOTAYIM T_STRING '(' { $4.u.opline_num = zend_do_begin_class_member_function_call(&$1, &$3 TSRMLS_CC); }
 			function_call_parameter_list
 			')' { zend_do_end_function_call($4.u.opline_num?NULL:&$3, &$$, &$6, $4.u.opline_num, $4.u.opline_num TSRMLS_CC); zend_do_extended_fcall_end(TSRMLS_C);}
-<<<<<<< HEAD
-	|	variable_class_name T_PAAMAYIM_NEKUDOTAYIM T_STRING '(' { zend_do_begin_class_member_function_call(&$1, &$3 TSRMLS_CC); }
-			function_call_parameter_list
-			')' { zend_do_end_function_call(NULL, &$$, &$6, 1, 1 TSRMLS_CC); zend_do_extended_fcall_end(TSRMLS_C);}
-	|	variable_class_name T_PAAMAYIM_NEKUDOTAYIM variable_without_objects '(' { zend_do_end_variable_parse(&$3, BP_VAR_R, 0 TSRMLS_CC); zend_do_begin_class_member_function_call(&$1, &$3 TSRMLS_CC); }
-			function_call_parameter_list
-			')' { zend_do_end_function_call(NULL, &$$, &$6, 1, 1 TSRMLS_CC); zend_do_extended_fcall_end(TSRMLS_C);}
-	|	class_name T_PAAMAYIM_NEKUDOTAYIM variable_without_objects '(' { zend_do_end_variable_parse(&$3, BP_VAR_R, 0 TSRMLS_CC); zend_do_begin_class_member_function_call(&$1, &$3 TSRMLS_CC); }
-=======
 	|	class_name T_PAAMAYIM_NEKUDOTAYIM variable_without_objects '(' { zend_do_end_variable_parse(&$3, BP_VAR_R, 0 TSRMLS_CC); zend_do_begin_class_member_function_call(&$1, &$3 TSRMLS_CC); }
 			function_call_parameter_list
 			')' { zend_do_end_function_call(NULL, &$$, &$6, 1, 1 TSRMLS_CC); zend_do_extended_fcall_end(TSRMLS_C);}
@@ -729,7 +687,6 @@
 			function_call_parameter_list
 			')' { zend_do_end_function_call(NULL, &$$, &$6, 1, 1 TSRMLS_CC); zend_do_extended_fcall_end(TSRMLS_C);}
 	|	variable_class_name T_PAAMAYIM_NEKUDOTAYIM variable_without_objects '(' { zend_do_end_variable_parse(&$3, BP_VAR_R, 0 TSRMLS_CC); zend_do_begin_class_member_function_call(&$1, &$3 TSRMLS_CC); }
->>>>>>> c8b33a6a
 			function_call_parameter_list
 			')' { zend_do_end_function_call(NULL, &$$, &$6, 1, 1 TSRMLS_CC); zend_do_extended_fcall_end(TSRMLS_C);}
 	|	variable_without_objects  '(' { zend_do_end_variable_parse(&$1, BP_VAR_R, 0 TSRMLS_CC); zend_do_begin_dynamic_function_call(&$1, 0 TSRMLS_CC); }
@@ -738,21 +695,6 @@
 ;
 
 class_name:
-<<<<<<< HEAD
- 		T_STATIC { $$.op_type = IS_CONST; ZVAL_ASCII_STRINGL(&$$.u.constant, "static", sizeof("static")-1, 1);}
- 	|	namespace_name { $$ = $1; }
- 	|	T_NAMESPACE T_NS_SEPARATOR namespace_name { $$.op_type = IS_CONST; ZVAL_EMPTY_UNICODE(&$$.u.constant);  zend_do_build_namespace_name(&$$, &$$, &$3 TSRMLS_CC); }
- 	|	T_NS_SEPARATOR namespace_name { $$.op_type = IS_CONST; ZVAL_EMPTY_UNICODE(&$$.u.constant);  zend_do_build_full_name(NULL, &$$, &$2, 0 TSRMLS_CC); }
-;
-
-fully_qualified_class_name:
- 		namespace_name { $$ = $1; }
- 	|	T_NAMESPACE T_NS_SEPARATOR namespace_name { $$.op_type = IS_CONST; ZVAL_EMPTY_UNICODE(&$$.u.constant);  zend_do_build_namespace_name(&$$, &$$, &$3 TSRMLS_CC); }
- 	|	T_NS_SEPARATOR namespace_name { $$.op_type = IS_CONST; ZVAL_EMPTY_UNICODE(&$$.u.constant);  zend_do_build_full_name(NULL, &$$, &$2, 0 TSRMLS_CC); }
-;
-
-
-=======
 		T_STATIC { $$.op_type = IS_CONST; ZVAL_STRINGL(&$$.u.constant, "static", sizeof("static")-1, 1);}
 	|	namespace_name { $$ = $1; }
 	|	T_NAMESPACE T_NS_SEPARATOR namespace_name { $$.op_type = IS_CONST; ZVAL_EMPTY_STRING(&$$.u.constant);  zend_do_build_namespace_name(&$$, &$$, &$3 TSRMLS_CC); }
@@ -767,7 +709,6 @@
 
 
 
->>>>>>> c8b33a6a
 class_name_reference:
 		class_name						{ zend_do_fetch_class(&$$, &$1 TSRMLS_CC); }
 	|	dynamic_class_name_reference	{ zend_do_end_variable_parse(&$1, BP_VAR_R, 0 TSRMLS_CC); zend_do_fetch_class(&$$, &$1 TSRMLS_CC); }
@@ -799,11 +740,7 @@
 ;
 
 backticks_expr:
-<<<<<<< HEAD
-		/* empty */	{ ZVAL_EMPTY_UNICODE(&$$.u.constant); INIT_PZVAL(&$$.u.constant); $$.op_type = IS_CONST; }
-=======
 		/* empty */	{ ZVAL_EMPTY_STRING(&$$.u.constant); INIT_PZVAL(&$$.u.constant); $$.op_type = IS_CONST; }
->>>>>>> c8b33a6a
 	|	T_ENCAPSED_AND_WHITESPACE	{ $$ = $1; }
 	|	encaps_list	{ $$ = $1; }
 ;
@@ -826,31 +763,16 @@
 	|	T_METHOD_C					{ $$ = $1; }
 	|	T_FUNC_C					{ $$ = $1; }
 	|	T_NS_C						{ $$ = $1; }
-<<<<<<< HEAD
-	|	start_heredoc T_ENCAPSED_AND_WHITESPACE T_END_HEREDOC { $$ = $2; CG(heredoc) = Z_STRVAL($1.u.constant); CG(heredoc_len) = Z_STRLEN($1.u.constant); }
-	|	start_heredoc T_END_HEREDOC { if (CG(literal_type) == IS_UNICODE) { ZVAL_EMPTY_UNICODE(&$$.u.constant); } else { ZVAL_EMPTY_STRING(&$$.u.constant); } INIT_PZVAL(&$$.u.constant); $$.op_type = IS_CONST; CG(heredoc) = Z_STRVAL($1.u.constant); CG(heredoc_len) = Z_STRLEN($1.u.constant); }
-;
-
-start_heredoc:
-		T_START_HEREDOC  { CG(literal_type) = IS_UNICODE; $$ = $1; }
-	|	T_BINARY_HEREDOC { CG(literal_type) = IS_STRING; $$ = $1; }
-=======
 	|	T_START_HEREDOC T_ENCAPSED_AND_WHITESPACE T_END_HEREDOC { $$ = $2; CG(heredoc) = Z_STRVAL($1.u.constant); CG(heredoc_len) = Z_STRLEN($1.u.constant); }
 	|	T_START_HEREDOC T_END_HEREDOC { ZVAL_EMPTY_STRING(&$$.u.constant); INIT_PZVAL(&$$.u.constant); $$.op_type = IS_CONST; CG(heredoc) = Z_STRVAL($1.u.constant); CG(heredoc_len) = Z_STRLEN($1.u.constant); }
->>>>>>> c8b33a6a
 ;
 
 
 static_scalar: /* compile-time evaluated scalars */
 		common_scalar		{ $$ = $1; }
 	|	namespace_name 		{ zend_do_fetch_constant(&$$, NULL, &$1, ZEND_CT, 1 TSRMLS_CC); }
-<<<<<<< HEAD
-	|	T_NAMESPACE T_NS_SEPARATOR namespace_name { $$.op_type = IS_CONST; ZVAL_EMPTY_UNICODE(&$$.u.constant);  zend_do_build_namespace_name(&$$, &$$, &$3 TSRMLS_CC); $3 = $$; zend_do_fetch_constant(&$$, NULL, &$3, ZEND_CT, 0 TSRMLS_CC); }
-	|	T_NS_SEPARATOR namespace_name { $$.op_type = IS_CONST; ZVAL_EMPTY_UNICODE(&$$.u.constant);  zend_do_build_full_name(NULL, &$$, &$2, 0 TSRMLS_CC); $2 = $$;zend_do_fetch_constant(&$$, NULL, &$2, ZEND_CT, 0 TSRMLS_CC); }
-=======
 	|	T_NAMESPACE T_NS_SEPARATOR namespace_name { $$.op_type = IS_CONST; ZVAL_EMPTY_STRING(&$$.u.constant);  zend_do_build_namespace_name(&$$, &$$, &$3 TSRMLS_CC); $3 = $$; zend_do_fetch_constant(&$$, NULL, &$3, ZEND_CT, 0 TSRMLS_CC); }
 	|	T_NS_SEPARATOR namespace_name { char *tmp = estrndup(Z_STRVAL($2.u.constant), Z_STRLEN($2.u.constant)+1); memcpy(&(tmp[1]), Z_STRVAL($2.u.constant), Z_STRLEN($2.u.constant)+1); tmp[0] = '\\'; efree(Z_STRVAL($2.u.constant)); Z_STRVAL($2.u.constant) = tmp; ++Z_STRLEN($2.u.constant); zend_do_fetch_constant(&$$, NULL, &$2, ZEND_CT, 0 TSRMLS_CC); }
->>>>>>> c8b33a6a
 	|	'+' static_scalar { ZVAL_LONG(&$1.u.constant, 0); add_function(&$2.u.constant, &$1.u.constant, &$2.u.constant TSRMLS_CC); $$ = $2; }
 	|	'-' static_scalar { ZVAL_LONG(&$1.u.constant, 0); sub_function(&$2.u.constant, &$1.u.constant, &$2.u.constant TSRMLS_CC); $$ = $2; }
 	|	T_ARRAY '(' static_array_pair_list ')' { $$ = $3; Z_TYPE($$.u.constant) = IS_CONSTANT_ARRAY; }
@@ -865,20 +787,11 @@
 		T_STRING_VARNAME		{ $$ = $1; }
 	|	class_constant		{ $$ = $1; }
 	|	namespace_name	{ zend_do_fetch_constant(&$$, NULL, &$1, ZEND_RT, 1 TSRMLS_CC); }
-<<<<<<< HEAD
-	|	T_NAMESPACE T_NS_SEPARATOR namespace_name { $$.op_type = IS_CONST; ZVAL_EMPTY_UNICODE(&$$.u.constant);  zend_do_build_namespace_name(&$$, &$$, &$3 TSRMLS_CC); $3 = $$; zend_do_fetch_constant(&$$, NULL, &$3, ZEND_RT, 0 TSRMLS_CC); }
-	|	T_NS_SEPARATOR namespace_name { $$.op_type = IS_CONST; ZVAL_EMPTY_UNICODE(&$$.u.constant);  zend_do_build_full_name(NULL, &$$, &$2, 0 TSRMLS_CC); $2 = $$; zend_do_fetch_constant(&$$, NULL, &$2, ZEND_RT, 0 TSRMLS_CC); }
-	|	common_scalar			{ $$ = $1; }
-	|	'"' { CG(literal_type) = IS_UNICODE; } encaps_list '"' { $$ = $3; }
-	|	T_BINARY_DOUBLE { CG(literal_type) = IS_STRING; } encaps_list '"' { $$ = $3; }
-	|	start_heredoc encaps_list T_END_HEREDOC { $$ = $2; CG(heredoc) = Z_STRVAL($1.u.constant); CG(heredoc_len) = Z_STRLEN($1.u.constant); }
-=======
 	|	T_NAMESPACE T_NS_SEPARATOR namespace_name { $$.op_type = IS_CONST; ZVAL_EMPTY_STRING(&$$.u.constant);  zend_do_build_namespace_name(&$$, &$$, &$3 TSRMLS_CC); $3 = $$; zend_do_fetch_constant(&$$, NULL, &$3, ZEND_RT, 0 TSRMLS_CC); }
 	|	T_NS_SEPARATOR namespace_name { char *tmp = estrndup(Z_STRVAL($2.u.constant), Z_STRLEN($2.u.constant)+1); memcpy(&(tmp[1]), Z_STRVAL($2.u.constant), Z_STRLEN($2.u.constant)+1); tmp[0] = '\\'; efree(Z_STRVAL($2.u.constant)); Z_STRVAL($2.u.constant) = tmp; ++Z_STRLEN($2.u.constant); zend_do_fetch_constant(&$$, NULL, &$2, ZEND_RT, 0 TSRMLS_CC); }
 	|	common_scalar			{ $$ = $1; }
 	|	'"' encaps_list '"' 	{ $$ = $2; }
 	|	T_START_HEREDOC encaps_list T_END_HEREDOC { $$ = $2; CG(heredoc) = Z_STRVAL($1.u.constant); CG(heredoc_len) = Z_STRLEN($1.u.constant); }
->>>>>>> c8b33a6a
 ;
 
 
@@ -911,13 +824,6 @@
 
 
 w_variable:
-<<<<<<< HEAD
-	variable	{ zend_do_end_variable_parse(&$1, BP_VAR_W, 0 TSRMLS_CC); $$ = $1; zend_check_writable_variable(&$1); }
-;
-
-rw_variable:
-	variable	{ zend_do_end_variable_parse(&$1, BP_VAR_RW, 0 TSRMLS_CC); $$ = $1; zend_check_writable_variable(&$1); }
-=======
 	variable	{ zend_do_end_variable_parse(&$1, BP_VAR_W, 0 TSRMLS_CC); $$ = $1;
 				  zend_check_writable_variable(&$1); }
 ;
@@ -925,7 +831,6 @@
 rw_variable:
 	variable	{ zend_do_end_variable_parse(&$1, BP_VAR_RW, 0 TSRMLS_CC); $$ = $1;
 				  zend_check_writable_variable(&$1); }
->>>>>>> c8b33a6a
 ;
 
 variable:
@@ -961,14 +866,7 @@
 static_member:
 		class_name T_PAAMAYIM_NEKUDOTAYIM variable_without_objects { $$ = $3; zend_do_fetch_static_member(&$$, &$1 TSRMLS_CC); }
 	|	variable_class_name T_PAAMAYIM_NEKUDOTAYIM variable_without_objects { $$ = $3; zend_do_fetch_static_member(&$$, &$1 TSRMLS_CC); }
-<<<<<<< HEAD
-;
-
-variable_class_name:
-	reference_variable { zend_do_end_variable_parse(&$1, BP_VAR_R, 0 TSRMLS_CC); $$=$1;}
-=======
-
->>>>>>> c8b33a6a
+
 ;
 
 variable_class_name:
@@ -996,7 +894,7 @@
 
 compound_variable:
 		T_VARIABLE			{ $$ = $1; }
-	|	'$' '{' expr '}'	{ zend_do_normalization(&$$, &$3 TSRMLS_CC); }
+	|	'$' '{' expr '}'	{ $$ = $3; }
 ;
 
 dim_offset:
@@ -1007,11 +905,7 @@
 
 object_property:
 		object_dim_list { $$ = $1; }
-<<<<<<< HEAD
-	|	variable_without_objects { znode tmp_znode; zend_do_end_variable_parse(&$1, BP_VAR_R, 0 TSRMLS_CC); zend_do_pop_object(&tmp_znode TSRMLS_CC); zend_do_fetch_property(&$$, &tmp_znode, &$1 TSRMLS_CC);}
-=======
 	|	variable_without_objects { zend_do_end_variable_parse(&$1, BP_VAR_R, 0 TSRMLS_CC); } { znode tmp_znode;  zend_do_pop_object(&tmp_znode TSRMLS_CC);  zend_do_fetch_property(&$$, &tmp_znode, &$1 TSRMLS_CC);}
->>>>>>> c8b33a6a
 ;
 
 object_dim_list:
@@ -1022,7 +916,7 @@
 
 variable_name:
 		T_STRING		{ $$ = $1; }
-	|	'{' expr '}'	{ zend_do_normalization(&$$, &$2 TSRMLS_CC); }
+	|	'{' expr '}'	{ $$ = $2; }
 ;
 
 simple_indirect_reference:
