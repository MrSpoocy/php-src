/*
   +----------------------------------------------------------------------+
   | Zend Engine                                                          |
   +----------------------------------------------------------------------+
   | Copyright (c) 1998-2015 Zend Technologies Ltd. (http://www.zend.com) |
   +----------------------------------------------------------------------+
   | This source file is subject to version 2.00 of the Zend license,     |
   | that is bundled with this package in the file LICENSE, and is        |
   | available through the world-wide-web at the following url:           |
   | http://www.zend.com/license/2_00.txt.                                |
   | If you did not receive a copy of the Zend license and are unable to  |
   | obtain it through the world-wide-web, please send a note to          |
   | license@zend.com so we can mail you a copy immediately.              |
   +----------------------------------------------------------------------+
   | Authors: Andi Gutmans <andi@zend.com>                                |
   |          Zeev Suraski <zeev@zend.com>                                |
   +----------------------------------------------------------------------+
*/

/* $Id$ */

#define ZEND_INTENSIVE_DEBUGGING 0

#include <stdio.h>
#include <signal.h>

#include "zend.h"
#include "zend_compile.h"
#include "zend_execute.h"
#include "zend_API.h"
#include "zend_ptr_stack.h"
#include "zend_constants.h"
#include "zend_extensions.h"
#include "zend_ini.h"
#include "zend_exceptions.h"
#include "zend_interfaces.h"
#include "zend_closures.h"
#include "zend_generators.h"
#include "zend_vm.h"
#include "zend_dtrace.h"
#include "zend_inheritance.h"

/* Virtual current working directory support */
#include "zend_virtual_cwd.h"

#define _CONST_CODE  0
#define _TMP_CODE    1
#define _VAR_CODE    2
#define _UNUSED_CODE 3
#define _CV_CODE     4

typedef int (ZEND_FASTCALL *incdec_t)(zval *);

#define get_zval_ptr(op_type, node, ex, should_free, type) _get_zval_ptr(op_type, node, ex, should_free, type)
#define get_zval_ptr_deref(op_type, node, ex, should_free, type) _get_zval_ptr_deref(op_type, node, ex, should_free, type)
#define get_zval_ptr_undef(op_type, node, ex, should_free, type) _get_zval_ptr_undef(op_type, node, ex, should_free, type)
#define get_zval_ptr_ptr(op_type, node, ex, should_free, type) _get_zval_ptr_ptr(op_type, node, ex, should_free, type)
#define get_zval_ptr_ptr_undef(op_type, node, ex, should_free, type) _get_zval_ptr_ptr(op_type, node, ex, should_free, type)
#define get_obj_zval_ptr(op_type, node, ex, should_free, type) _get_obj_zval_ptr(op_type, node, ex, should_free, type)
#define get_obj_zval_ptr_ptr(op_type, node, ex, should_free, type) _get_obj_zval_ptr_ptr(op_type, node, ex, should_free, type)

/* Prototypes */
static void zend_extension_statement_handler(const zend_extension *extension, zend_op_array *op_array);
static void zend_extension_fcall_begin_handler(const zend_extension *extension, zend_op_array *op_array);
static void zend_extension_fcall_end_handler(const zend_extension *extension, zend_op_array *op_array);

#define RETURN_VALUE_USED(opline) (!((opline)->result_type & EXT_TYPE_UNUSED))

static ZEND_FUNCTION(pass)
{
}

static const zend_internal_function zend_pass_function = {
	ZEND_INTERNAL_FUNCTION, /* type              */
	0,                      /* fn_flags          */
	NULL,                   /* name              */
	NULL,                   /* scope             */
	NULL,                   /* prototype         */
	0,                      /* num_args          */
	0,                      /* required_num_args */
	NULL,                   /* arg_info          */
	ZEND_FN(pass),          /* handler           */
	NULL                    /* module            */
};

#undef zval_ptr_dtor
#define zval_ptr_dtor(zv) i_zval_ptr_dtor(zv ZEND_FILE_LINE_CC)

#define PZVAL_LOCK(z) if (Z_REFCOUNTED_P(z)) Z_ADDREF_P((z))
#define SELECTIVE_PZVAL_LOCK(pzv, opline)	if (RETURN_VALUE_USED(opline)) { PZVAL_LOCK(pzv); }

#define READY_TO_DESTROY(zv) \
	(zv && Z_REFCOUNTED_P(zv) && Z_REFCOUNT_P(zv) == 1)

#define EXTRACT_ZVAL_PTR(zv) do {						\
		zval *__zv = (zv);								\
		if (Z_TYPE_P(__zv) == IS_INDIRECT) {			\
			ZVAL_COPY(__zv, Z_INDIRECT_P(__zv));		\
		}												\
	} while (0)

#define FREE_OP(should_free) \
	if (should_free) { \
		zval_ptr_dtor_nogc(should_free); \
	}

#define FREE_UNFETCHED_OP(type, var) \
	if ((type) & (IS_TMP_VAR|IS_VAR)) { \
		zval_ptr_dtor_nogc(EX_VAR(var)); \
	}

#define FREE_OP_VAR_PTR(should_free) \
	if (should_free) { \
		zval_ptr_dtor_nogc(should_free); \
	}

/* End of zend_execute_locks.h */

#define CV_DEF_OF(i) (EX(func)->op_array.vars[i])

#define CTOR_CALL_BIT    0x1
#define CTOR_USED_BIT    0x2

#define IS_CTOR_CALL(ce) (((zend_uintptr_t)(ce)) & CTOR_CALL_BIT)
#define IS_CTOR_USED(ce) (((zend_uintptr_t)(ce)) & CTOR_USED_BIT)

#define ENCODE_CTOR(ce, used) \
	((zend_class_entry*)(((zend_uintptr_t)(ce)) | CTOR_CALL_BIT | ((used) ? CTOR_USED_BIT : 0)))
#define DECODE_CTOR(ce) \
	((zend_class_entry*)(((zend_uintptr_t)(ce)) & ~(CTOR_CALL_BIT|CTOR_USED_BIT)))

#define ZEND_VM_MAIN_STACK_PAGE_SLOTS (16 * 1024) /* should be a power of 2 */
#define ZEND_VM_GENERATOR_STACK_PAGE_SLOTS (256)

#define ZEND_VM_STACK_PAGE_SLOTS(gen) ((gen) ? ZEND_VM_GENERATOR_STACK_PAGE_SLOTS : ZEND_VM_MAIN_STACK_PAGE_SLOTS)

#define ZEND_VM_STACK_PAGE_SIZE(gen)  (ZEND_VM_STACK_PAGE_SLOTS(gen) * sizeof(zval))

#define ZEND_VM_STACK_FREE_PAGE_SIZE(gen) \
	((ZEND_VM_STACK_PAGE_SLOTS(gen) - ZEND_VM_STACK_HEADER_SLOTS) * sizeof(zval))

#define ZEND_VM_STACK_PAGE_ALIGNED_SIZE(gen, size) \
	(((size) + (ZEND_VM_STACK_FREE_PAGE_SIZE(gen) - 1)) & ~ZEND_VM_STACK_PAGE_SIZE(gen))

static zend_always_inline zend_vm_stack zend_vm_stack_new_page(size_t size, zend_vm_stack prev) {
	zend_vm_stack page = (zend_vm_stack)emalloc(size);

	page->top = ZEND_VM_STACK_ELEMETS(page);
	page->end = (zval*)((char*)page + size);
	page->prev = prev;
	return page;
}

ZEND_API void zend_vm_stack_init(void)
{
	EG(vm_stack) = zend_vm_stack_new_page(ZEND_VM_STACK_PAGE_SIZE(0 /* main stack */), NULL);
	EG(vm_stack)->top++;
	EG(vm_stack_top) = EG(vm_stack)->top;
	EG(vm_stack_end) = EG(vm_stack)->end;
}

ZEND_API void zend_vm_stack_destroy(void)
{
	zend_vm_stack stack = EG(vm_stack);

	while (stack != NULL) {
		zend_vm_stack p = stack->prev;
		efree(stack);
		stack = p;
	}
}

ZEND_API void* zend_vm_stack_extend(size_t size)
{
	zend_vm_stack stack;
	void *ptr;

	stack = EG(vm_stack);
	stack->top = EG(vm_stack_top);
	EG(vm_stack) = stack = zend_vm_stack_new_page(
		EXPECTED(size < ZEND_VM_STACK_FREE_PAGE_SIZE(0)) ?
			ZEND_VM_STACK_PAGE_SIZE(0) : ZEND_VM_STACK_PAGE_ALIGNED_SIZE(0, size),
		stack);
	ptr = stack->top;
	EG(vm_stack_top) = (void*)(((char*)ptr) + size);
	EG(vm_stack_end) = stack->end;
	return ptr;
}

ZEND_API zval* zend_get_compiled_variable_value(const zend_execute_data *execute_data, uint32_t var)
{
	return EX_VAR(var);
}

static zend_always_inline zval *_get_zval_ptr_tmp(uint32_t var, const zend_execute_data *execute_data, zend_free_op *should_free)
{
	zval *ret = EX_VAR(var);
	*should_free = ret;

	ZEND_ASSERT(Z_TYPE_P(ret) != IS_REFERENCE);

	return ret;
}

static zend_always_inline zval *_get_zval_ptr_var(uint32_t var, const zend_execute_data *execute_data, zend_free_op *should_free)
{
	zval *ret = EX_VAR(var);

	*should_free = ret;
	return ret;
}

static zend_always_inline zval *_get_zval_ptr_var_deref(uint32_t var, const zend_execute_data *execute_data, zend_free_op *should_free)
{
	zval *ret = EX_VAR(var);

	*should_free = ret;
	ZVAL_DEREF(ret);
	return ret;
}

static zend_never_inline zval *_get_zval_cv_lookup(zval *ptr, uint32_t var, int type, const zend_execute_data *execute_data)
{
	zend_string *cv;

	switch (type) {
		case BP_VAR_R:
		case BP_VAR_UNSET:
			cv = CV_DEF_OF(EX_VAR_TO_NUM(var));
			zend_error(E_NOTICE, "Undefined variable: %s", cv->val);
			/* break missing intentionally */
		case BP_VAR_IS:
			ptr = &EG(uninitialized_zval);
			break;
		case BP_VAR_RW:
			cv = CV_DEF_OF(EX_VAR_TO_NUM(var));
			zend_error(E_NOTICE, "Undefined variable: %s", cv->val);
			/* break missing intentionally */
		case BP_VAR_W:
			ZVAL_NULL(ptr);
			break;
	}
	return ptr;
}

static zend_always_inline zval *_get_zval_cv_lookup_BP_VAR_R(zval *ptr, uint32_t var, const zend_execute_data *execute_data)
{
	zend_string *cv = CV_DEF_OF(EX_VAR_TO_NUM(var));

	zend_error(E_NOTICE, "Undefined variable: %s", cv->val);
	return &EG(uninitialized_zval);
}

static zend_always_inline zval *_get_zval_cv_lookup_BP_VAR_UNSET(zval *ptr, uint32_t var, const zend_execute_data *execute_data)
{
	zend_string *cv = CV_DEF_OF(EX_VAR_TO_NUM(var));

	zend_error(E_NOTICE, "Undefined variable: %s", cv->val);
	return &EG(uninitialized_zval);
}

static zend_always_inline zval *_get_zval_cv_lookup_BP_VAR_RW(zval *ptr, uint32_t var, const zend_execute_data *execute_data)
{
	zend_string *cv = CV_DEF_OF(EX_VAR_TO_NUM(var));

	ZVAL_NULL(ptr);
	zend_error(E_NOTICE, "Undefined variable: %s", cv->val);
	return ptr;
}

static zend_always_inline zval *_get_zval_cv_lookup_BP_VAR_W(zval *ptr, uint32_t var, const zend_execute_data *execute_data)
{
	ZVAL_NULL(ptr);
	return ptr;
}

static zend_always_inline zval *_get_zval_ptr_cv(const zend_execute_data *execute_data, uint32_t var, int type)
{
	zval *ret = EX_VAR(var);

	if (UNEXPECTED(Z_TYPE_P(ret) == IS_UNDEF)) {
		return _get_zval_cv_lookup(ret, var, type, execute_data);
	}
	return ret;
}

static zend_always_inline zval *_get_zval_ptr_cv_undef(const zend_execute_data *execute_data, uint32_t var)
{
	return EX_VAR(var);
}

static zend_always_inline zval *_get_zval_ptr_cv_deref(const zend_execute_data *execute_data, uint32_t var, int type)
{
	zval *ret = EX_VAR(var);

	if (UNEXPECTED(Z_TYPE_P(ret) == IS_UNDEF)) {
		return _get_zval_cv_lookup(ret, var, type, execute_data);
	}
	ZVAL_DEREF(ret);
	return ret;
}

static zend_always_inline zval *_get_zval_ptr_cv_BP_VAR_R(const zend_execute_data *execute_data, uint32_t var)
{
	zval *ret = EX_VAR(var);

	if (UNEXPECTED(Z_TYPE_P(ret) == IS_UNDEF)) {
		return _get_zval_cv_lookup_BP_VAR_R(ret, var, execute_data);
	}
	return ret;
}

static zend_always_inline zval *_get_zval_ptr_cv_deref_BP_VAR_R(const zend_execute_data *execute_data, uint32_t var)
{
	zval *ret = EX_VAR(var);

	if (UNEXPECTED(Z_TYPE_P(ret) == IS_UNDEF)) {
		return _get_zval_cv_lookup_BP_VAR_R(ret, var, execute_data);
	}
	ZVAL_DEREF(ret);
	return ret;
}

static zend_always_inline zval *_get_zval_ptr_cv_BP_VAR_UNSET(const zend_execute_data *execute_data, uint32_t var)
{
	zval *ret = EX_VAR(var);

	if (UNEXPECTED(Z_TYPE_P(ret) == IS_UNDEF)) {
		return _get_zval_cv_lookup_BP_VAR_UNSET(ret, var, execute_data);
	}
	return ret;
}

static zend_always_inline zval *_get_zval_ptr_cv_deref_BP_VAR_UNSET(const zend_execute_data *execute_data, uint32_t var)
{
	zval *ret = EX_VAR(var);

	if (UNEXPECTED(Z_TYPE_P(ret) == IS_UNDEF)) {
		return _get_zval_cv_lookup_BP_VAR_UNSET(ret, var, execute_data);
	}
	ZVAL_DEREF(ret);
	return ret;
}

static zend_always_inline zval *_get_zval_ptr_cv_BP_VAR_IS(const zend_execute_data *execute_data, uint32_t var)
{
	zval *ret = EX_VAR(var);

	return ret;
}

static zend_always_inline zval *_get_zval_ptr_cv_deref_BP_VAR_IS(const zend_execute_data *execute_data, uint32_t var)
{
	zval *ret = EX_VAR(var);

	ZVAL_DEREF(ret);
	return ret;
}

static zend_always_inline zval *_get_zval_ptr_cv_BP_VAR_RW(const zend_execute_data *execute_data, uint32_t var)
{
	zval *ret = EX_VAR(var);

	if (UNEXPECTED(Z_TYPE_P(ret) == IS_UNDEF)) {
		return _get_zval_cv_lookup_BP_VAR_RW(ret, var, execute_data);
	}
	return ret;
}

static zend_always_inline zval *_get_zval_ptr_cv_deref_BP_VAR_RW(const zend_execute_data *execute_data, uint32_t var)
{
	zval *ret = EX_VAR(var);

	if (UNEXPECTED(Z_TYPE_P(ret) == IS_UNDEF)) {
		return _get_zval_cv_lookup_BP_VAR_RW(ret, var, execute_data);
	}
	ZVAL_DEREF(ret);
	return ret;
}

static zend_always_inline zval *_get_zval_ptr_cv_BP_VAR_W(const zend_execute_data *execute_data, uint32_t var)
{
	zval *ret = EX_VAR(var);

	if (Z_TYPE_P(ret) == IS_UNDEF) {
		return _get_zval_cv_lookup_BP_VAR_W(ret, var, execute_data);
	}
	return ret;
}

static zend_always_inline zval *_get_zval_ptr_cv_undef_BP_VAR_W(const zend_execute_data *execute_data, uint32_t var)
{
	return EX_VAR(var);
}

static zend_always_inline zval *_get_zval_ptr_cv_undef_BP_VAR_RW(const zend_execute_data *execute_data, uint32_t var)
{
	return EX_VAR(var);
}

static zend_always_inline zval *_get_zval_ptr_cv_deref_BP_VAR_W(const zend_execute_data *execute_data, uint32_t var)
{
	zval *ret = EX_VAR(var);

	if (Z_TYPE_P(ret) == IS_UNDEF) {
		return _get_zval_cv_lookup_BP_VAR_W(ret, var, execute_data);
	}
	ZVAL_DEREF(ret);
	return ret;
}

static zend_always_inline zval *_get_zval_ptr(int op_type, znode_op node, const zend_execute_data *execute_data, zend_free_op *should_free, int type)
{
	if (op_type & (IS_TMP_VAR|IS_VAR)) {
		if (op_type == IS_TMP_VAR) {
			return _get_zval_ptr_tmp(node.var, execute_data, should_free);
		} else {
			ZEND_ASSERT(op_type == IS_VAR);
			return _get_zval_ptr_var(node.var, execute_data, should_free);
		}
	} else {
		*should_free = NULL;
		if (op_type == IS_CONST) {
			return EX_CONSTANT(node);
		} else if (op_type == IS_CV) {
			return _get_zval_ptr_cv(execute_data, node.var, type);
		} else {
			return NULL;
		}
	}
}

static zend_always_inline zval *_get_zval_ptr_deref(int op_type, znode_op node, const zend_execute_data *execute_data, zend_free_op *should_free, int type)
{
	if (op_type & (IS_TMP_VAR|IS_VAR)) {
		if (op_type == IS_TMP_VAR) {
			return _get_zval_ptr_tmp(node.var, execute_data, should_free);
		} else {
			ZEND_ASSERT(op_type == IS_VAR);
			return _get_zval_ptr_var_deref(node.var, execute_data, should_free);
		}
	} else {
		*should_free = NULL;
		if (op_type == IS_CONST) {
			return EX_CONSTANT(node);
		} else if (op_type == IS_CV) {
			return _get_zval_ptr_cv_deref(execute_data, node.var, type);
		} else {
			return NULL;
		}
	}
}

static zend_always_inline zval *_get_zval_ptr_undef(int op_type, znode_op node, const zend_execute_data *execute_data, zend_free_op *should_free, int type)
{
	if (op_type & (IS_TMP_VAR|IS_VAR)) {
		if (op_type == IS_TMP_VAR) {
			return _get_zval_ptr_tmp(node.var, execute_data, should_free);
		} else {
			ZEND_ASSERT(op_type == IS_VAR);
			return _get_zval_ptr_var(node.var, execute_data, should_free);
		}
	} else {
		*should_free = NULL;
		if (op_type == IS_CONST) {
			return EX_CONSTANT(node);
		} else if (op_type == IS_CV) {
			return _get_zval_ptr_cv_undef(execute_data, node.var);
		} else {
			return NULL;
		}
	}
}

static zend_always_inline zval *_get_zval_ptr_ptr_var(uint32_t var, const zend_execute_data *execute_data, zend_free_op *should_free)
{
	zval *ret = EX_VAR(var);

	if (EXPECTED(Z_TYPE_P(ret) == IS_INDIRECT)) {
		*should_free = NULL;
		ret = Z_INDIRECT_P(ret);
	} else if (!Z_REFCOUNTED_P(ret)) {
		*should_free = ret; /* immutable array may be converted to regular */
	} else if (Z_REFCOUNT_P(ret) == 1) {
		*should_free = ret;
	} else {
		*should_free = NULL;
		Z_DELREF_P(ret);
	}
	return ret;
}

static inline zval *_get_zval_ptr_ptr(int op_type, znode_op node, const zend_execute_data *execute_data, zend_free_op *should_free, int type)
{
	if (op_type == IS_CV) {
		*should_free = NULL;
		return _get_zval_ptr_cv(execute_data, node.var, type);
	} else /* if (op_type == IS_VAR) */ {
		ZEND_ASSERT(op_type == IS_VAR);
		return _get_zval_ptr_ptr_var(node.var, execute_data, should_free);
	}
}

static zend_always_inline zval *_get_obj_zval_ptr_unused(zend_execute_data *execute_data)
{	
	return &EX(This);
}

static inline zval *_get_obj_zval_ptr(int op_type, znode_op op, zend_execute_data *execute_data, zend_free_op *should_free, int type)
{
	if (op_type == IS_UNUSED) {
		*should_free = NULL;
		return &EX(This);
	}
	return get_zval_ptr(op_type, op, execute_data, should_free, type);
}

static inline zval *_get_obj_zval_ptr_ptr(int op_type, znode_op node, zend_execute_data *execute_data, zend_free_op *should_free, int type)
{
	if (op_type == IS_UNUSED) {
		*should_free = NULL;
		return &EX(This);
	}
	return get_zval_ptr_ptr(op_type, node, execute_data, should_free, type);
}

static inline void zend_assign_to_variable_reference(zval *variable_ptr, zval *value_ptr)
{
	if (EXPECTED(variable_ptr != value_ptr)) {
		zend_reference *ref;
		ZVAL_MAKE_REF(value_ptr);
		Z_ADDREF_P(value_ptr);
		ref = Z_REF_P(value_ptr);

		zval_ptr_dtor(variable_ptr);
		ZVAL_REF(variable_ptr, ref);
	} else {
		ZVAL_MAKE_REF(variable_ptr);
	}
}

/* this should modify object only if it's empty */
static inline int make_real_object(zval *object)
{
	if (UNEXPECTED(Z_TYPE_P(object) != IS_OBJECT)) {
		if (EXPECTED(Z_TYPE_P(object) <= IS_FALSE)) {
			/* nothing to destroy */
		} else if (EXPECTED((Z_TYPE_P(object) == IS_STRING && Z_STRLEN_P(object) == 0))) {
			zval_ptr_dtor_nogc(object);
		} else {
			return 0;
		}
		object_init(object);
		zend_error(E_WARNING, "Creating default object from empty value");
	}
	return 1;
}

ZEND_API char * zend_verify_internal_arg_class_kind(const zend_internal_arg_info *cur_arg_info, char **class_name, zend_class_entry **pce)
{
	zend_string *key;
	ALLOCA_FLAG(use_heap);

	STR_ALLOCA_INIT(key, cur_arg_info->class_name, strlen(cur_arg_info->class_name), use_heap);
	*pce = zend_fetch_class(key, (ZEND_FETCH_CLASS_AUTO | ZEND_FETCH_CLASS_NO_AUTOLOAD));
	STR_ALLOCA_FREE(key, use_heap);

	*class_name = (*pce) ? (*pce)->name->val : (char*)cur_arg_info->class_name;
	if (*pce && (*pce)->ce_flags & ZEND_ACC_INTERFACE) {
		return "implement interface ";
	} else {
		return "be an instance of ";
	}
}

ZEND_API char * zend_verify_arg_class_kind(const zend_arg_info *cur_arg_info, char **class_name, zend_class_entry **pce)
{
	*pce = zend_fetch_class(cur_arg_info->class_name, (ZEND_FETCH_CLASS_AUTO | ZEND_FETCH_CLASS_NO_AUTOLOAD));

	*class_name = (*pce) ? (*pce)->name->val : cur_arg_info->class_name->val;
	if (*pce && (*pce)->ce_flags & ZEND_ACC_INTERFACE) {
		return "implement interface ";
	} else {
		return "be an instance of ";
	}
}

ZEND_API void zend_verify_arg_error(const zend_function *zf, uint32_t arg_num, const char *need_msg, const char *need_kind, const char *given_msg, const char *given_kind, zval *arg)
{
	zend_execute_data *ptr = EG(current_execute_data)->prev_execute_data;
	const char *fname = zf->common.function_name->val;
	const char *fsep;
	const char *fclass;
	zval old_arg;

	if (zf->common.scope) {
		fsep =  "::";
		fclass = zf->common.scope->name->val;
	} else {
		fsep =  "";
		fclass = "";
	}

	if (zf->common.type == ZEND_USER_FUNCTION) {
		if (arg) {
			ZVAL_COPY_VALUE(&old_arg, arg);
			ZVAL_UNDEF(arg);
		}

		if (ptr && ptr->func && ZEND_USER_CODE(ptr->func->common.type)) {
			zend_type_error("Argument %d passed to %s%s%s() must %s%s, %s%s given, called in %s on line %d",
					arg_num, fclass, fsep, fname, need_msg, need_kind, given_msg, given_kind,
					ptr->func->op_array.filename->val, ptr->opline->lineno);
		} else {
			zend_type_error("Argument %d passed to %s%s%s() must %s%s, %s%s given", arg_num, fclass, fsep, fname, need_msg, need_kind, given_msg, given_kind);
		}

		if (arg) {
			ZVAL_COPY_VALUE(arg, &old_arg);
		}
	} else {
		zend_type_error("Argument %d passed to %s%s%s() must %s%s, %s%s given", arg_num, fclass, fsep, fname, need_msg, need_kind, given_msg, given_kind);
	}
}

static int is_null_constant(zval *default_value)
{
	if (Z_CONSTANT_P(default_value)) {
		zval constant;

		ZVAL_COPY_VALUE(&constant, default_value);
		if (UNEXPECTED(zval_update_constant_ex(&constant, 0, NULL) != SUCCESS)) {
			return 0;
		}
		if (Z_TYPE(constant) == IS_NULL) {
			return 1;
		}
		zval_dtor(&constant);
	}
	return 0;
}

static zend_bool zend_verify_weak_scalar_type_hint(zend_uchar type_hint, zval *arg)
{
	switch (type_hint) {
		case _IS_BOOL: {
			zend_bool dest;

			if (!zend_parse_arg_bool_weak(arg, &dest)) {
				return 0;
			}
			zval_ptr_dtor(arg);
			ZVAL_BOOL(arg, dest);
			return 1;
		}
		case IS_LONG: {
			zend_long dest;

			if (!zend_parse_arg_long_weak(arg, &dest)) {
				return 0;
			}
			zval_ptr_dtor(arg);
			ZVAL_LONG(arg, dest);
			return 1;
		}
		case IS_DOUBLE: {
			double dest;

			if (!zend_parse_arg_double_weak(arg, &dest)) {
				return 0;
			}
			zval_ptr_dtor(arg);
			ZVAL_DOUBLE(arg, dest);
			return 1;
		}
		case IS_STRING: {
			zend_string *dest;

			/* on success "arg" is converted to IS_STRING */
			if (!zend_parse_arg_str_weak(arg, &dest)) {
				return 0;
			}
			return 1;
		}
		default:
			return 0;
	}
}

static zend_bool zend_verify_scalar_type_hint(zend_uchar type_hint, zval *arg, zend_bool strict)
{
	if (UNEXPECTED(strict)) {
		/* SSTH Exception: IS_LONG may be accepted as IS_DOUBLE (converted) */
		if (type_hint != IS_DOUBLE || Z_TYPE_P(arg) != IS_LONG) {
			return 0;
		}
	} else if (UNEXPECTED(Z_TYPE_P(arg) == IS_NULL)) {
		/* NULL may be accepted only by nullable hints (this is already checked) */
		return 0;
	}
	return zend_verify_weak_scalar_type_hint(type_hint, arg);
}

static void zend_verify_internal_arg_type(zend_function *zf, uint32_t arg_num, zval *arg)
{
	zend_internal_arg_info *cur_arg_info;
	char *need_msg, *class_name;
	zend_class_entry *ce;

	if (EXPECTED(arg_num <= zf->internal_function.num_args)) {
		cur_arg_info = &zf->internal_function.arg_info[arg_num-1];
	} else if (zf->internal_function.fn_flags & ZEND_ACC_VARIADIC) {
		cur_arg_info = &zf->internal_function.arg_info[zf->internal_function.num_args];
	} else {
		return;
	}

	if (cur_arg_info->type_hint) {
		ZVAL_DEREF(arg);
		if (EXPECTED(cur_arg_info->type_hint == Z_TYPE_P(arg))) {
			if (cur_arg_info->class_name) {
				need_msg = zend_verify_internal_arg_class_kind((zend_internal_arg_info*)cur_arg_info, &class_name, &ce);
				if (!ce || !instanceof_function(Z_OBJCE_P(arg), ce)) {
					zend_verify_arg_error(zf, arg_num, need_msg, class_name, "instance of ", Z_OBJCE_P(arg)->name->val, arg);
				}
			}
		} else if (Z_TYPE_P(arg) != IS_NULL || !cur_arg_info->allow_null) {
			if (cur_arg_info->class_name) {
				need_msg = zend_verify_internal_arg_class_kind((zend_internal_arg_info*)cur_arg_info, &class_name, &ce);
				zend_verify_arg_error(zf, arg_num, need_msg, class_name, zend_zval_type_name(arg), "", arg);
			} else if (cur_arg_info->type_hint == IS_CALLABLE) {
				if (!zend_is_callable(arg, IS_CALLABLE_CHECK_SILENT, NULL)) {
					zend_verify_arg_error(zf, arg_num, "be callable", "", zend_zval_type_name(arg), "", arg);
				}
			} else if (cur_arg_info->type_hint == _IS_BOOL &&
			           EXPECTED(Z_TYPE_P(arg) == IS_FALSE || Z_TYPE_P(arg) == IS_TRUE)) {
				/* pass */
			} else if (UNEXPECTED(!zend_verify_scalar_type_hint(cur_arg_info->type_hint, arg, ZEND_CALL_USES_STRICT_TYPES(EG(current_execute_data))))) {
				zend_verify_arg_error(zf, arg_num, "be of the type ", zend_get_type_by_const(cur_arg_info->type_hint), zend_zval_type_name(arg), "", arg);
			}
		}
	}
}

static void zend_verify_arg_type(zend_function *zf, uint32_t arg_num, zval *arg, zval *default_value)
{
	zend_arg_info *cur_arg_info;
	char *need_msg, *class_name;
	zend_class_entry *ce;

	if (EXPECTED(arg_num <= zf->common.num_args)) {
		cur_arg_info = &zf->common.arg_info[arg_num-1];
	} else if (zf->common.fn_flags & ZEND_ACC_VARIADIC) {
		cur_arg_info = &zf->common.arg_info[zf->common.num_args];
	} else {
		return;
	}

	if (cur_arg_info->type_hint) {
		ZVAL_DEREF(arg);
		if (EXPECTED(cur_arg_info->type_hint == Z_TYPE_P(arg))) {
			if (cur_arg_info->class_name) {
				need_msg = zend_verify_arg_class_kind(cur_arg_info, &class_name, &ce);
				if (!ce || !instanceof_function(Z_OBJCE_P(arg), ce)) {
					zend_verify_arg_error(zf, arg_num, need_msg, class_name, "instance of ", Z_OBJCE_P(arg)->name->val, arg);
				}
			}
		} else if (Z_TYPE_P(arg) != IS_NULL || !(cur_arg_info->allow_null || (default_value && is_null_constant(default_value)))) {
			if (cur_arg_info->class_name) {
				need_msg = zend_verify_arg_class_kind(cur_arg_info, &class_name, &ce);
				zend_verify_arg_error(zf, arg_num, need_msg, class_name, zend_zval_type_name(arg), "", arg);
			} else if (cur_arg_info->type_hint == IS_CALLABLE) {
				if (!zend_is_callable(arg, IS_CALLABLE_CHECK_SILENT, NULL)) {
					zend_verify_arg_error(zf, arg_num, "be callable", "", zend_zval_type_name(arg), "", arg);
				}
			} else if (cur_arg_info->type_hint == _IS_BOOL &&
			           EXPECTED(Z_TYPE_P(arg) == IS_FALSE || Z_TYPE_P(arg) == IS_TRUE)) {
				/* pass */
			} else if (UNEXPECTED(!zend_verify_scalar_type_hint(cur_arg_info->type_hint, arg, ZEND_ARG_USES_STRICT_TYPES()))) {
				zend_verify_arg_error(zf, arg_num, "be of the type ", zend_get_type_by_const(cur_arg_info->type_hint), zend_zval_type_name(arg), "", arg);
			}
		}
	}
}

static inline int zend_verify_missing_arg_type(zend_function *zf, uint32_t arg_num)
{
	zend_arg_info *cur_arg_info;
	char *need_msg;
	zend_class_entry *ce;

	if (EXPECTED(arg_num <= zf->common.num_args)) {
		cur_arg_info = &zf->common.arg_info[arg_num-1];
	} else if (zf->common.fn_flags & ZEND_ACC_VARIADIC) {
		cur_arg_info = &zf->common.arg_info[zf->common.num_args];
	} else {
		return 1;
	}

	if (cur_arg_info->type_hint) {
		if (cur_arg_info->class_name) {
			char *class_name;

			need_msg = zend_verify_arg_class_kind(cur_arg_info, &class_name, &ce);
			zend_verify_arg_error(zf, arg_num, need_msg, class_name, "none", "", NULL);
			return 0;
		} else if (cur_arg_info->type_hint == IS_CALLABLE) {
			zend_verify_arg_error(zf, arg_num, "be callable", "", "none", "", NULL);
		} else {
			zend_verify_arg_error(zf, arg_num, "be of the type ", zend_get_type_by_const(cur_arg_info->type_hint), "none", "", NULL);
		}
		return 0;
	}
	return 1;
}

static void zend_verify_missing_arg(zend_execute_data *execute_data, uint32_t arg_num)
{
	if (EXPECTED(!(EX(func)->common.fn_flags & ZEND_ACC_HAS_TYPE_HINTS)) ||
	    zend_verify_missing_arg_type(EX(func), arg_num)) {
		const char *class_name = EX(func)->common.scope ? EX(func)->common.scope->name->val : "";
		const char *space = EX(func)->common.scope ? "::" : "";
		const char *func_name = EX(func)->common.function_name ? EX(func)->common.function_name->val : "main";
		zend_execute_data *ptr = EX(prev_execute_data);

		if (ptr && ptr->func && ZEND_USER_CODE(ptr->func->common.type)) {
			zend_error(E_WARNING, "Missing argument %u for %s%s%s(), called in %s on line %d and defined", arg_num, class_name, space, func_name, ptr->func->op_array.filename->val, ptr->opline->lineno);
		} else {
			zend_error(E_WARNING, "Missing argument %u for %s%s%s()", arg_num, class_name, space, func_name);
		}
	}
}

ZEND_API void zend_verify_return_error(const zend_function *zf, const char *need_msg, const char *need_kind, const char *returned_msg, const char *returned_kind)
{
	const char *fname = zf->common.function_name->val;
	const char *fsep;
	const char *fclass;

	if (zf->common.scope) {
		fsep =  "::";
		fclass = zf->common.scope->name->val;
	} else {
		fsep =  "";
		fclass = "";
	}

	if (zf->common.type == ZEND_USER_FUNCTION) {
		zend_type_error("Return value of %s%s%s() must %s%s, %s%s returned in %s on line %d",
			fclass, fsep, fname, need_msg, need_kind, returned_msg, returned_kind,
			zf->op_array.filename->val, EG(current_execute_data)->opline->lineno);
	} else {
		zend_type_error("Return value of %s%s%s() must %s%s, %s%s returned",
			fclass, fsep, fname, need_msg, need_kind, returned_msg, returned_kind);
	}
}

ZEND_API void zend_verify_internal_return_error(const zend_function *zf, const char *need_msg, const char *need_kind, const char *returned_msg, const char *returned_kind)
{
	const char *fname = zf->common.function_name->val;
	const char *fsep;
	const char *fclass;

	if (zf->common.scope) {
		fsep =  "::";
		fclass = zf->common.scope->name->val;
	} else {
		fsep =  "";
		fclass = "";
	}

	zend_error_noreturn(E_CORE_ERROR, "Return value of %s%s%s() must %s%s, %s%s returned",
		fclass, fsep, fname, need_msg, need_kind, returned_msg, returned_kind);
}

#if ZEND_DEBUG
static int zend_verify_internal_return_type(zend_function *zf, zval *ret)
{
	zend_arg_info *ret_info = zf->common.arg_info - 1;
	char *need_msg, *class_name;
	zend_class_entry *ce;


	if (ret_info->type_hint) {
		if (EXPECTED(ret_info->type_hint == Z_TYPE_P(ret))) {
			if (ret_info->class_name) {
				need_msg = zend_verify_internal_arg_class_kind((zend_internal_arg_info *)ret_info, &class_name, &ce);
				if (!ce || !instanceof_function(Z_OBJCE_P(ret), ce)) {
					zend_verify_internal_return_error(zf, need_msg, class_name, "instance of ", Z_OBJCE_P(ret)->name->val);
					return 0;
				}
			}
		} else if (Z_TYPE_P(ret) != IS_NULL || !ret_info->allow_null) {
			if (ret_info->class_name) {
				need_msg = zend_verify_internal_arg_class_kind((zend_internal_arg_info *)ret_info, &class_name, &ce);
				zend_verify_internal_return_error(zf, need_msg, class_name, zend_zval_type_name(ret), "");
			} else if (ret_info->type_hint == IS_CALLABLE) {
				if (!zend_is_callable(ret, IS_CALLABLE_CHECK_SILENT, NULL) && (Z_TYPE_P(ret) != IS_NULL || !ret_info->allow_null)) {
					zend_verify_internal_return_error(zf, "be callable", "", zend_zval_type_name(ret), "");
					return 0;
				}
			} else if (ret_info->type_hint == _IS_BOOL &&
			           EXPECTED(Z_TYPE_P(ret) == IS_FALSE || Z_TYPE_P(ret) == IS_TRUE)) {
				/* pass */
			} else {
				/* Use strict check to verify return value of internal function */
				zend_verify_internal_return_error(zf, "be of the type ", zend_get_type_by_const(ret_info->type_hint), zend_zval_type_name(ret), "");
				return 0;
			}
		}
	}
	return 1;
}
#endif

static void zend_verify_return_type(zend_function *zf, zval *ret)
{
	zend_arg_info *ret_info = zf->common.arg_info - 1;
	char *need_msg, *class_name;
	zend_class_entry *ce;

	if (ret_info->type_hint) {
		if (EXPECTED(ret_info->type_hint == Z_TYPE_P(ret))) {
			if (ret_info->class_name) {
				need_msg = zend_verify_arg_class_kind(ret_info, &class_name, &ce);
				if (!ce || !instanceof_function(Z_OBJCE_P(ret), ce)) {
					zend_verify_return_error(zf, need_msg, class_name, "instance of ", Z_OBJCE_P(ret)->name->val);
				}
			}
		} else if (Z_TYPE_P(ret) != IS_NULL || !ret_info->allow_null) {
			if (ret_info->class_name) {
				need_msg = zend_verify_arg_class_kind(ret_info, &class_name, &ce);
				zend_verify_return_error(zf, need_msg, class_name, zend_zval_type_name(ret), "");
			} else if (ret_info->type_hint == IS_CALLABLE) {
				if (!zend_is_callable(ret, IS_CALLABLE_CHECK_SILENT, NULL)) {
					zend_verify_return_error(zf, "be callable", "", zend_zval_type_name(ret), "");
				}
			} else if (ret_info->type_hint == _IS_BOOL &&
			           EXPECTED(Z_TYPE_P(ret) == IS_FALSE || Z_TYPE_P(ret) == IS_TRUE)) {
				/* pass */
			} else if (UNEXPECTED(!zend_verify_scalar_type_hint(ret_info->type_hint, ret, ZEND_RET_USES_STRICT_TYPES()))) {
				zend_verify_return_error(zf, "be of the type ", zend_get_type_by_const(ret_info->type_hint), zend_zval_type_name(ret), "");
			}
		}
	}
}

static inline int zend_verify_missing_return_type(zend_function *zf)
{
	zend_arg_info *ret_info = zf->common.arg_info - 1;
	char *need_msg;
	zend_class_entry *ce;

	if (ret_info->type_hint) {
		if (ret_info->class_name) {
			char *class_name;

			need_msg = zend_verify_arg_class_kind(ret_info, &class_name, &ce);
			zend_verify_return_error(zf, need_msg, class_name, "none", "");
			return 0;
		} else if (ret_info->type_hint == IS_CALLABLE) {
			zend_verify_return_error(zf, "be callable", "", "none", "");
		} else {
			zend_verify_return_error(zf, "be of the type ", zend_get_type_by_const(ret_info->type_hint), "none", "");
		}
		return 0;
	}
	return 1;
}

static zend_always_inline void zend_assign_to_object(zval *retval, zval *object, uint32_t object_op_type, zval *property_name, uint32_t property_op_type, int value_type, znode_op value_op, const zend_execute_data *execute_data, void **cache_slot)
{
	zend_free_op free_value;
	zval *value = get_zval_ptr(value_type, value_op, execute_data, &free_value, BP_VAR_R);
 	zval tmp;

	if (object_op_type != IS_UNUSED && UNEXPECTED(Z_TYPE_P(object) != IS_OBJECT)) {
		do {
			if (object_op_type == IS_VAR && UNEXPECTED(object == &EG(error_zval))) {
				if (retval) {
 					ZVAL_NULL(retval);
				}
				FREE_OP(free_value);
				return;
			}
			if (Z_ISREF_P(object)) {
				object = Z_REFVAL_P(object);
				if (EXPECTED(Z_TYPE_P(object) == IS_OBJECT)) {
					break;
				}
			}
			if (EXPECTED(Z_TYPE_P(object) <= IS_FALSE ||
		    	(Z_TYPE_P(object) == IS_STRING && Z_STRLEN_P(object) == 0))) {
				zend_object *obj;

				zval_ptr_dtor(object);
				object_init(object);
				Z_ADDREF_P(object);
				obj = Z_OBJ_P(object);
				zend_error(E_WARNING, "Creating default object from empty value");
				if (GC_REFCOUNT(obj) == 1) {
					/* the enclosing container was deleted, obj is unreferenced */
					if (retval) {
						ZVAL_NULL(retval);
					}
					FREE_OP(free_value);
					OBJ_RELEASE(obj);
					return;
				}
				Z_DELREF_P(object);
			} else {
				zend_error(E_WARNING, "Attempt to assign property of non-object");
				if (retval) {
					ZVAL_NULL(retval);
				}
				FREE_OP(free_value);
				return;
			}
		} while (0);
	}

	if (property_op_type == IS_CONST &&
		EXPECTED(Z_OBJCE_P(object) == CACHED_PTR_EX(cache_slot))) {
		uint32_t prop_offset = (uint32_t)(intptr_t)CACHED_PTR_EX(cache_slot + 1);
		zend_object *zobj = Z_OBJ_P(object);
		zval *property;

		if (EXPECTED(prop_offset != (uint32_t)ZEND_DYNAMIC_PROPERTY_OFFSET)) {
			property = OBJ_PROP(zobj, prop_offset);
			if (Z_TYPE_P(property) != IS_UNDEF) {
fast_assign:
				value = zend_assign_to_variable(property, value, value_type);
				if (retval && !EG(exception)) {
					ZVAL_COPY(retval, value);
				}
				return;
			}
		} else {
			if (EXPECTED(zobj->properties != NULL)) {
				property = zend_hash_find(zobj->properties, Z_STR_P(property_name));
				if (property) {
					goto fast_assign;
				}
			}

			if (!zobj->ce->__set) {
				if (EXPECTED(zobj->properties == NULL)) {
					rebuild_object_properties(zobj);
				}
				/* separate our value if necessary */
				if (value_type == IS_CONST) {
					if (UNEXPECTED(Z_OPT_COPYABLE_P(value))) {
						ZVAL_COPY_VALUE(&tmp, value);
						zval_copy_ctor_func(&tmp);
						value = &tmp;
					}
				} else if (value_type != IS_TMP_VAR) {
					ZVAL_DEREF(value);
					if (Z_REFCOUNTED_P(value)) {
						Z_ADDREF_P(value);
					}
				}
				zend_hash_add_new(zobj->properties, Z_STR_P(property_name), value);
				if (retval && !EG(exception)) {
					ZVAL_COPY(retval, value);
				}
				if (value_type == IS_VAR) {
					FREE_OP(free_value);
				}
				return;
			}
    	}
	}

	if (!Z_OBJ_HT_P(object)->write_property) {
		zend_error(E_WARNING, "Attempt to assign property of non-object");
		if (retval) {
			ZVAL_NULL(retval);
		}
		FREE_OP(free_value);
		return;
	}

	/* separate our value if necessary */
	if (value_type == IS_CONST) {
		if (UNEXPECTED(Z_OPT_COPYABLE_P(value))) {
			ZVAL_COPY_VALUE(&tmp, value);
			zval_copy_ctor_func(&tmp);
			value = &tmp;
		}
	} else if (value_type != IS_TMP_VAR) {
		ZVAL_DEREF(value);
		if (Z_REFCOUNTED_P(value)) {
			Z_ADDREF_P(value);
		}
	}

	Z_OBJ_HT_P(object)->write_property(object, property_name, value, cache_slot);

	if (retval && !EG(exception)) {
		ZVAL_COPY(retval, value);
	}
	zval_ptr_dtor(value);
	if (value_type == IS_VAR) {
		FREE_OP(free_value);
	}
}

static zend_never_inline void zend_assign_to_object_dim(zval *retval, zval *object, zval *property_name, int value_type, znode_op value_op, const zend_execute_data *execute_data)
{
	zend_free_op free_value;
 	zval *value = get_zval_ptr_deref(value_type, value_op, execute_data, &free_value, BP_VAR_R);
 	zval tmp;

	/* Note:  property_name in this case is really the array index! */
	if (!Z_OBJ_HT_P(object)->write_dimension) {
		zend_error(E_EXCEPTION | E_ERROR, "Cannot use object as array");
		FREE_OP(free_value);
		return;
	}

	/* separate our value if necessary */
	if (value_type == IS_CONST) {
		if (UNEXPECTED(Z_OPT_COPYABLE_P(value))) {
			ZVAL_COPY_VALUE(&tmp, value);
			zval_copy_ctor_func(&tmp);
			value = &tmp;
		}
	} else if (value_type != IS_TMP_VAR &&
	           Z_REFCOUNTED_P(value)) {
		Z_ADDREF_P(value);
	}

	Z_OBJ_HT_P(object)->write_dimension(object, property_name, value);

	if (retval && !EG(exception)) {
		ZVAL_COPY(retval, value);
	}
	zval_ptr_dtor(value);
	if (value_type == IS_VAR) {
		FREE_OP(free_value);
	}
}

static zend_never_inline void zend_binary_assign_op_obj_dim(zval *object, zval *property, zval *value, zval *retval, binary_op_type binary_op)
{
	zval *z;
	zval rv, res;

	if (Z_OBJ_HT_P(object)->read_dimension &&
		(z = Z_OBJ_HT_P(object)->read_dimension(object, property, BP_VAR_R, &rv)) != NULL) {

		if (Z_TYPE_P(z) == IS_OBJECT && Z_OBJ_HT_P(z)->get) {
			zval rv;
			zval *value = Z_OBJ_HT_P(z)->get(z, &rv);

			if (Z_REFCOUNT_P(z) == 0) {
				zend_objects_store_del(Z_OBJ_P(z));
			}
			ZVAL_COPY_VALUE(z, value);
		}
		binary_op(&res, Z_ISREF_P(z) ? Z_REFVAL_P(z) : z, value);
		Z_OBJ_HT_P(object)->write_dimension(object, property, &res);
		if (z == &rv) {
			zval_ptr_dtor(&rv);
		}
		if (retval) {
			ZVAL_COPY(retval, &res);
		}
		zval_ptr_dtor(&res);
	} else {
		zend_error(E_WARNING, "Attempt to assign property of non-object");
		if (retval) {
			ZVAL_NULL(retval);
		}
	}
}

static void zend_assign_to_string_offset(zval *str, zend_long offset, zval *value, zval *result)
{
	zend_string *old_str;

	if (offset < 0) {
		zend_error(E_WARNING, "Illegal string offset:  " ZEND_LONG_FMT, offset);
		zend_string_release(Z_STR_P(str));
		if (result) {
			ZVAL_NULL(result);
		}
		return;
	}

	old_str = Z_STR_P(str);
	if ((size_t)offset >= Z_STRLEN_P(str)) {
		zend_long old_len = Z_STRLEN_P(str);
		Z_STR_P(str) = zend_string_extend(Z_STR_P(str), offset + 1, 0);
		Z_TYPE_INFO_P(str) = IS_STRING_EX;
		memset(Z_STRVAL_P(str) + old_len, ' ', offset - old_len);
		Z_STRVAL_P(str)[offset+1] = 0;
	} else if (!Z_REFCOUNTED_P(str)) {
		Z_STR_P(str) = zend_string_init(Z_STRVAL_P(str), Z_STRLEN_P(str), 0);
		Z_TYPE_INFO_P(str) = IS_STRING_EX;
	}

	if (Z_TYPE_P(value) != IS_STRING) {
		zend_string *tmp = zval_get_string(value);

		Z_STRVAL_P(str)[offset] = tmp->val[0];
		zend_string_release(tmp);
	} else {
		Z_STRVAL_P(str)[offset] = Z_STRVAL_P(value)[0];
	}
	/*
	 * the value of an assignment to a string offset is undefined
	T(result->u.var).var = &T->str_offset.str;
	*/

	zend_string_release(old_str);
	if (result) {
		zend_uchar c = (zend_uchar)Z_STRVAL_P(str)[offset];

		if (CG(one_char_string)[c]) {
			ZVAL_INTERNED_STR(result, CG(one_char_string)[c]);
		} else {
			ZVAL_NEW_STR(result, zend_string_init(Z_STRVAL_P(str) + offset, 1, 0));
		}
	}
}

/* Utility Functions for Extensions */
static void zend_extension_statement_handler(const zend_extension *extension, zend_op_array *op_array)
{
	if (extension->statement_handler) {
		extension->statement_handler(op_array);
	}
}


static void zend_extension_fcall_begin_handler(const zend_extension *extension, zend_op_array *op_array)
{
	if (extension->fcall_begin_handler) {
		extension->fcall_begin_handler(op_array);
	}
}


static void zend_extension_fcall_end_handler(const zend_extension *extension, zend_op_array *op_array)
{
	if (extension->fcall_end_handler) {
		extension->fcall_end_handler(op_array);
	}
}


static zend_always_inline HashTable *zend_get_target_symbol_table(zend_execute_data *execute_data, int fetch_type)
{
	HashTable *ht;

	if (EXPECTED(fetch_type == ZEND_FETCH_GLOBAL_LOCK) ||
	    EXPECTED(fetch_type == ZEND_FETCH_GLOBAL)) {
		ht = &EG(symbol_table);
	} else if (EXPECTED(fetch_type == ZEND_FETCH_STATIC)) {
		ZEND_ASSERT(EX(func)->op_array.static_variables != NULL);
		ht = EX(func)->op_array.static_variables;
		if (GC_REFCOUNT(ht) > 1) {
			if (!(GC_FLAGS(ht) & IS_ARRAY_IMMUTABLE)) {
				GC_REFCOUNT(ht)--;
			}
			EX(func)->op_array.static_variables = ht = zend_array_dup(ht);
		}
	} else {
		ZEND_ASSERT(fetch_type == ZEND_FETCH_LOCAL);
		if (!EX(symbol_table)) {
			zend_rebuild_symbol_table();
		}
		ht = EX(symbol_table);
	}
	return ht;
}

static zend_always_inline zval *zend_fetch_dimension_address_inner(HashTable *ht, const zval *dim, int dim_type, int type)
{
	zval *retval;
	zend_string *offset_key;
	zend_ulong hval;

try_again:
	if (EXPECTED(Z_TYPE_P(dim) == IS_LONG)) {
		hval = Z_LVAL_P(dim);
num_index:
		retval = zend_hash_index_find(ht, hval);
		if (retval == NULL) {
			switch (type) {
				case BP_VAR_R:
					zend_error(E_NOTICE,"Undefined offset: " ZEND_ULONG_FMT, hval);
					/* break missing intentionally */
				case BP_VAR_UNSET:
				case BP_VAR_IS:
					retval = &EG(uninitialized_zval);
					break;
				case BP_VAR_RW:
					zend_error(E_NOTICE,"Undefined offset: " ZEND_ULONG_FMT, hval);
					/* break missing intentionally */
				case BP_VAR_W:
					retval = zend_hash_index_add_new(ht, hval, &EG(uninitialized_zval));
					break;
			}
		}
	} else if (EXPECTED(Z_TYPE_P(dim) == IS_STRING)) {
		offset_key = Z_STR_P(dim);
		if (dim_type != IS_CONST) {
			if (ZEND_HANDLE_NUMERIC(offset_key, hval)) {
				goto num_index;
			}
		}
str_index:
		retval = zend_hash_find(ht, offset_key);
		if (retval) {
			/* support for $GLOBALS[...] */
			if (UNEXPECTED(Z_TYPE_P(retval) == IS_INDIRECT)) {
				retval = Z_INDIRECT_P(retval);
				if (UNEXPECTED(Z_TYPE_P(retval) == IS_UNDEF)) {
					switch (type) {
						case BP_VAR_R:
							zend_error(E_NOTICE, "Undefined index: %s", offset_key->val);
							/* break missing intentionally */
						case BP_VAR_UNSET:
						case BP_VAR_IS:
							retval = &EG(uninitialized_zval);
							break;
						case BP_VAR_RW:
							zend_error(E_NOTICE,"Undefined index: %s", offset_key->val);
							/* break missing intentionally */
						case BP_VAR_W:
							ZVAL_NULL(retval);
							break;
					}
				}
			}
		} else {
			switch (type) {
				case BP_VAR_R:
					zend_error(E_NOTICE, "Undefined index: %s", offset_key->val);
					/* break missing intentionally */
				case BP_VAR_UNSET:
				case BP_VAR_IS:
					retval = &EG(uninitialized_zval);
					break;
				case BP_VAR_RW:
					zend_error(E_NOTICE,"Undefined index: %s", offset_key->val);
					/* break missing intentionally */
				case BP_VAR_W:
					retval = zend_hash_add_new(ht, offset_key, &EG(uninitialized_zval));
					break;
			}
		}
	} else {
		switch (Z_TYPE_P(dim)) {
			case IS_NULL:
				offset_key = STR_EMPTY_ALLOC();
				goto str_index;
			case IS_DOUBLE:
				hval = zend_dval_to_lval(Z_DVAL_P(dim));
				goto num_index;
			case IS_RESOURCE:
				zend_error(E_NOTICE, "Resource ID#%pd used as offset, casting to integer (%pd)", Z_RES_HANDLE_P(dim), Z_RES_HANDLE_P(dim));
				hval = Z_RES_HANDLE_P(dim);
				goto num_index;
			case IS_FALSE:
				hval = 0;
				goto num_index;
			case IS_TRUE:
				hval = 1;
				goto num_index;
			case IS_REFERENCE:
				dim = Z_REFVAL_P(dim);
				goto try_again;
			default:
				zend_error(E_WARNING, "Illegal offset type");
				retval = (type == BP_VAR_W || type == BP_VAR_RW) ?
					&EG(error_zval) : &EG(uninitialized_zval);
		}
	}
	return retval;
}

static zend_never_inline zend_long zend_check_string_offset(zval *dim, int type)
{
	zend_long offset;

try_again:
	if (UNEXPECTED(Z_TYPE_P(dim) != IS_LONG)) {
		switch(Z_TYPE_P(dim)) {
			case IS_STRING:
				if (IS_LONG == is_numeric_string(Z_STRVAL_P(dim), Z_STRLEN_P(dim), NULL, NULL, -1)) {
					break;
				}
				if (type != BP_VAR_UNSET) {
					zend_error(E_WARNING, "Illegal string offset '%s'", Z_STRVAL_P(dim));
				}
				break;
			case IS_DOUBLE:
			case IS_NULL:
			case IS_FALSE:
			case IS_TRUE:
				zend_error(E_NOTICE, "String offset cast occurred");
				break;
			case IS_REFERENCE:
				dim = Z_REFVAL_P(dim);
				goto try_again;
			default:
				zend_error(E_WARNING, "Illegal offset type");
				break;
		}

		offset = zval_get_long(dim);
	} else {
		offset = Z_LVAL_P(dim);
	}

	return offset;
}

static zend_always_inline zend_long zend_fetch_string_offset(zval *container, zval *dim, int type)
{
	zend_long offset = zend_check_string_offset(dim, type);

	if (Z_REFCOUNTED_P(container)) {
		if (Z_REFCOUNT_P(container) > 1) {
			Z_DELREF_P(container);
			zval_copy_ctor_func(container);
		}
		Z_ADDREF_P(container);
	}
	return offset;
}

static zend_always_inline void zend_fetch_dimension_address(zval *result, zval *container, zval *dim, int dim_type, int type)
{
    zval *retval;

try_again:
	if (EXPECTED(Z_TYPE_P(container) == IS_ARRAY)) {
		SEPARATE_ARRAY(container);
fetch_from_array:
		if (dim == NULL) {
			retval = zend_hash_next_index_insert(Z_ARRVAL_P(container), &EG(uninitialized_zval));
			if (UNEXPECTED(retval == NULL)) {
				zend_error(E_WARNING, "Cannot add element to the array as the next element is already occupied");
				retval = &EG(error_zval);
			}
		} else {
			retval = zend_fetch_dimension_address_inner(Z_ARRVAL_P(container), dim, dim_type, type);
		}
		ZVAL_INDIRECT(result, retval);
	} else if (EXPECTED(Z_TYPE_P(container) == IS_STRING)) {
		if (type != BP_VAR_UNSET && UNEXPECTED(Z_STRLEN_P(container) == 0)) {
			zval_ptr_dtor_nogc(container);
convert_to_array:
			ZVAL_NEW_ARR(container);
			zend_hash_init(Z_ARRVAL_P(container), 8, NULL, ZVAL_PTR_DTOR, 0);
			goto fetch_from_array;
		}

		if (dim == NULL) {
			zend_error(E_EXCEPTION | E_ERROR, "[] operator not supported for strings");
		} else {
			zend_check_string_offset(dim, type);
		}

		ZVAL_INDIRECT(result, NULL); /* wrong string offset */
	} else if (EXPECTED(Z_TYPE_P(container) == IS_OBJECT)) {
		if (!Z_OBJ_HT_P(container)->read_dimension) {
			zend_error(E_EXCEPTION | E_ERROR, "Cannot use object as array");
			retval = &EG(error_zval);
		} else {
			retval = Z_OBJ_HT_P(container)->read_dimension(container, dim, type, result);

			if (UNEXPECTED(retval == &EG(uninitialized_zval))) {
				zend_class_entry *ce = Z_OBJCE_P(container);

				ZVAL_NULL(result);
				zend_error(E_NOTICE, "Indirect modification of overloaded element of %s has no effect", ce->name->val);
			} else if (EXPECTED(retval && Z_TYPE_P(retval) != IS_UNDEF)) {
				if (!Z_ISREF_P(retval)) {
					if (Z_REFCOUNTED_P(retval) &&
					    Z_REFCOUNT_P(retval) > 1) {
						if (Z_TYPE_P(retval) != IS_OBJECT) {
							Z_DELREF_P(retval);
							ZVAL_DUP(result, retval);
							retval = result;
						} else {
							ZVAL_COPY(result, retval);
							retval = result;
						}
					}
					if (Z_TYPE_P(retval) != IS_OBJECT) {
						zend_class_entry *ce = Z_OBJCE_P(container);
						zend_error(E_NOTICE, "Indirect modification of overloaded element of %s has no effect", ce->name->val);
					}
				}
				if (result != retval) {
					ZVAL_INDIRECT(result, retval);
				}
			} else {
				ZVAL_INDIRECT(result, &EG(error_zval));
			}
		}
	} else if (EXPECTED(Z_TYPE_P(container) <= IS_FALSE)) {
		if (UNEXPECTED(container == &EG(error_zval))) {
			ZVAL_INDIRECT(result, &EG(error_zval));
		} else if (type != BP_VAR_UNSET) {
			goto convert_to_array;
		} else {
			/* for read-mode only */
			ZVAL_NULL(result);
		}
	} else if (EXPECTED(Z_TYPE_P(container) == IS_REFERENCE)) {
		container = Z_REFVAL_P(container);
		goto try_again;
	} else {
		if (type == BP_VAR_UNSET) {
			zend_error(E_WARNING, "Cannot unset offset in a non-array variable");
			ZVAL_NULL(result);
		} else {
			zend_error(E_WARNING, "Cannot use a scalar value as an array");
			ZVAL_INDIRECT(result, &EG(error_zval));
		}
	}
}

static zend_never_inline void zend_fetch_dimension_address_W(zval *result, zval *container_ptr, zval *dim, int dim_type)
{
	zend_fetch_dimension_address(result, container_ptr, dim, dim_type, BP_VAR_W);
}

static zend_never_inline void zend_fetch_dimension_address_RW(zval *result, zval *container_ptr, zval *dim, int dim_type)
{
	zend_fetch_dimension_address(result, container_ptr, dim, dim_type, BP_VAR_RW);
}

static zend_never_inline void zend_fetch_dimension_address_UNSET(zval *result, zval *container_ptr, zval *dim, int dim_type)
{
	zend_fetch_dimension_address(result, container_ptr, dim, dim_type, BP_VAR_UNSET);
}

static zend_always_inline void zend_fetch_dimension_address_read(zval *result, zval *container, zval *dim, int dim_type, int type)
{
	zval *retval;

try_again:
	if (EXPECTED(Z_TYPE_P(container) == IS_ARRAY)) {
		retval = zend_fetch_dimension_address_inner(Z_ARRVAL_P(container), dim, dim_type, type);
		ZVAL_COPY(result, retval);
	} else if (EXPECTED(Z_TYPE_P(container) == IS_STRING)) {
		zend_long offset;

try_string_offset:
		if (UNEXPECTED(Z_TYPE_P(dim) != IS_LONG)) {
			switch(Z_TYPE_P(dim)) {
				/* case IS_LONG: */
				case IS_STRING:
					if (IS_LONG == is_numeric_string(Z_STRVAL_P(dim), Z_STRLEN_P(dim), NULL, NULL, -1)) {
						break;
					}
					if (type != BP_VAR_IS) {
						zend_error(E_WARNING, "Illegal string offset '%s'", Z_STRVAL_P(dim));
					}
					break;
				case IS_DOUBLE:
				case IS_NULL:
				case IS_FALSE:
				case IS_TRUE:
					if (type != BP_VAR_IS) {
						zend_error(E_NOTICE, "String offset cast occurred");
					}
					break;
				case IS_REFERENCE:
					dim = Z_REFVAL_P(dim);
					goto try_string_offset;
				default:
					zend_error(E_WARNING, "Illegal offset type");
					break;
			}

			offset = zval_get_long(dim);
		} else {
			offset = Z_LVAL_P(dim);
		}

		if (UNEXPECTED(offset < 0) || UNEXPECTED(Z_STRLEN_P(container) <= (size_t)offset)) {
			if (type != BP_VAR_IS) {
				zend_error(E_NOTICE, "Uninitialized string offset: %pd", offset);
			}
			ZVAL_EMPTY_STRING(result);
		} else {
			zend_uchar c = (zend_uchar)Z_STRVAL_P(container)[offset];

			if (CG(one_char_string)[c]) {
				ZVAL_INTERNED_STR(result, CG(one_char_string)[c]);
			} else {
				ZVAL_NEW_STR(result, zend_string_init(Z_STRVAL_P(container) + offset, 1, 0));
			}
		}
	} else if (EXPECTED(Z_TYPE_P(container) == IS_OBJECT)) {
		if (!Z_OBJ_HT_P(container)->read_dimension) {
			zend_error(E_EXCEPTION | E_ERROR, "Cannot use object as array");
			ZVAL_NULL(result);
		} else {
			retval = Z_OBJ_HT_P(container)->read_dimension(container, dim, type, result);

			ZEND_ASSERT(result != NULL);
			if (retval) {
				if (result != retval) {
					ZVAL_COPY(result, retval);
				}
			} else {
				ZVAL_NULL(result);
			}
		}
	} else if (EXPECTED(Z_TYPE_P(container) == IS_REFERENCE)) {
		container = Z_REFVAL_P(container);
		goto try_again;
	} else {
		ZVAL_NULL(result);
	}
}

static zend_never_inline void zend_fetch_dimension_address_read_R(zval *result, zval *container, zval *dim, int dim_type)
{
	zend_fetch_dimension_address_read(result, container, dim, dim_type, BP_VAR_R);
}

static zend_never_inline void zend_fetch_dimension_address_read_IS(zval *result, zval *container, zval *dim, int dim_type)
{
	zend_fetch_dimension_address_read(result, container, dim, dim_type, BP_VAR_IS);
}

ZEND_API void zend_fetch_dimension_by_zval(zval *result, zval *container, zval *dim)
{
	zend_fetch_dimension_address_read_R(result, container, dim, IS_TMP_VAR);
}

static zend_always_inline void zend_fetch_property_address(zval *result, zval *container, uint32_t container_op_type, zval *prop_ptr, uint32_t prop_op_type, void **cache_slot, int type)
{
    if (container_op_type != IS_UNUSED && UNEXPECTED(Z_TYPE_P(container) != IS_OBJECT)) {
		do {
			if (container_op_type == IS_VAR && UNEXPECTED(container == &EG(error_zval))) {
				ZVAL_INDIRECT(result, &EG(error_zval));
				return;
			}

			if (Z_ISREF_P(container)) {
				container = Z_REFVAL_P(container);
				if (EXPECTED(Z_TYPE_P(container) == IS_OBJECT)) {
					break;
				}
			}

			/* this should modify object only if it's empty */
			if (type != BP_VAR_UNSET &&
			    EXPECTED(Z_TYPE_P(container) <= IS_FALSE ||
			      (Z_TYPE_P(container) == IS_STRING && Z_STRLEN_P(container)==0))) {
				zval_ptr_dtor_nogc(container);
				object_init(container);
			} else {
				zend_error(E_WARNING, "Attempt to modify property of non-object");
				ZVAL_INDIRECT(result, &EG(error_zval));
				return;
			}
		} while (0);
	}
	if (prop_op_type == IS_CONST &&
	    EXPECTED(Z_OBJCE_P(container) == CACHED_PTR_EX(cache_slot))) {
		uint32_t prop_offset = (uint32_t)(intptr_t)CACHED_PTR_EX(cache_slot + 1);
		zend_object *zobj = Z_OBJ_P(container);
		zval *retval;

		if (EXPECTED(prop_offset != (uint32_t)ZEND_DYNAMIC_PROPERTY_OFFSET)) {
			retval = OBJ_PROP(zobj, prop_offset);
			if (EXPECTED(Z_TYPE_P(retval) != IS_UNDEF)) {
				ZVAL_INDIRECT(result, retval);
				return;
			}
		} else if (EXPECTED(zobj->properties != NULL)) {
			retval = zend_hash_find(zobj->properties, Z_STR_P(prop_ptr));
			if (EXPECTED(retval)) {
				ZVAL_INDIRECT(result, retval);
				return;
			}
		}
	}
	if (EXPECTED(Z_OBJ_HT_P(container)->get_property_ptr_ptr)) {
		zval *ptr = Z_OBJ_HT_P(container)->get_property_ptr_ptr(container, prop_ptr, type, cache_slot);
		if (NULL == ptr) {
			if (Z_OBJ_HT_P(container)->read_property &&
				(ptr = Z_OBJ_HT_P(container)->read_property(container, prop_ptr, type, cache_slot, result)) != NULL) {
				if (ptr != result) {
					ZVAL_INDIRECT(result, ptr);
				}
			} else {
				zend_error(E_EXCEPTION | E_ERROR, "Cannot access undefined property for object with overloaded property access");
				ZVAL_INDIRECT(result, &EG(error_zval));
			}
		} else {
			ZVAL_INDIRECT(result, ptr);
		}
	} else if (EXPECTED(Z_OBJ_HT_P(container)->read_property)) {
		zval *ptr = Z_OBJ_HT_P(container)->read_property(container, prop_ptr, type, cache_slot, result);
		if (ptr != result) {
			ZVAL_INDIRECT(result, ptr);
		}
	} else {
		zend_error(E_WARNING, "This object doesn't support property references");
		ZVAL_INDIRECT(result, &EG(error_zval));
	}
}

static inline zend_brk_cont_element* zend_brk_cont(int nest_levels, int array_offset, const zend_op_array *op_array, const zend_execute_data *execute_data)
{
	zend_brk_cont_element *jmp_to;

	do {
		ZEND_ASSERT(array_offset != -1);
		jmp_to = &op_array->brk_cont_array[array_offset];
		if (nest_levels>1) {
			zend_op *brk_opline = &op_array->opcodes[jmp_to->brk];

			if (brk_opline->opcode == ZEND_FREE) {
				if (!(brk_opline->extended_value & EXT_TYPE_FREE_ON_RETURN)) {
					zval_ptr_dtor_nogc(EX_VAR(brk_opline->op1.var));
				}
			} else if (brk_opline->opcode == ZEND_FE_FREE) {
				if (!(brk_opline->extended_value & EXT_TYPE_FREE_ON_RETURN)) {
					zval *var = EX_VAR(brk_opline->op1.var);
					if (Z_TYPE_P(var) != IS_ARRAY && Z_FE_ITER_P(var) != (uint32_t)-1) {
						zend_hash_iterator_del(Z_FE_ITER_P(var));
					}
					zval_ptr_dtor_nogc(var);
				}
			}
		}
		array_offset = jmp_to->parent;
	} while (--nest_levels > 0);
	return jmp_to;
}

#if ZEND_INTENSIVE_DEBUGGING

#define CHECK_SYMBOL_TABLES()													\
	zend_hash_apply(&EG(symbol_table), zend_check_symbol);			\
	if (&EG(symbol_table)!=EX(symbol_table)) {							\
		zend_hash_apply(EX(symbol_table), zend_check_symbol);	\
	}

static int zend_check_symbol(zval *pz)
{
	if (Z_TYPE_P(pz) == IS_INDIRECT) {
		pz = Z_INDIRECT_P(pz);
	}
	if (Z_TYPE_P(pz) > 10) {
		fprintf(stderr, "Warning!  %x has invalid type!\n", *pz);
/* See http://support.microsoft.com/kb/190351 */
#ifdef PHP_WIN32
		fflush(stderr);
#endif
	} else if (Z_TYPE_P(pz) == IS_ARRAY) {
		zend_hash_apply(Z_ARRVAL_P(pz), zend_check_symbol);
	} else if (Z_TYPE_P(pz) == IS_OBJECT) {
		/* OBJ-TBI - doesn't support new object model! */
		zend_hash_apply(Z_OBJPROP_P(pz), zend_check_symbol);
	}

	return 0;
}


#else
#define CHECK_SYMBOL_TABLES()
#endif

ZEND_API void execute_internal(zend_execute_data *execute_data, zval *return_value)
{
	execute_data->func->internal_function.handler(execute_data, return_value);
}

ZEND_API void zend_clean_and_cache_symbol_table(zend_array *symbol_table) /* {{{ */
{
	if (EG(symtable_cache_ptr) >= EG(symtable_cache_limit)) {
		zend_array_destroy(symbol_table);
	} else {
		/* clean before putting into the cache, since clean
		   could call dtors, which could use cached hash */
		zend_symtable_clean(symbol_table);
		*(++EG(symtable_cache_ptr)) = symbol_table;
	}
}
/* }}} */

static zend_always_inline void i_free_compiled_variables(zend_execute_data *execute_data) /* {{{ */
{
	if (EXPECTED(EX(func)->op_array.last_var > 0)) {
		zval *cv = EX_VAR_NUM(0);
		zval *end = cv + EX(func)->op_array.last_var;
		do {
			zval_ptr_dtor(cv);
			cv++;
	 	} while (cv != end);
	}
}
/* }}} */

void zend_free_compiled_variables(zend_execute_data *execute_data) /* {{{ */
{
	i_free_compiled_variables(execute_data);
}
/* }}} */

#ifdef ZEND_WIN32
# define ZEND_VM_INTERRUPT_CHECK() do { \
		if (EG(timed_out)) { \
			zend_timeout(0); \
		} \
	} while (0)
#else
# define ZEND_VM_INTERRUPT_CHECK() do { \
	} while (0)
#endif

/*
 * Stack Frame Layout (the whole stack frame is allocated at once)
 * ==================
 *
 *                             +========================================+
 * EG(current_execute_data) -> | zend_execute_data                      |
 *                             +----------------------------------------+
 *     EX_CV_NUM(0) ---------> | VAR[0] = ARG[1]                        |
 *                             | ...                                    |
 *                             | VAR[op_array->num_args-1] = ARG[N]     |
 *                             | ...                                    |
 *                             | VAR[op_array->last_var-1]              |
 *                             | VAR[op_array->last_var] = TMP[0]       |
 *                             | ...                                    |
 *                             | VAR[op_array->last_var+op_array->T-1]  |
 *                             | ARG[N+1] (extra_args)                  |
 *                             | ...                                    |
 *                             +----------------------------------------+
 */

static zend_always_inline void i_init_func_execute_data(zend_execute_data *execute_data, zend_op_array *op_array, zval *return_value, int check_this) /* {{{ */
{
	uint32_t first_extra_arg, num_args;
	ZEND_ASSERT(EX(func) == (zend_function*)op_array);

	EX(opline) = op_array->opcodes;
	EX(call) = NULL;
	EX(return_value) = return_value;

	/* Handle arguments */
	first_extra_arg = op_array->num_args;
	num_args = EX_NUM_ARGS();
	if (UNEXPECTED(num_args > first_extra_arg)) {
		zval *end, *src, *dst;
		uint32_t type_flags = 0;

		if (EXPECTED((op_array->fn_flags & ZEND_ACC_HAS_TYPE_HINTS) == 0)) {
			/* Skip useless ZEND_RECV and ZEND_RECV_INIT opcodes */
			EX(opline) += first_extra_arg;
		}

		/* move extra args into separate array after all CV and TMP vars */
		end = EX_VAR_NUM(first_extra_arg - 1);
		src = end + (num_args - first_extra_arg);
		dst = src + (op_array->last_var + op_array->T - first_extra_arg);
		if (EXPECTED(src != dst)) {
			do {
				type_flags |= Z_TYPE_INFO_P(src);
				ZVAL_COPY_VALUE(dst, src);
				ZVAL_UNDEF(src);
				src--;
				dst--;
			} while (src != end);
		} else {
			do {
				type_flags |= Z_TYPE_INFO_P(src);
				src--;
			} while (src != end);
		}
		ZEND_ADD_CALL_FLAG(execute_data, ((type_flags >> Z_TYPE_FLAGS_SHIFT) & IS_TYPE_REFCOUNTED));
	} else if (EXPECTED((op_array->fn_flags & ZEND_ACC_HAS_TYPE_HINTS) == 0)) {
		/* Skip useless ZEND_RECV and ZEND_RECV_INIT opcodes */
		EX(opline) += num_args;
	}

	/* Initialize CV variables (skip arguments) */
	if (EXPECTED((int)num_args < op_array->last_var)) {
		zval *var = EX_VAR_NUM(num_args);
		zval *end = EX_VAR_NUM(op_array->last_var);

		do {
			ZVAL_UNDEF(var);
			var++;
		} while (var != end);
	}

	if (check_this && op_array->this_var != (uint32_t)-1 && EXPECTED(Z_OBJ(EX(This)))) {
		ZVAL_OBJ(EX_VAR(op_array->this_var), Z_OBJ(EX(This)));
		GC_REFCOUNT(Z_OBJ(EX(This)))++;
	}

	if (UNEXPECTED(!op_array->run_time_cache)) {
		op_array->run_time_cache = zend_arena_alloc(&CG(arena), op_array->cache_size);
		memset(op_array->run_time_cache, 0, op_array->cache_size);
	}
	EX_LOAD_RUN_TIME_CACHE(op_array);
	EX_LOAD_LITERALS(op_array);

	EG(current_execute_data) = execute_data;
	ZEND_VM_INTERRUPT_CHECK();
}
/* }}} */

static zend_always_inline void i_init_code_execute_data(zend_execute_data *execute_data, zend_op_array *op_array, zval *return_value) /* {{{ */
{
	ZEND_ASSERT(EX(func) == (zend_function*)op_array);

	EX(opline) = op_array->opcodes;
	EX(call) = NULL;
	EX(return_value) = return_value;

	zend_attach_symbol_table(execute_data);

	if (op_array->this_var != (uint32_t)-1 && EXPECTED(Z_OBJ(EX(This)))) {
		ZVAL_OBJ(EX_VAR(op_array->this_var), Z_OBJ(EX(This)));
		GC_REFCOUNT(Z_OBJ(EX(This)))++;
	}

	if (!op_array->run_time_cache) {
		op_array->run_time_cache = emalloc(op_array->cache_size);
		memset(op_array->run_time_cache, 0, op_array->cache_size);
	}
	EX_LOAD_RUN_TIME_CACHE(op_array);
	EX_LOAD_LITERALS(op_array);

	EG(current_execute_data) = execute_data;
	ZEND_VM_INTERRUPT_CHECK();
}
/* }}} */

static zend_always_inline void i_init_execute_data(zend_execute_data *execute_data, zend_op_array *op_array, zval *return_value) /* {{{ */
{
	ZEND_ASSERT(EX(func) == (zend_function*)op_array);

	EX(opline) = op_array->opcodes;
	EX(call) = NULL;
	EX(return_value) = return_value;

	if (UNEXPECTED(EX(symbol_table) != NULL)) {
		zend_attach_symbol_table(execute_data);
	} else {
		uint32_t first_extra_arg, num_args;

		/* Handle arguments */
		first_extra_arg = op_array->num_args;
		num_args = EX_NUM_ARGS();
		if (UNEXPECTED(num_args > first_extra_arg)) {
			zval *end, *src, *dst;
			uint32_t type_flags = 0;

			if (EXPECTED((op_array->fn_flags & ZEND_ACC_HAS_TYPE_HINTS) == 0)) {
				/* Skip useless ZEND_RECV and ZEND_RECV_INIT opcodes */
				EX(opline) += first_extra_arg;
			}

			/* move extra args into separate array after all CV and TMP vars */
			end = EX_VAR_NUM(first_extra_arg - 1);
			src = end + (num_args - first_extra_arg);
			dst = src + (op_array->last_var + op_array->T - first_extra_arg);
			if (EXPECTED(src != dst)) {
				do {
					type_flags |= Z_TYPE_INFO_P(src);
					ZVAL_COPY_VALUE(dst, src);
					ZVAL_UNDEF(src);
					src--;
					dst--;
				} while (src != end);
			} else {
				do {
					type_flags |= Z_TYPE_INFO_P(src);
					src--;
				} while (src != end);
			}
			ZEND_ADD_CALL_FLAG(execute_data, ((type_flags >> Z_TYPE_FLAGS_SHIFT) & IS_TYPE_REFCOUNTED));
		} else if (EXPECTED((op_array->fn_flags & ZEND_ACC_HAS_TYPE_HINTS) == 0)) {
			/* Skip useless ZEND_RECV and ZEND_RECV_INIT opcodes */
			EX(opline) += num_args;
		}

		/* Initialize CV variables (skip arguments) */
		if (EXPECTED((int)num_args < op_array->last_var)) {
			zval *var = EX_VAR_NUM(num_args);
			zval *end = EX_VAR_NUM(op_array->last_var);

			do {
				ZVAL_UNDEF(var);
				var++;
			} while (var != end);
		}
	}

	if (op_array->this_var != (uint32_t)-1 && EXPECTED(Z_OBJ(EX(This)))) {
		ZVAL_OBJ(EX_VAR(op_array->this_var), Z_OBJ(EX(This)));
		GC_REFCOUNT(Z_OBJ(EX(This)))++;
	}

	if (!op_array->run_time_cache) {
		if (op_array->function_name) {
			op_array->run_time_cache = zend_arena_alloc(&CG(arena), op_array->cache_size);
		} else {
			op_array->run_time_cache = emalloc(op_array->cache_size);
		}
		memset(op_array->run_time_cache, 0, op_array->cache_size);
	}
	EX_LOAD_RUN_TIME_CACHE(op_array);
	EX_LOAD_LITERALS(op_array);

	EG(current_execute_data) = execute_data;
	ZEND_VM_INTERRUPT_CHECK();
}
/* }}} */

ZEND_API zend_execute_data *zend_create_generator_execute_data(zend_execute_data *call, zend_op_array *op_array, zval *return_value) /* {{{ */
{
	/*
	 * Normally the execute_data is allocated on the VM stack (because it does
	 * not actually do any allocation and thus is faster). For generators
	 * though this behavior would be suboptimal, because the (rather large)
	 * structure would have to be copied back and forth every time execution is
	 * suspended or resumed. That's why for generators the execution context
	 * is allocated using a separate VM stack, thus allowing to save and
	 * restore it simply by replacing a pointer.
	 */
	zend_execute_data *execute_data;
	uint32_t num_args = ZEND_CALL_NUM_ARGS(call);
	size_t stack_size = (ZEND_CALL_FRAME_SLOT + MAX(op_array->last_var + op_array->T, num_args)) * sizeof(zval);

	EG(vm_stack) = zend_vm_stack_new_page(
		EXPECTED(stack_size < ZEND_VM_STACK_FREE_PAGE_SIZE(1)) ?
			ZEND_VM_STACK_PAGE_SIZE(1) :
			ZEND_VM_STACK_PAGE_ALIGNED_SIZE(1, stack_size),
		NULL);
	EG(vm_stack_top) = EG(vm_stack)->top;
	EG(vm_stack_end) = EG(vm_stack)->end;

	execute_data = zend_vm_stack_push_call_frame(
		ZEND_CALL_TOP_FUNCTION,
		(zend_function*)op_array,
		num_args,
		call->called_scope,
		Z_OBJ(call->This),
		NULL);
	EX_NUM_ARGS() = num_args;

	/* copy arguments */
	if (num_args > 0) {
		zval *arg_src = ZEND_CALL_ARG(call, 1);
		zval *arg_dst = ZEND_CALL_ARG(execute_data, 1);
		uint32_t i;

		for (i = 0; i < num_args; i++) {
			ZVAL_COPY_VALUE(arg_dst + i, arg_src + i);
		}
	}

	EX(symbol_table) = NULL;

	i_init_func_execute_data(execute_data, op_array, return_value, 1);

	return execute_data;
}
/* }}} */

ZEND_API void zend_init_execute_data(zend_execute_data *execute_data, zend_op_array *op_array, zval *return_value) /* {{{ */
{
	EX(prev_execute_data) = EG(current_execute_data);
	i_init_execute_data(execute_data, op_array, return_value);
}
/* }}} */

static zend_always_inline zend_bool zend_is_by_ref_func_arg_fetch(const zend_op *opline, zend_execute_data *call) /* {{{ */
{
	uint32_t arg_num = opline->extended_value & ZEND_FETCH_ARG_MASK;
	return ARG_SHOULD_BE_SENT_BY_REF(call->func, arg_num);
}
/* }}} */

static zend_execute_data *zend_vm_stack_copy_call_frame(zend_execute_data *call, uint32_t passed_args, uint32_t additional_args) /* {{{ */
{
	zend_execute_data *new_call;
	int used_stack = (EG(vm_stack_top) - (zval*)call) + additional_args;

	/* copy call frame into new stack segment */
	new_call = zend_vm_stack_extend(used_stack * sizeof(zval));
	*new_call = *call;
	if (passed_args) {
		zval *src = ZEND_CALL_ARG(call, 1);
		zval *dst = ZEND_CALL_ARG(new_call, 1);
		do {
			ZVAL_COPY_VALUE(dst, src);
			passed_args--;
			src++;
			dst++;
		} while (passed_args);
	}

	/* delete old call_frame from previous stack segment */
	EG(vm_stack)->prev->top = (zval*)call;

	/* delete previous stack segment if it becames empty */
	if (UNEXPECTED(EG(vm_stack)->prev->top == ZEND_VM_STACK_ELEMETS(EG(vm_stack)->prev))) {
		zend_vm_stack r = EG(vm_stack)->prev;

		EG(vm_stack)->prev = r->prev;
		efree(r);
	}

	return new_call;
}
/* }}} */

static zend_always_inline void zend_vm_stack_extend_call_frame(zend_execute_data **call, uint32_t passed_args, uint32_t additional_args) /* {{{ */
{
	if (EXPECTED((uint32_t)(EG(vm_stack_end) - EG(vm_stack_top)) > additional_args)) {
		EG(vm_stack_top) += additional_args;
	} else {
		*call = zend_vm_stack_copy_call_frame(*call, passed_args, additional_args);
	}
}
/* }}} */

<<<<<<< HEAD
#ifdef HAVE_GCC_GLOBAL_REGS
# if defined(__GNUC__) && ZEND_GCC_VERSION >= 4008 && defined(i386)
#  define ZEND_VM_FP_GLOBAL_REG "%esi"
#  define ZEND_VM_IP_GLOBAL_REG "%edi"
# elif defined(__GNUC__) && ZEND_GCC_VERSION >= 4008 && defined(__x86_64__)
#  define ZEND_VM_FP_GLOBAL_REG "%r14"
#  define ZEND_VM_IP_GLOBAL_REG "%r15"
# elif defined(__GNUC__) && ZEND_GCC_VERSION >= 4008 && defined(__powerpc64__)
#  define ZEND_VM_FP_GLOBAL_REG "r28"
#  define ZEND_VM_IP_GLOBAL_REG "r29"
# endif
#endif
=======
static zend_always_inline zend_generator *zend_get_running_generator(zend_execute_data *execute_data) /* {{{ */
{
	/* The generator object is stored in EX(return_value) */
	zend_generator *generator = (zend_generator *) EX(return_value);
	/* However control may currently be delegated to another generator.
	 * That's the one we're interested in. */
	return generator;
}
/* }}} */
>>>>>>> b4a142ab

#define ZEND_VM_NEXT_OPCODE() \
	CHECK_SYMBOL_TABLES() \
	ZEND_VM_INC_OPCODE(); \
	ZEND_VM_CONTINUE()

#define ZEND_VM_SET_NEXT_OPCODE(new_op) \
	CHECK_SYMBOL_TABLES() \
	OPLINE = new_op

#define ZEND_VM_SET_OPCODE(new_op) \
	CHECK_SYMBOL_TABLES() \
	OPLINE = new_op; \
	ZEND_VM_INTERRUPT_CHECK()

#define ZEND_VM_SET_RELATIVE_OPCODE(opline, offset) \
	ZEND_VM_SET_OPCODE(ZEND_OFFSET_TO_OPLINE(opline, offset))

#define ZEND_VM_JMP(new_op) \
	if (EXPECTED(!EG(exception))) { \
		ZEND_VM_SET_OPCODE(new_op); \
	} else { \
		LOAD_OPLINE(); \
	} \
	ZEND_VM_CONTINUE()

#define ZEND_VM_INC_OPCODE() \
	OPLINE++

#ifdef __GNUC__
# define ZEND_VM_GUARD(name) __asm__("#" #name)
#else
# define ZEND_VM_GUARD(name)
#endif

#define GET_OP1_UNDEF_CV(ptr, type) \
	_get_zval_cv_lookup_ ## type(ptr, opline->op1.var, execute_data)
#define GET_OP2_UNDEF_CV(ptr, type) \
	_get_zval_cv_lookup_ ## type(ptr, opline->op2.var, execute_data)

#include "zend_vm_execute.h"

ZEND_API int zend_set_user_opcode_handler(zend_uchar opcode, user_opcode_handler_t handler)
{
	if (opcode != ZEND_USER_OPCODE) {
		if (handler == NULL) {
			/* restore the original handler */
			zend_user_opcodes[opcode] = opcode;
		} else {
			zend_user_opcodes[opcode] = ZEND_USER_OPCODE;
		}
		zend_user_opcode_handlers[opcode] = handler;
		return SUCCESS;
	}
	return FAILURE;
}

ZEND_API user_opcode_handler_t zend_get_user_opcode_handler(zend_uchar opcode)
{
	return zend_user_opcode_handlers[opcode];
}

ZEND_API zval *zend_get_zval_ptr(int op_type, const znode_op *node, const zend_execute_data *execute_data, zend_free_op *should_free, int type) {
	return get_zval_ptr(op_type, *node, execute_data, should_free, type);
}

/*
 * Local variables:
 * tab-width: 4
 * c-basic-offset: 4
 * indent-tabs-mode: t
 * End:
 */<|MERGE_RESOLUTION|>--- conflicted
+++ resolved
@@ -2137,7 +2137,16 @@
 }
 /* }}} */
 
-<<<<<<< HEAD
+static zend_always_inline zend_generator *zend_get_running_generator(zend_execute_data *execute_data) /* {{{ */
+{
+	/* The generator object is stored in EX(return_value) */
+	zend_generator *generator = (zend_generator *) EX(return_value);
+	/* However control may currently be delegated to another generator.
+	 * That's the one we're interested in. */
+	return generator;
+}
+/* }}} */
+
 #ifdef HAVE_GCC_GLOBAL_REGS
 # if defined(__GNUC__) && ZEND_GCC_VERSION >= 4008 && defined(i386)
 #  define ZEND_VM_FP_GLOBAL_REG "%esi"
@@ -2150,17 +2159,6 @@
 #  define ZEND_VM_IP_GLOBAL_REG "r29"
 # endif
 #endif
-=======
-static zend_always_inline zend_generator *zend_get_running_generator(zend_execute_data *execute_data) /* {{{ */
-{
-	/* The generator object is stored in EX(return_value) */
-	zend_generator *generator = (zend_generator *) EX(return_value);
-	/* However control may currently be delegated to another generator.
-	 * That's the one we're interested in. */
-	return generator;
-}
-/* }}} */
->>>>>>> b4a142ab
 
 #define ZEND_VM_NEXT_OPCODE() \
 	CHECK_SYMBOL_TABLES() \
