/*
   +----------------------------------------------------------------------+
   | Zend Engine                                                          |
   +----------------------------------------------------------------------+
   | Copyright (c) Zend Technologies Ltd. (http://www.zend.com)           |
   +----------------------------------------------------------------------+
   | This source file is subject to version 2.00 of the Zend license,     |
   | that is bundled with this package in the file LICENSE, and is        |
   | available through the world-wide-web at the following url:           |
   | http://www.zend.com/license/2_00.txt.                                |
   | If you did not receive a copy of the Zend license and are unable to  |
   | obtain it through the world-wide-web, please send a note to          |
   | license@zend.com so we can mail you a copy immediately.              |
   +----------------------------------------------------------------------+
   | Authors: Andi Gutmans <andi@php.net>                                 |
   |          Zeev Suraski <zeev@php.net>                                 |
   |          Dmitry Stogov <dmitry@php.net>                              |
   +----------------------------------------------------------------------+
*/

#define ZEND_INTENSIVE_DEBUGGING 0

#include <stdio.h>
#include <signal.h>

#include "zend.h"
#include "zend_compile.h"
#include "zend_execute.h"
#include "zend_API.h"
#include "zend_ptr_stack.h"
#include "zend_constants.h"
#include "zend_extensions.h"
#include "zend_ini.h"
#include "zend_exceptions.h"
#include "zend_interfaces.h"
#include "zend_closures.h"
#include "zend_generators.h"
#include "zend_vm.h"
#include "zend_dtrace.h"
#include "zend_inheritance.h"
#include "zend_type_info.h"

/* Virtual current working directory support */
#include "zend_virtual_cwd.h"

#ifdef HAVE_GCC_GLOBAL_REGS
# if defined(__GNUC__) && ZEND_GCC_VERSION >= 4008 && defined(i386)
#  define ZEND_VM_FP_GLOBAL_REG "%esi"
#  define ZEND_VM_IP_GLOBAL_REG "%edi"
# elif defined(__GNUC__) && ZEND_GCC_VERSION >= 4008 && defined(__x86_64__)
#  define ZEND_VM_FP_GLOBAL_REG "%r14"
#  define ZEND_VM_IP_GLOBAL_REG "%r15"
# elif defined(__GNUC__) && ZEND_GCC_VERSION >= 4008 && defined(__powerpc64__)
#  define ZEND_VM_FP_GLOBAL_REG "r28"
#  define ZEND_VM_IP_GLOBAL_REG "r29"
# elif defined(__IBMC__) && ZEND_GCC_VERSION >= 4002 && defined(__powerpc64__)
#  define ZEND_VM_FP_GLOBAL_REG "r28"
#  define ZEND_VM_IP_GLOBAL_REG "r29"
# elif defined(__GNUC__) && ZEND_GCC_VERSION >= 4008 && defined(__aarch64__)
#  define ZEND_VM_FP_GLOBAL_REG "x27"
#  define ZEND_VM_IP_GLOBAL_REG "x28"
# endif
#endif

#if defined(ZEND_VM_FP_GLOBAL_REG) && ((ZEND_VM_KIND == ZEND_VM_KIND_CALL) || (ZEND_VM_KIND == ZEND_VM_KIND_HYBRID))
# pragma GCC diagnostic ignored "-Wvolatile-register-var"
  register zend_execute_data* volatile execute_data __asm__(ZEND_VM_FP_GLOBAL_REG);
# pragma GCC diagnostic warning "-Wvolatile-register-var"
#endif

#if defined(ZEND_VM_FP_GLOBAL_REG) && ((ZEND_VM_KIND == ZEND_VM_KIND_CALL) || (ZEND_VM_KIND == ZEND_VM_KIND_HYBRID))
# define EXECUTE_DATA_D     void
# define EXECUTE_DATA_C
# define EXECUTE_DATA_DC
# define EXECUTE_DATA_CC
# define NO_EXECUTE_DATA_CC
#else
# define EXECUTE_DATA_D     zend_execute_data* execute_data
# define EXECUTE_DATA_C     execute_data
# define EXECUTE_DATA_DC    , EXECUTE_DATA_D
# define EXECUTE_DATA_CC    , EXECUTE_DATA_C
# define NO_EXECUTE_DATA_CC , NULL
#endif

#if defined(ZEND_VM_FP_GLOBAL_REG) && ((ZEND_VM_KIND == ZEND_VM_KIND_CALL) || (ZEND_VM_KIND == ZEND_VM_KIND_HYBRID))
# define OPLINE_D           void
# define OPLINE_C
# define OPLINE_DC
# define OPLINE_CC
#else
# define OPLINE_D           const zend_op* opline
# define OPLINE_C           opline
# define OPLINE_DC          , OPLINE_D
# define OPLINE_CC          , OPLINE_C
#endif

#if defined(ZEND_VM_IP_GLOBAL_REG) && ((ZEND_VM_KIND == ZEND_VM_KIND_CALL) || (ZEND_VM_KIND == ZEND_VM_KIND_HYBRID))
# pragma GCC diagnostic ignored "-Wvolatile-register-var"
  register const zend_op* volatile opline __asm__(ZEND_VM_IP_GLOBAL_REG);
# pragma GCC diagnostic warning "-Wvolatile-register-var"
#else
#endif

#define _CONST_CODE  0
#define _TMP_CODE    1
#define _VAR_CODE    2
#define _UNUSED_CODE 3
#define _CV_CODE     4

typedef int (ZEND_FASTCALL *incdec_t)(zval *);

#define get_zval_ptr(op_type, node, type) _get_zval_ptr(op_type, node, type EXECUTE_DATA_CC OPLINE_CC)
#define get_zval_ptr_deref(op_type, node, type) _get_zval_ptr_deref(op_type, node, type EXECUTE_DATA_CC OPLINE_CC)
#define get_zval_ptr_undef(op_type, node, type) _get_zval_ptr_undef(op_type, node, type EXECUTE_DATA_CC OPLINE_CC)
#define get_op_data_zval_ptr_r(op_type, node) _get_op_data_zval_ptr_r(op_type, node EXECUTE_DATA_CC OPLINE_CC)
#define get_op_data_zval_ptr_deref_r(op_type, node) _get_op_data_zval_ptr_deref_r(op_type, node EXECUTE_DATA_CC OPLINE_CC)
#define get_zval_ptr_ptr(op_type, node, type) _get_zval_ptr_ptr(op_type, node, type EXECUTE_DATA_CC)
#define get_zval_ptr_ptr_undef(op_type, node, type) _get_zval_ptr_ptr(op_type, node, type EXECUTE_DATA_CC)
#define get_obj_zval_ptr(op_type, node, type) _get_obj_zval_ptr(op_type, node, type EXECUTE_DATA_CC OPLINE_CC)
#define get_obj_zval_ptr_undef(op_type, node, type) _get_obj_zval_ptr_undef(op_type, node, type EXECUTE_DATA_CC OPLINE_CC)
#define get_obj_zval_ptr_ptr(op_type, node, type) _get_obj_zval_ptr_ptr(op_type, node, type EXECUTE_DATA_CC)

#define RETURN_VALUE_USED(opline) ((opline)->result_type != IS_UNUSED)

static ZEND_FUNCTION(pass)
{
}

ZEND_API const zend_internal_function zend_pass_function = {
	ZEND_INTERNAL_FUNCTION, /* type              */
	{0, 0, 0},              /* arg_flags         */
	0,                      /* fn_flags          */
	NULL,                   /* name              */
	NULL,                   /* scope             */
	NULL,                   /* prototype         */
	0,                      /* num_args          */
	0,                      /* required_num_args */
	NULL,                   /* arg_info          */
	ZEND_FN(pass),          /* handler           */
	NULL,                   /* module            */
	{NULL,NULL,NULL,NULL}   /* reserved          */
};

#define FREE_VAR_PTR_AND_EXTRACT_RESULT_IF_NECESSARY(free_var) do {			\
	zval *__container_to_free = EX_VAR(free_var);							\
	if (UNEXPECTED(Z_REFCOUNTED_P(__container_to_free))) {					\
		zend_refcounted *__ref = Z_COUNTED_P(__container_to_free);			\
		if (UNEXPECTED(!GC_DELREF(__ref))) {								\
			zval *__zv = EX_VAR(opline->result.var);						\
			if (EXPECTED(Z_TYPE_P(__zv) == IS_INDIRECT)) {					\
				ZVAL_COPY(__zv, Z_INDIRECT_P(__zv));						\
			}																\
			rc_dtor_func(__ref);											\
		}																	\
	}																		\
} while (0)

#define FREE_OP(type, var) \
	if ((type) & (IS_TMP_VAR|IS_VAR)) { \
		zval_ptr_dtor_nogc(EX_VAR(var)); \
	}

#define FREE_UNFETCHED_OP(type, var) \
	FREE_OP(type, var)

#define FREE_OP_VAR_PTR(type, var) \
	FREE_OP(type, var)

#define CV_DEF_OF(i) (EX(func)->op_array.vars[i])

#define ZEND_VM_STACK_PAGE_SLOTS (16 * 1024) /* should be a power of 2 */

#define ZEND_VM_STACK_PAGE_SIZE  (ZEND_VM_STACK_PAGE_SLOTS * sizeof(zval))

#define ZEND_VM_STACK_PAGE_ALIGNED_SIZE(size, page_size) \
	(((size) + ZEND_VM_STACK_HEADER_SLOTS * sizeof(zval) \
	  + ((page_size) - 1)) & ~((page_size) - 1))

static zend_always_inline zend_vm_stack zend_vm_stack_new_page(size_t size, zend_vm_stack prev) {
	zend_vm_stack page = (zend_vm_stack)emalloc(size);

	page->top = ZEND_VM_STACK_ELEMENTS(page);
	page->end = (zval*)((char*)page + size);
	page->prev = prev;
	return page;
}

ZEND_API void zend_vm_stack_init(void)
{
	EG(vm_stack_page_size) = ZEND_VM_STACK_PAGE_SIZE;
	EG(vm_stack) = zend_vm_stack_new_page(ZEND_VM_STACK_PAGE_SIZE, NULL);
	EG(vm_stack_top) = EG(vm_stack)->top;
	EG(vm_stack_end) = EG(vm_stack)->end;
}

ZEND_API void zend_vm_stack_init_ex(size_t page_size)
{
	/* page_size must be a power of 2 */
	ZEND_ASSERT(page_size > 0 && (page_size & (page_size - 1)) == 0);
	EG(vm_stack_page_size) = page_size;
	EG(vm_stack) = zend_vm_stack_new_page(page_size, NULL);
	EG(vm_stack_top) = EG(vm_stack)->top;
	EG(vm_stack_end) = EG(vm_stack)->end;
}

ZEND_API void zend_vm_stack_destroy(void)
{
	zend_vm_stack stack = EG(vm_stack);

	while (stack != NULL) {
		zend_vm_stack p = stack->prev;
		efree(stack);
		stack = p;
	}
}

ZEND_API void* zend_vm_stack_extend(size_t size)
{
	zend_vm_stack stack;
	void *ptr;

	stack = EG(vm_stack);
	stack->top = EG(vm_stack_top);
	EG(vm_stack) = stack = zend_vm_stack_new_page(
		EXPECTED(size < EG(vm_stack_page_size) - (ZEND_VM_STACK_HEADER_SLOTS * sizeof(zval))) ?
			EG(vm_stack_page_size) : ZEND_VM_STACK_PAGE_ALIGNED_SIZE(size, EG(vm_stack_page_size)),
		stack);
	ptr = stack->top;
	EG(vm_stack_top) = (void*)(((char*)ptr) + size);
	EG(vm_stack_end) = stack->end;
	return ptr;
}

ZEND_API zval* zend_get_compiled_variable_value(const zend_execute_data *execute_data, uint32_t var)
{
	return EX_VAR(var);
}

static zend_always_inline zval *_get_zval_ptr_tmp(uint32_t var EXECUTE_DATA_DC)
{
	zval *ret = EX_VAR(var);

	ZEND_ASSERT(Z_TYPE_P(ret) != IS_REFERENCE);

	return ret;
}

static zend_always_inline zval *_get_zval_ptr_var(uint32_t var EXECUTE_DATA_DC)
{
	zval *ret = EX_VAR(var);

	return ret;
}

static zend_always_inline zval *_get_zval_ptr_var_deref(uint32_t var EXECUTE_DATA_DC)
{
	zval *ret = EX_VAR(var);

	ZVAL_DEREF(ret);
	return ret;
}

static zend_never_inline ZEND_COLD zval* zval_undefined_cv(uint32_t var EXECUTE_DATA_DC)
{
	if (EXPECTED(EG(exception) == NULL)) {
		zend_string *cv = CV_DEF_OF(EX_VAR_TO_NUM(var));
		zend_error(E_WARNING, "Undefined variable: %s", ZSTR_VAL(cv));
	}
	return &EG(uninitialized_zval);
}

static zend_never_inline ZEND_COLD zval* ZEND_FASTCALL _zval_undefined_op1(EXECUTE_DATA_D)
{
	return zval_undefined_cv(EX(opline)->op1.var EXECUTE_DATA_CC);
}

static zend_never_inline ZEND_COLD zval* ZEND_FASTCALL _zval_undefined_op2(EXECUTE_DATA_D)
{
	return zval_undefined_cv(EX(opline)->op2.var EXECUTE_DATA_CC);
}

#define ZVAL_UNDEFINED_OP1() _zval_undefined_op1(EXECUTE_DATA_C)
#define ZVAL_UNDEFINED_OP2() _zval_undefined_op2(EXECUTE_DATA_C)

static zend_never_inline ZEND_COLD zval *_get_zval_cv_lookup(zval *ptr, uint32_t var, int type EXECUTE_DATA_DC)
{
	switch (type) {
		case BP_VAR_R:
		case BP_VAR_UNSET:
			ptr = zval_undefined_cv(var EXECUTE_DATA_CC);
			break;
		case BP_VAR_IS:
			ptr = &EG(uninitialized_zval);
			break;
		case BP_VAR_RW:
			zval_undefined_cv(var EXECUTE_DATA_CC);
			/* break missing intentionally */
		case BP_VAR_W:
			ZVAL_NULL(ptr);
			break;
	}
	return ptr;
}

static zend_always_inline zval *_get_zval_ptr_cv(uint32_t var, int type EXECUTE_DATA_DC)
{
	zval *ret = EX_VAR(var);

	if (UNEXPECTED(Z_TYPE_P(ret) == IS_UNDEF)) {
		if (type == BP_VAR_W) {
			ZVAL_NULL(ret);
		} else {
			return _get_zval_cv_lookup(ret, var, type EXECUTE_DATA_CC);
		}
	}
	return ret;
}

static zend_always_inline zval *_get_zval_ptr_cv_deref(uint32_t var, int type EXECUTE_DATA_DC)
{
	zval *ret = EX_VAR(var);

	if (UNEXPECTED(Z_TYPE_P(ret) == IS_UNDEF)) {
		if (type == BP_VAR_W) {
			ZVAL_NULL(ret);
			return ret;
		} else {
			return _get_zval_cv_lookup(ret, var, type EXECUTE_DATA_CC);
		}
	}
	ZVAL_DEREF(ret);
	return ret;
}

static zend_always_inline zval *_get_zval_ptr_cv_BP_VAR_R(uint32_t var EXECUTE_DATA_DC)
{
	zval *ret = EX_VAR(var);

	if (UNEXPECTED(Z_TYPE_P(ret) == IS_UNDEF)) {
		return zval_undefined_cv(var EXECUTE_DATA_CC);
	}
	return ret;
}

static zend_always_inline zval *_get_zval_ptr_cv_deref_BP_VAR_R(uint32_t var EXECUTE_DATA_DC)
{
	zval *ret = EX_VAR(var);

	if (UNEXPECTED(Z_TYPE_P(ret) == IS_UNDEF)) {
		return zval_undefined_cv(var EXECUTE_DATA_CC);
	}
	ZVAL_DEREF(ret);
	return ret;
}

static zend_always_inline zval *_get_zval_ptr_cv_BP_VAR_IS(uint32_t var EXECUTE_DATA_DC)
{
	zval *ret = EX_VAR(var);

	return ret;
}

static zend_always_inline zval *_get_zval_ptr_cv_BP_VAR_RW(uint32_t var EXECUTE_DATA_DC)
{
	zval *ret = EX_VAR(var);

	if (UNEXPECTED(Z_TYPE_P(ret) == IS_UNDEF)) {
		ZVAL_NULL(ret);
		zval_undefined_cv(var EXECUTE_DATA_CC);
		return ret;
	}
	return ret;
}

static zend_always_inline zval *_get_zval_ptr_cv_BP_VAR_W(uint32_t var EXECUTE_DATA_DC)
{
	zval *ret = EX_VAR(var);

	if (Z_TYPE_P(ret) == IS_UNDEF) {
		ZVAL_NULL(ret);
	}
	return ret;
}

static zend_always_inline zval *_get_zval_ptr(int op_type, znode_op node, int type EXECUTE_DATA_DC OPLINE_DC)
{
	if (op_type & (IS_TMP_VAR|IS_VAR)) {
		if (!ZEND_DEBUG || op_type == IS_VAR) {
			return _get_zval_ptr_var(node.var EXECUTE_DATA_CC);
		} else {
			ZEND_ASSERT(op_type == IS_TMP_VAR);
			return _get_zval_ptr_tmp(node.var EXECUTE_DATA_CC);
		}
	} else {
		if (op_type == IS_CONST) {
			return RT_CONSTANT(opline, node);
		} else if (op_type == IS_CV) {
			return _get_zval_ptr_cv(node.var, type EXECUTE_DATA_CC);
		} else {
			return NULL;
		}
	}
}

static zend_always_inline zval *_get_op_data_zval_ptr_r(int op_type, znode_op node EXECUTE_DATA_DC OPLINE_DC)
{
	if (op_type & (IS_TMP_VAR|IS_VAR)) {
		if (!ZEND_DEBUG || op_type == IS_VAR) {
			return _get_zval_ptr_var(node.var EXECUTE_DATA_CC);
		} else {
			ZEND_ASSERT(op_type == IS_TMP_VAR);
			return _get_zval_ptr_tmp(node.var EXECUTE_DATA_CC);
		}
	} else {
		if (op_type == IS_CONST) {
			return RT_CONSTANT(opline + 1, node);
		} else if (op_type == IS_CV) {
			return _get_zval_ptr_cv_BP_VAR_R(node.var EXECUTE_DATA_CC);
		} else {
			return NULL;
		}
	}
}

static zend_always_inline ZEND_ATTRIBUTE_UNUSED zval *_get_zval_ptr_deref(int op_type, znode_op node, int type EXECUTE_DATA_DC OPLINE_DC)
{
	if (op_type & (IS_TMP_VAR|IS_VAR)) {
		if (op_type == IS_TMP_VAR) {
			return _get_zval_ptr_tmp(node.var EXECUTE_DATA_CC);
		} else {
			ZEND_ASSERT(op_type == IS_VAR);
			return _get_zval_ptr_var_deref(node.var EXECUTE_DATA_CC);
		}
	} else {
		if (op_type == IS_CONST) {
			return RT_CONSTANT(opline, node);
		} else if (op_type == IS_CV) {
			return _get_zval_ptr_cv_deref(node.var, type EXECUTE_DATA_CC);
		} else {
			return NULL;
		}
	}
}

static zend_always_inline ZEND_ATTRIBUTE_UNUSED zval *_get_op_data_zval_ptr_deref_r(int op_type, znode_op node EXECUTE_DATA_DC OPLINE_DC)
{
	if (op_type & (IS_TMP_VAR|IS_VAR)) {
		if (op_type == IS_TMP_VAR) {
			return _get_zval_ptr_tmp(node.var EXECUTE_DATA_CC);
		} else {
			ZEND_ASSERT(op_type == IS_VAR);
			return _get_zval_ptr_var_deref(node.var EXECUTE_DATA_CC);
		}
	} else {
		if (op_type == IS_CONST) {
			return RT_CONSTANT(opline + 1, node);
		} else if (op_type == IS_CV) {
			return _get_zval_ptr_cv_deref_BP_VAR_R(node.var EXECUTE_DATA_CC);
		} else {
			return NULL;
		}
	}
}

static zend_always_inline zval *_get_zval_ptr_undef(int op_type, znode_op node, int type EXECUTE_DATA_DC OPLINE_DC)
{
	if (op_type & (IS_TMP_VAR|IS_VAR)) {
		if (!ZEND_DEBUG || op_type == IS_VAR) {
			return _get_zval_ptr_var(node.var EXECUTE_DATA_CC);
		} else {
			ZEND_ASSERT(op_type == IS_TMP_VAR);
			return _get_zval_ptr_tmp(node.var EXECUTE_DATA_CC);
		}
	} else {
		if (op_type == IS_CONST) {
			return RT_CONSTANT(opline, node);
		} else if (op_type == IS_CV) {
			return EX_VAR(node.var);
		} else {
			return NULL;
		}
	}
}

static zend_always_inline zval *_get_zval_ptr_ptr_var(uint32_t var EXECUTE_DATA_DC)
{
	zval *ret = EX_VAR(var);

	if (EXPECTED(Z_TYPE_P(ret) == IS_INDIRECT)) {
		ret = Z_INDIRECT_P(ret);
	}
	return ret;
}

static inline zval *_get_zval_ptr_ptr(int op_type, znode_op node, int type EXECUTE_DATA_DC)
{
	if (op_type == IS_CV) {
		return _get_zval_ptr_cv(node.var, type EXECUTE_DATA_CC);
	} else /* if (op_type == IS_VAR) */ {
		ZEND_ASSERT(op_type == IS_VAR);
		return _get_zval_ptr_ptr_var(node.var EXECUTE_DATA_CC);
	}
}

static inline ZEND_ATTRIBUTE_UNUSED zval *_get_obj_zval_ptr(int op_type, znode_op op, int type EXECUTE_DATA_DC OPLINE_DC)
{
	if (op_type == IS_UNUSED) {
		return &EX(This);
	}
	return get_zval_ptr(op_type, op, type);
}

static inline ZEND_ATTRIBUTE_UNUSED zval *_get_obj_zval_ptr_undef(int op_type, znode_op op, int type EXECUTE_DATA_DC OPLINE_DC)
{
	if (op_type == IS_UNUSED) {
		return &EX(This);
	}
	return get_zval_ptr_undef(op_type, op, type);
}

static inline ZEND_ATTRIBUTE_UNUSED zval *_get_obj_zval_ptr_ptr(int op_type, znode_op node, int type EXECUTE_DATA_DC)
{
	if (op_type == IS_UNUSED) {
		return &EX(This);
	}
	return get_zval_ptr_ptr(op_type, node, type);
}

static inline void zend_assign_to_variable_reference(zval *variable_ptr, zval *value_ptr)
{
	zend_reference *ref;

	if (EXPECTED(!Z_ISREF_P(value_ptr))) {
		ZVAL_NEW_REF(value_ptr, value_ptr);
	} else if (UNEXPECTED(variable_ptr == value_ptr)) {
		return;
	}

	ref = Z_REF_P(value_ptr);
	GC_ADDREF(ref);
	if (Z_REFCOUNTED_P(variable_ptr)) {
		zend_refcounted *garbage = Z_COUNTED_P(variable_ptr);

		if (GC_DELREF(garbage) == 0) {
			ZVAL_REF(variable_ptr, ref);
			rc_dtor_func(garbage);
			return;
		} else {
			gc_check_possible_root(garbage);
		}
	}
	ZVAL_REF(variable_ptr, ref);
}

static zend_never_inline zval* zend_assign_to_typed_property_reference(zend_property_info *prop_info, zval *prop, zval *value_ptr EXECUTE_DATA_DC)
{
	if (!zend_verify_prop_assignable_by_ref(prop_info, value_ptr, EX_USES_STRICT_TYPES())) {
		return &EG(uninitialized_zval);
	}
	if (Z_ISREF_P(prop)) {
		ZEND_REF_DEL_TYPE_SOURCE(Z_REF_P(prop), prop_info);
	}
	zend_assign_to_variable_reference(prop, value_ptr);
	ZEND_REF_ADD_TYPE_SOURCE(Z_REF_P(prop), prop_info);
	return prop;
}

static zend_never_inline ZEND_COLD int zend_wrong_assign_to_variable_reference(zval *variable_ptr, zval *value_ptr OPLINE_DC EXECUTE_DATA_DC)
{
	zend_error(E_NOTICE, "Only variables should be assigned by reference");
	if (UNEXPECTED(EG(exception) != NULL)) {
		return 0;
	}

	/* Use IS_TMP_VAR instead of IS_VAR to avoid ISREF check */
	Z_TRY_ADDREF_P(value_ptr);
	value_ptr = zend_assign_to_variable(variable_ptr, value_ptr, IS_TMP_VAR, EX_USES_STRICT_TYPES());

	if (UNEXPECTED(RETURN_VALUE_USED(opline))) {
		ZVAL_COPY(EX_VAR(opline->result.var), value_ptr);
	}
	return 1;
}

static zend_never_inline ZEND_COLD void zend_throw_auto_init_in_prop_error(zend_property_info *prop, const char *type) {
	zend_string *type_str = zend_type_to_string(prop->type);
	zend_type_error(
		"Cannot auto-initialize an %s inside property %s::$%s of type %s",
		type,
		ZSTR_VAL(prop->ce->name), zend_get_unmangled_property_name(prop->name),
		ZSTR_VAL(type_str)
	);
	zend_string_release(type_str);
}

static zend_never_inline ZEND_COLD void zend_throw_auto_init_in_ref_error(zend_property_info *prop, const char *type) {
	zend_string *type_str = zend_type_to_string(prop->type);
	zend_type_error(
		"Cannot auto-initialize an %s inside a reference held by property %s::$%s of type %s",
		type,
		ZSTR_VAL(prop->ce->name), zend_get_unmangled_property_name(prop->name),
		ZSTR_VAL(type_str)
	);
	zend_string_release(type_str);
}

static zend_never_inline ZEND_COLD void zend_throw_access_uninit_prop_by_ref_error(
		zend_property_info *prop) {
	zend_throw_error(NULL,
		"Cannot access uninitialized non-nullable property %s::$%s by reference",
		ZSTR_VAL(prop->ce->name),
		zend_get_unmangled_property_name(prop->name));
}

static zend_never_inline zend_bool zend_verify_ref_array_assignable(zend_reference *ref);

/* this should modify object only if it's empty */
static zend_never_inline ZEND_COLD void ZEND_FASTCALL zend_throw_non_object_error(zval *object, zval *property OPLINE_DC EXECUTE_DATA_DC)
{
	zend_string *tmp_property_name;
	zend_string *property_name = zval_get_tmp_string(property, &tmp_property_name);

	if (opline->opcode == ZEND_PRE_INC_OBJ
	 || opline->opcode == ZEND_PRE_DEC_OBJ
	 || opline->opcode == ZEND_POST_INC_OBJ
	 || opline->opcode == ZEND_POST_DEC_OBJ) {
		zend_throw_error(NULL,
			"Attempt to increment/decrement property '%s' of non-object",
			ZSTR_VAL(property_name));
	} else if (opline->opcode == ZEND_FETCH_OBJ_W
			|| opline->opcode == ZEND_FETCH_OBJ_RW
			|| opline->opcode == ZEND_FETCH_OBJ_FUNC_ARG
			|| opline->opcode == ZEND_ASSIGN_OBJ_REF) {
		zend_throw_error(NULL,
			"Attempt to modify property '%s' of non-object", ZSTR_VAL(property_name));
	} else {
		zend_throw_error(NULL,
			"Attempt to assign property '%s' of non-object", ZSTR_VAL(property_name));
	}
	zend_tmp_string_release(tmp_property_name);

	if (UNEXPECTED(RETURN_VALUE_USED(opline))) {
		ZVAL_NULL(EX_VAR(opline->result.var));
	}
}

static ZEND_COLD void zend_verify_type_error_common(
		const zend_function *zf, const zend_arg_info *arg_info,
		const zend_class_entry *ce, zval *value,
		const char **fname, const char **fsep, const char **fclass,
		const char **need_msg, const char **need_kind, const char **need_or_null,
		const char **given_msg, const char **given_kind)
{
	zend_bool is_interface = 0;
	*fname = ZSTR_VAL(zf->common.function_name);
	if (zf->common.scope) {
		*fsep =  "::";
		*fclass = ZSTR_VAL(zf->common.scope->name);
	} else {
		*fsep =  "";
		*fclass = "";
	}

	if (ZEND_TYPE_IS_CLASS(arg_info->type)) {
		if (ce) {
			if (ce->ce_flags & ZEND_ACC_INTERFACE) {
				*need_msg = "implement interface ";
				is_interface = 1;
			} else {
				*need_msg = "be an instance of ";
			}
			*need_kind = ZSTR_VAL(ce->name);
		} else {
			/* We don't know whether it's a class or interface, assume it's a class */

			*need_msg = "be an instance of ";
			*need_kind = ZSTR_VAL(ZEND_TYPE_NAME(arg_info->type));
		}
	} else {
		zend_type type = ZEND_TYPE_WITHOUT_NULL(arg_info->type);
		switch (ZEND_TYPE_MASK(type)) {
			case MAY_BE_OBJECT:
				*need_msg = "be an ";
				*need_kind = "object";
				break;
			case MAY_BE_CALLABLE:
				*need_msg = "be callable";
				*need_kind = "";
				break;
			case MAY_BE_ITERABLE:
				*need_msg = "be iterable";
				*need_kind = "";
				break;
			default:
				/* TODO: The zend_type_to_string() result is guaranteed interned here.
				 * It would be beter to switch all this code to use zend_string though. */
				*need_msg = "be of the type ";
				*need_kind = ZSTR_VAL(zend_type_to_string(type));
				break;
		}
	}

	if (ZEND_TYPE_ALLOW_NULL(arg_info->type)) {
		*need_or_null = is_interface ? " or be null" : " or null";
	} else {
		*need_or_null = "";
	}

	if (value) {
		if (ZEND_TYPE_IS_CLASS(arg_info->type) && Z_TYPE_P(value) == IS_OBJECT) {
			*given_msg = "instance of ";
			*given_kind = ZSTR_VAL(Z_OBJCE_P(value)->name);
		} else {
			*given_msg = zend_zval_type_name(value);
			*given_kind = "";
		}
	} else {
		*given_msg = "none";
		*given_kind = "";
	}
}

ZEND_API ZEND_COLD void zend_verify_arg_error(
		const zend_function *zf, const zend_arg_info *arg_info,
		int arg_num, const zend_class_entry *ce, zval *value)
{
	zend_execute_data *ptr = EG(current_execute_data)->prev_execute_data;
	const char *fname, *fsep, *fclass;
	const char *need_msg, *need_kind, *need_or_null, *given_msg, *given_kind;

	if (EG(exception)) {
		/* The type verification itself might have already thrown an exception
		 * through a promoted warning. */
		return;
	}

	if (value) {
		zend_verify_type_error_common(
			zf, arg_info, ce, value,
			&fname, &fsep, &fclass, &need_msg, &need_kind, &need_or_null, &given_msg, &given_kind);

		if (zf->common.type == ZEND_USER_FUNCTION) {
			if (ptr && ptr->func && ZEND_USER_CODE(ptr->func->common.type)) {
				zend_type_error("Argument %d passed to %s%s%s() must %s%s%s, %s%s given, called in %s on line %d",
						arg_num, fclass, fsep, fname, need_msg, need_kind, need_or_null, given_msg, given_kind,
						ZSTR_VAL(ptr->func->op_array.filename), ptr->opline->lineno);
			} else {
				zend_type_error("Argument %d passed to %s%s%s() must %s%s%s, %s%s given", arg_num, fclass, fsep, fname, need_msg, need_kind, need_or_null, given_msg, given_kind);
			}
		} else {
			zend_type_error("Argument %d passed to %s%s%s() must %s%s%s, %s%s given", arg_num, fclass, fsep, fname, need_msg, need_kind, need_or_null, given_msg, given_kind);
		}
	} else {
		zend_missing_arg_error(ptr);
	}
}

static zend_bool zend_verify_weak_scalar_type_hint(uint32_t type_mask, zval *arg)
{
	if (type_mask & (MAY_BE_TRUE|MAY_BE_FALSE)) {
		zend_bool dest;

		if (!zend_parse_arg_bool_weak(arg, &dest)) {
			return 0;
		}
		zval_ptr_dtor(arg);
		ZVAL_BOOL(arg, dest);
		return 1;
	}
	if (type_mask & MAY_BE_LONG) {
		zend_long dest;

		if (!zend_parse_arg_long_weak(arg, &dest)) {
			return 0;
		}
		zval_ptr_dtor(arg);
		ZVAL_LONG(arg, dest);
		return 1;
	}
	if (type_mask & MAY_BE_DOUBLE) {
		double dest;

		if (!zend_parse_arg_double_weak(arg, &dest)) {
			return 0;
		}
		zval_ptr_dtor(arg);
		ZVAL_DOUBLE(arg, dest);
		return 1;
	}
	if (type_mask & MAY_BE_STRING) {
		zend_string *dest;

		/* on success "arg" is converted to IS_STRING */
		return zend_parse_arg_str_weak(arg, &dest);
	}
	return 0;
}

#if ZEND_DEBUG
/* Used to sanity-check internal arginfo types without performing any actual type conversions. */
static zend_bool zend_verify_weak_scalar_type_hint_no_sideeffect(uint32_t type_mask, zval *arg)
{
	if (type_mask & (MAY_BE_TRUE|MAY_BE_FALSE)) {
		zend_bool dest;
		return zend_parse_arg_bool_weak(arg, &dest);
	}
	if (type_mask & MAY_BE_LONG) {
		zend_long dest;
		if (Z_TYPE_P(arg) == IS_STRING) {
			/* Handle this case separately to avoid the "non well-formed" warning */
			double dval;
			zend_uchar type = is_numeric_string(Z_STRVAL_P(arg), Z_STRLEN_P(arg), NULL, &dval, 1);
			if (type == IS_LONG) {
				return 1;
			}
			if (type == IS_DOUBLE) {
				return !zend_isnan(dval) && ZEND_DOUBLE_FITS_LONG(dval);

			}
			return 0;
		}
		return zend_parse_arg_long_weak(arg, &dest);
	}
	if (type_mask & MAY_BE_DOUBLE) {
		double dest;
		if (Z_TYPE_P(arg) == IS_STRING) {
			/* Handle this case separately to avoid the "non well-formed" warning */
			return is_numeric_string(Z_STRVAL_P(arg), Z_STRLEN_P(arg), NULL, NULL, 1) != 0;
		}
		return zend_parse_arg_double_weak(arg, &dest);
	}
	if (type_mask & MAY_BE_STRING) {
		/* We don't call cast_object here, because this check must be side-effect free. As this
		 * is only used for a sanity check of arginfo/zpp consistency, it's okay if we accept
		 * more than actually allowed here. */
		return Z_TYPE_P(arg) < IS_STRING || Z_TYPE_P(arg) == IS_OBJECT;
	}
	return 0;
}
#endif

ZEND_API zend_bool zend_verify_scalar_type_hint(uint32_t type_mask, zval *arg, zend_bool strict, zend_bool is_internal_arg)
{
	if (UNEXPECTED(strict)) {
		/* SSTH Exception: IS_LONG may be accepted as IS_DOUBLE (converted) */
		if (!(type_mask & MAY_BE_DOUBLE) || Z_TYPE_P(arg) != IS_LONG) {
			return 0;
		}
	} else if (UNEXPECTED(Z_TYPE_P(arg) == IS_NULL)) {
		/* NULL may be accepted only by nullable hints (this is already checked) */
		if (is_internal_arg && (type_mask & (MAY_BE_TRUE|MAY_BE_FALSE|MAY_BE_LONG|MAY_BE_DOUBLE|MAY_BE_STRING))) {
			/* As an exception, null is allowed for scalar types in weak mode. */
			return 1;
		}
		return 0;
	}
#if ZEND_DEBUG
	if (is_internal_arg) {
		return zend_verify_weak_scalar_type_hint_no_sideeffect(type_mask, arg);
	}
#endif
	return zend_verify_weak_scalar_type_hint(type_mask, arg);
}

ZEND_COLD zend_never_inline void zend_verify_property_type_error(zend_property_info *info, zval *property)
{
	zend_string *type_str;

	/* we _may_ land here in case reading already errored and runtime cache thus has not been updated (i.e. it contains a valid but unrelated info) */
	if (EG(exception)) {
		return;
	}

	type_str = zend_type_to_string(info->type);
	zend_type_error("Cannot assign %s to property %s::$%s of type %s",
		Z_TYPE_P(property) == IS_OBJECT ? ZSTR_VAL(Z_OBJCE_P(property)->name) : zend_get_type_by_const(Z_TYPE_P(property)),
		ZSTR_VAL(info->ce->name),
		zend_get_unmangled_property_name(info->name),
		ZSTR_VAL(type_str));
	zend_string_release(type_str);
}

static zend_bool zend_resolve_class_type(zend_type *type, zend_class_entry *self_ce) {
	zend_class_entry *ce;
	zend_string *name = ZEND_TYPE_NAME(*type);
	if (zend_string_equals_literal_ci(name, "self")) {
		/* We need to explicitly check for this here, to avoid updating the type in the trait and
		 * later using the wrong "self" when the trait is used in a class. */
		if (UNEXPECTED((self_ce->ce_flags & ZEND_ACC_TRAIT) != 0)) {
			zend_throw_error(NULL, "Cannot write a%s value to a 'self' typed static property of a trait", ZEND_TYPE_ALLOW_NULL(*type) ? " non-null" : "");
			return 0;
		}
		ce = self_ce;
	} else if (zend_string_equals_literal_ci(name, "parent")) {
		if (UNEXPECTED(!self_ce->parent)) {
			zend_throw_error(NULL, "Cannot access parent:: when current class scope has no parent");
			return 0;
		}
		ce = self_ce->parent;
	} else {
		ce = zend_lookup_class(name);
		if (UNEXPECTED(!ce)) {
			return 0;
		}
	}

	zend_string_release(name);
	*type = ZEND_TYPE_ENCODE_CE(ce, ZEND_TYPE_ALLOW_NULL(*type));
	return 1;
}


static zend_always_inline zend_bool i_zend_check_property_type(zend_property_info *info, zval *property, zend_bool strict)
{
	ZEND_ASSERT(!Z_ISREF_P(property));
	if (ZEND_TYPE_IS_CLASS(info->type)) {
		if (UNEXPECTED(Z_TYPE_P(property) != IS_OBJECT)) {
			return Z_TYPE_P(property) == IS_NULL && ZEND_TYPE_ALLOW_NULL(info->type);
		}

		if (UNEXPECTED(!ZEND_TYPE_IS_CE(info->type)) && UNEXPECTED(!zend_resolve_class_type(&info->type, info->ce))) {
			return 0;
		}

		return instanceof_function(Z_OBJCE_P(property), ZEND_TYPE_CE(info->type));
	}

	ZEND_ASSERT(!(ZEND_TYPE_MASK(info->type) & MAY_BE_CALLABLE));
	if (EXPECTED(ZEND_TYPE_CONTAINS_CODE(info->type, Z_TYPE_P(property)))) {
		return 1;
	} else if (ZEND_TYPE_MASK(info->type) & MAY_BE_ITERABLE) {
		return zend_is_iterable(property);
	} else {
		return zend_verify_scalar_type_hint(ZEND_TYPE_MASK(info->type), property, strict, 0);
	}
}

static zend_bool zend_always_inline i_zend_verify_property_type(zend_property_info *info, zval *property, zend_bool strict)
{
	if (i_zend_check_property_type(info, property, strict)) {
		return 1;
	}

	zend_verify_property_type_error(info, property);
	return 0;
}

zend_bool zend_never_inline zend_verify_property_type(zend_property_info *info, zval *property, zend_bool strict) {
	return i_zend_verify_property_type(info, property, strict);
}

static zend_never_inline zval* zend_assign_to_typed_prop(zend_property_info *info, zval *property_val, zval *value EXECUTE_DATA_DC)
{
	zval tmp;

	ZVAL_DEREF(value);
	ZVAL_COPY(&tmp, value);

	if (UNEXPECTED(!i_zend_verify_property_type(info, &tmp, EX_USES_STRICT_TYPES()))) {
		zval_ptr_dtor(&tmp);
		return &EG(uninitialized_zval);
	}

	return zend_assign_to_variable(property_val, &tmp, IS_TMP_VAR, EX_USES_STRICT_TYPES());
}


static zend_always_inline zend_bool zend_check_type(
		zend_type type,
		zval *arg, zend_class_entry **ce, void **cache_slot,
		zend_class_entry *scope,
		zend_bool is_return_type, zend_bool is_internal)
{
	zend_reference *ref = NULL;
	uint32_t type_mask;

	if (!ZEND_TYPE_IS_SET(type)) {
		return 1;
	}

	if (UNEXPECTED(Z_ISREF_P(arg))) {
		ref = Z_REF_P(arg);
		arg = Z_REFVAL_P(arg);
	}

	if (ZEND_TYPE_IS_CLASS(type)) {
		if (EXPECTED(*cache_slot)) {
			*ce = (zend_class_entry *) *cache_slot;
		} else {
			*ce = zend_fetch_class(ZEND_TYPE_NAME(type), (ZEND_FETCH_CLASS_AUTO | ZEND_FETCH_CLASS_NO_AUTOLOAD));
			if (UNEXPECTED(!*ce)) {
				return Z_TYPE_P(arg) == IS_NULL && ZEND_TYPE_ALLOW_NULL(type);
			}
			*cache_slot = (void *) *ce;
		}
		if (EXPECTED(Z_TYPE_P(arg) == IS_OBJECT)) {
			return instanceof_function(Z_OBJCE_P(arg), *ce);
		}
		return Z_TYPE_P(arg) == IS_NULL && ZEND_TYPE_ALLOW_NULL(type);
	} else if (EXPECTED(ZEND_TYPE_CONTAINS_CODE(type, Z_TYPE_P(arg)))) {
		return 1;
	}

	type_mask = ZEND_TYPE_MASK(type);
	if (type_mask & MAY_BE_CALLABLE) {
		return zend_is_callable(arg, IS_CALLABLE_CHECK_SILENT, NULL);
	} else if (type_mask & MAY_BE_ITERABLE) {
		return zend_is_iterable(arg);
	} else if (ref && ZEND_REF_HAS_TYPE_SOURCES(ref)) {
		return 0; /* we cannot have conversions for typed refs */
	} else if (is_internal && is_return_type) {
		/* For internal returns, the type has to match exactly, because we're not
		 * going to check it for non-debug builds, and there will be no chance to
		 * apply coercions. */
		return 0;
	} else {
		return zend_verify_scalar_type_hint(type_mask, arg,
			is_return_type ? ZEND_RET_USES_STRICT_TYPES() : ZEND_ARG_USES_STRICT_TYPES(),
			is_internal);
	}

	/* Special handling for IS_VOID is not necessary (for return types),
	 * because this case is already checked at compile-time. */
}

static zend_always_inline int zend_verify_recv_arg_type(zend_function *zf, uint32_t arg_num, zval *arg, void **cache_slot)
{
	zend_arg_info *cur_arg_info = &zf->common.arg_info[arg_num-1];
	zend_class_entry *ce;

	ZEND_ASSERT(arg_num <= zf->common.num_args);
	cur_arg_info = &zf->common.arg_info[arg_num-1];

	ce = NULL;
	if (UNEXPECTED(!zend_check_type(cur_arg_info->type, arg, &ce, cache_slot, zf->common.scope, 0, 0))) {
		zend_verify_arg_error(zf, cur_arg_info, arg_num, ce, arg);
		return 0;
	}

	return 1;
}

static zend_always_inline int zend_verify_variadic_arg_type(zend_function *zf, uint32_t arg_num, zval *arg, void **cache_slot)
{
	zend_arg_info *cur_arg_info;
	zend_class_entry *ce;

	ZEND_ASSERT(arg_num > zf->common.num_args);
	ZEND_ASSERT(zf->common.fn_flags & ZEND_ACC_VARIADIC);
	cur_arg_info = &zf->common.arg_info[zf->common.num_args];

	ce = NULL;
	if (UNEXPECTED(!zend_check_type(cur_arg_info->type, arg, &ce, cache_slot, zf->common.scope, 0, 0))) {
		zend_verify_arg_error(zf, cur_arg_info, arg_num, ce, arg);
		return 0;
	}

	return 1;
}

static zend_never_inline ZEND_ATTRIBUTE_UNUSED int zend_verify_internal_arg_types(zend_function *fbc, zend_execute_data *call)
{
	uint32_t i;
	uint32_t num_args = ZEND_CALL_NUM_ARGS(call);
	zval *arg = ZEND_CALL_ARG(call, 1);

	for (i = 0; i < num_args; ++i) {
		zend_arg_info *cur_arg_info;
		zend_class_entry *ce = NULL;
		void *dummy_cache_slot = NULL;

		if (EXPECTED(i < fbc->common.num_args)) {
			cur_arg_info = &fbc->common.arg_info[i];
		} else if (UNEXPECTED(fbc->common.fn_flags & ZEND_ACC_VARIADIC)) {
			cur_arg_info = &fbc->common.arg_info[fbc->common.num_args];
		} else {
			break;
		}

		if (UNEXPECTED(!zend_check_type(cur_arg_info->type, arg, &ce, &dummy_cache_slot, fbc->common.scope, 0, /* is_internal */ 1))) {
			return 0;
		}
		arg++;
	}
	return 1;
}

#if ZEND_DEBUG
/* Determine whether an internal call should throw, because the passed arguments violate
 * an arginfo constraint. This is only checked in debug builds. In release builds, we
 * trust that arginfo matches what is enforced by zend_parse_parameters. */
static zend_always_inline zend_bool zend_internal_call_should_throw(zend_function *fbc, zend_execute_data *call)
{
	if (fbc->common.required_num_args > ZEND_CALL_NUM_ARGS(call)) {
		return 1;
	}

	if ((fbc->common.fn_flags & ZEND_ACC_HAS_TYPE_HINTS) &&
			!zend_verify_internal_arg_types(fbc, call)) {
		return 1;
	}

	return 0;
}

static ZEND_COLD void zend_internal_call_arginfo_violation(zend_function *fbc)
{
	zend_error(E_CORE_ERROR, "Arginfo / zpp mismatch during call of %s%s%s()",
		fbc->common.scope ? ZSTR_VAL(fbc->common.scope->name) : "",
		fbc->common.scope ? "::" : "",
		ZSTR_VAL(fbc->common.function_name));
}
#endif

ZEND_API ZEND_COLD void ZEND_FASTCALL zend_missing_arg_error(zend_execute_data *execute_data)
{
	zend_execute_data *ptr = EX(prev_execute_data);

	if (ptr && ptr->func && ZEND_USER_CODE(ptr->func->common.type)) {
		zend_throw_error(zend_ce_argument_count_error, "Too few arguments to function %s%s%s(), %d passed in %s on line %d and %s %d expected",
			EX(func)->common.scope ? ZSTR_VAL(EX(func)->common.scope->name) : "",
			EX(func)->common.scope ? "::" : "",
			ZSTR_VAL(EX(func)->common.function_name),
			EX_NUM_ARGS(),
			ZSTR_VAL(ptr->func->op_array.filename),
			ptr->opline->lineno,
			EX(func)->common.required_num_args == EX(func)->common.num_args ? "exactly" : "at least",
			EX(func)->common.required_num_args);
	} else {
		zend_throw_error(zend_ce_argument_count_error, "Too few arguments to function %s%s%s(), %d passed and %s %d expected",
			EX(func)->common.scope ? ZSTR_VAL(EX(func)->common.scope->name) : "",
			EX(func)->common.scope ? "::" : "",
			ZSTR_VAL(EX(func)->common.function_name),
			EX_NUM_ARGS(),
			EX(func)->common.required_num_args == EX(func)->common.num_args ? "exactly" : "at least",
			EX(func)->common.required_num_args);
	}
}

static ZEND_COLD void zend_verify_return_error(
		const zend_function *zf, const zend_class_entry *ce, zval *value)
{
	const zend_arg_info *arg_info = &zf->common.arg_info[-1];
	const char *fname, *fsep, *fclass;
	const char *need_msg, *need_kind, *need_or_null, *given_msg, *given_kind;

	zend_verify_type_error_common(
		zf, arg_info, ce, value,
		&fname, &fsep, &fclass, &need_msg, &need_kind, &need_or_null, &given_msg, &given_kind);

	zend_type_error("Return value of %s%s%s() must %s%s%s, %s%s returned",
		fclass, fsep, fname, need_msg, need_kind, need_or_null, given_msg, given_kind);
}

#if ZEND_DEBUG
static ZEND_COLD void zend_verify_internal_return_error(
		const zend_function *zf, const zend_class_entry *ce, zval *value)
{
	const zend_arg_info *arg_info = &zf->common.arg_info[-1];
	const char *fname, *fsep, *fclass;
	const char *need_msg, *need_kind, *need_or_null, *given_msg, *given_kind;

	zend_verify_type_error_common(
		zf, arg_info, ce, value,
		&fname, &fsep, &fclass, &need_msg, &need_kind, &need_or_null, &given_msg, &given_kind);

	zend_error_noreturn(E_CORE_ERROR, "Return value of %s%s%s() must %s%s%s, %s%s returned",
		fclass, fsep, fname, need_msg, need_kind, need_or_null, given_msg, given_kind);
}

static ZEND_COLD void zend_verify_void_return_error(const zend_function *zf, const char *returned_msg, const char *returned_kind)
{
	const char *fname = ZSTR_VAL(zf->common.function_name);
	const char *fsep;
	const char *fclass;

	if (zf->common.scope) {
		fsep =  "::";
		fclass = ZSTR_VAL(zf->common.scope->name);
	} else {
		fsep =  "";
		fclass = "";
	}

	zend_type_error("%s%s%s() must not return a value, %s%s returned",
		fclass, fsep, fname, returned_msg, returned_kind);
}

static int zend_verify_internal_return_type(zend_function *zf, zval *ret)
{
	zend_internal_arg_info *ret_info = zf->internal_function.arg_info - 1;
	zend_class_entry *ce = NULL;
	void *dummy_cache_slot = NULL;

	if (ZEND_TYPE_IS_MASK(ret_info->type) && (ZEND_TYPE_MASK(ret_info->type) & MAY_BE_VOID)) {
		if (UNEXPECTED(Z_TYPE_P(ret) != IS_NULL)) {
			zend_verify_void_return_error(zf, zend_zval_type_name(ret), "");
			return 0;
		}
		return 1;
	}

	if (UNEXPECTED(!zend_check_type(ret_info->type, ret, &ce, &dummy_cache_slot, NULL, 1, /* is_internal */ 1))) {
		zend_verify_internal_return_error(zf, ce, ret);
		return 0;
	}

	return 1;
}
#endif

static zend_always_inline void zend_verify_return_type(zend_function *zf, zval *ret, void **cache_slot)
{
	zend_arg_info *ret_info = zf->common.arg_info - 1;
	zend_class_entry *ce = NULL;

	if (UNEXPECTED(!zend_check_type(ret_info->type, ret, &ce, cache_slot, NULL, 1, 0))) {
		zend_verify_return_error(zf, ce, ret);
	}
}

static ZEND_COLD int zend_verify_missing_return_type(const zend_function *zf, void **cache_slot)
{
	zend_arg_info *ret_info = zf->common.arg_info - 1;

	if (ZEND_TYPE_IS_SET(ret_info->type)
			&& (!ZEND_TYPE_IS_MASK(ret_info->type)
				|| !(ZEND_TYPE_MASK(ret_info->type) & MAY_BE_VOID))) {
		zend_class_entry *ce = NULL;
		if (ZEND_TYPE_IS_CLASS(ret_info->type)) {
			if (EXPECTED(*cache_slot)) {
				ce = (zend_class_entry*) *cache_slot;
			} else {
				ce = zend_fetch_class(ZEND_TYPE_NAME(ret_info->type), (ZEND_FETCH_CLASS_AUTO | ZEND_FETCH_CLASS_NO_AUTOLOAD));
				if (ce) {
					*cache_slot = (void*)ce;
				}
			}
		}
		zend_verify_return_error(zf, ce, NULL);
		return 0;
	}
	return 1;
}

static zend_never_inline ZEND_COLD void ZEND_FASTCALL zend_use_object_as_array(void)
{
	zend_throw_error(NULL, "Cannot use object as array");
}

static zend_never_inline ZEND_COLD void ZEND_FASTCALL zend_illegal_offset(void)
{
	zend_type_error("Illegal offset type");
}

static zend_never_inline void zend_assign_to_object_dim(zval *object, zval *dim, zval *value OPLINE_DC EXECUTE_DATA_DC)
{
	Z_OBJ_HT_P(object)->write_dimension(Z_OBJ_P(object), dim, value);

	if (UNEXPECTED(RETURN_VALUE_USED(opline))) {
		ZVAL_COPY(EX_VAR(opline->result.var), value);
	}
}

static zend_always_inline int zend_binary_op(zval *ret, zval *op1, zval *op2 OPLINE_DC)
{
	static const binary_op_type zend_binary_ops[] = {
		add_function,
		sub_function,
		mul_function,
		div_function,
		mod_function,
		shift_left_function,
		shift_right_function,
		concat_function,
		bitwise_or_function,
		bitwise_and_function,
		bitwise_xor_function,
		pow_function
	};
	/* size_t cast makes GCC to better optimize 64-bit PIC code */
	size_t opcode = (size_t)opline->extended_value;

	return zend_binary_ops[opcode - ZEND_ADD](ret, op1, op2);
}

static zend_never_inline void zend_binary_assign_op_obj_dim(zval *object, zval *property OPLINE_DC EXECUTE_DATA_DC)
{
	zval *value;
	zval *z;
	zval rv, res;

	value = get_op_data_zval_ptr_r((opline+1)->op1_type, (opline+1)->op1);
	if ((z = Z_OBJ_HT_P(object)->read_dimension(Z_OBJ_P(object), property, BP_VAR_R, &rv)) != NULL) {

		if (zend_binary_op(&res, z, value OPLINE_CC) == SUCCESS) {
			Z_OBJ_HT_P(object)->write_dimension(Z_OBJ_P(object), property, &res);
		}
		if (z == &rv) {
			zval_ptr_dtor(&rv);
		}
		if (UNEXPECTED(RETURN_VALUE_USED(opline))) {
			ZVAL_COPY(EX_VAR(opline->result.var), &res);
		}
		zval_ptr_dtor(&res);
	} else {
		zend_use_object_as_array();
		if (UNEXPECTED(RETURN_VALUE_USED(opline))) {
			ZVAL_NULL(EX_VAR(opline->result.var));
		}
	}
	FREE_OP((opline+1)->op1_type, (opline+1)->op1.var);
}

static zend_never_inline void zend_binary_assign_op_typed_ref(zend_reference *ref, zval *value OPLINE_DC EXECUTE_DATA_DC)
{
	zval z_copy;

	zend_binary_op(&z_copy, &ref->val, value OPLINE_CC);
	if (EXPECTED(zend_verify_ref_assignable_zval(ref, &z_copy, EX_USES_STRICT_TYPES()))) {
		zval_ptr_dtor(&ref->val);
		ZVAL_COPY_VALUE(&ref->val, &z_copy);
	} else {
		zval_ptr_dtor(&z_copy);
	}
}

static zend_never_inline void zend_binary_assign_op_typed_prop(zend_property_info *prop_info, zval *zptr, zval *value OPLINE_DC EXECUTE_DATA_DC)
{
	zval z_copy;

	zend_binary_op(&z_copy, zptr, value OPLINE_CC);
	if (EXPECTED(zend_verify_property_type(prop_info, &z_copy, EX_USES_STRICT_TYPES()))) {
		zval_ptr_dtor(zptr);
		ZVAL_COPY_VALUE(zptr, &z_copy);
	} else {
		zval_ptr_dtor(&z_copy);
	}
}

static zend_never_inline zend_long zend_check_string_offset(zval *dim, int type EXECUTE_DATA_DC)
{
	zend_long offset;

try_again:
	if (UNEXPECTED(Z_TYPE_P(dim) != IS_LONG)) {
		switch(Z_TYPE_P(dim)) {
			case IS_STRING:
				if (IS_LONG == is_numeric_string(Z_STRVAL_P(dim), Z_STRLEN_P(dim), NULL, NULL, -1)) {
					break;
				}
				if (type != BP_VAR_UNSET) {
					zend_error(E_WARNING, "Illegal string offset '%s'", Z_STRVAL_P(dim));
				}
				break;
			case IS_UNDEF:
				ZVAL_UNDEFINED_OP2();
			case IS_DOUBLE:
			case IS_NULL:
			case IS_FALSE:
			case IS_TRUE:
				zend_error(E_WARNING, "String offset cast occurred");
				break;
			case IS_REFERENCE:
				dim = Z_REFVAL_P(dim);
				goto try_again;
			default:
				zend_illegal_offset();
				break;
		}

		offset = zval_get_long_func(dim);
	} else {
		offset = Z_LVAL_P(dim);
	}

	return offset;
}

static zend_never_inline ZEND_COLD void zend_wrong_string_offset(EXECUTE_DATA_D)
{
	const char *msg = NULL;
	const zend_op *opline = EX(opline);
	const zend_op *end;
	uint32_t var;

	if (UNEXPECTED(EG(exception) != NULL)) {
		return;
	}

	switch (opline->opcode) {
		case ZEND_ASSIGN_OP:
		case ZEND_ASSIGN_DIM_OP:
		case ZEND_ASSIGN_OBJ_OP:
		case ZEND_ASSIGN_STATIC_PROP_OP:
			msg = "Cannot use assign-op operators with string offsets";
			break;
		case ZEND_FETCH_DIM_W:
		case ZEND_FETCH_DIM_RW:
		case ZEND_FETCH_DIM_FUNC_ARG:
		case ZEND_FETCH_DIM_UNSET:
		case ZEND_FETCH_LIST_W:
			/* TODO: Encode the "reason" into opline->extended_value??? */
			var = opline->result.var;
			opline++;
			end = EG(current_execute_data)->func->op_array.opcodes +
				EG(current_execute_data)->func->op_array.last;
			while (opline < end) {
				if (opline->op1_type == IS_VAR && opline->op1.var == var) {
					switch (opline->opcode) {
						case ZEND_ASSIGN_OBJ_OP:
							msg = "Cannot use string offset as an object";
							break;
						case ZEND_ASSIGN_DIM_OP:
							msg = "Cannot use string offset as an array";
							break;
						case ZEND_ASSIGN_STATIC_PROP_OP:
						case ZEND_ASSIGN_OP:
							msg = "Cannot use assign-op operators with string offsets";
							break;
						case ZEND_PRE_INC_OBJ:
						case ZEND_PRE_DEC_OBJ:
						case ZEND_POST_INC_OBJ:
						case ZEND_POST_DEC_OBJ:
						case ZEND_PRE_INC:
						case ZEND_PRE_DEC:
						case ZEND_POST_INC:
						case ZEND_POST_DEC:
							msg = "Cannot increment/decrement string offsets";
							break;
						case ZEND_FETCH_DIM_W:
						case ZEND_FETCH_DIM_RW:
						case ZEND_FETCH_DIM_FUNC_ARG:
						case ZEND_FETCH_DIM_UNSET:
						case ZEND_FETCH_LIST_W:
						case ZEND_ASSIGN_DIM:
							msg = "Cannot use string offset as an array";
							break;
						case ZEND_FETCH_OBJ_W:
						case ZEND_FETCH_OBJ_RW:
						case ZEND_FETCH_OBJ_FUNC_ARG:
						case ZEND_FETCH_OBJ_UNSET:
						case ZEND_ASSIGN_OBJ:
							msg = "Cannot use string offset as an object";
							break;
						case ZEND_ASSIGN_REF:
						case ZEND_ADD_ARRAY_ELEMENT:
						case ZEND_INIT_ARRAY:
						case ZEND_MAKE_REF:
							msg = "Cannot create references to/from string offsets";
							break;
						case ZEND_RETURN_BY_REF:
						case ZEND_VERIFY_RETURN_TYPE:
							msg = "Cannot return string offsets by reference";
							break;
						case ZEND_UNSET_DIM:
						case ZEND_UNSET_OBJ:
							msg = "Cannot unset string offsets";
							break;
						case ZEND_YIELD:
							msg = "Cannot yield string offsets by reference";
							break;
						case ZEND_SEND_REF:
						case ZEND_SEND_VAR_EX:
						case ZEND_SEND_FUNC_ARG:
							msg = "Only variables can be passed by reference";
							break;
						case ZEND_FE_RESET_RW:
							msg = "Cannot iterate on string offsets by reference";
							break;
						EMPTY_SWITCH_DEFAULT_CASE();
					}
					break;
				}
				if (opline->op2_type == IS_VAR && opline->op2.var == var) {
					ZEND_ASSERT(opline->opcode == ZEND_ASSIGN_REF);
					msg = "Cannot create references to/from string offsets";
					break;
				}
			}
			break;
		EMPTY_SWITCH_DEFAULT_CASE();
	}
	ZEND_ASSERT(msg != NULL);
	zend_throw_error(NULL, "%s", msg);
}

static zend_never_inline ZEND_COLD void ZEND_FASTCALL zend_wrong_property_read(zval *property)
{
	zend_string *tmp_property_name;
	zend_string *property_name = zval_get_tmp_string(property, &tmp_property_name);
	zend_error(E_WARNING, "Trying to get property '%s' of non-object", ZSTR_VAL(property_name));
	zend_tmp_string_release(tmp_property_name);
}

static zend_never_inline ZEND_COLD void ZEND_FASTCALL zend_deprecated_function(const zend_function *fbc)
{
	zend_error(E_DEPRECATED, "Function %s%s%s() is deprecated",
		fbc->common.scope ? ZSTR_VAL(fbc->common.scope->name) : "",
		fbc->common.scope ? "::" : "",
		ZSTR_VAL(fbc->common.function_name));
}

static zend_never_inline void zend_assign_to_string_offset(zval *str, zval *dim, zval *value OPLINE_DC EXECUTE_DATA_DC)
{
	zend_uchar c;
	size_t string_len;
	zend_long offset;

	offset = zend_check_string_offset(dim, BP_VAR_W EXECUTE_DATA_CC);
	if (offset < -(zend_long)Z_STRLEN_P(str)) {
		/* Error on negative offset */
		zend_error(E_WARNING, "Illegal string offset:  " ZEND_LONG_FMT, offset);
		if (UNEXPECTED(RETURN_VALUE_USED(opline))) {
			ZVAL_NULL(EX_VAR(opline->result.var));
		}
		return;
	}

	if (Z_TYPE_P(value) != IS_STRING) {
		/* Convert to string, just the time to pick the 1st byte */
		zend_string *tmp = zval_try_get_string_func(value);
		if (UNEXPECTED(!tmp)) {
			if (UNEXPECTED(RETURN_VALUE_USED(opline))) {
				ZVAL_UNDEF(EX_VAR(opline->result.var));
			}
			return;
		}

		string_len = ZSTR_LEN(tmp);
		c = (zend_uchar)ZSTR_VAL(tmp)[0];
		zend_string_release_ex(tmp, 0);
	} else {
		string_len = Z_STRLEN_P(value);
		c = (zend_uchar)Z_STRVAL_P(value)[0];
	}

	if (string_len == 0) {
		/* Error on empty input string */
		zend_error(E_WARNING, "Cannot assign an empty string to a string offset");
		if (UNEXPECTED(RETURN_VALUE_USED(opline))) {
			ZVAL_NULL(EX_VAR(opline->result.var));
		}
		return;
	}

	if (offset < 0) { /* Handle negative offset */
		offset += (zend_long)Z_STRLEN_P(str);
	}

	if ((size_t)offset >= Z_STRLEN_P(str)) {
		/* Extend string if needed */
		zend_long old_len = Z_STRLEN_P(str);
		ZVAL_NEW_STR(str, zend_string_extend(Z_STR_P(str), offset + 1, 0));
		memset(Z_STRVAL_P(str) + old_len, ' ', offset - old_len);
		Z_STRVAL_P(str)[offset+1] = 0;
	} else if (!Z_REFCOUNTED_P(str)) {
		ZVAL_NEW_STR(str, zend_string_init(Z_STRVAL_P(str), Z_STRLEN_P(str), 0));
	} else if (Z_REFCOUNT_P(str) > 1) {
		Z_DELREF_P(str);
		ZVAL_NEW_STR(str, zend_string_init(Z_STRVAL_P(str), Z_STRLEN_P(str), 0));
	} else {
		zend_string_forget_hash_val(Z_STR_P(str));
	}

	Z_STRVAL_P(str)[offset] = c;

	if (UNEXPECTED(RETURN_VALUE_USED(opline))) {
		/* Return the new character */
		ZVAL_INTERNED_STR(EX_VAR(opline->result.var), ZSTR_CHAR(c));
	}
}

static zend_property_info *zend_get_prop_not_accepting_double(zend_reference *ref)
{
	zend_property_info *prop;
	ZEND_REF_FOREACH_TYPE_SOURCES(ref, prop) {
		if (!ZEND_TYPE_IS_MASK(prop->type) || !(ZEND_TYPE_MASK(prop->type) & MAY_BE_DOUBLE)) {
			return prop;
		}
	} ZEND_REF_FOREACH_TYPE_SOURCES_END();
	return NULL;
}

static ZEND_COLD zend_long zend_throw_incdec_ref_error(zend_reference *ref OPLINE_DC)
{
	zend_property_info *error_prop = zend_get_prop_not_accepting_double(ref);
	/* Currently there should be no way for a typed reference to accept both int and double.
	 * Generalize this and the related property code once this becomes possible. */
	ZEND_ASSERT(error_prop);
	if (ZEND_IS_INCREMENT(opline->opcode)) {
		zend_type_error(
			"Cannot increment a reference held by property %s::$%s of type %sint past its maximal value",
			ZSTR_VAL(error_prop->ce->name),
			zend_get_unmangled_property_name(error_prop->name),
			ZEND_TYPE_ALLOW_NULL(error_prop->type) ? "?" : "");
		return ZEND_LONG_MAX;
	} else {
		zend_type_error(
			"Cannot decrement a reference held by property %s::$%s of type %sint past its minimal value",
			ZSTR_VAL(error_prop->ce->name),
			zend_get_unmangled_property_name(error_prop->name),
			ZEND_TYPE_ALLOW_NULL(error_prop->type) ? "?" : "");
		return ZEND_LONG_MIN;
	}
}

static ZEND_COLD zend_long zend_throw_incdec_prop_error(zend_property_info *prop OPLINE_DC) {
	zend_string *type_str = zend_type_to_string(prop->type);
	if (ZEND_IS_INCREMENT(opline->opcode)) {
		zend_type_error("Cannot increment property %s::$%s of type %s past its maximal value",
			ZSTR_VAL(prop->ce->name),
			zend_get_unmangled_property_name(prop->name),
			ZSTR_VAL(type_str));
		zend_string_release(type_str);
		return ZEND_LONG_MAX;
	} else {
		zend_type_error("Cannot decrement property %s::$%s of type %s past its minimal value",
			ZSTR_VAL(prop->ce->name),
			zend_get_unmangled_property_name(prop->name),
			ZSTR_VAL(type_str));
		zend_string_release(type_str);
		return ZEND_LONG_MIN;
	}
}

static void zend_incdec_typed_ref(zend_reference *ref, zval *copy OPLINE_DC EXECUTE_DATA_DC)
{
	zval tmp;
	zval *var_ptr = &ref->val;

	if (!copy) {
		copy = &tmp;
	}

	ZVAL_COPY(copy, var_ptr);

	if (ZEND_IS_INCREMENT(opline->opcode)) {
		increment_function(var_ptr);
	} else {
		decrement_function(var_ptr);
	}

	if (UNEXPECTED(Z_TYPE_P(var_ptr) == IS_DOUBLE) && Z_TYPE_P(copy) == IS_LONG) {
		zend_long val = zend_throw_incdec_ref_error(ref OPLINE_CC);
		ZVAL_LONG(var_ptr, val);
	} else if (UNEXPECTED(!zend_verify_ref_assignable_zval(ref, var_ptr, EX_USES_STRICT_TYPES()))) {
		zval_ptr_dtor(var_ptr);
		ZVAL_COPY_VALUE(var_ptr, copy);
		ZVAL_UNDEF(copy);
	} else if (copy == &tmp) {
		zval_ptr_dtor(&tmp);
	}
}

static void zend_incdec_typed_prop(zend_property_info *prop_info, zval *var_ptr, zval *copy OPLINE_DC EXECUTE_DATA_DC)
{
	zval tmp;

	if (!copy) {
		copy = &tmp;
	}

	ZVAL_COPY(copy, var_ptr);

	if (ZEND_IS_INCREMENT(opline->opcode)) {
		increment_function(var_ptr);
	} else {
		decrement_function(var_ptr);
	}

	if (UNEXPECTED(Z_TYPE_P(var_ptr) == IS_DOUBLE) && Z_TYPE_P(copy) == IS_LONG) {
		zend_long val = zend_throw_incdec_prop_error(prop_info OPLINE_CC);
		ZVAL_LONG(var_ptr, val);
	} else if (UNEXPECTED(!zend_verify_property_type(prop_info, var_ptr, EX_USES_STRICT_TYPES()))) {
		zval_ptr_dtor(var_ptr);
		ZVAL_COPY_VALUE(var_ptr, copy);
		ZVAL_UNDEF(copy);
	} else if (copy == &tmp) {
		zval_ptr_dtor(&tmp);
	}
}

static void zend_pre_incdec_property_zval(zval *prop, zend_property_info *prop_info OPLINE_DC EXECUTE_DATA_DC)
{
	if (EXPECTED(Z_TYPE_P(prop) == IS_LONG)) {
		if (ZEND_IS_INCREMENT(opline->opcode)) {
			fast_long_increment_function(prop);
		} else {
			fast_long_decrement_function(prop);
		}
		if (UNEXPECTED(Z_TYPE_P(prop) != IS_LONG) && UNEXPECTED(prop_info)) {
			zend_long val = zend_throw_incdec_prop_error(prop_info OPLINE_CC);
			ZVAL_LONG(prop, val);
		}
	} else {
		do {
			if (Z_ISREF_P(prop)) {
				zend_reference *ref = Z_REF_P(prop);
				if (UNEXPECTED(ZEND_REF_HAS_TYPE_SOURCES(ref))) {
					zend_incdec_typed_ref(ref, NULL OPLINE_CC EXECUTE_DATA_CC);
					break;
				}
				prop = Z_REFVAL_P(prop);
			}

			if (UNEXPECTED(prop_info)) {
				zend_incdec_typed_prop(prop_info, prop, NULL OPLINE_CC EXECUTE_DATA_CC);
			} else if (ZEND_IS_INCREMENT(opline->opcode)) {
				increment_function(prop);
			} else {
				decrement_function(prop);
			}
		} while (0);
	}
	if (UNEXPECTED(RETURN_VALUE_USED(opline))) {
		ZVAL_COPY(EX_VAR(opline->result.var), prop);
	}
}

static void zend_post_incdec_property_zval(zval *prop, zend_property_info *prop_info OPLINE_DC EXECUTE_DATA_DC)
{
	if (EXPECTED(Z_TYPE_P(prop) == IS_LONG)) {
		ZVAL_LONG(EX_VAR(opline->result.var), Z_LVAL_P(prop));
		if (ZEND_IS_INCREMENT(opline->opcode)) {
			fast_long_increment_function(prop);
		} else {
			fast_long_decrement_function(prop);
		}
		if (UNEXPECTED(Z_TYPE_P(prop) != IS_LONG) && UNEXPECTED(prop_info)) {
			zend_long val = zend_throw_incdec_prop_error(prop_info OPLINE_CC);
			ZVAL_LONG(prop, val);
		}
	} else {
		if (Z_ISREF_P(prop)) {
			zend_reference *ref = Z_REF_P(prop);
			if (ZEND_REF_HAS_TYPE_SOURCES(ref)) {
				zend_incdec_typed_ref(ref, EX_VAR(opline->result.var) OPLINE_CC EXECUTE_DATA_CC);
				return;
			}
			prop = Z_REFVAL_P(prop);
		}

		if (UNEXPECTED(prop_info)) {
			zend_incdec_typed_prop(prop_info, prop, EX_VAR(opline->result.var) OPLINE_CC EXECUTE_DATA_CC);
		} else {
			ZVAL_COPY(EX_VAR(opline->result.var), prop);
			if (ZEND_IS_INCREMENT(opline->opcode)) {
				increment_function(prop);
			} else {
				decrement_function(prop);
			}
		}
	}
}

static zend_never_inline void zend_post_incdec_overloaded_property(zend_object *object, zend_string *name, void **cache_slot OPLINE_DC EXECUTE_DATA_DC)
{
	zval rv;
	zval *z;
	zval z_copy;

	GC_ADDREF(object);
	z =object->handlers->read_property(object, name, BP_VAR_R, cache_slot, &rv);
	if (UNEXPECTED(EG(exception))) {
		OBJ_RELEASE(object);
		ZVAL_UNDEF(EX_VAR(opline->result.var));
		return;
	}

	ZVAL_COPY_DEREF(&z_copy, z);
	ZVAL_COPY(EX_VAR(opline->result.var), &z_copy);
	if (ZEND_IS_INCREMENT(opline->opcode)) {
		increment_function(&z_copy);
	} else {
		decrement_function(&z_copy);
	}
	object->handlers->write_property(object, name, &z_copy, cache_slot);
	OBJ_RELEASE(object);
	zval_ptr_dtor(&z_copy);
	zval_ptr_dtor(z);
}

static zend_never_inline void zend_pre_incdec_overloaded_property(zend_object *object, zend_string *name, void **cache_slot OPLINE_DC EXECUTE_DATA_DC)
{
	zval rv;
	zval *z;
	zval z_copy;

	GC_ADDREF(object);
	z = object->handlers->read_property(object, name, BP_VAR_R, cache_slot, &rv);
	if (UNEXPECTED(EG(exception))) {
		OBJ_RELEASE(object);
		if (UNEXPECTED(RETURN_VALUE_USED(opline))) {
			ZVAL_NULL(EX_VAR(opline->result.var));
		}
		return;
	}

	ZVAL_COPY_DEREF(&z_copy, z);
	if (ZEND_IS_INCREMENT(opline->opcode)) {
		increment_function(&z_copy);
	} else {
		decrement_function(&z_copy);
	}
	if (UNEXPECTED(RETURN_VALUE_USED(opline))) {
		ZVAL_COPY(EX_VAR(opline->result.var), &z_copy);
	}
	object->handlers->write_property(object, name, &z_copy, cache_slot);
	OBJ_RELEASE(object);
	zval_ptr_dtor(&z_copy);
	zval_ptr_dtor(z);
}

static zend_never_inline void zend_assign_op_overloaded_property(zend_object *object, zend_string *name, void **cache_slot, zval *value OPLINE_DC EXECUTE_DATA_DC)
{
	zval *z;
	zval rv, res;

	GC_ADDREF(object);
	z = object->handlers->read_property(object, name, BP_VAR_R, cache_slot, &rv);
	if (UNEXPECTED(EG(exception))) {
		OBJ_RELEASE(object);
		if (UNEXPECTED(RETURN_VALUE_USED(opline))) {
			ZVAL_UNDEF(EX_VAR(opline->result.var));
		}
		return;
	}
	if (zend_binary_op(&res, z, value OPLINE_CC) == SUCCESS) {
		object->handlers->write_property(object, name, &res, cache_slot);
	}
	if (UNEXPECTED(RETURN_VALUE_USED(opline))) {
		ZVAL_COPY(EX_VAR(opline->result.var), &res);
	}
	zval_ptr_dtor(z);
	zval_ptr_dtor(&res);
	OBJ_RELEASE(object);
}

/* Utility Functions for Extensions */
static void zend_extension_statement_handler(const zend_extension *extension, zend_execute_data *frame)
{
	if (extension->statement_handler) {
		extension->statement_handler(frame);
	}
}


static void zend_extension_fcall_begin_handler(const zend_extension *extension, zend_execute_data *frame)
{
	if (extension->fcall_begin_handler) {
		extension->fcall_begin_handler(frame);
	}
}


static void zend_extension_fcall_end_handler(const zend_extension *extension, zend_execute_data *frame)
{
	if (extension->fcall_end_handler) {
		extension->fcall_end_handler(frame);
	}
}


static zend_always_inline HashTable *zend_get_target_symbol_table(int fetch_type EXECUTE_DATA_DC)
{
	HashTable *ht;

	if (EXPECTED(fetch_type & (ZEND_FETCH_GLOBAL_LOCK | ZEND_FETCH_GLOBAL))) {
		ht = &EG(symbol_table);
	} else {
		ZEND_ASSERT(fetch_type & ZEND_FETCH_LOCAL);
		if (!(EX_CALL_INFO() & ZEND_CALL_HAS_SYMBOL_TABLE)) {
			zend_rebuild_symbol_table();
		}
		ht = EX(symbol_table);
	}
	return ht;
}

static zend_never_inline ZEND_COLD void ZEND_FASTCALL zend_undefined_offset(zend_long lval)
{
	zend_error(E_NOTICE, "Undefined offset: " ZEND_LONG_FMT, lval);
}

static zend_never_inline ZEND_COLD void ZEND_FASTCALL zend_undefined_index(const zend_string *offset)
{
	zend_error(E_NOTICE, "Undefined index: %s", ZSTR_VAL(offset));
}

static zend_never_inline ZEND_COLD void ZEND_FASTCALL zend_undefined_method(const zend_class_entry *ce, const zend_string *method)
{
	zend_throw_error(NULL, "Call to undefined method %s::%s()", ZSTR_VAL(ce->name), ZSTR_VAL(method));
}

static zend_never_inline ZEND_COLD void ZEND_FASTCALL zend_invalid_method_call(zval *object, zval *function_name)
{
	zend_throw_error(NULL, "Call to a member function %s() on %s", Z_STRVAL_P(function_name), zend_get_type_by_const(Z_TYPE_P(object)));
}

static zend_never_inline ZEND_COLD void ZEND_FASTCALL zend_non_static_method_call(const zend_function *fbc)
{
	zend_throw_error(
		zend_ce_error,
		"Non-static method %s::%s() cannot be called statically",
		ZSTR_VAL(fbc->common.scope->name), ZSTR_VAL(fbc->common.function_name));
}

static zend_never_inline ZEND_COLD void ZEND_FASTCALL zend_param_must_be_ref(const zend_function *func, uint32_t arg_num)
{
	zend_error(E_WARNING, "Parameter %d to %s%s%s() expected to be a reference, value given",
		arg_num,
		func->common.scope ? ZSTR_VAL(func->common.scope->name) : "",
		func->common.scope ? "::" : "",
		ZSTR_VAL(func->common.function_name));
}

static zend_never_inline ZEND_COLD void ZEND_FASTCALL zend_use_scalar_as_array(void)
{
	zend_throw_error(NULL, "Cannot use a scalar value as an array");
}

static zend_never_inline ZEND_COLD void ZEND_FASTCALL zend_cannot_add_element(void)
{
	zend_throw_error(NULL, "Cannot add element to the array as the next element is already occupied");
}

static zend_never_inline ZEND_COLD void ZEND_FASTCALL zend_use_resource_as_offset(const zval *dim)
{
	zend_error(E_WARNING, "Resource ID#%d used as offset, casting to integer (%d)", Z_RES_HANDLE_P(dim), Z_RES_HANDLE_P(dim));
}

static zend_never_inline ZEND_COLD void ZEND_FASTCALL zend_use_new_element_for_string(void)
{
	zend_throw_error(NULL, "[] operator not supported for strings");
}

static ZEND_COLD void zend_binary_assign_op_dim_slow(zval *container, zval *dim OPLINE_DC EXECUTE_DATA_DC)
{
	if (UNEXPECTED(Z_TYPE_P(container) == IS_STRING)) {
		if (opline->op2_type == IS_UNUSED) {
			zend_use_new_element_for_string();
		} else {
			zend_check_string_offset(dim, BP_VAR_RW EXECUTE_DATA_CC);
			zend_wrong_string_offset(EXECUTE_DATA_C);
		}
	} else {
		zend_use_scalar_as_array();
	}
	FREE_OP((opline+1)->op1_type, (opline+1)->op1.var);
}

static zend_never_inline zend_uchar slow_index_convert(const zval *dim, zend_value *value EXECUTE_DATA_DC)
{
	switch (Z_TYPE_P(dim)) {
		case IS_UNDEF:
			ZVAL_UNDEFINED_OP2();
			/* break missing intentionally */
		case IS_NULL:
			value->str = ZSTR_EMPTY_ALLOC();
			return IS_STRING;
		case IS_DOUBLE:
			value->lval = zend_dval_to_lval(Z_DVAL_P(dim));
			return IS_LONG;
		case IS_RESOURCE:
			zend_use_resource_as_offset(dim);
			value->lval = Z_RES_HANDLE_P(dim);
			return IS_LONG;
		case IS_FALSE:
			value->lval = 0;
			return IS_LONG;
		case IS_TRUE:
			value->lval = 1;
			return IS_LONG;
		default:
			zend_illegal_offset();
			return IS_NULL;
	}
}

static zend_always_inline zval *zend_fetch_dimension_address_inner(HashTable *ht, const zval *dim, int dim_type, int type EXECUTE_DATA_DC)
{
	zval *retval = NULL;
	zend_string *offset_key;
	zend_ulong hval;

try_again:
	if (EXPECTED(Z_TYPE_P(dim) == IS_LONG)) {
		hval = Z_LVAL_P(dim);
num_index:
		ZEND_HASH_INDEX_FIND(ht, hval, retval, num_undef);
		return retval;
num_undef:
		switch (type) {
			case BP_VAR_R:
				zend_undefined_offset(hval);
				/* break missing intentionally */
			case BP_VAR_UNSET:
			case BP_VAR_IS:
				retval = &EG(uninitialized_zval);
				break;
			case BP_VAR_RW:
				zend_undefined_offset(hval);
				retval = zend_hash_index_update(ht, hval, &EG(uninitialized_zval));
				break;
			case BP_VAR_W:
				retval = zend_hash_index_add_new(ht, hval, &EG(uninitialized_zval));
				break;
		}
	} else if (EXPECTED(Z_TYPE_P(dim) == IS_STRING)) {
		offset_key = Z_STR_P(dim);
		if (ZEND_CONST_COND(dim_type != IS_CONST, 1)) {
			if (ZEND_HANDLE_NUMERIC(offset_key, hval)) {
				goto num_index;
			}
		}
str_index:
		retval = zend_hash_find_ex(ht, offset_key, ZEND_CONST_COND(dim_type == IS_CONST, 0));
		if (retval) {
			/* support for $GLOBALS[...] */
			if (UNEXPECTED(Z_TYPE_P(retval) == IS_INDIRECT)) {
				retval = Z_INDIRECT_P(retval);
				if (UNEXPECTED(Z_TYPE_P(retval) == IS_UNDEF)) {
					switch (type) {
						case BP_VAR_R:
							zend_undefined_index(offset_key);
							/* break missing intentionally */
						case BP_VAR_UNSET:
						case BP_VAR_IS:
							retval = &EG(uninitialized_zval);
							break;
						case BP_VAR_RW:
							zend_undefined_index(offset_key);
							/* break missing intentionally */
						case BP_VAR_W:
							ZVAL_NULL(retval);
							break;
					}
				}
			}
		} else {
			switch (type) {
				case BP_VAR_R:
					zend_undefined_index(offset_key);
					/* break missing intentionally */
				case BP_VAR_UNSET:
				case BP_VAR_IS:
					retval = &EG(uninitialized_zval);
					break;
				case BP_VAR_RW:
					zend_undefined_index(offset_key);
					retval = zend_hash_update(ht, offset_key, &EG(uninitialized_zval));
					break;
				case BP_VAR_W:
					retval = zend_hash_add_new(ht, offset_key, &EG(uninitialized_zval));
					break;
			}
		}
	} else if (EXPECTED(Z_TYPE_P(dim) == IS_REFERENCE)) {
		dim = Z_REFVAL_P(dim);
		goto try_again;
	} else {
		zend_value val;
		zend_uchar t = slow_index_convert(dim, &val EXECUTE_DATA_CC);

		if (t == IS_STRING) {
			offset_key = val.str;
			goto str_index;
		} else if (t == IS_LONG) {
			hval = val.lval;
			goto num_index;
		} else {
			retval = (type == BP_VAR_W || type == BP_VAR_RW) ?
					NULL : &EG(uninitialized_zval);
		}
	}
	return retval;
}

static zend_never_inline zval* ZEND_FASTCALL zend_fetch_dimension_address_inner_W(HashTable *ht, const zval *dim EXECUTE_DATA_DC)
{
	return zend_fetch_dimension_address_inner(ht, dim, IS_TMP_VAR, BP_VAR_W EXECUTE_DATA_CC);
}

static zend_never_inline zval* ZEND_FASTCALL zend_fetch_dimension_address_inner_W_CONST(HashTable *ht, const zval *dim EXECUTE_DATA_DC)
{
	return zend_fetch_dimension_address_inner(ht, dim, IS_CONST, BP_VAR_W EXECUTE_DATA_CC);
}

static zend_never_inline zval* ZEND_FASTCALL zend_fetch_dimension_address_inner_RW(HashTable *ht, const zval *dim EXECUTE_DATA_DC)
{
	return zend_fetch_dimension_address_inner(ht, dim, IS_TMP_VAR, BP_VAR_RW EXECUTE_DATA_CC);
}

static zend_never_inline zval* ZEND_FASTCALL zend_fetch_dimension_address_inner_RW_CONST(HashTable *ht, const zval *dim EXECUTE_DATA_DC)
{
	return zend_fetch_dimension_address_inner(ht, dim, IS_CONST, BP_VAR_RW EXECUTE_DATA_CC);
}

static zend_always_inline void zend_fetch_dimension_address(zval *result, zval *container, zval *dim, int dim_type, int type EXECUTE_DATA_DC)
{
	zval *retval;

	if (EXPECTED(Z_TYPE_P(container) == IS_ARRAY)) {
try_array:
		SEPARATE_ARRAY(container);
fetch_from_array:
		if (dim == NULL) {
			retval = zend_hash_next_index_insert(Z_ARRVAL_P(container), &EG(uninitialized_zval));
			if (UNEXPECTED(retval == NULL)) {
				zend_cannot_add_element();
				ZVAL_UNDEF(result);
				return;
			}
		} else {
			retval = zend_fetch_dimension_address_inner(Z_ARRVAL_P(container), dim, dim_type, type EXECUTE_DATA_CC);
			if (UNEXPECTED(!retval)) {
				ZVAL_UNDEF(result);
				return;
			}
		}
		ZVAL_INDIRECT(result, retval);
		return;
	} else if (EXPECTED(Z_TYPE_P(container) == IS_REFERENCE)) {
		zend_reference *ref = Z_REF_P(container);
		container = Z_REFVAL_P(container);
		if (EXPECTED(Z_TYPE_P(container) == IS_ARRAY)) {
			goto try_array;
		} else if (EXPECTED(Z_TYPE_P(container) <= IS_FALSE)) {
			if (type != BP_VAR_UNSET) {
				if (ZEND_REF_HAS_TYPE_SOURCES(ref)) {
					if (UNEXPECTED(!zend_verify_ref_array_assignable(ref))) {
						ZVAL_UNDEF(result);
						return;
					}
				}
				array_init(container);
				goto fetch_from_array;
			} else {
				goto return_null;
			}
		}
	}
	if (UNEXPECTED(Z_TYPE_P(container) == IS_STRING)) {
		if (dim == NULL) {
			zend_use_new_element_for_string();
		} else {
			zend_check_string_offset(dim, type EXECUTE_DATA_CC);
			zend_wrong_string_offset(EXECUTE_DATA_C);
		}
		ZVAL_UNDEF(result);
	} else if (EXPECTED(Z_TYPE_P(container) == IS_OBJECT)) {
		if (ZEND_CONST_COND(dim_type == IS_CV, dim != NULL) && UNEXPECTED(Z_TYPE_P(dim) == IS_UNDEF)) {
			dim = ZVAL_UNDEFINED_OP2();
		}
		if (dim_type == IS_CONST && Z_EXTRA_P(dim) == ZEND_EXTRA_VALUE) {
			dim++;
		}
		retval = Z_OBJ_HT_P(container)->read_dimension(Z_OBJ_P(container), dim, type, result);

		if (UNEXPECTED(retval == &EG(uninitialized_zval))) {
			zend_class_entry *ce = Z_OBJCE_P(container);

			ZVAL_NULL(result);
			zend_error(E_NOTICE, "Indirect modification of overloaded element of %s has no effect", ZSTR_VAL(ce->name));
		} else if (EXPECTED(retval && Z_TYPE_P(retval) != IS_UNDEF)) {
			if (!Z_ISREF_P(retval)) {
				if (result != retval) {
					ZVAL_COPY(result, retval);
					retval = result;
				}
				if (Z_TYPE_P(retval) != IS_OBJECT) {
					zend_class_entry *ce = Z_OBJCE_P(container);
					zend_error(E_NOTICE, "Indirect modification of overloaded element of %s has no effect", ZSTR_VAL(ce->name));
				}
			} else if (UNEXPECTED(Z_REFCOUNT_P(retval) == 1)) {
				ZVAL_UNREF(retval);
			}
			if (result != retval) {
				ZVAL_INDIRECT(result, retval);
			}
		} else {
			ZEND_ASSERT(EG(exception) && "read_dimension() returned NULL without exception");
			ZVAL_UNDEF(result);
		}
	} else {
		if (EXPECTED(Z_TYPE_P(container) <= IS_FALSE)) {
			if (type != BP_VAR_W && UNEXPECTED(Z_TYPE_P(container) == IS_UNDEF)) {
				ZVAL_UNDEFINED_OP1();
			}
			if (type != BP_VAR_UNSET) {
				array_init(container);
				goto fetch_from_array;
			} else {
return_null:
				/* for read-mode only */
				if (ZEND_CONST_COND(dim_type == IS_CV, dim != NULL) && UNEXPECTED(Z_TYPE_P(dim) == IS_UNDEF)) {
					ZVAL_UNDEFINED_OP2();
				}
				ZVAL_NULL(result);
			}
		} else {
			if (type == BP_VAR_UNSET) {
				zend_throw_error(NULL, "Cannot unset offset in a non-array variable");
				ZVAL_UNDEF(result);
			} else {
				zend_use_scalar_as_array();
				ZVAL_UNDEF(result);
			}
		}
	}
}

static zend_never_inline void ZEND_FASTCALL zend_fetch_dimension_address_W(zval *container_ptr, zval *dim, int dim_type OPLINE_DC EXECUTE_DATA_DC)
{
	zval *result = EX_VAR(opline->result.var);
	zend_fetch_dimension_address(result, container_ptr, dim, dim_type, BP_VAR_W EXECUTE_DATA_CC);
}

static zend_never_inline void ZEND_FASTCALL zend_fetch_dimension_address_RW(zval *container_ptr, zval *dim, int dim_type OPLINE_DC EXECUTE_DATA_DC)
{
	zval *result = EX_VAR(opline->result.var);
	zend_fetch_dimension_address(result, container_ptr, dim, dim_type, BP_VAR_RW EXECUTE_DATA_CC);
}

static zend_never_inline void ZEND_FASTCALL zend_fetch_dimension_address_UNSET(zval *container_ptr, zval *dim, int dim_type OPLINE_DC EXECUTE_DATA_DC)
{
	zval *result = EX_VAR(opline->result.var);
	zend_fetch_dimension_address(result, container_ptr, dim, dim_type, BP_VAR_UNSET EXECUTE_DATA_CC);
}

static zend_always_inline void zend_fetch_dimension_address_read(zval *result, zval *container, zval *dim, int dim_type, int type, int is_list, int slow EXECUTE_DATA_DC)
{
	zval *retval;

	if (!slow) {
		if (EXPECTED(Z_TYPE_P(container) == IS_ARRAY)) {
try_array:
			retval = zend_fetch_dimension_address_inner(Z_ARRVAL_P(container), dim, dim_type, type EXECUTE_DATA_CC);
			ZVAL_COPY_DEREF(result, retval);
			return;
		} else if (EXPECTED(Z_TYPE_P(container) == IS_REFERENCE)) {
			container = Z_REFVAL_P(container);
			if (EXPECTED(Z_TYPE_P(container) == IS_ARRAY)) {
				goto try_array;
			}
		}
	}
	if (!is_list && EXPECTED(Z_TYPE_P(container) == IS_STRING)) {
		zend_long offset;

try_string_offset:
		if (UNEXPECTED(Z_TYPE_P(dim) != IS_LONG)) {
			switch (Z_TYPE_P(dim)) {
				/* case IS_LONG: */
				case IS_STRING:
					if (IS_LONG == is_numeric_string(Z_STRVAL_P(dim), Z_STRLEN_P(dim), NULL, NULL, -1)) {
						break;
					}
					if (type == BP_VAR_IS) {
						ZVAL_NULL(result);
						return;
					}
					zend_error(E_WARNING, "Illegal string offset '%s'", Z_STRVAL_P(dim));
					break;
				case IS_UNDEF:
					ZVAL_UNDEFINED_OP2();
				case IS_DOUBLE:
				case IS_NULL:
				case IS_FALSE:
				case IS_TRUE:
					if (type != BP_VAR_IS) {
						zend_error(E_WARNING, "String offset cast occurred");
					}
					break;
				case IS_REFERENCE:
					dim = Z_REFVAL_P(dim);
					goto try_string_offset;
				default:
					zend_illegal_offset();
					break;
			}

			offset = zval_get_long_func(dim);
		} else {
			offset = Z_LVAL_P(dim);
		}

		if (UNEXPECTED(Z_STRLEN_P(container) < (size_t)((offset < 0) ? -offset : (offset + 1)))) {
			if (type != BP_VAR_IS) {
				zend_error(E_WARNING, "Uninitialized string offset: " ZEND_LONG_FMT, offset);
				ZVAL_EMPTY_STRING(result);
			} else {
				ZVAL_NULL(result);
			}
		} else {
			zend_uchar c;
			zend_long real_offset;

			real_offset = (UNEXPECTED(offset < 0)) /* Handle negative offset */
				? (zend_long)Z_STRLEN_P(container) + offset : offset;
			c = (zend_uchar)Z_STRVAL_P(container)[real_offset];

			ZVAL_INTERNED_STR(result, ZSTR_CHAR(c));
		}
	} else if (EXPECTED(Z_TYPE_P(container) == IS_OBJECT)) {
		if (ZEND_CONST_COND(dim_type == IS_CV, 1) && UNEXPECTED(Z_TYPE_P(dim) == IS_UNDEF)) {
			dim = ZVAL_UNDEFINED_OP2();
		}
		if (dim_type == IS_CONST && Z_EXTRA_P(dim) == ZEND_EXTRA_VALUE) {
			dim++;
		}
		retval = Z_OBJ_HT_P(container)->read_dimension(Z_OBJ_P(container), dim, type, result);

		ZEND_ASSERT(result != NULL);
		if (retval) {
			if (result != retval) {
				ZVAL_COPY_DEREF(result, retval);
			} else if (UNEXPECTED(Z_ISREF_P(retval))) {
				zend_unwrap_reference(result);
			}
		} else {
			ZVAL_NULL(result);
		}
	} else {
		if (type != BP_VAR_IS && UNEXPECTED(Z_TYPE_P(container) == IS_UNDEF)) {
			container = ZVAL_UNDEFINED_OP1();
		}
		if (ZEND_CONST_COND(dim_type == IS_CV, 1) && UNEXPECTED(Z_TYPE_P(dim) == IS_UNDEF)) {
			ZVAL_UNDEFINED_OP2();
		}
		if (!is_list && type != BP_VAR_IS) {
			zend_error(E_WARNING, "Trying to access array offset on value of type %s",
				zend_zval_type_name(container));
		}
		ZVAL_NULL(result);
	}
}

static zend_never_inline void ZEND_FASTCALL zend_fetch_dimension_address_read_R(zval *container, zval *dim, int dim_type OPLINE_DC EXECUTE_DATA_DC)
{
	zval *result = EX_VAR(opline->result.var);
	zend_fetch_dimension_address_read(result, container, dim, dim_type, BP_VAR_R, 0, 0 EXECUTE_DATA_CC);
}

static zend_never_inline void zend_fetch_dimension_address_read_R_slow(zval *container, zval *dim OPLINE_DC EXECUTE_DATA_DC)
{
	zval *result = EX_VAR(opline->result.var);
	zend_fetch_dimension_address_read(result, container, dim, IS_CV, BP_VAR_R, 0, 1 EXECUTE_DATA_CC);
}

static zend_never_inline void ZEND_FASTCALL zend_fetch_dimension_address_read_IS(zval *container, zval *dim, int dim_type OPLINE_DC EXECUTE_DATA_DC)
{
	zval *result = EX_VAR(opline->result.var);
	zend_fetch_dimension_address_read(result, container, dim, dim_type, BP_VAR_IS, 0, 0 EXECUTE_DATA_CC);
}

static zend_never_inline void ZEND_FASTCALL zend_fetch_dimension_address_LIST_r(zval *container, zval *dim, int dim_type OPLINE_DC EXECUTE_DATA_DC)
{
	zval *result = EX_VAR(opline->result.var);
	zend_fetch_dimension_address_read(result, container, dim, dim_type, BP_VAR_R, 1, 0 EXECUTE_DATA_CC);
}

ZEND_API void zend_fetch_dimension_const(zval *result, zval *container, zval *dim, int type)
{
	zend_fetch_dimension_address_read(result, container, dim, IS_TMP_VAR, type, 0, 0 NO_EXECUTE_DATA_CC);
}

static zend_never_inline zval* ZEND_FASTCALL zend_find_array_dim_slow(HashTable *ht, zval *offset EXECUTE_DATA_DC)
{
	zend_ulong hval;

	if (Z_TYPE_P(offset) == IS_DOUBLE) {
		hval = zend_dval_to_lval(Z_DVAL_P(offset));
num_idx:
		return zend_hash_index_find(ht, hval);
	} else if (Z_TYPE_P(offset) == IS_NULL) {
str_idx:
		return zend_hash_find_ex_ind(ht, ZSTR_EMPTY_ALLOC(), 1);
	} else if (Z_TYPE_P(offset) == IS_FALSE) {
		hval = 0;
		goto num_idx;
	} else if (Z_TYPE_P(offset) == IS_TRUE) {
		hval = 1;
		goto num_idx;
	} else if (Z_TYPE_P(offset) == IS_RESOURCE) {
		hval = Z_RES_HANDLE_P(offset);
		goto num_idx;
	} else if (/*OP2_TYPE == IS_CV &&*/ Z_TYPE_P(offset) == IS_UNDEF) {
		ZVAL_UNDEFINED_OP2();
		goto str_idx;
	} else {
		zend_type_error("Illegal offset type in isset or empty");
		return NULL;
	}
}

static zend_never_inline int ZEND_FASTCALL zend_isset_dim_slow(zval *container, zval *offset EXECUTE_DATA_DC)
{
	if (/*OP2_TYPE == IS_CV &&*/ UNEXPECTED(Z_TYPE_P(offset) == IS_UNDEF)) {
		offset = ZVAL_UNDEFINED_OP2();
	}

	if (/*OP1_TYPE != IS_CONST &&*/ EXPECTED(Z_TYPE_P(container) == IS_OBJECT)) {
		return Z_OBJ_HT_P(container)->has_dimension(Z_OBJ_P(container), offset, 0);
	} else if (EXPECTED(Z_TYPE_P(container) == IS_STRING)) { /* string offsets */
		zend_long lval;

		if (EXPECTED(Z_TYPE_P(offset) == IS_LONG)) {
			lval = Z_LVAL_P(offset);
str_offset:
			if (UNEXPECTED(lval < 0)) { /* Handle negative offset */
				lval += (zend_long)Z_STRLEN_P(container);
			}
			if (EXPECTED(lval >= 0) && (size_t)lval < Z_STRLEN_P(container)) {
				return 1;
			} else {
				return 0;
			}
		} else {
			/*if (OP2_TYPE & (IS_CV|IS_VAR)) {*/
				ZVAL_DEREF(offset);
			/*}*/
			if (Z_TYPE_P(offset) < IS_STRING /* simple scalar types */
					|| (Z_TYPE_P(offset) == IS_STRING /* or numeric string */
						&& IS_LONG == is_numeric_string(Z_STRVAL_P(offset), Z_STRLEN_P(offset), NULL, NULL, 0))) {
				lval = zval_get_long(offset);
				goto str_offset;
			}
			return 0;
		}
	} else {
		return 0;
	}
}

static zend_never_inline int ZEND_FASTCALL zend_isempty_dim_slow(zval *container, zval *offset EXECUTE_DATA_DC)
{
	if (/*OP2_TYPE == IS_CV &&*/ UNEXPECTED(Z_TYPE_P(offset) == IS_UNDEF)) {
		offset = ZVAL_UNDEFINED_OP2();
	}

	if (/*OP1_TYPE != IS_CONST &&*/ EXPECTED(Z_TYPE_P(container) == IS_OBJECT)) {
		return !Z_OBJ_HT_P(container)->has_dimension(Z_OBJ_P(container), offset, 1);
	} else if (EXPECTED(Z_TYPE_P(container) == IS_STRING)) { /* string offsets */
		zend_long lval;

		if (EXPECTED(Z_TYPE_P(offset) == IS_LONG)) {
			lval = Z_LVAL_P(offset);
str_offset:
			if (UNEXPECTED(lval < 0)) { /* Handle negative offset */
				lval += (zend_long)Z_STRLEN_P(container);
			}
			if (EXPECTED(lval >= 0) && (size_t)lval < Z_STRLEN_P(container)) {
				return (Z_STRVAL_P(container)[lval] == '0');
			} else {
				return 1;
			}
		} else {
			/*if (OP2_TYPE & (IS_CV|IS_VAR)) {*/
				ZVAL_DEREF(offset);
			/*}*/
			if (Z_TYPE_P(offset) < IS_STRING /* simple scalar types */
					|| (Z_TYPE_P(offset) == IS_STRING /* or numeric string */
						&& IS_LONG == is_numeric_string(Z_STRVAL_P(offset), Z_STRLEN_P(offset), NULL, NULL, 0))) {
				lval = zval_get_long(offset);
				goto str_offset;
			}
			return 1;
		}
	} else {
		return 1;
	}
}

static zend_never_inline uint32_t ZEND_FASTCALL zend_array_key_exists_fast(HashTable *ht, zval *key OPLINE_DC EXECUTE_DATA_DC)
{
	zend_string *str;
	zend_ulong hval;

try_again:
	if (EXPECTED(Z_TYPE_P(key) == IS_STRING)) {
		str = Z_STR_P(key);
		if (ZEND_HANDLE_NUMERIC(str, hval)) {
			goto num_key;
		}
str_key:
		return zend_hash_find_ind(ht, str) != NULL ? IS_TRUE : IS_FALSE;
	} else if (EXPECTED(Z_TYPE_P(key) == IS_LONG)) {
		hval = Z_LVAL_P(key);
num_key:
		return zend_hash_index_find(ht, hval) != NULL ? IS_TRUE : IS_FALSE;
	} else if (EXPECTED(Z_ISREF_P(key))) {
		key = Z_REFVAL_P(key);
		goto try_again;
	} else if (Z_TYPE_P(key) <= IS_NULL) {
		if (UNEXPECTED(Z_TYPE_P(key) == IS_UNDEF)) {
			ZVAL_UNDEFINED_OP1();
		}
		str = ZSTR_EMPTY_ALLOC();
		goto str_key;
	} else {
		zend_error(E_WARNING, "array_key_exists(): The first argument should be either a string or an integer");
		return IS_FALSE;
	}
}

static zend_never_inline uint32_t ZEND_FASTCALL zend_array_key_exists_slow(zval *subject, zval *key OPLINE_DC EXECUTE_DATA_DC)
{
	if (EXPECTED(Z_TYPE_P(subject) == IS_OBJECT)) {
		zend_error(E_DEPRECATED, "array_key_exists(): "
			"Using array_key_exists() on objects is deprecated. "
			"Use isset() or property_exists() instead");

		HashTable *ht = zend_get_properties_for(subject, ZEND_PROP_PURPOSE_ARRAY_CAST);
		uint32_t result = zend_array_key_exists_fast(ht, key OPLINE_CC EXECUTE_DATA_CC);
		zend_release_properties(ht);
		return result;
	} else {
		if (UNEXPECTED(Z_TYPE_P(key) == IS_UNDEF)) {
			ZVAL_UNDEFINED_OP1();
		}
		if (UNEXPECTED(Z_TYPE_INFO_P(subject) == IS_UNDEF)) {
			ZVAL_UNDEFINED_OP2();
		}
		zend_type_error("array_key_exists() expects parameter 2 to be array, %s given", zend_get_type_by_const(Z_TYPE_P(subject)));
		return IS_NULL;
	}
}

static zend_always_inline zend_bool promotes_to_array(zval *val) {
	return Z_TYPE_P(val) <= IS_FALSE
		|| (Z_ISREF_P(val) && Z_TYPE_P(Z_REFVAL_P(val)) <= IS_FALSE);
}

static zend_always_inline zend_bool check_type_array_assignable(zend_type type) {
	if (!ZEND_TYPE_IS_SET(type)) {
		return 1;
	}
	return ZEND_TYPE_IS_MASK(type) && (ZEND_TYPE_MASK(type) & (MAY_BE_ITERABLE|MAY_BE_ARRAY));
}

/* Checks whether an array can be assigned to the reference. Returns conflicting property if
 * assignment is not possible, NULL otherwise. */
static zend_never_inline zend_bool zend_verify_ref_array_assignable(zend_reference *ref) {
	zend_property_info *prop;
	ZEND_ASSERT(ZEND_REF_HAS_TYPE_SOURCES(ref));
	ZEND_REF_FOREACH_TYPE_SOURCES(ref, prop) {
		if (!check_type_array_assignable(prop->type)) {
			zend_throw_auto_init_in_ref_error(prop, "array");
			return 0;
		}
	} ZEND_REF_FOREACH_TYPE_SOURCES_END();
	return 1;
}

static zend_property_info *zend_object_fetch_property_type_info(
		zend_object *obj, zval *slot)
{
	if (EXPECTED(!ZEND_CLASS_HAS_TYPE_HINTS(obj->ce))) {
		return NULL;
	}

	/* Not a declared property */
	if (UNEXPECTED(slot < obj->properties_table ||
			slot >= obj->properties_table + obj->ce->default_properties_count)) {
		return NULL;
	}

	return zend_get_typed_property_info_for_slot(obj, slot);
}

static zend_never_inline zend_bool zend_handle_fetch_obj_flags(
		zval *result, zval *ptr, zend_object *obj, zend_property_info *prop_info, uint32_t flags)
{
	switch (flags) {
		case ZEND_FETCH_DIM_WRITE:
			if (promotes_to_array(ptr)) {
				if (!prop_info) {
					prop_info = zend_object_fetch_property_type_info(obj, ptr);
					if (!prop_info) {
						break;
					}
				}
				if (!check_type_array_assignable(prop_info->type)) {
					zend_throw_auto_init_in_prop_error(prop_info, "array");
					if (result) ZVAL_ERROR(result);
					return 0;
				}
			}
			break;
		case ZEND_FETCH_REF:
			if (Z_TYPE_P(ptr) != IS_REFERENCE) {
				if (!prop_info) {
					prop_info = zend_object_fetch_property_type_info(obj, ptr);
					if (!prop_info) {
						break;
					}
				}
				if (Z_TYPE_P(ptr) == IS_UNDEF) {
					if (!ZEND_TYPE_ALLOW_NULL(prop_info->type)) {
						zend_throw_access_uninit_prop_by_ref_error(prop_info);
						if (result) ZVAL_ERROR(result);
						return 0;
					}
					ZVAL_NULL(ptr);
				}

				ZVAL_NEW_REF(ptr, ptr);
				ZEND_REF_ADD_TYPE_SOURCE(Z_REF_P(ptr), prop_info);
			}
			break;
		EMPTY_SWITCH_DEFAULT_CASE()
	}
	return 1;
}

static zend_always_inline void zend_fetch_property_address(zval *result, zval *container, uint32_t container_op_type, zval *prop_ptr, uint32_t prop_op_type, void **cache_slot, int type, uint32_t flags, zend_bool init_undef OPLINE_DC EXECUTE_DATA_DC)
{
	zval *ptr;
	zend_object *zobj;
	zend_string *name, *tmp_name;

    if (container_op_type != IS_UNUSED && UNEXPECTED(Z_TYPE_P(container) != IS_OBJECT)) {
		do {
			if (Z_ISREF_P(container) && Z_TYPE_P(Z_REFVAL_P(container)) == IS_OBJECT) {
				container = Z_REFVAL_P(container);
				break;
			}

			if (container_op_type == IS_CV
			 && type != BP_VAR_W
			 && UNEXPECTED(Z_TYPE_P(container) == IS_UNDEF)) {
				ZVAL_UNDEFINED_OP1();
			}

			/* this should modify object only if it's empty */
			if (type == BP_VAR_UNSET) {
				ZVAL_NULL(result);
				return;
			}

			zend_throw_non_object_error(container, prop_ptr OPLINE_CC EXECUTE_DATA_CC);
			ZVAL_ERROR(result);
			return;
		} while (0);
	}

	zobj = Z_OBJ_P(container);
	if (prop_op_type == IS_CONST &&
	    EXPECTED(zobj->ce == CACHED_PTR_EX(cache_slot))) {
		uintptr_t prop_offset = (uintptr_t)CACHED_PTR_EX(cache_slot + 1);

		if (EXPECTED(IS_VALID_PROPERTY_OFFSET(prop_offset))) {
			ptr = OBJ_PROP(zobj, prop_offset);
			if (EXPECTED(Z_TYPE_P(ptr) != IS_UNDEF)) {
				ZVAL_INDIRECT(result, ptr);
				if (flags) {
					zend_property_info *prop_info = CACHED_PTR_EX(cache_slot + 2);
					if (prop_info) {
						zend_handle_fetch_obj_flags(result, ptr, NULL, prop_info, flags);
					}
				}
				return;
			}
		} else if (EXPECTED(zobj->properties != NULL)) {
			if (UNEXPECTED(GC_REFCOUNT(zobj->properties) > 1)) {
				if (EXPECTED(!(GC_FLAGS(zobj->properties) & IS_ARRAY_IMMUTABLE))) {
					GC_DELREF(zobj->properties);
				}
				zobj->properties = zend_array_dup(zobj->properties);
			}
			ptr = zend_hash_find_ex(zobj->properties, Z_STR_P(prop_ptr), 1);
			if (EXPECTED(ptr)) {
				ZVAL_INDIRECT(result, ptr);
				return;
			}
		}
	}

	if (prop_op_type == IS_CONST) {
		name = Z_STR_P(prop_ptr);
	} else {
		name = zval_get_tmp_string(prop_ptr, &tmp_name);
	}
	ptr = zobj->handlers->get_property_ptr_ptr(zobj, name, type, cache_slot);
	if (NULL == ptr) {
		ptr = zobj->handlers->read_property(zobj, name, type, cache_slot, result);
		if (ptr == result) {
			if (UNEXPECTED(Z_ISREF_P(ptr) && Z_REFCOUNT_P(ptr) == 1)) {
				ZVAL_UNREF(ptr);
			}
			return;
		}
	}

	ZVAL_INDIRECT(result, ptr);
	if (flags) {
		zend_property_info *prop_info;

		if (prop_op_type == IS_CONST) {
			prop_info = CACHED_PTR_EX(cache_slot + 2);
			if (prop_info) {
				if (UNEXPECTED(!zend_handle_fetch_obj_flags(result, ptr, NULL, prop_info, flags))) {
					return;
				}
			}
		} else {
			if (UNEXPECTED(!zend_handle_fetch_obj_flags(result, ptr, Z_OBJ_P(container), NULL, flags))) {
				return;
			}
		}
	}
	if (init_undef && UNEXPECTED(Z_TYPE_P(ptr) == IS_UNDEF)) {
		ZVAL_NULL(ptr);
	}
}

static zend_always_inline void zend_assign_to_property_reference(zval *container, uint32_t container_op_type, zval *prop_ptr, uint32_t prop_op_type, zval *value_ptr OPLINE_DC EXECUTE_DATA_DC)
{
	zval variable, *variable_ptr = &variable;
	void **cache_addr = (prop_op_type == IS_CONST) ? CACHE_ADDR(opline->extended_value & ~ZEND_RETURNS_FUNCTION) : NULL;

	zend_fetch_property_address(variable_ptr, container, container_op_type, prop_ptr, prop_op_type,
		cache_addr, BP_VAR_W, 0, 0 OPLINE_CC EXECUTE_DATA_CC);

	if (Z_TYPE_P(variable_ptr) == IS_INDIRECT) {
		variable_ptr = Z_INDIRECT_P(variable_ptr);
	}

<<<<<<< HEAD
	/* variable_ptr may be ERROR if fetching the property threw an exception. */
	if (UNEXPECTED(Z_ISERROR_P(variable_ptr))) {
=======
	if (UNEXPECTED(Z_ISERROR_P(variable_ptr) || EG(exception))) {
>>>>>>> 4463acb9
		variable_ptr = &EG(uninitialized_zval);
	} else if (UNEXPECTED(Z_TYPE(variable) != IS_INDIRECT)) {
		zend_throw_error(NULL, "Cannot assign by reference to overloaded object");
		zval_ptr_dtor(&variable);
		variable_ptr = &EG(uninitialized_zval);
	} else if (/*OP_DATA_TYPE == IS_VAR &&*/
	           (opline->extended_value & ZEND_RETURNS_FUNCTION) &&
			   UNEXPECTED(!Z_ISREF_P(value_ptr))) {

		if (UNEXPECTED(!zend_wrong_assign_to_variable_reference(
				variable_ptr, value_ptr OPLINE_CC EXECUTE_DATA_CC))) {
			variable_ptr = &EG(uninitialized_zval);
		}
	} else {
		zend_property_info *prop_info = NULL;

		if (prop_op_type == IS_CONST) {
			prop_info = (zend_property_info *) CACHED_PTR_EX(cache_addr + 2);
		} else {
			ZVAL_DEREF(container);
			prop_info = zend_object_fetch_property_type_info(Z_OBJ_P(container), variable_ptr);
		}

		if (UNEXPECTED(prop_info)) {
			variable_ptr = zend_assign_to_typed_property_reference(prop_info, variable_ptr, value_ptr EXECUTE_DATA_CC);
		} else {
			zend_assign_to_variable_reference(variable_ptr, value_ptr);
		}
	}

	if (UNEXPECTED(RETURN_VALUE_USED(opline))) {
		ZVAL_COPY(EX_VAR(opline->result.var), variable_ptr);
	}
}

static zend_never_inline void zend_assign_to_property_reference_this_const(zval *container, zval *prop_ptr, zval *value_ptr OPLINE_DC EXECUTE_DATA_DC)
{
	zend_assign_to_property_reference(container, IS_UNUSED, prop_ptr, IS_CONST, value_ptr
		OPLINE_CC EXECUTE_DATA_CC);
}

static zend_never_inline void zend_assign_to_property_reference_var_const(zval *container, zval *prop_ptr, zval *value_ptr OPLINE_DC EXECUTE_DATA_DC)
{
	zend_assign_to_property_reference(container, IS_VAR, prop_ptr, IS_CONST, value_ptr
		OPLINE_CC EXECUTE_DATA_CC);
}

static zend_never_inline void zend_assign_to_property_reference_this_var(zval *container, zval *prop_ptr, zval *value_ptr OPLINE_DC EXECUTE_DATA_DC)
{
	zend_assign_to_property_reference(container, IS_UNUSED, prop_ptr, IS_VAR, value_ptr
		OPLINE_CC EXECUTE_DATA_CC);
}

static zend_never_inline void zend_assign_to_property_reference_var_var(zval *container, zval *prop_ptr, zval *value_ptr OPLINE_DC EXECUTE_DATA_DC)
{
	zend_assign_to_property_reference(container, IS_VAR, prop_ptr, IS_VAR, value_ptr
		OPLINE_CC EXECUTE_DATA_CC);
}

static zend_never_inline int zend_fetch_static_property_address_ex(zval **retval, zend_property_info **prop_info, uint32_t cache_slot, int fetch_type OPLINE_DC EXECUTE_DATA_DC) {
	zend_string *name, *tmp_name;
	zend_class_entry *ce;
	zend_property_info *property_info;

	zend_uchar op1_type = opline->op1_type, op2_type = opline->op2_type;

	if (EXPECTED(op2_type == IS_CONST)) {
		zval *class_name = RT_CONSTANT(opline, opline->op2);

		ZEND_ASSERT(op1_type != IS_CONST || CACHED_PTR(cache_slot) == NULL);

		if (EXPECTED((ce = CACHED_PTR(cache_slot)) == NULL)) {
			ce = zend_fetch_class_by_name(Z_STR_P(class_name), Z_STR_P(class_name + 1), ZEND_FETCH_CLASS_DEFAULT | ZEND_FETCH_CLASS_EXCEPTION);
			if (UNEXPECTED(ce == NULL)) {
				FREE_UNFETCHED_OP(op1_type, opline->op1.var);
				return FAILURE;
			}
			if (UNEXPECTED(op1_type != IS_CONST)) {
				CACHE_PTR(cache_slot, ce);
			}
		}
	} else {
		if (EXPECTED(op2_type == IS_UNUSED)) {
			ce = zend_fetch_class(NULL, opline->op2.num);
			if (UNEXPECTED(ce == NULL)) {
				FREE_UNFETCHED_OP(op1_type, opline->op1.var);
				return FAILURE;
			}
		} else {
			ce = Z_CE_P(EX_VAR(opline->op2.var));
		}
		if (EXPECTED(op1_type == IS_CONST) && EXPECTED(CACHED_PTR(cache_slot) == ce)) {
			*retval = CACHED_PTR(cache_slot + sizeof(void *));
			*prop_info = CACHED_PTR(cache_slot + sizeof(void *) * 2);
			return SUCCESS;
		}
	}

	if (EXPECTED(op1_type == IS_CONST)) {
		name = Z_STR_P(RT_CONSTANT(opline, opline->op1));
	} else {
		zval *varname = get_zval_ptr_undef(opline->op1_type, opline->op1, BP_VAR_R);
		if (EXPECTED(Z_TYPE_P(varname) == IS_STRING)) {
			name = Z_STR_P(varname);
			tmp_name = NULL;
		} else {
			if (op1_type == IS_CV && UNEXPECTED(Z_TYPE_P(varname) == IS_UNDEF)) {
				zval_undefined_cv(opline->op1.var EXECUTE_DATA_CC);
			}
			name = zval_get_tmp_string(varname, &tmp_name);
		}
	}

	*retval = zend_std_get_static_property_with_info(ce, name, fetch_type, &property_info);

	if (UNEXPECTED(op1_type != IS_CONST)) {
		zend_tmp_string_release(tmp_name);

		FREE_OP(op1_type, opline->op1.var);
	}

	if (UNEXPECTED(*retval == NULL)) {
		return FAILURE;
	}

	*prop_info = property_info;

	if (EXPECTED(op1_type == IS_CONST)) {
		CACHE_POLYMORPHIC_PTR(cache_slot, ce, *retval);
		CACHE_PTR(cache_slot + sizeof(void *) * 2, property_info);
	}

	return SUCCESS;
}


static zend_always_inline int zend_fetch_static_property_address(zval **retval, zend_property_info **prop_info, uint32_t cache_slot, int fetch_type, int flags OPLINE_DC EXECUTE_DATA_DC) {
	int success;
	zend_property_info *property_info;

	if (opline->op1_type == IS_CONST && (opline->op2_type == IS_CONST || (opline->op2_type == IS_UNUSED && (opline->op2.num == ZEND_FETCH_CLASS_SELF || opline->op2.num == ZEND_FETCH_CLASS_PARENT))) && EXPECTED(CACHED_PTR(cache_slot) != NULL)) {
		*retval = CACHED_PTR(cache_slot + sizeof(void *));
		property_info = CACHED_PTR(cache_slot + sizeof(void *) * 2);

		if ((fetch_type == BP_VAR_R || fetch_type == BP_VAR_RW)
				&& UNEXPECTED(Z_TYPE_P(*retval) == IS_UNDEF)
				&& UNEXPECTED(ZEND_TYPE_IS_SET(property_info->type))) {
			zend_throw_error(NULL, "Typed static property %s::$%s must not be accessed before initialization",
				ZSTR_VAL(property_info->ce->name),
				zend_get_unmangled_property_name(property_info->name));
			return FAILURE;
		}
	} else {
		success = zend_fetch_static_property_address_ex(retval, &property_info, cache_slot, fetch_type OPLINE_CC EXECUTE_DATA_CC);
		if (UNEXPECTED(success != SUCCESS)) {
			return FAILURE;
		}
	}

	if (flags && ZEND_TYPE_IS_SET(property_info->type)) {
		zend_handle_fetch_obj_flags(NULL, *retval, NULL, property_info, flags);
	}

	if (prop_info) {
		*prop_info = property_info;
	}

	return SUCCESS;
}

ZEND_API ZEND_COLD void zend_throw_ref_type_error_type(zend_property_info *prop1, zend_property_info *prop2, zval *zv) {
	zend_string *type1_str = zend_type_to_string(prop1->type);
	zend_string *type2_str = zend_type_to_string(prop2->type);
	zend_type_error("Reference with value of type %s held by property %s::$%s of type %s is not compatible with property %s::$%s of type %s",
		Z_TYPE_P(zv) == IS_OBJECT ? ZSTR_VAL(Z_OBJCE_P(zv)->name) : zend_get_type_by_const(Z_TYPE_P(zv)),
		ZSTR_VAL(prop1->ce->name),
		zend_get_unmangled_property_name(prop1->name),
		ZSTR_VAL(type1_str),
		ZSTR_VAL(prop2->ce->name),
		zend_get_unmangled_property_name(prop2->name),
		ZSTR_VAL(type2_str)
	);
	zend_string_release(type1_str);
	zend_string_release(type2_str);
}

ZEND_API ZEND_COLD void zend_throw_ref_type_error_zval(zend_property_info *prop, zval *zv) {
	zend_string *type_str = zend_type_to_string(prop->type);
	zend_type_error("Cannot assign %s to reference held by property %s::$%s of type %s",
		Z_TYPE_P(zv) == IS_OBJECT ? ZSTR_VAL(Z_OBJCE_P(zv)->name) : zend_get_type_by_const(Z_TYPE_P(zv)),
		ZSTR_VAL(prop->ce->name),
		zend_get_unmangled_property_name(prop->name),
		ZSTR_VAL(type_str)
	);
	zend_string_release(type_str);
}

ZEND_API ZEND_COLD void zend_throw_conflicting_coercion_error(zend_property_info *prop1, zend_property_info *prop2, zval *zv) {
	zend_string *type1_str = zend_type_to_string(prop1->type);
	zend_string *type2_str = zend_type_to_string(prop2->type);
	zend_type_error("Cannot assign %s to reference held by property %s::$%s of type %s and property %s::$%s of type %s, as this would result in an inconsistent type conversion",
		Z_TYPE_P(zv) == IS_OBJECT ? ZSTR_VAL(Z_OBJCE_P(zv)->name) : zend_get_type_by_const(Z_TYPE_P(zv)),
		ZSTR_VAL(prop1->ce->name),
		zend_get_unmangled_property_name(prop1->name),
		ZSTR_VAL(type1_str),
		ZSTR_VAL(prop2->ce->name),
		zend_get_unmangled_property_name(prop2->name),
		ZSTR_VAL(type2_str)
	);
	zend_string_release(type1_str);
	zend_string_release(type2_str);
}

/* 1: valid, 0: invalid, -1: may be valid after type coercion */
static zend_always_inline int i_zend_verify_type_assignable_zval(
		zend_type *type_ptr, zend_class_entry *self_ce, zval *zv, zend_bool strict) {
	zend_type type = *type_ptr;
	uint32_t type_mask;
	zend_uchar zv_type = Z_TYPE_P(zv);

	if (ZEND_TYPE_IS_CLASS(type)) {
		if (ZEND_TYPE_ALLOW_NULL(type) && zv_type == IS_NULL) {
			return 1;
		}
		if (!ZEND_TYPE_IS_CE(type)) {
			if (!zend_resolve_class_type(type_ptr, self_ce)) {
				return 0;
			}
			type = *type_ptr;
		}
		return zv_type == IS_OBJECT && instanceof_function(Z_OBJCE_P(zv), ZEND_TYPE_CE(type));
	}

	if (ZEND_TYPE_CONTAINS_CODE(type, zv_type)) {
		return 1;
	}

	type_mask = ZEND_TYPE_MASK(type);
	if (type_mask & MAY_BE_ITERABLE) {
		return zend_is_iterable(zv);
	}

	/* SSTH Exception: IS_LONG may be accepted as IS_DOUBLE (converted) */
	if (strict) {
		if ((type_mask & MAY_BE_DOUBLE) && zv_type == IS_LONG) {
			return -1;
		}
		return 0;
	}

	/* No weak conversions for arrays and objects */
	if (type_mask & (MAY_BE_ARRAY|MAY_BE_OBJECT)) {
		return 0;
	}

	/* NULL may be accepted only by nullable hints (this is already checked) */
	if (zv_type == IS_NULL) {
		return 0;
	}

	/* Coercion may be necessary, check separately */
	return -1;
}

ZEND_API zend_bool ZEND_FASTCALL zend_verify_ref_assignable_zval(zend_reference *ref, zval *zv, zend_bool strict)
{
	zend_property_info *prop;

	/* The value must satisfy each property type, and coerce to the same value for each property
	 * type. Right now, the latter rule means that *if* coercion is necessary, then all types
	 * must be the same (modulo nullability). To handle this, remember the first type we see and
	 * compare against it when coercion becomes necessary. */
	zend_property_info *seen_prop = NULL;
	uint32_t seen_type_mask;
	zend_bool needs_coercion = 0;

	ZEND_ASSERT(Z_TYPE_P(zv) != IS_REFERENCE);
	ZEND_REF_FOREACH_TYPE_SOURCES(ref, prop) {
		int result = i_zend_verify_type_assignable_zval(&prop->type, prop->ce, zv, strict);
		if (result == 0) {
			zend_throw_ref_type_error_zval(prop, zv);
			return 0;
		}

		if (result < 0) {
			needs_coercion = 1;
		}

		if (!seen_prop) {
			seen_prop = prop;
			seen_type_mask = ZEND_TYPE_IS_CLASS(prop->type)
				? MAY_BE_OBJECT : ZEND_TYPE_MASK(ZEND_TYPE_WITHOUT_NULL(prop->type));
		} else if (needs_coercion
				&& seen_type_mask != ZEND_TYPE_MASK(ZEND_TYPE_WITHOUT_NULL(prop->type))) {
			zend_throw_conflicting_coercion_error(seen_prop, prop, zv);
			return 0;
		}
	} ZEND_REF_FOREACH_TYPE_SOURCES_END();

	if (UNEXPECTED(needs_coercion && !zend_verify_weak_scalar_type_hint(seen_type_mask, zv))) {
		zend_throw_ref_type_error_zval(seen_prop, zv);
		return 0;
	}

	return 1;
}

ZEND_API zval* zend_assign_to_typed_ref(zval *variable_ptr, zval *value, zend_uchar value_type, zend_bool strict, zend_refcounted *ref)
{
	zend_bool need_copy = ZEND_CONST_COND(value_type & (IS_CONST|IS_CV), 1) ||
			((value_type & IS_VAR) && UNEXPECTED(ref) && GC_REFCOUNT(ref) > 1);
	zend_bool ret;
	zval tmp;

	if (need_copy) {
		ZVAL_COPY(&tmp, value);
		value = &tmp;
	}
	ret = zend_verify_ref_assignable_zval(Z_REF_P(variable_ptr), value, strict);
	if (need_copy) {
		Z_TRY_DELREF_P(value);
	}
	if (!ret) {
		zval_ptr_dtor(value);
		return Z_REFVAL_P(variable_ptr);
	}

	variable_ptr = Z_REFVAL_P(variable_ptr);
	if (EXPECTED(Z_REFCOUNTED_P(variable_ptr))) {
		zend_refcounted *garbage = Z_COUNTED_P(variable_ptr);

		zend_copy_to_variable(variable_ptr, value, value_type, ref);
		if (GC_DELREF(garbage) == 0) {
			rc_dtor_func(garbage);
		} else { /* we need to split */
			/* optimized version of GC_ZVAL_CHECK_POSSIBLE_ROOT(variable_ptr) */
			if (UNEXPECTED(GC_MAY_LEAK(garbage))) {
				gc_possible_root(garbage);
			}
		}
		return variable_ptr;
	}

	zend_copy_to_variable(variable_ptr, value, value_type, ref);
	return variable_ptr;
}

ZEND_API zend_bool ZEND_FASTCALL zend_verify_prop_assignable_by_ref(zend_property_info *prop_info, zval *orig_val, zend_bool strict) {
	zval *val = orig_val;
	if (Z_ISREF_P(val) && ZEND_REF_HAS_TYPE_SOURCES(Z_REF_P(val))) {
		int result;

		val = Z_REFVAL_P(val);
		result = i_zend_verify_type_assignable_zval(&prop_info->type, prop_info->ce, val, strict);
		if (result > 0) {
			return 1;
		}

		if (result < 0) {
			zend_property_info *ref_prop = ZEND_REF_FIRST_SOURCE(Z_REF_P(orig_val));
			if (ZEND_TYPE_MASK(ZEND_TYPE_WITHOUT_NULL(prop_info->type))
					!= ZEND_TYPE_MASK(ZEND_TYPE_WITHOUT_NULL(ref_prop->type))) {
				/* Invalid due to conflicting coercion */
				zend_throw_ref_type_error_type(ref_prop, prop_info, val);
				return 0;
			}
			if (zend_verify_weak_scalar_type_hint(ZEND_TYPE_MASK(prop_info->type), val)) {
				return 1;
			}
		}
	} else {
		ZVAL_DEREF(val);
		if (i_zend_check_property_type(prop_info, val, strict)) {
			return 1;
		}
	}

	zend_verify_property_type_error(prop_info, val);
	return 0;
}

ZEND_API void ZEND_FASTCALL zend_ref_add_type_source(zend_property_info_source_list *source_list, zend_property_info *prop)
{
	zend_property_info_list *list;
	if (source_list->ptr == NULL) {
		source_list->ptr = prop;
		return;
	}

	list = ZEND_PROPERTY_INFO_SOURCE_TO_LIST(source_list->list);
	if (!ZEND_PROPERTY_INFO_SOURCE_IS_LIST(source_list->list)) {
		list = emalloc(sizeof(zend_property_info_list) + (4 - 1) * sizeof(zend_property_info *));
		list->ptr[0] = source_list->ptr;
		list->num_allocated = 4;
		list->num = 1;
	} else if (list->num_allocated == list->num) {
		list->num_allocated = list->num * 2;
		list = erealloc(list, sizeof(zend_property_info_list) + (list->num_allocated - 1) * sizeof(zend_property_info *));
	}

	list->ptr[list->num++] = prop;
	source_list->list = ZEND_PROPERTY_INFO_SOURCE_FROM_LIST(list);
}

ZEND_API void ZEND_FASTCALL zend_ref_del_type_source(zend_property_info_source_list *source_list, zend_property_info *prop)
{
	zend_property_info_list *list = ZEND_PROPERTY_INFO_SOURCE_TO_LIST(source_list->list);
	zend_property_info **ptr, **end;

	if (!ZEND_PROPERTY_INFO_SOURCE_IS_LIST(source_list->list)) {
		ZEND_ASSERT(source_list->ptr == prop);
		source_list->ptr = NULL;
		return;
	}

	if (list->num == 1) {
		ZEND_ASSERT(*list->ptr == prop);
		efree(list);
		source_list->ptr = NULL;
		return;
	}

	/* Checking against end here to get a more graceful failure mode if we missed adding a type
	 * source at some point. */
	ptr = list->ptr;
	end = ptr + list->num;
	while (ptr < end && *ptr != prop) {
		ptr++;
	}
	ZEND_ASSERT(*ptr == prop);

	/* Copy the last list element into the deleted slot. */
	*ptr = list->ptr[--list->num];

	if (list->num >= 4 && list->num * 4 == list->num_allocated) {
		list->num_allocated = list->num * 2;
		source_list->list = ZEND_PROPERTY_INFO_SOURCE_FROM_LIST(erealloc(list, sizeof(zend_property_info_list) + (list->num_allocated - 1) * sizeof(zend_property_info *)));
	}
}

static zend_never_inline void zend_fetch_this_var(int type OPLINE_DC EXECUTE_DATA_DC)
{
	zval *result = EX_VAR(opline->result.var);

	switch (type) {
		case BP_VAR_R:
			if (EXPECTED(Z_TYPE(EX(This)) == IS_OBJECT)) {
				ZVAL_OBJ(result, Z_OBJ(EX(This)));
				Z_ADDREF_P(result);
			} else {
				ZVAL_NULL(result);
				zend_error(E_WARNING, "Undefined variable: this");
			}
			break;
		case BP_VAR_IS:
			if (EXPECTED(Z_TYPE(EX(This)) == IS_OBJECT)) {
				ZVAL_OBJ(result, Z_OBJ(EX(This)));
				Z_ADDREF_P(result);
			} else {
				ZVAL_NULL(result);
			}
			break;
		case BP_VAR_RW:
		case BP_VAR_W:
			ZVAL_UNDEF(result);
			zend_throw_error(NULL, "Cannot re-assign $this");
			break;
		case BP_VAR_UNSET:
			ZVAL_UNDEF(result);
			zend_throw_error(NULL, "Cannot unset $this");
			break;
		EMPTY_SWITCH_DEFAULT_CASE()
	}
}

static zend_never_inline ZEND_COLD void ZEND_FASTCALL zend_wrong_clone_call(zend_function *clone, zend_class_entry *scope)
{
	zend_throw_error(NULL, "Call to %s %s::__clone() from context '%s'", zend_visibility_string(clone->common.fn_flags), ZSTR_VAL(clone->common.scope->name), scope ? ZSTR_VAL(scope->name) : "");
}

#if ZEND_INTENSIVE_DEBUGGING

#define CHECK_SYMBOL_TABLES()													\
	zend_hash_apply(&EG(symbol_table), zend_check_symbol);			\
	if (&EG(symbol_table)!=EX(symbol_table)) {							\
		zend_hash_apply(EX(symbol_table), zend_check_symbol);	\
	}

static int zend_check_symbol(zval *pz)
{
	if (Z_TYPE_P(pz) == IS_INDIRECT) {
		pz = Z_INDIRECT_P(pz);
	}
	if (Z_TYPE_P(pz) > 10) {
		fprintf(stderr, "Warning!  %x has invalid type!\n", *pz);
/* See http://support.microsoft.com/kb/190351 */
#ifdef ZEND_WIN32
		fflush(stderr);
#endif
	} else if (Z_TYPE_P(pz) == IS_ARRAY) {
		zend_hash_apply(Z_ARRVAL_P(pz), zend_check_symbol);
	} else if (Z_TYPE_P(pz) == IS_OBJECT) {
		/* OBJ-TBI - doesn't support new object model! */
		zend_hash_apply(Z_OBJPROP_P(pz), zend_check_symbol);
	}

	return 0;
}


#else
#define CHECK_SYMBOL_TABLES()
#endif

ZEND_API void execute_internal(zend_execute_data *execute_data, zval *return_value)
{
	execute_data->func->internal_function.handler(execute_data, return_value);
}

ZEND_API void zend_clean_and_cache_symbol_table(zend_array *symbol_table) /* {{{ */
{
	if (EG(symtable_cache_ptr) >= EG(symtable_cache_limit)) {
		zend_array_destroy(symbol_table);
	} else {
		/* clean before putting into the cache, since clean
		   could call dtors, which could use cached hash */
		zend_symtable_clean(symbol_table);
		*(EG(symtable_cache_ptr)++) = symbol_table;
	}
}
/* }}} */

static zend_always_inline void i_free_compiled_variables(zend_execute_data *execute_data) /* {{{ */
{
	zval *cv = EX_VAR_NUM(0);
	int count = EX(func)->op_array.last_var;
	while (EXPECTED(count != 0)) {
		if (Z_REFCOUNTED_P(cv)) {
			zend_refcounted *r = Z_COUNTED_P(cv);
			if (!GC_DELREF(r)) {
				ZVAL_NULL(cv);
				rc_dtor_func(r);
			} else {
				gc_check_possible_root(r);
			}
		}
		cv++;
		count--;
	}
}
/* }}} */

ZEND_API void zend_free_compiled_variables(zend_execute_data *execute_data) /* {{{ */
{
	i_free_compiled_variables(execute_data);
}
/* }}} */

#define ZEND_VM_INTERRUPT_CHECK() do { \
		if (UNEXPECTED(EG(vm_interrupt))) { \
			ZEND_VM_INTERRUPT(); \
		} \
	} while (0)

#define ZEND_VM_LOOP_INTERRUPT_CHECK() do { \
		if (UNEXPECTED(EG(vm_interrupt))) { \
			ZEND_VM_LOOP_INTERRUPT(); \
		} \
	} while (0)

/*
 * Stack Frame Layout (the whole stack frame is allocated at once)
 * ==================
 *
 *                             +========================================+
 * EG(current_execute_data) -> | zend_execute_data                      |
 *                             +----------------------------------------+
 *     EX_VAR_NUM(0) --------> | VAR[0] = ARG[1]                        |
 *                             | ...                                    |
 *                             | VAR[op_array->num_args-1] = ARG[N]     |
 *                             | ...                                    |
 *                             | VAR[op_array->last_var-1]              |
 *                             | VAR[op_array->last_var] = TMP[0]       |
 *                             | ...                                    |
 *                             | VAR[op_array->last_var+op_array->T-1]  |
 *                             | ARG[N+1] (extra_args)                  |
 *                             | ...                                    |
 *                             +----------------------------------------+
 */

/* zend_copy_extra_args is used when the actually passed number of arguments
 * (EX_NUM_ARGS) is greater than what the function defined (op_array->num_args).
 *
 * The extra arguments will be copied into the call frame after all the compiled variables.
 *
 * If there are extra arguments copied, a flag "ZEND_CALL_FREE_EXTRA_ARGS" will be set
 * on the zend_execute_data, and when the executor leaves the function, the
 * args will be freed in zend_leave_helper.
 */
static zend_never_inline void zend_copy_extra_args(EXECUTE_DATA_D)
{
	zend_op_array *op_array = &EX(func)->op_array;
	uint32_t first_extra_arg = op_array->num_args;
	uint32_t num_args = EX_NUM_ARGS();
	zval *src;
	size_t delta;
	uint32_t count;
	uint32_t type_flags = 0;

	if (EXPECTED((op_array->fn_flags & ZEND_ACC_HAS_TYPE_HINTS) == 0)) {
		/* Skip useless ZEND_RECV and ZEND_RECV_INIT opcodes */
#if defined(ZEND_VM_IP_GLOBAL_REG) && ((ZEND_VM_KIND == ZEND_VM_KIND_CALL) || (ZEND_VM_KIND == ZEND_VM_KIND_HYBRID))
		opline += first_extra_arg;
#else
		EX(opline) += first_extra_arg;
#endif

	}

	/* move extra args into separate array after all CV and TMP vars */
	src = EX_VAR_NUM(num_args - 1);
	delta = op_array->last_var + op_array->T - first_extra_arg;
	count = num_args - first_extra_arg;
	if (EXPECTED(delta != 0)) {
		delta *= sizeof(zval);
		do {
			type_flags |= Z_TYPE_INFO_P(src);
			ZVAL_COPY_VALUE((zval*)(((char*)src) + delta), src);
			ZVAL_UNDEF(src);
			src--;
		} while (--count);
		if (Z_TYPE_INFO_REFCOUNTED(type_flags)) {
			ZEND_ADD_CALL_FLAG(execute_data, ZEND_CALL_FREE_EXTRA_ARGS);
		}
	} else {
		do {
			if (Z_REFCOUNTED_P(src)) {
				ZEND_ADD_CALL_FLAG(execute_data, ZEND_CALL_FREE_EXTRA_ARGS);
				break;
			}
			src--;
		} while (--count);
	}
}

static zend_always_inline void zend_init_cvs(uint32_t first, uint32_t last EXECUTE_DATA_DC)
{
	if (EXPECTED(first < last)) {
		uint32_t count = last - first;
		zval *var = EX_VAR_NUM(first);

		do {
			ZVAL_UNDEF(var);
			var++;
		} while (--count);
	}
}

static zend_always_inline void i_init_func_execute_data(zend_op_array *op_array, zval *return_value, zend_bool may_be_trampoline EXECUTE_DATA_DC) /* {{{ */
{
	uint32_t first_extra_arg, num_args;
	ZEND_ASSERT(EX(func) == (zend_function*)op_array);

#if defined(ZEND_VM_IP_GLOBAL_REG) && ((ZEND_VM_KIND == ZEND_VM_KIND_CALL) || (ZEND_VM_KIND == ZEND_VM_KIND_HYBRID))
	opline = op_array->opcodes;
#else
	EX(opline) = op_array->opcodes;
#endif
	EX(call) = NULL;
	EX(return_value) = return_value;

	/* Handle arguments */
	first_extra_arg = op_array->num_args;
	num_args = EX_NUM_ARGS();
	if (UNEXPECTED(num_args > first_extra_arg)) {
		if (!may_be_trampoline || EXPECTED(!(op_array->fn_flags & ZEND_ACC_CALL_VIA_TRAMPOLINE))) {
			zend_copy_extra_args(EXECUTE_DATA_C);
		}
	} else if (EXPECTED((op_array->fn_flags & ZEND_ACC_HAS_TYPE_HINTS) == 0)) {
		/* Skip useless ZEND_RECV and ZEND_RECV_INIT opcodes */
#if defined(ZEND_VM_IP_GLOBAL_REG) && ((ZEND_VM_KIND == ZEND_VM_KIND_CALL) || (ZEND_VM_KIND == ZEND_VM_KIND_HYBRID))
		opline += num_args;
#else
		EX(opline) += num_args;
#endif
	}

	/* Initialize CV variables (skip arguments) */
	zend_init_cvs(num_args, op_array->last_var EXECUTE_DATA_CC);

	EX(run_time_cache) = RUN_TIME_CACHE(op_array);

	EG(current_execute_data) = execute_data;
}
/* }}} */

static zend_always_inline void init_func_run_time_cache_i(zend_op_array *op_array) /* {{{ */
{
	void **run_time_cache;

	ZEND_ASSERT(RUN_TIME_CACHE(op_array) == NULL);
	run_time_cache = zend_arena_alloc(&CG(arena), op_array->cache_size);
	memset(run_time_cache, 0, op_array->cache_size);
	ZEND_MAP_PTR_SET(op_array->run_time_cache, run_time_cache);
}
/* }}} */

static zend_never_inline void ZEND_FASTCALL init_func_run_time_cache(zend_op_array *op_array) /* {{{ */
{
	init_func_run_time_cache_i(op_array);
}
/* }}} */

ZEND_API zend_function * ZEND_FASTCALL zend_fetch_function(zend_string *name) /* {{{ */
{
	zval *zv = zend_hash_find(EG(function_table), name);

	if (EXPECTED(zv != NULL)) {
		zend_function *fbc = Z_FUNC_P(zv);

		if (EXPECTED(fbc->type == ZEND_USER_FUNCTION) && UNEXPECTED(!RUN_TIME_CACHE(&fbc->op_array))) {
			init_func_run_time_cache_i(&fbc->op_array);
		}
		return fbc;
	}
	return NULL;
} /* }}} */

ZEND_API zend_function * ZEND_FASTCALL zend_fetch_function_str(const char *name, size_t len) /* {{{ */
{
	zval *zv = zend_hash_str_find(EG(function_table), name, len);

	if (EXPECTED(zv != NULL)) {
		zend_function *fbc = Z_FUNC_P(zv);

		if (EXPECTED(fbc->type == ZEND_USER_FUNCTION) && UNEXPECTED(!RUN_TIME_CACHE(&fbc->op_array))) {
			init_func_run_time_cache_i(&fbc->op_array);
		}
		return fbc;
	}
	return NULL;
} /* }}} */

static zend_always_inline void i_init_code_execute_data(zend_execute_data *execute_data, zend_op_array *op_array, zval *return_value) /* {{{ */
{
	ZEND_ASSERT(EX(func) == (zend_function*)op_array);

	EX(opline) = op_array->opcodes;
	EX(call) = NULL;
	EX(return_value) = return_value;

	zend_attach_symbol_table(execute_data);

	if (!ZEND_MAP_PTR(op_array->run_time_cache)) {
		void *ptr;

		ZEND_ASSERT(op_array->fn_flags & ZEND_ACC_HEAP_RT_CACHE);
		ptr = emalloc(op_array->cache_size + sizeof(void*));
		ZEND_MAP_PTR_INIT(op_array->run_time_cache, ptr);
		ptr = (char*)ptr + sizeof(void*);
		ZEND_MAP_PTR_SET(op_array->run_time_cache, ptr);
		memset(ptr, 0, op_array->cache_size);
	}
	EX(run_time_cache) = RUN_TIME_CACHE(op_array);

	EG(current_execute_data) = execute_data;
}
/* }}} */

ZEND_API void zend_init_func_execute_data(zend_execute_data *ex, zend_op_array *op_array, zval *return_value) /* {{{ */
{
#if defined(ZEND_VM_FP_GLOBAL_REG) && ((ZEND_VM_KIND == ZEND_VM_KIND_CALL) || (ZEND_VM_KIND == ZEND_VM_KIND_HYBRID))
	zend_execute_data *orig_execute_data = execute_data;
#endif
#if defined(ZEND_VM_IP_GLOBAL_REG) && ((ZEND_VM_KIND == ZEND_VM_KIND_CALL) || (ZEND_VM_KIND == ZEND_VM_KIND_HYBRID))
	const zend_op *orig_opline = opline;
#endif
#if defined(ZEND_VM_FP_GLOBAL_REG) && ((ZEND_VM_KIND == ZEND_VM_KIND_CALL) || (ZEND_VM_KIND == ZEND_VM_KIND_HYBRID))
	execute_data = ex;
#else
	zend_execute_data *execute_data = ex;
#endif

	EX(prev_execute_data) = EG(current_execute_data);
	if (!RUN_TIME_CACHE(op_array)) {
		init_func_run_time_cache(op_array);
	}
	i_init_func_execute_data(op_array, return_value, 1 EXECUTE_DATA_CC);

#if defined(ZEND_VM_IP_GLOBAL_REG) && ((ZEND_VM_KIND == ZEND_VM_KIND_CALL) || (ZEND_VM_KIND == ZEND_VM_KIND_HYBRID))
    EX(opline) = opline;
	opline = orig_opline;
#endif
#if defined(ZEND_VM_FP_GLOBAL_REG) && ((ZEND_VM_KIND == ZEND_VM_KIND_CALL) || (ZEND_VM_KIND == ZEND_VM_KIND_HYBRID))
	execute_data = orig_execute_data;
#endif
}
/* }}} */

ZEND_API void zend_init_code_execute_data(zend_execute_data *execute_data, zend_op_array *op_array, zval *return_value) /* {{{ */
{
	EX(prev_execute_data) = EG(current_execute_data);
	i_init_code_execute_data(execute_data, op_array, return_value);
}
/* }}} */

ZEND_API void zend_init_execute_data(zend_execute_data *execute_data, zend_op_array *op_array, zval *return_value) /* {{{ */
{
	if (EX_CALL_INFO() & ZEND_CALL_HAS_SYMBOL_TABLE) {
		zend_init_code_execute_data(execute_data, op_array, return_value);
	} else {
		zend_init_func_execute_data(execute_data, op_array, return_value);
	}
}
/* }}} */

static zend_execute_data *zend_vm_stack_copy_call_frame(zend_execute_data *call, uint32_t passed_args, uint32_t additional_args) /* {{{ */
{
	zend_execute_data *new_call;
	int used_stack = (EG(vm_stack_top) - (zval*)call) + additional_args;

	/* copy call frame into new stack segment */
	new_call = zend_vm_stack_extend(used_stack * sizeof(zval));
	*new_call = *call;
	ZEND_ADD_CALL_FLAG(new_call, ZEND_CALL_ALLOCATED);

	if (passed_args) {
		zval *src = ZEND_CALL_ARG(call, 1);
		zval *dst = ZEND_CALL_ARG(new_call, 1);
		do {
			ZVAL_COPY_VALUE(dst, src);
			passed_args--;
			src++;
			dst++;
		} while (passed_args);
	}

	/* delete old call_frame from previous stack segment */
	EG(vm_stack)->prev->top = (zval*)call;

	/* delete previous stack segment if it became empty */
	if (UNEXPECTED(EG(vm_stack)->prev->top == ZEND_VM_STACK_ELEMENTS(EG(vm_stack)->prev))) {
		zend_vm_stack r = EG(vm_stack)->prev;

		EG(vm_stack)->prev = r->prev;
		efree(r);
	}

	return new_call;
}
/* }}} */

static zend_always_inline void zend_vm_stack_extend_call_frame(zend_execute_data **call, uint32_t passed_args, uint32_t additional_args) /* {{{ */
{
	if (EXPECTED((uint32_t)(EG(vm_stack_end) - EG(vm_stack_top)) > additional_args)) {
		EG(vm_stack_top) += additional_args;
	} else {
		*call = zend_vm_stack_copy_call_frame(*call, passed_args, additional_args);
	}
}
/* }}} */

static zend_always_inline zend_generator *zend_get_running_generator(EXECUTE_DATA_D) /* {{{ */
{
	/* The generator object is stored in EX(return_value) */
	zend_generator *generator = (zend_generator *) EX(return_value);
	/* However control may currently be delegated to another generator.
	 * That's the one we're interested in. */
	return generator;
}
/* }}} */

static void cleanup_unfinished_calls(zend_execute_data *execute_data, uint32_t op_num) /* {{{ */
{
	if (UNEXPECTED(EX(call))) {
		zend_execute_data *call = EX(call);
		zend_op *opline = EX(func)->op_array.opcodes + op_num;
		int level;
		int do_exit;

		if (UNEXPECTED(opline->opcode == ZEND_INIT_FCALL ||
			opline->opcode == ZEND_INIT_FCALL_BY_NAME ||
			opline->opcode == ZEND_INIT_NS_FCALL_BY_NAME ||
			opline->opcode == ZEND_INIT_DYNAMIC_CALL ||
			opline->opcode == ZEND_INIT_USER_CALL ||
			opline->opcode == ZEND_INIT_METHOD_CALL ||
			opline->opcode == ZEND_INIT_STATIC_METHOD_CALL ||
			opline->opcode == ZEND_NEW)) {
			ZEND_ASSERT(op_num);
			opline--;
		}

		do {
			/* If the exception was thrown during a function call there might be
			 * arguments pushed to the stack that have to be dtor'ed. */

			/* find the number of actually passed arguments */
			level = 0;
			do_exit = 0;
			do {
				switch (opline->opcode) {
					case ZEND_DO_FCALL:
					case ZEND_DO_ICALL:
					case ZEND_DO_UCALL:
					case ZEND_DO_FCALL_BY_NAME:
						level++;
						break;
					case ZEND_INIT_FCALL:
					case ZEND_INIT_FCALL_BY_NAME:
					case ZEND_INIT_NS_FCALL_BY_NAME:
					case ZEND_INIT_DYNAMIC_CALL:
					case ZEND_INIT_USER_CALL:
					case ZEND_INIT_METHOD_CALL:
					case ZEND_INIT_STATIC_METHOD_CALL:
					case ZEND_NEW:
						if (level == 0) {
							ZEND_CALL_NUM_ARGS(call) = 0;
							do_exit = 1;
						}
						level--;
						break;
					case ZEND_SEND_VAL:
					case ZEND_SEND_VAL_EX:
					case ZEND_SEND_VAR:
					case ZEND_SEND_VAR_EX:
					case ZEND_SEND_FUNC_ARG:
					case ZEND_SEND_REF:
					case ZEND_SEND_VAR_NO_REF:
					case ZEND_SEND_VAR_NO_REF_EX:
					case ZEND_SEND_USER:
						if (level == 0) {
							ZEND_CALL_NUM_ARGS(call) = opline->op2.num;
							do_exit = 1;
						}
						break;
					case ZEND_SEND_ARRAY:
					case ZEND_SEND_UNPACK:
						if (level == 0) {
							do_exit = 1;
						}
						break;
				}
				if (!do_exit) {
					opline--;
				}
			} while (!do_exit);
			if (call->prev_execute_data) {
				/* skip current call region */
				level = 0;
				do_exit = 0;
				do {
					switch (opline->opcode) {
						case ZEND_DO_FCALL:
						case ZEND_DO_ICALL:
						case ZEND_DO_UCALL:
						case ZEND_DO_FCALL_BY_NAME:
							level++;
							break;
						case ZEND_INIT_FCALL:
						case ZEND_INIT_FCALL_BY_NAME:
						case ZEND_INIT_NS_FCALL_BY_NAME:
						case ZEND_INIT_DYNAMIC_CALL:
						case ZEND_INIT_USER_CALL:
						case ZEND_INIT_METHOD_CALL:
						case ZEND_INIT_STATIC_METHOD_CALL:
						case ZEND_NEW:
							if (level == 0) {
								do_exit = 1;
							}
							level--;
							break;
					}
					opline--;
				} while (!do_exit);
			}

			zend_vm_stack_free_args(EX(call));

			if (ZEND_CALL_INFO(call) & ZEND_CALL_RELEASE_THIS) {
				OBJ_RELEASE(Z_OBJ(call->This));
			}
			if (call->func->common.fn_flags & ZEND_ACC_CLOSURE) {
				zend_object_release(ZEND_CLOSURE_OBJECT(call->func));
			} else if (call->func->common.fn_flags & ZEND_ACC_CALL_VIA_TRAMPOLINE) {
				zend_string_release_ex(call->func->common.function_name, 0);
				zend_free_trampoline(call->func);
			}

			EX(call) = call->prev_execute_data;
			zend_vm_stack_free_call_frame(call);
			call = EX(call);
		} while (call);
	}
}
/* }}} */

static const zend_live_range *find_live_range(const zend_op_array *op_array, uint32_t op_num, uint32_t var_num) /* {{{ */
{
	int i;
	for (i = 0; i < op_array->last_live_range; i++) {
		const zend_live_range *range = &op_array->live_range[i];
		if (op_num >= range->start && op_num < range->end
				&& var_num == (range->var & ~ZEND_LIVE_MASK)) {
			return range;
		}
	}
	return NULL;
}
/* }}} */

static void cleanup_live_vars(zend_execute_data *execute_data, uint32_t op_num, uint32_t catch_op_num) /* {{{ */
{
	int i;

	for (i = 0; i < EX(func)->op_array.last_live_range; i++) {
		const zend_live_range *range = &EX(func)->op_array.live_range[i];
		if (range->start > op_num) {
			/* further blocks will not be relevant... */
			break;
		} else if (op_num < range->end) {
			if (!catch_op_num || catch_op_num >= range->end) {
				uint32_t kind = range->var & ZEND_LIVE_MASK;
				uint32_t var_num = range->var & ~ZEND_LIVE_MASK;
				zval *var = EX_VAR(var_num);

				if (kind == ZEND_LIVE_TMPVAR) {
					zval_ptr_dtor_nogc(var);
				} else if (kind == ZEND_LIVE_NEW) {
					zend_object *obj;
					ZEND_ASSERT(Z_TYPE_P(var) == IS_OBJECT);
					obj = Z_OBJ_P(var);
					zend_object_store_ctor_failed(obj);
					OBJ_RELEASE(obj);
				} else if (kind == ZEND_LIVE_LOOP) {
					if (Z_TYPE_P(var) != IS_ARRAY && Z_FE_ITER_P(var) != (uint32_t)-1) {
						zend_hash_iterator_del(Z_FE_ITER_P(var));
					}
					zval_ptr_dtor_nogc(var);
				} else if (kind == ZEND_LIVE_ROPE) {
					zend_string **rope = (zend_string **)var;
					zend_op *last = EX(func)->op_array.opcodes + op_num;
					while ((last->opcode != ZEND_ROPE_ADD && last->opcode != ZEND_ROPE_INIT)
							|| last->result.var != var_num) {
						ZEND_ASSERT(last >= EX(func)->op_array.opcodes);
						last--;
					}
					if (last->opcode == ZEND_ROPE_INIT) {
						zend_string_release_ex(*rope, 0);
					} else {
						int j = last->extended_value;
						do {
							zend_string_release_ex(rope[j], 0);
						} while (j--);
					}
				} else if (kind == ZEND_LIVE_SILENCE) {
					/* restore previous error_reporting value */
					if (E_HAS_ONLY_FATAL_ERRORS(EG(error_reporting))
							&& !E_HAS_ONLY_FATAL_ERRORS(Z_LVAL_P(var))) {
						EG(error_reporting) = Z_LVAL_P(var);
					}
				}
			}
		}
	}
}
/* }}} */

ZEND_API void zend_cleanup_unfinished_execution(zend_execute_data *execute_data, uint32_t op_num, uint32_t catch_op_num) {
	cleanup_unfinished_calls(execute_data, op_num);
	cleanup_live_vars(execute_data, op_num, catch_op_num);
}

#if ZEND_VM_SPEC
static void zend_swap_operands(zend_op *op) /* {{{ */
{
	znode_op     tmp;
	zend_uchar   tmp_type;

	tmp          = op->op1;
	tmp_type     = op->op1_type;
	op->op1      = op->op2;
	op->op1_type = op->op2_type;
	op->op2      = tmp;
	op->op2_type = tmp_type;
}
/* }}} */
#endif

static zend_never_inline zend_execute_data *zend_init_dynamic_call_string(zend_string *function, uint32_t num_args) /* {{{ */
{
	zend_function *fbc;
	zval *func;
	zend_class_entry *called_scope;
	zend_string *lcname;
	const char *colon;

	if ((colon = zend_memrchr(ZSTR_VAL(function), ':', ZSTR_LEN(function))) != NULL &&
		colon > ZSTR_VAL(function) &&
		*(colon-1) == ':'
	) {
		zend_string *mname;
		size_t cname_length = colon - ZSTR_VAL(function) - 1;
		size_t mname_length = ZSTR_LEN(function) - cname_length - (sizeof("::") - 1);

		lcname = zend_string_init(ZSTR_VAL(function), cname_length, 0);

		called_scope = zend_fetch_class_by_name(lcname, NULL, ZEND_FETCH_CLASS_DEFAULT | ZEND_FETCH_CLASS_EXCEPTION);
		if (UNEXPECTED(called_scope == NULL)) {
			zend_string_release_ex(lcname, 0);
			return NULL;
		}

		mname = zend_string_init(ZSTR_VAL(function) + (cname_length + sizeof("::") - 1), mname_length, 0);

		if (called_scope->get_static_method) {
			fbc = called_scope->get_static_method(called_scope, mname);
		} else {
			fbc = zend_std_get_static_method(called_scope, mname, NULL);
		}
		if (UNEXPECTED(fbc == NULL)) {
			if (EXPECTED(!EG(exception))) {
				zend_undefined_method(called_scope, mname);
			}
			zend_string_release_ex(lcname, 0);
			zend_string_release_ex(mname, 0);
			return NULL;
		}

		zend_string_release_ex(lcname, 0);
		zend_string_release_ex(mname, 0);

		if (UNEXPECTED(!(fbc->common.fn_flags & ZEND_ACC_STATIC))) {
			zend_non_static_method_call(fbc);
			return NULL;
		}
		if (EXPECTED(fbc->type == ZEND_USER_FUNCTION) && UNEXPECTED(!RUN_TIME_CACHE(&fbc->op_array))) {
			init_func_run_time_cache(&fbc->op_array);
		}
	} else {
		if (ZSTR_VAL(function)[0] == '\\') {
			lcname = zend_string_alloc(ZSTR_LEN(function) - 1, 0);
			zend_str_tolower_copy(ZSTR_VAL(lcname), ZSTR_VAL(function) + 1, ZSTR_LEN(function) - 1);
		} else {
			lcname = zend_string_tolower(function);
		}
		if (UNEXPECTED((func = zend_hash_find(EG(function_table), lcname)) == NULL)) {
			zend_throw_error(NULL, "Call to undefined function %s()", ZSTR_VAL(function));
			zend_string_release_ex(lcname, 0);
			return NULL;
		}
		zend_string_release_ex(lcname, 0);

		fbc = Z_FUNC_P(func);
		if (EXPECTED(fbc->type == ZEND_USER_FUNCTION) && UNEXPECTED(!RUN_TIME_CACHE(&fbc->op_array))) {
			init_func_run_time_cache(&fbc->op_array);
		}
		called_scope = NULL;
	}

	return zend_vm_stack_push_call_frame(ZEND_CALL_NESTED_FUNCTION | ZEND_CALL_DYNAMIC,
		fbc, num_args, called_scope);
}
/* }}} */

static zend_never_inline zend_execute_data *zend_init_dynamic_call_object(zend_object *function, uint32_t num_args) /* {{{ */
{
	zend_function *fbc;
	void *object_or_called_scope;
	zend_class_entry *called_scope;
	zend_object *object;
	uint32_t call_info = ZEND_CALL_NESTED_FUNCTION | ZEND_CALL_DYNAMIC;

	if (EXPECTED(function->handlers->get_closure) &&
	    EXPECTED(function->handlers->get_closure(function, &called_scope, &fbc, &object, 0) == SUCCESS)) {

	    object_or_called_scope = called_scope;
		if (fbc->common.fn_flags & ZEND_ACC_CLOSURE) {
			/* Delay closure destruction until its invocation */
			GC_ADDREF(ZEND_CLOSURE_OBJECT(fbc));
			call_info |= ZEND_CALL_CLOSURE;
			if (fbc->common.fn_flags & ZEND_ACC_FAKE_CLOSURE) {
				call_info |= ZEND_CALL_FAKE_CLOSURE;
			}
			if (object) {
				call_info |= ZEND_CALL_HAS_THIS;
				object_or_called_scope = object;
			}
		} else if (object) {
			call_info |= ZEND_CALL_RELEASE_THIS | ZEND_CALL_HAS_THIS;
			GC_ADDREF(object); /* For $this pointer */
			object_or_called_scope = object;
		}
	} else {
		zend_throw_error(NULL, "Function name must be a string");
		return NULL;
	}

	if (EXPECTED(fbc->type == ZEND_USER_FUNCTION) && UNEXPECTED(!RUN_TIME_CACHE(&fbc->op_array))) {
		init_func_run_time_cache(&fbc->op_array);
	}

	return zend_vm_stack_push_call_frame(call_info,
		fbc, num_args, object_or_called_scope);
}
/* }}} */

static zend_never_inline zend_execute_data *zend_init_dynamic_call_array(zend_array *function, uint32_t num_args) /* {{{ */
{
	zend_function *fbc;
	void *object_or_called_scope;
	uint32_t call_info = ZEND_CALL_NESTED_FUNCTION | ZEND_CALL_DYNAMIC;

	if (zend_hash_num_elements(function) == 2) {
		zval *obj;
		zval *method;
		obj = zend_hash_index_find(function, 0);
		method = zend_hash_index_find(function, 1);

		if (UNEXPECTED(!obj) || UNEXPECTED(!method)) {
			zend_throw_error(NULL, "Array callback has to contain indices 0 and 1");
			return NULL;
		}

		ZVAL_DEREF(obj);
		if (UNEXPECTED(Z_TYPE_P(obj) != IS_STRING) && UNEXPECTED(Z_TYPE_P(obj) != IS_OBJECT)) {
			zend_throw_error(NULL, "First array member is not a valid class name or object");
			return NULL;
		}

		ZVAL_DEREF(method);
		if (UNEXPECTED(Z_TYPE_P(method) != IS_STRING)) {
			zend_throw_error(NULL, "Second array member is not a valid method");
			return NULL;
		}

		if (Z_TYPE_P(obj) == IS_STRING) {
			zend_class_entry *called_scope = zend_fetch_class_by_name(Z_STR_P(obj), NULL, ZEND_FETCH_CLASS_DEFAULT | ZEND_FETCH_CLASS_EXCEPTION);

			if (UNEXPECTED(called_scope == NULL)) {
				return NULL;
			}

			if (called_scope->get_static_method) {
				fbc = called_scope->get_static_method(called_scope, Z_STR_P(method));
			} else {
				fbc = zend_std_get_static_method(called_scope, Z_STR_P(method), NULL);
			}
			if (UNEXPECTED(fbc == NULL)) {
				if (EXPECTED(!EG(exception))) {
					zend_undefined_method(called_scope, Z_STR_P(method));
				}
				return NULL;
			}
			if (!(fbc->common.fn_flags & ZEND_ACC_STATIC)) {
				zend_non_static_method_call(fbc);
				return NULL;
			}
			object_or_called_scope = called_scope;
		} else {
			zend_object *object = Z_OBJ_P(obj);

			fbc = Z_OBJ_HT_P(obj)->get_method(&object, Z_STR_P(method), NULL);
			if (UNEXPECTED(fbc == NULL)) {
				if (EXPECTED(!EG(exception))) {
					zend_undefined_method(object->ce, Z_STR_P(method));
				}
				return NULL;
			}

			if ((fbc->common.fn_flags & ZEND_ACC_STATIC) != 0) {
				object_or_called_scope = object->ce;
			} else {
				call_info |= ZEND_CALL_RELEASE_THIS | ZEND_CALL_HAS_THIS;
				GC_ADDREF(object); /* For $this pointer */
				object_or_called_scope = object;
			}
		}
	} else {
		zend_throw_error(NULL, "Function name must be a string");
		return NULL;
	}

	if (EXPECTED(fbc->type == ZEND_USER_FUNCTION) && UNEXPECTED(!RUN_TIME_CACHE(&fbc->op_array))) {
		init_func_run_time_cache(&fbc->op_array);
	}

	return zend_vm_stack_push_call_frame(call_info,
		fbc, num_args, object_or_called_scope);
}
/* }}} */

#define ZEND_FAKE_OP_ARRAY ((zend_op_array*)(zend_intptr_t)-1)

static zend_never_inline zend_op_array* ZEND_FASTCALL zend_include_or_eval(zval *inc_filename, int type) /* {{{ */
{
	zend_op_array *new_op_array = NULL;
	zval tmp_inc_filename;

	ZVAL_UNDEF(&tmp_inc_filename);
	if (Z_TYPE_P(inc_filename) != IS_STRING) {
		zend_string *tmp = zval_try_get_string_func(inc_filename);

		if (UNEXPECTED(!tmp)) {
			return NULL;
		}
		ZVAL_STR(&tmp_inc_filename, tmp);
		inc_filename = &tmp_inc_filename;
	}

	switch (type) {
		case ZEND_INCLUDE_ONCE:
		case ZEND_REQUIRE_ONCE: {
				zend_file_handle file_handle;
				zend_string *resolved_path;

				resolved_path = zend_resolve_path(Z_STRVAL_P(inc_filename), Z_STRLEN_P(inc_filename));
				if (EXPECTED(resolved_path)) {
					if (zend_hash_exists(&EG(included_files), resolved_path)) {
						goto already_compiled;
					}
				} else if (UNEXPECTED(strlen(Z_STRVAL_P(inc_filename)) != Z_STRLEN_P(inc_filename))) {
					zend_message_dispatcher(
						(type == ZEND_INCLUDE_ONCE) ?
							ZMSG_FAILED_INCLUDE_FOPEN : ZMSG_FAILED_REQUIRE_FOPEN,
							Z_STRVAL_P(inc_filename));
					break;
				} else {
					resolved_path = zend_string_copy(Z_STR_P(inc_filename));
				}

				if (SUCCESS == zend_stream_open(ZSTR_VAL(resolved_path), &file_handle)) {

					if (!file_handle.opened_path) {
						file_handle.opened_path = zend_string_copy(resolved_path);
					}

					if (zend_hash_add_empty_element(&EG(included_files), file_handle.opened_path)) {
						zend_op_array *op_array = zend_compile_file(&file_handle, (type==ZEND_INCLUDE_ONCE?ZEND_INCLUDE:ZEND_REQUIRE));
						zend_destroy_file_handle(&file_handle);
						zend_string_release_ex(resolved_path, 0);
						if (Z_TYPE(tmp_inc_filename) != IS_UNDEF) {
							zval_ptr_dtor_str(&tmp_inc_filename);
						}
						return op_array;
					} else {
						zend_file_handle_dtor(&file_handle);
already_compiled:
						new_op_array = ZEND_FAKE_OP_ARRAY;
					}
				} else {
					zend_message_dispatcher(
						(type == ZEND_INCLUDE_ONCE) ?
							ZMSG_FAILED_INCLUDE_FOPEN : ZMSG_FAILED_REQUIRE_FOPEN,
							Z_STRVAL_P(inc_filename));
				}
				zend_string_release_ex(resolved_path, 0);
			}
			break;
		case ZEND_INCLUDE:
		case ZEND_REQUIRE:
			if (UNEXPECTED(strlen(Z_STRVAL_P(inc_filename)) != Z_STRLEN_P(inc_filename))) {
				zend_message_dispatcher(
					(type == ZEND_INCLUDE) ?
						ZMSG_FAILED_INCLUDE_FOPEN : ZMSG_FAILED_REQUIRE_FOPEN,
						Z_STRVAL_P(inc_filename));
				break;
			}
			new_op_array = compile_filename(type, inc_filename);
			break;
		case ZEND_EVAL: {
				char *eval_desc = zend_make_compiled_string_description("eval()'d code");
				new_op_array = zend_compile_string(inc_filename, eval_desc);
				efree(eval_desc);
			}
			break;
		EMPTY_SWITCH_DEFAULT_CASE()
	}

	if (Z_TYPE(tmp_inc_filename) != IS_UNDEF) {
		zval_ptr_dtor_str(&tmp_inc_filename);
	}
	return new_op_array;
}
/* }}} */

static zend_never_inline zend_bool ZEND_FASTCALL zend_fe_reset_iterator(zval *array_ptr, int by_ref OPLINE_DC EXECUTE_DATA_DC) /* {{{ */
{
	zend_class_entry *ce = Z_OBJCE_P(array_ptr);
	zend_object_iterator *iter = ce->get_iterator(ce, array_ptr, by_ref);
	zend_bool is_empty;

	if (UNEXPECTED(!iter) || UNEXPECTED(EG(exception))) {
		if (iter) {
			OBJ_RELEASE(&iter->std);
		}
		if (!EG(exception)) {
			zend_throw_exception_ex(NULL, 0, "Object of type %s did not create an Iterator", ZSTR_VAL(ce->name));
		}
		ZVAL_UNDEF(EX_VAR(opline->result.var));
		return 1;
	}

	iter->index = 0;
	if (iter->funcs->rewind) {
		iter->funcs->rewind(iter);
		if (UNEXPECTED(EG(exception) != NULL)) {
			OBJ_RELEASE(&iter->std);
			ZVAL_UNDEF(EX_VAR(opline->result.var));
			return 1;
		}
	}

	is_empty = iter->funcs->valid(iter) != SUCCESS;

	if (UNEXPECTED(EG(exception) != NULL)) {
		OBJ_RELEASE(&iter->std);
		ZVAL_UNDEF(EX_VAR(opline->result.var));
		return 1;
	}
	iter->index = -1; /* will be set to 0 before using next handler */

	ZVAL_OBJ(EX_VAR(opline->result.var), &iter->std);
	Z_FE_ITER_P(EX_VAR(opline->result.var)) = (uint32_t)-1;

	return is_empty;
}
/* }}} */

static zend_always_inline int _zend_quick_get_constant(
		const zval *key, uint32_t flags, int check_defined_only OPLINE_DC EXECUTE_DATA_DC) /* {{{ */
{
	zval *zv;
	zend_constant *c = NULL;

	/* null/true/false are resolved during compilation, so don't check for them here. */
	zv = zend_hash_find_ex(EG(zend_constants), Z_STR_P(key), 1);
	if (zv) {
		c = (zend_constant*)Z_PTR_P(zv);
	} else if (flags & IS_CONSTANT_UNQUALIFIED_IN_NAMESPACE) {
		key++;
		zv = zend_hash_find_ex(EG(zend_constants), Z_STR_P(key), 1);
		if (zv) {
			c = (zend_constant*)Z_PTR_P(zv);
		}
	}

	if (!c) {
		if (!check_defined_only) {
			zend_throw_error(NULL, "Undefined constant '%s'", Z_STRVAL_P(RT_CONSTANT(opline, opline->op2)));
			ZVAL_UNDEF(EX_VAR(opline->result.var));
		}
		return FAILURE;
	}

	if (!check_defined_only) {
		ZVAL_COPY_OR_DUP(EX_VAR(opline->result.var), &c->value);
	}

	CACHE_PTR(opline->extended_value, c);
	return SUCCESS;
}
/* }}} */

static zend_never_inline void ZEND_FASTCALL zend_quick_get_constant(
		const zval *key, uint32_t flags OPLINE_DC EXECUTE_DATA_DC) /* {{{ */
{
	_zend_quick_get_constant(key, flags, 0 OPLINE_CC EXECUTE_DATA_CC);
} /* }}} */

static zend_never_inline int ZEND_FASTCALL zend_quick_check_constant(
		const zval *key OPLINE_DC EXECUTE_DATA_DC) /* {{{ */
{
	return _zend_quick_get_constant(key, 0, 1 OPLINE_CC EXECUTE_DATA_CC);
} /* }}} */

#ifdef ZEND_VM_TRACE_HANDLERS
# include "zend_vm_trace_handlers.h"
#elif defined(ZEND_VM_TRACE_MAP)
# include "zend_vm_trace_map.h"
#endif

#define ZEND_VM_NEXT_OPCODE_EX(check_exception, skip) \
	CHECK_SYMBOL_TABLES() \
	if (check_exception) { \
		OPLINE = EX(opline) + (skip); \
	} else { \
		OPLINE = opline + (skip); \
	} \
	ZEND_VM_CONTINUE()

#define ZEND_VM_NEXT_OPCODE_CHECK_EXCEPTION() \
	ZEND_VM_NEXT_OPCODE_EX(1, 1)

#define ZEND_VM_NEXT_OPCODE() \
	ZEND_VM_NEXT_OPCODE_EX(0, 1)

#define ZEND_VM_SET_NEXT_OPCODE(new_op) \
	CHECK_SYMBOL_TABLES() \
	OPLINE = new_op

#define ZEND_VM_SET_OPCODE(new_op) \
	CHECK_SYMBOL_TABLES() \
	OPLINE = new_op; \
	ZEND_VM_INTERRUPT_CHECK()

#define ZEND_VM_SET_RELATIVE_OPCODE(opline, offset) \
	ZEND_VM_SET_OPCODE(ZEND_OFFSET_TO_OPLINE(opline, offset))

#define ZEND_VM_JMP_EX(new_op, check_exception) do { \
		if (check_exception && UNEXPECTED(EG(exception))) { \
			HANDLE_EXCEPTION(); \
		} \
		ZEND_VM_SET_OPCODE(new_op); \
		ZEND_VM_CONTINUE(); \
	} while (0)

#define ZEND_VM_JMP(new_op) \
	ZEND_VM_JMP_EX(new_op, 1)

#define ZEND_VM_INC_OPCODE() \
	OPLINE++


#define ZEND_VM_REPEATABLE_OPCODE \
	do {
#define ZEND_VM_REPEAT_OPCODE(_opcode) \
	} while (UNEXPECTED((++opline)->opcode == _opcode)); \
	OPLINE = opline; \
	ZEND_VM_CONTINUE()
#define ZEND_VM_SMART_BRANCH(_result, _check) do { \
		if ((_check) && UNEXPECTED(EG(exception))) { \
			OPLINE = EX(opline); \
		} else if (EXPECTED(opline->result_type == (IS_SMART_BRANCH_JMPZ|IS_TMP_VAR))) { \
			if (_result) { \
				ZEND_VM_SET_NEXT_OPCODE(opline + 2); \
			} else { \
				ZEND_VM_SET_OPCODE(OP_JMP_ADDR(opline + 1, (opline+1)->op2)); \
			} \
		} else if (EXPECTED(opline->result_type == (IS_SMART_BRANCH_JMPNZ|IS_TMP_VAR))) { \
			if (!(_result)) { \
				ZEND_VM_SET_NEXT_OPCODE(opline + 2); \
			} else { \
				ZEND_VM_SET_OPCODE(OP_JMP_ADDR(opline + 1, (opline+1)->op2)); \
			} \
		} else { \
			ZVAL_BOOL(EX_VAR(opline->result.var), _result); \
			ZEND_VM_SET_NEXT_OPCODE(opline + 1); \
		} \
		ZEND_VM_CONTINUE(); \
	} while (0)
#define ZEND_VM_SMART_BRANCH_JMPZ(_result, _check) do { \
		if ((_check) && UNEXPECTED(EG(exception))) { \
			OPLINE = EX(opline); \
		} else if (_result) { \
			ZEND_VM_SET_NEXT_OPCODE(opline + 2); \
		} else { \
			ZEND_VM_SET_OPCODE(OP_JMP_ADDR(opline + 1, (opline+1)->op2)); \
		} \
		ZEND_VM_CONTINUE(); \
	} while (0)
#define ZEND_VM_SMART_BRANCH_JMPNZ(_result, _check) do { \
		if ((_check) && UNEXPECTED(EG(exception))) { \
			OPLINE = EX(opline); \
		} else if (!(_result)) { \
			ZEND_VM_SET_NEXT_OPCODE(opline + 2); \
		} else { \
			ZEND_VM_SET_OPCODE(OP_JMP_ADDR(opline + 1, (opline+1)->op2)); \
		} \
		ZEND_VM_CONTINUE(); \
	} while (0)
#define ZEND_VM_SMART_BRANCH_NONE(_result, _check) do { \
		ZVAL_BOOL(EX_VAR(opline->result.var), _result); \
		ZEND_VM_NEXT_OPCODE_EX(_check, 1); \
		ZEND_VM_CONTINUE(); \
	} while (0)
#define ZEND_VM_SMART_BRANCH_TRUE() do { \
		if (EXPECTED(opline->result_type == (IS_SMART_BRANCH_JMPNZ|IS_TMP_VAR))) { \
			ZEND_VM_SET_OPCODE(OP_JMP_ADDR(opline + 1, (opline+1)->op2)); \
		} else if (EXPECTED(opline->result_type == (IS_SMART_BRANCH_JMPZ|IS_TMP_VAR))) { \
			ZEND_VM_SET_NEXT_OPCODE(opline + 2); \
		} else { \
			ZVAL_TRUE(EX_VAR(opline->result.var)); \
			ZEND_VM_SET_NEXT_OPCODE(opline + 1); \
		} \
		ZEND_VM_CONTINUE(); \
	} while (0)
#define ZEND_VM_SMART_BRANCH_TRUE_JMPZ() do { \
		ZEND_VM_SET_NEXT_OPCODE(opline + 2); \
		ZEND_VM_CONTINUE(); \
	} while (0)
#define ZEND_VM_SMART_BRANCH_TRUE_JMPNZ() do { \
		ZEND_VM_SET_OPCODE(OP_JMP_ADDR(opline + 1, (opline+1)->op2)); \
		ZEND_VM_CONTINUE(); \
	} while (0)
#define ZEND_VM_SMART_BRANCH_TRUE_NONE() do { \
		ZVAL_TRUE(EX_VAR(opline->result.var)); \
		ZEND_VM_NEXT_OPCODE(); \
	} while (0)
#define ZEND_VM_SMART_BRANCH_FALSE() do { \
		if (EXPECTED(opline->result_type == (IS_SMART_BRANCH_JMPNZ|IS_TMP_VAR))) { \
			ZEND_VM_SET_NEXT_OPCODE(opline + 2); \
		} else if (EXPECTED(opline->result_type == (IS_SMART_BRANCH_JMPZ|IS_TMP_VAR))) { \
			ZEND_VM_SET_OPCODE(OP_JMP_ADDR(opline + 1, (opline+1)->op2)); \
		} else { \
			ZVAL_FALSE(EX_VAR(opline->result.var)); \
			ZEND_VM_SET_NEXT_OPCODE(opline + 1); \
		} \
		ZEND_VM_CONTINUE(); \
	} while (0)
#define ZEND_VM_SMART_BRANCH_FALSE_JMPZ() do { \
		ZEND_VM_SET_OPCODE(OP_JMP_ADDR(opline + 1, (opline+1)->op2)); \
		ZEND_VM_CONTINUE(); \
	} while (0)
#define ZEND_VM_SMART_BRANCH_FALSE_JMPNZ() do { \
		ZEND_VM_SET_NEXT_OPCODE(opline + 2); \
		ZEND_VM_CONTINUE(); \
	} while (0)
#define ZEND_VM_SMART_BRANCH_FALSE_NONE() do { \
		ZVAL_FALSE(EX_VAR(opline->result.var)); \
		ZEND_VM_NEXT_OPCODE(); \
	} while (0)

#ifdef __GNUC__
# define ZEND_VM_GUARD(name) __asm__("#" #name)
#else
# define ZEND_VM_GUARD(name)
#endif

#define UNDEF_RESULT() do { \
		if (opline->result_type & (IS_VAR | IS_TMP_VAR)) { \
			ZVAL_UNDEF(EX_VAR(opline->result.var)); \
		} \
	} while (0)

#include "zend_vm_execute.h"

ZEND_API int zend_set_user_opcode_handler(zend_uchar opcode, user_opcode_handler_t handler)
{
	if (opcode != ZEND_USER_OPCODE) {
		if (handler == NULL) {
			/* restore the original handler */
			zend_user_opcodes[opcode] = opcode;
		} else {
			zend_user_opcodes[opcode] = ZEND_USER_OPCODE;
		}
		zend_user_opcode_handlers[opcode] = handler;
		return SUCCESS;
	}
	return FAILURE;
}

ZEND_API user_opcode_handler_t zend_get_user_opcode_handler(zend_uchar opcode)
{
	return zend_user_opcode_handlers[opcode];
}

ZEND_API zval *zend_get_zval_ptr(const zend_op *opline, int op_type, const znode_op *node, const zend_execute_data *execute_data, int type)
{
	zval *ret;

	switch (op_type) {
		case IS_CONST:
			ret = RT_CONSTANT(opline, *node);
			break;
		case IS_TMP_VAR:
		case IS_VAR:
		case IS_CV:
			ret = EX_VAR(node->var);
			break;
		default:
			ret = NULL;
			break;
	}
	return ret;
}<|MERGE_RESOLUTION|>--- conflicted
+++ resolved
@@ -2584,7 +2584,7 @@
 				}
 				if (!check_type_array_assignable(prop_info->type)) {
 					zend_throw_auto_init_in_prop_error(prop_info, "array");
-					if (result) ZVAL_ERROR(result);
+					if (result) ZVAL_UNDEF(result);
 					return 0;
 				}
 			}
@@ -2600,7 +2600,7 @@
 				if (Z_TYPE_P(ptr) == IS_UNDEF) {
 					if (!ZEND_TYPE_ALLOW_NULL(prop_info->type)) {
 						zend_throw_access_uninit_prop_by_ref_error(prop_info);
-						if (result) ZVAL_ERROR(result);
+						if (result) ZVAL_UNDEF(result);
 						return 0;
 					}
 					ZVAL_NULL(ptr);
@@ -2641,7 +2641,7 @@
 			}
 
 			zend_throw_non_object_error(container, prop_ptr OPLINE_CC EXECUTE_DATA_CC);
-			ZVAL_ERROR(result);
+			ZVAL_UNDEF(result);
 			return;
 		} while (0);
 	}
@@ -2728,12 +2728,7 @@
 		variable_ptr = Z_INDIRECT_P(variable_ptr);
 	}
 
-<<<<<<< HEAD
-	/* variable_ptr may be ERROR if fetching the property threw an exception. */
-	if (UNEXPECTED(Z_ISERROR_P(variable_ptr))) {
-=======
-	if (UNEXPECTED(Z_ISERROR_P(variable_ptr) || EG(exception))) {
->>>>>>> 4463acb9
+	if (UNEXPECTED(EG(exception))) {
 		variable_ptr = &EG(uninitialized_zval);
 	} else if (UNEXPECTED(Z_TYPE(variable) != IS_INDIRECT)) {
 		zend_throw_error(NULL, "Cannot assign by reference to overloaded object");
