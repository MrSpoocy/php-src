/*
   +----------------------------------------------------------------------+
   | Zend Engine                                                          |
   +----------------------------------------------------------------------+
   | Copyright (c) Zend Technologies Ltd. (http://www.zend.com)           |
   +----------------------------------------------------------------------+
   | This source file is subject to version 2.00 of the Zend license,     |
   | that is bundled with this package in the file LICENSE, and is        |
   | available through the world-wide-web at the following url:           |
   | http://www.zend.com/license/2_00.txt.                                |
   | If you did not receive a copy of the Zend license and are unable to  |
   | obtain it through the world-wide-web, please send a note to          |
   | license@zend.com so we can mail you a copy immediately.              |
   +----------------------------------------------------------------------+
   | Authors: Andi Gutmans <andi@php.net>                                 |
   |          Zeev Suraski <zeev@php.net>                                 |
   |          Dmitry Stogov <dmitry@php.net>                              |
   +----------------------------------------------------------------------+
*/

#define ZEND_INTENSIVE_DEBUGGING 0

#include <stdio.h>
#include <signal.h>

#include "zend.h"
#include "zend_compile.h"
#include "zend_execute.h"
#include "zend_API.h"
#include "zend_ptr_stack.h"
#include "zend_constants.h"
#include "zend_extensions.h"
#include "zend_ini.h"
#include "zend_exceptions.h"
#include "zend_interfaces.h"
#include "zend_closures.h"
#include "zend_generators.h"
#include "zend_vm.h"
#include "zend_dtrace.h"
#include "zend_inheritance.h"
#include "zend_type_info.h"

/* Virtual current working directory support */
#include "zend_virtual_cwd.h"

#ifdef HAVE_GCC_GLOBAL_REGS
# if defined(__GNUC__) && ZEND_GCC_VERSION >= 4008 && defined(i386)
#  define ZEND_VM_FP_GLOBAL_REG "%esi"
#  define ZEND_VM_IP_GLOBAL_REG "%edi"
# elif defined(__GNUC__) && ZEND_GCC_VERSION >= 4008 && defined(__x86_64__)
#  define ZEND_VM_FP_GLOBAL_REG "%r14"
#  define ZEND_VM_IP_GLOBAL_REG "%r15"
# elif defined(__GNUC__) && ZEND_GCC_VERSION >= 4008 && defined(__powerpc64__)
#  define ZEND_VM_FP_GLOBAL_REG "r28"
#  define ZEND_VM_IP_GLOBAL_REG "r29"
# elif defined(__IBMC__) && ZEND_GCC_VERSION >= 4002 && defined(__powerpc64__)
#  define ZEND_VM_FP_GLOBAL_REG "r28"
#  define ZEND_VM_IP_GLOBAL_REG "r29"
# elif defined(__GNUC__) && ZEND_GCC_VERSION >= 4008 && defined(__aarch64__)
#  define ZEND_VM_FP_GLOBAL_REG "x27"
#  define ZEND_VM_IP_GLOBAL_REG "x28"
# endif
#endif

#if defined(ZEND_VM_FP_GLOBAL_REG) && ((ZEND_VM_KIND == ZEND_VM_KIND_CALL) || (ZEND_VM_KIND == ZEND_VM_KIND_HYBRID))
# pragma GCC diagnostic ignored "-Wvolatile-register-var"
  register zend_execute_data* volatile execute_data __asm__(ZEND_VM_FP_GLOBAL_REG);
# pragma GCC diagnostic warning "-Wvolatile-register-var"
#endif

#if defined(ZEND_VM_FP_GLOBAL_REG) && ((ZEND_VM_KIND == ZEND_VM_KIND_CALL) || (ZEND_VM_KIND == ZEND_VM_KIND_HYBRID))
# define EXECUTE_DATA_D     void
# define EXECUTE_DATA_C
# define EXECUTE_DATA_DC
# define EXECUTE_DATA_CC
# define NO_EXECUTE_DATA_CC
#else
# define EXECUTE_DATA_D     zend_execute_data* execute_data
# define EXECUTE_DATA_C     execute_data
# define EXECUTE_DATA_DC    , EXECUTE_DATA_D
# define EXECUTE_DATA_CC    , EXECUTE_DATA_C
# define NO_EXECUTE_DATA_CC , NULL
#endif

#if defined(ZEND_VM_FP_GLOBAL_REG) && ((ZEND_VM_KIND == ZEND_VM_KIND_CALL) || (ZEND_VM_KIND == ZEND_VM_KIND_HYBRID))
# define OPLINE_D           void
# define OPLINE_C
# define OPLINE_DC
# define OPLINE_CC
#else
# define OPLINE_D           const zend_op* opline
# define OPLINE_C           opline
# define OPLINE_DC          , OPLINE_D
# define OPLINE_CC          , OPLINE_C
#endif

#if defined(ZEND_VM_IP_GLOBAL_REG) && ((ZEND_VM_KIND == ZEND_VM_KIND_CALL) || (ZEND_VM_KIND == ZEND_VM_KIND_HYBRID))
# pragma GCC diagnostic ignored "-Wvolatile-register-var"
  register const zend_op* volatile opline __asm__(ZEND_VM_IP_GLOBAL_REG);
# pragma GCC diagnostic warning "-Wvolatile-register-var"
#else
#endif

#define _CONST_CODE  0
#define _TMP_CODE    1
#define _VAR_CODE    2
#define _UNUSED_CODE 3
#define _CV_CODE     4

typedef int (ZEND_FASTCALL *incdec_t)(zval *);

#define get_zval_ptr(op_type, node, should_free, type) _get_zval_ptr(op_type, node, should_free, type EXECUTE_DATA_CC OPLINE_CC)
#define get_zval_ptr_deref(op_type, node, should_free, type) _get_zval_ptr_deref(op_type, node, should_free, type EXECUTE_DATA_CC OPLINE_CC)
#define get_zval_ptr_undef(op_type, node, should_free, type) _get_zval_ptr_undef(op_type, node, should_free, type EXECUTE_DATA_CC OPLINE_CC)
#define get_op_data_zval_ptr_r(op_type, node, should_free) _get_op_data_zval_ptr_r(op_type, node, should_free EXECUTE_DATA_CC OPLINE_CC)
#define get_op_data_zval_ptr_deref_r(op_type, node, should_free) _get_op_data_zval_ptr_deref_r(op_type, node, should_free EXECUTE_DATA_CC OPLINE_CC)
#define get_zval_ptr_ptr(op_type, node, should_free, type) _get_zval_ptr_ptr(op_type, node, should_free, type EXECUTE_DATA_CC)
#define get_zval_ptr_ptr_undef(op_type, node, should_free, type) _get_zval_ptr_ptr(op_type, node, should_free, type EXECUTE_DATA_CC)
#define get_obj_zval_ptr(op_type, node, should_free, type) _get_obj_zval_ptr(op_type, node, should_free, type EXECUTE_DATA_CC OPLINE_CC)
#define get_obj_zval_ptr_undef(op_type, node, should_free, type) _get_obj_zval_ptr_undef(op_type, node, should_free, type EXECUTE_DATA_CC OPLINE_CC)
#define get_obj_zval_ptr_ptr(op_type, node, should_free, type) _get_obj_zval_ptr_ptr(op_type, node, should_free, type EXECUTE_DATA_CC)

#define RETURN_VALUE_USED(opline) ((opline)->result_type != IS_UNUSED)

static ZEND_FUNCTION(pass)
{
}

ZEND_API const zend_internal_function zend_pass_function = {
	ZEND_INTERNAL_FUNCTION, /* type              */
	{0, 0, 0},              /* arg_flags         */
	0,                      /* fn_flags          */
	NULL,                   /* name              */
	NULL,                   /* scope             */
	NULL,                   /* prototype         */
	0,                      /* num_args          */
	0,                      /* required_num_args */
	NULL,                   /* arg_info          */
	ZEND_FN(pass),          /* handler           */
	NULL,                   /* module            */
	{NULL,NULL,NULL,NULL}   /* reserved          */
};

#undef zval_ptr_dtor
#define zval_ptr_dtor(zv) i_zval_ptr_dtor(zv)

#define FREE_VAR_PTR_AND_EXTRACT_RESULT_IF_NECESSARY(free_op, result) do {	\
	zval *__container_to_free = (free_op);									\
	if (UNEXPECTED(__container_to_free)										\
	 && EXPECTED(Z_REFCOUNTED_P(__container_to_free))) {					\
		zend_refcounted *__ref = Z_COUNTED_P(__container_to_free);			\
		if (UNEXPECTED(!GC_DELREF(__ref))) {								\
			zval *__zv = (result);											\
			if (EXPECTED(Z_TYPE_P(__zv) == IS_INDIRECT)) {					\
				ZVAL_COPY(__zv, Z_INDIRECT_P(__zv));						\
			}																\
			rc_dtor_func(__ref);											\
		}																	\
	}																		\
} while (0)

#define FREE_OP(should_free) \
	if (should_free) { \
		zval_ptr_dtor_nogc(should_free); \
	}

#define FREE_UNFETCHED_OP(type, var) \
	if ((type) & (IS_TMP_VAR|IS_VAR)) { \
		zval_ptr_dtor_nogc(EX_VAR(var)); \
	}

#define FREE_OP_VAR_PTR(should_free) \
	if (should_free) { \
		zval_ptr_dtor_nogc(should_free); \
	}

#define CV_DEF_OF(i) (EX(func)->op_array.vars[i])

#define ZEND_VM_STACK_PAGE_SLOTS (16 * 1024) /* should be a power of 2 */

#define ZEND_VM_STACK_PAGE_SIZE  (ZEND_VM_STACK_PAGE_SLOTS * sizeof(zval))

#define ZEND_VM_STACK_PAGE_ALIGNED_SIZE(size, page_size) \
	(((size) + ZEND_VM_STACK_HEADER_SLOTS * sizeof(zval) \
	  + ((page_size) - 1)) & ~((page_size) - 1))

static zend_always_inline zend_vm_stack zend_vm_stack_new_page(size_t size, zend_vm_stack prev) {
	zend_vm_stack page = (zend_vm_stack)emalloc(size);

	page->top = ZEND_VM_STACK_ELEMENTS(page);
	page->end = (zval*)((char*)page + size);
	page->prev = prev;
	return page;
}

ZEND_API void zend_vm_stack_init(void)
{
	EG(vm_stack_page_size) = ZEND_VM_STACK_PAGE_SIZE;
	EG(vm_stack) = zend_vm_stack_new_page(ZEND_VM_STACK_PAGE_SIZE, NULL);
	EG(vm_stack_top) = EG(vm_stack)->top;
	EG(vm_stack_end) = EG(vm_stack)->end;
}

ZEND_API void zend_vm_stack_init_ex(size_t page_size)
{
	/* page_size must be a power of 2 */
	ZEND_ASSERT(page_size > 0 && (page_size & (page_size - 1)) == 0);
	EG(vm_stack_page_size) = page_size;
	EG(vm_stack) = zend_vm_stack_new_page(page_size, NULL);
	EG(vm_stack_top) = EG(vm_stack)->top;
	EG(vm_stack_end) = EG(vm_stack)->end;
}

ZEND_API void zend_vm_stack_destroy(void)
{
	zend_vm_stack stack = EG(vm_stack);

	while (stack != NULL) {
		zend_vm_stack p = stack->prev;
		efree(stack);
		stack = p;
	}
}

ZEND_API void* zend_vm_stack_extend(size_t size)
{
	zend_vm_stack stack;
	void *ptr;

	stack = EG(vm_stack);
	stack->top = EG(vm_stack_top);
	EG(vm_stack) = stack = zend_vm_stack_new_page(
		EXPECTED(size < EG(vm_stack_page_size) - (ZEND_VM_STACK_HEADER_SLOTS * sizeof(zval))) ?
			EG(vm_stack_page_size) : ZEND_VM_STACK_PAGE_ALIGNED_SIZE(size, EG(vm_stack_page_size)),
		stack);
	ptr = stack->top;
	EG(vm_stack_top) = (void*)(((char*)ptr) + size);
	EG(vm_stack_end) = stack->end;
	return ptr;
}

ZEND_API zval* zend_get_compiled_variable_value(const zend_execute_data *execute_data, uint32_t var)
{
	return EX_VAR(var);
}

static zend_always_inline zval *_get_zval_ptr_tmp(uint32_t var, zend_free_op *should_free EXECUTE_DATA_DC)
{
	zval *ret = EX_VAR(var);
	*should_free = ret;

	ZEND_ASSERT(Z_TYPE_P(ret) != IS_REFERENCE);

	return ret;
}

static zend_always_inline zval *_get_zval_ptr_var(uint32_t var, zend_free_op *should_free EXECUTE_DATA_DC)
{
	zval *ret = EX_VAR(var);

	*should_free = ret;
	return ret;
}

static zend_always_inline zval *_get_zval_ptr_var_deref(uint32_t var, zend_free_op *should_free EXECUTE_DATA_DC)
{
	zval *ret = EX_VAR(var);

	*should_free = ret;
	ZVAL_DEREF(ret);
	return ret;
}

static zend_never_inline ZEND_COLD zval* zval_undefined_cv(uint32_t var EXECUTE_DATA_DC)
{
	if (EXPECTED(EG(exception) == NULL)) {
		zend_string *cv = CV_DEF_OF(EX_VAR_TO_NUM(var));
		zend_error(E_NOTICE, "Undefined variable: %s", ZSTR_VAL(cv));
	}
	return &EG(uninitialized_zval);
}

static zend_never_inline ZEND_COLD zval* ZEND_FASTCALL _zval_undefined_op1(EXECUTE_DATA_D)
{
	return zval_undefined_cv(EX(opline)->op1.var EXECUTE_DATA_CC);
}

static zend_never_inline ZEND_COLD zval* ZEND_FASTCALL _zval_undefined_op2(EXECUTE_DATA_D)
{
	return zval_undefined_cv(EX(opline)->op2.var EXECUTE_DATA_CC);
}

#define ZVAL_UNDEFINED_OP1() _zval_undefined_op1(EXECUTE_DATA_C)
#define ZVAL_UNDEFINED_OP2() _zval_undefined_op2(EXECUTE_DATA_C)

static zend_never_inline ZEND_COLD zval *_get_zval_cv_lookup(zval *ptr, uint32_t var, int type EXECUTE_DATA_DC)
{
	switch (type) {
		case BP_VAR_R:
		case BP_VAR_UNSET:
			ptr = zval_undefined_cv(var EXECUTE_DATA_CC);
			break;
		case BP_VAR_IS:
			ptr = &EG(uninitialized_zval);
			break;
		case BP_VAR_RW:
			zval_undefined_cv(var EXECUTE_DATA_CC);
			/* break missing intentionally */
		case BP_VAR_W:
			ZVAL_NULL(ptr);
			break;
	}
	return ptr;
}

static zend_always_inline zval *_get_zval_ptr_cv(uint32_t var, int type EXECUTE_DATA_DC)
{
	zval *ret = EX_VAR(var);

	if (UNEXPECTED(Z_TYPE_P(ret) == IS_UNDEF)) {
		if (type == BP_VAR_W) {
			ZVAL_NULL(ret);
		} else {
			return _get_zval_cv_lookup(ret, var, type EXECUTE_DATA_CC);
		}
	}
	return ret;
}

static zend_always_inline zval *_get_zval_ptr_cv_deref(uint32_t var, int type EXECUTE_DATA_DC)
{
	zval *ret = EX_VAR(var);

	if (UNEXPECTED(Z_TYPE_P(ret) == IS_UNDEF)) {
		if (type == BP_VAR_W) {
			ZVAL_NULL(ret);
			return ret;
		} else {
			return _get_zval_cv_lookup(ret, var, type EXECUTE_DATA_CC);
		}
	}
	ZVAL_DEREF(ret);
	return ret;
}

static zend_always_inline zval *_get_zval_ptr_cv_BP_VAR_R(uint32_t var EXECUTE_DATA_DC)
{
	zval *ret = EX_VAR(var);

	if (UNEXPECTED(Z_TYPE_P(ret) == IS_UNDEF)) {
		return zval_undefined_cv(var EXECUTE_DATA_CC);
	}
	return ret;
}

static zend_always_inline zval *_get_zval_ptr_cv_deref_BP_VAR_R(uint32_t var EXECUTE_DATA_DC)
{
	zval *ret = EX_VAR(var);

	if (UNEXPECTED(Z_TYPE_P(ret) == IS_UNDEF)) {
		return zval_undefined_cv(var EXECUTE_DATA_CC);
	}
	ZVAL_DEREF(ret);
	return ret;
}

static zend_always_inline zval *_get_zval_ptr_cv_BP_VAR_UNSET(uint32_t var EXECUTE_DATA_DC)
{
	zval *ret = EX_VAR(var);

	if (UNEXPECTED(Z_TYPE_P(ret) == IS_UNDEF)) {
		return zval_undefined_cv(var EXECUTE_DATA_CC);
	}
	return ret;
}

static zend_always_inline zval *_get_zval_ptr_cv_BP_VAR_IS(uint32_t var EXECUTE_DATA_DC)
{
	zval *ret = EX_VAR(var);

	return ret;
}

static zend_always_inline zval *_get_zval_ptr_cv_BP_VAR_RW(uint32_t var EXECUTE_DATA_DC)
{
	zval *ret = EX_VAR(var);

	if (UNEXPECTED(Z_TYPE_P(ret) == IS_UNDEF)) {
		ZVAL_NULL(ret);
		zval_undefined_cv(var EXECUTE_DATA_CC);
		return ret;
	}
	return ret;
}

static zend_always_inline zval *_get_zval_ptr_cv_BP_VAR_W(uint32_t var EXECUTE_DATA_DC)
{
	zval *ret = EX_VAR(var);

	if (Z_TYPE_P(ret) == IS_UNDEF) {
		ZVAL_NULL(ret);
	}
	return ret;
}

static zend_always_inline zval *_get_zval_ptr(int op_type, znode_op node, zend_free_op *should_free, int type EXECUTE_DATA_DC OPLINE_DC)
{
	if (op_type & (IS_TMP_VAR|IS_VAR)) {
		if (op_type == IS_TMP_VAR) {
			return _get_zval_ptr_tmp(node.var, should_free EXECUTE_DATA_CC);
		} else {
			ZEND_ASSERT(op_type == IS_VAR);
			return _get_zval_ptr_var(node.var, should_free EXECUTE_DATA_CC);
		}
	} else {
		*should_free = NULL;
		if (op_type == IS_CONST) {
			return RT_CONSTANT(opline, node);
		} else if (op_type == IS_CV) {
			return _get_zval_ptr_cv(node.var, type EXECUTE_DATA_CC);
		} else {
			return NULL;
		}
	}
}

static zend_always_inline zval *_get_op_data_zval_ptr_r(int op_type, znode_op node, zend_free_op *should_free EXECUTE_DATA_DC OPLINE_DC)
{
	if (op_type & (IS_TMP_VAR|IS_VAR)) {
		if (op_type == IS_TMP_VAR) {
			return _get_zval_ptr_tmp(node.var, should_free EXECUTE_DATA_CC);
		} else {
			ZEND_ASSERT(op_type == IS_VAR);
			return _get_zval_ptr_var(node.var, should_free EXECUTE_DATA_CC);
		}
	} else {
		*should_free = NULL;
		if (op_type == IS_CONST) {
			return RT_CONSTANT(opline + 1, node);
		} else if (op_type == IS_CV) {
			return _get_zval_ptr_cv_BP_VAR_R(node.var EXECUTE_DATA_CC);
		} else {
			return NULL;
		}
	}
}

static zend_always_inline zval *_get_zval_ptr_deref(int op_type, znode_op node, zend_free_op *should_free, int type EXECUTE_DATA_DC OPLINE_DC)
{
	if (op_type & (IS_TMP_VAR|IS_VAR)) {
		if (op_type == IS_TMP_VAR) {
			return _get_zval_ptr_tmp(node.var, should_free EXECUTE_DATA_CC);
		} else {
			ZEND_ASSERT(op_type == IS_VAR);
			return _get_zval_ptr_var_deref(node.var, should_free EXECUTE_DATA_CC);
		}
	} else {
		*should_free = NULL;
		if (op_type == IS_CONST) {
			return RT_CONSTANT(opline, node);
		} else if (op_type == IS_CV) {
			return _get_zval_ptr_cv_deref(node.var, type EXECUTE_DATA_CC);
		} else {
			return NULL;
		}
	}
}

static zend_always_inline ZEND_ATTRIBUTE_UNUSED zval *_get_op_data_zval_ptr_deref_r(int op_type, znode_op node, zend_free_op *should_free EXECUTE_DATA_DC OPLINE_DC)
{
	if (op_type & (IS_TMP_VAR|IS_VAR)) {
		if (op_type == IS_TMP_VAR) {
			return _get_zval_ptr_tmp(node.var, should_free EXECUTE_DATA_CC);
		} else {
			ZEND_ASSERT(op_type == IS_VAR);
			return _get_zval_ptr_var_deref(node.var, should_free EXECUTE_DATA_CC);
		}
	} else {
		*should_free = NULL;
		if (op_type == IS_CONST) {
			return RT_CONSTANT(opline + 1, node);
		} else if (op_type == IS_CV) {
			return _get_zval_ptr_cv_deref_BP_VAR_R(node.var EXECUTE_DATA_CC);
		} else {
			return NULL;
		}
	}
}

static zend_always_inline zval *_get_zval_ptr_undef(int op_type, znode_op node, zend_free_op *should_free, int type EXECUTE_DATA_DC OPLINE_DC)
{
	if (op_type & (IS_TMP_VAR|IS_VAR)) {
		if (op_type == IS_TMP_VAR) {
			return _get_zval_ptr_tmp(node.var, should_free EXECUTE_DATA_CC);
		} else {
			ZEND_ASSERT(op_type == IS_VAR);
			return _get_zval_ptr_var(node.var, should_free EXECUTE_DATA_CC);
		}
	} else {
		*should_free = NULL;
		if (op_type == IS_CONST) {
			return RT_CONSTANT(opline, node);
		} else if (op_type == IS_CV) {
			return EX_VAR(node.var);
		} else {
			return NULL;
		}
	}
}

static zend_always_inline zval *_get_zval_ptr_ptr_var(uint32_t var, zend_free_op *should_free EXECUTE_DATA_DC)
{
	zval *ret = EX_VAR(var);

	if (EXPECTED(Z_TYPE_P(ret) == IS_INDIRECT)) {
		*should_free = NULL;
		ret = Z_INDIRECT_P(ret);
	} else {
		*should_free = ret;
	}
	return ret;
}

static inline zval *_get_zval_ptr_ptr(int op_type, znode_op node, zend_free_op *should_free, int type EXECUTE_DATA_DC)
{
	if (op_type == IS_CV) {
		*should_free = NULL;
		return _get_zval_ptr_cv(node.var, type EXECUTE_DATA_CC);
	} else /* if (op_type == IS_VAR) */ {
		ZEND_ASSERT(op_type == IS_VAR);
		return _get_zval_ptr_ptr_var(node.var, should_free EXECUTE_DATA_CC);
	}
}

static inline ZEND_ATTRIBUTE_UNUSED zval *_get_obj_zval_ptr(int op_type, znode_op op, zend_free_op *should_free, int type EXECUTE_DATA_DC OPLINE_DC)
{
	if (op_type == IS_UNUSED) {
		*should_free = NULL;
		return &EX(This);
	}
	return get_zval_ptr(op_type, op, should_free, type);
}

static inline ZEND_ATTRIBUTE_UNUSED zval *_get_obj_zval_ptr_undef(int op_type, znode_op op, zend_free_op *should_free, int type EXECUTE_DATA_DC OPLINE_DC)
{
	if (op_type == IS_UNUSED) {
		*should_free = NULL;
		return &EX(This);
	}
	return get_zval_ptr_undef(op_type, op, should_free, type);
}

static inline ZEND_ATTRIBUTE_UNUSED zval *_get_obj_zval_ptr_ptr(int op_type, znode_op node, zend_free_op *should_free, int type EXECUTE_DATA_DC)
{
	if (op_type == IS_UNUSED) {
		*should_free = NULL;
		return &EX(This);
	}
	return get_zval_ptr_ptr(op_type, node, should_free, type);
}

static inline void zend_assign_to_variable_reference(zval *variable_ptr, zval *value_ptr)
{
	zend_reference *ref;

	if (EXPECTED(!Z_ISREF_P(value_ptr))) {
		ZVAL_NEW_REF(value_ptr, value_ptr);
	} else if (UNEXPECTED(variable_ptr == value_ptr)) {
		return;
	}

	ref = Z_REF_P(value_ptr);
	GC_ADDREF(ref);
	if (Z_REFCOUNTED_P(variable_ptr)) {
		zend_refcounted *garbage = Z_COUNTED_P(variable_ptr);

		if (GC_DELREF(garbage) == 0) {
			ZVAL_REF(variable_ptr, ref);
			rc_dtor_func(garbage);
			return;
		} else {
			gc_check_possible_root(garbage);
		}
	}
	ZVAL_REF(variable_ptr, ref);
}

static zend_never_inline zval* zend_assign_to_typed_property_reference(zend_property_info *prop_info, zval *prop, zval *value_ptr EXECUTE_DATA_DC)
{
	if (!zend_verify_prop_assignable_by_ref(prop_info, value_ptr, EX_USES_STRICT_TYPES())) {
		return &EG(uninitialized_zval);
	}
	if (Z_ISREF_P(prop)) {
		ZEND_REF_DEL_TYPE_SOURCE(Z_REF_P(prop), prop_info);
	}
	zend_assign_to_variable_reference(prop, value_ptr);
	ZEND_REF_ADD_TYPE_SOURCE(Z_REF_P(prop), prop_info);
	return prop;
}

static zend_never_inline ZEND_COLD int zend_wrong_assign_to_variable_reference(zval *variable_ptr, zval *value_ptr OPLINE_DC EXECUTE_DATA_DC)
{
	zend_error(E_NOTICE, "Only variables should be assigned by reference");
	if (UNEXPECTED(EG(exception) != NULL)) {
		return 0;
	}

	/* Use IS_TMP_VAR instead of IS_VAR to avoid ISREF check */
	Z_TRY_ADDREF_P(value_ptr);
	value_ptr = zend_assign_to_variable(variable_ptr, value_ptr, IS_TMP_VAR, EX_USES_STRICT_TYPES());

	if (UNEXPECTED(RETURN_VALUE_USED(opline))) {
		ZVAL_COPY(EX_VAR(opline->result.var), value_ptr);
	}
	return 1;
}

static void zend_format_type(zend_type type, const char **part1, const char **part2) {
	*part1 = ZEND_TYPE_ALLOW_NULL(type) ? "?" : "";
	if (ZEND_TYPE_IS_CLASS(type)) {
		if (ZEND_TYPE_IS_CE(type)) {
			*part2 = ZSTR_VAL(ZEND_TYPE_CE(type)->name);
		} else {
			*part2 = ZSTR_VAL(ZEND_TYPE_NAME(type));
		}
	} else {
		*part2 = zend_get_type_by_const(ZEND_TYPE_CODE(type));
	}
}

static zend_never_inline ZEND_COLD void zend_throw_auto_init_in_prop_error(zend_property_info *prop, const char *type) {
	const char *prop_type1, *prop_type2;
	zend_format_type(prop->type, &prop_type1, &prop_type2);
	zend_type_error(
		"Cannot auto-initialize an %s inside property %s::$%s of type %s%s",
		type,
		ZSTR_VAL(prop->ce->name), zend_get_unmangled_property_name(prop->name),
		prop_type1, prop_type2
	);
}

static zend_never_inline ZEND_COLD void zend_throw_auto_init_in_ref_error(zend_property_info *prop, const char *type) {
	const char *prop_type1, *prop_type2;
	zend_format_type(prop->type, &prop_type1, &prop_type2);
	zend_type_error(
		"Cannot auto-initialize an %s inside a reference held by property %s::$%s of type %s%s",
		type,
		ZSTR_VAL(prop->ce->name), zend_get_unmangled_property_name(prop->name),
		prop_type1, prop_type2
	);
}

static zend_never_inline ZEND_COLD void zend_throw_access_uninit_prop_by_ref_error(
		zend_property_info *prop) {
	zend_throw_error(NULL,
		"Cannot access uninitialized non-nullable property %s::$%s by reference",
		ZSTR_VAL(prop->ce->name),
		zend_get_unmangled_property_name(prop->name));
}

static zend_never_inline zend_bool zend_verify_ref_stdClass_assignable(zend_reference *ref);
static zend_never_inline zend_bool zend_verify_ref_array_assignable(zend_reference *ref);

/* this should modify object only if it's empty */
static zend_never_inline ZEND_COLD zval* ZEND_FASTCALL make_real_object(zval *object, zval *property OPLINE_DC EXECUTE_DATA_DC)
{
	zend_object *obj;
	zval *ref = NULL;
	if (Z_ISREF_P(object)) {
		ref = object;
		object = Z_REFVAL_P(object);
	}

	if (UNEXPECTED(Z_TYPE_P(object) > IS_FALSE &&
			(Z_TYPE_P(object) != IS_STRING || Z_STRLEN_P(object) != 0))) {
		if (opline->op1_type != IS_VAR || EXPECTED(!Z_ISERROR_P(object))) {
			zend_string *tmp_property_name;
			zend_string *property_name = zval_get_tmp_string(property, &tmp_property_name);

			if (opline->opcode == ZEND_PRE_INC_OBJ
			 || opline->opcode == ZEND_PRE_DEC_OBJ
			 || opline->opcode == ZEND_POST_INC_OBJ
			 || opline->opcode == ZEND_POST_DEC_OBJ) {
				zend_error(E_WARNING, "Attempt to increment/decrement property '%s' of non-object", ZSTR_VAL(property_name));
			} else if (opline->opcode == ZEND_FETCH_OBJ_W
					|| opline->opcode == ZEND_FETCH_OBJ_RW
					|| opline->opcode == ZEND_FETCH_OBJ_FUNC_ARG
					|| opline->opcode == ZEND_ASSIGN_OBJ_REF) {
				zend_error(E_WARNING, "Attempt to modify property '%s' of non-object", ZSTR_VAL(property_name));
			} else {
				zend_error(E_WARNING, "Attempt to assign property '%s' of non-object", ZSTR_VAL(property_name));
			}
			zend_tmp_string_release(tmp_property_name);
		}
		if (UNEXPECTED(RETURN_VALUE_USED(opline))) {
			ZVAL_NULL(EX_VAR(opline->result.var));
		}
		return NULL;
	}

	if (ref && ZEND_REF_HAS_TYPE_SOURCES(Z_REF_P(ref))) {
		if (UNEXPECTED(!zend_verify_ref_stdClass_assignable(Z_REF_P(ref)))) {
			if (RETURN_VALUE_USED(opline)) {
				ZVAL_UNDEF(EX_VAR(opline->result.var));
			}
			return NULL;
		}
	}

	zval_ptr_dtor_nogc(object);
	object_init(object);
	obj = Z_OBJ_P(object);
	GC_ADDREF(obj);
	zend_error(E_WARNING, "Creating default object from empty value");
	if (GC_REFCOUNT(obj) == 1) {
		/* the enclosing container was deleted, obj is unreferenced */
		OBJ_RELEASE(obj);
		if (UNEXPECTED(RETURN_VALUE_USED(opline))) {
			ZVAL_NULL(EX_VAR(opline->result.var));
		}
		return NULL;
	}
	GC_DELREF(obj);
	return object;
}

static ZEND_COLD void zend_verify_type_error_common(
		const zend_function *zf, const zend_arg_info *arg_info,
		const zend_class_entry *ce, zval *value,
		const char **fname, const char **fsep, const char **fclass,
		const char **need_msg, const char **need_kind, const char **need_or_null,
		const char **given_msg, const char **given_kind)
{
	zend_bool is_interface = 0;
	*fname = ZSTR_VAL(zf->common.function_name);
	if (zf->common.scope) {
		*fsep =  "::";
		*fclass = ZSTR_VAL(zf->common.scope->name);
	} else {
		*fsep =  "";
		*fclass = "";
	}

	if (ZEND_TYPE_IS_CLASS(arg_info->type)) {
		if (ce) {
			if (ce->ce_flags & ZEND_ACC_INTERFACE) {
				*need_msg = "implement interface ";
				is_interface = 1;
			} else {
				*need_msg = "be an instance of ";
			}
			*need_kind = ZSTR_VAL(ce->name);
		} else {
			/* We don't know whether it's a class or interface, assume it's a class */

			*need_msg = "be an instance of ";
			*need_kind = ZSTR_VAL(ZEND_TYPE_NAME(arg_info->type));
		}
	} else {
		switch (ZEND_TYPE_CODE(arg_info->type)) {
			case IS_OBJECT:
				*need_msg = "be an ";
				*need_kind = "object";
				break;
			case IS_CALLABLE:
				*need_msg = "be callable";
				*need_kind = "";
				break;
			case IS_ITERABLE:
				*need_msg = "be iterable";
				*need_kind = "";
				break;
			default:
				*need_msg = "be of the type ";
				*need_kind = zend_get_type_by_const(ZEND_TYPE_CODE(arg_info->type));
				break;
		}
	}

	if (ZEND_TYPE_ALLOW_NULL(arg_info->type)) {
		*need_or_null = is_interface ? " or be null" : " or null";
	} else {
		*need_or_null = "";
	}

	if (value) {
		if (ZEND_TYPE_IS_CLASS(arg_info->type) && Z_TYPE_P(value) == IS_OBJECT) {
			*given_msg = "instance of ";
			*given_kind = ZSTR_VAL(Z_OBJCE_P(value)->name);
		} else {
			*given_msg = zend_zval_type_name(value);
			*given_kind = "";
		}
	} else {
		*given_msg = "none";
		*given_kind = "";
	}
}

static ZEND_COLD void zend_verify_arg_error(
		const zend_function *zf, const zend_arg_info *arg_info,
		int arg_num, const zend_class_entry *ce, zval *value)
{
	zend_execute_data *ptr = EG(current_execute_data)->prev_execute_data;
	const char *fname, *fsep, *fclass;
	const char *need_msg, *need_kind, *need_or_null, *given_msg, *given_kind;

	if (value) {
		zend_verify_type_error_common(
			zf, arg_info, ce, value,
			&fname, &fsep, &fclass, &need_msg, &need_kind, &need_or_null, &given_msg, &given_kind);

		if (zf->common.type == ZEND_USER_FUNCTION) {
			if (ptr && ptr->func && ZEND_USER_CODE(ptr->func->common.type)) {
				zend_type_error("Argument %d passed to %s%s%s() must %s%s%s, %s%s given, called in %s on line %d",
						arg_num, fclass, fsep, fname, need_msg, need_kind, need_or_null, given_msg, given_kind,
						ZSTR_VAL(ptr->func->op_array.filename), ptr->opline->lineno);
			} else {
				zend_type_error("Argument %d passed to %s%s%s() must %s%s%s, %s%s given", arg_num, fclass, fsep, fname, need_msg, need_kind, need_or_null, given_msg, given_kind);
			}
		} else {
			zend_type_error("Argument %d passed to %s%s%s() must %s%s%s, %s%s given", arg_num, fclass, fsep, fname, need_msg, need_kind, need_or_null, given_msg, given_kind);
		}
	} else {
		zend_missing_arg_error(ptr);
	}
}

static int is_null_constant(zend_class_entry *scope, zval *default_value)
{
	if (Z_TYPE_P(default_value) == IS_CONSTANT_AST) {
		zval constant;

		ZVAL_COPY(&constant, default_value);
		if (UNEXPECTED(zval_update_constant_ex(&constant, scope) != SUCCESS)) {
			return 0;
		}
		if (Z_TYPE(constant) == IS_NULL) {
			return 1;
		}
		zval_ptr_dtor_nogc(&constant);
	}
	return 0;
}

static zend_bool zend_verify_weak_scalar_type_hint(zend_uchar type_hint, zval *arg)
{
	switch (type_hint) {
		case _IS_BOOL: {
			zend_bool dest;

			if (!zend_parse_arg_bool_weak(arg, &dest)) {
				return 0;
			}
			zval_ptr_dtor(arg);
			ZVAL_BOOL(arg, dest);
			return 1;
		}
		case IS_LONG: {
			zend_long dest;

			if (!zend_parse_arg_long_weak(arg, &dest)) {
				return 0;
			}
			zval_ptr_dtor(arg);
			ZVAL_LONG(arg, dest);
			return 1;
		}
		case IS_DOUBLE: {
			double dest;

			if (!zend_parse_arg_double_weak(arg, &dest)) {
				return 0;
			}
			zval_ptr_dtor(arg);
			ZVAL_DOUBLE(arg, dest);
			return 1;
		}
		case IS_STRING: {
			zend_string *dest;

			/* on success "arg" is converted to IS_STRING */
			return zend_parse_arg_str_weak(arg, &dest);
		}
		default:
			return 0;
	}
}

#if ZEND_DEBUG
/* Used to sanity-check internal arginfo types without performing any actual type conversions. */
static zend_bool zend_verify_weak_scalar_type_hint_no_sideeffect(zend_uchar type_hint, zval *arg)
{
	switch (type_hint) {
		case _IS_BOOL: {
			zend_bool dest;
			return zend_parse_arg_bool_weak(arg, &dest);
		}
		case IS_LONG: {
			zend_long dest;
			return zend_parse_arg_long_weak(arg, &dest);
		}
		case IS_DOUBLE: {
			double dest;
			return zend_parse_arg_double_weak(arg, &dest);
		}
		case IS_STRING:
			/* We don't call cast_object here, because this check must be side-effect free. As this
			 * is only used for a sanity check of arginfo/zpp consistency, it's okay if we accept
			 * more than actually allowed here. */
			return Z_TYPE_P(arg) < IS_STRING || Z_TYPE_P(arg) == IS_OBJECT;
		default:
			return 0;
	}
}
#endif

static zend_bool zend_verify_scalar_type_hint(zend_uchar type_hint, zval *arg, zend_bool strict, zend_bool is_internal_arg)
{
	if (UNEXPECTED(strict)) {
		/* SSTH Exception: IS_LONG may be accepted as IS_DOUBLE (converted) */
		if (type_hint != IS_DOUBLE || Z_TYPE_P(arg) != IS_LONG) {
			return 0;
		}
	} else if (UNEXPECTED(Z_TYPE_P(arg) == IS_NULL)) {
		/* NULL may be accepted only by nullable hints (this is already checked) */
		if (is_internal_arg && (type_hint <= IS_STRING || type_hint == _IS_BOOL)) {
			/* As an exception, null is allowed for scalar types in weak mode. */
			return 1;
		}
		return 0;
	}
#if ZEND_DEBUG
	if (is_internal_arg) {
		return zend_verify_weak_scalar_type_hint_no_sideeffect(type_hint, arg);
	}
#endif
	return zend_verify_weak_scalar_type_hint(type_hint, arg);
}

ZEND_COLD zend_never_inline void zend_verify_property_type_error(zend_property_info *info, zval *property)
{
	const char *prop_type1, *prop_type2;

	/* we _may_ land here in case reading already errored and runtime cache thus has not been updated (i.e. it contains a valid but unrelated info) */
	if (EG(exception)) {
		return;
	}

	// TODO Switch to a more standard error message?
	zend_format_type(info->type, &prop_type1, &prop_type2);
	(void) prop_type1;
	if (ZEND_TYPE_IS_CLASS(info->type)) {
		zend_type_error("Typed property %s::$%s must be an instance of %s%s, %s used",
			ZSTR_VAL(info->ce->name),
			zend_get_unmangled_property_name(info->name),
			prop_type2,
			ZEND_TYPE_ALLOW_NULL(info->type) ? " or null" : "",
			Z_TYPE_P(property) == IS_OBJECT ? ZSTR_VAL(Z_OBJCE_P(property)->name) : zend_get_type_by_const(Z_TYPE_P(property)));
	} else {
		zend_type_error("Typed property %s::$%s must be %s%s, %s used",
			ZSTR_VAL(info->ce->name),
			zend_get_unmangled_property_name(info->name),
			prop_type2,
			ZEND_TYPE_ALLOW_NULL(info->type) ? " or null" : "",
			Z_TYPE_P(property) == IS_OBJECT ? ZSTR_VAL(Z_OBJCE_P(property)->name) : zend_get_type_by_const(Z_TYPE_P(property)));
	}
}

static zend_bool zend_resolve_class_type(zend_type *type, zend_class_entry *self_ce) {
	zend_class_entry *ce;
	zend_string *name = ZEND_TYPE_NAME(*type);
	if (zend_string_equals_literal_ci(name, "self")) {
		/* We need to explicitly check for this here, to avoid updating the type in the trait and
		 * later using the wrong "self" when the trait is used in a class. */
		if (UNEXPECTED((self_ce->ce_flags & ZEND_ACC_TRAIT) != 0)) {
			zend_throw_error(NULL, "Cannot write a%s value to a 'self' typed static property of a trait", ZEND_TYPE_ALLOW_NULL(*type) ? " non-null" : "");
			return 0;
		}
		ce = self_ce;
	} else if (zend_string_equals_literal_ci(name, "parent")) {
		if (UNEXPECTED(!self_ce->parent)) {
			zend_throw_error(NULL, "Cannot access parent:: when current class scope has no parent");
			return 0;
		}
		ce = self_ce->parent;
	} else {
		ce = zend_lookup_class(name);
		if (UNEXPECTED(!ce)) {
			return 0;
		}
	}

	zend_string_release(name);
	*type = ZEND_TYPE_ENCODE_CE(ce, ZEND_TYPE_ALLOW_NULL(*type));
	return 1;
}


static zend_always_inline zend_bool i_zend_check_property_type(zend_property_info *info, zval *property, zend_bool strict)
{
	ZEND_ASSERT(!Z_ISREF_P(property));
	if (ZEND_TYPE_IS_CLASS(info->type)) {
		if (UNEXPECTED(Z_TYPE_P(property) != IS_OBJECT)) {
			return Z_TYPE_P(property) == IS_NULL && ZEND_TYPE_ALLOW_NULL(info->type);
		}

		if (UNEXPECTED(!ZEND_TYPE_IS_CE(info->type)) && UNEXPECTED(!zend_resolve_class_type(&info->type, info->ce))) {
			return 0;
		}

		return instanceof_function(Z_OBJCE_P(property), ZEND_TYPE_CE(info->type));
	}

	ZEND_ASSERT(ZEND_TYPE_CODE(info->type) != IS_CALLABLE);
	if (EXPECTED(ZEND_TYPE_CODE(info->type) == Z_TYPE_P(property))) {
		return 1;
	} else if (EXPECTED(Z_TYPE_P(property) == IS_NULL)) {
		return ZEND_TYPE_ALLOW_NULL(info->type);
	} else if (ZEND_TYPE_CODE(info->type) == _IS_BOOL && EXPECTED(Z_TYPE_P(property) == IS_FALSE || Z_TYPE_P(property) == IS_TRUE)) {
		return 1;
	} else if (ZEND_TYPE_CODE(info->type) == IS_ITERABLE) {
		return zend_is_iterable(property);
	} else {
		return zend_verify_scalar_type_hint(ZEND_TYPE_CODE(info->type), property, strict, 0);
	}
}

static zend_bool zend_always_inline i_zend_verify_property_type(zend_property_info *info, zval *property, zend_bool strict)
{
	if (i_zend_check_property_type(info, property, strict)) {
		return 1;
	}

	zend_verify_property_type_error(info, property);
	return 0;
}

zend_bool zend_never_inline zend_verify_property_type(zend_property_info *info, zval *property, zend_bool strict) {
	return i_zend_verify_property_type(info, property, strict);
}

static zend_never_inline zval* zend_assign_to_typed_prop(zend_property_info *info, zval *property_val, zval *value EXECUTE_DATA_DC)
{
	zval tmp;

	ZVAL_DEREF(value);
	ZVAL_COPY(&tmp, value);

	if (UNEXPECTED(!i_zend_verify_property_type(info, &tmp, EX_USES_STRICT_TYPES()))) {
		zval_ptr_dtor(&tmp);
		return &EG(uninitialized_zval);
	}

	return zend_assign_to_variable(property_val, &tmp, IS_TMP_VAR, EX_USES_STRICT_TYPES());
}


static zend_always_inline zend_bool zend_check_type(
		zend_type type,
		zval *arg, zend_class_entry **ce, void **cache_slot,
		zval *default_value, zend_class_entry *scope,
		zend_bool is_return_type, zend_bool is_internal_arg)
{
	zend_reference *ref = NULL;

	if (!ZEND_TYPE_IS_SET(type)) {
		return 1;
	}

	if (UNEXPECTED(Z_ISREF_P(arg))) {
		ref = Z_REF_P(arg);
		arg = Z_REFVAL_P(arg);
	}

	if (ZEND_TYPE_IS_CLASS(type)) {
		if (EXPECTED(*cache_slot)) {
			*ce = (zend_class_entry *) *cache_slot;
		} else {
			*ce = zend_fetch_class(ZEND_TYPE_NAME(type), (ZEND_FETCH_CLASS_AUTO | ZEND_FETCH_CLASS_NO_AUTOLOAD));
			if (UNEXPECTED(!*ce)) {
				return Z_TYPE_P(arg) == IS_NULL && (ZEND_TYPE_ALLOW_NULL(type) || (default_value && is_null_constant(scope, default_value)));
			}
			*cache_slot = (void *) *ce;
		}
		if (EXPECTED(Z_TYPE_P(arg) == IS_OBJECT)) {
			return instanceof_function(Z_OBJCE_P(arg), *ce);
		}
		return Z_TYPE_P(arg) == IS_NULL && (ZEND_TYPE_ALLOW_NULL(type) || (default_value && is_null_constant(scope, default_value)));
	} else if (EXPECTED(ZEND_TYPE_CODE(type) == Z_TYPE_P(arg))) {
		return 1;
	}

	if (Z_TYPE_P(arg) == IS_NULL && (ZEND_TYPE_ALLOW_NULL(type) || (default_value && is_null_constant(scope, default_value)))) {
		/* Null passed to nullable type */
		return 1;
	}

	if (ZEND_TYPE_CODE(type) == IS_CALLABLE) {
		return zend_is_callable(arg, IS_CALLABLE_CHECK_SILENT, NULL);
	} else if (ZEND_TYPE_CODE(type) == IS_ITERABLE) {
		return zend_is_iterable(arg);
	} else if (ZEND_TYPE_CODE(type) == _IS_BOOL &&
			   EXPECTED(Z_TYPE_P(arg) == IS_FALSE || Z_TYPE_P(arg) == IS_TRUE)) {
		return 1;
	} else if (ref && ZEND_REF_HAS_TYPE_SOURCES(ref)) {
		return 0; /* we cannot have conversions for typed refs */
	} else {
		return zend_verify_scalar_type_hint(ZEND_TYPE_CODE(type), arg,
			is_return_type ? ZEND_RET_USES_STRICT_TYPES() : ZEND_ARG_USES_STRICT_TYPES(),
			is_internal_arg);
	}

	/* Special handling for IS_VOID is not necessary (for return types),
	 * because this case is already checked at compile-time. */
}

static zend_always_inline int zend_verify_arg_type(zend_function *zf, uint32_t arg_num, zval *arg, zval *default_value, void **cache_slot)
{
	zend_arg_info *cur_arg_info;
	zend_class_entry *ce;

	if (EXPECTED(arg_num <= zf->common.num_args)) {
		cur_arg_info = &zf->common.arg_info[arg_num-1];
	} else if (UNEXPECTED(zf->common.fn_flags & ZEND_ACC_VARIADIC)) {
		cur_arg_info = &zf->common.arg_info[zf->common.num_args];
	} else {
		return 1;
	}

	ce = NULL;
	if (UNEXPECTED(!zend_check_type(cur_arg_info->type, arg, &ce, cache_slot, default_value, zf->common.scope, 0, 0))) {
		zend_verify_arg_error(zf, cur_arg_info, arg_num, ce, arg);
		return 0;
	}

	return 1;
}

static zend_always_inline int zend_verify_recv_arg_type(zend_function *zf, uint32_t arg_num, zval *arg, zval *default_value, void **cache_slot)
{
	zend_arg_info *cur_arg_info = &zf->common.arg_info[arg_num-1];
	zend_class_entry *ce;

	ZEND_ASSERT(arg_num <= zf->common.num_args);
	cur_arg_info = &zf->common.arg_info[arg_num-1];

	ce = NULL;
	if (UNEXPECTED(!zend_check_type(cur_arg_info->type, arg, &ce, cache_slot, default_value, zf->common.scope, 0, 0))) {
		zend_verify_arg_error(zf, cur_arg_info, arg_num, ce, arg);
		return 0;
	}

	return 1;
}

static zend_always_inline int zend_verify_variadic_arg_type(zend_function *zf, uint32_t arg_num, zval *arg, zval *default_value, void **cache_slot)
{
	zend_arg_info *cur_arg_info;
	zend_class_entry *ce;

	ZEND_ASSERT(arg_num > zf->common.num_args);
	ZEND_ASSERT(zf->common.fn_flags & ZEND_ACC_VARIADIC);
	cur_arg_info = &zf->common.arg_info[zf->common.num_args];

	ce = NULL;
	if (UNEXPECTED(!zend_check_type(cur_arg_info->type, arg, &ce, cache_slot, default_value, zf->common.scope, 0, 0))) {
		zend_verify_arg_error(zf, cur_arg_info, arg_num, ce, arg);
		return 0;
	}

	return 1;
}

static zend_never_inline ZEND_ATTRIBUTE_UNUSED int zend_verify_internal_arg_types(zend_function *fbc, zend_execute_data *call)
{
	uint32_t i;
	uint32_t num_args = ZEND_CALL_NUM_ARGS(call);
	zval *arg = ZEND_CALL_ARG(call, 1);

	for (i = 0; i < num_args; ++i) {
		zend_arg_info *cur_arg_info;
		zend_class_entry *ce = NULL;
		void *dummy_cache_slot = NULL;

		if (EXPECTED(i < fbc->common.num_args)) {
			cur_arg_info = &fbc->common.arg_info[i];
		} else if (UNEXPECTED(fbc->common.fn_flags & ZEND_ACC_VARIADIC)) {
			cur_arg_info = &fbc->common.arg_info[fbc->common.num_args];
		} else {
			break;
		}

		if (UNEXPECTED(!zend_check_type(cur_arg_info->type, arg, &ce, &dummy_cache_slot, NULL, fbc->common.scope, 0, /* is_internal_arg */ 1))) {
			return 0;
		}
		arg++;
	}
	return 1;
}

ZEND_API ZEND_COLD void ZEND_FASTCALL zend_missing_arg_error(zend_execute_data *execute_data)
{
	zend_execute_data *ptr = EX(prev_execute_data);

	if (ptr && ptr->func && ZEND_USER_CODE(ptr->func->common.type)) {
		zend_throw_error(zend_ce_argument_count_error, "Too few arguments to function %s%s%s(), %d passed in %s on line %d and %s %d expected",
			EX(func)->common.scope ? ZSTR_VAL(EX(func)->common.scope->name) : "",
			EX(func)->common.scope ? "::" : "",
			ZSTR_VAL(EX(func)->common.function_name),
			EX_NUM_ARGS(),
			ZSTR_VAL(ptr->func->op_array.filename),
			ptr->opline->lineno,
			EX(func)->common.required_num_args == EX(func)->common.num_args ? "exactly" : "at least",
			EX(func)->common.required_num_args);
	} else {
		zend_throw_error(zend_ce_argument_count_error, "Too few arguments to function %s%s%s(), %d passed and %s %d expected",
			EX(func)->common.scope ? ZSTR_VAL(EX(func)->common.scope->name) : "",
			EX(func)->common.scope ? "::" : "",
			ZSTR_VAL(EX(func)->common.function_name),
			EX_NUM_ARGS(),
			EX(func)->common.required_num_args == EX(func)->common.num_args ? "exactly" : "at least",
			EX(func)->common.required_num_args);
	}
}

static ZEND_COLD void zend_verify_return_error(
		const zend_function *zf, const zend_class_entry *ce, zval *value)
{
	const zend_arg_info *arg_info = &zf->common.arg_info[-1];
	const char *fname, *fsep, *fclass;
	const char *need_msg, *need_kind, *need_or_null, *given_msg, *given_kind;

	zend_verify_type_error_common(
		zf, arg_info, ce, value,
		&fname, &fsep, &fclass, &need_msg, &need_kind, &need_or_null, &given_msg, &given_kind);

	zend_type_error("Return value of %s%s%s() must %s%s%s, %s%s returned",
		fclass, fsep, fname, need_msg, need_kind, need_or_null, given_msg, given_kind);
}

#if ZEND_DEBUG
static ZEND_COLD void zend_verify_internal_return_error(
		const zend_function *zf, const zend_class_entry *ce, zval *value)
{
	const zend_arg_info *arg_info = &zf->common.arg_info[-1];
	const char *fname, *fsep, *fclass;
	const char *need_msg, *need_kind, *need_or_null, *given_msg, *given_kind;

	zend_verify_type_error_common(
		zf, arg_info, ce, value,
		&fname, &fsep, &fclass, &need_msg, &need_kind, &need_or_null, &given_msg, &given_kind);

	zend_error_noreturn(E_CORE_ERROR, "Return value of %s%s%s() must %s%s%s, %s%s returned",
		fclass, fsep, fname, need_msg, need_kind, need_or_null, given_msg, given_kind);
}

static ZEND_COLD void zend_verify_void_return_error(const zend_function *zf, const char *returned_msg, const char *returned_kind)
{
	const char *fname = ZSTR_VAL(zf->common.function_name);
	const char *fsep;
	const char *fclass;

	if (zf->common.scope) {
		fsep =  "::";
		fclass = ZSTR_VAL(zf->common.scope->name);
	} else {
		fsep =  "";
		fclass = "";
	}

	zend_type_error("%s%s%s() must not return a value, %s%s returned",
		fclass, fsep, fname, returned_msg, returned_kind);
}

static int zend_verify_internal_return_type(zend_function *zf, zval *ret)
{
	zend_internal_arg_info *ret_info = zf->internal_function.arg_info - 1;
	zend_class_entry *ce = NULL;
	void *dummy_cache_slot = NULL;

	if (ZEND_TYPE_CODE(ret_info->type) == IS_VOID) {
		if (UNEXPECTED(Z_TYPE_P(ret) != IS_NULL)) {
			zend_verify_void_return_error(zf, zend_zval_type_name(ret), "");
			return 0;
		}
		return 1;
	}

	if (UNEXPECTED(!zend_check_type(ret_info->type, ret, &ce, &dummy_cache_slot, NULL, NULL, 1, 0))) {
		zend_verify_internal_return_error(zf, ce, ret);
		return 0;
	}

	return 1;
}
#endif

static zend_always_inline void zend_verify_return_type(zend_function *zf, zval *ret, void **cache_slot)
{
	zend_arg_info *ret_info = zf->common.arg_info - 1;
	zend_class_entry *ce = NULL;

	if (UNEXPECTED(!zend_check_type(ret_info->type, ret, &ce, cache_slot, NULL, NULL, 1, 0))) {
		zend_verify_return_error(zf, ce, ret);
	}
}

static ZEND_COLD int zend_verify_missing_return_type(const zend_function *zf, void **cache_slot)
{
	zend_arg_info *ret_info = zf->common.arg_info - 1;

	if (ZEND_TYPE_IS_SET(ret_info->type) && UNEXPECTED(ZEND_TYPE_CODE(ret_info->type) != IS_VOID)) {
		zend_class_entry *ce = NULL;
		if (ZEND_TYPE_IS_CLASS(ret_info->type)) {
			if (EXPECTED(*cache_slot)) {
				ce = (zend_class_entry*) *cache_slot;
			} else {
				ce = zend_fetch_class(ZEND_TYPE_NAME(ret_info->type), (ZEND_FETCH_CLASS_AUTO | ZEND_FETCH_CLASS_NO_AUTOLOAD));
				if (ce) {
					*cache_slot = (void*)ce;
				}
			}
		}
		zend_verify_return_error(zf, ce, NULL);
		return 0;
	}
	return 1;
}

static zend_never_inline ZEND_COLD void ZEND_FASTCALL zend_use_object_as_array(void)
{
	zend_throw_error(NULL, "Cannot use object as array");
}

static zend_never_inline ZEND_COLD void ZEND_FASTCALL zend_illegal_offset(void)
{
	zend_error(E_WARNING, "Illegal offset type");
}

static zend_never_inline void zend_assign_to_object_dim(zval *object, zval *dim, zval *value OPLINE_DC EXECUTE_DATA_DC)
{
	Z_OBJ_HT_P(object)->write_dimension(Z_OBJ_P(object), dim, value);

	if (UNEXPECTED(RETURN_VALUE_USED(opline))) {
		ZVAL_COPY(EX_VAR(opline->result.var), value);
	}
}

static zend_never_inline void zend_binary_assign_op_obj_dim(zval *object, zval *property, zval *value, binary_op_type binary_op OPLINE_DC EXECUTE_DATA_DC)
{
	zval *z;
	zval rv, res;

	if ((z = Z_OBJ_HT_P(object)->read_dimension(Z_OBJ_P(object), property, BP_VAR_R, &rv)) != NULL) {

		if (binary_op(&res, z, value) == SUCCESS) {
			Z_OBJ_HT_P(object)->write_dimension(Z_OBJ_P(object), property, &res);
		}
		if (z == &rv) {
			zval_ptr_dtor(&rv);
		}
		if (UNEXPECTED(RETURN_VALUE_USED(opline))) {
			ZVAL_COPY(EX_VAR(opline->result.var), &res);
		}
		zval_ptr_dtor(&res);
	} else {
		zend_use_object_as_array();
		if (UNEXPECTED(RETURN_VALUE_USED(opline))) {
			ZVAL_NULL(EX_VAR(opline->result.var));
		}
	}
}

static zend_never_inline void zend_binary_assign_op_typed_ref(zend_reference *ref, zval *value, binary_op_type binary_op EXECUTE_DATA_DC)
{
	zval z_copy;

	binary_op(&z_copy, &ref->val, value);
	if (EXPECTED(zend_verify_ref_assignable_zval(ref, &z_copy, EX_USES_STRICT_TYPES()))) {
		zval_ptr_dtor(&ref->val);
		ZVAL_COPY_VALUE(&ref->val, &z_copy);
	} else {
		zval_ptr_dtor(&z_copy);
	}
}

static zend_never_inline void zend_binary_assign_op_typed_prop(zend_property_info *prop_info, zval *zptr, zval *value, binary_op_type binary_op EXECUTE_DATA_DC)
{
	zval z_copy;

	binary_op(&z_copy, zptr, value);
	if (EXPECTED(zend_verify_property_type(prop_info, &z_copy, EX_USES_STRICT_TYPES()))) {
		zval_ptr_dtor(zptr);
		ZVAL_COPY_VALUE(zptr, &z_copy);
	} else {
		zval_ptr_dtor(&z_copy);
	}
}

static zend_never_inline zend_long zend_check_string_offset(zval *dim, int type EXECUTE_DATA_DC)
{
	zend_long offset;

try_again:
	if (UNEXPECTED(Z_TYPE_P(dim) != IS_LONG)) {
		switch(Z_TYPE_P(dim)) {
			case IS_STRING:
				if (IS_LONG == is_numeric_string(Z_STRVAL_P(dim), Z_STRLEN_P(dim), NULL, NULL, -1)) {
					break;
				}
				if (type != BP_VAR_UNSET) {
					zend_error(E_WARNING, "Illegal string offset '%s'", Z_STRVAL_P(dim));
				}
				break;
			case IS_UNDEF:
				ZVAL_UNDEFINED_OP2();
			case IS_DOUBLE:
			case IS_NULL:
			case IS_FALSE:
			case IS_TRUE:
				zend_error(E_NOTICE, "String offset cast occurred");
				break;
			case IS_REFERENCE:
				dim = Z_REFVAL_P(dim);
				goto try_again;
			default:
				zend_illegal_offset();
				break;
		}

		offset = zval_get_long_func(dim);
	} else {
		offset = Z_LVAL_P(dim);
	}

	return offset;
}

static zend_never_inline ZEND_COLD void zend_wrong_string_offset(EXECUTE_DATA_D)
{
	const char *msg = NULL;
	const zend_op *opline = EX(opline);
	const zend_op *end;
	uint32_t var;

	if (UNEXPECTED(EG(exception) != NULL)) {
		return;
	}

	switch (opline->opcode) {
		case ZEND_ASSIGN_ADD:
		case ZEND_ASSIGN_SUB:
		case ZEND_ASSIGN_MUL:
		case ZEND_ASSIGN_DIV:
		case ZEND_ASSIGN_MOD:
		case ZEND_ASSIGN_SL:
		case ZEND_ASSIGN_SR:
		case ZEND_ASSIGN_CONCAT:
		case ZEND_ASSIGN_BW_OR:
		case ZEND_ASSIGN_BW_AND:
		case ZEND_ASSIGN_BW_XOR:
		case ZEND_ASSIGN_POW:
			msg = "Cannot use assign-op operators with string offsets";
			break;
		case ZEND_FETCH_DIM_W:
		case ZEND_FETCH_DIM_RW:
		case ZEND_FETCH_DIM_FUNC_ARG:
		case ZEND_FETCH_DIM_UNSET:
		case ZEND_FETCH_LIST_W:
			/* TODO: Encode the "reason" into opline->extended_value??? */
			var = opline->result.var;
			opline++;
			end = EG(current_execute_data)->func->op_array.opcodes +
				EG(current_execute_data)->func->op_array.last;
			while (opline < end) {
				if (opline->op1_type == IS_VAR && opline->op1.var == var) {
					switch (opline->opcode) {
						case ZEND_ASSIGN_ADD:
						case ZEND_ASSIGN_SUB:
						case ZEND_ASSIGN_MUL:
						case ZEND_ASSIGN_DIV:
						case ZEND_ASSIGN_MOD:
						case ZEND_ASSIGN_SL:
						case ZEND_ASSIGN_SR:
						case ZEND_ASSIGN_CONCAT:
						case ZEND_ASSIGN_BW_OR:
						case ZEND_ASSIGN_BW_AND:
						case ZEND_ASSIGN_BW_XOR:
						case ZEND_ASSIGN_POW:
							if (opline->extended_value == ZEND_ASSIGN_OBJ) {
								msg = "Cannot use string offset as an object";
							} else if (opline->extended_value == ZEND_ASSIGN_DIM) {
								msg = "Cannot use string offset as an array";
							} else {
								msg = "Cannot use assign-op operators with string offsets";
							}
							break;
						case ZEND_PRE_INC_OBJ:
						case ZEND_PRE_DEC_OBJ:
						case ZEND_POST_INC_OBJ:
						case ZEND_POST_DEC_OBJ:
						case ZEND_PRE_INC:
						case ZEND_PRE_DEC:
						case ZEND_POST_INC:
						case ZEND_POST_DEC:
							msg = "Cannot increment/decrement string offsets";
							break;
						case ZEND_FETCH_DIM_W:
						case ZEND_FETCH_DIM_RW:
						case ZEND_FETCH_DIM_FUNC_ARG:
						case ZEND_FETCH_DIM_UNSET:
						case ZEND_FETCH_LIST_W:
						case ZEND_ASSIGN_DIM:
							msg = "Cannot use string offset as an array";
							break;
						case ZEND_FETCH_OBJ_W:
						case ZEND_FETCH_OBJ_RW:
						case ZEND_FETCH_OBJ_FUNC_ARG:
						case ZEND_FETCH_OBJ_UNSET:
						case ZEND_ASSIGN_OBJ:
							msg = "Cannot use string offset as an object";
							break;
						case ZEND_ASSIGN_REF:
						case ZEND_ADD_ARRAY_ELEMENT:
						case ZEND_INIT_ARRAY:
						case ZEND_MAKE_REF:
							msg = "Cannot create references to/from string offsets";
							break;
						case ZEND_RETURN_BY_REF:
						case ZEND_VERIFY_RETURN_TYPE:
							msg = "Cannot return string offsets by reference";
							break;
						case ZEND_UNSET_DIM:
						case ZEND_UNSET_OBJ:
							msg = "Cannot unset string offsets";
							break;
						case ZEND_YIELD:
							msg = "Cannot yield string offsets by reference";
							break;
						case ZEND_SEND_REF:
						case ZEND_SEND_VAR_EX:
						case ZEND_SEND_FUNC_ARG:
							msg = "Only variables can be passed by reference";
							break;
						case ZEND_FE_RESET_RW:
							msg = "Cannot iterate on string offsets by reference";
							break;
						EMPTY_SWITCH_DEFAULT_CASE();
					}
					break;
				}
				if (opline->op2_type == IS_VAR && opline->op2.var == var) {
					ZEND_ASSERT(opline->opcode == ZEND_ASSIGN_REF);
					msg = "Cannot create references to/from string offsets";
					break;
				}
			}
			break;
		EMPTY_SWITCH_DEFAULT_CASE();
	}
	ZEND_ASSERT(msg != NULL);
	zend_throw_error(NULL, "%s", msg);
}

static zend_never_inline ZEND_COLD void ZEND_FASTCALL zend_wrong_property_read(zval *property)
{
	zend_string *tmp_property_name;
	zend_string *property_name = zval_get_tmp_string(property, &tmp_property_name);
	zend_error(E_NOTICE, "Trying to get property '%s' of non-object", ZSTR_VAL(property_name));
	zend_tmp_string_release(tmp_property_name);
}

static zend_never_inline ZEND_COLD void ZEND_FASTCALL zend_deprecated_function(const zend_function *fbc)
{
	zend_error(E_DEPRECATED, "Function %s%s%s() is deprecated",
		fbc->common.scope ? ZSTR_VAL(fbc->common.scope->name) : "",
		fbc->common.scope ? "::" : "",
		ZSTR_VAL(fbc->common.function_name));
}

static zend_never_inline void zend_assign_to_string_offset(zval *str, zval *dim, zval *value OPLINE_DC EXECUTE_DATA_DC)
{
	zend_uchar c;
	size_t string_len;
	zend_long offset;

	offset = zend_check_string_offset(dim, BP_VAR_W EXECUTE_DATA_CC);
	if (offset < -(zend_long)Z_STRLEN_P(str)) {
		/* Error on negative offset */
		zend_error(E_WARNING, "Illegal string offset:  " ZEND_LONG_FMT, offset);
		if (UNEXPECTED(RETURN_VALUE_USED(opline))) {
			ZVAL_NULL(EX_VAR(opline->result.var));
		}
		return;
	}

	if (Z_TYPE_P(value) != IS_STRING) {
		/* Convert to string, just the time to pick the 1st byte */
		zend_string *tmp = zval_try_get_string_func(value);
		if (UNEXPECTED(!tmp)) {
			if (UNEXPECTED(RETURN_VALUE_USED(opline))) {
				ZVAL_UNDEF(EX_VAR(opline->result.var));
			}
			return;
		}

		string_len = ZSTR_LEN(tmp);
		c = (zend_uchar)ZSTR_VAL(tmp)[0];
		zend_string_release_ex(tmp, 0);
	} else {
		string_len = Z_STRLEN_P(value);
		c = (zend_uchar)Z_STRVAL_P(value)[0];
	}

	if (string_len == 0) {
		/* Error on empty input string */
		zend_error(E_WARNING, "Cannot assign an empty string to a string offset");
		if (UNEXPECTED(RETURN_VALUE_USED(opline))) {
			ZVAL_NULL(EX_VAR(opline->result.var));
		}
		return;
	}

	if (offset < 0) { /* Handle negative offset */
		offset += (zend_long)Z_STRLEN_P(str);
	}

	if ((size_t)offset >= Z_STRLEN_P(str)) {
		/* Extend string if needed */
		zend_long old_len = Z_STRLEN_P(str);
		ZVAL_NEW_STR(str, zend_string_extend(Z_STR_P(str), offset + 1, 0));
		memset(Z_STRVAL_P(str) + old_len, ' ', offset - old_len);
		Z_STRVAL_P(str)[offset+1] = 0;
	} else if (!Z_REFCOUNTED_P(str)) {
		ZVAL_NEW_STR(str, zend_string_init(Z_STRVAL_P(str), Z_STRLEN_P(str), 0));
	} else if (Z_REFCOUNT_P(str) > 1) {
		Z_DELREF_P(str);
		ZVAL_NEW_STR(str, zend_string_init(Z_STRVAL_P(str), Z_STRLEN_P(str), 0));
	} else {
		zend_string_forget_hash_val(Z_STR_P(str));
	}

	Z_STRVAL_P(str)[offset] = c;

	if (UNEXPECTED(RETURN_VALUE_USED(opline))) {
		/* Return the new character */
		ZVAL_INTERNED_STR(EX_VAR(opline->result.var), ZSTR_CHAR(c));
	}
}

static zend_property_info *zend_get_prop_not_accepting_double(zend_reference *ref)
{
	zend_property_info *prop;
	ZEND_REF_FOREACH_TYPE_SOURCES(ref, prop) {
		if (ZEND_TYPE_CODE(prop->type) != IS_DOUBLE) {
			return prop;
		}
	} ZEND_REF_FOREACH_TYPE_SOURCES_END();
	return NULL;
}

static ZEND_COLD void zend_throw_incdec_ref_error(zend_reference *ref, zend_bool inc)
{
	zend_property_info *error_prop = zend_get_prop_not_accepting_double(ref);
	/* Currently there should be no way for a typed reference to accept both int and double.
	 * Generalize this and the related property code once this becomes possible. */
	ZEND_ASSERT(error_prop);
	zend_type_error(
		"Cannot %s a reference held by property %s::$%s of type %sint past its %simal value",
		inc ? "increment" : "decrement",
		ZSTR_VAL(error_prop->ce->name),
		zend_get_unmangled_property_name(error_prop->name),
		ZEND_TYPE_ALLOW_NULL(error_prop->type) ? "?" : "",
		inc ? "max" : "min");
}

static ZEND_COLD void zend_throw_incdec_prop_error(zend_property_info *prop, zend_bool inc) {
	const char *prop_type1, *prop_type2;
	zend_format_type(prop->type, &prop_type1, &prop_type2);
	zend_type_error("Cannot %s property %s::$%s of type %s%s past its %simal value",
		inc ? "increment" : "decrement",
		ZSTR_VAL(prop->ce->name),
		zend_get_unmangled_property_name(prop->name),
		prop_type1, prop_type2,
		inc ? "max" : "min");
}

static void zend_incdec_typed_ref(zend_reference *ref, zval *copy, int inc EXECUTE_DATA_DC)
{
	zval tmp;
	zval *var_ptr = &ref->val;

	if (!copy) {
		copy = &tmp;
	}

	ZVAL_COPY(copy, var_ptr);

	if (inc) {
		increment_function(var_ptr);
	} else {
		decrement_function(var_ptr);
	}

	if (UNEXPECTED(Z_TYPE_P(var_ptr) == IS_DOUBLE) && Z_TYPE_P(copy) == IS_LONG) {
		zend_throw_incdec_ref_error(ref, inc);
		ZVAL_COPY_VALUE(var_ptr, copy);
	} else if (UNEXPECTED(!zend_verify_ref_assignable_zval(ref, var_ptr, EX_USES_STRICT_TYPES()))) {
		zval_ptr_dtor(var_ptr);
		ZVAL_COPY_VALUE(var_ptr, copy);
		ZVAL_UNDEF(copy);
	} else if (copy == &tmp) {
		zval_ptr_dtor(&tmp);
	}
}

static void zend_incdec_typed_prop(zend_property_info *prop_info, zval *var_ptr, zval *copy, int inc EXECUTE_DATA_DC)
{
	zval tmp;

	if (!copy) {
		copy = &tmp;
	}

	ZVAL_COPY(copy, var_ptr);

	if (inc) {
		increment_function(var_ptr);
	} else {
		decrement_function(var_ptr);
	}

	if (UNEXPECTED(Z_TYPE_P(var_ptr) == IS_DOUBLE) && Z_TYPE_P(copy) == IS_LONG) {
		zend_throw_incdec_prop_error(prop_info, inc);
		ZVAL_COPY_VALUE(var_ptr, copy);
	} else if (UNEXPECTED(!zend_verify_property_type(prop_info, var_ptr, EX_USES_STRICT_TYPES()))) {
		zval_ptr_dtor(var_ptr);
		ZVAL_COPY_VALUE(var_ptr, copy);
		ZVAL_UNDEF(copy);
	} else if (copy == &tmp) {
		zval_ptr_dtor(&tmp);
	}
}

static void zend_pre_incdec_property_zval(zval *prop, zend_property_info *prop_info, int inc OPLINE_DC EXECUTE_DATA_DC)
{
	if (EXPECTED(Z_TYPE_P(prop) == IS_LONG)) {
		if (inc) {
			fast_long_increment_function(prop);
		} else {
			fast_long_decrement_function(prop);
		}
		if (UNEXPECTED(Z_TYPE_P(prop) != IS_LONG) && UNEXPECTED(prop_info)) {
			zend_throw_incdec_prop_error(prop_info, inc);
			if (inc) {
				ZVAL_LONG(prop, ZEND_LONG_MAX);
			} else {
				ZVAL_LONG(prop, ZEND_LONG_MIN);
			}
		}
	} else {
		do {
			if (Z_ISREF_P(prop)) {
				zend_reference *ref = Z_REF_P(prop);
				if (UNEXPECTED(ZEND_REF_HAS_TYPE_SOURCES(ref))) {
					zend_incdec_typed_ref(ref, NULL, inc EXECUTE_DATA_CC);
					break;
				}
				prop = Z_REFVAL_P(prop);
			}

			if (UNEXPECTED(prop_info)) {
				zend_incdec_typed_prop(prop_info, prop, NULL, inc EXECUTE_DATA_CC);
			} else if (inc) {
				increment_function(prop);
			} else {
				decrement_function(prop);
			}
		} while (0);
	}
	if (UNEXPECTED(RETURN_VALUE_USED(opline))) {
		ZVAL_COPY(EX_VAR(opline->result.var), prop);
	}
}

static void zend_post_incdec_property_zval(zval *prop, zend_property_info *prop_info, int inc OPLINE_DC EXECUTE_DATA_DC)
{
	if (EXPECTED(Z_TYPE_P(prop) == IS_LONG)) {
		ZVAL_LONG(EX_VAR(opline->result.var), Z_LVAL_P(prop));
		if (inc) {
			fast_long_increment_function(prop);
		} else {
			fast_long_decrement_function(prop);
		}
		if (UNEXPECTED(Z_TYPE_P(prop) != IS_LONG) && UNEXPECTED(prop_info)) {
			zend_throw_incdec_prop_error(prop_info, inc);
			if (inc) {
				ZVAL_LONG(prop, ZEND_LONG_MAX);
			} else {
				ZVAL_LONG(prop, ZEND_LONG_MIN);
			}
		}
	} else {
		if (Z_ISREF_P(prop)) {
			zend_reference *ref = Z_REF_P(prop);
			if (ZEND_REF_HAS_TYPE_SOURCES(ref)) {
				zend_incdec_typed_ref(ref, EX_VAR(opline->result.var), inc EXECUTE_DATA_CC);
				return;
			}
			prop = Z_REFVAL_P(prop);
		}

		if (UNEXPECTED(prop_info)) {
			zend_incdec_typed_prop(prop_info, prop, EX_VAR(opline->result.var), inc EXECUTE_DATA_CC);
		} else {
			ZVAL_COPY(EX_VAR(opline->result.var), prop);
			if (inc) {
				increment_function(prop);
			} else {
				decrement_function(prop);
			}
		}
	}
}

static zend_never_inline void zend_post_incdec_overloaded_property(zend_object *object, zend_string *name, void **cache_slot, int inc OPLINE_DC EXECUTE_DATA_DC)
{
	zval rv;
	zval *z;
	zval z_copy;

	GC_ADDREF(object);
	z =object->handlers->read_property(object, name, BP_VAR_R, cache_slot, &rv);
	if (UNEXPECTED(EG(exception))) {
		OBJ_RELEASE(object);
		ZVAL_UNDEF(EX_VAR(opline->result.var));
		return;
	}

	ZVAL_COPY_DEREF(&z_copy, z);
	ZVAL_COPY(EX_VAR(opline->result.var), &z_copy);
	if (inc) {
		increment_function(&z_copy);
	} else {
		decrement_function(&z_copy);
	}
	object->handlers->write_property(object, name, &z_copy, cache_slot);
	OBJ_RELEASE(object);
	zval_ptr_dtor(&z_copy);
	zval_ptr_dtor(z);
}

static zend_never_inline void zend_pre_incdec_overloaded_property(zend_object *object, zend_string *name, void **cache_slot, int inc OPLINE_DC EXECUTE_DATA_DC)
{
	zval rv;
	zval *z;
	zval z_copy;

	GC_ADDREF(object);
	z = object->handlers->read_property(object, name, BP_VAR_R, cache_slot, &rv);
	if (UNEXPECTED(EG(exception))) {
		OBJ_RELEASE(object);
		if (UNEXPECTED(RETURN_VALUE_USED(opline))) {
			ZVAL_NULL(EX_VAR(opline->result.var));
		}
		return;
	}

	ZVAL_COPY_DEREF(&z_copy, z);
	if (inc) {
		increment_function(&z_copy);
	} else {
		decrement_function(&z_copy);
	}
	if (UNEXPECTED(RETURN_VALUE_USED(opline))) {
		ZVAL_COPY(EX_VAR(opline->result.var), &z_copy);
	}
	object->handlers->write_property(object, name, &z_copy, cache_slot);
	OBJ_RELEASE(object);
	zval_ptr_dtor(&z_copy);
	zval_ptr_dtor(z);
}

static zend_never_inline void zend_assign_op_overloaded_property(zend_object *object, zend_string *name, void **cache_slot, zval *value, binary_op_type binary_op OPLINE_DC EXECUTE_DATA_DC)
{
	zval *z;
	zval rv, res;

	GC_ADDREF(object);
	z = object->handlers->read_property(object, name, BP_VAR_R, cache_slot, &rv);
	if (UNEXPECTED(EG(exception))) {
		OBJ_RELEASE(object);
		if (UNEXPECTED(RETURN_VALUE_USED(opline))) {
			ZVAL_UNDEF(EX_VAR(opline->result.var));
		}
		return;
	}
	if (binary_op(&res, z, value) == SUCCESS) {
		object->handlers->write_property(object, name, &res, cache_slot);
	}
	if (UNEXPECTED(RETURN_VALUE_USED(opline))) {
		ZVAL_COPY(EX_VAR(opline->result.var), &res);
	}
	zval_ptr_dtor(z);
	zval_ptr_dtor(&res);
	OBJ_RELEASE(object);
}

/* Utility Functions for Extensions */
static void zend_extension_statement_handler(const zend_extension *extension, zend_execute_data *frame)
{
	if (extension->statement_handler) {
		extension->statement_handler(frame);
	}
}


static void zend_extension_fcall_begin_handler(const zend_extension *extension, zend_execute_data *frame)
{
	if (extension->fcall_begin_handler) {
		extension->fcall_begin_handler(frame);
	}
}


static void zend_extension_fcall_end_handler(const zend_extension *extension, zend_execute_data *frame)
{
	if (extension->fcall_end_handler) {
		extension->fcall_end_handler(frame);
	}
}


static zend_always_inline HashTable *zend_get_target_symbol_table(int fetch_type EXECUTE_DATA_DC)
{
	HashTable *ht;

	if (EXPECTED(fetch_type & (ZEND_FETCH_GLOBAL_LOCK | ZEND_FETCH_GLOBAL))) {
		ht = &EG(symbol_table);
	} else {
		ZEND_ASSERT(fetch_type & ZEND_FETCH_LOCAL);
		if (!(EX_CALL_INFO() & ZEND_CALL_HAS_SYMBOL_TABLE)) {
			zend_rebuild_symbol_table();
		}
		ht = EX(symbol_table);
	}
	return ht;
}

static zend_never_inline ZEND_COLD void ZEND_FASTCALL zend_undefined_offset(zend_long lval)
{
	zend_error(E_NOTICE, "Undefined offset: " ZEND_LONG_FMT, lval);
}

static zend_never_inline ZEND_COLD void ZEND_FASTCALL zend_undefined_index(const zend_string *offset)
{
	zend_error(E_NOTICE, "Undefined index: %s", ZSTR_VAL(offset));
}

static zend_never_inline ZEND_COLD void ZEND_FASTCALL zend_undefined_method(const zend_class_entry *ce, const zend_string *method)
{
	zend_throw_error(NULL, "Call to undefined method %s::%s()", ZSTR_VAL(ce->name), ZSTR_VAL(method));
}

static zend_never_inline ZEND_COLD void ZEND_FASTCALL zend_invalid_method_call(zval *object, zval *function_name)
{
	zend_throw_error(NULL, "Call to a member function %s() on %s", Z_STRVAL_P(function_name), zend_get_type_by_const(Z_TYPE_P(object)));
}

static zend_never_inline ZEND_COLD void ZEND_FASTCALL zend_non_static_method_call(const zend_function *fbc)
{
	zend_throw_error(
		zend_ce_error,
		"Non-static method %s::%s() cannot be called statically",
		ZSTR_VAL(fbc->common.scope->name), ZSTR_VAL(fbc->common.function_name));
}

static zend_never_inline ZEND_COLD void ZEND_FASTCALL zend_param_must_be_ref(const zend_function *func, uint32_t arg_num)
{
	zend_error(E_WARNING, "Parameter %d to %s%s%s() expected to be a reference, value given",
		arg_num,
		func->common.scope ? ZSTR_VAL(func->common.scope->name) : "",
		func->common.scope ? "::" : "",
		ZSTR_VAL(func->common.function_name));
}

static zend_never_inline ZEND_COLD void ZEND_FASTCALL zend_use_scalar_as_array(void)
{
	zend_error(E_WARNING, "Cannot use a scalar value as an array");
}

static zend_never_inline ZEND_COLD void ZEND_FASTCALL zend_cannot_add_element(void)
{
	zend_error(E_WARNING, "Cannot add element to the array as the next element is already occupied");
}

static zend_never_inline ZEND_COLD void ZEND_FASTCALL zend_use_resource_as_offset(const zval *dim)
{
	zend_error(E_NOTICE, "Resource ID#%d used as offset, casting to integer (%d)", Z_RES_HANDLE_P(dim), Z_RES_HANDLE_P(dim));
}

static zend_never_inline ZEND_COLD void ZEND_FASTCALL zend_use_new_element_for_string(void)
{
	zend_throw_error(NULL, "[] operator not supported for strings");
}

static zend_always_inline zval *zend_fetch_dimension_address_inner(HashTable *ht, const zval *dim, int dim_type, int type EXECUTE_DATA_DC)
{
	zval *retval = NULL;
	zend_string *offset_key;
	zend_ulong hval;

try_again:
	if (EXPECTED(Z_TYPE_P(dim) == IS_LONG)) {
		hval = Z_LVAL_P(dim);
num_index:
		ZEND_HASH_INDEX_FIND(ht, hval, retval, num_undef);
		return retval;
num_undef:
		switch (type) {
			case BP_VAR_R:
				zend_undefined_offset(hval);
				/* break missing intentionally */
			case BP_VAR_UNSET:
			case BP_VAR_IS:
				retval = &EG(uninitialized_zval);
				break;
			case BP_VAR_RW:
				zend_undefined_offset(hval);
				retval = zend_hash_index_update(ht, hval, &EG(uninitialized_zval));
				break;
			case BP_VAR_W:
				retval = zend_hash_index_add_new(ht, hval, &EG(uninitialized_zval));
				break;
		}
	} else if (EXPECTED(Z_TYPE_P(dim) == IS_STRING)) {
		offset_key = Z_STR_P(dim);
		if (dim_type != IS_CONST) {
			if (ZEND_HANDLE_NUMERIC(offset_key, hval)) {
				goto num_index;
			}
		}
str_index:
		retval = zend_hash_find_ex(ht, offset_key, dim_type == IS_CONST);
		if (retval) {
			/* support for $GLOBALS[...] */
			if (UNEXPECTED(Z_TYPE_P(retval) == IS_INDIRECT)) {
				retval = Z_INDIRECT_P(retval);
				if (UNEXPECTED(Z_TYPE_P(retval) == IS_UNDEF)) {
					switch (type) {
						case BP_VAR_R:
							zend_undefined_index(offset_key);
							/* break missing intentionally */
						case BP_VAR_UNSET:
						case BP_VAR_IS:
							retval = &EG(uninitialized_zval);
							break;
						case BP_VAR_RW:
							zend_undefined_index(offset_key);
							/* break missing intentionally */
						case BP_VAR_W:
							ZVAL_NULL(retval);
							break;
					}
				}
			}
		} else {
			switch (type) {
				case BP_VAR_R:
					zend_undefined_index(offset_key);
					/* break missing intentionally */
				case BP_VAR_UNSET:
				case BP_VAR_IS:
					retval = &EG(uninitialized_zval);
					break;
				case BP_VAR_RW:
					zend_undefined_index(offset_key);
					retval = zend_hash_update(ht, offset_key, &EG(uninitialized_zval));
					break;
				case BP_VAR_W:
					retval = zend_hash_add_new(ht, offset_key, &EG(uninitialized_zval));
					break;
			}
		}
	} else {
		switch (Z_TYPE_P(dim)) {
			case IS_UNDEF:
				ZVAL_UNDEFINED_OP2();
				/* break missing intentionally */
			case IS_NULL:
				offset_key = ZSTR_EMPTY_ALLOC();
				goto str_index;
			case IS_DOUBLE:
				hval = zend_dval_to_lval(Z_DVAL_P(dim));
				goto num_index;
			case IS_RESOURCE:
				zend_use_resource_as_offset(dim);
				hval = Z_RES_HANDLE_P(dim);
				goto num_index;
			case IS_FALSE:
				hval = 0;
				goto num_index;
			case IS_TRUE:
				hval = 1;
				goto num_index;
			case IS_REFERENCE:
				dim = Z_REFVAL_P(dim);
				goto try_again;
			default:
				zend_illegal_offset();
				retval = (type == BP_VAR_W || type == BP_VAR_RW) ?
					NULL : &EG(uninitialized_zval);
		}
	}
	return retval;
}

static zend_never_inline zval* ZEND_FASTCALL zend_fetch_dimension_address_inner_W(HashTable *ht, const zval *dim EXECUTE_DATA_DC)
{
	return zend_fetch_dimension_address_inner(ht, dim, IS_TMP_VAR, BP_VAR_W EXECUTE_DATA_CC);
}

static zend_never_inline zval* ZEND_FASTCALL zend_fetch_dimension_address_inner_W_CONST(HashTable *ht, const zval *dim EXECUTE_DATA_DC)
{
	return zend_fetch_dimension_address_inner(ht, dim, IS_CONST, BP_VAR_W EXECUTE_DATA_CC);
}

static zend_never_inline zval* ZEND_FASTCALL zend_fetch_dimension_address_inner_RW(HashTable *ht, const zval *dim EXECUTE_DATA_DC)
{
	return zend_fetch_dimension_address_inner(ht, dim, IS_TMP_VAR, BP_VAR_RW EXECUTE_DATA_CC);
}

static zend_never_inline zval* ZEND_FASTCALL zend_fetch_dimension_address_inner_RW_CONST(HashTable *ht, const zval *dim EXECUTE_DATA_DC)
{
	return zend_fetch_dimension_address_inner(ht, dim, IS_CONST, BP_VAR_RW EXECUTE_DATA_CC);
}

static zend_always_inline void zend_fetch_dimension_address(zval *result, zval *container, zval *dim, int dim_type, int type EXECUTE_DATA_DC)
{
	zval *retval;

	if (EXPECTED(Z_TYPE_P(container) == IS_ARRAY)) {
try_array:
		SEPARATE_ARRAY(container);
fetch_from_array:
		if (dim == NULL) {
			retval = zend_hash_next_index_insert(Z_ARRVAL_P(container), &EG(uninitialized_zval));
			if (UNEXPECTED(retval == NULL)) {
				zend_cannot_add_element();
				ZVAL_ERROR(result);
				return;
			}
		} else {
			retval = zend_fetch_dimension_address_inner(Z_ARRVAL_P(container), dim, dim_type, type EXECUTE_DATA_CC);
			if (UNEXPECTED(!retval)) {
				ZVAL_ERROR(result);
				return;
			}
		}
		ZVAL_INDIRECT(result, retval);
		return;
	} else if (EXPECTED(Z_TYPE_P(container) == IS_REFERENCE)) {
		zend_reference *ref = Z_REF_P(container);
		container = Z_REFVAL_P(container);
		if (EXPECTED(Z_TYPE_P(container) == IS_ARRAY)) {
			goto try_array;
		} else if (EXPECTED(Z_TYPE_P(container) <= IS_FALSE)) {
			if (type != BP_VAR_UNSET) {
				if (ZEND_REF_HAS_TYPE_SOURCES(ref)) {
					if (UNEXPECTED(!zend_verify_ref_array_assignable(ref))) {
						ZVAL_ERROR(result);
						return;
					}
				}
				array_init(container);
				goto fetch_from_array;
			} else {
				goto return_null;
			}
		}
	}
	if (UNEXPECTED(Z_TYPE_P(container) == IS_STRING)) {
		if (dim == NULL) {
			zend_use_new_element_for_string();
		} else {
			zend_check_string_offset(dim, type EXECUTE_DATA_CC);
			zend_wrong_string_offset(EXECUTE_DATA_C);
		}
		ZVAL_ERROR(result);
	} else if (EXPECTED(Z_TYPE_P(container) == IS_OBJECT)) {
		if (/*dim_type == IS_CV &&*/ dim && UNEXPECTED(Z_TYPE_P(dim) == IS_UNDEF)) {
			dim = ZVAL_UNDEFINED_OP2();
		}
		if (dim_type == IS_CONST && Z_EXTRA_P(dim) == ZEND_EXTRA_VALUE) {
			dim++;
		}
		retval = Z_OBJ_HT_P(container)->read_dimension(Z_OBJ_P(container), dim, type, result);

		if (UNEXPECTED(retval == &EG(uninitialized_zval))) {
			zend_class_entry *ce = Z_OBJCE_P(container);

			ZVAL_NULL(result);
			zend_error(E_NOTICE, "Indirect modification of overloaded element of %s has no effect", ZSTR_VAL(ce->name));
		} else if (EXPECTED(retval && Z_TYPE_P(retval) != IS_UNDEF)) {
			if (!Z_ISREF_P(retval)) {
				if (result != retval) {
					ZVAL_COPY(result, retval);
					retval = result;
				}
				if (Z_TYPE_P(retval) != IS_OBJECT) {
					zend_class_entry *ce = Z_OBJCE_P(container);
					zend_error(E_NOTICE, "Indirect modification of overloaded element of %s has no effect", ZSTR_VAL(ce->name));
				}
			} else if (UNEXPECTED(Z_REFCOUNT_P(retval) == 1)) {
				ZVAL_UNREF(retval);
			}
			if (result != retval) {
				ZVAL_INDIRECT(result, retval);
			}
		} else {
			ZVAL_ERROR(result);
		}
	} else {
		if (EXPECTED(Z_TYPE_P(container) <= IS_FALSE)) {
			if (type != BP_VAR_W && UNEXPECTED(Z_TYPE_P(container) == IS_UNDEF)) {
				ZVAL_UNDEFINED_OP1();
			}
			if (type != BP_VAR_UNSET) {
				array_init(container);
				goto fetch_from_array;
			} else {
return_null:
				/* for read-mode only */
				if (/*dim_type == IS_CV &&*/ dim && UNEXPECTED(Z_TYPE_P(dim) == IS_UNDEF)) {
					ZVAL_UNDEFINED_OP2();
				}
				ZVAL_NULL(result);
			}
		} else if (EXPECTED(Z_ISERROR_P(container))) {
			ZVAL_ERROR(result);
		} else {
			if (type == BP_VAR_UNSET) {
				zend_error(E_WARNING, "Cannot unset offset in a non-array variable");
				ZVAL_NULL(result);
			} else {
				zend_use_scalar_as_array();
				ZVAL_ERROR(result);
			}
		}
	}
}

static zend_never_inline void ZEND_FASTCALL zend_fetch_dimension_address_W(zval *container_ptr, zval *dim, int dim_type OPLINE_DC EXECUTE_DATA_DC)
{
	zval *result = EX_VAR(opline->result.var);
	zend_fetch_dimension_address(result, container_ptr, dim, dim_type, BP_VAR_W EXECUTE_DATA_CC);
}

static zend_never_inline void ZEND_FASTCALL zend_fetch_dimension_address_RW(zval *container_ptr, zval *dim, int dim_type OPLINE_DC EXECUTE_DATA_DC)
{
	zval *result = EX_VAR(opline->result.var);
	zend_fetch_dimension_address(result, container_ptr, dim, dim_type, BP_VAR_RW EXECUTE_DATA_CC);
}

static zend_never_inline void ZEND_FASTCALL zend_fetch_dimension_address_UNSET(zval *container_ptr, zval *dim, int dim_type OPLINE_DC EXECUTE_DATA_DC)
{
	zval *result = EX_VAR(opline->result.var);
	zend_fetch_dimension_address(result, container_ptr, dim, dim_type, BP_VAR_UNSET EXECUTE_DATA_CC);
}

static zend_always_inline void zend_fetch_dimension_address_read(zval *result, zval *container, zval *dim, int dim_type, int type, int support_strings, int slow EXECUTE_DATA_DC)
{
	zval *retval;

	if (!slow) {
		if (EXPECTED(Z_TYPE_P(container) == IS_ARRAY)) {
try_array:
			retval = zend_fetch_dimension_address_inner(Z_ARRVAL_P(container), dim, dim_type, type EXECUTE_DATA_CC);
			ZVAL_COPY_DEREF(result, retval);
			return;
		} else if (EXPECTED(Z_TYPE_P(container) == IS_REFERENCE)) {
			container = Z_REFVAL_P(container);
			if (EXPECTED(Z_TYPE_P(container) == IS_ARRAY)) {
				goto try_array;
			}
		}
	}
	if (support_strings && EXPECTED(Z_TYPE_P(container) == IS_STRING)) {
		zend_long offset;

try_string_offset:
		if (UNEXPECTED(Z_TYPE_P(dim) != IS_LONG)) {
			switch (Z_TYPE_P(dim)) {
				/* case IS_LONG: */
				case IS_STRING:
					if (IS_LONG == is_numeric_string(Z_STRVAL_P(dim), Z_STRLEN_P(dim), NULL, NULL, -1)) {
						break;
					}
					if (type == BP_VAR_IS) {
						ZVAL_NULL(result);
						return;
					}
					zend_error(E_WARNING, "Illegal string offset '%s'", Z_STRVAL_P(dim));
					break;
				case IS_UNDEF:
					ZVAL_UNDEFINED_OP2();
				case IS_DOUBLE:
				case IS_NULL:
				case IS_FALSE:
				case IS_TRUE:
					if (type != BP_VAR_IS) {
						zend_error(E_NOTICE, "String offset cast occurred");
					}
					break;
				case IS_REFERENCE:
					dim = Z_REFVAL_P(dim);
					goto try_string_offset;
				default:
					zend_illegal_offset();
					break;
			}

			offset = zval_get_long_func(dim);
		} else {
			offset = Z_LVAL_P(dim);
		}

		if (UNEXPECTED(Z_STRLEN_P(container) < (size_t)((offset < 0) ? -offset : (offset + 1)))) {
			if (type != BP_VAR_IS) {
				zend_error(E_NOTICE, "Uninitialized string offset: " ZEND_LONG_FMT, offset);
				ZVAL_EMPTY_STRING(result);
			} else {
				ZVAL_NULL(result);
			}
		} else {
			zend_uchar c;
			zend_long real_offset;

			real_offset = (UNEXPECTED(offset < 0)) /* Handle negative offset */
				? (zend_long)Z_STRLEN_P(container) + offset : offset;
			c = (zend_uchar)Z_STRVAL_P(container)[real_offset];

			ZVAL_INTERNED_STR(result, ZSTR_CHAR(c));
		}
	} else if (EXPECTED(Z_TYPE_P(container) == IS_OBJECT)) {
		if (/*dim_type == IS_CV &&*/ UNEXPECTED(Z_TYPE_P(dim) == IS_UNDEF)) {
			dim = ZVAL_UNDEFINED_OP2();
		}
		if (dim_type == IS_CONST && Z_EXTRA_P(dim) == ZEND_EXTRA_VALUE) {
			dim++;
		}
		retval = Z_OBJ_HT_P(container)->read_dimension(Z_OBJ_P(container), dim, type, result);

		ZEND_ASSERT(result != NULL);
		if (retval) {
			if (result != retval) {
				ZVAL_COPY_DEREF(result, retval);
			} else if (UNEXPECTED(Z_ISREF_P(retval))) {
				zend_unwrap_reference(result);
			}
		} else {
			ZVAL_NULL(result);
		}
	} else {
		if (type != BP_VAR_IS && UNEXPECTED(Z_TYPE_P(container) == IS_UNDEF)) {
			ZVAL_UNDEFINED_OP1();
		}
		if (/*dim_type == IS_CV &&*/ UNEXPECTED(Z_TYPE_P(dim) == IS_UNDEF)) {
			ZVAL_UNDEFINED_OP2();
		}
		ZVAL_NULL(result);
	}
}

static zend_never_inline void ZEND_FASTCALL zend_fetch_dimension_address_read_R(zval *container, zval *dim, int dim_type OPLINE_DC EXECUTE_DATA_DC)
{
	zval *result = EX_VAR(opline->result.var);
	zend_fetch_dimension_address_read(result, container, dim, dim_type, BP_VAR_R, 1, 0 EXECUTE_DATA_CC);
}

static zend_never_inline void zend_fetch_dimension_address_read_R_slow(zval *container, zval *dim OPLINE_DC EXECUTE_DATA_DC)
{
	zval *result = EX_VAR(opline->result.var);
	zend_fetch_dimension_address_read(result, container, dim, IS_CV, BP_VAR_R, 1, 1 EXECUTE_DATA_CC);
}

static zend_never_inline void ZEND_FASTCALL zend_fetch_dimension_address_read_IS(zval *container, zval *dim, int dim_type OPLINE_DC EXECUTE_DATA_DC)
{
	zval *result = EX_VAR(opline->result.var);
	zend_fetch_dimension_address_read(result, container, dim, dim_type, BP_VAR_IS, 1, 0 EXECUTE_DATA_CC);
}

static zend_never_inline void ZEND_FASTCALL zend_fetch_dimension_address_LIST_r(zval *container, zval *dim, int dim_type OPLINE_DC EXECUTE_DATA_DC)
{
	zval *result = EX_VAR(opline->result.var);
	zend_fetch_dimension_address_read(result, container, dim, dim_type, BP_VAR_R, 0, 0 EXECUTE_DATA_CC);
}

ZEND_API void zend_fetch_dimension_const(zval *result, zval *container, zval *dim, int type)
{
	zend_fetch_dimension_address_read(result, container, dim, IS_TMP_VAR, type, 1, 0 NO_EXECUTE_DATA_CC);
}

static zend_never_inline zval* ZEND_FASTCALL zend_find_array_dim_slow(HashTable *ht, zval *offset EXECUTE_DATA_DC)
{
	zend_ulong hval;

	if (Z_TYPE_P(offset) == IS_DOUBLE) {
		hval = zend_dval_to_lval(Z_DVAL_P(offset));
num_idx:
		return zend_hash_index_find(ht, hval);
	} else if (Z_TYPE_P(offset) == IS_NULL) {
str_idx:
		return zend_hash_find_ex_ind(ht, ZSTR_EMPTY_ALLOC(), 1);
	} else if (Z_TYPE_P(offset) == IS_FALSE) {
		hval = 0;
		goto num_idx;
	} else if (Z_TYPE_P(offset) == IS_TRUE) {
		hval = 1;
		goto num_idx;
	} else if (Z_TYPE_P(offset) == IS_RESOURCE) {
		hval = Z_RES_HANDLE_P(offset);
		goto num_idx;
	} else if (/*OP2_TYPE == IS_CV &&*/ Z_TYPE_P(offset) == IS_UNDEF) {
		ZVAL_UNDEFINED_OP2();
		goto str_idx;
	} else {
		zend_error(E_WARNING, "Illegal offset type in isset or empty");
		return NULL;
	}
}

static zend_never_inline int ZEND_FASTCALL zend_isset_dim_slow(zval *container, zval *offset EXECUTE_DATA_DC)
{
	if (/*OP2_TYPE == IS_CV &&*/ UNEXPECTED(Z_TYPE_P(offset) == IS_UNDEF)) {
		offset = ZVAL_UNDEFINED_OP2();
	}

	if (/*OP1_TYPE != IS_CONST &&*/ EXPECTED(Z_TYPE_P(container) == IS_OBJECT)) {
		return Z_OBJ_HT_P(container)->has_dimension(Z_OBJ_P(container), offset, 0);
	} else if (EXPECTED(Z_TYPE_P(container) == IS_STRING)) { /* string offsets */
		zend_long lval;

		if (EXPECTED(Z_TYPE_P(offset) == IS_LONG)) {
			lval = Z_LVAL_P(offset);
str_offset:
			if (UNEXPECTED(lval < 0)) { /* Handle negative offset */
				lval += (zend_long)Z_STRLEN_P(container);
			}
			if (EXPECTED(lval >= 0) && (size_t)lval < Z_STRLEN_P(container)) {
				return 1;
			} else {
				return 0;
			}
		} else {
			/*if (OP2_TYPE & (IS_CV|IS_VAR)) {*/
				ZVAL_DEREF(offset);
			/*}*/
			if (Z_TYPE_P(offset) < IS_STRING /* simple scalar types */
					|| (Z_TYPE_P(offset) == IS_STRING /* or numeric string */
						&& IS_LONG == is_numeric_string(Z_STRVAL_P(offset), Z_STRLEN_P(offset), NULL, NULL, 0))) {
				lval = zval_get_long(offset);
				goto str_offset;
			}
			return 0;
		}
	} else {
		return 0;
	}
}

static zend_never_inline int ZEND_FASTCALL zend_isempty_dim_slow(zval *container, zval *offset EXECUTE_DATA_DC)
{
	if (/*OP2_TYPE == IS_CV &&*/ UNEXPECTED(Z_TYPE_P(offset) == IS_UNDEF)) {
		offset = ZVAL_UNDEFINED_OP2();
	}

	if (/*OP1_TYPE != IS_CONST &&*/ EXPECTED(Z_TYPE_P(container) == IS_OBJECT)) {
		return !Z_OBJ_HT_P(container)->has_dimension(Z_OBJ_P(container), offset, 1);
	} else if (EXPECTED(Z_TYPE_P(container) == IS_STRING)) { /* string offsets */
		zend_long lval;

		if (EXPECTED(Z_TYPE_P(offset) == IS_LONG)) {
			lval = Z_LVAL_P(offset);
str_offset:
			if (UNEXPECTED(lval < 0)) { /* Handle negative offset */
				lval += (zend_long)Z_STRLEN_P(container);
			}
			if (EXPECTED(lval >= 0) && (size_t)lval < Z_STRLEN_P(container)) {
				return (Z_STRVAL_P(container)[lval] == '0');
			} else {
				return 1;
			}
		} else {
			/*if (OP2_TYPE & (IS_CV|IS_VAR)) {*/
				ZVAL_DEREF(offset);
			/*}*/
			if (Z_TYPE_P(offset) < IS_STRING /* simple scalar types */
					|| (Z_TYPE_P(offset) == IS_STRING /* or numeric string */
						&& IS_LONG == is_numeric_string(Z_STRVAL_P(offset), Z_STRLEN_P(offset), NULL, NULL, 0))) {
				lval = zval_get_long(offset);
				goto str_offset;
			}
			return 1;
		}
	} else {
		return 1;
	}
}

static zend_never_inline uint32_t ZEND_FASTCALL zend_array_key_exists_fast(HashTable *ht, zval *key OPLINE_DC EXECUTE_DATA_DC)
{
	zend_string *str;
	zend_ulong hval;

try_again:
	if (EXPECTED(Z_TYPE_P(key) == IS_STRING)) {
		str = Z_STR_P(key);
		if (ZEND_HANDLE_NUMERIC(str, hval)) {
			goto num_key;
		}
str_key:
		return zend_hash_find_ind(ht, str) != NULL ? IS_TRUE : IS_FALSE;
	} else if (EXPECTED(Z_TYPE_P(key) == IS_LONG)) {
		hval = Z_LVAL_P(key);
num_key:
		return zend_hash_index_find(ht, hval) != NULL ? IS_TRUE : IS_FALSE;
	} else if (EXPECTED(Z_ISREF_P(key))) {
		key = Z_REFVAL_P(key);
		goto try_again;
	} else if (Z_TYPE_P(key) <= IS_NULL) {
		if (UNEXPECTED(Z_TYPE_P(key) == IS_UNDEF)) {
			ZVAL_UNDEFINED_OP1();
		}
		str = ZSTR_EMPTY_ALLOC();
		goto str_key;
	} else {
		zend_error(E_WARNING, "array_key_exists(): The first argument should be either a string or an integer");
		return IS_FALSE;
	}
}

static zend_never_inline uint32_t ZEND_FASTCALL zend_array_key_exists_slow(zval *subject, zval *key OPLINE_DC EXECUTE_DATA_DC)
{
	if (EXPECTED(Z_TYPE_P(subject) == IS_OBJECT)) {
		HashTable *ht = zend_get_properties_for(subject, ZEND_PROP_PURPOSE_ARRAY_CAST);
		uint32_t result = zend_array_key_exists_fast(ht, key OPLINE_CC EXECUTE_DATA_CC);
		zend_release_properties(ht);
		return result;
	} else {
		if (UNEXPECTED(Z_TYPE_P(key) == IS_UNDEF)) {
			ZVAL_UNDEFINED_OP1();
		}
		if (UNEXPECTED(Z_TYPE_INFO_P(subject) == IS_UNDEF)) {
			ZVAL_UNDEFINED_OP2();
		}
		zend_type_error("array_key_exists() expects parameter 2 to be array, %s given", zend_get_type_by_const(Z_TYPE_P(subject)));
		return IS_NULL;
	}
}

static zend_always_inline zend_bool promotes_to_array(zval *val) {
	return Z_TYPE_P(val) <= IS_FALSE
		|| (Z_ISREF_P(val) && Z_TYPE_P(Z_REFVAL_P(val)) <= IS_FALSE);
}

static zend_always_inline zend_bool promotes_to_object(zval *val) {
	ZVAL_DEREF(val);
	return Z_TYPE_P(val) <= IS_FALSE
		|| (Z_TYPE_P(val) == IS_STRING && Z_STRLEN_P(val) == 0);
}

static zend_always_inline zend_bool check_type_array_assignable(zend_type type) {
	if (!type) {
		return 1;
	}
	return ZEND_TYPE_IS_CODE(type)
		&& (ZEND_TYPE_CODE(type) == IS_ARRAY || ZEND_TYPE_CODE(type) == IS_ITERABLE);
}

static zend_always_inline zend_bool check_type_stdClass_assignable(zend_type type) {
	if (!type) {
		return 1;
	}
	if (ZEND_TYPE_IS_CLASS(type)) {
		if (ZEND_TYPE_IS_CE(type)) {
			return ZEND_TYPE_CE(type) == zend_standard_class_def;
		} else {
			return zend_string_equals_literal_ci(ZEND_TYPE_NAME(type), "stdclass");
		}
	} else {
		return ZEND_TYPE_CODE(type) == IS_OBJECT;
	}
}

/* Checks whether an array can be assigned to the reference. Returns conflicting property if
 * assignment is not possible, NULL otherwise. */
static zend_never_inline zend_bool zend_verify_ref_array_assignable(zend_reference *ref) {
	zend_property_info *prop;
	ZEND_ASSERT(ZEND_REF_HAS_TYPE_SOURCES(ref));
	ZEND_REF_FOREACH_TYPE_SOURCES(ref, prop) {
		if (!check_type_array_assignable(prop->type)) {
			zend_throw_auto_init_in_ref_error(prop, "array");
			return 0;
		}
	} ZEND_REF_FOREACH_TYPE_SOURCES_END();
	return 1;
}

/* Checks whether an stdClass can be assigned to the reference. Returns conflicting property if
 * assignment is not possible, NULL otherwise. */
static zend_never_inline zend_bool zend_verify_ref_stdClass_assignable(zend_reference *ref) {
	zend_property_info *prop;
	ZEND_ASSERT(ZEND_REF_HAS_TYPE_SOURCES(ref));
	ZEND_REF_FOREACH_TYPE_SOURCES(ref, prop) {
		if (!check_type_stdClass_assignable(prop->type)) {
			zend_throw_auto_init_in_ref_error(prop, "stdClass");
			return 0;
		}
	} ZEND_REF_FOREACH_TYPE_SOURCES_END();
	return 1;
}

static zend_property_info *zend_object_fetch_property_type_info(
		zend_object *obj, zval *slot)
{
	if (EXPECTED(!ZEND_CLASS_HAS_TYPE_HINTS(obj->ce))) {
		return NULL;
	}

	/* Not a declared property */
	if (UNEXPECTED(slot < obj->properties_table ||
			slot >= obj->properties_table + obj->ce->default_properties_count)) {
		return NULL;
	}

	return zend_get_typed_property_info_for_slot(obj, slot);
}

static zend_never_inline zend_bool zend_handle_fetch_obj_flags(
		zval *result, zval *ptr, zend_object *obj, zend_property_info *prop_info, uint32_t flags)
{
	switch (flags) {
		case ZEND_FETCH_DIM_WRITE:
			if (promotes_to_array(ptr)) {
				if (!prop_info) {
					prop_info = zend_object_fetch_property_type_info(obj, ptr);
					if (!prop_info) {
						break;
					}
				}
				if (!check_type_array_assignable(prop_info->type)) {
					zend_throw_auto_init_in_prop_error(prop_info, "array");
					if (result) ZVAL_ERROR(result);
					return 0;
				}
			}
			break;
		case ZEND_FETCH_OBJ_WRITE:
			if (promotes_to_object(ptr)) {
				if (!prop_info) {
					prop_info = zend_object_fetch_property_type_info(obj, ptr);
					if (!prop_info) {
						break;
					}
				}
				if (!check_type_stdClass_assignable(prop_info->type)) {
					zend_throw_auto_init_in_prop_error(prop_info, "stdClass");
					if (result) ZVAL_ERROR(result);
					return 0;
				}
	        }
			break;
		case ZEND_FETCH_REF:
			if (Z_TYPE_P(ptr) != IS_REFERENCE) {
				if (!prop_info) {
					prop_info = zend_object_fetch_property_type_info(obj, ptr);
					if (!prop_info) {
						break;
					}
				}
				if (Z_TYPE_P(ptr) == IS_UNDEF) {
					if (!ZEND_TYPE_ALLOW_NULL(prop_info->type)) {
						zend_throw_access_uninit_prop_by_ref_error(prop_info);
						if (result) ZVAL_ERROR(result);
						return 0;
					}
					ZVAL_NULL(ptr);
				}

				ZVAL_NEW_REF(ptr, ptr);
				ZEND_REF_ADD_TYPE_SOURCE(Z_REF_P(ptr), prop_info);
			}
			break;
		EMPTY_SWITCH_DEFAULT_CASE()
	}
	return 1;
}

static zend_always_inline void zend_fetch_property_address(zval *result, zval *container, uint32_t container_op_type, zval *prop_ptr, uint32_t prop_op_type, void **cache_slot, int type, uint32_t flags, zend_bool init_undef OPLINE_DC EXECUTE_DATA_DC)
{
	zval *ptr;
	zend_object *zobj;
	zend_string *name, *tmp_name;

    if (container_op_type != IS_UNUSED && UNEXPECTED(Z_TYPE_P(container) != IS_OBJECT)) {
		do {
			if (Z_ISREF_P(container) && Z_TYPE_P(Z_REFVAL_P(container)) == IS_OBJECT) {
				container = Z_REFVAL_P(container);
				break;
			}

			/* this should modify object only if it's empty */
			if (type == BP_VAR_UNSET) {
				return;
			}

			container = make_real_object(container, prop_ptr OPLINE_CC EXECUTE_DATA_CC);
			if (UNEXPECTED(!container)) {
				ZVAL_ERROR(result);
				return;
			}
		} while (0);
	}

	zobj = Z_OBJ_P(container);
	if (prop_op_type == IS_CONST &&
	    EXPECTED(zobj->ce == CACHED_PTR_EX(cache_slot))) {
		uintptr_t prop_offset = (uintptr_t)CACHED_PTR_EX(cache_slot + 1);

		if (EXPECTED(IS_VALID_PROPERTY_OFFSET(prop_offset))) {
			ptr = OBJ_PROP(zobj, prop_offset);
			if (EXPECTED(Z_TYPE_P(ptr) != IS_UNDEF)) {
				ZVAL_INDIRECT(result, ptr);
				if (flags) {
					zend_property_info *prop_info = CACHED_PTR_EX(cache_slot + 2);
					if (prop_info) {
						zend_handle_fetch_obj_flags(result, ptr, NULL, prop_info, flags);
					}
				}
				return;
			}
		} else if (EXPECTED(zobj->properties != NULL)) {
			if (UNEXPECTED(GC_REFCOUNT(zobj->properties) > 1)) {
				if (EXPECTED(!(GC_FLAGS(zobj->properties) & IS_ARRAY_IMMUTABLE))) {
					GC_DELREF(zobj->properties);
				}
				zobj->properties = zend_array_dup(zobj->properties);
			}
			ptr = zend_hash_find_ex(zobj->properties, Z_STR_P(prop_ptr), 1);
			if (EXPECTED(ptr)) {
				ZVAL_INDIRECT(result, ptr);
				return;
			}
		}
	}

	if (prop_op_type == IS_CONST) {
		name = Z_STR_P(prop_ptr);
	} else {
		name = zval_get_tmp_string(prop_ptr, &tmp_name);
	}
	ptr = zobj->handlers->get_property_ptr_ptr(zobj, name, type, cache_slot);
	if (NULL == ptr) {
		ptr = zobj->handlers->read_property(zobj, name, type, cache_slot, result);
		if (ptr == result) {
			if (UNEXPECTED(Z_ISREF_P(ptr) && Z_REFCOUNT_P(ptr) == 1)) {
				ZVAL_UNREF(ptr);
			}
			return;
		}
	}

	ZVAL_INDIRECT(result, ptr);
	if (flags) {
		zend_property_info *prop_info;

		if (prop_op_type == IS_CONST) {
			prop_info = CACHED_PTR_EX(cache_slot + 2);
			if (prop_info) {
				if (UNEXPECTED(!zend_handle_fetch_obj_flags(result, ptr, NULL, prop_info, flags))) {
					return;
				}
			}
		} else {
			if (UNEXPECTED(!zend_handle_fetch_obj_flags(result, ptr, Z_OBJ_P(container), NULL, flags))) {
				return;
			}
		}
	}
	if (init_undef && UNEXPECTED(Z_TYPE_P(ptr) == IS_UNDEF)) {
		ZVAL_NULL(ptr);
	}
}

static zend_always_inline void zend_assign_to_property_reference(zval *container, uint32_t container_op_type, zval *prop_ptr, uint32_t prop_op_type, zval *value_ptr OPLINE_DC EXECUTE_DATA_DC)
{
	zval variable, *variable_ptr = &variable;
	void **cache_addr = (prop_op_type == IS_CONST) ? CACHE_ADDR(opline->extended_value & ~ZEND_RETURNS_FUNCTION) : NULL;

	zend_fetch_property_address(variable_ptr, container, container_op_type, prop_ptr, prop_op_type,
		cache_addr, BP_VAR_W, 0, 0 OPLINE_CC EXECUTE_DATA_CC);

	if (Z_TYPE_P(variable_ptr) == IS_INDIRECT) {
		variable_ptr = Z_INDIRECT_P(variable_ptr);
	}

	if (UNEXPECTED(Z_ISERROR_P(variable_ptr))) {
		variable_ptr = &EG(uninitialized_zval);
	} else if (UNEXPECTED(Z_TYPE(variable) != IS_INDIRECT)) {
		zend_throw_error(NULL, "Cannot assign by reference to overloaded object");
		variable_ptr = &EG(uninitialized_zval);
	} else if (/*OP_DATA_TYPE == IS_VAR &&*/ UNEXPECTED(Z_ISERROR_P(value_ptr))) {
		variable_ptr = &EG(uninitialized_zval);
	} else if (/*OP_DATA_TYPE == IS_VAR &&*/
	           (opline->extended_value & ZEND_RETURNS_FUNCTION) &&
			   UNEXPECTED(!Z_ISREF_P(value_ptr))) {

		if (UNEXPECTED(!zend_wrong_assign_to_variable_reference(
				variable_ptr, value_ptr OPLINE_CC EXECUTE_DATA_CC))) {
			variable_ptr = &EG(uninitialized_zval);
		}
	} else {
		zend_property_info *prop_info = NULL;

		if (prop_op_type == IS_CONST) {
			prop_info = (zend_property_info *) CACHED_PTR_EX(cache_addr + 2);
		} else {
			ZVAL_DEREF(container);
			prop_info = zend_object_fetch_property_type_info(Z_OBJ_P(container), variable_ptr);
		}

		if (UNEXPECTED(prop_info)) {
			variable_ptr = zend_assign_to_typed_property_reference(prop_info, variable_ptr, value_ptr EXECUTE_DATA_CC);
		} else {
			zend_assign_to_variable_reference(variable_ptr, value_ptr);
		}
	}

	if (UNEXPECTED(RETURN_VALUE_USED(opline))) {
		ZVAL_COPY(EX_VAR(opline->result.var), variable_ptr);
	}
}

static zend_never_inline void zend_assign_to_property_reference_this_const(zval *container, zval *prop_ptr, zval *value_ptr OPLINE_DC EXECUTE_DATA_DC)
{
	zend_assign_to_property_reference(container, IS_UNUSED, prop_ptr, IS_CONST, value_ptr
		OPLINE_CC EXECUTE_DATA_CC);
}

static zend_never_inline void zend_assign_to_property_reference_var_const(zval *container, zval *prop_ptr, zval *value_ptr OPLINE_DC EXECUTE_DATA_DC)
{
	zend_assign_to_property_reference(container, IS_VAR, prop_ptr, IS_CONST, value_ptr
		OPLINE_CC EXECUTE_DATA_CC);
}

static zend_never_inline void zend_assign_to_property_reference_this_var(zval *container, zval *prop_ptr, zval *value_ptr OPLINE_DC EXECUTE_DATA_DC)
{
	zend_assign_to_property_reference(container, IS_UNUSED, prop_ptr, IS_VAR, value_ptr
		OPLINE_CC EXECUTE_DATA_CC);
}

static zend_never_inline void zend_assign_to_property_reference_var_var(zval *container, zval *prop_ptr, zval *value_ptr OPLINE_DC EXECUTE_DATA_DC)
{
	zend_assign_to_property_reference(container, IS_VAR, prop_ptr, IS_VAR, value_ptr
		OPLINE_CC EXECUTE_DATA_CC);
}

static zend_never_inline int zend_fetch_static_property_address_ex(zval **retval, zend_property_info **prop_info, uint32_t cache_slot, int fetch_type OPLINE_DC EXECUTE_DATA_DC) {
	zend_free_op free_op1;
	zend_string *name, *tmp_name;
	zend_class_entry *ce;
	zend_property_info *property_info;

	zend_uchar op1_type = opline->op1_type, op2_type = opline->op2_type;

	if (EXPECTED(op2_type == IS_CONST)) {
		zval *class_name = RT_CONSTANT(opline, opline->op2);

		ZEND_ASSERT(op1_type != IS_CONST || CACHED_PTR(cache_slot) == NULL);

		if (EXPECTED((ce = CACHED_PTR(cache_slot)) == NULL)) {
			ce = zend_fetch_class_by_name(Z_STR_P(class_name), Z_STR_P(class_name + 1), ZEND_FETCH_CLASS_DEFAULT | ZEND_FETCH_CLASS_EXCEPTION);
			if (UNEXPECTED(ce == NULL)) {
				FREE_UNFETCHED_OP(op1_type, opline->op1.var);
				return FAILURE;
			}
			if (UNEXPECTED(op1_type != IS_CONST)) {
				CACHE_PTR(cache_slot, ce);
			}
		}
	} else {
		if (EXPECTED(op2_type == IS_UNUSED)) {
			ce = zend_fetch_class(NULL, opline->op2.num);
			if (UNEXPECTED(ce == NULL)) {
				FREE_UNFETCHED_OP(op1_type, opline->op1.var);
				return FAILURE;
			}
		} else {
			ce = Z_CE_P(EX_VAR(opline->op2.var));
		}
		if (EXPECTED(op1_type == IS_CONST) && EXPECTED(CACHED_PTR(cache_slot) == ce)) {
			*retval = CACHED_PTR(cache_slot + sizeof(void *));
			*prop_info = CACHED_PTR(cache_slot + sizeof(void *) * 2);
			return SUCCESS;
		}
	}

	if (EXPECTED(op1_type == IS_CONST)) {
		name = Z_STR_P(RT_CONSTANT(opline, opline->op1));
	} else {
		zval *varname = get_zval_ptr_undef(opline->op1_type, opline->op1, &free_op1, BP_VAR_R);
		if (EXPECTED(Z_TYPE_P(varname) == IS_STRING)) {
			name = Z_STR_P(varname);
			tmp_name = NULL;
		} else {
			if (op1_type == IS_CV && UNEXPECTED(Z_TYPE_P(varname) == IS_UNDEF)) {
				zval_undefined_cv(opline->op1.var EXECUTE_DATA_CC);
			}
			name = zval_get_tmp_string(varname, &tmp_name);
		}
	}

	*retval = zend_std_get_static_property_with_info(ce, name, fetch_type, &property_info);

	if (UNEXPECTED(op1_type != IS_CONST)) {
		zend_tmp_string_release(tmp_name);

		if (op1_type != IS_CV) {
			zval_ptr_dtor_nogc(free_op1);
		}
	}

	if (UNEXPECTED(*retval == NULL)) {
		return FAILURE;
	}

	*prop_info = property_info;

	if (EXPECTED(op1_type == IS_CONST)) {
		CACHE_POLYMORPHIC_PTR(cache_slot, ce, *retval);
		CACHE_PTR(cache_slot + sizeof(void *) * 2, property_info);
	}

	return SUCCESS;
}


static zend_always_inline int zend_fetch_static_property_address(zval **retval, zend_property_info **prop_info, uint32_t cache_slot, int fetch_type, int flags OPLINE_DC EXECUTE_DATA_DC) {
	int success;
	zend_property_info *property_info;

	if (opline->op1_type == IS_CONST && (opline->op2_type == IS_CONST || (opline->op2_type == IS_UNUSED && (opline->op2.num == ZEND_FETCH_CLASS_SELF || opline->op2.num == ZEND_FETCH_CLASS_PARENT))) && EXPECTED(CACHED_PTR(cache_slot) != NULL)) {
		*retval = CACHED_PTR(cache_slot + sizeof(void *));
		property_info = CACHED_PTR(cache_slot + sizeof(void *) * 2);

		if ((fetch_type == BP_VAR_R || fetch_type == BP_VAR_RW)
				&& UNEXPECTED(Z_TYPE_P(*retval) == IS_UNDEF) && UNEXPECTED(property_info->type != 0)) {
			zend_throw_error(NULL, "Typed static property %s::$%s must not be accessed before initialization",
				ZSTR_VAL(property_info->ce->name),
				zend_get_unmangled_property_name(property_info->name));
			return FAILURE;
		}
	} else {
		success = zend_fetch_static_property_address_ex(retval, &property_info, cache_slot, fetch_type OPLINE_CC EXECUTE_DATA_CC);
		if (UNEXPECTED(success != SUCCESS)) {
			return FAILURE;
		}
	}

	if (flags && property_info->type) {
		zend_handle_fetch_obj_flags(NULL, *retval, NULL, property_info, flags);
	}

	if (prop_info) {
		*prop_info = property_info;
	}

	return SUCCESS;
}

ZEND_API ZEND_COLD void zend_throw_ref_type_error_type(zend_property_info *prop1, zend_property_info *prop2, zval *zv) {
	const char *prop1_type1, *prop1_type2, *prop2_type1, *prop2_type2;
	zend_format_type(prop1->type, &prop1_type1, &prop1_type2);
	zend_format_type(prop2->type, &prop2_type1, &prop2_type2);
	zend_type_error("Reference with value of type %s held by property %s::$%s of type %s%s is not compatible with property %s::$%s of type %s%s",
		Z_TYPE_P(zv) == IS_OBJECT ? ZSTR_VAL(Z_OBJCE_P(zv)->name) : zend_get_type_by_const(Z_TYPE_P(zv)),
		ZSTR_VAL(prop1->ce->name),
		zend_get_unmangled_property_name(prop1->name),
		prop1_type1, prop1_type2,
		ZSTR_VAL(prop2->ce->name),
		zend_get_unmangled_property_name(prop2->name),
		prop2_type1, prop2_type2
	);
}

ZEND_API ZEND_COLD void zend_throw_ref_type_error_zval(zend_property_info *prop, zval *zv) {
	const char *prop_type1, *prop_type2;
	zend_format_type(prop->type, &prop_type1, &prop_type2);
	zend_type_error("Cannot assign %s to reference held by property %s::$%s of type %s%s",
		Z_TYPE_P(zv) == IS_OBJECT ? ZSTR_VAL(Z_OBJCE_P(zv)->name) : zend_get_type_by_const(Z_TYPE_P(zv)),
		ZSTR_VAL(prop->ce->name),
		zend_get_unmangled_property_name(prop->name),
		prop_type1, prop_type2
	);
}

ZEND_API ZEND_COLD void zend_throw_conflicting_coercion_error(zend_property_info *prop1, zend_property_info *prop2, zval *zv) {
	const char *prop1_type1, *prop1_type2, *prop2_type1, *prop2_type2;
	zend_format_type(prop1->type, &prop1_type1, &prop1_type2);
	zend_format_type(prop2->type, &prop2_type1, &prop2_type2);
	zend_type_error("Cannot assign %s to reference held by property %s::$%s of type %s%s and property %s::$%s of type %s%s, as this would result in an inconsistent type conversion",
		Z_TYPE_P(zv) == IS_OBJECT ? ZSTR_VAL(Z_OBJCE_P(zv)->name) : zend_get_type_by_const(Z_TYPE_P(zv)),
		ZSTR_VAL(prop1->ce->name),
		zend_get_unmangled_property_name(prop1->name),
		prop1_type1, prop1_type2,
		ZSTR_VAL(prop2->ce->name),
		zend_get_unmangled_property_name(prop2->name),
		prop2_type1, prop2_type2
	);
}

/* 1: valid, 0: invalid, -1: may be valid after type coercion */
static zend_always_inline int i_zend_verify_type_assignable_zval(
		zend_type *type_ptr, zend_class_entry *self_ce, zval *zv, zend_bool strict) {
	zend_type type = *type_ptr;
	zend_uchar type_code;
	zend_uchar zv_type = Z_TYPE_P(zv);

	if (ZEND_TYPE_ALLOW_NULL(type) && zv_type == IS_NULL) {
		return 1;
	}

	if (ZEND_TYPE_IS_CLASS(type)) {
		if (!ZEND_TYPE_IS_CE(type)) {
			if (!zend_resolve_class_type(type_ptr, self_ce)) {
				return 0;
			}
			type = *type_ptr;
		}
		return zv_type == IS_OBJECT && instanceof_function(Z_OBJCE_P(zv), ZEND_TYPE_CE(type));
	}

	type_code = ZEND_TYPE_CODE(type);
	if (type_code == zv_type ||
			(type_code == _IS_BOOL && (zv_type == IS_FALSE || zv_type == IS_TRUE))) {
		return 1;
	}

	if (type_code == IS_ITERABLE) {
		return zend_is_iterable(zv);
	}

	/* SSTH Exception: IS_LONG may be accepted as IS_DOUBLE (converted) */
	if (strict) {
		if (type_code == IS_DOUBLE && zv_type == IS_LONG) {
			return -1;
		}
		return 0;
	}

	/* No weak conversions for arrays and objects */
	if (type_code == IS_ARRAY || type_code == IS_OBJECT) {
		return 0;
	}

	/* NULL may be accepted only by nullable hints (this is already checked) */
	if (zv_type == IS_NULL) {
		return 0;
	}

	/* Coercion may be necessary, check separately */
	return -1;
}

ZEND_API zend_bool ZEND_FASTCALL zend_verify_ref_assignable_zval(zend_reference *ref, zval *zv, zend_bool strict)
{
	zend_property_info *prop;

	/* The value must satisfy each property type, and coerce to the same value for each property
	 * type. Right now, the latter rule means that *if* coercion is necessary, then all types
	 * must be the same (modulo nullability). To handle this, remember the first type we see and
	 * compare against it when coercion becomes necessary. */
	zend_property_info *seen_prop = NULL;
	zend_uchar seen_type;
	zend_bool needs_coercion = 0;

	ZEND_ASSERT(Z_TYPE_P(zv) != IS_REFERENCE);
	ZEND_REF_FOREACH_TYPE_SOURCES(ref, prop) {
		int result = i_zend_verify_type_assignable_zval(&prop->type, prop->ce, zv, strict);
		if (result == 0) {
			zend_throw_ref_type_error_zval(prop, zv);
			return 0;
		}

		if (result < 0) {
			needs_coercion = 1;
		}

		if (!seen_prop) {
			seen_prop = prop;
			seen_type = ZEND_TYPE_IS_CLASS(prop->type) ? IS_OBJECT : ZEND_TYPE_CODE(prop->type);
		} else if (needs_coercion && seen_type != ZEND_TYPE_CODE(prop->type)) {
			zend_throw_conflicting_coercion_error(seen_prop, prop, zv);
			return 0;
		}
	} ZEND_REF_FOREACH_TYPE_SOURCES_END();

	if (UNEXPECTED(needs_coercion && !zend_verify_weak_scalar_type_hint(seen_type, zv))) {
		zend_throw_ref_type_error_zval(seen_prop, zv);
		return 0;
	}

	return 1;
}

ZEND_API zval* zend_assign_to_typed_ref(zval *variable_ptr, zval *value, zend_uchar value_type, zend_bool strict, zend_refcounted *ref)
{
	zend_bool need_copy = ZEND_CONST_COND(value_type & (IS_CONST|IS_CV), 1) ||
			((value_type & IS_VAR) && UNEXPECTED(ref) && GC_REFCOUNT(ref) > 1);
	zend_bool ret;
	zval tmp;

	if (need_copy) {
		ZVAL_COPY(&tmp, value);
		value = &tmp;
	}
	ret = zend_verify_ref_assignable_zval(Z_REF_P(variable_ptr), value, strict);
	if (need_copy) {
		Z_TRY_DELREF_P(value);
	}
	if (!ret) {
		zval_ptr_dtor(value);
		return Z_REFVAL_P(variable_ptr);
	}

	variable_ptr = Z_REFVAL_P(variable_ptr);
	if (EXPECTED(Z_REFCOUNTED_P(variable_ptr))) {
		zend_refcounted *garbage = Z_COUNTED_P(variable_ptr);

		zend_copy_to_variable(variable_ptr, value, value_type, ref);
		if (GC_DELREF(garbage) == 0) {
			rc_dtor_func(garbage);
		} else { /* we need to split */
			/* optimized version of GC_ZVAL_CHECK_POSSIBLE_ROOT(variable_ptr) */
			if (UNEXPECTED(GC_MAY_LEAK(garbage))) {
				gc_possible_root(garbage);
			}
		}
		return variable_ptr;
	}

	zend_copy_to_variable(variable_ptr, value, value_type, ref);
	return variable_ptr;
}

ZEND_API zend_bool ZEND_FASTCALL zend_verify_prop_assignable_by_ref(zend_property_info *prop_info, zval *orig_val, zend_bool strict) {
	zval *val = orig_val;
	if (Z_ISREF_P(val) && ZEND_REF_HAS_TYPE_SOURCES(Z_REF_P(val))) {
		int result;

		val = Z_REFVAL_P(val);
		result = i_zend_verify_type_assignable_zval(&prop_info->type, prop_info->ce, val, strict);
		if (result > 0) {
			return 1;
		}

		if (result < 0) {
			zend_property_info *ref_prop = ZEND_REF_FIRST_SOURCE(Z_REF_P(orig_val));
			if (ZEND_TYPE_CODE(prop_info->type) != ZEND_TYPE_CODE(ref_prop->type)) {
				/* Invalid due to conflicting coercion */
				zend_throw_ref_type_error_type(ref_prop, prop_info, val);
				return 0;
			}
			if (zend_verify_weak_scalar_type_hint(ZEND_TYPE_CODE(prop_info->type), val)) {
				return 1;
			}
		}
	} else {
		ZVAL_DEREF(val);
		if (i_zend_check_property_type(prop_info, val, strict)) {
			return 1;
		}
	}

	zend_verify_property_type_error(prop_info, val);
	return 0;
}

ZEND_API void ZEND_FASTCALL zend_ref_add_type_source(zend_property_info_source_list *source_list, zend_property_info *prop)
{
	zend_property_info_list *list;
	if (source_list->ptr == NULL) {
		source_list->ptr = prop;
		return;
	}

	list = ZEND_PROPERTY_INFO_SOURCE_TO_LIST(source_list->list);
	if (!ZEND_PROPERTY_INFO_SOURCE_IS_LIST(source_list->list)) {
		list = emalloc(sizeof(zend_property_info_list) + (4 - 1) * sizeof(zend_property_info *));
		list->ptr[0] = source_list->ptr;
		list->num_allocated = 4;
		list->num = 1;
	} else if (list->num_allocated == list->num) {
		list->num_allocated = list->num * 2;
		list = erealloc(list, sizeof(zend_property_info_list) + (list->num_allocated - 1) * sizeof(zend_property_info *));
	}

	list->ptr[list->num++] = prop;
	source_list->list = ZEND_PROPERTY_INFO_SOURCE_FROM_LIST(list);
}

ZEND_API void ZEND_FASTCALL zend_ref_del_type_source(zend_property_info_source_list *source_list, zend_property_info *prop)
{
	zend_property_info_list *list = ZEND_PROPERTY_INFO_SOURCE_TO_LIST(source_list->list);
	zend_property_info **ptr, **end;

	if (!ZEND_PROPERTY_INFO_SOURCE_IS_LIST(source_list->list)) {
		ZEND_ASSERT(source_list->ptr == prop);
		source_list->ptr = NULL;
		return;
	}

	if (list->num == 1) {
		ZEND_ASSERT(*list->ptr == prop);
		efree(list);
		source_list->ptr = NULL;
		return;
	}

	/* Checking against end here to get a more graceful failure mode if we missed adding a type
	 * source at some point. */
	ptr = list->ptr;
	end = ptr + list->num;
	while (ptr < end && *ptr != prop) {
		ptr++;
	}
	ZEND_ASSERT(*ptr == prop);

	/* Copy the last list element into the deleted slot. */
	*ptr = list->ptr[--list->num];

	if (list->num >= 4 && list->num * 4 == list->num_allocated) {
		list->num_allocated = list->num * 2;
		source_list->list = ZEND_PROPERTY_INFO_SOURCE_FROM_LIST(erealloc(list, sizeof(zend_property_info_list) + (list->num_allocated - 1) * sizeof(zend_property_info *)));
	}
}

static zend_never_inline void zend_fetch_this_var(int type OPLINE_DC EXECUTE_DATA_DC)
{
	zval *result = EX_VAR(opline->result.var);

	switch (type) {
		case BP_VAR_R:
			if (EXPECTED(Z_TYPE(EX(This)) == IS_OBJECT)) {
				ZVAL_OBJ(result, Z_OBJ(EX(This)));
				Z_ADDREF_P(result);
			} else {
				ZVAL_NULL(result);
				zend_error(E_NOTICE,"Undefined variable: this");
			}
			break;
		case BP_VAR_IS:
			if (EXPECTED(Z_TYPE(EX(This)) == IS_OBJECT)) {
				ZVAL_OBJ(result, Z_OBJ(EX(This)));
				Z_ADDREF_P(result);
			} else {
				ZVAL_NULL(result);
			}
			break;
		case BP_VAR_RW:
		case BP_VAR_W:
			ZVAL_UNDEF(result);
			zend_throw_error(NULL, "Cannot re-assign $this");
			break;
		case BP_VAR_UNSET:
			ZVAL_UNDEF(result);
			zend_throw_error(NULL, "Cannot unset $this");
			break;
		EMPTY_SWITCH_DEFAULT_CASE()
	}
}

static zend_never_inline ZEND_COLD void ZEND_FASTCALL zend_wrong_clone_call(zend_function *clone, zend_class_entry *scope)
{
	zend_throw_error(NULL, "Call to %s %s::__clone() from context '%s'", zend_visibility_string(clone->common.fn_flags), ZSTR_VAL(clone->common.scope->name), scope ? ZSTR_VAL(scope->name) : "");
}

#if ZEND_INTENSIVE_DEBUGGING

#define CHECK_SYMBOL_TABLES()													\
	zend_hash_apply(&EG(symbol_table), zend_check_symbol);			\
	if (&EG(symbol_table)!=EX(symbol_table)) {							\
		zend_hash_apply(EX(symbol_table), zend_check_symbol);	\
	}

static int zend_check_symbol(zval *pz)
{
	if (Z_TYPE_P(pz) == IS_INDIRECT) {
		pz = Z_INDIRECT_P(pz);
	}
	if (Z_TYPE_P(pz) > 10) {
		fprintf(stderr, "Warning!  %x has invalid type!\n", *pz);
/* See http://support.microsoft.com/kb/190351 */
#ifdef ZEND_WIN32
		fflush(stderr);
#endif
	} else if (Z_TYPE_P(pz) == IS_ARRAY) {
		zend_hash_apply(Z_ARRVAL_P(pz), zend_check_symbol);
	} else if (Z_TYPE_P(pz) == IS_OBJECT) {
		/* OBJ-TBI - doesn't support new object model! */
		zend_hash_apply(Z_OBJPROP_P(pz), zend_check_symbol);
	}

	return 0;
}


#else
#define CHECK_SYMBOL_TABLES()
#endif

ZEND_API void execute_internal(zend_execute_data *execute_data, zval *return_value)
{
	execute_data->func->internal_function.handler(execute_data, return_value);
}

ZEND_API void zend_clean_and_cache_symbol_table(zend_array *symbol_table) /* {{{ */
{
	if (EG(symtable_cache_ptr) >= EG(symtable_cache_limit)) {
		zend_array_destroy(symbol_table);
	} else {
		/* clean before putting into the cache, since clean
		   could call dtors, which could use cached hash */
		zend_symtable_clean(symbol_table);
		*(EG(symtable_cache_ptr)++) = symbol_table;
	}
}
/* }}} */

static zend_always_inline void i_free_compiled_variables(zend_execute_data *execute_data) /* {{{ */
{
	zval *cv = EX_VAR_NUM(0);
	int count = EX(func)->op_array.last_var;
	while (EXPECTED(count != 0)) {
		if (Z_REFCOUNTED_P(cv)) {
			zend_refcounted *r = Z_COUNTED_P(cv);
			if (!GC_DELREF(r)) {
				ZVAL_NULL(cv);
				rc_dtor_func(r);
			} else {
				gc_check_possible_root(r);
			}
		}
		cv++;
		count--;
	}
}
/* }}} */

ZEND_API void zend_free_compiled_variables(zend_execute_data *execute_data) /* {{{ */
{
	i_free_compiled_variables(execute_data);
}
/* }}} */

#define ZEND_VM_INTERRUPT_CHECK() do { \
		if (UNEXPECTED(EG(vm_interrupt))) { \
			ZEND_VM_INTERRUPT(); \
		} \
	} while (0)

#define ZEND_VM_LOOP_INTERRUPT_CHECK() do { \
		if (UNEXPECTED(EG(vm_interrupt))) { \
			ZEND_VM_LOOP_INTERRUPT(); \
		} \
	} while (0)

/*
 * Stack Frame Layout (the whole stack frame is allocated at once)
 * ==================
 *
 *                             +========================================+
 * EG(current_execute_data) -> | zend_execute_data                      |
 *                             +----------------------------------------+
 *     EX_VAR_NUM(0) --------> | VAR[0] = ARG[1]                        |
 *                             | ...                                    |
 *                             | VAR[op_array->num_args-1] = ARG[N]     |
 *                             | ...                                    |
 *                             | VAR[op_array->last_var-1]              |
 *                             | VAR[op_array->last_var] = TMP[0]       |
 *                             | ...                                    |
 *                             | VAR[op_array->last_var+op_array->T-1]  |
 *                             | ARG[N+1] (extra_args)                  |
 *                             | ...                                    |
 *                             +----------------------------------------+
 */

/* zend_copy_extra_args is used when the actually passed number of arguments
 * (EX_NUM_ARGS) is greater than what the function defined (op_array->num_args).
 *
 * The extra arguments will be copied into the call frame after all the compiled variables.
 *
 * If there are extra arguments copied, a flag "ZEND_CALL_FREE_EXTRA_ARGS" will be set
 * on the zend_execute_data, and when the executor leaves the function, the
 * args will be freed in zend_leave_helper.
 */
static zend_never_inline void zend_copy_extra_args(EXECUTE_DATA_D)
{
	zend_op_array *op_array = &EX(func)->op_array;
	uint32_t first_extra_arg = op_array->num_args;
	uint32_t num_args = EX_NUM_ARGS();
	zval *src;
	size_t delta;
	uint32_t count;
	uint32_t type_flags = 0;

	if (EXPECTED((op_array->fn_flags & ZEND_ACC_HAS_TYPE_HINTS) == 0)) {
		/* Skip useless ZEND_RECV and ZEND_RECV_INIT opcodes */
#if defined(ZEND_VM_IP_GLOBAL_REG) && ((ZEND_VM_KIND == ZEND_VM_KIND_CALL) || (ZEND_VM_KIND == ZEND_VM_KIND_HYBRID))
		opline += first_extra_arg;
#else
		EX(opline) += first_extra_arg;
#endif

	}

	/* move extra args into separate array after all CV and TMP vars */
	src = EX_VAR_NUM(num_args - 1);
	delta = op_array->last_var + op_array->T - first_extra_arg;
	count = num_args - first_extra_arg;
	if (EXPECTED(delta != 0)) {
		delta *= sizeof(zval);
		do {
			type_flags |= Z_TYPE_INFO_P(src);
			ZVAL_COPY_VALUE((zval*)(((char*)src) + delta), src);
			ZVAL_UNDEF(src);
			src--;
		} while (--count);
		if (Z_TYPE_INFO_REFCOUNTED(type_flags)) {
			ZEND_ADD_CALL_FLAG(execute_data, ZEND_CALL_FREE_EXTRA_ARGS);
		}
	} else {
		do {
			if (Z_REFCOUNTED_P(src)) {
				ZEND_ADD_CALL_FLAG(execute_data, ZEND_CALL_FREE_EXTRA_ARGS);
				break;
			}
			src--;
		} while (--count);
	}
}

static zend_always_inline void zend_init_cvs(uint32_t first, uint32_t last EXECUTE_DATA_DC)
{
	if (EXPECTED(first < last)) {
		uint32_t count = last - first;
		zval *var = EX_VAR_NUM(first);

		do {
			ZVAL_UNDEF(var);
			var++;
		} while (--count);
	}
}

static zend_always_inline void i_init_func_execute_data(zend_op_array *op_array, zval *return_value, zend_bool may_be_trampoline EXECUTE_DATA_DC) /* {{{ */
{
	uint32_t first_extra_arg, num_args;
	ZEND_ASSERT(EX(func) == (zend_function*)op_array);

#if defined(ZEND_VM_IP_GLOBAL_REG) && ((ZEND_VM_KIND == ZEND_VM_KIND_CALL) || (ZEND_VM_KIND == ZEND_VM_KIND_HYBRID))
	opline = op_array->opcodes;
#else
	EX(opline) = op_array->opcodes;
#endif
	EX(call) = NULL;
	EX(return_value) = return_value;

	/* Handle arguments */
	first_extra_arg = op_array->num_args;
	num_args = EX_NUM_ARGS();
	if (UNEXPECTED(num_args > first_extra_arg)) {
		if (!may_be_trampoline || EXPECTED(!(op_array->fn_flags & ZEND_ACC_CALL_VIA_TRAMPOLINE))) {
			zend_copy_extra_args(EXECUTE_DATA_C);
		}
	} else if (EXPECTED((op_array->fn_flags & ZEND_ACC_HAS_TYPE_HINTS) == 0)) {
		/* Skip useless ZEND_RECV and ZEND_RECV_INIT opcodes */
#if defined(ZEND_VM_IP_GLOBAL_REG) && ((ZEND_VM_KIND == ZEND_VM_KIND_CALL) || (ZEND_VM_KIND == ZEND_VM_KIND_HYBRID))
		opline += num_args;
#else
		EX(opline) += num_args;
#endif
	}

	/* Initialize CV variables (skip arguments) */
	zend_init_cvs(num_args, op_array->last_var EXECUTE_DATA_CC);

	EX(run_time_cache) = RUN_TIME_CACHE(op_array);

	EG(current_execute_data) = execute_data;
#if defined(ZEND_VM_IP_GLOBAL_REG) && ((ZEND_VM_KIND == ZEND_VM_KIND_CALL) || (ZEND_VM_KIND == ZEND_VM_KIND_HYBRID))
	EX(opline) = opline;
#endif
}
/* }}} */

static zend_always_inline void init_func_run_time_cache_i(zend_op_array *op_array) /* {{{ */
{
	void **run_time_cache;

	ZEND_ASSERT(RUN_TIME_CACHE(op_array) == NULL);
	run_time_cache = zend_arena_alloc(&CG(arena), op_array->cache_size);
	memset(run_time_cache, 0, op_array->cache_size);
	ZEND_MAP_PTR_SET(op_array->run_time_cache, run_time_cache);
}
/* }}} */

static zend_never_inline void ZEND_FASTCALL init_func_run_time_cache(zend_op_array *op_array) /* {{{ */
{
	init_func_run_time_cache_i(op_array);
}
/* }}} */

ZEND_API zend_function * ZEND_FASTCALL zend_fetch_function(zend_string *name) /* {{{ */
{
	zval *zv = zend_hash_find(EG(function_table), name);

	if (EXPECTED(zv != NULL)) {
		zend_function *fbc = Z_FUNC_P(zv);

		if (EXPECTED(fbc->type == ZEND_USER_FUNCTION) && UNEXPECTED(!RUN_TIME_CACHE(&fbc->op_array))) {
			init_func_run_time_cache_i(&fbc->op_array);
		}
		return fbc;
	}
	return NULL;
} /* }}} */

ZEND_API zend_function * ZEND_FASTCALL zend_fetch_function_str(const char *name, size_t len) /* {{{ */
{
	zval *zv = zend_hash_str_find(EG(function_table), name, len);

	if (EXPECTED(zv != NULL)) {
		zend_function *fbc = Z_FUNC_P(zv);

		if (EXPECTED(fbc->type == ZEND_USER_FUNCTION) && UNEXPECTED(!RUN_TIME_CACHE(&fbc->op_array))) {
			init_func_run_time_cache_i(&fbc->op_array);
		}
		return fbc;
	}
	return NULL;
} /* }}} */

static zend_always_inline void i_init_code_execute_data(zend_execute_data *execute_data, zend_op_array *op_array, zval *return_value) /* {{{ */
{
	ZEND_ASSERT(EX(func) == (zend_function*)op_array);

	EX(opline) = op_array->opcodes;
	EX(call) = NULL;
	EX(return_value) = return_value;

	zend_attach_symbol_table(execute_data);

	if (!ZEND_MAP_PTR(op_array->run_time_cache)) {
		void *ptr;

		ZEND_ASSERT(op_array->fn_flags & ZEND_ACC_HEAP_RT_CACHE);
		ptr = emalloc(op_array->cache_size + sizeof(void*));
		ZEND_MAP_PTR_INIT(op_array->run_time_cache, ptr);
		ptr = (char*)ptr + sizeof(void*);
		ZEND_MAP_PTR_SET(op_array->run_time_cache, ptr);
		memset(ptr, 0, op_array->cache_size);
	}
	EX(run_time_cache) = RUN_TIME_CACHE(op_array);

	EG(current_execute_data) = execute_data;
}
/* }}} */

ZEND_API void zend_init_func_execute_data(zend_execute_data *ex, zend_op_array *op_array, zval *return_value) /* {{{ */
{
#if defined(ZEND_VM_FP_GLOBAL_REG) && ((ZEND_VM_KIND == ZEND_VM_KIND_CALL) || (ZEND_VM_KIND == ZEND_VM_KIND_HYBRID))
	zend_execute_data *orig_execute_data = execute_data;
#endif
#if defined(ZEND_VM_IP_GLOBAL_REG) && ((ZEND_VM_KIND == ZEND_VM_KIND_CALL) || (ZEND_VM_KIND == ZEND_VM_KIND_HYBRID))
	const zend_op *orig_opline = opline;
#endif
#if defined(ZEND_VM_FP_GLOBAL_REG) && ((ZEND_VM_KIND == ZEND_VM_KIND_CALL) || (ZEND_VM_KIND == ZEND_VM_KIND_HYBRID))
	execute_data = ex;
#else
	zend_execute_data *execute_data = ex;
#endif

	EX(prev_execute_data) = EG(current_execute_data);
	if (!RUN_TIME_CACHE(op_array)) {
		init_func_run_time_cache(op_array);
	}
	i_init_func_execute_data(op_array, return_value, 1 EXECUTE_DATA_CC);

#if defined(ZEND_VM_IP_GLOBAL_REG) && ((ZEND_VM_KIND == ZEND_VM_KIND_CALL) || (ZEND_VM_KIND == ZEND_VM_KIND_HYBRID))
    EX(opline) = opline;
	opline = orig_opline;
#endif
#if defined(ZEND_VM_FP_GLOBAL_REG) && ((ZEND_VM_KIND == ZEND_VM_KIND_CALL) || (ZEND_VM_KIND == ZEND_VM_KIND_HYBRID))
	execute_data = orig_execute_data;
#endif
}
/* }}} */

ZEND_API void zend_init_code_execute_data(zend_execute_data *execute_data, zend_op_array *op_array, zval *return_value) /* {{{ */
{
	EX(prev_execute_data) = EG(current_execute_data);
	i_init_code_execute_data(execute_data, op_array, return_value);
}
/* }}} */

ZEND_API void zend_init_execute_data(zend_execute_data *execute_data, zend_op_array *op_array, zval *return_value) /* {{{ */
{
	if (EX_CALL_INFO() & ZEND_CALL_HAS_SYMBOL_TABLE) {
		zend_init_code_execute_data(execute_data, op_array, return_value);
	} else {
		zend_init_func_execute_data(execute_data, op_array, return_value);
	}
}
/* }}} */

static zend_execute_data *zend_vm_stack_copy_call_frame(zend_execute_data *call, uint32_t passed_args, uint32_t additional_args) /* {{{ */
{
	zend_execute_data *new_call;
	int used_stack = (EG(vm_stack_top) - (zval*)call) + additional_args;

	/* copy call frame into new stack segment */
	new_call = zend_vm_stack_extend(used_stack * sizeof(zval));
	*new_call = *call;
	ZEND_ADD_CALL_FLAG(new_call, ZEND_CALL_ALLOCATED);

	if (passed_args) {
		zval *src = ZEND_CALL_ARG(call, 1);
		zval *dst = ZEND_CALL_ARG(new_call, 1);
		do {
			ZVAL_COPY_VALUE(dst, src);
			passed_args--;
			src++;
			dst++;
		} while (passed_args);
	}

	/* delete old call_frame from previous stack segment */
	EG(vm_stack)->prev->top = (zval*)call;

	/* delete previous stack segment if it became empty */
	if (UNEXPECTED(EG(vm_stack)->prev->top == ZEND_VM_STACK_ELEMENTS(EG(vm_stack)->prev))) {
		zend_vm_stack r = EG(vm_stack)->prev;

		EG(vm_stack)->prev = r->prev;
		efree(r);
	}

	return new_call;
}
/* }}} */

static zend_always_inline void zend_vm_stack_extend_call_frame(zend_execute_data **call, uint32_t passed_args, uint32_t additional_args) /* {{{ */
{
	if (EXPECTED((uint32_t)(EG(vm_stack_end) - EG(vm_stack_top)) > additional_args)) {
		EG(vm_stack_top) += additional_args;
	} else {
		*call = zend_vm_stack_copy_call_frame(*call, passed_args, additional_args);
	}
}
/* }}} */

static zend_always_inline zend_generator *zend_get_running_generator(EXECUTE_DATA_D) /* {{{ */
{
	/* The generator object is stored in EX(return_value) */
	zend_generator *generator = (zend_generator *) EX(return_value);
	/* However control may currently be delegated to another generator.
	 * That's the one we're interested in. */
	return generator;
}
/* }}} */

static void cleanup_unfinished_calls(zend_execute_data *execute_data, uint32_t op_num) /* {{{ */
{
	if (UNEXPECTED(EX(call))) {
		zend_execute_data *call = EX(call);
		zend_op *opline = EX(func)->op_array.opcodes + op_num;
		int level;
		int do_exit;

		if (UNEXPECTED(opline->opcode == ZEND_INIT_FCALL ||
			opline->opcode == ZEND_INIT_FCALL_BY_NAME ||
			opline->opcode == ZEND_INIT_NS_FCALL_BY_NAME ||
			opline->opcode == ZEND_INIT_DYNAMIC_CALL ||
			opline->opcode == ZEND_INIT_USER_CALL ||
			opline->opcode == ZEND_INIT_METHOD_CALL ||
			opline->opcode == ZEND_INIT_STATIC_METHOD_CALL ||
			opline->opcode == ZEND_NEW)) {
			ZEND_ASSERT(op_num);
			opline--;
		}

		do {
			/* If the exception was thrown during a function call there might be
			 * arguments pushed to the stack that have to be dtor'ed. */

			/* find the number of actually passed arguments */
			level = 0;
			do_exit = 0;
			do {
				switch (opline->opcode) {
					case ZEND_DO_FCALL:
					case ZEND_DO_ICALL:
					case ZEND_DO_UCALL:
					case ZEND_DO_FCALL_BY_NAME:
						level++;
						break;
					case ZEND_INIT_FCALL:
					case ZEND_INIT_FCALL_BY_NAME:
					case ZEND_INIT_NS_FCALL_BY_NAME:
					case ZEND_INIT_DYNAMIC_CALL:
					case ZEND_INIT_USER_CALL:
					case ZEND_INIT_METHOD_CALL:
					case ZEND_INIT_STATIC_METHOD_CALL:
					case ZEND_NEW:
						if (level == 0) {
							ZEND_CALL_NUM_ARGS(call) = 0;
							do_exit = 1;
						}
						level--;
						break;
					case ZEND_SEND_VAL:
					case ZEND_SEND_VAL_EX:
					case ZEND_SEND_VAR:
					case ZEND_SEND_VAR_EX:
					case ZEND_SEND_FUNC_ARG:
					case ZEND_SEND_REF:
					case ZEND_SEND_VAR_NO_REF:
					case ZEND_SEND_VAR_NO_REF_EX:
					case ZEND_SEND_USER:
						if (level == 0) {
							ZEND_CALL_NUM_ARGS(call) = opline->op2.num;
							do_exit = 1;
						}
						break;
					case ZEND_SEND_ARRAY:
					case ZEND_SEND_UNPACK:
						if (level == 0) {
							do_exit = 1;
						}
						break;
				}
				if (!do_exit) {
					opline--;
				}
			} while (!do_exit);
			if (call->prev_execute_data) {
				/* skip current call region */
				level = 0;
				do_exit = 0;
				do {
					switch (opline->opcode) {
						case ZEND_DO_FCALL:
						case ZEND_DO_ICALL:
						case ZEND_DO_UCALL:
						case ZEND_DO_FCALL_BY_NAME:
							level++;
							break;
						case ZEND_INIT_FCALL:
						case ZEND_INIT_FCALL_BY_NAME:
						case ZEND_INIT_NS_FCALL_BY_NAME:
						case ZEND_INIT_DYNAMIC_CALL:
						case ZEND_INIT_USER_CALL:
						case ZEND_INIT_METHOD_CALL:
						case ZEND_INIT_STATIC_METHOD_CALL:
						case ZEND_NEW:
							if (level == 0) {
								do_exit = 1;
							}
							level--;
							break;
					}
					opline--;
				} while (!do_exit);
			}

			zend_vm_stack_free_args(EX(call));

			if (ZEND_CALL_INFO(call) & ZEND_CALL_RELEASE_THIS) {
				OBJ_RELEASE(Z_OBJ(call->This));
			}
			if (call->func->common.fn_flags & ZEND_ACC_CLOSURE) {
				zend_object_release(ZEND_CLOSURE_OBJECT(call->func));
			} else if (call->func->common.fn_flags & ZEND_ACC_CALL_VIA_TRAMPOLINE) {
				zend_string_release_ex(call->func->common.function_name, 0);
				zend_free_trampoline(call->func);
			}

			EX(call) = call->prev_execute_data;
			zend_vm_stack_free_call_frame(call);
			call = EX(call);
		} while (call);
	}
}
/* }}} */

static const zend_live_range *find_live_range(const zend_op_array *op_array, uint32_t op_num, uint32_t var_num) /* {{{ */
{
	int i;
	for (i = 0; i < op_array->last_live_range; i++) {
		const zend_live_range *range = &op_array->live_range[i];
		if (op_num >= range->start && op_num < range->end
				&& var_num == (range->var & ~ZEND_LIVE_MASK)) {
			return range;
		}
	}
	return NULL;
}
/* }}} */

static void cleanup_live_vars(zend_execute_data *execute_data, uint32_t op_num, uint32_t catch_op_num) /* {{{ */
{
	int i;

	for (i = 0; i < EX(func)->op_array.last_live_range; i++) {
		const zend_live_range *range = &EX(func)->op_array.live_range[i];
		if (range->start > op_num) {
			/* further blocks will not be relevant... */
			break;
		} else if (op_num < range->end) {
			if (!catch_op_num || catch_op_num >= range->end) {
				uint32_t kind = range->var & ZEND_LIVE_MASK;
				uint32_t var_num = range->var & ~ZEND_LIVE_MASK;
				zval *var = EX_VAR(var_num);

				if (kind == ZEND_LIVE_TMPVAR) {
					zval_ptr_dtor_nogc(var);
				} else if (kind == ZEND_LIVE_NEW) {
					zend_object *obj;
					ZEND_ASSERT(Z_TYPE_P(var) == IS_OBJECT);
					obj = Z_OBJ_P(var);
					zend_object_store_ctor_failed(obj);
					OBJ_RELEASE(obj);
				} else if (kind == ZEND_LIVE_LOOP) {
					if (Z_TYPE_P(var) != IS_ARRAY && Z_FE_ITER_P(var) != (uint32_t)-1) {
						zend_hash_iterator_del(Z_FE_ITER_P(var));
					}
					zval_ptr_dtor_nogc(var);
				} else if (kind == ZEND_LIVE_ROPE) {
					zend_string **rope = (zend_string **)var;
					zend_op *last = EX(func)->op_array.opcodes + op_num;
					while ((last->opcode != ZEND_ROPE_ADD && last->opcode != ZEND_ROPE_INIT)
							|| last->result.var != var_num) {
						ZEND_ASSERT(last >= EX(func)->op_array.opcodes);
						last--;
					}
					if (last->opcode == ZEND_ROPE_INIT) {
						zend_string_release_ex(*rope, 0);
					} else {
						int j = last->extended_value;
						do {
							zend_string_release_ex(rope[j], 0);
						} while (j--);
					}
				} else if (kind == ZEND_LIVE_SILENCE) {
					/* restore previous error_reporting value */
					if (E_HAS_ONLY_FATAL_ERRORS(EG(error_reporting))
							&& !E_HAS_ONLY_FATAL_ERRORS(Z_LVAL_P(var))) {
						EG(error_reporting) = Z_LVAL_P(var);
					}
				}
			}
		}
	}
}
/* }}} */

ZEND_API void zend_cleanup_unfinished_execution(zend_execute_data *execute_data, uint32_t op_num, uint32_t catch_op_num) {
	cleanup_unfinished_calls(execute_data, op_num);
	cleanup_live_vars(execute_data, op_num, catch_op_num);
}

static void zend_swap_operands(zend_op *op) /* {{{ */
{
	znode_op     tmp;
	zend_uchar   tmp_type;

	tmp          = op->op1;
	tmp_type     = op->op1_type;
	op->op1      = op->op2;
	op->op1_type = op->op2_type;
	op->op2      = tmp;
	op->op2_type = tmp_type;
}
/* }}} */

static zend_never_inline zend_execute_data *zend_init_dynamic_call_string(zend_string *function, uint32_t num_args) /* {{{ */
{
	zend_function *fbc;
	zval *func;
	zend_class_entry *called_scope;
	zend_string *lcname;
	const char *colon;

	if ((colon = zend_memrchr(ZSTR_VAL(function), ':', ZSTR_LEN(function))) != NULL &&
		colon > ZSTR_VAL(function) &&
		*(colon-1) == ':'
	) {
		zend_string *mname;
		size_t cname_length = colon - ZSTR_VAL(function) - 1;
		size_t mname_length = ZSTR_LEN(function) - cname_length - (sizeof("::") - 1);

		lcname = zend_string_init(ZSTR_VAL(function), cname_length, 0);

		called_scope = zend_fetch_class_by_name(lcname, NULL, ZEND_FETCH_CLASS_DEFAULT | ZEND_FETCH_CLASS_EXCEPTION);
		if (UNEXPECTED(called_scope == NULL)) {
			zend_string_release_ex(lcname, 0);
			return NULL;
		}

		mname = zend_string_init(ZSTR_VAL(function) + (cname_length + sizeof("::") - 1), mname_length, 0);

		if (called_scope->get_static_method) {
			fbc = called_scope->get_static_method(called_scope, mname);
		} else {
			fbc = zend_std_get_static_method(called_scope, mname, NULL);
		}
		if (UNEXPECTED(fbc == NULL)) {
			if (EXPECTED(!EG(exception))) {
				zend_undefined_method(called_scope, mname);
			}
			zend_string_release_ex(lcname, 0);
			zend_string_release_ex(mname, 0);
			return NULL;
		}

		zend_string_release_ex(lcname, 0);
		zend_string_release_ex(mname, 0);

		if (UNEXPECTED(!(fbc->common.fn_flags & ZEND_ACC_STATIC))) {
			zend_non_static_method_call(fbc);
			return NULL;
		}
		if (EXPECTED(fbc->type == ZEND_USER_FUNCTION) && UNEXPECTED(!RUN_TIME_CACHE(&fbc->op_array))) {
			init_func_run_time_cache(&fbc->op_array);
		}
	} else {
		if (ZSTR_VAL(function)[0] == '\\') {
			lcname = zend_string_alloc(ZSTR_LEN(function) - 1, 0);
			zend_str_tolower_copy(ZSTR_VAL(lcname), ZSTR_VAL(function) + 1, ZSTR_LEN(function) - 1);
		} else {
			lcname = zend_string_tolower(function);
		}
		if (UNEXPECTED((func = zend_hash_find(EG(function_table), lcname)) == NULL)) {
			zend_throw_error(NULL, "Call to undefined function %s()", ZSTR_VAL(function));
			zend_string_release_ex(lcname, 0);
			return NULL;
		}
		zend_string_release_ex(lcname, 0);

		fbc = Z_FUNC_P(func);
		if (EXPECTED(fbc->type == ZEND_USER_FUNCTION) && UNEXPECTED(!RUN_TIME_CACHE(&fbc->op_array))) {
			init_func_run_time_cache(&fbc->op_array);
		}
		called_scope = NULL;
	}

	return zend_vm_stack_push_call_frame(ZEND_CALL_NESTED_FUNCTION | ZEND_CALL_DYNAMIC,
		fbc, num_args, called_scope);
}
/* }}} */

static zend_never_inline zend_execute_data *zend_init_dynamic_call_object(zend_object *function, uint32_t num_args) /* {{{ */
{
	zend_function *fbc;
	void *object_or_called_scope;
	zend_class_entry *called_scope;
	zend_object *object;
	uint32_t call_info = ZEND_CALL_NESTED_FUNCTION | ZEND_CALL_DYNAMIC;

	if (EXPECTED(function->handlers->get_closure) &&
	    EXPECTED(function->handlers->get_closure(function, &called_scope, &fbc, &object) == SUCCESS)) {

	    object_or_called_scope = called_scope;
		if (fbc->common.fn_flags & ZEND_ACC_CLOSURE) {
			/* Delay closure destruction until its invocation */
			GC_ADDREF(ZEND_CLOSURE_OBJECT(fbc));
			call_info |= ZEND_CALL_CLOSURE;
			if (fbc->common.fn_flags & ZEND_ACC_FAKE_CLOSURE) {
				call_info |= ZEND_CALL_FAKE_CLOSURE;
			}
			if (object) {
				call_info |= ZEND_CALL_HAS_THIS;
				object_or_called_scope = object;
			}
		} else if (object) {
			call_info |= ZEND_CALL_RELEASE_THIS | ZEND_CALL_HAS_THIS;
			GC_ADDREF(object); /* For $this pointer */
			object_or_called_scope = object;
		}
	} else {
		zend_throw_error(NULL, "Function name must be a string");
		return NULL;
	}

	if (EXPECTED(fbc->type == ZEND_USER_FUNCTION) && UNEXPECTED(!RUN_TIME_CACHE(&fbc->op_array))) {
		init_func_run_time_cache(&fbc->op_array);
	}

	return zend_vm_stack_push_call_frame(call_info,
		fbc, num_args, object_or_called_scope);
}
/* }}} */

static zend_never_inline zend_execute_data *zend_init_dynamic_call_array(zend_array *function, uint32_t num_args) /* {{{ */
{
	zend_function *fbc;
	void *object_or_called_scope;
	uint32_t call_info = ZEND_CALL_NESTED_FUNCTION | ZEND_CALL_DYNAMIC;

	if (zend_hash_num_elements(function) == 2) {
		zval *obj;
		zval *method;
		obj = zend_hash_index_find(function, 0);
		method = zend_hash_index_find(function, 1);

		if (UNEXPECTED(!obj) || UNEXPECTED(!method)) {
			zend_throw_error(NULL, "Array callback has to contain indices 0 and 1");
			return NULL;
		}

		ZVAL_DEREF(obj);
		if (UNEXPECTED(Z_TYPE_P(obj) != IS_STRING) && UNEXPECTED(Z_TYPE_P(obj) != IS_OBJECT)) {
			zend_throw_error(NULL, "First array member is not a valid class name or object");
			return NULL;
		}

		ZVAL_DEREF(method);
		if (UNEXPECTED(Z_TYPE_P(method) != IS_STRING)) {
			zend_throw_error(NULL, "Second array member is not a valid method");
			return NULL;
		}

		if (Z_TYPE_P(obj) == IS_STRING) {
			zend_class_entry *called_scope = zend_fetch_class_by_name(Z_STR_P(obj), NULL, ZEND_FETCH_CLASS_DEFAULT | ZEND_FETCH_CLASS_EXCEPTION);

			if (UNEXPECTED(called_scope == NULL)) {
				return NULL;
			}

			if (called_scope->get_static_method) {
				fbc = called_scope->get_static_method(called_scope, Z_STR_P(method));
			} else {
				fbc = zend_std_get_static_method(called_scope, Z_STR_P(method), NULL);
			}
			if (UNEXPECTED(fbc == NULL)) {
				if (EXPECTED(!EG(exception))) {
					zend_undefined_method(called_scope, Z_STR_P(method));
				}
				return NULL;
			}
			if (!(fbc->common.fn_flags & ZEND_ACC_STATIC)) {
				zend_non_static_method_call(fbc);
				return NULL;
			}
			object_or_called_scope = called_scope;
		} else {
			zend_object *object = Z_OBJ_P(obj);

			fbc = Z_OBJ_HT_P(obj)->get_method(&object, Z_STR_P(method), NULL);
			if (UNEXPECTED(fbc == NULL)) {
				if (EXPECTED(!EG(exception))) {
					zend_undefined_method(object->ce, Z_STR_P(method));
				}
				return NULL;
			}

			if ((fbc->common.fn_flags & ZEND_ACC_STATIC) != 0) {
				object_or_called_scope = object->ce;
			} else {
				call_info |= ZEND_CALL_RELEASE_THIS | ZEND_CALL_HAS_THIS;
				GC_ADDREF(object); /* For $this pointer */
				object_or_called_scope = object;
			}
		}
	} else {
		zend_throw_error(NULL, "Function name must be a string");
		return NULL;
	}

	if (EXPECTED(fbc->type == ZEND_USER_FUNCTION) && UNEXPECTED(!RUN_TIME_CACHE(&fbc->op_array))) {
		init_func_run_time_cache(&fbc->op_array);
	}

	return zend_vm_stack_push_call_frame(call_info,
		fbc, num_args, object_or_called_scope);
}
/* }}} */

#define ZEND_FAKE_OP_ARRAY ((zend_op_array*)(zend_intptr_t)-1)

static zend_never_inline zend_op_array* ZEND_FASTCALL zend_include_or_eval(zval *inc_filename, int type) /* {{{ */
{
	zend_op_array *new_op_array = NULL;
	zval tmp_inc_filename;

	ZVAL_UNDEF(&tmp_inc_filename);
	if (Z_TYPE_P(inc_filename) != IS_STRING) {
		zend_string *tmp = zval_try_get_string_func(inc_filename);

		if (UNEXPECTED(!tmp)) {
			return NULL;
		}
		ZVAL_STR(&tmp_inc_filename, tmp);
		inc_filename = &tmp_inc_filename;
	}

	switch (type) {
		case ZEND_INCLUDE_ONCE:
		case ZEND_REQUIRE_ONCE: {
				zend_file_handle file_handle;
				zend_string *resolved_path;

				resolved_path = zend_resolve_path(Z_STRVAL_P(inc_filename), Z_STRLEN_P(inc_filename));
				if (EXPECTED(resolved_path)) {
					if (zend_hash_exists(&EG(included_files), resolved_path)) {
						goto already_compiled;
					}
				} else if (UNEXPECTED(strlen(Z_STRVAL_P(inc_filename)) != Z_STRLEN_P(inc_filename))) {
					zend_message_dispatcher(
						(type == ZEND_INCLUDE_ONCE) ?
							ZMSG_FAILED_INCLUDE_FOPEN : ZMSG_FAILED_REQUIRE_FOPEN,
							Z_STRVAL_P(inc_filename));
					break;
				} else {
					resolved_path = zend_string_copy(Z_STR_P(inc_filename));
				}

				if (SUCCESS == zend_stream_open(ZSTR_VAL(resolved_path), &file_handle)) {

					if (!file_handle.opened_path) {
						file_handle.opened_path = zend_string_copy(resolved_path);
					}

					if (zend_hash_add_empty_element(&EG(included_files), file_handle.opened_path)) {
						zend_op_array *op_array = zend_compile_file(&file_handle, (type==ZEND_INCLUDE_ONCE?ZEND_INCLUDE:ZEND_REQUIRE));
						zend_destroy_file_handle(&file_handle);
						zend_string_release_ex(resolved_path, 0);
						if (Z_TYPE(tmp_inc_filename) != IS_UNDEF) {
							zval_ptr_dtor_str(&tmp_inc_filename);
						}
						return op_array;
					} else {
						zend_file_handle_dtor(&file_handle);
already_compiled:
						new_op_array = ZEND_FAKE_OP_ARRAY;
					}
				} else {
					zend_message_dispatcher(
						(type == ZEND_INCLUDE_ONCE) ?
							ZMSG_FAILED_INCLUDE_FOPEN : ZMSG_FAILED_REQUIRE_FOPEN,
							Z_STRVAL_P(inc_filename));
				}
				zend_string_release_ex(resolved_path, 0);
			}
			break;
		case ZEND_INCLUDE:
		case ZEND_REQUIRE:
			if (UNEXPECTED(strlen(Z_STRVAL_P(inc_filename)) != Z_STRLEN_P(inc_filename))) {
				zend_message_dispatcher(
					(type == ZEND_INCLUDE) ?
						ZMSG_FAILED_INCLUDE_FOPEN : ZMSG_FAILED_REQUIRE_FOPEN,
						Z_STRVAL_P(inc_filename));
				break;
			}
			new_op_array = compile_filename(type, inc_filename);
			break;
		case ZEND_EVAL: {
				char *eval_desc = zend_make_compiled_string_description("eval()'d code");
				new_op_array = zend_compile_string(inc_filename, eval_desc);
				efree(eval_desc);
			}
			break;
		EMPTY_SWITCH_DEFAULT_CASE()
	}

	if (Z_TYPE(tmp_inc_filename) != IS_UNDEF) {
		zval_ptr_dtor_str(&tmp_inc_filename);
	}
	return new_op_array;
}
/* }}} */

static zend_never_inline zend_bool ZEND_FASTCALL zend_fe_reset_iterator(zval *array_ptr, int by_ref OPLINE_DC EXECUTE_DATA_DC) /* {{{ */
{
	zend_class_entry *ce = Z_OBJCE_P(array_ptr);
	zend_object_iterator *iter = ce->get_iterator(ce, array_ptr, by_ref);
	zend_bool is_empty;

	if (UNEXPECTED(!iter) || UNEXPECTED(EG(exception))) {
		if (iter) {
			OBJ_RELEASE(&iter->std);
		}
		if (!EG(exception)) {
			zend_throw_exception_ex(NULL, 0, "Object of type %s did not create an Iterator", ZSTR_VAL(ce->name));
		}
		ZVAL_UNDEF(EX_VAR(opline->result.var));
		return 1;
	}

	iter->index = 0;
	if (iter->funcs->rewind) {
		iter->funcs->rewind(iter);
		if (UNEXPECTED(EG(exception) != NULL)) {
			OBJ_RELEASE(&iter->std);
			ZVAL_UNDEF(EX_VAR(opline->result.var));
			return 1;
		}
	}

	is_empty = iter->funcs->valid(iter) != SUCCESS;

	if (UNEXPECTED(EG(exception) != NULL)) {
		OBJ_RELEASE(&iter->std);
		ZVAL_UNDEF(EX_VAR(opline->result.var));
		return 1;
	}
	iter->index = -1; /* will be set to 0 before using next handler */

	ZVAL_OBJ(EX_VAR(opline->result.var), &iter->std);
	Z_FE_ITER_P(EX_VAR(opline->result.var)) = (uint32_t)-1;

	return is_empty;
}
/* }}} */

static zend_always_inline int _zend_quick_get_constant(
		const zval *key, uint32_t flags, int check_defined_only OPLINE_DC EXECUTE_DATA_DC) /* {{{ */
{
	zval *zv;
	zend_constant *c = NULL;

	/* null/true/false are resolved during compilation, so don't check for them here. */
	zv = zend_hash_find_ex(EG(zend_constants), Z_STR_P(key), 1);
	if (zv) {
		c = (zend_constant*)Z_PTR_P(zv);
	} else if (flags & IS_CONSTANT_UNQUALIFIED_IN_NAMESPACE) {
		key++;
		zv = zend_hash_find_ex(EG(zend_constants), Z_STR_P(key), 1);
		if (zv) {
			c = (zend_constant*)Z_PTR_P(zv);
		}
	}

	if (!c) {
		if (!check_defined_only) {
			zend_throw_error(NULL, "Undefined constant '%s'", Z_STRVAL_P(RT_CONSTANT(opline, opline->op2)));
			ZVAL_UNDEF(EX_VAR(opline->result.var));
		}
		return FAILURE;
	}

	if (!check_defined_only) {
		ZVAL_COPY_OR_DUP(EX_VAR(opline->result.var), &c->value);
	}

	CACHE_PTR(opline->extended_value, c);
	return SUCCESS;
}
/* }}} */

static zend_never_inline void ZEND_FASTCALL zend_quick_get_constant(
		const zval *key, uint32_t flags OPLINE_DC EXECUTE_DATA_DC) /* {{{ */
{
	_zend_quick_get_constant(key, flags, 0 OPLINE_CC EXECUTE_DATA_CC);
} /* }}} */

static zend_never_inline int ZEND_FASTCALL zend_quick_check_constant(
		const zval *key OPLINE_DC EXECUTE_DATA_DC) /* {{{ */
{
	return _zend_quick_get_constant(key, 0, 1 OPLINE_CC EXECUTE_DATA_CC);
} /* }}} */

#ifdef ZEND_VM_TRACE_HANDLERS
# include "zend_vm_trace_handlers.h"
#elif defined(ZEND_VM_TRACE_MAP)
# include "zend_vm_trace_map.h"
#endif

#define ZEND_VM_NEXT_OPCODE_EX(check_exception, skip) \
	CHECK_SYMBOL_TABLES() \
	if (check_exception) { \
		OPLINE = EX(opline) + (skip); \
	} else { \
		OPLINE = opline + (skip); \
	} \
	ZEND_VM_CONTINUE()

#define ZEND_VM_NEXT_OPCODE_CHECK_EXCEPTION() \
	ZEND_VM_NEXT_OPCODE_EX(1, 1)

#define ZEND_VM_NEXT_OPCODE() \
	ZEND_VM_NEXT_OPCODE_EX(0, 1)

#define ZEND_VM_SET_NEXT_OPCODE(new_op) \
	CHECK_SYMBOL_TABLES() \
	OPLINE = new_op

#define ZEND_VM_SET_OPCODE(new_op) \
	CHECK_SYMBOL_TABLES() \
	OPLINE = new_op; \
	ZEND_VM_INTERRUPT_CHECK()

#define ZEND_VM_SET_RELATIVE_OPCODE(opline, offset) \
	ZEND_VM_SET_OPCODE(ZEND_OFFSET_TO_OPLINE(opline, offset))

#define ZEND_VM_JMP_EX(new_op, check_exception) do { \
		if (check_exception && UNEXPECTED(EG(exception))) { \
			HANDLE_EXCEPTION(); \
		} \
		ZEND_VM_SET_OPCODE(new_op); \
		ZEND_VM_CONTINUE(); \
	} while (0)

#define ZEND_VM_JMP(new_op) \
	ZEND_VM_JMP_EX(new_op, 1)

#define ZEND_VM_INC_OPCODE() \
	OPLINE++


#ifndef VM_SMART_OPCODES
# define VM_SMART_OPCODES 1
#endif

#if VM_SMART_OPCODES
# define ZEND_VM_REPEATABLE_OPCODE \
	do {
# define ZEND_VM_REPEAT_OPCODE(_opcode) \
	} while (UNEXPECTED((++opline)->opcode == _opcode)); \
	OPLINE = opline; \
	ZEND_VM_CONTINUE()
# define ZEND_VM_SMART_BRANCH(_result, _check) do { \
		if ((_check) && UNEXPECTED(EG(exception))) { \
			break; \
		} \
		if (EXPECTED((opline+1)->opcode == ZEND_JMPZ)) { \
			if (_result) { \
				ZEND_VM_SET_NEXT_OPCODE(opline + 2); \
			} else { \
				ZEND_VM_SET_OPCODE(OP_JMP_ADDR(opline + 1, (opline+1)->op2)); \
			} \
		} else if (EXPECTED((opline+1)->opcode == ZEND_JMPNZ)) { \
			if (!(_result)) { \
				ZEND_VM_SET_NEXT_OPCODE(opline + 2); \
			} else { \
				ZEND_VM_SET_OPCODE(OP_JMP_ADDR(opline + 1, (opline+1)->op2)); \
			} \
		} else { \
			break; \
		} \
		ZEND_VM_CONTINUE(); \
	} while (0)
# define ZEND_VM_SMART_BRANCH_JMPZ(_result, _check) do { \
		if ((_check) && UNEXPECTED(EG(exception))) { \
			break; \
		} \
		if (_result) { \
			ZEND_VM_SET_NEXT_OPCODE(opline + 2); \
		} else { \
			ZEND_VM_SET_OPCODE(OP_JMP_ADDR(opline + 1, (opline+1)->op2)); \
		} \
		ZEND_VM_CONTINUE(); \
	} while (0)
# define ZEND_VM_SMART_BRANCH_JMPNZ(_result, _check) do { \
		if ((_check) && UNEXPECTED(EG(exception))) { \
			break; \
		} \
		if (!(_result)) { \
			ZEND_VM_SET_NEXT_OPCODE(opline + 2); \
		} else { \
			ZEND_VM_SET_OPCODE(OP_JMP_ADDR(opline + 1, (opline+1)->op2)); \
		} \
		ZEND_VM_CONTINUE(); \
	} while (0)
#define ZEND_VM_SMART_BRANCH_TRUE() do { \
		if (EXPECTED((opline+1)->opcode == ZEND_JMPNZ)) { \
			ZEND_VM_SET_OPCODE(OP_JMP_ADDR(opline + 1, (opline+1)->op2)); \
			ZEND_VM_CONTINUE(); \
		} else if (EXPECTED((opline+1)->opcode == ZEND_JMPZ)) { \
			ZEND_VM_SET_NEXT_OPCODE(opline + 2); \
			ZEND_VM_CONTINUE(); \
		} \
	} while (0)
#define ZEND_VM_SMART_BRANCH_FALSE() do { \
		if (EXPECTED((opline+1)->opcode == ZEND_JMPNZ)) { \
			ZEND_VM_SET_NEXT_OPCODE(opline + 2); \
			ZEND_VM_CONTINUE(); \
		} else if (EXPECTED((opline+1)->opcode == ZEND_JMPZ)) { \
			ZEND_VM_SET_OPCODE(OP_JMP_ADDR(opline + 1, (opline+1)->op2)); \
			ZEND_VM_CONTINUE(); \
		} \
	} while (0)
#else
# define ZEND_VM_REPEATABLE_OPCODE
# define ZEND_VM_REPEAT_OPCODE(_opcode)
# define ZEND_VM_SMART_BRANCH(_result, _check)
# define ZEND_VM_SMART_BRANCH_JMPZ(_result, _check)
# define ZEND_VM_SMART_BRANCH_JMPNZ(_result, _check)
# define ZEND_VM_SMART_BRANCH_TRUE()
# define ZEND_VM_SMART_BRANCH_FALSE()
#endif

#ifdef __GNUC__
# define ZEND_VM_GUARD(name) __asm__("#" #name)
#else
# define ZEND_VM_GUARD(name)
#endif

#define UNDEF_RESULT() do { \
		if (opline->result_type & (IS_VAR | IS_TMP_VAR)) { \
			ZVAL_UNDEF(EX_VAR(opline->result.var)); \
		} \
	} while (0)

#include "zend_vm_execute.h"

ZEND_API int zend_set_user_opcode_handler(zend_uchar opcode, user_opcode_handler_t handler)
{
	if (opcode != ZEND_USER_OPCODE) {
		if (handler == NULL) {
			/* restore the original handler */
			zend_user_opcodes[opcode] = opcode;
		} else {
			zend_user_opcodes[opcode] = ZEND_USER_OPCODE;
		}
		zend_user_opcode_handlers[opcode] = handler;
		return SUCCESS;
	}
	return FAILURE;
}

ZEND_API user_opcode_handler_t zend_get_user_opcode_handler(zend_uchar opcode)
{
	return zend_user_opcode_handlers[opcode];
}

ZEND_API zval *zend_get_zval_ptr(const zend_op *opline, int op_type, const znode_op *node, const zend_execute_data *execute_data, zend_free_op *should_free, int type)
{
	zval *ret;

	switch (op_type) {
		case IS_CONST:
			ret = RT_CONSTANT(opline, *node);
			*should_free = NULL;
			break;
		case IS_TMP_VAR:
		case IS_VAR:
			ret = EX_VAR(node->var);
			*should_free = ret;
			break;
		case IS_CV:
			ret = EX_VAR(node->var);
			*should_free = NULL;
			break;
		default:
			ret = NULL;
			*should_free = ret;
			break;
	}
	return ret;
<<<<<<< HEAD
}

ZEND_API int ZEND_FASTCALL zend_check_arg_type(zend_function *zf, uint32_t arg_num, zval *arg, zval *default_value, void **cache_slot)
{
	return zend_verify_arg_type(zf, arg_num, arg, default_value, cache_slot);
=======
>>>>>>> e1e8e670
}<|MERGE_RESOLUTION|>--- conflicted
+++ resolved
@@ -4471,12 +4471,4 @@
 			break;
 	}
 	return ret;
-<<<<<<< HEAD
-}
-
-ZEND_API int ZEND_FASTCALL zend_check_arg_type(zend_function *zf, uint32_t arg_num, zval *arg, zval *default_value, void **cache_slot)
-{
-	return zend_verify_arg_type(zf, arg_num, arg, default_value, cache_slot);
-=======
->>>>>>> e1e8e670
 }