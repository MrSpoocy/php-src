--- conflicted
+++ resolved
@@ -43,12 +43,8 @@
 
 	if (object->properties) {
 		if (EXPECTED(!(GC_FLAGS(object->properties) & IS_ARRAY_IMMUTABLE))) {
-<<<<<<< HEAD
-			if (EXPECTED(GC_DELREF(object->properties) == 0)) {
-=======
-			if (EXPECTED(--GC_REFCOUNT(object->properties) == 0)
+			if (EXPECTED(GC_DELREF(object->properties) == 0)
 					&& EXPECTED(GC_TYPE(object->properties) != IS_NULL)) {
->>>>>>> 18f2918a
 				zend_array_destroy(object->properties);
 			}
 		}
