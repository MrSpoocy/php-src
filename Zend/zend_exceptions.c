/*
   +----------------------------------------------------------------------+
   | Zend Engine                                                          |
   +----------------------------------------------------------------------+
   | Copyright (c) 1998-2016 Zend Technologies Ltd. (http://www.zend.com) |
   +----------------------------------------------------------------------+
   | This source file is subject to version 2.00 of the Zend license,     |
   | that is bundled with this package in the file LICENSE, and is        |
   | available through the world-wide-web at the following url:           |
   | http://www.zend.com/license/2_00.txt.                                |
   | If you did not receive a copy of the Zend license and are unable to  |
   | obtain it through the world-wide-web, please send a note to          |
   | license@zend.com so we can mail you a copy immediately.              |
   +----------------------------------------------------------------------+
   | Authors: Andi Gutmans <andi@zend.com>                                |
   |          Marcus Boerger <helly@php.net>                              |
   |          Sterling Hughes <sterling@php.net>                          |
   |          Zeev Suraski <zeev@zend.com>                                |
   +----------------------------------------------------------------------+
*/

/* $Id$ */

#include "zend.h"
#include "zend_API.h"
#include "zend_builtin_functions.h"
#include "zend_interfaces.h"
#include "zend_exceptions.h"
#include "zend_vm.h"
#include "zend_dtrace.h"
#include "zend_smart_str.h"

ZEND_API zend_class_entry *zend_ce_throwable;
ZEND_API zend_class_entry *zend_ce_exception;
ZEND_API zend_class_entry *zend_ce_error_exception;
ZEND_API zend_class_entry *zend_ce_error;
ZEND_API zend_class_entry *zend_ce_parse_error;
ZEND_API zend_class_entry *zend_ce_type_error;
ZEND_API zend_class_entry *zend_ce_arithmetic_error;
ZEND_API zend_class_entry *zend_ce_division_by_zero_error;

ZEND_API void (*zend_throw_exception_hook)(zval *ex);

static zend_object_handlers default_exception_handlers;

/* {{{ zend_implement_throwable */
static int zend_implement_throwable(zend_class_entry *interface, zend_class_entry *class_type)
{
	if (instanceof_function(class_type, zend_ce_exception) || instanceof_function(class_type, zend_ce_error)) {
		return SUCCESS;
	}
	zend_error_noreturn(E_ERROR, "Class %s cannot implement interface %s, extend %s or %s instead",
		ZSTR_VAL(class_type->name),
		ZSTR_VAL(interface->name),
		ZSTR_VAL(zend_ce_exception->name),
		ZSTR_VAL(zend_ce_error->name));
	return FAILURE;
}
/* }}} */

static inline zend_class_entry *i_get_exception_base(zval *object) /* {{{ */
{
	return instanceof_function(Z_OBJCE_P(object), zend_ce_exception) ? zend_ce_exception : zend_ce_error;
}
/* }}} */

ZEND_API zend_class_entry *zend_get_exception_base(zval *object) /* {{{ */
{
	return i_get_exception_base(object);
}
/* }}} */

void zend_exception_set_previous(zend_object *exception, zend_object *add_previous) /* {{{ */
{
    zval *previous, *ancestor, *ex;
	zval  pv, zv, rv;
	zend_class_entry *base_ce;

	if (exception == add_previous || !add_previous || !exception) {
		return;
	}
	ZVAL_OBJ(&pv, add_previous);
	if (!instanceof_function(Z_OBJCE(pv), zend_ce_throwable)) {
		zend_error_noreturn(E_CORE_ERROR, "Previous exception must implement Throwable");
		return;
	}
	ZVAL_OBJ(&zv, exception);
	ex = &zv;
	do {
		ancestor = zend_read_property_ex(i_get_exception_base(&pv), &pv, CG(known_strings)[ZEND_STR_PREVIOUS], 1, &rv);
		while (Z_TYPE_P(ancestor) == IS_OBJECT) {
			if (Z_OBJ_P(ancestor) == Z_OBJ_P(ex)) {
				OBJ_RELEASE(add_previous);
				return;
			}
			ancestor = zend_read_property_ex(i_get_exception_base(ancestor), ancestor, CG(known_strings)[ZEND_STR_PREVIOUS], 1, &rv);
		}
		base_ce = i_get_exception_base(ex);
		previous = zend_read_property_ex(base_ce, ex, CG(known_strings)[ZEND_STR_PREVIOUS], 1, &rv);
		if (Z_TYPE_P(previous) == IS_NULL) {
			zend_update_property_ex(base_ce, ex, CG(known_strings)[ZEND_STR_PREVIOUS], &pv);
			GC_REFCOUNT(add_previous)--;
			return;
		}
		ex = previous;
	} while (Z_OBJ_P(ex) != add_previous);
}
/* }}} */

void zend_exception_save(void) /* {{{ */
{
	if (EG(prev_exception)) {
		zend_exception_set_previous(EG(exception), EG(prev_exception));
	}
	if (EG(exception)) {
		EG(prev_exception) = EG(exception);
	}
	EG(exception) = NULL;
}
/* }}} */

void zend_exception_restore(void) /* {{{ */
{
	if (EG(prev_exception)) {
		if (EG(exception)) {
			zend_exception_set_previous(EG(exception), EG(prev_exception));
		} else {
			EG(exception) = EG(prev_exception);
		}
		EG(prev_exception) = NULL;
	}
}
/* }}} */

ZEND_API ZEND_COLD void zend_throw_exception_internal(zval *exception) /* {{{ */
{
#ifdef HAVE_DTRACE
	if (DTRACE_EXCEPTION_THROWN_ENABLED()) {
		if (exception != NULL) {
			DTRACE_EXCEPTION_THROWN(ZSTR_VAL(Z_OBJ_P(exception)->ce->name));
		} else {
			DTRACE_EXCEPTION_THROWN(NULL);
		}
	}
#endif /* HAVE_DTRACE */

	if (exception != NULL) {
		zend_object *previous = EG(exception);
		zend_exception_set_previous(Z_OBJ_P(exception), EG(exception));
		EG(exception) = Z_OBJ_P(exception);
		if (previous) {
			return;
		}
	}
	if (!EG(current_execute_data)) {
		if (exception && Z_OBJCE_P(exception) == zend_ce_parse_error) {
			return;
		}
		if(EG(exception)) {
			zend_exception_error(EG(exception), E_ERROR);
		}
		zend_error_noreturn(E_CORE_ERROR, "Exception thrown without a stack frame");
	}

	if (zend_throw_exception_hook) {
		zend_throw_exception_hook(exception);
	}

	if (!EG(current_execute_data)->func ||
	    !ZEND_USER_CODE(EG(current_execute_data)->func->common.type) ||
	    EG(current_execute_data)->opline->opcode == ZEND_HANDLE_EXCEPTION) {
		/* no need to rethrow the exception */
		return;
	}
	EG(opline_before_exception) = EG(current_execute_data)->opline;
	EG(current_execute_data)->opline = EG(exception_op);
}
/* }}} */

ZEND_API void zend_clear_exception(void) /* {{{ */
{
	if (EG(prev_exception)) {

		OBJ_RELEASE(EG(prev_exception));
		EG(prev_exception) = NULL;
	}
	if (!EG(exception)) {
		return;
	}
	OBJ_RELEASE(EG(exception));
	EG(exception) = NULL;
	EG(current_execute_data)->opline = EG(opline_before_exception);
#if ZEND_DEBUG
	EG(opline_before_exception) = NULL;
#endif
}
/* }}} */

static zend_object *zend_default_exception_new_ex(zend_class_entry *class_type, int skip_top_traces) /* {{{ */
{
	zval obj, tmp;
	zend_object *object;
	zval trace;
	zend_class_entry *base_ce;
	zend_string *filename;

	Z_OBJ(obj) = object = zend_objects_new(class_type);
	Z_OBJ_HT(obj) = &default_exception_handlers;

	object_properties_init(object, class_type);

	if (EG(current_execute_data)) {
		zend_fetch_debug_backtrace(&trace, skip_top_traces, 0, 0);
	} else {
		array_init(&trace);
	}
	Z_SET_REFCOUNT(trace, 0);

	base_ce = i_get_exception_base(&obj);

	if (EXPECTED(class_type != zend_ce_parse_error || !(filename = zend_get_compiled_filename()))) {
		ZVAL_STRING(&tmp, zend_get_executed_filename());
		zend_update_property_ex(base_ce, &obj, CG(known_strings)[ZEND_STR_FILE], &tmp);
		zval_ptr_dtor(&tmp);
		ZVAL_LONG(&tmp, zend_get_executed_lineno());
		zend_update_property_ex(base_ce, &obj, CG(known_strings)[ZEND_STR_LINE], &tmp);
	} else {
		ZVAL_STR(&tmp, filename);
		zend_update_property_ex(base_ce, &obj, CG(known_strings)[ZEND_STR_FILE], &tmp);
		ZVAL_LONG(&tmp, zend_get_compiled_lineno());
		zend_update_property_ex(base_ce, &obj, CG(known_strings)[ZEND_STR_LINE], &tmp);
	}
	zend_update_property_ex(base_ce, &obj, CG(known_strings)[ZEND_STR_TRACE], &trace);

	return object;
}
/* }}} */

static zend_object *zend_default_exception_new(zend_class_entry *class_type) /* {{{ */
{
	return zend_default_exception_new_ex(class_type, 0);
}
/* }}} */

static zend_object *zend_error_exception_new(zend_class_entry *class_type) /* {{{ */
{
	return zend_default_exception_new_ex(class_type, 2);
}
/* }}} */

/* {{{ proto Exception|Error Exception|Error::__clone()
   Clone the exception object */
ZEND_COLD ZEND_METHOD(exception, __clone)
{
	/* Should never be executable */
	zend_throw_exception(NULL, "Cannot clone object using __clone()", 0);
}
/* }}} */

/* {{{ proto Exception|Error::__construct(string message, int code [, Throwable previous])
   Exception constructor */
ZEND_METHOD(exception, __construct)
{
	zend_string *message = NULL;
	zend_long   code = 0;
	zval  tmp, *object, *previous = NULL;
	zend_class_entry *base_ce;
	int    argc = ZEND_NUM_ARGS();

	object = getThis();
	base_ce = i_get_exception_base(object);

	if (zend_parse_parameters_ex(ZEND_PARSE_PARAMS_QUIET, argc, "|SlO!", &message, &code, &previous, zend_ce_throwable) == FAILURE) {
		zend_class_entry *ce;

		if (Z_TYPE(EX(This)) == IS_OBJECT) {
			ce = Z_OBJCE(EX(This));
		} else if (Z_CE(EX(This))) {
			ce = Z_CE(EX(This));
		} else {
			ce = base_ce;
		}
		zend_throw_error(NULL, "Wrong parameters for %s([string $message [, long $code [, Throwable $previous = NULL]]])", ZSTR_VAL(ce->name));
		return;
	}

	if (message) {
		ZVAL_STR(&tmp, message);
		zend_update_property_ex(base_ce, object, CG(known_strings)[ZEND_STR_MESSAGE], &tmp);
	}

	if (code) {
		ZVAL_LONG(&tmp, code);
		zend_update_property_ex(base_ce, object, CG(known_strings)[ZEND_STR_CODE], &tmp);
	}

	if (previous) {
		zend_update_property_ex(base_ce, object, CG(known_strings)[ZEND_STR_PREVIOUS], previous);
	}
}
/* }}} */

/* {{{ proto Exception::__wakeup()
   Exception unserialize checks */
<<<<<<< HEAD
#define CHECK_EXC_TYPE(id, type) \
	ZVAL_UNDEF(&value); \
	pvalue = zend_read_property_ex(i_get_exception_base(object), (object), CG(known_strings)[id], 1, &value); \
	if(Z_TYPE_P(pvalue) != IS_UNDEF && Z_TYPE_P(pvalue) != type) { \
=======
#define CHECK_EXC_TYPE(name, type) \
	pvalue = zend_read_property(i_get_exception_base(object), (object), name, sizeof(name) - 1, 1, &value); \
	if (Z_TYPE_P(pvalue) != IS_NULL && Z_TYPE_P(pvalue) != type) { \
>>>>>>> 42902919
		zval tmp; \
		ZVAL_STR_COPY(&tmp, CG(known_strings)[id]); \
		Z_OBJ_HANDLER_P(object, unset_property)(object, &tmp, NULL); \
		zval_ptr_dtor(&tmp); \
	}

ZEND_METHOD(exception, __wakeup)
{
	zval value, *pvalue;
	zval *object = getThis();
	CHECK_EXC_TYPE(ZEND_STR_MESSAGE,  IS_STRING);
	CHECK_EXC_TYPE(ZEND_STR_STRING,   IS_STRING);
	CHECK_EXC_TYPE(ZEND_STR_CODE,     IS_LONG);
	CHECK_EXC_TYPE(ZEND_STR_FILE,     IS_STRING);
	CHECK_EXC_TYPE(ZEND_STR_LINE,     IS_LONG);
	CHECK_EXC_TYPE(ZEND_STR_TRACE,    IS_ARRAY);
	CHECK_EXC_TYPE(ZEND_STR_PREVIOUS, IS_OBJECT);
}
/* }}} */

/* {{{ proto ErrorException::__construct(string message, int code, int severity [, string filename [, int lineno [, Throwable previous]]])
   ErrorException constructor */
ZEND_METHOD(error_exception, __construct)
{
	char  *message = NULL, *filename = NULL;
	zend_long   code = 0, severity = E_ERROR, lineno;
	zval   tmp, *object, *previous = NULL;
	int    argc = ZEND_NUM_ARGS();
	size_t message_len, filename_len;

	if (zend_parse_parameters_ex(ZEND_PARSE_PARAMS_QUIET, argc, "|sllslO!", &message, &message_len, &code, &severity, &filename, &filename_len, &lineno, &previous, zend_ce_throwable) == FAILURE) {
		zend_class_entry *ce;

		if (Z_TYPE(EX(This)) == IS_OBJECT) {
			ce = Z_OBJCE(EX(This));
		} else if (Z_CE(EX(This))) {
			ce = Z_CE(EX(This));
		} else {
			ce = zend_ce_error_exception;
		}
		zend_throw_error(NULL, "Wrong parameters for %s([string $message [, long $code, [ long $severity, [ string $filename, [ long $lineno  [, Throwable $previous = NULL]]]]]])", ZSTR_VAL(ce->name));
		return;
	}

	object = getThis();

	if (message) {
		ZVAL_STRING(&tmp, message);
		zend_update_property_ex(zend_ce_exception, object, CG(known_strings)[ZEND_STR_MESSAGE], &tmp);
		zval_ptr_dtor(&tmp);
	}

	if (code) {
		ZVAL_LONG(&tmp, code);
		zend_update_property_ex(zend_ce_exception, object, CG(known_strings)[ZEND_STR_CODE], &tmp);
	}

	if (previous) {
		zend_update_property_ex(zend_ce_exception, object, CG(known_strings)[ZEND_STR_PREVIOUS], previous);
	}

	ZVAL_LONG(&tmp, severity);
	zend_update_property_ex(zend_ce_exception, object, CG(known_strings)[ZEND_STR_SEVERITY], &tmp);

	if (argc >= 4) {
		ZVAL_STRING(&tmp, filename);
		zend_update_property_ex(zend_ce_exception, object, CG(known_strings)[ZEND_STR_FILE], &tmp);
		zval_ptr_dtor(&tmp);
    	if (argc < 5) {
    	    lineno = 0; /* invalidate lineno */
    	}
		ZVAL_LONG(&tmp, lineno);
		zend_update_property_ex(zend_ce_exception, object, CG(known_strings)[ZEND_STR_LINE], &tmp);
	}
}
/* }}} */

#define DEFAULT_0_PARAMS \
	if (zend_parse_parameters_none() == FAILURE) { \
		return; \
	}

#define GET_PROPERTY(object, id) \
	zend_read_property_ex(i_get_exception_base(object), (object), CG(known_strings)[id], 0, &rv)
#define GET_PROPERTY_SILENT(object, id) \
	zend_read_property_ex(i_get_exception_base(object), (object), CG(known_strings)[id], 1, &rv)

/* {{{ proto string Exception|Error::getFile()
   Get the file in which the exception occurred */
ZEND_METHOD(exception, getFile)
{
	zval rv;

	DEFAULT_0_PARAMS;

	ZVAL_COPY(return_value, GET_PROPERTY(getThis(), ZEND_STR_FILE));
}
/* }}} */

/* {{{ proto int Exception|Error::getLine()
   Get the line in which the exception occurred */
ZEND_METHOD(exception, getLine)
{
	zval rv;

	DEFAULT_0_PARAMS;

	ZVAL_COPY(return_value, GET_PROPERTY(getThis(), ZEND_STR_LINE));
}
/* }}} */

/* {{{ proto string Exception|Error::getMessage()
   Get the exception message */
ZEND_METHOD(exception, getMessage)
{
	zval rv;

	DEFAULT_0_PARAMS;

	ZVAL_COPY(return_value, GET_PROPERTY(getThis(), ZEND_STR_MESSAGE));
}
/* }}} */

/* {{{ proto int Exception|Error::getCode()
   Get the exception code */
ZEND_METHOD(exception, getCode)
{
	zval rv;

	DEFAULT_0_PARAMS;

	ZVAL_COPY(return_value, GET_PROPERTY(getThis(), ZEND_STR_CODE));
}
/* }}} */

/* {{{ proto array Exception|Error::getTrace()
   Get the stack trace for the location in which the exception occurred */
ZEND_METHOD(exception, getTrace)
{
	zval rv;

	DEFAULT_0_PARAMS;

	ZVAL_COPY(return_value, GET_PROPERTY(getThis(), ZEND_STR_TRACE));
}
/* }}} */

/* {{{ proto int ErrorException::getSeverity()
   Get the exception severity */
ZEND_METHOD(error_exception, getSeverity)
{
	zval rv;

	DEFAULT_0_PARAMS;

	ZVAL_COPY(return_value, GET_PROPERTY(getThis(), ZEND_STR_SEVERITY));
}
/* }}} */

#define TRACE_APPEND_KEY(key) do {                                          \
		tmp = zend_hash_find(ht, key);                                      \
		if (tmp) {                                                          \
			if (Z_TYPE_P(tmp) != IS_STRING) {                               \
				zend_error(E_WARNING, "Value for %s is no string",          \
					ZSTR_VAL(key));                                         \
				smart_str_appends(str, "[unknown]");                        \
			} else {                                                        \
				smart_str_appends(str, Z_STRVAL_P(tmp));                    \
			}                                                               \
		} \
	} while (0)

static void _build_trace_args(zval *arg, smart_str *str) /* {{{ */
{
	/* the trivial way would be to do
	 * convert_to_string_ex(arg);
	 * append it and kill the now tmp arg.
	 * but that could cause some E_NOTICE and also damn long lines.
	 */

	ZVAL_DEREF(arg);
	switch (Z_TYPE_P(arg)) {
		case IS_NULL:
			smart_str_appends(str, "NULL, ");
			break;
		case IS_STRING:
			smart_str_appendc(str, '\'');
			smart_str_append_escaped(str, Z_STRVAL_P(arg), MIN(Z_STRLEN_P(arg), 15));
			if (Z_STRLEN_P(arg) > 15) {
				smart_str_appends(str, "...', ");
			} else {
				smart_str_appends(str, "', ");
			}
			break;
		case IS_FALSE:
			smart_str_appends(str, "false, ");
			break;
		case IS_TRUE:
			smart_str_appends(str, "true, ");
			break;
		case IS_RESOURCE:
			smart_str_appends(str, "Resource id #");
			smart_str_append_long(str, Z_RES_HANDLE_P(arg));
			smart_str_appends(str, ", ");
			break;
		case IS_LONG:
			smart_str_append_long(str, Z_LVAL_P(arg));
			smart_str_appends(str, ", ");
			break;
		case IS_DOUBLE: {
			double dval = Z_DVAL_P(arg);
			char *s_tmp = emalloc(MAX_LENGTH_OF_DOUBLE + EG(precision) + 1);
			int l_tmp = zend_sprintf(s_tmp, "%.*G", (int) EG(precision), dval);  /* SAFE */
			smart_str_appendl(str, s_tmp, l_tmp);
			smart_str_appends(str, ", ");
			efree(s_tmp);
			break;
		}
		case IS_ARRAY:
			smart_str_appends(str, "Array, ");
			break;
		case IS_OBJECT: {
			zend_string *class_name = Z_OBJ_HANDLER_P(arg, get_class_name)(Z_OBJ_P(arg));
			smart_str_appends(str, "Object(");
			smart_str_appends(str, ZSTR_VAL(class_name));
			smart_str_appends(str, "), ");
			break;
		}
	}
}
/* }}} */

static void _build_trace_string(smart_str *str, HashTable *ht, uint32_t num) /* {{{ */
{
	zval *file, *tmp;

	smart_str_appendc(str, '#');
	smart_str_append_long(str, num);
	smart_str_appendc(str, ' ');

	file = zend_hash_find(ht, CG(known_strings)[ZEND_STR_FILE]);
	if (file) {
		if (Z_TYPE_P(file) != IS_STRING) {
			zend_error(E_WARNING, "Function name is no string");
			smart_str_appends(str, "[unknown function]");
		} else{
			zend_long line;
			tmp = zend_hash_find(ht, CG(known_strings)[ZEND_STR_LINE]);
			if (tmp) {
				if (Z_TYPE_P(tmp) == IS_LONG) {
					line = Z_LVAL_P(tmp);
				} else {
					zend_error(E_WARNING, "Line is no long");
					line = 0;
				}
			} else {
				line = 0;
			}
			smart_str_append(str, Z_STR_P(file));
			smart_str_appendc(str, '(');
			smart_str_append_long(str, line);
			smart_str_appends(str, "): ");
		}
	} else {
		smart_str_appends(str, "[internal function]: ");
	}
	TRACE_APPEND_KEY(CG(known_strings)[ZEND_STR_CLASS]);
	TRACE_APPEND_KEY(CG(known_strings)[ZEND_STR_TYPE]);
	TRACE_APPEND_KEY(CG(known_strings)[ZEND_STR_FUNCTION]);
	smart_str_appendc(str, '(');
	tmp = zend_hash_find(ht, CG(known_strings)[ZEND_STR_ARGS]);
	if (tmp) {
		if (Z_TYPE_P(tmp) == IS_ARRAY) {
			size_t last_len = ZSTR_LEN(str->s);
			zval *arg;

			ZEND_HASH_FOREACH_VAL(Z_ARRVAL_P(tmp), arg) {
				_build_trace_args(arg, str);
			} ZEND_HASH_FOREACH_END();

			if (last_len != ZSTR_LEN(str->s)) {
				ZSTR_LEN(str->s) -= 2; /* remove last ', ' */
			}
		} else {
			zend_error(E_WARNING, "args element is no array");
		}
	}
	smart_str_appends(str, ")\n");
}
/* }}} */

/* {{{ proto string Exception|Error::getTraceAsString()
   Obtain the backtrace for the exception as a string (instead of an array) */
ZEND_METHOD(exception, getTraceAsString)
{
	zval *trace, *frame, rv;
	zend_ulong index;
	zval *object;
	zend_class_entry *base_ce;
	smart_str str = {0};
	uint32_t num = 0;

	DEFAULT_0_PARAMS;

	object = getThis();
	base_ce = i_get_exception_base(object);

	trace = zend_read_property_ex(base_ce, object, CG(known_strings)[ZEND_STR_TRACE], 1, &rv);
	if (Z_TYPE_P(trace) != IS_ARRAY) {
		RETURN_FALSE;
	}
	ZEND_HASH_FOREACH_NUM_KEY_VAL(Z_ARRVAL_P(trace), index, frame) {
		if (Z_TYPE_P(frame) != IS_ARRAY) {
			zend_error(E_WARNING, "Expected array for frame " ZEND_ULONG_FMT, index);
			continue;
		}

		_build_trace_string(&str, Z_ARRVAL_P(frame), num++);
	} ZEND_HASH_FOREACH_END();

	smart_str_appendc(&str, '#');
	smart_str_append_long(&str, num);
	smart_str_appends(&str, " {main}");
	smart_str_0(&str);

	RETURN_NEW_STR(str.s);
}
/* }}} */

/* {{{ proto Throwable Exception|Error::getPrevious()
   Return previous Throwable or NULL. */
ZEND_METHOD(exception, getPrevious)
{
	zval rv;

	DEFAULT_0_PARAMS;

	ZVAL_COPY(return_value, GET_PROPERTY_SILENT(getThis(), ZEND_STR_PREVIOUS));
} /* }}} */

size_t zend_spprintf(char **message, size_t max_len, const char *format, ...) /* {{{ */
{
	va_list arg;
	size_t len;

	va_start(arg, format);
	len = zend_vspprintf(message, max_len, format, arg);
	va_end(arg);
	return len;
}
/* }}} */

zend_string *zend_strpprintf(size_t max_len, const char *format, ...) /* {{{ */
{
	va_list arg;
	zend_string *str;

	va_start(arg, format);
	str = zend_vstrpprintf(max_len, format, arg);
	va_end(arg);
	return str;
}
/* }}} */

/* {{{ proto string Exception|Error::__toString()
   Obtain the string representation of the Exception object */
ZEND_METHOD(exception, __toString)
{
	zval trace, *exception;
	zend_class_entry *base_ce;
	zend_string *str;
	zend_fcall_info fci;
	zval rv, tmp;
	zend_string *fname;

	DEFAULT_0_PARAMS;

	str = ZSTR_EMPTY_ALLOC();

	exception = getThis();
	fname = zend_string_init("gettraceasstring", sizeof("gettraceasstring")-1, 0);

	while (exception && Z_TYPE_P(exception) == IS_OBJECT && instanceof_function(Z_OBJCE_P(exception), zend_ce_throwable)) {
		zend_string *prev_str = str;
		zend_string *message = zval_get_string(GET_PROPERTY(exception, ZEND_STR_MESSAGE));
		zend_string *file = zval_get_string(GET_PROPERTY(exception, ZEND_STR_FILE));
		zend_long line = zval_get_long(GET_PROPERTY(exception, ZEND_STR_LINE));

		fci.size = sizeof(fci);
		ZVAL_STR(&fci.function_name, fname);
		fci.object = Z_OBJ_P(exception);
		fci.retval = &trace;
		fci.param_count = 0;
		fci.params = NULL;
		fci.no_separation = 1;

		zend_call_function(&fci, NULL);

		if (Z_TYPE(trace) != IS_STRING) {
			zval_ptr_dtor(&trace);
			ZVAL_UNDEF(&trace);
		}

		if (Z_OBJCE_P(exception) == zend_ce_type_error && strstr(ZSTR_VAL(message), ", called in ")) {
			zend_string *real_message = zend_strpprintf(0, "%s and defined", ZSTR_VAL(message));
			zend_string_release(message);
			message = real_message;
		}

		if (ZSTR_LEN(message) > 0) {
			str = zend_strpprintf(0, "%s: %s in %s:" ZEND_LONG_FMT
					"\nStack trace:\n%s%s%s",
					ZSTR_VAL(Z_OBJCE_P(exception)->name), ZSTR_VAL(message), ZSTR_VAL(file), line,
					(Z_TYPE(trace) == IS_STRING && Z_STRLEN(trace)) ? Z_STRVAL(trace) : "#0 {main}\n",
					ZSTR_LEN(prev_str) ? "\n\nNext " : "", ZSTR_VAL(prev_str));
		} else {
			str = zend_strpprintf(0, "%s in %s:" ZEND_LONG_FMT
					"\nStack trace:\n%s%s%s",
					ZSTR_VAL(Z_OBJCE_P(exception)->name), ZSTR_VAL(file), line,
					(Z_TYPE(trace) == IS_STRING && Z_STRLEN(trace)) ? Z_STRVAL(trace) : "#0 {main}\n",
					ZSTR_LEN(prev_str) ? "\n\nNext " : "", ZSTR_VAL(prev_str));
		}

		zend_string_release(prev_str);
		zend_string_release(message);
		zend_string_release(file);
		zval_ptr_dtor(&trace);

		exception = GET_PROPERTY(exception, ZEND_STR_PREVIOUS);
	}
	zend_string_release(fname);

	exception = getThis();
	base_ce = i_get_exception_base(exception);

	/* We store the result in the private property string so we can access
	 * the result in uncaught exception handlers without memleaks. */
	ZVAL_STR(&tmp, str);
	zend_update_property_ex(base_ce, exception, CG(known_strings)[ZEND_STR_STRING], &tmp);

	RETURN_STR(str);
}
/* }}} */

/** {{{ Throwable method definition */
const zend_function_entry zend_funcs_throwable[] = {
	ZEND_ABSTRACT_ME(throwable, getMessage,       NULL)
	ZEND_ABSTRACT_ME(throwable, getCode,          NULL)
	ZEND_ABSTRACT_ME(throwable, getFile,          NULL)
	ZEND_ABSTRACT_ME(throwable, getLine,          NULL)
	ZEND_ABSTRACT_ME(throwable, getTrace,         NULL)
	ZEND_ABSTRACT_ME(throwable, getPrevious,      NULL)
	ZEND_ABSTRACT_ME(throwable, getTraceAsString, NULL)
	ZEND_ABSTRACT_ME(throwable, __toString,       NULL)
	ZEND_FE_END
};
/* }}} */

/* {{{ internal structs */
/* All functions that may be used in uncaught exception handlers must be final
 * and must not throw exceptions. Otherwise we would need a facility to handle
 * such exceptions in that handler.
 * Also all getXY() methods are final because thy serve as read only access to
 * their corresponding properties, no more, no less. If after all you need to
 * override somthing then it is method __toString().
 * And never try to change the state of exceptions and never implement anything
 * that gives the user anything to accomplish this.
 */
ZEND_BEGIN_ARG_INFO_EX(arginfo_exception___construct, 0, 0, 0)
	ZEND_ARG_INFO(0, message)
	ZEND_ARG_INFO(0, code)
	ZEND_ARG_INFO(0, previous)
ZEND_END_ARG_INFO()

static const zend_function_entry default_exception_functions[] = {
	ZEND_ME(exception, __clone, NULL, ZEND_ACC_PRIVATE|ZEND_ACC_FINAL)
	ZEND_ME(exception, __construct, arginfo_exception___construct, ZEND_ACC_PUBLIC)
	ZEND_ME(exception, __wakeup, NULL, ZEND_ACC_PUBLIC)
	ZEND_ME(exception, getMessage, NULL, ZEND_ACC_PUBLIC|ZEND_ACC_FINAL)
	ZEND_ME(exception, getCode, NULL, ZEND_ACC_PUBLIC|ZEND_ACC_FINAL)
	ZEND_ME(exception, getFile, NULL, ZEND_ACC_PUBLIC|ZEND_ACC_FINAL)
	ZEND_ME(exception, getLine, NULL, ZEND_ACC_PUBLIC|ZEND_ACC_FINAL)
	ZEND_ME(exception, getTrace, NULL, ZEND_ACC_PUBLIC|ZEND_ACC_FINAL)
	ZEND_ME(exception, getPrevious, NULL, ZEND_ACC_PUBLIC|ZEND_ACC_FINAL)
	ZEND_ME(exception, getTraceAsString, NULL, ZEND_ACC_PUBLIC|ZEND_ACC_FINAL)
	ZEND_ME(exception, __toString, NULL, 0)
	ZEND_FE_END
};

ZEND_BEGIN_ARG_INFO_EX(arginfo_error_exception___construct, 0, 0, 0)
	ZEND_ARG_INFO(0, message)
	ZEND_ARG_INFO(0, code)
	ZEND_ARG_INFO(0, severity)
	ZEND_ARG_INFO(0, filename)
	ZEND_ARG_INFO(0, lineno)
	ZEND_ARG_INFO(0, previous)
ZEND_END_ARG_INFO()

static const zend_function_entry error_exception_functions[] = {
	ZEND_ME(error_exception, __construct, arginfo_error_exception___construct, ZEND_ACC_PUBLIC)
	ZEND_ME(error_exception, getSeverity, NULL, ZEND_ACC_PUBLIC|ZEND_ACC_FINAL)
	ZEND_FE_END
};
/* }}} */

void zend_register_default_exception(void) /* {{{ */
{
	zend_class_entry ce;

	REGISTER_MAGIC_INTERFACE(throwable, Throwable);

	memcpy(&default_exception_handlers, zend_get_std_object_handlers(), sizeof(zend_object_handlers));
	default_exception_handlers.clone_obj = NULL;

	INIT_CLASS_ENTRY(ce, "Exception", default_exception_functions);
	zend_ce_exception = zend_register_internal_class_ex(&ce, NULL);
	zend_ce_exception->create_object = zend_default_exception_new;
	zend_class_implements(zend_ce_exception, 1, zend_ce_throwable);

	zend_declare_property_string(zend_ce_exception, "message", sizeof("message")-1, "", ZEND_ACC_PROTECTED);
	zend_declare_property_string(zend_ce_exception, "string", sizeof("string")-1, "", ZEND_ACC_PRIVATE);
	zend_declare_property_long(zend_ce_exception, "code", sizeof("code")-1, 0, ZEND_ACC_PROTECTED);
	zend_declare_property_null(zend_ce_exception, "file", sizeof("file")-1, ZEND_ACC_PROTECTED);
	zend_declare_property_null(zend_ce_exception, "line", sizeof("line")-1, ZEND_ACC_PROTECTED);
	zend_declare_property_null(zend_ce_exception, "trace", sizeof("trace")-1, ZEND_ACC_PRIVATE);
	zend_declare_property_null(zend_ce_exception, "previous", sizeof("previous")-1, ZEND_ACC_PRIVATE);

	INIT_CLASS_ENTRY(ce, "ErrorException", error_exception_functions);
	zend_ce_error_exception = zend_register_internal_class_ex(&ce, zend_ce_exception);
	zend_ce_error_exception->create_object = zend_error_exception_new;
	zend_declare_property_long(zend_ce_error_exception, "severity", sizeof("severity")-1, E_ERROR, ZEND_ACC_PROTECTED);

	INIT_CLASS_ENTRY(ce, "Error", default_exception_functions);
	zend_ce_error = zend_register_internal_class_ex(&ce, NULL);
	zend_ce_error->create_object = zend_default_exception_new;
	zend_class_implements(zend_ce_error, 1, zend_ce_throwable);

	zend_declare_property_string(zend_ce_error, "message", sizeof("message")-1, "", ZEND_ACC_PROTECTED);
	zend_declare_property_string(zend_ce_error, "string", sizeof("string")-1, "", ZEND_ACC_PRIVATE);
	zend_declare_property_long(zend_ce_error, "code", sizeof("code")-1, 0, ZEND_ACC_PROTECTED);
	zend_declare_property_null(zend_ce_error, "file", sizeof("file")-1, ZEND_ACC_PROTECTED);
	zend_declare_property_null(zend_ce_error, "line", sizeof("line")-1, ZEND_ACC_PROTECTED);
	zend_declare_property_null(zend_ce_error, "trace", sizeof("trace")-1, ZEND_ACC_PRIVATE);
	zend_declare_property_null(zend_ce_error, "previous", sizeof("previous")-1, ZEND_ACC_PRIVATE);

	INIT_CLASS_ENTRY(ce, "ParseError", NULL);
	zend_ce_parse_error = zend_register_internal_class_ex(&ce, zend_ce_error);
	zend_ce_parse_error->create_object = zend_default_exception_new;

	INIT_CLASS_ENTRY(ce, "TypeError", NULL);
	zend_ce_type_error = zend_register_internal_class_ex(&ce, zend_ce_error);
	zend_ce_type_error->create_object = zend_default_exception_new;

	INIT_CLASS_ENTRY(ce, "ArithmeticError", NULL);
	zend_ce_arithmetic_error = zend_register_internal_class_ex(&ce, zend_ce_error);
	zend_ce_arithmetic_error->create_object = zend_default_exception_new;

	INIT_CLASS_ENTRY(ce, "DivisionByZeroError", NULL);
	zend_ce_division_by_zero_error = zend_register_internal_class_ex(&ce, zend_ce_arithmetic_error);
	zend_ce_division_by_zero_error->create_object = zend_default_exception_new;
}
/* }}} */

/* {{{ Deprecated - Use zend_ce_exception directly instead */
ZEND_API zend_class_entry *zend_exception_get_default(void)
{
	return zend_ce_exception;
}
/* }}} */

/* {{{ Deprecated - Use zend_ce_error_exception directly instead */
ZEND_API zend_class_entry *zend_get_error_exception(void)
{
	return zend_ce_error_exception;
}
/* }}} */

ZEND_API ZEND_COLD zend_object *zend_throw_exception(zend_class_entry *exception_ce, const char *message, zend_long code) /* {{{ */
{
	zval ex, tmp;

	if (exception_ce) {
		if (!instanceof_function(exception_ce, zend_ce_throwable)) {
			zend_error(E_NOTICE, "Exceptions must implement Throwable");
			exception_ce = zend_ce_exception;
		}
	} else {
		exception_ce = zend_ce_exception;
	}
	object_init_ex(&ex, exception_ce);


	if (message) {
		ZVAL_STRING(&tmp, message);
		zend_update_property_ex(exception_ce, &ex, CG(known_strings)[ZEND_STR_MESSAGE], &tmp);
		zval_ptr_dtor(&tmp);
	}
	if (code) {
		ZVAL_LONG(&tmp, code);
		zend_update_property_ex(exception_ce, &ex, CG(known_strings)[ZEND_STR_CODE], &tmp);
	}

	zend_throw_exception_internal(&ex);
	return Z_OBJ(ex);
}
/* }}} */

ZEND_API ZEND_COLD zend_object *zend_throw_exception_ex(zend_class_entry *exception_ce, zend_long code, const char *format, ...) /* {{{ */
{
	va_list arg;
	char *message;
	zend_object *obj;

	va_start(arg, format);
	zend_vspprintf(&message, 0, format, arg);
	va_end(arg);
	obj = zend_throw_exception(exception_ce, message, code);
	efree(message);
	return obj;
}
/* }}} */

ZEND_API ZEND_COLD zend_object *zend_throw_error_exception(zend_class_entry *exception_ce, const char *message, zend_long code, int severity) /* {{{ */
{
	zval ex, tmp;
	zend_object *obj = zend_throw_exception(exception_ce, message, code);
	ZVAL_OBJ(&ex, obj);
	ZVAL_LONG(&tmp, severity);
	zend_update_property_ex(zend_ce_error_exception, &ex, CG(known_strings)[ZEND_STR_SEVERITY], &tmp);
	return obj;
}
/* }}} */

static void zend_error_va(int type, const char *file, uint lineno, const char *format, ...) /* {{{ */
{
	va_list args;

	va_start(args, format);
	zend_error_cb(type, file, lineno, format, args);
	va_end(args);
}
/* }}} */

static void zend_error_helper(int type, const char *filename, const uint lineno, const char *format, ...) /* {{{ */
{
	va_list va;

	va_start(va, format);
	zend_error_cb(type, filename, lineno, format, va);
	va_end(va);
}
/* }}} */

/* This function doesn't return if it uses E_ERROR */
ZEND_API ZEND_COLD void zend_exception_error(zend_object *ex, int severity) /* {{{ */
{
	zval exception, rv;
	zend_class_entry *ce_exception;

	ZVAL_OBJ(&exception, ex);
	ce_exception = Z_OBJCE(exception);
	EG(exception) = NULL;
	if (ce_exception == zend_ce_parse_error) {
		zend_string *message = zval_get_string(GET_PROPERTY(&exception, ZEND_STR_MESSAGE));
		zend_string *file = zval_get_string(GET_PROPERTY_SILENT(&exception, ZEND_STR_FILE));
		zend_long line = zval_get_long(GET_PROPERTY_SILENT(&exception, ZEND_STR_LINE));

		zend_error_helper(E_PARSE, ZSTR_VAL(file), line, "%s", ZSTR_VAL(message));

		zend_string_release(file);
		zend_string_release(message);
	} else if (instanceof_function(ce_exception, zend_ce_throwable)) {
		zval tmp, rv;
		zend_string *str, *file = NULL;
		zend_long line = 0;

		zend_call_method_with_0_params(&exception, ce_exception, NULL, "__tostring", &tmp);
		if (!EG(exception)) {
			if (Z_TYPE(tmp) != IS_STRING) {
				zend_error(E_WARNING, "%s::__toString() must return a string", ZSTR_VAL(ce_exception->name));
			} else {
				zend_update_property_ex(i_get_exception_base(&exception), &exception, CG(known_strings)[ZEND_STR_STRING], &tmp);
			}
		}
		zval_ptr_dtor(&tmp);

		if (EG(exception)) {
			zval zv;

			ZVAL_OBJ(&zv, EG(exception));
			/* do the best we can to inform about the inner exception */
			if (instanceof_function(ce_exception, zend_ce_exception) || instanceof_function(ce_exception, zend_ce_error)) {
				file = zval_get_string(GET_PROPERTY_SILENT(&zv, ZEND_STR_FILE));
				line = zval_get_long(GET_PROPERTY_SILENT(&zv, ZEND_STR_LINE));
			}

			zend_error_va(E_WARNING, (file && ZSTR_LEN(file) > 0) ? ZSTR_VAL(file) : NULL, line,
				"Uncaught %s in exception handling during call to %s::__tostring()",
				ZSTR_VAL(Z_OBJCE(zv)->name), ZSTR_VAL(ce_exception->name));

			if (file) {
				zend_string_release(file);
			}
		}

		str = zval_get_string(GET_PROPERTY_SILENT(&exception, ZEND_STR_STRING));
		file = zval_get_string(GET_PROPERTY_SILENT(&exception, ZEND_STR_FILE));
		line = zval_get_long(GET_PROPERTY_SILENT(&exception, ZEND_STR_LINE));

		zend_error_va(severity, (file && ZSTR_LEN(file) > 0) ? ZSTR_VAL(file) : NULL, line,
			"Uncaught %s\n  thrown", ZSTR_VAL(str));

		zend_string_release(str);
		zend_string_release(file);
	} else {
		zend_error(severity, "Uncaught exception '%s'", ZSTR_VAL(ce_exception->name));
	}

	OBJ_RELEASE(ex);
}
/* }}} */

ZEND_API ZEND_COLD void zend_throw_exception_object(zval *exception) /* {{{ */
{
	zend_class_entry *exception_ce;

	if (exception == NULL || Z_TYPE_P(exception) != IS_OBJECT) {
		zend_error_noreturn(E_CORE_ERROR, "Need to supply an object when throwing an exception");
	}

	exception_ce = Z_OBJCE_P(exception);

	if (!exception_ce || !instanceof_function(exception_ce, zend_ce_throwable)) {
		zend_throw_error(NULL, "Cannot throw objects that do not implement Throwable");
		return;
	}
	zend_throw_exception_internal(exception);
}
/* }}} */

/*
 * Local variables:
 * tab-width: 4
 * c-basic-offset: 4
 * indent-tabs-mode: t
 * End:
 */<|MERGE_RESOLUTION|>--- conflicted
+++ resolved
@@ -302,16 +302,9 @@
 
 /* {{{ proto Exception::__wakeup()
    Exception unserialize checks */
-<<<<<<< HEAD
 #define CHECK_EXC_TYPE(id, type) \
-	ZVAL_UNDEF(&value); \
 	pvalue = zend_read_property_ex(i_get_exception_base(object), (object), CG(known_strings)[id], 1, &value); \
-	if(Z_TYPE_P(pvalue) != IS_UNDEF && Z_TYPE_P(pvalue) != type) { \
-=======
-#define CHECK_EXC_TYPE(name, type) \
-	pvalue = zend_read_property(i_get_exception_base(object), (object), name, sizeof(name) - 1, 1, &value); \
 	if (Z_TYPE_P(pvalue) != IS_NULL && Z_TYPE_P(pvalue) != type) { \
->>>>>>> 42902919
 		zval tmp; \
 		ZVAL_STR_COPY(&tmp, CG(known_strings)[id]); \
 		Z_OBJ_HANDLER_P(object, unset_property)(object, &tmp, NULL); \
