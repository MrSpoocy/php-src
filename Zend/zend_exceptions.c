/*
   +----------------------------------------------------------------------+
   | Zend Engine                                                          |
   +----------------------------------------------------------------------+
   | Copyright (c) 1998-2016 Zend Technologies Ltd. (http://www.zend.com) |
   +----------------------------------------------------------------------+
   | This source file is subject to version 2.00 of the Zend license,     |
   | that is bundled with this package in the file LICENSE, and is        |
   | available through the world-wide-web at the following url:           |
   | http://www.zend.com/license/2_00.txt.                                |
   | If you did not receive a copy of the Zend license and are unable to  |
   | obtain it through the world-wide-web, please send a note to          |
   | license@zend.com so we can mail you a copy immediately.              |
   +----------------------------------------------------------------------+
   | Authors: Andi Gutmans <andi@zend.com>                                |
   |          Marcus Boerger <helly@php.net>                              |
   |          Sterling Hughes <sterling@php.net>                          |
   |          Zeev Suraski <zeev@zend.com>                                |
   +----------------------------------------------------------------------+
*/

/* $Id$ */

#include "zend.h"
#include "zend_API.h"
#include "zend_builtin_functions.h"
#include "zend_interfaces.h"
#include "zend_exceptions.h"
#include "zend_vm.h"
#include "zend_dtrace.h"
#include "zend_smart_str.h"

ZEND_API zend_class_entry *zend_ce_throwable;
ZEND_API zend_class_entry *zend_ce_exception;
ZEND_API zend_class_entry *zend_ce_error_exception;
ZEND_API zend_class_entry *zend_ce_error;
ZEND_API zend_class_entry *zend_ce_parse_error;
ZEND_API zend_class_entry *zend_ce_type_error;
ZEND_API zend_class_entry *zend_ce_argument_count_error;
ZEND_API zend_class_entry *zend_ce_arithmetic_error;
ZEND_API zend_class_entry *zend_ce_division_by_zero_error;

ZEND_API void (*zend_throw_exception_hook)(zval *ex);

static zend_object_handlers default_exception_handlers;

/* {{{ zend_implement_throwable */
static int zend_implement_throwable(zend_class_entry *interface, zend_class_entry *class_type)
{
	if (instanceof_function(class_type, zend_ce_exception) || instanceof_function(class_type, zend_ce_error)) {
		return SUCCESS;
	}
	zend_error_noreturn(E_ERROR, "Class %s cannot implement interface %s, extend %s or %s instead",
		ZSTR_VAL(class_type->name),
		ZSTR_VAL(interface->name),
		ZSTR_VAL(zend_ce_exception->name),
		ZSTR_VAL(zend_ce_error->name));
	return FAILURE;
}
/* }}} */

static inline zend_class_entry *i_get_exception_base(zval *object) /* {{{ */
{
	return instanceof_function(Z_OBJCE_P(object), zend_ce_exception) ? zend_ce_exception : zend_ce_error;
}
/* }}} */

ZEND_API zend_class_entry *zend_get_exception_base(zval *object) /* {{{ */
{
	return i_get_exception_base(object);
}
/* }}} */

void zend_exception_set_previous(zend_object *exception, zend_object *add_previous) /* {{{ */
{
    zval *previous, *ancestor, *ex;
	zval  pv, zv, rv;
	zend_class_entry *base_ce;

	if (exception == add_previous || !add_previous || !exception) {
		return;
	}
	ZVAL_OBJ(&pv, add_previous);
	if (!instanceof_function(Z_OBJCE(pv), zend_ce_throwable)) {
		zend_error_noreturn(E_CORE_ERROR, "Previous exception must implement Throwable");
		return;
	}
	ZVAL_OBJ(&zv, exception);
	ex = &zv;
	do {
		ancestor = zend_read_property_ex(i_get_exception_base(&pv), &pv, CG(known_strings)[ZEND_STR_PREVIOUS], 1, &rv);
		while (Z_TYPE_P(ancestor) == IS_OBJECT) {
			if (Z_OBJ_P(ancestor) == Z_OBJ_P(ex)) {
				OBJ_RELEASE(add_previous);
				return;
			}
			ancestor = zend_read_property_ex(i_get_exception_base(ancestor), ancestor, CG(known_strings)[ZEND_STR_PREVIOUS], 1, &rv);
		}
		base_ce = i_get_exception_base(ex);
		previous = zend_read_property_ex(base_ce, ex, CG(known_strings)[ZEND_STR_PREVIOUS], 1, &rv);
		if (Z_TYPE_P(previous) == IS_NULL) {
			zend_update_property_ex(base_ce, ex, CG(known_strings)[ZEND_STR_PREVIOUS], &pv);
			GC_REFCOUNT(add_previous)--;
			return;
		}
		ex = previous;
	} while (Z_OBJ_P(ex) != add_previous);
}
/* }}} */

void zend_exception_save(void) /* {{{ */
{
	if (EG(prev_exception)) {
		zend_exception_set_previous(EG(exception), EG(prev_exception));
	}
	if (EG(exception)) {
		EG(prev_exception) = EG(exception);
	}
	EG(exception) = NULL;
}
/* }}} */

void zend_exception_restore(void) /* {{{ */
{
	if (EG(prev_exception)) {
		if (EG(exception)) {
			zend_exception_set_previous(EG(exception), EG(prev_exception));
		} else {
			EG(exception) = EG(prev_exception);
		}
		EG(prev_exception) = NULL;
	}
}
/* }}} */

ZEND_API ZEND_COLD void zend_throw_exception_internal(zval *exception) /* {{{ */
{
#ifdef HAVE_DTRACE
	if (DTRACE_EXCEPTION_THROWN_ENABLED()) {
		if (exception != NULL) {
			DTRACE_EXCEPTION_THROWN(ZSTR_VAL(Z_OBJ_P(exception)->ce->name));
		} else {
			DTRACE_EXCEPTION_THROWN(NULL);
		}
	}
#endif /* HAVE_DTRACE */

	if (exception != NULL) {
		zend_object *previous = EG(exception);
		zend_exception_set_previous(Z_OBJ_P(exception), EG(exception));
		EG(exception) = Z_OBJ_P(exception);
		if (previous) {
			return;
		}
	}
	if (!EG(current_execute_data)) {
		if (exception && Z_OBJCE_P(exception) == zend_ce_parse_error) {
			return;
		}
		if(EG(exception)) {
			zend_exception_error(EG(exception), E_ERROR);
		}
		zend_error_noreturn(E_CORE_ERROR, "Exception thrown without a stack frame");
	}

	if (zend_throw_exception_hook) {
		zend_throw_exception_hook(exception);
	}

	if (!EG(current_execute_data)->func ||
	    !ZEND_USER_CODE(EG(current_execute_data)->func->common.type) ||
	    EG(current_execute_data)->opline->opcode == ZEND_HANDLE_EXCEPTION) {
		/* no need to rethrow the exception */
		return;
	}
	EG(opline_before_exception) = EG(current_execute_data)->opline;
	EG(current_execute_data)->opline = EG(exception_op);
}
/* }}} */

ZEND_API void zend_clear_exception(void) /* {{{ */
{
	if (EG(prev_exception)) {

		OBJ_RELEASE(EG(prev_exception));
		EG(prev_exception) = NULL;
	}
	if (!EG(exception)) {
		return;
	}
	OBJ_RELEASE(EG(exception));
	EG(exception) = NULL;
	EG(current_execute_data)->opline = EG(opline_before_exception);
#if ZEND_DEBUG
	EG(opline_before_exception) = NULL;
#endif
}
/* }}} */

static zend_object *zend_default_exception_new_ex(zend_class_entry *class_type, int skip_top_traces) /* {{{ */
{
	zval obj, tmp;
	zend_object *object;
	zval trace;
	zend_class_entry *base_ce;
	zend_string *filename;

	Z_OBJ(obj) = object = zend_objects_new(class_type);
	Z_OBJ_HT(obj) = &default_exception_handlers;

	object_properties_init(object, class_type);

	if (EG(current_execute_data)) {
		zend_fetch_debug_backtrace(&trace, skip_top_traces, 0, 0);
	} else {
		array_init(&trace);
	}
	Z_SET_REFCOUNT(trace, 0);

	base_ce = i_get_exception_base(&obj);

	if (EXPECTED(class_type != zend_ce_parse_error || !(filename = zend_get_compiled_filename()))) {
		ZVAL_STRING(&tmp, zend_get_executed_filename());
		zend_update_property_ex(base_ce, &obj, CG(known_strings)[ZEND_STR_FILE], &tmp);
		zval_ptr_dtor(&tmp);
		ZVAL_LONG(&tmp, zend_get_executed_lineno());
		zend_update_property_ex(base_ce, &obj, CG(known_strings)[ZEND_STR_LINE], &tmp);
	} else {
		ZVAL_STR(&tmp, filename);
		zend_update_property_ex(base_ce, &obj, CG(known_strings)[ZEND_STR_FILE], &tmp);
		ZVAL_LONG(&tmp, zend_get_compiled_lineno());
		zend_update_property_ex(base_ce, &obj, CG(known_strings)[ZEND_STR_LINE], &tmp);
	}
	zend_update_property_ex(base_ce, &obj, CG(known_strings)[ZEND_STR_TRACE], &trace);

	return object;
}
/* }}} */

static zend_object *zend_default_exception_new(zend_class_entry *class_type) /* {{{ */
{
	return zend_default_exception_new_ex(class_type, 0);
}
/* }}} */

static zend_object *zend_error_exception_new(zend_class_entry *class_type) /* {{{ */
{
	return zend_default_exception_new_ex(class_type, 2);
}
/* }}} */

/* {{{ proto Exception|Error Exception|Error::__clone()
   Clone the exception object */
ZEND_COLD ZEND_METHOD(exception, __clone)
{
	/* Should never be executable */
	zend_throw_exception(NULL, "Cannot clone object using __clone()", 0);
}
/* }}} */

/* {{{ proto Exception|Error::__construct(string message, int code [, Throwable previous])
   Exception constructor */
ZEND_METHOD(exception, __construct)
{
	zend_string *message = NULL;
	zend_long   code = 0;
	zval  tmp, *object, *previous = NULL;
	zend_class_entry *base_ce;
	int    argc = ZEND_NUM_ARGS();

	object = getThis();
	base_ce = i_get_exception_base(object);

	if (zend_parse_parameters_ex(ZEND_PARSE_PARAMS_QUIET, argc, "|SlO!", &message, &code, &previous, zend_ce_throwable) == FAILURE) {
		zend_class_entry *ce;

		if (Z_TYPE(EX(This)) == IS_OBJECT) {
			ce = Z_OBJCE(EX(This));
		} else if (Z_CE(EX(This))) {
			ce = Z_CE(EX(This));
		} else {
			ce = base_ce;
		}
		zend_throw_error(NULL, "Wrong parameters for %s([string $message [, long $code [, Throwable $previous = NULL]]])", ZSTR_VAL(ce->name));
		return;
	}

	if (message) {
		ZVAL_STR(&tmp, message);
		zend_update_property_ex(base_ce, object, CG(known_strings)[ZEND_STR_MESSAGE], &tmp);
	}

	if (code) {
		ZVAL_LONG(&tmp, code);
		zend_update_property_ex(base_ce, object, CG(known_strings)[ZEND_STR_CODE], &tmp);
	}

	if (previous) {
		zend_update_property_ex(base_ce, object, CG(known_strings)[ZEND_STR_PREVIOUS], previous);
	}
}
/* }}} */

/* {{{ proto Exception::__wakeup()
   Exception unserialize checks */
#define CHECK_EXC_TYPE(id, type) \
	pvalue = zend_read_property_ex(i_get_exception_base(object), (object), CG(known_strings)[id], 1, &value); \
	if (Z_TYPE_P(pvalue) != IS_NULL && Z_TYPE_P(pvalue) != type) { \
<<<<<<< HEAD
		zval tmp; \
		ZVAL_STR_COPY(&tmp, CG(known_strings)[id]); \
		Z_OBJ_HANDLER_P(object, unset_property)(object, &tmp, NULL); \
		zval_ptr_dtor(&tmp); \
=======
		zend_unset_property(i_get_exception_base(object), object, name, sizeof(name)-1); \
>>>>>>> 74b56625
	}

ZEND_METHOD(exception, __wakeup)
{
	zval value, *pvalue;
	zval *object = getThis();
<<<<<<< HEAD
	CHECK_EXC_TYPE(ZEND_STR_MESSAGE,  IS_STRING);
	CHECK_EXC_TYPE(ZEND_STR_STRING,   IS_STRING);
	CHECK_EXC_TYPE(ZEND_STR_CODE,     IS_LONG);
	CHECK_EXC_TYPE(ZEND_STR_FILE,     IS_STRING);
	CHECK_EXC_TYPE(ZEND_STR_LINE,     IS_LONG);
	CHECK_EXC_TYPE(ZEND_STR_TRACE,    IS_ARRAY);
	CHECK_EXC_TYPE(ZEND_STR_PREVIOUS, IS_OBJECT);
=======
	CHECK_EXC_TYPE("message", IS_STRING);
	CHECK_EXC_TYPE("string", IS_STRING);
	CHECK_EXC_TYPE("code", IS_LONG);
	CHECK_EXC_TYPE("file", IS_STRING);
	CHECK_EXC_TYPE("line", IS_LONG);
	CHECK_EXC_TYPE("trace", IS_ARRAY);
	pvalue = zend_read_property(i_get_exception_base(object), object, "previous", sizeof("previous")-1, 1, &value);
	if (pvalue && Z_TYPE_P(pvalue) != IS_NULL && (Z_TYPE_P(pvalue) != IS_OBJECT ||
			!instanceof_function(Z_OBJCE_P(pvalue), i_get_exception_base(object)) ||
			pvalue == object)) {
		zend_unset_property(i_get_exception_base(object), object, "previous", sizeof("previous")-1);
	}
>>>>>>> 74b56625
}
/* }}} */

/* {{{ proto ErrorException::__construct(string message, int code, int severity [, string filename [, int lineno [, Throwable previous]]])
   ErrorException constructor */
ZEND_METHOD(error_exception, __construct)
{
	char  *message = NULL, *filename = NULL;
	zend_long   code = 0, severity = E_ERROR, lineno;
	zval   tmp, *object, *previous = NULL;
	int    argc = ZEND_NUM_ARGS();
	size_t message_len, filename_len;

	if (zend_parse_parameters_ex(ZEND_PARSE_PARAMS_QUIET, argc, "|sllslO!", &message, &message_len, &code, &severity, &filename, &filename_len, &lineno, &previous, zend_ce_throwable) == FAILURE) {
		zend_class_entry *ce;

		if (Z_TYPE(EX(This)) == IS_OBJECT) {
			ce = Z_OBJCE(EX(This));
		} else if (Z_CE(EX(This))) {
			ce = Z_CE(EX(This));
		} else {
			ce = zend_ce_error_exception;
		}
		zend_throw_error(NULL, "Wrong parameters for %s([string $message [, long $code, [ long $severity, [ string $filename, [ long $lineno  [, Throwable $previous = NULL]]]]]])", ZSTR_VAL(ce->name));
		return;
	}

	object = getThis();

	if (message) {
		ZVAL_STRING(&tmp, message);
		zend_update_property_ex(zend_ce_exception, object, CG(known_strings)[ZEND_STR_MESSAGE], &tmp);
		zval_ptr_dtor(&tmp);
	}

	if (code) {
		ZVAL_LONG(&tmp, code);
		zend_update_property_ex(zend_ce_exception, object, CG(known_strings)[ZEND_STR_CODE], &tmp);
	}

	if (previous) {
		zend_update_property_ex(zend_ce_exception, object, CG(known_strings)[ZEND_STR_PREVIOUS], previous);
	}

	ZVAL_LONG(&tmp, severity);
	zend_update_property_ex(zend_ce_exception, object, CG(known_strings)[ZEND_STR_SEVERITY], &tmp);

	if (argc >= 4) {
		ZVAL_STRING(&tmp, filename);
		zend_update_property_ex(zend_ce_exception, object, CG(known_strings)[ZEND_STR_FILE], &tmp);
		zval_ptr_dtor(&tmp);
    	if (argc < 5) {
    	    lineno = 0; /* invalidate lineno */
    	}
		ZVAL_LONG(&tmp, lineno);
		zend_update_property_ex(zend_ce_exception, object, CG(known_strings)[ZEND_STR_LINE], &tmp);
	}
}
/* }}} */

#define DEFAULT_0_PARAMS \
	if (zend_parse_parameters_none() == FAILURE) { \
		return; \
	}

#define GET_PROPERTY(object, id) \
	zend_read_property_ex(i_get_exception_base(object), (object), CG(known_strings)[id], 0, &rv)
#define GET_PROPERTY_SILENT(object, id) \
	zend_read_property_ex(i_get_exception_base(object), (object), CG(known_strings)[id], 1, &rv)

/* {{{ proto string Exception|Error::getFile()
   Get the file in which the exception occurred */
ZEND_METHOD(exception, getFile)
{
	zval rv;

	DEFAULT_0_PARAMS;

	ZVAL_COPY(return_value, GET_PROPERTY(getThis(), ZEND_STR_FILE));
}
/* }}} */

/* {{{ proto int Exception|Error::getLine()
   Get the line in which the exception occurred */
ZEND_METHOD(exception, getLine)
{
	zval rv;

	DEFAULT_0_PARAMS;

	ZVAL_COPY(return_value, GET_PROPERTY(getThis(), ZEND_STR_LINE));
}
/* }}} */

/* {{{ proto string Exception|Error::getMessage()
   Get the exception message */
ZEND_METHOD(exception, getMessage)
{
	zval rv;

	DEFAULT_0_PARAMS;

	ZVAL_COPY(return_value, GET_PROPERTY(getThis(), ZEND_STR_MESSAGE));
}
/* }}} */

/* {{{ proto int Exception|Error::getCode()
   Get the exception code */
ZEND_METHOD(exception, getCode)
{
	zval rv;

	DEFAULT_0_PARAMS;

	ZVAL_COPY(return_value, GET_PROPERTY(getThis(), ZEND_STR_CODE));
}
/* }}} */

/* {{{ proto array Exception|Error::getTrace()
   Get the stack trace for the location in which the exception occurred */
ZEND_METHOD(exception, getTrace)
{
	zval rv;

	DEFAULT_0_PARAMS;

	ZVAL_COPY(return_value, GET_PROPERTY(getThis(), ZEND_STR_TRACE));
}
/* }}} */

/* {{{ proto int ErrorException::getSeverity()
   Get the exception severity */
ZEND_METHOD(error_exception, getSeverity)
{
	zval rv;

	DEFAULT_0_PARAMS;

	ZVAL_COPY(return_value, GET_PROPERTY(getThis(), ZEND_STR_SEVERITY));
}
/* }}} */

#define TRACE_APPEND_KEY(key) do {                                          \
		tmp = zend_hash_find(ht, key);                                      \
		if (tmp) {                                                          \
			if (Z_TYPE_P(tmp) != IS_STRING) {                               \
				zend_error(E_WARNING, "Value for %s is no string",          \
					ZSTR_VAL(key));                                         \
				smart_str_appends(str, "[unknown]");                        \
			} else {                                                        \
				smart_str_appends(str, Z_STRVAL_P(tmp));                    \
			}                                                               \
		} \
	} while (0)

static void _build_trace_args(zval *arg, smart_str *str) /* {{{ */
{
	/* the trivial way would be to do
	 * convert_to_string_ex(arg);
	 * append it and kill the now tmp arg.
	 * but that could cause some E_NOTICE and also damn long lines.
	 */

	ZVAL_DEREF(arg);
	switch (Z_TYPE_P(arg)) {
		case IS_NULL:
			smart_str_appends(str, "NULL, ");
			break;
		case IS_STRING:
			smart_str_appendc(str, '\'');
			smart_str_append_escaped(str, Z_STRVAL_P(arg), MIN(Z_STRLEN_P(arg), 15));
			if (Z_STRLEN_P(arg) > 15) {
				smart_str_appends(str, "...', ");
			} else {
				smart_str_appends(str, "', ");
			}
			break;
		case IS_FALSE:
			smart_str_appends(str, "false, ");
			break;
		case IS_TRUE:
			smart_str_appends(str, "true, ");
			break;
		case IS_RESOURCE:
			smart_str_appends(str, "Resource id #");
			smart_str_append_long(str, Z_RES_HANDLE_P(arg));
			smart_str_appends(str, ", ");
			break;
		case IS_LONG:
			smart_str_append_long(str, Z_LVAL_P(arg));
			smart_str_appends(str, ", ");
			break;
		case IS_DOUBLE: {
			double dval = Z_DVAL_P(arg);
			char *s_tmp = emalloc(MAX_LENGTH_OF_DOUBLE + EG(precision) + 1);
			int l_tmp = zend_sprintf(s_tmp, "%.*G", (int) EG(precision), dval);  /* SAFE */
			smart_str_appendl(str, s_tmp, l_tmp);
			smart_str_appends(str, ", ");
			efree(s_tmp);
			break;
		}
		case IS_ARRAY:
			smart_str_appends(str, "Array, ");
			break;
		case IS_OBJECT: {
			zend_string *class_name = Z_OBJ_HANDLER_P(arg, get_class_name)(Z_OBJ_P(arg));
			smart_str_appends(str, "Object(");
			smart_str_appends(str, ZSTR_VAL(class_name));
			smart_str_appends(str, "), ");
			zend_string_release(class_name);
			break;
		}
	}
}
/* }}} */

static void _build_trace_string(smart_str *str, HashTable *ht, uint32_t num) /* {{{ */
{
	zval *file, *tmp;

	smart_str_appendc(str, '#');
	smart_str_append_long(str, num);
	smart_str_appendc(str, ' ');

	file = zend_hash_find(ht, CG(known_strings)[ZEND_STR_FILE]);
	if (file) {
		if (Z_TYPE_P(file) != IS_STRING) {
			zend_error(E_WARNING, "Function name is no string");
			smart_str_appends(str, "[unknown function]");
		} else{
			zend_long line;
			tmp = zend_hash_find(ht, CG(known_strings)[ZEND_STR_LINE]);
			if (tmp) {
				if (Z_TYPE_P(tmp) == IS_LONG) {
					line = Z_LVAL_P(tmp);
				} else {
					zend_error(E_WARNING, "Line is no long");
					line = 0;
				}
			} else {
				line = 0;
			}
			smart_str_append(str, Z_STR_P(file));
			smart_str_appendc(str, '(');
			smart_str_append_long(str, line);
			smart_str_appends(str, "): ");
		}
	} else {
		smart_str_appends(str, "[internal function]: ");
	}
	TRACE_APPEND_KEY(CG(known_strings)[ZEND_STR_CLASS]);
	TRACE_APPEND_KEY(CG(known_strings)[ZEND_STR_TYPE]);
	TRACE_APPEND_KEY(CG(known_strings)[ZEND_STR_FUNCTION]);
	smart_str_appendc(str, '(');
	tmp = zend_hash_find(ht, CG(known_strings)[ZEND_STR_ARGS]);
	if (tmp) {
		if (Z_TYPE_P(tmp) == IS_ARRAY) {
			size_t last_len = ZSTR_LEN(str->s);
			zval *arg;

			ZEND_HASH_FOREACH_VAL(Z_ARRVAL_P(tmp), arg) {
				_build_trace_args(arg, str);
			} ZEND_HASH_FOREACH_END();

			if (last_len != ZSTR_LEN(str->s)) {
				ZSTR_LEN(str->s) -= 2; /* remove last ', ' */
			}
		} else {
			zend_error(E_WARNING, "args element is no array");
		}
	}
	smart_str_appends(str, ")\n");
}
/* }}} */

/* {{{ proto string Exception|Error::getTraceAsString()
   Obtain the backtrace for the exception as a string (instead of an array) */
ZEND_METHOD(exception, getTraceAsString)
{
	zval *trace, *frame, rv;
	zend_ulong index;
	zval *object;
	zend_class_entry *base_ce;
	smart_str str = {0};
	uint32_t num = 0;

	DEFAULT_0_PARAMS;

	object = getThis();
	base_ce = i_get_exception_base(object);

	trace = zend_read_property_ex(base_ce, object, CG(known_strings)[ZEND_STR_TRACE], 1, &rv);
	if (Z_TYPE_P(trace) != IS_ARRAY) {
		RETURN_FALSE;
	}
	ZEND_HASH_FOREACH_NUM_KEY_VAL(Z_ARRVAL_P(trace), index, frame) {
		if (Z_TYPE_P(frame) != IS_ARRAY) {
			zend_error(E_WARNING, "Expected array for frame " ZEND_ULONG_FMT, index);
			continue;
		}

		_build_trace_string(&str, Z_ARRVAL_P(frame), num++);
	} ZEND_HASH_FOREACH_END();

	smart_str_appendc(&str, '#');
	smart_str_append_long(&str, num);
	smart_str_appends(&str, " {main}");
	smart_str_0(&str);

	RETURN_NEW_STR(str.s);
}
/* }}} */

/* {{{ proto Throwable Exception|Error::getPrevious()
   Return previous Throwable or NULL. */
ZEND_METHOD(exception, getPrevious)
{
	zval rv;

	DEFAULT_0_PARAMS;

	ZVAL_COPY(return_value, GET_PROPERTY_SILENT(getThis(), ZEND_STR_PREVIOUS));
} /* }}} */

size_t zend_spprintf(char **message, size_t max_len, const char *format, ...) /* {{{ */
{
	va_list arg;
	size_t len;

	va_start(arg, format);
	len = zend_vspprintf(message, max_len, format, arg);
	va_end(arg);
	return len;
}
/* }}} */

zend_string *zend_strpprintf(size_t max_len, const char *format, ...) /* {{{ */
{
	va_list arg;
	zend_string *str;

	va_start(arg, format);
	str = zend_vstrpprintf(max_len, format, arg);
	va_end(arg);
	return str;
}
/* }}} */

/* {{{ proto string Exception|Error::__toString()
   Obtain the string representation of the Exception object */
ZEND_METHOD(exception, __toString)
{
	zval trace, *exception;
	zend_class_entry *base_ce;
	zend_string *str;
	zend_fcall_info fci;
	zval rv, tmp;
	zend_string *fname;

	DEFAULT_0_PARAMS;

	str = ZSTR_EMPTY_ALLOC();

	exception = getThis();
	fname = zend_string_init("gettraceasstring", sizeof("gettraceasstring")-1, 0);

	while (exception && Z_TYPE_P(exception) == IS_OBJECT && instanceof_function(Z_OBJCE_P(exception), zend_ce_throwable)) {
		zend_string *prev_str = str;
		zend_string *message = zval_get_string(GET_PROPERTY(exception, ZEND_STR_MESSAGE));
		zend_string *file = zval_get_string(GET_PROPERTY(exception, ZEND_STR_FILE));
		zend_long line = zval_get_long(GET_PROPERTY(exception, ZEND_STR_LINE));

		fci.size = sizeof(fci);
		ZVAL_STR(&fci.function_name, fname);
		fci.object = Z_OBJ_P(exception);
		fci.retval = &trace;
		fci.param_count = 0;
		fci.params = NULL;
		fci.no_separation = 1;

		zend_call_function(&fci, NULL);

		if (Z_TYPE(trace) != IS_STRING) {
			zval_ptr_dtor(&trace);
			ZVAL_UNDEF(&trace);
		}

		if ((Z_OBJCE_P(exception) == zend_ce_type_error || Z_OBJCE_P(exception) == zend_ce_argument_count_error) && strstr(ZSTR_VAL(message), ", called in ")) {
			zend_string *real_message = zend_strpprintf(0, "%s and defined", ZSTR_VAL(message));
			zend_string_release(message);
			message = real_message;
		}

		if (ZSTR_LEN(message) > 0) {
			str = zend_strpprintf(0, "%s: %s in %s:" ZEND_LONG_FMT
					"\nStack trace:\n%s%s%s",
					ZSTR_VAL(Z_OBJCE_P(exception)->name), ZSTR_VAL(message), ZSTR_VAL(file), line,
					(Z_TYPE(trace) == IS_STRING && Z_STRLEN(trace)) ? Z_STRVAL(trace) : "#0 {main}\n",
					ZSTR_LEN(prev_str) ? "\n\nNext " : "", ZSTR_VAL(prev_str));
		} else {
			str = zend_strpprintf(0, "%s in %s:" ZEND_LONG_FMT
					"\nStack trace:\n%s%s%s",
					ZSTR_VAL(Z_OBJCE_P(exception)->name), ZSTR_VAL(file), line,
					(Z_TYPE(trace) == IS_STRING && Z_STRLEN(trace)) ? Z_STRVAL(trace) : "#0 {main}\n",
					ZSTR_LEN(prev_str) ? "\n\nNext " : "", ZSTR_VAL(prev_str));
		}

		zend_string_release(prev_str);
		zend_string_release(message);
		zend_string_release(file);
		zval_ptr_dtor(&trace);

<<<<<<< HEAD
		exception = GET_PROPERTY(exception, ZEND_STR_PREVIOUS);
=======
		Z_OBJPROP_P(exception)->u.v.nApplyCount++;
		exception = GET_PROPERTY(exception, "previous");
		if (exception && Z_TYPE_P(exception) == IS_OBJECT && Z_OBJPROP_P(exception)->u.v.nApplyCount > 0) {
			exception = NULL;
		}
>>>>>>> 74b56625
	}
	zend_string_release(fname);

	/* Reset apply counts */
	while (exception && Z_TYPE_P(exception) == IS_OBJECT && (base_ce = i_get_exception_base(exception)) && instanceof_function(Z_OBJCE_P(exception), base_ce)) {
		if(Z_OBJPROP_P(exception)->u.v.nApplyCount) {
			Z_OBJPROP_P(exception)->u.v.nApplyCount--;
		} else {
			break;
		}
		exception = GET_PROPERTY(exception, "previous");
	}

	exception = getThis();
	base_ce = i_get_exception_base(exception);

	/* We store the result in the private property string so we can access
	 * the result in uncaught exception handlers without memleaks. */
	ZVAL_STR(&tmp, str);
	zend_update_property_ex(base_ce, exception, CG(known_strings)[ZEND_STR_STRING], &tmp);

	RETURN_STR(str);
}
/* }}} */

/** {{{ Throwable method definition */
const zend_function_entry zend_funcs_throwable[] = {
	ZEND_ABSTRACT_ME(throwable, getMessage,       NULL)
	ZEND_ABSTRACT_ME(throwable, getCode,          NULL)
	ZEND_ABSTRACT_ME(throwable, getFile,          NULL)
	ZEND_ABSTRACT_ME(throwable, getLine,          NULL)
	ZEND_ABSTRACT_ME(throwable, getTrace,         NULL)
	ZEND_ABSTRACT_ME(throwable, getPrevious,      NULL)
	ZEND_ABSTRACT_ME(throwable, getTraceAsString, NULL)
	ZEND_ABSTRACT_ME(throwable, __toString,       NULL)
	ZEND_FE_END
};
/* }}} */

/* {{{ internal structs */
/* All functions that may be used in uncaught exception handlers must be final
 * and must not throw exceptions. Otherwise we would need a facility to handle
 * such exceptions in that handler.
 * Also all getXY() methods are final because thy serve as read only access to
 * their corresponding properties, no more, no less. If after all you need to
 * override somthing then it is method __toString().
 * And never try to change the state of exceptions and never implement anything
 * that gives the user anything to accomplish this.
 */
ZEND_BEGIN_ARG_INFO_EX(arginfo_exception___construct, 0, 0, 0)
	ZEND_ARG_INFO(0, message)
	ZEND_ARG_INFO(0, code)
	ZEND_ARG_INFO(0, previous)
ZEND_END_ARG_INFO()

static const zend_function_entry default_exception_functions[] = {
	ZEND_ME(exception, __clone, NULL, ZEND_ACC_PRIVATE|ZEND_ACC_FINAL)
	ZEND_ME(exception, __construct, arginfo_exception___construct, ZEND_ACC_PUBLIC)
	ZEND_ME(exception, __wakeup, NULL, ZEND_ACC_PUBLIC)
	ZEND_ME(exception, getMessage, NULL, ZEND_ACC_PUBLIC|ZEND_ACC_FINAL)
	ZEND_ME(exception, getCode, NULL, ZEND_ACC_PUBLIC|ZEND_ACC_FINAL)
	ZEND_ME(exception, getFile, NULL, ZEND_ACC_PUBLIC|ZEND_ACC_FINAL)
	ZEND_ME(exception, getLine, NULL, ZEND_ACC_PUBLIC|ZEND_ACC_FINAL)
	ZEND_ME(exception, getTrace, NULL, ZEND_ACC_PUBLIC|ZEND_ACC_FINAL)
	ZEND_ME(exception, getPrevious, NULL, ZEND_ACC_PUBLIC|ZEND_ACC_FINAL)
	ZEND_ME(exception, getTraceAsString, NULL, ZEND_ACC_PUBLIC|ZEND_ACC_FINAL)
	ZEND_ME(exception, __toString, NULL, 0)
	ZEND_FE_END
};

ZEND_BEGIN_ARG_INFO_EX(arginfo_error_exception___construct, 0, 0, 0)
	ZEND_ARG_INFO(0, message)
	ZEND_ARG_INFO(0, code)
	ZEND_ARG_INFO(0, severity)
	ZEND_ARG_INFO(0, filename)
	ZEND_ARG_INFO(0, lineno)
	ZEND_ARG_INFO(0, previous)
ZEND_END_ARG_INFO()

static const zend_function_entry error_exception_functions[] = {
	ZEND_ME(error_exception, __construct, arginfo_error_exception___construct, ZEND_ACC_PUBLIC)
	ZEND_ME(error_exception, getSeverity, NULL, ZEND_ACC_PUBLIC|ZEND_ACC_FINAL)
	ZEND_FE_END
};
/* }}} */

void zend_register_default_exception(void) /* {{{ */
{
	zend_class_entry ce;

	REGISTER_MAGIC_INTERFACE(throwable, Throwable);

	memcpy(&default_exception_handlers, zend_get_std_object_handlers(), sizeof(zend_object_handlers));
	default_exception_handlers.clone_obj = NULL;

	INIT_CLASS_ENTRY(ce, "Exception", default_exception_functions);
	zend_ce_exception = zend_register_internal_class_ex(&ce, NULL);
	zend_ce_exception->create_object = zend_default_exception_new;
	zend_class_implements(zend_ce_exception, 1, zend_ce_throwable);

	zend_declare_property_string(zend_ce_exception, "message", sizeof("message")-1, "", ZEND_ACC_PROTECTED);
	zend_declare_property_string(zend_ce_exception, "string", sizeof("string")-1, "", ZEND_ACC_PRIVATE);
	zend_declare_property_long(zend_ce_exception, "code", sizeof("code")-1, 0, ZEND_ACC_PROTECTED);
	zend_declare_property_null(zend_ce_exception, "file", sizeof("file")-1, ZEND_ACC_PROTECTED);
	zend_declare_property_null(zend_ce_exception, "line", sizeof("line")-1, ZEND_ACC_PROTECTED);
	zend_declare_property_null(zend_ce_exception, "trace", sizeof("trace")-1, ZEND_ACC_PRIVATE);
	zend_declare_property_null(zend_ce_exception, "previous", sizeof("previous")-1, ZEND_ACC_PRIVATE);

	INIT_CLASS_ENTRY(ce, "ErrorException", error_exception_functions);
	zend_ce_error_exception = zend_register_internal_class_ex(&ce, zend_ce_exception);
	zend_ce_error_exception->create_object = zend_error_exception_new;
	zend_declare_property_long(zend_ce_error_exception, "severity", sizeof("severity")-1, E_ERROR, ZEND_ACC_PROTECTED);

	INIT_CLASS_ENTRY(ce, "Error", default_exception_functions);
	zend_ce_error = zend_register_internal_class_ex(&ce, NULL);
	zend_ce_error->create_object = zend_default_exception_new;
	zend_class_implements(zend_ce_error, 1, zend_ce_throwable);

	zend_declare_property_string(zend_ce_error, "message", sizeof("message")-1, "", ZEND_ACC_PROTECTED);
	zend_declare_property_string(zend_ce_error, "string", sizeof("string")-1, "", ZEND_ACC_PRIVATE);
	zend_declare_property_long(zend_ce_error, "code", sizeof("code")-1, 0, ZEND_ACC_PROTECTED);
	zend_declare_property_null(zend_ce_error, "file", sizeof("file")-1, ZEND_ACC_PROTECTED);
	zend_declare_property_null(zend_ce_error, "line", sizeof("line")-1, ZEND_ACC_PROTECTED);
	zend_declare_property_null(zend_ce_error, "trace", sizeof("trace")-1, ZEND_ACC_PRIVATE);
	zend_declare_property_null(zend_ce_error, "previous", sizeof("previous")-1, ZEND_ACC_PRIVATE);

	INIT_CLASS_ENTRY(ce, "ParseError", NULL);
	zend_ce_parse_error = zend_register_internal_class_ex(&ce, zend_ce_error);
	zend_ce_parse_error->create_object = zend_default_exception_new;

	INIT_CLASS_ENTRY(ce, "TypeError", NULL);
	zend_ce_type_error = zend_register_internal_class_ex(&ce, zend_ce_error);
	zend_ce_type_error->create_object = zend_default_exception_new;

	INIT_CLASS_ENTRY(ce, "ArgumentCountError", NULL);
	zend_ce_argument_count_error = zend_register_internal_class_ex(&ce, zend_ce_type_error);
	zend_ce_argument_count_error->create_object = zend_default_exception_new;

	INIT_CLASS_ENTRY(ce, "ArithmeticError", NULL);
	zend_ce_arithmetic_error = zend_register_internal_class_ex(&ce, zend_ce_error);
	zend_ce_arithmetic_error->create_object = zend_default_exception_new;

	INIT_CLASS_ENTRY(ce, "DivisionByZeroError", NULL);
	zend_ce_division_by_zero_error = zend_register_internal_class_ex(&ce, zend_ce_arithmetic_error);
	zend_ce_division_by_zero_error->create_object = zend_default_exception_new;
}
/* }}} */

/* {{{ Deprecated - Use zend_ce_exception directly instead */
ZEND_API zend_class_entry *zend_exception_get_default(void)
{
	return zend_ce_exception;
}
/* }}} */

/* {{{ Deprecated - Use zend_ce_error_exception directly instead */
ZEND_API zend_class_entry *zend_get_error_exception(void)
{
	return zend_ce_error_exception;
}
/* }}} */

ZEND_API ZEND_COLD zend_object *zend_throw_exception(zend_class_entry *exception_ce, const char *message, zend_long code) /* {{{ */
{
	zval ex, tmp;

	if (exception_ce) {
		if (!instanceof_function(exception_ce, zend_ce_throwable)) {
			zend_error(E_NOTICE, "Exceptions must implement Throwable");
			exception_ce = zend_ce_exception;
		}
	} else {
		exception_ce = zend_ce_exception;
	}
	object_init_ex(&ex, exception_ce);


	if (message) {
		ZVAL_STRING(&tmp, message);
		zend_update_property_ex(exception_ce, &ex, CG(known_strings)[ZEND_STR_MESSAGE], &tmp);
		zval_ptr_dtor(&tmp);
	}
	if (code) {
		ZVAL_LONG(&tmp, code);
		zend_update_property_ex(exception_ce, &ex, CG(known_strings)[ZEND_STR_CODE], &tmp);
	}

	zend_throw_exception_internal(&ex);
	return Z_OBJ(ex);
}
/* }}} */

ZEND_API ZEND_COLD zend_object *zend_throw_exception_ex(zend_class_entry *exception_ce, zend_long code, const char *format, ...) /* {{{ */
{
	va_list arg;
	char *message;
	zend_object *obj;

	va_start(arg, format);
	zend_vspprintf(&message, 0, format, arg);
	va_end(arg);
	obj = zend_throw_exception(exception_ce, message, code);
	efree(message);
	return obj;
}
/* }}} */

ZEND_API ZEND_COLD zend_object *zend_throw_error_exception(zend_class_entry *exception_ce, const char *message, zend_long code, int severity) /* {{{ */
{
	zval ex, tmp;
	zend_object *obj = zend_throw_exception(exception_ce, message, code);
	ZVAL_OBJ(&ex, obj);
	ZVAL_LONG(&tmp, severity);
	zend_update_property_ex(zend_ce_error_exception, &ex, CG(known_strings)[ZEND_STR_SEVERITY], &tmp);
	return obj;
}
/* }}} */

static void zend_error_va(int type, const char *file, uint lineno, const char *format, ...) /* {{{ */
{
	va_list args;

	va_start(args, format);
	zend_error_cb(type, file, lineno, format, args);
	va_end(args);
}
/* }}} */

static void zend_error_helper(int type, const char *filename, const uint lineno, const char *format, ...) /* {{{ */
{
	va_list va;

	va_start(va, format);
	zend_error_cb(type, filename, lineno, format, va);
	va_end(va);
}
/* }}} */

/* This function doesn't return if it uses E_ERROR */
ZEND_API ZEND_COLD void zend_exception_error(zend_object *ex, int severity) /* {{{ */
{
	zval exception, rv;
	zend_class_entry *ce_exception;

	ZVAL_OBJ(&exception, ex);
	ce_exception = Z_OBJCE(exception);
	EG(exception) = NULL;
	if (ce_exception == zend_ce_parse_error) {
		zend_string *message = zval_get_string(GET_PROPERTY(&exception, ZEND_STR_MESSAGE));
		zend_string *file = zval_get_string(GET_PROPERTY_SILENT(&exception, ZEND_STR_FILE));
		zend_long line = zval_get_long(GET_PROPERTY_SILENT(&exception, ZEND_STR_LINE));

		zend_error_helper(E_PARSE, ZSTR_VAL(file), line, "%s", ZSTR_VAL(message));

		zend_string_release(file);
		zend_string_release(message);
	} else if (instanceof_function(ce_exception, zend_ce_throwable)) {
		zval tmp, rv;
		zend_string *str, *file = NULL;
		zend_long line = 0;

		zend_call_method_with_0_params(&exception, ce_exception, NULL, "__tostring", &tmp);
		if (!EG(exception)) {
			if (Z_TYPE(tmp) != IS_STRING) {
				zend_error(E_WARNING, "%s::__toString() must return a string", ZSTR_VAL(ce_exception->name));
			} else {
				zend_update_property_ex(i_get_exception_base(&exception), &exception, CG(known_strings)[ZEND_STR_STRING], &tmp);
			}
		}
		zval_ptr_dtor(&tmp);

		if (EG(exception)) {
			zval zv;

			ZVAL_OBJ(&zv, EG(exception));
			/* do the best we can to inform about the inner exception */
			if (instanceof_function(ce_exception, zend_ce_exception) || instanceof_function(ce_exception, zend_ce_error)) {
				file = zval_get_string(GET_PROPERTY_SILENT(&zv, ZEND_STR_FILE));
				line = zval_get_long(GET_PROPERTY_SILENT(&zv, ZEND_STR_LINE));
			}

			zend_error_va(E_WARNING, (file && ZSTR_LEN(file) > 0) ? ZSTR_VAL(file) : NULL, line,
				"Uncaught %s in exception handling during call to %s::__tostring()",
				ZSTR_VAL(Z_OBJCE(zv)->name), ZSTR_VAL(ce_exception->name));

			if (file) {
				zend_string_release(file);
			}
		}

		str = zval_get_string(GET_PROPERTY_SILENT(&exception, ZEND_STR_STRING));
		file = zval_get_string(GET_PROPERTY_SILENT(&exception, ZEND_STR_FILE));
		line = zval_get_long(GET_PROPERTY_SILENT(&exception, ZEND_STR_LINE));

		zend_error_va(severity, (file && ZSTR_LEN(file) > 0) ? ZSTR_VAL(file) : NULL, line,
			"Uncaught %s\n  thrown", ZSTR_VAL(str));

		zend_string_release(str);
		zend_string_release(file);
	} else {
		zend_error(severity, "Uncaught exception '%s'", ZSTR_VAL(ce_exception->name));
	}

	OBJ_RELEASE(ex);
}
/* }}} */

ZEND_API ZEND_COLD void zend_throw_exception_object(zval *exception) /* {{{ */
{
	zend_class_entry *exception_ce;

	if (exception == NULL || Z_TYPE_P(exception) != IS_OBJECT) {
		zend_error_noreturn(E_CORE_ERROR, "Need to supply an object when throwing an exception");
	}

	exception_ce = Z_OBJCE_P(exception);

	if (!exception_ce || !instanceof_function(exception_ce, zend_ce_throwable)) {
		zend_throw_error(NULL, "Cannot throw objects that do not implement Throwable");
		zval_ptr_dtor(exception);
		return;
	}
	zend_throw_exception_internal(exception);
}
/* }}} */

/*
 * Local variables:
 * tab-width: 4
 * c-basic-offset: 4
 * indent-tabs-mode: t
 * End:
 */<|MERGE_RESOLUTION|>--- conflicted
+++ resolved
@@ -306,21 +306,13 @@
 #define CHECK_EXC_TYPE(id, type) \
 	pvalue = zend_read_property_ex(i_get_exception_base(object), (object), CG(known_strings)[id], 1, &value); \
 	if (Z_TYPE_P(pvalue) != IS_NULL && Z_TYPE_P(pvalue) != type) { \
-<<<<<<< HEAD
-		zval tmp; \
-		ZVAL_STR_COPY(&tmp, CG(known_strings)[id]); \
-		Z_OBJ_HANDLER_P(object, unset_property)(object, &tmp, NULL); \
-		zval_ptr_dtor(&tmp); \
-=======
-		zend_unset_property(i_get_exception_base(object), object, name, sizeof(name)-1); \
->>>>>>> 74b56625
+		zend_unset_property(i_get_exception_base(object), object, ZEND_STR_PREVIOUS, sizeof(ZEND_STR_PREVIOUS)-1); \
 	}
 
 ZEND_METHOD(exception, __wakeup)
 {
 	zval value, *pvalue;
 	zval *object = getThis();
-<<<<<<< HEAD
 	CHECK_EXC_TYPE(ZEND_STR_MESSAGE,  IS_STRING);
 	CHECK_EXC_TYPE(ZEND_STR_STRING,   IS_STRING);
 	CHECK_EXC_TYPE(ZEND_STR_CODE,     IS_LONG);
@@ -328,20 +320,12 @@
 	CHECK_EXC_TYPE(ZEND_STR_LINE,     IS_LONG);
 	CHECK_EXC_TYPE(ZEND_STR_TRACE,    IS_ARRAY);
 	CHECK_EXC_TYPE(ZEND_STR_PREVIOUS, IS_OBJECT);
-=======
-	CHECK_EXC_TYPE("message", IS_STRING);
-	CHECK_EXC_TYPE("string", IS_STRING);
-	CHECK_EXC_TYPE("code", IS_LONG);
-	CHECK_EXC_TYPE("file", IS_STRING);
-	CHECK_EXC_TYPE("line", IS_LONG);
-	CHECK_EXC_TYPE("trace", IS_ARRAY);
-	pvalue = zend_read_property(i_get_exception_base(object), object, "previous", sizeof("previous")-1, 1, &value);
+	pvalue = zend_read_property(i_get_exception_base(object), object, ZEND_STR_PREVIOUS, sizeof(ZEND_STR_PREVIOUS)-1, 1, &value);
 	if (pvalue && Z_TYPE_P(pvalue) != IS_NULL && (Z_TYPE_P(pvalue) != IS_OBJECT ||
 			!instanceof_function(Z_OBJCE_P(pvalue), i_get_exception_base(object)) ||
 			pvalue == object)) {
-		zend_unset_property(i_get_exception_base(object), object, "previous", sizeof("previous")-1);
-	}
->>>>>>> 74b56625
+		zend_unset_property(i_get_exception_base(object), object, ZEND_STR_PREVIOUS, sizeof(ZEND_STR_PREVIOUS)-1);
+	}
 }
 /* }}} */
 
@@ -754,15 +738,11 @@
 		zend_string_release(file);
 		zval_ptr_dtor(&trace);
 
-<<<<<<< HEAD
+		Z_OBJPROP_P(exception)->u.v.nApplyCount++;
 		exception = GET_PROPERTY(exception, ZEND_STR_PREVIOUS);
-=======
-		Z_OBJPROP_P(exception)->u.v.nApplyCount++;
-		exception = GET_PROPERTY(exception, "previous");
 		if (exception && Z_TYPE_P(exception) == IS_OBJECT && Z_OBJPROP_P(exception)->u.v.nApplyCount > 0) {
 			exception = NULL;
 		}
->>>>>>> 74b56625
 	}
 	zend_string_release(fname);
 
@@ -773,7 +753,7 @@
 		} else {
 			break;
 		}
-		exception = GET_PROPERTY(exception, "previous");
+		exception = GET_PROPERTY(exception, ZEND_STR_PREVIOUS);
 	}
 
 	exception = getThis();
