--- conflicted
+++ resolved
@@ -181,17 +181,13 @@
 	"ZEND_SEPARATE",
 	"ZEND_QM_ASSIGN_VAR",
 	"ZEND_JMP_SET_VAR",
-<<<<<<< HEAD
 	"ZEND_DISCARD_EXCEPTION",
 	"ZEND_YIELD",
 	"ZEND_GENERATOR_RETURN",
 	"ZEND_FAST_CALL",
 	"ZEND_FAST_RET",
 };
-=======
-};
 
 ZEND_API const char* zend_get_opcode_name(zend_uchar opcode) {
 	return zend_vm_opcodes_map[opcode];
-}
->>>>>>> b1df00a7
+}