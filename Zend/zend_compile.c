/*
   +----------------------------------------------------------------------+
   | Zend Engine                                                          |
   +----------------------------------------------------------------------+
   | Copyright (c) Zend Technologies Ltd. (http://www.zend.com)           |
   +----------------------------------------------------------------------+
   | This source file is subject to version 2.00 of the Zend license,     |
   | that is bundled with this package in the file LICENSE, and is        |
   | available through the world-wide-web at the following url:           |
   | http://www.zend.com/license/2_00.txt.                                |
   | If you did not receive a copy of the Zend license and are unable to  |
   | obtain it through the world-wide-web, please send a note to          |
   | license@zend.com so we can mail you a copy immediately.              |
   +----------------------------------------------------------------------+
   | Authors: Andi Gutmans <andi@php.net>                                 |
   |          Zeev Suraski <zeev@php.net>                                 |
   |          Nikita Popov <nikic@php.net>                                |
   +----------------------------------------------------------------------+
*/

#include <zend_language_parser.h>
#include "zend.h"
#include "zend_compile.h"
#include "zend_constants.h"
#include "zend_llist.h"
#include "zend_API.h"
#include "zend_exceptions.h"
#include "zend_interfaces.h"
#include "zend_virtual_cwd.h"
#include "zend_multibyte.h"
#include "zend_language_scanner.h"
#include "zend_inheritance.h"
#include "zend_vm.h"

#define SET_NODE(target, src) do { \
		target ## _type = (src)->op_type; \
		if ((src)->op_type == IS_CONST) { \
			target.constant = zend_add_literal(&(src)->u.constant); \
		} else { \
			target = (src)->u.op; \
		} \
	} while (0)

#define GET_NODE(target, src) do { \
		(target)->op_type = src ## _type; \
		if ((target)->op_type == IS_CONST) { \
			ZVAL_COPY_VALUE(&(target)->u.constant, CT_CONSTANT(src)); \
		} else { \
			(target)->u.op = src; \
		} \
	} while (0)

#define FC(member) (CG(file_context).member)

typedef struct _zend_loop_var {
	zend_uchar opcode;
	zend_uchar var_type;
	uint32_t   var_num;
	uint32_t   try_catch_offset;
} zend_loop_var;

static inline uint32_t zend_alloc_cache_slots(unsigned count) {
	zend_op_array *op_array = CG(active_op_array);
	uint32_t ret = op_array->cache_size;
	op_array->cache_size += count * sizeof(void*);
	return ret;
}

static inline uint32_t zend_alloc_cache_slot(void) {
	return zend_alloc_cache_slots(1);
}

ZEND_API zend_op_array *(*zend_compile_file)(zend_file_handle *file_handle, int type);
ZEND_API zend_op_array *(*zend_compile_string)(zval *source_string, char *filename);

#ifndef ZTS
ZEND_API zend_compiler_globals compiler_globals;
ZEND_API zend_executor_globals executor_globals;
#endif

static zend_op *zend_emit_op(znode *result, zend_uchar opcode, znode *op1, znode *op2);
static zend_bool zend_try_ct_eval_array(zval *result, zend_ast *ast);

static void init_op(zend_op *op)
{
	MAKE_NOP(op);
	op->extended_value = 0;
	op->lineno = CG(zend_lineno);
}

static zend_always_inline uint32_t get_next_op_number(void)
{
	return CG(active_op_array)->last;
}

static zend_op *get_next_op(void)
{
	zend_op_array *op_array = CG(active_op_array);
	uint32_t next_op_num = op_array->last++;
	zend_op *next_op;

	if (UNEXPECTED(next_op_num >= CG(context).opcodes_size)) {
		CG(context).opcodes_size *= 4;
		op_array->opcodes = erealloc(op_array->opcodes, CG(context).opcodes_size * sizeof(zend_op));
	}

	next_op = &(op_array->opcodes[next_op_num]);

	init_op(next_op);

	return next_op;
}

static zend_brk_cont_element *get_next_brk_cont_element(void)
{
	CG(context).last_brk_cont++;
	CG(context).brk_cont_array = erealloc(CG(context).brk_cont_array, sizeof(zend_brk_cont_element) * CG(context).last_brk_cont);
	return &CG(context).brk_cont_array[CG(context).last_brk_cont-1];
}

static void zend_destroy_property_info_internal(zval *zv) /* {{{ */
{
	zend_property_info *property_info = Z_PTR_P(zv);

	zend_string_release_ex(property_info->name, 1);
	free(property_info);
}
/* }}} */

static zend_string *zend_build_runtime_definition_key(zend_string *name, unsigned char *lex_pos) /* {{{ */
{
	zend_string *result;
	char char_pos_buf[32];
	size_t char_pos_len = sprintf(char_pos_buf, "%p", lex_pos);
	zend_string *filename = CG(active_op_array)->filename;

	/* NULL, name length, filename length, last accepting char position length */
	result = zend_string_alloc(1 + ZSTR_LEN(name) + ZSTR_LEN(filename) + char_pos_len, 0);
	sprintf(ZSTR_VAL(result), "%c%s%s%s", '\0', ZSTR_VAL(name), ZSTR_VAL(filename), char_pos_buf);
	return zend_new_interned_string(result);
}
/* }}} */

static zend_bool zend_get_unqualified_name(const zend_string *name, const char **result, size_t *result_len) /* {{{ */
{
	const char *ns_separator = zend_memrchr(ZSTR_VAL(name), '\\', ZSTR_LEN(name));
	if (ns_separator != NULL) {
		*result = ns_separator + 1;
		*result_len = ZSTR_VAL(name) + ZSTR_LEN(name) - *result;
		return 1;
	}

	return 0;
}
/* }}} */

struct reserved_class_name {
	const char *name;
	size_t len;
};
static const struct reserved_class_name reserved_class_names[] = {
	{ZEND_STRL("bool")},
	{ZEND_STRL("false")},
	{ZEND_STRL("float")},
	{ZEND_STRL("int")},
	{ZEND_STRL("null")},
	{ZEND_STRL("parent")},
	{ZEND_STRL("self")},
	{ZEND_STRL("static")},
	{ZEND_STRL("string")},
	{ZEND_STRL("true")},
	{ZEND_STRL("void")},
	{ZEND_STRL("iterable")},
	{ZEND_STRL("object")},
	{NULL, 0}
};

static zend_bool zend_is_reserved_class_name(const zend_string *name) /* {{{ */
{
	const struct reserved_class_name *reserved = reserved_class_names;

	const char *uqname = ZSTR_VAL(name);
	size_t uqname_len = ZSTR_LEN(name);
	zend_get_unqualified_name(name, &uqname, &uqname_len);

	for (; reserved->name; ++reserved) {
		if (uqname_len == reserved->len
			&& zend_binary_strcasecmp(uqname, uqname_len, reserved->name, reserved->len) == 0
		) {
			return 1;
		}
	}

	return 0;
}
/* }}} */

void zend_assert_valid_class_name(const zend_string *name) /* {{{ */
{
	if (zend_is_reserved_class_name(name)) {
		zend_error_noreturn(E_COMPILE_ERROR,
			"Cannot use '%s' as class name as it is reserved", ZSTR_VAL(name));
	}
}
/* }}} */

typedef struct _builtin_type_info {
	const char* name;
	const size_t name_len;
	const zend_uchar type;
} builtin_type_info;

static const builtin_type_info builtin_types[] = {
	{ZEND_STRL("int"), IS_LONG},
	{ZEND_STRL("float"), IS_DOUBLE},
	{ZEND_STRL("string"), IS_STRING},
	{ZEND_STRL("bool"), _IS_BOOL},
	{ZEND_STRL("void"), IS_VOID},
	{ZEND_STRL("iterable"), IS_ITERABLE},
	{ZEND_STRL("object"), IS_OBJECT},
	{NULL, 0, IS_UNDEF}
};


static zend_always_inline zend_uchar zend_lookup_builtin_type_by_name(const zend_string *name) /* {{{ */
{
	const builtin_type_info *info = &builtin_types[0];

	for (; info->name; ++info) {
		if (ZSTR_LEN(name) == info->name_len
			&& zend_binary_strcasecmp(ZSTR_VAL(name), ZSTR_LEN(name), info->name, info->name_len) == 0
		) {
			return info->type;
		}
	}

	return 0;
}
/* }}} */


void zend_oparray_context_begin(zend_oparray_context *prev_context) /* {{{ */
{
	*prev_context = CG(context);
	CG(context).opcodes_size = INITIAL_OP_ARRAY_SIZE;
	CG(context).vars_size = 0;
	CG(context).literals_size = 0;
	CG(context).fast_call_var = -1;
	CG(context).try_catch_offset = -1;
	CG(context).current_brk_cont = -1;
	CG(context).last_brk_cont = 0;
	CG(context).brk_cont_array = NULL;
	CG(context).labels = NULL;
}
/* }}} */

void zend_oparray_context_end(zend_oparray_context *prev_context) /* {{{ */
{
	if (CG(context).brk_cont_array) {
		efree(CG(context).brk_cont_array);
		CG(context).brk_cont_array = NULL;
	}
	if (CG(context).labels) {
		zend_hash_destroy(CG(context).labels);
		FREE_HASHTABLE(CG(context).labels);
		CG(context).labels = NULL;
	}
	CG(context) = *prev_context;
}
/* }}} */

static void zend_reset_import_tables(void) /* {{{ */
{
	if (FC(imports)) {
		zend_hash_destroy(FC(imports));
		efree(FC(imports));
		FC(imports) = NULL;
	}

	if (FC(imports_function)) {
		zend_hash_destroy(FC(imports_function));
		efree(FC(imports_function));
		FC(imports_function) = NULL;
	}

	if (FC(imports_const)) {
		zend_hash_destroy(FC(imports_const));
		efree(FC(imports_const));
		FC(imports_const) = NULL;
	}
}
/* }}} */

static void zend_end_namespace(void) /* {{{ */ {
	FC(in_namespace) = 0;
	zend_reset_import_tables();
	if (FC(current_namespace)) {
		zend_string_release_ex(FC(current_namespace), 0);
		FC(current_namespace) = NULL;
	}
}
/* }}} */

void zend_file_context_begin(zend_file_context *prev_context) /* {{{ */
{
	*prev_context = CG(file_context);
	FC(imports) = NULL;
	FC(imports_function) = NULL;
	FC(imports_const) = NULL;
	FC(current_namespace) = NULL;
	FC(in_namespace) = 0;
	FC(has_bracketed_namespaces) = 0;
	FC(declarables).ticks = 0;
	zend_hash_init(&FC(seen_symbols), 8, NULL, NULL, 0);
}
/* }}} */

void zend_file_context_end(zend_file_context *prev_context) /* {{{ */
{
	zend_end_namespace();
	zend_hash_destroy(&FC(seen_symbols));
	CG(file_context) = *prev_context;
}
/* }}} */

void zend_init_compiler_data_structures(void) /* {{{ */
{
	zend_stack_init(&CG(loop_var_stack), sizeof(zend_loop_var));
	zend_stack_init(&CG(delayed_oplines_stack), sizeof(zend_op));
	CG(active_class_entry) = NULL;
	CG(in_compilation) = 0;
	CG(start_lineno) = 0;

	CG(encoding_declared) = 0;
	CG(memoized_exprs) = NULL;
	CG(memoize_mode) = 0;
}
/* }}} */

static void zend_register_seen_symbol(zend_string *name, uint32_t kind) {
	zval *zv = zend_hash_find(&FC(seen_symbols), name);
	if (zv) {
		Z_LVAL_P(zv) |= kind;
	} else {
		zval tmp;
		ZVAL_LONG(&tmp, kind);
		zend_hash_add_new(&FC(seen_symbols), name, &tmp);
	}
}

static zend_bool zend_have_seen_symbol(zend_string *name, uint32_t kind) {
	zval *zv = zend_hash_find(&FC(seen_symbols), name);
	return zv && (Z_LVAL_P(zv) & kind) != 0;
}

ZEND_API void file_handle_dtor(zend_file_handle *fh) /* {{{ */
{

	zend_file_handle_dtor(fh);
}
/* }}} */

void init_compiler(void) /* {{{ */
{
	CG(arena) = zend_arena_create(64 * 1024);
	CG(active_op_array) = NULL;
	memset(&CG(context), 0, sizeof(CG(context)));
	zend_init_compiler_data_structures();
	zend_init_rsrc_list();
	zend_hash_init(&CG(filenames_table), 8, NULL, ZVAL_PTR_DTOR, 0);
	zend_llist_init(&CG(open_files), sizeof(zend_file_handle), (void (*)(void *)) file_handle_dtor, 0);
	CG(unclean_shutdown) = 0;
}
/* }}} */

void shutdown_compiler(void) /* {{{ */
{
	zend_stack_destroy(&CG(loop_var_stack));
	zend_stack_destroy(&CG(delayed_oplines_stack));
	zend_hash_destroy(&CG(filenames_table));
	zend_arena_destroy(CG(arena));
}
/* }}} */

ZEND_API zend_string *zend_set_compiled_filename(zend_string *new_compiled_filename) /* {{{ */
{
	zval *p, rv;

	if ((p = zend_hash_find(&CG(filenames_table), new_compiled_filename))) {
		ZEND_ASSERT(Z_TYPE_P(p) == IS_STRING);
		CG(compiled_filename) = Z_STR_P(p);
		return Z_STR_P(p);
	}

	new_compiled_filename = zend_new_interned_string(zend_string_copy(new_compiled_filename));
	ZVAL_STR(&rv, new_compiled_filename);
	zend_hash_add_new(&CG(filenames_table), new_compiled_filename, &rv);

	CG(compiled_filename) = new_compiled_filename;
	return new_compiled_filename;
}
/* }}} */

ZEND_API void zend_restore_compiled_filename(zend_string *original_compiled_filename) /* {{{ */
{
	CG(compiled_filename) = original_compiled_filename;
}
/* }}} */

ZEND_API zend_string *zend_get_compiled_filename(void) /* {{{ */
{
	return CG(compiled_filename);
}
/* }}} */

ZEND_API int zend_get_compiled_lineno(void) /* {{{ */
{
	return CG(zend_lineno);
}
/* }}} */

ZEND_API zend_bool zend_is_compiling(void) /* {{{ */
{
	return CG(in_compilation);
}
/* }}} */

static zend_always_inline uint32_t get_temporary_variable(void) /* {{{ */
{
	return (uint32_t)CG(active_op_array)->T++;
}
/* }}} */

static int lookup_cv(zend_string *name) /* {{{ */{
	zend_op_array *op_array = CG(active_op_array);
	int i = 0;
	zend_ulong hash_value = zend_string_hash_val(name);

	while (i < op_array->last_var) {
		if (ZSTR_H(op_array->vars[i]) == hash_value
		 && zend_string_equals(op_array->vars[i], name)) {
			return (int)(zend_intptr_t)ZEND_CALL_VAR_NUM(NULL, i);
		}
		i++;
	}
	i = op_array->last_var;
	op_array->last_var++;
	if (op_array->last_var > CG(context).vars_size) {
		CG(context).vars_size += 16; /* FIXME */
		op_array->vars = erealloc(op_array->vars, CG(context).vars_size * sizeof(zend_string*));
	}

	op_array->vars[i] = zend_string_copy(name);
	return (int)(zend_intptr_t)ZEND_CALL_VAR_NUM(NULL, i);
}
/* }}} */

void zend_del_literal(zend_op_array *op_array, int n) /* {{{ */
{
	zval_ptr_dtor_nogc(CT_CONSTANT_EX(op_array, n));
	if (n + 1 == op_array->last_literal) {
		op_array->last_literal--;
	} else {
		ZVAL_UNDEF(CT_CONSTANT_EX(op_array, n));
	}
}
/* }}} */

static inline zend_string *zval_make_interned_string(zval *zv) /* {{{ */
{
	ZEND_ASSERT(Z_TYPE_P(zv) == IS_STRING);
	Z_STR_P(zv) = zend_new_interned_string(Z_STR_P(zv));
	if (ZSTR_IS_INTERNED(Z_STR_P(zv))) {
		Z_TYPE_FLAGS_P(zv) = 0;
	}
	return Z_STR_P(zv);
}

/* Common part of zend_add_literal and zend_append_individual_literal */
static inline void zend_insert_literal(zend_op_array *op_array, zval *zv, int literal_position) /* {{{ */
{
	zval *lit = CT_CONSTANT_EX(op_array, literal_position);
	if (Z_TYPE_P(zv) == IS_STRING) {
		zval_make_interned_string(zv);
	}
	ZVAL_COPY_VALUE(lit, zv);
	Z_EXTRA_P(lit) = 0;
}
/* }}} */

/* Is used while compiling a function, using the context to keep track
   of an approximate size to avoid to relocate to often.
   Literals are truncated to actual size in the second compiler pass (pass_two()). */
static int zend_add_literal(zval *zv) /* {{{ */
{
	zend_op_array *op_array = CG(active_op_array);
	int i = op_array->last_literal;
	op_array->last_literal++;
	if (i >= CG(context).literals_size) {
		while (i >= CG(context).literals_size) {
			CG(context).literals_size += 16; /* FIXME */
		}
		op_array->literals = (zval*)erealloc(op_array->literals, CG(context).literals_size * sizeof(zval));
	}
	zend_insert_literal(op_array, zv, i);
	return i;
}
/* }}} */

static inline int zend_add_literal_string(zend_string **str) /* {{{ */
{
	int ret;
	zval zv;
	ZVAL_STR(&zv, *str);
	ret = zend_add_literal(&zv);
	*str = Z_STR(zv);
	return ret;
}
/* }}} */

static int zend_add_func_name_literal(zend_string *name) /* {{{ */
{
	/* Original name */
	int ret = zend_add_literal_string(&name);

	/* Lowercased name */
	zend_string *lc_name = zend_string_tolower(name);
	zend_add_literal_string(&lc_name);

	return ret;
}
/* }}} */

static int zend_add_ns_func_name_literal(zend_string *name) /* {{{ */
{
	const char *unqualified_name;
	size_t unqualified_name_len;

	/* Original name */
	int ret = zend_add_literal_string(&name);

	/* Lowercased name */
	zend_string *lc_name = zend_string_tolower(name);
	zend_add_literal_string(&lc_name);

	/* Lowercased unqualfied name */
	if (zend_get_unqualified_name(name, &unqualified_name, &unqualified_name_len)) {
		lc_name = zend_string_alloc(unqualified_name_len, 0);
		zend_str_tolower_copy(ZSTR_VAL(lc_name), unqualified_name, unqualified_name_len);
		zend_add_literal_string(&lc_name);
	}

	return ret;
}
/* }}} */

static int zend_add_class_name_literal(zend_string *name) /* {{{ */
{
	/* Original name */
	int ret = zend_add_literal_string(&name);

	/* Lowercased name */
	zend_string *lc_name = zend_string_tolower(name);
	zend_add_literal_string(&lc_name);

	return ret;
}
/* }}} */

static int zend_add_const_name_literal(zend_string *name, zend_bool unqualified) /* {{{ */
{
	zend_string *tmp_name;

	int ret = zend_add_literal_string(&name);

	size_t ns_len = 0, after_ns_len = ZSTR_LEN(name);
	const char *after_ns = zend_memrchr(ZSTR_VAL(name), '\\', ZSTR_LEN(name));
	if (after_ns) {
		after_ns += 1;
		ns_len = after_ns - ZSTR_VAL(name) - 1;
		after_ns_len = ZSTR_LEN(name) - ns_len - 1;

		/* lowercased namespace name & original constant name */
		tmp_name = zend_string_init(ZSTR_VAL(name), ZSTR_LEN(name), 0);
		zend_str_tolower(ZSTR_VAL(tmp_name), ns_len);
		zend_add_literal_string(&tmp_name);

		if (!unqualified) {
			return ret;
		}
	} else {
		after_ns = ZSTR_VAL(name);
	}

	/* original unqualified constant name */
	tmp_name = zend_string_init(after_ns, after_ns_len, 0);
	zend_add_literal_string(&tmp_name);

	return ret;
}
/* }}} */

#define LITERAL_STR(op, str) do { \
		zval _c; \
		ZVAL_STR(&_c, str); \
		op.constant = zend_add_literal(&_c); \
	} while (0)

void zend_stop_lexing(void)
{
	if (LANG_SCNG(on_event)) {
		LANG_SCNG(on_event)(ON_STOP, END, 0, LANG_SCNG(on_event_context));
	}

	LANG_SCNG(yy_cursor) = LANG_SCNG(yy_limit);
}

static inline void zend_begin_loop(
		zend_uchar free_opcode, const znode *loop_var, zend_bool is_switch) /* {{{ */
{
	zend_brk_cont_element *brk_cont_element;
	int parent = CG(context).current_brk_cont;
	zend_loop_var info = {0};

	CG(context).current_brk_cont = CG(context).last_brk_cont;
	brk_cont_element = get_next_brk_cont_element();
	brk_cont_element->parent = parent;
	brk_cont_element->is_switch = is_switch;

	if (loop_var && (loop_var->op_type & (IS_VAR|IS_TMP_VAR))) {
		uint32_t start = get_next_op_number();

		info.opcode = free_opcode;
		info.var_type = loop_var->op_type;
		info.var_num = loop_var->u.op.var;
		brk_cont_element->start = start;
	} else {
		info.opcode = ZEND_NOP;
		/* The start field is used to free temporary variables in case of exceptions.
		 * We won't try to free something of we don't have loop variable.  */
		brk_cont_element->start = -1;
	}

	zend_stack_push(&CG(loop_var_stack), &info);
}
/* }}} */

static inline void zend_end_loop(int cont_addr, const znode *var_node) /* {{{ */
{
	uint32_t end = get_next_op_number();
	zend_brk_cont_element *brk_cont_element
		= &CG(context).brk_cont_array[CG(context).current_brk_cont];
	brk_cont_element->cont = cont_addr;
	brk_cont_element->brk = end;
	CG(context).current_brk_cont = brk_cont_element->parent;

	zend_stack_del_top(&CG(loop_var_stack));
}
/* }}} */

void zend_do_free(znode *op1) /* {{{ */
{
	if (op1->op_type == IS_TMP_VAR) {
		zend_op *opline = &CG(active_op_array)->opcodes[CG(active_op_array)->last-1];

		while (opline->opcode == ZEND_END_SILENCE) {
			opline--;
		}

		if (opline->result_type == IS_TMP_VAR && opline->result.var == op1->u.op.var) {
			if (opline->opcode == ZEND_BOOL || opline->opcode == ZEND_BOOL_NOT) {
				return;
			}
		}

		zend_emit_op(NULL, ZEND_FREE, op1, NULL);
	} else if (op1->op_type == IS_VAR) {
		zend_op *opline = &CG(active_op_array)->opcodes[CG(active_op_array)->last-1];
		while (opline->opcode == ZEND_END_SILENCE ||
				opline->opcode == ZEND_EXT_FCALL_END ||
				opline->opcode == ZEND_OP_DATA) {
			opline--;
		}
		if (opline->result_type == IS_VAR
			&& opline->result.var == op1->u.op.var) {
			if (opline->opcode == ZEND_FETCH_THIS) {
				opline->opcode = ZEND_NOP;
				opline->result_type = IS_UNUSED;
			} else {
				opline->result_type = IS_UNUSED;
			}
		} else {
			while (opline >= CG(active_op_array)->opcodes) {
				if ((opline->opcode == ZEND_FETCH_LIST_R ||
                     opline->opcode == ZEND_FETCH_LIST_W) &&
				    opline->op1_type == IS_VAR &&
				    opline->op1.var == op1->u.op.var) {
					zend_emit_op(NULL, ZEND_FREE, op1, NULL);
					return;
				}
				if (opline->result_type == IS_VAR
					&& opline->result.var == op1->u.op.var) {
					if (opline->opcode == ZEND_NEW) {
						zend_emit_op(NULL, ZEND_FREE, op1, NULL);
					}
					break;
				}
				opline--;
			}
		}
	} else if (op1->op_type == IS_CONST) {
		/* Destroy value without using GC: When opcache moves arrays into SHM it will
		 * free the zend_array structure, so references to it from outside the op array
		 * become invalid. GC would cause such a reference in the root buffer. */
		zval_ptr_dtor_nogc(&op1->u.constant);
	}
}
/* }}} */

uint32_t zend_add_class_modifier(uint32_t flags, uint32_t new_flag) /* {{{ */
{
	uint32_t new_flags = flags | new_flag;
	if ((flags & ZEND_ACC_EXPLICIT_ABSTRACT_CLASS) && (new_flag & ZEND_ACC_EXPLICIT_ABSTRACT_CLASS)) {
		zend_throw_exception(zend_ce_compile_error,
			"Multiple abstract modifiers are not allowed", 0);
		return 0;
	}
	if ((flags & ZEND_ACC_FINAL) && (new_flag & ZEND_ACC_FINAL)) {
		zend_throw_exception(zend_ce_compile_error, "Multiple final modifiers are not allowed", 0);
		return 0;
	}
	if ((new_flags & ZEND_ACC_EXPLICIT_ABSTRACT_CLASS) && (new_flags & ZEND_ACC_FINAL)) {
		zend_throw_exception(zend_ce_compile_error,
			"Cannot use the final modifier on an abstract class", 0);
		return 0;
	}
	return new_flags;
}
/* }}} */

uint32_t zend_add_member_modifier(uint32_t flags, uint32_t new_flag) /* {{{ */
{
	uint32_t new_flags = flags | new_flag;
	if ((flags & ZEND_ACC_PPP_MASK) && (new_flag & ZEND_ACC_PPP_MASK)) {
		zend_throw_exception(zend_ce_compile_error,
			"Multiple access type modifiers are not allowed", 0);
		return 0;
	}
	if ((flags & ZEND_ACC_ABSTRACT) && (new_flag & ZEND_ACC_ABSTRACT)) {
		zend_throw_exception(zend_ce_compile_error, "Multiple abstract modifiers are not allowed", 0);
		return 0;
	}
	if ((flags & ZEND_ACC_STATIC) && (new_flag & ZEND_ACC_STATIC)) {
		zend_throw_exception(zend_ce_compile_error, "Multiple static modifiers are not allowed", 0);
		return 0;
	}
	if ((flags & ZEND_ACC_FINAL) && (new_flag & ZEND_ACC_FINAL)) {
		zend_throw_exception(zend_ce_compile_error, "Multiple final modifiers are not allowed", 0);
		return 0;
	}
	if ((new_flags & ZEND_ACC_ABSTRACT) && (new_flags & ZEND_ACC_FINAL)) {
		zend_throw_exception(zend_ce_compile_error,
			"Cannot use the final modifier on an abstract class member", 0);
		return 0;
	}
	return new_flags;
}
/* }}} */

zend_string *zend_concat3(char *str1, size_t str1_len, char *str2, size_t str2_len, char *str3, size_t str3_len) /* {{{ */
{
	size_t len = str1_len + str2_len + str3_len;
	zend_string *res = zend_string_alloc(len, 0);

	memcpy(ZSTR_VAL(res), str1, str1_len);
	memcpy(ZSTR_VAL(res) + str1_len, str2, str2_len);
	memcpy(ZSTR_VAL(res) + str1_len + str2_len, str3, str3_len);
	ZSTR_VAL(res)[len] = '\0';

	return res;
}

zend_string *zend_concat_names(char *name1, size_t name1_len, char *name2, size_t name2_len) {
	return zend_concat3(name1, name1_len, "\\", 1, name2, name2_len);
}

zend_string *zend_prefix_with_ns(zend_string *name) {
	if (FC(current_namespace)) {
		zend_string *ns = FC(current_namespace);
		return zend_concat_names(ZSTR_VAL(ns), ZSTR_LEN(ns), ZSTR_VAL(name), ZSTR_LEN(name));
	} else {
		return zend_string_copy(name);
	}
}

void *zend_hash_find_ptr_lc(HashTable *ht, const char *str, size_t len) {
	void *result;
	zend_string *lcname;
	ALLOCA_FLAG(use_heap);

	ZSTR_ALLOCA_ALLOC(lcname, len, use_heap);
	zend_str_tolower_copy(ZSTR_VAL(lcname), str, len);
	result = zend_hash_find_ptr(ht, lcname);
	ZSTR_ALLOCA_FREE(lcname, use_heap);

	return result;
}

zend_string *zend_resolve_non_class_name(
	zend_string *name, uint32_t type, zend_bool *is_fully_qualified,
	zend_bool case_sensitive, HashTable *current_import_sub
) {
	char *compound;
	*is_fully_qualified = 0;

	if (ZSTR_VAL(name)[0] == '\\') {
		/* Remove \ prefix (only relevant if this is a string rather than a label) */
		*is_fully_qualified = 1;
		return zend_string_init(ZSTR_VAL(name) + 1, ZSTR_LEN(name) - 1, 0);
	}

	if (type == ZEND_NAME_FQ) {
		*is_fully_qualified = 1;
		return zend_string_copy(name);
	}

	if (type == ZEND_NAME_RELATIVE) {
		*is_fully_qualified = 1;
		return zend_prefix_with_ns(name);
	}

	if (current_import_sub) {
		/* If an unqualified name is a function/const alias, replace it. */
		zend_string *import_name;
		if (case_sensitive) {
			import_name = zend_hash_find_ptr(current_import_sub, name);
		} else {
			import_name = zend_hash_find_ptr_lc(current_import_sub, ZSTR_VAL(name), ZSTR_LEN(name));
		}

		if (import_name) {
			*is_fully_qualified = 1;
			return zend_string_copy(import_name);
		}
	}

	compound = memchr(ZSTR_VAL(name), '\\', ZSTR_LEN(name));
	if (compound) {
		*is_fully_qualified = 1;
	}

	if (compound && FC(imports)) {
		/* If the first part of a qualified name is an alias, substitute it. */
		size_t len = compound - ZSTR_VAL(name);
		zend_string *import_name = zend_hash_find_ptr_lc(FC(imports), ZSTR_VAL(name), len);

		if (import_name) {
			return zend_concat_names(
				ZSTR_VAL(import_name), ZSTR_LEN(import_name), ZSTR_VAL(name) + len + 1, ZSTR_LEN(name) - len - 1);
		}
	}

	return zend_prefix_with_ns(name);
}
/* }}} */

zend_string *zend_resolve_function_name(zend_string *name, uint32_t type, zend_bool *is_fully_qualified) /* {{{ */
{
	return zend_resolve_non_class_name(
		name, type, is_fully_qualified, 0, FC(imports_function));
}
/* }}} */

zend_string *zend_resolve_const_name(zend_string *name, uint32_t type, zend_bool *is_fully_qualified) /* {{{ */ {
	return zend_resolve_non_class_name(
		name, type, is_fully_qualified, 1, FC(imports_const));
}
/* }}} */

zend_string *zend_resolve_class_name(zend_string *name, uint32_t type) /* {{{ */
{
	char *compound;

	if (type == ZEND_NAME_RELATIVE) {
		return zend_prefix_with_ns(name);
	}

	if (type == ZEND_NAME_FQ || ZSTR_VAL(name)[0] == '\\') {
		/* Remove \ prefix (only relevant if this is a string rather than a label) */
		if (ZSTR_VAL(name)[0] == '\\') {
			name = zend_string_init(ZSTR_VAL(name) + 1, ZSTR_LEN(name) - 1, 0);
		} else {
			zend_string_addref(name);
		}
		/* Ensure that \self, \parent and \static are not used */
		if (ZEND_FETCH_CLASS_DEFAULT != zend_get_class_fetch_type(name)) {
			zend_error_noreturn(E_COMPILE_ERROR, "'\\%s' is an invalid class name", ZSTR_VAL(name));
		}
		return name;
	}

	if (FC(imports)) {
		compound = memchr(ZSTR_VAL(name), '\\', ZSTR_LEN(name));
		if (compound) {
			/* If the first part of a qualified name is an alias, substitute it. */
			size_t len = compound - ZSTR_VAL(name);
			zend_string *import_name =
				zend_hash_find_ptr_lc(FC(imports), ZSTR_VAL(name), len);

			if (import_name) {
				return zend_concat_names(
					ZSTR_VAL(import_name), ZSTR_LEN(import_name), ZSTR_VAL(name) + len + 1, ZSTR_LEN(name) - len - 1);
			}
		} else {
			/* If an unqualified name is an alias, replace it. */
			zend_string *import_name
				= zend_hash_find_ptr_lc(FC(imports), ZSTR_VAL(name), ZSTR_LEN(name));

			if (import_name) {
				return zend_string_copy(import_name);
			}
		}
	}

	/* If not fully qualified and not an alias, prepend the current namespace */
	return zend_prefix_with_ns(name);
}
/* }}} */

zend_string *zend_resolve_class_name_ast(zend_ast *ast) /* {{{ */
{
	zval *class_name = zend_ast_get_zval(ast);
	if (Z_TYPE_P(class_name) != IS_STRING) {
		zend_error_noreturn(E_COMPILE_ERROR, "Illegal class name");
	}
	return zend_resolve_class_name(Z_STR_P(class_name), ast->attr);
}
/* }}} */

static void label_ptr_dtor(zval *zv) /* {{{ */
{
	efree_size(Z_PTR_P(zv), sizeof(zend_label));
}
/* }}} */

static void str_dtor(zval *zv)  /* {{{ */ {
	zend_string_release_ex(Z_STR_P(zv), 0);
}
/* }}} */

static zend_bool zend_is_call(zend_ast *ast);

static uint32_t zend_add_try_element(uint32_t try_op) /* {{{ */
{
	zend_op_array *op_array = CG(active_op_array);
	uint32_t try_catch_offset = op_array->last_try_catch++;
	zend_try_catch_element *elem;

	op_array->try_catch_array = safe_erealloc(
		op_array->try_catch_array, sizeof(zend_try_catch_element), op_array->last_try_catch, 0);

	elem = &op_array->try_catch_array[try_catch_offset];
	elem->try_op = try_op;
	elem->catch_op = 0;
	elem->finally_op = 0;
	elem->finally_end = 0;

	return try_catch_offset;
}
/* }}} */

ZEND_API void function_add_ref(zend_function *function) /* {{{ */
{
	if (function->type == ZEND_USER_FUNCTION) {
		zend_op_array *op_array = &function->op_array;

		if (op_array->refcount) {
			(*op_array->refcount)++;
		}
		if (op_array->static_variables
			&& !(GC_FLAGS(op_array->static_variables) & IS_ARRAY_IMMUTABLE)) {
			GC_ADDREF(op_array->static_variables);
		}
		ZEND_MAP_PTR_INIT(op_array->static_variables_ptr, &op_array->static_variables);
		ZEND_MAP_PTR_INIT(op_array->run_time_cache, zend_arena_alloc(&CG(arena), sizeof(void*)));
		ZEND_MAP_PTR_SET(op_array->run_time_cache, NULL);
	} else if (function->type == ZEND_INTERNAL_FUNCTION) {
		if (function->common.function_name) {
			zend_string_addref(function->common.function_name);
		}
	}
}
/* }}} */

static zend_never_inline ZEND_COLD ZEND_NORETURN void do_bind_function_error(zend_string *lcname, zend_op_array *op_array, zend_bool compile_time) /* {{{ */
{
	zval *zv = zend_hash_find_ex(compile_time ? CG(function_table) : EG(function_table), lcname, 1);
	int error_level = compile_time ? E_COMPILE_ERROR : E_ERROR;
	zend_function *old_function;

	ZEND_ASSERT(zv != NULL);
	old_function = (zend_function*)Z_PTR_P(zv);
	if (old_function->type == ZEND_USER_FUNCTION
		&& old_function->op_array.last > 0) {
		zend_error_noreturn(error_level, "Cannot redeclare %s() (previously declared in %s:%d)",
					op_array ? ZSTR_VAL(op_array->function_name) : ZSTR_VAL(old_function->common.function_name),
					ZSTR_VAL(old_function->op_array.filename),
					old_function->op_array.opcodes[0].lineno);
	} else {
		zend_error_noreturn(error_level, "Cannot redeclare %s()",
			op_array ? ZSTR_VAL(op_array->function_name) : ZSTR_VAL(old_function->common.function_name));
	}
}

ZEND_API int do_bind_function(zval *lcname) /* {{{ */
{
	zend_function *function;
	zval *rtd_key, *zv;

	rtd_key = lcname + 1;
	zv = zend_hash_find_ex(EG(function_table), Z_STR_P(rtd_key), 1);
	if (UNEXPECTED(!zv)) {
		do_bind_function_error(Z_STR_P(lcname), NULL, 0);
		return FAILURE;
	}
	function = (zend_function*)Z_PTR_P(zv);
	zv = zend_hash_set_bucket_key(EG(function_table), (Bucket*)zv, Z_STR_P(lcname));
	if (UNEXPECTED(!zv)) {
		do_bind_function_error(Z_STR_P(lcname), &function->op_array, 0);
		return FAILURE;
	}
	return SUCCESS;
}
/* }}} */

ZEND_API int do_bind_class(zval *lcname, zend_class_entry *parent_ce) /* {{{ */
{
	zend_class_entry *ce;
	zval *rtd_key, *zv;

	rtd_key = lcname + 1;

	zv = zend_hash_find_ex(EG(class_table), Z_STR_P(rtd_key), 1);

	if (UNEXPECTED(!zv)) {
		/* If we're in compile time, in practice, it's quite possible
		 * that we'll never reach this class declaration at runtime,
		 * so we shut up about it.  This allows the if (!defined('FOO')) { return; }
		 * approach to work.
		 */
		zend_error_noreturn(E_COMPILE_ERROR, "Cannot declare  %s, because the name is already in use", Z_STRVAL_P(lcname));
		return FAILURE;
	}

	/* Register the derived class */
	ce = (zend_class_entry*)Z_PTR_P(zv);
	zv = zend_hash_set_bucket_key(EG(class_table), (Bucket*)zv, Z_STR_P(lcname));
	if (UNEXPECTED(!zv)) {
		zend_error_noreturn(E_COMPILE_ERROR, "Cannot declare %s %s, because the name is already in use", zend_get_object_type(ce), ZSTR_VAL(ce->name));
		return FAILURE;
	}

	zend_do_link_class(ce, parent_ce);
	return SUCCESS;
}
/* }}} */

static void zend_mark_function_as_generator() /* {{{ */
{
	if (!CG(active_op_array)->function_name) {
		zend_error_noreturn(E_COMPILE_ERROR,
			"The \"yield\" expression can only be used inside a function");
	}

	if (CG(active_op_array)->fn_flags & ZEND_ACC_HAS_RETURN_TYPE) {
		zend_arg_info return_info = CG(active_op_array)->arg_info[-1];

		if (ZEND_TYPE_CODE(return_info.type) != IS_ITERABLE) {
			const char *msg = "Generators may only declare a return type of Generator, Iterator, Traversable, or iterable, %s is not permitted";

			if (!ZEND_TYPE_IS_CLASS(return_info.type)) {
				zend_error_noreturn(E_COMPILE_ERROR, msg, zend_get_type_by_const(ZEND_TYPE_CODE(return_info.type)));
			}

			if (!zend_string_equals_literal_ci(ZEND_TYPE_NAME(return_info.type), "Traversable")
				&& !zend_string_equals_literal_ci(ZEND_TYPE_NAME(return_info.type), "Iterator")
				&& !zend_string_equals_literal_ci(ZEND_TYPE_NAME(return_info.type), "Generator")) {
				zend_error_noreturn(E_COMPILE_ERROR, msg, ZSTR_VAL(ZEND_TYPE_NAME(return_info.type)));
			}
		}
	}

	CG(active_op_array)->fn_flags |= ZEND_ACC_GENERATOR;
}
/* }}} */

ZEND_API uint32_t zend_build_delayed_early_binding_list(const zend_op_array *op_array) /* {{{ */
{
	if (op_array->fn_flags & ZEND_ACC_EARLY_BINDING) {
		uint32_t  first_early_binding_opline = (uint32_t)-1;
		uint32_t *prev_opline_num = &first_early_binding_opline;
		zend_op  *opline = op_array->opcodes;
		zend_op  *end = opline + op_array->last;

		while (opline < end) {
			if (opline->opcode == ZEND_DECLARE_INHERITED_CLASS_DELAYED) {
				*prev_opline_num = opline - op_array->opcodes;
				prev_opline_num = &opline->result.opline_num;
			}
			++opline;
		}
		*prev_opline_num = -1;
		return first_early_binding_opline;
	}
	return (uint32_t)-1;
}
/* }}} */

ZEND_API void zend_do_delayed_early_binding(const zend_op_array *op_array, uint32_t first_early_binding_opline) /* {{{ */
{
	if (first_early_binding_opline != (uint32_t)-1) {
		zend_bool orig_in_compilation = CG(in_compilation);
		uint32_t opline_num = first_early_binding_opline;
		zend_class_entry *ce;

		CG(in_compilation) = 1;
		while (opline_num != (uint32_t)-1) {
			const zend_op *opline = &op_array->opcodes[opline_num];
			zval *parent_name = RT_CONSTANT(opline, opline->op2);
			if ((ce = zend_lookup_class_ex(Z_STR_P(parent_name), Z_STR_P(parent_name + 1), 0)) != NULL) {
				do_bind_class(RT_CONSTANT(&op_array->opcodes[opline_num], op_array->opcodes[opline_num].op1), ce);
			}
			opline_num = op_array->opcodes[opline_num].result.opline_num;
		}
		CG(in_compilation) = orig_in_compilation;
	}
}
/* }}} */

ZEND_API zend_string *zend_mangle_property_name(const char *src1, size_t src1_length, const char *src2, size_t src2_length, int internal) /* {{{ */
{
	size_t prop_name_length = 1 + src1_length + 1 + src2_length;
	zend_string *prop_name = zend_string_alloc(prop_name_length, internal);

	ZSTR_VAL(prop_name)[0] = '\0';
	memcpy(ZSTR_VAL(prop_name) + 1, src1, src1_length+1);
	memcpy(ZSTR_VAL(prop_name) + 1 + src1_length + 1, src2, src2_length+1);
	return prop_name;
}
/* }}} */

static zend_always_inline size_t zend_strnlen(const char* s, size_t maxlen) /* {{{ */
{
	size_t len = 0;
	while (*s++ && maxlen--) len++;
	return len;
}
/* }}} */

ZEND_API int zend_unmangle_property_name_ex(const zend_string *name, const char **class_name, const char **prop_name, size_t *prop_len) /* {{{ */
{
	size_t class_name_len;
	size_t anonclass_src_len;

	*class_name = NULL;

	if (!ZSTR_LEN(name) || ZSTR_VAL(name)[0] != '\0') {
		*prop_name = ZSTR_VAL(name);
		if (prop_len) {
			*prop_len = ZSTR_LEN(name);
		}
		return SUCCESS;
	}
	if (ZSTR_LEN(name) < 3 || ZSTR_VAL(name)[1] == '\0') {
		zend_error(E_NOTICE, "Illegal member variable name");
		*prop_name = ZSTR_VAL(name);
		if (prop_len) {
			*prop_len = ZSTR_LEN(name);
		}
		return FAILURE;
	}

	class_name_len = zend_strnlen(ZSTR_VAL(name) + 1, ZSTR_LEN(name) - 2);
	if (class_name_len >= ZSTR_LEN(name) - 2 || ZSTR_VAL(name)[class_name_len + 1] != '\0') {
		zend_error(E_NOTICE, "Corrupt member variable name");
		*prop_name = ZSTR_VAL(name);
		if (prop_len) {
			*prop_len = ZSTR_LEN(name);
		}
		return FAILURE;
	}

	*class_name = ZSTR_VAL(name) + 1;
	anonclass_src_len = zend_strnlen(*class_name + class_name_len + 1, ZSTR_LEN(name) - class_name_len - 2);
	if (class_name_len + anonclass_src_len + 2 != ZSTR_LEN(name)) {
		class_name_len += anonclass_src_len + 1;
	}
	*prop_name = ZSTR_VAL(name) + class_name_len + 2;
	if (prop_len) {
		*prop_len = ZSTR_LEN(name) - class_name_len - 2;
	}
	return SUCCESS;
}
/* }}} */

static zend_bool zend_try_ct_eval_const(zval *zv, zend_string *name, zend_bool is_fully_qualified) /* {{{ */
{
	zend_constant *c = zend_hash_find_ptr(EG(zend_constants), name);
	if (c && (
	      ((ZEND_CONSTANT_FLAGS(c) & CONST_PERSISTENT)
	      && !(CG(compiler_options) & ZEND_COMPILE_NO_PERSISTENT_CONSTANT_SUBSTITUTION)
	      && !((ZEND_CONSTANT_FLAGS(c) & CONST_NO_FILE_CACHE) && (CG(compiler_options) & ZEND_COMPILE_WITH_FILE_CACHE)))
	   || (Z_TYPE(c->value) < IS_OBJECT && !(CG(compiler_options) & ZEND_COMPILE_NO_CONSTANT_SUBSTITUTION))
	)) {
		ZVAL_COPY_OR_DUP(zv, &c->value);
		return 1;
	}

	{
		/* Substitute true, false and null (including unqualified usage in namespaces) */
		const char *lookup_name = ZSTR_VAL(name);
		size_t lookup_len = ZSTR_LEN(name);
		zval *val;

		if (!is_fully_qualified) {
			zend_get_unqualified_name(name, &lookup_name, &lookup_len);
		}

		if ((val = zend_get_special_const(lookup_name, lookup_len))) {
			ZVAL_COPY_VALUE(zv, val);
			return 1;
		}

		return 0;
	}
}
/* }}} */

static inline zend_bool zend_is_scope_known() /* {{{ */
{
	if (CG(active_op_array)->fn_flags & ZEND_ACC_CLOSURE) {
		/* Closures can be rebound to a different scope */
		return 0;
	}

	if (!CG(active_class_entry)) {
		/* The scope is known if we're in a free function (no scope), but not if we're in
		 * a file/eval (which inherits including/eval'ing scope). */
		return CG(active_op_array)->function_name != NULL;
	}

	/* For traits self etc refers to the using class, not the trait itself */
	return (CG(active_class_entry)->ce_flags & ZEND_ACC_TRAIT) == 0;
}
/* }}} */

static inline zend_bool class_name_refers_to_active_ce(zend_string *class_name, uint32_t fetch_type) /* {{{ */
{
	if (!CG(active_class_entry)) {
		return 0;
	}
	if (fetch_type == ZEND_FETCH_CLASS_SELF && zend_is_scope_known()) {
		return 1;
	}
	return fetch_type == ZEND_FETCH_CLASS_DEFAULT
		&& zend_string_equals_ci(class_name, CG(active_class_entry)->name);
}
/* }}} */

uint32_t zend_get_class_fetch_type(zend_string *name) /* {{{ */
{
	if (zend_string_equals_literal_ci(name, "self")) {
		return ZEND_FETCH_CLASS_SELF;
	} else if (zend_string_equals_literal_ci(name, "parent")) {
		return ZEND_FETCH_CLASS_PARENT;
	} else if (zend_string_equals_literal_ci(name, "static")) {
		return ZEND_FETCH_CLASS_STATIC;
	} else {
		return ZEND_FETCH_CLASS_DEFAULT;
	}
}
/* }}} */

static uint32_t zend_get_class_fetch_type_ast(zend_ast *name_ast) /* {{{ */
{
	/* Fully qualified names are always default refs */
	if (name_ast->attr == ZEND_NAME_FQ) {
		return ZEND_FETCH_CLASS_DEFAULT;
	}

	return zend_get_class_fetch_type(zend_ast_get_str(name_ast));
}
/* }}} */

static void zend_ensure_valid_class_fetch_type(uint32_t fetch_type) /* {{{ */
{
	if (fetch_type != ZEND_FETCH_CLASS_DEFAULT && !CG(active_class_entry) && zend_is_scope_known()) {
		zend_error_noreturn(E_COMPILE_ERROR, "Cannot use \"%s\" when no class scope is active",
			fetch_type == ZEND_FETCH_CLASS_SELF ? "self" :
			fetch_type == ZEND_FETCH_CLASS_PARENT ? "parent" : "static");
	}
}
/* }}} */

static zend_bool zend_try_compile_const_expr_resolve_class_name(zval *zv, zend_ast *class_ast) /* {{{ */
{
	uint32_t fetch_type;
	zval *class_name;

	if (class_ast->kind != ZEND_AST_ZVAL) {
		zend_error_noreturn(E_COMPILE_ERROR, "Cannot use ::class with dynamic class name");
	}

	class_name = zend_ast_get_zval(class_ast);

	if (Z_TYPE_P(class_name) != IS_STRING) {
		zend_error_noreturn(E_COMPILE_ERROR, "Illegal class name");
	}

	fetch_type = zend_get_class_fetch_type(Z_STR_P(class_name));
	zend_ensure_valid_class_fetch_type(fetch_type);

	switch (fetch_type) {
		case ZEND_FETCH_CLASS_SELF:
			if (CG(active_class_entry) && zend_is_scope_known()) {
				ZVAL_STR_COPY(zv, CG(active_class_entry)->name);
				return 1;
			}
			return 0;
		case ZEND_FETCH_CLASS_PARENT:
			if (CG(active_class_entry) && CG(active_class_entry)->parent_name
					&& zend_is_scope_known()) {
				ZVAL_STR_COPY(zv, CG(active_class_entry)->parent_name);
				return 1;
			}
			return 0;
		case ZEND_FETCH_CLASS_STATIC:
			return 0;
		case ZEND_FETCH_CLASS_DEFAULT:
			ZVAL_STR(zv, zend_resolve_class_name_ast(class_ast));
			return 1;
		EMPTY_SWITCH_DEFAULT_CASE()
	}
}
/* }}} */

static zend_bool zend_try_ct_eval_class_const(zval *zv, zend_string *class_name, zend_string *name) /* {{{ */
{
	uint32_t fetch_type = zend_get_class_fetch_type(class_name);
	zend_class_constant *cc;
	zval *c;

	if (class_name_refers_to_active_ce(class_name, fetch_type)) {
		cc = zend_hash_find_ptr(&CG(active_class_entry)->constants_table, name);
	} else if (fetch_type == ZEND_FETCH_CLASS_DEFAULT && !(CG(compiler_options) & ZEND_COMPILE_NO_CONSTANT_SUBSTITUTION)) {
		zend_class_entry *ce = zend_hash_find_ptr_lc(CG(class_table), ZSTR_VAL(class_name), ZSTR_LEN(class_name));
		if (ce) {
			cc = zend_hash_find_ptr(&ce->constants_table, name);
		} else {
			return 0;
		}
	} else {
		return 0;
	}

	if (CG(compiler_options) & ZEND_COMPILE_NO_PERSISTENT_CONSTANT_SUBSTITUTION) {
		return 0;
	}

	if (!cc || !zend_verify_const_access(cc, CG(active_class_entry))) {
		return 0;
	}

	c = &cc->value;

	/* Substitute case-sensitive (or lowercase) persistent class constants */
	if (Z_TYPE_P(c) < IS_OBJECT) {
		ZVAL_COPY_OR_DUP(zv, c);
		return 1;
	}

	return 0;
}
/* }}} */

static void zend_add_to_list(void *result, void *item) /* {{{ */
{
	void** list = *(void**)result;
	size_t n = 0;

	if (list) {
		while (list[n]) {
			n++;
		}
	}

	list = erealloc(list, sizeof(void*) * (n+2));

	list[n]   = item;
	list[n+1] = NULL;

	*(void**)result = list;
}
/* }}} */

void zend_do_extended_stmt(void) /* {{{ */
{
	zend_op *opline;

	if (!(CG(compiler_options) & ZEND_COMPILE_EXTENDED_STMT)) {
		return;
	}

	opline = get_next_op();

	opline->opcode = ZEND_EXT_STMT;
}
/* }}} */

void zend_do_extended_fcall_begin(void) /* {{{ */
{
	zend_op *opline;

	if (!(CG(compiler_options) & ZEND_COMPILE_EXTENDED_FCALL)) {
		return;
	}

	opline = get_next_op();

	opline->opcode = ZEND_EXT_FCALL_BEGIN;
}
/* }}} */

void zend_do_extended_fcall_end(void) /* {{{ */
{
	zend_op *opline;

	if (!(CG(compiler_options) & ZEND_COMPILE_EXTENDED_FCALL)) {
		return;
	}

	opline = get_next_op();

	opline->opcode = ZEND_EXT_FCALL_END;
}
/* }}} */

zend_bool zend_is_auto_global_str(char *name, size_t len) /* {{{ */ {
	zend_auto_global *auto_global;

	if ((auto_global = zend_hash_str_find_ptr(CG(auto_globals), name, len)) != NULL) {
		if (auto_global->armed) {
			auto_global->armed = auto_global->auto_global_callback(auto_global->name);
		}
		return 1;
	}
	return 0;
}
/* }}} */

zend_bool zend_is_auto_global(zend_string *name) /* {{{ */
{
	zend_auto_global *auto_global;

	if ((auto_global = zend_hash_find_ptr(CG(auto_globals), name)) != NULL) {
		if (auto_global->armed) {
			auto_global->armed = auto_global->auto_global_callback(auto_global->name);
		}
		return 1;
	}
	return 0;
}
/* }}} */

int zend_register_auto_global(zend_string *name, zend_bool jit, zend_auto_global_callback auto_global_callback) /* {{{ */
{
	zend_auto_global auto_global;
	int retval;

	auto_global.name = name;
	auto_global.auto_global_callback = auto_global_callback;
	auto_global.jit = jit;

	retval = zend_hash_add_mem(CG(auto_globals), auto_global.name, &auto_global, sizeof(zend_auto_global)) != NULL ? SUCCESS : FAILURE;

	return retval;
}
/* }}} */

ZEND_API void zend_activate_auto_globals(void) /* {{{ */
{
	zend_auto_global *auto_global;

	ZEND_HASH_FOREACH_PTR(CG(auto_globals), auto_global) {
		if (auto_global->jit) {
			auto_global->armed = 1;
		} else if (auto_global->auto_global_callback) {
			auto_global->armed = auto_global->auto_global_callback(auto_global->name);
		} else {
			auto_global->armed = 0;
		}
	} ZEND_HASH_FOREACH_END();
}
/* }}} */

int ZEND_FASTCALL zendlex(zend_parser_stack_elem *elem) /* {{{ */
{
	zval zv;

	if (CG(increment_lineno)) {
		CG(zend_lineno)++;
		CG(increment_lineno) = 0;
	}

	return lex_scan(&zv, elem);
}
/* }}} */

ZEND_API void zend_initialize_class_data(zend_class_entry *ce, zend_bool nullify_handlers) /* {{{ */
{
	zend_bool persistent_hashes = ce->type == ZEND_INTERNAL_CLASS;

	ce->refcount = 1;
	ce->ce_flags = ZEND_ACC_CONSTANTS_UPDATED;

	if (CG(compiler_options) & ZEND_COMPILE_GUARDS) {
		ce->ce_flags |= ZEND_ACC_USE_GUARDS;
	}

	ce->default_properties_table = NULL;
	ce->default_static_members_table = NULL;
	zend_hash_init_ex(&ce->properties_info, 8, NULL, (persistent_hashes ? zend_destroy_property_info_internal : NULL), persistent_hashes, 0);
	zend_hash_init_ex(&ce->constants_table, 8, NULL, NULL, persistent_hashes, 0);
	zend_hash_init_ex(&ce->function_table, 8, NULL, ZEND_FUNCTION_DTOR, persistent_hashes, 0);

	if (ce->type == ZEND_INTERNAL_CLASS) {
		ZEND_MAP_PTR_INIT(ce->static_members_table, NULL);
	} else {
		ZEND_MAP_PTR_INIT(ce->static_members_table, &ce->default_static_members_table);
		ce->info.user.doc_comment = NULL;
	}

	ce->default_properties_count = 0;
	ce->default_static_members_count = 0;
	ce->properties_info_table = NULL;

	if (nullify_handlers) {
		ce->constructor = NULL;
		ce->destructor = NULL;
		ce->clone = NULL;
		ce->__get = NULL;
		ce->__set = NULL;
		ce->__unset = NULL;
		ce->__isset = NULL;
		ce->__call = NULL;
		ce->__callstatic = NULL;
		ce->__tostring = NULL;
		ce->create_object = NULL;
		ce->get_iterator = NULL;
		ce->iterator_funcs_ptr = NULL;
		ce->get_static_method = NULL;
		ce->parent = NULL;
		ce->parent_name = NULL;
		ce->num_interfaces = 0;
		ce->interfaces = NULL;
		ce->num_traits = 0;
		ce->trait_names = NULL;
		ce->trait_aliases = NULL;
		ce->trait_precedences = NULL;
		ce->serialize = NULL;
		ce->unserialize = NULL;
		ce->serialize_func = NULL;
		ce->unserialize_func = NULL;
		ce->__debugInfo = NULL;
		if (ce->type == ZEND_INTERNAL_CLASS) {
			ce->info.internal.module = NULL;
			ce->info.internal.builtin_functions = NULL;
		}
	}
}
/* }}} */

ZEND_API zend_string *zend_get_compiled_variable_name(const zend_op_array *op_array, uint32_t var) /* {{{ */
{
	return op_array->vars[EX_VAR_TO_NUM(var)];
}
/* }}} */

zend_ast *zend_ast_append_str(zend_ast *left_ast, zend_ast *right_ast) /* {{{ */
{
	zval *left_zv = zend_ast_get_zval(left_ast);
	zend_string *left = Z_STR_P(left_zv);
	zend_string *right = zend_ast_get_str(right_ast);

	zend_string *result;
	size_t left_len = ZSTR_LEN(left);
	size_t len = left_len + ZSTR_LEN(right) + 1; /* left\right */

	result = zend_string_extend(left, len, 0);
	ZSTR_VAL(result)[left_len] = '\\';
	memcpy(&ZSTR_VAL(result)[left_len + 1], ZSTR_VAL(right), ZSTR_LEN(right));
	ZSTR_VAL(result)[len] = '\0';
	zend_string_release_ex(right, 0);

	ZVAL_STR(left_zv, result);
	return left_ast;
}
/* }}} */

zend_ast *zend_negate_num_string(zend_ast *ast) /* {{{ */
{
	zval *zv = zend_ast_get_zval(ast);
	if (Z_TYPE_P(zv) == IS_LONG) {
		if (Z_LVAL_P(zv) == 0) {
			ZVAL_NEW_STR(zv, zend_string_init("-0", sizeof("-0")-1, 0));
		} else {
			ZEND_ASSERT(Z_LVAL_P(zv) > 0);
			Z_LVAL_P(zv) *= -1;
		}
	} else if (Z_TYPE_P(zv) == IS_STRING) {
		size_t orig_len = Z_STRLEN_P(zv);
		Z_STR_P(zv) = zend_string_extend(Z_STR_P(zv), orig_len + 1, 0);
		memmove(Z_STRVAL_P(zv) + 1, Z_STRVAL_P(zv), orig_len + 1);
		Z_STRVAL_P(zv)[0] = '-';
	} else {
		ZEND_ASSERT(0);
	}
	return ast;
}
/* }}} */

void zend_verify_namespace(void) /* {{{ */
{
	if (FC(has_bracketed_namespaces) && !FC(in_namespace)) {
		zend_error_noreturn(E_COMPILE_ERROR, "No code may exist outside of namespace {}");
	}
}
/* }}} */

/* {{{ zend_dirname
   Returns directory name component of path */
ZEND_API size_t zend_dirname(char *path, size_t len)
{
	register char *end = path + len - 1;
	unsigned int len_adjust = 0;

#ifdef ZEND_WIN32
	/* Note that on Win32 CWD is per drive (heritage from CP/M).
	 * This means dirname("c:foo") maps to "c:." or "c:" - which means CWD on C: drive.
	 */
	if ((2 <= len) && isalpha((int)((unsigned char *)path)[0]) && (':' == path[1])) {
		/* Skip over the drive spec (if any) so as not to change */
		path += 2;
		len_adjust += 2;
		if (2 == len) {
			/* Return "c:" on Win32 for dirname("c:").
			 * It would be more consistent to return "c:."
			 * but that would require making the string *longer*.
			 */
			return len;
		}
	}
#endif

	if (len == 0) {
		/* Illegal use of this function */
		return 0;
	}

	/* Strip trailing slashes */
	while (end >= path && IS_SLASH_P(end)) {
		end--;
	}
	if (end < path) {
		/* The path only contained slashes */
		path[0] = DEFAULT_SLASH;
		path[1] = '\0';
		return 1 + len_adjust;
	}

	/* Strip filename */
	while (end >= path && !IS_SLASH_P(end)) {
		end--;
	}
	if (end < path) {
		/* No slash found, therefore return '.' */
		path[0] = '.';
		path[1] = '\0';
		return 1 + len_adjust;
	}

	/* Strip slashes which came before the file name */
	while (end >= path && IS_SLASH_P(end)) {
		end--;
	}
	if (end < path) {
		path[0] = DEFAULT_SLASH;
		path[1] = '\0';
		return 1 + len_adjust;
	}
	*(end+1) = '\0';

	return (size_t)(end + 1 - path) + len_adjust;
}
/* }}} */

static void zend_adjust_for_fetch_type(zend_op *opline, znode *result, uint32_t type) /* {{{ */
{
	zend_uchar factor = (opline->opcode == ZEND_FETCH_STATIC_PROP_R) ? 1 : 3;

	switch (type) {
		case BP_VAR_R:
			opline->result_type = IS_TMP_VAR;
			result->op_type = IS_TMP_VAR;
			return;
		case BP_VAR_W:
			opline->opcode += 1 * factor;
			return;
		case BP_VAR_RW:
			opline->opcode += 2 * factor;
			return;
		case BP_VAR_IS:
			opline->result_type = IS_TMP_VAR;
			result->op_type = IS_TMP_VAR;
			opline->opcode += 3 * factor;
			return;
		case BP_VAR_FUNC_ARG:
			opline->opcode += 4 * factor;
			return;
		case BP_VAR_UNSET:
			opline->opcode += 5 * factor;
			return;
		EMPTY_SWITCH_DEFAULT_CASE()
	}
}
/* }}} */

static inline void zend_make_var_result(znode *result, zend_op *opline) /* {{{ */
{
	opline->result_type = IS_VAR;
	opline->result.var = get_temporary_variable();
	GET_NODE(result, opline->result);
}
/* }}} */

static inline void zend_make_tmp_result(znode *result, zend_op *opline) /* {{{ */
{
	opline->result_type = IS_TMP_VAR;
	opline->result.var = get_temporary_variable();
	GET_NODE(result, opline->result);
}
/* }}} */

static zend_op *zend_emit_op(znode *result, zend_uchar opcode, znode *op1, znode *op2) /* {{{ */
{
	zend_op *opline = get_next_op();
	opline->opcode = opcode;

	if (op1 != NULL) {
		SET_NODE(opline->op1, op1);
	}

	if (op2 != NULL) {
		SET_NODE(opline->op2, op2);
	}

	if (result) {
		zend_make_var_result(result, opline);
	}
	return opline;
}
/* }}} */

static zend_op *zend_emit_op_tmp(znode *result, zend_uchar opcode, znode *op1, znode *op2) /* {{{ */
{
	zend_op *opline = get_next_op();
	opline->opcode = opcode;

	if (op1 != NULL) {
		SET_NODE(opline->op1, op1);
	}

	if (op2 != NULL) {
		SET_NODE(opline->op2, op2);
	}

	if (result) {
		zend_make_tmp_result(result, opline);
	}

	return opline;
}
/* }}} */

static void zend_emit_tick(void) /* {{{ */
{
	zend_op *opline;

	/* This prevents a double TICK generated by the parser statement of "declare()" */
	if (CG(active_op_array)->last && CG(active_op_array)->opcodes[CG(active_op_array)->last - 1].opcode == ZEND_TICKS) {
		return;
	}

	opline = get_next_op();

	opline->opcode = ZEND_TICKS;
	opline->extended_value = FC(declarables).ticks;
}
/* }}} */

static inline zend_op *zend_emit_op_data(znode *value) /* {{{ */
{
	return zend_emit_op(NULL, ZEND_OP_DATA, value, NULL);
}
/* }}} */

static inline uint32_t zend_emit_jump(uint32_t opnum_target) /* {{{ */
{
	uint32_t opnum = get_next_op_number();
	zend_op *opline = zend_emit_op(NULL, ZEND_JMP, NULL, NULL);
	opline->op1.opline_num = opnum_target;
	return opnum;
}
/* }}} */

ZEND_API int zend_is_smart_branch(zend_op *opline) /* {{{ */
{
	switch (opline->opcode) {
		case ZEND_IS_IDENTICAL:
		case ZEND_IS_NOT_IDENTICAL:
		case ZEND_IS_EQUAL:
		case ZEND_IS_NOT_EQUAL:
		case ZEND_IS_SMALLER:
		case ZEND_IS_SMALLER_OR_EQUAL:
		case ZEND_CASE:
		case ZEND_ISSET_ISEMPTY_CV:
		case ZEND_ISSET_ISEMPTY_VAR:
		case ZEND_ISSET_ISEMPTY_DIM_OBJ:
		case ZEND_ISSET_ISEMPTY_PROP_OBJ:
		case ZEND_ISSET_ISEMPTY_STATIC_PROP:
		case ZEND_INSTANCEOF:
		case ZEND_TYPE_CHECK:
		case ZEND_DEFINED:
		case ZEND_IN_ARRAY:
		case ZEND_ARRAY_KEY_EXISTS:
			return 1;
		default:
			return 0;
	}
}
/* }}} */

static inline uint32_t zend_emit_cond_jump(zend_uchar opcode, znode *cond, uint32_t opnum_target) /* {{{ */
{
	uint32_t opnum = get_next_op_number();
	zend_op *opline;

	if ((cond->op_type & (IS_CV|IS_CONST))
	 && opnum > 0
	 && zend_is_smart_branch(CG(active_op_array)->opcodes + opnum - 1)) {
		/* emit extra NOP to avoid incorrect SMART_BRANCH in very rare cases */
		zend_emit_op(NULL, ZEND_NOP, NULL, NULL);
		opnum = get_next_op_number();
	}
	opline = zend_emit_op(NULL, opcode, cond, NULL);
	opline->op2.opline_num = opnum_target;
	return opnum;
}
/* }}} */

static inline void zend_update_jump_target(uint32_t opnum_jump, uint32_t opnum_target) /* {{{ */
{
	zend_op *opline = &CG(active_op_array)->opcodes[opnum_jump];
	switch (opline->opcode) {
		case ZEND_JMP:
			opline->op1.opline_num = opnum_target;
			break;
		case ZEND_JMPZ:
		case ZEND_JMPNZ:
		case ZEND_JMPZ_EX:
		case ZEND_JMPNZ_EX:
		case ZEND_JMP_SET:
		case ZEND_COALESCE:
			opline->op2.opline_num = opnum_target;
			break;
		EMPTY_SWITCH_DEFAULT_CASE()
	}
}
/* }}} */

static inline void zend_update_jump_target_to_next(uint32_t opnum_jump) /* {{{ */
{
	zend_update_jump_target(opnum_jump, get_next_op_number());
}
/* }}} */

static inline zend_op *zend_delayed_emit_op(znode *result, zend_uchar opcode, znode *op1, znode *op2) /* {{{ */
{
	zend_op tmp_opline;

	init_op(&tmp_opline);

	tmp_opline.opcode = opcode;
	if (op1 != NULL) {
		SET_NODE(tmp_opline.op1, op1);
	}
	if (op2 != NULL) {
		SET_NODE(tmp_opline.op2, op2);
	}
	if (result) {
		zend_make_var_result(result, &tmp_opline);
	}

	zend_stack_push(&CG(delayed_oplines_stack), &tmp_opline);
	return zend_stack_top(&CG(delayed_oplines_stack));
}
/* }}} */

static inline uint32_t zend_delayed_compile_begin(void) /* {{{ */
{
	return zend_stack_count(&CG(delayed_oplines_stack));
}
/* }}} */

static zend_op *zend_delayed_compile_end(uint32_t offset) /* {{{ */
{
	zend_op *opline = NULL, *oplines = zend_stack_base(&CG(delayed_oplines_stack));
	uint32_t i, count = zend_stack_count(&CG(delayed_oplines_stack));

	ZEND_ASSERT(count >= offset);
	for (i = offset; i < count; ++i) {
		opline = get_next_op();
		memcpy(opline, &oplines[i], sizeof(zend_op));
	}
	CG(delayed_oplines_stack).top = offset;
	return opline;
}
/* }}} */

#define ZEND_MEMOIZE_NONE 0
#define ZEND_MEMOIZE_COMPILE 1
#define ZEND_MEMOIZE_FETCH 2

static void zend_compile_memoized_expr(znode *result, zend_ast *expr) /* {{{ */
{
	int memoize_mode = CG(memoize_mode);
	if (memoize_mode == ZEND_MEMOIZE_COMPILE) {
		znode memoized_result;

		/* Go through normal compilation */
		CG(memoize_mode) = ZEND_MEMOIZE_NONE;
		zend_compile_expr(result, expr);
		CG(memoize_mode) = ZEND_MEMOIZE_COMPILE;

		if (result->op_type == IS_VAR) {
			zend_emit_op(&memoized_result, ZEND_COPY_TMP, result, NULL);
		} else if (result->op_type == IS_TMP_VAR) {
			zend_emit_op_tmp(&memoized_result, ZEND_COPY_TMP, result, NULL);
		} else {
			memoized_result = *result;
		}

		zend_hash_index_update_mem(
			CG(memoized_exprs), (uintptr_t) expr, &memoized_result, sizeof(znode));
	} else if (memoize_mode == ZEND_MEMOIZE_FETCH) {
		znode *memoized_result = zend_hash_index_find_ptr(CG(memoized_exprs), (uintptr_t) expr);
		*result = *memoized_result;
		if (result->op_type == IS_CONST) {
			Z_TRY_ADDREF(result->u.constant);
		}
	} else {
		ZEND_ASSERT(0);
	}
}
/* }}} */

static void zend_emit_return_type_check(
		znode *expr, zend_arg_info *return_info, zend_bool implicit) /* {{{ */
{
	if (ZEND_TYPE_IS_SET(return_info->type)) {
		zend_op *opline;

		/* `return ...;` is illegal in a void function (but `return;` isn't) */
		if (ZEND_TYPE_CODE(return_info->type) == IS_VOID) {
			if (expr) {
				if (expr->op_type == IS_CONST && Z_TYPE(expr->u.constant) == IS_NULL) {
					zend_error_noreturn(E_COMPILE_ERROR,
						"A void function must not return a value "
						"(did you mean \"return;\" instead of \"return null;\"?)");
				} else {
					zend_error_noreturn(E_COMPILE_ERROR, "A void function must not return a value");
				}
			}
			/* we don't need run-time check */
			return;
		}

		if (!expr && !implicit) {
			if (ZEND_TYPE_ALLOW_NULL(return_info->type)) {
				zend_error_noreturn(E_COMPILE_ERROR,
					"A function with return type must return a value "
					"(did you mean \"return null;\" instead of \"return;\"?)");
			} else {
				zend_error_noreturn(E_COMPILE_ERROR,
					"A function with return type must return a value");
			}
		}

		if (expr && expr->op_type == IS_CONST) {
			if ((ZEND_TYPE_CODE(return_info->type) == Z_TYPE(expr->u.constant))
			 ||((ZEND_TYPE_CODE(return_info->type) == _IS_BOOL)
			  && (Z_TYPE(expr->u.constant) == IS_FALSE
			   || Z_TYPE(expr->u.constant) == IS_TRUE))
			 || (ZEND_TYPE_ALLOW_NULL(return_info->type)
			  && Z_TYPE(expr->u.constant) == IS_NULL)) {
				/* we don't need run-time check */
				return;
			}
		}

		opline = zend_emit_op(NULL, ZEND_VERIFY_RETURN_TYPE, expr, NULL);
		if (expr && expr->op_type == IS_CONST) {
			opline->result_type = expr->op_type = IS_TMP_VAR;
			opline->result.var = expr->u.op.var = get_temporary_variable();
		}
		if (ZEND_TYPE_IS_CLASS(return_info->type)) {
			opline->op2.num = CG(active_op_array)->cache_size;
			CG(active_op_array)->cache_size += sizeof(void*);
		} else {
			opline->op2.num = -1;
		}
	}
}
/* }}} */

void zend_emit_final_return(int return_one) /* {{{ */
{
	znode zn;
	zend_op *ret;
	zend_bool returns_reference = (CG(active_op_array)->fn_flags & ZEND_ACC_RETURN_REFERENCE) != 0;

	if (CG(active_op_array)->fn_flags & ZEND_ACC_HAS_RETURN_TYPE
			&& !(CG(active_op_array)->fn_flags & ZEND_ACC_GENERATOR)) {
		zend_emit_return_type_check(NULL, CG(active_op_array)->arg_info - 1, 1);
	}

	zn.op_type = IS_CONST;
	if (return_one) {
		ZVAL_LONG(&zn.u.constant, 1);
	} else {
		ZVAL_NULL(&zn.u.constant);
	}

	ret = zend_emit_op(NULL, returns_reference ? ZEND_RETURN_BY_REF : ZEND_RETURN, &zn, NULL);
	ret->extended_value = -1;
}
/* }}} */

static inline zend_bool zend_is_variable(zend_ast *ast) /* {{{ */
{
	return ast->kind == ZEND_AST_VAR || ast->kind == ZEND_AST_DIM
		|| ast->kind == ZEND_AST_PROP || ast->kind == ZEND_AST_STATIC_PROP;
}
/* }}} */

static inline zend_bool zend_is_call(zend_ast *ast) /* {{{ */
{
	return ast->kind == ZEND_AST_CALL
		|| ast->kind == ZEND_AST_METHOD_CALL
		|| ast->kind == ZEND_AST_STATIC_CALL;
}
/* }}} */

static inline zend_bool zend_is_variable_or_call(zend_ast *ast) /* {{{ */
{
	return zend_is_variable(ast) || zend_is_call(ast);
}
/* }}} */

static inline zend_bool zend_is_unticked_stmt(zend_ast *ast) /* {{{ */
{
	return ast->kind == ZEND_AST_STMT_LIST || ast->kind == ZEND_AST_LABEL
		|| ast->kind == ZEND_AST_PROP_DECL || ast->kind == ZEND_AST_CLASS_CONST_DECL
		|| ast->kind == ZEND_AST_USE_TRAIT || ast->kind == ZEND_AST_METHOD;
}
/* }}} */

static inline zend_bool zend_can_write_to_variable(zend_ast *ast) /* {{{ */
{
	while (ast->kind == ZEND_AST_DIM || ast->kind == ZEND_AST_PROP) {
		ast = ast->child[0];
	}

	return zend_is_variable_or_call(ast);
}
/* }}} */

static inline zend_bool zend_is_const_default_class_ref(zend_ast *name_ast) /* {{{ */
{
	if (name_ast->kind != ZEND_AST_ZVAL) {
		return 0;
	}

	return ZEND_FETCH_CLASS_DEFAULT == zend_get_class_fetch_type_ast(name_ast);
}
/* }}} */

static inline void zend_handle_numeric_op(znode *node) /* {{{ */
{
	if (node->op_type == IS_CONST && Z_TYPE(node->u.constant) == IS_STRING) {
		zend_ulong index;

		if (ZEND_HANDLE_NUMERIC(Z_STR(node->u.constant), index)) {
			zval_ptr_dtor(&node->u.constant);
			ZVAL_LONG(&node->u.constant, index);
		}
	}
}
/* }}} */

static inline void zend_handle_numeric_dim(zend_op *opline, znode *dim_node) /* {{{ */
{
	if (Z_TYPE(dim_node->u.constant) == IS_STRING) {
		zend_ulong index;

		if (ZEND_HANDLE_NUMERIC(Z_STR(dim_node->u.constant), index)) {
			/* For numeric indexes we also keep the original value to use by ArrayAccess
			 * See bug #63217
			 */
			int c = zend_add_literal(&dim_node->u.constant);
			ZEND_ASSERT(opline->op2.constant + 1 == c);
			ZVAL_LONG(CT_CONSTANT(opline->op2), index);
			Z_EXTRA_P(CT_CONSTANT(opline->op2)) = ZEND_EXTRA_VALUE;
			return;
		}
	}
}
/* }}} */

static inline void zend_set_class_name_op1(zend_op *opline, znode *class_node) /* {{{ */
{
	if (class_node->op_type == IS_CONST) {
		opline->op1_type = IS_CONST;
		opline->op1.constant = zend_add_class_name_literal(
			Z_STR(class_node->u.constant));
	} else {
		SET_NODE(opline->op1, class_node);
	}
}
/* }}} */

static void zend_compile_class_ref(znode *result, zend_ast *name_ast, uint32_t fetch_flags) /* {{{ */
{
	uint32_t fetch_type;

	if (name_ast->kind != ZEND_AST_ZVAL) {
		znode name_node;

		zend_compile_expr(&name_node, name_ast);

		if (name_node.op_type == IS_CONST) {
			zend_string *name;

			if (Z_TYPE(name_node.u.constant) != IS_STRING) {
				zend_error_noreturn(E_COMPILE_ERROR, "Illegal class name");
			}

			name = Z_STR(name_node.u.constant);
			fetch_type = zend_get_class_fetch_type(name);

			if (fetch_type == ZEND_FETCH_CLASS_DEFAULT) {
				result->op_type = IS_CONST;
				ZVAL_STR(&result->u.constant, zend_resolve_class_name(name, ZEND_NAME_FQ));
			} else {
				zend_ensure_valid_class_fetch_type(fetch_type);
				result->op_type = IS_UNUSED;
				result->u.op.num = fetch_type | fetch_flags;
			}

			zend_string_release_ex(name, 0);
		} else {
			zend_op *opline = zend_emit_op(result, ZEND_FETCH_CLASS, NULL, &name_node);
			opline->op1.num = ZEND_FETCH_CLASS_DEFAULT | fetch_flags;
		}
		return;
	}

	/* Fully qualified names are always default refs */
	if (name_ast->attr == ZEND_NAME_FQ) {
		result->op_type = IS_CONST;
		ZVAL_STR(&result->u.constant, zend_resolve_class_name_ast(name_ast));
		return;
	}

	fetch_type = zend_get_class_fetch_type(zend_ast_get_str(name_ast));
	if (ZEND_FETCH_CLASS_DEFAULT == fetch_type) {
		result->op_type = IS_CONST;
		ZVAL_STR(&result->u.constant, zend_resolve_class_name_ast(name_ast));
	} else {
		zend_ensure_valid_class_fetch_type(fetch_type);
		result->op_type = IS_UNUSED;
		result->u.op.num = fetch_type | fetch_flags;
	}
}
/* }}} */

static int zend_try_compile_cv(znode *result, zend_ast *ast) /* {{{ */
{
	zend_ast *name_ast = ast->child[0];
	if (name_ast->kind == ZEND_AST_ZVAL) {
		zval *zv = zend_ast_get_zval(name_ast);
		zend_string *name;

		if (EXPECTED(Z_TYPE_P(zv) == IS_STRING)) {
			name = zval_make_interned_string(zv);
		} else {
			name = zend_new_interned_string(zval_get_string_func(zv));
		}

		if (zend_is_auto_global(name)) {
			return FAILURE;
		}

		result->op_type = IS_CV;
		result->u.op.var = lookup_cv(name);

		if (UNEXPECTED(Z_TYPE_P(zv) != IS_STRING)) {
			zend_string_release_ex(name, 0);
		}

		return SUCCESS;
	}

	return FAILURE;
}
/* }}} */

static zend_op *zend_compile_simple_var_no_cv(znode *result, zend_ast *ast, uint32_t type, int delayed) /* {{{ */
{
	zend_ast *name_ast = ast->child[0];
	znode name_node;
	zend_op *opline;

	zend_compile_expr(&name_node, name_ast);
	if (name_node.op_type == IS_CONST) {
		convert_to_string(&name_node.u.constant);
	}

	if (delayed) {
		opline = zend_delayed_emit_op(result, ZEND_FETCH_R, &name_node, NULL);
	} else {
		opline = zend_emit_op(result, ZEND_FETCH_R, &name_node, NULL);
	}

	if (name_node.op_type == IS_CONST &&
	    zend_is_auto_global(Z_STR(name_node.u.constant))) {

		opline->extended_value = ZEND_FETCH_GLOBAL;
	} else {
		opline->extended_value = ZEND_FETCH_LOCAL;
	}

	zend_adjust_for_fetch_type(opline, result, type);
	return opline;
}
/* }}} */

static zend_bool is_this_fetch(zend_ast *ast) /* {{{ */
{
	if (ast->kind == ZEND_AST_VAR && ast->child[0]->kind == ZEND_AST_ZVAL) {
		zval *name = zend_ast_get_zval(ast->child[0]);
		return Z_TYPE_P(name) == IS_STRING && zend_string_equals_literal(Z_STR_P(name), "this");
	}

	return 0;
}
/* }}} */

static zend_op *zend_compile_simple_var(znode *result, zend_ast *ast, uint32_t type, int delayed) /* {{{ */
{
	if (is_this_fetch(ast)) {
		zend_op *opline = zend_emit_op(result, ZEND_FETCH_THIS, NULL, NULL);
		if ((type == BP_VAR_R) || (type == BP_VAR_IS)) {
			opline->result_type = IS_TMP_VAR;
			result->op_type = IS_TMP_VAR;
		}
		return opline;
	} else if (zend_try_compile_cv(result, ast) == FAILURE) {
		return zend_compile_simple_var_no_cv(result, ast, type, delayed);
	}
	return NULL;
}
/* }}} */

static void zend_separate_if_call_and_write(znode *node, zend_ast *ast, uint32_t type) /* {{{ */
{
	if (type != BP_VAR_R && type != BP_VAR_IS && zend_is_call(ast)) {
		if (node->op_type == IS_VAR) {
			zend_op *opline = zend_emit_op(NULL, ZEND_SEPARATE, node, NULL);
			opline->result_type = IS_VAR;
			opline->result.var = opline->op1.var;
		} else {
			zend_error_noreturn(E_COMPILE_ERROR, "Cannot use result of built-in function in write context");
		}
	}
}
/* }}} */

zend_op *zend_delayed_compile_var(znode *result, zend_ast *ast, uint32_t type, zend_bool by_ref);
void zend_compile_assign(znode *result, zend_ast *ast);

static inline void zend_emit_assign_znode(zend_ast *var_ast, znode *value_node) /* {{{ */
{
	znode dummy_node;
	zend_ast *assign_ast = zend_ast_create(ZEND_AST_ASSIGN, var_ast,
		zend_ast_create_znode(value_node));
	zend_compile_assign(&dummy_node, assign_ast);
	zend_do_free(&dummy_node);
}
/* }}} */

static zend_op *zend_delayed_compile_dim(znode *result, zend_ast *ast, uint32_t type) /* {{{ */
{
	zend_ast *var_ast = ast->child[0];
	zend_ast *dim_ast = ast->child[1];
	zend_op *opline;

	znode var_node, dim_node;

	opline = zend_delayed_compile_var(&var_node, var_ast, type, 0);
	if (opline && type == BP_VAR_W && (opline->opcode == ZEND_FETCH_STATIC_PROP_W || opline->opcode == ZEND_FETCH_OBJ_W)) {
		opline->extended_value |= ZEND_FETCH_DIM_WRITE;
	}

	zend_separate_if_call_and_write(&var_node, var_ast, type);

	if (dim_ast == NULL) {
		if (type == BP_VAR_R || type == BP_VAR_IS) {
			zend_error_noreturn(E_COMPILE_ERROR, "Cannot use [] for reading");
		}
		if (type == BP_VAR_UNSET) {
			zend_error_noreturn(E_COMPILE_ERROR, "Cannot use [] for unsetting");
		}
		dim_node.op_type = IS_UNUSED;
	} else {
		zend_compile_expr(&dim_node, dim_ast);
	}

	opline = zend_delayed_emit_op(result, ZEND_FETCH_DIM_R, &var_node, &dim_node);
	zend_adjust_for_fetch_type(opline, result, type);

	if (dim_node.op_type == IS_CONST) {
		zend_handle_numeric_dim(opline, &dim_node);
	}
	return opline;
}
/* }}} */

static zend_op *zend_compile_dim(znode *result, zend_ast *ast, uint32_t type) /* {{{ */
{
	uint32_t offset = zend_delayed_compile_begin();
	zend_delayed_compile_dim(result, ast, type);
	return zend_delayed_compile_end(offset);
}
/* }}} */

static zend_op *zend_delayed_compile_prop(znode *result, zend_ast *ast, uint32_t type) /* {{{ */
{
	zend_ast *obj_ast = ast->child[0];
	zend_ast *prop_ast = ast->child[1];

	znode obj_node, prop_node;
	zend_op *opline;

	if (is_this_fetch(obj_ast)) {
		obj_node.op_type = IS_UNUSED;
	} else {
		opline = zend_delayed_compile_var(&obj_node, obj_ast, type, 0);
		if (opline && type == BP_VAR_W && (opline->opcode == ZEND_FETCH_STATIC_PROP_W || opline->opcode == ZEND_FETCH_OBJ_W)) {
			opline->extended_value |= ZEND_FETCH_OBJ_WRITE;
		}

		zend_separate_if_call_and_write(&obj_node, obj_ast, type);
	}
	zend_compile_expr(&prop_node, prop_ast);

	opline = zend_delayed_emit_op(result, ZEND_FETCH_OBJ_R, &obj_node, &prop_node);
	if (opline->op2_type == IS_CONST) {
		convert_to_string(CT_CONSTANT(opline->op2));
		opline->extended_value = zend_alloc_cache_slots(3);
	}

	zend_adjust_for_fetch_type(opline, result, type);
	return opline;
}
/* }}} */

static zend_op *zend_compile_prop(znode *result, zend_ast *ast, uint32_t type, int by_ref) /* {{{ */
{
	uint32_t offset = zend_delayed_compile_begin();
	zend_op *opline = zend_delayed_compile_prop(result, ast, type);
	if (by_ref) { /* shared with cache_slot */
		opline->extended_value |= ZEND_FETCH_REF;
	}
	return zend_delayed_compile_end(offset);
}
/* }}} */

zend_op *zend_compile_static_prop(znode *result, zend_ast *ast, uint32_t type, int by_ref, int delayed) /* {{{ */
{
	zend_ast *class_ast = ast->child[0];
	zend_ast *prop_ast = ast->child[1];

	znode class_node, prop_node;
	zend_op *opline;

	zend_compile_class_ref(&class_node, class_ast, ZEND_FETCH_CLASS_EXCEPTION);

	zend_compile_expr(&prop_node, prop_ast);

	if (delayed) {
		opline = zend_delayed_emit_op(result, ZEND_FETCH_STATIC_PROP_R, &prop_node, NULL);
	} else {
		opline = zend_emit_op(result, ZEND_FETCH_STATIC_PROP_R, &prop_node, NULL);
	}
	if (opline->op1_type == IS_CONST) {
		convert_to_string(CT_CONSTANT(opline->op1));
		opline->extended_value = zend_alloc_cache_slots(3);
	}
	if (class_node.op_type == IS_CONST) {
		opline->op2_type = IS_CONST;
		opline->op2.constant = zend_add_class_name_literal(
			Z_STR(class_node.u.constant));
		if (opline->op1_type != IS_CONST) {
			opline->extended_value = zend_alloc_cache_slot();
		}
	} else {
		SET_NODE(opline->op2, &class_node);
	}

	if (by_ref && (type == BP_VAR_W || type == BP_VAR_FUNC_ARG)) { /* shared with cache_slot */
		opline->extended_value |= ZEND_FETCH_REF;
	}

	zend_adjust_for_fetch_type(opline, result, type);
	return opline;
}
/* }}} */

static void zend_verify_list_assign_target(zend_ast *var_ast, zend_bool old_style) /* {{{ */ {
	if (var_ast->kind == ZEND_AST_ARRAY) {
		if (var_ast->attr == ZEND_ARRAY_SYNTAX_LONG) {
			zend_error_noreturn(E_COMPILE_ERROR, "Cannot assign to array(), use [] instead");
		}
		if (old_style != var_ast->attr) {
			zend_error_noreturn(E_COMPILE_ERROR, "Cannot mix [] and list()");
		}
	} else if (!zend_can_write_to_variable(var_ast)) {
		zend_error_noreturn(E_COMPILE_ERROR, "Assignments can only happen to writable values");
	}
}
/* }}} */

static inline void zend_emit_assign_ref_znode(zend_ast *var_ast, znode *value_node);

/* Propagate refs used on leaf elements to the surrounding list() structures. */
static zend_bool zend_propagate_list_refs(zend_ast *ast) { /* {{{ */
	zend_ast_list *list = zend_ast_get_list(ast);
	zend_bool has_refs = 0;
	uint32_t i;

	for (i = 0; i < list->children; ++i) {
		zend_ast *elem_ast = list->child[i];

		if (elem_ast) {
			zend_ast *var_ast = elem_ast->child[0];
			if (var_ast->kind == ZEND_AST_ARRAY) {
				elem_ast->attr = zend_propagate_list_refs(var_ast);
			}
			has_refs |= elem_ast->attr;
		}
	}

	return has_refs;
}
/* }}} */

static void zend_compile_list_assign(
		znode *result, zend_ast *ast, znode *expr_node, zend_bool old_style) /* {{{ */
{
	zend_ast_list *list = zend_ast_get_list(ast);
	uint32_t i;
	zend_bool has_elems = 0;
	zend_bool is_keyed =
		list->children > 0 && list->child[0] != NULL && list->child[0]->child[1] != NULL;

	if (list->children && expr_node->op_type == IS_CONST && Z_TYPE(expr_node->u.constant) == IS_STRING) {
		zval_make_interned_string(&expr_node->u.constant);
	}

	for (i = 0; i < list->children; ++i) {
		zend_ast *elem_ast = list->child[i];
		zend_ast *var_ast, *key_ast;
		znode fetch_result, dim_node;
		zend_op *opline;

		if (elem_ast == NULL) {
			if (is_keyed) {
				zend_error(E_COMPILE_ERROR,
					"Cannot use empty array entries in keyed array assignment");
			} else {
				continue;
			}
		}

		var_ast = elem_ast->child[0];
		key_ast = elem_ast->child[1];
		has_elems = 1;

		if (is_keyed) {
			if (key_ast == NULL) {
				zend_error(E_COMPILE_ERROR,
					"Cannot mix keyed and unkeyed array entries in assignments");
			}

			zend_compile_expr(&dim_node, key_ast);
		} else {
			if (key_ast != NULL) {
				zend_error(E_COMPILE_ERROR,
					"Cannot mix keyed and unkeyed array entries in assignments");
			}

			dim_node.op_type = IS_CONST;
			ZVAL_LONG(&dim_node.u.constant, i);
		}

		if (expr_node->op_type == IS_CONST) {
			Z_TRY_ADDREF(expr_node->u.constant);
		}

		zend_verify_list_assign_target(var_ast, old_style);

		opline = zend_emit_op(&fetch_result,
			elem_ast->attr ? (expr_node->op_type == IS_CV ? ZEND_FETCH_DIM_W : ZEND_FETCH_LIST_W) : ZEND_FETCH_LIST_R, expr_node, &dim_node);

		if (dim_node.op_type == IS_CONST) {
			zend_handle_numeric_dim(opline, &dim_node);
		}

		if (var_ast->kind == ZEND_AST_ARRAY) {
			if (elem_ast->attr) {
				zend_emit_op(&fetch_result, ZEND_MAKE_REF, &fetch_result, NULL);
			}
			zend_compile_list_assign(NULL, var_ast, &fetch_result, var_ast->attr);
		} else if (elem_ast->attr) {
			zend_emit_assign_ref_znode(var_ast, &fetch_result);
		} else {
			zend_emit_assign_znode(var_ast, &fetch_result);
		}
	}

	if (has_elems == 0) {
		zend_error_noreturn(E_COMPILE_ERROR, "Cannot use empty list");
	}

	if (result) {
		*result = *expr_node;
	} else {
		zend_do_free(expr_node);
	}
}
/* }}} */

static void zend_ensure_writable_variable(const zend_ast *ast) /* {{{ */
{
	if (ast->kind == ZEND_AST_CALL) {
		zend_error_noreturn(E_COMPILE_ERROR, "Can't use function return value in write context");
	}
	if (ast->kind == ZEND_AST_METHOD_CALL || ast->kind == ZEND_AST_STATIC_CALL) {
		zend_error_noreturn(E_COMPILE_ERROR, "Can't use method return value in write context");
	}
}
/* }}} */

/* Detects $a... = $a pattern */
zend_bool zend_is_assign_to_self(zend_ast *var_ast, zend_ast *expr_ast) /* {{{ */
{
	if (expr_ast->kind != ZEND_AST_VAR || expr_ast->child[0]->kind != ZEND_AST_ZVAL) {
		return 0;
	}

	while (zend_is_variable(var_ast) && var_ast->kind != ZEND_AST_VAR) {
		var_ast = var_ast->child[0];
	}

	if (var_ast->kind != ZEND_AST_VAR || var_ast->child[0]->kind != ZEND_AST_ZVAL) {
		return 0;
	}

	{
		zend_string *name1 = zval_get_string(zend_ast_get_zval(var_ast->child[0]));
		zend_string *name2 = zval_get_string(zend_ast_get_zval(expr_ast->child[0]));
		zend_bool result = zend_string_equals(name1, name2);
		zend_string_release_ex(name1, 0);
		zend_string_release_ex(name2, 0);
		return result;
	}
}
/* }}} */

/* Detects if list($a, $b, $c) contains variable with given name */
zend_bool zend_list_has_assign_to(zend_ast *list_ast, zend_string *name) /* {{{ */
{
	zend_ast_list *list = zend_ast_get_list(list_ast);
	uint32_t i;
	for (i = 0; i < list->children; i++) {
		zend_ast *elem_ast = list->child[i];
		zend_ast *var_ast;

		if (!elem_ast) {
			continue;
		}
		var_ast = elem_ast->child[0];

		/* Recursively check nested list()s */
		if (var_ast->kind == ZEND_AST_ARRAY && zend_list_has_assign_to(var_ast, name)) {
			return 1;
		}

		if (var_ast->kind == ZEND_AST_VAR && var_ast->child[0]->kind == ZEND_AST_ZVAL) {
			zend_string *var_name = zval_get_string(zend_ast_get_zval(var_ast->child[0]));
			zend_bool result = zend_string_equals(var_name, name);
			zend_string_release_ex(var_name, 0);
			if (result) {
				return 1;
			}
		}
	}

	return 0;
}
/* }}} */

/* Detects patterns like list($a, $b, $c) = $a */
zend_bool zend_list_has_assign_to_self(zend_ast *list_ast, zend_ast *expr_ast) /* {{{ */
{
	/* Only check simple variables on the RHS, as only CVs cause issues with this. */
	if (expr_ast->kind == ZEND_AST_VAR && expr_ast->child[0]->kind == ZEND_AST_ZVAL) {
		zend_string *name = zval_get_string(zend_ast_get_zval(expr_ast->child[0]));
		zend_bool result = zend_list_has_assign_to(list_ast, name);
		zend_string_release_ex(name, 0);
		return result;
	}
	return 0;
}
/* }}} */

void zend_compile_assign(znode *result, zend_ast *ast) /* {{{ */
{
	zend_ast *var_ast = ast->child[0];
	zend_ast *expr_ast = ast->child[1];

	znode var_node, expr_node;
	zend_op *opline;
	uint32_t offset;

	if (is_this_fetch(var_ast)) {
		zend_error_noreturn(E_COMPILE_ERROR, "Cannot re-assign $this");
	}

	zend_ensure_writable_variable(var_ast);

	switch (var_ast->kind) {
		case ZEND_AST_VAR:
			offset = zend_delayed_compile_begin();
			zend_delayed_compile_var(&var_node, var_ast, BP_VAR_W, 0);
			zend_compile_expr(&expr_node, expr_ast);
			zend_delayed_compile_end(offset);
			zend_emit_op(result, ZEND_ASSIGN, &var_node, &expr_node);
			return;
		case ZEND_AST_STATIC_PROP:
			offset = zend_delayed_compile_begin();
			zend_delayed_compile_var(result, var_ast, BP_VAR_W, 0);
			zend_compile_expr(&expr_node, expr_ast);

			opline = zend_delayed_compile_end(offset);
			opline->opcode = ZEND_ASSIGN_STATIC_PROP;

			zend_emit_op_data(&expr_node);
			return;
		case ZEND_AST_DIM:
			offset = zend_delayed_compile_begin();
			zend_delayed_compile_dim(result, var_ast, BP_VAR_W);

			if (zend_is_assign_to_self(var_ast, expr_ast)
			 && !is_this_fetch(expr_ast)) {
				/* $a[0] = $a should evaluate the right $a first */
				znode cv_node;

				if (zend_try_compile_cv(&cv_node, expr_ast) == FAILURE) {
					zend_compile_simple_var_no_cv(&expr_node, expr_ast, BP_VAR_R, 0);
				} else {
					zend_emit_op(&expr_node, ZEND_QM_ASSIGN, &cv_node, NULL);
				}
			} else {
				zend_compile_expr(&expr_node, expr_ast);
			}

			opline = zend_delayed_compile_end(offset);
			opline->opcode = ZEND_ASSIGN_DIM;

			opline = zend_emit_op_data(&expr_node);
			return;
		case ZEND_AST_PROP:
			offset = zend_delayed_compile_begin();
			zend_delayed_compile_prop(result, var_ast, BP_VAR_W);
			zend_compile_expr(&expr_node, expr_ast);

			opline = zend_delayed_compile_end(offset);
			opline->opcode = ZEND_ASSIGN_OBJ;

			zend_emit_op_data(&expr_node);
			return;
		case ZEND_AST_ARRAY:
			if (zend_propagate_list_refs(var_ast)) {
				if (!zend_is_variable_or_call(expr_ast)) {
					zend_error_noreturn(E_COMPILE_ERROR,
						"Cannot assign reference to non referencable value");
				}

				zend_compile_var(&expr_node, expr_ast, BP_VAR_W, 1);
				/* MAKE_REF is usually not necessary for CVs. However, if there are
				 * self-assignments, this forces the RHS to evaluate first. */
				if (expr_node.op_type != IS_CV
						|| zend_list_has_assign_to_self(var_ast, expr_ast)) {
					zend_emit_op(&expr_node, ZEND_MAKE_REF, &expr_node, NULL);
				}
			} else {
				if (zend_list_has_assign_to_self(var_ast, expr_ast)) {
					/* list($a, $b) = $a should evaluate the right $a first */
					znode cv_node;

					if (zend_try_compile_cv(&cv_node, expr_ast) == FAILURE) {
						zend_compile_simple_var_no_cv(&expr_node, expr_ast, BP_VAR_R, 0);
					} else {
						zend_emit_op(&expr_node, ZEND_QM_ASSIGN, &cv_node, NULL);
					}
				} else {
					zend_compile_expr(&expr_node, expr_ast);
				}
			}

			zend_compile_list_assign(result, var_ast, &expr_node, var_ast->attr);
			return;
		EMPTY_SWITCH_DEFAULT_CASE();
	}
}
/* }}} */

void zend_compile_assign_ref(znode *result, zend_ast *ast) /* {{{ */
{
	zend_ast *target_ast = ast->child[0];
	zend_ast *source_ast = ast->child[1];

	znode target_node, source_node;
	zend_op *opline;
	uint32_t offset;

	if (is_this_fetch(target_ast)) {
		zend_error_noreturn(E_COMPILE_ERROR, "Cannot re-assign $this");
	}
	zend_ensure_writable_variable(target_ast);

	offset = zend_delayed_compile_begin();
	zend_delayed_compile_var(&target_node, target_ast, BP_VAR_W, 1);
	zend_compile_var(&source_node, source_ast, BP_VAR_W, 1);

	if ((target_ast->kind != ZEND_AST_VAR
	  || target_ast->child[0]->kind != ZEND_AST_ZVAL)
	 && source_node.op_type != IS_CV) {
		/* Both LHS and RHS expressions may modify the same data structure,
		 * and the modification during RHS evaluation may dangle the pointer
		 * to the result of the LHS evaluation.
		 * Use MAKE_REF instruction to replace direct pointer with REFERENCE.
		 * See: Bug #71539
		 */
		zend_emit_op(&source_node, ZEND_MAKE_REF, &source_node, NULL);
	}

	opline = zend_delayed_compile_end(offset);

	if (source_node.op_type != IS_VAR && zend_is_call(source_ast)) {
		zend_error_noreturn(E_COMPILE_ERROR, "Cannot use result of built-in function in write context");
	}

	if (opline && opline->opcode == ZEND_FETCH_OBJ_W) {
		opline->opcode = ZEND_ASSIGN_OBJ_REF;
		opline->extended_value &= ~ZEND_FETCH_REF;
		zend_emit_op_data(&source_node);
		if (result != NULL) {
			*result = target_node;
		}
	} else if (opline && opline->opcode == ZEND_FETCH_STATIC_PROP_W) {
		opline->opcode = ZEND_ASSIGN_STATIC_PROP_REF;
		opline->extended_value &= ~ZEND_FETCH_REF;
		zend_emit_op_data(&source_node);
		if (result != NULL) {
			*result = target_node;
		}
	} else {
		opline = zend_emit_op(result, ZEND_ASSIGN_REF, &target_node, &source_node);
		opline->extended_value = 0;
	}

	if (zend_is_call(source_ast)) {
		opline->extended_value |= ZEND_RETURNS_FUNCTION;
	}
}
/* }}} */

static inline void zend_emit_assign_ref_znode(zend_ast *var_ast, znode *value_node) /* {{{ */
{
	zend_ast *assign_ast = zend_ast_create(ZEND_AST_ASSIGN_REF, var_ast,
		zend_ast_create_znode(value_node));
	zend_compile_assign_ref(NULL, assign_ast);
}
/* }}} */

void zend_compile_compound_assign(znode *result, zend_ast *ast) /* {{{ */
{
	zend_ast *var_ast = ast->child[0];
	zend_ast *expr_ast = ast->child[1];
	uint32_t opcode = ast->attr;

	znode var_node, expr_node;
	zend_op *opline;
	uint32_t offset, cache_slot;

	zend_ensure_writable_variable(var_ast);

	switch (var_ast->kind) {
		case ZEND_AST_VAR:
			offset = zend_delayed_compile_begin();
			zend_delayed_compile_var(&var_node, var_ast, BP_VAR_RW, 0);
			zend_compile_expr(&expr_node, expr_ast);
			zend_delayed_compile_end(offset);
			zend_emit_op(result, opcode, &var_node, &expr_node);
			return;
		case ZEND_AST_STATIC_PROP:
			offset = zend_delayed_compile_begin();
			zend_delayed_compile_var(result, var_ast, BP_VAR_RW, 0);
			zend_compile_expr(&expr_node, expr_ast);

			opline = zend_delayed_compile_end(offset);
			cache_slot = opline->extended_value;
			opline->opcode = opcode;
			opline->extended_value = ZEND_ASSIGN_STATIC_PROP;

			opline = zend_emit_op_data(&expr_node);
			opline->extended_value = cache_slot;
			return;
		case ZEND_AST_DIM:
			offset = zend_delayed_compile_begin();
			zend_delayed_compile_dim(result, var_ast, BP_VAR_RW);
			zend_compile_expr(&expr_node, expr_ast);

			opline = zend_delayed_compile_end(offset);
			opline->opcode = opcode;
			opline->extended_value = ZEND_ASSIGN_DIM;

			zend_emit_op_data(&expr_node);
			return;
		case ZEND_AST_PROP:
			offset = zend_delayed_compile_begin();
			zend_delayed_compile_prop(result, var_ast, BP_VAR_RW);
			zend_compile_expr(&expr_node, expr_ast);

			opline = zend_delayed_compile_end(offset);
			cache_slot = opline->extended_value;
			opline->opcode = opcode;
			opline->extended_value = ZEND_ASSIGN_OBJ;

			opline = zend_emit_op_data(&expr_node);
			opline->extended_value = cache_slot;
			return;
		EMPTY_SWITCH_DEFAULT_CASE()
	}
}
/* }}} */

uint32_t zend_compile_args(zend_ast *ast, zend_function *fbc) /* {{{ */
{
	zend_ast_list *args = zend_ast_get_list(ast);
	uint32_t i;
	zend_bool uses_arg_unpack = 0;
	uint32_t arg_count = 0; /* number of arguments not including unpacks */

	for (i = 0; i < args->children; ++i) {
		zend_ast *arg = args->child[i];
		uint32_t arg_num = i + 1;

		znode arg_node;
		zend_op *opline;
		zend_uchar opcode;

		if (arg->kind == ZEND_AST_UNPACK) {
			uses_arg_unpack = 1;
			fbc = NULL;

			zend_compile_expr(&arg_node, arg->child[0]);
			opline = zend_emit_op(NULL, ZEND_SEND_UNPACK, &arg_node, NULL);
			opline->op2.num = arg_count;
			opline->result.var = (uint32_t)(zend_intptr_t)ZEND_CALL_ARG(NULL, arg_count);
			continue;
		}

		if (uses_arg_unpack) {
			zend_error_noreturn(E_COMPILE_ERROR,
				"Cannot use positional argument after argument unpacking");
		}

		arg_count++;
		if (zend_is_call(arg)) {
			zend_compile_var(&arg_node, arg, BP_VAR_R, 0);
			if (arg_node.op_type & (IS_CONST|IS_TMP_VAR)) {
				/* Function call was converted into builtin instruction */
				opcode = ZEND_SEND_VAL;
			} else {
				if (fbc) {
					if (ARG_MUST_BE_SENT_BY_REF(fbc, arg_num)) {
						opcode = ZEND_SEND_VAR_NO_REF;
					} else if (ARG_MAY_BE_SENT_BY_REF(fbc, arg_num)) {
						opcode = ZEND_SEND_VAL;
					} else {
						opcode = ZEND_SEND_VAR;
					}
				} else {
					opcode = ZEND_SEND_VAR_NO_REF_EX;
				}
			}
		} else if (zend_is_variable(arg)) {
			if (fbc) {
				if (ARG_SHOULD_BE_SENT_BY_REF(fbc, arg_num)) {
					zend_compile_var(&arg_node, arg, BP_VAR_W, 1);
					opcode = ZEND_SEND_REF;
				} else {
					zend_compile_var(&arg_node, arg, BP_VAR_R, 0);
					opcode = (arg_node.op_type == IS_TMP_VAR) ? ZEND_SEND_VAL : ZEND_SEND_VAR;
				}
			} else {
				do {
					if (arg->kind == ZEND_AST_VAR) {
						CG(zend_lineno) = zend_ast_get_lineno(ast);
						if (is_this_fetch(arg)) {
							zend_emit_op(&arg_node, ZEND_FETCH_THIS, NULL, NULL);
							opcode = ZEND_SEND_VAR_EX;
							break;
						} else if (zend_try_compile_cv(&arg_node, arg) == SUCCESS) {
							opcode = ZEND_SEND_VAR_EX;
							break;
						}
					}
					opline = zend_emit_op(NULL, ZEND_CHECK_FUNC_ARG, NULL, NULL);
					opline->op2.num = arg_num;
					zend_compile_var(&arg_node, arg, BP_VAR_FUNC_ARG, 1);
					opcode = ZEND_SEND_FUNC_ARG;
				} while (0);
			}
		} else {
			zend_compile_expr(&arg_node, arg);
			if (arg_node.op_type == IS_VAR) {
				/* pass ++$a or something similar */
				if (fbc) {
					if (ARG_MUST_BE_SENT_BY_REF(fbc, arg_num)) {
						opcode = ZEND_SEND_VAR_NO_REF;
					} else if (ARG_MAY_BE_SENT_BY_REF(fbc, arg_num)) {
						opcode = ZEND_SEND_VAL;
					} else {
						opcode = ZEND_SEND_VAR;
					}
				} else {
					opcode = ZEND_SEND_VAR_NO_REF_EX;
				}
			} else if (arg_node.op_type == IS_CV) {
				if (fbc) {
					if (ARG_SHOULD_BE_SENT_BY_REF(fbc, arg_num)) {
						opcode = ZEND_SEND_REF;
					} else {
						opcode = ZEND_SEND_VAR;
					}
				} else {
					opcode = ZEND_SEND_VAR_EX;
				}
			} else {
				if (fbc) {
					opcode = ZEND_SEND_VAL;
					if (ARG_MUST_BE_SENT_BY_REF(fbc, arg_num)) {
						zend_error_noreturn(E_COMPILE_ERROR, "Only variables can be passed by reference");
					}
				} else {
					opcode = ZEND_SEND_VAL_EX;
				}
			}
		}

		opline = zend_emit_op(NULL, opcode, &arg_node, NULL);
		opline->op2.opline_num = arg_num;
		opline->result.var = (uint32_t)(zend_intptr_t)ZEND_CALL_ARG(NULL, arg_num);
	}

	return arg_count;
}
/* }}} */

ZEND_API zend_uchar zend_get_call_op(const zend_op *init_op, zend_function *fbc) /* {{{ */
{
	if (fbc) {
		if (fbc->type == ZEND_INTERNAL_FUNCTION && !(CG(compiler_options) & ZEND_COMPILE_IGNORE_INTERNAL_FUNCTIONS)) {
			if (init_op->opcode == ZEND_INIT_FCALL && !zend_execute_internal) {
				if (!(fbc->common.fn_flags & (ZEND_ACC_ABSTRACT|ZEND_ACC_DEPRECATED|ZEND_ACC_HAS_TYPE_HINTS|ZEND_ACC_RETURN_REFERENCE))) {
					return ZEND_DO_ICALL;
				} else {
					return ZEND_DO_FCALL_BY_NAME;
				}
			}
		} else if (!(CG(compiler_options) & ZEND_COMPILE_IGNORE_USER_FUNCTIONS)){
			if (zend_execute_ex == execute_ex && !(fbc->common.fn_flags & ZEND_ACC_ABSTRACT)) {
				return ZEND_DO_UCALL;
			}
		}
	} else if (zend_execute_ex == execute_ex &&
	           !zend_execute_internal &&
	           (init_op->opcode == ZEND_INIT_FCALL_BY_NAME ||
	            init_op->opcode == ZEND_INIT_NS_FCALL_BY_NAME)) {
		return ZEND_DO_FCALL_BY_NAME;
	}
	return ZEND_DO_FCALL;
}
/* }}} */

void zend_compile_call_common(znode *result, zend_ast *args_ast, zend_function *fbc) /* {{{ */
{
	zend_op *opline;
	uint32_t opnum_init = get_next_op_number() - 1;
	uint32_t arg_count;

	arg_count = zend_compile_args(args_ast, fbc);

	zend_do_extended_fcall_begin();

	opline = &CG(active_op_array)->opcodes[opnum_init];
	opline->extended_value = arg_count;

	if (opline->opcode == ZEND_INIT_FCALL) {
		opline->op1.num = zend_vm_calc_used_stack(arg_count, fbc);
	}

	opline = zend_emit_op(result, zend_get_call_op(opline, fbc), NULL, NULL);
	zend_do_extended_fcall_end();
}
/* }}} */

zend_bool zend_compile_function_name(znode *name_node, zend_ast *name_ast) /* {{{ */
{
	zend_string *orig_name = zend_ast_get_str(name_ast);
	zend_bool is_fully_qualified;

	name_node->op_type = IS_CONST;
	ZVAL_STR(&name_node->u.constant, zend_resolve_function_name(
		orig_name, name_ast->attr, &is_fully_qualified));

	return !is_fully_qualified && FC(current_namespace);
}
/* }}} */

void zend_compile_ns_call(znode *result, znode *name_node, zend_ast *args_ast) /* {{{ */
{
	zend_op *opline = get_next_op();
	opline->opcode = ZEND_INIT_NS_FCALL_BY_NAME;
	opline->op2_type = IS_CONST;
	opline->op2.constant = zend_add_ns_func_name_literal(
		Z_STR(name_node->u.constant));
	opline->result.num = zend_alloc_cache_slot();

	zend_compile_call_common(result, args_ast, NULL);
}
/* }}} */

void zend_compile_dynamic_call(znode *result, znode *name_node, zend_ast *args_ast) /* {{{ */
{
	if (name_node->op_type == IS_CONST && Z_TYPE(name_node->u.constant) == IS_STRING) {
		const char *colon;
		zend_string *str = Z_STR(name_node->u.constant);
		if ((colon = zend_memrchr(ZSTR_VAL(str), ':', ZSTR_LEN(str))) != NULL && colon > ZSTR_VAL(str) && *(colon - 1) == ':') {
			zend_string *class = zend_string_init(ZSTR_VAL(str), colon - ZSTR_VAL(str) - 1, 0);
			zend_string *method = zend_string_init(colon + 1, ZSTR_LEN(str) - (colon - ZSTR_VAL(str)) - 1, 0);
			zend_op *opline = get_next_op();

			opline->opcode = ZEND_INIT_STATIC_METHOD_CALL;
			opline->op1_type = IS_CONST;
			opline->op1.constant = zend_add_class_name_literal(class);
			opline->op2_type = IS_CONST;
			opline->op2.constant = zend_add_func_name_literal(method);
			/* 2 slots, for class and method */
			opline->result.num = zend_alloc_cache_slots(2);
			zval_ptr_dtor(&name_node->u.constant);
		} else {
			zend_op *opline = get_next_op();

			opline->opcode = ZEND_INIT_FCALL_BY_NAME;
			opline->op2_type = IS_CONST;
			opline->op2.constant = zend_add_func_name_literal(str);
			opline->result.num = zend_alloc_cache_slot();
		}
	} else {
		zend_emit_op(NULL, ZEND_INIT_DYNAMIC_CALL, NULL, name_node);
	}

	zend_compile_call_common(result, args_ast, NULL);
}
/* }}} */

static inline zend_bool zend_args_contain_unpack(zend_ast_list *args) /* {{{ */
{
	uint32_t i;
	for (i = 0; i < args->children; ++i) {
		if (args->child[i]->kind == ZEND_AST_UNPACK) {
			return 1;
		}
	}
	return 0;
}
/* }}} */

int zend_compile_func_strlen(znode *result, zend_ast_list *args) /* {{{ */
{
	znode arg_node;

	if (args->children != 1) {
		return FAILURE;
	}

	zend_compile_expr(&arg_node, args->child[0]);
	if (arg_node.op_type == IS_CONST && Z_TYPE(arg_node.u.constant) == IS_STRING) {
		result->op_type = IS_CONST;
		ZVAL_LONG(&result->u.constant, Z_STRLEN(arg_node.u.constant));
		zval_ptr_dtor_str(&arg_node.u.constant);
	} else {
		zend_emit_op_tmp(result, ZEND_STRLEN, &arg_node, NULL);
	}
	return SUCCESS;
}
/* }}} */

int zend_compile_func_typecheck(znode *result, zend_ast_list *args, uint32_t type) /* {{{ */
{
	znode arg_node;
	zend_op *opline;

	if (args->children != 1) {
		return FAILURE;
	}

	zend_compile_expr(&arg_node, args->child[0]);
	opline = zend_emit_op_tmp(result, ZEND_TYPE_CHECK, &arg_node, NULL);
	if (type != _IS_BOOL) {
		opline->extended_value = (1 << type);
	} else {
		opline->extended_value = (1 << IS_FALSE) | (1 << IS_TRUE);
	}
	return SUCCESS;
}
/* }}} */

int zend_compile_func_cast(znode *result, zend_ast_list *args, uint32_t type) /* {{{ */
{
	znode arg_node;
	zend_op *opline;

	if (args->children != 1) {
		return FAILURE;
	}

	zend_compile_expr(&arg_node, args->child[0]);
	opline = zend_emit_op_tmp(result, ZEND_CAST, &arg_node, NULL);
	opline->extended_value = type;
	return SUCCESS;
}
/* }}} */

int zend_compile_func_defined(znode *result, zend_ast_list *args) /* {{{ */
{
	zend_string *name;
	zend_op *opline;

	if (args->children != 1 || args->child[0]->kind != ZEND_AST_ZVAL) {
		return FAILURE;
	}

	name = zval_get_string(zend_ast_get_zval(args->child[0]));
	if (zend_memrchr(ZSTR_VAL(name), '\\', ZSTR_LEN(name)) || zend_memrchr(ZSTR_VAL(name), ':', ZSTR_LEN(name))) {
		zend_string_release_ex(name, 0);
		return FAILURE;
	}

	if (zend_try_ct_eval_const(&result->u.constant, name, 0)) {
		zend_string_release_ex(name, 0);
		zval_ptr_dtor(&result->u.constant);
		ZVAL_TRUE(&result->u.constant);
		result->op_type = IS_CONST;
		return SUCCESS;
	}

	opline = zend_emit_op_tmp(result, ZEND_DEFINED, NULL, NULL);
	opline->op1_type = IS_CONST;
	LITERAL_STR(opline->op1, name);
	opline->extended_value = zend_alloc_cache_slot();

	return SUCCESS;
}
/* }}} */

int zend_compile_func_chr(znode *result, zend_ast_list *args) /* {{{ */
{

	if (args->children == 1 &&
	    args->child[0]->kind == ZEND_AST_ZVAL &&
	    Z_TYPE_P(zend_ast_get_zval(args->child[0])) == IS_LONG) {

		zend_long c = Z_LVAL_P(zend_ast_get_zval(args->child[0])) & 0xff;

		result->op_type = IS_CONST;
		ZVAL_INTERNED_STR(&result->u.constant, ZSTR_CHAR(c));
		return SUCCESS;
	} else {
		return FAILURE;
	}
}
/* }}} */

int zend_compile_func_ord(znode *result, zend_ast_list *args) /* {{{ */
{
	if (args->children == 1 &&
	    args->child[0]->kind == ZEND_AST_ZVAL &&
	    Z_TYPE_P(zend_ast_get_zval(args->child[0])) == IS_STRING) {

		result->op_type = IS_CONST;
		ZVAL_LONG(&result->u.constant, (unsigned char)Z_STRVAL_P(zend_ast_get_zval(args->child[0]))[0]);
		return SUCCESS;
	} else {
		return FAILURE;
	}
}
/* }}} */


static int zend_try_compile_ct_bound_init_user_func(zend_ast *name_ast, uint32_t num_args) /* {{{ */
{
	zend_string *name, *lcname;
	zend_function *fbc;
	zend_op *opline;

	if (name_ast->kind != ZEND_AST_ZVAL || Z_TYPE_P(zend_ast_get_zval(name_ast)) != IS_STRING) {
		return FAILURE;
	}

	name = zend_ast_get_str(name_ast);
	lcname = zend_string_tolower(name);

	fbc = zend_hash_find_ptr(CG(function_table), lcname);
	if (!fbc
		/* Don't use INIT_FCALL for recursive calls */
	 || (fbc == (zend_function*)CG(active_op_array))
	 || (fbc->type == ZEND_INTERNAL_FUNCTION && (CG(compiler_options) & ZEND_COMPILE_IGNORE_INTERNAL_FUNCTIONS))
	 || (fbc->type == ZEND_USER_FUNCTION && (CG(compiler_options) & ZEND_COMPILE_IGNORE_USER_FUNCTIONS))
	 || (fbc->type == ZEND_USER_FUNCTION && (CG(compiler_options) & ZEND_COMPILE_IGNORE_OTHER_FILES) && fbc->op_array.filename != CG(active_op_array)->filename)
	) {
		zend_string_release_ex(lcname, 0);
		return FAILURE;
	}

	opline = zend_emit_op(NULL, ZEND_INIT_FCALL, NULL, NULL);
	opline->extended_value = num_args;
	opline->op1.num = zend_vm_calc_used_stack(num_args, fbc);
	opline->op2_type = IS_CONST;
	LITERAL_STR(opline->op2, lcname);
	opline->result.num = zend_alloc_cache_slot();

	return SUCCESS;
}
/* }}} */

static void zend_compile_init_user_func(zend_ast *name_ast, uint32_t num_args, zend_string *orig_func_name) /* {{{ */
{
	zend_op *opline;
	znode name_node;

	if (zend_try_compile_ct_bound_init_user_func(name_ast, num_args) == SUCCESS) {
		return;
	}

	zend_compile_expr(&name_node, name_ast);

	opline = zend_emit_op(NULL, ZEND_INIT_USER_CALL, NULL, &name_node);
	opline->op1_type = IS_CONST;
	LITERAL_STR(opline->op1, zend_string_copy(orig_func_name));
	opline->extended_value = num_args;
}
/* }}} */

/* cufa = call_user_func_array */
int zend_compile_func_cufa(znode *result, zend_ast_list *args, zend_string *lcname) /* {{{ */
{
	znode arg_node;

	if (args->children != 2) {
		return FAILURE;
	}

	zend_compile_init_user_func(args->child[0], 0, lcname);
	if (args->child[1]->kind == ZEND_AST_CALL
	 && args->child[1]->child[0]->kind == ZEND_AST_ZVAL
	 && Z_TYPE_P(zend_ast_get_zval(args->child[1]->child[0])) == IS_STRING
	 && args->child[1]->child[1]->kind == ZEND_AST_ARG_LIST) {
		zend_string *orig_name = zend_ast_get_str(args->child[1]->child[0]);
		zend_ast_list *list = zend_ast_get_list(args->child[1]->child[1]);
		zend_bool is_fully_qualified;
		zend_string *name = zend_resolve_function_name(orig_name, args->child[1]->child[0]->attr, &is_fully_qualified);

		if (zend_string_equals_literal_ci(name, "array_slice")
		 && list->children == 3
		 && list->child[1]->kind == ZEND_AST_ZVAL) {
			zval *zv = zend_ast_get_zval(list->child[1]);

			if (Z_TYPE_P(zv) == IS_LONG
			 && Z_LVAL_P(zv) >= 0
			 && Z_LVAL_P(zv) <= 0x7fffffff) {
				zend_op *opline;
				znode len_node;

				zend_compile_expr(&arg_node, list->child[0]);
				zend_compile_expr(&len_node, list->child[2]);
				opline = zend_emit_op(NULL, ZEND_SEND_ARRAY, &arg_node, &len_node);
				opline->extended_value = Z_LVAL_P(zv);
				zend_emit_op(result, ZEND_DO_FCALL, NULL, NULL);
				zend_string_release_ex(name, 0);
				return SUCCESS;
			}
		}
		zend_string_release_ex(name, 0);
	}
	zend_compile_expr(&arg_node, args->child[1]);
	zend_emit_op(NULL, ZEND_SEND_ARRAY, &arg_node, NULL);
	zend_emit_op(result, ZEND_DO_FCALL, NULL, NULL);

	return SUCCESS;
}
/* }}} */

/* cuf = call_user_func */
int zend_compile_func_cuf(znode *result, zend_ast_list *args, zend_string *lcname) /* {{{ */
{
	uint32_t i;

	if (args->children < 1) {
		return FAILURE;
	}

	zend_compile_init_user_func(args->child[0], args->children - 1, lcname);
	for (i = 1; i < args->children; ++i) {
		zend_ast *arg_ast = args->child[i];
		znode arg_node;
		zend_op *opline;

		zend_compile_expr(&arg_node, arg_ast);

		opline = zend_emit_op(NULL, ZEND_SEND_USER, &arg_node, NULL);
		opline->op2.num = i;
		opline->result.var = (uint32_t)(zend_intptr_t)ZEND_CALL_ARG(NULL, i);
	}
	zend_emit_op(result, ZEND_DO_FCALL, NULL, NULL);

	return SUCCESS;
}
/* }}} */

static void zend_compile_assert(znode *result, zend_ast_list *args, zend_string *name, zend_function *fbc) /* {{{ */
{
	if (EG(assertions) >= 0) {
		znode name_node;
		zend_op *opline;
		uint32_t check_op_number = get_next_op_number();

		zend_emit_op(NULL, ZEND_ASSERT_CHECK, NULL, NULL);

		/* Don't use INIT_FCALL for recursive calls */
		if (fbc && fbc != (zend_function*)CG(active_op_array)) {
			name_node.op_type = IS_CONST;
			ZVAL_STR_COPY(&name_node.u.constant, name);

			opline = zend_emit_op(NULL, ZEND_INIT_FCALL, NULL, &name_node);
		} else {
			opline = zend_emit_op(NULL, ZEND_INIT_NS_FCALL_BY_NAME, NULL, NULL);
			opline->op2_type = IS_CONST;
			opline->op2.constant = zend_add_ns_func_name_literal(name);
		}
		opline->result.num = zend_alloc_cache_slot();

		if (args->children == 1 &&
		    (args->child[0]->kind != ZEND_AST_ZVAL ||
		     Z_TYPE_P(zend_ast_get_zval(args->child[0])) != IS_STRING)) {
			/* add "assert(condition) as assertion message */
			zend_ast_list_add((zend_ast*)args,
				zend_ast_create_zval_from_str(
					zend_ast_export("assert(", args->child[0], ")")));
		}

		zend_compile_call_common(result, (zend_ast*)args, fbc);

		opline = &CG(active_op_array)->opcodes[check_op_number];
		opline->op2.opline_num = get_next_op_number();
		SET_NODE(opline->result, result);
	} else {
		if (!fbc) {
			zend_string_release_ex(name, 0);
		}
		result->op_type = IS_CONST;
		ZVAL_TRUE(&result->u.constant);
	}
}
/* }}} */

static int zend_compile_func_in_array(znode *result, zend_ast_list *args) /* {{{ */
{
	zend_bool strict = 0;
	znode array, needly;
	zend_op *opline;

	if (args->children == 3) {
		if (args->child[2]->kind == ZEND_AST_ZVAL) {
			strict = zend_is_true(zend_ast_get_zval(args->child[2]));
		} else if (args->child[2]->kind == ZEND_AST_CONST) {
			zval value;
			zend_ast *name_ast = args->child[2]->child[0];
			zend_bool is_fully_qualified;
			zend_string *resolved_name = zend_resolve_const_name(
				zend_ast_get_str(name_ast), name_ast->attr, &is_fully_qualified);

			if (!zend_try_ct_eval_const(&value, resolved_name, is_fully_qualified)) {
				zend_string_release_ex(resolved_name, 0);
				return FAILURE;
			}

			zend_string_release_ex(resolved_name, 0);
			strict = zend_is_true(&value);
			zval_ptr_dtor(&value);
		} else {
			return FAILURE;
		}
	} else if (args->children != 2) {
		return FAILURE;
	}

	if (args->child[1]->kind != ZEND_AST_ARRAY
	 || !zend_try_ct_eval_array(&array.u.constant, args->child[1])) {
		return FAILURE;
	}

	if (zend_hash_num_elements(Z_ARRVAL(array.u.constant)) > 0) {
		zend_bool ok = 1;
		zval *val, tmp;
		HashTable *src = Z_ARRVAL(array.u.constant);
		HashTable *dst = zend_new_array(zend_hash_num_elements(src));

		ZVAL_TRUE(&tmp);

		if (strict) {
			ZEND_HASH_FOREACH_VAL(src, val) {
				if (Z_TYPE_P(val) == IS_STRING) {
					zend_hash_add(dst, Z_STR_P(val), &tmp);
				} else if (Z_TYPE_P(val) == IS_LONG) {
					zend_hash_index_add(dst, Z_LVAL_P(val), &tmp);
				} else {
					zend_array_destroy(dst);
					ok = 0;
					break;
				}
			} ZEND_HASH_FOREACH_END();
		} else {
			ZEND_HASH_FOREACH_VAL(src, val) {
				if (Z_TYPE_P(val) != IS_STRING
				 || is_numeric_string(Z_STRVAL_P(val), Z_STRLEN_P(val), NULL, NULL, 0)) {
					zend_array_destroy(dst);
					ok = 0;
					break;
				}
				zend_hash_add(dst, Z_STR_P(val), &tmp);
			} ZEND_HASH_FOREACH_END();
		}

		zend_array_destroy(src);
		if (!ok) {
			return FAILURE;
		}
		Z_ARRVAL(array.u.constant) = dst;
	}
	array.op_type = IS_CONST;

	zend_compile_expr(&needly, args->child[0]);

	opline = zend_emit_op_tmp(result, ZEND_IN_ARRAY, &needly, &array);
	opline->extended_value = strict;

	return SUCCESS;
}
/* }}} */

int zend_compile_func_count(znode *result, zend_ast_list *args, zend_string *lcname) /* {{{ */
{
	znode arg_node;
	zend_op *opline;

	if (args->children != 1) {
		return FAILURE;
	}

	zend_compile_expr(&arg_node, args->child[0]);
	opline = zend_emit_op_tmp(result, ZEND_COUNT, &arg_node, NULL);
	opline->extended_value = zend_string_equals_literal(lcname, "sizeof");

	return SUCCESS;
}
/* }}} */

int zend_compile_func_get_class(znode *result, zend_ast_list *args) /* {{{ */
{
	if (args->children == 0) {
		zend_emit_op_tmp(result, ZEND_GET_CLASS, NULL, NULL);
	} else {
		znode arg_node;

		if (args->children != 1) {
			return FAILURE;
		}

		zend_compile_expr(&arg_node, args->child[0]);
		zend_emit_op_tmp(result, ZEND_GET_CLASS, &arg_node, NULL);
	}
	return SUCCESS;
}
/* }}} */

int zend_compile_func_get_called_class(znode *result, zend_ast_list *args) /* {{{ */
{
	if (args->children != 0) {
		return FAILURE;
	}

	zend_emit_op_tmp(result, ZEND_GET_CALLED_CLASS, NULL, NULL);
	return SUCCESS;
}
/* }}} */

int zend_compile_func_gettype(znode *result, zend_ast_list *args) /* {{{ */
{
	znode arg_node;

	if (args->children != 1) {
		return FAILURE;
	}

	zend_compile_expr(&arg_node, args->child[0]);
	zend_emit_op_tmp(result, ZEND_GET_TYPE, &arg_node, NULL);
	return SUCCESS;
}
/* }}} */

int zend_compile_func_num_args(znode *result, zend_ast_list *args) /* {{{ */
{
	if (CG(active_op_array)->function_name && args->children == 0) {
		zend_emit_op_tmp(result, ZEND_FUNC_NUM_ARGS, NULL, NULL);
		return SUCCESS;
	} else {
		return FAILURE;
	}
}
/* }}} */

int zend_compile_func_get_args(znode *result, zend_ast_list *args) /* {{{ */
{
	if (CG(active_op_array)->function_name && args->children == 0) {
		zend_emit_op_tmp(result, ZEND_FUNC_GET_ARGS, NULL, NULL);
		return SUCCESS;
	} else {
		return FAILURE;
	}
}
/* }}} */

int zend_compile_func_array_key_exists(znode *result, zend_ast_list *args) /* {{{ */
{
	znode subject, needle;

	if (args->children != 2) {
		return FAILURE;
	}

	zend_compile_expr(&needle, args->child[0]);
	zend_compile_expr(&subject, args->child[1]);

	zend_emit_op_tmp(result, ZEND_ARRAY_KEY_EXISTS, &needle, &subject);
	return SUCCESS;
}
/* }}} */

int zend_compile_func_array_slice(znode *result, zend_ast_list *args) /* {{{ */
{
	if (CG(active_op_array)->function_name
	 && args->children == 2
	 && args->child[0]->kind == ZEND_AST_CALL
	 && args->child[0]->child[0]->kind == ZEND_AST_ZVAL
	 && Z_TYPE_P(zend_ast_get_zval(args->child[0]->child[0])) == IS_STRING
	 && args->child[0]->child[1]->kind == ZEND_AST_ARG_LIST
	 && args->child[1]->kind == ZEND_AST_ZVAL) {

		zend_string *orig_name = zend_ast_get_str(args->child[0]->child[0]);
		zend_bool is_fully_qualified;
		zend_string *name = zend_resolve_function_name(orig_name, args->child[0]->child[0]->attr, &is_fully_qualified);
		zend_ast_list *list = zend_ast_get_list(args->child[0]->child[1]);
		zval *zv = zend_ast_get_zval(args->child[1]);
		znode first;

		if (zend_string_equals_literal_ci(name, "func_get_args")
		 && list->children == 0
		 && Z_TYPE_P(zv) == IS_LONG
		 && Z_LVAL_P(zv) >= 0) {
			first.op_type = IS_CONST;
			ZVAL_LONG(&first.u.constant, Z_LVAL_P(zv));
			zend_emit_op_tmp(result, ZEND_FUNC_GET_ARGS, &first, NULL);
			zend_string_release_ex(name, 0);
			return SUCCESS;
		}
		zend_string_release_ex(name, 0);
	}
	return FAILURE;
}
/* }}} */

int zend_try_compile_special_func(znode *result, zend_string *lcname, zend_ast_list *args, zend_function *fbc, uint32_t type) /* {{{ */
{
	if (fbc->internal_function.handler == ZEND_FN(display_disabled_function)) {
		return FAILURE;
	}

	if (CG(compiler_options) & ZEND_COMPILE_NO_BUILTINS) {
		return FAILURE;
	}

	if (zend_args_contain_unpack(args)) {
		return FAILURE;
	}

	if (zend_string_equals_literal(lcname, "strlen")) {
		return zend_compile_func_strlen(result, args);
	} else if (zend_string_equals_literal(lcname, "is_null")) {
		return zend_compile_func_typecheck(result, args, IS_NULL);
	} else if (zend_string_equals_literal(lcname, "is_bool")) {
		return zend_compile_func_typecheck(result, args, _IS_BOOL);
	} else if (zend_string_equals_literal(lcname, "is_long")
		|| zend_string_equals_literal(lcname, "is_int")
		|| zend_string_equals_literal(lcname, "is_integer")
	) {
		return zend_compile_func_typecheck(result, args, IS_LONG);
	} else if (zend_string_equals_literal(lcname, "is_float")
		|| zend_string_equals_literal(lcname, "is_double")
		|| zend_string_equals_literal(lcname, "is_real")
	) {
		return zend_compile_func_typecheck(result, args, IS_DOUBLE);
	} else if (zend_string_equals_literal(lcname, "is_string")) {
		return zend_compile_func_typecheck(result, args, IS_STRING);
	} else if (zend_string_equals_literal(lcname, "is_array")) {
		return zend_compile_func_typecheck(result, args, IS_ARRAY);
	} else if (zend_string_equals_literal(lcname, "is_object")) {
		return zend_compile_func_typecheck(result, args, IS_OBJECT);
	} else if (zend_string_equals_literal(lcname, "is_resource")) {
		return zend_compile_func_typecheck(result, args, IS_RESOURCE);
	} else if (zend_string_equals_literal(lcname, "boolval")) {
		return zend_compile_func_cast(result, args, _IS_BOOL);
	} else if (zend_string_equals_literal(lcname, "intval")) {
		return zend_compile_func_cast(result, args, IS_LONG);
	} else if (zend_string_equals_literal(lcname, "floatval")
		|| zend_string_equals_literal(lcname, "doubleval")
	) {
		return zend_compile_func_cast(result, args, IS_DOUBLE);
	} else if (zend_string_equals_literal(lcname, "strval")) {
		return zend_compile_func_cast(result, args, IS_STRING);
	} else if (zend_string_equals_literal(lcname, "defined")) {
		return zend_compile_func_defined(result, args);
	} else if (zend_string_equals_literal(lcname, "chr") && type == BP_VAR_R) {
		return zend_compile_func_chr(result, args);
	} else if (zend_string_equals_literal(lcname, "ord") && type == BP_VAR_R) {
		return zend_compile_func_ord(result, args);
	} else if (zend_string_equals_literal(lcname, "call_user_func_array")) {
		return zend_compile_func_cufa(result, args, lcname);
	} else if (zend_string_equals_literal(lcname, "call_user_func")) {
		return zend_compile_func_cuf(result, args, lcname);
	} else if (zend_string_equals_literal(lcname, "in_array")) {
		return zend_compile_func_in_array(result, args);
	} else if (zend_string_equals_literal(lcname, "count")
			|| zend_string_equals_literal(lcname, "sizeof")) {
		return zend_compile_func_count(result, args, lcname);
	} else if (zend_string_equals_literal(lcname, "get_class")) {
		return zend_compile_func_get_class(result, args);
	} else if (zend_string_equals_literal(lcname, "get_called_class")) {
		return zend_compile_func_get_called_class(result, args);
	} else if (zend_string_equals_literal(lcname, "gettype")) {
		return zend_compile_func_gettype(result, args);
	} else if (zend_string_equals_literal(lcname, "func_num_args")) {
		return zend_compile_func_num_args(result, args);
	} else if (zend_string_equals_literal(lcname, "func_get_args")) {
		return zend_compile_func_get_args(result, args);
	} else if (zend_string_equals_literal(lcname, "array_slice")) {
		return zend_compile_func_array_slice(result, args);
	} else if (zend_string_equals_literal(lcname, "array_key_exists")) {
		return zend_compile_func_array_key_exists(result, args);
	} else {
		return FAILURE;
	}
}
/* }}} */

void zend_compile_call(znode *result, zend_ast *ast, uint32_t type) /* {{{ */
{
	zend_ast *name_ast = ast->child[0];
	zend_ast *args_ast = ast->child[1];

	znode name_node;

	if (name_ast->kind != ZEND_AST_ZVAL || Z_TYPE_P(zend_ast_get_zval(name_ast)) != IS_STRING) {
		zend_compile_expr(&name_node, name_ast);
		zend_compile_dynamic_call(result, &name_node, args_ast);
		return;
	}

	{
		zend_bool runtime_resolution = zend_compile_function_name(&name_node, name_ast);
		if (runtime_resolution) {
			if (zend_string_equals_literal_ci(zend_ast_get_str(name_ast), "assert")) {
				zend_compile_assert(result, zend_ast_get_list(args_ast), Z_STR(name_node.u.constant), NULL);
			} else {
				zend_compile_ns_call(result, &name_node, args_ast);
			}
			return;
		}
	}

	{
		zval *name = &name_node.u.constant;
		zend_string *lcname;
		zend_function *fbc;
		zend_op *opline;

		lcname = zend_string_tolower(Z_STR_P(name));
		fbc = zend_hash_find_ptr(CG(function_table), lcname);

		/* Special assert() handling should apply independently of compiler flags. */
		if (fbc && zend_string_equals_literal(lcname, "assert")) {
			zend_compile_assert(result, zend_ast_get_list(args_ast), lcname, fbc);
			zend_string_release(lcname);
			zval_ptr_dtor(&name_node.u.constant);
			return;
		}

		if (!fbc
			/* Don't use INIT_FCALL for recursive calls */
		 || (fbc == (zend_function*)CG(active_op_array))
		 || (fbc->type == ZEND_INTERNAL_FUNCTION && (CG(compiler_options) & ZEND_COMPILE_IGNORE_INTERNAL_FUNCTIONS))
		 || (fbc->type == ZEND_USER_FUNCTION && (CG(compiler_options) & ZEND_COMPILE_IGNORE_USER_FUNCTIONS))
		 || (fbc->type == ZEND_USER_FUNCTION && (CG(compiler_options) & ZEND_COMPILE_IGNORE_OTHER_FILES) && fbc->op_array.filename != CG(active_op_array)->filename)
		) {
			zend_string_release_ex(lcname, 0);
			zend_compile_dynamic_call(result, &name_node, args_ast);
			return;
		}

		if (zend_try_compile_special_func(result, lcname,
				zend_ast_get_list(args_ast), fbc, type) == SUCCESS
		) {
			zend_string_release_ex(lcname, 0);
			zval_ptr_dtor(&name_node.u.constant);
			return;
		}

		zval_ptr_dtor(&name_node.u.constant);
		ZVAL_NEW_STR(&name_node.u.constant, lcname);

		opline = zend_emit_op(NULL, ZEND_INIT_FCALL, NULL, &name_node);
		opline->result.num = zend_alloc_cache_slot();

		zend_compile_call_common(result, args_ast, fbc);
	}
}
/* }}} */

void zend_compile_method_call(znode *result, zend_ast *ast, uint32_t type) /* {{{ */
{
	zend_ast *obj_ast = ast->child[0];
	zend_ast *method_ast = ast->child[1];
	zend_ast *args_ast = ast->child[2];

	znode obj_node, method_node;
	zend_op *opline;
	zend_function *fbc = NULL;

	if (is_this_fetch(obj_ast)) {
		obj_node.op_type = IS_UNUSED;
	} else {
		zend_compile_expr(&obj_node, obj_ast);
	}

	zend_compile_expr(&method_node, method_ast);
	opline = zend_emit_op(NULL, ZEND_INIT_METHOD_CALL, &obj_node, NULL);

	if (method_node.op_type == IS_CONST) {
		if (Z_TYPE(method_node.u.constant) != IS_STRING) {
			zend_error_noreturn(E_COMPILE_ERROR, "Method name must be a string");
		}

		opline->op2_type = IS_CONST;
		opline->op2.constant = zend_add_func_name_literal(
			Z_STR(method_node.u.constant));
		opline->result.num = zend_alloc_cache_slots(2);
	} else {
		SET_NODE(opline->op2, &method_node);
	}

	/* Check if this calls a known method on $this */
	if (opline->op1_type == IS_UNUSED && opline->op2_type == IS_CONST &&
			CG(active_class_entry) && zend_is_scope_known()) {
		zend_string *lcname = Z_STR_P(CT_CONSTANT(opline->op2) + 1);
		fbc = zend_hash_find_ptr(&CG(active_class_entry)->function_table, lcname);

		/* We only know the exact method that is being called if it is either private or final.
		 * Otherwise an overriding method in a child class may be called. */
		if (fbc && !(fbc->common.fn_flags & (ZEND_ACC_PRIVATE|ZEND_ACC_FINAL))) {
			fbc = NULL;
		}
	}

	zend_compile_call_common(result, args_ast, fbc);
}
/* }}} */

static zend_bool zend_is_constructor(zend_string *name) /* {{{ */
{
	return zend_string_equals_literal_ci(name, ZEND_CONSTRUCTOR_FUNC_NAME);
}
/* }}} */

static zend_function *zend_get_compatible_func_or_null(zend_class_entry *ce, zend_string *lcname) /* {{{ */
{
	zend_function *fbc = zend_hash_find_ptr(&ce->function_table, lcname);
	if (!fbc || (fbc->common.fn_flags & ZEND_ACC_PUBLIC) || ce == CG(active_class_entry)) {
		return fbc;
	}

	if (!(fbc->common.fn_flags & ZEND_ACC_PRIVATE)
		&& (fbc->common.scope->ce_flags & ZEND_ACC_LINKED)
		&& (!CG(active_class_entry) || (CG(active_class_entry)->ce_flags & ZEND_ACC_LINKED))
		&& zend_check_protected(zend_get_function_root_class(fbc), CG(active_class_entry))) {
		return fbc;
	}

	return NULL;
}
/* }}} */

void zend_compile_static_call(znode *result, zend_ast *ast, uint32_t type) /* {{{ */
{
	zend_ast *class_ast = ast->child[0];
	zend_ast *method_ast = ast->child[1];
	zend_ast *args_ast = ast->child[2];

	znode class_node, method_node;
	zend_op *opline;
	zend_function *fbc = NULL;

	zend_compile_class_ref(&class_node, class_ast, ZEND_FETCH_CLASS_EXCEPTION);

	zend_compile_expr(&method_node, method_ast);
	if (method_node.op_type == IS_CONST) {
		zval *name = &method_node.u.constant;
		if (Z_TYPE_P(name) != IS_STRING) {
			zend_error_noreturn(E_COMPILE_ERROR, "Method name must be a string");
		}
		if (zend_is_constructor(Z_STR_P(name))) {
			zval_ptr_dtor(name);
			method_node.op_type = IS_UNUSED;
		}
	}

	opline = get_next_op();
	opline->opcode = ZEND_INIT_STATIC_METHOD_CALL;

	zend_set_class_name_op1(opline, &class_node);

	if (method_node.op_type == IS_CONST) {
		opline->op2_type = IS_CONST;
		opline->op2.constant = zend_add_func_name_literal(
			Z_STR(method_node.u.constant));
		opline->result.num = zend_alloc_cache_slots(2);
	} else {
		if (opline->op1_type == IS_CONST) {
			opline->result.num = zend_alloc_cache_slot();
		}
		SET_NODE(opline->op2, &method_node);
	}

	/* Check if we already know which method we're calling */
	if (opline->op2_type == IS_CONST) {
		zend_class_entry *ce = NULL;
		if (opline->op1_type == IS_CONST) {
			zend_string *lcname = Z_STR_P(CT_CONSTANT(opline->op1) + 1);
			ce = zend_hash_find_ptr(CG(class_table), lcname);
			if (!ce && CG(active_class_entry)
					&& zend_string_equals_ci(CG(active_class_entry)->name, lcname)) {
				ce = CG(active_class_entry);
			}
		} else if (opline->op1_type == IS_UNUSED
				&& (opline->op1.num & ZEND_FETCH_CLASS_MASK) == ZEND_FETCH_CLASS_SELF
				&& zend_is_scope_known()) {
			ce = CG(active_class_entry);
		}
		if (ce) {
			zend_string *lcname = Z_STR_P(CT_CONSTANT(opline->op2) + 1);
			fbc = zend_get_compatible_func_or_null(ce, lcname);
		}
	}

	zend_compile_call_common(result, args_ast, fbc);
}
/* }}} */

zend_op *zend_compile_class_decl(zend_ast *ast, zend_bool toplevel);

void zend_compile_new(znode *result, zend_ast *ast) /* {{{ */
{
	zend_ast *class_ast = ast->child[0];
	zend_ast *args_ast = ast->child[1];

	znode class_node, ctor_result;
	zend_op *opline;

	if (class_ast->kind == ZEND_AST_CLASS) {
		/* jump over anon class declaration */
		opline = zend_compile_class_decl(class_ast, 0);
		class_node.op_type = opline->result_type;
		class_node.u.op.var = opline->result.var;
		opline->extended_value = get_next_op_number();
	} else {
		zend_compile_class_ref(&class_node, class_ast, ZEND_FETCH_CLASS_EXCEPTION);
	}

	opline = zend_emit_op(result, ZEND_NEW, NULL, NULL);

	if (class_node.op_type == IS_CONST) {
		opline->op1_type = IS_CONST;
		opline->op1.constant = zend_add_class_name_literal(
			Z_STR(class_node.u.constant));
		opline->op2.num = zend_alloc_cache_slot();
	} else {
		SET_NODE(opline->op1, &class_node);
	}

	zend_compile_call_common(&ctor_result, args_ast, NULL);
	zend_do_free(&ctor_result);
}
/* }}} */

void zend_compile_clone(znode *result, zend_ast *ast) /* {{{ */
{
	zend_ast *obj_ast = ast->child[0];

	znode obj_node;
	zend_compile_expr(&obj_node, obj_ast);

	zend_emit_op_tmp(result, ZEND_CLONE, &obj_node, NULL);
}
/* }}} */

void zend_compile_global_var(zend_ast *ast) /* {{{ */
{
	zend_ast *var_ast = ast->child[0];
	zend_ast *name_ast = var_ast->child[0];

	znode name_node, result;

	zend_compile_expr(&name_node, name_ast);
	if (name_node.op_type == IS_CONST) {
		convert_to_string(&name_node.u.constant);
	}

	if (is_this_fetch(var_ast)) {
		zend_error_noreturn(E_COMPILE_ERROR, "Cannot use $this as global variable");
	} else if (zend_try_compile_cv(&result, var_ast) == SUCCESS) {
		zend_op *opline = zend_emit_op(NULL, ZEND_BIND_GLOBAL, &result, &name_node);
		opline->extended_value = zend_alloc_cache_slot();
	} else {
		/* name_ast should be evaluated only. FETCH_GLOBAL_LOCK instructs FETCH_W
		 * to not free the name_node operand, so it can be reused in the following
		 * ASSIGN_REF, which then frees it. */
		zend_op *opline = zend_emit_op(&result, ZEND_FETCH_W, &name_node, NULL);
		opline->extended_value = ZEND_FETCH_GLOBAL_LOCK;

		if (name_node.op_type == IS_CONST) {
			zend_string_addref(Z_STR(name_node.u.constant));
		}

		zend_emit_assign_ref_znode(
			zend_ast_create(ZEND_AST_VAR, zend_ast_create_znode(&name_node)),
			&result
		);
	}
}
/* }}} */

static void zend_compile_static_var_common(zend_string *var_name, zval *value, uint32_t by_ref) /* {{{ */
{
	zend_op *opline;
	if (!CG(active_op_array)->static_variables) {
		if (CG(active_op_array)->scope) {
			CG(active_op_array)->scope->ce_flags |= ZEND_HAS_STATIC_IN_METHODS;
		}
		CG(active_op_array)->static_variables = zend_new_array(8);
	}

	value = zend_hash_update(CG(active_op_array)->static_variables, var_name, value);

	if (zend_string_equals_literal(var_name, "this")) {
		zend_error_noreturn(E_COMPILE_ERROR, "Cannot use $this as static variable");
	}

	opline = zend_emit_op(NULL, ZEND_BIND_STATIC, NULL, NULL);
	opline->op1_type = IS_CV;
	opline->op1.var = lookup_cv(var_name);
	opline->extended_value = (uint32_t)((char*)value - (char*)CG(active_op_array)->static_variables->arData) | by_ref;
}
/* }}} */

void zend_compile_static_var(zend_ast *ast) /* {{{ */
{
	zend_ast *var_ast = ast->child[0];
	zend_ast *value_ast = ast->child[1];
	zval value_zv;

	if (value_ast) {
		zend_const_expr_to_zval(&value_zv, value_ast);
	} else {
		ZVAL_NULL(&value_zv);
	}

	zend_compile_static_var_common(zend_ast_get_str(var_ast), &value_zv, ZEND_BIND_REF);
}
/* }}} */

void zend_compile_unset(zend_ast *ast) /* {{{ */
{
	zend_ast *var_ast = ast->child[0];
	znode var_node;
	zend_op *opline;

	zend_ensure_writable_variable(var_ast);

	switch (var_ast->kind) {
		case ZEND_AST_VAR:
			if (is_this_fetch(var_ast)) {
				zend_error_noreturn(E_COMPILE_ERROR, "Cannot unset $this");
			} else if (zend_try_compile_cv(&var_node, var_ast) == SUCCESS) {
				opline = zend_emit_op(NULL, ZEND_UNSET_CV, &var_node, NULL);
			} else {
				opline = zend_compile_simple_var_no_cv(NULL, var_ast, BP_VAR_UNSET, 0);
				opline->opcode = ZEND_UNSET_VAR;
			}
			return;
		case ZEND_AST_DIM:
			opline = zend_compile_dim(NULL, var_ast, BP_VAR_UNSET);
			opline->opcode = ZEND_UNSET_DIM;
			return;
		case ZEND_AST_PROP:
			opline = zend_compile_prop(NULL, var_ast, BP_VAR_UNSET, 0);
			opline->opcode = ZEND_UNSET_OBJ;
			return;
		case ZEND_AST_STATIC_PROP:
			opline = zend_compile_static_prop(NULL, var_ast, BP_VAR_UNSET, 0, 0);
			opline->opcode = ZEND_UNSET_STATIC_PROP;
			return;
		EMPTY_SWITCH_DEFAULT_CASE()
	}
}
/* }}} */

static int zend_handle_loops_and_finally_ex(zend_long depth, znode *return_value) /* {{{ */
{
	zend_loop_var *base;
	zend_loop_var *loop_var = zend_stack_top(&CG(loop_var_stack));

	if (!loop_var) {
		return 1;
	}
	base = zend_stack_base(&CG(loop_var_stack));
	for (; loop_var >= base; loop_var--) {
		if (loop_var->opcode == ZEND_FAST_CALL) {
			zend_op *opline = get_next_op();

			opline->opcode = ZEND_FAST_CALL;
			opline->result_type = IS_TMP_VAR;
			opline->result.var = loop_var->var_num;
			if (return_value) {
				SET_NODE(opline->op2, return_value);
			}
			opline->op1.num = loop_var->try_catch_offset;
		} else if (loop_var->opcode == ZEND_DISCARD_EXCEPTION) {
			zend_op *opline = get_next_op();
			opline->opcode = ZEND_DISCARD_EXCEPTION;
			opline->op1_type = IS_TMP_VAR;
			opline->op1.var = loop_var->var_num;
		} else if (loop_var->opcode == ZEND_RETURN) {
			/* Stack separator */
			break;
		} else if (depth <= 1) {
			return 1;
		} else if (loop_var->opcode == ZEND_NOP) {
			/* Loop doesn't have freeable variable */
			depth--;
		} else {
			zend_op *opline;

			ZEND_ASSERT(loop_var->var_type & (IS_VAR|IS_TMP_VAR));
			opline = get_next_op();
			opline->opcode = loop_var->opcode;
			opline->op1_type = loop_var->var_type;
			opline->op1.var = loop_var->var_num;
			opline->extended_value = ZEND_FREE_ON_RETURN;
			depth--;
	    }
	}
	return (depth == 0);
}
/* }}} */

static int zend_handle_loops_and_finally(znode *return_value) /* {{{ */
{
	return zend_handle_loops_and_finally_ex(zend_stack_count(&CG(loop_var_stack)) + 1, return_value);
}
/* }}} */

static int zend_has_finally_ex(zend_long depth) /* {{{ */
{
	zend_loop_var *base;
	zend_loop_var *loop_var = zend_stack_top(&CG(loop_var_stack));

	if (!loop_var) {
		return 0;
	}
	base = zend_stack_base(&CG(loop_var_stack));
	for (; loop_var >= base; loop_var--) {
		if (loop_var->opcode == ZEND_FAST_CALL) {
			return 1;
		} else if (loop_var->opcode == ZEND_DISCARD_EXCEPTION) {
		} else if (loop_var->opcode == ZEND_RETURN) {
			/* Stack separator */
			return 0;
		} else if (depth <= 1) {
			return 0;
		} else {
			depth--;
	    }
	}
	return 0;
}
/* }}} */

static int zend_has_finally(void) /* {{{ */
{
	return zend_has_finally_ex(zend_stack_count(&CG(loop_var_stack)) + 1);
}
/* }}} */

void zend_compile_return(zend_ast *ast) /* {{{ */
{
	zend_ast *expr_ast = ast->child[0];
	zend_bool is_generator = (CG(active_op_array)->fn_flags & ZEND_ACC_GENERATOR) != 0;
	zend_bool by_ref = (CG(active_op_array)->fn_flags & ZEND_ACC_RETURN_REFERENCE) != 0;

	znode expr_node;
	zend_op *opline;

	if (is_generator) {
		/* For generators the by-ref flag refers to yields, not returns */
		by_ref = 0;
	}

	if (!expr_ast) {
		expr_node.op_type = IS_CONST;
		ZVAL_NULL(&expr_node.u.constant);
	} else if (by_ref && zend_is_variable(expr_ast)) {
		zend_compile_var(&expr_node, expr_ast, BP_VAR_W, 1);
	} else {
		zend_compile_expr(&expr_node, expr_ast);
	}

	if ((CG(active_op_array)->fn_flags & ZEND_ACC_HAS_FINALLY_BLOCK)
	 && (expr_node.op_type == IS_CV || (by_ref && expr_node.op_type == IS_VAR))
	 && zend_has_finally()) {
		/* Copy return value into temporary VAR to avoid modification in finally code */
		if (by_ref) {
			zend_emit_op(&expr_node, ZEND_MAKE_REF, &expr_node, NULL);
		} else {
			zend_emit_op_tmp(&expr_node, ZEND_QM_ASSIGN, &expr_node, NULL);
		}
	}

	/* Generator return types are handled separately */
	if (!is_generator && CG(active_op_array)->fn_flags & ZEND_ACC_HAS_RETURN_TYPE) {
		zend_emit_return_type_check(
			expr_ast ? &expr_node : NULL, CG(active_op_array)->arg_info - 1, 0);
	}

	zend_handle_loops_and_finally((expr_node.op_type & (IS_TMP_VAR | IS_VAR)) ? &expr_node : NULL);

	opline = zend_emit_op(NULL, by_ref ? ZEND_RETURN_BY_REF : ZEND_RETURN,
		&expr_node, NULL);

	if (by_ref && expr_ast) {
		if (zend_is_call(expr_ast)) {
			opline->extended_value = ZEND_RETURNS_FUNCTION;
		} else if (!zend_is_variable(expr_ast)) {
			opline->extended_value = ZEND_RETURNS_VALUE;
		}
	}
}
/* }}} */

void zend_compile_echo(zend_ast *ast) /* {{{ */
{
	zend_op *opline;
	zend_ast *expr_ast = ast->child[0];

	znode expr_node;
	zend_compile_expr(&expr_node, expr_ast);

	opline = zend_emit_op(NULL, ZEND_ECHO, &expr_node, NULL);
	opline->extended_value = 0;
}
/* }}} */

void zend_compile_throw(zend_ast *ast) /* {{{ */
{
	zend_ast *expr_ast = ast->child[0];

	znode expr_node;
	zend_compile_expr(&expr_node, expr_ast);

	zend_emit_op(NULL, ZEND_THROW, &expr_node, NULL);
}
/* }}} */

void zend_compile_break_continue(zend_ast *ast) /* {{{ */
{
	zend_ast *depth_ast = ast->child[0];

	zend_op *opline;
	zend_long depth;

	ZEND_ASSERT(ast->kind == ZEND_AST_BREAK || ast->kind == ZEND_AST_CONTINUE);

	if (depth_ast) {
		zval *depth_zv;
		if (depth_ast->kind != ZEND_AST_ZVAL) {
			zend_error_noreturn(E_COMPILE_ERROR, "'%s' operator with non-integer operand "
				"is no longer supported", ast->kind == ZEND_AST_BREAK ? "break" : "continue");
		}

		depth_zv = zend_ast_get_zval(depth_ast);
		if (Z_TYPE_P(depth_zv) != IS_LONG || Z_LVAL_P(depth_zv) < 1) {
			zend_error_noreturn(E_COMPILE_ERROR, "'%s' operator accepts only positive integers",
				ast->kind == ZEND_AST_BREAK ? "break" : "continue");
		}

		depth = Z_LVAL_P(depth_zv);
	} else {
		depth = 1;
	}

	if (CG(context).current_brk_cont == -1) {
		zend_error_noreturn(E_COMPILE_ERROR, "'%s' not in the 'loop' or 'switch' context",
			ast->kind == ZEND_AST_BREAK ? "break" : "continue");
	} else {
		if (!zend_handle_loops_and_finally_ex(depth, NULL)) {
			zend_error_noreturn(E_COMPILE_ERROR, "Cannot '%s' " ZEND_LONG_FMT " level%s",
				ast->kind == ZEND_AST_BREAK ? "break" : "continue",
				depth, depth == 1 ? "" : "s");
		}
	}

	if (ast->kind == ZEND_AST_CONTINUE) {
		int d, cur = CG(context).current_brk_cont;
		for (d = depth - 1; d > 0; d--) {
			cur = CG(context).brk_cont_array[cur].parent;
			ZEND_ASSERT(cur != -1);
		}

		if (CG(context).brk_cont_array[cur].is_switch) {
			if (depth == 1) {
				zend_error(E_WARNING,
					"\"continue\" targeting switch is equivalent to \"break\". " \
					"Did you mean to use \"continue " ZEND_LONG_FMT "\"?",
					depth + 1);
			} else {
				zend_error(E_WARNING,
					"\"continue " ZEND_LONG_FMT "\" targeting switch is equivalent to \"break " ZEND_LONG_FMT "\". " \
					"Did you mean to use \"continue " ZEND_LONG_FMT "\"?",
					depth, depth, depth + 1);
			}
		}
	}

	opline = zend_emit_op(NULL, ast->kind == ZEND_AST_BREAK ? ZEND_BRK : ZEND_CONT, NULL, NULL);
	opline->op1.num = CG(context).current_brk_cont;
	opline->op2.num = depth;
}
/* }}} */

void zend_resolve_goto_label(zend_op_array *op_array, zend_op *opline) /* {{{ */
{
	zend_label *dest;
	int current, remove_oplines = opline->op1.num;
	zval *label;
	uint32_t opnum = opline - op_array->opcodes;

	label = CT_CONSTANT_EX(op_array, opline->op2.constant);
	if (CG(context).labels == NULL ||
	    (dest = zend_hash_find_ptr(CG(context).labels, Z_STR_P(label))) == NULL
	) {
		CG(in_compilation) = 1;
		CG(active_op_array) = op_array;
		CG(zend_lineno) = opline->lineno;
		zend_error_noreturn(E_COMPILE_ERROR, "'goto' to undefined label '%s'", Z_STRVAL_P(label));
	}

	zval_ptr_dtor_str(label);
	ZVAL_NULL(label);

	current = opline->extended_value;
	for (; current != dest->brk_cont; current = CG(context).brk_cont_array[current].parent) {
		if (current == -1) {
			CG(in_compilation) = 1;
			CG(active_op_array) = op_array;
			CG(zend_lineno) = opline->lineno;
			zend_error_noreturn(E_COMPILE_ERROR, "'goto' into loop or switch statement is disallowed");
		}
		if (CG(context).brk_cont_array[current].start >= 0) {
			remove_oplines--;
		}
	}

	for (current = 0; current < op_array->last_try_catch; ++current) {
		zend_try_catch_element *elem = &op_array->try_catch_array[current];
		if (elem->try_op > opnum) {
			break;
		}
		if (elem->finally_op && opnum < elem->finally_op - 1
			&& (dest->opline_num > elem->finally_end || dest->opline_num < elem->try_op)
		) {
			remove_oplines--;
		}
	}

	opline->opcode = ZEND_JMP;
	opline->op1.opline_num = dest->opline_num;
	opline->extended_value = 0;
	SET_UNUSED(opline->op1);
	SET_UNUSED(opline->op2);
	SET_UNUSED(opline->result);

	ZEND_ASSERT(remove_oplines >= 0);
	while (remove_oplines--) {
		opline--;
		MAKE_NOP(opline);
		ZEND_VM_SET_OPCODE_HANDLER(opline);
	}
}
/* }}} */

void zend_compile_goto(zend_ast *ast) /* {{{ */
{
	zend_ast *label_ast = ast->child[0];
	znode label_node;
	zend_op *opline;
	uint32_t opnum_start = get_next_op_number();

	zend_compile_expr(&label_node, label_ast);

	/* Label resolution and unwinding adjustments happen in pass two. */
	zend_handle_loops_and_finally(NULL);
	opline = zend_emit_op(NULL, ZEND_GOTO, NULL, &label_node);
	opline->op1.num = get_next_op_number() - opnum_start - 1;
	opline->extended_value = CG(context).current_brk_cont;
}
/* }}} */

void zend_compile_label(zend_ast *ast) /* {{{ */
{
	zend_string *label = zend_ast_get_str(ast->child[0]);
	zend_label dest;

	if (!CG(context).labels) {
		ALLOC_HASHTABLE(CG(context).labels);
		zend_hash_init(CG(context).labels, 8, NULL, label_ptr_dtor, 0);
	}

	dest.brk_cont = CG(context).current_brk_cont;
	dest.opline_num = get_next_op_number();

	if (!zend_hash_add_mem(CG(context).labels, label, &dest, sizeof(zend_label))) {
		zend_error_noreturn(E_COMPILE_ERROR, "Label '%s' already defined", ZSTR_VAL(label));
	}
}
/* }}} */

void zend_compile_while(zend_ast *ast) /* {{{ */
{
	zend_ast *cond_ast = ast->child[0];
	zend_ast *stmt_ast = ast->child[1];
	znode cond_node;
	uint32_t opnum_start, opnum_jmp, opnum_cond;

	opnum_jmp = zend_emit_jump(0);

	zend_begin_loop(ZEND_NOP, NULL, 0);

	opnum_start = get_next_op_number();
	zend_compile_stmt(stmt_ast);

	opnum_cond = get_next_op_number();
	zend_update_jump_target(opnum_jmp, opnum_cond);
	zend_compile_expr(&cond_node, cond_ast);

	zend_emit_cond_jump(ZEND_JMPNZ, &cond_node, opnum_start);

	zend_end_loop(opnum_cond, NULL);
}
/* }}} */

void zend_compile_do_while(zend_ast *ast) /* {{{ */
{
	zend_ast *stmt_ast = ast->child[0];
	zend_ast *cond_ast = ast->child[1];

	znode cond_node;
	uint32_t opnum_start, opnum_cond;

	zend_begin_loop(ZEND_NOP, NULL, 0);

	opnum_start = get_next_op_number();
	zend_compile_stmt(stmt_ast);

	opnum_cond = get_next_op_number();
	zend_compile_expr(&cond_node, cond_ast);

	zend_emit_cond_jump(ZEND_JMPNZ, &cond_node, opnum_start);

	zend_end_loop(opnum_cond, NULL);
}
/* }}} */

void zend_compile_expr_list(znode *result, zend_ast *ast) /* {{{ */
{
	zend_ast_list *list;
	uint32_t i;

	result->op_type = IS_CONST;
	ZVAL_TRUE(&result->u.constant);

	if (!ast) {
		return;
	}

	list = zend_ast_get_list(ast);
	for (i = 0; i < list->children; ++i) {
		zend_ast *expr_ast = list->child[i];

		zend_do_free(result);
		zend_compile_expr(result, expr_ast);
	}
}
/* }}} */

void zend_compile_for(zend_ast *ast) /* {{{ */
{
	zend_ast *init_ast = ast->child[0];
	zend_ast *cond_ast = ast->child[1];
	zend_ast *loop_ast = ast->child[2];
	zend_ast *stmt_ast = ast->child[3];

	znode result;
	uint32_t opnum_start, opnum_jmp, opnum_loop;

	zend_compile_expr_list(&result, init_ast);
	zend_do_free(&result);

	opnum_jmp = zend_emit_jump(0);

	zend_begin_loop(ZEND_NOP, NULL, 0);

	opnum_start = get_next_op_number();
	zend_compile_stmt(stmt_ast);

	opnum_loop = get_next_op_number();
	zend_compile_expr_list(&result, loop_ast);
	zend_do_free(&result);

	zend_update_jump_target_to_next(opnum_jmp);
	zend_compile_expr_list(&result, cond_ast);
	zend_do_extended_stmt();

	zend_emit_cond_jump(ZEND_JMPNZ, &result, opnum_start);

	zend_end_loop(opnum_loop, NULL);
}
/* }}} */

void zend_compile_foreach(zend_ast *ast) /* {{{ */
{
	zend_ast *expr_ast = ast->child[0];
	zend_ast *value_ast = ast->child[1];
	zend_ast *key_ast = ast->child[2];
	zend_ast *stmt_ast = ast->child[3];
	zend_bool by_ref = value_ast->kind == ZEND_AST_REF;
	zend_bool is_variable = zend_is_variable(expr_ast) && zend_can_write_to_variable(expr_ast);

	znode expr_node, reset_node, value_node, key_node;
	zend_op *opline;
	uint32_t opnum_reset, opnum_fetch;

	if (key_ast) {
		if (key_ast->kind == ZEND_AST_REF) {
			zend_error_noreturn(E_COMPILE_ERROR, "Key element cannot be a reference");
		}
		if (key_ast->kind == ZEND_AST_ARRAY) {
			zend_error_noreturn(E_COMPILE_ERROR, "Cannot use list as key element");
		}
	}

	if (by_ref) {
		value_ast = value_ast->child[0];
	}

	if (value_ast->kind == ZEND_AST_ARRAY && zend_propagate_list_refs(value_ast)) {
		by_ref = 1;
	}

	if (by_ref && is_variable) {
		zend_compile_var(&expr_node, expr_ast, BP_VAR_W, 1);
	} else {
		zend_compile_expr(&expr_node, expr_ast);
	}

	if (by_ref) {
		zend_separate_if_call_and_write(&expr_node, expr_ast, BP_VAR_W);
	}

	opnum_reset = get_next_op_number();
	opline = zend_emit_op(&reset_node, by_ref ? ZEND_FE_RESET_RW : ZEND_FE_RESET_R, &expr_node, NULL);

	zend_begin_loop(ZEND_FE_FREE, &reset_node, 0);

	opnum_fetch = get_next_op_number();
	opline = zend_emit_op(NULL, by_ref ? ZEND_FE_FETCH_RW : ZEND_FE_FETCH_R, &reset_node, NULL);

	if (is_this_fetch(value_ast)) {
		zend_error_noreturn(E_COMPILE_ERROR, "Cannot re-assign $this");
	} else if (value_ast->kind == ZEND_AST_VAR &&
		zend_try_compile_cv(&value_node, value_ast) == SUCCESS) {
		SET_NODE(opline->op2, &value_node);
	} else {
		opline->op2_type = IS_VAR;
		opline->op2.var = get_temporary_variable();
		GET_NODE(&value_node, opline->op2);
		if (value_ast->kind == ZEND_AST_ARRAY) {
			zend_compile_list_assign(NULL, value_ast, &value_node, value_ast->attr);
		} else if (by_ref) {
			zend_emit_assign_ref_znode(value_ast, &value_node);
		} else {
			zend_emit_assign_znode(value_ast, &value_node);
		}
	}

	if (key_ast) {
		opline = &CG(active_op_array)->opcodes[opnum_fetch];
		zend_make_tmp_result(&key_node, opline);
		zend_emit_assign_znode(key_ast, &key_node);
	}

	zend_compile_stmt(stmt_ast);

	/* Place JMP and FE_FREE on the line where foreach starts. It would be
	 * better to use the end line, but this information is not available
	 * currently. */
	CG(zend_lineno) = ast->lineno;
	zend_emit_jump(opnum_fetch);

	opline = &CG(active_op_array)->opcodes[opnum_reset];
	opline->op2.opline_num = get_next_op_number();

	opline = &CG(active_op_array)->opcodes[opnum_fetch];
	opline->extended_value = get_next_op_number();

	zend_end_loop(opnum_fetch, &reset_node);

	opline = zend_emit_op(NULL, ZEND_FE_FREE, &reset_node, NULL);
}
/* }}} */

void zend_compile_if(zend_ast *ast) /* {{{ */
{
	zend_ast_list *list = zend_ast_get_list(ast);
	uint32_t i;
	uint32_t *jmp_opnums = NULL;

	if (list->children > 1) {
		jmp_opnums = safe_emalloc(sizeof(uint32_t), list->children - 1, 0);
	}

	for (i = 0; i < list->children; ++i) {
		zend_ast *elem_ast = list->child[i];
		zend_ast *cond_ast = elem_ast->child[0];
		zend_ast *stmt_ast = elem_ast->child[1];

		znode cond_node;
		uint32_t opnum_jmpz;
		if (cond_ast) {
			zend_compile_expr(&cond_node, cond_ast);
			opnum_jmpz = zend_emit_cond_jump(ZEND_JMPZ, &cond_node, 0);
		}

		zend_compile_stmt(stmt_ast);

		if (i != list->children - 1) {
			jmp_opnums[i] = zend_emit_jump(0);
		}

		if (cond_ast) {
			zend_update_jump_target_to_next(opnum_jmpz);
		}
	}

	if (list->children > 1) {
		for (i = 0; i < list->children - 1; ++i) {
			zend_update_jump_target_to_next(jmp_opnums[i]);
		}
		efree(jmp_opnums);
	}
}
/* }}} */

static zend_uchar determine_switch_jumptable_type(zend_ast_list *cases) {
	uint32_t i;
	zend_uchar common_type = IS_UNDEF;
	for (i = 0; i < cases->children; i++) {
		zend_ast *case_ast = cases->child[i];
		zend_ast **cond_ast = &case_ast->child[0];
		zval *cond_zv;
		if (!case_ast->child[0]) {
			/* Skip default clause */
			continue;
		}

		zend_eval_const_expr(cond_ast);
		if ((*cond_ast)->kind != ZEND_AST_ZVAL) {
			/* Non-constant case */
			return IS_UNDEF;
		}

		cond_zv = zend_ast_get_zval(case_ast->child[0]);
		if (Z_TYPE_P(cond_zv) != IS_LONG && Z_TYPE_P(cond_zv) != IS_STRING) {
			/* We only optimize switched on integers and strings */
			return IS_UNDEF;
		}

		if (common_type == IS_UNDEF) {
			common_type = Z_TYPE_P(cond_zv);
		} else if (common_type != Z_TYPE_P(cond_zv)) {
			/* Non-uniform case types */
			return IS_UNDEF;
		}

		if (Z_TYPE_P(cond_zv) == IS_STRING
				&& is_numeric_string(Z_STRVAL_P(cond_zv), Z_STRLEN_P(cond_zv), NULL, NULL, 0)) {
			/* Numeric strings cannot be compared with a simple hash lookup */
			return IS_UNDEF;
		}
	}

	return common_type;
}

static zend_bool should_use_jumptable(zend_ast_list *cases, zend_uchar jumptable_type) {
	if (CG(compiler_options) & ZEND_COMPILE_NO_JUMPTABLES) {
		return 0;
	}

	/* Thresholds are chosen based on when the average switch time for equidistributed
	 * input becomes smaller when using the jumptable optimization. */
	if (jumptable_type == IS_LONG) {
		return cases->children >= 5;
	} else {
		ZEND_ASSERT(jumptable_type == IS_STRING);
		return cases->children >= 2;
	}
}

void zend_compile_switch(zend_ast *ast) /* {{{ */
{
	zend_ast *expr_ast = ast->child[0];
	zend_ast_list *cases = zend_ast_get_list(ast->child[1]);

	uint32_t i;
	zend_bool has_default_case = 0;

	znode expr_node, case_node;
	zend_op *opline;
	uint32_t *jmpnz_opnums, opnum_default_jmp, opnum_switch = (uint32_t)-1;
	zend_uchar jumptable_type;
	HashTable *jumptable = NULL;

	zend_compile_expr(&expr_node, expr_ast);

	zend_begin_loop(ZEND_FREE, &expr_node, 1);

	case_node.op_type = IS_TMP_VAR;
	case_node.u.op.var = get_temporary_variable();

	jumptable_type = determine_switch_jumptable_type(cases);
	if (jumptable_type != IS_UNDEF && should_use_jumptable(cases, jumptable_type)) {
		znode jumptable_op;

		ALLOC_HASHTABLE(jumptable);
		zend_hash_init(jumptable, cases->children, NULL, NULL, 0);
		jumptable_op.op_type = IS_CONST;
		ZVAL_ARR(&jumptable_op.u.constant, jumptable);

		opline = zend_emit_op(NULL,
			jumptable_type == IS_LONG ? ZEND_SWITCH_LONG : ZEND_SWITCH_STRING,
			&expr_node, &jumptable_op);
		if (opline->op1_type == IS_CONST) {
			Z_TRY_ADDREF_P(CT_CONSTANT(opline->op1));
		}
		opnum_switch = opline - CG(active_op_array)->opcodes;
	}

	jmpnz_opnums = safe_emalloc(sizeof(uint32_t), cases->children, 0);
	for (i = 0; i < cases->children; ++i) {
		zend_ast *case_ast = cases->child[i];
		zend_ast *cond_ast = case_ast->child[0];
		znode cond_node;

		if (!cond_ast) {
			if (has_default_case) {
				CG(zend_lineno) = case_ast->lineno;
				zend_error_noreturn(E_COMPILE_ERROR,
					"Switch statements may only contain one default clause");
			}
			has_default_case = 1;
			continue;
		}

		zend_compile_expr(&cond_node, cond_ast);

		if (expr_node.op_type == IS_CONST
			&& Z_TYPE(expr_node.u.constant) == IS_FALSE) {
			jmpnz_opnums[i] = zend_emit_cond_jump(ZEND_JMPZ, &cond_node, 0);
		} else if (expr_node.op_type == IS_CONST
			&& Z_TYPE(expr_node.u.constant) == IS_TRUE) {
			jmpnz_opnums[i] = zend_emit_cond_jump(ZEND_JMPNZ, &cond_node, 0);
		} else {
			opline = zend_emit_op(NULL,
				(expr_node.op_type & (IS_VAR|IS_TMP_VAR)) ? ZEND_CASE : ZEND_IS_EQUAL,
				&expr_node, &cond_node);
			SET_NODE(opline->result, &case_node);
			if (opline->op1_type == IS_CONST) {
				Z_TRY_ADDREF_P(CT_CONSTANT(opline->op1));
			}

			jmpnz_opnums[i] = zend_emit_cond_jump(ZEND_JMPNZ, &case_node, 0);
		}
	}

	opnum_default_jmp = zend_emit_jump(0);

	for (i = 0; i < cases->children; ++i) {
		zend_ast *case_ast = cases->child[i];
		zend_ast *cond_ast = case_ast->child[0];
		zend_ast *stmt_ast = case_ast->child[1];

		if (cond_ast) {
			zend_update_jump_target_to_next(jmpnz_opnums[i]);

			if (jumptable) {
				zval *cond_zv = zend_ast_get_zval(cond_ast);
				zval jmp_target;
				ZVAL_LONG(&jmp_target, get_next_op_number());

				ZEND_ASSERT(Z_TYPE_P(cond_zv) == jumptable_type);
				if (Z_TYPE_P(cond_zv) == IS_LONG) {
					zend_hash_index_add(jumptable, Z_LVAL_P(cond_zv), &jmp_target);
				} else {
					ZEND_ASSERT(Z_TYPE_P(cond_zv) == IS_STRING);
					zend_hash_add(jumptable, Z_STR_P(cond_zv), &jmp_target);
				}
			}
		} else {
			zend_update_jump_target_to_next(opnum_default_jmp);

			if (jumptable) {
				ZEND_ASSERT(opnum_switch != (uint32_t)-1);
				opline = &CG(active_op_array)->opcodes[opnum_switch];
				opline->extended_value = get_next_op_number();
			}
		}

		zend_compile_stmt(stmt_ast);
	}

	if (!has_default_case) {
		zend_update_jump_target_to_next(opnum_default_jmp);

		if (jumptable) {
			opline = &CG(active_op_array)->opcodes[opnum_switch];
			opline->extended_value = get_next_op_number();
		}
	}

	zend_end_loop(get_next_op_number(), &expr_node);

	if (expr_node.op_type & (IS_VAR|IS_TMP_VAR)) {
		opline = zend_emit_op(NULL, ZEND_FREE, &expr_node, NULL);
		opline->extended_value = ZEND_FREE_SWITCH;
	} else if (expr_node.op_type == IS_CONST) {
		zval_ptr_dtor_nogc(&expr_node.u.constant);
	}

	efree(jmpnz_opnums);
}
/* }}} */

void zend_compile_try(zend_ast *ast) /* {{{ */
{
	zend_ast *try_ast = ast->child[0];
	zend_ast_list *catches = zend_ast_get_list(ast->child[1]);
	zend_ast *finally_ast = ast->child[2];

	uint32_t i, j;
	zend_op *opline;
	uint32_t try_catch_offset;
	uint32_t *jmp_opnums = safe_emalloc(sizeof(uint32_t), catches->children, 0);
	uint32_t orig_fast_call_var = CG(context).fast_call_var;
	uint32_t orig_try_catch_offset = CG(context).try_catch_offset;

	if (catches->children == 0 && !finally_ast) {
		zend_error_noreturn(E_COMPILE_ERROR, "Cannot use try without catch or finally");
	}

	/* label: try { } must not be equal to try { label: } */
	if (CG(context).labels) {
		zend_label *label;
		ZEND_HASH_REVERSE_FOREACH_PTR(CG(context).labels, label) {
			if (label->opline_num == get_next_op_number()) {
				zend_emit_op(NULL, ZEND_NOP, NULL, NULL);
			}
			break;
		} ZEND_HASH_FOREACH_END();
	}

	try_catch_offset = zend_add_try_element(get_next_op_number());

	if (finally_ast) {
		zend_loop_var fast_call;
		if (!(CG(active_op_array)->fn_flags & ZEND_ACC_HAS_FINALLY_BLOCK)) {
			CG(active_op_array)->fn_flags |= ZEND_ACC_HAS_FINALLY_BLOCK;
		}
		CG(context).fast_call_var = get_temporary_variable();

		/* Push FAST_CALL on unwind stack */
		fast_call.opcode = ZEND_FAST_CALL;
		fast_call.var_type = IS_TMP_VAR;
		fast_call.var_num = CG(context).fast_call_var;
		fast_call.try_catch_offset = try_catch_offset;
		zend_stack_push(&CG(loop_var_stack), &fast_call);
	}

	CG(context).try_catch_offset = try_catch_offset;

	zend_compile_stmt(try_ast);

	if (catches->children != 0) {
		jmp_opnums[0] = zend_emit_jump(0);
	}

	for (i = 0; i < catches->children; ++i) {
		zend_ast *catch_ast = catches->child[i];
		zend_ast_list *classes = zend_ast_get_list(catch_ast->child[0]);
		zend_ast *var_ast = catch_ast->child[1];
		zend_ast *stmt_ast = catch_ast->child[2];
		zend_string *var_name = zval_make_interned_string(zend_ast_get_zval(var_ast));
		zend_bool is_last_catch = (i + 1 == catches->children);

		uint32_t *jmp_multicatch = safe_emalloc(sizeof(uint32_t), classes->children - 1, 0);
		uint32_t opnum_catch = (uint32_t)-1;

		CG(zend_lineno) = catch_ast->lineno;

		for (j = 0; j < classes->children; j++) {
			zend_ast *class_ast = classes->child[j];
			zend_bool is_last_class = (j + 1 == classes->children);

			if (!zend_is_const_default_class_ref(class_ast)) {
				zend_error_noreturn(E_COMPILE_ERROR, "Bad class name in the catch statement");
			}

			opnum_catch = get_next_op_number();
			if (i == 0 && j == 0) {
				CG(active_op_array)->try_catch_array[try_catch_offset].catch_op = opnum_catch;
			}

			opline = get_next_op();
			opline->opcode = ZEND_CATCH;
			opline->op1_type = IS_CONST;
			opline->op1.constant = zend_add_class_name_literal(
					zend_resolve_class_name_ast(class_ast));
			opline->extended_value = zend_alloc_cache_slot();

			if (zend_string_equals_literal(var_name, "this")) {
				zend_error_noreturn(E_COMPILE_ERROR, "Cannot re-assign $this");
			}

			opline->result_type = IS_CV;
			opline->result.var = lookup_cv(var_name);

			if (is_last_catch && is_last_class) {
				opline->extended_value |= ZEND_LAST_CATCH;
			}

			if (!is_last_class) {
				jmp_multicatch[j] = zend_emit_jump(0);
				opline = &CG(active_op_array)->opcodes[opnum_catch];
				opline->op2.opline_num = get_next_op_number();
			}
		}

		for (j = 0; j < classes->children - 1; j++) {
			zend_update_jump_target_to_next(jmp_multicatch[j]);
		}

		efree(jmp_multicatch);

		zend_compile_stmt(stmt_ast);

		if (!is_last_catch) {
			jmp_opnums[i + 1] = zend_emit_jump(0);
		}

		ZEND_ASSERT(opnum_catch != (uint32_t)-1 && "Should have at least one class");
		opline = &CG(active_op_array)->opcodes[opnum_catch];
		if (!is_last_catch) {
			opline->op2.opline_num = get_next_op_number();
		}
	}

	for (i = 0; i < catches->children; ++i) {
		zend_update_jump_target_to_next(jmp_opnums[i]);
	}

	if (finally_ast) {
		zend_loop_var discard_exception;
		uint32_t opnum_jmp = get_next_op_number() + 1;

		/* Pop FAST_CALL from unwind stack */
		zend_stack_del_top(&CG(loop_var_stack));

		/* Push DISCARD_EXCEPTION on unwind stack */
		discard_exception.opcode = ZEND_DISCARD_EXCEPTION;
		discard_exception.var_type = IS_TMP_VAR;
		discard_exception.var_num = CG(context).fast_call_var;
		zend_stack_push(&CG(loop_var_stack), &discard_exception);

		CG(zend_lineno) = finally_ast->lineno;

		opline = zend_emit_op(NULL, ZEND_FAST_CALL, NULL, NULL);
		opline->op1.num = try_catch_offset;
		opline->result_type = IS_TMP_VAR;
		opline->result.var = CG(context).fast_call_var;

		zend_emit_op(NULL, ZEND_JMP, NULL, NULL);

		zend_compile_stmt(finally_ast);

		CG(active_op_array)->try_catch_array[try_catch_offset].finally_op = opnum_jmp + 1;
		CG(active_op_array)->try_catch_array[try_catch_offset].finally_end
			= get_next_op_number();

		opline = zend_emit_op(NULL, ZEND_FAST_RET, NULL, NULL);
		opline->op1_type = IS_TMP_VAR;
		opline->op1.var = CG(context).fast_call_var;
		opline->op2.num = orig_try_catch_offset;

		zend_update_jump_target_to_next(opnum_jmp);

		CG(context).fast_call_var = orig_fast_call_var;

		/* Pop DISCARD_EXCEPTION from unwind stack */
		zend_stack_del_top(&CG(loop_var_stack));
	}

	CG(context).try_catch_offset = orig_try_catch_offset;

	efree(jmp_opnums);
}
/* }}} */

/* Encoding declarations must already be handled during parsing */
zend_bool zend_handle_encoding_declaration(zend_ast *ast) /* {{{ */
{
	zend_ast_list *declares = zend_ast_get_list(ast);
	uint32_t i;
	for (i = 0; i < declares->children; ++i) {
		zend_ast *declare_ast = declares->child[i];
		zend_ast *name_ast = declare_ast->child[0];
		zend_ast *value_ast = declare_ast->child[1];
		zend_string *name = zend_ast_get_str(name_ast);

		if (zend_string_equals_literal_ci(name, "encoding")) {
			if (value_ast->kind != ZEND_AST_ZVAL) {
				zend_throw_exception(zend_ce_compile_error, "Encoding must be a literal", 0);
				return 0;
			}

			if (CG(multibyte)) {
				zend_string *encoding_name = zval_get_string(zend_ast_get_zval(value_ast));

				const zend_encoding *new_encoding, *old_encoding;
				zend_encoding_filter old_input_filter;

				CG(encoding_declared) = 1;

				new_encoding = zend_multibyte_fetch_encoding(ZSTR_VAL(encoding_name));
				if (!new_encoding) {
					zend_error(E_COMPILE_WARNING, "Unsupported encoding [%s]", ZSTR_VAL(encoding_name));
				} else {
					old_input_filter = LANG_SCNG(input_filter);
					old_encoding = LANG_SCNG(script_encoding);
					zend_multibyte_set_filter(new_encoding);

					/* need to re-scan if input filter changed */
					if (old_input_filter != LANG_SCNG(input_filter) ||
						 (old_input_filter && new_encoding != old_encoding)) {
						zend_multibyte_yyinput_again(old_input_filter, old_encoding);
					}
				}

				zend_string_release_ex(encoding_name, 0);
			} else {
				zend_error(E_COMPILE_WARNING, "declare(encoding=...) ignored because "
					"Zend multibyte feature is turned off by settings");
			}
		}
	}

	return 1;
}
/* }}} */

static int zend_declare_is_first_statement(zend_ast *ast) /* {{{ */
{
	uint32_t i = 0;
	zend_ast_list *file_ast = zend_ast_get_list(CG(ast));

	/* Check to see if this declare is preceded only by declare statements */
	while (i < file_ast->children) {
		if (file_ast->child[i] == ast) {
			return SUCCESS;
		} else if (file_ast->child[i] == NULL) {
			/* Empty statements are not allowed prior to a declare */
			return FAILURE;
		} else if (file_ast->child[i]->kind != ZEND_AST_DECLARE) {
			/* declares can only be preceded by other declares */
			return FAILURE;
		}
		i++;
	}
	return FAILURE;
}
/* }}} */

void zend_compile_declare(zend_ast *ast) /* {{{ */
{
	zend_ast_list *declares = zend_ast_get_list(ast->child[0]);
	zend_ast *stmt_ast = ast->child[1];
	zend_declarables orig_declarables = FC(declarables);
	uint32_t i;

	for (i = 0; i < declares->children; ++i) {
		zend_ast *declare_ast = declares->child[i];
		zend_ast *name_ast = declare_ast->child[0];
		zend_ast *value_ast = declare_ast->child[1];
		zend_string *name = zend_ast_get_str(name_ast);

		if (value_ast->kind != ZEND_AST_ZVAL) {
			zend_error_noreturn(E_COMPILE_ERROR, "declare(%s) value must be a literal", ZSTR_VAL(name));
		}

		if (zend_string_equals_literal_ci(name, "ticks")) {
			zval value_zv;
			zend_const_expr_to_zval(&value_zv, value_ast);
			FC(declarables).ticks = zval_get_long(&value_zv);
			zval_ptr_dtor_nogc(&value_zv);
		} else if (zend_string_equals_literal_ci(name, "encoding")) {

			if (FAILURE == zend_declare_is_first_statement(ast)) {
				zend_error_noreturn(E_COMPILE_ERROR, "Encoding declaration pragma must be "
					"the very first statement in the script");
			}
		} else if (zend_string_equals_literal_ci(name, "strict_types")) {
			zval value_zv;

			if (FAILURE == zend_declare_is_first_statement(ast)) {
				zend_error_noreturn(E_COMPILE_ERROR, "strict_types declaration must be "
					"the very first statement in the script");
			}

			if (ast->child[1] != NULL) {
				zend_error_noreturn(E_COMPILE_ERROR, "strict_types declaration must not "
					"use block mode");
			}

			zend_const_expr_to_zval(&value_zv, value_ast);

			if (Z_TYPE(value_zv) != IS_LONG || (Z_LVAL(value_zv) != 0 && Z_LVAL(value_zv) != 1)) {
				zend_error_noreturn(E_COMPILE_ERROR, "strict_types declaration must have 0 or 1 as its value");
			}

			if (Z_LVAL(value_zv) == 1) {
				CG(active_op_array)->fn_flags |= ZEND_ACC_STRICT_TYPES;
			}

		} else {
			zend_error(E_COMPILE_WARNING, "Unsupported declare '%s'", ZSTR_VAL(name));
		}
	}

	if (stmt_ast) {
		zend_compile_stmt(stmt_ast);

		FC(declarables) = orig_declarables;
	}
}
/* }}} */

void zend_compile_stmt_list(zend_ast *ast) /* {{{ */
{
	zend_ast_list *list = zend_ast_get_list(ast);
	uint32_t i;
	for (i = 0; i < list->children; ++i) {
		zend_compile_stmt(list->child[i]);
	}
}
/* }}} */

ZEND_API void zend_set_function_arg_flags(zend_function *func) /* {{{ */
{
	uint32_t i, n;

	func->common.arg_flags[0] = 0;
	func->common.arg_flags[1] = 0;
	func->common.arg_flags[2] = 0;
	if (func->common.arg_info) {
		n = MIN(func->common.num_args, MAX_ARG_FLAG_NUM);
		i = 0;
		while (i < n) {
			ZEND_SET_ARG_FLAG(func, i + 1, func->common.arg_info[i].pass_by_reference);
			i++;
		}
		if (UNEXPECTED(func->common.fn_flags & ZEND_ACC_VARIADIC && func->common.arg_info[i].pass_by_reference)) {
			uint32_t pass_by_reference = func->common.arg_info[i].pass_by_reference;
			while (i < MAX_ARG_FLAG_NUM) {
				ZEND_SET_ARG_FLAG(func, i + 1, pass_by_reference);
				i++;
			}
		}
	}
}
/* }}} */

static zend_type zend_compile_typename(zend_ast *ast, zend_bool force_allow_null) /* {{{ */
{
	zend_bool allow_null = force_allow_null;
	if (ast->attr & ZEND_TYPE_NULLABLE) {
		allow_null = 1;
		ast->attr &= ~ZEND_TYPE_NULLABLE;
	}

	if (ast->kind == ZEND_AST_TYPE) {
		return ZEND_TYPE_ENCODE(ast->attr, allow_null);
	} else {
		zend_string *class_name = zend_ast_get_str(ast);
		zend_uchar type = zend_lookup_builtin_type_by_name(class_name);

		if (type != 0) {
			if ((ast->attr & ZEND_NAME_NOT_FQ) != ZEND_NAME_NOT_FQ) {
				zend_error_noreturn(E_COMPILE_ERROR,
					"Type declaration '%s' must be unqualified",
					ZSTR_VAL(zend_string_tolower(class_name)));
			}
			return ZEND_TYPE_ENCODE(type, allow_null);
		} else {
			uint32_t fetch_type = zend_get_class_fetch_type_ast(ast);
			if (fetch_type == ZEND_FETCH_CLASS_DEFAULT) {
				class_name = zend_resolve_class_name_ast(ast);
				zend_assert_valid_class_name(class_name);
			} else {
				zend_ensure_valid_class_fetch_type(fetch_type);
				zend_string_addref(class_name);
			}

			return ZEND_TYPE_ENCODE_CLASS(class_name, allow_null);
		}
	}
}
/* }}} */

void zend_compile_params(zend_ast *ast, zend_ast *return_type_ast) /* {{{ */
{
	zend_ast_list *list = zend_ast_get_list(ast);
	uint32_t i;
	zend_op_array *op_array = CG(active_op_array);
	zend_arg_info *arg_infos;

	if (return_type_ast) {
		/* Use op_array->arg_info[-1] for return type */
		arg_infos = safe_emalloc(sizeof(zend_arg_info), list->children + 1, 0);
		arg_infos->name = NULL;
		arg_infos->pass_by_reference = (op_array->fn_flags & ZEND_ACC_RETURN_REFERENCE) != 0;
		arg_infos->is_variadic = 0;
		arg_infos->type = zend_compile_typename(return_type_ast, 0);

		if (ZEND_TYPE_CODE(arg_infos->type) == IS_VOID && ZEND_TYPE_ALLOW_NULL(arg_infos->type)) {
			zend_error_noreturn(E_COMPILE_ERROR, "Void type cannot be nullable");
		}

		arg_infos++;
		op_array->fn_flags |= ZEND_ACC_HAS_RETURN_TYPE;
	} else {
		if (list->children == 0) {
			return;
		}
		arg_infos = safe_emalloc(sizeof(zend_arg_info), list->children, 0);
	}

	for (i = 0; i < list->children; ++i) {
		zend_ast *param_ast = list->child[i];
		zend_ast *type_ast = param_ast->child[0];
		zend_ast *var_ast = param_ast->child[1];
		zend_ast *default_ast = param_ast->child[2];
		zend_string *name = zval_make_interned_string(zend_ast_get_zval(var_ast));
		zend_bool is_ref = (param_ast->attr & ZEND_PARAM_REF) != 0;
		zend_bool is_variadic = (param_ast->attr & ZEND_PARAM_VARIADIC) != 0;

		znode var_node, default_node;
		zend_uchar opcode;
		zend_op *opline;
		zend_arg_info *arg_info;

		if (zend_is_auto_global(name)) {
			zend_error_noreturn(E_COMPILE_ERROR, "Cannot re-assign auto-global variable %s",
				ZSTR_VAL(name));
		}

		var_node.op_type = IS_CV;
		var_node.u.op.var = lookup_cv(name);

		if (EX_VAR_TO_NUM(var_node.u.op.var) != i) {
			zend_error_noreturn(E_COMPILE_ERROR, "Redefinition of parameter $%s",
				ZSTR_VAL(name));
		} else if (zend_string_equals_literal(name, "this")) {
			zend_error_noreturn(E_COMPILE_ERROR, "Cannot use $this as parameter");
		}

		if (op_array->fn_flags & ZEND_ACC_VARIADIC) {
			zend_error_noreturn(E_COMPILE_ERROR, "Only the last parameter can be variadic");
		}

		if (is_variadic) {
			opcode = ZEND_RECV_VARIADIC;
			default_node.op_type = IS_UNUSED;
			op_array->fn_flags |= ZEND_ACC_VARIADIC;

			if (default_ast) {
				zend_error_noreturn(E_COMPILE_ERROR,
					"Variadic parameter cannot have a default value");
			}
		} else if (default_ast) {
			/* we cannot substitute constants here or it will break ReflectionParameter::getDefaultValueConstantName() and ReflectionParameter::isDefaultValueConstant() */
			uint32_t cops = CG(compiler_options);
			CG(compiler_options) |= ZEND_COMPILE_NO_CONSTANT_SUBSTITUTION | ZEND_COMPILE_NO_PERSISTENT_CONSTANT_SUBSTITUTION;
			opcode = ZEND_RECV_INIT;
			default_node.op_type = IS_CONST;
			zend_const_expr_to_zval(&default_node.u.constant, default_ast);
			CG(compiler_options) = cops;
		} else {
			opcode = ZEND_RECV;
			default_node.op_type = IS_UNUSED;
			op_array->required_num_args = i + 1;
		}

		opline = zend_emit_op(NULL, opcode, NULL, &default_node);
		SET_NODE(opline->result, &var_node);
		opline->op1.num = i + 1;

		arg_info = &arg_infos[i];
		arg_info->name = zend_string_copy(name);
		arg_info->pass_by_reference = is_ref;
		arg_info->is_variadic = is_variadic;
		/* TODO: Keep compatibility, but may be better reset "allow_null" ??? */
		arg_info->type = ZEND_TYPE_ENCODE(0, 1);

		if (type_ast) {
			uint32_t default_type = default_ast ? Z_TYPE(default_node.u.constant) : IS_UNDEF;

			uint32_t arg_type;
			zend_bool is_class;

			op_array->fn_flags |= ZEND_ACC_HAS_TYPE_HINTS;
			arg_info->type = zend_compile_typename(type_ast, default_type == IS_NULL);

			is_class = ZEND_TYPE_IS_CLASS(arg_info->type);
			arg_type = ZEND_TYPE_CODE(arg_info->type);

			if (arg_type == IS_VOID) {
				zend_error_noreturn(E_COMPILE_ERROR, "void cannot be used as a parameter type");
			}

			if (default_type > IS_NULL && default_type != IS_CONSTANT_AST) {
				if (is_class) {
					zend_error_noreturn(E_COMPILE_ERROR, "Default value for parameters "
						"with a class type can only be NULL");
				} else switch (arg_type) {
					case IS_CALLABLE:
						zend_error_noreturn(E_COMPILE_ERROR, "Default value for parameters "
							"with callable type can only be NULL");
						break;

					case IS_ARRAY:
						if (default_type != IS_ARRAY) {
							zend_error_noreturn(E_COMPILE_ERROR, "Default value for parameters "
								"with array type can only be an array or NULL");
						}
						break;

					case IS_DOUBLE:
						if (default_type != IS_DOUBLE && default_type != IS_LONG) {
							zend_error_noreturn(E_COMPILE_ERROR, "Default value for parameters "
								"with a float type can only be float, integer, or NULL");
						}
						break;

					case IS_ITERABLE:
						if (default_type != IS_ARRAY) {
							zend_error_noreturn(E_COMPILE_ERROR, "Default value for parameters "
								"with iterable type can only be an array or NULL");
						}
						break;

					case IS_OBJECT:
						zend_error_noreturn(E_COMPILE_ERROR, "Default value for parameters "
							"with an object type can only be NULL");
						break;

					default:
						if (!ZEND_SAME_FAKE_TYPE(arg_type, default_type)) {
							zend_error_noreturn(E_COMPILE_ERROR, "Default value for parameters "
								"with a %s type can only be %s or NULL",
								zend_get_type_by_const(arg_type), zend_get_type_by_const(arg_type));
						}
						break;
				}
			}

			/* Allocate cache slot to speed-up run-time class resolution */
			if (opline->opcode == ZEND_RECV_INIT) {
				if (is_class) {
					opline->extended_value = zend_alloc_cache_slot();
				}
			} else if (is_class) {
				opline->op2.num = op_array->cache_size;
				op_array->cache_size += sizeof(void*);
			} else {
				opline->op2.num = -1;
			}
		} else {
			if (opline->opcode != ZEND_RECV_INIT) {
				opline->op2.num = -1;
			}
		}
	}

	/* These are assigned at the end to avoid uninitialized memory in case of an error */
	op_array->num_args = list->children;
	op_array->arg_info = arg_infos;

	/* Don't count the variadic argument */
	if (op_array->fn_flags & ZEND_ACC_VARIADIC) {
		op_array->num_args--;
	}
	zend_set_function_arg_flags((zend_function*)op_array);
}
/* }}} */

static void zend_compile_closure_binding(znode *closure, zend_op_array *op_array, zend_ast *uses_ast) /* {{{ */
{
	zend_ast_list *list = zend_ast_get_list(uses_ast);
	uint32_t i;

	if (!list->children) {
		return;
	}

	if (!op_array->static_variables) {
		op_array->static_variables = zend_new_array(8);
	}

	for (i = 0; i < list->children; ++i) {
		zend_ast *var_name_ast = list->child[i];
		zend_string *var_name = zval_make_interned_string(zend_ast_get_zval(var_name_ast));
		uint32_t mode = var_name_ast->attr;
		zend_op *opline;
		zval *value;

		if (zend_string_equals_literal(var_name, "this")) {
			zend_error_noreturn(E_COMPILE_ERROR, "Cannot use $this as lexical variable");
		}

		if (zend_is_auto_global(var_name)) {
			zend_error_noreturn(E_COMPILE_ERROR, "Cannot use auto-global as lexical variable");
		}

		value = zend_hash_add(op_array->static_variables, var_name, &EG(uninitialized_zval));
		if (!value) {
			zend_error_noreturn(E_COMPILE_ERROR,
				"Cannot use variable $%s twice", ZSTR_VAL(var_name));
		}

		opline = zend_emit_op(NULL, ZEND_BIND_LEXICAL, closure, NULL);
		opline->op2_type = IS_CV;
		opline->op2.var = lookup_cv(var_name);
		opline->extended_value =
			(uint32_t)((char*)value - (char*)op_array->static_variables->arData) | mode;
	}
}
/* }}} */

typedef struct {
	HashTable uses;
	zend_bool varvars_used;
} closure_info;

static void find_implicit_binds_recursively(closure_info *info, zend_ast *ast) {
	if (!ast) {
		return;
	}

	if (ast->kind == ZEND_AST_VAR) {
		zend_ast *name_ast = ast->child[0];
		if (name_ast->kind == ZEND_AST_ZVAL && Z_TYPE_P(zend_ast_get_zval(name_ast)) == IS_STRING) {
			zend_string *name = zend_ast_get_str(name_ast);
			if (zend_is_auto_global(name)) {
				/* These is no need to explicitly import auto-globals. */
				return;
			}

			if (zend_string_equals_literal(name, "this")) {
				/* $this does not need to be explicitly imported. */
				return;
			}

			zend_hash_add_empty_element(&info->uses, name);
		} else {
			info->varvars_used = 1;
			find_implicit_binds_recursively(info, name_ast);
		}
	} else if (zend_ast_is_list(ast)) {
		zend_ast_list *list = zend_ast_get_list(ast);
		uint32_t i;
		for (i = 0; i < list->children; i++) {
			find_implicit_binds_recursively(info, list->child[i]);
		}
	} else if (ast->kind == ZEND_AST_CLOSURE) {
		/* For normal closures add the use() list. */
		zend_ast_decl *closure_ast = (zend_ast_decl *) ast;
		zend_ast *uses_ast = closure_ast->child[1];
		if (uses_ast) {
			zend_ast_list *uses_list = zend_ast_get_list(uses_ast);
			uint32_t i;
			for (i = 0; i < uses_list->children; i++) {
				zend_hash_add_empty_element(&info->uses, zend_ast_get_str(uses_list->child[i]));
			}
		}
	} else if (ast->kind == ZEND_AST_ARROW_FUNC) {
		/* For arrow functions recursively check the expression. */
		zend_ast_decl *closure_ast = (zend_ast_decl *) ast;
		find_implicit_binds_recursively(info, closure_ast->child[2]);
	} else if (!zend_ast_is_special(ast)) {
		uint32_t i, children = zend_ast_get_num_children(ast);
		for (i = 0; i < children; i++) {
			find_implicit_binds_recursively(info, ast->child[i]);
		}
	}
}

static void find_implicit_binds(closure_info *info, zend_ast *params_ast, zend_ast *stmt_ast)
{
	zend_ast_list *param_list = zend_ast_get_list(params_ast);
	uint32_t i;

	zend_hash_init(&info->uses, param_list->children, NULL, NULL, 0); 

	find_implicit_binds_recursively(info, stmt_ast);

	/* Remove variables that are parameters */
	for (i = 0; i < param_list->children; i++) {
		zend_ast *param_ast = param_list->child[i];
		zend_hash_del(&info->uses, zend_ast_get_str(param_ast->child[1]));
	}
}

static void compile_implicit_lexical_binds(
		closure_info *info, znode *closure, zend_op_array *op_array)
{
	zend_string *var_name;
	zend_op *opline;

	/* TODO We might want to use a special binding mode if varvars_used is set. */
	if (zend_hash_num_elements(&info->uses) == 0) {
		return;
	}

	if (!op_array->static_variables) {
		op_array->static_variables = zend_new_array(8);
	}

	ZEND_HASH_FOREACH_STR_KEY(&info->uses, var_name)
		zval *value = zend_hash_add(
			op_array->static_variables, var_name, &EG(uninitialized_zval));
		uint32_t offset = (uint32_t)((char*)value - (char*)op_array->static_variables->arData);

		opline = zend_emit_op(NULL, ZEND_BIND_LEXICAL, closure, NULL);
		opline->op2_type = IS_CV;
		opline->op2.var = lookup_cv(var_name);
		opline->extended_value = offset | ZEND_BIND_IMPLICIT;
	ZEND_HASH_FOREACH_END();
}

static void zend_compile_closure_uses(zend_ast *ast) /* {{{ */
{
	zend_op_array *op_array = CG(active_op_array);
	zend_ast_list *list = zend_ast_get_list(ast);
	uint32_t i;

	for (i = 0; i < list->children; ++i) {
		zend_ast *var_ast = list->child[i];
		zend_string *var_name = zend_ast_get_str(var_ast);
		zval zv;
		ZVAL_NULL(&zv);

		{
			int i;
			for (i = 0; i < op_array->last_var; i++) {
				if (zend_string_equals(op_array->vars[i], var_name)) {
					zend_error_noreturn(E_COMPILE_ERROR,
						"Cannot use lexical variable $%s as a parameter name", ZSTR_VAL(var_name));
				}
			}
		}

		zend_compile_static_var_common(var_name, &zv, var_ast->attr);
	}
}
/* }}} */

<<<<<<< HEAD
static void zend_check_magic_method_attr(uint32_t attr, const char* method, zend_bool is_static) /* {{{ */
{
	if (is_static) {
		if (!(attr & ZEND_ACC_PUBLIC) || !(attr & ZEND_ACC_STATIC)) {
			zend_error(E_WARNING, "The magic method %s() must have public visibility and be static", method);
		}
	} else if (!(attr & ZEND_ACC_PUBLIC) || (attr & ZEND_ACC_STATIC)) {
		zend_error(E_WARNING,
				"The magic method %s() must have public visibility and cannot be static",
				method);
	}
}
/* }}} */
=======
static void zend_compile_implicit_closure_uses(closure_info *info)
{
	zend_string *var_name;
	ZEND_HASH_FOREACH_STR_KEY(&info->uses, var_name)
		zval zv;
		ZVAL_NULL(&zv);
		zend_compile_static_var_common(var_name, &zv, 0);
	ZEND_HASH_FOREACH_END();
}
>>>>>>> f3e5bbe6

void zend_begin_method_decl(zend_op_array *op_array, zend_string *name, zend_bool has_body) /* {{{ */
{
	zend_class_entry *ce = CG(active_class_entry);
	zend_bool in_interface = (ce->ce_flags & ZEND_ACC_INTERFACE) != 0;
	uint32_t fn_flags = op_array->fn_flags;

	zend_string *lcname;

	if (in_interface) {
		if (!(fn_flags & ZEND_ACC_PUBLIC) || (fn_flags & (ZEND_ACC_FINAL|ZEND_ACC_ABSTRACT))) {
			zend_error_noreturn(E_COMPILE_ERROR, "Access type for interface method "
				"%s::%s() must be omitted", ZSTR_VAL(ce->name), ZSTR_VAL(name));
		}
		op_array->fn_flags |= ZEND_ACC_ABSTRACT;
	}

	if (op_array->fn_flags & ZEND_ACC_ABSTRACT) {
		if (op_array->fn_flags & ZEND_ACC_PRIVATE) {
			zend_error_noreturn(E_COMPILE_ERROR, "%s function %s::%s() cannot be declared private",
				in_interface ? "Interface" : "Abstract", ZSTR_VAL(ce->name), ZSTR_VAL(name));
		}

		if (has_body) {
			zend_error_noreturn(E_COMPILE_ERROR, "%s function %s::%s() cannot contain body",
				in_interface ? "Interface" : "Abstract", ZSTR_VAL(ce->name), ZSTR_VAL(name));
		}

		ce->ce_flags |= ZEND_ACC_IMPLICIT_ABSTRACT_CLASS;
	} else if (!has_body) {
		zend_error_noreturn(E_COMPILE_ERROR, "Non-abstract method %s::%s() must contain body",
			ZSTR_VAL(ce->name), ZSTR_VAL(name));
	}

	op_array->scope = ce;
	op_array->function_name = zend_string_copy(name);

	lcname = zend_string_tolower(name);
	lcname = zend_new_interned_string(lcname);

	if (zend_hash_add_ptr(&ce->function_table, lcname, op_array) == NULL) {
		zend_error_noreturn(E_COMPILE_ERROR, "Cannot redeclare %s::%s()",
			ZSTR_VAL(ce->name), ZSTR_VAL(name));
	}

	if (zend_string_equals_literal(lcname, "serialize")) {
		ce->serialize_func = (zend_function *) op_array;
	} else if (zend_string_equals_literal(lcname, "unserialize")) {
		ce->unserialize_func = (zend_function *) op_array;
	} else if (ZSTR_VAL(lcname)[0] != '_' || ZSTR_VAL(lcname)[1] != '_') {
		/* pass */
	} else if (zend_string_equals_literal(lcname, ZEND_CONSTRUCTOR_FUNC_NAME)) {
		ce->constructor = (zend_function *) op_array;
	} else if (zend_string_equals_literal(lcname, ZEND_DESTRUCTOR_FUNC_NAME)) {
		ce->destructor = (zend_function *) op_array;
	} else if (zend_string_equals_literal(lcname, ZEND_CLONE_FUNC_NAME)) {
		ce->clone = (zend_function *) op_array;
	} else if (zend_string_equals_literal(lcname, ZEND_CALL_FUNC_NAME)) {
		zend_check_magic_method_attr(fn_flags, "__call", 0);
		ce->__call = (zend_function *) op_array;
	} else if (zend_string_equals_literal(lcname, ZEND_CALLSTATIC_FUNC_NAME)) {
		zend_check_magic_method_attr(fn_flags, "__callStatic", 1);
		ce->__callstatic = (zend_function *) op_array;
	} else if (zend_string_equals_literal(lcname, ZEND_GET_FUNC_NAME)) {
		zend_check_magic_method_attr(fn_flags, "__get", 0);
		ce->__get = (zend_function *) op_array;
		ce->ce_flags |= ZEND_ACC_USE_GUARDS;
	} else if (zend_string_equals_literal(lcname, ZEND_SET_FUNC_NAME)) {
		zend_check_magic_method_attr(fn_flags, "__set", 0);
		ce->__set = (zend_function *) op_array;
		ce->ce_flags |= ZEND_ACC_USE_GUARDS;
	} else if (zend_string_equals_literal(lcname, ZEND_UNSET_FUNC_NAME)) {
		zend_check_magic_method_attr(fn_flags, "__unset", 0);
		ce->__unset = (zend_function *) op_array;
		ce->ce_flags |= ZEND_ACC_USE_GUARDS;
	} else if (zend_string_equals_literal(lcname, ZEND_ISSET_FUNC_NAME)) {
		zend_check_magic_method_attr(fn_flags, "__isset", 0);
		ce->__isset = (zend_function *) op_array;
		ce->ce_flags |= ZEND_ACC_USE_GUARDS;
	} else if (zend_string_equals_literal(lcname, ZEND_TOSTRING_FUNC_NAME)) {
		zend_check_magic_method_attr(fn_flags, "__toString", 0);
		ce->__tostring = (zend_function *) op_array;
	} else if (zend_string_equals_literal(lcname, ZEND_INVOKE_FUNC_NAME)) {
		zend_check_magic_method_attr(fn_flags, "__invoke", 0);
	} else if (zend_string_equals_literal(lcname, ZEND_DEBUGINFO_FUNC_NAME)) {
		zend_check_magic_method_attr(fn_flags, "__debugInfo", 0);
		ce->__debugInfo = (zend_function *) op_array;
	}

	zend_string_release_ex(lcname, 0);
}
/* }}} */

static void zend_begin_func_decl(znode *result, zend_op_array *op_array, zend_ast_decl *decl, zend_bool toplevel) /* {{{ */
{
	zend_string *unqualified_name, *name, *lcname, *key;
	zend_op *opline;

	unqualified_name = decl->name;
	op_array->function_name = name = zend_prefix_with_ns(unqualified_name);
	lcname = zend_string_tolower(name);

	if (FC(imports_function)) {
		zend_string *import_name = zend_hash_find_ptr_lc(
			FC(imports_function), ZSTR_VAL(unqualified_name), ZSTR_LEN(unqualified_name));
		if (import_name && !zend_string_equals_ci(lcname, import_name)) {
			zend_error_noreturn(E_COMPILE_ERROR, "Cannot declare function %s "
				"because the name is already in use", ZSTR_VAL(name));
		}
	}

	if (zend_string_equals_literal(lcname, "__autoload")) {
		zend_error_noreturn(E_COMPILE_ERROR,
			"__autoload() is no longer supported, use spl_autoload_register() instead");
	}

	if (zend_string_equals_literal_ci(unqualified_name, "assert")) {
		zend_error(E_COMPILE_ERROR,
			"Defining a custom assert() function is not allowed, "
			"as the function has special semantics");
	}

	zend_register_seen_symbol(lcname, ZEND_SYMBOL_FUNCTION);
	if (toplevel) {
		if (UNEXPECTED(zend_hash_add_ptr(CG(function_table), lcname, op_array) == NULL)) {
			do_bind_function_error(lcname, op_array, 1);
		}
		zend_string_release_ex(lcname, 0);
		return;
	}

	key = zend_build_runtime_definition_key(lcname, decl->lex_pos);
	zend_hash_update_ptr(CG(function_table), key, op_array);

	if (op_array->fn_flags & ZEND_ACC_CLOSURE) {
		opline = zend_emit_op_tmp(result, ZEND_DECLARE_LAMBDA_FUNCTION, NULL, NULL);
		opline->op1_type = IS_CONST;
		LITERAL_STR(opline->op1, key);
	} else {
		opline = get_next_op();
		opline->opcode = ZEND_DECLARE_FUNCTION;
		opline->op1_type = IS_CONST;
		LITERAL_STR(opline->op1, zend_string_copy(lcname));
		/* RTD key is placed after lcname literal in op1 */
		zend_add_literal_string(&key);
	}
	zend_string_release_ex(lcname, 0);
}
/* }}} */

void zend_compile_func_decl(znode *result, zend_ast *ast, zend_bool toplevel) /* {{{ */
{
	zend_ast_decl *decl = (zend_ast_decl *) ast;
	zend_ast *params_ast = decl->child[0];
	zend_ast *uses_ast = decl->child[1];
	zend_ast *stmt_ast = decl->child[2];
	zend_ast *return_type_ast = decl->child[3];
	zend_bool is_method = decl->kind == ZEND_AST_METHOD;

	zend_class_entry *orig_class_entry = CG(active_class_entry);
	zend_op_array *orig_op_array = CG(active_op_array);
	zend_op_array *op_array = zend_arena_alloc(&CG(arena), sizeof(zend_op_array));
	zend_oparray_context orig_oparray_context;
	closure_info info = {0};

	init_op_array(op_array, ZEND_USER_FUNCTION, INITIAL_OP_ARRAY_SIZE);

	ZEND_MAP_PTR_INIT(op_array->run_time_cache, zend_arena_alloc(&CG(arena), sizeof(void*)));
	ZEND_MAP_PTR_SET(op_array->run_time_cache, NULL);

	op_array->fn_flags |= (orig_op_array->fn_flags & ZEND_ACC_STRICT_TYPES);
	op_array->fn_flags |= decl->flags;
	op_array->line_start = decl->start_lineno;
	op_array->line_end = decl->end_lineno;
	if (decl->doc_comment) {
		op_array->doc_comment = zend_string_copy(decl->doc_comment);
	}
	if (decl->kind == ZEND_AST_CLOSURE || decl->kind == ZEND_AST_ARROW_FUNC) {
		op_array->fn_flags |= ZEND_ACC_CLOSURE;
	}

	if (is_method) {
		zend_bool has_body = stmt_ast != NULL;
		zend_begin_method_decl(op_array, decl->name, has_body);
	} else {
		zend_begin_func_decl(result, op_array, decl, toplevel);
		if (decl->kind == ZEND_AST_ARROW_FUNC) {
			find_implicit_binds(&info, params_ast, stmt_ast);
			compile_implicit_lexical_binds(&info, result, op_array);
		} else if (uses_ast) {
			zend_compile_closure_binding(result, op_array, uses_ast);
		}
	}

	CG(active_op_array) = op_array;

	/* Do not leak the class scope into free standing functions, even if they are dynamically
	 * defined inside a class method. This is necessary for correct handling of magic constants.
	 * For example __CLASS__ should always be "" inside a free standing function. */
	if (decl->kind == ZEND_AST_FUNC_DECL) {
		CG(active_class_entry) = NULL;
	}

	if (toplevel) {
		op_array->fn_flags |= ZEND_ACC_TOP_LEVEL;
	}

	zend_oparray_context_begin(&orig_oparray_context);

	if (CG(compiler_options) & ZEND_COMPILE_EXTENDED_STMT) {
		zend_op *opline_ext = zend_emit_op(NULL, ZEND_EXT_NOP, NULL, NULL);
		opline_ext->lineno = decl->start_lineno;
	}

	{
		/* Push a separator to the loop variable stack */
		zend_loop_var dummy_var;
		dummy_var.opcode = ZEND_RETURN;

		zend_stack_push(&CG(loop_var_stack), (void *) &dummy_var);
	}

	zend_compile_params(params_ast, return_type_ast);
	if (CG(active_op_array)->fn_flags & ZEND_ACC_GENERATOR) {
		zend_mark_function_as_generator();
		zend_emit_op(NULL, ZEND_GENERATOR_CREATE, NULL, NULL);
	}
	if (decl->kind == ZEND_AST_ARROW_FUNC) {
		zend_compile_implicit_closure_uses(&info);
		zend_hash_destroy(&info.uses);
	} else if (uses_ast) {
		zend_compile_closure_uses(uses_ast);
	}
	zend_compile_stmt(stmt_ast);

	if (is_method) {
		zend_check_magic_method_implementation(
			CG(active_class_entry), (zend_function *) op_array, E_COMPILE_ERROR);
	}

	/* put the implicit return on the really last line */
	CG(zend_lineno) = decl->end_lineno;

	zend_do_extended_stmt();
	zend_emit_final_return(0);

	pass_two(CG(active_op_array));
	zend_oparray_context_end(&orig_oparray_context);

	/* Pop the loop variable stack separator */
	zend_stack_del_top(&CG(loop_var_stack));

	CG(active_op_array) = orig_op_array;
	CG(active_class_entry) = orig_class_entry;
}
/* }}} */

void zend_compile_prop_decl(zend_ast *ast, zend_ast *type_ast, uint32_t flags) /* {{{ */
{
	zend_ast_list *list = zend_ast_get_list(ast);
	zend_class_entry *ce = CG(active_class_entry);
	uint32_t i, children = list->children;

	if (ce->ce_flags & ZEND_ACC_INTERFACE) {
		zend_error_noreturn(E_COMPILE_ERROR, "Interfaces may not include member variables");
	}

	if (flags & ZEND_ACC_ABSTRACT) {
		zend_error_noreturn(E_COMPILE_ERROR, "Properties cannot be declared abstract");
	}

	for (i = 0; i < children; ++i) {
		zend_ast *prop_ast = list->child[i];
		zend_ast *name_ast = prop_ast->child[0];
		zend_ast *value_ast = prop_ast->child[1];
		zend_ast *doc_comment_ast = prop_ast->child[2];
		zend_string *name = zval_make_interned_string(zend_ast_get_zval(name_ast));
		zend_string *doc_comment = NULL;
		zval value_zv;
		zend_type type = 0;

		if (type_ast) {
			type = zend_compile_typename(type_ast, 0);

			if (ZEND_TYPE_CODE(type) == IS_VOID || ZEND_TYPE_CODE(type) == IS_CALLABLE) {
				zend_error_noreturn(E_COMPILE_ERROR,
					"Property %s::$%s cannot have type %s",
					ZSTR_VAL(ce->name),
					ZSTR_VAL(name),
					zend_get_type_by_const(ZEND_TYPE_CODE(type)));
			}
		}

		/* Doc comment has been appended as last element in ZEND_AST_PROP_ELEM ast */
		if (doc_comment_ast) {
			doc_comment = zend_string_copy(zend_ast_get_str(doc_comment_ast));
		}

		if (flags & ZEND_ACC_FINAL) {
			zend_error_noreturn(E_COMPILE_ERROR, "Cannot declare property %s::$%s final, "
				"the final modifier is allowed only for methods and classes",
				ZSTR_VAL(ce->name), ZSTR_VAL(name));
		}

		if (zend_hash_exists(&ce->properties_info, name)) {
			zend_error_noreturn(E_COMPILE_ERROR, "Cannot redeclare %s::$%s",
				ZSTR_VAL(ce->name), ZSTR_VAL(name));
		}

		if (value_ast) {
			zend_const_expr_to_zval(&value_zv, value_ast);

			if (ZEND_TYPE_IS_SET(type) && !Z_CONSTANT(value_zv)) {
				if (Z_TYPE(value_zv) == IS_NULL) {
					if (!ZEND_TYPE_ALLOW_NULL(type)) {
						const char *name = ZEND_TYPE_IS_CLASS(type)
							? ZSTR_VAL(ZEND_TYPE_NAME(type)) : zend_get_type_by_const(ZEND_TYPE_CODE(type));
						zend_error_noreturn(E_COMPILE_ERROR,
								"Default value for property of type %s may not be null. "
								"Use the nullable type ?%s to allow null default value",
								name, name);
					}
				} else if (ZEND_TYPE_IS_CLASS(type)) {
					zend_error_noreturn(E_COMPILE_ERROR,
							"Property of type %s may not have default value", ZSTR_VAL(ZEND_TYPE_NAME(type)));
				} else if (ZEND_TYPE_CODE(type) == IS_ARRAY || ZEND_TYPE_CODE(type) == IS_ITERABLE) {
					if (Z_TYPE(value_zv) != IS_ARRAY) {
						zend_error_noreturn(E_COMPILE_ERROR,
								"Default value for property of type %s can only be an array",
								zend_get_type_by_const(ZEND_TYPE_CODE(type)));
					}
				} else if (ZEND_TYPE_CODE(type) == IS_DOUBLE) {
					if (Z_TYPE(value_zv) != IS_DOUBLE && Z_TYPE(value_zv) != IS_LONG) {
						zend_error_noreturn(E_COMPILE_ERROR,
								"Default value for property of type float can only be float or int");
					}
				} else if (!ZEND_SAME_FAKE_TYPE(ZEND_TYPE_CODE(type), Z_TYPE(value_zv))) {
					zend_error_noreturn(E_COMPILE_ERROR,
							"Default value for property of type %s can only be %s",
							zend_get_type_by_const(ZEND_TYPE_CODE(type)),
							zend_get_type_by_const(ZEND_TYPE_CODE(type)));
				}
			}
		} else if (!ZEND_TYPE_IS_SET(type)) {
			ZVAL_NULL(&value_zv);
		} else {
			ZVAL_UNDEF(&value_zv);
		}

		zend_declare_typed_property(ce, name, &value_zv, flags, doc_comment, type);
	}
}
/* }}} */

void zend_compile_prop_group(zend_ast *list) /* {{{ */
{
	zend_ast *type_ast = list->child[0];
	zend_ast *prop_ast = list->child[1];

	zend_compile_prop_decl(prop_ast, type_ast, list->attr);
}
/* }}} */

static void zend_check_const_and_trait_alias_attr(uint32_t attr, const char* entity) /* {{{ */
{
	if (attr & ZEND_ACC_STATIC) {
		zend_error_noreturn(E_COMPILE_ERROR, "Cannot use 'static' as %s modifier", entity);
	} else if (attr & ZEND_ACC_ABSTRACT) {
		zend_error_noreturn(E_COMPILE_ERROR, "Cannot use 'abstract' as %s modifier", entity);
	} else if (attr & ZEND_ACC_FINAL) {
		zend_error_noreturn(E_COMPILE_ERROR, "Cannot use 'final' as %s modifier", entity);
	}
}
/* }}} */

void zend_compile_class_const_decl(zend_ast *ast) /* {{{ */
{
	zend_ast_list *list = zend_ast_get_list(ast);
	zend_class_entry *ce = CG(active_class_entry);
	uint32_t i;

	if ((ce->ce_flags & ZEND_ACC_TRAIT) != 0) {
		zend_error_noreturn(E_COMPILE_ERROR, "Traits cannot have constants");
		return;
	}

	for (i = 0; i < list->children; ++i) {
		zend_ast *const_ast = list->child[i];
		zend_ast *name_ast = const_ast->child[0];
		zend_ast *value_ast = const_ast->child[1];
		zend_ast *doc_comment_ast = const_ast->child[2];
		zend_string *name = zval_make_interned_string(zend_ast_get_zval(name_ast));
		zend_string *doc_comment = doc_comment_ast ? zend_string_copy(zend_ast_get_str(doc_comment_ast)) : NULL;
		zval value_zv;

		if (UNEXPECTED(ast->attr & (ZEND_ACC_STATIC|ZEND_ACC_ABSTRACT|ZEND_ACC_FINAL))) {
			zend_check_const_and_trait_alias_attr(ast->attr, "constant");
		}

		zend_const_expr_to_zval(&value_zv, value_ast);
		zend_declare_class_constant_ex(ce, name, &value_zv, ast->attr, doc_comment);
	}
}
/* }}} */

static void zend_compile_method_ref(zend_ast *ast, zend_trait_method_reference *method_ref) /* {{{ */
{
	zend_ast *class_ast = ast->child[0];
	zend_ast *method_ast = ast->child[1];

	method_ref->method_name = zend_string_copy(zend_ast_get_str(method_ast));

	if (class_ast) {
		method_ref->class_name = zend_resolve_class_name_ast(class_ast);
	} else {
		method_ref->class_name = NULL;
	}
}
/* }}} */

static void zend_compile_trait_precedence(zend_ast *ast) /* {{{ */
{
	zend_ast *method_ref_ast = ast->child[0];
	zend_ast *insteadof_ast = ast->child[1];
	zend_ast_list *insteadof_list = zend_ast_get_list(insteadof_ast);
	uint32_t i;

	zend_trait_precedence *precedence = emalloc(sizeof(zend_trait_precedence) + (insteadof_list->children - 1) * sizeof(zend_string*));
	zend_compile_method_ref(method_ref_ast, &precedence->trait_method);
	precedence->num_excludes = insteadof_list->children;

	for (i = 0; i < insteadof_list->children; ++i) {
		zend_ast *name_ast = insteadof_list->child[i];
		precedence->exclude_class_names[i] = zend_resolve_class_name_ast(name_ast);
	}

	zend_add_to_list(&CG(active_class_entry)->trait_precedences, precedence);
}
/* }}} */

static void zend_compile_trait_alias(zend_ast *ast) /* {{{ */
{
	zend_ast *method_ref_ast = ast->child[0];
	zend_ast *alias_ast = ast->child[1];
	uint32_t modifiers = ast->attr;

	zend_trait_alias *alias;

	zend_check_const_and_trait_alias_attr(modifiers, "method");

	alias = emalloc(sizeof(zend_trait_alias));
	zend_compile_method_ref(method_ref_ast, &alias->trait_method);
	alias->modifiers = modifiers;

	if (alias_ast) {
		alias->alias = zend_string_copy(zend_ast_get_str(alias_ast));
	} else {
		alias->alias = NULL;
	}

	zend_add_to_list(&CG(active_class_entry)->trait_aliases, alias);
}
/* }}} */

void zend_compile_use_trait(zend_ast *ast) /* {{{ */
{
	zend_ast_list *traits = zend_ast_get_list(ast->child[0]);
	zend_ast_list *adaptations = ast->child[1] ? zend_ast_get_list(ast->child[1]) : NULL;
	zend_class_entry *ce = CG(active_class_entry);
	uint32_t i;

	ce->ce_flags |= ZEND_ACC_IMPLEMENT_TRAITS;
	ce->trait_names = erealloc(ce->trait_names, sizeof(zend_class_name) * (ce->num_traits + traits->children));

	for (i = 0; i < traits->children; ++i) {
		zend_ast *trait_ast = traits->child[i];
		zend_string *name = zend_ast_get_str(trait_ast);

		if (ce->ce_flags & ZEND_ACC_INTERFACE) {
			zend_error_noreturn(E_COMPILE_ERROR, "Cannot use traits inside of interfaces. "
				"%s is used in %s", ZSTR_VAL(name), ZSTR_VAL(ce->name));
		}

		switch (zend_get_class_fetch_type(name)) {
			case ZEND_FETCH_CLASS_SELF:
			case ZEND_FETCH_CLASS_PARENT:
			case ZEND_FETCH_CLASS_STATIC:
				zend_error_noreturn(E_COMPILE_ERROR, "Cannot use '%s' as trait name "
					"as it is reserved", ZSTR_VAL(name));
				break;
		}

		ce->trait_names[ce->num_traits].name = zend_resolve_class_name_ast(trait_ast);
		ce->trait_names[ce->num_traits].lc_name = zend_string_tolower(ce->trait_names[ce->num_traits].name);
		ce->num_traits++;
	}

	if (!adaptations) {
		return;
	}

	for (i = 0; i < adaptations->children; ++i) {
		zend_ast *adaptation_ast = adaptations->child[i];
		switch (adaptation_ast->kind) {
			case ZEND_AST_TRAIT_PRECEDENCE:
				zend_compile_trait_precedence(adaptation_ast);
				break;
			case ZEND_AST_TRAIT_ALIAS:
				zend_compile_trait_alias(adaptation_ast);
				break;
			EMPTY_SWITCH_DEFAULT_CASE()
		}
	}
}
/* }}} */

void zend_compile_implements(zend_ast *ast) /* {{{ */
{
	zend_ast_list *list = zend_ast_get_list(ast);
	zend_class_entry *ce = CG(active_class_entry);
	zend_class_name *interface_names;
	uint32_t i;

	interface_names = emalloc(sizeof(zend_class_name) * list->children);

	for (i = 0; i < list->children; ++i) {
		zend_ast *class_ast = list->child[i];
		zend_string *name = zend_ast_get_str(class_ast);

		if (!zend_is_const_default_class_ref(class_ast)) {
			efree(interface_names);
			zend_error_noreturn(E_COMPILE_ERROR,
				"Cannot use '%s' as interface name as it is reserved", ZSTR_VAL(name));
		}

		interface_names[i].name = zend_resolve_class_name_ast(class_ast);
		interface_names[i].lc_name = zend_string_tolower(interface_names[i].name);
	}

	ce->ce_flags |= ZEND_ACC_IMPLEMENT_INTERFACES;
	ce->num_interfaces = list->children;
	ce->interface_names = interface_names;
}
/* }}} */

static zend_string *zend_generate_anon_class_name(unsigned char *lex_pos) /* {{{ */
{
	zend_string *result;
	char char_pos_buf[32];
	size_t char_pos_len = sprintf(char_pos_buf, "%p", lex_pos);
	zend_string *filename = CG(active_op_array)->filename;

	/* NULL, name length, filename length, last accepting char position length */
	result = zend_string_alloc(sizeof("class@anonymous") + ZSTR_LEN(filename) + char_pos_len, 0);
	sprintf(ZSTR_VAL(result), "class@anonymous%c%s%s", '\0', ZSTR_VAL(filename), char_pos_buf);
	return zend_new_interned_string(result);
}
/* }}} */

zend_op *zend_compile_class_decl(zend_ast *ast, zend_bool toplevel) /* {{{ */
{
	zend_ast_decl *decl = (zend_ast_decl *) ast;
	zend_ast *extends_ast = decl->child[0];
	zend_ast *implements_ast = decl->child[1];
	zend_ast *stmt_ast = decl->child[2];
	zend_string *name, *lcname;
	zend_class_entry *ce = zend_arena_alloc(&CG(arena), sizeof(zend_class_entry));
	zend_op *opline;

	zend_class_entry *original_ce = CG(active_class_entry);

	if (EXPECTED((decl->flags & ZEND_ACC_ANON_CLASS) == 0)) {
		zend_string *unqualified_name = decl->name;

		if (CG(active_class_entry)) {
			zend_error_noreturn(E_COMPILE_ERROR, "Class declarations may not be nested");
		}

		zend_assert_valid_class_name(unqualified_name);
		name = zend_prefix_with_ns(unqualified_name);
		name = zend_new_interned_string(name);
		lcname = zend_string_tolower(name);

		if (FC(imports)) {
			zend_string *import_name = zend_hash_find_ptr_lc(
				FC(imports), ZSTR_VAL(unqualified_name), ZSTR_LEN(unqualified_name));
			if (import_name && !zend_string_equals_ci(lcname, import_name)) {
				zend_error_noreturn(E_COMPILE_ERROR, "Cannot declare class %s "
						"because the name is already in use", ZSTR_VAL(name));
			}
		}

		zend_register_seen_symbol(lcname, ZEND_SYMBOL_CLASS);
	} else {
		name = zend_generate_anon_class_name(decl->lex_pos);
		lcname = zend_string_tolower(name);
	}
	lcname = zend_new_interned_string(lcname);

	ce->type = ZEND_USER_CLASS;
	ce->name = name;
	zend_initialize_class_data(ce, 1);

	ce->ce_flags |= decl->flags;
	ce->info.user.filename = zend_get_compiled_filename();
	ce->info.user.line_start = decl->start_lineno;
	ce->info.user.line_end = decl->end_lineno;

	if (decl->doc_comment) {
		ce->info.user.doc_comment = zend_string_copy(decl->doc_comment);
	}

	if (UNEXPECTED((decl->flags & ZEND_ACC_ANON_CLASS))) {
		/* Serialization is not supported for anonymous classes */
		ce->serialize = zend_class_serialize_deny;
		ce->unserialize = zend_class_unserialize_deny;
	}

	if (extends_ast) {
		znode extends_node;
		zend_string *extends_name;

		if (!zend_is_const_default_class_ref(extends_ast)) {
			extends_name = zend_ast_get_str(extends_ast);
			zend_error_noreturn(E_COMPILE_ERROR,
				"Cannot use '%s' as class name as it is reserved", ZSTR_VAL(extends_name));
		}

		zend_compile_expr(&extends_node, extends_ast);
		if (extends_node.op_type != IS_CONST || Z_TYPE(extends_node.u.constant) != IS_STRING) {
			zend_error_noreturn(E_COMPILE_ERROR, "Illegal class name");
		}
		extends_name = Z_STR(extends_node.u.constant);
		ce->parent_name = zend_resolve_class_name(extends_name,
					extends_ast->kind == ZEND_AST_ZVAL ? extends_ast->attr : ZEND_NAME_FQ);
		zend_string_release_ex(extends_name, 0);
		ce->ce_flags |= ZEND_ACC_INHERITED;
	}

	CG(active_class_entry) = ce;

	zend_compile_stmt(stmt_ast);

	/* Reset lineno for final opcodes and errors */
	CG(zend_lineno) = ast->lineno;

	if (ce->constructor) {
		ce->constructor->common.fn_flags |= ZEND_ACC_CTOR;
		if (ce->constructor->common.fn_flags & ZEND_ACC_STATIC) {
			zend_error_noreturn(E_COMPILE_ERROR, "Constructor %s::%s() cannot be static",
				ZSTR_VAL(ce->name), ZSTR_VAL(ce->constructor->common.function_name));
		}
		if (ce->constructor->common.fn_flags & ZEND_ACC_HAS_RETURN_TYPE) {
			zend_error_noreturn(E_COMPILE_ERROR,
				"Constructor %s::%s() cannot declare a return type",
				ZSTR_VAL(ce->name), ZSTR_VAL(ce->constructor->common.function_name));
		}
	}
	if (ce->destructor) {
		ce->destructor->common.fn_flags |= ZEND_ACC_DTOR;
		if (ce->destructor->common.fn_flags & ZEND_ACC_STATIC) {
			zend_error_noreturn(E_COMPILE_ERROR, "Destructor %s::%s() cannot be static",
				ZSTR_VAL(ce->name), ZSTR_VAL(ce->destructor->common.function_name));
		} else if (ce->destructor->common.fn_flags & ZEND_ACC_HAS_RETURN_TYPE) {
			zend_error_noreturn(E_COMPILE_ERROR,
				"Destructor %s::%s() cannot declare a return type",
				ZSTR_VAL(ce->name), ZSTR_VAL(ce->destructor->common.function_name));
		}
	}
	if (ce->clone) {
		if (ce->clone->common.fn_flags & ZEND_ACC_STATIC) {
			zend_error_noreturn(E_COMPILE_ERROR, "Clone method %s::%s() cannot be static",
				ZSTR_VAL(ce->name), ZSTR_VAL(ce->clone->common.function_name));
		} else if (ce->clone->common.fn_flags & ZEND_ACC_HAS_RETURN_TYPE) {
			zend_error_noreturn(E_COMPILE_ERROR,
				"Clone method %s::%s() cannot declare a return type",
				ZSTR_VAL(ce->name), ZSTR_VAL(ce->clone->common.function_name));
		}
	}

	if (implements_ast) {
		zend_compile_implements(implements_ast);
	}

	if ((ce->ce_flags & (ZEND_ACC_IMPLICIT_ABSTRACT_CLASS|ZEND_ACC_INTERFACE|ZEND_ACC_TRAIT|ZEND_ACC_EXPLICIT_ABSTRACT_CLASS)) == ZEND_ACC_IMPLICIT_ABSTRACT_CLASS) {
		zend_verify_abstract_class(ce);
	}

	CG(active_class_entry) = original_ce;

	if (toplevel) {
		ce->ce_flags |= ZEND_ACC_TOP_LEVEL;
	}

	if (toplevel
		/* We currently don't early-bind classes that implement interfaces or use traits */
	 && !(ce->ce_flags & (ZEND_ACC_IMPLEMENT_INTERFACES|ZEND_ACC_IMPLEMENT_TRAITS))) {
		if (extends_ast) {
			zend_class_entry *parent_ce = zend_lookup_class_ex(ce->parent_name, NULL, 0);

			if (parent_ce
			 && ((parent_ce->type != ZEND_INTERNAL_CLASS) || !(CG(compiler_options) & ZEND_COMPILE_IGNORE_INTERNAL_CLASSES))
			 && ((parent_ce->type != ZEND_USER_CLASS) || !(CG(compiler_options) & ZEND_COMPILE_IGNORE_OTHER_FILES) || (parent_ce->info.user.filename == ce->info.user.filename))
				) {
				if (EXPECTED(zend_hash_add_ptr(CG(class_table), lcname, ce) != NULL)) {
					CG(zend_lineno) = decl->end_lineno;
					ce->ce_flags |= ZEND_ACC_LINKED;
					zend_do_inheritance(ce, parent_ce);
					zend_build_properties_info_table(ce);
					if ((ce->ce_flags & (ZEND_ACC_IMPLICIT_ABSTRACT_CLASS|ZEND_ACC_INTERFACE|ZEND_ACC_TRAIT|ZEND_ACC_EXPLICIT_ABSTRACT_CLASS)) == ZEND_ACC_IMPLICIT_ABSTRACT_CLASS) {
						zend_verify_abstract_class(ce);
					}
					CG(zend_lineno) = ast->lineno;
					zend_string_release(lcname);
					return NULL;
				}
			}
		} else if (EXPECTED(zend_hash_add_ptr(CG(class_table), lcname, ce) != NULL)) {
			zend_string_release(lcname);
			zend_build_properties_info_table(ce);
			ce->ce_flags |= ZEND_ACC_LINKED;
			return NULL;
		}
	}

	opline = get_next_op();

	opline->op1_type = IS_CONST;
	LITERAL_STR(opline->op1, lcname);

	if (decl->flags & ZEND_ACC_ANON_CLASS) {
		opline->result_type = IS_VAR;
		opline->result.var = get_temporary_variable();
		if (extends_ast) {
			opline->opcode = ZEND_DECLARE_ANON_INHERITED_CLASS;
			opline->op2_type = IS_CONST;
			opline->op2.constant = zend_add_class_name_literal(zend_string_copy(ce->parent_name));
		} else {
			opline->opcode = ZEND_DECLARE_ANON_CLASS;
		}

		if (!zend_hash_add_ptr(CG(class_table), lcname, ce)) {
			/* this anonymous class has been included */
			zval zv;
			ZVAL_PTR(&zv, ce);
			destroy_zend_class(&zv);
			return opline;
		}
	} else {
		zend_string *key = zend_build_runtime_definition_key(lcname, decl->lex_pos);

		/* RTD key is placed after lcname literal in op1 */
		zend_add_literal_string(&key);
		zend_hash_update_ptr(CG(class_table), key, ce);

		if (extends_ast) {
			if (toplevel
			 && (CG(compiler_options) & ZEND_COMPILE_DELAYED_BINDING)
				/* We currently don't early-bind classes that implement interfaces or use traits */
			 && !(ce->ce_flags & (ZEND_ACC_IMPLEMENT_INTERFACES|ZEND_ACC_IMPLEMENT_TRAITS))) {
				CG(active_op_array)->fn_flags |= ZEND_ACC_EARLY_BINDING;
				opline->opcode = ZEND_DECLARE_INHERITED_CLASS_DELAYED;
				opline->result_type = IS_UNUSED;
				opline->result.opline_num = -1;
			} else {
				opline->opcode = ZEND_DECLARE_INHERITED_CLASS;
			}
			opline->op2_type = IS_CONST;
			opline->op2.constant = zend_add_class_name_literal(zend_string_copy(ce->parent_name));
		} else {
			opline->opcode = ZEND_DECLARE_CLASS;
		}
	}
	return opline;
}
/* }}} */

static HashTable *zend_get_import_ht(uint32_t type) /* {{{ */
{
	switch (type) {
		case ZEND_SYMBOL_CLASS:
			if (!FC(imports)) {
				FC(imports) = emalloc(sizeof(HashTable));
				zend_hash_init(FC(imports), 8, NULL, str_dtor, 0);
			}
			return FC(imports);
		case ZEND_SYMBOL_FUNCTION:
			if (!FC(imports_function)) {
				FC(imports_function) = emalloc(sizeof(HashTable));
				zend_hash_init(FC(imports_function), 8, NULL, str_dtor, 0);
			}
			return FC(imports_function);
		case ZEND_SYMBOL_CONST:
			if (!FC(imports_const)) {
				FC(imports_const) = emalloc(sizeof(HashTable));
				zend_hash_init(FC(imports_const), 8, NULL, str_dtor, 0);
			}
			return FC(imports_const);
		EMPTY_SWITCH_DEFAULT_CASE()
	}

	return NULL;
}
/* }}} */

static char *zend_get_use_type_str(uint32_t type) /* {{{ */
{
	switch (type) {
		case ZEND_SYMBOL_CLASS:
			return "";
		case ZEND_SYMBOL_FUNCTION:
			return " function";
		case ZEND_SYMBOL_CONST:
			return " const";
		EMPTY_SWITCH_DEFAULT_CASE()
	}

	return " unknown";
}
/* }}} */

static void zend_check_already_in_use(uint32_t type, zend_string *old_name, zend_string *new_name, zend_string *check_name) /* {{{ */
{
	if (zend_string_equals_ci(old_name, check_name)) {
		return;
	}

	zend_error_noreturn(E_COMPILE_ERROR, "Cannot use%s %s as %s because the name "
		"is already in use", zend_get_use_type_str(type), ZSTR_VAL(old_name), ZSTR_VAL(new_name));
}
/* }}} */

void zend_compile_use(zend_ast *ast) /* {{{ */
{
	zend_ast_list *list = zend_ast_get_list(ast);
	uint32_t i;
	zend_string *current_ns = FC(current_namespace);
	uint32_t type = ast->attr;
	HashTable *current_import = zend_get_import_ht(type);
	zend_bool case_sensitive = type == ZEND_SYMBOL_CONST;

	for (i = 0; i < list->children; ++i) {
		zend_ast *use_ast = list->child[i];
		zend_ast *old_name_ast = use_ast->child[0];
		zend_ast *new_name_ast = use_ast->child[1];
		zend_string *old_name = zend_ast_get_str(old_name_ast);
		zend_string *new_name, *lookup_name;

		if (new_name_ast) {
			new_name = zend_string_copy(zend_ast_get_str(new_name_ast));
		} else {
			const char *unqualified_name;
			size_t unqualified_name_len;
			if (zend_get_unqualified_name(old_name, &unqualified_name, &unqualified_name_len)) {
				/* The form "use A\B" is equivalent to "use A\B as B" */
				new_name = zend_string_init(unqualified_name, unqualified_name_len, 0);
			} else {
				new_name = zend_string_copy(old_name);

				if (!current_ns) {
					if (type == T_CLASS && zend_string_equals_literal(new_name, "strict")) {
						zend_error_noreturn(E_COMPILE_ERROR,
							"You seem to be trying to use a different language...");
					}

					zend_error(E_WARNING, "The use statement with non-compound name '%s' "
						"has no effect", ZSTR_VAL(new_name));
				}
			}
		}

		if (case_sensitive) {
			lookup_name = zend_string_copy(new_name);
		} else {
			lookup_name = zend_string_tolower(new_name);
		}

		if (type == ZEND_SYMBOL_CLASS && zend_is_reserved_class_name(new_name)) {
			zend_error_noreturn(E_COMPILE_ERROR, "Cannot use %s as %s because '%s' "
				"is a special class name", ZSTR_VAL(old_name), ZSTR_VAL(new_name), ZSTR_VAL(new_name));
		}

		if (current_ns) {
			zend_string *ns_name = zend_string_alloc(ZSTR_LEN(current_ns) + 1 + ZSTR_LEN(new_name), 0);
			zend_str_tolower_copy(ZSTR_VAL(ns_name), ZSTR_VAL(current_ns), ZSTR_LEN(current_ns));
			ZSTR_VAL(ns_name)[ZSTR_LEN(current_ns)] = '\\';
			memcpy(ZSTR_VAL(ns_name) + ZSTR_LEN(current_ns) + 1, ZSTR_VAL(lookup_name), ZSTR_LEN(lookup_name) + 1);

			if (zend_have_seen_symbol(ns_name, type)) {
				zend_check_already_in_use(type, old_name, new_name, ns_name);
			}

			zend_string_efree(ns_name);
		} else if (zend_have_seen_symbol(lookup_name, type)) {
			zend_check_already_in_use(type, old_name, new_name, lookup_name);
		}

		zend_string_addref(old_name);
		if (!zend_hash_add_ptr(current_import, lookup_name, old_name)) {
			zend_error_noreturn(E_COMPILE_ERROR, "Cannot use%s %s as %s because the name "
				"is already in use", zend_get_use_type_str(type), ZSTR_VAL(old_name), ZSTR_VAL(new_name));
		}

		zend_string_release_ex(lookup_name, 0);
		zend_string_release_ex(new_name, 0);
	}
}
/* }}} */

void zend_compile_group_use(zend_ast *ast) /* {{{ */
{
	uint32_t i;
	zend_string *ns = zend_ast_get_str(ast->child[0]);
	zend_ast_list *list = zend_ast_get_list(ast->child[1]);

	for (i = 0; i < list->children; i++) {
		zend_ast *inline_use, *use = list->child[i];
		zval *name_zval = zend_ast_get_zval(use->child[0]);
		zend_string *name = Z_STR_P(name_zval);
		zend_string *compound_ns = zend_concat_names(ZSTR_VAL(ns), ZSTR_LEN(ns), ZSTR_VAL(name), ZSTR_LEN(name));
		zend_string_release_ex(name, 0);
		ZVAL_STR(name_zval, compound_ns);
		inline_use = zend_ast_create_list(1, ZEND_AST_USE, use);
		inline_use->attr = ast->attr ? ast->attr : use->attr;
		zend_compile_use(inline_use);
	}
}
/* }}} */

void zend_compile_const_decl(zend_ast *ast) /* {{{ */
{
	zend_ast_list *list = zend_ast_get_list(ast);
	uint32_t i;
	for (i = 0; i < list->children; ++i) {
		zend_ast *const_ast = list->child[i];
		zend_ast *name_ast = const_ast->child[0];
		zend_ast *value_ast = const_ast->child[1];
		zend_string *unqualified_name = zend_ast_get_str(name_ast);

		zend_string *name;
		znode name_node, value_node;
		zval *value_zv = &value_node.u.constant;

		value_node.op_type = IS_CONST;
		zend_const_expr_to_zval(value_zv, value_ast);

		if (zend_get_special_const(ZSTR_VAL(unqualified_name), ZSTR_LEN(unqualified_name))) {
			zend_error_noreturn(E_COMPILE_ERROR,
				"Cannot redeclare constant '%s'", ZSTR_VAL(unqualified_name));
		}

		name = zend_prefix_with_ns(unqualified_name);
		name = zend_new_interned_string(name);

		if (FC(imports_const)) {
			zend_string *import_name = zend_hash_find_ptr(FC(imports_const), unqualified_name);
			if (import_name && !zend_string_equals(import_name, name)) {
				zend_error_noreturn(E_COMPILE_ERROR, "Cannot declare const %s because "
					"the name is already in use", ZSTR_VAL(name));
			}
		}

		name_node.op_type = IS_CONST;
		ZVAL_STR(&name_node.u.constant, name);

		zend_emit_op(NULL, ZEND_DECLARE_CONST, &name_node, &value_node);

		zend_register_seen_symbol(name, ZEND_SYMBOL_CONST);
	}
}
/* }}}*/

void zend_compile_namespace(zend_ast *ast) /* {{{ */
{
	zend_ast *name_ast = ast->child[0];
	zend_ast *stmt_ast = ast->child[1];
	zend_string *name;
	zend_bool with_bracket = stmt_ast != NULL;

	/* handle mixed syntax declaration or nested namespaces */
	if (!FC(has_bracketed_namespaces)) {
		if (FC(current_namespace)) {
			/* previous namespace declarations were unbracketed */
			if (with_bracket) {
				zend_error_noreturn(E_COMPILE_ERROR, "Cannot mix bracketed namespace declarations "
					"with unbracketed namespace declarations");
			}
		}
	} else {
		/* previous namespace declarations were bracketed */
		if (!with_bracket) {
			zend_error_noreturn(E_COMPILE_ERROR, "Cannot mix bracketed namespace declarations "
				"with unbracketed namespace declarations");
		} else if (FC(current_namespace) || FC(in_namespace)) {
			zend_error_noreturn(E_COMPILE_ERROR, "Namespace declarations cannot be nested");
		}
	}

	if (((!with_bracket && !FC(current_namespace))
		 || (with_bracket && !FC(has_bracketed_namespaces))) && CG(active_op_array)->last > 0
	) {
		/* ignore ZEND_EXT_STMT and ZEND_TICKS */
		uint32_t num = CG(active_op_array)->last;
		while (num > 0 &&
		       (CG(active_op_array)->opcodes[num-1].opcode == ZEND_EXT_STMT ||
		        CG(active_op_array)->opcodes[num-1].opcode == ZEND_TICKS)) {
			--num;
		}
		if (num > 0) {
			zend_error_noreturn(E_COMPILE_ERROR, "Namespace declaration statement has to be "
				"the very first statement or after any declare call in the script");
		}
	}

	if (FC(current_namespace)) {
		zend_string_release_ex(FC(current_namespace), 0);
	}

	if (name_ast) {
		name = zend_ast_get_str(name_ast);

		if (ZEND_FETCH_CLASS_DEFAULT != zend_get_class_fetch_type(name)) {
			zend_error_noreturn(E_COMPILE_ERROR, "Cannot use '%s' as namespace name", ZSTR_VAL(name));
		}

		FC(current_namespace) = zend_string_copy(name);
	} else {
		FC(current_namespace) = NULL;
	}

	zend_reset_import_tables();

	FC(in_namespace) = 1;
	if (with_bracket) {
		FC(has_bracketed_namespaces) = 1;
	}

	if (stmt_ast) {
		zend_compile_top_stmt(stmt_ast);
		zend_end_namespace();
	}
}
/* }}} */

void zend_compile_halt_compiler(zend_ast *ast) /* {{{ */
{
	zend_ast *offset_ast = ast->child[0];
	zend_long offset = Z_LVAL_P(zend_ast_get_zval(offset_ast));

	zend_string *filename, *name;
	const char const_name[] = "__COMPILER_HALT_OFFSET__";

	if (FC(has_bracketed_namespaces) && FC(in_namespace)) {
		zend_error_noreturn(E_COMPILE_ERROR,
			"__HALT_COMPILER() can only be used from the outermost scope");
	}

	filename = zend_get_compiled_filename();
	name = zend_mangle_property_name(const_name, sizeof(const_name) - 1,
		ZSTR_VAL(filename), ZSTR_LEN(filename), 0);

	zend_register_long_constant(ZSTR_VAL(name), ZSTR_LEN(name), offset, CONST_CS, 0);
	zend_string_release_ex(name, 0);
}
/* }}} */

static zend_bool zend_try_ct_eval_magic_const(zval *zv, zend_ast *ast) /* {{{ */
{
	zend_op_array *op_array = CG(active_op_array);
	zend_class_entry *ce = CG(active_class_entry);

	switch (ast->attr) {
		case T_LINE:
			ZVAL_LONG(zv, ast->lineno);
			break;
		case T_FILE:
			ZVAL_STR_COPY(zv, CG(compiled_filename));
			break;
		case T_DIR:
		{
			zend_string *filename = CG(compiled_filename);
			zend_string *dirname = zend_string_init(ZSTR_VAL(filename), ZSTR_LEN(filename), 0);
#ifdef ZEND_WIN32
			ZSTR_LEN(dirname) = php_win32_ioutil_dirname(ZSTR_VAL(dirname), ZSTR_LEN(dirname));
#else
			ZSTR_LEN(dirname) = zend_dirname(ZSTR_VAL(dirname), ZSTR_LEN(dirname));
#endif

			if (strcmp(ZSTR_VAL(dirname), ".") == 0) {
				dirname = zend_string_extend(dirname, MAXPATHLEN, 0);
#if HAVE_GETCWD
				ZEND_IGNORE_VALUE(VCWD_GETCWD(ZSTR_VAL(dirname), MAXPATHLEN));
#elif HAVE_GETWD
				ZEND_IGNORE_VALUE(VCWD_GETWD(ZSTR_VAL(dirname)));
#endif
				ZSTR_LEN(dirname) = strlen(ZSTR_VAL(dirname));
			}

			ZVAL_STR(zv, dirname);
			break;
		}
		case T_FUNC_C:
			if (op_array && op_array->function_name) {
				ZVAL_STR_COPY(zv, op_array->function_name);
			} else {
				ZVAL_EMPTY_STRING(zv);
			}
			break;
		case T_METHOD_C:
			/* Detect whether we are directly inside a class (e.g. a class constant) and treat
			 * this as not being inside a function. */
			if (op_array && ce && !op_array->scope && !(op_array->fn_flags & ZEND_ACC_CLOSURE)) {
				op_array = NULL;
			}
			if (op_array && op_array->function_name) {
				if (op_array->scope) {
					ZVAL_NEW_STR(zv, zend_concat3(
						ZSTR_VAL(op_array->scope->name), ZSTR_LEN(op_array->scope->name),
						"::", 2,
						ZSTR_VAL(op_array->function_name), ZSTR_LEN(op_array->function_name)));
				} else {
					ZVAL_STR_COPY(zv, op_array->function_name);
				}
			} else {
				ZVAL_EMPTY_STRING(zv);
			}
			break;
		case T_CLASS_C:
			if (ce) {
				if ((ce->ce_flags & ZEND_ACC_TRAIT) != 0) {
					return 0;
				} else {
					ZVAL_STR_COPY(zv, ce->name);
				}
			} else {
				ZVAL_EMPTY_STRING(zv);
			}
			break;
		case T_TRAIT_C:
			if (ce && (ce->ce_flags & ZEND_ACC_TRAIT) != 0) {
				ZVAL_STR_COPY(zv, ce->name);
			} else {
				ZVAL_EMPTY_STRING(zv);
			}
			break;
		case T_NS_C:
			if (FC(current_namespace)) {
				ZVAL_STR_COPY(zv, FC(current_namespace));
			} else {
				ZVAL_EMPTY_STRING(zv);
			}
			break;
		EMPTY_SWITCH_DEFAULT_CASE()
	}

	return 1;
}
/* }}} */

ZEND_API zend_bool zend_binary_op_produces_numeric_string_error(uint32_t opcode, zval *op1, zval *op2) /* {{{ */
{
	if (!(opcode == ZEND_ADD || opcode == ZEND_SUB || opcode == ZEND_MUL || opcode == ZEND_DIV
		|| opcode == ZEND_POW || opcode == ZEND_MOD || opcode == ZEND_SL || opcode == ZEND_SR
		|| opcode == ZEND_BW_OR || opcode == ZEND_BW_AND || opcode == ZEND_BW_XOR)) {
		return 0;
	}

	/* While basic arithmetic operators always produce numeric string errors,
	 * bitwise operators don't produce errors if both operands are strings */
	if ((opcode == ZEND_BW_OR || opcode == ZEND_BW_AND || opcode == ZEND_BW_XOR)
		&& Z_TYPE_P(op1) == IS_STRING && Z_TYPE_P(op2) == IS_STRING) {
		return 0;
	}

	if (Z_TYPE_P(op1) == IS_STRING
		&& !is_numeric_string(Z_STRVAL_P(op1), Z_STRLEN_P(op1), NULL, NULL, 0)) {
		return 1;
	}

	if (Z_TYPE_P(op2) == IS_STRING
		&& !is_numeric_string(Z_STRVAL_P(op2), Z_STRLEN_P(op2), NULL, NULL, 0)) {
		return 1;
	}

	return 0;
}
/* }}} */

ZEND_API zend_bool zend_binary_op_produces_array_conversion_error(uint32_t opcode, zval *op1, zval *op2) /* {{{ */
{
	if (opcode == ZEND_CONCAT && (Z_TYPE_P(op1) == IS_ARRAY || Z_TYPE_P(op2) == IS_ARRAY)) {
		return 1;
	}

	return 0;
}
/* }}} */

static inline zend_bool zend_try_ct_eval_binary_op(zval *result, uint32_t opcode, zval *op1, zval *op2) /* {{{ */
{
	binary_op_type fn = get_binary_op(opcode);

	/* don't evaluate division by zero at compile-time */
	if ((opcode == ZEND_DIV || opcode == ZEND_MOD) &&
	    zval_get_long(op2) == 0) {
		return 0;
	} else if ((opcode == ZEND_SL || opcode == ZEND_SR) &&
	    zval_get_long(op2) < 0) {
		return 0;
	}

	/* don't evaluate numeric string error-producing operations at compile-time */
	if (zend_binary_op_produces_numeric_string_error(opcode, op1, op2)) {
		return 0;
	}
	/* don't evaluate array to string conversions at compile-time */
	if (zend_binary_op_produces_array_conversion_error(opcode, op1, op2)) {
		return 0;
	}

	fn(result, op1, op2);
	return 1;
}
/* }}} */

static inline void zend_ct_eval_unary_op(zval *result, uint32_t opcode, zval *op) /* {{{ */
{
	unary_op_type fn = get_unary_op(opcode);
	fn(result, op);
}
/* }}} */

static inline zend_bool zend_try_ct_eval_unary_pm(zval *result, zend_ast_kind kind, zval *op) /* {{{ */
{
	zval left;
	ZVAL_LONG(&left, (kind == ZEND_AST_UNARY_PLUS) ? 1 : -1);
	return zend_try_ct_eval_binary_op(result, ZEND_MUL, &left, op);
}
/* }}} */

static inline void zend_ct_eval_greater(zval *result, zend_ast_kind kind, zval *op1, zval *op2) /* {{{ */
{
	binary_op_type fn = kind == ZEND_AST_GREATER
		? is_smaller_function : is_smaller_or_equal_function;
	fn(result, op2, op1);
}
/* }}} */

static zend_bool zend_try_ct_eval_array(zval *result, zend_ast *ast) /* {{{ */
{
	zend_ast_list *list = zend_ast_get_list(ast);
	zend_ast *last_elem_ast = NULL;
	uint32_t i;
	zend_bool is_constant = 1;

	if (ast->attr == ZEND_ARRAY_SYNTAX_LIST) {
		zend_error(E_COMPILE_ERROR, "Cannot use list() as standalone expression");
	}

	/* First ensure that *all* child nodes are constant and by-val */
	for (i = 0; i < list->children; ++i) {
		zend_ast *elem_ast = list->child[i];

		if (elem_ast == NULL) {
			/* Report error at line of last non-empty element */
			if (last_elem_ast) {
				CG(zend_lineno) = zend_ast_get_lineno(last_elem_ast);
			}
			zend_error(E_COMPILE_ERROR, "Cannot use empty array elements in arrays");
		}

		zend_eval_const_expr(&elem_ast->child[0]);
		zend_eval_const_expr(&elem_ast->child[1]);

		if (elem_ast->attr /* by_ref */ || elem_ast->child[0]->kind != ZEND_AST_ZVAL
			|| (elem_ast->child[1] && elem_ast->child[1]->kind != ZEND_AST_ZVAL)
		) {
			is_constant = 0;
		}

		last_elem_ast = elem_ast;
	}

	if (!is_constant) {
		return 0;
	}

	if (!list->children) {
		ZVAL_EMPTY_ARRAY(result);
		return 1;
	}

	array_init_size(result, list->children);
	for (i = 0; i < list->children; ++i) {
		zend_ast *elem_ast = list->child[i];
		zend_ast *value_ast = elem_ast->child[0];
		zend_ast *key_ast = elem_ast->child[1];

		zval *value = zend_ast_get_zval(value_ast);
		Z_TRY_ADDREF_P(value);

		if (key_ast) {
			zval *key = zend_ast_get_zval(key_ast);
			switch (Z_TYPE_P(key)) {
				case IS_LONG:
					zend_hash_index_update(Z_ARRVAL_P(result), Z_LVAL_P(key), value);
					break;
				case IS_STRING:
					zend_symtable_update(Z_ARRVAL_P(result), Z_STR_P(key), value);
					break;
				case IS_DOUBLE:
					zend_hash_index_update(Z_ARRVAL_P(result),
						zend_dval_to_lval(Z_DVAL_P(key)), value);
					break;
				case IS_FALSE:
					zend_hash_index_update(Z_ARRVAL_P(result), 0, value);
					break;
				case IS_TRUE:
					zend_hash_index_update(Z_ARRVAL_P(result), 1, value);
					break;
				case IS_NULL:
					zend_hash_update(Z_ARRVAL_P(result), ZSTR_EMPTY_ALLOC(), value);
					break;
				default:
					zend_error_noreturn(E_COMPILE_ERROR, "Illegal offset type");
					break;
			}
		} else if (!zend_hash_next_index_insert(Z_ARRVAL_P(result), value)) {
			zval_ptr_dtor_nogc(value);
			zval_ptr_dtor(result);
			return 0;
		}
	}

	return 1;
}
/* }}} */

void zend_compile_binary_op(znode *result, zend_ast *ast) /* {{{ */
{
	zend_ast *left_ast = ast->child[0];
	zend_ast *right_ast = ast->child[1];
	uint32_t opcode = ast->attr;

	znode left_node, right_node;
	zend_compile_expr(&left_node, left_ast);
	zend_compile_expr(&right_node, right_ast);

	if (left_node.op_type == IS_CONST && right_node.op_type == IS_CONST) {
		if (zend_try_ct_eval_binary_op(&result->u.constant, opcode,
				&left_node.u.constant, &right_node.u.constant)
		) {
			result->op_type = IS_CONST;
			zval_ptr_dtor(&left_node.u.constant);
			zval_ptr_dtor(&right_node.u.constant);
			return;
		}
	}

	do {
		if (opcode == ZEND_IS_EQUAL || opcode == ZEND_IS_NOT_EQUAL) {
			if (left_node.op_type == IS_CONST) {
				if (Z_TYPE(left_node.u.constant) == IS_FALSE) {
					opcode = (opcode == ZEND_IS_NOT_EQUAL) ? ZEND_BOOL : ZEND_BOOL_NOT;
					zend_emit_op_tmp(result, opcode, &right_node, NULL);
					break;
				} else if (Z_TYPE(left_node.u.constant) == IS_TRUE) {
					opcode = (opcode == ZEND_IS_EQUAL) ? ZEND_BOOL : ZEND_BOOL_NOT;
					zend_emit_op_tmp(result, opcode, &right_node, NULL);
					break;
				}
			} else if (right_node.op_type == IS_CONST) {
				if (Z_TYPE(right_node.u.constant) == IS_FALSE) {
					opcode = (opcode == ZEND_IS_NOT_EQUAL) ? ZEND_BOOL : ZEND_BOOL_NOT;
					zend_emit_op_tmp(result, opcode, &left_node, NULL);
					break;
				} else if (Z_TYPE(right_node.u.constant) == IS_TRUE) {
					opcode = (opcode == ZEND_IS_EQUAL) ? ZEND_BOOL : ZEND_BOOL_NOT;
					zend_emit_op_tmp(result, opcode, &left_node, NULL);
					break;
				}
			}
		}
		if (opcode == ZEND_CONCAT) {
			/* convert constant operands to strings at compile-time */
			if (left_node.op_type == IS_CONST) {
				if (Z_TYPE(left_node.u.constant) == IS_ARRAY) {
					zend_emit_op_tmp(&left_node, ZEND_CAST, &left_node, NULL)->extended_value = IS_STRING;
				} else {
					convert_to_string(&left_node.u.constant);
				}
			}
			if (right_node.op_type == IS_CONST) {
				if (Z_TYPE(right_node.u.constant) == IS_ARRAY) {
					zend_emit_op_tmp(&right_node, ZEND_CAST, &right_node, NULL)->extended_value = IS_STRING;
				} else {
					convert_to_string(&right_node.u.constant);
				}
			}
			if (left_node.op_type == IS_CONST && right_node.op_type == IS_CONST) {
				opcode = ZEND_FAST_CONCAT;
			}
		}
		zend_emit_op_tmp(result, opcode, &left_node, &right_node);
	} while (0);
}
/* }}} */

/* We do not use zend_compile_binary_op for this because we want to retain the left-to-right
 * evaluation order. */
void zend_compile_greater(znode *result, zend_ast *ast) /* {{{ */
{
	zend_ast *left_ast = ast->child[0];
	zend_ast *right_ast = ast->child[1];
	znode left_node, right_node;

	ZEND_ASSERT(ast->kind == ZEND_AST_GREATER || ast->kind == ZEND_AST_GREATER_EQUAL);

	zend_compile_expr(&left_node, left_ast);
	zend_compile_expr(&right_node, right_ast);

	if (left_node.op_type == IS_CONST && right_node.op_type == IS_CONST) {
		result->op_type = IS_CONST;
		zend_ct_eval_greater(&result->u.constant, ast->kind,
			&left_node.u.constant, &right_node.u.constant);
		zval_ptr_dtor(&left_node.u.constant);
		zval_ptr_dtor(&right_node.u.constant);
		return;
	}

	zend_emit_op_tmp(result,
		ast->kind == ZEND_AST_GREATER ? ZEND_IS_SMALLER : ZEND_IS_SMALLER_OR_EQUAL,
		&right_node, &left_node);
}
/* }}} */

void zend_compile_unary_op(znode *result, zend_ast *ast) /* {{{ */
{
	zend_ast *expr_ast = ast->child[0];
	uint32_t opcode = ast->attr;

	znode expr_node;
	zend_compile_expr(&expr_node, expr_ast);

	if (expr_node.op_type == IS_CONST) {
		result->op_type = IS_CONST;
		zend_ct_eval_unary_op(&result->u.constant, opcode,
			&expr_node.u.constant);
		zval_ptr_dtor(&expr_node.u.constant);
		return;
	}

	zend_emit_op_tmp(result, opcode, &expr_node, NULL);
}
/* }}} */

void zend_compile_unary_pm(znode *result, zend_ast *ast) /* {{{ */
{
	zend_ast *expr_ast = ast->child[0];
	znode expr_node;
	znode lefthand_node;

	ZEND_ASSERT(ast->kind == ZEND_AST_UNARY_PLUS || ast->kind == ZEND_AST_UNARY_MINUS);

	zend_compile_expr(&expr_node, expr_ast);

	if (expr_node.op_type == IS_CONST
		&& zend_try_ct_eval_unary_pm(&result->u.constant, ast->kind, &expr_node.u.constant)) {
		result->op_type = IS_CONST;
		zval_ptr_dtor(&expr_node.u.constant);
		return;
	}

	lefthand_node.op_type = IS_CONST;
	ZVAL_LONG(&lefthand_node.u.constant, (ast->kind == ZEND_AST_UNARY_PLUS) ? 1 : -1);
	zend_emit_op_tmp(result, ZEND_MUL, &lefthand_node, &expr_node);
}
/* }}} */

void zend_compile_short_circuiting(znode *result, zend_ast *ast) /* {{{ */
{
	zend_ast *left_ast = ast->child[0];
	zend_ast *right_ast = ast->child[1];

	znode left_node, right_node;
	zend_op *opline_jmpz, *opline_bool;
	uint32_t opnum_jmpz;

	ZEND_ASSERT(ast->kind == ZEND_AST_AND || ast->kind == ZEND_AST_OR);

	zend_compile_expr(&left_node, left_ast);

	if (left_node.op_type == IS_CONST) {
		if ((ast->kind == ZEND_AST_AND && !zend_is_true(&left_node.u.constant))
		 || (ast->kind == ZEND_AST_OR && zend_is_true(&left_node.u.constant))) {
			result->op_type = IS_CONST;
			ZVAL_BOOL(&result->u.constant, zend_is_true(&left_node.u.constant));
		} else {
			zend_compile_expr(&right_node, right_ast);

			if (right_node.op_type == IS_CONST) {
				result->op_type = IS_CONST;
				ZVAL_BOOL(&result->u.constant, zend_is_true(&right_node.u.constant));

				zval_ptr_dtor(&right_node.u.constant);
			} else {
				zend_emit_op_tmp(result, ZEND_BOOL, &right_node, NULL);
			}
		}

		zval_ptr_dtor(&left_node.u.constant);
		return;
	}

	opnum_jmpz = get_next_op_number();
	opline_jmpz = zend_emit_op(NULL, ast->kind == ZEND_AST_AND ? ZEND_JMPZ_EX : ZEND_JMPNZ_EX,
		&left_node, NULL);

	if (left_node.op_type == IS_TMP_VAR) {
		SET_NODE(opline_jmpz->result, &left_node);
	} else {
		opline_jmpz->result.var = get_temporary_variable();
		opline_jmpz->result_type = IS_TMP_VAR;
	}

	GET_NODE(result, opline_jmpz->result);
	zend_compile_expr(&right_node, right_ast);

	opline_bool = zend_emit_op(NULL, ZEND_BOOL, &right_node, NULL);
	SET_NODE(opline_bool->result, result);

	zend_update_jump_target_to_next(opnum_jmpz);
}
/* }}} */

void zend_compile_post_incdec(znode *result, zend_ast *ast) /* {{{ */
{
	zend_ast *var_ast = ast->child[0];
	ZEND_ASSERT(ast->kind == ZEND_AST_POST_INC || ast->kind == ZEND_AST_POST_DEC);

	zend_ensure_writable_variable(var_ast);

	if (var_ast->kind == ZEND_AST_PROP) {
		zend_op *opline = zend_compile_prop(NULL, var_ast, BP_VAR_RW, 0);
		opline->opcode = ast->kind == ZEND_AST_POST_INC ? ZEND_POST_INC_OBJ : ZEND_POST_DEC_OBJ;
		zend_make_tmp_result(result, opline);
	} else if (var_ast->kind == ZEND_AST_STATIC_PROP) {
		zend_op *opline = zend_compile_static_prop(NULL, var_ast, BP_VAR_RW, 0, 0);
		opline->opcode = ast->kind == ZEND_AST_POST_INC ? ZEND_POST_INC_STATIC_PROP : ZEND_POST_DEC_STATIC_PROP;
		zend_make_tmp_result(result, opline);
	} else {
		znode var_node;
		zend_compile_var(&var_node, var_ast, BP_VAR_RW, 0);
		zend_emit_op_tmp(result, ast->kind == ZEND_AST_POST_INC ? ZEND_POST_INC : ZEND_POST_DEC,
			&var_node, NULL);
	}
}
/* }}} */

void zend_compile_pre_incdec(znode *result, zend_ast *ast) /* {{{ */
{
	zend_ast *var_ast = ast->child[0];
	ZEND_ASSERT(ast->kind == ZEND_AST_PRE_INC || ast->kind == ZEND_AST_PRE_DEC);

	zend_ensure_writable_variable(var_ast);

	if (var_ast->kind == ZEND_AST_PROP) {
		zend_op *opline = zend_compile_prop(result, var_ast, BP_VAR_RW, 0);
		opline->opcode = ast->kind == ZEND_AST_PRE_INC ? ZEND_PRE_INC_OBJ : ZEND_PRE_DEC_OBJ;
	} else if (var_ast->kind == ZEND_AST_STATIC_PROP) {
		zend_op *opline = zend_compile_static_prop(result, var_ast, BP_VAR_RW, 0, 0);
		opline->opcode = ast->kind == ZEND_AST_PRE_INC ? ZEND_PRE_INC_STATIC_PROP : ZEND_PRE_DEC_STATIC_PROP;
	} else {
		znode var_node;
		zend_compile_var(&var_node, var_ast, BP_VAR_RW, 0);
		zend_emit_op(result, ast->kind == ZEND_AST_PRE_INC ? ZEND_PRE_INC : ZEND_PRE_DEC,
			&var_node, NULL);
	}
}
/* }}} */

void zend_compile_cast(znode *result, zend_ast *ast) /* {{{ */
{
	zend_ast *expr_ast = ast->child[0];
	znode expr_node;
	zend_op *opline;

	zend_compile_expr(&expr_node, expr_ast);

	opline = zend_emit_op_tmp(result, ZEND_CAST, &expr_node, NULL);
	opline->extended_value = ast->attr;

	if (ast->attr == IS_NULL) {
		zend_error(E_COMPILE_ERROR, "The (unset) cast is no longer supported");
	}
}
/* }}} */

static void zend_compile_shorthand_conditional(znode *result, zend_ast *ast) /* {{{ */
{
	zend_ast *cond_ast = ast->child[0];
	zend_ast *false_ast = ast->child[2];

	znode cond_node, false_node;
	zend_op *opline_qm_assign;
	uint32_t opnum_jmp_set;

	ZEND_ASSERT(ast->child[1] == NULL);

	zend_compile_expr(&cond_node, cond_ast);

	opnum_jmp_set = get_next_op_number();
	zend_emit_op_tmp(result, ZEND_JMP_SET, &cond_node, NULL);

	zend_compile_expr(&false_node, false_ast);

	opline_qm_assign = zend_emit_op_tmp(NULL, ZEND_QM_ASSIGN, &false_node, NULL);
	SET_NODE(opline_qm_assign->result, result);

	zend_update_jump_target_to_next(opnum_jmp_set);
}
/* }}} */

void zend_compile_conditional(znode *result, zend_ast *ast) /* {{{ */
{
	zend_ast *cond_ast = ast->child[0];
	zend_ast *true_ast = ast->child[1];
	zend_ast *false_ast = ast->child[2];

	znode cond_node, true_node, false_node;
	zend_op *opline_qm_assign2;
	uint32_t opnum_jmpz, opnum_jmp;

	if (!true_ast) {
		zend_compile_shorthand_conditional(result, ast);
		return;
	}

	zend_compile_expr(&cond_node, cond_ast);

	opnum_jmpz = zend_emit_cond_jump(ZEND_JMPZ, &cond_node, 0);

	zend_compile_expr(&true_node, true_ast);

	zend_emit_op_tmp(result, ZEND_QM_ASSIGN, &true_node, NULL);

	opnum_jmp = zend_emit_jump(0);

	zend_update_jump_target_to_next(opnum_jmpz);

	zend_compile_expr(&false_node, false_ast);

	opline_qm_assign2 = zend_emit_op(NULL, ZEND_QM_ASSIGN, &false_node, NULL);
	SET_NODE(opline_qm_assign2->result, result);

	zend_update_jump_target_to_next(opnum_jmp);
}
/* }}} */

void zend_compile_coalesce(znode *result, zend_ast *ast) /* {{{ */
{
	zend_ast *expr_ast = ast->child[0];
	zend_ast *default_ast = ast->child[1];

	znode expr_node, default_node;
	zend_op *opline;
	uint32_t opnum;

	zend_compile_var(&expr_node, expr_ast, BP_VAR_IS, 0);

	opnum = get_next_op_number();
	zend_emit_op_tmp(result, ZEND_COALESCE, &expr_node, NULL);

	zend_compile_expr(&default_node, default_ast);

	opline = zend_emit_op_tmp(NULL, ZEND_QM_ASSIGN, &default_node, NULL);
	SET_NODE(opline->result, result);

	opline = &CG(active_op_array)->opcodes[opnum];
	opline->op2.opline_num = get_next_op_number();
}
/* }}} */

static void znode_dtor(zval *zv) {
	efree(Z_PTR_P(zv));
}

void zend_compile_assign_coalesce(znode *result, zend_ast *ast) /* {{{ */
{
	zend_ast *var_ast = ast->child[0];
	zend_ast *default_ast = ast->child[1];

	znode var_node_is, var_node_w, default_node, assign_node, *node;
	zend_op *opline;
	uint32_t coalesce_opnum;
	zend_bool need_frees = 0;

	/* Remember expressions compiled during the initial BP_VAR_IS lookup,
	 * to avoid double-evaluation when we compile again with BP_VAR_W. */
	HashTable *orig_memoized_exprs = CG(memoized_exprs);
	int orig_memoize_mode = CG(memoize_mode);

	zend_ensure_writable_variable(var_ast);
	if (is_this_fetch(var_ast)) {
		zend_error_noreturn(E_COMPILE_ERROR, "Cannot re-assign $this");
	}

	ALLOC_HASHTABLE(CG(memoized_exprs));
	zend_hash_init(CG(memoized_exprs), 0, NULL, znode_dtor, 0);

	CG(memoize_mode) = ZEND_MEMOIZE_COMPILE;
	zend_compile_var(&var_node_is, var_ast, BP_VAR_IS, 0);

	coalesce_opnum = get_next_op_number();
	zend_emit_op_tmp(result, ZEND_COALESCE, &var_node_is, NULL);

	CG(memoize_mode) = ZEND_MEMOIZE_NONE;
	zend_compile_expr(&default_node, default_ast);

	CG(memoize_mode) = ZEND_MEMOIZE_FETCH;
	zend_compile_var(&var_node_w, var_ast, BP_VAR_W, 0);

	/* Reproduce some of the zend_compile_assign() opcode fixup logic here. */
	opline = &CG(active_op_array)->opcodes[CG(active_op_array)->last-1];
	switch (var_ast->kind) {
		case ZEND_AST_VAR:
			zend_emit_op(&assign_node, ZEND_ASSIGN, &var_node_w, &default_node);
			break;
		case ZEND_AST_STATIC_PROP:
			opline->opcode = ZEND_ASSIGN_STATIC_PROP;
			zend_emit_op_data(&default_node);
			assign_node = var_node_w;
			break;
		case ZEND_AST_DIM:
			opline->opcode = ZEND_ASSIGN_DIM;
			zend_emit_op_data(&default_node);
			assign_node = var_node_w;
			break;
		case ZEND_AST_PROP:
			opline->opcode = ZEND_ASSIGN_OBJ;
			zend_emit_op_data(&default_node);
			assign_node = var_node_w;
			break;
		EMPTY_SWITCH_DEFAULT_CASE();
	}

	opline = zend_emit_op_tmp(NULL, ZEND_QM_ASSIGN, &assign_node, NULL);
	SET_NODE(opline->result, result);

	ZEND_HASH_FOREACH_PTR(CG(memoized_exprs), node) {
		if (node->op_type == IS_TMP_VAR || node->op_type == IS_VAR) {
			need_frees = 1;
			break;
		}
	} ZEND_HASH_FOREACH_END();

	/* Free DUPed expressions if there are any */
	if (need_frees) {
		uint32_t jump_opnum = zend_emit_jump(0);
		zend_update_jump_target_to_next(coalesce_opnum);
		ZEND_HASH_FOREACH_PTR(CG(memoized_exprs), node) {
			if (node->op_type == IS_TMP_VAR || node->op_type == IS_VAR) {
				zend_emit_op(NULL, ZEND_FREE, node, NULL);
			}
		} ZEND_HASH_FOREACH_END();
		zend_update_jump_target_to_next(jump_opnum);
	} else {
		zend_update_jump_target_to_next(coalesce_opnum);
	}

	zend_hash_destroy(CG(memoized_exprs));
	FREE_HASHTABLE(CG(memoized_exprs));
	CG(memoized_exprs) = orig_memoized_exprs;
	CG(memoize_mode) = orig_memoize_mode;
}
/* }}} */

void zend_compile_print(znode *result, zend_ast *ast) /* {{{ */
{
	zend_op *opline;
	zend_ast *expr_ast = ast->child[0];

	znode expr_node;
	zend_compile_expr(&expr_node, expr_ast);

	opline = zend_emit_op(NULL, ZEND_ECHO, &expr_node, NULL);
	opline->extended_value = 1;

	result->op_type = IS_CONST;
	ZVAL_LONG(&result->u.constant, 1);
}
/* }}} */

void zend_compile_exit(znode *result, zend_ast *ast) /* {{{ */
{
	zend_ast *expr_ast = ast->child[0];

	if (expr_ast) {
		znode expr_node;
		zend_compile_expr(&expr_node, expr_ast);
		zend_emit_op(NULL, ZEND_EXIT, &expr_node, NULL);
	} else {
		zend_emit_op(NULL, ZEND_EXIT, NULL, NULL);
	}

	result->op_type = IS_CONST;
	ZVAL_BOOL(&result->u.constant, 1);
}
/* }}} */

void zend_compile_yield(znode *result, zend_ast *ast) /* {{{ */
{
	zend_ast *value_ast = ast->child[0];
	zend_ast *key_ast = ast->child[1];

	znode value_node, key_node;
	znode *value_node_ptr = NULL, *key_node_ptr = NULL;
	zend_op *opline;
	zend_bool returns_by_ref = (CG(active_op_array)->fn_flags & ZEND_ACC_RETURN_REFERENCE) != 0;

	zend_mark_function_as_generator();

	if (key_ast) {
		zend_compile_expr(&key_node, key_ast);
		key_node_ptr = &key_node;
	}

	if (value_ast) {
		if (returns_by_ref && zend_is_variable(value_ast)) {
			zend_compile_var(&value_node, value_ast, BP_VAR_W, 1);
		} else {
			zend_compile_expr(&value_node, value_ast);
		}
		value_node_ptr = &value_node;
	}

	opline = zend_emit_op(result, ZEND_YIELD, value_node_ptr, key_node_ptr);

	if (value_ast && returns_by_ref && zend_is_call(value_ast)) {
		opline->extended_value = ZEND_RETURNS_FUNCTION;
	}
}
/* }}} */

void zend_compile_yield_from(znode *result, zend_ast *ast) /* {{{ */
{
	zend_ast *expr_ast = ast->child[0];
	znode expr_node;

	zend_mark_function_as_generator();

	if (CG(active_op_array)->fn_flags & ZEND_ACC_RETURN_REFERENCE) {
		zend_error_noreturn(E_COMPILE_ERROR,
			"Cannot use \"yield from\" inside a by-reference generator");
	}

	zend_compile_expr(&expr_node, expr_ast);
	zend_emit_op_tmp(result, ZEND_YIELD_FROM, &expr_node, NULL);
}
/* }}} */

void zend_compile_instanceof(znode *result, zend_ast *ast) /* {{{ */
{
	zend_ast *obj_ast = ast->child[0];
	zend_ast *class_ast = ast->child[1];

	znode obj_node, class_node;
	zend_op *opline;

	zend_compile_expr(&obj_node, obj_ast);
	if (obj_node.op_type == IS_CONST) {
		zend_do_free(&obj_node);
		result->op_type = IS_CONST;
		ZVAL_FALSE(&result->u.constant);
		return;
	}

	zend_compile_class_ref(&class_node, class_ast,
		ZEND_FETCH_CLASS_NO_AUTOLOAD | ZEND_FETCH_CLASS_EXCEPTION);

	opline = zend_emit_op_tmp(result, ZEND_INSTANCEOF, &obj_node, NULL);

	if (class_node.op_type == IS_CONST) {
		opline->op2_type = IS_CONST;
		opline->op2.constant = zend_add_class_name_literal(
			Z_STR(class_node.u.constant));
		opline->extended_value = zend_alloc_cache_slot();
	} else {
		SET_NODE(opline->op2, &class_node);
	}
}
/* }}} */

void zend_compile_include_or_eval(znode *result, zend_ast *ast) /* {{{ */
{
	zend_ast *expr_ast = ast->child[0];
	znode expr_node;
	zend_op *opline;

	zend_do_extended_fcall_begin();
	zend_compile_expr(&expr_node, expr_ast);

	opline = zend_emit_op(result, ZEND_INCLUDE_OR_EVAL, &expr_node, NULL);
	opline->extended_value = ast->attr;

	zend_do_extended_fcall_end();
}
/* }}} */

void zend_compile_isset_or_empty(znode *result, zend_ast *ast) /* {{{ */
{
	zend_ast *var_ast = ast->child[0];

	znode var_node;
	zend_op *opline = NULL;

	ZEND_ASSERT(ast->kind == ZEND_AST_ISSET || ast->kind == ZEND_AST_EMPTY);

	if (!zend_is_variable(var_ast)) {
		if (ast->kind == ZEND_AST_EMPTY) {
			/* empty(expr) can be transformed to !expr */
			zend_ast *not_ast = zend_ast_create_ex(ZEND_AST_UNARY_OP, ZEND_BOOL_NOT, var_ast);
			zend_compile_expr(result, not_ast);
			return;
		} else {
			zend_error_noreturn(E_COMPILE_ERROR,
				"Cannot use isset() on the result of an expression "
				"(you can use \"null !== expression\" instead)");
		}
	}

	switch (var_ast->kind) {
		case ZEND_AST_VAR:
			if (is_this_fetch(var_ast)) {
				opline = zend_emit_op(result, ZEND_ISSET_ISEMPTY_THIS, NULL, NULL);
			} else if (zend_try_compile_cv(&var_node, var_ast) == SUCCESS) {
				opline = zend_emit_op(result, ZEND_ISSET_ISEMPTY_CV, &var_node, NULL);
			} else {
				opline = zend_compile_simple_var_no_cv(result, var_ast, BP_VAR_IS, 0);
				opline->opcode = ZEND_ISSET_ISEMPTY_VAR;
			}
			break;
		case ZEND_AST_DIM:
			opline = zend_compile_dim(result, var_ast, BP_VAR_IS);
			opline->opcode = ZEND_ISSET_ISEMPTY_DIM_OBJ;
			break;
		case ZEND_AST_PROP:
			opline = zend_compile_prop(result, var_ast, BP_VAR_IS, 0);
			opline->opcode = ZEND_ISSET_ISEMPTY_PROP_OBJ;
			break;
		case ZEND_AST_STATIC_PROP:
			opline = zend_compile_static_prop(result, var_ast, BP_VAR_IS, 0, 0);
			opline->opcode = ZEND_ISSET_ISEMPTY_STATIC_PROP;
			break;
		EMPTY_SWITCH_DEFAULT_CASE()
	}

	result->op_type = opline->result_type = IS_TMP_VAR;
	if (!(ast->kind == ZEND_AST_ISSET)) {
		opline->extended_value |= ZEND_ISEMPTY;
	}
}
/* }}} */

void zend_compile_silence(znode *result, zend_ast *ast) /* {{{ */
{
	zend_ast *expr_ast = ast->child[0];
	znode silence_node;

	zend_emit_op_tmp(&silence_node, ZEND_BEGIN_SILENCE, NULL, NULL);

	if (expr_ast->kind == ZEND_AST_VAR) {
		/* For @$var we need to force a FETCH instruction, otherwise the CV access will
		 * happen outside the silenced section. */
		zend_compile_simple_var_no_cv(result, expr_ast, BP_VAR_R, 0 );
	} else {
		zend_compile_expr(result, expr_ast);
	}

	zend_emit_op(NULL, ZEND_END_SILENCE, &silence_node, NULL);
}
/* }}} */

void zend_compile_shell_exec(znode *result, zend_ast *ast) /* {{{ */
{
	zend_ast *expr_ast = ast->child[0];

	zval fn_name;
	zend_ast *name_ast, *args_ast, *call_ast;

	ZVAL_STRING(&fn_name, "shell_exec");
	name_ast = zend_ast_create_zval(&fn_name);
	args_ast = zend_ast_create_list(1, ZEND_AST_ARG_LIST, expr_ast);
	call_ast = zend_ast_create(ZEND_AST_CALL, name_ast, args_ast);

	zend_compile_expr(result, call_ast);

	zval_ptr_dtor(&fn_name);
}
/* }}} */

void zend_compile_array(znode *result, zend_ast *ast) /* {{{ */
{
	zend_ast_list *list = zend_ast_get_list(ast);
	zend_op *opline;
	uint32_t i, opnum_init = -1;
	zend_bool packed = 1;

	if (zend_try_ct_eval_array(&result->u.constant, ast)) {
		result->op_type = IS_CONST;
		return;
	}

	/* Empty arrays are handled at compile-time */
	ZEND_ASSERT(list->children > 0);

	for (i = 0; i < list->children; ++i) {
		zend_ast *elem_ast = list->child[i];
		zend_ast *value_ast, *key_ast;
		zend_bool by_ref;
		znode value_node, key_node, *key_node_ptr = NULL;

		if (elem_ast == NULL) {
			zend_error(E_COMPILE_ERROR, "Cannot use empty array elements in arrays");
		}

		value_ast = elem_ast->child[0];
		key_ast = elem_ast->child[1];
		by_ref = elem_ast->attr;

		if (key_ast) {
			zend_compile_expr(&key_node, key_ast);
			zend_handle_numeric_op(&key_node);
			key_node_ptr = &key_node;
		}

		if (by_ref) {
			zend_ensure_writable_variable(value_ast);
			zend_compile_var(&value_node, value_ast, BP_VAR_W, 1);
		} else {
			zend_compile_expr(&value_node, value_ast);
		}

		if (i == 0) {
			opnum_init = get_next_op_number();
			opline = zend_emit_op_tmp(result, ZEND_INIT_ARRAY, &value_node, key_node_ptr);
			opline->extended_value = list->children << ZEND_ARRAY_SIZE_SHIFT;
		} else {
			opline = zend_emit_op(NULL, ZEND_ADD_ARRAY_ELEMENT,
				&value_node, key_node_ptr);
			SET_NODE(opline->result, result);
		}
		opline->extended_value |= by_ref;

		if (key_ast && key_node.op_type == IS_CONST && Z_TYPE(key_node.u.constant) == IS_STRING) {
			packed = 0;
		}
	}

	/* Add a flag to INIT_ARRAY if we know this array cannot be packed */
	if (!packed) {
		ZEND_ASSERT(opnum_init != (uint32_t)-1);
		opline = &CG(active_op_array)->opcodes[opnum_init];
		opline->extended_value |= ZEND_ARRAY_NOT_PACKED;
	}
}
/* }}} */

void zend_compile_const(znode *result, zend_ast *ast) /* {{{ */
{
	zend_ast *name_ast = ast->child[0];

	zend_op *opline;

	zend_bool is_fully_qualified;
	zend_string *orig_name = zend_ast_get_str(name_ast);
	zend_string *resolved_name = zend_resolve_const_name(orig_name, name_ast->attr, &is_fully_qualified);

	if (zend_string_equals_literal(resolved_name, "__COMPILER_HALT_OFFSET__") || (name_ast->attr != ZEND_NAME_RELATIVE && zend_string_equals_literal(orig_name, "__COMPILER_HALT_OFFSET__"))) {
		zend_ast *last = CG(ast);

		while (last && last->kind == ZEND_AST_STMT_LIST) {
			zend_ast_list *list = zend_ast_get_list(last);
			last = list->child[list->children-1];
		}
		if (last && last->kind == ZEND_AST_HALT_COMPILER) {
			result->op_type = IS_CONST;
			ZVAL_LONG(&result->u.constant, Z_LVAL_P(zend_ast_get_zval(last->child[0])));
			zend_string_release_ex(resolved_name, 0);
			return;
		}
	}

	if (zend_try_ct_eval_const(&result->u.constant, resolved_name, is_fully_qualified)) {
		result->op_type = IS_CONST;
		zend_string_release_ex(resolved_name, 0);
		return;
	}

	opline = zend_emit_op_tmp(result, ZEND_FETCH_CONSTANT, NULL, NULL);
	opline->op2_type = IS_CONST;

	if (is_fully_qualified || !FC(current_namespace)) {
		opline->op2.constant = zend_add_const_name_literal(
			resolved_name, 0);
	} else {
		opline->op1.num = IS_CONSTANT_UNQUALIFIED_IN_NAMESPACE;
		opline->op2.constant = zend_add_const_name_literal(
			resolved_name, 1);
	}
	opline->extended_value = zend_alloc_cache_slot();
}
/* }}} */

void zend_compile_class_const(znode *result, zend_ast *ast) /* {{{ */
{
	zend_ast *class_ast = ast->child[0];
	zend_ast *const_ast = ast->child[1];

	znode class_node, const_node;
	zend_op *opline;

	zend_eval_const_expr(&ast->child[0]);
	zend_eval_const_expr(&ast->child[1]);

	class_ast = ast->child[0];
	const_ast = ast->child[1];

	if (class_ast->kind == ZEND_AST_ZVAL) {
		zend_string *resolved_name;

		resolved_name = zend_resolve_class_name_ast(class_ast);
		if (const_ast->kind == ZEND_AST_ZVAL && zend_try_ct_eval_class_const(&result->u.constant, resolved_name, zend_ast_get_str(const_ast))) {
			result->op_type = IS_CONST;
			zend_string_release_ex(resolved_name, 0);
			return;
		}
		zend_string_release_ex(resolved_name, 0);
	}

	zend_compile_class_ref(&class_node, class_ast, ZEND_FETCH_CLASS_EXCEPTION);

	zend_compile_expr(&const_node, const_ast);

	opline = zend_emit_op_tmp(result, ZEND_FETCH_CLASS_CONSTANT, NULL, &const_node);

	zend_set_class_name_op1(opline, &class_node);

	opline->extended_value = zend_alloc_cache_slots(2);
}
/* }}} */

void zend_compile_class_name(znode *result, zend_ast *ast) /* {{{ */
{
	zend_ast *class_ast = ast->child[0];
	zend_op *opline;

	if (zend_try_compile_const_expr_resolve_class_name(&result->u.constant, class_ast)) {
		result->op_type = IS_CONST;
		return;
	}

	opline = zend_emit_op_tmp(result, ZEND_FETCH_CLASS_NAME, NULL, NULL);
	opline->op1.num = zend_get_class_fetch_type(zend_ast_get_str(class_ast));
}
/* }}} */

static zend_op *zend_compile_rope_add_ex(zend_op *opline, znode *result, uint32_t num, znode *elem_node) /* {{{ */
{
	if (num == 0) {
		result->op_type = IS_TMP_VAR;
		result->u.op.var = -1;
		opline->opcode = ZEND_ROPE_INIT;
	} else {
		opline->opcode = ZEND_ROPE_ADD;
		SET_NODE(opline->op1, result);
	}
	SET_NODE(opline->op2, elem_node);
	SET_NODE(opline->result, result);
	opline->extended_value = num;
	return opline;
}
/* }}} */

static zend_op *zend_compile_rope_add(znode *result, uint32_t num, znode *elem_node) /* {{{ */
{
	zend_op *opline = get_next_op();

	if (num == 0) {
		result->op_type = IS_TMP_VAR;
		result->u.op.var = -1;
		opline->opcode = ZEND_ROPE_INIT;
	} else {
		opline->opcode = ZEND_ROPE_ADD;
		SET_NODE(opline->op1, result);
	}
	SET_NODE(opline->op2, elem_node);
	SET_NODE(opline->result, result);
	opline->extended_value = num;
	return opline;
}
/* }}} */

static void zend_compile_encaps_list(znode *result, zend_ast *ast) /* {{{ */
{
	uint32_t i, j;
	uint32_t rope_init_lineno = -1;
	zend_op *opline = NULL, *init_opline;
	znode elem_node, last_const_node;
	zend_ast_list *list = zend_ast_get_list(ast);
	uint32_t reserved_op_number = -1;

	ZEND_ASSERT(list->children > 0);

	j = 0;
	last_const_node.op_type = IS_UNUSED;
	for (i = 0; i < list->children; i++) {
		zend_compile_expr(&elem_node, list->child[i]);

		if (elem_node.op_type == IS_CONST) {
			convert_to_string(&elem_node.u.constant);

			if (Z_STRLEN(elem_node.u.constant) == 0) {
				zval_ptr_dtor(&elem_node.u.constant);
			} else if (last_const_node.op_type == IS_CONST) {
				concat_function(&last_const_node.u.constant, &last_const_node.u.constant, &elem_node.u.constant);
				zval_ptr_dtor(&elem_node.u.constant);
			} else {
				last_const_node.op_type = IS_CONST;
				ZVAL_COPY_VALUE(&last_const_node.u.constant, &elem_node.u.constant);
				/* Reserve place for ZEND_ROPE_ADD instruction */
				reserved_op_number = get_next_op_number();
				opline = get_next_op();
				opline->opcode = ZEND_NOP;
			}
			continue;
		} else {
			if (j == 0) {
				if (last_const_node.op_type == IS_CONST) {
					rope_init_lineno = reserved_op_number;
				} else {
					rope_init_lineno = get_next_op_number();
				}
			}
			if (last_const_node.op_type == IS_CONST) {
				opline = &CG(active_op_array)->opcodes[reserved_op_number];
				zend_compile_rope_add_ex(opline, result, j++, &last_const_node);
				last_const_node.op_type = IS_UNUSED;
			}
			opline = zend_compile_rope_add(result, j++, &elem_node);
		}
	}

	if (j == 0) {
		result->op_type = IS_CONST;
		if (last_const_node.op_type == IS_CONST) {
			ZVAL_COPY_VALUE(&result->u.constant, &last_const_node.u.constant);
		} else {
			ZVAL_EMPTY_STRING(&result->u.constant);
			/* empty string */
		}
		CG(active_op_array)->last = reserved_op_number - 1;
		return;
	} else if (last_const_node.op_type == IS_CONST) {
		opline = &CG(active_op_array)->opcodes[reserved_op_number];
		opline = zend_compile_rope_add_ex(opline, result, j++, &last_const_node);
	}
	init_opline = CG(active_op_array)->opcodes + rope_init_lineno;
	if (j == 1) {
		if (opline->op2_type == IS_CONST) {
			GET_NODE(result, opline->op2);
			MAKE_NOP(opline);
		} else {
			opline->opcode = ZEND_CAST;
			opline->extended_value = IS_STRING;
			opline->op1_type = opline->op2_type;
			opline->op1 = opline->op2;
			opline->result_type = IS_TMP_VAR;
			opline->result.var = get_temporary_variable();
			SET_UNUSED(opline->op2);
			GET_NODE(result, opline->result);
		}
	} else if (j == 2) {
		opline->opcode = ZEND_FAST_CONCAT;
		opline->extended_value = 0;
		opline->op1_type = init_opline->op2_type;
		opline->op1 = init_opline->op2;
		opline->result_type = IS_TMP_VAR;
		opline->result.var = get_temporary_variable();
		MAKE_NOP(init_opline);
		GET_NODE(result, opline->result);
	} else {
		uint32_t var;

		init_opline->extended_value = j;
		opline->opcode = ZEND_ROPE_END;
		opline->result.var = get_temporary_variable();
		var = opline->op1.var = get_temporary_variable();
		GET_NODE(result, opline->result);

		/* Allocates the necessary number of zval slots to keep the rope */
		i = ((j * sizeof(zend_string*)) + (sizeof(zval) - 1)) / sizeof(zval);
		while (i > 1) {
			get_temporary_variable();
			i--;
		}

		/* Update all the previous opcodes to use the same variable */
		while (opline != init_opline) {
			opline--;
			if (opline->opcode == ZEND_ROPE_ADD &&
			    opline->result.var == (uint32_t)-1) {
				opline->op1.var = var;
				opline->result.var = var;
			} else if (opline->opcode == ZEND_ROPE_INIT &&
			           opline->result.var == (uint32_t)-1) {
				opline->result.var = var;
			}
		}
	}
}
/* }}} */

void zend_compile_magic_const(znode *result, zend_ast *ast) /* {{{ */
{
	zend_op *opline;

	if (zend_try_ct_eval_magic_const(&result->u.constant, ast)) {
		result->op_type = IS_CONST;
		return;
	}

	ZEND_ASSERT(ast->attr == T_CLASS_C &&
	            CG(active_class_entry) &&
	            (CG(active_class_entry)->ce_flags & ZEND_ACC_TRAIT) != 0);

	opline = zend_emit_op_tmp(result, ZEND_FETCH_CLASS_NAME, NULL, NULL);
	opline->op1.num = ZEND_FETCH_CLASS_SELF;
}
/* }}} */

zend_bool zend_is_allowed_in_const_expr(zend_ast_kind kind) /* {{{ */
{
	return kind == ZEND_AST_ZVAL || kind == ZEND_AST_BINARY_OP
		|| kind == ZEND_AST_GREATER || kind == ZEND_AST_GREATER_EQUAL
		|| kind == ZEND_AST_AND || kind == ZEND_AST_OR
		|| kind == ZEND_AST_UNARY_OP
		|| kind == ZEND_AST_UNARY_PLUS || kind == ZEND_AST_UNARY_MINUS
		|| kind == ZEND_AST_CONDITIONAL || kind == ZEND_AST_DIM
		|| kind == ZEND_AST_ARRAY || kind == ZEND_AST_ARRAY_ELEM
		|| kind == ZEND_AST_CONST || kind == ZEND_AST_CLASS_CONST
		|| kind == ZEND_AST_CLASS_NAME
		|| kind == ZEND_AST_MAGIC_CONST || kind == ZEND_AST_COALESCE;
}
/* }}} */

void zend_compile_const_expr_class_const(zend_ast **ast_ptr) /* {{{ */
{
	zend_ast *ast = *ast_ptr;
	zend_ast *class_ast = ast->child[0];
	zend_ast *const_ast = ast->child[1];
	zend_string *class_name;
	zend_string *const_name = zend_ast_get_str(const_ast);
	zend_string *name;
	int fetch_type;

	if (class_ast->kind != ZEND_AST_ZVAL) {
		zend_error_noreturn(E_COMPILE_ERROR,
			"Dynamic class names are not allowed in compile-time class constant references");
	}

	class_name = zend_ast_get_str(class_ast);
	fetch_type = zend_get_class_fetch_type(class_name);

	if (ZEND_FETCH_CLASS_STATIC == fetch_type) {
		zend_error_noreturn(E_COMPILE_ERROR,
			"\"static::\" is not allowed in compile-time constants");
	}

	if (ZEND_FETCH_CLASS_DEFAULT == fetch_type) {
		class_name = zend_resolve_class_name_ast(class_ast);
	} else {
		zend_string_addref(class_name);
	}

	name = zend_concat3(
		ZSTR_VAL(class_name), ZSTR_LEN(class_name), "::", 2, ZSTR_VAL(const_name), ZSTR_LEN(const_name));

	zend_ast_destroy(ast);
	zend_string_release_ex(class_name, 0);

	*ast_ptr = zend_ast_create_constant(name, fetch_type | ZEND_FETCH_CLASS_EXCEPTION);
}
/* }}} */

void zend_compile_const_expr_class_name(zend_ast **ast_ptr) /* {{{ */
{
	zend_ast *ast = *ast_ptr;
	zend_ast *class_ast = ast->child[0];
	zend_string *class_name = zend_ast_get_str(class_ast);
	uint32_t fetch_type = zend_get_class_fetch_type(class_name);

	switch (fetch_type) {
		case ZEND_FETCH_CLASS_SELF:
		case ZEND_FETCH_CLASS_PARENT:
			/* For the const-eval representation store the fetch type instead of the name. */
			zend_string_release(class_name);
			ast->child[0] = NULL;
			ast->attr = fetch_type;
			return;
		case ZEND_FETCH_CLASS_STATIC:
			zend_error_noreturn(E_COMPILE_ERROR,
				"static::class cannot be used for compile-time class name resolution");
			return;
		EMPTY_SWITCH_DEFAULT_CASE()
	}
}

void zend_compile_const_expr_const(zend_ast **ast_ptr) /* {{{ */
{
	zend_ast *ast = *ast_ptr;
	zend_ast *name_ast = ast->child[0];
	zend_string *orig_name = zend_ast_get_str(name_ast);
	zend_bool is_fully_qualified;
	zval result;
	zend_string *resolved_name;

	resolved_name = zend_resolve_const_name(
		orig_name, name_ast->attr, &is_fully_qualified);

	if (zend_try_ct_eval_const(&result, resolved_name, is_fully_qualified)) {
		zend_string_release_ex(resolved_name, 0);
		zend_ast_destroy(ast);
		*ast_ptr = zend_ast_create_zval(&result);
		return;
	}

	zend_ast_destroy(ast);
	*ast_ptr = zend_ast_create_constant(resolved_name,
		!is_fully_qualified && FC(current_namespace) ? IS_CONSTANT_UNQUALIFIED_IN_NAMESPACE : 0);
}
/* }}} */

void zend_compile_const_expr_magic_const(zend_ast **ast_ptr) /* {{{ */
{
	zend_ast *ast = *ast_ptr;

	/* Other cases already resolved by constant folding */
	ZEND_ASSERT(ast->attr == T_CLASS_C);

	zend_ast_destroy(ast);
	*ast_ptr = zend_ast_create(ZEND_AST_CONSTANT_CLASS);
}
/* }}} */

void zend_compile_const_expr(zend_ast **ast_ptr) /* {{{ */
{
	zend_ast *ast = *ast_ptr;
	if (ast == NULL || ast->kind == ZEND_AST_ZVAL) {
		return;
	}

	if (!zend_is_allowed_in_const_expr(ast->kind)) {
		zend_error_noreturn(E_COMPILE_ERROR, "Constant expression contains invalid operations");
	}

	switch (ast->kind) {
		case ZEND_AST_CLASS_CONST:
			zend_compile_const_expr_class_const(ast_ptr);
			break;
		case ZEND_AST_CLASS_NAME:
			zend_compile_const_expr_class_name(ast_ptr);
			break;
		case ZEND_AST_CONST:
			zend_compile_const_expr_const(ast_ptr);
			break;
		case ZEND_AST_MAGIC_CONST:
			zend_compile_const_expr_magic_const(ast_ptr);
			break;
		default:
			zend_ast_apply(ast, zend_compile_const_expr);
			break;
	}
}
/* }}} */

void zend_const_expr_to_zval(zval *result, zend_ast *ast) /* {{{ */
{
	zend_ast *orig_ast = ast;
	zend_eval_const_expr(&ast);
	zend_compile_const_expr(&ast);
	if (ast->kind == ZEND_AST_ZVAL) {
		ZVAL_COPY_VALUE(result, zend_ast_get_zval(ast));
	} else {
		ZVAL_AST(result, zend_ast_copy(ast));
		/* destroy the ast here, it might have been replaced */
		zend_ast_destroy(ast);
	}

	/* Kill this branch of the original AST, as it was already destroyed.
	 * It would be nice to find a better solution to this problem in the
	 * future. */
	orig_ast->kind = 0;
}
/* }}} */

/* Same as compile_stmt, but with early binding */
void zend_compile_top_stmt(zend_ast *ast) /* {{{ */
{
	if (!ast) {
		return;
	}

	if (ast->kind == ZEND_AST_STMT_LIST) {
		zend_ast_list *list = zend_ast_get_list(ast);
		uint32_t i;
		for (i = 0; i < list->children; ++i) {
			zend_compile_top_stmt(list->child[i]);
		}
		return;
	}

	if (ast->kind == ZEND_AST_FUNC_DECL) {
		CG(zend_lineno) = ast->lineno;
		zend_compile_func_decl(NULL, ast, 1);
		CG(zend_lineno) = ((zend_ast_decl *) ast)->end_lineno;
	} else if (ast->kind == ZEND_AST_CLASS) {
		CG(zend_lineno) = ast->lineno;
		zend_compile_class_decl(ast, 1);
		CG(zend_lineno) = ((zend_ast_decl *) ast)->end_lineno;
	} else {
		zend_compile_stmt(ast);
	}
	if (ast->kind != ZEND_AST_NAMESPACE && ast->kind != ZEND_AST_HALT_COMPILER) {
		zend_verify_namespace();
	}
}
/* }}} */

void zend_compile_stmt(zend_ast *ast) /* {{{ */
{
	if (!ast) {
		return;
	}

	CG(zend_lineno) = ast->lineno;

	if ((CG(compiler_options) & ZEND_COMPILE_EXTENDED_STMT) && !zend_is_unticked_stmt(ast)) {
		zend_do_extended_stmt();
	}

	switch (ast->kind) {
		case ZEND_AST_STMT_LIST:
			zend_compile_stmt_list(ast);
			break;
		case ZEND_AST_GLOBAL:
			zend_compile_global_var(ast);
			break;
		case ZEND_AST_STATIC:
			zend_compile_static_var(ast);
			break;
		case ZEND_AST_UNSET:
			zend_compile_unset(ast);
			break;
		case ZEND_AST_RETURN:
			zend_compile_return(ast);
			break;
		case ZEND_AST_ECHO:
			zend_compile_echo(ast);
			break;
		case ZEND_AST_THROW:
			zend_compile_throw(ast);
			break;
		case ZEND_AST_BREAK:
		case ZEND_AST_CONTINUE:
			zend_compile_break_continue(ast);
			break;
		case ZEND_AST_GOTO:
			zend_compile_goto(ast);
			break;
		case ZEND_AST_LABEL:
			zend_compile_label(ast);
			break;
		case ZEND_AST_WHILE:
			zend_compile_while(ast);
			break;
		case ZEND_AST_DO_WHILE:
			zend_compile_do_while(ast);
			break;
		case ZEND_AST_FOR:
			zend_compile_for(ast);
			break;
		case ZEND_AST_FOREACH:
			zend_compile_foreach(ast);
			break;
		case ZEND_AST_IF:
			zend_compile_if(ast);
			break;
		case ZEND_AST_SWITCH:
			zend_compile_switch(ast);
			break;
		case ZEND_AST_TRY:
			zend_compile_try(ast);
			break;
		case ZEND_AST_DECLARE:
			zend_compile_declare(ast);
			break;
		case ZEND_AST_FUNC_DECL:
		case ZEND_AST_METHOD:
			zend_compile_func_decl(NULL, ast, 0);
			break;
		case ZEND_AST_PROP_GROUP:
			zend_compile_prop_group(ast);
			break;
		case ZEND_AST_CLASS_CONST_DECL:
			zend_compile_class_const_decl(ast);
			break;
		case ZEND_AST_USE_TRAIT:
			zend_compile_use_trait(ast);
			break;
		case ZEND_AST_CLASS:
			zend_compile_class_decl(ast, 0);
			break;
		case ZEND_AST_GROUP_USE:
			zend_compile_group_use(ast);
			break;
		case ZEND_AST_USE:
			zend_compile_use(ast);
			break;
		case ZEND_AST_CONST_DECL:
			zend_compile_const_decl(ast);
			break;
		case ZEND_AST_NAMESPACE:
			zend_compile_namespace(ast);
			break;
		case ZEND_AST_HALT_COMPILER:
			zend_compile_halt_compiler(ast);
			break;
		default:
		{
			znode result;
			zend_compile_expr(&result, ast);
			zend_do_free(&result);
		}
	}

	if (FC(declarables).ticks && !zend_is_unticked_stmt(ast)) {
		zend_emit_tick();
	}
}
/* }}} */

void zend_compile_expr(znode *result, zend_ast *ast) /* {{{ */
{
	/* CG(zend_lineno) = ast->lineno; */
	CG(zend_lineno) = zend_ast_get_lineno(ast);

	if (CG(memoize_mode) != ZEND_MEMOIZE_NONE) {
		zend_compile_memoized_expr(result, ast);
		return;
	}

	switch (ast->kind) {
		case ZEND_AST_ZVAL:
			ZVAL_COPY(&result->u.constant, zend_ast_get_zval(ast));
			result->op_type = IS_CONST;
			return;
		case ZEND_AST_ZNODE:
			*result = *zend_ast_get_znode(ast);
			return;
		case ZEND_AST_VAR:
		case ZEND_AST_DIM:
		case ZEND_AST_PROP:
		case ZEND_AST_STATIC_PROP:
		case ZEND_AST_CALL:
		case ZEND_AST_METHOD_CALL:
		case ZEND_AST_STATIC_CALL:
			zend_compile_var(result, ast, BP_VAR_R, 0);
			return;
		case ZEND_AST_ASSIGN:
			zend_compile_assign(result, ast);
			return;
		case ZEND_AST_ASSIGN_REF:
			zend_compile_assign_ref(result, ast);
			return;
		case ZEND_AST_NEW:
			zend_compile_new(result, ast);
			return;
		case ZEND_AST_CLONE:
			zend_compile_clone(result, ast);
			return;
		case ZEND_AST_ASSIGN_OP:
			zend_compile_compound_assign(result, ast);
			return;
		case ZEND_AST_BINARY_OP:
			zend_compile_binary_op(result, ast);
			return;
		case ZEND_AST_GREATER:
		case ZEND_AST_GREATER_EQUAL:
			zend_compile_greater(result, ast);
			return;
		case ZEND_AST_UNARY_OP:
			zend_compile_unary_op(result, ast);
			return;
		case ZEND_AST_UNARY_PLUS:
		case ZEND_AST_UNARY_MINUS:
			zend_compile_unary_pm(result, ast);
			return;
		case ZEND_AST_AND:
		case ZEND_AST_OR:
			zend_compile_short_circuiting(result, ast);
			return;
		case ZEND_AST_POST_INC:
		case ZEND_AST_POST_DEC:
			zend_compile_post_incdec(result, ast);
			return;
		case ZEND_AST_PRE_INC:
		case ZEND_AST_PRE_DEC:
			zend_compile_pre_incdec(result, ast);
			return;
		case ZEND_AST_CAST:
			zend_compile_cast(result, ast);
			return;
		case ZEND_AST_CONDITIONAL:
			zend_compile_conditional(result, ast);
			return;
		case ZEND_AST_COALESCE:
			zend_compile_coalesce(result, ast);
			return;
		case ZEND_AST_ASSIGN_COALESCE:
			zend_compile_assign_coalesce(result, ast);
			return;
		case ZEND_AST_PRINT:
			zend_compile_print(result, ast);
			return;
		case ZEND_AST_EXIT:
			zend_compile_exit(result, ast);
			return;
		case ZEND_AST_YIELD:
			zend_compile_yield(result, ast);
			return;
		case ZEND_AST_YIELD_FROM:
			zend_compile_yield_from(result, ast);
			return;
		case ZEND_AST_INSTANCEOF:
			zend_compile_instanceof(result, ast);
			return;
		case ZEND_AST_INCLUDE_OR_EVAL:
			zend_compile_include_or_eval(result, ast);
			return;
		case ZEND_AST_ISSET:
		case ZEND_AST_EMPTY:
			zend_compile_isset_or_empty(result, ast);
			return;
		case ZEND_AST_SILENCE:
			zend_compile_silence(result, ast);
			return;
		case ZEND_AST_SHELL_EXEC:
			zend_compile_shell_exec(result, ast);
			return;
		case ZEND_AST_ARRAY:
			zend_compile_array(result, ast);
			return;
		case ZEND_AST_CONST:
			zend_compile_const(result, ast);
			return;
		case ZEND_AST_CLASS_CONST:
			zend_compile_class_const(result, ast);
			return;
		case ZEND_AST_CLASS_NAME:
			zend_compile_class_name(result, ast);
			return;
		case ZEND_AST_ENCAPS_LIST:
			zend_compile_encaps_list(result, ast);
			return;
		case ZEND_AST_MAGIC_CONST:
			zend_compile_magic_const(result, ast);
			return;
		case ZEND_AST_CLOSURE:
		case ZEND_AST_ARROW_FUNC:
			zend_compile_func_decl(result, ast, 0);
			return;
		default:
			ZEND_ASSERT(0 /* not supported */);
	}
}
/* }}} */

zend_op *zend_compile_var(znode *result, zend_ast *ast, uint32_t type, int by_ref) /* {{{ */
{
	CG(zend_lineno) = zend_ast_get_lineno(ast);

	switch (ast->kind) {
		case ZEND_AST_VAR:
			return zend_compile_simple_var(result, ast, type, 0);
		case ZEND_AST_DIM:
			return zend_compile_dim(result, ast, type);
		case ZEND_AST_PROP:
			return zend_compile_prop(result, ast, type, by_ref);
		case ZEND_AST_STATIC_PROP:
			return zend_compile_static_prop(result, ast, type, by_ref, 0);
		case ZEND_AST_CALL:
			zend_compile_call(result, ast, type);
			return NULL;
		case ZEND_AST_METHOD_CALL:
			zend_compile_method_call(result, ast, type);
			return NULL;
		case ZEND_AST_STATIC_CALL:
			zend_compile_static_call(result, ast, type);
			return NULL;
		case ZEND_AST_ZNODE:
			*result = *zend_ast_get_znode(ast);
			return NULL;
		default:
			if (type == BP_VAR_W || type == BP_VAR_RW || type == BP_VAR_UNSET) {
				zend_error_noreturn(E_COMPILE_ERROR,
					"Cannot use temporary expression in write context");
			}

			zend_compile_expr(result, ast);
			return NULL;
	}
}
/* }}} */

zend_op *zend_delayed_compile_var(znode *result, zend_ast *ast, uint32_t type, zend_bool by_ref) /* {{{ */
{
	switch (ast->kind) {
		case ZEND_AST_VAR:
			return zend_compile_simple_var(result, ast, type, 1);
		case ZEND_AST_DIM:
			return zend_delayed_compile_dim(result, ast, type);
		case ZEND_AST_PROP:
		{
			zend_op *opline = zend_delayed_compile_prop(result, ast, type);
			if (by_ref) {
				opline->extended_value |= ZEND_FETCH_REF;
			}
			return opline;
		}
		case ZEND_AST_STATIC_PROP:
			return zend_compile_static_prop(result, ast, type, by_ref, 1);
		default:
			return zend_compile_var(result, ast, type, 0);
	}
}
/* }}} */

void zend_eval_const_expr(zend_ast **ast_ptr) /* {{{ */
{
	zend_ast *ast = *ast_ptr;
	zval result;

	if (!ast) {
		return;
	}

	switch (ast->kind) {
		case ZEND_AST_BINARY_OP:
			zend_eval_const_expr(&ast->child[0]);
			zend_eval_const_expr(&ast->child[1]);
			if (ast->child[0]->kind != ZEND_AST_ZVAL || ast->child[1]->kind != ZEND_AST_ZVAL) {
				return;
			}

			if (!zend_try_ct_eval_binary_op(&result, ast->attr,
					zend_ast_get_zval(ast->child[0]), zend_ast_get_zval(ast->child[1]))
			) {
				return;
			}
			break;
		case ZEND_AST_GREATER:
		case ZEND_AST_GREATER_EQUAL:
			zend_eval_const_expr(&ast->child[0]);
			zend_eval_const_expr(&ast->child[1]);
			if (ast->child[0]->kind != ZEND_AST_ZVAL || ast->child[1]->kind != ZEND_AST_ZVAL) {
				return;
			}

			zend_ct_eval_greater(&result, ast->kind,
				zend_ast_get_zval(ast->child[0]), zend_ast_get_zval(ast->child[1]));
			break;
		case ZEND_AST_AND:
		case ZEND_AST_OR:
		{
			int i;
			for (i = 0; i <= 1; i++) {
				zend_eval_const_expr(&ast->child[i]);
				if (ast->child[i]->kind == ZEND_AST_ZVAL
					&& zend_is_true(zend_ast_get_zval(ast->child[i])) == (ast->kind == ZEND_AST_OR)) {
					ZVAL_BOOL(&result, ast->kind == ZEND_AST_OR);
					return;
				}
			}

			if (ast->child[0]->kind != ZEND_AST_ZVAL || ast->child[1]->kind != ZEND_AST_ZVAL) {
				return;
			}

			if (ast->kind == ZEND_AST_OR) {
				ZVAL_BOOL(&result, zend_is_true(zend_ast_get_zval(ast->child[0])) || zend_is_true(zend_ast_get_zval(ast->child[1])));
			} else {
				ZVAL_BOOL(&result, zend_is_true(zend_ast_get_zval(ast->child[0])) && zend_is_true(zend_ast_get_zval(ast->child[1])));
			}
			break;
		}
		case ZEND_AST_UNARY_OP:
			zend_eval_const_expr(&ast->child[0]);
			if (ast->child[0]->kind != ZEND_AST_ZVAL) {
				return;
			}

			zend_ct_eval_unary_op(&result, ast->attr, zend_ast_get_zval(ast->child[0]));
			break;
		case ZEND_AST_UNARY_PLUS:
		case ZEND_AST_UNARY_MINUS:
			zend_eval_const_expr(&ast->child[0]);
			if (ast->child[0]->kind != ZEND_AST_ZVAL) {
				return;
			}

			if (!zend_try_ct_eval_unary_pm(&result, ast->kind, zend_ast_get_zval(ast->child[0]))) {
				return;
			}
			break;
		case ZEND_AST_COALESCE:
			/* Set isset fetch indicator here, opcache disallows runtime altering of the AST */
			if (ast->child[0]->kind == ZEND_AST_DIM) {
				ast->child[0]->attr = ZEND_DIM_IS;
			}
			zend_eval_const_expr(&ast->child[0]);

			if (ast->child[0]->kind != ZEND_AST_ZVAL) {
				/* ensure everything was compile-time evaluated at least once */
				zend_eval_const_expr(&ast->child[1]);
				return;
			}

			if (Z_TYPE_P(zend_ast_get_zval(ast->child[0])) == IS_NULL) {
				zend_eval_const_expr(&ast->child[1]);
				*ast_ptr = ast->child[1];
				ast->child[1] = NULL;
				zend_ast_destroy(ast);
			} else {
				*ast_ptr = ast->child[0];
				ast->child[0] = NULL;
				zend_ast_destroy(ast);
			}
			return;
		case ZEND_AST_CONDITIONAL:
		{
			zend_ast **child, *child_ast;
			zend_eval_const_expr(&ast->child[0]);
			if (ast->child[0]->kind != ZEND_AST_ZVAL) {
				/* ensure everything was compile-time evaluated at least once */
				if (ast->child[1]) {
					zend_eval_const_expr(&ast->child[1]);
				}
				zend_eval_const_expr(&ast->child[2]);
				return;
			}

			child = &ast->child[2 - zend_is_true(zend_ast_get_zval(ast->child[0]))];
			if (*child == NULL) {
				child--;
			}
			child_ast = *child;
			*child = NULL;
			zend_ast_destroy(ast);
			*ast_ptr = child_ast;
			zend_eval_const_expr(ast_ptr);
			return;
		}
		case ZEND_AST_DIM:
		{
			/* constant expression should be always read context ... */
			zval *container, *dim;

			if (ast->child[1] == NULL) {
				zend_error_noreturn(E_COMPILE_ERROR, "Cannot use [] for reading");
			}

			/* Set isset fetch indicator here, opcache disallows runtime altering of the AST */
			if (ast->attr == ZEND_DIM_IS && ast->child[0]->kind == ZEND_AST_DIM) {
				ast->child[0]->attr = ZEND_DIM_IS;
			}

			zend_eval_const_expr(&ast->child[0]);
			zend_eval_const_expr(&ast->child[1]);
			if (ast->child[0]->kind != ZEND_AST_ZVAL || ast->child[1]->kind != ZEND_AST_ZVAL) {
				return;
			}

			container = zend_ast_get_zval(ast->child[0]);
			dim = zend_ast_get_zval(ast->child[1]);

			if (Z_TYPE_P(container) == IS_ARRAY) {
				zval *el;
				if (Z_TYPE_P(dim) == IS_LONG) {
					el = zend_hash_index_find(Z_ARR_P(container), Z_LVAL_P(dim));
					if (el) {
						ZVAL_COPY(&result, el);
					} else {
						return;
					}
				} else if (Z_TYPE_P(dim) == IS_STRING) {
					el = zend_symtable_find(Z_ARR_P(container), Z_STR_P(dim));
					if (el) {
						ZVAL_COPY(&result, el);
					} else {
						return;
					}
				} else {
					return; /* warning... handle at runtime */
				}
			} else if (Z_TYPE_P(container) == IS_STRING) {
				zend_long offset;
				zend_uchar c;
				if (Z_TYPE_P(dim) == IS_LONG) {
					offset = Z_LVAL_P(dim);
				} else if (Z_TYPE_P(dim) != IS_STRING || is_numeric_string(Z_STRVAL_P(dim), Z_STRLEN_P(dim), &offset, NULL, 1) != IS_LONG) {
					return;
				}
				if (offset < 0 || (size_t)offset >= Z_STRLEN_P(container)) {
					return;
				}
				c = (zend_uchar) Z_STRVAL_P(container)[offset];
				ZVAL_INTERNED_STR(&result, ZSTR_CHAR(c));
			} else if (Z_TYPE_P(container) <= IS_FALSE) {
				ZVAL_NULL(&result);
			} else {
				return;
			}
			break;
		}
		case ZEND_AST_ARRAY:
			if (!zend_try_ct_eval_array(&result, ast)) {
				return;
			}
			break;
		case ZEND_AST_MAGIC_CONST:
			if (!zend_try_ct_eval_magic_const(&result, ast)) {
				return;
			}
			break;
		case ZEND_AST_CONST:
		{
			zend_ast *name_ast = ast->child[0];
			zend_bool is_fully_qualified;
			zend_string *resolved_name = zend_resolve_const_name(
				zend_ast_get_str(name_ast), name_ast->attr, &is_fully_qualified);

			if (!zend_try_ct_eval_const(&result, resolved_name, is_fully_qualified)) {
				zend_string_release_ex(resolved_name, 0);
				return;
			}

			zend_string_release_ex(resolved_name, 0);
			break;
		}
		case ZEND_AST_CLASS_CONST:
		{
			zend_ast *class_ast;
			zend_ast *name_ast;
			zend_string *resolved_name;

			zend_eval_const_expr(&ast->child[0]);
			zend_eval_const_expr(&ast->child[1]);

			class_ast = ast->child[0];
			name_ast = ast->child[1];

			if (class_ast->kind != ZEND_AST_ZVAL || name_ast->kind != ZEND_AST_ZVAL) {
				return;
			}

			resolved_name = zend_resolve_class_name_ast(class_ast);

			if (!zend_try_ct_eval_class_const(&result, resolved_name, zend_ast_get_str(name_ast))) {
				zend_string_release_ex(resolved_name, 0);
				return;
			}

			zend_string_release_ex(resolved_name, 0);
			break;
		}
		case ZEND_AST_CLASS_NAME:
		{
			zend_ast *class_ast = ast->child[0];
			if (!zend_try_compile_const_expr_resolve_class_name(&result, class_ast)) {
				return;
			}
			break;
		}
		default:
			return;
	}

	zend_ast_destroy(ast);
	*ast_ptr = zend_ast_create_zval(&result);
}
/* }}} */<|MERGE_RESOLUTION|>--- conflicted
+++ resolved
@@ -5596,21 +5596,6 @@
 }
 /* }}} */
 
-<<<<<<< HEAD
-static void zend_check_magic_method_attr(uint32_t attr, const char* method, zend_bool is_static) /* {{{ */
-{
-	if (is_static) {
-		if (!(attr & ZEND_ACC_PUBLIC) || !(attr & ZEND_ACC_STATIC)) {
-			zend_error(E_WARNING, "The magic method %s() must have public visibility and be static", method);
-		}
-	} else if (!(attr & ZEND_ACC_PUBLIC) || (attr & ZEND_ACC_STATIC)) {
-		zend_error(E_WARNING,
-				"The magic method %s() must have public visibility and cannot be static",
-				method);
-	}
-}
-/* }}} */
-=======
 static void zend_compile_implicit_closure_uses(closure_info *info)
 {
 	zend_string *var_name;
@@ -5620,7 +5605,20 @@
 		zend_compile_static_var_common(var_name, &zv, 0);
 	ZEND_HASH_FOREACH_END();
 }
->>>>>>> f3e5bbe6
+
+static void zend_check_magic_method_attr(uint32_t attr, const char* method, zend_bool is_static) /* {{{ */
+{
+	if (is_static) {
+		if (!(attr & ZEND_ACC_PUBLIC) || !(attr & ZEND_ACC_STATIC)) {
+			zend_error(E_WARNING, "The magic method %s() must have public visibility and be static", method);
+		}
+	} else if (!(attr & ZEND_ACC_PUBLIC) || (attr & ZEND_ACC_STATIC)) {
+		zend_error(E_WARNING,
+				"The magic method %s() must have public visibility and cannot be static",
+				method);
+	}
+}
+/* }}} */
 
 void zend_begin_method_decl(zend_op_array *op_array, zend_string *name, zend_bool has_body) /* {{{ */
 {
