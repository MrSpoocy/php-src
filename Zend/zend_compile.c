/*
   +----------------------------------------------------------------------+
   | Zend Engine                                                          |
   +----------------------------------------------------------------------+
   | Copyright (c) 1998-2016 Zend Technologies Ltd. (http://www.zend.com) |
   +----------------------------------------------------------------------+
   | This source file is subject to version 2.00 of the Zend license,     |
   | that is bundled with this package in the file LICENSE, and is        |
   | available through the world-wide-web at the following url:           |
   | http://www.zend.com/license/2_00.txt.                                |
   | If you did not receive a copy of the Zend license and are unable to  |
   | obtain it through the world-wide-web, please send a note to          |
   | license@zend.com so we can mail you a copy immediately.              |
   +----------------------------------------------------------------------+
   | Authors: Andi Gutmans <andi@zend.com>                                |
   |          Zeev Suraski <zeev@zend.com>                                |
   |          Nikita Popov <nikic@php.net>                                |
   +----------------------------------------------------------------------+
*/

/* $Id$ */

#include <zend_language_parser.h>
#include "zend.h"
#include "zend_compile.h"
#include "zend_constants.h"
#include "zend_llist.h"
#include "zend_API.h"
#include "zend_exceptions.h"
#include "zend_interfaces.h"
#include "zend_virtual_cwd.h"
#include "zend_multibyte.h"
#include "zend_language_scanner.h"
#include "zend_inheritance.h"
#include "zend_vm.h"

#define SET_NODE(target, src) do { \
		target ## _type = (src)->op_type; \
		if ((src)->op_type == IS_CONST) { \
			target.constant = zend_add_literal(CG(active_op_array), &(src)->u.constant); \
		} else { \
			target = (src)->u.op; \
		} \
	} while (0)

#define GET_NODE(target, src) do { \
		(target)->op_type = src ## _type; \
		if ((target)->op_type == IS_CONST) { \
			ZVAL_COPY_VALUE(&(target)->u.constant, CT_CONSTANT(src)); \
		} else { \
			(target)->u.op = src; \
		} \
	} while (0)

#define FC(member) (CG(file_context).member)

typedef struct _zend_loop_var {
	zend_uchar opcode;
	zend_uchar var_type;
	uint32_t   var_num;
	union {
		uint32_t try_catch_offset;
		uint32_t live_range_offset;
	} u;
} zend_loop_var;

static inline void zend_alloc_cache_slot(uint32_t literal) {
	zend_op_array *op_array = CG(active_op_array);
	Z_CACHE_SLOT(op_array->literals[literal]) = op_array->cache_size;
	op_array->cache_size += sizeof(void*);
}

#define POLYMORPHIC_CACHE_SLOT_SIZE 2

static inline void zend_alloc_polymorphic_cache_slot(uint32_t literal) {
	zend_op_array *op_array = CG(active_op_array);
	Z_CACHE_SLOT(op_array->literals[literal]) = op_array->cache_size;
	op_array->cache_size += POLYMORPHIC_CACHE_SLOT_SIZE * sizeof(void*);
}

ZEND_API zend_op_array *(*zend_compile_file)(zend_file_handle *file_handle, int type);
ZEND_API zend_op_array *(*zend_compile_string)(zval *source_string, char *filename);

#ifndef ZTS
ZEND_API zend_compiler_globals compiler_globals;
ZEND_API zend_executor_globals executor_globals;
#endif

static zend_op *zend_emit_op(znode *result, zend_uchar opcode, znode *op1, znode *op2);

static void zend_destroy_property_info_internal(zval *zv) /* {{{ */
{
	zend_property_info *property_info = Z_PTR_P(zv);

	zend_string_release(property_info->name);
	free(property_info);
}
/* }}} */

static void zend_destroy_class_constant_internal(zval *zv) /* {{{ */
{
	free(Z_PTR_P(zv));
}
/* }}} */

static zend_string *zend_new_interned_string_safe(zend_string *str) /* {{{ */ {
	zend_string *interned_str;

	zend_string_addref(str);
	interned_str = zend_new_interned_string(str);
	if (str != interned_str) {
		return interned_str;
	} else {
		zend_string_release(str);
		return str;
	}
}
/* }}} */

static zend_string *zend_build_runtime_definition_key(zend_string *name, unsigned char *lex_pos) /* {{{ */
{
	zend_string *result;
	char char_pos_buf[32];
	size_t char_pos_len = zend_sprintf(char_pos_buf, "%p", lex_pos);
	zend_string *filename = CG(active_op_array)->filename;

	/* NULL, name length, filename length, last accepting char position length */
	result = zend_string_alloc(1 + ZSTR_LEN(name) + ZSTR_LEN(filename) + char_pos_len, 0);
 	sprintf(ZSTR_VAL(result), "%c%s%s%s", '\0', ZSTR_VAL(name), ZSTR_VAL(filename), char_pos_buf);
	return zend_new_interned_string(result);
}
/* }}} */

static zend_bool zend_get_unqualified_name(const zend_string *name, const char **result, size_t *result_len) /* {{{ */
{
	const char *ns_separator = zend_memrchr(ZSTR_VAL(name), '\\', ZSTR_LEN(name));
	if (ns_separator != NULL) {
		*result = ns_separator + 1;
		*result_len = ZSTR_VAL(name) + ZSTR_LEN(name) - *result;
		return 1;
	}

	return 0;
}
/* }}} */

struct reserved_class_name {
	const char *name;
	size_t len;
};
static const struct reserved_class_name reserved_class_names[] = {
	{ZEND_STRL("bool")},
	{ZEND_STRL("false")},
	{ZEND_STRL("float")},
	{ZEND_STRL("int")},
	{ZEND_STRL("null")},
	{ZEND_STRL("parent")},
	{ZEND_STRL("self")},
	{ZEND_STRL("static")},
	{ZEND_STRL("string")},
	{ZEND_STRL("true")},
	{ZEND_STRL("void")},
	{NULL, 0}
};

static zend_bool zend_is_reserved_class_name(const zend_string *name) /* {{{ */
{
	const struct reserved_class_name *reserved = reserved_class_names;

	const char *uqname = ZSTR_VAL(name);
	size_t uqname_len = ZSTR_LEN(name);
	zend_get_unqualified_name(name, &uqname, &uqname_len);

	for (; reserved->name; ++reserved) {
		if (uqname_len == reserved->len
			&& zend_binary_strcasecmp(uqname, uqname_len, reserved->name, reserved->len) == 0
		) {
			return 1;
		}
	}

	return 0;
}
/* }}} */

ZEND_API void zend_assert_valid_class_name(const zend_string *name) /* {{{ */
{
	if (zend_is_reserved_class_name(name)) {
		zend_error_noreturn(E_COMPILE_ERROR,
			"Cannot use '%s' as class name as it is reserved", ZSTR_VAL(name));
	}
}
/* }}} */

typedef struct _builtin_type_info {
	const char* name;
	const size_t name_len;
	const zend_uchar type;
} builtin_type_info;

static const builtin_type_info builtin_types[] = {
	{ZEND_STRL("int"), IS_LONG},
	{ZEND_STRL("float"), IS_DOUBLE},
	{ZEND_STRL("string"), IS_STRING},
	{ZEND_STRL("bool"), _IS_BOOL},
	{ZEND_STRL("void"), IS_VOID},
	{NULL, 0, IS_UNDEF}
};


static zend_always_inline zend_uchar zend_lookup_builtin_type_by_name(const zend_string *name) /* {{{ */
{
	const builtin_type_info *info = &builtin_types[0];

	for (; info->name; ++info) {
		if (ZSTR_LEN(name) == info->name_len
			&& zend_binary_strcasecmp(ZSTR_VAL(name), ZSTR_LEN(name), info->name, info->name_len) == 0
		) {
			return info->type;
		}
	}

	return 0;
}
/* }}} */


void zend_oparray_context_begin(zend_oparray_context *prev_context) /* {{{ */
{
	*prev_context = CG(context);
	CG(context).opcodes_size = INITIAL_OP_ARRAY_SIZE;
	CG(context).vars_size = 0;
	CG(context).literals_size = 0;
	CG(context).backpatch_count = 0;
	CG(context).in_finally = 0;
	CG(context).fast_call_var = -1;
	CG(context).current_brk_cont = -1;
	CG(context).last_brk_cont = 0;
	CG(context).brk_cont_array = NULL;
	CG(context).labels = NULL;
}
/* }}} */

void zend_oparray_context_end(zend_oparray_context *prev_context) /* {{{ */
{
	if (CG(context).brk_cont_array) {
		efree(CG(context).brk_cont_array);
		CG(context).brk_cont_array = NULL;
	}
	if (CG(context).labels) {
		zend_hash_destroy(CG(context).labels);
		FREE_HASHTABLE(CG(context).labels);
		CG(context).labels = NULL;
	}
	CG(context) = *prev_context;
}
/* }}} */

static void zend_reset_import_tables(void) /* {{{ */
{
	if (FC(imports)) {
		zend_hash_destroy(FC(imports));
		efree(FC(imports));
		FC(imports) = NULL;
	}

	if (FC(imports_function)) {
		zend_hash_destroy(FC(imports_function));
		efree(FC(imports_function));
		FC(imports_function) = NULL;
	}

	if (FC(imports_const)) {
		zend_hash_destroy(FC(imports_const));
		efree(FC(imports_const));
		FC(imports_const) = NULL;
	}
}
/* }}} */

static void zend_end_namespace(void) /* {{{ */ {
	FC(in_namespace) = 0;
	zend_reset_import_tables();
	if (FC(current_namespace)) {
		zend_string_release(FC(current_namespace));
		FC(current_namespace) = NULL;
	}
}
/* }}} */

void zend_file_context_begin(zend_file_context *prev_context) /* {{{ */
{
	*prev_context = CG(file_context);
	FC(imports) = NULL;
	FC(imports_function) = NULL;
	FC(imports_const) = NULL;
	FC(current_namespace) = NULL;
	FC(in_namespace) = 0;
	FC(has_bracketed_namespaces) = 0;
	FC(declarables).ticks = 0;
}
/* }}} */

void zend_file_context_end(zend_file_context *prev_context) /* {{{ */
{
	zend_end_namespace();
	CG(file_context) = *prev_context;
}
/* }}} */

void zend_init_compiler_data_structures(void) /* {{{ */
{
	zend_stack_init(&CG(loop_var_stack), sizeof(zend_loop_var));
	zend_stack_init(&CG(delayed_oplines_stack), sizeof(zend_op));
	CG(active_class_entry) = NULL;
	CG(in_compilation) = 0;
	CG(start_lineno) = 0;
	zend_hash_init(&CG(const_filenames), 8, NULL, NULL, 0);

	CG(encoding_declared) = 0;
}
/* }}} */

ZEND_API void file_handle_dtor(zend_file_handle *fh) /* {{{ */
{

	zend_file_handle_dtor(fh);
}
/* }}} */

void init_compiler(void) /* {{{ */
{
	CG(arena) = zend_arena_create(64 * 1024);
	CG(active_op_array) = NULL;
	memset(&CG(context), 0, sizeof(CG(context)));
	zend_init_compiler_data_structures();
	zend_init_rsrc_list();
	zend_hash_init(&CG(filenames_table), 8, NULL, ZVAL_PTR_DTOR, 0);
	zend_llist_init(&CG(open_files), sizeof(zend_file_handle), (void (*)(void *)) file_handle_dtor, 0);
	CG(unclean_shutdown) = 0;
}
/* }}} */

void shutdown_compiler(void) /* {{{ */
{
	zend_stack_destroy(&CG(loop_var_stack));
	zend_stack_destroy(&CG(delayed_oplines_stack));
	zend_hash_destroy(&CG(filenames_table));
	zend_hash_destroy(&CG(const_filenames));
	zend_arena_destroy(CG(arena));
}
/* }}} */

ZEND_API zend_string *zend_set_compiled_filename(zend_string *new_compiled_filename) /* {{{ */
{
	zval *p, rv;

	if ((p = zend_hash_find(&CG(filenames_table), new_compiled_filename))) {
		ZEND_ASSERT(Z_TYPE_P(p) == IS_STRING);
		CG(compiled_filename) = Z_STR_P(p);
		return Z_STR_P(p);
	}

	ZVAL_STR_COPY(&rv, new_compiled_filename);
	zend_hash_update(&CG(filenames_table), new_compiled_filename, &rv);

	CG(compiled_filename) = new_compiled_filename;
	return new_compiled_filename;
}
/* }}} */

ZEND_API void zend_restore_compiled_filename(zend_string *original_compiled_filename) /* {{{ */
{
	CG(compiled_filename) = original_compiled_filename;
}
/* }}} */

ZEND_API zend_string *zend_get_compiled_filename(void) /* {{{ */
{
	return CG(compiled_filename);
}
/* }}} */

ZEND_API int zend_get_compiled_lineno(void) /* {{{ */
{
	return CG(zend_lineno);
}
/* }}} */

ZEND_API zend_bool zend_is_compiling(void) /* {{{ */
{
	return CG(in_compilation);
}
/* }}} */

static uint32_t get_temporary_variable(zend_op_array *op_array) /* {{{ */
{
	return (uint32_t)op_array->T++;
}
/* }}} */

static int lookup_cv(zend_op_array *op_array, zend_string* name) /* {{{ */{
	int i = 0;
	zend_ulong hash_value = zend_string_hash_val(name);

	while (i < op_array->last_var) {
		if (ZSTR_VAL(op_array->vars[i]) == ZSTR_VAL(name) ||
		    (ZSTR_H(op_array->vars[i]) == hash_value &&
		     ZSTR_LEN(op_array->vars[i]) == ZSTR_LEN(name) &&
		     memcmp(ZSTR_VAL(op_array->vars[i]), ZSTR_VAL(name), ZSTR_LEN(name)) == 0)) {
			zend_string_release(name);
			return (int)(zend_intptr_t)ZEND_CALL_VAR_NUM(NULL, i);
		}
		i++;
	}
	i = op_array->last_var;
	op_array->last_var++;
	if (op_array->last_var > CG(context).vars_size) {
		CG(context).vars_size += 16; /* FIXME */
		op_array->vars = erealloc(op_array->vars, CG(context).vars_size * sizeof(zend_string*));
	}

	op_array->vars[i] = zend_new_interned_string(name);
	return (int)(zend_intptr_t)ZEND_CALL_VAR_NUM(NULL, i);
}
/* }}} */

void zend_del_literal(zend_op_array *op_array, int n) /* {{{ */
{
	zval_dtor(CT_CONSTANT_EX(op_array, n));
	if (n + 1 == op_array->last_literal) {
		op_array->last_literal--;
	} else {
		ZVAL_UNDEF(CT_CONSTANT_EX(op_array, n));
	}
}
/* }}} */

/* Common part of zend_add_literal and zend_append_individual_literal */
static inline void zend_insert_literal(zend_op_array *op_array, zval *zv, int literal_position) /* {{{ */
{
	if (Z_TYPE_P(zv) == IS_STRING || Z_TYPE_P(zv) == IS_CONSTANT) {
		zend_string_hash_val(Z_STR_P(zv));
		Z_STR_P(zv) = zend_new_interned_string(Z_STR_P(zv));
		if (ZSTR_IS_INTERNED(Z_STR_P(zv))) {
			Z_TYPE_FLAGS_P(zv) &= ~ (IS_TYPE_REFCOUNTED | IS_TYPE_COPYABLE);
		}
	}
	ZVAL_COPY_VALUE(CT_CONSTANT_EX(op_array, literal_position), zv);
	Z_CACHE_SLOT(op_array->literals[literal_position]) = -1;
}
/* }}} */

/* Is used while compiling a function, using the context to keep track
   of an approximate size to avoid to relocate to often.
   Literals are truncated to actual size in the second compiler pass (pass_two()). */
int zend_add_literal(zend_op_array *op_array, zval *zv) /* {{{ */
{
	int i = op_array->last_literal;
	op_array->last_literal++;
	if (i >= CG(context).literals_size) {
		while (i >= CG(context).literals_size) {
			CG(context).literals_size += 16; /* FIXME */
		}
		op_array->literals = (zval*)erealloc(op_array->literals, CG(context).literals_size * sizeof(zval));
	}
	zend_insert_literal(op_array, zv, i);
	return i;
}
/* }}} */

static inline int zend_add_literal_string(zend_op_array *op_array, zend_string **str) /* {{{ */
{
	int ret;
	zval zv;
	ZVAL_STR(&zv, *str);
	ret = zend_add_literal(op_array, &zv);
	*str = Z_STR(zv);
	return ret;
}
/* }}} */

static int zend_add_func_name_literal(zend_op_array *op_array, zend_string *name) /* {{{ */
{
	/* Original name */
	int ret = zend_add_literal_string(op_array, &name);

	/* Lowercased name */
	zend_string *lc_name = zend_string_tolower(name);
	zend_add_literal_string(op_array, &lc_name);

	return ret;
}
/* }}} */

static int zend_add_ns_func_name_literal(zend_op_array *op_array, zend_string *name) /* {{{ */
{
	const char *unqualified_name;
	size_t unqualified_name_len;

	/* Original name */
	int ret = zend_add_literal_string(op_array, &name);

	/* Lowercased name */
	zend_string *lc_name = zend_string_tolower(name);
	zend_add_literal_string(op_array, &lc_name);

	/* Lowercased unqualfied name */
	if (zend_get_unqualified_name(name, &unqualified_name, &unqualified_name_len)) {
		lc_name = zend_string_alloc(unqualified_name_len, 0);
		zend_str_tolower_copy(ZSTR_VAL(lc_name), unqualified_name, unqualified_name_len);
		zend_add_literal_string(op_array, &lc_name);
	}

	return ret;
}
/* }}} */

static int zend_add_class_name_literal(zend_op_array *op_array, zend_string *name) /* {{{ */
{
	/* Original name */
	int ret = zend_add_literal_string(op_array, &name);

	/* Lowercased name */
	zend_string *lc_name = zend_string_tolower(name);
	zend_add_literal_string(op_array, &lc_name);

	zend_alloc_cache_slot(ret);

	return ret;
}
/* }}} */

static int zend_add_const_name_literal(zend_op_array *op_array, zend_string *name, zend_bool unqualified) /* {{{ */
{
	zend_string *tmp_name;

	int ret = zend_add_literal_string(op_array, &name);

	size_t ns_len = 0, after_ns_len = ZSTR_LEN(name);
	const char *after_ns = zend_memrchr(ZSTR_VAL(name), '\\', ZSTR_LEN(name));
	if (after_ns) {
		after_ns += 1;
		ns_len = after_ns - ZSTR_VAL(name) - 1;
		after_ns_len = ZSTR_LEN(name) - ns_len - 1;

		/* lowercased namespace name & original constant name */
		tmp_name = zend_string_init(ZSTR_VAL(name), ZSTR_LEN(name), 0);
		zend_str_tolower(ZSTR_VAL(tmp_name), ns_len);
		zend_add_literal_string(op_array, &tmp_name);

		/* lowercased namespace name & lowercased constant name */
		tmp_name = zend_string_tolower(name);
		zend_add_literal_string(op_array, &tmp_name);

		if (!unqualified) {
			return ret;
		}
	} else {
		after_ns = ZSTR_VAL(name);
	}

	/* original unqualified constant name */
	tmp_name = zend_string_init(after_ns, after_ns_len, 0);
	zend_add_literal_string(op_array, &tmp_name);

	/* lowercased unqualified constant name */
	tmp_name = zend_string_alloc(after_ns_len, 0);
	zend_str_tolower_copy(ZSTR_VAL(tmp_name), after_ns, after_ns_len);
	zend_add_literal_string(op_array, &tmp_name);

	return ret;
}
/* }}} */

#define LITERAL_STR(op, str) do { \
		zval _c; \
		ZVAL_STR(&_c, str); \
		op.constant = zend_add_literal(CG(active_op_array), &_c); \
	} while (0)

void zend_stop_lexing(void)
{
	if(LANG_SCNG(on_event)) LANG_SCNG(on_event)(ON_STOP, END, 0);

	LANG_SCNG(yy_cursor) = LANG_SCNG(yy_limit);
}

static uint32_t zend_start_live_range(zend_op_array *op_array, uint32_t start) /* {{{ */
{
	zend_live_range *range;

	op_array->last_live_range++;
	op_array->live_range = erealloc(op_array->live_range, sizeof(zend_live_range) * op_array->last_live_range);
	range = op_array->live_range + op_array->last_live_range - 1;
	range->start = start;
	return op_array->last_live_range - 1;
}
/* }}} */

static uint32_t zend_start_live_range_ex(zend_op_array *op_array, uint32_t start) /* {{{ */
{
	if (op_array->last_live_range == 0 ||
	    op_array->live_range[op_array->last_live_range - 1].start <= start) {
		return zend_start_live_range(op_array, start);
	} else {
		/* Live ranges have to be sorted by "start" field */
		uint32_t n = op_array->last_live_range;

		/* move early ranges to make a room */
		op_array->last_live_range = n + 1;
		op_array->live_range = erealloc(op_array->live_range, sizeof(zend_live_range) * op_array->last_live_range);
		do {
			op_array->live_range[n] = op_array->live_range[n-1];
			n--;
		} while (n != 0 && op_array->live_range[n-1].start > start);

	    /* initialize new range */
		op_array->live_range[n].start = start;

		/* update referens to live-ranges from stack */
		if (!zend_stack_is_empty(&CG(loop_var_stack))) {
			zend_loop_var *loop_var = zend_stack_top(&CG(loop_var_stack));
			zend_loop_var *base = zend_stack_base(&CG(loop_var_stack));
			int check_opcodes = 0;

			for (; loop_var >= base; loop_var--) {
				if (loop_var->opcode == ZEND_RETURN) {
					/* Stack separator */
					break;
				} else if (loop_var->opcode == ZEND_FREE ||
			           loop_var->opcode == ZEND_FE_FREE) {
					if (loop_var->u.live_range_offset >= n) {
						loop_var->u.live_range_offset++;
						check_opcodes = 1;
					} else {
						break;
					}
				}
			}

			/* update previously generated FREE/FE_FREE opcodes */
			if (check_opcodes) {
				zend_op *opline = op_array->opcodes + op_array->live_range[n+1].start;
				zend_op *end = op_array->opcodes + op_array->last;

				while (opline < end) {
					if ((opline->opcode == ZEND_FREE ||
					     opline->opcode == ZEND_FE_FREE) &&
					    (opline->extended_value & ZEND_FREE_ON_RETURN) &&
					    opline->op2.num >= n) {
						opline->op2.num++;
					}
					opline++;
				}
			}
		}
		return n;
	}
}
/* }}} */

static void zend_end_live_range(zend_op_array *op_array, uint32_t offset, uint32_t end, uint32_t kind, uint32_t var) /* {{{ */
{
	zend_live_range *range = op_array->live_range + offset;

	if (range->start == end && offset == op_array->last_live_range - 1) {
		op_array->last_live_range--;
	} else {
		range->end = end;
		range->var = (var * sizeof(zval)) | kind;
	}
}
/* }}} */

static inline void zend_begin_loop(zend_uchar free_opcode, const znode *loop_var) /* {{{ */
{
	zend_brk_cont_element *brk_cont_element;
	int parent = CG(context).current_brk_cont;
	zend_loop_var info = {0};

	CG(context).current_brk_cont = CG(context).last_brk_cont;
	brk_cont_element = get_next_brk_cont_element();
	brk_cont_element->parent = parent;

	if (loop_var && (loop_var->op_type & (IS_VAR|IS_TMP_VAR))) {
		uint32_t start = get_next_op_number(CG(active_op_array));

		info.opcode = free_opcode;
		info.var_type = loop_var->op_type;
		info.var_num = loop_var->u.op.var;
		info.u.live_range_offset = zend_start_live_range(CG(active_op_array), start);
		brk_cont_element->start = start;
	} else {
		info.opcode = ZEND_NOP;
		/* The start field is used to free temporary variables in case of exceptions.
		 * We won't try to free something of we don't have loop variable.  */
		brk_cont_element->start = -1;
	}

	zend_stack_push(&CG(loop_var_stack), &info);
}
/* }}} */

static inline void zend_end_loop(int cont_addr, const znode *var_node) /* {{{ */
{
	uint32_t end = get_next_op_number(CG(active_op_array));
	zend_brk_cont_element *brk_cont_element
		= &CG(context).brk_cont_array[CG(context).current_brk_cont];
	brk_cont_element->cont = cont_addr;
	brk_cont_element->brk = end;
	CG(context).current_brk_cont = brk_cont_element->parent;

	if (brk_cont_element->start != -1) {
		zend_loop_var *loop_var = zend_stack_top(&CG(loop_var_stack));
		zend_end_live_range(CG(active_op_array), loop_var->u.live_range_offset, end,
			loop_var->opcode == ZEND_FE_FREE ? ZEND_LIVE_LOOP : ZEND_LIVE_TMPVAR,
			var_node->u.op.var);
	}

	zend_stack_del_top(&CG(loop_var_stack));
}
/* }}} */

void zend_do_free(znode *op1) /* {{{ */
{
	if (op1->op_type == IS_TMP_VAR) {
		zend_op *opline = &CG(active_op_array)->opcodes[CG(active_op_array)->last-1];

		while (opline->opcode == ZEND_END_SILENCE) {
			opline--;
		}

		if (opline->result_type == IS_TMP_VAR && opline->result.var == op1->u.op.var) {
			if (opline->opcode == ZEND_BOOL || opline->opcode == ZEND_BOOL_NOT) {
				return;
			}
		}

		zend_emit_op(NULL, ZEND_FREE, op1, NULL);
	} else if (op1->op_type == IS_VAR) {
		zend_op *opline = &CG(active_op_array)->opcodes[CG(active_op_array)->last-1];
		while (opline->opcode == ZEND_END_SILENCE ||
				opline->opcode == ZEND_EXT_FCALL_END ||
				opline->opcode == ZEND_OP_DATA) {
			opline--;
		}
		if (opline->result_type == IS_VAR
			&& opline->result.var == op1->u.op.var) {
			if (opline->opcode == ZEND_FETCH_R ||
			    opline->opcode == ZEND_FETCH_DIM_R ||
			    opline->opcode == ZEND_FETCH_OBJ_R ||
			    opline->opcode == ZEND_FETCH_STATIC_PROP_R) {
				/* It's very rare and useless case. It's better to use
				   additional FREE opcode and simplify the FETCH handlers
				   their selves */
				zend_emit_op(NULL, ZEND_FREE, op1, NULL);
			} else {
				opline->result_type = IS_UNUSED;
			}
		} else {
			while (opline >= CG(active_op_array)->opcodes) {
				if (opline->opcode == ZEND_FETCH_LIST &&
				    opline->op1_type == IS_VAR &&
				    opline->op1.var == op1->u.op.var) {
					zend_emit_op(NULL, ZEND_FREE, op1, NULL);
					return;
				}
				if (opline->result_type == IS_VAR
					&& opline->result.var == op1->u.op.var) {
					if (opline->opcode == ZEND_NEW) {
						zend_emit_op(NULL, ZEND_FREE, op1, NULL);
					}
					break;
				}
				opline--;
			}
		}
	} else if (op1->op_type == IS_CONST) {
		/* Destroy value without using GC: When opcache moves arrays into SHM it will
		 * free the zend_array structure, so references to it from outside the op array
		 * become invalid. GC would cause such a reference in the root buffer. */
		zval_ptr_dtor_nogc(&op1->u.constant);
	}
}
/* }}} */

uint32_t zend_add_class_modifier(uint32_t flags, uint32_t new_flag) /* {{{ */
{
	uint32_t new_flags = flags | new_flag;
	if ((flags & ZEND_ACC_EXPLICIT_ABSTRACT_CLASS) && (new_flag & ZEND_ACC_EXPLICIT_ABSTRACT_CLASS)) {
		zend_error_noreturn(E_COMPILE_ERROR, "Multiple abstract modifiers are not allowed");
	}
	if ((flags & ZEND_ACC_FINAL) && (new_flag & ZEND_ACC_FINAL)) {
		zend_error_noreturn(E_COMPILE_ERROR, "Multiple final modifiers are not allowed");
	}
	if ((new_flags & ZEND_ACC_EXPLICIT_ABSTRACT_CLASS) && (new_flags & ZEND_ACC_FINAL)) {
		zend_error_noreturn(E_COMPILE_ERROR, "Cannot use the final modifier on an abstract class");
	}
	return new_flags;
}
/* }}} */

uint32_t zend_add_member_modifier(uint32_t flags, uint32_t new_flag) /* {{{ */
{
	uint32_t new_flags = flags | new_flag;
	if ((flags & ZEND_ACC_PPP_MASK) && (new_flag & ZEND_ACC_PPP_MASK)) {
		zend_error_noreturn(E_COMPILE_ERROR, "Multiple access type modifiers are not allowed");
	}
	if ((flags & ZEND_ACC_ABSTRACT) && (new_flag & ZEND_ACC_ABSTRACT)) {
		zend_error_noreturn(E_COMPILE_ERROR, "Multiple abstract modifiers are not allowed");
	}
	if ((flags & ZEND_ACC_STATIC) && (new_flag & ZEND_ACC_STATIC)) {
		zend_error_noreturn(E_COMPILE_ERROR, "Multiple static modifiers are not allowed");
	}
	if ((flags & ZEND_ACC_FINAL) && (new_flag & ZEND_ACC_FINAL)) {
		zend_error_noreturn(E_COMPILE_ERROR, "Multiple final modifiers are not allowed");
	}
	if ((new_flags & ZEND_ACC_ABSTRACT) && (new_flags & ZEND_ACC_FINAL)) {
		zend_error_noreturn(E_COMPILE_ERROR, "Cannot use the final modifier on an abstract class member");
	}
	return new_flags;
}
/* }}} */

zend_string *zend_concat3(char *str1, size_t str1_len, char *str2, size_t str2_len, char *str3, size_t str3_len) /* {{{ */
{
	size_t len = str1_len + str2_len + str3_len;
	zend_string *res = zend_string_alloc(len, 0);

	memcpy(ZSTR_VAL(res), str1, str1_len);
	memcpy(ZSTR_VAL(res) + str1_len, str2, str2_len);
	memcpy(ZSTR_VAL(res) + str1_len + str2_len, str3, str3_len);
	ZSTR_VAL(res)[len] = '\0';

	return res;
}

zend_string *zend_concat_names(char *name1, size_t name1_len, char *name2, size_t name2_len) {
	return zend_concat3(name1, name1_len, "\\", 1, name2, name2_len);
}

zend_string *zend_prefix_with_ns(zend_string *name) {
	if (FC(current_namespace)) {
		zend_string *ns = FC(current_namespace);
		return zend_concat_names(ZSTR_VAL(ns), ZSTR_LEN(ns), ZSTR_VAL(name), ZSTR_LEN(name));
	} else {
		return zend_string_copy(name);
	}
}

void *zend_hash_find_ptr_lc(HashTable *ht, const char *str, size_t len) {
	void *result;
	zend_string *lcname;
	ALLOCA_FLAG(use_heap);

	ZSTR_ALLOCA_ALLOC(lcname, len, use_heap);
	zend_str_tolower_copy(ZSTR_VAL(lcname), str, len);
	result = zend_hash_find_ptr(ht, lcname);
	ZSTR_ALLOCA_FREE(lcname, use_heap);

	return result;
}

zend_string *zend_resolve_non_class_name(
	zend_string *name, uint32_t type, zend_bool *is_fully_qualified,
	zend_bool case_sensitive, HashTable *current_import_sub
) {
	char *compound;
	*is_fully_qualified = 0;

	if (ZSTR_VAL(name)[0] == '\\') {
		/* Remove \ prefix (only relevant if this is a string rather than a label) */
		*is_fully_qualified = 1;
		return zend_string_init(ZSTR_VAL(name) + 1, ZSTR_LEN(name) - 1, 0);
	}

	if (type == ZEND_NAME_FQ) {
		*is_fully_qualified = 1;
		return zend_string_copy(name);
	}

	if (type == ZEND_NAME_RELATIVE) {
		*is_fully_qualified = 1;
		return zend_prefix_with_ns(name);
	}

	if (current_import_sub) {
		/* If an unqualified name is a function/const alias, replace it. */
		zend_string *import_name;
		if (case_sensitive) {
			import_name = zend_hash_find_ptr(current_import_sub, name);
		} else {
			import_name = zend_hash_find_ptr_lc(current_import_sub, ZSTR_VAL(name), ZSTR_LEN(name));
		}

		if (import_name) {
			*is_fully_qualified = 1;
			return zend_string_copy(import_name);
		}
	}

	compound = memchr(ZSTR_VAL(name), '\\', ZSTR_LEN(name));
	if (compound) {
		*is_fully_qualified = 1;
	}

	if (compound && FC(imports)) {
		/* If the first part of a qualified name is an alias, substitute it. */
		size_t len = compound - ZSTR_VAL(name);
		zend_string *import_name = zend_hash_find_ptr_lc(FC(imports), ZSTR_VAL(name), len);

		if (import_name) {
			return zend_concat_names(
				ZSTR_VAL(import_name), ZSTR_LEN(import_name), ZSTR_VAL(name) + len + 1, ZSTR_LEN(name) - len - 1);
		}
	}

	return zend_prefix_with_ns(name);
}
/* }}} */

zend_string *zend_resolve_function_name(zend_string *name, uint32_t type, zend_bool *is_fully_qualified) /* {{{ */
{
	return zend_resolve_non_class_name(
		name, type, is_fully_qualified, 0, FC(imports_function));
}
/* }}} */

zend_string *zend_resolve_const_name(zend_string *name, uint32_t type, zend_bool *is_fully_qualified) /* {{{ */ {
	return zend_resolve_non_class_name(
		name, type, is_fully_qualified, 1, FC(imports_const));
}
/* }}} */

zend_string *zend_resolve_class_name(zend_string *name, uint32_t type) /* {{{ */
{
	char *compound;

	if (type == ZEND_NAME_RELATIVE) {
		return zend_prefix_with_ns(name);
	}

	if (type == ZEND_NAME_FQ || ZSTR_VAL(name)[0] == '\\') {
		/* Remove \ prefix (only relevant if this is a string rather than a label) */
		if (ZSTR_VAL(name)[0] == '\\') {
			name = zend_string_init(ZSTR_VAL(name) + 1, ZSTR_LEN(name) - 1, 0);
		} else {
			zend_string_addref(name);
		}
		/* Ensure that \self, \parent and \static are not used */
		if (ZEND_FETCH_CLASS_DEFAULT != zend_get_class_fetch_type(name)) {
			zend_error_noreturn(E_COMPILE_ERROR, "'\\%s' is an invalid class name", ZSTR_VAL(name));
		}
		return name;
	}

	if (FC(imports)) {
		compound = memchr(ZSTR_VAL(name), '\\', ZSTR_LEN(name));
		if (compound) {
			/* If the first part of a qualified name is an alias, substitute it. */
			size_t len = compound - ZSTR_VAL(name);
			zend_string *import_name =
				zend_hash_find_ptr_lc(FC(imports), ZSTR_VAL(name), len);

			if (import_name) {
				return zend_concat_names(
					ZSTR_VAL(import_name), ZSTR_LEN(import_name), ZSTR_VAL(name) + len + 1, ZSTR_LEN(name) - len - 1);
			}
		} else {
			/* If an unqualified name is an alias, replace it. */
			zend_string *import_name
				= zend_hash_find_ptr_lc(FC(imports), ZSTR_VAL(name), ZSTR_LEN(name));

			if (import_name) {
				return zend_string_copy(import_name);
			}
		}
	}

	/* If not fully qualified and not an alias, prepend the current namespace */
	return zend_prefix_with_ns(name);
}
/* }}} */

zend_string *zend_resolve_class_name_ast(zend_ast *ast) /* {{{ */
{
	zval *class_name = zend_ast_get_zval(ast);
	if (Z_TYPE_P(class_name) != IS_STRING) {
		zend_error_noreturn(E_COMPILE_ERROR, "Illegal class name");
	}
	return zend_resolve_class_name(Z_STR_P(class_name), ast->attr);
}
/* }}} */

static void label_ptr_dtor(zval *zv) /* {{{ */
{
	efree_size(Z_PTR_P(zv), sizeof(zend_label));
}
/* }}} */

static void str_dtor(zval *zv)  /* {{{ */ {
	zend_string_release(Z_STR_P(zv));
}
/* }}} */

static zend_bool zend_is_call(zend_ast *ast);

static uint32_t zend_add_try_element(uint32_t try_op) /* {{{ */
{
	zend_op_array *op_array = CG(active_op_array);
	uint32_t try_catch_offset = op_array->last_try_catch++;
	zend_try_catch_element *elem;

	op_array->try_catch_array = safe_erealloc(
		op_array->try_catch_array, sizeof(zend_try_catch_element), op_array->last_try_catch, 0);

	elem = &op_array->try_catch_array[try_catch_offset];
	elem->try_op = try_op;
	elem->catch_op = 0;
	elem->finally_op = 0;
	elem->finally_end = 0;

	return try_catch_offset;
}
/* }}} */

ZEND_API void function_add_ref(zend_function *function) /* {{{ */
{
	if (function->type == ZEND_USER_FUNCTION) {
		zend_op_array *op_array = &function->op_array;

		if (op_array->refcount) {
			(*op_array->refcount)++;
		}
		if (op_array->static_variables) {
			if (!(GC_FLAGS(op_array->static_variables) & IS_ARRAY_IMMUTABLE)) {
				GC_REFCOUNT(op_array->static_variables)++;
			}
		}
		op_array->run_time_cache = NULL;
	} else if (function->type == ZEND_INTERNAL_FUNCTION) {
		if (function->common.function_name) {
			zend_string_addref(function->common.function_name);
		}
	}
}
/* }}} */

ZEND_API int do_bind_function(const zend_op_array *op_array, const zend_op *opline, HashTable *function_table, zend_bool compile_time) /* {{{ */
{
	zend_function *function, *new_function;
	zval *lcname, *rtd_key;

	if (compile_time) {
		lcname = CT_CONSTANT_EX(op_array, opline->op1.constant);
		rtd_key = lcname + 1;
	} else {
		lcname = RT_CONSTANT(op_array, opline->op1);
		rtd_key = lcname + 1;
	}

	function = zend_hash_find_ptr(function_table, Z_STR_P(rtd_key));
	new_function = zend_arena_alloc(&CG(arena), sizeof(zend_op_array));
	memcpy(new_function, function, sizeof(zend_op_array));
	if (zend_hash_add_ptr(function_table, Z_STR_P(lcname), new_function) == NULL) {
		int error_level = compile_time ? E_COMPILE_ERROR : E_ERROR;
		zend_function *old_function;

		if ((old_function = zend_hash_find_ptr(function_table, Z_STR_P(lcname))) != NULL
			&& old_function->type == ZEND_USER_FUNCTION
			&& old_function->op_array.last > 0) {
			zend_error_noreturn(error_level, "Cannot redeclare %s() (previously declared in %s:%d)",
						ZSTR_VAL(function->common.function_name),
						ZSTR_VAL(old_function->op_array.filename),
						old_function->op_array.opcodes[0].lineno);
		} else {
			zend_error_noreturn(error_level, "Cannot redeclare %s()", ZSTR_VAL(function->common.function_name));
		}
		return FAILURE;
	} else {
		if (function->op_array.refcount) {
			(*function->op_array.refcount)++;
		}
		function->op_array.static_variables = NULL; /* NULL out the unbound function */
		return SUCCESS;
	}
}
/* }}} */

ZEND_API zend_class_entry *do_bind_class(const zend_op_array* op_array, const zend_op *opline, HashTable *class_table, zend_bool compile_time) /* {{{ */
{
	zend_class_entry *ce;
	zval *lcname, *rtd_key;

	if (compile_time) {
		lcname = CT_CONSTANT_EX(op_array, opline->op1.constant);
		rtd_key = lcname + 1;
	} else {
		lcname = RT_CONSTANT(op_array, opline->op1);
		rtd_key = lcname + 1;
	}
	if ((ce = zend_hash_find_ptr(class_table, Z_STR_P(rtd_key))) == NULL) {
		zend_error_noreturn(E_COMPILE_ERROR, "Internal Zend error - Missing class information for %s", Z_STRVAL_P(rtd_key));
		return NULL;
	}
	ce->refcount++;
	if (zend_hash_add_ptr(class_table, Z_STR_P(lcname), ce) == NULL) {
		ce->refcount--;
		if (!compile_time) {
			/* If we're in compile time, in practice, it's quite possible
			 * that we'll never reach this class declaration at runtime,
			 * so we shut up about it.  This allows the if (!defined('FOO')) { return; }
			 * approach to work.
			 */
			zend_error_noreturn(E_COMPILE_ERROR, "Cannot declare %s %s, because the name is already in use", zend_get_object_type(ce), ZSTR_VAL(ce->name));
		}
		return NULL;
	} else {
		if (!(ce->ce_flags & (ZEND_ACC_INTERFACE|ZEND_ACC_IMPLEMENT_INTERFACES|ZEND_ACC_IMPLEMENT_TRAITS))) {
			zend_verify_abstract_class(ce);
		}
		return ce;
	}
}
/* }}} */

ZEND_API zend_class_entry *do_bind_inherited_class(const zend_op_array *op_array, const zend_op *opline, HashTable *class_table, zend_class_entry *parent_ce, zend_bool compile_time) /* {{{ */
{
	zend_class_entry *ce;
	zval *lcname, *rtd_key;

	if (compile_time) {
		lcname = CT_CONSTANT_EX(op_array, opline->op1.constant);
		rtd_key = lcname + 1;
	} else {
		lcname = RT_CONSTANT(op_array, opline->op1);
		rtd_key = lcname + 1;
	}

	ce = zend_hash_find_ptr(class_table, Z_STR_P(rtd_key));

	if (!ce) {
		if (!compile_time) {
			/* If we're in compile time, in practice, it's quite possible
			 * that we'll never reach this class declaration at runtime,
			 * so we shut up about it.  This allows the if (!defined('FOO')) { return; }
			 * approach to work.
			 */
			zend_error_noreturn(E_COMPILE_ERROR, "Cannot declare  %s, because the name is already in use", zend_get_object_type(Z_OBJCE_P(lcname)), Z_STRVAL_P(lcname));
		}
		return NULL;
	}

	if (zend_hash_exists(class_table, Z_STR_P(lcname))) {
		zend_error_noreturn(E_COMPILE_ERROR, "Cannot declare %s %s, because the name is already in use", zend_get_object_type(ce), ZSTR_VAL(ce->name));
	}

	zend_do_inheritance(ce, parent_ce);

	ce->refcount++;

	/* Register the derived class */
	if (zend_hash_add_ptr(class_table, Z_STR_P(lcname), ce) == NULL) {
		zend_error_noreturn(E_COMPILE_ERROR, "Cannot declare %s %s, because the name is already in use", zend_get_object_type(ce), ZSTR_VAL(ce->name));
	}
	return ce;
}
/* }}} */

void zend_do_early_binding(void) /* {{{ */
{
	zend_op *opline = &CG(active_op_array)->opcodes[CG(active_op_array)->last-1];
	HashTable *table;

	while (opline->opcode == ZEND_TICKS && opline > CG(active_op_array)->opcodes) {
		opline--;
	}

	switch (opline->opcode) {
		case ZEND_DECLARE_FUNCTION:
			if (do_bind_function(CG(active_op_array), opline, CG(function_table), 1) == FAILURE) {
				return;
			}
			table = CG(function_table);
			break;
		case ZEND_DECLARE_CLASS:
			if (do_bind_class(CG(active_op_array), opline, CG(class_table), 1) == NULL) {
				return;
			}
			table = CG(class_table);
			break;
		case ZEND_DECLARE_INHERITED_CLASS:
			{
				zend_op *fetch_class_opline = opline-1;
				zval *parent_name;
				zend_class_entry *ce;

				parent_name = CT_CONSTANT(fetch_class_opline->op2);
				if (((ce = zend_lookup_class_ex(Z_STR_P(parent_name), parent_name + 1, 0)) == NULL) ||
				    ((CG(compiler_options) & ZEND_COMPILE_IGNORE_INTERNAL_CLASSES) &&
				     (ce->type == ZEND_INTERNAL_CLASS))) {
					if (CG(compiler_options) & ZEND_COMPILE_DELAYED_BINDING) {
						uint32_t *opline_num = &CG(active_op_array)->early_binding;

						while (*opline_num != (uint32_t)-1) {
							opline_num = &CG(active_op_array)->opcodes[*opline_num].result.opline_num;
						}
						*opline_num = opline - CG(active_op_array)->opcodes;
						opline->opcode = ZEND_DECLARE_INHERITED_CLASS_DELAYED;
						opline->result_type = IS_UNUSED;
						opline->result.opline_num = -1;
					}
					return;
				}
				if (do_bind_inherited_class(CG(active_op_array), opline, CG(class_table), ce, 1) == NULL) {
					return;
				}
				/* clear unnecessary ZEND_FETCH_CLASS opcode */
				zend_del_literal(CG(active_op_array), fetch_class_opline->op2.constant);
				MAKE_NOP(fetch_class_opline);

				table = CG(class_table);
				break;
			}
		case ZEND_VERIFY_ABSTRACT_CLASS:
		case ZEND_ADD_INTERFACE:
		case ZEND_ADD_TRAIT:
		case ZEND_BIND_TRAITS:
			/* We currently don't early-bind classes that implement interfaces */
			/* Classes with traits are handled exactly the same, no early-bind here */
			return;
		default:
			zend_error_noreturn(E_COMPILE_ERROR, "Invalid binding type");
			return;
	}

	zend_hash_del(table, Z_STR_P(CT_CONSTANT(opline->op1)+1));
	zend_del_literal(CG(active_op_array), opline->op1.constant+1);
	zend_del_literal(CG(active_op_array), opline->op1.constant);
	MAKE_NOP(opline);
}
/* }}} */

static void zend_mark_function_as_generator() /* {{{ */
{
	if (!CG(active_op_array)->function_name) {
		zend_error_noreturn(E_COMPILE_ERROR,
			"The \"yield\" expression can only be used inside a function");
	}

	if (CG(active_op_array)->fn_flags & ZEND_ACC_HAS_RETURN_TYPE) {
		const char *msg = "Generators may only declare a return type of Generator, Iterator or Traversable, %s is not permitted";
		zend_arg_info return_info = CG(active_op_array)->arg_info[-1];

		if (!return_info.class_name) {
			zend_error_noreturn(E_COMPILE_ERROR, msg, zend_get_type_by_const(return_info.type_hint));
		}

		if (!zend_string_equals_literal_ci(return_info.class_name, "Traversable")
			&& !zend_string_equals_literal_ci(return_info.class_name, "Iterator")
			&& !zend_string_equals_literal_ci(return_info.class_name, "Generator")) {
			zend_error_noreturn(E_COMPILE_ERROR, msg, ZSTR_VAL(return_info.class_name));
		}
	}

	CG(active_op_array)->fn_flags |= ZEND_ACC_GENERATOR;
}
/* }}} */

ZEND_API void zend_do_delayed_early_binding(const zend_op_array *op_array) /* {{{ */
{
	if (op_array->early_binding != (uint32_t)-1) {
		zend_bool orig_in_compilation = CG(in_compilation);
		uint32_t opline_num = op_array->early_binding;
		zend_class_entry *ce;

		CG(in_compilation) = 1;
		while (opline_num != (uint32_t)-1) {
			zval *parent_name = RT_CONSTANT(op_array, op_array->opcodes[opline_num-1].op2);
			if ((ce = zend_lookup_class_ex(Z_STR_P(parent_name), parent_name + 1, 0)) != NULL) {
				do_bind_inherited_class(op_array, &op_array->opcodes[opline_num], EG(class_table), ce, 0);
			}
			opline_num = op_array->opcodes[opline_num].result.opline_num;
		}
		CG(in_compilation) = orig_in_compilation;
	}
}
/* }}} */

ZEND_API zend_string *zend_mangle_property_name(const char *src1, size_t src1_length, const char *src2, size_t src2_length, int internal) /* {{{ */
{
	size_t prop_name_length = 1 + src1_length + 1 + src2_length;
	zend_string *prop_name = zend_string_alloc(prop_name_length, internal);

	ZSTR_VAL(prop_name)[0] = '\0';
	memcpy(ZSTR_VAL(prop_name) + 1, src1, src1_length+1);
	memcpy(ZSTR_VAL(prop_name) + 1 + src1_length + 1, src2, src2_length+1);
	return prop_name;
}
/* }}} */

static zend_always_inline size_t zend_strnlen(const char* s, size_t maxlen) /* {{{ */
{
	size_t len = 0;
	while (*s++ && maxlen--) len++;
	return len;
}
/* }}} */

ZEND_API int zend_unmangle_property_name_ex(const zend_string *name, const char **class_name, const char **prop_name, size_t *prop_len) /* {{{ */
{
	size_t class_name_len;
	size_t anonclass_src_len;

	*class_name = NULL;

	if (!ZSTR_LEN(name) || ZSTR_VAL(name)[0] != '\0') {
		*prop_name = ZSTR_VAL(name);
		if (prop_len) {
			*prop_len = ZSTR_LEN(name);
		}
		return SUCCESS;
	}
	if (ZSTR_LEN(name) < 3 || ZSTR_VAL(name)[1] == '\0') {
		zend_error(E_NOTICE, "Illegal member variable name");
		*prop_name = ZSTR_VAL(name);
		if (prop_len) {
			*prop_len = ZSTR_LEN(name);
		}
		return FAILURE;
	}

	class_name_len = zend_strnlen(ZSTR_VAL(name) + 1, ZSTR_LEN(name) - 2);
	if (class_name_len >= ZSTR_LEN(name) - 2 || ZSTR_VAL(name)[class_name_len + 1] != '\0') {
		zend_error(E_NOTICE, "Corrupt member variable name");
		*prop_name = ZSTR_VAL(name);
		if (prop_len) {
			*prop_len = ZSTR_LEN(name);
		}
		return FAILURE;
	}

	*class_name = ZSTR_VAL(name) + 1;
	anonclass_src_len = zend_strnlen(*class_name + class_name_len + 1, ZSTR_LEN(name) - class_name_len - 2);
	if (class_name_len + anonclass_src_len + 2 != ZSTR_LEN(name)) {
		class_name_len += anonclass_src_len + 1;
	}
	*prop_name = ZSTR_VAL(name) + class_name_len + 2;
	if (prop_len) {
		*prop_len = ZSTR_LEN(name) - class_name_len - 2;
	}
	return SUCCESS;
}
/* }}} */

static zend_constant *zend_lookup_reserved_const(const char *name, size_t len) /* {{{ */
{
	zend_constant *c = zend_hash_find_ptr_lc(EG(zend_constants), name, len);
	if (c && !(c->flags & CONST_CS) && (c->flags & CONST_CT_SUBST)) {
		return c;
	}
	return NULL;
}
/* }}} */

static zend_bool zend_try_ct_eval_const(zval *zv, zend_string *name, zend_bool is_fully_qualified) /* {{{ */
{
	zend_constant *c;

	/* Substitute case-sensitive (or lowercase) constants */
	c = zend_hash_find_ptr(EG(zend_constants), name);
	if (c && (
	      ((c->flags & CONST_PERSISTENT) && !(CG(compiler_options) & ZEND_COMPILE_NO_PERSISTENT_CONSTANT_SUBSTITUTION))
	   || (Z_TYPE(c->value) < IS_OBJECT && !(CG(compiler_options) & ZEND_COMPILE_NO_CONSTANT_SUBSTITUTION))
	)) {
		ZVAL_DUP(zv, &c->value);
		return 1;
	}

	{
		/* Substitute true, false and null (including unqualified usage in namespaces) */
		const char *lookup_name = ZSTR_VAL(name);
		size_t lookup_len = ZSTR_LEN(name);

		if (!is_fully_qualified) {
			zend_get_unqualified_name(name, &lookup_name, &lookup_len);
		}

		c = zend_lookup_reserved_const(lookup_name, lookup_len);
		if (c) {
			ZVAL_DUP(zv, &c->value);
			return 1;
		}
	}

	return 0;
}
/* }}} */

static inline zend_bool zend_is_scope_known() /* {{{ */
{
	if (CG(active_op_array)->fn_flags & ZEND_ACC_CLOSURE) {
		/* Closures can be rebound to a different scope */
		return 0;
	}

	if (!CG(active_class_entry)) {
		/* The scope is known if we're in a free function (no scope), but not if we're in
		 * a file/eval (which inherits including/eval'ing scope). */
		return CG(active_op_array)->function_name != NULL;
	}

	/* For traits self etc refers to the using class, not the trait itself */
	return (CG(active_class_entry)->ce_flags & ZEND_ACC_TRAIT) == 0;
}
/* }}} */

static inline zend_bool class_name_refers_to_active_ce(zend_string *class_name, uint32_t fetch_type) /* {{{ */
{
	if (!CG(active_class_entry)) {
		return 0;
	}
	if (fetch_type == ZEND_FETCH_CLASS_SELF && zend_is_scope_known()) {
		return 1;
	}
	return fetch_type == ZEND_FETCH_CLASS_DEFAULT
		&& zend_string_equals_ci(class_name, CG(active_class_entry)->name);
}
/* }}} */

uint32_t zend_get_class_fetch_type(zend_string *name) /* {{{ */
{
	if (zend_string_equals_literal_ci(name, "self")) {
		return ZEND_FETCH_CLASS_SELF;
	} else if (zend_string_equals_literal_ci(name, "parent")) {
		return ZEND_FETCH_CLASS_PARENT;
	} else if (zend_string_equals_literal_ci(name, "static")) {
		return ZEND_FETCH_CLASS_STATIC;
	} else {
		return ZEND_FETCH_CLASS_DEFAULT;
	}
}
/* }}} */

static uint32_t zend_get_class_fetch_type_ast(zend_ast *name_ast) /* {{{ */
{
	/* Fully qualified names are always default refs */
	if (name_ast->attr == ZEND_NAME_FQ) {
		return ZEND_FETCH_CLASS_DEFAULT;
	}

	return zend_get_class_fetch_type(zend_ast_get_str(name_ast));
}
/* }}} */

static void zend_ensure_valid_class_fetch_type(uint32_t fetch_type) /* {{{ */
{
	if (fetch_type != ZEND_FETCH_CLASS_DEFAULT && !CG(active_class_entry) && zend_is_scope_known()) {
		zend_error_noreturn(E_COMPILE_ERROR, "Cannot use \"%s\" when no class scope is active",
			fetch_type == ZEND_FETCH_CLASS_SELF ? "self" :
			fetch_type == ZEND_FETCH_CLASS_PARENT ? "parent" : "static");
	}
}
/* }}} */

static zend_bool zend_try_compile_const_expr_resolve_class_name(zval *zv, zend_ast *class_ast, zend_ast *name_ast, zend_bool constant) /* {{{ */
{
	uint32_t fetch_type;

	if (name_ast->kind != ZEND_AST_ZVAL) {
		return 0;
	}

	if (!zend_string_equals_literal_ci(zend_ast_get_str(name_ast), "class")) {
		return 0;
	}

	if (class_ast->kind != ZEND_AST_ZVAL) {
		zend_error_noreturn(E_COMPILE_ERROR,
			"Dynamic class names are not allowed in compile-time ::class fetch");
	}

	fetch_type = zend_get_class_fetch_type(zend_ast_get_str(class_ast));
	zend_ensure_valid_class_fetch_type(fetch_type);

	switch (fetch_type) {
		case ZEND_FETCH_CLASS_SELF:
			if (constant || (CG(active_class_entry) && zend_is_scope_known())) {
				ZVAL_STR_COPY(zv, CG(active_class_entry)->name);
			} else {
				ZVAL_NULL(zv);
			}
			return 1;
		case ZEND_FETCH_CLASS_STATIC:
		case ZEND_FETCH_CLASS_PARENT:
			if (constant) {
				zend_error_noreturn(E_COMPILE_ERROR,
					"%s::class cannot be used for compile-time class name resolution",
					fetch_type == ZEND_FETCH_CLASS_STATIC ? "static" : "parent"
				);
			} else {
				ZVAL_NULL(zv);
			}
			return 1;
		case ZEND_FETCH_CLASS_DEFAULT:
			ZVAL_STR(zv, zend_resolve_class_name_ast(class_ast));
			return 1;
		EMPTY_SWITCH_DEFAULT_CASE()
	}
}
/* }}} */

static zend_bool zend_try_ct_eval_class_const(zval *zv, zend_string *class_name, zend_string *name) /* {{{ */
{
	uint32_t fetch_type = zend_get_class_fetch_type(class_name);
	zend_class_constant *cc;
	zval *c;

	if (class_name_refers_to_active_ce(class_name, fetch_type)) {
		cc = zend_hash_find_ptr(&CG(active_class_entry)->constants_table, name);
	} else if (fetch_type == ZEND_FETCH_CLASS_DEFAULT && !(CG(compiler_options) & ZEND_COMPILE_NO_CONSTANT_SUBSTITUTION)) {
		zend_class_entry *ce = zend_hash_find_ptr_lc(CG(class_table), ZSTR_VAL(class_name), ZSTR_LEN(class_name));
		if (ce) {
			cc = zend_hash_find_ptr(&ce->constants_table, name);
		} else {
			return 0;
		}
	} else {
		return 0;
	}

	if (CG(compiler_options) & ZEND_COMPILE_NO_PERSISTENT_CONSTANT_SUBSTITUTION) {
		return 0;
	}

	if (!cc || !zend_verify_const_access(cc, CG(active_class_entry))) {
		return 0;
	}

	c = &cc->value;

	/* Substitute case-sensitive (or lowercase) persistent class constants */
	if (Z_TYPE_P(c) < IS_OBJECT) {
		ZVAL_DUP(zv, c);
		return 1;
	}

	return 0;
}
/* }}} */

static void zend_add_to_list(void *result, void *item) /* {{{ */
{
	void** list = *(void**)result;
	size_t n = 0;

	if (list) {
		while (list[n]) {
			n++;
		}
	}

	list = erealloc(list, sizeof(void*) * (n+2));

	list[n]   = item;
	list[n+1] = NULL;

	*(void**)result = list;
}
/* }}} */

void zend_do_extended_info(void) /* {{{ */
{
	zend_op *opline;

	if (!(CG(compiler_options) & ZEND_COMPILE_EXTENDED_INFO)) {
		return;
	}

	opline = get_next_op(CG(active_op_array));

	opline->opcode = ZEND_EXT_STMT;
	SET_UNUSED(opline->op1);
	SET_UNUSED(opline->op2);
}
/* }}} */

void zend_do_extended_fcall_begin(void) /* {{{ */
{
	zend_op *opline;

	if (!(CG(compiler_options) & ZEND_COMPILE_EXTENDED_INFO)) {
		return;
	}

	opline = get_next_op(CG(active_op_array));

	opline->opcode = ZEND_EXT_FCALL_BEGIN;
	SET_UNUSED(opline->op1);
	SET_UNUSED(opline->op2);
}
/* }}} */

void zend_do_extended_fcall_end(void) /* {{{ */
{
	zend_op *opline;

	if (!(CG(compiler_options) & ZEND_COMPILE_EXTENDED_INFO)) {
		return;
	}

	opline = get_next_op(CG(active_op_array));

	opline->opcode = ZEND_EXT_FCALL_END;
	SET_UNUSED(opline->op1);
	SET_UNUSED(opline->op2);
}
/* }}} */

zend_bool zend_is_auto_global_str(char *name, size_t len) /* {{{ */ {
	zend_auto_global *auto_global;

	if ((auto_global = zend_hash_str_find_ptr(CG(auto_globals), name, len)) != NULL) {
		if (auto_global->armed) {
			auto_global->armed = auto_global->auto_global_callback(auto_global->name);
		}
		return 1;
	}
	return 0;
}
/* }}} */

zend_bool zend_is_auto_global(zend_string *name) /* {{{ */
{
	zend_auto_global *auto_global;

	if ((auto_global = zend_hash_find_ptr(CG(auto_globals), name)) != NULL) {
		if (auto_global->armed) {
			auto_global->armed = auto_global->auto_global_callback(auto_global->name);
		}
		return 1;
	}
	return 0;
}
/* }}} */

int zend_register_auto_global(zend_string *name, zend_bool jit, zend_auto_global_callback auto_global_callback) /* {{{ */
{
	zend_auto_global auto_global;
	int retval;

	auto_global.name = zend_new_interned_string(name);
	auto_global.auto_global_callback = auto_global_callback;
	auto_global.jit = jit;

	retval = zend_hash_add_mem(CG(auto_globals), auto_global.name, &auto_global, sizeof(zend_auto_global)) != NULL ? SUCCESS : FAILURE;

	zend_string_release(name);
	return retval;
}
/* }}} */

ZEND_API void zend_activate_auto_globals(void) /* {{{ */
{
	zend_auto_global *auto_global;

	ZEND_HASH_FOREACH_PTR(CG(auto_globals), auto_global) {
		if (auto_global->jit) {
			auto_global->armed = 1;
		} else if (auto_global->auto_global_callback) {
			auto_global->armed = auto_global->auto_global_callback(auto_global->name);
		} else {
			auto_global->armed = 0;
		}
	} ZEND_HASH_FOREACH_END();
}
/* }}} */

int zendlex(zend_parser_stack_elem *elem) /* {{{ */
{
	zval zv;
	int retval;

	if (CG(increment_lineno)) {
		CG(zend_lineno)++;
		CG(increment_lineno) = 0;
	}

again:
	ZVAL_UNDEF(&zv);
	retval = lex_scan(&zv);
	if (EG(exception)) {
		return T_ERROR;
	}

	switch (retval) {
		case T_COMMENT:
		case T_DOC_COMMENT:
		case T_OPEN_TAG:
		case T_WHITESPACE:
			goto again;

		case T_CLOSE_TAG:
			if (LANG_SCNG(yy_text)[LANG_SCNG(yy_leng)-1] != '>') {
				CG(increment_lineno) = 1;
			}
			retval = ';'; /* implicit ; */
			break;
		case T_OPEN_TAG_WITH_ECHO:
			retval = T_ECHO;
			break;
	}
	if (Z_TYPE(zv) != IS_UNDEF) {
		elem->ast = zend_ast_create_zval(&zv);
	}

	return retval;
}
/* }}} */

ZEND_API void zend_initialize_class_data(zend_class_entry *ce, zend_bool nullify_handlers) /* {{{ */
{
	zend_bool persistent_hashes = (ce->type == ZEND_INTERNAL_CLASS) ? 1 : 0;

	ce->refcount = 1;
	ce->ce_flags = ZEND_ACC_CONSTANTS_UPDATED;

	if (CG(compiler_options) & ZEND_COMPILE_GUARDS) {
		ce->ce_flags |= ZEND_ACC_USE_GUARDS;
	}

	ce->default_properties_table = NULL;
	ce->default_static_members_table = NULL;
	zend_hash_init_ex(&ce->properties_info, 8, NULL, (persistent_hashes ? zend_destroy_property_info_internal : NULL), persistent_hashes, 0);
	zend_hash_init_ex(&ce->constants_table, 8, NULL, (persistent_hashes ? zend_destroy_class_constant_internal : NULL), persistent_hashes, 0);
	zend_hash_init_ex(&ce->function_table, 8, NULL, ZEND_FUNCTION_DTOR, persistent_hashes, 0);

	if (ce->type == ZEND_INTERNAL_CLASS) {
#ifdef ZTS
		int n = zend_hash_num_elements(CG(class_table));

		if (CG(static_members_table) && n >= CG(last_static_member)) {
			/* Support for run-time declaration: dl() */
			CG(last_static_member) = n+1;
			CG(static_members_table) = realloc(CG(static_members_table), (n+1)*sizeof(zval*));
			CG(static_members_table)[n] = NULL;
		}
		ce->static_members_table = (zval*)(zend_intptr_t)n;
#else
		ce->static_members_table = NULL;
#endif
	} else {
		ce->static_members_table = ce->default_static_members_table;
		ce->info.user.doc_comment = NULL;
	}

	ce->default_properties_count = 0;
	ce->default_static_members_count = 0;

	if (nullify_handlers) {
		ce->constructor = NULL;
		ce->destructor = NULL;
		ce->clone = NULL;
		ce->__get = NULL;
		ce->__set = NULL;
		ce->__unset = NULL;
		ce->__isset = NULL;
		ce->__call = NULL;
		ce->__callstatic = NULL;
		ce->__tostring = NULL;
		ce->create_object = NULL;
		ce->get_iterator = NULL;
		ce->iterator_funcs.funcs = NULL;
		ce->interface_gets_implemented = NULL;
		ce->get_static_method = NULL;
		ce->parent = NULL;
		ce->num_interfaces = 0;
		ce->interfaces = NULL;
		ce->num_traits = 0;
		ce->traits = NULL;
		ce->trait_aliases = NULL;
		ce->trait_precedences = NULL;
		ce->serialize = NULL;
		ce->unserialize = NULL;
		ce->serialize_func = NULL;
		ce->unserialize_func = NULL;
		ce->__debugInfo = NULL;
		if (ce->type == ZEND_INTERNAL_CLASS) {
			ce->info.internal.module = NULL;
			ce->info.internal.builtin_functions = NULL;
		}
	}
}
/* }}} */

ZEND_API zend_string *zend_get_compiled_variable_name(const zend_op_array *op_array, uint32_t var) /* {{{ */
{
	return op_array->vars[EX_VAR_TO_NUM(var)];
}
/* }}} */

zend_ast *zend_ast_append_str(zend_ast *left_ast, zend_ast *right_ast) /* {{{ */
{
	zval *left_zv = zend_ast_get_zval(left_ast);
	zend_string *left = Z_STR_P(left_zv);
	zend_string *right = zend_ast_get_str(right_ast);

	zend_string *result;
	size_t left_len = ZSTR_LEN(left);
	size_t len = left_len + ZSTR_LEN(right) + 1; /* left\right */

	result = zend_string_extend(left, len, 0);
	ZSTR_VAL(result)[left_len] = '\\';
	memcpy(&ZSTR_VAL(result)[left_len + 1], ZSTR_VAL(right), ZSTR_LEN(right));
	ZSTR_VAL(result)[len] = '\0';
	zend_string_release(right);

	ZVAL_STR(left_zv, result);
	return left_ast;
}
/* }}} */

void zend_verify_namespace(void) /* {{{ */
{
	if (FC(has_bracketed_namespaces) && !FC(in_namespace)) {
		zend_error_noreturn(E_COMPILE_ERROR, "No code may exist outside of namespace {}");
	}
}
/* }}} */

/* {{{ zend_dirname
   Returns directory name component of path */
ZEND_API size_t zend_dirname(char *path, size_t len)
{
	register char *end = path + len - 1;
	unsigned int len_adjust = 0;

#ifdef ZEND_WIN32
	/* Note that on Win32 CWD is per drive (heritage from CP/M).
	 * This means dirname("c:foo") maps to "c:." or "c:" - which means CWD on C: drive.
	 */
	if ((2 <= len) && isalpha((int)((unsigned char *)path)[0]) && (':' == path[1])) {
		/* Skip over the drive spec (if any) so as not to change */
		path += 2;
		len_adjust += 2;
		if (2 == len) {
			/* Return "c:" on Win32 for dirname("c:").
			 * It would be more consistent to return "c:."
			 * but that would require making the string *longer*.
			 */
			return len;
		}
	}
#elif defined(NETWARE)
	/*
	 * Find the first occurrence of : from the left
	 * move the path pointer to the position just after :
	 * increment the len_adjust to the length of path till colon character(inclusive)
	 * If there is no character beyond : simple return len
	 */
	char *colonpos = NULL;
	colonpos = strchr(path, ':');
	if (colonpos != NULL) {
		len_adjust = ((colonpos - path) + 1);
		path += len_adjust;
		if (len_adjust == len) {
			return len;
		}
	}
#endif

	if (len == 0) {
		/* Illegal use of this function */
		return 0;
	}

	/* Strip trailing slashes */
	while (end >= path && IS_SLASH_P(end)) {
		end--;
	}
	if (end < path) {
		/* The path only contained slashes */
		path[0] = DEFAULT_SLASH;
		path[1] = '\0';
		return 1 + len_adjust;
	}

	/* Strip filename */
	while (end >= path && !IS_SLASH_P(end)) {
		end--;
	}
	if (end < path) {
		/* No slash found, therefore return '.' */
#ifdef NETWARE
		if (len_adjust == 0) {
			path[0] = '.';
			path[1] = '\0';
			return 1; /* only one character */
		} else {
			path[0] = '\0';
			return len_adjust;
		}
#else
		path[0] = '.';
		path[1] = '\0';
		return 1 + len_adjust;
#endif
	}

	/* Strip slashes which came before the file name */
	while (end >= path && IS_SLASH_P(end)) {
		end--;
	}
	if (end < path) {
		path[0] = DEFAULT_SLASH;
		path[1] = '\0';
		return 1 + len_adjust;
	}
	*(end+1) = '\0';

	return (size_t)(end + 1 - path) + len_adjust;
}
/* }}} */

static void zend_adjust_for_fetch_type(zend_op *opline, uint32_t type) /* {{{ */
{
	zend_uchar factor = (opline->opcode == ZEND_FETCH_STATIC_PROP_R) ? 1 : 3;
	
	switch (type & BP_VAR_MASK) {
		case BP_VAR_R:
			return;
		case BP_VAR_W:
			opline->opcode += 1 * factor;
			return;
		case BP_VAR_RW:
			opline->opcode += 2 * factor;
			return;
		case BP_VAR_IS:
			opline->opcode += 3 * factor;
			return;
		case BP_VAR_FUNC_ARG:
			opline->opcode += 4 * factor;
			opline->extended_value |= type >> BP_VAR_SHIFT;
			return;
		case BP_VAR_UNSET:
			opline->opcode += 5 * factor;
			return;
		EMPTY_SWITCH_DEFAULT_CASE()
	}
}
/* }}} */

static inline void zend_make_var_result(znode *result, zend_op *opline) /* {{{ */
{
	opline->result_type = IS_VAR;
	opline->result.var = get_temporary_variable(CG(active_op_array));
	GET_NODE(result, opline->result);
}
/* }}} */

static inline void zend_make_tmp_result(znode *result, zend_op *opline) /* {{{ */
{
	opline->result_type = IS_TMP_VAR;
	opline->result.var = get_temporary_variable(CG(active_op_array));
	GET_NODE(result, opline->result);
}
/* }}} */

static void zend_find_live_range(zend_op *opline, zend_uchar type, uint32_t var) /* {{{ */
{
	zend_op *def = opline;

	while (def != CG(active_op_array)->opcodes) {
		def--;
		if (def->result_type == type && def->result.var == var) {
			if (def->opcode == ZEND_ADD_ARRAY_ELEMENT ||
			    def->opcode == ZEND_ROPE_ADD) {
			    /* not a real definition */
				continue;
			} else if (def->opcode == ZEND_JMPZ_EX ||
			           def->opcode == ZEND_JMPNZ_EX ||
			           def->opcode == ZEND_BOOL ||
			           def->opcode == ZEND_BOOL_NOT) {
				/* result IS_BOOL, it does't have to be destroyed */
				break;
			} else if (def->opcode == ZEND_DECLARE_CLASS ||
			           def->opcode == ZEND_DECLARE_INHERITED_CLASS ||
			           def->opcode == ZEND_DECLARE_INHERITED_CLASS_DELAYED ||
			           def->opcode == ZEND_DECLARE_ANON_CLASS ||
			           def->opcode == ZEND_DECLARE_ANON_INHERITED_CLASS) {
				/* classes don't have to be destroyed */
				break;
			} else if (def->opcode == ZEND_FAST_CALL) {
				/* fast_calls don't have to be destroyed */
				break;
			} else if (def->opcode == ZEND_NEW) {
				/* Objects created via ZEND_NEW are only fully initialized
				 * after the DO_FCALL (constructor call) */
				def = CG(active_op_array)->opcodes + def->op2.opline_num - 1;
				if (def + 1 == opline) {
					break;
				}
			}

	        zend_end_live_range(CG(active_op_array),
				zend_start_live_range_ex(CG(active_op_array),
					def + 1 - CG(active_op_array)->opcodes),
				opline - CG(active_op_array)->opcodes,
				ZEND_LIVE_TMPVAR, var);
		    break;
		}
	}
}
/* }}} */

static zend_always_inline int zend_is_def_range(zend_op *opline, zend_uchar type, uint32_t var) /* {{{ */
{
	while (1) {
		if (opline->result_type == type && opline->result.var == var) {
			return opline->opcode != ZEND_ADD_ARRAY_ELEMENT &&
				opline->opcode != ZEND_ROPE_ADD;
		} else if (opline->opcode == ZEND_OP_DATA) {
			return (opline-1)->result_type == type &&
				(opline-1)->result.var == var;
		} else if (opline->opcode == ZEND_END_SILENCE ||
		           opline->opcode == ZEND_NOP ||
	    	       opline->opcode == ZEND_EXT_NOP ||
	        	   opline->opcode == ZEND_EXT_STMT ||
	        	   opline->opcode == ZEND_EXT_FCALL_BEGIN ||
	        	   opline->opcode == ZEND_EXT_FCALL_END ||
	        	   opline->opcode == ZEND_TICKS) {
			opline--;
		} else {
			return 0;
		}
	}
}
/* }}} */

static void zend_check_live_ranges(zend_op *opline) /* {{{ */
{
	if ((opline->op1_type & (IS_VAR|IS_TMP_VAR)) &&
		!zend_is_def_range(opline - 1, opline->op1_type, opline->op1.var)) {

		if (opline->opcode == ZEND_OP_DATA) {
			if (!zend_is_def_range(opline - 2, opline->op1_type, opline->op1.var)) {
				zend_find_live_range(opline - 1, opline->op1_type, opline->op1.var);
			}
		} else if (opline->opcode == ZEND_INIT_STATIC_METHOD_CALL ||
		           opline->opcode == ZEND_NEW ||
		           opline->opcode == ZEND_FETCH_CLASS_CONSTANT ||
		           opline->opcode == ZEND_ADD_INTERFACE ||
		           opline->opcode == ZEND_ADD_TRAIT ||
		           opline->opcode == ZEND_BIND_TRAITS ||
		           opline->opcode == ZEND_VERIFY_ABSTRACT_CLASS) {
			/* classes don't have to be destroyed */
		} else if (opline->opcode == ZEND_FAST_RET) {
			/* fast_calls don't have to be destroyed */
		} else if (opline->opcode == ZEND_CASE ||
		           opline->opcode == ZEND_FE_FETCH_R ||
		           opline->opcode == ZEND_FE_FETCH_RW ||
			       opline->opcode == ZEND_FE_FREE ||
			       opline->opcode == ZEND_ROPE_ADD ||
			       opline->opcode == ZEND_ROPE_END ||
			       opline->opcode == ZEND_END_SILENCE ||
			       opline->opcode == ZEND_FETCH_LIST ||
			       opline->opcode == ZEND_VERIFY_RETURN_TYPE ||
			       opline->opcode == ZEND_BIND_LEXICAL) {
			/* these opcodes are handled separately */
		} else {
			zend_find_live_range(opline, opline->op1_type, opline->op1.var);
		}
	}

	if ((opline->op2_type & (IS_VAR|IS_TMP_VAR)) &&
		!zend_is_def_range(opline - 1, opline->op2_type, opline->op2.var)) {

		if (opline->opcode == ZEND_OP_DATA) {
			if (!zend_is_def_range(opline - 2, opline->op2_type, opline->op2.var)) {
				zend_find_live_range(opline-1, opline->op2_type, opline->op2.var);
			}
		} else if (opline->opcode == ZEND_FETCH_STATIC_PROP_R ||
		           opline->opcode == ZEND_FETCH_STATIC_PROP_W ||
		           opline->opcode == ZEND_FETCH_STATIC_PROP_RW ||
		           opline->opcode == ZEND_FETCH_STATIC_PROP_IS ||
		           opline->opcode == ZEND_FETCH_STATIC_PROP_FUNC_ARG ||
		           opline->opcode == ZEND_FETCH_STATIC_PROP_UNSET ||
		           opline->opcode == ZEND_UNSET_STATIC_PROP ||
		           opline->opcode == ZEND_ISSET_ISEMPTY_STATIC_PROP ||
		           opline->opcode == ZEND_INSTANCEOF) {
			/* classes don't have to be destroyed */
		} else {
			zend_find_live_range(opline, opline->op2_type, opline->op2.var);
		}
	}
}
/* }}} */

static zend_op *zend_emit_op(znode *result, zend_uchar opcode, znode *op1, znode *op2) /* {{{ */
{
	zend_op *opline = get_next_op(CG(active_op_array));
	opline->opcode = opcode;

	if (op1 == NULL) {
		SET_UNUSED(opline->op1);
	} else {
		SET_NODE(opline->op1, op1);
	}

	if (op2 == NULL) {
		SET_UNUSED(opline->op2);
	} else {
		SET_NODE(opline->op2, op2);
	}

	zend_check_live_ranges(opline);

	if (result) {
		zend_make_var_result(result, opline);
	}
	return opline;
}
/* }}} */

static zend_op *zend_emit_op_tmp(znode *result, zend_uchar opcode, znode *op1, znode *op2) /* {{{ */
{
	zend_op *opline = get_next_op(CG(active_op_array));
	opline->opcode = opcode;

	if (op1 == NULL) {
		SET_UNUSED(opline->op1);
	} else {
		SET_NODE(opline->op1, op1);
	}

	if (op2 == NULL) {
		SET_UNUSED(opline->op2);
	} else {
		SET_NODE(opline->op2, op2);
	}

	zend_check_live_ranges(opline);

	if (result) {
		zend_make_tmp_result(result, opline);
	}

	return opline;
}
/* }}} */

static void zend_emit_tick(void) /* {{{ */
{
	zend_op *opline;

	/* This prevents a double TICK generated by the parser statement of "declare()" */
	if (CG(active_op_array)->last && CG(active_op_array)->opcodes[CG(active_op_array)->last - 1].opcode == ZEND_TICKS) {
		return;
	}
	
	opline = get_next_op(CG(active_op_array));

	opline->opcode = ZEND_TICKS;
	SET_UNUSED(opline->op1);
	SET_UNUSED(opline->op2);
	opline->extended_value = FC(declarables).ticks;
}
/* }}} */

static inline zend_op *zend_emit_op_data(znode *value) /* {{{ */
{
	return zend_emit_op(NULL, ZEND_OP_DATA, value, NULL);
}
/* }}} */

static inline uint32_t zend_emit_jump(uint32_t opnum_target) /* {{{ */
{
	uint32_t opnum = get_next_op_number(CG(active_op_array));
	zend_op *opline = zend_emit_op(NULL, ZEND_JMP, NULL, NULL);
	opline->op1.opline_num = opnum_target;
	return opnum;
}
/* }}} */

static inline uint32_t zend_emit_cond_jump(zend_uchar opcode, znode *cond, uint32_t opnum_target) /* {{{ */
{
	uint32_t opnum = get_next_op_number(CG(active_op_array));
	zend_op *opline = zend_emit_op(NULL, opcode, cond, NULL);
	opline->op2.opline_num = opnum_target;
	return opnum;
}
/* }}} */

static inline void zend_update_jump_target(uint32_t opnum_jump, uint32_t opnum_target) /* {{{ */
{
	zend_op *opline = &CG(active_op_array)->opcodes[opnum_jump];
	switch (opline->opcode) {
		case ZEND_JMP:
			opline->op1.opline_num = opnum_target;
			break;
		case ZEND_JMPZ:
		case ZEND_JMPNZ:
		case ZEND_JMPZ_EX:
		case ZEND_JMPNZ_EX:
		case ZEND_JMP_SET:
			opline->op2.opline_num = opnum_target;
			break;
		EMPTY_SWITCH_DEFAULT_CASE()
	}
}
/* }}} */

static inline void zend_update_jump_target_to_next(uint32_t opnum_jump) /* {{{ */
{
	zend_update_jump_target(opnum_jump, get_next_op_number(CG(active_op_array)));
}
/* }}} */

static inline zend_op *zend_delayed_emit_op(znode *result, zend_uchar opcode, znode *op1, znode *op2) /* {{{ */
{
	zend_op tmp_opline;
	init_op(&tmp_opline);
	tmp_opline.opcode = opcode;
	if (op1 == NULL) {
		SET_UNUSED(tmp_opline.op1);
	} else {
		SET_NODE(tmp_opline.op1, op1);
	}
	if (op2 == NULL) {
		SET_UNUSED(tmp_opline.op2);
	} else {
		SET_NODE(tmp_opline.op2, op2);
	}
	if (result) {
		zend_make_var_result(result, &tmp_opline);
	}

	zend_stack_push(&CG(delayed_oplines_stack), &tmp_opline);
	return zend_stack_top(&CG(delayed_oplines_stack));
}
/* }}} */

static inline uint32_t zend_delayed_compile_begin(void) /* {{{ */
{
	return zend_stack_count(&CG(delayed_oplines_stack));
}
/* }}} */

static zend_op *zend_delayed_compile_end(uint32_t offset) /* {{{ */
{
	zend_op *opline = NULL, *oplines = zend_stack_base(&CG(delayed_oplines_stack));
	uint32_t i, count = zend_stack_count(&CG(delayed_oplines_stack));

	ZEND_ASSERT(count >= offset);
	for (i = offset; i < count; ++i) {
		opline = get_next_op(CG(active_op_array));
		memcpy(opline, &oplines[i], sizeof(zend_op));
		zend_check_live_ranges(opline);
	}
	CG(delayed_oplines_stack).top = offset;
	return opline;
}
/* }}} */

static void zend_emit_return_type_check(znode *expr, zend_arg_info *return_info) /* {{{ */
{
	/* `return ...;` is illegal in a void function (but `return;` isn't) */
	if (return_info->type_hint == IS_VOID) {
		if (expr) {
			zend_error_noreturn(E_COMPILE_ERROR, "A void function must not return a value");
		}
		/* we don't need run-time check */
		return;
	}

	if (return_info->type_hint != IS_UNDEF) {
		zend_op *opline;

		if (expr && expr->op_type == IS_CONST) {
			if ((return_info->type_hint == Z_TYPE(expr->u.constant))
			 ||((return_info->type_hint == _IS_BOOL)
			  && (Z_TYPE(expr->u.constant) == IS_FALSE
			   || Z_TYPE(expr->u.constant) == IS_TRUE))
			 || (return_info->allow_null
			  && Z_TYPE(expr->u.constant) == IS_NULL)) {
				/* we don't need run-time check */
				return;
			}
		}

		opline = zend_emit_op(NULL, ZEND_VERIFY_RETURN_TYPE, expr, NULL);
		if (expr && expr->op_type == IS_CONST) {
			opline->result_type = expr->op_type = IS_TMP_VAR;
			opline->result.var = expr->u.op.var = get_temporary_variable(CG(active_op_array));
		}
		if (return_info->class_name) {
			opline->op2.num = CG(active_op_array)->cache_size;
			CG(active_op_array)->cache_size += sizeof(void*);
		} else {
			opline->op2.num = -1;
		}
	}
}
/* }}} */

void zend_emit_final_return(int return_one) /* {{{ */
{
	znode zn;
	zend_op *ret;
	zend_bool returns_reference = (CG(active_op_array)->fn_flags & ZEND_ACC_RETURN_REFERENCE) != 0;

	if (CG(active_op_array)->fn_flags & ZEND_ACC_HAS_RETURN_TYPE) {
		zend_emit_return_type_check(NULL, CG(active_op_array)->arg_info - 1);
	}

	zn.op_type = IS_CONST;
	if (return_one) {
		ZVAL_LONG(&zn.u.constant, 1);
	} else {
		ZVAL_NULL(&zn.u.constant);
	}

	ret = zend_emit_op(NULL, returns_reference ? ZEND_RETURN_BY_REF : ZEND_RETURN, &zn, NULL);
	ret->extended_value = -1;
}
/* }}} */

static inline zend_bool zend_is_variable(zend_ast *ast) /* {{{ */
{
	return ast->kind == ZEND_AST_VAR || ast->kind == ZEND_AST_DIM
		|| ast->kind == ZEND_AST_PROP || ast->kind == ZEND_AST_STATIC_PROP
		|| ast->kind == ZEND_AST_CALL || ast->kind == ZEND_AST_METHOD_CALL
		|| ast->kind == ZEND_AST_STATIC_CALL;
}
/* }}} */

static inline zend_bool zend_is_call(zend_ast *ast) /* {{{ */
{
	return ast->kind == ZEND_AST_CALL
		|| ast->kind == ZEND_AST_METHOD_CALL
		|| ast->kind == ZEND_AST_STATIC_CALL;
}
/* }}} */

static inline zend_bool zend_is_unticked_stmt(zend_ast *ast) /* {{{ */
{
	return ast->kind == ZEND_AST_STMT_LIST || ast->kind == ZEND_AST_LABEL
		|| ast->kind == ZEND_AST_PROP_DECL || ast->kind == ZEND_AST_CLASS_CONST_DECL
		|| ast->kind == ZEND_AST_USE_TRAIT || ast->kind == ZEND_AST_METHOD;
}
/* }}} */

static inline zend_bool zend_can_write_to_variable(zend_ast *ast) /* {{{ */
{
	while (ast->kind == ZEND_AST_DIM || ast->kind == ZEND_AST_PROP) {
		ast = ast->child[0];
	}

	return zend_is_variable(ast);
}
/* }}} */

static inline zend_bool zend_is_const_default_class_ref(zend_ast *name_ast) /* {{{ */
{
	if (name_ast->kind != ZEND_AST_ZVAL) {
		return 0;
	}

	return ZEND_FETCH_CLASS_DEFAULT == zend_get_class_fetch_type_ast(name_ast);
}
/* }}} */

static inline void zend_handle_numeric_op(znode *node) /* {{{ */
{
	if (node->op_type == IS_CONST && Z_TYPE(node->u.constant) == IS_STRING) {
		zend_ulong index;

		if (ZEND_HANDLE_NUMERIC(Z_STR(node->u.constant), index)) {
			zval_ptr_dtor(&node->u.constant);
			ZVAL_LONG(&node->u.constant, index);
		}
	}
}
/* }}} */

static inline void zend_set_class_name_op1(zend_op *opline, znode *class_node) /* {{{ */
{
	if (class_node->op_type == IS_CONST) {
		opline->op1_type = IS_CONST;
		opline->op1.constant = zend_add_class_name_literal(
			CG(active_op_array), Z_STR(class_node->u.constant));
	} else {
		SET_NODE(opline->op1, class_node);
	}
}
/* }}} */

static zend_op *zend_compile_class_ref(znode *result, zend_ast *name_ast, int throw_exception) /* {{{ */
{
	zend_op *opline;
	znode name_node;
	zend_compile_expr(&name_node, name_ast);

	if (name_node.op_type == IS_CONST) {
		zend_string *name;
		uint32_t fetch_type;

		if (Z_TYPE(name_node.u.constant) != IS_STRING) {
			zend_error_noreturn(E_COMPILE_ERROR, "Illegal class name");
		}

		name = Z_STR(name_node.u.constant);
		fetch_type = zend_get_class_fetch_type(name);

		opline = zend_emit_op(result, ZEND_FETCH_CLASS, NULL, NULL);
		opline->extended_value = fetch_type | (throw_exception ? ZEND_FETCH_CLASS_EXCEPTION : 0);

		if (fetch_type == ZEND_FETCH_CLASS_DEFAULT) {
			uint32_t type = name_ast->kind == ZEND_AST_ZVAL ? name_ast->attr : ZEND_NAME_FQ;
			opline->op2_type = IS_CONST;
			opline->op2.constant = zend_add_class_name_literal(CG(active_op_array),
				zend_resolve_class_name(name, type));
		} else {
			zend_ensure_valid_class_fetch_type(fetch_type);
		}

		zend_string_release(name);
	} else {
		opline = zend_emit_op(result, ZEND_FETCH_CLASS, NULL, &name_node);
		opline->extended_value = ZEND_FETCH_CLASS_DEFAULT | (throw_exception ? ZEND_FETCH_CLASS_EXCEPTION : 0);
	}

	return opline;
}
/* }}} */

static void zend_compile_class_ref_ex(znode *result, zend_ast *name_ast, uint32_t fetch_flags) /* {{{ */
{
	uint32_t fetch_type;

	if (name_ast->kind != ZEND_AST_ZVAL) {
		znode name_node;

		zend_compile_expr(&name_node, name_ast);

		if (name_node.op_type == IS_CONST) {
			zend_string *name;

			if (Z_TYPE(name_node.u.constant) != IS_STRING) {
				zend_error_noreturn(E_COMPILE_ERROR, "Illegal class name");
			}

			name = Z_STR(name_node.u.constant);
			fetch_type = zend_get_class_fetch_type(name);

			if (fetch_type == ZEND_FETCH_CLASS_DEFAULT) {
				result->op_type = IS_CONST;
				ZVAL_STR(&result->u.constant, zend_resolve_class_name(name, ZEND_NAME_FQ));
			} else {
				zend_ensure_valid_class_fetch_type(fetch_type);
				result->op_type = IS_UNUSED;
				result->u.op.num = fetch_type | fetch_flags;
			}

			zend_string_release(name);
		} else {
			zend_op *opline = zend_emit_op(result, ZEND_FETCH_CLASS, NULL, &name_node);
			opline->extended_value = ZEND_FETCH_CLASS_DEFAULT | fetch_flags;
		}
		return;
	}

	/* Fully qualified names are always default refs */
	if (name_ast->attr == ZEND_NAME_FQ) {
		result->op_type = IS_CONST;
		ZVAL_STR(&result->u.constant, zend_resolve_class_name_ast(name_ast));
		return;
	}

	fetch_type = zend_get_class_fetch_type(zend_ast_get_str(name_ast));
	if (ZEND_FETCH_CLASS_DEFAULT == fetch_type) {
		result->op_type = IS_CONST;
		ZVAL_STR(&result->u.constant, zend_resolve_class_name_ast(name_ast));
	} else {
		zend_ensure_valid_class_fetch_type(fetch_type);
		result->op_type = IS_UNUSED;
		result->u.op.num = fetch_type | fetch_flags;
	}
}
/* }}} */

static int zend_try_compile_cv(znode *result, zend_ast *ast) /* {{{ */
{
	zend_ast *name_ast = ast->child[0];
	if (name_ast->kind == ZEND_AST_ZVAL) {
		zend_string *name = zval_get_string(zend_ast_get_zval(name_ast));

		if (zend_is_auto_global(name)) {
			zend_string_release(name);
			return FAILURE;
		}

		result->op_type = IS_CV;
		result->u.op.var = lookup_cv(CG(active_op_array), name);

		/* lookup_cv may be using another zend_string instance  */
		name = CG(active_op_array)->vars[EX_VAR_TO_NUM(result->u.op.var)];

		if (zend_string_equals_literal(name, "this")) {
			CG(active_op_array)->this_var = result->u.op.var;
		}
		return SUCCESS;
	}

	return FAILURE;
}
/* }}} */

static zend_op *zend_compile_simple_var_no_cv(znode *result, zend_ast *ast, uint32_t type, int delayed) /* {{{ */
{
	zend_ast *name_ast = ast->child[0];
	znode name_node;
	zend_op *opline;

	zend_compile_expr(&name_node, name_ast);
	if (name_node.op_type == IS_CONST) {
		convert_to_string(&name_node.u.constant);
	}

	if (delayed) {
		opline = zend_delayed_emit_op(result, ZEND_FETCH_R, &name_node, NULL);
	} else {
		opline = zend_emit_op(result, ZEND_FETCH_R, &name_node, NULL);
	}

	if (name_node.op_type == IS_CONST && 
	    zend_is_auto_global(Z_STR(name_node.u.constant))) {

		opline->extended_value = ZEND_FETCH_GLOBAL;
	} else {
		opline->extended_value = ZEND_FETCH_LOCAL;
		/* there is a chance someone is accessing $this */
		if (ast->kind != ZEND_AST_ZVAL
			&& CG(active_op_array)->scope && CG(active_op_array)->this_var == (uint32_t)-1
		) {
			zend_string *key = zend_string_init("this", sizeof("this") - 1, 0);
			CG(active_op_array)->this_var = lookup_cv(CG(active_op_array), key);
		}
	}

	return opline;
}
/* }}} */

static void zend_compile_simple_var(znode *result, zend_ast *ast, uint32_t type, int delayed) /* {{{ */
{
	if (zend_try_compile_cv(result, ast) == FAILURE) {
		zend_op *opline = zend_compile_simple_var_no_cv(result, ast, type, delayed);
		zend_adjust_for_fetch_type(opline, type);
	}
}
/* }}} */

static void zend_separate_if_call_and_write(znode *node, zend_ast *ast, uint32_t type) /* {{{ */
{
	if (type != BP_VAR_R && type != BP_VAR_IS && zend_is_call(ast)) {
		if (node->op_type == IS_VAR) {
			zend_op *opline = zend_emit_op(NULL, ZEND_SEPARATE, node, NULL);
			opline->result_type = IS_VAR;
			opline->result.var = opline->op1.var;
		} else {
			zend_error_noreturn(E_COMPILE_ERROR, "Cannot use result of built-in function in write context");
		}
	}
}
/* }}} */

void zend_delayed_compile_var(znode *result, zend_ast *ast, uint32_t type);
void zend_compile_assign(znode *result, zend_ast *ast);
static void zend_compile_list_assign(znode *result, zend_ast *ast, znode *expr_node);

static inline void zend_emit_assign_znode(zend_ast *var_ast, znode *value_node) /* {{{ */
{
	znode dummy_node;
	if (var_ast->kind == ZEND_AST_LIST) {
		zend_compile_list_assign(&dummy_node, var_ast, value_node);
	} else {
		zend_ast *assign_ast = zend_ast_create(ZEND_AST_ASSIGN, var_ast,
			zend_ast_create_znode(value_node));
		zend_compile_assign(&dummy_node, assign_ast);
	}
	zend_do_free(&dummy_node);
}
/* }}} */

static zend_op *zend_delayed_compile_dim(znode *result, zend_ast *ast, uint32_t type) /* {{{ */
{
	zend_ast *var_ast = ast->child[0];
	zend_ast *dim_ast = ast->child[1];

	znode var_node, dim_node;

	zend_delayed_compile_var(&var_node, var_ast, type);
	zend_separate_if_call_and_write(&var_node, var_ast, type);

	if (dim_ast == NULL) {
		if (type == BP_VAR_R || type == BP_VAR_IS) {
			zend_error_noreturn(E_COMPILE_ERROR, "Cannot use [] for reading");
		}
		if (type == BP_VAR_UNSET) {
			zend_error_noreturn(E_COMPILE_ERROR, "Cannot use [] for unsetting");
		}
		dim_node.op_type = IS_UNUSED;
	} else {
		zend_compile_expr(&dim_node, dim_ast);
		zend_handle_numeric_op(&dim_node);
	}

	return zend_delayed_emit_op(result, ZEND_FETCH_DIM_R, &var_node, &dim_node);
}
/* }}} */

static inline zend_op *zend_compile_dim_common(znode *result, zend_ast *ast, uint32_t type) /* {{{ */
{
	uint32_t offset = zend_delayed_compile_begin();
	zend_delayed_compile_dim(result, ast, type);
	return zend_delayed_compile_end(offset);
}
/* }}} */

void zend_compile_dim(znode *result, zend_ast *ast, uint32_t type) /* {{{ */
{
	zend_op *opline = zend_compile_dim_common(result, ast, type);
	zend_adjust_for_fetch_type(opline, type);
}
/* }}} */

static zend_bool is_this_fetch(zend_ast *ast) /* {{{ */
{
	if (ast->kind == ZEND_AST_VAR && ast->child[0]->kind == ZEND_AST_ZVAL) {
		zval *name = zend_ast_get_zval(ast->child[0]);
		return Z_TYPE_P(name) == IS_STRING && zend_string_equals_literal(Z_STR_P(name), "this");
	}

	return 0;
}
/* }}} */

static zend_op *zend_delayed_compile_prop(znode *result, zend_ast *ast, uint32_t type) /* {{{ */
{
	zend_ast *obj_ast = ast->child[0];
	zend_ast *prop_ast = ast->child[1];

	znode obj_node, prop_node;
	zend_op *opline;

	if (is_this_fetch(obj_ast)) {
		obj_node.op_type = IS_UNUSED;
	} else {
		zend_delayed_compile_var(&obj_node, obj_ast, type);
		zend_separate_if_call_and_write(&obj_node, obj_ast, type);
	}
	zend_compile_expr(&prop_node, prop_ast);

	opline = zend_delayed_emit_op(result, ZEND_FETCH_OBJ_R, &obj_node, &prop_node);
	if (opline->op2_type == IS_CONST) {
		convert_to_string(CT_CONSTANT(opline->op2));
		zend_alloc_polymorphic_cache_slot(opline->op2.constant);
	}

	return opline;
}
/* }}} */

static zend_op *zend_compile_prop_common(znode *result, zend_ast *ast, uint32_t type) /* {{{ */
{
	uint32_t offset = zend_delayed_compile_begin();
	zend_delayed_compile_prop(result, ast, type);
	return zend_delayed_compile_end(offset);
}
/* }}} */

void zend_compile_prop(znode *result, zend_ast *ast, uint32_t type) /* {{{ */
{
	zend_op *opline = zend_compile_prop_common(result, ast, type);
	zend_adjust_for_fetch_type(opline, type);
}
/* }}} */

zend_op *zend_compile_static_prop_common(znode *result, zend_ast *ast, uint32_t type, int delayed) /* {{{ */
{
	zend_ast *class_ast = ast->child[0];
	zend_ast *prop_ast = ast->child[1];

	znode class_node, prop_node;
	zend_op *opline;

	zend_compile_class_ref_ex(&class_node, class_ast, ZEND_FETCH_CLASS_EXCEPTION);

	zend_compile_expr(&prop_node, prop_ast);

	if (delayed) {
		opline = zend_delayed_emit_op(result, ZEND_FETCH_STATIC_PROP_R, &prop_node, NULL);
	} else {
		opline = zend_emit_op(result, ZEND_FETCH_STATIC_PROP_R, &prop_node, NULL);
	}
	if (opline->op1_type == IS_CONST) {
		convert_to_string(CT_CONSTANT(opline->op1));
		zend_alloc_polymorphic_cache_slot(opline->op1.constant);
	}
	if (class_node.op_type == IS_CONST) {
		opline->op2_type = IS_CONST;
		opline->op2.constant = zend_add_class_name_literal(
			CG(active_op_array), Z_STR(class_node.u.constant));
	} else {
		SET_NODE(opline->op2, &class_node);
	}

	return opline;
}
/* }}} */

void zend_compile_static_prop(znode *result, zend_ast *ast, uint32_t type, int delayed) /* {{{ */
{
	zend_op *opline = zend_compile_static_prop_common(result, ast, type, delayed);
	zend_adjust_for_fetch_type(opline, type);
}
/* }}} */

static void zend_compile_unkeyed_list_assign(zend_ast_list *list, znode *expr_node) /* {{{ */
{
	uint32_t i;
	zend_bool has_elems = 0;

	for (i = 0; i < list->children; ++i) {
		zend_ast *var_ast = list->child[i];
		znode fetch_result, dim_node;

		if (var_ast == NULL) {
			continue;
		}
		has_elems = 1;

		dim_node.op_type = IS_CONST;
		ZVAL_LONG(&dim_node.u.constant, i);

		if (expr_node->op_type == IS_CONST) {
			Z_TRY_ADDREF(expr_node->u.constant);
		}

		zend_emit_op(&fetch_result, ZEND_FETCH_LIST, expr_node, &dim_node);
		zend_emit_assign_znode(var_ast, &fetch_result);
	}

	if (!has_elems) {
		zend_error_noreturn(E_COMPILE_ERROR, "Cannot use empty list");
	}
}
/* }}} */

static void zend_compile_keyed_list_assign(zend_ast_list *list, znode *expr_node) /* {{{ */
{
	uint32_t i;

	for (i = 0; i < list->children; ++i) {
		zend_ast *pair_ast = list->child[i];
		zend_ast *var_ast = pair_ast->child[0];
		zend_ast *key_ast = pair_ast->child[1];
		znode fetch_result, dim_node;

		zend_compile_expr(&dim_node, key_ast);

		if (expr_node->op_type == IS_CONST) {
			Z_TRY_ADDREF(expr_node->u.constant);
		}

		zend_emit_op(&fetch_result, ZEND_FETCH_LIST, expr_node, &dim_node);
		zend_emit_assign_znode(var_ast, &fetch_result);
	}
}
/* }}} */

static void zend_compile_list_assign(znode *result, zend_ast *ast, znode *expr_node) /* {{{ */
{
	zend_ast_list *list = zend_ast_get_list(ast);

	if (list->children > 0 && list->child[0] != NULL && list->child[0]->kind == ZEND_AST_ARRAY_ELEM) {
		zend_compile_keyed_list_assign(list, expr_node);
	} else {
		zend_compile_unkeyed_list_assign(list, expr_node);
	}

	*result = *expr_node;
}
/* }}} */

static void zend_ensure_writable_variable(const zend_ast *ast) /* {{{ */
{
	if (ast->kind == ZEND_AST_CALL) {
		zend_error_noreturn(E_COMPILE_ERROR, "Can't use function return value in write context");
	}
	if (ast->kind == ZEND_AST_METHOD_CALL || ast->kind == ZEND_AST_STATIC_CALL) {
		zend_error_noreturn(E_COMPILE_ERROR, "Can't use method return value in write context");
	}
}
/* }}} */

/* Detects $a... = $a pattern */
zend_bool zend_is_assign_to_self(zend_ast *var_ast, zend_ast *expr_ast) /* {{{ */
{
	if (expr_ast->kind != ZEND_AST_VAR || expr_ast->child[0]->kind != ZEND_AST_ZVAL) {
		return 0;
	}

	while (zend_is_variable(var_ast) && var_ast->kind != ZEND_AST_VAR) {
		var_ast = var_ast->child[0];
	}

	if (var_ast->kind != ZEND_AST_VAR || var_ast->child[0]->kind != ZEND_AST_ZVAL) {
		return 0;
	}

	{
		zend_string *name1 = zval_get_string(zend_ast_get_zval(var_ast->child[0]));
		zend_string *name2 = zval_get_string(zend_ast_get_zval(expr_ast->child[0]));
		zend_bool result = zend_string_equals(name1, name2);
		zend_string_release(name1);
		zend_string_release(name2);
		return result;
	}
}
/* }}} */

/* Detects if list($a, $b, $c) contains variable with given name */
zend_bool zend_list_has_assign_to(zend_ast *list_ast, zend_string *name) /* {{{ */
{
	zend_ast_list *list = zend_ast_get_list(list_ast);
	uint32_t i;
	for (i = 0; i < list->children; i++) {
		zend_ast *var_ast = list->child[i];
		if (!var_ast) {
			continue;
		}

		/* Recursively check nested list()s */
		if (var_ast->kind == ZEND_AST_LIST && zend_list_has_assign_to(var_ast, name)) {
			return 1;
		}

		if (var_ast->kind == ZEND_AST_VAR && var_ast->child[0]->kind == ZEND_AST_ZVAL) {
			zend_string *var_name = zval_get_string(zend_ast_get_zval(var_ast->child[0]));
			zend_bool result = zend_string_equals(var_name, name);
			zend_string_release(var_name);
			if (result) {
				return 1;
			}
		}
	}

	return 0;
}
/* }}} */

/* Detects patterns like list($a, $b, $c) = $a */
zend_bool zend_list_has_assign_to_self(zend_ast *list_ast, zend_ast *expr_ast) /* {{{ */
{
	/* Only check simple variables on the RHS, as only CVs cause issues with this. */
	if (expr_ast->kind == ZEND_AST_VAR && expr_ast->child[0]->kind == ZEND_AST_ZVAL) {
		zend_string *name = zval_get_string(zend_ast_get_zval(expr_ast->child[0]));
		zend_bool result = zend_list_has_assign_to(list_ast, name);
		zend_string_release(name);
		return result;
	}
	return 0;
}
/* }}} */

void zend_compile_assign(znode *result, zend_ast *ast) /* {{{ */
{
	zend_ast *var_ast = ast->child[0];
	zend_ast *expr_ast = ast->child[1];

	znode var_node, expr_node;
	zend_op *opline;
	uint32_t offset;

	if (is_this_fetch(var_ast)) {
		zend_error_noreturn(E_COMPILE_ERROR, "Cannot re-assign $this");
	}

	zend_ensure_writable_variable(var_ast);

	switch (var_ast->kind) {
		case ZEND_AST_VAR:
		case ZEND_AST_STATIC_PROP:
			offset = zend_delayed_compile_begin();
			zend_delayed_compile_var(&var_node, var_ast, BP_VAR_W);
			zend_compile_expr(&expr_node, expr_ast);
			zend_delayed_compile_end(offset);
			zend_emit_op(result, ZEND_ASSIGN, &var_node, &expr_node);
			return;
		case ZEND_AST_DIM:
			offset = zend_delayed_compile_begin();
			zend_delayed_compile_dim(result, var_ast, BP_VAR_W);

			if (zend_is_assign_to_self(var_ast, expr_ast)) {
				/* $a[0] = $a should evaluate the right $a first */
				zend_compile_simple_var_no_cv(&expr_node, expr_ast, BP_VAR_R, 0);
			} else {
				zend_compile_expr(&expr_node, expr_ast);
			}

			opline = zend_delayed_compile_end(offset);
			opline->opcode = ZEND_ASSIGN_DIM;

			opline = zend_emit_op_data(&expr_node);
			return;
		case ZEND_AST_PROP:
			offset = zend_delayed_compile_begin();
			zend_delayed_compile_prop(result, var_ast, BP_VAR_W);
			zend_compile_expr(&expr_node, expr_ast);

			opline = zend_delayed_compile_end(offset);
			opline->opcode = ZEND_ASSIGN_OBJ;

			zend_emit_op_data(&expr_node);
			return;
		case ZEND_AST_LIST:
			if (zend_list_has_assign_to_self(var_ast, expr_ast)) {
				/* list($a, $b) = $a should evaluate the right $a first */
				zend_compile_simple_var_no_cv(&expr_node, expr_ast, BP_VAR_R, 0);
			} else {
				zend_compile_expr(&expr_node, expr_ast);
			}

			zend_compile_list_assign(result, var_ast, &expr_node);
			return;
		EMPTY_SWITCH_DEFAULT_CASE();
	}
}
/* }}} */

void zend_compile_assign_ref(znode *result, zend_ast *ast) /* {{{ */
{
	zend_ast *target_ast = ast->child[0];
	zend_ast *source_ast = ast->child[1];

	znode target_node, source_node;
	zend_op *opline;
	uint32_t offset;

	if (is_this_fetch(target_ast)) {
		zend_error_noreturn(E_COMPILE_ERROR, "Cannot re-assign $this");
	}
	zend_ensure_writable_variable(target_ast);

	offset = zend_delayed_compile_begin();
	zend_delayed_compile_var(&target_node, target_ast, BP_VAR_W);
	zend_delayed_compile_var(&source_node, source_ast, BP_VAR_W);
	zend_delayed_compile_end(offset);

	if (source_node.op_type != IS_VAR && zend_is_call(source_ast)) {
		zend_error_noreturn(E_COMPILE_ERROR, "Cannot use result of built-in function in write context");
	}

	opline = zend_emit_op(result, ZEND_ASSIGN_REF, &target_node, &source_node);

	if (zend_is_call(source_ast)) {
		opline->extended_value = ZEND_RETURNS_FUNCTION;
	}
}
/* }}} */

static inline void zend_emit_assign_ref_znode(zend_ast *var_ast, znode *value_node) /* {{{ */
{
	zend_ast *assign_ast = zend_ast_create(ZEND_AST_ASSIGN_REF, var_ast,
		zend_ast_create_znode(value_node));
	zend_compile_assign_ref(NULL, assign_ast);
}
/* }}} */

void zend_compile_compound_assign(znode *result, zend_ast *ast) /* {{{ */
{
	zend_ast *var_ast = ast->child[0];
	zend_ast *expr_ast = ast->child[1];
	uint32_t opcode = ast->attr;

	znode var_node, expr_node;
	zend_op *opline;
	uint32_t offset;

	zend_ensure_writable_variable(var_ast);

	switch (var_ast->kind) {
		case ZEND_AST_VAR:
		case ZEND_AST_STATIC_PROP:
			offset = zend_delayed_compile_begin();
			zend_delayed_compile_var(&var_node, var_ast, BP_VAR_RW);
			zend_compile_expr(&expr_node, expr_ast);
			zend_delayed_compile_end(offset);
			zend_emit_op(result, opcode, &var_node, &expr_node);
			return;
		case ZEND_AST_DIM:
			offset = zend_delayed_compile_begin();
			zend_delayed_compile_dim(result, var_ast, BP_VAR_RW);
			zend_compile_expr(&expr_node, expr_ast);

			opline = zend_delayed_compile_end(offset);
			opline->opcode = opcode;
			opline->extended_value = ZEND_ASSIGN_DIM;

			opline = zend_emit_op_data(&expr_node);
			return;
		case ZEND_AST_PROP:
			offset = zend_delayed_compile_begin();
			zend_delayed_compile_prop(result, var_ast, BP_VAR_RW);
			zend_compile_expr(&expr_node, expr_ast);

			opline = zend_delayed_compile_end(offset);
			opline->opcode = opcode;
			opline->extended_value = ZEND_ASSIGN_OBJ;

			zend_emit_op_data(&expr_node);
			return;
		EMPTY_SWITCH_DEFAULT_CASE()
	}
}
/* }}} */

uint32_t zend_compile_args(zend_ast *ast, zend_function *fbc) /* {{{ */
{
	zend_ast_list *args = zend_ast_get_list(ast);
	uint32_t i;
	zend_bool uses_arg_unpack = 0;
	uint32_t arg_count = 0; /* number of arguments not including unpacks */

	for (i = 0; i < args->children; ++i) {
		zend_ast *arg = args->child[i];
		uint32_t arg_num = i + 1;

		znode arg_node;
		zend_op *opline;
		zend_uchar opcode;
		zend_ulong flags = 0;

		if (arg->kind == ZEND_AST_UNPACK) {
			uses_arg_unpack = 1;
			fbc = NULL;

			zend_compile_expr(&arg_node, arg->child[0]);
			opline = zend_emit_op(NULL, ZEND_SEND_UNPACK, &arg_node, NULL);
			opline->op2.num = arg_count;
			opline->result.var = (uint32_t)(zend_intptr_t)ZEND_CALL_ARG(NULL, arg_count);
			continue;
		}

		if (uses_arg_unpack) {
			zend_error_noreturn(E_COMPILE_ERROR,
				"Cannot use positional argument after argument unpacking");
		}

		arg_count++;
		if (zend_is_variable(arg)) {
			if (zend_is_call(arg)) {
				zend_compile_var(&arg_node, arg, BP_VAR_R);
				if (arg_node.op_type & (IS_CONST|IS_TMP_VAR)) {
					/* Function call was converted into builtin instruction */
					opcode = ZEND_SEND_VAL;
				} else {
					opcode = ZEND_SEND_VAR_NO_REF;
					flags |= ZEND_ARG_SEND_FUNCTION;
					if (fbc && ARG_SHOULD_BE_SENT_BY_REF(fbc, arg_num)) {
						flags |= ZEND_ARG_SEND_BY_REF;
						if (ARG_MAY_BE_SENT_BY_REF(fbc, arg_num)) {
							flags |= ZEND_ARG_SEND_SILENT;
						}
					}
				}
			} else if (fbc) {
				if (ARG_SHOULD_BE_SENT_BY_REF(fbc, arg_num)) {
					zend_compile_var(&arg_node, arg, BP_VAR_W);
					opcode = ZEND_SEND_REF;
				} else {
					zend_compile_var(&arg_node, arg, BP_VAR_R);
					opcode = ZEND_SEND_VAR;
				}
			} else {
				zend_compile_var(&arg_node, arg,
					BP_VAR_FUNC_ARG | (arg_num << BP_VAR_SHIFT));
				opcode = ZEND_SEND_VAR_EX;
			}
		} else {
			zend_compile_expr(&arg_node, arg);
			ZEND_ASSERT(arg_node.op_type != IS_CV);
			if (arg_node.op_type == IS_VAR) {
				opcode = ZEND_SEND_VAR_NO_REF;
				if (fbc && ARG_MUST_BE_SENT_BY_REF(fbc, arg_num)) {
					flags |= ZEND_ARG_SEND_BY_REF;
				}
			} else {
				if (fbc) {
					opcode = ZEND_SEND_VAL;
					if (ARG_MUST_BE_SENT_BY_REF(fbc, arg_num)) {
						zend_error_noreturn(E_COMPILE_ERROR, "Only variables can be passed by reference");
					}
				} else {
					opcode = ZEND_SEND_VAL_EX;
				}
			}
		}

		opline = zend_emit_op(NULL, opcode, &arg_node, NULL);
		opline->op2.opline_num = arg_num;
		opline->result.var = (uint32_t)(zend_intptr_t)ZEND_CALL_ARG(NULL, arg_num);

		if (opcode == ZEND_SEND_VAR_NO_REF) {
			if (fbc) {
				flags |= ZEND_ARG_COMPILE_TIME_BOUND;
			}
			if ((flags & ZEND_ARG_COMPILE_TIME_BOUND) && !(flags & ZEND_ARG_SEND_BY_REF)) {
				opline->opcode = ZEND_SEND_VAR;
				opline->extended_value = ZEND_ARG_COMPILE_TIME_BOUND;
			} else {
				opline->extended_value = flags;
			}
		} else if (fbc) {
			opline->extended_value = ZEND_ARG_COMPILE_TIME_BOUND;
		}
	}

	return arg_count;
}
/* }}} */

ZEND_API zend_uchar zend_get_call_op(const zend_op *init_op, zend_function *fbc) /* {{{ */
{
	if (fbc && init_op->opcode == ZEND_INIT_FCALL) {
		if (fbc->type == ZEND_INTERNAL_FUNCTION) {
			if (!zend_execute_internal) {
				if (!(fbc->common.fn_flags & (ZEND_ACC_ABSTRACT|ZEND_ACC_DEPRECATED|ZEND_ACC_HAS_TYPE_HINTS|ZEND_ACC_RETURN_REFERENCE))) {
					return ZEND_DO_ICALL;
				} else {
					return ZEND_DO_FCALL_BY_NAME;
				}
			}
		} else {
			if (zend_execute_ex == execute_ex) {
				if (!(fbc->common.fn_flags & ZEND_ACC_GENERATOR)) {
					return ZEND_DO_UCALL;
				} else {
					return ZEND_DO_FCALL_BY_NAME;
				}
			}
		}
	} else if (zend_execute_ex == execute_ex &&
	           !zend_execute_internal &&
	           (init_op->opcode == ZEND_INIT_FCALL_BY_NAME ||
	            init_op->opcode == ZEND_INIT_NS_FCALL_BY_NAME)) {
		return ZEND_DO_FCALL_BY_NAME;
	}
	return ZEND_DO_FCALL;
}
/* }}} */

void zend_compile_call_common(znode *result, zend_ast *args_ast, zend_function *fbc) /* {{{ */
{
	zend_op *opline;
	uint32_t opnum_init = get_next_op_number(CG(active_op_array)) - 1;
	uint32_t arg_count;
	uint32_t call_flags;

	zend_do_extended_fcall_begin();

	arg_count = zend_compile_args(args_ast, fbc);

	opline = &CG(active_op_array)->opcodes[opnum_init];
	opline->extended_value = arg_count;

	if (opline->opcode == ZEND_INIT_FCALL) {
		opline->op1.num = zend_vm_calc_used_stack(arg_count, fbc);
	}

	call_flags = (opline->opcode == ZEND_NEW ? ZEND_CALL_CTOR : 0);
	opline = zend_emit_op(result, zend_get_call_op(opline, fbc), NULL, NULL);
	opline->op1.num = call_flags;

	zend_do_extended_fcall_end();
}
/* }}} */

zend_bool zend_compile_function_name(znode *name_node, zend_ast *name_ast) /* {{{ */
{
	zend_string *orig_name = zend_ast_get_str(name_ast);
	zend_bool is_fully_qualified;

	name_node->op_type = IS_CONST;
	ZVAL_STR(&name_node->u.constant, zend_resolve_function_name(
		orig_name, name_ast->attr, &is_fully_qualified));

	return !is_fully_qualified && FC(current_namespace);
}
/* }}} */

void zend_compile_ns_call(znode *result, znode *name_node, zend_ast *args_ast) /* {{{ */
{
	zend_op *opline = get_next_op(CG(active_op_array));
	opline->opcode = ZEND_INIT_NS_FCALL_BY_NAME;
	SET_UNUSED(opline->op1);
	opline->op2_type = IS_CONST;
	opline->op2.constant = zend_add_ns_func_name_literal(
		CG(active_op_array), Z_STR(name_node->u.constant));
	zend_alloc_cache_slot(opline->op2.constant);

	zend_compile_call_common(result, args_ast, NULL);
}
/* }}} */

void zend_compile_dynamic_call(znode *result, znode *name_node, zend_ast *args_ast) /* {{{ */
{
	if (name_node->op_type == IS_CONST && Z_TYPE(name_node->u.constant) == IS_STRING) {
		const char *colon;
		zend_string *str = Z_STR(name_node->u.constant);
		if ((colon = zend_memrchr(ZSTR_VAL(str), ':', ZSTR_LEN(str))) != NULL && colon > ZSTR_VAL(str) && *(colon - 1) == ':') {
			zend_string *class = zend_string_init(ZSTR_VAL(str), colon - ZSTR_VAL(str) - 1, 0);
			zend_string *method = zend_string_init(colon + 1, ZSTR_LEN(str) - (colon - ZSTR_VAL(str)) - 1, 0);
			zend_op *opline = get_next_op(CG(active_op_array));

			opline->opcode = ZEND_INIT_STATIC_METHOD_CALL;
			opline->op1_type = IS_CONST;
			opline->op1.constant = zend_add_class_name_literal(CG(active_op_array), class);
			opline->op2_type = IS_CONST;
			opline->op2.constant = zend_add_func_name_literal(CG(active_op_array), method);
			zend_alloc_cache_slot(opline->op2.constant);
			zval_ptr_dtor(&name_node->u.constant);
		} else {
			zend_op *opline = get_next_op(CG(active_op_array));

			opline->opcode = ZEND_INIT_FCALL_BY_NAME;
			SET_UNUSED(opline->op1);
			opline->op2_type = IS_CONST;
			opline->op2.constant = zend_add_func_name_literal(CG(active_op_array), str);
			zend_alloc_cache_slot(opline->op2.constant);
		}
	} else {
		zend_emit_op(NULL, ZEND_INIT_DYNAMIC_CALL, NULL, name_node);
	}

	zend_compile_call_common(result, args_ast, NULL);
}
/* }}} */

static zend_bool zend_args_contain_unpack(zend_ast_list *args) /* {{{ */
{
	uint32_t i;
	for (i = 0; i < args->children; ++i) {
		if (args->child[i]->kind == ZEND_AST_UNPACK) {
			return 1;
		}
	}
	return 0;
}
/* }}} */

int zend_compile_func_strlen(znode *result, zend_ast_list *args) /* {{{ */
{
	znode arg_node;

	if ((CG(compiler_options) & ZEND_COMPILE_NO_BUILTIN_STRLEN)
		|| args->children != 1 || args->child[0]->kind == ZEND_AST_UNPACK
	) {
		return FAILURE;
	}

	zend_compile_expr(&arg_node, args->child[0]);
	if (arg_node.op_type == IS_CONST && Z_TYPE(arg_node.u.constant) == IS_STRING) {
		result->op_type = IS_CONST;
		ZVAL_LONG(&result->u.constant, Z_STRLEN(arg_node.u.constant));
		zval_dtor(&arg_node.u.constant);
	} else {
		zend_emit_op_tmp(result, ZEND_STRLEN, &arg_node, NULL);
	}
	return SUCCESS;
}
/* }}} */

int zend_compile_func_typecheck(znode *result, zend_ast_list *args, uint32_t type) /* {{{ */
{
	znode arg_node;
	zend_op *opline;

	if (args->children != 1 || args->child[0]->kind == ZEND_AST_UNPACK) {
		return FAILURE;
	}

	zend_compile_expr(&arg_node, args->child[0]);
	opline = zend_emit_op_tmp(result, ZEND_TYPE_CHECK, &arg_node, NULL);
	opline->extended_value = type;
	return SUCCESS;
}
/* }}} */

int zend_compile_func_defined(znode *result, zend_ast_list *args) /* {{{ */
{
	zend_string *name;
	zend_op *opline;

	if (args->children != 1 || args->child[0]->kind != ZEND_AST_ZVAL) {
		return FAILURE;
	}

	name = zval_get_string(zend_ast_get_zval(args->child[0]));
	if (zend_memrchr(ZSTR_VAL(name), '\\', ZSTR_LEN(name)) || zend_memrchr(ZSTR_VAL(name), ':', ZSTR_LEN(name))) {
		zend_string_release(name);
		return FAILURE;
	}

	if (zend_try_ct_eval_const(&result->u.constant, name, 0)) {
		zend_string_release(name);
		zval_ptr_dtor(&result->u.constant);
		ZVAL_TRUE(&result->u.constant);
		result->op_type = IS_CONST;
		return SUCCESS;
	}

	opline = zend_emit_op_tmp(result, ZEND_DEFINED, NULL, NULL);
	opline->op1_type = IS_CONST;
	LITERAL_STR(opline->op1, name);
	zend_alloc_cache_slot(opline->op1.constant);

	/* Lowercase constant name in a separate literal */
	{
		zval c;
		zend_string *lcname = zend_string_tolower(name);
		ZVAL_NEW_STR(&c, lcname);
		zend_add_literal(CG(active_op_array), &c);
	}
	return SUCCESS;
}
/* }}} */

int zend_compile_func_chr(znode *result, zend_ast_list *args) /* {{{ */
{

	if (args->children == 1 &&
	    args->child[0]->kind == ZEND_AST_ZVAL &&
	    Z_TYPE_P(zend_ast_get_zval(args->child[0])) == IS_LONG) {

		zend_long c = Z_LVAL_P(zend_ast_get_zval(args->child[0])) & 0xff;

		result->op_type = IS_CONST;
		if (CG(one_char_string)[c]) {
			ZVAL_INTERNED_STR(&result->u.constant, CG(one_char_string)[c]);
		} else {
			ZVAL_NEW_STR(&result->u.constant, zend_string_alloc(1, 0));
			Z_STRVAL_P(&result->u.constant)[0] = (char)c;
			Z_STRVAL_P(&result->u.constant)[1] = '\0';
		}
		return SUCCESS;
	} else {
		return FAILURE;
	}
}
/* }}} */

int zend_compile_func_ord(znode *result, zend_ast_list *args) /* {{{ */
{
	if (args->children == 1 &&
	    args->child[0]->kind == ZEND_AST_ZVAL &&
	    Z_TYPE_P(zend_ast_get_zval(args->child[0])) == IS_STRING) {

		result->op_type = IS_CONST;
		ZVAL_LONG(&result->u.constant, (unsigned char)Z_STRVAL_P(zend_ast_get_zval(args->child[0]))[0]);
		return SUCCESS;
	} else {
		return FAILURE;
	}
}
/* }}} */


static int zend_try_compile_ct_bound_init_user_func(zend_ast *name_ast, uint32_t num_args) /* {{{ */
{
	zend_string *name, *lcname;
	zend_function *fbc;
	zend_op *opline;

	if (name_ast->kind != ZEND_AST_ZVAL || Z_TYPE_P(zend_ast_get_zval(name_ast)) != IS_STRING) {
		return FAILURE;
	}

	name = zend_ast_get_str(name_ast);
	lcname = zend_string_tolower(name);

	fbc = zend_hash_find_ptr(CG(function_table), lcname);
	if (!fbc
	 || (fbc->type == ZEND_INTERNAL_FUNCTION && (CG(compiler_options) & ZEND_COMPILE_IGNORE_INTERNAL_FUNCTIONS))
	 || (fbc->type == ZEND_USER_FUNCTION && (CG(compiler_options) & ZEND_COMPILE_IGNORE_USER_FUNCTIONS))
	) {
		zend_string_release(lcname);
		return FAILURE;
	}

	opline = zend_emit_op(NULL, ZEND_INIT_FCALL, NULL, NULL);
	opline->extended_value = num_args;
	opline->op1.num = zend_vm_calc_used_stack(num_args, fbc);
	opline->op2_type = IS_CONST;
	LITERAL_STR(opline->op2, lcname);
	zend_alloc_cache_slot(opline->op2.constant);

	return SUCCESS;
}
/* }}} */

static void zend_compile_init_user_func(zend_ast *name_ast, uint32_t num_args, zend_string *orig_func_name) /* {{{ */
{
	zend_op *opline;
	znode name_node;

	if (zend_try_compile_ct_bound_init_user_func(name_ast, num_args) == SUCCESS) {
		return;
	}

	zend_compile_expr(&name_node, name_ast);

	opline = zend_emit_op(NULL, ZEND_INIT_USER_CALL, NULL, &name_node);
	opline->op1_type = IS_CONST;
	LITERAL_STR(opline->op1, zend_string_copy(orig_func_name));
	opline->extended_value = num_args;
}
/* }}} */

/* cufa = call_user_func_array */
int zend_compile_func_cufa(znode *result, zend_ast_list *args, zend_string *lcname) /* {{{ */
{
	znode arg_node;

	if (args->children != 2 || zend_args_contain_unpack(args)) {
		return FAILURE;
	}

	zend_compile_init_user_func(args->child[0], 0, lcname);
	zend_compile_expr(&arg_node, args->child[1]);
	zend_emit_op(NULL, ZEND_SEND_ARRAY, &arg_node, NULL);
	zend_emit_op(result, ZEND_DO_FCALL, NULL, NULL);

	return SUCCESS;
}
/* }}} */

/* cuf = call_user_func */
int zend_compile_func_cuf(znode *result, zend_ast_list *args, zend_string *lcname) /* {{{ */
{
	uint32_t i;

	if (args->children < 1 || zend_args_contain_unpack(args)) {
		return FAILURE;
	}

	zend_compile_init_user_func(args->child[0], args->children - 1, lcname);
	for (i = 1; i < args->children; ++i) {
		zend_ast *arg_ast = args->child[i];
		znode arg_node;
		zend_op *opline;
		zend_bool send_user = 0;

		if (zend_is_variable(arg_ast) && !zend_is_call(arg_ast)) {
			zend_compile_var(&arg_node, arg_ast, BP_VAR_FUNC_ARG | (i << BP_VAR_SHIFT));
			send_user = 1;
		} else {
			zend_compile_expr(&arg_node, arg_ast);
			if (arg_node.op_type & (IS_VAR|IS_CV)) {
				send_user = 1;
			}
		}

		if (send_user) {
			opline = zend_emit_op(NULL, ZEND_SEND_USER, &arg_node, NULL);
		} else {
			opline = zend_emit_op(NULL, ZEND_SEND_VAL, &arg_node, NULL);
		}

		opline->op2.num = i;
		opline->result.var = (uint32_t)(zend_intptr_t)ZEND_CALL_ARG(NULL, i);
	}
	zend_emit_op(result, ZEND_DO_FCALL, NULL, NULL);

	return SUCCESS;
}
/* }}} */

static void zend_compile_assert_side_effects(zend_ast *ast) /* {{{ */
{
	int i;
	int children = zend_ast_is_list(ast) ? zend_ast_get_list(ast)->children : zend_ast_get_num_children(ast);

	for (i = 0; i < children; i++) {
		zend_ast *child = (zend_ast_is_list(ast) ? zend_ast_get_list(ast)->child : ast->child)[i];
		if (child) {
			if (child->kind == ZEND_AST_YIELD) {
				zend_mark_function_as_generator();
			} else if (ast->kind >= ZEND_AST_IS_LIST_SHIFT) {
				zend_compile_assert_side_effects(child);
			}
		}
	}
}
/* }}} */

static int zend_compile_assert(znode *result, zend_ast_list *args, zend_string *name, zend_function *fbc) /* {{{ */
{
	if (EG(assertions) >= 0) {
		znode name_node;
		zend_op *opline;
		uint32_t check_op_number = get_next_op_number(CG(active_op_array));

		zend_emit_op(NULL, ZEND_ASSERT_CHECK, NULL, NULL);

		if (fbc) {
			name_node.op_type = IS_CONST;
			ZVAL_STR_COPY(&name_node.u.constant, name);

			opline = zend_emit_op(NULL, ZEND_INIT_FCALL, NULL, &name_node);
		} else {
			opline = zend_emit_op(NULL, ZEND_INIT_NS_FCALL_BY_NAME, NULL, NULL);
			opline->op2_type = IS_CONST;
			opline->op2.constant = zend_add_ns_func_name_literal(
				CG(active_op_array), name);
		}
		zend_alloc_cache_slot(opline->op2.constant);

		if (args->children == 1 &&
		    (args->child[0]->kind != ZEND_AST_ZVAL ||
		     Z_TYPE_P(zend_ast_get_zval(args->child[0])) != IS_STRING)) {
			/* add "assert(condition) as assertion message */
			zend_ast_list_add((zend_ast*)args,
				zend_ast_create_zval_from_str(
					zend_ast_export("assert(", args->child[0], ")")));
		}

		zend_compile_call_common(result, (zend_ast*)args, fbc);

		opline = &CG(active_op_array)->opcodes[check_op_number];
		opline->op2.opline_num = get_next_op_number(CG(active_op_array));
		SET_NODE(opline->result, result);
	} else {
		if (!fbc) {
			zend_string_release(name);
		}
		result->op_type = IS_CONST;
		ZVAL_TRUE(&result->u.constant);

		zend_compile_assert_side_effects((zend_ast *) args);
	}

	return SUCCESS;
}
/* }}} */

int zend_try_compile_special_func(znode *result, zend_string *lcname, zend_ast_list *args, zend_function *fbc, uint32_t type) /* {{{ */
{
	if (fbc->internal_function.handler == ZEND_FN(display_disabled_function)) {
		return FAILURE;
	}

	if (zend_string_equals_literal(lcname, "assert")) {
		return zend_compile_assert(result, args, lcname, fbc);
	}

	if (CG(compiler_options) & ZEND_COMPILE_NO_BUILTINS) {
		return FAILURE;
	}

	if (zend_string_equals_literal(lcname, "strlen")) {
		return zend_compile_func_strlen(result, args);
	} else if (zend_string_equals_literal(lcname, "is_null")) {
		return zend_compile_func_typecheck(result, args, IS_NULL);
	} else if (zend_string_equals_literal(lcname, "is_bool")) {
		return zend_compile_func_typecheck(result, args, _IS_BOOL);
	} else if (zend_string_equals_literal(lcname, "is_long")
		|| zend_string_equals_literal(lcname, "is_int")
		|| zend_string_equals_literal(lcname, "is_integer")
	) {
		return zend_compile_func_typecheck(result, args, IS_LONG);
	} else if (zend_string_equals_literal(lcname, "is_float")
		|| zend_string_equals_literal(lcname, "is_double")
		|| zend_string_equals_literal(lcname, "is_real")
	) {
		return zend_compile_func_typecheck(result, args, IS_DOUBLE);
	} else if (zend_string_equals_literal(lcname, "is_string")) {
		return zend_compile_func_typecheck(result, args, IS_STRING);
	} else if (zend_string_equals_literal(lcname, "is_array")) {
		return zend_compile_func_typecheck(result, args, IS_ARRAY);
	} else if (zend_string_equals_literal(lcname, "is_object")) {
		return zend_compile_func_typecheck(result, args, IS_OBJECT);
	} else if (zend_string_equals_literal(lcname, "is_resource")) {
		return zend_compile_func_typecheck(result, args, IS_RESOURCE);
	} else if (zend_string_equals_literal(lcname, "defined")) {
		return zend_compile_func_defined(result, args);
	} else if (zend_string_equals_literal(lcname, "chr") && type == BP_VAR_R) {
		return zend_compile_func_chr(result, args);
	} else if (zend_string_equals_literal(lcname, "ord") && type == BP_VAR_R) {
		return zend_compile_func_ord(result, args);
	} else if (zend_string_equals_literal(lcname, "call_user_func_array")) {
		return zend_compile_func_cufa(result, args, lcname);
	} else if (zend_string_equals_literal(lcname, "call_user_func")) {
		return zend_compile_func_cuf(result, args, lcname);
	} else {
		return FAILURE;
	}
}
/* }}} */

void zend_compile_call(znode *result, zend_ast *ast, uint32_t type) /* {{{ */
{
	zend_ast *name_ast = ast->child[0];
	zend_ast *args_ast = ast->child[1];

	znode name_node;

	if (name_ast->kind != ZEND_AST_ZVAL || Z_TYPE_P(zend_ast_get_zval(name_ast)) != IS_STRING) {
		zend_compile_expr(&name_node, name_ast);
		zend_compile_dynamic_call(result, &name_node, args_ast);
		return;
	}

	{
		zend_bool runtime_resolution = zend_compile_function_name(&name_node, name_ast);
		if (runtime_resolution) {
			if (zend_string_equals_literal_ci(zend_ast_get_str(name_ast), "assert")) {
				zend_compile_assert(result, zend_ast_get_list(args_ast), Z_STR(name_node.u.constant), NULL);
			} else {
				zend_compile_ns_call(result, &name_node, args_ast);
			}
			return;
		}
	}

	{
		zval *name = &name_node.u.constant;
		zend_string *lcname;
		zend_function *fbc;
		zend_op *opline;

		lcname = zend_string_tolower(Z_STR_P(name));

		fbc = zend_hash_find_ptr(CG(function_table), lcname);
		if (!fbc
		 || (fbc->type == ZEND_INTERNAL_FUNCTION && (CG(compiler_options) & ZEND_COMPILE_IGNORE_INTERNAL_FUNCTIONS))
		 || (fbc->type == ZEND_USER_FUNCTION && (CG(compiler_options) & ZEND_COMPILE_IGNORE_USER_FUNCTIONS))
		) {
			zend_string_release(lcname);
			zend_compile_dynamic_call(result, &name_node, args_ast);
			return;
		}

		if (zend_try_compile_special_func(result, lcname,
				zend_ast_get_list(args_ast), fbc, type) == SUCCESS
		) {
			zend_string_release(lcname);
			zval_ptr_dtor(&name_node.u.constant);
			return;
		}

		zval_ptr_dtor(&name_node.u.constant);
		ZVAL_NEW_STR(&name_node.u.constant, lcname);

		opline = zend_emit_op(NULL, ZEND_INIT_FCALL, NULL, &name_node);
		zend_alloc_cache_slot(opline->op2.constant);

		zend_compile_call_common(result, args_ast, fbc);
	}
}
/* }}} */

void zend_compile_method_call(znode *result, zend_ast *ast, uint32_t type) /* {{{ */
{
	zend_ast *obj_ast = ast->child[0];
	zend_ast *method_ast = ast->child[1];
	zend_ast *args_ast = ast->child[2];

	znode obj_node, method_node;
	zend_op *opline;
	zend_function *fbc = NULL;

	if (is_this_fetch(obj_ast)) {
		obj_node.op_type = IS_UNUSED;
	} else {
		zend_compile_expr(&obj_node, obj_ast);
	}

	zend_compile_expr(&method_node, method_ast);
	opline = zend_emit_op(NULL, ZEND_INIT_METHOD_CALL, &obj_node, NULL);

	if (method_node.op_type == IS_CONST) {
		if (Z_TYPE(method_node.u.constant) != IS_STRING) {
			zend_error_noreturn(E_COMPILE_ERROR, "Method name must be a string");
		}

		opline->op2_type = IS_CONST;
		opline->op2.constant = zend_add_func_name_literal(CG(active_op_array),
			Z_STR(method_node.u.constant));
		zend_alloc_polymorphic_cache_slot(opline->op2.constant);
	} else {
		SET_NODE(opline->op2, &method_node);
	}

	/* Check if this calls a known method on $this */
	if (opline->op1_type == IS_UNUSED && opline->op2_type == IS_CONST &&
			CG(active_class_entry) && zend_is_scope_known()) {
		zend_string *lcname = Z_STR_P(CT_CONSTANT(opline->op2) + 1);
		fbc = zend_hash_find_ptr(&CG(active_class_entry)->function_table, lcname);

		/* We only know the exact method that is being called if it is either private or final.
		 * Otherwise an overriding method in a child class may be called. */
		if (fbc && !(fbc->common.fn_flags & (ZEND_ACC_PRIVATE|ZEND_ACC_FINAL))) {
			fbc = NULL;
		}
	}

	zend_compile_call_common(result, args_ast, fbc);
}
/* }}} */

static zend_bool zend_is_constructor(zend_string *name) /* {{{ */
{
	return zend_string_equals_literal_ci(name, ZEND_CONSTRUCTOR_FUNC_NAME);
}
/* }}} */

void zend_compile_static_call(znode *result, zend_ast *ast, uint32_t type) /* {{{ */
{
	zend_ast *class_ast = ast->child[0];
	zend_ast *method_ast = ast->child[1];
	zend_ast *args_ast = ast->child[2];

	znode class_node, method_node;
	zend_op *opline;
	zend_function *fbc = NULL;

	zend_compile_class_ref_ex(&class_node, class_ast, ZEND_FETCH_CLASS_EXCEPTION);

	zend_compile_expr(&method_node, method_ast);
	if (method_node.op_type == IS_CONST) {
		zval *name = &method_node.u.constant;
		if (Z_TYPE_P(name) != IS_STRING) {
			zend_error_noreturn(E_COMPILE_ERROR, "Method name must be a string");
		}
		if (zend_is_constructor(Z_STR_P(name))) {
			zval_ptr_dtor(name);
			method_node.op_type = IS_UNUSED;
		}
	}

	opline = get_next_op(CG(active_op_array));
	opline->opcode = ZEND_INIT_STATIC_METHOD_CALL;

	zend_set_class_name_op1(opline, &class_node);

	if (method_node.op_type == IS_CONST) {
		opline->op2_type = IS_CONST;
		opline->op2.constant = zend_add_func_name_literal(CG(active_op_array),
			Z_STR(method_node.u.constant));
		if (opline->op1_type == IS_CONST) {
			zend_alloc_cache_slot(opline->op2.constant);
		} else {
			zend_alloc_polymorphic_cache_slot(opline->op2.constant);
		}
	} else {
		SET_NODE(opline->op2, &method_node);
	}
	zend_check_live_ranges(opline);

	/* Check if we already know which method we're calling */
	if (opline->op2_type == IS_CONST) {
		zend_class_entry *ce = NULL;
		if (opline->op1_type == IS_CONST) {
			zend_string *lcname = Z_STR_P(CT_CONSTANT(opline->op1) + 1);
			ce = zend_hash_find_ptr(CG(class_table), lcname);
			if (!ce && CG(active_class_entry)
					&& zend_string_equals_ci(CG(active_class_entry)->name, lcname)) {
				ce = CG(active_class_entry);
			}
		} else if (opline->op1_type == IS_UNUSED
				&& (opline->op1.num & ZEND_FETCH_CLASS_MASK) == ZEND_FETCH_CLASS_SELF
				&& zend_is_scope_known()) {
			ce = CG(active_class_entry);
		}
		if (ce) {
			zend_string *lcname = Z_STR_P(CT_CONSTANT(opline->op2) + 1);
			fbc = zend_hash_find_ptr(&ce->function_table, lcname);
		}
	}

	zend_compile_call_common(result, args_ast, fbc);
}
/* }}} */

void zend_compile_class_decl(zend_ast *ast);

void zend_compile_new(znode *result, zend_ast *ast) /* {{{ */
{
	zend_ast *class_ast = ast->child[0];
	zend_ast *args_ast = ast->child[1];

	znode class_node, ctor_result;
	zend_op *opline;
	uint32_t opnum;

	if (class_ast->kind == ZEND_AST_CLASS) {
		uint32_t dcl_opnum = get_next_op_number(CG(active_op_array));
		zend_compile_class_decl(class_ast);
		/* jump over anon class declaration */
		opline = &CG(active_op_array)->opcodes[dcl_opnum];
		if (opline->opcode == ZEND_FETCH_CLASS) {
			opline++;
		}
		class_node.op_type = opline->result_type;
		class_node.u.op.var = opline->result.var;
		opline->extended_value = get_next_op_number(CG(active_op_array));
	} else {
		zend_compile_class_ref_ex(&class_node, class_ast, ZEND_FETCH_CLASS_EXCEPTION);
	}

	opnum = get_next_op_number(CG(active_op_array));
	opline = zend_emit_op(result, ZEND_NEW, NULL, NULL);

	if (class_node.op_type == IS_CONST) {
		opline->op1_type = IS_CONST;
		opline->op1.constant = zend_add_class_name_literal(
			CG(active_op_array), Z_STR(class_node.u.constant));
	} else {
		SET_NODE(opline->op1, &class_node);
	}

	zend_compile_call_common(&ctor_result, args_ast, NULL);
	zend_do_free(&ctor_result);

	/* We save the position of DO_FCALL for convenience in find_live_range().
	 * This info is not preserved for runtime. */
	opline = &CG(active_op_array)->opcodes[opnum];
	opline->op2.opline_num = get_next_op_number(CG(active_op_array));
}
/* }}} */

void zend_compile_clone(znode *result, zend_ast *ast) /* {{{ */
{
	zend_ast *obj_ast = ast->child[0];

	znode obj_node;
	zend_compile_expr(&obj_node, obj_ast);

	zend_emit_op_tmp(result, ZEND_CLONE, &obj_node, NULL);
}
/* }}} */

void zend_compile_global_var(zend_ast *ast) /* {{{ */
{
	zend_ast *var_ast = ast->child[0];
	zend_ast *name_ast = var_ast->child[0];

	znode name_node, result;

	zend_compile_expr(&name_node, name_ast);
	if (name_node.op_type == IS_CONST) {
		convert_to_string(&name_node.u.constant);
	}

	if (zend_try_compile_cv(&result, var_ast) == SUCCESS) {
		zend_op *opline = zend_emit_op(NULL, ZEND_BIND_GLOBAL, &result, &name_node);
		zend_alloc_cache_slot(opline->op2.constant);
	} else {
		/* name_ast should be evaluated only. FETCH_GLOBAL_LOCK instructs FETCH_W
		 * to not free the name_node operand, so it can be reused in the following
		 * ASSIGN_REF, which then frees it. */
		zend_op *opline = zend_emit_op(&result, ZEND_FETCH_W, &name_node, NULL);
		opline->extended_value = ZEND_FETCH_GLOBAL_LOCK;

		if (name_node.op_type == IS_CONST) {
			zend_string_addref(Z_STR(name_node.u.constant));
		}

		zend_emit_assign_ref_znode(
			zend_ast_create(ZEND_AST_VAR, zend_ast_create_znode(&name_node)),
			&result
		);
	}
}
/* }}} */

static void zend_compile_static_var_common(zend_ast *var_ast, zval *value, zend_bool by_ref) /* {{{ */
{
	znode var_node;
	zend_op *opline;

	zend_compile_expr(&var_node, var_ast);

	if (!CG(active_op_array)->static_variables) {
		if (CG(active_op_array)->scope) {
			CG(active_op_array)->scope->ce_flags |= ZEND_HAS_STATIC_IN_METHODS;
		}
		ALLOC_HASHTABLE(CG(active_op_array)->static_variables);
		zend_hash_init(CG(active_op_array)->static_variables, 8, NULL, ZVAL_PTR_DTOR, 0);
	}

	if (GC_REFCOUNT(CG(active_op_array)->static_variables) > 1) {
		if (!(GC_FLAGS(CG(active_op_array)->static_variables) & IS_ARRAY_IMMUTABLE)) {
			GC_REFCOUNT(CG(active_op_array)->static_variables)--;
		}
		CG(active_op_array)->static_variables = zend_array_dup(CG(active_op_array)->static_variables);
	}
	zend_hash_update(CG(active_op_array)->static_variables, Z_STR(var_node.u.constant), value);

	opline = zend_emit_op(NULL, ZEND_BIND_STATIC, NULL, &var_node);
	opline->op1_type = IS_CV;
	opline->op1.var = lookup_cv(CG(active_op_array), zend_string_copy(Z_STR(var_node.u.constant)));
	opline->extended_value = by_ref;
}
/* }}} */

void zend_compile_static_var(zend_ast *ast) /* {{{ */
{
	zend_ast *var_ast = ast->child[0];
	zend_ast *value_ast = ast->child[1];
	zval value_zv;

	if (value_ast) {
		zend_const_expr_to_zval(&value_zv, value_ast);
	} else {
		ZVAL_NULL(&value_zv);
	}

	zend_compile_static_var_common(var_ast, &value_zv, 1);
}
/* }}} */

void zend_compile_unset(zend_ast *ast) /* {{{ */
{
	zend_ast *var_ast = ast->child[0];
	znode var_node;
	zend_op *opline;

	zend_ensure_writable_variable(var_ast);

	switch (var_ast->kind) {
		case ZEND_AST_VAR:
			if (zend_try_compile_cv(&var_node, var_ast) == SUCCESS) {
				opline = zend_emit_op(NULL, ZEND_UNSET_VAR, &var_node, NULL);
				opline->extended_value = ZEND_FETCH_LOCAL | ZEND_QUICK_SET;
			} else {
				opline = zend_compile_simple_var_no_cv(NULL, var_ast, BP_VAR_UNSET, 0);
				opline->opcode = ZEND_UNSET_VAR;
			}
			return;
		case ZEND_AST_DIM:
			opline = zend_compile_dim_common(NULL, var_ast, BP_VAR_UNSET);
			opline->opcode = ZEND_UNSET_DIM;
			return;
		case ZEND_AST_PROP:
			opline = zend_compile_prop_common(NULL, var_ast, BP_VAR_UNSET);
			opline->opcode = ZEND_UNSET_OBJ;
			return;
		case ZEND_AST_STATIC_PROP:
			opline = zend_compile_static_prop_common(NULL, var_ast, BP_VAR_UNSET, 0);
			opline->opcode = ZEND_UNSET_STATIC_PROP;
			return;
		EMPTY_SWITCH_DEFAULT_CASE()
	}
}
/* }}} */

static int zend_handle_loops_and_finally_ex(zend_long depth) /* {{{ */
{
	zend_loop_var *base;
	zend_loop_var *loop_var = zend_stack_top(&CG(loop_var_stack));

	if (!loop_var) {
		return 1;
	}
	base = zend_stack_base(&CG(loop_var_stack));
	for (; loop_var >= base; loop_var--) {
		if (loop_var->opcode == ZEND_FAST_CALL) {
			zend_op *opline = get_next_op(CG(active_op_array));

			opline->opcode = ZEND_FAST_CALL;
			opline->result_type = IS_TMP_VAR;
			opline->result.var = loop_var->var_num;
			SET_UNUSED(opline->op1);
			SET_UNUSED(opline->op2);
			opline->op1.num = loop_var->u.try_catch_offset;
		} else if (loop_var->opcode == ZEND_RETURN) {
			/* Stack separator */
			break;
		} else if (depth <= 1) {
			return 1;
		} else if (loop_var->opcode == ZEND_NOP) {
			/* Loop doesn't have freeable variable */
			depth--;
		} else {
			zend_op *opline;

			ZEND_ASSERT(loop_var->var_type & (IS_VAR|IS_TMP_VAR));
			opline = get_next_op(CG(active_op_array));
			opline->opcode = loop_var->opcode;
			opline->op1_type = loop_var->var_type;
			opline->op1.var = loop_var->var_num;
			SET_UNUSED(opline->op2);
			opline->op2.num = loop_var->u.live_range_offset;
			opline->extended_value = ZEND_FREE_ON_RETURN;
			depth--;
	    }
	}
	return (depth == 0);
}
/* }}} */

static int zend_handle_loops_and_finally(void) /* {{{ */
{
	return zend_handle_loops_and_finally_ex(zend_stack_count(&CG(loop_var_stack)) + 1);
}
/* }}} */

void zend_compile_return(zend_ast *ast) /* {{{ */
{
	zend_ast *expr_ast = ast->child[0];
	zend_bool by_ref = (CG(active_op_array)->fn_flags & ZEND_ACC_RETURN_REFERENCE) != 0;

	znode expr_node;
	zend_op *opline;

	if (!expr_ast) {
		expr_node.op_type = IS_CONST;
		ZVAL_NULL(&expr_node.u.constant);
	} else if (by_ref && zend_is_variable(expr_ast) && !zend_is_call(expr_ast)) {
		zend_compile_var(&expr_node, expr_ast, BP_VAR_W);
	} else {
		zend_compile_expr(&expr_node, expr_ast);
	}

	if (CG(context).in_finally) {
		opline = zend_emit_op(NULL, ZEND_DISCARD_EXCEPTION, NULL, NULL);
		opline->op1_type = IS_TMP_VAR;
		opline->op1.var = CG(context).fast_call_var;
	}

	/* Generator return types are handled separately */
	if (!(CG(active_op_array)->fn_flags & ZEND_ACC_GENERATOR) && CG(active_op_array)->fn_flags & ZEND_ACC_HAS_RETURN_TYPE) {
		zend_emit_return_type_check(expr_ast ? &expr_node : NULL, CG(active_op_array)->arg_info - 1);
	}

	zend_handle_loops_and_finally();

	opline = zend_emit_op(NULL, by_ref ? ZEND_RETURN_BY_REF : ZEND_RETURN,
		&expr_node, NULL);

	if (expr_ast) {
		if (zend_is_call(expr_ast)) {
			opline->extended_value = ZEND_RETURNS_FUNCTION;
		} else if (by_ref && !zend_is_variable(expr_ast)) {
			opline->extended_value = ZEND_RETURNS_VALUE;
		}
	}
}
/* }}} */

void zend_compile_echo(zend_ast *ast) /* {{{ */
{
	zend_op *opline;
	zend_ast *expr_ast = ast->child[0];

	znode expr_node;
	zend_compile_expr(&expr_node, expr_ast);

	opline = zend_emit_op(NULL, ZEND_ECHO, &expr_node, NULL);
	opline->extended_value = 0;
}
/* }}} */

void zend_compile_throw(zend_ast *ast) /* {{{ */
{
	zend_ast *expr_ast = ast->child[0];

	znode expr_node;
	zend_compile_expr(&expr_node, expr_ast);

	zend_emit_op(NULL, ZEND_THROW, &expr_node, NULL);
}
/* }}} */

void zend_compile_break_continue(zend_ast *ast) /* {{{ */
{
	zend_ast *depth_ast = ast->child[0];

	zend_op *opline;
	int depth;

	ZEND_ASSERT(ast->kind == ZEND_AST_BREAK || ast->kind == ZEND_AST_CONTINUE);

	if (depth_ast) {
		zval *depth_zv;
		if (depth_ast->kind != ZEND_AST_ZVAL) {
			zend_error_noreturn(E_COMPILE_ERROR, "'%s' operator with non-constant operand "
				"is no longer supported", ast->kind == ZEND_AST_BREAK ? "break" : "continue");
		}

		depth_zv = zend_ast_get_zval(depth_ast);
		if (Z_TYPE_P(depth_zv) != IS_LONG || Z_LVAL_P(depth_zv) < 1) {
			zend_error_noreturn(E_COMPILE_ERROR, "'%s' operator accepts only positive numbers",
				ast->kind == ZEND_AST_BREAK ? "break" : "continue");
		}

		depth = Z_LVAL_P(depth_zv);
	} else {
		depth = 1;
	}

	if (CG(context).current_brk_cont == -1) {
		zend_error_noreturn(E_COMPILE_ERROR, "'%s' not in the 'loop' or 'switch' context",
			ast->kind == ZEND_AST_BREAK ? "break" : "continue");
	} else {
		if (!zend_handle_loops_and_finally_ex(depth)) {
			zend_error_noreturn(E_COMPILE_ERROR, "Cannot '%s' %d level%s",
				ast->kind == ZEND_AST_BREAK ? "break" : "continue",
				depth, depth == 1 ? "" : "s");
		}
	}
	opline = zend_emit_op(NULL, ast->kind == ZEND_AST_BREAK ? ZEND_BRK : ZEND_CONT, NULL, NULL);
	opline->op1.num = CG(context).current_brk_cont;
	opline->op2.num = depth;
}
/* }}} */

void zend_resolve_goto_label(zend_op_array *op_array, zend_op *opline) /* {{{ */
{
	zend_label *dest;
	int current, remove_oplines = opline->op1.num;
	zval *label;
	uint32_t opnum = opline - op_array->opcodes;

	label = CT_CONSTANT_EX(op_array, opline->op2.constant);
	if (CG(context).labels == NULL ||
	    (dest = zend_hash_find_ptr(CG(context).labels, Z_STR_P(label))) == NULL
	) {
		CG(in_compilation) = 1;
		CG(active_op_array) = op_array;
		CG(zend_lineno) = opline->lineno;
		zend_error_noreturn(E_COMPILE_ERROR, "'goto' to undefined label '%s'", Z_STRVAL_P(label));
	}

	zval_dtor(label);
	ZVAL_NULL(label);

	current = opline->extended_value;
	for (; current != dest->brk_cont; current = CG(context).brk_cont_array[current].parent) {
		if (current == -1) {
			CG(in_compilation) = 1;
			CG(active_op_array) = op_array;
			CG(zend_lineno) = opline->lineno;
			zend_error_noreturn(E_COMPILE_ERROR, "'goto' into loop or switch statement is disallowed");
		}
		if (CG(context).brk_cont_array[current].start >= 0) {
			remove_oplines--;
		}
	}

	for (current = 0; current < op_array->last_try_catch; ++current) {
		zend_try_catch_element *elem = &op_array->try_catch_array[current];
		if (elem->try_op > opnum) {
			break;
		}
		if (elem->finally_op && opnum < elem->finally_op - 1
			&& (dest->opline_num > elem->finally_end || dest->opline_num < elem->try_op)
		) {
			remove_oplines--;
		}
	}

	opline->opcode = ZEND_JMP;
	opline->op1.opline_num = dest->opline_num;
	opline->extended_value = 0;
	SET_UNUSED(opline->op1);
	SET_UNUSED(opline->op2);
	SET_UNUSED(opline->result);

	ZEND_ASSERT(remove_oplines >= 0);
	while (remove_oplines--) {
		opline--;
		MAKE_NOP(opline);
		ZEND_VM_SET_OPCODE_HANDLER(opline);
	}
}
/* }}} */

void zend_compile_goto(zend_ast *ast) /* {{{ */
{
	zend_ast *label_ast = ast->child[0];
	znode label_node;
	zend_op *opline;
	uint32_t opnum_start = get_next_op_number(CG(active_op_array));

	zend_compile_expr(&label_node, label_ast);

	/* Label resolution and unwinding adjustments happen in pass two. */
	zend_handle_loops_and_finally();
	opline = zend_emit_op(NULL, ZEND_GOTO, NULL, &label_node);
	opline->op1.num = get_next_op_number(CG(active_op_array)) - opnum_start - 1;
	opline->extended_value = CG(context).current_brk_cont;
}
/* }}} */

void zend_compile_label(zend_ast *ast) /* {{{ */
{
	zend_string *label = zend_ast_get_str(ast->child[0]);
	zend_label dest;

	if (!CG(context).labels) {
		ALLOC_HASHTABLE(CG(context).labels);
		zend_hash_init(CG(context).labels, 8, NULL, label_ptr_dtor, 0);
	}

	dest.brk_cont = CG(context).current_brk_cont;
	dest.opline_num = get_next_op_number(CG(active_op_array));

	if (!zend_hash_add_mem(CG(context).labels, label, &dest, sizeof(zend_label))) {
		zend_error_noreturn(E_COMPILE_ERROR, "Label '%s' already defined", ZSTR_VAL(label));
	}
}
/* }}} */

void zend_compile_while(zend_ast *ast) /* {{{ */
{
	zend_ast *cond_ast = ast->child[0];
	zend_ast *stmt_ast = ast->child[1];
	znode cond_node;
	uint32_t opnum_start, opnum_jmp, opnum_cond;

	opnum_jmp = zend_emit_jump(0);

	zend_begin_loop(ZEND_NOP, NULL);

	opnum_start = get_next_op_number(CG(active_op_array));
	zend_compile_stmt(stmt_ast);

	opnum_cond = get_next_op_number(CG(active_op_array));
	zend_update_jump_target(opnum_jmp, opnum_cond);
	zend_compile_expr(&cond_node, cond_ast);

	zend_emit_cond_jump(ZEND_JMPNZ, &cond_node, opnum_start);

	zend_end_loop(opnum_cond, NULL);
}
/* }}} */

void zend_compile_do_while(zend_ast *ast) /* {{{ */
{
	zend_ast *stmt_ast = ast->child[0];
	zend_ast *cond_ast = ast->child[1];

	znode cond_node;
	uint32_t opnum_start, opnum_cond;

	zend_begin_loop(ZEND_NOP, NULL);

	opnum_start = get_next_op_number(CG(active_op_array));
	zend_compile_stmt(stmt_ast);

	opnum_cond = get_next_op_number(CG(active_op_array));
	zend_compile_expr(&cond_node, cond_ast);

	zend_emit_cond_jump(ZEND_JMPNZ, &cond_node, opnum_start);

	zend_end_loop(opnum_cond, NULL);
}
/* }}} */

void zend_compile_expr_list(znode *result, zend_ast *ast) /* {{{ */
{
	zend_ast_list *list;
	uint32_t i;

	result->op_type = IS_CONST;
	ZVAL_TRUE(&result->u.constant);

	if (!ast) {
		return;
	}

	list = zend_ast_get_list(ast);
	for (i = 0; i < list->children; ++i) {
		zend_ast *expr_ast = list->child[i];

		zend_do_free(result);
		zend_compile_expr(result, expr_ast);
	}
}
/* }}} */

void zend_compile_for(zend_ast *ast) /* {{{ */
{
	zend_ast *init_ast = ast->child[0];
	zend_ast *cond_ast = ast->child[1];
	zend_ast *loop_ast = ast->child[2];
	zend_ast *stmt_ast = ast->child[3];

	znode result;
	uint32_t opnum_start, opnum_jmp, opnum_loop;

	zend_compile_expr_list(&result, init_ast);
	zend_do_free(&result);

	opnum_jmp = zend_emit_jump(0);

	zend_begin_loop(ZEND_NOP, NULL);

	opnum_start = get_next_op_number(CG(active_op_array));
	zend_compile_stmt(stmt_ast);

	opnum_loop = get_next_op_number(CG(active_op_array));
	zend_compile_expr_list(&result, loop_ast);
	zend_do_free(&result);

	zend_update_jump_target_to_next(opnum_jmp);
	zend_compile_expr_list(&result, cond_ast);
	zend_do_extended_info();

	zend_emit_cond_jump(ZEND_JMPNZ, &result, opnum_start);

	zend_end_loop(opnum_loop, NULL);
}
/* }}} */

void zend_compile_foreach(zend_ast *ast) /* {{{ */
{
	zend_ast *expr_ast = ast->child[0];
	zend_ast *value_ast = ast->child[1];
	zend_ast *key_ast = ast->child[2];
	zend_ast *stmt_ast = ast->child[3];
	zend_bool by_ref = value_ast->kind == ZEND_AST_REF;
	zend_bool is_variable = zend_is_variable(expr_ast) && !zend_is_call(expr_ast)
		&& zend_can_write_to_variable(expr_ast);

	znode expr_node, reset_node, value_node, key_node;
	zend_op *opline;
	uint32_t opnum_reset, opnum_fetch;

	if (key_ast) {
		if (key_ast->kind == ZEND_AST_REF) {
			zend_error_noreturn(E_COMPILE_ERROR, "Key element cannot be a reference");
		}
		if (key_ast->kind == ZEND_AST_LIST) {
			zend_error_noreturn(E_COMPILE_ERROR, "Cannot use list as key element");
		}
	}

	if (by_ref) {
		value_ast = value_ast->child[0];
	}

	if (by_ref && is_variable) {
		zend_compile_var(&expr_node, expr_ast, BP_VAR_W);
	} else {
		zend_compile_expr(&expr_node, expr_ast);
	}

	if (by_ref) {
		zend_separate_if_call_and_write(&expr_node, expr_ast, BP_VAR_W);
	}

	opnum_reset = get_next_op_number(CG(active_op_array));
	opline = zend_emit_op(&reset_node, by_ref ? ZEND_FE_RESET_RW : ZEND_FE_RESET_R, &expr_node, NULL);

	zend_begin_loop(ZEND_FE_FREE, &reset_node);

	opnum_fetch = get_next_op_number(CG(active_op_array));
	opline = zend_emit_op(NULL, by_ref ? ZEND_FE_FETCH_RW : ZEND_FE_FETCH_R, &reset_node, NULL);

	if (value_ast->kind == ZEND_AST_VAR &&
	    zend_try_compile_cv(&value_node, value_ast) == SUCCESS) {
		SET_NODE(opline->op2, &value_node);
	} else {
		opline->op2_type = IS_VAR;
		opline->op2.var = get_temporary_variable(CG(active_op_array));
		GET_NODE(&value_node, opline->op2);
		if (by_ref) {
			zend_emit_assign_ref_znode(value_ast, &value_node);
		} else {
			zend_emit_assign_znode(value_ast, &value_node);
		}
	}

	if (key_ast) {
		opline = &CG(active_op_array)->opcodes[opnum_fetch];
		zend_make_tmp_result(&key_node, opline);
		zend_emit_assign_znode(key_ast, &key_node);
	}

	zend_compile_stmt(stmt_ast);

	zend_emit_jump(opnum_fetch);

	opline = &CG(active_op_array)->opcodes[opnum_reset];
	opline->op2.opline_num = get_next_op_number(CG(active_op_array));

	opline = &CG(active_op_array)->opcodes[opnum_fetch];
	opline->extended_value = get_next_op_number(CG(active_op_array));

	zend_end_loop(opnum_fetch, &reset_node);

	opline = zend_emit_op(NULL, ZEND_FE_FREE, &reset_node, NULL);
}
/* }}} */

void zend_compile_if(zend_ast *ast) /* {{{ */
{
	zend_ast_list *list = zend_ast_get_list(ast);
	uint32_t i;
	uint32_t *jmp_opnums = NULL;

	if (list->children > 1) {
		jmp_opnums = safe_emalloc(sizeof(uint32_t), list->children - 1, 0);
	}

	for (i = 0; i < list->children; ++i) {
		zend_ast *elem_ast = list->child[i];
		zend_ast *cond_ast = elem_ast->child[0];
		zend_ast *stmt_ast = elem_ast->child[1];

		znode cond_node;
		uint32_t opnum_jmpz;
		if (cond_ast) {
			zend_compile_expr(&cond_node, cond_ast);
			opnum_jmpz = zend_emit_cond_jump(ZEND_JMPZ, &cond_node, 0);
		}

		zend_compile_stmt(stmt_ast);

		if (i != list->children - 1) {
			jmp_opnums[i] = zend_emit_jump(0);
		}

		if (cond_ast) {
			zend_update_jump_target_to_next(opnum_jmpz);
		}
	}

	if (list->children > 1) {
		for (i = 0; i < list->children - 1; ++i) {
			zend_update_jump_target_to_next(jmp_opnums[i]);
		}
		efree(jmp_opnums);
	}
}
/* }}} */

void zend_compile_switch(zend_ast *ast) /* {{{ */
{
	zend_ast *expr_ast = ast->child[0];
	zend_ast_list *cases = zend_ast_get_list(ast->child[1]);

	uint32_t i;
	zend_bool has_default_case = 0;

	znode expr_node, case_node;
	zend_op *opline;
	uint32_t *jmpnz_opnums = safe_emalloc(sizeof(uint32_t), cases->children, 0);
	uint32_t opnum_default_jmp;

	zend_compile_expr(&expr_node, expr_ast);

	zend_begin_loop(ZEND_FREE, &expr_node);

	case_node.op_type = IS_TMP_VAR;
	case_node.u.op.var = get_temporary_variable(CG(active_op_array));

	for (i = 0; i < cases->children; ++i) {
		zend_ast *case_ast = cases->child[i];
		zend_ast *cond_ast = case_ast->child[0];
		znode cond_node;

		if (!cond_ast) {
			if (has_default_case) {
				CG(zend_lineno) = case_ast->lineno;
				zend_error_noreturn(E_COMPILE_ERROR,
					"Switch statements may only contain one default clause");
			}
			has_default_case = 1;
			continue;
		}

		zend_compile_expr(&cond_node, cond_ast);

		if (expr_node.op_type == IS_CONST
			&& Z_TYPE(expr_node.u.constant) == IS_FALSE) {
			jmpnz_opnums[i] = zend_emit_cond_jump(ZEND_JMPZ, &cond_node, 0);
		} else if (expr_node.op_type == IS_CONST
			&& Z_TYPE(expr_node.u.constant) == IS_TRUE) {
			jmpnz_opnums[i] = zend_emit_cond_jump(ZEND_JMPNZ, &cond_node, 0);
		} else {		    
			opline = zend_emit_op(NULL, ZEND_CASE, &expr_node, &cond_node);
			SET_NODE(opline->result, &case_node);
			if (opline->op1_type == IS_CONST) {
				zval_copy_ctor(CT_CONSTANT(opline->op1));
			}

			jmpnz_opnums[i] = zend_emit_cond_jump(ZEND_JMPNZ, &case_node, 0);
		}
	}

	opnum_default_jmp = zend_emit_jump(0);

	for (i = 0; i < cases->children; ++i) {
		zend_ast *case_ast = cases->child[i];
		zend_ast *cond_ast = case_ast->child[0];
		zend_ast *stmt_ast = case_ast->child[1];

		if (cond_ast) {
			zend_update_jump_target_to_next(jmpnz_opnums[i]);
		} else {
			zend_update_jump_target_to_next(opnum_default_jmp);
		}

		zend_compile_stmt(stmt_ast);
	}

	if (!has_default_case) {
		zend_update_jump_target_to_next(opnum_default_jmp);
	}

	zend_end_loop(get_next_op_number(CG(active_op_array)), &expr_node);

	if (expr_node.op_type & (IS_VAR|IS_TMP_VAR)) {
		/* don't use emit_op() to prevent automatic live-range construction */
		opline = get_next_op(CG(active_op_array));
		opline->opcode = ZEND_FREE;
		SET_NODE(opline->op1, &expr_node);
		SET_UNUSED(opline->op2);
	} else if (expr_node.op_type == IS_CONST) {
		zval_dtor(&expr_node.u.constant);
	}

	efree(jmpnz_opnums);
}
/* }}} */

void zend_compile_try(zend_ast *ast) /* {{{ */
{
	zend_ast *try_ast = ast->child[0];
	zend_ast_list *catches = zend_ast_get_list(ast->child[1]);
	zend_ast *finally_ast = ast->child[2];

	uint32_t i, j;
	zend_op *opline;
	uint32_t try_catch_offset;
	uint32_t *jmp_opnums = safe_emalloc(sizeof(uint32_t), catches->children, 0);

	if (catches->children == 0 && !finally_ast) {
		zend_error_noreturn(E_COMPILE_ERROR, "Cannot use try without catch or finally");
	}

	/* label: try { } must not be equal to try { label: } */
	if (CG(context).labels) {
		zend_label *label;
		ZEND_HASH_REVERSE_FOREACH_PTR(CG(context).labels, label) {
			if (label->opline_num == get_next_op_number(CG(active_op_array))) {
				zend_emit_op(NULL, ZEND_NOP, NULL, NULL);
			}
			break;
		} ZEND_HASH_FOREACH_END();
	}

	try_catch_offset = zend_add_try_element(get_next_op_number(CG(active_op_array)));

	if (finally_ast) {
		zend_loop_var fast_call;
		if (!(CG(active_op_array)->fn_flags & ZEND_ACC_HAS_FINALLY_BLOCK)) {
			CG(active_op_array)->fn_flags |= ZEND_ACC_HAS_FINALLY_BLOCK;
			CG(context).fast_call_var = get_temporary_variable(CG(active_op_array));
		}

		/* Push FAST_CALL on unwind stack */
		fast_call.opcode = ZEND_FAST_CALL;
		fast_call.var_type = IS_TMP_VAR;
		fast_call.var_num = CG(context).fast_call_var;
		fast_call.u.try_catch_offset = try_catch_offset;
		zend_stack_push(&CG(loop_var_stack), &fast_call);
	}

	zend_compile_stmt(try_ast);

	if (catches->children != 0) {
		jmp_opnums[0] = zend_emit_jump(0);
	}

	for (i = 0; i < catches->children; ++i) {
		zend_ast *catch_ast = catches->child[i];
		zend_ast_list *classes = zend_ast_get_list(catch_ast->child[0]);
		zend_ast *var_ast = catch_ast->child[1];
		zend_ast *stmt_ast = catch_ast->child[2];
		zval *var_name = zend_ast_get_zval(var_ast);
		zend_bool is_last_catch = (i + 1 == catches->children);

		uint32_t *jmp_multicatch = safe_emalloc(sizeof(uint32_t), classes->children - 1, 0);
		uint32_t opnum_catch;

		CG(zend_lineno) = catch_ast->lineno;

		for (j = 0; j < classes->children; j++) {

			zend_ast *class_ast = classes->child[j];
			zend_bool is_last_class = (j + 1 == classes->children);

			if (!zend_is_const_default_class_ref(class_ast)) {
				zend_error_noreturn(E_COMPILE_ERROR, "Bad class name in the catch statement");
			}

			opnum_catch = get_next_op_number(CG(active_op_array));
			if (i == 0 && j == 0) {
				CG(active_op_array)->try_catch_array[try_catch_offset].catch_op = opnum_catch;
			}

			opline = get_next_op(CG(active_op_array));
			opline->opcode = ZEND_CATCH;
			opline->op1_type = IS_CONST;
			opline->op1.constant = zend_add_class_name_literal(CG(active_op_array),
					zend_resolve_class_name_ast(class_ast));

			opline->op2_type = IS_CV;
			opline->op2.var = lookup_cv(CG(active_op_array), zend_string_copy(Z_STR_P(var_name)));

			opline->result.num = is_last_catch && is_last_class;

			if (!is_last_class) {
				jmp_multicatch[j] = zend_emit_jump(0);
				opline->extended_value = get_next_op_number(CG(active_op_array));
			}
		}

		for (j = 0; j < classes->children - 1; j++) {
			zend_update_jump_target_to_next(jmp_multicatch[j]);
		}

		efree(jmp_multicatch);

		zend_compile_stmt(stmt_ast);

		if (!is_last_catch) {
			jmp_opnums[i + 1] = zend_emit_jump(0);
		}

		opline = &CG(active_op_array)->opcodes[opnum_catch];
		if (!is_last_catch) {
			opline->extended_value = get_next_op_number(CG(active_op_array));
		}
	}

	for (i = 0; i < catches->children; ++i) {
		zend_update_jump_target_to_next(jmp_opnums[i]);
	}

	if (finally_ast) {
		uint32_t opnum_jmp = get_next_op_number(CG(active_op_array)) + 1;
		
		/* Pop FAST_CALL from unwind stack */
		zend_stack_del_top(&CG(loop_var_stack));

		CG(zend_lineno) = finally_ast->lineno;

		opline = zend_emit_op(NULL, ZEND_FAST_CALL, NULL, NULL);
		opline->op1.num = try_catch_offset;
		opline->result_type = IS_TMP_VAR;
		opline->result.var = CG(context).fast_call_var;

		zend_emit_op(NULL, ZEND_JMP, NULL, NULL);

		CG(context).in_finally++;
		zend_compile_stmt(finally_ast);
		CG(context).in_finally--;

		CG(active_op_array)->try_catch_array[try_catch_offset].finally_op = opnum_jmp + 1;
		CG(active_op_array)->try_catch_array[try_catch_offset].finally_end
			= get_next_op_number(CG(active_op_array));

		opline = zend_emit_op(NULL, ZEND_FAST_RET, NULL, NULL);
		opline->op1_type = IS_TMP_VAR;
		opline->op1.var = CG(context).fast_call_var;

		zend_update_jump_target_to_next(opnum_jmp);
	}

	efree(jmp_opnums);
}
/* }}} */

/* Encoding declarations must already be handled during parsing */
void zend_handle_encoding_declaration(zend_ast *ast) /* {{{ */
{
	zend_ast_list *declares = zend_ast_get_list(ast);
	uint32_t i;
	for (i = 0; i < declares->children; ++i) {
		zend_ast *declare_ast = declares->child[i];
		zend_ast *name_ast = declare_ast->child[0];
		zend_ast *value_ast = declare_ast->child[1];
		zend_string *name = zend_ast_get_str(name_ast);

		if (zend_string_equals_literal_ci(name, "encoding")) {
			if (value_ast->kind != ZEND_AST_ZVAL) {
				zend_error_noreturn(E_COMPILE_ERROR, "Encoding must be a literal");
			}

			if (CG(multibyte)) {
				zend_string *encoding_name = zval_get_string(zend_ast_get_zval(value_ast));

				const zend_encoding *new_encoding, *old_encoding;
				zend_encoding_filter old_input_filter;

				CG(encoding_declared) = 1;

				new_encoding = zend_multibyte_fetch_encoding(ZSTR_VAL(encoding_name));
				if (!new_encoding) {
					zend_error(E_COMPILE_WARNING, "Unsupported encoding [%s]", ZSTR_VAL(encoding_name));
				} else {
					old_input_filter = LANG_SCNG(input_filter);
					old_encoding = LANG_SCNG(script_encoding);
					zend_multibyte_set_filter(new_encoding);

					/* need to re-scan if input filter changed */
					if (old_input_filter != LANG_SCNG(input_filter) ||
						 (old_input_filter && new_encoding != old_encoding)) {
						zend_multibyte_yyinput_again(old_input_filter, old_encoding);
					}
				}

				zend_string_release(encoding_name);
			} else {
				zend_error(E_COMPILE_WARNING, "declare(encoding=...) ignored because "
					"Zend multibyte feature is turned off by settings");
			}
		}
	}
}
/* }}} */

static int zend_declare_is_first_statement(zend_ast *ast) /* {{{ */
{
	uint32_t i = 0;
	zend_ast_list *file_ast = zend_ast_get_list(CG(ast));

	/* Check to see if this declare is preceeded only by declare statements */
	while (i < file_ast->children) {
		if (file_ast->child[i] == ast) {
			return SUCCESS;
		} else if (file_ast->child[i] == NULL) {
			/* Empty statements are not allowed prior to a declare */
			return FAILURE;
		} else if (file_ast->child[i]->kind != ZEND_AST_DECLARE) {
			/* declares can only be preceeded by other declares */
			return FAILURE;
		}
		i++;
	}
	return FAILURE;
}
/* }}} */

void zend_compile_declare(zend_ast *ast) /* {{{ */
{
	zend_ast_list *declares = zend_ast_get_list(ast->child[0]);
	zend_ast *stmt_ast = ast->child[1];
	zend_declarables orig_declarables = FC(declarables);
	uint32_t i;

	for (i = 0; i < declares->children; ++i) {
		zend_ast *declare_ast = declares->child[i];
		zend_ast *name_ast = declare_ast->child[0];
		zend_ast *value_ast = declare_ast->child[1];

		zend_string *name = zend_ast_get_str(name_ast);
		if (zend_string_equals_literal_ci(name, "ticks")) {
			zval value_zv;
			zend_const_expr_to_zval(&value_zv, value_ast);
			FC(declarables).ticks = zval_get_long(&value_zv);
			zval_dtor(&value_zv);
		} else if (zend_string_equals_literal_ci(name, "encoding")) {

			if (FAILURE == zend_declare_is_first_statement(ast)) {
				zend_error_noreturn(E_COMPILE_ERROR, "Encoding declaration pragma must be "
					"the very first statement in the script");
			}
		} else if (zend_string_equals_literal_ci(name, "strict_types")) {
			zval value_zv;

			if (FAILURE == zend_declare_is_first_statement(ast)) {
				zend_error_noreturn(E_COMPILE_ERROR, "strict_types declaration must be "
					"the very first statement in the script");
			}

			if (ast->child[1] != NULL) {
				zend_error_noreturn(E_COMPILE_ERROR, "strict_types declaration must not "
					"use block mode");
			}

			zend_const_expr_to_zval(&value_zv, value_ast);

			if (Z_TYPE(value_zv) != IS_LONG || (Z_LVAL(value_zv) != 0 && Z_LVAL(value_zv) != 1)) {
				zend_error_noreturn(E_COMPILE_ERROR, "strict_types declaration must have 0 or 1 as its value");
			}

			if (Z_LVAL(value_zv) == 1) {
				CG(active_op_array)->fn_flags |= ZEND_ACC_STRICT_TYPES;
			}

		} else {
			zend_error(E_COMPILE_WARNING, "Unsupported declare '%s'", ZSTR_VAL(name));
		}
	}

	if (stmt_ast) {
		zend_compile_stmt(stmt_ast);

		FC(declarables) = orig_declarables;
	}
}
/* }}} */

void zend_compile_stmt_list(zend_ast *ast) /* {{{ */
{
	zend_ast_list *list = zend_ast_get_list(ast);
	uint32_t i;
	for (i = 0; i < list->children; ++i) {
		zend_compile_stmt(list->child[i]);
	}
}
/* }}} */

ZEND_API void zend_set_function_arg_flags(zend_function *func) /* {{{ */
{
	uint32_t i, n;

	func->common.arg_flags[0] = 0;
	func->common.arg_flags[1] = 0;
	func->common.arg_flags[2] = 0;
	if (func->common.arg_info) {
		n = MIN(func->common.num_args, MAX_ARG_FLAG_NUM);
		i = 0;
		while (i < n) {
			ZEND_SET_ARG_FLAG(func, i + 1, func->common.arg_info[i].pass_by_reference);
			i++;
		}
		if (UNEXPECTED(func->common.fn_flags & ZEND_ACC_VARIADIC && func->common.arg_info[i].pass_by_reference)) {
			uint32_t pass_by_reference = func->common.arg_info[i].pass_by_reference;
			while (i < MAX_ARG_FLAG_NUM) {
				ZEND_SET_ARG_FLAG(func, i + 1, pass_by_reference);
				i++;
			}
		}
	}
}
/* }}} */

static void zend_compile_typename(zend_ast *ast, zend_arg_info *arg_info) /* {{{ */
{
	if (ast->kind == ZEND_AST_TYPE) {
		arg_info->type_hint = ast->attr;
	} else {
		zend_string *class_name = zend_ast_get_str(ast);
		zend_uchar type = zend_lookup_builtin_type_by_name(class_name);

		if (type != 0) {
			if (ast->attr != ZEND_NAME_NOT_FQ) {
				zend_error_noreturn(E_COMPILE_ERROR,
					"Scalar type declaration '%s' must be unqualified",
					ZSTR_VAL(zend_string_tolower(class_name)));
			}
			arg_info->type_hint = type;
		} else {
			uint32_t fetch_type = zend_get_class_fetch_type_ast(ast);
			if (fetch_type == ZEND_FETCH_CLASS_DEFAULT) {
				class_name = zend_resolve_class_name_ast(ast);
				zend_assert_valid_class_name(class_name);
			} else {
				zend_ensure_valid_class_fetch_type(fetch_type);
				zend_string_addref(class_name);
			}

			arg_info->type_hint = IS_OBJECT;
			arg_info->class_name = class_name;
		}
	}
}
/* }}} */

void zend_compile_params(zend_ast *ast, zend_ast *return_type_ast) /* {{{ */
{
	zend_ast_list *list = zend_ast_get_list(ast);
	uint32_t i;
	zend_op_array *op_array = CG(active_op_array);
	zend_arg_info *arg_infos;
	
	if (return_type_ast) {
		/* Use op_array->arg_info[-1] for return type */
		arg_infos = safe_emalloc(sizeof(zend_arg_info), list->children + 1, 0);
		arg_infos->name = NULL;
		arg_infos->pass_by_reference = (op_array->fn_flags & ZEND_ACC_RETURN_REFERENCE) != 0;
		arg_infos->is_variadic = 0;
		arg_infos->type_hint = 0;
		arg_infos->allow_null = 0;
		arg_infos->class_name = NULL;

		zend_compile_typename(return_type_ast, arg_infos);

		arg_infos++;
		op_array->fn_flags |= ZEND_ACC_HAS_RETURN_TYPE;
	} else {
		if (list->children == 0) {
			return;
		}
		arg_infos = safe_emalloc(sizeof(zend_arg_info), list->children, 0);
	}

	for (i = 0; i < list->children; ++i) {
		zend_ast *param_ast = list->child[i];
		zend_ast *type_ast = param_ast->child[0];
		zend_ast *var_ast = param_ast->child[1];
		zend_ast *default_ast = param_ast->child[2];
		zend_string *name = zend_ast_get_str(var_ast);
		zend_bool is_ref = (param_ast->attr & ZEND_PARAM_REF) != 0;
		zend_bool is_variadic = (param_ast->attr & ZEND_PARAM_VARIADIC) != 0;

		znode var_node, default_node;
		zend_uchar opcode;
		zend_op *opline;
		zend_arg_info *arg_info;

		if (zend_is_auto_global(name)) {
			zend_error_noreturn(E_COMPILE_ERROR, "Cannot re-assign auto-global variable %s",
				ZSTR_VAL(name));
		}

		var_node.op_type = IS_CV;
		var_node.u.op.var = lookup_cv(CG(active_op_array), zend_string_copy(name));

		if (EX_VAR_TO_NUM(var_node.u.op.var) != i) {
			zend_error_noreturn(E_COMPILE_ERROR, "Redefinition of parameter $%s",
				ZSTR_VAL(name));
		} else if (zend_string_equals_literal(name, "this")) {
			if ((op_array->scope || (op_array->fn_flags & ZEND_ACC_CLOSURE))
					&& (op_array->fn_flags & ZEND_ACC_STATIC) == 0) {
				zend_error_noreturn(E_COMPILE_ERROR, "Cannot use $this as parameter");
			}
			op_array->this_var = var_node.u.op.var;
		}

		if (op_array->fn_flags & ZEND_ACC_VARIADIC) {
			zend_error_noreturn(E_COMPILE_ERROR, "Only the last parameter can be variadic");
		}

		if (is_variadic) {
			opcode = ZEND_RECV_VARIADIC;
			default_node.op_type = IS_UNUSED;
			op_array->fn_flags |= ZEND_ACC_VARIADIC;

			if (default_ast) {
				zend_error_noreturn(E_COMPILE_ERROR,
					"Variadic parameter cannot have a default value");
			}
		} else if (default_ast) {
			/* we cannot substitute constants here or it will break ReflectionParameter::getDefaultValueConstantName() and ReflectionParameter::isDefaultValueConstant() */
			uint32_t cops = CG(compiler_options);
			CG(compiler_options) |= ZEND_COMPILE_NO_CONSTANT_SUBSTITUTION | ZEND_COMPILE_NO_PERSISTENT_CONSTANT_SUBSTITUTION;
			opcode = ZEND_RECV_INIT;
			default_node.op_type = IS_CONST;
			zend_const_expr_to_zval(&default_node.u.constant, default_ast);
			CG(compiler_options) = cops;
		} else {
			opcode = ZEND_RECV;
			default_node.op_type = IS_UNUSED;
			op_array->required_num_args = i + 1;
		}

		opline = zend_emit_op(NULL, opcode, NULL, &default_node);
		SET_NODE(opline->result, &var_node);
		opline->op1.num = i + 1;

		arg_info = &arg_infos[i];
		arg_info->name = zend_string_copy(name);
		arg_info->pass_by_reference = is_ref;
		arg_info->is_variadic = is_variadic;
		arg_info->type_hint = 0;
		arg_info->allow_null = 1;
		arg_info->class_name = NULL;

		if (type_ast) {
			zend_bool has_null_default = default_ast
				&& (Z_TYPE(default_node.u.constant) == IS_NULL
					|| (Z_TYPE(default_node.u.constant) == IS_CONSTANT
						&& strcasecmp(Z_STRVAL(default_node.u.constant), "NULL") == 0));

			op_array->fn_flags |= ZEND_ACC_HAS_TYPE_HINTS;
			arg_info->allow_null = has_null_default;

			zend_compile_typename(type_ast, arg_info);

			if (arg_info->type_hint == IS_VOID) {
				zend_error_noreturn(E_COMPILE_ERROR, "void cannot be used as a parameter type");
			}

			if (type_ast->kind == ZEND_AST_TYPE) {
				if (arg_info->type_hint == IS_ARRAY) {
					if (default_ast && !has_null_default
						&& Z_TYPE(default_node.u.constant) != IS_ARRAY
						&& !Z_CONSTANT(default_node.u.constant)
					) {
						zend_error_noreturn(E_COMPILE_ERROR, "Default value for parameters "
							"with array type can only be an array or NULL");
					}
				} else if (arg_info->type_hint == IS_CALLABLE && default_ast) {
					if (!has_null_default && !Z_CONSTANT(default_node.u.constant)) {
						zend_error_noreturn(E_COMPILE_ERROR, "Default value for parameters "
							"with callable type can only be NULL");
					}
				}
			} else {
				if (default_ast && !has_null_default && !Z_CONSTANT(default_node.u.constant)) {
					if (arg_info->class_name) {
						zend_error_noreturn(E_COMPILE_ERROR, "Default value for parameters "
							"with a class type can only be NULL");
					} else switch (arg_info->type_hint) {
						case IS_DOUBLE:
							if (Z_TYPE(default_node.u.constant) != IS_DOUBLE && Z_TYPE(default_node.u.constant) != IS_LONG) {
								zend_error_noreturn(E_COMPILE_ERROR, "Default value for parameters "
									"with a float type can only be float, integer, or NULL");
							}
							break;
							
						default:
							if (!ZEND_SAME_FAKE_TYPE(arg_info->type_hint, Z_TYPE(default_node.u.constant))) {
								zend_error_noreturn(E_COMPILE_ERROR, "Default value for parameters "
									"with a %s type can only be %s or NULL",
									zend_get_type_by_const(arg_info->type_hint), zend_get_type_by_const(arg_info->type_hint));
							}
							break;
					}
				}
			}

			/* Allocate cache slot to speed-up run-time class resolution */
			if (opline->opcode == ZEND_RECV_INIT) {
				if (arg_info->class_name) {
					zend_alloc_cache_slot(opline->op2.constant);
				} else {
					Z_CACHE_SLOT(op_array->literals[opline->op2.constant]) = -1;
				}
			} else {
				if (arg_info->class_name) {
					opline->op2.num = op_array->cache_size;
					op_array->cache_size += sizeof(void*);
				} else {
					opline->op2.num = -1;
				}
			}
		} else {
			if (opline->opcode == ZEND_RECV_INIT) {
				Z_CACHE_SLOT(op_array->literals[opline->op2.constant]) = -1;
			} else {
				opline->op2.num = -1;
			}
		}	
	}

	/* These are assigned at the end to avoid unitialized memory in case of an error */
	op_array->num_args = list->children;
	op_array->arg_info = arg_infos;

	/* Don't count the variadic argument */
	if (op_array->fn_flags & ZEND_ACC_VARIADIC) {
		op_array->num_args--;
	}
	zend_set_function_arg_flags((zend_function*)op_array);
}
/* }}} */

static void zend_compile_closure_binding(znode *closure, zend_ast *uses_ast) /* {{{ */
{
	zend_ast_list *list = zend_ast_get_list(uses_ast);
	uint32_t i;

	for (i = 0; i < list->children; ++i) {
		zend_ast *var_name_ast = list->child[i];
		zend_string *var_name = zend_ast_get_str(var_name_ast);
		zend_bool by_ref = var_name_ast->attr;
		zend_op *opline;

		if (zend_string_equals_literal(var_name, "this")) {
			zend_error_noreturn(E_COMPILE_ERROR, "Cannot use $this as lexical variable");
		}

		if (zend_is_auto_global(var_name)) {
			zend_error_noreturn(E_COMPILE_ERROR, "Cannot use auto-global as lexical variable");
		}

		opline = zend_emit_op(NULL, ZEND_BIND_LEXICAL, closure, NULL);
		opline->op2_type = IS_CV;
		opline->op2.var = lookup_cv(CG(active_op_array), zend_string_copy(var_name));
		opline->extended_value = by_ref;
	}
}
/* }}} */

void zend_compile_closure_uses(zend_ast *ast) /* {{{ */
{
	zend_op_array *op_array = CG(active_op_array);
	zend_ast_list *list = zend_ast_get_list(ast);
	uint32_t i;

	for (i = 0; i < list->children; ++i) {
		zend_ast *var_ast = list->child[i];
		zend_string *var_name = zend_ast_get_str(var_ast);
		zend_bool by_ref = var_ast->attr;
		zval zv;
		ZVAL_NULL(&zv);

		if (op_array->static_variables
				&& zend_hash_exists(op_array->static_variables, var_name)) {
			zend_error_noreturn(E_COMPILE_ERROR,
				"Cannot use variable $%s twice", ZSTR_VAL(var_name));
		}

		{
			int i;
			for (i = 0; i < op_array->last_var; i++) {
				if (zend_string_equals(op_array->vars[i], var_name)) {
					zend_error_noreturn(E_COMPILE_ERROR,
						"Cannot use lexical variable $%s as a parameter name", ZSTR_VAL(var_name));
				}
			}
		}

		zend_compile_static_var_common(var_ast, &zv, by_ref);
	}
}
/* }}} */

void zend_begin_method_decl(zend_op_array *op_array, zend_string *name, zend_bool has_body) /* {{{ */
{
	zend_class_entry *ce = CG(active_class_entry);
	zend_bool in_interface = (ce->ce_flags & ZEND_ACC_INTERFACE) != 0;
	zend_bool in_trait = (ce->ce_flags & ZEND_ACC_TRAIT) != 0;
	zend_bool is_public = (op_array->fn_flags & ZEND_ACC_PUBLIC) != 0;
	zend_bool is_static = (op_array->fn_flags & ZEND_ACC_STATIC) != 0;

	zend_string *lcname;

	if (in_interface) {
		if (!is_public || (op_array->fn_flags & (ZEND_ACC_FINAL|ZEND_ACC_ABSTRACT))) {
			zend_error_noreturn(E_COMPILE_ERROR, "Access type for interface method "
				"%s::%s() must be omitted", ZSTR_VAL(ce->name), ZSTR_VAL(name));
		}
		op_array->fn_flags |= ZEND_ACC_ABSTRACT;
	}

	if (op_array->fn_flags & ZEND_ACC_ABSTRACT) {
		if (op_array->fn_flags & ZEND_ACC_PRIVATE) {
			zend_error_noreturn(E_COMPILE_ERROR, "%s function %s::%s() cannot be declared private",
				in_interface ? "Interface" : "Abstract", ZSTR_VAL(ce->name), ZSTR_VAL(name));
		}

		if (has_body) {
			zend_error_noreturn(E_COMPILE_ERROR, "%s function %s::%s() cannot contain body",
				in_interface ? "Interface" : "Abstract", ZSTR_VAL(ce->name), ZSTR_VAL(name));
		}

		ce->ce_flags |= ZEND_ACC_IMPLICIT_ABSTRACT_CLASS;
	} else if (!has_body) {
		zend_error_noreturn(E_COMPILE_ERROR, "Non-abstract method %s::%s() must contain body",
			ZSTR_VAL(ce->name), ZSTR_VAL(name));
	}

	op_array->scope = ce;
	op_array->function_name = zend_string_copy(name);

	lcname = zend_string_tolower(name);
	lcname = zend_new_interned_string(lcname);

	if (zend_hash_add_ptr(&ce->function_table, lcname, op_array) == NULL) {
		zend_error_noreturn(E_COMPILE_ERROR, "Cannot redeclare %s::%s()",
			ZSTR_VAL(ce->name), ZSTR_VAL(name));
	}

	if (in_interface) {
		if (zend_string_equals_literal(lcname, ZEND_CALL_FUNC_NAME)) {
			if (!is_public || is_static) {
				zend_error(E_WARNING, "The magic method __call() must have "
					"public visibility and cannot be static");
			}
		} else if (zend_string_equals_literal(lcname, ZEND_CALLSTATIC_FUNC_NAME)) {
			if (!is_public || !is_static) {
				zend_error(E_WARNING, "The magic method __callStatic() must have "
					"public visibility and be static");
			}
		} else if (zend_string_equals_literal(lcname, ZEND_GET_FUNC_NAME)) {
			if (!is_public || is_static) {
				zend_error(E_WARNING, "The magic method __get() must have "
					"public visibility and cannot be static");
			}
		} else if (zend_string_equals_literal(lcname, ZEND_SET_FUNC_NAME)) {
			if (!is_public || is_static) {
				zend_error(E_WARNING, "The magic method __set() must have "
					"public visibility and cannot be static");
			}
		} else if (zend_string_equals_literal(lcname, ZEND_UNSET_FUNC_NAME)) {
			if (!is_public || is_static) {
				zend_error(E_WARNING, "The magic method __unset() must have "
					"public visibility and cannot be static");
			}
		} else if (zend_string_equals_literal(lcname, ZEND_ISSET_FUNC_NAME)) {
			if (!is_public || is_static) {
				zend_error(E_WARNING, "The magic method __isset() must have "
					"public visibility and cannot be static");
			}
		} else if (zend_string_equals_literal(lcname, ZEND_TOSTRING_FUNC_NAME)) {
			if (!is_public || is_static) {
				zend_error(E_WARNING, "The magic method __toString() must have "
					"public visibility and cannot be static");
			}
		} else if (zend_string_equals_literal(lcname, ZEND_INVOKE_FUNC_NAME)) {
			if (!is_public || is_static) {
				zend_error(E_WARNING, "The magic method __invoke() must have "
					"public visibility and cannot be static");
			}
		} else if (zend_string_equals_literal(lcname, ZEND_DEBUGINFO_FUNC_NAME)) {
			if (!is_public || is_static) {
				zend_error(E_WARNING, "The magic method __debugInfo() must have "
					"public visibility and cannot be static");
			}
		}
	} else {
		if (!in_trait && zend_string_equals_ci(lcname, ce->name)) {
			if (!ce->constructor) {
				ce->constructor = (zend_function *) op_array;
			}
		} else if (zend_string_equals_literal(lcname, ZEND_CONSTRUCTOR_FUNC_NAME)) {
			ce->constructor = (zend_function *) op_array;
		} else if (zend_string_equals_literal(lcname, ZEND_DESTRUCTOR_FUNC_NAME)) {
			ce->destructor = (zend_function *) op_array;
		} else if (zend_string_equals_literal(lcname, ZEND_CLONE_FUNC_NAME)) {
			ce->clone = (zend_function *) op_array;
		} else if (zend_string_equals_literal(lcname, ZEND_CALL_FUNC_NAME)) {
			if (!is_public || is_static) {
				zend_error(E_WARNING, "The magic method __call() must have "
					"public visibility and cannot be static");
			}
			ce->__call = (zend_function *) op_array;
		} else if (zend_string_equals_literal(lcname, ZEND_CALLSTATIC_FUNC_NAME)) {
			if (!is_public || !is_static) {
				zend_error(E_WARNING, "The magic method __callStatic() must have "
					"public visibility and be static");
			}
			ce->__callstatic = (zend_function *) op_array;
		} else if (zend_string_equals_literal(lcname, ZEND_GET_FUNC_NAME)) {
			if (!is_public || is_static) {
				zend_error(E_WARNING, "The magic method __get() must have "
					"public visibility and cannot be static");
			}
			ce->__get = (zend_function *) op_array;
			ce->ce_flags |= ZEND_ACC_USE_GUARDS;
		} else if (zend_string_equals_literal(lcname, ZEND_SET_FUNC_NAME)) {
			if (!is_public || is_static) {
				zend_error(E_WARNING, "The magic method __set() must have "
					"public visibility and cannot be static");
			}
			ce->__set = (zend_function *) op_array;
			ce->ce_flags |= ZEND_ACC_USE_GUARDS;
		} else if (zend_string_equals_literal(lcname, ZEND_UNSET_FUNC_NAME)) {
			if (!is_public || is_static) {
				zend_error(E_WARNING, "The magic method __unset() must have "
					"public visibility and cannot be static");
			}
			ce->__unset = (zend_function *) op_array;
			ce->ce_flags |= ZEND_ACC_USE_GUARDS;
		} else if (zend_string_equals_literal(lcname, ZEND_ISSET_FUNC_NAME)) {
			if (!is_public || is_static) {
				zend_error(E_WARNING, "The magic method __isset() must have "
					"public visibility and cannot be static");
			}
			ce->__isset = (zend_function *) op_array;
			ce->ce_flags |= ZEND_ACC_USE_GUARDS;
		} else if (zend_string_equals_literal(lcname, ZEND_TOSTRING_FUNC_NAME)) {
			if (!is_public || is_static) {
				zend_error(E_WARNING, "The magic method __toString() must have "
					"public visibility and cannot be static");
			}
			ce->__tostring = (zend_function *) op_array;
		} else if (zend_string_equals_literal(lcname, ZEND_INVOKE_FUNC_NAME)) {
			if (!is_public || is_static) {
				zend_error(E_WARNING, "The magic method __invoke() must have "
					"public visibility and cannot be static");
			}
		} else if (zend_string_equals_literal(lcname, ZEND_DEBUGINFO_FUNC_NAME)) {
			if (!is_public || is_static) {
				zend_error(E_WARNING, "The magic method __debugInfo() must have "
					"public visibility and cannot be static");
			}
			ce->__debugInfo = (zend_function *) op_array;
		} else if (!is_static) {
			op_array->fn_flags |= ZEND_ACC_ALLOW_STATIC;
		}
	}

	zend_string_release(lcname);
}
/* }}} */

static void zend_begin_func_decl(znode *result, zend_op_array *op_array, zend_ast_decl *decl) /* {{{ */
{
	zend_ast *params_ast = decl->child[0];
<<<<<<< HEAD
	zend_string *name = decl->name, *lcname, *key;
=======
	zend_string *unqualified_name, *name, *lcname;
>>>>>>> 9af0c96a
	zend_op *opline;

	unqualified_name = decl->name;
	op_array->function_name = name = zend_prefix_with_ns(unqualified_name);
	lcname = zend_string_tolower(name);

	if (FC(imports_function)) {
		zend_string *import_name = zend_hash_find_ptr_lc(
			FC(imports_function), ZSTR_VAL(unqualified_name), ZSTR_LEN(unqualified_name));
		if (import_name && !zend_string_equals_ci(lcname, import_name)) {
			zend_error_noreturn(E_COMPILE_ERROR, "Cannot declare function %s "
				"because the name is already in use", ZSTR_VAL(name));
		}
	}

	if (zend_string_equals_literal(lcname, ZEND_AUTOLOAD_FUNC_NAME)
		&& zend_ast_get_list(params_ast)->children != 1
	) {
		zend_error_noreturn(E_COMPILE_ERROR, "%s() must take exactly 1 argument",
			ZEND_AUTOLOAD_FUNC_NAME);
	}

	key = zend_build_runtime_definition_key(lcname, decl->lex_pos);
	zend_hash_update_ptr(CG(function_table), key, op_array);

	if (op_array->fn_flags & ZEND_ACC_CLOSURE) {
		opline = zend_emit_op_tmp(result, ZEND_DECLARE_LAMBDA_FUNCTION, NULL, NULL);
		opline->op1_type = IS_CONST;
		LITERAL_STR(opline->op1, key);
	} else {
		opline = get_next_op(CG(active_op_array));
		opline->opcode = ZEND_DECLARE_FUNCTION;
		opline->op1_type = IS_CONST;
		LITERAL_STR(opline->op1, zend_string_copy(lcname));
		/* RTD key is placed after lcname literal in op1 */
		zend_add_literal_string(CG(active_op_array), &key);
		SET_UNUSED(opline->op2);
	}

	zend_string_release(lcname);
}
/* }}} */

void zend_compile_func_decl(znode *result, zend_ast *ast) /* {{{ */
{
	zend_ast_decl *decl = (zend_ast_decl *) ast;
	zend_ast *params_ast = decl->child[0];
	zend_ast *uses_ast = decl->child[1];
	zend_ast *stmt_ast = decl->child[2];
	zend_ast *return_type_ast = decl->child[3];
	zend_bool is_method = decl->kind == ZEND_AST_METHOD;

	zend_op_array *orig_op_array = CG(active_op_array);
	zend_op_array *op_array = zend_arena_alloc(&CG(arena), sizeof(zend_op_array));
	zend_oparray_context orig_oparray_context;

	init_op_array(op_array, ZEND_USER_FUNCTION, INITIAL_OP_ARRAY_SIZE);

	op_array->fn_flags |= (orig_op_array->fn_flags & ZEND_ACC_STRICT_TYPES);
	op_array->fn_flags |= decl->flags;
	op_array->line_start = decl->start_lineno;
	op_array->line_end = decl->end_lineno;
	if (decl->doc_comment) {
		op_array->doc_comment = zend_string_copy(decl->doc_comment);
	}
	if (decl->kind == ZEND_AST_CLOSURE) {
		op_array->fn_flags |= ZEND_ACC_CLOSURE;
	}

	if (is_method) {
		zend_bool has_body = stmt_ast != NULL;
		zend_begin_method_decl(op_array, decl->name, has_body);
	} else {
		zend_begin_func_decl(result, op_array, decl);
		if (uses_ast) {
			zend_compile_closure_binding(result, uses_ast);
		}
	}

	CG(active_op_array) = op_array;

	zend_oparray_context_begin(&orig_oparray_context);

	if (CG(compiler_options) & ZEND_COMPILE_EXTENDED_INFO) {
		zend_op *opline_ext = zend_emit_op(NULL, ZEND_EXT_NOP, NULL, NULL);
		opline_ext->lineno = decl->start_lineno;
	}

	{
		/* Push a separator to the loop variable stack */
		zend_loop_var dummy_var;
		dummy_var.opcode = ZEND_RETURN;

		zend_stack_push(&CG(loop_var_stack), (void *) &dummy_var);
	}

	zend_compile_params(params_ast, return_type_ast);
	if (uses_ast) {
		zend_compile_closure_uses(uses_ast);
	}
	zend_compile_stmt(stmt_ast);

	if (is_method) {
		zend_check_magic_method_implementation(
			CG(active_class_entry), (zend_function *) op_array, E_COMPILE_ERROR);
	}

	/* put the implicit return on the really last line */
	CG(zend_lineno) = decl->end_lineno;

	zend_do_extended_info();
	zend_emit_final_return(0);

	pass_two(CG(active_op_array));
	zend_oparray_context_end(&orig_oparray_context);

	/* Pop the loop variable stack separator */
	zend_stack_del_top(&CG(loop_var_stack));

	CG(active_op_array) = orig_op_array;
}
/* }}} */

void zend_compile_prop_decl(zend_ast *ast) /* {{{ */
{
	zend_ast_list *list = zend_ast_get_list(ast);
	uint32_t flags = list->attr;
	zend_class_entry *ce = CG(active_class_entry);
	uint32_t i, children = list->children;

	if (ce->ce_flags & ZEND_ACC_INTERFACE) {
		zend_error_noreturn(E_COMPILE_ERROR, "Interfaces may not include member variables");
	}

	if (flags & ZEND_ACC_ABSTRACT) {
		zend_error_noreturn(E_COMPILE_ERROR, "Properties cannot be declared abstract");
	}

	for (i = 0; i < children; ++i) {
		zend_ast *prop_ast = list->child[i];
		zend_ast *name_ast = prop_ast->child[0];
		zend_ast *value_ast = prop_ast->child[1];
		zend_ast *doc_comment_ast = prop_ast->child[2];
		zend_string *name = zend_ast_get_str(name_ast);
		zend_string *doc_comment = NULL;
		zval value_zv;

		/* Doc comment has been appended as last element in ZEND_AST_PROP_ELEM ast */
		if (doc_comment_ast) {
			doc_comment = zend_string_copy(zend_ast_get_str(doc_comment_ast));
		}

		if (flags & ZEND_ACC_FINAL) {
			zend_error_noreturn(E_COMPILE_ERROR, "Cannot declare property %s::$%s final, "
				"the final modifier is allowed only for methods and classes",
				ZSTR_VAL(ce->name), ZSTR_VAL(name));
		}

		if (zend_hash_exists(&ce->properties_info, name)) {
			zend_error_noreturn(E_COMPILE_ERROR, "Cannot redeclare %s::$%s",
				ZSTR_VAL(ce->name), ZSTR_VAL(name));
		}

		if (value_ast) {
			zend_const_expr_to_zval(&value_zv, value_ast);
		} else {
			ZVAL_NULL(&value_zv);
		}

		name = zend_new_interned_string_safe(name);
		zend_declare_property_ex(ce, name, &value_zv, flags, doc_comment);
	}
}
/* }}} */

void zend_compile_class_const_decl(zend_ast *ast) /* {{{ */
{
	zend_ast_list *list = zend_ast_get_list(ast);
	zend_class_entry *ce = CG(active_class_entry);
	uint32_t i;

	if ((ce->ce_flags & ZEND_ACC_TRAIT) != 0) {
		zend_error_noreturn(E_COMPILE_ERROR, "Traits cannot have constants");
		return;
	}

	for (i = 0; i < list->children; ++i) {
		zend_ast *const_ast = list->child[i];
		zend_ast *name_ast = const_ast->child[0];
		zend_ast *value_ast = const_ast->child[1];
		zend_ast *doc_comment_ast = const_ast->child[2];
		zend_string *name = zend_ast_get_str(name_ast);
		zend_string *doc_comment = doc_comment_ast ? zend_string_copy(zend_ast_get_str(doc_comment_ast)) : NULL;
		zval value_zv;

		if (UNEXPECTED(ast->attr & (ZEND_ACC_STATIC|ZEND_ACC_ABSTRACT|ZEND_ACC_FINAL))) {
			if (ast->attr & ZEND_ACC_STATIC) {
				zend_error_noreturn(E_COMPILE_ERROR, "Cannot use 'static' as constant modifier");
			} else if (ast->attr & ZEND_ACC_ABSTRACT) {
				zend_error_noreturn(E_COMPILE_ERROR, "Cannot use 'abstract' as constant modifier");
			} else if (ast->attr & ZEND_ACC_FINAL) {
				zend_error_noreturn(E_COMPILE_ERROR, "Cannot use 'final' as constant modifier");
			}
		}

		zend_const_expr_to_zval(&value_zv, value_ast);

		name = zend_new_interned_string_safe(name);
		zend_declare_class_constant_ex(ce, name, &value_zv, ast->attr, doc_comment);
	}
}
/* }}} */

static zend_trait_method_reference *zend_compile_method_ref(zend_ast *ast) /* {{{ */
{
	zend_ast *class_ast = ast->child[0];
	zend_ast *method_ast = ast->child[1];

	zend_trait_method_reference *method_ref = emalloc(sizeof(zend_trait_method_reference));
	method_ref->ce = NULL;
	method_ref->method_name = zend_string_copy(zend_ast_get_str(method_ast));

	if (class_ast) {
		method_ref->class_name = zend_resolve_class_name_ast(class_ast);
	} else {
		method_ref->class_name = NULL;
	}

	return method_ref;
}
/* }}} */

static zend_string **zend_compile_name_list(zend_ast *ast) /* {{{ */
{
	zend_ast_list *list = zend_ast_get_list(ast);
	zend_string **names = safe_emalloc(sizeof(zend_string *), list->children + 1, 0);
	uint32_t i;

	for (i = 0; i < list->children; ++i) {
		zend_ast *name_ast = list->child[i];
		names[i] = zend_resolve_class_name_ast(name_ast);
	}

	names[list->children] = NULL;

	return names;
}
/* }}} */

static void zend_compile_trait_precedence(zend_ast *ast) /* {{{ */
{
	zend_ast *method_ref_ast = ast->child[0];
	zend_ast *insteadof_ast = ast->child[1];

	zend_trait_precedence *precedence = emalloc(sizeof(zend_trait_precedence));
	precedence->trait_method = zend_compile_method_ref(method_ref_ast);
	precedence->exclude_from_classes
		= (void *) zend_compile_name_list(insteadof_ast);

	zend_add_to_list(&CG(active_class_entry)->trait_precedences, precedence);
}
/* }}} */

static void zend_compile_trait_alias(zend_ast *ast) /* {{{ */
{
	zend_ast *method_ref_ast = ast->child[0];
	zend_ast *alias_ast = ast->child[1];
	uint32_t modifiers = ast->attr;

	zend_trait_alias *alias;

	if (modifiers == ZEND_ACC_STATIC) {
		zend_error_noreturn(E_COMPILE_ERROR, "Cannot use 'static' as method modifier");
	} else if (modifiers == ZEND_ACC_ABSTRACT) {
		zend_error_noreturn(E_COMPILE_ERROR, "Cannot use 'abstract' as method modifier");
	} else if (modifiers == ZEND_ACC_FINAL) {
		zend_error_noreturn(E_COMPILE_ERROR, "Cannot use 'final' as method modifier");
	}

	alias = emalloc(sizeof(zend_trait_alias));
	alias->trait_method = zend_compile_method_ref(method_ref_ast);
	alias->modifiers = modifiers;

	if (alias_ast) {
		alias->alias = zend_string_copy(zend_ast_get_str(alias_ast));
	} else {
		alias->alias = NULL;
	}

	zend_add_to_list(&CG(active_class_entry)->trait_aliases, alias);
}
/* }}} */

void zend_compile_use_trait(zend_ast *ast) /* {{{ */
{
	zend_ast_list *traits = zend_ast_get_list(ast->child[0]);
	zend_ast_list *adaptations = ast->child[1] ? zend_ast_get_list(ast->child[1]) : NULL;
	zend_class_entry *ce = CG(active_class_entry);
	zend_op *opline;
	uint32_t i;

	for (i = 0; i < traits->children; ++i) {
		zend_ast *trait_ast = traits->child[i];
		zend_string *name = zend_ast_get_str(trait_ast);

		if (ce->ce_flags & ZEND_ACC_INTERFACE) {
			zend_error_noreturn(E_COMPILE_ERROR, "Cannot use traits inside of interfaces. "
				"%s is used in %s", ZSTR_VAL(name), ZSTR_VAL(ce->name));
		}

		switch (zend_get_class_fetch_type(name)) {
			case ZEND_FETCH_CLASS_SELF:
			case ZEND_FETCH_CLASS_PARENT:
			case ZEND_FETCH_CLASS_STATIC:
				zend_error_noreturn(E_COMPILE_ERROR, "Cannot use '%s' as trait name "
					"as it is reserved", ZSTR_VAL(name));
				break;
		}

		opline = get_next_op(CG(active_op_array));
		opline->opcode = ZEND_ADD_TRAIT;
		SET_NODE(opline->op1, &FC(implementing_class));
		opline->op2_type = IS_CONST;
		opline->op2.constant = zend_add_class_name_literal(CG(active_op_array),
			zend_resolve_class_name_ast(trait_ast));

		ce->num_traits++;
	}

	if (!adaptations) {
		return;
	}

	for (i = 0; i < adaptations->children; ++i) {
		zend_ast *adaptation_ast = adaptations->child[i];
		switch (adaptation_ast->kind) {
			case ZEND_AST_TRAIT_PRECEDENCE:
				zend_compile_trait_precedence(adaptation_ast);
				break;
			case ZEND_AST_TRAIT_ALIAS:
				zend_compile_trait_alias(adaptation_ast);
				break;
			EMPTY_SWITCH_DEFAULT_CASE()
		}
	}
}
/* }}} */

void zend_compile_implements(znode *class_node, zend_ast *ast) /* {{{ */
{
	zend_ast_list *list = zend_ast_get_list(ast);
	uint32_t i;
	for (i = 0; i < list->children; ++i) {
		zend_ast *class_ast = list->child[i];
		zend_string *name = zend_ast_get_str(class_ast);

		zend_op *opline;

		if (!zend_is_const_default_class_ref(class_ast)) {
			zend_error_noreturn(E_COMPILE_ERROR,
				"Cannot use '%s' as interface name as it is reserved", ZSTR_VAL(name));
		}

		opline = zend_emit_op(NULL, ZEND_ADD_INTERFACE, class_node, NULL);
		opline->op2_type = IS_CONST;
		opline->op2.constant = zend_add_class_name_literal(CG(active_op_array),
			zend_resolve_class_name_ast(class_ast));

		CG(active_class_entry)->num_interfaces++;
	}
}
/* }}} */

static zend_string *zend_generate_anon_class_name(unsigned char *lex_pos) /* {{{ */
{
	zend_string *result;
	char char_pos_buf[32];
	size_t char_pos_len = zend_sprintf(char_pos_buf, "%p", lex_pos);
	zend_string *filename = CG(active_op_array)->filename;

	/* NULL, name length, filename length, last accepting char position length */
	result = zend_string_alloc(sizeof("class@anonymous") + ZSTR_LEN(filename) + char_pos_len, 0);
	sprintf(ZSTR_VAL(result), "class@anonymous%c%s%s", '\0', ZSTR_VAL(filename), char_pos_buf);
	return zend_new_interned_string(result);
}
/* }}} */

void zend_compile_class_decl(zend_ast *ast) /* {{{ */
{
	zend_ast_decl *decl = (zend_ast_decl *) ast;
	zend_ast *extends_ast = decl->child[0];
	zend_ast *implements_ast = decl->child[1];
	zend_ast *stmt_ast = decl->child[2];
	zend_string *name, *lcname;
	zend_class_entry *ce = zend_arena_alloc(&CG(arena), sizeof(zend_class_entry));
	zend_op *opline;
	znode declare_node, extends_node;

	zend_class_entry *original_ce = CG(active_class_entry);
	znode original_implementing_class = FC(implementing_class);

	if (EXPECTED((decl->flags & ZEND_ACC_ANON_CLASS) == 0)) {
		zend_string *unqualified_name = decl->name;

		if (CG(active_class_entry)) {
			zend_error_noreturn(E_COMPILE_ERROR, "Class declarations may not be nested");
		}

		zend_assert_valid_class_name(unqualified_name);
		name = zend_prefix_with_ns(unqualified_name);
		name = zend_new_interned_string(name);
		lcname = zend_string_tolower(name);

		if (FC(imports)) {
			zend_string *import_name = zend_hash_find_ptr_lc(
				FC(imports), ZSTR_VAL(unqualified_name), ZSTR_LEN(unqualified_name));
			if (import_name && !zend_string_equals_ci(lcname, import_name)) {
				zend_error_noreturn(E_COMPILE_ERROR, "Cannot declare class %s "
						"because the name is already in use", ZSTR_VAL(name));
			}
		}
	} else {
		name = zend_generate_anon_class_name(decl->lex_pos);
		lcname = zend_string_tolower(name);
	}
	lcname = zend_new_interned_string(lcname);

	ce->type = ZEND_USER_CLASS;
	ce->name = name;
	zend_initialize_class_data(ce, 1);

	ce->ce_flags |= decl->flags;
	ce->info.user.filename = zend_get_compiled_filename();
	ce->info.user.line_start = decl->start_lineno;
	ce->info.user.line_end = decl->end_lineno;

	if (decl->doc_comment) {
		ce->info.user.doc_comment = zend_string_copy(decl->doc_comment);
	}

	if (UNEXPECTED((decl->flags & ZEND_ACC_ANON_CLASS))) {
		/* Serialization is not supported for anonymous classes */
		ce->serialize = zend_class_serialize_deny;
		ce->unserialize = zend_class_unserialize_deny;
	}

	if (extends_ast) {
		if (!zend_is_const_default_class_ref(extends_ast)) {
			zend_string *extends_name = zend_ast_get_str(extends_ast);
			zend_error_noreturn(E_COMPILE_ERROR,
				"Cannot use '%s' as class name as it is reserved", ZSTR_VAL(extends_name));
		}

		zend_compile_class_ref(&extends_node, extends_ast, 0);
	}

	opline = get_next_op(CG(active_op_array));
	zend_make_var_result(&declare_node, opline);

	GET_NODE(&FC(implementing_class), opline->result);

	opline->op1_type = IS_CONST;
	LITERAL_STR(opline->op1, lcname);

	if (decl->flags & ZEND_ACC_ANON_CLASS) {
		if (extends_ast) {
			opline->opcode = ZEND_DECLARE_ANON_INHERITED_CLASS;
			SET_NODE(opline->op2, &extends_node);
		} else {
			opline->opcode = ZEND_DECLARE_ANON_CLASS;
		}

		zend_hash_update_ptr(CG(class_table), lcname, ce);
	} else {
		zend_string *key;

		if (extends_ast) {
			opline->opcode = ZEND_DECLARE_INHERITED_CLASS;
			SET_NODE(opline->op2, &extends_node);
		} else {
			opline->opcode = ZEND_DECLARE_CLASS;
			SET_UNUSED(opline->op2);
		}

		key = zend_build_runtime_definition_key(lcname, decl->lex_pos);
		/* RTD key is placed after lcname literal in op1 */
		zend_add_literal_string(CG(active_op_array), &key);

		zend_hash_update_ptr(CG(class_table), key, ce);
	}

	CG(active_class_entry) = ce;

	zend_compile_stmt(stmt_ast);

	/* Reset lineno for final opcodes and errors */
	CG(zend_lineno) = ast->lineno;

	if (ce->num_traits == 0) {
		/* For traits this check is delayed until after trait binding */
		zend_check_deprecated_constructor(ce);
	}

	if (ce->constructor) {
		ce->constructor->common.fn_flags |= ZEND_ACC_CTOR;
		if (ce->constructor->common.fn_flags & ZEND_ACC_STATIC) {
			zend_error_noreturn(E_COMPILE_ERROR, "Constructor %s::%s() cannot be static",
				ZSTR_VAL(ce->name), ZSTR_VAL(ce->constructor->common.function_name));
		}
		if (ce->constructor->common.fn_flags & ZEND_ACC_HAS_RETURN_TYPE) {
			zend_error_noreturn(E_COMPILE_ERROR,
				"Constructor %s::%s() cannot declare a return type",
				ZSTR_VAL(ce->name), ZSTR_VAL(ce->constructor->common.function_name));
		}
	}
	if (ce->destructor) {
		ce->destructor->common.fn_flags |= ZEND_ACC_DTOR;
		if (ce->destructor->common.fn_flags & ZEND_ACC_STATIC) {
			zend_error_noreturn(E_COMPILE_ERROR, "Destructor %s::%s() cannot be static",
				ZSTR_VAL(ce->name), ZSTR_VAL(ce->destructor->common.function_name));
		} else if (ce->destructor->common.fn_flags & ZEND_ACC_HAS_RETURN_TYPE) {
			zend_error_noreturn(E_COMPILE_ERROR,
				"Destructor %s::%s() cannot declare a return type",
				ZSTR_VAL(ce->name), ZSTR_VAL(ce->destructor->common.function_name));
		}
	}
	if (ce->clone) {
		ce->clone->common.fn_flags |= ZEND_ACC_CLONE;
		if (ce->clone->common.fn_flags & ZEND_ACC_STATIC) {
			zend_error_noreturn(E_COMPILE_ERROR, "Clone method %s::%s() cannot be static",
				ZSTR_VAL(ce->name), ZSTR_VAL(ce->clone->common.function_name));
		} else if (ce->clone->common.fn_flags & ZEND_ACC_HAS_RETURN_TYPE) {
			zend_error_noreturn(E_COMPILE_ERROR,
				"%s::%s() cannot declare a return type",
				ZSTR_VAL(ce->name), ZSTR_VAL(ce->clone->common.function_name));
		}
	}

	/* Check for traits and proceed like with interfaces.
	 * The only difference will be a combined handling of them in the end.
	 * Thus, we need another opcode here. */
	if (ce->num_traits > 0) {
		ce->traits = NULL;
		ce->num_traits = 0;
		ce->ce_flags |= ZEND_ACC_IMPLEMENT_TRAITS;

		zend_emit_op(NULL, ZEND_BIND_TRAITS, &declare_node, NULL);
	}

	if (implements_ast) {
		zend_compile_implements(&declare_node, implements_ast);
	}

	if (!(ce->ce_flags & (ZEND_ACC_INTERFACE|ZEND_ACC_EXPLICIT_ABSTRACT_CLASS))
		&& (extends_ast || implements_ast)
	) {
		zend_verify_abstract_class(ce);
		if (implements_ast) {
			zend_emit_op(NULL, ZEND_VERIFY_ABSTRACT_CLASS, &declare_node, NULL);
		}
	}

	/* Inherit interfaces; reset number to zero, we need it for above check and
	 * will restore it during actual implementation.
	 * The ZEND_ACC_IMPLEMENT_INTERFACES flag disables double call to
	 * zend_verify_abstract_class() */
	if (ce->num_interfaces > 0) {
		ce->interfaces = NULL;
		ce->num_interfaces = 0;
		ce->ce_flags |= ZEND_ACC_IMPLEMENT_INTERFACES;
	}

	FC(implementing_class) = original_implementing_class;
	CG(active_class_entry) = original_ce;
}
/* }}} */

static HashTable *zend_get_import_ht(uint32_t type) /* {{{ */
{
	switch (type) {
		case T_CLASS:
			if (!FC(imports)) {
				FC(imports) = emalloc(sizeof(HashTable));
				zend_hash_init(FC(imports), 8, NULL, str_dtor, 0);
			}
			return FC(imports);
		case T_FUNCTION:
			if (!FC(imports_function)) {
				FC(imports_function) = emalloc(sizeof(HashTable));
				zend_hash_init(FC(imports_function), 8, NULL, str_dtor, 0);
			}
			return FC(imports_function);
		case T_CONST:
			if (!FC(imports_const)) {
				FC(imports_const) = emalloc(sizeof(HashTable));
				zend_hash_init(FC(imports_const), 8, NULL, str_dtor, 0);
			}
			return FC(imports_const);
		EMPTY_SWITCH_DEFAULT_CASE()
	}

	return NULL;
}
/* }}} */

static char *zend_get_use_type_str(uint32_t type) /* {{{ */
{
	switch (type) {
		case T_CLASS:
			return "";
		case T_FUNCTION:
			return " function";
		case T_CONST:
			return " const";
		EMPTY_SWITCH_DEFAULT_CASE()
	}

	return " unknown";
}
/* }}} */

static void zend_check_already_in_use(uint32_t type, zend_string *old_name, zend_string *new_name, zend_string *check_name) /* {{{ */
{
	if (zend_string_equals_ci(old_name, check_name)) {
		return;
	}

	zend_error_noreturn(E_COMPILE_ERROR, "Cannot use%s %s as %s because the name "
		"is already in use", zend_get_use_type_str(type), ZSTR_VAL(old_name), ZSTR_VAL(new_name));
}
/* }}} */

void zend_compile_use(zend_ast *ast) /* {{{ */
{
	zend_ast_list *list = zend_ast_get_list(ast);
	uint32_t i;
	zend_string *current_ns = FC(current_namespace);
	uint32_t type = ast->attr;
	HashTable *current_import = zend_get_import_ht(type);
	zend_bool case_sensitive = type == T_CONST;

	for (i = 0; i < list->children; ++i) {
		zend_ast *use_ast = list->child[i];
		zend_ast *old_name_ast = use_ast->child[0];
		zend_ast *new_name_ast = use_ast->child[1];
		zend_string *old_name = zend_ast_get_str(old_name_ast);
		zend_string *new_name, *lookup_name;

		if (new_name_ast) {
			new_name = zend_string_copy(zend_ast_get_str(new_name_ast));
		} else {
			const char *unqualified_name;
			size_t unqualified_name_len;
			if (zend_get_unqualified_name(old_name, &unqualified_name, &unqualified_name_len)) {
				/* The form "use A\B" is equivalent to "use A\B as B" */
				new_name = zend_string_init(unqualified_name, unqualified_name_len, 0);
			} else {
				new_name = zend_string_copy(old_name);

				if (!current_ns) {
					if (type == T_CLASS && zend_string_equals_literal(new_name, "strict")) {
						zend_error_noreturn(E_COMPILE_ERROR,
							"You seem to be trying to use a different language...");
					}

					zend_error(E_WARNING, "The use statement with non-compound name '%s' "
						"has no effect", ZSTR_VAL(new_name));
				}
			}
		}

		if (case_sensitive) {
			lookup_name = zend_string_copy(new_name);
		} else {
			lookup_name = zend_string_tolower(new_name);
		}

		if (type == T_CLASS && zend_is_reserved_class_name(new_name)) {
			zend_error_noreturn(E_COMPILE_ERROR, "Cannot use %s as %s because '%s' "
				"is a special class name", ZSTR_VAL(old_name), ZSTR_VAL(new_name), ZSTR_VAL(new_name));
		}

		if (current_ns) {
			zend_string *ns_name = zend_string_alloc(ZSTR_LEN(current_ns) + 1 + ZSTR_LEN(new_name), 0);
			zend_str_tolower_copy(ZSTR_VAL(ns_name), ZSTR_VAL(current_ns), ZSTR_LEN(current_ns));
			ZSTR_VAL(ns_name)[ZSTR_LEN(current_ns)] = '\\';
			memcpy(ZSTR_VAL(ns_name) + ZSTR_LEN(current_ns) + 1, ZSTR_VAL(lookup_name), ZSTR_LEN(lookup_name));

			if (zend_hash_exists(CG(class_table), ns_name)) {
				zend_check_already_in_use(type, old_name, new_name, ns_name);
			}

			zend_string_free(ns_name);
		} else {
			switch (type) {
				case T_CLASS:
				{
					zend_class_entry *ce = zend_hash_find_ptr(CG(class_table), lookup_name);
					if (ce && ce->type == ZEND_USER_CLASS
						&& ce->info.user.filename == CG(compiled_filename)
					) {
						zend_check_already_in_use(type, old_name, new_name, lookup_name);
					}
					break;
				}
				case T_FUNCTION:
				{
					zend_function *fn = zend_hash_find_ptr(CG(function_table), lookup_name);
					if (fn && fn->type == ZEND_USER_FUNCTION
						&& fn->op_array.filename == CG(compiled_filename)
					) {
						zend_check_already_in_use(type, old_name, new_name, lookup_name);
					}
					break;
				}
				case T_CONST:
				{
					zend_string *filename = zend_hash_find_ptr(&CG(const_filenames), lookup_name);
					if (filename && filename == CG(compiled_filename)) {
						zend_check_already_in_use(type, old_name, new_name, lookup_name);
					}
					break;
				}
				EMPTY_SWITCH_DEFAULT_CASE()
			}
		}

		zend_string_addref(old_name);
		if (!zend_hash_add_ptr(current_import, lookup_name, old_name)) {
			zend_error_noreturn(E_COMPILE_ERROR, "Cannot use%s %s as %s because the name "
				"is already in use", zend_get_use_type_str(type), ZSTR_VAL(old_name), ZSTR_VAL(new_name));
		}

		zend_string_release(lookup_name);
		zend_string_release(new_name);
	}
}
/* }}} */

void zend_compile_group_use(zend_ast *ast) /* {{{ */
{
	uint32_t i;
	zend_string *ns = zend_ast_get_str(ast->child[0]);
	zend_ast_list *list = zend_ast_get_list(ast->child[1]);

	for (i = 0; i < list->children; i++) {
		zend_ast *inline_use, *use = list->child[i];
		zval *name_zval = zend_ast_get_zval(use->child[0]);
		zend_string *name = Z_STR_P(name_zval);
		zend_string *compound_ns = zend_concat_names(ZSTR_VAL(ns), ZSTR_LEN(ns), ZSTR_VAL(name), ZSTR_LEN(name));
		zend_string_release(name);
		ZVAL_STR(name_zval, compound_ns);
		inline_use = zend_ast_create_list(1, ZEND_AST_USE, use);
		inline_use->attr = ast->attr ? ast->attr : use->attr;
		zend_compile_use(inline_use);
	}
}
/* }}} */


void zend_compile_const_decl(zend_ast *ast) /* {{{ */
{
	zend_ast_list *list = zend_ast_get_list(ast);
	uint32_t i;
	for (i = 0; i < list->children; ++i) {
		zend_ast *const_ast = list->child[i];
		zend_ast *name_ast = const_ast->child[0];
		zend_ast *value_ast = const_ast->child[1];
		zend_string *unqualified_name = zend_ast_get_str(name_ast);

		zend_string *name;
		znode name_node, value_node;
		zval *value_zv = &value_node.u.constant;

		value_node.op_type = IS_CONST;
		zend_const_expr_to_zval(value_zv, value_ast);

		if (zend_lookup_reserved_const(ZSTR_VAL(unqualified_name), ZSTR_LEN(unqualified_name))) {
			zend_error_noreturn(E_COMPILE_ERROR,
				"Cannot redeclare constant '%s'", ZSTR_VAL(unqualified_name));
		}

		name = zend_prefix_with_ns(unqualified_name);
		name = zend_new_interned_string(name);

		if (FC(imports_const)) {
			zend_string *import_name = zend_hash_find_ptr(FC(imports_const), unqualified_name);
			if (import_name && !zend_string_equals(import_name, name)) {
				zend_error_noreturn(E_COMPILE_ERROR, "Cannot declare const %s because "
					"the name is already in use", ZSTR_VAL(name));
			}
		}

		name_node.op_type = IS_CONST;
		ZVAL_STR(&name_node.u.constant, name);

		zend_emit_op(NULL, ZEND_DECLARE_CONST, &name_node, &value_node);

		zend_hash_add_ptr(&CG(const_filenames), name, CG(compiled_filename));
	}
}
/* }}}*/

void zend_compile_namespace(zend_ast *ast) /* {{{ */
{
	zend_ast *name_ast = ast->child[0];
	zend_ast *stmt_ast = ast->child[1];
	zend_string *name;
	zend_bool with_bracket = stmt_ast != NULL;

	/* handle mixed syntax declaration or nested namespaces */
	if (!FC(has_bracketed_namespaces)) {
		if (FC(current_namespace)) {
			/* previous namespace declarations were unbracketed */
			if (with_bracket) {
				zend_error_noreturn(E_COMPILE_ERROR, "Cannot mix bracketed namespace declarations "
					"with unbracketed namespace declarations");
			}
		}
	} else {
		/* previous namespace declarations were bracketed */
		if (!with_bracket) {
			zend_error_noreturn(E_COMPILE_ERROR, "Cannot mix bracketed namespace declarations "
				"with unbracketed namespace declarations");
		} else if (FC(current_namespace) || FC(in_namespace)) {
			zend_error_noreturn(E_COMPILE_ERROR, "Namespace declarations cannot be nested");
		}
	}

	if (((!with_bracket && !FC(current_namespace))
		 || (with_bracket && !FC(has_bracketed_namespaces))) && CG(active_op_array)->last > 0
	) {
		/* ignore ZEND_EXT_STMT and ZEND_TICKS */
		uint32_t num = CG(active_op_array)->last;
		while (num > 0 &&
		       (CG(active_op_array)->opcodes[num-1].opcode == ZEND_EXT_STMT ||
		        CG(active_op_array)->opcodes[num-1].opcode == ZEND_TICKS)) {
			--num;
		}
		if (num > 0) {
			zend_error_noreturn(E_COMPILE_ERROR, "Namespace declaration statement has to be "
				"the very first statement or after any declare call in the script");
		}
	}

	if (FC(current_namespace)) {
		zend_string_release(FC(current_namespace));
	}

	if (name_ast) {
		name = zend_ast_get_str(name_ast);

		if (ZEND_FETCH_CLASS_DEFAULT != zend_get_class_fetch_type(name)) {
			zend_error_noreturn(E_COMPILE_ERROR, "Cannot use '%s' as namespace name", ZSTR_VAL(name));
		}

		FC(current_namespace) = zend_string_copy(name);
	} else {
		FC(current_namespace) = NULL;
	}

	zend_reset_import_tables();

	FC(in_namespace) = 1;
	if (with_bracket) {
		FC(has_bracketed_namespaces) = 1;
	}

	if (stmt_ast) {
		zend_compile_top_stmt(stmt_ast);
		zend_end_namespace();
	}
}
/* }}} */

void zend_compile_halt_compiler(zend_ast *ast) /* {{{ */
{
	zend_ast *offset_ast = ast->child[0];
	zend_long offset = Z_LVAL_P(zend_ast_get_zval(offset_ast));

	zend_string *filename, *name;
	const char const_name[] = "__COMPILER_HALT_OFFSET__";

	if (FC(has_bracketed_namespaces) && FC(in_namespace)) {
		zend_error_noreturn(E_COMPILE_ERROR,
			"__HALT_COMPILER() can only be used from the outermost scope");
	}

	filename = zend_get_compiled_filename();
	name = zend_mangle_property_name(const_name, sizeof(const_name) - 1,
		ZSTR_VAL(filename), ZSTR_LEN(filename), 0);

	zend_register_long_constant(ZSTR_VAL(name), ZSTR_LEN(name), offset, CONST_CS, 0);
	zend_string_release(name);
}
/* }}} */

static zend_bool zend_try_ct_eval_magic_const(zval *zv, zend_ast *ast) /* {{{ */
{
	zend_op_array *op_array = CG(active_op_array);
	zend_class_entry *ce = CG(active_class_entry);

	switch (ast->attr) {
		case T_LINE:
			ZVAL_LONG(zv, ast->lineno);
			break;
		case T_FILE:
			ZVAL_STR_COPY(zv, CG(compiled_filename));
			break;
		case T_DIR:
		{
			zend_string *filename = CG(compiled_filename);
			zend_string *dirname = zend_string_init(ZSTR_VAL(filename), ZSTR_LEN(filename), 0);
			zend_dirname(ZSTR_VAL(dirname), ZSTR_LEN(dirname));

			if (strcmp(ZSTR_VAL(dirname), ".") == 0) {
				dirname = zend_string_extend(dirname, MAXPATHLEN, 0);
#if HAVE_GETCWD
				ZEND_IGNORE_VALUE(VCWD_GETCWD(ZSTR_VAL(dirname), MAXPATHLEN));
#elif HAVE_GETWD
				ZEND_IGNORE_VALUE(VCWD_GETWD(ZSTR_VAL(dirname)));
#endif
			}

			ZSTR_LEN(dirname) = strlen(ZSTR_VAL(dirname));
			ZVAL_STR(zv, dirname);
			break;
		}
		case T_FUNC_C:
			if (op_array && op_array->function_name) {
				ZVAL_STR_COPY(zv, op_array->function_name);
			} else {
				ZVAL_EMPTY_STRING(zv);
			}
			break;
		case T_METHOD_C:
			if ((op_array && !op_array->scope && op_array->function_name) || (op_array->fn_flags & ZEND_ACC_CLOSURE)) {
				ZVAL_STR_COPY(zv, op_array->function_name);
			} else if (ce) {
				if (op_array && op_array->function_name) {
					ZVAL_NEW_STR(zv, zend_concat3(ZSTR_VAL(ce->name), ZSTR_LEN(ce->name), "::", 2,
						ZSTR_VAL(op_array->function_name), ZSTR_LEN(op_array->function_name)));
				} else {
					ZVAL_STR_COPY(zv, ce->name);
				}
			} else if (op_array && op_array->function_name) {
				ZVAL_STR_COPY(zv, op_array->function_name);
			} else {
				ZVAL_EMPTY_STRING(zv);
			}
			break;
		case T_CLASS_C:
			if (ce) {
				if ((ce->ce_flags & ZEND_ACC_TRAIT) != 0) {
					return 0;
				} else {
					ZVAL_STR_COPY(zv, ce->name);
				}
			} else {
				ZVAL_EMPTY_STRING(zv);
			}
			break;
		case T_TRAIT_C:
			if (ce && (ce->ce_flags & ZEND_ACC_TRAIT) != 0) {
				ZVAL_STR_COPY(zv, ce->name);
			} else {
				ZVAL_EMPTY_STRING(zv);
			}
			break;
		case T_NS_C:
			if (FC(current_namespace)) {
				ZVAL_STR_COPY(zv, FC(current_namespace));
			} else {
				ZVAL_EMPTY_STRING(zv);
			}
			break;
		EMPTY_SWITCH_DEFAULT_CASE()
	}

	return 1;
}
/* }}} */

ZEND_API zend_bool zend_binary_op_produces_numeric_string_error(uint32_t opcode, zval *op1, zval *op2) /* {{{ */
{
	if (!(opcode == ZEND_ADD || opcode == ZEND_SUB || opcode == ZEND_MUL || opcode == ZEND_DIV
		|| opcode == ZEND_POW || opcode == ZEND_MOD || opcode == ZEND_SL || opcode == ZEND_SR
		|| opcode == ZEND_BW_OR || opcode == ZEND_BW_AND || opcode == ZEND_BW_XOR)) {
		return 0;
	}

	/* While basic arithmetic operators always produce numeric string errors,
	 * bitwise operators don't produce errors if both operands are strings */
	if ((opcode == ZEND_BW_OR || opcode == ZEND_BW_AND || opcode == ZEND_BW_XOR)
		&& Z_TYPE_P(op1) == IS_STRING && Z_TYPE_P(op2) == IS_STRING) {
		return 0;
	}

	if (Z_TYPE_P(op1) == IS_STRING
		&& !is_numeric_string(Z_STRVAL_P(op1), Z_STRLEN_P(op1), NULL, NULL, 0)) {
		return 1;
	}

	if (Z_TYPE_P(op2) == IS_STRING
		&& !is_numeric_string(Z_STRVAL_P(op2), Z_STRLEN_P(op2), NULL, NULL, 0)) {
		return 1;
	}

	return 0;
}
/* }}} */

static inline zend_bool zend_try_ct_eval_binary_op(zval *result, uint32_t opcode, zval *op1, zval *op2) /* {{{ */
{
	binary_op_type fn = get_binary_op(opcode);

	/* don't evaluate division by zero at compile-time */
	if ((opcode == ZEND_DIV || opcode == ZEND_MOD) &&
	    zval_get_long(op2) == 0) {
		return 0;
	} else if ((opcode == ZEND_SL || opcode == ZEND_SR) &&
	    zval_get_long(op2) < 0) {
		return 0;
	}

	/* don't evaluate numeric string error-producing operations at compile-time */
	if (zend_binary_op_produces_numeric_string_error(opcode, op1, op2)) {
		return 0;
	}

	fn(result, op1, op2);
	return 1;
}
/* }}} */

static inline void zend_ct_eval_unary_op(zval *result, uint32_t opcode, zval *op) /* {{{ */
{
	unary_op_type fn = get_unary_op(opcode);
	fn(result, op);
}
/* }}} */

static inline zend_bool zend_try_ct_eval_unary_pm(zval *result, zend_ast_kind kind, zval *op) /* {{{ */
{
	zval left;
	ZVAL_LONG(&left, (kind == ZEND_AST_UNARY_PLUS) ? 1 : -1);
	return zend_try_ct_eval_binary_op(result, ZEND_MUL, &left, op);
}
/* }}} */

static inline void zend_ct_eval_greater(zval *result, zend_ast_kind kind, zval *op1, zval *op2) /* {{{ */
{
	binary_op_type fn = kind == ZEND_AST_GREATER
		? is_smaller_function : is_smaller_or_equal_function;
	fn(result, op2, op1);
}
/* }}} */

static zend_bool zend_try_ct_eval_array(zval *result, zend_ast *ast) /* {{{ */
{
	zend_ast_list *list = zend_ast_get_list(ast);
	uint32_t i;
	zend_bool is_constant = 1;

	/* First ensure that *all* child nodes are constant and by-val */
	for (i = 0; i < list->children; ++i) {
		zend_ast *elem_ast = list->child[i];
		zend_bool by_ref = elem_ast->attr;
		zend_eval_const_expr(&elem_ast->child[0]);
		zend_eval_const_expr(&elem_ast->child[1]);

		if (by_ref || elem_ast->child[0]->kind != ZEND_AST_ZVAL
			|| (elem_ast->child[1] && elem_ast->child[1]->kind != ZEND_AST_ZVAL)
		) {
			is_constant = 0;
		}
	}

	if (!is_constant) {
		return 0;
	}

	array_init_size(result, list->children);
	for (i = 0; i < list->children; ++i) {
		zend_ast *elem_ast = list->child[i];
		zend_ast *value_ast = elem_ast->child[0];
		zend_ast *key_ast = elem_ast->child[1];

		zval *value = zend_ast_get_zval(value_ast);
		if (Z_REFCOUNTED_P(value)) Z_ADDREF_P(value);

		if (key_ast) {
			zval *key = zend_ast_get_zval(key_ast);
			switch (Z_TYPE_P(key)) {
				case IS_LONG:
					zend_hash_index_update(Z_ARRVAL_P(result), Z_LVAL_P(key), value);
					break;
				case IS_STRING:
					zend_symtable_update(Z_ARRVAL_P(result), Z_STR_P(key), value);
					break;
				case IS_DOUBLE:
					zend_hash_index_update(Z_ARRVAL_P(result),
						zend_dval_to_lval(Z_DVAL_P(key)), value);
					break;
				case IS_FALSE:
					zend_hash_index_update(Z_ARRVAL_P(result), 0, value);
					break;
				case IS_TRUE:
					zend_hash_index_update(Z_ARRVAL_P(result), 1, value);
					break;
				case IS_NULL:
					zend_hash_update(Z_ARRVAL_P(result), ZSTR_EMPTY_ALLOC(), value);
					break;
				default:
					zend_error_noreturn(E_COMPILE_ERROR, "Illegal offset type");
					break;
			}
		} else {
			zend_hash_next_index_insert(Z_ARRVAL_P(result), value);
		}
	}

	return 1;
}
/* }}} */

void zend_compile_binary_op(znode *result, zend_ast *ast) /* {{{ */
{
	zend_ast *left_ast = ast->child[0];
	zend_ast *right_ast = ast->child[1];
	uint32_t opcode = ast->attr;

	znode left_node, right_node;
	zend_compile_expr(&left_node, left_ast);
	zend_compile_expr(&right_node, right_ast);

	if (left_node.op_type == IS_CONST && right_node.op_type == IS_CONST) {
		if (zend_try_ct_eval_binary_op(&result->u.constant, opcode,
				&left_node.u.constant, &right_node.u.constant)
		) {
			result->op_type = IS_CONST;
			zval_ptr_dtor(&left_node.u.constant);
			zval_ptr_dtor(&right_node.u.constant);
			return;
		}
	}

	do {
		if (opcode == ZEND_IS_EQUAL || opcode == ZEND_IS_NOT_EQUAL) {
			if (left_node.op_type == IS_CONST) {
				if (Z_TYPE(left_node.u.constant) == IS_FALSE) {
					opcode = (opcode == ZEND_IS_NOT_EQUAL) ? ZEND_BOOL : ZEND_BOOL_NOT;
					zend_emit_op_tmp(result, opcode, &right_node, NULL);
					break;
				} else if (Z_TYPE(left_node.u.constant) == IS_TRUE) {
					opcode = (opcode == ZEND_IS_EQUAL) ? ZEND_BOOL : ZEND_BOOL_NOT;
					zend_emit_op_tmp(result, opcode, &right_node, NULL);
					break;
				}
			} else if (right_node.op_type == IS_CONST) {
				if (Z_TYPE(right_node.u.constant) == IS_FALSE) {
					opcode = (opcode == ZEND_IS_NOT_EQUAL) ? ZEND_BOOL : ZEND_BOOL_NOT;
					zend_emit_op_tmp(result, opcode, &left_node, NULL);
					break;
				} else if (Z_TYPE(right_node.u.constant) == IS_TRUE) {
					opcode = (opcode == ZEND_IS_EQUAL) ? ZEND_BOOL : ZEND_BOOL_NOT;
					zend_emit_op_tmp(result, opcode, &left_node, NULL);
					break;
				}
			}
		}
		if (opcode == ZEND_CONCAT) {
			/* convert constant operands to strings at compile-time */
			if (left_node.op_type == IS_CONST) {
				convert_to_string(&left_node.u.constant);
			}
			if (right_node.op_type == IS_CONST) {
				convert_to_string(&right_node.u.constant);
			}
		}
		zend_emit_op_tmp(result, opcode, &left_node, &right_node);
	} while (0);
}
/* }}} */

/* We do not use zend_compile_binary_op for this because we want to retain the left-to-right
 * evaluation order. */
void zend_compile_greater(znode *result, zend_ast *ast) /* {{{ */
{
	zend_ast *left_ast = ast->child[0];
	zend_ast *right_ast = ast->child[1];
	znode left_node, right_node;

	ZEND_ASSERT(ast->kind == ZEND_AST_GREATER || ast->kind == ZEND_AST_GREATER_EQUAL);

	zend_compile_expr(&left_node, left_ast);
	zend_compile_expr(&right_node, right_ast);

	if (left_node.op_type == IS_CONST && right_node.op_type == IS_CONST) {
		result->op_type = IS_CONST;
		zend_ct_eval_greater(&result->u.constant, ast->kind,
			&left_node.u.constant, &right_node.u.constant);
		zval_ptr_dtor(&left_node.u.constant);
		zval_ptr_dtor(&right_node.u.constant);
		return;
	}

	zend_emit_op_tmp(result,
		ast->kind == ZEND_AST_GREATER ? ZEND_IS_SMALLER : ZEND_IS_SMALLER_OR_EQUAL,
		&right_node, &left_node);
}
/* }}} */

void zend_compile_unary_op(znode *result, zend_ast *ast) /* {{{ */
{
	zend_ast *expr_ast = ast->child[0];
	uint32_t opcode = ast->attr;

	znode expr_node;
	zend_compile_expr(&expr_node, expr_ast);

	if (expr_node.op_type == IS_CONST) {
		result->op_type = IS_CONST;
		zend_ct_eval_unary_op(&result->u.constant, opcode,
			&expr_node.u.constant);
		zval_ptr_dtor(&expr_node.u.constant);
		return;
	}

	zend_emit_op_tmp(result, opcode, &expr_node, NULL);
}
/* }}} */

void zend_compile_unary_pm(znode *result, zend_ast *ast) /* {{{ */
{
	zend_ast *expr_ast = ast->child[0];
	znode expr_node;
	znode lefthand_node;

	ZEND_ASSERT(ast->kind == ZEND_AST_UNARY_PLUS || ast->kind == ZEND_AST_UNARY_MINUS);

	zend_compile_expr(&expr_node, expr_ast);

	if (expr_node.op_type == IS_CONST) {
		if (zend_try_ct_eval_unary_pm(&result->u.constant, ast->kind, &expr_node.u.constant)) {
			result->op_type = IS_CONST;
			zval_ptr_dtor(&expr_node.u.constant);
			return;
		}
	}

	lefthand_node.op_type = IS_CONST;
	ZVAL_LONG(&lefthand_node.u.constant, (ast->kind == ZEND_AST_UNARY_PLUS) ? 1 : -1);
	zend_emit_op_tmp(result, ZEND_MUL, &lefthand_node, &expr_node);
}
/* }}} */

void zend_compile_short_circuiting(znode *result, zend_ast *ast) /* {{{ */
{
	zend_ast *left_ast = ast->child[0];
	zend_ast *right_ast = ast->child[1];

	znode left_node, right_node;
	zend_op *opline_jmpz, *opline_bool;
	uint32_t opnum_jmpz;

	ZEND_ASSERT(ast->kind == ZEND_AST_AND || ast->kind == ZEND_AST_OR);

	zend_compile_expr(&left_node, left_ast);

	if (left_node.op_type == IS_CONST) {
		if ((ast->kind == ZEND_AST_AND && !zend_is_true(&left_node.u.constant))
		 || (ast->kind == ZEND_AST_OR && zend_is_true(&left_node.u.constant))) {
			result->op_type = IS_CONST;
			ZVAL_BOOL(&result->u.constant, zend_is_true(&left_node.u.constant));
		} else {
			zend_compile_expr(&right_node, right_ast);

			if (right_node.op_type == IS_CONST) {
				result->op_type = IS_CONST;
				ZVAL_BOOL(&result->u.constant, zend_is_true(&right_node.u.constant));

				zval_ptr_dtor(&right_node.u.constant);
			} else {
				zend_emit_op_tmp(result, ZEND_BOOL, &right_node, NULL);
			}
		}

		zval_ptr_dtor(&left_node.u.constant);
		return;
	}

	opnum_jmpz = get_next_op_number(CG(active_op_array));
	opline_jmpz = zend_emit_op(NULL, ast->kind == ZEND_AST_AND ? ZEND_JMPZ_EX : ZEND_JMPNZ_EX,
		&left_node, NULL);

	if (left_node.op_type == IS_TMP_VAR) {
		SET_NODE(opline_jmpz->result, &left_node);
	} else {
		opline_jmpz->result.var = get_temporary_variable(CG(active_op_array));
		opline_jmpz->result_type = IS_TMP_VAR;
	}

	GET_NODE(result, opline_jmpz->result);
	zend_compile_expr(&right_node, right_ast);

	opline_bool = zend_emit_op(NULL, ZEND_BOOL, &right_node, NULL);
	SET_NODE(opline_bool->result, result);

	zend_update_jump_target_to_next(opnum_jmpz);
}
/* }}} */

void zend_compile_post_incdec(znode *result, zend_ast *ast) /* {{{ */
{
	zend_ast *var_ast = ast->child[0];
	ZEND_ASSERT(ast->kind == ZEND_AST_POST_INC || ast->kind == ZEND_AST_POST_DEC);

	zend_ensure_writable_variable(var_ast);

	if (var_ast->kind == ZEND_AST_PROP) {
		zend_op *opline = zend_compile_prop_common(NULL, var_ast, BP_VAR_RW);
		opline->opcode = ast->kind == ZEND_AST_POST_INC ? ZEND_POST_INC_OBJ : ZEND_POST_DEC_OBJ;
		zend_make_tmp_result(result, opline);
	} else {
		znode var_node;
		zend_compile_var(&var_node, var_ast, BP_VAR_RW);
		zend_emit_op_tmp(result, ast->kind == ZEND_AST_POST_INC ? ZEND_POST_INC : ZEND_POST_DEC,
			&var_node, NULL);
	}
}
/* }}} */

void zend_compile_pre_incdec(znode *result, zend_ast *ast) /* {{{ */
{
	zend_ast *var_ast = ast->child[0];
	ZEND_ASSERT(ast->kind == ZEND_AST_PRE_INC || ast->kind == ZEND_AST_PRE_DEC);

	zend_ensure_writable_variable(var_ast);

	if (var_ast->kind == ZEND_AST_PROP) {
		zend_op *opline = zend_compile_prop_common(result, var_ast, BP_VAR_RW);
		opline->opcode = ast->kind == ZEND_AST_PRE_INC ? ZEND_PRE_INC_OBJ : ZEND_PRE_DEC_OBJ;
	} else {
		znode var_node;
		zend_compile_var(&var_node, var_ast, BP_VAR_RW);
		zend_emit_op(result, ast->kind == ZEND_AST_PRE_INC ? ZEND_PRE_INC : ZEND_PRE_DEC,
			&var_node, NULL);
	}
}
/* }}} */

void zend_compile_cast(znode *result, zend_ast *ast) /* {{{ */
{
	zend_ast *expr_ast = ast->child[0];
	znode expr_node;
	zend_op *opline;

	zend_compile_expr(&expr_node, expr_ast);

	opline = zend_emit_op_tmp(result, ZEND_CAST, &expr_node, NULL);
	opline->extended_value = ast->attr;
}
/* }}} */

static void zend_compile_shorthand_conditional(znode *result, zend_ast *ast) /* {{{ */
{
	zend_ast *cond_ast = ast->child[0];
	zend_ast *false_ast = ast->child[2];

	znode cond_node, false_node;
	zend_op *opline_qm_assign;
	uint32_t opnum_jmp_set;

	ZEND_ASSERT(ast->child[1] == NULL);

	zend_compile_expr(&cond_node, cond_ast);

	opnum_jmp_set = get_next_op_number(CG(active_op_array));
	zend_emit_op_tmp(result, ZEND_JMP_SET, &cond_node, NULL);

	zend_compile_expr(&false_node, false_ast);

	opline_qm_assign = zend_emit_op_tmp(NULL, ZEND_QM_ASSIGN, &false_node, NULL);
	SET_NODE(opline_qm_assign->result, result);

	zend_update_jump_target_to_next(opnum_jmp_set);
}
/* }}} */

void zend_compile_conditional(znode *result, zend_ast *ast) /* {{{ */
{
	zend_ast *cond_ast = ast->child[0];
	zend_ast *true_ast = ast->child[1];
	zend_ast *false_ast = ast->child[2];

	znode cond_node, true_node, false_node;
	zend_op *opline_qm_assign2;
	uint32_t opnum_jmpz, opnum_jmp;

	if (!true_ast) {
		zend_compile_shorthand_conditional(result, ast);
		return;
	}

	zend_compile_expr(&cond_node, cond_ast);

	opnum_jmpz = zend_emit_cond_jump(ZEND_JMPZ, &cond_node, 0);

	zend_compile_expr(&true_node, true_ast);

	zend_emit_op_tmp(result, ZEND_QM_ASSIGN, &true_node, NULL);

	opnum_jmp = zend_emit_jump(0);

	zend_update_jump_target_to_next(opnum_jmpz);

	zend_compile_expr(&false_node, false_ast);

	opline_qm_assign2 = zend_emit_op(NULL, ZEND_QM_ASSIGN, &false_node, NULL);
	SET_NODE(opline_qm_assign2->result, result);

	zend_update_jump_target_to_next(opnum_jmp);
}
/* }}} */

void zend_compile_coalesce(znode *result, zend_ast *ast) /* {{{ */
{
	zend_ast *expr_ast = ast->child[0];
	zend_ast *default_ast = ast->child[1];

	znode expr_node, default_node;
	zend_op *opline;
	uint32_t opnum;

	zend_compile_var(&expr_node, expr_ast, BP_VAR_IS);

	opnum = get_next_op_number(CG(active_op_array));
	zend_emit_op_tmp(result, ZEND_COALESCE, &expr_node, NULL);

	zend_compile_expr(&default_node, default_ast);

	opline = zend_emit_op_tmp(NULL, ZEND_QM_ASSIGN, &default_node, NULL);
	SET_NODE(opline->result, result);

	opline = &CG(active_op_array)->opcodes[opnum];
	opline->op2.opline_num = get_next_op_number(CG(active_op_array));
}
/* }}} */

void zend_compile_print(znode *result, zend_ast *ast) /* {{{ */
{
	zend_op *opline;
	zend_ast *expr_ast = ast->child[0];

	znode expr_node;
	zend_compile_expr(&expr_node, expr_ast);

	opline = zend_emit_op(NULL, ZEND_ECHO, &expr_node, NULL);
	opline->extended_value = 1;

	result->op_type = IS_CONST;
	ZVAL_LONG(&result->u.constant, 1);
}
/* }}} */

void zend_compile_exit(znode *result, zend_ast *ast) /* {{{ */
{
	zend_ast *expr_ast = ast->child[0];

	if (expr_ast) {
		znode expr_node;
		zend_compile_expr(&expr_node, expr_ast);
		zend_emit_op(NULL, ZEND_EXIT, &expr_node, NULL);
	} else {
		zend_emit_op(NULL, ZEND_EXIT, NULL, NULL);
	}

	result->op_type = IS_CONST;
	ZVAL_BOOL(&result->u.constant, 1);
}
/* }}} */

void zend_compile_yield(znode *result, zend_ast *ast) /* {{{ */
{
	zend_ast *value_ast = ast->child[0];
	zend_ast *key_ast = ast->child[1];

	znode value_node, key_node;
	znode *value_node_ptr = NULL, *key_node_ptr = NULL;
	zend_op *opline;
	zend_bool returns_by_ref = (CG(active_op_array)->fn_flags & ZEND_ACC_RETURN_REFERENCE) != 0;

	zend_mark_function_as_generator();

	if (key_ast) {
		zend_compile_expr(&key_node, key_ast);
		key_node_ptr = &key_node;
	}

	if (value_ast) {
		if (returns_by_ref && zend_is_variable(value_ast) && !zend_is_call(value_ast)) {
			zend_compile_var(&value_node, value_ast, BP_VAR_W);
		} else {
			zend_compile_expr(&value_node, value_ast);
		}
		value_node_ptr = &value_node;
	}

	opline = zend_emit_op(result, ZEND_YIELD, value_node_ptr, key_node_ptr);

	if (value_ast && returns_by_ref && zend_is_call(value_ast)) {
		opline->extended_value = ZEND_RETURNS_FUNCTION;
	}
}
/* }}} */

void zend_compile_yield_from(znode *result, zend_ast *ast) /* {{{ */
{
	zend_ast *expr_ast = ast->child[0];
	znode expr_node;

	zend_mark_function_as_generator();

	if (CG(active_op_array)->fn_flags & ZEND_ACC_RETURN_REFERENCE) {
		zend_error_noreturn(E_COMPILE_ERROR,
			"Cannot use \"yield from\" inside a by-reference generator");
	}

	zend_compile_expr(&expr_node, expr_ast);
	zend_emit_op_tmp(result, ZEND_YIELD_FROM, &expr_node, NULL);
}
/* }}} */

void zend_compile_instanceof(znode *result, zend_ast *ast) /* {{{ */
{
	zend_ast *obj_ast = ast->child[0];
	zend_ast *class_ast = ast->child[1];

	znode obj_node, class_node;
	zend_op *opline;

	zend_compile_expr(&obj_node, obj_ast);
	if (obj_node.op_type == IS_CONST) {
		zend_error_noreturn(E_COMPILE_ERROR,
			"instanceof expects an object instance, constant given");
	}

	zend_compile_class_ref_ex(&class_node, class_ast,
		ZEND_FETCH_CLASS_NO_AUTOLOAD | ZEND_FETCH_CLASS_EXCEPTION);

	opline = zend_emit_op_tmp(result, ZEND_INSTANCEOF, &obj_node, NULL);

	if (class_node.op_type == IS_CONST) {
		opline->op2_type = IS_CONST;
		opline->op2.constant = zend_add_class_name_literal(
			CG(active_op_array), Z_STR(class_node.u.constant));
	} else {
		SET_NODE(opline->op2, &class_node);
	}
}
/* }}} */

void zend_compile_include_or_eval(znode *result, zend_ast *ast) /* {{{ */
{
	zend_ast *expr_ast = ast->child[0];
	znode expr_node;
	zend_op *opline;

	zend_do_extended_fcall_begin();
	zend_compile_expr(&expr_node, expr_ast);

	opline = zend_emit_op(result, ZEND_INCLUDE_OR_EVAL, &expr_node, NULL);
	opline->extended_value = ast->attr;

	zend_do_extended_fcall_end();
}
/* }}} */

void zend_compile_isset_or_empty(znode *result, zend_ast *ast) /* {{{ */
{
	zend_ast *var_ast = ast->child[0];

	znode var_node;
	zend_op *opline = NULL;

	ZEND_ASSERT(ast->kind == ZEND_AST_ISSET || ast->kind == ZEND_AST_EMPTY);

	if (!zend_is_variable(var_ast) || zend_is_call(var_ast)) {
		if (ast->kind == ZEND_AST_EMPTY) {
			/* empty(expr) can be transformed to !expr */
			zend_ast *not_ast = zend_ast_create_ex(ZEND_AST_UNARY_OP, ZEND_BOOL_NOT, var_ast);
			zend_compile_expr(result, not_ast);
			return;
		} else {
			zend_error_noreturn(E_COMPILE_ERROR,
				"Cannot use isset() on the result of an expression "
				"(you can use \"null !== expression\" instead)");
		}
	}

	switch (var_ast->kind) {
		case ZEND_AST_VAR:
			if (zend_try_compile_cv(&var_node, var_ast) == SUCCESS) {
				opline = zend_emit_op(result, ZEND_ISSET_ISEMPTY_VAR, &var_node, NULL);
				opline->extended_value = ZEND_FETCH_LOCAL | ZEND_QUICK_SET;
			} else {
				opline = zend_compile_simple_var_no_cv(result, var_ast, BP_VAR_IS, 0);
				opline->opcode = ZEND_ISSET_ISEMPTY_VAR;
			}
			break;
		case ZEND_AST_DIM:
			opline = zend_compile_dim_common(result, var_ast, BP_VAR_IS);
			opline->opcode = ZEND_ISSET_ISEMPTY_DIM_OBJ;
			break;
		case ZEND_AST_PROP:
			opline = zend_compile_prop_common(result, var_ast, BP_VAR_IS);
			opline->opcode = ZEND_ISSET_ISEMPTY_PROP_OBJ;
			break;
		case ZEND_AST_STATIC_PROP:
			opline = zend_compile_static_prop_common(result, var_ast, BP_VAR_IS, 0);
			opline->opcode = ZEND_ISSET_ISEMPTY_STATIC_PROP;
			break;
		EMPTY_SWITCH_DEFAULT_CASE()
	}

	result->op_type = opline->result_type = IS_TMP_VAR;
	opline->extended_value |= ast->kind == ZEND_AST_ISSET ? ZEND_ISSET : ZEND_ISEMPTY;
}
/* }}} */

void zend_compile_silence(znode *result, zend_ast *ast) /* {{{ */
{
	zend_ast *expr_ast = ast->child[0];
	znode silence_node;
	uint32_t range;

	range = zend_start_live_range(CG(active_op_array), get_next_op_number(CG(active_op_array)));
	zend_emit_op_tmp(&silence_node, ZEND_BEGIN_SILENCE, NULL, NULL);

	if (expr_ast->kind == ZEND_AST_VAR) {
		/* For @$var we need to force a FETCH instruction, otherwise the CV access will
		 * happen outside the silenced section. */
		zend_compile_simple_var_no_cv(result, expr_ast, BP_VAR_R, 0 );
	} else {
		zend_compile_expr(result, expr_ast);
	}

	/* Store BEGIN_SILENCE/END_SILENCE pair to restore previous
	 * EG(error_reporting) value on exception */
	zend_end_live_range(CG(active_op_array), range, get_next_op_number(CG(active_op_array)),
		ZEND_LIVE_SILENCE, silence_node.u.op.var);

	zend_emit_op(NULL, ZEND_END_SILENCE, &silence_node, NULL);
}
/* }}} */

void zend_compile_shell_exec(znode *result, zend_ast *ast) /* {{{ */
{
	zend_ast *expr_ast = ast->child[0];

	zval fn_name;
	zend_ast *name_ast, *args_ast, *call_ast;

	ZVAL_STRING(&fn_name, "shell_exec");
	name_ast = zend_ast_create_zval(&fn_name);
	args_ast = zend_ast_create_list(1, ZEND_AST_ARG_LIST, expr_ast);
	call_ast = zend_ast_create(ZEND_AST_CALL, name_ast, args_ast);

	zend_compile_expr(result, call_ast);

	zval_ptr_dtor(&fn_name);
}
/* }}} */

void zend_compile_array(znode *result, zend_ast *ast) /* {{{ */
{
	zend_ast_list *list = zend_ast_get_list(ast);
	zend_op *opline;
	uint32_t i, opnum_init = -1;
	zend_bool packed = 1;

	if (zend_try_ct_eval_array(&result->u.constant, ast)) {
		result->op_type = IS_CONST;
		return;
	}

	for (i = 0; i < list->children; ++i) {
		zend_ast *elem_ast = list->child[i];
		zend_ast *value_ast = elem_ast->child[0];
		zend_ast *key_ast = elem_ast->child[1];
		zend_bool by_ref = elem_ast->attr;

		znode value_node, key_node, *key_node_ptr = NULL;

		if (key_ast) {
			zend_compile_expr(&key_node, key_ast);
			zend_handle_numeric_op(&key_node);
			key_node_ptr = &key_node;
		}

		if (by_ref) {
			zend_ensure_writable_variable(value_ast);
			zend_compile_var(&value_node, value_ast, BP_VAR_W);
		} else {
			zend_compile_expr(&value_node, value_ast);
		}

		if (i == 0) {
			opnum_init = get_next_op_number(CG(active_op_array));
			opline = zend_emit_op_tmp(result, ZEND_INIT_ARRAY, &value_node, key_node_ptr);
			opline->extended_value = list->children << ZEND_ARRAY_SIZE_SHIFT;
		} else {
			opline = zend_emit_op(NULL, ZEND_ADD_ARRAY_ELEMENT,
				&value_node, key_node_ptr);
			SET_NODE(opline->result, result);
		}
		opline->extended_value |= by_ref;

		if (key_ast && key_node.op_type == IS_CONST && Z_TYPE(key_node.u.constant) == IS_STRING) {
			packed = 0;
		}
	}

	/* Handle empty array */
	if (!list->children) {
		zend_emit_op_tmp(result, ZEND_INIT_ARRAY, NULL, NULL);
	}

	/* Add a flag to INIT_ARRAY if we know this array cannot be packed */
	if (!packed) {
		ZEND_ASSERT(opnum_init != (uint32_t)-1);
		opline = &CG(active_op_array)->opcodes[opnum_init];
		opline->extended_value |= ZEND_ARRAY_NOT_PACKED;
	}
}
/* }}} */

void zend_compile_const(znode *result, zend_ast *ast) /* {{{ */
{
	zend_ast *name_ast = ast->child[0];

	zend_op *opline;

	zend_bool is_fully_qualified;
	zend_string *orig_name = zend_ast_get_str(name_ast);
	zend_string *resolved_name = zend_resolve_const_name(orig_name, name_ast->attr, &is_fully_qualified);

	if (zend_string_equals_literal(resolved_name, "__COMPILER_HALT_OFFSET__") || (name_ast->attr != ZEND_NAME_RELATIVE && zend_string_equals_literal(orig_name, "__COMPILER_HALT_OFFSET__"))) {
		zend_ast *last = CG(ast);

		while (last->kind == ZEND_AST_STMT_LIST) {
			zend_ast_list *list = zend_ast_get_list(last);
			last = list->child[list->children-1];
		}
		if (last->kind == ZEND_AST_HALT_COMPILER) {
			result->op_type = IS_CONST;
			ZVAL_LONG(&result->u.constant, Z_LVAL_P(zend_ast_get_zval(last->child[0])));
			zend_string_release(resolved_name);
			return;
		}
	}

	if (zend_try_ct_eval_const(&result->u.constant, resolved_name, is_fully_qualified)) {
		result->op_type = IS_CONST;
		zend_string_release(resolved_name);
		return;
	}

	opline = zend_emit_op_tmp(result, ZEND_FETCH_CONSTANT, NULL, NULL);
	opline->op2_type = IS_CONST;

	if (is_fully_qualified) {
		opline->op2.constant = zend_add_const_name_literal(
			CG(active_op_array), resolved_name, 0);
	} else {
		opline->extended_value = IS_CONSTANT_UNQUALIFIED;
		if (FC(current_namespace)) {
			opline->extended_value |= IS_CONSTANT_IN_NAMESPACE;
			opline->op2.constant = zend_add_const_name_literal(
				CG(active_op_array), resolved_name, 1);
		} else {
			opline->op2.constant = zend_add_const_name_literal(
				CG(active_op_array), resolved_name, 0);
		}
	}
	zend_alloc_cache_slot(opline->op2.constant);
}
/* }}} */

void zend_compile_class_const(znode *result, zend_ast *ast) /* {{{ */
{
	zend_ast *class_ast = ast->child[0];
	zend_ast *const_ast = ast->child[1];

	znode class_node, const_node;
	zend_op *opline;

	if (zend_try_compile_const_expr_resolve_class_name(&result->u.constant, class_ast, const_ast, 0)) {
		if (Z_TYPE(result->u.constant) == IS_NULL) {
			zend_op *opline = zend_emit_op_tmp(result, ZEND_FETCH_CLASS_NAME, NULL, NULL);
			opline->extended_value = zend_get_class_fetch_type(zend_ast_get_str(class_ast));
		} else {
			result->op_type = IS_CONST;
		}
		return;
	}

	zend_eval_const_expr(&class_ast);
	zend_eval_const_expr(&const_ast);

	if (class_ast->kind == ZEND_AST_ZVAL) {
		zend_string *resolved_name;

		resolved_name = zend_resolve_class_name_ast(class_ast);
		if (const_ast->kind == ZEND_AST_ZVAL && zend_try_ct_eval_class_const(&result->u.constant, resolved_name, zend_ast_get_str(const_ast))) {
			result->op_type = IS_CONST;
			zend_string_release(resolved_name);
			return;
		}
		zend_string_release(resolved_name);
	}
	if (const_ast->kind == ZEND_AST_ZVAL && zend_string_equals_literal_ci(zend_ast_get_str(const_ast), "class")) {
		zend_error_noreturn(E_COMPILE_ERROR,
			"Dynamic class names are not allowed in compile-time ::class fetch");
	}

	zend_compile_class_ref_ex(&class_node, class_ast, ZEND_FETCH_CLASS_EXCEPTION);

	zend_compile_expr(&const_node, const_ast);

	opline = zend_emit_op_tmp(result, ZEND_FETCH_CLASS_CONSTANT, NULL, &const_node);

	zend_set_class_name_op1(opline, &class_node);

	if (opline->op1_type == IS_CONST) {
		zend_alloc_cache_slot(opline->op2.constant);
	} else {
		zend_alloc_polymorphic_cache_slot(opline->op2.constant);
	}
}
/* }}} */

void zend_compile_resolve_class_name(znode *result, zend_ast *ast) /* {{{ */
{
	zend_ast *name_ast = ast->child[0];
	uint32_t fetch_type = zend_get_class_fetch_type(zend_ast_get_str(name_ast));
	zend_ensure_valid_class_fetch_type(fetch_type);

	switch (fetch_type) {
		case ZEND_FETCH_CLASS_SELF:
			if (CG(active_class_entry) && zend_is_scope_known()) {
				result->op_type = IS_CONST;
				ZVAL_STR_COPY(&result->u.constant, CG(active_class_entry)->name);
			} else {
				zend_op *opline = zend_emit_op_tmp(result, ZEND_FETCH_CLASS_NAME, NULL, NULL);
				opline->extended_value = fetch_type;
			}
			break;
		case ZEND_FETCH_CLASS_STATIC:
		case ZEND_FETCH_CLASS_PARENT:
			{
				zend_op *opline = zend_emit_op_tmp(result, ZEND_FETCH_CLASS_NAME, NULL, NULL);
				opline->extended_value = fetch_type;
			}
			break;
		case ZEND_FETCH_CLASS_DEFAULT:
			result->op_type = IS_CONST;
			ZVAL_STR(&result->u.constant, zend_resolve_class_name_ast(name_ast));
			break;
		EMPTY_SWITCH_DEFAULT_CASE()
	}
}
/* }}} */

static zend_op *zend_compile_rope_add(znode *result, uint32_t num, znode *elem_node) /* {{{ */
{
	zend_op *opline = get_next_op(CG(active_op_array));

	if (num == 0) {
		result->op_type = IS_TMP_VAR;
		result->u.op.var = -1;
		opline->opcode = ZEND_ROPE_INIT;
		SET_UNUSED(opline->op1);
	} else {
		opline->opcode = ZEND_ROPE_ADD;
		SET_NODE(opline->op1, result);
	}
	SET_NODE(opline->op2, elem_node);
	SET_NODE(opline->result, result);
	opline->extended_value = num;
	return opline;
}
/* }}} */

static void zend_compile_encaps_list(znode *result, zend_ast *ast) /* {{{ */
{
	uint32_t i, j;
	uint32_t rope_init_lineno = -1;
	zend_op *opline = NULL, *init_opline;
	znode elem_node, last_const_node;
	zend_ast_list *list = zend_ast_get_list(ast);

	ZEND_ASSERT(list->children > 0);

	j = 0;
	last_const_node.op_type = IS_UNUSED;
	for (i = 0; i < list->children; i++) {
		zend_compile_expr(&elem_node, list->child[i]);

		if (elem_node.op_type == IS_CONST) {
			convert_to_string(&elem_node.u.constant);

			if (Z_STRLEN(elem_node.u.constant) == 0) {
				zval_ptr_dtor(&elem_node.u.constant);
			} else if (last_const_node.op_type == IS_CONST) {
				concat_function(&last_const_node.u.constant, &last_const_node.u.constant, &elem_node.u.constant);
				zval_ptr_dtor(&elem_node.u.constant);
			} else {
				last_const_node.op_type = IS_CONST;
				ZVAL_COPY_VALUE(&last_const_node.u.constant, &elem_node.u.constant);
			}
			continue;
		} else {
			if (j == 0) {
				rope_init_lineno = get_next_op_number(CG(active_op_array));
			}
			if (last_const_node.op_type == IS_CONST) {
				zend_compile_rope_add(result, j++, &last_const_node);
				last_const_node.op_type = IS_UNUSED;
			}
			opline = zend_compile_rope_add(result, j++, &elem_node);
		}
	}

	if (j == 0) {
		result->op_type = IS_CONST;
		if (last_const_node.op_type == IS_CONST) {
			ZVAL_COPY_VALUE(&result->u.constant, &last_const_node.u.constant);
		} else {
			ZVAL_EMPTY_STRING(&result->u.constant);
			/* empty string */
		}
		return;
	} else if (last_const_node.op_type == IS_CONST) {
		opline = zend_compile_rope_add(result, j++, &last_const_node);
	}
	init_opline = CG(active_op_array)->opcodes + rope_init_lineno;
	if (j == 1) {
		if (opline->op2_type == IS_CONST) {
			GET_NODE(result, opline->op2);
			MAKE_NOP(opline);
		} else {
			opline->opcode = ZEND_CAST;
			opline->extended_value = IS_STRING;
			opline->op1_type = opline->op2_type;
			opline->op1 = opline->op2;
			opline->result_type = IS_TMP_VAR;
			opline->result.var = get_temporary_variable(CG(active_op_array));
			SET_UNUSED(opline->op2);
			GET_NODE(result, opline->result);
		}
	} else if (j == 2) {
		opline->opcode = ZEND_FAST_CONCAT;
		opline->extended_value = 0;
		opline->op1_type = init_opline->op2_type;
		opline->op1 = init_opline->op2;
		opline->result_type = IS_TMP_VAR;
		opline->result.var = get_temporary_variable(CG(active_op_array));
		MAKE_NOP(init_opline);
		GET_NODE(result, opline->result);
	} else {
		uint32_t var;
		uint32_t range = zend_start_live_range(CG(active_op_array), rope_init_lineno);

		init_opline->extended_value = j;
		opline->opcode = ZEND_ROPE_END;
		opline->result.var = get_temporary_variable(CG(active_op_array));
		var = opline->op1.var = get_temporary_variable(CG(active_op_array));
		GET_NODE(result, opline->result);

		/* Allocates the necessary number of zval slots to keep the rope */
		i = ((j * sizeof(zend_string*)) + (sizeof(zval) - 1)) / sizeof(zval);
		while (i > 1) {
			get_temporary_variable(CG(active_op_array));
			i--;			
		}

		zend_end_live_range(CG(active_op_array), range, opline - CG(active_op_array)->opcodes,
			ZEND_LIVE_ROPE, var);

		/* Update all the previous opcodes to use the same variable */
		while (opline != init_opline) {
			opline--;
			if (opline->opcode == ZEND_ROPE_ADD &&
			    opline->result.var == (uint32_t)-1) {
				opline->op1.var = var;
				opline->result.var = var;
			} else if (opline->opcode == ZEND_ROPE_INIT &&
			           opline->result.var == (uint32_t)-1) {
				opline->result.var = var;
			}
		}
	}
}
/* }}} */

void zend_compile_magic_const(znode *result, zend_ast *ast) /* {{{ */
{
	zend_op *opline;

	if (zend_try_ct_eval_magic_const(&result->u.constant, ast)) {
		result->op_type = IS_CONST;
		return;
	}

	ZEND_ASSERT(ast->attr == T_CLASS_C &&
	            CG(active_class_entry) &&
	            (CG(active_class_entry)->ce_flags & ZEND_ACC_TRAIT) != 0);

	opline = zend_emit_op_tmp(result, ZEND_FETCH_CLASS_NAME, NULL, NULL);
	opline->extended_value = ZEND_FETCH_CLASS_SELF;
}
/* }}} */

zend_bool zend_is_allowed_in_const_expr(zend_ast_kind kind) /* {{{ */
{
	return kind == ZEND_AST_ZVAL || kind == ZEND_AST_BINARY_OP
		|| kind == ZEND_AST_GREATER || kind == ZEND_AST_GREATER_EQUAL
		|| kind == ZEND_AST_AND || kind == ZEND_AST_OR
		|| kind == ZEND_AST_UNARY_OP
		|| kind == ZEND_AST_UNARY_PLUS || kind == ZEND_AST_UNARY_MINUS
		|| kind == ZEND_AST_CONDITIONAL || kind == ZEND_AST_DIM
		|| kind == ZEND_AST_ARRAY || kind == ZEND_AST_ARRAY_ELEM
		|| kind == ZEND_AST_CONST || kind == ZEND_AST_CLASS_CONST
		|| kind == ZEND_AST_MAGIC_CONST || kind == ZEND_AST_COALESCE;
}
/* }}} */

void zend_compile_const_expr_class_const(zend_ast **ast_ptr) /* {{{ */
{
	zend_ast *ast = *ast_ptr;
	zend_ast *class_ast = ast->child[0];
	zend_ast *const_ast = ast->child[1];
	zend_string *class_name;
	zend_string *const_name = zend_ast_get_str(const_ast);
	zval result;
	int fetch_type;

	if (class_ast->kind != ZEND_AST_ZVAL) {
		zend_error_noreturn(E_COMPILE_ERROR,
			"Dynamic class names are not allowed in compile-time class constant references");
	}

	if (zend_try_compile_const_expr_resolve_class_name(&result, class_ast, const_ast, 1)) {
		*ast_ptr = zend_ast_create_zval(&result);
		return;
	}

	class_name = zend_ast_get_str(class_ast);
	fetch_type = zend_get_class_fetch_type(class_name);

	if (ZEND_FETCH_CLASS_STATIC == fetch_type) {
		zend_error_noreturn(E_COMPILE_ERROR,
			"\"static::\" is not allowed in compile-time constants");
	}

	if (ZEND_FETCH_CLASS_DEFAULT == fetch_type) {
		class_name = zend_resolve_class_name_ast(class_ast);
	} else {
		zend_string_addref(class_name);
	}

	Z_STR(result) = zend_concat3(
		ZSTR_VAL(class_name), ZSTR_LEN(class_name), "::", 2, ZSTR_VAL(const_name), ZSTR_LEN(const_name));

	Z_TYPE_INFO(result) = IS_CONSTANT_EX;
	Z_CONST_FLAGS(result) = fetch_type;

	zend_ast_destroy(ast);
	zend_string_release(class_name);

	*ast_ptr = zend_ast_create_zval(&result);
}
/* }}} */

void zend_compile_const_expr_const(zend_ast **ast_ptr) /* {{{ */
{
	zend_ast *ast = *ast_ptr;
	zend_ast *name_ast = ast->child[0];
	zend_string *orig_name = zend_ast_get_str(name_ast);
	zend_bool is_fully_qualified;

	zval result, resolved_name;
	ZVAL_STR(&resolved_name, zend_resolve_const_name(
		orig_name, name_ast->attr, &is_fully_qualified));

	if (zend_try_ct_eval_const(&result, Z_STR(resolved_name), is_fully_qualified)) {
		zend_string_release(Z_STR(resolved_name));
		zend_ast_destroy(ast);
		*ast_ptr = zend_ast_create_zval(&result);
		return;
	}

	Z_TYPE_INFO(resolved_name) = IS_CONSTANT_EX;
	if (!is_fully_qualified) {
		Z_CONST_FLAGS(resolved_name) = IS_CONSTANT_UNQUALIFIED;
	}

	zend_ast_destroy(ast);
	*ast_ptr = zend_ast_create_zval(&resolved_name);
}
/* }}} */

void zend_compile_const_expr_magic_const(zend_ast **ast_ptr) /* {{{ */
{
	zend_ast *ast = *ast_ptr;

	/* Other cases already resolved by constant folding */
	ZEND_ASSERT(ast->attr == T_CLASS_C &&
	            CG(active_class_entry) &&
	            (CG(active_class_entry)->ce_flags & ZEND_ACC_TRAIT) != 0);

	{
		zval const_zv;
		Z_STR(const_zv) = zend_string_init("__CLASS__", sizeof("__CLASS__")-1, 0);
		Z_TYPE_INFO(const_zv) = IS_CONSTANT_EX | (IS_CONSTANT_CLASS << Z_CONST_FLAGS_SHIFT);

		zend_ast_destroy(ast);
		*ast_ptr = zend_ast_create_zval(&const_zv);
	}
}
/* }}} */

void zend_compile_const_expr(zend_ast **ast_ptr) /* {{{ */
{
	zend_ast *ast = *ast_ptr;
	if (ast == NULL || ast->kind == ZEND_AST_ZVAL) {
		return;
	}

	if (!zend_is_allowed_in_const_expr(ast->kind)) {
		zend_error_noreturn(E_COMPILE_ERROR, "Constant expression contains invalid operations");
	}

	switch (ast->kind) {
		case ZEND_AST_CLASS_CONST:
			zend_compile_const_expr_class_const(ast_ptr);
			break;
		case ZEND_AST_CONST:
			zend_compile_const_expr_const(ast_ptr);
			break;
		case ZEND_AST_MAGIC_CONST:
			zend_compile_const_expr_magic_const(ast_ptr);
			break;
		default:
			zend_ast_apply(ast, zend_compile_const_expr);
			break;
	}
}
/* }}} */

void zend_const_expr_to_zval(zval *result, zend_ast *ast) /* {{{ */
{
	zend_ast *orig_ast = ast;
	zend_eval_const_expr(&ast);
	zend_compile_const_expr(&ast);
	if (ast->kind == ZEND_AST_ZVAL) {
		ZVAL_COPY_VALUE(result, zend_ast_get_zval(ast));
	} else {
		ZVAL_NEW_AST(result, zend_ast_copy(ast));
		/* destroy the ast here, it might have been replaced */
		zend_ast_destroy(ast);
	}

	/* Kill this branch of the original AST, as it was already destroyed.
	 * It would be nice to find a better solution to this problem in the
	 * future. */
	orig_ast->kind = 0;
}
/* }}} */

/* Same as compile_stmt, but with early binding */
void zend_compile_top_stmt(zend_ast *ast) /* {{{ */
{
	if (!ast) {
		return;
	}

	if (ast->kind == ZEND_AST_STMT_LIST) {
		zend_ast_list *list = zend_ast_get_list(ast);
		uint32_t i;
		for (i = 0; i < list->children; ++i) {
			zend_compile_top_stmt(list->child[i]);
		}
		return;
	}

	zend_compile_stmt(ast);

	if (ast->kind != ZEND_AST_NAMESPACE && ast->kind != ZEND_AST_HALT_COMPILER) {
		zend_verify_namespace();
	}
	if (ast->kind == ZEND_AST_FUNC_DECL || ast->kind == ZEND_AST_CLASS) {
		CG(zend_lineno) = ((zend_ast_decl *) ast)->end_lineno;
		zend_do_early_binding();
	}
}
/* }}} */

void zend_compile_stmt(zend_ast *ast) /* {{{ */
{
	if (!ast) {
		return;
	}

	CG(zend_lineno) = ast->lineno;

	if ((CG(compiler_options) & ZEND_COMPILE_EXTENDED_INFO) && !zend_is_unticked_stmt(ast)) {
		zend_do_extended_info();
	}

	switch (ast->kind) {
		case ZEND_AST_STMT_LIST:
			zend_compile_stmt_list(ast);
			break;
		case ZEND_AST_GLOBAL:
			zend_compile_global_var(ast);
			break;
		case ZEND_AST_STATIC:
			zend_compile_static_var(ast);
			break;
		case ZEND_AST_UNSET:
			zend_compile_unset(ast);
			break;
		case ZEND_AST_RETURN:
			zend_compile_return(ast);
			break;
		case ZEND_AST_ECHO:
			zend_compile_echo(ast);
			break;
		case ZEND_AST_THROW:
			zend_compile_throw(ast);
			break;
		case ZEND_AST_BREAK:
		case ZEND_AST_CONTINUE:
			zend_compile_break_continue(ast);
			break;
		case ZEND_AST_GOTO:
			zend_compile_goto(ast);
			break;
		case ZEND_AST_LABEL:
			zend_compile_label(ast);
			break;
		case ZEND_AST_WHILE:
			zend_compile_while(ast);
			break;
		case ZEND_AST_DO_WHILE:
			zend_compile_do_while(ast);
			break;
		case ZEND_AST_FOR:
			zend_compile_for(ast);
			break;
		case ZEND_AST_FOREACH:
			zend_compile_foreach(ast);
			break;
		case ZEND_AST_IF:
			zend_compile_if(ast);
			break;
		case ZEND_AST_SWITCH:
			zend_compile_switch(ast);
			break;
		case ZEND_AST_TRY:
			zend_compile_try(ast);
			break;
		case ZEND_AST_DECLARE:
			zend_compile_declare(ast);
			break;
		case ZEND_AST_FUNC_DECL:
		case ZEND_AST_METHOD:
			zend_compile_func_decl(NULL, ast);
			break;
		case ZEND_AST_PROP_DECL:
			zend_compile_prop_decl(ast);
			break;
		case ZEND_AST_CLASS_CONST_DECL:
			zend_compile_class_const_decl(ast);
			break;
		case ZEND_AST_USE_TRAIT:
			zend_compile_use_trait(ast);
			break;
		case ZEND_AST_CLASS:
			zend_compile_class_decl(ast);
			break;
		case ZEND_AST_GROUP_USE:
			zend_compile_group_use(ast);
			break;
		case ZEND_AST_USE:
			zend_compile_use(ast);
			break;
		case ZEND_AST_CONST_DECL:
			zend_compile_const_decl(ast);
			break;
		case ZEND_AST_NAMESPACE:
			zend_compile_namespace(ast);
			break;
		case ZEND_AST_HALT_COMPILER:
			zend_compile_halt_compiler(ast);
			break;
		default:
		{
			znode result;
			zend_compile_expr(&result, ast);
			zend_do_free(&result);
		}
	}

	if (FC(declarables).ticks && !zend_is_unticked_stmt(ast)) {
		zend_emit_tick();
	}
}
/* }}} */

void zend_compile_expr(znode *result, zend_ast *ast) /* {{{ */
{
	/* CG(zend_lineno) = ast->lineno; */
	CG(zend_lineno) = zend_ast_get_lineno(ast);

	switch (ast->kind) {
		case ZEND_AST_ZVAL:
			ZVAL_COPY(&result->u.constant, zend_ast_get_zval(ast));
			result->op_type = IS_CONST;
			return;
		case ZEND_AST_ZNODE:
			*result = *zend_ast_get_znode(ast);
			return;
		case ZEND_AST_VAR:
		case ZEND_AST_DIM:
		case ZEND_AST_PROP:
		case ZEND_AST_STATIC_PROP:
		case ZEND_AST_CALL:
		case ZEND_AST_METHOD_CALL:
		case ZEND_AST_STATIC_CALL:
			zend_compile_var(result, ast, BP_VAR_R);
			return;
		case ZEND_AST_ASSIGN:
			zend_compile_assign(result, ast);
			return;
		case ZEND_AST_ASSIGN_REF:
			zend_compile_assign_ref(result, ast);
			return;
		case ZEND_AST_NEW:
			zend_compile_new(result, ast);
			return;
		case ZEND_AST_CLONE:
			zend_compile_clone(result, ast);
			return;
		case ZEND_AST_ASSIGN_OP:
			zend_compile_compound_assign(result, ast);
			return;
		case ZEND_AST_BINARY_OP:
			zend_compile_binary_op(result, ast);
			return;
		case ZEND_AST_GREATER:
		case ZEND_AST_GREATER_EQUAL:
			zend_compile_greater(result, ast);
			return;
		case ZEND_AST_UNARY_OP:
			zend_compile_unary_op(result, ast);
			return;
		case ZEND_AST_UNARY_PLUS:
		case ZEND_AST_UNARY_MINUS:
			zend_compile_unary_pm(result, ast);
			return;
		case ZEND_AST_AND:
		case ZEND_AST_OR:
			zend_compile_short_circuiting(result, ast);
			return;
		case ZEND_AST_POST_INC:
		case ZEND_AST_POST_DEC:
			zend_compile_post_incdec(result, ast);
			return;
		case ZEND_AST_PRE_INC:
		case ZEND_AST_PRE_DEC:
			zend_compile_pre_incdec(result, ast);
			return;
		case ZEND_AST_CAST:
			zend_compile_cast(result, ast);
			return;
		case ZEND_AST_CONDITIONAL:
			zend_compile_conditional(result, ast);
			return;
		case ZEND_AST_COALESCE:
			zend_compile_coalesce(result, ast);
			return;
		case ZEND_AST_PRINT:
			zend_compile_print(result, ast);
			return;
		case ZEND_AST_EXIT:
			zend_compile_exit(result, ast);
			return;
		case ZEND_AST_YIELD:
			zend_compile_yield(result, ast);
			return;
		case ZEND_AST_YIELD_FROM:
			zend_compile_yield_from(result, ast);
			return;
		case ZEND_AST_INSTANCEOF:
			zend_compile_instanceof(result, ast);
			return;
		case ZEND_AST_INCLUDE_OR_EVAL:
			zend_compile_include_or_eval(result, ast);
			return;
		case ZEND_AST_ISSET:
		case ZEND_AST_EMPTY:
			zend_compile_isset_or_empty(result, ast);
			return;
		case ZEND_AST_SILENCE:
			zend_compile_silence(result, ast);
			return;
		case ZEND_AST_SHELL_EXEC:
			zend_compile_shell_exec(result, ast);
			return;
		case ZEND_AST_ARRAY:
			zend_compile_array(result, ast);
			return;
		case ZEND_AST_CONST:
			zend_compile_const(result, ast);
			return;
		case ZEND_AST_CLASS_CONST:
			zend_compile_class_const(result, ast);
			return;
		case ZEND_AST_ENCAPS_LIST:
			zend_compile_encaps_list(result, ast);
			return;
		case ZEND_AST_MAGIC_CONST:
			zend_compile_magic_const(result, ast);
			return;
		case ZEND_AST_CLOSURE:
			zend_compile_func_decl(result, ast);
			return;
		default:
			ZEND_ASSERT(0 /* not supported */);
	}
}
/* }}} */

void zend_compile_var(znode *result, zend_ast *ast, uint32_t type) /* {{{ */
{
	switch (ast->kind) {
		case ZEND_AST_VAR:
			zend_compile_simple_var(result, ast, type, 0);
			return;
		case ZEND_AST_DIM:
			zend_compile_dim(result, ast, type);
			return;
		case ZEND_AST_PROP:
			zend_compile_prop(result, ast, type);
			return;
		case ZEND_AST_STATIC_PROP:
			zend_compile_static_prop(result, ast, type, 0);
			return;
		case ZEND_AST_CALL:
			zend_compile_call(result, ast, type);
			return;
		case ZEND_AST_METHOD_CALL:
			zend_compile_method_call(result, ast, type);
			return;
		case ZEND_AST_STATIC_CALL:
			zend_compile_static_call(result, ast, type);
			return;
		case ZEND_AST_ZNODE:
			*result = *zend_ast_get_znode(ast);
			return;
		default:
			if (type == BP_VAR_W || type == BP_VAR_RW || type == BP_VAR_UNSET) {
				zend_error_noreturn(E_COMPILE_ERROR,
					"Cannot use temporary expression in write context");
			}

			zend_compile_expr(result, ast);
			return;
	}
}
/* }}} */

void zend_delayed_compile_var(znode *result, zend_ast *ast, uint32_t type) /* {{{ */
{
	zend_op *opline;
	switch (ast->kind) {
		case ZEND_AST_VAR:
			zend_compile_simple_var(result, ast, type, 1);
			return;
		case ZEND_AST_DIM:
			opline = zend_delayed_compile_dim(result, ast, type);
			zend_adjust_for_fetch_type(opline, type);
			return;
		case ZEND_AST_PROP:
			opline = zend_delayed_compile_prop(result, ast, type);
			zend_adjust_for_fetch_type(opline, type);
			return;
		case ZEND_AST_STATIC_PROP:
			zend_compile_static_prop(result, ast, type, 1);
			return;
		default:
			zend_compile_var(result, ast, type);
			return;
	}
}
/* }}} */

void zend_eval_const_expr(zend_ast **ast_ptr) /* {{{ */
{
	zend_ast *ast = *ast_ptr;
	zval result;

	if (!ast) {
		return;
	}

	switch (ast->kind) {
		case ZEND_AST_BINARY_OP:
			zend_eval_const_expr(&ast->child[0]);
			zend_eval_const_expr(&ast->child[1]);
			if (ast->child[0]->kind != ZEND_AST_ZVAL || ast->child[1]->kind != ZEND_AST_ZVAL) {
				return;
			}

			if (!zend_try_ct_eval_binary_op(&result, ast->attr,
					zend_ast_get_zval(ast->child[0]), zend_ast_get_zval(ast->child[1]))
			) {
				return;
			}
			break;
		case ZEND_AST_GREATER:
		case ZEND_AST_GREATER_EQUAL:
			zend_eval_const_expr(&ast->child[0]);
			zend_eval_const_expr(&ast->child[1]);
			if (ast->child[0]->kind != ZEND_AST_ZVAL || ast->child[1]->kind != ZEND_AST_ZVAL) {
				return;
			}

			zend_ct_eval_greater(&result, ast->kind,
				zend_ast_get_zval(ast->child[0]), zend_ast_get_zval(ast->child[1]));
			break;
		case ZEND_AST_AND:
		case ZEND_AST_OR:
		{
			int i;
			for (i = 0; i <= 1; i++) {
				zend_eval_const_expr(&ast->child[i]);
				if (ast->child[i]->kind == ZEND_AST_ZVAL) {
					if (zend_is_true(zend_ast_get_zval(ast->child[i])) == (ast->kind == ZEND_AST_OR)) {
						ZVAL_BOOL(&result, ast->kind == ZEND_AST_OR);
						return;
					}
				}
			}

			if (ast->child[0]->kind != ZEND_AST_ZVAL || ast->child[1]->kind != ZEND_AST_ZVAL) {
				return;
			}

			if (ast->kind == ZEND_AST_OR) {
				ZVAL_BOOL(&result, zend_is_true(zend_ast_get_zval(ast->child[0])) || zend_is_true(zend_ast_get_zval(ast->child[1])));
			} else {
				ZVAL_BOOL(&result, zend_is_true(zend_ast_get_zval(ast->child[0])) && zend_is_true(zend_ast_get_zval(ast->child[1])));
			}
			break;
		}
		case ZEND_AST_UNARY_OP:
			zend_eval_const_expr(&ast->child[0]);
			if (ast->child[0]->kind != ZEND_AST_ZVAL) {
				return;
			}

			zend_ct_eval_unary_op(&result, ast->attr, zend_ast_get_zval(ast->child[0]));
			break;
		case ZEND_AST_UNARY_PLUS:
		case ZEND_AST_UNARY_MINUS:
			zend_eval_const_expr(&ast->child[0]);
			if (ast->child[0]->kind != ZEND_AST_ZVAL) {
				return;
			}

			if (!zend_try_ct_eval_unary_pm(&result, ast->kind, zend_ast_get_zval(ast->child[0]))) {
				return;
			}
			break;
		case ZEND_AST_COALESCE:
			/* Set isset fetch indicator here, opcache disallows runtime altering of the AST */
			if (ast->child[0]->kind == ZEND_AST_DIM) {
				ast->child[0]->attr = ZEND_DIM_IS;
			}
			zend_eval_const_expr(&ast->child[0]);

			if (ast->child[0]->kind != ZEND_AST_ZVAL) {
				/* ensure everything was compile-time evaluated at least once */
				zend_eval_const_expr(&ast->child[1]);
				return;
			}

			if (Z_TYPE_P(zend_ast_get_zval(ast->child[0])) == IS_NULL) {
				zend_eval_const_expr(&ast->child[1]);
				*ast_ptr = ast->child[1];
				ast->child[1] = NULL;
				zend_ast_destroy(ast);
			} else {
				*ast_ptr = ast->child[0];
				ast->child[0] = NULL;
				zend_ast_destroy(ast);
			}
			return;
		case ZEND_AST_CONDITIONAL:
		{
			zend_ast **child, *child_ast;
			zend_eval_const_expr(&ast->child[0]);
			if (ast->child[0]->kind != ZEND_AST_ZVAL) {
				/* ensure everything was compile-time evaluated at least once */
				if (ast->child[1]) {
					zend_eval_const_expr(&ast->child[1]);
				}
				zend_eval_const_expr(&ast->child[2]);
				return;
			}

			child = &ast->child[2 - zend_is_true(zend_ast_get_zval(ast->child[0]))];
			if (*child == NULL) {
				child--;
			}
			child_ast = *child;
			*child = NULL;
			zend_ast_destroy(ast);
			*ast_ptr = child_ast;
			zend_eval_const_expr(ast_ptr);
			return;
		}
		case ZEND_AST_DIM:
		{
			/* constant expression should be always read context ... */
			zval *container, *dim;

			if (ast->child[1] == NULL) {
				zend_error_noreturn(E_COMPILE_ERROR, "Cannot use [] for reading");
			}

			/* Set isset fetch indicator here, opcache disallows runtime altering of the AST */
			if (ast->attr == ZEND_DIM_IS && ast->child[0]->kind == ZEND_AST_DIM) {
				ast->child[0]->attr = ZEND_DIM_IS;
			}

			zend_eval_const_expr(&ast->child[0]);
			zend_eval_const_expr(&ast->child[1]);
			if (ast->child[0]->kind != ZEND_AST_ZVAL || ast->child[1]->kind != ZEND_AST_ZVAL) {
				return;
			}

			container = zend_ast_get_zval(ast->child[0]);
			dim = zend_ast_get_zval(ast->child[1]);

			if (Z_TYPE_P(container) == IS_ARRAY) {
				zval *el;
				if (Z_TYPE_P(dim) == IS_LONG) {
					el = zend_hash_index_find(Z_ARR_P(container), Z_LVAL_P(dim));
					if (el) {
						ZVAL_COPY(&result, el);
					} else {
						return;
					}
				} else if (Z_TYPE_P(dim) == IS_STRING) {
					el = zend_symtable_find(Z_ARR_P(container), Z_STR_P(dim));
					if (el) {
						ZVAL_COPY(&result, el);
					} else {
						return;
					}
				} else {
					return; /* warning... handle at runtime */
				}
			} else if (Z_TYPE_P(container) == IS_STRING) {
				zend_long offset;
				zend_uchar c;
				if (Z_TYPE_P(dim) == IS_LONG) {
					offset = Z_LVAL_P(dim);
				} else if (Z_TYPE_P(dim) != IS_STRING || is_numeric_string(Z_STRVAL_P(dim), Z_STRLEN_P(dim), &offset, NULL, 1) != IS_LONG) {
					return;
				}
				if (offset < 0 || (size_t)offset >= Z_STRLEN_P(container)) {
					return;
				}
				c = (zend_uchar) Z_STRVAL_P(container)[offset];
				if (CG(one_char_string)[c]) {
					ZVAL_INTERNED_STR(&result, CG(one_char_string)[c]);
				} else {
					ZVAL_NEW_STR(&result, zend_string_init((char *) &c, 1, 0));
				}
			} else if (Z_TYPE_P(container) <= IS_FALSE) {
				ZVAL_NULL(&result);
			} else {
				return;
			}
			break;
		}
		case ZEND_AST_ARRAY:
			if (!zend_try_ct_eval_array(&result, ast)) {
				return;
			}
			break;
		case ZEND_AST_MAGIC_CONST:
			if (!zend_try_ct_eval_magic_const(&result, ast)) {
				return;
			}
			break;
		case ZEND_AST_CONST:
		{
			zend_ast *name_ast = ast->child[0];
			zend_bool is_fully_qualified;
			zend_string *resolved_name = zend_resolve_const_name(
				zend_ast_get_str(name_ast), name_ast->attr, &is_fully_qualified);

			if (!zend_try_ct_eval_const(&result, resolved_name, is_fully_qualified)) {
				zend_string_release(resolved_name);
				return;
			}

			zend_string_release(resolved_name);
			break;
		}
		case ZEND_AST_CLASS_CONST:
		{
			zend_ast *class_ast = ast->child[0];
			zend_ast *name_ast = ast->child[1];
			zend_string *resolved_name;

			if (zend_try_compile_const_expr_resolve_class_name(&result, class_ast, name_ast, 0)) {
				if (Z_TYPE(result) == IS_NULL) {
					if (zend_get_class_fetch_type(zend_ast_get_str(class_ast)) == ZEND_FETCH_CLASS_SELF) {
						zend_ast_destroy(ast);
						*ast_ptr = zend_ast_create_ex(ZEND_AST_MAGIC_CONST, T_CLASS_C);
					}
					return;
				}
				break;
			}

			zend_eval_const_expr(&class_ast);
			zend_eval_const_expr(&name_ast);

			if (name_ast->kind == ZEND_AST_ZVAL && zend_string_equals_literal_ci(zend_ast_get_str(name_ast), "class")) {
				zend_error_noreturn(E_COMPILE_ERROR,
					"Dynamic class names are not allowed in compile-time ::class fetch");
			}

			if (class_ast->kind != ZEND_AST_ZVAL || name_ast->kind != ZEND_AST_ZVAL) {
				return;
			}

			resolved_name = zend_resolve_class_name_ast(class_ast);

			if (!zend_try_ct_eval_class_const(&result, resolved_name, zend_ast_get_str(name_ast))) {
				zend_string_release(resolved_name);
				return;
			}

			zend_string_release(resolved_name);
			break;
		}

		default:
			return;
	}

	zend_ast_destroy(ast);
	*ast_ptr = zend_ast_create_zval(&result);
}
/* }}} */

/*
 * Local variables:
 * tab-width: 4
 * c-basic-offset: 4
 * indent-tabs-mode: t
 * End:
 */<|MERGE_RESOLUTION|>--- conflicted
+++ resolved
@@ -5313,11 +5313,7 @@
 static void zend_begin_func_decl(znode *result, zend_op_array *op_array, zend_ast_decl *decl) /* {{{ */
 {
 	zend_ast *params_ast = decl->child[0];
-<<<<<<< HEAD
-	zend_string *name = decl->name, *lcname, *key;
-=======
-	zend_string *unqualified_name, *name, *lcname;
->>>>>>> 9af0c96a
+	zend_string *unqualified_name, *name, *lcname, *key;
 	zend_op *opline;
 
 	unqualified_name = decl->name;
