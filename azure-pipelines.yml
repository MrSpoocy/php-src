trigger:
  batch: true
  branches:
    include:
      - PHP-7.4
      - master
  paths:
    exclude:
      - docs/*
      - NEWS
      - UPGRADING
      - UPGRADING.INTERNALS

jobs:
  - template: azure/job.yml
    parameters:
      configurationName: DEBUG_NTS
      configurationParameters: '--enable-debug --disable-zts'
  - template: azure/job.yml
    parameters:
      configurationName: RELEASE_ZTS
      configurationParameters: '--disable-debug --enable-zts'
  - template: azure/i386/job.yml
    parameters:
      configurationName: I386_DEBUG_ZTS
      configurationParameters: '--enable-debug --enable-zts'
  - template: azure/macos/job.yml
    parameters:
      configurationName: MACOS_DEBUG_NTS
      configurationParameters: '--enable-debug --disable-zts'
  - ${{ if eq(variables['Build.Reason'], 'Schedule') }}:
    - template: azure/job.yml
      parameters:
        configurationName: DEBUG_ZTS
        configurationParameters: '--enable-debug --enable-zts'
    - template: azure/job.yml
      parameters:
        configurationName: RELEASE_NTS
        configurationParameters: '--disable-debug --disable-zts'
    - template: azure/i386/job.yml
      parameters:
        configurationName: I386_DEBUG_NTS
        configurationParameters: '--enable-debug --disable-zts'
    - template: azure/i386/job.yml
      parameters:
        configurationName: I386_RELEASE_NTS
        configurationParameters: '--disable-debug --disable-zts'
    - template: azure/i386/job.yml
      parameters:
        configurationName: I386_RELEASE_ZTS
        configurationParameters: '--disable-debug --enable-zts'
    - template: azure/macos/job.yml
      parameters:
        configurationName: MACOS_DEBUG_ZTS
        configurationParameters: '--enable-debug --enable-zts'
    - template: azure/macos/job.yml
      parameters:
        configurationName: MACOS_RELEASE_NTS
        configurationParameters: '--disable-debug --disable-zts'
    - template: azure/macos/job.yml
      parameters:
        configurationName: MACOS_RELEASE_ZTS
        configurationParameters: '--disable-debug --enable-zts'
    - template: azure/job.yml
      parameters:
        configurationName: DEBUG_ZTS_ASAN_UBSAN
        configurationParameters: >-
            --enable-debug --enable-zts
            CFLAGS='-fsanitize=undefined,address -DZEND_TRACK_ARENA_ALLOC'
            LDFLAGS='-fsanitize=undefined,address'
        runTestsParameters: --asan
        timeoutInMinutes: 150
    - template: azure/msan_job.yml
      parameters:
        configurationName: DEBUG_ZTS_MSAN
<<<<<<< HEAD
        configurationParameters: '--enable-debug --enable-zts'
        runTestsParameters: --asan
=======
        configurationParameters: '--enable-debug --enable-maintainer-zts'
        runTestsParameters: --asan
    - template: azure/community_job.yml
      parameters:
        configurationName: COMMUNITY
        configurationParameters: >-
            --enable-debug --enable-maintainer-zts
            CFLAGS='-fsanitize=undefined,address -DZEND_TRACK_ARENA_ALLOC'
            LDFLAGS='-fsanitize=undefined,address'
>>>>>>> a12ebc29
<|MERGE_RESOLUTION|>--- conflicted
+++ resolved
@@ -73,17 +73,12 @@
     - template: azure/msan_job.yml
       parameters:
         configurationName: DEBUG_ZTS_MSAN
-<<<<<<< HEAD
         configurationParameters: '--enable-debug --enable-zts'
-        runTestsParameters: --asan
-=======
-        configurationParameters: '--enable-debug --enable-maintainer-zts'
         runTestsParameters: --asan
     - template: azure/community_job.yml
       parameters:
         configurationName: COMMUNITY
         configurationParameters: >-
-            --enable-debug --enable-maintainer-zts
+            --enable-debug --enable-zts
             CFLAGS='-fsanitize=undefined,address -DZEND_TRACK_ARENA_ALLOC'
-            LDFLAGS='-fsanitize=undefined,address'
->>>>>>> a12ebc29
+            LDFLAGS='-fsanitize=undefined,address'