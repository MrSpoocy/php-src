trigger:
  batch: true
  branches:
    include:
      - PHP-7.4
      - master

jobs:
  - template: azure/job.yml
    parameters:
      configurationName: DEBUG_NTS
      configurationParameters: '--enable-debug --disable-zts'
  - template: azure/job.yml
    parameters:
      configurationName: RELEASE_ZTS
      configurationParameters: '--disable-debug --enable-zts'
  - template: azure/i386/job.yml
    parameters:
      configurationName: I386_DEBUG_ZTS
      configurationParameters: '--enable-debug --enable-zts'
  - template: azure/macos/job.yml
    parameters:
      configurationName: MACOS_DEBUG_NTS
      configurationParameters: '--enable-debug --disable-zts'
  - ${{ if eq(variables['Build.Reason'], 'Schedule') }}:
    - template: azure/job.yml
      parameters:
        configurationName: DEBUG_ZTS
        configurationParameters: '--enable-debug --enable-zts'
    - template: azure/job.yml
      parameters:
        configurationName: RELEASE_NTS
        configurationParameters: '--disable-debug --disable-zts'
    - template: azure/i386/job.yml
      parameters:
        configurationName: I386_DEBUG_NTS
        configurationParameters: '--enable-debug --disable-zts'
    - template: azure/i386/job.yml
      parameters:
        configurationName: I386_RELEASE_NTS
        configurationParameters: '--disable-debug --disable-zts'
    - template: azure/i386/job.yml
      parameters:
        configurationName: I386_RELEASE_ZTS
        configurationParameters: '--disable-debug --enable-zts'
    - template: azure/macos/job.yml
      parameters:
        configurationName: MACOS_DEBUG_ZTS
        configurationParameters: '--enable-debug --enable-zts'
    - template: azure/macos/job.yml
      parameters:
        configurationName: MACOS_RELEASE_NTS
        configurationParameters: '--disable-debug --disable-zts'
    - template: azure/macos/job.yml
      parameters:
        configurationName: MACOS_RELEASE_ZTS
<<<<<<< HEAD
        configurationParameters: '--disable-debug --enable-zts'
=======
        configurationParameters: '--disable-debug --enable-maintainer-zts'
    - template: azure/job.yml
      parameters:
        configurationName: DEBUG_ZTS_ASAN_UBSAN
        configurationParameters: >-
            --enable-debug --enable-maintainer-zts
            CFLAGS='-fsanitize=undefined,address -DZEND_TRACK_ARENA_ALLOC'
            LDFLAGS='-fsanitize=undefined,address'
        runTestsParameters: --asan
        timeoutInMinutes: 120
>>>>>>> 54dd762f
<|MERGE_RESOLUTION|>--- conflicted
+++ resolved
@@ -54,17 +54,13 @@
     - template: azure/macos/job.yml
       parameters:
         configurationName: MACOS_RELEASE_ZTS
-<<<<<<< HEAD
         configurationParameters: '--disable-debug --enable-zts'
-=======
-        configurationParameters: '--disable-debug --enable-maintainer-zts'
     - template: azure/job.yml
       parameters:
         configurationName: DEBUG_ZTS_ASAN_UBSAN
         configurationParameters: >-
-            --enable-debug --enable-maintainer-zts
+            --enable-debug --enable-zts
             CFLAGS='-fsanitize=undefined,address -DZEND_TRACK_ARENA_ALLOC'
             LDFLAGS='-fsanitize=undefined,address'
         runTestsParameters: --asan
-        timeoutInMinutes: 120
->>>>>>> 54dd762f
+        timeoutInMinutes: 120