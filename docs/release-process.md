# PHP release process

## General notes and tips

 1. Do not release on Fridays, Saturdays or Sundays because the sysadmins cannot
    upgrade stuff then.

 2. Package two days before a release. So if the release is to be on Thursday,
    package on Tuesday. Think about timezones as well.

 3. Ensure that the tests on Travis CI are green.

    See: https://travis-ci.org/php/php-src/builds

    It is recommended to do so a couple of days before the packaging day, to
    have enough time to investigate failures, communicate with the authors and
    commit the fixes.

    The RM for the branch is also responsible for keeping the CI green on
    ongoing basis between the releases. Check the CI status for your branch
    periodically and resolve the failures ASAP. See more in
    https://wiki.php.net/rfc/travis_ci.

 4. Ensure that Windows builds will work before packaging.

 5. Follow all steps to the letter. When unclear ask previous RM's (David,
    Julien, Johannes, Stas, Derick, Ilia, Sara, Remi, or Christoph) before
    proceeding. Ideally make sure that for the first releases one of the
    previous RM's is around to answer questions. For the steps related to the
    php/QA/bug websites try to have someone from the webmaster team (Bjori) on
    hand.

 6. Verify the tags to be extra sure everything was tagged properly.

 7. Moving extensions from/to PECL requires write access to the destination.
    Most developers should have this.

    Moving extensions from php-src to PECL:

    * Checkout the pecl directory, most likely you want a sparse-root checkout

        ```
        svn co --depth=empty https://svn.php.net/repository/pecl
        ```

    * Create a directory for the extension including branch and tag structure,
      no trunk at this point and commit this to svn

      ```
      cd pecl; mkdir foo foo/tags foo/branches; svn add foo; svn commit
      ```

    * Move the extension from php-src to the new location

      ```
      svn mv https://svn.php.net/repository/php/php-src/trunk/ext/foo \
      https://svn.php.net/repository/pecl/foo/trunk
      ```

    If the extension is still usable or not dead, in cooperation with the
    extension maintainers if any:
    * Create the pecl.php.net/foo package and its content, license, maintainer
    * Create the package.xml, commit
    * Release the package

    For moving extensions from PECL to php-src the svn mv has to be done the
    other way round.

## Rolling a non stable release (alpha/beta/RC)

 1. Check Windows snapshot builder logs https://windows.php.net/downloads/snaps/
    the last revision.

 2. Check the tests at https://travis-ci.org/php/php-src/builds.

 3. Run the `scripts/dev/credits` script in php-src and commit the changes in
    the credits files in ext/standard.

 4. Checkout the release branch for this release (e.g., PHP-5.4.2) from the main
    branch.

 5. Bump the version numbers in `main/php_version.h`, `Zend/zend.h`,
    `configure.ac` and possibly `NEWS`. Do not use abbreviations for alpha and
    beta. Do not use dashes, you should `#define PHP_VERSION "5.4.22RC1"` and
    not `#define PHP_VERSION "5.4.22-RC1"`

 6. Compile and run `make test`, with and without ZTS, using the right Bison
    version (for example, for PHP 7.4, minimum Bison 3.0.0 is used).

 7. Check `./sapi/cli/php -v` output for version matching.

 8. If all is right, commit the changes to the release branch:

    ```
    git commit -a
    ```

 9. Tag the repository release branch with the version, e.g.:

    ```
    git tag -u YOURKEYID php-5.4.2RC2
    ```

10. Bump the version numbers in `main/php_version.h`, `Zend/zend.h`,
    `configure.ac` and `NEWS` in the *main* branch (PHP-5.4 for example) to
    prepare for the **next** version. F.e. if the RC is "5.4.1RC1" then the new
    one should be `5.4.2-dev` - regardless if we get a new RC or not. This is to
    make sure `version_compare()` can correctly work. Commit the changes to the
    main branch.

11. Push the changes to the main repo, the tag, the main branch and the release
    branch:

    ```
    git push --tags origin HEAD
    git push origin {main branch}
    git push origin {release branch}
    ```

12. Run: `./scripts/dev/makedist php-7.4.0RC2`, this will export the tree,
    create `configure` and build three tarballs (gz, bz2 and xz).

13. Run `scripts/dev/gen_verify_stub <version> [identity]`, this will sign the
    tarballs and output verification information to be included in announcement
    email.

14. Copy those tarballs (scp, rsync) to downloads.php.net, in your homedir there
    should be a directory `public_html/`. Copy them into there. If you do not
    have this directory, create it.

15. Now the RC can be found on https://downloads.php.net/~yourname,
    f.e. https://downloads.php.net/~derick/.

16. Once the release has been tagged, contact the release-managers@ distribution
    list so that Windows binaries can be created. Once those are made, they can
    be found at https://windows.php.net/download.

## Getting the non stable release (alpha/beta/RC) announced

 1. Update `qa.git/include/release-qa.php` with the appropriate information. See
    the documentation within release-qa.php for more information, but all
    releases and RCs are configured here. Only $QA_RELEASES needs to be edited.

    Example: When rolling an RC, set the 'rc' with appropriate information for
    the given version.

    Note: Remember to update the sha256 checksum information.

 2. Skip this step for non stable releases after GA of minor or major versions
    (e.g. announce 7.3.0RC1, but not 7.3.1RC1):

    Add a short notice to phpweb stating that there is a new release, and
    highlight the major important things (security fixes) and when it is
    important to upgrade.

    * Call `php bin/createNewsEntry` in your local phpweb checkout. Use category
      "frontpage" *and* "releases" for all stable releases. Use category
      "frontpage" for X.Y.0 non-stable releases only (news only).

    * Add the content for the news entry. Be sure to include the text:

      ```
      "THIS IS A DEVELOPMENT PREVIEW - DO NOT USE IT IN PRODUCTION!"
      ```

 3. Commit and push changes to qa and web.

    Wait for web and qa sites to update with new information before sending
    announce.

 4. Send **separate** emails **To** `internals@lists.php.net` and
    `php-general@lists.php.net` lists pointing out "the location of the release"
    and "the possible release date of either the next RC, or the final release".
    Include in this information the verification information output by
    `gen_verify_stub`.

 5. Send **separate** emails (see example http://news.php.net/php.pear.qa/5201)
    **To** `php-qa@lists.php.net` and `primary-qa-tester@lists.php.net`. These
    emails are to notify the selected projects about a new release so that they
    can make sure their projects keep working. Make sure that you have been
    setup as a moderator for `primary-qa-tester@lists.php.net` by having someone
    (Hannes, Dan, Derick) run the following commands for you:

    ```
    ssh lists.php.net
    sudo -u ezmlm ezmlm-sub ~ezmlm/primary-qa-tester/mod moderator-email-address
    ```

## Rolling a stable release

 1. Checkout your release branch, you should have created when releasing
    previous RC and bump the version numbers in `main/php_version.h`,
    `Zend/zend.h`, `configure.ac` and possibly `NEWS`.

 2. If a CVE commit needs to be merged to the release, then have it committed to
    the base branches and merged upwards as usual (f.e commit the CVE fix to
    5.3, merge to 5.4, 5.5 etc...). Then you can cherry-pick it in your release
    branch. Don't forget to update `NEWS` manually in an extra commit then.

 3. Commit those changes. Ensure the tests at
    https://travis-ci.org/php/php-src/builds are still passing.

 4. Run the `scripts/dev/credits` script in php-src and commit the changes in
    the credits files in ext/standard.

 5. Compile and make test, with and without ZTS, using the right Bison version
    (for example, for PHP 7.4, minimum Bison 3.0.0 is used).

 6. Check `./sapi/cli/php -v` output for version matching.

 7. Tag the repository with the version f.e. `git tag -u YOURKEYID php-7.4.1`

 8. Push the tag f.e. `git push origin php-7.4.1`.

 9. Run: `./scripts/dev/makedist php-7.4.1`, this will export the tag,
    create configure and build three tarballs (gz, bz2 and xz). Check if the
    pear files are updated (phar). On some systems the behavior of GNU tar can
    default to produce POSIX compliant archives with PAX headers. As not every
    application is compatible with that format, creation of archives with PAX
    headers should be avoided. When packaging on such a system, the GNU tar can
    be influenced by defining the environment variable
    `TAR_OPTIONS='--format=gnu'`.

10. Run `scripts/dev/gen_verify_stub <version> [identity]`, this will sign the
    tarballs and output verification information to be included in announcement
    email.

11. Commit and push all the tarballs and signature files to
    `web/php-distributions.git`, then update the git submodule reference in
    `web/php.git`:

    ```
    git submodule init
    git submodule update
    cd distributions
    git fetch
    git pull --rebase origin master
    cd ..
    git commit distributions
    git push
    ```

    This is to fetch the last commit id from php-distributions.git and commit
    this last commit id to `web/php.git`, then, website will now sync.

12. Once the release has been tagged, contact release managers, Windows
    builders, and package maintainers so that they can build releases. Do not
    send this announcement to any public lists.

## Getting the stable release announced

 1. Update `phpweb/include/releases.inc` with the old release info (updates the
    download archives).

    * You can run `php bin/bumpRelease 7 2` where the first number is the major
      version, and the second number is the minor version (7.2 in this example).

    * If that fails for any non-trivially fixable reason, you can manually copy
      the old information to `include/releases.inc`.

 2. Update `phpweb/include/version.inc` (X_Y=major_minor release number):

    * `$PHP_X_Y_VERSION` to the correct version
    * `$PHP_X_Y_DATE` to the release date
    * `$PHP_X_Y_SHA256` array and update all the SHA256 sums
<<<<<<< HEAD
    * `4PHP_X_Y_TAGS` array should include 'security' if this is a security release
=======
    * `$PHP_X_Y_TAGS` array should include 'security' if this is a security
      release
>>>>>>> 30a34eab
    * Make sure there are no outdated "notes" or edited "date" keys in the
      `$RELEASES[X][$PHP_X_VERSION]["source"]` array.

 3. Create the release file (releases/x_y_z.php)

    Usually we use the same content as for point 6, but included in php template
    instead of the release xml.

 4. Update `php-qa/include/release-qa.php` and add the next version as an
    QARELEASE (prepare for next RC).

 5. Update the ChangeLog file for the given major version

    f.e. `ChangeLog-7.php` from the `NEWS` file

    * Go over the list and put every element on one line.
    * Check for `&`, `<` and `>` and escape them if necessary.
    * Remove all the names at the ends of lines.
    * For marking up, you can do the following (with `vi`):

        I. `s/^- /<li>/`

        II. `s/$/<\/li>/`

        III. `s/Fixed bug #\([0-9]\+\)/<?php bugfix(\1); ?>/`

        IV. `s/Fixed PECL bug #\([0-9]\+\)/<?php peclbugfix(\1); ?>/`

        V. `s/FR #\([0-9]\+\)/FR <?php bugl(\1); ?>/`

    * You may want to try `php-web/bin/news2html` to automate this task.

 6. Add a short notice to phpweb stating that there is a new release, and
    highlight the major important things (security fixes) and when it is
    important to upgrade.

    * Call `php bin/createNewsEntry` in your local phpweb checkout.
    * Add the content for the news entry.

 7. Commit and push all the changes to their respective git repos

 8. **Check website has been synced before announcing or pushing news**

    Try, f.e. https://www.php.net/distributions/php-7.3.4.tar.xz

    Website may update slowly (may take an hour).

 9. Please note down the sha256 and the PGP signature (.asc). These *must* be
    included in the release mail.

10. Wait an hour or two, then send a mail to php-announce@lists.php.net,
    php-general@lists.php.net and internals@lists.php.net with a text similar to
    http://news.php.net/php.internals/17222. Please make sure that the mail to
    php-announce@ is its own completely separate email. This is to make sure
    that replies to the announcement on php-general@ or internals@ will not
    accidentally hit the php-announce@ mailinglist.

## Re-releasing the same version (or -pl)

 1. Commit the new binaries to `phpweb/distributions/`

 2. Update `phpweb/include/version.inc` (X_Y=major_minor release number):

    * If only releasing for one OS, make sure you edit only those variables.
    * `$PHP_X_Y_VERSION` to the correct version
    * `$PHP_X_Y_DATE` to the release date
    * `$PHP_X_Y_SHA256` array and update all the SHA256 sums
    * Make sure there are no outdated "notes" or edited "date" keys in the
      `$RELEASES[X][$PHP_X_VERSION]["source"]` array.

 3. Add a short notice to phpweb stating that there is a new release, and
    highlight the major important things (security fixes) and when it is
    important to upgrade.

    * Call `php bin/createNewsEntry` in your local phpweb checkout.
    * Add the content for the news entry.

 4. Commit all the changes (`include/version.inc`, `archive/archive.xml`,
    `archive/entries/YYYY-MM-DD-N.xml`).

 5. Wait an hour or two, then send a mail to php-announce@lists.php.net,
    php-general@lists.php.net and internals@lists.php.net with a text similar to
    the news entry.

    Please make sure that the mail to php-announce@ is its own completely
    separate email. This is to make sure that replies to the announcement on
    php-general@ or internals@ will not accidentally hit the php-announce@
    mailinglist.

## Forking a new release branch

 1. One week prior to cutting X.Y.0beta1, warn internals@ that your version's
    branch is about to be cut, and that PHP-X.Y will be moving into feature
    freeze. Try to be specific about when the branch will be cut.

    Example: http://news.php.net/php.internals/99864

 2. Just prior to cutting X.Y.0beta1, create the new branch locally.

    Add a commit on master after the branch point clearing the `NEWS`,
    `UPGRADING` and `UPGRADING.INTERNALS` files, updating the version in
    `configure.ac` (run `./configure` to automatically update
    `main/php_versions.h`, too) and `Zend/zend.h`. Also list the new branch in
    `CONTRIBUTING.md`.

    Example: https://git.php.net/?p=php-src.git;a=commit;h=a63c99b
    Push the new branch and the commit just added to master.

 3. Immediately notify internals@ of the branch cut and advise the new merging
    order. Example:

    http://news.php.net/php.internals/99903

 4. Update php-web:git.php and https://wiki.php.net/vcs/gitworkflow to reflect
    the new branch. Example:

    https://github.com/php/web-php/commit/74bcad4c770d95f21b7fbeeedbd76d943bb83f23

 5. Notify nlopess@ to add PHP_X_Y tag to gcov.php.net.

## Preparing for the initial stable version (PHP X.Y.0)

 1. About the time you release the first RC, remind the documentation team
    (phpdoc@lists.php.net) to write the migration guide. See to it that they
    have done it before you release the initial stable version, since you want
    to link to it in the release announcements.

 2. Timely get used to the differences in preparing and announcing a stable
    release.

## Prime the selection of the Release Managers of the next version

 1. About three months before the scheduled release of the first alpha of the
    next minor or major release, issue a call for volunteers on
    internals@lists.php.net (cf. http://news.php.net/php.internals/98652).

 2. Make sure that there are two or more volunteers, and hold a vote if
    necessary (see
    https://wiki.php.net/rfc/releaseprocess#release_managers_selection).

 3. Help the new release managers with their first steps.

## New Release Manager checklist

 1. Email systems@ to get setup for access to downloads.php.net and to be added
    to the release-managers@ distribution list.

 2. Create a GPG key for your @php.net address and publish it by editing
    `include/gpg-keys.inc` in the `web-php` repository, adding the output of
    `gpg --fingerprint "$USER@php.net"`. Let one or more of the previous RMs
    sign your key. Publish your public key to pgp.mit.edu with:
    `gpg --keyserver pgp.mit.edu --send-keys $KEYID`

 3. Request karma to edit `main/php_version.h` and `Zend/zend.h`. Possibly karma
    for other restricted parts of php-src might come in question. To edit
    `main/php_version.h` in a release branch, you need release manager karma in
    `global_avail`.

 4. Request karma for `web/qa.git` and `web/php.git` for publishing release
    announcements.

 5. Request moderation access to php-announce@lists.php.net and
    primary-qa-tester@lists.php.net lists, to be able to moderate your release
    announcements. All the announcements should be sent from the @php.net alias.<|MERGE_RESOLUTION|>--- conflicted
+++ resolved
@@ -263,12 +263,8 @@
     * `$PHP_X_Y_VERSION` to the correct version
     * `$PHP_X_Y_DATE` to the release date
     * `$PHP_X_Y_SHA256` array and update all the SHA256 sums
-<<<<<<< HEAD
-    * `4PHP_X_Y_TAGS` array should include 'security' if this is a security release
-=======
     * `$PHP_X_Y_TAGS` array should include 'security' if this is a security
       release
->>>>>>> 30a34eab
     * Make sure there are no outdated "notes" or edited "date" keys in the
       `$RELEASES[X][$PHP_X_VERSION]["source"]` array.
 
