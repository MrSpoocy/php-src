--- conflicted
+++ resolved
@@ -1261,16 +1261,10 @@
 
 #ifdef PHP_WIN32
 #define PARA ((phpdbg_param_t *)stack.next)->type
-<<<<<<< HEAD
 #define HANDLE_SIGIO (PHPDBG_G(flags) & PHPDBG_IS_REMOTE) && PARA != EMPTY_PARAM
-				if (HANDLE_SIGIO) {
-					sigio_watcher_start();
-				}
-=======
-			if (PHPDBG_G(flags) & PHPDBG_IS_REMOTE && (RUN_PARAM == PARA || EVAL_PARAM == PARA)) {
+			if (HANDLE_SIGIO) {
 				sigio_watcher_start();
 			}
->>>>>>> f4748ff9
 #endif
 			switch (ret = phpdbg_stack_execute(&stack, allow_async_unsafe TSRMLS_CC)) {
 				case FAILURE:
@@ -1281,50 +1275,31 @@
 					}
 				break;
 
-<<<<<<< HEAD
-					case PHPDBG_LEAVE:
-					case PHPDBG_FINISH:
-					case PHPDBG_UNTIL:
-					case PHPDBG_NEXT: {
-#ifdef PHP_WIN32
-						if (HANDLE_SIGIO) {
-							sigio_watcher_stop();
-							sigio_watcher_start();
-						}
-#endif
-						phpdbg_activate_err_buf(0 TSRMLS_CC);
-						phpdbg_free_err_buf(TSRMLS_C);
-						if (!EG(in_execution) && !(PHPDBG_G(flags) & PHPDBG_IS_QUITTING)) {
-							phpdbg_error("command", "type=\"noexec\"", "Not running");
-						}
-						goto out;
-=======
 				case PHPDBG_LEAVE:
 				case PHPDBG_FINISH:
 				case PHPDBG_UNTIL:
 				case PHPDBG_NEXT: {
+#ifdef PHP_WIN32
+					if (HANDLE_SIGIO) {
+						sigio_watcher_stop();
+						sigio_watcher_start();
+					}
+#endif
 					phpdbg_activate_err_buf(0 TSRMLS_CC);
 					phpdbg_free_err_buf(TSRMLS_C);
-					if (!EG(in_execution) && !(PHPDBG_G(flags) & PHPDBG_IS_STOPPING)) {
+					if (!EG(in_execution) && !(PHPDBG_G(flags) & PHPDBG_IS_QUITTING)) {
 						phpdbg_error("command", "type=\"noexec\"", "Not running");
->>>>>>> f4748ff9
 					}
-					break;
 				}
+				break;
 			}
 
 			phpdbg_activate_err_buf(0 TSRMLS_CC);
 			phpdbg_free_err_buf(TSRMLS_C);
 #ifdef PHP_WIN32
-<<<<<<< HEAD
-				if (HANDLE_SIGIO) {
-					sigio_watcher_stop();
-				}
-=======
-			if (PHPDBG_G(flags) & PHPDBG_IS_REMOTE && (RUN_PARAM == PARA || EVAL_PARAM == PARA)) {
+			if (HANDLE_SIGIO) {
 				sigio_watcher_stop();
 			}
->>>>>>> f4748ff9
 #undef PARA
 #undef HANDLE_SIGIO
 #endif
