--- conflicted
+++ resolved
@@ -510,10 +510,7 @@
 			return SUCCESS;
 		}
 
-<<<<<<< HEAD
-	phpdbg_list_file(filename, count, offset TSRMLS_CC);
-=======
-		phpdbg_list_file(filename, count, offset);
+		phpdbg_list_file(filename, count, offset TSRMLS_CC);
 	} else {
 		zend_function* fbc;
 
@@ -524,10 +521,9 @@
 
 		if (zend_hash_find(EG(function_table), expr, strlen(expr)+1,
 			(void**)&fbc) == SUCCESS) {
-			phpdbg_list_function(fbc);
-		}
-	}
->>>>>>> 6aad2ee4
+			phpdbg_list_function(fbc TSRMLS_CC);
+		}
+	}
 
 	return SUCCESS;
 } /* }}} */
