/*
   +----------------------------------------------------------------------+
   | PHP Version 5                                                        |
   +----------------------------------------------------------------------+
   | Copyright (c) 1997-2014 The PHP Group                                |
   +----------------------------------------------------------------------+
   | This source file is subject to version 3.01 of the PHP license,      |
   | that is bundled with this package in the file LICENSE, and is        |
   | available through the world-wide-web at the following url:           |
   | http://www.php.net/license/3_01.txt                                  |
   | If you did not receive a copy of the PHP license and are unable to   |
   | obtain it through the world-wide-web, please send a note to          |
   | license@php.net so we can mail you a copy immediately.               |
   +----------------------------------------------------------------------+
   | Authors: Felipe Pena <felipe@php.net>                                |
   | Authors: Joe Watkins <joe.watkins@live.co.uk>                        |
   | Authors: Bob Weinand <bwoebi@php.net>                                |
   +----------------------------------------------------------------------+
*/

#include <stdio.h>
#include <string.h>
#include "zend.h"
#include "zend_compile.h"
#include "phpdbg.h"
#include "phpdbg_help.h"
#include "phpdbg_print.h"
#include "phpdbg_info.h"
#include "phpdbg_break.h"
#include "phpdbg_bp.h"
#include "phpdbg_opcode.h"
#include "phpdbg_list.h"
#include "phpdbg_utils.h"
#include "phpdbg_prompt.h"
#include "phpdbg_cmd.h"
#include "phpdbg_set.h"
#include "phpdbg_frame.h"
#include "phpdbg_lexer.h"
#include "phpdbg_parser.h"

int yyparse(phpdbg_param_t *stack, yyscan_t scanner);

/* {{{ command declarations */
const phpdbg_command_t phpdbg_prompt_commands[] = {
	PHPDBG_COMMAND_D(exec,    "set execution context",                    'e', NULL, "s"),
<<<<<<< HEAD
	PHPDBG_COMMAND_D(step,    "step through execution",                   's', NULL, 0),
	PHPDBG_COMMAND_D(next,    "continue execution",                       'n', NULL, 0),
=======
	PHPDBG_COMMAND_D(step,    "step through execution",                   's', NULL, "b"),
	PHPDBG_COMMAND_D(continue,"continue execution",                       'c', NULL, 0),
>>>>>>> 373b9ecd
	PHPDBG_COMMAND_D(run,     "attempt execution",                        'r', NULL, "|s"),
	PHPDBG_COMMAND_D(ev,      "evaluate some code",                        0, NULL, "i"),
	PHPDBG_COMMAND_D(until,   "continue past the current line",           'u', NULL, 0),
	PHPDBG_COMMAND_D(finish,  "continue past the end of the stack",       'F', NULL, 0),
	PHPDBG_COMMAND_D(leave,   "continue until the end of the stack",      'L', NULL, 0),
	PHPDBG_COMMAND_D(print,   "print something",                          'p', phpdbg_print_commands, 0),
	PHPDBG_COMMAND_D(break,   "set breakpoint",                           'b', phpdbg_break_commands, "|*c"),
	PHPDBG_COMMAND_D(back,    "show trace",                               't', NULL, "|n"),
	PHPDBG_COMMAND_D(frame,   "switch to a frame",                        'f', NULL, "|n"),
	PHPDBG_COMMAND_D(list,    "lists some code",                          'l', phpdbg_list_commands, "*"),
	PHPDBG_COMMAND_D(info,    "displays some informations",               'i', phpdbg_info_commands, "s"),
	PHPDBG_COMMAND_D(clean,   "clean the execution environment",          'X', NULL, 0),
	PHPDBG_COMMAND_D(clear,   "clear breakpoints",                        'C', NULL, 0),
	PHPDBG_COMMAND_D(help,    "show help menu",                           'h', phpdbg_help_commands, "|s"),
	PHPDBG_COMMAND_D(set,     "set phpdbg configuration",                 'S', phpdbg_set_commands,   "s"),
	PHPDBG_COMMAND_D(register,"register a function",                      'R', NULL, "s"),
	PHPDBG_COMMAND_D(source,  "execute a phpdbginit",                     '<', NULL, "s"),
	PHPDBG_COMMAND_D(export,  "export breaks to a .phpdbginit script",    '>', NULL, "s"),
	PHPDBG_COMMAND_D(sh,   	  "shell a command",                           0, NULL, "i"),
	PHPDBG_COMMAND_D(quit,    "exit phpdbg",                              'q', NULL, 0),
	PHPDBG_COMMAND_D(watch,   "set watchpoint",                           'w', phpdbg_watch_commands, "|ss"),
	PHPDBG_END_COMMAND
}; /* }}} */

ZEND_EXTERN_MODULE_GLOBALS(phpdbg);

static inline int phpdbg_call_register(phpdbg_param_t *stack TSRMLS_DC) /* {{{ */
{
	phpdbg_param_t *name = NULL;

	if (stack->type == STACK_PARAM) {
		name = stack->next;
		
		if (!name || name->type != STR_PARAM) {
			return FAILURE;
		}
		
		if (zend_hash_exists(
				&PHPDBG_G(registered), name->str, name->len+1)) {

			zval fname, *fretval;
			zend_fcall_info fci;

			ZVAL_STRINGL(&fname, name->str, name->len, 1);

			memset(&fci, 0, sizeof(zend_fcall_info));

			fci.size = sizeof(zend_fcall_info);
			fci.function_table = &PHPDBG_G(registered);
			fci.function_name = &fname;
			fci.symbol_table = EG(active_symbol_table);
			fci.object_ptr = NULL;
			fci.retval_ptr_ptr = &fretval;
			fci.no_separation = 1;

			if (name->next) {
				zval params;
				phpdbg_param_t *next = name->next;
				
				array_init(&params);

				while (next) {
					char *buffered = NULL;
					
					switch (next->type) {
						case OP_PARAM:
						case COND_PARAM:
						case STR_PARAM:
							add_next_index_stringl(
								&params,
								next->str,
								next->len, 1);
						break;
						
						case NUMERIC_PARAM:
							add_next_index_long(&params, next->num);
						break;
						
						case METHOD_PARAM:
							spprintf(&buffered, 0, "%s::%s",
								next->method.class, next->method.name);
							add_next_index_string(&params, buffered, 0);
						break;
						
						case NUMERIC_METHOD_PARAM:
							spprintf(&buffered, 0, "%s::%s#%ld",
								next->method.class, next->method.name, next->num);
							add_next_index_string(&params, buffered, 0);
						break;
						
						case NUMERIC_FUNCTION_PARAM:
							spprintf(&buffered, 0, "%s#%ld",
								next->str, next->num);
							add_next_index_string(&params, buffered, 0);
						break;
							
						case FILE_PARAM:
							spprintf(&buffered, 0, "%s:%ld", 
								next->file.name, next->file.line);
							add_next_index_string(&params, buffered, 0);
						break;
						
						case NUMERIC_FILE_PARAM:
							spprintf(&buffered, 0, "%s:#%ld", 
								next->file.name, next->file.line);
							add_next_index_string(&params, buffered, 0);
						break;
						
						default: {
							/* not yet */
						}
					}
					
					next = next->next;	
				}

				zend_fcall_info_args(&fci, &params TSRMLS_CC);
			} else {
				fci.params = NULL;
				fci.param_count = 0;
			}

			phpdbg_debug(
				"created %d params from arguments",
				fci.param_count);

			zend_call_function(&fci, NULL TSRMLS_CC);

			if (fretval) {
				zend_print_zval_r(
					fretval, 0 TSRMLS_CC);
				phpdbg_writeln(EMPTY);
			}

			zval_dtor(&fname);

			return SUCCESS;
		}	
	}

	return FAILURE;
} /* }}} */

void phpdbg_try_file_init(char *init_file, size_t init_file_len, zend_bool free_init TSRMLS_DC) /* {{{ */
{
	struct stat sb;
	
	if (init_file && VCWD_STAT(init_file, &sb) != -1) {
		FILE *fp = fopen(init_file, "r");
		if (fp) {
			int line = 1;

			char cmd[PHPDBG_MAX_CMD];
			size_t cmd_len = 0L;
			char *code = NULL;
			size_t code_len = 0L;
			zend_bool in_code = 0;

			while (fgets(cmd, PHPDBG_MAX_CMD, fp) != NULL) {
				cmd_len = strlen(cmd)-1;

				while (cmd_len > 0L && isspace(cmd[cmd_len-1]))
					cmd_len--;

				cmd[cmd_len] = '\0';

				if (*cmd && cmd_len > 0L && cmd[0] != '#') {
					if (cmd_len == 2) {
						if (memcmp(cmd, "<:", sizeof("<:")-1) == SUCCESS) {
							in_code = 1;
							goto next_line;
						} else {
							if (memcmp(cmd, ":>", sizeof(":>")-1) == SUCCESS) {
								in_code = 0;
								code[code_len] = '\0';
								{
									zend_eval_stringl(
										code, code_len, NULL, "phpdbginit code" TSRMLS_CC);
								}
								free(code);
								code = NULL;
								goto next_line;
							}
						}
					}

					if (in_code) {
						if (code == NULL) {
							code = malloc(cmd_len + 1);
						} else code = realloc(code, code_len + cmd_len + 1);

						if (code) {
							memcpy(
								&code[code_len], cmd, cmd_len);
							code_len += cmd_len;
						}
						goto next_line;
					}

					{
						char *why = NULL;
						char *input = phpdbg_read_input(cmd TSRMLS_CC);
						phpdbg_param_t stack;
						yyscan_t scanner;
						YY_BUFFER_STATE state;

						phpdbg_init_param(&stack, STACK_PARAM);
	
						if (yylex_init(&scanner)) {
							phpdbg_error(
								"could not initialize scanner");
							break;
						}

						state = yy_scan_string(input, scanner);
				 		
						if (yyparse(&stack, scanner) <= 0) {
							switch (phpdbg_stack_execute(&stack, &why TSRMLS_CC)) {
								case FAILURE:
//									if (!(PHPDBG_G(flags) & PHPDBG_IS_QUITTING)) {
										if (phpdbg_call_register(&stack TSRMLS_CC) == FAILURE) {
											phpdbg_error(
												"Unrecognized command in %s:%d: %s, %s!", 
												init_file, line, input, why);
										}
//									}
								break;
							}
						}
						
						if (why) {
							free(why);
							why = NULL;
						}
			
						yy_delete_buffer(state, scanner);
						yylex_destroy(scanner);
	
						phpdbg_stack_free(&stack);
						phpdbg_destroy_input(&input TSRMLS_CC);
					}
				}
next_line:
				line++;
			}

			if (code) {
				free(code);
			}

			fclose(fp);
		} else {
			phpdbg_error(
				"Failed to open %s for initialization", init_file);
		}

		if (free_init) {
			free(init_file);
		}
	}
} /* }}} */

void phpdbg_init(char *init_file, size_t init_file_len, zend_bool use_default TSRMLS_DC) /* {{{ */
{
	if (!init_file && use_default) {
		char *scan_dir = getenv("PHP_INI_SCAN_DIR");
		int i;

		phpdbg_try_file_init(PHPDBG_STRL(PHP_CONFIG_FILE_PATH "/" PHPDBG_INIT_FILENAME), 0 TSRMLS_CC);

		if (!scan_dir) {
			scan_dir = PHP_CONFIG_FILE_SCAN_DIR;
		}
		while (*scan_dir != 0) {
			i = 0;
			while (scan_dir[i] != ':') {
				if (scan_dir[i++] == 0) {
					i = -1;
					break;
				}
			}
			if (i != -1) {
				scan_dir[i] = 0;
			}

			asprintf(
				&init_file, "%s/%s", scan_dir, PHPDBG_INIT_FILENAME);
			phpdbg_try_file_init(init_file, strlen(init_file), 1 TSRMLS_CC);
			if (i == -1) {
				break;
			}
			scan_dir += i + 1;
		}

		phpdbg_try_file_init(PHPDBG_STRL(PHPDBG_INIT_FILENAME), 0 TSRMLS_CC);
	} else {
		phpdbg_try_file_init(init_file, init_file_len, 1 TSRMLS_CC);
	}
}

PHPDBG_COMMAND(exec) /* {{{ */
{
	struct stat sb;

	if (VCWD_STAT(param->str, &sb) != FAILURE) {
		if (sb.st_mode & (S_IFREG|S_IFLNK)) {
			char *res = phpdbg_resolve_path(param->str TSRMLS_CC);
			size_t res_len = strlen(res);

			if ((res_len != PHPDBG_G(exec_len)) || (memcmp(res, PHPDBG_G(exec), res_len) != SUCCESS)) {

				if (PHPDBG_G(exec)) {
					phpdbg_notice("Unsetting old execution context: %s", PHPDBG_G(exec));
					efree(PHPDBG_G(exec));
					PHPDBG_G(exec) = NULL;
					PHPDBG_G(exec_len) = 0L;
				}

				if (PHPDBG_G(ops)) {
					phpdbg_notice("Destroying compiled opcodes");
					phpdbg_clean(0 TSRMLS_CC);
				}

				PHPDBG_G(exec) = res;
				PHPDBG_G(exec_len) = res_len;
				
				*SG(request_info).argv = PHPDBG_G(exec);
				php_hash_environment(TSRMLS_C);

				phpdbg_notice("Set execution context: %s", PHPDBG_G(exec));

				if (phpdbg_compile(TSRMLS_C) == FAILURE) {
					phpdbg_error("Failed to compile %s", PHPDBG_G(exec));
				}
			} else {
				phpdbg_notice("Execution context not changed");
			}
		} else {
			phpdbg_error("Cannot use %s as execution context, not a valid file or symlink", param->str);
		}
	} else {
		phpdbg_error("Cannot stat %s, ensure the file exists", param->str);
	}
	return SUCCESS;
} /* }}} */

int phpdbg_compile(TSRMLS_D) /* {{{ */
{
	zend_file_handle fh;

	if (!PHPDBG_G(exec)) {
		phpdbg_error("No execution context");
		return SUCCESS;
	}

	if (EG(in_execution)) {
		phpdbg_error("Cannot compile while in execution");
		return FAILURE;
	}

	phpdbg_notice("Attempting compilation of %s", PHPDBG_G(exec));

	if (php_stream_open_for_zend_ex(PHPDBG_G(exec), &fh,
		USE_PATH|STREAM_OPEN_FOR_INCLUDE TSRMLS_CC) == SUCCESS) {

		PHPDBG_G(ops) = zend_compile_file(&fh, ZEND_INCLUDE TSRMLS_CC);
		zend_destroy_file_handle(&fh TSRMLS_CC);

		phpdbg_notice("Success");
		return SUCCESS;
	} else {
		phpdbg_error("Could not open file %s", PHPDBG_G(exec));
	}

	return FAILURE;
} /* }}} */

PHPDBG_COMMAND(step) /* {{{ */
{
	PHPDBG_G(flags) |= PHPDBG_IS_STEPPING;

	return PHPDBG_NEXT;
} /* }}} */

PHPDBG_COMMAND(continue) /* {{{ */
{
	return PHPDBG_NEXT;
} /* }}} */

PHPDBG_COMMAND(until) /* {{{ */
{
	if (!EG(in_execution)) {
		phpdbg_error("Not executing");
		return SUCCESS;
	}

	PHPDBG_G(flags) |= PHPDBG_IN_UNTIL;
	{
		zend_uint next = 0,
				  self = (EG(current_execute_data)->opline - EG(active_op_array)->opcodes);
		zend_op  *opline = &EG(active_op_array)->opcodes[self];

		for (next = self; next < EG(active_op_array)->last; next++) {
			if (EG(active_op_array)->opcodes[next].lineno != opline->lineno) {
				zend_hash_index_update(
					&PHPDBG_G(seek),
					(zend_ulong) &EG(active_op_array)->opcodes[next],
					&EG(active_op_array)->opcodes[next],
					sizeof(zend_op), NULL);
				break;
			}
		}
	}

	return PHPDBG_UNTIL;
} /* }}} */

PHPDBG_COMMAND(finish) /* {{{ */
{
	if (!EG(in_execution)) {
		phpdbg_error("Not executing");
		return SUCCESS;
	}

	PHPDBG_G(flags) |= PHPDBG_IN_FINISH;
	{
		zend_uint next = 0,
				  self = (EG(current_execute_data)->opline - EG(active_op_array)->opcodes);

		for (next = self; next < EG(active_op_array)->last; next++) {
			switch (EG(active_op_array)->opcodes[next].opcode) {
				case ZEND_RETURN:
				case ZEND_THROW:
				case ZEND_EXIT:
#ifdef ZEND_YIELD
				case ZEND_YIELD:
#endif
					zend_hash_index_update(
						&PHPDBG_G(seek),
						(zend_ulong) &EG(active_op_array)->opcodes[next],
						&EG(active_op_array)->opcodes[next],
						sizeof(zend_op), NULL);
				break;
			}
		}
	}

	return PHPDBG_FINISH;
} /* }}} */

PHPDBG_COMMAND(leave) /* {{{ */
{
	if (!EG(in_execution)) {
		phpdbg_error("Not executing");
		return SUCCESS;
	}

	PHPDBG_G(flags) |= PHPDBG_IN_LEAVE;
	{
		zend_uint next = 0,
				  self = (EG(current_execute_data)->opline - EG(active_op_array)->opcodes);

		for (next = self; next < EG(active_op_array)->last; next++) {
			switch (EG(active_op_array)->opcodes[next].opcode) {
				case ZEND_RETURN:
				case ZEND_THROW:
				case ZEND_EXIT:
#ifdef ZEND_YIELD
				case ZEND_YIELD:
#endif
					zend_hash_index_update(
						&PHPDBG_G(seek),
						(zend_ulong) &EG(active_op_array)->opcodes[next],
						&EG(active_op_array)->opcodes[next],
						sizeof(zend_op), NULL);
				break;
			}
		}
	}

	return PHPDBG_LEAVE;
} /* }}} */

PHPDBG_COMMAND(frame) /* {{{ */
{
	if (!param) {
		phpdbg_notice("Currently in frame #%d", PHPDBG_G(frame).num);
	} else phpdbg_switch_frame(param->num TSRMLS_CC);

	return SUCCESS;
} /* }}} */

static inline void phpdbg_handle_exception(TSRMLS_D) /* }}} */
{
	zend_fcall_info fci;

	zval fname,
		 *trace,
		 exception;

	/* get filename and linenumber before unsetting exception */
	const char *filename = zend_get_executed_filename(TSRMLS_C);
	zend_uint lineno = zend_get_executed_lineno(TSRMLS_C);

	/* copy exception */
	exception = *EG(exception);
	zval_copy_ctor(&exception);
	EG(exception) = NULL;

	phpdbg_error(
		"Uncaught %s!",
		Z_OBJCE(exception)->name);

	/* call __toString */
	ZVAL_STRINGL(&fname, "__tostring", sizeof("__tostring")-1, 1);
	fci.size = sizeof(fci);
	fci.function_table = &Z_OBJCE(exception)->function_table;
	fci.function_name = &fname;
	fci.symbol_table = NULL;
	fci.object_ptr = &exception;
	fci.retval_ptr_ptr = &trace;
	fci.param_count = 0;
	fci.params = NULL;
	fci.no_separation = 1;
	zend_call_function(&fci, NULL TSRMLS_CC);

	if (trace) {
		phpdbg_writeln(
			"Uncaught %s", Z_STRVAL_P(trace));
		/* remember to dtor trace */
		zval_ptr_dtor(&trace);
	}

	/* output useful information about address */
	phpdbg_writeln(
		"Stacked entered at %p in %s on line %u",
		EG(active_op_array)->opcodes, filename, lineno);

	zval_dtor(&fname);
	zval_dtor(&exception);
} /* }}} */

PHPDBG_COMMAND(run) /* {{{ */
{
	if (EG(in_execution)) {
		phpdbg_error("Cannot start another execution while one is in progress");
		return SUCCESS;
	}

	if (PHPDBG_G(ops) || PHPDBG_G(exec)) {
		zend_op **orig_opline = EG(opline_ptr);
		zend_op_array *orig_op_array = EG(active_op_array);
		zval **orig_retval_ptr = EG(return_value_ptr_ptr);
		zend_bool restore = 1;
		zend_execute_data *ex = EG(current_execute_data);
		
		if (!PHPDBG_G(ops)) {
			if (phpdbg_compile(TSRMLS_C) == FAILURE) {
				phpdbg_error("Failed to compile %s, cannot run", PHPDBG_G(exec));
				goto out;
			}
		}

		EG(active_op_array) = PHPDBG_G(ops);
		EG(return_value_ptr_ptr) = &PHPDBG_G(retval);
		if (!EG(active_symbol_table)) {
			zend_rebuild_symbol_table(TSRMLS_C);
		}

		/* clean up from last execution */
		if (ex && ex->symbol_table) {
			zend_hash_clean(ex->symbol_table);
		}

		/* clean seek state */
		PHPDBG_G(flags) &= ~PHPDBG_SEEK_MASK;
		zend_hash_clean(
			&PHPDBG_G(seek));

		/* reset hit counters */
		phpdbg_reset_breakpoints(TSRMLS_C);

		if (param && param->type != EMPTY_PARAM && param->len != 0) {
			char **argv = emalloc(5 * sizeof(char *));
			int argc = 0;
			int i;
			char *argv_str = strtok(param->str, " ");
			
			while (argv_str) {
				if (argc >= 4 && argc == (argc & -argc)) {
					argv = erealloc(argv, (argc * 2 + 1) * sizeof(char *));
				}
				argv[++argc] = argv_str;
				argv_str = strtok(0, " ");
				argv[argc] = estrdup(argv[argc]);
			}
			argv[0] = SG(request_info).argv[0];
			for (i = SG(request_info).argc; --i;) {
				efree(SG(request_info).argv[i]);
			}
			efree(SG(request_info).argv);
			SG(request_info).argv = erealloc(argv, ++argc * sizeof(char *));
			SG(request_info).argc = argc;
			
			php_hash_environment(TSRMLS_C);
		}

		zend_try {
			php_output_activate(TSRMLS_C);
			PHPDBG_G(flags) ^= PHPDBG_IS_INTERACTIVE;
			zend_execute(EG(active_op_array) TSRMLS_CC);
			PHPDBG_G(flags) ^= PHPDBG_IS_INTERACTIVE;
			php_output_deactivate(TSRMLS_C);
		} zend_catch {
			EG(active_op_array) = orig_op_array;
			EG(opline_ptr) = orig_opline;
			EG(return_value_ptr_ptr) = orig_retval_ptr;

			if (!(PHPDBG_G(flags) & PHPDBG_IS_QUITTING)) {
				phpdbg_error("Caught exit/error from VM");
				restore = 0;
			}
		} zend_end_try();

		if (restore) {
			if (EG(exception)) {
				phpdbg_handle_exception(TSRMLS_C);
			}

			EG(active_op_array) = orig_op_array;
			EG(opline_ptr) = orig_opline;
			EG(return_value_ptr_ptr) = orig_retval_ptr;
		}
	} else {
		phpdbg_error("Nothing to execute!");
	}

out:
	PHPDBG_FRAME(num) = 0;
	return SUCCESS;
} /* }}} */

PHPDBG_COMMAND(ev) /* {{{ */
{
	zend_bool stepping = ((PHPDBG_G(flags) & PHPDBG_IS_STEPPING)==PHPDBG_IS_STEPPING);
	zval retval;

	if (!(PHPDBG_G(flags) & PHPDBG_IS_STEPONEVAL)) {
		PHPDBG_G(flags) &= ~ PHPDBG_IS_STEPPING;
	}

	/* disable stepping while eval() in progress */
	PHPDBG_G(flags) |= PHPDBG_IN_EVAL;
	zend_try {
		if (zend_eval_stringl(param->str, param->len,
			&retval, "eval()'d code" TSRMLS_CC) == SUCCESS) {
			zend_print_zval_r(
				&retval, 0 TSRMLS_CC);
			phpdbg_writeln(EMPTY);
			zval_dtor(&retval);
		}
	} zend_end_try();
	PHPDBG_G(flags) &= ~PHPDBG_IN_EVAL;

	/* switch stepping back on */
	if (stepping &&
		!(PHPDBG_G(flags) & PHPDBG_IS_STEPONEVAL)) {
		PHPDBG_G(flags) |= PHPDBG_IS_STEPPING;
	}

	CG(unclean_shutdown) = 0;

	return SUCCESS;
} /* }}} */

PHPDBG_COMMAND(back) /* {{{ */
{
	if (!EG(in_execution)) {
		phpdbg_error("Not executing!");
		return SUCCESS;
	}

	if (!param) {
		phpdbg_dump_backtrace(0 TSRMLS_CC);
	} else {
		phpdbg_dump_backtrace(param->num TSRMLS_CC);
	}

	return SUCCESS;
} /* }}} */

PHPDBG_COMMAND(print) /* {{{ */
{
	phpdbg_writeln(SEPARATE);
	phpdbg_notice("Execution Context Information");
#ifdef HAVE_LIBREADLINE
	phpdbg_writeln("Readline\tyes");
#else
	phpdbg_writeln("Readline\tno");
#endif

	phpdbg_writeln("Exec\t\t%s", PHPDBG_G(exec) ? PHPDBG_G(exec) : "none");
	phpdbg_writeln("Compiled\t%s", PHPDBG_G(ops) ? "yes" : "no");
	phpdbg_writeln("Stepping\t%s", (PHPDBG_G(flags) & PHPDBG_IS_STEPPING) ? "on" : "off");
	phpdbg_writeln("Quietness\t%s", (PHPDBG_G(flags) & PHPDBG_IS_QUIET) ? "on" : "off");
	phpdbg_writeln("Oplog\t\t%s", PHPDBG_G(oplog) ? "on" : "off");

	if (PHPDBG_G(ops)) {
		phpdbg_writeln("Opcodes\t\t%d", PHPDBG_G(ops)->last);

		if (PHPDBG_G(ops)->last_var) {
			phpdbg_writeln("Variables\t%d", PHPDBG_G(ops)->last_var-1);
		} else {
			phpdbg_writeln("Variables\tNone");
		}
	}

	phpdbg_writeln("Executing\t%s", EG(in_execution) ? "yes" : "no");
	if (EG(in_execution)) {
		phpdbg_writeln("VM Return\t%d", PHPDBG_G(vmret));
	}

	phpdbg_writeln("Classes\t\t%d", zend_hash_num_elements(EG(class_table)));
	phpdbg_writeln("Functions\t%d", zend_hash_num_elements(EG(function_table)));
	phpdbg_writeln("Constants\t%d", zend_hash_num_elements(EG(zend_constants)));
	phpdbg_writeln("Included\t%d", zend_hash_num_elements(&EG(included_files)));

	phpdbg_writeln(SEPARATE);

	return SUCCESS;
} /* }}} */

PHPDBG_COMMAND(info) /* {{{ */
{
	phpdbg_error(
		"No information command selected!");

	return SUCCESS;
} /* }}} */

PHPDBG_COMMAND(set) /* {{{ */
{
	phpdbg_error(
		"No set command selected!");

	return SUCCESS;
} /* }}} */

PHPDBG_COMMAND(break) /* {{{ */
{
	if (!param) {
		phpdbg_set_breakpoint_file(
				zend_get_executed_filename(TSRMLS_C),
				zend_get_executed_lineno(TSRMLS_C) TSRMLS_CC);
	} else switch (param->type) {
		case ADDR_PARAM:
			phpdbg_set_breakpoint_opline(param->addr TSRMLS_CC);
			break;
		case NUMERIC_PARAM:
			if (PHPDBG_G(exec)) {
				phpdbg_set_breakpoint_file(phpdbg_current_file(TSRMLS_C), param->num TSRMLS_CC);
			} else {
				phpdbg_error("Execution context not set!");
			}
			break;
		case METHOD_PARAM:
			phpdbg_set_breakpoint_method(param->method.class, param->method.name TSRMLS_CC);
			break;
		case NUMERIC_METHOD_PARAM:
			phpdbg_set_breakpoint_method_opline(param->method.class, param->method.name, param->num TSRMLS_CC);
			break;
		case NUMERIC_FUNCTION_PARAM:
			phpdbg_set_breakpoint_function_opline(param->str, param->num TSRMLS_CC);
			break;
		case FILE_PARAM:
			phpdbg_set_breakpoint_file(param->file.name, param->file.line TSRMLS_CC);
			break;
		case NUMERIC_FILE_PARAM:
			phpdbg_set_breakpoint_file_opline(param->file.name, param->file.line TSRMLS_CC);
			break;
		case COND_PARAM:
			phpdbg_set_breakpoint_expression(param->str, param->len TSRMLS_CC);
			break;
		case STR_PARAM:
			phpdbg_set_breakpoint_symbol(param->str, param->len TSRMLS_CC);
			break;
		case OP_PARAM:
			phpdbg_set_breakpoint_opcode(param->str, param->len TSRMLS_CC);
			break;

		phpdbg_default_switch_case();
	}

	return SUCCESS;
} /* }}} */

PHPDBG_COMMAND(sh) /* {{{ */
{
	FILE *fd = NULL;
	if ((fd=VCWD_POPEN((char*)param->str, "w"))) {
		/* do something perhaps ?? do we want input ?? */
		fclose(fd);
	} else {
		phpdbg_error(
			"Failed to execute %s", param->str);
	}
	
	return SUCCESS;
} /* }}} */

PHPDBG_COMMAND(source) /* {{{ */
{
	struct stat sb;
	
	if (VCWD_STAT(param->str, &sb) != -1) {
		phpdbg_try_file_init(param->str, param->len, 0 TSRMLS_CC);
	} else {
		phpdbg_error(
			"Failed to stat %s, file does not exist", param->str);
	}
			
	return SUCCESS;
} /* }}} */

PHPDBG_COMMAND(export) /* {{{ */
{
	FILE *handle = VCWD_FOPEN(param->str, "w+");
	
	if (handle) {
		phpdbg_export_breakpoints(handle TSRMLS_CC);
		fclose(handle);
	} else {
		phpdbg_error(
			"Failed to open or create %s, check path and permissions", param->str);
	}
	
	return SUCCESS;
} /* }}} */

PHPDBG_COMMAND(register) /* {{{ */
{
	zend_function *function;
	char *lcname = zend_str_tolower_dup(param->str, param->len);
	size_t lcname_len = strlen(lcname);

	if (!zend_hash_exists(&PHPDBG_G(registered), lcname, lcname_len+1)) {
		if (zend_hash_find(EG(function_table), lcname, lcname_len+1, (void**) &function) == SUCCESS) {
			zend_hash_update(
				&PHPDBG_G(registered), lcname, lcname_len+1, (void*)&function, sizeof(zend_function), NULL);
			function_add_ref(function);

			phpdbg_notice(
				"Registered %s", lcname);
		} else {
			phpdbg_error("The requested function (%s) could not be found", param->str);
		}
	} else {
		phpdbg_error(
			"The requested name (%s) is already in use", lcname);
	}

	efree(lcname);
	return SUCCESS;
} /* }}} */

PHPDBG_COMMAND(quit) /* {{{ */
{
	/* don't allow this to loop, ever ... */
	if (!(PHPDBG_G(flags) & PHPDBG_IS_QUITTING)) {
		PHPDBG_G(flags) |= PHPDBG_IS_QUITTING;
		zend_bailout();
	}

	return SUCCESS;
} /* }}} */

PHPDBG_COMMAND(clean) /* {{{ */
{
	if (EG(in_execution)) {
		phpdbg_error("Cannot clean environment while executing");
		return SUCCESS;
	}

	phpdbg_notice("Cleaning Execution Environment");

	phpdbg_writeln("Classes\t\t\t%d", zend_hash_num_elements(EG(class_table)));
	phpdbg_writeln("Functions\t\t%d", zend_hash_num_elements(EG(function_table)));
	phpdbg_writeln("Constants\t\t%d", zend_hash_num_elements(EG(zend_constants)));
	phpdbg_writeln("Includes\t\t%d", zend_hash_num_elements(&EG(included_files)));

	phpdbg_clean(1 TSRMLS_CC);

	return SUCCESS;
} /* }}} */

PHPDBG_COMMAND(clear) /* {{{ */
{
	phpdbg_notice("Clearing Breakpoints");

	phpdbg_writeln("File\t\t\t%d", zend_hash_num_elements(&PHPDBG_G(bp)[PHPDBG_BREAK_FILE]));
	phpdbg_writeln("Functions\t\t%d", zend_hash_num_elements(&PHPDBG_G(bp)[PHPDBG_BREAK_SYM]));
	phpdbg_writeln("Methods\t\t\t%d", zend_hash_num_elements(&PHPDBG_G(bp)[PHPDBG_BREAK_METHOD]));
	phpdbg_writeln("Oplines\t\t\t%d", zend_hash_num_elements(&PHPDBG_G(bp)[PHPDBG_BREAK_OPLINE]));
	phpdbg_writeln("File oplines\t\t\t%d", zend_hash_num_elements(&PHPDBG_G(bp)[PHPDBG_BREAK_FILE_OPLINE]));
	phpdbg_writeln("Function oplines\t\t\t%d", zend_hash_num_elements(&PHPDBG_G(bp)[PHPDBG_BREAK_FUNCTION_OPLINE]));
	phpdbg_writeln("Method oplines\t\t\t%d", zend_hash_num_elements(&PHPDBG_G(bp)[PHPDBG_BREAK_METHOD_OPLINE]));
	phpdbg_writeln("Conditionals\t\t%d", zend_hash_num_elements(&PHPDBG_G(bp)[PHPDBG_BREAK_COND]));

	phpdbg_clear_breakpoints(TSRMLS_C);

	return SUCCESS;
} /* }}} */

PHPDBG_COMMAND(list) /* {{{ */
{
	if (!param) {
		return PHPDBG_LIST_HANDLER(lines)(PHPDBG_COMMAND_ARGS);
	} else switch (param->type) {
		case NUMERIC_PARAM:
			return PHPDBG_LIST_HANDLER(lines)(PHPDBG_COMMAND_ARGS);

		case FILE_PARAM:
			return PHPDBG_LIST_HANDLER(lines)(PHPDBG_COMMAND_ARGS);

		case STR_PARAM:
			phpdbg_list_function_byname(param->str, param->len TSRMLS_CC);
			break;

		case METHOD_PARAM:
			return PHPDBG_LIST_HANDLER(method)(PHPDBG_COMMAND_ARGS);

		phpdbg_default_switch_case();
	}

	return SUCCESS;
} /* }}} */

PHPDBG_COMMAND(watch) /* {{{ */
{
	if (!param || param->type == EMPTY_PARAM) {
		phpdbg_list_watchpoints(TSRMLS_C);
	} else switch (param->type) {
		case STR_PARAM:
			if (phpdbg_create_var_watchpoint(param->str, param->len TSRMLS_CC) != FAILURE) {
				phpdbg_notice("Set watchpoint on %.*s", (int)param->len, param->str);
			}
			break;

		phpdbg_default_switch_case();
	}

	return SUCCESS;
} /* }}} */

int phpdbg_interactive(TSRMLS_D) /* {{{ */
{
	int ret = SUCCESS;
	char *why = NULL;
	char *input = NULL;
	phpdbg_param_t stack;

	PHPDBG_G(flags) |= PHPDBG_IS_INTERACTIVE;

	input = phpdbg_read_input(NULL TSRMLS_CC);

	if (input) {
		do {
			yyscan_t scanner;
			YY_BUFFER_STATE state;

			phpdbg_init_param(&stack, STACK_PARAM);

			if (yylex_init(&scanner)) {
				phpdbg_error(
					"could not initialize scanner");
				return FAILURE;
			}

			state = yy_scan_string(input, scanner);

			if (yyparse(&stack, scanner) <= 0) {
				switch (ret = phpdbg_stack_execute(&stack, &why TSRMLS_CC)) {
					case FAILURE:
//						if (!(PHPDBG_G(flags) & PHPDBG_IS_QUITTING)) {
							if (phpdbg_call_register(&stack TSRMLS_CC) == FAILURE) {
								if (why) {
									phpdbg_error("%s", why);
								}
							}
//						}

						if (why) {
							free(why);
							why = NULL;
						}
					break;

					case PHPDBG_LEAVE:
					case PHPDBG_FINISH:
					case PHPDBG_UNTIL:
					case PHPDBG_NEXT: {
						if (!EG(in_execution)) {
							phpdbg_error("Not running");
						}
						goto out;
					}
				}
			}

			if (why) {
				free(why);
				why = NULL;
			}

			yy_delete_buffer(state, scanner);
			yylex_destroy(scanner);

			phpdbg_stack_free(&stack);
			phpdbg_destroy_input(&input TSRMLS_CC);

		} while ((input = phpdbg_read_input(NULL TSRMLS_CC)));

		if (!input)
			goto last;

	} else {
last:
		if (PHPDBG_G(lcmd)) {
			ret = PHPDBG_G(lcmd)->handler(
					&PHPDBG_G(lparam) TSRMLS_CC);
			goto out;
		}
	}

out:
	if (input) {
		phpdbg_stack_free(&stack);
		phpdbg_destroy_input(&input TSRMLS_CC);
	}

	if (why) {
		free(why);
	}

	if (EG(in_execution)) {
		phpdbg_restore_frame(TSRMLS_C);
	}

	PHPDBG_G(flags) &= ~PHPDBG_IS_INTERACTIVE;

	phpdbg_print_changed_zvals(TSRMLS_C);

	return ret;
} /* }}} */

void phpdbg_clean(zend_bool full TSRMLS_DC) /* {{{ */
{
	/* this is implicitly required */
	if (PHPDBG_G(ops)) {
		destroy_op_array(PHPDBG_G(ops) TSRMLS_CC);
		efree(PHPDBG_G(ops));
		PHPDBG_G(ops) = NULL;
	}

	if (full) {
		PHPDBG_G(flags) |= PHPDBG_IS_CLEANING;

		zend_bailout();
	}
} /* }}} */

static inline zend_execute_data *phpdbg_create_execute_data(zend_op_array *op_array, zend_bool nested TSRMLS_DC) /* {{{ */
{
#if PHP_VERSION_ID >= 50500
	return zend_create_execute_data_from_op_array(op_array, nested TSRMLS_CC);
#else

#undef EX
#define EX(element) execute_data->element
#undef EX_CV
#define EX_CV(var) EX(CVs)[var]
#undef EX_CVs
#define EX_CVs() EX(CVs)
#undef EX_T
#define EX_T(offset) (*(temp_variable *)((char *) EX(Ts) + offset))
#undef EX_Ts
#define EX_Ts() EX(Ts)

	zend_execute_data *execute_data = (zend_execute_data *)zend_vm_stack_alloc(
		ZEND_MM_ALIGNED_SIZE(sizeof(zend_execute_data)) +
		ZEND_MM_ALIGNED_SIZE(sizeof(zval**) * op_array->last_var * (EG(active_symbol_table) ? 1 : 2)) +
		ZEND_MM_ALIGNED_SIZE(sizeof(temp_variable)) * op_array->T TSRMLS_CC);

	EX(CVs) = (zval***)((char*)execute_data + ZEND_MM_ALIGNED_SIZE(sizeof(zend_execute_data)));
	memset(EX(CVs), 0, sizeof(zval**) * op_array->last_var);
	EX(Ts) = (temp_variable *)(((char*)EX(CVs)) + ZEND_MM_ALIGNED_SIZE(sizeof(zval**) * op_array->last_var * (EG(active_symbol_table) ? 1 : 2)));
	EX(fbc) = NULL;
	EX(called_scope) = NULL;
	EX(object) = NULL;
	EX(old_error_reporting) = NULL;
	EX(op_array) = op_array;
	EX(symbol_table) = EG(active_symbol_table);
	EX(prev_execute_data) = EG(current_execute_data);
	EG(current_execute_data) = execute_data;
	EX(nested) = nested;

	if (!op_array->run_time_cache && op_array->last_cache_slot) {
		op_array->run_time_cache = ecalloc(op_array->last_cache_slot, sizeof(void*));
	}

	if (op_array->this_var != -1 && EG(This)) {
 		Z_ADDREF_P(EG(This)); /* For $this pointer */
		if (!EG(active_symbol_table)) {
			EX_CV(op_array->this_var) = (zval**)EX_CVs() + (op_array->last_var + op_array->this_var);
			*EX_CV(op_array->this_var) = EG(This);
		} else {
			if (zend_hash_add(EG(active_symbol_table), "this", sizeof("this"), &EG(This), sizeof(zval *), (void**)&EX_CV(op_array->this_var))==FAILURE) {
				Z_DELREF_P(EG(This));
			}
		}
	}

	EX(opline) = UNEXPECTED((op_array->fn_flags & ZEND_ACC_INTERACTIVE) != 0) && EG(start_op) ? EG(start_op) : op_array->opcodes;
	EG(opline_ptr) = &EX(opline);

	EX(function_state).function = (zend_function *) op_array;
	EX(function_state).arguments = NULL;

	return execute_data;
#endif
} /* }}} */

#if PHP_VERSION_ID >= 50500
void phpdbg_execute_ex(zend_execute_data *execute_data TSRMLS_DC) /* {{{ */
{
#else
void phpdbg_execute_ex(zend_op_array *op_array TSRMLS_DC) /* {{{ */
{
	long long flags = 0;
	zend_ulong address = 0L;
	zend_execute_data *execute_data;
	zend_bool nested = 0;
#endif
	zend_bool original_in_execution = EG(in_execution);
	HashTable vars;

#if PHP_VERSION_ID < 50500
	if (EG(exception)) {
		return;
	}
#endif

	EG(in_execution) = 1;

#if PHP_VERSION_ID >= 50500
	if (0) {
zend_vm_enter:
		execute_data = phpdbg_create_execute_data(EG(active_op_array), 1 TSRMLS_CC);
	}
	zend_hash_init(&vars, EG(active_op_array)->last, NULL, NULL, 0);
#else
zend_vm_enter:
	execute_data = phpdbg_create_execute_data(op_array, nested TSRMLS_CC);
	nested = 1;
	zend_hash_init(&vars, EG(active_op_array)->last, NULL, NULL, 0);
#endif

	while (1) {
	
		if ((PHPDBG_G(flags) & PHPDBG_BP_RESOLVE_MASK)) {
			/* resolve nth opline breakpoints */
			phpdbg_resolve_op_array_breaks(EG(active_op_array) TSRMLS_CC);
		}
		
#ifdef ZEND_WIN32
		if (EG(timed_out)) {
			zend_timeout(0);
		}
#endif

#define DO_INTERACTIVE() do { \
	if (!(PHPDBG_G(flags) & PHPDBG_IN_EVAL)) { \
		phpdbg_list_file( \
			zend_get_executed_filename(TSRMLS_C), \
			3, \
			zend_get_executed_lineno(TSRMLS_C)-1, \
			zend_get_executed_lineno(TSRMLS_C) \
			TSRMLS_CC \
		); \
	} \
	\
/*	do { */\
		switch (phpdbg_interactive(TSRMLS_C)) { \
			case PHPDBG_LEAVE: \
			case PHPDBG_FINISH: \
			case PHPDBG_UNTIL: \
			case PHPDBG_NEXT:{ \
				goto next; \
			} \
		} \
/*	} while (!(PHPDBG_G(flags) & PHPDBG_IS_QUITTING)); */\
} while (0)

		/* allow conditional breakpoints and
			initialization to access the vm uninterrupted */
		if ((PHPDBG_G(flags) & PHPDBG_IN_COND_BP) ||
			(PHPDBG_G(flags) & PHPDBG_IS_INITIALIZING)) {
			/* skip possible breakpoints */
			goto next;
		}

		/* perform seek operation */
		if (PHPDBG_G(flags) & PHPDBG_SEEK_MASK) {
			/* current address */
			zend_ulong address = (zend_ulong) execute_data->opline;

			/* run to next line */
			if (PHPDBG_G(flags) & PHPDBG_IN_UNTIL) {
				if (zend_hash_index_exists(&PHPDBG_G(seek), address)) {
					PHPDBG_G(flags) &= ~PHPDBG_IN_UNTIL;
					zend_hash_clean(
						&PHPDBG_G(seek));
				} else {
					/* skip possible breakpoints */
					goto next;
				}
			}

			/* run to finish */
			if (PHPDBG_G(flags) & PHPDBG_IN_FINISH) {
				if (zend_hash_index_exists(&PHPDBG_G(seek), address)) {
					PHPDBG_G(flags) &= ~PHPDBG_IN_FINISH;
					zend_hash_clean(
						&PHPDBG_G(seek));
				}
				/* skip possible breakpoints */
				goto next;
			}

			/* break for leave */
			if (PHPDBG_G(flags) & PHPDBG_IN_LEAVE) {
				if (zend_hash_index_exists(&PHPDBG_G(seek), address)) {
					PHPDBG_G(flags) &= ~PHPDBG_IN_LEAVE;
					zend_hash_clean(
						&PHPDBG_G(seek));
					phpdbg_notice(
						"Breaking for leave at %s:%u",
						zend_get_executed_filename(TSRMLS_C),
						zend_get_executed_lineno(TSRMLS_C)
					);
					DO_INTERACTIVE();
				} else {
					/* skip possible breakpoints */
					goto next;
				}
			}
		}

		/* not while in conditionals */
		phpdbg_print_opline_ex(
			execute_data, &vars, 0 TSRMLS_CC);

		if (PHPDBG_G(flags) & PHPDBG_IS_STEPPING && execute_data->opline->lineno != PHPDBG_G(last_line)) {
			PHPDBG_G(flags) &= ~PHPDBG_IS_STEPPING;
			DO_INTERACTIVE();
		}

		/* check if some watchpoint was hit */
		{
			if (phpdbg_print_changed_zvals(TSRMLS_C) == SUCCESS) {
				DO_INTERACTIVE();
			}
		}

		/* search for breakpoints */
		{
			phpdbg_breakbase_t *brake;

			if ((PHPDBG_G(flags) & PHPDBG_BP_MASK)
			    && (brake = phpdbg_find_breakpoint(execute_data TSRMLS_CC))
			    && (brake->type != PHPDBG_BREAK_FILE || execute_data->opline->lineno != PHPDBG_G(last_line))) {
				phpdbg_hit_breakpoint(brake, 1 TSRMLS_CC);
				DO_INTERACTIVE();
			}
		}

next:
		if (PHPDBG_G(flags) & PHPDBG_IS_SIGNALED) {
			phpdbg_writeln(EMPTY);
			phpdbg_notice("Program received signal SIGINT");
			PHPDBG_G(flags) &= ~PHPDBG_IS_SIGNALED;
			DO_INTERACTIVE();
		}

		PHPDBG_G(last_line) = execute_data->opline->lineno;

		PHPDBG_G(vmret) = execute_data->opline->handler(execute_data TSRMLS_CC);

		if (PHPDBG_G(vmret) > 0) {
			switch (PHPDBG_G(vmret)) {
				case 1:
					EG(in_execution) = original_in_execution;
					zend_hash_destroy(&vars);
					return;
				case 2:
#if PHP_VERSION_ID < 50500
					op_array = EG(active_op_array);
#endif
					zend_hash_destroy(&vars);
					goto zend_vm_enter;
					break;
				case 3:
					execute_data = EG(current_execute_data);
					break;
				default:
					break;
			}
		}
	}
	zend_error_noreturn(E_ERROR, "Arrived at end of main loop which shouldn't happen");
} /* }}} */<|MERGE_RESOLUTION|>--- conflicted
+++ resolved
@@ -43,13 +43,8 @@
 /* {{{ command declarations */
 const phpdbg_command_t phpdbg_prompt_commands[] = {
 	PHPDBG_COMMAND_D(exec,    "set execution context",                    'e', NULL, "s"),
-<<<<<<< HEAD
 	PHPDBG_COMMAND_D(step,    "step through execution",                   's', NULL, 0),
-	PHPDBG_COMMAND_D(next,    "continue execution",                       'n', NULL, 0),
-=======
-	PHPDBG_COMMAND_D(step,    "step through execution",                   's', NULL, "b"),
 	PHPDBG_COMMAND_D(continue,"continue execution",                       'c', NULL, 0),
->>>>>>> 373b9ecd
 	PHPDBG_COMMAND_D(run,     "attempt execution",                        'r', NULL, "|s"),
 	PHPDBG_COMMAND_D(ev,      "evaluate some code",                        0, NULL, "i"),
 	PHPDBG_COMMAND_D(until,   "continue past the current line",           'u', NULL, 0),
