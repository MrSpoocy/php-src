--- conflicted
+++ resolved
@@ -199,22 +199,12 @@
 engine = On
 
 ; This directive determines whether or not PHP will recognize code between
-<<<<<<< HEAD
-; <? and ?> tags as PHP source which should be processed as such. For several
-; years we recommended that you not use the short tag shortcut and
-; instead to use the full <?php and ?> tag combination. With the widespread use
-; of XML and use of these tags by other languages, the server can become easily
-; confused and end up parsing the wrong code in the wrong context.
-; This shortcut is still supported for backwards compatibility, but we
-; recommend against its use.
-=======
 ; <? and ?> tags as PHP source which should be processed as such. It is
 ; generally recommended that <?php and ?> should be used and that this feature
 ; should be disabled, as enabling it may result in issues when generating XML
 ; documents, however this remains supported for backward compatibility reasons.
 ; Note that this directive does not control the <?= shorthand tag, which can be
 ; used regardless of this directive.
->>>>>>> d209c362
 ; Default Value: On
 ; Development Value: Off
 ; Production Value: Off
