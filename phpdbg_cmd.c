--- conflicted
+++ resolved
@@ -210,14 +210,9 @@
 
 phpdbg_input_t *phpdbg_read_input(char *buffered TSRMLS_DC) /* {{{ */
 {
-<<<<<<< HEAD
 	phpdbg_input_t *buffer = NULL;
 	size_t cmd_len = 0L;
 	char *cmd = NULL;
-=======
-	if (!(PHPDBG_G(flags) & PHPDBG_IS_QUITTING)) {
-		phpdbg_input_t *buffer = NULL;
->>>>>>> 3e6f942d
 
 	if (!(PHPDBG_G(flags) & PHPDBG_IS_QUITTING)) {
 		if (buffered == NULL) {
@@ -334,13 +329,7 @@
 						phpdbg_debug(
 							"trying sub commands in \"%s\" for \"%s\" with %d arguments",
 							command->name, sub.argv[0]->string, sub.argc-1);
-<<<<<<< HEAD
-					
 						return phpdbg_do_cmd(command->subs, &sub TSRMLS_CC);
-=======
-
-						return phpdbg_do_cmd_ex(command->subs, &sub TSRMLS_CC);
->>>>>>> 3e6f942d
 					} else {
 						phpdbg_parse_param(
 							input->argv[1]->string,
