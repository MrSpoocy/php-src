--- conflicted
+++ resolved
@@ -132,27 +132,13 @@
 	while (command && command->name && command->handler) {
 		if ((command->name_len == expr_len && memcmp(cmd, command->name, expr_len) == 0)
 			|| (expr_len == 1 && command->alias && command->alias == cmd_line[0])) {
-
-<<<<<<< HEAD
 			phpdbg_param_t param = {0};
-=======
-			phpdbg_param_t lparam,
-						   param;
->>>>>>> 89514066
 
 			phpdbg_parse_param(
 				expr,
 				(cmd_len - expr_len) ? (((cmd_len - expr_len) - sizeof(" "))+1) : 0,
 				&param TSRMLS_CC);
 
-<<<<<<< HEAD
-=======
-			lparam = PHPDBG_G(lparam);
-
-			PHPDBG_G(lparam)	= param;
-			PHPDBG_G(lcmd)		= (phpdbg_command_t*) command;
-
->>>>>>> 89514066
 			if (command->subs && param.type == STR_PARAM) {
 				if (phpdbg_do_cmd(command->subs, param.str, param.len TSRMLS_CC) == SUCCESS) {
 					rc = SUCCESS;
@@ -173,11 +159,6 @@
 				PHPDBG_G(lcmd) = (phpdbg_command_t*) command;
 				PHPDBG_G(lparam) = param;
 			}
-<<<<<<< HEAD
-=======
-
-			phpdbg_clear_param(&lparam TSRMLS_CC);
->>>>>>> 89514066
 			break;
 		}
 		++command;
