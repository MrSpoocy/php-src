@echo off

set SDK_REMOTE=https://github.com/OSTC/php-sdk-binary-tools.git
set SDK_BRANCH=%PHP_BUILD_SDK_BRANCH%

if not exist "%PHP_BUILD_CACHE_BASE_DIR%" (
	echo Creating %PHP_BUILD_CACHE_BASE_DIR%
	mkdir "%PHP_BUILD_CACHE_BASE_DIR%"
)

if not exist "%PHP_BUILD_OBJ_DIR%" (
	echo Creating %PHP_BUILD_OBJ_DIR%
	mkdir "%PHP_BUILD_OBJ_DIR%"
)

for /f "tokens=*" %%a in ('type %PHP_BUILD_CACHE_SDK_DIR%\VERSION') do set GOT_SDK_VER=%%a
if not exist "%PHP_BUILD_CACHE_SDK_DIR%" (
	echo Cloning remote SDK repository
	git clone --branch %SDK_BRANCH% %SDK_REMOTE% "%PHP_BUILD_CACHE_SDK_DIR%" 2>&1 
) else (
<<<<<<< HEAD
	for /f "tokens=*" %%a in ('type %PHP_BUILD_CACHE_SDK_DIR%\VERSION') do set GOT_SDK_VER=%%a
=======
>>>>>>> ddcef0fc
	echo Got SDK version %GOT_SDK_VER%
	if NOT "%GOT_SDK_VER%" == "%PHP_BUILD_SDK_BRANCH:~8%" (
		echo Updating to the configured SDK version %SDK_BRANCH:~8%
		echo Fetching remote SDK repository
		git --git-dir="%PHP_BUILD_CACHE_SDK_DIR%\.git" --work-tree="%PHP_BUILD_CACHE_SDK_DIR%" fetch --prune origin 2>&1
		echo Checkout SDK repository branch
		git --git-dir="%PHP_BUILD_CACHE_SDK_DIR%\.git" --work-tree="%PHP_BUILD_CACHE_SDK_DIR%" checkout --force %SDK_BRANCH% 
	)
)

set SDK_RUNNER=%PHP_BUILD_CACHE_SDK_DIR%\phpsdk-%PHP_BUILD_CRT%-%PLATFORM%.bat
if not exist "%SDK_RUNNER%" (
	echo "%SDK_RUNNER%" doesn't exist
	exit /b 3
)

cmd /c %SDK_RUNNER% -t %APPVEYOR_BUILD_FOLDER%\appveyor\build_task.bat
if %errorlevel% neq 0 exit /b 3

exit /b 0
<|MERGE_RESOLUTION|>--- conflicted
+++ resolved
@@ -18,10 +18,6 @@
 	echo Cloning remote SDK repository
 	git clone --branch %SDK_BRANCH% %SDK_REMOTE% "%PHP_BUILD_CACHE_SDK_DIR%" 2>&1 
 ) else (
-<<<<<<< HEAD
-	for /f "tokens=*" %%a in ('type %PHP_BUILD_CACHE_SDK_DIR%\VERSION') do set GOT_SDK_VER=%%a
-=======
->>>>>>> ddcef0fc
 	echo Got SDK version %GOT_SDK_VER%
 	if NOT "%GOT_SDK_VER%" == "%PHP_BUILD_SDK_BRANCH:~8%" (
 		echo Updating to the configured SDK version %SDK_BRANCH:~8%
