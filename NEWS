--- conflicted
+++ resolved
@@ -3,17 +3,12 @@
 ?? ??? ????, PHP 7.4.0beta3
 
 - Core:
-<<<<<<< HEAD
+  . Fixed bug #78220 (Can't access OneDrive folder). (cmb, ab)
   . Fixed bug #78396 (Second file_put_contents in Shutdown hangs script).
     (Nikita)
   . Fixed bug #78406 (Broken file includes with user-defined stream filters).
     (Nikita)
   . Fixed bug #72530 (Use After Free in GC with Certain Destructors). (Nikita)
-=======
-  . Fixed bug #78220 (Can't access OneDrive folder). (cmb, ab)
-  . Fixed bug #77922 (Double release of doc comment on inherited shadow
-    property). (Nikita)
->>>>>>> 5e19f1d4
 
 - Date:
   . Fixed bug #78383 (Casting a DateTime to array no longer returns its
