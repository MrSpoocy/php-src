--- conflicted
+++ resolved
@@ -2,17 +2,15 @@
 |||||||||||||||||||||||||||||||||||||||||||||||||||||||||||||||||||||||||||||||
 ?? ??? ????, PHP 7.1.11
 
-<<<<<<< HEAD
 - MySQLi:
   . Fixed bug #75018 (Data corruption when reading fields of bit type). (Anatol)
 
 - PDO_mysql:
   . Fixed bug #75177 (Type 'bit' is fetched as unexpected string). (Anatol)
-=======
+
 - SPL:
   . Fixed bug #73629 (SplDoublyLinkedList::setIteratorMode masks intern flags).
     (J. Jeising, cmb)
->>>>>>> eedc060c
 
 28 Sep 2017, PHP 7.1.10
 
