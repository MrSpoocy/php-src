--- conflicted
+++ resolved
@@ -17,14 +17,12 @@
 - FCGI:
   . Fixed #76948 (Failed shutdown/reboot or end session in Windows). (Anatol)
 
-<<<<<<< HEAD
-- Mbstring:
-  . Fixed bug #76958 (Broken UTF7-IMAP conversion). (Nikita)
-=======
 - FTP:
   . Fixed bug #76972 (Data truncation due to forceful ssl socket shutdown).
     (Manuel Mausz)
->>>>>>> fde2ae37
+
+- Mbstring:
+  . Fixed bug #76958 (Broken UTF7-IMAP conversion). (Nikita)
 
 - Reflection:
   . Fixed bug #76936 (Objects cannot access their private attributes while
