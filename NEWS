--- conflicted
+++ resolved
@@ -3,26 +3,6 @@
 ?? ??? 2016, PHP 7.1.0RC3
 
 - Core:
-<<<<<<< HEAD
-=======
-  . Fixed bug #73181 (parse_str() without a second argument leads to crash).
-    (Nikita)
-
-- Standard:
-  . Fixed bug #73203 (passing additional_parameters causes mail to fail). (cmb)
-
-13 Oct 2016 PHP 7.0.12
-
-- Core:
-  . Fixed bug #73067 (__debugInfo crashes when throwing an exception).
-    (Laruence)
-  . Fixed bug #73025 (Heap Buffer Overflow in virtual_popen of
-    zend_virtual_cwd.c). (cmb)
-  . Fixed bug #72703 (Out of bounds global memory read in BF_crypt triggered by
-    password_verify). (Anatol)
-  . Fixed bug #73058 (crypt broken when salt is 'too' long). (Anatol)
-  . Fixed bug #69579 (Invalid free in extension trait). (John Boehr)
->>>>>>> dd937129
   . Fixed bug #73156 (segfault on undefined function). (Dmitry)
   . Fixed bug #73163 (PHP hangs if error handler throws while accessing undef
     const in default value). (Nikita)
@@ -76,6 +56,9 @@
 - Session:
   . Fixed bug #73100 (session_destroy null dereference in ps_files_path_create).
     (cmb)
+
+- Standard:
+  . Fixed bug #73203 (passing additional_parameters causes mail to fail). (cmb)
 
 15 Sep 2016, PHP 7.1.0RC2
 
