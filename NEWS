--- conflicted
+++ resolved
@@ -26,18 +26,14 @@
   . Fixed bug #78038 (Socket_select fails when resource array contains
     references). (Nikita)
 
-<<<<<<< HEAD
+- Zip:
+  . Fixed bug #76345 (zip.h not found). (Michael Maroszek)
+
 16 May 2019, PHP 7.3.6RC1
 
 - cURL:
   . Implemented FR #72189 (Add missing CURL_VERSION_* constants). (Javier
     Spagnoletti)
-=======
-- Zip:
-  . Fixed bug #76345 (zip.h not found). (Michael Maroszek)
-
-30 May 2019, PHP 7.2.19
->>>>>>> a0c9d084
 
 - FPM:
   . Fixed bug #77934 (php-fpm kill -USR2 not working). (Jakub Zelenka)
