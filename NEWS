PHP                                                                        NEWS
|||||||||||||||||||||||||||||||||||||||||||||||||||||||||||||||||||||||||||||||

?? ??? ????, PHP 7.4.4

- Core:
  . Fixed bug #79244 (php crashes during parsing INI file). (Laruence)
  . Fixed bug #63206 (restore_error_handler does not restore previous errors
    mask). (Mark Plomer)

- COM:
  . Fixed bug #66322 (COMPersistHelper::SaveToFile can save to wrong location).
    (cmb)
  . Fixed bug #79242 (COM error constants don't match com_exception codes on
    x86). (cmb)
  . Fixed bug #79247 (Garbage collecting variant objects segfaults). (cmb)
  . Fixed bug #79248 (Traversing empty VT_ARRAY throws com_exception). (cmb)
  . Fixed bug #79299 (com_print_typeinfo prints duplicate variables). (Litiano
    Moura)

- CURL:
  . Fixed bug #79019 (Copied cURL handles upload empty file). (cmb)

- DOM:
  . Fixed bug #77569: (Write Access Violation in DomImplementation). (Nikita,
    cmb)
  . Fixed bug #79271 (DOMDocumentType::$childNodes is NULL). (cmb)

<<<<<<< HEAD
- FPM:
  . Fixed bug #77653 (operator displayed instead of the real error message).
    (Jakub Zelenka)
  . Fixed bug #79014 (PHP-FPM & Primary script unknown). (Jakub Zelenka)
=======
- MySQLi:
  . Fixed bug #64032 (mysqli reports different client_version). (cmb)
>>>>>>> 8654c32b

- PCRE:
  . Fixed bug #79188 (Memory corruption in preg_replace/preg_replace_callback
    and unicode). (Nikita)
  . Fixed bug #79241 (Segmentation fault on preg_match()). (Nikita)
  . Fixed bug #79257 (Duplicate named groups (?J) prefer last alternative even
    if not matched). (Nikita)

- PDO_ODBC:
  . Fixed bug #79038 (PDOStatement::nextRowset() leaks column values). (cmb)

- SQLite3:
  . Fixed bug #79294 (::columnType() may fail after SQLite3Stmt::reset()). (cmb)

- Standard:
  . Fixed bug #79254 (getenv() w/o arguments not showing changes). (cmb)
  . Fixed bug #79265 (Improper injection of Host header when using fopen for
    http requests). (Miguel Xavier Penha Neto)

?? ??? ????, PHP 7.4.3

- Core:
  . Fixed bug #79146 (cscript can fail to run on some systems). (clarodeus)
  . Fixed bug #79155 (Property nullability lost when using multiple property
    definition). (Nikita)
  . Fixed bug #78323 (Code 0 is returned on invalid options). (Ivan Mikheykin)
  . Fixed bug #78989 (Delayed variance check involving trait segfaults).
    (Nikita)
  . Fixed bug #79174 (cookie values with spaces fail to round-trip). (cmb)
  . Fixed bug #76047 (Use-after-free when accessing already destructed
    backtrace arguments). (Nikita)

- CURL:
  . Fixed bug #79078 (Hypothetical use-after-free in curl_multi_add_handle()).
    (cmb)

- FFI:
  . Fixed bug #79096 (FFI Struct Segfault). (cmb)

- IMAP:
  . Fixed bug #79112 (IMAP extension can't find OpenSSL libraries at configure
    time). (Nikita)

- Intl:
  . Fixed bug #79212 (NumberFormatter::format() may detect wrong type). (cmb)

- Libxml:
  . Fixed bug #79191 (Error in SoapClient ctor disables DOMDocument::save()).
    (Nikita, cmb)

- MBString:
  . Fixed bug #79149 (SEGV in mb_convert_encoding with non-string encodings).
    (cmb)

- MySQLi:
  . Fixed bug #78666 (Properties may emit a warning on var_dump()). (kocsismate)

- MySQLnd:
  . Fixed bug #79084 (mysqlnd may fetch wrong column indexes with MYSQLI_BOTH).
    (cmb)
  . Fixed bug #79011 (MySQL caching_sha2_password Access denied for password
    with more than 20 chars). (Nikita)

- Opcache:
  . Fixed bug #79114 (Eval class during preload causes class to be only half
    available). (Laruence)
  . Fixed bug #79128 (Preloading segfaults if preload_user is used). (Nikita)
  . Fixed bug #79193 (Incorrect type inference for self::$field =& $field).
    (Nikita)

- OpenSSL:
  . Fixed bug #79145 (openssl memory leak). (cmb, Nikita)

- Phar:
  . Fixed bug #79082 (Files added to tar with Phar::buildFromIterator have
    all-access permissions). (CVE-2020-7063) (stas)
  . Fixed bug #79171 (heap-buffer-overflow in phar_extract_file).
    (CVE-2020-7061) (cmb)
  . Fixed bug #76584 (PharFileInfo::decompress not working). (cmb)

- Reflection:
  . Fixed bug #79115 (ReflectionClass::isCloneable call reflected class
    __destruct). (Nikita)

- Session:
  . Fixed bug #79221 (Null Pointer Dereference in PHP Session Upload Progress).
    (CVE-2020-7062) (stas)

- Standard:
  . Fixed bug #78902 (Memory leak when using stream_filter_append). (liudaixiao)
  . Fixed bug #78969 (PASSWORD_DEFAULT should match PASSWORD_BCRYPT instead of being null). (kocsismate)

- Testing:
  . Fixed bug #78090 (bug45161.phpt takes forever to finish). (cmb)

- XSL:
  . Fixed bug #70078 (XSL callbacks with nodes as parameter leak memory). (cmb)

- Zip:
  . Add ZipArchive::CM_LZMA2 and ZipArchive::CM_XZ constants (since libzip 1.6.0). (Remi)
  . Add ZipArchive::RDONLY (since libzip 1.0.0). (Remi)
  . Add ZipArchive::ER_* missing constants. (Remi)
  . Add ZipArchive::LIBZIP_VERSION constant. (Remi)
  . Fixed bug #73119 (Wrong return for ZipArchive::addEmptyDir Method). (Remi)

23 Jan 2020, PHP 7.4.2

- Core:
  . Preloading support on Windows has been disabled. (Nikita)
  . Fixed bug #79022 (class_exists returns True for classes that are not ready
    to be used). (Laruence)
  . Fixed bug #78929 (plus signs in cookie values are converted to spaces).
    (Alexey Kachalin)
  . Fixed bug #78973 (Destructor during CV freeing causes segfault if opline
    never saved). (Nikita)
  . Fixed bug #78776 (Abstract method implementation from trait does not check
    "static"). (Nikita)
  . Fixed bug #78999 (Cycle leak when using function result as temporary).
    (Dmitry)
  . Fixed bug #79008 (General performance regression with PHP 7.4 on Windows).
    (cmb)
  . Fixed bug #79002 (Serializing uninitialized typed properties with __sleep
    makes unserialize throw). (Nikita)

- CURL:
  . Fixed bug #79033 (Curl timeout error with specific url and post). (cmb)
  . Fixed bug #79063 (curl openssl does not respect PKG_CONFIG_PATH). (Nikita)

- Date:
  . Fixed bug #79015 (undefined-behavior in php_date.c). (cmb)

- DBA:
  . Fixed bug #78808 ([LMDB] MDB_MAP_FULL: Environment mapsize limit reached).
    (cmb)

- Exif:
  . Fixed bug #79046 (NaN to int cast undefined behavior in exif). (Nikita)

- Fileinfo:
  . Fixed bug #74170 (locale information change after mime_content_type).
    (Sergei Turchanov)

- GD:
  . Fixed bug #79067 (gdTransformAffineCopy() may use unitialized values). (cmb)
  . Fixed bug #79068 (gdTransformAffineCopy() changes interpolation method).
    (cmb)

- Libxml:
  . Fixed bug #79029 (Use After Free's in XMLReader / XMLWriter). (Laruence)

- OPcache:
  . Fixed bug #78961 (erroneous optimization of re-assigned $GLOBALS). (Dmitry)
  . Fixed bug #78950 (Preloading trait method with static variables). (Nikita)
  . Fixed bug #78903 (Conflict in RTD key for closures results in crash).
    (Nikita)
  . Fixed bug #78986 (Opcache segfaults when inheriting ctor from immutable
    into mutable class). (Nikita)
  . Fixed bug #79040 (Warning Opcode handlers are unusable due to ASLR). (cmb)
  . Fixed bug #79055 (Typed property become unknown with OPcache file cache).
    (Nikita)

- Pcntl:
  . Fixed bug #78402 (Converting null to string in error message is bad DX).
    (SATŌ Kentarō)

- PDO_PgSQL:
  . Fixed bug #78983 (pdo_pgsql config.w32 cannot find libpq-fe.h). (SATŌ
    Kentarō)
  . Fixed bug #78980 (pgsqlGetNotify() overlooks dead connection). (SATŌ
    Kentarō)
  . Fixed bug #78982 (pdo_pgsql returns dead persistent connection). (SATŌ
    Kentarō)

- Session:
  . Fixed bug #79031 (Session unserialization problem). (Nikita)

- Shmop:
  . Fixed bug #78538 (shmop memory leak). (cmb)

- Sqlite3:
  . Fixed bug #79056 (sqlite does not respect PKG_CONFIG_PATH during
    compilation). (Nikita)

- Spl:
  . Fixed bug #78976 (SplFileObject::fputcsv returns -1 on failure). (cmb)

- Standard:
  . Fixed bug #79000 (Non-blocking socket stream reports EAGAIN as error).
    (Nikita)
  . Fixed bug #54298 (Using empty additional_headers adding extraneous CRLF).
    (cmb)

18 Dec 2019, PHP 7.4.1

- Core:
  . Fixed bug #78810 (RW fetches do not throw "uninitialized property"
    exception). (Nikita)
  . Fixed bug #78868 (Calling __autoload() with incorrect EG(fake_scope) value).
    (Antony Dovgal, Dmitry)
  . Fixed bug #78296 (is_file fails to detect file). (cmb)
  . Fixed bug #78883 (fgets(STDIN) fails on Windows). (cmb)
  . Fixed bug #78898 (call_user_func(['parent', ...]) fails while other
    succeed). (Nikita)
  . Fixed bug #78904 (Uninitialized property triggers __get()). (Nikita)
  . Fixed bug #78926 (Segmentation fault on Symfony cache:clear). (Nikita)

- GD:
  . Fixed bug #78849 (GD build broken with -D SIGNED_COMPARE_SLOW). (cmb)
  . Fixed bug #78923 (Artifacts when convoluting image with transparency).
    (wilson chen)

- FPM:
  . Fixed bug #76601 (Partially working php-fpm ater incomplete reload).
    (Maksim Nikulin)
  . Fixed bug #78889 (php-fpm service fails to start). (Jakub Zelenka)
  . Fixed bug #78916 (php-fpm 7.4.0 don't send mail via mail()).
    (Jakub Zelenka)

- Intl:
  . Implemented FR #78912 (INTL Support for accounting format). (cmb)

- Mysqlnd:
  . Fixed bug #78823 (ZLIB_LIBS not added to EXTRA_LIBS). (Arjen de Korte)

- OPcache:
  . Fixed $x = (bool)$x; with opcache (should emit undeclared variable notice).
    (Tyson Andre)
  . Fixed bug #78935 (Preloading removes classes that have dependencies).
    (Nikita, Dmitry)

- PCRE:
  . Fixed bug #78853 (preg_match() may return integer > 1). (cmb)

- Reflection:
  . Fixed bug #78895 (Reflection detects abstract non-static class as abstract
    static. IS_IMPLICIT_ABSTRACT is not longer used). (Dmitry)

- Standard:
  . Fixed bug #77638 (var_export'ing certain class instances segfaults). (cmb)
  . Fixed bug #78840 (imploding $GLOBALS crashes). (cmb)
  . Fixed bug #78833 (Integer overflow in pack causes out-of-bound access).
    (cmb)
  . Fixed bug #78814 (strip_tags allows / in tag name => whitelist bypass).
    (cmb)

28 Nov 2019, PHP 7.4.0

- Core:
  . Implemented RFC: Deprecate curly brace syntax for accessing array elements
    and string offsets.
    https://wiki.php.net/rfc/deprecate_curly_braces_array_access (Andrey Gromov)
  . Implemented RFC: Deprecations for PHP 7.4.
    https://wiki.php.net/rfc/deprecations_php_7_4 (Kalle, Nikita)
  . Fixed bug #52752 (Crash when lexing). (Nikita)
  . Fixed bug #60677 (CGI doesn't properly validate shebang line contains #!).
    (Nikita)
  . Fixed bug #71030 (Self-assignment in list() may have inconsistent behavior).
    (Nikita)
  . Fixed bug #72530 (Use After Free in GC with Certain Destructors). (Nikita)
  . Fixed bug #75921 (Inconsistent: No warning in some cases when stdObj is
    created on the fly). (David Walker)
  . Implemented FR #76148 (Add array_key_exists() to the list of specially
    compiled functions). (Majkl578)
  . Fixed bug #76430 (__METHOD__ inconsistent outside of method).
    (Ryan McCullagh, Nikita)
  . Fixed bug #76451 (Aliases during inheritance type checks affected by
    opcache). (Nikita)
  . Implemented FR #77230 (Support custom CFLAGS and LDFLAGS from environment).
    (cmb)
  . Fixed bug #77345 (Stack Overflow caused by circular reference in garbage
    collection). (Alexandru Patranescu, Nikita, Dmitry)
  . Fixed bug #77812 (Interactive mode does not support PHP 7.3-style heredoc).
    (cmb, Nikita)
  . Fixed bug #77877 (call_user_func() passes $this to static methods).
    (Dmitry)
  . Fixed bug #78066 (PHP eats the first byte of a program that comes from
    process substitution). (Nikita)
  . Fixed bug #78151 (Segfault caused by indirect expressions in PHP 7.4a1).
    (Nikita)
  . Fixed bug #78154 (SEND_VAR_NO_REF does not always send reference). (Nikita)
  . Fixed bug #78182 (Segmentation fault during by-reference property
    assignment). (Nikita)
  . Fixed bug #78212 (Segfault in built-in webserver). (cmb)
  . Fixed bug #78220 (Can't access OneDrive folder). (cmb, ab)
  . Fixed bug #78226 (Unexpected __set behavior with typed properties). (Nikita)
  . Fixed bug #78239 (Deprecation notice during string conversion converted to
    exception hangs). (Nikita)
  . Fixed bug #78335 (Static properties/variables containing cycles report as
    leak). (Nikita)
  . Fixed bug #78340 (Include of stream wrapper not reading whole file).
    (Nikita)
  . Fixed bug #78344 (Segmentation fault on zend_check_protected). (Nikita)
  . Fixed bug #78356 (Array returned from ArrayAccess is incorrectly unpacked
    as argument). (Nikita)
  . Fixed bug #78379 (Cast to object confuses GC, causes crash). (Dmitry)
  . Fixed bug #78386 (fstat mode has unexpected value on PHP 7.4). (cmb)
  . Fixed bug #78396 (Second file_put_contents in Shutdown hangs script).
    (Nikita)
  . Fixed bug #78406 (Broken file includes with user-defined stream filters).
    (Nikita)
  . Fixed bug #78438 (Corruption when __unserializing deeply nested structures).
    (cmb, Nikita)
  . Fixed bug #78441 (Parse error due to heredoc identifier followed by digit).
    (cmb)
  . Fixed bug #78454 (Consecutive numeric separators cause OOM error).
    (Theodore Brown)
  . Fixed bug #78460 (PEAR installation failure). (Peter Kokot, L. Declercq)
  . Fixed bug #78531 (Crash when using undefined variable as object). (Dmitry)
  . Fixed bug #78535 (auto_detect_line_endings value not parsed as bool).
    (bugreportuser)
  . Fixed bug #78604 (token_get_all() does not properly tokenize FOO<?php with
    short_open_tag=0). (Nikita)
  . Fixed bug #78614 (Does not compile with DTRACE anymore).
    (tz at FreeBSD dot org)
  . Fixed bug #78620 (Out of memory error). (cmb, Nikita)
  . Fixed bug #78632 (method_exists() in php74 works differently from php73 in
    checking priv. methods). (Nikita)
  . Fixed bug #78644 (SEGFAULT in ZEND_UNSET_OBJ_SPEC_VAR_CONST_HANDLER).
    (Nikita)
  . Fixed bug #78658 (Memory corruption using Closure::bindTo). (Nikita)
  . Fixed bug #78656 (Parse errors classified as highest log-level). (Erik
    Lundin)
  . Fixed bug #78662 (stream_write bad error detection). (Remi)
  . Fixed bug #78768 (redefinition of typedef zend_property_info). (Nikita)
  . Fixed bug #78788 (./configure generates invalid php_version.h). (max)
  . Fixed incorrect usage of QM_ASSIGN instruction. It must not return IS_VAR.
    As a side effect, this allowed passing left hand list() "by reference",
    instead of compile-time error. (Dmitry)

- CLI:
  . The built-in CLI server now reports the request method in log files.
    (Simon Welsh)

- COM:
  . Deprecated registering of case-insensitive constants from typelibs. (cmb)
  . Fixed bug #78650 (new COM Crash). (cmb)
  . Fixed bug #78694 (Appending to a variant array causes segfault). (cmb)

- CURL:
  . Fixed bug #76480 (Use curl_multi_wait() so that timeouts are respected).
    (Pierrick)
  . Implemented FR #77711 (CURLFile should support UNICODE filenames). (cmb)
  . Deprecated CURLPIPE_HTTP1. (cmb)
  . Deprecated $version parameter of curl_version(). (cmb)

- Date:
  . Updated timelib to 2018.02. (Derick)
  . Fixed bug #69044 (discrepency between time and microtime). (krakjoe)
  . Fixed bug #70153 (\DateInterval incorrectly unserialized). (Maksim Iakunin)
  . Fixed bug #75232 (print_r of DateTime creating side-effect). (Nikita)
  . Fixed bug #78383 (Casting a DateTime to array no longer returns its
    properties). (Nikita)
  . Fixed bug #78751 (Serialising DatePeriod converts DateTimeImmutable). (cmb)

- Exif:
  . Fixed bug #78333 (Exif crash (bus error) due to wrong alignment and
    invalid cast). (Nikita)
  . Fixed bug #78256 (heap-buffer-overflow on exif_process_user_comment).
    (CVE-2019-11042) (Stas)
  . Fixed bug #78222 (heap-buffer-overflow on exif_scan_thumbnail).
    (CVE-2019-11041) (Stas)

- Fileinfo:
  . Fixed bug #78075 (finfo_file treats JSON file as text/plain). (Anatol)
  . Fixed bug #78183 (finfo_file shows wrong mime-type for .tga file).
   (Anatol)

- Filter:
  . The filter extension no longer has the --with-pcre-dir on Unix builds,
    allowing the extension to be once more compiled as shared using
    ./configure. (Kalle)

- FFI:
  . Added FFI extension. (Dmitry)
  . Fixed bug #78488 (OOB in ZEND_FUNCTION(ffi_trampoline)). (Dmitry)
  . Fixed bug #78543 (is_callable() on FFI\CData throws Exception). (cmb)
  . Fixed bug #78716 (Function name mangling is wrong for some parameter
    types). (cmb)
  . Fixed bug #78762 (Failing FFI::cast() may leak memory). (cmb)
  . Fixed bug #78761 (Zend memory heap corruption with preload and casting).
    (cmb)
  . Implement FR #78270 (Support __vectorcall convention with FFI). (cmb)
  . Added missing FFI::isNull(). (Philip Hofstetter)

- FPM:
  . Implemented FR #72510 (systemd service should be hardened). (Craig Andrews)
  . Fixed bug #74083 (master PHP-fpm is stopped on multiple reloads).
    (Maksim Nikulin)
  . Fixed bug #78334 (fpm log prefix message includes wrong stdout/stderr
    notation). (Tsuyoshi Sadakata)
  . Fixed bug #78599 (env_path_info underflow in fpm_main.c can lead to RCE).
    (CVE-2019-11043) (Jakub Zelenka)

- GD:
  . Implemented the scatter filter (IMG_FILTER_SCATTER). (Kalle)
  . The bundled libgd behaves now like system libgd wrt. IMG_CROP_DEFAULT never
    falling back to IMG_CROP_SIDES.
  . The default $mode parameter of imagecropauto() has been changed to
    IMG_CROP_DEFAULT; passing -1 is now deprecated.
  . Added support for aspect ratio preserving scaling to a fixed height for
    imagescale(). (Andreas Treichel)
  . Added TGA read support. (cmb)
  . Fixed bug #73291 (imagecropauto() $threshold differs from external libgd).
    (cmb)
  . Fixed bug #76324 (cannot detect recent versions of freetype with
    pkg-config). (Eli Schwartz)
  . Fixed bug #78314 (missing freetype support/functions with external gd).
    (Remi)

- GMP:
  . Fixed bug #78574 (broken shared build). (Remi)

- Hash:
  . The hash extension is now an integral part of PHP and cannot be disabled
    as per RFC: https://wiki.php.net/rfc/permanent_hash_ext. (Kalle)
  . Implemented FR #71890 (crc32c checksum algorithm). (Andrew Brampton)

- Iconv:
  . Fixed bug #78342 (Bus error in configure test for iconv //IGNORE). (Rainer
    Jung)
  . Fixed bug #78642 (Wrong libiconv version displayed). (gedas at martynas,
    cmb).

- Libxml:
  . Fixed bug #78279 (libxml_disable_entity_loader settings is shared between
    requests (cgi-fcgi)). (Nikita)

- InterBase:
  . Unbundled the InterBase extension and moved it to PECL. (Kalle)

- Intl:
  . Raised requirements to ICU ≥ 50.1. (cmb)
  . Changed ResourceBundle to implement Countable. (LeSuisse)
  . Changed default of $variant parameter of idn_to_ascii() and idn_to_utf8().
    (cmb)

- LDAP:
  . Deprecated ldap_control_paged_result_response and ldap_control_paged_result

- LiteSpeed:
  . Updated to LiteSpeed SAPI V7.5 (Fixed clean shutdown). (George Wang)
  . Updated to LiteSpeed SAPI V7.4.3 (increased response header count limit from
    100 to 1000, added crash handler to cleanly shutdown PHP request, added
    CloudLinux mod_lsapi mode). (George Wang)
  . Fixed bug #76058 (After "POST data can't be buffered", using php://input
    makes huge tmp files). (George Wang)

- MBString:
  . Fixed bug #77907 (mb-functions do not respect default_encoding). (Nikita)
  . Fixed bug #78579 (mb_decode_numericentity: args number inconsistency).
    (cmb)
  . Fixed bug #78609 (mb_check_encoding() no longer supports stringable
    objects). (cmb)

- MySQLi:
  . Fixed bug #67348 (Reading $dbc->stat modifies $dbc->affected_rows).
    (Derick)
  . Fixed bug #76809 (SSL settings aren't respected when persistent connections
    are used). (fabiomsouto)
  . Fixed bug #78179 (MariaDB server version incorrectly detected). (cmb)
  . Fixed bug #78213 (Empty row pocket). (cmb)

- MySQLnd:
  . Fixed connect_attr issues and added the _server_host connection attribute.
    (Qianqian Bu)
  . Fixed bug #60594 (mysqlnd exposes 160 lines of stats in phpinfo). (PeeHaa)

- ODBC:
  . Fixed bug #78473 (odbc_close() closes arbitrary resources). (cmb)

- Opcache:
  . Implemented preloading RFC: https://wiki.php.net/rfc/preload. (Dmitry)
  . Add opcache.preload_user INI directive. (Dmitry)
  . Added new INI directive opcache.cache_id (Windows only). (cmb)
  . Fixed bug #78106 (Path resolution fails if opcache disabled during request).
    (Nikita)
  . Fixed bug #78175 (Preloading segfaults at preload time and at runtime).
    (Dmitry)
  . Fixed bug #78202 (Opcache stats for cache hits are capped at 32bit NUM).
    (cmb)
  . Fixed bug #78271 (Invalid result of if-else). (Nikita)
  . Fixed bug #78341 (Failure to detect smart branch in DFA pass). (Nikita)
  . Fixed bug #78376 (Incorrect preloading of constant static properties).
    (Dmitry)
  . Fixed bug #78429 (opcache_compile_file(__FILE__); segfaults). (cmb)
  . Fixed bug #78512 (Cannot make preload work). (Dmitry)
  . Fixed bug #78514 (Preloading segfaults with inherited typed property).
    (Nikita)
  . Fixed bug #78654 (Incorrectly computed opcache checksum on files with
    non-ascii characters). (mhagstrand)

- OpenSSL:
  . Added TLS 1.3 support to streams including new tlsv1.3 stream.
    (Codarren Velvindron, Jakub Zelenka)
  . Added openssl_x509_verify function. (Ben Scholzen)
  . openssl_random_pseudo_bytes() now throws in error conditions.
    (Sammy Kaye Powers)
  . Changed the default config path (Windows only). (cmb)
  . Fixed bug #78231 (Segmentation fault upon stream_socket_accept of exported
    socket-to-stream). (Nikita)
  . Fixed bug #78391 (Assertion failure in openssl_random_pseudo_bytes).
    (Nikita)
  . Fixed bug #78775 (TLS issues from HTTP request affecting other encrypted
    connections). (Nikita)

- Pcntl:
  . Fixed bug #77335 (PHP is preventing SIGALRM from specifying SA_RESTART).
    (Nikita)

- PCRE:
  . Implemented FR #77094 (Support flags in preg_replace_callback). (Nikita)
  . Fixed bug #72685 (Repeated UTF-8 validation of same string in UTF-8 mode).
    (Nikita)
  . Fixed bug #73948 (Preg_match_all should return NULLs on trailing optional
    capture groups).
  . Fixed bug #78338 (Array cross-border reading in PCRE). (cmb)
  . Fixed bug #78349 (Bundled pcre2 library missing LICENCE file). (Peter Kokot)

- PDO:
  . Implemented FR #71885 (Allow escaping question mark placeholders).
    https://wiki.php.net/rfc/pdo_escape_placeholders (Matteo)
  . Fixed bug #77849 (Disable cloning of PDO handle/connection objects).
    (camporter)
  . Implemented FR #78033 (PDO - support username & password specified in
    DSN). (sjon)

- PDO_Firebird:
  . Implemented FR #65690 (PDO_Firebird should also support dialect 1).
    (Simonov Denis)
  . Implemented FR #77863 (PDO firebird support type Boolean in input
    parameters). (Simonov Denis)

- PDO_MySQL:
  . Fixed bug #41997 (SP call yields additional empty result set). (cmb)
  . Fixed bug #78623 (Regression caused by "SP call yields additional empty
    result set"). (cmb)

- PDO_OCI:
  . Support Oracle Database tracing attributes ACTION, MODULE,
    CLIENT_INFO, and CLIENT_IDENTIFIER. (Cameron Porter)
  . Implemented FR #76908 (PDO_OCI getColumnMeta() not implemented).
    (Valentin Collet, Chris Jones, Remi)

- PDO_SQLite:
  . Implemented sqlite_stmt_readonly in PDO_SQLite. (BohwaZ)
  . Raised requirements to SQLite 3.5.0. (cmb)
  . Fixed bug #78192 (SegFault when reuse statement after schema has changed).
    (Vincent Quatrevieux)
  . Fixed bug #78348 (Remove -lrt from pdo_sqlite.so). (Peter Kokot)

- Phar:
  . Fixed bug #77919 (Potential UAF in Phar RSHUTDOWN). (cmb)

- phpdbg:
  . Fixed bug #76596 (phpdbg support for display_errors=stderr). (kabel)
  . Fixed bug #76801 (too many open files). (alekitto)
  . Fixed bug #77800 (phpdbg segfaults on listing some conditional breakpoints).
    (krakjoe)
  . Fixed bug #77805 (phpdbg build fails when readline is shared). (krakjoe)

- Recode:
  . Unbundled the recode extension. (cmb)

- Reflection:
  . Fixed bug #76737 (Unserialized reflection objects are broken, they
    shouldn't be serializable). (Nikita)
  . Fixed bug #78263 (\ReflectionReference::fromArrayElement() returns null
    while item is a reference). (Nikita)
  . Fixed bug #78410 (Cannot "manually" unserialize class that is final and
    extends an internal one). (Nikita)
  . Fixed bug #78697 (ReflectionClass::implementsInterface - inaccurate error
    message with traits). (villfa)
  . Fixed bug #78774 (ReflectionNamedType on Typed Properties Crash). (Nikita)

- Session:
  . Fixed bug #78624 (session_gc return value for user defined session
    handlers). (bshaffer)

- SimpleXML:
  . Implemented FR #65215 (SimpleXMLElement could register as implementing
    Countable). (LeSuisse)
  . Fixed bug #75245 (Don't set content of elements with only whitespaces).
    (eriklundin)

- Sockets:
  . Fixed bug #67619 (Validate length on socket_write). (thiagooak)
  . Fixed bug #78665 (Multicasting may leak memory). (cmb)

- sodium:
  . Fixed bug #77646 (sign_detached() strings not terminated). (Frank)
  . Fixed bug #78510 (Partially uninitialized buffer returned by
    sodium_crypto_generichash_init()). (Frank Denis, cmb)
  . Fixed bug #78516 (password_hash(): Memory cost is not in allowed range).
    (cmb, Nikita)

- SPL:
  . Fixed bug #77518 (SeekableIterator::seek() should accept 'int' typehint as
    documented). (Nikita)
  . Fixed bug #78409 (Segfault when creating instance of ArrayIterator without
    constructor). (Nikita)
  . Fixed bug #78436 (Missing addref in SplPriorityQueue EXTR_BOTH mode).
    (Nikita)
  . Fixed bug #78456 (Segfault when serializing SplDoublyLinkedList). (Nikita)

- SQLite3:
  . Unbundled libsqlite. (cmb)
  . Raised requirements to SQLite 3.7.4. (cmb)
  . Forbid (un)serialization of SQLite3, SQLite3Stmt and SQLite3Result. (cmb)
  . Added support for the SQLite @name notation. (cmb, BohwaZ)
  . Added SQLite3Stmt::getSQL() to retrieve the SQL of the statement. (Bohwaz)
  . Implement FR ##70950 (Make SQLite3 Online Backup API available). (BohwaZ)

- Standard:
  . Implemented password hashing registry RFC:
    https://wiki.php.net/rfc/password_registry. (Sara)
  . Implemented RFC where password_hash() has argon2i(d) implementations from
    ext/sodium when PHP is built without libargon:
    https://wiki.php.net/rfc/sodium.argon.hash (Sara)
  . Implemented FR #38301 (field enclosure behavior in fputcsv). (cmb)
  . Implemented FR #51496 (fgetcsv should take empty string as an escape). (cmb)
  . Fixed bug #73535 (php_sockop_write() returns 0 on error, can be used to
    trigger Denial of Service). (Nikita)
  . Fixed bug #74764 (Bindto IPv6 works with file_get_contents but fails with
    stream_socket_client). (Ville Hukkamäki)
  . Fixed bug #76859 (stream_get_line skips data if used with data-generating
    filter). (kkopachev)
  . Implemented FR #77377 (No way to handle CTRL+C in Windows). (Anatol)
  . Fixed bug #77930 (stream_copy_to_stream should use mmap more often).
    (Nikita)
  . Implemented FR #78177 (Make proc_open accept command array). (Nikita)
  . Fixed bug #78208 (password_needs_rehash() with an unknown algo should always
    return true). (Sara)
  . Fixed bug #78241 (touch() does not handle dates after 2038 in PHP 64-bit). (cmb)
  . Fixed bug #78282 (atime and mtime mismatch). (cmb)
  . Fixed bug #78326 (improper memory deallocation on stream_get_contents()
    with fixed length buffer). (Albert Casademont)
  . Fixed bug #78346 (strip_tags no longer handling nested php tags). (cmb)
  . Fixed bug #78506 (Error in a php_user_filter::filter() is not reported).
    (Nikita)
  . Fixed bug #78549 (Stack overflow due to nested serialized input). (Nikita)
  . Fixed bug #78759 (array_search in $GLOBALS). (Nikita)

- Testing:
  . Fixed bug #78684 (PCRE bug72463_2 test is sending emails on Linux). (cmb)

- Tidy:
  . Added TIDY_TAG_* constants for HTML5 elements. (cmb)
  . Fixed bug #76736 (wrong reflection for tidy_get_head, tidy_get_html,
    tidy_get_root, and tidy_getopt) (tandre)

- WDDX:
  . Deprecated and unbundled the WDDX extension. (cmb)

- Zip:
  . Fixed bug #78641 (addGlob can modify given remove_path value). (cmb)

21 Nov 2019, PHP 7.3.12

- Core:
  . Fixed bug #78658 (Memory corruption using Closure::bindTo). (Nikita)
  . Fixed bug #78656 (Parse errors classified as highest log-level). (Erik
    Lundin)
  . Fixed bug #78752 (Segfault if GC triggered while generator stack frame is
    being destroyed). (Nikita)
  . Fixed bug #78689 (Closure::fromCallable() doesn't handle
    [Closure, '__invoke']). (Nikita)

- COM:
  . Fixed bug #78694 (Appending to a variant array causes segfault). (cmb)

- Date:
  . Fixed bug #70153 (\DateInterval incorrectly unserialized). (Maksim Iakunin)
  . Fixed bug #78751 (Serialising DatePeriod converts DateTimeImmutable). (cmb)

- Iconv:
  . Fixed bug #78642 (Wrong libiconv version displayed). (gedas at martynas,
    cmb).

- OpCache:
  . Fixed bug #78654 (Incorrectly computed opcache checksum on files with
    non-ascii characters). (mhagstrand)
  . Fixed bug #78747 (OpCache corrupts custom extension result). (Nikita)

- OpenSSL:
  . Fixed bug #78775 (TLS issues from HTTP request affecting other encrypted
    connections). (Nikita)

- Reflection:
  . Fixed bug #78697 (ReflectionClass::ImplementsInterface - inaccurate error
    message with traits). (villfa)

- Sockets:
  . Fixed bug #78665 (Multicasting may leak memory). (cmb)

24 Oct 2019, PHP 7.3.11

- Core:
  . Fixed bug #78535 (auto_detect_line_endings value not parsed as bool).
    (bugreportuser)
  . Fixed bug #78620 (Out of memory error). (cmb, Nikita)

- Exif :
  . Fixed bug #78442 ('Illegal component' on exif_read_data since PHP7)
	(Kalle)

- FPM:
  . Fixed bug #78599 (env_path_info underflow in fpm_main.c can lead to RCE).
    (CVE-2019-11043) (Jakub Zelenka)
  . Fixed bug #78413 (request_terminate_timeout does not take effect after
    fastcgi_finish_request). (Sergei Turchanov)

- MBString:
  . Fixed bug #78633 (Heap buffer overflow (read) in mb_eregi). (cmb)
  . Fixed bug #78579 (mb_decode_numericentity: args number inconsistency).
    (cmb)
  . Fixed bug #78609 (mb_check_encoding() no longer supports stringable
    objects). (cmb)

- MySQLi:
  . Fixed bug #76809 (SSL settings aren't respected when persistent connections
    are used). (fabiomsouto)

- Mysqlnd:
  . Fixed bug #78525 (Memory leak in pdo when reusing native prepared
    statements). (Nikita)

- PCRE:
  . Fixed bug #78272 (calling preg_match() before pcntl_fork() will freeze
    child process). (Nikita)

- PDO_MySQL:
  . Fixed bug #78623 (Regression caused by "SP call yields additional empty
    result set"). (cmb)

- Session:
  . Fixed bug #78624 (session_gc return value for user defined session
    handlers). (bshaffer)

- Standard:
  . Fixed bug #76342 (file_get_contents waits twice specified timeout).
    (Thomas Calvet)
  . Fixed bug #78612 (strtr leaks memory when integer keys are used and the
    subject string shorter). (Nikita)
  . Fixed bug #76859 (stream_get_line skips data if used with data-generating
    filter). (kkopachev)

- Zip:
  . Fixed bug #78641 (addGlob can modify given remove_path value). (cmb)

26 Sep 2019, PHP 7.3.10

- Core:
  . Fixed bug #78220 (Can't access OneDrive folder). (cmb, ab)
  . Fixed bug #77922 (Double release of doc comment on inherited shadow
    property). (Nikita)
  . Fixed bug #78441 (Parse error due to heredoc identifier followed by digit).
    (cmb)
  . Fixed bug #77812 (Interactive mode does not support PHP 7.3-style heredoc).
    (cmb, Nikita)

- FastCGI:
  . Fixed bug #78469 (FastCGI on_accept hook is not called when using named
    pipes on Windows). (Sergei Turchanov)

- FPM:
  . Fixed bug #78334 (fpm log prefix message includes wrong stdout/stderr
    notation). (Tsuyoshi Sadakata)

- Intl:
  . Ensure IDNA2003 rules are used with idn_to_ascii() and idn_to_utf8()
    when requested. (Sara)

- MBString:
  . Fixed bug #78559 (Heap buffer overflow in mb_eregi). (cmb)

- MySQLnd:
  . Fixed connect_attr issues and added the _server_host connection attribute.
    (Qianqian Bu)

- ODBC:
  . Fixed bug #78473 (odbc_close() closes arbitrary resources). (cmb)

- PDO_MySQL:
  . Fixed bug #41997 (SP call yields additional empty result set). (cmb)

- sodium:
  . Fixed bug #78510 (Partially uninitialized buffer returned by
    sodium_crypto_generichash_init()). (Frank Denis, cmb)

29 Aug 2019, PHP 7.3.9

- Core:
  . Fixed bug #78363 (Buffer overflow in zendparse). (Nikita)
  . Fixed bug #78379 (Cast to object confuses GC, causes crash). (Dmitry)
  . Fixed bug #78412 (Generator incorrectly reports non-releasable $this as GC
    child). (Nikita)

- Curl:
  . Fixed bug #77946 (Bad cURL resources returned by curl_multi_info_read()).
    (Abyr Valg)

- Exif:
  . Fixed bug #78333 (Exif crash (bus error) due to wrong alignment and
    invalid cast). (Nikita)

- FPM:
  . Fixed bug #77185 (Use-after-free in FPM master event handling).
    (Maksim Nikulin)

- Iconv:
  . Fixed bug #78342 (Bus error in configure test for iconv //IGNORE). (Rainer
    Jung)

- LiteSpeed:
  . Updated to LiteSpeed SAPI V7.5 (Fixed clean shutdown). (George Wang)

- MBString:
  . Fixed bug #78380 (Oniguruma 6.9.3 fixes CVEs). (CVE-2019-13224) (Stas)

- MySQLnd:
  . Fixed bug #78179 (MariaDB server version incorrectly detected). (cmb)
  . Fixed bug #78213 (Empty row pocket). (cmb)

- Opcache:
  . Fixed bug #77191 (Assertion failure in dce_live_ranges() when silencing is
    used). (Nikita)

- Standard:
  . Fixed bug #69100 (Bus error from stream_copy_to_stream (file -> SSL stream)
    with invalid length). (Nikita)
  . Fixed bug #78282 (atime and mtime mismatch). (cmb)
  . Fixed bug #78326 (improper memory deallocation on stream_get_contents()
    with fixed length buffer). (Albert Casademont)
  . Fixed bug #78346 (strip_tags no longer handling nested php tags). (cmb)

01 Aug 2019, PHP 7.3.8

- Core:
  . Added syslog.filter=raw option. (Erik Lundin)
  . Fixed bug #78212 (Segfault in built-in webserver). (cmb)

- Date:
  . Fixed bug #69044 (discrepency between time and microtime). (krakjoe)
  . Updated timelib to 2018.02. (Derick)

- EXIF:
  . Fixed bug #78256 (heap-buffer-overflow on exif_process_user_comment).
    (CVE-2019-11042) (Stas)
  . Fixed bug #78222 (heap-buffer-overflow on exif_scan_thumbnail).
    (CVE-2019-11041) (Stas)

- FTP:
  . Fixed bug #78039 (FTP with SSL memory leak). (Nikita)

- Libxml:
  . Fixed bug #78279 (libxml_disable_entity_loader settings is shared between
    requests (cgi-fcgi)). (Nikita)

- LiteSpeed:
  . Updated to LiteSpeed SAPI V7.4.3 (increased response header count limit from
    100 to 1000, added crash handler to cleanly shutdown PHP request, added
    CloudLinux mod_lsapi mode). (George Wang)
  . Fixed bug #76058 (After "POST data can't be buffered", using php://input
    makes huge tmp files). (George Wang)

- Openssl:
  . Fixed bug #78231 (Segmentation fault upon stream_socket_accept of exported
    socket-to-stream). (Nikita)

- Opcache:
  . Fixed bug #78189 (file cache strips last character of uname hash). (cmb)
  . Fixed bug #78202 (Opcache stats for cache hits are capped at 32bit NUM).
    (cmb)
  . Fixed bug #78271 (Invalid result of if-else). (Nikita)
  . Fixed bug #78291 (opcache_get_configuration doesn't list all directives).
    (Andrew Collington)
  . Fixed bug #78341 (Failure to detect smart branch in DFA pass). (Nikita)

- PCRE:
  . Fixed bug #78197 (PCRE2 version check in configure fails for "##.##-xxx"
    version strings). (pgnet, Peter Kokot)
  . Fixed bug #78338 (Array cross-border reading in PCRE). (cmb)

- PDO_Sqlite:
  . Fixed bug #78192 (SegFault when reuse statement after schema has changed).
    (Vincent Quatrevieux)

- Phar:
  . Fixed bug #77919 (Potential UAF in Phar RSHUTDOWN). (cmb)

- Phpdbg:
  . Fixed bug #78297 (Include unexistent file memory leak). (Nikita)

- SQLite:
  . Upgraded to SQLite 3.28.0. (cmb)

- Standard:
  . Fixed bug #78241 (touch() does not handle dates after 2038 in PHP 64-bit). (cmb)
  . Fixed bug #78269 (password_hash uses weak options for argon2). (Remi)

04 Jul 2019, PHP 7.3.7

- Core:
  . Fixed bug #76980 (Interface gets skipped if autoloader throws an exception).
    (Nikita)

- DOM:
  . Fixed bug #78025 (segfault when accessing properties of DOMDocumentType).
    (cmb)

- MySQLi:
  . Fixed bug #77956 (When mysqli.allow_local_infile = Off, use a meaningful
    error message). (Sjon Hortensius)
  . Fixed bug #38546 (bindParam incorrect processing of bool types).
    (camporter)

- MySQLnd:
  . Fixed bug #77955 (Random segmentation fault in mysqlnd from php-fpm).
    (Nikita)

- Opcache:
  . Fixed bug #78015 (Incorrect evaluation of expressions involving partials
    arrays in SCCP). (Nikita)
  . Fixed bug #78106 (Path resolution fails if opcache disabled during request).
    (Nikita)

- OpenSSL:
  . Fixed bug #78079 (openssl_encrypt_ccm.phpt fails with OpenSSL 1.1.1c).
    (Jakub Zelenka)

- phpdbg:
  . Fixed bug #78050 (SegFault phpdbg + opcache on include file twice).
    (Nikita)

- Sockets:
  . Fixed bug #78038 (Socket_select fails when resource array contains
    references). (Nikita)

- Sodium:
  . Fixed bug #78114 (segfault when calling sodium_* functions from eval). (cmb)

- Standard:
  . Fixed bug #77135 (Extract with EXTR_SKIP should skip $this).
    (Craig Duncan, Dmitry)
  . Fixed bug #77937 (preg_match failed). (cmb, Anatol)

- Zip:
  . Fixed bug #76345 (zip.h not found). (Michael Maroszek)

30 May 2019, PHP 7.3.6

- cURL:
  . Implemented FR #72189 (Add missing CURL_VERSION_* constants). (Javier
    Spagnoletti)

- Date:
  . Fixed bug #77909 (DatePeriod::__construct() with invalid recurrence count
    value). (Ignace Nyamagana Butera)

- EXIF:
  . Fixed bug #77988 (heap-buffer-overflow on php_jpg_get16).
    (CVE-2019-11040) (Stas)

- FPM:
  . Fixed bug #77934 (php-fpm kill -USR2 not working). (Jakub Zelenka)
  . Fixed bug #77921 (static.php.net doesn't work anymore). (Peter Kokot)

- GD:
  . Fixed bug #77943 (imageantialias($image, false); does not work). (cmb)
  . Fixed bug #77973 (Uninitialized read in gdImageCreateFromXbm).
    (CVE-2019-11038) (cmb)

- Iconv:
  . Fixed bug #78069 (Out-of-bounds read in iconv.c:_php_iconv_mime_decode()
    due to integer overflow). (CVE-2019-11039). (maris dot adam)

- JSON:
  . Fixed bug #77843 (Use after free with json serializer). (Nikita)

- Opcache:
  . Fixed possible crashes, because of inconsistent PCRE cache and opcache
    SHM reset. (Alexey Kalinin, Dmitry)

- PDO_MySQL:
  . Fixed bug #77944 (Wrong meta pdo_type for bigint on LLP64). (cmb)

- Reflection:
  . Fixed bug #75186 (Inconsistent reflection of Closure:::__invoke()). (Nikita)

- Session:
  . Fixed bug #77911 (Wrong warning for session.sid_bits_per_character). (cmb)

- SOAP:
  . Fixed bug #77945 (Segmentation fault when constructing SoapClient with
    WSDL_CACHE_BOTH). (Nikita)

- SPL:
  . Fixed bug #77024 (SplFileObject::__toString() may return array). (Craig
    Duncan)

- SQLite:
  . Fixed bug #77967 (Bypassing open_basedir restrictions via file uris). (Stas)

- Standard:
  . Fixed bug #77931 (Warning for array_map mentions wrong type). (Nikita)
  . Fixed bug #78003 (strip_tags output change since PHP 7.3). (cmb)

02 May 2019, PHP 7.3.5

- Core:
  . Fixed bug #77903 (ArrayIterator stops iterating after offsetSet call).
    (Nikita)

- CLI:
  . Fixed bug #77794 (Incorrect Date header format in built-in server).
    (kelunik)

- EXIF
  . Fixed bug #77950 (Heap-buffer-overflow in _estrndup via exif_process_IFD_TAG).
    (CVE-2019-11036) (Stas)

- Interbase:
  . Fixed bug #72175 (Impossibility of creating multiple connections to
    Interbase with php 7.x). (Nikita)

- Intl:
  . Fixed bug #77895 (IntlDateFormatter::create fails in strict mode if $locale
    = null). (Nikita)

- LDAP:
  . Fixed bug #77869 (Core dump when using server controls) (mcmic)

- Mail
  . Fixed bug #77821 (Potential heap corruption in TSendMail()). (cmb)

- mbstring:
  . Implemented FR #72777 (Implement regex stack limits for mbregex functions).
    (Yasuo Ohgaki, Stas)

- MySQLi:
  . Fixed bug #77773 (Unbuffered queries leak memory - MySQLi / mysqlnd).
    (Nikita)

- PCRE:
  . Fixed bug #77827 (preg_match does not ignore \r in regex flags). (requinix,
    cmb)

- PDO:
  . Fixed bug #77849 (Disable cloning of PDO handle/connection objects).
    (camporter)

- phpdbg:
  . Fixed bug #76801 (too many open files). (alekitto)
  . Fixed bug #77800 (phpdbg segfaults on listing some conditional breakpoints).
    (krakjoe)
  . Fixed bug #77805 (phpdbg build fails when readline is shared). (krakjoe)

- Reflection:
  . Fixed bug #77772 (ReflectionClass::getMethods(null) doesn't work). (Nikita)
  . Fixed bug #77882 (Different behavior: always calls destructor). (Nikita)

- Standard:
  . Fixed bug #77793 (Segmentation fault in extract() when overwriting
    reference with itself). (Nikita)
  . Fixed bug #77844 (Crash due to null pointer in parse_ini_string with
    INI_SCANNER_TYPED). (Nikita)
  . Fixed bug #77853 (Inconsistent substr_compare behaviour with empty
    haystack). (Nikita)

04 Apr 2019, PHP 7.3.4

- Core:
  . Fixed bug #77738 (Nullptr deref in zend_compile_expr). (Laruence)
  . Fixed bug #77660 (Segmentation fault on break 2147483648). (Laruence)
  . Fixed bug #77652 (Anonymous classes can lose their interface information).
    (Nikita)
  . Fixed bug #77345 (Stack Overflow caused by circular reference in garbage
    collection). (Alexandru Patranescu, Nikita, Dmitry)
  . Fixed bug #76956 (Wrong value for 'syslog.filter' documented in php.ini).
    (cmb)

- Apache2Handler:
  . Fixed bug #77648 (BOM in sapi/apache2handler/php_functions.c). (cmb)

- Bcmath:
  . Fixed bug #77742 (bcpow() implementation related to gcc compiler
    optimization). (Nikita)

- CLI Server:
  . Fixed bug #77722 (Incorrect IP set to $_SERVER['REMOTE_ADDR'] on the
    localhost). (Nikita)

- COM:
  . Fixed bug #77578 (Crash when php unload). (cmb)

- EXIF:
  . Fixed bug #77753 (Heap-buffer-overflow in php_ifd_get32s). (CVE-2019-11034)
    (Stas)
  . Fixed bug #77831 (Heap-buffer-overflow in exif_iif_add_value).
    (CVE-2019-11035) (Stas)

- FPM:
  . Fixed bug #77677 (FPM fails to build on AIX due to missing WCOREDUMP).
    (Kevin Adler)

- GD:
  . Fixed bug #77700 (Writing truecolor images as GIF ignores interlace flag).
    (cmb)

- MySQLi:
  . Fixed bug #77597 (mysqli_fetch_field hangs scripts). (Nikita)

- Opcache:
  . Fixed bug #77743 (Incorrect pi node insertion for jmpznz with identical
    successors). (Nikita)

- PCRE:
  . Fixed bug #76127 (preg_split does not raise an error on invalid UTF-8).
    (Nikita)

- Phar:
  . Fixed bug #77697 (Crash on Big_Endian platform). (Laruence)

- phpdbg:
  . Fixed bug #77767 (phpdbg break cmd aliases listed in help do not match
    actual aliases). (Miriam Lauter)

- sodium:
  . Fixed bug #77646 (sign_detached() strings not terminated). (Frank)

- SQLite3:
  . Added sqlite3.defensive INI directive. (BohwaZ)

- Standard:
  . Fixed bug #77664 (Segmentation fault when using undefined constant in
    custom wrapper). (Laruence)
  . Fixed bug #77669 (Crash in extract() when overwriting extracted array).
    (Nikita)
  . Fixed bug #76717 (var_export() does not create a parsable value for
    PHP_INT_MIN). (Nikita)
  . Fixed bug #77765 (FTP stream wrapper should set the directory as
    executable). (Vlad Temian)

07 Mar 2019, PHP 7.3.3

- Core:
  . Fixed bug #77589 (Core dump using parse_ini_string with numeric sections).
    (Laruence)
  . Fixed bug #77329 (Buffer Overflow via overly long Error Messages).
    (Dmitry)
  . Fixed bug #77494 (Disabling class causes segfault on member access).
    (Dmitry)
  . Fixed bug #77498 (Custom extension Segmentation fault when declare static
    property). (Nikita)
  . Fixed bug #77530 (PHP crashes when parsing `(2)::class`). (Ekin)
  . Fixed bug #77546 (iptcembed broken function). (gdegoulet)
  . Fixed bug #77630 (rename() across the device may allow unwanted access
    during processing). (Stas)

- COM:
  . Fixed bug #77621 (Already defined constants are not properly reported).
    (cmb)
  . Fixed bug #77626 (Persistence confusion in php_com_import_typelib()). (cmb)

- EXIF:
  . Fixed bug #77509 (Uninitialized read in exif_process_IFD_in_TIFF). (Stas)
  . Fixed bug #77540 (Invalid Read on exif_process_SOFn). (Stas)
  . Fixed bug #77563 (Uninitialized read in exif_process_IFD_in_MAKERNOTE). (Stas)
  . Fixed bug #77659 (Uninitialized read in exif_process_IFD_in_MAKERNOTE). (Stas)

- Mbstring:
  . Fixed bug #77514 (mb_ereg_replace() with trailing backslash adds null byte).
    (Nikita)

- MySQL
  . Disabled LOCAL INFILE by default, can be enabled using php.ini directive
    mysqli.allow_local_infile for mysqli, or PDO::MYSQL_ATTR_LOCAL_INFILE
    attribute for pdo_mysql. (Darek Slusarczyk)

- OpenSSL:
  . Fixed bug #77390 (feof might hang on TLS streams in case of fragmented TLS
    records). (Abyl Valg, Jakub Zelenka)

- PDO_OCI:
  . Support Oracle Database tracing attributes ACTION, MODULE,
    CLIENT_INFO, and CLIENT_IDENTIFIER. (Cameron Porter)

- PHAR:
  . Fixed bug #77396 (Null Pointer Dereference in phar_create_or_parse_filename).
    (bishop)
  . Fixed bug #77586 (phar_tar_writeheaders_int() buffer overflow). (bishop)

- phpdbg:
  . Fixed bug #76596 (phpdbg support for display_errors=stderr). (kabel)

- SPL:
  . Fixed bug #51068 (DirectoryIterator glob:// don't support current path
    relative queries). (Ahmed Abdou)
  . Fixed bug #77431 (openFile() silently truncates after a null byte). (cmb)

- Standard:
  . Fixed bug #77552 (Unintialized php_stream_statbuf in stat functions).
    (John Stevenson)
  . Fixed bug #77612 (setcookie() sets incorrect SameSite header if all of its
    options filled). (Nikita)

07 Feb 2019, PHP 7.3.2

- Core:
  . Fixed bug #77369 (memcpy with negative length via crafted DNS response). (Stas)
  . Fixed bug #77387 (Recursion detection broken when printing GLOBALS).
    (Laruence)
  . Fixed bug #77376 ("undefined function" message no longer includes
    namespace). (Laruence)
  . Fixed bug #77357 (base64_encode / base64_decode doest not work on nested
    VM). (Nikita)
  . Fixed bug #77339 (__callStatic may get incorrect arguments). (Dmitry)
  . Fixed bug #77317 (__DIR__, __FILE__, realpath() reveal physical path for
    subst virtual drive). (Anatol)
  . Fixed bug #77263 (Segfault when using 2 RecursiveFilterIterator). (Dmitry)
  . Fixed bug #77447 (PHP 7.3 built with ASAN crashes in
    zend_cpu_supports_avx2). (Nikita)
  . Fixed bug #77484 (Zend engine crashes when calling realpath in invalid
    working dir). (Anatol)

- Curl:
  . Fixed bug #76675 (Segfault with H2 server push). (Pedro Magalhães)

- Fileinfo:
  . Fixed bug #77346 (webm files incorrectly detected as
    application/octet-stream). (Anatol)

- FPM:
  . Fixed bug #77430 (php-fpm crashes with Main process exited, code=dumped,
    status=11/SEGV). (Jakub Zelenka)

- GD:
  . Fixed bug #73281 (imagescale(…, IMG_BILINEAR_FIXED) can cause black border).
    (cmb)
  . Fixed bug #73614 (gdImageFilledArc() doesn't properly draw pies). (cmb)
  . Fixed bug #77272 (imagescale() may return image resource on failure). (cmb)
  . Fixed bug #77391 (1bpp BMPs may fail to be loaded). (Romain Déoux, cmb)
  . Fixed bug #77479 (imagewbmp() segfaults with very large images). (cmb)

- ldap:
  . Fixed bug #77440 (ldap_bind using ldaps or ldap_start_tls()=exception in
    libcrypto-1_1-x64.dll). (Anatol)

- Mbstring:
  . Fixed bug #77428 (mb_ereg_replace() doesn't replace a substitution
    variable). (Nikita)
  . Fixed bug #77454 (mb_scrub() silently truncates after a null byte).
    (64796c6e69 at gmail dot com)

- MySQLnd:
  . Fixed bug #77308 (Unbuffered queries memory leak). (Dmitry)
  . Fixed bug #75684 (In mysqlnd_ext_plugin.h the plugin methods family has
      no external visibility). (Anatol)

- Opcache:
  . Fixed bug #77266 (Assertion failed in dce_live_ranges). (Laruence)
  . Fixed bug #77257 (value of variable assigned in a switch() construct gets
    lost). (Nikita)
  . Fixed bug #77434 (php-fpm workers are segfaulting in zend_gc_addre).
    (Nikita)
  . Fixed bug #77361 (configure fails on 64-bit AIX when opcache enabled).
    (Kevin Adler)
  . Fixed bug #77287 (Opcache literal compaction is incompatible with EXT
    opcodes). (Nikita)

- PCRE:
  . Fixed bug #77338 (get_browser with empty string). (Nikita)

- PDO:
  . Fixed bug #77273 (array_walk_recursive corrupts value types leading to PDO
    failure). (Nikita)

- PDO MySQL:
  . Fixed bug #77289 (PDO MySQL segfaults with persistent connection).
    (Lauri Kenttä)

- SOAP:
  . Fixed bug #77410 (Segmentation Fault when executing method with an empty
    parameter). (Nikita)

- Sockets:
  . Fixed bug #76839 (socket_recvfrom may return an invalid 'from' address
    on MacOS). (Michael Meyer)

- SPL:
  . Fixed bug #77298 (segfault occurs when add property to unserialized empty
    ArrayObject). (jhdxr)

- Standard:
  . Fixed bug #77395 (segfault about array_multisort). (Laruence)
  . Fixed bug #77439 (parse_str segfaults when inserting item into existing
    array). (Nikita)

10 Jan 2019, PHP 7.3.1

- Core:
  . Fixed bug #76654 (Build failure on Mac OS X on 32-bit Intel). (Ryandesign)
  . Fixed bug #71041 (zend_signal_startup() needs ZEND_API).
    (Valentin V. Bartenev)
  . Fixed bug #76046 (PHP generates "FE_FREE" opcode on the wrong line).
    (Nikita)
  . Fixed bug #77291 (magic methods inherited from a trait may be ignored).
    (cmb)

- CURL:
  . Fixed bug #77264 (curl_getinfo returning microseconds, not seconds).
    (Pierrick)

- COM:
  . Fixed bug #77177 (Serializing or unserializing COM objects crashes). (cmb)

- Exif:
  . Fixed bug #77184 (Unsigned rational numbers are written out as signed
    rationals). (Colin Basnett)

- GD:
  . Fixed bug #77195 (Incorrect error handling of imagecreatefromjpeg()). (cmb)
  . Fixed bug #77198 (auto cropping has insufficient precision). (cmb)
  . Fixed bug #77200 (imagecropauto(…, GD_CROP_SIDES) crops left but not right).
    (cmb)
  . Fixed bug #77269 (efree() on uninitialized Heap data in imagescale leads to
    use-after-free). (cmb)
  . Fixed bug #77270 (imagecolormatch Out Of Bounds Write on Heap). (cmb)

- MBString:
  . Fixed bug #77367 (Negative size parameter in mb_split). (Stas)
  . Fixed bug #77370 (Buffer overflow on mb regex functions - fetch_token).
    (Stas)
  . Fixed bug #77371 (heap buffer overflow in mb regex functions
    - compile_string_node). (Stas)
  . Fixed bug #77381 (heap buffer overflow in multibyte match_at). (Stas)
  . Fixed bug #77382 (heap buffer overflow due to incorrect length in
    expand_case_fold_string). (Stas)
  . Fixed bug #77385 (buffer overflow in fetch_token). (Stas)
  . Fixed bug #77394 (Buffer overflow in multibyte case folding - unicode).
    (Stas)
  . Fixed bug #77418 (Heap overflow in utf32be_mbc_to_code). (Stas)

- OCI8:
  . Fixed bug #76804 (oci_pconnect with OCI_CRED_EXT not working). (KoenigsKind)
  . Added oci_set_call_timeout() for call timeouts.
  . Added oci_set_db_operation() for the DBOP end-to-end-tracing attribute.

- Opcache:
  . Fixed bug #77215 (CFG assertion failure on multiple finalizing switch
    frees in one block). (Nikita)
  . Fixed bug #77275 (OPcache optimization problem for ArrayAccess->offsetGet).
    (Nikita)

- PCRE:
  . Fixed bug #77193 (Infinite loop in preg_replace_callback). (Anatol)

- PDO:
  . Handle invalid index passed to PDOStatement::fetchColumn() as error. (Sergei
    Morozov)

- Phar:
  . Fixed bug #77247 (heap buffer overflow in phar_detect_phar_fname_ext). (Stas)

- Soap:
  . Fixed bug #77088 (Segfault when using SoapClient with null options).
    (Laruence)

- Sockets:
  . Fixed bug #77136 (Unsupported IPV6_RECVPKTINFO constants on macOS).
    (Mizunashi Mana)

- Sodium:
  . Fixed bug #77297 (SodiumException segfaults on PHP 7.3). (Nikita, Scott)

- SPL:
  . Fixed bug #77359 (spl_autoload causes segfault). (Lauri Kenttä)
  . Fixed bug #77360 (class_uses causes segfault). (Lauri Kenttä)

- SQLite3:
  . Fixed bug #77051 (Issue with re-binding on SQLite3). (BohwaZ)

- Xmlrpc:
  . Fixed bug #77242 (heap out of bounds read in xmlrpc_decode()). (cmb)
  . Fixed bug #77380 (Global out of bounds read in xmlrpc base64 code). (Stas)

06 Dec 2018, PHP 7.3.0

- Core:
  . Improved PHP GC. (Dmitry, Nikita)
  . Redesigned the old ext_skel program written in PHP, run:
    'php ext_skel.php' for all options. This means there are no dependencies,
    thus making it work on Windows out of the box. (Kalle)
  . Removed support for BeOS. (Kalle)
  . Add PHP_VERSION to phpinfo() <title/>. (github/MattJeevas)
  . Add net_get_interfaces(). (Sara, Joe, Anatol)
  . Added gc_status(). (Benjamin Eberlei)
  . Implemented flexible heredoc and nowdoc syntax, per
    RFC https://wiki.php.net/rfc/flexible_heredoc_nowdoc_syntaxes.
    (Thomas Punt)
  . Added support for references in list() and array destructuring, per
    RFC https://wiki.php.net/rfc/list_reference_assignment.
    (David Walker)
  . Improved effectiveness of ZEND_SECURE_ZERO for NetBSD and systems
    without native similar feature. (devnexen)
  . Added syslog.facility and syslog.ident INI entries for customizing syslog
    logging. (Philip Prindeville)
  . Fixed bug #75683 (Memory leak in zend_register_functions() in ZTS mode).
    (Dmitry)
  . Fixed bug #75031 (support append mode in temp/memory streams). (adsr)
  . Fixed bug #74860 (Uncaught exceptions not being formatted properly when
    error_log set to "syslog"). (Philip Prindeville)
  . Fixed bug #75220 (Segfault when calling is_callable on parent).
    (andrewnester)
  . Fixed bug #69954 (broken links and unused config items in distributed ini
    files). (petk)
  . Fixed bug #74922 (Composed class has fatal error with duplicate, equal const
    properties). (pmmaga)
  . Fixed bug #63911 (identical trait methods raise errors during composition).
    (pmmaga)
  . Fixed bug #75677 (Clang ignores fastcall calling convention on variadic
    function). (Li-Wen Hsu)
  . Fixed bug #54043 (Remove inconsitency of internal exceptions and user
    defined exceptions). (Nikita)
  . Fixed bug #53033 (Mathematical operations convert objects to integers).
    (Nikita)
  . Fixed bug #73108 (Internal class cast handler uses integer instead of
    float). (Nikita)
  . Fixed bug #75765 (Fatal error instead of Error exception when base class is
    not found). (Timur Ibragimov)
  . Fixed bug #76198 (Wording: "iterable" is not a scalar type). (Levi Morrison)
  . Fixed bug #76137 (config.guess/config.sub do not recognize RISC-V). (cmb)
  . Fixed bug #76427 (Segfault in zend_objects_store_put). (Laruence)
  . Fixed bug #76422 (ftruncate fails on files > 2GB). (Anatol)
  . Fixed bug #76509 (Inherited static properties can be desynchronized from
    their parent by ref). (Nikita)
  . Fixed bug #76439 (Changed behaviour in unclosed HereDoc). (Nikita, tpunt)
  . Fixed bug #63217 (Constant numeric strings become integers when used as
    ArrayAccess offset). (Rudi Theunissen, Dmitry)
  . Fixed bug #33502 (Some nullary functions don't check the number of
    arguments). (cmb)
  . Fixed bug #76392 (Error relocating sapi/cli/php: unsupported relocation
    type 37). (Peter Kokot)
  . The declaration and use of case-insensitive constants has been deprecated.
    (Nikita)
  . Added syslog.filter INI entry for syslog filtering. (Philip Prindeville)
  . Fixed bug #76667 (Segfault with divide-assign op and __get + __set).
    (Laruence)
  . Fixed bug #76030 (RE2C_FLAGS rarely honoured) (Cristian Rodríguez)
  . Fixed broken zend_read_static_property (Laruence)
  . Fixed bug #76773 (Traits used on the parent are ignored for child classes).
    (daverandom)
  . Fixed bug #76767 (‘asm’ operand has impossible constraints in zend_operators.h).
    (ondrej)
  . Fixed bug #76752 (Crash in ZEND_COALESCE_SPEC_TMP_HANDLER - assertion in
    _get_zval_ptr_tmp failed). (Laruence)
  . Fixed bug #76820 (Z_COPYABLE invalid definition). (mvdwerve, cmb)
  . Fixed bug #76510 (file_exists() stopped working for phar://). (cmb)
  . Fixed bug #76869 (Incorrect bypassing protected method accessibilty check).
    (Dmitry)
  . Fixed bug #72635 (Undefined class used by class constant in constexpr
    generates fatal error). (Nikita)
  . Fixed bug #76947 (file_put_contents() blocks the directory of the file
    (__DIR__)). (Anatol)
  . Fixed bug #76979 (define() error message does not mention resources as
    valid values). (Michael Moravec)
  . Fixed bug #76825 (Undefined symbols ___cpuid_count). (Laruence, cmb)
  . Fixed bug #77110 (undefined symbol zend_string_equal_val in C++ build).
    (Remi)

- BCMath:
  . Implemented FR #67855 (No way to get current scale in use). (Chris Wright,
    cmb)
  . Fixed bug #66364 (BCMath bcmul ignores scale parameter). (cmb)
  . Fixed bug #75164 (split_bc_num() is pointless). (cmb)
  . Fixed bug #75169 (BCMath errors/warnings bypass PHP's error handling). (cmb)

- CLI:
  . Fixed bug #44217 (Output after stdout/stderr closed cause immediate exit
    with status 0). (Robert Lu)
  . Fixed bug #77111 (php-win.exe corrupts unicode symbols from cli
    parameters). (Anatol)

- cURL:
  . Expose curl constants from curl 7.50 to 7.61. (Pierrick)
  . Fixed bug #74125 (Fixed finding CURL on systems with multiarch support).
    (cebe)

- Date:
  . Implemented FR #74668: Add DateTime::createFromImmutable() method.
    (majkl578, Rican7)
  . Fixed bug #75222 (DateInterval microseconds property always 0). (jhdxr)
  . Fixed bug #68406 (calling var_dump on a DateTimeZone object modifies it).
    (jhdxr)
  . Fixed bug #76131 (mismatch arginfo for date_create). (carusogabriel)
  . Updated timelib to 2018.01RC1 to address several bugs:
    . Fixed bug #75577 (DateTime::createFromFormat does not accept 'v' format
      specifier). (Derick)
    . Fixed bug #75642 (Wrap around behaviour for microseconds is not working).
      (Derick)

- DBA:
  . Fixed bug #75264 (compiler warnings emitted). (petk)

- DOM:
  . Fixed bug #76285 (DOMDocument::formatOutput attribute sometimes ignored).
    (Andrew Nester, Laruence, Anatol)

- Fileinfo:
  . Fixed bug #77095 (slowness regression in 7.2/7.3 (compared to 7.1)).
    (Anatol)

- Filter:
  . Added the 'add_slashes' sanitization mode (FILTER_SANITIZE_ADD_SLASHES).
	(Kalle)

- FPM:
  . Added fpm_get_status function. (Till Backhaus)
  . Fixed bug #62596 (getallheaders() missing with PHP-FPM). (Remi)
  . Fixed bug #69031 (Long messages into stdout/stderr are truncated
    incorrectly) - added new log related FPM configuration options:
    log_limit, log_buffering and decorate_workers_output. (Jakub Zelenka)

- ftp:
  . Fixed bug #77151 (ftp_close(): SSL_read on shutdown). (Remi)

- GD:
  . Added support for WebP in imagecreatefromstring(). (Andreas Treichel, cmb)

- GMP:
  . Export internal structures and accessor helpers for GMP object. (Sara)
  . Added gmp_binomial(n, k). (Nikita)
  . Added gmp_lcm(a, b). (Nikita)
  . Added gmp_perfect_power(a). (Nikita)
  . Added gmp_kronecker(a, b). (Nikita)

- iconv:
  . Fixed bug #53891 (iconv_mime_encode() fails to Q-encode UTF-8 string). (cmb)
  . Fixed bug #77147 (Fixing 60494 ignored ICONV_MIME_DECODE_CONTINUE_ON_ERROR).
    (cmb)

- IMAP:
  . Fixed bug #77020 (null pointer dereference in imap_mail). (cmb)
  . Fixed bug #77153 (imap_open allows to run arbitrary shell commands via
    mailbox parameter). (Stas)

- Interbase:
  . Fixed bug #75453 (Incorrect reflection for ibase_[p]connect). (villfa)
  . Fixed bug #76443 (php+php_interbase.dll crash on module_shutdown). (Kalle)


- intl:
  . Fixed bug #75317 (UConverter::setDestinationEncoding changes source instead
    of destination). (andrewnester)
  . Fixed bug #76829 (Incorrect validation of domain on idn_to_utf8()
    function). (Anatol)

- JSON:
  . Added JSON_THROW_ON_ERROR flag. (Andrea)

- LDAP:
  . Added ldap_exop_refresh helper for EXOP REFRESH operation with dds overlay.
    (Come)
  . Added full support for sending and parsing ldap controls. (Come)
  . Fixed bug #49876 (Fix LDAP path lookup on 64-bit distros). (dzuelke)

- libxml2:
  . Fixed bug #75871 (use pkg-config where available). (pmmaga)

- litespeed:
  . Fixed bug #75248 (Binary directory doesn't get created when building
    only litespeed SAPI). (petk)
  . Fixed bug #75251 (Missing program prefix and suffix). (petk)

- MBstring:
  . Updated to Oniguruma 6.9.0. (cmb)
  . Fixed bug #65544 (mb title case conversion-first word in quotation isn't
    capitalized). (Nikita)
  . Fixed bug #71298 (MB_CASE_TITLE misbehaves with curled apostrophe/quote).
    (Nikita)
  . Fixed bug #73528 (Crash in zif_mb_send_mail). (Nikita)
  . Fixed bug #74929 (mbstring functions version 7.1.1 are slow compared to 5.3
    on Windows). (Nikita)
  . Fixed bug #76319 (mb_strtolower with invalid UTF-8 causes segmentation
    fault). (Nikita)
  . Fixed bug #76574 (use of undeclared identifiers INT_MAX and LONG_MAX). (cmb)
  . Fixed bug #76594 (Bus Error due to unaligned access in zend_ini.c
    OnUpdateLong). (cmb, Nikita)
  . Fixed bug #76706 (mbstring.http_output_conv_mimetypes is ignored). (cmb)
  . Fixed bug #76958 (Broken UTF7-IMAP conversion). (Nikita)
  . Fixed bug #77025 (mb_strpos throws Unknown encoding or conversion error).
    (Nikita)
  . Fixed bug #77165 (mb_check_encoding crashes when argument given an empty
    array). (Nikita)

- Mysqlnd:
  . Fixed bug #76386 (Prepared Statement formatter truncates fractional seconds
    from date/time column). (Victor Csiky)

- ODBC:
  . Removed support for ODBCRouter. (Kalle)
  . Removed support for Birdstep. (Kalle)
  . Fixed bug #77079 (odbc_fetch_object has incorrect type signature).
    (Jon Allen)

- Opcache:
  . Fixed bug #76466 (Loop variable confusion). (Dmitry, Laruence, Nikita)
  . Fixed bug #76463 (var has array key type but not value type). (Laruence)
  . Fixed bug #76446 (zend_variables.c:73: zend_string_destroy: Assertion
    `!(zval_gc_flags((str)->gc)). (Nikita, Laruence)
  . Fixed bug #76711 (OPcache enabled triggers false-positive "Illegal string
    offset"). (Dmitry)
  . Fixed bug #77058 (Type inference in opcache causes side effects). (Nikita)
  . Fixed bug #77092 (array_diff_key() - segmentation fault). (Nikita)

- OpenSSL:
  . Added openssl_pkey_derive function. (Jim Zubov)
  . Add min_proto_version and max_proto_version ssl stream options as well as
    related constants for possible TLS protocol values. (Jakub Zelenka)

- PCRE:
  . Implemented https://wiki.php.net/rfc/pcre2-migration. (Anatol, Dmitry)
  . Upgrade PCRE2 to 10.32. (Anatol)
  . Fixed bug #75355 (preg_quote() does not quote # control character).
    (Michael Moravec)
  . Fixed bug #76512 (\w no longer includes unicode characters). (cmb)
  . Fixed bug #76514 (Regression in preg_match makes it fail with
    PREG_JIT_STACKLIMIT_ERROR). (Anatol)
  . Fixed bug #76909 (preg_match difference between 7.3 and < 7.3). (Anatol)

- PDO_DBlib:
  . Implemented FR #69592 (allow 0-column rowsets to be skipped automatically).
    (fandrieu)
  . Expose TDS version as \PDO::DBLIB_ATTR_TDS_VERSION attribute on \PDO
    instance. (fandrieu)
  . Treat DATETIME2 columns like DATETIME. (fandrieu)
  . Fixed bug #74243 (allow locales.conf to drive datetime format). (fandrieu)

- PDO_Firebird:
  . Fixed bug #74462 (PDO_Firebird returns only NULLs for results with boolean
    for FIREBIRD >= 3.0). (Dorin Marcoci)

- PDO_OCI:
  . Fixed bug #74631 (PDO_PCO with PHP-FPM: OCI environment initialized
    before PHP-FPM sets it up). (Ingmar Runge)

- PDO SQLite
  . Add support for additional open flags

- pgsql:
  . Added new error constants for pg_result_error(): PGSQL_DIAG_SCHEMA_NAME,
    PGSQL_DIAG_TABLE_NAME, PGSQL_DIAG_COLUMN_NAME, PGSQL_DIAG_DATATYPE_NAME,
    PGSQL_DIAG_CONSTRAINT_NAME and PGSQL_DIAG_SEVERITY_NONLOCALIZED. (Kalle)
  . Fixed bug #77047 (pg_convert has a broken regex for the 'TIME WITHOUT
    TIMEZONE' data type). (Andy Gajetzki)

- phar:
  . Fixed bug #74991 (include_path has a 4096 char limit in some cases).
    (bwbroersma)
  . Fixed bug #65414 (deal with leading slash when adding files correctly).
    (bishopb)

- readline:
  . Added completion_append_character and completion_suppress_append options
    to readline_info() if linked against libreadline. (krageon)

- Session:
  . Fixed bug #74941 (session fails to start after having headers sent).
    (morozov)

- SimpleXML:
  . Fixed bug #54973 (SimpleXML casts integers wrong). (Nikita)
  . Fixed bug #76712 (Assignment of empty string creates extraneous text node).
    (cmb)

- Sockets:
  . Fixed bug #67619 (Validate length on socket_write). (thiagooak)

- SOAP:
  . Fixed bug #75464 (Wrong reflection on SoapClient::__setSoapHeaders).
    (villfa)
  . Fixed bug #70469 (SoapClient generates E_ERROR even if exceptions=1 is
    used). (Anton Artamonov)
  . Fixed bug #50675 (SoapClient can't handle object references correctly).
    (Cameron Porter)
  . Fixed bug #76348 (WSDL_CACHE_MEMORY causes Segmentation fault). (cmb)
  . Fixed bug #77141 (Signedness issue in SOAP when precision=-1). (cmb)

- SPL:
  . Fixed bug #74977 (Appending AppendIterator leads to segfault).
    (Andrew Nester)
  . Fixed bug #75173 (incorrect behavior of AppendIterator::append in foreach
    loop). (jhdxr)
  . Fixed bug #74372 (autoloading file with syntax error uses next autoloader,
    may hide parse error). (Nikita)
  . Fixed bug #75878 (RecursiveTreeIterator::setPostfix has wrong signature).
    (cmb)
  . Fixed bug #74519 (strange behavior of AppendIterator). (jhdxr)
  . Fixed bug #76131 (mismatch arginfo for splarray constructor).
    (carusogabriel)

- SQLite3:
  . Updated bundled libsqlite to 3.24.0. (cmb)

- Standard:
  . Added is_countable() function. (Gabriel Caruso)
  . Added support for the SameSite cookie directive, including an alternative
    signature for setcookie(), setrawcookie() and session_set_cookie_params().
    (Frederik Bosch, pmmaga)
  . Remove superfluous warnings from inet_ntop()/inet_pton(). (daverandom)
  . Fixed bug #75916 (DNS_CAA record results contain garbage). (Mike,
    Philip Sharp)
  . Fixed unserialize(), to disable creation of unsupported data structures
    through manually crafted strings. (Dmitry)
  . Fixed bug #75409 (accept EFAULT in addition to ENOSYS as indicator
    that getrandom() is missing). (sarciszewski)
  . Fixed bug #74719 (fopen() should accept NULL as context). (Alexander Holman)
  . Fixed bug #69948 (path/domain are not sanitized in setcookie). (cmb)
  . Fixed bug #75996 (incorrect url in header for mt_rand). (tatarbj)
  . Added hrtime() function, to get high resolution time. (welting)
  . Fixed bug #48016 (stdClass::__setState is not defined although var_export()
    uses it). (Andrea)
  . Fixed bug #76136 (stream_socket_get_name should enclose IPv6 in brackets).
    (seliver)
  . Fixed bug #76688 (Disallow excessive parameters after options array).
    (pmmaga)
  . Fixed bug #76713 (Segmentation fault caused by property corruption).
    (Laruence)
  . Fixed bug #76755 (setcookie does not accept "double" type for expire time).
    (Laruence)
  . Fixed bug #76674 (improve array_* failure messages exposing what was passed
    instead of an array). (carusogabriel)
  . Fixed bug #76803 (ftruncate changes file pointer). (Anatol)
  . Fixed bug #76818 (Memory corruption and segfault). (Remi)
  . Fixed bug #77081 (ftruncate() changes seek pointer in c mode). (cmb, Anatol)

- Testing:
  . Implemented FR #62055 (Make run-tests.php support --CGI-- sections). (cmb)

- Tidy:
  . Support using tidyp instead of tidy. (devnexen)
  . Fixed bug #74707 (Tidy has incorrect ReflectionFunction param counts for
    functions taking tidy). (Gabriel Caruso)
  . Fixed arginfo for tidy::__construct(). (Tyson Andre)

- Tokenizer:
  . Fixed bug #76437 (token_get_all with TOKEN_PARSE flag fails to recognise
    close tag). (Laruence)
  . Fixed bug #75218 (Change remaining uncatchable fatal errors for parsing
    into ParseError). (Nikita)
  . Fixed bug #76538 (token_get_all with TOKEN_PARSE flag fails to recognise
    close tag with newline). (Nikita)
  . Fixed bug #76991 (Incorrect tokenization of multiple invalid flexible
    heredoc strings). (Nikita)

- XML:
  . Fixed bug #71592 (External entity processing never fails). (cmb)

- Zlib:
  . Added zlib/level context option for compress.zlib wrapper. (Sara)<|MERGE_RESOLUTION|>--- conflicted
+++ resolved
@@ -26,15 +26,13 @@
     cmb)
   . Fixed bug #79271 (DOMDocumentType::$childNodes is NULL). (cmb)
 
-<<<<<<< HEAD
 - FPM:
   . Fixed bug #77653 (operator displayed instead of the real error message).
     (Jakub Zelenka)
   . Fixed bug #79014 (PHP-FPM & Primary script unknown). (Jakub Zelenka)
-=======
+
 - MySQLi:
   . Fixed bug #64032 (mysqli reports different client_version). (cmb)
->>>>>>> 8654c32b
 
 - PCRE:
   . Fixed bug #79188 (Memory corruption in preg_replace/preg_replace_callback
