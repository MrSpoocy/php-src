PHP                                                                        NEWS
|||||||||||||||||||||||||||||||||||||||||||||||||||||||||||||||||||||||||||||||
?? ??? ????, PHP 7.1.11

- Core:
  . Fixed bug #75241 (Null pointer dereference in zend_mm_alloc_small()).
    (Laruence)
  . Fixed bug #75236 (infinite loop when printing an error-message). (Andrea)
  . Fixed bug #75252 (Incorrect token formatting on two parse errors in one
    request). (Nikita)
  . Fixed bug #75220 (Segfault when calling is_callable on parent). 
    (andrewnester)
  . Fixed bug #75290 (debug info of Closures of internal functions contain
    garbage argument names). (Andrea)

<<<<<<< HEAD
- Hash:
  . Fixed bug #75303 (sha3 hangs on bigendian). (Remi)
=======
- Apache2Handler:
  . Fixed bug #75311 (error: 'zend_hash_key' has no member named 'arKey' in
    apache2handler). (mcarbonneaux)

- OCI8:
  . Fixed incorrect reference counting. (Dmitry, Tianfang Yang)
>>>>>>> 6b9ccda9

- litespeed:
  . Fixed bug #75248 (Binary directory doesn't get created when building 
    only litespeed SAPI). (petk)
  . Fixed bug #75251 (Missing program prefix and suffix). (petk)

- MySQLi:
  . Fixed bug #75018 (Data corruption when reading fields of bit type). (Anatol)

- OCI8:
  . Fixed incorrect reference counting. (Dmitry, Tianfang Yang)

- Opcache
  . Fixed bug #75255 (Request hangs and not finish). (Dmitry)

- PDO_mysql:
  . Fixed bug #75177 (Type 'bit' is fetched as unexpected string). (Anatol)

- SPL:
  . Fixed bug #73629 (SplDoublyLinkedList::setIteratorMode masks intern flags).
    (J. Jeising, cmb)

28 Sep 2017, PHP 7.1.10

- Core:
  . Fixed bug #75042 (run-tests.php issues with EXTENSION block). (John Boehr)

- BCMath:
  . Fixed bug #44995 (bcpowmod() fails if scale != 0). (cmb)
  . Fixed bug #46781 (BC math handles minus zero incorrectly). (cmb)
  . Fixed bug #54598 (bcpowmod() may return 1 if modulus is 1). (okano1220, cmb)
  . Fixed bug #75178 (bcpowmod() misbehaves for non-integer base or modulus). (cmb)

- CLI server:
  . Fixed bug #70470 (Built-in server truncates headers spanning over TCP
    packets). (bouk)

- CURL:
  . Fixed bug #75093 (OpenSSL support not detected). (Remi)

- GD:
  . Fixed bug #75124 (gdImageGrayScale() may produce colors). (cmb)
  . Fixed bug #75139 (libgd/gd_interpolation.c:1786: suspicious if ?). (cmb)

- Gettext:
  . Fixed bug #73730 (textdomain(null) throws in strict mode). (cmb)

- Intl:
  . Fixed bug #75090 (IntlGregorianCalendar doesn't have constants from parent
    class). (tpunt)
  . Fixed bug #75193 (segfault in collator_convert_object_to_string). (Remi)

- PDO_OCI:
  . Fixed bug #74631 (PDO_PCO with PHP-FPM: OCI environment initialized
    before PHP-FPM sets it up). (Ingmar Runge)

- SPL:
  . Fixed bug #75155 (AppendIterator::append() is broken when appending another
    AppendIterator). (Nikita)
  . Fixed bug #75173 (incorrect behavior of AppendIterator::append in foreach loop).
    (jhdxr)

- Standard:
  . Fixed bug #75152 (signed integer overflow in parse_iv). (Laruence)
  . Fixed bug #75097 (gethostname fails if your host name is 64 chars long). (Andrea)

31 Aug 2017, PHP 7.1.9

- Core:
  . Fixed bug #74947 (Segfault in scanner on INF number). (Laruence)
  . Fixed bug #74954 (null deref and segfault in zend_generator_resume()). (Bob)
  . Fixed bug #74725 (html_errors=1 breaks unhandled exceptions). (Andrea)
  . Fixed bug #75063 (Main CWD initialized with wrong codepage). (Anatol)

- cURL:
  . Fixed bug #74125 (Fixed finding CURL on systems with multiarch support).
    (cebe)

- Date:
  . Fixed bug #75002 (Null Pointer Dereference in timelib_time_clone). (Derick)

- Intl:
  . Fixed bug #74993 (Wrong reflection on some locale_* functions). (Sara)

- Mbstring:
  . Fixed bug #71606 (Segmentation fault mb_strcut with HTML-ENTITIES encoding).
    (cmb)
  . Fixed bug #62934 (mb_convert_kana() does not convert iteration marks).
    (Nikita)
  . Fixed bug #75001 (Wrong reflection on mb_eregi_replace). (Fabien
    Villepinte)

- MySQLi:
  . Fixed bug #74968 (PHP crashes when calling mysqli_result::fetch_object with
    an abstract class). (Anatol)

- OCI8:
  . Expose oci_unregister_taf_callback() (Tianfang Yang)

- Opcache:
  . Fixed bug #74980 (Narrowing occurred during type inference). (Laruence)

- phar:
  . Fixed bug #74991 (include_path has a 4096 char limit in some cases).
    (bwbroersma)

- Reflection:
  . Fixed bug #74949 (null pointer dereference in _function_string). (Laruence)

- Session:
  . Fixed bug #74892 (Url Rewriting (trans_sid) not working on urls that start
    with "#"). (Andrew Nester)
  . Fixed bug #74833 (SID constant created with wrong module number). (Anatol)

- SimpleXML:
  . Fixed bug #74950 (nullpointer deref in simplexml_element_getDocNamespaces).
    (Laruence)

- SPL:
  . Fixed bug #75049 (spl_autoload_unregister can't handle
    spl_autoload_functions results). (Laruence)
  . Fixed bug #74669 (Unserialize ArrayIterator broken). (Andrew Nester)
  . Fixed bug #74977 (Appending AppendIterator leads to segfault). 
    (Andrew Nester)
  . Fixed bug #75015 (Crash in recursive iterator destructors). (Julien)

- Standard:
  . Fixed bug #75075 (unpack with X* causes infinity loop). (Laruence)
  . Fixed bug #74103 (heap-use-after-free when unserializing invalid array
    size). (Nikita)
  . Fixed bug #75054 (A Denial of Service Vulnerability was found when
    performing deserialization). (Nikita)

- WDDX:
  . Fixed bug #73793 (WDDX uses wrong decimal seperator). (cmb)

- XMLRPC:
  . Fixed bug #74975 (Incorrect xmlrpc serialization for classes with declared
    properties). (blar)

03 Aug 2017, PHP 7.1.8

- Core:
  . Fixed bug #74832 (Loading PHP extension with already registered function 
    name leads to a crash). (jpauli)
  . Fixed bug #74780 (parse_url() broken when query string contains colon). 
    (jhdxr)
  . Fixed bug #74761 (Unary operator expected error on some systems). (petk)
  . Fixed bug #73900 (Use After Free in unserialize() SplFixedArray). (nikic)
  . Fixed bug #74923 (Crash when crawling through network share). (Anatol)
  . Fixed bug #74913 (fixed incorrect poll.h include). (petk)
  . Fixed bug #74906 (fixed incorrect errno.h include). (petk)

- Date:
  . Fixed bug #74852 (property_exists returns true on unknown DateInterval 
    property). (jhdxr)

- OCI8:
  . Fixed bug #74625 (Integer overflow in oci_bind_array_by_name). (Ingmar Runge)

- Opcache:
  . Fixed bug #74623 (Infinite loop in type inference when using HTMLPurifier).
    (nikic)

- OpenSSL:
 . Fixed bug #74798 (pkcs7_en/decrypt does not work if \x0a is used in content).
   (Anatol)
 . Added OPENSSL_DONT_ZERO_PAD_KEY constant to prevent key padding and fix bug
   #71917 (openssl_open() returns junk on envelope < 16 bytes) and bug #72362
   (OpenSSL Blowfish encryption is incorrect for short keys). (Jakub Zelenka)

- PDO:
  . Fixed bug #69356 (PDOStatement::debugDumpParams() truncates query). (Adam
    Baratz)

- SPL:
  . Fixed bug #73471 (PHP freezes with AppendIterator). (jhdxr)

- SQLite3:
  . Fixed bug #74883 (SQLite3::__construct() produces "out of memory" exception
    with invalid flags). (Anatol)

- Wddx:
  . Fixed bug #73173 (huge memleak when wddx_unserialize).
    (tloi at fortinet dot com)

- zlib:
  . Fixed bug #73944 (dictionary option of inflate_init() does not work).
    (wapmorgan)

06 Jul 2017, PHP 7.1.7

- Core:
  . Fixed bug #74738 (Multiple [PATH=] and [HOST=] sections not properly
    parsed). (Manuel Mausz)
  . Fixed bug #74658 (Undefined constants in array properties result in broken
    properties). (Laruence)
  . Fixed misparsing of abstract unix domain socket names. (Sara)
  . Fixed bug #74603 (PHP INI Parsing Stack Buffer Overflow Vulnerability).
    (Stas)
  . Fixed bug #74101, bug #74614 (Unserialize Heap Use-After-Free (READ: 1) in
    zval_get_type). (Nikita)
  . Fixed bug #74111 (Heap buffer overread (READ: 1) finish_nested_data from
    unserialize). (Nikita)
  . Fixed bug #74819 (wddx_deserialize() heap out-of-bound read via
    php_parse_date()). (Derick)

- Date:
  . Fixed bug #74639 (implement clone for DatePeriod and DateInterval).
    (andrewnester)

- DOM:
  . Fixed bug #69373 (References to deleted XPath query results). (ttoohey)

- GD:
  . Fixed bug #74435 (Buffer over-read into uninitialized memory). (cmb)

- Intl:
  . Fixed bug #73473 (Stack Buffer Overflow in msgfmt_parse_message). (libnex)
  . Fixed bug #74705 (Wrong reflection on Collator::getSortKey and
    collator_get_sort_key). (Tyson Andre, Remi)

- Mbstring:
  . Add oniguruma upstream fix (CVE-2017-9224, CVE-2017-9226, CVE-2017-9227,
    CVE-2017-9228, CVE-2017-9229) (Remi, Mamoru TASAKA)

- OCI8:
  . Add TAF callback (PR #2459). (KoenigsKind)

- Opcache:
  . Fixed bug #74663 (Segfault with opcache.memory_protect and
    validate_timestamp). (Laruence)
  . Revert opcache.enable_cli to default disabled. (Nikita)

- OpenSSL:
  . Fixed bug #74720 (pkcs7_en/decrypt does not work if \x1a is used in
    content). (Anatol)
  . Fixed bug #74651 (negative-size-param (-1) in memcpy in zif_openssl_seal()).
    (Stas)

- PDO_OCI:
  . Support Instant Client 12.2 in --with-pdo-oci configure option.
    (Tianfang Yang)

- Reflection:
  . Fixed bug #74673 (Segfault when cast Reflection object to string with
    undefined constant). (Laruence)

- SPL:
  . Fixed bug #74478 (null coalescing operator failing with SplFixedArray).
    (jhdxr)

- FTP:
  . Fixed bug #74598 (ftp:// wrapper ignores context arg). (Sara)

- PHAR:
  . Fixed bug #74386 (Phar::__construct reflection incorrect). (villfa)

- SOAP
  . Fixed bug #74679 (Incorrect conversion array with WSDL_CACHE_MEMORY).
    (Dmitry)

- Streams:
  . Fixed bug #74556 (stream_socket_get_name() returns '\0'). (Sara)

8 Jun 2017, PHP 7.1.6

- Core:
  . Fixed bug #74600 (crash (SIGSEGV) in _zend_hash_add_or_update_i).
    (Laruence)
  . Fixed bug #74546 (SIGILL in ZEND_FETCH_CLASS_CONSTANT_SPEC_CONST_CONST).
    (Laruence)
  . Fixed bug #74589 (__DIR__ wrong for unicode character). (Anatol)

- intl:
  . Fixed bug #74468 (wrong reflection on Collator::sortWithSortKeys). (villfa)

- MySQLi:
  . Fixed bug #74547 (mysqli::change_user() doesn't accept null as $database
    argument w/strict_types). (Anatol)

- Opcache:
  . Fixed bug #74596 (SIGSEGV with opcache.revalidate_path enabled). (Laruence)

- phar:
  . Fixed bug #51918 (Phar::webPhar() does not handle requests sent through PUT
    and DELETE method). (Christian Weiske)

- Readline:
  . Fixed bug #74490 (readline() moves the cursor to the beginning of the line).
    (Anatol)

- Standard:
  . Fixed bug #74510 (win32/sendmail.c anchors CC header but not BCC).
    (Damian Wadley, Anatol)

- xmlreader:
  . Fixed bug #74457 (Wrong reflection on XMLReader::expand). (villfa)

11 May 2017, PHP 7.1.5

- Core:
  . Fixed bug #74408 (Endless loop bypassing execution time limit). (Laruence)
  . Fixed bug #74353 (Segfault when killing within bash script trap code).
    (Laruence)
  . Fixed bug #74340 (Magic function __get has different behavior in php 7.1.x).
    (Nikita)
  . Fixed bug #74188 (Null coalescing operator fails for undeclared static
    class properties). (tpunt)
  . Fixed bug #74444 (multiple catch freezes in some cases). (David Matějka)
  . Fixed bug #74410 (stream_select() is broken on Windows Nanoserver).
    (Matt Ficken)
  . Fixed bug #74337 (php-cgi.exe crash on facebook callback).
    (Anton Serbulov)
  . Patch for bug #74216 was reverted. (Anatol)

- Date:
  . Fixed bug #74404 (Wrong reflection on DateTimeZone::getTransitions).
    (krakjoe)
  . Fixed bug #74080 (add constant for RFC7231 format datetime). (duncan3dc)

- DOM:
  . Fixed bug #74416 (Wrong reflection on DOMNode::cloneNode).
    (Remi, Fabien Villepinte)

- Fileinfo:
  . Fixed bug #74379 (syntax error compile error in libmagic/apprentice.c).
    (Laruence)

- GD:
  . Fixed bug #74343 (compile fails on solaris 11 with system gd2 library).
    (krakjoe)

- MySQLi:
  . Fixed bug #74432 (mysqli_connect adding ":3306" to $host if $port parameter
    not given). (Anatol)

- MySQLnd:
  . Fixed bug #74376 (Invalid free of persistent results on error/connection
    loss). (Yussuf Khalil)

- Intl:
  . Fixed bug #65683 (Intl does not support DateTimeImmutable). (Ben Scholzen)
  . Fixed bug #74298 (IntlDateFormatter->format() doesn't return
    microseconds/fractions). (Andrew Nester)
  . Fixed bug #74433 (wrong reflection for Normalizer methods). (villfa)
  . Fixed bug #74439 (wrong reflection for Locale methods). (villfa)

- Opcache:
  . Fixed bug #74456 (Segmentation error while running a script in CLI mode).
    (Laruence)
  . Fixed bug #74431 (foreach infinite loop). (Nikita)
  . Fixed bug #74442 (Opcached version produces a nested array). (Nikita)

- OpenSSL:
  . Fixed bug #73833 (null character not allowed in openssl_pkey_get_private).
    (Jakub Zelenka)
  . Fixed bug #73711 (Segfault in openssl_pkey_new when generating DSA or DH
    key). (Jakub Zelenka)
  . Fixed bug #74341 (openssl_x509_parse fails to parse ASN.1 UTCTime without
    seconds). (Moritz Fain)
  . Fixed bug #73808 (iv length warning too restrictive for aes-128-ccm).
    (Jakub Zelenka)

- phar:
  . Fixed bug #74383 (phar method parameters reflection correction). 
    (mhagstrand)

- Readline:
  . Fixed bug #74489 (readline() immediately returns false in interactive
    console mode). (Anatol)

- Standard:
  . Fixed bug #72071 (setcookie allows max-age to be negative). (Craig Duncan)
  . Fixed bug #74361 (Compaction in array_rand() violates COW). (Nikita)

- Streams:
  . Fixed bug #74429 (Remote socket URI with unique persistence identifier
    broken). (Sara)

13 Apr 2017, PHP 7.1.4

- Core:
  . Fixed bug #74149 (static embed SAPI linkage error). (krakjoe)
  . Fixed bug #73370 (falsely exits with "Out of Memory" when using
    USE_ZEND_ALLOC=0). (Nikita)
  . Fixed bug #73960 (Leak with instance method calling static method with
    referenced return). (Nikita)
  . Fixed bug #69676 (Resolution of self::FOO in class constants not correct).
    (Nikita)
  . Fixed bug #74265 (Build problems after 7.0.17 release: undefined reference
    to `isfinite'). (Nikita)
  . Fixed bug #74302 (yield fromLABEL is over-greedy). (Sara)

- Apache:
  . Reverted patch for bug #61471, fixes bug #74318. (Anatol)

- Date:
  . Fixed bug #72096 (Swatch time value incorrect for dates before 1970). (mcq8)

- DOM:
  . Fixed bug #74004 (LIBXML_NOWARNING flag ingnored on loadHTML*).
    (somedaysummer)

- iconv:
  . Fixed bug #74230 (iconv fails to fail on surrogates). (Anatol)

- OCI8:
  . Fixed uninitialized data causing random crash. (Dmitry)

- Opcache:
  . Fixed bug #74250 (OPcache compilation performance regression in PHP 5.6/7
    with huge classes). (Nikita)

- OpenSSL:
  . Fixed bug #72333 (fwrite() on non-blocking SSL sockets doesn't work).
    (Jakub Zelenka)

- PDO MySQL:
  . Fixed bug #71003 (Expose MYSQLI_CLIENT_SSL_DONT_VERIFY_SERVER_CERT to PDO
    interface). (Thomas Orozco)

- SPL:
  . Fixed bug #74058 (ArrayObject can not notice changes). (Andrew Nester)

- Sqlite:
  . Implemented FR #74217 (Allow creation of deterministic sqlite functions).
    (Andrew Nester)

- Streams:
  . Fixed bug #74216 (Correctly fail on invalid IP address ports). (Sara)

- Zlib:
  . Fixed bug #74240 (deflate_add can allocate too much memory). (Matt Bonneau)

16 Mar 2017, PHP 7.1.3

- Core:
  . Fixed bug #74157 (Segfault with nested generators). (Laruence)
  . Fixed bug #74164 (PHP hangs when an invalid value is dynamically passed to
    typehinted by-ref arg). (Laruence)
  . Fixed bug #74093 (Maximum execution time of n+2 seconds exceed not written
    in error_log). (Laruence)
  . Fixed bug #73989 (PHP 7.1 Segfaults within Symfony test suite).
    (Dmitry, Laruence)
  . Fixed bug #74084 (Out of bound read - zend_mm_alloc_small). (Laruence)
  . Fixed bug #73807 (Performance problem with processing large post request).
    (Nikita)
  . Fixed bug #73998 (array_key_exists fails on arrays created by
    get_object_vars). (mhagstrand)
  . Fixed bug #73954 (NAN check fails on Alpine Linux with musl). (Andrea)
  . Fixed bug #73677 (Generating phar.phar core dump with gcc ASAN enabled
    build). (ondrej)

- Apache:
  . Fixed bug #61471 (Incomplete POST does not timeout but is passed to PHP).
    (Zheng Shao)

- Date:
  . Fixed bug #73837 ("new DateTime()" sometimes returns 1 second ago value).
    (Derick)

- FPM:
  . Fixed bug #69860 (php-fpm process accounting is broken with keepalive).
    (Denis Yeldandi)

- Hash:
  . Fixed bug #73127 (gost-crypto hash incorrect if input data contains long
    0xFF sequence). (Grundik)

- GD:
  . Fixed bug #74031 (ReflectionFunction for imagepng is missing last two
    parameters). (finwe)

- Mysqlnd:
  . Fixed bug #74021 (fetch_array broken data. Data more then MEDIUMBLOB).
    (Andrew Nester, Nikita)

- Opcache:
  . Fixed bug #74152 (if statement says true to a null variable). (Laruence)
  . Fixed bug #74019 (Segfault with list). (Laruence)

- OpenSSL:
  . Fixed bug #74022 (PHP Fast CGI crashes when reading from a pfx file).
    (Anatol)
  . Fixed bug #74099 (Memory leak with openssl_encrypt()). (Andrew Nester)
  . Fixed bug #74159 (Writing a large buffer to a non-blocking encrypted stream
    fails with "bad write retry"). (trowski)

- PDO_OCI:
  . Fixed bug #54379 (PDO_OCI: UTF-8 output gets truncated). (gureedo / Oracle)

- SQLite3:
  . Fixed bug #74413 (incorrect reflection for SQLite3::enableExceptions).
    (krakjoe)

- Standard:
  . Fixed bug #74005 (mail.add_x_header causes RFC-breaking lone line feed).
    (Anatol)
  . Fixed bug #74041 (substr_count with length=0 broken). (Nikita)
  . Fixed bug #73118 (is_callable callable name reports misleading value for
    anonymous classes). (Adam Saponara)
  . Fixed bug #74105 (PHP on Linux should use /dev/urandom when getrandom is
    not available). (Benjamin Robin)
  . Fixed bug #74708 (Invalid Reflection signatures for random_bytes and
    random_int). (Tyson Andre, Remi)

- Streams:
  . Fixed bug #73496 (Invalid memory access in zend_inline_hash_func).
    (Laruence)
  . Fixed bug #74090 (stream_get_contents maxlength>-1 returns empty string).
    (Anatol)

16 Feb 2017, PHP 7.1.2

- Core:
  . Improved GENERATOR_CREATE opcode handler. (Bob, Dmitry)
  . Fixed bug #73877 (readlink() returns garbage for UTF-8 paths). (Anatol)
  . Fixed bug #73876 (Crash when exporting **= in expansion of assign op).
    (Sara)
  . Fixed bug #73962 (bug with symlink related to cyrillic directory). (Anatol)
  . Fixed bug #73969 (segfault in debug_print_backtrace). (andrewnester)
  . Fixed bug #73994 (arginfo incorrect for unpack). (krakjoe)
  . Fixed bug #73973 (assertion error in debug_zval_dump). (andrewnester)

- DOM:
  . Fixed bug #54382 (getAttributeNodeNS doesn't get xmlns* attributes).
    (aboks)

- DTrace:
  . Fixed bug #73965 (DTrace reported as enabled when disabled). (Remi)

- FCGI:
  . Fixed bug #73904 (php-cgi fails to load -c specified php.ini file). (Anatol)
  . Fixed bug #72898 (PHP_FCGI_CHILDREN is not included in phpinfo()). (Anatol)

- FPM:
  . Fixed bug #69865 (php-fpm does not close stderr when using syslog). 
    (m6w6)

- GD:
  . Fixed bug #73968 (Premature failing of XBM reading). (cmb)

- GMP:
  . Fixed bug #69993 (test for gmp.h needs to test machine includes).
    (Jordan Gigov) 

- Hash:
  . Added hash_hkdf() function. (Andrey Andreev)
  . Fixed bug #73961 (environmental build dependency in hash sha3 source).
    (krakjoe)

- Intl:
  . Fix bug #73956 (Link use CC instead of CXX). (Remi)

- LDAP:
  . Fixed bug #73933 (error/segfault with ldap_mod_replace and opcache).
    (Laruence)

- MySQLi:
  . Fixed bug #73949 (leak in mysqli_fetch_object). (krakjoe)

- Mysqlnd:
  . Fixed bug #69899 (segfault on close() after free_result() with mysqlnd).
    (Richard Fussenegger)

- Opcache:
  . Fixed bug #73983 (crash on finish work with phar in cli + opcache).
    (Anatol)

- OpenSSL:
  . Fixed bug #71519 (add serial hex to return value array). (xrobau)
  . Fixed bug #73692 (Compile ext/openssl with openssl 1.1.0 on Win). (Anatol)
  . Fixed bug #73978 (openssl_decrypt triggers bug in PDO). (Jakub Zelenka)

- PDO_Firebird:
  . Implemented FR #72583 (All data are fetched as strings). (Dorin Marcoci)

- PDO_PgSQL:
  . Fixed bug #73959 (lastInsertId fails to throw an exception for wrong 
    sequence name). (andrewnester)

- Phar:
  . Fixed bug #70417 (PharData::compress() doesn't close temp file). (cmb)

- posix:
  . Fixed bug #71219 (configure script incorrectly checks for ttyname_r). (atoh)

- Session:
  . Fixed bug #69582 (session not readable by root in CLI). (EvgeniySpinov)

- SPL:
  . Fixed bug #73896 (spl_autoload() crashes when calls magic _call()). (Dmitry)

- Standard:
  . Fixed bug #69442 (closing of fd incorrect when PTS enabled). (jaytaph)
  . Fixed bug #47021 (SoapClient stumbles over WSDL delivered with
    "Transfer-Encoding: chunked"). (Rowan Collins)
  . Fixed bug #72974 (imap is undefined service on AIX). (matthieu.sarter)
  . Fixed bug #72979 (money_format stores wrong length AIX). (matthieu.sarter)
  . Fixed bug #73374 (intval() with base 0 should detect binary). (Leigh)
  . Fixed bug #69061 (mail.log = syslog contains double information).
    (Tom Sommer)

- ZIP:
  . Fixed bug #70103 (ZipArchive::addGlob ignores remove_all_path option). (cmb,
    Mitch Hagstrand)

19 Jan 2017, PHP 7.1.1

- Core:
  . Fixed bug #73792 (invalid foreach loop hangs script). (Dmitry)
  . Fixed bug #73686 (Adding settype()ed values to ArrayObject results in
    references). (Nikita, Laruence)
  . Fixed bug #73663 ("Invalid opcode 65/16/8" occurs with a variable created
    with list()). (Laruence)
  . Fixed bug #73727 (ZEND_MM_BITSET_LEN is "undefined symbol" in
    zend_bitset.h). (Nikita)
  . Fixed bug #73753 (unserialized array pointer not advancing). (David Walker)
  . Fixed bug #73783 (SIG_IGN doesn't work when Zend Signals is enabled).
    (David Walker)

- CLI:
  . Fixed bug #72555 (CLI output(japanese) on Windows). (Anatol)

- COM:
  . Fixed bug #73679 (DOTNET read access violation using invalid codepage).
    (Anatol)

- DOM:
  . Fixed bug #67474 (getElementsByTagNameNS filter on default ns). (aboks)

- Mbstring:
  . Fixed bug #73646 (mb_ereg_search_init null pointer dereference).
    (Laruence)

- Mysqli:
  . Fixed bug #73462 (Persistent connections don't set $connect_errno).
    (darkain)

- Mysqlnd:
  . Optimized handling of BIT fields - less memory copies and lower memory
    usage. (Andrey)
  . Fixed bug #73800 (sporadic segfault with MYSQLI_OPT_INT_AND_FLOAT_NATIVE). 
	(vanviegen)

- Opcache:
  . Fixed bug #73789 (Strange behavior of class constants in switch/case block).
    (Laruence)
  . Fixed bug #73746 (Method that returns string returns UNKNOWN:0 instead).
    (Laruence)
  . Fixed bug #73654 (Segmentation fault in zend_call_function). (Nikita)
  . Fixed bug #73668 ("SIGFPE Arithmetic exception" in opcache when divide by
    minus 1). (Nikita)
  . Fixed bug #73847 (Recursion when a variable is redefined as array). (Nikita)

- PDO_Firebird:
  . Fixed bug #72931 (PDO_FIREBIRD with Firebird 3.0 not work on returning
    statement). (Dorin Marcoci)

- phpdbg:
  . Fixed bug #73794 (Crash (out of memory) when using run and # command
    separator). (Bob)
  . Fixed bug #73704 (phpdbg shows the wrong line in files with shebang). (Bob)

- SQLite3:
  . Reverted fix for bug #73530	(Unsetting result set may reset other result
    set). (cmb)

- Standard:
  . Fixed bug #73594 (dns_get_record does not populate $additional out
    parameter). (Bruce Weirdan)
  . Fixed bug #70213 (Unserialize context shared on double class lookup).
    (Taoguang Chen)
  . Fixed bug #73154 (serialize object with __sleep function crash). (Nikita)
  . Fixed bug #70490 (get_browser function is very slow). (Nikita)
  . Fixed bug #73265 (Loading browscap.ini at startup causes high memory usage).
    (Nikita)
  . Add subject to mail log. (tomsommer)
  . Fixed bug #31875 (get_defined_functions additional param to exclude
	disabled functions). (willianveiga)

- Zlib
  . Fixed bug #73373 (deflate_add does not verify that output was not truncated).
    (Matt Bonneau)

01 Dec 2016, PHP 7.1.0

- Core:
  . Added nullable types. (Levi, Dmitry)
  . Added DFA optimization framework based on e-SSA form. (Dmitry, Nikita)
  . Added specialized opcode handlers (e.g. ZEND_ADD_LONG_NO_OVERFLOW).
    (Dmitry)
  . Added [] = as alternative construct to list() =. (Bob)
  . Added void return type. (Andrea)
  . Added support for negative string offsets in string offset syntax and
    various string functions. (Francois)
  . Added a form of the list() construct where keys can be specified. (Andrea)
  . Implemented safe execution timeout handling, that prevents random crashes
    after "Maximum execution time exceeded" error. (Dmitry)
  . Implemented the RFC `Support Class Constant Visibility`. (Sean DuBois,
    Reeze Xia, Dmitry)
  . Implemented the RFC `Catching multiple exception types`. (Bronislaw Bialek,
    Pierrick)
  . Implemented logging to syslog with dynamic error levels. (Jani Ollikainen)
  . Implemented FR #72614 (Support "nmake test" on building extensions by
    phpize). (Yuji Uchiyama)
  . Implemented RFC: Iterable. (Aaron Piotrowski)
  . Implemented RFC: Closure::fromCallable (Danack)
  . Implemented RFC: Replace "Missing argument" warning with "\ArgumentCountError"
    exception. (Dmitry, Davey)
  . Implemented RFC: Fix inconsistent behavior of $this variable. (Dmitry)
  . Fixed bug #73585 (Logging of "Internal Zend error - Missing class
    information" missing class name). (Laruence)
  . Fixed memory leak(null coalescing operator with Spl hash). (Tyson Andre)
  . Fixed bug #72736 (Slow performance when fetching large dataset with mysqli
    / PDO). (Dmitry)
  . Fixed bug #72482 (Ilegal write/read access caused by gdImageAALine
    overflow). (cmb)
  . Fixed bug #72696 (imagefilltoborder stackoverflow on truecolor images).
    (cmb)
  . Fixed bug #73350 (Exception::__toString() cause circular references).
    (Laruence)
  . Fixed bug #73329 ((Float)"Nano" == NAN). (Anatol)
  . Fixed bug #73288 (Segfault in __clone > Exception.toString > __get).
    (Laruence)
  . Fixed for #73240 (Write out of bounds at number_format). (Stas)
  . Fix pthreads detection when cross-compiling (ffontaine)
  . Fixed bug #73337 (try/catch not working with two exceptions inside a same
    operation). (Dmitry)
  . Fixed bug #73156 (segfault on undefined function). (Dmitry)
  . Fixed bug #73163 (PHP hangs if error handler throws while accessing undef
    const in default value). (Nikita)
  . Fixed bug #73172 (parse error: Invalid numeric literal). (Nikita, Anatol)
  . Fixed bug #73181 (parse_str() without a second argument leads to crash).
    (Nikita)
  . Fixed bug #73025 (Heap Buffer Overflow in virtual_popen of
    zend_virtual_cwd.c). (cmb)
  . Fixed bug #73058 (crypt broken when salt is 'too' long). (Anatol)
  . Fixed bug #72944 (Null pointer deref in zval_delref_p). (Dmitry)
  . Fixed bug #72943 (assign_dim on string doesn't reset hval). (Laruence)
  . Fixed bug #72598 (Reference is lost after array_slice()) (Nikita)
  . Fixed bug #72703 (Out of bounds global memory read in BF_crypt triggered by
    password_verify). (Anatol)
  . Fixed bug #72813 (Segfault with __get returned by ref). (Laruence)
  . Fixed bug #72767 (PHP Segfaults when trying to expand an infinite operator).
    (Nikita)
  . TypeError messages for arg_info type checks will now say "must be ...
    or null" where the parameter or return type accepts null. (Andrea)
  . Fixed bug #72857 (stream_socket_recvfrom read access violation). (Anatol)
  . Fixed bug #72663 (Create an Unexpected Object and Don't Invoke
    __wakeup() in Deserialization). (Stas)
  . Fixed bug #72681 (PHP Session Data Injection Vulnerability). (Stas)
  . Fixed bug #72742 (memory allocator fails to realloc small block to large
    one). (Stas)
  . Fixed URL rewriter. It would not rewrite '//example.com/' URL
    unconditionally. URL rewrite target hosts whitelist is implemented. (Yasuo)
  . Fixed bug #72641 (phpize (on Windows) ignores PHP_PREFIX).
    (Yuji Uchiyama)
  . Fixed bug #72683 (getmxrr broken). (Anatol)
  . Fixed bug #72629 (Caught exception assignment to variables ignores
    references). (Laruence)
  . Fixed bug #72594 (Calling an earlier instance of an included anonymous
    class fatals). (Laruence)
  . Fixed bug #72581 (previous property undefined in Exception after
    deserialization). (Laruence)
  . Fixed bug #72543 (Different references behavior comparing to PHP 5)
    (Laruence, Dmitry, Nikita)
  . Fixed bug #72347 (VERIFY_RETURN type casts visible in finally). (Dmitry)
  . Fixed bug #72216 (Return by reference with finally is not memory safe).
    (Dmitry)
  . Fixed bug #72215 (Wrong return value if var modified in finally). (Dmitry)
  . Fixed bug #71818 (Memory leak when array altered in destructor). (Dmitry)
  . Fixed bug #71539 (Memory error on $arr[$a] =& $arr[$b] if RHS rehashes)
    (Dmitry, Nikita)
  . Added new constant PHP_FD_SETSIZE. (cmb)
  . Added optind parameter to getopt(). (as)
  . Added PHP to SAPI error severity mapping for logs. (Martin Vobruba)
  . Fixed bug #71911 (Unable to set --enable-debug on building extensions by
    phpize on Windows). (Yuji Uchiyama)
  . Fixed bug #29368 (The destructor is called when an exception is thrown from
    the constructor). (Dmitry)
  . Implemented RFC: RNG Fixes. (Leigh)
  . Implemented email validation as per RFC 6531. (Leo Feyer, Anatol)
  . Fixed bug #72513 (Stack-based buffer overflow vulnerability in
    virtual_file_ex). (Stas)
  . Fixed bug #72573 (HTTP_PROXY is improperly trusted by some PHP libraries
    and applications). (Stas)
  . Fixed bug #72523 (dtrace issue with reflection (failed test)). (Laruence)
  . Fixed bug #72508 (strange references after recursive function call and
    "switch" statement). (Laruence)
  . Fixed bug #72441 (Segmentation fault: RFC list_keys). (Laruence)
  . Fixed bug #72395 (list() regression). (Laruence)
  . Fixed bug #72373 (TypeError after Generator function w/declared return type
    finishes). (Nikita)
  . Fixed bug #69489 (tempnam() should raise notice if falling back to temp dir).
    (Laruence, Anatol)
  . Fixed UTF-8 and long path support on Windows. (Anatol)
  . Fixed bug #53432 (Assignment via string index access on an empty string
    converts to array). (Nikita)
  . Fixed bug #62210 (Exceptions can leak temporary variables). (Dmitry, Bob)
  . Fixed bug #62814 (It is possible to stiffen child class members visibility).
    (Nikita)
  . Fixed bug #69989 (Generators don't participate in cycle GC). (Nikita)
  . Fixed bug #70228 (Memleak if return in finally block). (Dmitry)
  . Fixed bug #71266 (Missing separation of properties HT in foreach etc).
    (Dmitry)
  . Fixed bug #71604 (Aborted Generators continue after nested finally).
    (Nikita)
  . Fixed bug #71572 (String offset assignment from an empty string inserts
    null byte). (Francois)
  . Fixed bug #71897 (ASCII 0x7F Delete control character permitted in
    identifiers). (Andrea)
  . Fixed bug #72188 (Nested try/finally blocks losing return value). (Dmitry)
  . Fixed bug #72213 (Finally leaks on nested exceptions). (Dmitry, Nikita)
  . Fixed bug #47517 (php-cgi.exe missing UAC manifest).
    (maxdax15801 at users noreply github com)
  . Change statement and fcall extension handlers to accept frame. (Joe)
  . Number operators taking numeric strings now emit E_NOTICEs or E_WARNINGs
    when given malformed numeric strings. (Andrea)
  . (int), intval() where $base is 10 or unspecified, settype(), decbin(),
    decoct(), dechex(), integer operators and other conversions now always
    respect scientific notation in numeric strings. (Andrea)
  . Raise a compile-time warning on octal escape sequence overflow. (Sara)

- Apache2handler:
  . Enable per-module logging in Apache 2.4+. (Martin Vobruba)

- BCmath:
  . Fix bug #73190 (memcpy negative parameter _bc_new_num_ex). (Stas)

- Bz2:
  . Fixed bug #72837 (integer overflow in bzdecompress caused heap
    corruption). (Stas)
  . Fixed bug #72613 (Inadequate error handling in bzread()). (Stas)

- Calendar:
  . Fix integer overflows (Joshua Rogers)
  . Fixed bug #67976 (cal_days_month() fails for final month of the French
    calendar). (cmb)
  . Fixed bug #71894 (AddressSanitizer: global-buffer-overflow in
    zif_cal_from_jd). (cmb)

- CLI Server:
  . Fixed bug #73360 (Unable to work in root with unicode chars). (Anatol)
  . Fixed bug #71276 (Built-in webserver does not send Date header).
    (see at seos fr)

- COM:
  . Fixed bug #73126 (Cannot pass parameter 1 by reference). (Anatol)
  . Fixed bug #69579 (Invalid free in extension trait). (John Boehr)
  . Fixed bug #72922 (COM called from PHP does not return out parameters).
    (Anatol)
  . Fixed bug #72569 (DOTNET/COM array parameters broke in PHP7). (Anatol)
  . Fixed bug #72498 (variant_date_from_timestamp null dereference). (Anatol)

- Curl
  . Implement support for handling HTTP/2 Server Push. (Davey)
  . Add curl_multi_errno(), curl_share_errno() and curl_share_strerror()
    functions. (Pierrick)
  . Fixed bug #72674 (Heap overflow in curl_escape). (Stas)
  . Fixed bug #72541 (size_t overflow lead to heap corruption). (Stas).
  . Fixed bug #71709 (curl_setopt segfault with empty CURLOPT_HTTPHEADER).
    (Pierrick)
  . Fixed bug #71929 (CURLINFO_CERTINFO data parsing error). (Pierrick)

- Date:
  . Fixed bug #69587 (DateInterval properties and isset). (jhdxr)
  . Fixed bug #73426 (createFromFormat with 'z' format char results in
    incorrect time). (Derick)
  . Fixed bug #45554 (Inconsistent behavior of the u format char). (Derick)
  . Fixed bug #48225 (DateTime parser doesn't set microseconds for "now").
    (Derick)
  . Fixed bug #52514 (microseconds are missing in DateTime class). (Derick)
  . Fixed bug #52519 (microseconds in DateInterval are missing). (Derick)
  . Fixed bug #60089 (DateTime::createFromFormat() U after u nukes microtime).
    (Derick)
  . Fixed bug #64887 (Allow DateTime modification with subsecond items).
    (Derick)
  . Fixed bug #68506 (General DateTime improvments needed for microseconds to
    become useful). (Derick)
  . Fixed bug #73109 (timelib_meridian doesn't parse dots correctly). (Derick)
  . Fixed bug #73247 (DateTime constructor does not initialise microseconds
    property). (Derick)
  . Fixed bug #73147 (Use After Free in PHP7 unserialize()). (Stas)
  . Fixed bug #73189 (Memcpy negative size parameter php_resolve_path). (Stas)
  . Fixed bug #66836 (DateTime::createFromFormat 'U' with pre 1970 dates fails
    parsing). (derick)
  . Invalid serialization data for a DateTime or DatePeriod object will now
    throw an instance of Error from __wakeup() or __set_state() instead of
    resulting in a fatal error. (Aaron Piotrowski)
  . Timezone initialization failure from serialized data will now throw an
    instance of Error from __wakeup() or __set_state() instead of resulting in
    a fatal error. (Aaron Piotrowski)
  . Export date_get_interface_ce() for extension use. (Jeremy Mikola)
  . Fixed bug #63740 (strtotime seems to use both sunday and monday as start of
    week). (Derick)

- Dba:
  . Fixed bug #70825 (Cannot fetch multiple values with group in ini file).
    (cmb)
  . Data modification functions (e.g.: dba_insert()) now throw an instance of
    Error instead of triggering a catchable fatal error if the key is does not
    contain exactly two elements. (Aaron Piotrowski)

- DOM:
  . Fixed bug #73150 (missing NULL check in dom_document_save_html). (Stas)
  . Fixed bug #66502 (DOM document dangling reference). (Sean Heelan, cmb)
  . Invalid schema or RelaxNG validation contexts will throw an instance of
    Error instead of resulting in a fatal error. (Aaron Piotrowski)
  . Attempting to register a node class that does not extend the appropriate
    base class will now throw an instance of Error instead of resulting in a
    fatal error. (Aaron Piotrowski)
  . Attempting to read an invalid or write to a readonly property will throw
    an instance of Error instead of resulting in a fatal error. (Aaron
    Piotrowski)

- DTrace:
  . Disabled PHP call tracing by default (it makes significant overhead).
    This may be enabled again using envirionment variable USE_ZEND_DTRACE=1.
    (Dmitry)

- EXIF:
  . Fixed bug #72735 (Samsung picture thumb not read (zero size)). (Kalle, Remi)
  . Fixed bug #72627 (Memory Leakage In exif_process_IFD_in_TIFF). (Stas)
  . Fixed bug #72603 (Out of bound read in exif_process_IFD_in_MAKERNOTE).
    (Stas)
  . Fixed bug #72618 (NULL Pointer Dereference in exif_process_user_comment).
    (Stas)

- Filter:
  . Fixed bug #72972 (Bad filter for the flags FILTER_FLAG_NO_RES_RANGE and
    FILTER_FLAG_NO_PRIV_RANGE). (julien)
  . Fixed bug #73054 (default option ignored when object passed to int filter).
    (cmb)
  . Fixed bug #71745 (FILTER_FLAG_NO_RES_RANGE does not cover whole 127.0.0.0/8
    range). (bugs dot php dot net at majkl578 dot cz)

- FPM:
  . Fixed bug #72575 (using --allow-to-run-as-root should ignore missing user).
    (gooh)

- FTP:
  . Fixed bug #70195 (Cannot upload file using ftp_put to FTPES with
    require_ssl_reuse). (Benedict Singer)
  . Implemented FR #55651 (Option to ignore the returned FTP PASV address).
    (abrender at elitehosts dot com)

- GD:
  . Fixed bug #73213 (Integer overflow in imageline() with antialiasing). (cmb)
  . Fixed bug #73272 (imagescale() is not affected by, but affects
    imagesetinterpolation()). (cmb)
  . Fixed bug #73279 (Integer overflow in gdImageScaleBilinearPalette()). (cmb)
  . Fixed bug #73280 (Stack Buffer Overflow in GD dynamicGetbuf). (cmb)
  . Fixed bug #50194 (imagettftext broken on transparent background w/o
    alphablending). (cmb)
  . Fixed bug #73003 (Integer Overflow in gdImageWebpCtx of gd_webp.c). (trylab,
    cmb)
  . Fixed bug #53504 (imagettfbbox gives incorrect values for bounding box).
    (Mark Plomer, cmb)
  . Fixed bug #73157 (imagegd2() ignores 3rd param if 4 are given). (cmb)
  . Fixed bug #73155 (imagegd2() writes wrong chunk sizes on boundaries). (cmb)
  . Fixed bug #73159 (imagegd2(): unrecognized formats may result in corrupted
    files). (cmb)
  . Fixed bug #73161 (imagecreatefromgd2() may leak memory). (cmb)
  . Fixed bug #67325 (imagetruecolortopalette: white is duplicated in palette).
    (cmb)
  . Fixed bug #66005 (imagecopy does not support 1bit transparency on truecolor
    images). (cmb)
  . Fixed bug #72913 (imagecopy() loses single-color transparency on palette
    images). (cmb)
  . Fixed bug #68716 (possible resource leaks in _php_image_convert()). (cmb)
  . Fixed bug #72709 (imagesetstyle() causes OOB read for empty $styles). (cmb)
  . Fixed bug #72697 (select_colors write out-of-bounds). (Stas)
  . Fixed bug #72730 (imagegammacorrect allows arbitrary write access). (Stas)
  . Fixed bug #72596 (imagetypes function won't advertise WEBP support). (cmb)
  . Fixed bug #72604 (imagearc() ignores thickness for full arcs). (cmb)
  . Fixed bug #70315 (500 Server Error but page is fully rendered). (cmb)
  . Fixed bug #43828 (broken transparency of imagearc for truecolor in
    blendingmode). (cmb)
  . Fixed bug #72512 (gdImageTrueColorToPaletteBody allows arbitrary write/read
    access). (Pierre)
  . Fixed bug #72519 (imagegif/output out-of-bounds access). (Pierre)
  . Fixed bug #72558 (Integer overflow error within _gdContributionsAlloc()).
    (Pierre)
  . Fixed bug #72482 (Ilegal write/read access caused by gdImageAALine
    overflow). (Pierre)
  . Fixed bug #72494 (imagecropauto out-of-bounds access). (Fernando, Pierre,
    cmb)
  . Fixed bug #72404 (imagecreatefromjpeg fails on selfie). (cmb)
  . Fixed bug #43475 (Thick styled lines have scrambled patterns). (cmb)
  . Fixed bug #53640 (XBM images require width to be multiple of 8). (cmb)
  . Fixed bug #64641 (imagefilledpolygon doesn't draw horizontal line). (cmb)

- Hash:
  . Added SHA3 fixed mode algorithms (224, 256, 384, and 512 bit). (Sara)
  . Added SHA512/256 and SHA512/224 algorithms. (Sara)

- iconv:
  . Fixed bug #72320 (iconv_substr returns false for empty strings). (cmb)

- IMAP:
  . Fixed bug #73418 (Integer Overflow in "_php_imap_mail" leads to crash).
    (Anatol)
  . An email address longer than 16385 bytes will throw an instance of Error
    instead of resulting in a fatal error. (Aaron Piotrowski)

- Interbase:
  . Fixed bug #73512 (Fails to find firebird headers as don't use fb_config
    output). (Remi)

- Intl:
  . Fixed bug #73007 (add locale length check). (Stas)
  . Fixed bug #73218 (add mitigation for ICU int overflow). (Stas)
  . Fixed bug #65732 (grapheme_*() is not Unicode compliant on CR LF
    sequence). (cmb)
  . Fixed bug #73007 (add locale length check). (Stas)
  . Fixed bug #72639 (Segfault when instantiating class that extends
    IntlCalendar and adds a property). (Laruence)
  . Fixed bug #72658 (Locale::lookup() / locale_lookup() hangs if no match
    found). (Anatol)
  . Partially fixed #72506 (idn_to_ascii for UTS #46 incorrect for long domain
    names). (cmb)
  . Fixed bug #72533 (locale_accept_from_http out-of-bounds access). (Stas)
  . Failure to call the parent constructor in a class extending Collator
    before invoking the parent methods will throw an instance of Error
    instead of resulting in a recoverable fatal error. (Aaron Piotrowski)
  . Cloning a Transliterator object may will now throw an instance of Error
    instead of resulting in a fatal error if cloning the internal
    transliterator fails. (Aaron Piotrowski)
  . Added IntlTimeZone::getWindowsID() and
    IntlTimeZone::getIDForWindowsID(). (Sara)
  . Fixed bug #69374 (IntlDateFormatter formatObject returns wrong utf8 value).
    (lenhatanh86 at gmail com)
  . Fixed bug #69398 (IntlDateFormatter formatObject returns wrong value when
    time style is NONE). (lenhatanh86 at gmail com)

- JSON:
  . Introduced encoder struct instead of global which fixes bugs #66025 and
    #73254 related to pretty print indentation. (Jakub Zelenka)
  . Fixed bug #73113 (Segfault with throwing JsonSerializable). (julien)
  . Implemented earlier return when json_encode fails, fixes bugs #68992
    (Stacking exceptions thrown by JsonSerializable) and #70275 (On recursion
    error, json_encode can eat up all system memory). (Jakub Zelenka)
  . Implemented FR #46600 ("_empty_" key in objects). (Jakub Zelenka)
  . Exported JSON parser API including json_parser_method that can be used
    for implementing custom logic when parsing JSON. (Jakub Zelenka)
  . Escaped U+2028 and U+2029 when JSON_UNESCAPED_UNICODE is supplied as
    json_encode options and added JSON_UNESCAPED_LINE_TERMINATORS to restore
    the previous behaviour. (Eddie Kohler)

- LDAP:
  . Providing an unknown modification type to ldap_batch_modify() will now
    throw an instance of Error instead of resulting in a fatal error.
    (Aaron Piotrowski)

- Mbstring:
  . Fixed bug #73532 (Null pointer dereference in mb_eregi). (Laruence)
  . Fixed bug #66964 (mb_convert_variables() cannot detect recursion) (Yasuo)
  . Fixed bug #72992 (mbstring.internal_encoding doesn't inherit default_charset).
    (Yasuo)
  . Fixed bug #66797 (mb_substr only takes 32-bit signed integer). (cmb)
  . Fixed bug #72711 (`mb_ereg` does not clear the `$regs` parameter on
    failure). (ju1ius)
  . Fixed bug #72691 (mb_ereg_search raises a warning if a match zero-width).
    (cmb)
  . Fixed bug #72693 (mb_ereg_search increments search position when a match
    zero-width). (cmb)
  . Fixed bug #72694 (mb_ereg_search_setpos does not accept a string's last
    position). (cmb)
  . Fixed bug #72710 (`mb_ereg` causes buffer overflow on regexp compile error).
    (ju1ius)
  . Deprecated mb_ereg_replace() eval option. (Rouven Weßling, cmb)
  . Fixed bug #69151 (mb_ereg should reject ill-formed byte sequence).
    (Masaki Kagaya)
  . Fixed bug #72405 (mb_ereg_replace - mbc_to_code (oniguruma) -
    oob read access). (Laruence)
  . Fixed bug #72399 (Use-After-Free in MBString (search_re)). (Laruence)
  . mb_ereg() and mb_eregi() will now throw an instance of ParseError if an
    invalid PHP expression is provided and the 'e' option is used. (Aaron
    Piotrowski)

- Mcrypt:
  . Deprecated ext/mcrypt. (Scott Arciszewski, cmb)
  . Fixed bug #72782 (Heap Overflow due to integer overflows). (Stas)
  . Fixed bug #72551, bug #72552 (In correct casting from size_t to int lead to
    heap overflow in mdecrypt_generic). (Stas)
  . mcrypt_encrypt() and mcrypt_decrypt() will throw an instance of Error
    instead of resulting in a fatal error if mcrypt cannot be initialized.
    (Aaron Piotrowski)

- Mysqli:
  . Attempting to read an invalid or write to a readonly property will throw
    an instance of Error instead of resulting in a fatal error. (Aaron
    Piotrowski)

- Mysqlnd:
  . Fixed bug #64526 (Add missing mysqlnd.* parameters to php.ini-*). (cmb)
  . Fixed bug #71863 (Segfault when EXPLAIN with "Unknown column" error when
    using MariaDB). (Andrey)
  . Fixed bug #72701 (mysqli_get_host_info() wrong output). (Anatol)

- OCI8
  . Fixed bug #71148 (Bind reference overwritten on PHP 7). (Oracle Corp.)
  . Fixed invalid handle error with Implicit Result Sets. (Chris Jones)
  . Fixed bug #72524 (Binding null values triggers ORA-24816 error). (Chris Jones)

- ODBC:
  . Fixed bug #73448 (odbc_errormsg returns trash, always 513 bytes).
    (Anatol)

- Opcache:
  . Fixed bug #73583 (Segfaults when conditionally declared class and function
    have the same name). (Laruence)
  . Fixed bug #69090 (check cached files permissions)
  . Fixed bug #72982 (Memory leak in zend_accel_blacklist_update_regexp()
    function). (Laruence)
  . Fixed bug #72949 (Typo in opcache error message). (cmb)
  . Fixed bug #72762 (Infinite loop while parsing a file with opcache enabled).
    (Nikita)
  . Fixed bug #72590 (Opcache restart with kill_all_lockers does not work).
    (Keyur)

- OpenSSL:
  . Fixed bug #73478 (openssl_pkey_new() generates wrong pub/priv keys with
    Diffie Hellman). (Jakub Zelenka)
  . Fixed bug #73276 (crash in openssl_random_pseudo_bytes function). (Stas)
  . Fixed bug #73072 (Invalid path SNI_server_certs causes segfault).
    (Jakub Zelenka)
  . Fixed bug #72360 (ext/openssl build failure with OpenSSL 1.1.0).
    (Jakub Zelenka)
  . Bumped a minimal version to 1.0.1. (Jakub Zelenka)
  . Dropped support for SSL2. (Remi)
  . Implemented FR #61204 (Add elliptic curve support for OpenSSL).
    (Dominic Luechinger)
  . Implemented FR #67304 (Added AEAD support [CCM and GCM modes] to
    openssl_encrypt and openssl_decrypt). (Jakub Zelenka)
  . Implemented error storing to the global queue and cleaning up the OpenSSL
    error queue (resolves bugs #68276 and #69882). (Jakub Zelenka)

- Pcntl
  . Implemented asynchronous signal handling without TICKS. (Dmitry)
  . Added pcntl_signal_get_handler() that returns the current signal handler
    for a particular signal. Addresses FR #72409. (David Walker)
  . Add signinfo to pcntl_signal() handler args (Bishop Bettini, David Walker)

- PCRE:
  . Fixed bug #73483 (Segmentation fault on pcre_replace_callback). (Laruence)
  . Fixed bug #73612 (preg_*() may leak memory). (cmb)
  . Fixed bug #73392 (A use-after-free in zend allocator management). 
    (Laruence)
  . Fixed bug #73121 (Bundled PCRE doesn't compile because JIT isn't supported
    on s390). (Anatol)
  . Fixed bug #72688 (preg_match missing group names in matches). (cmb)
  . Downgraded to PCRE 8.38. (Anatol)
  . Fixed bug #72476 (Memleak in jit_stack). (Laruence)
  . Fixed bug #72463 (mail fails with invalid argument). (Anatol)
  . Upgraded to PCRE 8.39. (Anatol)

- PDO:
  . Fixed bug #72788 (Invalid memory access when using persistent PDO
    connection). (Keyur)
  . Fixed bug #72791 (Memory leak in PDO persistent connection handling). (Keyur)
  . Fixed bug #60665 (call to empty() on NULL result using PDO::FETCH_LAZY
    returns false). (cmb)

- PDO_DBlib:
  . Fixed bug #72414 (Never quote values as raw binary data). (Adam Baratz)
  . Allow \PDO::setAttribute() to set query timeouts. (Adam Baratz)
  . Handle SQLDECIMAL/SQLNUMERIC types, which are used by later TDS versions.
    (Adam Baratz)
  . Add common PDO test suite. (Adam Baratz)
  . Free error and message strings when cleaning up PDO instances.
    (Adam Baratz)
  . Fixed bug #67130 (\PDOStatement::nextRowset() should succeed when all rows
    in current rowset haven't been fetched). (Peter LeBrun)
  . Ignore potentially misleading dberr values. (Chris Kings-Lynne)
  . Implemented stringify 'uniqueidentifier' fields.
    (Alexander Zhuravlev, Adam Baratz)

- PDO_Firebird:
  . Fixed bug #73087, #61183, #71494 (Memory corruption in bindParam).
    (Dorin Marcoci)
  . Fixed bug #60052 (Integer returned as a 64bit integer on X86_64). (Mariuz)

- PDO_pgsql:
  . Fixed bug #70313 (PDO statement fails to throw exception). (Matteo)
  . Fixed bug #72570 (Segmentation fault when binding parameters on a query
    without placeholders). (Matteo)
  . Implemented FR #72633 (Postgres PDO lastInsertId() should work without
    specifying a sequence). (Pablo Santiago Sánchez, Matteo)

- Phar:
  . Fixed bug #72928 (Out of bound when verify signature of zip phar in
    phar_parse_zipfile). (Stas)
  . Fixed bug #73035 (Out of bound when verify signature of tar phar in
    phar_parse_tarfile). (Stas)

- phpdbg:
  . Added generator command for inspection of currently alive generators. (Bob)

- Postgres:
  . Fixed bug #73498 (Incorrect SQL generated for pg_copy_to()). (Craig Duncan)
  . Implemented FR #31021 (pg_last_notice() is needed to get all notice
    messages). (Yasuo)
  . Implemented FR #48532 (Allow pg_fetch_all() to index numerically). (Yasuo)

- Readline:
  . Fixed bug #72538 (readline_redisplay crashes php). (Laruence)

- Reflection
  . Undo backwards compatiblity break in ReflectionType->__toString() and
    deprecate via documentation instead. (Nikita)
  . Reverted prepending \ for class names. (Trowski)
  . Implemented request #38992 (invoke() and invokeArgs() static method calls
    should match). (cmb).
  . Add ReflectionNamedType::getName(). This method should be used instead of
    ReflectionType::__toString()
  . Prepend \ for class names and ? for nullable types returned from
    ReflectionType::__toString(). (Trowski)
  . Fixed bug #72661 (ReflectionType::__toString crashes with iterable).
    (Laruence)
  . Fixed bug #72222 (ReflectionClass::export doesn't handle array constants).
    (Nikita Nefedov)
  . Failure to retrieve a reflection object or retrieve an object property
    will now throw an instance of Error instead of resulting in a fatal error.
    (Aaron Piotrowski)
  . Fix #72209 (ReflectionProperty::getValue() doesn't fail if object doesn't match type). (Joe)

- Session:
  . Fixed bug #73273 (session_unset() empties values from all variables in which
    is $_session stored). (Nikita)
  . Fixed bug #73100 (session_destroy null dereference in ps_files_path_create).
    (cmb)
  . Fixed bug #68015 (Session does not report invalid uid for files save handler).
    (Yasuo)
  . Fixed bug #72940 (SID always return "name=ID", even if session
    cookie exist). (Yasuo)
  . Implemented session_gc() (Yasuo)
    https://wiki.php.net/rfc/session-create-id
  . Implemented session_create_id() (Yasuo)
    https://wiki.php.net/rfc/session-gc
  . Implemented RFC: Session ID without hashing. (Yasuo)
    https://wiki.php.net/rfc/session-id-without-hashing
  . Fixed bug #72531 (ps_files_cleanup_dir Buffer overflow). (Laruence)
  . Custom session handlers that do not return strings for session IDs will 
    now throw an instance of Error instead of resulting in a fatal error
    when a function is called that must generate a session ID.
    (Aaron Piotrowski)
  . An invalid setting for session.hash_function will throw an instance of
    Error instead of resulting in a fatal error when a session ID is created.
    (Aaron Piotrowski)
  . Fixed bug #72562 (Use After Free in unserialize() with Unexpected Session
    Deserialization). (Stas)
  . Improved fix for bug #68063 (Empty session IDs do still start sessions).
    (Yasuo)
  . Fixed bug #71038 (session_start() returns TRUE on failure).
    Session save handlers must return 'string' always for successful read.
    i.e. Non-existing session read must return empty string. PHP 7.0 is made
    not to tolerate buggy return value. (Yasuo)
  . Fixed bug #71394 (session_regenerate_id() must close opened session on
    errors). (Yasuo)

- SimpleXML:
  . Fixed bug #73293 (NULL pointer dereference in SimpleXMLElement::asXML()).
    (Stas)
  . Fixed bug #72971 (SimpleXML isset/unset do not respect namespace). (Nikita)
  . Fixed bug #72957 (Null coalescing operator doesn't behave as expected with
    SimpleXMLElement). (Nikita)
  . Fixed bug #72588 (Using global var doesn't work while accessing SimpleXML
    element). (Laruence)
  . Creating an unnamed or duplicate attribute will throw an instance of Error
    instead of resulting in a fatal error. (Aaron Piotrowski)

- SNMP:
  . Fixed bug #72708 (php_snmp_parse_oid integer overflow in memory
    allocation). (djodjo at gmail dot com)
  . Fixed bug #72479 (Use After Free Vulnerability in SNMP with GC and
    unserialize()). (Stas)

- Soap:
  . Fixed bug #73538 (SoapClient::__setSoapHeaders doesn't overwrite SOAP 
    headers). (duncan3dc)
  . Fixed bug #73452 (Segfault (Regression for #69152)). (Dmitry)
  . Fixed bug #73037 (SoapServer reports Bad Request when gzipped). (Anatol)
  . Fixed bug #73237 (Nested object in "any" element overwrites other fields).
    (Keith Smiley)
  . Fixed bug #69137 (Peer verification fails when using a proxy with SoapClient)
    (Keith Smiley)
  . Fixed bug #71711 (Soap Server Member variables reference bug). (Nikita) 
  . Fixed bug #71996 (Using references in arrays doesn't work like expected).
    (Nikita)

- SPL:
  . Fixed bug #73423 (Reproducible crash with GDB backtrace). (Laruence)
  . Fixed bug #72888 (Segfault on clone on splFileObject). (Laruence)
  . Fixed bug #73029 (Missing type check when unserializing SplArray). (Stas)
  . Fixed bug #72646 (SplFileObject::getCsvControl does not return the escape
    character). (cmb)
  . Fixed bug #72684 (AppendIterator segfault with closed generator). (Pierrick)
  . Attempting to clone an SplDirectory object will throw an instance of Error
    instead of resulting in a fatal error. (Aaron Piotrowski)
  . Calling ArrayIterator::append() when iterating over an object will throw an
    instance of Error instead of resulting in a fatal error. (Aaron Piotrowski)
  . Fixed bug #55701 (GlobIterator throws LogicException). (Valentin VĂLCIU)

- SQLite3:
  . Update to SQLite 3.15.1. (cmb)
  . Fixed bug #73530 (Unsetting result set may reset other result set). (cmb)
  . Fixed bug #73333 (2147483647 is fetched as string). (cmb)
  . Fixed bug #72668 (Spurious warning when exception is thrown in user defined
    function). (Laruence)
  . Implemented FR #72653 (SQLite should allow opening with empty filename).
    (cmb)
  . Fixed bug #70628 (Clearing bindings on an SQLite3 statement doesn't work).
    (cmb)
  . Implemented FR #71159 (Upgraded bundled SQLite lib to 3.9.2). (Laruence)

- Standard:
  . Fixed bug #73297 (HTTP stream wrapper should ignore HTTP 100 Continue).
    (rowan dot collins at gmail dot com)
  . Fixed bug #73303 (Scope not inherited by eval in assert()). (nikic)
  . Fixed bug #73192 (parse_url return wrong hostname). (Nikita)
  . Fixed bug #73203 (passing additional_parameters causes mail to fail). (cmb)
  . Fixed bug #73203 (passing additional_parameters causes mail to fail). (cmb)
  . Fixed bug #72920 (Accessing a private constant using constant() creates
    an exception AND warning). (Laruence)
  . Fixed bug #65550 (get_browser() incorrectly parses entries with "+" sign).
    (cmb)
  . Fixed bug #71882 (Negative ftruncate() on php://memory exhausts memory).
    (cmb)
  . Fixed bug #55451 (substr_compare NULL length interpreted as 0). (Lauri
    Kenttä)
  . Fixed bug #72278 (getimagesize returning FALSE on valid jpg). (cmb)
  . Fixed bug #61967 (unset array item in array_walk_recursive cause
    inconsistent array). (Nikita)
  . Fixed bug #62607 (array_walk_recursive move internal pointer). (Nikita)
  . Fixed bug #69068 (Exchanging array during array_walk -> memory errors).
    (Nikita)
  . Fixed bug #70713 (Use After Free Vulnerability in array_walk()/
    array_walk_recursive()). (Nikita)
  . Fixed bug #72622 (array_walk + array_replace_recursive create references
    from nothing). (Laruence)
  . Fixed bug #72330 (CSV fields incorrectly split if escape char followed by
    UTF chars). (cmb)
  . Implemented RFC: More precise float values. (Jakub Zelenka, Yasuo)
  . array_multisort now uses zend_sort instead zend_qsort. (Laruence)
  . Fixed bug #72505 (readfile() mangles files larger than 2G). (Cschneid)
  . assert() will throw a ParseError when evaluating a string given as the first
    argument if the PHP code is invalid instead of resulting in a catchable
    fatal error. (Aaron Piotrowski)
  . Calling forward_static_call() outside of a class scope will now throw an
    instance of Error instead of resulting in a fatal error. (Aaron Piotrowski)
  . Added is_iterable() function. (Aaron Piotrowski)
  . Fixed bug #72306 (Heap overflow through proc_open and $env parameter).
    (Laruence)
  . Fixed bug #71100 (long2ip() doesn't accept integers in strict mode).
    (Laruence)
  . Implemented FR #55716 (Add an option to pass a custom stream context to
    get_headers()). (Ferenc)
  . Additional validation for parse_url() for login/pass components).
    (Ilia) (Julien)
  . Implemented FR #69359 (Provide a way to fetch the current environment
    variables). (Ferenc)
  . unpack() function accepts an additional optional argument $offset. (Dmitry)
  . Implemented #51879 stream context socket option tcp_nodelay (Joe)

- Streams:
  . Fixed bug #73586 (php_user_filter::$stream is not set to the stream the
    filter is working on). (Dmitry)
  . Fixed bug #72853 (stream_set_blocking doesn't work). (Laruence)
  . Fixed bug #72743 (Out-of-bound read in php_stream_filter_create).
    (Loianhtuan)
  . Implemented FR #27814 (Multiple small packets send for HTTP request).
    (vhuk)
  . Fixed bug #72764 (ftps:// opendir wrapper data channel encryption fails
    with IIS FTP 7.5, 8.5). (vhuk)
  . Fixed bug #72810 (Missing SKIP_ONLINE_TESTS checks). (vhuk)
  . Fixed bug #41021 (Problems with the ftps wrapper). (vhuk)
  . Fixed bug #54431 (opendir() does not work with ftps:// wrapper). (vhuk)
  . Fixed bug #72667 (opendir() with ftp:// attempts to open data stream for
    non-existent directories). (vhuk)
  . Fixed bug #72771 (ftps:// wrapper is vulnerable to protocol downgrade
    attack). (Stas)
  . Fixed bug #72534 (stream_socket_get_name crashes). (Anatol)
  . Fixed bug #72439 (Stream socket with remote address leads to a segmentation
    fault). (Laruence)

- sysvshm:
  . Fixed bug #72858 (shm_attach null dereference). (Anatol)

- Tidy:
  . Implemented support for libtidy 5.0.0 and above. (Michael Orlitzky, Anatol)
  . Creating a tidyNode manually will now throw an instance of Error instead of
    resulting in a fatal error. (Aaron Piotrowski)

- Wddx:
  . Fixed bug #73331 (NULL Pointer Dereference in WDDX Packet Deserialization
    with PDORow). (Stas)
  . Fixed bug #72142 (WDDX Packet Injection Vulnerability in
    wddx_serialize_value()). (Taoguang Chen)
  . Fixed bug #72749 (wddx_deserialize allows illegal memory access) (Stas)
  . Fixed bug #72750 (wddx_deserialize null dereference). (Stas)
  . Fixed bug #72790 (wddx_deserialize null dereference with invalid xml).
    (Stas)
  . Fixed bug #72799 (wddx_deserialize null dereference in
    php_wddx_pop_element). (Stas)
  . Fixed bug #72860 (wddx_deserialize use-after-free). (Stas)
  . Fixed bug #73065 (Out-Of-Bounds Read in php_wddx_push_element). (Stas)
  . Fixed bug #72564 (boolean always deserialized as "true") (Remi)
  . A circular reference when serializing will now throw an instance of Error
    instead of resulting in a fatal error. (Aaron Piotrowski)

- XML:
  . Fixed bug #72135 (malformed XML causes fault) (edgarsandi)
  . Fixed bug #72714 (_xml_startElementHandler() segmentation fault). (cmb)
  . Fixed bug #72085 (SEGV on unknown address zif_xml_parse). (cmb)

- XMLRPC:
  . Fixed bug #72647 (xmlrpc_encode() unexpected output after referencing
    array elements). (Laruence)
  . Fixed bug #72606 (heap-buffer-overflow (write) simplestring_addn
    simplestring.c). (Stas)
  . A circular reference when serializing will now throw an instance of Error
    instead of resulting in a fatal error. (Aaron Piotrowski)

- Zip:
  . Fixed bug #68302 (impossible to compile php with zip support). (cmb)
  . Fixed bug #72660 (NULL Pointer dereference in zend_virtual_cwd).
    (Laruence)
  . Fixed bug #72520 (Stack-based buffer overflow vulnerability in
    php_stream_zip_opener). (Stas)
  . ZipArchive::addGlob() will throw an instance of Error instead of resulting
    in a fatal error if glob support is not available. (Aaron Piotrowski)

10 Nov 2016 PHP 7.0.13

- Core:
  . Fixed bug #73350 (Exception::__toString() cause circular references).
    (Laruence)
  . Fixed bug #73181 (parse_str() without a second argument leads to crash).
    (Nikita)
  . Fixed bug #66773 (Autoload with Opcache allows importing conflicting class
    name to namespace). (Nikita)
  . Fixed bug #66862 ((Sub-)Namespaces unexpected behaviour). (Nikita)
  . Fix pthreads detection when cross-compiling (ffontaine)
  . Fixed bug #73337 (try/catch not working with two exceptions inside a same
    operation). (Dmitry)
  . Fixed bug #73338 (Exception thrown from error handler causes valgrind
    warnings (and crashes)). (Bob, Dmitry)
  . Fixed bug #73329 ((Float)"Nano" == NAN). (Anatol)

- GD:
  . Fixed bug #73213 (Integer overflow in imageline() with antialiasing). (cmb)
  . Fixed bug #73272 (imagescale() is not affected by, but affects
    imagesetinterpolation()). (cmb)
  . Fixed bug #73279 (Integer overflow in gdImageScaleBilinearPalette()). (cmb)
  . Fixed bug #73280 (Stack Buffer Overflow in GD dynamicGetbuf). (cmb)
  . Fixed bug #72482 (Ilegal write/read access caused by gdImageAALine
    overflow). (cmb)
  . Fixed bug #72696 (imagefilltoborder stackoverflow on truecolor images).
    (cmb)

- IMAP:
  . Fixed bug #73418 (Integer Overflow in "_php_imap_mail" leads to crash).
    (Anatol)

- OCI8
  . Fixed bug #71148 (Bind reference overwritten on PHP 7). (Oracle Corp.)

- phpdbg:
  . Properly allow for stdin input from a file. (Bob)
  . Add -s command line option / stdin command for reading script from stdin.
    (Bob)
  . Ignore non-executable opcodes in line mode of phpdbg_end_oplog(). (Bob)
  . Fixed bug #70776 (Simple SIGINT does not have any effect with -rr). (Bob)
  . Fixed bug #71234 (INI files are loaded even invoked as -n --version). (Bob)

- Session:
  . Fixed bug #73273 (session_unset() empties values from all variables in which
    is $_session stored). (Nikita)

- SOAP:
  . Fixed bug #73037 (SoapServer reports Bad Request when gzipped). (Anatol)
  . Fixed bug #73237 (Nested object in "any" element overwrites other fields).
    (Keith Smiley)
  . Fixed bug #69137 (Peer verification fails when using a proxy with SoapClient)
    (Keith Smiley)

- SQLite3:
  . Fixed bug #73333 (2147483647 is fetched as string). (cmb)

- Standard:
  . Fixed bug #73203 (passing additional_parameters causes mail to fail). (cmb)
  . Fixed bug #71241 (array_replace_recursive sometimes mutates its parameters).
    (adsr)

- Wddx:
  . Fixed bug #73331 (NULL Pointer Dereference in WDDX Packet Deserialization
    with PDORow). (Stas)

13 Oct 2016 PHP 7.0.12

- Core:
  . Fixed bug #73025 (Heap Buffer Overflow in virtual_popen of
    zend_virtual_cwd.c). (cmb)
  . Fixed bug #72703 (Out of bounds global memory read in BF_crypt triggered by
    password_verify). (Anatol)
  . Fixed bug #73058 (crypt broken when salt is 'too' long). (Anatol)
  . Fixed bug #69579 (Invalid free in extension trait). (John Boehr)
  . Fixed bug #73156 (segfault on undefined function). (Dmitry)
  . Fixed bug #73163 (PHP hangs if error handler throws while accessing undef
    const in default value). (Nikita)
  . Fixed bug #73172 (parse error: Invalid numeric literal). (Nikita, Anatol)
  . Fixed for #73240 (Write out of bounds at number_format). (Stas)
  . Fixed bug #73147 (Use After Free in PHP7 unserialize()). (Stas)
  . Fixed bug #73189 (Memcpy negative size parameter php_resolve_path). (Stas)

- BCmath:
  . Fix bug #73190 (memcpy negative parameter _bc_new_num_ex). (Stas)

- COM:
  . Fixed bug #73126 (Cannot pass parameter 1 by reference). (Anatol)

- Date:
  . Fixed bug #73091 (Unserializing DateInterval object may lead to __toString
    invocation). (Stas)

- DOM:
  . Fixed bug #73150 (missing NULL check in dom_document_save_html). (Stas)

- Filter:
  . Fixed bug #72972 (Bad filter for the flags FILTER_FLAG_NO_RES_RANGE and
    FILTER_FLAG_NO_PRIV_RANGE). (julien)
  . Fixed bug #73054 (default option ignored when object passed to int filter).
    (cmb)

- GD:
  . Fixed bug #67325 (imagetruecolortopalette: white is duplicated in palette).
    (cmb)
  . Fixed bug #50194 (imagettftext broken on transparent background w/o
    alphablending). (cmb)
  . Fixed bug #73003 (Integer Overflow in gdImageWebpCtx of gd_webp.c). (trylab,
    cmb)
  . Fixed bug #53504 (imagettfbbox gives incorrect values for bounding box).
    (Mark Plomer, cmb)
  . Fixed bug #73157 (imagegd2() ignores 3rd param if 4 are given). (cmb)
  . Fixed bug #73155 (imagegd2() writes wrong chunk sizes on boundaries). (cmb)
  . Fixed bug #73159 (imagegd2(): unrecognized formats may result in corrupted
    files). (cmb)
  . Fixed bug #73161 (imagecreatefromgd2() may leak memory). (cmb)

- Intl:
  . Fixed bug #73218 (add mitigation for ICU int overflow). (Stas)

- Mbstring:
  . Fixed bug #66797 (mb_substr only takes 32-bit signed integer). (cmb)
  . Fixed bug #66964 (mb_convert_variables() cannot detect recursion) (Yasuo)
  . Fixed bug #72992 (mbstring.internal_encoding doesn't inherit default_charset).
    (Yasuo)

- Mysqlnd:
  . Fixed bug #72489 (PHP Crashes When Modifying Array Containing MySQLi Result
    Data). (Nikita)

- Opcache:
  . Fixed bug #72982 (Memory leak in zend_accel_blacklist_update_regexp()
    function). (Laruence)

- OpenSSL:
  . Fixed bug #73072 (Invalid path SNI_server_certs causes segfault).
    (Jakub Zelenka)
  . Fixed bug #73276 (crash in openssl_random_pseudo_bytes function). (Stas)
  . Fixed bug #73275 (crash in openssl_encrypt function). (Stas)

- PCRE:
  . Fixed bug #73121 (Bundled PCRE doesn't compile because JIT isn't supported
    on s390). (Anatol)
  . Fixed bug #73174 (heap overflow in php_pcre_replace_impl). (Stas)

- PDO_DBlib:
  . Fixed bug #72414 (Never quote values as raw binary data). (Adam Baratz)
  . Allow \PDO::setAttribute() to set query timeouts. (Adam Baratz)
  . Handle SQLDECIMAL/SQLNUMERIC types, which are used by later TDS versions.
    (Adam Baratz)
  . Add common PDO test suite. (Adam Baratz)
  . Free error and message strings when cleaning up PDO instances.
    (Adam Baratz)
  . Fixed bug #67130 (\PDOStatement::nextRowset() should succeed when all rows
    in current rowset haven't been fetched). (Peter LeBrun)
  . Ignore potentially misleading dberr values. (Chris Kings-Lynne)

- phpdbg:
  . Fixed bug #72996 (phpdbg_prompt.c undefined reference to DL_LOAD). (Nikita)
  . Fixed next command not stopping when leaving function. (Bob)

- Session:
  . Fixed bug #68015 (Session does not report invalid uid for files save handler).
    (Yasuo)
  . Fixed bug #73100 (session_destroy null dereference in ps_files_path_create).
    (cmb)

- SimpleXML:
  . Fixed bug #73293 (NULL pointer dereference in SimpleXMLElement::asXML()).
    (Stas)

- SOAP:
  . Fixed bug #71711 (Soap Server Member variables reference bug). (Nikita)
  . Fixed bug #71996 (Using references in arrays doesn't work like expected).
    (Nikita)

- SPL:
  . Fixed bug #73257, #73258 (SplObjectStorage unserialize allows use of
    non-object as key). (Stas)

- SQLite3:
  . Updated bundled SQLite3 to 3.14.2. (cmb)

- Zip:
  . Fixed bug #70752 (Depacking with wrong password leaves 0 length files).
    (cmb)

15 Sep 2016 PHP 7.0.11

- Core:
  . Fixed bug #72944 (Null pointer deref in zval_delref_p). (Dmitry)
  . Fixed bug #72943 (assign_dim on string doesn't reset hval). (Laruence)
  . Fixed bug #72911 (Memleak in zend_binary_assign_op_obj_helper). (Laruence)
  . Fixed bug #72813 (Segfault with __get returned by ref). (Laruence)
  . Fixed bug #72767 (PHP Segfaults when trying to expand an infinite operator).
    (Nikita)
  . Fixed bug #72854 (PHP Crashes on duplicate destructor call). (Nikita)
  . Fixed bug #72857 (stream_socket_recvfrom read access violation). (Anatol)

- COM:
  . Fixed bug #72922 (COM called from PHP does not return out parameters).
    (Anatol)

- Dba:
  . Fixed bug #70825 (Cannot fetch multiple values with group in ini file).
    (cmb)

- FTP:
  . Fixed bug #70195 (Cannot upload file using ftp_put to FTPES with
    require_ssl_reuse). (Benedict Singer)

- GD:
  . Fixed bug #72709 (imagesetstyle() causes OOB read for empty $styles). (cmb)
  . Fixed bug #66005 (imagecopy does not support 1bit transparency on truecolor
    images). (cmb)
  . Fixed bug #72913 (imagecopy() loses single-color transparency on palette
    images). (cmb)
  . Fixed bug #68716 (possible resource leaks in _php_image_convert()). (cmb)

- iconv:
  . Fixed bug #72320 (iconv_substr returns false for empty strings). (cmb)

- IMAP:
  . Fixed bug #72852 (imap_mail null dereference). (Anatol)

- Intl:
  . Fixed bug #65732 (grapheme_*() is not Unicode compliant on CR LF
    sequence). (cmb)
  . Fixed bug #73007 (add locale length check). (Stas)

- Mysqlnd:
  . Fixed bug #72293 (Heap overflow in mysqlnd related to BIT fields). (Stas)

- OCI8
  . Fixed invalid handle error with Implicit Result Sets. (Chris Jones)
  . Fixed bug #72524 (Binding null values triggers ORA-24816 error). (Chris Jones)

- Opcache:
  . Fixed bug #72949 (Typo in opcache error message). (cmb)

- PDO:
  . Fixed bug #72788 (Invalid memory access when using persistent PDO
    connection). (Keyur)
  . Fixed bug #72791 (Memory leak in PDO persistent connection handling). (Keyur)
  . Fixed bug #60665 (call to empty() on NULL result using PDO::FETCH_LAZY
    returns false). (cmb)

- PDO_DBlib:
  . Implemented stringify 'uniqueidentifier' fields.
    (Alexander Zhuravlev, Adam Baratz)

- PDO_pgsql:
  . Implemented FR #72633 (Postgres PDO lastInsertId() should work without
    specifying a sequence). (Pablo Santiago Sánchez, Matteo)
  . Fixed bug #72759 (Regression in pgo_pgsql). (Anatol)

- Phar:
  . Fixed bug #72928 (Out of bound when verify signature of zip phar in
    phar_parse_zipfile). (Stas)
  . Fixed bug #73035 (Out of bound when verify signature of tar phar in
    phar_parse_tarfile). (Stas)

- Reflection:
  . Fixed bug #72846 (getConstant for a array constant with constant values
    returns NULL/NFC/UKNOWN). (Laruence)

- Session:
  . Fixed bug #72724 (PHP7: session-uploadprogress kills httpd). (Nikita)
  . Fixed bug #72940 (SID always return "name=ID", even if session
    cookie exist). (Yasuo)

- SimpleXML:
  . Fixed bug #72971 (SimpleXML isset/unset do not respect namespace). (Nikita)
  . Fixed bug #72957 (Null coalescing operator doesn't behave as expected with
    SimpleXMLElement). (Nikita)

- SPL:
  . Fixed bug #73029 (Missing type check when unserializing SplArray). (Stas)

- Standard:
  . Fixed bug #55451 (substr_compare NULL length interpreted as 0). (Lauri
    Kenttä)
  . Fixed bug #72278 (getimagesize returning FALSE on valid jpg). (cmb)
  . Fixed bug #65550 (get_browser() incorrectly parses entries with "+" sign).
    (cmb)

- Streams:
  . Fixed bug #72853 (stream_set_blocking doesn't work). (Laruence)
  . Fixed bug #72764 (ftps:// opendir wrapper data channel encryption fails
    with IIS FTP 7.5, 8.5). (vhuk)
  . Fixed bug #71882 (Negative ftruncate() on php://memory exhausts memory).
    (cmb)

- SQLite3:
  . Downgraded bundled SQLite to 3.8.10.2. (Anatol);

- Sysvshm:
  . Fixed bug #72858 (shm_attach null dereference). (Anatol)

- XML:
  . Fixed bug #72085 (SEGV on unknown address zif_xml_parse). (cmb)
  . Fixed bug #72714 (_xml_startElementHandler() segmentation fault). (cmb)

- Wddx:
  . Fixed bug #72860 (wddx_deserialize use-after-free). (Stas)
  . Fixed bug #73065 (Out-Of-Bounds Read in php_wddx_push_element). (Stas)

- ZIP:
  . Fixed bug #68302 (impossible to compile php with zip support). (cmb)

18 Aug 2016 PHP 7.0.10

- Core:
  . Fixed bug #72629 (Caught exception assignment to variables ignores
    references). (Laruence)
  . Fixed bug #72594 (Calling an earlier instance of an included anonymous
    class fatals). (Laruence)
  . Fixed bug #72581 (previous property undefined in Exception after
    deserialization). (Laruence)
  . Fixed bug #72496 (Cannot declare public method with signature incompatible
    with parent private method). (Pedro Magalhães)
  . Fixed bug #72024 (microtime() leaks memory). (maroszek at gmx dot net)
  . Fixed bug #71911 (Unable to set --enable-debug on building extensions by
    phpize on Windows). (Yuji Uchiyama)
  . Fixed bug causing ClosedGeneratorException being thrown into the calling
    code instead of the Generator yielding from. (Bob)
  . Implemented FR #72614 (Support "nmake test" on building extensions by
    phpize). (Yuji Uchiyama)
  . Fixed bug #72641 (phpize (on Windows) ignores PHP_PREFIX).
    (Yuji Uchiyama)
  . Fixed potential segfault in object storage freeing in shutdown sequence.
    (Bob)
  . Fixed bug #72663 (Create an Unexpected Object and Don't Invoke
   __wakeup() in Deserialization). (Stas)
  . Fixed bug #72681 (PHP Session Data Injection Vulnerability). (Stas)
  . Fixed bug #72683 (getmxrr broken). (Anatol)
  . Fixed bug #72742 (memory allocator fails to realloc small block to large
    one). (Stas)
  . Fixed URL rewriter partially. It would not rewrite '//example.com/' URL
    unconditionally. Only requested host(HTTP_HOST) is rewritten. (Yasuo)

- Bz2:
  . Fixed bug #72837 (integer overflow in bzdecompress caused heap
    corruption). (Stas)

- Calendar:
  . Fixed bug #67976 (cal_days_month() fails for final month of the French
    calendar). (cmb)
  . Fixed bug #71894 (AddressSanitizer: global-buffer-overflow in
    zif_cal_from_jd). (cmb)

- COM:
  . Fixed bug #72569 (DOTNET/COM array parameters broke in PHP7). (Anatol)

- CURL:
  . Fixed bug #71709 (curl_setopt segfault with empty CURLOPT_HTTPHEADER).
    (Pierrick)
  . Fixed bug #71929 (CURLINFO_CERTINFO data parsing error). (Pierrick)
  . Fixed bug #72674 (Heap overflow in curl_escape). (Stas)

- DOM:
  . Fixed bug #66502 (DOM document dangling reference). (Sean Heelan, cmb)

- EXIF:
  . Fixed bug #72735 (Samsung picture thumb not read (zero size)). (Kalle, Remi)
  . Fixed bug #72627 (Memory Leakage In exif_process_IFD_in_TIFF). (Stas)

- Filter:
  . Fixed bug #71745 (FILTER_FLAG_NO_RES_RANGE does not cover whole 127.0.0.0/8
    range). (bugs dot php dot net at majkl578 dot cz)

- FPM:
  . Fixed bug #72575 (using --allow-to-run-as-root should ignore missing user).
    (gooh)

- GD:
  . Fixed bug #72596 (imagetypes function won't advertise WEBP support). (cmb)
  . Fixed bug #72604 (imagearc() ignores thickness for full arcs). (cmb)
  . Fixed bug #70315 (500 Server Error but page is fully rendered). (cmb)
  . Fixed bug #43828 (broken transparency of imagearc for truecolor in
    blendingmode). (cmb)
  . Fixed bug #66555 (Always false condition in ext/gd/libgd/gdkanji.c). (cmb)
  . Fixed bug #68712 (suspicious if-else statements). (cmb)
  . Fixed bug #72697 (select_colors write out-of-bounds). (Stas)
  . Fixed bug #72730 (imagegammacorrect allows arbitrary write access). (Stas)

- Intl:
  . Fixed bug #72639 (Segfault when instantiating class that extends
    IntlCalendar and adds a property). (Laruence)
  . Partially fixed #72506 (idn_to_ascii for UTS #46 incorrect for long domain
    names). (cmb)

- mbstring:
  . Fixed bug #72691 (mb_ereg_search raises a warning if a match zero-width).
    (cmb)
  . Fixed bug #72693 (mb_ereg_search increments search position when a match
    zero-width). (cmb)
  . Fixed bug #72694 (mb_ereg_search_setpos does not accept a string's last
    position). (cmb)
  . Fixed bug #72710 (`mb_ereg` causes buffer overflow on regexp compile error).
    (ju1ius)

- Mcrypt:
  . Fixed bug #72782 (Heap Overflow due to integer overflows). (Stas)

- Opcache:
  . Fixed bug #72590 (Opcache restart with kill_all_lockers does not work).
    (Keyur)

- PCRE:
  . Fixed bug #72688 (preg_match missing group names in matches). (cmb)

- PDO_pgsql:
  . Fixed bug #70313 (PDO statement fails to throw exception). (Matteo)

- Reflection:
  . Fixed bug #72222 (ReflectionClass::export doesn't handle array constants).
    (Nikita Nefedov)

- SimpleXML:
  . Fixed bug #72588 (Using global var doesn't work while accessing SimpleXML
    element). (Laruence)

- SNMP:
  . Fixed bug #72708 (php_snmp_parse_oid integer overflow in memory
    allocation). (djodjo at gmail dot com)

- SPL:
  . Fixed bug #55701 (GlobIterator throws LogicException). (Valentin VĂLCIU)
  . Fixed bug #72646 (SplFileObject::getCsvControl does not return the escape
    character). (cmb)
  . Fixed bug #72684 (AppendIterator segfault with closed generator). (Pierrick)

- SQLite3:
  . Fixed bug #72668 (Spurious warning when exception is thrown in user defined
    function). (Laruence)
  . Fixed bug #72571 (SQLite3::bindValue, SQLite3::bindParam crash). (Laruence)
  . Implemented FR #72653 (SQLite should allow opening with empty filename).
    (cmb)
  . Updated to SQLite3 3.13.0. (cmb)

- Standard:
  . Fixed bug #72622 (array_walk + array_replace_recursive create references
    from nothing). (Laruence)
  . Fixed bug #72152 (base64_decode $strict fails to detect null byte).
    (Lauri Kenttä)
  . Fixed bug #72263 (base64_decode skips a character after padding in strict
    mode). (Lauri Kenttä)
  . Fixed bug #72264 (base64_decode $strict fails with whitespace between
    padding). (Lauri Kenttä)
  . Fixed bug #72330 (CSV fields incorrectly split if escape char followed by
    UTF chars). (cmb)

- Streams:
  . Fixed bug #41021 (Problems with the ftps wrapper). (vhuk)
  . Fixed bug #54431 (opendir() does not work with ftps:// wrapper). (vhuk)
  . Fixed bug #72667 (opendir() with ftp:// attempts to open data stream for
    non-existent directories). (vhuk)
  . Fixed bug #72771 (ftps:// wrapper is vulnerable to protocol downgrade
    attack). (Stas)

- XMLRPC:
  . Fixed bug #72647 (xmlrpc_encode() unexpected output after referencing
    array elements). (Laruence)

- Wddx:
  . Fixed bug #72564 (boolean always deserialized as "true") (Remi)
  . Fixed bug #72142 (WDDX Packet Injection Vulnerability in
    wddx_serialize_value()). (Taoguang Chen)
  . Fixed bug #72749 (wddx_deserialize allows illegal memory access) (Stas)
  . Fixed bug #72750 (wddx_deserialize null dereference). (Stas)
  . Fixed bug #72790 (wddx_deserialize null dereference with invalid xml).
    (Stas)
  . Fixed bug #72799 (wddx_deserialize null dereference in
    php_wddx_pop_element). (Stas)

- Zip:
  . Fixed bug #72660 (NULL Pointer dereference in zend_virtual_cwd).
    (Laruence)

21 Jul 2016 PHP 7.0.9

- Core:
  . Fixed bug #72508 (strange references after recursive function call and
    "switch" statement). (Laruence)
  . Fixed bug #72513 (Stack-based buffer overflow vulnerability in
    virtual_file_ex). (Stas)
  . Fixed bug #72573 (HTTP_PROXY is improperly trusted by some PHP libraries
    and applications). (Stas)

- bz2:
  . Fixed bug #72613 (Inadequate error handling in bzread()). (Stas)

- CLI:
  . Fixed bug #72484 (SCRIPT_FILENAME shows wrong path if the user specify
    router.php). (Laruence)

- COM:
  . Fixed bug #72498 (variant_date_from_timestamp null dereference). (Anatol)

- Curl:
  . Fixed bug #72541 (size_t overflow lead to heap corruption). (Stas)

- Date:
  . Fixed bug #66836 (DateTime::createFromFormat 'U' with pre 1970 dates fails
    parsing). (derick)

- Exif:
  . Fixed bug #72603 (Out of bound read in exif_process_IFD_in_MAKERNOTE).
    (Stas)
  . Fixed bug #72618 (NULL Pointer Dereference in exif_process_user_comment).
    (Stas)

- GD:
  . Fixed bug #43475 (Thick styled lines have scrambled patterns). (cmb)
  . Fixed bug #53640 (XBM images require width to be multiple of 8). (cmb)
  . Fixed bug #64641 (imagefilledpolygon doesn't draw horizontal line). (cmb)
  . Fixed bug #72512 (gdImageTrueColorToPaletteBody allows arbitrary write/read
    access). (Pierre)
  . Fixed bug #72519 (imagegif/output out-of-bounds access). (Pierre)
  . Fixed bug #72558 (Integer overflow error within _gdContributionsAlloc()).
    (Pierre)
  . Fixed bug #72482 (Ilegal write/read access caused by gdImageAALine
    overflow). (Pierre)
  . Fixed bug #72494 (imagecropauto out-of-bounds access). (Pierre)

- Intl:
  . Fixed bug #72533 (locale_accept_from_http out-of-bounds access). (Stas)

- Mbstring:
  . Fixed bug #72405 (mb_ereg_replace - mbc_to_code (oniguruma) -
    oob read access). (Laruence)
  . Fixed bug #72399 (Use-After-Free in MBString (search_re)). (Laruence)

- mcrypt:
  . Fixed bug #72551, bug #72552 (In correct casting from size_t to int lead to
    heap overflow in mdecrypt_generic). (Stas)

- PDO_pgsql:
  . Fixed bug #72570 (Segmentation fault when binding parameters on a query
    without placeholders). (Matteo)

- PCRE:
  . Fixed bug #72476 (Memleak in jit_stack). (Laruence)
  . Fixed bug #72463 (mail fails with invalid argument). (Anatol)

- Readline:
  . Fixed bug #72538 (readline_redisplay crashes php). (Laruence)

- Standard:
  . Fixed bug #72505 (readfile() mangles files larger than 2G). (Cschneid)
  . Fixed bug #72306 (Heap overflow through proc_open and $env parameter).
    (Laruence)

- Session:
  . Fixed bug #72531 (ps_files_cleanup_dir Buffer overflow). (Laruence)
  . Fixed bug #72562 (Use After Free in unserialize() with Unexpected Session
    Deserialization). (Stas)

- SNMP:
  . Fixed bug #72479 (Use After Free Vulnerability in SNMP with GC and
    unserialize()). (Stas)

- Streams:
  . Fixed bug #72439 (Stream socket with remote address leads to a segmentation
    fault). (Laruence)

- XMLRPC:
  . Fixed bug #72606 (heap-buffer-overflow (write) simplestring_addn
    simplestring.c). (Stas)

- Zip:
  . Fixed bug #72520 (Stack-based buffer overflow vulnerability in
    php_stream_zip_opener). (Stas)

23 Jun 2016 PHP 7.0.8

- Core:
  . Fixed bug #72218 (If host name cannot be resolved then PHP 7 crashes). 
    (Esminis at esminis dot lt)
  . Fixed bug #72221 (segfault, past-the-end access). (Lauri Kenttä)
  . Fixed bug #72268 (Integer Overflow in nl2br()). (Stas)
  . Fixed bug #72275 (Integer Overflow in json_encode()/json_decode()/
    json_utf8_to_utf16()). (Stas)
  . Fixed bug #72400 (Integer Overflow in addcslashes/addslashes). (Stas)
  . Fixed bug #72403 (Integer Overflow in Length of String-typed ZVAL). (Stas)

- Date:
  . Fixed bug #63740 (strtotime seems to use both sunday and monday as start of
    week). (Derick)

- FPM:
  . Fixed bug #72308 (fastcgi_finish_request and logging environment
    variables). (Laruence)

- GD:
  . Fixed bug #66387 (Stack overflow with imagefilltoborder). (CVE-2015-8874)
    (cmb)
  . Fixed bug #72298 (pass2_no_dither out-of-bounds access). (Stas)
  . Fixed bug #72337 (invalid dimensions can lead to crash). (Pierre)
  . Fixed bug #72339 (Integer Overflow in _gd2GetHeader() resulting in heap 
    overflow). (CVE-2016-5766) (Pierre)
  . Fixed bug #72407 (NULL Pointer Dereference at _gdScaleVert). (Stas)
  . Fixed bug #72446 (Integer Overflow in gdImagePaletteToTrueColor() resulting
    in heap overflow). (CVE-2016-5767) (Pierre)

- Intl:
  . Fixed bug #70484 (selectordinal doesn't work with named parameters).
    (Anatol)

- mbstring:
   . Fixed bug #72402 (_php_mb_regex_ereg_replace_exec - double free).
     (CVE-2016-5768) (Stas)

- mcrypt:
   . Fixed bug #72455 (Heap Overflow due to integer overflows). (CVE-2016-5769)
     (Stas)

- OpenSSL:
  . Fixed bug #72140 (segfault after calling ERR_free_strings()).
    (Jakub Zelenka)

- PCRE:
  . Fixed bug #72143 (preg_replace uses int instead of size_t). (Joe)

- PDO_pgsql:
  . Fixed bug #71573 (Segfault (core dumped) if paramno beyond bound).
    (Laruence)
  . Fixed bug #72294 (Segmentation fault/invalid pointer in connection
    with pgsql_stmt_dtor). (Anatol)

- Phar:
  . Fixed bug #72321 (invalid free in phar_extract_file()).
    (hji at dyntopia dot com)

- Phpdbg:
  . Fixed bug #72284 (phpdbg fatal errors with coverage). (Bob)

- Postgres:
  . Fixed bug #72195 (pg_pconnect/pg_connect cause use-after-free). (Laruence)
  . Fixed bug #72197 (pg_lo_create arbitrary read). (Anatol)

- Standard:
  . Fixed bug #72369 (array_merge() produces references in PHP7). (Dmitry)
  . Fixed bug #72300 (ignore_user_abort(false) has no effect). (Laruence)
  . Fixed bug #72229 (Wrong reference when serialize/unserialize an object).
    (Laruence)
  . Fixed bug #72193 (dns_get_record returns array containing elements of
    type 'unknown'). (Laruence)
  . Fixed bug #72017 (range() with float step produces unexpected result).
    (Thomas Punt)

- WDDX:
  . Fixed bug #72340 (Double Free Courruption in wddx_deserialize).
    (CVE-2016-5772) (Stas)

- XML:
  . Fixed bug #72206 (xml_parser_create/xml_parser_free leaks mem). (Joe)

- XMLRPC:
  . Fixed bug #72155 (use-after-free caused by get_zval_xmlrpc_type).
    (Joe, Laruence)

- Zip:
  . Fixed ug #72258 (ZipArchive converts filenames to unrecoverable form).
    (Anatol)
  . Fixed bug #72434 (ZipArchive class Use After Free Vulnerability in PHP's GC
    algorithm and unserialize). (CVE-2016-5773) (Dmitry)

26 May 2016 PHP 7.0.7

- Core:
  . Fixed bug #72162 (use-after-free - error_reporting). (Laruence)
  . Add compiler option to disable special case function calls. (Joe)
  . Fixed bug #72101 (crash on complex code). (Dmitry)
  . Fixed bug #72100 (implode() inserts garbage into resulting string when
    joins very big integer). (Mikhail Galanin)
  . Fixed bug #72057 (PHP Hangs when using custom error handler and typehint).
    (Nikita Nefedov)
  . Fixed bug #72038 (Function calls with values to a by-ref parameter don't
    always throw a notice). (Bob)
  . Fixed bug #71737 (Memory leak in closure with parameter named $this).
    (Nikita)
  . Fixed bug #72059 (?? is not allowed on constant expressions). (Bob, Marcio)
  . Fixed bug #72159 (Imported Class Overrides Local Class Name). (Nikita)

- Curl:
  . Fixed bug #68658 (Define CURLE_SSL_CACERT_BADFILE). (Pierrick)

- DBA:
  . Fixed bug #72157 (use-after-free caused by dba_open). (Shm, Laruence)

- GD:
  . Fixed bug #72227 (imagescale out-of-bounds read). (Stas)

- Intl:
  . Fixed bug #64524 (Add intl.use_exceptions to php.ini-*). (Anatol)
  . Fixed bug #72241 (get_icu_value_internal out-of-bounds read). (Stas)

- JSON:
  . Fixed bug #72069 (Behavior \JsonSerializable different from json_encode).
    (Laruence)

- Mbstring:
  . Fixed bug #72164 (Null Pointer Dereference - mb_ereg_replace). (Laruence)

- OCI8:
  . Fixed bug #71600 (oci_fetch_all segfaults when selecting more than eight
    columns). (Tian Yang)

- Opcache:
  . Fixed bug #72014 (Including a file with anonymous classes multiple times
    leads to fatal error). (Laruence)

- OpenSSL:
  . Fixed bug #72165 (Null pointer dereference - openssl_csr_new). (Anatol)

- PCNTL:
  . Fixed bug #72154 (pcntl_wait/pcntl_waitpid array internal structure
    overwrite). (Laruence)

- POSIX:
  . Fixed bug #72133 (php_posix_group_to_array crashes if gr_passwd is NULL).
    (esminis at esminis dot lt)

- Postgres:
  . Fixed bug #72028 (pg_query_params(): NULL converts to empty string).
    (Laruence)
  . Fixed bug #71062 (pg_convert() doesn't accept ISO 8601 for datatype
    timestamp). (denver at timothy dot io)
  . Fixed bug #72151 (mysqli_fetch_object changed behaviour). (Anatol)

- Reflection:
  . Fixed bug #72174 (ReflectionProperty#getValue() causes __isset call).
    (Nikita)

- Session:
  . Fixed bug #71972 (Cyclic references causing session_start(): Failed to
    decode session object). (Laruence)

- Sockets:
  . Added socket_export_stream() function for getting a stream compatible
    resource from a socket resource. (Chris Wright, Bob)

- SPL:
  . Fixed bug #72051 (The reference in CallbackFilterIterator doesn't work as
    expected). (Laruence)

- SQLite3:
  . Fixed bug #68849 (bindValue is not using the right data type). (Anatol)

- Standard:
  . Fixed bug #72075 (Referencing socket resources breaks stream_select).
    (Laruence)
  . Fixed bug #72031 (array_column() against an array of objects discards all
    values matching null). (Nikita)

28 Apr 2016 PHP 7.0.6

- Core:
  . Fixed bug #71930 (_zval_dtor_func: Assertion `(arr)->gc.refcount <= 1'
    failed). (Laruence)
  . Fixed bug #71922 (Crash on assert(new class{})). (Nikita)
  . Fixed bug #71914 (Reference is lost in "switch"). (Laruence)
  . Fixed bug #71871 (Interfaces allow final and abstract functions). (Nikita)
  . Fixed Bug #71859 (zend_objects_store_call_destructors operates on realloced
    memory, crashing). (Laruence)
  . Fixed bug #71841 (EG(error_zval) is not handled well). (Laruence)
  . Fixed bug #71750 (Multiple Heap Overflows in php_raw_url_encode/
    php_url_encode). (Stas)
  . Fixed bug #71731 (Null coalescing operator and ArrayAccess). (Nikita)
  . Fixed bug #71609 (Segmentation fault on ZTS with gethostbyname). (krakjoe)
  . Fixed bug #71414 (Inheritance, traits and interfaces). (krakjoe)
  . Fixed bug #71359 (Null coalescing operator and magic). (krakjoe)
  . Fixed bug #71334 (Cannot access array keys while uksort()). (Nikita)
  . Fixed bug #69659 (ArrayAccess, isset() and the offsetExists method).
    (Nikita)
  . Fixed bug #69537 (__debugInfo with empty string for key gives error).
    (krakjoe)
  . Fixed bug #62059 (ArrayObject and isset are not friends). (Nikita)
  . Fixed bug #71980 (Decorated/Nested Generator is Uncloseable in Finally).
    (Nikita)

- BCmath:
  . Fixed bug #72093 (bcpowmod accepts negative scale and corrupts
    _one_ definition). (Stas)

- Curl:
  . Fixed bug #71831 (CURLOPT_NOPROXY applied as long instead of string).
    (Michael Sierks)

- Date:
  . Fixed bug #71889 (DateInterval::format Segmentation fault). (Thomas Punt)

- EXIF:
  . Fixed bug #72094 (Out of bounds heap read access in exif header processing). (Stas)

- GD:
  . Fixed bug #71912 (libgd: signedness vulnerability). (CVE-2016-3074) (Stas)

- Intl:
  . Fixed bug #71516 (IntlDateFormatter looses locale if pattern is set via
    constructor). (Anatol)
  . Fixed bug #70455 (Missing constant: IntlChar::NO_NUMERIC_VALUE). (Anatol)
  . Fixed bug #70451, #70452 (Inconsistencies in return values of IntlChar
    methods). (Daniel Persson)
  . Fixed bug #68893 (Stackoverflow in datefmt_create). (Anatol)
  . Fixed bug #66289 (Locale::lookup incorrectly returns en or en_US if locale
    is empty). (Anatol)
  . Fixed bug #70484 (selectordinal doesn't work with named parameters).
    (Anatol)
  . Fixed bug #72061 (Out-of-bounds reads in zif_grapheme_stripos with negative
    offset). (Stas)

- ODBC:
  . Fixed bug #63171 (Script hangs after max_execution_time). (Remi)

- Opcache:
  . Fixed bug #71843 (null ptr deref ZEND_RETURN_SPEC_CONST_HANDLER).
    (Laruence)

- PDO:
  . Fixed bug #52098 (Own PDOStatement implementation ignore __call()).
    (Daniel kalaspuffar, Julien)
  . Fixed bug #71447 (Quotes inside comments not properly handled). (Matteo)

- PDO_DBlib:
  . Fixed bug #71943 (dblib_handle_quoter needs to allocate an extra byte).
    (Adam Baratz)
  . Add DBLIB-specific attributes for controlling timeouts. (Adam Baratz)

- PDO_pgsql:
  . Fixed bug #62498 (pdo_pgsql inefficient when getColumnMeta() is used).
    (Joseph Bylund)

- Postgres:
  . Fixed bug #71820 (pg_fetch_object binds parameters before call
    constructor). (Anatol)
  . Fixed bug #71998 (Function pg_insert does not insert when column
    type = inet). (Anatol)

- SOAP:
  . Fixed bug #71986 (Nested foreach assign-by-reference creates broken
    variables). (Laruence)

- SPL:
  . Fixed bug #71838 (Deserializing serialized SPLObjectStorage-Object can't
    access properties in PHP). (Nikita)
  . Fixed bug #71735 (Double-free in SplDoublyLinkedList::offsetSet). (Stas)
  . Fixed bug #67582 (Cloned SplObjectStorage with overwritten getHash fails
    offsetExists()). (Nikita)
  . Fixed bug #52339 (SPL autoloader breaks class_exists()). (Nikita)

- Standard:
  . Fixed bug #71995 (Returning the same var twice from __sleep() produces
    broken serialized data). (Laruence)
  . Fixed bug #71940 (Unserialize crushes on restore object reference).
    (Laruence)
  . Fixed bug #71969 (str_replace returns an incorrect resulting array after
    a foreach by reference). (Laruence)
  . Fixed bug #71891 (header_register_callback() and
    register_shutdown_function()). (Laruence)
  . Fixed bug #71884 (Null pointer deref (segfault) in
    stream_context_get_default). (Laruence)
  . Fixed bug #71840 (Unserialize accepts wrongly data). (Ryat, Laruence)
  . Fixed bug #71837 (Wrong arrays behaviour). (Laruence)
  . Fixed bug #71827 (substr_replace bug, string length). (krakjoe)
  . Fixed bug #67512 (php_crypt() crashes if crypt_r() does not exist or
    _REENTRANT is not defined). (Nikita)
  . Fixed bug #72116 (array_fill optimization breaks implementation). (Bob)

- XML:
  . Fixed bug #72099 (xml_parse_into_struct segmentation fault). (Stas)

- Zip:
  . Fixed bug #71923 (integer overflow in ZipArchive::getFrom*).
    (CVE-2016-3078) (Stas)

31 Mar 2016 PHP 7.0.5

- Core:
  . Huge pages disabled by default. (Rasmus)
  . Added ability to enable huge pages in Zend Memory Manager through
    the environment variable USE_ZEND_ALLOC_HUGE_PAGES=1. (Dmitry)
  . Fixed bug #71756 (Call-by-reference widens scope to uninvolved functions
    when used in switch). (Laruence)
  . Fixed bug #71729 (Possible crash in zend_bin_strtod, zend_oct_strtod,
    zend_hex_strtod). (Laruence)
  . Fixed bug #71695 (Global variables are reserved before execution).
    (Laruence)
  . Fixed bug #71629 (Out-of-bounds access in php_url_decode in context
    php_stream_url_wrap_rfc2397). (mt at debian dot org)
  . Fixed bug #71622 (Strings used in pass-as-reference cannot be used to
    invoke C::$callable()). (Bob)
  . Fixed bug #71596 (Segmentation fault on ZTS with date function
    (setlocale)). (Anatol)
  . Fixed bug #71535 (Integer overflow in zend_mm_alloc_heap()). (Dmitry)
  . Fixed bug #71470 (Leaked 1 hashtable iterators). (Nikita)
  . Fixed bug #71575 (ISO C does not allow extra ‘;’ outside of a function).
    (asgrim)
  . Fixed bug #71724 (yield from does not count EOLs). (Nikita)
  . Fixed bug #71767 (ReflectionMethod::getDocComment returns the wrong
    comment). (Grigorii Sokolik)
  . Fixed bug #71806 (php_strip_whitespace() fails on some numerical values).
    (Nikita)
  . Fixed bug #71624 (`php -R` (PHP_MODE_PROCESS_STDIN) is broken).
    (Sean DuBois)

- CLI Server:
  . Fixed bug #69953 (Support MKCALENDAR request method). (Christoph)

- Curl:
  . Fixed bug #71694 (Support constant CURLM_ADDED_ALREADY). (mpyw)

- Date:
  . Fixed bug #71635 (DatePeriod::getEndDate segfault). (Thomas Punt)

- Fileinfo:
  . Fixed bug #71527 (Buffer over-write in finfo_open with malformed magic
    file). (CVE-2015-8865) (Anatol)

- libxml:
  . Fixed bug #71536 (Access Violation crashes php-cgi.exe). (Anatol)

- mbstring:
  . Fixed bug #71906 (AddressSanitizer: negative-size-param (-1) in
    mbfl_strcut). (CVE-2016-4073) (Stas)

- ODBC:
  . Fixed bug #47803, #69526 (Executing prepared statements is succesfull only
    for the first two statements). (einavitamar at gmail dot com, Anatol)

- PCRE:
  . Fixed bug #71659 (segmentation fault in pcre running twig tests).
    (nish dot aravamudan at canonical dot com)

- PDO_DBlib:
  . Fixed bug #54648 (PDO::MSSQL forces format of datetime fields).
    (steven dot lambeth at gmx dot de, Anatol)

- Phar:
  . Fixed bug #71625 (Crash in php7.dll with bad phar filename). (Anatol)
  . Fixed bug #71317 (PharData fails to open specific file). (Jos Elstgeest)
  . Fixed bug #71860 (Invalid memory write in phar on filename with \0 in
    name). (CVE-2016-4072) (Stas)

- phpdbg:
  . Fixed crash when advancing (except step) inside an internal function. (Bob)

- Session:
  . Fixed bug #71683 (Null pointer dereference in zend_hash_str_find_bucket).
    (Yasuo)

- SNMP:
  . Fixed bug #71704 (php_snmp_error() Format String Vulnerability).
    (CVE-2016-4071) (andrew at jmpesp dot org)

- SPL:
  . Fixed bug #71617 (private properties lost when unserializing ArrayObject).
    (Nikita)

- Standard:
  . Fixed bug #71660 (array_column behaves incorrectly after foreach by
    reference). (Laruence)
  . Fixed bug #71798 (Integer Overflow in php_raw_url_encode). (CVE-2016-4070)
    (taoguangchen at icloud dot com, Stas)

- Zip:
  . Update bundled libzip to 1.1.2. (Remi, Anatol)

03 Mar 2016 PHP 7.0.4

- Core:
  . Fixed bug (Low probability segfault in zend_arena). (Laruence)
  . Fixed bug #71441 (Typehinted Generator with return in try/finally crashes).
    (Bob)
  . Fixed bug #71442 (forward_static_call crash). (Laruence)
  . Fixed bug #71443 (Segfault using built-in webserver with intl using
    symfony). (Laruence)
  . Fixed bug #71449 (An integer overflow bug in php_implode()). (Stas)
  . Fixed bug #71450 (An integer overflow bug in php_str_to_str_ex()). (Stas)
  . Fixed bug #71474 (Crash because of VM stack corruption on Magento2).
    (Dmitry)
  . Fixed bug #71485 (Return typehint on internal func causes Fatal error
    when it throws exception). (Laruence)
  . Fixed bug #71529 (Variable references on array elements don't work when
    using count). (Nikita)
  . Fixed bug #71601 (finally block not executed after yield from). (Bob)
  . Fixed bug #71637 (Multiple Heap Overflow due to integer overflows in 
    xml/filter_url/addcslashes). (CVE-2016-4344, CVE-2016-4345, CVE-2016-4346)
    (Stas)

- CLI server:
  . Fixed bug #71559 (Built-in HTTP server, we can download file in web by bug).
    (Johannes, Anatol)

- CURL:
  . Fixed bug #71523 (Copied handle with new option CURLOPT_HTTPHEADER crashes
    while curl_multi_exec). (Laruence)
  . Fixed memory leak in curl_getinfo(). (Leigh)

- Date:
  . Fixed bug #71525 (Calls to date_modify will mutate timelib_rel_time,
    causing date_date_set issues). (Sean DuBois)

- Fileinfo:
  . Fixed bug #71434 (finfo throws notice for specific python file). (Laruence)

- FPM:
  . Fixed bug #62172 (FPM not working with Apache httpd 2.4 balancer/fcgi
    setup). (Matt Haught, Remi)
  . Fixed bug #71269 (php-fpm dumped core). (Mickaël)

- Opcache:
  . Fixed bug #71584 (Possible use-after-free of ZCG(cwd) in Zend Opcache).
    (Yussuf Khalil)

- PCRE:
  . Fixed bug #71537 (PCRE segfault from Opcache). (Laruence)

- phpdbg:
  . Fixed inherited functions from unspecified files being included in
    phpdbg_get_executable(). (Bob)

- SOAP:
  . Fixed bug #71610 (Type Confusion Vulnerability - SOAP /
    make_http_soap_request()). (CVE-2016-3185) (Stas)

- Standard:
  . Fixed bug #71603 (compact() maintains references in php7). (Laruence)
  . Fixed bug #70720 (strip_tags improper php code parsing). (Julien)

- XMLRPC:
  . Fixed bug #71501 (xmlrpc_encode_request ignores encoding option). (Hieu Le)

- Zip:
  . Fixed bug #71561 (NULL pointer dereference in Zip::ExtractTo). (Laruence)

04 Feb 2016 PHP 7.0.3

- Core:
  . Added support for new HTTP 451 code. (Julien)
  . Fixed bug #71039 (exec functions ignore length but look for NULL
    termination). (Anatol)
  . Fixed bug #71089 (No check to duplicate zend_extension). (Remi)
  . Fixed bug #71201 (round() segfault on 64-bit builds). (Anatol)
  . Fixed bug #71221 (Null pointer deref (segfault) in get_defined_vars via
    ob_start). (hugh at allthethings dot co dot nz)
  . Fixed bug #71248 (Wrong interface is enforced). (Dmitry)
  . Fixed bug #71273 (A wrong ext directory setup in php.ini leads to crash).
    (Anatol)
  . Fixed Bug #71275 (Bad method called on cloning an object having a trait).
    (Bob)
  . Fixed bug #71297 (Memory leak with consecutive yield from). (Bob)
  . Fixed bug #71300 (Segfault in zend_fetch_string_offset). (Laruence)
  . Fixed bug #71314 (var_export(INF) prints INF.0). (Andrea)
  . Fixed bug #71323 (Output of stream_get_meta_data can be falsified by its 
    input). (Leo Gaspard)
  . Fixed bug #71336 (Wrong is_ref on properties as exposed via
    get_object_vars()). (Laruence)
  . Fixed bug #71459 (Integer overflow in iptcembed()). (Stas)

- Apache2handler:
  . Fix >2G Content-Length headers in apache2handler. (Adam Harvey)

- CURL:
  . Fixed bug #71227 (Can't compile php_curl statically). (Anatol)
  . Fixed bug #71225 (curl_setopt() fails to set CURLOPT_POSTFIELDS with
    reference to CURLFile). (Laruence)

- GD:
  . Improved fix for bug #70976. (Remi)

- Interbase:
  . Fixed Bug #71305 (Crash when optional resource is omitted).
  (Laruence, Anatol)

- LDAP:
  . Fixed bug #71249 (ldap_mod_replace/ldap_mod_add store value as string
    "Array"). (Laruence)

- mbstring:
  . Fixed bug #71397 (mb_send_mail segmentation fault). (Andrea, Yasuo)

- OpenSSL:
  . Fixed bug #71475 (openssl_seal() uninitialized memory usage). (Stas)

- PCRE:
  . Upgraded pcrelib to 8.38. (CVE-2015-8383, CVE-2015-8386, CVE-2015-8387,
    CVE-2015-8389, CVE-2015-8390, CVE-2015-8391, CVE-2015-8393, CVE-2015-8394)

- Phar:
  . Fixed bug #71354 (Heap corruption in tar/zip/phar parser). (CVE-2016-4342)
    (Stas)
  . Fixed bug #71331 (Uninitialized pointer in phar_make_dirstream()).
    (CVE-2016-4343) (Stas)
  . Fixed bug #71391 (NULL Pointer Dereference in phar_tar_setupmetadata()).
    (Stas)
  . Fixed bug #71488 (Stack overflow when decompressing tar archives).
    (CVE-2016-2554) (Stas)

- SOAP:
  . Fixed bug #70979 (crash with bad soap request). (Anatol)
  
- SPL:
  . Fixed bug #71204 (segfault if clean spl_autoload_funcs while autoloading).
    (Laruence)
  . Fixed bug #71202 (Autoload function registered by another not activated
    immediately). (Laruence)
  . Fixed bug #71311 (Use-after-free vulnerability in SPL(ArrayObject,
    unserialize)). (Sean Heelan)
  . Fixed bug #71313 (Use-after-free vulnerability in SPL(SplObjectStorage,
    unserialize)). (Sean Heelan)

- Standard:
  . Fixed bug #71287 (Error message contains hexadecimal instead of decimal
    number). (Laruence)
  . Fixed bug #71264 (file_put_contents() returns unexpected value when 
    filesystem runs full). (Laruence)
  . Fixed bug #71245 (file_get_contents() ignores "header" context option if
    it's a reference). (Laruence)
  . Fixed bug #71220 (Null pointer deref (segfault) in compact via ob_start).
    (hugh at allthethings dot co dot nz)
  . Fixed bug #71190 (substr_replace converts integers in original $search
    array to strings). (Laruence)
  . Fixed bug #71188 (str_replace converts integers in original $search array
    to strings). (Laruence)
  . Fixed bug #71132, #71197 (range() segfaults). (Thomas Punt)

- WDDX:
  . Fixed bug #71335 (Type Confusion in WDDX Packet Deserialization). (Stas)

07 Jan 2016 PHP 7.0.2

- Core:
  . Fixed bug #71165 (-DGC_BENCH=1 doesn't work on PHP7).
    (y dot uchiyama dot 1015 at gmail dot com)
  . Fixed bug #71163 (Segmentation Fault: cleanup_unfinished_calls). (Laruence)
  . Fixed bug #71109 (ZEND_MOD_CONFLICTS("xdebug") doesn't work). (Laruence)
  . Fixed bug #71092 (Segmentation fault with return type hinting). (Laruence)
  . Fixed bug memleak in header_register_callback. (Laruence)
  . Fixed bug #71067 (Local object in class method stays in memory for each
    call). (Laruence)
  . Fixed bug #66909 (configure fails utf8_to_mutf7 test). (Michael Orlitzky)
  . Fixed bug #70781 (Extension tests fail on dynamic ext dependency).
    (Francois Laupretre)
  . Fixed bug #71089 (No check to duplicate zend_extension). (Remi)
  . Fixed bug #71086 (Invalid numeric literal parse error within
    highlight_string() function). (Nikita)
  . Fixed bug #71154 (Incorrect HT iterator invalidation causes iterator reuse).
    (Nikita)
  . Fixed bug #52355 (Negating zero does not produce negative zero). (Andrea)
  . Fixed bug #66179 (var_export() exports float as integer). (Andrea)
  . Fixed bug #70804 (Unary add on negative zero produces positive zero).
    (Andrea)

- CURL:
  . Fixed bug #71144 (Sementation fault when using cURL with ZTS).
    (Michael Maroszek, Laruence)

- DBA:
  . Fixed key leak with invalid resource. (Laruence)

- Filter:
  . Fixed bug #71063 (filter_input(INPUT_ENV, ..) does not work). (Reeze Xia)

- FPM:
  . Fixed bug #70755 (fpm_log.c memory leak and buffer overflow). (Stas)

- FTP:
  . Implemented FR #55651 (Option to ignore the returned FTP PASV address).
    (abrender at elitehosts dot com)

- GD:
  . Fixed bug #70976 (Memory Read via gdImageRotateInterpolated Array Index
    Out of Bounds). (CVE-2016-1903) (emmanuel dot law at gmail dot com)

- Mbstring:
  . Fixed bug #71066 (mb_send_mail: Program terminated with signal SIGSEGV,
    Segmentation fault). (Laruence)

- Opcache:
  . Fixed bug #71127 (Define in auto_prepend_file is overwrite). (Laruence)

- PCRE:
  . Fixed bug #71178 (preg_replace with arrays creates [0] in replace array
    if not already set). (Laruence)

- Readline:
  . Fixed bug #71094 (readline_completion_function corrupts static array on
    second TAB). (Nikita)

- Session:
  . Fixed bug #71122 (Session GC may not remove obsolete session data). (Yasuo)

- SPL:
  . Fixed bug #71077 (ReflectionMethod for ArrayObject constructor returns
    wrong number of parameters). (Laruence)
  . Fixed bug #71153 (Performance Degradation in ArrayIterator with large
    arrays). (Nikita)

- Standard:
  . Fixed bug #71270 (Heap BufferOver Flow in escapeshell functions).
    (CVE-2016-1904) (emmanuel dot law at gmail dot com)

- WDDX:
  . Fixed bug #70661 (Use After Free Vulnerability in WDDX Packet
    Deserialization). (taoguangchen at icloud dot com)
  . Fixed bug #70741 (Session WDDX Packet Deserialization Type Confusion
    Vulnerability). (taoguangchen at icloud dot com)

- XMLRPC:
  . Fixed bug #70728 (Type Confusion Vulnerability in PHP_to_XMLRPC_worker).
    (Julien)

17 Dec 2015, PHP 7.0.1

- Core:
  . Fixed bug #71105 (Format String Vulnerability in Class Name Error Message).
    (CVE-2015-8617) (andrew at jmpesp dot org)
  . Fixed bug #70831 (Compile fails on system with 160 CPUs). (Daniel Axtens)
  . Fixed bug #71006 (symbol referencing errors on Sparc/Solaris). (Dmitry)
  . Fixed bug #70997 (When using parentClass:: instead of parent::, static
    context changed). (Dmitry)
  . Fixed bug #70970 (Segfault when combining error handler with output
    buffering). (Laruence)
  . Fixed bug #70967 (Weird error handling for __toString when Error is
    thrown). (Laruence)
  . Fixed bug #70958 (Invalid opcode while using ::class as trait method
    paramater default value). (Laruence)
  . Fixed bug #70944 (try{ } finally{} can create infinite chains of
    exceptions). (Laruence)
  . Fixed bug #70931 (Two errors messages are in conflict). (dams, Laruence)
  . Fixed bug #70904 (yield from incorrectly marks valid generator as
    finished). (Bob)
  . Fixed bug #70899 (buildconf failure in extensions). (Bob, Reeze)
  . Fixed bug #61751 (SAPI build problem on AIX: Undefined symbol:
    php_register_internal_extensions). (Lior Kaplan)
  . Fixed \int (or generally every scalar type name with leading backslash)
    to not be accepted as type name. (Bob)
  . Fixed exception not being thrown immediately into a generator yielding
    from an array. (Bob)
  . Fixed bug #70987 (static::class within Closure::call() causes segfault).
    (Andrea)
  . Fixed bug #71013 (Incorrect exception handler with yield from). (Bob)
  . Fixed double free in error condition of format printer. (Bob)

- CLI server:
  . Fixed bug #71005 (Segfault in php_cli_server_dispatch_router()). (Adam)

- Intl:
  . Fixed bug #71020 (Use after free in Collator::sortWithSortKeys).
    (CVE-2015-8616) (emmanuel dot law at gmail dot com, Laruence)

- Mysqlnd:
  . Fixed bug #68077 (LOAD DATA LOCAL INFILE / open_basedir restriction).
    (Laruence)
  . Fixed bug #68344 (MySQLi does not provide way to disable peer certificate
    validation) by introducing MYSQLI_CLIENT_SSL_DONT_VERIFY_SERVER_CERT
    connection flag. (Andrey)

- OCI8:
  . Fixed LOB implementation size_t/zend_long mismatch reported by gcov.
    (Senthil)

- Opcache:
  . Fixed bug #71024 (Unable to use PHP 7.0 x64 side-by-side with PHP 5.6 x32
    on the same server). (Anatol)
  . Fixed bug #70991 (zend_file_cache.c:710: error: array type has incomplete
    element type). (Laruence)
  . Fixed bug #70977 (Segmentation fault with opcache.huge_code_pages=1).
    (Laruence)

- PDO_Firebird:
  . Fixed bug #60052 (Integer returned as a 64bit integer on X64_86). (Mariuz)

- Phpdbg:
  . Fixed stderr being written to stdout. (Bob)

- Reflection:
  . Fixed bug #71018 (ReflectionProperty::setValue() behavior changed).
    (Laruence)
  . Fixed bug #70982 (setStaticPropertyValue behaviors inconsistently with
    5.6). (Laruence)

- Soap:
  . Fixed bug #70993 (Array key references break argument processing).
    (Laruence)

- SPL:
  . Fixed bug #71028 (Undefined index with ArrayIterator). (Laruence)

- SQLite3:
  . Fixed bug #71049 (SQLite3Stmt::execute() releases bound parameter instead
    of internal buffer). (Laruence)

- Standard:
  . Fixed bug #70999 (php_random_bytes: called object is not a function).
    (Scott)
  . Fixed bug #70960 (ReflectionFunction for array_unique returns wrong number
    of parameters). (Laruence)

- Streams/Socket:
  . Add IPV6_V6ONLY constant / make it usable in stream contexts. (Bob)

03 Dec 2015, PHP 7.0.0

- Core:
  . Fixed bug #70947 (INI parser segfault with INI_SCANNER_TYPED). (Laruence)
  . Fixed bug #70914 (zend_throw_or_error() format string vulnerability).
    (Taoguang Chen)
  . Fixed bug #70912 (Null ptr dereference instantiating class with invalid 
    array property). (Laruence)
  . Fixed bug #70895, #70898 (null ptr deref and segfault with crafted calable).
    (Anatol, Laruence)
  . Fixed bug #70249 (Segmentation fault while running PHPUnit tests on
    phpBB 3.2-dev). (Laruence)
  . Fixed bug #70805 (Segmentation faults whilst running Drupal 8 test suite).
    (Dmitry, Laruence)
  . Fixed bug #70842 (Persistent Stream Segmentation Fault). (Caleb Champlin)
  . Fixed bug #70862 (Several functions do not check return code of
    php_stream_copy_to_mem()). (Anatol)
  . Fixed bug #70863 (Incorect logic to increment_function for proxy objects).
    (Anatol)
  . Fixed bug #70323 (Regression in zend_fetch_debug_backtrace() can cause
    segfaults). (Aharvey, Laruence)
  . Fixed bug #70873 (Regression on private static properties access).
    (Laruence)
  . Fixed bug #70748 (Segfault in ini_lex () at Zend/zend_ini_scanner.l).
   (Laruence)
  . Fixed bug #70689 (Exception handler does not work as expected). (Laruence)
  . Fixed bug #70430 (Stack buffer overflow in zend_language_parser()). (Nikita)
  . Fixed bug #70782 (null ptr deref and segfault (zend_get_class_fetch_type)).
    (Nikita)
  . Fixed bug #70785 (Infinite loop due to exception during identical
    comparison). (Laruence)
  . Fixed bug #70630 (Closure::call/bind() crash with ReflectionFunction->
    getClosure()). (Dmitry, Bob)
  . Fixed bug #70662 (Duplicate array key via undefined index error handler).
    (Nikita)
  . Fixed bug #70681 (Segfault when binding $this of internal instance method
    to null). (Nikita)
  . Fixed bug #70685 (Segfault for getClosure() internal method rebind with
    invalid $this). (Nikita)
  . Added zend_internal_function.reserved[] fields. (Dmitry)
  . Fixed bug #70557 (Memleak on return type verifying failed). (Laruence)
  . Fixed bug #70555 (fun_get_arg() on unsetted vars return UNKNOW). (Laruence)
  . Fixed bug #70548 (Redundant information printed in case of uncaught engine
    exception). (Laruence)
  . Fixed bug #70547 (unsetting function variables corrupts backtrace).
    (Laruence)
  . Fixed bug #70528 (assert() with instanceof adds apostrophes around class
    name). (Laruence)
  . Fixed bug #70481 (Memory leak in auto_global_copy_ctor() in ZTS build).
    (Laruence)
  . Fixed bug #70431 (Memory leak in php_ini.c). (Senthil, Laruence)
  . Fixed bug #70478 (**= does no longer work). (Bob)
  . Fixed bug #70398 (SIGSEGV, Segmentation fault zend_ast_destroy_ex).
    (Dmitry, Bob, Laruence)
  . Fixed bug #70332 (Wrong behavior while returning reference on object).
    (Laruence, Dmitry)
  . Fixed bug #70300 (Syntactical inconsistency with new group use syntax).
    (marcio dot web2 at gmail dot com)
  . Fixed bug #70321 (Magic getter breaks reference to array property).
    (Laruence)
  . Fixed bug #70187 (Notice: unserialize(): Unexpected end of serialized
    data). (Dmitry)
  . Fixed bug #70145 (From field incorrectly parsed from headers). (Anatol)
  . Fixed bug #70370 (Bundled libtool.m4 doesn't handle FreeBSD 10 when
    building extensions). (Adam)
  . Fixed bug causing exception traces with anon classes to be truncated. (Bob)
  . Fixed bug #70397 (Segmentation fault when using Closure::call and yield).
    (Bob)
  . Fixed bug #70299 (Memleak while assigning object offsetGet result).
    (Laruence)
  . Fixed bug #70288 (Apache crash related to ZEND_SEND_REF). (Laruence)
  . Fixed bug #70262 (Accessing array crashes PHP 7.0beta3).
    (Laruence, Dmitry)
  . Fixed bug #70258 (Segfault if do_resize fails to allocated memory).
    (Laruence)
  . Fixed bug #70253 (segfault at _efree () in zend_alloc.c:1389). (Laruence)
  . Fixed bug #70240 (Segfault when doing unset($var());). (Laruence)
  . Fixed bug #70223 (Incrementing value returned by magic getter). (Laruence)
  . Fixed bug #70215 (Segfault when __invoke is static). (Bob)
  . Fixed bug #70207 (Finally is broken with opcache). (Laruence, Dmitry)
  . Fixed bug #70173 (ZVAL_COPY_VALUE_EX broken for 32bit Solaris Sparc).
    (Laruence, cmb)
  . Fixed bug #69487 (SAPI may truncate POST data). (cmb)
  . Fixed bug #70198 (Checking liveness does not work as expected).
    (Shafreeck Sea, Anatol Belski)
  . Fixed bug #70241,#70293 (Skipped assertions affect Generator returns). (Bob)
  . Fixed bug #70239 (Creating a huge array doesn't result in exhausted,
    but segfault). (Laruence, Anatol)
  . Fixed "finally" issues. (Nikita, Dmitry)
  . Fixed bug #70098 (Real memory usage doesn't decrease). (Dmitry)
  . Fixed bug #70159 (__CLASS__ is lost in closures). (Julien)
  . Fixed bug #70156 (Segfault in zend_find_alias_name). (Laruence)
  . Fixed bug #70124 (null ptr deref / seg fault in ZEND_HANDLE_EXCEPTION).
    (Laruence)
  . Fixed bug #70117 (Unexpected return type error). (Laruence)
  . Fixed bug #70106 (Inheritance by anonymous class). (Bob)
  . Fixed bug #69674 (SIGSEGV array.c:953). (cmb)
  . Fixed bug #70164 (__COMPILER_HALT_OFFSET__ under namespace is not defined).
    (Bob)
  . Fixed bug #70108 (sometimes empty $_SERVER['QUERY_STRING']). (Anatol)
  . Fixed bug #70179 ($this refcount issue). (Bob)
  . Fixed bug #69896 ('asm' operand has impossible constraints). (Anatol)
  . Fixed bug #70183 (null pointer deref (segfault) in zend_eval_const_expr).
    (Hugh Davenport)
  . Fixed bug #70182 (Segfault in ZEND_ASSIGN_DIV_SPEC_CV_UNUSED_HANDLER).
    (Hugh Davenport)
  . Fixed bug #69793 (Remotely triggerable stack exhaustion via recursive
    method calls). (Stas)
  . Fixed bug #69892 (Different arrays compare indentical due to integer key
    truncation). (Nikita)
  . Fixed bug #70121 (unserialize() could lead to unexpected methods execution
    / NULL pointer deref). (Stas)
  . Fixed bug #70089 (segfault at ZEND_FETCH_DIM_W_SPEC_VAR_CONST_HANDLER ()).
    (Laruence)
  . Fixed bug #70057 (Build failure on 32-bit Mac OS X 10.6.8: recursive
    inlining). (Laruence)
  . Fixed bug #70012 (Exception lost with nested finally block). (Laruence)
  . Fixed bug #69996 (Changing the property of a cloned object affects the
    original). (Dmitry, Laruence)
  . Fixed bug #70083 (Use after free with assign by ref to overloaded objects).
    (Bob)
  . Fixed bug #70006 (cli - function with default arg = STDOUT crash output).
    (Laruence)
  . Fixed bug #69521 (Segfault in gc_collect_cycles()).
    (arjen at react dot com, Laruence)
  . Improved zend_string API. (Francois Laupretre)
  . Fixed bug #69955 (Segfault when trying to combine [] and assign-op on
    ArrayAccess object). (Laruence)
  . Fixed bug #69957 (Different ways of handling div/mod/intdiv). (Bob)
  . Fixed bug #69900 (Too long timeout on pipes). (Anatol)
  . Fixed bug #69872 (uninitialised value in strtr with array). (Laruence)
  . Fixed bug #69868 (Invalid read of size 1 in zend_compile_short_circuiting).
    (Laruence)
  . Fixed bug #69849 (Broken output of apache_request_headers). (Kalle)
  . Fixed bug #69840 (iconv_substr() doesn't work with UTF-16BE). (Kalle)
  . Fixed bug #69823 (PHP 7.0.0alpha1 segmentation fault when exactly 33
    extensions are loaded). (Laruence)
  . Fixed bug #69805 (null ptr deref and seg fault in zend_resolve_class_name).
    (Laruence)
  . Fixed bug #69802 (Reflection on Closure::__invoke borks type hint class
    name). (Dmitry)
  . Fixed bug #69761 (Serialization of anonymous classes should be prevented).
    (Laruence)
  . Fixed bug #69551 (parse_ini_file() and parse_ini_string() segmentation
    fault). (Christoph M. Becker)
  . Fixed bug #69781 (phpinfo() reports Professional Editions of Windows
    7/8/8.1/10 as "Business"). (Christian Wenz)
  . Fixed bug #69835 (phpinfo() does not report many Windows SKUs).
    (Christian Wenz)
  . Fixed bug #69889 (Null coalesce operator doesn't work for string offsets).
    (Nikita)
  . Fixed bug #69891 (Unexpected array comparison result). (Nikita)
  . Fixed bug #69892 (Different arrays compare indentical due to integer key
    truncation). (Nikita)
  . Fixed bug #69893 (Strict comparison between integer and empty string keys
    crashes). (Nikita)
  . Fixed bug #69767 (Default parameter value with wrong type segfaults).
    (cmb, Laruence)
  . Fixed bug #69756 (Fatal error: Nesting level too deep - recursive dependency
    ? with ===). (Dmitry, Laruence)
  . Fixed bug #69758 (Item added to array not being removed by array_pop/shift
    ). (Laruence)
  . Fixed bug #68475 (Add support for $callable() sytnax with 'Class::method').
    (Julien, Aaron Piotrowski)
  . Fixed bug #69485 (Double free on zend_list_dtor). (Laruence)
  . Fixed bug #69427 (Segfault on magic method __call of private method in 
    superclass). (Laruence)
  . Improved __call() and __callStatic() magic method handling. Now they are
    called in a stackless way using ZEND_CALL_TRAMPOLINE opcode, without
    additional stack frame. (Laruence, Dmitry)
  . Optimized strings concatenation. (Dmitry, Laruence)
  . Fixed weird operators behavior. Division by zero now emits warning and 
    returns +/-INF, modulo by zero and intdid() throws an exception, shifts
    by negative offset throw exceptions. Compile-time evaluation of division
    by zero is disabled. (Dmitry, Andrea, Nikita)
  . Fixed bug #69371 (Hash table collision leads to inaccessible array keys).
    (Laruence)
  . Fixed bug #68933 (Invalid read of size 8 in zend_std_read_property).
    (Laruence, arjen at react dot com)
  . Fixed bug #68252 (segfault in Zend/zend_hash.c in function
    _zend_hash_del_el). (Laruence)
  . Fixed bug #65598 (Closure executed via static autoload incorrectly marked as
    static). (Nikita)
  . Fixed bug #66811 (Cannot access static::class in lambda, writen outside of a
    class). (Nikita)
  . Fixed bug #69568 (call a private function in closure failed). (Nikita)
  . Added PHP_INT_MIN constant. (Andrea)
  . Added Closure::call() method. (Andrea)
  . Fixed bug #67959 (Segfault when calling phpversion('spl')). (Florian)
  . Implemented the RFC `Catchable "Call to a member function bar() on a
    non-object"`. (Timm)
  . Added options parameter for unserialize allowing to specify acceptable
    classes (https://wiki.php.net/rfc/secure_unserialize). (Stas)
  . Fixed bug #63734 (Garbage collector can free zvals that are still
    referenced). (Dmitry)
  . Removed ZEND_ACC_FINAL_CLASS, promoting ZEND_ACC_FINAL as final class 
    modifier. (Guilherme Blanco)
  . is_long() & is_integer() is now an alias of is_int(). (Kalle)
  . Implemented FR #55467 (phpinfo: PHP Variables with $ and single quotes). (Kalle)
  . Added ?? operator. (Andrea)
  . Added <=> operator. (Andrea)
  . Added \u{xxxxx} Unicode Codepoint Escape Syntax. (Andrea)
  . Fixed oversight where define() did not support arrays yet const syntax did.
    (Andrea, Dmitry)
  . Use "integer" and "float" instead of "long" and "double" in ZPP, type hint
    and conversion error messages. (Andrea)
  . Implemented FR #55428 (E_RECOVERABLE_ERROR when output buffering in output
    buffering handler). (Kalle)
  . Removed scoped calls of non-static methods from an incompatible $this
    context. (Nikita)
  . Removed support for #-style comments in ini files. (Nikita)
  . Removed support for assigning the result of new by reference. (Nikita)
  . Invalid octal literals in source code now produce compile errors, fixes
    PHPSadness #31. (Andrea)
  . Removed dl() function on fpm-fcgi. (Nikita)
  . Removed support for hexadecimal numeric strings. (Nikita)
  . Removed obsolete extensions and SAPIs. See the full list in UPGRADING. (Anatol)
  . Added NULL byte protection to exec, system and passthru. (Yasuo)
  . Added error_clear_last() function. (Reeze Xia)
  . Fixed bug #68797 (Number 2.2250738585072012e-308 converted incorrectly).
    (Anatol)
  . Improved zend_qsort(using hybrid sorting algo) for better performance, 
    and also renamed zend_qsort to zend_sort. (Laruence)
  . Added stable sorting algo zend_insert_sort. (Laruence)
  . Improved zend_memnchr(using sunday algo) for better performance. (Laruence)
  . Implemented the RFC `Scalar Type Decalarations v0.5`. (Anthony)
  . Implemented the RFC `Group Use Declarations`. (Marcio)
  . Implemented the RFC `Continue Output Buffering`. (Mike)
  . Implemented the RFC `Constructor behaviour of internal classes`. (Dan, Dmitry)
  . Implemented the RFC `Fix "foreach" behavior`. (Dmitry)
  . Implemented the RFC `Generator Delegation`. (Bob)
  . Implemented the RFC `Anonymous Class Support`. (Joe, Nikita, Dmitry)
  . Implemented the RFC `Context Sensitive Lexer`. (Marcio Almada)
  . Fixed bug #69511 (Off-by-one buffer overflow in php_sys_readlink).
    (Jan Starke, Anatol)

- CLI server:
  . Fixed bug #68291 (404 on urls with '+'). (cmb)
  . Fixed bug #66606 (Sets HTTP_CONTENT_TYPE but not CONTENT_TYPE).
    (wusuopu, cmb)
  . Fixed bug #70264 (CLI server directory traversal). (cmb)
  . Fixed bug #69655 (php -S changes MKCALENDAR request method to MKCOL). (cmb)
  . Fixed bug #64878 (304 responses return Content-Type header). (cmb)
  . Refactor MIME type handling to use a hash table instead of linear search.
    (Adam)
  . Update the MIME type list from the one shipped by Apache HTTPD. (Adam)
  . Added support for SEARCH WebDav method. (Mats Lindh)

- COM:
  . Fixed bug #69939 (Casting object to bool returns false). (Kalle)

- Curl:
  . Fixed bug #70330 (Segmentation Fault with multiple "curl_copy_handle").
    (Laruence)
  . Fixed bug #70163 (curl_setopt_array() type confusion). (Laruence)
  . Fixed bug #70065 (curl_getinfo() returns corrupted values). (Anatol)
  . Fixed bug #69831 (Segmentation fault in curl_getinfo). (im dot denisenko at
    yahoo dot com)
  . Fixed bug #68937 (Segfault in curl_multi_exec). (Laruence)
  . Removed support for unsafe file uploads. (Nikita)

- Date:
  . Fixed bug #70245 (strtotime does not emit warning when 2nd parameter is
    object or string). (cmb)
  . Fixed bug #70266 (DateInterval::__construct.interval_spec is not supposed to
    be optional). (cmb)
  . Fixed bug #70277 (new DateTimeZone($foo) is ignoring text after null byte).
    (cmb)
  . Fixed day_of_week function as it could sometimes return negative values
    internally. (Derick)
  . Removed $is_dst parameter from mktime() and gmmktime(). (Nikita)
  . Removed date.timezone warning
    (https://wiki.php.net/rfc/date.timezone_warning_removal). (Bob)
  . Added "v" DateTime format modifier to get the 3-digit version of fraction 
    of seconds. (Mariano Iglesias)
  . Implemented FR #69089 (Added DateTime::RFC3339_EXTENDED to output in
    RFC3339 Extended format which includes fraction of seconds). (Mariano
    Iglesias)

- DBA:
  . Fixed bug #62490 (dba_delete returns true on missing item (inifile)). (Mike)
  . Fixed bug #68711 (useless comparisons). (bugreports at internot dot info)

- DOM:
  . Fixed bug #70558 ("Couldn't fetch" error in 
    DOMDocument::registerNodeClass()). (Laruence) 
  . Fixed bug #70001 (Assigning to DOMNode::textContent does additional entity
    encoding). (cmb)
  . Fixed bug #69846 (Segmenation fault (access violation) when iterating over
    DOMNodeList). (Anatol Belski)
  . Made DOMNode::textContent writeable. (Tjerk)

- EXIF:
  . Fixed bug #70385 (Buffer over-read in exif_read_data with TIFF IFD tag byte
    value of 32 bytes). (Stas)

- Fileinfo:
  . Fixed bug #66242 (libmagic: don't assume char is signed). (ArdB)

- Filter:
  . New FILTER_VALIDATE_DOMAIN and better RFC conformance for FILTER_VALIDATE_URL. (Kevin Dunglas)
  . Fixed bug #67167 (Wrong return value from FILTER_VALIDATE_BOOLEAN,
    FILTER_NULL_ON_FAILURE). (levim)

- FPM:
  . Fixed bug #70538 ("php-fpm -i" crashes). (rainer dot jung at
    kippdata dot de)
  . Fixed bug #70279 (HTTP Authorization Header is sometimes passed to newer
    reqeusts). (Laruence)
  . Fixed bug #68945 (Unknown admin values segfault pools). (Laruence)
  . Fixed bug #65933 (Cannot specify config lines longer than 1024 bytes). (Chris Wright)
  . Implemented FR #67106 (Split main fpm config). (Elan Ruusamäe, Remi)

- FTP:
  . Fixed bug #69082 (FTPS support on Windows). (Anatol) 

- GD:
  . Fixed bug #53156 (imagerectangle problem with point ordering). (cmb)
  . Fixed bug #66387 (Stack overflow with imagefilltoborder). (CVE-2015-8874)
    (cmb)
  . Fixed bug #70102 (imagecreatefromwebm() shifts colors). (cmb)
  . Fixed bug #66590 (imagewebp() doesn't pad to even length). (cmb)
  . Fixed bug #66882 (imagerotate by -90 degrees truncates image by 1px). (cmb)
  . Fixed bug #70064 (imagescale(..., IMG_BICUBIC) leaks memory). (cmb)
  . Fixed bug #69024 (imagescale segfault with palette based image). (cmb)
  . Fixed bug #53154 (Zero-height rectangle has whiskers). (cmb)
  . Fixed bug #67447 (imagecrop() add a black line when cropping). (cmb)
  . Fixed bug #68714 (copy 'n paste error). (cmb)
  . Fixed bug #66339 (PHP segfaults in imagexbm). (cmb)
  . Fixed bug #70047 (gd_info() doesn't report WebP support). (cmb)
  . Replace libvpx with libwebp for bundled libgd. (cmb, Anatol)
  . Fixed bug #61221 (imagegammacorrect function loses alpha channel). (cmb)
  . Made fontFetch's path parser thread-safe. (Sara)
  . Removed T1Lib support. (Kalle)

- GMP:
  . Fixed bug #70284 (Use after free vulnerability in unserialize() with GMP).
    (stas)

- hash:
  . Fixed bug #70312 (HAVAL gives wrong hashes in specific cases). (letsgolee
    at naver dot com)

- IMAP:
  . Fixed bug #70158 (Building with static imap fails). (cmb)
  . Fixed bug #69998 (curl multi leaking memory). (Pierrick)

- Intl:
  . Fixed bug #70453 (IntlChar::foldCase() incorrect arguments and missing
    constants). (cmb)
  . Fixed bug #70454 (IntlChar::forDigit second parameter should be optional).
    (cmb, colinodell)
  . Removed deprecated aliases datefmt_set_timezone_id() and
    IntlDateFormatter::setTimeZoneID(). (Nikita)

- JSON:
  . Fixed bug #62010 (json_decode produces invalid byte-sequences).
    (Jakub Zelenka)
  . Fixed bug #68546 (json_decode() Fatal error: Cannot access property
    started with '\0'). (Jakub Zelenka)
  . Replace non-free JSON parser with a parser from Jsond extension, fixes #63520
    (JSON extension includes a problematic license statement). (Jakub Zelenka)
  . Fixed bug #68938 (json_decode() decodes empty string without error).
    (jeremy at bat-country dot us)

- LDAP:
  . Fixed bug #47222 (Implement LDAP_OPT_DIAGNOSTIC_MESSAGE). (Andreas Heigl)

- LiteSpeed:
  . Updated LiteSpeed SAPI code from V5.5 to V6.6. (George Wang)

- libxml:
  . Fixed handling of big lines in error messages with libxml >= 2.9.0.
    (Christoph M. Becker)

- Mcrypt:
  . Fixed bug #70625 (mcrypt_encrypt() won't return data when no IV was
    specified under RC4). (Nikita)
  . Fixed bug #69833 (mcrypt fd caching not working). (Anatol)
  . Fixed possible read after end of buffer and use after free. (Dmitry)
  . Removed mcrypt_generic_end() alias. (Nikita)
  . Removed mcrypt_ecb(), mcrypt_cbc(), mcrypt_cfb(), mcrypt_ofb(). (Nikita)

- Mysqli:
  . Fixed bug #32490 (constructor of mysqli has wrong name). (cmb)

- Mysqlnd:
  . Fixed bug #70949 (SQL Result Sets With NULL Can Cause Fatal Memory Errors).
    (Laruence)
  . Fixed bug #70384 (mysqli_real_query():Unknown type 245 sent by the server).
   (Andrey)
  . Fixed bug #70456 (mysqlnd doesn't activate TCP keep-alive when connecting to
    a server). (Sergei Turchanov)
  . Fixed bug #70572 segfault in mysqlnd_connect. (Andrey, Remi)
  . Fixed Bug #69796 (mysqli_stmt::fetch doesn't assign null values to
    bound variables). (Laruence)

- OCI8:
  . Fixed memory leak with LOBs. (Senthil)
  . Fixed bug #68298 (OCI int overflow) (Senthil).
  . Corrected oci8 hash destructors to prevent segfaults, and a few other fixes.
    (Cameron Porter)

- ODBC:
  . Fixed bug #69975 (PHP segfaults when accessing nvarchar(max) defined
    columns). (CVE-2015-8879) (cmb)

- Opcache:
  . Fixed bug #70656 (require() statement broken after opcache_reset() or a
    few hours of use). (Laruence)
  . Fixed bug #70843 (Segmentation fault on MacOSX with
    opcache.file_cache_only=1). (Laruence)
  . Fixed bug #70724 (Undefined Symbols from opcache.so on Mac OS X 10.10).
    (Laruence)
  . Fixed compatibility with Windows 10 (see also bug #70652). (Anatol)
  . Attmpt to fix "Unable to reattach to base address" problem. (Matt Ficken)
  . Fixed bug #70423 (Warning Internal error: wrong size calculation). (Anatol)
  . Fixed bug #70237 (Empty while and do-while segmentation fault with opcode
    on CLI enabled). (Dmitry, Laruence)
  . Fixed bug #70111 (Segfault when a function uses both an explicit return
    type and an explicit cast). (Laruence)
  . Fixed bug #70058 (Build fails when building for i386). (Laruence)
  . Fixed bug #70022 (Crash with opcache using opcache.file_cache_only=1).
    (Anatol)
  . Removed opcache.load_comments configuration directive. Now doc comments
    loading costs nothing and always enabled. (Dmitry)
  . Fixed bug #69838 (Wrong size calculation for function table). (Anatol)
  . Fixed bug #69688 (segfault with eval and opcache fast shutdown).
    (Laruence)
  . Added experimental (disabled by default) file based opcode cache.
    (Dmitry, Laruence, Anatol)
  . Fixed bug with try blocks being removed when extended_info opcode
    generation is turned on. (Laruence)
  . Fixed bug #68644 (strlen incorrect : mbstring + func_overload=2 +UTF-8
    + Opcache). (Laruence)

- OpenSSL:
  . Require at least OpenSSL version 0.9.8. (Jakub Zelenka)
  . Fixed bug #68312 (Lookup for openssl.cnf causes a message box). (Anatol)
  . Fixed bug #55259 (openssl extension does not get the DH parameters from
    DH key resource). (Jakub Zelenka)
  . Fixed bug #70395 (Missing ARG_INFO for openssl_seal()). (cmb)
  . Fixed bug #60632 (openssl_seal fails with AES). (Jakub Zelenka)
  . Implemented FR #70438 (Add IV parameter for openssl_seal and openssl_open)
    (Jakub Zelenka)
  . Fixed bug #70014 (openssl_random_pseudo_bytes() is not cryptographically
    secure). (CVE-2015-8867) (Stas)
  . Fixed bug #69882 (OpenSSL error "key values mismatch" after
    openssl_pkcs12_read with extra cert). (Tomasz Sawicki)
  . Added "alpn_protocols" SSL context option allowing encrypted client/server
    streams to negotiate alternative protocols using the ALPN TLS extension when
    built against OpenSSL 1.0.2 or newer. Negotiated protocol information is
    accessible through stream_get_meta_data() output.
  . Removed "CN_match" and "SNI_server_name" SSL context options. Use automatic
    detection or the "peer_name" option instead. (Nikita)

- Pcntl:
  . Fixed bug #70386 (Can't compile on NetBSD because of missing WCONTINUED
    and WIFCONTINUED). (Matteo)
  . Fixed bug #60509 (pcntl_signal doesn't decrease ref-count of old handler
    when setting SIG_DFL). (Julien)
  . Implemented FR #68505 (Added wifcontinued and wcontinued). (xilon-jul)
  . Added rusage support to pcntl_wait() and pcntl_waitpid(). (Anton Stepanenko,
    Tony)

- PCRE:
  . Fixed bug #70232 (Incorrect bump-along behavior with \K and empty string
    match). (cmb)
  . Fixed bug #70345 (Multiple vulnerabilities related to PCRE functions).
    (Anatol Belski)
  . Fixed bug #70232 (Incorrect bump-along behavior with \K and empty string
    match). (cmb)
  . Fixed bug #53823 (preg_replace: * qualifier on unicode replace garbles the
    string). (cmb)
  . Fixed bug #69864 (Segfault in preg_replace_callback). (cmb, ab)

- PDO:
  . Fixed bug #70861 (Segmentation fault in pdo_parse_params() during Drupal 8
    test suite). (Anatol)
  . Fixed bug #70389 (PDO constructor changes unrelated variables). (Laruence)
  . Fixed bug #70272 (Segfault in pdo_mysql). (Laruence)
  . Fixed bug #70221 (persistent sqlite connection + custom function
    segfaults). (Laruence)
  . Removed support for the /e (PREG_REPLACE_EVAL) modifier. (Nikita)
  . Fixed bug #59450 (./configure fails with "Cannot find php_pdo_driver.h").
    (maxime dot besson at smile dot fr)

- PDO_DBlib:
  . Fixed bug #69757 (Segmentation fault on nextRowset).
    (miracle at rpz dot name)

- PDO_mysql:
  . Fixed bug #68424 (Add new PDO mysql connection attr to control multi
    statements option). (peter dot wolanin at acquia dot com)

- PDO_OCI:
  . Fixed bug #70308 (PDO::ATTR_PREFETCH is ignored). (Chris Jones)

- PDO_pgsql:
  . Fixed bug #69752 (PDOStatement::execute() leaks memory with DML
    Statements when closeCuror() is u). (Philip Hofstetter)
  . Removed PGSQL_ATTR_DISABLE_NATIVE_PREPARED_STATEMENT attribute in favor of
    ATTR_EMULATE_PREPARES). (Nikita)

- Phar:
  . Fixed bug #69720 (Null pointer dereference in phar_get_fp_offset()). (Stas)
  . FIxed bug #70433 (Uninitialized pointer in phar_make_dirstream when zip
    entry filename is "/"). (Stas)
  . Improved fix for bug #69441. (Anatol Belski)
  . Fixed bug #70019 (Files extracted from archive may be placed outside of 
    destination directory). (Anatol Belski)

- Phpdbg:
  . Fixed bug #70614 (incorrect exit code in -rr mode with Exceptions). (Bob)
  . Fixed bug #70532 (phpdbg must respect set_exception_handler). (Bob)
  . Fixed bug #70531 (Run and quit mode (-qrr) should not fallback to
    interactive mode). (Bob)
  . Fixed bug #70533 (Help overview (-h) does not rpint anything under Windows).
    (Anatol)
  . Fixed bug #70449 (PHP won't compile on 10.4 and 10.5 because of missing
    constants). (Bob)
  . Fixed bug #70214 (FASYNC not defined, needs sys/file.h include). (Bob)
  . Fixed bug #70138 (Segfault when displaying memory leaks). (Bob)

- Reflection:
  . Fixed bug #70650 (Wrong docblock assignment). (Marcio)
  . Fixed bug #70674 (ReflectionFunction::getClosure() leaks memory when used
    for internal functions). (Dmitry, Bob)
  . Fixed bug causing bogus traces for ReflectionGenerator::getTrace(). (Bob)
  . Fixed inheritance chain of Reflector interface. (Tjerk)
  . Added ReflectionGenerator class. (Bob)
  . Added reflection support for return types and type declarations. (Sara,
    Matteo)

- Session:
  . Fixed bug #70876 (Segmentation fault when regenerating session id with
    strict mode). (Laruence)
  . Fixed bug #70529 (Session read causes "String is not zero-terminated" error).
    (Yasuo)
  . Fixed bug #70013 (Reference to $_SESSION is lost after a call to
    session_regenerate_id()). (Yasuo)
  . Fixed bug #69952 (Data integrity issues accessing superglobals by
    reference). (Bob)
  . Fixed bug #67694 (Regression in session_regenerate_id()). (Tjerk)
  . Fixed bug #68941 (mod_files.sh is a bash-script). (bugzilla at ii.nl, Yasuo)

- SOAP:
  . Fixed bug #70940 (Segfault in soap / type_to_string). (Remi)
  . Fixed bug #70900 (SoapClient systematic out of memory error). (Dmitry)
  . Fixed bug #70875 (Segmentation fault if wsdl has no targetNamespace
    attribute). (Matteo)
  . Fixed bug #70715 (Segmentation fault inside soap client). (Laruence)
  . Fixed bug #70709 (SOAP Client generates Segfault). (Laruence)
  . Fixed bug #70388 (SOAP serialize_function_call() type confusion / RCE).
    (Stas)
  . Fixed bug #70081 (SoapClient info leak / null pointer dereference via
     multiple type confusions). (Stas)
  . Fixed bug #70079 (Segmentation fault after more than 100 SoapClient
    calls). (Laruence)
  . Fixed bug #70032 (make_http_soap_request calls
    zend_hash_get_current_key_ex(,,,NULL). (Laruence)
  . Fixed bug #68361 (Segmentation fault on SoapClient::__getTypes). (Laruence)

- SPL:
  . Fixed bug #70959 (ArrayObject unserialize does not restore protected
    fields). (Laruence)
  . Fixed bug #70853 (SplFixedArray throws exception when using ref variable
    as index). (Laruence)
  . Fixed bug #70868 (PCRE JIT and pattern reuse segfault). (Laruence)
  . Fixed bug #70730 (Incorrect ArrayObject serialization if unset is called
    in serialize()). (Laruence)
  . Fixed bug #70573 (Cloning SplPriorityQueue leads to memory leaks). (Dmitry)
  . Fixed bug #70303 (Incorrect constructor reflection for ArrayObject). (cmb)
  . Fixed bug #70068 (Dangling pointer in the unserialization of ArrayObject
    items). (sean.heelan)
  . Fixed bug #70166 (Use After Free Vulnerability in unserialize() with
    SPLArrayObject). (taoguangchen at icloud dot com)
  . Fixed bug #70168 (Use After Free Vulnerability in unserialize() with
    SplObjectStorage). (taoguangchen at icloud dot com)
  . Fixed bug #70169 (Use After Free Vulnerability in unserialize() with
    SplDoublyLinkedList). (taoguangchen at icloud dot com)
  . Fixed bug #70053 (MutlitpleIterator array-keys incompatible change in 
    PHP 7). (Tjerk)
  . Fixed bug #69970 (Use-after-free vulnerability in
    spl_recursive_it_move_forward_ex()). (Laruence)
  . Fixed bug #69845 (ArrayObject with ARRAY_AS_PROPS broken). (Dmitry)
  . Changed ArrayIterator implementation using zend_hash_iterator_... API.
    Allowed modification of iterated ArrayObject using the same behavior
    as proposed in `Fix "foreach" behavior`. Removed "Array was modified
    outside object and internal position is no longer valid" hack. (Dmitry)
  . Implemented FR #67886 (SplPriorityQueue/SplHeap doesn't expose extractFlags
    nor curruption state). (Julien)
  . Fixed bug #66405 (RecursiveDirectoryIterator::CURRENT_AS_PATHNAME
    breaks the RecursiveIterator). (Paul Garvin)

- SQLite3:
  . Fixed bug #70571 (Memory leak in sqlite3_do_callback). (Adam)
  . Fixed bug #69972 (Use-after-free vulnerability in
    sqlite3SafetyCheckSickOrOk()). (Laruence)
  . Fixed bug #69897 (segfault when manually constructing SQLite3Result). 
    (Kalle)
  . Fixed bug #68260 (SQLite3Result::fetchArray declares wrong
    required_num_args). (Julien)

- Standard:
  . Fixed count on symbol tables. (Laruence)
  . Fixed bug #70963 (Unserialize shows UNKNOWN in result). (Laruence)
  . Fixed bug #70910 (extract() breaks variable references). (Laruence)
  . Fixed bug #70808 (array_merge_recursive corrupts memory of unset items).
    (Laruence)
  . Fixed bug #70667 (strtr() causes invalid writes and a crashes). (Dmitry)
  . Fixed bug #70668 (array_keys() doesn't respect references when $strict is
    true). (Bob, Dmitry)
  . Implemented the RFC `Random Functions Throwing Exceptions in PHP 7`.
    (Sammy Kaye Powers, Anthony)
  . Fixed bug #70487 (pack('x') produces an error). (Nikita)
  . Fixed bug #70342 (changing configuration with ignore_user_abort(true) isn't
    working). (Laruence)
  . Fixed bug #70295 (Segmentation fault with setrawcookie). (Bob)
  . Fixed bug #67131 (setcookie() conditional for empty values not met). (cmb)
  . Fixed bug #70365 (Use-after-free vulnerability in unserialize() with
    SplObjectStorage). (taoguangchen at icloud dot com)
  . Fixed bug #70366 (Use-after-free vulnerability in unserialize() with
    SplDoublyLinkedList). (taoguangchen at icloud dot com)
  . Fixed bug #70250 (extract() turns array elements to references).
    (Laruence)
  . Fixed bug #70211 (php 7 ZEND_HASH_IF_FULL_DO_RESIZE use after free).
    (Laruence)
  . Fixed bug #70208 (Assert breaking access on objects). (Bob)
  . Fixed bug #70140 (str_ireplace/php_string_tolower - Arbitrary Code
    Execution). (CVE-2015-6527) (Laruence)
  . Implemented FR #70112 (Allow "dirname" to go up various times). (Remi)
  . Fixed bug #36365 (scandir duplicates file name at every 65535th file). (cmb)
  . Fixed bug #70096 (Repeated iptcembed() adds superfluous FF bytes). (cmb)
  . Fixed bug #70018 (exec does not strip all whitespace). (Laruence)
  . Fixed bug #69983 (get_browser fails with user agent of null).
    (Kalle, cmb, Laruence)
  . Fixed bug #69976 (Unable to parse "all" urls with colon char). (cmb)
  . Fixed bug #69768 (escapeshell*() doesn't cater to !). (cmb)
  . Fixed bug #62922 (Truncating entire string should result in string).
    (Nikita)
  . Fixed bug #69723 (Passing parameters by reference and array_column).
    (Laruence)
  . Fixed bug #69523 (Cookie name cannot be empty). (Christoph M. Becker)
  . Fixed bug #69325 (php_copy_file_ex does not pass the argument).
    (imbolk at gmail dot com)
  . Fixed bug #69299 (Regression in array_filter's $flag argument in PHP 7).
    (Laruence)
  . Removed call_user_method() and call_user_method_array() functions. (Kalle)
  . Fixed user session handlers (See rfc:session.user.return-value). (Sara)
  . Added intdiv() function. (Andrea)
  . Improved precision of log() function for base 2 and 10. (Marc Bennewitz)
  . Remove string category support in setlocale(). (Nikita)
  . Remove set_magic_quotes_runtime() and its alias magic_quotes_runtime().
    (Nikita)
  . Fixed bug #65272 (flock() out parameter not set correctly in windows).
    (Daniel Lowrey)
  . Added preg_replace_callback_array function. (Wei Dai)
  . Deprecated salt option to password_hash. (Anthony)
  . Fixed bug #69686 (password_verify reports back error on PHP7 will null
    string). (Anthony)
  . Added Windows support for getrusage(). (Kalle)
  . Removed hardcoded limit on number of pipes in proc_open(). (Tony)

- Streams:
  . Fixed bug #70361 (HTTP stream wrapper doesn't close keep-alive connections).
    (Niklas Keller)
  . Fixed bug #68532 (convert.base64-encode omits padding bytes).
    (blaesius at krumedia dot de)
  . Removed set_socket_blocking() in favor of its alias stream_set_blocking().
    (Nikita)

- Tokenizer:
  . Fixed bug #69430 (token_get_all has new irrecoverable errors). (Nikita)

- XMLReader:
  . Fixed bug #70309 (XmlReader read generates extra output). (Anatol)

- XMLRPC
  . Fixed bug #70526 (xmlrpc_set_type returns false on success). (Laruence)

- XSL:
  . Fixed bug #70678 (PHP7 returns true when false is expected). (Felipe)
  . Fixed bug #70535 (XSLT: free(): invalid pointer). (Laruence)
  . Fixed bug #69782 (NULL pointer dereference). (Stas)
  . Fixed bug #64776 (The XSLT extension is not thread safe). (Mike)
  . Removed xsl.security_prefs ini option. (Nikita)

- Zlib:
  . Added deflate_init(), deflate_add(), inflate_init(), inflate_add()
    functions allowing incremental/streaming compression/decompression.
    (Daniel Lowrey & Bob Weinand)

- Zip:
  . Fixed bug #70322 (ZipArchive::close() doesn't indicate errors).
    (CVE-2014-9767) (cmb)
  . Fixed bug #70350 (ZipArchive::extractTo allows for directory traversal when
    creating directories). (neal at fb dot com)
  . Added ZipArchive::setCompressionName and ZipArchive::setCompressionIndex
    methods. (Remi, Cedric Delmas)
  . Update bundled libzip to 1.0.1. (Remi, Anatol)
  . Fixed bug #67161 (ZipArchive::getStream() returns NULL for certain file).
    (Christoph M. Becker)<|MERGE_RESOLUTION|>--- conflicted
+++ resolved
@@ -13,17 +13,12 @@
   . Fixed bug #75290 (debug info of Closures of internal functions contain
     garbage argument names). (Andrea)
 
-<<<<<<< HEAD
-- Hash:
-  . Fixed bug #75303 (sha3 hangs on bigendian). (Remi)
-=======
 - Apache2Handler:
   . Fixed bug #75311 (error: 'zend_hash_key' has no member named 'arKey' in
     apache2handler). (mcarbonneaux)
 
-- OCI8:
-  . Fixed incorrect reference counting. (Dmitry, Tianfang Yang)
->>>>>>> 6b9ccda9
+- Hash:
+  . Fixed bug #75303 (sha3 hangs on bigendian). (Remi)
 
 - litespeed:
   . Fixed bug #75248 (Binary directory doesn't get created when building 
