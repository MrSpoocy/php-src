PHP                                                                        NEWS
|||||||||||||||||||||||||||||||||||||||||||||||||||||||||||||||||||||||||||||||
?? ??? ????, PHP 7.2

- Core:
<<<<<<< HEAD
  . Removed IS_TYPE_IMMUTABLE (it's the same as COPYABLE & !REFCOUNTED). (Dmitry)
  . Removed the sql.safe_mode directive. (Kalle)
  . Removed support for Netware. (Kalle)
  . Fixed bug #54535 (WSA cleanup executes before MSHUTDOWN). (Kalle)
  . Implemented FR #69791 (Disallow mail header injections by extra headers)
    (Yasuo)
  . Implemented FR #49806 (proc_nice() for Windows). (Kalle)
=======
  . Improved GENERATOR_CREATE opcode handler. (Bob, Dmitry)
  . Fixed bug #73877 (readlink() returns garbage for UTF-8 paths). (Anatol)
  . Fixed bug #73876 (Crash when exporting **= in expansion of assign op).
    (Sara)
  . Fixed bug #73962 (bug with symlink related to cyrillic directory). (Anatol)
  . Fixed bug #73969 (segfault in debug_print_backtrace). (andrewnester)

- DOM:
  . Fixed bug #54382 (getAttributeNodeNS doesn't get xmlns* attributes).
    (aboks)

- DTrace:
  . Fixed bug #73965 (DTrace reported as enabled when disabled). (Remi)

- FCGI:
  . Fixed bug #73904 (php-cgi fails to load -c specified php.ini file). (Anatol)
  . Fixed bug #72898 (PHP_FCGI_CHILDREN is not included in phpinfo()). (Anatol)

- FPM:
  . Fixed bug #69865 (php-fpm does not close stderr when using syslog). 
    (m6w6)

- GD:
  . Fixed bug #73968 (Premature failing of XBM reading). (cmb)

- GMP:
  . Fixed bug #69993 (test for gmp.h needs to test machine includes).
    (Jordan Gigov) 

- Hash:
  . Added hash_hkdf() function. (Andrey Andreev)
  . Fixed bug #73961 (environmental build dependency in hash sha3 source).
    (krakjoe)

- Intl:
  . Fix bug #73956 (Link use CC instead of CXX). (Remi)

- LDAP:
  . Fixed bug #73933 (error/segfault with ldap_mod_replace and opcache).
    (Laruence)

- MySQLi:
  . Fixed bug #73949 (leak in mysqli_fetch_object). (krakjoe)

- Mysqlnd:
  . Fixed bug #69899 (segfault on close() after free_result() with mysqlnd).
    (Richard Fussenegger)

- OpenSSL:
  . Fixed bug #71519 (add serial hex to return value array). (xrobau)
  . Fixed bug #73692 (Compile ext/openssl with openssl 1.1.0 on Win). (Anatol)
  . Fixed bug #73978 (openssl_decrypt triggers bug in PDO). (Jakub Zelenka)

- PDO_Firebird:
  . Implemented FR #72583 (All data are fetched as strings). (Dorin Marcoci)

- PDO_PgSQL:
  . Fixed bug #73959 (lastInsertId fails to throw an exception for wrong 
    sequence name). (andrewnester)

- Phar:
  . Fixed bug #70417 (PharData::compress() doesn't close temp file). (cmb)

- posix:
  . Fixed bug #71219 (configure script incorrectly checks for ttyname_r). (atoh)

- Session:
  . Fixed bug #69582 (session not readable by root in CLI). (EvgeniySpinov)

- SPL:
  . Fixed bug #73896 (spl_autoload() crashes when calls magic _call()). (Dmitry)

- Standard:
  . Fixed bug #69442 (closing of fd incorrect when PTS enabled). (jaytaph)
  . Fixed bug #47021 (SoapClient stumbles over WSDL delivered with
    "Transfer-Encoding: chunked"). (Rowan Collins)
  . Fixed bug #72974 (imap is undefined service on AIX). (matthieu.sarter)
  . Fixed bug #72979 (money_format stores wrong length AIX). (matthieu.sarter)
  . Fixed bug #73374 (intval() with base 0 should detect binary). (Leigh)
  . Fixed bug #69061 (mail.log = syslog contains double information).
    (Tom Sommer)

- ZIP:
  . Fixed bug #70103 (ZipArchive::addGlob ignores remove_all_path option). (cmb,
    Mitch Hagstrand)

19 Jan 2017, PHP 7.1.1

- Core:
  . Fixed bug #73792 (invalid foreach loop hangs script). (Dmitry)
  . Fixed bug #73686 (Adding settype()ed values to ArrayObject results in
    references). (Nikita, Laruence)
  . Fixed bug #73663 ("Invalid opcode 65/16/8" occurs with a variable created
    with list()). (Laruence)
  . Fixed bug #73727 (ZEND_MM_BITSET_LEN is "undefined symbol" in
    zend_bitset.h). (Nikita)
  . Fixed bug #73753 (unserialized array pointer not advancing). (David Walker)
  . Fixed bug #73783 (SIG_IGN doesn't work when Zend Signals is enabled).
    (David Walker)

- CLI:
  . Fixed bug #72555 (CLI output(japanese) on Windows). (Anatol)

- COM:
  . Fixed bug #73679 (DOTNET read access violation using invalid codepage).
    (Anatol)

- DOM:
  . Fixed bug #67474 (getElementsByTagNameNS filter on default ns). (aboks)

- Mbstring:
  . Fixed bug #73646 (mb_ereg_search_init null pointer dereference).
    (Laruence)

- Mysqli:
  . Fixed bug #73462 (Persistent connections don't set $connect_errno).
    (darkain)

- Mysqlnd:
  . Optimized handling of BIT fields - less memory copies and lower memory
    usage. (Andrey)
  . Fixed bug #73800 (sporadic segfault with MYSQLI_OPT_INT_AND_FLOAT_NATIVE). 
	(vanviegen)

- Opcache:
  . Fixed bug #73789 (Strange behavior of class constants in switch/case block).
    (Laruence)
  . Fixed bug #73746 (Method that returns string returns UNKNOWN:0 instead).
    (Laruence)
  . Fixed bug #73654 (Segmentation fault in zend_call_function). (Nikita)
  . Fixed bug #73668 ("SIGFPE Arithmetic exception" in opcache when divide by
    minus 1). (Nikita)
  . Fixed bug #73847 (Recursion when a variable is redefined as array). (Nikita)

- PDO_Firebird:
  . Fixed bug #72931 (PDO_FIREBIRD with Firebird 3.0 not work on returning
    statement). (Dorin Marcoci)

- phpdbg:
  . Fixed bug #73794 (Crash (out of memory) when using run and # command
    separator). (Bob)
  . Fixed bug #73704 (phpdbg shows the wrong line in files with shebang). (Bob)

- SQLite3:
  . Reverted fix for bug #73530	(Unsetting result set may reset other result
    set). (cmb)

- Standard:
  . Fixed bug #73594 (dns_get_record does not populate $additional out
    parameter). (Bruce Weirdan)
  . Fixed bug #70213 (Unserialize context shared on double class lookup).
    (Taoguang Chen)
  . Fixed bug #73154 (serialize object with __sleep function crash). (Nikita)
  . Fixed bug #70490 (get_browser function is very slow). (Nikita)
  . Fixed bug #73265 (Loading browscap.ini at startup causes high memory usage).
    (Nikita)
  . Add subject to mail log. (tomsommer)
  . Fixed bug #31875 (get_defined_functions additional param to exclude
	disabled functions). (willianveiga)

- Zlib
  . Fixed bug #73373 (deflate_add does not verify that output was not truncated).
    (Matt Bonneau)

01 Dec 2016, PHP 7.1.0

- Core:
  . Added nullable types. (Levi, Dmitry)
  . Added DFA optimization framework based on e-SSA form. (Dmitry, Nikita)
  . Added specialized opcode handlers (e.g. ZEND_ADD_LONG_NO_OVERFLOW).
    (Dmitry)
  . Added [] = as alternative construct to list() =. (Bob)
  . Added void return type. (Andrea)
  . Added support for negative string offsets in string offset syntax and
    various string functions. (Francois)
  . Added a form of the list() construct where keys can be specified. (Andrea)
  . Implemented safe execution timeout handling, that prevents random crashes
    after "Maximum execution time exceeded" error. (Dmitry)
  . Implemented the RFC `Support Class Constant Visibility`. (Sean DuBois,
    Reeze Xia, Dmitry)
  . Implemented the RFC `Catching multiple exception types`. (Bronislaw Bialek,
    Pierrick)
  . Implemented logging to syslog with dynamic error levels. (Jani Ollikainen)
  . Implemented FR #72614 (Support "nmake test" on building extensions by
    phpize). (Yuji Uchiyama)
  . Implemented RFC: Iterable. (Aaron Piotrowski)
  . Implemented RFC: Closure::fromCallable (Danack)
  . Implemented RFC: Replace "Missing argument" warning with "\ArgumentCountError"
    exception. (Dmitry, Davey)
  . Implemented RFC: Fix inconsistent behavior of $this variable. (Dmitry)
  . Fixed bug #73585 (Logging of "Internal Zend error - Missing class
    information" missing class name). (Laruence)
  . Fixed memory leak(null coalescing operator with Spl hash). (Tyson Andre)
  . Fixed bug #72736 (Slow performance when fetching large dataset with mysqli
    / PDO). (Dmitry)
  . Fixed bug #72482 (Ilegal write/read access caused by gdImageAALine
    overflow). (cmb)
  . Fixed bug #72696 (imagefilltoborder stackoverflow on truecolor images).
    (cmb)
  . Fixed bug #73350 (Exception::__toString() cause circular references).
    (Laruence)
  . Fixed bug #73329 ((Float)"Nano" == NAN). (Anatol)
  . Fixed bug #73288 (Segfault in __clone > Exception.toString > __get).
    (Laruence)
  . Fixed for #73240 (Write out of bounds at number_format). (Stas)
>>>>>>> e5a6de6b
  . Fix pthreads detection when cross-compiling (ffontaine)
  . Fixed memory leaks caused by exceptions thrown from destructors. (Bob,
    Dmitry).
  . Fixed bug #73215 (uniqid() should use better random source). (Yasuo)
  . Fixed bug #73337 (try/catch not working with two exceptions inside a same
    operation). (Dmitry)
  . Implemented FR #72768 (Add ENABLE_VIRTUAL_TERMINAL_PROCESSING flag for
    php.exe). (Michele Locati)
  . Implemented "Convert numeric keys in object/array casts" RFC, fixes
    bugs #53838, #61655, #66173, #70925, #72254, etc. (Andrea)
  . Raised minimum supported Windows versions to Windows 7/Server 2008 R2.
    (Anatol)
  . Fixed bug #73969 (segfault in debug_print_backtrace). (andrewnester)
  . Added PHP_OS_FAMILY constant to determine on which OS we are. (Jan Altensen)

- BCMath:
  . Fixed bug #46564 (bcmod truncates fractionals). (liborm85)

- Calendar:
  . Fix integer overflows (Joshua Rogers)

- Date:
  . Fixed bug #69587 (DateInterval properties and isset). (jhdxr)

- DOM:
  . Fixed bug #67474 (getElementsByTagNameNS filter on default ns). (aboks)

- EXIF:
  . Added support for vendor specific tags for the following formats:
    Samsung, DJI, Panasonic, Sony, Pentax, Minolta & Sigma/Foveon. (Kalle)
  . Fixed bug #72682 (exif_read_data() fails to read all data for some
    images). (Kalle)
  . Fixed bug #71534 (Type confusion in exif_read_data() leading to heap
    overflow in debug mode). (hlt99 at blinkenshell dot org, Kalle)
  . Fixed bug #68547 (Exif Header component value check error).
    (sjh21a at gmail dot com, Kalle)
  . Fixed bug #66443 (Corrupt EXIF header: maximum directory nesting level
    reached for some cameras). (Kalle)
  . Fixed Redhat bug #1362571 (PHP not returning full results for
    exif_read_data function). (Kalle)

- FPM:
  . Configuration to limit fpm slow log trace callers. (Sannis)
  . Fixed bug #69865 (php-fpm does not close stderr when using syslog). 
    (Mike)

- GD:
  . Implemented imageresolution as getter and setter (Christoph)

- GMP:
  . Fixed bug #70896 (gmp_fact() silently ignores non-integer input). (Sara)

- hash:
  . Fixed bug #73961 (environmental build dependency in hash sha3 source).
    (krakjoe)

- Mbstring:
  . Implemented request #66024 (mb_chr() and mb_ord()). (Masakielastic, Yasuo)
  . Implemented request #65081 (mb_scrub()). (Masakielastic, Yasuo)
  . Implemented request #69086 (enhancement for mb_convert_encoding() that
    handles multibyte replacement char nicely). (Masakielastic, Yasuo)
  . Added array input support to mb_convert_encoding(). (Yasuo)
  . Added array input support to mb_check_encoding(). (Yasuo)
  . Fixed bug #69079 (enhancement for mb_substitute_character). (masakielastic)

- Mcrypt:
  . The deprecated mcrypt extension has been moved to PECL. (leigh)

- MySQLi:
  . Fixed bug #73949 (leak in mysqli_fetch_object). (krakjoe)

- mysqlnd:
  . Fixed bug #73800 (sporadic segfault with MYSQLI_OPT_INT_AND_FLOAT_NATIVE). 
	(vanviegen)

- OpenSSL:
  . Fixed bug #71519 (add serial hex to return value array). (xrobau)

- PCRE:
  . Fixed bug #61780 (Inconsistent PCRE captures in match results). (cmb)

- PDO:
  . Add "Sent SQL" to debug dump for emulated prepares. (Adam Baratz)

- PDO_DBlib:
  . Fixed bug #73234 (Emulated statements let value dictate parameter type).
    (Adam Baratz)
  . Fixed bug #73396 (bigint columns are returned as strings). (Adam Baratz)

- PDO_PgSQL:
  . Fixed bug #73959 (lastInsertId fails to throw an exception for wrong 
    sequence name). (andrewnester)

- PDO_Sqlite
  . Switch to sqlite3_prepare_v2() and sqlite3_close_v2() functions (rasmus)

- posix:
  . Fixed bug #71219 (configure script incorrectly checks for ttyname_r). (atoh)

- Session:
  . Fixed bug #73461 (Prohibit session save handler recursion). (Yasuo)
  . PR #2233 Removed register_globals related code and "!" can be used as $_SESSION key name. (Yasuo)
  . Improved bug #73100 fix. 'user' save handler can only be set by session_set_save_handler()
  . Fixed bug #69582 (session not readable by root in CLI). (EvgeniySpinov)

- SOAP:
  . Fixed bug #69137 (Peer verification fails when using a proxy with SoapClient)
    (Keith Smiley)

- SQLite3:
  . Update to Sqlite 3.16.2. (cmb)

- Standard:
  . Add subject to mail log. (tomsommer)
  . Fixed bug #31875 (get_defined_functions additional param to exclude
	disabled functions). (willianveiga)
  . Fixed bug #69442 (closing of fd incorrect when PTS enabled). (jaytaph)
  . Fixed bug #72974 (imap is undefined service on AIX). (matthieu.sarter)
  . Fixed bug #72979 (money_format stores wrong length AIX). (matthieu.sarter)

- XML:
  . Moved utf8_encode() and utf8_decode() to the Standard extension. (Andrea)
  . Fixed bug #72135 (malformed XML causes fault) (edgarsandi)

- XMLRPC:
  . Use Zend MM for allocation in bundled libxmlrpc (Joe)

- ZIP:
  . Fixed bug #70103 (ZipArchive::addGlob ignores remove_all_path option). (cmb)

<<< NOTE: Insert NEWS from last stable release here prior to actual release! >>><|MERGE_RESOLUTION|>--- conflicted
+++ resolved
@@ -3,7 +3,6 @@
 ?? ??? ????, PHP 7.2
 
 - Core:
-<<<<<<< HEAD
   . Removed IS_TYPE_IMMUTABLE (it's the same as COPYABLE & !REFCOUNTED). (Dmitry)
   . Removed the sql.safe_mode directive. (Kalle)
   . Removed support for Netware. (Kalle)
@@ -11,213 +10,6 @@
   . Implemented FR #69791 (Disallow mail header injections by extra headers)
     (Yasuo)
   . Implemented FR #49806 (proc_nice() for Windows). (Kalle)
-=======
-  . Improved GENERATOR_CREATE opcode handler. (Bob, Dmitry)
-  . Fixed bug #73877 (readlink() returns garbage for UTF-8 paths). (Anatol)
-  . Fixed bug #73876 (Crash when exporting **= in expansion of assign op).
-    (Sara)
-  . Fixed bug #73962 (bug with symlink related to cyrillic directory). (Anatol)
-  . Fixed bug #73969 (segfault in debug_print_backtrace). (andrewnester)
-
-- DOM:
-  . Fixed bug #54382 (getAttributeNodeNS doesn't get xmlns* attributes).
-    (aboks)
-
-- DTrace:
-  . Fixed bug #73965 (DTrace reported as enabled when disabled). (Remi)
-
-- FCGI:
-  . Fixed bug #73904 (php-cgi fails to load -c specified php.ini file). (Anatol)
-  . Fixed bug #72898 (PHP_FCGI_CHILDREN is not included in phpinfo()). (Anatol)
-
-- FPM:
-  . Fixed bug #69865 (php-fpm does not close stderr when using syslog). 
-    (m6w6)
-
-- GD:
-  . Fixed bug #73968 (Premature failing of XBM reading). (cmb)
-
-- GMP:
-  . Fixed bug #69993 (test for gmp.h needs to test machine includes).
-    (Jordan Gigov) 
-
-- Hash:
-  . Added hash_hkdf() function. (Andrey Andreev)
-  . Fixed bug #73961 (environmental build dependency in hash sha3 source).
-    (krakjoe)
-
-- Intl:
-  . Fix bug #73956 (Link use CC instead of CXX). (Remi)
-
-- LDAP:
-  . Fixed bug #73933 (error/segfault with ldap_mod_replace and opcache).
-    (Laruence)
-
-- MySQLi:
-  . Fixed bug #73949 (leak in mysqli_fetch_object). (krakjoe)
-
-- Mysqlnd:
-  . Fixed bug #69899 (segfault on close() after free_result() with mysqlnd).
-    (Richard Fussenegger)
-
-- OpenSSL:
-  . Fixed bug #71519 (add serial hex to return value array). (xrobau)
-  . Fixed bug #73692 (Compile ext/openssl with openssl 1.1.0 on Win). (Anatol)
-  . Fixed bug #73978 (openssl_decrypt triggers bug in PDO). (Jakub Zelenka)
-
-- PDO_Firebird:
-  . Implemented FR #72583 (All data are fetched as strings). (Dorin Marcoci)
-
-- PDO_PgSQL:
-  . Fixed bug #73959 (lastInsertId fails to throw an exception for wrong 
-    sequence name). (andrewnester)
-
-- Phar:
-  . Fixed bug #70417 (PharData::compress() doesn't close temp file). (cmb)
-
-- posix:
-  . Fixed bug #71219 (configure script incorrectly checks for ttyname_r). (atoh)
-
-- Session:
-  . Fixed bug #69582 (session not readable by root in CLI). (EvgeniySpinov)
-
-- SPL:
-  . Fixed bug #73896 (spl_autoload() crashes when calls magic _call()). (Dmitry)
-
-- Standard:
-  . Fixed bug #69442 (closing of fd incorrect when PTS enabled). (jaytaph)
-  . Fixed bug #47021 (SoapClient stumbles over WSDL delivered with
-    "Transfer-Encoding: chunked"). (Rowan Collins)
-  . Fixed bug #72974 (imap is undefined service on AIX). (matthieu.sarter)
-  . Fixed bug #72979 (money_format stores wrong length AIX). (matthieu.sarter)
-  . Fixed bug #73374 (intval() with base 0 should detect binary). (Leigh)
-  . Fixed bug #69061 (mail.log = syslog contains double information).
-    (Tom Sommer)
-
-- ZIP:
-  . Fixed bug #70103 (ZipArchive::addGlob ignores remove_all_path option). (cmb,
-    Mitch Hagstrand)
-
-19 Jan 2017, PHP 7.1.1
-
-- Core:
-  . Fixed bug #73792 (invalid foreach loop hangs script). (Dmitry)
-  . Fixed bug #73686 (Adding settype()ed values to ArrayObject results in
-    references). (Nikita, Laruence)
-  . Fixed bug #73663 ("Invalid opcode 65/16/8" occurs with a variable created
-    with list()). (Laruence)
-  . Fixed bug #73727 (ZEND_MM_BITSET_LEN is "undefined symbol" in
-    zend_bitset.h). (Nikita)
-  . Fixed bug #73753 (unserialized array pointer not advancing). (David Walker)
-  . Fixed bug #73783 (SIG_IGN doesn't work when Zend Signals is enabled).
-    (David Walker)
-
-- CLI:
-  . Fixed bug #72555 (CLI output(japanese) on Windows). (Anatol)
-
-- COM:
-  . Fixed bug #73679 (DOTNET read access violation using invalid codepage).
-    (Anatol)
-
-- DOM:
-  . Fixed bug #67474 (getElementsByTagNameNS filter on default ns). (aboks)
-
-- Mbstring:
-  . Fixed bug #73646 (mb_ereg_search_init null pointer dereference).
-    (Laruence)
-
-- Mysqli:
-  . Fixed bug #73462 (Persistent connections don't set $connect_errno).
-    (darkain)
-
-- Mysqlnd:
-  . Optimized handling of BIT fields - less memory copies and lower memory
-    usage. (Andrey)
-  . Fixed bug #73800 (sporadic segfault with MYSQLI_OPT_INT_AND_FLOAT_NATIVE). 
-	(vanviegen)
-
-- Opcache:
-  . Fixed bug #73789 (Strange behavior of class constants in switch/case block).
-    (Laruence)
-  . Fixed bug #73746 (Method that returns string returns UNKNOWN:0 instead).
-    (Laruence)
-  . Fixed bug #73654 (Segmentation fault in zend_call_function). (Nikita)
-  . Fixed bug #73668 ("SIGFPE Arithmetic exception" in opcache when divide by
-    minus 1). (Nikita)
-  . Fixed bug #73847 (Recursion when a variable is redefined as array). (Nikita)
-
-- PDO_Firebird:
-  . Fixed bug #72931 (PDO_FIREBIRD with Firebird 3.0 not work on returning
-    statement). (Dorin Marcoci)
-
-- phpdbg:
-  . Fixed bug #73794 (Crash (out of memory) when using run and # command
-    separator). (Bob)
-  . Fixed bug #73704 (phpdbg shows the wrong line in files with shebang). (Bob)
-
-- SQLite3:
-  . Reverted fix for bug #73530	(Unsetting result set may reset other result
-    set). (cmb)
-
-- Standard:
-  . Fixed bug #73594 (dns_get_record does not populate $additional out
-    parameter). (Bruce Weirdan)
-  . Fixed bug #70213 (Unserialize context shared on double class lookup).
-    (Taoguang Chen)
-  . Fixed bug #73154 (serialize object with __sleep function crash). (Nikita)
-  . Fixed bug #70490 (get_browser function is very slow). (Nikita)
-  . Fixed bug #73265 (Loading browscap.ini at startup causes high memory usage).
-    (Nikita)
-  . Add subject to mail log. (tomsommer)
-  . Fixed bug #31875 (get_defined_functions additional param to exclude
-	disabled functions). (willianveiga)
-
-- Zlib
-  . Fixed bug #73373 (deflate_add does not verify that output was not truncated).
-    (Matt Bonneau)
-
-01 Dec 2016, PHP 7.1.0
-
-- Core:
-  . Added nullable types. (Levi, Dmitry)
-  . Added DFA optimization framework based on e-SSA form. (Dmitry, Nikita)
-  . Added specialized opcode handlers (e.g. ZEND_ADD_LONG_NO_OVERFLOW).
-    (Dmitry)
-  . Added [] = as alternative construct to list() =. (Bob)
-  . Added void return type. (Andrea)
-  . Added support for negative string offsets in string offset syntax and
-    various string functions. (Francois)
-  . Added a form of the list() construct where keys can be specified. (Andrea)
-  . Implemented safe execution timeout handling, that prevents random crashes
-    after "Maximum execution time exceeded" error. (Dmitry)
-  . Implemented the RFC `Support Class Constant Visibility`. (Sean DuBois,
-    Reeze Xia, Dmitry)
-  . Implemented the RFC `Catching multiple exception types`. (Bronislaw Bialek,
-    Pierrick)
-  . Implemented logging to syslog with dynamic error levels. (Jani Ollikainen)
-  . Implemented FR #72614 (Support "nmake test" on building extensions by
-    phpize). (Yuji Uchiyama)
-  . Implemented RFC: Iterable. (Aaron Piotrowski)
-  . Implemented RFC: Closure::fromCallable (Danack)
-  . Implemented RFC: Replace "Missing argument" warning with "\ArgumentCountError"
-    exception. (Dmitry, Davey)
-  . Implemented RFC: Fix inconsistent behavior of $this variable. (Dmitry)
-  . Fixed bug #73585 (Logging of "Internal Zend error - Missing class
-    information" missing class name). (Laruence)
-  . Fixed memory leak(null coalescing operator with Spl hash). (Tyson Andre)
-  . Fixed bug #72736 (Slow performance when fetching large dataset with mysqli
-    / PDO). (Dmitry)
-  . Fixed bug #72482 (Ilegal write/read access caused by gdImageAALine
-    overflow). (cmb)
-  . Fixed bug #72696 (imagefilltoborder stackoverflow on truecolor images).
-    (cmb)
-  . Fixed bug #73350 (Exception::__toString() cause circular references).
-    (Laruence)
-  . Fixed bug #73329 ((Float)"Nano" == NAN). (Anatol)
-  . Fixed bug #73288 (Segfault in __clone > Exception.toString > __get).
-    (Laruence)
-  . Fixed for #73240 (Write out of bounds at number_format). (Stas)
->>>>>>> e5a6de6b
   . Fix pthreads detection when cross-compiling (ffontaine)
   . Fixed memory leaks caused by exceptions thrown from destructors. (Bob,
     Dmitry).
@@ -244,6 +36,8 @@
 
 - DOM:
   . Fixed bug #67474 (getElementsByTagNameNS filter on default ns). (aboks)
+  . Fixed bug #54382 (getAttributeNodeNS doesn't get xmlns* attributes).
+    (aboks)
 
 - EXIF:
   . Added support for vendor specific tags for the following formats:
