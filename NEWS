PHP                                                                        NEWS
|||||||||||||||||||||||||||||||||||||||||||||||||||||||||||||||||||||||||||||||
?? ??? ????, PHP 7.3.9

- Core:
  . Fixed bug #78363 (Buffer overflow in zendparse). (Nikita)

- Curl:
  . Fixed bug #77946 (Bad cURL resources returned by curl_multi_info_read()).
    (Abyr Valg)

- Exif:
  . Fixed bug #78333 (Exif crash (bus error) due to wrong alignment and
    invalid cast). (Nikita)

- FPM:
  . Fixed bug #77185 (Use-after-free in FPM master event handling).
    (Maksim Nikulin)

- Iconv:
  . Fixed bug #78342 (Bus error in configure test for iconv //IGNORE). (Rainer
    Jung)

- LiteSpeed:
  . Updated to LiteSpeed SAPI V7.5 (Fixed clean shutdown). (George Wang)

- MySQLnd:
<<<<<<< HEAD
  . Fixed bug #78213 (Empty row pocket). (cmb)
=======
  . Fixed bug #78179 (MariaDB server version incorrectly detected). (cmb)
>>>>>>> f9f4a683

- Standard:
  . Fixed bug #69100 (Bus error from stream_copy_to_stream (file -> SSL stream)
    with invalid length). (Nikita)
  . Fixed bug #78326 (improper memory deallocation on stream_get_contents()
    with fixed length buffer). (Albert Casademont)

01 Aug 2019, PHP 7.3.8

- Core:
  . Added syslog.filter=raw option. (Erik Lundin)
  . Fixed bug #78212 (Segfault in built-in webserver). (cmb)

- Date:
  . Fixed bug #69044 (discrepency between time and microtime). (krakjoe)
  . Updated timelib to 2018.02. (Derick)

- EXIF:
  . Fixed bug #78256 (heap-buffer-overflow on exif_process_user_comment).
    (CVE-2019-11042) (Stas)
  . Fixed bug #78222 (heap-buffer-overflow on exif_scan_thumbnail).
    (CVE-2019-11041) (Stas)

- FTP:
  . Fixed bug #78039 (FTP with SSL memory leak). (Nikita)

- Libxml:
  . Fixed bug #78279 (libxml_disable_entity_loader settings is shared between
    requests (cgi-fcgi)). (Nikita)

- LiteSpeed:
  . Updated to LiteSpeed SAPI V7.4.3 (increased response header count limit from
    100 to 1000, added crash handler to cleanly shutdown PHP request, added
    CloudLinux mod_lsapi mode). (George Wang)
  . Fixed bug #76058 (After "POST data can't be buffered", using php://input
    makes huge tmp files). (George Wang)

- Openssl:
  . Fixed bug #78231 (Segmentation fault upon stream_socket_accept of exported
    socket-to-stream). (Nikita)

- Opcache:
  . Fixed bug #78189 (file cache strips last character of uname hash). (cmb)
  . Fixed bug #78202 (Opcache stats for cache hits are capped at 32bit NUM).
    (cmb)
  . Fixed bug #78271 (Invalid result of if-else). (Nikita)
  . Fixed bug #78291 (opcache_get_configuration doesn't list all directives).
    (Andrew Collington)
  . Fixed bug #78341 (Failure to detect smart branch in DFA pass). (Nikita)

- PCRE:
  . Fixed bug #78197 (PCRE2 version check in configure fails for "##.##-xxx"
    version strings). (pgnet, Peter Kokot)
  . Fixed bug #78338 (Array cross-border reading in PCRE). (cmb)

- PDO_Sqlite:
  . Fixed bug #78192 (SegFault when reuse statement after schema has changed).
    (Vincent Quatrevieux)

- Phar:
  . Fixed bug #77919 (Potential UAF in Phar RSHUTDOWN). (cmb)

- Phpdbg:
  . Fixed bug #78297 (Include unexistent file memory leak). (Nikita)

- SQLite:
  . Upgraded to SQLite 3.28.0. (cmb)

- Standard:
  . Fixed bug #78241 (touch() does not handle dates after 2038 in PHP 64-bit). (cmb)
  . Fixed bug #78269 (password_hash uses weak options for argon2). (Remi)

04 Jul 2019, PHP 7.3.7

- Core:
  . Fixed bug #76980 (Interface gets skipped if autoloader throws an exception).
    (Nikita)

- DOM:
  . Fixed bug #78025 (segfault when accessing properties of DOMDocumentType).
    (cmb)

- MySQLi:
  . Fixed bug #77956 (When mysqli.allow_local_infile = Off, use a meaningful
    error message). (Sjon Hortensius)
  . Fixed bug #38546 (bindParam incorrect processing of bool types).
    (camporter)

- MySQLnd:
  . Fixed bug #77955 (Random segmentation fault in mysqlnd from php-fpm).
    (Nikita)

- Opcache:
  . Fixed bug #78015 (Incorrect evaluation of expressions involving partials
    arrays in SCCP). (Nikita)
  . Fixed bug #78106 (Path resolution fails if opcache disabled during request).
    (Nikita)

- OpenSSL:
  . Fixed bug #78079 (openssl_encrypt_ccm.phpt fails with OpenSSL 1.1.1c).
    (Jakub Zelenka)

- phpdbg:
  . Fixed bug #78050 (SegFault phpdbg + opcache on include file twice).
    (Nikita)

- Sockets:
  . Fixed bug #78038 (Socket_select fails when resource array contains
    references). (Nikita)

- Sodium:
  . Fixed bug #78114 (segfault when calling sodium_* functions from eval). (cmb)

- Standard:
  . Fixed bug #77135 (Extract with EXTR_SKIP should skip $this).
    (Craig Duncan, Dmitry)
  . Fixed bug #77937 (preg_match failed). (cmb, Anatol)

- Zip:
  . Fixed bug #76345 (zip.h not found). (Michael Maroszek)

30 May 2019, PHP 7.3.6

- cURL:
  . Implemented FR #72189 (Add missing CURL_VERSION_* constants). (Javier
    Spagnoletti)

- EXIF:
  . Fixed bug #77988 (heap-buffer-overflow on php_jpg_get16).
    (CVE-2019-11040) (Stas)

- FPM:
  . Fixed bug #77934 (php-fpm kill -USR2 not working). (Jakub Zelenka)
  . Fixed bug #77921 (static.php.net doesn't work anymore). (Peter Kokot)

- GD:
  . Fixed bug #77943 (imageantialias($image, false); does not work). (cmb)
  . Fixed bug #77973 (Uninitialized read in gdImageCreateFromXbm).
    (CVE-2019-11038) (cmb)

- Iconv:
  . Fixed bug #78069 (Out-of-bounds read in iconv.c:_php_iconv_mime_decode()
    due to integer overflow). (CVE-2019-11039). (maris dot adam)

- JSON:
  . Fixed bug #77843 (Use after free with json serializer). (Nikita)

- Opcache:
  . Fixed possible crashes, because of inconsistent PCRE cache and opcache
    SHM reset. (Alexey Kalinin, Dmitry)

- PDO_MySQL:
  . Fixed bug #77944 (Wrong meta pdo_type for bigint on LLP64). (cmb)

- Reflection:
  . Fixed bug #75186 (Inconsistent reflection of Closure:::__invoke()). (Nikita)

- Session:
  . Fixed bug #77911 (Wrong warning for session.sid_bits_per_character). (cmb)

- SOAP:
  . Fixed bug #77945 (Segmentation fault when constructing SoapClient with
    WSDL_CACHE_BOTH). (Nikita)

- SPL:
  . Fixed bug #77024 (SplFileObject::__toString() may return array). (Craig
    Duncan)

- SQLite:
  . Fixed bug #77967 (Bypassing open_basedir restrictions via file uris). (Stas)

- Standard:
  . Fixed bug #77931 (Warning for array_map mentions wrong type). (Nikita)
  . Fixed bug #78003 (strip_tags output change since PHP 7.3). (cmb)

02 May 2019, PHP 7.3.5

- Core:
  . Fixed bug #77903 (ArrayIterator stops iterating after offsetSet call).
    (Nikita)

- CLI:
  . Fixed bug #77794 (Incorrect Date header format in built-in server).
    (kelunik)

- EXIF
  . Fixed bug #77950 (Heap-buffer-overflow in _estrndup via exif_process_IFD_TAG).
    (CVE-2019-11036) (Stas)

- Interbase:
  . Fixed bug #72175 (Impossibility of creating multiple connections to
    Interbase with php 7.x). (Nikita)

- Intl:
  . Fixed bug #77895 (IntlDateFormatter::create fails in strict mode if $locale
    = null). (Nikita)

- LDAP:
  . Fixed bug #77869 (Core dump when using server controls) (mcmic)

- Mail
  . Fixed bug #77821 (Potential heap corruption in TSendMail()). (cmb)

- mbstring:
  . Implemented FR #72777 (Implement regex stack limits for mbregex functions).
    (Yasuo Ohgaki, Stas)

- MySQLi:
  . Fixed bug #77773 (Unbuffered queries leak memory - MySQLi / mysqlnd).
    (Nikita)

- PCRE:
  . Fixed bug #77827 (preg_match does not ignore \r in regex flags). (requinix,
    cmb)

- PDO:
  . Fixed bug #77849 (Disable cloning of PDO handle/connection objects).
    (camporter)

- phpdbg:
  . Fixed bug #76801 (too many open files). (alekitto)
  . Fixed bug #77800 (phpdbg segfaults on listing some conditional breakpoints).
    (krakjoe)
  . Fixed bug #77805 (phpdbg build fails when readline is shared). (krakjoe)

- Reflection:
  . Fixed bug #77772 (ReflectionClass::getMethods(null) doesn't work). (Nikita)
  . Fixed bug #77882 (Different behavior: always calls destructor). (Nikita)

- Standard:
  . Fixed bug #77793 (Segmentation fault in extract() when overwriting
    reference with itself). (Nikita)
  . Fixed bug #77844 (Crash due to null pointer in parse_ini_string with
    INI_SCANNER_TYPED). (Nikita)
  . Fixed bug #77853 (Inconsistent substr_compare behaviour with empty
    haystack). (Nikita)

04 Apr 2019, PHP 7.3.4

- Core:
  . Fixed bug #77738 (Nullptr deref in zend_compile_expr). (Laruence)
  . Fixed bug #77660 (Segmentation fault on break 2147483648). (Laruence)
  . Fixed bug #77652 (Anonymous classes can lose their interface information).
    (Nikita)
  . Fixed bug #77345 (Stack Overflow caused by circular reference in garbage
    collection). (Alexandru Patranescu, Nikita, Dmitry)
  . Fixed bug #76956 (Wrong value for 'syslog.filter' documented in php.ini).
    (cmb)

- Apache2Handler:
  . Fixed bug #77648 (BOM in sapi/apache2handler/php_functions.c). (cmb)

- Bcmath:
  . Fixed bug #77742 (bcpow() implementation related to gcc compiler
    optimization). (Nikita)

- CLI Server:
  . Fixed bug #77722 (Incorrect IP set to $_SERVER['REMOTE_ADDR'] on the
    localhost). (Nikita)

- COM:
  . Fixed bug #77578 (Crash when php unload). (cmb)

- EXIF:
  . Fixed bug #77753 (Heap-buffer-overflow in php_ifd_get32s). (CVE-2019-11034)
    (Stas)
  . Fixed bug #77831 (Heap-buffer-overflow in exif_iif_add_value).
    (CVE-2019-11035) (Stas)

- FPM:
  . Fixed bug #77677 (FPM fails to build on AIX due to missing WCOREDUMP).
    (Kevin Adler)

- GD:
  . Fixed bug #77700 (Writing truecolor images as GIF ignores interlace flag).
    (cmb)

- MySQLi:
  . Fixed bug #77597 (mysqli_fetch_field hangs scripts). (Nikita)

- Opcache:
  . Fixed bug #77743 (Incorrect pi node insertion for jmpznz with identical
    successors). (Nikita)

- PCRE:
  . Fixed bug #76127 (preg_split does not raise an error on invalid UTF-8).
    (Nikita)

- Phar:
  . Fixed bug #77697 (Crash on Big_Endian platform). (Laruence)

- phpdbg:
  . Fixed bug #77767 (phpdbg break cmd aliases listed in help do not match
    actual aliases). (Miriam Lauter)

- sodium:
  . Fixed bug #77646 (sign_detached() strings not terminated). (Frank)

- SQLite3:
  . Added sqlite3.defensive INI directive. (BohwaZ)

- Standard:
  . Fixed bug #77664 (Segmentation fault when using undefined constant in
    custom wrapper). (Laruence)
  . Fixed bug #77669 (Crash in extract() when overwriting extracted array).
    (Nikita)
  . Fixed bug #76717 (var_export() does not create a parsable value for
    PHP_INT_MIN). (Nikita)
  . Fixed bug #77765 (FTP stream wrapper should set the directory as
    executable). (Vlad Temian)

07 Mar 2019, PHP 7.3.3

- Core:
  . Fixed bug #77589 (Core dump using parse_ini_string with numeric sections).
    (Laruence)
  . Fixed bug #77329 (Buffer Overflow via overly long Error Messages).
    (Dmitry)
  . Fixed bug #77494 (Disabling class causes segfault on member access).
    (Dmitry)
  . Fixed bug #77498 (Custom extension Segmentation fault when declare static
    property). (Nikita)
  . Fixed bug #77530 (PHP crashes when parsing `(2)::class`). (Ekin)
  . Fixed bug #77546 (iptcembed broken function). (gdegoulet)
  . Fixed bug #77630 (rename() across the device may allow unwanted access
    during processing). (Stas)

- COM:
  . Fixed bug #77621 (Already defined constants are not properly reported).
    (cmb)
  . Fixed bug #77626 (Persistence confusion in php_com_import_typelib()). (cmb)

- EXIF:
  . Fixed bug #77509 (Uninitialized read in exif_process_IFD_in_TIFF). (Stas)
  . Fixed bug #77540 (Invalid Read on exif_process_SOFn). (Stas)
  . Fixed bug #77563 (Uninitialized read in exif_process_IFD_in_MAKERNOTE). (Stas)
  . Fixed bug #77659 (Uninitialized read in exif_process_IFD_in_MAKERNOTE). (Stas)

- Mbstring:
  . Fixed bug #77514 (mb_ereg_replace() with trailing backslash adds null byte).
    (Nikita)

- MySQL
  . Disabled LOCAL INFILE by default, can be enabled using php.ini directive
    mysqli.allow_local_infile for mysqli, or PDO::MYSQL_ATTR_LOCAL_INFILE
    attribute for pdo_mysql. (Darek Slusarczyk)

- OpenSSL:
  . Fixed bug #77390 (feof might hang on TLS streams in case of fragmented TLS
    records). (Abyl Valg, Jakub Zelenka)

- PDO_OCI:
  . Support Oracle Database tracing attributes ACTION, MODULE,
    CLIENT_INFO, and CLIENT_IDENTIFIER. (Cameron Porter)

- PHAR:
  . Fixed bug #77396 (Null Pointer Dereference in phar_create_or_parse_filename).
    (bishop)
  . Fixed bug #77586 (phar_tar_writeheaders_int() buffer overflow). (bishop)

- phpdbg:
  . Fixed bug #76596 (phpdbg support for display_errors=stderr). (kabel)

- SPL:
  . Fixed bug #51068 (DirectoryIterator glob:// don't support current path
    relative queries). (Ahmed Abdou)
  . Fixed bug #77431 (openFile() silently truncates after a null byte). (cmb)

- Standard:
  . Fixed bug #77552 (Unintialized php_stream_statbuf in stat functions).
    (John Stevenson)
  . Fixed bug #77612 (setcookie() sets incorrect SameSite header if all of its
    options filled). (Nikita)

07 Feb 2019, PHP 7.3.2

- Core:
  . Fixed bug #77369 (memcpy with negative length via crafted DNS response). (Stas)
  . Fixed bug #77387 (Recursion detection broken when printing GLOBALS).
    (Laruence)
  . Fixed bug #77376 ("undefined function" message no longer includes
    namespace). (Laruence)
  . Fixed bug #77357 (base64_encode / base64_decode doest not work on nested
    VM). (Nikita)
  . Fixed bug #77339 (__callStatic may get incorrect arguments). (Dmitry)
  . Fixed bug #77317 (__DIR__, __FILE__, realpath() reveal physical path for
    subst virtual drive). (Anatol)
  . Fixed bug #77263 (Segfault when using 2 RecursiveFilterIterator). (Dmitry)
  . Fixed bug #77447 (PHP 7.3 built with ASAN crashes in
    zend_cpu_supports_avx2). (Nikita)
  . Fixed bug #77484 (Zend engine crashes when calling realpath in invalid
    working dir). (Anatol)

- Curl:
  . Fixed bug #76675 (Segfault with H2 server push). (Pedro Magalhães)

- Fileinfo:
  . Fixed bug #77346 (webm files incorrectly detected as
    application/octet-stream). (Anatol)

- FPM:
  . Fixed bug #77430 (php-fpm crashes with Main process exited, code=dumped,
    status=11/SEGV). (Jakub Zelenka)

- GD:
  . Fixed bug #73281 (imagescale(…, IMG_BILINEAR_FIXED) can cause black border).
    (cmb)
  . Fixed bug #73614 (gdImageFilledArc() doesn't properly draw pies). (cmb)
  . Fixed bug #77272 (imagescale() may return image resource on failure). (cmb)
  . Fixed bug #77391 (1bpp BMPs may fail to be loaded). (Romain Déoux, cmb)
  . Fixed bug #77479 (imagewbmp() segfaults with very large images). (cmb)

- ldap:
  . Fixed bug #77440 (ldap_bind using ldaps or ldap_start_tls()=exception in
    libcrypto-1_1-x64.dll). (Anatol)

- Mbstring:
  . Fixed bug #77428 (mb_ereg_replace() doesn't replace a substitution
    variable). (Nikita)
  . Fixed bug #77454 (mb_scrub() silently truncates after a null byte).
    (64796c6e69 at gmail dot com)

- MySQLnd:
  . Fixed bug #77308 (Unbuffered queries memory leak). (Dmitry)
  . Fixed bug #75684 (In mysqlnd_ext_plugin.h the plugin methods family has
      no external visibility). (Anatol)

- Opcache:
  . Fixed bug #77266 (Assertion failed in dce_live_ranges). (Laruence)
  . Fixed bug #77257 (value of variable assigned in a switch() construct gets
    lost). (Nikita)
  . Fixed bug #77434 (php-fpm workers are segfaulting in zend_gc_addre).
    (Nikita)
  . Fixed bug #77361 (configure fails on 64-bit AIX when opcache enabled).
    (Kevin Adler)
  . Fixed bug #77287 (Opcache literal compaction is incompatible with EXT
    opcodes). (Nikita)

- PCRE:
  . Fixed bug #77338 (get_browser with empty string). (Nikita)

- PDO:
  . Fixed bug #77273 (array_walk_recursive corrupts value types leading to PDO
    failure). (Nikita)

- PDO MySQL:
  . Fixed bug #77289 (PDO MySQL segfaults with persistent connection).
    (Lauri Kenttä)

- SOAP:
  . Fixed bug #77410 (Segmentation Fault when executing method with an empty
    parameter). (Nikita)

- Sockets:
  . Fixed bug #76839 (socket_recvfrom may return an invalid 'from' address
    on MacOS). (Michael Meyer)

- SPL:
  . Fixed bug #77298 (segfault occurs when add property to unserialized empty
    ArrayObject). (jhdxr)

- Standard:
  . Fixed bug #77395 (segfault about array_multisort). (Laruence)
  . Fixed bug #77439 (parse_str segfaults when inserting item into existing
    array). (Nikita)

10 Jan 2019, PHP 7.3.1

- Core:
  . Fixed bug #76654 (Build failure on Mac OS X on 32-bit Intel). (Ryandesign)
  . Fixed bug #71041 (zend_signal_startup() needs ZEND_API).
    (Valentin V. Bartenev)
  . Fixed bug #76046 (PHP generates "FE_FREE" opcode on the wrong line).
    (Nikita)
  . Fixed bug #77291 (magic methods inherited from a trait may be ignored).
    (cmb)

- CURL:
  . Fixed bug #77264 (curl_getinfo returning microseconds, not seconds).
    (Pierrick)

- COM:
  . Fixed bug #77177 (Serializing or unserializing COM objects crashes). (cmb)

- Exif:
  . Fixed bug #77184 (Unsigned rational numbers are written out as signed
    rationals). (Colin Basnett)

- GD:
  . Fixed bug #77195 (Incorrect error handling of imagecreatefromjpeg()). (cmb)
  . Fixed bug #77198 (auto cropping has insufficient precision). (cmb)
  . Fixed bug #77200 (imagecropauto(…, GD_CROP_SIDES) crops left but not right).
    (cmb)
  . Fixed bug #77269 (efree() on uninitialized Heap data in imagescale leads to
    use-after-free). (cmb)
  . Fixed bug #77270 (imagecolormatch Out Of Bounds Write on Heap). (cmb)

- MBString:
  . Fixed bug #77367 (Negative size parameter in mb_split). (Stas)
  . Fixed bug #77370 (Buffer overflow on mb regex functions - fetch_token).
    (Stas)
  . Fixed bug #77371 (heap buffer overflow in mb regex functions
    - compile_string_node). (Stas)
  . Fixed bug #77381 (heap buffer overflow in multibyte match_at). (Stas)
  . Fixed bug #77382 (heap buffer overflow due to incorrect length in
    expand_case_fold_string). (Stas)
  . Fixed bug #77385 (buffer overflow in fetch_token). (Stas)
  . Fixed bug #77394 (Buffer overflow in multibyte case folding - unicode).
    (Stas)
  . Fixed bug #77418 (Heap overflow in utf32be_mbc_to_code). (Stas)

- OCI8:
  . Fixed bug #76804 (oci_pconnect with OCI_CRED_EXT not working). (KoenigsKind)
  . Added oci_set_call_timeout() for call timeouts.
  . Added oci_set_db_operation() for the DBOP end-to-end-tracing attribute.

- Opcache:
  . Fixed bug #77215 (CFG assertion failure on multiple finalizing switch
    frees in one block). (Nikita)
  . Fixed bug #77275 (OPcache optimization problem for ArrayAccess->offsetGet).
    (Nikita)

- PCRE:
  . Fixed bug #77193 (Infinite loop in preg_replace_callback). (Anatol)

- PDO:
  . Handle invalid index passed to PDOStatement::fetchColumn() as error. (Sergei
    Morozov)

- Phar:
  . Fixed bug #77247 (heap buffer overflow in phar_detect_phar_fname_ext). (Stas)

- Soap:
  . Fixed bug #77088 (Segfault when using SoapClient with null options).
    (Laruence)

- Sockets:
  . Fixed bug #77136 (Unsupported IPV6_RECVPKTINFO constants on macOS).
    (Mizunashi Mana)

- Sodium:
  . Fixed bug #77297 (SodiumException segfaults on PHP 7.3). (Nikita, Scott)

- SPL:
  . Fixed bug #77359 (spl_autoload causes segfault). (Lauri Kenttä)
  . Fixed bug #77360 (class_uses causes segfault). (Lauri Kenttä)

- SQLite3:
  . Fixed bug #77051 (Issue with re-binding on SQLite3). (BohwaZ)

- Xmlrpc:
  . Fixed bug #77242 (heap out of bounds read in xmlrpc_decode()). (cmb)
  . Fixed bug #77380 (Global out of bounds read in xmlrpc base64 code). (Stas)

06 Dec 2018, PHP 7.3.0

- Core:
  . Improved PHP GC. (Dmitry, Nikita)
  . Redesigned the old ext_skel program written in PHP, run:
    'php ext_skel.php' for all options. This means there are no dependencies,
    thus making it work on Windows out of the box. (Kalle)
  . Removed support for BeOS. (Kalle)
  . Add PHP_VERSION to phpinfo() <title/>. (github/MattJeevas)
  . Add net_get_interfaces(). (Sara, Joe, Anatol)
  . Added gc_status(). (Benjamin Eberlei)
  . Implemented flexible heredoc and nowdoc syntax, per
    RFC https://wiki.php.net/rfc/flexible_heredoc_nowdoc_syntaxes.
    (Thomas Punt)
  . Added support for references in list() and array destructuring, per
    RFC https://wiki.php.net/rfc/list_reference_assignment.
    (David Walker)
  . Improved effectiveness of ZEND_SECURE_ZERO for NetBSD and systems
    without native similar feature. (devnexen)
  . Added syslog.facility and syslog.ident INI entries for customizing syslog
    logging. (Philip Prindeville)
  . Fixed bug #75683 (Memory leak in zend_register_functions() in ZTS mode).
    (Dmitry)
  . Fixed bug #75031 (support append mode in temp/memory streams). (adsr)
  . Fixed bug #74860 (Uncaught exceptions not being formatted properly when
    error_log set to "syslog"). (Philip Prindeville)
  . Fixed bug #75220 (Segfault when calling is_callable on parent).
    (andrewnester)
  . Fixed bug #69954 (broken links and unused config items in distributed ini
    files). (petk)
  . Fixed bug #74922 (Composed class has fatal error with duplicate, equal const
    properties). (pmmaga)
  . Fixed bug #63911 (identical trait methods raise errors during composition).
    (pmmaga)
  . Fixed bug #75677 (Clang ignores fastcall calling convention on variadic
    function). (Li-Wen Hsu)
  . Fixed bug #54043 (Remove inconsitency of internal exceptions and user
    defined exceptions). (Nikita)
  . Fixed bug #53033 (Mathematical operations convert objects to integers).
    (Nikita)
  . Fixed bug #73108 (Internal class cast handler uses integer instead of
    float). (Nikita)
  . Fixed bug #75765 (Fatal error instead of Error exception when base class is
    not found). (Timur Ibragimov)
  . Fixed bug #76198 (Wording: "iterable" is not a scalar type). (Levi Morrison)
  . Fixed bug #76137 (config.guess/config.sub do not recognize RISC-V). (cmb)
  . Fixed bug #76427 (Segfault in zend_objects_store_put). (Laruence)
  . Fixed bug #76422 (ftruncate fails on files > 2GB). (Anatol)
  . Fixed bug #76509 (Inherited static properties can be desynchronized from
    their parent by ref). (Nikita)
  . Fixed bug #76439 (Changed behaviour in unclosed HereDoc). (Nikita, tpunt)
  . Fixed bug #63217 (Constant numeric strings become integers when used as
    ArrayAccess offset). (Rudi Theunissen, Dmitry)
  . Fixed bug #33502 (Some nullary functions don't check the number of
    arguments). (cmb)
  . Fixed bug #76392 (Error relocating sapi/cli/php: unsupported relocation
    type 37). (Peter Kokot)
  . The declaration and use of case-insensitive constants has been deprecated.
    (Nikita)
  . Added syslog.filter INI entry for syslog filtering. (Philip Prindeville)
  . Fixed bug #76667 (Segfault with divide-assign op and __get + __set).
    (Laruence)
  . Fixed bug #76030 (RE2C_FLAGS rarely honoured) (Cristian Rodríguez)
  . Fixed broken zend_read_static_property (Laruence)
  . Fixed bug #76773 (Traits used on the parent are ignored for child classes).
    (daverandom)
  . Fixed bug #76767 (‘asm’ operand has impossible constraints in zend_operators.h).
    (ondrej)
  . Fixed bug #76752 (Crash in ZEND_COALESCE_SPEC_TMP_HANDLER - assertion in
    _get_zval_ptr_tmp failed). (Laruence)
  . Fixed bug #76820 (Z_COPYABLE invalid definition). (mvdwerve, cmb)
  . Fixed bug #76510 (file_exists() stopped working for phar://). (cmb)
  . Fixed bug #76869 (Incorrect bypassing protected method accessibilty check).
    (Dmitry)
  . Fixed bug #72635 (Undefined class used by class constant in constexpr
    generates fatal error). (Nikita)
  . Fixed bug #76947 (file_put_contents() blocks the directory of the file
    (__DIR__)). (Anatol)
  . Fixed bug #76979 (define() error message does not mention resources as
    valid values). (Michael Moravec)
  . Fixed bug #76825 (Undefined symbols ___cpuid_count). (Laruence, cmb)
  . Fixed bug #77110 (undefined symbol zend_string_equal_val in C++ build).
    (Remi)

- BCMath:
  . Implemented FR #67855 (No way to get current scale in use). (Chris Wright,
    cmb)
  . Fixed bug #66364 (BCMath bcmul ignores scale parameter). (cmb)
  . Fixed bug #75164 (split_bc_num() is pointless). (cmb)
  . Fixed bug #75169 (BCMath errors/warnings bypass PHP's error handling). (cmb)

- CLI:
  . Fixed bug #44217 (Output after stdout/stderr closed cause immediate exit
    with status 0). (Robert Lu)
  . Fixed bug #77111 (php-win.exe corrupts unicode symbols from cli
    parameters). (Anatol)

- cURL:
  . Expose curl constants from curl 7.50 to 7.61. (Pierrick)
  . Fixed bug #74125 (Fixed finding CURL on systems with multiarch support).
    (cebe)

- Date:
  . Implemented FR #74668: Add DateTime::createFromImmutable() method.
    (majkl578, Rican7)
  . Fixed bug #75222 (DateInterval microseconds property always 0). (jhdxr)
  . Fixed bug #68406 (calling var_dump on a DateTimeZone object modifies it).
    (jhdxr)
  . Fixed bug #76131 (mismatch arginfo for date_create). (carusogabriel)
  . Updated timelib to 2018.01RC1 to address several bugs:
    . Fixed bug #75577 (DateTime::createFromFormat does not accept 'v' format
      specifier). (Derick)
    . Fixed bug #75642 (Wrap around behaviour for microseconds is not working).
      (Derick)

- DBA:
  . Fixed bug #75264 (compiler warnings emitted). (petk)

- DOM:
  . Fixed bug #76285 (DOMDocument::formatOutput attribute sometimes ignored).
    (Andrew Nester, Laruence, Anatol)

- Fileinfo:
  . Fixed bug #77095 (slowness regression in 7.2/7.3 (compared to 7.1)).
    (Anatol)

- Filter:
  . Added the 'add_slashes' sanitization mode (FILTER_SANITIZE_ADD_SLASHES).
	(Kalle)

- FPM:
  . Added fpm_get_status function. (Till Backhaus)
  . Fixed bug #62596 (getallheaders() missing with PHP-FPM). (Remi)
  . Fixed bug #69031 (Long messages into stdout/stderr are truncated
    incorrectly) - added new log related FPM configuration options:
    log_limit, log_buffering and decorate_workers_output. (Jakub Zelenka)

- ftp:
  . Fixed bug #77151 (ftp_close(): SSL_read on shutdown). (Remi)

- GD:
  . Added support for WebP in imagecreatefromstring(). (Andreas Treichel, cmb)

- GMP:
  . Export internal structures and accessor helpers for GMP object. (Sara)
  . Added gmp_binomial(n, k). (Nikita)
  . Added gmp_lcm(a, b). (Nikita)
  . Added gmp_perfect_power(a). (Nikita)
  . Added gmp_kronecker(a, b). (Nikita)

- iconv:
  . Fixed bug #53891 (iconv_mime_encode() fails to Q-encode UTF-8 string). (cmb)
  . Fixed bug #77147 (Fixing 60494 ignored ICONV_MIME_DECODE_CONTINUE_ON_ERROR).
    (cmb)

- IMAP:
  . Fixed bug #77020 (null pointer dereference in imap_mail). (cmb)
  . Fixed bug #77153 (imap_open allows to run arbitrary shell commands via
    mailbox parameter). (Stas)

- Interbase:
  . Fixed bug #75453 (Incorrect reflection for ibase_[p]connect). (villfa)
  . Fixed bug #76443 (php+php_interbase.dll crash on module_shutdown). (Kalle)


- intl:
  . Fixed bug #75317 (UConverter::setDestinationEncoding changes source instead
    of destination). (andrewnester)
  . Fixed bug #76829 (Incorrect validation of domain on idn_to_utf8()
    function). (Anatol)

- JSON:
  . Added JSON_THROW_ON_ERROR flag. (Andrea)

- LDAP:
  . Added ldap_exop_refresh helper for EXOP REFRESH operation with dds overlay.
    (Come)
  . Added full support for sending and parsing ldap controls. (Come)
  . Fixed bug #49876 (Fix LDAP path lookup on 64-bit distros). (dzuelke)

- libxml2:
  . Fixed bug #75871 (use pkg-config where available). (pmmaga)

- litespeed:
  . Fixed bug #75248 (Binary directory doesn't get created when building
    only litespeed SAPI). (petk)
  . Fixed bug #75251 (Missing program prefix and suffix). (petk)

- MBstring:
  . Updated to Oniguruma 6.9.0. (cmb)
  . Fixed bug #65544 (mb title case conversion-first word in quotation isn't
    capitalized). (Nikita)
  . Fixed bug #71298 (MB_CASE_TITLE misbehaves with curled apostrophe/quote).
    (Nikita)
  . Fixed bug #73528 (Crash in zif_mb_send_mail). (Nikita)
  . Fixed bug #74929 (mbstring functions version 7.1.1 are slow compared to 5.3
    on Windows). (Nikita)
  . Fixed bug #76319 (mb_strtolower with invalid UTF-8 causes segmentation
    fault). (Nikita)
  . Fixed bug #76574 (use of undeclared identifiers INT_MAX and LONG_MAX). (cmb)
  . Fixed bug #76594 (Bus Error due to unaligned access in zend_ini.c
    OnUpdateLong). (cmb, Nikita)
  . Fixed bug #76706 (mbstring.http_output_conv_mimetypes is ignored). (cmb)
  . Fixed bug #76958 (Broken UTF7-IMAP conversion). (Nikita)
  . Fixed bug #77025 (mb_strpos throws Unknown encoding or conversion error).
    (Nikita)
  . Fixed bug #77165 (mb_check_encoding crashes when argument given an empty
    array). (Nikita)

- Mysqlnd:
  . Fixed bug #76386 (Prepared Statement formatter truncates fractional seconds
    from date/time column). (Victor Csiky)

- ODBC:
  . Removed support for ODBCRouter. (Kalle)
  . Removed support for Birdstep. (Kalle)
  . Fixed bug #77079 (odbc_fetch_object has incorrect type signature).
    (Jon Allen)

- Opcache:
  . Fixed bug #76466 (Loop variable confusion). (Dmitry, Laruence, Nikita)
  . Fixed bug #76463 (var has array key type but not value type). (Laruence)
  . Fixed bug #76446 (zend_variables.c:73: zend_string_destroy: Assertion
    `!(zval_gc_flags((str)->gc)). (Nikita, Laruence)
  . Fixed bug #76711 (OPcache enabled triggers false-positive "Illegal string
    offset"). (Dmitry)
  . Fixed bug #77058 (Type inference in opcache causes side effects). (Nikita)
  . Fixed bug #77092 (array_diff_key() - segmentation fault). (Nikita)

- OpenSSL:
  . Added openssl_pkey_derive function. (Jim Zubov)
  . Add min_proto_version and max_proto_version ssl stream options as well as
    related constants for possible TLS protocol values. (Jakub Zelenka)

- PCRE:
  . Implemented https://wiki.php.net/rfc/pcre2-migration. (Anatol, Dmitry)
  . Upgrade PCRE2 to 10.32. (Anatol)
  . Fixed bug #75355 (preg_quote() does not quote # control character).
    (Michael Moravec)
  . Fixed bug #76512 (\w no longer includes unicode characters). (cmb)
  . Fixed bug #76514 (Regression in preg_match makes it fail with
    PREG_JIT_STACKLIMIT_ERROR). (Anatol)
  . Fixed bug #76909 (preg_match difference between 7.3 and < 7.3). (Anatol)

- PDO_DBlib:
  . Implemented FR #69592 (allow 0-column rowsets to be skipped automatically).
    (fandrieu)
  . Expose TDS version as \PDO::DBLIB_ATTR_TDS_VERSION attribute on \PDO
    instance. (fandrieu)
  . Treat DATETIME2 columns like DATETIME. (fandrieu)
  . Fixed bug #74243 (allow locales.conf to drive datetime format). (fandrieu)

- PDO_Firebird:
  . Fixed bug #74462 (PDO_Firebird returns only NULLs for results with boolean
    for FIREBIRD >= 3.0). (Dorin Marcoci)

- PDO_OCI:
  . Fixed bug #74631 (PDO_PCO with PHP-FPM: OCI environment initialized
    before PHP-FPM sets it up). (Ingmar Runge)

- PDO SQLite
  . Add support for additional open flags

- pgsql:
  . Added new error constants for pg_result_error(): PGSQL_DIAG_SCHEMA_NAME,
    PGSQL_DIAG_TABLE_NAME, PGSQL_DIAG_COLUMN_NAME, PGSQL_DIAG_DATATYPE_NAME,
    PGSQL_DIAG_CONSTRAINT_NAME and PGSQL_DIAG_SEVERITY_NONLOCALIZED. (Kalle)
  . Fixed bug #77047 (pg_convert has a broken regex for the 'TIME WITHOUT
    TIMEZONE' data type). (Andy Gajetzki)

- phar:
  . Fixed bug #74991 (include_path has a 4096 char limit in some cases).
    (bwbroersma)
  . Fixed bug #65414 (deal with leading slash when adding files correctly).
    (bishopb)

- readline:
  . Added completion_append_character and completion_suppress_append options
    to readline_info() if linked against libreadline. (krageon)

- Session:
  . Fixed bug #74941 (session fails to start after having headers sent).
    (morozov)

- SimpleXML:
  . Fixed bug #54973 (SimpleXML casts integers wrong). (Nikita)
  . Fixed bug #76712 (Assignment of empty string creates extraneous text node).
    (cmb)

- Sockets:
  . Fixed bug #67619 (Validate length on socket_write). (thiagooak)

- SOAP:
  . Fixed bug #75464 (Wrong reflection on SoapClient::__setSoapHeaders).
    (villfa)
  . Fixed bug #70469 (SoapClient generates E_ERROR even if exceptions=1 is
    used). (Anton Artamonov)
  . Fixed bug #50675 (SoapClient can't handle object references correctly).
    (Cameron Porter)
  . Fixed bug #76348 (WSDL_CACHE_MEMORY causes Segmentation fault). (cmb)
  . Fixed bug #77141 (Signedness issue in SOAP when precision=-1). (cmb)

- SPL:
  . Fixed bug #74977 (Appending AppendIterator leads to segfault).
    (Andrew Nester)
  . Fixed bug #75173 (incorrect behavior of AppendIterator::append in foreach
    loop). (jhdxr)
  . Fixed bug #74372 (autoloading file with syntax error uses next autoloader,
    may hide parse error). (Nikita)
  . Fixed bug #75878 (RecursiveTreeIterator::setPostfix has wrong signature).
    (cmb)
  . Fixed bug #74519 (strange behavior of AppendIterator). (jhdxr)
  . Fixed bug #76131 (mismatch arginfo for splarray constructor).
    (carusogabriel)

- SQLite3:
  . Updated bundled libsqlite to 3.24.0. (cmb)

- Standard:
  . Added is_countable() function. (Gabriel Caruso)
  . Added support for the SameSite cookie directive, including an alternative
    signature for setcookie(), setrawcookie() and session_set_cookie_params().
    (Frederik Bosch, pmmaga)
  . Remove superfluous warnings from inet_ntop()/inet_pton(). (daverandom)
  . Fixed bug #75916 (DNS_CAA record results contain garbage). (Mike,
    Philip Sharp)
  . Fixed unserialize(), to disable creation of unsupported data structures
    through manually crafted strings. (Dmitry)
  . Fixed bug #75409 (accept EFAULT in addition to ENOSYS as indicator
    that getrandom() is missing). (sarciszewski)
  . Fixed bug #74719 (fopen() should accept NULL as context). (Alexander Holman)
  . Fixed bug #69948 (path/domain are not sanitized in setcookie). (cmb)
  . Fixed bug #75996 (incorrect url in header for mt_rand). (tatarbj)
  . Added hrtime() function, to get high resolution time. (welting)
  . Fixed bug #48016 (stdClass::__setState is not defined although var_export()
    uses it). (Andrea)
  . Fixed bug #76136 (stream_socket_get_name should enclose IPv6 in brackets).
    (seliver)
  . Fixed bug #76688 (Disallow excessive parameters after options array).
    (pmmaga)
  . Fixed bug #76713 (Segmentation fault caused by property corruption).
    (Laruence)
  . Fixed bug #76755 (setcookie does not accept "double" type for expire time).
    (Laruence)
  . Fixed bug #76674 (improve array_* failure messages exposing what was passed
    instead of an array). (carusogabriel)
  . Fixed bug #76803 (ftruncate changes file pointer). (Anatol)
  . Fixed bug #76818 (Memory corruption and segfault). (Remi)
  . Fixed bug #77081 (ftruncate() changes seek pointer in c mode). (cmb, Anatol)

- Testing:
  . Implemented FR #62055 (Make run-tests.php support --CGI-- sections). (cmb)

- Tidy:
  . Support using tidyp instead of tidy. (devnexen)
  . Fixed bug #74707 (Tidy has incorrect ReflectionFunction param counts for
    functions taking tidy). (Gabriel Caruso)
  . Fixed arginfo for tidy::__construct(). (Tyson Andre)

- Tokenizer:
  . Fixed bug #76437 (token_get_all with TOKEN_PARSE flag fails to recognise
    close tag). (Laruence)
  . Fixed bug #75218 (Change remaining uncatchable fatal errors for parsing
    into ParseError). (Nikita)
  . Fixed bug #76538 (token_get_all with TOKEN_PARSE flag fails to recognise
    close tag with newline). (Nikita)
  . Fixed bug #76991 (Incorrect tokenization of multiple invalid flexible
    heredoc strings). (Nikita)

- XML:
  . Fixed bug #71592 (External entity processing never fails). (cmb)

- Zlib:
  . Added zlib/level context option for compress.zlib wrapper. (Sara)

08 Nov 2018, PHP 7.2.12

- Core:
  . Fixed bug #76846 (Segfault in shutdown function after memory limit error).
    (Nikita)
  . Fixed bug #76946 (Cyclic reference in generator not detected). (Nikita)
  . Fixed bug #77035 (The phpize and ./configure create redundant .deps file).
    (Peter Kokot)
  . Fixed bug #77041 (buildconf should output error messages to stderr)
    (Mizunashi Mana)

- Date:
  . Upgraded timelib to 2017.08. (Derick)
  . Fixed bug #75851 (Year component overflow with date formats "c", "o", "r"
    and "y"). (Adam Saponara)
  . Fixed bug #77007 (fractions in `diff()` are not correctly normalized).
    (Derick)

- FCGI:
  . Fixed #76948 (Failed shutdown/reboot or end session in Windows). (Anatol)
  . Fixed bug #76954 (apache_response_headers removes last character from header
    name). (stodorovic)

- FTP:
  . Fixed bug #76972 (Data truncation due to forceful ssl socket shutdown).
    (Manuel Mausz)

- intl:
  . Fixed bug #76942 (U_ARGUMENT_TYPE_MISMATCH). (anthrax at unixuser dot org)

- Reflection:
  . Fixed bug #76936 (Objects cannot access their private attributes while
    handling reflection errors). (Nikita)
  . Fixed bug #66430 (ReflectionFunction::invoke does not invoke closure with
    object scope). (Nikita)

- Sodium:
  . Some base64 outputs were truncated; this is not the case any more.
    (jedisct1)
  . block sizes >= 256 bytes are now supposed by sodium_pad() even
    when an old version of libsodium has been installed. (jedisct1)
  . Fixed bug #77008 (sodium_pad() could read (but not return nor write)
    uninitialized memory when trying to pad an empty input). (jedisct1)

- Standard:
  . Fixed bug #76965 (INI_SCANNER_RAW doesn't strip trailing whitespace).
    (Pierrick)

- Tidy:
  . Fixed bug #77027 (tidy::getOptDoc() not available on Windows). (cmb)

- XML:
  . Fixed bug #30875 (xml_parse_into_struct() does not resolve entities). (cmb)
  . Add support for getting SKIP_TAGSTART and SKIP_WHITE options. (cmb)

- XMLRPC:
  . Fixed bug #75282 (xmlrpc_encode_request() crashes). (cmb)

11 Oct 2018, PHP 7.2.11

- Core:
  . Fixed bug #76800 (foreach inconsistent if array modified during loop).
    (Dmitry)
  . Fixed bug #76901 (method_exists on SPL iterator passthrough method corrupts
    memory). (Nikita)

- CURL:
  . Fixed bug #76480 (Use curl_multi_wait() so that timeouts are respected).
    (Pierrick)

- iconv:
  . Fixed bug #66828 (iconv_mime_encode Q-encoding longer than it should be).
    (cmb)

- Opcache:
  . Fixed bug #76832 (ZendOPcache.MemoryBase periodically deleted by the OS).
    (Anatol)
  . Fixed bug #76796 (Compile-time evaluation of disabled function in opcache
    causes segfault). (Nikita)

- POSIX:
  . Fixed bug #75696 (posix_getgrnam fails to print details of group). (cmb)

- Reflection:
  . Fixed bug #74454 (Wrong exception being thrown when using ReflectionMethod).
    (cmb)

- Standard:
  . Fixed bug #73457 (Wrong error message when fopen FTP wrapped fails to open
    data connection). (Ville Hukkamäki)
  . Fixed bug #74764 (Bindto IPv6 works with file_get_contents but fails with
    stream_socket_client). (Ville Hukkamäki)
  . Fixed bug #75533 (array_reduce is slow when $carry is large array).
    (Manabu Matsui)

- XMLRPC:
  . Fixed bug #76886 (Can't build xmlrpc with expat). (Thomas Petazzoni, cmb)

- Zlib:
  . Fixed bug #75273 (php_zlib_inflate_filter() may not update bytes_consumed).
    (Martin Burke, cmb)

13 Sep 2018, PHP 7.2.10

- Core:
  . Fixed bug #76754 (parent private constant in extends class memory leak).
    (Laruence)
  . Fixed bug #72443 (Generate enabled extension). (petk)
  . Fixed bug #75797 (Memory leak when using class_alias() in non-debug mode).
    (Massimiliano Braglia)

- Apache2:
  . Fixed bug #76582 (Apache bucket brigade sometimes becomes invalid). (stas)

- Bz2:
  . Fixed arginfo for bzcompress. (Tyson Andre)

- gettext:
  . Fixed bug #76517 (incorrect restoring of LDFLAGS). (sji)

- iconv:
  . Fixed bug #68180 (iconv_mime_decode can return extra characters in a
    header). (cmb)
  . Fixed bug #63839 (iconv_mime_decode_headers function is skipping headers).
    (cmb)
  . Fixed bug #60494 (iconv_mime_decode does ignore special characters). (cmb)
  . Fixed bug #55146 (iconv_mime_decode_headers() skips some headers). (cmb)

- intl:
  . Fixed bug #74484 (MessageFormatter::formatMessage memory corruption with
    11+ named placeholders). (Anatol)

- libxml:
  . Fixed bug #76777 ("public id" parameter of libxml_set_external_entity_loader
    callback undefined). (Ville Hukkamäki)

- mbstring:
  . Fixed bug #76704 (mb_detect_order return value varies based on argument
    type). (cmb)

- Opcache:
  . Fixed bug #76747 (Opcache treats path containing "test.pharma.tld" as a phar
    file). (Laruence)

- OpenSSL:
  . Fixed bug #76705 (unusable ssl => peer_fingerprint in
    stream_context_create()). (Jakub Zelenka)

- phpdbg:
  . Fixed bug #76595 (phpdbg man page contains outdated information).
    (Kevin Abel)

- SPL:
  . Fixed bug #68825 (Exception in DirectoryIterator::getLinkTarget()). (cmb)
  . Fixed bug #68175 (RegexIterator pregFlags are NULL instead of 0). (Tim
    Siebels)

- Standard:
  . Fixed bug #76778 (array_reduce leaks memory if callback throws exception).
    (cmb)

- zlib:
  . Fixed bug #65988 (Zlib version check fails when an include/zlib/ style dir
    is passed to the --with-zlib configure option). (Jay Bonci)
  . Fixed bug #76709 (Minimal required zlib library is 1.2.0.4). (petk)

16 Aug 2018, PHP 7.2.9

- Calendar:
  . Fixed bug #52974 (jewish.c: compile error under Windows with GBK charset).
    (cmb)

- Filter:
  . Fixed bug #76366 (References in sub-array for filtering breaks the filter).
    (ZiHang Gao)

- PDO_Firebird:
  . Fixed bug #76488 (Memory leak when fetching a BLOB field). (Simonov Denis)

- PDO_PgSQL:
  . Fixed bug #75402 (Possible Memory Leak using PDO::CURSOR_SCROLL option).
    (Anatol)

- SQLite3:
  . Fixed #76665 (SQLite3Stmt::bindValue() with SQLITE3_FLOAT doesn't juggle).
    (cmb)

- Standard:
  . Fixed bug #73817 (Incorrect entries in get_html_translation_table). (cmb)
  . Fixed bug #68553 (array_column: null values in $index_key become incrementing
    keys in result). (Laruence)
  . Fixed bug #76643 (Segmentation fault when using `output_add_rewrite_var`).
    (cmb)

- Zip:
  . Fixed bug #76524 (ZipArchive memory leak (OVERWRITE flag and empty archive)).
    (Timur Ibragimov)

19 Jul 2018, PHP 7.2.8

- Core:
  . Fixed bug #76534 (PHP hangs on 'illegal string offset on string references
    with an error handler). (Laruence)
  . Fixed bug #76520 (Object creation leaks memory when executed over HTTP).
    (Nikita)
  . Fixed bug #76502 (Chain of mixed exceptions and errors does not serialize
    properly). (Nikita)

- Date:
  . Fixed bug #76462 (Undefined property: DateInterval::$f). (Anatol)

- EXIF:
  . Fixed bug #76409 (heap use after free in _php_stream_free). (cmb)
  . Fixed bug #76423 (Int Overflow lead to Heap OverFlow in
    exif_thumbnail_extract of exif.c). (Stas)
  . Fixed bug #76557 (heap-buffer-overflow (READ of size 48) while reading exif
    data). (Stas)

- FPM:
  . Fixed bug #73342 (Vulnerability in php-fpm by changing stdin to
    non-blocking). (Nikita)

- GMP:
  . Fixed bug #74670 (Integer Underflow when unserializing GMP and possible
    other classes). (Nikita)

- intl:
  . Fixed bug #76556 (get_debug_info handler for BreakIterator shows wrong
    type). (cmb)

- mbstring:
  . Fixed bug #76532 (Integer overflow and excessive memory usage
    in mb_strimwidth). (MarcusSchwarz)

- Opcache:
  . Fixed bug #76477 (Opcache causes empty return value).
    (Nikita, Laruence)

- PGSQL:
  . Fixed bug #76548 (pg_fetch_result did not fetch the next row). (Anatol)

- phpdbg:
  . Fix arginfo wrt. optional/required parameters. (cmb)

- Reflection:
  . Fixed bug #76536 (PHP crashes with core dump when throwing exception in
    error handler). (Laruence)
  . Fixed bug #75231 (ReflectionProperty#getValue() incorrectly works with
    inherited classes). (Nikita)

- Standard:
  . Fixed bug #76505 (array_merge_recursive() is duplicating sub-array keys).
    (Laruence)
  . Fixed bug #71848 (getimagesize with $imageinfo returns false). (cmb)

- Win32:
  . Fixed bug #76459 (windows linkinfo lacks openbasedir check). (Anatol)

- ZIP:
  . Fixed bug #76461 (OPSYS_Z_CPM defined instead of OPSYS_CPM).
    (Dennis Birkholz, Remi)

07 Jun 2018, PHP 7.2.7

- Core:
  . Fixed bug #76337 (segfault when opcache enabled + extension use
    zend_register_class_alias). (xKhorasan)

- CLI Server:
  . Fixed bug #76333 (PHP built-in server does not find files if root path
    contains special characters). (Anatol)

- OpenSSL:
  . Fixed bug #76296 (openssl_pkey_get_public does not respect open_basedir).
    (Erik Lax, Jakub Zelenka)
  . Fixed bug #76174 (openssl extension fails to build with LibreSSL 2.7).
    (Jakub Zelenka)

- SPL:
  . Fixed bug #76367 (NoRewindIterator segfault 11). (Laruence)

- Standard:
  . Fixed bug #76410 (SIGV in zend_mm_alloc_small). (Laruence)
  . Fixed bug #76335 ("link(): Bad file descriptor" with non-ASCII path).
    (Anatol)

24 May 2018, PHP 7.2.6

- EXIF:
  . Fixed bug #76164 (exif_read_data zend_mm_heap corrupted). (cmb)

- FPM:
  . Fixed bug #76075 --with-fpm-acl wrongly tries to find libacl on FreeBSD.
    (mgorny)

- intl:
  . Fixed bug #74385 (Locale::parseLocale() broken with some arguments).
    (Anatol)

- Opcache:
  . Fixed bug #76205 (PHP-FPM sporadic crash when running Infinitewp). (Dmitry)
  . Fixed bug #76275 (Assertion failure in file cache when unserializing empty
    try_catch_array). (Nikita)
  . Fixed bug #76281 (Opcache causes incorrect "undefined variable" errors).
    (Nikita)

- Reflection:
  . Fixed arginfo of array_replace(_recursive) and array_merge(_recursive).
    (carusogabriel)

- Session:
  . Fixed bug #74892 (Url Rewriting (trans_sid) not working on urls that start
    with "#"). (Andrew Nester)

26 Apr 2018, PHP 7.2.5

- Core:
  . Fixed bug #75722 (Convert valgrind detection to configure option).
    (Michael Heimpold)

- Date:
  . Fixed bug #76131 (mismatch arginfo for date_create). (carusogabriel)

- Exif:
  . Fixed bug #76130 (Heap Buffer Overflow (READ: 1786) in exif_iif_add_value).
    (Stas)

- FPM:
  . Fixed bug #68440 (ERROR: failed to reload: execvp() failed: Argument list
    too long). (Jacob Hipps)
  . Fixed incorrect write to getenv result in FPM reload. (Jakub Zelenka)

- GD:
  . Fixed bug #52070 (imagedashedline() - dashed line sometimes is not visible).
    (cmb)

- iconv:
  . Fixed bug #76249 (stream filter convert.iconv leads to infinite loop on
    invalid sequence). (Stas)

- intl:
  . Fixed bug #76153 (Intl compilation fails with icu4c 61.1). (Anatol)

- ldap:
  . Fixed bug #76248 (Malicious LDAP-Server Response causes Crash). (Stas)

- mbstring:
  . Fixed bug #75944 (Wrong cp1251 detection). (dmk001)
  . Fixed bug #76113 (mbstring does not build with Oniguruma 6.8.1).
    (chrullrich, cmb)

- ODBC:
  . Fixed bug #76088 (ODBC functions are not available by default on Windows).
    (cmb)

- Opcache:
  . Fixed bug #76094 (Access violation when using opcache). (Laruence)

- Phar:
  . Fixed bug #76129 (fix for CVE-2018-5712 may not be complete). (Stas)

- phpdbg:
  . Fixed bug #76143 (Memory corruption: arbitrary NUL overwrite). (Laruence)

- SPL:
  . Fixed bug #76131 (mismatch arginfo for splarray constructor).
    (carusogabriel)

- standard:
  . Fixed bug #74139 (mail.add_x_header default inconsistent with docs). (cmb)
  . Fixed bug #75996 (incorrect url in header for mt_rand). (tatarbj)

29 Mar 2018, PHP 7.2.4

- Core:
  . Fixed bug #76025 (Segfault while throwing exception in error_handler).
    (Dmitry, Laruence)
  . Fixed bug #76044 ('date: illegal option -- -' in ./configure on FreeBSD).
    (Anatol)

- FPM:
  . Fixed bug #75605 (Dumpable FPM child processes allow bypassing opcache
    access controls). (Jakub Zelenka)

- FTP:
  . Fixed ftp_pasv arginfo. (carusogabriel)

-GD:
  . Fixed bug #73957 (signed integer conversion in imagescale()). (cmb)
  . Fixed bug #76041 (null pointer access crashed php). (cmb)
  . Fixed imagesetinterpolation arginfo. (Gabriel Caruso)

- iconv:
  . Fixed bug #75867 (Freeing uninitialized pointer). (Philip Prindeville)

- Mbstring:
  . Fixed bug #62545 (wrong unicode mapping in some charsets). (cmb)

- Opcache:
  . Fixed bug #75969 (Assertion failure in live range DCE due to block pass
    misoptimization). (Nikita)

- OpenSSL:
  . Fixed openssl_* arginfos. (carusogabriel)

- PCNTL:
  . Fixed bug #75873 (pcntl_wexitstatus returns incorrect on Big_Endian platform
    (s390x)). (Sam Ding)

- Phar:
  . Fixed bug #76085 (Segmentation fault in buildFromIterator when directory
    name contains a \n). (Laruence)

- Standard:
  . Fixed bug #75961 (Strange references behavior). (Laruence)
  . Fixed some arginfos. (carusogabriel)
  . Fixed bug #76068 (parse_ini_string fails to parse "[foo]\nbar=1|>baz" with
    segfault). (Anatol)

01 Mar 2018, PHP 7.2.3

- Core:
  . Fixed bug #75864 ("stream_isatty" returns wrong value on s390x). (Sam Ding)

- Apache2Handler:
  . Fixed bug #75882 (a simple way for segfaults in threadsafe php just with
    configuration). (Anatol)

- Date:
  . Fixed bug #75857 (Timezone gets truncated when formatted). (carusogabriel)
  . Fixed bug #75928 (Argument 2 for `DateTimeZone::listIdentifiers()` should
    accept `null`). (Pedro Lacerda)
  . Fixed bug #68406 (calling var_dump on a DateTimeZone object modifies it).
    (jhdxr)

- LDAP:
  . Fixed bug #49876 (Fix LDAP path lookup on 64-bit distros). (dzuelke)

- libxml2:
  . Fixed bug #75871 (use pkg-config where available). (pmmaga)

- PGSQL:
  . Fixed bug #75838 (Memory leak in pg_escape_bytea()). (ard_1 at mail dot ru)

- Phar:
  . Fixed bug #54289 (Phar::extractTo() does not accept specific directories to
    be extracted). (bishop)
  . Fixed bug #65414 (deal with leading slash while adding files correctly).
    (bishopb)
  . Fixed bug #65414 (deal with leading slash when adding files correctly).
    (bishopb)

- ODBC:
  . Fixed bug #73725 (Unable to retrieve value of varchar(max) type). (Anatol)

- Opcache:
  . Fixed bug #75729 (opcache segfault when installing Bitrix). (Nikita)
  . Fixed bug #75893 (file_get_contents $http_response_header variable bugged
    with opcache). (Nikita)
  . Fixed bug #75938 (Modulus value not stored in variable). (Nikita)

- SPL:
  . Fixed bug #74519 (strange behavior of AppendIterator). (jhdxr)

- Standard:
  . Fixed bug #75916 (DNS_CAA record results contain garbage). (Mike,
    Philip Sharp)
  . Fixed bug #75981 (Prevent reading beyond buffer start in http wrapper).
    (Stas)

01 Feb 2018, PHP 7.2.2

- Core:
  . Fixed bug #75742 (potential memleak in internal classes's static members).
    (Laruence)
  . Fixed bug #75679 (Path 260 character problem). (Anatol)
  . Fixed bug #75614 (Some non-portable == in shell scripts). (jdolecek)
  . Fixed bug #75786 (segfault when using spread operator on generator passed
    by reference). (Nikita)
  . Fixed bug #75799 (arg of get_defined_functions is optional). (carusogabriel)
  . Fixed bug #75396 (Exit inside generator finally results in fatal error).
    (Nikita)

- FCGI:
  . Fixed bug #75794 (getenv() crashes on Windows 7.2.1 when second parameter is
    false). (Anatol)

- IMAP:
  . Fixed bug #75774 (imap_append HeapCorruction). (Anatol)

- Opcache:
  . Fixed bug #75720 (File cache not populated after SHM runs full). (Dmitry)
  . Fixed bug #75687 (var 8 (TMP) has array key type but not value type).
    (Nikita, Laruence)
  . Fixed bug #75698 (Using @ crashes php7.2-fpm). (Nikita)
  . Fixed bug #75579 (Interned strings buffer overflow may cause crash).
    (Dmitry)

- PDO:
  . Fixed bug #75616 (PDO extension doesn't allow to be built shared on Darwin).
    (jdolecek)

- PDO MySQL:
  . Fixed bug #75615 (PDO Mysql module can't be built as module). (jdolecek)

- PGSQL:
  . Fixed bug #75671 (pg_version() crashes when called on a connection to
    cockroach). (magicaltux at gmail dot com)

- Readline:
  . Fixed bug #75775 (readline_read_history segfaults with empty file).
    (Anatol)

- SAPI:
  . Fixed bug #75735 ([embed SAPI] Segmentation fault in
    sapi_register_post_entry). (Laruence)

- SOAP:
  . Fixed bug #70469 (SoapClient generates E_ERROR even if exceptions=1 is
    used). (Anton Artamonov)
  . Fixed bug #75502 (Segmentation fault in zend_string_release). (Nikita)

- SPL:
  . Fixed bug #75717 (RecursiveArrayIterator does not traverse arrays by
    reference). (Nikita)
  . Fixed bug #75242 (RecursiveArrayIterator doesn't have constants from parent
    class). (Nikita)
  . Fixed bug #73209 (RecursiveArrayIterator does not iterate object
    properties). (Nikita)

- Standard:
   . Fixed bug #75781 (substr_count incorrect result). (Laruence)
   . Fixed bug #75653 (array_values don't work on empty array). (Nikita)

- Zip:
  . Display headers (buildtime) and library (runtime) versions in phpinfo
    (with libzip >= 1.3.1). (Remi)

04 Jan 2018, PHP 7.2.1

- Core:
  . Fixed bug #75573 (Segmentation fault in 7.1.12 and 7.0.26). (Laruence)
  . Fixed bug #75384 (PHP seems incompatible with OneDrive files on demand).
    (Anatol)
  . Fixed bug #75525 (Access Violation in vcruntime140.dll). (Anatol)
  . Fixed bug #74862 (Unable to clone instance when private __clone defined).
    (Daniel Ciochiu)
  . Fixed bug #75074 (php-process crash when is_file() is used with strings
    longer 260 chars). (Anatol)
  . Fixed bug #69727 (Remove timestamps from build to make it reproducible).
    (jelle van der Waa)

- CLI server:
  . Fixed bug #73830 (Directory does not exist). (Anatol)

- FPM:
  . Fixed bug #64938 (libxml_disable_entity_loader setting is shared between
    requests). (Remi)

- GD:
  . Fixed bug #75571 (Potential infinite loop in gdImageCreateFromGifCtx).
    (Christoph)

- Opcache:
  . Fixed bug #75608 ("Narrowing occurred during type inference" error).
    (Laruence, Dmitry)
  . Fixed bug #75579 (Interned strings buffer overflow may cause crash).
    (Dmitry)
  . Fixed bug #75570 ("Narrowing occurred during type inference" error).
    (Dmitry)
  . Fixed bug #75681 (Warning: Narrowing occurred during type inference,
    specific case). (Nikita)
  . Fixed bug #75556 (Invalid opcode 138/1/1). (Laruence)

- PCRE:
  . Fixed bug #74183 (preg_last_error not returning error code after error).
    (Andrew Nester)

- Phar:
  . Fixed bug #74782 (remove file name from output to avoid XSS). (stas)

- Standard:
  . Fixed bug #75511 (fread not free unused buffer). (Laruence)
  . Fixed bug #75514 (mt_rand returns value outside [$min,$max]+ on 32-bit)
    (Remi)
  . Fixed bug #75535 (Inappropriately parsing HTTP response leads to PHP
    segment fault). (Nikita)
  . Fixed bug #75409 (accept EFAULT in addition to ENOSYS as indicator
    that getrandom() is missing). (sarciszewski)
  . Fixed bug #73124 (php_ini_scanned_files() not reporting correctly).
    (John Stevenson)
  . Fixed bug #75574 (putenv does not work properly if parameter contains
    non-ASCII unicode character). (Anatol)

- Zip:
  . Fixed bug #75540 (Segfault with libzip 1.3.1). (Remi)

30 Nov 2017, PHP 7.2.0

- BCMath:
  . Fixed bug #46564 (bcmod truncates fractionals). (liborm85)

- CLI:
  . Fixed bug #74849 (Process is started as interactive shell in PhpStorm).
    (Anatol)
  . Fixed bug #74979 (Interactive shell opening instead of script execution
    with -f flag). (Anatol)

- CLI server:
  . Fixed bug #60471 (Random "Invalid request (unexpected EOF)" using a router
    script). (SammyK)

- Core:
  . Added ZEND_COUNT, ZEND_GET_CLASS, ZEND_GET_CALLED_CLASS, ZEND_GET_TYPE,
    ZEND_FUNC_NUM_ARGS, ZEND_FUNC_GET_ARGS instructions, to implement
    corresponding builtin functions. (Dmitry)
  . "Countable" interface is moved from SPL to Core. (Dmitry)
  . Added ZEND_IN_ARRAY instruction, implementing optimized in_array() builtin
    function, through hash lookup in flipped array. (Dmitry)
  . Removed IS_TYPE_IMMUTABLE (it's the same as COPYABLE & !REFCOUNTED). (Dmitry)
  . Removed the sql.safe_mode directive. (Kalle)
  . Removed support for Netware. (Kalle)
  . Renamed ReflectionClass::isIterateable() to ReflectionClass::isIterable()
    (alias original name for BC). (Sara)
  . Fixed bug #54535 (WSA cleanup executes before MSHUTDOWN). (Kalle)
  . Implemented FR #69791 (Disallow mail header injections by extra headers)
    (Yasuo)
  . Implemented FR #49806 (proc_nice() for Windows). (Kalle)
  . Fix pthreads detection when cross-compiling (ffontaine)
  . Fixed memory leaks caused by exceptions thrown from destructors. (Bob,
    Dmitry).
  . Fixed bug #73215 (uniqid() should use better random source). (Yasuo)
  . Implemented FR #72768 (Add ENABLE_VIRTUAL_TERMINAL_PROCESSING flag for
    php.exe). (Michele Locati)
  . Implemented "Convert numeric keys in object/array casts" RFC, fixes
    bugs #53838, #61655, #66173, #70925, #72254, etc. (Andrea)
  . Implemented "Deprecate and Remove Bareword (Unquoted) Strings" RFC.
    (Rowan Collins)
  . Raised minimum supported Windows versions to Windows 7/Server 2008 R2.
    (Anatol)
  . Implemented minor optimization in array_keys/array_values(). (Sara)
  . Added PHP_OS_FAMILY constant to determine on which OS we are. (Jan Altensen)
  . Fixed bug #73987 (Method compatibility check looks to original
    definition and not parent). (pmmaga)
  . Fixed bug #73991 (JSON_OBJECT_AS_ARRAY not respected). (Sara)
  . Fixed bug #74053 (Corrupted class entries on shutdown when a destructor
    spawns another object). (jim at commercebyte dot com)
  . Fixed bug #73971 (Filename got limited to MAX_PATH on Win32 when scan
    directory). (Anatol)
  . Fixed bug #72359, bug #72451, bug #73706, bug #71115 and others related
    to interned strings handling in TS builds. (Anatol, Dmitry)
  . Implemented "Trailing Commas In List Syntax" RFC for group use lists only.
    (Sammy Kaye Powers)
  . Fixed bug #74269 (It's possible to override trait property with different
    loosely-equal value). (pmmaga)
  . Fixed bug #61970 (Restraining __construct() access level in subclass gives
    a fatal error). (pmmaga)
  . Fixed bug #63384 (Cannot override an abstract method with an abstract
    method). (pmmaga, wes)
  . Fixed bug #74607 (Traits enforce different inheritance rules). (pmmaga)
  . Fixed misparsing of abstract unix domain socket names. (Sara)
  . Change PHP_OS_FAMILY value from "OSX" to "Darwin". (Sebastian, Kalle)
  . Allow loading PHP/Zend extensions by name in ini files (extension=<name>).
    (francois at tekwire dot net)
  . Added object type annotation. (brzuchal)
  . Fixed bug #74815 (crash with a combination of INI entries at startup).
    (Anatol)
  . Fixed bug #74836 (isset on zero-prefixed numeric indexes in array broken).
    (Dmitry)
  . Added new VM instuctions ISSET_ISEMPTY_CV and UNSET_CV. Previously they
    were implemented as ISSET_ISEMPTY_VAR and UNSET_VAR variants with
    ZEND_QUICK_SET flag. (Nikita, Dmitry)
  . Fixed bug #49649 (unserialize() doesn't handle changes in property
    visibility). (pmmaga)
  . Fixed #74866 (extension_dir = "./ext" now use current directory for base).
    (Francois Laupretre)
  . Implemented FR #74963 (Improved error message on fetching property of
    non-object). (Laruence)
  . Fixed Bug #75142 (buildcheck.sh check for autoconf version needs to be updated
    for v2.64). (zizzy at zizzy dot net, Remi)
  . Fixed bug #74878 (Data race in ZTS builds). (Nikita, Dmitry)
  . Fixed bug #75515 ("stream_copy_to_stream" doesn't stream anymore). (Sara)

- cURL:
  . Fixed bug #75093 (OpenSSL support not detected). (Remi)
  . Better fix for #74125 (use pkg-config instead of curl-config). (Remi)

- Date:
  . Fixed bug #55407 (Impossible to prototype DateTime::createFromFormat).
    (kelunik)
  . Implemented FR #71520 (Adding the DateTime constants to the
    DateTimeInterface interface). (Majkl578)
  . Fixed bug #75149 (redefinition of typedefs ttinfo and t1info). (Remi)
  . Fixed bug #75222 (DateInterval microseconds property always 0). (jhdxr)

- Dba:
  . Fixed bug #72885 (flatfile: dba_fetch() fails to read replaced entry).
    (Anatol)

- DOM:
  . Implement #74837 (Implement Countable for DomNodeList and DOMNamedNodeMap).
    (Andreas Treichel)

- EXIF:
  . Added support for vendor specific tags for the following formats:
    Samsung, DJI, Panasonic, Sony, Pentax, Minolta, Sigma/Foveon, AGFA,
	Kyocera, Ricoh & Epson. (Kalle)
  . Fixed bug #72682 (exif_read_data() fails to read all data for some
    images). (Kalle)
  . Fixed bug #71534 (Type confusion in exif_read_data() leading to heap
    overflow in debug mode). (hlt99 at blinkenshell dot org, Kalle)
  . Fixed bug #68547 (Exif Header component value check error).
    (sjh21a at gmail dot com, Kalle)
  . Fixed bug #66443 (Corrupt EXIF header: maximum directory nesting level
    reached for some cameras). (Kalle)
  . Fixed Redhat bug #1362571 (PHP not returning full results for
    exif_read_data function). (Kalle)
  . Implemented #65187 (exif_read_data/thumbnail: add support for stream
    resource). (Kalle)
  . Deprecated the read_exif_data() alias. (Kalle)
  . Fixed bug #74428 (exif_read_data(): "Illegal IFD size" warning occurs with
    correct exif format). (bradpiccho at gmail dot com, Kalle)
  . Fixed bug #72819 (EXIF thumbnails not read anymore). (Kalle)
  . Fixed bug #62523 (php crashes with segfault when exif_read_data called).
    (Kalle)
  . Fixed bug #50660 (exif_read_data(): Illegal IFD offset (works fine with
    other exif readers). (skinny dot bravo at gmail dot com, Kalle)

- Fileinfo:
  . Upgrade bundled libmagic to 5.31. (Anatol)

- FPM:
  . Configuration to limit fpm slow log trace callers. (Sannis)
  . Fixed bug #75212 (php_value acts like php_admin_value). (Remi)

- FTP:
  . Implement MLSD for structured listing of directories. (blar)
  . Added ftp_append() function. (blar)

- GD:
  . Implemented imageresolution as getter and setter (Christoph)
  . Fixed bug #74744 (gd.h: stdarg.h include missing for va_list use in
    gdErrorMethod). (rainer dot jung at kippdata dot de, cmb)
  . Fixed bug #75111 (Memory disclosure or DoS via crafted .bmp image). (cmb)

- GMP:
  . Fixed bug #70896 (gmp_fact() silently ignores non-integer input). (Sara)

- Hash:
  . Changed HashContext from resource to object. (Rouven Weßling, Sara)
  . Disallowed usage of non-cryptographic hash functions with HMAC and PBKDF2.
    (Andrey Andreev, Nikita)
  . Fixed Bug #75284 (sha3 is not supported on bigendian machine). (Remi)

- IMAP:
  . Fixed bug #72324 (imap_mailboxmsginfo() return wrong size).
    (ronaldpoon at udomain dot com dot hk, Kalle)

- Intl:
  . Fixed bug #63790 (test using Spoofchecker which may be unavailable). (Sara)
  . Fixed bug #75378 ([REGRESSION] IntlDateFormatter::parse() does not change
    $position argument). (Laruence)

- JSON:
  . Add JSON_INVALID_UTF8_IGNORE and JSON_INVALID_UTF8_SUBSTITUTE options for
    json_encode and json_decode to ignore or replace invalid UTF-8 byte
    sequences - it addresses request #65082. (Jakub Zelenka)
  . Fixed bug #75185 (Buffer overflow in json_decode() with
    JSON_INVALID_UTF8_IGNORE or JSON_INVALID). (Jakub Zelenka)
  . Fixed bug #68567 (JSON_PARTIAL_OUTPUT_ON_ERROR can result in JSON with null
    key). (Jakub Zelenka)

- LDAP:
  . Implemented FR #69445 (Support for LDAP EXOP operations)
  . Fixed support for LDAP_OPT_SERVER_CONTROLS and LDAP_OPT_CLIENT_CONTROLS in ldap_get_option
  . Fixed passing an empty array to ldap_set_option for client or server controls.

- Mbstring:
  . Implemented request #66024 (mb_chr() and mb_ord()). (Masakielastic, Yasuo)
  . Implemented request #65081 (mb_scrub()). (Masakielastic, Yasuo)
  . Implemented request #69086 (enhancement for mb_convert_encoding() that
    handles multibyte replacement char nicely). (Masakielastic, Yasuo)
  . Added array input support to mb_convert_encoding(). (Yasuo)
  . Added array input support to mb_check_encoding(). (Yasuo)
  . Fixed bug #69079 (enhancement for mb_substitute_character). (masakielastic)
  . Update to oniguruma version 6.3.0. (Remi)
  . Fixed bug #69267 (mb_strtolower fails on titlecase characters). (Nikita)

- Mcrypt:
  . The deprecated mcrypt extension has been moved to PECL. (leigh)

- Opcache:
  . Added global optimisation passes based on data flow analysis using Single
    Static Assignment (SSA) form: Sparse Conditional Constant Propagation (SCCP),
    Dead Code Elimination (DCE), and removal of unused local variables
    (Nikita, Dmitry)
  . Fixed incorect constant conditional jump elimination. (Dmitry)
  . Fixed bug #75230 (Invalid opcode 49/1/8 using opcache). (Laruence)
  . Fixed bug (assertion fails with extended info generated). (Laruence)
  . Fixed bug (Phi sources removel). (Laruence)
  . Fixed bug #75370 (Webserver hangs on valid PHP text). (Laruence)
  . Fixed bug #75357 (segfault loading WordPress wp-admin). (Laruence)

- OpenSSL:
  . Use TLS_ANY for default ssl:// and tls:// negotiation. (kelunik)
  . Fix leak in openssl_spki_new(). (jelle at vdwaa dot nl)
  . Added openssl_pkcs7_read() and pk7 parameter to openssl_pkcs7_verify().
    (jelle at vdwaa dot nl)
  . Add ssl security_level stream option to support OpenSSL security levels.
    (Jakub Zelenka).
  . Allow setting SNI cert and private key in separate files. (Jakub Zelenka)
  . Fixed bug #74903 (openssl_pkcs7_encrypt() uses different EOL than before).
    (Anatol)
  . Automatically load OpenSSL configuration file. (Jakub Zelenka)

- PCRE:
  . Added support for PCRE JIT fast path API. (dmitry)
  . Fixed bug #61780 (Inconsistent PCRE captures in match results). (cmb)
  . Fixed bug #74873 (Minor BC break: PCRE_JIT changes output of preg_match()).
    (Dmitry)
  . Fixed bug #75089 (preg_grep() is not reporting PREG_BAD_UTF8_ERROR after
    first input string). (Dmitry)
  . Fixed bug #75223 (PCRE JIT broken in 7.2). (Dmitry)
  . Fixed bug #75285 (Broken build when system libpcre don't have jit support).
    (Remi)

- phar:
  . Fixed bug #74196 (phar does not correctly handle names containing dots).
    (mhagstrand)

- PDO:
  . Add "Sent SQL" to debug dump for emulated prepares. (Adam Baratz)
  . Add parameter types for national character set strings. (Adam Baratz)

- PDO_DBlib:
  . Fixed bug #73234 (Emulated statements let value dictate parameter type).
    (Adam Baratz)
  . Fixed bug #73396 (bigint columns are returned as strings). (Adam Baratz)
  . Expose DB-Library version as \PDO::DBLIB_ATTR_VERSION attribute on \PDO
    instance. (Adam Baratz)
  . Add test coverage for bug #72969. (Jeff Farr)

- PDO_OCI:
  . Fixed Bug #74537 (Align --with-pdo-oci configure option with --with-oci8 syntax).
    (Tianfang Yang)

- PDO_Sqlite
  . Switch to sqlite3_prepare_v2() and sqlite3_close_v2() functions (rasmus)

- PHPDBG
  . Added extended_value to opcode dump output. (Sara)

- Session:
  . Fixed bug #73461 (Prohibit session save handler recursion). (Yasuo)
  . PR #2233 Removed register_globals related code and "!" can be used as $_SESSION key name. (Yasuo)
  . Improved bug #73100 fix. 'user' save handler can only be set by session_set_save_handler()
  . Fixed bug #74514 (5 session functions incorrectly warn when calling in
    read-only/getter mode). (Yasuo)
  . Fixed bug #74936 (session_cache_expire/cache_limiter/save_path() trigger a
    warning in read mode). (morozov)
  . Fixed bug #74941 (session fails to start after having headers sent).
    (morozov)

- Sodium:
  . New cryptographic extension
  . Added missing bindings for libsodium > 1.0.13. (Frank)

- SPL:
  . Fixed bug #71412 (Incorrect arginfo for ArrayIterator::__construct).
    (tysonandre775 at hotmail dot com)
  . Added spl_object_id(). (Tyson Andre)

- SQLite3:
  . Implement writing to blobs. (bohwaz at github dot com)
  . Update to Sqlite 3.20.1. (cmb)

- Standard:
  . Fixed bug #69442 (closing of fd incorrect when PTS enabled). (jaytaph)
  . Fixed bug #74300 (unserialize accepts two plus/minus signs for float number exponent part).
    (xKerman)
  . Compatibility with libargon2 versions 20161029 and 20160821.
    (charlesportwoodii at erianna dot com)
  . Fixed Bug #74737 (mysqli_get_client_info reflection info).
    (mhagstrand at gmail dot com)
  . Add support for extension name as argument to dl().
    (francois at tekwire dot net)
  . Fixed bug #74851 (uniqid() without more_entropy performs badly).
    (Emmanuel Dreyfus)
  . Fixed bug #74103 (heap-use-after-free when unserializing invalid array
    size). (Nikita)
  . Fixed bug #75054 (A Denial of Service Vulnerability was found when
    performing deserialization). (Nikita)
  . Fixed bug #75170 (mt_rand() bias on 64-bit machines). (Nikita)
  . Fixed bug #75221 (Argon2i always throws NUL at the end). (cmb)

- Streams:
  . Default ssl/single_dh_use and ssl/honor_cipher_order to true. (kelunik)

- XML:
  . Moved utf8_encode() and utf8_decode() to the Standard extension. (Andrea)

- XMLRPC:
  . Use Zend MM for allocation in bundled libxmlrpc (Joe)

- ZIP:
  . Add support for encrypted archives. (Remi)
  . Use of bundled libzip is deprecated, --with-libzip option is recommended. (Remi)
  . Fixed Bug #73803 (Reflection of ZipArchive does not show public properties). (Remi)
  . ZipArchive implements countable, added ZipArchive::count() method. (Remi)
  . Fix segfault in php_stream_context_get_option call. (Remi)
  . Fixed bug #75143 (new method setEncryptionName() seems not to exist
    in ZipArchive). (Anatol)

- zlib:
  . Expose inflate_get_status() and inflate_get_read_len() functions.
    (Matthew Trescott)<|MERGE_RESOLUTION|>--- conflicted
+++ resolved
@@ -25,11 +25,8 @@
   . Updated to LiteSpeed SAPI V7.5 (Fixed clean shutdown). (George Wang)
 
 - MySQLnd:
-<<<<<<< HEAD
+  . Fixed bug #78179 (MariaDB server version incorrectly detected). (cmb)
   . Fixed bug #78213 (Empty row pocket). (cmb)
-=======
-  . Fixed bug #78179 (MariaDB server version incorrectly detected). (cmb)
->>>>>>> f9f4a683
 
 - Standard:
   . Fixed bug #69100 (Bus error from stream_copy_to_stream (file -> SSL stream)
