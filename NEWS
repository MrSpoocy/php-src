--- conflicted
+++ resolved
@@ -33,6 +33,9 @@
 - OpenSSL:
    . Fixed bug #67403 (Add signatureType to openssl_x509_parse).
 
+- Postgres:
+  . Fixed bug #68741 (Null pointer deference) (CVE-2015-1352). (Xinchen Hui)
+
 - SPL:
    . Fixed bug #69227 (Use after free in zval_scan caused by
      spl_object_storage_get_gc). (adam dot scarr at 99designs dot com)
@@ -41,14 +44,7 @@
    . Fixed bug #68760 (SQLITE segfaults if custom collator throws an exception).
      (Dan Ackroyd)
 
-<<<<<<< HEAD
 19 Mar 2015, PHP 5.5.23
-=======
-- Postgres:
-  . Fixed bug #68741 (Null pointer deference) (CVE-2015-1352). (Xinchen Hui)
-
-19 Mar 2015 PHP 5.4.39
->>>>>>> 968fbc6a
 
 - Core:
   . Fixed bug #69174 (leaks when unused inner class use traits precedence).
