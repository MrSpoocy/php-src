PHP                                                                        NEWS
|||||||||||||||||||||||||||||||||||||||||||||||||||||||||||||||||||||||||||||||
?? ??? 2013, PHP 5.5.0 Release Candidate 2

- Core:
  . Fixed bug #64660 (Segfault on memory exhaustion within function definition).
<<<<<<< HEAD
    (Stas)
  . Fixed bug #64853 (Use of no longer available ini directives causes crash
    on TS build). (Anatol)
=======
    (Stas, reported by Juha Kylmänen)
  . Fixed bug #64853 (Use of no longer available ini directives causes crash on
    TS build). (Anatol)
>>>>>>> 1124b067

- Fileinfo:
  . Fixed bug #64830 (mimetype detection segfaults on mp3 file). (Anatol)

- mbstring:
  . Fixed bug #64769 (mbstring PHPTs crash on Windows x64). (Anatol)

- mysqli:
  . Fixed bug #64394 (MYSQL_OPT_CAN_HANDLE_EXPIRED_PASSWORDS undeclared when
    using Connector/C). (Andrey)

- Sockets:
  . Fixed bug #64508 (Fails to build with --disable-ipv6). (Gustavo)

- Zend Engine:
  . Fixed bug #64821 (Custom Exceptions crash when internal properties overridden).
      (Anatol)

- DateTime
  . Fixed bug #64825 (Invalid free when unserializing DateTimeZone).
    (Anatol)

09 May 2013, PHP 5.5.0 Release Candidate 1

- FPM:
  . Ignore QUERY_STRING when sent in SCRIPT_FILENAME. (Remi)
  . Fixed some possible memory or resource leaks and possible null dereference
    detected by code coverity scan. (Remi)
  . Log a warning when a syscall fails. (Remi)

- GD:
  . Fix build with system libgd >= 2.1 which is now the minimal
    version required (as build with previous version is broken).
    No change when bundled libgd is used.  (Ondrej Sury, Remi)

- SNMP:
  . Fixed bug #64765 (Some IPv6 addresses get interpreted wrong).
    (Boris Lytochkin)
  . Fixed bug #64159 (Truncated snmpget). (Boris Lytochkin)

- Streams:
  . Fixed bug #64770 (stream_select() fails with pipes returned by proc_open()
    on Windows x64). (Anatol)

25 Apr 2013, PHP 5.5.0 Beta 4

- Core:
  . Fixed bug #64677 (execution operator `` stealing surrounding arguments).
    (Laruence)

- CURL:
  . Remove curl stream wrappers. (Pierrick)

- MySQLi:
  . Fixed bug #64726 (Segfault when calling fetch_object on a use_result and DB
    pointer has closed). (Laruence)

- Zip:
  . Fixed bug #64342 (ZipArchive::addFile() has to check for file existence).
    (Anatol)

- SOAP:
  . Added SoapClient constructor option 'ssl_method' to specify ssl method.
    (Eric Iversen)

- Streams:
  . Fixed Windows x64 version of stream_socket_pair() and improved error
    handling. (Anatol Belski)

11 Apr 2013, PHP 5.5.0 Beta 3

- Core:
  . Fixed bug #64578 (debug_backtrace in set_error_handler corrupts zend heap:
    segfault). (Laruence)
  . Fixed bug #64565 (copy doesn't report failure on partial copy). (Remi)
  . Fixed bug #64555 (foreach no longer copies keys if they are interned).
    (Nikita Popov)
  . Fixed bugs #47675 and #64577 (fd leak on Solaris)

- CURL:
  . Added CURL_WRAPPERS_ENABLED constant. (Laruence)

- DateTime
  . Fixed bug #54567 (DateTimeZone serialize/unserialize) (Lonny
    Kapelushnik, Derick)
  . Fixed bug #60774 (DateInterval::format("%a") is always zero when an
    interval is created using the createFromDateString method) (Lonny
    Kapelushnik, Derick)

- General improvements:
  . Drop support for bison < 2.4 when building PHP from GIT source.
    (Laruence)

- Fileinfo:
  . Upgraded libmagic to 5.14. (Anatol)

- OPcache
  . Added opcache_invalidate() function. (Dmitry)
  . Added ability to disable opcode cahing for current request by setting
    opcache.enable=0. (Dmitry)
  . Allowed comments in blacklist files started from ';'. (Remi)
  . Allowed wilcards in opcache.blacklist_filename. (Remi)
  . Fixed opcache reload condition. Now OPcache is not reloaded if it's full,
    but wasted memory is less than opcache.max_wasted_percentage. (Dmitry)
  . Fixed incorrect file path validation. (Dmitry).
  . Optimizer: Fixed Control Flow Graph construction. (Dmitry)
  . Optimizer: numeric string constants used as array indeces have to be
    converted to long at compile time. (Dmitry)
  . Optimizer: Fixed deltion of used literal. (Laruence, Dmitry)

28 Mar 2013, PHP 5.5.0 Beta 2

- Core:
  . Fixed bug #64544 (Valgrind warnings after using putenv). (Laruence)
  . Fixed bug #64515 (Memoryleak when using the same variablename 2times in
    function declaration). (Laruence)
  . Fixed bug #64503 (Compilation fails with error: conflicting types for
    'zendparse'). (Laruence)
  . Fixed bug #64239 (Debug backtrace changed behavior since 5.4.10 or 5.4.11).
    (Dmitry, Laruence)
  . Fixed bug #64523, allow XOR in php.ini. (Dejan Marjanovic, Lars)

- Opcache:
  . Fixed bug # 64490 (struct flock undefined on FreeBSD). (Joe Watkins)

21 Mar 2013, PHP 5.5.0 Beta 1

- Core:
  . Added Zend Opcache extension and enable building it by default.
    More details here: https://wiki.php.net/rfc/optimizerplus. (Dmitry)
  . Added array_column function which returns a column in a multidimensional
    array. https://wiki.php.net/rfc/array_column. (Ben Ramsey)
  . Fixed bug #64354 (Unserialize array of objects whose class can't
    be autoloaded fail). (Laruence)
  . Added support for changing the process's title in CLI/CLI-Server SAPIs.
    The implementation is more robust that the proctitle PECL module. More
    details here: https://wiki.php.net/rfc/cli_process_title. (Keyur)
  . Fixed bug #64370 (microtime(true) less than $_SERVER['REQUEST_TIME_FLOAT']).
    (Anatol)
  . Added support for non-scalar Iterator keys in foreach
    (https://wiki.php.net/rfc/foreach-non-scalar-keys). (Nikita Popov)

- mysqlnd
  . Fixed bug #63530 (mysqlnd_stmt::bind_one_parameter crashes, uses wrong alloc
    for stmt->param_bind). (Andrey)

- DateTime
  . Fixed bug #53437 (Crash when using unserialized DatePeriod instance).
    (Gustavo, Derick, Anatol)
  . Fixed bug #62852 (Unserialize Invalid Date causes crash). (Anatol)

- SPL:
  . Implement FR #48358 (Add SplDoublyLinkedList::add() to insert an element
    at a given offset). (Mark Baker, David Soria Parra)

- Zip:
  . Bug #64452 (Zip crash intermittently). (Anatol)

07 Mar 2013, PHP 5.5.0 Alpha 6

- Core:
  . Fixed bug #61025 (__invoke() visibility not honored). (Laruence)
  . Fixed bug #49348 (Uninitialized ++$foo->bar; does not cause a notice).
    (Stas)

- Sockets:
  . Fixed bug #64287 (sendmsg/recvmsg shutdown handler causes segfault).
    (Gustavo)

- PCRE:
  . Merged PCRE 8.32. (Anatol)

- DateTime:
  . Fixed bug #64359 (strftime crash with VS2012). (Anatol)

- SNMP:
  . Fixed bug #61981 (OO API, walk: $suffix_as_key is not working correctly).
	(Boris Lytochkin)

21 Feb 2013, PHP 5.5.0 Alpha 5

- Core:
  . Implemented FR #64175 (Added HTTP codes as of RFC 6585). (Jonh Wendell)
  . Fixed bug #64135 (Exceptions from set_error_handler are not always
    propagated). (Laruence)
  . Fixed bug #63830 (Segfault on undefined function call in nested generator).
    (Nikita Popov)
  . Fixed bug #60833 (self, parent, static behave inconsistently
    case-sensitive). (Stas, mario at include-once dot org)
  . Implemented FR #60524 (specify temp dir by php.ini). (ALeX Kazik).
  . Fixed bug #64142 (dval to lval different behavior on ppc64). (Remi)
  . Added ARMv7/v8 versions of various Zend arithmetic functions that are
    implemented using inline assembler (Ard Biesheuvel)
  . Fix undefined behavior when converting double variables to integers.
    The double is now always rounded towards zero, the remainder of its division
	by 2^32 or 2^64 (depending on sizeof(long)) is calculated and it's made
	signed assuming a two's complement representation. (Gustavo)

- CLI server:
  . Fixed bug #64128 (buit-in web server is broken on ppc64). (Remi)

- cURL:
  . Implemented FR #46439 - added CURLFile for safer file uploads.
    (Stas)

- Intl:
  . Cherry-picked UConverter wrapper, which had accidentaly been committed only
    to master.

- mysqli
  . Added mysqli_begin_transaction()/mysqli::begin_transaction(). Implemented
    all options, per MySQL 5.6, which can be used with START TRANSACTION, COMMIT
	and ROLLBACK through options to mysqli_commit()/mysqli_rollback() and their
	respective OO counterparts. They work in libmysql and mysqlnd mode. (Andrey)
  . Added mysqli_savepoint(), mysqli_release_savepoint(). (Andrey)

- mysqlnd
  . Add new begin_transaction() call to the connection object. Implemented all
    options, per MySQL 5.6, which can be used with START TRANSACTION, COMMIT
	and ROLLBACK. (Andrey)
  . Added mysqlnd_savepoint(), mysqlnd_release_savepoint(). (Andrey)

- Sockets:
  . Added recvmsg() and sendmsg() wrappers. (Gustavo)
    See https://wiki.php.net/rfc/sendrecvmsg

- Filter:
  . Implemented FR #49180 - added MAC address validation. (Martin)

- Phar:
  . Fixed timestamp update on Phar contents modification. (Dmitry)

- SPL:
  . Fixed bug #64264 (SPLFixedArray toArray problem). (Laruence)
  . Fixed bug #64228 (RecursiveDirectoryIterator always assumes SKIP_DOTS).
    (patch by kriss@krizalys.com, Laruence)
  . Fixed bug #64106 (Segfault on SplFixedArray[][x] = y when extended).
    (Nikita Popov)
  . Fixed bug #52861 (unset fails with ArrayObject and deep arrays).
    (Mike Willbanks)

- SNMP:
  . Fixed bug #64124 (IPv6 malformed). (Boris Lytochkin)

24 Jan 2013, PHP 5.5.0 Alpha 4

- Core:
  . Fixed bug #63980 (object members get trimmed by zero bytes). (Laruence)
  . Implemented RFC for Class Name Resolution As Scalar Via "class" Keyword.
    (Ralph Schindler, Nikita Popov, Lars)

- DateTime
  . Added DateTimeImmutable - a variant of DateTime that only returns the
    modified state instead of changing itself. (Derick)

- FPM:
  . Fixed bug #63999 (php with fpm fails to build on Solaris 10 or 11). (Adam)

- pgsql:
  . Bug #46408: Locale number format settings can cause pg_query_params to
    break with numerics. (asmecher, Lars)

- dba:
  . Bug #62489: dba_insert not working as expected.
    (marc-bennewitz at arcor dot de, Lars)

- Reflection:
  . Fixed bug #64007 (There is an ability to create instance of Generator by
    hand). (Laruence)

10 Jan 2013, PHP 5.5.0 Alpha 3

- General improvements:
  . Fixed bug #63874 (Segfault if php_strip_whitespace has heredoc). (Pierrick)
  . Fixed bug #63822 (Crash when using closures with ArrayAccess).
    (Nikita Popov)
  . Add Generator::throw() method. (Nikita Popov)
  . Bug #23955: allow specifying Max-Age attribute in setcookie() (narfbg, Lars)
  . Bug #52126: timestamp for mail.log (Martin Jansen, Lars)

- mysqlnd
  . Fixed return value of mysqli_stmt_affected_rows() in the time after
    prepare() and before execute(). (Andrey)

- cURL:
  . Added new functions curl_escape, curl_multi_setopt, curl_multi_strerror
    curl_pause, curl_reset, curl_share_close, curl_share_init,
    curl_share_setopt curl_strerror and curl_unescape. (Pierrick)
  . Addes new curl options CURLOPT_TELNETOPTIONS, CURLOPT_GSSAPI_DELEGATION,
    CURLOPT_ACCEPTTIMEOUT_MS, CURLOPT_SSL_OPTIONS, CURLOPT_TCP_KEEPALIVE,
    CURLOPT_TCP_KEEPIDLE and CURLOPT_TCP_KEEPINTVL. (Pierrick)

18 Dec 2012, PHP 5.5.0 Alpha 2

- General improvements:
  . Added systemtap support by enabling systemtap compatible dtrace probes on
    linux. (David Soria Parra)
  . Added support for using empty() on the result of function calls and
    other expressions (https://wiki.php.net/rfc/empty_isset_exprs).
    (Nikita Popov)
  . Optimized access to temporary and compiled VM variables. 8% less memory
    reads. (Dmitry)
  . The VM stacks for passing function arguments and syntaticaly nested calls
    were merged into a single stack. The stack size needed for op_array
    execution is calculated at compile time and preallocated at once. As result
    all the stack push operatins don't require checks for stack overflow
    any more. (Dmitry)

- MySQL
  . This extension is now deprecated, and deprecation warnings will be generated
    when connections are established to databases via mysql_connect(),
    mysql_pconnect(), or through implicit connection: use MySQLi or PDO_MySQL
    instead (https://wiki.php.net/rfc/mysql_deprecation). (Adam)

- Fileinfo:
  . Fixed bug #63590 (Different results in TS and NTS under Windows).
    (Anatoliy)

- Apache2 Handler SAPI:
  . Enabled Apache 2.4 configure option for Windows (Pierre, Anatoliy)

13 Nov 2012, PHP 5.5.0 Alpha 1

- General improvements:
  . Added generators and coroutines (https://wiki.php.net/rfc/generators).
    (Nikita Popov)
  . Added "finally" keyword (https://wiki.php.net/rfc/finally). (Laruence)
  . Add simplified password hashing API
    (https://wiki.php.net/rfc/password_hash). (Anthony Ferrara)
  . Added support for list in foreach (https://wiki.php.net/rfc/foreachlist).
    (Laruence)
  . Added support for using empty() on the result of function calls and
    other expressions (https://wiki.php.net/rfc/empty_isset_exprs).
    (Nikita Popov)
  . Added support for constant array/string dereferencing. (Laruence)
  . Improve set_exception_handler while doing reset.(Laruence)
  . Remove php_logo_guid(), php_egg_logo_guid(), php_real_logo_guid(),
    zend_logo_guid(). (Adnrew Faulds)
  . Drop Windows XP and 2003 support. (Pierre)

- Calendar:
  . Fixed bug #54254 (cal_from_jd returns month = 6 when there is only one Adar)
    (Stas, Eitan Mosenkis)

- Core:
  . Added boolval(). (Jille Timmermans)
  . Added "Z" option to pack/unpack. (Gustavo)
  . Implemented FR #60738 (Allow 'set_error_handler' to handle NULL).
    (Laruence, Nikita Popov)
  . Added optional second argument for assert() to specify custom message. Patch
    by Lonny Kapelushnik (lonny@lonnylot.com). (Lars)
  . Fixed bug #18556 (Engine uses locale rules to handle class names). (Stas)
  . Fixed bug #61681 (Malformed grammar). (Nikita Popov, Etienne, Laruence)
  . Fixed bug #61038 (unpack("a5", "str\0\0") does not work as expected).
    (srgoogleguy, Gustavo)
  . Return previous handler when passing NULL to set_error_handler and
    set_exception_handler. (Nikita Popov)

- cURL:
  . Added support for CURLOPT_FTP_RESPONSE_TIMEOUT, CURLOPT_APPEND,
    CURLOPT_DIRLISTONLY, CURLOPT_NEW_DIRECTORY_PERMS, CURLOPT_NEW_FILE_PERMS,
    CURLOPT_NETRC_FILE, CURLOPT_PREQUOTE, CURLOPT_KRBLEVEL, CURLOPT_MAXFILESIZE,
    CURLOPT_FTP_ACCOUNT, CURLOPT_COOKIELIST, CURLOPT_IGNORE_CONTENT_LENGTH,
    CURLOPT_CONNECT_ONLY, CURLOPT_LOCALPORT, CURLOPT_LOCALPORTRANGE,
    CURLOPT_FTP_ALTERNATIVE_TO_USER, CURLOPT_SSL_SESSIONID_CACHE,
    CURLOPT_FTP_SSL_CCC, CURLOPT_HTTP_CONTENT_DECODING,
    CURLOPT_HTTP_TRANSFER_DECODING, CURLOPT_PROXY_TRANSFER_MODE,
    CURLOPT_ADDRESS_SCOPE, CURLOPT_CRLFILE, CURLOPT_ISSUERCERT,
    CURLOPT_USERNAME, CURLOPT_PASSWORD, CURLOPT_PROXYUSERNAME,
    CURLOPT_PROXYPASSWORD, CURLOPT_NOPROXY, CURLOPT_SOCKS5_GSSAPI_NEC,
    CURLOPT_SOCKS5_GSSAPI_SERVICE, CURLOPT_TFTP_BLKSIZE,
    CURLOPT_SSH_KNOWNHOSTS, CURLOPT_FTP_USE_PRET, CURLOPT_MAIL_FROM,
    CURLOPT_MAIL_RCPT, CURLOPT_RTSP_CLIENT_CSEQ, CURLOPT_RTSP_SERVER_CSEQ,
    CURLOPT_RTSP_SESSION_ID, CURLOPT_RTSP_STREAM_URI, CURLOPT_RTSP_TRANSPORT,
    CURLOPT_RTSP_REQUEST, CURLOPT_RESOLVE, CURLOPT_ACCEPT_ENCODING,
    CURLOPT_TRANSFER_ENCODING, CURLOPT_DNS_SERVERS and CURLOPT_USE_SSL.
    (Pierrick)
  . Fixed bug #55635 (CURLOPT_BINARYTRANSFER no longer used. The constant
    still exists for backward compatibility but is doing nothing). (Pierrick)
  . Fixed bug #54995 (Missing CURLINFO_RESPONSE_CODE support). (Pierrick)

- Datetime
  . Fixed bug #61642 (modify("+5 weekdays") returns Sunday).
    (Dmitri Iouchtchenko)

- Hash
  . Added support for PBKDF2 via hash_pbkdf2(). (Anthony Ferrara)

- Intl
  . The intl extension now requires ICU 4.0+.
  . Added intl.use_exceptions INI directive, which controls what happens when
    global errors are set together with intl.error_level. (Gustavo)
  . MessageFormatter::format() and related functions now accepted named
    arguments and mixed numeric/named arguments in ICU 4.8+. (Gustavo)
  . MessageFormatter::format() and related functions now don't error out when
    an insufficient argument count is provided. Instead, the placeholders will
    remain unsubstituted. (Gustavo)
  . MessageFormatter::parse() and MessageFormat::format() (and their static
    equivalents) don't throw away better than second precision in the arguments.
    (Gustavo)
  . IntlDateFormatter::__construct and datefmt_create() now accept for the
    $timezone argument time zone identifiers, IntlTimeZone objects, DateTimeZone
    objects and NULL. (Gustavo)
  . IntlDateFormatter::__construct and datefmt_create() no longer accept invalid
    timezone identifiers or empty strings. (Gustavo)
  . The default time zone used in IntlDateFormatter::__construct and
    datefmt_create() (when the corresponding argument is not passed or NULL is
    passed) is now the one given by date_default_timezone_get(), not the
    default ICU time zone. (Gustavo)
  . The time zone passed to the IntlDateFormatter is ignored if it is NULL and
    if the calendar passed is an IntlCalendar object -- in this case, the
    IntlCalendar's time zone will be used instead. Otherwise, the time zone
    specified in the $timezone argument is used instead. This does not affect
    old code, as IntlCalendar was introduced in this version. (Gustavo)
  . IntlDateFormatter::__construct and datefmt_create() now accept for the
    $calendar argument also IntlCalendar objects. (Gustavo)
  . IntlDateFormatter::getCalendar() and datefmt_get_calendar() return false
    if the IntlDateFormatter was set up with an IntlCalendar instead of the
    constants IntlDateFormatter::GREGORIAN/TRADITIONAL. IntlCalendar did not
    exist before this version. (Gustavo)
  . IntlDateFormatter::setCalendar() and datefmt_set_calendar() now also accept
    an IntlCalendar object, in which case its time zone is taken. Passing a
    constant is still allowed, and still keeps the time zone. (Gustavo)
  . IntlDateFormatter::setTimeZoneID() and datefmt_set_timezone_id() are
    deprecated. Use IntlDateFormatter::setTimeZone() or datefmt_set_timezone()
    instead. (Gustavo)
  . IntlDateFormatter::format() and datefmt_format() now also accept an
    IntlCalendar object for formatting. (Gustavo)
  . Added the classes: IntlCalendar, IntlGregorianCalendar, IntlTimeZone,
    IntlBreakIterator, IntlRuleBasedBreakIterator and
    IntlCodePointBreakIterator. (Gustavo)
  . Added the functions: intlcal_get_keyword_values_for_locale(),
    intlcal_get_now(), intlcal_get_available_locales(), intlcal_get(),
    intlcal_get_time(), intlcal_set_time(), intlcal_add(),
    intlcal_set_time_zone(), intlcal_after(), intlcal_before(), intlcal_set(),
    intlcal_roll(), intlcal_clear(), intlcal_field_difference(),
    intlcal_get_actual_maximum(), intlcal_get_actual_minimum(),
    intlcal_get_day_of_week_type(), intlcal_get_first_day_of_week(),
    intlcal_get_greatest_minimum(), intlcal_get_least_maximum(),
    intlcal_get_locale(), intlcal_get_maximum(),
    intlcal_get_minimal_days_in_first_week(), intlcal_get_minimum(),
    intlcal_get_time_zone(), intlcal_get_type(),
    intlcal_get_weekend_transition(), intlcal_in_daylight_time(),
    intlcal_is_equivalent_to(), intlcal_is_lenient(), intlcal_is_set(),
    intlcal_is_weekend(), intlcal_set_first_day_of_week(),
    intlcal_set_lenient(), intlcal_equals(),
    intlcal_get_repeated_wall_time_option(),
    intlcal_get_skipped_wall_time_option(),
    intlcal_set_repeated_wall_time_option(),
    intlcal_set_skipped_wall_time_option(), intlcal_from_date_time(),
    intlcal_to_date_time(), intlcal_get_error_code(),
    intlcal_get_error_message(), intlgregcal_create_instance(),
    intlgregcal_set_gregorian_change(), intlgregcal_get_gregorian_change() and
    intlgregcal_is_leap_year(). (Gustavo)
  . Added the functions: intltz_create_time_zone(), intltz_create_default(),
    intltz_get_id(), intltz_get_gmt(), intltz_get_unknown(),
    intltz_create_enumeration(), intltz_count_equivalent_ids(),
    intltz_create_time_zone_id_enumeration(), intltz_get_canonical_id(),
    intltz_get_region(), intltz_get_tz_data_version(),
    intltz_get_equivalent_id(), intltz_use_daylight_time(), intltz_get_offset(),
    intltz_get_raw_offset(), intltz_has_same_rules(), intltz_get_display_name(),
    intltz_get_dst_savings(), intltz_from_date_time_zone(),
    intltz_to_date_time_zone(), intltz_get_error_code(),
    intltz_get_error_message(). (Gustavo)
  . Added the methods: IntlDateFormatter::formatObject(),
    IntlDateFormatter::getCalendarObject(), IntlDateFormatter::getTimeZone(),
    IntlDateFormatter::setTimeZone(). (Gustavo)
  . Added the functions: datefmt_format_object(), datefmt_get_calendar_object(),
    datefmt_get_timezone(), datefmt_set_timezone(),
    datefmt_get_calendar_object(), intlcal_create_instance(). (Gustavo)

- MCrypt
  . mcrypt_ecb(), mcrypt_cbc(), mcrypt_cfb() and mcrypt_ofb() now throw
    E_DEPRECATED. (GoogleGuy)

- MySQLi
  . Dropped support for LOAD DATA LOCAL INFILE handlers when using libmysql.
    Known for stability problems. (Andrey)
  . Added support for SHA256 authentication available with MySQL 5.6.6+.
    (Andrey)

- PCRE:
  . Deprecated the /e modifier
    (https://wiki.php.net/rfc/remove_preg_replace_eval_modifier). (Nikita Popov)
  . Fixed bug #63284 (Upgrade PCRE to 8.31). (Anatoliy)

- pgsql
  . Added pg_escape_literal() and pg_escape_identifier() (Yasuo)

- SPL
  . Fix bug #60560 (SplFixedArray un-/serialize, getSize(), count() return 0,
    keys are strings). (Adam)

- Tokenizer:
  . Fixed bug #60097 (token_get_all fails to lex nested heredoc). (Nikita Popov)

- Zip:
  . Upgraded libzip to 0.10.1 (Anatoliy)

- Fileinfo:
  . Fixed bug #63248 (Load multiple magic files from a directory under Windows).
      (Anatoliy)

- General improvements:
  . Implemented FR #46487 (Dereferencing process-handles no longer waits on
    those processes). (Jille Timmermans)

<<< NOTE: Insert NEWS from last stable release here prior to actual release! >>><|MERGE_RESOLUTION|>--- conflicted
+++ resolved
@@ -4,15 +4,9 @@
 
 - Core:
   . Fixed bug #64660 (Segfault on memory exhaustion within function definition).
-<<<<<<< HEAD
-    (Stas)
+    (Stas, reported by Juha Kylmänen)
   . Fixed bug #64853 (Use of no longer available ini directives causes crash
     on TS build). (Anatol)
-=======
-    (Stas, reported by Juha Kylmänen)
-  . Fixed bug #64853 (Use of no longer available ini directives causes crash on
-    TS build). (Anatol)
->>>>>>> 1124b067
 
 - Fileinfo:
   . Fixed bug #64830 (mimetype detection segfaults on mp3 file). (Anatol)
