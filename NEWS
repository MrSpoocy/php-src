--- conflicted
+++ resolved
@@ -6,15 +6,11 @@
   . Fixed bug #67428 (header('Location: foo') will override a 308-399 response
     code). (Adam)
 
-<<<<<<< HEAD
-?? ??? 2014, PHP 5.5.14
-=======
 - CLI server:
   . Implemented FR #67429 (CLI server is missing some new HTTP response codes).
     (Adam)
 
-?? ??? 2014, PHP 5.4.30
->>>>>>> fe676748
+?? ??? 2014, PHP 5.5.14
 
 - Core:
   . Fixed BC break introduced by patch for bug #67072. (Anatol)
