--- conflicted
+++ resolved
@@ -25,6 +25,7 @@
     file). (Laruence)
 
 - SPL:
+  . Fixed bug #68825 (Exception in DirectoryIterator::getLinkTarget()). (cmb)
   . Fixed bug #68175 (RegexIterator pregFlags are NULL instead of 0). (Tim
     Siebels)
 
@@ -69,14 +70,6 @@
   . Fixed bug #76595 (phpdbg man page contains outdated information).
     (Kevin Abel)
 
-<<<<<<< HEAD
-=======
-- SPL:
-  . Fixed bug #68825 (Exception in DirectoryIterator::getLinkTarget()). (cmb)
-  . Fixed bug #68175 (RegexIterator pregFlags are NULL instead of 0). (Tim
-    Siebels)
-
->>>>>>> 36946f5c
 - Standard:
   . Fixed bug #76688 (Disallow excessive parameters after options array).
     (pmmaga)
