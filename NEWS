--- conflicted
+++ resolved
@@ -2,18 +2,14 @@
 |||||||||||||||||||||||||||||||||||||||||||||||||||||||||||||||||||||||||||||||
 ?? ??? 2014, PHP 5.5.14
 
-<<<<<<< HEAD
-?? ??? 2014, PHP 5.5.13
-
-- CLI server:
-  . Fixed bug #67079 (Missing MIME types for XML/XSL files). (Anatol)
-=======
 - Date:
   . Fixed bug #67308 (Serialize of DateTime truncates fractions of second).
     (Adam)
 
-?? ??? 2014, PHP 5.4.29
->>>>>>> fdb2709d
+?? ??? 2014, PHP 5.5.13
+
+- CLI server:
+  . Fixed bug #67079 (Missing MIME types for XML/XSL files). (Anatol)
 
 - COM:
   . Fixed bug #66431 (Special Character via COM Interface (CP_UTF8)). (Anatol)
