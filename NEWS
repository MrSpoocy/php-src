--- conflicted
+++ resolved
@@ -16,22 +16,6 @@
   . Fixed bug #68406 (calling var_dump on a DateTimeZone object modifies it).
     (jhdxr)
 
-<<<<<<< HEAD
-=======
-- PGSQL:
-  . Fixed #75838 (Memory leak in pg_escape_bytea()). (ard_1 at mail dot ru)
-
-- ODBC:
-  . Fixed bug #73725 (Unable to retrieve value of varchar(max) type). (Anatol)
-
-- Opcache:
-  . Fixed bug #75969 (Assertion failure in live range DCE due to block pass
-    misoptimization). (Nikita)
-
-- OpenSSL:
-  . Fixed openssl_* arginfos. (carusogabriel)
-
->>>>>>> 276b5731
 - LDAP:
   . Fixed bug #49876 (Fix LDAP path lookup on 64-bit distros). (dzuelke)
 
@@ -59,6 +43,9 @@
   . Fixed bug #75938 (Modulus value not stored in variable). (Nikita)
   . Fixed bug #75969 (Assertion failure in live range DCE due to block pass
     misoptimization). (Nikita)
+
+- OpenSSL:
+  . Fixed openssl_* arginfos. (carusogabriel)
 
 - SPL:
   . Fixed bug #74519 (strange behavior of AppendIterator). (jhdxr)
