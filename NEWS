PHP                                                                        NEWS
|||||||||||||||||||||||||||||||||||||||||||||||||||||||||||||||||||||||||||||||

?? ??? ????, PHP 7.4.4

- Core:
  . Fixed bug #79244 (php crashes during parsing INI file). (Laruence)

- COM:
  . Fixed bug #66322 (COMPersistHelper::SaveToFile can save to wrong location).
    (cmb)
  . Fixed bug #79242 (COM error constants don't match com_exception codes on
    x86). (cmb)
  . Fixed bug #79247 (Garbage collecting variant objects segfaults). (cmb)
  . Fixed bug #79248 (Traversing empty VT_ARRAY throws com_exception). (cmb)

<<<<<<< HEAD
- CURL:
  . Fixed bug #79019 (Copied cURL handles upload empty file). (cmb)
=======
- DOM:
  . Fixed bug #77569: (Write Acess Violation in DomImplementation). (Nikita,
    cmb)
>>>>>>> 8ebadd11

- PCRE:
  . Fixed bug #79188 (Memory corruption in preg_replace/preg_replace_callback
    and unicode). (Nikita)
  . Fixed bug #79241 (Segmentation fault on preg_match()). (Nikita)
  . Fixed bug #79257 (Duplicate named groups (?J) prefer last alternative even
    if not matched). (Nikita)

- Standard:
  . Fixed bug #79254 (getenv() w/o arguments not showing changes). (cmb)

?? ??? ????, PHP 7.4.3

- Core:
  . Fixed bug #79146 (cscript can fail to run on some systems). (clarodeus)
  . Fixed bug #79155 (Property nullability lost when using multiple property
    definition). (Nikita)
  . Fixed bug #78323 (Code 0 is returned on invalid options). (Ivan Mikheykin)
  . Fixed bug #78989 (Delayed variance check involving trait segfaults).
    (Nikita)
  . Fixed bug #79174 (cookie values with spaces fail to round-trip). (cmb)
  . Fixed bug #76047 (Use-after-free when accessing already destructed
    backtrace arguments). (Nikita)

- CURL:
  . Fixed bug #79078 (Hypothetical use-after-free in curl_multi_add_handle()).
    (cmb)

- FFI:
  . Fixed bug #79096 (FFI Struct Segfault). (cmb)

- IMAP:
  . Fixed bug #79112 (IMAP extension can't find OpenSSL libraries at configure
    time). (Nikita)

 -Intl:
  . Fixed bug #79212 (NumberFormatter::format() may detect wrong type). (cmb)

- Libxml:
  . Fixed bug #79191 (Error in SoapClient ctor disables DOMDocument::save()).
    (Nikita, cmb)

- MBString:
  . Fixed bug #79149 (SEGV in mb_convert_encoding with non-string encodings).
    (cmb)

- MySQLi:
  . Fixed bug #78666 (Properties may emit a warning on var_dump()). (kocsismate)

- MySQLnd:
  . Fixed bug #79084 (mysqlnd may fetch wrong column indexes with MYSQLI_BOTH).
    (cmb)
  . Fixed bug #79011 (MySQL caching_sha2_password Access denied for password
    with more than 20 chars). (Nikita)

- Opcache:
  . Fixed bug #79114 (Eval class during preload causes class to be only half
    available). (Laruence)
  . Fixed bug #79128 (Preloading segfaults if preload_user is used). (Nikita)
  . Fixed bug #79193 (Incorrect type inference for self::$field =& $field).
    (Nikita)

- OpenSSL:
  . Fixed bug #79145 (openssl memory leak). (cmb, Nikita)

- Phar:
  . Fixed bug #76584 (PharFileInfo::decompress not working). (cmb)

- Reflection:
  . Fixed bug #79115 (ReflectionClass::isCloneable call reflected class
    __destruct). (Nikita)

- Standard:
  . Fixed bug #78902 (Memory leak when using stream_filter_append). (liudaixiao)
  . Fixed bug #78969 (PASSWORD_DEFAULT should match PASSWORD_BCRYPT instead of being null). (kocsismate)

- Testing:
  . Fixed bug #78090 (bug45161.phpt takes forever to finish). (cmb)

- XSL:
  . Fixed bug #70078 (XSL callbacks with nodes as parameter leak memory). (cmb)

- Zip:
  . Add ZipArchive::CM_LZMA2 and ZipArchive::CM_XZ constants (since libzip 1.6.0). (Remi)
  . Add ZipArchive::RDONLY (since libzip 1.0.0). (Remi)
  . Add ZipArchive::ER_* missing constants. (Remi)
  . Add ZipArchive::LIBZIP_VERSION constant. (Remi)
  . Fixed bug #73119 (Wrong return for ZipArchive::addEmptyDir Method). (Remi)

23 Jan 2020, PHP 7.4.2

- Core:
  . Preloading support on Windows has been disabled. (Nikita)
  . Fixed bug #79022 (class_exists returns True for classes that are not ready
    to be used). (Laruence)
  . Fixed bug #78929 (plus signs in cookie values are converted to spaces).
    (Alexey Kachalin)
  . Fixed bug #78973 (Destructor during CV freeing causes segfault if opline
    never saved). (Nikita)
  . Fixed bug #78776 (Abstract method implementation from trait does not check
    "static"). (Nikita)
  . Fixed bug #78999 (Cycle leak when using function result as temporary).
    (Dmitry)
  . Fixed bug #79008 (General performance regression with PHP 7.4 on Windows).
    (cmb)
  . Fixed bug #79002 (Serializing uninitialized typed properties with __sleep
    makes unserialize throw). (Nikita)

- CURL:
  . Fixed bug #79033 (Curl timeout error with specific url and post). (cmb)
  . Fixed bug #79063 (curl openssl does not respect PKG_CONFIG_PATH). (Nikita)

- Date:
  . Fixed bug #79015 (undefined-behavior in php_date.c). (cmb)

- DBA:
  . Fixed bug #78808 ([LMDB] MDB_MAP_FULL: Environment mapsize limit reached).
    (cmb)

- Exif:
  . Fixed bug #79046 (NaN to int cast undefined behavior in exif). (Nikita)

- Fileinfo:
  . Fixed bug #74170 (locale information change after mime_content_type).
    (Sergei Turchanov)

- GD:
  . Fixed bug #79067 (gdTransformAffineCopy() may use unitialized values). (cmb)
  . Fixed bug #79068 (gdTransformAffineCopy() changes interpolation method).
    (cmb)

- Libxml:
  . Fixed bug #79029 (Use After Free's in XMLReader / XMLWriter). (Laruence)

- OPcache:
  . Fixed bug #78961 (erroneous optimization of re-assigned $GLOBALS). (Dmitry)
  . Fixed bug #78950 (Preloading trait method with static variables). (Nikita)
  . Fixed bug #78903 (Conflict in RTD key for closures results in crash).
    (Nikita)
  . Fixed bug #78986 (Opcache segfaults when inheriting ctor from immutable
    into mutable class). (Nikita)
  . Fixed bug #79040 (Warning Opcode handlers are unusable due to ASLR). (cmb)
  . Fixed bug #79055 (Typed property become unknown with OPcache file cache).
    (Nikita)

- Pcntl:
  . Fixed bug #78402 (Converting null to string in error message is bad DX).
    (SATŌ Kentarō)

- PDO_PgSQL:
  . Fixed bug #78983 (pdo_pgsql config.w32 cannot find libpq-fe.h). (SATŌ
    Kentarō)
  . Fixed bug #78980 (pgsqlGetNotify() overlooks dead connection). (SATŌ
    Kentarō)
  . Fixed bug #78982 (pdo_pgsql returns dead persistent connection). (SATŌ
    Kentarō)

- Session:
  . Fixed bug #79031 (Session unserialization problem). (Nikita)

- Shmop:
  . Fixed bug #78538 (shmop memory leak). (cmb)

- Sqlite3:
  . Fixed bug #79056 (sqlite does not respect PKG_CONFIG_PATH during
    compilation). (Nikita)

- Spl:
  . Fixed bug #78976 (SplFileObject::fputcsv returns -1 on failure). (cmb)

- Standard:
  . Fixed bug #79000 (Non-blocking socket stream reports EAGAIN as error).
    (Nikita)
  . Fixed bug #54298 (Using empty additional_headers adding extraneous CRLF).
    (cmb)

18 Dec 2019, PHP 7.4.1

- Core:
  . Fixed bug #78810 (RW fetches do not throw "uninitialized property"
    exception). (Nikita)
  . Fixed bug #78868 (Calling __autoload() with incorrect EG(fake_scope) value).
    (Antony Dovgal, Dmitry)
  . Fixed bug #78296 (is_file fails to detect file). (cmb)
  . Fixed bug #78883 (fgets(STDIN) fails on Windows). (cmb)
  . Fixed bug #78898 (call_user_func(['parent', ...]) fails while other
    succeed). (Nikita)
  . Fixed bug #78904 (Uninitialized property triggers __get()). (Nikita)
  . Fixed bug #78926 (Segmentation fault on Symfony cache:clear). (Nikita)

- GD:
  . Fixed bug #78849 (GD build broken with -D SIGNED_COMPARE_SLOW). (cmb)
  . Fixed bug #78923 (Artifacts when convoluting image with transparency).
    (wilson chen)

- FPM:
  . Fixed bug #76601 (Partially working php-fpm ater incomplete reload).
    (Maksim Nikulin)
  . Fixed bug #78889 (php-fpm service fails to start). (Jakub Zelenka)
  . Fixed bug #78916 (php-fpm 7.4.0 don't send mail via mail()).
    (Jakub Zelenka)

- Intl:
  . Implemented FR #78912 (INTL Support for accounting format). (cmb)

- Mysqlnd:
  . Fixed bug #78823 (ZLIB_LIBS not added to EXTRA_LIBS). (Arjen de Korte)

- OPcache:
  . Fixed $x = (bool)$x; with opcache (should emit undeclared variable notice).
    (Tyson Andre)
  . Fixed bug #78935 (Preloading removes classes that have dependencies).
    (Nikita, Dmitry)

- PCRE:
  . Fixed bug #78853 (preg_match() may return integer > 1). (cmb)

- Reflection:
  . Fixed bug #78895 (Reflection detects abstract non-static class as abstract
    static. IS_IMPLICIT_ABSTRACT is not longer used). (Dmitry)

- Standard:
  . Fixed bug #77638 (var_export'ing certain class instances segfaults). (cmb)
  . Fixed bug #78840 (imploding $GLOBALS crashes). (cmb)
  . Fixed bug #78833 (Integer overflow in pack causes out-of-bound access).
    (cmb)
  . Fixed bug #78814 (strip_tags allows / in tag name => whitelist bypass).
    (cmb)

28 Nov 2019, PHP 7.4.0

- Core:
  . Implemented RFC: Deprecate curly brace syntax for accessing array elements
    and string offsets.
    https://wiki.php.net/rfc/deprecate_curly_braces_array_access (Andrey Gromov)
  . Implemented RFC: Deprecations for PHP 7.4.
    https://wiki.php.net/rfc/deprecations_php_7_4 (Kalle, Nikita)
  . Fixed bug #52752 (Crash when lexing). (Nikita)
  . Fixed bug #60677 (CGI doesn't properly validate shebang line contains #!).
    (Nikita)
  . Fixed bug #71030 (Self-assignment in list() may have inconsistent behavior).
    (Nikita)
  . Fixed bug #72530 (Use After Free in GC with Certain Destructors). (Nikita)
  . Fixed bug #75921 (Inconsistent: No warning in some cases when stdObj is
    created on the fly). (David Walker)
  . Implemented FR #76148 (Add array_key_exists() to the list of specially
    compiled functions). (Majkl578)
  . Fixed bug #76430 (__METHOD__ inconsistent outside of method).
    (Ryan McCullagh, Nikita)
  . Fixed bug #76451 (Aliases during inheritance type checks affected by
    opcache). (Nikita)
  . Implemented FR #77230 (Support custom CFLAGS and LDFLAGS from environment).
    (cmb)
  . Fixed bug #77345 (Stack Overflow caused by circular reference in garbage
    collection). (Alexandru Patranescu, Nikita, Dmitry)
  . Fixed bug #77812 (Interactive mode does not support PHP 7.3-style heredoc).
    (cmb, Nikita)
  . Fixed bug #77877 (call_user_func() passes $this to static methods).
    (Dmitry)
  . Fixed bug #78066 (PHP eats the first byte of a program that comes from
    process substitution). (Nikita)
  . Fixed bug #78151 (Segfault caused by indirect expressions in PHP 7.4a1).
    (Nikita)
  . Fixed bug #78154 (SEND_VAR_NO_REF does not always send reference). (Nikita)
  . Fixed bug #78182 (Segmentation fault during by-reference property
    assignment). (Nikita)
  . Fixed bug #78212 (Segfault in built-in webserver). (cmb)
  . Fixed bug #78220 (Can't access OneDrive folder). (cmb, ab)
  . Fixed bug #78226 (Unexpected __set behavior with typed properties). (Nikita)
  . Fixed bug #78239 (Deprecation notice during string conversion converted to
    exception hangs). (Nikita)
  . Fixed bug #78335 (Static properties/variables containing cycles report as
    leak). (Nikita)
  . Fixed bug #78340 (Include of stream wrapper not reading whole file).
    (Nikita)
  . Fixed bug #78344 (Segmentation fault on zend_check_protected). (Nikita)
  . Fixed bug #78356 (Array returned from ArrayAccess is incorrectly unpacked
    as argument). (Nikita)
  . Fixed bug #78379 (Cast to object confuses GC, causes crash). (Dmitry)
  . Fixed bug #78386 (fstat mode has unexpected value on PHP 7.4). (cmb)
  . Fixed bug #78396 (Second file_put_contents in Shutdown hangs script).
    (Nikita)
  . Fixed bug #78406 (Broken file includes with user-defined stream filters).
    (Nikita)
  . Fixed bug #78438 (Corruption when __unserializing deeply nested structures).
    (cmb, Nikita)
  . Fixed bug #78441 (Parse error due to heredoc identifier followed by digit).
    (cmb)
  . Fixed bug #78454 (Consecutive numeric separators cause OOM error).
    (Theodore Brown)
  . Fixed bug #78460 (PEAR installation failure). (Peter Kokot, L. Declercq)
  . Fixed bug #78531 (Crash when using undefined variable as object). (Dmitry)
  . Fixed bug #78535 (auto_detect_line_endings value not parsed as bool).
    (bugreportuser)
  . Fixed bug #78604 (token_get_all() does not properly tokenize FOO<?php with
    short_open_tag=0). (Nikita)
  . Fixed bug #78614 (Does not compile with DTRACE anymore).
    (tz at FreeBSD dot org)
  . Fixed bug #78620 (Out of memory error). (cmb, Nikita)
  . Fixed bug #78632 (method_exists() in php74 works differently from php73 in
    checking priv. methods). (Nikita)
  . Fixed bug #78644 (SEGFAULT in ZEND_UNSET_OBJ_SPEC_VAR_CONST_HANDLER).
    (Nikita)
  . Fixed bug #78658 (Memory corruption using Closure::bindTo). (Nikita)
  . Fixed bug #78656 (Parse errors classified as highest log-level). (Erik
    Lundin)
  . Fixed bug #78662 (stream_write bad error detection). (Remi)
  . Fixed bug #78768 (redefinition of typedef zend_property_info). (Nikita)
  . Fixed bug #78788 (./configure generates invalid php_version.h). (max)
  . Fixed incorrect usage of QM_ASSIGN instruction. It must not return IS_VAR.
    As a side effect, this allowed passing left hand list() "by reference",
    instead of compile-time error. (Dmitry)

- CLI:
  . The built-in CLI server now reports the request method in log files.
    (Simon Welsh)

- COM:
  . Deprecated registering of case-insensitive constants from typelibs. (cmb)
  . Fixed bug #78650 (new COM Crash). (cmb)
  . Fixed bug #78694 (Appending to a variant array causes segfault). (cmb)

- CURL:
  . Fixed bug #76480 (Use curl_multi_wait() so that timeouts are respected).
    (Pierrick)
  . Implemented FR #77711 (CURLFile should support UNICODE filenames). (cmb)
  . Deprecated CURLPIPE_HTTP1. (cmb)
  . Deprecated $version parameter of curl_version(). (cmb)

- Date:
  . Updated timelib to 2018.02. (Derick)
  . Fixed bug #69044 (discrepency between time and microtime). (krakjoe)
  . Fixed bug #70153 (\DateInterval incorrectly unserialized). (Maksim Iakunin)
  . Fixed bug #75232 (print_r of DateTime creating side-effect). (Nikita)
  . Fixed bug #78383 (Casting a DateTime to array no longer returns its
    properties). (Nikita)
  . Fixed bug #78751 (Serialising DatePeriod converts DateTimeImmutable). (cmb)

- Exif:
  . Fixed bug #78333 (Exif crash (bus error) due to wrong alignment and
    invalid cast). (Nikita)
  . Fixed bug #78256 (heap-buffer-overflow on exif_process_user_comment).
    (CVE-2019-11042) (Stas)
  . Fixed bug #78222 (heap-buffer-overflow on exif_scan_thumbnail).
    (CVE-2019-11041) (Stas)

- Fileinfo:
  . Fixed bug #78075 (finfo_file treats JSON file as text/plain). (Anatol)
  . Fixed bug #78183 (finfo_file shows wrong mime-type for .tga file).
   (Anatol)

- Filter:
  . The filter extension no longer has the --with-pcre-dir on Unix builds,
    allowing the extension to be once more compiled as shared using
    ./configure. (Kalle)

- FFI:
  . Added FFI extension. (Dmitry)
  . Fixed bug #78488 (OOB in ZEND_FUNCTION(ffi_trampoline)). (Dmitry)
  . Fixed bug #78543 (is_callable() on FFI\CData throws Exception). (cmb)
  . Fixed bug #78716 (Function name mangling is wrong for some parameter
    types). (cmb)
  . Fixed bug #78762 (Failing FFI::cast() may leak memory). (cmb)
  . Fixed bug #78761 (Zend memory heap corruption with preload and casting).
    (cmb)
  . Implement FR #78270 (Support __vectorcall convention with FFI). (cmb)
  . Added missing FFI::isNull(). (Philip Hofstetter)

- FPM:
  . Implemented FR #72510 (systemd service should be hardened). (Craig Andrews)
  . Fixed bug #74083 (master PHP-fpm is stopped on multiple reloads).
    (Maksim Nikulin)
  . Fixed bug #78334 (fpm log prefix message includes wrong stdout/stderr
    notation). (Tsuyoshi Sadakata)
  . Fixed bug #78599 (env_path_info underflow in fpm_main.c can lead to RCE).
    (CVE-2019-11043) (Jakub Zelenka)

- GD:
  . Implemented the scatter filter (IMG_FILTER_SCATTER). (Kalle)
  . The bundled libgd behaves now like system libgd wrt. IMG_CROP_DEFAULT never
    falling back to IMG_CROP_SIDES.
  . The default $mode parameter of imagecropauto() has been changed to
    IMG_CROP_DEFAULT; passing -1 is now deprecated.
  . Added support for aspect ratio preserving scaling to a fixed height for
    imagescale(). (Andreas Treichel)
  . Added TGA read support. (cmb)
  . Fixed bug #73291 (imagecropauto() $threshold differs from external libgd).
    (cmb)
  . Fixed bug #76324 (cannot detect recent versions of freetype with
    pkg-config). (Eli Schwartz)
  . Fixed bug #78314 (missing freetype support/functions with external gd).
    (Remi)

- GMP:
  . Fixed bug #78574 (broken shared build). (Remi)

- Hash:
  . The hash extension is now an integral part of PHP and cannot be disabled
    as per RFC: https://wiki.php.net/rfc/permanent_hash_ext. (Kalle)
  . Implemented FR #71890 (crc32c checksum algorithm). (Andrew Brampton)

- Iconv:
  . Fixed bug #78342 (Bus error in configure test for iconv //IGNORE). (Rainer
    Jung)
  . Fixed bug #78642 (Wrong libiconv version displayed). (gedas at martynas,
    cmb).

- Libxml:
  . Fixed bug #78279 (libxml_disable_entity_loader settings is shared between
    requests (cgi-fcgi)). (Nikita)

- InterBase:
  . Unbundled the InterBase extension and moved it to PECL. (Kalle)

- Intl:
  . Raised requirements to ICU ≥ 50.1. (cmb)
  . Changed ResourceBundle to implement Countable. (LeSuisse)
  . Changed default of $variant parameter of idn_to_ascii() and idn_to_utf8().
    (cmb)

- LDAP:
  . Deprecated ldap_control_paged_result_response and ldap_control_paged_result

- LiteSpeed:
  . Updated to LiteSpeed SAPI V7.5 (Fixed clean shutdown). (George Wang)
  . Updated to LiteSpeed SAPI V7.4.3 (increased response header count limit from
    100 to 1000, added crash handler to cleanly shutdown PHP request, added
    CloudLinux mod_lsapi mode). (George Wang)
  . Fixed bug #76058 (After "POST data can't be buffered", using php://input
    makes huge tmp files). (George Wang)

- MBString:
  . Fixed bug #77907 (mb-functions do not respect default_encoding). (Nikita)
  . Fixed bug #78579 (mb_decode_numericentity: args number inconsistency).
    (cmb)
  . Fixed bug #78609 (mb_check_encoding() no longer supports stringable
    objects). (cmb)

- MySQLi:
  . Fixed bug #67348 (Reading $dbc->stat modifies $dbc->affected_rows).
    (Derick)
  . Fixed bug #76809 (SSL settings aren't respected when persistent connections
    are used). (fabiomsouto)
  . Fixed bug #78179 (MariaDB server version incorrectly detected). (cmb)
  . Fixed bug #78213 (Empty row pocket). (cmb)

- MySQLnd:
  . Fixed connect_attr issues and added the _server_host connection attribute.
    (Qianqian Bu)
  . Fixed bug #60594 (mysqlnd exposes 160 lines of stats in phpinfo). (PeeHaa)

- ODBC:
  . Fixed bug #78473 (odbc_close() closes arbitrary resources). (cmb)

- Opcache:
  . Implemented preloading RFC: https://wiki.php.net/rfc/preload. (Dmitry)
  . Add opcache.preload_user INI directive. (Dmitry)
  . Added new INI directive opcache.cache_id (Windows only). (cmb)
  . Fixed bug #78106 (Path resolution fails if opcache disabled during request).
    (Nikita)
  . Fixed bug #78175 (Preloading segfaults at preload time and at runtime).
    (Dmitry)
  . Fixed bug #78202 (Opcache stats for cache hits are capped at 32bit NUM).
    (cmb)
  . Fixed bug #78271 (Invalid result of if-else). (Nikita)
  . Fixed bug #78341 (Failure to detect smart branch in DFA pass). (Nikita)
  . Fixed bug #78376 (Incorrect preloading of constant static properties).
    (Dmitry)
  . Fixed bug #78429 (opcache_compile_file(__FILE__); segfaults). (cmb)
  . Fixed bug #78512 (Cannot make preload work). (Dmitry)
  . Fixed bug #78514 (Preloading segfaults with inherited typed property).
    (Nikita)
  . Fixed bug #78654 (Incorrectly computed opcache checksum on files with
    non-ascii characters). (mhagstrand)

- OpenSSL:
  . Added TLS 1.3 support to streams including new tlsv1.3 stream.
    (Codarren Velvindron, Jakub Zelenka)
  . Added openssl_x509_verify function. (Ben Scholzen)
  . openssl_random_pseudo_bytes() now throws in error conditions.
    (Sammy Kaye Powers)
  . Changed the default config path (Windows only). (cmb)
  . Fixed bug #78231 (Segmentation fault upon stream_socket_accept of exported
    socket-to-stream). (Nikita)
  . Fixed bug #78391 (Assertion failure in openssl_random_pseudo_bytes).
    (Nikita)
  . Fixed bug #78775 (TLS issues from HTTP request affecting other encrypted
    connections). (Nikita)

- Pcntl:
  . Fixed bug #77335 (PHP is preventing SIGALRM from specifying SA_RESTART).
    (Nikita)

- PCRE:
  . Implemented FR #77094 (Support flags in preg_replace_callback). (Nikita)
  . Fixed bug #72685 (Repeated UTF-8 validation of same string in UTF-8 mode).
    (Nikita)
  . Fixed bug #73948 (Preg_match_all should return NULLs on trailing optional
    capture groups).
  . Fixed bug #78338 (Array cross-border reading in PCRE). (cmb)
  . Fixed bug #78349 (Bundled pcre2 library missing LICENCE file). (Peter Kokot)

- PDO:
  . Implemented FR #71885 (Allow escaping question mark placeholders).
    https://wiki.php.net/rfc/pdo_escape_placeholders (Matteo)
  . Fixed bug #77849 (Disable cloning of PDO handle/connection objects).
    (camporter)
  . Implemented FR #78033 (PDO - support username & password specified in
    DSN). (sjon)

- PDO_Firebird:
  . Implemented FR #65690 (PDO_Firebird should also support dialect 1).
    (Simonov Denis)
  . Implemented FR #77863 (PDO firebird support type Boolean in input
    parameters). (Simonov Denis)

- PDO_MySQL:
  . Fixed bug #41997 (SP call yields additional empty result set). (cmb)
  . Fixed bug #78623 (Regression caused by "SP call yields additional empty
    result set"). (cmb)

- PDO_OCI:
  . Support Oracle Database tracing attributes ACTION, MODULE,
    CLIENT_INFO, and CLIENT_IDENTIFIER. (Cameron Porter)
  . Implemented FR #76908 (PDO_OCI getColumnMeta() not implemented).
    (Valentin Collet, Chris Jones, Remi)

- PDO_SQLite:
  . Implemented sqlite_stmt_readonly in PDO_SQLite. (BohwaZ)
  . Raised requirements to SQLite 3.5.0. (cmb)
  . Fixed bug #78192 (SegFault when reuse statement after schema has changed).
    (Vincent Quatrevieux)
  . Fixed bug #78348 (Remove -lrt from pdo_sqlite.so). (Peter Kokot)

- Phar:
  . Fixed bug #77919 (Potential UAF in Phar RSHUTDOWN). (cmb)

- phpdbg:
  . Fixed bug #76596 (phpdbg support for display_errors=stderr). (kabel)
  . Fixed bug #76801 (too many open files). (alekitto)
  . Fixed bug #77800 (phpdbg segfaults on listing some conditional breakpoints).
    (krakjoe)
  . Fixed bug #77805 (phpdbg build fails when readline is shared). (krakjoe)

- Recode:
  . Unbundled the recode extension. (cmb)

- Reflection:
  . Fixed bug #76737 (Unserialized reflection objects are broken, they
    shouldn't be serializable). (Nikita)
  . Fixed bug #78263 (\ReflectionReference::fromArrayElement() returns null
    while item is a reference). (Nikita)
  . Fixed bug #78410 (Cannot "manually" unserialize class that is final and
    extends an internal one). (Nikita)
  . Fixed bug #78697 (ReflectionClass::implementsInterface - inaccurate error
    message with traits). (villfa)
  . Fixed bug #78774 (ReflectionNamedType on Typed Properties Crash). (Nikita)

- Session:
  . Fixed bug #78624 (session_gc return value for user defined session
    handlers). (bshaffer)

- SimpleXML:
  . Implemented FR #65215 (SimpleXMLElement could register as implementing
    Countable). (LeSuisse)
  . Fixed bug #75245 (Don't set content of elements with only whitespaces).
    (eriklundin)

- Sockets:
  . Fixed bug #67619 (Validate length on socket_write). (thiagooak)
  . Fixed bug #78665 (Multicasting may leak memory). (cmb)

- sodium:
  . Fixed bug #77646 (sign_detached() strings not terminated). (Frank)
  . Fixed bug #78510 (Partially uninitialized buffer returned by
    sodium_crypto_generichash_init()). (Frank Denis, cmb)
  . Fixed bug #78516 (password_hash(): Memory cost is not in allowed range).
    (cmb, Nikita)

- SPL:
  . Fixed bug #77518 (SeekableIterator::seek() should accept 'int' typehint as
    documented). (Nikita)
  . Fixed bug #78409 (Segfault when creating instance of ArrayIterator without
    constructor). (Nikita)
  . Fixed bug #78436 (Missing addref in SplPriorityQueue EXTR_BOTH mode).
    (Nikita)
  . Fixed bug #78456 (Segfault when serializing SplDoublyLinkedList). (Nikita)

- SQLite3:
  . Unbundled libsqlite. (cmb)
  . Raised requirements to SQLite 3.7.4. (cmb)
  . Forbid (un)serialization of SQLite3, SQLite3Stmt and SQLite3Result. (cmb)
  . Added support for the SQLite @name notation. (cmb, BohwaZ)
  . Added SQLite3Stmt::getSQL() to retrieve the SQL of the statement. (Bohwaz)
  . Implement FR ##70950 (Make SQLite3 Online Backup API available). (BohwaZ)

- Standard:
  . Implemented password hashing registry RFC:
    https://wiki.php.net/rfc/password_registry. (Sara)
  . Implemented RFC where password_hash() has argon2i(d) implementations from
    ext/sodium when PHP is built without libargon:
    https://wiki.php.net/rfc/sodium.argon.hash (Sara)
  . Implemented FR #38301 (field enclosure behavior in fputcsv). (cmb)
  . Implemented FR #51496 (fgetcsv should take empty string as an escape). (cmb)
  . Fixed bug #73535 (php_sockop_write() returns 0 on error, can be used to
    trigger Denial of Service). (Nikita)
  . Fixed bug #74764 (Bindto IPv6 works with file_get_contents but fails with
    stream_socket_client). (Ville Hukkamäki)
  . Fixed bug #76859 (stream_get_line skips data if used with data-generating
    filter). (kkopachev)
  . Implemented FR #77377 (No way to handle CTRL+C in Windows). (Anatol)
  . Fixed bug #77930 (stream_copy_to_stream should use mmap more often).
    (Nikita)
  . Implemented FR #78177 (Make proc_open accept command array). (Nikita)
  . Fixed bug #78208 (password_needs_rehash() with an unknown algo should always
    return true). (Sara)
  . Fixed bug #78241 (touch() does not handle dates after 2038 in PHP 64-bit). (cmb)
  . Fixed bug #78282 (atime and mtime mismatch). (cmb)
  . Fixed bug #78326 (improper memory deallocation on stream_get_contents()
    with fixed length buffer). (Albert Casademont)
  . Fixed bug #78346 (strip_tags no longer handling nested php tags). (cmb)
  . Fixed bug #78506 (Error in a php_user_filter::filter() is not reported).
    (Nikita)
  . Fixed bug #78549 (Stack overflow due to nested serialized input). (Nikita)
  . Fixed bug #78759 (array_search in $GLOBALS). (Nikita)

- Testing:
  . Fixed bug #78684 (PCRE bug72463_2 test is sending emails on Linux). (cmb)

- Tidy:
  . Added TIDY_TAG_* constants for HTML5 elements. (cmb)
  . Fixed bug #76736 (wrong reflection for tidy_get_head, tidy_get_html,
    tidy_get_root, and tidy_getopt) (tandre)

- WDDX:
  . Deprecated and unbundled the WDDX extension. (cmb)

- Zip:
  . Fixed bug #78641 (addGlob can modify given remove_path value). (cmb)

21 Nov 2019, PHP 7.3.12

- Core:
  . Fixed bug #78658 (Memory corruption using Closure::bindTo). (Nikita)
  . Fixed bug #78656 (Parse errors classified as highest log-level). (Erik
    Lundin)
  . Fixed bug #78752 (Segfault if GC triggered while generator stack frame is
    being destroyed). (Nikita)
  . Fixed bug #78689 (Closure::fromCallable() doesn't handle
    [Closure, '__invoke']). (Nikita)

- COM:
  . Fixed bug #78694 (Appending to a variant array causes segfault). (cmb)

- Date:
  . Fixed bug #70153 (\DateInterval incorrectly unserialized). (Maksim Iakunin)
  . Fixed bug #78751 (Serialising DatePeriod converts DateTimeImmutable). (cmb)

- Iconv:
  . Fixed bug #78642 (Wrong libiconv version displayed). (gedas at martynas,
    cmb).

- OpCache:
  . Fixed bug #78654 (Incorrectly computed opcache checksum on files with
    non-ascii characters). (mhagstrand)
  . Fixed bug #78747 (OpCache corrupts custom extension result). (Nikita)

- OpenSSL:
  . Fixed bug #78775 (TLS issues from HTTP request affecting other encrypted
    connections). (Nikita)

- Reflection:
  . Fixed bug #78697 (ReflectionClass::ImplementsInterface - inaccurate error
    message with traits). (villfa)

- Sockets:
  . Fixed bug #78665 (Multicasting may leak memory). (cmb)

24 Oct 2019, PHP 7.3.11

- Core:
  . Fixed bug #78535 (auto_detect_line_endings value not parsed as bool).
    (bugreportuser)
  . Fixed bug #78620 (Out of memory error). (cmb, Nikita)

- Exif :
  . Fixed bug #78442 ('Illegal component' on exif_read_data since PHP7)
	(Kalle)

- FPM:
  . Fixed bug #78599 (env_path_info underflow in fpm_main.c can lead to RCE).
    (CVE-2019-11043) (Jakub Zelenka)
  . Fixed bug #78413 (request_terminate_timeout does not take effect after
    fastcgi_finish_request). (Sergei Turchanov)

- MBString:
  . Fixed bug #78633 (Heap buffer overflow (read) in mb_eregi). (cmb)
  . Fixed bug #78579 (mb_decode_numericentity: args number inconsistency).
    (cmb)
  . Fixed bug #78609 (mb_check_encoding() no longer supports stringable
    objects). (cmb)

- MySQLi:
  . Fixed bug #76809 (SSL settings aren't respected when persistent connections
    are used). (fabiomsouto)

- Mysqlnd:
  . Fixed bug #78525 (Memory leak in pdo when reusing native prepared
    statements). (Nikita)

- PCRE:
  . Fixed bug #78272 (calling preg_match() before pcntl_fork() will freeze
    child process). (Nikita)

- PDO_MySQL:
  . Fixed bug #78623 (Regression caused by "SP call yields additional empty
    result set"). (cmb)

- Session:
  . Fixed bug #78624 (session_gc return value for user defined session
    handlers). (bshaffer)

- Standard:
  . Fixed bug #76342 (file_get_contents waits twice specified timeout).
    (Thomas Calvet)
  . Fixed bug #78612 (strtr leaks memory when integer keys are used and the
    subject string shorter). (Nikita)
  . Fixed bug #76859 (stream_get_line skips data if used with data-generating
    filter). (kkopachev)

- Zip:
  . Fixed bug #78641 (addGlob can modify given remove_path value). (cmb)

26 Sep 2019, PHP 7.3.10

- Core:
  . Fixed bug #78220 (Can't access OneDrive folder). (cmb, ab)
  . Fixed bug #77922 (Double release of doc comment on inherited shadow
    property). (Nikita)
  . Fixed bug #78441 (Parse error due to heredoc identifier followed by digit).
    (cmb)
  . Fixed bug #77812 (Interactive mode does not support PHP 7.3-style heredoc).
    (cmb, Nikita)

- FastCGI:
  . Fixed bug #78469 (FastCGI on_accept hook is not called when using named
    pipes on Windows). (Sergei Turchanov)

- FPM:
  . Fixed bug #78334 (fpm log prefix message includes wrong stdout/stderr
    notation). (Tsuyoshi Sadakata)

- Intl:
  . Ensure IDNA2003 rules are used with idn_to_ascii() and idn_to_utf8()
    when requested. (Sara)

- MBString:
  . Fixed bug #78559 (Heap buffer overflow in mb_eregi). (cmb)

- MySQLnd:
  . Fixed connect_attr issues and added the _server_host connection attribute.
    (Qianqian Bu)

- ODBC:
  . Fixed bug #78473 (odbc_close() closes arbitrary resources). (cmb)

- PDO_MySQL:
  . Fixed bug #41997 (SP call yields additional empty result set). (cmb)

- sodium:
  . Fixed bug #78510 (Partially uninitialized buffer returned by
    sodium_crypto_generichash_init()). (Frank Denis, cmb)

29 Aug 2019, PHP 7.3.9

- Core:
  . Fixed bug #78363 (Buffer overflow in zendparse). (Nikita)
  . Fixed bug #78379 (Cast to object confuses GC, causes crash). (Dmitry)
  . Fixed bug #78412 (Generator incorrectly reports non-releasable $this as GC
    child). (Nikita)

- Curl:
  . Fixed bug #77946 (Bad cURL resources returned by curl_multi_info_read()).
    (Abyr Valg)

- Exif:
  . Fixed bug #78333 (Exif crash (bus error) due to wrong alignment and
    invalid cast). (Nikita)

- FPM:
  . Fixed bug #77185 (Use-after-free in FPM master event handling).
    (Maksim Nikulin)

- Iconv:
  . Fixed bug #78342 (Bus error in configure test for iconv //IGNORE). (Rainer
    Jung)

- LiteSpeed:
  . Updated to LiteSpeed SAPI V7.5 (Fixed clean shutdown). (George Wang)

- MBString:
  . Fixed bug #78380 (Oniguruma 6.9.3 fixes CVEs). (CVE-2019-13224) (Stas)

- MySQLnd:
  . Fixed bug #78179 (MariaDB server version incorrectly detected). (cmb)
  . Fixed bug #78213 (Empty row pocket). (cmb)

- Opcache:
  . Fixed bug #77191 (Assertion failure in dce_live_ranges() when silencing is
    used). (Nikita)

- Standard:
  . Fixed bug #69100 (Bus error from stream_copy_to_stream (file -> SSL stream)
    with invalid length). (Nikita)
  . Fixed bug #78282 (atime and mtime mismatch). (cmb)
  . Fixed bug #78326 (improper memory deallocation on stream_get_contents()
    with fixed length buffer). (Albert Casademont)
  . Fixed bug #78346 (strip_tags no longer handling nested php tags). (cmb)

01 Aug 2019, PHP 7.3.8

- Core:
  . Added syslog.filter=raw option. (Erik Lundin)
  . Fixed bug #78212 (Segfault in built-in webserver). (cmb)

- Date:
  . Fixed bug #69044 (discrepency between time and microtime). (krakjoe)
  . Updated timelib to 2018.02. (Derick)

- EXIF:
  . Fixed bug #78256 (heap-buffer-overflow on exif_process_user_comment).
    (CVE-2019-11042) (Stas)
  . Fixed bug #78222 (heap-buffer-overflow on exif_scan_thumbnail).
    (CVE-2019-11041) (Stas)

- FTP:
  . Fixed bug #78039 (FTP with SSL memory leak). (Nikita)

- Libxml:
  . Fixed bug #78279 (libxml_disable_entity_loader settings is shared between
    requests (cgi-fcgi)). (Nikita)

- LiteSpeed:
  . Updated to LiteSpeed SAPI V7.4.3 (increased response header count limit from
    100 to 1000, added crash handler to cleanly shutdown PHP request, added
    CloudLinux mod_lsapi mode). (George Wang)
  . Fixed bug #76058 (After "POST data can't be buffered", using php://input
    makes huge tmp files). (George Wang)

- Openssl:
  . Fixed bug #78231 (Segmentation fault upon stream_socket_accept of exported
    socket-to-stream). (Nikita)

- Opcache:
  . Fixed bug #78189 (file cache strips last character of uname hash). (cmb)
  . Fixed bug #78202 (Opcache stats for cache hits are capped at 32bit NUM).
    (cmb)
  . Fixed bug #78271 (Invalid result of if-else). (Nikita)
  . Fixed bug #78291 (opcache_get_configuration doesn't list all directives).
    (Andrew Collington)
  . Fixed bug #78341 (Failure to detect smart branch in DFA pass). (Nikita)

- PCRE:
  . Fixed bug #78197 (PCRE2 version check in configure fails for "##.##-xxx"
    version strings). (pgnet, Peter Kokot)
  . Fixed bug #78338 (Array cross-border reading in PCRE). (cmb)

- PDO_Sqlite:
  . Fixed bug #78192 (SegFault when reuse statement after schema has changed).
    (Vincent Quatrevieux)

- Phar:
  . Fixed bug #77919 (Potential UAF in Phar RSHUTDOWN). (cmb)

- Phpdbg:
  . Fixed bug #78297 (Include unexistent file memory leak). (Nikita)

- SQLite:
  . Upgraded to SQLite 3.28.0. (cmb)

- Standard:
  . Fixed bug #78241 (touch() does not handle dates after 2038 in PHP 64-bit). (cmb)
  . Fixed bug #78269 (password_hash uses weak options for argon2). (Remi)

04 Jul 2019, PHP 7.3.7

- Core:
  . Fixed bug #76980 (Interface gets skipped if autoloader throws an exception).
    (Nikita)

- DOM:
  . Fixed bug #78025 (segfault when accessing properties of DOMDocumentType).
    (cmb)

- MySQLi:
  . Fixed bug #77956 (When mysqli.allow_local_infile = Off, use a meaningful
    error message). (Sjon Hortensius)
  . Fixed bug #38546 (bindParam incorrect processing of bool types).
    (camporter)

- MySQLnd:
  . Fixed bug #77955 (Random segmentation fault in mysqlnd from php-fpm).
    (Nikita)

- Opcache:
  . Fixed bug #78015 (Incorrect evaluation of expressions involving partials
    arrays in SCCP). (Nikita)
  . Fixed bug #78106 (Path resolution fails if opcache disabled during request).
    (Nikita)

- OpenSSL:
  . Fixed bug #78079 (openssl_encrypt_ccm.phpt fails with OpenSSL 1.1.1c).
    (Jakub Zelenka)

- phpdbg:
  . Fixed bug #78050 (SegFault phpdbg + opcache on include file twice).
    (Nikita)

- Sockets:
  . Fixed bug #78038 (Socket_select fails when resource array contains
    references). (Nikita)

- Sodium:
  . Fixed bug #78114 (segfault when calling sodium_* functions from eval). (cmb)

- Standard:
  . Fixed bug #77135 (Extract with EXTR_SKIP should skip $this).
    (Craig Duncan, Dmitry)
  . Fixed bug #77937 (preg_match failed). (cmb, Anatol)

- Zip:
  . Fixed bug #76345 (zip.h not found). (Michael Maroszek)

30 May 2019, PHP 7.3.6

- cURL:
  . Implemented FR #72189 (Add missing CURL_VERSION_* constants). (Javier
    Spagnoletti)

- Date:
  . Fixed bug #77909 (DatePeriod::__construct() with invalid recurrence count
    value). (Ignace Nyamagana Butera)

- EXIF:
  . Fixed bug #77988 (heap-buffer-overflow on php_jpg_get16).
    (CVE-2019-11040) (Stas)

- FPM:
  . Fixed bug #77934 (php-fpm kill -USR2 not working). (Jakub Zelenka)
  . Fixed bug #77921 (static.php.net doesn't work anymore). (Peter Kokot)

- GD:
  . Fixed bug #77943 (imageantialias($image, false); does not work). (cmb)
  . Fixed bug #77973 (Uninitialized read in gdImageCreateFromXbm).
    (CVE-2019-11038) (cmb)

- Iconv:
  . Fixed bug #78069 (Out-of-bounds read in iconv.c:_php_iconv_mime_decode()
    due to integer overflow). (CVE-2019-11039). (maris dot adam)

- JSON:
  . Fixed bug #77843 (Use after free with json serializer). (Nikita)

- Opcache:
  . Fixed possible crashes, because of inconsistent PCRE cache and opcache
    SHM reset. (Alexey Kalinin, Dmitry)

- PDO_MySQL:
  . Fixed bug #77944 (Wrong meta pdo_type for bigint on LLP64). (cmb)

- Reflection:
  . Fixed bug #75186 (Inconsistent reflection of Closure:::__invoke()). (Nikita)

- Session:
  . Fixed bug #77911 (Wrong warning for session.sid_bits_per_character). (cmb)

- SOAP:
  . Fixed bug #77945 (Segmentation fault when constructing SoapClient with
    WSDL_CACHE_BOTH). (Nikita)

- SPL:
  . Fixed bug #77024 (SplFileObject::__toString() may return array). (Craig
    Duncan)

- SQLite:
  . Fixed bug #77967 (Bypassing open_basedir restrictions via file uris). (Stas)

- Standard:
  . Fixed bug #77931 (Warning for array_map mentions wrong type). (Nikita)
  . Fixed bug #78003 (strip_tags output change since PHP 7.3). (cmb)

02 May 2019, PHP 7.3.5

- Core:
  . Fixed bug #77903 (ArrayIterator stops iterating after offsetSet call).
    (Nikita)

- CLI:
  . Fixed bug #77794 (Incorrect Date header format in built-in server).
    (kelunik)

- EXIF
  . Fixed bug #77950 (Heap-buffer-overflow in _estrndup via exif_process_IFD_TAG).
    (CVE-2019-11036) (Stas)

- Interbase:
  . Fixed bug #72175 (Impossibility of creating multiple connections to
    Interbase with php 7.x). (Nikita)

- Intl:
  . Fixed bug #77895 (IntlDateFormatter::create fails in strict mode if $locale
    = null). (Nikita)

- LDAP:
  . Fixed bug #77869 (Core dump when using server controls) (mcmic)

- Mail
  . Fixed bug #77821 (Potential heap corruption in TSendMail()). (cmb)

- mbstring:
  . Implemented FR #72777 (Implement regex stack limits for mbregex functions).
    (Yasuo Ohgaki, Stas)

- MySQLi:
  . Fixed bug #77773 (Unbuffered queries leak memory - MySQLi / mysqlnd).
    (Nikita)

- PCRE:
  . Fixed bug #77827 (preg_match does not ignore \r in regex flags). (requinix,
    cmb)

- PDO:
  . Fixed bug #77849 (Disable cloning of PDO handle/connection objects).
    (camporter)

- phpdbg:
  . Fixed bug #76801 (too many open files). (alekitto)
  . Fixed bug #77800 (phpdbg segfaults on listing some conditional breakpoints).
    (krakjoe)
  . Fixed bug #77805 (phpdbg build fails when readline is shared). (krakjoe)

- Reflection:
  . Fixed bug #77772 (ReflectionClass::getMethods(null) doesn't work). (Nikita)
  . Fixed bug #77882 (Different behavior: always calls destructor). (Nikita)

- Standard:
  . Fixed bug #77793 (Segmentation fault in extract() when overwriting
    reference with itself). (Nikita)
  . Fixed bug #77844 (Crash due to null pointer in parse_ini_string with
    INI_SCANNER_TYPED). (Nikita)
  . Fixed bug #77853 (Inconsistent substr_compare behaviour with empty
    haystack). (Nikita)

04 Apr 2019, PHP 7.3.4

- Core:
  . Fixed bug #77738 (Nullptr deref in zend_compile_expr). (Laruence)
  . Fixed bug #77660 (Segmentation fault on break 2147483648). (Laruence)
  . Fixed bug #77652 (Anonymous classes can lose their interface information).
    (Nikita)
  . Fixed bug #77345 (Stack Overflow caused by circular reference in garbage
    collection). (Alexandru Patranescu, Nikita, Dmitry)
  . Fixed bug #76956 (Wrong value for 'syslog.filter' documented in php.ini).
    (cmb)

- Apache2Handler:
  . Fixed bug #77648 (BOM in sapi/apache2handler/php_functions.c). (cmb)

- Bcmath:
  . Fixed bug #77742 (bcpow() implementation related to gcc compiler
    optimization). (Nikita)

- CLI Server:
  . Fixed bug #77722 (Incorrect IP set to $_SERVER['REMOTE_ADDR'] on the
    localhost). (Nikita)

- COM:
  . Fixed bug #77578 (Crash when php unload). (cmb)

- EXIF:
  . Fixed bug #77753 (Heap-buffer-overflow in php_ifd_get32s). (CVE-2019-11034)
    (Stas)
  . Fixed bug #77831 (Heap-buffer-overflow in exif_iif_add_value).
    (CVE-2019-11035) (Stas)

- FPM:
  . Fixed bug #77677 (FPM fails to build on AIX due to missing WCOREDUMP).
    (Kevin Adler)

- GD:
  . Fixed bug #77700 (Writing truecolor images as GIF ignores interlace flag).
    (cmb)

- MySQLi:
  . Fixed bug #77597 (mysqli_fetch_field hangs scripts). (Nikita)

- Opcache:
  . Fixed bug #77743 (Incorrect pi node insertion for jmpznz with identical
    successors). (Nikita)

- PCRE:
  . Fixed bug #76127 (preg_split does not raise an error on invalid UTF-8).
    (Nikita)

- Phar:
  . Fixed bug #77697 (Crash on Big_Endian platform). (Laruence)

- phpdbg:
  . Fixed bug #77767 (phpdbg break cmd aliases listed in help do not match
    actual aliases). (Miriam Lauter)

- sodium:
  . Fixed bug #77646 (sign_detached() strings not terminated). (Frank)

- SQLite3:
  . Added sqlite3.defensive INI directive. (BohwaZ)

- Standard:
  . Fixed bug #77664 (Segmentation fault when using undefined constant in
    custom wrapper). (Laruence)
  . Fixed bug #77669 (Crash in extract() when overwriting extracted array).
    (Nikita)
  . Fixed bug #76717 (var_export() does not create a parsable value for
    PHP_INT_MIN). (Nikita)
  . Fixed bug #77765 (FTP stream wrapper should set the directory as
    executable). (Vlad Temian)

07 Mar 2019, PHP 7.3.3

- Core:
  . Fixed bug #77589 (Core dump using parse_ini_string with numeric sections).
    (Laruence)
  . Fixed bug #77329 (Buffer Overflow via overly long Error Messages).
    (Dmitry)
  . Fixed bug #77494 (Disabling class causes segfault on member access).
    (Dmitry)
  . Fixed bug #77498 (Custom extension Segmentation fault when declare static
    property). (Nikita)
  . Fixed bug #77530 (PHP crashes when parsing `(2)::class`). (Ekin)
  . Fixed bug #77546 (iptcembed broken function). (gdegoulet)
  . Fixed bug #77630 (rename() across the device may allow unwanted access
    during processing). (Stas)

- COM:
  . Fixed bug #77621 (Already defined constants are not properly reported).
    (cmb)
  . Fixed bug #77626 (Persistence confusion in php_com_import_typelib()). (cmb)

- EXIF:
  . Fixed bug #77509 (Uninitialized read in exif_process_IFD_in_TIFF). (Stas)
  . Fixed bug #77540 (Invalid Read on exif_process_SOFn). (Stas)
  . Fixed bug #77563 (Uninitialized read in exif_process_IFD_in_MAKERNOTE). (Stas)
  . Fixed bug #77659 (Uninitialized read in exif_process_IFD_in_MAKERNOTE). (Stas)

- Mbstring:
  . Fixed bug #77514 (mb_ereg_replace() with trailing backslash adds null byte).
    (Nikita)

- MySQL
  . Disabled LOCAL INFILE by default, can be enabled using php.ini directive
    mysqli.allow_local_infile for mysqli, or PDO::MYSQL_ATTR_LOCAL_INFILE
    attribute for pdo_mysql. (Darek Slusarczyk)

- OpenSSL:
  . Fixed bug #77390 (feof might hang on TLS streams in case of fragmented TLS
    records). (Abyl Valg, Jakub Zelenka)

- PDO_OCI:
  . Support Oracle Database tracing attributes ACTION, MODULE,
    CLIENT_INFO, and CLIENT_IDENTIFIER. (Cameron Porter)

- PHAR:
  . Fixed bug #77396 (Null Pointer Dereference in phar_create_or_parse_filename).
    (bishop)
  . Fixed bug #77586 (phar_tar_writeheaders_int() buffer overflow). (bishop)

- phpdbg:
  . Fixed bug #76596 (phpdbg support for display_errors=stderr). (kabel)

- SPL:
  . Fixed bug #51068 (DirectoryIterator glob:// don't support current path
    relative queries). (Ahmed Abdou)
  . Fixed bug #77431 (openFile() silently truncates after a null byte). (cmb)

- Standard:
  . Fixed bug #77552 (Unintialized php_stream_statbuf in stat functions).
    (John Stevenson)
  . Fixed bug #77612 (setcookie() sets incorrect SameSite header if all of its
    options filled). (Nikita)

07 Feb 2019, PHP 7.3.2

- Core:
  . Fixed bug #77369 (memcpy with negative length via crafted DNS response). (Stas)
  . Fixed bug #77387 (Recursion detection broken when printing GLOBALS).
    (Laruence)
  . Fixed bug #77376 ("undefined function" message no longer includes
    namespace). (Laruence)
  . Fixed bug #77357 (base64_encode / base64_decode doest not work on nested
    VM). (Nikita)
  . Fixed bug #77339 (__callStatic may get incorrect arguments). (Dmitry)
  . Fixed bug #77317 (__DIR__, __FILE__, realpath() reveal physical path for
    subst virtual drive). (Anatol)
  . Fixed bug #77263 (Segfault when using 2 RecursiveFilterIterator). (Dmitry)
  . Fixed bug #77447 (PHP 7.3 built with ASAN crashes in
    zend_cpu_supports_avx2). (Nikita)
  . Fixed bug #77484 (Zend engine crashes when calling realpath in invalid
    working dir). (Anatol)

- Curl:
  . Fixed bug #76675 (Segfault with H2 server push). (Pedro Magalhães)

- Fileinfo:
  . Fixed bug #77346 (webm files incorrectly detected as
    application/octet-stream). (Anatol)

- FPM:
  . Fixed bug #77430 (php-fpm crashes with Main process exited, code=dumped,
    status=11/SEGV). (Jakub Zelenka)

- GD:
  . Fixed bug #73281 (imagescale(…, IMG_BILINEAR_FIXED) can cause black border).
    (cmb)
  . Fixed bug #73614 (gdImageFilledArc() doesn't properly draw pies). (cmb)
  . Fixed bug #77272 (imagescale() may return image resource on failure). (cmb)
  . Fixed bug #77391 (1bpp BMPs may fail to be loaded). (Romain Déoux, cmb)
  . Fixed bug #77479 (imagewbmp() segfaults with very large images). (cmb)

- ldap:
  . Fixed bug #77440 (ldap_bind using ldaps or ldap_start_tls()=exception in
    libcrypto-1_1-x64.dll). (Anatol)

- Mbstring:
  . Fixed bug #77428 (mb_ereg_replace() doesn't replace a substitution
    variable). (Nikita)
  . Fixed bug #77454 (mb_scrub() silently truncates after a null byte).
    (64796c6e69 at gmail dot com)

- MySQLnd:
  . Fixed bug #77308 (Unbuffered queries memory leak). (Dmitry)
  . Fixed bug #75684 (In mysqlnd_ext_plugin.h the plugin methods family has
      no external visibility). (Anatol)

- Opcache:
  . Fixed bug #77266 (Assertion failed in dce_live_ranges). (Laruence)
  . Fixed bug #77257 (value of variable assigned in a switch() construct gets
    lost). (Nikita)
  . Fixed bug #77434 (php-fpm workers are segfaulting in zend_gc_addre).
    (Nikita)
  . Fixed bug #77361 (configure fails on 64-bit AIX when opcache enabled).
    (Kevin Adler)
  . Fixed bug #77287 (Opcache literal compaction is incompatible with EXT
    opcodes). (Nikita)

- PCRE:
  . Fixed bug #77338 (get_browser with empty string). (Nikita)

- PDO:
  . Fixed bug #77273 (array_walk_recursive corrupts value types leading to PDO
    failure). (Nikita)

- PDO MySQL:
  . Fixed bug #77289 (PDO MySQL segfaults with persistent connection).
    (Lauri Kenttä)

- SOAP:
  . Fixed bug #77410 (Segmentation Fault when executing method with an empty
    parameter). (Nikita)

- Sockets:
  . Fixed bug #76839 (socket_recvfrom may return an invalid 'from' address
    on MacOS). (Michael Meyer)

- SPL:
  . Fixed bug #77298 (segfault occurs when add property to unserialized empty
    ArrayObject). (jhdxr)

- Standard:
  . Fixed bug #77395 (segfault about array_multisort). (Laruence)
  . Fixed bug #77439 (parse_str segfaults when inserting item into existing
    array). (Nikita)

10 Jan 2019, PHP 7.3.1

- Core:
  . Fixed bug #76654 (Build failure on Mac OS X on 32-bit Intel). (Ryandesign)
  . Fixed bug #71041 (zend_signal_startup() needs ZEND_API).
    (Valentin V. Bartenev)
  . Fixed bug #76046 (PHP generates "FE_FREE" opcode on the wrong line).
    (Nikita)
  . Fixed bug #77291 (magic methods inherited from a trait may be ignored).
    (cmb)

- CURL:
  . Fixed bug #77264 (curl_getinfo returning microseconds, not seconds).
    (Pierrick)

- COM:
  . Fixed bug #77177 (Serializing or unserializing COM objects crashes). (cmb)

- Exif:
  . Fixed bug #77184 (Unsigned rational numbers are written out as signed
    rationals). (Colin Basnett)

- GD:
  . Fixed bug #77195 (Incorrect error handling of imagecreatefromjpeg()). (cmb)
  . Fixed bug #77198 (auto cropping has insufficient precision). (cmb)
  . Fixed bug #77200 (imagecropauto(…, GD_CROP_SIDES) crops left but not right).
    (cmb)
  . Fixed bug #77269 (efree() on uninitialized Heap data in imagescale leads to
    use-after-free). (cmb)
  . Fixed bug #77270 (imagecolormatch Out Of Bounds Write on Heap). (cmb)

- MBString:
  . Fixed bug #77367 (Negative size parameter in mb_split). (Stas)
  . Fixed bug #77370 (Buffer overflow on mb regex functions - fetch_token).
    (Stas)
  . Fixed bug #77371 (heap buffer overflow in mb regex functions
    - compile_string_node). (Stas)
  . Fixed bug #77381 (heap buffer overflow in multibyte match_at). (Stas)
  . Fixed bug #77382 (heap buffer overflow due to incorrect length in
    expand_case_fold_string). (Stas)
  . Fixed bug #77385 (buffer overflow in fetch_token). (Stas)
  . Fixed bug #77394 (Buffer overflow in multibyte case folding - unicode).
    (Stas)
  . Fixed bug #77418 (Heap overflow in utf32be_mbc_to_code). (Stas)

- OCI8:
  . Fixed bug #76804 (oci_pconnect with OCI_CRED_EXT not working). (KoenigsKind)
  . Added oci_set_call_timeout() for call timeouts.
  . Added oci_set_db_operation() for the DBOP end-to-end-tracing attribute.

- Opcache:
  . Fixed bug #77215 (CFG assertion failure on multiple finalizing switch
    frees in one block). (Nikita)
  . Fixed bug #77275 (OPcache optimization problem for ArrayAccess->offsetGet).
    (Nikita)

- PCRE:
  . Fixed bug #77193 (Infinite loop in preg_replace_callback). (Anatol)

- PDO:
  . Handle invalid index passed to PDOStatement::fetchColumn() as error. (Sergei
    Morozov)

- Phar:
  . Fixed bug #77247 (heap buffer overflow in phar_detect_phar_fname_ext). (Stas)

- Soap:
  . Fixed bug #77088 (Segfault when using SoapClient with null options).
    (Laruence)

- Sockets:
  . Fixed bug #77136 (Unsupported IPV6_RECVPKTINFO constants on macOS).
    (Mizunashi Mana)

- Sodium:
  . Fixed bug #77297 (SodiumException segfaults on PHP 7.3). (Nikita, Scott)

- SPL:
  . Fixed bug #77359 (spl_autoload causes segfault). (Lauri Kenttä)
  . Fixed bug #77360 (class_uses causes segfault). (Lauri Kenttä)

- SQLite3:
  . Fixed bug #77051 (Issue with re-binding on SQLite3). (BohwaZ)

- Xmlrpc:
  . Fixed bug #77242 (heap out of bounds read in xmlrpc_decode()). (cmb)
  . Fixed bug #77380 (Global out of bounds read in xmlrpc base64 code). (Stas)

06 Dec 2018, PHP 7.3.0

- Core:
  . Improved PHP GC. (Dmitry, Nikita)
  . Redesigned the old ext_skel program written in PHP, run:
    'php ext_skel.php' for all options. This means there are no dependencies,
    thus making it work on Windows out of the box. (Kalle)
  . Removed support for BeOS. (Kalle)
  . Add PHP_VERSION to phpinfo() <title/>. (github/MattJeevas)
  . Add net_get_interfaces(). (Sara, Joe, Anatol)
  . Added gc_status(). (Benjamin Eberlei)
  . Implemented flexible heredoc and nowdoc syntax, per
    RFC https://wiki.php.net/rfc/flexible_heredoc_nowdoc_syntaxes.
    (Thomas Punt)
  . Added support for references in list() and array destructuring, per
    RFC https://wiki.php.net/rfc/list_reference_assignment.
    (David Walker)
  . Improved effectiveness of ZEND_SECURE_ZERO for NetBSD and systems
    without native similar feature. (devnexen)
  . Added syslog.facility and syslog.ident INI entries for customizing syslog
    logging. (Philip Prindeville)
  . Fixed bug #75683 (Memory leak in zend_register_functions() in ZTS mode).
    (Dmitry)
  . Fixed bug #75031 (support append mode in temp/memory streams). (adsr)
  . Fixed bug #74860 (Uncaught exceptions not being formatted properly when
    error_log set to "syslog"). (Philip Prindeville)
  . Fixed bug #75220 (Segfault when calling is_callable on parent).
    (andrewnester)
  . Fixed bug #69954 (broken links and unused config items in distributed ini
    files). (petk)
  . Fixed bug #74922 (Composed class has fatal error with duplicate, equal const
    properties). (pmmaga)
  . Fixed bug #63911 (identical trait methods raise errors during composition).
    (pmmaga)
  . Fixed bug #75677 (Clang ignores fastcall calling convention on variadic
    function). (Li-Wen Hsu)
  . Fixed bug #54043 (Remove inconsitency of internal exceptions and user
    defined exceptions). (Nikita)
  . Fixed bug #53033 (Mathematical operations convert objects to integers).
    (Nikita)
  . Fixed bug #73108 (Internal class cast handler uses integer instead of
    float). (Nikita)
  . Fixed bug #75765 (Fatal error instead of Error exception when base class is
    not found). (Timur Ibragimov)
  . Fixed bug #76198 (Wording: "iterable" is not a scalar type). (Levi Morrison)
  . Fixed bug #76137 (config.guess/config.sub do not recognize RISC-V). (cmb)
  . Fixed bug #76427 (Segfault in zend_objects_store_put). (Laruence)
  . Fixed bug #76422 (ftruncate fails on files > 2GB). (Anatol)
  . Fixed bug #76509 (Inherited static properties can be desynchronized from
    their parent by ref). (Nikita)
  . Fixed bug #76439 (Changed behaviour in unclosed HereDoc). (Nikita, tpunt)
  . Fixed bug #63217 (Constant numeric strings become integers when used as
    ArrayAccess offset). (Rudi Theunissen, Dmitry)
  . Fixed bug #33502 (Some nullary functions don't check the number of
    arguments). (cmb)
  . Fixed bug #76392 (Error relocating sapi/cli/php: unsupported relocation
    type 37). (Peter Kokot)
  . The declaration and use of case-insensitive constants has been deprecated.
    (Nikita)
  . Added syslog.filter INI entry for syslog filtering. (Philip Prindeville)
  . Fixed bug #76667 (Segfault with divide-assign op and __get + __set).
    (Laruence)
  . Fixed bug #76030 (RE2C_FLAGS rarely honoured) (Cristian Rodríguez)
  . Fixed broken zend_read_static_property (Laruence)
  . Fixed bug #76773 (Traits used on the parent are ignored for child classes).
    (daverandom)
  . Fixed bug #76767 (‘asm’ operand has impossible constraints in zend_operators.h).
    (ondrej)
  . Fixed bug #76752 (Crash in ZEND_COALESCE_SPEC_TMP_HANDLER - assertion in
    _get_zval_ptr_tmp failed). (Laruence)
  . Fixed bug #76820 (Z_COPYABLE invalid definition). (mvdwerve, cmb)
  . Fixed bug #76510 (file_exists() stopped working for phar://). (cmb)
  . Fixed bug #76869 (Incorrect bypassing protected method accessibilty check).
    (Dmitry)
  . Fixed bug #72635 (Undefined class used by class constant in constexpr
    generates fatal error). (Nikita)
  . Fixed bug #76947 (file_put_contents() blocks the directory of the file
    (__DIR__)). (Anatol)
  . Fixed bug #76979 (define() error message does not mention resources as
    valid values). (Michael Moravec)
  . Fixed bug #76825 (Undefined symbols ___cpuid_count). (Laruence, cmb)
  . Fixed bug #77110 (undefined symbol zend_string_equal_val in C++ build).
    (Remi)

- BCMath:
  . Implemented FR #67855 (No way to get current scale in use). (Chris Wright,
    cmb)
  . Fixed bug #66364 (BCMath bcmul ignores scale parameter). (cmb)
  . Fixed bug #75164 (split_bc_num() is pointless). (cmb)
  . Fixed bug #75169 (BCMath errors/warnings bypass PHP's error handling). (cmb)

- CLI:
  . Fixed bug #44217 (Output after stdout/stderr closed cause immediate exit
    with status 0). (Robert Lu)
  . Fixed bug #77111 (php-win.exe corrupts unicode symbols from cli
    parameters). (Anatol)

- cURL:
  . Expose curl constants from curl 7.50 to 7.61. (Pierrick)
  . Fixed bug #74125 (Fixed finding CURL on systems with multiarch support).
    (cebe)

- Date:
  . Implemented FR #74668: Add DateTime::createFromImmutable() method.
    (majkl578, Rican7)
  . Fixed bug #75222 (DateInterval microseconds property always 0). (jhdxr)
  . Fixed bug #68406 (calling var_dump on a DateTimeZone object modifies it).
    (jhdxr)
  . Fixed bug #76131 (mismatch arginfo for date_create). (carusogabriel)
  . Updated timelib to 2018.01RC1 to address several bugs:
    . Fixed bug #75577 (DateTime::createFromFormat does not accept 'v' format
      specifier). (Derick)
    . Fixed bug #75642 (Wrap around behaviour for microseconds is not working).
      (Derick)

- DBA:
  . Fixed bug #75264 (compiler warnings emitted). (petk)

- DOM:
  . Fixed bug #76285 (DOMDocument::formatOutput attribute sometimes ignored).
    (Andrew Nester, Laruence, Anatol)

- Fileinfo:
  . Fixed bug #77095 (slowness regression in 7.2/7.3 (compared to 7.1)).
    (Anatol)

- Filter:
  . Added the 'add_slashes' sanitization mode (FILTER_SANITIZE_ADD_SLASHES).
	(Kalle)

- FPM:
  . Added fpm_get_status function. (Till Backhaus)
  . Fixed bug #62596 (getallheaders() missing with PHP-FPM). (Remi)
  . Fixed bug #69031 (Long messages into stdout/stderr are truncated
    incorrectly) - added new log related FPM configuration options:
    log_limit, log_buffering and decorate_workers_output. (Jakub Zelenka)

- ftp:
  . Fixed bug #77151 (ftp_close(): SSL_read on shutdown). (Remi)

- GD:
  . Added support for WebP in imagecreatefromstring(). (Andreas Treichel, cmb)

- GMP:
  . Export internal structures and accessor helpers for GMP object. (Sara)
  . Added gmp_binomial(n, k). (Nikita)
  . Added gmp_lcm(a, b). (Nikita)
  . Added gmp_perfect_power(a). (Nikita)
  . Added gmp_kronecker(a, b). (Nikita)

- iconv:
  . Fixed bug #53891 (iconv_mime_encode() fails to Q-encode UTF-8 string). (cmb)
  . Fixed bug #77147 (Fixing 60494 ignored ICONV_MIME_DECODE_CONTINUE_ON_ERROR).
    (cmb)

- IMAP:
  . Fixed bug #77020 (null pointer dereference in imap_mail). (cmb)
  . Fixed bug #77153 (imap_open allows to run arbitrary shell commands via
    mailbox parameter). (Stas)

- Interbase:
  . Fixed bug #75453 (Incorrect reflection for ibase_[p]connect). (villfa)
  . Fixed bug #76443 (php+php_interbase.dll crash on module_shutdown). (Kalle)


- intl:
  . Fixed bug #75317 (UConverter::setDestinationEncoding changes source instead
    of destination). (andrewnester)
  . Fixed bug #76829 (Incorrect validation of domain on idn_to_utf8()
    function). (Anatol)

- JSON:
  . Added JSON_THROW_ON_ERROR flag. (Andrea)

- LDAP:
  . Added ldap_exop_refresh helper for EXOP REFRESH operation with dds overlay.
    (Come)
  . Added full support for sending and parsing ldap controls. (Come)
  . Fixed bug #49876 (Fix LDAP path lookup on 64-bit distros). (dzuelke)

- libxml2:
  . Fixed bug #75871 (use pkg-config where available). (pmmaga)

- litespeed:
  . Fixed bug #75248 (Binary directory doesn't get created when building
    only litespeed SAPI). (petk)
  . Fixed bug #75251 (Missing program prefix and suffix). (petk)

- MBstring:
  . Updated to Oniguruma 6.9.0. (cmb)
  . Fixed bug #65544 (mb title case conversion-first word in quotation isn't
    capitalized). (Nikita)
  . Fixed bug #71298 (MB_CASE_TITLE misbehaves with curled apostrophe/quote).
    (Nikita)
  . Fixed bug #73528 (Crash in zif_mb_send_mail). (Nikita)
  . Fixed bug #74929 (mbstring functions version 7.1.1 are slow compared to 5.3
    on Windows). (Nikita)
  . Fixed bug #76319 (mb_strtolower with invalid UTF-8 causes segmentation
    fault). (Nikita)
  . Fixed bug #76574 (use of undeclared identifiers INT_MAX and LONG_MAX). (cmb)
  . Fixed bug #76594 (Bus Error due to unaligned access in zend_ini.c
    OnUpdateLong). (cmb, Nikita)
  . Fixed bug #76706 (mbstring.http_output_conv_mimetypes is ignored). (cmb)
  . Fixed bug #76958 (Broken UTF7-IMAP conversion). (Nikita)
  . Fixed bug #77025 (mb_strpos throws Unknown encoding or conversion error).
    (Nikita)
  . Fixed bug #77165 (mb_check_encoding crashes when argument given an empty
    array). (Nikita)

- Mysqlnd:
  . Fixed bug #76386 (Prepared Statement formatter truncates fractional seconds
    from date/time column). (Victor Csiky)

- ODBC:
  . Removed support for ODBCRouter. (Kalle)
  . Removed support for Birdstep. (Kalle)
  . Fixed bug #77079 (odbc_fetch_object has incorrect type signature).
    (Jon Allen)

- Opcache:
  . Fixed bug #76466 (Loop variable confusion). (Dmitry, Laruence, Nikita)
  . Fixed bug #76463 (var has array key type but not value type). (Laruence)
  . Fixed bug #76446 (zend_variables.c:73: zend_string_destroy: Assertion
    `!(zval_gc_flags((str)->gc)). (Nikita, Laruence)
  . Fixed bug #76711 (OPcache enabled triggers false-positive "Illegal string
    offset"). (Dmitry)
  . Fixed bug #77058 (Type inference in opcache causes side effects). (Nikita)
  . Fixed bug #77092 (array_diff_key() - segmentation fault). (Nikita)

- OpenSSL:
  . Added openssl_pkey_derive function. (Jim Zubov)
  . Add min_proto_version and max_proto_version ssl stream options as well as
    related constants for possible TLS protocol values. (Jakub Zelenka)

- PCRE:
  . Implemented https://wiki.php.net/rfc/pcre2-migration. (Anatol, Dmitry)
  . Upgrade PCRE2 to 10.32. (Anatol)
  . Fixed bug #75355 (preg_quote() does not quote # control character).
    (Michael Moravec)
  . Fixed bug #76512 (\w no longer includes unicode characters). (cmb)
  . Fixed bug #76514 (Regression in preg_match makes it fail with
    PREG_JIT_STACKLIMIT_ERROR). (Anatol)
  . Fixed bug #76909 (preg_match difference between 7.3 and < 7.3). (Anatol)

- PDO_DBlib:
  . Implemented FR #69592 (allow 0-column rowsets to be skipped automatically).
    (fandrieu)
  . Expose TDS version as \PDO::DBLIB_ATTR_TDS_VERSION attribute on \PDO
    instance. (fandrieu)
  . Treat DATETIME2 columns like DATETIME. (fandrieu)
  . Fixed bug #74243 (allow locales.conf to drive datetime format). (fandrieu)

- PDO_Firebird:
  . Fixed bug #74462 (PDO_Firebird returns only NULLs for results with boolean
    for FIREBIRD >= 3.0). (Dorin Marcoci)

- PDO_OCI:
  . Fixed bug #74631 (PDO_PCO with PHP-FPM: OCI environment initialized
    before PHP-FPM sets it up). (Ingmar Runge)

- PDO SQLite
  . Add support for additional open flags

- pgsql:
  . Added new error constants for pg_result_error(): PGSQL_DIAG_SCHEMA_NAME,
    PGSQL_DIAG_TABLE_NAME, PGSQL_DIAG_COLUMN_NAME, PGSQL_DIAG_DATATYPE_NAME,
    PGSQL_DIAG_CONSTRAINT_NAME and PGSQL_DIAG_SEVERITY_NONLOCALIZED. (Kalle)
  . Fixed bug #77047 (pg_convert has a broken regex for the 'TIME WITHOUT
    TIMEZONE' data type). (Andy Gajetzki)

- phar:
  . Fixed bug #74991 (include_path has a 4096 char limit in some cases).
    (bwbroersma)
  . Fixed bug #65414 (deal with leading slash when adding files correctly).
    (bishopb)

- readline:
  . Added completion_append_character and completion_suppress_append options
    to readline_info() if linked against libreadline. (krageon)

- Session:
  . Fixed bug #74941 (session fails to start after having headers sent).
    (morozov)

- SimpleXML:
  . Fixed bug #54973 (SimpleXML casts integers wrong). (Nikita)
  . Fixed bug #76712 (Assignment of empty string creates extraneous text node).
    (cmb)

- Sockets:
  . Fixed bug #67619 (Validate length on socket_write). (thiagooak)

- SOAP:
  . Fixed bug #75464 (Wrong reflection on SoapClient::__setSoapHeaders).
    (villfa)
  . Fixed bug #70469 (SoapClient generates E_ERROR even if exceptions=1 is
    used). (Anton Artamonov)
  . Fixed bug #50675 (SoapClient can't handle object references correctly).
    (Cameron Porter)
  . Fixed bug #76348 (WSDL_CACHE_MEMORY causes Segmentation fault). (cmb)
  . Fixed bug #77141 (Signedness issue in SOAP when precision=-1). (cmb)

- SPL:
  . Fixed bug #74977 (Appending AppendIterator leads to segfault).
    (Andrew Nester)
  . Fixed bug #75173 (incorrect behavior of AppendIterator::append in foreach
    loop). (jhdxr)
  . Fixed bug #74372 (autoloading file with syntax error uses next autoloader,
    may hide parse error). (Nikita)
  . Fixed bug #75878 (RecursiveTreeIterator::setPostfix has wrong signature).
    (cmb)
  . Fixed bug #74519 (strange behavior of AppendIterator). (jhdxr)
  . Fixed bug #76131 (mismatch arginfo for splarray constructor).
    (carusogabriel)

- SQLite3:
  . Updated bundled libsqlite to 3.24.0. (cmb)

- Standard:
  . Added is_countable() function. (Gabriel Caruso)
  . Added support for the SameSite cookie directive, including an alternative
    signature for setcookie(), setrawcookie() and session_set_cookie_params().
    (Frederik Bosch, pmmaga)
  . Remove superfluous warnings from inet_ntop()/inet_pton(). (daverandom)
  . Fixed bug #75916 (DNS_CAA record results contain garbage). (Mike,
    Philip Sharp)
  . Fixed unserialize(), to disable creation of unsupported data structures
    through manually crafted strings. (Dmitry)
  . Fixed bug #75409 (accept EFAULT in addition to ENOSYS as indicator
    that getrandom() is missing). (sarciszewski)
  . Fixed bug #74719 (fopen() should accept NULL as context). (Alexander Holman)
  . Fixed bug #69948 (path/domain are not sanitized in setcookie). (cmb)
  . Fixed bug #75996 (incorrect url in header for mt_rand). (tatarbj)
  . Added hrtime() function, to get high resolution time. (welting)
  . Fixed bug #48016 (stdClass::__setState is not defined although var_export()
    uses it). (Andrea)
  . Fixed bug #76136 (stream_socket_get_name should enclose IPv6 in brackets).
    (seliver)
  . Fixed bug #76688 (Disallow excessive parameters after options array).
    (pmmaga)
  . Fixed bug #76713 (Segmentation fault caused by property corruption).
    (Laruence)
  . Fixed bug #76755 (setcookie does not accept "double" type for expire time).
    (Laruence)
  . Fixed bug #76674 (improve array_* failure messages exposing what was passed
    instead of an array). (carusogabriel)
  . Fixed bug #76803 (ftruncate changes file pointer). (Anatol)
  . Fixed bug #76818 (Memory corruption and segfault). (Remi)
  . Fixed bug #77081 (ftruncate() changes seek pointer in c mode). (cmb, Anatol)

- Testing:
  . Implemented FR #62055 (Make run-tests.php support --CGI-- sections). (cmb)

- Tidy:
  . Support using tidyp instead of tidy. (devnexen)
  . Fixed bug #74707 (Tidy has incorrect ReflectionFunction param counts for
    functions taking tidy). (Gabriel Caruso)
  . Fixed arginfo for tidy::__construct(). (Tyson Andre)

- Tokenizer:
  . Fixed bug #76437 (token_get_all with TOKEN_PARSE flag fails to recognise
    close tag). (Laruence)
  . Fixed bug #75218 (Change remaining uncatchable fatal errors for parsing
    into ParseError). (Nikita)
  . Fixed bug #76538 (token_get_all with TOKEN_PARSE flag fails to recognise
    close tag with newline). (Nikita)
  . Fixed bug #76991 (Incorrect tokenization of multiple invalid flexible
    heredoc strings). (Nikita)

- XML:
  . Fixed bug #71592 (External entity processing never fails). (cmb)

- Zlib:
  . Added zlib/level context option for compress.zlib wrapper. (Sara)<|MERGE_RESOLUTION|>--- conflicted
+++ resolved
@@ -14,14 +14,12 @@
   . Fixed bug #79247 (Garbage collecting variant objects segfaults). (cmb)
   . Fixed bug #79248 (Traversing empty VT_ARRAY throws com_exception). (cmb)
 
-<<<<<<< HEAD
 - CURL:
   . Fixed bug #79019 (Copied cURL handles upload empty file). (cmb)
-=======
+
 - DOM:
   . Fixed bug #77569: (Write Acess Violation in DomImplementation). (Nikita,
     cmb)
->>>>>>> 8ebadd11
 
 - PCRE:
   . Fixed bug #79188 (Memory corruption in preg_replace/preg_replace_callback
