PHP                                                                        NEWS
|||||||||||||||||||||||||||||||||||||||||||||||||||||||||||||||||||||||||||||||
?? ??? ????, PHP 7.2.3

- Core:
  . Fixed bug #75864 ("stream_isatty" returns wrong value on s390x). (Sam Ding)

- Apache2Handler:
  . Fixed bug #75882 (a simple way for segfaults in threadsafe php just with
    configuration). (Anatol)

- LDAP:
  . Fixed bug #49876 (Fix LDAP path lookup on 64-bit distros). (dzuelke)

<<<<<<< HEAD
- PGSQL:
  . Fixed bug #75838 (Memory leak in pg_escape_bytea()). (ard_1 at mail dot ru)
=======
- libxml2:
  . Fixed bug #75871 (use pkg-config where available). (pmmaga)
>>>>>>> 5673c641

- Phar:
  . Fixed bug #54289 (Phar::extractTo() does not accept specific directories to
    be extracted). (bishop)
  . Fixed bug #65414 (deal with leading slash while adding files correctly). 
    (bishopb)
  . Fixed bug #65414 (deal with leading slash when adding files correctly).
    (bishopb)

- ODBC:
  . Fixed bug #73725 (Unable to retrieve value of varchar(max) type). (Anatol)

- Opcache:
  . Fixed bug #75729 (opcache segfault when installing Bitrix). (Nikita)
  . Fixed bug #75893 (file_get_contents $http_response_header variable bugged
    with opcache). (Nikita)

- SPL:
  . Fixed bug #74519 (strange behavior of AppendIterator). (jhdxr)

- Standard:
  . Fixed bug #75916 (DNS_CAA record results contain garbage). (Mike,
    Philip Sharp)

01 Feb 2018, PHP 7.2.2

- Core:
  . Fixed bug #75742 (potential memleak in internal classes's static members).
    (Laruence)
  . Fixed bug #75679 (Path 260 character problem). (Anatol)
  . Fixed bug #75614 (Some non-portable == in shell scripts). (jdolecek)
  . Fixed bug #75786 (segfault when using spread operator on generator passed
    by reference). (Nikita)
  . Fixed bug #75799 (arg of get_defined_functions is optional). (carusogabriel)
  . Fixed bug #75396 (Exit inside generator finally results in fatal error).
    (Nikita)

- FCGI:
  . Fixed bug #75794 (getenv() crashes on Windows 7.2.1 when second parameter is
    false). (Anatol)

- IMAP:
  . Fixed bug #75774 (imap_append HeapCorruction). (Anatol)

- Opcache:
  . Fixed bug #75720 (File cache not populated after SHM runs full). (Dmitry)
  . Fixed bug #75687 (var 8 (TMP) has array key type but not value type).
    (Nikita, Laruence)
  . Fixed bug #75698 (Using @ crashes php7.2-fpm). (Nikita)
  . Fixed bug #75579 (Interned strings buffer overflow may cause crash).
    (Dmitry)

- PDO:
  . Fixed bug #75616 (PDO extension doesn't allow to be built shared on Darwin).
    (jdolecek)

- PDO MySQL:
  . Fixed bug #75615 (PDO Mysql module can't be built as module). (jdolecek)

- PGSQL:
  . Fixed bug #75671 (pg_version() crashes when called on a connection to
    cockroach). (magicaltux at gmail dot com)

- Readline:
  . Fixed bug #75775 (readline_read_history segfaults with empty file).
    (Anatol)

- SAPI:
  . Fixed bug #75735 ([embed SAPI] Segmentation fault in
    sapi_register_post_entry). (Laruence)

- SOAP:
  . Fixed bug #70469 (SoapClient generates E_ERROR even if exceptions=1 is
    used). (Anton Artamonov)
  . Fixed bug #75502 (Segmentation fault in zend_string_release). (Nikita)

- SPL:
  . Fixed bug #75717 (RecursiveArrayIterator does not traverse arrays by 
    reference). (Nikita)
  . Fixed bug #75242 (RecursiveArrayIterator doesn't have constants from parent
    class). (Nikita)
  . Fixed bug #73209 (RecursiveArrayIterator does not iterate object
    properties). (Nikita)

- Standard:
   . Fixed bug #75781 (substr_count incorrect result). (Laruence)
   . Fixed bug #75653 (array_values don't work on empty array). (Nikita)

- Zip:
  . Display headers (buildtime) and library (runtime) versions in phpinfo
    (with libzip >= 1.3.1). (Remi)

04 Jan 2018, PHP 7.2.1

- Core:
  . Fixed bug #75573 (Segmentation fault in 7.1.12 and 7.0.26). (Laruence)
  . Fixed bug #75384 (PHP seems incompatible with OneDrive files on demand).
    (Anatol)
  . Fixed bug #75525 (Access Violation in vcruntime140.dll). (Anatol)
  . Fixed bug #74862 (Unable to clone instance when private __clone defined).
    (Daniel Ciochiu)
  . Fixed bug #75074 (php-process crash when is_file() is used with strings
    longer 260 chars). (Anatol)
  . Fixed bug #69727 (Remove timestamps from build to make it reproducible).
    (jelle van der Waa)

- CLI server:
  . Fixed bug #73830 (Directory does not exist). (Anatol)

- FPM:
  . Fixed bug #64938 (libxml_disable_entity_loader setting is shared between
    requests). (Remi)

- GD:
  . Fixed bug #75571 (Potential infinite loop in gdImageCreateFromGifCtx).
    (Christoph)

- Opcache:
  . Fixed bug #75608 ("Narrowing occurred during type inference" error).
    (Laruence, Dmitry)
  . Fixed bug #75579 (Interned strings buffer overflow may cause crash).
    (Dmitry)
  . Fixed bug #75570 ("Narrowing occurred during type inference" error).
    (Dmitry)
  . Fixed bug #75681 (Warning: Narrowing occurred during type inference,
    specific case). (Nikita)
  . Fixed bug #75556 (Invalid opcode 138/1/1). (Laruence)

- PCRE:
  . Fixed bug #74183 (preg_last_error not returning error code after error).
    (Andrew Nester)

- Phar:
  . Fixed bug #74782 (remove file name from output to avoid XSS). (stas)

- Standard:
  . Fixed bug #75511 (fread not free unused buffer). (Laruence)
  . Fixed bug #75514 (mt_rand returns value outside [$min,$max]+ on 32-bit)
    (Remi)
  . Fixed bug #75535 (Inappropriately parsing HTTP response leads to PHP
    segment fault). (Nikita)
  . Fixed bug #75409 (accept EFAULT in addition to ENOSYS as indicator 
    that getrandom() is missing). (sarciszewski)
  . Fixed bug #73124 (php_ini_scanned_files() not reporting correctly).
    (John Stevenson)
  . Fixed bug #75574 (putenv does not work properly if parameter contains
    non-ASCII unicode character). (Anatol)

- Zip:
  . Fixed bug #75540 (Segfault with libzip 1.3.1). (Remi)

30 Nov 2017, PHP 7.2.0

- BCMath:
  . Fixed bug #46564 (bcmod truncates fractionals). (liborm85)

- CLI:
  . Fixed bug #74849 (Process is started as interactive shell in PhpStorm).
    (Anatol)
  . Fixed bug #74979 (Interactive shell opening instead of script execution
    with -f flag). (Anatol)

- CLI server:
  . Fixed bug #60471 (Random "Invalid request (unexpected EOF)" using a router
    script). (SammyK)

- Core:
  . Added ZEND_COUNT, ZEND_GET_CLASS, ZEND_GET_CALLED_CLASS, ZEND_GET_TYPE,
    ZEND_FUNC_NUM_ARGS, ZEND_FUNC_GET_ARGS instructions, to implement
    corresponding builtin functions. (Dmitry)
  . "Countable" interface is moved from SPL to Core. (Dmitry)
  . Added ZEND_IN_ARRAY instruction, implementing optimized in_array() builtin
    function, through hash lookup in flipped array. (Dmitry)
  . Removed IS_TYPE_IMMUTABLE (it's the same as COPYABLE & !REFCOUNTED). (Dmitry)
  . Removed the sql.safe_mode directive. (Kalle)
  . Removed support for Netware. (Kalle)
  . Renamed ReflectionClass::isIterateable() to ReflectionClass::isIterable()
    (alias original name for BC). (Sara)
  . Fixed bug #54535 (WSA cleanup executes before MSHUTDOWN). (Kalle)
  . Implemented FR #69791 (Disallow mail header injections by extra headers)
    (Yasuo)
  . Implemented FR #49806 (proc_nice() for Windows). (Kalle)
  . Fix pthreads detection when cross-compiling (ffontaine)
  . Fixed memory leaks caused by exceptions thrown from destructors. (Bob,
    Dmitry).
  . Fixed bug #73215 (uniqid() should use better random source). (Yasuo)
  . Implemented FR #72768 (Add ENABLE_VIRTUAL_TERMINAL_PROCESSING flag for
    php.exe). (Michele Locati)
  . Implemented "Convert numeric keys in object/array casts" RFC, fixes
    bugs #53838, #61655, #66173, #70925, #72254, etc. (Andrea)
  . Implemented "Deprecate and Remove Bareword (Unquoted) Strings" RFC.
    (Rowan Collins)
  . Raised minimum supported Windows versions to Windows 7/Server 2008 R2.
    (Anatol)
  . Implemented minor optimization in array_keys/array_values(). (Sara)
  . Added PHP_OS_FAMILY constant to determine on which OS we are. (Jan Altensen)
  . Fixed bug #73987 (Method compatibility check looks to original 
    definition and not parent). (pmmaga)
  . Fixed bug #73991 (JSON_OBJECT_AS_ARRAY not respected). (Sara)
  . Fixed bug #74053 (Corrupted class entries on shutdown when a destructor
    spawns another object). (jim at commercebyte dot com)
  . Fixed bug #73971 (Filename got limited to MAX_PATH on Win32 when scan
    directory). (Anatol)
  . Fixed bug #72359, bug #72451, bug #73706, bug #71115 and others related
    to interned strings handling in TS builds. (Anatol, Dmitry)
  . Implemented "Trailing Commas In List Syntax" RFC for group use lists only.
    (Sammy Kaye Powers)
  . Fixed bug #74269 (It's possible to override trait property with different
    loosely-equal value). (pmmaga)
  . Fixed bug #61970 (Restraining __construct() access level in subclass gives
    a fatal error). (pmmaga)
  . Fixed bug #63384 (Cannot override an abstract method with an abstract
    method). (pmmaga, wes)
  . Fixed bug #74607 (Traits enforce different inheritance rules). (pmmaga)
  . Fixed misparsing of abstract unix domain socket names. (Sara)
  . Change PHP_OS_FAMILY value from "OSX" to "Darwin". (Sebastian, Kalle)
  . Allow loading PHP/Zend extensions by name in ini files (extension=<name>).
    (francois at tekwire dot net)
  . Added object type annotation. (brzuchal)
  . Fixed bug #74815 (crash with a combination of INI entries at startup).
    (Anatol)
  . Fixed bug #74836 (isset on zero-prefixed numeric indexes in array broken).
    (Dmitry)
  . Added new VM instuctions ISSET_ISEMPTY_CV and UNSET_CV. Previously they
    were implemented as ISSET_ISEMPTY_VAR and UNSET_VAR variants with
    ZEND_QUICK_SET flag. (Nikita, Dmitry)
  . Fixed bug #49649 (unserialize() doesn't handle changes in property 
    visibility). (pmmaga)
  . Fixed #74866 (extension_dir = "./ext" now use current directory for base).
    (Francois Laupretre)
  . Implemented FR #74963 (Improved error message on fetching property of
    non-object). (Laruence)
  . Fixed Bug #75142 (buildcheck.sh check for autoconf version needs to be updated
    for v2.64). (zizzy at zizzy dot net, Remi)
  . Fixed bug #74878 (Data race in ZTS builds). (Nikita, Dmitry)
  . Fixed bug #75515 ("stream_copy_to_stream" doesn't stream anymore). (Sara)

- cURL:
  . Fixed bug #75093 (OpenSSL support not detected). (Remi)
  . Better fix for #74125 (use pkg-config instead of curl-config). (Remi)

- Date:
  . Fixed bug #55407 (Impossible to prototype DateTime::createFromFormat).
    (kelunik)
  . Implemented FR #71520 (Adding the DateTime constants to the
    DateTimeInterface interface). (Majkl578)
  . Fixed bug #75149 (redefinition of typedefs ttinfo and t1info). (Remi)
  . Fixed bug #75222 (DateInterval microseconds property always 0). (jhdxr)

- Dba:
  . Fixed bug #72885 (flatfile: dba_fetch() fails to read replaced entry).
    (Anatol)

- DOM:
  . Implement #74837 (Implement Countable for DomNodeList and DOMNamedNodeMap).
    (Andreas Treichel)

- EXIF:
  . Added support for vendor specific tags for the following formats:
    Samsung, DJI, Panasonic, Sony, Pentax, Minolta, Sigma/Foveon, AGFA, 
	Kyocera, Ricoh & Epson. (Kalle)
  . Fixed bug #72682 (exif_read_data() fails to read all data for some
    images). (Kalle)
  . Fixed bug #71534 (Type confusion in exif_read_data() leading to heap
    overflow in debug mode). (hlt99 at blinkenshell dot org, Kalle)
  . Fixed bug #68547 (Exif Header component value check error).
    (sjh21a at gmail dot com, Kalle)
  . Fixed bug #66443 (Corrupt EXIF header: maximum directory nesting level
    reached for some cameras). (Kalle)
  . Fixed Redhat bug #1362571 (PHP not returning full results for
    exif_read_data function). (Kalle)
  . Implemented #65187 (exif_read_data/thumbnail: add support for stream 
    resource). (Kalle)
  . Deprecated the read_exif_data() alias. (Kalle)
  . Fixed bug #74428 (exif_read_data(): "Illegal IFD size" warning occurs with 
    correct exif format). (bradpiccho at gmail dot com, Kalle)
  . Fixed bug #72819 (EXIF thumbnails not read anymore). (Kalle)
  . Fixed bug #62523 (php crashes with segfault when exif_read_data called). 
    (Kalle)
  . Fixed bug #50660 (exif_read_data(): Illegal IFD offset (works fine with 
    other exif readers). (skinny dot bravo at gmail dot com, Kalle)

- Fileinfo:
  . Upgrade bundled libmagic to 5.31. (Anatol)

- FPM:
  . Configuration to limit fpm slow log trace callers. (Sannis)
  . Fixed bug #75212 (php_value acts like php_admin_value). (Remi)

- FTP:
  . Implement MLSD for structured listing of directories. (blar)
  . Added ftp_append() function. (blar)

- GD:
  . Implemented imageresolution as getter and setter (Christoph)
  . Fixed bug #74744 (gd.h: stdarg.h include missing for va_list use in
    gdErrorMethod). (rainer dot jung at kippdata dot de, cmb)
  . Fixed bug #75111 (Memory disclosure or DoS via crafted .bmp image). (cmb)

- GMP:
  . Fixed bug #70896 (gmp_fact() silently ignores non-integer input). (Sara)

- Hash:
  . Changed HashContext from resource to object. (Rouven Weßling, Sara)
  . Disallowed usage of non-cryptographic hash functions with HMAC and PBKDF2.
    (Andrey Andreev, Nikita)
  . Fixed Bug #75284 (sha3 is not supported on bigendian machine). (Remi)

- IMAP:
  . Fixed bug #72324 (imap_mailboxmsginfo() return wrong size). 
    (ronaldpoon at udomain dot com dot hk, Kalle)

- Intl:
  . Fixed bug #63790 (test using Spoofchecker which may be unavailable). (Sara)
  . Fixed bug #75378 ([REGRESSION] IntlDateFormatter::parse() does not change
    $position argument). (Laruence)

- JSON:
  . Add JSON_INVALID_UTF8_IGNORE and JSON_INVALID_UTF8_SUBSTITUTE options for
    json_encode and json_decode to ignore or replace invalid UTF-8 byte
    sequences - it addresses request #65082. (Jakub Zelenka)
  . Fixed bug #75185 (Buffer overflow in json_decode() with
    JSON_INVALID_UTF8_IGNORE or JSON_INVALID). (Jakub Zelenka)
  . Fixed bug #68567 (JSON_PARTIAL_OUTPUT_ON_ERROR can result in JSON with null
    key). (Jakub Zelenka)

- LDAP:
  . Implemented FR #69445 (Support for LDAP EXOP operations)
  . Fixed support for LDAP_OPT_SERVER_CONTROLS and LDAP_OPT_CLIENT_CONTROLS in ldap_get_option
  . Fixed passing an empty array to ldap_set_option for client or server controls.

- Mbstring:
  . Implemented request #66024 (mb_chr() and mb_ord()). (Masakielastic, Yasuo)
  . Implemented request #65081 (mb_scrub()). (Masakielastic, Yasuo)
  . Implemented request #69086 (enhancement for mb_convert_encoding() that
    handles multibyte replacement char nicely). (Masakielastic, Yasuo)
  . Added array input support to mb_convert_encoding(). (Yasuo)
  . Added array input support to mb_check_encoding(). (Yasuo)
  . Fixed bug #69079 (enhancement for mb_substitute_character). (masakielastic)
  . Update to oniguruma version 6.3.0. (Remi)
  . Fixed bug #69267 (mb_strtolower fails on titlecase characters). (Nikita)

- Mcrypt:
  . The deprecated mcrypt extension has been moved to PECL. (leigh)

- Opcache:
  . Added global optimisation passes based on data flow analysis using Single
    Static Assignment (SSA) form: Sparse Conditional Constant Propagation (SCCP),
    Dead Code Elimination (DCE), and removal of unused local variables
    (Nikita, Dmitry)
  . Fixed incorect constant conditional jump elimination. (Dmitry)
  . Fixed bug #75230 (Invalid opcode 49/1/8 using opcache). (Laruence)
  . Fixed bug (assertion fails with extended info generated). (Laruence)
  . Fixed bug (Phi sources removel). (Laruence)
  . Fixed bug #75370 (Webserver hangs on valid PHP text). (Laruence)
  . Fixed bug #75357 (segfault loading WordPress wp-admin). (Laruence)

- OpenSSL:
  . Use TLS_ANY for default ssl:// and tls:// negotiation. (kelunik)
  . Fix leak in openssl_spki_new(). (jelle at vdwaa dot nl)
  . Added openssl_pkcs7_read() and pk7 parameter to openssl_pkcs7_verify().
    (jelle at vdwaa dot nl)
  . Add ssl security_level stream option to support OpenSSL security levels.
    (Jakub Zelenka).
  . Allow setting SNI cert and private key in separate files. (Jakub Zelenka)
  . Fixed bug #74903 (openssl_pkcs7_encrypt() uses different EOL than before).
    (Anatol)
  . Automatically load OpenSSL configuration file. (Jakub Zelenka)

- PCRE:
  . Added support for PCRE JIT fast path API. (dmitry)
  . Fixed bug #61780 (Inconsistent PCRE captures in match results). (cmb)
  . Fixed bug #74873 (Minor BC break: PCRE_JIT changes output of preg_match()).
    (Dmitry)
  . Fixed bug #75089 (preg_grep() is not reporting PREG_BAD_UTF8_ERROR after
    first input string). (Dmitry)
  . Fixed bug #75223 (PCRE JIT broken in 7.2). (Dmitry)
  . Fixed bug #75285 (Broken build when system libpcre don't have jit support).
    (Remi)

- phar:
  . Fixed bug #74196 (phar does not correctly handle names containing dots).
    (mhagstrand)

- PDO:
  . Add "Sent SQL" to debug dump for emulated prepares. (Adam Baratz)
  . Add parameter types for national character set strings. (Adam Baratz)

- PDO_DBlib:
  . Fixed bug #73234 (Emulated statements let value dictate parameter type).
    (Adam Baratz)
  . Fixed bug #73396 (bigint columns are returned as strings). (Adam Baratz)
  . Expose DB-Library version as \PDO::DBLIB_ATTR_VERSION attribute on \PDO
    instance. (Adam Baratz)
  . Add test coverage for bug #72969. (Jeff Farr)

- PDO_OCI:
  . Fixed Bug #74537 (Align --with-pdo-oci configure option with --with-oci8 syntax).
    (Tianfang Yang)

- PDO_Sqlite
  . Switch to sqlite3_prepare_v2() and sqlite3_close_v2() functions (rasmus)

- PHPDBG
  . Added extended_value to opcode dump output. (Sara)

- Session:
  . Fixed bug #73461 (Prohibit session save handler recursion). (Yasuo)
  . PR #2233 Removed register_globals related code and "!" can be used as $_SESSION key name. (Yasuo)
  . Improved bug #73100 fix. 'user' save handler can only be set by session_set_save_handler()
  . Fixed bug #74514 (5 session functions incorrectly warn when calling in
    read-only/getter mode). (Yasuo)
  . Fixed bug #74936 (session_cache_expire/cache_limiter/save_path() trigger a
    warning in read mode). (morozov)
  . Fixed bug #74941 (session fails to start after having headers sent). 
    (morozov)

- Sodium:
  . New cryptographic extension
  . Added missing bindings for libsodium > 1.0.13. (Frank)

- SPL:
  . Fixed bug #71412 (Incorrect arginfo for ArrayIterator::__construct).
    (tysonandre775 at hotmail dot com)
  . Added spl_object_id(). (Tyson Andre)

- SQLite3:
  . Implement writing to blobs. (bohwaz at github dot com)
  . Update to Sqlite 3.20.1. (cmb)

- Standard:
  . Fixed bug #69442 (closing of fd incorrect when PTS enabled). (jaytaph)
  . Fixed bug #74300 (unserialize accepts two plus/minus signs for float number exponent part).
    (xKerman)
  . Compatibility with libargon2 versions 20161029 and 20160821.
    (charlesportwoodii at erianna dot com)
  . Fixed Bug #74737 (mysqli_get_client_info reflection info).
    (mhagstrand at gmail dot com)
  . Add support for extension name as argument to dl().
    (francois at tekwire dot net)
  . Fixed bug #74851 (uniqid() without more_entropy performs badly).
    (Emmanuel Dreyfus)
  . Fixed bug #74103 (heap-use-after-free when unserializing invalid array
    size). (Nikita)
  . Fixed bug #75054 (A Denial of Service Vulnerability was found when
    performing deserialization). (Nikita)
  . Fixed bug #75170 (mt_rand() bias on 64-bit machines). (Nikita)
  . Fixed bug #75221 (Argon2i always throws NUL at the end). (cmb)

- Streams:
  . Default ssl/single_dh_use and ssl/honor_cipher_order to true. (kelunik)

- XML:
  . Moved utf8_encode() and utf8_decode() to the Standard extension. (Andrea)

- XMLRPC:
  . Use Zend MM for allocation in bundled libxmlrpc (Joe)

- ZIP:
  . Add support for encrypted archives. (Remi)
  . Use of bundled libzip is deprecated, --with-libzip option is recommended. (Remi)
  . Fixed Bug #73803 (Reflection of ZipArchive does not show public properties). (Remi)
  . ZipArchive implements countable, added ZipArchive::count() method. (Remi)
  . Fix segfault in php_stream_context_get_option call. (Remi)
  . Fixed bug #75143 (new method setEncryptionName() seems not to exist
    in ZipArchive). (Anatol)

- zlib:
  . Expose inflate_get_status() and inflate_get_read_len() functions.
    (Matthew Trescott)

23 Nov 2017, PHP 7.1.12

- Core:
  . Fixed bug #75420 (Crash when modifing property name in __isset for
    BP_VAR_IS). (Laruence)
  . Fixed bug #75368 (mmap/munmap trashing on unlucky allocations). (Nikita,
    Dmitry)

- CLI:
  . Fixed bug #75287 (Builtin webserver crash after chdir in a shutdown
    function). (Laruence)

- Enchant:
  . Fixed bug #53070 (enchant_broker_get_path crashes if no path is set). (jelle
    van der Waa, cmb)
  . Fixed bug #75365 (Enchant still reports version 1.1.0). (cmb)

- Exif:
  . Fixed bug #75301 (Exif extension has built in revision version). (Peter
    Kokot)

- GD:
  . Fixed bug #65148 (imagerotate may alter image dimensions). (cmb)
  . Fixed bug #75437 (Wrong reflection on imagewebp). (Fabien Villepinte)

- intl:
  . Fixed bug #75317 (UConverter::setDestinationEncoding changes source instead 
    of destination). (andrewnester)

- interbase:
  . Fixed bug #75453 (Incorrect reflection for ibase_[p]connect). (villfa)

- Mysqli:
  . Fixed bug #75434 (Wrong reflection for mysqli_fetch_all function). (Fabien
    Villepinte)

- OCI8:
  . Fixed valgrind issue. (Tianfang Yang)

- OpenSSL:
  . Fixed bug #75363 (openssl_x509_parse leaks memory). (Bob, Jakub Zelenka)
  . Fixed bug #75307 (Wrong reflection for openssl_open function). (villfa)

- Opcache:
  . Fixed bug #75373 (Warning Internal error: wrong size calculation). (Laruence, Dmitry)

- PGSQL:
  . Fixed bug #75419 (Default link incorrectly cleared/linked by pg_close()). (Sara)

- SOAP:
  . Fixed bug #75464 (Wrong reflection on SoapClient::__setSoapHeaders). (villfa)

- Zlib:
  . Fixed bug #75299 (Wrong reflection on inflate_init and inflate_add). (Fabien
    Villepinte)

26 Oct 2017, PHP 7.1.11

- Core:
  . Fixed bug #75241 (Null pointer dereference in zend_mm_alloc_small()).
    (Laruence)
  . Fixed bug #75236 (infinite loop when printing an error-message). (Andrea)
  . Fixed bug #75252 (Incorrect token formatting on two parse errors in one
    request). (Nikita)
  . Fixed bug #75220 (Segfault when calling is_callable on parent). 
    (andrewnester)
  . Fixed bug #75290 (debug info of Closures of internal functions contain
    garbage argument names). (Andrea)

- Apache2Handler:
  . Fixed bug #75311 (error: 'zend_hash_key' has no member named 'arKey' in
    apache2handler). (mcarbonneaux)

- Date:
  . Fixed bug #75055 (Out-Of-Bounds Read in timelib_meridian()). (Derick)

- Hash:
  . Fixed bug #75303 (sha3 hangs on bigendian). (Remi)

- Intl:
  . Fixed bug #75318 (The parameter of UConverter::getAliases() is not
    optional). (cmb)

- litespeed:
  . Fixed bug #75248 (Binary directory doesn't get created when building 
    only litespeed SAPI). (petk)
  . Fixed bug #75251 (Missing program prefix and suffix). (petk)

- mcrypt:
  . Fixed bug #72535 (arcfour encryption stream filter crashes php). (Leigh)

- MySQLi:
  . Fixed bug #75018 (Data corruption when reading fields of bit type). (Anatol)

- OCI8:
  . Fixed incorrect reference counting. (Dmitry, Tianfang Yang)

- Opcache
  . Fixed bug #75255 (Request hangs and not finish). (Dmitry)

- PCRE:
  . Fixed bug #75207 (applied upstream patch for CVE-2016-1283). (Anatol)

- PDO_mysql:
  . Fixed bug #75177 (Type 'bit' is fetched as unexpected string). (Anatol)

- SPL:
  . Fixed bug #73629 (SplDoublyLinkedList::setIteratorMode masks intern flags).
    (J. Jeising, cmb)

28 Sep 2017, PHP 7.1.10

- Core:
  . Fixed bug #75042 (run-tests.php issues with EXTENSION block). (John Boehr)

- BCMath:
  . Fixed bug #44995 (bcpowmod() fails if scale != 0). (cmb)
  . Fixed bug #46781 (BC math handles minus zero incorrectly). (cmb)
  . Fixed bug #54598 (bcpowmod() may return 1 if modulus is 1). (okano1220, cmb)
  . Fixed bug #75178 (bcpowmod() misbehaves for non-integer base or modulus). (cmb)

- CLI server:
  . Fixed bug #70470 (Built-in server truncates headers spanning over TCP
    packets). (bouk)

- CURL:
  . Fixed bug #75093 (OpenSSL support not detected). (Remi)

- GD:
  . Fixed bug #75124 (gdImageGrayScale() may produce colors). (cmb)
  . Fixed bug #75139 (libgd/gd_interpolation.c:1786: suspicious if ?). (cmb)

- Gettext:
  . Fixed bug #73730 (textdomain(null) throws in strict mode). (cmb)

- Intl:
  . Fixed bug #75090 (IntlGregorianCalendar doesn't have constants from parent
    class). (tpunt)
  . Fixed bug #75193 (segfault in collator_convert_object_to_string). (Remi)

- PDO_OCI:
  . Fixed bug #74631 (PDO_PCO with PHP-FPM: OCI environment initialized
    before PHP-FPM sets it up). (Ingmar Runge)

- SPL:
  . Fixed bug #75155 (AppendIterator::append() is broken when appending another
    AppendIterator). (Nikita)
  . Fixed bug #75173 (incorrect behavior of AppendIterator::append in foreach loop).
    (jhdxr)

- Standard:
  . Fixed bug #75152 (signed integer overflow in parse_iv). (Laruence)
  . Fixed bug #75097 (gethostname fails if your host name is 64 chars long). (Andrea)

31 Aug 2017, PHP 7.1.9

- Core:
  . Fixed bug #74947 (Segfault in scanner on INF number). (Laruence)
  . Fixed bug #74954 (null deref and segfault in zend_generator_resume()). (Bob)
  . Fixed bug #74725 (html_errors=1 breaks unhandled exceptions). (Andrea)
  . Fixed bug #75063 (Main CWD initialized with wrong codepage). (Anatol)
  . Fixed bug #75349 (NAN comparison). (Sara)

- cURL:
  . Fixed bug #74125 (Fixed finding CURL on systems with multiarch support).
    (cebe)

- Date:
  . Fixed bug #75002 (Null Pointer Dereference in timelib_time_clone). (Derick)

- Intl:
  . Fixed bug #74993 (Wrong reflection on some locale_* functions). (Sara)

- Mbstring:
  . Fixed bug #71606 (Segmentation fault mb_strcut with HTML-ENTITIES encoding).
    (cmb)
  . Fixed bug #62934 (mb_convert_kana() does not convert iteration marks).
    (Nikita)
  . Fixed bug #75001 (Wrong reflection on mb_eregi_replace). (Fabien
    Villepinte)

- MySQLi:
  . Fixed bug #74968 (PHP crashes when calling mysqli_result::fetch_object with
    an abstract class). (Anatol)

- OCI8:
  . Expose oci_unregister_taf_callback() (Tianfang Yang)

- Opcache:
  . Fixed bug #74980 (Narrowing occurred during type inference). (Laruence)

- phar:
  . Fixed bug #74991 (include_path has a 4096 char limit in some cases).
    (bwbroersma)

- Reflection:
  . Fixed bug #74949 (null pointer dereference in _function_string). (Laruence)

- Session:
  . Fixed bug #74892 (Url Rewriting (trans_sid) not working on urls that start
    with "#"). (Andrew Nester)
  . Fixed bug #74833 (SID constant created with wrong module number). (Anatol)

- SimpleXML:
  . Fixed bug #74950 (nullpointer deref in simplexml_element_getDocNamespaces).
    (Laruence)

- SPL:
  . Fixed bug #75049 (spl_autoload_unregister can't handle
    spl_autoload_functions results). (Laruence)
  . Fixed bug #74669 (Unserialize ArrayIterator broken). (Andrew Nester)
  . Fixed bug #74977 (Appending AppendIterator leads to segfault). 
    (Andrew Nester)
  . Fixed bug #75015 (Crash in recursive iterator destructors). (Julien)

- Standard:
  . Fixed bug #75075 (unpack with X* causes infinity loop). (Laruence)
  . Fixed bug #74103 (heap-use-after-free when unserializing invalid array
    size). (Nikita)
  . Fixed bug #75054 (A Denial of Service Vulnerability was found when
    performing deserialization). (Nikita)

- WDDX:
  . Fixed bug #73793 (WDDX uses wrong decimal seperator). (cmb)

- XMLRPC:
  . Fixed bug #74975 (Incorrect xmlrpc serialization for classes with declared
    properties). (blar)

03 Aug 2017, PHP 7.1.8

- Core:
  . Fixed bug #74832 (Loading PHP extension with already registered function 
    name leads to a crash). (jpauli)
  . Fixed bug #74780 (parse_url() broken when query string contains colon). 
    (jhdxr)
  . Fixed bug #74761 (Unary operator expected error on some systems). (petk)
  . Fixed bug #73900 (Use After Free in unserialize() SplFixedArray). (nikic)
  . Fixed bug #74923 (Crash when crawling through network share). (Anatol)
  . Fixed bug #74913 (fixed incorrect poll.h include). (petk)
  . Fixed bug #74906 (fixed incorrect errno.h include). (petk)

- Date:
  . Fixed bug #74852 (property_exists returns true on unknown DateInterval 
    property). (jhdxr)

- OCI8:
  . Fixed bug #74625 (Integer overflow in oci_bind_array_by_name). (Ingmar Runge)

- Opcache:
  . Fixed bug #74623 (Infinite loop in type inference when using HTMLPurifier).
    (nikic)

- OpenSSL:
 . Fixed bug #74798 (pkcs7_en/decrypt does not work if \x0a is used in content).
   (Anatol)
 . Added OPENSSL_DONT_ZERO_PAD_KEY constant to prevent key padding and fix bug
   #71917 (openssl_open() returns junk on envelope < 16 bytes) and bug #72362
   (OpenSSL Blowfish encryption is incorrect for short keys). (Jakub Zelenka)

- PDO:
  . Fixed bug #69356 (PDOStatement::debugDumpParams() truncates query). (Adam
    Baratz)

- SPL:
  . Fixed bug #73471 (PHP freezes with AppendIterator). (jhdxr)

- SQLite3:
  . Fixed bug #74883 (SQLite3::__construct() produces "out of memory" exception
    with invalid flags). (Anatol)

- Wddx:
  . Fixed bug #73173 (huge memleak when wddx_unserialize).
    (tloi at fortinet dot com)

- zlib:
  . Fixed bug #73944 (dictionary option of inflate_init() does not work).
    (wapmorgan)

06 Jul 2017, PHP 7.1.7

- Core:
  . Fixed bug #74738 (Multiple [PATH=] and [HOST=] sections not properly
    parsed). (Manuel Mausz)
  . Fixed bug #74658 (Undefined constants in array properties result in broken
    properties). (Laruence)
  . Fixed misparsing of abstract unix domain socket names. (Sara)
  . Fixed bug #74603 (PHP INI Parsing Stack Buffer Overflow Vulnerability).
    (Stas)
  . Fixed bug #74101, bug #74614 (Unserialize Heap Use-After-Free (READ: 1) in
    zval_get_type). (Nikita)
  . Fixed bug #74111 (Heap buffer overread (READ: 1) finish_nested_data from
    unserialize). (Nikita)
  . Fixed bug #74819 (wddx_deserialize() heap out-of-bound read via
    php_parse_date()). (Derick)

- Date:
  . Fixed bug #74639 (implement clone for DatePeriod and DateInterval).
    (andrewnester)

- DOM:
  . Fixed bug #69373 (References to deleted XPath query results). (ttoohey)

- GD:
  . Fixed bug #74435 (Buffer over-read into uninitialized memory). (cmb)

- Intl:
  . Fixed bug #73473 (Stack Buffer Overflow in msgfmt_parse_message). (libnex)
  . Fixed bug #74705 (Wrong reflection on Collator::getSortKey and
    collator_get_sort_key). (Tyson Andre, Remi)

- Mbstring:
  . Add oniguruma upstream fix (CVE-2017-9224, CVE-2017-9226, CVE-2017-9227,
    CVE-2017-9228, CVE-2017-9229) (Remi, Mamoru TASAKA)

- OCI8:
  . Add TAF callback (PR #2459). (KoenigsKind)

- Opcache:
  . Fixed bug #74663 (Segfault with opcache.memory_protect and
    validate_timestamp). (Laruence)
  . Revert opcache.enable_cli to default disabled. (Nikita)

- OpenSSL:
  . Fixed bug #74720 (pkcs7_en/decrypt does not work if \x1a is used in
    content). (Anatol)
  . Fixed bug #74651 (negative-size-param (-1) in memcpy in zif_openssl_seal()).
    (Stas)

- PDO_OCI:
  . Support Instant Client 12.2 in --with-pdo-oci configure option.
    (Tianfang Yang)

- Reflection:
  . Fixed bug #74673 (Segfault when cast Reflection object to string with
    undefined constant). (Laruence)

- SPL:
  . Fixed bug #74478 (null coalescing operator failing with SplFixedArray).
    (jhdxr)

- FTP:
  . Fixed bug #74598 (ftp:// wrapper ignores context arg). (Sara)

- PHAR:
  . Fixed bug #74386 (Phar::__construct reflection incorrect). (villfa)

- SOAP
  . Fixed bug #74679 (Incorrect conversion array with WSDL_CACHE_MEMORY).
    (Dmitry)

- Streams:
  . Fixed bug #74556 (stream_socket_get_name() returns '\0'). (Sara)

8 Jun 2017, PHP 7.1.6

- Core:
  . Fixed bug #74600 (crash (SIGSEGV) in _zend_hash_add_or_update_i).
    (Laruence)
  . Fixed bug #74546 (SIGILL in ZEND_FETCH_CLASS_CONSTANT_SPEC_CONST_CONST).
    (Laruence)
  . Fixed bug #74589 (__DIR__ wrong for unicode character). (Anatol)

- intl:
  . Fixed bug #74468 (wrong reflection on Collator::sortWithSortKeys). (villfa)

- MySQLi:
  . Fixed bug #74547 (mysqli::change_user() doesn't accept null as $database
    argument w/strict_types). (Anatol)

- Opcache:
  . Fixed bug #74596 (SIGSEGV with opcache.revalidate_path enabled). (Laruence)

- phar:
  . Fixed bug #51918 (Phar::webPhar() does not handle requests sent through PUT
    and DELETE method). (Christian Weiske)

- Readline:
  . Fixed bug #74490 (readline() moves the cursor to the beginning of the line).
    (Anatol)

- Standard:
  . Fixed bug #74510 (win32/sendmail.c anchors CC header but not BCC).
    (Damian Wadley, Anatol)

- xmlreader:
  . Fixed bug #74457 (Wrong reflection on XMLReader::expand). (villfa)

11 May 2017, PHP 7.1.5

- Core:
  . Fixed bug #74408 (Endless loop bypassing execution time limit). (Laruence)
  . Fixed bug #74353 (Segfault when killing within bash script trap code).
    (Laruence)
  . Fixed bug #74340 (Magic function __get has different behavior in php 7.1.x).
    (Nikita)
  . Fixed bug #74188 (Null coalescing operator fails for undeclared static
    class properties). (tpunt)
  . Fixed bug #74444 (multiple catch freezes in some cases). (David Matějka)
  . Fixed bug #74410 (stream_select() is broken on Windows Nanoserver).
    (Matt Ficken)
  . Fixed bug #74337 (php-cgi.exe crash on facebook callback).
    (Anton Serbulov)
  . Patch for bug #74216 was reverted. (Anatol)

- Date:
  . Fixed bug #74404 (Wrong reflection on DateTimeZone::getTransitions).
    (krakjoe)
  . Fixed bug #74080 (add constant for RFC7231 format datetime). (duncan3dc)

- DOM:
  . Fixed bug #74416 (Wrong reflection on DOMNode::cloneNode).
    (Remi, Fabien Villepinte)

- Fileinfo:
  . Fixed bug #74379 (syntax error compile error in libmagic/apprentice.c).
    (Laruence)

- GD:
  . Fixed bug #74343 (compile fails on solaris 11 with system gd2 library).
    (krakjoe)

- MySQLi:
  . Fixed bug #74432 (mysqli_connect adding ":3306" to $host if $port parameter
    not given). (Anatol)

- MySQLnd:
  . Fixed bug #74376 (Invalid free of persistent results on error/connection
    loss). (Yussuf Khalil)

- Intl:
  . Fixed bug #65683 (Intl does not support DateTimeImmutable). (Ben Scholzen)
  . Fixed bug #74298 (IntlDateFormatter->format() doesn't return
    microseconds/fractions). (Andrew Nester)
  . Fixed bug #74433 (wrong reflection for Normalizer methods). (villfa)
  . Fixed bug #74439 (wrong reflection for Locale methods). (villfa)

- Opcache:
  . Fixed bug #74456 (Segmentation error while running a script in CLI mode).
    (Laruence)
  . Fixed bug #74431 (foreach infinite loop). (Nikita)
  . Fixed bug #74442 (Opcached version produces a nested array). (Nikita)

- OpenSSL:
  . Fixed bug #73833 (null character not allowed in openssl_pkey_get_private).
    (Jakub Zelenka)
  . Fixed bug #73711 (Segfault in openssl_pkey_new when generating DSA or DH
    key). (Jakub Zelenka)
  . Fixed bug #74341 (openssl_x509_parse fails to parse ASN.1 UTCTime without
    seconds). (Moritz Fain)
  . Fixed bug #73808 (iv length warning too restrictive for aes-128-ccm).
    (Jakub Zelenka)

- phar:
  . Fixed bug #74383 (phar method parameters reflection correction). 
    (mhagstrand)

- Readline:
  . Fixed bug #74489 (readline() immediately returns false in interactive
    console mode). (Anatol)

- Standard:
  . Fixed bug #72071 (setcookie allows max-age to be negative). (Craig Duncan)
  . Fixed bug #74361 (Compaction in array_rand() violates COW). (Nikita)

- Streams:
  . Fixed bug #74429 (Remote socket URI with unique persistence identifier
    broken). (Sara)

13 Apr 2017, PHP 7.1.4

- Core:
  . Fixed bug #74149 (static embed SAPI linkage error). (krakjoe)
  . Fixed bug #73370 (falsely exits with "Out of Memory" when using
    USE_ZEND_ALLOC=0). (Nikita)
  . Fixed bug #73960 (Leak with instance method calling static method with
    referenced return). (Nikita)
  . Fixed bug #69676 (Resolution of self::FOO in class constants not correct).
    (Nikita)
  . Fixed bug #74265 (Build problems after 7.0.17 release: undefined reference
    to `isfinite'). (Nikita)
  . Fixed bug #74302 (yield fromLABEL is over-greedy). (Sara)

- Apache:
  . Reverted patch for bug #61471, fixes bug #74318. (Anatol)

- Date:
  . Fixed bug #72096 (Swatch time value incorrect for dates before 1970). (mcq8)

- DOM:
  . Fixed bug #74004 (LIBXML_NOWARNING flag ingnored on loadHTML*).
    (somedaysummer)

- iconv:
  . Fixed bug #74230 (iconv fails to fail on surrogates). (Anatol)

- OCI8:
  . Fixed uninitialized data causing random crash. (Dmitry)

- Opcache:
  . Fixed bug #74250 (OPcache compilation performance regression in PHP 5.6/7
    with huge classes). (Nikita)

- OpenSSL:
  . Fixed bug #72333 (fwrite() on non-blocking SSL sockets doesn't work).
    (Jakub Zelenka)

- PDO MySQL:
  . Fixed bug #71003 (Expose MYSQLI_CLIENT_SSL_DONT_VERIFY_SERVER_CERT to PDO
    interface). (Thomas Orozco)

- SPL:
  . Fixed bug #74058 (ArrayObject can not notice changes). (Andrew Nester)

- Sqlite:
  . Implemented FR #74217 (Allow creation of deterministic sqlite functions).
    (Andrew Nester)

- Streams:
  . Fixed bug #74216 (Correctly fail on invalid IP address ports). (Sara)

- Zlib:
  . Fixed bug #74240 (deflate_add can allocate too much memory). (Matt Bonneau)

16 Mar 2017, PHP 7.1.3

- Core:
  . Fixed bug #74157 (Segfault with nested generators). (Laruence)
  . Fixed bug #74164 (PHP hangs when an invalid value is dynamically passed to
    typehinted by-ref arg). (Laruence)
  . Fixed bug #74093 (Maximum execution time of n+2 seconds exceed not written
    in error_log). (Laruence)
  . Fixed bug #73989 (PHP 7.1 Segfaults within Symfony test suite).
    (Dmitry, Laruence)
  . Fixed bug #74084 (Out of bound read - zend_mm_alloc_small). (Laruence)
  . Fixed bug #73807 (Performance problem with processing large post request).
    (Nikita)
  . Fixed bug #73998 (array_key_exists fails on arrays created by
    get_object_vars). (mhagstrand)
  . Fixed bug #73954 (NAN check fails on Alpine Linux with musl). (Andrea)
  . Fixed bug #73677 (Generating phar.phar core dump with gcc ASAN enabled
    build). (ondrej)

- Apache:
  . Fixed bug #61471 (Incomplete POST does not timeout but is passed to PHP).
    (Zheng Shao)

- Date:
  . Fixed bug #73837 ("new DateTime()" sometimes returns 1 second ago value).
    (Derick)

- FPM:
  . Fixed bug #69860 (php-fpm process accounting is broken with keepalive).
    (Denis Yeldandi)

- Hash:
  . Fixed bug #73127 (gost-crypto hash incorrect if input data contains long
    0xFF sequence). (Grundik)

- GD:
  . Fixed bug #74031 (ReflectionFunction for imagepng is missing last two
    parameters). (finwe)

- Mysqlnd:
  . Fixed bug #74021 (fetch_array broken data. Data more then MEDIUMBLOB).
    (Andrew Nester, Nikita)

- Opcache:
  . Fixed bug #74152 (if statement says true to a null variable). (Laruence)
  . Fixed bug #74019 (Segfault with list). (Laruence)

- OpenSSL:
  . Fixed bug #74022 (PHP Fast CGI crashes when reading from a pfx file).
    (Anatol)
  . Fixed bug #74099 (Memory leak with openssl_encrypt()). (Andrew Nester)
  . Fixed bug #74159 (Writing a large buffer to a non-blocking encrypted stream
    fails with "bad write retry"). (trowski)

- PDO_OCI:
  . Fixed bug #54379 (PDO_OCI: UTF-8 output gets truncated). (gureedo / Oracle)

- SQLite3:
  . Fixed bug #74413 (incorrect reflection for SQLite3::enableExceptions).
    (krakjoe)

- Standard:
  . Fixed bug #74005 (mail.add_x_header causes RFC-breaking lone line feed).
    (Anatol)
  . Fixed bug #74041 (substr_count with length=0 broken). (Nikita)
  . Fixed bug #73118 (is_callable callable name reports misleading value for
    anonymous classes). (Adam Saponara)
  . Fixed bug #74105 (PHP on Linux should use /dev/urandom when getrandom is
    not available). (Benjamin Robin)
  . Fixed bug #74708 (Invalid Reflection signatures for random_bytes and
    random_int). (Tyson Andre, Remi)

- Streams:
  . Fixed bug #73496 (Invalid memory access in zend_inline_hash_func).
    (Laruence)
  . Fixed bug #74090 (stream_get_contents maxlength>-1 returns empty string).
    (Anatol)

16 Feb 2017, PHP 7.1.2

- Core:
  . Improved GENERATOR_CREATE opcode handler. (Bob, Dmitry)
  . Fixed bug #73877 (readlink() returns garbage for UTF-8 paths). (Anatol)
  . Fixed bug #73876 (Crash when exporting **= in expansion of assign op).
    (Sara)
  . Fixed bug #73962 (bug with symlink related to cyrillic directory). (Anatol)
  . Fixed bug #73969 (segfault in debug_print_backtrace). (andrewnester)
  . Fixed bug #73994 (arginfo incorrect for unpack). (krakjoe)
  . Fixed bug #73973 (assertion error in debug_zval_dump). (andrewnester)

- DOM:
  . Fixed bug #54382 (getAttributeNodeNS doesn't get xmlns* attributes).
    (aboks)

- DTrace:
  . Fixed bug #73965 (DTrace reported as enabled when disabled). (Remi)

- FCGI:
  . Fixed bug #73904 (php-cgi fails to load -c specified php.ini file). (Anatol)
  . Fixed bug #72898 (PHP_FCGI_CHILDREN is not included in phpinfo()). (Anatol)

- FPM:
  . Fixed bug #69865 (php-fpm does not close stderr when using syslog). 
    (m6w6)

- GD:
  . Fixed bug #73968 (Premature failing of XBM reading). (cmb)

- GMP:
  . Fixed bug #69993 (test for gmp.h needs to test machine includes).
    (Jordan Gigov) 

- Hash:
  . Added hash_hkdf() function. (Andrey Andreev)
  . Fixed bug #73961 (environmental build dependency in hash sha3 source).
    (krakjoe)

- Intl:
  . Fix bug #73956 (Link use CC instead of CXX). (Remi)

- LDAP:
  . Fixed bug #73933 (error/segfault with ldap_mod_replace and opcache).
    (Laruence)

- MySQLi:
  . Fixed bug #73949 (leak in mysqli_fetch_object). (krakjoe)

- Mysqlnd:
  . Fixed bug #69899 (segfault on close() after free_result() with mysqlnd).
    (Richard Fussenegger)

- Opcache:
  . Fixed bug #73983 (crash on finish work with phar in cli + opcache).
    (Anatol)

- OpenSSL:
  . Fixed bug #71519 (add serial hex to return value array). (xrobau)
  . Fixed bug #73692 (Compile ext/openssl with openssl 1.1.0 on Win). (Anatol)
  . Fixed bug #73978 (openssl_decrypt triggers bug in PDO). (Jakub Zelenka)

- PDO_Firebird:
  . Implemented FR #72583 (All data are fetched as strings). (Dorin Marcoci)

- PDO_PgSQL:
  . Fixed bug #73959 (lastInsertId fails to throw an exception for wrong 
    sequence name). (andrewnester)

- Phar:
  . Fixed bug #70417 (PharData::compress() doesn't close temp file). (cmb)

- posix:
  . Fixed bug #71219 (configure script incorrectly checks for ttyname_r). (atoh)

- Session:
  . Fixed bug #69582 (session not readable by root in CLI). (EvgeniySpinov)

- SPL:
  . Fixed bug #73896 (spl_autoload() crashes when calls magic _call()). (Dmitry)

- Standard:
  . Fixed bug #69442 (closing of fd incorrect when PTS enabled). (jaytaph)
  . Fixed bug #47021 (SoapClient stumbles over WSDL delivered with
    "Transfer-Encoding: chunked"). (Rowan Collins)
  . Fixed bug #72974 (imap is undefined service on AIX). (matthieu.sarter)
  . Fixed bug #72979 (money_format stores wrong length AIX). (matthieu.sarter)
  . Fixed bug #73374 (intval() with base 0 should detect binary). (Leigh)
  . Fixed bug #69061 (mail.log = syslog contains double information).
    (Tom Sommer)

- ZIP:
  . Fixed bug #70103 (ZipArchive::addGlob ignores remove_all_path option). (cmb,
    Mitch Hagstrand)

19 Jan 2017, PHP 7.1.1

- Core:
  . Fixed bug #73792 (invalid foreach loop hangs script). (Dmitry)
  . Fixed bug #73686 (Adding settype()ed values to ArrayObject results in
    references). (Nikita, Laruence)
  . Fixed bug #73663 ("Invalid opcode 65/16/8" occurs with a variable created
    with list()). (Laruence)
  . Fixed bug #73727 (ZEND_MM_BITSET_LEN is "undefined symbol" in
    zend_bitset.h). (Nikita)
  . Fixed bug #73753 (unserialized array pointer not advancing). (David Walker)
  . Fixed bug #73783 (SIG_IGN doesn't work when Zend Signals is enabled).
    (David Walker)

- CLI:
  . Fixed bug #72555 (CLI output(japanese) on Windows). (Anatol)

- COM:
  . Fixed bug #73679 (DOTNET read access violation using invalid codepage).
    (Anatol)

- DOM:
  . Fixed bug #67474 (getElementsByTagNameNS filter on default ns). (aboks)

- Mbstring:
  . Fixed bug #73646 (mb_ereg_search_init null pointer dereference).
    (Laruence)

- Mysqli:
  . Fixed bug #73462 (Persistent connections don't set $connect_errno).
    (darkain)

- Mysqlnd:
  . Optimized handling of BIT fields - less memory copies and lower memory
    usage. (Andrey)
  . Fixed bug #73800 (sporadic segfault with MYSQLI_OPT_INT_AND_FLOAT_NATIVE). 
	(vanviegen)

- Opcache:
  . Fixed bug #73789 (Strange behavior of class constants in switch/case block).
    (Laruence)
  . Fixed bug #73746 (Method that returns string returns UNKNOWN:0 instead).
    (Laruence)
  . Fixed bug #73654 (Segmentation fault in zend_call_function). (Nikita)
  . Fixed bug #73668 ("SIGFPE Arithmetic exception" in opcache when divide by
    minus 1). (Nikita)
  . Fixed bug #73847 (Recursion when a variable is redefined as array). (Nikita)

- PDO_Firebird:
  . Fixed bug #72931 (PDO_FIREBIRD with Firebird 3.0 not work on returning
    statement). (Dorin Marcoci)

- phpdbg:
  . Fixed bug #73794 (Crash (out of memory) when using run and # command
    separator). (Bob)
  . Fixed bug #73704 (phpdbg shows the wrong line in files with shebang). (Bob)

- SQLite3:
  . Reverted fix for bug #73530	(Unsetting result set may reset other result
    set). (cmb)

- Standard:
  . Fixed bug #73594 (dns_get_record does not populate $additional out
    parameter). (Bruce Weirdan)
  . Fixed bug #70213 (Unserialize context shared on double class lookup).
    (Taoguang Chen)
  . Fixed bug #73154 (serialize object with __sleep function crash). (Nikita)
  . Fixed bug #70490 (get_browser function is very slow). (Nikita)
  . Fixed bug #73265 (Loading browscap.ini at startup causes high memory usage).
    (Nikita)
  . Add subject to mail log. (tomsommer)
  . Fixed bug #31875 (get_defined_functions additional param to exclude
	disabled functions). (willianveiga)

- Zlib
  . Fixed bug #73373 (deflate_add does not verify that output was not truncated).
    (Matt Bonneau)

01 Dec 2016, PHP 7.1.0

- Core:
  . Added nullable types. (Levi, Dmitry)
  . Added DFA optimization framework based on e-SSA form. (Dmitry, Nikita)
  . Added specialized opcode handlers (e.g. ZEND_ADD_LONG_NO_OVERFLOW).
    (Dmitry)
  . Added [] = as alternative construct to list() =. (Bob)
  . Added void return type. (Andrea)
  . Added support for negative string offsets in string offset syntax and
    various string functions. (Francois)
  . Added a form of the list() construct where keys can be specified. (Andrea)
  . Implemented safe execution timeout handling, that prevents random crashes
    after "Maximum execution time exceeded" error. (Dmitry)
  . Implemented the RFC `Support Class Constant Visibility`. (Sean DuBois,
    Reeze Xia, Dmitry)
  . Implemented the RFC `Catching multiple exception types`. (Bronislaw Bialek,
    Pierrick)
  . Implemented logging to syslog with dynamic error levels. (Jani Ollikainen)
  . Implemented FR #72614 (Support "nmake test" on building extensions by
    phpize). (Yuji Uchiyama)
  . Implemented RFC: Iterable. (Aaron Piotrowski)
  . Implemented RFC: Closure::fromCallable (Danack)
  . Implemented RFC: Replace "Missing argument" warning with "\ArgumentCountError"
    exception. (Dmitry, Davey)
  . Implemented RFC: Fix inconsistent behavior of $this variable. (Dmitry)
  . Fixed bug #73585 (Logging of "Internal Zend error - Missing class
    information" missing class name). (Laruence)
  . Fixed memory leak(null coalescing operator with Spl hash). (Tyson Andre)
  . Fixed bug #72736 (Slow performance when fetching large dataset with mysqli
    / PDO). (Dmitry)
  . Fixed bug #72482 (Ilegal write/read access caused by gdImageAALine
    overflow). (cmb)
  . Fixed bug #72696 (imagefilltoborder stackoverflow on truecolor images).
    (cmb)
  . Fixed bug #73350 (Exception::__toString() cause circular references).
    (Laruence)
  . Fixed bug #73329 ((Float)"Nano" == NAN). (Anatol)
  . Fixed bug #73288 (Segfault in __clone > Exception.toString > __get).
    (Laruence)
  . Fixed for #73240 (Write out of bounds at number_format). (Stas)
  . Fix pthreads detection when cross-compiling (ffontaine)
  . Fixed bug #73337 (try/catch not working with two exceptions inside a same
    operation). (Dmitry)
  . Fixed bug #73156 (segfault on undefined function). (Dmitry)
  . Fixed bug #73163 (PHP hangs if error handler throws while accessing undef
    const in default value). (Nikita)
  . Fixed bug #73172 (parse error: Invalid numeric literal). (Nikita, Anatol)
  . Fixed bug #73181 (parse_str() without a second argument leads to crash).
    (Nikita)
  . Fixed bug #73025 (Heap Buffer Overflow in virtual_popen of
    zend_virtual_cwd.c). (cmb)
  . Fixed bug #73058 (crypt broken when salt is 'too' long). (Anatol)
  . Fixed bug #72944 (Null pointer deref in zval_delref_p). (Dmitry)
  . Fixed bug #72943 (assign_dim on string doesn't reset hval). (Laruence)
  . Fixed bug #72598 (Reference is lost after array_slice()) (Nikita)
  . Fixed bug #72703 (Out of bounds global memory read in BF_crypt triggered by
    password_verify). (Anatol)
  . Fixed bug #72813 (Segfault with __get returned by ref). (Laruence)
  . Fixed bug #72767 (PHP Segfaults when trying to expand an infinite operator).
    (Nikita)
  . TypeError messages for arg_info type checks will now say "must be ...
    or null" where the parameter or return type accepts null. (Andrea)
  . Fixed bug #72857 (stream_socket_recvfrom read access violation). (Anatol)
  . Fixed bug #72663 (Create an Unexpected Object and Don't Invoke
    __wakeup() in Deserialization). (Stas)
  . Fixed bug #72681 (PHP Session Data Injection Vulnerability). (Stas)
  . Fixed bug #72742 (memory allocator fails to realloc small block to large
    one). (Stas)
  . Fixed URL rewriter. It would not rewrite '//example.com/' URL
    unconditionally. URL rewrite target hosts whitelist is implemented. (Yasuo)
  . Fixed bug #72641 (phpize (on Windows) ignores PHP_PREFIX).
    (Yuji Uchiyama)
  . Fixed bug #72683 (getmxrr broken). (Anatol)
  . Fixed bug #72629 (Caught exception assignment to variables ignores
    references). (Laruence)
  . Fixed bug #72594 (Calling an earlier instance of an included anonymous
    class fatals). (Laruence)
  . Fixed bug #72581 (previous property undefined in Exception after
    deserialization). (Laruence)
  . Fixed bug #72543 (Different references behavior comparing to PHP 5)
    (Laruence, Dmitry, Nikita)
  . Fixed bug #72347 (VERIFY_RETURN type casts visible in finally). (Dmitry)
  . Fixed bug #72216 (Return by reference with finally is not memory safe).
    (Dmitry)
  . Fixed bug #72215 (Wrong return value if var modified in finally). (Dmitry)
  . Fixed bug #71818 (Memory leak when array altered in destructor). (Dmitry)
  . Fixed bug #71539 (Memory error on $arr[$a] =& $arr[$b] if RHS rehashes)
    (Dmitry, Nikita)
  . Added new constant PHP_FD_SETSIZE. (cmb)
  . Added optind parameter to getopt(). (as)
  . Added PHP to SAPI error severity mapping for logs. (Martin Vobruba)
  . Fixed bug #71911 (Unable to set --enable-debug on building extensions by
    phpize on Windows). (Yuji Uchiyama)
  . Fixed bug #29368 (The destructor is called when an exception is thrown from
    the constructor). (Dmitry)
  . Implemented RFC: RNG Fixes. (Leigh)
  . Implemented email validation as per RFC 6531. (Leo Feyer, Anatol)
  . Fixed bug #72513 (Stack-based buffer overflow vulnerability in
    virtual_file_ex). (Stas)
  . Fixed bug #72573 (HTTP_PROXY is improperly trusted by some PHP libraries
    and applications). (Stas)
  . Fixed bug #72523 (dtrace issue with reflection (failed test)). (Laruence)
  . Fixed bug #72508 (strange references after recursive function call and
    "switch" statement). (Laruence)
  . Fixed bug #72441 (Segmentation fault: RFC list_keys). (Laruence)
  . Fixed bug #72395 (list() regression). (Laruence)
  . Fixed bug #72373 (TypeError after Generator function w/declared return type
    finishes). (Nikita)
  . Fixed bug #69489 (tempnam() should raise notice if falling back to temp dir).
    (Laruence, Anatol)
  . Fixed UTF-8 and long path support on Windows. (Anatol)
  . Fixed bug #53432 (Assignment via string index access on an empty string
    converts to array). (Nikita)
  . Fixed bug #62210 (Exceptions can leak temporary variables). (Dmitry, Bob)
  . Fixed bug #62814 (It is possible to stiffen child class members visibility).
    (Nikita)
  . Fixed bug #69989 (Generators don't participate in cycle GC). (Nikita)
  . Fixed bug #70228 (Memleak if return in finally block). (Dmitry)
  . Fixed bug #71266 (Missing separation of properties HT in foreach etc).
    (Dmitry)
  . Fixed bug #71604 (Aborted Generators continue after nested finally).
    (Nikita)
  . Fixed bug #71572 (String offset assignment from an empty string inserts
    null byte). (Francois)
  . Fixed bug #71897 (ASCII 0x7F Delete control character permitted in
    identifiers). (Andrea)
  . Fixed bug #72188 (Nested try/finally blocks losing return value). (Dmitry)
  . Fixed bug #72213 (Finally leaks on nested exceptions). (Dmitry, Nikita)
  . Fixed bug #47517 (php-cgi.exe missing UAC manifest).
    (maxdax15801 at users noreply github com)
  . Change statement and fcall extension handlers to accept frame. (Joe)
  . Number operators taking numeric strings now emit E_NOTICEs or E_WARNINGs
    when given malformed numeric strings. (Andrea)
  . (int), intval() where $base is 10 or unspecified, settype(), decbin(),
    decoct(), dechex(), integer operators and other conversions now always
    respect scientific notation in numeric strings. (Andrea)
  . Raise a compile-time warning on octal escape sequence overflow. (Sara)

- Apache2handler:
  . Enable per-module logging in Apache 2.4+. (Martin Vobruba)

- BCmath:
  . Fix bug #73190 (memcpy negative parameter _bc_new_num_ex). (Stas)

- Bz2:
  . Fixed bug #72837 (integer overflow in bzdecompress caused heap
    corruption). (Stas)
  . Fixed bug #72613 (Inadequate error handling in bzread()). (Stas)

- Calendar:
  . Fix integer overflows (Joshua Rogers)
  . Fixed bug #67976 (cal_days_month() fails for final month of the French
    calendar). (cmb)
  . Fixed bug #71894 (AddressSanitizer: global-buffer-overflow in
    zif_cal_from_jd). (cmb)

- CLI Server:
  . Fixed bug #73360 (Unable to work in root with unicode chars). (Anatol)
  . Fixed bug #71276 (Built-in webserver does not send Date header).
    (see at seos fr)

- COM:
  . Fixed bug #73126 (Cannot pass parameter 1 by reference). (Anatol)
  . Fixed bug #69579 (Invalid free in extension trait). (John Boehr)
  . Fixed bug #72922 (COM called from PHP does not return out parameters).
    (Anatol)
  . Fixed bug #72569 (DOTNET/COM array parameters broke in PHP7). (Anatol)
  . Fixed bug #72498 (variant_date_from_timestamp null dereference). (Anatol)

- Curl
  . Implement support for handling HTTP/2 Server Push. (Davey)
  . Add curl_multi_errno(), curl_share_errno() and curl_share_strerror()
    functions. (Pierrick)
  . Fixed bug #72674 (Heap overflow in curl_escape). (Stas)
  . Fixed bug #72541 (size_t overflow lead to heap corruption). (Stas).
  . Fixed bug #71709 (curl_setopt segfault with empty CURLOPT_HTTPHEADER).
    (Pierrick)
  . Fixed bug #71929 (CURLINFO_CERTINFO data parsing error). (Pierrick)

- Date:
  . Fixed bug #69587 (DateInterval properties and isset). (jhdxr)
  . Fixed bug #73426 (createFromFormat with 'z' format char results in
    incorrect time). (Derick)
  . Fixed bug #45554 (Inconsistent behavior of the u format char). (Derick)
  . Fixed bug #48225 (DateTime parser doesn't set microseconds for "now").
    (Derick)
  . Fixed bug #52514 (microseconds are missing in DateTime class). (Derick)
  . Fixed bug #52519 (microseconds in DateInterval are missing). (Derick)
  . Fixed bug #60089 (DateTime::createFromFormat() U after u nukes microtime).
    (Derick)
  . Fixed bug #64887 (Allow DateTime modification with subsecond items).
    (Derick)
  . Fixed bug #68506 (General DateTime improvments needed for microseconds to
    become useful). (Derick)
  . Fixed bug #73109 (timelib_meridian doesn't parse dots correctly). (Derick)
  . Fixed bug #73247 (DateTime constructor does not initialise microseconds
    property). (Derick)
  . Fixed bug #73147 (Use After Free in PHP7 unserialize()). (Stas)
  . Fixed bug #73189 (Memcpy negative size parameter php_resolve_path). (Stas)
  . Fixed bug #66836 (DateTime::createFromFormat 'U' with pre 1970 dates fails
    parsing). (derick)
  . Invalid serialization data for a DateTime or DatePeriod object will now
    throw an instance of Error from __wakeup() or __set_state() instead of
    resulting in a fatal error. (Aaron Piotrowski)
  . Timezone initialization failure from serialized data will now throw an
    instance of Error from __wakeup() or __set_state() instead of resulting in
    a fatal error. (Aaron Piotrowski)
  . Export date_get_interface_ce() for extension use. (Jeremy Mikola)
  . Fixed bug #63740 (strtotime seems to use both sunday and monday as start of
    week). (Derick)

- Dba:
  . Fixed bug #70825 (Cannot fetch multiple values with group in ini file).
    (cmb)
  . Data modification functions (e.g.: dba_insert()) now throw an instance of
    Error instead of triggering a catchable fatal error if the key is does not
    contain exactly two elements. (Aaron Piotrowski)

- DOM:
  . Fixed bug #73150 (missing NULL check in dom_document_save_html). (Stas)
  . Fixed bug #66502 (DOM document dangling reference). (Sean Heelan, cmb)
  . Invalid schema or RelaxNG validation contexts will throw an instance of
    Error instead of resulting in a fatal error. (Aaron Piotrowski)
  . Attempting to register a node class that does not extend the appropriate
    base class will now throw an instance of Error instead of resulting in a
    fatal error. (Aaron Piotrowski)
  . Attempting to read an invalid or write to a readonly property will throw
    an instance of Error instead of resulting in a fatal error. (Aaron
    Piotrowski)

- DTrace:
  . Disabled PHP call tracing by default (it makes significant overhead).
    This may be enabled again using envirionment variable USE_ZEND_DTRACE=1.
    (Dmitry)

- EXIF:
  . Fixed bug #72735 (Samsung picture thumb not read (zero size)). (Kalle, Remi)
  . Fixed bug #72627 (Memory Leakage In exif_process_IFD_in_TIFF). (Stas)
  . Fixed bug #72603 (Out of bound read in exif_process_IFD_in_MAKERNOTE).
    (Stas)
  . Fixed bug #72618 (NULL Pointer Dereference in exif_process_user_comment).
    (Stas)

- Filter:
  . Fixed bug #72972 (Bad filter for the flags FILTER_FLAG_NO_RES_RANGE and
    FILTER_FLAG_NO_PRIV_RANGE). (julien)
  . Fixed bug #73054 (default option ignored when object passed to int filter).
    (cmb)
  . Fixed bug #71745 (FILTER_FLAG_NO_RES_RANGE does not cover whole 127.0.0.0/8
    range). (bugs dot php dot net at majkl578 dot cz)

- FPM:
  . Fixed bug #72575 (using --allow-to-run-as-root should ignore missing user).
    (gooh)

- FTP:
  . Fixed bug #70195 (Cannot upload file using ftp_put to FTPES with
    require_ssl_reuse). (Benedict Singer)
  . Implemented FR #55651 (Option to ignore the returned FTP PASV address).
    (abrender at elitehosts dot com)

- GD:
  . Fixed bug #73213 (Integer overflow in imageline() with antialiasing). (cmb)
  . Fixed bug #73272 (imagescale() is not affected by, but affects
    imagesetinterpolation()). (cmb)
  . Fixed bug #73279 (Integer overflow in gdImageScaleBilinearPalette()). (cmb)
  . Fixed bug #73280 (Stack Buffer Overflow in GD dynamicGetbuf). (cmb)
  . Fixed bug #50194 (imagettftext broken on transparent background w/o
    alphablending). (cmb)
  . Fixed bug #73003 (Integer Overflow in gdImageWebpCtx of gd_webp.c). (trylab,
    cmb)
  . Fixed bug #53504 (imagettfbbox gives incorrect values for bounding box).
    (Mark Plomer, cmb)
  . Fixed bug #73157 (imagegd2() ignores 3rd param if 4 are given). (cmb)
  . Fixed bug #73155 (imagegd2() writes wrong chunk sizes on boundaries). (cmb)
  . Fixed bug #73159 (imagegd2(): unrecognized formats may result in corrupted
    files). (cmb)
  . Fixed bug #73161 (imagecreatefromgd2() may leak memory). (cmb)
  . Fixed bug #67325 (imagetruecolortopalette: white is duplicated in palette).
    (cmb)
  . Fixed bug #66005 (imagecopy does not support 1bit transparency on truecolor
    images). (cmb)
  . Fixed bug #72913 (imagecopy() loses single-color transparency on palette
    images). (cmb)
  . Fixed bug #68716 (possible resource leaks in _php_image_convert()). (cmb)
  . Fixed bug #72709 (imagesetstyle() causes OOB read for empty $styles). (cmb)
  . Fixed bug #72697 (select_colors write out-of-bounds). (Stas)
  . Fixed bug #72730 (imagegammacorrect allows arbitrary write access). (Stas)
  . Fixed bug #72596 (imagetypes function won't advertise WEBP support). (cmb)
  . Fixed bug #72604 (imagearc() ignores thickness for full arcs). (cmb)
  . Fixed bug #70315 (500 Server Error but page is fully rendered). (cmb)
  . Fixed bug #43828 (broken transparency of imagearc for truecolor in
    blendingmode). (cmb)
  . Fixed bug #72512 (gdImageTrueColorToPaletteBody allows arbitrary write/read
    access). (Pierre)
  . Fixed bug #72519 (imagegif/output out-of-bounds access). (Pierre)
  . Fixed bug #72558 (Integer overflow error within _gdContributionsAlloc()).
    (Pierre)
  . Fixed bug #72482 (Ilegal write/read access caused by gdImageAALine
    overflow). (Pierre)
  . Fixed bug #72494 (imagecropauto out-of-bounds access). (Fernando, Pierre,
    cmb)
  . Fixed bug #72404 (imagecreatefromjpeg fails on selfie). (cmb)
  . Fixed bug #43475 (Thick styled lines have scrambled patterns). (cmb)
  . Fixed bug #53640 (XBM images require width to be multiple of 8). (cmb)
  . Fixed bug #64641 (imagefilledpolygon doesn't draw horizontal line). (cmb)

- Hash:
  . Added SHA3 fixed mode algorithms (224, 256, 384, and 512 bit). (Sara)
  . Added SHA512/256 and SHA512/224 algorithms. (Sara)

- iconv:
  . Fixed bug #72320 (iconv_substr returns false for empty strings). (cmb)

- IMAP:
  . Fixed bug #73418 (Integer Overflow in "_php_imap_mail" leads to crash).
    (Anatol)
  . An email address longer than 16385 bytes will throw an instance of Error
    instead of resulting in a fatal error. (Aaron Piotrowski)

- Interbase:
  . Fixed bug #73512 (Fails to find firebird headers as don't use fb_config
    output). (Remi)

- Intl:
  . Fixed bug #73007 (add locale length check). (Stas)
  . Fixed bug #73218 (add mitigation for ICU int overflow). (Stas)
  . Fixed bug #65732 (grapheme_*() is not Unicode compliant on CR LF
    sequence). (cmb)
  . Fixed bug #73007 (add locale length check). (Stas)
  . Fixed bug #72639 (Segfault when instantiating class that extends
    IntlCalendar and adds a property). (Laruence)
  . Fixed bug #72658 (Locale::lookup() / locale_lookup() hangs if no match
    found). (Anatol)
  . Partially fixed #72506 (idn_to_ascii for UTS #46 incorrect for long domain
    names). (cmb)
  . Fixed bug #72533 (locale_accept_from_http out-of-bounds access). (Stas)
  . Failure to call the parent constructor in a class extending Collator
    before invoking the parent methods will throw an instance of Error
    instead of resulting in a recoverable fatal error. (Aaron Piotrowski)
  . Cloning a Transliterator object may will now throw an instance of Error
    instead of resulting in a fatal error if cloning the internal
    transliterator fails. (Aaron Piotrowski)
  . Added IntlTimeZone::getWindowsID() and
    IntlTimeZone::getIDForWindowsID(). (Sara)
  . Fixed bug #69374 (IntlDateFormatter formatObject returns wrong utf8 value).
    (lenhatanh86 at gmail com)
  . Fixed bug #69398 (IntlDateFormatter formatObject returns wrong value when
    time style is NONE). (lenhatanh86 at gmail com)

- JSON:
  . Introduced encoder struct instead of global which fixes bugs #66025 and
    #73254 related to pretty print indentation. (Jakub Zelenka)
  . Fixed bug #73113 (Segfault with throwing JsonSerializable). (julien)
  . Implemented earlier return when json_encode fails, fixes bugs #68992
    (Stacking exceptions thrown by JsonSerializable) and #70275 (On recursion
    error, json_encode can eat up all system memory). (Jakub Zelenka)
  . Implemented FR #46600 ("_empty_" key in objects). (Jakub Zelenka)
  . Exported JSON parser API including json_parser_method that can be used
    for implementing custom logic when parsing JSON. (Jakub Zelenka)
  . Escaped U+2028 and U+2029 when JSON_UNESCAPED_UNICODE is supplied as
    json_encode options and added JSON_UNESCAPED_LINE_TERMINATORS to restore
    the previous behaviour. (Eddie Kohler)

- LDAP:
  . Providing an unknown modification type to ldap_batch_modify() will now
    throw an instance of Error instead of resulting in a fatal error.
    (Aaron Piotrowski)

- Mbstring:
  . Fixed bug #73532 (Null pointer dereference in mb_eregi). (Laruence)
  . Fixed bug #66964 (mb_convert_variables() cannot detect recursion) (Yasuo)
  . Fixed bug #72992 (mbstring.internal_encoding doesn't inherit default_charset).
    (Yasuo)
  . Fixed bug #66797 (mb_substr only takes 32-bit signed integer). (cmb)
  . Fixed bug #72711 (`mb_ereg` does not clear the `$regs` parameter on
    failure). (ju1ius)
  . Fixed bug #72691 (mb_ereg_search raises a warning if a match zero-width).
    (cmb)
  . Fixed bug #72693 (mb_ereg_search increments search position when a match
    zero-width). (cmb)
  . Fixed bug #72694 (mb_ereg_search_setpos does not accept a string's last
    position). (cmb)
  . Fixed bug #72710 (`mb_ereg` causes buffer overflow on regexp compile error).
    (ju1ius)
  . Deprecated mb_ereg_replace() eval option. (Rouven Weßling, cmb)
  . Fixed bug #69151 (mb_ereg should reject ill-formed byte sequence).
    (Masaki Kagaya)
  . Fixed bug #72405 (mb_ereg_replace - mbc_to_code (oniguruma) -
    oob read access). (Laruence)
  . Fixed bug #72399 (Use-After-Free in MBString (search_re)). (Laruence)
  . mb_ereg() and mb_eregi() will now throw an instance of ParseError if an
    invalid PHP expression is provided and the 'e' option is used. (Aaron
    Piotrowski)

- Mcrypt:
  . Deprecated ext/mcrypt. (Scott Arciszewski, cmb)
  . Fixed bug #72782 (Heap Overflow due to integer overflows). (Stas)
  . Fixed bug #72551, bug #72552 (In correct casting from size_t to int lead to
    heap overflow in mdecrypt_generic). (Stas)
  . mcrypt_encrypt() and mcrypt_decrypt() will throw an instance of Error
    instead of resulting in a fatal error if mcrypt cannot be initialized.
    (Aaron Piotrowski)

- Mysqli:
  . Attempting to read an invalid or write to a readonly property will throw
    an instance of Error instead of resulting in a fatal error. (Aaron
    Piotrowski)

- Mysqlnd:
  . Fixed bug #64526 (Add missing mysqlnd.* parameters to php.ini-*). (cmb)
  . Fixed bug #71863 (Segfault when EXPLAIN with "Unknown column" error when
    using MariaDB). (Andrey)
  . Fixed bug #72701 (mysqli_get_host_info() wrong output). (Anatol)

- OCI8
  . Fixed bug #71148 (Bind reference overwritten on PHP 7). (Oracle Corp.)
  . Fixed invalid handle error with Implicit Result Sets. (Chris Jones)
  . Fixed bug #72524 (Binding null values triggers ORA-24816 error). (Chris Jones)

- ODBC:
  . Fixed bug #73448 (odbc_errormsg returns trash, always 513 bytes).
    (Anatol)

- Opcache:
  . Fixed bug #73583 (Segfaults when conditionally declared class and function
    have the same name). (Laruence)
  . Fixed bug #69090 (check cached files permissions)
  . Fixed bug #72982 (Memory leak in zend_accel_blacklist_update_regexp()
    function). (Laruence)
  . Fixed bug #72949 (Typo in opcache error message). (cmb)
  . Fixed bug #72762 (Infinite loop while parsing a file with opcache enabled).
    (Nikita)
  . Fixed bug #72590 (Opcache restart with kill_all_lockers does not work).
    (Keyur)

- OpenSSL:
  . Fixed bug #73478 (openssl_pkey_new() generates wrong pub/priv keys with
    Diffie Hellman). (Jakub Zelenka)
  . Fixed bug #73276 (crash in openssl_random_pseudo_bytes function). (Stas)
  . Fixed bug #73072 (Invalid path SNI_server_certs causes segfault).
    (Jakub Zelenka)
  . Fixed bug #72360 (ext/openssl build failure with OpenSSL 1.1.0).
    (Jakub Zelenka)
  . Bumped a minimal version to 1.0.1. (Jakub Zelenka)
  . Dropped support for SSL2. (Remi)
  . Implemented FR #61204 (Add elliptic curve support for OpenSSL).
    (Dominic Luechinger)
  . Implemented FR #67304 (Added AEAD support [CCM and GCM modes] to
    openssl_encrypt and openssl_decrypt). (Jakub Zelenka)
  . Implemented error storing to the global queue and cleaning up the OpenSSL
    error queue (resolves bugs #68276 and #69882). (Jakub Zelenka)

- Pcntl
  . Implemented asynchronous signal handling without TICKS. (Dmitry)
  . Added pcntl_signal_get_handler() that returns the current signal handler
    for a particular signal. Addresses FR #72409. (David Walker)
  . Add signinfo to pcntl_signal() handler args (Bishop Bettini, David Walker)

- PCRE:
  . Fixed bug #73483 (Segmentation fault on pcre_replace_callback). (Laruence)
  . Fixed bug #73612 (preg_*() may leak memory). (cmb)
  . Fixed bug #73392 (A use-after-free in zend allocator management). 
    (Laruence)
  . Fixed bug #73121 (Bundled PCRE doesn't compile because JIT isn't supported
    on s390). (Anatol)
  . Fixed bug #72688 (preg_match missing group names in matches). (cmb)
  . Downgraded to PCRE 8.38. (Anatol)
  . Fixed bug #72476 (Memleak in jit_stack). (Laruence)
  . Fixed bug #72463 (mail fails with invalid argument). (Anatol)
  . Upgraded to PCRE 8.39. (Anatol)

- PDO:
  . Fixed bug #72788 (Invalid memory access when using persistent PDO
    connection). (Keyur)
  . Fixed bug #72791 (Memory leak in PDO persistent connection handling). (Keyur)
  . Fixed bug #60665 (call to empty() on NULL result using PDO::FETCH_LAZY
    returns false). (cmb)

- PDO_DBlib:
  . Fixed bug #72414 (Never quote values as raw binary data). (Adam Baratz)
  . Allow \PDO::setAttribute() to set query timeouts. (Adam Baratz)
  . Handle SQLDECIMAL/SQLNUMERIC types, which are used by later TDS versions.
    (Adam Baratz)
  . Add common PDO test suite. (Adam Baratz)
  . Free error and message strings when cleaning up PDO instances.
    (Adam Baratz)
  . Fixed bug #67130 (\PDOStatement::nextRowset() should succeed when all rows
    in current rowset haven't been fetched). (Peter LeBrun)
  . Ignore potentially misleading dberr values. (Chris Kings-Lynne)
  . Implemented stringify 'uniqueidentifier' fields.
    (Alexander Zhuravlev, Adam Baratz)

- PDO_Firebird:
  . Fixed bug #73087, #61183, #71494 (Memory corruption in bindParam).
    (Dorin Marcoci)
  . Fixed bug #60052 (Integer returned as a 64bit integer on X86_64). (Mariuz)

- PDO_pgsql:
  . Fixed bug #70313 (PDO statement fails to throw exception). (Matteo)
  . Fixed bug #72570 (Segmentation fault when binding parameters on a query
    without placeholders). (Matteo)
  . Implemented FR #72633 (Postgres PDO lastInsertId() should work without
    specifying a sequence). (Pablo Santiago Sánchez, Matteo)

- Phar:
  . Fixed bug #72928 (Out of bound when verify signature of zip phar in
    phar_parse_zipfile). (Stas)
  . Fixed bug #73035 (Out of bound when verify signature of tar phar in
    phar_parse_tarfile). (Stas)

- phpdbg:
  . Added generator command for inspection of currently alive generators. (Bob)

- Postgres:
  . Fixed bug #73498 (Incorrect SQL generated for pg_copy_to()). (Craig Duncan)
  . Implemented FR #31021 (pg_last_notice() is needed to get all notice
    messages). (Yasuo)
  . Implemented FR #48532 (Allow pg_fetch_all() to index numerically). (Yasuo)

- Readline:
  . Fixed bug #72538 (readline_redisplay crashes php). (Laruence)

- Reflection
  . Undo backwards compatiblity break in ReflectionType->__toString() and
    deprecate via documentation instead. (Nikita)
  . Reverted prepending \ for class names. (Trowski)
  . Implemented request #38992 (invoke() and invokeArgs() static method calls
    should match). (cmb).
  . Add ReflectionNamedType::getName(). This method should be used instead of
    ReflectionType::__toString()
  . Prepend \ for class names and ? for nullable types returned from
    ReflectionType::__toString(). (Trowski)
  . Fixed bug #72661 (ReflectionType::__toString crashes with iterable).
    (Laruence)
  . Fixed bug #72222 (ReflectionClass::export doesn't handle array constants).
    (Nikita Nefedov)
  . Failure to retrieve a reflection object or retrieve an object property
    will now throw an instance of Error instead of resulting in a fatal error.
    (Aaron Piotrowski)
  . Fix #72209 (ReflectionProperty::getValue() doesn't fail if object doesn't match type). (Joe)

- Session:
  . Fixed bug #73273 (session_unset() empties values from all variables in which
    is $_session stored). (Nikita)
  . Fixed bug #73100 (session_destroy null dereference in ps_files_path_create).
    (cmb)
  . Fixed bug #68015 (Session does not report invalid uid for files save handler).
    (Yasuo)
  . Fixed bug #72940 (SID always return "name=ID", even if session
    cookie exist). (Yasuo)
  . Implemented session_gc() (Yasuo)
    https://wiki.php.net/rfc/session-create-id
  . Implemented session_create_id() (Yasuo)
    https://wiki.php.net/rfc/session-gc
  . Implemented RFC: Session ID without hashing. (Yasuo)
    https://wiki.php.net/rfc/session-id-without-hashing
  . Fixed bug #72531 (ps_files_cleanup_dir Buffer overflow). (Laruence)
  . Custom session handlers that do not return strings for session IDs will 
    now throw an instance of Error instead of resulting in a fatal error
    when a function is called that must generate a session ID.
    (Aaron Piotrowski)
  . An invalid setting for session.hash_function will throw an instance of
    Error instead of resulting in a fatal error when a session ID is created.
    (Aaron Piotrowski)
  . Fixed bug #72562 (Use After Free in unserialize() with Unexpected Session
    Deserialization). (Stas)
  . Improved fix for bug #68063 (Empty session IDs do still start sessions).
    (Yasuo)
  . Fixed bug #71038 (session_start() returns TRUE on failure).
    Session save handlers must return 'string' always for successful read.
    i.e. Non-existing session read must return empty string. PHP 7.0 is made
    not to tolerate buggy return value. (Yasuo)
  . Fixed bug #71394 (session_regenerate_id() must close opened session on
    errors). (Yasuo)

- SimpleXML:
  . Fixed bug #73293 (NULL pointer dereference in SimpleXMLElement::asXML()).
    (Stas)
  . Fixed bug #72971 (SimpleXML isset/unset do not respect namespace). (Nikita)
  . Fixed bug #72957 (Null coalescing operator doesn't behave as expected with
    SimpleXMLElement). (Nikita)
  . Fixed bug #72588 (Using global var doesn't work while accessing SimpleXML
    element). (Laruence)
  . Creating an unnamed or duplicate attribute will throw an instance of Error
    instead of resulting in a fatal error. (Aaron Piotrowski)

- SNMP:
  . Fixed bug #72708 (php_snmp_parse_oid integer overflow in memory
    allocation). (djodjo at gmail dot com)
  . Fixed bug #72479 (Use After Free Vulnerability in SNMP with GC and
    unserialize()). (Stas)

- Soap:
  . Fixed bug #73538 (SoapClient::__setSoapHeaders doesn't overwrite SOAP 
    headers). (duncan3dc)
  . Fixed bug #73452 (Segfault (Regression for #69152)). (Dmitry)
  . Fixed bug #73037 (SoapServer reports Bad Request when gzipped). (Anatol)
  . Fixed bug #73237 (Nested object in "any" element overwrites other fields).
    (Keith Smiley)
  . Fixed bug #69137 (Peer verification fails when using a proxy with SoapClient)
    (Keith Smiley)
  . Fixed bug #71711 (Soap Server Member variables reference bug). (Nikita) 
  . Fixed bug #71996 (Using references in arrays doesn't work like expected).
    (Nikita)

- SPL:
  . Fixed bug #73423 (Reproducible crash with GDB backtrace). (Laruence)
  . Fixed bug #72888 (Segfault on clone on splFileObject). (Laruence)
  . Fixed bug #73029 (Missing type check when unserializing SplArray). (Stas)
  . Fixed bug #72646 (SplFileObject::getCsvControl does not return the escape
    character). (cmb)
  . Fixed bug #72684 (AppendIterator segfault with closed generator). (Pierrick)
  . Attempting to clone an SplDirectory object will throw an instance of Error
    instead of resulting in a fatal error. (Aaron Piotrowski)
  . Calling ArrayIterator::append() when iterating over an object will throw an
    instance of Error instead of resulting in a fatal error. (Aaron Piotrowski)
  . Fixed bug #55701 (GlobIterator throws LogicException). (Valentin VĂLCIU)

- SQLite3:
  . Update to SQLite 3.15.1. (cmb)
  . Fixed bug #73530 (Unsetting result set may reset other result set). (cmb)
  . Fixed bug #73333 (2147483647 is fetched as string). (cmb)
  . Fixed bug #72668 (Spurious warning when exception is thrown in user defined
    function). (Laruence)
  . Implemented FR #72653 (SQLite should allow opening with empty filename).
    (cmb)
  . Fixed bug #70628 (Clearing bindings on an SQLite3 statement doesn't work).
    (cmb)
  . Implemented FR #71159 (Upgraded bundled SQLite lib to 3.9.2). (Laruence)

- Standard:
  . Fixed bug #73297 (HTTP stream wrapper should ignore HTTP 100 Continue).
    (rowan dot collins at gmail dot com)
  . Fixed bug #73303 (Scope not inherited by eval in assert()). (nikic)
  . Fixed bug #73192 (parse_url return wrong hostname). (Nikita)
  . Fixed bug #73203 (passing additional_parameters causes mail to fail). (cmb)
  . Fixed bug #73203 (passing additional_parameters causes mail to fail). (cmb)
  . Fixed bug #72920 (Accessing a private constant using constant() creates
    an exception AND warning). (Laruence)
  . Fixed bug #65550 (get_browser() incorrectly parses entries with "+" sign).
    (cmb)
  . Fixed bug #71882 (Negative ftruncate() on php://memory exhausts memory).
    (cmb)
  . Fixed bug #55451 (substr_compare NULL length interpreted as 0). (Lauri
    Kenttä)
  . Fixed bug #72278 (getimagesize returning FALSE on valid jpg). (cmb)
  . Fixed bug #61967 (unset array item in array_walk_recursive cause
    inconsistent array). (Nikita)
  . Fixed bug #62607 (array_walk_recursive move internal pointer). (Nikita)
  . Fixed bug #69068 (Exchanging array during array_walk -> memory errors).
    (Nikita)
  . Fixed bug #70713 (Use After Free Vulnerability in array_walk()/
    array_walk_recursive()). (Nikita)
  . Fixed bug #72622 (array_walk + array_replace_recursive create references
    from nothing). (Laruence)
  . Fixed bug #72330 (CSV fields incorrectly split if escape char followed by
    UTF chars). (cmb)
  . Implemented RFC: More precise float values. (Jakub Zelenka, Yasuo)
  . array_multisort now uses zend_sort instead zend_qsort. (Laruence)
  . Fixed bug #72505 (readfile() mangles files larger than 2G). (Cschneid)
  . assert() will throw a ParseError when evaluating a string given as the first
    argument if the PHP code is invalid instead of resulting in a catchable
    fatal error. (Aaron Piotrowski)
  . Calling forward_static_call() outside of a class scope will now throw an
    instance of Error instead of resulting in a fatal error. (Aaron Piotrowski)
  . Added is_iterable() function. (Aaron Piotrowski)
  . Fixed bug #72306 (Heap overflow through proc_open and $env parameter).
    (Laruence)
  . Fixed bug #71100 (long2ip() doesn't accept integers in strict mode).
    (Laruence)
  . Implemented FR #55716 (Add an option to pass a custom stream context to
    get_headers()). (Ferenc)
  . Additional validation for parse_url() for login/pass components).
    (Ilia) (Julien)
  . Implemented FR #69359 (Provide a way to fetch the current environment
    variables). (Ferenc)
  . unpack() function accepts an additional optional argument $offset. (Dmitry)
  . Implemented #51879 stream context socket option tcp_nodelay (Joe)

- Streams:
  . Fixed bug #73586 (php_user_filter::$stream is not set to the stream the
    filter is working on). (Dmitry)
  . Fixed bug #72853 (stream_set_blocking doesn't work). (Laruence)
  . Fixed bug #72743 (Out-of-bound read in php_stream_filter_create).
    (Loianhtuan)
  . Implemented FR #27814 (Multiple small packets send for HTTP request).
    (vhuk)
  . Fixed bug #72764 (ftps:// opendir wrapper data channel encryption fails
    with IIS FTP 7.5, 8.5). (vhuk)
  . Fixed bug #72810 (Missing SKIP_ONLINE_TESTS checks). (vhuk)
  . Fixed bug #41021 (Problems with the ftps wrapper). (vhuk)
  . Fixed bug #54431 (opendir() does not work with ftps:// wrapper). (vhuk)
  . Fixed bug #72667 (opendir() with ftp:// attempts to open data stream for
    non-existent directories). (vhuk)
  . Fixed bug #72771 (ftps:// wrapper is vulnerable to protocol downgrade
    attack). (Stas)
  . Fixed bug #72534 (stream_socket_get_name crashes). (Anatol)
  . Fixed bug #72439 (Stream socket with remote address leads to a segmentation
    fault). (Laruence)

- sysvshm:
  . Fixed bug #72858 (shm_attach null dereference). (Anatol)

- Tidy:
  . Implemented support for libtidy 5.0.0 and above. (Michael Orlitzky, Anatol)
  . Creating a tidyNode manually will now throw an instance of Error instead of
    resulting in a fatal error. (Aaron Piotrowski)

- Wddx:
  . Fixed bug #73331 (NULL Pointer Dereference in WDDX Packet Deserialization
    with PDORow). (Stas)
  . Fixed bug #72142 (WDDX Packet Injection Vulnerability in
    wddx_serialize_value()). (Taoguang Chen)
  . Fixed bug #72749 (wddx_deserialize allows illegal memory access) (Stas)
  . Fixed bug #72750 (wddx_deserialize null dereference). (Stas)
  . Fixed bug #72790 (wddx_deserialize null dereference with invalid xml).
    (Stas)
  . Fixed bug #72799 (wddx_deserialize null dereference in
    php_wddx_pop_element). (Stas)
  . Fixed bug #72860 (wddx_deserialize use-after-free). (Stas)
  . Fixed bug #73065 (Out-Of-Bounds Read in php_wddx_push_element). (Stas)
  . Fixed bug #72564 (boolean always deserialized as "true") (Remi)
  . A circular reference when serializing will now throw an instance of Error
    instead of resulting in a fatal error. (Aaron Piotrowski)

- XML:
  . Fixed bug #72135 (malformed XML causes fault) (edgarsandi)
  . Fixed bug #72714 (_xml_startElementHandler() segmentation fault). (cmb)
  . Fixed bug #72085 (SEGV on unknown address zif_xml_parse). (cmb)

- XMLRPC:
  . Fixed bug #72647 (xmlrpc_encode() unexpected output after referencing
    array elements). (Laruence)
  . Fixed bug #72606 (heap-buffer-overflow (write) simplestring_addn
    simplestring.c). (Stas)
  . A circular reference when serializing will now throw an instance of Error
    instead of resulting in a fatal error. (Aaron Piotrowski)

- Zip:
  . Fixed bug #68302 (impossible to compile php with zip support). (cmb)
  . Fixed bug #72660 (NULL Pointer dereference in zend_virtual_cwd).
    (Laruence)
  . Fixed bug #72520 (Stack-based buffer overflow vulnerability in
    php_stream_zip_opener). (Stas)
  . ZipArchive::addGlob() will throw an instance of Error instead of resulting
    in a fatal error if glob support is not available. (Aaron Piotrowski)
<|MERGE_RESOLUTION|>--- conflicted
+++ resolved
@@ -12,13 +12,11 @@
 - LDAP:
   . Fixed bug #49876 (Fix LDAP path lookup on 64-bit distros). (dzuelke)
 
-<<<<<<< HEAD
+- libxml2:
+  . Fixed bug #75871 (use pkg-config where available). (pmmaga)
+
 - PGSQL:
   . Fixed bug #75838 (Memory leak in pg_escape_bytea()). (ard_1 at mail dot ru)
-=======
-- libxml2:
-  . Fixed bug #75871 (use pkg-config where available). (pmmaga)
->>>>>>> 5673c641
 
 - Phar:
   . Fixed bug #54289 (Phar::extractTo() does not accept specific directories to
