PHP                                                                        NEWS
|||||||||||||||||||||||||||||||||||||||||||||||||||||||||||||||||||||||||||||||

?? ??? ????, PHP 7.4.6

- Core:
  . Fixed bug #78434 (Generator yields no items after valid() call). (Nikita)

- DOM:
  . Fixed bug #78221 (DOMNode::normalize() doesn't remove empty text nodes).
    (cmb)

- MBString:
  . Fixed bug #79441 (Segfault in mb_chr() if internal encoding is unsupported).
    (Girgias)

<<<<<<< HEAD
- SPL:
  . Fixed bug #69264 (__debugInfo() ignored while extending SPL classes). (cmb)

?? ??? ????, PHP 7.4.5
=======
- Standard:
  . Fixed bug #79468 (SIGSEGV when closing stream handle with a stream filter
    appended). (dinosaur)

16 Apr 2020, PHP 7.3.17
>>>>>>> 95eaccd0

- Core:
  . Fixed bug #79364 (When copy empty array, next key is unspecified). (cmb)
  . Fixed bug #78210 (Invalid pointer address). (cmb, Nikita)

- CURL:
  . Fixed bug #79199 (curl_copy_handle() memory leak). (cmb)

- Date:
  . Fixed bug #79396 (DateTime hour incorrect during DST jump forward). (Nate
    Brunette)
  . Fixed bug #74940 (DateTimeZone loose comparison always true). (cmb)

- FPM:
  . Implement request #77062 (Allow numeric [UG]ID in FPM listen.{owner,group})
    (Andre Nathan)

- Iconv:
  . Fixed bug #79200 (Some iconv functions cut Windows-1258). (cmb)

- OPcache:
  . Fixed bug #79412 (Opcache chokes and uses 100% CPU on specific script).
    (Dmitry)

- Session:
  . Fixed bug #79413 (session_create_id() fails for active sessions). (cmb)

- Shmop:
  . Fixed bug #79427 (Integer Overflow in shmop_open()). (cmb)

- SimpleXML:
  . Fixed bug #61597 (SXE properties may lack attributes and content). (cmb)

- SOAP:
  . Fixed bug #79357 (SOAP request segfaults when any request parameter is
    missing). (Nikita)

- Spl:
  . Fixed bug #75673 (SplStack::unserialize() behavior). (cmb)
  . Fixed bug #79393 (Null coalescing operator failing with SplFixedArray).
    (cmb)

- Standard:
  . Fixed bug #79330 (shell_exec() silently truncates after a null byte). (stas)
  . Fixed bug #79465 (OOB Read in urldecode()). (stas)
  . Fixed bug #79410 (system() swallows last chunk if it is exactly 4095 bytes
    without newline). (Christian Schneider)

- Zip:
  . Fixed Bug #79296 (ZipArchive::open fails on empty file). (Remi)
  . Fixed bug #79424 (php_zip_glob uses gl_pathc after call to globfree).
    (Max Rees)

19 Mar 2020, PHP 7.4.4

- Core:
  . Fixed bug #79244 (php crashes during parsing INI file). (Laruence)
  . Fixed bug #63206 (restore_error_handler does not restore previous errors
    mask). (Mark Plomer)

- COM:
  . Fixed bug #66322 (COMPersistHelper::SaveToFile can save to wrong location).
    (cmb)
  . Fixed bug #79242 (COM error constants don't match com_exception codes on
    x86). (cmb)
  . Fixed bug #79247 (Garbage collecting variant objects segfaults). (cmb)
  . Fixed bug #79248 (Traversing empty VT_ARRAY throws com_exception). (cmb)
  . Fixed bug #79299 (com_print_typeinfo prints duplicate variables). (Litiano
    Moura)
  . Fixed bug #79332 (php_istreams are never freed). (cmb)
  . Fixed bug #79333 (com_print_typeinfo() leaks memory). (cmb)

- CURL:
  . Fixed bug #79019 (Copied cURL handles upload empty file). (cmb)
  . Fixed bug #79013 (Content-Length missing when posting a curlFile with
    curl). (cmb)

- DOM:
  . Fixed bug #77569: (Write Access Violation in DomImplementation). (Nikita,
    cmb)
  . Fixed bug #79271 (DOMDocumentType::$childNodes is NULL). (cmb)

- Enchant:
  . Fixed bug #79311 (enchant_dict_suggest() fails on big endian architecture).
    (cmb)

- EXIF:
  . Fixed bug #79282 (Use-of-uninitialized-value in exif). (CVE-2020-7064)
    (Nikita)

- Fileinfo:
  . Fixed bug #79283 (Segfault in libmagic patch contains a buffer
    overflow). (cmb)

- FPM:
  . Fixed bug #77653 (operator displayed instead of the real error message).
    (Jakub Zelenka)
  . Fixed bug #79014 (PHP-FPM & Primary script unknown). (Jakub Zelenka)

- MBstring:
  . Fixed bug #79371 (mb_strtolower (UTF-32LE): stack-buffer-overflow at 
    php_unicode_tolower_full). (CVE-2020-7065) (cmb)

- MySQLi:
  . Fixed bug #64032 (mysqli reports different client_version). (cmb)

- MySQLnd:
  . Implemented FR #79275 (Support auth_plugin_caching_sha2_password on
    Windows). (cmb)

- Opcache:
  . Fixed bug #79252 (preloading causes php-fpm to segfault during exit).
    (Nikita)

- PCRE:
  . Fixed bug #79188 (Memory corruption in preg_replace/preg_replace_callback
    and unicode). (Nikita)
  . Fixed bug #79241 (Segmentation fault on preg_match()). (Nikita)
  . Fixed bug #79257 (Duplicate named groups (?J) prefer last alternative even
    if not matched). (Nikita)

- PDO_ODBC:
  . Fixed bug #79038 (PDOStatement::nextRowset() leaks column values). (cmb)

- Reflection:
  . Fixed bug #79062 (Property with heredoc default value returns false for
    getDocComment). (Nikita)

- SQLite3:
  . Fixed bug #79294 (::columnType() may fail after SQLite3Stmt::reset()). (cmb)

- Standard:
  . Fixed bug #79329 (get_headers() silently truncates after a null byte).
    (CVE-2020-7066) (cmb)
  . Fixed bug #79254 (getenv() w/o arguments not showing changes). (cmb)
  . Fixed bug #79265 (Improper injection of Host header when using fopen for
    http requests). (Miguel Xavier Penha Neto)

- Zip:
  . Fixed bug #79315 (ZipArchive::addFile doesn't honor start/length
    parameters). (Remi)

20 Feb 2020, PHP 7.4.3

- Core:
  . Fixed bug #79146 (cscript can fail to run on some systems). (clarodeus)
  . Fixed bug #79155 (Property nullability lost when using multiple property
    definition). (Nikita)
  . Fixed bug #78323 (Code 0 is returned on invalid options). (Ivan Mikheykin)
  . Fixed bug #78989 (Delayed variance check involving trait segfaults).
    (Nikita)
  . Fixed bug #79174 (cookie values with spaces fail to round-trip). (cmb)
  . Fixed bug #76047 (Use-after-free when accessing already destructed
    backtrace arguments). (Nikita)

- CURL:
  . Fixed bug #79078 (Hypothetical use-after-free in curl_multi_add_handle()).
    (cmb)

- FFI:
  . Fixed bug #79096 (FFI Struct Segfault). (cmb)

- IMAP:
  . Fixed bug #79112 (IMAP extension can't find OpenSSL libraries at configure
    time). (Nikita)

- Intl:
  . Fixed bug #79212 (NumberFormatter::format() may detect wrong type). (cmb)

- Libxml:
  . Fixed bug #79191 (Error in SoapClient ctor disables DOMDocument::save()).
    (Nikita, cmb)

- MBString:
  . Fixed bug #79149 (SEGV in mb_convert_encoding with non-string encodings).
    (cmb)

- MySQLi:
  . Fixed bug #78666 (Properties may emit a warning on var_dump()). (kocsismate)

- MySQLnd:
  . Fixed bug #79084 (mysqlnd may fetch wrong column indexes with MYSQLI_BOTH).
    (cmb)
  . Fixed bug #79011 (MySQL caching_sha2_password Access denied for password
    with more than 20 chars). (Nikita)

- Opcache:
  . Fixed bug #79114 (Eval class during preload causes class to be only half
    available). (Laruence)
  . Fixed bug #79128 (Preloading segfaults if preload_user is used). (Nikita)
  . Fixed bug #79193 (Incorrect type inference for self::$field =& $field).
    (Nikita)

- OpenSSL:
  . Fixed bug #79145 (openssl memory leak). (cmb, Nikita)

- Phar:
  . Fixed bug #79082 (Files added to tar with Phar::buildFromIterator have
    all-access permissions). (CVE-2020-7063) (stas)
  . Fixed bug #79171 (heap-buffer-overflow in phar_extract_file).
    (CVE-2020-7061) (cmb)
  . Fixed bug #76584 (PharFileInfo::decompress not working). (cmb)

- Reflection:
  . Fixed bug #79115 (ReflectionClass::isCloneable call reflected class
    __destruct). (Nikita)

- Session:
  . Fixed bug #79221 (Null Pointer Dereference in PHP Session Upload Progress).
    (CVE-2020-7062) (stas)

- Standard:
  . Fixed bug #78902 (Memory leak when using stream_filter_append). (liudaixiao)
  . Fixed bug #78969 (PASSWORD_DEFAULT should match PASSWORD_BCRYPT instead of being null). (kocsismate)

- Testing:
  . Fixed bug #78090 (bug45161.phpt takes forever to finish). (cmb)

- XSL:
  . Fixed bug #70078 (XSL callbacks with nodes as parameter leak memory). (cmb)

- Zip:
  . Add ZipArchive::CM_LZMA2 and ZipArchive::CM_XZ constants (since libzip 1.6.0). (Remi)
  . Add ZipArchive::RDONLY (since libzip 1.0.0). (Remi)
  . Add ZipArchive::ER_* missing constants. (Remi)
  . Add ZipArchive::LIBZIP_VERSION constant. (Remi)
  . Fixed bug #73119 (Wrong return for ZipArchive::addEmptyDir Method). (Remi)

23 Jan 2020, PHP 7.4.2

- Core:
  . Preloading support on Windows has been disabled. (Nikita)
  . Fixed bug #79022 (class_exists returns True for classes that are not ready
    to be used). (Laruence)
  . Fixed bug #78929 (plus signs in cookie values are converted to spaces).
    (Alexey Kachalin)
  . Fixed bug #78973 (Destructor during CV freeing causes segfault if opline
    never saved). (Nikita)
  . Fixed bug #78776 (Abstract method implementation from trait does not check
    "static"). (Nikita)
  . Fixed bug #78999 (Cycle leak when using function result as temporary).
    (Dmitry)
  . Fixed bug #79008 (General performance regression with PHP 7.4 on Windows).
    (cmb)
  . Fixed bug #79002 (Serializing uninitialized typed properties with __sleep
    makes unserialize throw). (Nikita)

- CURL:
  . Fixed bug #79033 (Curl timeout error with specific url and post). (cmb)
  . Fixed bug #79063 (curl openssl does not respect PKG_CONFIG_PATH). (Nikita)

- Date:
  . Fixed bug #79015 (undefined-behavior in php_date.c). (cmb)

- DBA:
  . Fixed bug #78808 ([LMDB] MDB_MAP_FULL: Environment mapsize limit reached).
    (cmb)

- Exif:
  . Fixed bug #79046 (NaN to int cast undefined behavior in exif). (Nikita)

- Fileinfo:
  . Fixed bug #74170 (locale information change after mime_content_type).
    (Sergei Turchanov)

- GD:
  . Fixed bug #79067 (gdTransformAffineCopy() may use unitialized values). (cmb)
  . Fixed bug #79068 (gdTransformAffineCopy() changes interpolation method).
    (cmb)

- Libxml:
  . Fixed bug #79029 (Use After Free's in XMLReader / XMLWriter). (Laruence)

- OPcache:
  . Fixed bug #78961 (erroneous optimization of re-assigned $GLOBALS). (Dmitry)
  . Fixed bug #78950 (Preloading trait method with static variables). (Nikita)
  . Fixed bug #78903 (Conflict in RTD key for closures results in crash).
    (Nikita)
  . Fixed bug #78986 (Opcache segfaults when inheriting ctor from immutable
    into mutable class). (Nikita)
  . Fixed bug #79040 (Warning Opcode handlers are unusable due to ASLR). (cmb)
  . Fixed bug #79055 (Typed property become unknown with OPcache file cache).
    (Nikita)

- Pcntl:
  . Fixed bug #78402 (Converting null to string in error message is bad DX).
    (SATŌ Kentarō)

- PDO_PgSQL:
  . Fixed bug #78983 (pdo_pgsql config.w32 cannot find libpq-fe.h). (SATŌ
    Kentarō)
  . Fixed bug #78980 (pgsqlGetNotify() overlooks dead connection). (SATŌ
    Kentarō)
  . Fixed bug #78982 (pdo_pgsql returns dead persistent connection). (SATŌ
    Kentarō)

- Session:
  . Fixed bug #79031 (Session unserialization problem). (Nikita)

- Shmop:
  . Fixed bug #78538 (shmop memory leak). (cmb)

- Sqlite3:
  . Fixed bug #79056 (sqlite does not respect PKG_CONFIG_PATH during
    compilation). (Nikita)

- Spl:
  . Fixed bug #78976 (SplFileObject::fputcsv returns -1 on failure). (cmb)

- Standard:
  . Fixed bug #79000 (Non-blocking socket stream reports EAGAIN as error).
    (Nikita)
  . Fixed bug #54298 (Using empty additional_headers adding extraneous CRLF).
    (cmb)

18 Dec 2019, PHP 7.4.1

- Core:
  . Fixed bug #78810 (RW fetches do not throw "uninitialized property"
    exception). (Nikita)
  . Fixed bug #78868 (Calling __autoload() with incorrect EG(fake_scope) value).
    (Antony Dovgal, Dmitry)
  . Fixed bug #78296 (is_file fails to detect file). (cmb)
  . Fixed bug #78883 (fgets(STDIN) fails on Windows). (cmb)
  . Fixed bug #78898 (call_user_func(['parent', ...]) fails while other
    succeed). (Nikita)
  . Fixed bug #78904 (Uninitialized property triggers __get()). (Nikita)
  . Fixed bug #78926 (Segmentation fault on Symfony cache:clear). (Nikita)

- GD:
  . Fixed bug #78849 (GD build broken with -D SIGNED_COMPARE_SLOW). (cmb)
  . Fixed bug #78923 (Artifacts when convoluting image with transparency).
    (wilson chen)

- FPM:
  . Fixed bug #76601 (Partially working php-fpm ater incomplete reload).
    (Maksim Nikulin)
  . Fixed bug #78889 (php-fpm service fails to start). (Jakub Zelenka)
  . Fixed bug #78916 (php-fpm 7.4.0 don't send mail via mail()).
    (Jakub Zelenka)

- Intl:
  . Implemented FR #78912 (INTL Support for accounting format). (cmb)

- Mysqlnd:
  . Fixed bug #78823 (ZLIB_LIBS not added to EXTRA_LIBS). (Arjen de Korte)

- OPcache:
  . Fixed $x = (bool)$x; with opcache (should emit undeclared variable notice).
    (Tyson Andre)
  . Fixed bug #78935 (Preloading removes classes that have dependencies).
    (Nikita, Dmitry)

- PCRE:
  . Fixed bug #78853 (preg_match() may return integer > 1). (cmb)

- Reflection:
  . Fixed bug #78895 (Reflection detects abstract non-static class as abstract
    static. IS_IMPLICIT_ABSTRACT is not longer used). (Dmitry)

- Standard:
  . Fixed bug #77638 (var_export'ing certain class instances segfaults). (cmb)
  . Fixed bug #78840 (imploding $GLOBALS crashes). (cmb)
  . Fixed bug #78833 (Integer overflow in pack causes out-of-bound access).
    (cmb)
  . Fixed bug #78814 (strip_tags allows / in tag name => whitelist bypass).
    (cmb)

28 Nov 2019, PHP 7.4.0

- Core:
  . Implemented RFC: Deprecate curly brace syntax for accessing array elements
    and string offsets.
    https://wiki.php.net/rfc/deprecate_curly_braces_array_access (Andrey Gromov)
  . Implemented RFC: Deprecations for PHP 7.4.
    https://wiki.php.net/rfc/deprecations_php_7_4 (Kalle, Nikita)
  . Fixed bug #52752 (Crash when lexing). (Nikita)
  . Fixed bug #60677 (CGI doesn't properly validate shebang line contains #!).
    (Nikita)
  . Fixed bug #71030 (Self-assignment in list() may have inconsistent behavior).
    (Nikita)
  . Fixed bug #72530 (Use After Free in GC with Certain Destructors). (Nikita)
  . Fixed bug #75921 (Inconsistent: No warning in some cases when stdObj is
    created on the fly). (David Walker)
  . Implemented FR #76148 (Add array_key_exists() to the list of specially
    compiled functions). (Majkl578)
  . Fixed bug #76430 (__METHOD__ inconsistent outside of method).
    (Ryan McCullagh, Nikita)
  . Fixed bug #76451 (Aliases during inheritance type checks affected by
    opcache). (Nikita)
  . Implemented FR #77230 (Support custom CFLAGS and LDFLAGS from environment).
    (cmb)
  . Fixed bug #77345 (Stack Overflow caused by circular reference in garbage
    collection). (Alexandru Patranescu, Nikita, Dmitry)
  . Fixed bug #77812 (Interactive mode does not support PHP 7.3-style heredoc).
    (cmb, Nikita)
  . Fixed bug #77877 (call_user_func() passes $this to static methods).
    (Dmitry)
  . Fixed bug #78066 (PHP eats the first byte of a program that comes from
    process substitution). (Nikita)
  . Fixed bug #78151 (Segfault caused by indirect expressions in PHP 7.4a1).
    (Nikita)
  . Fixed bug #78154 (SEND_VAR_NO_REF does not always send reference). (Nikita)
  . Fixed bug #78182 (Segmentation fault during by-reference property
    assignment). (Nikita)
  . Fixed bug #78212 (Segfault in built-in webserver). (cmb)
  . Fixed bug #78220 (Can't access OneDrive folder). (cmb, ab)
  . Fixed bug #78226 (Unexpected __set behavior with typed properties). (Nikita)
  . Fixed bug #78239 (Deprecation notice during string conversion converted to
    exception hangs). (Nikita)
  . Fixed bug #78335 (Static properties/variables containing cycles report as
    leak). (Nikita)
  . Fixed bug #78340 (Include of stream wrapper not reading whole file).
    (Nikita)
  . Fixed bug #78344 (Segmentation fault on zend_check_protected). (Nikita)
  . Fixed bug #78356 (Array returned from ArrayAccess is incorrectly unpacked
    as argument). (Nikita)
  . Fixed bug #78379 (Cast to object confuses GC, causes crash). (Dmitry)
  . Fixed bug #78386 (fstat mode has unexpected value on PHP 7.4). (cmb)
  . Fixed bug #78396 (Second file_put_contents in Shutdown hangs script).
    (Nikita)
  . Fixed bug #78406 (Broken file includes with user-defined stream filters).
    (Nikita)
  . Fixed bug #78438 (Corruption when __unserializing deeply nested structures).
    (cmb, Nikita)
  . Fixed bug #78441 (Parse error due to heredoc identifier followed by digit).
    (cmb)
  . Fixed bug #78454 (Consecutive numeric separators cause OOM error).
    (Theodore Brown)
  . Fixed bug #78460 (PEAR installation failure). (Peter Kokot, L. Declercq)
  . Fixed bug #78531 (Crash when using undefined variable as object). (Dmitry)
  . Fixed bug #78535 (auto_detect_line_endings value not parsed as bool).
    (bugreportuser)
  . Fixed bug #78604 (token_get_all() does not properly tokenize FOO<?php with
    short_open_tag=0). (Nikita)
  . Fixed bug #78614 (Does not compile with DTRACE anymore).
    (tz at FreeBSD dot org)
  . Fixed bug #78620 (Out of memory error). (cmb, Nikita)
  . Fixed bug #78632 (method_exists() in php74 works differently from php73 in
    checking priv. methods). (Nikita)
  . Fixed bug #78644 (SEGFAULT in ZEND_UNSET_OBJ_SPEC_VAR_CONST_HANDLER).
    (Nikita)
  . Fixed bug #78658 (Memory corruption using Closure::bindTo). (Nikita)
  . Fixed bug #78656 (Parse errors classified as highest log-level). (Erik
    Lundin)
  . Fixed bug #78662 (stream_write bad error detection). (Remi)
  . Fixed bug #78768 (redefinition of typedef zend_property_info). (Nikita)
  . Fixed bug #78788 (./configure generates invalid php_version.h). (max)
  . Fixed incorrect usage of QM_ASSIGN instruction. It must not return IS_VAR.
    As a side effect, this allowed passing left hand list() "by reference",
    instead of compile-time error. (Dmitry)

- CLI:
  . The built-in CLI server now reports the request method in log files.
    (Simon Welsh)

- COM:
  . Deprecated registering of case-insensitive constants from typelibs. (cmb)
  . Fixed bug #78650 (new COM Crash). (cmb)
  . Fixed bug #78694 (Appending to a variant array causes segfault). (cmb)

- CURL:
  . Fixed bug #76480 (Use curl_multi_wait() so that timeouts are respected).
    (Pierrick)
  . Implemented FR #77711 (CURLFile should support UNICODE filenames). (cmb)
  . Deprecated CURLPIPE_HTTP1. (cmb)
  . Deprecated $version parameter of curl_version(). (cmb)

- Date:
  . Updated timelib to 2018.02. (Derick)
  . Fixed bug #69044 (discrepency between time and microtime). (krakjoe)
  . Fixed bug #70153 (\DateInterval incorrectly unserialized). (Maksim Iakunin)
  . Fixed bug #75232 (print_r of DateTime creating side-effect). (Nikita)
  . Fixed bug #78383 (Casting a DateTime to array no longer returns its
    properties). (Nikita)
  . Fixed bug #78751 (Serialising DatePeriod converts DateTimeImmutable). (cmb)

- Exif:
  . Fixed bug #78333 (Exif crash (bus error) due to wrong alignment and
    invalid cast). (Nikita)
  . Fixed bug #78256 (heap-buffer-overflow on exif_process_user_comment).
    (CVE-2019-11042) (Stas)
  . Fixed bug #78222 (heap-buffer-overflow on exif_scan_thumbnail).
    (CVE-2019-11041) (Stas)

- Fileinfo:
  . Fixed bug #78075 (finfo_file treats JSON file as text/plain). (Anatol)
  . Fixed bug #78183 (finfo_file shows wrong mime-type for .tga file).
   (Anatol)

- Filter:
  . The filter extension no longer has the --with-pcre-dir on Unix builds,
    allowing the extension to be once more compiled as shared using
    ./configure. (Kalle)

- FFI:
  . Added FFI extension. (Dmitry)
  . Fixed bug #78488 (OOB in ZEND_FUNCTION(ffi_trampoline)). (Dmitry)
  . Fixed bug #78543 (is_callable() on FFI\CData throws Exception). (cmb)
  . Fixed bug #78716 (Function name mangling is wrong for some parameter
    types). (cmb)
  . Fixed bug #78762 (Failing FFI::cast() may leak memory). (cmb)
  . Fixed bug #78761 (Zend memory heap corruption with preload and casting).
    (cmb)
  . Implement FR #78270 (Support __vectorcall convention with FFI). (cmb)
  . Added missing FFI::isNull(). (Philip Hofstetter)

- FPM:
  . Implemented FR #72510 (systemd service should be hardened). (Craig Andrews)
  . Fixed bug #74083 (master PHP-fpm is stopped on multiple reloads).
    (Maksim Nikulin)
  . Fixed bug #78334 (fpm log prefix message includes wrong stdout/stderr
    notation). (Tsuyoshi Sadakata)
  . Fixed bug #78599 (env_path_info underflow in fpm_main.c can lead to RCE).
    (CVE-2019-11043) (Jakub Zelenka)

- GD:
  . Implemented the scatter filter (IMG_FILTER_SCATTER). (Kalle)
  . The bundled libgd behaves now like system libgd wrt. IMG_CROP_DEFAULT never
    falling back to IMG_CROP_SIDES.
  . The default $mode parameter of imagecropauto() has been changed to
    IMG_CROP_DEFAULT; passing -1 is now deprecated.
  . Added support for aspect ratio preserving scaling to a fixed height for
    imagescale(). (Andreas Treichel)
  . Added TGA read support. (cmb)
  . Fixed bug #73291 (imagecropauto() $threshold differs from external libgd).
    (cmb)
  . Fixed bug #76324 (cannot detect recent versions of freetype with
    pkg-config). (Eli Schwartz)
  . Fixed bug #78314 (missing freetype support/functions with external gd).
    (Remi)

- GMP:
  . Fixed bug #78574 (broken shared build). (Remi)

- Hash:
  . The hash extension is now an integral part of PHP and cannot be disabled
    as per RFC: https://wiki.php.net/rfc/permanent_hash_ext. (Kalle)
  . Implemented FR #71890 (crc32c checksum algorithm). (Andrew Brampton)

- Iconv:
  . Fixed bug #78342 (Bus error in configure test for iconv //IGNORE). (Rainer
    Jung)
  . Fixed bug #78642 (Wrong libiconv version displayed). (gedas at martynas,
    cmb).

- Libxml:
  . Fixed bug #78279 (libxml_disable_entity_loader settings is shared between
    requests (cgi-fcgi)). (Nikita)

- InterBase:
  . Unbundled the InterBase extension and moved it to PECL. (Kalle)

- Intl:
  . Raised requirements to ICU ≥ 50.1. (cmb)
  . Changed ResourceBundle to implement Countable. (LeSuisse)
  . Changed default of $variant parameter of idn_to_ascii() and idn_to_utf8().
    (cmb)

- LDAP:
  . Deprecated ldap_control_paged_result_response and ldap_control_paged_result

- LiteSpeed:
  . Updated to LiteSpeed SAPI V7.5 (Fixed clean shutdown). (George Wang)
  . Updated to LiteSpeed SAPI V7.4.3 (increased response header count limit from
    100 to 1000, added crash handler to cleanly shutdown PHP request, added
    CloudLinux mod_lsapi mode). (George Wang)
  . Fixed bug #76058 (After "POST data can't be buffered", using php://input
    makes huge tmp files). (George Wang)

- MBString:
  . Fixed bug #77907 (mb-functions do not respect default_encoding). (Nikita)
  . Fixed bug #78579 (mb_decode_numericentity: args number inconsistency).
    (cmb)
  . Fixed bug #78609 (mb_check_encoding() no longer supports stringable
    objects). (cmb)

- MySQLi:
  . Fixed bug #67348 (Reading $dbc->stat modifies $dbc->affected_rows).
    (Derick)
  . Fixed bug #76809 (SSL settings aren't respected when persistent connections
    are used). (fabiomsouto)
  . Fixed bug #78179 (MariaDB server version incorrectly detected). (cmb)
  . Fixed bug #78213 (Empty row pocket). (cmb)

- MySQLnd:
  . Fixed connect_attr issues and added the _server_host connection attribute.
    (Qianqian Bu)
  . Fixed bug #60594 (mysqlnd exposes 160 lines of stats in phpinfo). (PeeHaa)

- ODBC:
  . Fixed bug #78473 (odbc_close() closes arbitrary resources). (cmb)

- Opcache:
  . Implemented preloading RFC: https://wiki.php.net/rfc/preload. (Dmitry)
  . Add opcache.preload_user INI directive. (Dmitry)
  . Added new INI directive opcache.cache_id (Windows only). (cmb)
  . Fixed bug #78106 (Path resolution fails if opcache disabled during request).
    (Nikita)
  . Fixed bug #78175 (Preloading segfaults at preload time and at runtime).
    (Dmitry)
  . Fixed bug #78202 (Opcache stats for cache hits are capped at 32bit NUM).
    (cmb)
  . Fixed bug #78271 (Invalid result of if-else). (Nikita)
  . Fixed bug #78341 (Failure to detect smart branch in DFA pass). (Nikita)
  . Fixed bug #78376 (Incorrect preloading of constant static properties).
    (Dmitry)
  . Fixed bug #78429 (opcache_compile_file(__FILE__); segfaults). (cmb)
  . Fixed bug #78512 (Cannot make preload work). (Dmitry)
  . Fixed bug #78514 (Preloading segfaults with inherited typed property).
    (Nikita)
  . Fixed bug #78654 (Incorrectly computed opcache checksum on files with
    non-ascii characters). (mhagstrand)

- OpenSSL:
  . Added TLS 1.3 support to streams including new tlsv1.3 stream.
    (Codarren Velvindron, Jakub Zelenka)
  . Added openssl_x509_verify function. (Ben Scholzen)
  . openssl_random_pseudo_bytes() now throws in error conditions.
    (Sammy Kaye Powers)
  . Changed the default config path (Windows only). (cmb)
  . Fixed bug #78231 (Segmentation fault upon stream_socket_accept of exported
    socket-to-stream). (Nikita)
  . Fixed bug #78391 (Assertion failure in openssl_random_pseudo_bytes).
    (Nikita)
  . Fixed bug #78775 (TLS issues from HTTP request affecting other encrypted
    connections). (Nikita)

- Pcntl:
  . Fixed bug #77335 (PHP is preventing SIGALRM from specifying SA_RESTART).
    (Nikita)

- PCRE:
  . Implemented FR #77094 (Support flags in preg_replace_callback). (Nikita)
  . Fixed bug #72685 (Repeated UTF-8 validation of same string in UTF-8 mode).
    (Nikita)
  . Fixed bug #73948 (Preg_match_all should return NULLs on trailing optional
    capture groups).
  . Fixed bug #78338 (Array cross-border reading in PCRE). (cmb)
  . Fixed bug #78349 (Bundled pcre2 library missing LICENCE file). (Peter Kokot)

- PDO:
  . Implemented FR #71885 (Allow escaping question mark placeholders).
    https://wiki.php.net/rfc/pdo_escape_placeholders (Matteo)
  . Fixed bug #77849 (Disable cloning of PDO handle/connection objects).
    (camporter)
  . Implemented FR #78033 (PDO - support username & password specified in
    DSN). (sjon)

- PDO_Firebird:
  . Implemented FR #65690 (PDO_Firebird should also support dialect 1).
    (Simonov Denis)
  . Implemented FR #77863 (PDO firebird support type Boolean in input
    parameters). (Simonov Denis)

- PDO_MySQL:
  . Fixed bug #41997 (SP call yields additional empty result set). (cmb)
  . Fixed bug #78623 (Regression caused by "SP call yields additional empty
    result set"). (cmb)

- PDO_OCI:
  . Support Oracle Database tracing attributes ACTION, MODULE,
    CLIENT_INFO, and CLIENT_IDENTIFIER. (Cameron Porter)
  . Implemented FR #76908 (PDO_OCI getColumnMeta() not implemented).
    (Valentin Collet, Chris Jones, Remi)

- PDO_SQLite:
  . Implemented sqlite_stmt_readonly in PDO_SQLite. (BohwaZ)
  . Raised requirements to SQLite 3.5.0. (cmb)
  . Fixed bug #78192 (SegFault when reuse statement after schema has changed).
    (Vincent Quatrevieux)
  . Fixed bug #78348 (Remove -lrt from pdo_sqlite.so). (Peter Kokot)

- Phar:
  . Fixed bug #77919 (Potential UAF in Phar RSHUTDOWN). (cmb)

- phpdbg:
  . Fixed bug #76596 (phpdbg support for display_errors=stderr). (kabel)
  . Fixed bug #76801 (too many open files). (alekitto)
  . Fixed bug #77800 (phpdbg segfaults on listing some conditional breakpoints).
    (krakjoe)
  . Fixed bug #77805 (phpdbg build fails when readline is shared). (krakjoe)

- Recode:
  . Unbundled the recode extension. (cmb)

- Reflection:
  . Fixed bug #76737 (Unserialized reflection objects are broken, they
    shouldn't be serializable). (Nikita)
  . Fixed bug #78263 (\ReflectionReference::fromArrayElement() returns null
    while item is a reference). (Nikita)
  . Fixed bug #78410 (Cannot "manually" unserialize class that is final and
    extends an internal one). (Nikita)
  . Fixed bug #78697 (ReflectionClass::implementsInterface - inaccurate error
    message with traits). (villfa)
  . Fixed bug #78774 (ReflectionNamedType on Typed Properties Crash). (Nikita)

- Session:
  . Fixed bug #78624 (session_gc return value for user defined session
    handlers). (bshaffer)

- SimpleXML:
  . Implemented FR #65215 (SimpleXMLElement could register as implementing
    Countable). (LeSuisse)
  . Fixed bug #75245 (Don't set content of elements with only whitespaces).
    (eriklundin)

- Sockets:
  . Fixed bug #67619 (Validate length on socket_write). (thiagooak)
  . Fixed bug #78665 (Multicasting may leak memory). (cmb)

- sodium:
  . Fixed bug #77646 (sign_detached() strings not terminated). (Frank)
  . Fixed bug #78510 (Partially uninitialized buffer returned by
    sodium_crypto_generichash_init()). (Frank Denis, cmb)
  . Fixed bug #78516 (password_hash(): Memory cost is not in allowed range).
    (cmb, Nikita)

- SPL:
  . Fixed bug #77518 (SeekableIterator::seek() should accept 'int' typehint as
    documented). (Nikita)
  . Fixed bug #78409 (Segfault when creating instance of ArrayIterator without
    constructor). (Nikita)
  . Fixed bug #78436 (Missing addref in SplPriorityQueue EXTR_BOTH mode).
    (Nikita)
  . Fixed bug #78456 (Segfault when serializing SplDoublyLinkedList). (Nikita)

- SQLite3:
  . Unbundled libsqlite. (cmb)
  . Raised requirements to SQLite 3.7.4. (cmb)
  . Forbid (un)serialization of SQLite3, SQLite3Stmt and SQLite3Result. (cmb)
  . Added support for the SQLite @name notation. (cmb, BohwaZ)
  . Added SQLite3Stmt::getSQL() to retrieve the SQL of the statement. (Bohwaz)
  . Implement FR ##70950 (Make SQLite3 Online Backup API available). (BohwaZ)

- Standard:
  . Implemented password hashing registry RFC:
    https://wiki.php.net/rfc/password_registry. (Sara)
  . Implemented RFC where password_hash() has argon2i(d) implementations from
    ext/sodium when PHP is built without libargon:
    https://wiki.php.net/rfc/sodium.argon.hash (Sara)
  . Implemented FR #38301 (field enclosure behavior in fputcsv). (cmb)
  . Implemented FR #51496 (fgetcsv should take empty string as an escape). (cmb)
  . Fixed bug #73535 (php_sockop_write() returns 0 on error, can be used to
    trigger Denial of Service). (Nikita)
  . Fixed bug #74764 (Bindto IPv6 works with file_get_contents but fails with
    stream_socket_client). (Ville Hukkamäki)
  . Fixed bug #76859 (stream_get_line skips data if used with data-generating
    filter). (kkopachev)
  . Implemented FR #77377 (No way to handle CTRL+C in Windows). (Anatol)
  . Fixed bug #77930 (stream_copy_to_stream should use mmap more often).
    (Nikita)
  . Implemented FR #78177 (Make proc_open accept command array). (Nikita)
  . Fixed bug #78208 (password_needs_rehash() with an unknown algo should always
    return true). (Sara)
  . Fixed bug #78241 (touch() does not handle dates after 2038 in PHP 64-bit). (cmb)
  . Fixed bug #78282 (atime and mtime mismatch). (cmb)
  . Fixed bug #78326 (improper memory deallocation on stream_get_contents()
    with fixed length buffer). (Albert Casademont)
  . Fixed bug #78346 (strip_tags no longer handling nested php tags). (cmb)
  . Fixed bug #78506 (Error in a php_user_filter::filter() is not reported).
    (Nikita)
  . Fixed bug #78549 (Stack overflow due to nested serialized input). (Nikita)
  . Fixed bug #78759 (array_search in $GLOBALS). (Nikita)

- Testing:
  . Fixed bug #78684 (PCRE bug72463_2 test is sending emails on Linux). (cmb)

- Tidy:
  . Added TIDY_TAG_* constants for HTML5 elements. (cmb)
  . Fixed bug #76736 (wrong reflection for tidy_get_head, tidy_get_html,
    tidy_get_root, and tidy_getopt) (tandre)

- WDDX:
  . Deprecated and unbundled the WDDX extension. (cmb)

- Zip:
  . Fixed bug #78641 (addGlob can modify given remove_path value). (cmb)

21 Nov 2019, PHP 7.3.12

- Core:
  . Fixed bug #78658 (Memory corruption using Closure::bindTo). (Nikita)
  . Fixed bug #78656 (Parse errors classified as highest log-level). (Erik
    Lundin)
  . Fixed bug #78752 (Segfault if GC triggered while generator stack frame is
    being destroyed). (Nikita)
  . Fixed bug #78689 (Closure::fromCallable() doesn't handle
    [Closure, '__invoke']). (Nikita)

- COM:
  . Fixed bug #78694 (Appending to a variant array causes segfault). (cmb)

- Date:
  . Fixed bug #70153 (\DateInterval incorrectly unserialized). (Maksim Iakunin)
  . Fixed bug #78751 (Serialising DatePeriod converts DateTimeImmutable). (cmb)

- Iconv:
  . Fixed bug #78642 (Wrong libiconv version displayed). (gedas at martynas,
    cmb).

- OpCache:
  . Fixed bug #78654 (Incorrectly computed opcache checksum on files with
    non-ascii characters). (mhagstrand)
  . Fixed bug #78747 (OpCache corrupts custom extension result). (Nikita)

- OpenSSL:
  . Fixed bug #78775 (TLS issues from HTTP request affecting other encrypted
    connections). (Nikita)

- Reflection:
  . Fixed bug #78697 (ReflectionClass::ImplementsInterface - inaccurate error
    message with traits). (villfa)

- Sockets:
  . Fixed bug #78665 (Multicasting may leak memory). (cmb)

24 Oct 2019, PHP 7.3.11

- Core:
  . Fixed bug #78535 (auto_detect_line_endings value not parsed as bool).
    (bugreportuser)
  . Fixed bug #78620 (Out of memory error). (cmb, Nikita)

- Exif :
  . Fixed bug #78442 ('Illegal component' on exif_read_data since PHP7)
	(Kalle)

- FPM:
  . Fixed bug #78599 (env_path_info underflow in fpm_main.c can lead to RCE).
    (CVE-2019-11043) (Jakub Zelenka)
  . Fixed bug #78413 (request_terminate_timeout does not take effect after
    fastcgi_finish_request). (Sergei Turchanov)

- MBString:
  . Fixed bug #78633 (Heap buffer overflow (read) in mb_eregi). (cmb)
  . Fixed bug #78579 (mb_decode_numericentity: args number inconsistency).
    (cmb)
  . Fixed bug #78609 (mb_check_encoding() no longer supports stringable
    objects). (cmb)

- MySQLi:
  . Fixed bug #76809 (SSL settings aren't respected when persistent connections
    are used). (fabiomsouto)

- Mysqlnd:
  . Fixed bug #78525 (Memory leak in pdo when reusing native prepared
    statements). (Nikita)

- PCRE:
  . Fixed bug #78272 (calling preg_match() before pcntl_fork() will freeze
    child process). (Nikita)

- PDO_MySQL:
  . Fixed bug #78623 (Regression caused by "SP call yields additional empty
    result set"). (cmb)

- Session:
  . Fixed bug #78624 (session_gc return value for user defined session
    handlers). (bshaffer)

- Standard:
  . Fixed bug #76342 (file_get_contents waits twice specified timeout).
    (Thomas Calvet)
  . Fixed bug #78612 (strtr leaks memory when integer keys are used and the
    subject string shorter). (Nikita)
  . Fixed bug #76859 (stream_get_line skips data if used with data-generating
    filter). (kkopachev)

- Zip:
  . Fixed bug #78641 (addGlob can modify given remove_path value). (cmb)

26 Sep 2019, PHP 7.3.10

- Core:
  . Fixed bug #78220 (Can't access OneDrive folder). (cmb, ab)
  . Fixed bug #77922 (Double release of doc comment on inherited shadow
    property). (Nikita)
  . Fixed bug #78441 (Parse error due to heredoc identifier followed by digit).
    (cmb)
  . Fixed bug #77812 (Interactive mode does not support PHP 7.3-style heredoc).
    (cmb, Nikita)

- FastCGI:
  . Fixed bug #78469 (FastCGI on_accept hook is not called when using named
    pipes on Windows). (Sergei Turchanov)

- FPM:
  . Fixed bug #78334 (fpm log prefix message includes wrong stdout/stderr
    notation). (Tsuyoshi Sadakata)

- Intl:
  . Ensure IDNA2003 rules are used with idn_to_ascii() and idn_to_utf8()
    when requested. (Sara)

- MBString:
  . Fixed bug #78559 (Heap buffer overflow in mb_eregi). (cmb)

- MySQLnd:
  . Fixed connect_attr issues and added the _server_host connection attribute.
    (Qianqian Bu)

- ODBC:
  . Fixed bug #78473 (odbc_close() closes arbitrary resources). (cmb)

- PDO_MySQL:
  . Fixed bug #41997 (SP call yields additional empty result set). (cmb)

- sodium:
  . Fixed bug #78510 (Partially uninitialized buffer returned by
    sodium_crypto_generichash_init()). (Frank Denis, cmb)

29 Aug 2019, PHP 7.3.9

- Core:
  . Fixed bug #78363 (Buffer overflow in zendparse). (Nikita)
  . Fixed bug #78379 (Cast to object confuses GC, causes crash). (Dmitry)
  . Fixed bug #78412 (Generator incorrectly reports non-releasable $this as GC
    child). (Nikita)

- Curl:
  . Fixed bug #77946 (Bad cURL resources returned by curl_multi_info_read()).
    (Abyr Valg)

- Exif:
  . Fixed bug #78333 (Exif crash (bus error) due to wrong alignment and
    invalid cast). (Nikita)

- FPM:
  . Fixed bug #77185 (Use-after-free in FPM master event handling).
    (Maksim Nikulin)

- Iconv:
  . Fixed bug #78342 (Bus error in configure test for iconv //IGNORE). (Rainer
    Jung)

- LiteSpeed:
  . Updated to LiteSpeed SAPI V7.5 (Fixed clean shutdown). (George Wang)

- MBString:
  . Fixed bug #78380 (Oniguruma 6.9.3 fixes CVEs). (CVE-2019-13224) (Stas)

- MySQLnd:
  . Fixed bug #78179 (MariaDB server version incorrectly detected). (cmb)
  . Fixed bug #78213 (Empty row pocket). (cmb)

- Opcache:
  . Fixed bug #77191 (Assertion failure in dce_live_ranges() when silencing is
    used). (Nikita)

- Standard:
  . Fixed bug #69100 (Bus error from stream_copy_to_stream (file -> SSL stream)
    with invalid length). (Nikita)
  . Fixed bug #78282 (atime and mtime mismatch). (cmb)
  . Fixed bug #78326 (improper memory deallocation on stream_get_contents()
    with fixed length buffer). (Albert Casademont)
  . Fixed bug #78346 (strip_tags no longer handling nested php tags). (cmb)

01 Aug 2019, PHP 7.3.8

- Core:
  . Added syslog.filter=raw option. (Erik Lundin)
  . Fixed bug #78212 (Segfault in built-in webserver). (cmb)

- Date:
  . Fixed bug #69044 (discrepency between time and microtime). (krakjoe)
  . Updated timelib to 2018.02. (Derick)

- EXIF:
  . Fixed bug #78256 (heap-buffer-overflow on exif_process_user_comment).
    (CVE-2019-11042) (Stas)
  . Fixed bug #78222 (heap-buffer-overflow on exif_scan_thumbnail).
    (CVE-2019-11041) (Stas)

- FTP:
  . Fixed bug #78039 (FTP with SSL memory leak). (Nikita)

- Libxml:
  . Fixed bug #78279 (libxml_disable_entity_loader settings is shared between
    requests (cgi-fcgi)). (Nikita)

- LiteSpeed:
  . Updated to LiteSpeed SAPI V7.4.3 (increased response header count limit from
    100 to 1000, added crash handler to cleanly shutdown PHP request, added
    CloudLinux mod_lsapi mode). (George Wang)
  . Fixed bug #76058 (After "POST data can't be buffered", using php://input
    makes huge tmp files). (George Wang)

- Openssl:
  . Fixed bug #78231 (Segmentation fault upon stream_socket_accept of exported
    socket-to-stream). (Nikita)

- Opcache:
  . Fixed bug #78189 (file cache strips last character of uname hash). (cmb)
  . Fixed bug #78202 (Opcache stats for cache hits are capped at 32bit NUM).
    (cmb)
  . Fixed bug #78271 (Invalid result of if-else). (Nikita)
  . Fixed bug #78291 (opcache_get_configuration doesn't list all directives).
    (Andrew Collington)
  . Fixed bug #78341 (Failure to detect smart branch in DFA pass). (Nikita)

- PCRE:
  . Fixed bug #78197 (PCRE2 version check in configure fails for "##.##-xxx"
    version strings). (pgnet, Peter Kokot)
  . Fixed bug #78338 (Array cross-border reading in PCRE). (cmb)

- PDO_Sqlite:
  . Fixed bug #78192 (SegFault when reuse statement after schema has changed).
    (Vincent Quatrevieux)

- Phar:
  . Fixed bug #77919 (Potential UAF in Phar RSHUTDOWN). (cmb)

- Phpdbg:
  . Fixed bug #78297 (Include unexistent file memory leak). (Nikita)

- SQLite:
  . Upgraded to SQLite 3.28.0. (cmb)

- Standard:
  . Fixed bug #78241 (touch() does not handle dates after 2038 in PHP 64-bit). (cmb)
  . Fixed bug #78269 (password_hash uses weak options for argon2). (Remi)

04 Jul 2019, PHP 7.3.7

- Core:
  . Fixed bug #76980 (Interface gets skipped if autoloader throws an exception).
    (Nikita)

- DOM:
  . Fixed bug #78025 (segfault when accessing properties of DOMDocumentType).
    (cmb)

- MySQLi:
  . Fixed bug #77956 (When mysqli.allow_local_infile = Off, use a meaningful
    error message). (Sjon Hortensius)
  . Fixed bug #38546 (bindParam incorrect processing of bool types).
    (camporter)

- MySQLnd:
  . Fixed bug #77955 (Random segmentation fault in mysqlnd from php-fpm).
    (Nikita)

- Opcache:
  . Fixed bug #78015 (Incorrect evaluation of expressions involving partials
    arrays in SCCP). (Nikita)
  . Fixed bug #78106 (Path resolution fails if opcache disabled during request).
    (Nikita)

- OpenSSL:
  . Fixed bug #78079 (openssl_encrypt_ccm.phpt fails with OpenSSL 1.1.1c).
    (Jakub Zelenka)

- phpdbg:
  . Fixed bug #78050 (SegFault phpdbg + opcache on include file twice).
    (Nikita)

- Sockets:
  . Fixed bug #78038 (Socket_select fails when resource array contains
    references). (Nikita)

- Sodium:
  . Fixed bug #78114 (segfault when calling sodium_* functions from eval). (cmb)

- Standard:
  . Fixed bug #77135 (Extract with EXTR_SKIP should skip $this).
    (Craig Duncan, Dmitry)
  . Fixed bug #77937 (preg_match failed). (cmb, Anatol)

- Zip:
  . Fixed bug #76345 (zip.h not found). (Michael Maroszek)

30 May 2019, PHP 7.3.6

- cURL:
  . Implemented FR #72189 (Add missing CURL_VERSION_* constants). (Javier
    Spagnoletti)

- Date:
  . Fixed bug #77909 (DatePeriod::__construct() with invalid recurrence count
    value). (Ignace Nyamagana Butera)

- EXIF:
  . Fixed bug #77988 (heap-buffer-overflow on php_jpg_get16).
    (CVE-2019-11040) (Stas)

- FPM:
  . Fixed bug #77934 (php-fpm kill -USR2 not working). (Jakub Zelenka)
  . Fixed bug #77921 (static.php.net doesn't work anymore). (Peter Kokot)

- GD:
  . Fixed bug #77943 (imageantialias($image, false); does not work). (cmb)
  . Fixed bug #77973 (Uninitialized read in gdImageCreateFromXbm).
    (CVE-2019-11038) (cmb)

- Iconv:
  . Fixed bug #78069 (Out-of-bounds read in iconv.c:_php_iconv_mime_decode()
    due to integer overflow). (CVE-2019-11039). (maris dot adam)

- JSON:
  . Fixed bug #77843 (Use after free with json serializer). (Nikita)

- Opcache:
  . Fixed possible crashes, because of inconsistent PCRE cache and opcache
    SHM reset. (Alexey Kalinin, Dmitry)

- PDO_MySQL:
  . Fixed bug #77944 (Wrong meta pdo_type for bigint on LLP64). (cmb)

- Reflection:
  . Fixed bug #75186 (Inconsistent reflection of Closure:::__invoke()). (Nikita)

- Session:
  . Fixed bug #77911 (Wrong warning for session.sid_bits_per_character). (cmb)

- SOAP:
  . Fixed bug #77945 (Segmentation fault when constructing SoapClient with
    WSDL_CACHE_BOTH). (Nikita)

- SPL:
  . Fixed bug #77024 (SplFileObject::__toString() may return array). (Craig
    Duncan)

- SQLite:
  . Fixed bug #77967 (Bypassing open_basedir restrictions via file uris). (Stas)

- Standard:
  . Fixed bug #77931 (Warning for array_map mentions wrong type). (Nikita)
  . Fixed bug #78003 (strip_tags output change since PHP 7.3). (cmb)

02 May 2019, PHP 7.3.5

- Core:
  . Fixed bug #77903 (ArrayIterator stops iterating after offsetSet call).
    (Nikita)

- CLI:
  . Fixed bug #77794 (Incorrect Date header format in built-in server).
    (kelunik)

- EXIF
  . Fixed bug #77950 (Heap-buffer-overflow in _estrndup via exif_process_IFD_TAG).
    (CVE-2019-11036) (Stas)

- Interbase:
  . Fixed bug #72175 (Impossibility of creating multiple connections to
    Interbase with php 7.x). (Nikita)

- Intl:
  . Fixed bug #77895 (IntlDateFormatter::create fails in strict mode if $locale
    = null). (Nikita)

- LDAP:
  . Fixed bug #77869 (Core dump when using server controls) (mcmic)

- Mail
  . Fixed bug #77821 (Potential heap corruption in TSendMail()). (cmb)

- mbstring:
  . Implemented FR #72777 (Implement regex stack limits for mbregex functions).
    (Yasuo Ohgaki, Stas)

- MySQLi:
  . Fixed bug #77773 (Unbuffered queries leak memory - MySQLi / mysqlnd).
    (Nikita)

- PCRE:
  . Fixed bug #77827 (preg_match does not ignore \r in regex flags). (requinix,
    cmb)

- PDO:
  . Fixed bug #77849 (Disable cloning of PDO handle/connection objects).
    (camporter)

- phpdbg:
  . Fixed bug #76801 (too many open files). (alekitto)
  . Fixed bug #77800 (phpdbg segfaults on listing some conditional breakpoints).
    (krakjoe)
  . Fixed bug #77805 (phpdbg build fails when readline is shared). (krakjoe)

- Reflection:
  . Fixed bug #77772 (ReflectionClass::getMethods(null) doesn't work). (Nikita)
  . Fixed bug #77882 (Different behavior: always calls destructor). (Nikita)

- Standard:
  . Fixed bug #77793 (Segmentation fault in extract() when overwriting
    reference with itself). (Nikita)
  . Fixed bug #77844 (Crash due to null pointer in parse_ini_string with
    INI_SCANNER_TYPED). (Nikita)
  . Fixed bug #77853 (Inconsistent substr_compare behaviour with empty
    haystack). (Nikita)

04 Apr 2019, PHP 7.3.4

- Core:
  . Fixed bug #77738 (Nullptr deref in zend_compile_expr). (Laruence)
  . Fixed bug #77660 (Segmentation fault on break 2147483648). (Laruence)
  . Fixed bug #77652 (Anonymous classes can lose their interface information).
    (Nikita)
  . Fixed bug #77345 (Stack Overflow caused by circular reference in garbage
    collection). (Alexandru Patranescu, Nikita, Dmitry)
  . Fixed bug #76956 (Wrong value for 'syslog.filter' documented in php.ini).
    (cmb)

- Apache2Handler:
  . Fixed bug #77648 (BOM in sapi/apache2handler/php_functions.c). (cmb)

- Bcmath:
  . Fixed bug #77742 (bcpow() implementation related to gcc compiler
    optimization). (Nikita)

- CLI Server:
  . Fixed bug #77722 (Incorrect IP set to $_SERVER['REMOTE_ADDR'] on the
    localhost). (Nikita)

- COM:
  . Fixed bug #77578 (Crash when php unload). (cmb)

- EXIF:
  . Fixed bug #77753 (Heap-buffer-overflow in php_ifd_get32s). (CVE-2019-11034)
    (Stas)
  . Fixed bug #77831 (Heap-buffer-overflow in exif_iif_add_value).
    (CVE-2019-11035) (Stas)

- FPM:
  . Fixed bug #77677 (FPM fails to build on AIX due to missing WCOREDUMP).
    (Kevin Adler)

- GD:
  . Fixed bug #77700 (Writing truecolor images as GIF ignores interlace flag).
    (cmb)

- MySQLi:
  . Fixed bug #77597 (mysqli_fetch_field hangs scripts). (Nikita)

- Opcache:
  . Fixed bug #77743 (Incorrect pi node insertion for jmpznz with identical
    successors). (Nikita)

- PCRE:
  . Fixed bug #76127 (preg_split does not raise an error on invalid UTF-8).
    (Nikita)

- Phar:
  . Fixed bug #77697 (Crash on Big_Endian platform). (Laruence)

- phpdbg:
  . Fixed bug #77767 (phpdbg break cmd aliases listed in help do not match
    actual aliases). (Miriam Lauter)

- sodium:
  . Fixed bug #77646 (sign_detached() strings not terminated). (Frank)

- SQLite3:
  . Added sqlite3.defensive INI directive. (BohwaZ)

- Standard:
  . Fixed bug #77664 (Segmentation fault when using undefined constant in
    custom wrapper). (Laruence)
  . Fixed bug #77669 (Crash in extract() when overwriting extracted array).
    (Nikita)
  . Fixed bug #76717 (var_export() does not create a parsable value for
    PHP_INT_MIN). (Nikita)
  . Fixed bug #77765 (FTP stream wrapper should set the directory as
    executable). (Vlad Temian)

07 Mar 2019, PHP 7.3.3

- Core:
  . Fixed bug #77589 (Core dump using parse_ini_string with numeric sections).
    (Laruence)
  . Fixed bug #77329 (Buffer Overflow via overly long Error Messages).
    (Dmitry)
  . Fixed bug #77494 (Disabling class causes segfault on member access).
    (Dmitry)
  . Fixed bug #77498 (Custom extension Segmentation fault when declare static
    property). (Nikita)
  . Fixed bug #77530 (PHP crashes when parsing `(2)::class`). (Ekin)
  . Fixed bug #77546 (iptcembed broken function). (gdegoulet)
  . Fixed bug #77630 (rename() across the device may allow unwanted access
    during processing). (Stas)

- COM:
  . Fixed bug #77621 (Already defined constants are not properly reported).
    (cmb)
  . Fixed bug #77626 (Persistence confusion in php_com_import_typelib()). (cmb)

- EXIF:
  . Fixed bug #77509 (Uninitialized read in exif_process_IFD_in_TIFF). (Stas)
  . Fixed bug #77540 (Invalid Read on exif_process_SOFn). (Stas)
  . Fixed bug #77563 (Uninitialized read in exif_process_IFD_in_MAKERNOTE). (Stas)
  . Fixed bug #77659 (Uninitialized read in exif_process_IFD_in_MAKERNOTE). (Stas)

- Mbstring:
  . Fixed bug #77514 (mb_ereg_replace() with trailing backslash adds null byte).
    (Nikita)

- MySQL
  . Disabled LOCAL INFILE by default, can be enabled using php.ini directive
    mysqli.allow_local_infile for mysqli, or PDO::MYSQL_ATTR_LOCAL_INFILE
    attribute for pdo_mysql. (Darek Slusarczyk)

- OpenSSL:
  . Fixed bug #77390 (feof might hang on TLS streams in case of fragmented TLS
    records). (Abyl Valg, Jakub Zelenka)

- PDO_OCI:
  . Support Oracle Database tracing attributes ACTION, MODULE,
    CLIENT_INFO, and CLIENT_IDENTIFIER. (Cameron Porter)

- PHAR:
  . Fixed bug #77396 (Null Pointer Dereference in phar_create_or_parse_filename).
    (bishop)
  . Fixed bug #77586 (phar_tar_writeheaders_int() buffer overflow). (bishop)

- phpdbg:
  . Fixed bug #76596 (phpdbg support for display_errors=stderr). (kabel)

- SPL:
  . Fixed bug #51068 (DirectoryIterator glob:// don't support current path
    relative queries). (Ahmed Abdou)
  . Fixed bug #77431 (openFile() silently truncates after a null byte). (cmb)

- Standard:
  . Fixed bug #77552 (Unintialized php_stream_statbuf in stat functions).
    (John Stevenson)
  . Fixed bug #77612 (setcookie() sets incorrect SameSite header if all of its
    options filled). (Nikita)

07 Feb 2019, PHP 7.3.2

- Core:
  . Fixed bug #77369 (memcpy with negative length via crafted DNS response). (Stas)
  . Fixed bug #77387 (Recursion detection broken when printing GLOBALS).
    (Laruence)
  . Fixed bug #77376 ("undefined function" message no longer includes
    namespace). (Laruence)
  . Fixed bug #77357 (base64_encode / base64_decode doest not work on nested
    VM). (Nikita)
  . Fixed bug #77339 (__callStatic may get incorrect arguments). (Dmitry)
  . Fixed bug #77317 (__DIR__, __FILE__, realpath() reveal physical path for
    subst virtual drive). (Anatol)
  . Fixed bug #77263 (Segfault when using 2 RecursiveFilterIterator). (Dmitry)
  . Fixed bug #77447 (PHP 7.3 built with ASAN crashes in
    zend_cpu_supports_avx2). (Nikita)
  . Fixed bug #77484 (Zend engine crashes when calling realpath in invalid
    working dir). (Anatol)

- Curl:
  . Fixed bug #76675 (Segfault with H2 server push). (Pedro Magalhães)

- Fileinfo:
  . Fixed bug #77346 (webm files incorrectly detected as
    application/octet-stream). (Anatol)

- FPM:
  . Fixed bug #77430 (php-fpm crashes with Main process exited, code=dumped,
    status=11/SEGV). (Jakub Zelenka)

- GD:
  . Fixed bug #73281 (imagescale(…, IMG_BILINEAR_FIXED) can cause black border).
    (cmb)
  . Fixed bug #73614 (gdImageFilledArc() doesn't properly draw pies). (cmb)
  . Fixed bug #77272 (imagescale() may return image resource on failure). (cmb)
  . Fixed bug #77391 (1bpp BMPs may fail to be loaded). (Romain Déoux, cmb)
  . Fixed bug #77479 (imagewbmp() segfaults with very large images). (cmb)

- ldap:
  . Fixed bug #77440 (ldap_bind using ldaps or ldap_start_tls()=exception in
    libcrypto-1_1-x64.dll). (Anatol)

- Mbstring:
  . Fixed bug #77428 (mb_ereg_replace() doesn't replace a substitution
    variable). (Nikita)
  . Fixed bug #77454 (mb_scrub() silently truncates after a null byte).
    (64796c6e69 at gmail dot com)

- MySQLnd:
  . Fixed bug #77308 (Unbuffered queries memory leak). (Dmitry)
  . Fixed bug #75684 (In mysqlnd_ext_plugin.h the plugin methods family has
      no external visibility). (Anatol)

- Opcache:
  . Fixed bug #77266 (Assertion failed in dce_live_ranges). (Laruence)
  . Fixed bug #77257 (value of variable assigned in a switch() construct gets
    lost). (Nikita)
  . Fixed bug #77434 (php-fpm workers are segfaulting in zend_gc_addre).
    (Nikita)
  . Fixed bug #77361 (configure fails on 64-bit AIX when opcache enabled).
    (Kevin Adler)
  . Fixed bug #77287 (Opcache literal compaction is incompatible with EXT
    opcodes). (Nikita)

- PCRE:
  . Fixed bug #77338 (get_browser with empty string). (Nikita)

- PDO:
  . Fixed bug #77273 (array_walk_recursive corrupts value types leading to PDO
    failure). (Nikita)

- PDO MySQL:
  . Fixed bug #77289 (PDO MySQL segfaults with persistent connection).
    (Lauri Kenttä)

- SOAP:
  . Fixed bug #77410 (Segmentation Fault when executing method with an empty
    parameter). (Nikita)

- Sockets:
  . Fixed bug #76839 (socket_recvfrom may return an invalid 'from' address
    on MacOS). (Michael Meyer)

- SPL:
  . Fixed bug #77298 (segfault occurs when add property to unserialized empty
    ArrayObject). (jhdxr)

- Standard:
  . Fixed bug #77395 (segfault about array_multisort). (Laruence)
  . Fixed bug #77439 (parse_str segfaults when inserting item into existing
    array). (Nikita)

10 Jan 2019, PHP 7.3.1

- Core:
  . Fixed bug #76654 (Build failure on Mac OS X on 32-bit Intel). (Ryandesign)
  . Fixed bug #71041 (zend_signal_startup() needs ZEND_API).
    (Valentin V. Bartenev)
  . Fixed bug #76046 (PHP generates "FE_FREE" opcode on the wrong line).
    (Nikita)
  . Fixed bug #77291 (magic methods inherited from a trait may be ignored).
    (cmb)

- CURL:
  . Fixed bug #77264 (curl_getinfo returning microseconds, not seconds).
    (Pierrick)

- COM:
  . Fixed bug #77177 (Serializing or unserializing COM objects crashes). (cmb)

- Exif:
  . Fixed bug #77184 (Unsigned rational numbers are written out as signed
    rationals). (Colin Basnett)

- GD:
  . Fixed bug #77195 (Incorrect error handling of imagecreatefromjpeg()). (cmb)
  . Fixed bug #77198 (auto cropping has insufficient precision). (cmb)
  . Fixed bug #77200 (imagecropauto(…, GD_CROP_SIDES) crops left but not right).
    (cmb)
  . Fixed bug #77269 (efree() on uninitialized Heap data in imagescale leads to
    use-after-free). (cmb)
  . Fixed bug #77270 (imagecolormatch Out Of Bounds Write on Heap). (cmb)

- MBString:
  . Fixed bug #77367 (Negative size parameter in mb_split). (Stas)
  . Fixed bug #77370 (Buffer overflow on mb regex functions - fetch_token).
    (Stas)
  . Fixed bug #77371 (heap buffer overflow in mb regex functions
    - compile_string_node). (Stas)
  . Fixed bug #77381 (heap buffer overflow in multibyte match_at). (Stas)
  . Fixed bug #77382 (heap buffer overflow due to incorrect length in
    expand_case_fold_string). (Stas)
  . Fixed bug #77385 (buffer overflow in fetch_token). (Stas)
  . Fixed bug #77394 (Buffer overflow in multibyte case folding - unicode).
    (Stas)
  . Fixed bug #77418 (Heap overflow in utf32be_mbc_to_code). (Stas)

- OCI8:
  . Fixed bug #76804 (oci_pconnect with OCI_CRED_EXT not working). (KoenigsKind)
  . Added oci_set_call_timeout() for call timeouts.
  . Added oci_set_db_operation() for the DBOP end-to-end-tracing attribute.

- Opcache:
  . Fixed bug #77215 (CFG assertion failure on multiple finalizing switch
    frees in one block). (Nikita)
  . Fixed bug #77275 (OPcache optimization problem for ArrayAccess->offsetGet).
    (Nikita)

- PCRE:
  . Fixed bug #77193 (Infinite loop in preg_replace_callback). (Anatol)

- PDO:
  . Handle invalid index passed to PDOStatement::fetchColumn() as error. (Sergei
    Morozov)

- Phar:
  . Fixed bug #77247 (heap buffer overflow in phar_detect_phar_fname_ext). (Stas)

- Soap:
  . Fixed bug #77088 (Segfault when using SoapClient with null options).
    (Laruence)

- Sockets:
  . Fixed bug #77136 (Unsupported IPV6_RECVPKTINFO constants on macOS).
    (Mizunashi Mana)

- Sodium:
  . Fixed bug #77297 (SodiumException segfaults on PHP 7.3). (Nikita, Scott)

- SPL:
  . Fixed bug #77359 (spl_autoload causes segfault). (Lauri Kenttä)
  . Fixed bug #77360 (class_uses causes segfault). (Lauri Kenttä)

- SQLite3:
  . Fixed bug #77051 (Issue with re-binding on SQLite3). (BohwaZ)

- Xmlrpc:
  . Fixed bug #77242 (heap out of bounds read in xmlrpc_decode()). (cmb)
  . Fixed bug #77380 (Global out of bounds read in xmlrpc base64 code). (Stas)

06 Dec 2018, PHP 7.3.0

- Core:
  . Improved PHP GC. (Dmitry, Nikita)
  . Redesigned the old ext_skel program written in PHP, run:
    'php ext_skel.php' for all options. This means there are no dependencies,
    thus making it work on Windows out of the box. (Kalle)
  . Removed support for BeOS. (Kalle)
  . Add PHP_VERSION to phpinfo() <title/>. (github/MattJeevas)
  . Add net_get_interfaces(). (Sara, Joe, Anatol)
  . Added gc_status(). (Benjamin Eberlei)
  . Implemented flexible heredoc and nowdoc syntax, per
    RFC https://wiki.php.net/rfc/flexible_heredoc_nowdoc_syntaxes.
    (Thomas Punt)
  . Added support for references in list() and array destructuring, per
    RFC https://wiki.php.net/rfc/list_reference_assignment.
    (David Walker)
  . Improved effectiveness of ZEND_SECURE_ZERO for NetBSD and systems
    without native similar feature. (devnexen)
  . Added syslog.facility and syslog.ident INI entries for customizing syslog
    logging. (Philip Prindeville)
  . Fixed bug #75683 (Memory leak in zend_register_functions() in ZTS mode).
    (Dmitry)
  . Fixed bug #75031 (support append mode in temp/memory streams). (adsr)
  . Fixed bug #74860 (Uncaught exceptions not being formatted properly when
    error_log set to "syslog"). (Philip Prindeville)
  . Fixed bug #75220 (Segfault when calling is_callable on parent).
    (andrewnester)
  . Fixed bug #69954 (broken links and unused config items in distributed ini
    files). (petk)
  . Fixed bug #74922 (Composed class has fatal error with duplicate, equal const
    properties). (pmmaga)
  . Fixed bug #63911 (identical trait methods raise errors during composition).
    (pmmaga)
  . Fixed bug #75677 (Clang ignores fastcall calling convention on variadic
    function). (Li-Wen Hsu)
  . Fixed bug #54043 (Remove inconsitency of internal exceptions and user
    defined exceptions). (Nikita)
  . Fixed bug #53033 (Mathematical operations convert objects to integers).
    (Nikita)
  . Fixed bug #73108 (Internal class cast handler uses integer instead of
    float). (Nikita)
  . Fixed bug #75765 (Fatal error instead of Error exception when base class is
    not found). (Timur Ibragimov)
  . Fixed bug #76198 (Wording: "iterable" is not a scalar type). (Levi Morrison)
  . Fixed bug #76137 (config.guess/config.sub do not recognize RISC-V). (cmb)
  . Fixed bug #76427 (Segfault in zend_objects_store_put). (Laruence)
  . Fixed bug #76422 (ftruncate fails on files > 2GB). (Anatol)
  . Fixed bug #76509 (Inherited static properties can be desynchronized from
    their parent by ref). (Nikita)
  . Fixed bug #76439 (Changed behaviour in unclosed HereDoc). (Nikita, tpunt)
  . Fixed bug #63217 (Constant numeric strings become integers when used as
    ArrayAccess offset). (Rudi Theunissen, Dmitry)
  . Fixed bug #33502 (Some nullary functions don't check the number of
    arguments). (cmb)
  . Fixed bug #76392 (Error relocating sapi/cli/php: unsupported relocation
    type 37). (Peter Kokot)
  . The declaration and use of case-insensitive constants has been deprecated.
    (Nikita)
  . Added syslog.filter INI entry for syslog filtering. (Philip Prindeville)
  . Fixed bug #76667 (Segfault with divide-assign op and __get + __set).
    (Laruence)
  . Fixed bug #76030 (RE2C_FLAGS rarely honoured) (Cristian Rodríguez)
  . Fixed broken zend_read_static_property (Laruence)
  . Fixed bug #76773 (Traits used on the parent are ignored for child classes).
    (daverandom)
  . Fixed bug #76767 (‘asm’ operand has impossible constraints in zend_operators.h).
    (ondrej)
  . Fixed bug #76752 (Crash in ZEND_COALESCE_SPEC_TMP_HANDLER - assertion in
    _get_zval_ptr_tmp failed). (Laruence)
  . Fixed bug #76820 (Z_COPYABLE invalid definition). (mvdwerve, cmb)
  . Fixed bug #76510 (file_exists() stopped working for phar://). (cmb)
  . Fixed bug #76869 (Incorrect bypassing protected method accessibilty check).
    (Dmitry)
  . Fixed bug #72635 (Undefined class used by class constant in constexpr
    generates fatal error). (Nikita)
  . Fixed bug #76947 (file_put_contents() blocks the directory of the file
    (__DIR__)). (Anatol)
  . Fixed bug #76979 (define() error message does not mention resources as
    valid values). (Michael Moravec)
  . Fixed bug #76825 (Undefined symbols ___cpuid_count). (Laruence, cmb)
  . Fixed bug #77110 (undefined symbol zend_string_equal_val in C++ build).
    (Remi)

- BCMath:
  . Implemented FR #67855 (No way to get current scale in use). (Chris Wright,
    cmb)
  . Fixed bug #66364 (BCMath bcmul ignores scale parameter). (cmb)
  . Fixed bug #75164 (split_bc_num() is pointless). (cmb)
  . Fixed bug #75169 (BCMath errors/warnings bypass PHP's error handling). (cmb)

- CLI:
  . Fixed bug #44217 (Output after stdout/stderr closed cause immediate exit
    with status 0). (Robert Lu)
  . Fixed bug #77111 (php-win.exe corrupts unicode symbols from cli
    parameters). (Anatol)

- cURL:
  . Expose curl constants from curl 7.50 to 7.61. (Pierrick)
  . Fixed bug #74125 (Fixed finding CURL on systems with multiarch support).
    (cebe)

- Date:
  . Implemented FR #74668: Add DateTime::createFromImmutable() method.
    (majkl578, Rican7)
  . Fixed bug #75222 (DateInterval microseconds property always 0). (jhdxr)
  . Fixed bug #68406 (calling var_dump on a DateTimeZone object modifies it).
    (jhdxr)
  . Fixed bug #76131 (mismatch arginfo for date_create). (carusogabriel)
  . Updated timelib to 2018.01RC1 to address several bugs:
    . Fixed bug #75577 (DateTime::createFromFormat does not accept 'v' format
      specifier). (Derick)
    . Fixed bug #75642 (Wrap around behaviour for microseconds is not working).
      (Derick)

- DBA:
  . Fixed bug #75264 (compiler warnings emitted). (petk)

- DOM:
  . Fixed bug #76285 (DOMDocument::formatOutput attribute sometimes ignored).
    (Andrew Nester, Laruence, Anatol)

- Fileinfo:
  . Fixed bug #77095 (slowness regression in 7.2/7.3 (compared to 7.1)).
    (Anatol)

- Filter:
  . Added the 'add_slashes' sanitization mode (FILTER_SANITIZE_ADD_SLASHES).
	(Kalle)

- FPM:
  . Added fpm_get_status function. (Till Backhaus)
  . Fixed bug #62596 (getallheaders() missing with PHP-FPM). (Remi)
  . Fixed bug #69031 (Long messages into stdout/stderr are truncated
    incorrectly) - added new log related FPM configuration options:
    log_limit, log_buffering and decorate_workers_output. (Jakub Zelenka)

- ftp:
  . Fixed bug #77151 (ftp_close(): SSL_read on shutdown). (Remi)

- GD:
  . Added support for WebP in imagecreatefromstring(). (Andreas Treichel, cmb)

- GMP:
  . Export internal structures and accessor helpers for GMP object. (Sara)
  . Added gmp_binomial(n, k). (Nikita)
  . Added gmp_lcm(a, b). (Nikita)
  . Added gmp_perfect_power(a). (Nikita)
  . Added gmp_kronecker(a, b). (Nikita)

- iconv:
  . Fixed bug #53891 (iconv_mime_encode() fails to Q-encode UTF-8 string). (cmb)
  . Fixed bug #77147 (Fixing 60494 ignored ICONV_MIME_DECODE_CONTINUE_ON_ERROR).
    (cmb)

- IMAP:
  . Fixed bug #77020 (null pointer dereference in imap_mail). (cmb)
  . Fixed bug #77153 (imap_open allows to run arbitrary shell commands via
    mailbox parameter). (Stas)

- Interbase:
  . Fixed bug #75453 (Incorrect reflection for ibase_[p]connect). (villfa)
  . Fixed bug #76443 (php+php_interbase.dll crash on module_shutdown). (Kalle)


- intl:
  . Fixed bug #75317 (UConverter::setDestinationEncoding changes source instead
    of destination). (andrewnester)
  . Fixed bug #76829 (Incorrect validation of domain on idn_to_utf8()
    function). (Anatol)

- JSON:
  . Added JSON_THROW_ON_ERROR flag. (Andrea)

- LDAP:
  . Added ldap_exop_refresh helper for EXOP REFRESH operation with dds overlay.
    (Come)
  . Added full support for sending and parsing ldap controls. (Come)
  . Fixed bug #49876 (Fix LDAP path lookup on 64-bit distros). (dzuelke)

- libxml2:
  . Fixed bug #75871 (use pkg-config where available). (pmmaga)

- litespeed:
  . Fixed bug #75248 (Binary directory doesn't get created when building
    only litespeed SAPI). (petk)
  . Fixed bug #75251 (Missing program prefix and suffix). (petk)

- MBstring:
  . Updated to Oniguruma 6.9.0. (cmb)
  . Fixed bug #65544 (mb title case conversion-first word in quotation isn't
    capitalized). (Nikita)
  . Fixed bug #71298 (MB_CASE_TITLE misbehaves with curled apostrophe/quote).
    (Nikita)
  . Fixed bug #73528 (Crash in zif_mb_send_mail). (Nikita)
  . Fixed bug #74929 (mbstring functions version 7.1.1 are slow compared to 5.3
    on Windows). (Nikita)
  . Fixed bug #76319 (mb_strtolower with invalid UTF-8 causes segmentation
    fault). (Nikita)
  . Fixed bug #76574 (use of undeclared identifiers INT_MAX and LONG_MAX). (cmb)
  . Fixed bug #76594 (Bus Error due to unaligned access in zend_ini.c
    OnUpdateLong). (cmb, Nikita)
  . Fixed bug #76706 (mbstring.http_output_conv_mimetypes is ignored). (cmb)
  . Fixed bug #76958 (Broken UTF7-IMAP conversion). (Nikita)
  . Fixed bug #77025 (mb_strpos throws Unknown encoding or conversion error).
    (Nikita)
  . Fixed bug #77165 (mb_check_encoding crashes when argument given an empty
    array). (Nikita)

- Mysqlnd:
  . Fixed bug #76386 (Prepared Statement formatter truncates fractional seconds
    from date/time column). (Victor Csiky)

- ODBC:
  . Removed support for ODBCRouter. (Kalle)
  . Removed support for Birdstep. (Kalle)
  . Fixed bug #77079 (odbc_fetch_object has incorrect type signature).
    (Jon Allen)

- Opcache:
  . Fixed bug #76466 (Loop variable confusion). (Dmitry, Laruence, Nikita)
  . Fixed bug #76463 (var has array key type but not value type). (Laruence)
  . Fixed bug #76446 (zend_variables.c:73: zend_string_destroy: Assertion
    `!(zval_gc_flags((str)->gc)). (Nikita, Laruence)
  . Fixed bug #76711 (OPcache enabled triggers false-positive "Illegal string
    offset"). (Dmitry)
  . Fixed bug #77058 (Type inference in opcache causes side effects). (Nikita)
  . Fixed bug #77092 (array_diff_key() - segmentation fault). (Nikita)

- OpenSSL:
  . Added openssl_pkey_derive function. (Jim Zubov)
  . Add min_proto_version and max_proto_version ssl stream options as well as
    related constants for possible TLS protocol values. (Jakub Zelenka)

- PCRE:
  . Implemented https://wiki.php.net/rfc/pcre2-migration. (Anatol, Dmitry)
  . Upgrade PCRE2 to 10.32. (Anatol)
  . Fixed bug #75355 (preg_quote() does not quote # control character).
    (Michael Moravec)
  . Fixed bug #76512 (\w no longer includes unicode characters). (cmb)
  . Fixed bug #76514 (Regression in preg_match makes it fail with
    PREG_JIT_STACKLIMIT_ERROR). (Anatol)
  . Fixed bug #76909 (preg_match difference between 7.3 and < 7.3). (Anatol)

- PDO_DBlib:
  . Implemented FR #69592 (allow 0-column rowsets to be skipped automatically).
    (fandrieu)
  . Expose TDS version as \PDO::DBLIB_ATTR_TDS_VERSION attribute on \PDO
    instance. (fandrieu)
  . Treat DATETIME2 columns like DATETIME. (fandrieu)
  . Fixed bug #74243 (allow locales.conf to drive datetime format). (fandrieu)

- PDO_Firebird:
  . Fixed bug #74462 (PDO_Firebird returns only NULLs for results with boolean
    for FIREBIRD >= 3.0). (Dorin Marcoci)

- PDO_OCI:
  . Fixed bug #74631 (PDO_PCO with PHP-FPM: OCI environment initialized
    before PHP-FPM sets it up). (Ingmar Runge)

- PDO SQLite
  . Add support for additional open flags

- pgsql:
  . Added new error constants for pg_result_error(): PGSQL_DIAG_SCHEMA_NAME,
    PGSQL_DIAG_TABLE_NAME, PGSQL_DIAG_COLUMN_NAME, PGSQL_DIAG_DATATYPE_NAME,
    PGSQL_DIAG_CONSTRAINT_NAME and PGSQL_DIAG_SEVERITY_NONLOCALIZED. (Kalle)
  . Fixed bug #77047 (pg_convert has a broken regex for the 'TIME WITHOUT
    TIMEZONE' data type). (Andy Gajetzki)

- phar:
  . Fixed bug #74991 (include_path has a 4096 char limit in some cases).
    (bwbroersma)
  . Fixed bug #65414 (deal with leading slash when adding files correctly).
    (bishopb)

- readline:
  . Added completion_append_character and completion_suppress_append options
    to readline_info() if linked against libreadline. (krageon)

- Session:
  . Fixed bug #74941 (session fails to start after having headers sent).
    (morozov)

- SimpleXML:
  . Fixed bug #54973 (SimpleXML casts integers wrong). (Nikita)
  . Fixed bug #76712 (Assignment of empty string creates extraneous text node).
    (cmb)

- Sockets:
  . Fixed bug #67619 (Validate length on socket_write). (thiagooak)

- SOAP:
  . Fixed bug #75464 (Wrong reflection on SoapClient::__setSoapHeaders).
    (villfa)
  . Fixed bug #70469 (SoapClient generates E_ERROR even if exceptions=1 is
    used). (Anton Artamonov)
  . Fixed bug #50675 (SoapClient can't handle object references correctly).
    (Cameron Porter)
  . Fixed bug #76348 (WSDL_CACHE_MEMORY causes Segmentation fault). (cmb)
  . Fixed bug #77141 (Signedness issue in SOAP when precision=-1). (cmb)

- SPL:
  . Fixed bug #74977 (Appending AppendIterator leads to segfault).
    (Andrew Nester)
  . Fixed bug #75173 (incorrect behavior of AppendIterator::append in foreach
    loop). (jhdxr)
  . Fixed bug #74372 (autoloading file with syntax error uses next autoloader,
    may hide parse error). (Nikita)
  . Fixed bug #75878 (RecursiveTreeIterator::setPostfix has wrong signature).
    (cmb)
  . Fixed bug #74519 (strange behavior of AppendIterator). (jhdxr)
  . Fixed bug #76131 (mismatch arginfo for splarray constructor).
    (carusogabriel)

- SQLite3:
  . Updated bundled libsqlite to 3.24.0. (cmb)

- Standard:
  . Added is_countable() function. (Gabriel Caruso)
  . Added support for the SameSite cookie directive, including an alternative
    signature for setcookie(), setrawcookie() and session_set_cookie_params().
    (Frederik Bosch, pmmaga)
  . Remove superfluous warnings from inet_ntop()/inet_pton(). (daverandom)
  . Fixed bug #75916 (DNS_CAA record results contain garbage). (Mike,
    Philip Sharp)
  . Fixed unserialize(), to disable creation of unsupported data structures
    through manually crafted strings. (Dmitry)
  . Fixed bug #75409 (accept EFAULT in addition to ENOSYS as indicator
    that getrandom() is missing). (sarciszewski)
  . Fixed bug #74719 (fopen() should accept NULL as context). (Alexander Holman)
  . Fixed bug #69948 (path/domain are not sanitized in setcookie). (cmb)
  . Fixed bug #75996 (incorrect url in header for mt_rand). (tatarbj)
  . Added hrtime() function, to get high resolution time. (welting)
  . Fixed bug #48016 (stdClass::__setState is not defined although var_export()
    uses it). (Andrea)
  . Fixed bug #76136 (stream_socket_get_name should enclose IPv6 in brackets).
    (seliver)
  . Fixed bug #76688 (Disallow excessive parameters after options array).
    (pmmaga)
  . Fixed bug #76713 (Segmentation fault caused by property corruption).
    (Laruence)
  . Fixed bug #76755 (setcookie does not accept "double" type for expire time).
    (Laruence)
  . Fixed bug #76674 (improve array_* failure messages exposing what was passed
    instead of an array). (carusogabriel)
  . Fixed bug #76803 (ftruncate changes file pointer). (Anatol)
  . Fixed bug #76818 (Memory corruption and segfault). (Remi)
  . Fixed bug #77081 (ftruncate() changes seek pointer in c mode). (cmb, Anatol)

- Testing:
  . Implemented FR #62055 (Make run-tests.php support --CGI-- sections). (cmb)

- Tidy:
  . Support using tidyp instead of tidy. (devnexen)
  . Fixed bug #74707 (Tidy has incorrect ReflectionFunction param counts for
    functions taking tidy). (Gabriel Caruso)
  . Fixed arginfo for tidy::__construct(). (Tyson Andre)

- Tokenizer:
  . Fixed bug #76437 (token_get_all with TOKEN_PARSE flag fails to recognise
    close tag). (Laruence)
  . Fixed bug #75218 (Change remaining uncatchable fatal errors for parsing
    into ParseError). (Nikita)
  . Fixed bug #76538 (token_get_all with TOKEN_PARSE flag fails to recognise
    close tag with newline). (Nikita)
  . Fixed bug #76991 (Incorrect tokenization of multiple invalid flexible
    heredoc strings). (Nikita)

- XML:
  . Fixed bug #71592 (External entity processing never fails). (cmb)

- Zlib:
  . Added zlib/level context option for compress.zlib wrapper. (Sara)<|MERGE_RESOLUTION|>--- conflicted
+++ resolved
@@ -14,18 +14,14 @@
   . Fixed bug #79441 (Segfault in mb_chr() if internal encoding is unsupported).
     (Girgias)
 
-<<<<<<< HEAD
 - SPL:
   . Fixed bug #69264 (__debugInfo() ignored while extending SPL classes). (cmb)
 
-?? ??? ????, PHP 7.4.5
-=======
 - Standard:
   . Fixed bug #79468 (SIGSEGV when closing stream handle with a stream filter
     appended). (dinosaur)
 
-16 Apr 2020, PHP 7.3.17
->>>>>>> 95eaccd0
+?? ??? ????, PHP 7.4.5
 
 - Core:
   . Fixed bug #79364 (When copy empty array, next key is unspecified). (cmb)
