﻿PHP                                                                        NEWS
|||||||||||||||||||||||||||||||||||||||||||||||||||||||||||||||||||||||||||||||
?? Feb 2015, PHP 5.6.7

- ODBC:
  . Bug #68964 (Allowed memory size exhausted with odbc_exec). (Anatol)

<<<<<<< HEAD

?? Feb 2015, PHP 5.6.6
=======
- OpenSSL:
  . Fix bug #61285, #68329, #68046, #41631: encrypted streams don't observe
    socket timeouts (Brad Broerman)

?? ??? 2015, PHP 5.5.22
>>>>>>> f2b12424

- Core:
  . Removed support for multi-line headers, as the are deprecated by RFC 7230.
    (Stas)
  . Fixed bug #68986 (pointer returned by php_stream_fopen_temporary_file
    not validated in memory.c). (nayana at ddproperty dot com)
  . Fixed bug #67068 (getClosure returns somethings that's not a closure).
    (Danack at basereality dot com)
  . Fixed bug #68925 (Mitigation for CVE-2015-0235 – GHOST: glibc gethostbyname
    buffer overflow). (Stas)
  . Fixed Bug #67988 (htmlspecialchars() does not respect default_charset
    specified by ini_set) (Yasuo)

- Dba:
  . Fixed bug #68711 (useless comparisons). (bugreports at internot dot info)

- JSON:
  . Fixed bug #50224 (json_encode() does not always encode a float as a float)
    by adding JSON_PRESERVE_ZERO_FRACTION. (Juan Basso)

- Fileinfo:
  . Fixed bug #68827 (Double free with disabled ZMM). (Joshua Rogers)
  . Fixed bug #67647 (Bundled libmagic 5.17 does not detect quicktime files
    correctly). (Anatol)
  . Fixed bug #68731 (finfo_buffer doesn't extract the correct mime with some
    gifs). (Anatol)

- FPM:
  . Fixed bug #66479 (Wrong response to FCGI_GET_VALUES). (Frank Stolle)
  . Fixed bug #68571 (core dump when webserver close the socket).
    (redfoxli069 at gmail dot com, Laruence)

- LIBXML:
  . Fixed bug #64938 (libxml_disable_entity_loader setting is shared
    between threads). (Martin Jansen)

- Opcache:
  . Fixed bug with try blocks being removed when extended_info opcode
    generation is turned on. (Laruence)

- PDO_mysql:
  . Fixed bug #68750 (PDOMysql with mysqlnd does not allow the usage of
    named pipes). (steffenb198@aol.com)

- Phar:
  . Fixed bug #68901 (use after free). (bugreports at internot dot info)

- Pgsql:
  . Fixed Bug #65199 (pg_copy_from() modifies input array variable) (Yasuo)

- Session:
  . Fixed bug #68941 (mod_files.sh is a bash-script) (bugzilla at ii.nl, Yasuo)
  . Fixed Bug #66623 (no EINTR check on flock) (Yasuo)
  . Fixed bug #68063 (Empty session IDs do still start sessions) (Yasuo)

- Sqlite3:
  . Fixed bug #68260 (SQLite3Result::fetchArray declares wrong 
    required_num_args). (Julien)

- Standard:
  . Fixed bug #65272 (flock() out parameter not set correctly in windows).
    (Daniel Lowrey)

- Mysqli:
  . Fixed bug #68114 (linker error on some OS X machines with fixed
    width decimal support) (Keyur Govande)
  . Fixed bug #68657 (Reading 4 byte floats with Mysqli and libmysqlclient
    has rounding errors) (Keyur Govande)

- Streams:
  . Fixed bug which caused call after final close on streams filter. (Bob)

22 Jan 2015, PHP 5.6.5

- Core:
  . Upgraded crypt_blowfish to version 1.3. (Leigh)
  . Fixed bug #60704 (unlink() bug with some files path).
  . Fixed bug #65419 (Inside trait, self::class != __CLASS__). (Julien)
  . Fixed bug #68536 (pack for 64bits integer is broken on bigendian). (Remi)
  . Fixed bug #55541 (errors spawn MessageBox, which blocks test automation).
    (Anatol)
  . Fixed bug #68297 (Application Popup provides too few information). (Anatol)
  . Fixed bug #65769 (localeconv() broken in TS builds). (Anatol)
  . Fixed bug #65230 (setting locale randomly broken). (Anatol)
  . Fixed bug #66764 (configure doesn't define EXPANDED_DATADIR / PHP_DATADIR
    correctly). (Ferenc)
  . Fixed bug #68583 (Crash in timeout thread). (Anatol)
  . Fixed bug #65576 (Constructor from trait conflicts with inherited
    constructor). (dunglas at gmail dot com)
  . Fixed bug #68676 (Explicit Double Free). (Kalle)
  . Fixed bug #68710 (Use After Free Vulnerability in PHP's unserialize()).
    (CVE-2015-0231) (Stefan Esser)

- CGI:
  . Fixed bug #68618 (out of bounds read crashes php-cgi). (CVE-2014-9427)
    (Stas)

- CLI server:
  . Fixed bug #68745 (Invalid HTTP requests make web server segfault). (Adam)

- cURL:
  . Fixed bug #67643 (curl_multi_getcontent returns '' when
    CURLOPT_RETURNTRANSFER isn't set). (Jille Timmermans)

- Date:
  . Implemented FR #68268 (DatePeriod: Getter for start date, end date and 
    interval). (Marc Bennewitz)

- EXIF:
  . Fixed bug #68799: Free called on unitialized pointer. (CVE-2015-0232)
    (Stas)

- Fileinfo:
  . Fixed bug #68398 (msooxml matches too many archives). (Anatol)
  . Fixed bug #68665 (invalid free in libmagic). (Joshua Rogers, Anatol Belski)
  . Fixed bug #68671 (incorrect expression in libmagic).
    (Joshua Rogers, Anatol Belski)
  . Removed readelf.c and related code from libmagic sources
    (Remi, Anatol)
  . Fixed bug #68735 (fileinfo out-of-bounds memory access).
    (Anatol)

- FPM:
  . Fixed request #68526 (Implement POSIX Access Control List for UDS). (Remi)
  . Fixed bug #68751 (listen.allowed_clients is broken). (Remi)

- GD:
  . Fixed bug #68601 (buffer read overflow in gd_gif_in.c). (Jan Bee, Remi)
  . Fixed request #68656 (Report gd library version). (Remi)

- mbstring:
  . Fixed bug #68504 (--with-libmbfl configure option not present on Windows).
    (Ashesh Vashi)

- Opcache:
  . Fixed bug #68644 (strlen incorrect : mbstring + func_overload=2 +UTF-8
    + Opcache). (Laruence)
  . Fixed bug #67111 (Memory leak when using "continue 2" inside two foreach
    loops). (Nikita)

- OpenSSL:
  . Improved handling of OPENSSL_KEYTYPE_EC keys. (Dominic Luechinger)

- pcntl:
  . Fixed bug #60509 (pcntl_signal doesn't decrease ref-count of old handler
    when setting SIG_DFL). (Julien)

- PCRE:
  . Fixed bug #66679 (Alignment Bug in PCRE 8.34 upstream).
    (Rainer Jung, Anatol Belski)

- pgsql:
  . Fixed bug #68697 (lo_export return -1 on failure). (Ondřej Surý)

- PDO:
  . Fixed bug #68371 (PDO#getAttribute() cannot be called with platform-specifi
    attribute names). (Matteo)

- PDO_mysql:
  . Fixed bug #68424 (Add new PDO mysql connection attr to control multi
    statements option). (peter dot wolanin at acquia dot com)

- SPL:
  . Fixed bug #66405 (RecursiveDirectoryIterator::CURRENT_AS_PATHNAME
    breaks the RecursiveIterator). (Paul Garvin)
  . Fixed bug #68479 (Added escape parameter to SplFileObject::fputcsv). (Salathe)

- SQLite:
  . Fixed bug #68120 (Update bundled libsqlite to 3.8.7.2). (Anatol)

- Streams:
  . Fixed bug #68532 (convert.base64-encode omits padding bytes).
    (blaesius at krumedia dot de)

18 Dec 2014, PHP 5.6.4

- Core:
  . Fixed bug #68091 (Some Zend headers lack appropriate extern "C" blocks).
    (Adam)
  . Fixed bug #68104 (Segfault while pre-evaluating a disabled function).
    (Laruence)
  . Fixed bug #68185 ("Inconsistent insteadof definition."- incorrectly 
    triggered). (Julien)
  . Fixed bug #68355 (Inconsistency in example php.ini comments).
    (Chris McCafferty)
  . Fixed bug #68370 ("unset($this)" can make the program crash). (Laruence)
  . Fixed bug #68422 (Incorrect argument reflection info for array_multisort()).
    (Alexander Lisachenko)
  . Fixed bug #68545 (NULL pointer dereference in unserialize.c). (Anatol)
  . Fixed bug #68446 (Array constant not accepted for array parameter default).
    (Bob, Dmitry)
  . Fixed bug #68594 (Use after free vulnerability in unserialize()).
    (CVE-2014-8142) (Stefan Esser)

- Date:
  . Fixed day_of_week function as it could sometimes return negative values
    internally. (Derick)

- FPM:
  . Fixed bug #68381 (fpm_unix_init_main ignores log_level).
    (David Zuelke, Remi)
  . Fixed bug #68420 (listen=9000 listens to ipv6 localhost instead of all
    addresses). (Remi)
  . Fixed bug #68421 (access.format='%R' doesn't log ipv6 address). (Remi)
  . Fixed bug #68423 (PHP-FPM will no longer load all pools). (Remi)
  . Fixed bug #68428 (listen.allowed_clients is IPv4 only). (Remi)
  . Fixed bug #68452 (php-fpm man page is oudated). (Remi)
  . Fixed request #68458 (Change pm.start_servers default warning to
    notice). (David Zuelke, Remi)
  . Fixed bug #68463 (listen.allowed_clients can silently result
    in no allowed access). (Remi)
  . Fixed request #68391 (php-fpm conf files loading order).
    (Florian Margaine, Remi)
  . Fixed bug #68478 (access.log don't use prefix). (Remi)

- Mcrypt:
  . Fixed possible read after end of buffer and use after free. (Dmitry)

- GMP:
  . Fixed bug #68419 (build error with gmp 4.1). (Remi)

- PDO_pgsql:
  . Fixed bug #67462 (PDO_PGSQL::beginTransaction() wrongly throws exception
  when not in transaction) (Matteo)
  . Fixed bug #68351 (PDO::PARAM_BOOL and ATTR_EMULATE_PREPARES misbehaving)
  (Matteo)

- Session:
  . Fixed bug #68331 (Session custom storage callable functions not being called) 
    (Yasuo Ohgaki)

- SOAP:
  . Fixed bug #68361 (Segmentation fault on SoapClient::__getTypes).
    (Laruence)

- zlib:
  . Fixed bug #53829 (Compiling PHP with large file support will replace
    function gzopen by gzopen64) (Sascha Kettler, Matteo)

13 Nov 2014, PHP 5.6.3

- Core:
  . Implemented 64-bit format codes for pack() and unpack(). (Leigh)
  . Fixed bug #51800 (proc_open on Windows hangs forever). (Anatol)
  . Fixed bug #67633 (A foreach on an array returned from a function not doing
    copy-on-write). (Nikita)
  . Fixed bug #67739 (Windows 8.1/Server 2012 R2 OS build number reported
    as 6.2 (instead of 6.3)). (Christian Wenz)
  . Fixed bug #67949 (DOMNodeList elements should be accessible through
    array notation) (Florian)
  . Fixed bug #68095 (AddressSanitizer reports a heap buffer overflow in
    php_getopt()). (Stas)
  . Fixed bug #68118 ($a->foo .= 'test'; can leave $a->foo undefined). (Nikita)
  . Fixed bug #68129 (parse_url() - incomplete support for empty usernames 
    and passwords) (Tjerk)
  . Fixed bug #68365 (zend_mm_heap corrupted after memory overflow in
    zend_hash_copy). (Dmitry)

- CURL:
  . Add CURL_SSLVERSION_TLSv1_0, CURL_SSLVERSION_TLSv1_1, and 
    CURL_SSLVERSION_TLSv1_2 constants if supported by libcurl (Rasmus)

- Fileinfo:
  . Fixed bug #66242 (libmagic: don't assume char is signed). (ArdB)
  . Fixed bug #68224 (buffer-overflow in libmagic/readcdf.c caught by
    AddressSanitizer). (Remi)
  . Fixed bug #68283 (fileinfo: out-of-bounds read in elf note headers).
    (CVE-2014-3710) (Remi)

- FPM:
  . Fixed bug #65641 (PHP-FPM incorrectly defines the SCRIPT_NAME variable
    when using Apache, mod_proxy-fcgi and ProxyPass). (Remi)
  . Implemented FR #55508 (listen and listen.allowed_clients should take IPv6
    addresses). (Robin Gloster)

- GD:
  . Fixed bug #65171 (imagescale() fails without height param). (Remi)

- GMP:
  . Implemented gmp_random_range() and gmp_random_bits(). (Leigh)
  . Fixed bug #63595 (GMP memory management conflicts with other libraries
    using GMP). (Remi)

- Mysqli:
  . Fixed bug #68114 (linker error on some OS X machines with fixed width
    decimal support) (Keyur Govande)

- ODBC:
  . Fixed bug #68087 (ODBC not correctly reading DATE column when preceded by
    a VARCHAR column) (Keyur Govande)

- OpenSSL:
  . Fixed bug #68074 (Allow to use system cipher list instead of hardcoded
    value). (Remi)

- PDO_pgsql:
  . Fixed bug #68199 (PDO::pgsqlGetNotify doesn't support NOTIFY payloads)
    (Matteo, Alain Laporte)
  . Fixed bug #66584 (Segmentation fault on statement deallocation) (Matteo)

- Reflection:
  . Fixed bug #68103 (Duplicate entry in Reflection for class alias). (Remi)

- SPL:
  . Fixed bug #68128 (Regression in RecursiveRegexIterator) (Tjerk)

16 Oct 2014, PHP 5.6.2

- Core:
  . Fixed bug #68044 (Integer overflow in unserialize() (32-bits only)).
    (CVE-2014-3669) (Stas)

- cURL:
  . Fixed bug #68089 (NULL byte injection - cURL lib). (Stas)

- EXIF:
  . Fixed bug #68113 (Heap corruption in exif_thumbnail()). (CVE-2014-3670)
    (Stas)

- XMLRPC:
  . Fixed bug #68027 (Global buffer overflow in mkgmtime() function).
    (CVE-2014-3668) (Stas)

02 Oct 2014, PHP 5.6.1

- Core:
  . Implemented FR #38409 (parse_ini_file() looses the type of booleans). (Tjerk)
  . Fixed bug #65463 (SIGSEGV during zend_shutdown()). (Keyur Govande)
  . Fixed bug #66036 (Crash on SIGTERM in apache process). (Keyur Govande)
  . Fixed bug #67878 (program_prefix not honoured in man pages). (Remi)
  . Fixed bug #67938 (Segfault when extending interface method with variadic).
    (Nikita)
  . Fixed bug #67985 (Incorrect last used array index copied to new array after
    unset). (Tjerk)
  . Fixed bug #68088 (New Posthandler Potential Illegal efree() vulnerability).
    (Mike) (CVE-2014-3622)

- DOM:
  . Made DOMNode::textContent writeable. (Tjerk)

- Fileinfo:
  . Fixed bug #67731 (finfo::file() returns invalid mime type
    for binary files). (Anatol)

- GD:
  . Made fontFetch's path parser thread-safe. (Sara)

- GMP:
  . Fixed bug #67917 (Using GMP objects with overloaded operators can cause
    memory exhaustion). (Nikita)
  . Fixed bug #50175 (gmp_init() results 0 on given base and number starting
    with 0x or 0b). (Nikita)
  . Implemented gmp_import() and gmp_export(). (Leigh, Nikita)

- MySQLi:
  . Fixed bug #67839 (mysqli does not handle 4-byte floats correctly). (Keyur)

- OpenSSL:
  . Fixed bug #67850 (extension won't build if openssl compiled without SSLv3).
    (Daniel Lowrey)

- phpdbg:
  . Fixed issue krakjoe/phpdbg#111 (compile error without ZEND_SIGNALS). (Bob)

- SOAP:
  . Fixed bug #67955 (SoapClient prepends 0-byte to cookie names). (Philip Hofstetter)

- Session:
  . Fixed bug #67972 (SessionHandler Invalid memory read create_sid()). (Adam)

- Sysvsem:
  . Implemented FR #67990 (Add optional nowait argument to sem_acquire).
    (Matteo)

28 Aug 2014, PHP 5.6.0

- Apache2 Handler SAPI:
  . Fixed Apache log issue caused by APR's lack of support for %zu
    (APR issue https://issues.apache.org/bugzilla/show_bug.cgi?id=56120).
    (Jeff Trawick)

- CLI server:
  . Added some MIME types to the CLI web server. (Chris Jones)
  . Fixed bug #67079 (Missing MIME types for XML/XSL files). (Anatol)
  . Fixed bug #66830 (Empty header causes PHP built-in web server to hang).
    (Adam)
  . Fixed bug #67594 (Unable to access to apache_request_headers() elements).
    (Tjerk)
  . Implemented FR #67429 (CLI server is missing some new HTTP response codes).
    (Adam)
  . Fixed Bug #67406 (built-in web-server segfaults on startup). (Remi)

- COM:
  . Fixed bug #41577 (DOTNET is successful once per server run)
    (Aidas Kasparas)
  . Fixed missing type checks in com_event_sink (Yussuf Khalil, Stas).
  . Fixed bug #66431 (Special Character via COM Interface (CP_UTF8)). (Anatol)

- Core:
  . Improved phpinfo() stylesheets. (Colin Viebrock)
  . Fixed bug #67693 (incorrect push to the empty array). (Tjerk)
  . Removed inconsistency regarding behaviour of array in constants at
    run-time. (Bob)
  . Fixed bug #67497 (eval with parse error causes segmentation fault in
    generator). (Nikita)
  . Fixed bug #67151 (strtr with empty array crashes). (Nikita)
  . Fixed bug #67407 (Windows 8.1/Server 2012 R2 reported as Windows 8/Server
    2012). (Christian Wenz)
  . Fixed bug #66608 (Incorrect behavior with nested "finally" blocks).
    (Laruence, Dmitry)
  . Implemented FR #34407 (ucwords and Title Case). (Tjerk)
  . Fixed bug #67091 (make install fails to install libphp5.so on FreeBSD 10.0).
    (Ferenc)
  . Fixed bug #67368 (Memory leak with immediately dereferenced array in class
    constant). (Laruence)
  . Fixed bug #67468 (Segfault in highlight_file()/highlight_string()).
    (Andreas Ferber)
  . Fixed bug #67498 (phpinfo() Type Confusion Information Leak Vulnerability).
    (Stefan Esser)
  . Fixed bug #67551 (php://input temp file will be located in sys_temp_dir
    instead of upload_tmp_dir). (Mike)
  . Fixed bug #67169 (array_splice all elements, then []= gives wrong index).
    (Nikita)
  . Fixed bug #67198 (php://input regression). (Mike)
  . Fixed bug #67247 (spl_fixedarray_resize integer overflow). (Stas)
  . Fixed bug #67250 (iptcparse out-of-bounds read). (Stas)
  . Fixed bug #67252 (convert_uudecode out-of-bounds read). (Stas)
  . Fixed bug #67249 (printf out-of-bounds read). (Stas)
  . Implemented FR #64744 (Differentiate between member function call on a null 
    and non-null, non-objects). (Boro Sitnikovski)
  . Fixed bug #67436 (Autoloader isn't called if two method definitions don't
    match). (Bob)
  . Fixed bug #66622 (Closures do not correctly capture the late bound class
    (static::) in some cases). (Levi Morrison)
  . Fixed bug #67390 (insecure temporary file use in the configure script).
    (Remi) (CVE-2014-3981)
  . Fixed bug #67392 (dtrace breaks argument unpack). (Nikita)
  . Fixed bug #67428 (header('Location: foo') will override a 308-399 response
    code). (Adam)
  . Fixed bug #67433 (SIGSEGV when using count() on an object implementing
    Countable). (Matteo)
  . Fixed bug #67399 (putenv with empty variable may lead to crash). (Stas)
  . Expose get_debug_info class hook as __debugInfo() magic method. (Sara)
  . Implemented unified default encoding
    (RFC: https://wiki.php.net/rfc/default_encoding). (Yasuo Ohgaki)
  . Added T_POW (**) operator
    (RFC: https://wiki.php.net/rfc/pow-operator). (Tjerk Meesters)
  . Improved IS_VAR operands fetching. (Laruence, Dmitry)
  . Improved empty string handling. Now ZE uses an interned string instead of
    allocation new empty string each time. (Laruence, Dmitry)
  . Implemented internal operator overloading
    (RFC: https://wiki.php.net/rfc/operator_overloading_gmp). (Nikita)
  . Made calls from incompatible context issue an E_DEPRECATED warning instead
    of E_STRICT (phase 1 of RFC: https://wiki.php.net/rfc/incompat_ctx).
    (Gustavo)
  . Uploads equal or greater than 2GB in size are now accepted.
    (Ralf Lang, Mike)
  . Reduced POST data memory usage by 200-300%. Changed INI setting
    always_populate_raw_post_data to throw a deprecation warning when enabling
    and to accept -1 for never populating the $HTTP_RAW_POST_DATA global 
    variable, which will be the default in future PHP versions. (Mike)
  . Implemented dedicated syntax for variadic functions
    (RFC: https://wiki.php.net/rfc/variadics). (Nikita)
  . Fixed bug #50333 Improving multi-threaded scalability by using
    emalloc/efree/estrdup (Anatol, Dmitry)
  . Implemented constant scalar expressions (with support for constants)
    (RFC: https://wiki.php.net/rfc/const_scalar_exprs). (Bob)
  . Fixed bug #65784 (Segfault with finally). (Laruence, Dmitry)
  . Fixed bug #66509 (copy() arginfo has changed starting from 5.4). (willfitch)
  . Allow zero length comparison in substr_compare() (Tjerk)
  . Fixed bug #60602 (proc_open() changes environment array) (Tjerk)
  . Fixed bug #61019 (Out of memory on command stream_get_contents). (Mike)
  . Fixed bug #64330 (stream_socket_server() creates wrong Abstract Namespace 
    UNIX sockets). (Mike)
  . Fixed bug #66182 (exit in stream filter produces segfault). (Mike)  
  . Fixed bug #66736 (fpassthru broken). (Mike)
  . Fixed bug #66822 (Cannot use T_POW in const expression) (Tjerk)
  . Fixed bug #67043 (substr_compare broke by previous change) (Tjerk)
  . Fixed bug #65701 (copy() doesn't work when destination filename is created
    by tempnam()). (Boro Sitnikovski)
  . Fixed bug #66015 (Unexpected array indexing in class's static property). (Bob)
  . Added (constant) string/array dereferencing to static scalar expressions
    to complete the set; now possible thanks to bug #66015 being fixed. (Bob)
  . Fixed bug #66568 (Update reflection information for unserialize() function).
    (Ferenc)
  . Fixed bug #66660 (Composer.phar install/update fails). (Ferenc)
  . Fixed bug #67024 (getimagesize should recognize BMP files with negative
    height). (Gabor Buella)
  . Fixed bug #67064  (Countable interface prevents using 2nd parameter
    ($mode) of count() function). (Bob)
  . Fixed bug #67072 (Echoing unserialized "SplFileObject" crash). (Anatol)
  . Fixed bug #67033 (Remove reference to Windows 95). (Anatol)

- Curl:
  . Implemented FR #65646 (re-enable CURLOPT_FOLLOWLOCATION with open_basedir
    or safe_mode). (Adam)
  . Check for openssl.cafile ini directive when loading CA certs. (Daniel Lowrey)
  . Remove cURL close policy related constants as these have no effect and are
    no longer used in libcurl. (Chris Wright)
  . Fixed bug #66109 (Can't reset CURLOPT_CUSTOMREQUEST to default behaviour)
    (Tjerk)
  . Fix compilation on libcurl versions between 7.10.5 and 7.12.2, inclusive.
    (Adam)
  . Fixed bug #64247 (CURLOPT_INFILE doesn't allow reset). (Mike)
  . Fixed bug #66562 (curl_exec returns differently than curl_multi_getcontent).
    (Freek Lijten)

- Date:
  . Fixed bug #66060 (Heap buffer over-read in DateInterval). (CVE-2013-6712)
    (Remi)
  . Fixed bug #66091 (memory leaks in DateTime constructor) (Tjerk).
  . Fixed bug #67308 (Serialize of DateTime truncates fractions of second).
    (Adam)
  . Fixed regression in fix for bug #67118 (constructor can't be called twice).
    (Remi)
  . Fixed bug #67251 (date_parse_from_format out-of-bounds read). (Stas)
  . Fixed bug #67253 (timelib_meridian_with_check out-of-bounds read). (Stas)
  . Added DateTimeImmutable::createFromMutable to create a DateTimeImmutable
    object from an existing DateTime (mutable) object (Derick)
  . Fixed bug #66721 (__wakeup of DateTime segfaults when invalid object data is
    supplied). (Boro Sitnikovski)
  . Fixed bug #67118 (DateTime constructor crash with invalid data). (Anatol)

- DOM:
  . Fixed bug #67081 (DOMDocumentType->internalSubset returns entire DOCTYPE tag,
    not only the subset). (Anatol)

- Embed:
  . Fixed bug #65715 (php5embed.lib isn't provided anymore). (Anatol).

- Fileinfo:
  . Fixed bug #67716 (Segfault in cdf.c). (CVE-2014-3587) (Remi)
  . Fixed bug #67705 (extensive backtracking in rule regular expression).
    (CVE-2014-3538) (Remi)
  . Fixed bug #67327 (fileinfo: CDF infinite loop in nelements DoS).
   (CVE-2014-0238)
  . Fixed bug #67328 (fileinfo: fileinfo: numerous file_printf calls resulting in
    performance degradation). (CVE-2014-0237)
  . Fixed bug #67326 (fileinfo: cdf_read_short_sector insufficient boundary check).
    (CVE-2014-0207)
  . Fixed bug #67329 (fileinfo: NULL pointer deference flaw by processing certain
    CDF files). (CVE-2014-0236)
  . Fixed bug #67410 (fileinfo: mconvert incorrect handling of truncated pascal
    string size). (CVE-2014-3478) (Francisco Alonso, Jan Kaluza, Remi)
  . Fixed bug #67411 (fileinfo: cdf_check_stream_offset insufficient boundary
    check). (CVE-2014-3479) (Francisco Alonso, Jan Kaluza, Remi)
  . Fixed bug #67412 (fileinfo: cdf_count_chain insufficient boundary check).
    (CVE-2014-3480) (Francisco Alonso, Jan Kaluza, Remi)
  . Fixed bug #67413 (fileinfo: cdf_read_property_info insufficient boundary
    check). (CVE-2014-3487) (Francisco Alonso, Jan Kaluza, Remi)
  . Upgraded to libmagic-5.17 (Anatol)
  . Fixed bug #66731 (file: infinite recursion). (CVE-2014-1943) (Remi)
  . Fixed bug #66820 (out-of-bounds memory access in fileinfo).
    (CVE-2014-2270). (Remi)
  . Fixed bug #66946 (fileinfo: extensive backtracking in awk rule regular
    expression). (CVE-2013-7345) (Remi)
  . Fixed bug #66987 (Memory corruption in fileinfo ext / bigendian).
    (Remi)
  . Fixed bug #66907 (Solaris 10 is missing strcasestr and needs substitute).
    (Anatol)
  . Fixed bug #66307 (Fileinfo crashes with powerpoint files). (Anatol)

- FPM:
  . Fixed bug #67606 (revised fix 67541, broke mod_fastcgi BC). (David Zuelke)
  . Fixed bug #67530 (error_log=syslog ignored). (Remi)
  . Fixed bug #67635 (php links to systemd libraries without using pkg-config).
    (pacho@gentoo.org, Remi)
  . Fixed bug #67531 (syslog cannot be set in pool configuration). (Remi)
  . Fixed bug #67541 (Fix Apache 2.4.10+ SetHandler proxy:fcgi://
    incompatibilities). (David Zuelke)
  . Included apparmor support in fpm
    (RFC: https://wiki.php.net/rfc/fpm_change_hat). (Gernot Vormayr)
  . Added clear_env configuration directive to disable clearenv() call.
    (Github PR# 598, Paul Annesley)
  . Fixed bug #66482 (unknown entry 'priority' in php-fpm.conf).
  . Fixed bug #66908 (php-fpm reload leaks epoll_create() file descriptor).
    (Julio Pintos)
  . Fixed bug #67060 (sapi/fpm: possible privilege escalation due to insecure
    default configuration) (CVE-2014-0185). (Stas)

- GD
  . Fixed bug #67730 (Null byte injection possible with imagexxx functions).
    (CVE-2014-5120) (Ryan Mauger)
  . Fixed bug #66901 (php-gd 'c_color' NULL pointer dereference).
    (CVE-2014-2497) (Remi)
  . Fixed bug #67248 (imageaffinematrixget missing check of parameters). (Stas)
  . Fixed imagettftext to load the correct character map rather than the last one.
    (Scott)
  . Fixed bug #66356 (Heap Overflow Vulnerability in imagecrop()).
    (CVE-2013-7226)
  . Fixed bug #66815 (imagecrop(): insufficient fix for NULL defer).
    (CVE-2013-7327). (Tomas Hoger, Remi).
  . Fixed bug #66869 (Invalid 2nd argument crashes imageaffinematrixget) (Pierre)
  . Fixed bug #66887 (imagescale - poor quality of scaled image). (Remi)
  . Fixed bug #66890 (imagescale segfault). (Remi)
  . Fixed bug #66893 (imagescale ignore method argument). (Remi)

- GMP:
  . Fixed bug #66872 (invalid argument crashes gmp_testbit) (Pierre)
  . Fixed crashes in serialize/unserialize. (Stas)
  . Moved GMP to use object as the underlying structure and implemented various
    improvements based on this.
    (RFC: https://wiki.php.net/rfc/operator_overloading_gmp). (Nikita)
  . Added gmp_root() and gmp_rootrem() functions for calculating nth roots.
    (Nikita)

- Hash:
  . Added gost-crypto (CryptoPro S-box) GOST hash algo. (Manuel Mausz)
  . Fixed bug #66698 (Missing FNV1a32 and FNV1a64 hash functions).
    (Michael M Slusarz).
  . Implemented timing attack safe string comparison function
    (RFC: https://wiki.php.net/rfc/timing_attack). (Rouven Weßling)
  . hash_pbkdf2() now works correctly if the $length argument is not specified.
    (Nikita)

- Intl:
  . Fixed bug #66873 (A reproductible crash in UConverter when given invalid
    encoding) (Stas)
  . Fixed bug #66921 (Wrong argument type hint for function
    intltz_from_date_time_zone). (Stas)
  . Fixed bug #67052 (NumberFormatter::parse() resets LC_NUMERIC setting).
    (Stas)
  . Fixed bug #67349 (Locale::parseLocale Double Free). (Stas)
  . Fixed bug #67397 (Buffer overflow in locale_get_display_name and
    uloc_getDisplayName (libicu 4.8.1)). (Stas)

- JSON:
  . Fixed case part of bug #64874 ("json_decode handles whitespace and
    case-sensitivity incorrectly")
  . Fixed bug #65753 (JsonSerializeable couldn't implement on module extension)
    (chobieeee@php.net)
  . Fixed bug #66021 (Blank line inside empty array/object when
    JSON_PRETTY_PRINT is set). (Kevin Israel)

- ldap
  . Added new function ldap_modify_batch(). (Ondrej Hosek)
  . Fixed issue with null bytes in LDAP bindings. (Matthew Daley)

- litespeed
  . Updated LiteSpeed SAPI code to V6.6 (George Wang)
  . Fixed bug #63228 (-Werror=format-security error in lsapi code).
    (Elan Ruusamäe, George)

- Mail:
  . Fixed bug #66535 (Don't add newline after X-PHP-Originating-Script) (Tjerk)

- Mcrypt:
  . No longer allow invalid key sizes, invalid IV sizes or missing required IV
    in mcrypt_encrypt, mcrypt_decrypt and the deprecated mode functions.
    (Nikita)
  . Use /dev/urandom as the default source for mcrypt_create_iv(). (Nikita)

- Mbstring:
  . Upgraded to oniguruma 5.9.5 (Anatol)
  . Fixed bug #67199 (mb_regex_encoding mismatch). (Yasuo)

- Milter:
  . Fixed bug #67715 (php-milter does not build and crashes randomly). (Mike)

- mysqli
  . Added new function mysqli_get_links_stats() as well as new INI variable
    mysqli.rollback_on_cached_plink of type bool (Andrey)
  . Fixed bug #66762 (Segfault in mysqli_stmt::bind_result() when link closed)
    (Remi)
  . Fixed building against an external libmysqlclient. (Adam)

- mysqlnd:
  . Disabled flag for SP OUT variables for 5.5+ servers as they are not natively
    supported by the overlying APIs. (Andrey)
  . Added a new fetching mode to mysqlnd. (Andrey)
  . Added support for gb18030 from MySQL 5.7. (Andrey)

- Network:
  . Fixed bug #67717 (segfault in dns_get_record). (CVE-2014-3597) (Remi)
  . Fixed bug #67432 (Fix potential segfault in dns_get_record()).
    (CVE-2014-4049). (Sara)

- OCI8
  . Fixed Bug #66875 (Improve performance of multi-row OCI_RETURN_LOB queries)
   (Perrier, Chris Jones)

- ODBC:
  . Fixed bug #60616 (odbc_fetch_into returns junk at end of multi-byte char
    fields). (Keyur Govande)

- OpenSSL:
  . Fixed bug #41631 (socket timeouts not honored in blocking SSL reads)
    (Daniel Lowrey).
  . Fixed missing type checks in OpenSSL options (Yussuf Khalil, Stas).
  . Fixed bug #67609 (TLS connections fail behind HTTP proxy). (Daniel Lowrey)
  . Fixed broken build against OpenSSL older than 0.9.8 where ECDH unavailable.
    (Lior Kaplan)
  . Fixed bug #67666 (Subject altNames doesn't support wildcard matching). (Tjerk)
  . Fixed bug #67224 (Fall back to crypto_type from context if not specified
    explicitly in stream_socket_enable_crypto). (Chris Wright)
  . Fixed bug #65698 (certificates validity parsing does not work past 2050).
    (Paul Oehler)
  . Fixed bug #66636 (openssl_x509_parse warning with V_ASN1_GENERALIZEDTIME).
    (Paul Oehler)
  . Peer certificates now verified by default in client socket operations
    (RFC: https://wiki.php.net/rfc/tls-peer-verification). (Daniel Lowrey)
  . New openssl.cafile and openssl.capath ini directives. (Daniel Lowrey)
  . Added crypto_method option for the ssl stream context. (Martin Jansen)
  . Added certificate fingerprint support. (Tjerk Meesters)
  . Added explicit TLSv1.1 and TLSv1.2 stream transports. (Daniel Lowrey)
  . Fixed bug #65729 (CN_match gives false positive). (Tjerk Meesters)
  . Peer name verification matches SAN DNS names for certs using
    the Subject Alternative Name x509 extension. (Daniel Lowrey)
  . Fixed segfault when built against OpenSSL>=1.0.1 (Daniel Lowrey)
  . Added SPKAC support. (Jason Gerfen)
  . Fallback to Windows CA cert store for peer verification if no openssl.cafile
    ini directive or "cafile" SSL context option specified in Windows.
    (Chris Wright)
  . The openssl.cafile and openssl.capath ini directives introduced in alpha2
    now have PHP_INI_PERDIR accessibility (was PHP_INI_ALL). (Daniel Lowrey)
  . New "peer_name" SSL context option replaces "CN_match" (which still works
    as before but triggers E_DEPRECATED). (Daniel Lowrey)
  . Fixed segfault when accessing non-existent context for client SNI use
    (Daniel Lowrey)
  . Fixed bug #66501 (Add EC key support to php_openssl_is_private_key).
    (Mark Zedwood)
  . Fixed Bug #47030 (add new boolean "verify_peer_name" SSL context option
    allowing clients to verify cert names separately from the cert itself).
    "verify_peer_name" is enabled by default for client streams.
    (Daniel Lowrey)
  . Fixed Bug #65538 ("cafile" SSL context option now supports stream
    wrappers). (Daniel Lowrey)
  . New openssl_get_cert_locations() function to aid CA file and peer
    verification debugging. (Daniel Lowrey)
  . Encrypted stream wrappers now disable TLS compression by default.
    (Daniel Lowrey)
  . New "capture_session_meta" SSL context option allows encrypted client and
    server streams access to negotiated protocol/cipher information.
    (Daniel Lowrey)
  . New "honor_cipher_order" SSL context option allows servers to prioritize
    cipher suites of their choosing when negotiating SSL/TLS handshakes.
    (Daniel Lowrey)
  . New "single_ecdh_use" and "single_dh_use" SSL context options allow for
    improved forward secrecy in encrypted stream servers. (Daniel Lowrey)
  . New "dh_param" SSL context option allows stream servers control over
    the parameters when negotiating DHE cipher suites. (Daniel Lowrey)
  . New "ecdh_curve" SSL context option allowing stream servers to specify
    the curve to use when negotiating ephemeral ECDHE ciphers (defaults to
    NIST P-256). (Daniel Lowrey)
  . New "rsa_key_size" SSL context option gives stream servers control
    over the key size (in bits) used for RSA key agreements. (Daniel Lowrey)
  . Crypto methods for encrypted client and server streams now use
    bitwise flags for fine-grained protocol support. (Daniel Lowrey)
  . Added new tlsv1.0 stream wrapper to specify TLSv1 client/server method.
    tls wrapper now negotiates TLSv1, TLSv1.1 or TLSv1.2. (Daniel Lowrey)
  . Encrypted client streams now enable SNI by default. (Daniel Lowrey)
  . Encrypted streams now prioritize ephemeral key agreement and high strength
    ciphers by default. (Daniel Lowrey)
  . New OPENSSL_DEFAULT_STREAM_CIPHERS constant exposes default cipher
    list. (Daniel Lowrey)
  . New STREAM_CRYPTO_METHOD_* constants for enhanced control over the crypto
    methods negotiated encrypted server/client sessions. (Daniel Lowrey)
  . Encrypted stream servers now automatically mitigate potential DoS vector
    arising from client-initiated TLS renegotiation. New "reneg_limit",
    "reneg_window" and "reneg_limit_callback" SSL context options for custom
    renegotiation limiting control. (Daniel Lowrey)
  . Fixed memory leak in windows cert verification on verify failure.
    (Chris Wright)
  . Peer certificate capturing via SSL context options now functions even if
    peer verification fails. (Daniel Lowrey)
  . Encrypted TLS servers now support the server name indication TLS extension
    via the new  "SNI_server_certs" SSL context option. (Daniel Lowrey)
  . Fixed bug #66833 (Default disgest algo is still MD5, switch to SHA1). (Remi)
  . Fixed bug #66942 (memory leak in openssl_seal()). (Chuan Ma)
  . Fixed bug #66952 (memory leak in openssl_open()). (Chuan Ma)
  . Fixed bug #66840 (Fix broken build when extension built separately).
    (Daniel Lowrey)

- OPcache:
  . Added an optimization of class constants and constant calls to some
    internal functions (Laruence, Dmitry)
  . Added an optimization pass to convert FCALL_BY_NAME into DO_FCALL.
    (Laruence, Dmitry)
  . Added an optimization pass to merged identical constants (and related
    cache_slots) in op_array->literals table. (Laruence, Dmitry)
  . Added script level constant replacement optimization pass. (Dmitry)
  . Added function opcache_is_script_cached(). (Danack)
  . Added information about interned strings usage. (Terry, Julien, Dmitry)
  . Fixed bug #67215 (php-cgi work with opcache, may be segmentation fault
    happen) (Dmitry, Laruence)

- PCRE:
  . Fixed bug #67238 (Ungreedy and min/max quantifier bug, applied patch
    from the upstream). (Anatol)
  . Upgraded to PCRE 8.34. (Anatol)
  . Added support for (*MARK) backtracking verbs. (Nikita)

- pgsql:
  . Fixed bug #67550 (Error in code "form" instead of "from", pgsql.c, line 756),
    which affected builds against libpq < 7.3. (Adam)
  . pg_insert()/pg_select()/pg_update()/pg_delete() are no longer EXPERIMENTAL.
    (Yasuo)
  . Impremented FR #25854 Return value for pg_insert should be resource instead of bool.
    (Yasuo)
  . Implemented FR #41146 - Add "description" with exteneded flag pg_meta_data().
    pg_meta_data(resource $conn, string $table [, bool extended])
    It also made pg_meta_data() return "is enum" always.
    (Yasuo)
  . Read-only access to the socket stream underlying database connections is
    exposed via a new pg_socket() function to allow read/write polling when
    establishing asynchronous connections and executing queries in non-blocking
    applications. (Daniel Lowrey)
  . Asynchronous connections are now possible using the PGSQL_CONNECT_ASYNC
    flag in conjunction with a new pg_connect_poll() function and connection
    polling status constants. (Daniel Lowrey)
  . New pg_flush() and pg_consume_input() functions added to manually complete
    non-blocking reads/writes to underlying connection sockets. (Daniel Lowrey)
  . pg_version() returns full report which obtained by PQparameterStatus().
    (Yasuo)
  . Added pg_lo_truncate(). (Yasuo)
  . Added 64bit large object support for PostgreSQL 9.3 and later. (Yasuo)
  . Fixed bug #67555 (Cannot build against libpq 7.3). (Adam)

- phpdbg
  . Fixed bug #67575 (Compilation fails for phpdbg when the
    build directory != src directory). (Andy Thompson)
  . Fixed Bug #67499 (readline feature not enabled when build with libedit). (Remi)
  . Fix issue krakjoe/phpdbg#94 (List behavior is inconsistent). (Bob)
  . Fix issue krakjoe/phpdbg#97 (The prompt should always ensure it is on a
    newline). (Bob)
  . Fix issue krakjoe/phpdbg#98 (break if does not seem to work). (Bob)
  . Fix issue krakjoe/phpdbg#99 (register function has the same behavior as
    run). (Bob)
  . Fix issue krakjoe/phpdbg#100 (No way to list the current stack/frames)
    (Help entry was missing). (Bob)
  . Fixed bug which caused phpdbg to fail immediately on startup in non-debug
    builds. (Bob)
  . Fixed bug #67212 (phpdbg uses non-standard TIOCGWINSZ). (Ferenc)
  . Included phpdbg sapi (RFC: https://wiki.php.net/rfc/phpdbg).
    (Felipe Pena, Joe Watkins and Bob Weinand)
  . Added watchpoints (watch command). (Bob)
  . Renamed some commands (next => continue and how to step). (Joe)
  . Fixed issue #85 (https://github.com/krakjoe/phpdbg/issues/85)
    (Added stdin/stdout/stderr constants and their php:// wrappers). (Bob)

- PDO:
  . Fixed bug #66604 ('pdo/php_pdo_error.h' not copied to the include dir).
    (Matteo)

- PDO-ODBC:
  . Fixed bug #50444 (PDO-ODBC changes for 64-bit). 

- PDO_pgsql:
  . Fixed Bug #42614 (PDO_pgsql: add pg_get_notify support). (Matteo)
  . Fixed Bug #63657 (pgsqlCopyFromFile, pgsqlCopyToArray use Postgres < 7.3
    syntax). (Matteo)
  . Cleaned up code by increasing the requirements to libpq versions providing
    PQexecParams, PQprepare, PQescapeStringConn, PQescapeByteaConn. According
    to the release notes that means 8.0.8+ or 8.1.4+. (Matteo)
  . Deprecated PDO::PGSQL_ATTR_DISABLE_NATIVE_PREPARED_STATEMENT, an
    undocument constant effectively equivalent to PDO::ATTR_EMULATE_PREPARES.
    (Matteo)
  . Added PDO::PGSQL_ATTR_DISABLE_PREPARES constant to execute the queries
    without preparing them, while still passing parameters separately from
    the command text using PQexecParams. (Matteo)

- PDO_firebird:
  . Fixed Bug #66071 (memory corruption in error handling) (Popa)

- Phar:
  . Fixed bug #64498 ($phar->buildFromDirectory can't compress file with an accent
    in its name). (PR #588)
  . Fixed bug #67587 (Redirection loop on nginx with FPM). (Christian Weiske)

- readline:
  . Fixed bug #55496 (Interactive mode doesn't force a newline before the
    prompt). (Bob, Johannes)
  . Fixed bug #67496 (Save command history when exiting interactive shell
    with control-c). (Dmitry Saprykin, Johannes)

- Reflection:
  . Implemented FR #67713 (loosen the restrictions on
    ReflectionClass::newInstanceWithoutConstructor()). (Ferenc)

- Session:
  . Fixed bug #67694 (Regression in session_regenerate_id()). (Tjerk)
  . Fixed missing type checks in php_session_create_id (Yussuf Khalil, Stas).
  . Fixed bug #66827 (Session raises E_NOTICE when session name variable is array).
    (Yasuo)
  . Fixed Bug #65315 (session.hash_function silently fallback to default md5)
    (Yasuo)
  . Implemented Request #17860 (Session write short circuit). (Yasuo)
  . Implemented Request #20421 (session_abort() and session_reset() function).
    (Yasuo)
  . Remove session_gc() and session_serializer_name() wich were introduced in the first 5.6.0 alpha.

- SimpleXML:
  . Fixed bug #66084 (simplexml_load_string() mangles empty node name)
    (Anatol)

- SQLite:
  . Updated the bundled libsqlite to the version 3.8.3.1 (Anatol)
  . Fixed bug #66967 (Updated bundled libsqlite to 3.8.4.3). (Anatol)

- SOAP:
  . Implemented FR #49898 (Add SoapClient::__getCookies()). (Boro Sitnikovski)

- SPL:
  . Revert fix for bug #67064 (BC issues). (Bob)
  . Fixed bug #67539 (ArrayIterator use-after-free due to object change during 
    sorting). (CVE-2014-4698) (research at insighti dot org, Laruence)
  . Fixed bug #67538 (SPL Iterators use-after-free). (CVE-2014-4670) (Laruence)
  . Fixed bug #67492 (unserialize() SPL ArrayObject / SPLObjectStorage Type
    Confusion) (CVE-2014-3515). (Stefan Esser)
  . Fixed bug #67359 (Segfault in recursiveDirectoryIterator). (Laruence)
  . Fixed bug #66127 (Segmentation fault with ArrayObject unset). (Stas)
  . Fixed request #67453 (Allow to unserialize empty data). (Remi)
  . Added feature #65545 (SplFileObject::fread()) (Tjerk)
  . Fixed bug #66834 (empty() does not work on classes that extend ArrayObject) (Tjerk)
  . Fixed bug #66702 (RegexIterator::INVERT_MATCH does not invert). (Joshua
    Thijssen)

- Standard:
  . Implemented FR #65634 (HTTP wrapper is very slow with protocol_version
    1.1). (Adam)
  . Implemented Change crypt() behavior w/o salt RFC. (Yasuo)
    https://wiki.php.net/rfc/crypt_function_salt
  . Implemented request #49824 (Change array_fill() to allow creating empty
    array). (Nikita)

- Streams:
  . Fixed bug #67430 (http:// wrapper doesn't follow 308 redirects). (Adam)

- Tokenizer:
  . Fixed bug #67395 (token_name() does not return name for T_POW and T_POW_EQUAL
    token). (Ferenc)

- XMLReader:
  . Fixed bug #55285 (XMLReader::getAttribute/No/Ns methods inconsistency). 
    (Mike)

- XSL:
  . Fixed bug #53965 (<xsl:include> cannot find files with relative paths
    when loaded with "file://"). (Anatol)

- Zip:
  . update libzip to version 1.11.2.
    PHP don't use any ilibzip private symbol anymore.  (Pierre, Remi)
  . new method ZipArchive::setPassword($password). (Pierre)
  . add --with-libzip option to build with system libzip. (Remi)
  . new methods:
    ZipArchive::setExternalAttributesName($name, $opsys, $attr [, $flags])
    ZipArchive::setExternalAttributesIndex($idx, $opsys, $attr [, $flags])
    ZipArchive::getExternalAttributesName($name, &$opsys, &$attr [, $flags])
    ZipArchive::getExternalAttributesIndex($idx, &$opsys, &$attr [, $flags])

- Zlib:
  . Fixed bug #67865 (internal corruption phar error). Mike
  . Fixed bug #67724 (chained zlib filters silently fail with large amounts of 
    data). (Mike)

21 Aug 2014, PHP 5.5.16

- COM:
  . Fixed missing type checks in com_event_sink (Yussuf Khalil, Stas).

- Fileinfo:
  . Fixed bug #67705 (extensive backtracking in rule regular expression).
    (CVE-2014-3538) (Remi)
  . Fixed bug #67716 (Segfault in cdf.c). (CVE-2014-3587) (Remi)

- FPM:
  . Fixed bug #67635 (php links to systemd libraries without using pkg-config).
    (pacho@gentoo.org, Remi)

- GD:
  . Fixed bug #66901 (php-gd 'c_color' NULL pointer dereference).
    (CVE-2014-2497) (Remi)
  . Fixed bug #67730 (Null byte injection possible with imagexxx functions).
    (CVE-2014-5120) (Ryan Mauger)

- Milter:
  . Fixed bug #67715 (php-milter does not build and crashes randomly). (Mike)
  
- Network:
  . Fixed bug #67717 (segfault in dns_get_record). (CVE-2014-3597) (Remi)

- OpenSSL:
  . Fixed missing type checks in OpenSSL options. (Yussuf Khalil, Stas)

- readline:
  . Fixed bug #55496 (Interactive mode doesn't force a newline before the
    prompt). (Bob, Johannes)
  . Fixed bug #67496 (Save command history when exiting interactive shell
    with control-c). (Dmitry Saprykin, Johannes)

- Sessions:
  . Fixed missing type checks in php_session_create_id (Yussuf Khalil, Stas).

- Core:
  . Fixed bug #67693 (incorrect push to the empty array) (Tjerk)

- ODBC:
  . Fixed bug #60616 (odbc_fetch_into returns junk data at end of multi-byte
    char fields). (Keyur)

24 Jul 2014, PHP 5.5.15

- Core:
  . Fixed bug #67428 (header('Location: foo') will override a 308-399 response
    code). (Adam)
  . Fixed bug #67436 (Autoloader isn't called if two method definitions don't
    match). (Bob)
  . Fixed bug #67091 (make install fails to install libphp5.so on FreeBSD 10.0).
    (Ferenc)
  . Fixed bug #67497 (eval with parse error causes segmentation fault in
    generator). (Nikita)
  . Fixed bug #67151 (strtr with empty array crashes). (Nikita)
  . Fixed bug #67407 (Windows 8.1/Server 2012 R2 reported as Windows 8/Server
    2012). (Christian Wenz)
  . Fixed bug #66608 (Incorrect behavior with nested "finally" blocks).
    (Laruence, Dmitry)
  . Implemented FR #34407 (ucwords and Title Case). (Tjerk)

- CLI server:
  . Implemented FR #67429 (CLI server is missing some new HTTP response codes).
    (Adam)
  . Fixed bug #66830 (Empty header causes PHP built-in web server to hang).
    (Adam)
  . Fixed bug #67594 (Unable to access to apache_request_headers() elements).
    (Tjerk)

- FPM:
  . Fixed bug #67530 (error_log=syslog ignored). (Remi)
  . Fixed bug #67531 (syslog cannot be set in pool configuration). (Remi)

- Intl:
  . Fixed bug #66921 (Wrong argument type hint for function 
    intltz_from_date_time_zone). (Stas)
  . Fixed bug #67052 (NumberFormatter::parse() resets LC_NUMERIC setting).
    (Stas)

- OPCache:
  . Fixed bug #67215 (php-cgi work with opcache, may be segmentation fault
    happen) (Dmitry, Laruence)

- pgsql:
  . Fixed bug #67550 (Error in code "form" instead of "from", pgsql.c, line 756),
    which affected builds against libpq < 7.3. (Adam)

- Phar:
  . Fixed bug #67587 (Redirection loop on nginx with FPM). (Christian Weiske)

- SPL:
  . Fixed bug #67539 (ArrayIterator use-after-free due to object change during 
    sorting). (CVE-2014-4698) (research at insighti dot org, Laruence)
  . Fixed bug #67538 (SPL Iterators use-after-free). (CVE-2014-4670) (Laruence)

- Streams:
  . Fixed bug #67430 (http:// wrapper doesn't follow 308 redirects). (Adam)

- Session:
  . Fixed bug #66827 (Session raises E_NOTICE when session name variable is array).
    (Yasuo)

27 Jun 2014, PHP 5.5.14

- Core:
  . Fixed BC break introduced by patch for bug #67072. (Anatol, Stas)
  . Fixed bug #66622 (Closures do not correctly capture the late bound class
    (static::) in some cases). (Levi Morrison)
  . Fixed bug #67390 (insecure temporary file use in the configure script).
    (Remi) (CVE-2014-3981)
  . Fixed bug #67399 (putenv with empty variable may lead to crash). (Stas)

- CLI server:
  . Fixed Bug #67406 (built-in web-server segfaults on startup). (Remi)

- Date:
  . Fixed bug #67308 (Serialize of DateTime truncates fractions of second).
    (Adam)
  . Fixed regression in fix for bug #67118 (constructor can't be called twice).
    (Remi)

- Fileinfo:
  . Fixed bug #67326 (fileinfo: cdf_read_short_sector insufficient boundary check).
  . Fixed bug #67410 (fileinfo: mconvert incorrect handling of truncated pascal
    string size). (Francisco Alonso, Jan Kaluza, Remi)
  . Fixed bug #67411 (fileinfo: cdf_check_stream_offset insufficient boundary
    check). (Francisco Alonso, Jan Kaluza, Remi)
  . Fixed bug #67412 (fileinfo: cdf_count_chain insufficient boundary check).
    (Francisco Alonso, Jan Kaluza, Remi)
  . Fixed bug #67413 (fileinfo: cdf_read_property_info insufficient boundary
    check). (Francisco Alonso, Jan Kaluza, Remi)

- Network:
  . Fixed bug #67432 (Fix potential segfault in dns_get_record()).
    (CVE-2014-4049). (Sara)

- OPCache:
  . Fixed issue #183 (TMP_VAR is not only used once). (Dmitry, Laruence)

- OpenSSL:
  . Fixed bug #65698 (certificates validity parsing does not work past 2050).
    (Paul Oehler)
  . Fixed bug #66636 (openssl_x509_parse warning with V_ASN1_GENERALIZEDTIME).
    (Paul Oehler)

- PDO-ODBC:
  . Fixed bug #50444 (PDO-ODBC changes for 64-bit).

- SOAP:
  . Implemented FR #49898 (Add SoapClient::__getCookies()). (Boro Sitnikovski)

- SPL:
  . Fixed bug #66127 (Segmentation fault with ArrayObject unset). (Stas)
  . Fixed bug #67359 (Segfault in recursiveDirectoryIterator). (Laruence)
  . Fixed bug #67360 (Missing element after ArrayObject::getIterator). (Adam)
  . Fixed bug #67492 (unserialize() SPL ArrayObject / SPLObjectStorage Type
    Confusion). (CVE-2014-3515) (Stefan Esser)

29 May 2014, PHP 5.5.13

- CLI server:
  . Fixed bug #67079 (Missing MIME types for XML/XSL files). (Anatol)

- COM:
  . Fixed bug #66431 (Special Character via COM Interface (CP_UTF8)). (Anatol)

- Core:
  . Fixed bug #65701 (copy() doesn't work when destination filename is created
    by tempnam()). (Boro Sitnikovski)
  . Fixed bug #67072 (Echoing unserialized "SplFileObject" crash). (Anatol)
  . Fixed bug #67245 (usage of memcpy() with overlapping src and dst in
    zend_exceptions.c). (Bob)
  . Fixed bug #67247 (spl_fixedarray_resize integer overflow). (Stas)
  . Fixed bug #67249 (printf out-of-bounds read). (Stas)
  . Fixed bug #67250 (iptcparse out-of-bounds read). (Stas)
  . Fixed bug #67252 (convert_uudecode out-of-bounds read). (Stas)

- Curl:
  . Fixed bug #64247 (CURLOPT_INFILE doesn't allow reset). (Mike)

- Date:
  . Fixed bug #67118 (DateTime constructor crash with invalid data). (Anatol)
  . Fixed bug #67251 (date_parse_from_format out-of-bounds read). (Stas)
  . Fixed bug #67253 (timelib_meridian_with_check out-of-bounds read). (Stas)

- DOM:
  . Fixed bug #67081 (DOMDocumentType->internalSubset returns entire DOCTYPE tag,
    not only the subset). (Anatol)

- Fileinfo:
  . Fixed bug #66307 (Fileinfo crashes with powerpoint files). (Anatol)
  . Fixed bug #67327 (fileinfo: CDF infinite loop in nelements DoS) (CVE-2014-0238).
  . Fixed bug #67328 (fileinfo: fileinfo: numerous file_printf calls resulting in
    performance degradation) (CVE-2014-0237).

- FPM:
  . Fixed bug #66908 (php-fpm reload leaks epoll_create() file descriptor).
    (Julio Pintos)

- GD:
  . Fixed bug #67248 (imageaffinematrixget missing check of parameters). (Stas)

- PCRE:
  . Fixed bug #67238 (Ungreedy and min/max quantifier bug, applied patch
    from the upstream). (Anatol)

- Phar:
  . Fix bug #64498 ($phar->buildFromDirectory can't compress file with an accent
    in its name). (PR #588)

30 Apr 2014, PHP 5.5.12
- Core:
  . Fixed bug #61019 (Out of memory on command stream_get_contents). (Mike)
  . Fixed bug #64330 (stream_socket_server() creates wrong Abstract Namespace 
    UNIX sockets). (Mike)
  . Fixed bug #66182 (exit in stream filter produces segfault). (Mike)  
  . Fixed bug #66736 (fpassthru broken). (Mike)
  . Fixed bug #67024 (getimagesize should recognize BMP files with negative
    height). (Gabor Buella)
  . Fixed bug #67043 (substr_compare broke by previous change) (Tjerk)
  . Fixed bug #67033 (Remove reference to Windows 95). (Anatol)

- cURL:
  . Fixed bug #66562 (curl_exec returns differently than curl_multi_getcontent).
    (Freek Lijten)

- Date:
  . Fixed bug #66721 (__wakeup of DateTime segfaults when invalid object data is
    supplied). (Boro Sitnikovski)

- Embed:
  . Fixed bug #65715 (php5embed.lib isn't provided anymore). (Anatol).

- Fileinfo:
  . Fixed bug #66987 (Memory corruption in fileinfo ext / bigendian).
    (Remi)

- FPM:
  . Fixed bug #66482 (unknown entry 'priority' in php-fpm.conf).
  . Fixed bug #67060 (sapi/fpm: possible privilege escalation due to insecure
    default configuration) (CVE-2014-0185). (Stas)

- JSON:
  . Fixed bug #66021 (Blank line inside empty array/object when
    JSON_PRETTY_PRINT is set). (Kevin Israel)

- LDAP:
  . Fixed issue with null bytes in LDAP bindings. (Matthew Daley)

- mysqli:
  . Fixed problem in mysqli_commit()/mysqli_rollback() with second parameter
    (extra comma) and third parameters (lack of escaping). (Andrey)

- OpenSSL:
  . Fix bug #66942 (memory leak in openssl_seal()). (Chuan Ma)
  . Fix bug #66952 (memory leak in openssl_open()). (Chuan Ma)

- SimpleXML:
  . Fixed bug #66084 (simplexml_load_string() mangles empty node name)
    (Anatol)

- SQLite:
  . Fixed bug #66967 (Updated bundled libsqlite to 3.8.4.3). (Anatol)

- XSL:
  . Fixed bug #53965 (<xsl:include> cannot find files with relative paths
    when loaded with "file://"). (Anatol)

- Apache2 Handler SAPI:
  . Fixed Apache log issue caused by APR's lack of support for %zu
    (APR issue https://issues.apache.org/bugzilla/show_bug.cgi?id=56120).
    (Jeff Trawick)

03 Apr 2014, PHP 5.5.11

- Core:
  . Allow zero length comparison in substr_compare() (Tjerk)
  . Fixed bug #60602 (proc_open() changes environment array) (Tjerk)

- SPL:
  . Added feature #65545 (SplFileObject::fread()) (Tjerk)
  . Fixed bug #66702 (RegexIterator::INVERT_MATCH does not invert). (Joshua
    Thijssen)

- cURL:
  . Fixed bug #66109 (Can't reset CURLOPT_CUSTOMREQUEST to default behaviour) (Tjerk)
  . Fix compilation on libcurl versions between 7.10.5 and 7.12.2, inclusive.
    (Adam)

- Fileinfo:
  . Fixed bug #66946i (fileinfo: extensive backtracking in awk rule regular
    expression). (CVE-2013-7345) (Remi)

- FPM:
  . Added clear_env configuration directive to disable clearenv() call.
  (Github PR# 598, Paul Annesley)

- GD:
  . Fixed bug #66714 (imageconvolution breakage). (Brad Daily)
  . Fixed bug #66869 (Invalid 2nd argument crashes imageaffinematrixget) (Pierre)
  . Fixed bug #66887 (imagescale - poor quality of scaled image). (Remi)
  . Fixed bug #66890 (imagescale segfault). (Remi)
  . Fixed bug #66893 (imagescale ignore method argument). (Remi)

- Hash:
  . hash_pbkdf2() now works correctly if the $length argument is not specified.
    (Nikita)

- Intl:
  . Fixed bug #66873 (A reproductible crash in UConverter when given invalid 
    encoding) (Stas)

- Mail:
  . Fixed bug #66535 (Don't add newline after X-PHP-Originating-Script) (Tjerk)

- MySQLi:
  . Fixed bug #66762 (Segfault in mysqli_stmt::bind_result() when link closed)
  (Remi)

- OPCache
  . Added function opcache_is_script_cached(). (Danack)
  . Added information about interned strings usage. (Terry, Julien, Dmitry)

- Openssl:
  . Fixed bug #66833 (Default disgest algo is still MD5, switch to SHA1). (Remi)

- GMP
  . Fixed bug #66872 (invalid argument crashes gmp_testbit) (Pierre)

- SQLite:
  . Updated bundled libsqlite to 3.8.3.1 (Anatol)

06 Mar 2014, PHP 5.5.10

- Core:
  . Fixed Request #66574i (Allow multiple paths in php_ini_scanned_path). (Remi)

- Date:
  . Fixed bug #45528 (Allow the DateTimeZone constructor to accept timezones
    per offset too). (Derick)

- Fileinfo:
  . Bug #66731 (file: infinite recursion) (CVE-2014-1943). (Remi)
  . Fixed bug #66820 (out-of-bounds memory access in fileinfo)
    (CVE-2014-2270). (Remi)

- GD
  . Fixed Bug #66815 (imagecrop(): insufficient fix for NULL defer
    CVE-2013-7327). (Tomas Hoger, Remi)

- JSON:
  . Fixed bug #65753 (JsonSerializeable couldn't implement on module extension)
  (chobieeee@php.net)

- LDAP:
  . Implemented ldap_modify_batch (https://wiki.php.net/rfc/ldap_modify_batch).
  (Ondřej Hošek)

- Openssl:
  . Fixed bug #66501 (Add EC key support to php_openssl_is_private_key).
  (Mark Zedwood)

- PCRE:
  . Upgraded to PCRE 8.34. (Anatol)

- Pgsql:
  . Added warning for dangerous client encoding and remove possible injections
    for pg_insert()/pg_update()/pg_delete()/pg_select(). (Yasuo)


06 Feb 2014, PHP 5.5.9

- Core:
  . Fixed bug #66509 (copy() arginfo has changed starting from 5.4). (willfitch)

- GD:
  . Fixed bug #66356 (Heap Overflow Vulnerability in imagecrop()).
    (Laruence, Remi)

- OPCache:
  . Fixed bug #66474 (Optimizer bug in constant string to boolean conversion).
    (Dmitry)
  . Fixed bug #66461 (PHP crashes if opcache.interned_strings_buffer=0).
    (Dmitry)
  . Fixed bug #66298 (ext/opcache/Optimizer/zend_optimizer.c has dos-style 
    ^M as lineend). (Laruence)

- PDO_pgsql:
  . Fixed bug #62479 (PDO-psql cannot connect if password contains
spaces) (willfitch, iliaa)

- Readline
  . Fixed Bug #66412 (readline_clear_history() with libedit causes segfault after
    #65714). (Remi)

- Session
  . Fixed bug #66469 (Session module is sending multiple set-cookie headers when
    session.use_strict_mode=1) (Yasuo)
  . Fixed bug #66481 (Segfaults on session_name()).
    (cmcdermottroe at engineyard dot com, Yasuo)

- Standard
  . Fixed bug #66395 (basename function doesn't remove drive letter). (Anatol)

- Sockets:
  . Fixed bug #66381 (__ss_family was changed on AIX 5.3). (Felipe)

- Zend Engine
  . Fixed bug #66009 (Failed compilation of PHP extension with C++ std
    library using VS 2012). (Anatol)

09 Jan 2014, PHP 5.5.8

- Core:
  . Disallowed JMP into a finally block. (Laruence)
  . Added validation of class names in the autoload process. (Dmitry)
  . Fixed invalid C code in zend_strtod.c. (Lior Kaplan)
  . Fixed ZEND_MM_MEM_TYPE=mmap_zero. (Dmitry, Tony)
  . Fixed bug #66041 (list() fails to unpack yielded ArrayAccess object).
    (Nikita)
  . Fixed bug #65764 (generators/throw_rethrow FAIL with
    ZEND_COMPILE_EXTENDED_INFO). (Nikita)
  . Fixed bug #61645 (fopen and O_NONBLOCK). (Mike)
  . Fixed bug #66218 (zend_register_functions breaks reflection). (Remi)

- Date:
  . Fixed bug #66060 (Heap buffer over-read in DateInterval) (CVE-2013-6712). 
    (Remi)
  . Fixed bug #65768 (DateTimeImmutable::diff does not work). (Nikita Nefedov)
  
- DOM:
  . Fixed bug #65196 (Passing DOMDocumentFragment to DOMDocument::saveHTML() 
    Produces invalid Markup). (Mike)

- Exif:
  . Fixed bug #65873 (Integer overflow in exif_read_data()). (Stas)

- Filter:
  . Fixed bug #66229 (128.0.0.0/16 isn't reserved any longer). (Adam)

- GD:
  . Fixed bug #64405 (Use freetype-config for determining freetype2 dir(s)).
    (Adam)
    
- PDO_odbc:
  . Fixed bug #66311 (Stack smashing protection kills PDO/ODBC queries). 
    (michael at orlitzky dot com)

- MySQLi:
  . Fixed bug #65486 (mysqli_poll() is broken on win x64). (Anatol)

- OPCache:
  . Fixed revalidate_path=1 behavior to avoid caching of symlinks values.
    (Dmitry)
  . Fixed Issue #140: "opcache.enable_file_override" doesn't respect
    "opcache.revalidate_freq". (Dmitry).

- SNMP:
  . Fixed SNMP_ERR_TOOBIG handling for bulk walk operations. (Boris Lytochkin)

- SOAP
  . Fixed bug #66112 (Use after free condition in SOAP extension).
    (martin dot koegler at brz dot gv dot at)

- Sockets:
  . Fixed bug #65923 (ext/socket assumes AI_V4MAPPED is defined). (Felipe)

- XSL
  . Fixed bug #49634 (Segfault throwing an exception in a XSL registered
    function). (Mike)

- ZIP:
  . Fixed Bug #66321 (ZipArchive::open() ze_obj->filename_len not real). (Remi)

12 Dec 2013, PHP 5.5.7

- CLI server:
  . Added some MIME types to the CLI web server (Chris Jones)
  . Implemented FR #65917 (getallheaders() is not supported by the built-in web
    server) - also implements apache_response_headers() (Andrea Faulds)

- Core:
  . Fixed bug #66094 (unregister_tick_function tries to cast a Closure to a 
    string). (Laruence)
  . Fixed bug #65969 (Chain assignment with T_LIST failure). (Dmitry)

- OPCache
  . Fixed bug #66176 (Invalid constant substitution). (Dmitry)
  . Fixed bug #65915 (Inconsistent results with require return value). (Dmitry)
  . Fixed bug #65559 (Opcache: cache not cleared if changes occur while
    running). (Dmitry)

- readline
  . Fixed Bug #65714 (PHP cli forces the tty to cooked mode). (Remi)

- Openssl:
  . Fixed memory corruption in openssl_x509_parse() (CVE-2013-6420).
    (Stefan Esser).

14 Nov 2013, PHP 5.5.6

- Core:
  . Fixed bug #65947 (basename is no more working after fgetcsv in certain 
    situation). (Laruence)
  . Improved performance of array_merge() and func_get_args() by eliminating
    useless copying. (Dmitry)
  . Fixed bug #65939 (Space before ";" breaks php.ini parsing).
    (brainstorm at nopcode dot org)
  . Fixed bug #65911 (scope resolution operator - strange behavior with $this).
    (Bob Weinand)
  . Fixed bug #65936 (dangling context pointer causes crash). (Tony)

- FPM:
  . Changed default listen() backlog to 65535. (Tony)

- JSON
  . Fixed whitespace part of bug #64874 ("json_decode handles whitespace and
    case-sensitivity incorrectly"). (Andrea Faulds)

- MySQLi:
  . Fixed bug #66043 (Segfault calling bind_param() on mysqli). (Laruence)

- OPcache
  . Increased limit for opcache.max_accelerated_files to 1,000,000. (Chris)
  . Fixed issue #115 (path issue when using phar). (Dmitry)
  . Fixed issue #149 (Phar mount points not working with OPcache enabled).
  (Dmitry)

- ODBC
  . Fixed bug #65950 (Field name truncation if the field name is bigger than
    32 characters). (patch submitted by: michael dot y at zend dot com, Yasuo)

- PDO:
  . Fixed bug #66033 (Segmentation Fault when constructor of PDO statement 
    throws an exception). (Laruence)
  . Fixed bug 65946 (sql_parser permanently converts values bound to strings)

- Standard:
  . Fixed bug #64760 (var_export() does not use full precision for floating-point
    numbers) (Yasuo)


17 Oct 2013, PHP 5.5.5

- Core:
  . Fixed bug #64979 (Wrong behavior of static variables in closure generators).
    (Nikita)
  . Fixed bug #65322 (compile time errors won't trigger auto loading). (Nikita)
  . Fixed bug #65821 (By-ref foreach on property access of string offset
    segfaults). (Nikita)

- CLI server:
  . Fixed bug #65633 (built-in server treat some http headers as
    case-sensitive). (Adam)
  . Fixed bug #65818 (Segfault with built-in webserver and chunked transfer 
    encoding). (Felipe)
  . Added application/pdf to PHP CLI Web Server mime types (Chris Jones)

- Datetime:
  . Fixed bug #64157 (DateTime::createFromFormat() reports confusing error
    message). (Boro Sitnikovski)
  . Fixed bug #65502 (DateTimeImmutable::createFromFormat returns DateTime).
    (Boro Sitnikovski)
  . Fixed bug #65548 (Comparison for DateTimeImmutable doesn't work).
    (Boro Sitnikovski)

- DBA extension:
  . Fixed bug #65708 (dba functions cast $key param to string in-place,
    bypassing copy on write). (Adam)

- Filter:
  . Add RFC 6598 IPs to reserved addresses. (Sebastian Nohn)
  . Fixed bug #64441 (FILTER_VALIDATE_URL rejects fully qualified domain names).
    (Syra)

- FTP:
  . Fixed bug #65667 (ftp_nb_continue produces segfault). (Philip Hofstetter)

- GD
  . Ensure that the defined interpolation method is used with the generic
    scaling methods. (Pierre)

- IMAP:
  . Fixed bug #65721 (configure script broken in 5.5.4 and 5.4.20 when enabling
    imap). (ryotakatsuki at gmail dot com)

- OPcache:
  . Added support for GNU Hurd. (Svante Signell)
  . Added function opcache_compile_file() to load PHP scripts into cache
    without execution. (Julien)
  . Fixed bug #65845 (Error when Zend Opcache Optimizer is fully enabled).
    (Dmitry)
  . Fixed bug #65665 (Exception not properly caught when opcache enabled).
    (Laruence)
  . Fixed bug #65510 (5.5.2 crashes in _get_zval_ptr_ptr_var). (Dmitry)
  . Fixed issue #135 (segfault in interned strings if initial memory is too
    low). (Julien)

- Sockets:
  . Fixed bug #65808 (the socket_connect() won't work with IPv6 address).
    (Mike)

- SPL:
  . Fix bug #64782 (SplFileObject constructor make $context optional / give it
    a default value). (Nikita)

- Standard:
  . Fixed bug #61548 (content-type must appear at the end of headers for 201 
    Location to work in http). (Mike)

- XMLReader:
  . Fixed bug #51936 (Crash with clone XMLReader). (Mike)
  . Fixed bug #64230 (XMLReader does not suppress errors). (Mike)
  
- Build system:
  . Fixed bug #51076 (race condition in shtool's mkdir -p implementation).
    (Mike, Raphael Geissert)
  . Fixed bug #62396 ('make test' crashes starting with 5.3.14 (missing 
    gzencode())). (Mike)


19 Sep 2013, PHP 5.5.4

- Core:
  . Fixed bug #60598 (cli/apache sapi segfault on objects manipulation).
    (Laruence)
  . Improved fputcsv() to allow specifying escape character.
  . Fixed bug #65490 (Duplicate calls to get lineno & filename for 
    DTRACE_FUNCTION_*). (Chris Jones)
  . Fixed bug #65483 (quoted-printable encode stream filter incorrectly encoding
    spaces). (Michael M Slusarz)
  . Fixed bug #65481 (shutdown segfault due to serialize) (Mike)
  . Fixed bug #65470 (Segmentation fault in zend_error() with
    --enable-dtrace). (Chris Jones, Kris Van Hees)
  . Fixed bug #65225 (PHP_BINARY incorrectly set). (Patrick Allaert)
  . Fixed bug #62692 (PHP fails to build with DTrace). (Chris Jones, Kris Van Hees)
  . Fixed bug #61759 (class_alias() should accept classes with leading
    backslashes). (Julien)
  . Fixed bug #46311 (Pointer aliasing issue results in miscompile on gcc4.4).
    (Nikita Popov)

- cURL:
  . Fixed bug #65458 (curl memory leak). (Adam)

- Datetime:
  . Fixed bug #65554 (createFromFormat broken when weekday name is followed
    by some delimiters). (Valentin Logvinskiy, Stas).
  . Fixed bug #65564 (stack-buffer-overflow in DateTimeZone stuff caught
    by AddressSanitizer). (Remi).

- OPCache:
  . Fixed bug #65561 (Zend Opcache on Solaris 11 x86 needs ZEND_MM_ALIGNMENT=4).
    (Terry Ellison)

- Openssl:
  . Fixed bug #64802 (openssl_x509_parse fails to parse subject properly in
    some cases). (Mark Jones)

- PDO:
  . Fixed bug #64953 (Postgres prepared statement positional parameter 
    casting). (Mike)

- Session:
  . Fixed bug #65475 (Session ID is not initialized properly when strict session
    is enabled). (Yasuo)
  . Fixed bug #51127/#65359 Request #25630/#43980/#54383 (Added php_serialize 
    session serialize handler that uses plain serialize()). (Yasuo)

- Standard:
  . Fix issue with return types of password API helper functions. Found via
    static analysis by cjones. (Anthony Ferrara) 

- Zlib:
  . Fixed bug #65391 (Unable to send vary header user-agent when 
    ob_start('ob_gzhandler') is called) (Mike)

22 Aug 2013, PHP 5.5.3

- Openssl:
  . Fixed UMR in fix for CVE-2013-4248.

15 Aug 2013, PHP 5.5.2

- Core:
  . Fixed bug #65372 (Segfault in gc_zval_possible_root when return reference
    fails). (Laruence)
  . Fixed value of FILTER_SANITIZE_FULL_SPECIAL_CHARS constant (previously was
    erroneously set to FILTER_SANITIZE_SPECIAL_CHARS value). (Andrey
    avp200681 gmail com).
  . Fixed bug #65304 (Use of max int in array_sum). (Laruence)
  . Fixed bug #65291 (get_defined_constants() causes PHP to crash in a very
    limited case). (Arpad)
  . Fixed bug #62691 (solaris sed has no -i switch). (Chris Jones)
  . Fixed bug #61345 (CGI mode - make install don't work). (Michael Heimpold)
  . Fixed bug #61268 (--enable-dtrace leads make to clobber
    Zend/zend_dtrace.d) (Chris Jones)

- DOM:
  . Added flags option to DOMDocument::schemaValidate() and 
    DOMDocument::schemaValidateSource(). Added LIBXML_SCHEMA_CREATE flag. 
    (Chris Wright)

- OPcache:
  . Added opcache.restrict_api configuration directive that may limit
    usage of OPcache API functions only to particular script(s). (Dmitry)
  . Added support for glob symbols in blacklist entries (?, *, **).
    (Terry Elison, Dmitry)
  . Fixed bug #65338 (Enabling both php_opcache and php_wincache AVs on
    shutdown). (Dmitry)

- Openssl:
  . Fixed handling null bytes in subjectAltName (CVE-2013-4248).
    (Christian Heimes)

- PDO_mysql:
  . Fixed bug #65299 (pdo mysql parsing errors). (Johannes)

- Pgsql:
  . Fixed bug #62978 (Disallow possible SQL injections with pg_select()/pg_update()
    /pg_delete()/pg_insert()). (Yasuo)

- Phar:
  . Fixed bug #65028 (Phar::buildFromDirectory creates corrupt archives for 
    some specific contents). (Stas)

- Sessions:
  . Implemented strict sessions RFC (https://wiki.php.net/rfc/strict_sessions)
    which protects against session fixation attacks and session collisions.    
    (CVE-2011-4718). (Yasuo Ohgaki)
  . Fixed possible buffer overflow under Windows. Note: Not a security fix.
    (Yasuo)
  . Changed session.auto_start to PHP_INI_PERDIR. (Yasuo)

- SOAP:
  . Fixed bug #65018 (SoapHeader problems with SoapServer). (Dmitry)

- SPL:
  . Fixed bug #65328 (Segfault when getting SplStack object Value). (Laruence)
  . Added RecursiveTreeIterator setPostfix and getPostifx methods. (Joshua 
    Thijssen)
  . Fixed bug #61697 (spl_autoload_functions returns lambda functions 
    incorrectly). (Laruence)

- Streams:
  . Fixed bug #65268 (select() implementation uses outdated tick API). (Anatol)

- Pgsql:
  . Fixed bug #65336 (pg_escape_literal/identifier() scilently returns false).
    (Yasuo)

18 Jul 2013, PHP 5.5.1

- Core:
  . Fixed bug #65254 (Exception not catchable when exception thrown in autoload
    with a namespace). (Laruence)
  . Fixed bug #65088 (Generated configure script is malformed on OpenBSD).
    (Adam)
  . Fixed bug #65108 (is_callable() triggers Fatal Error). 
    (David Soria Parra, Laruence)
  . Fixed bug #65035 (yield / exit segfault). (Nikita)
  . Fixed bug #65161 (Generator + autoload + syntax error = segfault). (Nikita)
  . hex2bin() raises E_WARNING for invalid hex string. (Yasuo)
  . Fixed bug #65226 (chroot() does not get enabled). (Anatol)

- OPcache
  . Fixed bug #64827 (Segfault in zval_mark_grey (zend_gc.c)). (Laruence)
  . OPcache must be compatible with LiteSpeed SAPI (Dmitry)

- CGI:
  . Fixed Bug #65143 (Missing php-cgi man page). (Remi)

- CLI server:
  . Fixed bug #65066 (Cli server not responsive when responding with 422 http
    status code). (Adam)

- DateTime
  . Fixed fug #65184 (strftime() returns insufficient-length string under
    multibyte locales). (Anatol)

- GD
  . Fixed #65070 (bgcolor does not use the same format as the input image with
    imagerotate). (Pierre)
  . Fixed Bug #65060 (imagecreatefrom... crashes with user streams). (Remi)
  . Fixed Bug #65084 (imagecreatefromjpeg fails with URL). (Remi)
  . Fix gdImageCreateFromWebpCtx and use same logic to load WebP image
    that other formats. (Remi)

- Intl:
  . Add IntlCalendar::setMinimalDaysInFirstWeek()/
    intlcal_set_minimal_days_in_first_week().
  . Fixed trailing space in name of constant IntlCalendar::FIELD_FIELD_COUNT.
  . Fixed bug #62759 (Buggy grapheme_substr() on edge case). (Stas)
  . Fixed bug #61860 (Offsets may be wrong for grapheme_stri* functions).
    (Stas)

- OCI8:
  . Bump PECL package info version check to allow PECL installs with PHP 5.5+

- PDO:
  . Allowed PDO_OCI to compile with Oracle Database 12c client libraries.
    (Chris Jones)

- Pgsql
  . pg_unescape_bytea() raises E_WARNING for invalid inputs. (Yasuo)

- Phar:
  . Fixed Bug #65142 (Missing phar man page). (Remi)

- Session:
  . Added optional create_sid() argument to session_set_save_handler(),
    SessionHandler and new SessionIdInterface. (Leigh, Arpad)

- Sockets:
  . Implemented FR #63472 (Setting SO_BINDTODEVICE with socket_set_option).
    (Damjan Cvetko)
  . Allowed specifying paths in the abstract namespace for the functions
    socket_bind(), socket_connect() and socket_sendmsg(). (Gustavo)
  . Fixed bug #65260 (sendmsg() ancillary data construction for SCM_RIGHTS is
    faulty). (Gustavo)

- SPL:
  . Fixed bug #65136 (RecursiveDirectoryIterator segfault). (Laruence)
  . Fixed bug #61828 (Memleak when calling Directory(Recursive)Iterator
    /Spl(Temp)FileObject ctor twice). (Laruence)

- CGI/FastCGI SAPI:
  . Added PHP_FCGI_BACKLOG, overrides the default listen backlog. (Arnaud Le
    Blanc)

20 Jun 2013, PHP 5.5.0

- Core:
  . Added Zend Opcache extension and enable building it by default.
    More details here: https://wiki.php.net/rfc/optimizerplus. (Dmitry)
  . Added generators and coroutines (https://wiki.php.net/rfc/generators).
    (Nikita Popov)
  . Added "finally" keyword (https://wiki.php.net/rfc/finally). (Laruence)
  . Added simplified password hashing API
    (https://wiki.php.net/rfc/password_hash). (Anthony Ferrara)
  . Added support for constant array/string dereferencing. (Laruence)
  . Added array_column function which returns a column in a multidimensional
    array. https://wiki.php.net/rfc/array_column. (Ben Ramsey)
  . Added boolval(). (Jille Timmermans)
  . Added "Z" option to pack/unpack. (Gustavo)
  . Added Generator::throw() method. (Nikita Popov)
  . Added Class Name Resolution As Scalar Via "class" Keyword.
    (Ralph Schindler, Nikita Popov, Lars)
  . Added optional second argument for assert() to specify custom message. Patch
    by Lonny Kapelushnik (lonny@lonnylot.com). (Lars)
  . Added support for using empty() on the result of function calls and
    other expressions (https://wiki.php.net/rfc/empty_isset_exprs).
    (Nikita Popov)
  . Added support for non-scalar Iterator keys in foreach
    (https://wiki.php.net/rfc/foreach-non-scalar-keys). (Nikita Popov)
  . Added support for list in foreach (https://wiki.php.net/rfc/foreachlist).
    (Laruence)
  . Added support for changing the process's title in CLI/CLI-Server SAPIs.
    The implementation is more robust that the proctitle PECL module. More
    details here: https://wiki.php.net/rfc/cli_process_title. (Keyur)
  . Added ARMv7/v8 versions of various Zend arithmetic functions that are
    implemented using inline assembler (Ard Biesheuvel)
  . Added systemtap support by enabling systemtap compatible dtrace probes on
    linux. (David Soria Parra)
  . Optimized access to temporary and compiled VM variables. 8% less memory
    reads. (Dmitry)
  . The VM stacks for passing function arguments and syntaticaly nested calls
    were merged into a single stack. The stack size needed for op_array
    execution is calculated at compile time and preallocated at once. As result
    all the stack push operatins don't require checks for stack overflow
    any more. (Dmitry)
  . Improve set_exception_handler while doing reset. (Laruence)
  . Return previous handler when passing NULL to set_error_handler and
    set_exception_handler. (Nikita Popov)
  . Remove php_logo_guid(), php_egg_logo_guid(), php_real_logo_guid(),
    zend_logo_guid(). (Adnrew Faulds)
  . Drop Windows XP and 2003 support. (Pierre)
  . Implemented FR #64175 (Added HTTP codes as of RFC 6585). (Jonh Wendell)
  . Implemented FR #60738 (Allow 'set_error_handler' to handle NULL).
    (Laruence, Nikita Popov)
  . Implemented FR #60524 (specify temp dir by php.ini). (ALeX Kazik).
  . Implemented FR #46487 (Dereferencing process-handles no longer waits on
    those processes). (Jille Timmermans)
  . Fixed bug #65051 (count() off by one inside unset()). (Nikita)
  . Fixed bug #64988 (Class loading order affects E_STRICT warning). (Laruence)
  . Fixed bug #64966 (segfault in zend_do_fcall_common_helper_SPEC). (Laruence)
  . Fixed bug #64960 (Segfault in gc_zval_possible_root). (Laruence)
  . Fixed bug #64936 (doc comments picked up from previous scanner run). (Stas,
    Jonathan Oddy)
  . Fixed bug #64934 (Apache2 TS crash with get_browser()). (Anatol)
  . Fixed bug #64879 (Heap based buffer overflow in quoted_printable_encode,
    CVE 2013-2110). (Stas)
  . Fixed bug #64853 (Use of no longer available ini directives causes crash
    on TS build). (Anatol)
  . Fixed bug #64821 (Custom Exceptions crash when internal properties overridden).
      (Anatol)
  . Fixed bug #64720 (SegFault on zend_deactivate). (Dmitry)
  . Fixed bug #64677 (execution operator `` stealing surrounding arguments).
  . Fixed bug #64660 (Segfault on memory exhaustion within function definition).
    (Stas, reported by Juha Kylmänen)
  . Fixed bug #64578 (debug_backtrace in set_error_handler corrupts zend heap:
    segfault). (Laruence)
  . Fixed bug #64565 (copy doesn't report failure on partial copy). (Remi)
  . Fixed bug #64555 (foreach no longer copies keys if they are interned).
    (Nikita Popov)
  . Fixed bugs #47675 and #64577 (fd leak on Solaris)
  . Fixed bug #64544 (Valgrind warnings after using putenv). (Laruence)
  . Fixed bug #64515 (Memoryleak when using the same variablename 2times in
    function declaration). (Laruence)
  . Fixed bug #64503 (Compilation fails with error: conflicting types for
    'zendparse'). (Laruence)
  . Fixed bug #64239 (Debug backtrace changed behavior since 5.4.10 or 5.4.11).
    (Dmitry, Laruence)
  . Fixed bug #64523, allow XOR in php.ini. (Dejan Marjanovic, Lars)
  . Fixed bug #64354 (Unserialize array of objects whose class can't
    be autoloaded fail). (Laruence)
  . Fixed bug #64370 (microtime(true) less than $_SERVER['REQUEST_TIME_FLOAT']).
    (Anatol)
  . Fixed bug #64166 (quoted-printable-encode stream filter incorrectly
    discarding whitespace). (Michael M Slusarz)
    (Laruence)
  . Fixed bug #64142 (dval to lval different behavior on ppc64). (Remi)
  . Fixed bug #64135 (Exceptions from set_error_handler are not always
    propagated). (Laruence)
  . Fixed bug #63980 (object members get trimmed by zero bytes). (Laruence)
  . Fixed bug #63874 (Segfault if php_strip_whitespace has heredoc). (Pierrick)
  . Fixed bug #63830 (Segfault on undefined function call in nested generator).
    (Nikita Popov)
  . Fixed bug #63822 (Crash when using closures with ArrayAccess).
    (Nikita Popov)
  . Fixed bug #61681 (Malformed grammar). (Nikita Popov, Etienne, Laruence)
  . Fixed bug #61038 (unpack("a5", "str\0\0") does not work as expected).
    (srgoogleguy, Gustavo)
  . Fixed bug #61025 (__invoke() visibility not honored). (Laruence)
  . Fixed bug #60833 (self, parent, static behave inconsistently
    case-sensitive). (Stas, mario at include-once dot org)
  . Fixed Bug #52126: timestamp for mail.log (Martin Jansen, Lars)
  . Fixed bug #49348 (Uninitialized ++$foo->bar; does not cause a notice).
    (Stas)
  . Fixed Bug #23955: allow specifying Max-Age attribute in setcookie() (narfbg, Lars)
  . Fixed bug #18556 (Engine uses locale rules to handle class names). (Stas)
  . Fix undefined behavior when converting double variables to integers.
    The double is now always rounded towards zero, the remainder of its division
    by 2^32 or 2^64 (depending on sizeof(long)) is calculated and it's made
    signed assuming a two's complement representation. (Gustavo)
  . Drop support for bison < 2.4 when building PHP from GIT source.
    (Laruence)

- Apache2 Handler SAPI:
  . Enabled Apache 2.4 configure option for Windows (Pierre, Anatoliy)

- Calendar:
  . Fixed bug #64895 (Integer overflow in SndToJewish). (Remi)
  . Fixed bug #54254 (cal_from_jd returns month = 6 when there is only one Adar)
    (Stas, Eitan Mosenkis)

- CLI server:
  . Fixed bug #64128 (buit-in web server is broken on ppc64). (Remi)

- CURL:
  . Remove curl stream wrappers. (Pierrick)
  . Implemented FR #46439 - added CURLFile for safer file uploads.
    (Stas)
  . Added support for CURLOPT_FTP_RESPONSE_TIMEOUT, CURLOPT_APPEND,
    CURLOPT_DIRLISTONLY, CURLOPT_NEW_DIRECTORY_PERMS, CURLOPT_NEW_FILE_PERMS,
    CURLOPT_NETRC_FILE, CURLOPT_PREQUOTE, CURLOPT_KRBLEVEL, CURLOPT_MAXFILESIZE,
    CURLOPT_FTP_ACCOUNT, CURLOPT_COOKIELIST, CURLOPT_IGNORE_CONTENT_LENGTH,
    CURLOPT_CONNECT_ONLY, CURLOPT_LOCALPORT, CURLOPT_LOCALPORTRANGE,
    CURLOPT_FTP_ALTERNATIVE_TO_USER, CURLOPT_SSL_SESSIONID_CACHE,
    CURLOPT_FTP_SSL_CCC, CURLOPT_HTTP_CONTENT_DECODING,
    CURLOPT_HTTP_TRANSFER_DECODING, CURLOPT_PROXY_TRANSFER_MODE,
    CURLOPT_ADDRESS_SCOPE, CURLOPT_CRLFILE, CURLOPT_ISSUERCERT,
    CURLOPT_USERNAME, CURLOPT_PASSWORD, CURLOPT_PROXYUSERNAME,
    CURLOPT_PROXYPASSWORD, CURLOPT_NOPROXY, CURLOPT_SOCKS5_GSSAPI_NEC,
    CURLOPT_SOCKS5_GSSAPI_SERVICE, CURLOPT_TFTP_BLKSIZE,
    CURLOPT_SSH_KNOWNHOSTS, CURLOPT_FTP_USE_PRET, CURLOPT_MAIL_FROM,
    CURLOPT_MAIL_RCPT, CURLOPT_RTSP_CLIENT_CSEQ, CURLOPT_RTSP_SERVER_CSEQ,
    CURLOPT_RTSP_SESSION_ID, CURLOPT_RTSP_STREAM_URI, CURLOPT_RTSP_TRANSPORT,
    CURLOPT_RTSP_REQUEST, CURLOPT_RESOLVE, CURLOPT_ACCEPT_ENCODING,
    CURLOPT_TRANSFER_ENCODING, CURLOPT_DNS_SERVERS and CURLOPT_USE_SSL.
    (Pierrick)
  . Added new functions curl_escape, curl_multi_setopt, curl_multi_strerror
    curl_pause, curl_reset, curl_share_close, curl_share_init,
    curl_share_setopt curl_strerror and curl_unescape. (Pierrick)
  . Addes new curl options CURLOPT_TELNETOPTIONS, CURLOPT_GSSAPI_DELEGATION,
    CURLOPT_ACCEPTTIMEOUT_MS, CURLOPT_SSL_OPTIONS, CURLOPT_TCP_KEEPALIVE,
    CURLOPT_TCP_KEEPIDLE and CURLOPT_TCP_KEEPINTVL. (Pierrick)
  . Fixed bug #55635 (CURLOPT_BINARYTRANSFER no longer used. The constant
    still exists for backward compatibility but is doing nothing). (Pierrick)
  . Fixed bug #54995 (Missing CURLINFO_RESPONSE_CODE support). (Pierrick)

- DateTime
  . Added DateTimeImmutable - a variant of DateTime that only returns the
    modified state instead of changing itself. (Derick)
  . Fixed bug #64825 (Invalid free when unserializing DateTimeZone).
    (Anatol)
  . Fixed bug #64359 (strftime crash with VS2012). (Anatol)
  . Fixed bug #62852 (Unserialize Invalid Date causes crash). (Anatol)
  . Fixed bug #61642 (modify("+5 weekdays") returns Sunday).
    (Dmitri Iouchtchenko)
  . Fixed bug #60774 (DateInterval::format("%a") is always zero when an
    interval is created using the createFromDateString method) (Lonny
    Kapelushnik, Derick)
  . Fixed bug #54567 (DateTimeZone serialize/unserialize) (Lonny
    Kapelushnik, Derick)
  . Fixed bug #53437 (Crash when using unserialized DatePeriod instance).
    (Gustavo, Derick, Anatol)

- dba:
  . Bug #62489: dba_insert not working as expected.
    (marc-bennewitz at arcor dot de, Lars)

- Filter:
  . Implemented FR #49180 - added MAC address validation. (Martin)

- Fileinfo:
  . Upgraded libmagic to 5.14. (Anatol)
  . Fixed bug #64830 (mimetype detection segfaults on mp3 file). (Anatol)
  . Fixed bug #63590 (Different results in TS and NTS under Windows).
    (Anatoliy)
  . Fixed bug #63248 (Load multiple magic files from a directory under Windows).
      (Anatoliy)

- FPM:
  . Add --with-fpm-systemd option to report health to systemd, and
    systemd_interval option to configure this. The service can now use
    Type=notify in the systemd unit file. (Remi)
  . Ignore QUERY_STRING when sent in SCRIPT_FILENAME. (Remi)
  . Log a warning when a syscall fails. (Remi)
  . Implemented FR #64764 (add support for FPM init.d script). (Lior Kaplan)
  . Fixed Bug #64915 (error_log ignored when daemonize=0). (Remi)
  . Fixed bug #63999 (php with fpm fails to build on Solaris 10 or 11). (Adam)
  . Fixed some possible memory or resource leaks and possible null dereference
    detected by code coverity scan. (Remi)

- GD:
  . Fixed Bug #64962 (imagerotate produces corrupted image). (Remi)
  . Fixed Bug #64961 (segfault in imagesetinterpolation). (Remi)
  . Fix build with system libgd >= 2.1 which is now the minimal
    version required (as build with previous version is broken).
    No change when bundled libgd is used.  (Ondrej Sury, Remi)

- Hash:
  . Added support for PBKDF2 via hash_pbkdf2(). (Anthony Ferrara)
  . Fixed Bug #64745 (hash_pbkdf2() truncates data when using default length
    and hex output). (Anthony Ferrara)

- Intl:
  . Added UConverter wrapper.
  . The intl extension now requires ICU 4.0+.
  . Added intl.use_exceptions INI directive, which controls what happens when
    global errors are set together with intl.error_level. (Gustavo)
  . MessageFormatter::format() and related functions now accepted named
    arguments and mixed numeric/named arguments in ICU 4.8+. (Gustavo)
  . MessageFormatter::format() and related functions now don't error out when
    an insufficient argument count is provided. Instead, the placeholders will
    remain unsubstituted. (Gustavo)
  . MessageFormatter::parse() and MessageFormat::format() (and their static
    equivalents) don't throw away better than second precision in the arguments.
    (Gustavo)
  . IntlDateFormatter::__construct and datefmt_create() now accept for the
    $timezone argument time zone identifiers, IntlTimeZone objects, DateTimeZone
    objects and NULL. (Gustavo)
  . IntlDateFormatter::__construct and datefmt_create() no longer accept invalid
    timezone identifiers or empty strings. (Gustavo)
  . The default time zone used in IntlDateFormatter::__construct and
    datefmt_create() (when the corresponding argument is not passed or NULL is
    passed) is now the one given by date_default_timezone_get(), not the
    default ICU time zone. (Gustavo)
  . The time zone passed to the IntlDateFormatter is ignored if it is NULL and
    if the calendar passed is an IntlCalendar object -- in this case, the
    IntlCalendar's time zone will be used instead. Otherwise, the time zone
    specified in the $timezone argument is used instead. This does not affect
    old code, as IntlCalendar was introduced in this version. (Gustavo)
  . IntlDateFormatter::__construct and datefmt_create() now accept for the
    $calendar argument also IntlCalendar objects. (Gustavo)
  . IntlDateFormatter::getCalendar() and datefmt_get_calendar() return false
    if the IntlDateFormatter was set up with an IntlCalendar instead of the
    constants IntlDateFormatter::GREGORIAN/TRADITIONAL. IntlCalendar did not
    exist before this version. (Gustavo)
  . IntlDateFormatter::setCalendar() and datefmt_set_calendar() now also accept
    an IntlCalendar object, in which case its time zone is taken. Passing a
    constant is still allowed, and still keeps the time zone. (Gustavo)
  . IntlDateFormatter::setTimeZoneID() and datefmt_set_timezone_id() are
    deprecated. Use IntlDateFormatter::setTimeZone() or datefmt_set_timezone()
    instead. (Gustavo)
  . IntlDateFormatter::format() and datefmt_format() now also accept an
    IntlCalendar object for formatting. (Gustavo)
  . Added the classes: IntlCalendar, IntlGregorianCalendar, IntlTimeZone,
    IntlBreakIterator, IntlRuleBasedBreakIterator and
    IntlCodePointBreakIterator. (Gustavo)
  . Added the functions: intlcal_get_keyword_values_for_locale(),
    intlcal_get_now(), intlcal_get_available_locales(), intlcal_get(),
    intlcal_get_time(), intlcal_set_time(), intlcal_add(),
    intlcal_set_time_zone(), intlcal_after(), intlcal_before(), intlcal_set(),
    intlcal_roll(), intlcal_clear(), intlcal_field_difference(),
    intlcal_get_actual_maximum(), intlcal_get_actual_minimum(),
    intlcal_get_day_of_week_type(), intlcal_get_first_day_of_week(),
    intlcal_get_greatest_minimum(), intlcal_get_least_maximum(),
    intlcal_get_locale(), intlcal_get_maximum(),
    intlcal_get_minimal_days_in_first_week(), intlcal_get_minimum(),
    intlcal_get_time_zone(), intlcal_get_type(),
    intlcal_get_weekend_transition(), intlcal_in_daylight_time(),
    intlcal_is_equivalent_to(), intlcal_is_lenient(), intlcal_is_set(),
    intlcal_is_weekend(), intlcal_set_first_day_of_week(),
    intlcal_set_lenient(), intlcal_equals(),
    intlcal_get_repeated_wall_time_option(),
    intlcal_get_skipped_wall_time_option(),
    intlcal_set_repeated_wall_time_option(),
    intlcal_set_skipped_wall_time_option(), intlcal_from_date_time(),
    intlcal_to_date_time(), intlcal_get_error_code(),
    intlcal_get_error_message(), intlgregcal_create_instance(),
    intlgregcal_set_gregorian_change(), intlgregcal_get_gregorian_change() and
    intlgregcal_is_leap_year(). (Gustavo)
  . Added the functions: intltz_create_time_zone(), intltz_create_default(),
    intltz_get_id(), intltz_get_gmt(), intltz_get_unknown(),
    intltz_create_enumeration(), intltz_count_equivalent_ids(),
    intltz_create_time_zone_id_enumeration(), intltz_get_canonical_id(),
    intltz_get_region(), intltz_get_tz_data_version(),
    intltz_get_equivalent_id(), intltz_use_daylight_time(), intltz_get_offset(),
    intltz_get_raw_offset(), intltz_has_same_rules(), intltz_get_display_name(),
    intltz_get_dst_savings(), intltz_from_date_time_zone(),
    intltz_to_date_time_zone(), intltz_get_error_code(),
    intltz_get_error_message(). (Gustavo)
  . Added the methods: IntlDateFormatter::formatObject(),
    IntlDateFormatter::getCalendarObject(), IntlDateFormatter::getTimeZone(),
    IntlDateFormatter::setTimeZone(). (Gustavo)
  . Added the functions: datefmt_format_object(), datefmt_get_calendar_object(),
    datefmt_get_timezone(), datefmt_set_timezone(),
    datefmt_get_calendar_object(), intlcal_create_instance(). (Gustavo)

- mbstring:
  . Fixed bug #64769 (mbstring PHPTs crash on Windows x64). (Anatol)

- MCrypt
  . mcrypt_ecb(), mcrypt_cbc(), mcrypt_cfb() and mcrypt_ofb() now throw
    E_DEPRECATED. (GoogleGuy)

- mysql
  . This extension is now deprecated, and deprecation warnings will be generated
    when connections are established to databases via mysql_connect(),
    mysql_pconnect(), or through implicit connection: use MySQLi or PDO_MySQL
    instead (https://wiki.php.net/rfc/mysql_deprecation). (Adam)
  . Dropped support for LOAD DATA LOCAL INFILE handlers when using libmysql.
    Known for stability problems. (Andrey)
  . Added support for SHA256 authentication available with MySQL 5.6.6+.
    (Andrey)

- mysqli:
  . Added mysqli_begin_transaction()/mysqli::begin_transaction(). Implemented
    all options, per MySQL 5.6, which can be used with START TRANSACTION, COMMIT
    and ROLLBACK through options to mysqli_commit()/mysqli_rollback() and their
    respective OO counterparts. They work in libmysql and mysqlnd mode. (Andrey)
  . Added mysqli_savepoint(), mysqli_release_savepoint(). (Andrey)
  . Fixed bug #64726 (Segfault when calling fetch_object on a use_result and DB
    pointer has closed). (Laruence)
  . Fixed bug #64394 (MYSQL_OPT_CAN_HANDLE_EXPIRED_PASSWORDS undeclared when
    using Connector/C). (Andrey)

- mysqlnd
  . Add new begin_transaction() call to the connection object. Implemented all
    options, per MySQL 5.6, which can be used with START TRANSACTION, COMMIT
    and ROLLBACK. (Andrey)
  . Added mysqlnd_savepoint(), mysqlnd_release_savepoint(). (Andrey)
  . Fixed bug #63530 (mysqlnd_stmt::bind_one_parameter crashes, uses wrong alloc
    for stmt->param_bind). (Andrey)
  . Fixed return value of mysqli_stmt_affected_rows() in the time after
    prepare() and before execute(). (Andrey)

- PCRE:
  . Merged PCRE 8.32. (Anatol)
  . Deprecated the /e modifier
    (https://wiki.php.net/rfc/remove_preg_replace_eval_modifier). (Nikita Popov)
  . Fixed bug #63284 (Upgrade PCRE to 8.31). (Anatoliy)

- PDO:
  . Fixed bug #63176 (Segmentation fault when instantiate 2 persistent PDO to 
    the same db server). (Laruence)

- PDO_DBlib:
  . Fixed bug #63638 (Cannot connect to SQL Server 2008 with PDO dblib).
    (Stanley Sufficool)
  . Fixed bug #64338 (pdo_dblib can't connect to Azure SQL). (Stanley
    Sufficool)
  . Fixed bug #64808 (FreeTDS PDO getColumnMeta on a prepared but not executed
    statement crashes). (Stanley Sufficool)

- PDO_pgsql:
  . Fixed Bug #64949 (Buffer overflow in _pdo_pgsql_error). (Remi)

- PDO_mysql:
  . Fixed bug #48724 (getColumnMeta() doesn't return native_type for BIT,
    TINYINT and YEAR). (Antony, Daniel Beardsley)

- pgsql:
  . Added pg_escape_literal() and pg_escape_identifier() (Yasuo)
  . Bug #46408: Locale number format settings can cause pg_query_params to
    break with numerics. (asmecher, Lars)

- Phar:
  . Fixed timestamp update on Phar contents modification. (Dmitry)

- Readline:
  . Implement FR #55694 (Expose additional readline variable to prevent
    default filename completion). (Hartmel)

- Reflection:
  . Fixed bug #64007 (There is an ability to create instance of Generator by
    hand). (Laruence)

- Sockets:
  . Added recvmsg() and sendmsg() wrappers. (Gustavo)
    See https://wiki.php.net/rfc/sendrecvmsg
  . Fixed bug #64508 (Fails to build with --disable-ipv6). (Gustavo)
  . Fixed bug #64287 (sendmsg/recvmsg shutdown handler causes segfault).
    (Gustavo)

- SPL:
  . Fixed bug #64997 (Segfault while using RecursiveIteratorIterator on
    64-bits systems). (Laruence)
  . Fixed bug #64264 (SPLFixedArray toArray problem). (Laruence)
  . Fixed bug #64228 (RecursiveDirectoryIterator always assumes SKIP_DOTS).
    (patch by kriss@krizalys.com, Laruence)
  . Fixed bug #64106 (Segfault on SplFixedArray[][x] = y when extended).
    (Nikita Popov)
  . Fix bug #60560 (SplFixedArray un-/serialize, getSize(), count() return 0,
    keys are strings). (Adam)
  . Fixed bug #52861 (unset fails with ArrayObject and deep arrays).
    (Mike Willbanks)
  . Implement FR #48358 (Add SplDoublyLinkedList::add() to insert an element
    at a given offset). (Mark Baker, David Soria Parra)

- SNMP:
  . Fixed bug #64765 (Some IPv6 addresses get interpreted wrong).
    (Boris Lytochkin)
  . Fixed bug #64159 (Truncated snmpget). (Boris Lytochkin)
  . Fixed bug #64124 (IPv6 malformed). (Boris Lytochkin)
  . Fixed bug #61981 (OO API, walk: $suffix_as_key is not working correctly).
    (Boris Lytochkin)

- SOAP:
  . Added SoapClient constructor option 'ssl_method' to specify ssl method.
    (Eric Iversen)

- Streams:
  . Fixed bug #64770 (stream_select() fails with pipes returned by proc_open()
    on Windows x64). (Anatol)
  . Fixed Windows x64 version of stream_socket_pair() and improved error
    handling. (Anatol Belski)

- Tokenizer:
  . Fixed bug #60097 (token_get_all fails to lex nested heredoc). (Nikita Popov)

- Zip:
  . Upgraded libzip to 0.10.1 (Anatoliy)
  . Bug #64452 (Zip crash intermittently). (Anatol)
  . Fixed bug #64342 (ZipArchive::addFile() has to check for file existence).
    (Anatol)

06 Jun 2013, PHP 5.4.16

- Core:
  . Fixed bug #64879 (Heap based buffer overflow in quoted_printable_encode, 
    CVE 2013-2110). (Stas)
  . Fixed bug #64853 (Use of no longer available ini directives causes crash on
    TS build). (Anatol)
  . Fixed bug #64729 (compilation failure on x32). (Gustavo)
  . Fixed bug #64720 (SegFault on zend_deactivate). (Dmitry)
  . Fixed bug #64660 (Segfault on memory exhaustion within function definition).
    (Stas, reported by Juha Kylmänen)

- Calendar:
  . Fixed bug #64895 (Integer overflow in SndToJewish). (Remi)

- Fileinfo:
  . Fixed bug #64830 (mimetype detection segfaults on mp3 file). (Anatol)

- FPM:
  . Ignore QUERY_STRING when sent in SCRIPT_FILENAME. (Remi)
  . Fixed some possible memory or resource leaks and possible null dereference
    detected by code coverity scan. (Remi)
  . Log a warning when a syscall fails. (Remi)
  . Add --with-fpm-systemd option to report health to systemd, and
    systemd_interval option to configure this. The service can now use
    Type=notify in the systemd unit file. (Remi)

- MySQLi
 . Fixed bug #64726 (Segfault when calling fetch_object on a use_result and DB
    pointer has closed). (Laruence)

- Phar
  . Fixed bug #64214 (PHAR PHPTs intermittently crash when run on DFS, SMB or 
    with non std tmp dir). (Pierre)

- SNMP:
  . Fixed bug #64765 (Some IPv6 addresses get interpreted wrong).
    (Boris Lytochkin)
  . Fixed bug #64159 (Truncated snmpget). (Boris Lytochkin)

- Streams:
  . Fixed bug #64770 (stream_select() fails with pipes returned by proc_open()
    on Windows x64). (Anatol)

- Zend Engine:
  . Fixed bug #64821 (Custom Exceptions crash when internal properties 
    overridden). (Anatol)

09 May 2013, PHP 5.4.15
- Core:
  . Fixed bug #64578 (debug_backtrace in set_error_handler corrupts zend heap:
    segfault). (Laruence)
  . Fixed bug #64458 (dns_get_record result with string of length -1). (Stas)
  . Fixed bug #64433 (follow_location parameter of context is ignored for most
    response codes). (Sergey Akbarov)
  . Fixed bugs #47675 and #64577 (fd leak on Solaris)

- Fileinfo:
  . Upgraded libmagic to 5.14. (Anatol)

- MySQLi:
  . Fixed bug #64726 (Segfault when calling fetch_object on a use_result and DB
    pointer has closed). (Laruence)

- Zip:
  . Fixed bug #64342 (ZipArchive::addFile() has to check for file existence).
    (Anatol)

- Streams:
  . Fixed Windows x64 version of stream_socket_pair() and improved error
    handling. (Anatol Belski)
  . Fixed bug #64770 (stream_select() fails with pipes returned by proc_open()
    on Windows x64). (Anatol)

11 Apr 2013, PHP 5.4.14

- Core:
  . Fixed bug #64529 (Ran out of opcode space). (Dmitry)
  . Fixed bug #64515 (Memoryleak when using the same variablename two times in
    function declaration). (Laruence)
  . Fixed bug #64432 (more empty delimiter warning in strX methods). (Laruence)
  . Fixed bug #64417 (ArrayAccess::&offsetGet() in a trait causes fatal error).
    (Dmitry)
  . Fixed bug #64370 (microtime(true) less than $_SERVER['REQUEST_TIME_FLOAT']).
    (Anatol)
  . Fixed bug #64239 (Debug backtrace changed behavior since 5.4.10 or 5.4.11).
    (Dmitry, Laruence)
  . Fixed bug #63976 (Parent class incorrectly using child constant in class
    property). (Dmitry)
  . Fixed bug #63914 (zend_do_fcall_common_helper_SPEC does not handle
    exceptions properly). (Jeff Welch)
  . Fixed bug #62343 (Show class_alias In get_declared_classes()) (Dmitry)

- PCRE:
  . Merged PCRE 8.32. (Anatol)

- SNMP:
  . Fixed bug #61981 (OO API, walk: $suffix_as_key is not working correctly).
	(Boris Lytochkin)

- Zip:
  . Bug #64452 (Zip crash intermittently). (Anatol)

14 Mar 2013, PHP 5.4.13

- Core:
  . Fixed bug #64354 (Unserialize array of objects whose class can't
    be autoloaded fail). (Laruence)
  . Fixed bug #64235 (Insteadof not work for class method in 5.4.11).
    (Laruence)
  . Fixed bug #64197 (_Offsetof() macro used but not defined on ARM/Clang).
    (Ard Biesheuvel)
  . Implemented FR #64175 (Added HTTP codes as of RFC 6585). (Jonh Wendell)
  . Fixed bug #64142 (dval to lval different behavior on ppc64). (Remi)
  . Fixed bug #64070 (Inheritance with Traits failed with error). (Dmitry)

- CLI server:
  . Fixed bug #64128 (buit-in web server is broken on ppc64). (Remi)

- Mbstring:
  . mb_split() can now handle empty matches like preg_split() does. (Moriyoshi)

- mysqlnd
  . Fixed bug #63530 (mysqlnd_stmt::bind_one_parameter crashes, uses wrong alloc
    for stmt->param_bind). (Andrey)

- OpenSSL:
  . New SSL stream context option to prevent CRIME attack vector. (Daniel Lowrey,
	Lars)
  . Fixed bug #61930 (openssl corrupts ssl key resource when using
    openssl_get_publickey()). (Stas)

- PDO_mysql:
  . Fixed bug #60840 (undefined symbol: mysqlnd_debug_std_no_trace_funcs).
    (Johannes)

- Phar:
  . Fixed timestamp update on Phar contents modification. (Dmitry)

- SOAP
  . Added check that soap.wsdl_cache_dir conforms to open_basedir
    (CVE-2013-1635). (Dmitry)
  . Disabled external entities loading (CVE-2013-1643, CVE-2013-1824).
    (Dmitry)

- Phar:
  . Fixed timestamp update on Phar contents modification. (Dmitry)

- SPL:
  . Fixed bug #64264 (SPLFixedArray toArray problem). (Laruence)
  . Fixed bug #64228 (RecursiveDirectoryIterator always assumes SKIP_DOTS).
    (patch by kriss@krizalys.com, Laruence)
  . Fixed bug #64106 (Segfault on SplFixedArray[][x] = y when extended).
    (Nikita Popov)
  . Fixed bug #52861 (unset fails with ArrayObject and deep arrays).
    (Mike Willbanks)

- SNMP:
  . Fixed bug #64124 (IPv6 malformed). (Boris Lytochkin)

21 Feb 2013, PHP 5.4.12

- Core:
  . Fixed bug #64099 (Wrong TSRM usage in zend_Register_class alias). (Johannes)
  . Fixed bug #64011 (get_html_translation_table() output incomplete with
    HTML_ENTITIES and ISO-8859-1). (Gustavo)
  . Fixed bug #63982 (isset() inconsistently produces a fatal error on
    protected property). (Stas)
  . Fixed bug #63943 (Bad warning text from strpos() on empty needle).
    (Laruence)
  . Fixed bug #63899 (Use after scope error in zend_compile). (Laruence)
  . Fixed bug #63893 (Poor efficiency of strtr() using array with keys of very
    different length). (Gustavo)
  . Fixed bug #63882 (zend_std_compare_objects crash on recursion). (Dmitry)
  . Fixed bug #63462 (Magic methods called twice for unset protected
    properties). (Stas)
  . Fixed bug #62524 (fopen follows redirects for non-3xx statuses).
    (Wes Mason)
  . Support BITMAPV5HEADER in getimagesize(). (AsamK, Lars)

- Date:
  . Fixed bug #63699 (Performance improvements for various ext/date functions).
    (Lars, original patch by njaguar at gmail dot com)
  . Fixed bug #55397: Comparsion of incomplete DateTime causes SIGSEGV.
    (Derick)

- FPM:
  . Fixed bug #63999 (php with fpm fails to build on Solaris 10 or 11). (Adam)

- Litespeed:
  . Fixed bug #63228 (-Werror=format-security error in lsapi code).
    (Elan Ruusamäe, George)

- ext/sqlite3:
  . Fixed bug #63921 (sqlite3::bindvalue and relative PHP functions aren't
    using sqlite3_*_int64 API). (srgoogleguy, Lars)

- PDO_OCI
  . Fixed bug #57702 (Multi-row BLOB fetches). (hswong3i, Laruence)
  . Fixed bug #52958 (Segfault in PDO_OCI on cleanup after running a long
    testsuite). (hswong3i, Lars)

- PDO_sqlite:
  . Fixed bug #63916 (PDO::PARAM_INT casts to 32bit int internally even
    on 64bit builds in pdo_sqlite). (srgoogleguy, Lars)

17 Jan 2013, PHP 5.4.11

- Core:
  . Fixed bug #63762 (Sigsegv when Exception::$trace is changed by user).
    (Johannes)
  . Fixed bug #43177 (Errors in eval()'ed code produce status code 500).
    (Todd Ruth, Stas).

- Filter:
  . Fixed bug #63757 (getenv() produces memory leak with CGI SAPI). (Dmitry)
  . Fixed bug #54096 (FILTER_VALIDATE_INT does not accept +0 and -0).
    (martin at divbyzero dot net, Lars)

- JSON:
  . Fixed bug #63737 (json_decode does not properly decode with options
    parameter). (Adam)

- CLI server
  . Update list of common mime types. Added webm, ogv, ogg. (Lars,
    pascalc at gmail dot com)

- cURL extension:
  . Fixed bug (segfault due to libcurl connection caching). (Pierrick)
  . Fixed bug #63859 (Memory leak when reusing curl-handle). (Pierrick)
  . Fixed bug #63795 (CURL >= 7.28.0 no longer support value 1 for
    CURLOPT_SSL_VERIFYHOST). (Pierrick)
  . Fixed bug #63352 (Can't enable hostname validation when using curl stream
    wrappers). (Pierrick)
  . Fixed bug #55438 (Curlwapper is not sending http header randomly).
    (phpnet@lostreality.org, Pierrick)

20 Dec 2012, PHP 5.4.10

- Core:
  . Fixed bug #63726 (Memleak with static properties and internal/user
    classes). (Laruence)
  . Fixed bug #63635 (Segfault in gc_collect_cycles). (Dmitry)
  . Fixed bug #63512 (parse_ini_file() with INI_SCANNER_RAW removes quotes
    from value). (Pierrick)
  . Fixed bug #63468 (wrong called method as callback with inheritance).
    (Laruence)
  . Fixed bug #63451 (config.guess file does not have AIX 7 defined,
    shared objects are not created). (kemcline at au1 dot ibm dot com)
  . Fixed bug #61557 (Crasher in tt-rss backend.php).
    (i dot am dot jack dot mail at gmail dot com)
  . Fixed bug #61272 (ob_start callback gets passed empty string).
    (Mike, casper at langemeijer dot eu)

- Date:
  . Fixed bug #63666 (Poor date() performance). (Paul Taulborg).
  . Fixed bug #63435 (Datetime::format('u') sometimes wrong by 1 microsecond).
    (Remi)

- Imap:
  . Fixed bug #63126 (DISABLE_AUTHENTICATOR ignores array). (Remi)

- Json:
  . Fixed bug #63588 (use php_next_utf8_char and remove duplicate
    implementation). (Remi)

- MySQLi:
  . Fixed bug #63361 (missing header). (Remi)

- MySQLnd:
  . Fixed bug #63398 (Segfault when polling closed link). (Laruence)

- Fileinfo:
  . Fixed bug #63590 (Different results in TS and NTS under Windows).
    (Anatoliy)

- FPM:
  . Fixed bug #63581 Possible null dereference and buffer overflow (Remi)

- Pdo_sqlite:
  . Fixed Bug #63149 getColumnMeta should return the table name
    when system SQLite used. (Remi)

- Apache2 Handler SAPI:
  . Enabled Apache 2.4 configure option for Windows (Pierre, Anatoliy)

- Reflection:
  . Fixed Bug #63614 (Fatal error on Reflection). (Laruence)

- SOAP
  . Fixed bug #63271 (SOAP wsdl cache is not enabled after initial requests).
    (John Jawed, Dmitry)

- Sockets
  . Fixed bug #49341 (Add SO_REUSEPORT support for socket_set_option()).
    (Igor Wiedler, Lars)

- SPL
  . Fixed bug #63680 (Memleak in splfixedarray with cycle reference). (Laruence)

22 Nov 2012, PHP 5.4.9

- Core:
  . Fixed bug #63305 (zend_mm_heap corrupted with traits). (Dmitry, Laruence)
  . Fixed bug #63369 ((un)serialize() leaves dangling pointers, causes crashes).
    (Tony, Andrew Sitnikov)
  . Fixed bug #63241 (PHP fails to open Windows deduplicated files).
    (daniel dot stelter-gliese at innogames dot de)
  . Fixed bug #62444 (Handle leak in is_readable on windows).
    (krazyest at seznam dot cz)

- Curl:
  . Fixed bug #63363 (Curl silently accepts boolean true for SSL_VERIFYHOST).
    Patch by John Jawed GitHub PR #221 (Anthony)

- Fileinfo:
  . Fixed bug #63248 (Load multiple magic files from a directory under Windows).
    (Anatoliy)

- Libxml
  . Fixed bug #63389 (Missing context check on libxml_set_streams_context()
    causes memleak). (Laruence)

- Mbstring:
  . Fixed bug #63447 (max_input_vars doesn't filter variables when
    mbstring.encoding_translation = On). (Laruence)

- OCI8:
  . Fixed bug #63265 (Add ORA-00028 to the PHP_OCI_HANDLE_ERROR macro)
    (Chris Jones)

- PCRE:
  . Fixed bug #63180 (Corruption of hash tables). (Dmitry)
  . Fixed bug #63055 (Segfault in zend_gc with SF2 testsuite).
    (Dmitry, Laruence)
  . Fixed bug #63284 (Upgrade PCRE to 8.31). (Anatoliy)

- PDO:
  . Fixed bug #63235 (buffer overflow in use of SQLGetDiagRec).
    (Martin Osvald, Remi)

- PDO_pgsql:
  . Fixed bug #62593 (Emulate prepares behave strangely with PARAM_BOOL).
    (Will Fitch)

- Phar:
  . Fixed bug #63297 (Phar fails to write an openssl based signature).
    (Anatoliy)

- Streams:
  . Fixed bug #63240 (stream_get_line() return contains delimiter string).
    (Tjerk, Gustavo)

- Reflection:
  . Fixed bug #63399 (ReflectionClass::getTraitAliases() incorrectly resolves
    traitnames). (Laruence)

18 Oct 2012, PHP 5.4.8

- CLI server:
  . Implemented FR #63242 (Default error page in PHP built-in web server uses
    outdated html/css). (pascal.chevrel@free.fr)
  . Changed response to unknown HTTP method to 501 according to RFC.
    (Niklas Lindgren).
  . Support HTTP PATCH method. Patch by Niklas Lindgren, GitHub PR #190.
    (Lars)

- Core:
  . Fixed bug #63219 (Segfault when aliasing trait method when autoloader
    throws excpetion). (Laruence)
  . Added optional second argument for assert() to specify custom message. Patch
    by Lonny Kapelushnik (lonny@lonnylot.com). (Lars)
  . Support building PHP with the native client toolchain. (Stuart Langley)
  . Added --offline option for tests. (Remi)
  . Fixed bug #63162 (parse_url does not match password component). (husman)
  . Fixed bug #63111 (is_callable() lies for abstract static method). (Dmitry)
  . Fixed bug #63093 (Segfault while load extension failed in zts-build).
    (Laruence)
  . Fixed bug #62976 (Notice: could not be converted to int when comparing
    some builtin classes). (Laruence)
  . Fixed bug #62955 (Only one directive is loaded from "Per Directory Values"
    Windows registry). (aserbulov at parallels dot com)
  . Fixed bug #62907 (Double free when use traits). (Dmitry)
  . Fixed bug #61767 (Shutdown functions not called in certain error
    situation). (Dmitry)
  . Fixed bug #60909 (custom error handler throwing Exception + fatal error
    = no shutdown function). (Dmitry)
  . Fixed bug #60723 (error_log error time has changed to UTC ignoring default
    timezone). (Laruence)

- cURL:
  . Fixed bug #62085 (file_get_contents a remote file by Curl wrapper will
    cause cpu Soaring). (Pierrick)

- Date:
  . Fixed bug #62896 ("DateTime->modify('+0 days')" modifies DateTime object)
    (Lonny Kapelushnik)
  . Fixed bug #62561 (DateTime add 'P1D' adds 25 hours). (Lonny Kapelushnik)

- DOM:
  . Fixed bug #63015 (Incorrect arginfo for DOMErrorHandler). (Rob)

- FPM:
  . Fixed bug #62954 (startup problems fpm / php-fpm). (fat)
  . Fixed bug #62886 (PHP-FPM may segfault/hang on startup). (fat)
  . Fixed bug #63085 (Systemd integration and daemonize). (remi, fat)
  . Fixed bug #62947 (Unneccesary warnings on FPM). (fat)
  . Fixed bug #62887 (Only /status?plain&full gives "last request cpu"). (fat)
  . Fixed bug #62216 (Add PID to php-fpm init.d script). (fat)

- OCI8:
  . Fixed bug #60901 (Improve "tail" syntax for AIX installation) (Chris Jones)

- OpenSSL:
  . Implemented FR #61421 (OpenSSL signature verification missing RMD160,
    SHA224, SHA256, SHA384, SHA512). (Mark Jones)

- PDO:
  . Fixed bug #63258 (seg fault with PDO and dblib using DBSETOPT(H->link,
    DBQUOTEDIDENT, 1)). (Laruence)
  . Fixed bug #63235 (buffer overflow in use of SQLGetDiagRec).
    (Martin Osvald, Remi)

- PDO Firebird:
  . Fixed bug #63214 (Large PDO Firebird Queries).
    (james at kenjim dot com)

- SOAP
  . Fixed bug #50997 (SOAP Error when trying to submit 2nd Element of a choice).
    (Dmitry)

- SPL:
  . Bug #62987 (Assigning to ArrayObject[null][something] overrides all
    undefined variables). (Laruence)

- mbstring:
  . Allow passing null as a default value to mb_substr() and mb_strcut(). Patch
    by Alexander Moskaliov via GitHub PR #133. (Lars)

- Filter extension:
  . Bug #49510: Boolean validation fails with FILTER_NULL_ON_FAILURE with empty
    string or false. (Lars)

- Sockets
  . Fixed bug #63000 (MCAST_JOIN_GROUP on OSX is broken, merge of PR 185 by
    Igor Wiedler). (Lars)

13 Sep 2012, PHP 5.4.7

- Core:
  . Fixed bug (segfault while build with zts and GOTO vm-kind). (Laruence)
  . Fixed bug #62844 (parse_url() does not recognize //). (Andrew Faulds).
  . Fixed bug #62829 (stdint.h included on platform where HAVE_STDINT_H is not
    set). (Felipe)
  . Fixed bug #62763 (register_shutdown_function and extending class).
    (Laruence)
  . Fixed bug #62725 (Calling exit() in a shutdown function does not return
    the exit value). (Laruence)
  . Fixed bug #62744 (dangling pointers made by zend_disable_class). (Laruence)
  . Fixed bug #62716 (munmap() is called with the incorrect length).
    (slangley@google.com)
  . Fixed bug #62358 (Segfault when using traits a lot). (Laruence)
  . Fixed bug #62328 (implementing __toString and a cast to string fails)
    (Laruence)
  . Fixed bug #51363 (Fatal error raised by var_export() not caught by error
    handler). (Lonny Kapelushnik)
  . Fixed bug #40459 (Stat and Dir stream wrapper methods do not call
    constructor). (Stas)

- CURL:
  . Fixed bug #62912 (CURLINFO_PRIMARY_* AND CURLINFO_LOCAL_* not exposed).
	(Pierrick)
  . Fixed bug #62839 (curl_copy_handle segfault with CURLOPT_FILE). (Pierrick)

- Intl:
  . Fixed Spoofchecker not being registered on ICU 49.1. (Gustavo)
  . Fix bug #62933 (ext/intl compilation error on icu 3.4.1). (Gustavo)
  . Fix bug #62915 (defective cloning in several intl classes). (Gustavo)

- Installation:
  . Fixed bug #62460 (php binaries installed as binary.dSYM). (Reeze Xia)

- PCRE:
  . Fixed bug #55856 (preg_replace should fail on trailing garbage).
    (reg dot php at alf dot nu)

- PDO:
  . Fixed bug #62685 (Wrong return datatype in PDO::inTransaction()). (Laruence)

- Reflection:
  . Fixed bug #62892 (ReflectionClass::getTraitAliases crashes on importing
    trait methods as private). (Felipe)
  . Fixed bug #62715 (ReflectionParameter::isDefaultValueAvailable() wrong
    result). (Laruence)

- Session:
  . Fixed bug (segfault due to retval is not initialized). (Laruence)
  . Fixed bug (segfault due to PS(mod_user_implemented) not be reseted
    when close handler call exit). (Laruence)

- SOAP
  . Fixed bug #50997 (SOAP Error when trying to submit 2nd Element of a choice).
    (Dmitry)

- SPL:
  . Fixed bug #62904 (Crash when cloning an object which inherits SplFixedArray)
    (Laruence)
  . Implemented FR #62840 (Add sort flag to ArrayObject::ksort). (Laruence)

- Standard:
  . Fixed bug #62836 (Seg fault or broken object references on unserialize()).
    (Laruence)

- FPM:
  . Merged PR 121 by minitux to add support for slow request counting on PHP
    FPM status page. (Lars)

16 Aug 2012, PHP 5.4.6

- CLI Server:
  . Implemented FR #62700 (have the console output 'Listening on
    http://localhost:8000'). (pascal.chevrel@free.fr)

- Core:
  . Fixed bug #62661 (Interactive php-cli crashes if include() is used in
    auto_prepend_file). (Laruence)
  . Fixed bug #62653: (unset($array[$float]) causes a crash). (Nikita Popov,
    Laruence)
  . Fixed bug #62565 (Crashes due non-initialized internal properties_table).
    (Felipe)
  . Fixed bug #60194 (--with-zend-multibyte and --enable-debug reports LEAK
    with run-test.php). (Laruence)

- CURL:
  . Fixed bug #62499 (curl_setopt($ch, CURLOPT_COOKIEFILE, "") returns false).
    (r.hampartsumyan@gmail.com, Laruence)

- DateTime:
  . Fixed Bug #62500 (Segfault in DateInterval class when extended). (Laruence)

- Fileinfo:
  . Fixed bug #61964 (finfo_open with directory causes invalid free).
    (reeze.xia@gmail.com)

- Intl:
  . Fixed bug #62564 (Extending MessageFormatter and adding property causes
    crash). (Felipe)

- MySQLnd:
  . Fixed bug #62594 (segfault in mysqlnd_res_meta::set_mode). (Laruence)

- readline:
  . Fixed bug #62612 (readline extension compilation fails with
    sapi/cli/cli.h: No such file). (Johannes)

- Reflection:
  . Implemented FR #61602 (Allow access to name of constant used as default
    value). (reeze.xia@gmail.com)

- SimpleXML:
  . Implemented FR #55218 Get namespaces from current node. (Lonny)

- SPL:
  . Fixed bug #62616 (ArrayIterator::count() from IteratorIterator instance
    gives Segmentation fault). (Laruence, Gustavo)
  . Fixed bug #61527 (ArrayIterator gives misleading notice on next() when
    moved to the end). (reeze.xia@gmail.com)

- Streams:
  . Fixed bug #62597 (segfault in php_stream_wrapper_log_error with ZTS build).
    (Laruence)

- Zlib:
  . Fixed bug #55544 (ob_gzhandler always conflicts with
    zlib.output_compression). (Laruence)

19 Jul 2012, PHP 5.4.5

- Core:
  . Fixed bug #62443 (Crypt SHA256/512 Segfaults With Malformed
    Salt). (Anthony Ferrara)
  . Fixed bug #62432 (ReflectionMethod random corrupt memory on high
    concurrent). (Johannes)
  . Fixed bug #62373 (serialize() generates wrong reference to the object).
    (Moriyoshi)
  . Fixed bug #62357 (compile failure: (S) Arguments missing for built-in
    function __memcmp). (Laruence)
  . Fixed bug #61998 (Using traits with method aliases appears to result in
    crash during execution). (Dmitry)
  . Fixed bug #51094 (parse_ini_file() with INI_SCANNER_RAW cuts a value that
    includes a semi-colon). (Pierrick)
  . Fixed potential overflow in _php_stream_scandir (CVE-2012-2688).
    (Jason Powell, Stas)

- EXIF:
  . Fixed information leak in ext exif (discovered by Martin Noga,
    Matthew "j00ru" Jurczyk, Gynvael Coldwind)

- FPM:
  . Fixed bug #62205 (php-fpm segfaults (null passed to strstr)). (fat)
  . Fixed bug #62160 (Add process.priority to set nice(2) priorities). (fat)
  . Fixed bug #62153 (when using unix sockets, multiples FPM instances
  . Fixed bug #62033 (php-fpm exits with status 0 on some failures to start).
    (fat)
  . Fixed bug #61839 (Unable to cross-compile PHP with --enable-fpm). (fat)
  . Fixed bug #61835 (php-fpm is not allowed to run as root). (fat)
  . Fixed bug #61295 (php-fpm should not fail with commented 'user'
  . Fixed bug #61218 (FPM drops connection while receiving some binary values
    in FastCGI requests). (fat)
  . Fixed bug #61045 (fpm don't send error log to fastcgi clients). (fat)
    for non-root start). (fat)
  . Fixed bug #61026 (FPM pools can listen on the same address). (fat)
    can be launched without errors). (fat)

- Iconv:
  . Fix bug #55042 (Erealloc in iconv.c unsafe). (Stas)

- Intl:
  . Fixed bug #62083 (grapheme_extract() memory leaks). (Gustavo)
  . ResourceBundle constructor now accepts NULL for the first two arguments.
    (Gustavo)
  . Fixed bug #62081 (IntlDateFormatter constructor leaks memory when called
    twice). (Gustavo)
  . Fixed bug #62070 (Collator::getSortKey() returns garbage). (Gustavo)
  . Fixed bug #62017 (datefmt_create with incorrectly encoded timezone leaks
    pattern). (Gustavo)
  . Fixed bug #60785 (memory leak in IntlDateFormatter constructor). (Gustavo)

- JSON:
  . Fixed bug #61359 (json_encode() calls too many reallocs). (Stas)

- libxml:
  . Fixed bug #62266 (Custom extension segfaults during xmlParseFile with FPM
    SAPI). (Gustavo)

- Phar:
  . Fixed bug #62227 (Invalid phar stream path causes crash). (Felipe)

- Readline:
  . Fixed bug #62186 (readline fails to compile - void function should not
    return a value). (Johannes)

- Reflection:
  . Fixed bug #62384 (Attempting to invoke a Closure more than once causes
    segfault). (Felipe)
  . Fixed bug #62202 (ReflectionParameter::getDefaultValue() memory leaks
    with constant). (Laruence)

- Sockets:
  . Fixed bug #62025 (__ss_family was changed on AIX 5.3). (Felipe)

- SPL:
  . Fixed bug #62433 (Inconsistent behavior of RecursiveDirectoryIterator to
    dot files). (Laruence)
  . Fixed bug #62262 (RecursiveArrayIterator does not implement Countable).
    (Nikita Popov)

- XML Writer:
  . Fixed bug #62064 (memory leak in the XML Writer module).
    (jean-pierre dot lozi at lip6 dot fr)

- Zip:
  . Upgraded libzip to 0.10.1 (Anatoliy)

14 Jun 2012, PHP 5.4.4

- COM:
  . Fixed bug #62146 com_dotnet cannot be built shared. (Johannes)

- CLI Server:
  . Implemented FR #61977 (Need CLI web-server support for files with .htm &
    svg extensions). (Sixd, Laruence)
  . Improved performance while sending error page, this also fixed
    bug #61785 (Memory leak when access a non-exists file without router).
    (Laruence)
  . Fixed bug #61546 (functions related to current script failed when chdir()
    in cli sapi). (Laruence, reeze.xia@gmail.com)

- Core:
  . Fixed missing bound check in iptcparse(). (chris at chiappa.net)
  . Fixed CVE-2012-2143. (Solar Designer)
  . Fixed bug #62097 (fix for for bug #54547). (Gustavo)
  . Fixed bug #62005 (unexpected behavior when incrementally assigning to a
    member of a null object). (Laruence)
  . Fixed bug #61978 (Object recursion not detected for classes that implement
    JsonSerializable). (Felipe)
  . Fixed bug #61991 (long overflow in realpath_cache_get()). (Anatoliy)
  . Fixed bug #61922 (ZTS build doesn't accept zend.script_encoding config).
    (Laruence)
  . Fixed bug #61827 (incorrect \e processing on Windows) (Anatoliy)
  . Fixed bug #61782 (__clone/__destruct do not match other methods when checking
    access controls). (Stas)
  . Fixed bug #61764 ('I' unpacks n as signed if n > 2^31-1 on LP64). (Gustavo)
  . Fixed bug #61761 ('Overriding' a private static method with a different
    signature causes crash). (Laruence)
  . Fixed bug #61730 (Segfault from array_walk modifying an array passed by
    reference). (Laruence)
  . Fixed bug #61728 (PHP crash when calling ob_start in request_shutdown
    phase). (Laruence)
  . Fixed bug #61713 (Logic error in charset detection for htmlentities).
    (Anatoliy)
  . Fixed bug #61660 (bin2hex(hex2bin($data)) != $data). (Nikita Popov)
  . Fixed bug #61650 (ini parser crashes when using ${xxxx} ini variables
    (without apache2)). (Laruence)
  . Fixed bug #61605 (header_remove() does not remove all headers). (Laruence)
  . Fixed bug #54547 (wrong equality of string numbers). (Gustavo)
  . Fixed bug #54197 ([PATH=] sections incompatibility with user_ini.filename
    set to null). (Anatoliy)
  . Changed php://fd to be available only for CLI.

- CURL:
  . Fixed bug #61948 (CURLOPT_COOKIEFILE '' raises open_basedir restriction).
    (Laruence)

- Fileinfo
  . Fixed bug #61812 (Uninitialised value used in libmagic).
    (Laruence, Gustavo)
  . Fixed bug #61566 failure caused by the posix lseek and read versions
    under windows in cdf_read(). (Anatoliy)
  . Fixed bug #61565 where php_stream_open_wrapper_ex tries to open a
    directory descriptor under windows. (Anatoliy)

- Intl
  . Fixed bug #62082 (Memory corruption in internal function
    get_icu_disp_value_src_php()). (Gustavo)

- Libxml:
  . Fixed bug #61617 (Libxml tests failed(ht is already destroyed)).
    (Laruence)

- PDO:
  . Fixed bug #61755 (A parsing bug in the prepared statements can lead to
    access violations). (Johannes)

- Phar:
  . Fixed bug #61065 (Secunia SA44335, CVE-2012-2386). (Rasmus)

- Pgsql:
  . Added pg_escape_identifier/pg_escape_literal. (Yasuo Ohgaki)

- Streams:
  . Fixed bug #61961 (file_get_contents leaks when access empty file with
    maxlen set). (Reeze)

- Zlib:
  . Fixed bug #61820 (using ob_gzhandler will complain about headers already
    sent when no compression). (Mike)
  . Fixed bug #61443 (can't change zlib.output_compression on the fly). (Mike)
  . Fixed bug #60761 (zlib.output_compression fails on refresh). (Mike)

08 May 2012, PHP 5.4.3

- CGI
  . Re-Fix PHP-CGI query string parameter vulnerability, CVE-2012-1823.
    (Stas)
  . Fix bug #61807 - Buffer Overflow in apache_request_headers.
    (nyt-php at countercultured dot net).

03 May 2012, PHP 5.4.2

- Fix PHP-CGI query string parameter vulnerability, CVE-2012-1823. (Rasmus)

26 Apr 2012, PHP 5.4.1

- CLI Server:
  . Fixed bug #61461 (missing checks around malloc() calls). (Ilia)
  . Implemented FR #60850 (Built in web server does not set
    $_SERVER['SCRIPT_FILENAME'] when using router). (Laruence)
  . "Connection: close" instead of "Connection: closed" (Gustavo)

- Core:
  . Fixed crash in ZTS using same class in many threads. (Johannes)
  . Fixed bug #61374 (html_entity_decode tries to decode code points that don't
    exist in ISO-8859-1). (Gustavo)
  . Fixed bug #61273 (call_user_func_array with more than 16333 arguments
    leaks / crashes). (Laruence)
  . Fixed bug #61225 (Incorrect lexing of 0b00*+<NUM>). (Pierrick)
  . Fixed bug #61165 (Segfault - strip_tags()). (Laruence)
  . Fixed bug #61106 (Segfault when using header_register_callback). (Nikita
    Popov)
  . Fixed bug #61087 (Memory leak in parse_ini_file when specifying
    invalid scanner mode). (Nikic, Laruence)
  . Fixed bug #61072 (Memory leak when restoring an exception handler).
    (Nikic, Laruence)
  . Fixed bug #61058 (array_fill leaks if start index is PHP_INT_MAX).
    (Laruence)
  . Fixed bug #61052 (Missing error check in trait 'insteadof' clause). (Stefan)
  . Fixed bug #61011 (Crash when an exception is thrown by __autoload
    accessing a static property). (Laruence)
  . Fixed bug #61000 (Exceeding max nesting level doesn't delete numerical
    vars). (Laruence)
  . Fixed bug #60978 (exit code incorrect). (Laruence)
  . Fixed bug #60911 (Confusing error message when extending traits). (Stefan)
  . Fixed bug #60801 (strpbrk() mishandles NUL byte). (Adam)
  . Fixed bug #60717 (Order of traits in use statement can cause a fatal
    error). (Stefan)
  . Fixed bug #60573 (type hinting with "self" keyword causes weird errors).
    (Laruence)
  . Fixed bug #60569 (Nullbyte truncates Exception $message). (Ilia)
  . Fixed bug #52719 (array_walk_recursive crashes if third param of the
    function is by reference). (Nikita Popov)
  . Improve performance of set_exception_handler while doing reset (Laruence)

- fileinfo:
  . Fix fileinfo test problems. (Anatoliy Belsky)

- FPM
  . Fixed bug #61430 (Transposed memset() params in sapi/fpm/fpm/fpm_shm.c).
    (michaelhood at gmail dot com, Ilia)

- Ibase
  . Fixed bug #60947 (Segmentation fault while executing ibase_db_info).
    (Ilia)

- Installation
  . Fixed bug #61172 (Add Apache 2.4 support). (Chris Jones)

- Intl:
  . Fixed bug #61487 (Incorrent bounds checking in grapheme_strpos).
    (Stas)

- mbstring:
  . MFH mb_ereg_replace_callback() for security enhancements. (Rui)

- mysqli
  . Fixed bug #61003 (mysql_stat() require a valid connection). (Johannes).

- mysqlnd
  . Fixed bug #61704 (Crash apache, phpinfo() threading issue). (Johannes)
  . Fixed bug #60948 (mysqlnd FTBFS when -Wformat-security is enabled).
    (Johannes)

- PDO
  . Fixed bug #61292 (Segfault while calling a method on an overloaded PDO
    object). (Laruence)

- PDO_mysql
  . Fixed bug #61207 (PDO::nextRowset() after a multi-statement query doesn't
    always work). (Johannes)
  . Fixed bug #61194 (PDO should export compression flag with myslqnd).
    (Johannes)

- PDO_odbc
  . Fixed bug #61212 (PDO ODBC Segfaults on SQL_SUCESS_WITH_INFO). (Ilia)

- Phar
  . Fixed bug #61184 (Phar::webPhar() generates headers with trailing NUL
    bytes). (Nikita Popov)

- Readline:
  . Fixed bug #61088 (Memory leak in readline_callback_handler_install).
    (Nikic, Laruence)

- Reflection:
  . Implemented FR #61602 (Allow access to the name of constant
    used as function/method parameter's default value). (reeze.xia@gmail.com)
  . Fixed bug #60968 (Late static binding doesn't work with
    ReflectionMethod::invokeArgs()). (Laruence)

- Session
  . Fixed bug #60634 (Segmentation fault when trying to die() in
    SessionHandler::write()). (Ilia)

- SOAP
  . Fixed bug #61423 (gzip compression fails). (Ilia)
  . Fixed bug #60887 (SoapClient ignores user_agent option and sends no
    User-Agent header). (carloschilazo at gmail dot com)
  . Fixed bug #60842, #51775 (Chunked response parsing error when
    chunksize length line is > 10 bytes). (Ilia)
  . Fixed bug #49853 (Soap Client stream context header option ignored).
    (Dmitry)

- SPL:
  . Fixed bug #61453 (SplObjectStorage does not identify objects correctly).
    (Gustavo)
  . Fixed bug #61347 (inconsistent isset behavior of Arrayobject). (Laruence)

- Standard:
  . Fixed memory leak in substr_replace. (Pierrick)
  . Make max_file_uploads ini directive settable outside of php.ini (Rasmus)
  . Fixed bug #61409 (Bad formatting on phpinfo()). (Jakub Vrana)
  . Fixed bug #60222 (time_nanosleep() does validate input params). (Ilia)
  . Fixed bug #60106 (stream_socket_server silently truncates long unix socket
    paths). (Ilia)

- XMLRPC:
  . Fixed bug #61264 (xmlrpc_parse_method_descriptions leaks temporary
    variable). (Nikita Popov)
  . Fixed bug #61097 (Memory leak in xmlrpc functions copying zvals). (Nikita
    Popov)

- Zlib:
  . Fixed bug #61306 (initialization of global inappropriate for ZTS). (Gustavo)
  . Fixed bug #61287 (A particular string fails to decompress). (Mike)
  . Fixed bug #61139 (gzopen leaks when specifying invalid mode). (Nikita Popov)

01 Mar 2012, PHP 5.4.0

- Installation:
  . autoconf 2.59+ is now supported (and required) for generating the
    configure script with ./buildconf. Autoconf 2.60+ is desirable
    otherwise the configure help order may be incorrect.  (Rasmus, Chris Jones)

- Removed legacy features:
  . break/continue $var syntax. (Dmitry)
  . Safe mode and all related php.ini options. (Kalle)
  . register_globals and register_long_arrays php.ini options. (Kalle)
  . import_request_variables(). (Kalle)
  . allow_call_time_pass_reference. (Pierrick)
  . define_syslog_variables php.ini option and its associated function. (Kalle)
  . highlight.bg php.ini option. (Kalle)
  . safe_mode, safe_mode_gid, safe_mode_include_dir,
    safe_mode_exec_dir, safe_mode_allowed_env_vars and
    safe_mode_protected_env_vars php.ini options.
  . zend.ze1_compatibility_mode php.ini option.
  . Session bug compatibility mode (session.bug_compat_42 and
    session.bug_compat_warn php.ini options). (Kalle)
  . session_is_registered(), session_register() and session_unregister()
    functions. (Kalle)
  . y2k_compliance php.ini option. (Kalle)
  . magic_quotes_gpc, magic_quotes_runtime and magic_quotes_sybase
    php.ini options. get_magic_quotes_gpc, get_magic_quotes_runtime are kept
    but always return false, set_magic_quotes_runtime raises an
    E_CORE_ERROR. (Pierrick, Pierre)
  . Removed support for putenv("TZ=..") for setting the timezone. (Derick)
  . Removed the timezone guessing algorithm in case the timezone isn't set with
    date.timezone or date_default_timezone_set(). Instead of a guessed
    timezone, "UTC" is now used instead. (Derick)

- Moved extensions to PECL:
  . ext/sqlite.  (Note: the ext/sqlite3 and ext/pdo_sqlite extensions are
    not affected) (Johannes)

- General improvements:
  . Added short array syntax support ([1,2,3]), see UPGRADING guide for full
    details. (rsky0711 at gmail . com, sebastian.deutsch at 9elements . com,
    Pierre)
  . Added binary number format (0b001010). (Jonah dot Harris at gmail dot com)
  . Added support for Class::{expr}() syntax (Pierrick)
  . Added multibyte support by default. Previously PHP had to be compiled
    with --enable-zend-multibyte.  Now it can be enabled or disabled through
    the zend.multibyte directive in php.ini. (Dmitry)
  . Removed compile time dependency from ext/mbstring (Dmitry)
  . Added support for Traits. (Stefan, with fixes by Dmitry and Laruence)
  . Added closure $this support back. (Stas)
  . Added array dereferencing support. (Felipe)
  . Added callable typehint. (Hannes)
  . Added indirect method call through array. FR #47160. (Felipe)
  . Added DTrace support. (David Soria Parra)
  . Added class member access on instantiation (e.g. (new foo)->bar()) support.
    (Felipe)
  . <?= is now always available regardless of the short_open_tag setting. (Rasmus)
  . Implemented Zend Signal Handling (configurable option --enable-zend-signals,
    off by default). (Lucas Nealan, Arnaud Le Blanc, Brian Shire, Ilia)
  . Improved output layer, see README.NEW-OUTPUT-API for internals. (Mike)
  . Improved UNIX build system to allow building multiple PHP binary SAPIs and
    one SAPI module the same time. FR #53271, FR #52419. (Jani)
  . Implemented closure rebinding as parameter to bindTo. (Gustavo Lopes)
  . Improved the warning message of incompatible arguments. (Laruence)
  . Improved ternary operator performance when returning arrays. (Arnaud, Dmitry)
  . Changed error handlers to only generate docref links when the docref_root
    php.ini setting is not empty. (Derick)
  . Changed silent conversion of array to string to produce a notice. (Patrick)
  . Changed default encoding from ISO-8859-1 to UTF-8 when not specified in
    htmlspecialchars and htmlentities. (Rasmus)
  . Changed casting of null/''/false into an Object when adding a property
    from E_STRICT into a warning. (Scott)
  . Changed E_ALL to include E_STRICT. (Stas)
  . Disabled Windows CRT warning by default, can be enabled again using the
    php.ini directive windows_show_crt_warnings. (Pierre)
  . Fixed bug #55378: Binary number literal returns float number though its
    value is small enough. (Derick)

- Improved Zend Engine memory usage: (Dmitry)
  . Improved parse error messages. (Felipe)
  . Replaced zend_function.pass_rest_by_reference by
    ZEND_ACC_PASS_REST_BY_REFERENCE in zend_function.fn_flags.
  . Replaced zend_function.return_reference by ZEND_ACC_RETURN_REFERENCE
    in zend_function.fn_flags.
  . Removed zend_arg_info.required_num_args as it was only needed for internal
    functions. Now the first arg_info for internal functions (which has special
    meaning) is represented by the zend_internal_function_info structure.
  . Moved zend_op_array.size, size_var, size_literal, current_brk_cont,
    backpatch_count into CG(context) as they are used only during compilation.
  . Moved zend_op_array.start_op into EG(start_op) as it's used only for
    'interactive' execution of a single top-level op-array.
  . Replaced zend_op_array.done_pass_two by ZEND_ACC_DONE_PASS_TWO in
    zend_op_array.fn_flags.
  . op_array.vars array is trimmed (reallocated) during pass_two.
  . Replaced zend_class_entry.constants_updated by ZEND_ACC_CONSTANTS_UPDATED
    in zend_class_entry.ce_flags.
  . Reduced the size of zend_class_entry by sharing the same memory space
    by different information for internal and user classes.
    See zend_class_entry.info union.
  . Reduced size of temp_variable.

- Improved Zend Engine - performance tweaks and optimizations: (Dmitry)
  . Inlined most probable code-paths for arithmetic operations directly into
    executor.
  . Eliminated unnecessary iterations during request startup/shutdown.
  . Changed $GLOBALS into a JIT autoglobal, so it's initialized only if used.
    (this may affect opcode caches!)
  . Improved performance of @ (silence) operator.
  . Simplified string offset reading. Given $str="abc" then $str[1][0] is now
    a legal construct.
  . Added caches to eliminate repeatable run-time bindings of functions,
    classes, constants, methods and properties.
  . Added concept of interned strings. All strings constants known at compile
    time are allocated in a single copy and never changed.
  . ZEND_RECV now always has IS_CV as its result.
  . ZEND_CATCH now has to be used only with constant class names.
  . ZEND_FETCH_DIM_? may fetch array and dimension operands in different order.
  . Simplified ZEND_FETCH_*_R operations. They can't be used with the
    EXT_TYPE_UNUSED flag any more. This is a very rare and useless case.
    ZEND_FREE might be required after them instead.
  . Split ZEND_RETURN into two new instructions ZEND_RETURN and
    ZEND_RETURN_BY_REF.
  . Optimized access to global constants using values with pre-calculated
    hash_values from the literals table.
  . Optimized access to static properties using executor specialization.
    A constant class name may be used as a direct operand of ZEND_FETCH_*
    instruction without previous ZEND_FETCH_CLASS.
  . zend_stack and zend_ptr_stack allocation is delayed until actual usage.

- Other improvements to Zend Engine:
  . Added an optimization which saves memory and emalloc/efree calls for empty
    HashTables. (Stas, Dmitry)
  . Added ability to reset user opcode handlers (Yoram).
  . Changed the structure of op_array.opcodes. The constant values are moved from
    opcode operands into a separate literal table. (Dmitry)
  . Fixed (disabled) inline-caching for ZEND_OVERLOADED_FUNCTION methods.
    (Dmitry)

- Improved core functions:
  . Enforce an extended class' __construct arguments to match the
    abstract constructor in the base class.
  . Disallow reusing superglobal names as parameter names.
  . Added optional argument to debug_backtrace() and debug_print_backtrace()
    to limit the amount of stack frames returned. (Sebastian, Patrick)
  . Added hex2bin() function. (Scott)
  . number_format() no longer truncates multibyte decimal points and thousand
    separators to the first byte. FR #53457. (Adam)
  . Added support for object references in recursive serialize() calls.
    FR #36424. (Mike)
  . Added support for SORT_NATURAL and SORT_FLAG_CASE in array
    sort functions (sort, rsort, ksort, krsort, asort, arsort and
    array_multisort). FR#55158 (Arpad)
  . Added stream metadata API support and stream_metadata() stream class
    handler. (Stas)
  . User wrappers can now define a stream_truncate() method that responds
    to truncation, e.g. through ftruncate(). FR #53888. (Gustavo)
  . Improved unserialize() performance.
    (galaxy dot mipt at gmail dot com, Kalle)
  . Changed array_combine() to return empty array instead of FALSE when both
    parameter arrays are empty. FR #34857. (joel.perras@gmail.com)
  . Fixed bug #61095 (Incorect lexing of 0x00*+<NUM>). (Etienne)
  . Fixed bug #60965 (Buffer overflow on htmlspecialchars/entities with
    $double=false). (Gustavo)
  . Fixed bug #60895 (Possible invalid handler usage in windows random
    functions). (Pierre)
  . Fixed bug #60879 (unserialize() Does not invoke __wakeup() on object).
    (Pierre, Steve)
  . Fixed bug #60825 (Segfault when running symfony 2 tests).
    (Dmitry, Laruence)
  . Fixed bug #60627 (httpd.worker segfault on startup with php_value).
  . Fixed bug #60613 (Segmentation fault with $cls->{expr}() syntax). (Dmitry)
  . Fixed bug #60611 (Segmentation fault with Cls::{expr}() syntax). (Laruence)
    (Laruence)
  . Fixed bug #60558 (Invalid read and writes). (Laruence)
  . Fixed bug #60444 (Segmentation fault with include & class extending).
    (Laruence, Dmitry).
  . Fixed bug #60362 (non-existent sub-sub keys should not have values).
    (Laruence, alan_k, Stas)
  . Fixed bug #60350 (No string escape code for ESC (ascii 27), normally \e).
    (php at mickweiss dot com)
  . Fixed bug #60321 (ob_get_status(true) no longer returns an array when
    buffer is empty). (Pierrick)
  . Fixed bug #60282 (Segfault when using ob_gzhandler() with open buffers).
    (Laruence)
  . Fixed bug #60240 (invalid read/writes when unserializing specially crafted
    strings). (Mike)
  . Fixed bug #60227 (header() cannot detect the multi-line header with
     CR(0x0D)). (rui)
  . Fixed bug #60174 (Notice when array in method prototype error).
    (Laruence)
  . Fixed bug #60169 (Conjunction of ternary and list crashes PHP).
    (Laruence)
  . Fixed bug #60038 (SIGALRM cause segfault in php_error_cb). (Laruence)
    (klightspeed at netspace dot net dot au)
  . Fixed bug #55871 (Interruption in substr_replace()). (Stas)
  . Fixed bug #55801 (Behavior of unserialize has changed). (Mike)
  . Fixed bug #55758 (Digest Authenticate missed in 5.4) . (Laruence)
  . Fixed bug #55748 (multiple NULL Pointer Dereference with zend_strndup())
    (CVE-2011-4153). (Stas)
  . Fixed bug #55124 (recursive mkdir fails with current (dot) directory in path).
    (Pierre)
  . Fixed bug #55084 (Function registered by header_register_callback is
    called only once per process). (Hannes)
  . Implement FR #54514 (Get php binary path during script execution).
    (Laruence)
  . Fixed bug #52211 (iconv() returns part of string on error). (Felipe)
  . Fixed bug #51860 (Include fails with toplevel symlink to /). (Dmitry)

- Improved generic SAPI support:
  . Added $_SERVER['REQUEST_TIME_FLOAT'] to include microsecond precision.
    (Patrick)
  . Added header_register_callback() which is invoked immediately
    prior to the sending of headers and after default headers have
    been added. (Scott)
  . Added http_response_code() function. FR #52555. (Paul Dragoonis, Kalle)
  . Fixed bug #55500 (Corrupted $_FILES indices lead to security concern).
    (CVE-2012-1172). (Stas)
  . Fixed bug #54374 (Insufficient validating of upload name leading to
    corrupted $_FILES indices). (CVE-2012-1172). (Stas, lekensteyn at gmail dot com)

- Improved CLI SAPI:
  . Added built-in web server that is intended for testing purpose.
    (Moriyoshi, Laruence, and fixes by Pierre, Derick, Arpad,
    chobieee at gmail dot com)
  . Added command line option --rz <name> which shows information of the
    named Zend extension. (Johannes)
  . Interactive readline shell improvements: (Johannes)
    . Added "cli.pager" php.ini setting to set a pager for output.
    . Added "cli.prompt" php.ini setting to configure the shell prompt.
    . Added shortcut #inisetting=value to change php.ini settings at run-time.
    . Changed shell not to terminate on fatal errors.
    . Interactive shell works with shared readline extension. FR #53878.

- Improved CGI/FastCGI SAPI: (Dmitry)
  . Added apache compatible functions: apache_child_terminate(),
    getallheaders(), apache_request_headers() and apache_response_headers()
  . Improved performance of FastCGI request parsing.
  . Fixed reinitialization of SAPI callbacks after php_module_startup().
    (Dmitry)

- Improved PHP-FPM SAPI:
  . Removed EXPERIMENTAL flag. (fat)
  . Fixed bug #60659 (FPM does not clear auth_user on request accept).
    (bonbons at linux-vserver dot org)

- Improved Litespeed SAPI:
  . Fixed bug #55769 (Make Fails with "Missing Separator" error). (Adam)

- Improved Date extension:
  . Added the + modifier to parseFromFormat to allow trailing text in the
    string to parse without throwing an error. (Stas, Derick)

- Improved DBA extension:
  . Added Tokyo Cabinet abstract DB support. (Michael Maclean)
  . Added Berkeley DB 5 support. (Johannes, Chris Jones)

- Improved DOM extension:
  . Added the ability to pass options to loadHTML (Chregu, fxmulder at gmail dot com)

- Improved filesystem functions:
  . scandir() now accepts SCANDIR_SORT_NONE as a possible sorting_order value.
    FR #53407. (Adam)

- Improved HASH extension:
  . Added Jenkins's one-at-a-time hash support. (Martin Jansen)
  . Added FNV-1 hash support. (Michael Maclean)
  . Made Adler32 algorithm faster. FR #53213. (zavasek at yandex dot ru)
  . Removed Salsa10/Salsa20, which are actually stream ciphers (Mike)
  . Fixed bug #60221 (Tiger hash output byte order) (Mike)

- Improved intl extension:
  . Added Spoofchecker class, allows checking for visibly confusable characters and
    other security issues. (Scott)
  . Added Transliterator class, allowing transliteration of strings.
    (Gustavo)
  . Added support for UTS #46. (Gustavo)
  . Fixed build on Fedora 15 / Ubuntu 11. (Hannes)
  . Fixed bug #55562 (grapheme_substr() returns false on big length). (Stas)

- Improved JSON extension:
  . Added new json_encode() option JSON_UNESCAPED_UNICODE. FR #53946.
    (Alexander, Gwynne)
  . Added JsonSerializable interface. (Sara)
  . Added JSON_BIGINT_AS_STRING, extended json_decode() sig with $options.
    (Sara)
  . Added support for JSON_NUMERIC_CHECK option in json_encode() that converts
    numeric strings to integers. (Ilia)
  . Added new json_encode() option JSON_UNESCAPED_SLASHES. FR #49366. (Adam)
  . Added new json_encode() option JSON_PRETTY_PRINT. FR #44331. (Adam)

- Improved LDAP extension:
  . Added paged results support. FR #42060. (ando@OpenLDAP.org,
    iarenuno@eteo.mondragon.edu, jeanseb@au-fil-du.net, remy.saissy@gmail.com)

- Improved mbstring extension:
  . Added Shift_JIS/UTF-8 Emoji (pictograms) support. (Rui)
  . Added JIS X0213:2004 (Shift_JIS-2004, EUC-JP-2004, ISO-2022-JP-2004)
    support. (Rui)
  . Ill-formed UTF-8 check for security enhancements. (Rui)
  . Added MacJapanese (Shift_JIS) and gb18030 encoding support. (Rui)
  . Added encode/decode in hex format to mb_[en|de]code_numericentity(). (Rui)
  . Added user JIS X0213:2004 (Shift_JIS-2004, EUC-JP-2004, ISO-2022-JP-2004)
    support. (Rui)
  . Added the user defined area for CP936 and CP950 (Rui).
  . Fixed bug #60306 (Characters lost while converting from cp936 to utf8).
    (Laruence)

- Improved MySQL extensions:
  . MySQL: Deprecated mysql_list_dbs(). FR #50667. (Andrey)
  . mysqlnd: Added named pipes support. FR #48082. (Andrey)
  . MySQLi: Added iterator support in MySQLi. mysqli_result implements
    Traversable. (Andrey, Johannes)
  . PDO_mysql: Removed support for linking with MySQL client libraries older
    than 4.1. (Johannes)
  . ext/mysql, mysqli and pdo_mysql now use mysqlnd by default. (Johannes)
  . Fixed bug #55473 (mysql_pconnect leaks file descriptors on reconnect).
    (Andrey, Laruence)
  . Fixed bug #55653 (PS crash with libmysql when binding same variable as
    param and out). (Laruence)

- Improved OpenSSL extension:
  . Added AES support. FR #48632. (yonas dot y at gmail dot com, Pierre)
  . Added no padding option to openssl_encrypt()/openssl_decrypt(). (Scott)
  . Use php's implementation for Windows Crypto API in
    openssl_random_pseudo_bytes. (Pierre)
  . On error in openssl_random_pseudo_bytes() made sure we set strong result
    to false. (Scott)
  . Fixed possible attack in SSL sockets with SSL 3.0 / TLS 1.0.
    CVE-2011-3389. (Scott)
  . Fixed bug #61124 (Crash when decoding an invalid base64 encoded string).
    (me at ktamura dot com, Scott)

- Improved PDO:
  . Fixed PDO objects binary incompatibility. (Dmitry)

- PDO DBlib driver:
  . Added nextRowset support.
  . Fixed bug #50755 (PDO DBLIB Fails with OOM).

- Improved PostgreSQL extension:
  . Added support for "extra" parameter for PGNotify().
    (r dot i dot k at free dot fr, Ilia)

- Improved PCRE extension:
  . Changed third parameter of preg_match_all() to optional. FR #53238. (Adam)

- Improved Readline extension:
  . Fixed bug #54450 (Enable callback support when built against libedit).
    (fedora at famillecollet dot com, Hannes)

- Improved Reflection extension:
  . Added ReflectionClass::newInstanceWithoutConstructor() to create a new
    instance of a class without invoking its constructor. FR #55490.
    (Sebastian)
  . Added ReflectionExtension::isTemporary() and
    ReflectionExtension::isPersistent() methods. (Johannes)
  . Added ReflectionZendExtension class. (Johannes)
  . Added ReflectionClass::isCloneable(). (Felipe)

- Improved Session extension:
  . Expose session status via new function, session_status (FR #52982) (Arpad)
  . Added support for object-oriented session handlers. (Arpad)
  . Added support for storing upload progress feedback in session data. (Arnaud)
  . Changed session.entropy_file to default to /dev/urandom or /dev/arandom if
    either is present at compile time. (Rasmus)
  . Fixed bug #60860 (session.save_handler=user without defined function core
    dumps). (Felipe)
  . Implement FR #60551 (session_set_save_handler should support a core's
    session handler interface). (Arpad)
  . Fixed bug #60640 (invalid return values). (Arpad)

- Improved SNMP extension (Boris Lytochkin):
  . Added OO API. FR #53594 (php-snmp rewrite).
  . Sanitized return values of existing functions. Now it returns FALSE on
    failure.
  . Allow ~infinite OIDs in GET/GETNEXT/SET queries. Autochunk them to max_oids
    upon request.
  . Introducing unit tests for extension with ~full coverage.
  . IPv6 support. (FR #42918)
  . Way of representing OID value can now be changed when SNMP_VALUE_OBJECT
    is used for value output mode. Use or'ed SNMP_VALUE_LIBRARY(default if
    not specified) or SNMP_VALUE_PLAIN. (FR #54502)
  . Fixed bug #60749 (SNMP module should not strip non-standard SNMP port
    from hostname). (Boris Lytochkin)
  . Fixed bug #60585 (php build fails with USE flag snmp when IPv6 support
    is disabled). (Boris Lytochkin)
  . Fixed bug #53862 (snmp_set_oid_output_format does not allow returning to default)
  . Fixed bug #46065 (snmp_set_quick_print() persists between requests)
  . Fixed bug #45893 (Snmp buffer limited to 2048 char)
  . Fixed bug #44193 (snmp v3 noAuthNoPriv doesn't work)

- Improved SOAP extension:
  . Added new SoapClient option "keep_alive". FR #60329. (Pierrick)
  . Fixed basic HTTP authentication for WSDL sub requests. (Dmitry)

- Improved SPL extension:
  . Added RegexIterator::getRegex() method. (Joshua Thijssen)
  . Added SplObjectStorage::getHash() hook. (Etienne)
  . Added CallbackFilterIterator and RecursiveCallbackFilterIterator. (Arnaud)
  . Added missing class_uses(..) as pointed out by #55266 (Stefan)
  . Immediately reject wrong usages of directories under Spl(Temp)FileObject
    and friends. (Etienne, Pierre)
  . FilesystemIterator, GlobIterator and (Recursive)DirectoryIterator now use
    the default stream context. (Hannes)
  . Fixed bug #60201 (SplFileObject::setCsvControl does not expose third
    argument via Reflection). (Peter)
  . Fixed bug #55287 (spl_classes() not includes CallbackFilter classes)
    (sasezaki at gmail dot com, salathe)

- Improved Sysvshm extension:
  . Fixed bug #55750 (memory copy issue in sysvshm extension).
    (Ilia, jeffhuang9999 at gmail dot com)

- Improved Tidy extension:
  . Fixed bug #54682 (Tidy::diagnose() NULL pointer dereference).
    (Maksymilian Arciemowicz, Felipe)

- Improved Tokenizer extension:
  . Fixed bug #54089 (token_get_all with regards to __halt_compiler is
    not binary safe). (Nikita Popov)

- Improved XSL extension:
  . Added XsltProcessor::setSecurityPrefs($options) and getSecurityPrefs() to
    define forbidden operations within XSLT stylesheets, default is not to
    enable write operations from XSLT. Bug #54446 (Chregu, Nicolas Gregoire)
  . XSL doesn't stop transformation anymore, if a PHP function can't be called
    (Christian)

- Improved ZLIB extension:
  . Re-implemented non-file related functionality. (Mike)
  . Fixed bug #55544 (ob_gzhandler always conflicts with zlib.output_compression).
    (Mike)

14 Jun 2012, PHP 5.3.14

- CLI SAPI:
  . Fixed bug #61546 (functions related to current script failed when chdir()
    in cli sapi). (Laruence, reeze.xia@gmail.com)

- CURL:
  . Fixed bug #61948 (CURLOPT_COOKIEFILE '' raises open_basedir restriction).
    (Laruence)

- COM:
  . Fixed bug #62146 com_dotnet cannot be built shared. (Johannes)

- Core:
  . Fixed CVE-2012-2143. (Solar Designer)
  . Fixed missing bound check in iptcparse(). (chris at chiappa.net)
  . Fixed bug #62373 (serialize() generates wrong reference to the object).
    (Moriyoshi)
  . Fixed bug #62005 (unexpected behavior when incrementally assigning to a
    member of a null object). (Laruence)
  . Fixed bug #61991 (long overflow in realpath_cache_get()). (Anatoliy)
  . Fixed bug #61764 ('I' unpacks n as signed if n > 2^31-1 on LP64). (Gustavo)
  . Fixed bug #61730 (Segfault from array_walk modifying an array passed by
    reference). (Laruence)
  . Fixed bug #61713 (Logic error in charset detection for htmlentities).
    (Anatoliy)
  . Fixed bug #54197 ([PATH=] sections incompatibility with user_ini.filename
    set to null). (Anatoliy)
  . Changed php://fd to be available only for CLI.

- Fileinfo:
  . Fixed bug #61812 (Uninitialised value used in libmagic).
    (Laruence, Gustavo)

- Iconv extension:
  . Fixed a bug that iconv extension fails to link to the correct library
    when another extension makes use of a library that links to the iconv
    library. See https://bugs.gentoo.org/show_bug.cgi?id=364139 for detail.
    (Moriyoshi)

- Intl:
  . Fixed bug #62082 (Memory corruption in internal function
    get_icu_disp_value_src_php()). (Gustavo)

- JSON
  . Fixed bug #61537 (json_encode() incorrectly truncates/discards
    information). (Adam)

- PDO:
  . Fixed bug #61755 (A parsing bug in the prepared statements can lead to
    access violations). (Johannes)

- Phar:
  . Fix bug #61065 (Secunia SA44335). (Rasmus)

- Streams:
  . Fixed bug #61961 (file_get_contents leaks when access empty file with
    maxlen set). (Reeze)

08 May 2012, PHP 5.3.13
- CGI
  . Improve fix for PHP-CGI query string parameter vulnerability, CVE-2012-2311.
    (Stas)

03 May 2012, PHP 5.3.12
- Fix PHP-CGI query string parameter vulnerability, CVE-2012-1823. (Rasmus)

26 Apr 2012, PHP 5.3.11

- Core:
  . Fixed bug #61605 (header_remove() does not remove all headers).
    (Laruence)
  . Fixed bug #61541 (Segfault when using ob_* in output_callback).
    (reeze.xia@gmail.com)
  . Fixed bug #61273 (call_user_func_array with more than 16333 arguments
    leaks / crashes). (Laruence)
  . Fixed bug #61165 (Segfault - strip_tags()). (Laruence)
  . Improved max_input_vars directive to check nested variables (Dmitry).
  . Fixed bug #61095 (Incorect lexing of 0x00*+<NUM>). (Etienne)
  . Fixed bug #61087 (Memory leak in parse_ini_file when specifying
    invalid scanner mode). (Nikic, Laruence)
  . Fixed bug #61072 (Memory leak when restoring an exception handler).
    (Nikic, Laruence)
  . Fixed bug #61058 (array_fill leaks if start index is PHP_INT_MAX).
    (Laruence)
  . Fixed bug #61043 (Regression in magic_quotes_gpc fix for CVE-2012-0831).
    (Ondřej Surý)
  . Fixed bug #61000 (Exceeding max nesting level doesn't delete numerical
    vars). (Laruence)
  . Fixed bug #60895 (Possible invalid handler usage in windows random
    functions). (Pierre)
  . Fixed bug #60825 (Segfault when running symfony 2 tests).
    (Dmitry, Laruence)
  . Fixed bug #60801 (strpbrk() mishandles NUL byte). (Adam)
  . Fixed bug #60569 (Nullbyte truncates Exception $message). (Ilia)
  . Fixed bug #60227 (header() cannot detect the multi-line header with CR).
    (rui, Gustavo)
  . Fixed bug #60222 (time_nanosleep() does validate input params). (Ilia)
  . Fixed bug #54374 (Insufficient validating of upload name leading to
    corrupted $_FILES indices). (CVE-2012-1172). (Stas, lekensteyn at
    gmail dot com, Pierre)
  . Fixed bug #52719 (array_walk_recursive crashes if third param of the
    function is by reference). (Nikita Popov)
  . Fixed bug #51860 (Include fails with toplevel symlink to /). (Dmitry)

- DOM
  . Added debug info handler to DOM objects. (Gustavo, Joey Smith)

- FPM
  . Fixed bug #61430 (Transposed memset() params in sapi/fpm/fpm/fpm_shm.c).
    (michaelhood at gmail dot com, Ilia)

- Ibase
  . Fixed bug #60947 (Segmentation fault while executing ibase_db_info).
    (Ilia)

- Installation
  . Fixed bug #61172 (Add Apache 2.4 support). (Chris Jones)

- Fileinfo
  . Fixed bug #61173 (Unable to detect error from finfo constructor). (Gustavo)

- Firebird Database extension (ibase):
  . Fixed bug #60802 (ibase_trans() gives segfault when passing params).

- Libxml:
  . Fixed bug #61617 (Libxml tests failed(ht is already destroyed)).
    (Laruence)
  . Fixed bug #61367 (open_basedir bypass using libxml RSHUTDOWN).
    (Tim Starling)

- mysqli
  . Fixed bug #61003 (mysql_stat() require a valid connection). (Johannes).

- PDO_mysql
  . Fixed bug #61207 (PDO::nextRowset() after a multi-statement query doesn't
    always work). (Johannes)
  . Fixed bug #61194 (PDO should export compression flag with myslqnd).
    (Johannes)

- PDO_odbc
  . Fixed bug #61212 (PDO ODBC Segfaults on SQL_SUCESS_WITH_INFO). (Ilia)

- PDO_pgsql
  . Fixed bug #61267 (pdo_pgsql's PDO::exec() returns the number of SELECTed
    rows on postgresql >= 9). (ben dot pineau at gmail dot com)

- PDO_Sqlite extension:
  . Add createCollation support. (Damien)

- Phar:
  . Fixed bug #61184 (Phar::webPhar() generates headers with trailing NUL
    bytes). (Nikic)

- PHP-FPM SAPI:
  . Fixed bug #60811 (php-fpm compilation problem). (rasmus)

- Readline:
  . Fixed bug #61088 (Memory leak in readline_callback_handler_install).
    (Nikic, Laruence)
  . Add open_basedir checks to readline_write_history and readline_read_history.
    (Rasmus, reported by Mateusz Goik)

- Reflection:
  . Fixed bug #61388 (ReflectionObject:getProperties() issues invalid reads
    when get_properties returns a hash table with (inaccessible) dynamic
    numeric properties). (Gustavo)
  . Fixed bug #60968 (Late static binding doesn't work with
    ReflectionMethod::invokeArgs()). (Laruence)

- SOAP
  . Fixed basic HTTP authentication for WSDL sub requests. (Dmitry)
  . Fixed bug #60887 (SoapClient ignores user_agent option and sends no
    User-Agent header). (carloschilazo at gmail dot com)
  . Fixed bug #60842, #51775 (Chunked response parsing error when
    chunksize length line is > 10 bytes). (Ilia)
  . Fixed bug #49853 (Soap Client stream context header option ignored).
    (Dmitry)

- SPL
  . Fixed memory leak when calling SplFileInfo's constructor twice. (Felipe)
  . Fixed bug #61418 (Segmentation fault when DirectoryIterator's or
    FilesystemIterator's iterators are requested more than once without
    having had its dtor callback called in between). (Gustavo)
  . Fixed bug #61347 (inconsistent isset behavior of Arrayobject). (Laruence)
  . Fixed bug #61326 (ArrayObject comparison). (Gustavo)

- SQLite3 extension:
  . Add createCollation() method. (Brad Dewar)

- Session:
  . Fixed bug #60860 (session.save_handler=user without defined function core
    dumps). (Felipe)
  . Fixed bug #60634 (Segmentation fault when trying to die() in
    SessionHandler::write()). (Ilia)

- Streams:
  . Fixed bug #61371 (stream_context_create() causes memory leaks on use
    streams_socket_create). (Gustavo)
  . Fixed bug #61253 (Wrappers opened with errors concurrency problem on ZTS).
    (Gustavo)
  . Fixed bug #61115 (stream related segfault on fatal error in
    php_stream_context_link). (Gustavo)
  . Fixed bug #60817 (stream_get_line() reads from stream even when there is
    already sufficient data buffered). stream_get_line() now behaves more like
    fgets(), as is documented. (Gustavo)
  . Further fix for bug #60455 (stream_get_line misbehaves if EOF is not
    detected together with the last read). (Gustavo)
  . Fixed bug #60106 (stream_socket_server silently truncates long unix
    socket paths). (Ilia)

- Tidy:
  . Fixed bug #54682 (tidy null pointer dereference). (Tony, David Soria Parra)

- XMLRPC:
  . Fixed bug #61264 (xmlrpc_parse_method_descriptions leaks temporary
    variable). (Nikita Popov)
  . Fixed bug #61097 (Memory leak in xmlrpc functions copying zvals). (Nikic)

- Zlib:
  . Fixed bug #61139 (gzopen leaks when specifying invalid mode). (Nikic)

02 Feb 2012, PHP 5.3.10

- Core:
  . Fixed arbitrary remote code execution vulnerability reported by Stefan
    Esser, CVE-2012-0830. (Stas, Dmitry)

10 Jan 2012, PHP 5.3.9

- Core:
  . Added max_input_vars directive to prevent attacks based on hash collisions
    (CVE-2011-4885) (Dmitry).
  . Fixed bug #60205 (possible integer overflow in content_length). (Laruence)
  . Fixed bug #60139 (Anonymous functions create cycles not detected by the
    GC). (Dmitry)
  . Fixed bug #60138 (GC crash with referenced array in RecursiveArrayIterator)
    (Dmitry).
  . Fixed bug #60120 (proc_open's streams may hang with stdin/out/err when
    the data exceeds or is equal to 2048 bytes). (Pierre, Pascal Borreli)
  . Fixed bug #60099 (__halt_compiler() works in braced namespaces). (Felipe)
  . Fixed bug #60019 (Function time_nanosleep() is undefined on OS X). (Ilia)
  . Fixed bug #55874 (GCC does not provide __sync_fetch_and_add on some archs).
    (klightspeed at netspace dot net dot au)
  . Fixed bug #55798 (serialize followed by unserialize with numeric object
    prop. gives integer prop). (Gustavo)
  . Fixed bug #55749 (TOCTOU issue in getenv() on Windows builds). (Pierre)
  . Fixed bug #55707 (undefined reference to `__sync_fetch_and_add_4' on Linux
    parisc). (Felipe)
  . Fixed bug #55674 (fgetcsv & str_getcsv skip empty fields in some
    tab-separated records). (Laruence)
  . Fixed bug #55649 (Undefined function Bug()). (Laruence)
  . Fixed bug #55622 (memory corruption in parse_ini_string). (Pierre)
  . Fixed bug #55576 (Cannot conditionally move uploaded file without race
    condition). (Gustavo)
  . Fixed bug #55510: $_FILES 'name' missing first character after upload.
    (Arpad)
  . Fixed bug #55509 (segfault on x86_64 using more than 2G memory). (Laruence)
  . Fixed bug #55504 (Content-Type header is not parsed correctly on
    HTTP POST request). (Hannes)
  . Fixed bug #55475 (is_a() triggers autoloader, new optional 3rd argument to
    is_a and is_subclass_of). (alan_k)
  . Fixed bug #52461 (Incomplete doctype and missing xmlns).
    (virsacer at web dot de, Pierre)
  . Fixed bug #55366 (keys lost when using substr_replace an array). (Arpad)
  . Fixed bug #55273 (base64_decode() with strict rejects whitespace after
    pad). (Ilia)
  . Fixed bug #52624 (tempnam() by-pass open_basedir with nonnexistent
    directory). (Felipe)
  . Fixed bug #50982 (incorrect assumption of PAGE_SIZE size). (Dmitry)
  . Fixed invalid free in call_user_method() function. (Felipe)
  . Fixed bug #43200 (Interface implementation / inheritence not possible in
    abstract classes). (Felipe)


- BCmath:
  . Fixed bug #60377 (bcscale related crashes on 64bits platforms). (shm)

- Calendar:
  . Fixed bug #55797 (Integer overflow in SdnToGregorian leads to segfault (in
    optimized builds). (Gustavo)

- cURL:
  . Fixed bug #60439 (curl_copy_handle segfault when used with
    CURLOPT_PROGRESSFUNCTION). (Pierrick)
  . Fixed bug #54798 (Segfault when CURLOPT_STDERR file pointer is closed
    before calling curl_exec). (Hannes)
  . Fixed issues were curl_copy_handle() would sometimes lose copied
    preferences. (Hannes)

- DateTime:
  . Fixed bug #60373 (Startup errors with log_errors on cause segfault).
    (Derick)
  . Fixed bug #60236 (TLA timezone dates are not converted properly from
    timestamp). (Derick)
  . Fixed bug #55253 (DateTime::add() and sub() result -1 hour on objects with
    time zone type 2). (Derick)
  . Fixed bug #54851 (DateTime::createFromFormat() doesn't interpret "D").
    (Derick)
  . Fixed bug #53502 (strtotime with timezone memory leak). (Derick)
  . Fixed bug #52062 (large timestamps with DateTime::getTimestamp and
    DateTime::setTimestamp). (Derick)
  . Fixed bug #51994 (date_parse_from_format is parsing invalid date using 'yz'
    format). (Derick)
  . Fixed bug #52113 (Seg fault while creating (by unserialization)
    DatePeriod). (Derick)
  . Fixed bug #48476 (cloning extended DateTime class without calling
    parent::__constr crashed PHP). (Hannes)

- EXIF:
  . Fixed bug #60150 (Integer overflow during the parsing of invalid exif
    header). (CVE-2011-4566) (Stas, flolechaud at gmail dot com)

- Fileinfo:
  . Fixed bug #60094 (C++ comment fails in c89). (Laruence)
  . Fixed possible memory leak in finfo_open(). (Felipe)
  . Fixed memory leak when calling the Finfo constructor twice. (Felipe)

- Filter:
  . Fixed Bug #55478 (FILTER_VALIDATE_EMAIL fails with internationalized
    domain name addresses containing >1 -). (Ilia)

- FTP:
  . Fixed bug #60183 (out of sync ftp responses). (bram at ebskamp dot me,
    rasmus)

- Gd:
  . Fixed bug #60160 (imagefill() doesn't work correctly
    for small images). (Florian)
  . Fixed potential memory leak on a png error (Rasmus, Paul Saab)

- Intl:
  . Fixed bug #60192 (SegFault when Collator not constructed
    properly). (Florian)
  . Fixed memory leak in several Intl locale functions. (Felipe)

- Json:
  . Fixed bug #55543 (json_encode() with JSON_NUMERIC_CHECK fails on objects
    with numeric string properties). (Ilia, dchurch at sciencelogic dot com)

- Mbstring:
  . Fixed possible crash in mb_ereg_search_init() using empty pattern. (Felipe)

- MS SQL:
  . Fixed bug #60267 (Compile failure with freetds 0.91). (Felipe)

- MySQL:
  . Fixed bug #55550 (mysql.trace_mode miscounts result sets). (Johannes)

- MySQLi extension:
  . Fixed bug #55859 (mysqli->stat property access gives error). (Andrey)
  . Fixed bug #55582 (mysqli_num_rows() returns always 0 for unbuffered, when
    mysqlnd is used). (Andrey)
  . Fixed bug #55703 (PHP crash when calling mysqli_fetch_fields).
    (eran at zend dot com, Laruence)

- mysqlnd
  . Fixed bug #55609 (mysqlnd cannot be built shared). (Johannes)
  . Fixed bug #55067 (MySQL doesn't support compression - wrong config option).
    (Andrey)

- NSAPI SAPI:
  . Don't set $_SERVER['HTTPS'] on unsecure connection (bug #55403). (Uwe
    Schindler)

- OpenSSL:
  . Fixed bug #60279 (Fixed NULL pointer dereference in
    stream_socket_enable_crypto, case when ssl_handle of session_stream is not
    initialized.) (shm)
  . Fix segfault with older versions of OpenSSL. (Scott)

- Oracle Database extension (OCI8):
  . Fixed bug #59985 (show normal warning text for OCI_NO_DATA).
    (Chris Jones)
  . Increased maximum Oracle error message buffer length for new 11.2.0.3 size.
    (Chris Jones)
  . Improve internal initalization failure error messages. (Chris Jones)

- PDO
  . Fixed bug #55776 (PDORow to session bug). (Johannes)

- PDO Firebird:
  . Fixed bug #48877 ("bindValue" and "bindParam" do not work for PDO Firebird).
    (Mariuz)
  . Fixed bug #47415 (PDO_Firebird segfaults when passing lowercased column name to bindColumn).
  . Fixed bug #53280 (PDO_Firebird segfaults if query column count less than param count).
    (Mariuz)

- PDO MySQL driver:
  . Fixed bug #60155 (pdo_mysql.default_socket ignored). (Johannes)
  . Fixed bug #55870 (PDO ignores all SSL parameters when used with mysql
    native driver). (Pierre)
  . Fixed bug #54158 (MYSQLND+PDO MySQL requires #define
    MYSQL_OPT_LOCAL_INFILE). (Andrey)

- PDO OCI driver:
  . Fixed bug #55768 (PDO_OCI can't resume Oracle session after it's been
    killed). (mikhail dot v dot gavrilov at gmail dot com, Chris Jones, Tony)

- Phar:
  . Fixed bug #60261 (NULL pointer dereference in phar). (Felipe)
  . Fixed bug #60164 (Stubs of a specific length break phar_open_from_fp
    scanning for __HALT_COMPILER). (Ralph Schindler)
  . Fixed bug #53872 (internal corruption of phar). (Hannes)
  . Fixed bug #52013 (Unable to decompress files in a compressed phar). (Hannes)

- PHP-FPM SAPI:
  . Dropped restriction of not setting the same value multiple times, the last
    one holds. (giovanni at giacobbi dot net, fat)
  . Added .phar to default authorized extensions. (fat)
  . Fixed bug #60659 (FPM does not clear auth_user on request accept).
    (bonbons at linux-vserver dot org)
  . Fixed bug #60629 (memory corruption when web server closed the fcgi fd).
    (fat)
  . Enhance error log when the primary script can't be open. FR #60199. (fat)
  . Fixed bug #60179 (php_flag and php_value does not work properly). (fat)
  . Fixed bug #55577 (status.html does not install). (fat)
  . Fixed bug #55533 (The -d parameter doesn't work). (fat)
  . Fixed bug #55526 (Heartbeat causes a lot of unnecessary events). (fat)
  . Fixed bug #55486 (status show BIG processes number). (fat)
  . Enhanced security by limiting access to user defined extensions.
    FR #55181. (fat)
  . Added process.max to control the number of process FPM can fork. FR #55166.
    (fat)
  . Implemented FR #54577 (Enhanced status page with full status and details
    about each processes. Also provide a web page (status.html) for
    real-time FPM status. (fat)
  . Lowered default value for Process Manager. FR #54098. (fat)
  . Implemented FR #52569 (Add the "ondemand" process-manager
    to allow zero children). (fat)
  . Added partial syslog support (on error_log only). FR #52052. (fat)

- Postgres:
  . Fixed bug #60244 (pg_fetch_* functions do not validate that row param
    is >0). (Ilia)
  . Added PGSQL_LIBPQ_VERSION/PGSQL_LIBPQ_VERSION_STR constants. (Yasuo)

- Reflection:
  . Fixed bug #60367 (Reflection and Late Static Binding). (Laruence)

- Session:
  . Fixed bug #55267 (session_regenerate_id fails after header sent). (Hannes)

- SimpleXML:
  . Reverted the SimpleXML->query() behaviour to returning empty arrays
    instead of false when no nodes are found as it was since 5.3.3
    (bug #48601). (chregu, rrichards)

- SOAP
  . Fixed bug #54911 (Access to a undefined member in inherit SoapClient may
    cause Segmentation Fault). (Dmitry)
  . Fixed bug #48216 (PHP Fatal error: SOAP-ERROR: Parsing WSDL:
    Extra content at the end of the doc, when server uses chunked transfer
    encoding with spaces after chunk size). (Dmitry)
  . Fixed bug #44686 (SOAP-ERROR: Parsing WSDL with references). (Dmitry)

- Sockets:
  . Fixed bug #60048 (sa_len a #define on IRIX). (china at thewrittenword dot
    com)

- SPL:
  . Fixed bug #60082 (Crash in ArrayObject() when using recursive references).
    (Tony)
  . Fixed bug #55807 (Wrong value for splFileObject::SKIP_EMPTY).
    (jgotti at modedemploi dot fr, Hannes)
  . Fixed bug #54304 (RegexIterator::accept() doesn't work with scalar values).
    (Hannes)

- Streams:
  . Fixed bug #60455 (stream_get_line misbehaves if EOF is not detected together
    with the last read). (Gustavo)

- Tidy:
  . Fixed bug #54682 (Tidy::diagnose() NULL pointer dereference).
    (Maksymilian Arciemowicz, Felipe)

- XSL:
  . Added xsl.security_prefs ini option to define forbidden operations within
    XSLT stylesheets, default is not to enable write operations. This option
    won't be in 5.4, since there's a new method. Fixes Bug #54446. (Chregu,
    Nicolas Gregoire)

23 Aug 2011, PHP 5.3.8

- Core:
  . Fixed bug #55439 (crypt() returns only the salt for MD5). (Stas)

- OpenSSL:
  . Reverted a change in timeout handling restoring PHP 5.3.6 behavior,
    as the new behavior caused mysqlnd SSL connections to hang (#55283).
    (Pierre, Andrey, Johannes)

18 Aug 2011, PHP 5.3.7
- Upgraded bundled SQLite to version 3.7.7.1. (Scott)
- Upgraded bundled PCRE to version 8.12. (Scott)

- Zend Engine:
  . Fixed bug #55156 (ReflectionClass::getDocComment() returns comment even
    though the class has none). (Felipe)
  . Fixed bug #55007 (compiler fail after previous fail). (Felipe)
  . Fixed bug #54910 (Crash when calling call_user_func with unknown function
    name). (Dmitry)
  . Fixed bug #54804 (__halt_compiler and imported namespaces).
    (Pierrick, Felipe)
  . Fixed bug #54624 (class_alias and type hint). (Felipe)
  . Fixed bug #54585 (track_errors causes segfault). (Dmitry)
  . Fixed bug #54423 (classes from dl()'ed extensions are not destroyed).
    (Tony, Dmitry)
  . Fixed bug #54372 (Crash accessing global object itself returned from its
    __get() handle). (Dmitry)
  . Fixed bug #54367 (Use of closure causes problem in ArrayAccess). (Dmitry)
  . Fixed bug #54358 (Closure, use and reference). (Dmitry)
  . Fixed bug #54262 (Crash when assigning value to a dimension in a non-array).
    (Dmitry)
  . Fixed bug #54039 (use() of static variables in lambda functions can break
    staticness). (Dmitry)

- Core
  . Updated crypt_blowfish to 1.2. ((CVE-2011-2483) (Solar Designer)
  . Removed warning when argument of is_a() or is_subclass_of() is not
    a known class. (Stas)
  . Fixed crash in error_log(). (Felipe) Reported by Mateusz Kocielski.
  . Added PHP_MANDIR constant telling where the manpages were installed into,
    and an --man-dir argument to php-config. (Hannes)
  . Fixed a crash inside dtor for error handling. (Ilia)
  . Fixed buffer overflow on overlog salt in crypt(). (Clément LECIGNE, Stas)
  . Implemented FR #54459 (Range function accuracy). (Adam)

  . Fixed bug #55399 (parse_url() incorrectly treats ':' as a valid path).
    (Ilia)
  . Fixed bug #55339 (Segfault with allow_call_time_pass_reference = Off).
    (Dmitry)
  . Fixed bug #55295 [NEW]: popen_ex on windows, fixed possible heap overflow
    (Pierre)
  . Fixed bug #55258 (Windows Version Detecting Error).
    ( xiaomao5 at live dot com, Pierre)
  . Fixed bug #55187 (readlink returns weird characters when false result).
   (Pierre)
  . Fixed bug #55082 (var_export() doesn't escape properties properly).
    (Gustavo)
  . Fixed bug #55014 (Compile failure due to improper use of ctime_r()). (Ilia)
  . Fixed bug #54939 (File path injection vulnerability in RFC1867 File upload
    filename). (Felipe) Reported by Krzysztof Kotowicz. (CVE-2011-2202)
  . Fixed bug #54935 php_win_err can lead to crash. (Pierre)
  . Fixed bug #54924 (assert.* is not being reset upon request shutdown). (Ilia)
  . Fixed bug #54895 (Fix compiling with older gcc version without need for
    membar_producer macro). (mhei at heimpold dot de)
  . Fixed bug #54866 (incorrect accounting for realpath_cache_size).
    (Dustin Ward)
  . Fixed bug #54723 (getimagesize() doesn't check the full ico signature).
    (Scott)
  . Fixed bug #54721 (Different Hashes on Windows, BSD and Linux on wrong Salt
    size). (Pierre, os at irj dot ru)
  . Fixed bug #54580 (get_browser() segmentation fault when browscap ini
    directive is set through php_admin_value). (Gustavo)
  . Fixed bug #54332 (Crash in zend_mm_check_ptr // Heap corruption). (Dmitry)
  . Fixed bug #54305 (Crash in gc_remove_zval_from_buffer). (Dmitry)
  . Fixed bug #54238 (use-after-free in substr_replace()). (Stas)
    (CVE-2011-1148)
  . Fixed bug #54204 (Can't set a value with a PATH section in php.ini).
    (Pierre)
  . Fixed bug #54180 (parse_url() incorrectly parses path when ? in fragment).
    (tomas dot brastavicius at quantum dot lt, Pierrick)
  . Fixed bug #54137 (file_get_contents POST request sends additional line
    break). (maurice-php at mertinkat dot net, Ilia)
  . Fixed bug #53848 (fgetcsv() ignores spaces at beginnings of fields). (Ilia)
  . Alternative fix for bug #52550, as applied to the round() function (signed
    overflow), as the old fix impacted the algorithm for numbers with magnitude
    smaller than 0. (Gustavo)
  . Fixed bug #53727 (Inconsistent behavior of is_subclass_of with interfaces)
    (Ralph Schindler, Dmitry)
  . Fixed bug #52935 (call exit in user_error_handler cause stream relate
    core). (Gustavo)
  . Fixed bug #51997 (SEEK_CUR with 0 value, returns a warning). (Ilia)
  . Fixed bug #50816 (Using class constants in array definition fails).
    (Pierrick, Dmitry)
  . Fixed bug #50363 (Invalid parsing in convert.quoted-printable-decode
    filter). (slusarz at curecanti dot org)
  . Fixed bug #48465 (sys_get_temp_dir() possibly inconsistent when using
    TMPDIR on Windows). (Pierre)

- Apache2 Handler SAPI:
  . Fixed bug #54529 (SAPI crashes on apache_config.c:197).
    (hebergement at riastudio dot fr)

- CLI SAPI:
  . Fixed bug #52496 (Zero exit code on option parsing failure). (Ilia)

- cURL extension:
  . Added ini option curl.cainfo (support for custom cert db). (Pierre)
  . Added CURLINFO_REDIRECT_URL support. (Daniel Stenberg, Pierre)
  . Added support for CURLOPT_MAX_RECV_SPEED_LARGE and
    CURLOPT_MAX_SEND_SPEED_LARGE. FR #51815. (Pierrick)

- DateTime extension:
  . Fixed bug where the DateTime object got changed while using date_diff().
    (Derick)
  . Fixed bug #54340 (DateTime::add() method bug). (Adam)
  . Fixed bug #54316 (DateTime::createFromFormat does not handle trailing '|'
    correctly). (Adam)
  . Fixed bug #54283 (new DatePeriod(NULL) causes crash). (Felipe)
  . Fixed bug #51819 (Case discrepancy in timezone names cause Uncaught
    exception and fatal error). (Hannes)

- DBA extension:
  . Supress warning on non-existent file open with Berkeley DB 5.2. (Chris Jones)
  . Fixed bug #54242 (dba_insert returns true if key already exists). (Felipe)

- Exif extesion:
  . Fixed bug #54121 (error message format string typo). (Ilia)

- Fileinfo extension:
  . Fixed bug #54934 (Unresolved symbol strtoull in HP-UX 11.11). (Felipe)

- Filter extension:
  . Added 3rd parameter to filter_var_array() and filter_input_array()
    functions that allows disabling addition of empty elements. (Ilia)
  . Fixed bug #53037 (FILTER_FLAG_EMPTY_STRING_NULL is not implemented). (Ilia)

- Interbase extension:
  . Fixed bug #54269 (Short exception message buffer causes crash). (Felipe)

- intl extension:
  . Implemented FR #54561 (Expose ICU version info). (David Zuelke, Ilia)
  . Implemented FR #54540 (Allow loading of arbitrary resource bundles when
    fallback is disabled). (David Zuelke, Stas)

- Imap extension:
  . Fixed bug #55313 (Number of retries not set when params specified).
    (kevin at kevinlocke dot name)

- json extension:
  . Fixed bug #54484 (Empty string in json_decode doesn't reset
    json_last_error()). (Ilia)

- LDAP extension:
  . Fixed bug #53339 (Fails to build when compilng with gcc 4.5 and DSO
    libraries). (Clint Byrum, Raphael)

- libxml extension:
  . Fixed bug #54601 (Removing the doctype node segfaults). (Hannes)
  . Fixed bug #54440 (libxml extension ignores default context). (Gustavo)

- mbstring extension:
  . Fixed bug #54494 (mb_substr() mishandles UTF-32LE and UCS-2LE). (Gustavo)

- MCrypt extension:
  . Change E_ERROR to E_WARNING in mcrypt_create_iv when not enough data
    has been fetched (Windows). (Pierre)
  . Fixed bug #55169 (mcrypt_create_iv always fails to gather sufficient random
    data on Windows). (Pierre)

- mysqlnd
  . Fixed crash when using more than 28,000 bound parameters. Workaround is to
    set mysqlnd.net_cmd_buffer_size to at least 9000. (Andrey)
  . Fixed bug #54674 mysqlnd valid_sjis_(head|tail) is using invalid operator
    and range). (nihen at megabbs dot com, Andrey)

- MySQLi extension:
  . Fixed bug #55283 (SSL options set by mysqli_ssl_set ignored for MySQLi
    persistent connections). (Andrey)
  . Fixed Bug #54221 (mysqli::get_warnings segfault when used in multi queries).
    (Andrey)

- OpenSSL extension:
  . openssl_encrypt()/openssl_decrypt() truncated keys of variable length
    ciphers to the OpenSSL default for the algorithm. (Scott)
  . On blocking SSL sockets respect the timeout option where possible.
    (Scott)
  . Fixed bug #54992 (Stream not closed and error not returned when SSL
    CN_match fails). (Gustavo, laird_ngrps at dodo dot com dot au)

- Oracle Database extension (OCI8):
  . Added oci_client_version() returning the runtime Oracle client library
    version. (Chris Jones)

. PCRE extension:
  . Increased the backtrack limit from 100000 to 1000000 (Rasmus)

- PDO extension:
  . Fixed bug #54929 (Parse error with single quote in sql comment). (Felipe)
  . Fixed bug #52104 (bindColumn creates Warning regardless of ATTR_ERRMODE
    settings). (Ilia)

- PDO DBlib driver:
  . Fixed bug #54329 (MSSql extension memory leak).
    (dotslashpok at gmail dot com)
  . Fixed bug #54167 (PDO_DBLIB returns null on SQLUNIQUE field).
    (mjh at hodginsmedia dot com, Felipe)

- PDO ODBC driver:
  . Fixed data type usage in 64bit. (leocsilva at gmail dot com)

- PDO MySQL driver:
  . Fixed bug #54644 (wrong pathes in php_pdo_mysql_int.h). (Tony, Johannes)
  . Fixed bug #53782 (foreach throws irrelevant exception). (Johannes, Andrey)
  . Implemented FR #48587 (MySQL PDO driver doesn't support SSL connections).
    (Rob)

- PDO PostgreSQL driver:
  . Fixed bug #54318 (Non-portable grep option used in PDO pgsql
    configuration). (bwalton at artsci dot utoronto dot ca)

- PDO Oracle driver:
  . Fixed bug #44989 (64bit Oracle RPMs still not supported by pdo-oci).
    (jbnance at tresgeek dot net)

- Phar extension:
  . Fixed bug #54395 (Phar::mount() crashes when calling with wrong parameters).
    (Felipe)

- PHP-FPM SAPI:
  . Implemented FR #54499 (FPM ping and status_path should handle HEAD request). (fat)
  . Implemented FR #54172 (Overriding the pid file location of php-fpm). (fat)
  . Fixed missing Expires and Cache-Control headers for ping and status pages.
    (fat)
  . Fixed memory leak. (fat) Reported and fixed by Giovanni Giacobbi.
  . Fixed wrong value of log_level when invoking fpm with -tt. (fat)
  . Added xml format to the status page. (fat)
  . Removed timestamp in logs written by children processes. (fat)
  . Fixed exit at FPM startup on fpm_resources_prepare() errors. (fat)
  . Added master rlimit_files and rlimit_core in the global configuration
    settings. (fat)
  . Removed pid in debug logs written by chrildren processes. (fat)
  . Added custom access log (also added per request %CPU and memory
    mesurement). (fat)
  . Added a real scoreboard and several improvements to the status page. (fat)

- Reflection extension:
  . Fixed bug #54347 (reflection_extension does not lowercase module function
    name). (Felipe, laruence at yahoo dot com dot cn)

- SOAP extension:
  . Fixed bug #55323 (SoapClient segmentation fault when XSD_TYPEKIND_EXTENSION
    contains itself). (Dmitry)
  . Fixed bug #54312 (soap_version logic bug). (tom at samplonius dot org)

- Sockets extension:
  . Fixed stack buffer overflow in socket_connect(). (CVE-2011-1938)
    Found by Mateusz Kocielski, Marek Kroemeke and Filip Palian. (Felipe)
  . Changed socket_set_block() and socket_set_nonblock() so they emit warnings
    on error. (Gustavo)
  . Fixed bug #51958 (socket_accept() fails on IPv6 server sockets). (Gustavo)

- SPL extension:
  . Fixed bug #54971 (Wrong result when using iterator_to_array with use_keys
    on true). (Pierrick)
  . Fixed bug #54970 (SplFixedArray::setSize() isn't resizing). (Felipe)
  . Fixed bug #54609 (Certain implementation(s) of SplFixedArray cause hard
    crash). (Felipe)
  . Fixed bug #54384 (Dual iterators, GlobIterator, SplFileObject and
    SplTempFileObject crash when user-space classes don't call the paren
    constructor). (Gustavo)
  . Fixed bug #54292 (Wrong parameter causes crash in
    SplFileObject::__construct()). (Felipe)
  . Fixed bug #54291 (Crash iterating DirectoryIterator for dir name starting
    with \0). (Gustavo)
  . Fixed bug #54281 (Crash in non-initialized RecursiveIteratorIterator).
    (Felipe)

- Streams:
  . Fixed bug #54946 (stream_get_contents infinite loop). (Hannes)
  . Fixed bug #54623 (Segfault when writing to a persistent socket after
    closing a copy of the socket). (Gustavo)
  . Fixed bug #54681 (addGlob() crashes on invalid flags). (Felipe)


17 Mar 2011, PHP 5.3.6
- Upgraded bundled Sqlite3 to version 3.7.4. (Ilia)
- Upgraded bundled PCRE to version 8.11. (Ilia)

- Zend Engine:
  . Indirect reference to $this fails to resolve if direct $this is never used
    in method. (Scott)
  . Added options to debug backtrace functions. (Stas)
  . Fixed bug numerous crashes due to setlocale (crash on error, pcre, mysql
    etc.) on Windows in thread safe mode. (Pierre)
  . Fixed Bug #53971 (isset() and empty() produce apparently spurious runtime
    error). (Dmitry)
  . Fixed Bug #53958 (Closures can't 'use' shared variables by value and by
    reference). (Dmitry)
  . Fixed Bug #53629 (memory leak inside highlight_string()). (Hannes, Ilia)
  . Fixed Bug #51458 (Lack of error context with nested exceptions). (Stas)
  . Fixed Bug #47143 (Throwing an exception in a destructor causes a fatal
    error). (Stas)
  . Fixed bug #43512 (same parameter name can be used multiple times in
    method/function definition). (Felipe)

- Core:
  . Added ability to connect to HTTPS sites through proxy with basic
    authentication using stream_context/http/header/Proxy-Authorization (Dmitry)
  . Changed default value of ini directive serialize_precision from 100 to 17.
    (Gustavo)
  . Fixed bug #54055 (buffer overrun with high values for precision ini
    setting). (Gustavo)
  . Fixed bug #53959 (reflection data for fgetcsv out-of-date). (Richard)
  . Fixed bug #53577 (Regression introduced in 5.3.4 in open_basedir with a
    trailing forward slash). (lekensteyn at gmail dot com, Pierre)
  . Fixed bug #53682 (Fix compile on the VAX). (Rasmus, jklos)
  . Fixed bug #48484 (array_product() always returns 0 for an empty array).
    (Ilia)
  . Fixed bug #48607 (fwrite() doesn't check reply from ftp server before
    exiting). (Ilia)


- Calendar extension:
  . Fixed bug #53574 (Integer overflow in SdnToJulian, sometimes leading to
    segfault). (Gustavo)

- DOM extension:
  . Implemented FR #39771 (Made DOMDocument::saveHTML accept an optional DOMNode
    like DOMDocument::saveXML). (Gustavo)

- DateTime extension:
  . Fixed a bug in DateTime->modify() where absolute date/time statements had
    no effect. (Derick)
  . Fixed bug #53729 (DatePeriod fails to initialize recurrences on 64bit
    big-endian systems). (Derick, rein@basefarm.no)
  . Fixed bug #52808 (Segfault when specifying interval as two dates). (Stas)
  . Fixed bug #52738 (Can't use new properties in class extended from
    DateInterval). (Stas)
  . Fixed bug #52290 (setDate, setISODate, setTime works wrong when DateTime
    created from timestamp). (Stas)
  . Fixed bug #52063 (DateTime constructor's second argument doesn't have a
    null default value). (Gustavo, Stas)

- Exif extension:
  . Fixed bug #54002 (crash on crafted tag, reported by Luca Carettoni).
    (Pierre) (CVE-2011-0708)

- Filter extension:
  . Fixed bug #53924 (FILTER_VALIDATE_URL doesn't validate port number).
    (Ilia, Gustavo)
  . Fixed bug #53150 (FILTER_FLAG_NO_RES_RANGE is missing some IP ranges).
    (Ilia)
  . Fixed bug #52209 (INPUT_ENV returns NULL for set variables (CLI)). (Ilia)
  . Fixed bug #47435 (FILTER_FLAG_NO_RES_RANGE don't work with ipv6).
    (Ilia, valli at icsurselva dot ch)

- Fileinfo extension:
  . Fixed bug #54016 (finfo_file() Cannot determine filetype in archives).
    (Hannes)

- Gettext
  . Fixed bug #53837 (_() crashes on Windows when no LANG or LANGUAGE
    environment variable are set). (Pierre)

- IMAP extension:
  . Implemented FR #53812 (get MIME headers of the part of the email). (Stas)
  . Fixed bug #53377 (imap_mime_header_decode() doesn't ignore \t during long
    MIME header unfolding). (Adam)

- Intl extension:
  . Fixed bug #53612 (Segmentation fault when using cloned several intl
    objects). (Gustavo)
  . Fixed bug #53512 (NumberFormatter::setSymbol crash on bogus $attr values).
    (Felipe)
  . Implemented clone functionality for number, date & message formatters.
    (Stas).

- JSON extension:
  . Fixed bug #53963 (Ensure error_code is always set during some failed
    decodings). (Scott)

- mysqlnd
  . Fixed problem with always returning 0 as num_rows for unbuffered sets.
    (Andrey, Ulf)

- MySQL Improved extension:
  . Added 'db' and 'catalog' keys to the field fetching functions (FR #39847).
    (Kalle)
  . Fixed buggy counting of affected rows when using the text protocol. The
    collected statistics were wrong when multi_query was used with mysqlnd
    (Andrey)
  . Fixed bug #53795 (Connect Error from MySqli (mysqlnd) when using SSL).
    (Kalle)
  . Fixed bug #53503 (mysqli::query returns false after successful LOAD DATA
    query). (Kalle, Andrey)
  . Fixed bug #53425 (mysqli_real_connect() ignores client flags when built to
    call libmysql). (Kalle, tre-php-net at crushedhat dot com)

- OpenSSL extension:
  . Fixed stream_socket_enable_crypto() not honoring the socket timeout in
    server mode. (Gustavo)
  . Fixed bug #54060 (Memory leaks when openssl_encrypt). (Pierre)
  . Fixed bug #54061 (Memory leaks when openssl_decrypt). (Pierre)
  . Fixed bug #53592 (stream_socket_enable_crypto() busy-waits in client mode).
    (Gustavo)
  . Implemented FR #53447 (Cannot disable SessionTicket extension for servers
    that do not support it) by adding a no_ticket SSL context option. (Adam,
    Tony)

- PDO MySQL driver:
  . Fixed bug #53551 (PDOStatement execute segfaults for pdo_mysql driver).
    (Johannes)
  . Implemented FR #47802 (Support for setting character sets in DSN strings).
    (Kalle)

- PDO Oracle driver:
  . Fixed bug #39199 (Cannot load Lob data with more than 4000 bytes on
    ORACLE 10). (spatar at mail dot nnov dot ru)

- PDO PostgreSQL driver:
  . Fixed bug #53517 (segfault in pgsql_stmt_execute() when postgres is down).
    (gyp at balabit dot hu)

- Phar extension:
  . Fixed bug #54247 (format-string vulnerability on Phar). (Felipe)
    (CVE-2011-1153)
  . Fixed bug #53541 (format string bug in ext/phar).
    (crrodriguez at opensuse dot org, Ilia)
  . Fixed bug #53898 (PHAR reports invalid error message, when the directory
    does not exist). (Ilia)

- PHP-FPM SAPI:
  . Enforce security in the fastcgi protocol parsing.
    (ef-lists at email dotde)
  . Fixed bug #53777 (php-fpm log format now match php_error log format). (fat)
  . Fixed bug #53527 (php-fpm --test doesn't set a valuable return value). (fat)
  . Fixed bug #53434 (php-fpm slowlog now also logs the original request). (fat)

- Readline extension:
  . Fixed bug #53630 (Fixed parameter handling inside readline() function).
    (jo at feuersee dot de, Ilia)

- Reflection extension:
  . Fixed bug #53915 (ReflectionClass::getConstant(s) emits fatal error on
    constants with self::). (Gustavo)

- Shmop extension:
  . Fixed bug #54193 (Integer overflow in shmop_read()). (Felipe)
    Reported by Jose Carlos Norte <jose at eyeos dot org> (CVE-2011-1092)

- SNMP extension:
  . Fixed bug #51336 (snmprealwalk (snmp v1) does not handle end of OID tree
    correctly). (Boris Lytochkin)

- SOAP extension:
  . Fixed possible crash introduced by the NULL poisoning patch.
    (Mateusz Kocielski, Pierre)

- SPL extension:
  . Fixed memory leak in DirectoryIterator::getExtension() and
    SplFileInfo::getExtension(). (Felipe)
  . Fixed bug #53914 (SPL assumes HAVE_GLOB is defined). (Chris Jones)
  . Fixed bug #53515 (property_exists incorrect on ArrayObject null and 0
    values). (Felipe)
  . Fixed bug #49608 (Using CachingIterator on DirectoryIterator instance
    segfaults). (Felipe)

  . Added SplFileInfo::getExtension(). FR #48767. (Peter Cowburn)

- SQLite3 extension:
  . Fixed memory leaked introduced by the NULL poisoning patch.
    (Mateusz Kocielski, Pierre)
  . Fixed memory leak on SQLite3Result and SQLite3Stmt when assigning to a
    reference. (Felipe)
  . Add SQlite3_Stmt::readonly() for checking if a statement is read only.
    (Scott)
  . Implemented FR #53466 (SQLite3Result::columnType() should return false after
    all of the rows have been fetched). (Scott)

- Streams:
  . Fixed bug #54092 (Segmentation fault when using HTTP proxy with the FTP
    wrapper). (Gustavo)
  . Fixed bug #53913 (Streams functions assume HAVE_GLOB is defined). (Chris
    Jones)
  . Fixed bug #53903 (userspace stream stat callback does not separate the
    elements of the returned array before converting them). (Gustavo)
  . Implemented FR #26158 (open arbitrary file descriptor with fopen). (Gustavo)

- Tokenizer Extension
  . Fixed bug #54089 (token_get_all() does not stop after __halt_compiler).
    (Nikita Popov, Ilia)

- XSL extension:
  . Fixed memory leaked introduced by the NULL poisoning patch.
    (Mateusz Kocielski, Pierre)

- Zip extension:
  . Added the filename into the return value of stream_get_meta_data(). (Hannes)
  . Fixed bug #53923 (Zip functions assume HAVE_GLOB is defined). (Adam)
  . Fixed bug #53893 (Wrong return value for ZipArchive::extractTo()). (Pierre)
  . Fixed bug #53885 (ZipArchive segfault with FL_UNCHANGED on empty archive).
    (Stas, Maksymilian Arciemowicz). (CVE-2011-0421)
  . Fixed bug #53854 (Missing constants for compression type). (Richard, Adam)
  . Fixed bug #53603 (ZipArchive should quiet stat errors). (brad dot froehle at
    gmail dot com, Gustavo)
  . Fixed bug #53579 (stream_get_contents() segfaults on ziparchive streams).
    (Hannes)
  . Fixed bug #53568 (swapped memset arguments in struct initialization).
    (crrodriguez at opensuse dot org)
  . Fixed bug #53166 (Missing parameters in docs and reflection definition).
    (Richard)
  . Fixed bug #49072 (feof never returns true for damaged file in zip).
    (Gustavo, Richard Quadling)

06 Jan 2011, PHP 5.3.5
- Fixed Bug #53632 (infinite loop with x87 fpu). (CVE-2010-4645) (Scott,
  Rasmus)

09 Dec 2010, PHP 5.3.4
- Upgraded bundled Sqlite3 to version 3.7.3. (Ilia)
- Upgraded bundled PCRE to version 8.10. (Ilia)

- Security enhancements:
  . Fixed crash in zip extract method (possible CWE-170).
    (Maksymilian Arciemowicz, Pierre)
  . Paths with NULL in them (foo\0bar.txt) are now considered as invalid.
    (Rasmus)
  . Fixed a possible double free in imap extension (Identified by Mateusz
    Kocielski). (CVE-2010-4150). (Ilia)
  . Fixed NULL pointer dereference in ZipArchive::getArchiveComment.
    (CVE-2010-3709). (Maksymilian Arciemowicz)
  . Fixed possible flaw in open_basedir (CVE-2010-3436). (Pierre)
  . Fixed MOPS-2010-24, fix string validation. (CVE-2010-2950). (Pierre)
  . Fixed symbolic resolution support when the target is a DFS share. (Pierre)
  . Fixed bug #52929 (Segfault in filter_var with FILTER_VALIDATE_EMAIL with
    large amount of data) (CVE-2010-3710). (Adam)

- General improvements:
  . Added stat support for zip stream. (Pierre)
  . Added follow_location (enabled by default) option for the http stream
    support. (Pierre)
  . Improved support for is_link and related functions on Windows. (Pierre)
  . Added a 3rd parameter to get_html_translation_table. It now takes a charset
    hint, like htmlentities et al. (Gustavo)

- Implemented feature requests:
  . Implemented FR #52348, added new constant ZEND_MULTIBYTE to detect
    zend multibyte at runtime. (Kalle)
  . Implemented FR #52173, added functions pcntl_get_last_error() and
     pcntl_strerror(). (nick dot telford at gmail dot com, Arnaud)
  . Implemented symbolic links support for open_basedir checks. (Pierre)
  . Implemented FR #51804, SplFileInfo::getLinkTarget on Windows. (Pierre)
  . Implemented FR #50692, not uploaded files don't count towards
    max_file_uploads limit. As a side improvement, temporary files are not
    opened for empty uploads and, in debug mode, 0-length uploads. (Gustavo)

- Improved MySQLnd:
  . Added new character sets to mysqlnd, which are available in MySQL 5.5
    (Andrey)

- Improved PHP-FPM SAPI:
  . Added '-p/--prefix' to php-fpm to use a custom prefix and run multiple
    instances. (fat)
  . Added custom process title for FPM. (fat)
  . Added '-t/--test' to php-fpm to check and validate FPM conf file. (fat)
  . Added statistics about listening socket queue length for FPM.
    (andrei dot nigmatulin at gmail dot com, fat)

- Core:
  . Fixed extract() to do not overwrite $GLOBALS and $this when using
    EXTR_OVERWRITE. (jorto at redhat dot com)
  . Fixed bug in the Windows implementation of dns_get_record, where the two
    last parameters wouldn't be filled unless the type were DNS_ANY (Gustavo).
  . Changed the $context parameter on copy() to actually have an effect. (Kalle)
  . Fixed htmlentities/htmlspecialchars accepting certain ill-formed UTF-8
    sequences. (Gustavo)
  . Fixed bug #53409 (sleep() returns NULL on Windows). (Pierre)
  . Fixed bug #53319 (strip_tags() may strip '<br />' incorrectly). (Felipe)
  . Fixed bug #53304 (quot_print_decode does not handle lower-case hex digits).
    (Ilia, daniel dot mueller at inexio dot net)
  . Fixed bug #53248 (rawurlencode RFC 3986 EBCDIC support misses tilde char).
    (Justin Martin)
  . Fixed bug #53226 (file_exists fails on big filenames). (Adam)
  . Fixed bug #53198 (changing INI setting "from" with ini_set did not have any
    effect). (Gustavo)
  . Fixed bug #53180 (post_max_size=0 not disabling the limit when the content
    type is application/x-www-form-urlencoded or is not registered with PHP).
    (gm at tlink dot de, Gustavo)
  . Fixed bug #53141 (autoload misbehaves if called from closing session).
    (ladislav at marek dot su)
  . Fixed bug #53021 (In html_entity_decode, failure to convert numeric entities
    with ENT_NOQUOTES and ISO-8859-1). Fixed and extended the fix of
    ENT_NOQUOTES in html_entity_decode that had introduced the bug (rev
    #185591) to other encodings. Additionaly, html_entity_decode() now doesn't
    decode &#34; if ENT_NOQUOTES is given. (Gustavo)
  . Fixed bug #52931 (strripos not overloaded with function overloading
    enabled). (Felipe)
  . Fixed bug #52772 (var_dump() doesn't check for the existence of
    get_class_name before calling it). (Kalle, Gustavo)
  . Fixed bug #52534 (var_export array with negative key). (Felipe)
  . Fixed bug #52327 (base64_decode() improper handling of leading padding in
    strict mode). (Ilia)
  . Fixed bug #52260 (dns_get_record fails with non-existing domain on Windows).
    (a_jelly_doughnut at phpbb dot com, Pierre)
  . Fixed bug #50953 (socket will not connect to IPv4 address when the host has
    both IPv4 and IPv6 addresses, on Windows). (Gustavo, Pierre)
  . Fixed bug #50524 (proc_open on Windows does not respect cwd as it does on
    other platforms). (Pierre)
  . Fixed bug #49687 (utf8_decode vulnerabilities and deficiencies in the number
    of reported malformed sequences). (CVE-2010-3870) (Gustavo)
  . Fixed bug #49407 (get_html_translation_table doesn't handle UTF-8).
    (Gustavo)
  . Fixed bug #48831 (php -i has different output to php --ini). (Richard,
    Pierre)
  . Fixed bug #47643 (array_diff() takes over 3000 times longer than php 5.2.4).
    (Felipe)
  . Fixed bug #47168 (printf of floating point variable prints maximum of 40
    decimal places). (Ilia)
  . Fixed bug #46587 (mt_rand() does not check that max is greater than min).
    (Ilia)
  . Fixed bug #29085 (bad default include_path on Windows). (Pierre)
  . Fixed bug #25927 (get_html_translation_table calls the ' &#39; instead of
    &#039;). (Gustavo)

- Zend engine:
  . Reverted fix for bug #51176 (Static calling in non-static method behaves
    like $this->). (Felipe)
  . Changed deprecated ini options on startup from E_WARNING to E_DEPRECATED.
    (Kalle)
  . Fixed NULL dereference in lex_scan on zend multibyte builds where the script
    had a flex incompatible encoding and there was no converter. (Gustavo)
  . Fixed covariance of return-by-ref constraints. (Etienne)
  . Fixed bug #53305 (E_NOTICE when defining a constant starts with
    __COMPILER_HALT_OFFSET__). (Felipe)
  . Fixed bug #52939 (zend_call_function does not respect ZEND_SEND_PREFER_REF).
    (Dmitry)
  . Fixed bug #52879 (Objects unreferenced in __get, __set, __isset or __unset
    can be freed too early). (mail_ben_schmidt at yahoo dot com dot au, Dmitry)
  . Fixed bug #52786 (PHP should reset section to [PHP] after ini sections).
    (Fedora at famillecollet dot com)
  . Fixed bug #52508 (newline problem with parse_ini_file+INI_SCANNER_RAW).
    (Felipe)
  . Fixed bug #52484 (__set() ignores setting properties with empty names).
    (Felipe)
  . Fixed bug #52361 (Throwing an exception in a destructor causes invalid
    catching). (Dmitry)
  . Fixed bug #51008 (Zend/tests/bug45877.phpt fails). (Dmitry)

- Build issues:
  . Fixed bug #52436 (Compile error if systems do not have stdint.h)
    (Sriram Natarajan)
  . Fixed bug #50345 (nanosleep not detected properly on some solaris versions).
    (Ulf, Tony)
  . Fixed bug #49215 (make fails on glob_wrapper). (Felipe)

- Calendar extension:
  . Fixed bug #52744 (cal_days_in_month incorrect for December 1 BCE).
   (gpap at internet dot gr, Adam)

- cURL extension:
  . Fixed bug #52828 (curl_setopt does not accept persistent streams).
    (Gustavo, Ilia)
  . Fixed bug #52827 (cURL leaks handle and causes assertion error
    (CURLOPT_STDERR)). (Gustavo)
  . Fixed bug #52202 (CURLOPT_PRIVATE gets corrupted). (Ilia)
  . Fixed bug #50410 (curl extension slows down PHP on Windows). (Pierre)

- DateTime extension:
  . Fixed bug #53297 (gettimeofday implementation in php/win32/time.c can return
    1 million microsecs). (ped at 7gods dot org)
  . Fixed bug #52668 (Iterating over a dateperiod twice is broken). (Derick)
  . Fixed bug #52454 (Relative dates and getTimestamp increments by one day).
    (Derick)
  . Fixed bug #52430 (date_parse parse 24:xx:xx as valid time). (Derick)
  . Added support for the ( and ) delimiters/separators to
    DateTime::createFromFormat(). (Derick)

- DBA extension:
  . Added Berkeley DB 5.1 support to the DBA extension. (Oracle Corp.)

- DOM extension:
  . Fixed bug #52656 (DOMCdataSection does not work with splitText). (Ilia)

- Filter extension:
  . Fixed the filter extension accepting IPv4 octets with a leading 0 as that
    belongs to the unsupported "dotted octal" representation. (Gustavo)
  . Fixed bug #53236 (problems in the validation of IPv6 addresses with leading
    and trailing :: in the filter extension). (Gustavo)
  . Fixed bug #50117 (problems in the validation of IPv6 addresses with IPv4
    addresses and ::). (Gustavo)

- GD extension:
  . Fixed bug #53492 (fix crash if anti-aliasing steps are invalid). (Pierre)

- GMP extension:
  . Fixed bug #52906 (gmp_mod returns negative result when non-negative is
    expected). (Stas)
  . Fixed bug #52849 (GNU MP invalid version match). (Adam)

- Hash extension:
  . Fixed bug #51003 (unaligned memory access in ext/hash/hash_tiger.c).
    (Mike, Ilia)

- Iconv extension:
  . Fixed bug #52941 (The 'iconv_mime_decode_headers' function is skipping
    headers). (Adam)
  . Fixed bug #52599 (iconv output handler outputs incorrect content type
    when flags are used). (Ilia)
  . Fixed bug #51250 (iconv_mime_decode() does not ignore malformed Q-encoded
    words). (Ilia)

- Intl extension:
  . Fixed crashes on invalid parameters in intl extension. (CVE-2010-4409).
    (Stas, Maksymilian Arciemowicz)
  . Added support for formatting the timestamp stored in a DateTime object.
    (Stas)
  . Fixed bug #50590 (IntlDateFormatter::parse result is limited to the integer
    range). (Stas)

- Mbstring extension:
  . Fixed bug #53273 (mb_strcut() returns garbage with the excessive length
    parameter). (CVE-2010-4156) (Mateusz Kocielski, Pierre, Moriyoshi)
  . Fixed bug #52981 (Unicode casing table was out-of-date. Updated with
    UnicodeData-6.0.0d7.txt and included the source of the generator program
    with the distribution) (Gustavo).
  . Fixed bug #52681 (mb_send_mail() appends an extra MIME-Version header).
    (Adam)

- MSSQL extension:
  . Fixed possible crash in mssql_fetch_batch(). (Kalle)
  . Fixed bug #52843 (Segfault when optional parameters are not passed in to
    mssql_connect). (Felipe)

- MySQL extension:
  . Fixed bug #52636 (php_mysql_fetch_hash writes long value into int).
    (Kalle, rein at basefarm dot no)

- MySQLi extension:
  . Fixed bug #52891 (Wrong data inserted with mysqli/mysqlnd when using
    mysqli_stmt_bind_param and value> PHP_INT_MAX). (Andrey)
  . Fixed bug #52686 (mysql_stmt_attr_[gs]et argument points to incorrect type).
    (rein at basefarm dot no)
  . Fixed bug #52654 (mysqli doesn't install headers with structures it uses).
    (Andrey)
  . Fixed bug #52433 (Call to undefined method mysqli::poll() - must be static).
    (Andrey)
  . Fixed bug #52417 (MySQLi build failure with mysqlnd on MacOS X). (Andrey)
  . Fixed bug #52413 (MySQLi/libmysql build failure on OS X, FreeBSD). (Andrey)
  . Fixed bug #52390 (mysqli_report() should be per-request setting). (Kalle)
  . Fixed bug #52302 (mysqli_fetch_all does not work with MYSQLI_USE_RESULT).
    (Andrey)
  . Fixed bug #52221 (Misbehaviour of magic_quotes_runtime (get/set)). (Andrey)
  . Fixed bug #45921 (Can't initialize character set hebrew). (Andrey)

- MySQLnd:
  . Fixed bug #52613 (crash in mysqlnd after hitting memory limit). (Andrey)

- ODBC extension:
  - Fixed bug #52512 (Broken error handling in odbc_execute).
    (mkoegler at auto dot tuwien dot ac dot at)

- Openssl extension:
  . Fixed possible blocking behavior in openssl_random_pseudo_bytes on Windows.
    (Pierre)
  . Fixed bug #53136 (Invalid read on openssl_csr_new()). (Felipe)
  . Fixed bug #52947 (segfault when ssl stream option capture_peer_cert_chain
    used). (Felipe)

- Oracle Database extension (OCI8):
  . Fixed bug #53284 (Valgrind warnings in oci_set_* functions) (Oracle Corp.)
  . Fixed bug #51610 (Using oci_connect causes PHP to take a long time to
    exit).  Requires Oracle 11.2.0.2 client libraries (or Oracle bug fix
    9891199) for this patch to have an effect. (Oracle Corp.)

- PCNTL extension:
  . Fixed bug #52784 (Race condition when handling many concurrent signals).
    (nick dot telford at gmail dot com, Arnaud)

- PCRE extension:
  . Fixed bug #52971 (PCRE-Meta-Characters not working with utf-8). (Felipe)
  . Fixed bug #52732 (Docs say preg_match() returns FALSE on error, but it
    returns int(0)). (slugonamission at gmail dot com)

- PHAR extension:
  . Fixed bug #50987 (unaligned memory access in phar.c).
    (geissert at debian dot org, Ilia)

- PHP-FPM SAPI:
  . Fixed bug #53412 (segfault when using -y). (fat)
  . Fixed inconsistent backlog default value (-1) in FPM on many systems. (fat)
  . Fixed bug #52501 (libevent made FPM crashed when forking -- libevent has
    been removed). (fat)
  . Fixed bug #52725 (gcc builtin atomic functions were sometimes used when they
    were not available). (fat)
  . Fixed bug #52693 (configuration file errors are not logged to stderr). (fat)
  . Fixed bug #52674 (FPM Status page returns inconsistent Content-Type
    headers). (fat)
  . Fixed bug #52498 (libevent was not only linked to php-fpm). (fat)

- PDO:
  . Fixed bug #52699 (PDO bindValue writes long int 32bit enum).
    (rein at basefarm dot no)
  . Fixed bug #52487 (PDO::FETCH_INTO leaks memory). (Felipe)

- PDO DBLib driver:
  . Fixed bug #52546 (pdo_dblib segmentation fault when iterating MONEY values).
    (Felipe)

- PDO Firebird driver:
  . Restored firebird support (VC9 builds only). (Pierre)
  . Fixed bug #53335 (pdo_firebird did not implement rowCount()).
    (preeves at ibphoenix dot com)
  . Fixed bug #53323 (pdo_firebird getAttribute() crash).
    (preeves at ibphoenix dot com)

- PDO MySQL driver:
  . Fixed bug #52745 (Binding params doesn't work when selecting a date inside a
    CASE-WHEN). (Andrey)

- PostgreSQL extension:
  . Fixed bug #47199 (pg_delete() fails on NULL). (ewgraf at gmail dot com)

- Reflection extension:
  . Fixed ReflectionProperty::isDefault() giving a wrong result for properties
    obtained with ReflectionClass::getProperties(). (Gustavo)
- Reflection extension:
  . Fixed bug #53366 (Reflection doesnt get dynamic property value from
    getProperty()). (Felipe)
  . Fixed bug #52854 (ReflectionClass::newInstanceArgs does not work for classes
    without constructors). (Johannes)

- SOAP extension:
  . Fixed bug #44248 (RFC2616 transgression while HTTPS request through proxy
    with SoapClient object). (Dmitry)

- SPL extension:
  . Fixed bug #53362 (Segmentation fault when extending SplFixedArray). (Felipe)
  . Fixed bug #53279 (SplFileObject doesn't initialise default CSV escape
    character). (Adam)
  . Fixed bug #53144 (Segfault in SplObjectStorage::removeAll()). (Felipe)
  . Fixed bug #53071 (SPLObjectStorage defeats gc_collect_cycles). (Gustavo)
  . Fixed bug #52573 (SplFileObject::fscanf Segmentation fault). (Felipe)
  . Fixed bug #51763 (SplFileInfo::getType() does not work symbolic link
    and directory). (Pierre)
  . Fixed bug #50481 (Storing many SPLFixedArray in an array crashes). (Felipe)
  . Fixed bug #50579 (RegexIterator::REPLACE doesn't work). (Felipe)

- SQLite3 extension:
  . Fixed bug #53463 (sqlite3 columnName() segfaults on bad column_number).
    (Felipe)

- Streams:
  . Fixed forward stream seeking emulation in streams that don't support seeking
    in situations where the read operation gives back less data than requested
    and when there was data in the buffer before the emulation started. Also
    made more consistent its behavior -- should return failure every time less
    data than was requested was skipped. (Gustavo)
  . Fixed bug #53241 (stream casting that relies on fdopen/fopencookie fails
    with streams opened with, inter alia, the 'xb' mode). (Gustavo)
  . Fixed bug #53006 (stream_get_contents has an unpredictable behavior when the
    underlying stream does not support seeking). (Gustavo)
  . Fixed bug #52944 (Invalid write on second and subsequent reads with an
    inflate filter fed invalid data). (Gustavo)
  . Fixed bug #52820 (writes to fopencookie FILE* not commited when seeking the
    stream). (Gustavo)

- WDDX extension:
  . Fixed bug #52468 (wddx_deserialize corrupts integer field value when left
    empty). (Felipe)

- Zlib extension:
  . Fixed bug #52926 (zlib fopen wrapper does not use context). (Gustavo)

22 Jul 2010, PHP 5.3.3
- Upgraded bundled sqlite to version 3.6.23.1. (Ilia)
- Upgraded bundled PCRE to version 8.02. (Ilia)

- Added support for JSON_NUMERIC_CHECK option in json_encode() that converts
  numeric strings to integers. (Ilia)
- Added stream_set_read_buffer, allows to set the buffer for read operation.
  (Pierre)
- Added stream filter support to mcrypt extension (ported from
  mcrypt_filter). (Stas)
- Added full_special_chars filter to ext/filter. (Rasmus)
- Added backlog socket context option for stream_socket_server(). (Mike)
- Added fifth parameter to openssl_encrypt()/openssl_decrypt()
  (string $iv) to use non-NULL IV.
  Made implicit use of NULL IV a warning. (Sara)
- Added openssl_cipher_iv_length(). (Sara)
- Added FastCGI Process Manager (FPM) SAPI. (Tony)
- Added recent Windows versions to php_uname and fix undefined windows
  version support. (Pierre)
- Added Berkeley DB 5 support to the DBA extension. (Johannes, Chris Jones)
- Added support for copy to/from array/file for pdo_pgsql extension.
  (Denis Gasparin, Ilia)
- Added inTransaction() method to PDO, with specialized support for Postgres.
  (Ilia, Denis Gasparin)

- Changed namespaced classes so that the ctor can only be named
  __construct now. (Stas)
- Reset error state in PDO::beginTransaction() reset error state. (Ilia)

- Implemented FR#51295 (SQLite3::busyTimeout not existing). (Mark)
- Implemented FR#35638 (Adding udate to imap_fetch_overview results).
  (Charles_Duffy at dell dot com )
- Rewrote var_export() to use smart_str rather than output buffering, prevents
  data disclosure if a fatal error occurs (CVE-2010-2531). (Scott)
- Fixed possible buffer overflows in mysqlnd_list_fields,  mysqlnd_change_user.
  (Andrey)
- Fixed possible buffer overflows when handling error packets in mysqlnd.
  Reported by Stefan Esser. (Andrey)
- Fixed very rare memory leak in mysqlnd, when binding thousands of columns.
  (Andrey)
- Fixed a crash when calling an inexistent method of a class that inherits
  PDOStatement if instantiated directly instead of doing by the PDO methods.
  (Felipe)

- Fixed memory leak on error in mcrypt_create_iv on Windows. (Pierre)
- Fixed a possible crash because of recursive GC invocation. (Dmitry)
- Fixed a possible resource destruction issues in shm_put_var().
  Reported by Stefan Esser. (Dmitry)
- Fixed a possible information leak because of interruption of XOR operator.
  Reported by Stefan Esser. (Dmitry)
- Fixed a possible memory corruption because of unexpected call-time pass by
  refernce and following memory clobbering through callbacks.
  Reported by Stefan Esser. (Dmitry)
- Fixed a possible memory corruption in ArrayObject::uasort(). Reported by
  Stefan Esser. (Dmitry)
- Fixed a possible memory corruption in parse_str(). Reported by Stefan Esser.
  (Dmitry)
- Fixed a possible memory corruption in pack(). Reported by Stefan Esser.
  (Dmitry)
- Fixed a possible memory corruption in substr_replace(). Reported by Stefan
  Esser. (Dmitry)
- Fixed a possible memory corruption in addcslashes(). Reported by Stefan
  Esser. (Dmitry)
- Fixed a possible stack exhaustion inside fnmatch(). Reported by Stefan
  Esser. (Ilia)
- Fixed a possible dechunking filter buffer overflow. Reported by Stefan Esser.
  (Pierre)
- Fixed a possible arbitrary memory access inside sqlite extension. Reported
  by Mateusz Kocielski. (Ilia)
- Fixed string format validation inside phar extension. Reported by Stefan
  Esser. (Ilia)
- Fixed handling of session variable serialization on certain prefix
  characters. Reported by Stefan Esser. (Ilia)
- Fixed a NULL pointer dereference when processing invalid XML-RPC
  requests (Fixes CVE-2010-0397, bug #51288). (Raphael Geissert)
- Fixed 64-bit integer overflow in mhash_keygen_s2k(). (Clément LECIGNE, Stas)
- Fixed SplObjectStorage unserialization problems (CVE-2010-2225). (Stas)
- Fixed the mail.log ini setting when no filename was given. (Johannes)

- Fixed bug #52317 (Segmentation fault when using mail() on a rhel 4.x (only 64
  bit)). (Adam)
- Fixed bug #52262 (json_decode() shows no errors on invalid UTF-8).
  (Scott)
- Fixed bug #52240 (hash_copy() does not copy the HMAC key, causes wrong
  results and PHP crashes). (Felipe)
- Fixed bug #52238 (Crash when an Exception occured in iterator_to_array).
  (Johannes)
- Fixed bug #52193 (converting closure to array yields empty array). (Felipe)
- Fixed bug #52183 (Reflectionfunction reports invalid number of arguments for
  function aliases). (Felipe)
- Fixed bug #52162 (custom request header variables with numbers are removed).
  (Sriram Natarajan)
- Fixed bug #52160 (Invalid E_STRICT redefined constructor error). (Felipe)
- Fixed bug #52138 (Constants are parsed into the ini file for section names).
  (Felipe)
- Fixed bug #52115 (mysqli_result::fetch_all returns null, not an empty array).
  (Andrey)
- Fixed bug #52101 (dns_get_record() garbage in 'ipv6' field on Windows).
  (Pierre)
- Fixed bug #52082 (character_set_client & character_set_connection reset after
  mysqli_change_user()). (Andrey)
- Fixed bug #52043 (GD doesn't recognize latest libJPEG versions).
  (php at group dot apple dot com, Pierre)
- Fixed bug #52041 (Memory leak when writing on uninitialized variable returned
  from function). (Dmitry)
- Fixed bug #52060 (Memory leak when passing a closure to method_exists()).
  (Felipe)
- Fixed bug #52057 (ReflectionClass fails on Closure class). (Felipe)
- Fixed bug #52051 (handling of case sensitivity of old-style constructors
  changed in 5.3+). (Felipe)
- Fixed bug #52037 (Concurrent builds fail in install-programs). (seanius at
  debian dot org, Kalle)
- Fixed bug #52019 (make lcov doesn't support TESTS variable anymore). (Patrick)
- Fixed bug #52010 (open_basedir restrictions mismatch on vacuum command).
  (Ilia)
- Fixed bug #52001 (Memory allocation problems after using variable variables).
  (Dmitry)
- Fixed bug #51991 (spl_autoload and *nix support with namespace). (Felipe)
- Fixed bug #51943 (AIX: Several files are out of ANSI spec). (Kalle,
  coreystup at gmail dot com)
- Fixed bug #51911 (ReflectionParameter::getDefaultValue() memory leaks with
  constant array). (Felipe)
- Fixed bug #51905 (ReflectionParameter fails if default value is an array
  with an access to self::). (Felipe)
- Fixed bug #51899 (Parse error in parse_ini_file() function when empy value
  followed by no newline). (Felipe)
- Fixed bug #51844 (checkdnsrr does not support types other than MX). (Pierre)
- Fixed bug #51827 (Bad warning when register_shutdown_function called with
  wrong num of parameters). (Felipe)
- Fixed bug #51822 (Segfault with strange __destruct() for static class
  variables). (Dmitry)
- Fixed bug #51791 (constant() aborts execution when fail to check undefined
  constant). (Felipe)
- Fixed bug #51732 (Fileinfo __construct or open does not work with NULL).
  (Pierre)
- Fixed bug #51725 (xmlrpc_get_type() returns true on invalid dates). (Mike)
- Fixed bug #51723 (Content-length header is limited to 32bit integer with
  Apache2 on Windows). (Pierre)
- Fixed bug #51721 (mark DOMNodeList and DOMNamedNodeMap as Traversable).
  (David Zuelke)
- Fixed bug #51712 (Test mysql_mysqlnd_read_timeout_long must fail on MySQL4).
  (Andrey)
- Fixed bug #51697 (Unsafe operations in free_storage of SPL iterators,
  causes crash during shutdown). (Etienne)
- Fixed bug #51690 (Phar::setStub looks for case-sensitive
  __HALT_COMPILER()). (Ilia)
- Fixed bug #51688 (ini per dir crashes when invalid document root  are given).
  (Pierre)
- Fixed bug #51671 (imagefill does not work correctly for small images).
  (Pierre)
- Fixed bug #51670 (getColumnMeta causes segfault when re-executing query
  after calling nextRowset). (Pierrick)
- Fixed bug #51647 Certificate file without private key (pk in another file)
  doesn't work. (Andrey)
- Fixed bug #51629 (CURLOPT_FOLLOWLOCATION error message is misleading).
  (Pierre)
- Fixed bug #51627 (script path not correctly evaluated).
  (russell dot tempero at rightnow dot com)
- Fixed bug #51624 (Crash when calling mysqli_options()). (Felipe)
- Fixed bug #51615 (PHP crash with wrong HTML in SimpleXML). (Felipe)
- Fixed bug #51609 (pg_copy_to: Invalid results when using fourth parameter).
  (Felipe)
- Fixed bug #51608 (pg_copy_to: WARNING: nonstandard use of \\ in a string
  literal). (cbandy at jbandy dot com)
- Fixed bug #51607 (pg_copy_from does not allow schema in the tablename
  argument). (cbandy at jbandy dot com)
- Fixed bug #51605 (Mysqli - zombie links). (Andrey)
- Fixed bug #51604 (newline in end of header is shown in start of message).
  (Daniel Egeberg)
- Fixed bug #51590 (JSON_ERROR_UTF8 is undefined). (Felipe)
- Fixed bug #51583 (Bus error due to wrong alignment in mysqlnd). (Rainer Jung)
- Fixed bug #51582 (Don't assume UINT64_C it's ever available).
  (reidrac at usebox dot net, Pierre)
- Fixed bug #51577 (Uninitialized memory reference with oci_bind_array_by_name)
  (Oracle Corp.)
- Fixed bug #51562 (query timeout in mssql can not be changed per query).
  (ejsmont dot artur at gmail dot com)
- Fixed bug #51552 (debug_backtrace() causes segmentation fault and/or memory
  issues). (Dmitry)
- Fixed bug #51445 (var_dump() invalid/slow *RECURSION* detection). (Felipe)
- Fixed bug #51435 (Missing ifdefs / logic bug in crypt code cause compile
  errors). (Felipe)
- Fixed bug #51424 (crypt() function hangs after 3rd call). (Pierre, Sriram)
- Fixed bug #51394 (Error line reported incorrectly if error handler throws an
  exception). (Stas)
- Fixed bug #51393 (DateTime::createFromFormat() fails if format string contains
  timezone). (Adam)
- Fixed bug #51347 (mysqli_close / connection memory leak). (Andrey, Johannes)
- Fixed bug #51338 (URL-Rewriter is still enabled if use_only_cookies is
  on). (Ilia, j dot jeising at gmail dot com)
- Fixed bug #51291 (oci_error doesn't report last error when called two times)
  (Oracle Corp.)
- Fixed bug #51276 (php_load_extension() is missing when HAVE_LIBDL is
  undefined). (Tony)
- Fixed bug #51273 (Faultstring property does not exist when the faultstring is
  empty) (Ilia, dennis at transip dot nl)
- Fixed bug #51269 (zlib.output_compression Overwrites Vary Header). (Adam)
- Fixed bug #51257 (CURL_VERSION_LARGEFILE incorrectly used after libcurl
  version 7.10.1). (aron dot ujvari at microsec dot hu)
- Fixed bug #51242 (Empty mysql.default_port does not default to 3306 anymore,
  but 0). (Adam)
- Fixed bug #51237 (milter SAPI crash on startup). (igmar at palsenberg dot com)
- Fixed bug #51213 (pdo_mssql is trimming value of the money column). (Ilia,
  alexr at oplot dot com)
- Fixed bug #51190 (ftp_put() returns false when transfer was successful).
  (Ilia)
- Fixed bug #51183 (ext/date/php_date.c fails to compile with Sun Studio).
  (Sriram Natarajan)
- Fixed bug #51176 (Static calling in non-static method behaves like $this->).
  (Felipe)
- Fixed bug #51171 (curl_setopt() doesn't output any errors or warnings when
  an invalid option is provided). (Ilia)
- Fixed bug #51128 (imagefill() doesn't work with large images). (Pierre)
- Fixed bug #51096 ('last day' and 'first day' are handled incorrectly when
  parsing date strings). (Derick)
- Fixed bug #51086 (DBA DB4 doesn't work with Berkeley DB 4.8). (Chris Jones)
- Fixed bug #51062 (DBA DB4 uses mismatched headers and libraries). (Chris
  Jones)
- Fixed bug #51026 (mysqli_ssl_set not working). (Andrey)
- Fixed bug #51023 (filter doesn't detect int overflows with GCC 4.4).
  (Raphael Geissert)
- Fixed bug #50999 (unaligned memory access in dba_fetch()). (Felipe)
- Fixed bug #50976 (Soap headers Authorization not allowed).
  (Brain France, Dmitry)
- Fixed bug #50828 (DOMNotation is not subclass of DOMNode). (Rob)
- Fixed bug #50810 (property_exists does not work for private). (Felipe)
- Fixed bug #50762 (in WSDL mode Soap Header handler function only being called
  if defined in WSDL). (mephius at gmail dot com)
- Fixed bug #50731 (Inconsistent namespaces sent to functions registered with
  spl_autoload_register). (Felipe)
- Fixed bug #50563 (removing E_WARNING from parse_url). (ralph at smashlabs dot
  com, Pierre)
- Fixed bug #50578 (incorrect shebang in phar.phar). (Fedora at FamilleCollet
  dot com)
- Fixed bug #50392 (date_create_from_format enforces 6 digits for 'u' format
  character). (Derick)
- Fixed bug #50383 (Exceptions thrown in __call / __callStatic do not include
  file and line in trace). (Felipe)
- Fixed bug #50358 (Compile failure compiling ext/phar/util.lo). (Felipe)
- Fixed bug #50101 (name clash between global and local variable).
  (patch by yoarvi at gmail dot com)
- Fixed bug #50055 (DateTime::sub() allows 'relative' time modifications).
  (Derick)
- Fixed bug #51002 (fix possible memory corruption with very long names).
  (Pierre)
- Fixed bug #49893 (Crash while creating an instance of Zend_Mail_Storage_Pop3).
  (Dmitry)
- Fixed bug #49819 (STDOUT losing data with posix_isatty()). (Mike)
- Fixed bug #49778 (DateInterval::format("%a") is always zero when an interval
  is created from an ISO string). (Derick)
- Fixed bug #49700 (memory leaks in php_date.c if garbage collector is
  enabled). (Dmitry)
- Fixed bug #49576 (FILTER_VALIDATE_EMAIL filter needs updating) (Rasmus)
- Fixed bug #49490 (XPath namespace prefix conflict). (Rob)
- Fixed bug #49429 (odbc_autocommit doesn't work). (Felipe)
- Fixed bug #49320 (PDO returns null when SQLite connection fails). (Felipe)
- Fixed bug #49234 (mysqli_ssl_set not found). (Andrey)
- Fixed bug #49216 (Reflection doesn't seem to work properly on MySqli).
  (Andrey)
- Fixed bug #49192 (PHP crashes when GC invoked on COM object). (Stas)
- Fixed bug #49081 (DateTime::diff() mistake if start in January and interval >
  28 days). (Derick)
- Fixed bug #49059 (DateTime::diff() repeats previous sub() operation).
  (yoarvi@gmail.com, Derick)
- Fixed bug #48983 (DomDocument : saveHTMLFile wrong charset). (Rob)
- Fixed bug #48930 (__COMPILER_HALT_OFFSET__ incorrect in PHP >= 5.3). (Felipe)
- Fixed bug #48902 (Timezone database fallback map is outdated). (Derick)
- Fixed bug #48781 (Cyclical garbage collector memory leak). (Dmitry)
- Fixed bug #48601 (xpath() returns FALSE for legitimate query). (Rob)
- Fixed bug #48361 (SplFileInfo::getPathInfo should return the
  parent dir). (Etienne)
- Fixed bug #48289 (iconv_mime_encode() quoted-printable scheme is broken).
  (Adam, patch from hiroaki dot kawai at gmail dot com).
- Fixed bug #47842 (sscanf() does not support 64-bit values). (Mike)
- Fixed bug #46111 (Some timezone identifiers can not be parsed). (Derick)
- Fixed bug #45808 (stream_socket_enable_crypto() blocks and eats CPU).
  (vincent at optilian dot com)
- Fixed bug #43233 (sasl support for ldap on Windows). (Pierre)
- Fixed bug #35673 (formatOutput does not work with saveHTML). (Rob)
- Fixed bug #33210 (getimagesize() fails to detect width/height on certain
  JPEGs). (Ilia)

04 Mar 2010, PHP 5.3.2

- Upgraded bundled sqlite to version 3.6.22. (Ilia)
- Upgraded bundled libmagic to version 5.03. (Mikko)
- Upgraded bundled PCRE to version 8.00. (Scott)
- Updated timezone database to version 2010.3. (Derick)

- Improved LCG entropy. (Rasmus, Samy Kamkar)
- Improved crypt support for edge cases (UFC compatibility). (Solar Designer,
  Joey, Pierre)

- Reverted fix for bug #49521 (PDO fetchObject sets values before calling
  constructor). (Pierrick, Johannes)

- Changed gmp_strval() to use full range from 2 to 62, and -2 to -36. FR #50283
  (David Soria Parra)
- Changed "post_max_size" php.ini directive to allow unlimited post size by
  setting it to 0. (Rasmus)
- Changed tidyNode class to disallow manual node creation. (Pierrick)

- Removed automatic file descriptor unlocking happening on shutdown and/or
  stream close (on all OSes). (Tony, Ilia)

- Added libpng 1.4.0 support. (Pierre)
- Added support for DISABLE_AUTHENTICATOR for imap_open. (Pierre)
- Added missing host validation for HTTP urls inside FILTER_VALIDATE_URL.
  (Ilia)
- Added stream_resolve_include_path(). (Mikko)
- Added INTERNALDATE support to imap_append. (nick at mailtrust dot com)
- Added support for SHA-256 and SHA-512 to php's crypt. (Pierre)
- Added realpath_cache_size() and realpath_cache_get() functions. (Stas)
- Added FILTER_FLAG_STRIP_BACKTICK option to the filter extension. (Ilia)
- Added protection for $_SESSION from interrupt corruption and improved
  "session.save_path" check. (Stas)
- Added LIBXML_PARSEHUGE constant to override the maximum text size of a
  single text node when using libxml2.7.3+. (Kalle)
- Added ReflectionMethod::setAccessible() for invoking non-public methods
  through the Reflection API. (Sebastian)
- Added Collator::getSortKey for intl extension. (Stas)
- Added support for CURLOPT_POSTREDIR. FR #49571. (Sriram Natarajan)
- Added support for CURLOPT_CERTINFO. FR #49253.
  (Linus Nielsen Feltzing <linus@haxx.se>)
- Added client-side server name indication support in openssl. (Arnaud)

- Improved fix for bug #50006 (Segfault caused by uksort()). (Stas)

- Fixed mysqlnd hang when queries exactly 16777214 bytes long are sent. (Andrey)
- Fixed incorrect decoding of 5-byte BIT sequences in mysqlnd. (Andrey)
- Fixed error_log() to be binary safe when using message_type 3. (Jani)
- Fixed unnecessary invocation of setitimer when timeouts have been disabled.
  (Arvind Srinivasan)
- Fixed memory leak in extension loading when an error occurs on Windows.
  (Pierre)
- Fixed safe_mode validation inside tempnam() when the directory path does
  not end with a /). (Martin Jansen)
- Fixed a possible open_basedir/safe_mode bypass in session extension
  identified by Grzegorz Stachowiak. (Ilia)
- Fixed possible crash when a error/warning is raised during php startup.
  (Pierre)
- Fixed possible bad behavior of rename on windows when used with symbolic
  links or invalid paths. (Pierre)
- Fixed error output to stderr on Windows. (Pierre)
- Fixed memory leaks in is_writable/readable/etc on Windows. (Pierre)
- Fixed memory leaks in the ACL function on Windows. (Pierre)
- Fixed memory leak in the realpath cache on Windows. (Pierre)
- Fixed memory leak in zip_close. (Pierre)
- Fixed crypt's blowfish sanity check of the "setting" string, to reject
  iteration counts encoded as 36 through 39. (Solar Designer, Joey, Pierre)

- Fixed bug #51059 (crypt crashes when invalid salt are given). (Pierre)
- Fixed bug #50952 (allow underscore _ in constants parsed in php.ini files).
  (Jani)
- Fixed bug #50940 (Custom content-length set incorrectly in Apache SAPIs).
  (Brian France, Rasmus)
- Fixed bug #50930 (Wrong date by php_date.c patch with ancient gcc/glibc
  versions). (Derick)
- Fixed bug #50907 (X-PHP-Originating-Script adding two new lines in *NIX).
  (Ilia)
- Fixed bug #50859 (build fails with openssl 1.0 due to md2 deprecation).
  (Ilia, hanno at hboeck dot de)
- Fixed bug #50847 (strip_tags() removes all tags greater then 1023 bytes
  long). (Ilia)
- Fixed bug #50829 (php.ini directive pdo_mysql.default_socket is ignored).
  (Ilia)
- Fixed bug #50832 (HTTP fopen wrapper does not support passwordless HTTP
  authentication). (Jani)
- Fixed bug #50787 (stream_set_write_buffer() has no effect on socket streams).
  (vnegrier at optilian dot com, Ilia)
- Fixed bug #50761 (system.multiCall crashes in xmlrpc extension).
  (hiroaki dot kawai at gmail dot com, Ilia)
- Fixed bug #50756 (CURLOPT_FTP_SKIP_PASV_IP does not exist). (Sriram)
- Fixed bug #50732 (exec() adds single byte twice to $output array). (Ilia)
- Fixed bug #50728 (All PDOExceptions hardcode 'code' property to 0).
  (Joey, Ilia)
- Fixed bug #50723 (Bug in garbage collector causes crash). (Dmitry)
- Fixed bug #50690 (putenv does not set ENV when the value is only one char).
  (Pierre)
- Fixed bug #50680 (strtotime() does not support eighth ordinal number). (Ilia)
- Fixed bug #50661 (DOMDocument::loadXML does not allow UTF-16). (Rob)
- Fixed bug #50657 (copy() with an empty (zero-byte) HTTP source succeeds but
  returns false). (Ilia)
- Fixed bug #50636 (MySQLi_Result sets values before calling constructor).
  (Pierrick)
- Fixed bug #50632 (filter_input() does not return default value if the
  variable does not exist). (Ilia)
- Fixed bug #50576 (XML_OPTION_SKIP_TAGSTART option has no effect). (Pierrick)
- Fixed bug #50558 (Broken object model when extending tidy). (Pierrick)
- Fixed bug #50540 (Crash while running ldap_next_reference test cases).
  (Sriram)
- Fixed bug #50519 (segfault in garbage collection when using set_error_handler
  and DomDocument). (Dmitry)
- Fixed bug #50508 (compile failure: Conflicting HEADER type declarations).
  (Jani)
- Fixed bug #50496 (Use of <stdbool.h> is valid only in a c99 compilation
  environment. (Sriram)
- Fixed bug #50464 (declare encoding doesn't work within an included file).
  (Felipe)
- Fixed bug #50458 (PDO::FETCH_FUNC fails with Closures). (Felipe, Pierrick)
- Fixed bug #50445 (PDO-ODBC stored procedure call from Solaris 64-bit causes
  seg fault). (davbrown4 at yahoo dot com, Felipe)
- Fixed bug #50416 (PROCEDURE db.myproc can't return a result set in the given
  context). (Andrey)
- Fixed bug #50394 (Reference argument converted to value in __call). (Stas)
- Fixed bug #50351 (performance regression handling objects, ten times slower
  in 5.3 than in 5.2). (Dmitry)
- Fixed bug #50392 (date_create_from_format() enforces 6 digits for 'u'
  format character). (Ilia)
- Fixed bug #50345 (nanosleep not detected properly on some solaris versions).
  (Jani)
- Fixed bug #50340 (php.ini parser does not allow spaces in ini keys). (Jani)
- Fixed bug #50334 (crypt ignores sha512 prefix). (Pierre)
- Fixed bug #50323 (Allow use of ; in values via ;; in PDO DSN).
  (Ilia, Pierrick)
- Fixed bug #50285 (xmlrpc does not preserve keys in encoded indexed arrays).
  (Felipe)
- Fixed bug #50282 (xmlrpc_encode_request() changes object into array in
  calling function). (Felipe)
- Fixed bug #50267 (get_browser(null) does not use HTTP_USER_AGENT). (Jani)
- Fixed bug #50266 (conflicting types for llabs). (Jani)
- Fixed bug #50261 (Crash When Calling Parent Constructor with
  call_user_func()). (Dmitry)
- Fixed bug #50255 (isset() and empty() silently casts array to object).
  (Felipe)
- Fixed bug #50240 (pdo_mysql.default_socket in php.ini shouldn't used
  if it is empty). (foutrelis at gmail dot com, Ilia)
- Fixed bug #50231 (Socket path passed using --with-mysql-sock is ignored when
  mysqlnd is enabled). (Jani)
- Fixed bug #50219 (soap call Segmentation fault on a redirected url).
  (Pierrick)
- Fixed bug #50212 (crash by ldap_get_option() with LDAP_OPT_NETWORK_TIMEOUT).
  (Ilia, shigeru_kitazaki at cybozu dot co dot jp)
- Fixed bug #50209 (Compiling with libedit cannot find readline.h).
  (tcallawa at redhat dot com)
- Fixed bug #50207 (segmentation fault when concatenating very large strings on
  64bit linux). (Ilia)
- Fixed bug #50196 (stream_copy_to_stream() produces warning when source is
  not file). (Stas)
- Fixed bug #50195 (pg_copy_to() fails when table name contains schema. (Ilia)
- Fixed bug #50185 (ldap_get_entries() return false instead of an empty array
  when there is no error). (Jani)
- Fixed bug #50174 (Incorrectly matched docComment). (Felipe)
- Fixed bug #50168 (FastCGI fails with wrong error on HEAD request to
  non-existant file). (Dmitry)
- Fixed bug #50162 (Memory leak when fetching timestamp column from Oracle
  database). (Felipe)
- Fixed bug #50159 (wrong working directory in symlinked files). (Dmitry)
- Fixed bug #50158 (FILTER_VALIDATE_EMAIL fails with valid addresses
  containing = or ?). (Pierrick)
- Fixed bug #50152 (ReflectionClass::hasProperty behaves like isset() not
  property_exists). (Felipe)
- Fixed bug #50146 (property_exists: Closure object cannot have properties).
  (Felipe)
- Fixed bug #50145 (crash while running bug35634.phpt). (Felipe)
- Fixed bug #50140 (With default compilation option, php symbols are unresolved
  for nsapi). (Uwe Schindler)
- Fixed bug #50087 (NSAPI performance improvements). (Uwe Schindler)
- Fixed bug #50073 (parse_url() incorrect when ? in fragment). (Ilia)
- Fixed bug #50023 (pdo_mysql doesn't use PHP_MYSQL_UNIX_SOCK_ADDR). (Ilia)
- Fixed bug #50005 (Throwing through Reflection modified Exception object
  makes segmentation fault). (Felipe)
- Fixed bug #49990 (SNMP3 warning message about security level printed twice).
  (Jani)
- Fixed bug #49985 (pdo_pgsql prepare() re-use previous aborted
  transaction). (ben dot pineau at gmail dot com, Ilia, Matteo)
- Fixed bug #49938 (Phar::isBuffering() returns inverted value). (Greg)
- Fixed bug #49936 (crash with ftp stream in php_stream_context_get_option()).
  (Pierrick)
- Fixed bug #49921 (Curl post upload functions changed). (Ilia)
- Fixed bug #49866 (Making reference on string offsets crashes PHP). (Dmitry)
- Fixed bug #49855 (import_request_variables() always returns NULL). (Ilia,
  sjoerd at php dot net)
- Fixed bug #49851, #50451 (http wrapper breaks on 1024 char long headers).
  (Ilia)
- Fixed bug #49800 (SimpleXML allow (un)serialize() calls without warning).
  (Ilia, wmeler at wp-sa dot pl)
- Fixed bug #49719 (ReflectionClass::hasProperty returns true for a private
  property in base class). (Felipe)
- Fixed bug #49677 (ini parser crashes with apache2 and using ${something}
  ini variables). (Jani)
- Fixed bug #49660 (libxml 2.7.3+ limits text nodes to 10MB). (Felipe)
- Fixed bug #49647 (DOMUserData does not exist). (Rob)
- Fixed bug #49600 (imageTTFText text shifted right). (Takeshi Abe)
- Fixed bug #49585 (date_format buffer not long enough for >4 digit years).
  (Derick, Adam)
- Fixed bug #49560 (oci8: using LOBs causes slow PHP shutdown). (Oracle Corp.)
- Fixed bug #49521 (PDO fetchObject sets values before calling constructor).
  (Pierrick)
- Fixed bug #49472 (Constants defined in Interfaces can be overridden).
  (Felipe)
- Fixed bug #49463 (setAttributeNS fails setting default namespace). (Rob)
- Fixed bug #49244 (Floating point NaN cause garbage characters). (Sjoerd)
- Fixed bug #49224 (Compile error due to old DNS functions on AIX systems).
  (Scott)
- Fixed bug #49174 (crash when extending PDOStatement and trying to set
  queryString property). (Felipe)
- Fixed bug #48811 (Directives in PATH section do not get applied to
  subdirectories). (Patch by: ct at swin dot edu dot au)
- Fixed bug #48590 (SoapClient does not honor max_redirects). (Sriram)
- Fixed bug #48190 (Content-type parameter "boundary" is not case-insensitive
  in HTTP uploads). (Ilia)
- Fixed bug #47848 (importNode doesn't preserve attribute namespaces). (Rob)
- Fixed bug #47409 (extract() problem with array containing word "this").
  (Ilia, chrisstocktonaz at gmail dot com)
- Fixed bug #47281 ($php_errormsg is limited in size of characters)
  (Oracle Corp.)
- Fixed bug #46478 (htmlentities() uses obsolete mapping table for character
  entity references). (Moriyoshi)
- Fixed bug #45599 (strip_tags() truncates rest of string with invalid
  attribute). (Ilia, hradtke)
- Fixed bug #45120 (PDOStatement->execute() returns true then false for same
  statement). (Pierrick)
- Fixed bug #44827 (define() allows :: in constant names). (Ilia)
- Fixed bug #44098 (imap_utf8() returns only capital letters).
  (steffen at dislabs dot de, Pierre)
- Fixed bug #34852 (Failure in odbc_exec() using oracle-supplied odbc
  driver). (tim dot tassonis at trivadis dot com)

19 Nov 2009, PHP 5.3.1
- Upgraded bundled sqlite to version 3.6.19. (Scott)
- Updated timezone database to version 2009.17 (2009q). (Derick)

- Changed ini file directives [PATH=](on Win32) and [HOST=](on all) to be case
  insensitive. (garretts)

- Restored shebang line check to CGI sapi (not checked by scanner anymore).
  (Jani)

- Added "max_file_uploads" INI directive, which can be set to limit the
  number of file uploads per-request to 20 by default, to prevent possible
  DOS via temporary file exhaustion. (Ilia)
- Added missing sanity checks around exif processing. (Ilia)
- Added error constant when json_encode() detects an invalid UTF-8 sequence.
  (Scott)
- Added support for ACL on Windows for thread safe SAPI (Apache2 for example)
  and fix its support on NTS. (Pierre)

- Improved symbolic, mounted volume and junctions support for realpath on
  Windows. (Pierre)
- Improved readlink on Windows, suppress \??\ and use the drive syntax only.
  (Pierre)
- Improved dns_get_record() AAAA support on windows. Always available when
  IPv6 is support is installed, format is now the same than on unix. (Pierre)
- Improved the DNS functions on OSX to use newer APIs, also use Bind 9 API
  where available on other platforms. (Scott)
- Improved shared extension loading on OSX to use the standard Unix dlopen()
  API. (Scott)

- Fixed crash in com_print_typeinfo when an invalid typelib is given. (Pierre)
- Fixed a safe_mode bypass in tempnam() identified by Grzegorz Stachowiak.
  (Rasmus)
- Fixed a open_basedir bypass in posix_mkfifo() identified by Grzegorz
  Stachowiak.  (Rasmus)
- Fixed certificate validation inside php_openssl_apply_verification_policy
  (Ryan Sleevi, Ilia)
- Fixed crash in SQLiteDatabase::ArrayQuery() and SQLiteDatabase::SingleQuery()
  when calling using Reflection. (Felipe)
- Fixed crash when instantiating PDORow and PDOStatement through Reflection.
  (Felipe)
- Fixed sanity check for the color index in imagecolortransparent. (Pierre)
- Fixed scandir/readdir when used mounted points on Windows. (Pierre)
- Fixed zlib.deflate compress filter to actually accept level parameter. (Jani)
- Fixed leak on error in popen/exec (and related functions) on Windows.
  (Pierre)
- Fixed possible bad caching of symlinked directories in the realpath cache
  on Windows. (Pierre)
- Fixed atime and mtime in stat related functions on Windows. (Pierre)
- Fixed spl_autoload_unregister/spl_autoload_functions wrt. Closures and
  Functors. (Christian Seiler)
- Fixed open_basedir circumvention for "mail.log" ini directive.
  (Maksymilian Arciemowicz, Stas)
- Fixed signature generation/validation for zip archives in ext/phar. (Greg)
- Fixed memory leak in stream_is_local(). (Felipe, Tony)
- Fixed BC break in mime_content_type(), removes the content encoding. (Scott)

- Fixed PECL bug #16842 (oci_error return false when NO_DATA_FOUND is raised).
  (Chris Jones)

- Fixed bug #50063 (safe_mode_include_dir fails). (Johannes, christian at
  elmerot dot se)
- Fixed bug #50052 (Different Hashes on Windows and Linux on wrong Salt size).
  (Pierre)
- Fixed bug #49986 (Missing ICU DLLs on windows package). (Pierre)
- Fixed bug #49910 (no support for ././@LongLink for long filenames in phar
  tar support). (Greg)
- Fixed bug #49908 (throwing exception in __autoload crashes when interface
  is not defined). (Felipe)
- Fixed bug #49847 (exec() fails to return data inside 2nd parameter, given
  output lines >4095 bytes). (Ilia)
- Fixed bug #49809 (time_sleep_until() is not available on OpenSolaris). (Jani)
- Fixed bug #49757 (long2ip() can return wrong value in a multi-threaded
  applications). (Ilia, Florian Anderiasch)
- Fixed bug #49738 (calling mcrypt after mcrypt_generic_deinit crashes).
  (Sriram Natarajan)
- Fixed bug #49732 (crashes when using fileinfo when timestamp conversion
  fails). (Pierre)
- Fixed bug #49698 (Unexpected change in strnatcasecmp()). (Rasmus)
- Fixed bug #49630 (imap_listscan function missing). (Felipe)
- Fixed bug #49572 (use of C++ style comments causes build failure).
  (Sriram Natarajan)
- Fixed bug #49531 (CURLOPT_INFILESIZE sometimes causes warning "CURLPROTO_FILE
  cannot be set"). (Felipe)
- Fixed bug #49517 (cURL's CURLOPT_FILE prevents file from being deleted after
  fclose). (Ilia)
- Fixed bug #49470 (FILTER_SANITIZE_EMAIL allows disallowed characters).
  (Ilia)
- Fixed bug #49447 (php engine need to correctly check for socket API
  return status on windows). (Sriram Natarajan)
- Fixed bug #49391 (ldap.c utilizing deprecated ldap_modify_s). (Ilia)
- Fixed bug #49372 (segfault in php_curl_option_curl). (Pierre)
- Fixed bug #49361 (wordwrap() wraps incorrectly on end of line boundaries).
  (Ilia, code-it at mail dot ru)
- Fixed bug #49306 (inside pdo_mysql default socket settings are ignored).
  (Ilia)
- Fixed bug #49289 (bcmath module doesn't compile with phpize configure).
  (Jani)
- Fixed bug #49286 (php://input (php_stream_input_read) is broken). (Jani)
- Fixed bug #49269 (Ternary operator fails on Iterator object when used inside
  foreach declaration). (Etienne, Dmitry)
- Fixed bug #49236 (Missing PHP_SUBST(PDO_MYSQL_SHARED_LIBADD)). (Jani)
- Fixed bug #49223 (Inconsistency using get_defined_constants). (Garrett)
- Fixed bug #49193 (gdJpegGetVersionString() inside gd_compact identifies
  wrong type in declaration). (Ilia)
- Fixed bug #49183 (dns_get_record does not return NAPTR records). (Pierre)
- Fixed bug #49144 (Import of schema from different host transmits original
  authentication details). (Dmitry)
- Fixed bug #49142 (crash when exception thrown from __tostring()).
  (David Soria Parra)
- Fixed bug #49132 (posix_times returns false without error).
  (phpbugs at gunnu dot us)
- Fixed bug #49125 (Error in dba_exists C code). (jdornan at stanford dot edu)
- Fixed bug #49122 (undefined reference to mysqlnd_stmt_next_result on compile
  with --with-mysqli and MySQL 6.0). (Jani)
- Fixed bug #49108 (2nd scan_dir produces segfault). (Felipe)
- Fixed bug #49098 (mysqli segfault on error). (Rasmus)
- Fixed bug #49095 (proc_get_status['exitcode'] fails on win32). (Felipe)
- Fixed bug #49092 (ReflectionFunction fails to work with functions in fully
  qualified namespaces). (Kalle, Jani)
- Fixed bug #49074 (private class static fields can be modified by using
  reflection). (Jani)
- Fixed bug #49072 (feof never returns true for damaged file in zip). (Pierre)
- Fixed bug #49065 ("disable_functions" php.ini option does not work on
  Zend extensions). (Stas)
- Fixed bug #49064 (--enable-session=shared does not work: undefined symbol:
  php_url_scanner_reset_vars). (Jani)
- Fixed bug #49056 (parse_ini_file() regression in 5.3.0 when using non-ASCII
  strings as option keys). (Jani)
- Fixed bug #49052 (context option headers freed too early when using
  --with-curlwrappers). (Jani)
- Fixed bug #49047 (The function touch() fails on directories on Windows).
  (Pierre)
- Fixed bug #49032 (SplFileObject::fscanf() variables passed by reference).
  (Jani)
- Fixed bug #49027 (mysqli_options() doesn't work when using mysqlnd). (Andrey)
- Fixed bug #49026 (proc_open() can bypass safe_mode_protected_env_vars
  restrictions). (Ilia)
- Fixed bug #49020 (phar misinterprets ustar long filename standard).
  (Greg)
- Fixed bug #49018 (phar tar stores long filenames wit prefix/name reversed).
  (Greg)
- Fixed bug #49014 (dechunked filter broken when serving more than 8192 bytes
  in a chunk). (andreas dot streichardt at globalpark dot com, Ilia)
- Fixed bug #49012 (phar tar signature algorithm reports as Unknown (0) in
  getSignature() call). (Greg)
- Fixed bug #49000 (PHP CLI in Interactive mode (php -a) crashes
  when including files from function). (Stas)
- Fixed bug #48994 (zlib.output_compression does not output HTTP headers when
  set to a string value). (Jani)
- Fixed bug #48980 (Crash when compiling with pdo_firebird). (Felipe)
- Fixed bug #48962 (cURL does not upload files with specified filename).
  (Ilia)
- Fixed bug #48929 (Double \r\n after HTTP headers when "header" context
  option is an array). (David Zülke)
- Fixed bug #48913 (Too long error code strings in pdo_odbc driver).
  (naf at altlinux dot ru, Felipe)
- Fixed bug #48912 (Namespace causes unexpected strict behaviour with
  extract()). (Dmitry)
- Fixed bug #48909 (Segmentation fault in mysqli_stmt_execute()). (Andrey)
- Fixed bug #48899 (is_callable returns true even if method does not exist in
  parent class). (Felipe)
- Fixed bug #48893 (Problems compiling with Curl). (Felipe)
- Fixed bug #48880 (Random Appearing open_basedir problem). (Rasmus, Gwynne)
- Fixed bug #48872 (string.c: errors: duplicate case values). (Kalle)
- Fixed bug #48854 (array_merge_recursive modifies arrays after first one).
  (Felipe)
- Fixed bug #48805 (IPv6 socket transport is not working). (Ilia)
- Fixed bug #48802 (printf() returns incorrect outputted length). (Jani)
- Fixed bug #48791 (open office files always reported as corrupted). (Greg)
- Fixed bug #48788 (RecursiveDirectoryIterator doesn't descend into symlinked
  directories). (Ilia)
- Fixed bug #48783 (make install will fail saying phar file exists). (Greg)
- Fixed bug #48774 (SIGSEGVs when using curl_copy_handle()).
  (Sriram Natarajan)
- Fixed bug #48771 (rename() between volumes fails and reports no error on
  Windows). (Pierre)
- Fixed bug #48768 (parse_ini_*() crash with INI_SCANNER_RAW). (Jani)
- Fixed bug #48763 (ZipArchive produces corrupt archive). (dani dot church at
  gmail dot com, Pierre)
- Fixed bug #48762 (IPv6 address filter still rejects valid address). (Felipe)
- Fixed bug #48757 (ReflectionFunction::invoke() parameter issues). (Kalle)
- Fixed bug #48754 (mysql_close() crash php when no handle specified).
  (Johannes, Andrey)
- Fixed bug #48752 (Crash during date parsing with invalid date). (Pierre)
- Fixed bug #48746 (Unable to browse directories within Junction Points).
  (Pierre, Kanwaljeet Singla)
- Fixed bug #48745 (mysqlnd: mysql_num_fields returns wrong column count for
  mysql_list_fields). (Andrey)
- Fixed bug #48740 (PHAR install fails when INSTALL_ROOT is not the final
  install location). (james dot cohen at digitalwindow dot com, Greg)
- Fixed bug #48733 (CURLOPT_WRITEHEADER|CURLOPT_FILE|CURLOPT_STDERR warns on
  files that have been opened with r+). (Ilia)
- Fixed bug #48719 (parse_ini_*(): scanner_mode parameter is not checked for
  sanity). (Jani)
- Fixed bug #48718 (FILTER_VALIDATE_EMAIL does not allow numbers in domain
  components). (Ilia)
- Fixed bug #48681 (openssl signature verification for tar archives broken).
  (Greg)
- Fixed bug #48660 (parse_ini_*(): dollar sign as last character of value
  fails). (Jani)
- Fixed bug #48645 (mb_convert_encoding() doesn't understand hexadecimal
  html-entities). (Moriyoshi)
- Fixed bug #48637 ("file" fopen wrapper is overwritten when using
  --with-curlwrappers). (Jani)
- Fixed bug #48608 (Invalid libreadline version not detected during configure).
  (Jani)
- Fixed bug #48400 (imap crashes when closing stream opened with
  OP_PROTOTYPE flag). (Jani)
- Fixed bug #48377 (error message unclear on converting phar with existing
  file). (Greg)
- Fixed bug #48247 (Infinite loop and possible crash during startup with
  errors when errors are logged). (Jani)
- Fixed bug #48198 error: 'MYSQLND_LLU_SPEC' undeclared. Cause for #48780 and
  #46952 - both fixed too. (Andrey)
- Fixed bug #48189 (ibase_execute error in return param). (Kalle)
- Fixed bug #48182 (ssl handshake fails during asynchronous socket connection).
  (Sriram Natarajan)
- Fixed bug #48116 (Fixed build with Openssl 1.0). (Pierre,
  Al dot Smith at aeschi dot ch dot eu dot org)
- Fixed bug #48057 (Only the date fields of the first row are fetched, others
  are empty). (info at programmiernutte dot net)
- Fixed bug #47481 (natcasesort() does not sort extended ASCII characters
  correctly). (Herman Radtke)
- Fixed bug #47351 (Memory leak in DateTime). (Derick, Tobias John)
- Fixed bug #47273 (Encoding bug in SoapServer->fault). (Dmitry)
- Fixed bug #46682 (touch() afield returns different values on windows).
  (Pierre)
- Fixed bug #46614 (Extended MySQLi class gives incorrect empty() result).
  (Andrey)
- Fixed bug #46020 (with Sun Java System Web Server 7.0 on HPUX, #define HPUX).
  (Uwe Schindler)
- Fixed bug #45905 (imagefilledrectangle() clipping error).
  (markril at hotmail dot com, Pierre)
- Fixed bug #45554 (Inconsistent behavior of the u format char). (Derick)
- Fixed bug #45141 (setcookie will output expires years of >4 digits). (Ilia)
- Fixed bug #44683 (popen crashes when an invalid mode is passed). (Pierre)
- Fixed bug #43510 (stream_get_meta_data() does not return same mode as used
  in fopen). (Jani)
- Fixed bug #42434 (ImageLine w/ antialias = 1px shorter). (wojjie at gmail dot
  com, Kalle)
- Fixed bug #40013 (php_uname() does not return nodename on Netware (Guenter
  Knauf)
- Fixed bug #38091 (Mail() does not use FQDN when sending SMTP helo).
  (Kalle, Rick Yorgason)
- Fixed bug #28038 (Sent incorrect RCPT TO commands to SMTP server) (Garrett)
- Fixed bug #27051 (Impersonation with FastCGI does not exec process as
  impersonated user). (Pierre)


30 Jun 2009, PHP 5.3.0
- Upgraded bundled PCRE to version 7.9. (Nuno)
- Upgraded bundled sqlite to version 3.6.15. (Scott)

- Moved extensions to PECL (Derick, Lukas, Pierre, Scott):
  . ext/dbase
  . ext/fbsql
  . ext/fdf
  . ext/ncurses
  . ext/mhash (BC layer is now entirely within ext/hash)
  . ext/ming
  . ext/msql
  . ext/sybase (not maintained anymore, sybase_ct has to be used instead)

- Removed the experimental RPL (master/slave) functions from mysqli. (Andrey)
- Removed zend.ze1_compatibility_mode. (Dmitry)
- Removed all zend_extension_* php.ini directives. Zend extensions are now
  always loaded using zend_extension directive. (Derick)
- Removed special treatment of "/tmp" in sessions for open_basedir.
  Note: This undocumented behaviour was introduced in 5.2.2. (Alexey)
- Removed shebang line check from CGI sapi (checked by scanner). (Dmitry)

- Changed PCRE, Reflection and SPL extensions to be always enabled. (Marcus)
- Changed md5() to use improved implementation. (Solar Designer, Dmitry)
- Changed HTTP stream wrapper to accept any code between and including
  200 to 399 as successful. (Mike, Noah Fontes)
- Changed __call() to be invoked on private/protected method access, similar to
  properties and __get(). (Andrei)
- Changed dl() to be disabled by default. Enabled only when explicitly
  registered by the SAPI. Currently enabled with cli, cgi and embed SAPIs.
  (Dmitry)
- Changed opendir(), dir() and scandir() to use default context when no context
  argument is passed. (Sara)
- Changed open_basedir to allow tightening in runtime contexts. (Sara)
- Changed PHP/Zend extensions to use flexible build IDs. (Stas)
- Changed error level E_ERROR into E_WARNING in Soap extension methods
  parameter validation. (Felipe)
- Changed openssl info to show the shared library version number. (Scott)
- Changed floating point behaviour to consistently use double precision on all
  platforms and with all compilers. (Christian Seiler)
- Changed round() to act more intuitively when rounding to a certain precision
  and round very large and very small exponents correctly. (Christian Seiler)
- Changed session_start() to return false when session startup fails. (Jani)
- Changed property_exists() to check the existence of a property independent of
  accessibility (like method_exists()). (Felipe)
- Changed array_reduce() to allow mixed $initial (Christian Seiler)

- Improved PHP syntax and semantics:
  . Added lambda functions and closures. (Christian Seiler, Dmitry)
  . Added "jump label" operator (limited "goto"). (Dmitry, Sara)
  . Added NOWDOC syntax. (Gwynne Raskind, Stas, Dmitry)
  . Added HEREDOC syntax with double quotes. (Lars Strojny, Felipe)
  . Added support for using static HEREDOCs to initialize static variables and
    class members or constants. (Matt)
  . Improved syntax highlighting and consistency for variables in double-quoted
    strings and literal text in HEREDOCs and backticks. (Matt)
  . Added "?:" operator. (Marcus)
  . Added support for namespaces. (Dmitry, Stas, Gregory, Marcus)
  . Added support for Late Static Binding. (Dmitry, Etienne Kneuss)
  . Added support for __callStatic() magic method. (Sara)
  . Added forward_static_call(_array) to complete LSB. (Mike Lively)
  . Added support for dynamic access of static members using $foo::myFunc().
    (Etienne Kneuss)
  . Improved checks for callbacks. (Marcus)
  . Added __DIR__ constant. (Lars Strojny)
  . Added new error modes E_USER_DEPRECATED and E_DEPRECATED.
    E_DEPRECATED is used to inform about stuff being scheduled for removal
    in future PHP versions. (Lars Strojny, Felipe, Marcus)
  . Added "request_order" INI variable to control specifically $_REQUEST
    behavior. (Stas)
  . Added support for exception linking. (Marcus)
  . Added ability to handle exceptions in destructors. (Marcus)

- Improved PHP runtime speed and memory usage:
  . Substitute global-scope, persistent constants with their values at compile
    time. (Matt)
  . Optimized ZEND_SIGNED_MULTIPLY_LONG(). (Matt)
  . Removed direct executor recursion. (Dmitry)
  . Use fastcall calling convention in executor on x86. (Dmitry)
  . Use IS_CV for direct access to $this variable. (Dmitry)
  . Use ZEND_FREE() opcode instead of ZEND_SWITCH_FREE(IS_TMP_VAR). (Dmitry)
  . Lazy EG(active_symbol_table) initialization. (Dmitry)
  . Optimized ZEND_RETURN opcode to not allocate and copy return value if it is
    not used. (Dmitry)
  . Replaced all flex based scanners with re2c based scanners.
    (Marcus, Nuno, Scott)
  . Added garbage collector. (David Wang, Dmitry).
  . Improved PHP binary size and startup speed with GCC4 visibility control.
    (Nuno)
  . Improved engine stack implementation for better performance and stability.
    (Dmitry)
  . Improved memory usage by moving constants to read only memory.
    (Dmitry, Pierre)
  . Changed exception handling. Now each op_array doesn't contain
    ZEND_HANDLE_EXCEPTION opcode in the end. (Dmitry)
  . Optimized require_once() and include_once() by eliminating fopen(3) on
    second usage. (Dmitry)
  . Optimized ZEND_FETCH_CLASS + ZEND_ADD_INTERFACE into single
    ZEND_ADD_INTERFACE opcode. (Dmitry)
  . Optimized string searching for a single character.
    (Michal Dziemianko, Scott)
  . Optimized interpolated strings to use one less opcode. (Matt)

- Improved php.ini handling: (Jani)
  . Added ".htaccess" style user-defined php.ini files support for CGI/FastCGI.
  . Added support for special [PATH=/opt/httpd/www.example.com/] and
    [HOST=www.example.com] sections. Directives set in these sections can
    not be overridden by user-defined ini-files or during runtime.
  . Added better error reporting for php.ini syntax errors.
  . Allowed using full path to load modules using "extension" directive.
  . Allowed "ini-variables" to be used almost everywhere ini php.ini files.
  . Allowed using alphanumeric/variable indexes in "array" ini options.
  . Added 3rd optional parameter to parse_ini_file() to specify the scanning
    mode of INI_SCANNER_NORMAL or INI_SCANNER_RAW. In raw mode option values
    and section values are treated as-is.
  . Fixed get_cfg_var() to be able to return "array" ini options.
  . Added optional parameter to ini_get_all() to only retrieve the current
    value. (Hannes)

- Improved Windows support:
  . Update all libraries to their latest stable version. (Pierre, Rob, Liz,
    Garrett).
  . Added Windows support for stat(), touch(), filemtime(), filesize() and
    related functions. (Pierre)
  . Re-added socket_create_pair() for Windows in sockets extension. (Kalle)
  . Added inet_pton() and inet_ntop() also for Windows platforms.
    (Kalle, Pierre)
  . Added mcrypt_create_iv() for Windows platforms. (Pierre)
  . Added ACL Cache support on Windows.
    (Kanwaljeet Singla, Pierre, Venkat Raman Don)
  . Added constants based on Windows' GetVersionEx information.
    PHP_WINDOWS_VERSION_* and PHP_WINDOWS_NT_*. (Pierre)
  . Added support for ACL (is_writable, is_readable, reports now correct
    results) on Windows. (Pierre, Venkat Raman Don, Kanwaljeet Singla)
  . Added support for fnmatch() on Windows. (Pierre)
  . Added support for time_nanosleep() and time_sleep_until() on Windows.
    (Pierre)
  . Added support for symlink(), readlink(), linkinfo() and link() on Windows.
    They are available only when the running platform supports them. (Pierre)
  . the GMP extension now relies on MPIR instead of the GMP library. (Pierre)
  . Added Windows support for stream_socket_pair(). (Kalle)
  . Drop all external dependencies for the core features. (Pierre)
  . Drastically improve the build procedure (Pierre, Kalle, Rob):
    . VC9 (Visual C++ 2008) or later support
    . Initial experimental x64 support
  . MSI installer now supports all recent Windows versions, including
    Windows 7. (John, Kanwaljeet Singla)

- Improved and cleaned CGI code:
  . FastCGI is now always enabled and cannot be disabled.
    See sapi/cgi/CHANGES for more details. (Dmitry)
  . Added CGI SAPI -T option which can be used to measure execution
    time of script repeated several times. (Dmitry)

- Improved streams:
  . Fixed confusing error message on failure when no errors are logged. (Greg)
  . Added stream_supports_lock() function. (Benjamin Schulz)
  . Added context parameter for copy() function. (Sara)
  . Added "glob://" stream wrapper. (Marcus)
  . Added "params" as optional parameter for stream_context_create(). (Sara)
  . Added ability to use stream wrappers in include_path. (Gregory, Dmitry)

- Improved DNS API
  . Added Windows support for dns_check_record(), dns_get_mx(), checkdnsrr() and
    getmxrr(). (Pierre)
  . Added support for old style DNS functions (supports OSX and FBSD). (Scott)
  . Added a new "entries" array in dns_check_record() containing the TXT
    elements. (Felipe, Pierre)

- Improved hash extension:
  . Changed mhash to be a wrapper layer around the hash extension. (Scott)
  . Added hash_copy() function. (Tony)
  . Added sha224 hash algorithm to the hash extension. (Scott)

- Improved IMAP support (Pierre):
  . Added imap_gc() to clear the imap cache
  . Added imap_utf8_to_mutf7() and imap_mutf7_to_utf8()

- Improved mbstring extension:
  . Added "mbstring.http_output_conv_mimetypes" INI directive that allows
    common non-text types such as "application/xhtml+xml" to be converted
    by mb_output_handler(). (Moriyoshi)

- Improved OCI8 extension (Chris Jones/Oracle Corp.):
  . Added Database Resident Connection Pooling (DRCP) and Fast
    Application Notification (FAN) support.
  . Added support for Oracle External Authentication (not supported
    on Windows).
  . Improve persistent connection handling of restarted DBs.
  . Added SQLT_AFC (aka CHAR datatype) support to oci_bind_by_name.
  . Fixed bug #45458 (Numeric keys for associative arrays are not
    handled properly)
  . Fixed bug #41069 (Segmentation fault with query over DB link).
  . Fixed define of SQLT_BDOUBLE and SQLT_BFLOAT constants with Oracle
    10g ORACLE_HOME builds.
  . Changed default value of oci8.default_prefetch from 10 to 100.
  . Fixed PECL Bug #16035 (OCI8: oci_connect without ORACLE_HOME defined causes
    segfault) (Chris Jones/Oracle Corp.)
  . Fixed PECL Bug #15988 (OCI8: sqlnet.ora isn't read with older Oracle
    libraries) (Chris Jones/Oracle Corp.)
  . Fixed PECL Bug #14268 (Allow "pecl install oci8" command to "autodetect" an
    Instant Client RPM install) (Chris Jones/Oracle Corp.)
  . Fixed PECL bug #12431 (OCI8 ping functionality is broken).
  . Allow building (e.g from PECL) the PHP 5.3-based OCI8 code with
    PHP 4.3.9 onwards.
  . Provide separate extensions for Oracle 11g and 10g on Windows.
    (Pierre, Chris)

- Improved OpenSSL extension:
  . Added support for OpenSSL digest and cipher functions. (Dmitry)
  . Added access to internal values of DSA, RSA and DH keys. (Dmitry)
  . Fixed a memory leak on openssl_decrypt(). (Henrique)
  . Fixed segfault caused by openssl_pkey_new(). (Henrique)
  . Fixed bug caused by uninitilized variables in openssl_pkcs7_encrypt() and
    openssl_pkcs7_sign(). (Henrique)
  . Fixed error message in openssl_seal(). (Henrique)

- Improved pcntl extension: (Arnaud)
  . Added pcntl_signal_dispatch().
  . Added pcntl_sigprocmask().
  . Added pcntl_sigwaitinfo().
  . Added pcntl_sigtimedwait().

- Improved SOAP extension:
  . Added support for element names in context of XMLSchema's <any>. (Dmitry)
  . Added ability to use Traversable objects instead of plain arrays.
    (Joshua Reese, Dmitry)
  . Fixed possible crash bug caused by an uninitialized value. (Zdash Urf)

- Improved SPL extension:
  . Added SPL to list of standard extensions that cannot be disabled. (Marcus)
  . Added ability to store associative information with objects in
    SplObjectStorage. (Marcus)
  . Added ArrayAccess support to SplObjectStorage. (Marcus)
  . Added SplDoublyLinkedList, SplStack, SplQueue classes. (Etienne)
  . Added FilesystemIterator. (Marcus)
  . Added GlobIterator. (Marcus)
  . Added SplHeap, SplMinHeap, SplMaxHeap, SplPriorityQueue classes. (Etienne)
  . Added new parameter $prepend to spl_autoload_register(). (Etienne)
  . Added SplFixedArray. (Etienne, Tony)
  . Added delaying exceptions in SPL's autoload mechanism. (Marcus)
  . Added RecursiveTreeIterator. (Arnaud, Marcus)
  . Added MultipleIterator. (Arnaud, Marcus, Johannes)

- Improved Zend Engine:
  . Added "compact" handler for Zend MM storage. (Dmitry)
  . Added "+" and "*" specifiers to zend_parse_parameters(). (Andrei)
  . Added concept of "delayed early binding" that allows opcode caches to
    perform class declaration (early and/or run-time binding) in exactly
    the same order as vanilla PHP. (Dmitry)

- Improved crypt() function: (Pierre)
  . Added Blowfish and extended DES support. (Using Blowfish implementation
    from Solar Designer).
  . Made crypt features portable by providing our own implementations
    for crypt_r and the algorithms which are used when OS does not provide
    them. PHP implementations are always used for Windows builds.

- Deprecated session_register(), session_unregister() and
  session_is_registered(). (Hannes)
- Deprecated define_syslog_variables(). (Kalle)
- Deprecated ereg extension. (Felipe)

- Added new extensions:
  . Added Enchant extension as a way to access spell checkers. (Pierre)
  . Added fileinfo extension as replacement for mime_magic extension. (Derick)
  . Added intl extension for Internationalization. (Ed B., Vladimir I.,
    Dmitry L., Stanislav M., Vadim S., Kirti V.)
  . Added mysqlnd extension as replacement for libmysql for ext/mysql, mysqli
    and PDO_mysql. (Andrey, Johannes, Ulf)
  . Added phar extension for handling PHP Archives. (Greg, Marcus, Steph)
  . Added SQLite3 extension. (Scott)

- Added new date/time functionality: (Derick)
  . date_parse_from_format(): Parse date/time strings according to a format.
  . date_create_from_format()/DateTime::createFromFormat(): Create a date/time
    object by parsing a date/time string according to a given format.
  . date_get_last_errors()/DateTime::getLastErrors(): Return a list of warnings
    and errors that were found while parsing a date/time string through:
    . strtotime() / new DateTime
    . date_create_from_format() / DateTime::createFromFormat()
    . date_parse_from_format().
  . support for abbreviation and offset based timezone specifiers for
    the 'e' format specifier, DateTime::__construct(), DateTime::getTimeZone()
    and DateTimeZone::getName().
  . support for selectively listing timezone identifiers by continent or
    country code through timezone_identifiers_list() /
    DateTimezone::listIdentifiers().
  . timezone_location_get() / DateTimezone::getLocation() for retrieving
    location information from timezones.
  . date_timestamp_set() / DateTime::setTimestamp() to set a Unix timestamp
    without invoking the date parser. (Scott, Derick)
  . date_timestamp_get() / DateTime::getTimestamp() to retrieve the Unix
    timestamp belonging to a date object.
  . two optional parameters to timezone_transitions_get() /
    DateTimeZone::getTranstions() to limit the range of transitions being
    returned.
  . support for "first/last day of <month>" style texts.
  . support for date/time strings returned by MS SQL.
  . support for serialization and unserialization of DateTime objects.
  . support for diffing date/times through date_diff() / DateTime::diff().
  . support for adding/subtracting weekdays with strtotime() and
    DateTime::modify().
  . DateInterval class to represent the difference between two date/times.
  . support for parsing ISO intervals for use with DateInterval.
  . date_add() / DateTime::add(), date_sub() / DateTime::sub() for applying an
    interval to an existing date/time.
  . proper support for "this week", "previous week"/"last week" and "next week"
    phrases so that they actually mean the week and not a seven day period
    around the current day.
  . support for "<xth> <weekday> of" and "last <weekday> of" phrases to be used
    with months - like in "last saturday of februari 2008".
  . support for "back of <hour>" and "front of <hour>" phrases that are used in
    Scotland.
  . DatePeriod class which supports iterating over a DateTime object applying
    DateInterval on each iteration, up to an end date or limited by maximum
    number of occurences.

- Added compatibility mode in GD, imagerotate, image(filled)ellipse
  imagefilter, imageconvolution and imagecolormatch are now always enabled.
  (Pierre)
- Added array_replace() and array_replace_recursive() functions. (Matt)
- Added ReflectionProperty::setAccessible() method that allows non-public
  property's values to be read through ::getValue() and set through
  ::setValue(). (Derick, Sebastian)
- Added msg_queue_exists() function to sysvmsg extension. (Benjamin Schulz)
- Added Firebird specific attributes that can be set via PDO::setAttribute()
  to control formatting of date/timestamp columns: PDO::FB_ATTR_DATE_FORMAT,
  PDO::FB_ATTR_TIME_FORMAT and PDO::FB_ATTR_TIMESTAMP_FORMAT. (Lars W)
- Added gmp_testbit() function. (Stas)
- Added icon format support to getimagesize(). (Scott)
- Added LDAP_OPT_NETWORK_TIMEOUT option for ldap_set_option() to allow
  setting network timeout (FR #42837). (Jani)
- Added optional escape character parameter to fgetcsv(). (David Soria Parra)
- Added an optional parameter to strstr() and stristr() for retrieval of either
  the part of haystack before or after first occurrence of needle.
  (Johannes, Felipe)
- Added xsl->setProfiling() for profiling stylesheets. (Christian)
- Added long-option feature to getopt() and made getopt() available also on
  win32 systems by adding a common getopt implementation into core.
  (David Soria Parra, Jani)
- Added support for optional values, and = as separator, in getopt(). (Hannes)
- Added lcfirst() function. (David C)
- Added PREG_BAD_UTF8_OFFSET_ERROR constant. (Nuno)
- Added native support for asinh(), acosh(), atanh(), log1p() and expm1().
  (Kalle)
- Added LIBXML_LOADED_VERSION constant (libxml2 version currently used). (Rob)
- Added JSON_FORCE_OBJECT flag to json_encode(). (Scott, Richard Quadling)
- Added timezone_version_get() to retrieve the version of the used timezone
  database. (Derick)
- Added 'n' flag to fopen to allow passing O_NONBLOCK to the underlying
  open(2) system call. (Mikko)
- Added "dechunk" filter which can decode HTTP responses with chunked
  transfer-encoding. HTTP streams use this filter automatically in case
  "Transfer-Encoding: chunked" header is present in response. It's possible to
  disable this behaviour using "http"=>array("auto_decode"=>0) in stream
  context. (Dmitry)
- Added support for CP850 encoding in mbstring extension.
  (Denis Giffeler, Moriyoshi)
- Added stream_cast() and stream_set_options() to user-space stream wrappers,
  allowing stream_select(), stream_set_blocking(), stream_set_timeout() and
  stream_set_write_buffer() to work with user-space stream wrappers. (Arnaud)
- Added header_remove() function. (chsc at peytz dot dk, Arnaud)
- Added stream_context_get_params() function. (Arnaud)
- Added optional parameter "new" to sybase_connect(). (Timm)
- Added parse_ini_string() function. (grange at lemonde dot fr, Arnaud)
- Added str_getcsv() function. (Sara)
- Added openssl_random_pseudo_bytes() function. (Scott)
- Added ability to send user defined HTTP headers with SOAP request.
  (Brian J.France, Dmitry)
- Added concatenation option to bz2.decompress stream filter.
  (Keisial at gmail dot com, Greg)
- Added support for using compressed connections with PDO_mysql. (Johannes)
- Added the ability for json_decode() to take a user specified depth. (Scott)
- Added support for the mysql_stmt_next_result() function from libmysql.
  (Andrey)
- Added function preg_filter() that does grep and replace in one go. (Marcus)
- Added system independent realpath() implementation which caches intermediate
  directories in realpath-cache. (Dmitry)
- Added optional clear_realpath_cache and filename parameters to
  clearstatcache(). (Jani, Arnaud)
- Added litespeed SAPI module. (George Wang)
- Added ext/hash support to ext/session's ID generator. (Sara)
- Added quoted_printable_encode() function. (Tony)
- Added stream_context_set_default() function. (Davey Shafik)
- Added optional "is_xhtml" parameter to nl2br() which makes the function
  output <br> when false and <br /> when true (FR #34381). (Kalle)
- Added PHP_MAXPATHLEN constant (maximum length of a path). (Pierre)
- Added support for SSH via libssh2 in cURL. (Pierre)
- Added support for gray levels PNG image with alpha in GD extension. (Pierre)
- Added support for salsa hashing functions in HASH extension. (Scott)
- Added DOMNode::getLineNo to get line number of parsed node. (Rob)
- Added table info to PDO::getColumnMeta() with SQLite. (Martin Jansen, Scott)
- Added mail logging functionality that allows logging of mail sent via
  mail() function. (Ilia)
- Added json_last_error() to return any error information from json_decode().
  (Scott)
- Added gethostname() to return the current system host name. (Ilia)
- Added shm_has_var() function. (Mike)
- Added depth parameter to json_decode() to lower the nesting depth from the
  maximum if required. (Scott)
- Added pixelation support in imagefilter(). (Takeshi Abe, Kalle)
- Added SplObjectStorage::addAll/removeAll. (Etienne)

- Implemented FR #41712 (curl progress callback: CURLOPT_PROGRESSFUNCTION).
  (sdteffen[at]gmail[dot].com, Pierre)
- Implemented FR #47739 (Missing cURL option do disable IPv6). (Pierre)
- Implemented FR #39637 (Missing cURL option CURLOPT_FTP_FILEMETHOD). (Pierre)

- Fixed an issue with ReflectionProperty::setAccessible().
  (Sebastian, Roman Borschel)
- Fixed html_entity_decode() incorrectly converting numeric html entities
  to different characters with cp1251 and cp866. (Scott)
- Fixed an issue in date() where a : was printed for the O modifier after a P
  modifier was used. (Derick)
- Fixed exec() on Windows to not eat the first and last double quotes. (Scott)
- Fixed readlink on Windows in thread safe SAPI (apache2.x etc.). (Pierre)
- Fixed a bug causing miscalculations with the "last <weekday> of <n> month"
  relative time string. (Derick)
- Fixed bug causing the algorithm parameter of mhash() to be modified. (Scott)
- Fixed invalid calls to free when internal fileinfo magic file is used. (Scott)
- Fixed memory leak inside wddx_add_vars() function. (Felipe)
- Fixed check in recode extension to allow builing of recode and mysql
  extensions when using a recent libmysql. (Johannes)

- Fixed PECL bug #12794 (PDOStatement->nextRowset() doesn't work). (Johannes)
- Fixed PECL bug #12401 (Add support for ATTR_FETCH_TABLE_NAMES). (Johannes)

- Fixed bug #48696 (ldap_read() segfaults with invalid parameters). (Felipe)
- Fixed bug #48643 (String functions memory issue). (Dmitry)
- Fixed bug #48641 (tmpfile() uses old parameter parsing).
  (crrodriguez at opensuse dot org)
- Fixed bug #48624 (.user.ini never gets parsed). (Pierre)
- Fixed bug #48620 (X-PHP-Originating-Script assumes no trailing CRLF in
  existing headers). (Ilia)
- Fixed bug #48578 (Can't build 5.3 on FBSD 4.11). (Rasmus)
- Fixed bug #48535 (file_exists returns false when impersonate is used).
  (Kanwaljeet Singla, Venkat Raman Don)
- Fixed bug #48493 (spl_autoload_register() doesn't work correctly when
  prepending functions). (Scott)
- Fixed bug #48215 (Calling a method with the same name as the parent class
  calls the constructor). (Scott)
- Fixed bug #48200 (compile failure with mbstring.c when
  --enable-zend-multibyte is used). (Jani)
- Fixed bug #48188 (Cannot execute a scrollable cursors twice with PDO_PGSQL).
  (Matteo)
- Fixed bug #48185 (warning: value computed is not used in
  pdo_sqlite_stmt_get_col line 271). (Matteo)
- Fixed bug #48087 (call_user_method() invalid free of arguments). (Felipe)
- Fixed bug #48060 (pdo_pgsql - large objects are returned as empty). (Matteo)
- Fixed bug #48034 (PHP crashes when script is 8192 (8KB) bytes long). (Dmitry)
- Fixed bug #48004 (Error handler prevents creation of default object). (Dmitry)
- Fixed bug #47880 (crashes in call_user_func_array()). (Dmitry)
- Fixed bug #47856 (stristr() converts needle to lower-case). (Ilia)
- Fixed bug #47851 (is_callable throws fatal error). (Dmitry)
- Fixed bug #47816 (pcntl tests failing on NetBSD). (Matteo)
- Fixed bug #47779 (Wrong value for SIG_UNBLOCK and SIG_SETMASK constants).
  (Matteo)
- Fixed bug #47771 (Exception during object construction from arg call calls
  object's destructor). (Dmitry)
- Fixed bug #47767 (include_once does not resolve windows symlinks or junctions)
  (Kanwaljeet Singla, Venkat Raman Don)
- Fixed bug #47757 (rename JPG to JPEG in phpinfo). (Pierre)
- Fixed bug #47745 (FILTER_VALIDATE_INT doesn't allow minimum integer). (Dmitry)
- Fixed bug #47714 (autoloading classes inside exception_handler leads to
  crashes). (Dmitry)
- Fixed bug #47671 (Cloning SplObjectStorage instances). (Etienne)
- Fixed bug #47664 (get_class returns NULL instead of FALSE). (Dmitry)
- Fixed bug #47662 (Support more than 127 subpatterns in preg_match). (Nuno)
- Fixed bug #47596 (Bus error on parsing file). (Dmitry)
- Fixed bug #47572 (Undefined constant causes segmentation fault). (Felipe)
- Fixed bug #47560 (explode()'s limit parameter odd behaviour). (Matt)
- Fixed bug #47549 (get_defined_constants() return array with broken array
  categories). (Ilia)
- Fixed bug #47535 (Compilation failure in ps_fetch_from_1_to_8_bytes()).
  (Johannes)
- Fixed bug #47534 (RecursiveDiteratoryIterator::getChildren ignoring
  CURRENT_AS_PATHNAME). (Etienne)
- Fixed bug #47443 (metaphone('scratch') returns wrong result). (Felipe)
- Fixed bug #47438 (mysql_fetch_field ignores zero offset). (Johannes)
- Fixed bug #47398 (PDO_Firebird doesn't implements quoter correctly). (Felipe)
- Fixed bug #47390 (odbc_fetch_into - BC in php 5.3.0). (Felipe)
- Fixed bug #47359 (Use the expected unofficial mimetype for bmp files). (Scott)
- Fixed bug #47343 (gc_collect_cycles causes a segfault when called within a
  destructor in one case). (Dmitry)
- Fixed bug #47320 ($php_errormsg out of scope in functions). (Dmitry)
- Fixed bug #47318 (UMR when trying to activate user config). (Pierre)
- Fixed bug #47243 (OCI8: Crash at shutdown on Windows) (Chris Jones/Oracle
  Corp.)
- Fixed bug #47231 (offsetGet error using incorrect offset). (Etienne)
- Fixed bug #47229 (preg_quote() should escape the '-' char). (Nuno)
- Fixed bug #47165 (Possible memory corruption when passing return value by
  reference). (Dmitry)
- Fixed bug #47087 (Second parameter of mssql_fetch_array()). (Felipe)
- Fixed bug #47085 (rename() returns true even if the file in PHAR does not
  exist). (Greg)
- Fixed bug #47050 (mysqli_poll() modifies improper variables). (Johannes)
- Fixed bug #47045 (SplObjectStorage instances compared with ==). (Etienne)
- Fixed bug #47038 (Memory leak in include). (Dmitry)
- Fixed bug #47031 (Fix constants in DualIterator example). (Etienne)
- Fixed bug #47021 (SoapClient stumbles over WSDL delivered with
  "Transfer-Encoding: chunked"). (Dmitry)
- Fixed bug #46994 (OCI8: CLOB size does not update when using CLOB IN OUT param
  in stored procedure) (Chris Jones/Oracle Corp.)
- Fixed bug #46979 (use with non-compound name *has* effect). (Dmitry)
- Fixed bug #46957 (The tokenizer returns deprecated values). (Felipe)
- Fixed bug #46944 (UTF-8 characters outside the BMP aren't encoded correctly).
  (Scott)
- Fixed bug #46897 (ob_flush() should fail to flush unerasable buffers).
  (David C.)
- Fixed bug #46849 (Cloning DOMDocument doesn't clone the properties). (Rob)
- Fixed bug #46847 (phpinfo() is missing some settings). (Hannes)
- Fixed bug #46844 (php scripts or included files with first line starting
  with # have the 1st line missed from the output). (Ilia)
- Fixed bug #46817 (tokenizer misses last single-line comment (PHP 5.3+, with
  re2c lexer)). (Matt, Shire)
- Fixed bug #46811 (ini_set() doesn't return false on failure). (Hannes)
- Fixed bug #46763 (mb_stristr() wrong output when needle does not exist).
  (Henrique M. Decaria)
- Fixed bug #46755 (warning: use statement with non-compound name). (Dmitry)
- Fixed bug #46746 (xmlrpc_decode_request outputs non-suppressable error when
  given bad data). (Ilia)
- Fixed bug #46738 (Segfault when mb_detect_encoding() fails). (Scott)
- Fixed bug #46731 (Missing validation for the options parameter of the
  imap_fetch_overview() function). (Ilia)
- Fixed bug #46711 (cURL curl_setopt leaks memory in foreach loops). (magicaltux
  [at] php [dot] net)
- Fixed bug #46701 (Creating associative array with long values in the key fails
  on 32bit linux). (Shire)
- Fixed bug #46681 (mkdir() fails silently on PHP 5.3). (Hannes)
- Fixed bug #46653 (can't extend mysqli). (Johannes)
- Fixed bug #46646 (Restrict serialization on some internal classes like Closure
  and SplFileInfo using exceptions). (Etienne)
- Fixed bug #46623 (OCI8: phpinfo doesn't show compile time ORACLE_HOME with
  phpize) (Chris Jones/Oracle Corp.)
- Fixed bug #46578 (strip_tags() does not honor end-of-comment when it
  encounters a single quote). (Felipe)
- Fixed bug #46546 (Segmentation fault when using declare statement with
  non-string value). (Felipe)
- Fixed bug #46542 (Extending PDO class with a __call() function doesn't work as
  expected). (Johannes)
- Fixed bug #46421 (SplFileInfo not correctly handling /). (Etienne)
- Fixed bug #46347 (parse_ini_file() doesn't support * in keys). (Nuno)
- Fixed bug #46268 (DateTime::modify() does not reset relative time values).
  (Derick)
- Fixed bug #46241 (stacked error handlers, internal error handling in general).
  (Etienne)
- Fixed bug #46238 (Segmentation fault on static call with empty string method).
  (Felipe)
- Fixed bug #46192 (ArrayObject with objects as storage serialization).
  (Etienne)
- Fixed bug #46185 (importNode changes the namespace of an XML element). (Rob)
- Fixed bug #46178 (memory leak in ext/phar). (Greg)
- Fixed bug #46160 (SPL - Memory leak when exception is thrown in offsetSet).
  (Felipe)
- Fixed Bug #46147 (after stream seek, appending stream filter reads incorrect
  data). (Greg)
- Fixed bug #46127 (php_openssl_tcp_sockop_accept forgets to set context on
  accepted stream) (Mark Karpeles, Pierre)
- Fixed bug #46115 (Memory leak when calling a method using Reflection).
  (Dmitry)
- Fixed bug #46110 (XMLWriter - openmemory() and openuri() leak memory on
  multiple calls). (Ilia)
- Fixed bug #46108 (DateTime - Memory leak when unserializing). (Felipe)
- Fixed bug #46106 (Memory leaks when using global statement). (Dmitry)
- Fixed bug #46099 (Xsltprocessor::setProfiling - memory leak). (Felipe, Rob).
- Fixed bug #46087 (DOMXPath - segfault on destruction of a cloned object).
  (Ilia)
- Fixed bug #46048 (SimpleXML top-level @attributes not part of iterator).
  (David C.)
- Fixed bug #46044 (Mysqli - wrong error message). (Johannes)
- Fixed bug #46042 (memory leaks with reflection of mb_convert_encoding()).
  (Ilia)
- Fixed bug #46039 (ArrayObject iteration is slow). (Arnaud)
- Fixed bug #46033 (Direct instantiation of SQLite3stmt and SQLite3result cause
  a segfault.) (Scott)
- Fixed bug #45991 (Ini files with the UTF-8 BOM are treated as invalid).
  (Scott)
- Fixed bug #45989 (json_decode() doesn't return NULL on certain invalid
  strings). (magicaltux, Scott)
- Fixed bug #45976 (Moved SXE from SPL to SimpleXML). (Etienne)
- Fixed bug #45928 (large scripts from stdin are stripped at 16K border).
  (Christian Schneider, Arnaud)
- Fixed bug #45911 (Cannot disable ext/hash). (Arnaud)
- Fixed bug #45907 (undefined reference to 'PHP_SHA512Init'). (Greg)
- Fixed bug #45826 (custom ArrayObject serialization). (Etienne)
- Fixed bug #45820 (Allow empty keys in ArrayObject). (Etienne)
- Fixed bug #45791 (json_decode() doesn't convert 0e0 to a double). (Scott)
- Fixed bug #45786 (FastCGI process exited unexpectedly). (Dmitry)
- Fixed bug #45757 (FreeBSD4.11 build failure: failed include; stdint.h).
  (Hannes)
- Fixed bug #45743 (property_exists fails to find static protected member in
  child class). (Felipe)
- Fixed bug #45717 (Fileinfo/libmagic build fails, missing err.h and getopt.h).
  (Derick)
- Fixed bug #45706 (Unserialization of classes derived from ArrayIterator
  fails). (Etienne, Dmitry)
- Fixed bug #45696 (Not all DateTime methods allow method chaining). (Derick)
- Fixed bug #45682 (Unable to var_dump(DateInterval)). (Derick)
- Fixed bug #45447 (Filesystem time functions on Vista and server 2008).
  (Pierre)
- Fixed bug #45432 (PDO: persistent connection leak). (Felipe)
- Fixed bug #45392 (ob_start()/ob_end_clean() and memory_limit). (Ilia)
- Fixed bug #45384 (parse_ini_file will result in parse error with no trailing
  newline). (Arnaud)
- Fixed bug #45382 (timeout bug in stream_socket_enable_crypto). (vnegrier at
  optilian dot com, Ilia)
- Fixed bug #45044 (relative paths not resolved correctly). (Dmitry)
- Fixed bug #44861 (scrollable cursor don't work with pgsql). (Matteo)
- Fixed bug #44842 (parse_ini_file keys that start/end with underscore).
  (Arnaud)
- Fixed bug #44575 (parse_ini_file comment # line problems). (Arnaud)
- Fixed bug #44409 (PDO::FETCH_SERIALIZE calls __construct()). (Matteo)
- Fixed bug #44173 (PDO->query() parameter parsing/checking needs an update).
  (Matteo)
- Fixed bug #44154 (pdo->errorInfo() always have three elements in the returned
  array). (David C.)
- Fixed bug #44153 (pdo->errorCode() returns NULL when there are no errors).
  (David C.)
- Fixed bug #44135 (PDO MySQL does not support CLIENT_FOUND_ROWS). (Johannes,
  chx1975 at gmail dot com)
- Fixed bug #44100 (Inconsistent handling of static array declarations with
  duplicate keys). (Dmitry)
- Fixed bug #43831 ($this gets mangled when extending PDO with persistent
  connection). (Felipe)
- Fixed bug #43817 (opendir() fails on Windows directories with parent directory
  unaccessible). (Dmitry)
- Fixed bug #43069 (SoapClient causes 505 HTTP Version not supported error
  message). (Dmitry)
- Fixed bug #43008 (php://filter uris ignore url encoded filternames and can't
  handle slashes). (Arnaud)
- Fixed bug #42362 (HTTP status codes 204 and 304 should not be gzipped).
  (Scott, Edward Z. Yang)
- Fixed bug #41874 (separate STDOUT and STDERR in exec functions). (Kanwaljeet
  Singla, Venkat Raman Don, Pierre)
- Fixed bug #41534 (SoapClient over HTTPS fails to reestablish connection).
  (Dmitry)
- Fixed bug #38802 (max_redirects and ignore_errors). (patch by
  datibbaw@php.net)
- Fixed bug #35980 (touch() works on files but not on directories). (Pierre)

17 Jun 2009, PHP 5.2.10
- Updated timezone database to version 2009.9 (2009i) (Derick)

- Added "ignore_errors" option to http fopen wrapper. (David Zulke, Sara)
- Added new CURL options CURLOPT_REDIR_PROTOCOLS, CURLOPT_PROTOCOLS,
  and CURLPROTO_* for redirect fixes in CURL 7.19.4. (Yoram Bar Haim, Stas)
- Added support for Sun CC (FR #46595 and FR #46513). (David Soria Parra)

- Changed default value of array_unique()'s optional sorting type parameter
  back to SORT_STRING to fix backwards compatibility breakage introduced in
  PHP 5.2.9. (Moriyoshi)

- Fixed memory corruptions while reading properties of zip files. (Ilia)
- Fixed memory leak in ob_get_clean/ob_get_flush. (Christian)
- Fixed segfault on invalid session.save_path. (Hannes)
- Fixed leaks in imap when a mail_criteria is used. (Pierre)
- Fixed missing erealloc() in fix for Bug #40091 in spl_autoload_register. (Greg)

- Fixed bug #48562 (Reference recursion causes segfault when used in
  wddx_serialize_vars()). (Felipe)
- Fixed bug #48557 (Numeric string keys in Apache Hashmaps are not cast to
  integers). (David Zuelke)
- Fixed bug #48518 (curl crashes when writing into invalid file handle). (Tony)
- Fixed bug #48514 (cURL extension uses same resource name for simple and
  multi APIs). (Felipe)
- Fixed bug #48469 (ldap_get_entries() leaks memory on empty search
  results). (Patrick)
- Fixed bug #48456 (CPPFLAGS not restored properly in phpize.m4). (Jani,
  spisek at kerio dot com)
- Fixed bug #48448 (Compile failure under IRIX 6.5.30 building cast.c).
  (Kalle)
- Fixed bug #48441 (ldap_search() sizelimit, timelimit and deref options
  persist). (Patrick)
- Fixed bug #48434 (Improve memory_get_usage() accuracy). (Arnaud)
- Fixed bug #48416 (Force a cache limit in ereg() to stop excessive memory
  usage). (Scott)
- Fixed bug #48409 (Crash when exception is thrown while passing function
  arguments). (Arnaud)
- Fixed bug #48378 (exif_read_data() segfaults on certain corrupted .jpeg
  files). (Pierre)
- Fixed bug #48359 (Script hangs on snmprealwalk if OID is not increasing).
  (Ilia, simonov at gmail dot com)
- Fixed bug #48336 (ReflectionProperty::getDeclaringClass() does not work
  with redeclared property).
  (patch by Markus dot Lidel at shadowconnect dot com)
- Fixed bug #48326 (constant MSG_DONTWAIT not defined). (Arnaud)
- Fixed bug #48313 (fgetcsv() does not return null for empty rows). (Ilia)
- Fixed bug #48309 (stream_copy_to_stream() and fpasstru() do not update
  stream position of plain files). (Arnaud)
- Fixed bug #48307 (stream_copy_to_stream() copies 0 bytes when $source is a
  socket). (Arnaud)
- Fixed bug #48273 (snmp*_real_walk() returns SNMP errors as values).
  (Ilia, lytboris at gmail dot com)
- Fixed bug #48256 (Crash due to double-linking of history.o).
  (tstarling at wikimedia dot org)
- Fixed bug #48248 (SIGSEGV when access to private property via &__get).
  (Felipe)
- Fixed bug #48247 (Crash on errors during startup). (Stas)
- Fixed bug #48240 (DBA Segmentation fault dba_nextkey). (Felipe)
- Fixed bug #48224 (Incorrect shuffle in array_rand). (Etienne)
- Fixed bug #48221 (memory leak when passing invalid xslt parameter).
  (Felipe)
- Fixed bug #48207 (CURLOPT_(FILE|WRITEHEADER options do not error out when
  working with a non-writable stream). (Ilia)
- Fixed bug #48206 (Iterating over an invalid data structure with
  RecursiveIteratorIterator leads to a segfault). (Scott)
- Fixed bug #48204 (xmlwriter_open_uri() does not emit warnings on invalid
  paths). (Ilia)
- Fixed bug #48203 (Crash when CURLOPT_STDERR is set to regular file). (Jani)
- Fixed bug #48202 (Out of Memory error message when passing invalid file
  path) (Pierre)
- Fixed bug #48156 (Added support for lcov v1.7). (Ilia)
- Fixed bug #48132 (configure check for curl ssl support fails with
  --disable-rpath). (Jani)
- Fixed bug #48131 (Don't try to bind ipv4 addresses to ipv6 ips via bindto).
  (Ilia)
- Fixed bug #48070 (PDO_OCI: Segfault when using persistent connection).
  (Pierre, Matteo, jarismar dot php at gmail dot com)
- Fixed bug #48058 (Year formatter goes wrong with out-of-int range). (Derick)
- Fixed bug #48038 (odbc_execute changes variables used to form params array).
  (Felipe)
- Fixed bug #47997 (stream_copy_to_stream returns 1 on empty streams). (Arnaud)
- Fixed bug #47991 (SSL streams fail if error stack contains items). (Mikko)
- Fixed bug #47981 (error handler not called regardless). (Hannes)
- Fixed bug #47969 (ezmlm_hash() returns different values depend on OS). (Ilia)
- Fixed bug #47946 (ImageConvolution overwrites background). (Ilia)
- Fixed bug #47940 (memory leaks in imap_body). (Pierre, Jake Levitt)
- Fixed bug #47937 (system() calls sapi_flush() regardless of output
  buffering). (Ilia)
- Fixed bug #47903 ("@" operator does not work with string offsets). (Felipe)
- Fixed bug #47893 (CLI aborts on non blocking stdout). (Arnaud)
- Fixed bug #47849 (Non-deep import loses the namespace). (Rob)
- Fixed bug #47845 (PDO_Firebird omits first row from query). (Lars W)
- Fixed bug #47836 (array operator [] inconsistency when the array has
  PHP_INT_MAX index value). (Matt)
- Fixed bug #47831 (Compile warning for strnlen() in main/spprintf.c).
  (Ilia, rainer dot jung at kippdata dot de)
- Fixed bug #47828 (openssl_x509_parse() segfaults when a UTF-8 conversion
  fails). (Scott, Kees Cook, Pierre)
- Fixed bug #47818 (Segfault due to bound callback param). (Felipe)
- Fixed bug #47801 (__call() accessed via parent:: operator is provided
  incorrect method name). (Felipe)
- Fixed bug #47769 (Strange extends PDO). (Felipe)
- Fixed bug #47745 (FILTER_VALIDATE_INT doesn't allow minimum integer).
  (Dmitry)
- Fixed bug #47721 (Alignment issues in mbstring and sysvshm extension).
  (crrodriguez at opensuse dot org, Ilia)
- Fixed bug #47704 (PHP crashes on some "bad" operations with string
  offsets). (Dmitry)
- Fixed bug #47695 (build error when xmlrpc and iconv are compiled against
  different iconv versions). (Scott)
- Fixed bug #47667 (ZipArchive::OVERWRITE seems to have no effect).
  (Mikko, Pierre)
- Fixed bug #47644 (Valid integers are truncated with json_decode()). (Scott)
- Fixed bug #47639 (pg_copy_from() WARNING: nonstandard use of \\ in a
  string literal). (Ilia)
- Fixed bug #47616 (curl keeps crashing). (Felipe)
- Fixed bug #47598 (FILTER_VALIDATE_EMAIL is locale aware). (Ilia)
- Fixed bug #47566 (pcntl_wexitstatus() returns signed status).
  (patch by james at jamesreno dot com)
- Fixed bug #47564 (unpacking unsigned long 32bit bit endian returns wrong
  result). (Ilia)
- Fixed bug #47487 (performance degraded when reading large chunks after
  fix of bug #44607). (Arnaud)
- Fixed bug #47468 (enable cli|cgi-only extensions for embed sapi). (Jani)
- Fixed bug #47435 (FILTER_FLAG_NO_PRIV_RANGE does not work with ipv6
  addresses in the filter extension). (Ilia)
- Fixed bug #47430 (Errors after writing to nodeValue parameter of an absent
  previousSibling). (Rob)
- Fixed bug #47365 (ip2long() may allow some invalid values on certain 64bit
   systems). (Ilia)
- Fixed bug #47254 (Wrong Reflection for extends class). (Felipe)
- Fixed bug #47042 (cgi sapi is incorrectly removing SCRIPT_FILENAME).
  (Sriram Natarajan, David Soria Parra)
- Fixed bug #46882 (Serialize / Unserialize misbehaviour under OS with
  different bit numbers). (Matt)
- Fixed bug #46812 (get_class_vars() does not include visible private variable
  looking at subclass). (Arnaud)
- Fixed bug #46386 (Digest authentication with SOAP module fails against MSSQL
  SOAP services). (Ilia, lordelph at gmail dot com)
- Fixed bug #46109 (Memory leak when mysqli::init() is called multiple times).
  (Andrey)
- Fixed bug #45997 (safe_mode bypass with exec/system/passthru (windows only)).
  (Pierre)
- Fixed bug #45877 (Array key '2147483647' left as string). (Matt)
- Fixed bug #45822 (Near infinite-loops while parsing huge relative offsets).
  (Derick, Mike Sullivan)
- Fixed bug #45799 (imagepng() crashes on empty image).
  (Martin McNickle, Takeshi Abe)
- Fixed bug #45622 (isset($arrayObject->p) misbehaves with
  ArrayObject::ARRAY_AS_PROPS set). (robin_fernandes at uk dot ibm dot com, Arnaud)
- Fixed bug #45614 (ArrayIterator::current(), ::key() can show 1st private prop
  of wrapped object). (robin_fernandes at uk dot ibm dot com, Arnaud)
- Fixed bug #45540 (stream_context_create creates bad http request). (Arnaud)
- Fixed bug #45202 (zlib.output_compression can not be set with ini_set()).
  (Jani)
- Fixed bug #45191 (error_log ignores date.timezone php.ini val when setting
  logging timestamps). (Derick)
- Fixed bug #45092 (header HTTP context option not being used when compiled
  using --with-curlwrappers). (Jani)
- Fixed bug #44996 (xmlrpc_decode() ignores time zone on iso8601.datetime).
  (Ilia, kawai at apache dot org)
- Fixed bug #44827 (define() is missing error checks for class constants).
  (Ilia)
- Fixed bug #44214 (Crash using preg_replace_callback() and global variables).
  (Nuno, Scott)
- Fixed bug #43073 (TrueType bounding box is wrong for angle<>0).
  (Martin McNickle)
- Fixed bug #42663 (gzinflate() try to allocate all memory with truncated
  data). (Arnaud)
- Fixed bug #42414 (some odbc_*() functions incompatible with Oracle ODBC
  driver). (jhml at gmx dot net)
- Fixed bug #42362 (HTTP status codes 204 and 304 should not be gzipped).
  (Scott, Edward Z. Yang)
- Fixed bug #42143 (The constant NAN is reported as 0 on Windows)
  (Kanwaljeet Singla, Venkat Raman Don)
- Fixed bug #38805 (PDO truncates text from SQL Server text data type field).
  (Steph)

26 Feb 2009, PHP 5.2.9
- Changed __call() to be invoked on private/protected method access, similar to
  properties and __get(). (Andrei)

- Added optional sorting type flag parameter to array_unique(). Default is
  SORT_REGULAR. (Andrei)

- Fixed a crash on extract in zip when files or directories entry names contain
  a relative path. (Pierre)
- Fixed error conditions handling in stream_filter_append(). (Arnaud)
- Fixed zip filename property read. (Pierre)
- Fixed explode() behavior with empty string to respect negative limit. (Shire)
- Fixed security issue in imagerotate(), background colour isn't validated
  correctly with a non truecolour image. Reported by Hamid Ebadi,
  APA Laboratory (Fixes CVE-2008-5498). (Scott)
- Fixed a segfault when malformed string is passed to json_decode(). (Scott)
- Fixed bug in xml_error_string() which resulted in messages being
  off by one. (Scott)

- Fixed bug #47422 (modulus operator returns incorrect results on 64 bit
  linux). (Matt)
- Fixed bug #47399 (mb_check_encoding() returns true for some illegal SJIS
  characters). (for-bugs at hnw dot jp, Moriyoshi)
- Fixed bug #47353 (crash when creating a lot of objects in object
  destructor). (Tony)
- Fixed bug #47322 (sscanf %d doesn't work). (Felipe)
- Fixed bug #47282 (FILTER_VALIDATE_EMAIL is marking valid email addresses
  as invalid). (Ilia)
- Fixed bug #47220 (segfault in dom_document_parser in recovery mode). (Rob)
- Fixed bug #47217 (content-type is not set properly for file uploads). (Ilia)
- Fixed bug #47174 (base64_decode() interprets pad char in mid string as
  terminator). (Ilia)
- Fixed bug #47165 (Possible memory corruption when passing return value by
  reference). (Dmitry)
- Fixed bug #47152 (gzseek/fseek using SEEK_END produces strange results).
  (Felipe)
- Fixed bug #47131 (SOAP Extension ignores "user_agent" ini setting). (Ilia)
- Fixed bug #47109 (Memory leak on $a->{"a"."b"} when $a is not an object).
  (Etienne, Dmitry)
- Fixed bug #47104 (Linking shared extensions fails with icc). (Jani)
- Fixed bug #47049 (SoapClient::__soapCall causes a segmentation fault).
  (Dmitry)
- Fixed bug #47048 (Segfault with new pg_meta_data). (Felipe)
- Fixed bug #47042 (PHP cgi sapi is removing SCRIPT_FILENAME for non
  apache). (Sriram Natarajan)
- Fixed bug #47037 (No error when using fopen with empty string). (Cristian
  Rodriguez R., Felipe)
- Fixed bug #47035 (dns_get_record returns a garbage byte at the end of a
  TXT record). (Felipe)
- Fixed bug #47027 (var_export doesn't show numeric indices on ArrayObject).
  (Derick)
- Fixed bug #46985 (OVERWRITE and binary mode does not work, regression
  introduced in 5.2.8). (Pierre)
- Fixed bug #46973 (IPv6 address filter rejects valid address). (Felipe)
- Fixed bug #46964 (Fixed pdo_mysql build with older version of MySQL). (Ilia)
- Fixed bug #46959 (Unable to disable PCRE). (Scott)
- Fixed bug #46918 (imap_rfc822_parse_adrlist host part not filled in
  correctly). (Felipe)
- Fixed bug #46889 (Memory leak in strtotime()). (Derick)
- Fixed bug #46887 (Invalid calls to php_error_docref()). (oeriksson at
  mandriva dot com, Ilia)
- Fixed bug #46873 (extract($foo) crashes if $foo['foo'] exists). (Arnaud)
- Fixed bug #46843 (CP936 euro symbol is not converted properly). (ty_c at
  cybozuy dot co dot jp, Moriyoshi)
- Fixed bug #46798 (Crash in mssql extension when retrieving a NULL value
  inside a binary or image column type). (Ilia)
- Fixed bug #46782 (fastcgi.c parse error). (Matt)
- Fixed bug #46760 (SoapClient doRequest fails when proxy is used). (Felipe)
- Fixed bug #46748 (Segfault when an SSL error has more than one error).
  (Scott)
- Fixed bug #46739 (array returned by curl_getinfo should contain
  content_type key). (Mikko)
- Fixed bug #46699 (xml_parse crash when parser is namespace aware). (Rob)
- Fixed bug #46419 (Elements of associative arrays with NULL value are
  lost). (Dmitry)
- Fixed bug #46282 (Corrupt DBF When Using DATE). (arne at bukkie dot nl)
- Fixed bug #46026 (bz2.decompress/zlib.inflate filter tries to decompress
  after end of stream). (Greg)
- Fixed bug #46005 (User not consistently logged under Apache2). (admorten
  at umich dot edu, Stas)
- Fixed bug #45996 (libxml2 2.7 causes breakage with character data in
  xml_parse()). (Rob)
- Fixed bug #45940 (MySQLI OO does not populate connect_error property on
  failed connect). (Johannes)
- Fixed bug #45923 (mb_st[r]ripos() offset not handled correctly). (Moriyoshi)
- Fixed bug #45327 (memory leak if offsetGet throws exception). (Greg)
- Fixed bug #45239 (Encoding detector hangs with mbstring.strict_detection
  enabled). (Moriyoshi)
- Fixed bug #45161 (Reusing a curl handle leaks memory). (Mark Karpeles, Jani)
- Fixed bug #44336 (Improve pcre UTF-8 string matching performance). (frode
  at coretrek dot com, Nuno)
- Fixed bug #43841 (mb_strrpos() offset is byte count for negative values).
  (Moriyoshi)
- Fixed bug #37209 (mssql_execute with non fatal errors). (Kalle)
- Fixed bug #35975 (Session cookie expires date format isn't the most
  compatible. Now matches that of setcookie()). (Scott)


08 Dec 2008, PHP 5.2.8
- Reverted bug fix #42718 that broke magic_quotes_gpc (Scott)

04 Dec 2008, PHP 5.2.7
- Upgraded PCRE to version 7.8 (Fixes CVE-2008-2371). (Ilia)
- Updated timezone database to version 2008.9. (Derick)
- Upgraded bundled libzip to 0.9.0. (Pierre)

- Added logging option for error_log to send directly to SAPI. (Stas)
- Added PHP_MAJOR_VERSION, PHP_MINOR_VERSION, PHP_RELEASE_VERSION,
  PHP_EXTRA_VERSION, PHP_VERSION_ID, PHP_ZTS and PHP_DEBUG constants. (Pierre)
- Added "PHP_INI_SCAN_DIR" environment variable which can be used to
  either disable or change the compile time ini scan directory (FR #45114).
  (Jani)

- Fixed missing initialization of BG(page_uid) and BG(page_gid),
  reported by Maksymilian Arciemowicz. (Stas)
- Fixed memory leak inside sqlite_create_aggregate(). (Felipe)
- Fixed memory leak inside PDO sqlite's sqliteCreateAggregate() method.
  (Felipe)
- Fixed a crash inside gd with invalid fonts (Fixes CVE-2008-3658). (Pierre)
- Fixed a possible overflow inside memnstr (Fixes CVE-2008-3659).
  (LaurentGaffie)
- Fixed incorrect php_value order for Apache configuration, reported by
  Maksymilian Arciemowicz. (Stas)
- Fixed memory leak inside readline_callback_handler_remove() function.
  (Felipe)
- Fixed sybase_fetch_*() to continue reading after CS_ROW_FAIL status (Timm)
- Fixed a bug inside dba_replace() that could cause file truncation
  withinvalid keys. (Ilia)
- Fixed memory leak inside readline_callback_handler_install() function.(Ilia)
- Fixed memory leak inside readline_completion_function() function. (Felipe)
- Fixed stream_get_contents() when using $maxlength and socket is notclosed.
  indeyets [at] php [dot] net on #46049. (Arnaud)
- Fixed stream_get_line() to behave as documented on non-blocking streams.
  (Arnaud)
- Fixed endless loop in PDOStatement::debugDumpParams().
  (jonah.harris at gmail dot com)
- Fixed ability to use "internal" heaps in extensions. (Arnaud, Dmitry)
- Fixed weekdays adding/subtracting algorithm. (Derick)
- Fixed some ambiguities in the date parser. (Derick)
- Fixed a bug with the YYYY-MM format not resetting the day correctly.
  (Derick)
- Fixed a bug in the DateTime->modify() methods, it would not use the advanced
  relative time strings. (Derick)
- Fixed extraction of zip files or directories when the entry name is a
  relative path. (Pierre)
- Fixed read or write errors for large zip archives. (Pierre)
- Fixed security issues detailed in CVE-2008-2665 and CVE-2008-2666.
  (Christian Hoffmann)
- Fixed simplexml asXML() not to lose encoding when dumping entire
  document to file. (Ilia)
- Fixed a crash inside PDO when trying instantiate PDORow manually.
  (Felipe)
- Fixed build failure of ext/mysqli with libmysql 6.0 - missing
  rplfunctions. (Andrey)
- Fixed a regression when using strip_tags() and < is within an
  attribute.(Scott)
- Fixed a crash on invalid method in ReflectionParameter constructor.
  (Christian Seiler)
- Reverted fix for bug #44197 due to behaviour change in minor version.
  (Felipe)

- Fixed bug #46732 (mktime.year description is wrong). (Derick)
- Fixed bug #46696 (cURL fails in upload files with specified content-type).
  (Ilia)
- Fixed bug #46673 (stream_lock call with wrong parameter). (Arnaud)
- Fixed bug #46649 (Setting array element with that same array produces
  inconsistent results). (Arnaud)
- Fixed bug #46626 (mb_convert_case does not handle apostrophe correctly).
  (Ilia)
- Fixed bug #46543 (ibase_trans() memory leaks when using wrong parameters).
  (Felipe)
- Fixed bug #46521 (Curl ZTS OpenSSL, error in config.m4 fragment).
  (jd at cpanel dot net)
- Fixed bug #46496 (wddx_serialize treats input as ISO-8859-1). (Mark Karpeles)
- Fixed bug #46427 (SoapClient() stumbles over its "stream_context" parameter).
  (Dmitry, Herman Radtke)
- Fixed bug #46426 (offset parameter of stream_get_contents() does not
  workfor "0"). (Felipe)
- Fixed bug #46406 (Unregistering nodeclass throws E_FATAL). (Rob)
- Fixed bug #46389 (NetWare needs small patch for _timezone).
  (patch by guenter@php.net)
- Fixed bug #46388 (stream_notification_callback inside of object destroys
  object variables). (Felipe)
- Fixed bug #46381 (wrong $this passed to internal methods causes segfault).
  (Tony)
- Fixed bug #46379 (Infinite loop when parsing '#' in one line file). (Arnaud)
- Fixed bug #46366 (bad cwd with / as pathinfo). (Dmitry)
- Fixed bug #46360 (TCP_NODELAY constant for socket_{get,set}_option).
  (bugs at trick dot vanstaveren dot us)
- Fixed bug #46343 (IPv6 address filter accepts invalid address). (Ilia)
- Fixed bug #46335 (DOMText::splitText doesn't handle multibyte characters).
  (Rob)
- Fixed bug #46323 (compilation of simplexml for NetWare breaks).
  (Patch by guenter [at] php [dot] net)
- Fixed bug #46319 (PHP sets default Content-Type header for HTTP 304
  response code, in cgi sapi). (Ilia)
- Fixed bug #46313 (Magic quotes broke $_FILES). (Arnaud)
- Fixed bug #46308 (Invalid write when changing property from inside getter).
  (Dmitry)
- Fixed bug #46292 (PDO::setFetchMode() shouldn't requires the 2nd arg when
  using FETCH_CLASSTYPE). (Felipe)
- Fixed bug #46274, #46249 (pdo_pgsql always fill in NULL for empty BLOB and
  segfaults when returned by SELECT). (Felipe)
- Fixed bug #46271 (local_cert option is not resolved to full path). (Ilia)
- Fixed bug #46247 (ibase_set_event_handler() is allowing to pass callback
  without event). (Felipe)
- Fixed bug #46246 (difference between call_user_func(array($this, $method))
  and $this->$method()). (Dmitry)
- Fixed bug #46222 (ArrayObject EG(uninitialized_var_ptr) overwrite).
  (Etienne)
- Fixed bug #46215 (json_encode mutates its parameter and has some
  class-specific state). (Felipe)
- Fixed bug #46206 (pg_query_params/pg_execute convert passed values to
  strings). (Ilia)
- Fixed bug #46191 (BC break: DOMDocument saveXML() doesn't accept null).
  (Rob)
- Fixed bug #46164 (stream_filter_remove() closes the stream). (Arnaud)
- Fixed bug #46157 (PDOStatement::fetchObject prototype error). (Felipe)
- Fixed bug #46147 (after stream seek, appending stream filter reads
  incorrect data). (Greg)
- Fixed bug #46139 (PDOStatement->setFetchMode() forgets FETCH_PROPS_LATE).
  (chsc at peytz dot dk, Felipe)
- Fixed bug #46127 (php_openssl_tcp_sockop_accept forgets to set context
  on accepted stream) (Mark Karpeles, Pierre)
- Fixed bug #46110 (XMLWriter - openmemory() and openuri() leak memory on
  multiple calls). (Ilia)
- Fixed bug #46088 (RegexIterator::accept - segfault). (Felipe)
- Fixed bug #46082 (stream_set_blocking() can cause a crash in some
  circumstances). (Felipe)
- Fixed bug #46064 (Exception when creating ReflectionProperty object
  on dynamicly created property). (Felipe)
- Fixed bug #46059 (Compile failure under IRIX 6.5.30 building posix.c).
  (Arnaud)
- Fixed bug #46053 (SplFileObject::seek - Endless loop). (Arnaud)
- Fixed bug #46051 (SplFileInfo::openFile - memory overlap). (Arnaud)
- Fixed bug #46047 (SimpleXML converts empty nodes into object with
  nested array). (Rob)
- Fixed bug #46031 (Segfault in AppendIterator::next). (Arnaud)
- Fixed bug #46029 (Segfault in DOMText when using with Reflection). (Rob)
- Fixed bug #46026 (bzip2.decompress/zlib.inflate filter tries to decompress
  after end of stream). (Keisial at gmail dot com, Greg)
- Fixed bug #46024 (stream_select() doesn't return the correct number).
  (Arnaud)
- Fixed bug #46010 (warnings incorrectly generated for iv in ecb mode).
  (Felipe)
- Fixed bug #46003 (isset on nonexisting node return unexpected results). (Rob)
- Fixed bug #45956 (parse_ini_file() does not return false with syntax errors
  in parsed file). (Jani)
- Fixed bug #45901 (wddx_serialize_value crash with SimpleXMLElement object).
  (Rob)
- Fixed bug #45862 (get_class_vars is inconsistent with 'protected' and
  'private' variables). (ilewis at uk dot ibm dot com, Felipe)
- Fixed bug #45860 (header() function fails to correctly replace all Status
  lines). (Dmitry)
- Fixed bug #45805 (Crash on throwing exception from error handler). (Dmitry)
- Fixed bug #45765 (ReflectionObject with default parameters of self::xxx cause
  an error). (Felipe)
- Fixed bug #45751 (Using auto_prepend_file crashes (out of scope stack address
  use)). (basant dot kukreja at sun dot com)
- Fixed bug #45722 (mb_check_encoding() crashes). (Moriyoshi)
- Fixed bug #45705 (rfc822_parse_adrlist() modifies passed address parameter).
  (Jani)
- Fixed bug #45691 (Some per-dir or runtime settings may leak into other
  requests). (Moriyoshi)
- Fixed bug #45581 (htmlspecialchars() double encoding &#x hex items). (Arnaud)
- Fixed bug #45580 (levenshtein() crashes with invalid argument). (Ilia)
- Fixed bug #45575 (Segfault with invalid non-string as event handler callback).
  (Christian Seiler)
- Fixed bug #45568 (ISAPI doesn't properly clear auth_digest in header).
  (Patch by: navara at emclient dot com)
- Fixed bug #45556 (Return value from callback isn't freed). (Felipe)
- Fixed bug #45555 (Segfault with invalid non-string as
  register_introspection_callback). (Christian Seiler)
- Fixed bug #45553 (Using XPath to return values for attributes with a
  namespace does not work). (Rob)
- Fixed bug #45529 (new DateTimeZone() and date_create()->getTimezone() behave
  different). (Derick)
- Fixed bug #45522 (FCGI_GET_VALUES request does not return supplied values).
  (Arnaud)
- Fixed bug #45486 (mb_send_mail(); header 'Content-Type: text/plain; charset='
   parsing incorrect). (Felipe)
- Fixed bug #45485 (strip_tags and <?XML tag). (Felipe)
- Fixed bug #45460 (imap patch for fromlength fix in imap_headerinfo doesn't
  accept lengths of 1024). (Felipe, andrew at lifescale dot com)
- Fixed bug #45449 (filesize() regression using ftp wrapper).
  (crrodriguez at suse dot de)
- Fixed bug #45423 (fastcgi parent process doesn't invoke php_module_shutdown
  before shutdown) (basant dot kukreja at sun dot com)
- Fixed bug #45406 (session.serialize_handler declared by shared extension fails).
  (Kalle, oleg dot grenrus at dynamoid dot com)
- Fixed bug #45405 (snmp extension memory leak).
  (Federico Cuello, Rodrigo Campos)
- Fixed bug #45382 (timeout bug in stream_socket_enable_crypto). (Ilia)
- Fixed bug #45373 (php crash on query with errors in params). (Felipe)
- Fixed bug #45352 (Segmentation fault because of tick function on second
  request). (Dmitry)
- Fixed bug #45312 (Segmentation fault on second request for array functions).
  (Dmitry)
- Fixed bug #45303 (Opening php:// wrapper in append mode results in a warning).
  (Arnaud)
- Fixed bug #45251 (double free or corruption with setAttributeNode()). (Rob)
- Fixed bug #45226 and #18916 (xmlrpc_set_type() segfaults and wrong behavior
  with valid ISO8601 date string). (Jeff Lawsons)
- Fixed bug #45220 (curl_read callback returns -1 when needs to return
  size_t (unsigned)). (Felipe)
- Fixed bug #45181 (chdir() should clear relative entries in stat cache).
  (Arnaud)
- Fixed bug #45178 (memory corruption on assignment result of "new" by
  reference). (Dmitry)
- Fixed bug #45166 (substr() overflow changes). (Felipe)
- Fixed bug #45151 (Crash with URI/file..php (filename contains 2 dots)).
  (Fixes CVE-2008-3660) (Dmitry)
- Fixed bug #45139 (ReflectionProperty returns incorrect declaring class).
  (Felipe)
- Fixed bug #45124 ($_FILES['upload']['size'] sometimes return zero and some
  times the filesize). (Arnaud)
- Fixed bug #45028 (CRC32 output endianness is different between crc32() and
  hash()). (Tony)
- Fixed bug #45004 (pg_insert() does not accept 4 digit timezone format).
  (Ilia)
- Fixed bug #44991 (Compile Failure With freetds0.82).
  (jklowden at freetds dot org, matthias at dsx dot at)
- Fixed bug #44938 (gettext functions crash with overly long domain).
  (Christian Schneider, Ilia)
- Fixed bug #44925 (preg_grep() modifies input array). (Nuno)
- Fixed bug #44900 (OpenSSL extension fails to link with OpenSSL 0.9.6).
  (jd at cpanel dot net, Pierre)
- Fixed bug #44891 Memory leak using registerPHPFunctions and XSLT Variable
  as function parameter. (Rob)
- Fixed bug #44882 (SOAP extension object decoding bug). (Dmitry)
- Fixed bug #44830 (Very minor issue with backslash in heredoc). (Matt)
- Fixed bug #44818 (php://memory writeable when opened read only). (Arnaud)
- Fixed bug #44811 (Improve error message when creating a new SoapClient
  that contains invalid data). (Markus Fischer, David C)
- Fixed bug #44798 (Memory leak assigning value to attribute). (Ilia)
- Fixed bug #44716 (Progress notifications incorrect). (Hannes)
- Fixed bug #44712 (stream_context_set_params segfaults on invalid arguments).
  (Hannes)
- Fixed bug #44617 (wrong HTML entity output when substitute_character=entity).
  (Moriyoshi)
- Fixed bug #44607 (stream_get_line unable to correctly identify the "ending"
  in the stream content). (Arnaud)
- Fixed bug #44425 (Extending PDO/MySQL class with a __call() function doesn't
  work). (Johannes)
- Fixed bug #44327 (PDORow::queryString property & numeric offsets / Crash).
  (Felipe)
- Fixed bug #44251, #41125 (PDO + quote() + prepare() can result in segfault).
  (tsteiner at nerdclub dot net)
- Fixed bug #44246 (closedir() accepts a file resource opened by fopen()).
  (Dmitry, Tony)
- Fixed bug #44182 (extract($a, EXTR_REFS) can fail to split copy-on-write
  references). (robin_fernandes at uk dot ibm dot com)
- Fixed bug #44181 (extract($a, EXTR_OVERWRITE|EXTR_REFS) can fail to create
  references to $a). (robin_fernandes at uk dot ibm dot com)
- Fixed bug #44127 (UNIX abstract namespace socket connect does not work).
  (Jani)
- Fixed bug #43993 (mb_substr_count() behaves differently to substr_count()
  with overlapping needles). (Moriyoshi)
- Fixed Bug #43958 (class name added into the error message). (Dmitry)
- Fixed bug #43941 (json_encode silently cuts non-UTF8 strings). (Stas)
- Fixed bug #43925 (Incorrect argument counter in prepared statements with
  pgsql). (Felipe)
- Fixed bug #43731 (socket_getpeername: cannot use on stdin with inetd).
  (Arnaud)
- Fixed bug #43723 (SOAP not sent properly from client for <choice>). (Dmitry)
- Fixed bug #43668 (Added odbc.default_cursortype to control the ODBCcursor
  model). (Patrick)
- Fixed bug #43666 (Fixed code to use ODBC 3.52 datatypes for 64bit
  systems). (Patrick)
- Fixed bug #43540 (rfc1867 handler newlength problem). (Arnaud)
- Fixed bug #43452 (strings containing a weekday, or a number plus weekday
  behaved incorrect of the current day-of-week was the same as the one in the
  phrase). (Derick)
- Fixed bug #43353 (wrong detection of 'data' wrapper causes notice).
  (gk at gknw dot de, Arnaud)
- Fixed bug #43053 (Regression: some numbers shown in scientific notation).
  (int-e at gmx dot de)
- Fixed bug #43045 (SOAP encoding violation on "INF" for type double/float).
  (Dmitry)
- Fixed bug #42862 (IMAP toolkit crash: rfc822.c legacy routine buffer
  overflow). (Fixes CVE-2008-2829) (Dmitry)
- Fixed bug #42855 (dns_get_record() doesn't return all text from TXT record).
  (a dot u dot savchuk at gmail dot com)
- Fixed bug #42737 (preg_split('//u') triggers a E_NOTICE with newlines).
  (Nuno)
- Fixed bug #42718 (FILTER_UNSAFE_RAW not applied when configured as default
  filter). (Arnaud)
- Fixed bug #42604 ("make test" fails with --with-config-file-scan-dir=path).
  (Jani)
- Fixed bug #42473 (ob_start php://output and headers). (Arnaud)
- Fixed bug #42318 (problem with nm on AIX, not finding object files).
  (Dmitry)
- Fixed bug #42294 (Unified solution for round() based on C99 round). (Ilia)
- Fixed bug #42078 (pg_meta_data mix tables metadata from different schemas).
  (Felipe)
- Fixed bug #41348 (OCI8: allow compilation with Oracle 8.1). (Chris Jones)
- Fixed bug #41033 (enable signing with DSA keys.
  (gordyf at google dot com, Pierre)
- Fixed bug #37100 (data is returned truncated with BINARY CURSOR). (Tony)
- Fixed bug #30312 (crash in sybase_unbuffered_query() function). (Timm)
- Fixed bug #24679 (pg_* functions doesn't work using schema). (Felipe)
- Fixed bug #14962 (PECL) (::extractTo 2nd argument is not really optional)
  (Mark van Der Velden)
- Fixed bug #14032 (Mail() always returns false but mail is sent). (Mikko)


01 May 2008, PHP 5.2.6
- Fixed two possible crashes inside posix extension (Tony)
- Fixed incorrect heredoc handling when label is used within the block.
  (Matt)
- Fixed possible stack buffer overflow in FastCGI SAPI. (Andrei Nigmatulin)
- Fixed sending of uninitialized paddings which may contain some information. (Andrei Nigmatulin)
- Fixed a bug in formatting timestamps when DST is active in the default timezone (Derick)
- Properly address incomplete multibyte chars inside escapeshellcmd() (Ilia, Stefan Esser)
- Fix integer overflow in printf(). (Stas, Maksymilian Aciemowicz)
- Fixed security issue detailed in CVE-2008-0599. (Rasmus)
- Fixed potential memleak in stream filter parameter for zlib filter. (Greg)
- Added Reflection API metadata for the methods of the DOM classes. (Sebastian)
- Fixed weird behavior in CGI parameter parsing. (Dmitry, Hannes Magnusson)
- Fixed a safe_mode bypass in cURL identified by Maksymilian Arciemowicz.
  (Ilia)
- Fixed a bug with PDO::FETCH_COLUMN|PDO::FETCH_GROUP mode when a column # by
  which to group by data is specified. (Ilia)
- Fixed segfault in filter extension when using callbacks. (Arnar Mar Sig,
  Felipe)
- Fixed faulty fix for bug #40189 (endless loop in zlib.inflate stream filter). (Greg)
- Upgraded PCRE to version 7.6 (Nuno)

- Fixed bug #44742 (timezone_offset_get() causes segmentation faults). (Derick)
- Fixed bug #44720 (Prevent crash within session_register()). (Scott)
- Fixed bug #44703 (htmlspecialchars() does not detect bad character set argument). (Andy Wharmby)
- Fixed bug #44673 (With CGI argv/argc starts from arguments, not from script) (Dmitry)
- Fixed bug #44667 (proc_open() does not handle pipes with the mode 'wb' correctly). (Jani)
- Fixed bug #44663 (Crash in imap_mail_compose if "body" parameter invalid). (Ilia)
- Fixed bug #44650 (escaepshellscmd() does not check arg count). (Ilia)
- Fixed bug #44613 (Crash inside imap_headerinfo()). (Ilia, jmessa)
- Fixed bug #44603 (Order issues with Content-Type/Length headers on POST). (Ilia)
- Fixed bug #44594 (imap_open() does not validate # of retries parameter). (Ilia)
- Fixed bug #44591 (imagegif's filename parameter). (Felipe)
- Fixed bug #44557 (Crash in imap_setacl when supplied integer as username) (Thomas Jarosch)
- Fixed bug #44487 (call_user_method_array issues a warning when throwing an exception). (David Soria Parra)
- Fixed bug #44478 (Inconsistent behaviour when assigning new nodes). (Rob, Felipe)
- Fixed bug #44445 (email validator does not handle domains starting/ending with a -). (Ilia)
- Fixed bug #44440 (st_blocks undefined under BeOS). (Felipe)
- Fixed bug #44394 (Last two bytes missing from output). (Felipe)
- Fixed bug #44388 (Crash inside exif_read_data() on invalid images) (Ilia)
- Fixed bug #44373 (PDO_OCI extension compile failed). (Felipe)
- Fixed bug #44333 (SEGFAULT when using mysql_pconnect() with client_flags). (Felipe)
- Fixed bug #44306 (Better detection of MIPS processors on Windows). (Ilia)
- Fixed bug #44242 (metaphone('CMXFXM') crashes PHP). (Felipe)
- Fixed bug #44233 (MSG_PEEK undefined under BeOS R5). (jonathonfreeman at gmail dot com, Ilia)
- Fixed bug #44216 (strftime segfaults on large negative value). (Derick)
- Fixed bug #44209 (strtotime() doesn't support 64 bit timestamps on 64 bit platforms). (Derick)
- Fixed bug #44206 (OCI8 selecting ref cursors leads to ORA-1000 maximum open cursors reached). (Oracle Corp.)
- Fixed bug #44200 (A crash in PDO when no bound targets exists and yet bound parameters are present). (Ilia)
- Fixed bug #44197 (socket array keys lost on socket_select). (Felipe)
- Fixed bug #44191 (preg_grep messes up array index). (Felipe)
- Fixed bug #44189 (PDO setAttribute() does not properly validate values for native numeric options). (Ilia)
- Fixed bug #44184 (Double free of loop-variable on exception). (Dmitry)
- Fixed bug #44171 (Invalid FETCH_COLUMN index does not raise an error). (Ilia)
- Fixed bug #44166 (Parameter handling flaw in PDO::getAvailableDrivers()). (Ilia)
- Fixed bug #44159 (Crash: $pdo->setAttribute(PDO::STATEMENT_ATTR_CLASS, NULL)). (Felipe)
- Fixed bug #44152 (Possible crash with syslog logging on ZTS builds). (Ilia)
- Fixed bug #44141 (private parent constructor callable through static function). (Dmitry)
- Fixed bug #44113 (OCI8 new collection creation can fail with OCI-22303). (Oracle Corp.)
- Fixed bug #44069 (Huge memory usage with concatenation using . instead of .=). (Dmitry)
- Fixed bug #44046 (crash inside array_slice() function with an invalid by-ref offset). (Ilia)
- Fixed bug #44028 (crash inside stream_socket_enable_crypto() when enabling encryption without crypto type). (Ilia)
- Fixed bug #44018 (RecursiveDirectoryIterator options inconsistancy). (Marcus)
- Fixed bug #44008 (OCI8 incorrect usage of OCI-Lob->close crashes PHP). (Oracle Corp.)
- Fixed bug #43998 (Two error messages returned for incorrect encoding for mb_strto[upper|lower]). (Rui)
- Fixed bug #43994 (mb_ereg 'successfully' matching incorrect). (Rui)
- Fixed bug #43954 (Memory leak when sending the same HTTP status code multiple times). (Scott)
- Fixed bug #43927 (koi8r is missing from html_entity_decode()). (andy at demos dot su, Tony)
- Fixed bug #43912 (Interbase column names are truncated to 31 characters). (Ilia)
- Fixed bug #43875 (Two error messages returned for $new and $flag argument in mysql_connect()). (Hannes)
- Fixed bug #43863 (str_word_count() breaks on cyrillic "ya" in locale cp1251). (phprus at gmail dot com, Tony)
- Fixed bug #43841 (mb_strrpos offset is byte count for negative values). (Rui)
- Fixed bug #43840 (mb_strpos bounds check is byte count rather than a character count). (Rui)
- Fixed bug #43808 (date_create never fails (even when it should)). (Derick)
- Fixed bug #43793 (zlib filter is unable to auto-detect gzip/zlib file headers). (Greg)
- Fixed bug #43703 (Signature compatibility check broken). (Dmitry)
- Fixed bug #43677 (Inconsistent behaviour of include_path set with php_value). (manuel at mausz dot at)
- Fixed bug #43663 (Extending PDO class with a __call() function doesn't work). (David Soria Parra)
- Fixed bug #43647 (Make FindFile use PATH_SEPARATOR instead of ";"). (Ilia)
- Fixed bug #43635 (mysql extension ingores INI settings on NULL values passed to mysql_connect()). (Ilia)
- Fixed bug #43620 (Workaround for a bug inside libcurl 7.16.2 that can result in a crash). (Ilia)
- Fixed bug #43614 (incorrect processing of numerical string keys of array in arbitrary serialized data). (Dmitriy Buldakov, Felipe)
- Fixed bug #43606 (define missing depencies of the exif extension). (crrodriguez at suse dot de)
- Fixed bug #43589 (a possible infinite loop in bz2_filter.c). (Greg)
- Fixed bug #43580 (removed bogus declaration of a non-existent php_is_url() function). (Ilia)
- Fixed bug #43559 (array_merge_recursive() doesn't behave as expected with duplicate NULL values). (Felipe, Tony)
- Fixed bug #43533 (escapeshellarg('') returns null). (Ilia)
- Fixed bug #43527 (DateTime created from a timestamp reports environment timezone). (Derick)
- Fixed bug #43522 (stream_get_line() eats additional characters). (Felipe, Ilia, Tony)
- Fixed bug #43507 (SOAPFault HTTP Status 500 - would like to be able to set the HTTP Status). (Dmitry)
- Fixed bug #43505 (Assign by reference bug). (Dmitry)
- Fixed bug #43498 (file_exists() on a proftpd server got SIZE not allowed in ASCII mode). (Ilia, crrodriguez at suse dot de)
- Fixed bug #43497 (OCI8 XML/getClobVal aka temporary LOBs leak UGA memory). (Chris)
- Fixed bug #43495 (array_merge_recursive() crashes with recursive arrays). (Ilia)
- Fixed bug #43493 (pdo_pgsql does not send username on connect when password is not available). (Ilia)
- Fixed bug #43491 (Under certain conditions, file_exists() never returns). (Dmitry)
- Fixed bug #43483 (get_class_methods() does not list all visible methods). (Dmitry)
- Fixed bug #43482 (array_pad() does not warn on very small pad numbers). (Ilia)
- Fixed bug #43457 (Prepared statement with incorrect parms doesn't throw exception with pdo_pgsql driver). (Ilia)
- Fixed bug #43450 (Memory leak on some functions with implicit object __toString() call). (David C.)
- Fixed bug #43386 (array_globals not reset to 0 properly on init). (Ilia)
- Fixed bug #43377 (PHP crashes with invalid argument for DateTimeZone). (Ilia)
- Fixed bug #43373 (pcntl_fork() should not raise E_ERROR on error). (Ilia)
- Fixed bug #43364 (recursive xincludes don't remove internal xml nodes properly). (Rob, patch from ddb@bitxtender.de)
- Fixed bug #43301 (mb_ereg*_replace() crashes when replacement string is invalid PHP expression and 'e' option is used). (Jani)
- Fixed bug #43295 (crash because of uninitialized SG(sapi_headers).mimetype). (Dmitry)
- Fixed bug #43293 (Multiple segfaults in getopt()). (Hannes)
- Fixed bug #43279 (pg_send_query_params() converts all elements in 'params' to strings). (Ilia)
- Fixed bug #43276 (Incomplete fix for bug #42739, mkdir() under safe_mode). (Ilia)
- Fixed bug #43248 (backward compatibility break in realpath()). (Dmitry)
- Fixed bug #43221 (SimpleXML adding default namespace in addAttribute). (Rob)
- Fixed bug #43216 (stream_is_local() returns false on "file://"). (Dmitry)
- Fixed bug #43201 (Crash on using uninitialized vals and __get/__set). (Dmitry)
- Fixed bug #43182 (file_put_contents() LOCK_EX does not work properly on file truncation). (Ilia)
- Fixed bug #43175 (__destruct() throwing an exception with __call() causes segfault). (Dmitry)
- Fixed bug #43128 (Very long class name causes segfault). (Dmitry)
- Fixed bug #43105 (PHP seems to fail to close open files). (Hannes)
- Fixed bug #43092 (curl_copy_handle() crashes with > 32 chars long URL). (Jani)
- Fixed bug #43003 (Invalid timezone reported for DateTime objects constructed using a timestamp). (Derick)
- Fixed bug #42978 (mismatch between number of bound params and values causes a crash in pdo_pgsql). (Ilia)
- Fixed bug #42945 (preg_split() swallows part of the string). (Nuno)
- Fixed bug #42937 (__call() method not invoked when methods are called on parent from child class). (Dmitry)
- Fixed bug #42841 (REF CURSOR and oci_new_cursor() crash PHP). (Chris)
- Fixed bug #42838 (Wrong results in array_diff_uassoc) (Felipe)
- Fixed bug #42779 (Incorrect forcing from HTTP/1.0 request to HTTP/1.1 response). (Ilia)
- Fixed bug #42736 (xmlrpc_server_call_method() crashes). (Tony)
- Fixed bug #42692 (Procedure 'int1' not present with doc/lit SoapServer). (Dmitry)
- Fixed bug #42548 (mysqli PROCEDURE calls can't return result sets). (Hartmut)
- Fixed bug #42505 (new sendmail default breaks on Netware platform) (Guenter Knauf)
- Fixed bug #42369 (Implicit conversion to string leaks memory). (David C., Rob).
- Fixed bug #42272 (var_export() incorrectly escapes char(0)). (Derick)
- Fixed bug #42261 (Incorrect lengths for date and boolean data types). (Ilia)
- Fixed bug #42190 (Constructing DateTime with TimeZone Indicator invalidates DateTimeZone). (Derick)
- Fixed bug #42177 (Warning "array_merge_recursive(): recursion detected" comes again...). (Felipe)
- Fixed bug #41941 (oci8 extension not lib64 savvy). (Chris)
- Fixed bug #41828 (Failing to call RecursiveIteratorIterator::__construct() causes a sefault). (Etienne)
- Fixed bug #41599 (setTime() fails after modify() is used). (Derick)
- Fixed bug #41562 (SimpleXML memory issue). (Rob)
- Fixed bug #40013 (php_uname() does not return nodename on Netware (Guenter Knauf)
- Fixed bug #38468 (Unexpected creation of cycle). (Dmitry)
- Fixed bug #32979 (OpenSSL stream->fd casts broken in 64-bit build) (stotty at tvnet dot hu)

08 Nov 2007, PHP 5.2.5
- Upgraded PCRE to version 7.3 (Nuno)
- Added optional parameter $provide_object to debug_backtrace(). (Sebastian)
- Added alpha support for imagefilter() IMG_FILTER_COLORIZE. (Pierre)
- Added ability to control memory consumption between request using
  ZEND_MM_COMPACT environment variable. (Dmitry)

- Improved speed of array_intersect_key(), array_intersect_assoc(),
  array_uintersect_assoc(), array_diff_key(), array_diff_assoc() and
  array_udiff_assoc(). (Dmitry)

- Fixed move_uploaded_file() to always set file permissions of resulting file
  according to UMASK. (Andrew Sitnikov)
- Fixed possible crash in ext/soap because of uninitialized value. (Zdash Urf)
- Fixed regression in glob() when enforcing safe_mode/open_basedir checks on
  paths containing '*'. (Ilia)
- Fixed "mail.force_extra_parameters" php.ini directive not to be modifiable
  in .htaccess due to the security implications - reported by SecurityReason.
  (Stas)
- Fixed PDO crash when driver returns empty LOB stream. (Stas)
- Fixed dl() to only accept filenames - reported by Laurent Gaffie. (Stas)
- Fixed dl() to limit argument size to MAXPATHLEN (CVE-2007-4887).
  (Christian Hoffmann)
- Fixed iconv_*() functions to limit argument sizes as workaround to libc
  bug (CVE-2007-4783, CVE-2007-4840 by Laurent Gaffie).
  (Christian Hoffmann, Stas)
- Fixed missing brackets leading to build warning and error in the log.
  Win32 code. (Andrey)
- Fixed leaks with multiple connects on one mysqli object. (Andrey)
- Fixed endianness detection on MacOS when building universal binary.
  (Uwe Schindler, Christian Speich, Tony)
- Fixed possible triggering of buffer overflows inside glibc
  implementations of the fnmatch(), setlocale() and glob() functions.
  Reported by Laurent Gaffie. (Ilia)
- Fixed imagerectangle regression with 1x1 rectangle (libgd #106). (Pierre)
- Fixed htmlentities/htmlspecialchars not to accept partial multibyte
  sequences. (Stas)

- Fixed bug #43196 (array_intersect_assoc() crashes with non-array input).
  (Jani)
- Fixed bug #43139 (PDO ignores ATTR_DEFAULT_FETCH_MODE in some cases with
  fetchAll()). (Ilia)
- Fixed bug #43137 (rmdir() and rename() do not clear statcache). (Jani)
- Fixed bug #43130 (Bound parameters cannot have - in their name). (Ilia)
- Fixed bug #43099 (XMLWriter::endElement() does not check # of params).
  (Ilia)
- Fixed bug #43020 (Warning message is missing with shuffle() and more
  than one argument). (Scott)
- Fixed bug #42976 (Crash when constructor for newInstance() or
  newInstanceArgs() fails) (Ilia)
- Fixed bug #42943 (ext/mssql: Move *timeout initialization from RINIT
  to connect time). (Ilia)
- Fixed bug #42917 (PDO::FETCH_KEY_PAIR doesn't work with setFetchMode).
  (Ilia)
- Fixed bug #42890 (Constant "LIST" defined by mysqlclient and c-client).
  (Andrey)
- Fixed bug #42869 (automatic session id insertion adds sessions id to
  non-local forms). (Ilia)
- Fixed bug #42818 ($foo = clone(array()); leaks memory). (Dmitry)
- Fixed bug #42817 (clone() on a non-object does not result in a fatal
  error). (Ilia)
- Fixed bug #42785 (json_encode() formats doubles according to locale rather
  then following standard syntax). (Ilia)
- Fixed bug #42783 (pg_insert() does not accept an empty list for
  insertion). (Ilia)
- Fixed bug #42773 (WSDL error causes HTTP 500 Response). (Dmitry)
- Fixed bug #42772 (Storing $this in a static var fails while handling a cast
  to string). (Dmitry)
- Fixed bug #42767 (highlight_string() truncates trailing comment). (Ilia)
- Fixed bug #42739 (mkdir() doesn't like a trailing slash when safe_mode is
  enabled). (Ilia)
- Fixed bug #42703 (Exception raised in an iterator::current() causes segfault
  in FilterIterator) (Marcus)
- Fixed bug #42699 (PHP_SELF duplicates path). (Dmitry)
- Fixed bug #42654 (RecursiveIteratorIterator modifies only part of leaves)
  (Marcus)
- Fixed bug #42643 (CLI segfaults if using ATTR_PERSISTENT). (Ilia)
- Fixed bug #42637 (SoapFault : Only http and https are allowed). (Bill Moran)
- Fixed bug #42629 (Dynamically loaded PHP extensions need symbols exported
  on MacOSX). (jdolecek at NetBSD dot org)
- Fixed bug #42627 (bz2 extension fails to build with -fno-common).
  (dolecek at netbsd dot org)
- Fixed Bug #42596 (session.save_path MODE option does not work). (Ilia)
- Fixed bug #42590 (Make the engine recognize \v and \f escape sequences).
  (Ilia)
- Fixed bug #42587 (behavior change regarding symlinked .php files). (Dmitry)
- Fixed bug #42579 (apache_reset_timeout() does not exist). (Jani)
- Fixed bug #42549 (ext/mysql failed to compile with libmysql 3.23). (Scott)
- Fixed bug #42523 (PHP_SELF duplicates path). (Dmitry)
- Fixed bug #42512 (ip2long('255.255.255.255') should return 4294967295 on
  64-bit PHP). (Derick)
- Fixed bug #42506 (php_pgsql_convert() timezone parse bug) (nonunnet at
  gmail dot com, Ilia)
- Fixed bug #42496 (OCI8 cursor is not closed when using 2 clobs in a select
  query). (Oracle Corp.)
- Fixed bug #42462 (Segmentation when trying to set an attribute in a
  DOMElement). (Rob)
- Fixed bug #42453 (CGI SAPI does not shut down cleanly with -i/-m/-v cmdline
  options). (Dmitry)
- Fixed bug #42452 (PDO classes do not expose Reflection API information).
  (Hannes)
- Fixed bug #42468 (Write lock on file_get_contents fails when using a
  compression stream). (Ilia)
- Fixed bug #42488 (SoapServer reports an encoding error and the error itself
  breaks). (Dmitry)
- Fixed bug #42378 (mysqli_stmt_bind_result memory exhaustion). (Andrey)
- Fixed bug #42359 (xsd:list type not parsed). (Dmitry)
- Fixed bug #42326 (SoapServer crash). (Dmitry)
- Fixed bug #42214 (SoapServer sends clients internal PHP errors). (Dmitry)
- Fixed bug #42189 (xmlrpc_set_type() crashes php on invalid datetime
  values). (Ilia)
- Fixed bug #42139 (XMLReader option constants are broken using XML()). (Rob)
- Fixed bug #42086 (SoapServer return Procedure '' not present for WSIBasic
  compliant wsdl). (Dmitry)
- Fixed bug #41822 (Relative includes broken when getcwd() fails). (Ab5602,
  Jani)
- Fixed bug #41561 (Values set with php_admin_* in httpd.conf can be overwritten
  with ini_set()). (Stas, Jani)
- Fixed bug #39651 (proc_open() append mode doesn't work on windows). (Nuno)

30 Aug 2007, PHP 5.2.4
- Removed --enable-versioning configure option. (Jani)

- Upgraded PCRE to version 7.2 (Nuno)
- Updated timezone database to version 2007.6. (Derick)

- Improved openssl_x509_parse() to return extensions in readable form. (Dmitry)

- Enabled changing the size of statement cache for non-persistent OCI8
  connections. (Chris Jones, Tony)

- Changed "display_errors" php.ini option to accept "stderr" as value which
  makes the error messages to be outputted to STDERR instead of STDOUT with
  CGI and CLI SAPIs (FR #22839). (Jani)
- Changed error handler to send HTTP 500 instead of blank page on PHP errors.
  (Dmitry, Andrei Nigmatulin)
- Changed mail() function to be always available. (Johannes)

- Added check for unknown options passed to configure. (Jani)
- Added persistent connection status checker to pdo_pgsql.
  (Elvis Pranskevichus, Ilia)
- Added support for ATTR_TIMEOUT inside pdo_pgsql driver. (Ilia)
- Added php_ini_loaded_file() function which returns the path to the actual
  php.ini in use. (Jani)
- Added GD version constants GD_MAJOR_VERSION, GD_MINOR_VERSION,
  GD_RELEASE_VERSION, GD_EXTRA_VERSION and GD_VERSION_STRING. (Pierre)
- Added missing open_basedir checks to CGI.
  (anight at eyelinkmedia dot com, Tony)
- Added missing format validator to unpack() function. (Ilia)
- Added missing error check inside bcpowmod(). (Ilia)
- Added CURLOPT_PRIVATE & CURLINFO_PRIVATE constants.
  (Andrey A. Belashkov, Tony)
- Added missing MSG_EOR and MSG_EOF constants to sockets extension. (Jani)
- Added PCRE_VERSION constant. (Tony)
- Added ReflectionExtension::info() function to print the phpinfo()
  block for an extension. (Johannes)

- Implemented FR #41884 (ReflectionClass::getDefaultProperties() does not
  handle static attributes). (Tony)

- Fixed "Floating point exception" inside wordwrap().
  (Mattias Bengtsson, Ilia)
- Fixed several integer overflows in ImageCreate(), ImageCreateTrueColor(),
  ImageCopyResampled() and ImageFilledPolygon() reported by Mattias Bengtsson.
  (Tony)
- Fixed size calculation in chunk_split(). (Stas)
- Fixed integer overflow in str[c]spn(). (Stas)
- Fixed money_format() not to accept multiple %i or %n tokens.
  (Stas, Ilia)
- Fixed zend_alter_ini_entry() memory_limit interruption
  vulnerability. (Ilia)
- Fixed INFILE LOCAL option handling with MySQL extensions not to be
  allowed when open_basedir or safe_mode is active. (Stas)
- Fixed session.save_path and error_log values to be checked against
  open_basedir and safe_mode (CVE-2007-3378) (Stas, Maksymilian Arciemowicz)
- Fixed possible invalid read in glob() win32 implementation (CVE-2007-3806).
  (Tony)
- Improved fix for MOPB-03-2007. (Ilia)
- Corrected fix for CVE-2007-2872. (Ilia)

- Fixed possible crash in imagepsloadfont(), work around a bug in the pslib on
  Windows. (Pierre)
- Fixed oci8 and PDO_OCI extensions to allow configuring with Oracle 11g
  client libraries. (Chris Jones)
- Fixed EOF handling in case of reading from file opened in write only mode.
  (Dmitry)
- Fixed var_export() to use the new H modifier so that it can generate
  parseable PHP code for floats, independent of the locale. (Derick)
- Fixed regression introduced by the fix for the libgd bug #74. (Pierre)
- Fixed SimpleXML's behavior when used with empty(). (Sara)
- Fixed crash in OpenSSL extension because of non-string passphrase. (Dmitry)

- Fixed PECL Bug #11345 (PDO_OCI crash after National language Support "NLS"
  environment initialization error). (Chris Jones)
- Fixed PECL bug #11216 (crash in ZipArchive::addEmptyDir when a directory
  already exists). (Pierre)

- Fixed bug #43926 (isInstance() isn't equivalent to instanceof operator). (Marcus)
- Fixed bug #42368 (Incorrect error message displayed by pg_escape_string).
  (Ilia)
- Fixed bug #42365 (glob() crashes and/or accepts way too many flags).
  (Jani)
- Fixed Bug #42364 (Crash when using getRealPath with DirectoryIterator).
  (Johannes)
- Fixed bug #42292 ($PHP_CONFIG not set for phpized builds). (Jani)
- Fixed bug #42261 (header wrong for date field).
  (roberto at spadim dot com dot br, Ilia)
- Fixed bug #42259 (SimpleXMLIterator loses ancestry). (Rob)
- Fixed bug #42247 (ldap_parse_result() not defined under win32). (Jani)
- Fixed bug #42243 (copy() does not output an error when the first arg is a
  dir). (Ilia)
- Fixed bug #42242 (sybase_connect() crashes). (Ilia)
- Fixed bug #42237 (stream_copy_to_stream returns invalid values for mmaped
  streams). (andrew dot minerd at sellingsource dot com, Ilia)
- Fixed bug #42233 (Problems with æøå in extract()). (Jani)
- Fixed bug #42222 (possible buffer overflow in php_openssl_make_REQ). (Pierre)
- Fixed bug #42211 (property_exists() fails to find protected properties
  from a parent class). (Dmitry)
- Fixed bug #42208 (substr_replace() crashes when the same array is passed
  more than once). (crrodriguez at suse dot de, Ilia)
- Fixed bug #42198 (SCRIPT_NAME and PHP_SELF truncated when inside a userdir
  and using PATH_INFO). (Dmitry)
- Fixed bug #42195 (C++ compiler required always). (Jani)
- Fixed bug #42183 (classmap causes crash in non-wsdl mode). (Dmitry)
- Fixed bug #42173 (oci8 INTERVAL and TIMESTAMP type fixes). (Chris)
- Fixed bug #42151 (__destruct functions not called after catching a SoapFault
  exception). (Dmitry)
- Fixed bug #42142 (substr_replace() returns FALSE when length > string length).
  (Ilia)
- Fixed bug #42135 (Second call of session_start() causes creation of SID).
  (Ilia)
- Fixed bug #42134 (oci_error() returns false after oci_new_collection() fails).
  (Tony)
- Fixed bug #42119 (array_push($arr,&$obj) doesn't work with
  zend.ze1_compatibility_mode On). (Dmitry)
- Fixed bug #42117 (bzip2.compress loses data in internal buffer).
  (Philip, Ilia)
- Fixed bug #42112 (deleting a node produces memory corruption). (Rob)
- Fixed bug #42107 (sscanf broken when using %2$s format parameters). (Jani)
- Fixed bug #42090 (json_decode causes segmentation fault). (Hannes)
- Fixed bug #42082 (NodeList length zero should be empty). (Hannes)
- Fixed bug #42072 (No warning message for clearstatcache() with arguments).
  (Ilia)
- Fixed bug #42071 (ini scanner allows using NULL as option name). (Jani)
- Fixed bug #42027 (is_file() / is_dir() matches file/dirnames with wildcard char
  or trailing slash in Windows). (Dmitry)
- Fixed bug #42019 (configure option --with-adabas=DIR does not work). (Jani)
- Fixed bug #42015 (ldap_rename(): server error "DSA is unwilling to perform").
  (bob at mroczka dot com, Jani)
- Fixed bug #42009 (is_a() and is_subclass_of() should NOT call autoload, in the
  same way as "instanceof" operator). (Dmitry)
- Fixed bug #41989 (move_uploaded_file() & relative path in ZTS mode). (Tony)
- Fixed bug #41984 (Hangs on large SoapClient requests). (Dmitry)
- Fixed bug #41983 (Error Fetching http headers terminated by '\n'). (Dmitry)
- Fixed bug #41973 (--with-ldap=shared fails with LDFLAGS="-Wl,--as-needed"). (Nuno)
- Fixed bug #41971 (PDOStatement::fetch and PDOStatement::setFetchMode causes
  unexpected behavior). (Ilia)
- Fixed bug #41964 (strtotime returns a timestamp for non-time string of
  pattern '(A|a) .+'). (Derick)
- Fixed bug #41961 (Ensure search for hidden private methods does not stray from
  class hierarchy). (robin_fernandes at uk dot ibm dot com)
- Fixed bug #41947 (SimpleXML incorrectly registers empty strings asnamespaces).
  (Rob)
- Fixed bug #41929 (Foreach on object does not iterate over all visible properties).
  (Dmitry)
- Fixed bug #41919 (crash in string to array conversion).
  (judas dot iscariote at gmail dot com, Ilia)
- Fixed bug #41909 (var_export() is locale sensitive when exporting float
  values). (Derick)
- Fixed bug #41908 (CFLAGS="-Os" ./configure --enable-debug fails).
  (christian at hoffie dot info, Tony)
- Fixed bug #41904 (proc_open(): empty env array should cause empty environment
  to be passed to process). (Jani)
- Fixed bug #41867 (SimpleXML: getName is broken). (Rob)
- Fixed bug #41865 (fputcsv(): 2nd parameter is not optional). (Jani)
- Fixed bug #41861 (SimpleXML: getNamespaces() returns the namespaces of a node's
  siblings). (Rob)
- Fixed bug #41845 (pgsql extension does not compile with PostgreSQL <7.4). (Ilia)
- Fixed bug #41844 (Format returns incorrect number of digits for negative years
  -0001 to -0999). (Derick)
- Fixed bug #41842 (Cannot create years < 0100 & negative years with date_create
  or new DateTime). (Derick)
- Fixed bug #41833 (addChild() on a non-existent node, no node created,
  getName() segfaults). (Rob)
- Fixed bug #41831 (pdo_sqlite prepared statements convert resources to
  strings). (Ilia)
- Fixed bug #41815 (Concurrent read/write fails when EOF is reached). (Sascha)
- Fixed bug #41813 (segmentation fault when using string offset as an object).
  (judas dot iscariote at gmail dot com, Tony)
- Fixed bug #41795 (checkdnsrr does not support DNS_TXT type).
  (lucas at facebook dot com, Tony)
- Fixed bug #41773 (php_strip_whitespace() sends headers with errors
  suppressed). (Tony)
- Fixed bug #41770 (SSL: fatal protocol error due to buffer issues). (Ilia)
- Fixed bug #41765 (Recode crashes/does not work on amd64).
  (nexus at smoula dot net, Stas)
- Fixed bug #41724 (libxml_get_last_error() - errors service request scope).
  (thekid at php dot net, Ilia)
- Fixed bug #41717 (imagepolygon does not respect thickness). (Pierre)
- Fixed bug #41713 (Persistent memory consumption on win32 since 5.2). (Dmitry)
- Fixed bug #41711 (NULL temporary lobs not supported in OCI8).
  (Chris Jones, Tony)
- Fixed bug #41709 (strtotime() does not handle 00.00.0000). (Derick)
- Fixed bug #41698 (float parameters truncated to integer in prepared
  statements). (Ilia)
- Fixed bug #41692 (ArrayObject shows weird behavior in respect to
  inheritance). (Tony)
- Fixed bug #41691 (ArrayObject::exchangeArray hangs Apache). (Tony)
- Fixed bug #41686 (Omitting length param in array_slice not possible). (Ilia)
- Fixed bug #41685 (array_push() fails to warn when next index is
  already occupied). (Ilia)
- Fixed bug #41655 (open_basedir bypass via glob()). (Ilia)
- Fixed bug #41640 (get_class_vars produces error on class constants).
  (Johannes)
- Fixed bug #41635 (SoapServer and zlib.output_compression with FastCGI
  result in major slowdown). (Dmitry)
- Fixed bug #41633 (Crash instantiating classes with self-referencing
  constants). (Dmitry)
- Fixed bug #41630 (segfault when an invalid color index is present in the
  image data). (Reported by Elliot <wccoder@gmail dot com>) (Pierre)
- Fixed bug #41628 (PHP settings leak between Virtual Hosts in Apache 1.3).
  (Scott, manuel at mausz dot at)
- Fixed bug #41608 (segfault on a weird code with objects and switch()).
  (Tony)
- Fixed bug #41600 (url rewriter tags doesn't work with namespaced tags).
  (Ilia)
- Fixed bug #41596 (Fixed a crash inside pdo_pgsql on some non-well-formed
  SQL queries). (Ilia)
- Fixed bug #41594 (OCI8 statement cache is flushed too frequently). (Tony)
- Fixed bug #41582 (SimpleXML crashes when accessing newly created element).
  (Tony)
- Fixed bug #41576 (configure failure when using --without-apxs or some other
  SAPIs disabling options). (Jani)
- Fixed bug #41567 (json_encode() double conversion is inconsistent with PHP).
  (Lucas, Ilia)
- Fixed bug #41566 (SOAP Server not properly generating href attributes).
  (Dmitry)
- Fixed bug #41555 (configure failure: regression caused by fix for #41265).
  (Jani)
- Fixed bug #41527 (WDDX deserialize numeric string array key).
  (Matt, Ilia)
- Fixed bug #41523 (strtotime('0000-00-00 00:00:00') is parsed as 1999-11-30).
  (Derick)
- Fixed bug #41518 (file_exists() warns of open_basedir restriction on
  non-existent file). (Tony)
- Fixed bug #41445 (parse_ini_file() has a problem with certain types of
  integer as sections). (Tony)
- Fixed bug #41433 (DBA: configure fails to include correct db.h for db4).
  (Jani)
- Fixed bug #41372 (Internal pointer of source array resets during array
  copying). (Dmitry)
- Fixed bug #41350 (my_thread_global_end() error during request shutdown on
  Windows). (Scott, Andrey)
- Fixed bug #41278 (get_loaded_extensions() should list Zend extensions).
  (Johannes)
- Fixed bug #41127 (Memory leak in ldap_{first|next}_attribute functions).
  (Jani)
- Fixed bug #40757 (get_object_vars get nothing in child class). (Dmitry)
- Fixed bug #40705 (Iterating within function moves original array pointer).
  (Dmitry)
- Fixed bug #40509 (key() function changed behaviour if global array is used
  within function). (Dmitry)
- Fixed bug #40419 (Trailing slash in CGI request does not work). (Dmitry)
- Fixed bug #39330 (apache2handler does not call shutdown actions before
  apache child die). (isk at ecommerce dot com, Gopal, Tony)
- Fixed bug #39291 (ldap_sasl_bind() misses the sasl_authc_id parameter).
  (diafour at gmail dot com, Jani)
- Fixed bug #37715 (array pointers resetting on copy). (Dmitry)
- Fixed bug #37273 (Symlinks and mod_files session handler allow open_basedir
  bypass). (Ilia)
- Fixed bug #36492 (Userfilters can leak buckets). (Sara)
- Fixed bugs #36796, #36918, #41371 (stream_set_blocking() does not work).
  (Jani)
- Fixed bug #35981 (pdo-pgsql should not use pkg-config when not present).
  (Jani)
- Fixed bug #31892 (PHP_SELF incorrect without cgi.fix_pathinfo, but turning on
  screws up PATH_INFO). (Dmitry)
- Fixed bug #21197 (socket_read() outputs error with PHP_NORMAL_READ).
  (Nuno, Jani)

31 May 2007, PHP 5.2.3
- Changed CGI install target to php-cgi and 'make install' to install CLI
  when CGI is selected. (Jani)
- Changed JSON maximum nesting depth from 20 to 128. (Rasmus)

- Improved compilation of heredocs and interpolated strings. (Matt, Dmitry)
- Optimized out a couple of per-request syscalls. (Rasmus)
- Optimized digest generation in md5() and sha1() functions. (Ilia)
- Upgraded bundled SQLite 3 to version 3.3.17. (Ilia)

- Added "max_input_nesting_level" php.ini option to limit nesting level of
  input variables. Fix for MOPB-03-2007. (Stas)
- Added a 4th parameter flag to htmlspecialchars() and htmlentities() that
  makes the function not encode existing html entities. (Ilia)
- Added PDO::FETCH_KEY_PAIR mode that will fetch a 2 column result set into
  an associated array. (Ilia)
- Added CURLOPT_TIMEOUT_MS and CURLOPT_CONNECTTIMEOUT_MS cURL constants. (Sara)
- Added --ini switch to CLI that prints out configuration file names. (Marcus)
- Added mysql_set_charset() to allow runtime altering of connection encoding.
  (Scott)

- Implemented FR #41416 (getColumnMeta() should also return table name). (Tony)

- Fixed an integer overflow inside chunk_split(). Identified by Gerhard Wagner.
  (Ilia)
- Fixed SOAP extension's handler() to work even when
  "always_populate_raw_post_data" is off. (Ilia)
- Fixed possible infinite loop in imagecreatefrompng. (libgd #86)
  (by Xavier Roche, CVE-2007-2756). (Pierre)
- Fixed ext/filter Email Validation Vulnerability (MOPB-45 by Stefan Esser).
  (Ilia)
- Fixed altering $this via argument named "this". (Dmitry)
- Fixed PHP CLI usage of php.ini from the binary location. (Hannes)
- Fixed segfault in strripos(). (Tony, Joxean Koret)
- Fixed bug #41693 (scandir() allows empty directory names). (Ilia)
- Fixed bug #41673 (json_encode breaks large numbers in arrays). (Ilia)
- Fixed bug #41525 (ReflectionParameter::getPosition() not available). (Marcus)
- Fixed bug #41511 (Compile failure under IRIX 6.5.30 building md5.c). (Jani)
- Fixed bug #41504 (json_decode() incorrectly decodes JSON arrays with empty
  string keys). (Ilia)
- Fixed bug #41492 (open_basedir/safe_mode bypass inside realpath()). (Ilia)
- Fixed bug #41477 (no arginfo about SoapClient::__soapCall()). (Ilia)
- Fixed bug #41455 (ext/dba/config.m4 pollutes global $LIBS and $LDFLAGS).
  (mmarek at suse dot cz, Tony)
- Fixed bug #41442 (imagegd2() under output control). (Tony)
- Fixed bug #41430 (Fatal error with negative values of maxlen parameter of
  file_get_contents()). (Tony)
- Fixed bug #41423 (PHP assumes wrongly that certain ciphers are enabled in
  OpenSSL). (Pierre)
- Fixed bug #41421 (Uncaught exception from a stream wrapper segfaults).
  (Tony, Dmitry)
- Fixed bug #41403 (json_decode cannot decode floats if localeconv
  decimal_point is not '.'). (Tony)
- Fixed bug #41401 (wrong unary operator precedence). (Stas)
- Fixed bug #41394 (dbase_create creates file with corrupted header). (Tony)
- Fixed bug #41390 (Clarify error message with invalid protocol scheme).
  (Scott)
- Fixed bug #41378 (fastcgi protocol lacks support for Reason-Phrase in
  "Status:" header). (anight at eyelinkmedia dot com, Dmitry)
- Fixed bug #41374 (whole text concats values of wrong nodes). (Rob)
- Fixed bug #41358 (configure cannot determine SSL lib with libcurl >= 7.16.2).
  (Mike)
- Fixed bug #41353 (crash in openssl_pkcs12_read() on invalid input). (Ilia)
- Fixed bug #41351 (Invalid opcode with foreach ($a[] as $b)). (Dmitry, Tony)
- Fixed bug #41347 (checkdnsrr() segfaults on empty hostname). (Scott)
- Fixed bug #41337 (WSDL parsing doesn't ignore non soap bindings). (Dmitry)
- Fixed bug #41326 (Writing empty tags with Xmlwriter::WriteElement[ns])
  (Pierre)
- Fixed bug #41321 (downgrade read errors in getimagesize() to E_NOTICE).
  (Ilia)
- Fixed bug #41304 (compress.zlib temp files left). (Dmitry)
- Fixed bug #41293 (Fixed creation of HTTP_RAW_POST_DATA when there is no
  default post handler). (Ilia)
- Fixed bug #41291 (FastCGI does not set SO_REUSEADDR).
  (fmajid at kefta dot com, Dmitry)
- Fixed gd build when used with freetype 1.x (Pierre, Tony)
- Fixed bug #41287 (Namespace functions don't allow xmlns definition to be
  optional). (Rob)
- Fixed bug #41285 (Improved fix for CVE-2007-1887 to work with non-bundled
  sqlite2 lib). (Ilia)
- Fixed bug #41283 (Bug with deserializing array key that are doubles or
  floats in wddx). (Ilia)
- Fixed bug #41257 (lookupNamespaceURI does not work as expected). (Rob)
- Fixed bug #41236 (Regression in timeout handling of non-blocking SSL
  connections during reads and writes). (Ilia)
- Fixed bug #41134 (zend_ts_hash_clean not thread-safe).
  (marco dot cova at gmail dot com, Tony)
- Fixed bug #41097 (ext/soap returning associative array as indexed without
  using WSDL). (Dmitry)
- Fixed bug #41004 (minOccurs="0" and null class member variable). (Dmitry)
- Fixed bug #39542 (Behavior of require/include different to < 5.2.0).
  (Dmitry)

03 May 2007, PHP 5.2.2
- Improved bundled GD
  . Sync to 2.0.35
  . Added imagegrabwindow and imagegrabscreen, capture a screen or a
    window using its handle (Pierre)
  . colors allocated henceforth from the resulting image overwrite the palette
    colors (Rob Leslie)
  . Improved thread safety of the gif support (Roman Nemecek, Nuno, Pierre)
  . Use the dimension of the GIF frame to create the destination image (Pierre)
  . Load only once the local color map from a GIF data (Pierre)
  . Improved thread safety of the freetype cache (Scott MacVicar, Nuno, Pierre)
  . imagearc huge CPU usage with large angles, libgd bug #74 (Pierre)
- Improved FastCGI SAPI to support external pipe and socket servers on win32.
  (Dmitry)
- Improved Zend Memory Manager
  . guarantee of reasonable time for worst cases of best-fit free block
    searching algorithm. (Dmitry)
  . better cache usage and less fragmentation on erealloc() (Tony, Dmitry)
- Improved SPL (Marcus)
  . Added SplFileInfo::getBasename(), DirectoryIterator::getBasename().
  . Added SplFileInfo::getLinkTarget(), SplFileInfo::getRealPath().
  . Made RecursiveFilterIterator::accept() abstract as stated in documentation.
- Improved SOAP
  . Added ability to encode arrays with "SOAP-ENC:Array" type instead of WSDL
    type. To activate the ability use "feature"=>SOAP_USE_XSI_ARRAY_TYPE
    option in SoapClient/SoapServer constructors. (Rob, Dmitry)

- Added GMP_VERSION constant. (Tony)
- Added --ri switch to CLI which allows to check extension information. (Marcus)
- Added tidyNode::getParent() method (John, Nuno)
- Added openbasedir and safemode checks in zip:// stream wrapper and
  ZipArchive::open (Pierre)
- Added php_pdo_sqlite_external.dll, a version of the PDO SQLite driver that
  links against an external sqlite3.dll.  This provides Windows users to upgrade
  their sqlite3 version outside of the PHP release cycle.  (Wez, Edin)
- Added linenumbers to array returned by token_get_all(). (Johannes)

- Upgraded SQLite 3 to version 3.3.16 (Ilia)
- Upgraded libraries bundled in the Windows distribution. (Edin)
  . c-client (imap) to version 2006e
  . libpq (PostgreSQL) to version 8.2.3
  . libmysql (MySQL) to version 5.0.37
  . openssl to version 0.9.8e
- Upgraded PCRE to version 7.0 (Nuno)

- Updated timezone database to version 2007.5. (Derick)

- Fixed commandline handling for CLI and CGI. (Marcus, Johannes)
- Fixed iterator_apply() with a callback using __call(). (Johannes)
- Fixed possible multi bytes issues in openssl csr parser (Pierre)
- Fixed shmop_open() with IPC_CREAT|IPC_EXCL flags on Windows.
  (Vladimir Kamaev, Tony).
- Fixed possible leak in ZipArchive::extractTo when safemode checks fails (Ilia)
- Fixed possible relative path issues in zip_open and TS mode (old API) (Pierre)
- Fixed zend_llist_remove_tail (Michael Wallner, Dmitry)
- Fixed a thread safety issue in gd gif read code (Nuno, Roman Nemecek)
- Fixed CVE-2007-1001, GD wbmp used with invalid image size (Pierre)
- Fixed unallocated memory access/double free in in array_user_key_compare()
  (MOPB-24 by Stefan Esser) (Stas)
- Fixed wrong length calculation in unserialize S type
  (MOPB-29 by Stefan Esser) (Stas)

- Fixed bug #41215 (setAttribute return code reversed). (Ilia)
- Fixed bug #41192 (Per Directory Values only work for one key). (Dmitry)
- Fixed bug #41175 (addAttribute() fails to add an attribute with an empty
  value). (Ilia)
- Fixed bug #41159 (mysql_pconnect() hash does not account for connect
  flags). (Ilia)
- Fixed bug #41121 (range() overflow handling for large numbers on 32bit
  machines). (Ilia)
- Fixed bug #41118 (PHP does not handle overflow of octal integers). (Tony)
- Fixed bug #41109 (recursiveiterator.inc says "implements" Iterator instead of
  "extends"). (Marcus)
- Fixed bug #40130 (TTF usage doesn't work properly under Netware). (Scott,
  gk at gknw dot de)
- Fixed bug #41093 (magic_quotes_gpc ignores first arrays keys). (Arpad, Ilia)
- Fixed bug #41075 (memleak when creating default object caused exception).
  (Dmitry)
- Fixed bug #41067 (json_encode() problem with UTF-16 input). (jp at df5ea
  dot net. Ilia)
- Fixed bug #41063 (chdir doesn't like root paths). (Dmitry)
- Fixed bug #41061 ("visibility error" in ReflectionFunction::export()).
  (Johannes)
- Fixed bug #41043 (pdo_oci crash when freeing error text with persistent
  connection). (Tony)
- Fixed bug #41037 (unregister_tick_function() inside the tick function crash PHP).
  (Tony)
- Fixed bug #41034 (json_encode() ignores null byte started keys in arrays).
  (Ilia)
- Fixed bug #41026 (segfault when calling "self::method()" in shutdown functions).
  (Tony)
- Fixed bug #40999 (mcrypt_create_iv() not using random seed). (Ilia)
- Fixed bug #40998 (long session array keys are truncated). (Tony)
- Implement feature request #40947, allow a single filter as argument
  for filter_var_array (Pierre)
- Fixed bug #40935 (pdo_mysql does not raise an exception on empty
  fetchAll()). (Ilia)
- Fixed bug #40931 (open_basedir bypass via symlink and move_uploaded_file()).
  (Tony)
- Fixed bug #40921 (php_default_post_reader crashes when post_max_size is
  exceeded). (trickie at gmail dot com, Ilia)
- Fixed bug #40915 (addcslashes unexpected behavior with binary input). (Tony)
- Fixed bug #40899 (memory leak when nesting list()). (Dmitry)
- Fixed bug #40897 (error_log file not locked). (Ilia)
- Fixed bug #40883 (mysql_query() is allocating memory incorrectly). (Tony)
- Fixed bug #40872 (inconsistency in offsetSet, offsetExists treatment of
  string enclosed integers). (Marcus)
- Fixed bug #40861 (strtotime() doesn't handle double negative relative time
  units correctly). (Derick, Ilia)
- Fixed bug #40854 (imap_mail_compose() creates an invalid terminator for
  multipart e-mails). (Ilia)
- Fixed bug #40848 (sorting issue on 64-bit Solaris). (Wez)
- Fixed bug #40836 (Segfault in ext/dom). (Rob)
- Fixed bug #40833 (Crash when using unset() on an ArrayAccess object retrieved
  via __get()). (Dmitry)
- Fixed bug #40822 (pdo_mysql does not return rowCount() on select). (Ilia)
- Fixed bug #40815 (using strings like "class::func" and static methods in
  set_exception_handler() might result in crash). (Tony)
- Fixed bug #40809 (Poor performance of ".="). (Dmitry)
- Fixed bug #40805 (Failure executing function ibase_execute()). (Tony)
- Fixed bug #40800 (cannot disable memory_limit with -1). (Dmitry, Tony)
- Fixed bug #40794 (ReflectionObject::getValues() may crash when used with
  dynamic properties). (Tony)
- Fixed bug #40784 (Case sensitivity in constructor's fallback). (Tony)
- Fixed bug #40770 (Apache child exits when PHP memory limit reached). (Dmitry)
- Fixed bug #40764 (line thickness not respected for horizontal and vertical
  lines). (Pierre)
- Fixed bug #40758 (Test fcgi_is_fastcgi() is wrong on windows). (Dmitry)
- Fixed bug #40754 (added substr() & substr_replace() overflow checks). (Ilia)
- Fixed bug #40752 (parse_ini_file() segfaults when a scalar setting is
  redeclared as an array). (Tony)
- Fixed bug #40750 (openssl stream wrapper ignores default_stream_timeout).
  (Tony)
- Fixed bug #40727 (segfault in PDO when failed to bind parameters). (Tony)
- Fixed bug #40709 (array_reduce() behaves strange with one item stored arrays).
  (Ilia)
- Fixed bug #40703 (Resolved a possible namespace conflict between libxmlrpc
  and MySQL's NDB table handler). (Ilia)
- Fixed bug #40961 (Incorrect results of DateTime equality check). (Mike)
- Fixed bug #40678 (Cross compilation fails). (Tony)
- Fixed bug #40621 (Crash when constructor called inappropriately). (Tony)
- Fixed bug #40609 (Segfaults when using more than one SoapVar in a request).
  (Rob, Dmitry)
- Fixed bug #40606 (umask is not being restored when request is finished).
  (Tony)
- Fixed bug #40598 (libxml segfault). (Rob)
- Fixed bug #40591 (list()="string"; gives invalid opcode). (Dmitry)
- Fixed bug #40578 (imagettftext() multithreading issue). (Tony, Pierre)
- Fixed bug #40576 (double values are truncated to 6 decimal digits when
  encoding). (Tony)
- Fixed bug #40560 (DIR functions do not work on root UNC path). (Dmitry)
- Fixed bug #40548 (SplFileInfo::getOwner/getGroup give a warning on broken
  symlink). (Marcus)
- Fixed bug #40546 (SplFileInfo::getPathInfo() throws an exception if directory
  is in root dir). (Marcus)
- Fixed bug #40545 (multithreading issue in zend_strtod()). (Tony)
- Fixed bug #40503 (json_encode() value corruption on 32bit systems with
  overflown values). (Ilia)
- Fixed bug #40467 (Partial SOAP request sent when XSD sequence or choice
  include minOccurs=0). (Dmitry)
- Fixed bug #40465 (Ensure that all PHP elements are printed by var_dump).
  (wharmby at uk dot ibm dot com, Ilia)
- Fixed bug #40464 (session.save_path wont use default-value when safe_mode
  or open_basedir is enabled). (Ilia)
- Fixed bug #40455 (proc_open() uses wrong command line when safe_mode_exec_dir
  is set). (Tony)
- Fixed bug #40432 (strip_tags() fails with greater than in attribute). (Ilia)
- Fixed bug #40431 (dynamic properties may cause crash in ReflectionProperty
  methods). (Tony)
- Fixed bug #40451 (addAttribute() may crash when used with non-existent child
  node). (Tony)
- Fixed bug #40442 (ArrayObject::offsetExists broke in 5.2.1, works in 5.2.0).
  (olivier at elma dot fr, Marcus)
- Fixed bug #40428 (imagepstext() doesn't accept optional parameter). (Pierre)
- Fixed bug #40417 (Allow multiple instances of the same named PDO token in
  prepared statement emulation code). (Ilia)
- Fixed bug #40414 (possible endless fork() loop when running fastcgi).
  (Dmitry)
- Fixed bug #40410 (ext/posix does not compile on MacOS 10.3.9). (Tony)
- Fixed bug #40392 (memory leaks in PHP milter SAPI).
  (tuxracer69 at gmail dot com, Tony)
- Fixed bug #40371 (pg_client_encoding() not working on Windows). (Edin)
- Fixed bug #40352 (FCGI_WEB_SERVER_ADDRS function get lost). (Dmitry)
- Fixed bug #40290 (strtotime() returns unexpected result with particular
  timezone offset). (Derick)
- Fixed bug #40286 (PHP fastcgi with PHP_FCGI_CHILDREN don't kill children when
  parent is killed). (Dmitry)
- Fixed bug #40261 (Extremely slow data handling due to memory fragmentation).
  (Dmitry)
- Fixed bug #40236 (php -a function allocation eats memory). (Dmitry)
- Fixed bug #40109 (iptcembed fails on non-jfif jpegs). (Tony)
- Fixed bug #39965 (Latitude and longitude are backwards in date_sun_info()).
  (Derick)
- Implement #39867 (openssl PKCS#12 support) (Marc Delling, Pierre)
- Fixed bug #39836 (SplObjectStorage empty after unserialize). (Marcus)
- Fixed bug #39416 (Milliseconds in date()). (Derick)
- Fixed bug #39396 (stream_set_blocking crashes on Win32). (Ilia, maurice at
  iceblog dot de)
- Fixed bug #39351 (relative include fails on Solaris). (Dmitry, Tony)
- Fixed bug #39322 (proc_terminate() destroys process resource). (Nuno)
- Fixed bug #38406 (crash when assigning objects to SimpleXML attributes). (Tony)
- Fixed bug #37799 (ftp_ssl_connect() falls back to non-ssl connection). (Nuno)
- Fixed bug #36496 (SSL support in imap_open() not working on Windows). (Edin)
- Fixed bug #36226 (Inconsistent handling when passing nillable arrays).
  (Dmitry)
- Fixed bug #35872 (Avoid crash caused by object store being referenced during
  RSHUTDOWN). (Andy)
- Fixed bug #34794 (proc_close() hangs when used with two processes).
  (jdolecek at netbsd dot org, Nuno)
- Fixed PECL bug #10194 (crash in Oracle client when memory limit reached in
  the callback). (Tony)
- Fixed substr_compare and substr_count information leak (MOPB-14) (Stas, Ilia)
- Fixed crash on op-assign where argument is string offset (Brian, Stas)
- Fixed bug #38710 (data leakage because of nonexisting boundary checking in
  statements in mysqli) (Stas)
- Fixed bug #37386 (autocreating element doesn't assign value to first node).
  (Rob)
- Fixed bug #37013 (server hangs when returning circular object references).
  (Dmitry)
- Fixed bug #33664 Console window appears when using exec()
  (Richard Quadling, Stas)


08 Feb 2007, PHP 5.2.1
- Added read-timeout context option "timeout" for HTTP streams. (Hannes, Ilia).
- Added CURLOPT_TCP_NODELAY constant to Curl extension. (Sara)
- Added support for hex numbers of any size. (Matt)
- Added function stream_socket_shutdown(). It is a wrapper for system
  shutdown() function, that shut downs part of a full-duplex connection.
  (Dmitry)
- Added internal heap protection (Dmitry)
  . memory-limit is always enabled (--enable-memory-limit removed)
  . default value if memory-limit is set to 128M
  . safe unlinking
  . cookies
  . canary protection (debug build only)
  . random generation of cookies and canaries
- Added forward support for 'b' prefix in front of string literals. (Andrei)
- Added three new functions to ext/xmlwriter (Rob, Ilia)
  . xmlwriter_start_dtd_entity()
  . xmlwriter_end_dtd_entity()
  . xmlwriter_write_dtd_entity()
- Added a meta tag to phpinfo() output to prevent search engines from indexing
  the page. (Ilia)
- Added new function, sys_get_temp_dir(). (Hartmut)
- Added missing object support to file_put_contents(). (Ilia)
- Added support for md2, ripemd256 and ripemd320 algos to hash(). (Sara)
- Added forward support for (binary) cast. (Derick)
- Added optimization for imageline with horizontal and vertical lines (Pierre)

- Removed dependency from SHELL32.DLL. (Dmitry)
- Removed double "wrong parameter count" warnings in various functions.
  (Hannes)
- Moved extensions to PECL:
  . ext/informix (Derick, Tony)

- Changed double-to-string utilities to use BSD implementation. (Dmitry, Tony)
- Updated bundled libcURL to version 7.16.0 in the Windows distro. (Edin)
- Updated timezone database to version 2006.16. (Derick)
- cgi.* and fastcgi.* directives are moved to INI subsystem. The new directive
  cgi.check_shebang_line can be used to omitting check for "#! /usr/bin/php"
  line. (Dmitry).
- Improved proc_open(). Now on Windows it can run external commands not
  through CMD.EXE. (Dmitry)
- VCWD_REALPATH() is improved to use realpath cache without VIRTUAL_DIR.
  (Dmitry)
- ext/bcmath initialization code is moved from request startup to module
  startup. (Dmitry)
- Zend Memory Manager Improvements (Dmitry)
  . use HeapAlloc() instead of VirtualAlloc()
  . use "win32" storage manager (instead of "malloc") on Windows by default
- Zip Extension Improvements (Pierre)
  . Fixed leak in statName and stateIndex
  . Fixed return setComment (Hannes)
  . Added addEmptyDir method
- Filter Extension Improvements (Ilia, Pierre)
  . Fixed a bug when callback function returns a non-modified value.
  . Added filter support for $_SERVER in cgi/apache2 sapis.
  . Make sure PHP_SELF is filtered in Apache 1 sapi.
  . Fixed bug #39358 (INSTALL_HEADERS contains incorrect reference to
    php_filter.h).
  . Added "default" option that allows a default value to be set for an
    invalid or missing value.
  . Invalid filters fails instead of returning unsafe value
  . Fixed possible double encoding problem with sanitizing filters
  . Make use of space-strict strip_tags() function
  . Fixed whitespace trimming
  . Added support for FastCGI environment variables. (Dmitry)
- PDO_MySQL Extension Improvements (Ilia)
  . Enabled buffered queries by default.
  . Enabled prepared statement emulation by default.

- Small optimization of the date() function. (Matt,Ilia)
- Optimized the internal is_numeric_string() function. (Matt,Ilia)
- Optimized array functions utilizing php_splice(). (Ilia)
- Windows related optimizations (Dmitry, Stas)
  . COM initialization/deinitialization are done only if necessary
  . removed unnecessary checks for ISREG file and corresponding stat() calls
  . opendir() is reimplementation using GetFistFile/GetNextFile those are
    faster then _findfirst/_findnext
  . implemented registry cache that prevent registry lookup on each request.
    In case of modification of corresponding registry-tree PHP will reload it
    automatic
  . start timeout thread only if necessary
  . stat() is reimplementation using GetFileAttributesEx(). The new
    implementation is faster then implementation in MS VC CRT, but it doesn't
    support Windows 95.
- Streams optimization (Dmitry)
  . removed unnecessary ftell() calls (one call for each included PHP file)
  . disabled calls to read() after EOF

- Fixed incorrect function names on FreeBSD where inet_pton() was named
  __inet_pton() and inet_ntop() was named __inet_ntop(). (Hannes)
- Fixed FastCGI impersonation for persistent connections on Windows. (Dmitry)
- Fixed wrong signature initialization in imagepng (Takeshi Abe)
- Fixed ftruncate() with negative size on FreeBSD. (Hannes)
- Fixed segfault in RegexIterator when given invalid regex. (Hannes)
- Fixed segfault in SplFileObject->openFile()->getPathname(). (Hannes)
- Fixed segfault in ZTS mode when OCI8 statements containing sub-statements
  are destroyed in wrong order. (Tony)
- Fixed the validate email filter so that the letter "v" can also be used in
  the user part of the email address. (Derick)
- Fixed bug #40297 (compile failure in ZTS mode when collections support is
  missing). (Tony)
- Fixed bug #40285 (The PDO prepare parser goes into an infinite loop in
  some instances). (Ilia)
- Fixed bug #40274 (Sessions fail with numeric root keys). (Ilia)
- Fixed bug #40259 (ob_start call many times - memory error). (Dmitry)
- Fixed bug #40231 (file_exists incorrectly reports false). (Dmitry)
- Fixed bug #40228 (ZipArchive::extractTo does create empty directories
  recursively). (Pierre)
- Fixed bug #40200 (The FastCgi version has different realpath results than
  thread safe version). (Dmitry)
- Fixed bug #40191 (use of array_unique() with objects triggers segfault).
  (Tony)
- Fixed bug #40189 (possible endless loop in zlib.inflate stream filter).
  (Greg, Tony)
- Fixed bug #40169 (CURLOPT_TCP_NODELAY only available in curl >= 7.11.2).
  (Tony)
- Fixed bug #40129 (iconv extension doesn't compile with CodeWarrior on
  Netware). (gk at gknw dot de, Tony)
- Fixed bug #40127 (apache2handler doesn't compile on Netware).
  (gk at gknw dot de)
- Fixed bug #40121 (PDO_DBLIB driver wont free statements). (Ilia)
- Fixed bug #40098 (php_fopen_primary_script() not thread safe). (Ilia)
- Fixed bug #40092 (chroot() doesn't clear realpath cache). (Dmitry)
- Fixed bug #40091 (spl_autoload_register with 2 instances of the same class).
  (Ilia)
- Fixed bug #40083 (milter SAPI functions always return false/null). (Tony)
- Fixed bug #40079 (php_get_current_user() not thread safe).
  (Ilia, wharmby at uk dot ibm dot com)
- Fixed bug #40078 (ORA-01405 when fetching NULL values using
  oci_bind_array_by_name()). (Tony)
- Fixed bug #40076 (zend_alloc.c: Value of enumeration constant must be in
  range of signed integer). (Dmitry)
- Fixed bug #40073 (exif_read_data dies on certain images). (Tony, Marcus)
- Fixed bug #40036 (empty() does not work correctly with ArrayObject when
  using ARRAY_AS_PROPS). (Ilia)
- Fixed bug #40012 (php_date.c doesn't compile on Netware).
  (gk at gknw dot de, Derick)
- Fixed bug #40009 (http_build_query(array()) returns NULL). (Ilia)
- Fixed bug #40002 (Try/Catch performs poorly). (Dmitry)
- Fixed bug #39993 (tr_TR.UTF-8 locale has problems with PHP). (Ilia)
- Fixed bug #39990 (Cannot "foreach" over overloaded properties). (Dmitry)
- Fixed bug #39988 (type argument of oci_define_by_name() is ignored).
  (Chris Jones, Tony)
- Fixed bug #39984 (redirect response code in header() could be ignored
  in CGI sapi). (Ilia)
- Fixed bug #39979 (PGSQL_CONNECT_FORCE_NEW will causes next connect to
  establish a new connection). (Ilia)
- Fixed bug #39971 (pg_insert/pg_update do not allow now() to be used
  for timestamp fields). (Ilia)
- Fixed bug #39969 (ini setting short_open_tag has no effect when using
  --enable-maintainer-zts). (Dmitry)
- Fixed bug #39952 (zip ignoring --with-libdir on zlib checks)
  (judas dot iscariote at gmail dot com)
- Fixed bug #39944 (References broken). (Dmitry)
- Fixed bug #39935 (Extensions tidy,mcrypt,mhash,pdo_sqlite ignores
  --with-libdir). (judas dot iscariote at gmail dot com, Derick)
- Fixed bug #39903 (Notice message when executing __halt_compiler() more than
  once). (Tony)
- Fixed bug #39898 (FILTER_VALIDATE_URL validates \r\n\t etc). (Ilia)
- Fixed bug #39890 (using autoconf 2.6x and --with-layout=GNU breaks PEAR
  install path). (Tony)
- Fixed bug #39884 (ReflectionParameter::getClass() throws exception for
  type hint self). (thekid at php dot net)
- Fixed bug #39878 (CURL doesn't compile on Sun Studio Pro). (Ilia)
- Fixed bug #39873 (number_format() breaks with locale & decimal points).
  (Ilia)
- Fixed bug #39869 (safe_read does not initialize errno).
  (michiel at boland dot org, Dmitry)
- Fixed bug #39850 (SplFileObject throws contradictory/wrong error messages
  when trying to open "php://wrong"). (Tony)
- Fixed bug #39846 (Invalid IPv4 treated as valid). (Ilia)
- Fixed bug #39845 (Persistent connections generate a warning in pdo_pgsql).
  (Ilia)
- Fixed bug #39832 (SOAP Server: parameter not matching the WSDL specified
  type are set to 0). (Dmitry)
- Fixed bug #39825 (foreach produces memory error). (Dmitry)
- Fixed bug #39816 (apxs2filter ignores httpd.conf & .htaccess php config
  settings). (Ilia)
- Fixed bug #39815 (SOAP double encoding is not locale-independent). (Dmitry)
- Fixed bug #39797 (virtual() does not reset changed INI settings). (Ilia)
- Fixed bug #39795 (build fails on AIX because crypt_r() uses different
  data struct). (Tony)
- Fixed bug #39791 (Crash in strtotime() on overly long relative date
  multipliers). (Ilia)
- Fixed bug #39787 (PHP doesn't work with Apache 2.3).
  (mv at binarysec dot com).
- Fixed bug #39782 (setTime() on a DateTime constructed with a Weekday
  yields incorrect results). (Ilia)
- Fixed bug #39780 (PNG image with CRC/data error raises fatal error) (Pierre)
- Fixed bug #39779 (Enable AUTH PLAIN mechanism in underlying libc-client).
  (michael dot heimpold at s2000 dot tu-chemnitz dot de, Ilia)
- Fixed bug #39775 ("Indirect modification ..." message is not shown).
  (Dmitry)
- Fixed bug #39763 (magic quotes are applied twice by ext/filter in
  parse_str()). (Ilia)
- Fixed bug #39760 (cloning fails on nested SimpleXML-Object). (Rob)
- Fixed bug #39759 (Can't use stored procedures fetching multiple result
  sets in pdo_mysql). (Ilia)
- Fixed bug #39754 (Some POSIX extension functions not thread safe).
  (Ilia, wharmby at uk dot ibm dot com)
- Fixed bug #39751 (putenv crash on Windows). (KevinJohnHoffman at gmail.com)
- Fixed bug #39732 (oci_bind_array_by_name doesn't work on Solaris 64bit).
  (Tony)
- Fixed bug #39724 (Broken build due to spl/filter usage of pcre extension).
  (Tony, Ilia)
- Fixed bug #39718 (possible crash if assert.callback is set in ini). (Ilia)
- Fixed bug #39702 (php crashes in the allocator on linux-m68k). (Dmitry)
- Fixed bug #39685 (iconv() - undefined function). (Hannes)
- Fixed bug #39673 (file_get_contents causes bus error on certain offsets).
  (Tony)
- Fixed bug #39663 (Memory leak in pg_get_notify() and a possible memory
  corruption on Windows in pgsql and pdo_pgsql extensions).
  (Ilia, matteo at beccati dot com)
- Fixed bug #39662 (Segfault when calling asXML() of a cloned
  SimpleXMLElement). (Rob, Tony)
- Fixed bug #39656 (crash when calling fetch() on a PDO statment object after
  closeCursor()). (Ilia, Tony)
- Fixed bug #39653 (ext/dba doesn't check for db-4.5 and db-4.4 when db4
  support is enabled). (Tony)
- Fixed bug #39652 (Wrong negative results from memory_get_usage()). (Dmitry)
- Fixed bug #39648 (Implementation of PHP functions chown() and chgrp() are
  not thread safe). (Ilia, wharmby at uk dot ibm dot com)
- Fixed bug #39640 (Segfault with "Allowed memory size exhausted"). (Dmitry)
- Fixed bug #39625 (Apache crashes on importStylesheet call). (Rob)
- Fixed bug #39623 (thread safety fixes on *nix for putenv() & mime_magic).
  (Ilia, wharmby at uk dot ibm dot com)
- Fixed bug #39621 (str_replace() is not binary safe on strings with equal
  length). (Tony)
- Fixed bug #39613 (Possible segfault in imap initialization due to missing
  module dependency). (wharmby at uk dot ibm dot com, Tony)
- Fixed bug #39606 (Use of com.typelib_file in PHP.ini STILL causes A/V). (Rob)
- Fixed bug #39602 (Invalid session.save_handler crashes PHP). (Dmitry)
- Fixed bug #39596 (Creating Variant of type VT_ARRAY). (Rob)
- Fixed bug #39583 (ftp_put() does not change transfer mode to ASCII). (Tony)
- Fixed bug #39576 (array_walk() doesn't separate user data zval). (Tony)
- Fixed bug #39575 (move_uploaded_file() no longer working (safe mode
  related)). (Tony)
- Fixed bug #39571 (timeout ssl:// connections). (Ilia)
- Fixed bug #39564 (PDO::errorInfo() returns inconsistent information when
  sqlite3_step() fails). (Tony)
- Fixed bug #39548 (ZMSG_LOG_SCRIPT_NAME not routed to OutputDebugString()
  on Windows). (Dmitry)
- Fixed bug #39538 (fgetcsv can't handle starting newlines and trailing odd
  number of backslashes). (David Soria Parra, Pierre)
- Fixed bug #39534 (Error in maths to calculate of
  ZEND_MM_ALIGNED_MIN_HEADER_SIZE). (wharmby at uk dot ibm dot com, Dmitry)
- Fixed bug #39527 (Failure to retrieve results when multiple unbuffered,
  prepared statements are used in pdo_mysql). (Ilia)
- Fixed bug #39508 (imagefill crashes with small images 3 pixels or less).
  (Pierre)
- Fixed bug #39506 (Archive corrupt with ZipArchive::addFile method). (Pierre)
- Fixed bug #39504 (xmlwriter_write_dtd_entity() creates Attlist tag, not
  entity). (Hannes)
- Fixed bug #39483 (Problem with handling of \ char in prepared statements).
  (Ilia, suhachov at gmail dot com)
- Fixed bug #39458 (ftp_nlist() returns false on empty dirs). (Nuno)
- Fixed bug #39454 (Returning a SOAP array segfaults PHP). (Dmitry)
- Fixed bug #39450 (getenv() fills other super-globals). (Ilia, Tony)
- Fixed bug #39449 (Overloaded array properties do not work correctly).
  (Dmitry)
- Fixed bug #39445 (Calling debug_backtrace() in the __toString()
  function produces a crash). (Dmitry)
- Fixed bug #39438 (Fatal error: Out of memory). (Dmitry)
- Fixed bug #39435 ('foo' instanceof bar gives invalid opcode error). (Sara)
- Fixed bug #39414 (Syntax error while compiling with Sun Workshop Complier).
  (Johannes)
- Fixed bug #39398 (Booleans are not automatically translated to integers).
  (Ilia)
- Fixed bug #39394 (Missing check for older variants of openssl). (Ilia)
- Fixed bug #39367 (clearstatcache() doesn't clear realpath cache).
  (j at pureftpd dot org, Dmitry)
- Fixed bug #39366 (imagerotate does not use alpha with angle > 45 degrees)
  (Pierre)
- Fixed bug #39364 (Removed warning on empty haystack inside mb_strstr()).
  (Ilia)
- Fixed bug #39362 (Added an option to imap_open/imap_reopen to control the
  number of connection retries). (Ilia)
- Fixed bugs #39361 & #39400 (mbstring function overloading problem). (Seiji)
- Fixed bug #39354 (Allow building of curl extension against libcurl
  7.16.0). (Ilia)
- Fixed bug #39350 (crash with implode("\n", array(false))). (Ilia)
- Fixed bug #39344 (Unnecessary calls to OnModify callback routine for
  an extension INI directive). (wharmby at uk dot ibm dot com, Dmitry)
- Fixed bug #39320 (ZEND_HASH_APPLY_STOP causes deletion). (Marcus)
- Fixed bug #39313 (spl_autoload triggers Fatal error). (Marcus)
- Fixed bug #39300 (make install fails if wget is not available). (Tony)
- Fixed bug #39297 (Memory corruption because of indirect modification of
  overloaded array). (Dmitry)
- Fixed bug #39286 (misleading error message when invalid dimensions are
  given) (Pierre)
- Fixed bug #39273 (imagecopyresized may ignore alpha channel) (Pierre)
- Fixed bug #39265 (Fixed path handling inside mod_files.sh).
  (michal dot taborsky at gmail dot com, Ilia)
- Fixed bug #39217 (serialNumber might be -1 when the value is too large).
  (Pierre, Tony)
- Fixed bug #39215 (Inappropriate close of stdin/stdout/stderr). (Wez, Ilia)
- Fixed bug #39201 (Possible crash in Apache 2 with 413 ErrorHandler). (Ilia)
- Fixed bug #39151 (Parse error in recursiveiteratoriterator.php). (Marcus)
- Fixed bug #39121 (Incorrect return array handling in non-wsdl soap client).
  (Dmitry)
- Fixed bug #39090 (DirectoryFilterDots doxygen docs and example is wrong).
  (Marcus)
- Fixed bug #38852 (XML-RPC Breaks iconv). (Hannes)
- Fixed bug #38770 (unpack() broken with longs on 64 bit machines).
  (Ilia, David Soria Parra).
- Fixed bug #38698 (for some keys cdbmake creates corrupted db and cdb can't
  read valid db). (Marcus)
- Fixed bug #38680 (Added missing handling of basic types in json_decode).
  (Ilia)
- Fixed bug #38604 (Fixed request time leak inside foreach() when iterating
  through virtual properties). (Dmitry)
- Fixed bug #38602 (header( "HTTP/1.0 ..." ) does not change proto version).
  (Ilia)
- Fixed bug #38542 (proc_get_status() returns wrong PID on windows). (Nuno)
- Fixed bug #38536 (SOAP returns an array of values instead of an object).
  (Dmitry)
- Fixed bug #38456 (Apache2 segfaults when virtual() is called in .php
  ErrorDocument). (Ilia)
- Fixed bug #38325 (spl_autoload_register() gives wrong line for "class not
  found"). (Ilia)
- Fixed bug #38319 (Remove bogus warnings from persistent PDO connections).
  (Ilia)
- Fixed bug #38274 (Memlimit fatal error sent to "wrong" stderr when using
  fastcgi). (Dmitry)
- Fixed bug #38252 (Incorrect PDO error message on invalid default fetch
  mode). (Ilia)
- Fixed bug #37927 (Prevent trap when COM extension processes argument of
  type VT_DISPATCH|VT_REF) (Andy)
- Fixed bug #37773 (iconv_substr() gives "Unknown error" when string
  length = 1"). (Ilia)
- Fixed bug #37627 (session save_path check checks the parent directory).
  (Ilia)
- Fixed bug #37619 (proc_open() closes stdin on fork() failure).
  (jdolecek at NetBSD dot org, Nuno)
- Fixed bug #37588 (COM Property propputref converts to PHP function
  and can't be accesed). (Rob)
- Fixed bug #36975 (natcasesort() causes array_pop() to misbehave).
  (Hannes)
- Fixed bug #36812 (pg_execute() modifies input array). (Ilia)
- Fixed bug #36798 (Error parsing named parameters with queries containing
  high-ascii chars). (Ilia)
- Fixed bug #36644 (possible crash in variant_date_from_timestamp()). (Ilia)
- Fixed bug #36427 (proc_open() / proc_close() leak handles on windows).
  (jdolecek at NetBSD dot org, Nuno)
- Fixed bug #36392 (wrong number of decimal digits with %e specifier in
  sprintf). (Matt,Ilia)
- Fixed bug #36214 (__get method works properly only when conditional
  operator is used). (Dmitry)
- Fixed bug #35634 (Erroneous "Class declarations may not be nested"
  error raised). (Carl P. Corliss, Dmitry)
- Fixed bug #35106 (nested foreach fails when array variable has a
  reference). (Dmitry)
- Fixed bug #34564 (COM extension not returning modified "out" argument) (Andy)
- Fixed bug #33734 (Something strange with COM Object). (Rob)
- Fixed bug #33386 (ScriptControl only sees last function of class). (Rob)
- Fixed bug #33282 (Re-assignment by reference does not clear the is_ref
  flag) (Ilia, Dmitry, Matt Wilmas)
- Fixed bug #30074 (apparent symbol table error with
  extract($blah, EXTR_REFS)) (Brian)
- Fixed bug #29840 (is_executable() does not honor safe_mode_exec_dir
  setting). (Ilia)
- Fixed PECL bug #7295 (ORA-01405: fetched column value is NULL on LOB
  fields). (Tony)

02 Nov 2006, PHP 5.2.0
- Updated bundled OpenSSL to version 0.9.8d in the Windows distro. (Edin)
- Updated Postgresql client libraries to 8.1.4 in the Windows distro. (Edin)
- Updated PCRE to version 6.7. (Ilia)
- Updated libsqlite in ext/pdo_sqlite to 3.3.7. (Ilia)
- Updated bundled MySQL client library to version 5.0.22 in the Windows
  distribution. (Edin)
- Updated timezonedb to version 2006.7. (Derick)

- Added ability to make SOAP call userspace PHP<->XML converters. (Dmitry)
- Added support for character sets in pg_escape_string() for PostgreSQL 8.1.4
  and higher. (Ilia)
- Added support for character sets in PDO quote() method for PostgreSQL 8.1.4
  and higher. (Ilia)
- Added DSA key generation support to openssl_pkey_new(), FR #38731 (marci
  at balabit dot hu, Tony)
- Added SoapServer::setObject() method (it is a simplified version of
  SoapServer::setClass() method). (Dmitry)
- Added support for hexadecimal entity in imagettftext() for the bundled GD.
  (Pierre)
- Added support for httpOnly flag for session extension and cookie setting
  functions. (Scott MacVicar, Ilia)
- Added version specific registry keys to allow different configurations for
  different php version. (Richard, Dmitry)
- Added "PHPINIDir" Apache directive to apache and apache_hooks SAPIs.
  (Dmitry)
- Added an optional boolean parameter to memory_get_usage() and
  memory_get_peak_usage() to get memory size allocated by emalloc() or real
  size of memory allocated from system. (Dmitry)
- Added Zip Archive extension. (Pierre)
- Added RFC1867 fileupload processing hook. (Stefan E.)
- Added JSON and Filter extensions. (Derick, Rasmus)
- Added error messages to disk_free_space() and disk_total_space() functions.
  FR #37971 (Tony)
- Added PATHINFO_FILENAME option to pathinfo() to get the filename.
  (Toby S. and Christian S.)
- Added array_fill_keys() function. (Marcus, Matt Wilmas)
- Added posix_initgroups() function. (Ilia)
- Added an optional parameter to parse_url() to allow retrieval of distinct
  URL components. (Ilia)
- Added optional parameter to http_build_query() to allow specification of
  string separator. (Ilia)
- Added image_type_to_extension() function. (Hannes, Ilia)
- Added allow_url_include ini directive to complement allow_url_fopen. (Rasmus)
- Added automatic module globals management. (Dmitry)
- Added RFC2397 (data: stream) support. (Marcus)
- Added new error mode E_RECOVERABLE_ERROR. (Derick, Marcus, Tony)
- Added support for getenv() input filtering. (Rasmus)
- Added support for constructors in interfaces to force constructor signature
  checks in implementations. (Marcus)
- Added memory_get_peak_usage() function for retrieving peak memory usage of
  a PHP script. (Ilia)
- Added pg_field_table() function. (Edin)
- Added SimpleXMLElement::saveXML() as an alias for SimpleXMLElement::asXML().
  (Hannes)
- Added DOMNode::getNodePath() for getting an XPath for a node. (Christian)
- Added gmp_nextprime() function. (ants dot aasma at gmail dot com, Tony)
- Added error_get_last() function. (Mike)

- Removed current working directory from the php.ini search path for CLI and
  re-added it for other SAPIs (restore to pre 5.1.x behavior). (Edin)
- Moved extensions to PECL:
  . ext/filepro (Derick, Tony)
  . ext/hwapi (Derick, Tony)
- Disabled CURLOPT_FOLLOWLOCATION in curl when open_basedir or
  safe_mode are enabled. (Stefan E., Ilia)

- Increased default memory limit to 16 megabytes to accommodate for a more
  accurate memory utilization measurement.
- In addition to path to php.ini, PHPRC now may specify full file name.
  (Dmitry)

- Optimized array/HashTable copying. (Matt Wilmas, Dmitry)
- Optimized zend_try/zend_catch macros by eliminating memcpy(3). (Dmitry)
- Optimized require_once() and include_once() by eliminating fopen(3) on
  second usage. (Dmitry)
- Optimized request shutdown sequence. Restoring ini directives now iterates
  only over modified directives instead of all. (Dmitry)

- Changed priority of PHPRC environment variable on win32 to be higher then
  value from registry. (Dmitry)
- Changed __toString() to be called wherever applicable. (Marcus)
- Changed E_ALL error reporting mode to include E_RECOVERABLE_ERROR. (Marcus)
- Changed realpath cache to be disabled when "open_basedir" or "safe_mode"
  are enabled on per-request basis. (Ilia)

- Improved SNMP extension: (Jani)
  . Renamed snmp_set_oid_numeric_print() to snmp_set_oid_output_format().
  . Added 2 new constants: SNMP_OID_OUTPUT_FULL and SNMP_OID_OUTPUT_NUMERIC
  . Fixed bug #37564 (AES privacy encryption not possible due to net-snmp 5.2
    compatibility issue). (Patch: scott dot moynes+php at gmail dot com)
- Improved OpenSSL extension: (Pierre)
  . Added support for all supported algorithms in openssl_verify
  . Added openssl_pkey_get_details, returns the details of a key
  . Added x509 v3 extensions support
  . Added openssl_csr_get_subject() and openssl_csr_get_public_key()
  . Added 3 new constants OPENSSL_VERSION_TEXT and OPENSSL_VERSION_NUMBER and
    OPENSSL_KEYTYPE_EC
- Improved the Zend memory manager: (Dmitry)
  . Removed unnecessary "--disable-zend-memory-manager" configure option.
  . Added "--enable-malloc-mm" configure option which is enabled by default in
    debug builds to allow using internal and external memory debuggers.
  . Allow tweaking the memory manager with ZEND_MM_MEM_TYPE and ZEND_MM_SEG_SIZE
    environment variables.
  . For more information: Zend/README.ZEND_MM
- Improved safe_mode check for the error_log() function. (Ilia)
- Improved the error reporting in SOAP extension on request failure. (Ilia)
- Improved crypt() on win32 to be about 10 times faster and to have friendlier
  license. (Frank, Dmitry)
- Improved performance of the implode() function on associated arrays. (Ilia)
- Improved performance of str_replace() when doing 1 char to 1 char or 1 char
  to many chars replacement. (Ilia)
- Improved apache2filter SAPI:
  . Allowed PHP to be an arbitrary filter in the chain and read the script from
    the Apache stream. (John)
  . Added support for apache2filter in the Windows build including binary
    support for both Apache 2.0.x (php5apache2_filter.dll) and Apache 2.2.x
    (php5apache2_2_filter.dll). (Edin)
- Improved apache2handler SAPI:
  . Changed ap_set_content_type() to be called only once. (Mike)
  . Added support for Apache 2.2 handler in the Windows distribution. (Edin)
- Improved FastCGI SAPI: (Dmitry)
  . Removed source compatibility with libfcgi.
  . Optimized access to FastCGI environment variables by using HashTable
    instead of linear search.
  . Allowed PHP_FCGI_MAX_REQUESTS=0 that assumes no limit.
  . Allowed PHP_FCGI_CHILDREN=0 that assumes no worker children. (FastCGI
    requests are handled by main process itself)
- Improved CURL:
  . Added control character checks for "open_basedir" and "safe_mode" checks.
    (Ilia)
  . Added implementation of curl_multi_info_read(). (Brian)
- Improved PCRE: (Andrei)
  . Added run-time configurable backtracking/recursion limits.
  . Added preg_last_error(). (Andrei)
- Improved PDO:
  . Added new attribute ATTR_DEFAULT_FETCH_MODE. (Pierre)
  . Added FETCH_PROPS_LATE. (Marcus)
- Improved SPL: (Marcus)
  . Made most iterator code exception safe.
  . Added RegExIterator and RecursiveRegExIterator.
  . Added full caching support and ArrayAccess to CachingIterator.
  . Added array functions to ArrayObject/ArrayIterator and made them faster.
  . Added support for reading csv and skipping empty lines in SplFileObject.
  . Added CachingIterator::TOSTRING_USE_INNER, calls inner iterator __toString.
  . Added ability to set the CSV separator per SplFileObject.
- Improved xmlReader: (Rob)
  . Added readInnerXml(), xmlReader::setSchema().
  . Added readInnerXML(), readOuterXML(), readString(), setSchema(). (2.6.20+)
  . Changed to passing libxml options when loading reader.

- Fixed invalid read in imagecreatefrompng when an empty file is given
  (Pierre, Tony)
- Fixed infinite loop when a wrong color index is given to imagefill (Pierre)
- Fixed mess with CGI/CLI -d option (now it works with cgi; constants are
  working exactly like in php.ini; with FastCGI -d affects all requests).
  (Dmitry)
- Fixed missing open_basedir check inside chdir() function. (Ilia)
- Fixed overflow on 64bit systems in str_repeat() and wordwrap(). (Stefan E.)
- Fixed XSLTProcessor::importStylesheet() to return TRUE on success
  (Christian)
- Fixed leaks in openssl_csr_sign and openssl_csr_new (Pierre)
- Fixed phpinfo() cutoff of variables at \0. (Ilia)
- Fixed a bug in the filter extension that prevented magic_quotes_gpc from
  being applied when RAW filter is used. (Ilia)
- Fixed memory leaks in openssl streams context options. (Pierre)
- Fixed handling of extremely long paths inside tempnam() function. (Ilia)
- Fixed bug #39721 (Runtime inheritance causes data corruption). (Dmitry)
- Fixed bug #39304 (Segmentation fault with list unpacking of string offset).
  (Dmitry)
- Fixed bug #39192 (Not including nsapi.h properly with SJSWS 7). This will
  make PHP 5.2 compatible to new Sun Webserver. (Uwe)
- Fixed bug #39140 (Uncaught exception may cause crash). (Dmitry)
- Fixed bug #39125 (Memleak when reflecting non-existing class/method). (Tony)
- Fixed bug #39067 (getDeclaringClass() and private properties). (Tony)
- Fixed bug #39039 (SSL: fatal protocol error when fetching HTTPS from servers
  running Google web server). (Ilia)
- Fixed bug #39035 (Compatibility issue between DOM and
  zend.ze1_compatibility_mode). (Rob)
- Fixed bug #39034 (curl_exec() with return transfer returns TRUE on empty
  files). (Ilia)
- Fixed bug #39032 (strcspn() stops on null character). (Tony)
- Fixed bug #39020 (PHP in FastCGI server mode crashes). (Dmitry)
- Fixed bug #39017 (foreach(($obj = new myClass) as $v); echo $obj;
  segfaults). (Dmitry)
- Fixed bug #39004 (Fixed generation of config.nice with autoconf 2.60). (Ilia)
- Fixed bug #39003 (__autoload() is called for type hinting). (Dmitry, Tony)
- Fixed bug #39001 (ReflectionProperty returns incorrect declaring class for
  protected properties). (Tony)
- Fixed bug #38996 (PDO_MYSQL doesn't check connections for liveness). (Tony)
- Fixed bug #38993 (Fixed safe_mode/open_basedir checks for session.save_path,
  allowing them to account for extra parameters). (Ilia)
- Fixed bug #38989 (Absolute path with slash at beginning doesn't work on win).
  (Dmitry)
- Fixed bug #38985 (Can't cast COM objects). (Wez)
- Fixed bug #38981 (using FTP URLs in get_headers() causes crash). (Tony)
- Fixed bug #38963 (Fixed a possible open_basedir bypass in tempnam()). (Ilia)
- Fixed bug #38961 (metaphone() results in segmentation fault on NetBSD).
  (Tony)
- Fixed bug #38949 (Cannot get xmlns value attribute). (Rob)
- Fixed bug #38942 (Double old-style-ctor inheritance). (Dmitry)
- Fixed bug #38941 (imap extension does not compile against new version of the
  imap library). (Ilia)
- Fixed bug #38934 (move_uploaded_file() cannot read uploaded file outside of
  open_basedir). (Ilia)
- Fixed bug #38904 (apache2filter changes cwd to /). (Ilia, Hannes)
- Fixed bug #38891 (get_headers() do not work with curl-wrappers). (Ilia)
- Fixed bug #38882 (ldap_connect causes segfault with newer versions of
  OpenLDAP). (Tony)
- Fixed bug #38859 (parse_url() fails if passing '@' in passwd). (Tony)
- Fixed bug #38850 (lookupNamespaceURI doesn't return default namespace). (Rob)
- Fixed bug #38844 (curl_easy_strerror() is defined only since cURL 7.12.0).
  (Tony)
- Fixed bug #38813 (DOMEntityReference->__construct crashes when called
  explicitly). (Rob)
- Fixed bug #38808 ("maybe ref" issue for current() and others). (Dmitry)
- Fixed bug #38779 (engine crashes when require()'ing file with syntax error
  through userspace stream wrapper). (Tony, Dmitry)
- Fixed bug #38772 (inconsistent overriding of methods in different visibility
  contexts). (Dmitry)
- Fixed bug #38759 (PDO sqlite2 empty query causes segfault). (Tony)
- Fixed bug #38721 (Invalid memory read in date_parse()). (Tony, Derick)
- Fixed bug #38700 (SoapClient::__getTypes never returns). (Dmitry)
- Fixed bug #38693 (curl_multi_add_handle() set curl handle to null). (Ilia)
- Fixed bug #38687 (sockaddr local storage insufficient for all sock families).
  (Sara)
- Fixed bug #38661 (mixed-case URL breaks url-wrappers). (Ilia)
- Fixed bug #38653 (memory leak in ReflectionClass::getConstant()). (Tony)
- Fixed bug #38649 (uninit'd optional arg in stream_socket_sendto()). (Sara)
- Fixed bug #38637 (curl_copy_handle() fails to fully copy the cURL handle).
  (Tony, Ilia)
- Fixed bug #38624 (Strange warning when incrementing an object property and
  exception is thrown from __get method). (Tony)
- Fixed bug #38623 (leaks in a tricky code with switch() and exceptions).
  (Dmitry)
- Fixed bug #38579 (include_once() may include the same file twice). (Dmitry)
- Fixed bug #38574 (missing curl constants and improper constant detection).
  (Ilia)
- Fixed bug #38543 (shutdown_executor() may segfault when memory_limit is too
  low). (Dmitry)
- Fixed bug #38535 (memory corruption in pdo_pgsql driver on error retrieval
  inside a failed query executed via query() method). (Ilia)
- Fixed bug #38534 (segfault when calling setlocale() in userspace session
  handler). (Tony)
- Fixed bug #38524 (strptime() does not initialize the internal date storage
  structure). (Ilia)
- Fixed bug #38511, #38473, #38263 (Fixed session extension request shutdown
  order to ensure it is shutdown before the extensions it may depend on).
  (Ilia)
- Fixed bug #38488 (Access to "php://stdin" and family crashes PHP on win32).
  (Dmitry)
- Fixed bug #38474 (getAttribute select attribute by order, even when
  prefixed). (Rob)
- Fixed bug #38467 (--enable-versioning causes make fail on OS X). (Tony)
- Fixed bug #38465 (ReflectionParameter fails if default value is an access
  to self::). (Johannes)
- Fixed bug #38464 (array_count_values() mishandles numeric strings).
  (Matt Wilmas, Ilia)
- Fixed bug #38461 (setting private attribute with __set() produces
  segfault). (Tony)
- Fixed bug #38458, PECL bug #8944, PECL bug #7775 (error retrieving columns
  after long/text columns with PDO_ODBC). (Wez)
- Fixed bug #38454 (warning upon disabling handler via
  xml_set_element_handler). (dtorop933 at gmail dot com, Rob)
- Fixed bug #38451 (PDO_MYSQL doesn't compile on Solaris). (Tony)
- Fixed bug #38450 (constructor is not called for classes used in userspace
  stream wrappers). (Tony)
- Fixed bug #38438 (DOMNodeList->item(0) segfault on empty NodeList). (Ilia)
- Fixed bug #38431 (xmlrpc_get_type() crashes PHP on objects). (Tony)
- Fixed bug #38427 (unicode causes xml_parser to misbehave). (Rob)
- Fixed bug #38424 (Different attribute assignment if new or existing). (Rob)
- Fixed bug #38400 (Use of com.typelib_file may cause a crash). (Ilia)
- Fixed bug #38394 (PDO fails to recover from failed prepared statement
  execution). (Ilia)
- Fixed bug #38377 (session_destroy() gives warning after
  session_regenerate_id()). (Ilia)
- Implemented #38357 (dbase_open can't open DBase 3 dbf file).
  (rodrigo at fabricadeideias dot com, Mike)
- Fixed bug #38354 (Unwanted reformatting of XML when using AsXML). (Christian)
- Fixed bug #38347 (Segmentation fault when using foreach with an unknown/empty
  SimpleXMLElement). (Tony)
- Fixed bug #38322 (reading past array in sscanf() leads to arbitrary code
  execution). (Tony)
- Fixed bug #38315 (Constructing in the destructor causes weird behavior).
  (Dmitry)
- Fixed bug #38303 (spl_autoload_register() suppress all errors silently).
  (Ilia)
- Fixed bug #38290 (configure script ignores --without-cdb,inifile,flatfile).
  (Marcus)
- Fixed bug #38289 (segfault in session_decode() when _SESSION is NULL).
  (Tony)
- Fixed bug #38287 (static variables mess up global vars). (Dmitry)
- Fixed bug #38278 (session_cache_expire()'s value does not match phpinfo's
  session.cache_expire). (Tony)
- Fixed bug #38276 (file_exists() works incorrectly with long filenames
  on Windows). (Ilia, Tony)
- Fixed bug #38269 (fopen wrapper doesn't fail on invalid hostname with
  curlwrappers enabled). (Tony)
- Fixed bug #38265 (heap corruption). (Dmitry)
- Fixed bug #38261 (openssl_x509_parse() leaks with invalid cert) (Pierre)
- Fixed bug #38255 (openssl possible leaks while passing keys) (Pierre)
- Fixed bug #38253 (PDO produces segfault with default fetch mode). (Tony)
- Fixed bug #38251 (socket_select() and invalid arguments). (Tony)
- Fixed bug #38236 (Binary data gets corrupted on multipart/formdata POST).
  (Ilia)
- Fixed bug #38234 (Exception in __clone makes memory leak). (Dmitry, Nuno)
- Fixed bug #38229 (strtotime() does not parse YYYY-MM format). (Ilia)
- Fixed bug #38224 (session extension can't handle broken cookies). (Ilia)
- Fixed bug #38220 (Crash on some object operations). (Dmitry)
- Fixed bug #38217 (ReflectionClass::newInstanceArgs() tries to allocate too
  much memory). (Tony)
- Fixed bug #38214 (gif interlace output cannot work). (Pierre)
- Fixed bug #38213, #37611, #37571 (wddx encoding fails to handle certain
  characters). (Ilia)
- Fixed bug #38212 (Segfault on invalid imagecreatefromgd2part() parameters).
  (Pierre)
- Fixed bug #38211 (variable name and cookie name match breaks script
  execution). (Dmitry)
- Fixed bug #38199 (fclose() unable to close STDOUT and STDERR). (Tony)
- Fixed bug #38198 (possible crash when COM reports an exception). (Ilia)
- Fixed bug #38194 (ReflectionClass::isSubclassOf() returns TRUE for the
  class itself). (Ilia)
- Fixed bug #38183 (disable_classes=Foobar causes disabled class to be
  called Foo). (Jani)
- Fixed bug #38179 (imagecopy from a palette to a truecolor image loose alpha
  channel) (Pierre)
- Fixed bug #38173 (Freeing nested cursors causes OCI8 to segfault). (Tony)
- Fixed bug #38168 (Crash in pdo_pgsql on missing bound parameters). (Ilia)
- Fixed bug #38161 (oci_bind_by_name() returns garbage when Oracle didn't set
  the variable). (Tony)
- Fixed bug #38146 (Cannot use array returned from foo::__get('bar') in write
  context). (Dmitry)
- Fixed bug #38132 (ReflectionClass::getStaticProperties() retains \0 in key
  names). (Ilia)
- Fixed bug #38125 (undefined reference to spl_dual_it_free_storage). (Marcus)
- Fixed bug #38112 (corrupted gif segfaults) (Pierre)
- Fixed bug #38096 (large timeout values ignored on 32bit machines in
  stream_socket_accept() and stream_socket_client()). (Ilia)
- Fixed bug #38086 (stream_copy_to_stream() returns 0 when maxlen is bigger
  than the actual length). (Tony)
- Fixed bug #38072 (boolean arg for mysqli_autocommit() is always true on
  Solaris). (Tony)
- Fixed bug #38067 (Parameters are not decoded from utf-8 when using encoding
  option). (Dmitry)
- Fixed bug #38064 (ignored constructor visibility). (Marcus)
- Fixed bug #38055 (Wrong interpretation of boolean parameters). (Dmitry)
- Fixed bug #38047 ("file" and "line" sometimes not set in backtrace from
  inside error handler). (Dmitry)
- Fixed bug #38019 (segfault extending mysqli class). (Dmitry)
- Fixed bug #38005 (SoapFault faultstring doesn't follow encoding rules).
  (Dmitry)
- Fixed bug #38004 (Parameters in SoapServer are decoded twice). (Dmitry)
- Fixed bug #38003 (in classes inherited from MySQLi it's possible to call
  private constructors from invalid context). (Tony)
- Fixed bug #37987 (invalid return of file_exists() in safe mode). (Ilia)
- Fixed bug #37947 (zend_ptr_stack reallocation problem). (Dmitry)
- Fixed bug #37945 (pathinfo() cannot handle argument with special characters
  like German "Umlaut"). (Mike)
- Fixed bug #37931 (possible crash in OCI8 after database restart
  when using persistent connections). (Tony)
- Fixed bug #37923 (Display constant value in reflection::export). (Johannes)
- Fixed bug #37920 (compilation problems on z/OS). (Tony)
- Fixed bug #37870 (pgo_pgsql tries to de-allocate unused statements).
  (Ilia, ce at netage dot bg)
- Fixed bug #37864 (file_get_contents() leaks on empty file). (Hannes)
- Fixed bug #37862 (Integer pointer comparison to numeric value).
  (bugs-php at thewrittenword dot com)
- Fixed bug #37846 (wordwrap() wraps incorrectly). (ddk at krasn dot ru, Tony)
- Fixed bug #37816 (ReflectionProperty does not throw exception when accessing
  protected attribute). (Marcus)
- Fixed bug #37811 (define not using toString on objects). (Marcus)
- Fixed bug #37807 (segmentation fault during SOAP schema import). (Tony)
- Fixed bug #37806 (weird behavior of object type and comparison). (Marcus)
- Fixed bug #37780 (memory leak trying to execute a non existing file (CLI)).
  (Mike)
- Fixed bug #37779 (empty include_path leads to search for files inside /).
  (jr at terragate dot net, Ilia)
- Fixed bug #37747 (strtotime segfaults when given "nextyear"). (Derick)
- Fixed bug #37720 (merge_php_config scrambles values).
  (Mike, pumuckel at metropolis dot de)
- Fixed bug #37709 (Possible crash in PDO::errorCode()). (Ilia)
- Fixed bug #37707 (clone without assigning leaks memory). (Ilia, Nuno, Dmitri)
- Fixed bug #37705 (Semaphore constants not available). (Ilia)
- Fixed bug #37671 (MySQLi extension fails to recognize BIT column). (Ilia)
- Fixed bug #37667 (Object is not added into array returned by __get). (Marcus)
- Fixed bug #37635 (parameter of pcntl signal handler is trashed). (Mike)
- Fixed bug #37632 (Protected method access problem). (Marcus)
- Fixed bug #37630 (MySQL extensions should link against thread safe client
  libs if built with ZTS). (Mike)
- Fixed bug #37620 (mysqli_ssl_set validation is inappropriate). (Georg)
- Fixed bug #37616 (DATE_RFC822 does not product RFC 822 dates).
  (Hannes Magnusson, Derick)
- Fixed bug #37614 (Class name lowercased in error message). (Johannes)
- Fixed bug #37587 (var without attribute causes segfault). (Marcus)
- Fixed bug #37586 (Bumped minimum PCRE version to 6.6, needed for recursion
  limit support). (Ilia)
- Fixed bug #37581 (oci_bind_array_by_name clobbers input array when using
  SQLT_AFC, AVC). (Tony)
- Fixed bug #37569 (WDDX incorrectly encodes high-ascii characters). (Ilia)
- Fixed bug #37565 (Using reflection::export with simplexml causing a crash).
  (Marcus)
- Fixed bug #37564 (AES privacy encryption not possible due to net-snmp 5.2
  compatibility issue). (Jani, patch by scott dot moynes+php at gmail dot com)
- Fixed bug #37563 (array_key_exists performance is poor for &$array). (Ilia)
- Fixed bug #37558 (timeout functionality doesn't work after a second PHP
  start-up on the same thread). (p dot desarnaud at wanadoo dot fr)
- Fixed bug #37531 (oci8 persistent connection corruption). (Tony)
- Fixed bug #37523 (namespaces added too late, leads to missing xsi:type
  attributes. Incompatibility with libxml2-2.6.24). (Dmitry)
- Fixed bug #37514 (strtotime doesn't assume year correctly). (Derick)
- Fixed bug #37510 (session_regenerate_id changes session_id() even on
  failure). (Hannes)
- Fixed bug #37505 (touch() truncates large files). (Ilia)
- Fixed bug #37499 (CLI segmentation faults during cleanup with sybase-ct
  extension enabled). (Tony)
- Fixed bug #37496 (FastCGI output buffer overrun). (Piotr, Dmitry)
- Fixed bug #37487 (oci_fetch_array() array-type should always default to
  OCI_BOTH). (Tony)
- Fixed bug #37457 (Crash when an exception is thrown in accept() method of
  FilterIterator). (Marcus)
- Fixed bug #37456 (DOMElement->setAttribute() loops forever). (Rob)
- Fixed bug #37445 (Fixed crash in pdo_mysql resulting from premature object
  destruction). (Ilia)
- Fixed bug #37428 (PHP crashes on windows if there are start-up errors and
  event log is used for logging them). (Edin)
- Fixed bug #37418 (tidy module crashes on shutdown). (Tony)
- Fixed bug #37416 (iterator_to_array() hides exceptions thrown in rewind()
  method). (Tony)
- Fixed bug #37413 (Rejected versions of flex that don't work). (Ilia)
- Fixed bug #37395 (recursive mkdir() fails to create nonexistent directories
  in root dir). (Tony)
- Fixed bug #37394 (substr_compare() returns an error when offset equals
  string length). (Ilia)
- Fixed bug #37392 (Unnecessary call to OCITransRollback() at the end of
  request). (Tony)
- Fixed bug #37376 (fastcgi.c compile fail with gcc 2.95.4). (Ilia)
- Fixed bug #37368 (Incorrect timestamp returned for strtotime()). (Derick)
- Fixed bug #37363 (PDO_MYSQL does not build if no other mysql extension is
  enabled). (Mike)
- Fixed bug #37348 (make PEAR install ignore open_basedir). (Ilia)
- Fixed bug #37341 ($_SERVER in included file is shortened to two entries,
  if $_ENV gets used). (Dmitry)
- Fixed bug #37313 (sigemptyset() used without including <signal.h>).
  (jdolecek)
- Fixed bug #37306 (max_execution_time = max_input_time). (Dmitry)
- Fixed bug #37278 (SOAP not respecting uri in __soapCall). (Dmitry)
- Fixed bug #37265 (Added missing safe_mode & open_basedir checks to
  imap_body()). (Ilia)
- Fixed bug #37262 (var_export() does not escape \0 character). (Ilia)
- Fixed bug #37256 (php-fastcgi doesn't handle connection abort). (Dmitry)
- Fixed bug #37244 (Added strict flag to base64_decode() that enforces
  RFC3548 compliance). (Ilia)
- Fixed bug #37144 (PHP crashes trying to assign into property of dead object).
  (Dmitry)
- Fixed bug #36949 (invalid internal mysqli objects dtor). (Mike)
- Implement #36732 (req/x509 extensions support for openssl_csr_new and
  openssl_csr_sign) (ben at psc dot edu, Pierre)
- Fixed bug #36759 (Objects destructors are invoked in wrong order when script
  is finished). (Dmitry)
- Fixed bug #36681 (pdo_pgsql driver incorrectly ignored some errors).
  (Wez, Ilia)
- Fixed bug #36630 (umask not reset at the end of the request). (Ilia)
- Fixed bug #36515 (Unlinking buckets from non-existent brigades). (Sara)
- Fixed bug #35973 (Error ORA-24806 occurs when trying to fetch a NCLOB
  field). (Tony)
- Fixed bug #35886 (file_get_contents() fails with some combinations of
  offset & maxlen). (Nuno)
- Fixed bug #35512 (Lack of read permission on main script results in
  E_WARNING rather then E_ERROR). (Ilia)
- Fixed bug #34180 (--with-curlwrappers causes PHP to disregard some HTTP
  stream context options). (Mike)
- Fixed bug #34066 (recursive array_walk causes segfault). (Tony)
- Fixed bug #34065 (throw in foreach causes memory leaks). (Dmitry)
- Fixed bug #34005 (oci_password_change() fails).
  (pholdaway at technocom-wireless dot com, Tony)
- Fixed bug #33895 (Missing math constants). (Hannes)
- Fixed bug #33770 (https:// or ftps:// do not work when --with-curlwrappers
  is used and ssl certificate is not verifiable). (Ilia)
- Fixed bug #29538 (number_format and problem with 0). (Matt Wilmas)
- Implement #28382 (openssl_x509_parse() extensions support) (Pierre)
- Fixed PECL bug #9061 (oci8 might reuse wrong persistent connection). (Tony)
- Fixed PECL bug #8816 (issue in php_oci_statement_fetch with more than one
  piecewise column) (jeff at badtz-maru dot com, Tony)
- Fixed PECL bug #8112 (OCI8 persistent connections misbehave when Apache
  process times out). (Tony)
- Fixed PECL bug #7755 (error selecting DOUBLE fields with PDO_ODBC).
  ("slaws", Wez)


04 May 2006, PHP 5.1.4
- Added "capture_peer_cert" and "capture_peer_cert_chain" context options
  for SSL streams. (Wez).
- Added PDO::PARAM_EVT_* family of constants. (Sara)
- Fixed possible crash in highlight_string(). (Dmitry)
- Fixed bug #37291 (FastCGI no longer works with isapi_fcgi.dll). (Dmitry)
- Fixed bug #37277 (cloning Dom Documents or Nodes does not work). (Rob)
- Fixed bug #37276 (problems with $_POST array). (Dmitry)
- Fixed bug #36632 (bad error reporting for pdo_odbc exec UPDATE). (Wez).
- Fixed bug #35552 (crash when pdo_odbc prepare fails). (Wez).

28 Apr 2006, PHP 5.1.3
- Updated bundled PCRE library to version 6.6. (Andrei)
- Moved extensions to PECL:
  . ext/msession (Derick)
- Reimplemented FastCGI interface. (Dmitry)
- Improved SPL: (Marcus)
  - Fixed issues with not/double calling of constructors of SPL iterators.
  - Fixed issues with info-class/file-class in SPL directory handling classes.
  - Fixed ArrayIterator::seek().
  - Added SimpleXMLIterator::count().
  - Dropped erroneous RecursiveDirectoryIterator::getSubPathInfo().
- Improved SimpleXML: (Marcus, Rob)
  . Added SimpleXMLElement::getName() to retrieve name of element.
  . Added ability to create elements on the fly.
  . Added addChild() method for element creation supporting namespaces.
  . Added addAttribute() method for attribute creation supporting namespaces.
  . Added ability to delete specific elements and attributes by offset.
- Improved Reflection API: (Marcus)
  . Added ReflectionClass::newInstanceArgs($args).
  . Added ability to analyze extension dependency.
  . Added ReflectionFunction::isDeprecated() and constant IS_DEPRECATED.
  . Added ReflectionParameter::getDeclaringClass().
  . Changed reflection constants to be prefixed with IS_. (Johannes)
- Improved cURL extension: (Ilia)
  . Added curl_setopt_array() function that allows setting of multiple
    options via an associated array.
  . Added the ability to retrieve the request message sent to the server.
- Improved GD extension: (Pierre)
  . Added a weak/tolerant mode to the JPEG loader.
  . Added filtering mode option to imagepng() to allow reducing file size.
  . Fixed imagecolorallocate() and imagecolorallocatelapha() to return FALSE
    on error.
- Changed get_headers() to retrieve headers also from non-200 responses.
  (Ilia)
- Changed get_headers() to use the default context. (Ilia)
- Added lchown() and lchgrp() to change user/group ownership of symlinks.
  (Derick)
- Added support for exif date format in strtotime(). (Derick)
- Added a check for special characters in the session name. (Ilia)
- Added "consumed" stream filter. (Marcus)
- Added new mysqli constants for BIT and NEW_DECIMAL field types:
  MYSQLI_TYPE_NEWDECIMAL and MYSQLI_TYPE_BIT. FR #36007. (Georg)
- Added imap_savebody() that allows message body to be written to a
  file. (Mike)
- Added overflow checks to wordwrap() function. (Ilia)
- Added support for BINARY_DOUBLE and BINARY_FLOAT to PDO_OCI and OCI8
  (also fixes bug #36764). (Tony)
- Eliminated run-time constant fetching for TRUE, FALSE and NULL. (Dmitry)
- Removed the E_STRICT deprecation notice from "var". (Ilia)
- Fixed reading stream filters never notified about EOF. (Mike)
- Fixed tempnam() 2nd parameter to be checked against path components. (Ilia)
- Fixed a bug that would not fill in the fifth argument to preg_replace()
  properly, if the variable was not declared previously. (Andrei)
- Fixed safe_mode check for source argument of the copy() function. (Ilia)
- Fixed mysqli bigint conversion under Windows (Georg)
- Fixed XSS inside phpinfo() with long inputs. (Ilia)
- Fixed Apache2 SAPIs header handler modifying header strings. (Mike)
- Fixed 'auto_globals_jit' to work together with 'register_argc_argv'. (Dmitry)
- Fixed offset/length parameter validation in substr_compare() function. (Ilia)
- Fixed debug_zval_dump() to support private and protected members. (Dmitry)
- Fixed SoapFault::getMessage(). (Dmitry)
- Fixed issue with iconv_mime_decode where the "encoding" would only allow
  upper case specifiers. (Derick)
- Fixed tiger hash algorithm generating wrong results on big endian platforms.
  (Mike)
- Fixed crash with DOMImplementation::createDocumentType("name:"). (Mike)
- Fixed bug #37205 (Serving binary content/images fails with "comm with server
  aborted" FastCGI err). (Dmitry)
- Fixed bug #37192 (cc may complain about non-constant initializers in
  hash_adler.c). (Mike)
- Fixed bug #37191 (chmod takes off sticky bit when safe_mode is On). (Tony)
- Fixed bug #37167 (PDO segfaults when throwing exception from the
  fetch handler). (Tony)
- Fixed bug #37162 (wddx does not build as a shared extension).
  (jdolecek at NetBSD dot org, Ilia)
- Fixed bug #37158 (fread behavior changes after calling
  stream_wrapper_register). (Wez)
- Fixed bug #37138 (__autoload tries to load callback'ed self and parent).
  (Dmitry)
- Fixed bug #37103 (libmbfl headers not installed). (Jani)
- Fixed bug #37062 (compile failure on ARM architecture). (Tony)
- Fixed bug #37061 (curl_exec() doesn't zero-terminate binary strings). (Tony)
- Fixed bug #37060 (Type of retval of Countable::count() is not checked).
  (Johannes)
- Fixed bug #37059 (oci_bind_by_name() doesn't support RAW and LONG RAW
  fields). (Tony)
- Fixed bug #37057 (xmlrpc_decode() may produce arrays with numeric strings,
  which are unaccessible). (Tony)
- Fixed bug #37055 (incorrect reference counting for persistent OCI8
  connections). (Tony)
- Fixed bug #37054 (SoapClient Error Fetching http headers). (Dmitry)
- Fixed bug #37053 (html_errors with internal classes produces wrong links).
  (Tony)
- Fixed bug #37046 (foreach breaks static scope). (Dmitry)
- Fixed bug #37045 (Fixed check for special chars for http redirects). (Ilia)
- Fixed bug #37017 (strtotime fails before 13:00:00 with some time zones
  identifiers). (Derick)
- Fixed bug #37002 (Have to quote literals in INI when concatenating with
  vars). (Dmitry)z
- Fixed bug #36988 (mktime freezes on long numbers). (Derick)
- Fixed bug #36981 (SplFileObject->fgets() ignores max_length). (Tony)
- Fixed bug #36957 (serialize() does not handle recursion). (Ilia)
- Fixed bug #36944 (strncmp & strncasecmp do not return false on negative
  string length). (Tony)
- Fixed bug #36941 (ArrayIterator does not clone itself). (Marcus)
- Fixed bug #36934 (OCILob->read() doesn't move internal pointer when
  reading 0's). (Tony)
- Fixed bug #36908 (wsdl default value overrides value in soap request).
  (Dmitry)
- Fixed bug #36898 (__set() leaks in classes extending internal ones).
  (Tony, Dmitry)
- Fixed bug #36886 (User filters can leak buckets in some situations). (Ilia)
- Fixed bug #36878 (error messages are printed even though an exception has
  been thrown). (Tony)
- Fixed bug #36875 (is_*() functions do not account for open_basedir). (Ilia)
- Fixed bug #36872 (session_destroy() fails after call to
  session_regenerate_id(true)). (Ilia)
- Fixed bug #36869 (memory leak in output buffering when using chunked
  output). (Tony)
- Fixed bug #36859 (DOMElement crashes when calling __construct when
  cloning). (Tony)
- Fixed bug #36857 (Added support for partial content fetching to the
  HTTP streams wrapper). (Ilia)
- Fixed bug #36851 (Documentation and code discrepancies for NULL
  data in oci_fetch_*() functions). (Tony)
- Fixed bug #36825 (Exceptions thrown in ArrayObject::offsetGet cause
  segfault). (Tony)
- Fixed bug #36820 (Privileged connection with an Oracle password file
  fails). (Tony)
- Fixed bug #36809 (__FILE__ behavior changed). (Dmitry)
- Fixed bug #36808 (syslog ident becomes garbage between requests). (Tony)
- Fixed bug #36802 (mysqli_set_charset() crash with a non-open connection).
  (Ilia)
- Fixed bug #36756 (DOMDocument::removeChild corrupts node). (Rob)
- Fixed bug #36749 (SOAP: 'Error Fetching http body' when using HTTP Proxy).
  (Dmitry)
- Fixed bug #36745 (No error message when load data local file isn't found).
  (Georg)
- Fixed bug #36743 (In a class extending XMLReader array properties are not
  writable). (Tony)
- Fixed bug #36727 (segfault in pdo_pgsql bindValue() when no parameters are
  defined). (Tony)
- Fixed bug #36721 (The SoapServer is not able to send a header that it didn't
  receive). (Dmitry)
- Fixed bug #36697 (Transparency is lost when using imagecreatetruecolor).
  (Pierre)
- Fixed bug #36689 (Removed arbitrary limit on the length of syslog messages).
  (Ilia)
- Fixed bug #36656 (http_build_query generates invalid URIs due to use of
  square brackets). (Mike)
- Fixed bug #36638 (strtotime() returns false when 2nd argument < 1). (Derick)
- Fixed bug #36629 (SoapServer::handle() exits on SOAP faults). (Dmitry)
- Fixed bug #36625 (pg_trace() does not work). (iakio at mono-space dot net)
- Fixed bug #36614 (Segfault when using Soap). (Dmitry)
- Fixed bug #36611 (assignment to SimpleXML object attribute changes argument
  type to string). (Tony)
- Fixed bug #36606 (pg_query_params() changes arguments type to string). (Tony)
- Fixed bug #36599 (DATE_W3C format constant incorrect). (Derick)
- Fixed bug #36575 (SOAP: Incorrect complex type instantiation with
  hierarchies). (Dmitry)
- Fixed bug #36572 (Added PDO::MYSQL_ATTR_DIRECT_QUERY constant that should
  be set when executing internal queries like "show master status" via MySQL).
  (Ilia)
- Fixed bug #36568 (memory_limit setting on win32 has no effect). (Dmitry)
- Fixed bug #36513 (comment will be outputted in last line). (Dmitry)
- Fixed bug #36510 (strtotime() fails to parse date strings with tabs).
  (Ilia, Derick)
- Fixed bug #36459 (Incorrect adding PHPSESSID to links, which contains \r\n).
  (Ilia)
- Fixed bug #36458 (sleep() accepts negative values). (Ilia)
- Fixed bug #36436 (DBA problem with Berkeley DB4). (Marcus)
- Fixed bug #36434 (Improper resolution of declaring class name of an
  inherited property). (Ilia)
- Fixed bug #36420 (segfault when access result->num_rows after calling
  result->close()). (Ilia,Tony)
- Fixed bug #36403 (oci_execute() no longer supports OCI_DESCRIBE_ONLY). (Tony)
- Fixed bug #36400 (Custom 5xx error does not return correct HTTP response error
  code). (Tony)
- Fixed bug #36396 (strtotime() fails to parse dates in dd-mm-yyyy format).
  (Derick)
- Fixed bug #36388 (ext/soap crashes when throwing exception and session
  persistence). (David)
- Fixed bug #36382 (PDO/PgSQL's getColumnMeta() crashes). (Derick)
- Fixed bug #36359 (splFileObject::fwrite() doesn't write when no data
  length specified). (Tony)
- Fixed bug #36351 (parse_url() does not parse numeric paths properly). (Ilia)
- Fixed bug #36345 (PDO/MySQL problem loading BLOB over 1MB). (Ilia)
- Fixed bug #36337 (ReflectionProperty fails to return correct visibility).
  (Ilia)
- Fixed bug #36334 (Added missing documentation about realpath cache INI
  settings). (Ilia)
- Fixed bug #36308 (ReflectionProperty::getDocComment() does not reflect
  extended class commentary). (Ilia)
- Fixed bug #36306 (crc32() differ on 32-bit and 64-bit platforms)
  (anight@eyelinkmedia dot com, Pierre)
- Fixed bug #36303 (foreach on error_zval produces segfault). (Dmitry)
- Fixed bug #36295 (typo in SplFileObject::flock() parameter name). (Tony)
- Fixed bug #36287 (Segfault with SplFileInfo conversion). (Marcus)
- Fixed bug #36283 (SOAPClient Compression Broken). (Dmitry)
- Fixed bug #36268 (Object destructors called even after fatal errors). (Dmitry)
- Fixed bug #36258 (SplFileObject::getPath() may lead to segfault). (Tony)
- Fixed bug #36250 (PHP causes ORA-07445 core dump in Oracle server 9.2.x).
  (Tony)
- Fixed bug #36242 (Possible memory corruption in stream_select()). (Tony)
- Fixed bug #36235 (ocicolumnname returns false before a successful fetch).
  (Tony)
- Fixed bug #36226 (Inconsistent handling when passing potential arrays).
  (Dmitry)
- Fixed bug #36224 (date(DATE_ATOM) gives wrong results).
  (Derick, Hannes Magnusson)
- Fixed bug #36222 (errorInfo in PDOException is always NULL). (Ilia)
- Fixed bug #36208 (symbol namespace conflicts using bundled gd). (Jakub Moc)
- Fixed bug #36205 (Memory leaks on duplicate cookies). (Dmitry)
- Fixed bug #36185 (str_rot13() crash on non-string parameter). (Pierre)
- Fixed bug #36176 (PDO_PGSQL - PDO::exec() does not return number of rows
  affected by the operation). (Ilia)
- Fixed bug #36158 (SIGTERM is not handled correctly when running as a
  FastCGI server). (Dmitry)
- Fixed bug #36152 (problems with curl+ssl and pgsql+ssl in same PHP). (Mike)
- Fixed bug #36148 (unpack("H*hex", $data) is adding an extra character to
  the end of the string). (Ilia)
- Fixed bug #36134 (DirectoryIterator constructor failed to detect empty
  directory names). (Ilia)
- Fixed bug #36113 (Reading records of unsupported type causes segfault).
  (Tony)
- Fixed bug #36096 (oci_result() returns garbage after oci_fetch() failed).
  (Tony)
- Fixed bug #36083 (SoapClient waits for responses on one-way operations).
  (Dmitry)
- Fixed bug #36071 (Engine Crash related with 'clone'). (Dmitry)
- Fixed bug #36055 (possible OCI8 crash in multi-threaded environment). (Tony)
- Fixed bug #36046 (parse_ini_file() miscounts lines in multi-line values).
  (Ilia)
- Fixed bug #36038 (ext/hash compile failure on Mac OSX). (Tony)
- Fixed bug #36037 (heredoc adds extra line number). (Dmitry)
- Fixed bug #36016 (realpath cache memleaks). (Dmitry, Nuno)
- Fixed bug #36011 (Strict errormsg wrong for call_user_func() and the likes).
  (Marcus)
- Fixed bug #36010 (Segfault when re-creating and re-executing statements with
  bound parameters). (Tony)
- Fixed bug #36006 (Problem with $this in __destruct()). (Dmitry)
- Fixed bug #35999 (recursive mkdir() does not work with relative path
  like "foo/bar"). (Tony)
- Fixed bug #35998 (SplFileInfo::getPathname() returns unix style filenames
  in win32). (Marcus)
- Fixed bug #35988 (Unknown persistent list entry type in module shutdown).
  (Dmitry)
- Fixed bug #35954 (Fatal com_exception casting object). (Rob)
- Fixed bug #35900 (stream_select() should warning when tv_sec is negative).
  (Ilia)
- Fixed bug #35785 (SimpleXML causes memory read error zend engine). (Marcus)
- Fixed bug #34272 (empty array onto COM object blows up). (Rob)
- Fixed bug #33292 (apache_get_modules() crashes on Windows). (Edin)
- Fixed bug #29476 (sqlite_fetch_column_types() locks the database forever).
  (Ilia)

12 Jan 2006, PHP 5.1.2
- Updated libsqlite in ext/sqlite to 2.8.17. (Ilia)
- Updated libsqlite in ext/pdo_sqlite to 3.2.8. (Ilia)
- Updated to libxml2-2.6.22 and libxslt-1.1.15 in the win32 bundle. (Rob)
- Added new extensions: (Ilia, Wez)
  . XMLWriter
  . Hash
- Added PNG compression support to GD extension. (Pierre)
- Added reflection constants as class constants. (Johannes)
- Added --enable-gcov configure option to enable C-level code coverage.
  (John, Jani, Ilia, Marcus)
- Added missing support for 'B' format identifier to date() function. (Ilia)
- Changed reflection to be an extension. (Marcus)
- Improved SPL extension: (Marcus)
  . Added class SplFileInfo as root class for DirectoryIterator and
    SplFileObject
  . Added SplTempFileObject
- Improved SimpleXML extension: (Marcus)
  . Fixed memleaks
  . Fixed var_dump()
  . Fixed isset/empty/(bool) behavior
  . Fixed iterator edge cases
  . Added methods getNamespaces(), getDocNamespaces()
- Upgraded pear to version 1.4.6. (Greg)
- Added constants for libxslt and libexslt versions: LIBXSLT_VERSION,
  LIBXSLT_DOTTED_VERSION, LIBEXSLT_VERSION and LIBEXSLT_DOTTED_VERSION. (Pierre)
- Fixed possible crash in apache_getenv()/apache_setenv() on invalid parameters.
  (Ilia)
- Changed errors to warnings in imagecolormatch(). (Pierre)
- Fixed segfault/leak in imagecolormatch(). (Pierre)
- Fixed small leak in mysqli_stmt_fetch() when bound variable was empty string.
  (Andrey)
- Fixed prepared statement name conflict handling in PDO_PGSQL. (Thies, Ilia)
- Fixed memory corruption when PDO::FETCH_LAZY mode is being used. (Ilia)
- Fixed possible leaks in imagecreatefromstring() with invalid data. (Pierre)
- Fixed possible memory corruption inside mb_strcut(). (Ilia)
- Fixed possible header injection by limiting each header to a single line.
  (Ilia)
- Fixed possible XSS inside error reporting functionality. (Ilia)
- Fixed many bugs in OCI8. (Tony)
- Fixed crash and leak in mysqli when using 4.1.x client libraries and
  connecting to 5.x server. (Andrey)
- Fixed bug #35916 (Duplicate calls to stream_bucket_append() lead to a crash).
  (Ilia)
- Fixed bug #35908 (curl extension uses undefined GCRY_THREAD_OPTIONS_USER).
  (Ilia)
- Fixed bug #35907 (PDO_OCI uses hardcoded lib path $ORACLE_HOME/lib). (Tony)
- Fixed bug #35887 (wddx_deserialize not parsing dateTime fields properly).
  (Derick)
- Fixed bug #35885 (strtotime("NOW") no longer works). (Derick)
- Fixed bug #35821 (array_map() segfaults when exception is throwed from
  the callback). (Tony)
- Fixed bug #35817 (unpack() does not decode odd number of hexadecimal values).
  (Ilia)
- Fixed bug #35797 (segfault on PDOStatement::execute() with
  zend.ze1_compatibility_mode = On). (Tony, Ilia)
- Fixed bug #35781 (stream_filter_append() can cause segfault). (Tony)
- Fixed bug #35760 (sybase_ct doesn't compile on Solaris using old gcc). (Tony)
- Fixed bug #35759 (mysqli_stmt_bind_result() makes huge allocation when
  column empty). (Andrey)
- Fixed bug #35751 (using date with a timestamp makes httpd segfault). (Derick)
- Fixed bug #35740 (memory leak when including a directory). (Tony)
- Fixed bug #35730 (ext/mssql + freetds: Use correct character encoding
  and allow setting it). (Frank)
- Fixed bug #35723 (xmlrpc_introspection.c fails compile per C99 std). (Jani)
- Fixed bug #35720 (A final constructor can be overwritten). (Marcus)
- Fixed bug #35713 (getopt() returns array with numeric strings when passed
  options like '-1'). (Tony)
- Fixed bug #35705 (strtotime() fails to parse soap date format without TZ).
  (Ilia)
- Fixed bug #35699 (date() can't handle leap years before 1970). (Derick)
- Fixed bug #35694 (Improved error message for invalid fetch mode). (Ilia)
- Fixed bug #35692 (iconv_mime_decode() segmentation fault; with libiconv
  only). (Tony)
- Fixed bug #35690 (pack() tries to allocate huge memory block when packing
  float values to strings). (Tony)
- Fixed bug #35669 (imap_mail_compose() crashes with
  multipart-multiboundary-email). (Ilia)
- Fixed bug #35660 (AIX TZ variable format not understood, yields UTC
  timezone). (Derick)
- Fixed bug #35655 (whitespace following end of heredoc is lost). (Ilia)
- Fixed bug #35630 (strtotime() crashes on certain relative identifiers).
  (Ilia)
- Fixed bug #35629 (crash in http:// wrapper on multiple redirects). (Ilia)
- Fixed bug #35624 (strtotime() does not handle 3 character weekdays). (Ilia)
- Fixed bug #35612 (iis6 Access Violation crash). (Dmitry, alacn.uhahaa)
- Fixed bug #35594 (Multiple calls to getopt() may result in a crash).
  (rabbitt at gmail dot com, Ilia)
- Fixed bug #35571 (Fixed crash in Apache 2 SAPI when more then one php
  script is loaded via SSI include). (Ilia)
- Fixed bug #35570 (segfault when re-using soap client object). (Dmitry)
- Fixed bug #35558 (mktime() interpreting 3 digit years incorrectly). (Ilia)
- Fixed bug #35543 (php crash when calling non existing method of a class
  that extends PDO). (Tony)
- Fixed bug #35539 (typo in error message for ErrorException). (Tony)
- FIxed bug #35536 (mysql_field_type() doesn't handle NEWDECIMAL). (Tony)
- Fixed bug #35517 (mysql_stmt_fetch returns NULL on data truncation). (Georg)
- Fixed bug #35509 (string constant as array key has different behavior inside
  object). (Dmitry)
- Fixed bug #35508 (PDO fails when unknown fetch mode specified). (Tony)
- Fixed bug #35499 (strtotime() does not handle whitespace around the date
  string). (Ilia)
- Fixed bug #35496 (Crash in mcrypt_generic()/mdecrypt_generic() without
  proper init). (Ilia)
- Fixed bug #35490 (socket_sendto() unable to handle IPv6 addresses). (Tony)
- Fixed bug #35461 (Ming extension fails to compile with ming 0.3beta1). (Jani)
- Fixed bug #35437 (Segfault or Invalid Opcode 137/1/4). (Dmitry)
- Fixed bug #35470 (Assigning global using variable name from array doesn't
  function). (Dmitry)
- Fixed bug #35456 (+ 1 [time unit] format did not work). (Ilia)
- Fixed bug #35447 (xml_parse_into_struct() chokes on the UTF-8 BOM). (Rob)
- Fixed bug #35431 (PDO crashes when using LAZY fetch with fetchAll). (Wez)
- Fixed bug #35430 (PDO crashes on incorrect FETCH_FUNC use). (Tony)
- Fixed bug #35427 (str_word_count() handles '-' incorrectly). (Ilia)
- Fixed bug #35425 (idate() function ignores timezone settings). (Ilia)
- Fixed bug #35422 (strtotime() does not parse times with UTC as timezone).
  (Ilia)
- Fixed bug #35414 (strtotime() no longer works with ordinal suffix). (Ilia)
- Fixed bug #35410 (wddx_deserialize() doesn't handle large ints as keys
  properly). (Ilia)
- Fixed bug #35409 (undefined reference to 'rl_completion_matches'). (Jani)
- Fixed bug #35399 (Since fix of bug #35273 SOAP decoding of
  soapenc:base64binary fails). (Dmitry)
- Fixed bug #35393 (changing static protected members from outside the class,
  one more reference issue). (Dmitry)
- Fixed bug #35381 (ssl library is not initialized properly). (Alan)
- Fixed bug #35377 (PDO_SQLITE: undefined reference to "fdatasync").
  (Nuno, Jani)
- Fixed bug #35373 (HP-UX "alias not allowed in this configuration"). (Dmitry)
- Fixed bug #35288 (iconv() function defined as libiconv()). (Nuno)
- Fixed bug #35103 (mysqli handles bad unsigned (big)int incorrectly).(Andrey)
- Fixed bug #35062 (socket_read() produces warnings on non blocking sockets).
  (Nuno, Ilia)
- Fixed bug #35028 (SimpleXML object fails FALSE test). (Marcus)
- Fixed bug #34729 (Crash in ZTS mode under Apache). (Dmitry, Zeev)
- Fixed bug #34429 (Output buffering cannot be turned off with FastCGI).
  (Dmitry, Ilya)
- Fixed bug #34359 (Possible crash inside fopen http wrapper). (Ilia,Sara,Nuno)
- Fixed bug #33789 (Many Problems with SunFuncs). (Derick)
- Fixed bug #33671 (sun_rise and sun_set don't return a GMT timestamp if one
  passes an offset). (Derick)
- Fixed bug #32820 (date_sunrise and date_sunset don't handle GMT offset
  well). (Derick)
- Fixed bug #31347 (is_dir and is_file (incorrectly) return true for any string
  greater then 255 characters). (Nuno,Ilia)
- Fixed bug #30937 (date_sunrise() & date_sunset() don't handle endless
  day/night at high latitudes). (Derick)
- Fixed bug #30760 (Remove MessageBox on win32 for E_CORE errors if
  display_startup_error is off). (Ilia)
- Fixed bug #29955 (mb_strtoupper() / lower() broken with Turkish encoding).
  (Rui)
- Fixed bug #28899 (mb_substr() and substr() behave differently when
  "mbstring.func_overload" is enabled). (Rui)
- Fixed bug #27678 (number_format() crashes with large numbers). (Marcus)

28 Nov 2005, PHP 5.1.1
- Disabled native date class to prevent pear::date conflict. (Ilia)
- Changed reflection constants be both PHP and class constants. (Johannes)
- Added an additional field $frame['object'] to the result array of
  debug_backtrace() that contains a reference to the respective object when the
  frame was called from an object. (Sebastian)
- Fixed bug #35423 (RecursiveDirectoryIterator doesnt appear to recurse with
  RecursiveFilterIterator). (Marcus)
- Fixed bug #35413 (Removed -dev flag from Zend Engine version). (Ilia)
- Fixed bug #35411 (Regression with \{$ handling). (Ilia)
- Fixed bug #35406 (eval hangs when evall'ed code ends with comment w/o
  newline). (Marcus)
- Fixed bug #35391 (pdo_mysql::exec does not return number of affected rows).
  (Tony)
- Fixed bug #35382 (Comment in end of file produces fatal error). (Ilia)
- Fixed bug #35360 (exceptions in interactive mode (php -a) may cause crash).
  (Dmitry)
- Fixed bug #35358 (Incorrect error messages for PDO class constants). (Ilia)
- Fixed bug #35338 (pdo_pgsql does not handle binary bound params). (Wez)
- Fixed bug #35316 (Application exception trying to create COM object). (Rob)
- Fixed bug #35170 (PHP_AUTH_DIGEST differs under Apache 1.x and 2.x). (Ilia)

24 Nov 2005, PHP 5.1
- Added support for class constants and static members for internal classes.
  (Dmitry, Michael Wallner)
- Added "new_link" parameter to mssql_connect() (Bug #34369). (Frank)
- Added missing safe_mode checks for image* functions and cURL. (Ilia)
- Added missing safe_mode/open_basedir checks for file uploads. (Ilia)
- Added PDO_MYSQL_ATTR_USE_BUFFERED_QUERY parameter for pdo_mysql. (Ilia)
- Added date_timezone_set() function to set the timezone that the date
  function will use. (Derick)
- Added pg_fetch_all_columns() function to fetch all values of a column from a
  result cursor. (Ilia)
- Added support for LOCK_EX flag for file_put_contents(). (Ilia)
- Added bindto socket context option. (Ilia)
- Added offset parameter to the stream_copy_to_stream() function. (Ilia)
- Added offset & length parameters to substr_count() function. (Ilia)
- Added man pages for "phpize" and "php-config" scripts. (Jakub Vrana)
- Added support for .cc files in extensions. (Brian)
- Added PHP_INT_MAX and PHP_INT_SIZE as predefined constants. (Andrey)
- Added user opcode API that allow overloading of opcode handlers. (Dmitry)
- Added an optional remove old session parameter to session_regenerate_id().
  (Ilia)
- Added array type hinting. (Dmitry)
- Added the tidy_get_opt_doc() function to return documentation for
  configuration options in tidy. (Patch by: nlopess@php.net)
- Added support for .cc files in extensions. (Brian)
- Added imageconvolution() function which can be used to apply a custom 3x3
  matrix convolution to an image. (Pierre)
- Added optional first parameter to XsltProcessor::registerPHPFunctions to
  only allow certain functions to be called from XSLT. (Christian)
- Added the ability to override the autotools executables used by the
  buildconf script via the PHP_AUTOCONF and PHP_AUTOHEADER environmental
  variables. (Jon)
- Added several new functions to support the PostgreSQL v3 protocol introduced
  in PostgreSQL 7.4. (Christopher)
  . pg_transaction_status() - in-transaction status of a database connection.
  . pg_query_params() - execution of parameterized queries.
  . pg_prepare() - prepare named queries.
  . pg_execute() - execution of named prepared queries.
  . pg_send_query_params() - async equivalent of pg_query_params().
  . pg_send_prepare() - async equivalent of pg_prepare().
  . pg_send_execute() - async equivalent of pg_execute().
  . pg_result_error_field() - highly detailed error information, most
    importantly
    the SQLSTATE error code.
  . pg_set_error_verbosity() - set verbosity of errors.
- Added optional fifth parameter "count" to preg_replace_callback() and
  preg_replace() to count the number of replacements made. FR #32275. (Andrey)
- Added optional third parameter "charlist" to str_word_count() which contains
  characters to be considered as word part. FR #31560. (Andrey, Ilia)
- Added interface Serializable. (Stanislav, Marcus)
- Added pg_field_type_oid() PostgreSQL function. (mauroi at digbang dot com)
- Added zend_declare_property_...() and zend_update_property_...() API
  functions for bool, double and binary safe strings. (Hartmut)
- Added possibility to access INI variables from within .ini file. (Andrei)
- Added variable $_SERVER['REQUEST_TIME'] containing request start time.
  (Ilia)
- Added optional float parameter to gettimeofday(). (Ilia)
- Added apache_reset_timeout() Apache1 function. (Rasmus)
- Added sqlite_fetch_column_types() 3rd argument for arrays. (Ilia)
- Added optional offset parameter to stream_get_contents() and
  file_get_contents(). (Ilia)
- Added optional maxlen parameter to file_get_contents(). (Ilia)
- Added SAPI hook to get the current request time. (Rasmus)
- Added new functions:
  . array_diff_key() (Andrey)
  . array_diff_ukey() (Andrey)
  . array_intersect_key() (Christiano Duarte)
  . array_intersect_ukey() (Christiano Duarte)
  . array_product() (Andrey)
  . DomDocumentFragment::appendXML() (Christian)
  . fputcsv() (David Sklar)
  . htmlspecialchars_decode() (Ilia)
  . inet_pton() (Sara)
  . inet_ntop() (Sara)
  . mysqli::client_info property (Georg)
  . posix_access() (Magnus)
  . posix_mknod() (Magnus)
  . SimpleXMLElement::registerXPathNamespace() (Christian)
  . stream_context_get_default() (Wez)
  . stream_socket_enable_crypto() (Wez)
  . stream_wrapper_unregister() (Sara)
  . stream_wrapper_restore() (Sara)
  . stream_filter_remove() (Sara)
  . time_sleep_until() (Ilia)
- Added DomDocument::$recover property for parsing not well-formed XML
 Documents. (Christian)
- Added Cursor support for MySQL 5.0.x in mysqli (Georg)
- Added proxy support to ftp wrapper via http. (Sara)
- Added MDTM support to ftp_url_stat. (Sara)
- Added zlib stream filter support. (Sara)
- Added bz2 stream filter support. (Sara)
- Added max_redirects context option that specifies how many HTTP
  redirects to follow. (Ilia)
- Added support of parameter=>value arrays to
  xsl_xsltprocessor_set_parameter(). (Tony)

- PHP extension loading mechanism with support for module
  dependencies and conflicts. (Jani, Dmitry)
- Improved interactive mode of PHP CLI (php -a). (Johannes, Marcus)
- Improved performance of:
  . general execution/compilation. (Andi, Thies, Sterling, Dmitry, Marcus)
  . switch() statement. (Dmitry)
  . several array functions. (Marcus)
  . virtual path handling by adding a realpath() cache. (Andi)
  . variable fetches. (Andi)
  . magic method invocations. (Marcus)
- Improved support for embedded server in mysqli. (Georg)
- Improved mysqli extension. (Georg)
  . added constructor for mysqli_stmt and mysqli_result classes
  . added new function mysqli_get_charset()
  . added new function mysqli_set_charset()
  . added new class mysqli_driver
  . added new class mysqli_warning
  . added new class mysqli_exception
  . added new class mysqli_sql_exception
- Improved SPL extension. (Marcus)
  . Moved RecursiveArrayIterator from examples into extension
  . Moved RecursiveFilterIterator from examples into extension
  . Added SplObjectStorage
  . Made all SPL constants class constants
  . Renamed CachingRecursiveIterator to RecursiveCachingIterator to follow
    Recursive<*>Iterator naming scheme.
  . added standard hierarchy of Exception classes
  . added interface Countable
  . added interfaces Subject and SplObserver
  . added spl_autoload*() functions
  . converted several 5.0 examples into c code
  . added class SplFileObject
  . added possibility to use a string with class_parents() and
    class_implements(). (Andrey)

- Changed type hints to allow "null" as default value for class and array.
  (Marcus, Derick, Dmitry)
- Changed SQLite extension to be a shared module in Windows distribution.
  (Edin)
- Changed "instanceof" and "catch" operators, is_a() and is_subclass_of()
  functions to not call __autoload(). (Dmitry)
- Changed sha1_file() and md5_file() functions to use streams instead of low
  level IO. (Uwe)
- Changed abstract private methods to be not allowed anymore. (Stas)
- Changed stream_filter_(ap|pre)pend() to return resource. (Sara)
- Changed mysqli_exception and sqlite_exception to use RuntimeException as
  base if SPL extension is present. (Georg, Marcus)

- Upgraded bundled libraries:
  . PCRE library to version 6.2. (Andrei)
  . SQLite 3 library in ext/pdo_sqlite to 3.2.7. (Ilia)
  . SQLite 2 library in ext/sqlite to 2.8.16. (Ilia)
- Upgraded bundled libraries in Windows distribution. (Edin)
  . zlib 1.2.3
  . curl 7.14.0
  . openssl 0.9.8
  . ming 0.3b
  . libpq (PostgreSQL) 8.0.1

- Implemented feature request #33452 (Year belonging to ISO week). (Derick)
- Allowed return by reference from internal functions. (Marcus, Andi, Dmitry)
- Rewrote strtotime() with support for timezones and many new formats.
  Implements feature requests #21399, #26694, #28088, #29150, #29585 and
  #29595. (Derick)

- Moved extensions to PECL:
  . ext/cpdf        (Tony, Derick)
  . ext/dio         (Jani, Derick)
  . ext/fam         (Jani, Derick)
  . ext/ingres_ii   (Jani, Derick)
  . ext/mnogosearch (Jani, Derick)
  . ext/w32api      (Jani, Derick)
  . ext/yp          (Jani, Derick)
  . ext/mcve        (Jani, Derick, Pierre)
  . ext/oracle      (Jani, Derick)
  . ext/ovrimos     (Jani, Derick, Pierre)
  . ext/pfpro       (Jani, Derick, Pierre)
  . ext/dbx         (Jani, Derick)
  . ext/ircg        (Jani, Derick)

- Removed php_check_syntax() function which never worked properly. (Ilia)
- Removed garbage manager in Zend Engine which results in more aggressive
  freeing of data. (Dmitry, Andi)

- Fixed "make test" to work for phpized extensions. (Hartmut, Jani)
- Fixed Apache 2 regression with sub-request handling on non-linux systems.
  (Ilia, Tony)
- Fixed PDO shutdown problem (possible infinite loop running rollback on
  shutdown). (Wez)
- Fixed PECL bug #3714 (PDO: beginTransaction doesn't work if you're in
  auto-commit mode). (Wez)
- Fixed ZTS destruction. (Marcus)
- Fixed __get/__set to allow recursive calls for different properties. (Dmitry)
- Fixed a bug where stream_get_meta_data() did not return the "uri" element
  for files opened with tmpname(). (Derick)
- Fixed a problem with SPL iterators aggregating the inner iterator. (Marcus)
- Fixed an error in mysqli_fetch_fields (returned NULL instead of an array
  when row number > field_count). (Georg)
- Fixed bug in mysql::client_version(). (Georg)
- Fixed bug in mysqli extension with unsigned int(11) being represented as
  signed integer in PHP instead of string in 32bit systems. (Andrey)
- Fixed bug with $HTTP_RAW_POST_DATA not getting set. (Brian)
- Fixed crash inside stream_get_line() when length parameter equals 0. (Ilia)
- Fixed ext/mysqli to allocate less memory when fetching bound params of type
  (MEDIUM|LONG)BLOB/(MEDIUM|LONG)TEXT. (Andrey)
- Fixed extension initialization to respect dependencies between extensions.
  (Wez)
- Fixed failing queries (FALSE returned) with mysqli_query() on 64 bit systems.
  (Andrey)
- Fixed fgetcsv() and fputcsv() inconsistency. (Dmitry)
- Fixed inheritance check to control return by reference and pass by
  reference correctly (ArrayAccess can no longer support references correctly).
  (Marcus, Andi, Dmitry)
- Fixed initializing and argument checking for posix_mknod(). (Derick)
- Fixed memory corruption in ImageTTFText() with 64bit systems. (Andrey)
- Fixed memory corruption in pg_copy_from() in case the as_null parameter was
  passed. (Derick)
- Fixed memory corruption in stristr(). (Derick)
- Fixed possible GLOBALS variable override when register_globals are ON.
  (Ilia, Stefan)
- Fixed possible INI setting leak via virtual() in Apache 2 sapi. (Ilia)
- Fixed possible register_globals toggle via parse_str(). (Ilia, Stefan)
- Fixed potential GLOBALS overwrite via import_request_variables() and
  possible crash and/or memory corruption. (Ilia)
- Fixed segfaults when CURL callback functions throw exception. (Tony)
- Fixed support for shared extensions on AIX. (Dmitry)
- Fixed bug #35342 (isset(DOMNodeList->length) returns false). (Rob)
- Fixed bug #35341 (Fix for bug #33760 breaks build with older curl). (Tony)
- Fixed bug #35336 (crash on PDO::FETCH_CLASS + __set()). (Tony)
- Fixed bug #35303 (PDO prepare() crashes with invalid parameters). (Ilia)
- Fixed bug #35293 (PDO segfaults when using persistent connections). (Tony)
- Fixed bug #35278 (Multiple virtual() calls crash Apache 2 php module). (Ilia)
- Fixed bug #35273 (Error in mapping soap - java types). (Dmitry)
- Fixed bug #35249 (compile failure when ext/readline is compiled as shared).
  (Jani)
- Fixed bug #35248 (sqlite_query() doesn't set error_msg when return value is
  being used). (Ilia)
- Fixed bug #35243 (php_mblen() crashes when compiled with thread-safety on
  Linux). (Patch: shulmanb at il dot ibm dot com, Jani)
- Fixed bug #35239 (Objects can lose references). (Dmitry)
- Fixed bug #35229 (call_user_func() crashes when argument_stack is nearly
  full). (Dmitry)
- Fixed bug #35197 (Destructor is not called). (Tony)
- Fixed bug #35179 (tokenizer extension needs T_HALT_COMPILER). (Greg)
- Fixed bug #35176 (include()/require()/*_once() produce wrong error messages
  about main()). (Dmitry)
- Fixed bug #35147 (__HALT_COMPILER() breaks with --enable-zend-multibyte).
  (Dmitry, Moriyoshi)
- Fixed bug #35143 (gettimeofday() ignores current time zone). (Derick)
- Fixed bug #35142 (SOAP Client/Server Complex Object Support). (Dmitry)
- Fixed bug #35135 (PDOStatment without related PDO object may crash). (Ilia)
- Fixed bug #35091 (SoapClient leaks memory). (Dmitry)
- Fixed bug #35079 (stream_set_blocking(true) toggles, not enables blocking).
  (askalski at gmail dot com, Tony)
- Fixed bug #35078 (configure does not find ldap_start_tls_s). (Jani)
- Fixed bug #35046 (phpinfo() uses improper css enclosure). (Ilia)
- Fixed bugs #35022, #35019 (Regression in the behavior of key() and
  current() functions). (Ilia)
- Fixed bug #35017 (Exception thrown in error handler may cause unexpected
  behavior). (Dmitry)
- Fixed bug #35014 (array_product() always returns 0). (Ilia)
- Fixed bug #35009 (ZTS: Persistent resource destruct crashes when extension
  is compiled as shared). (Dmitry)
- Fixed bug #34996 (ImageTrueColorToPalette() crashes when ncolors is zero).
  (Tony)
- Fixed bug #34982 (array_walk_recursive() modifies elements outside function
  scope). (Dmitry)
- Fixed bug #34977 (Compile failure on MacOSX due to use of varargs.h). (Tony)
- Fixed bug #34968 (bz2 extension fails on to build on some win32 setups).
 (Ilia)
- Fixed bug #34965 (tidy is not binary safe). (Mike)
- Fixed bug #34957 (PHP doesn't respect ACLs for access checks). (Wez)
- Fixed bug #34950 (Unable to get WSDL through proxy). (Dmitry)
- Fixed bug #34938 (dns_get_record() doesn't resolve long hostnames and
  leaks). (Tony)
- Fixed bug #34905 (Digest authentication does not work with Apache 1). (Ilia)
- Fixed bug #34902 (mysqli::character_set_name() - undefined method). (Tony)
- Fixed bug #34899 (Fixed sqlite extension compile failure). (Ilia)
- Fixed bug #34893 (PHP5.1 overloading, Cannot access private property).
  (Dmitry)
- Fixed bug #34884 (Possible crash in ext/sqlite when sqlite.assoc_case is
  being used). (Tony, Ilia)
- Fixed bug #34879 (str_replace, array_map corrupt negative array indexes on
  64-bit platforms). (Dmitry)
- Fixed bug #34873 (Segmentation Fault on foreach in object). (Dmitry)
- Fixed bug #34856 (configure fails to detect libiconv's type). (Tony)
- Fixed bug #34855 (ibase_service_attach() segfault on AMD64).
  (irie at gmx dot de, Tony)
- Fixed bug #34851 (SO_RECVTIMEO and SO_SNDTIMEO socket options expect
  integer parameter on Windows). (Mike)
- Fixed bug #34850 (--program-suffix and --program-prefix not included in
  man page names). (Jani)
- Fixed bug #34821 (zlib encoders fail on widely varying binary data on
  windows). (Mike, Ilia)
- Fixed bug #34818 (several functions crash when invalid mysqli_link object
  is passed). (Tony)
- Fixed bug #34810 (mysqli::init() and others use wrong $this pointer without
  checks). (Tony)
- Fixed bug #34809 (FETCH_INTO in PDO crashes without a destination object).
  (Ilia)
- Fixed bug #34802 (Fixed crash on object instantiation failure). (Ilia)
- Fixed bug #34796 (missing SSL linking in ext/ftp when configured as shared).
  (Jani)
- Fixed bug #34790 (preg_match_all(), named capturing groups, variable
  assignment/return => crash). (Dmitry)
- Fixed bug #34788 (SOAP Client not applying correct namespace to generated
  values). (Dmitry)
- Fixed bug #34787 (SOAP Client not handling boolean types correctly). (Dmitry)
- Fixed bug #34786 (2 @ results in change to error_reporting() to random
  value) (Dmitry, Tony)
- Fixed bug #34785 (subclassing of mysqli_stmt does not work). (Georg)
- Fixed bug #34782 (token_get_all() gives wrong result). (Dmitry)
- Fixed bug #34777 (Crash in dblib when fetching non-existent error info).
  (Ilia)
- Fixed bug #34771 (strtotime() fails with 1-12am/pm). (Derick)
- Fixed bug #34767 (Zend Engine 1 Compatibility not copying objects
  correctly). (Dmitry)
- Fixed bug #34758 (PDO_DBLIB did not implement rowCount()). (Ilia)
- Fixed bug #34757 (iconv_substr() gives "Unknown error" when offset > string
  length). (Tony)
- Fixed bug #34742 (ftp wrapper failures caused from segmented command
  transfer). (Ilia)
- Fixed bug #34725 (CLI segmentation faults during cleanup). (Dmitry)
- Fixed bug #34723 (array_count_values() strips leading zeroes). (Tony)
- Fixed bug #34712 (zend.ze1_compatibility_mode = on segfault). (Dmitry)
- Fixed bug #34704 (Infinite recursion due to corrupt JPEG). (Marcus)
- Fixed bug #34678 (__call(), is_callable() and static methods). (Dmitry)
- Fixed bug #34676 (missing support for strtotime("midnight") and
  strtotime("noon")). (Derick)
- Fixed bug #34645 (ctype corrupts memory when validating large numbers).
 (Ilia)
- Fixed bug #34643 (wsdl default value has no effect). (Dmitry)
- Fixed bug #34623 (Crash in pdo_mysql on longtext fields). (Ilia)
- Fixed bug #34617 (zend_deactivate: objects_store used after
  zend_objects_store_destroy is called). (Dmitry)
- Fixed bug #34590 (User defined PDOStatement class can't implement
  methods). (Marcus)
- Fixed bug #34584 (Segfault with SPL autoload handler). (Marcus)
- Fixed bug #34581 (crash with mod_rewrite). (Tony, Ilia)
- Fixed bug #34565 (mb_send_mail does not fetch
  mail.force_extra_parameters). (Marco, Ilia)
- Fixed bug #34557 (php -m exits with "error" 1). (Johannes)
- Fixed bug #34518 (Unset doesn't separate container in CV). (Dmitry)
- Fixed bug #34505 (Possible memory corruption when unmangling properties
  with empty names). (Tony)
- Fixed bug #34478 (Incorrect parsing of url's fragment (#...)). (Dmitry)
- Fixed bug #34467 (foreach + __get + __set inconsistency). (Dmitry)
- Fixed bug #34456 (Possible crash inside pspell extension). (Ilia)
- Fixed bug #34453 (parsing http://www.w3.org/2001/xml.xsd exception). (Dmitry)
- Fixed bug #34450 (Segfault when calling mysqli_close() in destructor). (Tony)
- Fixed bug #34449 (ext/soap: XSD_ANYXML functionality not exposed). (Dmitry)
- Fixed bug #34420 (Possible crash inside curl_multi_remove_handle()). (Ilia)
- Fixed bug #34358 (Fatal error: Cannot re-assign $this). (Dmitry)
- Fixed bug #34331 (php crashes when variables_order is empty). (Ilia)
- Fixed bug #34321 (Possible crash in filter code). (Ilia)
- Fixed bug #34311 (unserialize() crashes with chars above 191 dec). (Nuno)
- Fixed bug #34310 (foreach($arr as $c->d => $x) crashes). (Dmitry)
- Fixed bug #34307 (on_modify handler not called to set the default value if
  setting from php.ini was invalid). (Andrei)
- Fixed bug #34306 (wddx_serialize_value() crashes with long array keys).
  (Jani)
- Fixed bug #34304 (date() doesn't have a modifier for ISO Week Day). (Derick)
- Fixed bug #34302 (date('W') do not return leading zeros for week 1 to 9).
  (Derick)
- Fixed bug #34299 (ReflectionClass::isInstantiable() returns true for abstract
  classes). (Marcus)
- Fixed bug #34284 (CLI phpinfo showing html on _SERVER["argv"]). (Jani)
- Fixed bug #34277 (array_filter() crashes with references and objects).
  (Dmitry)
- Fixed bug #34276 (setAttributeNS doesn't work with default namespace).
  (Rob)
- Fixed bug #34260 (Segfault with callbacks (array_map) + overloading).
  (Dmitry)
- Fixed bug #34257 (lib64 not handled correctly in ming extension). (Marcus)
- Fixed bug #34221 (Compiling xmlrpc as shared fails other parts). (Jani)
- Fixed bug #34216 (Segfault with autoload). (Marcus)
- Fixed bug #34199 (if($obj)/if(!$obj) inconsistency because of cast handler).
  (Dmitry, Alex)
- Fixed bug #34191 (ob_gzhandler does not enforce trailing \0). (Ilia)
- Fixed bug #34156 (memory usage remains elevated after memory limit is
  reached). (Ilia)
- Fixed bug #34148 (+,- and . not supported as parts of scheme). (Ilia)
- Fixed bug #34137 (assigning array element by reference causes binary mess).
  (Dmitry)
- Fixed bug #34103 (line numbering not maintained in dom document). (Rob)
- Fixed bug #34078 (Reflection API problems in methods with boolean or
  null default values). (Tony)
- Fixed bug #34068 (Numeric string as array key not cast to integer in
  wddx_deserialize()). (Ilia)
- Fixed bug #34064 (arr[] as param to function in class gives invalid
  opcode). (Dmitry)
- Fixed bug #34062 (Crash in catch block when many arguments are used).
  (Dmitry)
- Fixed bug #34052 (date('U') returns %ld not unix timestamp). (Nuno)
- Fixed bug #34045 (Buffer overflow with serialized object). (Dmitry)
- Fixed bug #34001 (pdo_mysql truncates numeric fields at 4 chars). (Ilia)
- Fixed bug #33999 (object remains object when cast to int). (Dmitry)
- Fixed bug #33996 (No information given for fatal error on passing invalid
  value to typed argument). (Dmitry)
- Fixed bug #33989 (extract($GLOBALS,EXTR_REFS) crashes PHP). (Dmitry)
- Fixed bug #33987 (php script as ErrorDocument causes crash in Apache 2).
  (Ilia)
- Fixed bug #33967 (misuse of Exception constructor doesn't display
  errorfile). (Jani)
- Fixed bug #33966 (Wrong use of reflectionproperty causes a segfault). (Tony)
- Fixed bug #33963 (mssql_bind() fails on input parameters). (Frank)
- Fixed bug #33958 (duplicate cookies and magic_quotes=off may cause a crash).
  (Ilia)
- Fixed bug #33957 (gmdate('W')/date('W') sometimes returns wrong week number).
  (Derick)
- Fixed bug #33940 (array_map() fails to pass by reference when called
  recursively). (Dmitry)
- Fixed bug #33917 (number_format() output with > 1 char separators). (Jani)
- Fixed bug #33904 (input array keys being escaped when magic quotes is off).
  (Ilia)
- Fixed bug #33903 (spl_autoload_register class method). (Marcus)
- Fixed bug #33899 (CLI: setting extension_dir=some/path extension=foobar.so
  does not work). (Jani)
- Fixed bug #33882 (CLI was looking for php.ini in wrong path). (Hartmut)
- Fixed bug #33869 (strtotime() problem with "+1days" format). (Ilia)
- Fixed bug #33841 (pdo sqlite driver forgets to update affected column
  count on execution of prepared statments). (Ilia)
- Fixed bug #33837 (Informix ESQL version numbering schema changed). (Jani)
- Fixed bug #33829 (mime_content_type() returns text/plain for gzip and bzip
  files). (Derick)
- Fixed bug #33802 (throw Exception in error handler causes crash). (Dmitry)
- Fixed bug #33771 (error_reporting falls to 0 when @ was used inside
  try/catch block). (Tony)
- Fixed bug #33760 (cURL needs to implement CRYPTO_callback functions to
  prevent locking). (Mike, Ilia)
- Fixed bug #33732 (Wrong behavior of constants in class and interface
  extending). (Dmitry)
- Fixed bug #33723 (php_value overrides php_admin_value). (Dmitry)
- Fixed bug #33720 (mb_encode_mimeheader does not work for multibyte
  chars). (Rui)
- Fixed bug #33710 (ArrayAccess objects does not initialize $this). (Dmitry)
- Fixed bug #33690 (Crash setting some ini directives in httpd.conf). (Rasmus)
- Fixed bug #33673 (Added detection for partially uploaded files). (Ilia)
- Fixed bug #33605 (substr_compare() crashes with negative offset and length).
  (Tony)
- Fixed bug #33597 (setcookie() "expires" date format doesn't comply with RFC).
  (Tony)
- Fixed bug #33588 (LDAP: RootDSE query not possible). (Jani)
- Fixed bug #33578 (strtotime() problem with "Oct17" format). (Derick)
- Fixed bug #33578 (strtotime() doesn't understand "11 Oct" format). (Derick)
- Fixed bug #33562 (date("") crashes). (Derick)
- Fixed bug #33558 (warning with nested calls to functions returning by
  reference). (Dmitry)
- Fixed bug #33536 (strtotime() defaults to now even on non time string).
  (Derick)
- Fixed bug #33532 (Different output for strftime() and date()). (Derick)
- Fixed bug #33523 (Memory leak in xmlrpc_encode_request()). (Ilia)
- Fixed bug #33520 (crash if safe_mode is on and session.save_path is changed).
  (Dmitry)
- Fixed bug #33512 (Add missing support for isset()/unset() overloading to
  complement the property get/set methods). (Dmitry)
- Fixed bug #33491 (crash after extending MySQLi internal class). (Tony)
- Fixed bug #33475 (cURL handle is not closed on curl_close(). (Ilia)
- Fixed bug #33469 (Compile error undefined reference to ifx_checkAPI). (Jani)
- Fixed bug #33433 (strtoll not available on Tru64). (Jani, Derick)
- Fixed bug #33427 (ext/odbc: check if unixODBC header file exists). (Jani)
- Fixed bug #33415 (strtotime() related bugs). (Derick)
- Fixed bug #33414 (Comprehensive list of incorrect days returned after
  strtotime() / date() tests). (Derick)
- Fixed bug #33389 (double free() when exporting a ReflectionClass). (Marcus)
- Fixed bug #33383 (crash when retrieving empty LOBs). (Tony)
- Fixed bug #33382 (array_reverse() fails after *sort()),  introduced by
  zend_hash_sort() optimizations in HEAD. (Tony)
- Fixed bug #33340 (CLI Crash when calling php:function from XSLT). (Rob)
- Fixed bug #33326 (Cannot build extensions with phpize on Macosx). (Jani)
- Fixed bug #33318 (throw 1; results in Invalid opcode 108/1/8). (Dmitry)
- Fixed bug #33312 (ReflectionParameter methods do not work correctly).
  (Dmitry)
- Fixed bug #33299 (php:function no longer handles returned dom objects).
  (Rob, Joe Orton)
- Fixed bug #33286 (nested array_walk() calls and user array compare functions
  broken; FCI cache). (Andrei, patch from m.bretz@metropolis-ag.de)
- Fixed bug #33277 (private method accessed by child class). (Dmitry)
- Fixed bug #33268 (iconv_strlen() works only with a parameter of < 3 in
  length). (Ilia)
- Fixed bug #33257 (array_splice() inconsistent when passed function instead of
  variable). (Dmitry)
- Fixed bug #33243 (ze1_compatibility_mode does not work as expected). (Dmitry)
- Fixed bug #33242 (Mangled error message when stream fails). (Derick)
- Fixed bug #33222 (segfault when CURL handle is closed in a callback). (Tony)
- Fixed bug #33214 (odbc_next_result does not signal SQL errors with
  2-statement SQL batches). (rich at kastle dot com, Tony)
- Fixed bug #33212 ([GCC 4]: 'zend_error_noreturn' aliased to external symbol
  'zend_error'). (Dmitry)
- Fixed bug #33210 (relax jpeg recursive loop protection). (Ilia)
- Fixed bug #33201 (Crash when fetching some data types). (Frank)
- Fixed bug #33200 (preg_replace(): magic_quotes_sybase=On makes 'e' modifier
  misbehave). (Jani)
- Fixed bug #33185 (--enable-session=shared does not build). (Jani)
- Fixed bug #33171 (foreach enumerates private fields declared in base
  classes). (Dmitry)
- Fixed bug #33167 (Possible crash inside pg_fetch_array()). (Ilia)
- Fixed bug #33164 (Soap extension incorrectly detects HTTP/1.1). (Ilia)
- Fixed bug #33156 (cygwin version of setitimer doesn't accept ITIMER_PROF).
  (Nuno)
- Fixed bug #33153 (crash in mssql_next result). (Frank)
- Fixed bug #33150 (shtool: insecure temporary file creation). (Jani)
- Fixed bug #33136 (method offsetSet in class extended from ArrayObject crash
  PHP). (Marcus)
- Fixed bug #33125 (imagecopymergegray() produces mosaic rainbow effect).
  (Pierre)
- Fixed bug #33116 (crash when assigning class name to global variable in
  __autoload). (Dmitry)
- Fixed bug #33090 (mysqli_prepare() doesn't return an error). (Georg)
- Fixed bug #33076 (str_ireplace() incorrectly counts result string length
  and may cause segfault). (Tony)
- Fixed bug #33072 (Add a safemode/open_basedir check for runtime
  "session.save_path" change using session_save_path() function). (Rasmus)
- Fixed bug #33070 (Improved performance of bzdecompress() by several orders
  of magnitude). (Ilia)
- Fixed bug #33059 (crash when moving xml attribute set in dtd). (Ilia)
- Fixed bug #33057 (Don't send extraneous entity-headers on a 304 as per
  RFC 2616 section 10.3.5) (Rasmus, Choitel)
- Fixed bug #33019 (socket errors cause memory leaks in php_strerror()).
  (jwozniak23 at poczta dot onet dot pl, Tony).
- Fixed bug #33017 ("make distclean" gives an error with VPATH build). (Jani)
- Fixed bug #33013 ("next month" was handled wrong while parsing dates).
  (Derick)
- Fixed bug #32993 (implemented Iterator function current() don't throw
  exception). (Dmitry)
- Fixed bug #32981 (ReflectionMethod::getStaticVariables() causes apache2.0.54
  seg fault). (Dmitry)
- Fixed bug #32956 (mysql_bind_result() doesn't support MYSQL_TYPE_NULL).
  (Georg)
- Fixed bug #32947 (Incorrect option for mysqli default password). (Georg)
- Fixed bug #32944 (Disabling session.use_cookies doesn't prevent reading
  session cookies). (Jani, Tony)
- Fixed bug #32941 (Sending structured SOAP fault kills a php). (Dmitry)
- Fixed bug #32937 (open_basedir looses trailing / in the limiter).
  (Adam Conrad)
- Fixed bug #32936 (http redirects URLs are not checked for control chars).
  (Ilia)
- Fixed bug #32933 (Cannot extend class "SQLiteDatabase"). (Marcus)
- Fixed bug #32932 (Oracle LDAP: ldap_get_entries(), invalid pointer). (Jani)
- Fixed bug #32930 (class extending DOMDocument doesn't clone properly). (Rob)
- Fixed bug #32924 (file included with "auto_prepend_file" can be included
  with require_once() or include_once()). (Stas)
- Fixed bug #32904 (pg_get_notify() ignores result_type parameter). (Tony)
- Fixed bug #32852 (Crash with singleton and __destruct when
  zend.ze1_compatibility_mode = On). (Dmitry)
- Fixed bug #32833 (Invalid opcode). (Dmitry)
- Fixed bug #32813 (parse_url() does not handle scheme-only urls properly).
  (Ilia)
- Fixed bug #32810 (temporary files not using plain file wrapper). (Ilia)
- Fixed bug #32809 (Missing T1LIB support on Windows). (Edin)
- Fixed bug #32802 (General cookie overrides more specific cookie). (Ilia)
- Fixed bugs #32800, #32830 (ext/odbc: Problems with 64bit systems). (Jani)
- Fixed bug #32799 (crash: calling the corresponding global var during the
  destruct). (Dmitry)
- Fixed bug #32776 (SOAP doesn't support one-way operations). (Dmitry)
- Fixed bug #32773 (GMP functions break when second parameter is 0). (Stas)
- Fixed bug #32759 (incorrect determination of default value (COM)). (Wez)
- Fixed bug #32758 (Cannot access safearray properties in VB6 objects). (Wez)
- Fixed bug #32755 (Segfault in replaceChild() when DocumentFragment has no
  children). (Rob)
- Fixed bug #32753 (Undefined constant SQLITE_NOTADB). (Ilia)
- Fixed bug #32742 (segmentation fault when the stream with a wrapper
  is not closed). (Tony, Dmitry)
- Fixed bug #32699 (pg_affected_rows() was defined when it was not available).
  (Derick)
- Fixed bug #32686 (Require/include file in destructor causes segfault).
  (Marcus)
- Fixed bug #32682 (ext/mssql: Error on module shutdown when called from
  activescript). (Frank)
- Fixed bug #32674 (exception in iterator causes crash). (Dmitry)
- Fixed bug #32660 (Assignment by reference causes crash when field access is
  overloaded (__get)). (Dmitry)
- Fixed bug #32647 (Using register_shutdown_function() with invalid callback
  can crash PHP). (Jani)
- Fixed bug #32615 (Segfault in replaceChild() using fragment when
  previousSibling is NULL). (Rob)
- Fixed bug #32613 (ext/snmp: use of snmp_shutdown() causes snmpapp.conf
  access errors). (Jani, ric at arizona dot edu)
- Fixed bug #32608 (html_entity_decode() converts single quotes even if
  ENT_NOQUOTES is given). (Ilia)
- Fixed bug #32596 (Segfault/Memory Leak by getClass (etc) in __destruct).
  (Dmitry)
- Fixed bug #32591 (ext/mysql: Unsatisfied symbol: ntohs with HP-UX). (Jani)
- Fixed bug #32589 (possible crash inside imap_mail_compose() function).
  (Ilia)
- Fixed bug #32589 (Possible crash inside imap_mail_compose, with charsets).
  (Ilia)
- Fixed bug #32587 (Apache2: errors sent to error_log do not include
  timestamps). (Jani)
- Fixed bug #32560 (configure looks for incorrect db2 library). (Tony)
- Fixed bug #32553 (mmap loads only the 1st 2000000 bytes on Win32). (Ilia)
- Fixed bug #32533 (proc_get_status() returns the incorrect process status).
  (Ilia)
- Fixed bug #32530 (chunk_split() does not append endstr if chunklen is
  longer then the original string). (Ilia)
- Fixed bug #32491 (File upload error - unable to create a temporary file).
  (Uwe Schindler)
- Fixed bug #32455 (wrong setting property to unset value). (Dmitry)
- Fixed bug #32429 (method_exists() always return TRUE if __call method
  exists). (Dmitry)
- Fixed bug #32428 (The @ warning error suppression operator is broken).
  (Dmitry)
- Fixed bug #32427 (Interfaces are not allowed 'static' access modifier).
  (Dmitry)
- Fixed bug #32405 (mysqli::fetch() returns bad data - 64bit problem).
  (Andrey)
- Fixed bug #32296 (get_class_methods() output has changed between 5.0.2 and
  5.0.3). (Dmitry)
- Fixed bug #32282 (Segfault in mysqli_fetch_array on 64-bit). (Georg)
- Fixed bug #32245 (xml_parser_free() in a function assigned to the xml
  parser gives a segfault). (Rob)
- Fixed bug #32179 (xmlrpc_encode() segfaults with recursive references).
  (Tony)
- Fixed bug #32171 (Userspace stream wrapper crashes PHP). (Tony, Dmitry)
- Fixed bug #32160 (copying a file into itself leads to data loss). (Ilia)
- Fixed bug #32139 (SOAP client does not auto-handle base64 encoding). (Ilia)
- Fixed bug #32109 ($_POST is not populated in multi-threaded environment).
  (Moriyoshi)
- Fixed bug #32080 (segfault when assigning object to itself with
  zend.ze1_compatibility_mode=On). (Dmitry)
- Fixed bug #32021 (Crash caused by range('', 'z')). (Derick)
- Fixed bug #32013 (ext/mysqli bind_result causes fatal error: memory limit).
  (Andrey)
- Fixed bug #32010 (Memory leak in mssql_fetch_batch). (fmk)
- Fixed bug #32009 (crash when mssql_bind() is called more than once). (Frank)
- Fixed bug #31971 (ftp_login fails on some SSL servers).
  (frantisek at augusztin dot com)
- Fixed bug #31887 (ISAPI: Custom 5xx error does not return correct HTTP
  response message). (Jani)
- Fixed bug #31828 (Crash with zend.ze1_compatibility_mode=On). (Dmitry)
- Fixed bug #31668 (multi_query works exactly every other time - multi query
  d/e flag global and not per connection). (Andrey)
- Fixed bug #31636 (another crash when echoing a COM object). (Wez)
- Fixed bug #31583 (php_std_date() uses short day names in non-y2k_compliance
  mode). (mike at php dot net)
- Fixed bug #31525 (object reference being dropped. $this getting lost).
 (Stas, Dmitry)
- Fixed bug #31502 (Wrong deserialization from session when using WDDX
  serializer). (Dmitry)
- Fixed bug #31478 (segfault with empty() / isset()). (Moriyoshi)
- Fixed bug #31465 (False warning in unpack() when working with *). (Ilia)
- Fixed bug #31363 (broken non-blocking flock()). (ian at snork dot net)
- Fixed bug #31358 (Older GCC versions do not provide portable va_copy()).
  (Jani)
- Fixed bug #31341 (escape on curly inconsistent). (Dmitry)
- Fixed bug #31256 (PHP_EVAL_LIBLINE configure macro does not handle
  -pthread). (Jani)
- Fixed bug #31213 (Side effects caused by fix of bug #29493). (Dmitry)
- Fixed bug #31177 (memory leaks and corruption because of incorrect
  refcounting). (Dmitry)
- Fixed bug #31158 (array_splice on $GLOBALS crashes). (Dmitry)
- Fixed bug #31054 (safe_mode & open_basedir checks only check first
  include_path value). (Ilia)
- Fixed bug #31033 (php:function(string, nodeset) with xsl:key crashes PHP).
  (Rob)
- Fixed bug #30961 (Wrong line number in ReflectionClass getStartLine()).
  (Dmitry)
- Fixed bug #30889 (Conflict between __get/__set and ++ operator). (Dmitry)
- Fixed bug #30833 (array_count_values() modifying input array). (Tony)
- Fixed bug #30828 (debug_backtrace() reports incorrect class in overridden
  methods). (Dmitry)
- Fixed bug #30820 (static member conflict with $this->member silently
  ignored). (Dmitry)
- Fixed bug #30819 (Better support for LDAP SASL bind). (Jani)
- Fixed bug #30791 (magic methods (__sleep/__wakeup/__toString) call
  __call if object is overloaded). (Dmitry)
- Fixed bug #30707 (Segmentation fault on exception in method).
  (Stas, Dmitry)
- Fixed bug #30702 (cannot initialize class variable from class constant).
  (Dmitry)
- Fixed bug #30578 (Output buffers flushed before calling __destruct()
  functions). (Jani)
- Fixed bug #30519 (Interface not existing says Class not found). (Dmitry)
- Fixed bug #30407 (Strange behavior of default arguments). (Dmitry)
- Fixed bug #30394 (Assignment operators yield wrong result with __get/__set).
  (Dmitry)
- Fixed bug #30332 (zend.ze1_compatibility_mode isn't fully compatible with
  array_push()). (Dmitry)
- Fixed bug #30162 (Catching exception in constructor causes lose of
  $this). (Dmitry)
- Fixed bug #30140 (Problem with array in static properties). (Dmitry)
- Fixed bug #30126 (Enhancement for error message for abstract classes).
  (Marcus)
- Fixed bug #30096 (gmmktime does not return the current time). (Derick)
- Fixed bug #30080 (Passing array or non array of objects). (Dmitry)
- Fixed bug #30052 (Crash on shutdown after odbc_pconnect()). (Edin)
- Fixed bug #29983 (PHP does not explicitly set mime type & charset). (Ilia)
- Fixed bug #29975 (memory leaks when set_error_handler() is used inside error
  handler). (Tony)
- Fixed bug #29971 (variables_order behavior). (Dmitry)
- Fixed bug #29944 (Function defined in switch, crashes). (Dmitry)
- Fixed bug #29896 (Backtrace argument list out of sync). (Dmitry)
- Fixed bug #29728 (Reflection API Feature: Default parameter value). (Marcus)
- Fixed bug #29689 (default value of protected member overrides default value
  of private and other private variable problems in inherited classes). (Stas)
- Fixed bug #29683 (headers_list() returns empty array). (Tony)
- Fixed bug #29583 (crash when echoing a COM object). (M.Sisolak, Wez)
- Fixed bug #29522 (accessing properties without connection). (Georg)
- Fixed bug #29361 (var_export() producing invalid code). (Derick)
- Fixed bug #29338 (unencoded spaces get ignored after certain tags). (Ilia)
- Fixed bug #29335 (fetch functions now use MYSQLI_BOTH as default). (Georg)
- Fixed bug #29334 (win32 mail() provides incorrect Date: header). (Jani)
- Fixed bug #29311 (calling parent constructor in mysqli). (Georg)
- Fixed bug #29268 (__autoload() not called with Reflection->getClass()).
  (Dmitry)
- Fixed bug #29256 (SOAP HTTP Error when envelop size is more than 24345
  bytes). (Dmitry, Wez)
- Fixed bug #29253 (array_diff with $GLOBALS argument fails). (Dmitry)
- Fixed bug #29236 (memory error when wsdl-cache is enabled). (Dmitry)
- Fixed bug #29210 (Function: is_callable - no support for private and
  protected classes). (Dmitry)
- Fixed bug #29109 (SoapFault exception: [WSDL] Out of memory). (Dmitry)
- Fixed bug #29104 (Function declaration in method doesn't work). (Dmitry)
- Fixed bug #29061 (soap extension segfaults). (Dmitry)
- Fixed bug #29015 (Incorrect behavior of member vars(non string ones)-numeric
  mem vars and others). (Dmitry)
- Fixed bug #28985 (__getTypes() returning nothing on complex WSDL). (Dmitry)
- Fixed bug #28969 (Wrong data encoding of special characters). (Dmitry)
- Fixed bug #28839 (SIGSEGV in interactive mode (php -a)).
  (kameshj at fastmail dot fm)
- Fixed bug #28605 (Need to use -[m]ieee option for Alpha CPUs). (Jani)
- Fixed bug #28568 (SAPI::known_post_content_types is not thread safe).
  (Moriyoshi)
- Fixed bug #28377 (debug_backtrace is intermittently passing args). (Dmitry)
- Fixed bug #28355 (glob wont error if dir is not readable). (Hartmut)
- Fixed bug #28072 (static array with some constant keys will be incorrectly
  ordered). (Dmitry)
- Fixed bug #27908 (xml default_handlers not being called). (Rob)
- Fixed bug #27598 (list() array key assignment causes HUGE memory leak).
  (Dmitry)
- Fixed bug #27268 (Bad references accentuated by clone). (Dmitry)
- Fixed bug #26456 (Wrong results from Reflection-API getDocComment() when
  called via STDIN). (Dmitry)
- Fixed bug #25922 (In error handler, modifying 5th arg (errcontext) may
  result in seg fault). (Dmitry)
- Fixed bug #25359 (array_multisort() doesn't work in a function if array is
  global or reference). (Dmitry)
- Fixed bug #22836 (returning reference to uninitialized variable). (Dmitry)
- Fixed bug #21306 (ext/sesssion: catch bailouts of write handler during
  RSHUTDOWN). (Jani, Xuefer at 21cn dot com)
- Fixed bug #15854 (boolean ini options may be incorrectly displayed as Off
  when they are On). (Tony)
- Fixed bugs #14561, #20382, #26090, #26320, #28024, #30532, #32086, #32270,
  #32555, #32588, #33056 (strtotime() related bugs). (Derick)

31 Mar 2005, PHP 5.0.4
- Added SNMPv2 support. (harrie)
- Added Oracle Instant Client support. (cjbj at hotmail dot com, Tony)
- Added length and charsetnr for field array and object in mysqli. (Georg)
- Added checks for negative values to gmp_sqrt(), gmp_powm(), gmp_sqrtrem()
  and gmp_fact() to prevent SIGFPE. (Tony)
- Changed foreach() to throw an exception if IteratorAggregate::getIterator()
  does not return an Iterator. (Marcus)
- Changed phpize not to require libtool. (Jani)
- Updated bundled oniguruma library (used for multibyte regular expression)
  to 3.7.0. (Moriyoshi)
- Updated bundled libmbfl library (used for multibyte functions). (Moriyoshi)
  Fixed bugs:
  . Bug #32311 (mb_encode_mimeheader() does not properly escape characters)
  . Bug #32063 (mb_convert_encoding ignores named entity 'alpha')
  . Bug #31911 (mb_decode_mimeheader() is case-sensitive to hex escapes)
  . bug #30573 (compiler warnings in libmbfl due to invalid type cast)
  . Bug #30549 (incorrect character translations for some ISO8859 charsets).
- Fixed bug preventing from building oci8 as shared.
  (stanislav dot voroniy at portavita dot nl, Tony)
- Fixed a bug in mysql_affected_rows and mysql_stmt_affected_rows when the
  api function returns -1 (Georg)
- Fixed several leaks in ext/browscap and sapi/embed. (Andrei)
- Fixed several leaks in ext/filepro. (Tony)
- Fixed build system to always use bundled libtool files. (Jani)
- Fixed a bug in mysqli_stmt_execute() (type conversion with NULL values).
  (Georg)
- Fixed segfault in mysqli_fetch_field_direct() when invalid field offset
  is passed. (Tony)
- Fixed posix_getsid() & posix_getpgid() to return sid & pgid instead
  of true. (Tony)
- Fixed bug #32394 (offsetUnset() segfaults in a foreach). (Marcus)
- Fixed bug #32373 (segfault in bzopen() if supplied path to non-existent
  file). (Tony)
- Fixed bug #32326 (Check values of Connection/Transfer-Encoding
  case-incentively in SOAP extension). (Ilia)
- Fixed bug #32290 (call_user_func_array() calls wrong class method within
  child class). (Marcus)
- Fixed bug #32238 (spl_array.c: void function cannot return value). (Johannes)
- Fixed bug #32210 (proc_get_status() sets "running" always to true). (Ilia)
- Fixed bug #32200 (Prevent using both --with-apxs2 and --with-apxs2filter).
  (Jani)
- Fixed bug #32134 (Overloading offsetGet/offsetSet). (Marcus)
- Fixed bug #32130 (ArrayIterator::seek() does not throw an Exception on
  invalid index). (Marcus)
- Fixed bug #32115 (dateTime SOAP encoding of timezone incorrect). (Dmitry)
- Fixed bug #32081 (in mysqli default socket value is not being used). (Ilia)
- Fixed bug #32021 (Crash caused by range('', 'z')). (Derick)
- Fixed bug #32011 (Fragments which replaced Nodes are not globaly useable).
  (Rob)
- Fixed bug #32001 (xml_parse_into_struct() function exceeds maximum
  execution time). (Rob, Moriyoshi)
- Fixed bug #31980 (Unicode exif data not available on Windows). (Edin)
- Fixed bug #31960 (msql_fetch_row() and msql_fetch_array() dropping columns
  with NULL values). (Daniel Convissor)
- Fixed bug #31878 (Segmentation fault using clone keyword on nodes). (Rob)
- Fixed bug #31858 (--disable-cli does not force --without-pear). (Jani)
- Fixed bug #31842 (*date('r') does not return RFC2822 conforming date string).
  (Jani)
- Fixed bug #31832 (SOAP encoding problem with complex types in WSDL mode with
  multiple parts). (Dmitry)
- Fixed bug #31797 (exif_read_data() uses too low nesting limit). (Ilia)
- Fixed bug #31796 (readline completion handler does not handle empty return
  values). (Ilia)
- Fixed bug #31792 (getrusage() does not provide ru_nswap value). (Ilia)
- Fixed bug #31755 (Cannot create SOAP header in no namespace). (Dmitry)
- Fixed bug #31754 (dbase_open() fails for mode = 1). (Mehdi, Derick)
- Fixed bug #31751 (pg_parameter_status() missing on Windows). (Edin)
- Fixed bug #31747 (SOAP Digest Authentication doesn't work with
  "HTTP/1.1 100 Continue" response). (Dmitry)
- Fixed bug #31732 (mb_get_info() causes segfault when no parameters
  specified). (Tony)
- Fixed bug #31710 (Wrong return values for mysqli_autocommit/commit/rollback).
  (Georg)
- Fixed bug #31705 (parse_url() does not recognize http://foo.com#bar). (Ilia)
- Fixed bug #31695 (Cannot redefine endpoint when using WSDL). (Dmitry)
- Fixed bug #31684 (dio_tcsetattr(): misconfigured termios settings).
  (elod at itfais dot com)
- Fixed bug #31683 (changes to $name in __get($name) override future
  parameters) (Dmitry)
- Fixed bug #31699 (unserialize() float problem on non-English locales). (Ilia)
- Fixed bug #31562 (__autoload() problem with static variables). (Marcus)
- Fixed bug #31651 (ReflectionClass::getDefaultProperties segfaults with arrays).
  (Marcus)
- Fixed bug #31623 (OCILogin does not support password grace period).
  (daniel dot beet at accuratesoftware dot com, Tony)
- Fixed bug #31527 (crash in msg_send() when non-string is stored without
  being serialized). (Ilia)
- Fixed bug #31515 (Improve performance of scandir() by factor of 10 or so). (Ilia)
- Fixed bug #31514 (open_basedir uses path_translated rather then cwd for .
  translation). (Ilia)
- Fixed bug #31480 (Possible infinite loop in imap_mail_compose()). (Ilia)
- Fixed bug #31479 (Fixed crash in chunk_split(), when chunklen > strlen). (Ilia)
- Fixed bug #31454 (session_set_save_handler crashes PHP when supplied
  non-existent object ref). (Tony)
- Fixed bug #31444 (Memory leak in zend_language_scanner.c).
  (hexer at studentcenter dot org)
- Fixed bug #31442 (unserialize broken on 64-bit systems). (Marcus)
- Fixed bug #31440 ($GLOBALS can be overwritten via GPC when register_globals
  is enabled). (Ilia)
- Fixed bug #31422 (No Error-Logging on SoapServer-Side). (Dmitry)
- Fixed bug #31413 (curl POSTFIELDS crashes on 64-bit platforms). (Joe)
- Fixed bug #31396 (compile fails with gd 2.0.33 without freetype). (Jani)
- Fixed bug #31371 (highlight_file() trims new line after heredoc). (Ilia)
- Fixed bug #31361 (simplexml/domxml segfault when adding node twice). (Rob)
- Fixed bug #31348 (CachingIterator::rewind() leaks). (Marcus)
- Fixed bug #31346 (ArrayIterator::next segfaults). (Marcus)
- Fixed bug #31190 (Unexpected warning then exception is thrown from
  call_user_func_array()). (phpbugs at domain51 dot net, Dmitry)
- Fixed bug #31142 (imap_mail_compose() fails to generate correct output). (Ilia)
- Fixed bug #31139 (XML Parser Functions seem to drop &amp; when parsing). (Rob)
- Fixed bug #31398 (When magic_guotes_gpc are enabled filenames with ' get cutoff).
  (Ilia)
- Fixed bug #31288 (Possible crash in mysql_fetch_field(), if mysql_list_fields()
  was not called previously). (Ilia)
- Fixed bug #31107, #31110, #31111, #31249 (Compile failure of zend_strtod.c).
  (Jani)
- Fixed bug #31110 (PHP 4.3.10 does not compile on Tru64 UNIX 5.1B). (Derick)
- Fixed bug #31107 (Compile failure on Solaris 9 (Intel) and gcc 3.4.3). (Derick)
- Fixed bug #31103 (Better error message when c-client cannot be found). (Ilia)
- Fixed bug #31101 (missing kerberos header file path with --with-openssl). (Jani)
- Fixed bug #31098 (isset() / empty() incorrectly return true in dereference of
  a string type). (Moriyoshi)
- Fixed bug #31087 (broken php_url_encode_hash macro). (Ilia)
- Fixed bug #31072 (var_export() does not output an array element with an empty
  string key). (Derick)
- Fixed bug #31060 (imageftbbox() does not use linespacing parameter). (Jani)
- Fixed bug #31056 (php_std_date() returns invalid formatted date if
  y2k_compliance is On). (Ilia)
- Fixed bug #31055 (apache2filter: per request leak proportional to the full
  path of the request URI). (kameshj at fastmail dot fm)
- Fixed bug #30901 (can't send cookies with soap envelop). (Dmitry)
- Fixed bug #30871 (Misleading warning message for array_combine()). (Andrey)
- Fixed bug #30868 (evaluated pointer comparison in mbregex causes compile
  failure). (Moriyoshi)
- Fixed bug #30862 (Static array with boolean indexes). (Marcus)
- Fixed bug #30726 (-.1 like numbers are not being handled correctly). (Ilia)
- Fixed bug #30725 (PHP segfaults when an exception is thrown in getIterator()
  within foreach). (Marcus)
- Fixed bug #30609 (cURL functions bypass open_basedir). (Jani)
- Fixed bug #30446 (apache2handler: virtual() includes files out of sequence)
- Fixed bug #30430 (odbc_next_result() doesn't bind values and that results
  in segfault). (pdan-php at esync dot org, Tony)
- Fixed bug #30266 (Invalid opcode 137/1/8). (Marcus)
- Fixed bug #30120 imagettftext() and imagettfbbox() accept too many
  parameters). (Jani)
- Fixed bug #30106 (SOAP cannot not parse 'ref' element. Causes Uncaught
  SoapFault exception). (Dmitry)
- Fixed bug #29989 (type re_registers redefined in oniguruma.h). (Moriyoshi)
- Fixed bug #28803 (enabled debug causes bailout errors with CLI on AIX
  because of fflush() called on already closed filedescriptor). (Tony)
- Fixed bug #29767 (Weird behaviour of __set($name, $value)). (Dmitry)
- Fixed bug #29733 (printf() handles repeated placeholders wrong).
  (bugs dot php dot net at bluetwanger dot de, Ilia)
- Fixed bug #29424 (width and height inverted for JPEG2000 files). (Ilia)
- Fixed bug #29329 (configure for mysqli with shared doesn't work). (Georg)
- Fixed bug #29136 (make test - libtool failure on MacOSX). (Jani)
- Fixed bug #28976 (mail(): use "From:" from headers if sendmail_from is empty).
  (Jani)
- Fixed bug #28930 (PHP sources pick wrong header files generated by bison).
  (eggert at gnu dot org, Jani)
- Fixed bug #28840 (__destruct of a class that extends mysqli not called).
  (Marcus)
- Fixed bug #28804 (ini-file section parsing pattern is buggy).
  (wendland at scan-plus dot de)
- Fixed bug #28451 (corrupt EXIF headers have unlimited recursive IFD directory
  entries). (Andrei)
- Fixed bug #28444 (Cannot access undefined property for object with overloaded
  property access). (Dmitry)
- Fixed bug #28442 (Changing a static variables in a class changes it across
  sub/super classes.) (Marcus)
- Fixed bug #28324 (HTTP_SESSION_VARS appear when register_long_arrays is
  Off). (Tony)
- Fixed bug #28074 (FastCGI: stderr should be written in a FCGI stderr stream).
  (chris at ex-parrot dot com)
- Fixed bug #28067 (partially incorrect utf8 to htmlentities mapping). (Derick,
  Benjamin Greiner)
- Fixed bug #28041 (SOAP HTTP Digest Access Authentication). (Dmitry)
- Fixed bug #27633 (Double \r problem on ftp_get in ASCII mode on Win32). (Ilia)
- Fixed bug #18613 (Multiple OUs in x509 certificate not handled properly).
  (Jani)

15 Dec 2004, PHP 5.0.3
- Added the %F modifier to *printf to render a non-locale-aware representation
  of a float with the . as decimal seperator. (Derick)
- Fixed error handling in mysqli_multi_query. (Georg)
- Extended the functionality of is_subclass_of() to accept either a class name
  or an object as first parameter. (Andrey)
- Fixed potential problems with unserializing invalid serialize data. (Marcus)
- Fixed bug #32076 (ReflectionMethod::isDestructor() always return true).
  (Derick, Tony)
- Fixed bug #31034 (Problem with non-existing iconv header file). (Derick)
- Fixed bug #30995 (snmp extension does not build with net-snmp 5.2). (Ilia)
- Fixed bug #30994 (SOAP server unable to handle request with references).
  (Dmitry)
- Fixed bug #30990 (allow popen() on *NIX to accept 'b' flag). (Ilia)
- Fixed bug #30967 (properties in extended mysqli classes don't work). (Georg)
- Fixed bug #30928 (When Using WSDL, SoapServer doesn't handle private or
  protected properties). (Dmitry)
- Fixed bug #30922 (reflective functions crash PHP when interfaces extend
  themselves). (Tony, Dmitry)
- Fixed bug #30904 (segfault when recording soapclient into session). (Tony,
  Dmitry)
- Fixed bug #30890 (MySQLi testsuite)
- Fixed bug #30856 (ReflectionClass::getStaticProperties segfaults). (Marcus)
- Fixed bug #30832 ("!" stripped off comments in xml parser). (Rob)
- Fixed bug #30799 (SoapServer doesn't handle private or protected properties).
  (Dmitry)
- Fixed bug #30783 (Apache crash when using ReflectionFunction::
  getStaticVariables()). (Marcus)
- Fixed bug #30750 (Meaningful error message when upload directory is not
  accessible). (Ilia)
- Fixed bug #30685 (Malformed SOAPClient http header reequest). (Dmitry)
- Fixed bug #30672 (Problem handling exif data in jpeg images at unusual
  places). (Marcus)
- Fixed bug #30658 (Ensure that temporary files created by GD are removed).
  (Ilia)
- Fixed bug #30645 (def. multi result set support for mysql_connect). (Georg)
- Fixed bug #30637 (compile with pear error). (Antony)
- Fixed bug #30587 (array_multisort doesn't separate zvals before
  changing them). (Tony)
- Fixed bug #30572 (crash when comparing SimpleXML attribute to a boolean).
  (Andi)
- Fixed bug #30566 (attribute namespace URIs are inconsistent when parsing).
  (Rob)
- Fixed bug #30490 (PEAR installation fails). (Antony)
- Fixed bug #30475 (curl_getinfo() may crash in some situations). (Ilia)
- Fixed bug #30442 (segfault when parsing ?getvariable[][ ). (Tony)
- Fixed bug #30388 (rename across filesystems loses ownership and
  permission info). (Tony)
- Fixed bug #30387 (stream_socket_client async connect was broken).
  (vnegrier at esds dot com, Wez).
- Fixed bug #30381 (Strange results with get_class_vars()). (Marcus)
- Fixed bug #30375 (cal_info() does not work without a parameter). (Ilia)
- Fixed bug #30362 (stream_get_line() not handling end string correctly).
  (Ilia)
- Fixed bug #30359 (SOAP client requests have no port in "Host" field).
  (Dmitry)
- Fixed bug #30356 (str_ireplace() does not work on all strings). (Ilia)
- Fixed bug #30344 (Reflection::getModifierNames() returns too long strings).
  (Marcus)
- Fixed bug #30329 (Error Fetching http body, No Content-Length, connection
  closed or chunked data). (Dmitry)
- Fixed bug #30282 (segfault when using unknown/unsupported
  session.save_handler and/or session.serialize_handler). (Tony)
- Fixed bug #30281 (Prevent non-wbmp images from being detected as such).
  (Ilia)
- Fixed bug #30276 (Possible crash in ctype_digit on large numbers). (Ilia)
- Fixed bug #30230 (exception handler not working with objects). (Marcus)
- Fixed bug #30224 (Sybase date strings are sometimes not null terminated).
  (Ilia)
- Fixed bug #30175 (SOAP results aren't parsed correctly). (Dmitry)
- Fixed bug #30147 (OO sqlite_fetch_object did not reset error handler). (Wez)
- Fixed bug #30133 (get_current_user() crashes on Windows). (Edin)
- Fixed bug #30061 (xml_set_start_namespace_decl_handler not called). (Rob)
- Fixed bug #30057 (did not detect IPV6 on FreeBSD 4.1). (Wez)
- Fixed bug #30042 (strtotime does not use second param). (Derick)
- Fixed bug #30027 (Possible crash inside ftp_get()).
  (cfield at affinitysolutions dot com)
- Fixed bug #29954 (array_reduce segfaults when initial value is array). (Tony)
- Fixed bug #29883 (isset gives invalid values on strings). (Tony, Dmitry)
- Fixed bug #29801 (Set limit on the size of mmapable data). (Ilia)
- Fixed bug #29557 (strtotime error). (Derick)
- Fixed bug #29418 (double free when openssl_csr_new fails).
  (Kamesh Jayachandran).
- Fixed bug #29385 (Soapserver always uses std class). (David, Dmitry)
- Fixed bug #29211 (SoapClient doesn't request wsdl through proxy). (Rob)
- Fixed bug #28817 (Var problem when extending domDocument). (Georg)
- Fixed bug #28599 (strtotime fails with zero base time). (Derick)
- Fixed bug #28598 (Lost support for MS Symbol fonts). (Pierre)
- Fixed bug #28220 (mb_strwidth() returns wrong width values for some hangul
  characters). (Moriyoshi)
- Fixed bug #28228 (NULL decimal separator is not being handled correctly).
  (Ilia)
- Fixed bug #28209 (strtotime("now")). (Derick)
- Fixed bug #27798 (private / protected variables not exposed by
  get_object_vars() inside class). (Marcus)
- Fixed bug #27728 (Can't return within a zend_try {} block or the previous
  bailout state isn't restored. (Andi)
- Fixed bug #27183 (Userland stream wrapper segfaults on stream_write).
  (Christian)

23 Sep 2004, PHP 5.0.2
- Added new boolean (fourth) parameter to array_slice() that turns on the
  preservation of keys in the returned array. (Derick)
- Added the sorting flag SORT_LOCALE_STRING to the sort() functions which makes
  them sort based on the current locale. (Derick)
- Added interface_exists() and make class_exists() only return true for real
  classes. (Andrey)
- Added PHP_EOL constant that contains the OS way of representing newlines.
  (Paul Hudson, Derick)
- Implemented periodic PCRE compiled regexp cache cleanup, to avoid memory
  exhaustion. (Andrei)
- Renamed SoapClient->__call() to SoapClinet->__soapCall(). (Dmitry)
- Fixed bug with raw_post_data not getting set (Brian)
- Fixed a file-descriptor leak with phpinfo() and other 'special' URLs (Zeev)
- Fixed bug #30209 (ReflectionClass::getMethod() lowercases attribute).
  (Marcus)
- Fixed bug #30182 (SOAP module processing WSDL file dumps core). (Dmitry)
- Fixed bug #30045 (Cannot pass big integers (> 2147483647) in SOAP requests).
  (Dmitry)
- Fixed bug #29985 (unserialize()/ __PHP_Incomplete_class does not report
  correctly class name). (Marcus, Tony)
- Fixed bug #29945 (simplexml_load_file URL limitation 255 char). (Rob)
- Fixed bug #29873 (No defines around pcntl_*priority definitions). (Derick)
- Fixed bug #29844 (SOAP doesn't return the result of a valid SOAP request).
  (Dmitry)
- Fixed bug #29842 (soapclient return null value). (Dmitry)
- Fixed bug #29839 (incorrect convert (xml:lang to lang)). (Dmitry)
- Fixed bug #29830 (SoapServer::setClass() should not export non-public
  methods). (Dmitry)
- Fixed bug #29828 (Interfaces no longer work). (Marcus)
- Fixed bug #29821 (Fixed possible crashes in convert_uudecode() on invalid
  data). (Ilia)
- Fixed bug #29808 (array_count_values() breaks with numeric strings). (Ilia)
- Fixed bug #29805 (HTTP Authentication Issues). (Uwe Schindler)
- Fixed bug #29795 (SegFault with Soap and Amazon's Web Services). (Dmitry)
- Fixed bug #29737 (ip2long should return -1 if IP is 255.255.255.255 and FALSE
  on error). (Tony)
- Fixed bug #29711 (Changed ext/xml to default to UTF-8 output). (Rob)
- Fixed bug #29678 (opendir() with ftp:// wrapper segfaults if path does not
  have trailing slash). (Ilia)
- Fixed bug #29657 (xml_* functions throw non descriptive error).
  (Christian, Rob)
- Fixed bug #29656 (segfault on result and statement properties). (Georg)
- Fixed bug #29566 (foreach/string handling strangeness (crash)). (Dmitry)
- Fixed bug #29447 (Reflection API issues). (Marcus)
- Fixed bug #29296 (Added sslv2 and sslv3 transports). (Wez)
- Fixed bug #29283 (Invalid statement handle in mysqli on execute). (Georg)
- Fixed bug #29913 (parse_url() is now binary safe). (Ilia)
- Fixed bug #27994 (segfault with Soapserver when WSDL-Cache is enabled).
  (Dmitry)
- Fixed bug #27791 (Apache 2.0 SAPI build against Apache 2 HEAD). (Joe Orton,
  Derick)
- Fixed bug #26737 (private/protected properties not serialized when user
  declared method __sleep() exists). E_NOTICE thrown when __sleep() returns
  name of non-existing member. (Andrey, Curt)

12 Aug 2004, PHP 5.0.1
- Changed destructor mechanism so that destructors are called prior to request
  shutdown. (Marcus)
- Rewritten UNIX and Windows install help files. (Documentation Team)
- Updated several libraries bundled with the windows release which now
  includes libxml2-2.6.11, libxslt-1.1.7 and iconv-1.9.1. (Rob, Edin)
- Improved and moved ActiveScript SAPI to PECL.  (Wez)
- Fixed bug #29606 (php_strip_whitespace() prints to stdout rather then
  returning the value). (Ilia)
- Fixed bug #29577 (MYSQLI_CLIENT_FOUND_ROWS undefined) (Georg)
- Fixed bug #29573 (Segmentation fault, when exception thrown within
  PHP function called from XSLT). (Christian)
- Fixed bug #29522 (accessing properties without connection) (Georg)
- Fixed bug #29505 (get_class_vars() severely broken when used with arrays).
  (Marcus)
- Fixed bug #29490 (.Net object instantiation failed). (Michael Sisolak).
- Fixed bug #29474 (win32: usleep() doesn't work). (Wez)
- Fixed bug #29449 (win32: feof() hangs on empty tcp stream). (Wez)
- Fixed bug #29437 (Possible crash inside array_walk_recursive()). (Ilia)
- Fixed bug #29431 (crash when parsing invalid address; invalid address
  returned by stream_socket_recvfrom(), stream_socket_getname()). (Wez)
- Fixed bug #29409 (Segfault in PHP functions called from XSLT). (Rob)
- Fixed unloading of dynamically loaded extensions.
  (Marcus, kameshj at fastmail dot fm)
- Fixed bug #29395 (sqlite_escape_string() returns bogus data on empty
  strings). (Ilia, Tony)
- Fixed bug #29392 (com_dotnet crashes when echo'ing an object). (Wez)
- Fixed bug #29368 (The destructor is called when an exception is thrown from
  the constructor). (Marcus)
- Fixed bug #29354 (Exception constructor marked as both public and protected).
  (Marcus)
- Fixed bug #29342 (strtotime() does not handle empty date string properly).
  (Ilia)
- Fixed bug #29340 (win32 build produces invalid php_ifx.dll). (Edin)
- Fixed bug #29335 (fetch functions now use MYSQLI_BOTH as default) (Georg)
- Fixed bug #29291 (get_class_vars() return names with NULLs). (Marcus)
- Fixed bug #29264 (gettext extension not working). (Edin)
- Fixed bug #29258 (variant_date_from_timestamp() does not honour
  timezone).  (Wez)
- Fixed bug #29256 (error when sending large packets on a socket). (Dmitry)
- Fixed bug #29236 (memory error when wsdl-cache is enabled). (Dmitry)
- Fixed bug #29147 (Compile Error in mnoGoSearch functions). (Sergey, Antony)
- Fixed bug #29132 ($_SERVER["PHP_AUTH_USER"] isn't defined). (Stefan)
- Fixed bug #29119 (html_entity_decode() misbehaves with UTF-8). (Moriyoshi)
- Fixed bug #29109 (SoapFault exception: [WSDL] Out of memory). (Dmitry)
- Fixed bug #29061 (soap extension segfaults). (Dmitry)
- Fixed bug #28985 (__getTypes() returning nothing on complex WSDL). (Dmitry)
- Fixed bug #28969 (Wrong data encoding of special characters). (Dmitry)
- Fixed bug #28895 (ReflectionClass::isAbstract always returns false). (Marcus)
- Fixed bug #28829 (Thread-unsafety in bcmath elementary values). (Sara)
- Fixed bug #28464 (catch() does not catch exceptions by interfaces). (Marcus)
- Fixed bug #27669 (PHP 5 didn't support all possibilities for calling static
  methods dynamically). (Dmitry)
- Fixed ReflectionClass::getMethod() and ReflectionClass::getProperty() to
  raise an ReflectionException instead of returning NULL on failure.
  (Sebastian)
- Fixed convert.* filters to consume remaining buckets_in on flush. (Sara)
- Fixed bug in mysqli->client_version. (Georg)

13 Jul 2004, PHP 5.0.0
- Updated PCRE to provide better error handling in certain cases. (Andrei)
- Changed doc comments to require a single white space after '/**'. (Marcus)
- Fixed bug #29019 (Database not closing). (Marcus)
- Fixed bug #29008 (array_combine() does not handle non-numeric/string keys).
  (Ilia)
- Fixed bug #28999 (fixed behaviour of exec() to work as it did in 4.X). (Ilia)
- Fixed bug #28868 (Internal filter registry not thread safe). (Sara)
- Fixed bug #28851 (call_user_func_array has typo in error message). (Marcus)
- Fixed bug #28831 (ArrayObject::offsetGet() does the work of offsetUnset()).
  (Marcus)
- Fixed bug #28822 (ArrayObject::offsetExists() works inverted). (Marcus)
- Fixed bug #28789 (ReflectionProperty getValue() fails on public static
  members). (Marcus)
- Fixed bug #28771 (Segfault when using xslt and clone). (Rob)
- Fixed bug #28751 (SoapServer does not call _autoload()). (Dmitry)
- Fixed bug #28739 (array_*diff() and array_*intersect() not clearing the fci
  cache before work). (Andrey)
- Fixed bug #28721 (appendChild() and insertBefore() unset DOMText).(Rob)
- Fixed bug #28702 (SOAP does not parse WSDL service address correctly). (Dmitry)
- Fixed bug #28699 (Reflection api bugs). (Marcus)
- Fixed bug #28694 (ReflectionExtension::getFunctions() crashes PHP). (Marcus)
- Fixed bug #28512 (Allocate enough space to store MSSQL data). (Frank)
- Fixed strip_tags() to correctly handle '\0' characters. (Stefan)<|MERGE_RESOLUTION|>--- conflicted
+++ resolved
@@ -5,16 +5,11 @@
 - ODBC:
   . Bug #68964 (Allowed memory size exhausted with odbc_exec). (Anatol)
 
-<<<<<<< HEAD
-
-?? Feb 2015, PHP 5.6.6
-=======
 - OpenSSL:
   . Fix bug #61285, #68329, #68046, #41631: encrypted streams don't observe
     socket timeouts (Brad Broerman)
 
-?? ??? 2015, PHP 5.5.22
->>>>>>> f2b12424
+?? Feb 2015, PHP 5.6.6
 
 - Core:
   . Removed support for multi-line headers, as the are deprecated by RFC 7230.
