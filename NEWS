PHP                                                                        NEWS
|||||||||||||||||||||||||||||||||||||||||||||||||||||||||||||||||||||||||||||||
?? ??? 2012, PHP 5.4.11

- Filter:
  . Fixed bug #63757 (getenv() produces memory leak with CGI SAPI). (Dmitry)

<<<<<<< HEAD
- JSON:
  . Fixed bug #63737 (json_decode does not properly decode with options
    parameter). (Adam)
=======
- cURL extension:
  . Fixed bug #55438 (Curlwapper is not sending http header randomly).
    (phpnet@lostreality.org, Pierrick)

20 Dec 2012, PHP 5.3.20
>>>>>>> c46e1cdc

- CLI server
  . Update list of common mime types. Added webm, ogv, ogg. (Lars,
    pascalc at gmail dot com)

?? ??? 2012, PHP 5.4.10

- Core:
  . Fixed bug #63726 (Memleak with static properties and internal/user
    classes). (Laruence)
  . Fixed bug #63635 (Segfault in gc_collect_cycles). (Dmitry)
  . Fixed bug #63512 (parse_ini_file() with INI_SCANNER_RAW removes quotes
    from value). (Pierrick)
  . Fixed bug #63468 (wrong called method as callback with inheritance).
    (Laruence)
  . Fixed bug #63451 (config.guess file does not have AIX 7 defined,
    shared objects are not created). (kemcline at au1 dot ibm dot com)
  . Fixed bug #61557 (Crasher in tt-rss backend.php).
    (i dot am dot jack dot mail at gmail dot com)
  . Fixed bug #61272 (ob_start callback gets passed empty string).
    (Mike, casper at langemeijer dot eu)

- Date:
  . Fixed bug #63666 (Poor date() performance). (Paul Talborg).
  . Fixed bug #63435 (Datetime::format('u') sometimes wrong by 1 microsecond).
    (Remi)

- Imap:
  . Fixed bug #63126 (DISABLE_AUTHENTICATOR ignores array). (Remi)

- Json:
  . Fixed bug #63588 (use php_next_utf8_char and remove duplicate
    implementation). (Remi)

- MySQLi:
  . Fixed bug #63361 (missing header). (Remi)

- MySQLnd:
  . Fixed bug #63398 (Segfault when polling closed link). (Laruence)

- Fileinfo:
  . Fixed bug #63590 (Different results in TS and NTS under Windows).
    (Anatoliy)

- FPM:
  . Fixed bug #63581 Possible null dereference and buffer overflow (Remi)

- Pdo_sqlite:
  . Fixed Bug #63149 getColumnMeta should return the table name
    when system SQLite used. (Remi)

- Apache2 Handler SAPI:
  . Enabled Apache 2.4 configure option for Windows (Pierre, Anatoliy)

- Reflection:
  . Fixed Bug #63614 (Fatal error on Reflection). (Laruence)

- SOAP
  . Fixed bug #63271 (SOAP wsdl cache is not enabled after initial requests).
    (John Jawed, Dmitry)

- Sockets
  . Fixed bug #49341 (Add SO_REUSEPORT support for socket_set_option()).
    (Igor Wiedler, Lars)

- SPL
  . Fixed bug #63680 (Memleak in splfixedarray with cycle reference). (Laruence)

22 Nov 2012, PHP 5.4.9

- Core:
  . Fixed bug #63305 (zend_mm_heap corrupted with traits). (Dmitry, Laruence)
  . Fixed bug #63369 ((un)serialize() leaves dangling pointers, causes crashes).
    (Tony, Andrew Sitnikov)
  . Fixed bug #63241 (PHP fails to open Windows deduplicated files).
    (daniel dot stelter-gliese at innogames dot de)
  . Fixed bug #62444 (Handle leak in is_readable on windows). 
    (krazyest at seznam dot cz)

- Curl:
  . Fixed bug #63363 (Curl silently accepts boolean true for SSL_VERIFYHOST).
    Patch by John Jawed GitHub PR #221 (Anthony)

- Fileinfo:
  . Fixed bug #63248 (Load multiple magic files from a directory under Windows).
    (Anatoliy)

- Libxml
  . Fixed bug #63389 (Missing context check on libxml_set_streams_context()
    causes memleak). (Laruence)

- Mbstring:
  . Fixed bug #63447 (max_input_vars doesn't filter variables when
    mbstring.encoding_translation = On). (Laruence)

- OCI8:
  . Fixed bug #63265 (Add ORA-00028 to the PHP_OCI_HANDLE_ERROR macro)
    (Chris Jones)

- PCRE:
  . Fixed bug #63180 (Corruption of hash tables). (Dmitry)
  . Fixed bug #63055 (Segfault in zend_gc with SF2 testsuite).
    (Dmitry, Laruence)
  . Fixed bug #63284 (Upgrade PCRE to 8.31). (Anatoliy)

- PDO:
  . Fixed bug #63235 (buffer overflow in use of SQLGetDiagRec).
    (Martin Osvald, Remi)

- PDO_pgsql:
  . Fixed bug #62593 (Emulate prepares behave strangely with PARAM_BOOL).
    (Will Fitch)

- Phar:
  . Fixed bug #63297 (Phar fails to write an openssl based signature).
    (Anatoliy)

- Streams:
  . Fixed bug #63240 (stream_get_line() return contains delimiter string).
    (Tjerk, Gustavo)

- Reflection:
  . Fixed bug #63399 (ReflectionClass::getTraitAliases() incorrectly resolves
    traitnames). (Laruence)

18 Oct 2012, PHP 5.4.8

- CLI server:
  . Implemented FR #63242 (Default error page in PHP built-in web server uses 
    outdated html/css). (pascal.chevrel@free.fr)
  . Changed response to unknown HTTP method to 501 according to RFC.
    (Niklas Lindgren).
  . Support HTTP PATCH method. Patch by Niklas Lindgren, GitHub PR #190.
    (Lars)

- Core:
  . Fixed bug #63219 (Segfault when aliasing trait method when autoloader
    throws excpetion). (Laruence)
  . Added optional second argument for assert() to specify custom message. Patch
    by Lonny Kapelushnik (lonny@lonnylot.com). (Lars)
  . Support building PHP with the native client toolchain. (Stuart Langley)
  . Added --offline option for tests. (Remi)
  . Fixed bug #63162 (parse_url does not match password component). (husman)
  . Fixed bug #63111 (is_callable() lies for abstract static method). (Dmitry)
  . Fixed bug #63093 (Segfault while load extension failed in zts-build).
    (Laruence)
  . Fixed bug #62976 (Notice: could not be converted to int when comparing
    some builtin classes). (Laruence)
  . Fixed bug #62955 (Only one directive is loaded from "Per Directory Values" 
    Windows registry). (aserbulov at parallels dot com)
  . Fixed bug #62907 (Double free when use traits). (Dmitry)
  . Fixed bug #61767 (Shutdown functions not called in certain error
    situation). (Dmitry)
  . Fixed bug #60909 (custom error handler throwing Exception + fatal error
    = no shutdown function). (Dmitry)
  . Fixed bug #60723 (error_log error time has changed to UTC ignoring default
    timezone). (Laruence)

- cURL:
  . Fixed bug #62085 (file_get_contents a remote file by Curl wrapper will
    cause cpu Soaring). (Pierrick)

- Date:
  . Fixed bug #62896 ("DateTime->modify('+0 days')" modifies DateTime object)
    (Lonny Kapelushnik)
  . Fixed bug #62561 (DateTime add 'P1D' adds 25 hours). (Lonny Kapelushnik)

- DOM:
  . Fixed bug #63015 (Incorrect arginfo for DOMErrorHandler). (Rob)

- FPM:
  . Fixed bug #62954 (startup problems fpm / php-fpm). (fat)
  . Fixed bug #62886 (PHP-FPM may segfault/hang on startup). (fat)
  . Fixed bug #63085 (Systemd integration and daemonize). (remi, fat)
  . Fixed bug #62947 (Unneccesary warnings on FPM). (fat)
  . Fixed bug #62887 (Only /status?plain&full gives "last request cpu"). (fat)
  . Fixed bug #62216 (Add PID to php-fpm init.d script). (fat)

- OCI8:
  . Fixed bug #60901 (Improve "tail" syntax for AIX installation) (Chris Jones)

- OpenSSL:
  . Implemented FR #61421 (OpenSSL signature verification missing RMD160, 
    SHA224, SHA256, SHA384, SHA512). (Mark Jones)

- PDO:
  . Fixed bug #63258 (seg fault with PDO and dblib using DBSETOPT(H->link,
    DBQUOTEDIDENT, 1)). (Laruence)
  . Fixed bug #63235 (buffer overflow in use of SQLGetDiagRec).
    (Martin Osvald, Remi)
    
- PDO Firebird:
  . Fixed bug #63214 (Large PDO Firebird Queries).
    (james at kenjim dot com)

- SOAP
  . Fixed bug #50997 (SOAP Error when trying to submit 2nd Element of a choice).
    (Dmitry)

- SPL:
  . Bug #62987 (Assigning to ArrayObject[null][something] overrides all 
    undefined variables). (Laruence)

- mbstring:
  . Allow passing null as a default value to mb_substr() and mb_strcut(). Patch
    by Alexander Moskaliov via GitHub PR #133. (Lars)

- Filter extension:
  . Bug #49510: Boolean validation fails with FILTER_NULL_ON_FAILURE with empty
    string or false. (Lars)

- Sockets
  . Fixed bug #63000 (MCAST_JOIN_GROUP on OSX is broken, merge of PR 185 by
    Igor Wiedler). (Lars)

13 Sep 2012, PHP 5.4.7

- Core:
  . Fixed bug (segfault while build with zts and GOTO vm-kind). (Laruence)
  . Fixed bug #62844 (parse_url() does not recognize //). (Andrew Faulds).
  . Fixed bug #62829 (stdint.h included on platform where HAVE_STDINT_H is not 
    set). (Felipe)
  . Fixed bug #62763 (register_shutdown_function and extending class).
    (Laruence)
  . Fixed bug #62725 (Calling exit() in a shutdown function does not return
    the exit value). (Laruence)
  . Fixed bug #62744 (dangling pointers made by zend_disable_class). (Laruence)
  . Fixed bug #62716 (munmap() is called with the incorrect length).
    (slangley@google.com)
  . Fixed bug #62358 (Segfault when using traits a lot). (Laruence)
  . Fixed bug #62328 (implementing __toString and a cast to string fails)
    (Laruence)
  . Fixed bug #51363 (Fatal error raised by var_export() not caught by error 
    handler). (Lonny Kapelushnik)
  . Fixed bug #40459 (Stat and Dir stream wrapper methods do not call 
    constructor). (Stas)

- CURL:
  . Fixed bug #62912 (CURLINFO_PRIMARY_* AND CURLINFO_LOCAL_* not exposed).
	(Pierrick)
  . Fixed bug #62839 (curl_copy_handle segfault with CURLOPT_FILE). (Pierrick)

- Intl:
  . Fixed Spoofchecker not being registered on ICU 49.1. (Gustavo)
  . Fix bug #62933 (ext/intl compilation error on icu 3.4.1). (Gustavo)
  . Fix bug #62915 (defective cloning in several intl classes). (Gustavo)

- Installation:
  . Fixed bug #62460 (php binaries installed as binary.dSYM). (Reeze Xia)

- PCRE:
  . Fixed bug #55856 (preg_replace should fail on trailing garbage). 
    (reg dot php at alf dot nu)

- PDO:
  . Fixed bug #62685 (Wrong return datatype in PDO::inTransaction()). (Laruence)

- Reflection:
  . Fixed bug #62892 (ReflectionClass::getTraitAliases crashes on importing 
    trait methods as private). (Felipe)
  . Fixed bug #62715 (ReflectionParameter::isDefaultValueAvailable() wrong
    result). (Laruence)

- Session:
  . Fixed bug (segfault due to retval is not initialized). (Laruence)
  . Fixed bug (segfault due to PS(mod_user_implemented) not be reseted 
    when close handler call exit). (Laruence)

- SOAP
  . Fixed bug #50997 (SOAP Error when trying to submit 2nd Element of a choice).
    (Dmitry)

- SPL:
  . Fixed bug #62904 (Crash when cloning an object which inherits SplFixedArray)
    (Laruence)
  . Implemented FR #62840 (Add sort flag to ArrayObject::ksort). (Laruence)

- Standard:
  . Fixed bug #62836 (Seg fault or broken object references on unserialize()).
    (Laruence)

- FPM:
  . Merged PR 121 by minitux to add support for slow request counting on PHP
    FPM status page. (Lars)

16 Aug 2012, PHP 5.4.6

- CLI Server:
  . Implemented FR #62700 (have the console output 'Listening on 
    http://localhost:8000'). (pascal.chevrel@free.fr)

- Core:
  . Fixed bug #62661 (Interactive php-cli crashes if include() is used in
    auto_prepend_file). (Laruence)
  . Fixed bug #62653: (unset($array[$float]) causes a crash). (Nikita Popov,
    Laruence)
  . Fixed bug #62565 (Crashes due non-initialized internal properties_table).
    (Felipe)
  . Fixed bug #60194 (--with-zend-multibyte and --enable-debug reports LEAK
    with run-test.php). (Laruence)

- CURL:
  . Fixed bug #62499 (curl_setopt($ch, CURLOPT_COOKIEFILE, "") returns false).
    (r.hampartsumyan@gmail.com, Laruence)

- DateTime:
  . Fixed Bug #62500 (Segfault in DateInterval class when extended). (Laruence)
  
- Fileinfo:
  . Fixed bug #61964 (finfo_open with directory causes invalid free). 
    (reeze.xia@gmail.com)

- Intl:
  . Fixed bug #62564 (Extending MessageFormatter and adding property causes 
    crash). (Felipe)

- MySQLnd:
  . Fixed bug #62594 (segfault in mysqlnd_res_meta::set_mode). (Laruence)

- readline:
  . Fixed bug #62612 (readline extension compilation fails with
    sapi/cli/cli.h: No such file). (Johannes)

- Reflection:
  . Implemented FR #61602 (Allow access to name of constant used as default 
    value). (reeze.xia@gmail.com)
  
- SimpleXML:
  . Implemented FR #55218 Get namespaces from current node. (Lonny)

- SPL:
  . Fixed bug #62616 (ArrayIterator::count() from IteratorIterator instance
    gives Segmentation fault). (Laruence, Gustavo)
  . Fixed bug #61527 (ArrayIterator gives misleading notice on next() when 
    moved to the end). (reeze.xia@gmail.com)

- Streams:
  . Fixed bug #62597 (segfault in php_stream_wrapper_log_error with ZTS build).
    (Laruence)

- Zlib:
  . Fixed bug #55544 (ob_gzhandler always conflicts with
    zlib.output_compression). (Laruence)

19 Jul 2012, PHP 5.4.5

- Core:
  . Fixed bug #62443 (Crypt SHA256/512 Segfaults With Malformed 
    Salt). (Anthony Ferrara)
  . Fixed bug #62432 (ReflectionMethod random corrupt memory on high
    concurrent). (Johannes)
  . Fixed bug #62373 (serialize() generates wrong reference to the object).
    (Moriyoshi)
  . Fixed bug #62357 (compile failure: (S) Arguments missing for built-in
    function __memcmp). (Laruence)
  . Fixed bug #61998 (Using traits with method aliases appears to result in
    crash during execution). (Dmitry)
  . Fixed bug #51094 (parse_ini_file() with INI_SCANNER_RAW cuts a value that
    includes a semi-colon). (Pierrick)
  . Fixed potential overflow in _php_stream_scandir (CVE-2012-2688). 
    (Jason Powell, Stas)

- EXIF:
  . Fixed information leak in ext exif (discovered by Martin Noga, 
    Matthew "j00ru" Jurczyk, Gynvael Coldwind)

- FPM:
  . Fixed bug #62205 (php-fpm segfaults (null passed to strstr)). (fat)
  . Fixed bug #62160 (Add process.priority to set nice(2) priorities). (fat)
  . Fixed bug #62153 (when using unix sockets, multiples FPM instances
  . Fixed bug #62033 (php-fpm exits with status 0 on some failures to start).
    (fat)
  . Fixed bug #61839 (Unable to cross-compile PHP with --enable-fpm). (fat)
  . Fixed bug #61835 (php-fpm is not allowed to run as root). (fat)
  . Fixed bug #61295 (php-fpm should not fail with commented 'user'
  . Fixed bug #61218 (FPM drops connection while receiving some binary values
    in FastCGI requests). (fat)
  . Fixed bug #61045 (fpm don't send error log to fastcgi clients). (fat)
    for non-root start). (fat)
  . Fixed bug #61026 (FPM pools can listen on the same address). (fat)
    can be launched without errors). (fat)

- Iconv:
  . Fix bug #55042 (Erealloc in iconv.c unsafe). (Stas)

- Intl:
  . Fixed bug #62083 (grapheme_extract() memory leaks). (Gustavo)
  . ResourceBundle constructor now accepts NULL for the first two arguments.
    (Gustavo)
  . Fixed bug #62081 (IntlDateFormatter constructor leaks memory when called
    twice). (Gustavo)
  . Fixed bug #62070 (Collator::getSortKey() returns garbage). (Gustavo)
  . Fixed bug #62017 (datefmt_create with incorrectly encoded timezone leaks
    pattern). (Gustavo)
  . Fixed bug #60785 (memory leak in IntlDateFormatter constructor). (Gustavo)

- JSON:
  . Fixed bug #61359 (json_encode() calls too many reallocs). (Stas)

- libxml:
  . Fixed bug #62266 (Custom extension segfaults during xmlParseFile with FPM
    SAPI). (Gustavo)

- Phar:
  . Fixed bug #62227 (Invalid phar stream path causes crash). (Felipe)

- Readline:
  . Fixed bug #62186 (readline fails to compile - void function should not
    return a value). (Johannes)

- Reflection:
  . Fixed bug #62384 (Attempting to invoke a Closure more than once causes 
    segfault). (Felipe)
  . Fixed bug #62202 (ReflectionParameter::getDefaultValue() memory leaks 
    with constant). (Laruence)

- Sockets:
  . Fixed bug #62025 (__ss_family was changed on AIX 5.3). (Felipe)

- SPL:
  . Fixed bug #62433 (Inconsistent behavior of RecursiveDirectoryIterator to
    dot files). (Laruence)
  . Fixed bug #62262 (RecursiveArrayIterator does not implement Countable).
    (Nikita Popov)

- XML Writer:
  . Fixed bug #62064 (memory leak in the XML Writer module). 
    (jean-pierre dot lozi at lip6 dot fr)

- Zip:
  . Upgraded libzip to 0.10.1 (Anatoliy)

14 Jun 2012, PHP 5.4.4

- COM:
  . Fixed bug #62146 com_dotnet cannot be built shared. (Johannes)

- CLI Server:
  . Implemented FR #61977 (Need CLI web-server support for files with .htm & 
    svg extensions). (Sixd, Laruence)
  . Improved performance while sending error page, this also fixed
    bug #61785 (Memory leak when access a non-exists file without router).
    (Laruence)
  . Fixed bug #61546 (functions related to current script failed when chdir() 
    in cli sapi). (Laruence, reeze.xia@gmail.com)

- Core:
  . Fixed missing bound check in iptcparse(). (chris at chiappa.net)
  . Fixed CVE-2012-2143. (Solar Designer)
  . Fixed bug #62097 (fix for for bug #54547). (Gustavo)
  . Fixed bug #62005 (unexpected behavior when incrementally assigning to a 
    member of a null object). (Laruence)
  . Fixed bug #61978 (Object recursion not detected for classes that implement
    JsonSerializable). (Felipe)
  . Fixed bug #61991 (long overflow in realpath_cache_get()). (Anatoliy)
  . Fixed bug #61922 (ZTS build doesn't accept zend.script_encoding config).
    (Laruence)
  . Fixed bug #61827 (incorrect \e processing on Windows) (Anatoliy)
  . Fixed bug #61782 (__clone/__destruct do not match other methods when checking
    access controls). (Stas)
  . Fixed bug #61764 ('I' unpacks n as signed if n > 2^31-1 on LP64). (Gustavo)
  . Fixed bug #61761 ('Overriding' a private static method with a different 
    signature causes crash). (Laruence)
  . Fixed bug #61730 (Segfault from array_walk modifying an array passed by
    reference). (Laruence)
  . Fixed bug #61728 (PHP crash when calling ob_start in request_shutdown 
    phase). (Laruence)
  . Fixed bug #61713 (Logic error in charset detection for htmlentities).
    (Anatoliy)
  . Fixed bug #61660 (bin2hex(hex2bin($data)) != $data). (Nikita Popov)
  . Fixed bug #61650 (ini parser crashes when using ${xxxx} ini variables
    (without apache2)). (Laruence)
  . Fixed bug #61605 (header_remove() does not remove all headers). (Laruence)
  . Fixed bug #54547 (wrong equality of string numbers). (Gustavo)
  . Fixed bug #54197 ([PATH=] sections incompatibility with user_ini.filename
    set to null). (Anatoliy)
  . Changed php://fd to be available only for CLI.

- CURL:
  . Fixed bug #61948 (CURLOPT_COOKIEFILE '' raises open_basedir restriction).
    (Laruence)

- Fileinfo
  . Fixed bug #61812 (Uninitialised value used in libmagic). 
    (Laruence, Gustavo)
  . Fixed bug #61566 failure caused by the posix lseek and read versions
    under windows in cdf_read(). (Anatoliy)
  . Fixed bug #61565 where php_stream_open_wrapper_ex tries to open a
    directory descriptor under windows. (Anatoliy)

- Intl
  . Fixed bug #62082 (Memory corruption in internal function 
    get_icu_disp_value_src_php()). (Gustavo)

- Libxml:
  . Fixed bug #61617 (Libxml tests failed(ht is already destroyed)).
    (Laruence)

- PDO:
  . Fixed bug #61755 (A parsing bug in the prepared statements can lead to
    access violations). (Johannes)

- Phar:
  . Fixed bug #61065 (Secunia SA44335, CVE-2012-2386). (Rasmus)

- Pgsql:
  . Added pg_escape_identifier/pg_escape_literal. (Yasuo Ohgaki)

- Streams:
  . Fixed bug #61961 (file_get_contents leaks when access empty file with
    maxlen set). (Reeze)

- Zlib:
  . Fixed bug #61820 (using ob_gzhandler will complain about headers already 
    sent when no compression). (Mike)
  . Fixed bug #61443 (can't change zlib.output_compression on the fly). (Mike)
  . Fixed bug #60761 (zlib.output_compression fails on refresh). (Mike)

08 May 2012, PHP 5.4.3

- CGI
  . Re-Fix PHP-CGI query string parameter vulnerability, CVE-2012-1823.
    (Stas)
  . Fix bug #61807 - Buffer Overflow in apache_request_headers.
    (nyt-php at countercultured dot net). 

03 May 2012, PHP 5.4.2

- Fix PHP-CGI query string parameter vulnerability, CVE-2012-1823. (Rasmus)

26 Apr 2012, PHP 5.4.1

- CLI Server:
  . Fixed bug #61461 (missing checks around malloc() calls). (Ilia)
  . Implemented FR #60850 (Built in web server does not set 
    $_SERVER['SCRIPT_FILENAME'] when using router). (Laruence)
  . "Connection: close" instead of "Connection: closed" (Gustavo)

- Core:
  . Fixed crash in ZTS using same class in many threads. (Johannes)
  . Fixed bug #61374 (html_entity_decode tries to decode code points that don't
    exist in ISO-8859-1). (Gustavo)
  . Fixed bug #61273 (call_user_func_array with more than 16333 arguments 
    leaks / crashes). (Laruence)
  . Fixed bug #61225 (Incorrect lexing of 0b00*+<NUM>). (Pierrick)
  . Fixed bug #61165 (Segfault - strip_tags()). (Laruence)
  . Fixed bug #61106 (Segfault when using header_register_callback). (Nikita
    Popov)
  . Fixed bug #61087 (Memory leak in parse_ini_file when specifying
    invalid scanner mode). (Nikic, Laruence)
  . Fixed bug #61072 (Memory leak when restoring an exception handler).
    (Nikic, Laruence)
  . Fixed bug #61058 (array_fill leaks if start index is PHP_INT_MAX).
    (Laruence)
  . Fixed bug #61052 (Missing error check in trait 'insteadof' clause). (Stefan)
  . Fixed bug #61011 (Crash when an exception is thrown by __autoload
    accessing a static property). (Laruence)
  . Fixed bug #61000 (Exceeding max nesting level doesn't delete numerical 
    vars). (Laruence)
  . Fixed bug #60978 (exit code incorrect). (Laruence)
  . Fixed bug #60911 (Confusing error message when extending traits). (Stefan)
  . Fixed bug #60801 (strpbrk() mishandles NUL byte). (Adam)
  . Fixed bug #60717 (Order of traits in use statement can cause a fatal
    error). (Stefan)
  . Fixed bug #60573 (type hinting with "self" keyword causes weird errors).
    (Laruence)
  . Fixed bug #60569 (Nullbyte truncates Exception $message). (Ilia)
  . Fixed bug #52719 (array_walk_recursive crashes if third param of the
    function is by reference). (Nikita Popov)
  . Improve performance of set_exception_handler while doing reset (Laruence)

- fileinfo:
  . Fix fileinfo test problems. (Anatoliy Belsky)

- FPM
  . Fixed bug #61430 (Transposed memset() params in sapi/fpm/fpm/fpm_shm.c).
    (michaelhood at gmail dot com, Ilia)

- Ibase
  . Fixed bug #60947 (Segmentation fault while executing ibase_db_info).
    (Ilia)

- Installation
  . Fixed bug #61172 (Add Apache 2.4 support). (Chris Jones)

- Intl:
  . Fixed bug #61487 (Incorrent bounds checking in grapheme_strpos).
    (Stas)

- mbstring:
  . MFH mb_ereg_replace_callback() for security enhancements. (Rui)

- mysqli
  . Fixed bug #61003 (mysql_stat() require a valid connection). (Johannes).

- mysqlnd
  . Fixed bug #61704 (Crash apache, phpinfo() threading issue). (Johannes)
  . Fixed bug #60948 (mysqlnd FTBFS when -Wformat-security is enabled).
    (Johannes)

- PDO
  . Fixed bug #61292 (Segfault while calling a method on an overloaded PDO 
    object). (Laruence)

- PDO_mysql
  . Fixed bug #61207 (PDO::nextRowset() after a multi-statement query doesn't
    always work). (Johannes)
  . Fixed bug #61194 (PDO should export compression flag with myslqnd).
    (Johannes)

- PDO_odbc
  . Fixed bug #61212 (PDO ODBC Segfaults on SQL_SUCESS_WITH_INFO). (Ilia)

- Phar
  . Fixed bug #61184 (Phar::webPhar() generates headers with trailing NUL
    bytes). (Nikita Popov)

- Readline:
  . Fixed bug #61088 (Memory leak in readline_callback_handler_install).
    (Nikic, Laruence)

- Reflection:
  . Implemented FR #61602 (Allow access to the name of constant
    used as function/method parameter's default value). (reeze.xia@gmail.com)
  . Fixed bug #60968 (Late static binding doesn't work with 
    ReflectionMethod::invokeArgs()). (Laruence)

- Session
  . Fixed bug #60634 (Segmentation fault when trying to die() in 
    SessionHandler::write()). (Ilia)

- SOAP
  . Fixed bug #61423 (gzip compression fails). (Ilia)
  . Fixed bug #60887 (SoapClient ignores user_agent option and sends no
    User-Agent header). (carloschilazo at gmail dot com)
  . Fixed bug #60842, #51775 (Chunked response parsing error when 
    chunksize length line is > 10 bytes). (Ilia)
  . Fixed bug #49853 (Soap Client stream context header option ignored).
    (Dmitry)

- SPL:
  . Fixed bug #61453 (SplObjectStorage does not identify objects correctly).
    (Gustavo)
  . Fixed bug #61347 (inconsistent isset behavior of Arrayobject). (Laruence)

- Standard:
  . Fixed memory leak in substr_replace. (Pierrick)
  . Make max_file_uploads ini directive settable outside of php.ini (Rasmus)
  . Fixed bug #61409 (Bad formatting on phpinfo()). (Jakub Vrana)
  . Fixed bug #60222 (time_nanosleep() does validate input params). (Ilia)
  . Fixed bug #60106 (stream_socket_server silently truncates long unix socket
    paths). (Ilia)

- XMLRPC:
  . Fixed bug #61264 (xmlrpc_parse_method_descriptions leaks temporary
    variable). (Nikita Popov)
  . Fixed bug #61097 (Memory leak in xmlrpc functions copying zvals). (Nikita
    Popov)

- Zlib:
  . Fixed bug #61306 (initialization of global inappropriate for ZTS). (Gustavo)
  . Fixed bug #61287 (A particular string fails to decompress). (Mike)
  . Fixed bug #61139 (gzopen leaks when specifying invalid mode). (Nikita Popov)

01 Mar 2012, PHP 5.4.0 

- Installation:
  . autoconf 2.59+ is now supported (and required) for generating the
    configure script with ./buildconf. Autoconf 2.60+ is desirable
    otherwise the configure help order may be incorrect.  (Rasmus, Chris Jones)

- Removed legacy features:
  . break/continue $var syntax. (Dmitry)
  . Safe mode and all related php.ini options. (Kalle)
  . register_globals and register_long_arrays php.ini options. (Kalle)
  . import_request_variables(). (Kalle)
  . allow_call_time_pass_reference. (Pierrick)
  . define_syslog_variables php.ini option and its associated function. (Kalle)
  . highlight.bg php.ini option. (Kalle)
  . safe_mode, safe_mode_gid, safe_mode_include_dir,
    safe_mode_exec_dir, safe_mode_allowed_env_vars and
    safe_mode_protected_env_vars php.ini options.
  . zend.ze1_compatibility_mode php.ini option.
  . Session bug compatibility mode (session.bug_compat_42 and
    session.bug_compat_warn php.ini options). (Kalle)
  . session_is_registered(), session_register() and session_unregister()
    functions. (Kalle)
  . y2k_compliance php.ini option. (Kalle)
  . magic_quotes_gpc, magic_quotes_runtime and magic_quotes_sybase
    php.ini options. get_magic_quotes_gpc, get_magic_quotes_runtime are kept
    but always return false, set_magic_quotes_runtime raises an
    E_CORE_ERROR. (Pierrick, Pierre)
  . Removed support for putenv("TZ=..") for setting the timezone. (Derick)
  . Removed the timezone guessing algorithm in case the timezone isn't set with
    date.timezone or date_default_timezone_set(). Instead of a guessed
    timezone, "UTC" is now used instead. (Derick)

- Moved extensions to PECL:
  . ext/sqlite.  (Note: the ext/sqlite3 and ext/pdo_sqlite extensions are
    not affected) (Johannes)

- General improvements:
  . Added short array syntax support ([1,2,3]), see UPGRADING guide for full
    details. (rsky0711 at gmail . com, sebastian.deutsch at 9elements . com,
    Pierre)
  . Added binary number format (0b001010). (Jonah dot Harris at gmail dot com)
  . Added support for Class::{expr}() syntax (Pierrick)
  . Added multibyte support by default. Previously PHP had to be compiled
    with --enable-zend-multibyte.  Now it can be enabled or disabled through
    the zend.multibyte directive in php.ini. (Dmitry)
  . Removed compile time dependency from ext/mbstring (Dmitry)
  . Added support for Traits. (Stefan, with fixes by Dmitry and Laruence)
  . Added closure $this support back. (Stas)
  . Added array dereferencing support. (Felipe)
  . Added callable typehint. (Hannes)
  . Added indirect method call through array. FR #47160. (Felipe)
  . Added DTrace support. (David Soria Parra)
  . Added class member access on instantiation (e.g. (new foo)->bar()) support.
    (Felipe)
  . <?= is now always available regardless of the short_open_tag setting. (Rasmus)
  . Implemented Zend Signal Handling (configurable option --enable-zend-signals, 
    off by default). (Lucas Nealan, Arnaud Le Blanc, Brian Shire, Ilia)
  . Improved output layer, see README.NEW-OUTPUT-API for internals. (Mike)
  . Improved UNIX build system to allow building multiple PHP binary SAPIs and
    one SAPI module the same time. FR #53271, FR #52419. (Jani)
  . Implemented closure rebinding as parameter to bindTo. (Gustavo Lopes)
  . Improved the warning message of incompatible arguments. (Laruence)
  . Improved ternary operator performance when returning arrays. (Arnaud, Dmitry)
  . Changed error handlers to only generate docref links when the docref_root 
    php.ini setting is not empty. (Derick)
  . Changed silent conversion of array to string to produce a notice. (Patrick)
  . Changed default encoding from ISO-8859-1 to UTF-8 when not specified in
    htmlspecialchars and htmlentities. (Rasmus)
  . Changed casting of null/''/false into an Object when adding a property
    from E_STRICT into a warning. (Scott)
  . Changed E_ALL to include E_STRICT. (Stas)
  . Disabled Windows CRT warning by default, can be enabled again using the
    php.ini directive windows_show_crt_warnings. (Pierre)
  . Fixed bug #55378: Binary number literal returns float number though its
    value is small enough. (Derick)

- Improved Zend Engine memory usage: (Dmitry)
  . Improved parse error messages. (Felipe)
  . Replaced zend_function.pass_rest_by_reference by
    ZEND_ACC_PASS_REST_BY_REFERENCE in zend_function.fn_flags.
  . Replaced zend_function.return_reference by ZEND_ACC_RETURN_REFERENCE
    in zend_function.fn_flags.
  . Removed zend_arg_info.required_num_args as it was only needed for internal
    functions. Now the first arg_info for internal functions (which has special
    meaning) is represented by the zend_internal_function_info structure.
  . Moved zend_op_array.size, size_var, size_literal, current_brk_cont,
    backpatch_count into CG(context) as they are used only during compilation.
  . Moved zend_op_array.start_op into EG(start_op) as it's used only for
    'interactive' execution of a single top-level op-array.
  . Replaced zend_op_array.done_pass_two by ZEND_ACC_DONE_PASS_TWO in
    zend_op_array.fn_flags.
  . op_array.vars array is trimmed (reallocated) during pass_two.
  . Replaced zend_class_entry.constants_updated by ZEND_ACC_CONSTANTS_UPDATED
    in zend_class_entry.ce_flags.
  . Reduced the size of zend_class_entry by sharing the same memory space
    by different information for internal and user classes.
    See zend_class_entry.info union.
  . Reduced size of temp_variable.

- Improved Zend Engine - performance tweaks and optimizations: (Dmitry)
  . Inlined most probable code-paths for arithmetic operations directly into
    executor.
  . Eliminated unnecessary iterations during request startup/shutdown.
  . Changed $GLOBALS into a JIT autoglobal, so it's initialized only if used.
    (this may affect opcode caches!)
  . Improved performance of @ (silence) operator.
  . Simplified string offset reading. Given $str="abc" then $str[1][0] is now
    a legal construct.
  . Added caches to eliminate repeatable run-time bindings of functions,
    classes, constants, methods and properties.
  . Added concept of interned strings. All strings constants known at compile
    time are allocated in a single copy and never changed.
  . ZEND_RECV now always has IS_CV as its result.
  . ZEND_CATCH now has to be used only with constant class names.
  . ZEND_FETCH_DIM_? may fetch array and dimension operands in different order.
  . Simplified ZEND_FETCH_*_R operations. They can't be used with the
    EXT_TYPE_UNUSED flag any more. This is a very rare and useless case.
    ZEND_FREE might be required after them instead.
  . Split ZEND_RETURN into two new instructions ZEND_RETURN and
    ZEND_RETURN_BY_REF.
  . Optimized access to global constants using values with pre-calculated
    hash_values from the literals table.
  . Optimized access to static properties using executor specialization.
    A constant class name may be used as a direct operand of ZEND_FETCH_*
    instruction without previous ZEND_FETCH_CLASS.
  . zend_stack and zend_ptr_stack allocation is delayed until actual usage.

- Other improvements to Zend Engine:
  . Added an optimization which saves memory and emalloc/efree calls for empty
    HashTables. (Stas, Dmitry)
  . Added ability to reset user opcode handlers (Yoram).
  . Changed the structure of op_array.opcodes. The constant values are moved from
    opcode operands into a separate literal table. (Dmitry)
  . Fixed (disabled) inline-caching for ZEND_OVERLOADED_FUNCTION methods.
    (Dmitry)

- Improved core functions:
  . Enforce an extended class' __construct arguments to match the
    abstract constructor in the base class.
  . Disallow reusing superglobal names as parameter names.
  . Added optional argument to debug_backtrace() and debug_print_backtrace()
    to limit the amount of stack frames returned. (Sebastian, Patrick)
  . Added hex2bin() function. (Scott)
  . number_format() no longer truncates multibyte decimal points and thousand
    separators to the first byte. FR #53457. (Adam)
  . Added support for object references in recursive serialize() calls.
    FR #36424. (Mike)
  . Added support for SORT_NATURAL and SORT_FLAG_CASE in array
    sort functions (sort, rsort, ksort, krsort, asort, arsort and
    array_multisort). FR#55158 (Arpad)
  . Added stream metadata API support and stream_metadata() stream class
    handler. (Stas)
  . User wrappers can now define a stream_truncate() method that responds
    to truncation, e.g. through ftruncate(). FR #53888. (Gustavo)
  . Improved unserialize() performance.
    (galaxy dot mipt at gmail dot com, Kalle)
  . Changed array_combine() to return empty array instead of FALSE when both
    parameter arrays are empty. FR #34857. (joel.perras@gmail.com)
  . Fixed bug #61095 (Incorect lexing of 0x00*+<NUM>). (Etienne)
  . Fixed bug #60965 (Buffer overflow on htmlspecialchars/entities with
    $double=false). (Gustavo)
  . Fixed bug #60895 (Possible invalid handler usage in windows random
    functions). (Pierre)
  . Fixed bug #60879 (unserialize() Does not invoke __wakeup() on object).
    (Pierre, Steve)
  . Fixed bug #60825 (Segfault when running symfony 2 tests).
    (Dmitry, Laruence)
  . Fixed bug #60627 (httpd.worker segfault on startup with php_value).
  . Fixed bug #60613 (Segmentation fault with $cls->{expr}() syntax). (Dmitry)
  . Fixed bug #60611 (Segmentation fault with Cls::{expr}() syntax). (Laruence)
    (Laruence)
  . Fixed bug #60558 (Invalid read and writes). (Laruence)
  . Fixed bug #60444 (Segmentation fault with include & class extending).
    (Laruence, Dmitry).
  . Fixed bug #60362 (non-existent sub-sub keys should not have values).
    (Laruence, alan_k, Stas)
  . Fixed bug #60350 (No string escape code for ESC (ascii 27), normally \e).
    (php at mickweiss dot com)
  . Fixed bug #60321 (ob_get_status(true) no longer returns an array when
    buffer is empty). (Pierrick)
  . Fixed bug #60282 (Segfault when using ob_gzhandler() with open buffers).
    (Laruence)
  . Fixed bug #60240 (invalid read/writes when unserializing specially crafted
    strings). (Mike)
  . Fixed bug #60227 (header() cannot detect the multi-line header with
     CR(0x0D)). (rui)
  . Fixed bug #60174 (Notice when array in method prototype error).
    (Laruence)
  . Fixed bug #60169 (Conjunction of ternary and list crashes PHP).
    (Laruence)
  . Fixed bug #60038 (SIGALRM cause segfault in php_error_cb). (Laruence)
    (klightspeed at netspace dot net dot au)
  . Fixed bug #55871 (Interruption in substr_replace()). (Stas)
  . Fixed bug #55801 (Behavior of unserialize has changed). (Mike)
  . Fixed bug #55758 (Digest Authenticate missed in 5.4) . (Laruence)
  . Fixed bug #55748 (multiple NULL Pointer Dereference with zend_strndup())
    (CVE-2011-4153). (Stas)
  . Fixed bug #55124 (recursive mkdir fails with current (dot) directory in path).
    (Pierre)
  . Fixed bug #55084 (Function registered by header_register_callback is
    called only once per process). (Hannes)
  . Implement FR #54514 (Get php binary path during script execution).
    (Laruence)
  . Fixed bug #52211 (iconv() returns part of string on error). (Felipe)
  . Fixed bug #51860 (Include fails with toplevel symlink to /). (Dmitry)

- Improved generic SAPI support: 
  . Added $_SERVER['REQUEST_TIME_FLOAT'] to include microsecond precision. 
    (Patrick)
  . Added header_register_callback() which is invoked immediately
    prior to the sending of headers and after default headers have
    been added. (Scott)
  . Added http_response_code() function. FR #52555. (Paul Dragoonis, Kalle)
  . Fixed bug #55500 (Corrupted $_FILES indices lead to security concern).
    (CVE-2012-1172). (Stas)
  . Fixed bug #54374 (Insufficient validating of upload name leading to 
    corrupted $_FILES indices). (CVE-2012-1172). (Stas, lekensteyn at gmail dot com)

- Improved CLI SAPI:
  . Added built-in web server that is intended for testing purpose. 
    (Moriyoshi, Laruence, and fixes by Pierre, Derick, Arpad,
    chobieee at gmail dot com)
  . Added command line option --rz <name> which shows information of the
    named Zend extension. (Johannes)
  . Interactive readline shell improvements: (Johannes)
    . Added "cli.pager" php.ini setting to set a pager for output.
    . Added "cli.prompt" php.ini setting to configure the shell prompt.
    . Added shortcut #inisetting=value to change php.ini settings at run-time.
    . Changed shell not to terminate on fatal errors.
    . Interactive shell works with shared readline extension. FR #53878.

- Improved CGI/FastCGI SAPI: (Dmitry)
  . Added apache compatible functions: apache_child_terminate(),
    getallheaders(), apache_request_headers() and apache_response_headers()
  . Improved performance of FastCGI request parsing.
  . Fixed reinitialization of SAPI callbacks after php_module_startup().
    (Dmitry)

- Improved PHP-FPM SAPI:
  . Removed EXPERIMENTAL flag. (fat)
  . Fixed bug #60659 (FPM does not clear auth_user on request accept).
    (bonbons at linux-vserver dot org)

- Improved Litespeed SAPI:
  . Fixed bug #55769 (Make Fails with "Missing Separator" error). (Adam)

- Improved Date extension:
  . Added the + modifier to parseFromFormat to allow trailing text in the
    string to parse without throwing an error. (Stas, Derick)

- Improved DBA extension:
  . Added Tokyo Cabinet abstract DB support. (Michael Maclean)
  . Added Berkeley DB 5 support. (Johannes, Chris Jones)

- Improved DOM extension:
  . Added the ability to pass options to loadHTML (Chregu, fxmulder at gmail dot com)

- Improved filesystem functions:
  . scandir() now accepts SCANDIR_SORT_NONE as a possible sorting_order value.
    FR #53407. (Adam)

- Improved HASH extension:
  . Added Jenkins's one-at-a-time hash support. (Martin Jansen)
  . Added FNV-1 hash support. (Michael Maclean)
  . Made Adler32 algorithm faster. FR #53213. (zavasek at yandex dot ru)
  . Removed Salsa10/Salsa20, which are actually stream ciphers (Mike)
  . Fixed bug #60221 (Tiger hash output byte order) (Mike)

- Improved intl extension:
  . Added Spoofchecker class, allows checking for visibly confusable characters and
    other security issues. (Scott)
  . Added Transliterator class, allowing transliteration of strings. 
    (Gustavo)
  . Added support for UTS #46. (Gustavo)
  . Fixed build on Fedora 15 / Ubuntu 11. (Hannes)
  . Fixed bug #55562 (grapheme_substr() returns false on big length). (Stas)

- Improved JSON extension:
  . Added new json_encode() option JSON_UNESCAPED_UNICODE. FR #53946.
    (Alexander, Gwynne)
  . Added JsonSerializable interface. (Sara)
  . Added JSON_BIGINT_AS_STRING, extended json_decode() sig with $options.
    (Sara)
  . Added support for JSON_NUMERIC_CHECK option in json_encode() that converts
    numeric strings to integers. (Ilia)
  . Added new json_encode() option JSON_UNESCAPED_SLASHES. FR #49366. (Adam)
  . Added new json_encode() option JSON_PRETTY_PRINT. FR #44331. (Adam)

- Improved LDAP extension:
  . Added paged results support. FR #42060. (ando@OpenLDAP.org,
    iarenuno@eteo.mondragon.edu, jeanseb@au-fil-du.net, remy.saissy@gmail.com)

- Improved mbstring extension:
  . Added Shift_JIS/UTF-8 Emoji (pictograms) support. (Rui)
  . Added JIS X0213:2004 (Shift_JIS-2004, EUC-JP-2004, ISO-2022-JP-2004)
    support. (Rui)
  . Ill-formed UTF-8 check for security enhancements. (Rui)
  . Added MacJapanese (Shift_JIS) and gb18030 encoding support. (Rui)
  . Added encode/decode in hex format to mb_[en|de]code_numericentity(). (Rui)
  . Added user JIS X0213:2004 (Shift_JIS-2004, EUC-JP-2004, ISO-2022-JP-2004)
    support. (Rui)
  . Added the user defined area for CP936 and CP950 (Rui).
  . Fixed bug #60306 (Characters lost while converting from cp936 to utf8).
    (Laruence)

- Improved MySQL extensions:
  . MySQL: Deprecated mysql_list_dbs(). FR #50667. (Andrey)
  . mysqlnd: Added named pipes support. FR #48082. (Andrey)
  . MySQLi: Added iterator support in MySQLi. mysqli_result implements
    Traversable. (Andrey, Johannes)
  . PDO_mysql: Removed support for linking with MySQL client libraries older
    than 4.1. (Johannes)
  . ext/mysql, mysqli and pdo_mysql now use mysqlnd by default. (Johannes)
  . Fixed bug #55473 (mysql_pconnect leaks file descriptors on reconnect). 
    (Andrey, Laruence)
  . Fixed bug #55653 (PS crash with libmysql when binding same variable as 
    param and out). (Laruence)

- Improved OpenSSL extension:
  . Added AES support. FR #48632. (yonas dot y at gmail dot com, Pierre)
  . Added no padding option to openssl_encrypt()/openssl_decrypt(). (Scott)
  . Use php's implementation for Windows Crypto API in
    openssl_random_pseudo_bytes. (Pierre)
  . On error in openssl_random_pseudo_bytes() made sure we set strong result
    to false. (Scott)
  . Fixed possible attack in SSL sockets with SSL 3.0 / TLS 1.0.
    CVE-2011-3389. (Scott)
  . Fixed bug #61124 (Crash when decoding an invalid base64 encoded string).
    (me at ktamura dot com, Scott)

- Improved PDO:
  . Fixed PDO objects binary incompatibility. (Dmitry)

- PDO DBlib driver:
  . Added nextRowset support.
  . Fixed bug #50755 (PDO DBLIB Fails with OOM).

- Improved PostgreSQL extension:
  . Added support for "extra" parameter for PGNotify().
    (r dot i dot k at free dot fr, Ilia)

- Improved PCRE extension:
  . Changed third parameter of preg_match_all() to optional. FR #53238. (Adam)

- Improved Readline extension:
  . Fixed bug #54450 (Enable callback support when built against libedit).
    (fedora at famillecollet dot com, Hannes)

- Improved Reflection extension:
  . Added ReflectionClass::newInstanceWithoutConstructor() to create a new
    instance of a class without invoking its constructor. FR #55490.
    (Sebastian)
  . Added ReflectionExtension::isTemporary() and
    ReflectionExtension::isPersistent() methods. (Johannes)
  . Added ReflectionZendExtension class. (Johannes)
  . Added ReflectionClass::isCloneable(). (Felipe)

- Improved Session extension:
  . Expose session status via new function, session_status (FR #52982) (Arpad)
  . Added support for object-oriented session handlers. (Arpad)
  . Added support for storing upload progress feedback in session data. (Arnaud)
  . Changed session.entropy_file to default to /dev/urandom or /dev/arandom if
    either is present at compile time. (Rasmus)
  . Fixed bug #60860 (session.save_handler=user without defined function core
    dumps). (Felipe)
  . Implement FR #60551 (session_set_save_handler should support a core's
    session handler interface). (Arpad)
  . Fixed bug #60640 (invalid return values). (Arpad)

- Improved SNMP extension (Boris Lytochkin):
  . Added OO API. FR #53594 (php-snmp rewrite).
  . Sanitized return values of existing functions. Now it returns FALSE on
    failure.
  . Allow ~infinite OIDs in GET/GETNEXT/SET queries. Autochunk them to max_oids
    upon request.
  . Introducing unit tests for extension with ~full coverage.
  . IPv6 support. (FR #42918)
  . Way of representing OID value can now be changed when SNMP_VALUE_OBJECT
    is used for value output mode. Use or'ed SNMP_VALUE_LIBRARY(default if
    not specified) or SNMP_VALUE_PLAIN. (FR #54502)
  . Fixed bug #60749 (SNMP module should not strip non-standard SNMP port
    from hostname). (Boris Lytochkin)
  . Fixed bug #60585 (php build fails with USE flag snmp when IPv6 support
    is disabled). (Boris Lytochkin)
  . Fixed bug #53862 (snmp_set_oid_output_format does not allow returning to default)
  . Fixed bug #46065 (snmp_set_quick_print() persists between requests)
  . Fixed bug #45893 (Snmp buffer limited to 2048 char)
  . Fixed bug #44193 (snmp v3 noAuthNoPriv doesn't work)

- Improved SOAP extension:
  . Added new SoapClient option "keep_alive". FR #60329. (Pierrick)
  . Fixed basic HTTP authentication for WSDL sub requests. (Dmitry)

- Improved SPL extension:
  . Added RegexIterator::getRegex() method. (Joshua Thijssen)
  . Added SplObjectStorage::getHash() hook. (Etienne)
  . Added CallbackFilterIterator and RecursiveCallbackFilterIterator. (Arnaud)
  . Added missing class_uses(..) as pointed out by #55266 (Stefan)
  . Immediately reject wrong usages of directories under Spl(Temp)FileObject
    and friends. (Etienne, Pierre)
  . FilesystemIterator, GlobIterator and (Recursive)DirectoryIterator now use
    the default stream context. (Hannes)
  . Fixed bug #60201 (SplFileObject::setCsvControl does not expose third
    argument via Reflection). (Peter)
  . Fixed bug #55287 (spl_classes() not includes CallbackFilter classes)
    (sasezaki at gmail dot com, salathe)

- Improved Sysvshm extension:
  . Fixed bug #55750 (memory copy issue in sysvshm extension).
    (Ilia, jeffhuang9999 at gmail dot com)

- Improved Tidy extension:
  . Fixed bug #54682 (Tidy::diagnose() NULL pointer dereference).
    (Maksymilian Arciemowicz, Felipe)

- Improved Tokenizer extension:
  . Fixed bug #54089 (token_get_all with regards to __halt_compiler is
    not binary safe). (Nikita Popov)

- Improved XSL extension:
  . Added XsltProcessor::setSecurityPrefs($options) and getSecurityPrefs() to
    define forbidden operations within XSLT stylesheets, default is not to
    enable write operations from XSLT. Bug #54446 (Chregu, Nicolas Gregoire)
  . XSL doesn't stop transformation anymore, if a PHP function can't be called
    (Christian)

- Improved ZLIB extension:
  . Re-implemented non-file related functionality. (Mike)
  . Fixed bug #55544 (ob_gzhandler always conflicts with zlib.output_compression).
    (Mike)

14 Jun 2012, PHP 5.3.14

- CLI SAPI:
  . Fixed bug #61546 (functions related to current script failed when chdir() 
    in cli sapi). (Laruence, reeze.xia@gmail.com)

- CURL:
  . Fixed bug #61948 (CURLOPT_COOKIEFILE '' raises open_basedir restriction).
    (Laruence)

- COM:
  . Fixed bug #62146 com_dotnet cannot be built shared. (Johannes)

- Core:
  . Fixed CVE-2012-2143. (Solar Designer)
  . Fixed missing bound check in iptcparse(). (chris at chiappa.net)
  . Fixed bug #62373 (serialize() generates wrong reference to the object).
    (Moriyoshi)
  . Fixed bug #62005 (unexpected behavior when incrementally assigning to a 
    member of a null object). (Laruence)
  . Fixed bug #61991 (long overflow in realpath_cache_get()). (Anatoliy)
  . Fixed bug #61764 ('I' unpacks n as signed if n > 2^31-1 on LP64). (Gustavo)
  . Fixed bug #61730 (Segfault from array_walk modifying an array passed by
    reference). (Laruence)
  . Fixed bug #61713 (Logic error in charset detection for htmlentities).
    (Anatoliy)
  . Fixed bug #54197 ([PATH=] sections incompatibility with user_ini.filename
    set to null). (Anatoliy)
  . Changed php://fd to be available only for CLI.

- Fileinfo:
  . Fixed bug #61812 (Uninitialised value used in libmagic). 
    (Laruence, Gustavo)

- Iconv extension:
  . Fixed a bug that iconv extension fails to link to the correct library
    when another extension makes use of a library that links to the iconv
    library. See https://bugs.gentoo.org/show_bug.cgi?id=364139 for detail.
    (Moriyoshi)

- Intl:
  . Fixed bug #62082 (Memory corruption in internal function
    get_icu_disp_value_src_php()). (Gustavo)

- JSON
  . Fixed bug #61537 (json_encode() incorrectly truncates/discards
    information). (Adam)

- PDO:
  . Fixed bug #61755 (A parsing bug in the prepared statements can lead to
    access violations). (Johannes)

- Phar:
  . Fix bug #61065 (Secunia SA44335). (Rasmus)

- Streams:
  . Fixed bug #61961 (file_get_contents leaks when access empty file with
    maxlen set). (Reeze)

08 May 2012, PHP 5.3.13
- CGI
  . Improve fix for PHP-CGI query string parameter vulnerability, CVE-2012-2311.
    (Stas)

03 May 2012, PHP 5.3.12
- Fix PHP-CGI query string parameter vulnerability, CVE-2012-1823. (Rasmus)

26 Apr 2012, PHP 5.3.11

- Core:
  . Fixed bug #61605 (header_remove() does not remove all headers).
    (Laruence)
  . Fixed bug #61541 (Segfault when using ob_* in output_callback).
    (reeze.xia@gmail.com)
  . Fixed bug #61273 (call_user_func_array with more than 16333 arguments
    leaks / crashes). (Laruence)
  . Fixed bug #61165 (Segfault - strip_tags()). (Laruence)
  . Improved max_input_vars directive to check nested variables (Dmitry).
  . Fixed bug #61095 (Incorect lexing of 0x00*+<NUM>). (Etienne)
  . Fixed bug #61087 (Memory leak in parse_ini_file when specifying
    invalid scanner mode). (Nikic, Laruence)
  . Fixed bug #61072 (Memory leak when restoring an exception handler).
    (Nikic, Laruence)
  . Fixed bug #61058 (array_fill leaks if start index is PHP_INT_MAX).
    (Laruence)
  . Fixed bug #61043 (Regression in magic_quotes_gpc fix for CVE-2012-0831).
    (Ondřej Surý)
  . Fixed bug #61000 (Exceeding max nesting level doesn't delete numerical
    vars). (Laruence)
  . Fixed bug #60895 (Possible invalid handler usage in windows random
    functions). (Pierre)
  . Fixed bug #60825 (Segfault when running symfony 2 tests).
    (Dmitry, Laruence)
  . Fixed bug #60801 (strpbrk() mishandles NUL byte). (Adam)
  . Fixed bug #60569 (Nullbyte truncates Exception $message). (Ilia)
  . Fixed bug #60227 (header() cannot detect the multi-line header with CR).
    (rui, Gustavo)
  . Fixed bug #60222 (time_nanosleep() does validate input params). (Ilia)
  . Fixed bug #54374 (Insufficient validating of upload name leading to 
    corrupted $_FILES indices). (CVE-2012-1172). (Stas, lekensteyn at
    gmail dot com, Pierre)
  . Fixed bug #52719 (array_walk_recursive crashes if third param of the
    function is by reference). (Nikita Popov)
  . Fixed bug #51860 (Include fails with toplevel symlink to /). (Dmitry)

- DOM
  . Added debug info handler to DOM objects. (Gustavo, Joey Smith)

- FPM
  . Fixed bug #61430 (Transposed memset() params in sapi/fpm/fpm/fpm_shm.c).
    (michaelhood at gmail dot com, Ilia)

- Ibase
  . Fixed bug #60947 (Segmentation fault while executing ibase_db_info).
    (Ilia)

- Installation
  . Fixed bug #61172 (Add Apache 2.4 support). (Chris Jones)

- Fileinfo
  . Fixed bug #61173 (Unable to detect error from finfo constructor). (Gustavo)

- Firebird Database extension (ibase):
  . Fixed bug #60802 (ibase_trans() gives segfault when passing params).

- Libxml:
  . Fixed bug #61617 (Libxml tests failed(ht is already destroyed)).
    (Laruence)
  . Fixed bug #61367 (open_basedir bypass using libxml RSHUTDOWN). 
    (Tim Starling)

- mysqli
  . Fixed bug #61003 (mysql_stat() require a valid connection). (Johannes).

- PDO_mysql
  . Fixed bug #61207 (PDO::nextRowset() after a multi-statement query doesn't
    always work). (Johannes)
  . Fixed bug #61194 (PDO should export compression flag with myslqnd).
    (Johannes)

- PDO_odbc 
  . Fixed bug #61212 (PDO ODBC Segfaults on SQL_SUCESS_WITH_INFO). (Ilia)

- PDO_pgsql
  . Fixed bug #61267 (pdo_pgsql's PDO::exec() returns the number of SELECTed
    rows on postgresql >= 9). (ben dot pineau at gmail dot com)

- PDO_Sqlite extension:
  . Add createCollation support. (Damien)

- Phar:
  . Fixed bug #61184 (Phar::webPhar() generates headers with trailing NUL
    bytes). (Nikic)

- PHP-FPM SAPI:
  . Fixed bug #60811 (php-fpm compilation problem). (rasmus)

- Readline:
  . Fixed bug #61088 (Memory leak in readline_callback_handler_install).
    (Nikic, Laruence)
  . Add open_basedir checks to readline_write_history and readline_read_history.
    (Rasmus, reported by Mateusz Goik)

- Reflection:
  . Fixed bug #61388 (ReflectionObject:getProperties() issues invalid reads
    when get_properties returns a hash table with (inaccessible) dynamic
    numeric properties). (Gustavo)
  . Fixed bug #60968 (Late static binding doesn't work with 
    ReflectionMethod::invokeArgs()). (Laruence)

- SOAP
  . Fixed basic HTTP authentication for WSDL sub requests. (Dmitry)
  . Fixed bug #60887 (SoapClient ignores user_agent option and sends no
    User-Agent header). (carloschilazo at gmail dot com)
  . Fixed bug #60842, #51775 (Chunked response parsing error when 
    chunksize length line is > 10 bytes). (Ilia)
  . Fixed bug #49853 (Soap Client stream context header option ignored).
    (Dmitry)

- SPL
  . Fixed memory leak when calling SplFileInfo's constructor twice. (Felipe)
  . Fixed bug #61418 (Segmentation fault when DirectoryIterator's or
    FilesystemIterator's iterators are requested more than once without
    having had its dtor callback called in between). (Gustavo)
  . Fixed bug #61347 (inconsistent isset behavior of Arrayobject). (Laruence)
  . Fixed bug #61326 (ArrayObject comparison). (Gustavo)

- SQLite3 extension:
  . Add createCollation() method. (Brad Dewar)

- Session:
  . Fixed bug #60860 (session.save_handler=user without defined function core
    dumps). (Felipe)
  . Fixed bug #60634 (Segmentation fault when trying to die() in
    SessionHandler::write()). (Ilia)

- Streams:
  . Fixed bug #61371 (stream_context_create() causes memory leaks on use
    streams_socket_create). (Gustavo)
  . Fixed bug #61253 (Wrappers opened with errors concurrency problem on ZTS).
    (Gustavo)
  . Fixed bug #61115 (stream related segfault on fatal error in
    php_stream_context_link). (Gustavo)
  . Fixed bug #60817 (stream_get_line() reads from stream even when there is
    already sufficient data buffered). stream_get_line() now behaves more like
    fgets(), as is documented. (Gustavo)
  . Further fix for bug #60455 (stream_get_line misbehaves if EOF is not
    detected together with the last read). (Gustavo)
  . Fixed bug #60106 (stream_socket_server silently truncates long unix
    socket paths). (Ilia)

- Tidy:
  . Fixed bug #54682 (tidy null pointer dereference). (Tony, David Soria Parra)

- XMLRPC:
  . Fixed bug #61264 (xmlrpc_parse_method_descriptions leaks temporary
    variable). (Nikita Popov)
  . Fixed bug #61097 (Memory leak in xmlrpc functions copying zvals). (Nikic)

- Zlib:
  . Fixed bug #61139 (gzopen leaks when specifying invalid mode). (Nikic)

02 Feb 2012, PHP 5.3.10

- Core:
  . Fixed arbitrary remote code execution vulnerability reported by Stefan 
    Esser, CVE-2012-0830. (Stas, Dmitry)

10 Jan 2012, PHP 5.3.9

- Core:
  . Added max_input_vars directive to prevent attacks based on hash collisions
    (CVE-2011-4885) (Dmitry).
  . Fixed bug #60205 (possible integer overflow in content_length). (Laruence)
  . Fixed bug #60139 (Anonymous functions create cycles not detected by the
    GC). (Dmitry)
  . Fixed bug #60138 (GC crash with referenced array in RecursiveArrayIterator)
    (Dmitry).
  . Fixed bug #60120 (proc_open's streams may hang with stdin/out/err when 
    the data exceeds or is equal to 2048 bytes). (Pierre, Pascal Borreli)
  . Fixed bug #60099 (__halt_compiler() works in braced namespaces). (Felipe)
  . Fixed bug #60019 (Function time_nanosleep() is undefined on OS X). (Ilia)
  . Fixed bug #55874 (GCC does not provide __sync_fetch_and_add on some archs).
    (klightspeed at netspace dot net dot au)
  . Fixed bug #55798 (serialize followed by unserialize with numeric object
    prop. gives integer prop). (Gustavo)
  . Fixed bug #55749 (TOCTOU issue in getenv() on Windows builds). (Pierre)
  . Fixed bug #55707 (undefined reference to `__sync_fetch_and_add_4' on Linux
    parisc). (Felipe)
  . Fixed bug #55674 (fgetcsv & str_getcsv skip empty fields in some
    tab-separated records). (Laruence)
  . Fixed bug #55649 (Undefined function Bug()). (Laruence)
  . Fixed bug #55622 (memory corruption in parse_ini_string). (Pierre)
  . Fixed bug #55576 (Cannot conditionally move uploaded file without race
    condition). (Gustavo)
  . Fixed bug #55510: $_FILES 'name' missing first character after upload.
    (Arpad)
  . Fixed bug #55509 (segfault on x86_64 using more than 2G memory). (Laruence)
  . Fixed bug #55504 (Content-Type header is not parsed correctly on
    HTTP POST request). (Hannes)
  . Fixed bug #55475 (is_a() triggers autoloader, new optional 3rd argument to
    is_a and is_subclass_of). (alan_k)
  . Fixed bug #52461 (Incomplete doctype and missing xmlns). 
    (virsacer at web dot de, Pierre)
  . Fixed bug #55366 (keys lost when using substr_replace an array). (Arpad)
  . Fixed bug #55273 (base64_decode() with strict rejects whitespace after
    pad). (Ilia)
  . Fixed bug #52624 (tempnam() by-pass open_basedir with nonnexistent
    directory). (Felipe)
  . Fixed bug #50982 (incorrect assumption of PAGE_SIZE size). (Dmitry)
  . Fixed invalid free in call_user_method() function. (Felipe)
  . Fixed bug #43200 (Interface implementation / inheritence not possible in
    abstract classes). (Felipe)


- BCmath:
  . Fixed bug #60377 (bcscale related crashes on 64bits platforms). (shm)

- Calendar:
  . Fixed bug #55797 (Integer overflow in SdnToGregorian leads to segfault (in
    optimized builds). (Gustavo)

- cURL:
  . Fixed bug #60439 (curl_copy_handle segfault when used with
    CURLOPT_PROGRESSFUNCTION). (Pierrick)
  . Fixed bug #54798 (Segfault when CURLOPT_STDERR file pointer is closed
    before calling curl_exec). (Hannes)
  . Fixed issues were curl_copy_handle() would sometimes lose copied
    preferences. (Hannes)

- DateTime:
  . Fixed bug #60373 (Startup errors with log_errors on cause segfault).
    (Derick)
  . Fixed bug #60236 (TLA timezone dates are not converted properly from
    timestamp). (Derick)
  . Fixed bug #55253 (DateTime::add() and sub() result -1 hour on objects with
    time zone type 2). (Derick)
  . Fixed bug #54851 (DateTime::createFromFormat() doesn't interpret "D").
    (Derick)
  . Fixed bug #53502 (strtotime with timezone memory leak). (Derick)
  . Fixed bug #52062 (large timestamps with DateTime::getTimestamp and
    DateTime::setTimestamp). (Derick)
  . Fixed bug #51994 (date_parse_from_format is parsing invalid date using 'yz'
    format). (Derick)
  . Fixed bug #52113 (Seg fault while creating (by unserialization)
    DatePeriod). (Derick)
  . Fixed bug #48476 (cloning extended DateTime class without calling
    parent::__constr crashed PHP). (Hannes)

- EXIF:
  . Fixed bug #60150 (Integer overflow during the parsing of invalid exif
    header). (CVE-2011-4566) (Stas, flolechaud at gmail dot com)

- Fileinfo:
  . Fixed bug #60094 (C++ comment fails in c89). (Laruence)
  . Fixed possible memory leak in finfo_open(). (Felipe)
  . Fixed memory leak when calling the Finfo constructor twice. (Felipe)

- Filter:
  . Fixed Bug #55478 (FILTER_VALIDATE_EMAIL fails with internationalized 
    domain name addresses containing >1 -). (Ilia)

- FTP:
  . Fixed bug #60183 (out of sync ftp responses). (bram at ebskamp dot me,
    rasmus)

- Gd:
  . Fixed bug #60160 (imagefill() doesn't work correctly
    for small images). (Florian)
  . Fixed potential memory leak on a png error (Rasmus, Paul Saab)

- Intl:
  . Fixed bug #60192 (SegFault when Collator not constructed
    properly). (Florian)
  . Fixed memory leak in several Intl locale functions. (Felipe)

- Json:
  . Fixed bug #55543 (json_encode() with JSON_NUMERIC_CHECK fails on objects
    with numeric string properties). (Ilia, dchurch at sciencelogic dot com)

- Mbstring:
  . Fixed possible crash in mb_ereg_search_init() using empty pattern. (Felipe)

- MS SQL:
  . Fixed bug #60267 (Compile failure with freetds 0.91). (Felipe)

- MySQL:
  . Fixed bug #55550 (mysql.trace_mode miscounts result sets). (Johannes)

- MySQLi extension:
  . Fixed bug #55859 (mysqli->stat property access gives error). (Andrey)
  . Fixed bug #55582 (mysqli_num_rows() returns always 0 for unbuffered, when
    mysqlnd is used). (Andrey)
  . Fixed bug #55703 (PHP crash when calling mysqli_fetch_fields). 
    (eran at zend dot com, Laruence)

- mysqlnd
  . Fixed bug #55609 (mysqlnd cannot be built shared). (Johannes)
  . Fixed bug #55067 (MySQL doesn't support compression - wrong config option).
    (Andrey)

- NSAPI SAPI:
  . Don't set $_SERVER['HTTPS'] on unsecure connection (bug #55403). (Uwe
    Schindler)

- OpenSSL:
  . Fixed bug #60279 (Fixed NULL pointer dereference in
    stream_socket_enable_crypto, case when ssl_handle of session_stream is not
    initialized.) (shm)
  . Fix segfault with older versions of OpenSSL. (Scott)

- Oracle Database extension (OCI8):
  . Fixed bug #59985 (show normal warning text for OCI_NO_DATA).
    (Chris Jones)
  . Increased maximum Oracle error message buffer length for new 11.2.0.3 size.
    (Chris Jones)
  . Improve internal initalization failure error messages. (Chris Jones)

- PDO
  . Fixed bug #55776 (PDORow to session bug). (Johannes)

- PDO Firebird:
  . Fixed bug #48877 ("bindValue" and "bindParam" do not work for PDO Firebird).
    (Mariuz)
  . Fixed bug #47415 (PDO_Firebird segfaults when passing lowercased column name to bindColumn).
  . Fixed bug #53280 (PDO_Firebird segfaults if query column count less than param count).
    (Mariuz)

- PDO MySQL driver:
  . Fixed bug #60155 (pdo_mysql.default_socket ignored). (Johannes)
  . Fixed bug #55870 (PDO ignores all SSL parameters when used with mysql 
    native driver). (Pierre)
  . Fixed bug #54158 (MYSQLND+PDO MySQL requires #define 
    MYSQL_OPT_LOCAL_INFILE). (Andrey)

- PDO OCI driver:
  . Fixed bug #55768 (PDO_OCI can't resume Oracle session after it's been
    killed). (mikhail dot v dot gavrilov at gmail dot com, Chris Jones, Tony)

- Phar:
  . Fixed bug #60261 (NULL pointer dereference in phar). (Felipe)
  . Fixed bug #60164 (Stubs of a specific length break phar_open_from_fp
    scanning for __HALT_COMPILER). (Ralph Schindler)
  . Fixed bug #53872 (internal corruption of phar). (Hannes)
  . Fixed bug #52013 (Unable to decompress files in a compressed phar). (Hannes)

- PHP-FPM SAPI:
  . Dropped restriction of not setting the same value multiple times, the last
    one holds. (giovanni at giacobbi dot net, fat)
  . Added .phar to default authorized extensions. (fat)
  . Fixed bug #60659 (FPM does not clear auth_user on request accept).
    (bonbons at linux-vserver dot org)
  . Fixed bug #60629 (memory corruption when web server closed the fcgi fd).
    (fat)
  . Enhance error log when the primary script can't be open. FR #60199. (fat)
  . Fixed bug #60179 (php_flag and php_value does not work properly). (fat)
  . Fixed bug #55577 (status.html does not install). (fat)
  . Fixed bug #55533 (The -d parameter doesn't work). (fat)
  . Fixed bug #55526 (Heartbeat causes a lot of unnecessary events). (fat)
  . Fixed bug #55486 (status show BIG processes number). (fat)
  . Enhanced security by limiting access to user defined extensions.
    FR #55181. (fat)
  . Added process.max to control the number of process FPM can fork. FR #55166.
    (fat)
  . Implemented FR #54577 (Enhanced status page with full status and details
    about each processes. Also provide a web page (status.html) for
    real-time FPM status. (fat)
  . Lowered default value for Process Manager. FR #54098. (fat)
  . Implemented FR #52569 (Add the "ondemand" process-manager
    to allow zero children). (fat)
  . Added partial syslog support (on error_log only). FR #52052. (fat)

- Postgres:
  . Fixed bug #60244 (pg_fetch_* functions do not validate that row param 
    is >0). (Ilia)
  . Added PGSQL_LIBPQ_VERSION/PGSQL_LIBPQ_VERSION_STR constants. (Yasuo)

- Reflection:
  . Fixed bug #60367 (Reflection and Late Static Binding). (Laruence)

- Session:
  . Fixed bug #55267 (session_regenerate_id fails after header sent). (Hannes)

- SimpleXML:
  . Reverted the SimpleXML->query() behaviour to returning empty arrays
    instead of false when no nodes are found as it was since 5.3.3 
    (bug #48601). (chregu, rrichards)

- SOAP
  . Fixed bug #54911 (Access to a undefined member in inherit SoapClient may
    cause Segmentation Fault). (Dmitry)
  . Fixed bug #48216 (PHP Fatal error: SOAP-ERROR: Parsing WSDL:
    Extra content at the end of the doc, when server uses chunked transfer
    encoding with spaces after chunk size). (Dmitry)
  . Fixed bug #44686 (SOAP-ERROR: Parsing WSDL with references). (Dmitry)

- Sockets:
  . Fixed bug #60048 (sa_len a #define on IRIX). (china at thewrittenword dot
    com)

- SPL:
  . Fixed bug #60082 (Crash in ArrayObject() when using recursive references).
    (Tony)
  . Fixed bug #55807 (Wrong value for splFileObject::SKIP_EMPTY).
    (jgotti at modedemploi dot fr, Hannes)
  . Fixed bug #54304 (RegexIterator::accept() doesn't work with scalar values).
    (Hannes)

- Streams:
  . Fixed bug #60455 (stream_get_line misbehaves if EOF is not detected together
    with the last read). (Gustavo)

- Tidy:
  . Fixed bug #54682 (Tidy::diagnose() NULL pointer dereference).
    (Maksymilian Arciemowicz, Felipe)

- XSL:
  . Added xsl.security_prefs ini option to define forbidden operations within
    XSLT stylesheets, default is not to enable write operations. This option 
    won't be in 5.4, since there's a new method. Fixes Bug #54446. (Chregu,
    Nicolas Gregoire)

23 Aug 2011, PHP 5.3.8

- Core:
  . Fixed bug #55439 (crypt() returns only the salt for MD5). (Stas)

- OpenSSL:
  . Reverted a change in timeout handling restoring PHP 5.3.6 behavior,
    as the new behavior caused mysqlnd SSL connections to hang (#55283).
    (Pierre, Andrey, Johannes)

18 Aug 2011, PHP 5.3.7
- Upgraded bundled SQLite to version 3.7.7.1. (Scott)
- Upgraded bundled PCRE to version 8.12. (Scott)

- Zend Engine:
  . Fixed bug #55156 (ReflectionClass::getDocComment() returns comment even
    though the class has none). (Felipe)
  . Fixed bug #55007 (compiler fail after previous fail). (Felipe)
  . Fixed bug #54910 (Crash when calling call_user_func with unknown function
    name). (Dmitry)
  . Fixed bug #54804 (__halt_compiler and imported namespaces).
    (Pierrick, Felipe)
  . Fixed bug #54624 (class_alias and type hint). (Felipe)
  . Fixed bug #54585 (track_errors causes segfault). (Dmitry)
  . Fixed bug #54423 (classes from dl()'ed extensions are not destroyed). 
    (Tony, Dmitry)
  . Fixed bug #54372 (Crash accessing global object itself returned from its
    __get() handle). (Dmitry)
  . Fixed bug #54367 (Use of closure causes problem in ArrayAccess). (Dmitry)
  . Fixed bug #54358 (Closure, use and reference). (Dmitry)
  . Fixed bug #54262 (Crash when assigning value to a dimension in a non-array).
    (Dmitry)
  . Fixed bug #54039 (use() of static variables in lambda functions can break
    staticness). (Dmitry)

- Core
  . Updated crypt_blowfish to 1.2. ((CVE-2011-2483) (Solar Designer)
  . Removed warning when argument of is_a() or is_subclass_of() is not 
    a known class. (Stas)
  . Fixed crash in error_log(). (Felipe) Reported by Mateusz Kocielski.
  . Added PHP_MANDIR constant telling where the manpages were installed into,
    and an --man-dir argument to php-config. (Hannes)
  . Fixed a crash inside dtor for error handling. (Ilia)
  . Fixed buffer overflow on overlog salt in crypt(). (Clément LECIGNE, Stas)  
  . Implemented FR #54459 (Range function accuracy). (Adam)

  . Fixed bug #55399 (parse_url() incorrectly treats ':' as a valid path).
    (Ilia)
  . Fixed bug #55339 (Segfault with allow_call_time_pass_reference = Off).
    (Dmitry)
  . Fixed bug #55295 [NEW]: popen_ex on windows, fixed possible heap overflow
    (Pierre)
  . Fixed bug #55258 (Windows Version Detecting Error). 
    ( xiaomao5 at live dot com, Pierre)
  . Fixed bug #55187 (readlink returns weird characters when false result).
   (Pierre)
  . Fixed bug #55082 (var_export() doesn't escape properties properly).
    (Gustavo)
  . Fixed bug #55014 (Compile failure due to improper use of ctime_r()). (Ilia)
  . Fixed bug #54939 (File path injection vulnerability in RFC1867 File upload
    filename). (Felipe) Reported by Krzysztof Kotowicz. (CVE-2011-2202)
  . Fixed bug #54935 php_win_err can lead to crash. (Pierre)
  . Fixed bug #54924 (assert.* is not being reset upon request shutdown). (Ilia)
  . Fixed bug #54895 (Fix compiling with older gcc version without need for
    membar_producer macro). (mhei at heimpold dot de)
  . Fixed bug #54866 (incorrect accounting for realpath_cache_size).
    (Dustin Ward)
  . Fixed bug #54723 (getimagesize() doesn't check the full ico signature).
    (Scott)
  . Fixed bug #54721 (Different Hashes on Windows, BSD and Linux on wrong Salt
    size). (Pierre, os at irj dot ru)
  . Fixed bug #54580 (get_browser() segmentation fault when browscap ini
    directive is set through php_admin_value). (Gustavo)
  . Fixed bug #54332 (Crash in zend_mm_check_ptr // Heap corruption). (Dmitry)
  . Fixed bug #54305 (Crash in gc_remove_zval_from_buffer). (Dmitry)
  . Fixed bug #54238 (use-after-free in substr_replace()). (Stas)
    (CVE-2011-1148)
  . Fixed bug #54204 (Can't set a value with a PATH section in php.ini).
    (Pierre)
  . Fixed bug #54180 (parse_url() incorrectly parses path when ? in fragment).
    (tomas dot brastavicius at quantum dot lt, Pierrick)
  . Fixed bug #54137 (file_get_contents POST request sends additional line
    break). (maurice-php at mertinkat dot net, Ilia)
  . Fixed bug #53848 (fgetcsv() ignores spaces at beginnings of fields). (Ilia)
  . Alternative fix for bug #52550, as applied to the round() function (signed
    overflow), as the old fix impacted the algorithm for numbers with magnitude
    smaller than 0. (Gustavo)
  . Fixed bug #53727 (Inconsistent behavior of is_subclass_of with interfaces)
    (Ralph Schindler, Dmitry)
  . Fixed bug #52935 (call exit in user_error_handler cause stream relate
    core). (Gustavo)
  . Fixed bug #51997 (SEEK_CUR with 0 value, returns a warning). (Ilia)
  . Fixed bug #50816 (Using class constants in array definition fails).
    (Pierrick, Dmitry)
  . Fixed bug #50363 (Invalid parsing in convert.quoted-printable-decode
    filter). (slusarz at curecanti dot org)
  . Fixed bug #48465 (sys_get_temp_dir() possibly inconsistent when using 
    TMPDIR on Windows). (Pierre)

- Apache2 Handler SAPI:
  . Fixed bug #54529 (SAPI crashes on apache_config.c:197).
    (hebergement at riastudio dot fr)

- CLI SAPI:
  . Fixed bug #52496 (Zero exit code on option parsing failure). (Ilia)

- cURL extension:
  . Added ini option curl.cainfo (support for custom cert db). (Pierre)
  . Added CURLINFO_REDIRECT_URL support. (Daniel Stenberg, Pierre)
  . Added support for CURLOPT_MAX_RECV_SPEED_LARGE and 
    CURLOPT_MAX_SEND_SPEED_LARGE. FR #51815. (Pierrick)

- DateTime extension:
  . Fixed bug where the DateTime object got changed while using date_diff().
    (Derick)
  . Fixed bug #54340 (DateTime::add() method bug). (Adam)
  . Fixed bug #54316 (DateTime::createFromFormat does not handle trailing '|'
    correctly). (Adam)
  . Fixed bug #54283 (new DatePeriod(NULL) causes crash). (Felipe)
  . Fixed bug #51819 (Case discrepancy in timezone names cause Uncaught
    exception and fatal error). (Hannes)

- DBA extension:
  . Supress warning on non-existent file open with Berkeley DB 5.2. (Chris Jones)
  . Fixed bug #54242 (dba_insert returns true if key already exists). (Felipe)

- Exif extesion:
  . Fixed bug #54121 (error message format string typo). (Ilia)

- Fileinfo extension:
  . Fixed bug #54934 (Unresolved symbol strtoull in HP-UX 11.11). (Felipe)

- Filter extension:
  . Added 3rd parameter to filter_var_array() and filter_input_array()
    functions that allows disabling addition of empty elements. (Ilia)
  . Fixed bug #53037 (FILTER_FLAG_EMPTY_STRING_NULL is not implemented). (Ilia)
  
- Interbase extension:
  . Fixed bug #54269 (Short exception message buffer causes crash). (Felipe)
  
- intl extension:
  . Implemented FR #54561 (Expose ICU version info). (David Zuelke, Ilia)
  . Implemented FR #54540 (Allow loading of arbitrary resource bundles when
    fallback is disabled). (David Zuelke, Stas)

- Imap extension:
  . Fixed bug #55313 (Number of retries not set when params specified).
    (kevin at kevinlocke dot name)

- json extension:
  . Fixed bug #54484 (Empty string in json_decode doesn't reset 
    json_last_error()). (Ilia)

- LDAP extension:
  . Fixed bug #53339 (Fails to build when compilng with gcc 4.5 and DSO
    libraries). (Clint Byrum, Raphael)

- libxml extension:
  . Fixed bug #54601 (Removing the doctype node segfaults). (Hannes)
  . Fixed bug #54440 (libxml extension ignores default context). (Gustavo)

- mbstring extension:
  . Fixed bug #54494 (mb_substr() mishandles UTF-32LE and UCS-2LE). (Gustavo)

- MCrypt extension:
  . Change E_ERROR to E_WARNING in mcrypt_create_iv when not enough data
    has been fetched (Windows). (Pierre)
  . Fixed bug #55169 (mcrypt_create_iv always fails to gather sufficient random 
    data on Windows). (Pierre)

- mysqlnd
  . Fixed crash when using more than 28,000 bound parameters. Workaround is to
    set mysqlnd.net_cmd_buffer_size to at least 9000. (Andrey)
  . Fixed bug #54674 mysqlnd valid_sjis_(head|tail) is using invalid operator
    and range). (nihen at megabbs dot com, Andrey)

- MySQLi extension:
  . Fixed bug #55283 (SSL options set by mysqli_ssl_set ignored for MySQLi
    persistent connections). (Andrey)
  . Fixed Bug #54221 (mysqli::get_warnings segfault when used in multi queries).
    (Andrey)

- OpenSSL extension:
  . openssl_encrypt()/openssl_decrypt() truncated keys of variable length
    ciphers to the OpenSSL default for the algorithm. (Scott)
  . On blocking SSL sockets respect the timeout option where possible.
    (Scott)
  . Fixed bug #54992 (Stream not closed and error not returned when SSL
    CN_match fails). (Gustavo, laird_ngrps at dodo dot com dot au)

- Oracle Database extension (OCI8):
  . Added oci_client_version() returning the runtime Oracle client library
    version. (Chris Jones)

. PCRE extension:
  . Increased the backtrack limit from 100000 to 1000000 (Rasmus)

- PDO extension:
  . Fixed bug #54929 (Parse error with single quote in sql comment). (Felipe)
  . Fixed bug #52104 (bindColumn creates Warning regardless of ATTR_ERRMODE 
    settings). (Ilia)

- PDO DBlib driver:
  . Fixed bug #54329 (MSSql extension memory leak).
    (dotslashpok at gmail dot com)
  . Fixed bug #54167 (PDO_DBLIB returns null on SQLUNIQUE field).
    (mjh at hodginsmedia dot com, Felipe)

- PDO ODBC driver:
  . Fixed data type usage in 64bit. (leocsilva at gmail dot com)

- PDO MySQL driver:
  . Fixed bug #54644 (wrong pathes in php_pdo_mysql_int.h). (Tony, Johannes)
  . Fixed bug #53782 (foreach throws irrelevant exception). (Johannes, Andrey)
  . Implemented FR #48587 (MySQL PDO driver doesn't support SSL connections).
    (Rob)

- PDO PostgreSQL driver:
  . Fixed bug #54318 (Non-portable grep option used in PDO pgsql
    configuration). (bwalton at artsci dot utoronto dot ca)

- PDO Oracle driver:
  . Fixed bug #44989 (64bit Oracle RPMs still not supported by pdo-oci).
    (jbnance at tresgeek dot net)

- Phar extension:
  . Fixed bug #54395 (Phar::mount() crashes when calling with wrong parameters).
    (Felipe)

- PHP-FPM SAPI:
  . Implemented FR #54499 (FPM ping and status_path should handle HEAD request). (fat)
  . Implemented FR #54172 (Overriding the pid file location of php-fpm). (fat)
  . Fixed missing Expires and Cache-Control headers for ping and status pages.
    (fat)
  . Fixed memory leak. (fat) Reported and fixed by Giovanni Giacobbi.
  . Fixed wrong value of log_level when invoking fpm with -tt. (fat)
  . Added xml format to the status page. (fat)
  . Removed timestamp in logs written by children processes. (fat)
  . Fixed exit at FPM startup on fpm_resources_prepare() errors. (fat)
  . Added master rlimit_files and rlimit_core in the global configuration
    settings. (fat)
  . Removed pid in debug logs written by chrildren processes. (fat)
  . Added custom access log (also added per request %CPU and memory
    mesurement). (fat)
  . Added a real scoreboard and several improvements to the status page. (fat)

- Reflection extension:
  . Fixed bug #54347 (reflection_extension does not lowercase module function
    name). (Felipe, laruence at yahoo dot com dot cn)

- SOAP extension:
  . Fixed bug #55323 (SoapClient segmentation fault when XSD_TYPEKIND_EXTENSION
    contains itself). (Dmitry)
  . Fixed bug #54312 (soap_version logic bug). (tom at samplonius dot org)

- Sockets extension:
  . Fixed stack buffer overflow in socket_connect(). (CVE-2011-1938)
    Found by Mateusz Kocielski, Marek Kroemeke and Filip Palian. (Felipe)
  . Changed socket_set_block() and socket_set_nonblock() so they emit warnings
    on error. (Gustavo)
  . Fixed bug #51958 (socket_accept() fails on IPv6 server sockets). (Gustavo)

- SPL extension:
  . Fixed bug #54971 (Wrong result when using iterator_to_array with use_keys
    on true). (Pierrick)
  . Fixed bug #54970 (SplFixedArray::setSize() isn't resizing). (Felipe)
  . Fixed bug #54609 (Certain implementation(s) of SplFixedArray cause hard
    crash). (Felipe)
  . Fixed bug #54384 (Dual iterators, GlobIterator, SplFileObject and
    SplTempFileObject crash when user-space classes don't call the paren
    constructor). (Gustavo)
  . Fixed bug #54292 (Wrong parameter causes crash in
    SplFileObject::__construct()). (Felipe)
  . Fixed bug #54291 (Crash iterating DirectoryIterator for dir name starting
    with \0). (Gustavo)
  . Fixed bug #54281 (Crash in non-initialized RecursiveIteratorIterator).
    (Felipe)

- Streams:
  . Fixed bug #54946 (stream_get_contents infinite loop). (Hannes)
  . Fixed bug #54623 (Segfault when writing to a persistent socket after
    closing a copy of the socket). (Gustavo)
  . Fixed bug #54681 (addGlob() crashes on invalid flags). (Felipe)


17 Mar 2011, PHP 5.3.6
- Upgraded bundled Sqlite3 to version 3.7.4. (Ilia)
- Upgraded bundled PCRE to version 8.11. (Ilia)

- Zend Engine:
  . Indirect reference to $this fails to resolve if direct $this is never used
    in method. (Scott)
  . Added options to debug backtrace functions. (Stas)
  . Fixed bug numerous crashes due to setlocale (crash on error, pcre, mysql
    etc.) on Windows in thread safe mode. (Pierre)
  . Fixed Bug #53971 (isset() and empty() produce apparently spurious runtime
    error). (Dmitry)
  . Fixed Bug #53958 (Closures can't 'use' shared variables by value and by
    reference). (Dmitry)
  . Fixed Bug #53629 (memory leak inside highlight_string()). (Hannes, Ilia)
  . Fixed Bug #51458 (Lack of error context with nested exceptions). (Stas)
  . Fixed Bug #47143 (Throwing an exception in a destructor causes a fatal
    error). (Stas)
  . Fixed bug #43512 (same parameter name can be used multiple times in
    method/function definition). (Felipe)

- Core:
  . Added ability to connect to HTTPS sites through proxy with basic
    authentication using stream_context/http/header/Proxy-Authorization (Dmitry)
  . Changed default value of ini directive serialize_precision from 100 to 17.
    (Gustavo)
  . Fixed bug #54055 (buffer overrun with high values for precision ini
    setting). (Gustavo)
  . Fixed bug #53959 (reflection data for fgetcsv out-of-date). (Richard)
  . Fixed bug #53577 (Regression introduced in 5.3.4 in open_basedir with a
    trailing forward slash). (lekensteyn at gmail dot com, Pierre)
  . Fixed bug #53682 (Fix compile on the VAX). (Rasmus, jklos)
  . Fixed bug #48484 (array_product() always returns 0 for an empty array).
    (Ilia)
  . Fixed bug #48607 (fwrite() doesn't check reply from ftp server before
    exiting). (Ilia)

 
- Calendar extension:
  . Fixed bug #53574 (Integer overflow in SdnToJulian, sometimes leading to
    segfault). (Gustavo)

- DOM extension:
  . Implemented FR #39771 (Made DOMDocument::saveHTML accept an optional DOMNode
    like DOMDocument::saveXML). (Gustavo)
  
- DateTime extension:
  . Fixed a bug in DateTime->modify() where absolute date/time statements had
    no effect. (Derick)
  . Fixed bug #53729 (DatePeriod fails to initialize recurrences on 64bit
    big-endian systems). (Derick, rein@basefarm.no)
  . Fixed bug #52808 (Segfault when specifying interval as two dates). (Stas)
  . Fixed bug #52738 (Can't use new properties in class extended from 
    DateInterval). (Stas)
  . Fixed bug #52290 (setDate, setISODate, setTime works wrong when DateTime
    created from timestamp). (Stas)
  . Fixed bug #52063 (DateTime constructor's second argument doesn't have a 
    null default value). (Gustavo, Stas)

- Exif extension:
  . Fixed bug #54002 (crash on crafted tag, reported by Luca Carettoni).
    (Pierre) (CVE-2011-0708)

- Filter extension:
  . Fixed bug #53924 (FILTER_VALIDATE_URL doesn't validate port number).
    (Ilia, Gustavo)
  . Fixed bug #53150 (FILTER_FLAG_NO_RES_RANGE is missing some IP ranges).
    (Ilia)
  . Fixed bug #52209 (INPUT_ENV returns NULL for set variables (CLI)). (Ilia)
  . Fixed bug #47435 (FILTER_FLAG_NO_RES_RANGE don't work with ipv6).
    (Ilia, valli at icsurselva dot ch)

- Fileinfo extension:
  . Fixed bug #54016 (finfo_file() Cannot determine filetype in archives).
    (Hannes)

- Gettext
  . Fixed bug #53837 (_() crashes on Windows when no LANG or LANGUAGE 
    environment variable are set). (Pierre)

- IMAP extension:
  . Implemented FR #53812 (get MIME headers of the part of the email). (Stas)
  . Fixed bug #53377 (imap_mime_header_decode() doesn't ignore \t during long
    MIME header unfolding). (Adam)
    
- Intl extension:
  . Fixed bug #53612 (Segmentation fault when using cloned several intl
    objects). (Gustavo)
  . Fixed bug #53512 (NumberFormatter::setSymbol crash on bogus $attr values).
    (Felipe)
  . Implemented clone functionality for number, date & message formatters. 
    (Stas).

- JSON extension:
  . Fixed bug #53963 (Ensure error_code is always set during some failed
    decodings). (Scott)

- mysqlnd
  . Fixed problem with always returning 0 as num_rows for unbuffered sets. 
    (Andrey, Ulf)

- MySQL Improved extension:
  . Added 'db' and 'catalog' keys to the field fetching functions (FR #39847). 
    (Kalle)
  . Fixed buggy counting of affected rows when using the text protocol. The
    collected statistics were wrong when multi_query was used with mysqlnd
    (Andrey)
  . Fixed bug #53795 (Connect Error from MySqli (mysqlnd) when using SSL). 
    (Kalle)
  . Fixed bug #53503 (mysqli::query returns false after successful LOAD DATA 
    query). (Kalle, Andrey)
  . Fixed bug #53425 (mysqli_real_connect() ignores client flags when built to 
    call libmysql). (Kalle, tre-php-net at crushedhat dot com)

- OpenSSL extension:
  . Fixed stream_socket_enable_crypto() not honoring the socket timeout in
    server mode. (Gustavo)
  . Fixed bug #54060 (Memory leaks when openssl_encrypt). (Pierre)
  . Fixed bug #54061 (Memory leaks when openssl_decrypt). (Pierre)
  . Fixed bug #53592 (stream_socket_enable_crypto() busy-waits in client mode).
    (Gustavo)
  . Implemented FR #53447 (Cannot disable SessionTicket extension for servers
    that do not support it) by adding a no_ticket SSL context option. (Adam,
    Tony)

- PDO MySQL driver:
  . Fixed bug #53551 (PDOStatement execute segfaults for pdo_mysql driver).
    (Johannes)
  . Implemented FR #47802 (Support for setting character sets in DSN strings). 
    (Kalle)

- PDO Oracle driver:
  . Fixed bug #39199 (Cannot load Lob data with more than 4000 bytes on
    ORACLE 10). (spatar at mail dot nnov dot ru)
    
- PDO PostgreSQL driver:
  . Fixed bug #53517 (segfault in pgsql_stmt_execute() when postgres is down).
    (gyp at balabit dot hu)

- Phar extension:
  . Fixed bug #54247 (format-string vulnerability on Phar). (Felipe)
    (CVE-2011-1153)
  . Fixed bug #53541 (format string bug in ext/phar).
    (crrodriguez at opensuse dot org, Ilia)
  . Fixed bug #53898 (PHAR reports invalid error message, when the directory 
    does not exist). (Ilia)

- PHP-FPM SAPI:
  . Enforce security in the fastcgi protocol parsing.
    (ef-lists at email dotde)
  . Fixed bug #53777 (php-fpm log format now match php_error log format). (fat)
  . Fixed bug #53527 (php-fpm --test doesn't set a valuable return value). (fat)
  . Fixed bug #53434 (php-fpm slowlog now also logs the original request). (fat)

- Readline extension:
  . Fixed bug #53630 (Fixed parameter handling inside readline() function).
    (jo at feuersee dot de, Ilia)

- Reflection extension:
  . Fixed bug #53915 (ReflectionClass::getConstant(s) emits fatal error on
    constants with self::). (Gustavo)

- Shmop extension:
  . Fixed bug #54193 (Integer overflow in shmop_read()). (Felipe)
    Reported by Jose Carlos Norte <jose at eyeos dot org> (CVE-2011-1092)

- SNMP extension:
  . Fixed bug #51336 (snmprealwalk (snmp v1) does not handle end of OID tree
    correctly). (Boris Lytochkin)

- SOAP extension:
  . Fixed possible crash introduced by the NULL poisoning patch.
    (Mateusz Kocielski, Pierre)

- SPL extension:
  . Fixed memory leak in DirectoryIterator::getExtension() and 
    SplFileInfo::getExtension(). (Felipe)
  . Fixed bug #53914 (SPL assumes HAVE_GLOB is defined). (Chris Jones)
  . Fixed bug #53515 (property_exists incorrect on ArrayObject null and 0
    values). (Felipe)
  . Fixed bug #49608 (Using CachingIterator on DirectoryIterator instance
    segfaults). (Felipe)

  . Added SplFileInfo::getExtension(). FR #48767. (Peter Cowburn)

- SQLite3 extension:
  . Fixed memory leaked introduced by the NULL poisoning patch.
    (Mateusz Kocielski, Pierre)
  . Fixed memory leak on SQLite3Result and SQLite3Stmt when assigning to a
    reference. (Felipe)
  . Add SQlite3_Stmt::readonly() for checking if a statement is read only.
    (Scott)
  . Implemented FR #53466 (SQLite3Result::columnType() should return false after
    all of the rows have been fetched). (Scott)

- Streams:
  . Fixed bug #54092 (Segmentation fault when using HTTP proxy with the FTP
    wrapper). (Gustavo)
  . Fixed bug #53913 (Streams functions assume HAVE_GLOB is defined). (Chris
    Jones)
  . Fixed bug #53903 (userspace stream stat callback does not separate the
    elements of the returned array before converting them). (Gustavo)
  . Implemented FR #26158 (open arbitrary file descriptor with fopen). (Gustavo)

- Tokenizer Extension
  . Fixed bug #54089 (token_get_all() does not stop after __halt_compiler).
    (Nikita Popov, Ilia)

- XSL extension:
  . Fixed memory leaked introduced by the NULL poisoning patch.
    (Mateusz Kocielski, Pierre)

- Zip extension:
  . Added the filename into the return value of stream_get_meta_data(). (Hannes)
  . Fixed bug #53923 (Zip functions assume HAVE_GLOB is defined). (Adam)
  . Fixed bug #53893 (Wrong return value for ZipArchive::extractTo()). (Pierre)
  . Fixed bug #53885 (ZipArchive segfault with FL_UNCHANGED on empty archive).
    (Stas, Maksymilian Arciemowicz). (CVE-2011-0421)
  . Fixed bug #53854 (Missing constants for compression type). (Richard, Adam)
  . Fixed bug #53603 (ZipArchive should quiet stat errors). (brad dot froehle at
    gmail dot com, Gustavo)
  . Fixed bug #53579 (stream_get_contents() segfaults on ziparchive streams).
    (Hannes)
  . Fixed bug #53568 (swapped memset arguments in struct initialization).
    (crrodriguez at opensuse dot org)
  . Fixed bug #53166 (Missing parameters in docs and reflection definition). 
    (Richard)
  . Fixed bug #49072 (feof never returns true for damaged file in zip).
    (Gustavo, Richard Quadling)

06 Jan 2011, PHP 5.3.5
- Fixed Bug #53632 (infinite loop with x87 fpu). (CVE-2010-4645) (Scott, 
  Rasmus)

09 Dec 2010, PHP 5.3.4
- Upgraded bundled Sqlite3 to version 3.7.3. (Ilia)
- Upgraded bundled PCRE to version 8.10. (Ilia)

- Security enhancements:
  . Fixed crash in zip extract method (possible CWE-170). 
    (Maksymilian Arciemowicz, Pierre)
  . Paths with NULL in them (foo\0bar.txt) are now considered as invalid.
    (Rasmus)
  . Fixed a possible double free in imap extension (Identified by Mateusz 
    Kocielski). (CVE-2010-4150). (Ilia)
  . Fixed NULL pointer dereference in ZipArchive::getArchiveComment.
    (CVE-2010-3709). (Maksymilian Arciemowicz)
  . Fixed possible flaw in open_basedir (CVE-2010-3436). (Pierre)
  . Fixed MOPS-2010-24, fix string validation. (CVE-2010-2950). (Pierre)
  . Fixed symbolic resolution support when the target is a DFS share. (Pierre)
  . Fixed bug #52929 (Segfault in filter_var with FILTER_VALIDATE_EMAIL with
    large amount of data) (CVE-2010-3710). (Adam)

- General improvements:
  . Added stat support for zip stream. (Pierre)
  . Added follow_location (enabled by default) option for the http stream 
    support. (Pierre)
  . Improved support for is_link and related functions on Windows. (Pierre)
  . Added a 3rd parameter to get_html_translation_table. It now takes a charset
    hint, like htmlentities et al. (Gustavo)
 
- Implemented feature requests:
  . Implemented FR #52348, added new constant ZEND_MULTIBYTE to detect
    zend multibyte at runtime. (Kalle)
  . Implemented FR #52173, added functions pcntl_get_last_error() and 
     pcntl_strerror(). (nick dot telford at gmail dot com, Arnaud)
  . Implemented symbolic links support for open_basedir checks. (Pierre)
  . Implemented FR #51804, SplFileInfo::getLinkTarget on Windows. (Pierre)
  . Implemented FR #50692, not uploaded files don't count towards
    max_file_uploads limit. As a side improvement, temporary files are not
    opened for empty uploads and, in debug mode, 0-length uploads. (Gustavo)
    
- Improved MySQLnd:
  . Added new character sets to mysqlnd, which are available in MySQL 5.5
    (Andrey)

- Improved PHP-FPM SAPI:
  . Added '-p/--prefix' to php-fpm to use a custom prefix and run multiple
    instances. (fat)
  . Added custom process title for FPM. (fat)
  . Added '-t/--test' to php-fpm to check and validate FPM conf file. (fat)
  . Added statistics about listening socket queue length for FPM.
    (andrei dot nigmatulin at gmail dot com, fat)
    
- Core:
  . Fixed extract() to do not overwrite $GLOBALS and $this when using
    EXTR_OVERWRITE. (jorto at redhat dot com)
  . Fixed bug in the Windows implementation of dns_get_record, where the two
    last parameters wouldn't be filled unless the type were DNS_ANY (Gustavo).
  . Changed the $context parameter on copy() to actually have an effect. (Kalle)
  . Fixed htmlentities/htmlspecialchars accepting certain ill-formed UTF-8
    sequences. (Gustavo)
  . Fixed bug #53409 (sleep() returns NULL on Windows). (Pierre)
  . Fixed bug #53319 (strip_tags() may strip '<br />' incorrectly). (Felipe)
  . Fixed bug #53304 (quot_print_decode does not handle lower-case hex digits).
    (Ilia, daniel dot mueller at inexio dot net)
  . Fixed bug #53248 (rawurlencode RFC 3986 EBCDIC support misses tilde char).
    (Justin Martin)  
  . Fixed bug #53226 (file_exists fails on big filenames). (Adam)
  . Fixed bug #53198 (changing INI setting "from" with ini_set did not have any
    effect). (Gustavo)
  . Fixed bug #53180 (post_max_size=0 not disabling the limit when the content
    type is application/x-www-form-urlencoded or is not registered with PHP).
    (gm at tlink dot de, Gustavo)
  . Fixed bug #53141 (autoload misbehaves if called from closing session).
    (ladislav at marek dot su)
  . Fixed bug #53021 (In html_entity_decode, failure to convert numeric entities
    with ENT_NOQUOTES and ISO-8859-1). Fixed and extended the fix of
    ENT_NOQUOTES in html_entity_decode that had introduced the bug (rev
    #185591) to other encodings. Additionaly, html_entity_decode() now doesn't
    decode &#34; if ENT_NOQUOTES is given. (Gustavo)
  . Fixed bug #52931 (strripos not overloaded with function overloading
    enabled). (Felipe)
  . Fixed bug #52772 (var_dump() doesn't check for the existence of 
    get_class_name before calling it). (Kalle, Gustavo)
  . Fixed bug #52534 (var_export array with negative key). (Felipe)
  . Fixed bug #52327 (base64_decode() improper handling of leading padding in
    strict mode). (Ilia)
  . Fixed bug #52260 (dns_get_record fails with non-existing domain on Windows).
    (a_jelly_doughnut at phpbb dot com, Pierre)
  . Fixed bug #50953 (socket will not connect to IPv4 address when the host has
    both IPv4 and IPv6 addresses, on Windows). (Gustavo, Pierre)
  . Fixed bug #50524 (proc_open on Windows does not respect cwd as it does on
    other platforms). (Pierre)
  . Fixed bug #49687 (utf8_decode vulnerabilities and deficiencies in the number
    of reported malformed sequences). (CVE-2010-3870) (Gustavo)
  . Fixed bug #49407 (get_html_translation_table doesn't handle UTF-8).
    (Gustavo)
  . Fixed bug #48831 (php -i has different output to php --ini). (Richard, 
    Pierre)
  . Fixed bug #47643 (array_diff() takes over 3000 times longer than php 5.2.4).
    (Felipe)
  . Fixed bug #47168 (printf of floating point variable prints maximum of 40 
    decimal places). (Ilia)
  . Fixed bug #46587 (mt_rand() does not check that max is greater than min).
    (Ilia)
  . Fixed bug #29085 (bad default include_path on Windows). (Pierre)
  . Fixed bug #25927 (get_html_translation_table calls the ' &#39; instead of
    &#039;). (Gustavo)
    
- Zend engine:
  . Reverted fix for bug #51176 (Static calling in non-static method behaves
    like $this->). (Felipe)
  . Changed deprecated ini options on startup from E_WARNING to E_DEPRECATED. 
    (Kalle)
  . Fixed NULL dereference in lex_scan on zend multibyte builds where the script
    had a flex incompatible encoding and there was no converter. (Gustavo)
  . Fixed covariance of return-by-ref constraints. (Etienne)
  . Fixed bug #53305 (E_NOTICE when defining a constant starts with
    __COMPILER_HALT_OFFSET__). (Felipe)
  . Fixed bug #52939 (zend_call_function does not respect ZEND_SEND_PREFER_REF).
    (Dmitry)
  . Fixed bug #52879 (Objects unreferenced in __get, __set, __isset or __unset
    can be freed too early). (mail_ben_schmidt at yahoo dot com dot au, Dmitry)
  . Fixed bug #52786 (PHP should reset section to [PHP] after ini sections).
    (Fedora at famillecollet dot com)
  . Fixed bug #52508 (newline problem with parse_ini_file+INI_SCANNER_RAW).
    (Felipe)
  . Fixed bug #52484 (__set() ignores setting properties with empty names).
    (Felipe)
  . Fixed bug #52361 (Throwing an exception in a destructor causes invalid
    catching). (Dmitry)
  . Fixed bug #51008 (Zend/tests/bug45877.phpt fails). (Dmitry)
  
- Build issues:
  . Fixed bug #52436 (Compile error if systems do not have stdint.h)
    (Sriram Natarajan)
  . Fixed bug #50345 (nanosleep not detected properly on some solaris versions).
    (Ulf, Tony)
  . Fixed bug #49215 (make fails on glob_wrapper). (Felipe)

- Calendar extension:
  . Fixed bug #52744 (cal_days_in_month incorrect for December 1 BCE).
   (gpap at internet dot gr, Adam)
    
- cURL extension:
  . Fixed bug #52828 (curl_setopt does not accept persistent streams).
    (Gustavo, Ilia)
  . Fixed bug #52827 (cURL leaks handle and causes assertion error
    (CURLOPT_STDERR)). (Gustavo)
  . Fixed bug #52202 (CURLOPT_PRIVATE gets corrupted). (Ilia)
  . Fixed bug #50410 (curl extension slows down PHP on Windows). (Pierre)
    
- DateTime extension:
  . Fixed bug #53297 (gettimeofday implementation in php/win32/time.c can return
    1 million microsecs). (ped at 7gods dot org)
  . Fixed bug #52668 (Iterating over a dateperiod twice is broken). (Derick)
  . Fixed bug #52454 (Relative dates and getTimestamp increments by one day).
    (Derick)
  . Fixed bug #52430 (date_parse parse 24:xx:xx as valid time). (Derick)
  . Added support for the ( and ) delimiters/separators to
    DateTime::createFromFormat(). (Derick)

- DBA extension:
  . Added Berkeley DB 5.1 support to the DBA extension. (Oracle Corp.)

- DOM extension:
  . Fixed bug #52656 (DOMCdataSection does not work with splitText). (Ilia)

- Filter extension:
  . Fixed the filter extension accepting IPv4 octets with a leading 0 as that
    belongs to the unsupported "dotted octal" representation. (Gustavo)
  . Fixed bug #53236 (problems in the validation of IPv6 addresses with leading
    and trailing :: in the filter extension). (Gustavo)
  . Fixed bug #50117 (problems in the validation of IPv6 addresses with IPv4
    addresses and ::). (Gustavo)

- GD extension:
  . Fixed bug #53492 (fix crash if anti-aliasing steps are invalid). (Pierre)

- GMP extension:
  . Fixed bug #52906 (gmp_mod returns negative result when non-negative is 
    expected). (Stas)
  . Fixed bug #52849 (GNU MP invalid version match). (Adam)

- Hash extension:
  . Fixed bug #51003 (unaligned memory access in ext/hash/hash_tiger.c).
    (Mike, Ilia)

- Iconv extension:
  . Fixed bug #52941 (The 'iconv_mime_decode_headers' function is skipping
    headers). (Adam)
  . Fixed bug #52599 (iconv output handler outputs incorrect content type
    when flags are used). (Ilia)
  . Fixed bug #51250 (iconv_mime_decode() does not ignore malformed Q-encoded 
    words). (Ilia)

- Intl extension:
  . Fixed crashes on invalid parameters in intl extension. (CVE-2010-4409).
    (Stas, Maksymilian Arciemowicz)
  . Added support for formatting the timestamp stored in a DateTime object.
    (Stas)
  . Fixed bug #50590 (IntlDateFormatter::parse result is limited to the integer
    range). (Stas)
    
- Mbstring extension:
  . Fixed bug #53273 (mb_strcut() returns garbage with the excessive length
    parameter). (CVE-2010-4156) (Mateusz Kocielski, Pierre, Moriyoshi)
  . Fixed bug #52981 (Unicode casing table was out-of-date. Updated with
    UnicodeData-6.0.0d7.txt and included the source of the generator program
    with the distribution) (Gustavo).
  . Fixed bug #52681 (mb_send_mail() appends an extra MIME-Version header).
    (Adam)
 
- MSSQL extension:
  . Fixed possible crash in mssql_fetch_batch(). (Kalle)
  . Fixed bug #52843 (Segfault when optional parameters are not passed in to
    mssql_connect). (Felipe)
    
- MySQL extension:
  . Fixed bug #52636 (php_mysql_fetch_hash writes long value into int). 
    (Kalle, rein at basefarm dot no)
    
- MySQLi extension:
  . Fixed bug #52891 (Wrong data inserted with mysqli/mysqlnd when using
    mysqli_stmt_bind_param and value> PHP_INT_MAX). (Andrey)
  . Fixed bug #52686 (mysql_stmt_attr_[gs]et argument points to incorrect type).
    (rein at basefarm dot no)
  . Fixed bug #52654 (mysqli doesn't install headers with structures it uses).
    (Andrey)
  . Fixed bug #52433 (Call to undefined method mysqli::poll() - must be static).
    (Andrey)
  . Fixed bug #52417 (MySQLi build failure with mysqlnd on MacOS X). (Andrey)
  . Fixed bug #52413 (MySQLi/libmysql build failure on OS X, FreeBSD). (Andrey)
  . Fixed bug #52390 (mysqli_report() should be per-request setting). (Kalle)
  . Fixed bug #52302 (mysqli_fetch_all does not work with MYSQLI_USE_RESULT).
    (Andrey)
  . Fixed bug #52221 (Misbehaviour of magic_quotes_runtime (get/set)). (Andrey)
  . Fixed bug #45921 (Can't initialize character set hebrew). (Andrey)
  
- MySQLnd:
  . Fixed bug #52613 (crash in mysqlnd after hitting memory limit). (Andrey)
     
- ODBC extension:
  - Fixed bug #52512 (Broken error handling in odbc_execute).
    (mkoegler at auto dot tuwien dot ac dot at)

- Openssl extension:
  . Fixed possible blocking behavior in openssl_random_pseudo_bytes on Windows.
    (Pierre)
  . Fixed bug #53136 (Invalid read on openssl_csr_new()). (Felipe)
  . Fixed bug #52947 (segfault when ssl stream option capture_peer_cert_chain
    used). (Felipe)

- Oracle Database extension (OCI8):
  . Fixed bug #53284 (Valgrind warnings in oci_set_* functions) (Oracle Corp.)
  . Fixed bug #51610 (Using oci_connect causes PHP to take a long time to
    exit).  Requires Oracle 11.2.0.2 client libraries (or Oracle bug fix
    9891199) for this patch to have an effect. (Oracle Corp.)
      
- PCNTL extension:
  . Fixed bug #52784 (Race condition when handling many concurrent signals).
    (nick dot telford at gmail dot com, Arnaud)
    
- PCRE extension:
  . Fixed bug #52971 (PCRE-Meta-Characters not working with utf-8). (Felipe)
  . Fixed bug #52732 (Docs say preg_match() returns FALSE on error, but it
    returns int(0)). (slugonamission at gmail dot com)

- PHAR extension:
  . Fixed bug #50987 (unaligned memory access in phar.c).
    (geissert at debian dot org, Ilia)

- PHP-FPM SAPI:
  . Fixed bug #53412 (segfault when using -y). (fat)
  . Fixed inconsistent backlog default value (-1) in FPM on many systems. (fat)
  . Fixed bug #52501 (libevent made FPM crashed when forking -- libevent has
    been removed). (fat)
  . Fixed bug #52725 (gcc builtin atomic functions were sometimes used when they
    were not available). (fat)
  . Fixed bug #52693 (configuration file errors are not logged to stderr). (fat)
  . Fixed bug #52674 (FPM Status page returns inconsistent Content-Type
    headers). (fat)
  . Fixed bug #52498 (libevent was not only linked to php-fpm). (fat)

- PDO:
  . Fixed bug #52699 (PDO bindValue writes long int 32bit enum).
    (rein at basefarm dot no) 
  . Fixed bug #52487 (PDO::FETCH_INTO leaks memory). (Felipe)
  
- PDO DBLib driver:
  . Fixed bug #52546 (pdo_dblib segmentation fault when iterating MONEY values).
    (Felipe)
    
- PDO Firebird driver:
  . Restored firebird support (VC9 builds only). (Pierre)
  . Fixed bug #53335 (pdo_firebird did not implement rowCount()).
    (preeves at ibphoenix dot com)
  . Fixed bug #53323 (pdo_firebird getAttribute() crash).
    (preeves at ibphoenix dot com)
    
- PDO MySQL driver:
  . Fixed bug #52745 (Binding params doesn't work when selecting a date inside a
    CASE-WHEN). (Andrey)
    
- PostgreSQL extension:
  . Fixed bug #47199 (pg_delete() fails on NULL). (ewgraf at gmail dot com)
  
- Reflection extension:
  . Fixed ReflectionProperty::isDefault() giving a wrong result for properties
    obtained with ReflectionClass::getProperties(). (Gustavo)
- Reflection extension:
  . Fixed bug #53366 (Reflection doesnt get dynamic property value from
    getProperty()). (Felipe)
  . Fixed bug #52854 (ReflectionClass::newInstanceArgs does not work for classes
    without constructors). (Johannes)
  
- SOAP extension:
  . Fixed bug #44248 (RFC2616 transgression while HTTPS request through proxy
    with SoapClient object). (Dmitry)
    
- SPL extension:
  . Fixed bug #53362 (Segmentation fault when extending SplFixedArray). (Felipe)
  . Fixed bug #53279 (SplFileObject doesn't initialise default CSV escape
    character). (Adam)
  . Fixed bug #53144 (Segfault in SplObjectStorage::removeAll()). (Felipe)
  . Fixed bug #53071 (SPLObjectStorage defeats gc_collect_cycles). (Gustavo)
  . Fixed bug #52573 (SplFileObject::fscanf Segmentation fault). (Felipe)
  . Fixed bug #51763 (SplFileInfo::getType() does not work symbolic link 
    and directory). (Pierre)
  . Fixed bug #50481 (Storing many SPLFixedArray in an array crashes). (Felipe)
  . Fixed bug #50579 (RegexIterator::REPLACE doesn't work). (Felipe)

- SQLite3 extension:
  . Fixed bug #53463 (sqlite3 columnName() segfaults on bad column_number).
    (Felipe)
    
- Streams:
  . Fixed forward stream seeking emulation in streams that don't support seeking
    in situations where the read operation gives back less data than requested
    and when there was data in the buffer before the emulation started. Also
    made more consistent its behavior -- should return failure every time less
    data than was requested was skipped. (Gustavo)
  . Fixed bug #53241 (stream casting that relies on fdopen/fopencookie fails
    with streams opened with, inter alia, the 'xb' mode). (Gustavo)
  . Fixed bug #53006 (stream_get_contents has an unpredictable behavior when the
    underlying stream does not support seeking). (Gustavo)
  . Fixed bug #52944 (Invalid write on second and subsequent reads with an
    inflate filter fed invalid data). (Gustavo)
  . Fixed bug #52820 (writes to fopencookie FILE* not commited when seeking the
    stream). (Gustavo)

- WDDX extension:
  . Fixed bug #52468 (wddx_deserialize corrupts integer field value when left
    empty). (Felipe)
     
- Zlib extension:
  . Fixed bug #52926 (zlib fopen wrapper does not use context). (Gustavo)

22 Jul 2010, PHP 5.3.3
- Upgraded bundled sqlite to version 3.6.23.1. (Ilia)
- Upgraded bundled PCRE to version 8.02. (Ilia)

- Added support for JSON_NUMERIC_CHECK option in json_encode() that converts 
  numeric strings to integers. (Ilia)
- Added stream_set_read_buffer, allows to set the buffer for read operation.
  (Pierre)
- Added stream filter support to mcrypt extension (ported from 
  mcrypt_filter). (Stas)
- Added full_special_chars filter to ext/filter. (Rasmus)
- Added backlog socket context option for stream_socket_server(). (Mike)
- Added fifth parameter to openssl_encrypt()/openssl_decrypt()
  (string $iv) to use non-NULL IV.
  Made implicit use of NULL IV a warning. (Sara)
- Added openssl_cipher_iv_length(). (Sara)
- Added FastCGI Process Manager (FPM) SAPI. (Tony)
- Added recent Windows versions to php_uname and fix undefined windows 
  version support. (Pierre)
- Added Berkeley DB 5 support to the DBA extension. (Johannes, Chris Jones)
- Added support for copy to/from array/file for pdo_pgsql extension. 
  (Denis Gasparin, Ilia)
- Added inTransaction() method to PDO, with specialized support for Postgres.
  (Ilia, Denis Gasparin)

- Changed namespaced classes so that the ctor can only be named
  __construct now. (Stas)
- Reset error state in PDO::beginTransaction() reset error state. (Ilia)

- Implemented FR#51295 (SQLite3::busyTimeout not existing). (Mark)
- Implemented FR#35638 (Adding udate to imap_fetch_overview results).
  (Charles_Duffy at dell dot com )
- Rewrote var_export() to use smart_str rather than output buffering, prevents
  data disclosure if a fatal error occurs (CVE-2010-2531). (Scott)
- Fixed possible buffer overflows in mysqlnd_list_fields,  mysqlnd_change_user.
  (Andrey)
- Fixed possible buffer overflows when handling error packets in mysqlnd.
  Reported by Stefan Esser. (Andrey)
- Fixed very rare memory leak in mysqlnd, when binding thousands of columns.
  (Andrey)
- Fixed a crash when calling an inexistent method of a class that inherits 
  PDOStatement if instantiated directly instead of doing by the PDO methods.
  (Felipe)

- Fixed memory leak on error in mcrypt_create_iv on Windows. (Pierre)
- Fixed a possible crash because of recursive GC invocation. (Dmitry)
- Fixed a possible resource destruction issues in shm_put_var().
  Reported by Stefan Esser. (Dmitry)
- Fixed a possible information leak because of interruption of XOR operator.
  Reported by Stefan Esser. (Dmitry)
- Fixed a possible memory corruption because of unexpected call-time pass by
  refernce and following memory clobbering through callbacks.
  Reported by Stefan Esser. (Dmitry)
- Fixed a possible memory corruption in ArrayObject::uasort(). Reported by
  Stefan Esser. (Dmitry)
- Fixed a possible memory corruption in parse_str(). Reported by Stefan Esser.
  (Dmitry)
- Fixed a possible memory corruption in pack(). Reported by Stefan Esser.
  (Dmitry)
- Fixed a possible memory corruption in substr_replace(). Reported by Stefan    
  Esser. (Dmitry)
- Fixed a possible memory corruption in addcslashes(). Reported by Stefan    
  Esser. (Dmitry)
- Fixed a possible stack exhaustion inside fnmatch(). Reported by Stefan    
  Esser. (Ilia)
- Fixed a possible dechunking filter buffer overflow. Reported by Stefan Esser.
  (Pierre)
- Fixed a possible arbitrary memory access inside sqlite extension. Reported 
  by Mateusz Kocielski. (Ilia)
- Fixed string format validation inside phar extension. Reported by Stefan
  Esser. (Ilia)
- Fixed handling of session variable serialization on certain prefix
  characters. Reported by Stefan Esser. (Ilia)
- Fixed a NULL pointer dereference when processing invalid XML-RPC
  requests (Fixes CVE-2010-0397, bug #51288). (Raphael Geissert)
- Fixed 64-bit integer overflow in mhash_keygen_s2k(). (Clément LECIGNE, Stas)
- Fixed SplObjectStorage unserialization problems (CVE-2010-2225). (Stas)
- Fixed the mail.log ini setting when no filename was given. (Johannes)

- Fixed bug #52317 (Segmentation fault when using mail() on a rhel 4.x (only 64
  bit)). (Adam)
- Fixed bug #52262 (json_decode() shows no errors on invalid UTF-8).
  (Scott)
- Fixed bug #52240 (hash_copy() does not copy the HMAC key, causes wrong
  results and PHP crashes). (Felipe)
- Fixed bug #52238 (Crash when an Exception occured in iterator_to_array).
  (Johannes)
- Fixed bug #52193 (converting closure to array yields empty array). (Felipe)
- Fixed bug #52183 (Reflectionfunction reports invalid number of arguments for
  function aliases). (Felipe)
- Fixed bug #52162 (custom request header variables with numbers are removed). 
  (Sriram Natarajan)
- Fixed bug #52160 (Invalid E_STRICT redefined constructor error). (Felipe)
- Fixed bug #52138 (Constants are parsed into the ini file for section names).
  (Felipe)
- Fixed bug #52115 (mysqli_result::fetch_all returns null, not an empty array).
  (Andrey)
- Fixed bug #52101 (dns_get_record() garbage in 'ipv6' field on Windows).
  (Pierre)
- Fixed bug #52082 (character_set_client & character_set_connection reset after
  mysqli_change_user()). (Andrey)
- Fixed bug #52043 (GD doesn't recognize latest libJPEG versions).
  (php at group dot apple dot com, Pierre) 
- Fixed bug #52041 (Memory leak when writing on uninitialized variable returned
  from function). (Dmitry)
- Fixed bug #52060 (Memory leak when passing a closure to method_exists()).
  (Felipe)
- Fixed bug #52057 (ReflectionClass fails on Closure class). (Felipe)
- Fixed bug #52051 (handling of case sensitivity of old-style constructors 
  changed in 5.3+). (Felipe)
- Fixed bug #52037 (Concurrent builds fail in install-programs). (seanius at 
  debian dot org, Kalle)
- Fixed bug #52019 (make lcov doesn't support TESTS variable anymore). (Patrick)
- Fixed bug #52010 (open_basedir restrictions mismatch on vacuum command).
  (Ilia)
- Fixed bug #52001 (Memory allocation problems after using variable variables).
  (Dmitry)
- Fixed bug #51991 (spl_autoload and *nix support with namespace). (Felipe)
- Fixed bug #51943 (AIX: Several files are out of ANSI spec). (Kalle, 
  coreystup at gmail dot com)
- Fixed bug #51911 (ReflectionParameter::getDefaultValue() memory leaks with
  constant array). (Felipe)
- Fixed bug #51905 (ReflectionParameter fails if default value is an array
  with an access to self::). (Felipe)
- Fixed bug #51899 (Parse error in parse_ini_file() function when empy value
  followed by no newline). (Felipe)
- Fixed bug #51844 (checkdnsrr does not support types other than MX). (Pierre)
- Fixed bug #51827 (Bad warning when register_shutdown_function called with
  wrong num of parameters). (Felipe)
- Fixed bug #51822 (Segfault with strange __destruct() for static class
  variables). (Dmitry)
- Fixed bug #51791 (constant() aborts execution when fail to check undefined
  constant). (Felipe)
- Fixed bug #51732 (Fileinfo __construct or open does not work with NULL).
  (Pierre)
- Fixed bug #51725 (xmlrpc_get_type() returns true on invalid dates). (Mike)
- Fixed bug #51723 (Content-length header is limited to 32bit integer with
  Apache2 on Windows). (Pierre)
- Fixed bug #51721 (mark DOMNodeList and DOMNamedNodeMap as Traversable).
  (David Zuelke)
- Fixed bug #51712 (Test mysql_mysqlnd_read_timeout_long must fail on MySQL4).
  (Andrey)
- Fixed bug #51697 (Unsafe operations in free_storage of SPL iterators,
  causes crash during shutdown). (Etienne)
- Fixed bug #51690 (Phar::setStub looks for case-sensitive
  __HALT_COMPILER()). (Ilia)
- Fixed bug #51688 (ini per dir crashes when invalid document root  are given).
  (Pierre)
- Fixed bug #51671 (imagefill does not work correctly for small images).
  (Pierre)
- Fixed bug #51670 (getColumnMeta causes segfault when re-executing query
  after calling nextRowset). (Pierrick)
- Fixed bug #51647 Certificate file without private key (pk in another file)
  doesn't work. (Andrey)
- Fixed bug #51629 (CURLOPT_FOLLOWLOCATION error message is misleading).
  (Pierre)
- Fixed bug #51627 (script path not correctly evaluated).
  (russell dot tempero at rightnow dot com)
- Fixed bug #51624 (Crash when calling mysqli_options()). (Felipe)
- Fixed bug #51615 (PHP crash with wrong HTML in SimpleXML). (Felipe)
- Fixed bug #51609 (pg_copy_to: Invalid results when using fourth parameter).
  (Felipe)
- Fixed bug #51608 (pg_copy_to: WARNING: nonstandard use of \\ in a string
  literal). (cbandy at jbandy dot com)
- Fixed bug #51607 (pg_copy_from does not allow schema in the tablename
  argument). (cbandy at jbandy dot com)
- Fixed bug #51605 (Mysqli - zombie links). (Andrey)
- Fixed bug #51604 (newline in end of header is shown in start of message).
  (Daniel Egeberg)
- Fixed bug #51590 (JSON_ERROR_UTF8 is undefined). (Felipe)
- Fixed bug #51583 (Bus error due to wrong alignment in mysqlnd). (Rainer Jung)
- Fixed bug #51582 (Don't assume UINT64_C it's ever available).
  (reidrac at usebox dot net, Pierre)
- Fixed bug #51577 (Uninitialized memory reference with oci_bind_array_by_name)
  (Oracle Corp.)
- Fixed bug #51562 (query timeout in mssql can not be changed per query).
  (ejsmont dot artur at gmail dot com)
- Fixed bug #51552 (debug_backtrace() causes segmentation fault and/or memory
  issues). (Dmitry)
- Fixed bug #51445 (var_dump() invalid/slow *RECURSION* detection). (Felipe)
- Fixed bug #51435 (Missing ifdefs / logic bug in crypt code cause compile
  errors). (Felipe)
- Fixed bug #51424 (crypt() function hangs after 3rd call). (Pierre, Sriram)
- Fixed bug #51394 (Error line reported incorrectly if error handler throws an 
  exception). (Stas)
- Fixed bug #51393 (DateTime::createFromFormat() fails if format string contains
  timezone). (Adam)
- Fixed bug #51347 (mysqli_close / connection memory leak). (Andrey, Johannes)
- Fixed bug #51338 (URL-Rewriter is still enabled if use_only_cookies is
  on). (Ilia, j dot jeising at gmail dot com)
- Fixed bug #51291 (oci_error doesn't report last error when called two times)
  (Oracle Corp.)
- Fixed bug #51276 (php_load_extension() is missing when HAVE_LIBDL is
  undefined). (Tony)
- Fixed bug #51273 (Faultstring property does not exist when the faultstring is
  empty) (Ilia, dennis at transip dot nl)
- Fixed bug #51269 (zlib.output_compression Overwrites Vary Header). (Adam)
- Fixed bug #51257 (CURL_VERSION_LARGEFILE incorrectly used after libcurl
  version 7.10.1). (aron dot ujvari at microsec dot hu)
- Fixed bug #51242 (Empty mysql.default_port does not default to 3306 anymore,
  but 0). (Adam)
- Fixed bug #51237 (milter SAPI crash on startup). (igmar at palsenberg dot com)
- Fixed bug #51213 (pdo_mssql is trimming value of the money column). (Ilia, 
  alexr at oplot dot com)
- Fixed bug #51190 (ftp_put() returns false when transfer was successful).  
  (Ilia)
- Fixed bug #51183 (ext/date/php_date.c fails to compile with Sun Studio).
  (Sriram Natarajan)
- Fixed bug #51176 (Static calling in non-static method behaves like $this->).
  (Felipe)
- Fixed bug #51171 (curl_setopt() doesn't output any errors or warnings when    
  an invalid option is provided). (Ilia)
- Fixed bug #51128 (imagefill() doesn't work with large images). (Pierre)
- Fixed bug #51096 ('last day' and 'first day' are handled incorrectly when
  parsing date strings). (Derick)
- Fixed bug #51086 (DBA DB4 doesn't work with Berkeley DB 4.8). (Chris Jones)
- Fixed bug #51062 (DBA DB4 uses mismatched headers and libraries). (Chris
  Jones)
- Fixed bug #51026 (mysqli_ssl_set not working). (Andrey)
- Fixed bug #51023 (filter doesn't detect int overflows with GCC 4.4).
  (Raphael Geissert)
- Fixed bug #50999 (unaligned memory access in dba_fetch()). (Felipe)
- Fixed bug #50976 (Soap headers Authorization not allowed).
  (Brain France, Dmitry)
- Fixed bug #50828 (DOMNotation is not subclass of DOMNode). (Rob)
- Fixed bug #50810 (property_exists does not work for private). (Felipe)
- Fixed bug #50762 (in WSDL mode Soap Header handler function only being called
  if defined in WSDL). (mephius at gmail dot com)
- Fixed bug #50731 (Inconsistent namespaces sent to functions registered with
  spl_autoload_register). (Felipe)
- Fixed bug #50563 (removing E_WARNING from parse_url). (ralph at smashlabs dot 
  com, Pierre)
- Fixed bug #50578 (incorrect shebang in phar.phar). (Fedora at FamilleCollet
  dot com)
- Fixed bug #50392 (date_create_from_format enforces 6 digits for 'u' format
  character). (Derick)
- Fixed bug #50383 (Exceptions thrown in __call / __callStatic do not include
  file and line in trace). (Felipe)
- Fixed bug #50358 (Compile failure compiling ext/phar/util.lo). (Felipe)
- Fixed bug #50101 (name clash between global and local variable).
  (patch by yoarvi at gmail dot com)
- Fixed bug #50055 (DateTime::sub() allows 'relative' time modifications).
  (Derick)
- Fixed bug #51002 (fix possible memory corruption with very long names).
  (Pierre)
- Fixed bug #49893 (Crash while creating an instance of Zend_Mail_Storage_Pop3).
  (Dmitry)
- Fixed bug #49819 (STDOUT losing data with posix_isatty()). (Mike)
- Fixed bug #49778 (DateInterval::format("%a") is always zero when an interval
  is created from an ISO string). (Derick)
- Fixed bug #49700 (memory leaks in php_date.c if garbage collector is
  enabled). (Dmitry)
- Fixed bug #49576 (FILTER_VALIDATE_EMAIL filter needs updating) (Rasmus)
- Fixed bug #49490 (XPath namespace prefix conflict). (Rob)
- Fixed bug #49429 (odbc_autocommit doesn't work). (Felipe)
- Fixed bug #49320 (PDO returns null when SQLite connection fails). (Felipe)
- Fixed bug #49234 (mysqli_ssl_set not found). (Andrey)
- Fixed bug #49216 (Reflection doesn't seem to work properly on MySqli).
  (Andrey)
- Fixed bug #49192 (PHP crashes when GC invoked on COM object). (Stas)
- Fixed bug #49081 (DateTime::diff() mistake if start in January and interval >
  28 days). (Derick)
- Fixed bug #49059 (DateTime::diff() repeats previous sub() operation).
  (yoarvi@gmail.com, Derick)
- Fixed bug #48983 (DomDocument : saveHTMLFile wrong charset). (Rob)
- Fixed bug #48930 (__COMPILER_HALT_OFFSET__ incorrect in PHP >= 5.3). (Felipe)
- Fixed bug #48902 (Timezone database fallback map is outdated). (Derick)
- Fixed bug #48781 (Cyclical garbage collector memory leak). (Dmitry)
- Fixed bug #48601 (xpath() returns FALSE for legitimate query). (Rob)
- Fixed bug #48361 (SplFileInfo::getPathInfo should return the
  parent dir). (Etienne)
- Fixed bug #48289 (iconv_mime_encode() quoted-printable scheme is broken).
  (Adam, patch from hiroaki dot kawai at gmail dot com).
- Fixed bug #47842 (sscanf() does not support 64-bit values). (Mike)
- Fixed bug #46111 (Some timezone identifiers can not be parsed). (Derick)
- Fixed bug #45808 (stream_socket_enable_crypto() blocks and eats CPU).
  (vincent at optilian dot com)
- Fixed bug #43233 (sasl support for ldap on Windows). (Pierre)
- Fixed bug #35673 (formatOutput does not work with saveHTML). (Rob)
- Fixed bug #33210 (getimagesize() fails to detect width/height on certain 
  JPEGs). (Ilia)

04 Mar 2010, PHP 5.3.2

- Upgraded bundled sqlite to version 3.6.22. (Ilia)
- Upgraded bundled libmagic to version 5.03. (Mikko)
- Upgraded bundled PCRE to version 8.00. (Scott)
- Updated timezone database to version 2010.3. (Derick)

- Improved LCG entropy. (Rasmus, Samy Kamkar)
- Improved crypt support for edge cases (UFC compatibility). (Solar Designer,
  Joey, Pierre)

- Reverted fix for bug #49521 (PDO fetchObject sets values before calling
  constructor). (Pierrick, Johannes)

- Changed gmp_strval() to use full range from 2 to 62, and -2 to -36. FR #50283
  (David Soria Parra)
- Changed "post_max_size" php.ini directive to allow unlimited post size by
  setting it to 0. (Rasmus)
- Changed tidyNode class to disallow manual node creation. (Pierrick)

- Removed automatic file descriptor unlocking happening on shutdown and/or 
  stream close (on all OSes). (Tony, Ilia)

- Added libpng 1.4.0 support. (Pierre)
- Added support for DISABLE_AUTHENTICATOR for imap_open. (Pierre)
- Added missing host validation for HTTP urls inside FILTER_VALIDATE_URL.
  (Ilia)
- Added stream_resolve_include_path(). (Mikko)
- Added INTERNALDATE support to imap_append. (nick at mailtrust dot com)
- Added support for SHA-256 and SHA-512 to php's crypt. (Pierre)
- Added realpath_cache_size() and realpath_cache_get() functions. (Stas)
- Added FILTER_FLAG_STRIP_BACKTICK option to the filter extension. (Ilia)
- Added protection for $_SESSION from interrupt corruption and improved
  "session.save_path" check. (Stas)
- Added LIBXML_PARSEHUGE constant to override the maximum text size of a
  single text node when using libxml2.7.3+. (Kalle)
- Added ReflectionMethod::setAccessible() for invoking non-public methods
  through the Reflection API. (Sebastian)
- Added Collator::getSortKey for intl extension. (Stas)
- Added support for CURLOPT_POSTREDIR. FR #49571. (Sriram Natarajan)
- Added support for CURLOPT_CERTINFO. FR #49253.
  (Linus Nielsen Feltzing <linus@haxx.se>)
- Added client-side server name indication support in openssl. (Arnaud)

- Improved fix for bug #50006 (Segfault caused by uksort()). (Stas)

- Fixed mysqlnd hang when queries exactly 16777214 bytes long are sent. (Andrey)
- Fixed incorrect decoding of 5-byte BIT sequences in mysqlnd. (Andrey)
- Fixed error_log() to be binary safe when using message_type 3. (Jani)
- Fixed unnecessary invocation of setitimer when timeouts have been disabled.
  (Arvind Srinivasan)
- Fixed memory leak in extension loading when an error occurs on Windows.
  (Pierre)
- Fixed safe_mode validation inside tempnam() when the directory path does
  not end with a /). (Martin Jansen)
- Fixed a possible open_basedir/safe_mode bypass in session extension
  identified by Grzegorz Stachowiak. (Ilia)
- Fixed possible crash when a error/warning is raised during php startup.
  (Pierre)
- Fixed possible bad behavior of rename on windows when used with symbolic
  links or invalid paths. (Pierre)
- Fixed error output to stderr on Windows. (Pierre)
- Fixed memory leaks in is_writable/readable/etc on Windows. (Pierre)
- Fixed memory leaks in the ACL function on Windows. (Pierre)
- Fixed memory leak in the realpath cache on Windows. (Pierre)
- Fixed memory leak in zip_close. (Pierre)
- Fixed crypt's blowfish sanity check of the "setting" string, to reject
  iteration counts encoded as 36 through 39. (Solar Designer, Joey, Pierre)

- Fixed bug #51059 (crypt crashes when invalid salt are given). (Pierre)
- Fixed bug #50952 (allow underscore _ in constants parsed in php.ini files).
  (Jani)
- Fixed bug #50940 (Custom content-length set incorrectly in Apache SAPIs).
  (Brian France, Rasmus)
- Fixed bug #50930 (Wrong date by php_date.c patch with ancient gcc/glibc
  versions). (Derick)
- Fixed bug #50907 (X-PHP-Originating-Script adding two new lines in *NIX).
  (Ilia)
- Fixed bug #50859 (build fails with openssl 1.0 due to md2 deprecation).   
  (Ilia, hanno at hboeck dot de)
- Fixed bug #50847 (strip_tags() removes all tags greater then 1023 bytes
  long). (Ilia)
- Fixed bug #50829 (php.ini directive pdo_mysql.default_socket is ignored).
  (Ilia)
- Fixed bug #50832 (HTTP fopen wrapper does not support passwordless HTTP
  authentication). (Jani)
- Fixed bug #50787 (stream_set_write_buffer() has no effect on socket streams).
  (vnegrier at optilian dot com, Ilia)
- Fixed bug #50761 (system.multiCall crashes in xmlrpc extension).
  (hiroaki dot kawai at gmail dot com, Ilia)
- Fixed bug #50756 (CURLOPT_FTP_SKIP_PASV_IP does not exist). (Sriram)
- Fixed bug #50732 (exec() adds single byte twice to $output array). (Ilia)
- Fixed bug #50728 (All PDOExceptions hardcode 'code' property to 0).
  (Joey, Ilia)
- Fixed bug #50723 (Bug in garbage collector causes crash). (Dmitry)
- Fixed bug #50690 (putenv does not set ENV when the value is only one char).
  (Pierre)
- Fixed bug #50680 (strtotime() does not support eighth ordinal number). (Ilia)
- Fixed bug #50661 (DOMDocument::loadXML does not allow UTF-16). (Rob)
- Fixed bug #50657 (copy() with an empty (zero-byte) HTTP source succeeds but
  returns false). (Ilia)
- Fixed bug #50636 (MySQLi_Result sets values before calling constructor).
  (Pierrick)
- Fixed bug #50632 (filter_input() does not return default value if the
  variable does not exist). (Ilia)
- Fixed bug #50576 (XML_OPTION_SKIP_TAGSTART option has no effect). (Pierrick)
- Fixed bug #50558 (Broken object model when extending tidy). (Pierrick)
- Fixed bug #50540 (Crash while running ldap_next_reference test cases).
  (Sriram)
- Fixed bug #50519 (segfault in garbage collection when using set_error_handler
  and DomDocument). (Dmitry)
- Fixed bug #50508 (compile failure: Conflicting HEADER type declarations).
  (Jani)
- Fixed bug #50496 (Use of <stdbool.h> is valid only in a c99 compilation 
  environment. (Sriram)
- Fixed bug #50464 (declare encoding doesn't work within an included file).
  (Felipe)
- Fixed bug #50458 (PDO::FETCH_FUNC fails with Closures). (Felipe, Pierrick)
- Fixed bug #50445 (PDO-ODBC stored procedure call from Solaris 64-bit causes
  seg fault). (davbrown4 at yahoo dot com, Felipe)
- Fixed bug #50416 (PROCEDURE db.myproc can't return a result set in the given
  context). (Andrey)
- Fixed bug #50394 (Reference argument converted to value in __call). (Stas)
- Fixed bug #50351 (performance regression handling objects, ten times slower
  in 5.3 than in 5.2). (Dmitry)
- Fixed bug #50392 (date_create_from_format() enforces 6 digits for 'u'
  format character). (Ilia)
- Fixed bug #50345 (nanosleep not detected properly on some solaris versions).
  (Jani)
- Fixed bug #50340 (php.ini parser does not allow spaces in ini keys). (Jani)
- Fixed bug #50334 (crypt ignores sha512 prefix). (Pierre)
- Fixed bug #50323 (Allow use of ; in values via ;; in PDO DSN).
  (Ilia, Pierrick)
- Fixed bug #50285 (xmlrpc does not preserve keys in encoded indexed arrays).
  (Felipe)
- Fixed bug #50282 (xmlrpc_encode_request() changes object into array in 
  calling function). (Felipe)
- Fixed bug #50267 (get_browser(null) does not use HTTP_USER_AGENT). (Jani)
- Fixed bug #50266 (conflicting types for llabs). (Jani)
- Fixed bug #50261 (Crash When Calling Parent Constructor with
  call_user_func()). (Dmitry)
- Fixed bug #50255 (isset() and empty() silently casts array to object).
  (Felipe)
- Fixed bug #50240 (pdo_mysql.default_socket in php.ini shouldn't used
  if it is empty). (foutrelis at gmail dot com, Ilia)
- Fixed bug #50231 (Socket path passed using --with-mysql-sock is ignored when
  mysqlnd is enabled). (Jani)
- Fixed bug #50219 (soap call Segmentation fault on a redirected url).
  (Pierrick)
- Fixed bug #50212 (crash by ldap_get_option() with LDAP_OPT_NETWORK_TIMEOUT).
  (Ilia, shigeru_kitazaki at cybozu dot co dot jp)
- Fixed bug #50209 (Compiling with libedit cannot find readline.h).
  (tcallawa at redhat dot com)
- Fixed bug #50207 (segmentation fault when concatenating very large strings on
  64bit linux). (Ilia)
- Fixed bug #50196 (stream_copy_to_stream() produces warning when source is 
  not file). (Stas)
- Fixed bug #50195 (pg_copy_to() fails when table name contains schema. (Ilia)
- Fixed bug #50185 (ldap_get_entries() return false instead of an empty array
  when there is no error). (Jani)
- Fixed bug #50174 (Incorrectly matched docComment). (Felipe)
- Fixed bug #50168 (FastCGI fails with wrong error on HEAD request to
  non-existant file). (Dmitry)
- Fixed bug #50162 (Memory leak when fetching timestamp column from Oracle
  database). (Felipe)
- Fixed bug #50159 (wrong working directory in symlinked files). (Dmitry)
- Fixed bug #50158 (FILTER_VALIDATE_EMAIL fails with valid addresses
  containing = or ?). (Pierrick)
- Fixed bug #50152 (ReflectionClass::hasProperty behaves like isset() not
  property_exists). (Felipe)
- Fixed bug #50146 (property_exists: Closure object cannot have properties).
  (Felipe)
- Fixed bug #50145 (crash while running bug35634.phpt). (Felipe)
- Fixed bug #50140 (With default compilation option, php symbols are unresolved
  for nsapi). (Uwe Schindler)
- Fixed bug #50087 (NSAPI performance improvements). (Uwe Schindler)
- Fixed bug #50073 (parse_url() incorrect when ? in fragment). (Ilia)
- Fixed bug #50023 (pdo_mysql doesn't use PHP_MYSQL_UNIX_SOCK_ADDR). (Ilia)
- Fixed bug #50005 (Throwing through Reflection modified Exception object
  makes segmentation fault). (Felipe)
- Fixed bug #49990 (SNMP3 warning message about security level printed twice).
  (Jani)
- Fixed bug #49985 (pdo_pgsql prepare() re-use previous aborted
  transaction). (ben dot pineau at gmail dot com, Ilia, Matteo)  
- Fixed bug #49938 (Phar::isBuffering() returns inverted value). (Greg)
- Fixed bug #49936 (crash with ftp stream in php_stream_context_get_option()).
  (Pierrick)
- Fixed bug #49921 (Curl post upload functions changed). (Ilia)
- Fixed bug #49866 (Making reference on string offsets crashes PHP). (Dmitry)
- Fixed bug #49855 (import_request_variables() always returns NULL). (Ilia,
  sjoerd at php dot net)
- Fixed bug #49851, #50451 (http wrapper breaks on 1024 char long headers). 
  (Ilia)
- Fixed bug #49800 (SimpleXML allow (un)serialize() calls without warning).
  (Ilia, wmeler at wp-sa dot pl)
- Fixed bug #49719 (ReflectionClass::hasProperty returns true for a private
  property in base class). (Felipe)
- Fixed bug #49677 (ini parser crashes with apache2 and using ${something}
  ini variables). (Jani)
- Fixed bug #49660 (libxml 2.7.3+ limits text nodes to 10MB). (Felipe)
- Fixed bug #49647 (DOMUserData does not exist). (Rob)
- Fixed bug #49600 (imageTTFText text shifted right). (Takeshi Abe)
- Fixed bug #49585 (date_format buffer not long enough for >4 digit years).
  (Derick, Adam)
- Fixed bug #49560 (oci8: using LOBs causes slow PHP shutdown). (Oracle Corp.)
- Fixed bug #49521 (PDO fetchObject sets values before calling constructor).
  (Pierrick)
- Fixed bug #49472 (Constants defined in Interfaces can be overridden).
  (Felipe)
- Fixed bug #49463 (setAttributeNS fails setting default namespace). (Rob)
- Fixed bug #49244 (Floating point NaN cause garbage characters). (Sjoerd)
- Fixed bug #49224 (Compile error due to old DNS functions on AIX systems).
  (Scott)
- Fixed bug #49174 (crash when extending PDOStatement and trying to set
  queryString property). (Felipe)
- Fixed bug #48811 (Directives in PATH section do not get applied to
  subdirectories). (Patch by: ct at swin dot edu dot au)
- Fixed bug #48590 (SoapClient does not honor max_redirects). (Sriram)
- Fixed bug #48190 (Content-type parameter "boundary" is not case-insensitive
  in HTTP uploads). (Ilia)
- Fixed bug #47848 (importNode doesn't preserve attribute namespaces). (Rob)
- Fixed bug #47409 (extract() problem with array containing word "this").
  (Ilia, chrisstocktonaz at gmail dot com)
- Fixed bug #47281 ($php_errormsg is limited in size of characters)
  (Oracle Corp.)
- Fixed bug #46478 (htmlentities() uses obsolete mapping table for character
  entity references). (Moriyoshi)
- Fixed bug #45599 (strip_tags() truncates rest of string with invalid
  attribute). (Ilia, hradtke)
- Fixed bug #45120 (PDOStatement->execute() returns true then false for same
  statement). (Pierrick)
- Fixed bug #44827 (define() allows :: in constant names). (Ilia)
- Fixed bug #44098 (imap_utf8() returns only capital letters).
  (steffen at dislabs dot de, Pierre)
- Fixed bug #34852 (Failure in odbc_exec() using oracle-supplied odbc
  driver). (tim dot tassonis at trivadis dot com)

19 Nov 2009, PHP 5.3.1
- Upgraded bundled sqlite to version 3.6.19. (Scott)
- Updated timezone database to version 2009.17 (2009q). (Derick)

- Changed ini file directives [PATH=](on Win32) and [HOST=](on all) to be case 
  insensitive. (garretts)

- Restored shebang line check to CGI sapi (not checked by scanner anymore).
  (Jani)

- Added "max_file_uploads" INI directive, which can be set to limit the
  number of file uploads per-request to 20 by default, to prevent possible
  DOS via temporary file exhaustion. (Ilia)
- Added missing sanity checks around exif processing. (Ilia)
- Added error constant when json_encode() detects an invalid UTF-8 sequence.
  (Scott)
- Added support for ACL on Windows for thread safe SAPI (Apache2 for example)
  and fix its support on NTS. (Pierre)

- Improved symbolic, mounted volume and junctions support for realpath on 
  Windows. (Pierre)
- Improved readlink on Windows, suppress \??\ and use the drive syntax only.
  (Pierre)
- Improved dns_get_record() AAAA support on windows. Always available when
  IPv6 is support is installed, format is now the same than on unix. (Pierre)
- Improved the DNS functions on OSX to use newer APIs, also use Bind 9 API
  where available on other platforms. (Scott)
- Improved shared extension loading on OSX to use the standard Unix dlopen()
  API. (Scott)

- Fixed crash in com_print_typeinfo when an invalid typelib is given. (Pierre)
- Fixed a safe_mode bypass in tempnam() identified by Grzegorz Stachowiak.  
  (Rasmus)
- Fixed a open_basedir bypass in posix_mkfifo() identified by Grzegorz 
  Stachowiak.  (Rasmus)
- Fixed certificate validation inside php_openssl_apply_verification_policy
  (Ryan Sleevi, Ilia)
- Fixed crash in SQLiteDatabase::ArrayQuery() and SQLiteDatabase::SingleQuery()
  when calling using Reflection. (Felipe)
- Fixed crash when instantiating PDORow and PDOStatement through Reflection.
  (Felipe)
- Fixed sanity check for the color index in imagecolortransparent. (Pierre)
- Fixed scandir/readdir when used mounted points on Windows. (Pierre)
- Fixed zlib.deflate compress filter to actually accept level parameter. (Jani)
- Fixed leak on error in popen/exec (and related functions) on Windows.
  (Pierre)
- Fixed possible bad caching of symlinked directories in the realpath cache
  on Windows. (Pierre)
- Fixed atime and mtime in stat related functions on Windows. (Pierre)
- Fixed spl_autoload_unregister/spl_autoload_functions wrt. Closures and
  Functors. (Christian Seiler)
- Fixed open_basedir circumvention for "mail.log" ini directive.
  (Maksymilian Arciemowicz, Stas)
- Fixed signature generation/validation for zip archives in ext/phar. (Greg)
- Fixed memory leak in stream_is_local(). (Felipe, Tony)
- Fixed BC break in mime_content_type(), removes the content encoding. (Scott) 

- Fixed PECL bug #16842 (oci_error return false when NO_DATA_FOUND is raised).
  (Chris Jones)

- Fixed bug #50063 (safe_mode_include_dir fails). (Johannes, christian at
  elmerot dot se)
- Fixed bug #50052 (Different Hashes on Windows and Linux on wrong Salt size).
  (Pierre)
- Fixed bug #49986 (Missing ICU DLLs on windows package). (Pierre)
- Fixed bug #49910 (no support for ././@LongLink for long filenames in phar
  tar support). (Greg)
- Fixed bug #49908 (throwing exception in __autoload crashes when interface
  is not defined). (Felipe)
- Fixed bug #49847 (exec() fails to return data inside 2nd parameter, given
  output lines >4095 bytes). (Ilia)
- Fixed bug #49809 (time_sleep_until() is not available on OpenSolaris). (Jani)
- Fixed bug #49757 (long2ip() can return wrong value in a multi-threaded
  applications). (Ilia, Florian Anderiasch)
- Fixed bug #49738 (calling mcrypt after mcrypt_generic_deinit crashes).
  (Sriram Natarajan)
- Fixed bug #49732 (crashes when using fileinfo when timestamp conversion
  fails). (Pierre)
- Fixed bug #49698 (Unexpected change in strnatcasecmp()). (Rasmus)
- Fixed bug #49630 (imap_listscan function missing). (Felipe)
- Fixed bug #49572 (use of C++ style comments causes build failure).
  (Sriram Natarajan)
- Fixed bug #49531 (CURLOPT_INFILESIZE sometimes causes warning "CURLPROTO_FILE
  cannot be set"). (Felipe)
- Fixed bug #49517 (cURL's CURLOPT_FILE prevents file from being deleted after
  fclose). (Ilia)
- Fixed bug #49470 (FILTER_SANITIZE_EMAIL allows disallowed characters).
  (Ilia)
- Fixed bug #49447 (php engine need to correctly check for socket API 
  return status on windows). (Sriram Natarajan)
- Fixed bug #49391 (ldap.c utilizing deprecated ldap_modify_s). (Ilia)
- Fixed bug #49372 (segfault in php_curl_option_curl). (Pierre)
- Fixed bug #49361 (wordwrap() wraps incorrectly on end of line boundaries).
  (Ilia, code-it at mail dot ru)
- Fixed bug #49306 (inside pdo_mysql default socket settings are ignored).
  (Ilia)
- Fixed bug #49289 (bcmath module doesn't compile with phpize configure).
  (Jani)
- Fixed bug #49286 (php://input (php_stream_input_read) is broken). (Jani)
- Fixed bug #49269 (Ternary operator fails on Iterator object when used inside
  foreach declaration). (Etienne, Dmitry)
- Fixed bug #49236 (Missing PHP_SUBST(PDO_MYSQL_SHARED_LIBADD)). (Jani)
- Fixed bug #49223 (Inconsistency using get_defined_constants). (Garrett)
- Fixed bug #49193 (gdJpegGetVersionString() inside gd_compact identifies
  wrong type in declaration). (Ilia)
- Fixed bug #49183 (dns_get_record does not return NAPTR records). (Pierre)
- Fixed bug #49144 (Import of schema from different host transmits original
  authentication details). (Dmitry)
- Fixed bug #49142 (crash when exception thrown from __tostring()).
  (David Soria Parra)
- Fixed bug #49132 (posix_times returns false without error).
  (phpbugs at gunnu dot us)
- Fixed bug #49125 (Error in dba_exists C code). (jdornan at stanford dot edu)
- Fixed bug #49122 (undefined reference to mysqlnd_stmt_next_result on compile
  with --with-mysqli and MySQL 6.0). (Jani)
- Fixed bug #49108 (2nd scan_dir produces segfault). (Felipe)
- Fixed bug #49098 (mysqli segfault on error). (Rasmus)
- Fixed bug #49095 (proc_get_status['exitcode'] fails on win32). (Felipe)
- Fixed bug #49092 (ReflectionFunction fails to work with functions in fully
  qualified namespaces). (Kalle, Jani)
- Fixed bug #49074 (private class static fields can be modified by using
  reflection). (Jani)
- Fixed bug #49072 (feof never returns true for damaged file in zip). (Pierre)
- Fixed bug #49065 ("disable_functions" php.ini option does not work on 
  Zend extensions). (Stas)
- Fixed bug #49064 (--enable-session=shared does not work: undefined symbol:
  php_url_scanner_reset_vars). (Jani)
- Fixed bug #49056 (parse_ini_file() regression in 5.3.0 when using non-ASCII
  strings as option keys). (Jani)
- Fixed bug #49052 (context option headers freed too early when using
  --with-curlwrappers). (Jani)
- Fixed bug #49047 (The function touch() fails on directories on Windows).
  (Pierre)
- Fixed bug #49032 (SplFileObject::fscanf() variables passed by reference).
  (Jani)
- Fixed bug #49027 (mysqli_options() doesn't work when using mysqlnd). (Andrey)
- Fixed bug #49026 (proc_open() can bypass safe_mode_protected_env_vars
  restrictions). (Ilia)
- Fixed bug #49020 (phar misinterprets ustar long filename standard).
  (Greg)
- Fixed bug #49018 (phar tar stores long filenames wit prefix/name reversed).
  (Greg)
- Fixed bug #49014 (dechunked filter broken when serving more than 8192 bytes
  in a chunk). (andreas dot streichardt at globalpark dot com, Ilia)
- Fixed bug #49012 (phar tar signature algorithm reports as Unknown (0) in
  getSignature() call). (Greg)
- Fixed bug #49000 (PHP CLI in Interactive mode (php -a) crashes 
  when including files from function). (Stas)
- Fixed bug #48994 (zlib.output_compression does not output HTTP headers when
  set to a string value). (Jani)
- Fixed bug #48980 (Crash when compiling with pdo_firebird). (Felipe)
- Fixed bug #48962 (cURL does not upload files with specified filename).
  (Ilia)
- Fixed bug #48929 (Double \r\n after HTTP headers when "header" context
  option is an array). (David Zülke)
- Fixed bug #48913 (Too long error code strings in pdo_odbc driver).
  (naf at altlinux dot ru, Felipe)
- Fixed bug #48912 (Namespace causes unexpected strict behaviour with
  extract()). (Dmitry)
- Fixed bug #48909 (Segmentation fault in mysqli_stmt_execute()). (Andrey)
- Fixed bug #48899 (is_callable returns true even if method does not exist in
  parent class). (Felipe)
- Fixed bug #48893 (Problems compiling with Curl). (Felipe)
- Fixed bug #48880 (Random Appearing open_basedir problem). (Rasmus, Gwynne)
- Fixed bug #48872 (string.c: errors: duplicate case values). (Kalle)
- Fixed bug #48854 (array_merge_recursive modifies arrays after first one).
  (Felipe)
- Fixed bug #48805 (IPv6 socket transport is not working). (Ilia)
- Fixed bug #48802 (printf() returns incorrect outputted length). (Jani)
- Fixed bug #48791 (open office files always reported as corrupted). (Greg)
- Fixed bug #48788 (RecursiveDirectoryIterator doesn't descend into symlinked
  directories). (Ilia)
- Fixed bug #48783 (make install will fail saying phar file exists). (Greg)
- Fixed bug #48774 (SIGSEGVs when using curl_copy_handle()).
  (Sriram Natarajan)
- Fixed bug #48771 (rename() between volumes fails and reports no error on 
  Windows). (Pierre)
- Fixed bug #48768 (parse_ini_*() crash with INI_SCANNER_RAW). (Jani)
- Fixed bug #48763 (ZipArchive produces corrupt archive). (dani dot church at 
  gmail dot com, Pierre)
- Fixed bug #48762 (IPv6 address filter still rejects valid address). (Felipe)
- Fixed bug #48757 (ReflectionFunction::invoke() parameter issues). (Kalle)
- Fixed bug #48754 (mysql_close() crash php when no handle specified).
  (Johannes, Andrey)
- Fixed bug #48752 (Crash during date parsing with invalid date). (Pierre)
- Fixed bug #48746 (Unable to browse directories within Junction Points).
  (Pierre, Kanwaljeet Singla)
- Fixed bug #48745 (mysqlnd: mysql_num_fields returns wrong column count for
  mysql_list_fields). (Andrey)
- Fixed bug #48740 (PHAR install fails when INSTALL_ROOT is not the final
  install location). (james dot cohen at digitalwindow dot com, Greg)
- Fixed bug #48733 (CURLOPT_WRITEHEADER|CURLOPT_FILE|CURLOPT_STDERR warns on
  files that have been opened with r+). (Ilia)
- Fixed bug #48719 (parse_ini_*(): scanner_mode parameter is not checked for
  sanity). (Jani)
- Fixed bug #48718 (FILTER_VALIDATE_EMAIL does not allow numbers in domain  
  components). (Ilia)
- Fixed bug #48681 (openssl signature verification for tar archives broken).
  (Greg)
- Fixed bug #48660 (parse_ini_*(): dollar sign as last character of value
  fails). (Jani)
- Fixed bug #48645 (mb_convert_encoding() doesn't understand hexadecimal
  html-entities). (Moriyoshi)
- Fixed bug #48637 ("file" fopen wrapper is overwritten when using
  --with-curlwrappers). (Jani)
- Fixed bug #48608 (Invalid libreadline version not detected during configure).
  (Jani)
- Fixed bug #48400 (imap crashes when closing stream opened with
  OP_PROTOTYPE flag). (Jani)
- Fixed bug #48377 (error message unclear on converting phar with existing
  file). (Greg)
- Fixed bug #48247 (Infinite loop and possible crash during startup with
  errors when errors are logged). (Jani)
- Fixed bug #48198 error: 'MYSQLND_LLU_SPEC' undeclared. Cause for #48780 and
  #46952 - both fixed too. (Andrey)
- Fixed bug #48189 (ibase_execute error in return param). (Kalle)
- Fixed bug #48182 (ssl handshake fails during asynchronous socket connection).
  (Sriram Natarajan)
- Fixed bug #48116 (Fixed build with Openssl 1.0). (Pierre, 
  Al dot Smith at aeschi dot ch dot eu dot org)
- Fixed bug #48057 (Only the date fields of the first row are fetched, others
  are empty). (info at programmiernutte dot net)
- Fixed bug #47481 (natcasesort() does not sort extended ASCII characters
  correctly). (Herman Radtke)
- Fixed bug #47351 (Memory leak in DateTime). (Derick, Tobias John)
- Fixed bug #47273 (Encoding bug in SoapServer->fault). (Dmitry)
- Fixed bug #46682 (touch() afield returns different values on windows).
  (Pierre)
- Fixed bug #46614 (Extended MySQLi class gives incorrect empty() result).
  (Andrey)
- Fixed bug #46020 (with Sun Java System Web Server 7.0 on HPUX, #define HPUX).
  (Uwe Schindler)
- Fixed bug #45905 (imagefilledrectangle() clipping error).
  (markril at hotmail dot com, Pierre)
- Fixed bug #45554 (Inconsistent behavior of the u format char). (Derick)
- Fixed bug #45141 (setcookie will output expires years of >4 digits). (Ilia)
- Fixed bug #44683 (popen crashes when an invalid mode is passed). (Pierre)
- Fixed bug #43510 (stream_get_meta_data() does not return same mode as used
  in fopen). (Jani)
- Fixed bug #42434 (ImageLine w/ antialias = 1px shorter). (wojjie at gmail dot
  com, Kalle)
- Fixed bug #40013 (php_uname() does not return nodename on Netware (Guenter
  Knauf)
- Fixed bug #38091 (Mail() does not use FQDN when sending SMTP helo). 
  (Kalle, Rick Yorgason)
- Fixed bug #28038 (Sent incorrect RCPT TO commands to SMTP server) (Garrett)
- Fixed bug #27051 (Impersonation with FastCGI does not exec process as 
  impersonated user). (Pierre)


30 Jun 2009, PHP 5.3.0
- Upgraded bundled PCRE to version 7.9. (Nuno)
- Upgraded bundled sqlite to version 3.6.15. (Scott)

- Moved extensions to PECL (Derick, Lukas, Pierre, Scott):
  . ext/dbase
  . ext/fbsql
  . ext/fdf
  . ext/ncurses
  . ext/mhash (BC layer is now entirely within ext/hash)
  . ext/ming
  . ext/msql
  . ext/sybase (not maintained anymore, sybase_ct has to be used instead)

- Removed the experimental RPL (master/slave) functions from mysqli. (Andrey)
- Removed zend.ze1_compatibility_mode. (Dmitry)
- Removed all zend_extension_* php.ini directives. Zend extensions are now
  always loaded using zend_extension directive. (Derick)
- Removed special treatment of "/tmp" in sessions for open_basedir.
  Note: This undocumented behaviour was introduced in 5.2.2. (Alexey)
- Removed shebang line check from CGI sapi (checked by scanner). (Dmitry)

- Changed PCRE, Reflection and SPL extensions to be always enabled. (Marcus)
- Changed md5() to use improved implementation. (Solar Designer, Dmitry)
- Changed HTTP stream wrapper to accept any code between and including
  200 to 399 as successful. (Mike, Noah Fontes)
- Changed __call() to be invoked on private/protected method access, similar to
  properties and __get(). (Andrei)
- Changed dl() to be disabled by default. Enabled only when explicitly
  registered by the SAPI. Currently enabled with cli, cgi and embed SAPIs.
  (Dmitry)
- Changed opendir(), dir() and scandir() to use default context when no context
  argument is passed. (Sara)
- Changed open_basedir to allow tightening in runtime contexts. (Sara)
- Changed PHP/Zend extensions to use flexible build IDs. (Stas)
- Changed error level E_ERROR into E_WARNING in Soap extension methods
  parameter validation. (Felipe)
- Changed openssl info to show the shared library version number. (Scott)
- Changed floating point behaviour to consistently use double precision on all
  platforms and with all compilers. (Christian Seiler)
- Changed round() to act more intuitively when rounding to a certain precision
  and round very large and very small exponents correctly. (Christian Seiler)
- Changed session_start() to return false when session startup fails. (Jani)
- Changed property_exists() to check the existence of a property independent of
  accessibility (like method_exists()). (Felipe)
- Changed array_reduce() to allow mixed $initial (Christian Seiler)

- Improved PHP syntax and semantics:
  . Added lambda functions and closures. (Christian Seiler, Dmitry)
  . Added "jump label" operator (limited "goto"). (Dmitry, Sara)
  . Added NOWDOC syntax. (Gwynne Raskind, Stas, Dmitry)
  . Added HEREDOC syntax with double quotes. (Lars Strojny, Felipe)
  . Added support for using static HEREDOCs to initialize static variables and
    class members or constants. (Matt)
  . Improved syntax highlighting and consistency for variables in double-quoted
    strings and literal text in HEREDOCs and backticks. (Matt)
  . Added "?:" operator. (Marcus)
  . Added support for namespaces. (Dmitry, Stas, Gregory, Marcus)
  . Added support for Late Static Binding. (Dmitry, Etienne Kneuss)
  . Added support for __callStatic() magic method. (Sara)
  . Added forward_static_call(_array) to complete LSB. (Mike Lively)
  . Added support for dynamic access of static members using $foo::myFunc().
    (Etienne Kneuss)
  . Improved checks for callbacks. (Marcus)
  . Added __DIR__ constant. (Lars Strojny)
  . Added new error modes E_USER_DEPRECATED and E_DEPRECATED.
    E_DEPRECATED is used to inform about stuff being scheduled for removal
    in future PHP versions. (Lars Strojny, Felipe, Marcus)
  . Added "request_order" INI variable to control specifically $_REQUEST
    behavior. (Stas)
  . Added support for exception linking. (Marcus)
  . Added ability to handle exceptions in destructors. (Marcus)

- Improved PHP runtime speed and memory usage:
  . Substitute global-scope, persistent constants with their values at compile
    time. (Matt)
  . Optimized ZEND_SIGNED_MULTIPLY_LONG(). (Matt)
  . Removed direct executor recursion. (Dmitry)
  . Use fastcall calling convention in executor on x86. (Dmitry)
  . Use IS_CV for direct access to $this variable. (Dmitry)
  . Use ZEND_FREE() opcode instead of ZEND_SWITCH_FREE(IS_TMP_VAR). (Dmitry)
  . Lazy EG(active_symbol_table) initialization. (Dmitry)
  . Optimized ZEND_RETURN opcode to not allocate and copy return value if it is
    not used. (Dmitry)
  . Replaced all flex based scanners with re2c based scanners.
    (Marcus, Nuno, Scott)
  . Added garbage collector. (David Wang, Dmitry).
  . Improved PHP binary size and startup speed with GCC4 visibility control.
    (Nuno)
  . Improved engine stack implementation for better performance and stability.
    (Dmitry)
  . Improved memory usage by moving constants to read only memory.
    (Dmitry, Pierre)
  . Changed exception handling. Now each op_array doesn't contain
    ZEND_HANDLE_EXCEPTION opcode in the end. (Dmitry)
  . Optimized require_once() and include_once() by eliminating fopen(3) on
    second usage. (Dmitry)
  . Optimized ZEND_FETCH_CLASS + ZEND_ADD_INTERFACE into single
    ZEND_ADD_INTERFACE opcode. (Dmitry)
  . Optimized string searching for a single character.
    (Michal Dziemianko, Scott)
  . Optimized interpolated strings to use one less opcode. (Matt)

- Improved php.ini handling: (Jani)
  . Added ".htaccess" style user-defined php.ini files support for CGI/FastCGI.
  . Added support for special [PATH=/opt/httpd/www.example.com/] and
    [HOST=www.example.com] sections. Directives set in these sections can
    not be overridden by user-defined ini-files or during runtime.
  . Added better error reporting for php.ini syntax errors.
  . Allowed using full path to load modules using "extension" directive.
  . Allowed "ini-variables" to be used almost everywhere ini php.ini files.
  . Allowed using alphanumeric/variable indexes in "array" ini options.
  . Added 3rd optional parameter to parse_ini_file() to specify the scanning
    mode of INI_SCANNER_NORMAL or INI_SCANNER_RAW. In raw mode option values
    and section values are treated as-is.
  . Fixed get_cfg_var() to be able to return "array" ini options.
  . Added optional parameter to ini_get_all() to only retrieve the current
    value. (Hannes)

- Improved Windows support:
  . Update all libraries to their latest stable version. (Pierre, Rob, Liz, 
    Garrett).
  . Added Windows support for stat(), touch(), filemtime(), filesize() and
    related functions. (Pierre)
  . Re-added socket_create_pair() for Windows in sockets extension. (Kalle)
  . Added inet_pton() and inet_ntop() also for Windows platforms. 
    (Kalle, Pierre)
  . Added mcrypt_create_iv() for Windows platforms. (Pierre)
  . Added ACL Cache support on Windows.
    (Kanwaljeet Singla, Pierre, Venkat Raman Don)
  . Added constants based on Windows' GetVersionEx information. 
    PHP_WINDOWS_VERSION_* and PHP_WINDOWS_NT_*. (Pierre)
  . Added support for ACL (is_writable, is_readable, reports now correct
    results) on Windows. (Pierre, Venkat Raman Don, Kanwaljeet Singla)
  . Added support for fnmatch() on Windows. (Pierre)
  . Added support for time_nanosleep() and time_sleep_until() on Windows.
    (Pierre)
  . Added support for symlink(), readlink(), linkinfo() and link() on Windows.
    They are available only when the running platform supports them. (Pierre)
  . the GMP extension now relies on MPIR instead of the GMP library. (Pierre)
  . Added Windows support for stream_socket_pair(). (Kalle)
  . Drop all external dependencies for the core features. (Pierre)
  . Drastically improve the build procedure (Pierre, Kalle, Rob):
    . VC9 (Visual C++ 2008) or later support
    . Initial experimental x64 support
  . MSI installer now supports all recent Windows versions, including
    Windows 7. (John, Kanwaljeet Singla)

- Improved and cleaned CGI code:
  . FastCGI is now always enabled and cannot be disabled.
    See sapi/cgi/CHANGES for more details. (Dmitry)
  . Added CGI SAPI -T option which can be used to measure execution
    time of script repeated several times. (Dmitry)

- Improved streams:
  . Fixed confusing error message on failure when no errors are logged. (Greg)
  . Added stream_supports_lock() function. (Benjamin Schulz)
  . Added context parameter for copy() function. (Sara)
  . Added "glob://" stream wrapper. (Marcus)
  . Added "params" as optional parameter for stream_context_create(). (Sara)
  . Added ability to use stream wrappers in include_path. (Gregory, Dmitry)

- Improved DNS API
  . Added Windows support for dns_check_record(), dns_get_mx(), checkdnsrr() and
    getmxrr(). (Pierre)
  . Added support for old style DNS functions (supports OSX and FBSD). (Scott)
  . Added a new "entries" array in dns_check_record() containing the TXT
    elements. (Felipe, Pierre)

- Improved hash extension:
  . Changed mhash to be a wrapper layer around the hash extension. (Scott)
  . Added hash_copy() function. (Tony)
  . Added sha224 hash algorithm to the hash extension. (Scott)

- Improved IMAP support (Pierre):
  . Added imap_gc() to clear the imap cache
  . Added imap_utf8_to_mutf7() and imap_mutf7_to_utf8()

- Improved mbstring extension:
  . Added "mbstring.http_output_conv_mimetypes" INI directive that allows
    common non-text types such as "application/xhtml+xml" to be converted
    by mb_output_handler(). (Moriyoshi)

- Improved OCI8 extension (Chris Jones/Oracle Corp.):
  . Added Database Resident Connection Pooling (DRCP) and Fast
    Application Notification (FAN) support.
  . Added support for Oracle External Authentication (not supported
    on Windows).
  . Improve persistent connection handling of restarted DBs.
  . Added SQLT_AFC (aka CHAR datatype) support to oci_bind_by_name.
  . Fixed bug #45458 (Numeric keys for associative arrays are not
    handled properly)
  . Fixed bug #41069 (Segmentation fault with query over DB link).
  . Fixed define of SQLT_BDOUBLE and SQLT_BFLOAT constants with Oracle
    10g ORACLE_HOME builds.
  . Changed default value of oci8.default_prefetch from 10 to 100.
  . Fixed PECL Bug #16035 (OCI8: oci_connect without ORACLE_HOME defined causes
    segfault) (Chris Jones/Oracle Corp.)
  . Fixed PECL Bug #15988 (OCI8: sqlnet.ora isn't read with older Oracle
    libraries) (Chris Jones/Oracle Corp.)
  . Fixed PECL Bug #14268 (Allow "pecl install oci8" command to "autodetect" an
    Instant Client RPM install) (Chris Jones/Oracle Corp.)
  . Fixed PECL bug #12431 (OCI8 ping functionality is broken).
  . Allow building (e.g from PECL) the PHP 5.3-based OCI8 code with
    PHP 4.3.9 onwards.
  . Provide separate extensions for Oracle 11g and 10g on Windows.
    (Pierre, Chris)

- Improved OpenSSL extension:
  . Added support for OpenSSL digest and cipher functions. (Dmitry)
  . Added access to internal values of DSA, RSA and DH keys. (Dmitry)
  . Fixed a memory leak on openssl_decrypt(). (Henrique)
  . Fixed segfault caused by openssl_pkey_new(). (Henrique)
  . Fixed bug caused by uninitilized variables in openssl_pkcs7_encrypt() and
    openssl_pkcs7_sign(). (Henrique)
  . Fixed error message in openssl_seal(). (Henrique)

- Improved pcntl extension: (Arnaud)
  . Added pcntl_signal_dispatch().
  . Added pcntl_sigprocmask().
  . Added pcntl_sigwaitinfo().
  . Added pcntl_sigtimedwait().

- Improved SOAP extension:
  . Added support for element names in context of XMLSchema's <any>. (Dmitry)
  . Added ability to use Traversable objects instead of plain arrays.
    (Joshua Reese, Dmitry)
  . Fixed possible crash bug caused by an uninitialized value. (Zdash Urf)

- Improved SPL extension:
  . Added SPL to list of standard extensions that cannot be disabled. (Marcus)
  . Added ability to store associative information with objects in
    SplObjectStorage. (Marcus)
  . Added ArrayAccess support to SplObjectStorage. (Marcus)
  . Added SplDoublyLinkedList, SplStack, SplQueue classes. (Etienne)
  . Added FilesystemIterator. (Marcus)
  . Added GlobIterator. (Marcus)
  . Added SplHeap, SplMinHeap, SplMaxHeap, SplPriorityQueue classes. (Etienne)
  . Added new parameter $prepend to spl_autoload_register(). (Etienne)
  . Added SplFixedArray. (Etienne, Tony)
  . Added delaying exceptions in SPL's autoload mechanism. (Marcus)
  . Added RecursiveTreeIterator. (Arnaud, Marcus)
  . Added MultipleIterator. (Arnaud, Marcus, Johannes)

- Improved Zend Engine:
  . Added "compact" handler for Zend MM storage. (Dmitry)
  . Added "+" and "*" specifiers to zend_parse_parameters(). (Andrei)
  . Added concept of "delayed early binding" that allows opcode caches to
    perform class declaration (early and/or run-time binding) in exactly
    the same order as vanilla PHP. (Dmitry)

- Improved crypt() function: (Pierre)
  . Added Blowfish and extended DES support. (Using Blowfish implementation
    from Solar Designer).
  . Made crypt features portable by providing our own implementations
    for crypt_r and the algorithms which are used when OS does not provide
    them. PHP implementations are always used for Windows builds.

- Deprecated session_register(), session_unregister() and
  session_is_registered(). (Hannes)
- Deprecated define_syslog_variables(). (Kalle)
- Deprecated ereg extension. (Felipe)

- Added new extensions:
  . Added Enchant extension as a way to access spell checkers. (Pierre)
  . Added fileinfo extension as replacement for mime_magic extension. (Derick)
  . Added intl extension for Internationalization. (Ed B., Vladimir I.,
    Dmitry L., Stanislav M., Vadim S., Kirti V.)
  . Added mysqlnd extension as replacement for libmysql for ext/mysql, mysqli
    and PDO_mysql. (Andrey, Johannes, Ulf)
  . Added phar extension for handling PHP Archives. (Greg, Marcus, Steph)
  . Added SQLite3 extension. (Scott)

- Added new date/time functionality: (Derick)
  . date_parse_from_format(): Parse date/time strings according to a format.
  . date_create_from_format()/DateTime::createFromFormat(): Create a date/time
    object by parsing a date/time string according to a given format.
  . date_get_last_errors()/DateTime::getLastErrors(): Return a list of warnings
    and errors that were found while parsing a date/time string through:
    . strtotime() / new DateTime
    . date_create_from_format() / DateTime::createFromFormat()
    . date_parse_from_format().
  . support for abbreviation and offset based timezone specifiers for
    the 'e' format specifier, DateTime::__construct(), DateTime::getTimeZone()
    and DateTimeZone::getName().
  . support for selectively listing timezone identifiers by continent or
    country code through timezone_identifiers_list() /
    DateTimezone::listIdentifiers().
  . timezone_location_get() / DateTimezone::getLocation() for retrieving
    location information from timezones.
  . date_timestamp_set() / DateTime::setTimestamp() to set a Unix timestamp
    without invoking the date parser. (Scott, Derick)
  . date_timestamp_get() / DateTime::getTimestamp() to retrieve the Unix
    timestamp belonging to a date object.
  . two optional parameters to timezone_transitions_get() /
    DateTimeZone::getTranstions() to limit the range of transitions being
    returned.
  . support for "first/last day of <month>" style texts.
  . support for date/time strings returned by MS SQL.
  . support for serialization and unserialization of DateTime objects.
  . support for diffing date/times through date_diff() / DateTime::diff().
  . support for adding/subtracting weekdays with strtotime() and
    DateTime::modify().
  . DateInterval class to represent the difference between two date/times.
  . support for parsing ISO intervals for use with DateInterval.
  . date_add() / DateTime::add(), date_sub() / DateTime::sub() for applying an
    interval to an existing date/time.
  . proper support for "this week", "previous week"/"last week" and "next week"
    phrases so that they actually mean the week and not a seven day period
    around the current day.
  . support for "<xth> <weekday> of" and "last <weekday> of" phrases to be used
    with months - like in "last saturday of februari 2008".
  . support for "back of <hour>" and "front of <hour>" phrases that are used in
    Scotland.
  . DatePeriod class which supports iterating over a DateTime object applying
    DateInterval on each iteration, up to an end date or limited by maximum
    number of occurences.

- Added compatibility mode in GD, imagerotate, image(filled)ellipse 
  imagefilter, imageconvolution and imagecolormatch are now always enabled.
  (Pierre)
- Added array_replace() and array_replace_recursive() functions. (Matt)
- Added ReflectionProperty::setAccessible() method that allows non-public
  property's values to be read through ::getValue() and set through
  ::setValue(). (Derick, Sebastian)
- Added msg_queue_exists() function to sysvmsg extension. (Benjamin Schulz)
- Added Firebird specific attributes that can be set via PDO::setAttribute()
  to control formatting of date/timestamp columns: PDO::FB_ATTR_DATE_FORMAT,
  PDO::FB_ATTR_TIME_FORMAT and PDO::FB_ATTR_TIMESTAMP_FORMAT. (Lars W)
- Added gmp_testbit() function. (Stas)
- Added icon format support to getimagesize(). (Scott)
- Added LDAP_OPT_NETWORK_TIMEOUT option for ldap_set_option() to allow
  setting network timeout (FR #42837). (Jani)
- Added optional escape character parameter to fgetcsv(). (David Soria Parra)
- Added an optional parameter to strstr() and stristr() for retrieval of either
  the part of haystack before or after first occurrence of needle.
  (Johannes, Felipe)
- Added xsl->setProfiling() for profiling stylesheets. (Christian)
- Added long-option feature to getopt() and made getopt() available also on
  win32 systems by adding a common getopt implementation into core.
  (David Soria Parra, Jani)
- Added support for optional values, and = as separator, in getopt(). (Hannes)
- Added lcfirst() function. (David C)
- Added PREG_BAD_UTF8_OFFSET_ERROR constant. (Nuno)
- Added native support for asinh(), acosh(), atanh(), log1p() and expm1().
  (Kalle)
- Added LIBXML_LOADED_VERSION constant (libxml2 version currently used). (Rob)
- Added JSON_FORCE_OBJECT flag to json_encode(). (Scott, Richard Quadling)
- Added timezone_version_get() to retrieve the version of the used timezone
  database. (Derick)
- Added 'n' flag to fopen to allow passing O_NONBLOCK to the underlying
  open(2) system call. (Mikko)
- Added "dechunk" filter which can decode HTTP responses with chunked
  transfer-encoding. HTTP streams use this filter automatically in case
  "Transfer-Encoding: chunked" header is present in response. It's possible to
  disable this behaviour using "http"=>array("auto_decode"=>0) in stream
  context. (Dmitry)
- Added support for CP850 encoding in mbstring extension.
  (Denis Giffeler, Moriyoshi)
- Added stream_cast() and stream_set_options() to user-space stream wrappers,
  allowing stream_select(), stream_set_blocking(), stream_set_timeout() and 
  stream_set_write_buffer() to work with user-space stream wrappers. (Arnaud)
- Added header_remove() function. (chsc at peytz dot dk, Arnaud)
- Added stream_context_get_params() function. (Arnaud)
- Added optional parameter "new" to sybase_connect(). (Timm)
- Added parse_ini_string() function. (grange at lemonde dot fr, Arnaud) 
- Added str_getcsv() function. (Sara)
- Added openssl_random_pseudo_bytes() function. (Scott)
- Added ability to send user defined HTTP headers with SOAP request.
  (Brian J.France, Dmitry)
- Added concatenation option to bz2.decompress stream filter.
  (Keisial at gmail dot com, Greg)
- Added support for using compressed connections with PDO_mysql. (Johannes)
- Added the ability for json_decode() to take a user specified depth. (Scott)
- Added support for the mysql_stmt_next_result() function from libmysql.
  (Andrey)
- Added function preg_filter() that does grep and replace in one go. (Marcus)
- Added system independent realpath() implementation which caches intermediate
  directories in realpath-cache. (Dmitry)
- Added optional clear_realpath_cache and filename parameters to
  clearstatcache(). (Jani, Arnaud)
- Added litespeed SAPI module. (George Wang)
- Added ext/hash support to ext/session's ID generator. (Sara)
- Added quoted_printable_encode() function. (Tony)
- Added stream_context_set_default() function. (Davey Shafik)
- Added optional "is_xhtml" parameter to nl2br() which makes the function
  output <br> when false and <br /> when true (FR #34381). (Kalle)
- Added PHP_MAXPATHLEN constant (maximum length of a path). (Pierre)
- Added support for SSH via libssh2 in cURL. (Pierre)
- Added support for gray levels PNG image with alpha in GD extension. (Pierre)
- Added support for salsa hashing functions in HASH extension. (Scott)
- Added DOMNode::getLineNo to get line number of parsed node. (Rob)
- Added table info to PDO::getColumnMeta() with SQLite. (Martin Jansen, Scott)
- Added mail logging functionality that allows logging of mail sent via
  mail() function. (Ilia)
- Added json_last_error() to return any error information from json_decode().
  (Scott)
- Added gethostname() to return the current system host name. (Ilia)
- Added shm_has_var() function. (Mike)
- Added depth parameter to json_decode() to lower the nesting depth from the
  maximum if required. (Scott)
- Added pixelation support in imagefilter(). (Takeshi Abe, Kalle)
- Added SplObjectStorage::addAll/removeAll. (Etienne)

- Implemented FR #41712 (curl progress callback: CURLOPT_PROGRESSFUNCTION).
  (sdteffen[at]gmail[dot].com, Pierre)
- Implemented FR #47739 (Missing cURL option do disable IPv6). (Pierre)
- Implemented FR #39637 (Missing cURL option CURLOPT_FTP_FILEMETHOD). (Pierre)

- Fixed an issue with ReflectionProperty::setAccessible().
  (Sebastian, Roman Borschel)
- Fixed html_entity_decode() incorrectly converting numeric html entities
  to different characters with cp1251 and cp866. (Scott)
- Fixed an issue in date() where a : was printed for the O modifier after a P
  modifier was used. (Derick)
- Fixed exec() on Windows to not eat the first and last double quotes. (Scott)
- Fixed readlink on Windows in thread safe SAPI (apache2.x etc.). (Pierre)
- Fixed a bug causing miscalculations with the "last <weekday> of <n> month"
  relative time string. (Derick)
- Fixed bug causing the algorithm parameter of mhash() to be modified. (Scott)
- Fixed invalid calls to free when internal fileinfo magic file is used. (Scott)
- Fixed memory leak inside wddx_add_vars() function. (Felipe)
- Fixed check in recode extension to allow builing of recode and mysql
  extensions when using a recent libmysql. (Johannes)

- Fixed PECL bug #12794 (PDOStatement->nextRowset() doesn't work). (Johannes)
- Fixed PECL bug #12401 (Add support for ATTR_FETCH_TABLE_NAMES). (Johannes)

- Fixed bug #48696 (ldap_read() segfaults with invalid parameters). (Felipe)
- Fixed bug #48643 (String functions memory issue). (Dmitry)
- Fixed bug #48641 (tmpfile() uses old parameter parsing).
  (crrodriguez at opensuse dot org)
- Fixed bug #48624 (.user.ini never gets parsed). (Pierre)
- Fixed bug #48620 (X-PHP-Originating-Script assumes no trailing CRLF in
  existing headers). (Ilia)
- Fixed bug #48578 (Can't build 5.3 on FBSD 4.11). (Rasmus)
- Fixed bug #48535 (file_exists returns false when impersonate is used).
  (Kanwaljeet Singla, Venkat Raman Don)
- Fixed bug #48493 (spl_autoload_register() doesn't work correctly when
  prepending functions). (Scott)
- Fixed bug #48215 (Calling a method with the same name as the parent class
  calls the constructor). (Scott)
- Fixed bug #48200 (compile failure with mbstring.c when 
  --enable-zend-multibyte is used). (Jani)
- Fixed bug #48188 (Cannot execute a scrollable cursors twice with PDO_PGSQL).
  (Matteo)
- Fixed bug #48185 (warning: value computed is not used in
  pdo_sqlite_stmt_get_col line 271). (Matteo)
- Fixed bug #48087 (call_user_method() invalid free of arguments). (Felipe)
- Fixed bug #48060 (pdo_pgsql - large objects are returned as empty). (Matteo)
- Fixed bug #48034 (PHP crashes when script is 8192 (8KB) bytes long). (Dmitry)
- Fixed bug #48004 (Error handler prevents creation of default object). (Dmitry)
- Fixed bug #47880 (crashes in call_user_func_array()). (Dmitry)
- Fixed bug #47856 (stristr() converts needle to lower-case). (Ilia)
- Fixed bug #47851 (is_callable throws fatal error). (Dmitry)
- Fixed bug #47816 (pcntl tests failing on NetBSD). (Matteo)
- Fixed bug #47779 (Wrong value for SIG_UNBLOCK and SIG_SETMASK constants).
  (Matteo)
- Fixed bug #47771 (Exception during object construction from arg call calls
  object's destructor). (Dmitry)
- Fixed bug #47767 (include_once does not resolve windows symlinks or junctions)
  (Kanwaljeet Singla, Venkat Raman Don)
- Fixed bug #47757 (rename JPG to JPEG in phpinfo). (Pierre)
- Fixed bug #47745 (FILTER_VALIDATE_INT doesn't allow minimum integer). (Dmitry)
- Fixed bug #47714 (autoloading classes inside exception_handler leads to
  crashes). (Dmitry)
- Fixed bug #47671 (Cloning SplObjectStorage instances). (Etienne)
- Fixed bug #47664 (get_class returns NULL instead of FALSE). (Dmitry)
- Fixed bug #47662 (Support more than 127 subpatterns in preg_match). (Nuno)
- Fixed bug #47596 (Bus error on parsing file). (Dmitry)
- Fixed bug #47572 (Undefined constant causes segmentation fault). (Felipe)
- Fixed bug #47560 (explode()'s limit parameter odd behaviour). (Matt)
- Fixed bug #47549 (get_defined_constants() return array with broken array
  categories). (Ilia)
- Fixed bug #47535 (Compilation failure in ps_fetch_from_1_to_8_bytes()).
  (Johannes)
- Fixed bug #47534 (RecursiveDiteratoryIterator::getChildren ignoring
  CURRENT_AS_PATHNAME). (Etienne)
- Fixed bug #47443 (metaphone('scratch') returns wrong result). (Felipe)
- Fixed bug #47438 (mysql_fetch_field ignores zero offset). (Johannes)
- Fixed bug #47398 (PDO_Firebird doesn't implements quoter correctly). (Felipe)
- Fixed bug #47390 (odbc_fetch_into - BC in php 5.3.0). (Felipe)
- Fixed bug #47359 (Use the expected unofficial mimetype for bmp files). (Scott)
- Fixed bug #47343 (gc_collect_cycles causes a segfault when called within a
  destructor in one case). (Dmitry)
- Fixed bug #47320 ($php_errormsg out of scope in functions). (Dmitry)
- Fixed bug #47318 (UMR when trying to activate user config). (Pierre)
- Fixed bug #47243 (OCI8: Crash at shutdown on Windows) (Chris Jones/Oracle
  Corp.)
- Fixed bug #47231 (offsetGet error using incorrect offset). (Etienne)
- Fixed bug #47229 (preg_quote() should escape the '-' char). (Nuno)
- Fixed bug #47165 (Possible memory corruption when passing return value by
  reference). (Dmitry)
- Fixed bug #47087 (Second parameter of mssql_fetch_array()). (Felipe)
- Fixed bug #47085 (rename() returns true even if the file in PHAR does not
  exist). (Greg)
- Fixed bug #47050 (mysqli_poll() modifies improper variables). (Johannes)
- Fixed bug #47045 (SplObjectStorage instances compared with ==). (Etienne)
- Fixed bug #47038 (Memory leak in include). (Dmitry)
- Fixed bug #47031 (Fix constants in DualIterator example). (Etienne)
- Fixed bug #47021 (SoapClient stumbles over WSDL delivered with
  "Transfer-Encoding: chunked"). (Dmitry)
- Fixed bug #46994 (OCI8: CLOB size does not update when using CLOB IN OUT param
  in stored procedure) (Chris Jones/Oracle Corp.)
- Fixed bug #46979 (use with non-compound name *has* effect). (Dmitry)
- Fixed bug #46957 (The tokenizer returns deprecated values). (Felipe)
- Fixed bug #46944 (UTF-8 characters outside the BMP aren't encoded correctly).
  (Scott)
- Fixed bug #46897 (ob_flush() should fail to flush unerasable buffers).
  (David C.)
- Fixed bug #46849 (Cloning DOMDocument doesn't clone the properties). (Rob)
- Fixed bug #46847 (phpinfo() is missing some settings). (Hannes)
- Fixed bug #46844 (php scripts or included files with first line starting
  with # have the 1st line missed from the output). (Ilia)
- Fixed bug #46817 (tokenizer misses last single-line comment (PHP 5.3+, with
  re2c lexer)). (Matt, Shire)
- Fixed bug #46811 (ini_set() doesn't return false on failure). (Hannes)
- Fixed bug #46763 (mb_stristr() wrong output when needle does not exist).
  (Henrique M. Decaria)
- Fixed bug #46755 (warning: use statement with non-compound name). (Dmitry)
- Fixed bug #46746 (xmlrpc_decode_request outputs non-suppressable error when
  given bad data). (Ilia)
- Fixed bug #46738 (Segfault when mb_detect_encoding() fails). (Scott)
- Fixed bug #46731 (Missing validation for the options parameter of the
  imap_fetch_overview() function). (Ilia)
- Fixed bug #46711 (cURL curl_setopt leaks memory in foreach loops). (magicaltux
  [at] php [dot] net)
- Fixed bug #46701 (Creating associative array with long values in the key fails
  on 32bit linux). (Shire)
- Fixed bug #46681 (mkdir() fails silently on PHP 5.3). (Hannes)
- Fixed bug #46653 (can't extend mysqli). (Johannes)
- Fixed bug #46646 (Restrict serialization on some internal classes like Closure
  and SplFileInfo using exceptions). (Etienne)
- Fixed bug #46623 (OCI8: phpinfo doesn't show compile time ORACLE_HOME with
  phpize) (Chris Jones/Oracle Corp.)
- Fixed bug #46578 (strip_tags() does not honor end-of-comment when it
  encounters a single quote). (Felipe)
- Fixed bug #46546 (Segmentation fault when using declare statement with
  non-string value). (Felipe)
- Fixed bug #46542 (Extending PDO class with a __call() function doesn't work as
  expected). (Johannes)
- Fixed bug #46421 (SplFileInfo not correctly handling /). (Etienne)
- Fixed bug #46347 (parse_ini_file() doesn't support * in keys). (Nuno)
- Fixed bug #46268 (DateTime::modify() does not reset relative time values).
  (Derick)
- Fixed bug #46241 (stacked error handlers, internal error handling in general).
  (Etienne)
- Fixed bug #46238 (Segmentation fault on static call with empty string method).
  (Felipe)
- Fixed bug #46192 (ArrayObject with objects as storage serialization).
  (Etienne)
- Fixed bug #46185 (importNode changes the namespace of an XML element). (Rob)
- Fixed bug #46178 (memory leak in ext/phar). (Greg)
- Fixed bug #46160 (SPL - Memory leak when exception is thrown in offsetSet).
  (Felipe)
- Fixed Bug #46147 (after stream seek, appending stream filter reads incorrect
  data). (Greg)
- Fixed bug #46127 (php_openssl_tcp_sockop_accept forgets to set context on
  accepted stream) (Mark Karpeles, Pierre)
- Fixed bug #46115 (Memory leak when calling a method using Reflection).
  (Dmitry)
- Fixed bug #46110 (XMLWriter - openmemory() and openuri() leak memory on
  multiple calls). (Ilia)
- Fixed bug #46108 (DateTime - Memory leak when unserializing). (Felipe)
- Fixed bug #46106 (Memory leaks when using global statement). (Dmitry)
- Fixed bug #46099 (Xsltprocessor::setProfiling - memory leak). (Felipe, Rob).
- Fixed bug #46087 (DOMXPath - segfault on destruction of a cloned object).
  (Ilia)
- Fixed bug #46048 (SimpleXML top-level @attributes not part of iterator).
  (David C.)
- Fixed bug #46044 (Mysqli - wrong error message). (Johannes)
- Fixed bug #46042 (memory leaks with reflection of mb_convert_encoding()).
  (Ilia)
- Fixed bug #46039 (ArrayObject iteration is slow). (Arnaud)
- Fixed bug #46033 (Direct instantiation of SQLite3stmt and SQLite3result cause 
  a segfault.) (Scott)
- Fixed bug #45991 (Ini files with the UTF-8 BOM are treated as invalid).
  (Scott)
- Fixed bug #45989 (json_decode() doesn't return NULL on certain invalid
  strings). (magicaltux, Scott)
- Fixed bug #45976 (Moved SXE from SPL to SimpleXML). (Etienne)
- Fixed bug #45928 (large scripts from stdin are stripped at 16K border).
  (Christian Schneider, Arnaud)
- Fixed bug #45911 (Cannot disable ext/hash). (Arnaud)
- Fixed bug #45907 (undefined reference to 'PHP_SHA512Init'). (Greg)
- Fixed bug #45826 (custom ArrayObject serialization). (Etienne)
- Fixed bug #45820 (Allow empty keys in ArrayObject). (Etienne)
- Fixed bug #45791 (json_decode() doesn't convert 0e0 to a double). (Scott)
- Fixed bug #45786 (FastCGI process exited unexpectedly). (Dmitry)
- Fixed bug #45757 (FreeBSD4.11 build failure: failed include; stdint.h).
  (Hannes)
- Fixed bug #45743 (property_exists fails to find static protected member in
  child class). (Felipe)
- Fixed bug #45717 (Fileinfo/libmagic build fails, missing err.h and getopt.h).
  (Derick)
- Fixed bug #45706 (Unserialization of classes derived from ArrayIterator
  fails). (Etienne, Dmitry)
- Fixed bug #45696 (Not all DateTime methods allow method chaining). (Derick)
- Fixed bug #45682 (Unable to var_dump(DateInterval)). (Derick)
- Fixed bug #45447 (Filesystem time functions on Vista and server 2008).
  (Pierre)
- Fixed bug #45432 (PDO: persistent connection leak). (Felipe)
- Fixed bug #45392 (ob_start()/ob_end_clean() and memory_limit). (Ilia)
- Fixed bug #45384 (parse_ini_file will result in parse error with no trailing
  newline). (Arnaud)
- Fixed bug #45382 (timeout bug in stream_socket_enable_crypto). (vnegrier at
  optilian dot com, Ilia)
- Fixed bug #45044 (relative paths not resolved correctly). (Dmitry)
- Fixed bug #44861 (scrollable cursor don't work with pgsql). (Matteo)
- Fixed bug #44842 (parse_ini_file keys that start/end with underscore).
  (Arnaud)
- Fixed bug #44575 (parse_ini_file comment # line problems). (Arnaud)
- Fixed bug #44409 (PDO::FETCH_SERIALIZE calls __construct()). (Matteo)
- Fixed bug #44173 (PDO->query() parameter parsing/checking needs an update).
  (Matteo)
- Fixed bug #44154 (pdo->errorInfo() always have three elements in the returned
  array). (David C.)
- Fixed bug #44153 (pdo->errorCode() returns NULL when there are no errors).
  (David C.)
- Fixed bug #44135 (PDO MySQL does not support CLIENT_FOUND_ROWS). (Johannes,
  chx1975 at gmail dot com)
- Fixed bug #44100 (Inconsistent handling of static array declarations with
  duplicate keys). (Dmitry)
- Fixed bug #43831 ($this gets mangled when extending PDO with persistent
  connection). (Felipe)
- Fixed bug #43817 (opendir() fails on Windows directories with parent directory
  unaccessible). (Dmitry)
- Fixed bug #43069 (SoapClient causes 505 HTTP Version not supported error
  message). (Dmitry)
- Fixed bug #43008 (php://filter uris ignore url encoded filternames and can't
  handle slashes). (Arnaud)
- Fixed bug #42362 (HTTP status codes 204 and 304 should not be gzipped).
  (Scott, Edward Z. Yang)
- Fixed bug #41874 (separate STDOUT and STDERR in exec functions). (Kanwaljeet
  Singla, Venkat Raman Don, Pierre)
- Fixed bug #41534 (SoapClient over HTTPS fails to reestablish connection).
  (Dmitry)
- Fixed bug #38802 (max_redirects and ignore_errors). (patch by
  datibbaw@php.net)
- Fixed bug #35980 (touch() works on files but not on directories). (Pierre)

17 Jun 2009, PHP 5.2.10
- Updated timezone database to version 2009.9 (2009i) (Derick)

- Added "ignore_errors" option to http fopen wrapper. (David Zulke, Sara)
- Added new CURL options CURLOPT_REDIR_PROTOCOLS, CURLOPT_PROTOCOLS,
  and CURLPROTO_* for redirect fixes in CURL 7.19.4. (Yoram Bar Haim, Stas)
- Added support for Sun CC (FR #46595 and FR #46513). (David Soria Parra)

- Changed default value of array_unique()'s optional sorting type parameter
  back to SORT_STRING to fix backwards compatibility breakage introduced in 
  PHP 5.2.9. (Moriyoshi)

- Fixed memory corruptions while reading properties of zip files. (Ilia)
- Fixed memory leak in ob_get_clean/ob_get_flush. (Christian)
- Fixed segfault on invalid session.save_path. (Hannes)
- Fixed leaks in imap when a mail_criteria is used. (Pierre)
- Fixed missing erealloc() in fix for Bug #40091 in spl_autoload_register. (Greg)

- Fixed bug #48562 (Reference recursion causes segfault when used in
  wddx_serialize_vars()). (Felipe)
- Fixed bug #48557 (Numeric string keys in Apache Hashmaps are not cast to
  integers). (David Zuelke)
- Fixed bug #48518 (curl crashes when writing into invalid file handle). (Tony)
- Fixed bug #48514 (cURL extension uses same resource name for simple and
  multi APIs). (Felipe)
- Fixed bug #48469 (ldap_get_entries() leaks memory on empty search
  results). (Patrick)
- Fixed bug #48456 (CPPFLAGS not restored properly in phpize.m4). (Jani,
  spisek at kerio dot com)
- Fixed bug #48448 (Compile failure under IRIX 6.5.30 building cast.c).
  (Kalle)
- Fixed bug #48441 (ldap_search() sizelimit, timelimit and deref options
  persist). (Patrick)
- Fixed bug #48434 (Improve memory_get_usage() accuracy). (Arnaud)
- Fixed bug #48416 (Force a cache limit in ereg() to stop excessive memory
  usage). (Scott)
- Fixed bug #48409 (Crash when exception is thrown while passing function
  arguments). (Arnaud)
- Fixed bug #48378 (exif_read_data() segfaults on certain corrupted .jpeg
  files). (Pierre)
- Fixed bug #48359 (Script hangs on snmprealwalk if OID is not increasing).
  (Ilia, simonov at gmail dot com)
- Fixed bug #48336 (ReflectionProperty::getDeclaringClass() does not work 
  with redeclared property).
  (patch by Markus dot Lidel at shadowconnect dot com)
- Fixed bug #48326 (constant MSG_DONTWAIT not defined). (Arnaud)
- Fixed bug #48313 (fgetcsv() does not return null for empty rows). (Ilia)
- Fixed bug #48309 (stream_copy_to_stream() and fpasstru() do not update
  stream position of plain files). (Arnaud)
- Fixed bug #48307 (stream_copy_to_stream() copies 0 bytes when $source is a
  socket). (Arnaud)
- Fixed bug #48273 (snmp*_real_walk() returns SNMP errors as values).
  (Ilia, lytboris at gmail dot com)
- Fixed bug #48256 (Crash due to double-linking of history.o).
  (tstarling at wikimedia dot org)
- Fixed bug #48248 (SIGSEGV when access to private property via &__get).
  (Felipe)
- Fixed bug #48247 (Crash on errors during startup). (Stas)
- Fixed bug #48240 (DBA Segmentation fault dba_nextkey). (Felipe)
- Fixed bug #48224 (Incorrect shuffle in array_rand). (Etienne)
- Fixed bug #48221 (memory leak when passing invalid xslt parameter).
  (Felipe)
- Fixed bug #48207 (CURLOPT_(FILE|WRITEHEADER options do not error out when
  working with a non-writable stream). (Ilia)
- Fixed bug #48206 (Iterating over an invalid data structure with
  RecursiveIteratorIterator leads to a segfault). (Scott)
- Fixed bug #48204 (xmlwriter_open_uri() does not emit warnings on invalid
  paths). (Ilia)
- Fixed bug #48203 (Crash when CURLOPT_STDERR is set to regular file). (Jani)
- Fixed bug #48202 (Out of Memory error message when passing invalid file
  path) (Pierre)
- Fixed bug #48156 (Added support for lcov v1.7). (Ilia)
- Fixed bug #48132 (configure check for curl ssl support fails with
  --disable-rpath). (Jani)
- Fixed bug #48131 (Don't try to bind ipv4 addresses to ipv6 ips via bindto).
  (Ilia)
- Fixed bug #48070 (PDO_OCI: Segfault when using persistent connection).
  (Pierre, Matteo, jarismar dot php at gmail dot com)
- Fixed bug #48058 (Year formatter goes wrong with out-of-int range). (Derick)
- Fixed bug #48038 (odbc_execute changes variables used to form params array).
  (Felipe)
- Fixed bug #47997 (stream_copy_to_stream returns 1 on empty streams). (Arnaud)
- Fixed bug #47991 (SSL streams fail if error stack contains items). (Mikko)
- Fixed bug #47981 (error handler not called regardless). (Hannes)
- Fixed bug #47969 (ezmlm_hash() returns different values depend on OS). (Ilia)
- Fixed bug #47946 (ImageConvolution overwrites background). (Ilia)
- Fixed bug #47940 (memory leaks in imap_body). (Pierre, Jake Levitt)
- Fixed bug #47937 (system() calls sapi_flush() regardless of output 
  buffering). (Ilia)
- Fixed bug #47903 ("@" operator does not work with string offsets). (Felipe)
- Fixed bug #47893 (CLI aborts on non blocking stdout). (Arnaud)
- Fixed bug #47849 (Non-deep import loses the namespace). (Rob)
- Fixed bug #47845 (PDO_Firebird omits first row from query). (Lars W)
- Fixed bug #47836 (array operator [] inconsistency when the array has
  PHP_INT_MAX index value). (Matt)
- Fixed bug #47831 (Compile warning for strnlen() in main/spprintf.c).
  (Ilia, rainer dot jung at kippdata dot de)
- Fixed bug #47828 (openssl_x509_parse() segfaults when a UTF-8 conversion
  fails). (Scott, Kees Cook, Pierre)
- Fixed bug #47818 (Segfault due to bound callback param). (Felipe)
- Fixed bug #47801 (__call() accessed via parent:: operator is provided
  incorrect method name). (Felipe)
- Fixed bug #47769 (Strange extends PDO). (Felipe)
- Fixed bug #47745 (FILTER_VALIDATE_INT doesn't allow minimum integer).
  (Dmitry)
- Fixed bug #47721 (Alignment issues in mbstring and sysvshm extension).
  (crrodriguez at opensuse dot org, Ilia)
- Fixed bug #47704 (PHP crashes on some "bad" operations with string
  offsets). (Dmitry)
- Fixed bug #47695 (build error when xmlrpc and iconv are compiled against
  different iconv versions). (Scott)
- Fixed bug #47667 (ZipArchive::OVERWRITE seems to have no effect).
  (Mikko, Pierre)
- Fixed bug #47644 (Valid integers are truncated with json_decode()). (Scott)
- Fixed bug #47639 (pg_copy_from() WARNING: nonstandard use of \\ in a
  string literal). (Ilia)
- Fixed bug #47616 (curl keeps crashing). (Felipe)
- Fixed bug #47598 (FILTER_VALIDATE_EMAIL is locale aware). (Ilia)
- Fixed bug #47566 (pcntl_wexitstatus() returns signed status).
  (patch by james at jamesreno dot com)
- Fixed bug #47564 (unpacking unsigned long 32bit bit endian returns wrong
  result). (Ilia)
- Fixed bug #47487 (performance degraded when reading large chunks after
  fix of bug #44607). (Arnaud)
- Fixed bug #47468 (enable cli|cgi-only extensions for embed sapi). (Jani)
- Fixed bug #47435 (FILTER_FLAG_NO_PRIV_RANGE does not work with ipv6
  addresses in the filter extension). (Ilia)
- Fixed bug #47430 (Errors after writing to nodeValue parameter of an absent
  previousSibling). (Rob)
- Fixed bug #47365 (ip2long() may allow some invalid values on certain 64bit
   systems). (Ilia)
- Fixed bug #47254 (Wrong Reflection for extends class). (Felipe)
- Fixed bug #47042 (cgi sapi is incorrectly removing SCRIPT_FILENAME).
  (Sriram Natarajan, David Soria Parra)
- Fixed bug #46882 (Serialize / Unserialize misbehaviour under OS with
  different bit numbers). (Matt)
- Fixed bug #46812 (get_class_vars() does not include visible private variable
  looking at subclass). (Arnaud)
- Fixed bug #46386 (Digest authentication with SOAP module fails against MSSQL
  SOAP services). (Ilia, lordelph at gmail dot com)
- Fixed bug #46109 (Memory leak when mysqli::init() is called multiple times).
  (Andrey)
- Fixed bug #45997 (safe_mode bypass with exec/system/passthru (windows only)).
  (Pierre)
- Fixed bug #45877 (Array key '2147483647' left as string). (Matt)
- Fixed bug #45822 (Near infinite-loops while parsing huge relative offsets).
  (Derick, Mike Sullivan)
- Fixed bug #45799 (imagepng() crashes on empty image).
  (Martin McNickle, Takeshi Abe)
- Fixed bug #45622 (isset($arrayObject->p) misbehaves with
  ArrayObject::ARRAY_AS_PROPS set). (robin_fernandes at uk dot ibm dot com, Arnaud)
- Fixed bug #45614 (ArrayIterator::current(), ::key() can show 1st private prop
  of wrapped object). (robin_fernandes at uk dot ibm dot com, Arnaud)
- Fixed bug #45540 (stream_context_create creates bad http request). (Arnaud)
- Fixed bug #45202 (zlib.output_compression can not be set with ini_set()).
  (Jani)
- Fixed bug #45191 (error_log ignores date.timezone php.ini val when setting
  logging timestamps). (Derick)
- Fixed bug #45092 (header HTTP context option not being used when compiled
  using --with-curlwrappers). (Jani)
- Fixed bug #44996 (xmlrpc_decode() ignores time zone on iso8601.datetime).
  (Ilia, kawai at apache dot org) 
- Fixed bug #44827 (define() is missing error checks for class constants).
  (Ilia)
- Fixed bug #44214 (Crash using preg_replace_callback() and global variables).
  (Nuno, Scott)
- Fixed bug #43073 (TrueType bounding box is wrong for angle<>0).
  (Martin McNickle)
- Fixed bug #42663 (gzinflate() try to allocate all memory with truncated
  data). (Arnaud)
- Fixed bug #42414 (some odbc_*() functions incompatible with Oracle ODBC
  driver). (jhml at gmx dot net)
- Fixed bug #42362 (HTTP status codes 204 and 304 should not be gzipped).
  (Scott, Edward Z. Yang)
- Fixed bug #42143 (The constant NAN is reported as 0 on Windows)
  (Kanwaljeet Singla, Venkat Raman Don)
- Fixed bug #38805 (PDO truncates text from SQL Server text data type field).
  (Steph)

26 Feb 2009, PHP 5.2.9
- Changed __call() to be invoked on private/protected method access, similar to
  properties and __get(). (Andrei)

- Added optional sorting type flag parameter to array_unique(). Default is
  SORT_REGULAR. (Andrei)

- Fixed a crash on extract in zip when files or directories entry names contain 
  a relative path. (Pierre)
- Fixed error conditions handling in stream_filter_append(). (Arnaud)
- Fixed zip filename property read. (Pierre)
- Fixed explode() behavior with empty string to respect negative limit. (Shire)
- Fixed security issue in imagerotate(), background colour isn't validated
  correctly with a non truecolour image. Reported by Hamid Ebadi,
  APA Laboratory (Fixes CVE-2008-5498). (Scott)
- Fixed a segfault when malformed string is passed to json_decode(). (Scott)
- Fixed bug in xml_error_string() which resulted in messages being
  off by one. (Scott)

- Fixed bug #47422 (modulus operator returns incorrect results on 64 bit
  linux). (Matt)
- Fixed bug #47399 (mb_check_encoding() returns true for some illegal SJIS
  characters). (for-bugs at hnw dot jp, Moriyoshi)
- Fixed bug #47353 (crash when creating a lot of objects in object
  destructor). (Tony)
- Fixed bug #47322 (sscanf %d doesn't work). (Felipe)
- Fixed bug #47282 (FILTER_VALIDATE_EMAIL is marking valid email addresses
  as invalid). (Ilia)
- Fixed bug #47220 (segfault in dom_document_parser in recovery mode). (Rob)
- Fixed bug #47217 (content-type is not set properly for file uploads). (Ilia)
- Fixed bug #47174 (base64_decode() interprets pad char in mid string as
  terminator). (Ilia)
- Fixed bug #47165 (Possible memory corruption when passing return value by
  reference). (Dmitry)
- Fixed bug #47152 (gzseek/fseek using SEEK_END produces strange results).
  (Felipe)
- Fixed bug #47131 (SOAP Extension ignores "user_agent" ini setting). (Ilia)
- Fixed bug #47109 (Memory leak on $a->{"a"."b"} when $a is not an object).
  (Etienne, Dmitry)
- Fixed bug #47104 (Linking shared extensions fails with icc). (Jani)
- Fixed bug #47049 (SoapClient::__soapCall causes a segmentation fault).
  (Dmitry)
- Fixed bug #47048 (Segfault with new pg_meta_data). (Felipe)
- Fixed bug #47042 (PHP cgi sapi is removing SCRIPT_FILENAME for non
  apache). (Sriram Natarajan)
- Fixed bug #47037 (No error when using fopen with empty string). (Cristian
  Rodriguez R., Felipe)
- Fixed bug #47035 (dns_get_record returns a garbage byte at the end of a
  TXT record). (Felipe)
- Fixed bug #47027 (var_export doesn't show numeric indices on ArrayObject).
  (Derick)
- Fixed bug #46985 (OVERWRITE and binary mode does not work, regression
  introduced in 5.2.8). (Pierre)
- Fixed bug #46973 (IPv6 address filter rejects valid address). (Felipe)
- Fixed bug #46964 (Fixed pdo_mysql build with older version of MySQL). (Ilia)
- Fixed bug #46959 (Unable to disable PCRE). (Scott)
- Fixed bug #46918 (imap_rfc822_parse_adrlist host part not filled in
  correctly). (Felipe)
- Fixed bug #46889 (Memory leak in strtotime()). (Derick)
- Fixed bug #46887 (Invalid calls to php_error_docref()). (oeriksson at
  mandriva dot com, Ilia)
- Fixed bug #46873 (extract($foo) crashes if $foo['foo'] exists). (Arnaud)
- Fixed bug #46843 (CP936 euro symbol is not converted properly). (ty_c at
  cybozuy dot co dot jp, Moriyoshi)
- Fixed bug #46798 (Crash in mssql extension when retrieving a NULL value
  inside a binary or image column type). (Ilia)
- Fixed bug #46782 (fastcgi.c parse error). (Matt)
- Fixed bug #46760 (SoapClient doRequest fails when proxy is used). (Felipe)
- Fixed bug #46748 (Segfault when an SSL error has more than one error).
  (Scott)
- Fixed bug #46739 (array returned by curl_getinfo should contain
  content_type key). (Mikko)
- Fixed bug #46699 (xml_parse crash when parser is namespace aware). (Rob)
- Fixed bug #46419 (Elements of associative arrays with NULL value are
  lost). (Dmitry)
- Fixed bug #46282 (Corrupt DBF When Using DATE). (arne at bukkie dot nl)
- Fixed bug #46026 (bz2.decompress/zlib.inflate filter tries to decompress
  after end of stream). (Greg)
- Fixed bug #46005 (User not consistently logged under Apache2). (admorten
  at umich dot edu, Stas)
- Fixed bug #45996 (libxml2 2.7 causes breakage with character data in
  xml_parse()). (Rob)
- Fixed bug #45940 (MySQLI OO does not populate connect_error property on
  failed connect). (Johannes)
- Fixed bug #45923 (mb_st[r]ripos() offset not handled correctly). (Moriyoshi)
- Fixed bug #45327 (memory leak if offsetGet throws exception). (Greg)
- Fixed bug #45239 (Encoding detector hangs with mbstring.strict_detection
  enabled). (Moriyoshi)
- Fixed bug #45161 (Reusing a curl handle leaks memory). (Mark Karpeles, Jani)
- Fixed bug #44336 (Improve pcre UTF-8 string matching performance). (frode
  at coretrek dot com, Nuno)
- Fixed bug #43841 (mb_strrpos() offset is byte count for negative values).
  (Moriyoshi)
- Fixed bug #37209 (mssql_execute with non fatal errors). (Kalle)
- Fixed bug #35975 (Session cookie expires date format isn't the most
  compatible. Now matches that of setcookie()). (Scott)


08 Dec 2008, PHP 5.2.8
- Reverted bug fix #42718 that broke magic_quotes_gpc (Scott)

04 Dec 2008, PHP 5.2.7
- Upgraded PCRE to version 7.8 (Fixes CVE-2008-2371). (Ilia)
- Updated timezone database to version 2008.9. (Derick)
- Upgraded bundled libzip to 0.9.0. (Pierre)

- Added logging option for error_log to send directly to SAPI. (Stas)
- Added PHP_MAJOR_VERSION, PHP_MINOR_VERSION, PHP_RELEASE_VERSION,
  PHP_EXTRA_VERSION, PHP_VERSION_ID, PHP_ZTS and PHP_DEBUG constants. (Pierre)
- Added "PHP_INI_SCAN_DIR" environment variable which can be used to 
  either disable or change the compile time ini scan directory (FR #45114).
  (Jani)

- Fixed missing initialization of BG(page_uid) and BG(page_gid), 
  reported by Maksymilian Arciemowicz. (Stas)
- Fixed memory leak inside sqlite_create_aggregate(). (Felipe)
- Fixed memory leak inside PDO sqlite's sqliteCreateAggregate() method.
  (Felipe)
- Fixed a crash inside gd with invalid fonts (Fixes CVE-2008-3658). (Pierre)
- Fixed a possible overflow inside memnstr (Fixes CVE-2008-3659).
  (LaurentGaffie)
- Fixed incorrect php_value order for Apache configuration, reported by
  Maksymilian Arciemowicz. (Stas)
- Fixed memory leak inside readline_callback_handler_remove() function.
  (Felipe)
- Fixed sybase_fetch_*() to continue reading after CS_ROW_FAIL status (Timm)
- Fixed a bug inside dba_replace() that could cause file truncation
  withinvalid keys. (Ilia)
- Fixed memory leak inside readline_callback_handler_install() function.(Ilia)
- Fixed memory leak inside readline_completion_function() function. (Felipe) 
- Fixed stream_get_contents() when using $maxlength and socket is notclosed.
  indeyets [at] php [dot] net on #46049. (Arnaud)
- Fixed stream_get_line() to behave as documented on non-blocking streams.
  (Arnaud)
- Fixed endless loop in PDOStatement::debugDumpParams().
  (jonah.harris at gmail dot com)
- Fixed ability to use "internal" heaps in extensions. (Arnaud, Dmitry)
- Fixed weekdays adding/subtracting algorithm. (Derick)
- Fixed some ambiguities in the date parser. (Derick)
- Fixed a bug with the YYYY-MM format not resetting the day correctly.
  (Derick)
- Fixed a bug in the DateTime->modify() methods, it would not use the advanced
  relative time strings. (Derick)
- Fixed extraction of zip files or directories when the entry name is a
  relative path. (Pierre)
- Fixed read or write errors for large zip archives. (Pierre)
- Fixed security issues detailed in CVE-2008-2665 and CVE-2008-2666.
  (Christian Hoffmann)
- Fixed simplexml asXML() not to lose encoding when dumping entire
  document to file. (Ilia)
- Fixed a crash inside PDO when trying instantiate PDORow manually.
  (Felipe)
- Fixed build failure of ext/mysqli with libmysql 6.0 - missing
  rplfunctions. (Andrey)
- Fixed a regression when using strip_tags() and < is within an
  attribute.(Scott)
- Fixed a crash on invalid method in ReflectionParameter constructor.
  (Christian Seiler)
- Reverted fix for bug #44197 due to behaviour change in minor version.
  (Felipe)

- Fixed bug #46732 (mktime.year description is wrong). (Derick)
- Fixed bug #46696 (cURL fails in upload files with specified content-type).
  (Ilia)
- Fixed bug #46673 (stream_lock call with wrong parameter). (Arnaud)
- Fixed bug #46649 (Setting array element with that same array produces
  inconsistent results). (Arnaud)
- Fixed bug #46626 (mb_convert_case does not handle apostrophe correctly).
  (Ilia)
- Fixed bug #46543 (ibase_trans() memory leaks when using wrong parameters).
  (Felipe)
- Fixed bug #46521 (Curl ZTS OpenSSL, error in config.m4 fragment).
  (jd at cpanel dot net)
- Fixed bug #46496 (wddx_serialize treats input as ISO-8859-1). (Mark Karpeles)
- Fixed bug #46427 (SoapClient() stumbles over its "stream_context" parameter).
  (Dmitry, Herman Radtke)
- Fixed bug #46426 (offset parameter of stream_get_contents() does not
  workfor "0"). (Felipe)
- Fixed bug #46406 (Unregistering nodeclass throws E_FATAL). (Rob)
- Fixed bug #46389 (NetWare needs small patch for _timezone).
  (patch by guenter@php.net)
- Fixed bug #46388 (stream_notification_callback inside of object destroys
  object variables). (Felipe)
- Fixed bug #46381 (wrong $this passed to internal methods causes segfault).
  (Tony)
- Fixed bug #46379 (Infinite loop when parsing '#' in one line file). (Arnaud)
- Fixed bug #46366 (bad cwd with / as pathinfo). (Dmitry)
- Fixed bug #46360 (TCP_NODELAY constant for socket_{get,set}_option).
  (bugs at trick dot vanstaveren dot us)
- Fixed bug #46343 (IPv6 address filter accepts invalid address). (Ilia)
- Fixed bug #46335 (DOMText::splitText doesn't handle multibyte characters).
  (Rob)
- Fixed bug #46323 (compilation of simplexml for NetWare breaks).
  (Patch by guenter [at] php [dot] net)
- Fixed bug #46319 (PHP sets default Content-Type header for HTTP 304
  response code, in cgi sapi). (Ilia)
- Fixed bug #46313 (Magic quotes broke $_FILES). (Arnaud)
- Fixed bug #46308 (Invalid write when changing property from inside getter).
  (Dmitry)
- Fixed bug #46292 (PDO::setFetchMode() shouldn't requires the 2nd arg when
  using FETCH_CLASSTYPE). (Felipe)
- Fixed bug #46274, #46249 (pdo_pgsql always fill in NULL for empty BLOB and
  segfaults when returned by SELECT). (Felipe)
- Fixed bug #46271 (local_cert option is not resolved to full path). (Ilia)
- Fixed bug #46247 (ibase_set_event_handler() is allowing to pass callback
  without event). (Felipe)
- Fixed bug #46246 (difference between call_user_func(array($this, $method))
  and $this->$method()). (Dmitry)
- Fixed bug #46222 (ArrayObject EG(uninitialized_var_ptr) overwrite).
  (Etienne)
- Fixed bug #46215 (json_encode mutates its parameter and has some
  class-specific state). (Felipe)
- Fixed bug #46206 (pg_query_params/pg_execute convert passed values to
  strings). (Ilia)
- Fixed bug #46191 (BC break: DOMDocument saveXML() doesn't accept null).
  (Rob)
- Fixed bug #46164 (stream_filter_remove() closes the stream). (Arnaud)
- Fixed bug #46157 (PDOStatement::fetchObject prototype error). (Felipe)
- Fixed bug #46147 (after stream seek, appending stream filter reads
  incorrect data). (Greg)
- Fixed bug #46139 (PDOStatement->setFetchMode() forgets FETCH_PROPS_LATE).
  (chsc at peytz dot dk, Felipe)
- Fixed bug #46127 (php_openssl_tcp_sockop_accept forgets to set context
  on accepted stream) (Mark Karpeles, Pierre)
- Fixed bug #46110 (XMLWriter - openmemory() and openuri() leak memory on
  multiple calls). (Ilia)
- Fixed bug #46088 (RegexIterator::accept - segfault). (Felipe)
- Fixed bug #46082 (stream_set_blocking() can cause a crash in some
  circumstances). (Felipe)
- Fixed bug #46064 (Exception when creating ReflectionProperty object
  on dynamicly created property). (Felipe)
- Fixed bug #46059 (Compile failure under IRIX 6.5.30 building posix.c).
  (Arnaud)
- Fixed bug #46053 (SplFileObject::seek - Endless loop). (Arnaud)
- Fixed bug #46051 (SplFileInfo::openFile - memory overlap). (Arnaud)
- Fixed bug #46047 (SimpleXML converts empty nodes into object with
  nested array). (Rob)
- Fixed bug #46031 (Segfault in AppendIterator::next). (Arnaud)
- Fixed bug #46029 (Segfault in DOMText when using with Reflection). (Rob)
- Fixed bug #46026 (bzip2.decompress/zlib.inflate filter tries to decompress
  after end of stream). (Keisial at gmail dot com, Greg)
- Fixed bug #46024 (stream_select() doesn't return the correct number).
  (Arnaud)
- Fixed bug #46010 (warnings incorrectly generated for iv in ecb mode).
  (Felipe)
- Fixed bug #46003 (isset on nonexisting node return unexpected results). (Rob)
- Fixed bug #45956 (parse_ini_file() does not return false with syntax errors
  in parsed file). (Jani)
- Fixed bug #45901 (wddx_serialize_value crash with SimpleXMLElement object).
  (Rob)
- Fixed bug #45862 (get_class_vars is inconsistent with 'protected' and
  'private' variables). (ilewis at uk dot ibm dot com, Felipe)
- Fixed bug #45860 (header() function fails to correctly replace all Status
  lines). (Dmitry)
- Fixed bug #45805 (Crash on throwing exception from error handler). (Dmitry)
- Fixed bug #45765 (ReflectionObject with default parameters of self::xxx cause
  an error). (Felipe)
- Fixed bug #45751 (Using auto_prepend_file crashes (out of scope stack address
  use)). (basant dot kukreja at sun dot com) 
- Fixed bug #45722 (mb_check_encoding() crashes). (Moriyoshi)
- Fixed bug #45705 (rfc822_parse_adrlist() modifies passed address parameter).
  (Jani)
- Fixed bug #45691 (Some per-dir or runtime settings may leak into other
  requests). (Moriyoshi)
- Fixed bug #45581 (htmlspecialchars() double encoding &#x hex items). (Arnaud)
- Fixed bug #45580 (levenshtein() crashes with invalid argument). (Ilia)
- Fixed bug #45575 (Segfault with invalid non-string as event handler callback).
  (Christian Seiler)
- Fixed bug #45568 (ISAPI doesn't properly clear auth_digest in header).
  (Patch by: navara at emclient dot com)
- Fixed bug #45556 (Return value from callback isn't freed). (Felipe)
- Fixed bug #45555 (Segfault with invalid non-string as
  register_introspection_callback). (Christian Seiler)
- Fixed bug #45553 (Using XPath to return values for attributes with a
  namespace does not work). (Rob)
- Fixed bug #45529 (new DateTimeZone() and date_create()->getTimezone() behave
  different). (Derick)
- Fixed bug #45522 (FCGI_GET_VALUES request does not return supplied values).
  (Arnaud)
- Fixed bug #45486 (mb_send_mail(); header 'Content-Type: text/plain; charset='
   parsing incorrect). (Felipe)
- Fixed bug #45485 (strip_tags and <?XML tag). (Felipe)
- Fixed bug #45460 (imap patch for fromlength fix in imap_headerinfo doesn't
  accept lengths of 1024). (Felipe, andrew at lifescale dot com)
- Fixed bug #45449 (filesize() regression using ftp wrapper).
  (crrodriguez at suse dot de)
- Fixed bug #45423 (fastcgi parent process doesn't invoke php_module_shutdown
  before shutdown) (basant dot kukreja at sun dot com)
- Fixed bug #45406 (session.serialize_handler declared by shared extension fails).
  (Kalle, oleg dot grenrus at dynamoid dot com)
- Fixed bug #45405 (snmp extension memory leak).
  (Federico Cuello, Rodrigo Campos)
- Fixed bug #45382 (timeout bug in stream_socket_enable_crypto). (Ilia)
- Fixed bug #45373 (php crash on query with errors in params). (Felipe)
- Fixed bug #45352 (Segmentation fault because of tick function on second
  request). (Dmitry)
- Fixed bug #45312 (Segmentation fault on second request for array functions).
  (Dmitry)
- Fixed bug #45303 (Opening php:// wrapper in append mode results in a warning).
  (Arnaud)
- Fixed bug #45251 (double free or corruption with setAttributeNode()). (Rob)
- Fixed bug #45226 and #18916 (xmlrpc_set_type() segfaults and wrong behavior
  with valid ISO8601 date string). (Jeff Lawsons)
- Fixed bug #45220 (curl_read callback returns -1 when needs to return
  size_t (unsigned)). (Felipe)
- Fixed bug #45181 (chdir() should clear relative entries in stat cache).
  (Arnaud)
- Fixed bug #45178 (memory corruption on assignment result of "new" by
  reference). (Dmitry)
- Fixed bug #45166 (substr() overflow changes). (Felipe)
- Fixed bug #45151 (Crash with URI/file..php (filename contains 2 dots)).
  (Fixes CVE-2008-3660) (Dmitry)
- Fixed bug #45139 (ReflectionProperty returns incorrect declaring class).
  (Felipe)
- Fixed bug #45124 ($_FILES['upload']['size'] sometimes return zero and some
  times the filesize). (Arnaud)
- Fixed bug #45028 (CRC32 output endianness is different between crc32() and
  hash()). (Tony)
- Fixed bug #45004 (pg_insert() does not accept 4 digit timezone format).
  (Ilia)
- Fixed bug #44991 (Compile Failure With freetds0.82).
  (jklowden at freetds dot org, matthias at dsx dot at)
- Fixed bug #44938 (gettext functions crash with overly long domain).
  (Christian Schneider, Ilia)
- Fixed bug #44925 (preg_grep() modifies input array). (Nuno)
- Fixed bug #44900 (OpenSSL extension fails to link with OpenSSL 0.9.6).
  (jd at cpanel dot net, Pierre)
- Fixed bug #44891 Memory leak using registerPHPFunctions and XSLT Variable
  as function parameter. (Rob)
- Fixed bug #44882 (SOAP extension object decoding bug). (Dmitry)
- Fixed bug #44830 (Very minor issue with backslash in heredoc). (Matt)
- Fixed bug #44818 (php://memory writeable when opened read only). (Arnaud)
- Fixed bug #44811 (Improve error message when creating a new SoapClient
  that contains invalid data). (Markus Fischer, David C)
- Fixed bug #44798 (Memory leak assigning value to attribute). (Ilia)
- Fixed bug #44716 (Progress notifications incorrect). (Hannes)
- Fixed bug #44712 (stream_context_set_params segfaults on invalid arguments).
  (Hannes)
- Fixed bug #44617 (wrong HTML entity output when substitute_character=entity).
  (Moriyoshi)
- Fixed bug #44607 (stream_get_line unable to correctly identify the "ending"
  in the stream content). (Arnaud)
- Fixed bug #44425 (Extending PDO/MySQL class with a __call() function doesn't
  work). (Johannes)
- Fixed bug #44327 (PDORow::queryString property & numeric offsets / Crash).
  (Felipe)
- Fixed bug #44251, #41125 (PDO + quote() + prepare() can result in segfault).
  (tsteiner at nerdclub dot net)
- Fixed bug #44246 (closedir() accepts a file resource opened by fopen()).
  (Dmitry, Tony)
- Fixed bug #44182 (extract($a, EXTR_REFS) can fail to split copy-on-write
  references). (robin_fernandes at uk dot ibm dot com)
- Fixed bug #44181 (extract($a, EXTR_OVERWRITE|EXTR_REFS) can fail to create
  references to $a). (robin_fernandes at uk dot ibm dot com)
- Fixed bug #44127 (UNIX abstract namespace socket connect does not work).
  (Jani)
- Fixed bug #43993 (mb_substr_count() behaves differently to substr_count()
  with overlapping needles). (Moriyoshi)
- Fixed Bug #43958 (class name added into the error message). (Dmitry)
- Fixed bug #43941 (json_encode silently cuts non-UTF8 strings). (Stas)
- Fixed bug #43925 (Incorrect argument counter in prepared statements with
  pgsql). (Felipe)
- Fixed bug #43731 (socket_getpeername: cannot use on stdin with inetd).
  (Arnaud)
- Fixed bug #43723 (SOAP not sent properly from client for <choice>). (Dmitry)
- Fixed bug #43668 (Added odbc.default_cursortype to control the ODBCcursor
  model). (Patrick)
- Fixed bug #43666 (Fixed code to use ODBC 3.52 datatypes for 64bit
  systems). (Patrick)
- Fixed bug #43540 (rfc1867 handler newlength problem). (Arnaud)
- Fixed bug #43452 (strings containing a weekday, or a number plus weekday
  behaved incorrect of the current day-of-week was the same as the one in the
  phrase). (Derick)
- Fixed bug #43353 (wrong detection of 'data' wrapper causes notice).
  (gk at gknw dot de, Arnaud)
- Fixed bug #43053 (Regression: some numbers shown in scientific notation).
  (int-e at gmx dot de)
- Fixed bug #43045 (SOAP encoding violation on "INF" for type double/float).
  (Dmitry)
- Fixed bug #42862 (IMAP toolkit crash: rfc822.c legacy routine buffer
  overflow). (Fixes CVE-2008-2829) (Dmitry)
- Fixed bug #42855 (dns_get_record() doesn't return all text from TXT record).
  (a dot u dot savchuk at gmail dot com)
- Fixed bug #42737 (preg_split('//u') triggers a E_NOTICE with newlines).
  (Nuno)
- Fixed bug #42718 (FILTER_UNSAFE_RAW not applied when configured as default
  filter). (Arnaud)
- Fixed bug #42604 ("make test" fails with --with-config-file-scan-dir=path).
  (Jani)
- Fixed bug #42473 (ob_start php://output and headers). (Arnaud)
- Fixed bug #42318 (problem with nm on AIX, not finding object files).
  (Dmitry)
- Fixed bug #42294 (Unified solution for round() based on C99 round). (Ilia)
- Fixed bug #42078 (pg_meta_data mix tables metadata from different schemas).
  (Felipe)
- Fixed bug #41348 (OCI8: allow compilation with Oracle 8.1). (Chris Jones)
- Fixed bug #41033 (enable signing with DSA keys.
  (gordyf at google dot com, Pierre)
- Fixed bug #37100 (data is returned truncated with BINARY CURSOR). (Tony)
- Fixed bug #30312 (crash in sybase_unbuffered_query() function). (Timm)
- Fixed bug #24679 (pg_* functions doesn't work using schema). (Felipe)
- Fixed bug #14962 (PECL) (::extractTo 2nd argument is not really optional)
  (Mark van Der Velden)
- Fixed bug #14032 (Mail() always returns false but mail is sent). (Mikko)


01 May 2008, PHP 5.2.6
- Fixed two possible crashes inside posix extension (Tony)
- Fixed incorrect heredoc handling when label is used within the block. 
  (Matt)
- Fixed possible stack buffer overflow in FastCGI SAPI. (Andrei Nigmatulin)
- Fixed sending of uninitialized paddings which may contain some information. (Andrei Nigmatulin)
- Fixed a bug in formatting timestamps when DST is active in the default timezone (Derick)
- Properly address incomplete multibyte chars inside escapeshellcmd() (Ilia, Stefan Esser)
- Fix integer overflow in printf(). (Stas, Maksymilian Aciemowicz)
- Fixed security issue detailed in CVE-2008-0599. (Rasmus)
- Fixed potential memleak in stream filter parameter for zlib filter. (Greg)
- Added Reflection API metadata for the methods of the DOM classes. (Sebastian)
- Fixed weird behavior in CGI parameter parsing. (Dmitry, Hannes Magnusson)
- Fixed a safe_mode bypass in cURL identified by Maksymilian Arciemowicz.
  (Ilia)
- Fixed a bug with PDO::FETCH_COLUMN|PDO::FETCH_GROUP mode when a column # by
  which to group by data is specified. (Ilia)
- Fixed segfault in filter extension when using callbacks. (Arnar Mar Sig,
  Felipe)
- Fixed faulty fix for bug #40189 (endless loop in zlib.inflate stream filter). (Greg)
- Upgraded PCRE to version 7.6 (Nuno)

- Fixed bug #44742 (timezone_offset_get() causes segmentation faults). (Derick)
- Fixed bug #44720 (Prevent crash within session_register()). (Scott)
- Fixed bug #44703 (htmlspecialchars() does not detect bad character set argument). (Andy Wharmby)
- Fixed bug #44673 (With CGI argv/argc starts from arguments, not from script) (Dmitry)
- Fixed bug #44667 (proc_open() does not handle pipes with the mode 'wb' correctly). (Jani)
- Fixed bug #44663 (Crash in imap_mail_compose if "body" parameter invalid). (Ilia)
- Fixed bug #44650 (escaepshellscmd() does not check arg count). (Ilia)
- Fixed bug #44613 (Crash inside imap_headerinfo()). (Ilia, jmessa)
- Fixed bug #44603 (Order issues with Content-Type/Length headers on POST). (Ilia)
- Fixed bug #44594 (imap_open() does not validate # of retries parameter). (Ilia)
- Fixed bug #44591 (imagegif's filename parameter). (Felipe)
- Fixed bug #44557 (Crash in imap_setacl when supplied integer as username) (Thomas Jarosch)
- Fixed bug #44487 (call_user_method_array issues a warning when throwing an exception). (David Soria Parra)
- Fixed bug #44478 (Inconsistent behaviour when assigning new nodes). (Rob, Felipe)
- Fixed bug #44445 (email validator does not handle domains starting/ending with a -). (Ilia)
- Fixed bug #44440 (st_blocks undefined under BeOS). (Felipe)
- Fixed bug #44394 (Last two bytes missing from output). (Felipe)
- Fixed bug #44388 (Crash inside exif_read_data() on invalid images) (Ilia)
- Fixed bug #44373 (PDO_OCI extension compile failed). (Felipe)
- Fixed bug #44333 (SEGFAULT when using mysql_pconnect() with client_flags). (Felipe)
- Fixed bug #44306 (Better detection of MIPS processors on Windows). (Ilia)
- Fixed bug #44242 (metaphone('CMXFXM') crashes PHP). (Felipe)
- Fixed bug #44233 (MSG_PEEK undefined under BeOS R5). (jonathonfreeman at gmail dot com, Ilia)
- Fixed bug #44216 (strftime segfaults on large negative value). (Derick)
- Fixed bug #44209 (strtotime() doesn't support 64 bit timestamps on 64 bit platforms). (Derick)
- Fixed bug #44206 (OCI8 selecting ref cursors leads to ORA-1000 maximum open cursors reached). (Oracle Corp.)
- Fixed bug #44200 (A crash in PDO when no bound targets exists and yet bound parameters are present). (Ilia)
- Fixed bug #44197 (socket array keys lost on socket_select). (Felipe)
- Fixed bug #44191 (preg_grep messes up array index). (Felipe)
- Fixed bug #44189 (PDO setAttribute() does not properly validate values for native numeric options). (Ilia)
- Fixed bug #44184 (Double free of loop-variable on exception). (Dmitry)
- Fixed bug #44171 (Invalid FETCH_COLUMN index does not raise an error). (Ilia)
- Fixed bug #44166 (Parameter handling flaw in PDO::getAvailableDrivers()). (Ilia)
- Fixed bug #44159 (Crash: $pdo->setAttribute(PDO::STATEMENT_ATTR_CLASS, NULL)). (Felipe)
- Fixed bug #44152 (Possible crash with syslog logging on ZTS builds). (Ilia)
- Fixed bug #44141 (private parent constructor callable through static function). (Dmitry)
- Fixed bug #44113 (OCI8 new collection creation can fail with OCI-22303). (Oracle Corp.)
- Fixed bug #44069 (Huge memory usage with concatenation using . instead of .=). (Dmitry)
- Fixed bug #44046 (crash inside array_slice() function with an invalid by-ref offset). (Ilia)
- Fixed bug #44028 (crash inside stream_socket_enable_crypto() when enabling encryption without crypto type). (Ilia)
- Fixed bug #44018 (RecursiveDirectoryIterator options inconsistancy). (Marcus)
- Fixed bug #44008 (OCI8 incorrect usage of OCI-Lob->close crashes PHP). (Oracle Corp.)
- Fixed bug #43998 (Two error messages returned for incorrect encoding for mb_strto[upper|lower]). (Rui)
- Fixed bug #43994 (mb_ereg 'successfully' matching incorrect). (Rui)
- Fixed bug #43954 (Memory leak when sending the same HTTP status code multiple times). (Scott)
- Fixed bug #43927 (koi8r is missing from html_entity_decode()). (andy at demos dot su, Tony)
- Fixed bug #43912 (Interbase column names are truncated to 31 characters). (Ilia)
- Fixed bug #43875 (Two error messages returned for $new and $flag argument in mysql_connect()). (Hannes)
- Fixed bug #43863 (str_word_count() breaks on cyrillic "ya" in locale cp1251). (phprus at gmail dot com, Tony)
- Fixed bug #43841 (mb_strrpos offset is byte count for negative values). (Rui)
- Fixed bug #43840 (mb_strpos bounds check is byte count rather than a character count). (Rui)
- Fixed bug #43808 (date_create never fails (even when it should)). (Derick)
- Fixed bug #43793 (zlib filter is unable to auto-detect gzip/zlib file headers). (Greg)
- Fixed bug #43703 (Signature compatibility check broken). (Dmitry)
- Fixed bug #43677 (Inconsistent behaviour of include_path set with php_value). (manuel at mausz dot at)
- Fixed bug #43663 (Extending PDO class with a __call() function doesn't work). (David Soria Parra)
- Fixed bug #43647 (Make FindFile use PATH_SEPARATOR instead of ";"). (Ilia)
- Fixed bug #43635 (mysql extension ingores INI settings on NULL values passed to mysql_connect()). (Ilia)
- Fixed bug #43620 (Workaround for a bug inside libcurl 7.16.2 that can result in a crash). (Ilia)
- Fixed bug #43614 (incorrect processing of numerical string keys of array in arbitrary serialized data). (Dmitriy Buldakov, Felipe)
- Fixed bug #43606 (define missing depencies of the exif extension). (crrodriguez at suse dot de)
- Fixed bug #43589 (a possible infinite loop in bz2_filter.c). (Greg)
- Fixed bug #43580 (removed bogus declaration of a non-existent php_is_url() function). (Ilia)
- Fixed bug #43559 (array_merge_recursive() doesn't behave as expected with duplicate NULL values). (Felipe, Tony)
- Fixed bug #43533 (escapeshellarg('') returns null). (Ilia)
- Fixed bug #43527 (DateTime created from a timestamp reports environment timezone). (Derick)
- Fixed bug #43522 (stream_get_line() eats additional characters). (Felipe, Ilia, Tony)
- Fixed bug #43507 (SOAPFault HTTP Status 500 - would like to be able to set the HTTP Status). (Dmitry)
- Fixed bug #43505 (Assign by reference bug). (Dmitry)
- Fixed bug #43498 (file_exists() on a proftpd server got SIZE not allowed in ASCII mode). (Ilia, crrodriguez at suse dot de)
- Fixed bug #43497 (OCI8 XML/getClobVal aka temporary LOBs leak UGA memory). (Chris)
- Fixed bug #43495 (array_merge_recursive() crashes with recursive arrays). (Ilia)
- Fixed bug #43493 (pdo_pgsql does not send username on connect when password is not available). (Ilia)
- Fixed bug #43491 (Under certain conditions, file_exists() never returns). (Dmitry)
- Fixed bug #43483 (get_class_methods() does not list all visible methods). (Dmitry)
- Fixed bug #43482 (array_pad() does not warn on very small pad numbers). (Ilia)
- Fixed bug #43457 (Prepared statement with incorrect parms doesn't throw exception with pdo_pgsql driver). (Ilia)
- Fixed bug #43450 (Memory leak on some functions with implicit object __toString() call). (David C.)
- Fixed bug #43386 (array_globals not reset to 0 properly on init). (Ilia)
- Fixed bug #43377 (PHP crashes with invalid argument for DateTimeZone). (Ilia)
- Fixed bug #43373 (pcntl_fork() should not raise E_ERROR on error). (Ilia)
- Fixed bug #43364 (recursive xincludes don't remove internal xml nodes properly). (Rob, patch from ddb@bitxtender.de)
- Fixed bug #43301 (mb_ereg*_replace() crashes when replacement string is invalid PHP expression and 'e' option is used). (Jani)
- Fixed bug #43295 (crash because of uninitialized SG(sapi_headers).mimetype). (Dmitry)
- Fixed bug #43293 (Multiple segfaults in getopt()). (Hannes)
- Fixed bug #43279 (pg_send_query_params() converts all elements in 'params' to strings). (Ilia)
- Fixed bug #43276 (Incomplete fix for bug #42739, mkdir() under safe_mode). (Ilia)
- Fixed bug #43248 (backward compatibility break in realpath()). (Dmitry)
- Fixed bug #43221 (SimpleXML adding default namespace in addAttribute). (Rob)
- Fixed bug #43216 (stream_is_local() returns false on "file://"). (Dmitry)
- Fixed bug #43201 (Crash on using uninitialized vals and __get/__set). (Dmitry)
- Fixed bug #43182 (file_put_contents() LOCK_EX does not work properly on file truncation). (Ilia)
- Fixed bug #43175 (__destruct() throwing an exception with __call() causes segfault). (Dmitry)
- Fixed bug #43128 (Very long class name causes segfault). (Dmitry)
- Fixed bug #43105 (PHP seems to fail to close open files). (Hannes)
- Fixed bug #43092 (curl_copy_handle() crashes with > 32 chars long URL). (Jani)
- Fixed bug #43003 (Invalid timezone reported for DateTime objects constructed using a timestamp). (Derick)
- Fixed bug #42978 (mismatch between number of bound params and values causes a crash in pdo_pgsql). (Ilia)
- Fixed bug #42945 (preg_split() swallows part of the string). (Nuno)
- Fixed bug #42937 (__call() method not invoked when methods are called on parent from child class). (Dmitry)
- Fixed bug #42841 (REF CURSOR and oci_new_cursor() crash PHP). (Chris)
- Fixed bug #42838 (Wrong results in array_diff_uassoc) (Felipe)
- Fixed bug #42779 (Incorrect forcing from HTTP/1.0 request to HTTP/1.1 response). (Ilia)
- Fixed bug #42736 (xmlrpc_server_call_method() crashes). (Tony)
- Fixed bug #42692 (Procedure 'int1' not present with doc/lit SoapServer). (Dmitry)
- Fixed bug #42548 (mysqli PROCEDURE calls can't return result sets). (Hartmut)
- Fixed bug #42505 (new sendmail default breaks on Netware platform) (Guenter Knauf)
- Fixed bug #42369 (Implicit conversion to string leaks memory). (David C., Rob).
- Fixed bug #42272 (var_export() incorrectly escapes char(0)). (Derick)
- Fixed bug #42261 (Incorrect lengths for date and boolean data types). (Ilia)
- Fixed bug #42190 (Constructing DateTime with TimeZone Indicator invalidates DateTimeZone). (Derick)
- Fixed bug #42177 (Warning "array_merge_recursive(): recursion detected" comes again...). (Felipe)
- Fixed bug #41941 (oci8 extension not lib64 savvy). (Chris)
- Fixed bug #41828 (Failing to call RecursiveIteratorIterator::__construct() causes a sefault). (Etienne)
- Fixed bug #41599 (setTime() fails after modify() is used). (Derick)
- Fixed bug #41562 (SimpleXML memory issue). (Rob)
- Fixed bug #40013 (php_uname() does not return nodename on Netware (Guenter Knauf)
- Fixed bug #38468 (Unexpected creation of cycle). (Dmitry)
- Fixed bug #32979 (OpenSSL stream->fd casts broken in 64-bit build) (stotty at tvnet dot hu)

08 Nov 2007, PHP 5.2.5
- Upgraded PCRE to version 7.3 (Nuno)
- Added optional parameter $provide_object to debug_backtrace(). (Sebastian)
- Added alpha support for imagefilter() IMG_FILTER_COLORIZE. (Pierre)
- Added ability to control memory consumption between request using
  ZEND_MM_COMPACT environment variable. (Dmitry)

- Improved speed of array_intersect_key(), array_intersect_assoc(),
  array_uintersect_assoc(), array_diff_key(), array_diff_assoc() and
  array_udiff_assoc(). (Dmitry)

- Fixed move_uploaded_file() to always set file permissions of resulting file
  according to UMASK. (Andrew Sitnikov)
- Fixed possible crash in ext/soap because of uninitialized value. (Zdash Urf)
- Fixed regression in glob() when enforcing safe_mode/open_basedir checks on
  paths containing '*'. (Ilia)
- Fixed "mail.force_extra_parameters" php.ini directive not to be modifiable
  in .htaccess due to the security implications - reported by SecurityReason.
  (Stas)
- Fixed PDO crash when driver returns empty LOB stream. (Stas)
- Fixed dl() to only accept filenames - reported by Laurent Gaffie. (Stas)
- Fixed dl() to limit argument size to MAXPATHLEN (CVE-2007-4887).
  (Christian Hoffmann)
- Fixed iconv_*() functions to limit argument sizes as workaround to libc
  bug (CVE-2007-4783, CVE-2007-4840 by Laurent Gaffie).
  (Christian Hoffmann, Stas)
- Fixed missing brackets leading to build warning and error in the log.
  Win32 code. (Andrey)
- Fixed leaks with multiple connects on one mysqli object. (Andrey)
- Fixed endianness detection on MacOS when building universal binary.
  (Uwe Schindler, Christian Speich, Tony)
- Fixed possible triggering of buffer overflows inside glibc
  implementations of the fnmatch(), setlocale() and glob() functions.
  Reported by Laurent Gaffie. (Ilia)
- Fixed imagerectangle regression with 1x1 rectangle (libgd #106). (Pierre)
- Fixed htmlentities/htmlspecialchars not to accept partial multibyte
  sequences. (Stas)

- Fixed bug #43196 (array_intersect_assoc() crashes with non-array input).
  (Jani)
- Fixed bug #43139 (PDO ignores ATTR_DEFAULT_FETCH_MODE in some cases with
  fetchAll()). (Ilia)
- Fixed bug #43137 (rmdir() and rename() do not clear statcache). (Jani)
- Fixed bug #43130 (Bound parameters cannot have - in their name). (Ilia)
- Fixed bug #43099 (XMLWriter::endElement() does not check # of params).
  (Ilia)
- Fixed bug #43020 (Warning message is missing with shuffle() and more
  than one argument). (Scott)
- Fixed bug #42976 (Crash when constructor for newInstance() or
  newInstanceArgs() fails) (Ilia)
- Fixed bug #42943 (ext/mssql: Move *timeout initialization from RINIT
  to connect time). (Ilia)
- Fixed bug #42917 (PDO::FETCH_KEY_PAIR doesn't work with setFetchMode).
  (Ilia)
- Fixed bug #42890 (Constant "LIST" defined by mysqlclient and c-client).
  (Andrey)
- Fixed bug #42869 (automatic session id insertion adds sessions id to
  non-local forms). (Ilia)
- Fixed bug #42818 ($foo = clone(array()); leaks memory). (Dmitry)
- Fixed bug #42817 (clone() on a non-object does not result in a fatal
  error). (Ilia)
- Fixed bug #42785 (json_encode() formats doubles according to locale rather
  then following standard syntax). (Ilia)
- Fixed bug #42783 (pg_insert() does not accept an empty list for
  insertion). (Ilia)
- Fixed bug #42773 (WSDL error causes HTTP 500 Response). (Dmitry)
- Fixed bug #42772 (Storing $this in a static var fails while handling a cast
  to string). (Dmitry)
- Fixed bug #42767 (highlight_string() truncates trailing comment). (Ilia)
- Fixed bug #42739 (mkdir() doesn't like a trailing slash when safe_mode is
  enabled). (Ilia)
- Fixed bug #42703 (Exception raised in an iterator::current() causes segfault
  in FilterIterator) (Marcus)
- Fixed bug #42699 (PHP_SELF duplicates path). (Dmitry)
- Fixed bug #42654 (RecursiveIteratorIterator modifies only part of leaves)
  (Marcus)
- Fixed bug #42643 (CLI segfaults if using ATTR_PERSISTENT). (Ilia)
- Fixed bug #42637 (SoapFault : Only http and https are allowed). (Bill Moran)
- Fixed bug #42629 (Dynamically loaded PHP extensions need symbols exported
  on MacOSX). (jdolecek at NetBSD dot org)
- Fixed bug #42627 (bz2 extension fails to build with -fno-common).
  (dolecek at netbsd dot org)
- Fixed Bug #42596 (session.save_path MODE option does not work). (Ilia)
- Fixed bug #42590 (Make the engine recognize \v and \f escape sequences).
  (Ilia)
- Fixed bug #42587 (behavior change regarding symlinked .php files). (Dmitry)
- Fixed bug #42579 (apache_reset_timeout() does not exist). (Jani)
- Fixed bug #42549 (ext/mysql failed to compile with libmysql 3.23). (Scott)
- Fixed bug #42523 (PHP_SELF duplicates path). (Dmitry)
- Fixed bug #42512 (ip2long('255.255.255.255') should return 4294967295 on
  64-bit PHP). (Derick)
- Fixed bug #42506 (php_pgsql_convert() timezone parse bug) (nonunnet at
  gmail dot com, Ilia)
- Fixed bug #42496 (OCI8 cursor is not closed when using 2 clobs in a select
  query). (Oracle Corp.)
- Fixed bug #42462 (Segmentation when trying to set an attribute in a
  DOMElement). (Rob)
- Fixed bug #42453 (CGI SAPI does not shut down cleanly with -i/-m/-v cmdline
  options). (Dmitry)
- Fixed bug #42452 (PDO classes do not expose Reflection API information).
  (Hannes)
- Fixed bug #42468 (Write lock on file_get_contents fails when using a
  compression stream). (Ilia)
- Fixed bug #42488 (SoapServer reports an encoding error and the error itself
  breaks). (Dmitry)
- Fixed bug #42378 (mysqli_stmt_bind_result memory exhaustion). (Andrey)
- Fixed bug #42359 (xsd:list type not parsed). (Dmitry)
- Fixed bug #42326 (SoapServer crash). (Dmitry)
- Fixed bug #42214 (SoapServer sends clients internal PHP errors). (Dmitry)
- Fixed bug #42189 (xmlrpc_set_type() crashes php on invalid datetime
  values). (Ilia)
- Fixed bug #42139 (XMLReader option constants are broken using XML()). (Rob)
- Fixed bug #42086 (SoapServer return Procedure '' not present for WSIBasic
  compliant wsdl). (Dmitry)
- Fixed bug #41822 (Relative includes broken when getcwd() fails). (Ab5602,
  Jani)
- Fixed bug #41561 (Values set with php_admin_* in httpd.conf can be overwritten
  with ini_set()). (Stas, Jani)
- Fixed bug #39651 (proc_open() append mode doesn't work on windows). (Nuno)

30 Aug 2007, PHP 5.2.4
- Removed --enable-versioning configure option. (Jani)

- Upgraded PCRE to version 7.2 (Nuno)
- Updated timezone database to version 2007.6. (Derick)

- Improved openssl_x509_parse() to return extensions in readable form. (Dmitry)

- Enabled changing the size of statement cache for non-persistent OCI8
  connections. (Chris Jones, Tony)

- Changed "display_errors" php.ini option to accept "stderr" as value which
  makes the error messages to be outputted to STDERR instead of STDOUT with
  CGI and CLI SAPIs (FR #22839). (Jani)
- Changed error handler to send HTTP 500 instead of blank page on PHP errors.
  (Dmitry, Andrei Nigmatulin)
- Changed mail() function to be always available. (Johannes)

- Added check for unknown options passed to configure. (Jani)
- Added persistent connection status checker to pdo_pgsql.
  (Elvis Pranskevichus, Ilia)
- Added support for ATTR_TIMEOUT inside pdo_pgsql driver. (Ilia)
- Added php_ini_loaded_file() function which returns the path to the actual
  php.ini in use. (Jani)
- Added GD version constants GD_MAJOR_VERSION, GD_MINOR_VERSION,
  GD_RELEASE_VERSION, GD_EXTRA_VERSION and GD_VERSION_STRING. (Pierre)
- Added missing open_basedir checks to CGI.
  (anight at eyelinkmedia dot com, Tony)
- Added missing format validator to unpack() function. (Ilia)
- Added missing error check inside bcpowmod(). (Ilia)
- Added CURLOPT_PRIVATE & CURLINFO_PRIVATE constants.
  (Andrey A. Belashkov, Tony)
- Added missing MSG_EOR and MSG_EOF constants to sockets extension. (Jani)
- Added PCRE_VERSION constant. (Tony)
- Added ReflectionExtension::info() function to print the phpinfo()
  block for an extension. (Johannes)

- Implemented FR #41884 (ReflectionClass::getDefaultProperties() does not
  handle static attributes). (Tony)

- Fixed "Floating point exception" inside wordwrap().
  (Mattias Bengtsson, Ilia)
- Fixed several integer overflows in ImageCreate(), ImageCreateTrueColor(),
  ImageCopyResampled() and ImageFilledPolygon() reported by Mattias Bengtsson.
  (Tony)
- Fixed size calculation in chunk_split(). (Stas)
- Fixed integer overflow in str[c]spn(). (Stas)
- Fixed money_format() not to accept multiple %i or %n tokens.
  (Stas, Ilia)
- Fixed zend_alter_ini_entry() memory_limit interruption
  vulnerability. (Ilia)
- Fixed INFILE LOCAL option handling with MySQL extensions not to be
  allowed when open_basedir or safe_mode is active. (Stas)
- Fixed session.save_path and error_log values to be checked against
  open_basedir and safe_mode (CVE-2007-3378) (Stas, Maksymilian Arciemowicz)
- Fixed possible invalid read in glob() win32 implementation (CVE-2007-3806).
  (Tony)
- Improved fix for MOPB-03-2007. (Ilia)
- Corrected fix for CVE-2007-2872. (Ilia)

- Fixed possible crash in imagepsloadfont(), work around a bug in the pslib on
  Windows. (Pierre)
- Fixed oci8 and PDO_OCI extensions to allow configuring with Oracle 11g
  client libraries. (Chris Jones)
- Fixed EOF handling in case of reading from file opened in write only mode.
  (Dmitry)
- Fixed var_export() to use the new H modifier so that it can generate
  parseable PHP code for floats, independent of the locale. (Derick)
- Fixed regression introduced by the fix for the libgd bug #74. (Pierre)
- Fixed SimpleXML's behavior when used with empty(). (Sara)
- Fixed crash in OpenSSL extension because of non-string passphrase. (Dmitry)

- Fixed PECL Bug #11345 (PDO_OCI crash after National language Support "NLS"
  environment initialization error). (Chris Jones)
- Fixed PECL bug #11216 (crash in ZipArchive::addEmptyDir when a directory
  already exists). (Pierre)

- Fixed bug #43926 (isInstance() isn't equivalent to instanceof operator). (Marcus)
- Fixed bug #42368 (Incorrect error message displayed by pg_escape_string).
  (Ilia)
- Fixed bug #42365 (glob() crashes and/or accepts way too many flags).
  (Jani)
- Fixed Bug #42364 (Crash when using getRealPath with DirectoryIterator).
  (Johannes)
- Fixed bug #42292 ($PHP_CONFIG not set for phpized builds). (Jani)
- Fixed bug #42261 (header wrong for date field).
  (roberto at spadim dot com dot br, Ilia)
- Fixed bug #42259 (SimpleXMLIterator loses ancestry). (Rob)
- Fixed bug #42247 (ldap_parse_result() not defined under win32). (Jani)
- Fixed bug #42243 (copy() does not output an error when the first arg is a
  dir). (Ilia)
- Fixed bug #42242 (sybase_connect() crashes). (Ilia)
- Fixed bug #42237 (stream_copy_to_stream returns invalid values for mmaped
  streams). (andrew dot minerd at sellingsource dot com, Ilia)
- Fixed bug #42233 (Problems with æøå in extract()). (Jani)
- Fixed bug #42222 (possible buffer overflow in php_openssl_make_REQ). (Pierre)
- Fixed bug #42211 (property_exists() fails to find protected properties
  from a parent class). (Dmitry)
- Fixed bug #42208 (substr_replace() crashes when the same array is passed
  more than once). (crrodriguez at suse dot de, Ilia)
- Fixed bug #42198 (SCRIPT_NAME and PHP_SELF truncated when inside a userdir
  and using PATH_INFO). (Dmitry)
- Fixed bug #42195 (C++ compiler required always). (Jani)
- Fixed bug #42183 (classmap causes crash in non-wsdl mode). (Dmitry)
- Fixed bug #42173 (oci8 INTERVAL and TIMESTAMP type fixes). (Chris)
- Fixed bug #42151 (__destruct functions not called after catching a SoapFault
  exception). (Dmitry)
- Fixed bug #42142 (substr_replace() returns FALSE when length > string length).
  (Ilia)
- Fixed bug #42135 (Second call of session_start() causes creation of SID).
  (Ilia)
- Fixed bug #42134 (oci_error() returns false after oci_new_collection() fails).
  (Tony)
- Fixed bug #42119 (array_push($arr,&$obj) doesn't work with
  zend.ze1_compatibility_mode On). (Dmitry)
- Fixed bug #42117 (bzip2.compress loses data in internal buffer).
  (Philip, Ilia)
- Fixed bug #42112 (deleting a node produces memory corruption). (Rob)
- Fixed bug #42107 (sscanf broken when using %2$s format parameters). (Jani)
- Fixed bug #42090 (json_decode causes segmentation fault). (Hannes)
- Fixed bug #42082 (NodeList length zero should be empty). (Hannes)
- Fixed bug #42072 (No warning message for clearstatcache() with arguments).
  (Ilia)
- Fixed bug #42071 (ini scanner allows using NULL as option name). (Jani)
- Fixed bug #42027 (is_file() / is_dir() matches file/dirnames with wildcard char
  or trailing slash in Windows). (Dmitry)
- Fixed bug #42019 (configure option --with-adabas=DIR does not work). (Jani)
- Fixed bug #42015 (ldap_rename(): server error "DSA is unwilling to perform").
  (bob at mroczka dot com, Jani)
- Fixed bug #42009 (is_a() and is_subclass_of() should NOT call autoload, in the
  same way as "instanceof" operator). (Dmitry)
- Fixed bug #41989 (move_uploaded_file() & relative path in ZTS mode). (Tony)
- Fixed bug #41984 (Hangs on large SoapClient requests). (Dmitry)
- Fixed bug #41983 (Error Fetching http headers terminated by '\n'). (Dmitry)
- Fixed bug #41973 (--with-ldap=shared fails with LDFLAGS="-Wl,--as-needed"). (Nuno)
- Fixed bug #41971 (PDOStatement::fetch and PDOStatement::setFetchMode causes
  unexpected behavior). (Ilia)
- Fixed bug #41964 (strtotime returns a timestamp for non-time string of
  pattern '(A|a) .+'). (Derick)
- Fixed bug #41961 (Ensure search for hidden private methods does not stray from
  class hierarchy). (robin_fernandes at uk dot ibm dot com)
- Fixed bug #41947 (SimpleXML incorrectly registers empty strings asnamespaces).
  (Rob)
- Fixed bug #41929 (Foreach on object does not iterate over all visible properties).
  (Dmitry)
- Fixed bug #41919 (crash in string to array conversion).
  (judas dot iscariote at gmail dot com, Ilia)
- Fixed bug #41909 (var_export() is locale sensitive when exporting float
  values). (Derick)
- Fixed bug #41908 (CFLAGS="-Os" ./configure --enable-debug fails).
  (christian at hoffie dot info, Tony)
- Fixed bug #41904 (proc_open(): empty env array should cause empty environment
  to be passed to process). (Jani)
- Fixed bug #41867 (SimpleXML: getName is broken). (Rob)
- Fixed bug #41865 (fputcsv(): 2nd parameter is not optional). (Jani)
- Fixed bug #41861 (SimpleXML: getNamespaces() returns the namespaces of a node's
  siblings). (Rob)
- Fixed bug #41845 (pgsql extension does not compile with PostgreSQL <7.4). (Ilia)
- Fixed bug #41844 (Format returns incorrect number of digits for negative years
  -0001 to -0999). (Derick)
- Fixed bug #41842 (Cannot create years < 0100 & negative years with date_create
  or new DateTime). (Derick)
- Fixed bug #41833 (addChild() on a non-existent node, no node created,
  getName() segfaults). (Rob)
- Fixed bug #41831 (pdo_sqlite prepared statements convert resources to
  strings). (Ilia)
- Fixed bug #41815 (Concurrent read/write fails when EOF is reached). (Sascha)
- Fixed bug #41813 (segmentation fault when using string offset as an object).
  (judas dot iscariote at gmail dot com, Tony)
- Fixed bug #41795 (checkdnsrr does not support DNS_TXT type).
  (lucas at facebook dot com, Tony)
- Fixed bug #41773 (php_strip_whitespace() sends headers with errors
  suppressed). (Tony)
- Fixed bug #41770 (SSL: fatal protocol error due to buffer issues). (Ilia)
- Fixed bug #41765 (Recode crashes/does not work on amd64).
  (nexus at smoula dot net, Stas)
- Fixed bug #41724 (libxml_get_last_error() - errors service request scope).
  (thekid at php dot net, Ilia)
- Fixed bug #41717 (imagepolygon does not respect thickness). (Pierre)
- Fixed bug #41713 (Persistent memory consumption on win32 since 5.2). (Dmitry)
- Fixed bug #41711 (NULL temporary lobs not supported in OCI8).
  (Chris Jones, Tony)
- Fixed bug #41709 (strtotime() does not handle 00.00.0000). (Derick)
- Fixed bug #41698 (float parameters truncated to integer in prepared
  statements). (Ilia)
- Fixed bug #41692 (ArrayObject shows weird behavior in respect to
  inheritance). (Tony)
- Fixed bug #41691 (ArrayObject::exchangeArray hangs Apache). (Tony)
- Fixed bug #41686 (Omitting length param in array_slice not possible). (Ilia)
- Fixed bug #41685 (array_push() fails to warn when next index is
  already occupied). (Ilia)
- Fixed bug #41655 (open_basedir bypass via glob()). (Ilia)
- Fixed bug #41640 (get_class_vars produces error on class constants).
  (Johannes)
- Fixed bug #41635 (SoapServer and zlib.output_compression with FastCGI
  result in major slowdown). (Dmitry)
- Fixed bug #41633 (Crash instantiating classes with self-referencing
  constants). (Dmitry)
- Fixed bug #41630 (segfault when an invalid color index is present in the
  image data). (Reported by Elliot <wccoder@gmail dot com>) (Pierre)
- Fixed bug #41628 (PHP settings leak between Virtual Hosts in Apache 1.3).
  (Scott, manuel at mausz dot at)
- Fixed bug #41608 (segfault on a weird code with objects and switch()).
  (Tony)
- Fixed bug #41600 (url rewriter tags doesn't work with namespaced tags).
  (Ilia)
- Fixed bug #41596 (Fixed a crash inside pdo_pgsql on some non-well-formed
  SQL queries). (Ilia)
- Fixed bug #41594 (OCI8 statement cache is flushed too frequently). (Tony)
- Fixed bug #41582 (SimpleXML crashes when accessing newly created element).
  (Tony)
- Fixed bug #41576 (configure failure when using --without-apxs or some other
  SAPIs disabling options). (Jani)
- Fixed bug #41567 (json_encode() double conversion is inconsistent with PHP).
  (Lucas, Ilia)
- Fixed bug #41566 (SOAP Server not properly generating href attributes).
  (Dmitry)
- Fixed bug #41555 (configure failure: regression caused by fix for #41265).
  (Jani)
- Fixed bug #41527 (WDDX deserialize numeric string array key).
  (Matt, Ilia)
- Fixed bug #41523 (strtotime('0000-00-00 00:00:00') is parsed as 1999-11-30).
  (Derick)
- Fixed bug #41518 (file_exists() warns of open_basedir restriction on
  non-existent file). (Tony)
- Fixed bug #41445 (parse_ini_file() has a problem with certain types of
  integer as sections). (Tony)
- Fixed bug #41433 (DBA: configure fails to include correct db.h for db4).
  (Jani)
- Fixed bug #41372 (Internal pointer of source array resets during array
  copying). (Dmitry)
- Fixed bug #41350 (my_thread_global_end() error during request shutdown on
  Windows). (Scott, Andrey)
- Fixed bug #41278 (get_loaded_extensions() should list Zend extensions).
  (Johannes)
- Fixed bug #41127 (Memory leak in ldap_{first|next}_attribute functions).
  (Jani)
- Fixed bug #40757 (get_object_vars get nothing in child class). (Dmitry)
- Fixed bug #40705 (Iterating within function moves original array pointer).
  (Dmitry)
- Fixed bug #40509 (key() function changed behaviour if global array is used
  within function). (Dmitry)
- Fixed bug #40419 (Trailing slash in CGI request does not work). (Dmitry)
- Fixed bug #39330 (apache2handler does not call shutdown actions before
  apache child die). (isk at ecommerce dot com, Gopal, Tony)
- Fixed bug #39291 (ldap_sasl_bind() misses the sasl_authc_id parameter).
  (diafour at gmail dot com, Jani)
- Fixed bug #37715 (array pointers resetting on copy). (Dmitry)
- Fixed bug #37273 (Symlinks and mod_files session handler allow open_basedir
  bypass). (Ilia)
- Fixed bug #36492 (Userfilters can leak buckets). (Sara)
- Fixed bugs #36796, #36918, #41371 (stream_set_blocking() does not work).
  (Jani)
- Fixed bug #35981 (pdo-pgsql should not use pkg-config when not present).
  (Jani)
- Fixed bug #31892 (PHP_SELF incorrect without cgi.fix_pathinfo, but turning on
  screws up PATH_INFO). (Dmitry)
- Fixed bug #21197 (socket_read() outputs error with PHP_NORMAL_READ).
  (Nuno, Jani)

31 May 2007, PHP 5.2.3
- Changed CGI install target to php-cgi and 'make install' to install CLI
  when CGI is selected. (Jani)
- Changed JSON maximum nesting depth from 20 to 128. (Rasmus)

- Improved compilation of heredocs and interpolated strings. (Matt, Dmitry)
- Optimized out a couple of per-request syscalls. (Rasmus)
- Optimized digest generation in md5() and sha1() functions. (Ilia)
- Upgraded bundled SQLite 3 to version 3.3.17. (Ilia)

- Added "max_input_nesting_level" php.ini option to limit nesting level of
  input variables. Fix for MOPB-03-2007. (Stas)
- Added a 4th parameter flag to htmlspecialchars() and htmlentities() that
  makes the function not encode existing html entities. (Ilia)
- Added PDO::FETCH_KEY_PAIR mode that will fetch a 2 column result set into
  an associated array. (Ilia)
- Added CURLOPT_TIMEOUT_MS and CURLOPT_CONNECTTIMEOUT_MS cURL constants. (Sara)
- Added --ini switch to CLI that prints out configuration file names. (Marcus)
- Added mysql_set_charset() to allow runtime altering of connection encoding.
  (Scott)

- Implemented FR #41416 (getColumnMeta() should also return table name). (Tony)

- Fixed an integer overflow inside chunk_split(). Identified by Gerhard Wagner.
  (Ilia)
- Fixed SOAP extension's handler() to work even when
  "always_populate_raw_post_data" is off. (Ilia)
- Fixed possible infinite loop in imagecreatefrompng. (libgd #86)
  (by Xavier Roche, CVE-2007-2756). (Pierre)
- Fixed ext/filter Email Validation Vulnerability (MOPB-45 by Stefan Esser).
  (Ilia)
- Fixed altering $this via argument named "this". (Dmitry)
- Fixed PHP CLI usage of php.ini from the binary location. (Hannes)
- Fixed segfault in strripos(). (Tony, Joxean Koret)
- Fixed bug #41693 (scandir() allows empty directory names). (Ilia)
- Fixed bug #41673 (json_encode breaks large numbers in arrays). (Ilia)
- Fixed bug #41525 (ReflectionParameter::getPosition() not available). (Marcus)
- Fixed bug #41511 (Compile failure under IRIX 6.5.30 building md5.c). (Jani)
- Fixed bug #41504 (json_decode() incorrectly decodes JSON arrays with empty
  string keys). (Ilia)
- Fixed bug #41492 (open_basedir/safe_mode bypass inside realpath()). (Ilia)
- Fixed bug #41477 (no arginfo about SoapClient::__soapCall()). (Ilia)
- Fixed bug #41455 (ext/dba/config.m4 pollutes global $LIBS and $LDFLAGS).
  (mmarek at suse dot cz, Tony)
- Fixed bug #41442 (imagegd2() under output control). (Tony)
- Fixed bug #41430 (Fatal error with negative values of maxlen parameter of
  file_get_contents()). (Tony)
- Fixed bug #41423 (PHP assumes wrongly that certain ciphers are enabled in
  OpenSSL). (Pierre)
- Fixed bug #41421 (Uncaught exception from a stream wrapper segfaults).
  (Tony, Dmitry)
- Fixed bug #41403 (json_decode cannot decode floats if localeconv
  decimal_point is not '.'). (Tony)
- Fixed bug #41401 (wrong unary operator precedence). (Stas)
- Fixed bug #41394 (dbase_create creates file with corrupted header). (Tony)
- Fixed bug #41390 (Clarify error message with invalid protocol scheme).
  (Scott)
- Fixed bug #41378 (fastcgi protocol lacks support for Reason-Phrase in
  "Status:" header). (anight at eyelinkmedia dot com, Dmitry)
- Fixed bug #41374 (whole text concats values of wrong nodes). (Rob)
- Fixed bug #41358 (configure cannot determine SSL lib with libcurl >= 7.16.2).
  (Mike)
- Fixed bug #41353 (crash in openssl_pkcs12_read() on invalid input). (Ilia)
- Fixed bug #41351 (Invalid opcode with foreach ($a[] as $b)). (Dmitry, Tony)
- Fixed bug #41347 (checkdnsrr() segfaults on empty hostname). (Scott)
- Fixed bug #41337 (WSDL parsing doesn't ignore non soap bindings). (Dmitry)
- Fixed bug #41326 (Writing empty tags with Xmlwriter::WriteElement[ns])
  (Pierre)
- Fixed bug #41321 (downgrade read errors in getimagesize() to E_NOTICE).
  (Ilia)
- Fixed bug #41304 (compress.zlib temp files left). (Dmitry)
- Fixed bug #41293 (Fixed creation of HTTP_RAW_POST_DATA when there is no
  default post handler). (Ilia)
- Fixed bug #41291 (FastCGI does not set SO_REUSEADDR).
  (fmajid at kefta dot com, Dmitry)
- Fixed gd build when used with freetype 1.x (Pierre, Tony)
- Fixed bug #41287 (Namespace functions don't allow xmlns definition to be
  optional). (Rob)
- Fixed bug #41285 (Improved fix for CVE-2007-1887 to work with non-bundled
  sqlite2 lib). (Ilia)
- Fixed bug #41283 (Bug with deserializing array key that are doubles or
  floats in wddx). (Ilia)
- Fixed bug #41257 (lookupNamespaceURI does not work as expected). (Rob)
- Fixed bug #41236 (Regression in timeout handling of non-blocking SSL
  connections during reads and writes). (Ilia)
- Fixed bug #41134 (zend_ts_hash_clean not thread-safe).
  (marco dot cova at gmail dot com, Tony)
- Fixed bug #41097 (ext/soap returning associative array as indexed without
  using WSDL). (Dmitry)
- Fixed bug #41004 (minOccurs="0" and null class member variable). (Dmitry)
- Fixed bug #39542 (Behavior of require/include different to < 5.2.0).
  (Dmitry)

03 May 2007, PHP 5.2.2
- Improved bundled GD
  . Sync to 2.0.35
  . Added imagegrabwindow and imagegrabscreen, capture a screen or a
    window using its handle (Pierre)
  . colors allocated henceforth from the resulting image overwrite the palette
    colors (Rob Leslie)
  . Improved thread safety of the gif support (Roman Nemecek, Nuno, Pierre)
  . Use the dimension of the GIF frame to create the destination image (Pierre)
  . Load only once the local color map from a GIF data (Pierre)
  . Improved thread safety of the freetype cache (Scott MacVicar, Nuno, Pierre)
  . imagearc huge CPU usage with large angles, libgd bug #74 (Pierre)
- Improved FastCGI SAPI to support external pipe and socket servers on win32.
  (Dmitry)
- Improved Zend Memory Manager
  . guarantee of reasonable time for worst cases of best-fit free block
    searching algorithm. (Dmitry)
  . better cache usage and less fragmentation on erealloc() (Tony, Dmitry)
- Improved SPL (Marcus)
  . Added SplFileInfo::getBasename(), DirectoryIterator::getBasename().
  . Added SplFileInfo::getLinkTarget(), SplFileInfo::getRealPath().
  . Made RecursiveFilterIterator::accept() abstract as stated in documentation.
- Improved SOAP
  . Added ability to encode arrays with "SOAP-ENC:Array" type instead of WSDL
    type. To activate the ability use "feature"=>SOAP_USE_XSI_ARRAY_TYPE
    option in SoapClient/SoapServer constructors. (Rob, Dmitry)

- Added GMP_VERSION constant. (Tony)
- Added --ri switch to CLI which allows to check extension information. (Marcus)
- Added tidyNode::getParent() method (John, Nuno)
- Added openbasedir and safemode checks in zip:// stream wrapper and
  ZipArchive::open (Pierre)
- Added php_pdo_sqlite_external.dll, a version of the PDO SQLite driver that
  links against an external sqlite3.dll.  This provides Windows users to upgrade
  their sqlite3 version outside of the PHP release cycle.  (Wez, Edin)
- Added linenumbers to array returned by token_get_all(). (Johannes)

- Upgraded SQLite 3 to version 3.3.16 (Ilia)
- Upgraded libraries bundled in the Windows distribution. (Edin)
  . c-client (imap) to version 2006e
  . libpq (PostgreSQL) to version 8.2.3
  . libmysql (MySQL) to version 5.0.37
  . openssl to version 0.9.8e
- Upgraded PCRE to version 7.0 (Nuno)

- Updated timezone database to version 2007.5. (Derick)

- Fixed commandline handling for CLI and CGI. (Marcus, Johannes)
- Fixed iterator_apply() with a callback using __call(). (Johannes)
- Fixed possible multi bytes issues in openssl csr parser (Pierre)
- Fixed shmop_open() with IPC_CREAT|IPC_EXCL flags on Windows.
  (Vladimir Kamaev, Tony).
- Fixed possible leak in ZipArchive::extractTo when safemode checks fails (Ilia)
- Fixed possible relative path issues in zip_open and TS mode (old API) (Pierre)
- Fixed zend_llist_remove_tail (Michael Wallner, Dmitry)
- Fixed a thread safety issue in gd gif read code (Nuno, Roman Nemecek)
- Fixed CVE-2007-1001, GD wbmp used with invalid image size (Pierre)
- Fixed unallocated memory access/double free in in array_user_key_compare()
  (MOPB-24 by Stefan Esser) (Stas)
- Fixed wrong length calculation in unserialize S type
  (MOPB-29 by Stefan Esser) (Stas)

- Fixed bug #41215 (setAttribute return code reversed). (Ilia)
- Fixed bug #41192 (Per Directory Values only work for one key). (Dmitry)
- Fixed bug #41175 (addAttribute() fails to add an attribute with an empty
  value). (Ilia)
- Fixed bug #41159 (mysql_pconnect() hash does not account for connect
  flags). (Ilia)
- Fixed bug #41121 (range() overflow handling for large numbers on 32bit
  machines). (Ilia)
- Fixed bug #41118 (PHP does not handle overflow of octal integers). (Tony)
- Fixed bug #41109 (recursiveiterator.inc says "implements" Iterator instead of
  "extends"). (Marcus)
- Fixed bug #40130 (TTF usage doesn't work properly under Netware). (Scott,
  gk at gknw dot de)
- Fixed bug #41093 (magic_quotes_gpc ignores first arrays keys). (Arpad, Ilia)
- Fixed bug #41075 (memleak when creating default object caused exception).
  (Dmitry)
- Fixed bug #41067 (json_encode() problem with UTF-16 input). (jp at df5ea
  dot net. Ilia)
- Fixed bug #41063 (chdir doesn't like root paths). (Dmitry)
- Fixed bug #41061 ("visibility error" in ReflectionFunction::export()).
  (Johannes)
- Fixed bug #41043 (pdo_oci crash when freeing error text with persistent
  connection). (Tony)
- Fixed bug #41037 (unregister_tick_function() inside the tick function crash PHP).
  (Tony)
- Fixed bug #41034 (json_encode() ignores null byte started keys in arrays).
  (Ilia)
- Fixed bug #41026 (segfault when calling "self::method()" in shutdown functions).
  (Tony)
- Fixed bug #40999 (mcrypt_create_iv() not using random seed). (Ilia)
- Fixed bug #40998 (long session array keys are truncated). (Tony)
- Implement feature request #40947, allow a single filter as argument
  for filter_var_array (Pierre)
- Fixed bug #40935 (pdo_mysql does not raise an exception on empty
  fetchAll()). (Ilia)
- Fixed bug #40931 (open_basedir bypass via symlink and move_uploaded_file()).
  (Tony)
- Fixed bug #40921 (php_default_post_reader crashes when post_max_size is
  exceeded). (trickie at gmail dot com, Ilia)
- Fixed bug #40915 (addcslashes unexpected behavior with binary input). (Tony)
- Fixed bug #40899 (memory leak when nesting list()). (Dmitry)
- Fixed bug #40897 (error_log file not locked). (Ilia)
- Fixed bug #40883 (mysql_query() is allocating memory incorrectly). (Tony)
- Fixed bug #40872 (inconsistency in offsetSet, offsetExists treatment of
  string enclosed integers). (Marcus)
- Fixed bug #40861 (strtotime() doesn't handle double negative relative time
  units correctly). (Derick, Ilia)
- Fixed bug #40854 (imap_mail_compose() creates an invalid terminator for
  multipart e-mails). (Ilia)
- Fixed bug #40848 (sorting issue on 64-bit Solaris). (Wez)
- Fixed bug #40836 (Segfault in ext/dom). (Rob)
- Fixed bug #40833 (Crash when using unset() on an ArrayAccess object retrieved
  via __get()). (Dmitry)
- Fixed bug #40822 (pdo_mysql does not return rowCount() on select). (Ilia)
- Fixed bug #40815 (using strings like "class::func" and static methods in
  set_exception_handler() might result in crash). (Tony)
- Fixed bug #40809 (Poor performance of ".="). (Dmitry)
- Fixed bug #40805 (Failure executing function ibase_execute()). (Tony)
- Fixed bug #40800 (cannot disable memory_limit with -1). (Dmitry, Tony)
- Fixed bug #40794 (ReflectionObject::getValues() may crash when used with
  dynamic properties). (Tony)
- Fixed bug #40784 (Case sensitivity in constructor's fallback). (Tony)
- Fixed bug #40770 (Apache child exits when PHP memory limit reached). (Dmitry)
- Fixed bug #40764 (line thickness not respected for horizontal and vertical
  lines). (Pierre)
- Fixed bug #40758 (Test fcgi_is_fastcgi() is wrong on windows). (Dmitry)
- Fixed bug #40754 (added substr() & substr_replace() overflow checks). (Ilia)
- Fixed bug #40752 (parse_ini_file() segfaults when a scalar setting is
  redeclared as an array). (Tony)
- Fixed bug #40750 (openssl stream wrapper ignores default_stream_timeout).
  (Tony)
- Fixed bug #40727 (segfault in PDO when failed to bind parameters). (Tony)
- Fixed bug #40709 (array_reduce() behaves strange with one item stored arrays).
  (Ilia)
- Fixed bug #40703 (Resolved a possible namespace conflict between libxmlrpc
  and MySQL's NDB table handler). (Ilia)
- Fixed bug #40961 (Incorrect results of DateTime equality check). (Mike)
- Fixed bug #40678 (Cross compilation fails). (Tony)
- Fixed bug #40621 (Crash when constructor called inappropriately). (Tony)
- Fixed bug #40609 (Segfaults when using more than one SoapVar in a request).
  (Rob, Dmitry)
- Fixed bug #40606 (umask is not being restored when request is finished).
  (Tony)
- Fixed bug #40598 (libxml segfault). (Rob)
- Fixed bug #40591 (list()="string"; gives invalid opcode). (Dmitry)
- Fixed bug #40578 (imagettftext() multithreading issue). (Tony, Pierre)
- Fixed bug #40576 (double values are truncated to 6 decimal digits when
  encoding). (Tony)
- Fixed bug #40560 (DIR functions do not work on root UNC path). (Dmitry)
- Fixed bug #40548 (SplFileInfo::getOwner/getGroup give a warning on broken
  symlink). (Marcus)
- Fixed bug #40546 (SplFileInfo::getPathInfo() throws an exception if directory
  is in root dir). (Marcus)
- Fixed bug #40545 (multithreading issue in zend_strtod()). (Tony)
- Fixed bug #40503 (json_encode() value corruption on 32bit systems with
  overflown values). (Ilia)
- Fixed bug #40467 (Partial SOAP request sent when XSD sequence or choice
  include minOccurs=0). (Dmitry)
- Fixed bug #40465 (Ensure that all PHP elements are printed by var_dump).
  (wharmby at uk dot ibm dot com, Ilia)
- Fixed bug #40464 (session.save_path wont use default-value when safe_mode
  or open_basedir is enabled). (Ilia)
- Fixed bug #40455 (proc_open() uses wrong command line when safe_mode_exec_dir
  is set). (Tony)
- Fixed bug #40432 (strip_tags() fails with greater than in attribute). (Ilia)
- Fixed bug #40431 (dynamic properties may cause crash in ReflectionProperty
  methods). (Tony)
- Fixed bug #40451 (addAttribute() may crash when used with non-existent child
  node). (Tony)
- Fixed bug #40442 (ArrayObject::offsetExists broke in 5.2.1, works in 5.2.0).
  (olivier at elma dot fr, Marcus)
- Fixed bug #40428 (imagepstext() doesn't accept optional parameter). (Pierre)
- Fixed bug #40417 (Allow multiple instances of the same named PDO token in
  prepared statement emulation code). (Ilia)
- Fixed bug #40414 (possible endless fork() loop when running fastcgi).
  (Dmitry)
- Fixed bug #40410 (ext/posix does not compile on MacOS 10.3.9). (Tony)
- Fixed bug #40392 (memory leaks in PHP milter SAPI).
  (tuxracer69 at gmail dot com, Tony)
- Fixed bug #40371 (pg_client_encoding() not working on Windows). (Edin)
- Fixed bug #40352 (FCGI_WEB_SERVER_ADDRS function get lost). (Dmitry)
- Fixed bug #40290 (strtotime() returns unexpected result with particular
  timezone offset). (Derick)
- Fixed bug #40286 (PHP fastcgi with PHP_FCGI_CHILDREN don't kill children when
  parent is killed). (Dmitry)
- Fixed bug #40261 (Extremely slow data handling due to memory fragmentation).
  (Dmitry)
- Fixed bug #40236 (php -a function allocation eats memory). (Dmitry)
- Fixed bug #40109 (iptcembed fails on non-jfif jpegs). (Tony)
- Fixed bug #39965 (Latitude and longitude are backwards in date_sun_info()).
  (Derick)
- Implement #39867 (openssl PKCS#12 support) (Marc Delling, Pierre)
- Fixed bug #39836 (SplObjectStorage empty after unserialize). (Marcus)
- Fixed bug #39416 (Milliseconds in date()). (Derick)
- Fixed bug #39396 (stream_set_blocking crashes on Win32). (Ilia, maurice at
  iceblog dot de)
- Fixed bug #39351 (relative include fails on Solaris). (Dmitry, Tony)
- Fixed bug #39322 (proc_terminate() destroys process resource). (Nuno)
- Fixed bug #38406 (crash when assigning objects to SimpleXML attributes). (Tony)
- Fixed bug #37799 (ftp_ssl_connect() falls back to non-ssl connection). (Nuno)
- Fixed bug #36496 (SSL support in imap_open() not working on Windows). (Edin)
- Fixed bug #36226 (Inconsistent handling when passing nillable arrays).
  (Dmitry)
- Fixed bug #35872 (Avoid crash caused by object store being referenced during
  RSHUTDOWN). (Andy)
- Fixed bug #34794 (proc_close() hangs when used with two processes).
  (jdolecek at netbsd dot org, Nuno)
- Fixed PECL bug #10194 (crash in Oracle client when memory limit reached in
  the callback). (Tony)
- Fixed substr_compare and substr_count information leak (MOPB-14) (Stas, Ilia)
- Fixed crash on op-assign where argument is string offset (Brian, Stas)
- Fixed bug #38710 (data leakage because of nonexisting boundary checking in
  statements in mysqli) (Stas)
- Fixed bug #37386 (autocreating element doesn't assign value to first node).
  (Rob)
- Fixed bug #37013 (server hangs when returning circular object references).
  (Dmitry)
- Fixed bug #33664 Console window appears when using exec()
  (Richard Quadling, Stas)


08 Feb 2007, PHP 5.2.1
- Added read-timeout context option "timeout" for HTTP streams. (Hannes, Ilia).
- Added CURLOPT_TCP_NODELAY constant to Curl extension. (Sara)
- Added support for hex numbers of any size. (Matt)
- Added function stream_socket_shutdown(). It is a wrapper for system
  shutdown() function, that shut downs part of a full-duplex connection.
  (Dmitry)
- Added internal heap protection (Dmitry)
  . memory-limit is always enabled (--enable-memory-limit removed)
  . default value if memory-limit is set to 128M
  . safe unlinking
  . cookies
  . canary protection (debug build only)
  . random generation of cookies and canaries
- Added forward support for 'b' prefix in front of string literals. (Andrei)
- Added three new functions to ext/xmlwriter (Rob, Ilia)
  . xmlwriter_start_dtd_entity()
  . xmlwriter_end_dtd_entity()
  . xmlwriter_write_dtd_entity()
- Added a meta tag to phpinfo() output to prevent search engines from indexing
  the page. (Ilia)
- Added new function, sys_get_temp_dir(). (Hartmut)
- Added missing object support to file_put_contents(). (Ilia)
- Added support for md2, ripemd256 and ripemd320 algos to hash(). (Sara)
- Added forward support for (binary) cast. (Derick)
- Added optimization for imageline with horizontal and vertical lines (Pierre)

- Removed dependency from SHELL32.DLL. (Dmitry)
- Removed double "wrong parameter count" warnings in various functions.
  (Hannes)
- Moved extensions to PECL:
  . ext/informix (Derick, Tony)

- Changed double-to-string utilities to use BSD implementation. (Dmitry, Tony)
- Updated bundled libcURL to version 7.16.0 in the Windows distro. (Edin)
- Updated timezone database to version 2006.16. (Derick)
- cgi.* and fastcgi.* directives are moved to INI subsystem. The new directive
  cgi.check_shebang_line can be used to omitting check for "#! /usr/bin/php"
  line. (Dmitry).
- Improved proc_open(). Now on Windows it can run external commands not
  through CMD.EXE. (Dmitry)
- VCWD_REALPATH() is improved to use realpath cache without VIRTUAL_DIR.
  (Dmitry)
- ext/bcmath initialization code is moved from request startup to module
  startup. (Dmitry)
- Zend Memory Manager Improvements (Dmitry)
  . use HeapAlloc() instead of VirtualAlloc()
  . use "win32" storage manager (instead of "malloc") on Windows by default
- Zip Extension Improvements (Pierre)
  . Fixed leak in statName and stateIndex
  . Fixed return setComment (Hannes)
  . Added addEmptyDir method
- Filter Extension Improvements (Ilia, Pierre)
  . Fixed a bug when callback function returns a non-modified value.
  . Added filter support for $_SERVER in cgi/apache2 sapis.
  . Make sure PHP_SELF is filtered in Apache 1 sapi.
  . Fixed bug #39358 (INSTALL_HEADERS contains incorrect reference to
    php_filter.h).
  . Added "default" option that allows a default value to be set for an
    invalid or missing value.
  . Invalid filters fails instead of returning unsafe value
  . Fixed possible double encoding problem with sanitizing filters
  . Make use of space-strict strip_tags() function
  . Fixed whitespace trimming
  . Added support for FastCGI environment variables. (Dmitry)
- PDO_MySQL Extension Improvements (Ilia)
  . Enabled buffered queries by default.
  . Enabled prepared statement emulation by default.

- Small optimization of the date() function. (Matt,Ilia)
- Optimized the internal is_numeric_string() function. (Matt,Ilia)
- Optimized array functions utilizing php_splice(). (Ilia)
- Windows related optimizations (Dmitry, Stas)
  . COM initialization/deinitialization are done only if necessary
  . removed unnecessary checks for ISREG file and corresponding stat() calls
  . opendir() is reimplementation using GetFistFile/GetNextFile those are
    faster then _findfirst/_findnext
  . implemented registry cache that prevent registry lookup on each request.
    In case of modification of corresponding registry-tree PHP will reload it
    automatic
  . start timeout thread only if necessary
  . stat() is reimplementation using GetFileAttributesEx(). The new
    implementation is faster then implementation in MS VC CRT, but it doesn't
    support Windows 95.
- Streams optimization (Dmitry)
  . removed unnecessary ftell() calls (one call for each included PHP file)
  . disabled calls to read() after EOF

- Fixed incorrect function names on FreeBSD where inet_pton() was named
  __inet_pton() and inet_ntop() was named __inet_ntop(). (Hannes)
- Fixed FastCGI impersonation for persistent connections on Windows. (Dmitry)
- Fixed wrong signature initialization in imagepng (Takeshi Abe)
- Fixed ftruncate() with negative size on FreeBSD. (Hannes)
- Fixed segfault in RegexIterator when given invalid regex. (Hannes)
- Fixed segfault in SplFileObject->openFile()->getPathname(). (Hannes)
- Fixed segfault in ZTS mode when OCI8 statements containing sub-statements
  are destroyed in wrong order. (Tony)
- Fixed the validate email filter so that the letter "v" can also be used in
  the user part of the email address. (Derick)
- Fixed bug #40297 (compile failure in ZTS mode when collections support is
  missing). (Tony)
- Fixed bug #40285 (The PDO prepare parser goes into an infinite loop in
  some instances). (Ilia)
- Fixed bug #40274 (Sessions fail with numeric root keys). (Ilia)
- Fixed bug #40259 (ob_start call many times - memory error). (Dmitry)
- Fixed bug #40231 (file_exists incorrectly reports false). (Dmitry)
- Fixed bug #40228 (ZipArchive::extractTo does create empty directories
  recursively). (Pierre)
- Fixed bug #40200 (The FastCgi version has different realpath results than
  thread safe version). (Dmitry)
- Fixed bug #40191 (use of array_unique() with objects triggers segfault).
  (Tony)
- Fixed bug #40189 (possible endless loop in zlib.inflate stream filter).
  (Greg, Tony)
- Fixed bug #40169 (CURLOPT_TCP_NODELAY only available in curl >= 7.11.2).
  (Tony)
- Fixed bug #40129 (iconv extension doesn't compile with CodeWarrior on
  Netware). (gk at gknw dot de, Tony)
- Fixed bug #40127 (apache2handler doesn't compile on Netware).
  (gk at gknw dot de)
- Fixed bug #40121 (PDO_DBLIB driver wont free statements). (Ilia)
- Fixed bug #40098 (php_fopen_primary_script() not thread safe). (Ilia)
- Fixed bug #40092 (chroot() doesn't clear realpath cache). (Dmitry)
- Fixed bug #40091 (spl_autoload_register with 2 instances of the same class).
  (Ilia)
- Fixed bug #40083 (milter SAPI functions always return false/null). (Tony)
- Fixed bug #40079 (php_get_current_user() not thread safe).
  (Ilia, wharmby at uk dot ibm dot com)
- Fixed bug #40078 (ORA-01405 when fetching NULL values using
  oci_bind_array_by_name()). (Tony)
- Fixed bug #40076 (zend_alloc.c: Value of enumeration constant must be in
  range of signed integer). (Dmitry)
- Fixed bug #40073 (exif_read_data dies on certain images). (Tony, Marcus)
- Fixed bug #40036 (empty() does not work correctly with ArrayObject when
  using ARRAY_AS_PROPS). (Ilia)
- Fixed bug #40012 (php_date.c doesn't compile on Netware).
  (gk at gknw dot de, Derick)
- Fixed bug #40009 (http_build_query(array()) returns NULL). (Ilia)
- Fixed bug #40002 (Try/Catch performs poorly). (Dmitry)
- Fixed bug #39993 (tr_TR.UTF-8 locale has problems with PHP). (Ilia)
- Fixed bug #39990 (Cannot "foreach" over overloaded properties). (Dmitry)
- Fixed bug #39988 (type argument of oci_define_by_name() is ignored).
  (Chris Jones, Tony)
- Fixed bug #39984 (redirect response code in header() could be ignored
  in CGI sapi). (Ilia)
- Fixed bug #39979 (PGSQL_CONNECT_FORCE_NEW will causes next connect to
  establish a new connection). (Ilia)
- Fixed bug #39971 (pg_insert/pg_update do not allow now() to be used
  for timestamp fields). (Ilia)
- Fixed bug #39969 (ini setting short_open_tag has no effect when using
  --enable-maintainer-zts). (Dmitry)
- Fixed bug #39952 (zip ignoring --with-libdir on zlib checks)
  (judas dot iscariote at gmail dot com)
- Fixed bug #39944 (References broken). (Dmitry)
- Fixed bug #39935 (Extensions tidy,mcrypt,mhash,pdo_sqlite ignores
  --with-libdir). (judas dot iscariote at gmail dot com, Derick)
- Fixed bug #39903 (Notice message when executing __halt_compiler() more than
  once). (Tony)
- Fixed bug #39898 (FILTER_VALIDATE_URL validates \r\n\t etc). (Ilia)
- Fixed bug #39890 (using autoconf 2.6x and --with-layout=GNU breaks PEAR
  install path). (Tony)
- Fixed bug #39884 (ReflectionParameter::getClass() throws exception for
  type hint self). (thekid at php dot net)
- Fixed bug #39878 (CURL doesn't compile on Sun Studio Pro). (Ilia)
- Fixed bug #39873 (number_format() breaks with locale & decimal points).
  (Ilia)
- Fixed bug #39869 (safe_read does not initialize errno).
  (michiel at boland dot org, Dmitry)
- Fixed bug #39850 (SplFileObject throws contradictory/wrong error messages
  when trying to open "php://wrong"). (Tony)
- Fixed bug #39846 (Invalid IPv4 treated as valid). (Ilia)
- Fixed bug #39845 (Persistent connections generate a warning in pdo_pgsql).
  (Ilia)
- Fixed bug #39832 (SOAP Server: parameter not matching the WSDL specified
  type are set to 0). (Dmitry)
- Fixed bug #39825 (foreach produces memory error). (Dmitry)
- Fixed bug #39816 (apxs2filter ignores httpd.conf & .htaccess php config
  settings). (Ilia)
- Fixed bug #39815 (SOAP double encoding is not locale-independent). (Dmitry)
- Fixed bug #39797 (virtual() does not reset changed INI settings). (Ilia)
- Fixed bug #39795 (build fails on AIX because crypt_r() uses different
  data struct). (Tony)
- Fixed bug #39791 (Crash in strtotime() on overly long relative date
  multipliers). (Ilia)
- Fixed bug #39787 (PHP doesn't work with Apache 2.3).
  (mv at binarysec dot com).
- Fixed bug #39782 (setTime() on a DateTime constructed with a Weekday
  yields incorrect results). (Ilia)
- Fixed bug #39780 (PNG image with CRC/data error raises fatal error) (Pierre)
- Fixed bug #39779 (Enable AUTH PLAIN mechanism in underlying libc-client).
  (michael dot heimpold at s2000 dot tu-chemnitz dot de, Ilia)
- Fixed bug #39775 ("Indirect modification ..." message is not shown).
  (Dmitry)
- Fixed bug #39763 (magic quotes are applied twice by ext/filter in
  parse_str()). (Ilia)
- Fixed bug #39760 (cloning fails on nested SimpleXML-Object). (Rob)
- Fixed bug #39759 (Can't use stored procedures fetching multiple result
  sets in pdo_mysql). (Ilia)
- Fixed bug #39754 (Some POSIX extension functions not thread safe).
  (Ilia, wharmby at uk dot ibm dot com)
- Fixed bug #39751 (putenv crash on Windows). (KevinJohnHoffman at gmail.com)
- Fixed bug #39732 (oci_bind_array_by_name doesn't work on Solaris 64bit).
  (Tony)
- Fixed bug #39724 (Broken build due to spl/filter usage of pcre extension).
  (Tony, Ilia)
- Fixed bug #39718 (possible crash if assert.callback is set in ini). (Ilia)
- Fixed bug #39702 (php crashes in the allocator on linux-m68k). (Dmitry)
- Fixed bug #39685 (iconv() - undefined function). (Hannes)
- Fixed bug #39673 (file_get_contents causes bus error on certain offsets).
  (Tony)
- Fixed bug #39663 (Memory leak in pg_get_notify() and a possible memory
  corruption on Windows in pgsql and pdo_pgsql extensions).
  (Ilia, matteo at beccati dot com)
- Fixed bug #39662 (Segfault when calling asXML() of a cloned
  SimpleXMLElement). (Rob, Tony)
- Fixed bug #39656 (crash when calling fetch() on a PDO statment object after
  closeCursor()). (Ilia, Tony)
- Fixed bug #39653 (ext/dba doesn't check for db-4.5 and db-4.4 when db4
  support is enabled). (Tony)
- Fixed bug #39652 (Wrong negative results from memory_get_usage()). (Dmitry)
- Fixed bug #39648 (Implementation of PHP functions chown() and chgrp() are
  not thread safe). (Ilia, wharmby at uk dot ibm dot com)
- Fixed bug #39640 (Segfault with "Allowed memory size exhausted"). (Dmitry)
- Fixed bug #39625 (Apache crashes on importStylesheet call). (Rob)
- Fixed bug #39623 (thread safety fixes on *nix for putenv() & mime_magic).
  (Ilia, wharmby at uk dot ibm dot com)
- Fixed bug #39621 (str_replace() is not binary safe on strings with equal
  length). (Tony)
- Fixed bug #39613 (Possible segfault in imap initialization due to missing
  module dependency). (wharmby at uk dot ibm dot com, Tony)
- Fixed bug #39606 (Use of com.typelib_file in PHP.ini STILL causes A/V). (Rob)
- Fixed bug #39602 (Invalid session.save_handler crashes PHP). (Dmitry)
- Fixed bug #39596 (Creating Variant of type VT_ARRAY). (Rob)
- Fixed bug #39583 (ftp_put() does not change transfer mode to ASCII). (Tony)
- Fixed bug #39576 (array_walk() doesn't separate user data zval). (Tony)
- Fixed bug #39575 (move_uploaded_file() no longer working (safe mode
  related)). (Tony)
- Fixed bug #39571 (timeout ssl:// connections). (Ilia)
- Fixed bug #39564 (PDO::errorInfo() returns inconsistent information when
  sqlite3_step() fails). (Tony)
- Fixed bug #39548 (ZMSG_LOG_SCRIPT_NAME not routed to OutputDebugString()
  on Windows). (Dmitry)
- Fixed bug #39538 (fgetcsv can't handle starting newlines and trailing odd
  number of backslashes). (David Soria Parra, Pierre)
- Fixed bug #39534 (Error in maths to calculate of
  ZEND_MM_ALIGNED_MIN_HEADER_SIZE). (wharmby at uk dot ibm dot com, Dmitry)
- Fixed bug #39527 (Failure to retrieve results when multiple unbuffered,
  prepared statements are used in pdo_mysql). (Ilia)
- Fixed bug #39508 (imagefill crashes with small images 3 pixels or less).
  (Pierre)
- Fixed bug #39506 (Archive corrupt with ZipArchive::addFile method). (Pierre)
- Fixed bug #39504 (xmlwriter_write_dtd_entity() creates Attlist tag, not
  entity). (Hannes)
- Fixed bug #39483 (Problem with handling of \ char in prepared statements).
  (Ilia, suhachov at gmail dot com)
- Fixed bug #39458 (ftp_nlist() returns false on empty dirs). (Nuno)
- Fixed bug #39454 (Returning a SOAP array segfaults PHP). (Dmitry)
- Fixed bug #39450 (getenv() fills other super-globals). (Ilia, Tony)
- Fixed bug #39449 (Overloaded array properties do not work correctly).
  (Dmitry)
- Fixed bug #39445 (Calling debug_backtrace() in the __toString()
  function produces a crash). (Dmitry)
- Fixed bug #39438 (Fatal error: Out of memory). (Dmitry)
- Fixed bug #39435 ('foo' instanceof bar gives invalid opcode error). (Sara)
- Fixed bug #39414 (Syntax error while compiling with Sun Workshop Complier).
  (Johannes)
- Fixed bug #39398 (Booleans are not automatically translated to integers).
  (Ilia)
- Fixed bug #39394 (Missing check for older variants of openssl). (Ilia)
- Fixed bug #39367 (clearstatcache() doesn't clear realpath cache).
  (j at pureftpd dot org, Dmitry)
- Fixed bug #39366 (imagerotate does not use alpha with angle > 45 degrees)
  (Pierre)
- Fixed bug #39364 (Removed warning on empty haystack inside mb_strstr()).
  (Ilia)
- Fixed bug #39362 (Added an option to imap_open/imap_reopen to control the
  number of connection retries). (Ilia)
- Fixed bugs #39361 & #39400 (mbstring function overloading problem). (Seiji)
- Fixed bug #39354 (Allow building of curl extension against libcurl
  7.16.0). (Ilia)
- Fixed bug #39350 (crash with implode("\n", array(false))). (Ilia)
- Fixed bug #39344 (Unnecessary calls to OnModify callback routine for
  an extension INI directive). (wharmby at uk dot ibm dot com, Dmitry)
- Fixed bug #39320 (ZEND_HASH_APPLY_STOP causes deletion). (Marcus)
- Fixed bug #39313 (spl_autoload triggers Fatal error). (Marcus)
- Fixed bug #39300 (make install fails if wget is not available). (Tony)
- Fixed bug #39297 (Memory corruption because of indirect modification of
  overloaded array). (Dmitry)
- Fixed bug #39286 (misleading error message when invalid dimensions are
  given) (Pierre)
- Fixed bug #39273 (imagecopyresized may ignore alpha channel) (Pierre)
- Fixed bug #39265 (Fixed path handling inside mod_files.sh).
  (michal dot taborsky at gmail dot com, Ilia)
- Fixed bug #39217 (serialNumber might be -1 when the value is too large).
  (Pierre, Tony)
- Fixed bug #39215 (Inappropriate close of stdin/stdout/stderr). (Wez, Ilia)
- Fixed bug #39201 (Possible crash in Apache 2 with 413 ErrorHandler). (Ilia)
- Fixed bug #39151 (Parse error in recursiveiteratoriterator.php). (Marcus)
- Fixed bug #39121 (Incorrect return array handling in non-wsdl soap client).
  (Dmitry)
- Fixed bug #39090 (DirectoryFilterDots doxygen docs and example is wrong).
  (Marcus)
- Fixed bug #38852 (XML-RPC Breaks iconv). (Hannes)
- Fixed bug #38770 (unpack() broken with longs on 64 bit machines).
  (Ilia, David Soria Parra).
- Fixed bug #38698 (for some keys cdbmake creates corrupted db and cdb can't
  read valid db). (Marcus)
- Fixed bug #38680 (Added missing handling of basic types in json_decode).
  (Ilia)
- Fixed bug #38604 (Fixed request time leak inside foreach() when iterating
  through virtual properties). (Dmitry)
- Fixed bug #38602 (header( "HTTP/1.0 ..." ) does not change proto version).
  (Ilia)
- Fixed bug #38542 (proc_get_status() returns wrong PID on windows). (Nuno)
- Fixed bug #38536 (SOAP returns an array of values instead of an object).
  (Dmitry)
- Fixed bug #38456 (Apache2 segfaults when virtual() is called in .php
  ErrorDocument). (Ilia)
- Fixed bug #38325 (spl_autoload_register() gives wrong line for "class not
  found"). (Ilia)
- Fixed bug #38319 (Remove bogus warnings from persistent PDO connections).
  (Ilia)
- Fixed bug #38274 (Memlimit fatal error sent to "wrong" stderr when using
  fastcgi). (Dmitry)
- Fixed bug #38252 (Incorrect PDO error message on invalid default fetch
  mode). (Ilia)
- Fixed bug #37927 (Prevent trap when COM extension processes argument of
  type VT_DISPATCH|VT_REF) (Andy)
- Fixed bug #37773 (iconv_substr() gives "Unknown error" when string
  length = 1"). (Ilia)
- Fixed bug #37627 (session save_path check checks the parent directory).
  (Ilia)
- Fixed bug #37619 (proc_open() closes stdin on fork() failure).
  (jdolecek at NetBSD dot org, Nuno)
- Fixed bug #37588 (COM Property propputref converts to PHP function
  and can't be accesed). (Rob)
- Fixed bug #36975 (natcasesort() causes array_pop() to misbehave).
  (Hannes)
- Fixed bug #36812 (pg_execute() modifies input array). (Ilia)
- Fixed bug #36798 (Error parsing named parameters with queries containing
  high-ascii chars). (Ilia)
- Fixed bug #36644 (possible crash in variant_date_from_timestamp()). (Ilia)
- Fixed bug #36427 (proc_open() / proc_close() leak handles on windows).
  (jdolecek at NetBSD dot org, Nuno)
- Fixed bug #36392 (wrong number of decimal digits with %e specifier in
  sprintf). (Matt,Ilia)
- Fixed bug #36214 (__get method works properly only when conditional
  operator is used). (Dmitry)
- Fixed bug #35634 (Erroneous "Class declarations may not be nested"
  error raised). (Carl P. Corliss, Dmitry)
- Fixed bug #35106 (nested foreach fails when array variable has a
  reference). (Dmitry)
- Fixed bug #34564 (COM extension not returning modified "out" argument) (Andy)
- Fixed bug #33734 (Something strange with COM Object). (Rob)
- Fixed bug #33386 (ScriptControl only sees last function of class). (Rob)
- Fixed bug #33282 (Re-assignment by reference does not clear the is_ref
  flag) (Ilia, Dmitry, Matt Wilmas)
- Fixed bug #30074 (apparent symbol table error with
  extract($blah, EXTR_REFS)) (Brian)
- Fixed bug #29840 (is_executable() does not honor safe_mode_exec_dir
  setting). (Ilia)
- Fixed PECL bug #7295 (ORA-01405: fetched column value is NULL on LOB
  fields). (Tony)

02 Nov 2006, PHP 5.2.0
- Updated bundled OpenSSL to version 0.9.8d in the Windows distro. (Edin)
- Updated Postgresql client libraries to 8.1.4 in the Windows distro. (Edin)
- Updated PCRE to version 6.7. (Ilia)
- Updated libsqlite in ext/pdo_sqlite to 3.3.7. (Ilia)
- Updated bundled MySQL client library to version 5.0.22 in the Windows
  distribution. (Edin)
- Updated timezonedb to version 2006.7. (Derick)

- Added ability to make SOAP call userspace PHP<->XML converters. (Dmitry)
- Added support for character sets in pg_escape_string() for PostgreSQL 8.1.4
  and higher. (Ilia)
- Added support for character sets in PDO quote() method for PostgreSQL 8.1.4
  and higher. (Ilia)
- Added DSA key generation support to openssl_pkey_new(), FR #38731 (marci
  at balabit dot hu, Tony)
- Added SoapServer::setObject() method (it is a simplified version of
  SoapServer::setClass() method). (Dmitry)
- Added support for hexadecimal entity in imagettftext() for the bundled GD.
  (Pierre)
- Added support for httpOnly flag for session extension and cookie setting
  functions. (Scott MacVicar, Ilia)
- Added version specific registry keys to allow different configurations for
  different php version. (Richard, Dmitry)
- Added "PHPINIDir" Apache directive to apache and apache_hooks SAPIs.
  (Dmitry)
- Added an optional boolean parameter to memory_get_usage() and
  memory_get_peak_usage() to get memory size allocated by emalloc() or real
  size of memory allocated from system. (Dmitry)
- Added Zip Archive extension. (Pierre)
- Added RFC1867 fileupload processing hook. (Stefan E.)
- Added JSON and Filter extensions. (Derick, Rasmus)
- Added error messages to disk_free_space() and disk_total_space() functions.
  FR #37971 (Tony)
- Added PATHINFO_FILENAME option to pathinfo() to get the filename.
  (Toby S. and Christian S.)
- Added array_fill_keys() function. (Marcus, Matt Wilmas)
- Added posix_initgroups() function. (Ilia)
- Added an optional parameter to parse_url() to allow retrieval of distinct
  URL components. (Ilia)
- Added optional parameter to http_build_query() to allow specification of
  string separator. (Ilia)
- Added image_type_to_extension() function. (Hannes, Ilia)
- Added allow_url_include ini directive to complement allow_url_fopen. (Rasmus)
- Added automatic module globals management. (Dmitry)
- Added RFC2397 (data: stream) support. (Marcus)
- Added new error mode E_RECOVERABLE_ERROR. (Derick, Marcus, Tony)
- Added support for getenv() input filtering. (Rasmus)
- Added support for constructors in interfaces to force constructor signature
  checks in implementations. (Marcus)
- Added memory_get_peak_usage() function for retrieving peak memory usage of
  a PHP script. (Ilia)
- Added pg_field_table() function. (Edin)
- Added SimpleXMLElement::saveXML() as an alias for SimpleXMLElement::asXML().
  (Hannes)
- Added DOMNode::getNodePath() for getting an XPath for a node. (Christian)
- Added gmp_nextprime() function. (ants dot aasma at gmail dot com, Tony)
- Added error_get_last() function. (Mike)

- Removed current working directory from the php.ini search path for CLI and
  re-added it for other SAPIs (restore to pre 5.1.x behavior). (Edin)
- Moved extensions to PECL:
  . ext/filepro (Derick, Tony)
  . ext/hwapi (Derick, Tony)
- Disabled CURLOPT_FOLLOWLOCATION in curl when open_basedir or
  safe_mode are enabled. (Stefan E., Ilia)

- Increased default memory limit to 16 megabytes to accommodate for a more
  accurate memory utilization measurement.
- In addition to path to php.ini, PHPRC now may specify full file name.
  (Dmitry)

- Optimized array/HashTable copying. (Matt Wilmas, Dmitry)
- Optimized zend_try/zend_catch macros by eliminating memcpy(3). (Dmitry)
- Optimized require_once() and include_once() by eliminating fopen(3) on
  second usage. (Dmitry)
- Optimized request shutdown sequence. Restoring ini directives now iterates
  only over modified directives instead of all. (Dmitry)

- Changed priority of PHPRC environment variable on win32 to be higher then
  value from registry. (Dmitry)
- Changed __toString() to be called wherever applicable. (Marcus)
- Changed E_ALL error reporting mode to include E_RECOVERABLE_ERROR. (Marcus)
- Changed realpath cache to be disabled when "open_basedir" or "safe_mode"
  are enabled on per-request basis. (Ilia)

- Improved SNMP extension: (Jani)
  . Renamed snmp_set_oid_numeric_print() to snmp_set_oid_output_format().
  . Added 2 new constants: SNMP_OID_OUTPUT_FULL and SNMP_OID_OUTPUT_NUMERIC
  . Fixed bug #37564 (AES privacy encryption not possible due to net-snmp 5.2
    compatibility issue). (Patch: scott dot moynes+php at gmail dot com)
- Improved OpenSSL extension: (Pierre)
  . Added support for all supported algorithms in openssl_verify
  . Added openssl_pkey_get_details, returns the details of a key
  . Added x509 v3 extensions support
  . Added openssl_csr_get_subject() and openssl_csr_get_public_key()
  . Added 3 new constants OPENSSL_VERSION_TEXT and OPENSSL_VERSION_NUMBER and
    OPENSSL_KEYTYPE_EC
- Improved the Zend memory manager: (Dmitry)
  . Removed unnecessary "--disable-zend-memory-manager" configure option.
  . Added "--enable-malloc-mm" configure option which is enabled by default in
    debug builds to allow using internal and external memory debuggers.
  . Allow tweaking the memory manager with ZEND_MM_MEM_TYPE and ZEND_MM_SEG_SIZE
    environment variables.
  . For more information: Zend/README.ZEND_MM
- Improved safe_mode check for the error_log() function. (Ilia)
- Improved the error reporting in SOAP extension on request failure. (Ilia)
- Improved crypt() on win32 to be about 10 times faster and to have friendlier
  license. (Frank, Dmitry)
- Improved performance of the implode() function on associated arrays. (Ilia)
- Improved performance of str_replace() when doing 1 char to 1 char or 1 char
  to many chars replacement. (Ilia)
- Improved apache2filter SAPI:
  . Allowed PHP to be an arbitrary filter in the chain and read the script from
    the Apache stream. (John)
  . Added support for apache2filter in the Windows build including binary
    support for both Apache 2.0.x (php5apache2_filter.dll) and Apache 2.2.x
    (php5apache2_2_filter.dll). (Edin)
- Improved apache2handler SAPI:
  . Changed ap_set_content_type() to be called only once. (Mike)
  . Added support for Apache 2.2 handler in the Windows distribution. (Edin)
- Improved FastCGI SAPI: (Dmitry)
  . Removed source compatibility with libfcgi.
  . Optimized access to FastCGI environment variables by using HashTable
    instead of linear search.
  . Allowed PHP_FCGI_MAX_REQUESTS=0 that assumes no limit.
  . Allowed PHP_FCGI_CHILDREN=0 that assumes no worker children. (FastCGI
    requests are handled by main process itself)
- Improved CURL:
  . Added control character checks for "open_basedir" and "safe_mode" checks.
    (Ilia)
  . Added implementation of curl_multi_info_read(). (Brian)
- Improved PCRE: (Andrei)
  . Added run-time configurable backtracking/recursion limits.
  . Added preg_last_error(). (Andrei)
- Improved PDO:
  . Added new attribute ATTR_DEFAULT_FETCH_MODE. (Pierre)
  . Added FETCH_PROPS_LATE. (Marcus)
- Improved SPL: (Marcus)
  . Made most iterator code exception safe.
  . Added RegExIterator and RecursiveRegExIterator.
  . Added full caching support and ArrayAccess to CachingIterator.
  . Added array functions to ArrayObject/ArrayIterator and made them faster.
  . Added support for reading csv and skipping empty lines in SplFileObject.
  . Added CachingIterator::TOSTRING_USE_INNER, calls inner iterator __toString.
  . Added ability to set the CSV separator per SplFileObject.
- Improved xmlReader: (Rob)
  . Added readInnerXml(), xmlReader::setSchema().
  . Added readInnerXML(), readOuterXML(), readString(), setSchema(). (2.6.20+)
  . Changed to passing libxml options when loading reader.

- Fixed invalid read in imagecreatefrompng when an empty file is given
  (Pierre, Tony)
- Fixed infinite loop when a wrong color index is given to imagefill (Pierre)
- Fixed mess with CGI/CLI -d option (now it works with cgi; constants are
  working exactly like in php.ini; with FastCGI -d affects all requests).
  (Dmitry)
- Fixed missing open_basedir check inside chdir() function. (Ilia)
- Fixed overflow on 64bit systems in str_repeat() and wordwrap(). (Stefan E.)
- Fixed XSLTProcessor::importStylesheet() to return TRUE on success
  (Christian)
- Fixed leaks in openssl_csr_sign and openssl_csr_new (Pierre)
- Fixed phpinfo() cutoff of variables at \0. (Ilia)
- Fixed a bug in the filter extension that prevented magic_quotes_gpc from
  being applied when RAW filter is used. (Ilia)
- Fixed memory leaks in openssl streams context options. (Pierre)
- Fixed handling of extremely long paths inside tempnam() function. (Ilia)
- Fixed bug #39721 (Runtime inheritance causes data corruption). (Dmitry)
- Fixed bug #39304 (Segmentation fault with list unpacking of string offset).
  (Dmitry)
- Fixed bug #39192 (Not including nsapi.h properly with SJSWS 7). This will
  make PHP 5.2 compatible to new Sun Webserver. (Uwe)
- Fixed bug #39140 (Uncaught exception may cause crash). (Dmitry)
- Fixed bug #39125 (Memleak when reflecting non-existing class/method). (Tony)
- Fixed bug #39067 (getDeclaringClass() and private properties). (Tony)
- Fixed bug #39039 (SSL: fatal protocol error when fetching HTTPS from servers
  running Google web server). (Ilia)
- Fixed bug #39035 (Compatibility issue between DOM and
  zend.ze1_compatibility_mode). (Rob)
- Fixed bug #39034 (curl_exec() with return transfer returns TRUE on empty
  files). (Ilia)
- Fixed bug #39032 (strcspn() stops on null character). (Tony)
- Fixed bug #39020 (PHP in FastCGI server mode crashes). (Dmitry)
- Fixed bug #39017 (foreach(($obj = new myClass) as $v); echo $obj;
  segfaults). (Dmitry)
- Fixed bug #39004 (Fixed generation of config.nice with autoconf 2.60). (Ilia)
- Fixed bug #39003 (__autoload() is called for type hinting). (Dmitry, Tony)
- Fixed bug #39001 (ReflectionProperty returns incorrect declaring class for
  protected properties). (Tony)
- Fixed bug #38996 (PDO_MYSQL doesn't check connections for liveness). (Tony)
- Fixed bug #38993 (Fixed safe_mode/open_basedir checks for session.save_path,
  allowing them to account for extra parameters). (Ilia)
- Fixed bug #38989 (Absolute path with slash at beginning doesn't work on win).
  (Dmitry)
- Fixed bug #38985 (Can't cast COM objects). (Wez)
- Fixed bug #38981 (using FTP URLs in get_headers() causes crash). (Tony)
- Fixed bug #38963 (Fixed a possible open_basedir bypass in tempnam()). (Ilia)
- Fixed bug #38961 (metaphone() results in segmentation fault on NetBSD).
  (Tony)
- Fixed bug #38949 (Cannot get xmlns value attribute). (Rob)
- Fixed bug #38942 (Double old-style-ctor inheritance). (Dmitry)
- Fixed bug #38941 (imap extension does not compile against new version of the
  imap library). (Ilia)
- Fixed bug #38934 (move_uploaded_file() cannot read uploaded file outside of
  open_basedir). (Ilia)
- Fixed bug #38904 (apache2filter changes cwd to /). (Ilia, Hannes)
- Fixed bug #38891 (get_headers() do not work with curl-wrappers). (Ilia)
- Fixed bug #38882 (ldap_connect causes segfault with newer versions of
  OpenLDAP). (Tony)
- Fixed bug #38859 (parse_url() fails if passing '@' in passwd). (Tony)
- Fixed bug #38850 (lookupNamespaceURI doesn't return default namespace). (Rob)
- Fixed bug #38844 (curl_easy_strerror() is defined only since cURL 7.12.0).
  (Tony)
- Fixed bug #38813 (DOMEntityReference->__construct crashes when called
  explicitly). (Rob)
- Fixed bug #38808 ("maybe ref" issue for current() and others). (Dmitry)
- Fixed bug #38779 (engine crashes when require()'ing file with syntax error
  through userspace stream wrapper). (Tony, Dmitry)
- Fixed bug #38772 (inconsistent overriding of methods in different visibility
  contexts). (Dmitry)
- Fixed bug #38759 (PDO sqlite2 empty query causes segfault). (Tony)
- Fixed bug #38721 (Invalid memory read in date_parse()). (Tony, Derick)
- Fixed bug #38700 (SoapClient::__getTypes never returns). (Dmitry)
- Fixed bug #38693 (curl_multi_add_handle() set curl handle to null). (Ilia)
- Fixed bug #38687 (sockaddr local storage insufficient for all sock families).
  (Sara)
- Fixed bug #38661 (mixed-case URL breaks url-wrappers). (Ilia)
- Fixed bug #38653 (memory leak in ReflectionClass::getConstant()). (Tony)
- Fixed bug #38649 (uninit'd optional arg in stream_socket_sendto()). (Sara)
- Fixed bug #38637 (curl_copy_handle() fails to fully copy the cURL handle).
  (Tony, Ilia)
- Fixed bug #38624 (Strange warning when incrementing an object property and
  exception is thrown from __get method). (Tony)
- Fixed bug #38623 (leaks in a tricky code with switch() and exceptions).
  (Dmitry)
- Fixed bug #38579 (include_once() may include the same file twice). (Dmitry)
- Fixed bug #38574 (missing curl constants and improper constant detection).
  (Ilia)
- Fixed bug #38543 (shutdown_executor() may segfault when memory_limit is too
  low). (Dmitry)
- Fixed bug #38535 (memory corruption in pdo_pgsql driver on error retrieval
  inside a failed query executed via query() method). (Ilia)
- Fixed bug #38534 (segfault when calling setlocale() in userspace session
  handler). (Tony)
- Fixed bug #38524 (strptime() does not initialize the internal date storage
  structure). (Ilia)
- Fixed bug #38511, #38473, #38263 (Fixed session extension request shutdown
  order to ensure it is shutdown before the extensions it may depend on).
  (Ilia)
- Fixed bug #38488 (Access to "php://stdin" and family crashes PHP on win32).
  (Dmitry)
- Fixed bug #38474 (getAttribute select attribute by order, even when
  prefixed). (Rob)
- Fixed bug #38467 (--enable-versioning causes make fail on OS X). (Tony)
- Fixed bug #38465 (ReflectionParameter fails if default value is an access
  to self::). (Johannes)
- Fixed bug #38464 (array_count_values() mishandles numeric strings).
  (Matt Wilmas, Ilia)
- Fixed bug #38461 (setting private attribute with __set() produces
  segfault). (Tony)
- Fixed bug #38458, PECL bug #8944, PECL bug #7775 (error retrieving columns
  after long/text columns with PDO_ODBC). (Wez)
- Fixed bug #38454 (warning upon disabling handler via
  xml_set_element_handler). (dtorop933 at gmail dot com, Rob)
- Fixed bug #38451 (PDO_MYSQL doesn't compile on Solaris). (Tony)
- Fixed bug #38450 (constructor is not called for classes used in userspace
  stream wrappers). (Tony)
- Fixed bug #38438 (DOMNodeList->item(0) segfault on empty NodeList). (Ilia)
- Fixed bug #38431 (xmlrpc_get_type() crashes PHP on objects). (Tony)
- Fixed bug #38427 (unicode causes xml_parser to misbehave). (Rob)
- Fixed bug #38424 (Different attribute assignment if new or existing). (Rob)
- Fixed bug #38400 (Use of com.typelib_file may cause a crash). (Ilia)
- Fixed bug #38394 (PDO fails to recover from failed prepared statement
  execution). (Ilia)
- Fixed bug #38377 (session_destroy() gives warning after
  session_regenerate_id()). (Ilia)
- Implemented #38357 (dbase_open can't open DBase 3 dbf file).
  (rodrigo at fabricadeideias dot com, Mike)
- Fixed bug #38354 (Unwanted reformatting of XML when using AsXML). (Christian)
- Fixed bug #38347 (Segmentation fault when using foreach with an unknown/empty
  SimpleXMLElement). (Tony)
- Fixed bug #38322 (reading past array in sscanf() leads to arbitrary code
  execution). (Tony)
- Fixed bug #38315 (Constructing in the destructor causes weird behavior).
  (Dmitry)
- Fixed bug #38303 (spl_autoload_register() suppress all errors silently).
  (Ilia)
- Fixed bug #38290 (configure script ignores --without-cdb,inifile,flatfile).
  (Marcus)
- Fixed bug #38289 (segfault in session_decode() when _SESSION is NULL).
  (Tony)
- Fixed bug #38287 (static variables mess up global vars). (Dmitry)
- Fixed bug #38278 (session_cache_expire()'s value does not match phpinfo's
  session.cache_expire). (Tony)
- Fixed bug #38276 (file_exists() works incorrectly with long filenames
  on Windows). (Ilia, Tony)
- Fixed bug #38269 (fopen wrapper doesn't fail on invalid hostname with
  curlwrappers enabled). (Tony)
- Fixed bug #38265 (heap corruption). (Dmitry)
- Fixed bug #38261 (openssl_x509_parse() leaks with invalid cert) (Pierre)
- Fixed bug #38255 (openssl possible leaks while passing keys) (Pierre)
- Fixed bug #38253 (PDO produces segfault with default fetch mode). (Tony)
- Fixed bug #38251 (socket_select() and invalid arguments). (Tony)
- Fixed bug #38236 (Binary data gets corrupted on multipart/formdata POST).
  (Ilia)
- Fixed bug #38234 (Exception in __clone makes memory leak). (Dmitry, Nuno)
- Fixed bug #38229 (strtotime() does not parse YYYY-MM format). (Ilia)
- Fixed bug #38224 (session extension can't handle broken cookies). (Ilia)
- Fixed bug #38220 (Crash on some object operations). (Dmitry)
- Fixed bug #38217 (ReflectionClass::newInstanceArgs() tries to allocate too
  much memory). (Tony)
- Fixed bug #38214 (gif interlace output cannot work). (Pierre)
- Fixed bug #38213, #37611, #37571 (wddx encoding fails to handle certain
  characters). (Ilia)
- Fixed bug #38212 (Segfault on invalid imagecreatefromgd2part() parameters).
  (Pierre)
- Fixed bug #38211 (variable name and cookie name match breaks script
  execution). (Dmitry)
- Fixed bug #38199 (fclose() unable to close STDOUT and STDERR). (Tony)
- Fixed bug #38198 (possible crash when COM reports an exception). (Ilia)
- Fixed bug #38194 (ReflectionClass::isSubclassOf() returns TRUE for the
  class itself). (Ilia)
- Fixed bug #38183 (disable_classes=Foobar causes disabled class to be
  called Foo). (Jani)
- Fixed bug #38179 (imagecopy from a palette to a truecolor image loose alpha
  channel) (Pierre)
- Fixed bug #38173 (Freeing nested cursors causes OCI8 to segfault). (Tony)
- Fixed bug #38168 (Crash in pdo_pgsql on missing bound parameters). (Ilia)
- Fixed bug #38161 (oci_bind_by_name() returns garbage when Oracle didn't set
  the variable). (Tony)
- Fixed bug #38146 (Cannot use array returned from foo::__get('bar') in write
  context). (Dmitry)
- Fixed bug #38132 (ReflectionClass::getStaticProperties() retains \0 in key
  names). (Ilia)
- Fixed bug #38125 (undefined reference to spl_dual_it_free_storage). (Marcus)
- Fixed bug #38112 (corrupted gif segfaults) (Pierre)
- Fixed bug #38096 (large timeout values ignored on 32bit machines in
  stream_socket_accept() and stream_socket_client()). (Ilia)
- Fixed bug #38086 (stream_copy_to_stream() returns 0 when maxlen is bigger
  than the actual length). (Tony)
- Fixed bug #38072 (boolean arg for mysqli_autocommit() is always true on
  Solaris). (Tony)
- Fixed bug #38067 (Parameters are not decoded from utf-8 when using encoding
  option). (Dmitry)
- Fixed bug #38064 (ignored constructor visibility). (Marcus)
- Fixed bug #38055 (Wrong interpretation of boolean parameters). (Dmitry)
- Fixed bug #38047 ("file" and "line" sometimes not set in backtrace from
  inside error handler). (Dmitry)
- Fixed bug #38019 (segfault extending mysqli class). (Dmitry)
- Fixed bug #38005 (SoapFault faultstring doesn't follow encoding rules).
  (Dmitry)
- Fixed bug #38004 (Parameters in SoapServer are decoded twice). (Dmitry)
- Fixed bug #38003 (in classes inherited from MySQLi it's possible to call
  private constructors from invalid context). (Tony)
- Fixed bug #37987 (invalid return of file_exists() in safe mode). (Ilia)
- Fixed bug #37947 (zend_ptr_stack reallocation problem). (Dmitry)
- Fixed bug #37945 (pathinfo() cannot handle argument with special characters
  like German "Umlaut"). (Mike)
- Fixed bug #37931 (possible crash in OCI8 after database restart
  when using persistent connections). (Tony)
- Fixed bug #37923 (Display constant value in reflection::export). (Johannes)
- Fixed bug #37920 (compilation problems on z/OS). (Tony)
- Fixed bug #37870 (pgo_pgsql tries to de-allocate unused statements).
  (Ilia, ce at netage dot bg)
- Fixed bug #37864 (file_get_contents() leaks on empty file). (Hannes)
- Fixed bug #37862 (Integer pointer comparison to numeric value).
  (bugs-php at thewrittenword dot com)
- Fixed bug #37846 (wordwrap() wraps incorrectly). (ddk at krasn dot ru, Tony)
- Fixed bug #37816 (ReflectionProperty does not throw exception when accessing
  protected attribute). (Marcus)
- Fixed bug #37811 (define not using toString on objects). (Marcus)
- Fixed bug #37807 (segmentation fault during SOAP schema import). (Tony)
- Fixed bug #37806 (weird behavior of object type and comparison). (Marcus)
- Fixed bug #37780 (memory leak trying to execute a non existing file (CLI)).
  (Mike)
- Fixed bug #37779 (empty include_path leads to search for files inside /).
  (jr at terragate dot net, Ilia)
- Fixed bug #37747 (strtotime segfaults when given "nextyear"). (Derick)
- Fixed bug #37720 (merge_php_config scrambles values).
  (Mike, pumuckel at metropolis dot de)
- Fixed bug #37709 (Possible crash in PDO::errorCode()). (Ilia)
- Fixed bug #37707 (clone without assigning leaks memory). (Ilia, Nuno, Dmitri)
- Fixed bug #37705 (Semaphore constants not available). (Ilia)
- Fixed bug #37671 (MySQLi extension fails to recognize BIT column). (Ilia)
- Fixed bug #37667 (Object is not added into array returned by __get). (Marcus)
- Fixed bug #37635 (parameter of pcntl signal handler is trashed). (Mike)
- Fixed bug #37632 (Protected method access problem). (Marcus)
- Fixed bug #37630 (MySQL extensions should link against thread safe client
  libs if built with ZTS). (Mike)
- Fixed bug #37620 (mysqli_ssl_set validation is inappropriate). (Georg)
- Fixed bug #37616 (DATE_RFC822 does not product RFC 822 dates).
  (Hannes Magnusson, Derick)
- Fixed bug #37614 (Class name lowercased in error message). (Johannes)
- Fixed bug #37587 (var without attribute causes segfault). (Marcus)
- Fixed bug #37586 (Bumped minimum PCRE version to 6.6, needed for recursion
  limit support). (Ilia)
- Fixed bug #37581 (oci_bind_array_by_name clobbers input array when using
  SQLT_AFC, AVC). (Tony)
- Fixed bug #37569 (WDDX incorrectly encodes high-ascii characters). (Ilia)
- Fixed bug #37565 (Using reflection::export with simplexml causing a crash).
  (Marcus)
- Fixed bug #37564 (AES privacy encryption not possible due to net-snmp 5.2
  compatibility issue). (Jani, patch by scott dot moynes+php at gmail dot com)
- Fixed bug #37563 (array_key_exists performance is poor for &$array). (Ilia)
- Fixed bug #37558 (timeout functionality doesn't work after a second PHP
  start-up on the same thread). (p dot desarnaud at wanadoo dot fr)
- Fixed bug #37531 (oci8 persistent connection corruption). (Tony)
- Fixed bug #37523 (namespaces added too late, leads to missing xsi:type
  attributes. Incompatibility with libxml2-2.6.24). (Dmitry)
- Fixed bug #37514 (strtotime doesn't assume year correctly). (Derick)
- Fixed bug #37510 (session_regenerate_id changes session_id() even on
  failure). (Hannes)
- Fixed bug #37505 (touch() truncates large files). (Ilia)
- Fixed bug #37499 (CLI segmentation faults during cleanup with sybase-ct
  extension enabled). (Tony)
- Fixed bug #37496 (FastCGI output buffer overrun). (Piotr, Dmitry)
- Fixed bug #37487 (oci_fetch_array() array-type should always default to
  OCI_BOTH). (Tony)
- Fixed bug #37457 (Crash when an exception is thrown in accept() method of
  FilterIterator). (Marcus)
- Fixed bug #37456 (DOMElement->setAttribute() loops forever). (Rob)
- Fixed bug #37445 (Fixed crash in pdo_mysql resulting from premature object
  destruction). (Ilia)
- Fixed bug #37428 (PHP crashes on windows if there are start-up errors and
  event log is used for logging them). (Edin)
- Fixed bug #37418 (tidy module crashes on shutdown). (Tony)
- Fixed bug #37416 (iterator_to_array() hides exceptions thrown in rewind()
  method). (Tony)
- Fixed bug #37413 (Rejected versions of flex that don't work). (Ilia)
- Fixed bug #37395 (recursive mkdir() fails to create nonexistent directories
  in root dir). (Tony)
- Fixed bug #37394 (substr_compare() returns an error when offset equals
  string length). (Ilia)
- Fixed bug #37392 (Unnecessary call to OCITransRollback() at the end of
  request). (Tony)
- Fixed bug #37376 (fastcgi.c compile fail with gcc 2.95.4). (Ilia)
- Fixed bug #37368 (Incorrect timestamp returned for strtotime()). (Derick)
- Fixed bug #37363 (PDO_MYSQL does not build if no other mysql extension is
  enabled). (Mike)
- Fixed bug #37348 (make PEAR install ignore open_basedir). (Ilia)
- Fixed bug #37341 ($_SERVER in included file is shortened to two entries,
  if $_ENV gets used). (Dmitry)
- Fixed bug #37313 (sigemptyset() used without including <signal.h>).
  (jdolecek)
- Fixed bug #37306 (max_execution_time = max_input_time). (Dmitry)
- Fixed bug #37278 (SOAP not respecting uri in __soapCall). (Dmitry)
- Fixed bug #37265 (Added missing safe_mode & open_basedir checks to
  imap_body()). (Ilia)
- Fixed bug #37262 (var_export() does not escape \0 character). (Ilia)
- Fixed bug #37256 (php-fastcgi doesn't handle connection abort). (Dmitry)
- Fixed bug #37244 (Added strict flag to base64_decode() that enforces
  RFC3548 compliance). (Ilia)
- Fixed bug #37144 (PHP crashes trying to assign into property of dead object).
  (Dmitry)
- Fixed bug #36949 (invalid internal mysqli objects dtor). (Mike)
- Implement #36732 (req/x509 extensions support for openssl_csr_new and
  openssl_csr_sign) (ben at psc dot edu, Pierre)
- Fixed bug #36759 (Objects destructors are invoked in wrong order when script
  is finished). (Dmitry)
- Fixed bug #36681 (pdo_pgsql driver incorrectly ignored some errors).
  (Wez, Ilia)
- Fixed bug #36630 (umask not reset at the end of the request). (Ilia)
- Fixed bug #36515 (Unlinking buckets from non-existent brigades). (Sara)
- Fixed bug #35973 (Error ORA-24806 occurs when trying to fetch a NCLOB
  field). (Tony)
- Fixed bug #35886 (file_get_contents() fails with some combinations of
  offset & maxlen). (Nuno)
- Fixed bug #35512 (Lack of read permission on main script results in
  E_WARNING rather then E_ERROR). (Ilia)
- Fixed bug #34180 (--with-curlwrappers causes PHP to disregard some HTTP
  stream context options). (Mike)
- Fixed bug #34066 (recursive array_walk causes segfault). (Tony)
- Fixed bug #34065 (throw in foreach causes memory leaks). (Dmitry)
- Fixed bug #34005 (oci_password_change() fails).
  (pholdaway at technocom-wireless dot com, Tony)
- Fixed bug #33895 (Missing math constants). (Hannes)
- Fixed bug #33770 (https:// or ftps:// do not work when --with-curlwrappers
  is used and ssl certificate is not verifiable). (Ilia)
- Fixed bug #29538 (number_format and problem with 0). (Matt Wilmas)
- Implement #28382 (openssl_x509_parse() extensions support) (Pierre)
- Fixed PECL bug #9061 (oci8 might reuse wrong persistent connection). (Tony)
- Fixed PECL bug #8816 (issue in php_oci_statement_fetch with more than one
  piecewise column) (jeff at badtz-maru dot com, Tony)
- Fixed PECL bug #8112 (OCI8 persistent connections misbehave when Apache
  process times out). (Tony)
- Fixed PECL bug #7755 (error selecting DOUBLE fields with PDO_ODBC).
  ("slaws", Wez)


04 May 2006, PHP 5.1.4
- Added "capture_peer_cert" and "capture_peer_cert_chain" context options
  for SSL streams. (Wez).
- Added PDO::PARAM_EVT_* family of constants. (Sara)
- Fixed possible crash in highlight_string(). (Dmitry)
- Fixed bug #37291 (FastCGI no longer works with isapi_fcgi.dll). (Dmitry)
- Fixed bug #37277 (cloning Dom Documents or Nodes does not work). (Rob)
- Fixed bug #37276 (problems with $_POST array). (Dmitry)
- Fixed bug #36632 (bad error reporting for pdo_odbc exec UPDATE). (Wez).
- Fixed bug #35552 (crash when pdo_odbc prepare fails). (Wez).

28 Apr 2006, PHP 5.1.3
- Updated bundled PCRE library to version 6.6. (Andrei)
- Moved extensions to PECL:
  . ext/msession (Derick)
- Reimplemented FastCGI interface. (Dmitry)
- Improved SPL: (Marcus)
  - Fixed issues with not/double calling of constructors of SPL iterators.
  - Fixed issues with info-class/file-class in SPL directory handling classes.
  - Fixed ArrayIterator::seek().
  - Added SimpleXMLIterator::count().
  - Dropped erroneous RecursiveDirectoryIterator::getSubPathInfo().
- Improved SimpleXML: (Marcus, Rob)
  . Added SimpleXMLElement::getName() to retrieve name of element.
  . Added ability to create elements on the fly.
  . Added addChild() method for element creation supporting namespaces.
  . Added addAttribute() method for attribute creation supporting namespaces.
  . Added ability to delete specific elements and attributes by offset.
- Improved Reflection API: (Marcus)
  . Added ReflectionClass::newInstanceArgs($args).
  . Added ability to analyze extension dependency.
  . Added ReflectionFunction::isDeprecated() and constant IS_DEPRECATED.
  . Added ReflectionParameter::getDeclaringClass().
  . Changed reflection constants to be prefixed with IS_. (Johannes)
- Improved cURL extension: (Ilia)
  . Added curl_setopt_array() function that allows setting of multiple
    options via an associated array.
  . Added the ability to retrieve the request message sent to the server.
- Improved GD extension: (Pierre)
  . Added a weak/tolerant mode to the JPEG loader.
  . Added filtering mode option to imagepng() to allow reducing file size.
  . Fixed imagecolorallocate() and imagecolorallocatelapha() to return FALSE
    on error.
- Changed get_headers() to retrieve headers also from non-200 responses.
  (Ilia)
- Changed get_headers() to use the default context. (Ilia)
- Added lchown() and lchgrp() to change user/group ownership of symlinks.
  (Derick)
- Added support for exif date format in strtotime(). (Derick)
- Added a check for special characters in the session name. (Ilia)
- Added "consumed" stream filter. (Marcus)
- Added new mysqli constants for BIT and NEW_DECIMAL field types:
  MYSQLI_TYPE_NEWDECIMAL and MYSQLI_TYPE_BIT. FR #36007. (Georg)
- Added imap_savebody() that allows message body to be written to a
  file. (Mike)
- Added overflow checks to wordwrap() function. (Ilia)
- Added support for BINARY_DOUBLE and BINARY_FLOAT to PDO_OCI and OCI8
  (also fixes bug #36764). (Tony)
- Eliminated run-time constant fetching for TRUE, FALSE and NULL. (Dmitry)
- Removed the E_STRICT deprecation notice from "var". (Ilia)
- Fixed reading stream filters never notified about EOF. (Mike)
- Fixed tempnam() 2nd parameter to be checked against path components. (Ilia)
- Fixed a bug that would not fill in the fifth argument to preg_replace()
  properly, if the variable was not declared previously. (Andrei)
- Fixed safe_mode check for source argument of the copy() function. (Ilia)
- Fixed mysqli bigint conversion under Windows (Georg)
- Fixed XSS inside phpinfo() with long inputs. (Ilia)
- Fixed Apache2 SAPIs header handler modifying header strings. (Mike)
- Fixed 'auto_globals_jit' to work together with 'register_argc_argv'. (Dmitry)
- Fixed offset/length parameter validation in substr_compare() function. (Ilia)
- Fixed debug_zval_dump() to support private and protected members. (Dmitry)
- Fixed SoapFault::getMessage(). (Dmitry)
- Fixed issue with iconv_mime_decode where the "encoding" would only allow
  upper case specifiers. (Derick)
- Fixed tiger hash algorithm generating wrong results on big endian platforms.
  (Mike)
- Fixed crash with DOMImplementation::createDocumentType("name:"). (Mike)
- Fixed bug #37205 (Serving binary content/images fails with "comm with server
  aborted" FastCGI err). (Dmitry)
- Fixed bug #37192 (cc may complain about non-constant initializers in
  hash_adler.c). (Mike)
- Fixed bug #37191 (chmod takes off sticky bit when safe_mode is On). (Tony)
- Fixed bug #37167 (PDO segfaults when throwing exception from the
  fetch handler). (Tony)
- Fixed bug #37162 (wddx does not build as a shared extension).
  (jdolecek at NetBSD dot org, Ilia)
- Fixed bug #37158 (fread behavior changes after calling
  stream_wrapper_register). (Wez)
- Fixed bug #37138 (__autoload tries to load callback'ed self and parent).
  (Dmitry)
- Fixed bug #37103 (libmbfl headers not installed). (Jani)
- Fixed bug #37062 (compile failure on ARM architecture). (Tony)
- Fixed bug #37061 (curl_exec() doesn't zero-terminate binary strings). (Tony)
- Fixed bug #37060 (Type of retval of Countable::count() is not checked).
  (Johannes)
- Fixed bug #37059 (oci_bind_by_name() doesn't support RAW and LONG RAW
  fields). (Tony)
- Fixed bug #37057 (xmlrpc_decode() may produce arrays with numeric strings,
  which are unaccessible). (Tony)
- Fixed bug #37055 (incorrect reference counting for persistent OCI8
  connections). (Tony)
- Fixed bug #37054 (SoapClient Error Fetching http headers). (Dmitry)
- Fixed bug #37053 (html_errors with internal classes produces wrong links).
  (Tony)
- Fixed bug #37046 (foreach breaks static scope). (Dmitry)
- Fixed bug #37045 (Fixed check for special chars for http redirects). (Ilia)
- Fixed bug #37017 (strtotime fails before 13:00:00 with some time zones
  identifiers). (Derick)
- Fixed bug #37002 (Have to quote literals in INI when concatenating with
  vars). (Dmitry)z
- Fixed bug #36988 (mktime freezes on long numbers). (Derick)
- Fixed bug #36981 (SplFileObject->fgets() ignores max_length). (Tony)
- Fixed bug #36957 (serialize() does not handle recursion). (Ilia)
- Fixed bug #36944 (strncmp & strncasecmp do not return false on negative
  string length). (Tony)
- Fixed bug #36941 (ArrayIterator does not clone itself). (Marcus)
- Fixed bug #36934 (OCILob->read() doesn't move internal pointer when
  reading 0's). (Tony)
- Fixed bug #36908 (wsdl default value overrides value in soap request).
  (Dmitry)
- Fixed bug #36898 (__set() leaks in classes extending internal ones).
  (Tony, Dmitry)
- Fixed bug #36886 (User filters can leak buckets in some situations). (Ilia)
- Fixed bug #36878 (error messages are printed even though an exception has
  been thrown). (Tony)
- Fixed bug #36875 (is_*() functions do not account for open_basedir). (Ilia)
- Fixed bug #36872 (session_destroy() fails after call to
  session_regenerate_id(true)). (Ilia)
- Fixed bug #36869 (memory leak in output buffering when using chunked
  output). (Tony)
- Fixed bug #36859 (DOMElement crashes when calling __construct when
  cloning). (Tony)
- Fixed bug #36857 (Added support for partial content fetching to the
  HTTP streams wrapper). (Ilia)
- Fixed bug #36851 (Documentation and code discrepancies for NULL
  data in oci_fetch_*() functions). (Tony)
- Fixed bug #36825 (Exceptions thrown in ArrayObject::offsetGet cause
  segfault). (Tony)
- Fixed bug #36820 (Privileged connection with an Oracle password file
  fails). (Tony)
- Fixed bug #36809 (__FILE__ behavior changed). (Dmitry)
- Fixed bug #36808 (syslog ident becomes garbage between requests). (Tony)
- Fixed bug #36802 (mysqli_set_charset() crash with a non-open connection).
  (Ilia)
- Fixed bug #36756 (DOMDocument::removeChild corrupts node). (Rob)
- Fixed bug #36749 (SOAP: 'Error Fetching http body' when using HTTP Proxy).
  (Dmitry)
- Fixed bug #36745 (No error message when load data local file isn't found).
  (Georg)
- Fixed bug #36743 (In a class extending XMLReader array properties are not
  writable). (Tony)
- Fixed bug #36727 (segfault in pdo_pgsql bindValue() when no parameters are
  defined). (Tony)
- Fixed bug #36721 (The SoapServer is not able to send a header that it didn't
  receive). (Dmitry)
- Fixed bug #36697 (Transparency is lost when using imagecreatetruecolor).
  (Pierre)
- Fixed bug #36689 (Removed arbitrary limit on the length of syslog messages).
  (Ilia)
- Fixed bug #36656 (http_build_query generates invalid URIs due to use of
  square brackets). (Mike)
- Fixed bug #36638 (strtotime() returns false when 2nd argument < 1). (Derick)
- Fixed bug #36629 (SoapServer::handle() exits on SOAP faults). (Dmitry)
- Fixed bug #36625 (pg_trace() does not work). (iakio at mono-space dot net)
- Fixed bug #36614 (Segfault when using Soap). (Dmitry)
- Fixed bug #36611 (assignment to SimpleXML object attribute changes argument
  type to string). (Tony)
- Fixed bug #36606 (pg_query_params() changes arguments type to string). (Tony)
- Fixed bug #36599 (DATE_W3C format constant incorrect). (Derick)
- Fixed bug #36575 (SOAP: Incorrect complex type instantiation with
  hierarchies). (Dmitry)
- Fixed bug #36572 (Added PDO::MYSQL_ATTR_DIRECT_QUERY constant that should
  be set when executing internal queries like "show master status" via MySQL).
  (Ilia)
- Fixed bug #36568 (memory_limit setting on win32 has no effect). (Dmitry)
- Fixed bug #36513 (comment will be outputted in last line). (Dmitry)
- Fixed bug #36510 (strtotime() fails to parse date strings with tabs).
  (Ilia, Derick)
- Fixed bug #36459 (Incorrect adding PHPSESSID to links, which contains \r\n).
  (Ilia)
- Fixed bug #36458 (sleep() accepts negative values). (Ilia)
- Fixed bug #36436 (DBA problem with Berkeley DB4). (Marcus)
- Fixed bug #36434 (Improper resolution of declaring class name of an
  inherited property). (Ilia)
- Fixed bug #36420 (segfault when access result->num_rows after calling
  result->close()). (Ilia,Tony)
- Fixed bug #36403 (oci_execute() no longer supports OCI_DESCRIBE_ONLY). (Tony)
- Fixed bug #36400 (Custom 5xx error does not return correct HTTP response error
  code). (Tony)
- Fixed bug #36396 (strtotime() fails to parse dates in dd-mm-yyyy format).
  (Derick)
- Fixed bug #36388 (ext/soap crashes when throwing exception and session
  persistence). (David)
- Fixed bug #36382 (PDO/PgSQL's getColumnMeta() crashes). (Derick)
- Fixed bug #36359 (splFileObject::fwrite() doesn't write when no data
  length specified). (Tony)
- Fixed bug #36351 (parse_url() does not parse numeric paths properly). (Ilia)
- Fixed bug #36345 (PDO/MySQL problem loading BLOB over 1MB). (Ilia)
- Fixed bug #36337 (ReflectionProperty fails to return correct visibility).
  (Ilia)
- Fixed bug #36334 (Added missing documentation about realpath cache INI
  settings). (Ilia)
- Fixed bug #36308 (ReflectionProperty::getDocComment() does not reflect
  extended class commentary). (Ilia)
- Fixed bug #36306 (crc32() differ on 32-bit and 64-bit platforms)
  (anight@eyelinkmedia dot com, Pierre)
- Fixed bug #36303 (foreach on error_zval produces segfault). (Dmitry)
- Fixed bug #36295 (typo in SplFileObject::flock() parameter name). (Tony)
- Fixed bug #36287 (Segfault with SplFileInfo conversion). (Marcus)
- Fixed bug #36283 (SOAPClient Compression Broken). (Dmitry)
- Fixed bug #36268 (Object destructors called even after fatal errors). (Dmitry)
- Fixed bug #36258 (SplFileObject::getPath() may lead to segfault). (Tony)
- Fixed bug #36250 (PHP causes ORA-07445 core dump in Oracle server 9.2.x).
  (Tony)
- Fixed bug #36242 (Possible memory corruption in stream_select()). (Tony)
- Fixed bug #36235 (ocicolumnname returns false before a successful fetch).
  (Tony)
- Fixed bug #36226 (Inconsistent handling when passing potential arrays).
  (Dmitry)
- Fixed bug #36224 (date(DATE_ATOM) gives wrong results).
  (Derick, Hannes Magnusson)
- Fixed bug #36222 (errorInfo in PDOException is always NULL). (Ilia)
- Fixed bug #36208 (symbol namespace conflicts using bundled gd). (Jakub Moc)
- Fixed bug #36205 (Memory leaks on duplicate cookies). (Dmitry)
- Fixed bug #36185 (str_rot13() crash on non-string parameter). (Pierre)
- Fixed bug #36176 (PDO_PGSQL - PDO::exec() does not return number of rows
  affected by the operation). (Ilia)
- Fixed bug #36158 (SIGTERM is not handled correctly when running as a
  FastCGI server). (Dmitry)
- Fixed bug #36152 (problems with curl+ssl and pgsql+ssl in same PHP). (Mike)
- Fixed bug #36148 (unpack("H*hex", $data) is adding an extra character to
  the end of the string). (Ilia)
- Fixed bug #36134 (DirectoryIterator constructor failed to detect empty
  directory names). (Ilia)
- Fixed bug #36113 (Reading records of unsupported type causes segfault).
  (Tony)
- Fixed bug #36096 (oci_result() returns garbage after oci_fetch() failed).
  (Tony)
- Fixed bug #36083 (SoapClient waits for responses on one-way operations).
  (Dmitry)
- Fixed bug #36071 (Engine Crash related with 'clone'). (Dmitry)
- Fixed bug #36055 (possible OCI8 crash in multi-threaded environment). (Tony)
- Fixed bug #36046 (parse_ini_file() miscounts lines in multi-line values).
  (Ilia)
- Fixed bug #36038 (ext/hash compile failure on Mac OSX). (Tony)
- Fixed bug #36037 (heredoc adds extra line number). (Dmitry)
- Fixed bug #36016 (realpath cache memleaks). (Dmitry, Nuno)
- Fixed bug #36011 (Strict errormsg wrong for call_user_func() and the likes).
  (Marcus)
- Fixed bug #36010 (Segfault when re-creating and re-executing statements with
  bound parameters). (Tony)
- Fixed bug #36006 (Problem with $this in __destruct()). (Dmitry)
- Fixed bug #35999 (recursive mkdir() does not work with relative path
  like "foo/bar"). (Tony)
- Fixed bug #35998 (SplFileInfo::getPathname() returns unix style filenames
  in win32). (Marcus)
- Fixed bug #35988 (Unknown persistent list entry type in module shutdown).
  (Dmitry)
- Fixed bug #35954 (Fatal com_exception casting object). (Rob)
- Fixed bug #35900 (stream_select() should warning when tv_sec is negative).
  (Ilia)
- Fixed bug #35785 (SimpleXML causes memory read error zend engine). (Marcus)
- Fixed bug #34272 (empty array onto COM object blows up). (Rob)
- Fixed bug #33292 (apache_get_modules() crashes on Windows). (Edin)
- Fixed bug #29476 (sqlite_fetch_column_types() locks the database forever).
  (Ilia)

12 Jan 2006, PHP 5.1.2
- Updated libsqlite in ext/sqlite to 2.8.17. (Ilia)
- Updated libsqlite in ext/pdo_sqlite to 3.2.8. (Ilia)
- Updated to libxml2-2.6.22 and libxslt-1.1.15 in the win32 bundle. (Rob)
- Added new extensions: (Ilia, Wez)
  . XMLWriter
  . Hash
- Added PNG compression support to GD extension. (Pierre)
- Added reflection constants as class constants. (Johannes)
- Added --enable-gcov configure option to enable C-level code coverage.
  (John, Jani, Ilia, Marcus)
- Added missing support for 'B' format identifier to date() function. (Ilia)
- Changed reflection to be an extension. (Marcus)
- Improved SPL extension: (Marcus)
  . Added class SplFileInfo as root class for DirectoryIterator and
    SplFileObject
  . Added SplTempFileObject
- Improved SimpleXML extension: (Marcus)
  . Fixed memleaks
  . Fixed var_dump()
  . Fixed isset/empty/(bool) behavior
  . Fixed iterator edge cases
  . Added methods getNamespaces(), getDocNamespaces()
- Upgraded pear to version 1.4.6. (Greg)
- Added constants for libxslt and libexslt versions: LIBXSLT_VERSION,
  LIBXSLT_DOTTED_VERSION, LIBEXSLT_VERSION and LIBEXSLT_DOTTED_VERSION. (Pierre)
- Fixed possible crash in apache_getenv()/apache_setenv() on invalid parameters.
  (Ilia)
- Changed errors to warnings in imagecolormatch(). (Pierre)
- Fixed segfault/leak in imagecolormatch(). (Pierre)
- Fixed small leak in mysqli_stmt_fetch() when bound variable was empty string.
  (Andrey)
- Fixed prepared statement name conflict handling in PDO_PGSQL. (Thies, Ilia)
- Fixed memory corruption when PDO::FETCH_LAZY mode is being used. (Ilia)
- Fixed possible leaks in imagecreatefromstring() with invalid data. (Pierre)
- Fixed possible memory corruption inside mb_strcut(). (Ilia)
- Fixed possible header injection by limiting each header to a single line.
  (Ilia)
- Fixed possible XSS inside error reporting functionality. (Ilia)
- Fixed many bugs in OCI8. (Tony)
- Fixed crash and leak in mysqli when using 4.1.x client libraries and
  connecting to 5.x server. (Andrey)
- Fixed bug #35916 (Duplicate calls to stream_bucket_append() lead to a crash).
  (Ilia)
- Fixed bug #35908 (curl extension uses undefined GCRY_THREAD_OPTIONS_USER).
  (Ilia)
- Fixed bug #35907 (PDO_OCI uses hardcoded lib path $ORACLE_HOME/lib). (Tony)
- Fixed bug #35887 (wddx_deserialize not parsing dateTime fields properly).
  (Derick)
- Fixed bug #35885 (strtotime("NOW") no longer works). (Derick)
- Fixed bug #35821 (array_map() segfaults when exception is throwed from
  the callback). (Tony)
- Fixed bug #35817 (unpack() does not decode odd number of hexadecimal values).
  (Ilia)
- Fixed bug #35797 (segfault on PDOStatement::execute() with
  zend.ze1_compatibility_mode = On). (Tony, Ilia)
- Fixed bug #35781 (stream_filter_append() can cause segfault). (Tony)
- Fixed bug #35760 (sybase_ct doesn't compile on Solaris using old gcc). (Tony)
- Fixed bug #35759 (mysqli_stmt_bind_result() makes huge allocation when
  column empty). (Andrey)
- Fixed bug #35751 (using date with a timestamp makes httpd segfault). (Derick)
- Fixed bug #35740 (memory leak when including a directory). (Tony)
- Fixed bug #35730 (ext/mssql + freetds: Use correct character encoding
  and allow setting it). (Frank)
- Fixed bug #35723 (xmlrpc_introspection.c fails compile per C99 std). (Jani)
- Fixed bug #35720 (A final constructor can be overwritten). (Marcus)
- Fixed bug #35713 (getopt() returns array with numeric strings when passed
  options like '-1'). (Tony)
- Fixed bug #35705 (strtotime() fails to parse soap date format without TZ).
  (Ilia)
- Fixed bug #35699 (date() can't handle leap years before 1970). (Derick)
- Fixed bug #35694 (Improved error message for invalid fetch mode). (Ilia)
- Fixed bug #35692 (iconv_mime_decode() segmentation fault; with libiconv
  only). (Tony)
- Fixed bug #35690 (pack() tries to allocate huge memory block when packing
  float values to strings). (Tony)
- Fixed bug #35669 (imap_mail_compose() crashes with
  multipart-multiboundary-email). (Ilia)
- Fixed bug #35660 (AIX TZ variable format not understood, yields UTC
  timezone). (Derick)
- Fixed bug #35655 (whitespace following end of heredoc is lost). (Ilia)
- Fixed bug #35630 (strtotime() crashes on certain relative identifiers).
  (Ilia)
- Fixed bug #35629 (crash in http:// wrapper on multiple redirects). (Ilia)
- Fixed bug #35624 (strtotime() does not handle 3 character weekdays). (Ilia)
- Fixed bug #35612 (iis6 Access Violation crash). (Dmitry, alacn.uhahaa)
- Fixed bug #35594 (Multiple calls to getopt() may result in a crash).
  (rabbitt at gmail dot com, Ilia)
- Fixed bug #35571 (Fixed crash in Apache 2 SAPI when more then one php
  script is loaded via SSI include). (Ilia)
- Fixed bug #35570 (segfault when re-using soap client object). (Dmitry)
- Fixed bug #35558 (mktime() interpreting 3 digit years incorrectly). (Ilia)
- Fixed bug #35543 (php crash when calling non existing method of a class
  that extends PDO). (Tony)
- Fixed bug #35539 (typo in error message for ErrorException). (Tony)
- FIxed bug #35536 (mysql_field_type() doesn't handle NEWDECIMAL). (Tony)
- Fixed bug #35517 (mysql_stmt_fetch returns NULL on data truncation). (Georg)
- Fixed bug #35509 (string constant as array key has different behavior inside
  object). (Dmitry)
- Fixed bug #35508 (PDO fails when unknown fetch mode specified). (Tony)
- Fixed bug #35499 (strtotime() does not handle whitespace around the date
  string). (Ilia)
- Fixed bug #35496 (Crash in mcrypt_generic()/mdecrypt_generic() without
  proper init). (Ilia)
- Fixed bug #35490 (socket_sendto() unable to handle IPv6 addresses). (Tony)
- Fixed bug #35461 (Ming extension fails to compile with ming 0.3beta1). (Jani)
- Fixed bug #35437 (Segfault or Invalid Opcode 137/1/4). (Dmitry)
- Fixed bug #35470 (Assigning global using variable name from array doesn't
  function). (Dmitry)
- Fixed bug #35456 (+ 1 [time unit] format did not work). (Ilia)
- Fixed bug #35447 (xml_parse_into_struct() chokes on the UTF-8 BOM). (Rob)
- Fixed bug #35431 (PDO crashes when using LAZY fetch with fetchAll). (Wez)
- Fixed bug #35430 (PDO crashes on incorrect FETCH_FUNC use). (Tony)
- Fixed bug #35427 (str_word_count() handles '-' incorrectly). (Ilia)
- Fixed bug #35425 (idate() function ignores timezone settings). (Ilia)
- Fixed bug #35422 (strtotime() does not parse times with UTC as timezone).
  (Ilia)
- Fixed bug #35414 (strtotime() no longer works with ordinal suffix). (Ilia)
- Fixed bug #35410 (wddx_deserialize() doesn't handle large ints as keys
  properly). (Ilia)
- Fixed bug #35409 (undefined reference to 'rl_completion_matches'). (Jani)
- Fixed bug #35399 (Since fix of bug #35273 SOAP decoding of
  soapenc:base64binary fails). (Dmitry)
- Fixed bug #35393 (changing static protected members from outside the class,
  one more reference issue). (Dmitry)
- Fixed bug #35381 (ssl library is not initialized properly). (Alan)
- Fixed bug #35377 (PDO_SQLITE: undefined reference to "fdatasync").
  (Nuno, Jani)
- Fixed bug #35373 (HP-UX "alias not allowed in this configuration"). (Dmitry)
- Fixed bug #35288 (iconv() function defined as libiconv()). (Nuno)
- Fixed bug #35103 (mysqli handles bad unsigned (big)int incorrectly).(Andrey)
- Fixed bug #35062 (socket_read() produces warnings on non blocking sockets).
  (Nuno, Ilia)
- Fixed bug #35028 (SimpleXML object fails FALSE test). (Marcus)
- Fixed bug #34729 (Crash in ZTS mode under Apache). (Dmitry, Zeev)
- Fixed bug #34429 (Output buffering cannot be turned off with FastCGI).
  (Dmitry, Ilya)
- Fixed bug #34359 (Possible crash inside fopen http wrapper). (Ilia,Sara,Nuno)
- Fixed bug #33789 (Many Problems with SunFuncs). (Derick)
- Fixed bug #33671 (sun_rise and sun_set don't return a GMT timestamp if one
  passes an offset). (Derick)
- Fixed bug #32820 (date_sunrise and date_sunset don't handle GMT offset
  well). (Derick)
- Fixed bug #31347 (is_dir and is_file (incorrectly) return true for any string
  greater then 255 characters). (Nuno,Ilia)
- Fixed bug #30937 (date_sunrise() & date_sunset() don't handle endless
  day/night at high latitudes). (Derick)
- Fixed bug #30760 (Remove MessageBox on win32 for E_CORE errors if
  display_startup_error is off). (Ilia)
- Fixed bug #29955 (mb_strtoupper() / lower() broken with Turkish encoding).
  (Rui)
- Fixed bug #28899 (mb_substr() and substr() behave differently when
  "mbstring.func_overload" is enabled). (Rui)
- Fixed bug #27678 (number_format() crashes with large numbers). (Marcus)

28 Nov 2005, PHP 5.1.1
- Disabled native date class to prevent pear::date conflict. (Ilia)
- Changed reflection constants be both PHP and class constants. (Johannes)
- Added an additional field $frame['object'] to the result array of
  debug_backtrace() that contains a reference to the respective object when the
  frame was called from an object. (Sebastian)
- Fixed bug #35423 (RecursiveDirectoryIterator doesnt appear to recurse with
  RecursiveFilterIterator). (Marcus)
- Fixed bug #35413 (Removed -dev flag from Zend Engine version). (Ilia)
- Fixed bug #35411 (Regression with \{$ handling). (Ilia)
- Fixed bug #35406 (eval hangs when evall'ed code ends with comment w/o
  newline). (Marcus)
- Fixed bug #35391 (pdo_mysql::exec does not return number of affected rows).
  (Tony)
- Fixed bug #35382 (Comment in end of file produces fatal error). (Ilia)
- Fixed bug #35360 (exceptions in interactive mode (php -a) may cause crash).
  (Dmitry)
- Fixed bug #35358 (Incorrect error messages for PDO class constants). (Ilia)
- Fixed bug #35338 (pdo_pgsql does not handle binary bound params). (Wez)
- Fixed bug #35316 (Application exception trying to create COM object). (Rob)
- Fixed bug #35170 (PHP_AUTH_DIGEST differs under Apache 1.x and 2.x). (Ilia)

24 Nov 2005, PHP 5.1
- Added support for class constants and static members for internal classes.
  (Dmitry, Michael Wallner)
- Added "new_link" parameter to mssql_connect() (Bug #34369). (Frank)
- Added missing safe_mode checks for image* functions and cURL. (Ilia)
- Added missing safe_mode/open_basedir checks for file uploads. (Ilia)
- Added PDO_MYSQL_ATTR_USE_BUFFERED_QUERY parameter for pdo_mysql. (Ilia)
- Added date_timezone_set() function to set the timezone that the date
  function will use. (Derick)
- Added pg_fetch_all_columns() function to fetch all values of a column from a
  result cursor. (Ilia)
- Added support for LOCK_EX flag for file_put_contents(). (Ilia)
- Added bindto socket context option. (Ilia)
- Added offset parameter to the stream_copy_to_stream() function. (Ilia)
- Added offset & length parameters to substr_count() function. (Ilia)
- Added man pages for "phpize" and "php-config" scripts. (Jakub Vrana)
- Added support for .cc files in extensions. (Brian)
- Added PHP_INT_MAX and PHP_INT_SIZE as predefined constants. (Andrey)
- Added user opcode API that allow overloading of opcode handlers. (Dmitry)
- Added an optional remove old session parameter to session_regenerate_id().
  (Ilia)
- Added array type hinting. (Dmitry)
- Added the tidy_get_opt_doc() function to return documentation for
  configuration options in tidy. (Patch by: nlopess@php.net)
- Added support for .cc files in extensions. (Brian)
- Added imageconvolution() function which can be used to apply a custom 3x3
  matrix convolution to an image. (Pierre)
- Added optional first parameter to XsltProcessor::registerPHPFunctions to
  only allow certain functions to be called from XSLT. (Christian)
- Added the ability to override the autotools executables used by the
  buildconf script via the PHP_AUTOCONF and PHP_AUTOHEADER environmental
  variables. (Jon)
- Added several new functions to support the PostgreSQL v3 protocol introduced
  in PostgreSQL 7.4. (Christopher)
  . pg_transaction_status() - in-transaction status of a database connection.
  . pg_query_params() - execution of parameterized queries.
  . pg_prepare() - prepare named queries.
  . pg_execute() - execution of named prepared queries.
  . pg_send_query_params() - async equivalent of pg_query_params().
  . pg_send_prepare() - async equivalent of pg_prepare().
  . pg_send_execute() - async equivalent of pg_execute().
  . pg_result_error_field() - highly detailed error information, most
    importantly
    the SQLSTATE error code.
  . pg_set_error_verbosity() - set verbosity of errors.
- Added optional fifth parameter "count" to preg_replace_callback() and
  preg_replace() to count the number of replacements made. FR #32275. (Andrey)
- Added optional third parameter "charlist" to str_word_count() which contains
  characters to be considered as word part. FR #31560. (Andrey, Ilia)
- Added interface Serializable. (Stanislav, Marcus)
- Added pg_field_type_oid() PostgreSQL function. (mauroi at digbang dot com)
- Added zend_declare_property_...() and zend_update_property_...() API
  functions for bool, double and binary safe strings. (Hartmut)
- Added possibility to access INI variables from within .ini file. (Andrei)
- Added variable $_SERVER['REQUEST_TIME'] containing request start time.
  (Ilia)
- Added optional float parameter to gettimeofday(). (Ilia)
- Added apache_reset_timeout() Apache1 function. (Rasmus)
- Added sqlite_fetch_column_types() 3rd argument for arrays. (Ilia)
- Added optional offset parameter to stream_get_contents() and
  file_get_contents(). (Ilia)
- Added optional maxlen parameter to file_get_contents(). (Ilia)
- Added SAPI hook to get the current request time. (Rasmus)
- Added new functions:
  . array_diff_key() (Andrey)
  . array_diff_ukey() (Andrey)
  . array_intersect_key() (Christiano Duarte)
  . array_intersect_ukey() (Christiano Duarte)
  . array_product() (Andrey)
  . DomDocumentFragment::appendXML() (Christian)
  . fputcsv() (David Sklar)
  . htmlspecialchars_decode() (Ilia)
  . inet_pton() (Sara)
  . inet_ntop() (Sara)
  . mysqli::client_info property (Georg)
  . posix_access() (Magnus)
  . posix_mknod() (Magnus)
  . SimpleXMLElement::registerXPathNamespace() (Christian)
  . stream_context_get_default() (Wez)
  . stream_socket_enable_crypto() (Wez)
  . stream_wrapper_unregister() (Sara)
  . stream_wrapper_restore() (Sara)
  . stream_filter_remove() (Sara)
  . time_sleep_until() (Ilia)
- Added DomDocument::$recover property for parsing not well-formed XML
 Documents. (Christian)
- Added Cursor support for MySQL 5.0.x in mysqli (Georg)
- Added proxy support to ftp wrapper via http. (Sara)
- Added MDTM support to ftp_url_stat. (Sara)
- Added zlib stream filter support. (Sara)
- Added bz2 stream filter support. (Sara)
- Added max_redirects context option that specifies how many HTTP
  redirects to follow. (Ilia)
- Added support of parameter=>value arrays to
  xsl_xsltprocessor_set_parameter(). (Tony)

- PHP extension loading mechanism with support for module
  dependencies and conflicts. (Jani, Dmitry)
- Improved interactive mode of PHP CLI (php -a). (Johannes, Marcus)
- Improved performance of:
  . general execution/compilation. (Andi, Thies, Sterling, Dmitry, Marcus)
  . switch() statement. (Dmitry)
  . several array functions. (Marcus)
  . virtual path handling by adding a realpath() cache. (Andi)
  . variable fetches. (Andi)
  . magic method invocations. (Marcus)
- Improved support for embedded server in mysqli. (Georg)
- Improved mysqli extension. (Georg)
  . added constructor for mysqli_stmt and mysqli_result classes
  . added new function mysqli_get_charset()
  . added new function mysqli_set_charset()
  . added new class mysqli_driver
  . added new class mysqli_warning
  . added new class mysqli_exception
  . added new class mysqli_sql_exception
- Improved SPL extension. (Marcus)
  . Moved RecursiveArrayIterator from examples into extension
  . Moved RecursiveFilterIterator from examples into extension
  . Added SplObjectStorage
  . Made all SPL constants class constants
  . Renamed CachingRecursiveIterator to RecursiveCachingIterator to follow
    Recursive<*>Iterator naming scheme.
  . added standard hierarchy of Exception classes
  . added interface Countable
  . added interfaces Subject and SplObserver
  . added spl_autoload*() functions
  . converted several 5.0 examples into c code
  . added class SplFileObject
  . added possibility to use a string with class_parents() and
    class_implements(). (Andrey)

- Changed type hints to allow "null" as default value for class and array.
  (Marcus, Derick, Dmitry)
- Changed SQLite extension to be a shared module in Windows distribution.
  (Edin)
- Changed "instanceof" and "catch" operators, is_a() and is_subclass_of()
  functions to not call __autoload(). (Dmitry)
- Changed sha1_file() and md5_file() functions to use streams instead of low
  level IO. (Uwe)
- Changed abstract private methods to be not allowed anymore. (Stas)
- Changed stream_filter_(ap|pre)pend() to return resource. (Sara)
- Changed mysqli_exception and sqlite_exception to use RuntimeException as
  base if SPL extension is present. (Georg, Marcus)

- Upgraded bundled libraries:
  . PCRE library to version 6.2. (Andrei)
  . SQLite 3 library in ext/pdo_sqlite to 3.2.7. (Ilia)
  . SQLite 2 library in ext/sqlite to 2.8.16. (Ilia)
- Upgraded bundled libraries in Windows distribution. (Edin)
  . zlib 1.2.3
  . curl 7.14.0
  . openssl 0.9.8
  . ming 0.3b
  . libpq (PostgreSQL) 8.0.1

- Implemented feature request #33452 (Year belonging to ISO week). (Derick)
- Allowed return by reference from internal functions. (Marcus, Andi, Dmitry)
- Rewrote strtotime() with support for timezones and many new formats.
  Implements feature requests #21399, #26694, #28088, #29150, #29585 and
  #29595. (Derick)

- Moved extensions to PECL:
  . ext/cpdf        (Tony, Derick)
  . ext/dio         (Jani, Derick)
  . ext/fam         (Jani, Derick)
  . ext/ingres_ii   (Jani, Derick)
  . ext/mnogosearch (Jani, Derick)
  . ext/w32api      (Jani, Derick)
  . ext/yp          (Jani, Derick)
  . ext/mcve        (Jani, Derick, Pierre)
  . ext/oracle      (Jani, Derick)
  . ext/ovrimos     (Jani, Derick, Pierre)
  . ext/pfpro       (Jani, Derick, Pierre)
  . ext/dbx         (Jani, Derick)
  . ext/ircg        (Jani, Derick)

- Removed php_check_syntax() function which never worked properly. (Ilia)
- Removed garbage manager in Zend Engine which results in more aggressive
  freeing of data. (Dmitry, Andi)

- Fixed "make test" to work for phpized extensions. (Hartmut, Jani)
- Fixed Apache 2 regression with sub-request handling on non-linux systems.
  (Ilia, Tony)
- Fixed PDO shutdown problem (possible infinite loop running rollback on
  shutdown). (Wez)
- Fixed PECL bug #3714 (PDO: beginTransaction doesn't work if you're in
  auto-commit mode). (Wez)
- Fixed ZTS destruction. (Marcus)
- Fixed __get/__set to allow recursive calls for different properties. (Dmitry)
- Fixed a bug where stream_get_meta_data() did not return the "uri" element
  for files opened with tmpname(). (Derick)
- Fixed a problem with SPL iterators aggregating the inner iterator. (Marcus)
- Fixed an error in mysqli_fetch_fields (returned NULL instead of an array
  when row number > field_count). (Georg)
- Fixed bug in mysql::client_version(). (Georg)
- Fixed bug in mysqli extension with unsigned int(11) being represented as
  signed integer in PHP instead of string in 32bit systems. (Andrey)
- Fixed bug with $HTTP_RAW_POST_DATA not getting set. (Brian)
- Fixed crash inside stream_get_line() when length parameter equals 0. (Ilia)
- Fixed ext/mysqli to allocate less memory when fetching bound params of type
  (MEDIUM|LONG)BLOB/(MEDIUM|LONG)TEXT. (Andrey)
- Fixed extension initialization to respect dependencies between extensions.
  (Wez)
- Fixed failing queries (FALSE returned) with mysqli_query() on 64 bit systems.
  (Andrey)
- Fixed fgetcsv() and fputcsv() inconsistency. (Dmitry)
- Fixed inheritance check to control return by reference and pass by
  reference correctly (ArrayAccess can no longer support references correctly).
  (Marcus, Andi, Dmitry)
- Fixed initializing and argument checking for posix_mknod(). (Derick)
- Fixed memory corruption in ImageTTFText() with 64bit systems. (Andrey)
- Fixed memory corruption in pg_copy_from() in case the as_null parameter was
  passed. (Derick)
- Fixed memory corruption in stristr(). (Derick)
- Fixed possible GLOBALS variable override when register_globals are ON.
  (Ilia, Stefan)
- Fixed possible INI setting leak via virtual() in Apache 2 sapi. (Ilia)
- Fixed possible register_globals toggle via parse_str(). (Ilia, Stefan)
- Fixed potential GLOBALS overwrite via import_request_variables() and
  possible crash and/or memory corruption. (Ilia)
- Fixed segfaults when CURL callback functions throw exception. (Tony)
- Fixed support for shared extensions on AIX. (Dmitry)
- Fixed bug #35342 (isset(DOMNodeList->length) returns false). (Rob)
- Fixed bug #35341 (Fix for bug #33760 breaks build with older curl). (Tony)
- Fixed bug #35336 (crash on PDO::FETCH_CLASS + __set()). (Tony)
- Fixed bug #35303 (PDO prepare() crashes with invalid parameters). (Ilia)
- Fixed bug #35293 (PDO segfaults when using persistent connections). (Tony)
- Fixed bug #35278 (Multiple virtual() calls crash Apache 2 php module). (Ilia)
- Fixed bug #35273 (Error in mapping soap - java types). (Dmitry)
- Fixed bug #35249 (compile failure when ext/readline is compiled as shared).
  (Jani)
- Fixed bug #35248 (sqlite_query() doesn't set error_msg when return value is
  being used). (Ilia)
- Fixed bug #35243 (php_mblen() crashes when compiled with thread-safety on
  Linux). (Patch: shulmanb at il dot ibm dot com, Jani)
- Fixed bug #35239 (Objects can lose references). (Dmitry)
- Fixed bug #35229 (call_user_func() crashes when argument_stack is nearly
  full). (Dmitry)
- Fixed bug #35197 (Destructor is not called). (Tony)
- Fixed bug #35179 (tokenizer extension needs T_HALT_COMPILER). (Greg)
- Fixed bug #35176 (include()/require()/*_once() produce wrong error messages
  about main()). (Dmitry)
- Fixed bug #35147 (__HALT_COMPILER() breaks with --enable-zend-multibyte).
  (Dmitry, Moriyoshi)
- Fixed bug #35143 (gettimeofday() ignores current time zone). (Derick)
- Fixed bug #35142 (SOAP Client/Server Complex Object Support). (Dmitry)
- Fixed bug #35135 (PDOStatment without related PDO object may crash). (Ilia)
- Fixed bug #35091 (SoapClient leaks memory). (Dmitry)
- Fixed bug #35079 (stream_set_blocking(true) toggles, not enables blocking).
  (askalski at gmail dot com, Tony)
- Fixed bug #35078 (configure does not find ldap_start_tls_s). (Jani)
- Fixed bug #35046 (phpinfo() uses improper css enclosure). (Ilia)
- Fixed bugs #35022, #35019 (Regression in the behavior of key() and
  current() functions). (Ilia)
- Fixed bug #35017 (Exception thrown in error handler may cause unexpected
  behavior). (Dmitry)
- Fixed bug #35014 (array_product() always returns 0). (Ilia)
- Fixed bug #35009 (ZTS: Persistent resource destruct crashes when extension
  is compiled as shared). (Dmitry)
- Fixed bug #34996 (ImageTrueColorToPalette() crashes when ncolors is zero).
  (Tony)
- Fixed bug #34982 (array_walk_recursive() modifies elements outside function
  scope). (Dmitry)
- Fixed bug #34977 (Compile failure on MacOSX due to use of varargs.h). (Tony)
- Fixed bug #34968 (bz2 extension fails on to build on some win32 setups).
 (Ilia)
- Fixed bug #34965 (tidy is not binary safe). (Mike)
- Fixed bug #34957 (PHP doesn't respect ACLs for access checks). (Wez)
- Fixed bug #34950 (Unable to get WSDL through proxy). (Dmitry)
- Fixed bug #34938 (dns_get_record() doesn't resolve long hostnames and
  leaks). (Tony)
- Fixed bug #34905 (Digest authentication does not work with Apache 1). (Ilia)
- Fixed bug #34902 (mysqli::character_set_name() - undefined method). (Tony)
- Fixed bug #34899 (Fixed sqlite extension compile failure). (Ilia)
- Fixed bug #34893 (PHP5.1 overloading, Cannot access private property).
  (Dmitry)
- Fixed bug #34884 (Possible crash in ext/sqlite when sqlite.assoc_case is
  being used). (Tony, Ilia)
- Fixed bug #34879 (str_replace, array_map corrupt negative array indexes on
  64-bit platforms). (Dmitry)
- Fixed bug #34873 (Segmentation Fault on foreach in object). (Dmitry)
- Fixed bug #34856 (configure fails to detect libiconv's type). (Tony)
- Fixed bug #34855 (ibase_service_attach() segfault on AMD64).
  (irie at gmx dot de, Tony)
- Fixed bug #34851 (SO_RECVTIMEO and SO_SNDTIMEO socket options expect
  integer parameter on Windows). (Mike)
- Fixed bug #34850 (--program-suffix and --program-prefix not included in
  man page names). (Jani)
- Fixed bug #34821 (zlib encoders fail on widely varying binary data on
  windows). (Mike, Ilia)
- Fixed bug #34818 (several functions crash when invalid mysqli_link object
  is passed). (Tony)
- Fixed bug #34810 (mysqli::init() and others use wrong $this pointer without
  checks). (Tony)
- Fixed bug #34809 (FETCH_INTO in PDO crashes without a destination object).
  (Ilia)
- Fixed bug #34802 (Fixed crash on object instantiation failure). (Ilia)
- Fixed bug #34796 (missing SSL linking in ext/ftp when configured as shared).
  (Jani)
- Fixed bug #34790 (preg_match_all(), named capturing groups, variable
  assignment/return => crash). (Dmitry)
- Fixed bug #34788 (SOAP Client not applying correct namespace to generated
  values). (Dmitry)
- Fixed bug #34787 (SOAP Client not handling boolean types correctly). (Dmitry)
- Fixed bug #34786 (2 @ results in change to error_reporting() to random
  value) (Dmitry, Tony)
- Fixed bug #34785 (subclassing of mysqli_stmt does not work). (Georg)
- Fixed bug #34782 (token_get_all() gives wrong result). (Dmitry)
- Fixed bug #34777 (Crash in dblib when fetching non-existent error info).
  (Ilia)
- Fixed bug #34771 (strtotime() fails with 1-12am/pm). (Derick)
- Fixed bug #34767 (Zend Engine 1 Compatibility not copying objects
  correctly). (Dmitry)
- Fixed bug #34758 (PDO_DBLIB did not implement rowCount()). (Ilia)
- Fixed bug #34757 (iconv_substr() gives "Unknown error" when offset > string
  length). (Tony)
- Fixed bug #34742 (ftp wrapper failures caused from segmented command
  transfer). (Ilia)
- Fixed bug #34725 (CLI segmentation faults during cleanup). (Dmitry)
- Fixed bug #34723 (array_count_values() strips leading zeroes). (Tony)
- Fixed bug #34712 (zend.ze1_compatibility_mode = on segfault). (Dmitry)
- Fixed bug #34704 (Infinite recursion due to corrupt JPEG). (Marcus)
- Fixed bug #34678 (__call(), is_callable() and static methods). (Dmitry)
- Fixed bug #34676 (missing support for strtotime("midnight") and
  strtotime("noon")). (Derick)
- Fixed bug #34645 (ctype corrupts memory when validating large numbers).
 (Ilia)
- Fixed bug #34643 (wsdl default value has no effect). (Dmitry)
- Fixed bug #34623 (Crash in pdo_mysql on longtext fields). (Ilia)
- Fixed bug #34617 (zend_deactivate: objects_store used after
  zend_objects_store_destroy is called). (Dmitry)
- Fixed bug #34590 (User defined PDOStatement class can't implement
  methods). (Marcus)
- Fixed bug #34584 (Segfault with SPL autoload handler). (Marcus)
- Fixed bug #34581 (crash with mod_rewrite). (Tony, Ilia)
- Fixed bug #34565 (mb_send_mail does not fetch
  mail.force_extra_parameters). (Marco, Ilia)
- Fixed bug #34557 (php -m exits with "error" 1). (Johannes)
- Fixed bug #34518 (Unset doesn't separate container in CV). (Dmitry)
- Fixed bug #34505 (Possible memory corruption when unmangling properties
  with empty names). (Tony)
- Fixed bug #34478 (Incorrect parsing of url's fragment (#...)). (Dmitry)
- Fixed bug #34467 (foreach + __get + __set inconsistency). (Dmitry)
- Fixed bug #34456 (Possible crash inside pspell extension). (Ilia)
- Fixed bug #34453 (parsing http://www.w3.org/2001/xml.xsd exception). (Dmitry)
- Fixed bug #34450 (Segfault when calling mysqli_close() in destructor). (Tony)
- Fixed bug #34449 (ext/soap: XSD_ANYXML functionality not exposed). (Dmitry)
- Fixed bug #34420 (Possible crash inside curl_multi_remove_handle()). (Ilia)
- Fixed bug #34358 (Fatal error: Cannot re-assign $this). (Dmitry)
- Fixed bug #34331 (php crashes when variables_order is empty). (Ilia)
- Fixed bug #34321 (Possible crash in filter code). (Ilia)
- Fixed bug #34311 (unserialize() crashes with chars above 191 dec). (Nuno)
- Fixed bug #34310 (foreach($arr as $c->d => $x) crashes). (Dmitry)
- Fixed bug #34307 (on_modify handler not called to set the default value if
  setting from php.ini was invalid). (Andrei)
- Fixed bug #34306 (wddx_serialize_value() crashes with long array keys).
  (Jani)
- Fixed bug #34304 (date() doesn't have a modifier for ISO Week Day). (Derick)
- Fixed bug #34302 (date('W') do not return leading zeros for week 1 to 9).
  (Derick)
- Fixed bug #34299 (ReflectionClass::isInstantiable() returns true for abstract
  classes). (Marcus)
- Fixed bug #34284 (CLI phpinfo showing html on _SERVER["argv"]). (Jani)
- Fixed bug #34277 (array_filter() crashes with references and objects).
  (Dmitry)
- Fixed bug #34276 (setAttributeNS doesn't work with default namespace).
  (Rob)
- Fixed bug #34260 (Segfault with callbacks (array_map) + overloading).
  (Dmitry)
- Fixed bug #34257 (lib64 not handled correctly in ming extension). (Marcus)
- Fixed bug #34221 (Compiling xmlrpc as shared fails other parts). (Jani)
- Fixed bug #34216 (Segfault with autoload). (Marcus)
- Fixed bug #34199 (if($obj)/if(!$obj) inconsistency because of cast handler).
  (Dmitry, Alex)
- Fixed bug #34191 (ob_gzhandler does not enforce trailing \0). (Ilia)
- Fixed bug #34156 (memory usage remains elevated after memory limit is
  reached). (Ilia)
- Fixed bug #34148 (+,- and . not supported as parts of scheme). (Ilia)
- Fixed bug #34137 (assigning array element by reference causes binary mess).
  (Dmitry)
- Fixed bug #34103 (line numbering not maintained in dom document). (Rob)
- Fixed bug #34078 (Reflection API problems in methods with boolean or
  null default values). (Tony)
- Fixed bug #34068 (Numeric string as array key not cast to integer in
  wddx_deserialize()). (Ilia)
- Fixed bug #34064 (arr[] as param to function in class gives invalid
  opcode). (Dmitry)
- Fixed bug #34062 (Crash in catch block when many arguments are used).
  (Dmitry)
- Fixed bug #34052 (date('U') returns %ld not unix timestamp). (Nuno)
- Fixed bug #34045 (Buffer overflow with serialized object). (Dmitry)
- Fixed bug #34001 (pdo_mysql truncates numeric fields at 4 chars). (Ilia)
- Fixed bug #33999 (object remains object when cast to int). (Dmitry)
- Fixed bug #33996 (No information given for fatal error on passing invalid
  value to typed argument). (Dmitry)
- Fixed bug #33989 (extract($GLOBALS,EXTR_REFS) crashes PHP). (Dmitry)
- Fixed bug #33987 (php script as ErrorDocument causes crash in Apache 2).
  (Ilia)
- Fixed bug #33967 (misuse of Exception constructor doesn't display
  errorfile). (Jani)
- Fixed bug #33966 (Wrong use of reflectionproperty causes a segfault). (Tony)
- Fixed bug #33963 (mssql_bind() fails on input parameters). (Frank)
- Fixed bug #33958 (duplicate cookies and magic_quotes=off may cause a crash).
  (Ilia)
- Fixed bug #33957 (gmdate('W')/date('W') sometimes returns wrong week number).
  (Derick)
- Fixed bug #33940 (array_map() fails to pass by reference when called
  recursively). (Dmitry)
- Fixed bug #33917 (number_format() output with > 1 char separators). (Jani)
- Fixed bug #33904 (input array keys being escaped when magic quotes is off).
  (Ilia)
- Fixed bug #33903 (spl_autoload_register class method). (Marcus)
- Fixed bug #33899 (CLI: setting extension_dir=some/path extension=foobar.so
  does not work). (Jani)
- Fixed bug #33882 (CLI was looking for php.ini in wrong path). (Hartmut)
- Fixed bug #33869 (strtotime() problem with "+1days" format). (Ilia)
- Fixed bug #33841 (pdo sqlite driver forgets to update affected column
  count on execution of prepared statments). (Ilia)
- Fixed bug #33837 (Informix ESQL version numbering schema changed). (Jani)
- Fixed bug #33829 (mime_content_type() returns text/plain for gzip and bzip
  files). (Derick)
- Fixed bug #33802 (throw Exception in error handler causes crash). (Dmitry)
- Fixed bug #33771 (error_reporting falls to 0 when @ was used inside
  try/catch block). (Tony)
- Fixed bug #33760 (cURL needs to implement CRYPTO_callback functions to
  prevent locking). (Mike, Ilia)
- Fixed bug #33732 (Wrong behavior of constants in class and interface
  extending). (Dmitry)
- Fixed bug #33723 (php_value overrides php_admin_value). (Dmitry)
- Fixed bug #33720 (mb_encode_mimeheader does not work for multibyte
  chars). (Rui)
- Fixed bug #33710 (ArrayAccess objects does not initialize $this). (Dmitry)
- Fixed bug #33690 (Crash setting some ini directives in httpd.conf). (Rasmus)
- Fixed bug #33673 (Added detection for partially uploaded files). (Ilia)
- Fixed bug #33605 (substr_compare() crashes with negative offset and length).
  (Tony)
- Fixed bug #33597 (setcookie() "expires" date format doesn't comply with RFC).
  (Tony)
- Fixed bug #33588 (LDAP: RootDSE query not possible). (Jani)
- Fixed bug #33578 (strtotime() problem with "Oct17" format). (Derick)
- Fixed bug #33578 (strtotime() doesn't understand "11 Oct" format). (Derick)
- Fixed bug #33562 (date("") crashes). (Derick)
- Fixed bug #33558 (warning with nested calls to functions returning by
  reference). (Dmitry)
- Fixed bug #33536 (strtotime() defaults to now even on non time string).
  (Derick)
- Fixed bug #33532 (Different output for strftime() and date()). (Derick)
- Fixed bug #33523 (Memory leak in xmlrpc_encode_request()). (Ilia)
- Fixed bug #33520 (crash if safe_mode is on and session.save_path is changed).
  (Dmitry)
- Fixed bug #33512 (Add missing support for isset()/unset() overloading to
  complement the property get/set methods). (Dmitry)
- Fixed bug #33491 (crash after extending MySQLi internal class). (Tony)
- Fixed bug #33475 (cURL handle is not closed on curl_close(). (Ilia)
- Fixed bug #33469 (Compile error undefined reference to ifx_checkAPI). (Jani)
- Fixed bug #33433 (strtoll not available on Tru64). (Jani, Derick)
- Fixed bug #33427 (ext/odbc: check if unixODBC header file exists). (Jani)
- Fixed bug #33415 (strtotime() related bugs). (Derick)
- Fixed bug #33414 (Comprehensive list of incorrect days returned after
  strtotime() / date() tests). (Derick)
- Fixed bug #33389 (double free() when exporting a ReflectionClass). (Marcus)
- Fixed bug #33383 (crash when retrieving empty LOBs). (Tony)
- Fixed bug #33382 (array_reverse() fails after *sort()),  introduced by
  zend_hash_sort() optimizations in HEAD. (Tony)
- Fixed bug #33340 (CLI Crash when calling php:function from XSLT). (Rob)
- Fixed bug #33326 (Cannot build extensions with phpize on Macosx). (Jani)
- Fixed bug #33318 (throw 1; results in Invalid opcode 108/1/8). (Dmitry)
- Fixed bug #33312 (ReflectionParameter methods do not work correctly).
  (Dmitry)
- Fixed bug #33299 (php:function no longer handles returned dom objects).
  (Rob, Joe Orton)
- Fixed bug #33286 (nested array_walk() calls and user array compare functions
  broken; FCI cache). (Andrei, patch from m.bretz@metropolis-ag.de)
- Fixed bug #33277 (private method accessed by child class). (Dmitry)
- Fixed bug #33268 (iconv_strlen() works only with a parameter of < 3 in
  length). (Ilia)
- Fixed bug #33257 (array_splice() inconsistent when passed function instead of
  variable). (Dmitry)
- Fixed bug #33243 (ze1_compatibility_mode does not work as expected). (Dmitry)
- Fixed bug #33242 (Mangled error message when stream fails). (Derick)
- Fixed bug #33222 (segfault when CURL handle is closed in a callback). (Tony)
- Fixed bug #33214 (odbc_next_result does not signal SQL errors with
  2-statement SQL batches). (rich at kastle dot com, Tony)
- Fixed bug #33212 ([GCC 4]: 'zend_error_noreturn' aliased to external symbol
  'zend_error'). (Dmitry)
- Fixed bug #33210 (relax jpeg recursive loop protection). (Ilia)
- Fixed bug #33201 (Crash when fetching some data types). (Frank)
- Fixed bug #33200 (preg_replace(): magic_quotes_sybase=On makes 'e' modifier
  misbehave). (Jani)
- Fixed bug #33185 (--enable-session=shared does not build). (Jani)
- Fixed bug #33171 (foreach enumerates private fields declared in base
  classes). (Dmitry)
- Fixed bug #33167 (Possible crash inside pg_fetch_array()). (Ilia)
- Fixed bug #33164 (Soap extension incorrectly detects HTTP/1.1). (Ilia)
- Fixed bug #33156 (cygwin version of setitimer doesn't accept ITIMER_PROF).
  (Nuno)
- Fixed bug #33153 (crash in mssql_next result). (Frank)
- Fixed bug #33150 (shtool: insecure temporary file creation). (Jani)
- Fixed bug #33136 (method offsetSet in class extended from ArrayObject crash
  PHP). (Marcus)
- Fixed bug #33125 (imagecopymergegray() produces mosaic rainbow effect).
  (Pierre)
- Fixed bug #33116 (crash when assigning class name to global variable in
  __autoload). (Dmitry)
- Fixed bug #33090 (mysqli_prepare() doesn't return an error). (Georg)
- Fixed bug #33076 (str_ireplace() incorrectly counts result string length
  and may cause segfault). (Tony)
- Fixed bug #33072 (Add a safemode/open_basedir check for runtime
  "session.save_path" change using session_save_path() function). (Rasmus)
- Fixed bug #33070 (Improved performance of bzdecompress() by several orders
  of magnitude). (Ilia)
- Fixed bug #33059 (crash when moving xml attribute set in dtd). (Ilia)
- Fixed bug #33057 (Don't send extraneous entity-headers on a 304 as per
  RFC 2616 section 10.3.5) (Rasmus, Choitel)
- Fixed bug #33019 (socket errors cause memory leaks in php_strerror()).
  (jwozniak23 at poczta dot onet dot pl, Tony).
- Fixed bug #33017 ("make distclean" gives an error with VPATH build). (Jani)
- Fixed bug #33013 ("next month" was handled wrong while parsing dates).
  (Derick)
- Fixed bug #32993 (implemented Iterator function current() don't throw
  exception). (Dmitry)
- Fixed bug #32981 (ReflectionMethod::getStaticVariables() causes apache2.0.54
  seg fault). (Dmitry)
- Fixed bug #32956 (mysql_bind_result() doesn't support MYSQL_TYPE_NULL).
  (Georg)
- Fixed bug #32947 (Incorrect option for mysqli default password). (Georg)
- Fixed bug #32944 (Disabling session.use_cookies doesn't prevent reading
  session cookies). (Jani, Tony)
- Fixed bug #32941 (Sending structured SOAP fault kills a php). (Dmitry)
- Fixed bug #32937 (open_basedir looses trailing / in the limiter).
  (Adam Conrad)
- Fixed bug #32936 (http redirects URLs are not checked for control chars).
  (Ilia)
- Fixed bug #32933 (Cannot extend class "SQLiteDatabase"). (Marcus)
- Fixed bug #32932 (Oracle LDAP: ldap_get_entries(), invalid pointer). (Jani)
- Fixed bug #32930 (class extending DOMDocument doesn't clone properly). (Rob)
- Fixed bug #32924 (file included with "auto_prepend_file" can be included
  with require_once() or include_once()). (Stas)
- Fixed bug #32904 (pg_get_notify() ignores result_type parameter). (Tony)
- Fixed bug #32852 (Crash with singleton and __destruct when
  zend.ze1_compatibility_mode = On). (Dmitry)
- Fixed bug #32833 (Invalid opcode). (Dmitry)
- Fixed bug #32813 (parse_url() does not handle scheme-only urls properly).
  (Ilia)
- Fixed bug #32810 (temporary files not using plain file wrapper). (Ilia)
- Fixed bug #32809 (Missing T1LIB support on Windows). (Edin)
- Fixed bug #32802 (General cookie overrides more specific cookie). (Ilia)
- Fixed bugs #32800, #32830 (ext/odbc: Problems with 64bit systems). (Jani)
- Fixed bug #32799 (crash: calling the corresponding global var during the
  destruct). (Dmitry)
- Fixed bug #32776 (SOAP doesn't support one-way operations). (Dmitry)
- Fixed bug #32773 (GMP functions break when second parameter is 0). (Stas)
- Fixed bug #32759 (incorrect determination of default value (COM)). (Wez)
- Fixed bug #32758 (Cannot access safearray properties in VB6 objects). (Wez)
- Fixed bug #32755 (Segfault in replaceChild() when DocumentFragment has no
  children). (Rob)
- Fixed bug #32753 (Undefined constant SQLITE_NOTADB). (Ilia)
- Fixed bug #32742 (segmentation fault when the stream with a wrapper
  is not closed). (Tony, Dmitry)
- Fixed bug #32699 (pg_affected_rows() was defined when it was not available).
  (Derick)
- Fixed bug #32686 (Require/include file in destructor causes segfault).
  (Marcus)
- Fixed bug #32682 (ext/mssql: Error on module shutdown when called from
  activescript). (Frank)
- Fixed bug #32674 (exception in iterator causes crash). (Dmitry)
- Fixed bug #32660 (Assignment by reference causes crash when field access is
  overloaded (__get)). (Dmitry)
- Fixed bug #32647 (Using register_shutdown_function() with invalid callback
  can crash PHP). (Jani)
- Fixed bug #32615 (Segfault in replaceChild() using fragment when
  previousSibling is NULL). (Rob)
- Fixed bug #32613 (ext/snmp: use of snmp_shutdown() causes snmpapp.conf
  access errors). (Jani, ric at arizona dot edu)
- Fixed bug #32608 (html_entity_decode() converts single quotes even if
  ENT_NOQUOTES is given). (Ilia)
- Fixed bug #32596 (Segfault/Memory Leak by getClass (etc) in __destruct).
  (Dmitry)
- Fixed bug #32591 (ext/mysql: Unsatisfied symbol: ntohs with HP-UX). (Jani)
- Fixed bug #32589 (possible crash inside imap_mail_compose() function).
  (Ilia)
- Fixed bug #32589 (Possible crash inside imap_mail_compose, with charsets).
  (Ilia)
- Fixed bug #32587 (Apache2: errors sent to error_log do not include
  timestamps). (Jani)
- Fixed bug #32560 (configure looks for incorrect db2 library). (Tony)
- Fixed bug #32553 (mmap loads only the 1st 2000000 bytes on Win32). (Ilia)
- Fixed bug #32533 (proc_get_status() returns the incorrect process status).
  (Ilia)
- Fixed bug #32530 (chunk_split() does not append endstr if chunklen is
  longer then the original string). (Ilia)
- Fixed bug #32491 (File upload error - unable to create a temporary file).
  (Uwe Schindler)
- Fixed bug #32455 (wrong setting property to unset value). (Dmitry)
- Fixed bug #32429 (method_exists() always return TRUE if __call method
  exists). (Dmitry)
- Fixed bug #32428 (The @ warning error suppression operator is broken).
  (Dmitry)
- Fixed bug #32427 (Interfaces are not allowed 'static' access modifier).
  (Dmitry)
- Fixed bug #32405 (mysqli::fetch() returns bad data - 64bit problem).
  (Andrey)
- Fixed bug #32296 (get_class_methods() output has changed between 5.0.2 and
  5.0.3). (Dmitry)
- Fixed bug #32282 (Segfault in mysqli_fetch_array on 64-bit). (Georg)
- Fixed bug #32245 (xml_parser_free() in a function assigned to the xml
  parser gives a segfault). (Rob)
- Fixed bug #32179 (xmlrpc_encode() segfaults with recursive references).
  (Tony)
- Fixed bug #32171 (Userspace stream wrapper crashes PHP). (Tony, Dmitry)
- Fixed bug #32160 (copying a file into itself leads to data loss). (Ilia)
- Fixed bug #32139 (SOAP client does not auto-handle base64 encoding). (Ilia)
- Fixed bug #32109 ($_POST is not populated in multi-threaded environment).
  (Moriyoshi)
- Fixed bug #32080 (segfault when assigning object to itself with
  zend.ze1_compatibility_mode=On). (Dmitry)
- Fixed bug #32021 (Crash caused by range('', 'z')). (Derick)
- Fixed bug #32013 (ext/mysqli bind_result causes fatal error: memory limit).
  (Andrey)
- Fixed bug #32010 (Memory leak in mssql_fetch_batch). (fmk)
- Fixed bug #32009 (crash when mssql_bind() is called more than once). (Frank)
- Fixed bug #31971 (ftp_login fails on some SSL servers).
  (frantisek at augusztin dot com)
- Fixed bug #31887 (ISAPI: Custom 5xx error does not return correct HTTP
  response message). (Jani)
- Fixed bug #31828 (Crash with zend.ze1_compatibility_mode=On). (Dmitry)
- Fixed bug #31668 (multi_query works exactly every other time - multi query
  d/e flag global and not per connection). (Andrey)
- Fixed bug #31636 (another crash when echoing a COM object). (Wez)
- Fixed bug #31583 (php_std_date() uses short day names in non-y2k_compliance
  mode). (mike at php dot net)
- Fixed bug #31525 (object reference being dropped. $this getting lost).
 (Stas, Dmitry)
- Fixed bug #31502 (Wrong deserialization from session when using WDDX
  serializer). (Dmitry)
- Fixed bug #31478 (segfault with empty() / isset()). (Moriyoshi)
- Fixed bug #31465 (False warning in unpack() when working with *). (Ilia)
- Fixed bug #31363 (broken non-blocking flock()). (ian at snork dot net)
- Fixed bug #31358 (Older GCC versions do not provide portable va_copy()).
  (Jani)
- Fixed bug #31341 (escape on curly inconsistent). (Dmitry)
- Fixed bug #31256 (PHP_EVAL_LIBLINE configure macro does not handle
  -pthread). (Jani)
- Fixed bug #31213 (Side effects caused by fix of bug #29493). (Dmitry)
- Fixed bug #31177 (memory leaks and corruption because of incorrect
  refcounting). (Dmitry)
- Fixed bug #31158 (array_splice on $GLOBALS crashes). (Dmitry)
- Fixed bug #31054 (safe_mode & open_basedir checks only check first
  include_path value). (Ilia)
- Fixed bug #31033 (php:function(string, nodeset) with xsl:key crashes PHP).
  (Rob)
- Fixed bug #30961 (Wrong line number in ReflectionClass getStartLine()).
  (Dmitry)
- Fixed bug #30889 (Conflict between __get/__set and ++ operator). (Dmitry)
- Fixed bug #30833 (array_count_values() modifying input array). (Tony)
- Fixed bug #30828 (debug_backtrace() reports incorrect class in overridden
  methods). (Dmitry)
- Fixed bug #30820 (static member conflict with $this->member silently
  ignored). (Dmitry)
- Fixed bug #30819 (Better support for LDAP SASL bind). (Jani)
- Fixed bug #30791 (magic methods (__sleep/__wakeup/__toString) call
  __call if object is overloaded). (Dmitry)
- Fixed bug #30707 (Segmentation fault on exception in method).
  (Stas, Dmitry)
- Fixed bug #30702 (cannot initialize class variable from class constant).
  (Dmitry)
- Fixed bug #30578 (Output buffers flushed before calling __destruct()
  functions). (Jani)
- Fixed bug #30519 (Interface not existing says Class not found). (Dmitry)
- Fixed bug #30407 (Strange behavior of default arguments). (Dmitry)
- Fixed bug #30394 (Assignment operators yield wrong result with __get/__set).
  (Dmitry)
- Fixed bug #30332 (zend.ze1_compatibility_mode isn't fully compatible with
  array_push()). (Dmitry)
- Fixed bug #30162 (Catching exception in constructor causes lose of
  $this). (Dmitry)
- Fixed bug #30140 (Problem with array in static properties). (Dmitry)
- Fixed bug #30126 (Enhancement for error message for abstract classes).
  (Marcus)
- Fixed bug #30096 (gmmktime does not return the current time). (Derick)
- Fixed bug #30080 (Passing array or non array of objects). (Dmitry)
- Fixed bug #30052 (Crash on shutdown after odbc_pconnect()). (Edin)
- Fixed bug #29983 (PHP does not explicitly set mime type & charset). (Ilia)
- Fixed bug #29975 (memory leaks when set_error_handler() is used inside error
  handler). (Tony)
- Fixed bug #29971 (variables_order behavior). (Dmitry)
- Fixed bug #29944 (Function defined in switch, crashes). (Dmitry)
- Fixed bug #29896 (Backtrace argument list out of sync). (Dmitry)
- Fixed bug #29728 (Reflection API Feature: Default parameter value). (Marcus)
- Fixed bug #29689 (default value of protected member overrides default value
  of private and other private variable problems in inherited classes). (Stas)
- Fixed bug #29683 (headers_list() returns empty array). (Tony)
- Fixed bug #29583 (crash when echoing a COM object). (M.Sisolak, Wez)
- Fixed bug #29522 (accessing properties without connection). (Georg)
- Fixed bug #29361 (var_export() producing invalid code). (Derick)
- Fixed bug #29338 (unencoded spaces get ignored after certain tags). (Ilia)
- Fixed bug #29335 (fetch functions now use MYSQLI_BOTH as default). (Georg)
- Fixed bug #29334 (win32 mail() provides incorrect Date: header). (Jani)
- Fixed bug #29311 (calling parent constructor in mysqli). (Georg)
- Fixed bug #29268 (__autoload() not called with Reflection->getClass()).
  (Dmitry)
- Fixed bug #29256 (SOAP HTTP Error when envelop size is more than 24345
  bytes). (Dmitry, Wez)
- Fixed bug #29253 (array_diff with $GLOBALS argument fails). (Dmitry)
- Fixed bug #29236 (memory error when wsdl-cache is enabled). (Dmitry)
- Fixed bug #29210 (Function: is_callable - no support for private and
  protected classes). (Dmitry)
- Fixed bug #29109 (SoapFault exception: [WSDL] Out of memory). (Dmitry)
- Fixed bug #29104 (Function declaration in method doesn't work). (Dmitry)
- Fixed bug #29061 (soap extension segfaults). (Dmitry)
- Fixed bug #29015 (Incorrect behavior of member vars(non string ones)-numeric
  mem vars and others). (Dmitry)
- Fixed bug #28985 (__getTypes() returning nothing on complex WSDL). (Dmitry)
- Fixed bug #28969 (Wrong data encoding of special characters). (Dmitry)
- Fixed bug #28839 (SIGSEGV in interactive mode (php -a)).
  (kameshj at fastmail dot fm)
- Fixed bug #28605 (Need to use -[m]ieee option for Alpha CPUs). (Jani)
- Fixed bug #28568 (SAPI::known_post_content_types is not thread safe).
  (Moriyoshi)
- Fixed bug #28377 (debug_backtrace is intermittently passing args). (Dmitry)
- Fixed bug #28355 (glob wont error if dir is not readable). (Hartmut)
- Fixed bug #28072 (static array with some constant keys will be incorrectly
  ordered). (Dmitry)
- Fixed bug #27908 (xml default_handlers not being called). (Rob)
- Fixed bug #27598 (list() array key assignment causes HUGE memory leak).
  (Dmitry)
- Fixed bug #27268 (Bad references accentuated by clone). (Dmitry)
- Fixed bug #26456 (Wrong results from Reflection-API getDocComment() when
  called via STDIN). (Dmitry)
- Fixed bug #25922 (In error handler, modifying 5th arg (errcontext) may
  result in seg fault). (Dmitry)
- Fixed bug #25359 (array_multisort() doesn't work in a function if array is
  global or reference). (Dmitry)
- Fixed bug #22836 (returning reference to uninitialized variable). (Dmitry)
- Fixed bug #21306 (ext/sesssion: catch bailouts of write handler during
  RSHUTDOWN). (Jani, Xuefer at 21cn dot com)
- Fixed bug #15854 (boolean ini options may be incorrectly displayed as Off
  when they are On). (Tony)
- Fixed bugs #14561, #20382, #26090, #26320, #28024, #30532, #32086, #32270,
  #32555, #32588, #33056 (strtotime() related bugs). (Derick)

31 Mar 2005, PHP 5.0.4
- Added SNMPv2 support. (harrie)
- Added Oracle Instant Client support. (cjbj at hotmail dot com, Tony)
- Added length and charsetnr for field array and object in mysqli. (Georg)
- Added checks for negative values to gmp_sqrt(), gmp_powm(), gmp_sqrtrem()
  and gmp_fact() to prevent SIGFPE. (Tony)
- Changed foreach() to throw an exception if IteratorAggregate::getIterator()
  does not return an Iterator. (Marcus)
- Changed phpize not to require libtool. (Jani)
- Updated bundled oniguruma library (used for multibyte regular expression)
  to 3.7.0. (Moriyoshi)
- Updated bundled libmbfl library (used for multibyte functions). (Moriyoshi)
  Fixed bugs:
  . Bug #32311 (mb_encode_mimeheader() does not properly escape characters)
  . Bug #32063 (mb_convert_encoding ignores named entity 'alpha')
  . Bug #31911 (mb_decode_mimeheader() is case-sensitive to hex escapes)
  . bug #30573 (compiler warnings in libmbfl due to invalid type cast)
  . Bug #30549 (incorrect character translations for some ISO8859 charsets).
- Fixed bug preventing from building oci8 as shared.
  (stanislav dot voroniy at portavita dot nl, Tony)
- Fixed a bug in mysql_affected_rows and mysql_stmt_affected_rows when the
  api function returns -1 (Georg)
- Fixed several leaks in ext/browscap and sapi/embed. (Andrei)
- Fixed several leaks in ext/filepro. (Tony)
- Fixed build system to always use bundled libtool files. (Jani)
- Fixed a bug in mysqli_stmt_execute() (type conversion with NULL values).
  (Georg)
- Fixed segfault in mysqli_fetch_field_direct() when invalid field offset
  is passed. (Tony)
- Fixed posix_getsid() & posix_getpgid() to return sid & pgid instead
  of true. (Tony)
- Fixed bug #32394 (offsetUnset() segfaults in a foreach). (Marcus)
- Fixed bug #32373 (segfault in bzopen() if supplied path to non-existent
  file). (Tony)
- Fixed bug #32326 (Check values of Connection/Transfer-Encoding
  case-incentively in SOAP extension). (Ilia)
- Fixed bug #32290 (call_user_func_array() calls wrong class method within
  child class). (Marcus)
- Fixed bug #32238 (spl_array.c: void function cannot return value). (Johannes)
- Fixed bug #32210 (proc_get_status() sets "running" always to true). (Ilia)
- Fixed bug #32200 (Prevent using both --with-apxs2 and --with-apxs2filter).
  (Jani)
- Fixed bug #32134 (Overloading offsetGet/offsetSet). (Marcus)
- Fixed bug #32130 (ArrayIterator::seek() does not throw an Exception on
  invalid index). (Marcus)
- Fixed bug #32115 (dateTime SOAP encoding of timezone incorrect). (Dmitry)
- Fixed bug #32081 (in mysqli default socket value is not being used). (Ilia)
- Fixed bug #32021 (Crash caused by range('', 'z')). (Derick)
- Fixed bug #32011 (Fragments which replaced Nodes are not globaly useable).
  (Rob)
- Fixed bug #32001 (xml_parse_into_struct() function exceeds maximum
  execution time). (Rob, Moriyoshi)
- Fixed bug #31980 (Unicode exif data not available on Windows). (Edin)
- Fixed bug #31960 (msql_fetch_row() and msql_fetch_array() dropping columns
  with NULL values). (Daniel Convissor)
- Fixed bug #31878 (Segmentation fault using clone keyword on nodes). (Rob)
- Fixed bug #31858 (--disable-cli does not force --without-pear). (Jani)
- Fixed bug #31842 (*date('r') does not return RFC2822 conforming date string).
  (Jani)
- Fixed bug #31832 (SOAP encoding problem with complex types in WSDL mode with
  multiple parts). (Dmitry)
- Fixed bug #31797 (exif_read_data() uses too low nesting limit). (Ilia)
- Fixed bug #31796 (readline completion handler does not handle empty return
  values). (Ilia)
- Fixed bug #31792 (getrusage() does not provide ru_nswap value). (Ilia)
- Fixed bug #31755 (Cannot create SOAP header in no namespace). (Dmitry)
- Fixed bug #31754 (dbase_open() fails for mode = 1). (Mehdi, Derick)
- Fixed bug #31751 (pg_parameter_status() missing on Windows). (Edin)
- Fixed bug #31747 (SOAP Digest Authentication doesn't work with
  "HTTP/1.1 100 Continue" response). (Dmitry)
- Fixed bug #31732 (mb_get_info() causes segfault when no parameters
  specified). (Tony)
- Fixed bug #31710 (Wrong return values for mysqli_autocommit/commit/rollback).
  (Georg)
- Fixed bug #31705 (parse_url() does not recognize http://foo.com#bar). (Ilia)
- Fixed bug #31695 (Cannot redefine endpoint when using WSDL). (Dmitry)
- Fixed bug #31684 (dio_tcsetattr(): misconfigured termios settings).
  (elod at itfais dot com)
- Fixed bug #31683 (changes to $name in __get($name) override future
  parameters) (Dmitry)
- Fixed bug #31699 (unserialize() float problem on non-English locales). (Ilia)
- Fixed bug #31562 (__autoload() problem with static variables). (Marcus)
- Fixed bug #31651 (ReflectionClass::getDefaultProperties segfaults with arrays).
  (Marcus)
- Fixed bug #31623 (OCILogin does not support password grace period).
  (daniel dot beet at accuratesoftware dot com, Tony)
- Fixed bug #31527 (crash in msg_send() when non-string is stored without
  being serialized). (Ilia)
- Fixed bug #31515 (Improve performance of scandir() by factor of 10 or so). (Ilia)
- Fixed bug #31514 (open_basedir uses path_translated rather then cwd for .
  translation). (Ilia)
- Fixed bug #31480 (Possible infinite loop in imap_mail_compose()). (Ilia)
- Fixed bug #31479 (Fixed crash in chunk_split(), when chunklen > strlen). (Ilia)
- Fixed bug #31454 (session_set_save_handler crashes PHP when supplied
  non-existent object ref). (Tony)
- Fixed bug #31444 (Memory leak in zend_language_scanner.c).
  (hexer at studentcenter dot org)
- Fixed bug #31442 (unserialize broken on 64-bit systems). (Marcus)
- Fixed bug #31440 ($GLOBALS can be overwritten via GPC when register_globals
  is enabled). (Ilia)
- Fixed bug #31422 (No Error-Logging on SoapServer-Side). (Dmitry)
- Fixed bug #31413 (curl POSTFIELDS crashes on 64-bit platforms). (Joe)
- Fixed bug #31396 (compile fails with gd 2.0.33 without freetype). (Jani)
- Fixed bug #31371 (highlight_file() trims new line after heredoc). (Ilia)
- Fixed bug #31361 (simplexml/domxml segfault when adding node twice). (Rob)
- Fixed bug #31348 (CachingIterator::rewind() leaks). (Marcus)
- Fixed bug #31346 (ArrayIterator::next segfaults). (Marcus)
- Fixed bug #31190 (Unexpected warning then exception is thrown from
  call_user_func_array()). (phpbugs at domain51 dot net, Dmitry)
- Fixed bug #31142 (imap_mail_compose() fails to generate correct output). (Ilia)
- Fixed bug #31139 (XML Parser Functions seem to drop &amp; when parsing). (Rob)
- Fixed bug #31398 (When magic_guotes_gpc are enabled filenames with ' get cutoff).
  (Ilia)
- Fixed bug #31288 (Possible crash in mysql_fetch_field(), if mysql_list_fields()
  was not called previously). (Ilia)
- Fixed bug #31107, #31110, #31111, #31249 (Compile failure of zend_strtod.c).
  (Jani)
- Fixed bug #31110 (PHP 4.3.10 does not compile on Tru64 UNIX 5.1B). (Derick)
- Fixed bug #31107 (Compile failure on Solaris 9 (Intel) and gcc 3.4.3). (Derick)
- Fixed bug #31103 (Better error message when c-client cannot be found). (Ilia)
- Fixed bug #31101 (missing kerberos header file path with --with-openssl). (Jani)
- Fixed bug #31098 (isset() / empty() incorrectly return true in dereference of
  a string type). (Moriyoshi)
- Fixed bug #31087 (broken php_url_encode_hash macro). (Ilia)
- Fixed bug #31072 (var_export() does not output an array element with an empty
  string key). (Derick)
- Fixed bug #31060 (imageftbbox() does not use linespacing parameter). (Jani)
- Fixed bug #31056 (php_std_date() returns invalid formatted date if
  y2k_compliance is On). (Ilia)
- Fixed bug #31055 (apache2filter: per request leak proportional to the full
  path of the request URI). (kameshj at fastmail dot fm)
- Fixed bug #30901 (can't send cookies with soap envelop). (Dmitry)
- Fixed bug #30871 (Misleading warning message for array_combine()). (Andrey)
- Fixed bug #30868 (evaluated pointer comparison in mbregex causes compile
  failure). (Moriyoshi)
- Fixed bug #30862 (Static array with boolean indexes). (Marcus)
- Fixed bug #30726 (-.1 like numbers are not being handled correctly). (Ilia)
- Fixed bug #30725 (PHP segfaults when an exception is thrown in getIterator()
  within foreach). (Marcus)
- Fixed bug #30609 (cURL functions bypass open_basedir). (Jani)
- Fixed bug #30446 (apache2handler: virtual() includes files out of sequence)
- Fixed bug #30430 (odbc_next_result() doesn't bind values and that results
  in segfault). (pdan-php at esync dot org, Tony)
- Fixed bug #30266 (Invalid opcode 137/1/8). (Marcus)
- Fixed bug #30120 imagettftext() and imagettfbbox() accept too many
  parameters). (Jani)
- Fixed bug #30106 (SOAP cannot not parse 'ref' element. Causes Uncaught
  SoapFault exception). (Dmitry)
- Fixed bug #29989 (type re_registers redefined in oniguruma.h). (Moriyoshi)
- Fixed bug #28803 (enabled debug causes bailout errors with CLI on AIX
  because of fflush() called on already closed filedescriptor). (Tony)
- Fixed bug #29767 (Weird behaviour of __set($name, $value)). (Dmitry)
- Fixed bug #29733 (printf() handles repeated placeholders wrong).
  (bugs dot php dot net at bluetwanger dot de, Ilia)
- Fixed bug #29424 (width and height inverted for JPEG2000 files). (Ilia)
- Fixed bug #29329 (configure for mysqli with shared doesn't work). (Georg)
- Fixed bug #29136 (make test - libtool failure on MacOSX). (Jani)
- Fixed bug #28976 (mail(): use "From:" from headers if sendmail_from is empty).
  (Jani)
- Fixed bug #28930 (PHP sources pick wrong header files generated by bison).
  (eggert at gnu dot org, Jani)
- Fixed bug #28840 (__destruct of a class that extends mysqli not called).
  (Marcus)
- Fixed bug #28804 (ini-file section parsing pattern is buggy).
  (wendland at scan-plus dot de)
- Fixed bug #28451 (corrupt EXIF headers have unlimited recursive IFD directory
  entries). (Andrei)
- Fixed bug #28444 (Cannot access undefined property for object with overloaded
  property access). (Dmitry)
- Fixed bug #28442 (Changing a static variables in a class changes it across
  sub/super classes.) (Marcus)
- Fixed bug #28324 (HTTP_SESSION_VARS appear when register_long_arrays is
  Off). (Tony)
- Fixed bug #28074 (FastCGI: stderr should be written in a FCGI stderr stream).
  (chris at ex-parrot dot com)
- Fixed bug #28067 (partially incorrect utf8 to htmlentities mapping). (Derick,
  Benjamin Greiner)
- Fixed bug #28041 (SOAP HTTP Digest Access Authentication). (Dmitry)
- Fixed bug #27633 (Double \r problem on ftp_get in ASCII mode on Win32). (Ilia)
- Fixed bug #18613 (Multiple OUs in x509 certificate not handled properly).
  (Jani)

15 Dec 2004, PHP 5.0.3
- Added the %F modifier to *printf to render a non-locale-aware representation
  of a float with the . as decimal seperator. (Derick)
- Fixed error handling in mysqli_multi_query. (Georg)
- Extended the functionality of is_subclass_of() to accept either a class name
  or an object as first parameter. (Andrey)
- Fixed potential problems with unserializing invalid serialize data. (Marcus)
- Fixed bug #32076 (ReflectionMethod::isDestructor() always return true).
  (Derick, Tony)
- Fixed bug #31034 (Problem with non-existing iconv header file). (Derick)
- Fixed bug #30995 (snmp extension does not build with net-snmp 5.2). (Ilia)
- Fixed bug #30994 (SOAP server unable to handle request with references).
  (Dmitry)
- Fixed bug #30990 (allow popen() on *NIX to accept 'b' flag). (Ilia)
- Fixed bug #30967 (properties in extended mysqli classes don't work). (Georg)
- Fixed bug #30928 (When Using WSDL, SoapServer doesn't handle private or
  protected properties). (Dmitry)
- Fixed bug #30922 (reflective functions crash PHP when interfaces extend
  themselves). (Tony, Dmitry)
- Fixed bug #30904 (segfault when recording soapclient into session). (Tony,
  Dmitry)
- Fixed bug #30890 (MySQLi testsuite)
- Fixed bug #30856 (ReflectionClass::getStaticProperties segfaults). (Marcus)
- Fixed bug #30832 ("!" stripped off comments in xml parser). (Rob)
- Fixed bug #30799 (SoapServer doesn't handle private or protected properties).
  (Dmitry)
- Fixed bug #30783 (Apache crash when using ReflectionFunction::
  getStaticVariables()). (Marcus)
- Fixed bug #30750 (Meaningful error message when upload directory is not
  accessible). (Ilia)
- Fixed bug #30685 (Malformed SOAPClient http header reequest). (Dmitry)
- Fixed bug #30672 (Problem handling exif data in jpeg images at unusual
  places). (Marcus)
- Fixed bug #30658 (Ensure that temporary files created by GD are removed).
  (Ilia)
- Fixed bug #30645 (def. multi result set support for mysql_connect). (Georg)
- Fixed bug #30637 (compile with pear error). (Antony)
- Fixed bug #30587 (array_multisort doesn't separate zvals before
  changing them). (Tony)
- Fixed bug #30572 (crash when comparing SimpleXML attribute to a boolean).
  (Andi)
- Fixed bug #30566 (attribute namespace URIs are inconsistent when parsing).
  (Rob)
- Fixed bug #30490 (PEAR installation fails). (Antony)
- Fixed bug #30475 (curl_getinfo() may crash in some situations). (Ilia)
- Fixed bug #30442 (segfault when parsing ?getvariable[][ ). (Tony)
- Fixed bug #30388 (rename across filesystems loses ownership and
  permission info). (Tony)
- Fixed bug #30387 (stream_socket_client async connect was broken).
  (vnegrier at esds dot com, Wez).
- Fixed bug #30381 (Strange results with get_class_vars()). (Marcus)
- Fixed bug #30375 (cal_info() does not work without a parameter). (Ilia)
- Fixed bug #30362 (stream_get_line() not handling end string correctly).
  (Ilia)
- Fixed bug #30359 (SOAP client requests have no port in "Host" field).
  (Dmitry)
- Fixed bug #30356 (str_ireplace() does not work on all strings). (Ilia)
- Fixed bug #30344 (Reflection::getModifierNames() returns too long strings).
  (Marcus)
- Fixed bug #30329 (Error Fetching http body, No Content-Length, connection
  closed or chunked data). (Dmitry)
- Fixed bug #30282 (segfault when using unknown/unsupported
  session.save_handler and/or session.serialize_handler). (Tony)
- Fixed bug #30281 (Prevent non-wbmp images from being detected as such).
  (Ilia)
- Fixed bug #30276 (Possible crash in ctype_digit on large numbers). (Ilia)
- Fixed bug #30230 (exception handler not working with objects). (Marcus)
- Fixed bug #30224 (Sybase date strings are sometimes not null terminated).
  (Ilia)
- Fixed bug #30175 (SOAP results aren't parsed correctly). (Dmitry)
- Fixed bug #30147 (OO sqlite_fetch_object did not reset error handler). (Wez)
- Fixed bug #30133 (get_current_user() crashes on Windows). (Edin)
- Fixed bug #30061 (xml_set_start_namespace_decl_handler not called). (Rob)
- Fixed bug #30057 (did not detect IPV6 on FreeBSD 4.1). (Wez)
- Fixed bug #30042 (strtotime does not use second param). (Derick)
- Fixed bug #30027 (Possible crash inside ftp_get()).
  (cfield at affinitysolutions dot com)
- Fixed bug #29954 (array_reduce segfaults when initial value is array). (Tony)
- Fixed bug #29883 (isset gives invalid values on strings). (Tony, Dmitry)
- Fixed bug #29801 (Set limit on the size of mmapable data). (Ilia)
- Fixed bug #29557 (strtotime error). (Derick)
- Fixed bug #29418 (double free when openssl_csr_new fails).
  (Kamesh Jayachandran).
- Fixed bug #29385 (Soapserver always uses std class). (David, Dmitry)
- Fixed bug #29211 (SoapClient doesn't request wsdl through proxy). (Rob)
- Fixed bug #28817 (Var problem when extending domDocument). (Georg)
- Fixed bug #28599 (strtotime fails with zero base time). (Derick)
- Fixed bug #28598 (Lost support for MS Symbol fonts). (Pierre)
- Fixed bug #28220 (mb_strwidth() returns wrong width values for some hangul
  characters). (Moriyoshi)
- Fixed bug #28228 (NULL decimal separator is not being handled correctly).
  (Ilia)
- Fixed bug #28209 (strtotime("now")). (Derick)
- Fixed bug #27798 (private / protected variables not exposed by
  get_object_vars() inside class). (Marcus)
- Fixed bug #27728 (Can't return within a zend_try {} block or the previous
  bailout state isn't restored. (Andi)
- Fixed bug #27183 (Userland stream wrapper segfaults on stream_write).
  (Christian)

23 Sep 2004, PHP 5.0.2
- Added new boolean (fourth) parameter to array_slice() that turns on the
  preservation of keys in the returned array. (Derick)
- Added the sorting flag SORT_LOCALE_STRING to the sort() functions which makes
  them sort based on the current locale. (Derick)
- Added interface_exists() and make class_exists() only return true for real
  classes. (Andrey)
- Added PHP_EOL constant that contains the OS way of representing newlines.
  (Paul Hudson, Derick)
- Implemented periodic PCRE compiled regexp cache cleanup, to avoid memory
  exhaustion. (Andrei)
- Renamed SoapClient->__call() to SoapClinet->__soapCall(). (Dmitry)
- Fixed bug with raw_post_data not getting set (Brian)
- Fixed a file-descriptor leak with phpinfo() and other 'special' URLs (Zeev)
- Fixed bug #30209 (ReflectionClass::getMethod() lowercases attribute).
  (Marcus)
- Fixed bug #30182 (SOAP module processing WSDL file dumps core). (Dmitry)
- Fixed bug #30045 (Cannot pass big integers (> 2147483647) in SOAP requests).
  (Dmitry)
- Fixed bug #29985 (unserialize()/ __PHP_Incomplete_class does not report
  correctly class name). (Marcus, Tony)
- Fixed bug #29945 (simplexml_load_file URL limitation 255 char). (Rob)
- Fixed bug #29873 (No defines around pcntl_*priority definitions). (Derick)
- Fixed bug #29844 (SOAP doesn't return the result of a valid SOAP request).
  (Dmitry)
- Fixed bug #29842 (soapclient return null value). (Dmitry)
- Fixed bug #29839 (incorrect convert (xml:lang to lang)). (Dmitry)
- Fixed bug #29830 (SoapServer::setClass() should not export non-public
  methods). (Dmitry)
- Fixed bug #29828 (Interfaces no longer work). (Marcus)
- Fixed bug #29821 (Fixed possible crashes in convert_uudecode() on invalid
  data). (Ilia)
- Fixed bug #29808 (array_count_values() breaks with numeric strings). (Ilia)
- Fixed bug #29805 (HTTP Authentication Issues). (Uwe Schindler)
- Fixed bug #29795 (SegFault with Soap and Amazon's Web Services). (Dmitry)
- Fixed bug #29737 (ip2long should return -1 if IP is 255.255.255.255 and FALSE
  on error). (Tony)
- Fixed bug #29711 (Changed ext/xml to default to UTF-8 output). (Rob)
- Fixed bug #29678 (opendir() with ftp:// wrapper segfaults if path does not
  have trailing slash). (Ilia)
- Fixed bug #29657 (xml_* functions throw non descriptive error).
  (Christian, Rob)
- Fixed bug #29656 (segfault on result and statement properties). (Georg)
- Fixed bug #29566 (foreach/string handling strangeness (crash)). (Dmitry)
- Fixed bug #29447 (Reflection API issues). (Marcus)
- Fixed bug #29296 (Added sslv2 and sslv3 transports). (Wez)
- Fixed bug #29283 (Invalid statement handle in mysqli on execute). (Georg)
- Fixed bug #29913 (parse_url() is now binary safe). (Ilia)
- Fixed bug #27994 (segfault with Soapserver when WSDL-Cache is enabled).
  (Dmitry)
- Fixed bug #27791 (Apache 2.0 SAPI build against Apache 2 HEAD). (Joe Orton,
  Derick)
- Fixed bug #26737 (private/protected properties not serialized when user
  declared method __sleep() exists). E_NOTICE thrown when __sleep() returns
  name of non-existing member. (Andrey, Curt)

12 Aug 2004, PHP 5.0.1
- Changed destructor mechanism so that destructors are called prior to request
  shutdown. (Marcus)
- Rewritten UNIX and Windows install help files. (Documentation Team)
- Updated several libraries bundled with the windows release which now
  includes libxml2-2.6.11, libxslt-1.1.7 and iconv-1.9.1. (Rob, Edin)
- Improved and moved ActiveScript SAPI to PECL.  (Wez)
- Fixed bug #29606 (php_strip_whitespace() prints to stdout rather then
  returning the value). (Ilia)
- Fixed bug #29577 (MYSQLI_CLIENT_FOUND_ROWS undefined) (Georg)
- Fixed bug #29573 (Segmentation fault, when exception thrown within
  PHP function called from XSLT). (Christian)
- Fixed bug #29522 (accessing properties without connection) (Georg)
- Fixed bug #29505 (get_class_vars() severely broken when used with arrays).
  (Marcus)
- Fixed bug #29490 (.Net object instantiation failed). (Michael Sisolak).
- Fixed bug #29474 (win32: usleep() doesn't work). (Wez)
- Fixed bug #29449 (win32: feof() hangs on empty tcp stream). (Wez)
- Fixed bug #29437 (Possible crash inside array_walk_recursive()). (Ilia)
- Fixed bug #29431 (crash when parsing invalid address; invalid address
  returned by stream_socket_recvfrom(), stream_socket_getname()). (Wez)
- Fixed bug #29409 (Segfault in PHP functions called from XSLT). (Rob)
- Fixed unloading of dynamically loaded extensions.
  (Marcus, kameshj at fastmail dot fm)
- Fixed bug #29395 (sqlite_escape_string() returns bogus data on empty
  strings). (Ilia, Tony)
- Fixed bug #29392 (com_dotnet crashes when echo'ing an object). (Wez)
- Fixed bug #29368 (The destructor is called when an exception is thrown from
  the constructor). (Marcus)
- Fixed bug #29354 (Exception constructor marked as both public and protected).
  (Marcus)
- Fixed bug #29342 (strtotime() does not handle empty date string properly).
  (Ilia)
- Fixed bug #29340 (win32 build produces invalid php_ifx.dll). (Edin)
- Fixed bug #29335 (fetch functions now use MYSQLI_BOTH as default) (Georg)
- Fixed bug #29291 (get_class_vars() return names with NULLs). (Marcus)
- Fixed bug #29264 (gettext extension not working). (Edin)
- Fixed bug #29258 (variant_date_from_timestamp() does not honour
  timezone).  (Wez)
- Fixed bug #29256 (error when sending large packets on a socket). (Dmitry)
- Fixed bug #29236 (memory error when wsdl-cache is enabled). (Dmitry)
- Fixed bug #29147 (Compile Error in mnoGoSearch functions). (Sergey, Antony)
- Fixed bug #29132 ($_SERVER["PHP_AUTH_USER"] isn't defined). (Stefan)
- Fixed bug #29119 (html_entity_decode() misbehaves with UTF-8). (Moriyoshi)
- Fixed bug #29109 (SoapFault exception: [WSDL] Out of memory). (Dmitry)
- Fixed bug #29061 (soap extension segfaults). (Dmitry)
- Fixed bug #28985 (__getTypes() returning nothing on complex WSDL). (Dmitry)
- Fixed bug #28969 (Wrong data encoding of special characters). (Dmitry)
- Fixed bug #28895 (ReflectionClass::isAbstract always returns false). (Marcus)
- Fixed bug #28829 (Thread-unsafety in bcmath elementary values). (Sara)
- Fixed bug #28464 (catch() does not catch exceptions by interfaces). (Marcus)
- Fixed bug #27669 (PHP 5 didn't support all possibilities for calling static
  methods dynamically). (Dmitry)
- Fixed ReflectionClass::getMethod() and ReflectionClass::getProperty() to
  raise an ReflectionException instead of returning NULL on failure.
  (Sebastian)
- Fixed convert.* filters to consume remaining buckets_in on flush. (Sara)
- Fixed bug in mysqli->client_version. (Georg)

13 Jul 2004, PHP 5.0.0
- Updated PCRE to provide better error handling in certain cases. (Andrei)
- Changed doc comments to require a single white space after '/**'. (Marcus)
- Fixed bug #29019 (Database not closing). (Marcus)
- Fixed bug #29008 (array_combine() does not handle non-numeric/string keys).
  (Ilia)
- Fixed bug #28999 (fixed behaviour of exec() to work as it did in 4.X). (Ilia)
- Fixed bug #28868 (Internal filter registry not thread safe). (Sara)
- Fixed bug #28851 (call_user_func_array has typo in error message). (Marcus)
- Fixed bug #28831 (ArrayObject::offsetGet() does the work of offsetUnset()).
  (Marcus)
- Fixed bug #28822 (ArrayObject::offsetExists() works inverted). (Marcus)
- Fixed bug #28789 (ReflectionProperty getValue() fails on public static
  members). (Marcus)
- Fixed bug #28771 (Segfault when using xslt and clone). (Rob)
- Fixed bug #28751 (SoapServer does not call _autoload()). (Dmitry)
- Fixed bug #28739 (array_*diff() and array_*intersect() not clearing the fci
  cache before work). (Andrey)
- Fixed bug #28721 (appendChild() and insertBefore() unset DOMText).(Rob)
- Fixed bug #28702 (SOAP does not parse WSDL service address correctly). (Dmitry)
- Fixed bug #28699 (Reflection api bugs). (Marcus)
- Fixed bug #28694 (ReflectionExtension::getFunctions() crashes PHP). (Marcus)
- Fixed bug #28512 (Allocate enough space to store MSSQL data). (Frank)
- Fixed strip_tags() to correctly handle '\0' characters. (Stefan)<|MERGE_RESOLUTION|>--- conflicted
+++ resolved
@@ -5,21 +5,17 @@
 - Filter:
   . Fixed bug #63757 (getenv() produces memory leak with CGI SAPI). (Dmitry)
 
-<<<<<<< HEAD
 - JSON:
   . Fixed bug #63737 (json_decode does not properly decode with options
     parameter). (Adam)
-=======
+
+- CLI server
+  . Update list of common mime types. Added webm, ogv, ogg. (Lars,
+    pascalc at gmail dot com)
+
 - cURL extension:
   . Fixed bug #55438 (Curlwapper is not sending http header randomly).
     (phpnet@lostreality.org, Pierrick)
-
-20 Dec 2012, PHP 5.3.20
->>>>>>> c46e1cdc
-
-- CLI server
-  . Update list of common mime types. Added webm, ogv, ogg. (Lars,
-    pascalc at gmail dot com)
 
 ?? ??? 2012, PHP 5.4.10
 
