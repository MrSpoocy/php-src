--- conflicted
+++ resolved
@@ -15,6 +15,10 @@
 
 - PDO_MySQL:
   . Fixed bug #41997 (SP call yields additional empty result set). (cmb)
+
+- sodium:
+  . Fixed bug #78510 (Partially uninitialized buffer returned by
+    sodium_crypto_generichash_init()). (Frank Denis, cmb)
 
 05 Sep 2019, PHP 7.4.0RC1
 
@@ -74,15 +78,7 @@
   . Fixed bug #78409 (Segfault when creating instance of ArrayIterator without
     constructor). (Nikita)
 
-<<<<<<< HEAD
 08 Aug 2019, PHP 7.4.0beta2
-=======
-- sodium:
-  . Fixed bug #78510 (Partially uninitialized buffer returned by
-    sodium_crypto_generichash_init()). (Frank Denis, cmb)
-
-29 Aug 2019, PHP 7.3.9
->>>>>>> af2033b1
 
 - Core:
   . Fixed bug #78340 (Include of stream wrapper not reading whole file).
