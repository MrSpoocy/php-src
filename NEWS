--- conflicted
+++ resolved
@@ -6,15 +6,13 @@
   . Fixed bug #74947 (Segfault in scanner on INF number). (Laruence)
   . Fixed bug #74954 (null deref and segfault in zend_generator_resume()). (Bob)
 
-<<<<<<< HEAD
 - CLI:
   . Fixed bug #74979 (Interactive shell opening instead of script execution
     with -f flag). (Anatol)
-=======
+
 - cURL:
   . Fixed bug #74125 (Fixed finding CURL on systems with multiarch support).
     (cebe)
->>>>>>> 238f837c
 
 - Mbstring:
   . Fixed bug #69267 (mb_strtolower fails on titlecase characters). (Nikita)
