PHP                                                                        NEWS
|||||||||||||||||||||||||||||||||||||||||||||||||||||||||||||||||||||||||||||||
?? ??? ????, PHP 7.3.2

- SPL:
  . Fixed bug #77298 (segfault occurs when add property to unserialized empty
    ArrayObject). (jhdxr)

03 Jan 2019, PHP 7.3.1

- Core:
  . Fixed bug #76654 (Build failure on Mac OS X on 32-bit Intel). (Ryandesign)
  . Fixed bug #71041 (zend_signal_startup() needs ZEND_API).
    (Valentin V. Bartenev)
  . Fixed bug #76046 (PHP generates "FE_FREE" opcode on the wrong line).
    (Nikita)
<<<<<<< HEAD
  . Fixed bug #77291 (magic methods inherited from a trait may be ignored).
    (cmb)

- CURL:
  . Fixed bug #77264 (curl_getinfo returning microseconds, not seconds).
    (Pierrick)
=======
  . Fixed bug #77339 (__callStatic may get incorrect arguments). (Dmitry)
>>>>>>> 7e597f48

- COM:
  . Fixed bug #77177 (Serializing or unserializing COM objects crashes). (cmb)

- Exif:
  . Fixed bug #77184 (Unsigned rational numbers are written out as signed
    rationals). (Colin Basnett)

- GD:
  . Fixed bug #77195 (Incorrect error handling of imagecreatefromjpeg()). (cmb)
  . Fixed bug #77198 (auto cropping has insufficient precision). (cmb)
  . Fixed bug #77200 (imagecropauto(…, GD_CROP_SIDES) crops left but not right).
    (cmb)

- OCI8:
  . Fixed bug #76804 (oci_pconnect with OCI_CRED_EXT not working). (KoenigsKind)
  . Added oci_set_call_timeout() for call timeouts.
  . Added oci_set_db_operation() for the DBOP end-to-end-tracing attribute.

- Opcache:
  . Fixed bug #77215 (CFG assertion failure on multiple finalizing switch
    frees in one block). (Nikita)
  . Fixed bug #77275 (OPcache optimization problem for ArrayAccess->offsetGet).
    (Nikita)

- PCRE:
  . Fixed bug #77193 (Infinite loop in preg_replace_callback). (Anatol)

- PDO:
  . Handle invalid index passed to PDOStatement::fetchColumn() as error. (Sergei
    Morozov)

- Soap:
  . Fixed bug #77088 (Segfault when using SoapClient with null options).
    (Laruence)

- Sockets:
  . Fixed bug #77136 (Unsupported IPV6_RECVPKTINFO constants on macOS).
    (Mizunashi Mana)

- Sodium:
  . Fixed bug #77297 (SodiumException segfaults on PHP 7.3). (Nikita, Scott)

- SQLite3:
  . Fixed bug #77051 (Issue with re-binding on SQLite3). (BohwaZ)

06 Dec 2018, PHP 7.3.0

- Core:
  . Improved PHP GC. (Dmitry, Nikita)
  . Redesigned the old ext_skel program written in PHP, run:
    'php ext_skel.php' for all options. This means there are no dependencies,
    thus making it work on Windows out of the box. (Kalle)
  . Removed support for BeOS. (Kalle)
  . Add PHP_VERSION to phpinfo() <title/>. (github/MattJeevas)
  . Add net_get_interfaces(). (Sara, Joe, Anatol)
  . Implemented flexible heredoc and nowdoc syntax, per
    RFC https://wiki.php.net/rfc/flexible_heredoc_nowdoc_syntaxes.
    (Thomas Punt)
  . Added support for references in list() and array destructuring, per
    RFC https://wiki.php.net/rfc/list_reference_assignment.
    (David Walker)
  . Improved effectiveness of ZEND_SECURE_ZERO for NetBSD and systems
    without native similar feature. (devnexen)
  . Added syslog.facility and syslog.ident INI entries for customizing syslog
    logging. (Philip Prindeville)
  . Fixed bug #75683 (Memory leak in zend_register_functions() in ZTS mode).
    (Dmitry)
  . Fixed bug #75031 (support append mode in temp/memory streams). (adsr)
  . Fixed bug #74860 (Uncaught exceptions not being formatted properly when
    error_log set to "syslog"). (Philip Prindeville)
  . Fixed bug #75220 (Segfault when calling is_callable on parent).
    (andrewnester)
  . Fixed bug #69954 (broken links and unused config items in distributed ini
    files). (petk)
  . Fixed bug #74922 (Composed class has fatal error with duplicate, equal const
    properties). (pmmaga)
  . Fixed bug #63911 (identical trait methods raise errors during composition).
    (pmmaga)
  . Fixed bug #75677 (Clang ignores fastcall calling convention on variadic
    function). (Li-Wen Hsu)
  . Fixed bug #54043 (Remove inconsitency of internal exceptions and user
    defined exceptions). (Nikita)
  . Fixed bug #53033 (Mathematical operations convert objects to integers).
    (Nikita)
  . Fixed bug #73108 (Internal class cast handler uses integer instead of
    float). (Nikita)
  . Fixed bug #75765 (Fatal error instead of Error exception when base class is
    not found). (Timur Ibragimov)
  . Fixed bug #76198 (Wording: "iterable" is not a scalar type). (Levi Morrison)
  . Fixed bug #76137 (config.guess/config.sub do not recognize RISC-V). (cmb)
  . Fixed bug #76427 (Segfault in zend_objects_store_put). (Laruence)
  . Fixed bug #76422 (ftruncate fails on files > 2GB). (Anatol)
  . Fixed bug #76509 (Inherited static properties can be desynchronized from
    their parent by ref). (Nikita)
  . Fixed bug #76439 (Changed behaviour in unclosed HereDoc). (Nikita, tpunt)
  . Fixed bug #63217 (Constant numeric strings become integers when used as
    ArrayAccess offset). (Rudi Theunissen, Dmitry)
  . Fixed bug #33502 (Some nullary functions don't check the number of
    arguments). (cmb)
  . Fixed bug #76392 (Error relocating sapi/cli/php: unsupported relocation
    type 37). (Peter Kokot)
  . The declaration and use of case-insensitive constants has been deprecated.
    (Nikita)
  . Added syslog.filter INI entry for syslog filtering. (Philip Prindeville)
  . Fixed bug #76667 (Segfault with divide-assign op and __get + __set).
    (Laruence)
  . Fixed bug #76030 (RE2C_FLAGS rarely honoured) (Cristian Rodríguez)
  . Fixed broken zend_read_static_property (Laruence)
  . Fixed bug #76773 (Traits used on the parent are ignored for child classes).
    (daverandom)
  . Fixed bug #76767 (‘asm’ operand has impossible constraints in zend_operators.h).
    (ondrej)
  . Fixed bug #76752 (Crash in ZEND_COALESCE_SPEC_TMP_HANDLER - assertion in
    _get_zval_ptr_tmp failed). (Laruence)
  . Fixed bug #76820 (Z_COPYABLE invalid definition). (mvdwerve, cmb)
  . Fixed bug #76510 (file_exists() stopped working for phar://). (cmb)
  . Fixed bug #76869 (Incorrect bypassing protected method accessibilty check).
    (Dmitry)
  . Fixed bug #72635 (Undefined class used by class constant in constexpr
    generates fatal error). (Nikita)
  . Fixed bug #76947 (file_put_contents() blocks the directory of the file
    (__DIR__)). (Anatol)
  . Fixed bug #76979 (define() error message does not mention resources as
    valid values). (Michael Moravec)
  . Fixed bug #76825 (Undefined symbols ___cpuid_count). (Laruence, cmb)
  . Fixed bug #77110 (undefined symbol zend_string_equal_val in C++ build).
    (Remi)

- BCMath:
  . Implemented FR #67855 (No way to get current scale in use). (Chris Wright,
    cmb)
  . Fixed bug #66364 (BCMath bcmul ignores scale parameter). (cmb)
  . Fixed bug #75164 (split_bc_num() is pointless). (cmb)
  . Fixed bug #75169 (BCMath errors/warnings bypass PHP's error handling). (cmb)

- CLI:
  . Fixed bug #44217 (Output after stdout/stderr closed cause immediate exit
    with status 0). (Robert Lu)
  . Fixed bug #77111 (php-win.exe corrupts unicode symbols from cli
    parameters). (Anatol)

- cURL:
  . Expose curl constants from curl 7.50 to 7.61. (Pierrick)
  . Fixed bug #74125 (Fixed finding CURL on systems with multiarch support).
    (cebe)

- Date:
  . Implemented FR #74668: Add DateTime::createFromImmutable() method.
    (majkl578, Rican7)
  . Fixed bug #75222 (DateInterval microseconds property always 0). (jhdxr)
  . Fixed bug #68406 (calling var_dump on a DateTimeZone object modifies it).
    (jhdxr)
  . Fixed bug #76131 (mismatch arginfo for date_create). (carusogabriel)
  . Updated timelib to 2018.01RC1 to address several bugs:
    . Fixed bug #75577 (DateTime::createFromFormat does not accept 'v' format
      specifier). (Derick)
    . Fixed bug #75642 (Wrap around behaviour for microseconds is not working).
      (Derick)

- DBA:
  . Fixed bug #75264 (compiler warnings emitted). (petk)

- DOM:
  . Fixed bug #76285 (DOMDocument::formatOutput attribute sometimes ignored).
    (Andrew Nester, Laruence, Anatol)

- Fileinfo:
  . Fixed bug #77095 (slowness regression in 7.2/7.3 (compared to 7.1)).
    (Anatol)

- Filter:
  . Added the 'add_slashes' sanitization mode (FILTER_SANITIZE_ADD_SLASHES).
	(Kalle)

- FPM:
  . Added fpm_get_status function. (Till Backhaus)
  . Fixed bug #62596 (getallheaders() missing with PHP-FPM). (Remi)
  . Fixed bug #69031 (Long messages into stdout/stderr are truncated
    incorrectly) - added new log related FPM configuration options:
    log_limit, log_buffering and decorate_workers_output. (Jakub Zelenka)

- ftp:
  . Fixed bug #77151 (ftp_close(): SSL_read on shutdown). (Remi)

- GD:
  . Added support for WebP in imagecreatefromstring(). (Andreas Treichel, cmb)

- GMP:
  . Export internal structures and accessor helpers for GMP object. (Sara)
  . Added gmp_binomial(n, k). (Nikita)
  . Added gmp_lcm(a, b). (Nikita)
  . Added gmp_perfect_power(a). (Nikita)
  . Added gmp_kronecker(a, b). (Nikita)

- iconv:
  . Fixed bug #53891 (iconv_mime_encode() fails to Q-encode UTF-8 string). (cmb)
  . Fixed bug #77147 (Fixing 60494 ignored ICONV_MIME_DECODE_CONTINUE_ON_ERROR).
    (cmb)

- IMAP:
  . Fixed bug #77020 (null pointer dereference in imap_mail). (cmb)
  . Fixed bug #77153 (imap_open allows to run arbitrary shell commands via
    mailbox parameter). (Stas)

- Interbase:
  . Fixed bug #75453 (Incorrect reflection for ibase_[p]connect). (villfa)
  . Fixed bug #76443 (php+php_interbase.dll crash on module_shutdown). (Kalle)


- intl:
  . Fixed bug #75317 (UConverter::setDestinationEncoding changes source instead
    of destination). (andrewnester)
  . Fixed bug #76829 (Incorrect validation of domain on idn_to_utf8()
    function). (Anatol)

- JSON:
  . Added JSON_THROW_ON_ERROR flag. (Andrea)

- LDAP:
  . Added ldap_exop_refresh helper for EXOP REFRESH operation with dds overlay.
    (Come)
  . Added full support for sending and parsing ldap controls. (Come)
  . Fixed bug #49876 (Fix LDAP path lookup on 64-bit distros). (dzuelke)

- libxml2:
  . Fixed bug #75871 (use pkg-config where available). (pmmaga)

- litespeed:
  . Fixed bug #75248 (Binary directory doesn't get created when building
    only litespeed SAPI). (petk)
  . Fixed bug #75251 (Missing program prefix and suffix). (petk)

- MBstring:
  . Updated to Oniguruma 6.9.0. (cmb)
  . Fixed bug #65544 (mb title case conversion-first word in quotation isn't
    capitalized). (Nikita)
  . Fixed bug #71298 (MB_CASE_TITLE misbehaves with curled apostrophe/quote).
    (Nikita)
  . Fixed bug #73528 (Crash in zif_mb_send_mail). (Nikita)
  . Fixed bug #74929 (mbstring functions version 7.1.1 are slow compared to 5.3
    on Windows). (Nikita)
  . Fixed bug #76319 (mb_strtolower with invalid UTF-8 causes segmentation
    fault). (Nikita)
  . Fixed bug #76574 (use of undeclared identifiers INT_MAX and LONG_MAX). (cmb)
  . Fixed bug #76594 (Bus Error due to unaligned access in zend_ini.c
    OnUpdateLong). (cmb, Nikita)
  . Fixed bug #76706 (mbstring.http_output_conv_mimetypes is ignored). (cmb)
  . Fixed bug #76958 (Broken UTF7-IMAP conversion). (Nikita)
  . Fixed bug #77025 (mb_strpos throws Unknown encoding or conversion error).
    (Nikita)
  . Fixed bug #77165 (mb_check_encoding crashes when argument given an empty
    array). (Nikita)

- Mysqlnd:
  . Fixed bug #76386 (Prepared Statement formatter truncates fractional seconds
    from date/time column). (Victor Csiky)

- ODBC:
  . Removed support for ODBCRouter. (Kalle)
  . Removed support for Birdstep. (Kalle)
  . Fixed bug #77079 (odbc_fetch_object has incorrect type signature).
    (Jon Allen)

- Opcache:
  . Fixed bug #76466 (Loop variable confusion). (Dmitry, Laruence, Nikita)
  . Fixed bug #76463 (var has array key type but not value type). (Laruence)
  . Fixed bug #76446 (zend_variables.c:73: zend_string_destroy: Assertion
    `!(zval_gc_flags((str)->gc)). (Nikita, Laruence)
  . Fixed bug #76711 (OPcache enabled triggers false-positive "Illegal string
    offset"). (Dmitry)
  . Fixed bug #77058 (Type inference in opcache causes side effects). (Nikita)
  . Fixed bug #77092 (array_diff_key() - segmentation fault). (Nikita)

- OpenSSL:
  . Added openssl_pkey_derive function. (Jim Zubov)
  . Add min_proto_version and max_proto_version ssl stream options as well as
    related constants for possible TLS protocol values. (Jakub Zelenka)

- PCRE:
  . Implemented https://wiki.php.net/rfc/pcre2-migration. (Anatol, Dmitry)
  . Upgrade PCRE2 to 10.32. (Anatol)
  . Fixed bug #75355 (preg_quote() does not quote # control character).
    (Michael Moravec)
  . Fixed bug #76512 (\w no longer includes unicode characters). (cmb)
  . Fixed bug #76514 (Regression in preg_match makes it fail with
    PREG_JIT_STACKLIMIT_ERROR). (Anatol)
  . Fixed bug #76909 (preg_match difference between 7.3 and < 7.3). (Anatol)

- PDO_DBlib:
  . Implemented FR #69592 (allow 0-column rowsets to be skipped automatically).
    (fandrieu)
  . Expose TDS version as \PDO::DBLIB_ATTR_TDS_VERSION attribute on \PDO
    instance. (fandrieu)
  . Treat DATETIME2 columns like DATETIME. (fandrieu)
  . Fixed bug #74243 (allow locales.conf to drive datetime format). (fandrieu)

- PDO_Firebird:
  . Fixed bug #74462 (PDO_Firebird returns only NULLs for results with boolean
    for FIREBIRD >= 3.0). (Dorin Marcoci)

- PDO_OCI:
  . Fixed bug #74631 (PDO_PCO with PHP-FPM: OCI environment initialized
    before PHP-FPM sets it up). (Ingmar Runge)

- PDO SQLite
  . Add support for additional open flags

- pgsql:
  . Added new error constants for pg_result_error(): PGSQL_DIAG_SCHEMA_NAME,
    PGSQL_DIAG_TABLE_NAME, PGSQL_DIAG_COLUMN_NAME, PGSQL_DIAG_DATATYPE_NAME,
    PGSQL_DIAG_CONSTRAINT_NAME and PGSQL_DIAG_SEVERITY_NONLOCALIZED. (Kalle) 
  . Fixed bug #77047 (pg_convert has a broken regex for the 'TIME WITHOUT
    TIMEZONE' data type). (Andy Gajetzki)

- phar:
  . Fixed bug #74991 (include_path has a 4096 char limit in some cases).
    (bwbroersma)
  . Fixed bug #65414 (deal with leading slash when adding files correctly).
    (bishopb)

- readline:
  . Added completion_append_character and completion_suppress_append options
    to readline_info() if linked against libreadline. (krageon)

- Session:
  . Fixed bug #74941 (session fails to start after having headers sent).
    (morozov)

- SimpleXML:
  . Fixed bug #54973 (SimpleXML casts integers wrong). (Nikita)
  . Fixed bug #76712 (Assignment of empty string creates extraneous text node).
    (cmb)

- Sockets:
  . Fixed bug #67619 (Validate length on socket_write). (thiagooak)

- SOAP:
  . Fixed bug #75464 (Wrong reflection on SoapClient::__setSoapHeaders).
    (villfa)
  . Fixed bug #70469 (SoapClient generates E_ERROR even if exceptions=1 is
    used). (Anton Artamonov)
  . Fixed bug #50675 (SoapClient can't handle object references correctly).
    (Cameron Porter)
  . Fixed bug #76348 (WSDL_CACHE_MEMORY causes Segmentation fault). (cmb)
  . Fixed bug #77141 (Signedness issue in SOAP when precision=-1). (cmb)

- SPL:
  . Fixed bug #74977 (Appending AppendIterator leads to segfault).
    (Andrew Nester)
  . Fixed bug #75173 (incorrect behavior of AppendIterator::append in foreach
    loop). (jhdxr)
  . Fixed bug #74372 (autoloading file with syntax error uses next autoloader,
    may hide parse error). (Nikita)
  . Fixed bug #75878 (RecursiveTreeIterator::setPostfix has wrong signature).
    (cmb)
  . Fixed bug #74519 (strange behavior of AppendIterator). (jhdxr)
  . Fixed bug #76131 (mismatch arginfo for splarray constructor).
    (carusogabriel)

- SQLite3:
  . Updated bundled libsqlite to 3.24.0. (cmb)

- Standard:
  . Added is_countable() function. (Gabriel Caruso)
  . Added support for the SameSite cookie directive, including an alternative
    signature for setcookie(), setrawcookie() and session_set_cookie_params().
    (Frederik Bosch, pmmaga)
  . Remove superfluous warnings from inet_ntop()/inet_pton(). (daverandom)
  . Fixed bug #75916 (DNS_CAA record results contain garbage). (Mike,
    Philip Sharp)
  . Fixed unserialize(), to disable creation of unsupported data structures
    through manually crafted strings. (Dmitry)
  . Fixed bug #75409 (accept EFAULT in addition to ENOSYS as indicator
    that getrandom() is missing). (sarciszewski)
  . Fixed bug #74719 (fopen() should accept NULL as context). (Alexander Holman)
  . Fixed bug #69948 (path/domain are not sanitized in setcookie). (cmb)
  . Fixed bug #75996 (incorrect url in header for mt_rand). (tatarbj)
  . Added hrtime() function, to get high resolution time. (welting)
  . Fixed bug #48016 (stdClass::__setState is not defined although var_export()
    uses it). (Andrea)
  . Fixed bug #76136 (stream_socket_get_name should enclose IPv6 in brackets).
    (seliver)
  . Fixed bug #76688 (Disallow excessive parameters after options array).
    (pmmaga)
  . Fixed bug #76713 (Segmentation fault caused by property corruption).
    (Laruence)
  . Fixed bug #76755 (setcookie does not accept "double" type for expire time).
    (Laruence)
  . Fixed bug #76674 (improve array_* failure messages exposing what was passed
    instead of an array). (carusogabriel)
  . Fixed bug #76803 (ftruncate changes file pointer). (Anatol)
  . Fixed bug #76818 (Memory corruption and segfault). (Remi)
  . Fixed bug #77081 (ftruncate() changes seek pointer in c mode). (cmb, Anatol)

- Testing:
  . Implemented FR #62055 (Make run-tests.php support --CGI-- sections). (cmb)

- Tidy:
  . Support using tidyp instead of tidy. (devnexen)
  . Fixed bug #74707 (Tidy has incorrect ReflectionFunction param counts for
    functions taking tidy). (Gabriel Caruso)
  . Fixed arginfo for tidy::__construct(). (Tyson Andre)

- Tokenizer:
  . Fixed bug #76437 (token_get_all with TOKEN_PARSE flag fails to recognise
    close tag). (Laruence)
  . Fixed bug #75218 (Change remaining uncatchable fatal errors for parsing
    into ParseError). (Nikita)
  . Fixed bug #76538 (token_get_all with TOKEN_PARSE flag fails to recognise
    close tag with newline). (Nikita)
  . Fixed bug #76991 (Incorrect tokenization of multiple invalid flexible
    heredoc strings). (Nikita)

- XML:
  . Fixed bug #71592 (External entity processing never fails). (cmb)

- Zlib:
  . Added zlib/level context option for compress.zlib wrapper. (Sara)

08 Nov 2018, PHP 7.2.12

- Core:
  . Fixed bug #76846 (Segfault in shutdown function after memory limit error).
    (Nikita)
  . Fixed bug #76946 (Cyclic reference in generator not detected). (Nikita)
  . Fixed bug #77035 (The phpize and ./configure create redundant .deps file).
    (Peter Kokot)
  . Fixed bug #77041 (buildconf should output error messages to stderr)
    (Mizunashi Mana)

- Date:
  . Upgraded timelib to 2017.08. (Derick)
  . Fixed bug #75851 (Year component overflow with date formats "c", "o", "r"
    and "y"). (Adam Saponara)
  . Fixed bug #77007 (fractions in `diff()` are not correctly normalized).
    (Derick)

- FCGI:
  . Fixed #76948 (Failed shutdown/reboot or end session in Windows). (Anatol)
  . Fixed bug #76954 (apache_response_headers removes last character from header
    name). (stodorovic)

- FTP:
  . Fixed bug #76972 (Data truncation due to forceful ssl socket shutdown).
    (Manuel Mausz)

- intl:
  . Fixed bug #76942 (U_ARGUMENT_TYPE_MISMATCH). (anthrax at unixuser dot org)

- Reflection:
  . Fixed bug #76936 (Objects cannot access their private attributes while
    handling reflection errors). (Nikita)
  . Fixed bug #66430 (ReflectionFunction::invoke does not invoke closure with
    object scope). (Nikita)

- Sodium:
  . Some base64 outputs were truncated; this is not the case any more.
    (jedisct1)
  . block sizes >= 256 bytes are now supposed by sodium_pad() even
    when an old version of libsodium has been installed. (jedisct1)
  . Fixed bug #77008 (sodium_pad() could read (but not return nor write)
    uninitialized memory when trying to pad an empty input). (jedisct1)

- Standard:
  . Fixed bug #76965 (INI_SCANNER_RAW doesn't strip trailing whitespace).
    (Pierrick)

- Tidy:
  . Fixed bug #77027 (tidy::getOptDoc() not available on Windows). (cmb)

- XML:
  . Fixed bug #30875 (xml_parse_into_struct() does not resolve entities). (cmb)
  . Add support for getting SKIP_TAGSTART and SKIP_WHITE options. (cmb)

- XMLRPC:
  . Fixed bug #75282 (xmlrpc_encode_request() crashes). (cmb)

11 Oct 2018, PHP 7.2.11

- Core:
  . Fixed bug #76800 (foreach inconsistent if array modified during loop).
    (Dmitry)
  . Fixed bug #76901 (method_exists on SPL iterator passthrough method corrupts
    memory). (Nikita)

- CURL:
  . Fixed bug #76480 (Use curl_multi_wait() so that timeouts are respected).
    (Pierrick)

- iconv:
  . Fixed bug #66828 (iconv_mime_encode Q-encoding longer than it should be).
    (cmb)

- Opcache:
  . Fixed bug #76832 (ZendOPcache.MemoryBase periodically deleted by the OS).
    (Anatol)
  . Fixed bug #76796 (Compile-time evaluation of disabled function in opcache
    causes segfault). (Nikita)

- POSIX:
  . Fixed bug #75696 (posix_getgrnam fails to print details of group). (cmb)

- Reflection:
  . Fixed bug #74454 (Wrong exception being thrown when using ReflectionMethod).
    (cmb)

- Standard:
  . Fixed bug #73457 (Wrong error message when fopen FTP wrapped fails to open
    data connection). (Ville Hukkamäki)
  . Fixed bug #74764 (Bindto IPv6 works with file_get_contents but fails with
    stream_socket_client). (Ville Hukkamäki)
  . Fixed bug #75533 (array_reduce is slow when $carry is large array).
    (Manabu Matsui)

- XMLRPC:
  . Fixed bug #76886 (Can't build xmlrpc with expat). (Thomas Petazzoni, cmb)

- Zlib:
  . Fixed bug #75273 (php_zlib_inflate_filter() may not update bytes_consumed).
    (Martin Burke, cmb)

13 Sep 2018, PHP 7.2.10

- Core:
  . Fixed bug #76754 (parent private constant in extends class memory leak).
    (Laruence)
  . Fixed bug #72443 (Generate enabled extension). (petk)
  . Fixed bug #75797 (Memory leak when using class_alias() in non-debug mode).
    (Massimiliano Braglia)

- Apache2:
  . Fixed bug #76582 (Apache bucket brigade sometimes becomes invalid). (stas)

- Bz2:
  . Fixed arginfo for bzcompress. (Tyson Andre)

- gettext:
  . Fixed bug #76517 (incorrect restoring of LDFLAGS). (sji)

- iconv:
  . Fixed bug #68180 (iconv_mime_decode can return extra characters in a
    header). (cmb)
  . Fixed bug #63839 (iconv_mime_decode_headers function is skipping headers).
    (cmb)
  . Fixed bug #60494 (iconv_mime_decode does ignore special characters). (cmb)
  . Fixed bug #55146 (iconv_mime_decode_headers() skips some headers). (cmb)

- intl:
  . Fixed bug #74484 (MessageFormatter::formatMessage memory corruption with
    11+ named placeholders). (Anatol)

- libxml:
  . Fixed bug #76777 ("public id" parameter of libxml_set_external_entity_loader
    callback undefined). (Ville Hukkamäki)

- mbstring:
  . Fixed bug #76704 (mb_detect_order return value varies based on argument
    type). (cmb)

- Opcache:
  . Fixed bug #76747 (Opcache treats path containing "test.pharma.tld" as a phar
    file). (Laruence)

- OpenSSL:
  . Fixed bug #76705 (unusable ssl => peer_fingerprint in
    stream_context_create()). (Jakub Zelenka)

- phpdbg:
  . Fixed bug #76595 (phpdbg man page contains outdated information).
    (Kevin Abel)

- SPL:
  . Fixed bug #68825 (Exception in DirectoryIterator::getLinkTarget()). (cmb)
  . Fixed bug #68175 (RegexIterator pregFlags are NULL instead of 0). (Tim
    Siebels)

- Standard:
  . Fixed bug #76778 (array_reduce leaks memory if callback throws exception).
    (cmb)

- zlib:
  . Fixed bug #65988 (Zlib version check fails when an include/zlib/ style dir
    is passed to the --with-zlib configure option). (Jay Bonci)
  . Fixed bug #76709 (Minimal required zlib library is 1.2.0.4). (petk)

16 Aug 2018, PHP 7.2.9

- Calendar:
  . Fixed bug #52974 (jewish.c: compile error under Windows with GBK charset).
    (cmb)

- Filter:
  . Fixed bug #76366 (References in sub-array for filtering breaks the filter).
    (ZiHang Gao)

- PDO_Firebird:
  . Fixed bug #76488 (Memory leak when fetching a BLOB field). (Simonov Denis)

- PDO_PgSQL:
  . Fixed bug #75402 (Possible Memory Leak using PDO::CURSOR_SCROLL option).
    (Anatol)

- SQLite3:
  . Fixed #76665 (SQLite3Stmt::bindValue() with SQLITE3_FLOAT doesn't juggle).
    (cmb)

- Standard:
  . Fixed bug #73817 (Incorrect entries in get_html_translation_table). (cmb)
  . Fixed bug #68553 (array_column: null values in $index_key become incrementing
    keys in result). (Laruence)
  . Fixed bug #76643 (Segmentation fault when using `output_add_rewrite_var`).
    (cmb)

- Zip:
  . Fixed bug #76524 (ZipArchive memory leak (OVERWRITE flag and empty archive)).
    (Timur Ibragimov)

19 Jul 2018, PHP 7.2.8

- Core:
  . Fixed bug #76534 (PHP hangs on 'illegal string offset on string references
    with an error handler). (Laruence)
  . Fixed bug #76520 (Object creation leaks memory when executed over HTTP).
    (Nikita)
  . Fixed bug #76502 (Chain of mixed exceptions and errors does not serialize
    properly). (Nikita)

- Date:
  . Fixed bug #76462 (Undefined property: DateInterval::$f). (Anatol)

- EXIF:
  . Fixed bug #76409 (heap use after free in _php_stream_free). (cmb)
  . Fixed bug #76423 (Int Overflow lead to Heap OverFlow in
    exif_thumbnail_extract of exif.c). (Stas)
  . Fixed bug #76557 (heap-buffer-overflow (READ of size 48) while reading exif
    data). (Stas)

- FPM:
  . Fixed bug #73342 (Vulnerability in php-fpm by changing stdin to
    non-blocking). (Nikita)

- GMP:
  . Fixed bug #74670 (Integer Underflow when unserializing GMP and possible
    other classes). (Nikita)

- intl:
  . Fixed bug #76556 (get_debug_info handler for BreakIterator shows wrong
    type). (cmb)

- mbstring:
  . Fixed bug #76532 (Integer overflow and excessive memory usage
    in mb_strimwidth). (MarcusSchwarz)

- Opcache:
  . Fixed bug #76477 (Opcache causes empty return value).
    (Nikita, Laruence)

- PGSQL:
  . Fixed bug #76548 (pg_fetch_result did not fetch the next row). (Anatol)

- phpdbg:
  . Fix arginfo wrt. optional/required parameters. (cmb)

- Reflection:
  . Fixed bug #76536 (PHP crashes with core dump when throwing exception in
    error handler). (Laruence)
  . Fixed bug #75231 (ReflectionProperty#getValue() incorrectly works with
    inherited classes). (Nikita)

- Standard:
  . Fixed bug #76505 (array_merge_recursive() is duplicating sub-array keys).
    (Laruence)
  . Fixed bug #71848 (getimagesize with $imageinfo returns false). (cmb)

- Win32:
  . Fixed bug #76459 (windows linkinfo lacks openbasedir check). (Anatol)

- ZIP:
  . Fixed bug #76461 (OPSYS_Z_CPM defined instead of OPSYS_CPM).
    (Dennis Birkholz, Remi)

07 Jun 2018, PHP 7.2.7

- Core:
  . Fixed bug #76337 (segfault when opcache enabled + extension use
    zend_register_class_alias). (xKhorasan)

- CLI Server:
  . Fixed bug #76333 (PHP built-in server does not find files if root path
    contains special characters). (Anatol)

- OpenSSL:
  . Fixed bug #76296 (openssl_pkey_get_public does not respect open_basedir).
    (Erik Lax, Jakub Zelenka)
  . Fixed bug #76174 (openssl extension fails to build with LibreSSL 2.7).
    (Jakub Zelenka)

- SPL:
  . Fixed bug #76367 (NoRewindIterator segfault 11). (Laruence)

- Standard:
  . Fixed bug #76410 (SIGV in zend_mm_alloc_small). (Laruence)
  . Fixed bug #76335 ("link(): Bad file descriptor" with non-ASCII path).
    (Anatol)

24 May 2018, PHP 7.2.6

- EXIF:
  . Fixed bug #76164 (exif_read_data zend_mm_heap corrupted). (cmb)

- FPM:
  . Fixed bug #76075 --with-fpm-acl wrongly tries to find libacl on FreeBSD.
    (mgorny)

- intl:
  . Fixed bug #74385 (Locale::parseLocale() broken with some arguments).
    (Anatol)

- Opcache:
  . Fixed bug #76205 (PHP-FPM sporadic crash when running Infinitewp). (Dmitry)
  . Fixed bug #76275 (Assertion failure in file cache when unserializing empty
    try_catch_array). (Nikita)
  . Fixed bug #76281 (Opcache causes incorrect "undefined variable" errors).
    (Nikita)

- Reflection:
  . Fixed arginfo of array_replace(_recursive) and array_merge(_recursive).
    (carusogabriel)

- Session:
  . Fixed bug #74892 (Url Rewriting (trans_sid) not working on urls that start
    with "#"). (Andrew Nester)

26 Apr 2018, PHP 7.2.5

- Core:
  . Fixed bug #75722 (Convert valgrind detection to configure option).
    (Michael Heimpold)

- Date:
  . Fixed bug #76131 (mismatch arginfo for date_create). (carusogabriel)

- Exif:
  . Fixed bug #76130 (Heap Buffer Overflow (READ: 1786) in exif_iif_add_value).
    (Stas)

- FPM:
  . Fixed bug #68440 (ERROR: failed to reload: execvp() failed: Argument list
    too long). (Jacob Hipps)
  . Fixed incorrect write to getenv result in FPM reload. (Jakub Zelenka)

- GD:
  . Fixed bug #52070 (imagedashedline() - dashed line sometimes is not visible).
    (cmb)

- iconv:
  . Fixed bug #76249 (stream filter convert.iconv leads to infinite loop on
    invalid sequence). (Stas)

- intl:
  . Fixed bug #76153 (Intl compilation fails with icu4c 61.1). (Anatol)

- ldap:
  . Fixed bug #76248 (Malicious LDAP-Server Response causes Crash). (Stas)

- mbstring:
  . Fixed bug #75944 (Wrong cp1251 detection). (dmk001)
  . Fixed bug #76113 (mbstring does not build with Oniguruma 6.8.1).
    (chrullrich, cmb)

- ODBC:
  . Fixed bug #76088 (ODBC functions are not available by default on Windows).
    (cmb)

- Opcache:
  . Fixed bug #76094 (Access violation when using opcache). (Laruence)

- Phar:
  . Fixed bug #76129 (fix for CVE-2018-5712 may not be complete). (Stas)

- phpdbg:
  . Fixed bug #76143 (Memory corruption: arbitrary NUL overwrite). (Laruence)

- SPL:
  . Fixed bug #76131 (mismatch arginfo for splarray constructor).
    (carusogabriel)

- standard:
  . Fixed bug #74139 (mail.add_x_header default inconsistent with docs). (cmb)
  . Fixed bug #75996 (incorrect url in header for mt_rand). (tatarbj)

29 Mar 2018, PHP 7.2.4

- Core:
  . Fixed bug #76025 (Segfault while throwing exception in error_handler).
    (Dmitry, Laruence)
  . Fixed bug #76044 ('date: illegal option -- -' in ./configure on FreeBSD).
    (Anatol)

- FPM:
  . Fixed bug #75605 (Dumpable FPM child processes allow bypassing opcache
    access controls). (Jakub Zelenka)

- FTP:
  . Fixed ftp_pasv arginfo. (carusogabriel)

-GD:
  . Fixed bug #73957 (signed integer conversion in imagescale()). (cmb)
  . Fixed bug #76041 (null pointer access crashed php). (cmb)
  . Fixed imagesetinterpolation arginfo. (Gabriel Caruso)

- iconv:
  . Fixed bug #75867 (Freeing uninitialized pointer). (Philip Prindeville)

- Mbstring:
  . Fixed bug #62545 (wrong unicode mapping in some charsets). (cmb)

- Opcache:
  . Fixed bug #75969 (Assertion failure in live range DCE due to block pass
    misoptimization). (Nikita)

- OpenSSL:
  . Fixed openssl_* arginfos. (carusogabriel)

- PCNTL:
  . Fixed bug #75873 (pcntl_wexitstatus returns incorrect on Big_Endian platform
    (s390x)). (Sam Ding)

- Phar:
  . Fixed bug #76085 (Segmentation fault in buildFromIterator when directory
    name contains a \n). (Laruence)

- Standard:
  . Fixed bug #75961 (Strange references behavior). (Laruence)
  . Fixed some arginfos. (carusogabriel)
  . Fixed bug #76068 (parse_ini_string fails to parse "[foo]\nbar=1|>baz" with
    segfault). (Anatol)

01 Mar 2018, PHP 7.2.3

- Core:
  . Fixed bug #75864 ("stream_isatty" returns wrong value on s390x). (Sam Ding)

- Apache2Handler:
  . Fixed bug #75882 (a simple way for segfaults in threadsafe php just with
    configuration). (Anatol)

- Date:
  . Fixed bug #75857 (Timezone gets truncated when formatted). (carusogabriel)
  . Fixed bug #75928 (Argument 2 for `DateTimeZone::listIdentifiers()` should
    accept `null`). (Pedro Lacerda)
  . Fixed bug #68406 (calling var_dump on a DateTimeZone object modifies it).
    (jhdxr)

- LDAP:
  . Fixed bug #49876 (Fix LDAP path lookup on 64-bit distros). (dzuelke)

- libxml2:
  . Fixed bug #75871 (use pkg-config where available). (pmmaga)

- PGSQL:
  . Fixed bug #75838 (Memory leak in pg_escape_bytea()). (ard_1 at mail dot ru)

- Phar:
  . Fixed bug #54289 (Phar::extractTo() does not accept specific directories to
    be extracted). (bishop)
  . Fixed bug #65414 (deal with leading slash while adding files correctly).
    (bishopb)
  . Fixed bug #65414 (deal with leading slash when adding files correctly).
    (bishopb)

- ODBC:
  . Fixed bug #73725 (Unable to retrieve value of varchar(max) type). (Anatol)

- Opcache:
  . Fixed bug #75729 (opcache segfault when installing Bitrix). (Nikita)
  . Fixed bug #75893 (file_get_contents $http_response_header variable bugged
    with opcache). (Nikita)
  . Fixed bug #75938 (Modulus value not stored in variable). (Nikita)

- SPL:
  . Fixed bug #74519 (strange behavior of AppendIterator). (jhdxr)

- Standard:
  . Fixed bug #75916 (DNS_CAA record results contain garbage). (Mike,
    Philip Sharp)
  . Fixed bug #75981 (Prevent reading beyond buffer start in http wrapper).
    (Stas)

01 Feb 2018, PHP 7.2.2

- Core:
  . Fixed bug #75742 (potential memleak in internal classes's static members).
    (Laruence)
  . Fixed bug #75679 (Path 260 character problem). (Anatol)
  . Fixed bug #75614 (Some non-portable == in shell scripts). (jdolecek)
  . Fixed bug #75786 (segfault when using spread operator on generator passed
    by reference). (Nikita)
  . Fixed bug #75799 (arg of get_defined_functions is optional). (carusogabriel)
  . Fixed bug #75396 (Exit inside generator finally results in fatal error).
    (Nikita)

- FCGI:
  . Fixed bug #75794 (getenv() crashes on Windows 7.2.1 when second parameter is
    false). (Anatol)

- IMAP:
  . Fixed bug #75774 (imap_append HeapCorruction). (Anatol)

- Opcache:
  . Fixed bug #75720 (File cache not populated after SHM runs full). (Dmitry)
  . Fixed bug #75687 (var 8 (TMP) has array key type but not value type).
    (Nikita, Laruence)
  . Fixed bug #75698 (Using @ crashes php7.2-fpm). (Nikita)
  . Fixed bug #75579 (Interned strings buffer overflow may cause crash).
    (Dmitry)

- PDO:
  . Fixed bug #75616 (PDO extension doesn't allow to be built shared on Darwin).
    (jdolecek)

- PDO MySQL:
  . Fixed bug #75615 (PDO Mysql module can't be built as module). (jdolecek)

- PGSQL:
  . Fixed bug #75671 (pg_version() crashes when called on a connection to
    cockroach). (magicaltux at gmail dot com)

- Readline:
  . Fixed bug #75775 (readline_read_history segfaults with empty file).
    (Anatol)

- SAPI:
  . Fixed bug #75735 ([embed SAPI] Segmentation fault in
    sapi_register_post_entry). (Laruence)

- SOAP:
  . Fixed bug #70469 (SoapClient generates E_ERROR even if exceptions=1 is
    used). (Anton Artamonov)
  . Fixed bug #75502 (Segmentation fault in zend_string_release). (Nikita)

- SPL:
  . Fixed bug #75717 (RecursiveArrayIterator does not traverse arrays by
    reference). (Nikita)
  . Fixed bug #75242 (RecursiveArrayIterator doesn't have constants from parent
    class). (Nikita)
  . Fixed bug #73209 (RecursiveArrayIterator does not iterate object
    properties). (Nikita)

- Standard:
   . Fixed bug #75781 (substr_count incorrect result). (Laruence)
   . Fixed bug #75653 (array_values don't work on empty array). (Nikita)

- Zip:
  . Display headers (buildtime) and library (runtime) versions in phpinfo
    (with libzip >= 1.3.1). (Remi)

04 Jan 2018, PHP 7.2.1

- Core:
  . Fixed bug #75573 (Segmentation fault in 7.1.12 and 7.0.26). (Laruence)
  . Fixed bug #75384 (PHP seems incompatible with OneDrive files on demand).
    (Anatol)
  . Fixed bug #75525 (Access Violation in vcruntime140.dll). (Anatol)
  . Fixed bug #74862 (Unable to clone instance when private __clone defined).
    (Daniel Ciochiu)
  . Fixed bug #75074 (php-process crash when is_file() is used with strings
    longer 260 chars). (Anatol)
  . Fixed bug #69727 (Remove timestamps from build to make it reproducible).
    (jelle van der Waa)

- CLI server:
  . Fixed bug #73830 (Directory does not exist). (Anatol)

- FPM:
  . Fixed bug #64938 (libxml_disable_entity_loader setting is shared between
    requests). (Remi)

- GD:
  . Fixed bug #75571 (Potential infinite loop in gdImageCreateFromGifCtx).
    (Christoph)

- Opcache:
  . Fixed bug #75608 ("Narrowing occurred during type inference" error).
    (Laruence, Dmitry)
  . Fixed bug #75579 (Interned strings buffer overflow may cause crash).
    (Dmitry)
  . Fixed bug #75570 ("Narrowing occurred during type inference" error).
    (Dmitry)
  . Fixed bug #75681 (Warning: Narrowing occurred during type inference,
    specific case). (Nikita)
  . Fixed bug #75556 (Invalid opcode 138/1/1). (Laruence)

- PCRE:
  . Fixed bug #74183 (preg_last_error not returning error code after error).
    (Andrew Nester)

- Phar:
  . Fixed bug #74782 (remove file name from output to avoid XSS). (stas)

- Standard:
  . Fixed bug #75511 (fread not free unused buffer). (Laruence)
  . Fixed bug #75514 (mt_rand returns value outside [$min,$max]+ on 32-bit)
    (Remi)
  . Fixed bug #75535 (Inappropriately parsing HTTP response leads to PHP
    segment fault). (Nikita)
  . Fixed bug #75409 (accept EFAULT in addition to ENOSYS as indicator
    that getrandom() is missing). (sarciszewski)
  . Fixed bug #73124 (php_ini_scanned_files() not reporting correctly).
    (John Stevenson)
  . Fixed bug #75574 (putenv does not work properly if parameter contains
    non-ASCII unicode character). (Anatol)

- Zip:
  . Fixed bug #75540 (Segfault with libzip 1.3.1). (Remi)

30 Nov 2017, PHP 7.2.0

- BCMath:
  . Fixed bug #46564 (bcmod truncates fractionals). (liborm85)

- CLI:
  . Fixed bug #74849 (Process is started as interactive shell in PhpStorm).
    (Anatol)
  . Fixed bug #74979 (Interactive shell opening instead of script execution
    with -f flag). (Anatol)

- CLI server:
  . Fixed bug #60471 (Random "Invalid request (unexpected EOF)" using a router
    script). (SammyK)

- Core:
  . Added ZEND_COUNT, ZEND_GET_CLASS, ZEND_GET_CALLED_CLASS, ZEND_GET_TYPE,
    ZEND_FUNC_NUM_ARGS, ZEND_FUNC_GET_ARGS instructions, to implement
    corresponding builtin functions. (Dmitry)
  . "Countable" interface is moved from SPL to Core. (Dmitry)
  . Added ZEND_IN_ARRAY instruction, implementing optimized in_array() builtin
    function, through hash lookup in flipped array. (Dmitry)
  . Removed IS_TYPE_IMMUTABLE (it's the same as COPYABLE & !REFCOUNTED). (Dmitry)
  . Removed the sql.safe_mode directive. (Kalle)
  . Removed support for Netware. (Kalle)
  . Renamed ReflectionClass::isIterateable() to ReflectionClass::isIterable()
    (alias original name for BC). (Sara)
  . Fixed bug #54535 (WSA cleanup executes before MSHUTDOWN). (Kalle)
  . Implemented FR #69791 (Disallow mail header injections by extra headers)
    (Yasuo)
  . Implemented FR #49806 (proc_nice() for Windows). (Kalle)
  . Fix pthreads detection when cross-compiling (ffontaine)
  . Fixed memory leaks caused by exceptions thrown from destructors. (Bob,
    Dmitry).
  . Fixed bug #73215 (uniqid() should use better random source). (Yasuo)
  . Implemented FR #72768 (Add ENABLE_VIRTUAL_TERMINAL_PROCESSING flag for
    php.exe). (Michele Locati)
  . Implemented "Convert numeric keys in object/array casts" RFC, fixes
    bugs #53838, #61655, #66173, #70925, #72254, etc. (Andrea)
  . Implemented "Deprecate and Remove Bareword (Unquoted) Strings" RFC.
    (Rowan Collins)
  . Raised minimum supported Windows versions to Windows 7/Server 2008 R2.
    (Anatol)
  . Implemented minor optimization in array_keys/array_values(). (Sara)
  . Added PHP_OS_FAMILY constant to determine on which OS we are. (Jan Altensen)
  . Fixed bug #73987 (Method compatibility check looks to original
    definition and not parent). (pmmaga)
  . Fixed bug #73991 (JSON_OBJECT_AS_ARRAY not respected). (Sara)
  . Fixed bug #74053 (Corrupted class entries on shutdown when a destructor
    spawns another object). (jim at commercebyte dot com)
  . Fixed bug #73971 (Filename got limited to MAX_PATH on Win32 when scan
    directory). (Anatol)
  . Fixed bug #72359, bug #72451, bug #73706, bug #71115 and others related
    to interned strings handling in TS builds. (Anatol, Dmitry)
  . Implemented "Trailing Commas In List Syntax" RFC for group use lists only.
    (Sammy Kaye Powers)
  . Fixed bug #74269 (It's possible to override trait property with different
    loosely-equal value). (pmmaga)
  . Fixed bug #61970 (Restraining __construct() access level in subclass gives
    a fatal error). (pmmaga)
  . Fixed bug #63384 (Cannot override an abstract method with an abstract
    method). (pmmaga, wes)
  . Fixed bug #74607 (Traits enforce different inheritance rules). (pmmaga)
  . Fixed misparsing of abstract unix domain socket names. (Sara)
  . Change PHP_OS_FAMILY value from "OSX" to "Darwin". (Sebastian, Kalle)
  . Allow loading PHP/Zend extensions by name in ini files (extension=<name>).
    (francois at tekwire dot net)
  . Added object type annotation. (brzuchal)
  . Fixed bug #74815 (crash with a combination of INI entries at startup).
    (Anatol)
  . Fixed bug #74836 (isset on zero-prefixed numeric indexes in array broken).
    (Dmitry)
  . Added new VM instuctions ISSET_ISEMPTY_CV and UNSET_CV. Previously they
    were implemented as ISSET_ISEMPTY_VAR and UNSET_VAR variants with
    ZEND_QUICK_SET flag. (Nikita, Dmitry)
  . Fixed bug #49649 (unserialize() doesn't handle changes in property
    visibility). (pmmaga)
  . Fixed #74866 (extension_dir = "./ext" now use current directory for base).
    (Francois Laupretre)
  . Implemented FR #74963 (Improved error message on fetching property of
    non-object). (Laruence)
  . Fixed Bug #75142 (buildcheck.sh check for autoconf version needs to be updated
    for v2.64). (zizzy at zizzy dot net, Remi)
  . Fixed bug #74878 (Data race in ZTS builds). (Nikita, Dmitry)
  . Fixed bug #75515 ("stream_copy_to_stream" doesn't stream anymore). (Sara)

- cURL:
  . Fixed bug #75093 (OpenSSL support not detected). (Remi)
  . Better fix for #74125 (use pkg-config instead of curl-config). (Remi)

- Date:
  . Fixed bug #55407 (Impossible to prototype DateTime::createFromFormat).
    (kelunik)
  . Implemented FR #71520 (Adding the DateTime constants to the
    DateTimeInterface interface). (Majkl578)
  . Fixed bug #75149 (redefinition of typedefs ttinfo and t1info). (Remi)
  . Fixed bug #75222 (DateInterval microseconds property always 0). (jhdxr)

- Dba:
  . Fixed bug #72885 (flatfile: dba_fetch() fails to read replaced entry).
    (Anatol)

- DOM:
  . Implement #74837 (Implement Countable for DomNodeList and DOMNamedNodeMap).
    (Andreas Treichel)

- EXIF:
  . Added support for vendor specific tags for the following formats:
    Samsung, DJI, Panasonic, Sony, Pentax, Minolta, Sigma/Foveon, AGFA,
	Kyocera, Ricoh & Epson. (Kalle)
  . Fixed bug #72682 (exif_read_data() fails to read all data for some
    images). (Kalle)
  . Fixed bug #71534 (Type confusion in exif_read_data() leading to heap
    overflow in debug mode). (hlt99 at blinkenshell dot org, Kalle)
  . Fixed bug #68547 (Exif Header component value check error).
    (sjh21a at gmail dot com, Kalle)
  . Fixed bug #66443 (Corrupt EXIF header: maximum directory nesting level
    reached for some cameras). (Kalle)
  . Fixed Redhat bug #1362571 (PHP not returning full results for
    exif_read_data function). (Kalle)
  . Implemented #65187 (exif_read_data/thumbnail: add support for stream
    resource). (Kalle)
  . Deprecated the read_exif_data() alias. (Kalle)
  . Fixed bug #74428 (exif_read_data(): "Illegal IFD size" warning occurs with
    correct exif format). (bradpiccho at gmail dot com, Kalle)
  . Fixed bug #72819 (EXIF thumbnails not read anymore). (Kalle)
  . Fixed bug #62523 (php crashes with segfault when exif_read_data called).
    (Kalle)
  . Fixed bug #50660 (exif_read_data(): Illegal IFD offset (works fine with
    other exif readers). (skinny dot bravo at gmail dot com, Kalle)

- Fileinfo:
  . Upgrade bundled libmagic to 5.31. (Anatol)

- FPM:
  . Configuration to limit fpm slow log trace callers. (Sannis)
  . Fixed bug #75212 (php_value acts like php_admin_value). (Remi)

- FTP:
  . Implement MLSD for structured listing of directories. (blar)
  . Added ftp_append() function. (blar)

- GD:
  . Implemented imageresolution as getter and setter (Christoph)
  . Fixed bug #74744 (gd.h: stdarg.h include missing for va_list use in
    gdErrorMethod). (rainer dot jung at kippdata dot de, cmb)
  . Fixed bug #75111 (Memory disclosure or DoS via crafted .bmp image). (cmb)

- GMP:
  . Fixed bug #70896 (gmp_fact() silently ignores non-integer input). (Sara)

- Hash:
  . Changed HashContext from resource to object. (Rouven Weßling, Sara)
  . Disallowed usage of non-cryptographic hash functions with HMAC and PBKDF2.
    (Andrey Andreev, Nikita)
  . Fixed Bug #75284 (sha3 is not supported on bigendian machine). (Remi)

- IMAP:
  . Fixed bug #72324 (imap_mailboxmsginfo() return wrong size).
    (ronaldpoon at udomain dot com dot hk, Kalle)

- Intl:
  . Fixed bug #63790 (test using Spoofchecker which may be unavailable). (Sara)
  . Fixed bug #75378 ([REGRESSION] IntlDateFormatter::parse() does not change
    $position argument). (Laruence)

- JSON:
  . Add JSON_INVALID_UTF8_IGNORE and JSON_INVALID_UTF8_SUBSTITUTE options for
    json_encode and json_decode to ignore or replace invalid UTF-8 byte
    sequences - it addresses request #65082. (Jakub Zelenka)
  . Fixed bug #75185 (Buffer overflow in json_decode() with
    JSON_INVALID_UTF8_IGNORE or JSON_INVALID). (Jakub Zelenka)
  . Fixed bug #68567 (JSON_PARTIAL_OUTPUT_ON_ERROR can result in JSON with null
    key). (Jakub Zelenka)

- LDAP:
  . Implemented FR #69445 (Support for LDAP EXOP operations)
  . Fixed support for LDAP_OPT_SERVER_CONTROLS and LDAP_OPT_CLIENT_CONTROLS in ldap_get_option
  . Fixed passing an empty array to ldap_set_option for client or server controls.

- Mbstring:
  . Implemented request #66024 (mb_chr() and mb_ord()). (Masakielastic, Yasuo)
  . Implemented request #65081 (mb_scrub()). (Masakielastic, Yasuo)
  . Implemented request #69086 (enhancement for mb_convert_encoding() that
    handles multibyte replacement char nicely). (Masakielastic, Yasuo)
  . Added array input support to mb_convert_encoding(). (Yasuo)
  . Added array input support to mb_check_encoding(). (Yasuo)
  . Fixed bug #69079 (enhancement for mb_substitute_character). (masakielastic)
  . Update to oniguruma version 6.3.0. (Remi)
  . Fixed bug #69267 (mb_strtolower fails on titlecase characters). (Nikita)

- Mcrypt:
  . The deprecated mcrypt extension has been moved to PECL. (leigh)

- Opcache:
  . Added global optimisation passes based on data flow analysis using Single
    Static Assignment (SSA) form: Sparse Conditional Constant Propagation (SCCP),
    Dead Code Elimination (DCE), and removal of unused local variables
    (Nikita, Dmitry)
  . Fixed incorect constant conditional jump elimination. (Dmitry)
  . Fixed bug #75230 (Invalid opcode 49/1/8 using opcache). (Laruence)
  . Fixed bug (assertion fails with extended info generated). (Laruence)
  . Fixed bug (Phi sources removel). (Laruence)
  . Fixed bug #75370 (Webserver hangs on valid PHP text). (Laruence)
  . Fixed bug #75357 (segfault loading WordPress wp-admin). (Laruence)

- OpenSSL:
  . Use TLS_ANY for default ssl:// and tls:// negotiation. (kelunik)
  . Fix leak in openssl_spki_new(). (jelle at vdwaa dot nl)
  . Added openssl_pkcs7_read() and pk7 parameter to openssl_pkcs7_verify().
    (jelle at vdwaa dot nl)
  . Add ssl security_level stream option to support OpenSSL security levels.
    (Jakub Zelenka).
  . Allow setting SNI cert and private key in separate files. (Jakub Zelenka)
  . Fixed bug #74903 (openssl_pkcs7_encrypt() uses different EOL than before).
    (Anatol)
  . Automatically load OpenSSL configuration file. (Jakub Zelenka)

- PCRE:
  . Added support for PCRE JIT fast path API. (dmitry)
  . Fixed bug #61780 (Inconsistent PCRE captures in match results). (cmb)
  . Fixed bug #74873 (Minor BC break: PCRE_JIT changes output of preg_match()).
    (Dmitry)
  . Fixed bug #75089 (preg_grep() is not reporting PREG_BAD_UTF8_ERROR after
    first input string). (Dmitry)
  . Fixed bug #75223 (PCRE JIT broken in 7.2). (Dmitry)
  . Fixed bug #75285 (Broken build when system libpcre don't have jit support).
    (Remi)

- phar:
  . Fixed bug #74196 (phar does not correctly handle names containing dots).
    (mhagstrand)

- PDO:
  . Add "Sent SQL" to debug dump for emulated prepares. (Adam Baratz)
  . Add parameter types for national character set strings. (Adam Baratz)

- PDO_DBlib:
  . Fixed bug #73234 (Emulated statements let value dictate parameter type).
    (Adam Baratz)
  . Fixed bug #73396 (bigint columns are returned as strings). (Adam Baratz)
  . Expose DB-Library version as \PDO::DBLIB_ATTR_VERSION attribute on \PDO
    instance. (Adam Baratz)
  . Add test coverage for bug #72969. (Jeff Farr)

- PDO_OCI:
  . Fixed Bug #74537 (Align --with-pdo-oci configure option with --with-oci8 syntax).
    (Tianfang Yang)

- PDO_Sqlite
  . Switch to sqlite3_prepare_v2() and sqlite3_close_v2() functions (rasmus)

- PHPDBG
  . Added extended_value to opcode dump output. (Sara)

- Session:
  . Fixed bug #73461 (Prohibit session save handler recursion). (Yasuo)
  . PR #2233 Removed register_globals related code and "!" can be used as $_SESSION key name. (Yasuo)
  . Improved bug #73100 fix. 'user' save handler can only be set by session_set_save_handler()
  . Fixed bug #74514 (5 session functions incorrectly warn when calling in
    read-only/getter mode). (Yasuo)
  . Fixed bug #74936 (session_cache_expire/cache_limiter/save_path() trigger a
    warning in read mode). (morozov)
  . Fixed bug #74941 (session fails to start after having headers sent).
    (morozov)

- Sodium:
  . New cryptographic extension
  . Added missing bindings for libsodium > 1.0.13. (Frank)

- SPL:
  . Fixed bug #71412 (Incorrect arginfo for ArrayIterator::__construct).
    (tysonandre775 at hotmail dot com)
  . Added spl_object_id(). (Tyson Andre)

- SQLite3:
  . Implement writing to blobs. (bohwaz at github dot com)
  . Update to Sqlite 3.20.1. (cmb)

- Standard:
  . Fixed bug #69442 (closing of fd incorrect when PTS enabled). (jaytaph)
  . Fixed bug #74300 (unserialize accepts two plus/minus signs for float number exponent part).
    (xKerman)
  . Compatibility with libargon2 versions 20161029 and 20160821.
    (charlesportwoodii at erianna dot com)
  . Fixed Bug #74737 (mysqli_get_client_info reflection info).
    (mhagstrand at gmail dot com)
  . Add support for extension name as argument to dl().
    (francois at tekwire dot net)
  . Fixed bug #74851 (uniqid() without more_entropy performs badly).
    (Emmanuel Dreyfus)
  . Fixed bug #74103 (heap-use-after-free when unserializing invalid array
    size). (Nikita)
  . Fixed bug #75054 (A Denial of Service Vulnerability was found when
    performing deserialization). (Nikita)
  . Fixed bug #75170 (mt_rand() bias on 64-bit machines). (Nikita)
  . Fixed bug #75221 (Argon2i always throws NUL at the end). (cmb)

- Streams:
  . Default ssl/single_dh_use and ssl/honor_cipher_order to true. (kelunik)

- XML:
  . Moved utf8_encode() and utf8_decode() to the Standard extension. (Andrea)

- XMLRPC:
  . Use Zend MM for allocation in bundled libxmlrpc (Joe)

- ZIP:
  . Add support for encrypted archives. (Remi)
  . Use of bundled libzip is deprecated, --with-libzip option is recommended. (Remi)
  . Fixed Bug #73803 (Reflection of ZipArchive does not show public properties). (Remi)
  . ZipArchive implements countable, added ZipArchive::count() method. (Remi)
  . Fix segfault in php_stream_context_get_option call. (Remi)
  . Fixed bug #75143 (new method setEncryptionName() seems not to exist
    in ZipArchive). (Anatol)

- zlib:
  . Expose inflate_get_status() and inflate_get_read_len() functions.
    (Matthew Trescott)<|MERGE_RESOLUTION|>--- conflicted
+++ resolved
@@ -1,6 +1,9 @@
 PHP                                                                        NEWS
 |||||||||||||||||||||||||||||||||||||||||||||||||||||||||||||||||||||||||||||||
 ?? ??? ????, PHP 7.3.2
+
+- Core:
+  . Fixed bug #77339 (__callStatic may get incorrect arguments). (Dmitry)
 
 - SPL:
   . Fixed bug #77298 (segfault occurs when add property to unserialized empty
@@ -14,16 +17,12 @@
     (Valentin V. Bartenev)
   . Fixed bug #76046 (PHP generates "FE_FREE" opcode on the wrong line).
     (Nikita)
-<<<<<<< HEAD
   . Fixed bug #77291 (magic methods inherited from a trait may be ignored).
     (cmb)
 
 - CURL:
   . Fixed bug #77264 (curl_getinfo returning microseconds, not seconds).
     (Pierrick)
-=======
-  . Fixed bug #77339 (__callStatic may get incorrect arguments). (Dmitry)
->>>>>>> 7e597f48
 
 - COM:
   . Fixed bug #77177 (Serializing or unserializing COM objects crashes). (cmb)
