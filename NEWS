--- conflicted
+++ resolved
@@ -1,16 +1,7 @@
 PHP                                                                        NEWS
 |||||||||||||||||||||||||||||||||||||||||||||||||||||||||||||||||||||||||||||||
 
-<<<<<<< HEAD
 ?? ??? ????, PHP 7.4.2
-=======
-- Core
-  . Fixed bug #78999 (Cycle leak when using function result as temporary).
-    (Dmitry)
-
-- CURL:
-  . Implemented FR #77711 (CURLFile should support UNICODE filenames). (cmb)
->>>>>>> eb846939
 
 - Core:
   . Fixed bug #78929 (plus signs in cookie values are converted to spaces).
@@ -19,6 +10,8 @@
     never saved). (Nikita)
   . Fixed bug #78776 (Abstract method implementation from trait does not check
     "static"). (Nikita)
+  . Fixed bug #78999 (Cycle leak when using function result as temporary).
+    (Dmitry)
 
 - OPcache:
   . Fixed bug #78961 (erroneous optimization of re-assigned $GLOBALS). (Dmitry)
