--- conflicted
+++ resolved
@@ -1,8 +1,5 @@
 PHP                                                                        NEWS
 |||||||||||||||||||||||||||||||||||||||||||||||||||||||||||||||||||||||||||||||
-<<<<<<< HEAD
-?? ??? 2016, PHP 7.1.0
-=======
 01 Oct 2015, PHP 7.0.0 RC 4
 
 - Core:
@@ -744,6 +741,5 @@
   . Update bundled libzip to 1.0.1. (Remi, Anatol)
   . Fixed bug #67161 (ZipArchive::getStream() returns NULL for certain file).
     (Christoph M. Becker)
->>>>>>> 6a813634
 
 <<< NOTE: Insert NEWS from last stable release here prior to actual release! >>>