PHP                                                                        NEWS
|||||||||||||||||||||||||||||||||||||||||||||||||||||||||||||||||||||||||||||||
?? ??? ????, PHP 7.4.3

<<<<<<< HEAD
23 Jan 2020, PHP 7.4.2
=======
- CURL:
  . Fixed bug #79078 (Hypothetical use-after-free in curl_multi_add_handle()).
    (cmb)

23 Jan 2020, PHP 7.3.14
>>>>>>> 0dda4a84

- Core:
  . Preloading support on Windows has been disabled. (Nikita)
  . Fixed bug #79022 (class_exists returns True for classes that are not ready
    to be used). (Laruence)
  . Fixed bug #78929 (plus signs in cookie values are converted to spaces).
    (Alexey Kachalin)
  . Fixed bug #78973 (Destructor during CV freeing causes segfault if opline
    never saved). (Nikita)
  . Fixed bug #78776 (Abstract method implementation from trait does not check
    "static"). (Nikita)
  . Fixed bug #78999 (Cycle leak when using function result as temporary).
    (Dmitry)
  . Fixed bug #79008 (General performance regression with PHP 7.4 on Windows).
    (cmb)
  . Fixed bug #79002 (Serializing uninitialized typed properties with __sleep
    makes unserialize throw). (Nikita)

- CURL:
  . Fixed bug #79033 (Curl timeout error with specific url and post). (cmb)
  . Fixed bug #79063 (curl openssl does not respect PKG_CONFIG_PATH). (Nikita)

- Date:
  . Fixed bug #79015 (undefined-behavior in php_date.c). (cmb)

- DBA:
  . Fixed bug #78808 ([LMDB] MDB_MAP_FULL: Environment mapsize limit reached).
    (cmb)

- Exif:
  . Fixed bug #79046 (NaN to int cast undefined behavior in exif). (Nikita)

- Fileinfo:
  . Fixed bug #74170 (locale information change after mime_content_type).
    (Sergei Turchanov)

- GD:
  . Fixed bug #79067 (gdTransformAffineCopy() may use unitialized values). (cmb)
  . Fixed bug #79068 (gdTransformAffineCopy() changes interpolation method).
    (cmb)

- Libxml:
  . Fixed bug #79029 (Use After Free's in XMLReader / XMLWriter). (Laruence)

- OPcache:
  . Fixed bug #78961 (erroneous optimization of re-assigned $GLOBALS). (Dmitry)
  . Fixed bug #78950 (Preloading trait method with static variables). (Nikita)
  . Fixed bug #78903 (Conflict in RTD key for closures results in crash).
    (Nikita)
  . Fixed bug #78986 (Opcache segfaults when inheriting ctor from immutable
    into mutable class). (Nikita)
  . Fixed bug #79040 (Warning Opcode handlers are unusable due to ASLR). (cmb)
  . Fixed bug #79055 (Typed property become unknown with OPcache file cache).
    (Nikita)

- Pcntl:
  . Fixed bug #78402 (Converting null to string in error message is bad DX).
    (SATŌ Kentarō)

- PDO_PgSQL:
  . Fixed bug #78983 (pdo_pgsql config.w32 cannot find libpq-fe.h). (SATŌ
    Kentarō)
  . Fixed bug #78980 (pgsqlGetNotify() overlooks dead connection). (SATŌ
    Kentarō)
  . Fixed bug #78982 (pdo_pgsql returns dead persistent connection). (SATŌ
    Kentarō)

- Session:
  . Fixed bug #79031 (Session unserialization problem). (Nikita)

- Shmop:
  . Fixed bug #78538 (shmop memory leak). (cmb)

- Sqlite3:
  . Fixed bug #79056 (sqlite does not respect PKG_CONFIG_PATH during
    compilation). (Nikita)

- Spl:
  . Fixed bug #78976 (SplFileObject::fputcsv returns -1 on failure). (cmb)

- Standard:
  . Fixed bug #79000 (Non-blocking socket stream reports EAGAIN as error).
    (Nikita)
  . Fixed bug #54298 (Using empty additional_headers adding extraneous CRLF).
    (cmb)

18 Dec 2019, PHP 7.4.1

- Core:
  . Fixed bug #78810 (RW fetches do not throw "uninitialized property"
    exception). (Nikita)
  . Fixed bug #78868 (Calling __autoload() with incorrect EG(fake_scope) value).
    (Antony Dovgal, Dmitry)
  . Fixed bug #78296 (is_file fails to detect file). (cmb)
  . Fixed bug #78883 (fgets(STDIN) fails on Windows). (cmb)
  . Fixed bug #78898 (call_user_func(['parent', ...]) fails while other
    succeed). (Nikita)
  . Fixed bug #78904 (Uninitialized property triggers __get()). (Nikita)
  . Fixed bug #78926 (Segmentation fault on Symfony cache:clear). (Nikita)

- GD:
  . Fixed bug #78849 (GD build broken with -D SIGNED_COMPARE_SLOW). (cmb)
  . Fixed bug #78923 (Artifacts when convoluting image with transparency).
    (wilson chen)

- FPM:
  . Fixed bug #76601 (Partially working php-fpm ater incomplete reload).
    (Maksim Nikulin)
  . Fixed bug #78889 (php-fpm service fails to start). (Jakub Zelenka)
  . Fixed bug #78916 (php-fpm 7.4.0 don't send mail via mail()).
    (Jakub Zelenka)

- Intl:
  . Implemented FR #78912 (INTL Support for accounting format). (cmb)

- Mysqlnd:
  . Fixed bug #78823 (ZLIB_LIBS not added to EXTRA_LIBS). (Arjen de Korte)

- OPcache:
  . Fixed $x = (bool)$x; with opcache (should emit undeclared variable notice).
    (Tyson Andre)
  . Fixed bug #78935 (Preloading removes classes that have dependencies).
    (Nikita, Dmitry)

- PCRE:
  . Fixed bug #78853 (preg_match() may return integer > 1). (cmb)

- Reflection:
  . Fixed bug #78895 (Reflection detects abstract non-static class as abstract
    static. IS_IMPLICIT_ABSTRACT is not longer used). (Dmitry)

- Standard:
  . Fixed bug #77638 (var_export'ing certain class instances segfaults). (cmb)
  . Fixed bug #78840 (imploding $GLOBALS crashes). (cmb)
  . Fixed bug #78833 (Integer overflow in pack causes out-of-bound access).
    (cmb)
  . Fixed bug #78814 (strip_tags allows / in tag name => whitelist bypass).
    (cmb)

28 Nov 2019, PHP 7.4.0

- Core:
  . Implemented RFC: Deprecate curly brace syntax for accessing array elements
    and string offsets.
    https://wiki.php.net/rfc/deprecate_curly_braces_array_access (Andrey Gromov)
  . Implemented RFC: Deprecations for PHP 7.4.
    https://wiki.php.net/rfc/deprecations_php_7_4 (Kalle, Nikita)
  . Fixed bug #52752 (Crash when lexing). (Nikita)
  . Fixed bug #60677 (CGI doesn't properly validate shebang line contains #!).
    (Nikita)
  . Fixed bug #71030 (Self-assignment in list() may have inconsistent behavior).
    (Nikita)
  . Fixed bug #72530 (Use After Free in GC with Certain Destructors). (Nikita)
  . Fixed bug #75921 (Inconsistent: No warning in some cases when stdObj is
    created on the fly). (David Walker)
  . Implemented FR #76148 (Add array_key_exists() to the list of specially
    compiled functions). (Majkl578)
  . Fixed bug #76430 (__METHOD__ inconsistent outside of method).
    (Ryan McCullagh, Nikita)
  . Fixed bug #76451 (Aliases during inheritance type checks affected by
    opcache). (Nikita)
  . Implemented FR #77230 (Support custom CFLAGS and LDFLAGS from environment).
    (cmb)
  . Fixed bug #77345 (Stack Overflow caused by circular reference in garbage
    collection). (Alexandru Patranescu, Nikita, Dmitry)
  . Fixed bug #77812 (Interactive mode does not support PHP 7.3-style heredoc).
    (cmb, Nikita)
  . Fixed bug #77877 (call_user_func() passes $this to static methods).
    (Dmitry)
  . Fixed bug #78066 (PHP eats the first byte of a program that comes from
    process substitution). (Nikita)
  . Fixed bug #78151 (Segfault caused by indirect expressions in PHP 7.4a1).
    (Nikita)
  . Fixed bug #78154 (SEND_VAR_NO_REF does not always send reference). (Nikita)
  . Fixed bug #78182 (Segmentation fault during by-reference property
    assignment). (Nikita)
  . Fixed bug #78212 (Segfault in built-in webserver). (cmb)
  . Fixed bug #78220 (Can't access OneDrive folder). (cmb, ab)
  . Fixed bug #78226 (Unexpected __set behavior with typed properties). (Nikita)
  . Fixed bug #78239 (Deprecation notice during string conversion converted to
    exception hangs). (Nikita)
  . Fixed bug #78335 (Static properties/variables containing cycles report as
    leak). (Nikita)
  . Fixed bug #78340 (Include of stream wrapper not reading whole file).
    (Nikita)
  . Fixed bug #78344 (Segmentation fault on zend_check_protected). (Nikita)
  . Fixed bug #78356 (Array returned from ArrayAccess is incorrectly unpacked
    as argument). (Nikita)
  . Fixed bug #78379 (Cast to object confuses GC, causes crash). (Dmitry)
  . Fixed bug #78386 (fstat mode has unexpected value on PHP 7.4). (cmb)
  . Fixed bug #78396 (Second file_put_contents in Shutdown hangs script).
    (Nikita)
  . Fixed bug #78406 (Broken file includes with user-defined stream filters).
    (Nikita)
  . Fixed bug #78438 (Corruption when __unserializing deeply nested structures).
    (cmb, Nikita)
  . Fixed bug #78441 (Parse error due to heredoc identifier followed by digit).
    (cmb)
  . Fixed bug #78454 (Consecutive numeric separators cause OOM error).
    (Theodore Brown)
  . Fixed bug #78460 (PEAR installation failure). (Peter Kokot, L. Declercq)
  . Fixed bug #78531 (Crash when using undefined variable as object). (Dmitry)
  . Fixed bug #78535 (auto_detect_line_endings value not parsed as bool).
    (bugreportuser)
  . Fixed bug #78604 (token_get_all() does not properly tokenize FOO<?php with
    short_open_tag=0). (Nikita)
  . Fixed bug #78614 (Does not compile with DTRACE anymore).
    (tz at FreeBSD dot org)
  . Fixed bug #78620 (Out of memory error). (cmb, Nikita)
  . Fixed bug #78632 (method_exists() in php74 works differently from php73 in
    checking priv. methods). (Nikita)
  . Fixed bug #78644 (SEGFAULT in ZEND_UNSET_OBJ_SPEC_VAR_CONST_HANDLER).
    (Nikita)
  . Fixed bug #78658 (Memory corruption using Closure::bindTo). (Nikita)
  . Fixed bug #78656 (Parse errors classified as highest log-level). (Erik
    Lundin)
  . Fixed bug #78662 (stream_write bad error detection). (Remi)
  . Fixed bug #78768 (redefinition of typedef zend_property_info). (Nikita)
  . Fixed bug #78788 (./configure generates invalid php_version.h). (max)
  . Fixed incorrect usage of QM_ASSIGN instruction. It must not return IS_VAR.
    As a side effect, this allowed passing left hand list() "by reference",
    instead of compile-time error. (Dmitry)

- CLI:
  . The built-in CLI server now reports the request method in log files.
    (Simon Welsh)

- COM:
  . Deprecated registering of case-insensitive constants from typelibs. (cmb)
  . Fixed bug #78650 (new COM Crash). (cmb)
  . Fixed bug #78694 (Appending to a variant array causes segfault). (cmb)

- CURL:
  . Fixed bug #76480 (Use curl_multi_wait() so that timeouts are respected).
    (Pierrick)
  . Implemented FR #77711 (CURLFile should support UNICODE filenames). (cmb)
  . Deprecated CURLPIPE_HTTP1. (cmb)
  . Deprecated $version parameter of curl_version(). (cmb)

- Date:
  . Updated timelib to 2018.02. (Derick)
  . Fixed bug #69044 (discrepency between time and microtime). (krakjoe)
  . Fixed bug #70153 (\DateInterval incorrectly unserialized). (Maksim Iakunin)
  . Fixed bug #75232 (print_r of DateTime creating side-effect). (Nikita)
  . Fixed bug #78383 (Casting a DateTime to array no longer returns its
    properties). (Nikita)
  . Fixed bug #78751 (Serialising DatePeriod converts DateTimeImmutable). (cmb)

- Exif:
  . Fixed bug #78333 (Exif crash (bus error) due to wrong alignment and
    invalid cast). (Nikita)
  . Fixed bug #78256 (heap-buffer-overflow on exif_process_user_comment).
    (CVE-2019-11042) (Stas)
  . Fixed bug #78222 (heap-buffer-overflow on exif_scan_thumbnail).
    (CVE-2019-11041) (Stas)

- Fileinfo:
  . Fixed bug #78075 (finfo_file treats JSON file as text/plain). (Anatol)
  . Fixed bug #78183 (finfo_file shows wrong mime-type for .tga file).
   (Anatol)

- Filter:
  . The filter extension no longer has the --with-pcre-dir on Unix builds,
    allowing the extension to be once more compiled as shared using
    ./configure. (Kalle)

- FFI:
  . Added FFI extension. (Dmitry)
  . Fixed bug #78488 (OOB in ZEND_FUNCTION(ffi_trampoline)). (Dmitry)
  . Fixed bug #78543 (is_callable() on FFI\CData throws Exception). (cmb)
  . Fixed bug #78716 (Function name mangling is wrong for some parameter
    types). (cmb)
  . Fixed bug #78762 (Failing FFI::cast() may leak memory). (cmb)
  . Fixed bug #78761 (Zend memory heap corruption with preload and casting).
    (cmb)
  . Implement FR #78270 (Support __vectorcall convention with FFI). (cmb)
  . Added missing FFI::isNull(). (Philip Hofstetter)

- FPM:
  . Implemented FR #72510 (systemd service should be hardened). (Craig Andrews)
  . Fixed bug #74083 (master PHP-fpm is stopped on multiple reloads).
    (Maksim Nikulin)
  . Fixed bug #78334 (fpm log prefix message includes wrong stdout/stderr
    notation). (Tsuyoshi Sadakata)
  . Fixed bug #78599 (env_path_info underflow in fpm_main.c can lead to RCE).
    (CVE-2019-11043) (Jakub Zelenka)

- GD:
  . Implemented the scatter filter (IMG_FILTER_SCATTER). (Kalle)
  . The bundled libgd behaves now like system libgd wrt. IMG_CROP_DEFAULT never
    falling back to IMG_CROP_SIDES.
  . The default $mode parameter of imagecropauto() has been changed to
    IMG_CROP_DEFAULT; passing -1 is now deprecated.
  . Added support for aspect ratio preserving scaling to a fixed height for
    imagescale(). (Andreas Treichel)
  . Added TGA read support. (cmb)
  . Fixed bug #73291 (imagecropauto() $threshold differs from external libgd).
    (cmb)
  . Fixed bug #76324 (cannot detect recent versions of freetype with
    pkg-config). (Eli Schwartz)
  . Fixed bug #78314 (missing freetype support/functions with external gd).
    (Remi)

- GMP:
  . Fixed bug #78574 (broken shared build). (Remi)

- Hash:
  . The hash extension is now an integral part of PHP and cannot be disabled
    as per RFC: https://wiki.php.net/rfc/permanent_hash_ext. (Kalle)
  . Implemented FR #71890 (crc32c checksum algorithm). (Andrew Brampton)

- Iconv:
  . Fixed bug #78342 (Bus error in configure test for iconv //IGNORE). (Rainer
    Jung)
  . Fixed bug #78642 (Wrong libiconv version displayed). (gedas at martynas,
    cmb).

- Libxml:
  . Fixed bug #78279 (libxml_disable_entity_loader settings is shared between
    requests (cgi-fcgi)). (Nikita)

- InterBase:
  . Unbundled the InterBase extension and moved it to PECL. (Kalle)

- Intl:
  . Raised requirements to ICU ≥ 50.1. (cmb)
  . Changed ResourceBundle to implement Countable. (LeSuisse)
  . Changed default of $variant parameter of idn_to_ascii() and idn_to_utf8().
    (cmb)

- LDAP:
  . Deprecated ldap_control_paged_result_response and ldap_control_paged_result

- LiteSpeed:
  . Updated to LiteSpeed SAPI V7.5 (Fixed clean shutdown). (George Wang)
  . Updated to LiteSpeed SAPI V7.4.3 (increased response header count limit from
    100 to 1000, added crash handler to cleanly shutdown PHP request, added
    CloudLinux mod_lsapi mode). (George Wang)
  . Fixed bug #76058 (After "POST data can't be buffered", using php://input
    makes huge tmp files). (George Wang)

- MBString:
  . Fixed bug #77907 (mb-functions do not respect default_encoding). (Nikita)
  . Fixed bug #78579 (mb_decode_numericentity: args number inconsistency).
    (cmb)
  . Fixed bug #78609 (mb_check_encoding() no longer supports stringable
    objects). (cmb)

- MySQLi:
  . Fixed bug #67348 (Reading $dbc->stat modifies $dbc->affected_rows).
    (Derick)
  . Fixed bug #76809 (SSL settings aren't respected when persistent connections
    are used). (fabiomsouto)
  . Fixed bug #78179 (MariaDB server version incorrectly detected). (cmb)
  . Fixed bug #78213 (Empty row pocket). (cmb)

- MySQLnd:
  . Fixed connect_attr issues and added the _server_host connection attribute.
    (Qianqian Bu)
  . Fixed bug #60594 (mysqlnd exposes 160 lines of stats in phpinfo). (PeeHaa)

- ODBC:
  . Fixed bug #78473 (odbc_close() closes arbitrary resources). (cmb)

- Opcache:
  . Implemented preloading RFC: https://wiki.php.net/rfc/preload. (Dmitry)
  . Add opcache.preload_user INI directive. (Dmitry)
  . Added new INI directive opcache.cache_id (Windows only). (cmb)
  . Fixed bug #78106 (Path resolution fails if opcache disabled during request).
    (Nikita)
  . Fixed bug #78175 (Preloading segfaults at preload time and at runtime).
    (Dmitry)
  . Fixed bug #78202 (Opcache stats for cache hits are capped at 32bit NUM).
    (cmb)
  . Fixed bug #78271 (Invalid result of if-else). (Nikita)
  . Fixed bug #78341 (Failure to detect smart branch in DFA pass). (Nikita)
  . Fixed bug #78376 (Incorrect preloading of constant static properties).
    (Dmitry)
  . Fixed bug #78429 (opcache_compile_file(__FILE__); segfaults). (cmb)
  . Fixed bug #78512 (Cannot make preload work). (Dmitry)
  . Fixed bug #78514 (Preloading segfaults with inherited typed property).
    (Nikita)
  . Fixed bug #78654 (Incorrectly computed opcache checksum on files with
    non-ascii characters). (mhagstrand)

- OpenSSL:
  . Added TLS 1.3 support to streams including new tlsv1.3 stream.
    (Codarren Velvindron, Jakub Zelenka)
  . Added openssl_x509_verify function. (Ben Scholzen)
  . openssl_random_pseudo_bytes() now throws in error conditions.
    (Sammy Kaye Powers)
  . Changed the default config path (Windows only). (cmb)
  . Fixed bug #78231 (Segmentation fault upon stream_socket_accept of exported
    socket-to-stream). (Nikita)
  . Fixed bug #78391 (Assertion failure in openssl_random_pseudo_bytes).
    (Nikita)
  . Fixed bug #78775 (TLS issues from HTTP request affecting other encrypted
    connections). (Nikita)

- Pcntl:
  . Fixed bug #77335 (PHP is preventing SIGALRM from specifying SA_RESTART).
    (Nikita)

- PCRE:
  . Implemented FR #77094 (Support flags in preg_replace_callback). (Nikita)
  . Fixed bug #72685 (Repeated UTF-8 validation of same string in UTF-8 mode).
    (Nikita)
  . Fixed bug #73948 (Preg_match_all should return NULLs on trailing optional
    capture groups).
  . Fixed bug #78338 (Array cross-border reading in PCRE). (cmb)
  . Fixed bug #78349 (Bundled pcre2 library missing LICENCE file). (Peter Kokot)

- PDO:
  . Implemented FR #71885 (Allow escaping question mark placeholders).
    https://wiki.php.net/rfc/pdo_escape_placeholders (Matteo)
  . Fixed bug #77849 (Disable cloning of PDO handle/connection objects).
    (camporter)
  . Implemented FR #78033 (PDO - support username & password specified in
    DSN). (sjon)

- PDO_Firebird:
  . Implemented FR #65690 (PDO_Firebird should also support dialect 1).
    (Simonov Denis)
  . Implemented FR #77863 (PDO firebird support type Boolean in input
    parameters). (Simonov Denis)

- PDO_MySQL:
  . Fixed bug #41997 (SP call yields additional empty result set). (cmb)
  . Fixed bug #78623 (Regression caused by "SP call yields additional empty
    result set"). (cmb)

- PDO_OCI:
  . Support Oracle Database tracing attributes ACTION, MODULE,
    CLIENT_INFO, and CLIENT_IDENTIFIER. (Cameron Porter)
  . Implemented FR #76908 (PDO_OCI getColumnMeta() not implemented).
    (Valentin Collet, Chris Jones, Remi)

- PDO_SQLite:
  . Implemented sqlite_stmt_readonly in PDO_SQLite. (BohwaZ)
  . Raised requirements to SQLite 3.5.0. (cmb)
  . Fixed bug #78192 (SegFault when reuse statement after schema has changed).
    (Vincent Quatrevieux)
  . Fixed bug #78348 (Remove -lrt from pdo_sqlite.so). (Peter Kokot)

- Phar:
  . Fixed bug #77919 (Potential UAF in Phar RSHUTDOWN). (cmb)

- phpdbg:
  . Fixed bug #76596 (phpdbg support for display_errors=stderr). (kabel)
  . Fixed bug #76801 (too many open files). (alekitto)
  . Fixed bug #77800 (phpdbg segfaults on listing some conditional breakpoints).
    (krakjoe)
  . Fixed bug #77805 (phpdbg build fails when readline is shared). (krakjoe)

- Recode:
  . Unbundled the recode extension. (cmb)

- Reflection:
  . Fixed bug #76737 (Unserialized reflection objects are broken, they
    shouldn't be serializable). (Nikita)
  . Fixed bug #78263 (\ReflectionReference::fromArrayElement() returns null
    while item is a reference). (Nikita)
  . Fixed bug #78410 (Cannot "manually" unserialize class that is final and
    extends an internal one). (Nikita)
  . Fixed bug #78697 (ReflectionClass::implementsInterface - inaccurate error
    message with traits). (villfa)
  . Fixed bug #78774 (ReflectionNamedType on Typed Properties Crash). (Nikita)

- Session:
  . Fixed bug #78624 (session_gc return value for user defined session
    handlers). (bshaffer)

- SimpleXML:
  . Implemented FR #65215 (SimpleXMLElement could register as implementing
    Countable). (LeSuisse)
  . Fixed bug #75245 (Don't set content of elements with only whitespaces).
    (eriklundin)

- Sockets:
  . Fixed bug #67619 (Validate length on socket_write). (thiagooak)
  . Fixed bug #78665 (Multicasting may leak memory). (cmb)

- sodium:
  . Fixed bug #77646 (sign_detached() strings not terminated). (Frank)
  . Fixed bug #78510 (Partially uninitialized buffer returned by
    sodium_crypto_generichash_init()). (Frank Denis, cmb)
  . Fixed bug #78516 (password_hash(): Memory cost is not in allowed range).
    (cmb, Nikita)

- SPL:
  . Fixed bug #77518 (SeekableIterator::seek() should accept 'int' typehint as
    documented). (Nikita)
  . Fixed bug #78409 (Segfault when creating instance of ArrayIterator without
    constructor). (Nikita)
  . Fixed bug #78436 (Missing addref in SplPriorityQueue EXTR_BOTH mode).
    (Nikita)
  . Fixed bug #78456 (Segfault when serializing SplDoublyLinkedList). (Nikita)

- SQLite3:
  . Unbundled libsqlite. (cmb)
  . Raised requirements to SQLite 3.7.4. (cmb)
  . Forbid (un)serialization of SQLite3, SQLite3Stmt and SQLite3Result. (cmb)
  . Added support for the SQLite @name notation. (cmb, BohwaZ)
  . Added SQLite3Stmt::getSQL() to retrieve the SQL of the statement. (Bohwaz)
  . Implement FR ##70950 (Make SQLite3 Online Backup API available). (BohwaZ)

- Standard:
  . Implemented password hashing registry RFC:
    https://wiki.php.net/rfc/password_registry. (Sara)
  . Implemented RFC where password_hash() has argon2i(d) implementations from
    ext/sodium when PHP is built without libargon:
    https://wiki.php.net/rfc/sodium.argon.hash (Sara)
  . Implemented FR #38301 (field enclosure behavior in fputcsv). (cmb)
  . Implemented FR #51496 (fgetcsv should take empty string as an escape). (cmb)
  . Fixed bug #73535 (php_sockop_write() returns 0 on error, can be used to
    trigger Denial of Service). (Nikita)
  . Fixed bug #74764 (Bindto IPv6 works with file_get_contents but fails with
    stream_socket_client). (Ville Hukkamäki)
  . Fixed bug #76859 (stream_get_line skips data if used with data-generating
    filter). (kkopachev)
  . Implemented FR #77377 (No way to handle CTRL+C in Windows). (Anatol)
  . Fixed bug #77930 (stream_copy_to_stream should use mmap more often).
    (Nikita)
  . Implemented FR #78177 (Make proc_open accept command array). (Nikita)
  . Fixed bug #78208 (password_needs_rehash() with an unknown algo should always
    return true). (Sara)
  . Fixed bug #78241 (touch() does not handle dates after 2038 in PHP 64-bit). (cmb)
  . Fixed bug #78282 (atime and mtime mismatch). (cmb)
  . Fixed bug #78326 (improper memory deallocation on stream_get_contents()
    with fixed length buffer). (Albert Casademont)
  . Fixed bug #78346 (strip_tags no longer handling nested php tags). (cmb)
  . Fixed bug #78506 (Error in a php_user_filter::filter() is not reported).
    (Nikita)
  . Fixed bug #78549 (Stack overflow due to nested serialized input). (Nikita)
  . Fixed bug #78759 (array_search in $GLOBALS). (Nikita)

- Testing:
  . Fixed bug #78684 (PCRE bug72463_2 test is sending emails on Linux). (cmb)

- Tidy:
  . Added TIDY_TAG_* constants for HTML5 elements. (cmb)
  . Fixed bug #76736 (wrong reflection for tidy_get_head, tidy_get_html,
    tidy_get_root, and tidy_getopt) (tandre)

- WDDX:
  . Deprecated and unbundled the WDDX extension. (cmb)

- Zip:
  . Fixed bug #78641 (addGlob can modify given remove_path value). (cmb)

21 Nov 2019, PHP 7.3.12

- Core:
  . Fixed bug #78658 (Memory corruption using Closure::bindTo). (Nikita)
  . Fixed bug #78656 (Parse errors classified as highest log-level). (Erik
    Lundin)
  . Fixed bug #78752 (Segfault if GC triggered while generator stack frame is
    being destroyed). (Nikita)
  . Fixed bug #78689 (Closure::fromCallable() doesn't handle
    [Closure, '__invoke']). (Nikita)

- COM:
  . Fixed bug #78694 (Appending to a variant array causes segfault). (cmb)

- Date:
  . Fixed bug #70153 (\DateInterval incorrectly unserialized). (Maksim Iakunin)
  . Fixed bug #78751 (Serialising DatePeriod converts DateTimeImmutable). (cmb)

- Iconv:
  . Fixed bug #78642 (Wrong libiconv version displayed). (gedas at martynas,
    cmb).

- OpCache:
  . Fixed bug #78654 (Incorrectly computed opcache checksum on files with
    non-ascii characters). (mhagstrand)
  . Fixed bug #78747 (OpCache corrupts custom extension result). (Nikita)

- OpenSSL:
  . Fixed bug #78775 (TLS issues from HTTP request affecting other encrypted
    connections). (Nikita)

- Reflection:
  . Fixed bug #78697 (ReflectionClass::ImplementsInterface - inaccurate error
    message with traits). (villfa)

- Sockets:
  . Fixed bug #78665 (Multicasting may leak memory). (cmb)

24 Oct 2019, PHP 7.3.11

- Core:
  . Fixed bug #78535 (auto_detect_line_endings value not parsed as bool).
    (bugreportuser)
  . Fixed bug #78620 (Out of memory error). (cmb, Nikita)

- Exif :
  . Fixed bug #78442 ('Illegal component' on exif_read_data since PHP7)
	(Kalle)

- FPM:
  . Fixed bug #78599 (env_path_info underflow in fpm_main.c can lead to RCE).
    (CVE-2019-11043) (Jakub Zelenka)
  . Fixed bug #78413 (request_terminate_timeout does not take effect after
    fastcgi_finish_request). (Sergei Turchanov)

- MBString:
  . Fixed bug #78633 (Heap buffer overflow (read) in mb_eregi). (cmb)
  . Fixed bug #78579 (mb_decode_numericentity: args number inconsistency).
    (cmb)
  . Fixed bug #78609 (mb_check_encoding() no longer supports stringable
    objects). (cmb)

- MySQLi:
  . Fixed bug #76809 (SSL settings aren't respected when persistent connections
    are used). (fabiomsouto)

- Mysqlnd:
  . Fixed bug #78525 (Memory leak in pdo when reusing native prepared
    statements). (Nikita)

- PCRE:
  . Fixed bug #78272 (calling preg_match() before pcntl_fork() will freeze
    child process). (Nikita)

- PDO_MySQL:
  . Fixed bug #78623 (Regression caused by "SP call yields additional empty
    result set"). (cmb)

- Session:
  . Fixed bug #78624 (session_gc return value for user defined session
    handlers). (bshaffer)

- Standard:
  . Fixed bug #76342 (file_get_contents waits twice specified timeout).
    (Thomas Calvet)
  . Fixed bug #78612 (strtr leaks memory when integer keys are used and the
    subject string shorter). (Nikita)
  . Fixed bug #76859 (stream_get_line skips data if used with data-generating
    filter). (kkopachev)

- Zip:
  . Fixed bug #78641 (addGlob can modify given remove_path value). (cmb)

26 Sep 2019, PHP 7.3.10

- Core:
  . Fixed bug #78220 (Can't access OneDrive folder). (cmb, ab)
  . Fixed bug #77922 (Double release of doc comment on inherited shadow
    property). (Nikita)
  . Fixed bug #78441 (Parse error due to heredoc identifier followed by digit).
    (cmb)
  . Fixed bug #77812 (Interactive mode does not support PHP 7.3-style heredoc).
    (cmb, Nikita)

- FastCGI:
  . Fixed bug #78469 (FastCGI on_accept hook is not called when using named
    pipes on Windows). (Sergei Turchanov)

- FPM:
  . Fixed bug #78334 (fpm log prefix message includes wrong stdout/stderr
    notation). (Tsuyoshi Sadakata)

- Intl:
  . Ensure IDNA2003 rules are used with idn_to_ascii() and idn_to_utf8()
    when requested. (Sara)

- MBString:
  . Fixed bug #78559 (Heap buffer overflow in mb_eregi). (cmb)

- MySQLnd:
  . Fixed connect_attr issues and added the _server_host connection attribute.
    (Qianqian Bu)

- ODBC:
  . Fixed bug #78473 (odbc_close() closes arbitrary resources). (cmb)

- PDO_MySQL:
  . Fixed bug #41997 (SP call yields additional empty result set). (cmb)

- sodium:
  . Fixed bug #78510 (Partially uninitialized buffer returned by
    sodium_crypto_generichash_init()). (Frank Denis, cmb)

29 Aug 2019, PHP 7.3.9

- Core:
  . Fixed bug #78363 (Buffer overflow in zendparse). (Nikita)
  . Fixed bug #78379 (Cast to object confuses GC, causes crash). (Dmitry)
  . Fixed bug #78412 (Generator incorrectly reports non-releasable $this as GC
    child). (Nikita)

- Curl:
  . Fixed bug #77946 (Bad cURL resources returned by curl_multi_info_read()).
    (Abyr Valg)

- Exif:
  . Fixed bug #78333 (Exif crash (bus error) due to wrong alignment and
    invalid cast). (Nikita)

- FPM:
  . Fixed bug #77185 (Use-after-free in FPM master event handling).
    (Maksim Nikulin)

- Iconv:
  . Fixed bug #78342 (Bus error in configure test for iconv //IGNORE). (Rainer
    Jung)

- LiteSpeed:
  . Updated to LiteSpeed SAPI V7.5 (Fixed clean shutdown). (George Wang)

- MBString:
  . Fixed bug #78380 (Oniguruma 6.9.3 fixes CVEs). (CVE-2019-13224) (Stas)

- MySQLnd:
  . Fixed bug #78179 (MariaDB server version incorrectly detected). (cmb)
  . Fixed bug #78213 (Empty row pocket). (cmb)

- Opcache:
  . Fixed bug #77191 (Assertion failure in dce_live_ranges() when silencing is
    used). (Nikita)

- Standard:
  . Fixed bug #69100 (Bus error from stream_copy_to_stream (file -> SSL stream)
    with invalid length). (Nikita)
  . Fixed bug #78282 (atime and mtime mismatch). (cmb)
  . Fixed bug #78326 (improper memory deallocation on stream_get_contents()
    with fixed length buffer). (Albert Casademont)
  . Fixed bug #78346 (strip_tags no longer handling nested php tags). (cmb)

01 Aug 2019, PHP 7.3.8

- Core:
  . Added syslog.filter=raw option. (Erik Lundin)
  . Fixed bug #78212 (Segfault in built-in webserver). (cmb)

- Date:
  . Fixed bug #69044 (discrepency between time and microtime). (krakjoe)
  . Updated timelib to 2018.02. (Derick)

- EXIF:
  . Fixed bug #78256 (heap-buffer-overflow on exif_process_user_comment).
    (CVE-2019-11042) (Stas)
  . Fixed bug #78222 (heap-buffer-overflow on exif_scan_thumbnail).
    (CVE-2019-11041) (Stas)

- FTP:
  . Fixed bug #78039 (FTP with SSL memory leak). (Nikita)

- Libxml:
  . Fixed bug #78279 (libxml_disable_entity_loader settings is shared between
    requests (cgi-fcgi)). (Nikita)

- LiteSpeed:
  . Updated to LiteSpeed SAPI V7.4.3 (increased response header count limit from
    100 to 1000, added crash handler to cleanly shutdown PHP request, added
    CloudLinux mod_lsapi mode). (George Wang)
  . Fixed bug #76058 (After "POST data can't be buffered", using php://input
    makes huge tmp files). (George Wang)

- Openssl:
  . Fixed bug #78231 (Segmentation fault upon stream_socket_accept of exported
    socket-to-stream). (Nikita)

- Opcache:
  . Fixed bug #78189 (file cache strips last character of uname hash). (cmb)
  . Fixed bug #78202 (Opcache stats for cache hits are capped at 32bit NUM).
    (cmb)
  . Fixed bug #78271 (Invalid result of if-else). (Nikita)
  . Fixed bug #78291 (opcache_get_configuration doesn't list all directives).
    (Andrew Collington)
  . Fixed bug #78341 (Failure to detect smart branch in DFA pass). (Nikita)

- PCRE:
  . Fixed bug #78197 (PCRE2 version check in configure fails for "##.##-xxx"
    version strings). (pgnet, Peter Kokot)
  . Fixed bug #78338 (Array cross-border reading in PCRE). (cmb)

- PDO_Sqlite:
  . Fixed bug #78192 (SegFault when reuse statement after schema has changed).
    (Vincent Quatrevieux)

- Phar:
  . Fixed bug #77919 (Potential UAF in Phar RSHUTDOWN). (cmb)

- Phpdbg:
  . Fixed bug #78297 (Include unexistent file memory leak). (Nikita)

- SQLite:
  . Upgraded to SQLite 3.28.0. (cmb)

- Standard:
  . Fixed bug #78241 (touch() does not handle dates after 2038 in PHP 64-bit). (cmb)
  . Fixed bug #78269 (password_hash uses weak options for argon2). (Remi)

04 Jul 2019, PHP 7.3.7

- Core:
  . Fixed bug #76980 (Interface gets skipped if autoloader throws an exception).
    (Nikita)

- DOM:
  . Fixed bug #78025 (segfault when accessing properties of DOMDocumentType).
    (cmb)

- MySQLi:
  . Fixed bug #77956 (When mysqli.allow_local_infile = Off, use a meaningful
    error message). (Sjon Hortensius)
  . Fixed bug #38546 (bindParam incorrect processing of bool types).
    (camporter)

- MySQLnd:
  . Fixed bug #77955 (Random segmentation fault in mysqlnd from php-fpm).
    (Nikita)

- Opcache:
  . Fixed bug #78015 (Incorrect evaluation of expressions involving partials
    arrays in SCCP). (Nikita)
  . Fixed bug #78106 (Path resolution fails if opcache disabled during request).
    (Nikita)

- OpenSSL:
  . Fixed bug #78079 (openssl_encrypt_ccm.phpt fails with OpenSSL 1.1.1c).
    (Jakub Zelenka)

- phpdbg:
  . Fixed bug #78050 (SegFault phpdbg + opcache on include file twice).
    (Nikita)

- Sockets:
  . Fixed bug #78038 (Socket_select fails when resource array contains
    references). (Nikita)

- Sodium:
  . Fixed bug #78114 (segfault when calling sodium_* functions from eval). (cmb)

- Standard:
  . Fixed bug #77135 (Extract with EXTR_SKIP should skip $this).
    (Craig Duncan, Dmitry)
  . Fixed bug #77937 (preg_match failed). (cmb, Anatol)

- Zip:
  . Fixed bug #76345 (zip.h not found). (Michael Maroszek)

30 May 2019, PHP 7.3.6

- cURL:
  . Implemented FR #72189 (Add missing CURL_VERSION_* constants). (Javier
    Spagnoletti)

- Date:
  . Fixed bug #77909 (DatePeriod::__construct() with invalid recurrence count
    value). (Ignace Nyamagana Butera)

- EXIF:
  . Fixed bug #77988 (heap-buffer-overflow on php_jpg_get16).
    (CVE-2019-11040) (Stas)

- FPM:
  . Fixed bug #77934 (php-fpm kill -USR2 not working). (Jakub Zelenka)
  . Fixed bug #77921 (static.php.net doesn't work anymore). (Peter Kokot)

- GD:
  . Fixed bug #77943 (imageantialias($image, false); does not work). (cmb)
  . Fixed bug #77973 (Uninitialized read in gdImageCreateFromXbm).
    (CVE-2019-11038) (cmb)

- Iconv:
  . Fixed bug #78069 (Out-of-bounds read in iconv.c:_php_iconv_mime_decode()
    due to integer overflow). (CVE-2019-11039). (maris dot adam)

- JSON:
  . Fixed bug #77843 (Use after free with json serializer). (Nikita)

- Opcache:
  . Fixed possible crashes, because of inconsistent PCRE cache and opcache
    SHM reset. (Alexey Kalinin, Dmitry)

- PDO_MySQL:
  . Fixed bug #77944 (Wrong meta pdo_type for bigint on LLP64). (cmb)

- Reflection:
  . Fixed bug #75186 (Inconsistent reflection of Closure:::__invoke()). (Nikita)

- Session:
  . Fixed bug #77911 (Wrong warning for session.sid_bits_per_character). (cmb)

- SOAP:
  . Fixed bug #77945 (Segmentation fault when constructing SoapClient with
    WSDL_CACHE_BOTH). (Nikita)

- SPL:
  . Fixed bug #77024 (SplFileObject::__toString() may return array). (Craig
    Duncan)

- SQLite:
  . Fixed bug #77967 (Bypassing open_basedir restrictions via file uris). (Stas)

- Standard:
  . Fixed bug #77931 (Warning for array_map mentions wrong type). (Nikita)
  . Fixed bug #78003 (strip_tags output change since PHP 7.3). (cmb)

02 May 2019, PHP 7.3.5

- Core:
  . Fixed bug #77903 (ArrayIterator stops iterating after offsetSet call).
    (Nikita)

- CLI:
  . Fixed bug #77794 (Incorrect Date header format in built-in server).
    (kelunik)

- EXIF
  . Fixed bug #77950 (Heap-buffer-overflow in _estrndup via exif_process_IFD_TAG).
    (CVE-2019-11036) (Stas)

- Interbase:
  . Fixed bug #72175 (Impossibility of creating multiple connections to
    Interbase with php 7.x). (Nikita)

- Intl:
  . Fixed bug #77895 (IntlDateFormatter::create fails in strict mode if $locale
    = null). (Nikita)

- LDAP:
  . Fixed bug #77869 (Core dump when using server controls) (mcmic)

- Mail
  . Fixed bug #77821 (Potential heap corruption in TSendMail()). (cmb)

- mbstring:
  . Implemented FR #72777 (Implement regex stack limits for mbregex functions).
    (Yasuo Ohgaki, Stas)

- MySQLi:
  . Fixed bug #77773 (Unbuffered queries leak memory - MySQLi / mysqlnd).
    (Nikita)

- PCRE:
  . Fixed bug #77827 (preg_match does not ignore \r in regex flags). (requinix,
    cmb)

- PDO:
  . Fixed bug #77849 (Disable cloning of PDO handle/connection objects).
    (camporter)

- phpdbg:
  . Fixed bug #76801 (too many open files). (alekitto)
  . Fixed bug #77800 (phpdbg segfaults on listing some conditional breakpoints).
    (krakjoe)
  . Fixed bug #77805 (phpdbg build fails when readline is shared). (krakjoe)

- Reflection:
  . Fixed bug #77772 (ReflectionClass::getMethods(null) doesn't work). (Nikita)
  . Fixed bug #77882 (Different behavior: always calls destructor). (Nikita)

- Standard:
  . Fixed bug #77793 (Segmentation fault in extract() when overwriting
    reference with itself). (Nikita)
  . Fixed bug #77844 (Crash due to null pointer in parse_ini_string with
    INI_SCANNER_TYPED). (Nikita)
  . Fixed bug #77853 (Inconsistent substr_compare behaviour with empty
    haystack). (Nikita)

04 Apr 2019, PHP 7.3.4

- Core:
  . Fixed bug #77738 (Nullptr deref in zend_compile_expr). (Laruence)
  . Fixed bug #77660 (Segmentation fault on break 2147483648). (Laruence)
  . Fixed bug #77652 (Anonymous classes can lose their interface information).
    (Nikita)
  . Fixed bug #77345 (Stack Overflow caused by circular reference in garbage
    collection). (Alexandru Patranescu, Nikita, Dmitry)
  . Fixed bug #76956 (Wrong value for 'syslog.filter' documented in php.ini).
    (cmb)

- Apache2Handler:
  . Fixed bug #77648 (BOM in sapi/apache2handler/php_functions.c). (cmb)

- Bcmath:
  . Fixed bug #77742 (bcpow() implementation related to gcc compiler
    optimization). (Nikita)

- CLI Server:
  . Fixed bug #77722 (Incorrect IP set to $_SERVER['REMOTE_ADDR'] on the
    localhost). (Nikita)

- COM:
  . Fixed bug #77578 (Crash when php unload). (cmb)

- EXIF:
  . Fixed bug #77753 (Heap-buffer-overflow in php_ifd_get32s). (CVE-2019-11034)
    (Stas)
  . Fixed bug #77831 (Heap-buffer-overflow in exif_iif_add_value).
    (CVE-2019-11035) (Stas)

- FPM:
  . Fixed bug #77677 (FPM fails to build on AIX due to missing WCOREDUMP).
    (Kevin Adler)

- GD:
  . Fixed bug #77700 (Writing truecolor images as GIF ignores interlace flag).
    (cmb)

- MySQLi:
  . Fixed bug #77597 (mysqli_fetch_field hangs scripts). (Nikita)

- Opcache:
  . Fixed bug #77743 (Incorrect pi node insertion for jmpznz with identical
    successors). (Nikita)

- PCRE:
  . Fixed bug #76127 (preg_split does not raise an error on invalid UTF-8).
    (Nikita)

- Phar:
  . Fixed bug #77697 (Crash on Big_Endian platform). (Laruence)

- phpdbg:
  . Fixed bug #77767 (phpdbg break cmd aliases listed in help do not match
    actual aliases). (Miriam Lauter)

- sodium:
  . Fixed bug #77646 (sign_detached() strings not terminated). (Frank)

- SQLite3:
  . Added sqlite3.defensive INI directive. (BohwaZ)

- Standard:
  . Fixed bug #77664 (Segmentation fault when using undefined constant in
    custom wrapper). (Laruence)
  . Fixed bug #77669 (Crash in extract() when overwriting extracted array).
    (Nikita)
  . Fixed bug #76717 (var_export() does not create a parsable value for
    PHP_INT_MIN). (Nikita)
  . Fixed bug #77765 (FTP stream wrapper should set the directory as
    executable). (Vlad Temian)

07 Mar 2019, PHP 7.3.3

- Core:
  . Fixed bug #77589 (Core dump using parse_ini_string with numeric sections).
    (Laruence)
  . Fixed bug #77329 (Buffer Overflow via overly long Error Messages).
    (Dmitry)
  . Fixed bug #77494 (Disabling class causes segfault on member access).
    (Dmitry)
  . Fixed bug #77498 (Custom extension Segmentation fault when declare static
    property). (Nikita)
  . Fixed bug #77530 (PHP crashes when parsing `(2)::class`). (Ekin)
  . Fixed bug #77546 (iptcembed broken function). (gdegoulet)
  . Fixed bug #77630 (rename() across the device may allow unwanted access
    during processing). (Stas)

- COM:
  . Fixed bug #77621 (Already defined constants are not properly reported).
    (cmb)
  . Fixed bug #77626 (Persistence confusion in php_com_import_typelib()). (cmb)

- EXIF:
  . Fixed bug #77509 (Uninitialized read in exif_process_IFD_in_TIFF). (Stas)
  . Fixed bug #77540 (Invalid Read on exif_process_SOFn). (Stas)
  . Fixed bug #77563 (Uninitialized read in exif_process_IFD_in_MAKERNOTE). (Stas)
  . Fixed bug #77659 (Uninitialized read in exif_process_IFD_in_MAKERNOTE). (Stas)

- Mbstring:
  . Fixed bug #77514 (mb_ereg_replace() with trailing backslash adds null byte).
    (Nikita)

- MySQL
  . Disabled LOCAL INFILE by default, can be enabled using php.ini directive
    mysqli.allow_local_infile for mysqli, or PDO::MYSQL_ATTR_LOCAL_INFILE
    attribute for pdo_mysql. (Darek Slusarczyk)

- OpenSSL:
  . Fixed bug #77390 (feof might hang on TLS streams in case of fragmented TLS
    records). (Abyl Valg, Jakub Zelenka)

- PDO_OCI:
  . Support Oracle Database tracing attributes ACTION, MODULE,
    CLIENT_INFO, and CLIENT_IDENTIFIER. (Cameron Porter)

- PHAR:
  . Fixed bug #77396 (Null Pointer Dereference in phar_create_or_parse_filename).
    (bishop)
  . Fixed bug #77586 (phar_tar_writeheaders_int() buffer overflow). (bishop)

- phpdbg:
  . Fixed bug #76596 (phpdbg support for display_errors=stderr). (kabel)

- SPL:
  . Fixed bug #51068 (DirectoryIterator glob:// don't support current path
    relative queries). (Ahmed Abdou)
  . Fixed bug #77431 (openFile() silently truncates after a null byte). (cmb)

- Standard:
  . Fixed bug #77552 (Unintialized php_stream_statbuf in stat functions).
    (John Stevenson)
  . Fixed bug #77612 (setcookie() sets incorrect SameSite header if all of its
    options filled). (Nikita)

07 Feb 2019, PHP 7.3.2

- Core:
  . Fixed bug #77369 (memcpy with negative length via crafted DNS response). (Stas)
  . Fixed bug #77387 (Recursion detection broken when printing GLOBALS).
    (Laruence)
  . Fixed bug #77376 ("undefined function" message no longer includes
    namespace). (Laruence)
  . Fixed bug #77357 (base64_encode / base64_decode doest not work on nested
    VM). (Nikita)
  . Fixed bug #77339 (__callStatic may get incorrect arguments). (Dmitry)
  . Fixed bug #77317 (__DIR__, __FILE__, realpath() reveal physical path for
    subst virtual drive). (Anatol)
  . Fixed bug #77263 (Segfault when using 2 RecursiveFilterIterator). (Dmitry)
  . Fixed bug #77447 (PHP 7.3 built with ASAN crashes in
    zend_cpu_supports_avx2). (Nikita)
  . Fixed bug #77484 (Zend engine crashes when calling realpath in invalid
    working dir). (Anatol)

- Curl:
  . Fixed bug #76675 (Segfault with H2 server push). (Pedro Magalhães)

- Fileinfo:
  . Fixed bug #77346 (webm files incorrectly detected as
    application/octet-stream). (Anatol)

- FPM:
  . Fixed bug #77430 (php-fpm crashes with Main process exited, code=dumped,
    status=11/SEGV). (Jakub Zelenka)

- GD:
  . Fixed bug #73281 (imagescale(…, IMG_BILINEAR_FIXED) can cause black border).
    (cmb)
  . Fixed bug #73614 (gdImageFilledArc() doesn't properly draw pies). (cmb)
  . Fixed bug #77272 (imagescale() may return image resource on failure). (cmb)
  . Fixed bug #77391 (1bpp BMPs may fail to be loaded). (Romain Déoux, cmb)
  . Fixed bug #77479 (imagewbmp() segfaults with very large images). (cmb)

- ldap:
  . Fixed bug #77440 (ldap_bind using ldaps or ldap_start_tls()=exception in
    libcrypto-1_1-x64.dll). (Anatol)

- Mbstring:
  . Fixed bug #77428 (mb_ereg_replace() doesn't replace a substitution
    variable). (Nikita)
  . Fixed bug #77454 (mb_scrub() silently truncates after a null byte).
    (64796c6e69 at gmail dot com)

- MySQLnd:
  . Fixed bug #77308 (Unbuffered queries memory leak). (Dmitry)
  . Fixed bug #75684 (In mysqlnd_ext_plugin.h the plugin methods family has
      no external visibility). (Anatol)

- Opcache:
  . Fixed bug #77266 (Assertion failed in dce_live_ranges). (Laruence)
  . Fixed bug #77257 (value of variable assigned in a switch() construct gets
    lost). (Nikita)
  . Fixed bug #77434 (php-fpm workers are segfaulting in zend_gc_addre).
    (Nikita)
  . Fixed bug #77361 (configure fails on 64-bit AIX when opcache enabled).
    (Kevin Adler)
  . Fixed bug #77287 (Opcache literal compaction is incompatible with EXT
    opcodes). (Nikita)

- PCRE:
  . Fixed bug #77338 (get_browser with empty string). (Nikita)

- PDO:
  . Fixed bug #77273 (array_walk_recursive corrupts value types leading to PDO
    failure). (Nikita)

- PDO MySQL:
  . Fixed bug #77289 (PDO MySQL segfaults with persistent connection).
    (Lauri Kenttä)

- SOAP:
  . Fixed bug #77410 (Segmentation Fault when executing method with an empty
    parameter). (Nikita)

- Sockets:
  . Fixed bug #76839 (socket_recvfrom may return an invalid 'from' address
    on MacOS). (Michael Meyer)

- SPL:
  . Fixed bug #77298 (segfault occurs when add property to unserialized empty
    ArrayObject). (jhdxr)

- Standard:
  . Fixed bug #77395 (segfault about array_multisort). (Laruence)
  . Fixed bug #77439 (parse_str segfaults when inserting item into existing
    array). (Nikita)

10 Jan 2019, PHP 7.3.1

- Core:
  . Fixed bug #76654 (Build failure on Mac OS X on 32-bit Intel). (Ryandesign)
  . Fixed bug #71041 (zend_signal_startup() needs ZEND_API).
    (Valentin V. Bartenev)
  . Fixed bug #76046 (PHP generates "FE_FREE" opcode on the wrong line).
    (Nikita)
  . Fixed bug #77291 (magic methods inherited from a trait may be ignored).
    (cmb)

- CURL:
  . Fixed bug #77264 (curl_getinfo returning microseconds, not seconds).
    (Pierrick)

- COM:
  . Fixed bug #77177 (Serializing or unserializing COM objects crashes). (cmb)

- Exif:
  . Fixed bug #77184 (Unsigned rational numbers are written out as signed
    rationals). (Colin Basnett)

- GD:
  . Fixed bug #77195 (Incorrect error handling of imagecreatefromjpeg()). (cmb)
  . Fixed bug #77198 (auto cropping has insufficient precision). (cmb)
  . Fixed bug #77200 (imagecropauto(…, GD_CROP_SIDES) crops left but not right).
    (cmb)
  . Fixed bug #77269 (efree() on uninitialized Heap data in imagescale leads to
    use-after-free). (cmb)
  . Fixed bug #77270 (imagecolormatch Out Of Bounds Write on Heap). (cmb)

- MBString:
  . Fixed bug #77367 (Negative size parameter in mb_split). (Stas)
  . Fixed bug #77370 (Buffer overflow on mb regex functions - fetch_token).
    (Stas)
  . Fixed bug #77371 (heap buffer overflow in mb regex functions
    - compile_string_node). (Stas)
  . Fixed bug #77381 (heap buffer overflow in multibyte match_at). (Stas)
  . Fixed bug #77382 (heap buffer overflow due to incorrect length in
    expand_case_fold_string). (Stas)
  . Fixed bug #77385 (buffer overflow in fetch_token). (Stas)
  . Fixed bug #77394 (Buffer overflow in multibyte case folding - unicode).
    (Stas)
  . Fixed bug #77418 (Heap overflow in utf32be_mbc_to_code). (Stas)

- OCI8:
  . Fixed bug #76804 (oci_pconnect with OCI_CRED_EXT not working). (KoenigsKind)
  . Added oci_set_call_timeout() for call timeouts.
  . Added oci_set_db_operation() for the DBOP end-to-end-tracing attribute.

- Opcache:
  . Fixed bug #77215 (CFG assertion failure on multiple finalizing switch
    frees in one block). (Nikita)
  . Fixed bug #77275 (OPcache optimization problem for ArrayAccess->offsetGet).
    (Nikita)

- PCRE:
  . Fixed bug #77193 (Infinite loop in preg_replace_callback). (Anatol)

- PDO:
  . Handle invalid index passed to PDOStatement::fetchColumn() as error. (Sergei
    Morozov)

- Phar:
  . Fixed bug #77247 (heap buffer overflow in phar_detect_phar_fname_ext). (Stas)

- Soap:
  . Fixed bug #77088 (Segfault when using SoapClient with null options).
    (Laruence)

- Sockets:
  . Fixed bug #77136 (Unsupported IPV6_RECVPKTINFO constants on macOS).
    (Mizunashi Mana)

- Sodium:
  . Fixed bug #77297 (SodiumException segfaults on PHP 7.3). (Nikita, Scott)

- SPL:
  . Fixed bug #77359 (spl_autoload causes segfault). (Lauri Kenttä)
  . Fixed bug #77360 (class_uses causes segfault). (Lauri Kenttä)

- SQLite3:
  . Fixed bug #77051 (Issue with re-binding on SQLite3). (BohwaZ)

- Xmlrpc:
  . Fixed bug #77242 (heap out of bounds read in xmlrpc_decode()). (cmb)
  . Fixed bug #77380 (Global out of bounds read in xmlrpc base64 code). (Stas)

06 Dec 2018, PHP 7.3.0

- Core:
  . Improved PHP GC. (Dmitry, Nikita)
  . Redesigned the old ext_skel program written in PHP, run:
    'php ext_skel.php' for all options. This means there are no dependencies,
    thus making it work on Windows out of the box. (Kalle)
  . Removed support for BeOS. (Kalle)
  . Add PHP_VERSION to phpinfo() <title/>. (github/MattJeevas)
  . Add net_get_interfaces(). (Sara, Joe, Anatol)
  . Added gc_status(). (Benjamin Eberlei)
  . Implemented flexible heredoc and nowdoc syntax, per
    RFC https://wiki.php.net/rfc/flexible_heredoc_nowdoc_syntaxes.
    (Thomas Punt)
  . Added support for references in list() and array destructuring, per
    RFC https://wiki.php.net/rfc/list_reference_assignment.
    (David Walker)
  . Improved effectiveness of ZEND_SECURE_ZERO for NetBSD and systems
    without native similar feature. (devnexen)
  . Added syslog.facility and syslog.ident INI entries for customizing syslog
    logging. (Philip Prindeville)
  . Fixed bug #75683 (Memory leak in zend_register_functions() in ZTS mode).
    (Dmitry)
  . Fixed bug #75031 (support append mode in temp/memory streams). (adsr)
  . Fixed bug #74860 (Uncaught exceptions not being formatted properly when
    error_log set to "syslog"). (Philip Prindeville)
  . Fixed bug #75220 (Segfault when calling is_callable on parent).
    (andrewnester)
  . Fixed bug #69954 (broken links and unused config items in distributed ini
    files). (petk)
  . Fixed bug #74922 (Composed class has fatal error with duplicate, equal const
    properties). (pmmaga)
  . Fixed bug #63911 (identical trait methods raise errors during composition).
    (pmmaga)
  . Fixed bug #75677 (Clang ignores fastcall calling convention on variadic
    function). (Li-Wen Hsu)
  . Fixed bug #54043 (Remove inconsitency of internal exceptions and user
    defined exceptions). (Nikita)
  . Fixed bug #53033 (Mathematical operations convert objects to integers).
    (Nikita)
  . Fixed bug #73108 (Internal class cast handler uses integer instead of
    float). (Nikita)
  . Fixed bug #75765 (Fatal error instead of Error exception when base class is
    not found). (Timur Ibragimov)
  . Fixed bug #76198 (Wording: "iterable" is not a scalar type). (Levi Morrison)
  . Fixed bug #76137 (config.guess/config.sub do not recognize RISC-V). (cmb)
  . Fixed bug #76427 (Segfault in zend_objects_store_put). (Laruence)
  . Fixed bug #76422 (ftruncate fails on files > 2GB). (Anatol)
  . Fixed bug #76509 (Inherited static properties can be desynchronized from
    their parent by ref). (Nikita)
  . Fixed bug #76439 (Changed behaviour in unclosed HereDoc). (Nikita, tpunt)
  . Fixed bug #63217 (Constant numeric strings become integers when used as
    ArrayAccess offset). (Rudi Theunissen, Dmitry)
  . Fixed bug #33502 (Some nullary functions don't check the number of
    arguments). (cmb)
  . Fixed bug #76392 (Error relocating sapi/cli/php: unsupported relocation
    type 37). (Peter Kokot)
  . The declaration and use of case-insensitive constants has been deprecated.
    (Nikita)
  . Added syslog.filter INI entry for syslog filtering. (Philip Prindeville)
  . Fixed bug #76667 (Segfault with divide-assign op and __get + __set).
    (Laruence)
  . Fixed bug #76030 (RE2C_FLAGS rarely honoured) (Cristian Rodríguez)
  . Fixed broken zend_read_static_property (Laruence)
  . Fixed bug #76773 (Traits used on the parent are ignored for child classes).
    (daverandom)
  . Fixed bug #76767 (‘asm’ operand has impossible constraints in zend_operators.h).
    (ondrej)
  . Fixed bug #76752 (Crash in ZEND_COALESCE_SPEC_TMP_HANDLER - assertion in
    _get_zval_ptr_tmp failed). (Laruence)
  . Fixed bug #76820 (Z_COPYABLE invalid definition). (mvdwerve, cmb)
  . Fixed bug #76510 (file_exists() stopped working for phar://). (cmb)
  . Fixed bug #76869 (Incorrect bypassing protected method accessibilty check).
    (Dmitry)
  . Fixed bug #72635 (Undefined class used by class constant in constexpr
    generates fatal error). (Nikita)
  . Fixed bug #76947 (file_put_contents() blocks the directory of the file
    (__DIR__)). (Anatol)
  . Fixed bug #76979 (define() error message does not mention resources as
    valid values). (Michael Moravec)
  . Fixed bug #76825 (Undefined symbols ___cpuid_count). (Laruence, cmb)
  . Fixed bug #77110 (undefined symbol zend_string_equal_val in C++ build).
    (Remi)

- BCMath:
  . Implemented FR #67855 (No way to get current scale in use). (Chris Wright,
    cmb)
  . Fixed bug #66364 (BCMath bcmul ignores scale parameter). (cmb)
  . Fixed bug #75164 (split_bc_num() is pointless). (cmb)
  . Fixed bug #75169 (BCMath errors/warnings bypass PHP's error handling). (cmb)

- CLI:
  . Fixed bug #44217 (Output after stdout/stderr closed cause immediate exit
    with status 0). (Robert Lu)
  . Fixed bug #77111 (php-win.exe corrupts unicode symbols from cli
    parameters). (Anatol)

- cURL:
  . Expose curl constants from curl 7.50 to 7.61. (Pierrick)
  . Fixed bug #74125 (Fixed finding CURL on systems with multiarch support).
    (cebe)

- Date:
  . Implemented FR #74668: Add DateTime::createFromImmutable() method.
    (majkl578, Rican7)
  . Fixed bug #75222 (DateInterval microseconds property always 0). (jhdxr)
  . Fixed bug #68406 (calling var_dump on a DateTimeZone object modifies it).
    (jhdxr)
  . Fixed bug #76131 (mismatch arginfo for date_create). (carusogabriel)
  . Updated timelib to 2018.01RC1 to address several bugs:
    . Fixed bug #75577 (DateTime::createFromFormat does not accept 'v' format
      specifier). (Derick)
    . Fixed bug #75642 (Wrap around behaviour for microseconds is not working).
      (Derick)

- DBA:
  . Fixed bug #75264 (compiler warnings emitted). (petk)

- DOM:
  . Fixed bug #76285 (DOMDocument::formatOutput attribute sometimes ignored).
    (Andrew Nester, Laruence, Anatol)

- Fileinfo:
  . Fixed bug #77095 (slowness regression in 7.2/7.3 (compared to 7.1)).
    (Anatol)

- Filter:
  . Added the 'add_slashes' sanitization mode (FILTER_SANITIZE_ADD_SLASHES).
	(Kalle)

- FPM:
  . Added fpm_get_status function. (Till Backhaus)
  . Fixed bug #62596 (getallheaders() missing with PHP-FPM). (Remi)
  . Fixed bug #69031 (Long messages into stdout/stderr are truncated
    incorrectly) - added new log related FPM configuration options:
    log_limit, log_buffering and decorate_workers_output. (Jakub Zelenka)

- ftp:
  . Fixed bug #77151 (ftp_close(): SSL_read on shutdown). (Remi)

- GD:
  . Added support for WebP in imagecreatefromstring(). (Andreas Treichel, cmb)

- GMP:
  . Export internal structures and accessor helpers for GMP object. (Sara)
  . Added gmp_binomial(n, k). (Nikita)
  . Added gmp_lcm(a, b). (Nikita)
  . Added gmp_perfect_power(a). (Nikita)
  . Added gmp_kronecker(a, b). (Nikita)

- iconv:
  . Fixed bug #53891 (iconv_mime_encode() fails to Q-encode UTF-8 string). (cmb)
  . Fixed bug #77147 (Fixing 60494 ignored ICONV_MIME_DECODE_CONTINUE_ON_ERROR).
    (cmb)

- IMAP:
  . Fixed bug #77020 (null pointer dereference in imap_mail). (cmb)
  . Fixed bug #77153 (imap_open allows to run arbitrary shell commands via
    mailbox parameter). (Stas)

- Interbase:
  . Fixed bug #75453 (Incorrect reflection for ibase_[p]connect). (villfa)
  . Fixed bug #76443 (php+php_interbase.dll crash on module_shutdown). (Kalle)


- intl:
  . Fixed bug #75317 (UConverter::setDestinationEncoding changes source instead
    of destination). (andrewnester)
  . Fixed bug #76829 (Incorrect validation of domain on idn_to_utf8()
    function). (Anatol)

- JSON:
  . Added JSON_THROW_ON_ERROR flag. (Andrea)

- LDAP:
  . Added ldap_exop_refresh helper for EXOP REFRESH operation with dds overlay.
    (Come)
  . Added full support for sending and parsing ldap controls. (Come)
  . Fixed bug #49876 (Fix LDAP path lookup on 64-bit distros). (dzuelke)

- libxml2:
  . Fixed bug #75871 (use pkg-config where available). (pmmaga)

- litespeed:
  . Fixed bug #75248 (Binary directory doesn't get created when building
    only litespeed SAPI). (petk)
  . Fixed bug #75251 (Missing program prefix and suffix). (petk)

- MBstring:
  . Updated to Oniguruma 6.9.0. (cmb)
  . Fixed bug #65544 (mb title case conversion-first word in quotation isn't
    capitalized). (Nikita)
  . Fixed bug #71298 (MB_CASE_TITLE misbehaves with curled apostrophe/quote).
    (Nikita)
  . Fixed bug #73528 (Crash in zif_mb_send_mail). (Nikita)
  . Fixed bug #74929 (mbstring functions version 7.1.1 are slow compared to 5.3
    on Windows). (Nikita)
  . Fixed bug #76319 (mb_strtolower with invalid UTF-8 causes segmentation
    fault). (Nikita)
  . Fixed bug #76574 (use of undeclared identifiers INT_MAX and LONG_MAX). (cmb)
  . Fixed bug #76594 (Bus Error due to unaligned access in zend_ini.c
    OnUpdateLong). (cmb, Nikita)
  . Fixed bug #76706 (mbstring.http_output_conv_mimetypes is ignored). (cmb)
  . Fixed bug #76958 (Broken UTF7-IMAP conversion). (Nikita)
  . Fixed bug #77025 (mb_strpos throws Unknown encoding or conversion error).
    (Nikita)
  . Fixed bug #77165 (mb_check_encoding crashes when argument given an empty
    array). (Nikita)

- Mysqlnd:
  . Fixed bug #76386 (Prepared Statement formatter truncates fractional seconds
    from date/time column). (Victor Csiky)

- ODBC:
  . Removed support for ODBCRouter. (Kalle)
  . Removed support for Birdstep. (Kalle)
  . Fixed bug #77079 (odbc_fetch_object has incorrect type signature).
    (Jon Allen)

- Opcache:
  . Fixed bug #76466 (Loop variable confusion). (Dmitry, Laruence, Nikita)
  . Fixed bug #76463 (var has array key type but not value type). (Laruence)
  . Fixed bug #76446 (zend_variables.c:73: zend_string_destroy: Assertion
    `!(zval_gc_flags((str)->gc)). (Nikita, Laruence)
  . Fixed bug #76711 (OPcache enabled triggers false-positive "Illegal string
    offset"). (Dmitry)
  . Fixed bug #77058 (Type inference in opcache causes side effects). (Nikita)
  . Fixed bug #77092 (array_diff_key() - segmentation fault). (Nikita)

- OpenSSL:
  . Added openssl_pkey_derive function. (Jim Zubov)
  . Add min_proto_version and max_proto_version ssl stream options as well as
    related constants for possible TLS protocol values. (Jakub Zelenka)

- PCRE:
  . Implemented https://wiki.php.net/rfc/pcre2-migration. (Anatol, Dmitry)
  . Upgrade PCRE2 to 10.32. (Anatol)
  . Fixed bug #75355 (preg_quote() does not quote # control character).
    (Michael Moravec)
  . Fixed bug #76512 (\w no longer includes unicode characters). (cmb)
  . Fixed bug #76514 (Regression in preg_match makes it fail with
    PREG_JIT_STACKLIMIT_ERROR). (Anatol)
  . Fixed bug #76909 (preg_match difference between 7.3 and < 7.3). (Anatol)

- PDO_DBlib:
  . Implemented FR #69592 (allow 0-column rowsets to be skipped automatically).
    (fandrieu)
  . Expose TDS version as \PDO::DBLIB_ATTR_TDS_VERSION attribute on \PDO
    instance. (fandrieu)
  . Treat DATETIME2 columns like DATETIME. (fandrieu)
  . Fixed bug #74243 (allow locales.conf to drive datetime format). (fandrieu)

- PDO_Firebird:
  . Fixed bug #74462 (PDO_Firebird returns only NULLs for results with boolean
    for FIREBIRD >= 3.0). (Dorin Marcoci)

- PDO_OCI:
  . Fixed bug #74631 (PDO_PCO with PHP-FPM: OCI environment initialized
    before PHP-FPM sets it up). (Ingmar Runge)

- PDO SQLite
  . Add support for additional open flags

- pgsql:
  . Added new error constants for pg_result_error(): PGSQL_DIAG_SCHEMA_NAME,
    PGSQL_DIAG_TABLE_NAME, PGSQL_DIAG_COLUMN_NAME, PGSQL_DIAG_DATATYPE_NAME,
    PGSQL_DIAG_CONSTRAINT_NAME and PGSQL_DIAG_SEVERITY_NONLOCALIZED. (Kalle)
  . Fixed bug #77047 (pg_convert has a broken regex for the 'TIME WITHOUT
    TIMEZONE' data type). (Andy Gajetzki)

- phar:
  . Fixed bug #74991 (include_path has a 4096 char limit in some cases).
    (bwbroersma)
  . Fixed bug #65414 (deal with leading slash when adding files correctly).
    (bishopb)

- readline:
  . Added completion_append_character and completion_suppress_append options
    to readline_info() if linked against libreadline. (krageon)

- Session:
  . Fixed bug #74941 (session fails to start after having headers sent).
    (morozov)

- SimpleXML:
  . Fixed bug #54973 (SimpleXML casts integers wrong). (Nikita)
  . Fixed bug #76712 (Assignment of empty string creates extraneous text node).
    (cmb)

- Sockets:
  . Fixed bug #67619 (Validate length on socket_write). (thiagooak)

- SOAP:
  . Fixed bug #75464 (Wrong reflection on SoapClient::__setSoapHeaders).
    (villfa)
  . Fixed bug #70469 (SoapClient generates E_ERROR even if exceptions=1 is
    used). (Anton Artamonov)
  . Fixed bug #50675 (SoapClient can't handle object references correctly).
    (Cameron Porter)
  . Fixed bug #76348 (WSDL_CACHE_MEMORY causes Segmentation fault). (cmb)
  . Fixed bug #77141 (Signedness issue in SOAP when precision=-1). (cmb)

- SPL:
  . Fixed bug #74977 (Appending AppendIterator leads to segfault).
    (Andrew Nester)
  . Fixed bug #75173 (incorrect behavior of AppendIterator::append in foreach
    loop). (jhdxr)
  . Fixed bug #74372 (autoloading file with syntax error uses next autoloader,
    may hide parse error). (Nikita)
  . Fixed bug #75878 (RecursiveTreeIterator::setPostfix has wrong signature).
    (cmb)
  . Fixed bug #74519 (strange behavior of AppendIterator). (jhdxr)
  . Fixed bug #76131 (mismatch arginfo for splarray constructor).
    (carusogabriel)

- SQLite3:
  . Updated bundled libsqlite to 3.24.0. (cmb)

- Standard:
  . Added is_countable() function. (Gabriel Caruso)
  . Added support for the SameSite cookie directive, including an alternative
    signature for setcookie(), setrawcookie() and session_set_cookie_params().
    (Frederik Bosch, pmmaga)
  . Remove superfluous warnings from inet_ntop()/inet_pton(). (daverandom)
  . Fixed bug #75916 (DNS_CAA record results contain garbage). (Mike,
    Philip Sharp)
  . Fixed unserialize(), to disable creation of unsupported data structures
    through manually crafted strings. (Dmitry)
  . Fixed bug #75409 (accept EFAULT in addition to ENOSYS as indicator
    that getrandom() is missing). (sarciszewski)
  . Fixed bug #74719 (fopen() should accept NULL as context). (Alexander Holman)
  . Fixed bug #69948 (path/domain are not sanitized in setcookie). (cmb)
  . Fixed bug #75996 (incorrect url in header for mt_rand). (tatarbj)
  . Added hrtime() function, to get high resolution time. (welting)
  . Fixed bug #48016 (stdClass::__setState is not defined although var_export()
    uses it). (Andrea)
  . Fixed bug #76136 (stream_socket_get_name should enclose IPv6 in brackets).
    (seliver)
  . Fixed bug #76688 (Disallow excessive parameters after options array).
    (pmmaga)
  . Fixed bug #76713 (Segmentation fault caused by property corruption).
    (Laruence)
  . Fixed bug #76755 (setcookie does not accept "double" type for expire time).
    (Laruence)
  . Fixed bug #76674 (improve array_* failure messages exposing what was passed
    instead of an array). (carusogabriel)
  . Fixed bug #76803 (ftruncate changes file pointer). (Anatol)
  . Fixed bug #76818 (Memory corruption and segfault). (Remi)
  . Fixed bug #77081 (ftruncate() changes seek pointer in c mode). (cmb, Anatol)

- Testing:
  . Implemented FR #62055 (Make run-tests.php support --CGI-- sections). (cmb)

- Tidy:
  . Support using tidyp instead of tidy. (devnexen)
  . Fixed bug #74707 (Tidy has incorrect ReflectionFunction param counts for
    functions taking tidy). (Gabriel Caruso)
  . Fixed arginfo for tidy::__construct(). (Tyson Andre)

- Tokenizer:
  . Fixed bug #76437 (token_get_all with TOKEN_PARSE flag fails to recognise
    close tag). (Laruence)
  . Fixed bug #75218 (Change remaining uncatchable fatal errors for parsing
    into ParseError). (Nikita)
  . Fixed bug #76538 (token_get_all with TOKEN_PARSE flag fails to recognise
    close tag with newline). (Nikita)
  . Fixed bug #76991 (Incorrect tokenization of multiple invalid flexible
    heredoc strings). (Nikita)

- XML:
  . Fixed bug #71592 (External entity processing never fails). (cmb)

- Zlib:
  . Added zlib/level context option for compress.zlib wrapper. (Sara)<|MERGE_RESOLUTION|>--- conflicted
+++ resolved
@@ -2,15 +2,11 @@
 |||||||||||||||||||||||||||||||||||||||||||||||||||||||||||||||||||||||||||||||
 ?? ??? ????, PHP 7.4.3
 
-<<<<<<< HEAD
-23 Jan 2020, PHP 7.4.2
-=======
 - CURL:
   . Fixed bug #79078 (Hypothetical use-after-free in curl_multi_add_handle()).
     (cmb)
 
-23 Jan 2020, PHP 7.3.14
->>>>>>> 0dda4a84
+23 Jan 2020, PHP 7.4.2
 
 - Core:
   . Preloading support on Windows has been disabled. (Nikita)
