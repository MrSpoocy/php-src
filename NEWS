--- conflicted
+++ resolved
@@ -11,23 +11,12 @@
   . Fixed bug #66660 (Composer.phar install/update fails). (Ferenc)
   . Fixed bug #67024 (getimagesize should recognize BMP files with negative
     height). (Gabor Buella)
-<<<<<<< HEAD
   . Fixed bug #67064  (Countable interface prevents using 2nd parameter
     ($mode) of count() function). (Bob)
-=======
-  . Fixed bug #67043 (substr_compare broke by previous change) (Tjerk)
 
 - Date:
   . Fixed bug #66721 (__wakeup of DateTime segfaults when invalid object data is
     supplied). (Boro Sitnikovski)
-
-- Embed:
-  . Fixed bug #65715 (php5embed.lib isn't provided anymore). (Anatol).
-
-- Fileinfo:
-  . Fixed bug #66987 (Memory corruption in fileinfo ext / bigendian).
-    (Remi)
->>>>>>> 733b0944
 
 - mysqlnd:
   . Added a new fetching mode to mysqlnd. (Andrey)
