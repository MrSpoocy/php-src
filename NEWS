--- conflicted
+++ resolved
@@ -24,15 +24,13 @@
 - DOM:
   . Fixed bug #67474 (getElementsByTagNameNS filter on default ns). (aboks)
 
-<<<<<<< HEAD
 - Mbstring:
   . Fixed bug #73646 (mb_ereg_search_init null pointer dereference).
     (Laruence)
-=======
+
 - Mysqli:
   . Fixed bug #73462 (Persistent connections don't set $connect_errno).
     (darkain)
->>>>>>> b3889d4b
 
 - Mysqlnd:
   . Optimized handling of BIT fields - less memory copies and lower memory
