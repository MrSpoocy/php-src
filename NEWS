PHP                                                                        NEWS
|||||||||||||||||||||||||||||||||||||||||||||||||||||||||||||||||||||||||||||||
?? ??? ????, PHP 7.3.5

- CLI:
  . Fixed bug #77794 (Incorrect Date header format in built-in server).
    (kelunik)

- Interbase:
  . Fixed bug #72175 (Impossibility of creating multiple connections to
    Interbase with php 7.x). (Nikita)

<<<<<<< HEAD
- MySQLi:
  . Fixed bug #77773 (Unbuffered queries leak memory - MySQLi / mysqlnd).
    (Nikita)
=======
- PCRE:
  . Fixed bug #77827 (preg_match does not ignore \r in regex flags). (requinix,
    cmb)
>>>>>>> 88460c01

- phpdbg:
  . Fixed bug #76801 (too many open files). (alekitto)
  . Fixed bug #77800 (phpdbg segfaults on listing some conditional breakpoints).
    (krakjoe)
  . Fixed bug #77805 (phpdbg build fails when readline is shared). (krakjoe)

- Reflection:
  . Fixed bug #77772 (ReflectionClass::getMethods(null) doesn't work). (Nikita)

- Standard:
  . Fixed bug #77793 (Segmentation fault in extract() when overwriting
    reference with itself). (Nikita)

28 Mar 2019, PHP 7.3.4

- Core:
  . Fixed bug #77738 (Nullptr deref in zend_compile_expr). (Laruence)
  . Fixed bug #77660 (Segmentation fault on break 2147483648). (Laruence)
  . Fixed bug #77652 (Anonymous classes can lose their interface information).
    (Nikita)
  . Fixed bug #77345 (Stack Overflow caused by circular reference in garbage
    collection). (Alexandru Patranescu, Nikita, Dmitry)
  . Fixed bug #76956 (Wrong value for 'syslog.filter' documented in php.ini).
    (cmb)

- Apache2Handler:
  . Fixed bug #77648 (BOM in sapi/apache2handler/php_functions.c). (cmb)

- Bcmath:
  . Fixed bug #77742 (bcpow() implementation related to gcc compiler
    optimization). (Nikita)

- CLI Server:
  . Fixed bug #77722 (Incorrect IP set to $_SERVER['REMOTE_ADDR'] on the
    localhost). (Nikita)

- COM:
  . Fixed bug #77578 (Crash when php unload). (cmb)

- FPM:
  . Fixed bug #77677 (FPM fails to build on AIX due to missing WCOREDUMP).
    (Kevin Adler)

- GD:
  . Fixed bug #77700 (Writing truecolor images as GIF ignores interlace flag).
    (cmb)

- MySQLi:
  . Fixed bug #77597 (mysqli_fetch_field hangs scripts). (Nikita)

- Opcache:
  . Fixed bug #77743 (Incorrect pi node insertion for jmpznz with identical
    successors). (Nikita)

- PCRE:
  . Fixed bug #76127 (preg_split does not raise an error on invalid UTF-8).
    (Nikita)

- Phar:
  . Fxied bug #77697 (Crash on Big_Endian platform). (Laruence)

- phpdbg:
  . Fixed bug #77767 (phpdbg break cmd aliases listed in help do not match
    actual aliases). (Miriam Lauter)

- sodium:
  . Fixed bug #77646 (sign_detached() strings not terminated). (Frank)

- SQLite3:
  . Added sqlite3.defensive INI directive. (BohwaZ)

- Standard:
  . Fixed bug #77664 (Segmentation fault when using undefined constant in
    custom wrapper). (Laruence)
  . Fixed bug #77669 (Crash in extract() when overwriting extracted array).
    (Nikita)
  . Fixed bug #76717 (var_export() does not create a parsable value for
    PHP_INT_MIN). (Nikita)
  . Fixed bug #77765 (FTP stream wrapper should set the directory as
    executable). (Vlad Temian)

07 Mar 2019, PHP 7.3.3

- Core:
  . Fixed bug #77589 (Core dump using parse_ini_string with numeric sections).
    (Laruence)
  . Fixed bug #77329 (Buffer Overflow via overly long Error Messages).
    (Dmitry)
  . Fixed bug #77494 (Disabling class causes segfault on member access).
    (Dmitry)
  . Fixed bug #77498 (Custom extension Segmentation fault when declare static
    property). (Nikita)
  . Fixed bug #77530 (PHP crashes when parsing `(2)::class`). (Ekin)
  . Fixed bug #77546 (iptcembed broken function). (gdegoulet)
  . Fixed bug #77630 (rename() across the device may allow unwanted access
    during processing). (Stas)

- COM:
  . Fixed bug #77621 (Already defined constants are not properly reported).
    (cmb)
  . Fixed bug #77626 (Persistence confusion in php_com_import_typelib()). (cmb)

- EXIF:
  . Fixed bug #77509 (Uninitialized read in exif_process_IFD_in_TIFF). (Stas)
  . Fixed bug #77540 (Invalid Read on exif_process_SOFn). (Stas)
  . Fixed bug #77563 (Uninitialized read in exif_process_IFD_in_MAKERNOTE). (Stas)
  . Fixed bug #77659 (Uninitialized read in exif_process_IFD_in_MAKERNOTE). (Stas)

- Mbstring:
  . Fixed bug #77514 (mb_ereg_replace() with trailing backslash adds null byte).
    (Nikita)

- MySQL
  . Disabled LOCAL INFILE by default, can be enabled using php.ini directive
    mysqli.allow_local_infile for mysqli, or PDO::MYSQL_ATTR_LOCAL_INFILE
    attribute for pdo_mysql. (Darek Slusarczyk)

- OpenSSL:
  . Fixed bug #77390 (feof might hang on TLS streams in case of fragmented TLS
    records). (Abyl Valg, Jakub Zelenka)

- PDO_OCI:
  . Support Oracle Database tracing attributes ACTION, MODULE,
    CLIENT_INFO, and CLIENT_IDENTIFIER. (Cameron Porter)

- PHAR:
  . Fixed bug #77396 (Null Pointer Dereference in phar_create_or_parse_filename).
    (bishop)
  . Fixed bug #77586 (phar_tar_writeheaders_int() buffer overflow). (bishop)

- phpdbg:
  . Fixed bug #76596 (phpdbg support for display_errors=stderr). (kabel)

- SPL:
  . Fixed bug #51068 (DirectoryIterator glob:// don't support current path
    relative queries). (Ahmed Abdou)
  . Fixed bug #77431 (openFile() silently truncates after a null byte). (cmb)

- Standard:
  . Fixed bug #77552 (Unintialized php_stream_statbuf in stat functions).
    (John Stevenson)
  . Fixed bug #77612 (setcookie() sets incorrect SameSite header if all of its
    options filled). (Nikita)

07 Feb 2019, PHP 7.3.2

- Core:
  . Fixed bug #77369 (memcpy with negative length via crafted DNS response). (Stas)
  . Fixed bug #77387 (Recursion detection broken when printing GLOBALS).
    (Laruence)
  . Fixed bug #77376 ("undefined function" message no longer includes
    namespace). (Laruence)
  . Fixed bug #77357 (base64_encode / base64_decode doest not work on nested
    VM). (Nikita)
  . Fixed bug #77339 (__callStatic may get incorrect arguments). (Dmitry)
  . Fixed bug #77317 (__DIR__, __FILE__, realpath() reveal physical path for
    subst virtual drive). (Anatol)
  . Fixed bug #77263 (Segfault when using 2 RecursiveFilterIterator). (Dmitry)
  . Fixed bug #77447 (PHP 7.3 built with ASAN crashes in
    zend_cpu_supports_avx2). (Nikita)
  . Fixed bug #77484 (Zend engine crashes when calling realpath in invalid
    working dir). (Anatol)

- Curl:
  . Fixed bug #76675 (Segfault with H2 server push). (Pedro Magalhães)

- Fileinfo:
  . Fixed bug #77346 (webm files incorrectly detected as
    application/octet-stream). (Anatol)

- FPM:
  . Fixed bug #77430 (php-fpm crashes with Main process exited, code=dumped,
    status=11/SEGV). (Jakub Zelenka)

- GD:
  . Fixed bug #73281 (imagescale(…, IMG_BILINEAR_FIXED) can cause black border).
    (cmb)
  . Fixed bug #73614 (gdImageFilledArc() doesn't properly draw pies). (cmb)
  . Fixed bug #77272 (imagescale() may return image resource on failure). (cmb)
  . Fixed bug #77391 (1bpp BMPs may fail to be loaded). (Romain Déoux, cmb)
  . Fixed bug #77479 (imagewbmp() segfaults with very large images). (cmb)

- ldap:
  . Fixed bug #77440 (ldap_bind using ldaps or ldap_start_tls()=exception in
    libcrypto-1_1-x64.dll). (Anatol)

- Mbstring:
  . Fixed bug #77428 (mb_ereg_replace() doesn't replace a substitution
    variable). (Nikita)
  . Fixed bug #77454 (mb_scrub() silently truncates after a null byte).
    (64796c6e69 at gmail dot com)

- MySQLnd:
  . Fixed bug #77308 (Unbuffered queries memory leak). (Dmitry)
  . Fixed bug #75684 (In mysqlnd_ext_plugin.h the plugin methods family has
      no external visibility). (Anatol)

- Opcache:
  . Fixed bug #77266 (Assertion failed in dce_live_ranges). (Laruence)
  . Fixed bug #77257 (value of variable assigned in a switch() construct gets
    lost). (Nikita)
  . Fixed bug #77434 (php-fpm workers are segfaulting in zend_gc_addre).
    (Nikita)
  . Fixed bug #77361 (configure fails on 64-bit AIX when opcache enabled).
    (Kevin Adler)
  . Fixed bug #77287 (Opcache literal compaction is incompatible with EXT
    opcodes). (Nikita)

- PCRE:
  . Fixed bug #77338 (get_browser with empty string). (Nikita)

- PDO:
  . Fixed bug #77273 (array_walk_recursive corrupts value types leading to PDO
    failure). (Nikita)

- PDO MySQL:
  . Fixed bug #77289 (PDO MySQL segfaults with persistent connection).
    (Lauri Kenttä)

- SOAP:
  . Fixed bug #77410 (Segmentation Fault when executing method with an empty
    parameter). (Nikita)

- Sockets:
  . Fixed bug #76839 (socket_recvfrom may return an invalid 'from' address
    on MacOS). (Michael Meyer)

- SPL:
  . Fixed bug #77298 (segfault occurs when add property to unserialized empty
    ArrayObject). (jhdxr)

- Standard:
  . Fixed bug #77395 (segfault about array_multisort). (Laruence)
  . Fixed bug #77439 (parse_str segfaults when inserting item into existing
    array). (Nikita)

10 Jan 2019, PHP 7.3.1

- Core:
  . Fixed bug #76654 (Build failure on Mac OS X on 32-bit Intel). (Ryandesign)
  . Fixed bug #71041 (zend_signal_startup() needs ZEND_API).
    (Valentin V. Bartenev)
  . Fixed bug #76046 (PHP generates "FE_FREE" opcode on the wrong line).
    (Nikita)
  . Fixed bug #77291 (magic methods inherited from a trait may be ignored).
    (cmb)

- CURL:
  . Fixed bug #77264 (curl_getinfo returning microseconds, not seconds).
    (Pierrick)

- COM:
  . Fixed bug #77177 (Serializing or unserializing COM objects crashes). (cmb)

- Exif:
  . Fixed bug #77184 (Unsigned rational numbers are written out as signed
    rationals). (Colin Basnett)

- GD:
  . Fixed bug #77195 (Incorrect error handling of imagecreatefromjpeg()). (cmb)
  . Fixed bug #77198 (auto cropping has insufficient precision). (cmb)
  . Fixed bug #77200 (imagecropauto(…, GD_CROP_SIDES) crops left but not right).
    (cmb)
  . Fixed bug #77269 (efree() on uninitialized Heap data in imagescale leads to
    use-after-free). (cmb)
  . Fixed bug #77270 (imagecolormatch Out Of Bounds Write on Heap). (cmb)

- MBString:
  . Fixed bug #77367 (Negative size parameter in mb_split). (Stas)
  . Fixed bug #77370 (Buffer overflow on mb regex functions - fetch_token).
    (Stas)
  . Fixed bug #77371 (heap buffer overflow in mb regex functions
    - compile_string_node). (Stas)
  . Fixed bug #77381 (heap buffer overflow in multibyte match_at). (Stas)
  . Fixed bug #77382 (heap buffer overflow due to incorrect length in
    expand_case_fold_string). (Stas)
  . Fixed bug #77385 (buffer overflow in fetch_token). (Stas)
  . Fixed bug #77394 (Buffer overflow in multibyte case folding - unicode).
    (Stas)
  . Fixed bug #77418 (Heap overflow in utf32be_mbc_to_code). (Stas)

- OCI8:
  . Fixed bug #76804 (oci_pconnect with OCI_CRED_EXT not working). (KoenigsKind)
  . Added oci_set_call_timeout() for call timeouts.
  . Added oci_set_db_operation() for the DBOP end-to-end-tracing attribute.

- Opcache:
  . Fixed bug #77215 (CFG assertion failure on multiple finalizing switch
    frees in one block). (Nikita)
  . Fixed bug #77275 (OPcache optimization problem for ArrayAccess->offsetGet).
    (Nikita)

- PCRE:
  . Fixed bug #77193 (Infinite loop in preg_replace_callback). (Anatol)

- PDO:
  . Handle invalid index passed to PDOStatement::fetchColumn() as error. (Sergei
    Morozov)

- Phar:
  . Fixed bug #77247 (heap buffer overflow in phar_detect_phar_fname_ext). (Stas)

- Soap:
  . Fixed bug #77088 (Segfault when using SoapClient with null options).
    (Laruence)

- Sockets:
  . Fixed bug #77136 (Unsupported IPV6_RECVPKTINFO constants on macOS).
    (Mizunashi Mana)

- Sodium:
  . Fixed bug #77297 (SodiumException segfaults on PHP 7.3). (Nikita, Scott)

- SPL:
  . Fixed bug #77359 (spl_autoload causes segfault). (Lauri Kenttä)
  . Fixed bug #77360 (class_uses causes segfault). (Lauri Kenttä)

- SQLite3:
  . Fixed bug #77051 (Issue with re-binding on SQLite3). (BohwaZ)

- Xmlrpc:
  . Fixed bug #77242 (heap out of bounds read in xmlrpc_decode()). (cmb)
  . Fixed bug #77380 (Global out of bounds read in xmlrpc base64 code). (Stas)

06 Dec 2018, PHP 7.3.0

- Core:
  . Improved PHP GC. (Dmitry, Nikita)
  . Redesigned the old ext_skel program written in PHP, run:
    'php ext_skel.php' for all options. This means there are no dependencies,
    thus making it work on Windows out of the box. (Kalle)
  . Removed support for BeOS. (Kalle)
  . Add PHP_VERSION to phpinfo() <title/>. (github/MattJeevas)
  . Add net_get_interfaces(). (Sara, Joe, Anatol)
  . Added gc_status(). (Benjamin Eberlei)
  . Implemented flexible heredoc and nowdoc syntax, per
    RFC https://wiki.php.net/rfc/flexible_heredoc_nowdoc_syntaxes.
    (Thomas Punt)
  . Added support for references in list() and array destructuring, per
    RFC https://wiki.php.net/rfc/list_reference_assignment.
    (David Walker)
  . Improved effectiveness of ZEND_SECURE_ZERO for NetBSD and systems
    without native similar feature. (devnexen)
  . Added syslog.facility and syslog.ident INI entries for customizing syslog
    logging. (Philip Prindeville)
  . Fixed bug #75683 (Memory leak in zend_register_functions() in ZTS mode).
    (Dmitry)
  . Fixed bug #75031 (support append mode in temp/memory streams). (adsr)
  . Fixed bug #74860 (Uncaught exceptions not being formatted properly when
    error_log set to "syslog"). (Philip Prindeville)
  . Fixed bug #75220 (Segfault when calling is_callable on parent).
    (andrewnester)
  . Fixed bug #69954 (broken links and unused config items in distributed ini
    files). (petk)
  . Fixed bug #74922 (Composed class has fatal error with duplicate, equal const
    properties). (pmmaga)
  . Fixed bug #63911 (identical trait methods raise errors during composition).
    (pmmaga)
  . Fixed bug #75677 (Clang ignores fastcall calling convention on variadic
    function). (Li-Wen Hsu)
  . Fixed bug #54043 (Remove inconsitency of internal exceptions and user
    defined exceptions). (Nikita)
  . Fixed bug #53033 (Mathematical operations convert objects to integers).
    (Nikita)
  . Fixed bug #73108 (Internal class cast handler uses integer instead of
    float). (Nikita)
  . Fixed bug #75765 (Fatal error instead of Error exception when base class is
    not found). (Timur Ibragimov)
  . Fixed bug #76198 (Wording: "iterable" is not a scalar type). (Levi Morrison)
  . Fixed bug #76137 (config.guess/config.sub do not recognize RISC-V). (cmb)
  . Fixed bug #76427 (Segfault in zend_objects_store_put). (Laruence)
  . Fixed bug #76422 (ftruncate fails on files > 2GB). (Anatol)
  . Fixed bug #76509 (Inherited static properties can be desynchronized from
    their parent by ref). (Nikita)
  . Fixed bug #76439 (Changed behaviour in unclosed HereDoc). (Nikita, tpunt)
  . Fixed bug #63217 (Constant numeric strings become integers when used as
    ArrayAccess offset). (Rudi Theunissen, Dmitry)
  . Fixed bug #33502 (Some nullary functions don't check the number of
    arguments). (cmb)
  . Fixed bug #76392 (Error relocating sapi/cli/php: unsupported relocation
    type 37). (Peter Kokot)
  . The declaration and use of case-insensitive constants has been deprecated.
    (Nikita)
  . Added syslog.filter INI entry for syslog filtering. (Philip Prindeville)
  . Fixed bug #76667 (Segfault with divide-assign op and __get + __set).
    (Laruence)
  . Fixed bug #76030 (RE2C_FLAGS rarely honoured) (Cristian Rodríguez)
  . Fixed broken zend_read_static_property (Laruence)
  . Fixed bug #76773 (Traits used on the parent are ignored for child classes).
    (daverandom)
  . Fixed bug #76767 (‘asm’ operand has impossible constraints in zend_operators.h).
    (ondrej)
  . Fixed bug #76752 (Crash in ZEND_COALESCE_SPEC_TMP_HANDLER - assertion in
    _get_zval_ptr_tmp failed). (Laruence)
  . Fixed bug #76820 (Z_COPYABLE invalid definition). (mvdwerve, cmb)
  . Fixed bug #76510 (file_exists() stopped working for phar://). (cmb)
  . Fixed bug #76869 (Incorrect bypassing protected method accessibilty check).
    (Dmitry)
  . Fixed bug #72635 (Undefined class used by class constant in constexpr
    generates fatal error). (Nikita)
  . Fixed bug #76947 (file_put_contents() blocks the directory of the file
    (__DIR__)). (Anatol)
  . Fixed bug #76979 (define() error message does not mention resources as
    valid values). (Michael Moravec)
  . Fixed bug #76825 (Undefined symbols ___cpuid_count). (Laruence, cmb)
  . Fixed bug #77110 (undefined symbol zend_string_equal_val in C++ build).
    (Remi)

- BCMath:
  . Implemented FR #67855 (No way to get current scale in use). (Chris Wright,
    cmb)
  . Fixed bug #66364 (BCMath bcmul ignores scale parameter). (cmb)
  . Fixed bug #75164 (split_bc_num() is pointless). (cmb)
  . Fixed bug #75169 (BCMath errors/warnings bypass PHP's error handling). (cmb)

- CLI:
  . Fixed bug #44217 (Output after stdout/stderr closed cause immediate exit
    with status 0). (Robert Lu)
  . Fixed bug #77111 (php-win.exe corrupts unicode symbols from cli
    parameters). (Anatol)

- cURL:
  . Expose curl constants from curl 7.50 to 7.61. (Pierrick)
  . Fixed bug #74125 (Fixed finding CURL on systems with multiarch support).
    (cebe)

- Date:
  . Implemented FR #74668: Add DateTime::createFromImmutable() method.
    (majkl578, Rican7)
  . Fixed bug #75222 (DateInterval microseconds property always 0). (jhdxr)
  . Fixed bug #68406 (calling var_dump on a DateTimeZone object modifies it).
    (jhdxr)
  . Fixed bug #76131 (mismatch arginfo for date_create). (carusogabriel)
  . Updated timelib to 2018.01RC1 to address several bugs:
    . Fixed bug #75577 (DateTime::createFromFormat does not accept 'v' format
      specifier). (Derick)
    . Fixed bug #75642 (Wrap around behaviour for microseconds is not working).
      (Derick)

- DBA:
  . Fixed bug #75264 (compiler warnings emitted). (petk)

- DOM:
  . Fixed bug #76285 (DOMDocument::formatOutput attribute sometimes ignored).
    (Andrew Nester, Laruence, Anatol)

- Fileinfo:
  . Fixed bug #77095 (slowness regression in 7.2/7.3 (compared to 7.1)).
    (Anatol)

- Filter:
  . Added the 'add_slashes' sanitization mode (FILTER_SANITIZE_ADD_SLASHES).
	(Kalle)

- FPM:
  . Added fpm_get_status function. (Till Backhaus)
  . Fixed bug #62596 (getallheaders() missing with PHP-FPM). (Remi)
  . Fixed bug #69031 (Long messages into stdout/stderr are truncated
    incorrectly) - added new log related FPM configuration options:
    log_limit, log_buffering and decorate_workers_output. (Jakub Zelenka)

- ftp:
  . Fixed bug #77151 (ftp_close(): SSL_read on shutdown). (Remi)

- GD:
  . Added support for WebP in imagecreatefromstring(). (Andreas Treichel, cmb)

- GMP:
  . Export internal structures and accessor helpers for GMP object. (Sara)
  . Added gmp_binomial(n, k). (Nikita)
  . Added gmp_lcm(a, b). (Nikita)
  . Added gmp_perfect_power(a). (Nikita)
  . Added gmp_kronecker(a, b). (Nikita)

- iconv:
  . Fixed bug #53891 (iconv_mime_encode() fails to Q-encode UTF-8 string). (cmb)
  . Fixed bug #77147 (Fixing 60494 ignored ICONV_MIME_DECODE_CONTINUE_ON_ERROR).
    (cmb)

- IMAP:
  . Fixed bug #77020 (null pointer dereference in imap_mail). (cmb)
  . Fixed bug #77153 (imap_open allows to run arbitrary shell commands via
    mailbox parameter). (Stas)

- Interbase:
  . Fixed bug #75453 (Incorrect reflection for ibase_[p]connect). (villfa)
  . Fixed bug #76443 (php+php_interbase.dll crash on module_shutdown). (Kalle)


- intl:
  . Fixed bug #75317 (UConverter::setDestinationEncoding changes source instead
    of destination). (andrewnester)
  . Fixed bug #76829 (Incorrect validation of domain on idn_to_utf8()
    function). (Anatol)

- JSON:
  . Added JSON_THROW_ON_ERROR flag. (Andrea)

- LDAP:
  . Added ldap_exop_refresh helper for EXOP REFRESH operation with dds overlay.
    (Come)
  . Added full support for sending and parsing ldap controls. (Come)
  . Fixed bug #49876 (Fix LDAP path lookup on 64-bit distros). (dzuelke)

- libxml2:
  . Fixed bug #75871 (use pkg-config where available). (pmmaga)

- litespeed:
  . Fixed bug #75248 (Binary directory doesn't get created when building
    only litespeed SAPI). (petk)
  . Fixed bug #75251 (Missing program prefix and suffix). (petk)

- MBstring:
  . Updated to Oniguruma 6.9.0. (cmb)
  . Fixed bug #65544 (mb title case conversion-first word in quotation isn't
    capitalized). (Nikita)
  . Fixed bug #71298 (MB_CASE_TITLE misbehaves with curled apostrophe/quote).
    (Nikita)
  . Fixed bug #73528 (Crash in zif_mb_send_mail). (Nikita)
  . Fixed bug #74929 (mbstring functions version 7.1.1 are slow compared to 5.3
    on Windows). (Nikita)
  . Fixed bug #76319 (mb_strtolower with invalid UTF-8 causes segmentation
    fault). (Nikita)
  . Fixed bug #76574 (use of undeclared identifiers INT_MAX and LONG_MAX). (cmb)
  . Fixed bug #76594 (Bus Error due to unaligned access in zend_ini.c
    OnUpdateLong). (cmb, Nikita)
  . Fixed bug #76706 (mbstring.http_output_conv_mimetypes is ignored). (cmb)
  . Fixed bug #76958 (Broken UTF7-IMAP conversion). (Nikita)
  . Fixed bug #77025 (mb_strpos throws Unknown encoding or conversion error).
    (Nikita)
  . Fixed bug #77165 (mb_check_encoding crashes when argument given an empty
    array). (Nikita)

- Mysqlnd:
  . Fixed bug #76386 (Prepared Statement formatter truncates fractional seconds
    from date/time column). (Victor Csiky)

- ODBC:
  . Removed support for ODBCRouter. (Kalle)
  . Removed support for Birdstep. (Kalle)
  . Fixed bug #77079 (odbc_fetch_object has incorrect type signature).
    (Jon Allen)

- Opcache:
  . Fixed bug #76466 (Loop variable confusion). (Dmitry, Laruence, Nikita)
  . Fixed bug #76463 (var has array key type but not value type). (Laruence)
  . Fixed bug #76446 (zend_variables.c:73: zend_string_destroy: Assertion
    `!(zval_gc_flags((str)->gc)). (Nikita, Laruence)
  . Fixed bug #76711 (OPcache enabled triggers false-positive "Illegal string
    offset"). (Dmitry)
  . Fixed bug #77058 (Type inference in opcache causes side effects). (Nikita)
  . Fixed bug #77092 (array_diff_key() - segmentation fault). (Nikita)

- OpenSSL:
  . Added openssl_pkey_derive function. (Jim Zubov)
  . Add min_proto_version and max_proto_version ssl stream options as well as
    related constants for possible TLS protocol values. (Jakub Zelenka)

- PCRE:
  . Implemented https://wiki.php.net/rfc/pcre2-migration. (Anatol, Dmitry)
  . Upgrade PCRE2 to 10.32. (Anatol)
  . Fixed bug #75355 (preg_quote() does not quote # control character).
    (Michael Moravec)
  . Fixed bug #76512 (\w no longer includes unicode characters). (cmb)
  . Fixed bug #76514 (Regression in preg_match makes it fail with
    PREG_JIT_STACKLIMIT_ERROR). (Anatol)
  . Fixed bug #76909 (preg_match difference between 7.3 and < 7.3). (Anatol)

- PDO_DBlib:
  . Implemented FR #69592 (allow 0-column rowsets to be skipped automatically).
    (fandrieu)
  . Expose TDS version as \PDO::DBLIB_ATTR_TDS_VERSION attribute on \PDO
    instance. (fandrieu)
  . Treat DATETIME2 columns like DATETIME. (fandrieu)
  . Fixed bug #74243 (allow locales.conf to drive datetime format). (fandrieu)

- PDO_Firebird:
  . Fixed bug #74462 (PDO_Firebird returns only NULLs for results with boolean
    for FIREBIRD >= 3.0). (Dorin Marcoci)

- PDO_OCI:
  . Fixed bug #74631 (PDO_PCO with PHP-FPM: OCI environment initialized
    before PHP-FPM sets it up). (Ingmar Runge)

- PDO SQLite
  . Add support for additional open flags

- pgsql:
  . Added new error constants for pg_result_error(): PGSQL_DIAG_SCHEMA_NAME,
    PGSQL_DIAG_TABLE_NAME, PGSQL_DIAG_COLUMN_NAME, PGSQL_DIAG_DATATYPE_NAME,
    PGSQL_DIAG_CONSTRAINT_NAME and PGSQL_DIAG_SEVERITY_NONLOCALIZED. (Kalle) 
  . Fixed bug #77047 (pg_convert has a broken regex for the 'TIME WITHOUT
    TIMEZONE' data type). (Andy Gajetzki)

- phar:
  . Fixed bug #74991 (include_path has a 4096 char limit in some cases).
    (bwbroersma)
  . Fixed bug #65414 (deal with leading slash when adding files correctly).
    (bishopb)

- readline:
  . Added completion_append_character and completion_suppress_append options
    to readline_info() if linked against libreadline. (krageon)

- Session:
  . Fixed bug #74941 (session fails to start after having headers sent).
    (morozov)

- SimpleXML:
  . Fixed bug #54973 (SimpleXML casts integers wrong). (Nikita)
  . Fixed bug #76712 (Assignment of empty string creates extraneous text node).
    (cmb)

- Sockets:
  . Fixed bug #67619 (Validate length on socket_write). (thiagooak)

- SOAP:
  . Fixed bug #75464 (Wrong reflection on SoapClient::__setSoapHeaders).
    (villfa)
  . Fixed bug #70469 (SoapClient generates E_ERROR even if exceptions=1 is
    used). (Anton Artamonov)
  . Fixed bug #50675 (SoapClient can't handle object references correctly).
    (Cameron Porter)
  . Fixed bug #76348 (WSDL_CACHE_MEMORY causes Segmentation fault). (cmb)
  . Fixed bug #77141 (Signedness issue in SOAP when precision=-1). (cmb)

- SPL:
  . Fixed bug #74977 (Appending AppendIterator leads to segfault).
    (Andrew Nester)
  . Fixed bug #75173 (incorrect behavior of AppendIterator::append in foreach
    loop). (jhdxr)
  . Fixed bug #74372 (autoloading file with syntax error uses next autoloader,
    may hide parse error). (Nikita)
  . Fixed bug #75878 (RecursiveTreeIterator::setPostfix has wrong signature).
    (cmb)
  . Fixed bug #74519 (strange behavior of AppendIterator). (jhdxr)
  . Fixed bug #76131 (mismatch arginfo for splarray constructor).
    (carusogabriel)

- SQLite3:
  . Updated bundled libsqlite to 3.24.0. (cmb)

- Standard:
  . Added is_countable() function. (Gabriel Caruso)
  . Added support for the SameSite cookie directive, including an alternative
    signature for setcookie(), setrawcookie() and session_set_cookie_params().
    (Frederik Bosch, pmmaga)
  . Remove superfluous warnings from inet_ntop()/inet_pton(). (daverandom)
  . Fixed bug #75916 (DNS_CAA record results contain garbage). (Mike,
    Philip Sharp)
  . Fixed unserialize(), to disable creation of unsupported data structures
    through manually crafted strings. (Dmitry)
  . Fixed bug #75409 (accept EFAULT in addition to ENOSYS as indicator
    that getrandom() is missing). (sarciszewski)
  . Fixed bug #74719 (fopen() should accept NULL as context). (Alexander Holman)
  . Fixed bug #69948 (path/domain are not sanitized in setcookie). (cmb)
  . Fixed bug #75996 (incorrect url in header for mt_rand). (tatarbj)
  . Added hrtime() function, to get high resolution time. (welting)
  . Fixed bug #48016 (stdClass::__setState is not defined although var_export()
    uses it). (Andrea)
  . Fixed bug #76136 (stream_socket_get_name should enclose IPv6 in brackets).
    (seliver)
  . Fixed bug #76688 (Disallow excessive parameters after options array).
    (pmmaga)
  . Fixed bug #76713 (Segmentation fault caused by property corruption).
    (Laruence)
  . Fixed bug #76755 (setcookie does not accept "double" type for expire time).
    (Laruence)
  . Fixed bug #76674 (improve array_* failure messages exposing what was passed
    instead of an array). (carusogabriel)
  . Fixed bug #76803 (ftruncate changes file pointer). (Anatol)
  . Fixed bug #76818 (Memory corruption and segfault). (Remi)
  . Fixed bug #77081 (ftruncate() changes seek pointer in c mode). (cmb, Anatol)

- Testing:
  . Implemented FR #62055 (Make run-tests.php support --CGI-- sections). (cmb)

- Tidy:
  . Support using tidyp instead of tidy. (devnexen)
  . Fixed bug #74707 (Tidy has incorrect ReflectionFunction param counts for
    functions taking tidy). (Gabriel Caruso)
  . Fixed arginfo for tidy::__construct(). (Tyson Andre)

- Tokenizer:
  . Fixed bug #76437 (token_get_all with TOKEN_PARSE flag fails to recognise
    close tag). (Laruence)
  . Fixed bug #75218 (Change remaining uncatchable fatal errors for parsing
    into ParseError). (Nikita)
  . Fixed bug #76538 (token_get_all with TOKEN_PARSE flag fails to recognise
    close tag with newline). (Nikita)
  . Fixed bug #76991 (Incorrect tokenization of multiple invalid flexible
    heredoc strings). (Nikita)

- XML:
  . Fixed bug #71592 (External entity processing never fails). (cmb)

- Zlib:
  . Added zlib/level context option for compress.zlib wrapper. (Sara)

08 Nov 2018, PHP 7.2.12

- Core:
  . Fixed bug #76846 (Segfault in shutdown function after memory limit error).
    (Nikita)
  . Fixed bug #76946 (Cyclic reference in generator not detected). (Nikita)
  . Fixed bug #77035 (The phpize and ./configure create redundant .deps file).
    (Peter Kokot)
  . Fixed bug #77041 (buildconf should output error messages to stderr)
    (Mizunashi Mana)

- Date:
  . Upgraded timelib to 2017.08. (Derick)
  . Fixed bug #75851 (Year component overflow with date formats "c", "o", "r"
    and "y"). (Adam Saponara)
  . Fixed bug #77007 (fractions in `diff()` are not correctly normalized).
    (Derick)

- FCGI:
  . Fixed #76948 (Failed shutdown/reboot or end session in Windows). (Anatol)
  . Fixed bug #76954 (apache_response_headers removes last character from header
    name). (stodorovic)

- FTP:
  . Fixed bug #76972 (Data truncation due to forceful ssl socket shutdown).
    (Manuel Mausz)

- intl:
  . Fixed bug #76942 (U_ARGUMENT_TYPE_MISMATCH). (anthrax at unixuser dot org)

- Reflection:
  . Fixed bug #76936 (Objects cannot access their private attributes while
    handling reflection errors). (Nikita)
  . Fixed bug #66430 (ReflectionFunction::invoke does not invoke closure with
    object scope). (Nikita)

- Sodium:
  . Some base64 outputs were truncated; this is not the case any more.
    (jedisct1)
  . block sizes >= 256 bytes are now supposed by sodium_pad() even
    when an old version of libsodium has been installed. (jedisct1)
  . Fixed bug #77008 (sodium_pad() could read (but not return nor write)
    uninitialized memory when trying to pad an empty input). (jedisct1)

- Standard:
  . Fixed bug #76965 (INI_SCANNER_RAW doesn't strip trailing whitespace).
    (Pierrick)

- Tidy:
  . Fixed bug #77027 (tidy::getOptDoc() not available on Windows). (cmb)

- XML:
  . Fixed bug #30875 (xml_parse_into_struct() does not resolve entities). (cmb)
  . Add support for getting SKIP_TAGSTART and SKIP_WHITE options. (cmb)

- XMLRPC:
  . Fixed bug #75282 (xmlrpc_encode_request() crashes). (cmb)

11 Oct 2018, PHP 7.2.11

- Core:
  . Fixed bug #76800 (foreach inconsistent if array modified during loop).
    (Dmitry)
  . Fixed bug #76901 (method_exists on SPL iterator passthrough method corrupts
    memory). (Nikita)

- CURL:
  . Fixed bug #76480 (Use curl_multi_wait() so that timeouts are respected).
    (Pierrick)

- iconv:
  . Fixed bug #66828 (iconv_mime_encode Q-encoding longer than it should be).
    (cmb)

- Opcache:
  . Fixed bug #76832 (ZendOPcache.MemoryBase periodically deleted by the OS).
    (Anatol)
  . Fixed bug #76796 (Compile-time evaluation of disabled function in opcache
    causes segfault). (Nikita)

- POSIX:
  . Fixed bug #75696 (posix_getgrnam fails to print details of group). (cmb)

- Reflection:
  . Fixed bug #74454 (Wrong exception being thrown when using ReflectionMethod).
    (cmb)

- Standard:
  . Fixed bug #73457 (Wrong error message when fopen FTP wrapped fails to open
    data connection). (Ville Hukkamäki)
  . Fixed bug #74764 (Bindto IPv6 works with file_get_contents but fails with
    stream_socket_client). (Ville Hukkamäki)
  . Fixed bug #75533 (array_reduce is slow when $carry is large array).
    (Manabu Matsui)

- XMLRPC:
  . Fixed bug #76886 (Can't build xmlrpc with expat). (Thomas Petazzoni, cmb)

- Zlib:
  . Fixed bug #75273 (php_zlib_inflate_filter() may not update bytes_consumed).
    (Martin Burke, cmb)

13 Sep 2018, PHP 7.2.10

- Core:
  . Fixed bug #76754 (parent private constant in extends class memory leak).
    (Laruence)
  . Fixed bug #72443 (Generate enabled extension). (petk)
  . Fixed bug #75797 (Memory leak when using class_alias() in non-debug mode).
    (Massimiliano Braglia)

- Apache2:
  . Fixed bug #76582 (Apache bucket brigade sometimes becomes invalid). (stas)

- Bz2:
  . Fixed arginfo for bzcompress. (Tyson Andre)

- gettext:
  . Fixed bug #76517 (incorrect restoring of LDFLAGS). (sji)

- iconv:
  . Fixed bug #68180 (iconv_mime_decode can return extra characters in a
    header). (cmb)
  . Fixed bug #63839 (iconv_mime_decode_headers function is skipping headers).
    (cmb)
  . Fixed bug #60494 (iconv_mime_decode does ignore special characters). (cmb)
  . Fixed bug #55146 (iconv_mime_decode_headers() skips some headers). (cmb)

- intl:
  . Fixed bug #74484 (MessageFormatter::formatMessage memory corruption with
    11+ named placeholders). (Anatol)

- libxml:
  . Fixed bug #76777 ("public id" parameter of libxml_set_external_entity_loader
    callback undefined). (Ville Hukkamäki)

- mbstring:
  . Fixed bug #76704 (mb_detect_order return value varies based on argument
    type). (cmb)

- Opcache:
  . Fixed bug #76747 (Opcache treats path containing "test.pharma.tld" as a phar
    file). (Laruence)

- OpenSSL:
  . Fixed bug #76705 (unusable ssl => peer_fingerprint in
    stream_context_create()). (Jakub Zelenka)

- phpdbg:
  . Fixed bug #76595 (phpdbg man page contains outdated information).
    (Kevin Abel)

- SPL:
  . Fixed bug #68825 (Exception in DirectoryIterator::getLinkTarget()). (cmb)
  . Fixed bug #68175 (RegexIterator pregFlags are NULL instead of 0). (Tim
    Siebels)

- Standard:
  . Fixed bug #76778 (array_reduce leaks memory if callback throws exception).
    (cmb)

- zlib:
  . Fixed bug #65988 (Zlib version check fails when an include/zlib/ style dir
    is passed to the --with-zlib configure option). (Jay Bonci)
  . Fixed bug #76709 (Minimal required zlib library is 1.2.0.4). (petk)

16 Aug 2018, PHP 7.2.9

- Calendar:
  . Fixed bug #52974 (jewish.c: compile error under Windows with GBK charset).
    (cmb)

- Filter:
  . Fixed bug #76366 (References in sub-array for filtering breaks the filter).
    (ZiHang Gao)

- PDO_Firebird:
  . Fixed bug #76488 (Memory leak when fetching a BLOB field). (Simonov Denis)

- PDO_PgSQL:
  . Fixed bug #75402 (Possible Memory Leak using PDO::CURSOR_SCROLL option).
    (Anatol)

- SQLite3:
  . Fixed #76665 (SQLite3Stmt::bindValue() with SQLITE3_FLOAT doesn't juggle).
    (cmb)

- Standard:
  . Fixed bug #73817 (Incorrect entries in get_html_translation_table). (cmb)
  . Fixed bug #68553 (array_column: null values in $index_key become incrementing
    keys in result). (Laruence)
  . Fixed bug #76643 (Segmentation fault when using `output_add_rewrite_var`).
    (cmb)

- Zip:
  . Fixed bug #76524 (ZipArchive memory leak (OVERWRITE flag and empty archive)).
    (Timur Ibragimov)

19 Jul 2018, PHP 7.2.8

- Core:
  . Fixed bug #76534 (PHP hangs on 'illegal string offset on string references
    with an error handler). (Laruence)
  . Fixed bug #76520 (Object creation leaks memory when executed over HTTP).
    (Nikita)
  . Fixed bug #76502 (Chain of mixed exceptions and errors does not serialize
    properly). (Nikita)

- Date:
  . Fixed bug #76462 (Undefined property: DateInterval::$f). (Anatol)

- EXIF:
  . Fixed bug #76409 (heap use after free in _php_stream_free). (cmb)
  . Fixed bug #76423 (Int Overflow lead to Heap OverFlow in
    exif_thumbnail_extract of exif.c). (Stas)
  . Fixed bug #76557 (heap-buffer-overflow (READ of size 48) while reading exif
    data). (Stas)

- FPM:
  . Fixed bug #73342 (Vulnerability in php-fpm by changing stdin to
    non-blocking). (Nikita)

- GMP:
  . Fixed bug #74670 (Integer Underflow when unserializing GMP and possible
    other classes). (Nikita)

- intl:
  . Fixed bug #76556 (get_debug_info handler for BreakIterator shows wrong
    type). (cmb)

- mbstring:
  . Fixed bug #76532 (Integer overflow and excessive memory usage
    in mb_strimwidth). (MarcusSchwarz)

- Opcache:
  . Fixed bug #76477 (Opcache causes empty return value).
    (Nikita, Laruence)

- PGSQL:
  . Fixed bug #76548 (pg_fetch_result did not fetch the next row). (Anatol)

- phpdbg:
  . Fix arginfo wrt. optional/required parameters. (cmb)

- Reflection:
  . Fixed bug #76536 (PHP crashes with core dump when throwing exception in
    error handler). (Laruence)
  . Fixed bug #75231 (ReflectionProperty#getValue() incorrectly works with
    inherited classes). (Nikita)

- Standard:
  . Fixed bug #76505 (array_merge_recursive() is duplicating sub-array keys).
    (Laruence)
  . Fixed bug #71848 (getimagesize with $imageinfo returns false). (cmb)

- Win32:
  . Fixed bug #76459 (windows linkinfo lacks openbasedir check). (Anatol)

- ZIP:
  . Fixed bug #76461 (OPSYS_Z_CPM defined instead of OPSYS_CPM).
    (Dennis Birkholz, Remi)

07 Jun 2018, PHP 7.2.7

- Core:
  . Fixed bug #76337 (segfault when opcache enabled + extension use
    zend_register_class_alias). (xKhorasan)

- CLI Server:
  . Fixed bug #76333 (PHP built-in server does not find files if root path
    contains special characters). (Anatol)

- OpenSSL:
  . Fixed bug #76296 (openssl_pkey_get_public does not respect open_basedir).
    (Erik Lax, Jakub Zelenka)
  . Fixed bug #76174 (openssl extension fails to build with LibreSSL 2.7).
    (Jakub Zelenka)

- SPL:
  . Fixed bug #76367 (NoRewindIterator segfault 11). (Laruence)

- Standard:
  . Fixed bug #76410 (SIGV in zend_mm_alloc_small). (Laruence)
  . Fixed bug #76335 ("link(): Bad file descriptor" with non-ASCII path).
    (Anatol)

24 May 2018, PHP 7.2.6

- EXIF:
  . Fixed bug #76164 (exif_read_data zend_mm_heap corrupted). (cmb)

- FPM:
  . Fixed bug #76075 --with-fpm-acl wrongly tries to find libacl on FreeBSD.
    (mgorny)

- intl:
  . Fixed bug #74385 (Locale::parseLocale() broken with some arguments).
    (Anatol)

- Opcache:
  . Fixed bug #76205 (PHP-FPM sporadic crash when running Infinitewp). (Dmitry)
  . Fixed bug #76275 (Assertion failure in file cache when unserializing empty
    try_catch_array). (Nikita)
  . Fixed bug #76281 (Opcache causes incorrect "undefined variable" errors).
    (Nikita)

- Reflection:
  . Fixed arginfo of array_replace(_recursive) and array_merge(_recursive).
    (carusogabriel)

- Session:
  . Fixed bug #74892 (Url Rewriting (trans_sid) not working on urls that start
    with "#"). (Andrew Nester)

26 Apr 2018, PHP 7.2.5

- Core:
  . Fixed bug #75722 (Convert valgrind detection to configure option).
    (Michael Heimpold)

- Date:
  . Fixed bug #76131 (mismatch arginfo for date_create). (carusogabriel)

- Exif:
  . Fixed bug #76130 (Heap Buffer Overflow (READ: 1786) in exif_iif_add_value).
    (Stas)

- FPM:
  . Fixed bug #68440 (ERROR: failed to reload: execvp() failed: Argument list
    too long). (Jacob Hipps)
  . Fixed incorrect write to getenv result in FPM reload. (Jakub Zelenka)

- GD:
  . Fixed bug #52070 (imagedashedline() - dashed line sometimes is not visible).
    (cmb)

- iconv:
  . Fixed bug #76249 (stream filter convert.iconv leads to infinite loop on
    invalid sequence). (Stas)

- intl:
  . Fixed bug #76153 (Intl compilation fails with icu4c 61.1). (Anatol)

- ldap:
  . Fixed bug #76248 (Malicious LDAP-Server Response causes Crash). (Stas)

- mbstring:
  . Fixed bug #75944 (Wrong cp1251 detection). (dmk001)
  . Fixed bug #76113 (mbstring does not build with Oniguruma 6.8.1).
    (chrullrich, cmb)

- ODBC:
  . Fixed bug #76088 (ODBC functions are not available by default on Windows).
    (cmb)

- Opcache:
  . Fixed bug #76094 (Access violation when using opcache). (Laruence)

- Phar:
  . Fixed bug #76129 (fix for CVE-2018-5712 may not be complete). (Stas)

- phpdbg:
  . Fixed bug #76143 (Memory corruption: arbitrary NUL overwrite). (Laruence)

- SPL:
  . Fixed bug #76131 (mismatch arginfo for splarray constructor).
    (carusogabriel)

- standard:
  . Fixed bug #74139 (mail.add_x_header default inconsistent with docs). (cmb)
  . Fixed bug #75996 (incorrect url in header for mt_rand). (tatarbj)

29 Mar 2018, PHP 7.2.4

- Core:
  . Fixed bug #76025 (Segfault while throwing exception in error_handler).
    (Dmitry, Laruence)
  . Fixed bug #76044 ('date: illegal option -- -' in ./configure on FreeBSD).
    (Anatol)

- FPM:
  . Fixed bug #75605 (Dumpable FPM child processes allow bypassing opcache
    access controls). (Jakub Zelenka)

- FTP:
  . Fixed ftp_pasv arginfo. (carusogabriel)

-GD:
  . Fixed bug #73957 (signed integer conversion in imagescale()). (cmb)
  . Fixed bug #76041 (null pointer access crashed php). (cmb)
  . Fixed imagesetinterpolation arginfo. (Gabriel Caruso)

- iconv:
  . Fixed bug #75867 (Freeing uninitialized pointer). (Philip Prindeville)

- Mbstring:
  . Fixed bug #62545 (wrong unicode mapping in some charsets). (cmb)

- Opcache:
  . Fixed bug #75969 (Assertion failure in live range DCE due to block pass
    misoptimization). (Nikita)

- OpenSSL:
  . Fixed openssl_* arginfos. (carusogabriel)

- PCNTL:
  . Fixed bug #75873 (pcntl_wexitstatus returns incorrect on Big_Endian platform
    (s390x)). (Sam Ding)

- Phar:
  . Fixed bug #76085 (Segmentation fault in buildFromIterator when directory
    name contains a \n). (Laruence)

- Standard:
  . Fixed bug #75961 (Strange references behavior). (Laruence)
  . Fixed some arginfos. (carusogabriel)
  . Fixed bug #76068 (parse_ini_string fails to parse "[foo]\nbar=1|>baz" with
    segfault). (Anatol)

01 Mar 2018, PHP 7.2.3

- Core:
  . Fixed bug #75864 ("stream_isatty" returns wrong value on s390x). (Sam Ding)

- Apache2Handler:
  . Fixed bug #75882 (a simple way for segfaults in threadsafe php just with
    configuration). (Anatol)

- Date:
  . Fixed bug #75857 (Timezone gets truncated when formatted). (carusogabriel)
  . Fixed bug #75928 (Argument 2 for `DateTimeZone::listIdentifiers()` should
    accept `null`). (Pedro Lacerda)
  . Fixed bug #68406 (calling var_dump on a DateTimeZone object modifies it).
    (jhdxr)

- LDAP:
  . Fixed bug #49876 (Fix LDAP path lookup on 64-bit distros). (dzuelke)

- libxml2:
  . Fixed bug #75871 (use pkg-config where available). (pmmaga)

- PGSQL:
  . Fixed bug #75838 (Memory leak in pg_escape_bytea()). (ard_1 at mail dot ru)

- Phar:
  . Fixed bug #54289 (Phar::extractTo() does not accept specific directories to
    be extracted). (bishop)
  . Fixed bug #65414 (deal with leading slash while adding files correctly).
    (bishopb)
  . Fixed bug #65414 (deal with leading slash when adding files correctly).
    (bishopb)

- ODBC:
  . Fixed bug #73725 (Unable to retrieve value of varchar(max) type). (Anatol)

- Opcache:
  . Fixed bug #75729 (opcache segfault when installing Bitrix). (Nikita)
  . Fixed bug #75893 (file_get_contents $http_response_header variable bugged
    with opcache). (Nikita)
  . Fixed bug #75938 (Modulus value not stored in variable). (Nikita)

- SPL:
  . Fixed bug #74519 (strange behavior of AppendIterator). (jhdxr)

- Standard:
  . Fixed bug #75916 (DNS_CAA record results contain garbage). (Mike,
    Philip Sharp)
  . Fixed bug #75981 (Prevent reading beyond buffer start in http wrapper).
    (Stas)

01 Feb 2018, PHP 7.2.2

- Core:
  . Fixed bug #75742 (potential memleak in internal classes's static members).
    (Laruence)
  . Fixed bug #75679 (Path 260 character problem). (Anatol)
  . Fixed bug #75614 (Some non-portable == in shell scripts). (jdolecek)
  . Fixed bug #75786 (segfault when using spread operator on generator passed
    by reference). (Nikita)
  . Fixed bug #75799 (arg of get_defined_functions is optional). (carusogabriel)
  . Fixed bug #75396 (Exit inside generator finally results in fatal error).
    (Nikita)

- FCGI:
  . Fixed bug #75794 (getenv() crashes on Windows 7.2.1 when second parameter is
    false). (Anatol)

- IMAP:
  . Fixed bug #75774 (imap_append HeapCorruction). (Anatol)

- Opcache:
  . Fixed bug #75720 (File cache not populated after SHM runs full). (Dmitry)
  . Fixed bug #75687 (var 8 (TMP) has array key type but not value type).
    (Nikita, Laruence)
  . Fixed bug #75698 (Using @ crashes php7.2-fpm). (Nikita)
  . Fixed bug #75579 (Interned strings buffer overflow may cause crash).
    (Dmitry)

- PDO:
  . Fixed bug #75616 (PDO extension doesn't allow to be built shared on Darwin).
    (jdolecek)

- PDO MySQL:
  . Fixed bug #75615 (PDO Mysql module can't be built as module). (jdolecek)

- PGSQL:
  . Fixed bug #75671 (pg_version() crashes when called on a connection to
    cockroach). (magicaltux at gmail dot com)

- Readline:
  . Fixed bug #75775 (readline_read_history segfaults with empty file).
    (Anatol)

- SAPI:
  . Fixed bug #75735 ([embed SAPI] Segmentation fault in
    sapi_register_post_entry). (Laruence)

- SOAP:
  . Fixed bug #70469 (SoapClient generates E_ERROR even if exceptions=1 is
    used). (Anton Artamonov)
  . Fixed bug #75502 (Segmentation fault in zend_string_release). (Nikita)

- SPL:
  . Fixed bug #75717 (RecursiveArrayIterator does not traverse arrays by
    reference). (Nikita)
  . Fixed bug #75242 (RecursiveArrayIterator doesn't have constants from parent
    class). (Nikita)
  . Fixed bug #73209 (RecursiveArrayIterator does not iterate object
    properties). (Nikita)

- Standard:
   . Fixed bug #75781 (substr_count incorrect result). (Laruence)
   . Fixed bug #75653 (array_values don't work on empty array). (Nikita)

- Zip:
  . Display headers (buildtime) and library (runtime) versions in phpinfo
    (with libzip >= 1.3.1). (Remi)

04 Jan 2018, PHP 7.2.1

- Core:
  . Fixed bug #75573 (Segmentation fault in 7.1.12 and 7.0.26). (Laruence)
  . Fixed bug #75384 (PHP seems incompatible with OneDrive files on demand).
    (Anatol)
  . Fixed bug #75525 (Access Violation in vcruntime140.dll). (Anatol)
  . Fixed bug #74862 (Unable to clone instance when private __clone defined).
    (Daniel Ciochiu)
  . Fixed bug #75074 (php-process crash when is_file() is used with strings
    longer 260 chars). (Anatol)
  . Fixed bug #69727 (Remove timestamps from build to make it reproducible).
    (jelle van der Waa)

- CLI server:
  . Fixed bug #73830 (Directory does not exist). (Anatol)

- FPM:
  . Fixed bug #64938 (libxml_disable_entity_loader setting is shared between
    requests). (Remi)

- GD:
  . Fixed bug #75571 (Potential infinite loop in gdImageCreateFromGifCtx).
    (Christoph)

- Opcache:
  . Fixed bug #75608 ("Narrowing occurred during type inference" error).
    (Laruence, Dmitry)
  . Fixed bug #75579 (Interned strings buffer overflow may cause crash).
    (Dmitry)
  . Fixed bug #75570 ("Narrowing occurred during type inference" error).
    (Dmitry)
  . Fixed bug #75681 (Warning: Narrowing occurred during type inference,
    specific case). (Nikita)
  . Fixed bug #75556 (Invalid opcode 138/1/1). (Laruence)

- PCRE:
  . Fixed bug #74183 (preg_last_error not returning error code after error).
    (Andrew Nester)

- Phar:
  . Fixed bug #74782 (remove file name from output to avoid XSS). (stas)

- Standard:
  . Fixed bug #75511 (fread not free unused buffer). (Laruence)
  . Fixed bug #75514 (mt_rand returns value outside [$min,$max]+ on 32-bit)
    (Remi)
  . Fixed bug #75535 (Inappropriately parsing HTTP response leads to PHP
    segment fault). (Nikita)
  . Fixed bug #75409 (accept EFAULT in addition to ENOSYS as indicator
    that getrandom() is missing). (sarciszewski)
  . Fixed bug #73124 (php_ini_scanned_files() not reporting correctly).
    (John Stevenson)
  . Fixed bug #75574 (putenv does not work properly if parameter contains
    non-ASCII unicode character). (Anatol)

- Zip:
  . Fixed bug #75540 (Segfault with libzip 1.3.1). (Remi)

30 Nov 2017, PHP 7.2.0

- BCMath:
  . Fixed bug #46564 (bcmod truncates fractionals). (liborm85)

- CLI:
  . Fixed bug #74849 (Process is started as interactive shell in PhpStorm).
    (Anatol)
  . Fixed bug #74979 (Interactive shell opening instead of script execution
    with -f flag). (Anatol)

- CLI server:
  . Fixed bug #60471 (Random "Invalid request (unexpected EOF)" using a router
    script). (SammyK)

- Core:
  . Added ZEND_COUNT, ZEND_GET_CLASS, ZEND_GET_CALLED_CLASS, ZEND_GET_TYPE,
    ZEND_FUNC_NUM_ARGS, ZEND_FUNC_GET_ARGS instructions, to implement
    corresponding builtin functions. (Dmitry)
  . "Countable" interface is moved from SPL to Core. (Dmitry)
  . Added ZEND_IN_ARRAY instruction, implementing optimized in_array() builtin
    function, through hash lookup in flipped array. (Dmitry)
  . Removed IS_TYPE_IMMUTABLE (it's the same as COPYABLE & !REFCOUNTED). (Dmitry)
  . Removed the sql.safe_mode directive. (Kalle)
  . Removed support for Netware. (Kalle)
  . Renamed ReflectionClass::isIterateable() to ReflectionClass::isIterable()
    (alias original name for BC). (Sara)
  . Fixed bug #54535 (WSA cleanup executes before MSHUTDOWN). (Kalle)
  . Implemented FR #69791 (Disallow mail header injections by extra headers)
    (Yasuo)
  . Implemented FR #49806 (proc_nice() for Windows). (Kalle)
  . Fix pthreads detection when cross-compiling (ffontaine)
  . Fixed memory leaks caused by exceptions thrown from destructors. (Bob,
    Dmitry).
  . Fixed bug #73215 (uniqid() should use better random source). (Yasuo)
  . Implemented FR #72768 (Add ENABLE_VIRTUAL_TERMINAL_PROCESSING flag for
    php.exe). (Michele Locati)
  . Implemented "Convert numeric keys in object/array casts" RFC, fixes
    bugs #53838, #61655, #66173, #70925, #72254, etc. (Andrea)
  . Implemented "Deprecate and Remove Bareword (Unquoted) Strings" RFC.
    (Rowan Collins)
  . Raised minimum supported Windows versions to Windows 7/Server 2008 R2.
    (Anatol)
  . Implemented minor optimization in array_keys/array_values(). (Sara)
  . Added PHP_OS_FAMILY constant to determine on which OS we are. (Jan Altensen)
  . Fixed bug #73987 (Method compatibility check looks to original
    definition and not parent). (pmmaga)
  . Fixed bug #73991 (JSON_OBJECT_AS_ARRAY not respected). (Sara)
  . Fixed bug #74053 (Corrupted class entries on shutdown when a destructor
    spawns another object). (jim at commercebyte dot com)
  . Fixed bug #73971 (Filename got limited to MAX_PATH on Win32 when scan
    directory). (Anatol)
  . Fixed bug #72359, bug #72451, bug #73706, bug #71115 and others related
    to interned strings handling in TS builds. (Anatol, Dmitry)
  . Implemented "Trailing Commas In List Syntax" RFC for group use lists only.
    (Sammy Kaye Powers)
  . Fixed bug #74269 (It's possible to override trait property with different
    loosely-equal value). (pmmaga)
  . Fixed bug #61970 (Restraining __construct() access level in subclass gives
    a fatal error). (pmmaga)
  . Fixed bug #63384 (Cannot override an abstract method with an abstract
    method). (pmmaga, wes)
  . Fixed bug #74607 (Traits enforce different inheritance rules). (pmmaga)
  . Fixed misparsing of abstract unix domain socket names. (Sara)
  . Change PHP_OS_FAMILY value from "OSX" to "Darwin". (Sebastian, Kalle)
  . Allow loading PHP/Zend extensions by name in ini files (extension=<name>).
    (francois at tekwire dot net)
  . Added object type annotation. (brzuchal)
  . Fixed bug #74815 (crash with a combination of INI entries at startup).
    (Anatol)
  . Fixed bug #74836 (isset on zero-prefixed numeric indexes in array broken).
    (Dmitry)
  . Added new VM instuctions ISSET_ISEMPTY_CV and UNSET_CV. Previously they
    were implemented as ISSET_ISEMPTY_VAR and UNSET_VAR variants with
    ZEND_QUICK_SET flag. (Nikita, Dmitry)
  . Fixed bug #49649 (unserialize() doesn't handle changes in property
    visibility). (pmmaga)
  . Fixed #74866 (extension_dir = "./ext" now use current directory for base).
    (Francois Laupretre)
  . Implemented FR #74963 (Improved error message on fetching property of
    non-object). (Laruence)
  . Fixed Bug #75142 (buildcheck.sh check for autoconf version needs to be updated
    for v2.64). (zizzy at zizzy dot net, Remi)
  . Fixed bug #74878 (Data race in ZTS builds). (Nikita, Dmitry)
  . Fixed bug #75515 ("stream_copy_to_stream" doesn't stream anymore). (Sara)

- cURL:
  . Fixed bug #75093 (OpenSSL support not detected). (Remi)
  . Better fix for #74125 (use pkg-config instead of curl-config). (Remi)

- Date:
  . Fixed bug #55407 (Impossible to prototype DateTime::createFromFormat).
    (kelunik)
  . Implemented FR #71520 (Adding the DateTime constants to the
    DateTimeInterface interface). (Majkl578)
  . Fixed bug #75149 (redefinition of typedefs ttinfo and t1info). (Remi)
  . Fixed bug #75222 (DateInterval microseconds property always 0). (jhdxr)

- Dba:
  . Fixed bug #72885 (flatfile: dba_fetch() fails to read replaced entry).
    (Anatol)

- DOM:
  . Implement #74837 (Implement Countable for DomNodeList and DOMNamedNodeMap).
    (Andreas Treichel)

- EXIF:
  . Added support for vendor specific tags for the following formats:
    Samsung, DJI, Panasonic, Sony, Pentax, Minolta, Sigma/Foveon, AGFA,
	Kyocera, Ricoh & Epson. (Kalle)
  . Fixed bug #72682 (exif_read_data() fails to read all data for some
    images). (Kalle)
  . Fixed bug #71534 (Type confusion in exif_read_data() leading to heap
    overflow in debug mode). (hlt99 at blinkenshell dot org, Kalle)
  . Fixed bug #68547 (Exif Header component value check error).
    (sjh21a at gmail dot com, Kalle)
  . Fixed bug #66443 (Corrupt EXIF header: maximum directory nesting level
    reached for some cameras). (Kalle)
  . Fixed Redhat bug #1362571 (PHP not returning full results for
    exif_read_data function). (Kalle)
  . Implemented #65187 (exif_read_data/thumbnail: add support for stream
    resource). (Kalle)
  . Deprecated the read_exif_data() alias. (Kalle)
  . Fixed bug #74428 (exif_read_data(): "Illegal IFD size" warning occurs with
    correct exif format). (bradpiccho at gmail dot com, Kalle)
  . Fixed bug #72819 (EXIF thumbnails not read anymore). (Kalle)
  . Fixed bug #62523 (php crashes with segfault when exif_read_data called).
    (Kalle)
  . Fixed bug #50660 (exif_read_data(): Illegal IFD offset (works fine with
    other exif readers). (skinny dot bravo at gmail dot com, Kalle)

- Fileinfo:
  . Upgrade bundled libmagic to 5.31. (Anatol)

- FPM:
  . Configuration to limit fpm slow log trace callers. (Sannis)
  . Fixed bug #75212 (php_value acts like php_admin_value). (Remi)

- FTP:
  . Implement MLSD for structured listing of directories. (blar)
  . Added ftp_append() function. (blar)

- GD:
  . Implemented imageresolution as getter and setter (Christoph)
  . Fixed bug #74744 (gd.h: stdarg.h include missing for va_list use in
    gdErrorMethod). (rainer dot jung at kippdata dot de, cmb)
  . Fixed bug #75111 (Memory disclosure or DoS via crafted .bmp image). (cmb)

- GMP:
  . Fixed bug #70896 (gmp_fact() silently ignores non-integer input). (Sara)

- Hash:
  . Changed HashContext from resource to object. (Rouven Weßling, Sara)
  . Disallowed usage of non-cryptographic hash functions with HMAC and PBKDF2.
    (Andrey Andreev, Nikita)
  . Fixed Bug #75284 (sha3 is not supported on bigendian machine). (Remi)

- IMAP:
  . Fixed bug #72324 (imap_mailboxmsginfo() return wrong size).
    (ronaldpoon at udomain dot com dot hk, Kalle)

- Intl:
  . Fixed bug #63790 (test using Spoofchecker which may be unavailable). (Sara)
  . Fixed bug #75378 ([REGRESSION] IntlDateFormatter::parse() does not change
    $position argument). (Laruence)

- JSON:
  . Add JSON_INVALID_UTF8_IGNORE and JSON_INVALID_UTF8_SUBSTITUTE options for
    json_encode and json_decode to ignore or replace invalid UTF-8 byte
    sequences - it addresses request #65082. (Jakub Zelenka)
  . Fixed bug #75185 (Buffer overflow in json_decode() with
    JSON_INVALID_UTF8_IGNORE or JSON_INVALID). (Jakub Zelenka)
  . Fixed bug #68567 (JSON_PARTIAL_OUTPUT_ON_ERROR can result in JSON with null
    key). (Jakub Zelenka)

- LDAP:
  . Implemented FR #69445 (Support for LDAP EXOP operations)
  . Fixed support for LDAP_OPT_SERVER_CONTROLS and LDAP_OPT_CLIENT_CONTROLS in ldap_get_option
  . Fixed passing an empty array to ldap_set_option for client or server controls.

- Mbstring:
  . Implemented request #66024 (mb_chr() and mb_ord()). (Masakielastic, Yasuo)
  . Implemented request #65081 (mb_scrub()). (Masakielastic, Yasuo)
  . Implemented request #69086 (enhancement for mb_convert_encoding() that
    handles multibyte replacement char nicely). (Masakielastic, Yasuo)
  . Added array input support to mb_convert_encoding(). (Yasuo)
  . Added array input support to mb_check_encoding(). (Yasuo)
  . Fixed bug #69079 (enhancement for mb_substitute_character). (masakielastic)
  . Update to oniguruma version 6.3.0. (Remi)
  . Fixed bug #69267 (mb_strtolower fails on titlecase characters). (Nikita)

- Mcrypt:
  . The deprecated mcrypt extension has been moved to PECL. (leigh)

- Opcache:
  . Added global optimisation passes based on data flow analysis using Single
    Static Assignment (SSA) form: Sparse Conditional Constant Propagation (SCCP),
    Dead Code Elimination (DCE), and removal of unused local variables
    (Nikita, Dmitry)
  . Fixed incorect constant conditional jump elimination. (Dmitry)
  . Fixed bug #75230 (Invalid opcode 49/1/8 using opcache). (Laruence)
  . Fixed bug (assertion fails with extended info generated). (Laruence)
  . Fixed bug (Phi sources removel). (Laruence)
  . Fixed bug #75370 (Webserver hangs on valid PHP text). (Laruence)
  . Fixed bug #75357 (segfault loading WordPress wp-admin). (Laruence)

- OpenSSL:
  . Use TLS_ANY for default ssl:// and tls:// negotiation. (kelunik)
  . Fix leak in openssl_spki_new(). (jelle at vdwaa dot nl)
  . Added openssl_pkcs7_read() and pk7 parameter to openssl_pkcs7_verify().
    (jelle at vdwaa dot nl)
  . Add ssl security_level stream option to support OpenSSL security levels.
    (Jakub Zelenka).
  . Allow setting SNI cert and private key in separate files. (Jakub Zelenka)
  . Fixed bug #74903 (openssl_pkcs7_encrypt() uses different EOL than before).
    (Anatol)
  . Automatically load OpenSSL configuration file. (Jakub Zelenka)

- PCRE:
  . Added support for PCRE JIT fast path API. (dmitry)
  . Fixed bug #61780 (Inconsistent PCRE captures in match results). (cmb)
  . Fixed bug #74873 (Minor BC break: PCRE_JIT changes output of preg_match()).
    (Dmitry)
  . Fixed bug #75089 (preg_grep() is not reporting PREG_BAD_UTF8_ERROR after
    first input string). (Dmitry)
  . Fixed bug #75223 (PCRE JIT broken in 7.2). (Dmitry)
  . Fixed bug #75285 (Broken build when system libpcre don't have jit support).
    (Remi)

- phar:
  . Fixed bug #74196 (phar does not correctly handle names containing dots).
    (mhagstrand)

- PDO:
  . Add "Sent SQL" to debug dump for emulated prepares. (Adam Baratz)
  . Add parameter types for national character set strings. (Adam Baratz)

- PDO_DBlib:
  . Fixed bug #73234 (Emulated statements let value dictate parameter type).
    (Adam Baratz)
  . Fixed bug #73396 (bigint columns are returned as strings). (Adam Baratz)
  . Expose DB-Library version as \PDO::DBLIB_ATTR_VERSION attribute on \PDO
    instance. (Adam Baratz)
  . Add test coverage for bug #72969. (Jeff Farr)

- PDO_OCI:
  . Fixed Bug #74537 (Align --with-pdo-oci configure option with --with-oci8 syntax).
    (Tianfang Yang)

- PDO_Sqlite
  . Switch to sqlite3_prepare_v2() and sqlite3_close_v2() functions (rasmus)

- PHPDBG
  . Added extended_value to opcode dump output. (Sara)

- Session:
  . Fixed bug #73461 (Prohibit session save handler recursion). (Yasuo)
  . PR #2233 Removed register_globals related code and "!" can be used as $_SESSION key name. (Yasuo)
  . Improved bug #73100 fix. 'user' save handler can only be set by session_set_save_handler()
  . Fixed bug #74514 (5 session functions incorrectly warn when calling in
    read-only/getter mode). (Yasuo)
  . Fixed bug #74936 (session_cache_expire/cache_limiter/save_path() trigger a
    warning in read mode). (morozov)
  . Fixed bug #74941 (session fails to start after having headers sent).
    (morozov)

- Sodium:
  . New cryptographic extension
  . Added missing bindings for libsodium > 1.0.13. (Frank)

- SPL:
  . Fixed bug #71412 (Incorrect arginfo for ArrayIterator::__construct).
    (tysonandre775 at hotmail dot com)
  . Added spl_object_id(). (Tyson Andre)

- SQLite3:
  . Implement writing to blobs. (bohwaz at github dot com)
  . Update to Sqlite 3.20.1. (cmb)

- Standard:
  . Fixed bug #69442 (closing of fd incorrect when PTS enabled). (jaytaph)
  . Fixed bug #74300 (unserialize accepts two plus/minus signs for float number exponent part).
    (xKerman)
  . Compatibility with libargon2 versions 20161029 and 20160821.
    (charlesportwoodii at erianna dot com)
  . Fixed Bug #74737 (mysqli_get_client_info reflection info).
    (mhagstrand at gmail dot com)
  . Add support for extension name as argument to dl().
    (francois at tekwire dot net)
  . Fixed bug #74851 (uniqid() without more_entropy performs badly).
    (Emmanuel Dreyfus)
  . Fixed bug #74103 (heap-use-after-free when unserializing invalid array
    size). (Nikita)
  . Fixed bug #75054 (A Denial of Service Vulnerability was found when
    performing deserialization). (Nikita)
  . Fixed bug #75170 (mt_rand() bias on 64-bit machines). (Nikita)
  . Fixed bug #75221 (Argon2i always throws NUL at the end). (cmb)

- Streams:
  . Default ssl/single_dh_use and ssl/honor_cipher_order to true. (kelunik)

- XML:
  . Moved utf8_encode() and utf8_decode() to the Standard extension. (Andrea)

- XMLRPC:
  . Use Zend MM for allocation in bundled libxmlrpc (Joe)

- ZIP:
  . Add support for encrypted archives. (Remi)
  . Use of bundled libzip is deprecated, --with-libzip option is recommended. (Remi)
  . Fixed Bug #73803 (Reflection of ZipArchive does not show public properties). (Remi)
  . ZipArchive implements countable, added ZipArchive::count() method. (Remi)
  . Fix segfault in php_stream_context_get_option call. (Remi)
  . Fixed bug #75143 (new method setEncryptionName() seems not to exist
    in ZipArchive). (Anatol)

- zlib:
  . Expose inflate_get_status() and inflate_get_read_len() functions.
    (Matthew Trescott)<|MERGE_RESOLUTION|>--- conflicted
+++ resolved
@@ -10,15 +10,13 @@
   . Fixed bug #72175 (Impossibility of creating multiple connections to
     Interbase with php 7.x). (Nikita)
 
-<<<<<<< HEAD
 - MySQLi:
   . Fixed bug #77773 (Unbuffered queries leak memory - MySQLi / mysqlnd).
     (Nikita)
-=======
+
 - PCRE:
   . Fixed bug #77827 (preg_match does not ignore \r in regex flags). (requinix,
     cmb)
->>>>>>> 88460c01
 
 - phpdbg:
   . Fixed bug #76801 (too many open files). (alekitto)
