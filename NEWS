PHP                                                                        NEWS
|||||||||||||||||||||||||||||||||||||||||||||||||||||||||||||||||||||||||||||||
?? ??? 2012, PHP 5.4.13

- Core:
  . Fixed bug #64235 (Insteadof not work for class method in 5.4.11).
    (Laruence)
  . Implemented FR #64175 (Added HTTP codes as of RFC 6585). (Jonh Wendell)
  . Fixed bug #64142 (dval to lval different behavior on ppc64). (Remi)
  . Fixed bug #64070 (Inheritance with Traits failed with error). (Dmitry)

- CLI server:
  . Fixed bug #64128 (buit-in web server is broken on ppc64). (Remi)

- Mbstring:
  . mb_split() can now handle empty matches like preg_split() does. (Moriyoshi)

- OpenSSL:
  . Fixed bug #61930 (openssl corrupts ssl key resource when using 
    openssl_get_publickey()). (Stas)

- PDO_mysql:
  . Fixed bug #60840 (undefined symbol: mysqlnd_debug_std_no_trace_funcs).
    (Johannes)

- SPL:
  . Fixed bug #64264 (SPLFixedArray toArray problem). (Laruence)
  . Fixed bug #64228 (RecursiveDirectoryIterator always assumes SKIP_DOTS).
    (patch by kriss@krizalys.com, Laruence)
<<<<<<< HEAD
  . Fixed bug #64106 (Segfault on SplFixedArray[][x] = y when extended). 
    (Nikita Popov)
=======
  . Fixed bug #52861 (unset fails with ArrayObject and deep arrays). 
    (Mike Willbanks)
>>>>>>> 61099f85

- SNMP:
  . Fixed bug #64124 (IPv6 malformed). (Boris Lytochkin)

?? ??? 2012, PHP 5.4.12

- Core:
  . Fixed bug #64099 (Wrong TSRM usage in zend_Register_class alias). (Johannes)
  . Fixed bug #64011 (get_html_translation_table() output incomplete with
    HTML_ENTITIES and ISO-8859-1). (Gustavo)
  . Fixed bug #63982 (isset() inconsistently produces a fatal error on
    protected property). (Stas)
  . Fixed bug #63943 (Bad warning text from strpos() on empty needle).
    (Laruence)
  . Fixed bug #63899 (Use after scope error in zend_compile). (Laruence)
  . Fixed bug #63893 (Poor efficiency of strtr() using array with keys of very
    different length). (Gustavo)
  . Fixed bug #63882 (zend_std_compare_objects crash on recursion). (Dmitry)
  . Fixed bug #63462 (Magic methods called twice for unset protected 
    properties). (Stas)
  . Fixed bug #62524 (fopen follows redirects for non-3xx statuses). 
    (Wes Mason) 
  . Support BITMAPV5HEADER in getimagesize(). (AsamK, Lars)

- Date:
  . Fixed bug #63699 (Performance improvements for various ext/date functions).
    (Lars, original patch by njaguar at gmail dot com)
  . Fixed bug #55397: Comparsion of incomplete DateTime causes SIGSEGV. 
    (Derick)

- FPM:
  . Fixed bug #63999 (php with fpm fails to build on Solaris 10 or 11). (Adam)

- Litespeed:
  . Fixed bug #63228 (-Werror=format-security error in lsapi code). (George)

- ext/sqlite3:
  . Fixed bug #63921 (sqlite3::bindvalue and relative PHP functions aren't
    using sqlite3_*_int64 API). (srgoogleguy, Lars)

- PDO_OCI
  . Fixed bug #57702 (Multi-row BLOB fetches). (hswong3i, Laruence)
  . Fixed bug #52958 (Segfault in PDO_OCI on cleanup after running a long
    testsuite). (hswong3i, Lars)

- PDO_sqlite:
  . Fixed bug #63916 (PDO::PARAM_INT casts to 32bit int internally even
    on 64bit builds in pdo_sqlite). (srgoogleguy, Lars)

- OpenSSL:
  . New SSL stream context option to prevent CRIME attack vector. (Daniel Lowrey,
    Lars)

17 Jan 2012, PHP 5.4.11

- Core:
  . Fixed bug #63762 (Sigsegv when Exception::$trace is changed by user).
    (Johannes)
  . Fixed bug #43177 (Errors in eval()'ed code produce status code 500).
    (Todd Ruth, Stas).

- Filter:
  . Fixed bug #63757 (getenv() produces memory leak with CGI SAPI). (Dmitry)
  . Fixed bug #54096 (FILTER_VALIDATE_INT does not accept +0 and -0).
    (martin at divbyzero dot net, Lars)

- JSON:
  . Fixed bug #63737 (json_decode does not properly decode with options
    parameter). (Adam)

- CLI server
  . Update list of common mime types. Added webm, ogv, ogg. (Lars,
    pascalc at gmail dot com)

- cURL extension:
  . Fixed bug (segfault due to libcurl connection caching). (Pierrick)
  . Fixed bug #63859 (Memory leak when reusing curl-handle). (Pierrick)
  . Fixed bug #63795 (CURL >= 7.28.0 no longer support value 1 for
    CURLOPT_SSL_VERIFYHOST). (Pierrick)
  . Fixed bug #63352 (Can't enable hostname validation when using curl stream
    wrappers). (Pierrick)
  . Fixed bug #55438 (Curlwapper is not sending http header randomly).
    (phpnet@lostreality.org, Pierrick)

20 Dec 2012, PHP 5.4.10

- Core:
  . Fixed bug #63726 (Memleak with static properties and internal/user
    classes). (Laruence)
  . Fixed bug #63635 (Segfault in gc_collect_cycles). (Dmitry)
  . Fixed bug #63512 (parse_ini_file() with INI_SCANNER_RAW removes quotes
    from value). (Pierrick)
  . Fixed bug #63468 (wrong called method as callback with inheritance).
    (Laruence)
  . Fixed bug #63451 (config.guess file does not have AIX 7 defined,
    shared objects are not created). (kemcline at au1 dot ibm dot com)
  . Fixed bug #61557 (Crasher in tt-rss backend.php).
    (i dot am dot jack dot mail at gmail dot com)
  . Fixed bug #61272 (ob_start callback gets passed empty string).
    (Mike, casper at langemeijer dot eu)

- Date:
  . Fixed bug #63666 (Poor date() performance). (Paul Taulborg).
  . Fixed bug #63435 (Datetime::format('u') sometimes wrong by 1 microsecond).
    (Remi)

- Imap:
  . Fixed bug #63126 (DISABLE_AUTHENTICATOR ignores array). (Remi)

- Json:
  . Fixed bug #63588 (use php_next_utf8_char and remove duplicate
    implementation). (Remi)

- MySQLi:
  . Fixed bug #63361 (missing header). (Remi)

- MySQLnd:
  . Fixed bug #63398 (Segfault when polling closed link). (Laruence)

- Fileinfo:
  . Fixed bug #63590 (Different results in TS and NTS under Windows).
    (Anatoliy)

- FPM:
  . Fixed bug #63581 Possible null dereference and buffer overflow (Remi)

- Pdo_sqlite:
  . Fixed Bug #63149 getColumnMeta should return the table name
    when system SQLite used. (Remi)

- Apache2 Handler SAPI:
  . Enabled Apache 2.4 configure option for Windows (Pierre, Anatoliy)

- Reflection:
  . Fixed Bug #63614 (Fatal error on Reflection). (Laruence)

- SOAP
  . Fixed bug #63271 (SOAP wsdl cache is not enabled after initial requests).
    (John Jawed, Dmitry)

- Sockets
  . Fixed bug #49341 (Add SO_REUSEPORT support for socket_set_option()).
    (Igor Wiedler, Lars)

- SPL
  . Fixed bug #63680 (Memleak in splfixedarray with cycle reference). (Laruence)

22 Nov 2012, PHP 5.4.9

- Core:
  . Fixed bug #63305 (zend_mm_heap corrupted with traits). (Dmitry, Laruence)
  . Fixed bug #63369 ((un)serialize() leaves dangling pointers, causes crashes).
    (Tony, Andrew Sitnikov)
  . Fixed bug #63241 (PHP fails to open Windows deduplicated files).
    (daniel dot stelter-gliese at innogames dot de)
  . Fixed bug #62444 (Handle leak in is_readable on windows). 
    (krazyest at seznam dot cz)

- Curl:
  . Fixed bug #63363 (Curl silently accepts boolean true for SSL_VERIFYHOST).
    Patch by John Jawed GitHub PR #221 (Anthony)

- Fileinfo:
  . Fixed bug #63248 (Load multiple magic files from a directory under Windows).
    (Anatoliy)

- Libxml
  . Fixed bug #63389 (Missing context check on libxml_set_streams_context()
    causes memleak). (Laruence)

- Mbstring:
  . Fixed bug #63447 (max_input_vars doesn't filter variables when
    mbstring.encoding_translation = On). (Laruence)

- OCI8:
  . Fixed bug #63265 (Add ORA-00028 to the PHP_OCI_HANDLE_ERROR macro)
    (Chris Jones)

- PCRE:
  . Fixed bug #63180 (Corruption of hash tables). (Dmitry)
  . Fixed bug #63055 (Segfault in zend_gc with SF2 testsuite).
    (Dmitry, Laruence)
  . Fixed bug #63284 (Upgrade PCRE to 8.31). (Anatoliy)

- PDO:
  . Fixed bug #63235 (buffer overflow in use of SQLGetDiagRec).
    (Martin Osvald, Remi)

- PDO_pgsql:
  . Fixed bug #62593 (Emulate prepares behave strangely with PARAM_BOOL).
    (Will Fitch)

- Phar:
  . Fixed bug #63297 (Phar fails to write an openssl based signature).
    (Anatoliy)

- Streams:
  . Fixed bug #63240 (stream_get_line() return contains delimiter string).
    (Tjerk, Gustavo)

- Reflection:
  . Fixed bug #63399 (ReflectionClass::getTraitAliases() incorrectly resolves
    traitnames). (Laruence)

18 Oct 2012, PHP 5.4.8

- CLI server:
  . Implemented FR #63242 (Default error page in PHP built-in web server uses 
    outdated html/css). (pascal.chevrel@free.fr)
  . Changed response to unknown HTTP method to 501 according to RFC.
    (Niklas Lindgren).
  . Support HTTP PATCH method. Patch by Niklas Lindgren, GitHub PR #190.
    (Lars)

- Core:
  . Fixed bug #63219 (Segfault when aliasing trait method when autoloader
    throws excpetion). (Laruence)
  . Added optional second argument for assert() to specify custom message. Patch
    by Lonny Kapelushnik (lonny@lonnylot.com). (Lars)
  . Support building PHP with the native client toolchain. (Stuart Langley)
  . Added --offline option for tests. (Remi)
  . Fixed bug #63162 (parse_url does not match password component). (husman)
  . Fixed bug #63111 (is_callable() lies for abstract static method). (Dmitry)
  . Fixed bug #63093 (Segfault while load extension failed in zts-build).
    (Laruence)
  . Fixed bug #62976 (Notice: could not be converted to int when comparing
    some builtin classes). (Laruence)
  . Fixed bug #62955 (Only one directive is loaded from "Per Directory Values" 
    Windows registry). (aserbulov at parallels dot com)
  . Fixed bug #62907 (Double free when use traits). (Dmitry)
  . Fixed bug #61767 (Shutdown functions not called in certain error
    situation). (Dmitry)
  . Fixed bug #60909 (custom error handler throwing Exception + fatal error
    = no shutdown function). (Dmitry)
  . Fixed bug #60723 (error_log error time has changed to UTC ignoring default
    timezone). (Laruence)

- cURL:
  . Fixed bug #62085 (file_get_contents a remote file by Curl wrapper will
    cause cpu Soaring). (Pierrick)

- Date:
  . Fixed bug #62896 ("DateTime->modify('+0 days')" modifies DateTime object)
    (Lonny Kapelushnik)
  . Fixed bug #62561 (DateTime add 'P1D' adds 25 hours). (Lonny Kapelushnik)

- DOM:
  . Fixed bug #63015 (Incorrect arginfo for DOMErrorHandler). (Rob)

- FPM:
  . Fixed bug #62954 (startup problems fpm / php-fpm). (fat)
  . Fixed bug #62886 (PHP-FPM may segfault/hang on startup). (fat)
  . Fixed bug #63085 (Systemd integration and daemonize). (remi, fat)
  . Fixed bug #62947 (Unneccesary warnings on FPM). (fat)
  . Fixed bug #62887 (Only /status?plain&full gives "last request cpu"). (fat)
  . Fixed bug #62216 (Add PID to php-fpm init.d script). (fat)

- OCI8:
  . Fixed bug #60901 (Improve "tail" syntax for AIX installation) (Chris Jones)

- OpenSSL:
  . Implemented FR #61421 (OpenSSL signature verification missing RMD160, 
    SHA224, SHA256, SHA384, SHA512). (Mark Jones)

- PDO:
  . Fixed bug #63258 (seg fault with PDO and dblib using DBSETOPT(H->link,
    DBQUOTEDIDENT, 1)). (Laruence)
  . Fixed bug #63235 (buffer overflow in use of SQLGetDiagRec).
    (Martin Osvald, Remi)
    
- PDO Firebird:
  . Fixed bug #63214 (Large PDO Firebird Queries).
    (james at kenjim dot com)

- SOAP
  . Fixed bug #50997 (SOAP Error when trying to submit 2nd Element of a choice).
    (Dmitry)

- SPL:
  . Bug #62987 (Assigning to ArrayObject[null][something] overrides all 
    undefined variables). (Laruence)

- mbstring:
  . Allow passing null as a default value to mb_substr() and mb_strcut(). Patch
    by Alexander Moskaliov via GitHub PR #133. (Lars)

- Filter extension:
  . Bug #49510: Boolean validation fails with FILTER_NULL_ON_FAILURE with empty
    string or false. (Lars)

- Sockets
  . Fixed bug #63000 (MCAST_JOIN_GROUP on OSX is broken, merge of PR 185 by
    Igor Wiedler). (Lars)

13 Sep 2012, PHP 5.4.7

- Core:
  . Fixed bug (segfault while build with zts and GOTO vm-kind). (Laruence)
  . Fixed bug #62844 (parse_url() does not recognize //). (Andrew Faulds).
  . Fixed bug #62829 (stdint.h included on platform where HAVE_STDINT_H is not 
    set). (Felipe)
  . Fixed bug #62763 (register_shutdown_function and extending class).
    (Laruence)
  . Fixed bug #62725 (Calling exit() in a shutdown function does not return
    the exit value). (Laruence)
  . Fixed bug #62744 (dangling pointers made by zend_disable_class). (Laruence)
  . Fixed bug #62716 (munmap() is called with the incorrect length).
    (slangley@google.com)
  . Fixed bug #62358 (Segfault when using traits a lot). (Laruence)
  . Fixed bug #62328 (implementing __toString and a cast to string fails)
    (Laruence)
  . Fixed bug #51363 (Fatal error raised by var_export() not caught by error 
    handler). (Lonny Kapelushnik)
  . Fixed bug #40459 (Stat and Dir stream wrapper methods do not call 
    constructor). (Stas)

- CURL:
  . Fixed bug #62912 (CURLINFO_PRIMARY_* AND CURLINFO_LOCAL_* not exposed).
	(Pierrick)
  . Fixed bug #62839 (curl_copy_handle segfault with CURLOPT_FILE). (Pierrick)

- Intl:
  . Fixed Spoofchecker not being registered on ICU 49.1. (Gustavo)
  . Fix bug #62933 (ext/intl compilation error on icu 3.4.1). (Gustavo)
  . Fix bug #62915 (defective cloning in several intl classes). (Gustavo)

- Installation:
  . Fixed bug #62460 (php binaries installed as binary.dSYM). (Reeze Xia)

- PCRE:
  . Fixed bug #55856 (preg_replace should fail on trailing garbage). 
    (reg dot php at alf dot nu)

- PDO:
  . Fixed bug #62685 (Wrong return datatype in PDO::inTransaction()). (Laruence)

- Reflection:
  . Fixed bug #62892 (ReflectionClass::getTraitAliases crashes on importing 
    trait methods as private). (Felipe)
  . Fixed bug #62715 (ReflectionParameter::isDefaultValueAvailable() wrong
    result). (Laruence)

- Session:
  . Fixed bug (segfault due to retval is not initialized). (Laruence)
  . Fixed bug (segfault due to PS(mod_user_implemented) not be reseted 
    when close handler call exit). (Laruence)

- SOAP
  . Fixed bug #50997 (SOAP Error when trying to submit 2nd Element of a choice).
    (Dmitry)

- SPL:
  . Fixed bug #62904 (Crash when cloning an object which inherits SplFixedArray)
    (Laruence)
  . Implemented FR #62840 (Add sort flag to ArrayObject::ksort). (Laruence)

- Standard:
  . Fixed bug #62836 (Seg fault or broken object references on unserialize()).
    (Laruence)

- FPM:
  . Merged PR 121 by minitux to add support for slow request counting on PHP
    FPM status page. (Lars)

16 Aug 2012, PHP 5.4.6

- CLI Server:
  . Implemented FR #62700 (have the console output 'Listening on 
    http://localhost:8000'). (pascal.chevrel@free.fr)

- Core:
  . Fixed bug #62661 (Interactive php-cli crashes if include() is used in
    auto_prepend_file). (Laruence)
  . Fixed bug #62653: (unset($array[$float]) causes a crash). (Nikita Popov,
    Laruence)
  . Fixed bug #62565 (Crashes due non-initialized internal properties_table).
    (Felipe)
  . Fixed bug #60194 (--with-zend-multibyte and --enable-debug reports LEAK
    with run-test.php). (Laruence)

- CURL:
  . Fixed bug #62499 (curl_setopt($ch, CURLOPT_COOKIEFILE, "") returns false).
    (r.hampartsumyan@gmail.com, Laruence)

- DateTime:
  . Fixed Bug #62500 (Segfault in DateInterval class when extended). (Laruence)
  
- Fileinfo:
  . Fixed bug #61964 (finfo_open with directory causes invalid free). 
    (reeze.xia@gmail.com)

- Intl:
  . Fixed bug #62564 (Extending MessageFormatter and adding property causes 
    crash). (Felipe)

- MySQLnd:
  . Fixed bug #62594 (segfault in mysqlnd_res_meta::set_mode). (Laruence)

- readline:
  . Fixed bug #62612 (readline extension compilation fails with
    sapi/cli/cli.h: No such file). (Johannes)

- Reflection:
  . Implemented FR #61602 (Allow access to name of constant used as default 
    value). (reeze.xia@gmail.com)
  
- SimpleXML:
  . Implemented FR #55218 Get namespaces from current node. (Lonny)

- SPL:
  . Fixed bug #62616 (ArrayIterator::count() from IteratorIterator instance
    gives Segmentation fault). (Laruence, Gustavo)
  . Fixed bug #61527 (ArrayIterator gives misleading notice on next() when 
    moved to the end). (reeze.xia@gmail.com)

- Streams:
  . Fixed bug #62597 (segfault in php_stream_wrapper_log_error with ZTS build).
    (Laruence)

- Zlib:
  . Fixed bug #55544 (ob_gzhandler always conflicts with
    zlib.output_compression). (Laruence)

19 Jul 2012, PHP 5.4.5

- Core:
  . Fixed bug #62443 (Crypt SHA256/512 Segfaults With Malformed 
    Salt). (Anthony Ferrara)
  . Fixed bug #62432 (ReflectionMethod random corrupt memory on high
    concurrent). (Johannes)
  . Fixed bug #62373 (serialize() generates wrong reference to the object).
    (Moriyoshi)
  . Fixed bug #62357 (compile failure: (S) Arguments missing for built-in
    function __memcmp). (Laruence)
  . Fixed bug #61998 (Using traits with method aliases appears to result in
    crash during execution). (Dmitry)
  . Fixed bug #51094 (parse_ini_file() with INI_SCANNER_RAW cuts a value that
    includes a semi-colon). (Pierrick)
  . Fixed potential overflow in _php_stream_scandir (CVE-2012-2688). 
    (Jason Powell, Stas)

- EXIF:
  . Fixed information leak in ext exif (discovered by Martin Noga, 
    Matthew "j00ru" Jurczyk, Gynvael Coldwind)

- FPM:
  . Fixed bug #62205 (php-fpm segfaults (null passed to strstr)). (fat)
  . Fixed bug #62160 (Add process.priority to set nice(2) priorities). (fat)
  . Fixed bug #62153 (when using unix sockets, multiples FPM instances
  . Fixed bug #62033 (php-fpm exits with status 0 on some failures to start).
    (fat)
  . Fixed bug #61839 (Unable to cross-compile PHP with --enable-fpm). (fat)
  . Fixed bug #61835 (php-fpm is not allowed to run as root). (fat)
  . Fixed bug #61295 (php-fpm should not fail with commented 'user'
  . Fixed bug #61218 (FPM drops connection while receiving some binary values
    in FastCGI requests). (fat)
  . Fixed bug #61045 (fpm don't send error log to fastcgi clients). (fat)
    for non-root start). (fat)
  . Fixed bug #61026 (FPM pools can listen on the same address). (fat)
    can be launched without errors). (fat)

- Iconv:
  . Fix bug #55042 (Erealloc in iconv.c unsafe). (Stas)

- Intl:
  . Fixed bug #62083 (grapheme_extract() memory leaks). (Gustavo)
  . ResourceBundle constructor now accepts NULL for the first two arguments.
    (Gustavo)
  . Fixed bug #62081 (IntlDateFormatter constructor leaks memory when called
    twice). (Gustavo)
  . Fixed bug #62070 (Collator::getSortKey() returns garbage). (Gustavo)
  . Fixed bug #62017 (datefmt_create with incorrectly encoded timezone leaks
    pattern). (Gustavo)
  . Fixed bug #60785 (memory leak in IntlDateFormatter constructor). (Gustavo)

- JSON:
  . Fixed bug #61359 (json_encode() calls too many reallocs). (Stas)

- libxml:
  . Fixed bug #62266 (Custom extension segfaults during xmlParseFile with FPM
    SAPI). (Gustavo)

- Phar:
  . Fixed bug #62227 (Invalid phar stream path causes crash). (Felipe)

- Readline:
  . Fixed bug #62186 (readline fails to compile - void function should not
    return a value). (Johannes)

- Reflection:
  . Fixed bug #62384 (Attempting to invoke a Closure more than once causes 
    segfault). (Felipe)
  . Fixed bug #62202 (ReflectionParameter::getDefaultValue() memory leaks 
    with constant). (Laruence)

- Sockets:
  . Fixed bug #62025 (__ss_family was changed on AIX 5.3). (Felipe)

- SPL:
  . Fixed bug #62433 (Inconsistent behavior of RecursiveDirectoryIterator to
    dot files). (Laruence)
  . Fixed bug #62262 (RecursiveArrayIterator does not implement Countable).
    (Nikita Popov)

- XML Writer:
  . Fixed bug #62064 (memory leak in the XML Writer module). 
    (jean-pierre dot lozi at lip6 dot fr)

- Zip:
  . Upgraded libzip to 0.10.1 (Anatoliy)

14 Jun 2012, PHP 5.4.4

- COM:
  . Fixed bug #62146 com_dotnet cannot be built shared. (Johannes)

- CLI Server:
  . Implemented FR #61977 (Need CLI web-server support for files with .htm & 
    svg extensions). (Sixd, Laruence)
  . Improved performance while sending error page, this also fixed
    bug #61785 (Memory leak when access a non-exists file without router).
    (Laruence)
  . Fixed bug #61546 (functions related to current script failed when chdir() 
    in cli sapi). (Laruence, reeze.xia@gmail.com)

- Core:
  . Fixed missing bound check in iptcparse(). (chris at chiappa.net)
  . Fixed CVE-2012-2143. (Solar Designer)
  . Fixed bug #62097 (fix for for bug #54547). (Gustavo)
  . Fixed bug #62005 (unexpected behavior when incrementally assigning to a 
    member of a null object). (Laruence)
  . Fixed bug #61978 (Object recursion not detected for classes that implement
    JsonSerializable). (Felipe)
  . Fixed bug #61991 (long overflow in realpath_cache_get()). (Anatoliy)
  . Fixed bug #61922 (ZTS build doesn't accept zend.script_encoding config).
    (Laruence)
  . Fixed bug #61827 (incorrect \e processing on Windows) (Anatoliy)
  . Fixed bug #61782 (__clone/__destruct do not match other methods when checking
    access controls). (Stas)
  . Fixed bug #61764 ('I' unpacks n as signed if n > 2^31-1 on LP64). (Gustavo)
  . Fixed bug #61761 ('Overriding' a private static method with a different 
    signature causes crash). (Laruence)
  . Fixed bug #61730 (Segfault from array_walk modifying an array passed by
    reference). (Laruence)
  . Fixed bug #61728 (PHP crash when calling ob_start in request_shutdown 
    phase). (Laruence)
  . Fixed bug #61713 (Logic error in charset detection for htmlentities).
    (Anatoliy)
  . Fixed bug #61660 (bin2hex(hex2bin($data)) != $data). (Nikita Popov)
  . Fixed bug #61650 (ini parser crashes when using ${xxxx} ini variables
    (without apache2)). (Laruence)
  . Fixed bug #61605 (header_remove() does not remove all headers). (Laruence)
  . Fixed bug #54547 (wrong equality of string numbers). (Gustavo)
  . Fixed bug #54197 ([PATH=] sections incompatibility with user_ini.filename
    set to null). (Anatoliy)
  . Changed php://fd to be available only for CLI.

- CURL:
  . Fixed bug #61948 (CURLOPT_COOKIEFILE '' raises open_basedir restriction).
    (Laruence)

- Fileinfo
  . Fixed bug #61812 (Uninitialised value used in libmagic). 
    (Laruence, Gustavo)
  . Fixed bug #61566 failure caused by the posix lseek and read versions
    under windows in cdf_read(). (Anatoliy)
  . Fixed bug #61565 where php_stream_open_wrapper_ex tries to open a
    directory descriptor under windows. (Anatoliy)

- Intl
  . Fixed bug #62082 (Memory corruption in internal function 
    get_icu_disp_value_src_php()). (Gustavo)

- Libxml:
  . Fixed bug #61617 (Libxml tests failed(ht is already destroyed)).
    (Laruence)

- PDO:
  . Fixed bug #61755 (A parsing bug in the prepared statements can lead to
    access violations). (Johannes)

- Phar:
  . Fixed bug #61065 (Secunia SA44335, CVE-2012-2386). (Rasmus)

- Pgsql:
  . Added pg_escape_identifier/pg_escape_literal. (Yasuo Ohgaki)

- Streams:
  . Fixed bug #61961 (file_get_contents leaks when access empty file with
    maxlen set). (Reeze)

- Zlib:
  . Fixed bug #61820 (using ob_gzhandler will complain about headers already 
    sent when no compression). (Mike)
  . Fixed bug #61443 (can't change zlib.output_compression on the fly). (Mike)
  . Fixed bug #60761 (zlib.output_compression fails on refresh). (Mike)

08 May 2012, PHP 5.4.3

- CGI
  . Re-Fix PHP-CGI query string parameter vulnerability, CVE-2012-1823.
    (Stas)
  . Fix bug #61807 - Buffer Overflow in apache_request_headers.
    (nyt-php at countercultured dot net). 

03 May 2012, PHP 5.4.2

- Fix PHP-CGI query string parameter vulnerability, CVE-2012-1823. (Rasmus)

26 Apr 2012, PHP 5.4.1

- CLI Server:
  . Fixed bug #61461 (missing checks around malloc() calls). (Ilia)
  . Implemented FR #60850 (Built in web server does not set 
    $_SERVER['SCRIPT_FILENAME'] when using router). (Laruence)
  . "Connection: close" instead of "Connection: closed" (Gustavo)

- Core:
  . Fixed crash in ZTS using same class in many threads. (Johannes)
  . Fixed bug #61374 (html_entity_decode tries to decode code points that don't
    exist in ISO-8859-1). (Gustavo)
  . Fixed bug #61273 (call_user_func_array with more than 16333 arguments 
    leaks / crashes). (Laruence)
  . Fixed bug #61225 (Incorrect lexing of 0b00*+<NUM>). (Pierrick)
  . Fixed bug #61165 (Segfault - strip_tags()). (Laruence)
  . Fixed bug #61106 (Segfault when using header_register_callback). (Nikita
    Popov)
  . Fixed bug #61087 (Memory leak in parse_ini_file when specifying
    invalid scanner mode). (Nikic, Laruence)
  . Fixed bug #61072 (Memory leak when restoring an exception handler).
    (Nikic, Laruence)
  . Fixed bug #61058 (array_fill leaks if start index is PHP_INT_MAX).
    (Laruence)
  . Fixed bug #61052 (Missing error check in trait 'insteadof' clause). (Stefan)
  . Fixed bug #61011 (Crash when an exception is thrown by __autoload
    accessing a static property). (Laruence)
  . Fixed bug #61000 (Exceeding max nesting level doesn't delete numerical 
    vars). (Laruence)
  . Fixed bug #60978 (exit code incorrect). (Laruence)
  . Fixed bug #60911 (Confusing error message when extending traits). (Stefan)
  . Fixed bug #60801 (strpbrk() mishandles NUL byte). (Adam)
  . Fixed bug #60717 (Order of traits in use statement can cause a fatal
    error). (Stefan)
  . Fixed bug #60573 (type hinting with "self" keyword causes weird errors).
    (Laruence)
  . Fixed bug #60569 (Nullbyte truncates Exception $message). (Ilia)
  . Fixed bug #52719 (array_walk_recursive crashes if third param of the
    function is by reference). (Nikita Popov)
  . Improve performance of set_exception_handler while doing reset (Laruence)

- fileinfo:
  . Fix fileinfo test problems. (Anatoliy Belsky)

- FPM
  . Fixed bug #61430 (Transposed memset() params in sapi/fpm/fpm/fpm_shm.c).
    (michaelhood at gmail dot com, Ilia)

- Ibase
  . Fixed bug #60947 (Segmentation fault while executing ibase_db_info).
    (Ilia)

- Installation
  . Fixed bug #61172 (Add Apache 2.4 support). (Chris Jones)

- Intl:
  . Fixed bug #61487 (Incorrent bounds checking in grapheme_strpos).
    (Stas)

- mbstring:
  . MFH mb_ereg_replace_callback() for security enhancements. (Rui)

- mysqli
  . Fixed bug #61003 (mysql_stat() require a valid connection). (Johannes).

- mysqlnd
  . Fixed bug #61704 (Crash apache, phpinfo() threading issue). (Johannes)
  . Fixed bug #60948 (mysqlnd FTBFS when -Wformat-security is enabled).
    (Johannes)

- PDO
  . Fixed bug #61292 (Segfault while calling a method on an overloaded PDO 
    object). (Laruence)

- PDO_mysql
  . Fixed bug #61207 (PDO::nextRowset() after a multi-statement query doesn't
    always work). (Johannes)
  . Fixed bug #61194 (PDO should export compression flag with myslqnd).
    (Johannes)

- PDO_odbc
  . Fixed bug #61212 (PDO ODBC Segfaults on SQL_SUCESS_WITH_INFO). (Ilia)

- Phar
  . Fixed bug #61184 (Phar::webPhar() generates headers with trailing NUL
    bytes). (Nikita Popov)

- Readline:
  . Fixed bug #61088 (Memory leak in readline_callback_handler_install).
    (Nikic, Laruence)

- Reflection:
  . Implemented FR #61602 (Allow access to the name of constant
    used as function/method parameter's default value). (reeze.xia@gmail.com)
  . Fixed bug #60968 (Late static binding doesn't work with 
    ReflectionMethod::invokeArgs()). (Laruence)

- Session
  . Fixed bug #60634 (Segmentation fault when trying to die() in 
    SessionHandler::write()). (Ilia)

- SOAP
  . Fixed bug #61423 (gzip compression fails). (Ilia)
  . Fixed bug #60887 (SoapClient ignores user_agent option and sends no
    User-Agent header). (carloschilazo at gmail dot com)
  . Fixed bug #60842, #51775 (Chunked response parsing error when 
    chunksize length line is > 10 bytes). (Ilia)
  . Fixed bug #49853 (Soap Client stream context header option ignored).
    (Dmitry)

- SPL:
  . Fixed bug #61453 (SplObjectStorage does not identify objects correctly).
    (Gustavo)
  . Fixed bug #61347 (inconsistent isset behavior of Arrayobject). (Laruence)

- Standard:
  . Fixed memory leak in substr_replace. (Pierrick)
  . Make max_file_uploads ini directive settable outside of php.ini (Rasmus)
  . Fixed bug #61409 (Bad formatting on phpinfo()). (Jakub Vrana)
  . Fixed bug #60222 (time_nanosleep() does validate input params). (Ilia)
  . Fixed bug #60106 (stream_socket_server silently truncates long unix socket
    paths). (Ilia)

- XMLRPC:
  . Fixed bug #61264 (xmlrpc_parse_method_descriptions leaks temporary
    variable). (Nikita Popov)
  . Fixed bug #61097 (Memory leak in xmlrpc functions copying zvals). (Nikita
    Popov)

- Zlib:
  . Fixed bug #61306 (initialization of global inappropriate for ZTS). (Gustavo)
  . Fixed bug #61287 (A particular string fails to decompress). (Mike)
  . Fixed bug #61139 (gzopen leaks when specifying invalid mode). (Nikita Popov)

01 Mar 2012, PHP 5.4.0 

- Installation:
  . autoconf 2.59+ is now supported (and required) for generating the
    configure script with ./buildconf. Autoconf 2.60+ is desirable
    otherwise the configure help order may be incorrect.  (Rasmus, Chris Jones)

- Removed legacy features:
  . break/continue $var syntax. (Dmitry)
  . Safe mode and all related php.ini options. (Kalle)
  . register_globals and register_long_arrays php.ini options. (Kalle)
  . import_request_variables(). (Kalle)
  . allow_call_time_pass_reference. (Pierrick)
  . define_syslog_variables php.ini option and its associated function. (Kalle)
  . highlight.bg php.ini option. (Kalle)
  . safe_mode, safe_mode_gid, safe_mode_include_dir,
    safe_mode_exec_dir, safe_mode_allowed_env_vars and
    safe_mode_protected_env_vars php.ini options.
  . zend.ze1_compatibility_mode php.ini option.
  . Session bug compatibility mode (session.bug_compat_42 and
    session.bug_compat_warn php.ini options). (Kalle)
  . session_is_registered(), session_register() and session_unregister()
    functions. (Kalle)
  . y2k_compliance php.ini option. (Kalle)
  . magic_quotes_gpc, magic_quotes_runtime and magic_quotes_sybase
    php.ini options. get_magic_quotes_gpc, get_magic_quotes_runtime are kept
    but always return false, set_magic_quotes_runtime raises an
    E_CORE_ERROR. (Pierrick, Pierre)
  . Removed support for putenv("TZ=..") for setting the timezone. (Derick)
  . Removed the timezone guessing algorithm in case the timezone isn't set with
    date.timezone or date_default_timezone_set(). Instead of a guessed
    timezone, "UTC" is now used instead. (Derick)

- Moved extensions to PECL:
  . ext/sqlite.  (Note: the ext/sqlite3 and ext/pdo_sqlite extensions are
    not affected) (Johannes)

- General improvements:
  . Added short array syntax support ([1,2,3]), see UPGRADING guide for full
    details. (rsky0711 at gmail . com, sebastian.deutsch at 9elements . com,
    Pierre)
  . Added binary number format (0b001010). (Jonah dot Harris at gmail dot com)
  . Added support for Class::{expr}() syntax (Pierrick)
  . Added multibyte support by default. Previously PHP had to be compiled
    with --enable-zend-multibyte.  Now it can be enabled or disabled through
    the zend.multibyte directive in php.ini. (Dmitry)
  . Removed compile time dependency from ext/mbstring (Dmitry)
  . Added support for Traits. (Stefan, with fixes by Dmitry and Laruence)
  . Added closure $this support back. (Stas)
  . Added array dereferencing support. (Felipe)
  . Added callable typehint. (Hannes)
  . Added indirect method call through array. FR #47160. (Felipe)
  . Added DTrace support. (David Soria Parra)
  . Added class member access on instantiation (e.g. (new foo)->bar()) support.
    (Felipe)
  . <?= is now always available regardless of the short_open_tag setting. (Rasmus)
  . Implemented Zend Signal Handling (configurable option --enable-zend-signals, 
    off by default). (Lucas Nealan, Arnaud Le Blanc, Brian Shire, Ilia)
  . Improved output layer, see README.NEW-OUTPUT-API for internals. (Mike)
  . Improved UNIX build system to allow building multiple PHP binary SAPIs and
    one SAPI module the same time. FR #53271, FR #52419. (Jani)
  . Implemented closure rebinding as parameter to bindTo. (Gustavo Lopes)
  . Improved the warning message of incompatible arguments. (Laruence)
  . Improved ternary operator performance when returning arrays. (Arnaud, Dmitry)
  . Changed error handlers to only generate docref links when the docref_root 
    php.ini setting is not empty. (Derick)
  . Changed silent conversion of array to string to produce a notice. (Patrick)
  . Changed default encoding from ISO-8859-1 to UTF-8 when not specified in
    htmlspecialchars and htmlentities. (Rasmus)
  . Changed casting of null/''/false into an Object when adding a property
    from E_STRICT into a warning. (Scott)
  . Changed E_ALL to include E_STRICT. (Stas)
  . Disabled Windows CRT warning by default, can be enabled again using the
    php.ini directive windows_show_crt_warnings. (Pierre)
  . Fixed bug #55378: Binary number literal returns float number though its
    value is small enough. (Derick)

- Improved Zend Engine memory usage: (Dmitry)
  . Improved parse error messages. (Felipe)
  . Replaced zend_function.pass_rest_by_reference by
    ZEND_ACC_PASS_REST_BY_REFERENCE in zend_function.fn_flags.
  . Replaced zend_function.return_reference by ZEND_ACC_RETURN_REFERENCE
    in zend_function.fn_flags.
  . Removed zend_arg_info.required_num_args as it was only needed for internal
    functions. Now the first arg_info for internal functions (which has special
    meaning) is represented by the zend_internal_function_info structure.
  . Moved zend_op_array.size, size_var, size_literal, current_brk_cont,
    backpatch_count into CG(context) as they are used only during compilation.
  . Moved zend_op_array.start_op into EG(start_op) as it's used only for
    'interactive' execution of a single top-level op-array.
  . Replaced zend_op_array.done_pass_two by ZEND_ACC_DONE_PASS_TWO in
    zend_op_array.fn_flags.
  . op_array.vars array is trimmed (reallocated) during pass_two.
  . Replaced zend_class_entry.constants_updated by ZEND_ACC_CONSTANTS_UPDATED
    in zend_class_entry.ce_flags.
  . Reduced the size of zend_class_entry by sharing the same memory space
    by different information for internal and user classes.
    See zend_class_entry.info union.
  . Reduced size of temp_variable.

- Improved Zend Engine - performance tweaks and optimizations: (Dmitry)
  . Inlined most probable code-paths for arithmetic operations directly into
    executor.
  . Eliminated unnecessary iterations during request startup/shutdown.
  . Changed $GLOBALS into a JIT autoglobal, so it's initialized only if used.
    (this may affect opcode caches!)
  . Improved performance of @ (silence) operator.
  . Simplified string offset reading. Given $str="abc" then $str[1][0] is now
    a legal construct.
  . Added caches to eliminate repeatable run-time bindings of functions,
    classes, constants, methods and properties.
  . Added concept of interned strings. All strings constants known at compile
    time are allocated in a single copy and never changed.
  . ZEND_RECV now always has IS_CV as its result.
  . ZEND_CATCH now has to be used only with constant class names.
  . ZEND_FETCH_DIM_? may fetch array and dimension operands in different order.
  . Simplified ZEND_FETCH_*_R operations. They can't be used with the
    EXT_TYPE_UNUSED flag any more. This is a very rare and useless case.
    ZEND_FREE might be required after them instead.
  . Split ZEND_RETURN into two new instructions ZEND_RETURN and
    ZEND_RETURN_BY_REF.
  . Optimized access to global constants using values with pre-calculated
    hash_values from the literals table.
  . Optimized access to static properties using executor specialization.
    A constant class name may be used as a direct operand of ZEND_FETCH_*
    instruction without previous ZEND_FETCH_CLASS.
  . zend_stack and zend_ptr_stack allocation is delayed until actual usage.

- Other improvements to Zend Engine:
  . Added an optimization which saves memory and emalloc/efree calls for empty
    HashTables. (Stas, Dmitry)
  . Added ability to reset user opcode handlers (Yoram).
  . Changed the structure of op_array.opcodes. The constant values are moved from
    opcode operands into a separate literal table. (Dmitry)
  . Fixed (disabled) inline-caching for ZEND_OVERLOADED_FUNCTION methods.
    (Dmitry)

- Improved core functions:
  . Enforce an extended class' __construct arguments to match the
    abstract constructor in the base class.
  . Disallow reusing superglobal names as parameter names.
  . Added optional argument to debug_backtrace() and debug_print_backtrace()
    to limit the amount of stack frames returned. (Sebastian, Patrick)
  . Added hex2bin() function. (Scott)
  . number_format() no longer truncates multibyte decimal points and thousand
    separators to the first byte. FR #53457. (Adam)
  . Added support for object references in recursive serialize() calls.
    FR #36424. (Mike)
  . Added support for SORT_NATURAL and SORT_FLAG_CASE in array
    sort functions (sort, rsort, ksort, krsort, asort, arsort and
    array_multisort). FR#55158 (Arpad)
  . Added stream metadata API support and stream_metadata() stream class
    handler. (Stas)
  . User wrappers can now define a stream_truncate() method that responds
    to truncation, e.g. through ftruncate(). FR #53888. (Gustavo)
  . Improved unserialize() performance.
    (galaxy dot mipt at gmail dot com, Kalle)
  . Changed array_combine() to return empty array instead of FALSE when both
    parameter arrays are empty. FR #34857. (joel.perras@gmail.com)
  . Fixed bug #61095 (Incorect lexing of 0x00*+<NUM>). (Etienne)
  . Fixed bug #60965 (Buffer overflow on htmlspecialchars/entities with
    $double=false). (Gustavo)
  . Fixed bug #60895 (Possible invalid handler usage in windows random
    functions). (Pierre)
  . Fixed bug #60879 (unserialize() Does not invoke __wakeup() on object).
    (Pierre, Steve)
  . Fixed bug #60825 (Segfault when running symfony 2 tests).
    (Dmitry, Laruence)
  . Fixed bug #60627 (httpd.worker segfault on startup with php_value).
  . Fixed bug #60613 (Segmentation fault with $cls->{expr}() syntax). (Dmitry)
  . Fixed bug #60611 (Segmentation fault with Cls::{expr}() syntax). (Laruence)
    (Laruence)
  . Fixed bug #60558 (Invalid read and writes). (Laruence)
  . Fixed bug #60444 (Segmentation fault with include & class extending).
    (Laruence, Dmitry).
  . Fixed bug #60362 (non-existent sub-sub keys should not have values).
    (Laruence, alan_k, Stas)
  . Fixed bug #60350 (No string escape code for ESC (ascii 27), normally \e).
    (php at mickweiss dot com)
  . Fixed bug #60321 (ob_get_status(true) no longer returns an array when
    buffer is empty). (Pierrick)
  . Fixed bug #60282 (Segfault when using ob_gzhandler() with open buffers).
    (Laruence)
  . Fixed bug #60240 (invalid read/writes when unserializing specially crafted
    strings). (Mike)
  . Fixed bug #60227 (header() cannot detect the multi-line header with
     CR(0x0D)). (rui)
  . Fixed bug #60174 (Notice when array in method prototype error).
    (Laruence)
  . Fixed bug #60169 (Conjunction of ternary and list crashes PHP).
    (Laruence)
  . Fixed bug #60038 (SIGALRM cause segfault in php_error_cb). (Laruence)
    (klightspeed at netspace dot net dot au)
  . Fixed bug #55871 (Interruption in substr_replace()). (Stas)
  . Fixed bug #55801 (Behavior of unserialize has changed). (Mike)
  . Fixed bug #55758 (Digest Authenticate missed in 5.4) . (Laruence)
  . Fixed bug #55748 (multiple NULL Pointer Dereference with zend_strndup())
    (CVE-2011-4153). (Stas)
  . Fixed bug #55124 (recursive mkdir fails with current (dot) directory in path).
    (Pierre)
  . Fixed bug #55084 (Function registered by header_register_callback is
    called only once per process). (Hannes)
  . Implement FR #54514 (Get php binary path during script execution).
    (Laruence)
  . Fixed bug #52211 (iconv() returns part of string on error). (Felipe)
  . Fixed bug #51860 (Include fails with toplevel symlink to /). (Dmitry)

- Improved generic SAPI support: 
  . Added $_SERVER['REQUEST_TIME_FLOAT'] to include microsecond precision. 
    (Patrick)
  . Added header_register_callback() which is invoked immediately
    prior to the sending of headers and after default headers have
    been added. (Scott)
  . Added http_response_code() function. FR #52555. (Paul Dragoonis, Kalle)
  . Fixed bug #55500 (Corrupted $_FILES indices lead to security concern).
    (CVE-2012-1172). (Stas)
  . Fixed bug #54374 (Insufficient validating of upload name leading to 
    corrupted $_FILES indices). (CVE-2012-1172). (Stas, lekensteyn at gmail dot com)

- Improved CLI SAPI:
  . Added built-in web server that is intended for testing purpose. 
    (Moriyoshi, Laruence, and fixes by Pierre, Derick, Arpad,
    chobieee at gmail dot com)
  . Added command line option --rz <name> which shows information of the
    named Zend extension. (Johannes)
  . Interactive readline shell improvements: (Johannes)
    . Added "cli.pager" php.ini setting to set a pager for output.
    . Added "cli.prompt" php.ini setting to configure the shell prompt.
    . Added shortcut #inisetting=value to change php.ini settings at run-time.
    . Changed shell not to terminate on fatal errors.
    . Interactive shell works with shared readline extension. FR #53878.

- Improved CGI/FastCGI SAPI: (Dmitry)
  . Added apache compatible functions: apache_child_terminate(),
    getallheaders(), apache_request_headers() and apache_response_headers()
  . Improved performance of FastCGI request parsing.
  . Fixed reinitialization of SAPI callbacks after php_module_startup().
    (Dmitry)

- Improved PHP-FPM SAPI:
  . Removed EXPERIMENTAL flag. (fat)
  . Fixed bug #60659 (FPM does not clear auth_user on request accept).
    (bonbons at linux-vserver dot org)

- Improved Litespeed SAPI:
  . Fixed bug #55769 (Make Fails with "Missing Separator" error). (Adam)

- Improved Date extension:
  . Added the + modifier to parseFromFormat to allow trailing text in the
    string to parse without throwing an error. (Stas, Derick)

- Improved DBA extension:
  . Added Tokyo Cabinet abstract DB support. (Michael Maclean)
  . Added Berkeley DB 5 support. (Johannes, Chris Jones)

- Improved DOM extension:
  . Added the ability to pass options to loadHTML (Chregu, fxmulder at gmail dot com)

- Improved filesystem functions:
  . scandir() now accepts SCANDIR_SORT_NONE as a possible sorting_order value.
    FR #53407. (Adam)

- Improved HASH extension:
  . Added Jenkins's one-at-a-time hash support. (Martin Jansen)
  . Added FNV-1 hash support. (Michael Maclean)
  . Made Adler32 algorithm faster. FR #53213. (zavasek at yandex dot ru)
  . Removed Salsa10/Salsa20, which are actually stream ciphers (Mike)
  . Fixed bug #60221 (Tiger hash output byte order) (Mike)

- Improved intl extension:
  . Added Spoofchecker class, allows checking for visibly confusable characters and
    other security issues. (Scott)
  . Added Transliterator class, allowing transliteration of strings. 
    (Gustavo)
  . Added support for UTS #46. (Gustavo)
  . Fixed build on Fedora 15 / Ubuntu 11. (Hannes)
  . Fixed bug #55562 (grapheme_substr() returns false on big length). (Stas)

- Improved JSON extension:
  . Added new json_encode() option JSON_UNESCAPED_UNICODE. FR #53946.
    (Alexander, Gwynne)
  . Added JsonSerializable interface. (Sara)
  . Added JSON_BIGINT_AS_STRING, extended json_decode() sig with $options.
    (Sara)
  . Added support for JSON_NUMERIC_CHECK option in json_encode() that converts
    numeric strings to integers. (Ilia)
  . Added new json_encode() option JSON_UNESCAPED_SLASHES. FR #49366. (Adam)
  . Added new json_encode() option JSON_PRETTY_PRINT. FR #44331. (Adam)

- Improved LDAP extension:
  . Added paged results support. FR #42060. (ando@OpenLDAP.org,
    iarenuno@eteo.mondragon.edu, jeanseb@au-fil-du.net, remy.saissy@gmail.com)

- Improved mbstring extension:
  . Added Shift_JIS/UTF-8 Emoji (pictograms) support. (Rui)
  . Added JIS X0213:2004 (Shift_JIS-2004, EUC-JP-2004, ISO-2022-JP-2004)
    support. (Rui)
  . Ill-formed UTF-8 check for security enhancements. (Rui)
  . Added MacJapanese (Shift_JIS) and gb18030 encoding support. (Rui)
  . Added encode/decode in hex format to mb_[en|de]code_numericentity(). (Rui)
  . Added user JIS X0213:2004 (Shift_JIS-2004, EUC-JP-2004, ISO-2022-JP-2004)
    support. (Rui)
  . Added the user defined area for CP936 and CP950 (Rui).
  . Fixed bug #60306 (Characters lost while converting from cp936 to utf8).
    (Laruence)

- Improved MySQL extensions:
  . MySQL: Deprecated mysql_list_dbs(). FR #50667. (Andrey)
  . mysqlnd: Added named pipes support. FR #48082. (Andrey)
  . MySQLi: Added iterator support in MySQLi. mysqli_result implements
    Traversable. (Andrey, Johannes)
  . PDO_mysql: Removed support for linking with MySQL client libraries older
    than 4.1. (Johannes)
  . ext/mysql, mysqli and pdo_mysql now use mysqlnd by default. (Johannes)
  . Fixed bug #55473 (mysql_pconnect leaks file descriptors on reconnect). 
    (Andrey, Laruence)
  . Fixed bug #55653 (PS crash with libmysql when binding same variable as 
    param and out). (Laruence)

- Improved OpenSSL extension:
  . Added AES support. FR #48632. (yonas dot y at gmail dot com, Pierre)
  . Added no padding option to openssl_encrypt()/openssl_decrypt(). (Scott)
  . Use php's implementation for Windows Crypto API in
    openssl_random_pseudo_bytes. (Pierre)
  . On error in openssl_random_pseudo_bytes() made sure we set strong result
    to false. (Scott)
  . Fixed possible attack in SSL sockets with SSL 3.0 / TLS 1.0.
    CVE-2011-3389. (Scott)
  . Fixed bug #61124 (Crash when decoding an invalid base64 encoded string).
    (me at ktamura dot com, Scott)

- Improved PDO:
  . Fixed PDO objects binary incompatibility. (Dmitry)

- PDO DBlib driver:
  . Added nextRowset support.
  . Fixed bug #50755 (PDO DBLIB Fails with OOM).

- Improved PostgreSQL extension:
  . Added support for "extra" parameter for PGNotify().
    (r dot i dot k at free dot fr, Ilia)

- Improved PCRE extension:
  . Changed third parameter of preg_match_all() to optional. FR #53238. (Adam)

- Improved Readline extension:
  . Fixed bug #54450 (Enable callback support when built against libedit).
    (fedora at famillecollet dot com, Hannes)

- Improved Reflection extension:
  . Added ReflectionClass::newInstanceWithoutConstructor() to create a new
    instance of a class without invoking its constructor. FR #55490.
    (Sebastian)
  . Added ReflectionExtension::isTemporary() and
    ReflectionExtension::isPersistent() methods. (Johannes)
  . Added ReflectionZendExtension class. (Johannes)
  . Added ReflectionClass::isCloneable(). (Felipe)

- Improved Session extension:
  . Expose session status via new function, session_status (FR #52982) (Arpad)
  . Added support for object-oriented session handlers. (Arpad)
  . Added support for storing upload progress feedback in session data. (Arnaud)
  . Changed session.entropy_file to default to /dev/urandom or /dev/arandom if
    either is present at compile time. (Rasmus)
  . Fixed bug #60860 (session.save_handler=user without defined function core
    dumps). (Felipe)
  . Implement FR #60551 (session_set_save_handler should support a core's
    session handler interface). (Arpad)
  . Fixed bug #60640 (invalid return values). (Arpad)

- Improved SNMP extension (Boris Lytochkin):
  . Added OO API. FR #53594 (php-snmp rewrite).
  . Sanitized return values of existing functions. Now it returns FALSE on
    failure.
  . Allow ~infinite OIDs in GET/GETNEXT/SET queries. Autochunk them to max_oids
    upon request.
  . Introducing unit tests for extension with ~full coverage.
  . IPv6 support. (FR #42918)
  . Way of representing OID value can now be changed when SNMP_VALUE_OBJECT
    is used for value output mode. Use or'ed SNMP_VALUE_LIBRARY(default if
    not specified) or SNMP_VALUE_PLAIN. (FR #54502)
  . Fixed bug #60749 (SNMP module should not strip non-standard SNMP port
    from hostname). (Boris Lytochkin)
  . Fixed bug #60585 (php build fails with USE flag snmp when IPv6 support
    is disabled). (Boris Lytochkin)
  . Fixed bug #53862 (snmp_set_oid_output_format does not allow returning to default)
  . Fixed bug #46065 (snmp_set_quick_print() persists between requests)
  . Fixed bug #45893 (Snmp buffer limited to 2048 char)
  . Fixed bug #44193 (snmp v3 noAuthNoPriv doesn't work)

- Improved SOAP extension:
  . Added new SoapClient option "keep_alive". FR #60329. (Pierrick)
  . Fixed basic HTTP authentication for WSDL sub requests. (Dmitry)

- Improved SPL extension:
  . Added RegexIterator::getRegex() method. (Joshua Thijssen)
  . Added SplObjectStorage::getHash() hook. (Etienne)
  . Added CallbackFilterIterator and RecursiveCallbackFilterIterator. (Arnaud)
  . Added missing class_uses(..) as pointed out by #55266 (Stefan)
  . Immediately reject wrong usages of directories under Spl(Temp)FileObject
    and friends. (Etienne, Pierre)
  . FilesystemIterator, GlobIterator and (Recursive)DirectoryIterator now use
    the default stream context. (Hannes)
  . Fixed bug #60201 (SplFileObject::setCsvControl does not expose third
    argument via Reflection). (Peter)
  . Fixed bug #55287 (spl_classes() not includes CallbackFilter classes)
    (sasezaki at gmail dot com, salathe)

- Improved Sysvshm extension:
  . Fixed bug #55750 (memory copy issue in sysvshm extension).
    (Ilia, jeffhuang9999 at gmail dot com)

- Improved Tidy extension:
  . Fixed bug #54682 (Tidy::diagnose() NULL pointer dereference).
    (Maksymilian Arciemowicz, Felipe)

- Improved Tokenizer extension:
  . Fixed bug #54089 (token_get_all with regards to __halt_compiler is
    not binary safe). (Nikita Popov)

- Improved XSL extension:
  . Added XsltProcessor::setSecurityPrefs($options) and getSecurityPrefs() to
    define forbidden operations within XSLT stylesheets, default is not to
    enable write operations from XSLT. Bug #54446 (Chregu, Nicolas Gregoire)
  . XSL doesn't stop transformation anymore, if a PHP function can't be called
    (Christian)

- Improved ZLIB extension:
  . Re-implemented non-file related functionality. (Mike)
  . Fixed bug #55544 (ob_gzhandler always conflicts with zlib.output_compression).
    (Mike)

14 Jun 2012, PHP 5.3.14

- CLI SAPI:
  . Fixed bug #61546 (functions related to current script failed when chdir() 
    in cli sapi). (Laruence, reeze.xia@gmail.com)

- CURL:
  . Fixed bug #61948 (CURLOPT_COOKIEFILE '' raises open_basedir restriction).
    (Laruence)

- COM:
  . Fixed bug #62146 com_dotnet cannot be built shared. (Johannes)

- Core:
  . Fixed CVE-2012-2143. (Solar Designer)
  . Fixed missing bound check in iptcparse(). (chris at chiappa.net)
  . Fixed bug #62373 (serialize() generates wrong reference to the object).
    (Moriyoshi)
  . Fixed bug #62005 (unexpected behavior when incrementally assigning to a 
    member of a null object). (Laruence)
  . Fixed bug #61991 (long overflow in realpath_cache_get()). (Anatoliy)
  . Fixed bug #61764 ('I' unpacks n as signed if n > 2^31-1 on LP64). (Gustavo)
  . Fixed bug #61730 (Segfault from array_walk modifying an array passed by
    reference). (Laruence)
  . Fixed bug #61713 (Logic error in charset detection for htmlentities).
    (Anatoliy)
  . Fixed bug #54197 ([PATH=] sections incompatibility with user_ini.filename
    set to null). (Anatoliy)
  . Changed php://fd to be available only for CLI.

- Fileinfo:
  . Fixed bug #61812 (Uninitialised value used in libmagic). 
    (Laruence, Gustavo)

- Iconv extension:
  . Fixed a bug that iconv extension fails to link to the correct library
    when another extension makes use of a library that links to the iconv
    library. See https://bugs.gentoo.org/show_bug.cgi?id=364139 for detail.
    (Moriyoshi)

- Intl:
  . Fixed bug #62082 (Memory corruption in internal function
    get_icu_disp_value_src_php()). (Gustavo)

- JSON
  . Fixed bug #61537 (json_encode() incorrectly truncates/discards
    information). (Adam)

- PDO:
  . Fixed bug #61755 (A parsing bug in the prepared statements can lead to
    access violations). (Johannes)

- Phar:
  . Fix bug #61065 (Secunia SA44335). (Rasmus)

- Streams:
  . Fixed bug #61961 (file_get_contents leaks when access empty file with
    maxlen set). (Reeze)

08 May 2012, PHP 5.3.13
- CGI
  . Improve fix for PHP-CGI query string parameter vulnerability, CVE-2012-2311.
    (Stas)

03 May 2012, PHP 5.3.12
- Fix PHP-CGI query string parameter vulnerability, CVE-2012-1823. (Rasmus)

26 Apr 2012, PHP 5.3.11

- Core:
  . Fixed bug #61605 (header_remove() does not remove all headers).
    (Laruence)
  . Fixed bug #61541 (Segfault when using ob_* in output_callback).
    (reeze.xia@gmail.com)
  . Fixed bug #61273 (call_user_func_array with more than 16333 arguments
    leaks / crashes). (Laruence)
  . Fixed bug #61165 (Segfault - strip_tags()). (Laruence)
  . Improved max_input_vars directive to check nested variables (Dmitry).
  . Fixed bug #61095 (Incorect lexing of 0x00*+<NUM>). (Etienne)
  . Fixed bug #61087 (Memory leak in parse_ini_file when specifying
    invalid scanner mode). (Nikic, Laruence)
  . Fixed bug #61072 (Memory leak when restoring an exception handler).
    (Nikic, Laruence)
  . Fixed bug #61058 (array_fill leaks if start index is PHP_INT_MAX).
    (Laruence)
  . Fixed bug #61043 (Regression in magic_quotes_gpc fix for CVE-2012-0831).
    (Ondřej Surý)
  . Fixed bug #61000 (Exceeding max nesting level doesn't delete numerical
    vars). (Laruence)
  . Fixed bug #60895 (Possible invalid handler usage in windows random
    functions). (Pierre)
  . Fixed bug #60825 (Segfault when running symfony 2 tests).
    (Dmitry, Laruence)
  . Fixed bug #60801 (strpbrk() mishandles NUL byte). (Adam)
  . Fixed bug #60569 (Nullbyte truncates Exception $message). (Ilia)
  . Fixed bug #60227 (header() cannot detect the multi-line header with CR).
    (rui, Gustavo)
  . Fixed bug #60222 (time_nanosleep() does validate input params). (Ilia)
  . Fixed bug #54374 (Insufficient validating of upload name leading to 
    corrupted $_FILES indices). (CVE-2012-1172). (Stas, lekensteyn at
    gmail dot com, Pierre)
  . Fixed bug #52719 (array_walk_recursive crashes if third param of the
    function is by reference). (Nikita Popov)
  . Fixed bug #51860 (Include fails with toplevel symlink to /). (Dmitry)

- DOM
  . Added debug info handler to DOM objects. (Gustavo, Joey Smith)

- FPM
  . Fixed bug #61430 (Transposed memset() params in sapi/fpm/fpm/fpm_shm.c).
    (michaelhood at gmail dot com, Ilia)

- Ibase
  . Fixed bug #60947 (Segmentation fault while executing ibase_db_info).
    (Ilia)

- Installation
  . Fixed bug #61172 (Add Apache 2.4 support). (Chris Jones)

- Fileinfo
  . Fixed bug #61173 (Unable to detect error from finfo constructor). (Gustavo)

- Firebird Database extension (ibase):
  . Fixed bug #60802 (ibase_trans() gives segfault when passing params).

- Libxml:
  . Fixed bug #61617 (Libxml tests failed(ht is already destroyed)).
    (Laruence)
  . Fixed bug #61367 (open_basedir bypass using libxml RSHUTDOWN). 
    (Tim Starling)

- mysqli
  . Fixed bug #61003 (mysql_stat() require a valid connection). (Johannes).

- PDO_mysql
  . Fixed bug #61207 (PDO::nextRowset() after a multi-statement query doesn't
    always work). (Johannes)
  . Fixed bug #61194 (PDO should export compression flag with myslqnd).
    (Johannes)

- PDO_odbc 
  . Fixed bug #61212 (PDO ODBC Segfaults on SQL_SUCESS_WITH_INFO). (Ilia)

- PDO_pgsql
  . Fixed bug #61267 (pdo_pgsql's PDO::exec() returns the number of SELECTed
    rows on postgresql >= 9). (ben dot pineau at gmail dot com)

- PDO_Sqlite extension:
  . Add createCollation support. (Damien)

- Phar:
  . Fixed bug #61184 (Phar::webPhar() generates headers with trailing NUL
    bytes). (Nikic)

- PHP-FPM SAPI:
  . Fixed bug #60811 (php-fpm compilation problem). (rasmus)

- Readline:
  . Fixed bug #61088 (Memory leak in readline_callback_handler_install).
    (Nikic, Laruence)
  . Add open_basedir checks to readline_write_history and readline_read_history.
    (Rasmus, reported by Mateusz Goik)

- Reflection:
  . Fixed bug #61388 (ReflectionObject:getProperties() issues invalid reads
    when get_properties returns a hash table with (inaccessible) dynamic
    numeric properties). (Gustavo)
  . Fixed bug #60968 (Late static binding doesn't work with 
    ReflectionMethod::invokeArgs()). (Laruence)

- SOAP
  . Fixed basic HTTP authentication for WSDL sub requests. (Dmitry)
  . Fixed bug #60887 (SoapClient ignores user_agent option and sends no
    User-Agent header). (carloschilazo at gmail dot com)
  . Fixed bug #60842, #51775 (Chunked response parsing error when 
    chunksize length line is > 10 bytes). (Ilia)
  . Fixed bug #49853 (Soap Client stream context header option ignored).
    (Dmitry)

- SPL
  . Fixed memory leak when calling SplFileInfo's constructor twice. (Felipe)
  . Fixed bug #61418 (Segmentation fault when DirectoryIterator's or
    FilesystemIterator's iterators are requested more than once without
    having had its dtor callback called in between). (Gustavo)
  . Fixed bug #61347 (inconsistent isset behavior of Arrayobject). (Laruence)
  . Fixed bug #61326 (ArrayObject comparison). (Gustavo)

- SQLite3 extension:
  . Add createCollation() method. (Brad Dewar)

- Session:
  . Fixed bug #60860 (session.save_handler=user without defined function core
    dumps). (Felipe)
  . Fixed bug #60634 (Segmentation fault when trying to die() in
    SessionHandler::write()). (Ilia)

- Streams:
  . Fixed bug #61371 (stream_context_create() causes memory leaks on use
    streams_socket_create). (Gustavo)
  . Fixed bug #61253 (Wrappers opened with errors concurrency problem on ZTS).
    (Gustavo)
  . Fixed bug #61115 (stream related segfault on fatal error in
    php_stream_context_link). (Gustavo)
  . Fixed bug #60817 (stream_get_line() reads from stream even when there is
    already sufficient data buffered). stream_get_line() now behaves more like
    fgets(), as is documented. (Gustavo)
  . Further fix for bug #60455 (stream_get_line misbehaves if EOF is not
    detected together with the last read). (Gustavo)
  . Fixed bug #60106 (stream_socket_server silently truncates long unix
    socket paths). (Ilia)

- Tidy:
  . Fixed bug #54682 (tidy null pointer dereference). (Tony, David Soria Parra)

- XMLRPC:
  . Fixed bug #61264 (xmlrpc_parse_method_descriptions leaks temporary
    variable). (Nikita Popov)
  . Fixed bug #61097 (Memory leak in xmlrpc functions copying zvals). (Nikic)

- Zlib:
  . Fixed bug #61139 (gzopen leaks when specifying invalid mode). (Nikic)

02 Feb 2012, PHP 5.3.10

- Core:
  . Fixed arbitrary remote code execution vulnerability reported by Stefan 
    Esser, CVE-2012-0830. (Stas, Dmitry)

10 Jan 2012, PHP 5.3.9

- Core:
  . Added max_input_vars directive to prevent attacks based on hash collisions
    (CVE-2011-4885) (Dmitry).
  . Fixed bug #60205 (possible integer overflow in content_length). (Laruence)
  . Fixed bug #60139 (Anonymous functions create cycles not detected by the
    GC). (Dmitry)
  . Fixed bug #60138 (GC crash with referenced array in RecursiveArrayIterator)
    (Dmitry).
  . Fixed bug #60120 (proc_open's streams may hang with stdin/out/err when 
    the data exceeds or is equal to 2048 bytes). (Pierre, Pascal Borreli)
  . Fixed bug #60099 (__halt_compiler() works in braced namespaces). (Felipe)
  . Fixed bug #60019 (Function time_nanosleep() is undefined on OS X). (Ilia)
  . Fixed bug #55874 (GCC does not provide __sync_fetch_and_add on some archs).
    (klightspeed at netspace dot net dot au)
  . Fixed bug #55798 (serialize followed by unserialize with numeric object
    prop. gives integer prop). (Gustavo)
  . Fixed bug #55749 (TOCTOU issue in getenv() on Windows builds). (Pierre)
  . Fixed bug #55707 (undefined reference to `__sync_fetch_and_add_4' on Linux
    parisc). (Felipe)
  . Fixed bug #55674 (fgetcsv & str_getcsv skip empty fields in some
    tab-separated records). (Laruence)
  . Fixed bug #55649 (Undefined function Bug()). (Laruence)
  . Fixed bug #55622 (memory corruption in parse_ini_string). (Pierre)
  . Fixed bug #55576 (Cannot conditionally move uploaded file without race
    condition). (Gustavo)
  . Fixed bug #55510: $_FILES 'name' missing first character after upload.
    (Arpad)
  . Fixed bug #55509 (segfault on x86_64 using more than 2G memory). (Laruence)
  . Fixed bug #55504 (Content-Type header is not parsed correctly on
    HTTP POST request). (Hannes)
  . Fixed bug #55475 (is_a() triggers autoloader, new optional 3rd argument to
    is_a and is_subclass_of). (alan_k)
  . Fixed bug #52461 (Incomplete doctype and missing xmlns). 
    (virsacer at web dot de, Pierre)
  . Fixed bug #55366 (keys lost when using substr_replace an array). (Arpad)
  . Fixed bug #55273 (base64_decode() with strict rejects whitespace after
    pad). (Ilia)
  . Fixed bug #52624 (tempnam() by-pass open_basedir with nonnexistent
    directory). (Felipe)
  . Fixed bug #50982 (incorrect assumption of PAGE_SIZE size). (Dmitry)
  . Fixed invalid free in call_user_method() function. (Felipe)
  . Fixed bug #43200 (Interface implementation / inheritence not possible in
    abstract classes). (Felipe)


- BCmath:
  . Fixed bug #60377 (bcscale related crashes on 64bits platforms). (shm)

- Calendar:
  . Fixed bug #55797 (Integer overflow in SdnToGregorian leads to segfault (in
    optimized builds). (Gustavo)

- cURL:
  . Fixed bug #60439 (curl_copy_handle segfault when used with
    CURLOPT_PROGRESSFUNCTION). (Pierrick)
  . Fixed bug #54798 (Segfault when CURLOPT_STDERR file pointer is closed
    before calling curl_exec). (Hannes)
  . Fixed issues were curl_copy_handle() would sometimes lose copied
    preferences. (Hannes)

- DateTime:
  . Fixed bug #60373 (Startup errors with log_errors on cause segfault).
    (Derick)
  . Fixed bug #60236 (TLA timezone dates are not converted properly from
    timestamp). (Derick)
  . Fixed bug #55253 (DateTime::add() and sub() result -1 hour on objects with
    time zone type 2). (Derick)
  . Fixed bug #54851 (DateTime::createFromFormat() doesn't interpret "D").
    (Derick)
  . Fixed bug #53502 (strtotime with timezone memory leak). (Derick)
  . Fixed bug #52062 (large timestamps with DateTime::getTimestamp and
    DateTime::setTimestamp). (Derick)
  . Fixed bug #51994 (date_parse_from_format is parsing invalid date using 'yz'
    format). (Derick)
  . Fixed bug #52113 (Seg fault while creating (by unserialization)
    DatePeriod). (Derick)
  . Fixed bug #48476 (cloning extended DateTime class without calling
    parent::__constr crashed PHP). (Hannes)

- EXIF:
  . Fixed bug #60150 (Integer overflow during the parsing of invalid exif
    header). (CVE-2011-4566) (Stas, flolechaud at gmail dot com)

- Fileinfo:
  . Fixed bug #60094 (C++ comment fails in c89). (Laruence)
  . Fixed possible memory leak in finfo_open(). (Felipe)
  . Fixed memory leak when calling the Finfo constructor twice. (Felipe)

- Filter:
  . Fixed Bug #55478 (FILTER_VALIDATE_EMAIL fails with internationalized 
    domain name addresses containing >1 -). (Ilia)

- FTP:
  . Fixed bug #60183 (out of sync ftp responses). (bram at ebskamp dot me,
    rasmus)

- Gd:
  . Fixed bug #60160 (imagefill() doesn't work correctly
    for small images). (Florian)
  . Fixed potential memory leak on a png error (Rasmus, Paul Saab)

- Intl:
  . Fixed bug #60192 (SegFault when Collator not constructed
    properly). (Florian)
  . Fixed memory leak in several Intl locale functions. (Felipe)

- Json:
  . Fixed bug #55543 (json_encode() with JSON_NUMERIC_CHECK fails on objects
    with numeric string properties). (Ilia, dchurch at sciencelogic dot com)

- Mbstring:
  . Fixed possible crash in mb_ereg_search_init() using empty pattern. (Felipe)

- MS SQL:
  . Fixed bug #60267 (Compile failure with freetds 0.91). (Felipe)

- MySQL:
  . Fixed bug #55550 (mysql.trace_mode miscounts result sets). (Johannes)

- MySQLi extension:
  . Fixed bug #55859 (mysqli->stat property access gives error). (Andrey)
  . Fixed bug #55582 (mysqli_num_rows() returns always 0 for unbuffered, when
    mysqlnd is used). (Andrey)
  . Fixed bug #55703 (PHP crash when calling mysqli_fetch_fields). 
    (eran at zend dot com, Laruence)

- mysqlnd
  . Fixed bug #55609 (mysqlnd cannot be built shared). (Johannes)
  . Fixed bug #55067 (MySQL doesn't support compression - wrong config option).
    (Andrey)

- NSAPI SAPI:
  . Don't set $_SERVER['HTTPS'] on unsecure connection (bug #55403). (Uwe
    Schindler)

- OpenSSL:
  . Fixed bug #60279 (Fixed NULL pointer dereference in
    stream_socket_enable_crypto, case when ssl_handle of session_stream is not
    initialized.) (shm)
  . Fix segfault with older versions of OpenSSL. (Scott)

- Oracle Database extension (OCI8):
  . Fixed bug #59985 (show normal warning text for OCI_NO_DATA).
    (Chris Jones)
  . Increased maximum Oracle error message buffer length for new 11.2.0.3 size.
    (Chris Jones)
  . Improve internal initalization failure error messages. (Chris Jones)

- PDO
  . Fixed bug #55776 (PDORow to session bug). (Johannes)

- PDO Firebird:
  . Fixed bug #48877 ("bindValue" and "bindParam" do not work for PDO Firebird).
    (Mariuz)
  . Fixed bug #47415 (PDO_Firebird segfaults when passing lowercased column name to bindColumn).
  . Fixed bug #53280 (PDO_Firebird segfaults if query column count less than param count).
    (Mariuz)

- PDO MySQL driver:
  . Fixed bug #60155 (pdo_mysql.default_socket ignored). (Johannes)
  . Fixed bug #55870 (PDO ignores all SSL parameters when used with mysql 
    native driver). (Pierre)
  . Fixed bug #54158 (MYSQLND+PDO MySQL requires #define 
    MYSQL_OPT_LOCAL_INFILE). (Andrey)

- PDO OCI driver:
  . Fixed bug #55768 (PDO_OCI can't resume Oracle session after it's been
    killed). (mikhail dot v dot gavrilov at gmail dot com, Chris Jones, Tony)

- Phar:
  . Fixed bug #60261 (NULL pointer dereference in phar). (Felipe)
  . Fixed bug #60164 (Stubs of a specific length break phar_open_from_fp
    scanning for __HALT_COMPILER). (Ralph Schindler)
  . Fixed bug #53872 (internal corruption of phar). (Hannes)
  . Fixed bug #52013 (Unable to decompress files in a compressed phar). (Hannes)

- PHP-FPM SAPI:
  . Dropped restriction of not setting the same value multiple times, the last
    one holds. (giovanni at giacobbi dot net, fat)
  . Added .phar to default authorized extensions. (fat)
  . Fixed bug #60659 (FPM does not clear auth_user on request accept).
    (bonbons at linux-vserver dot org)
  . Fixed bug #60629 (memory corruption when web server closed the fcgi fd).
    (fat)
  . Enhance error log when the primary script can't be open. FR #60199. (fat)
  . Fixed bug #60179 (php_flag and php_value does not work properly). (fat)
  . Fixed bug #55577 (status.html does not install). (fat)
  . Fixed bug #55533 (The -d parameter doesn't work). (fat)
  . Fixed bug #55526 (Heartbeat causes a lot of unnecessary events). (fat)
  . Fixed bug #55486 (status show BIG processes number). (fat)
  . Enhanced security by limiting access to user defined extensions.
    FR #55181. (fat)
  . Added process.max to control the number of process FPM can fork. FR #55166.
    (fat)
  . Implemented FR #54577 (Enhanced status page with full status and details
    about each processes. Also provide a web page (status.html) for
    real-time FPM status. (fat)
  . Lowered default value for Process Manager. FR #54098. (fat)
  . Implemented FR #52569 (Add the "ondemand" process-manager
    to allow zero children). (fat)
  . Added partial syslog support (on error_log only). FR #52052. (fat)

- Postgres:
  . Fixed bug #60244 (pg_fetch_* functions do not validate that row param 
    is >0). (Ilia)
  . Added PGSQL_LIBPQ_VERSION/PGSQL_LIBPQ_VERSION_STR constants. (Yasuo)

- Reflection:
  . Fixed bug #60367 (Reflection and Late Static Binding). (Laruence)

- Session:
  . Fixed bug #55267 (session_regenerate_id fails after header sent). (Hannes)

- SimpleXML:
  . Reverted the SimpleXML->query() behaviour to returning empty arrays
    instead of false when no nodes are found as it was since 5.3.3 
    (bug #48601). (chregu, rrichards)

- SOAP
  . Fixed bug #54911 (Access to a undefined member in inherit SoapClient may
    cause Segmentation Fault). (Dmitry)
  . Fixed bug #48216 (PHP Fatal error: SOAP-ERROR: Parsing WSDL:
    Extra content at the end of the doc, when server uses chunked transfer
    encoding with spaces after chunk size). (Dmitry)
  . Fixed bug #44686 (SOAP-ERROR: Parsing WSDL with references). (Dmitry)

- Sockets:
  . Fixed bug #60048 (sa_len a #define on IRIX). (china at thewrittenword dot
    com)

- SPL:
  . Fixed bug #60082 (Crash in ArrayObject() when using recursive references).
    (Tony)
  . Fixed bug #55807 (Wrong value for splFileObject::SKIP_EMPTY).
    (jgotti at modedemploi dot fr, Hannes)
  . Fixed bug #54304 (RegexIterator::accept() doesn't work with scalar values).
    (Hannes)

- Streams:
  . Fixed bug #60455 (stream_get_line misbehaves if EOF is not detected together
    with the last read). (Gustavo)

- Tidy:
  . Fixed bug #54682 (Tidy::diagnose() NULL pointer dereference).
    (Maksymilian Arciemowicz, Felipe)

- XSL:
  . Added xsl.security_prefs ini option to define forbidden operations within
    XSLT stylesheets, default is not to enable write operations. This option 
    won't be in 5.4, since there's a new method. Fixes Bug #54446. (Chregu,
    Nicolas Gregoire)

23 Aug 2011, PHP 5.3.8

- Core:
  . Fixed bug #55439 (crypt() returns only the salt for MD5). (Stas)

- OpenSSL:
  . Reverted a change in timeout handling restoring PHP 5.3.6 behavior,
    as the new behavior caused mysqlnd SSL connections to hang (#55283).
    (Pierre, Andrey, Johannes)

18 Aug 2011, PHP 5.3.7
- Upgraded bundled SQLite to version 3.7.7.1. (Scott)
- Upgraded bundled PCRE to version 8.12. (Scott)

- Zend Engine:
  . Fixed bug #55156 (ReflectionClass::getDocComment() returns comment even
    though the class has none). (Felipe)
  . Fixed bug #55007 (compiler fail after previous fail). (Felipe)
  . Fixed bug #54910 (Crash when calling call_user_func with unknown function
    name). (Dmitry)
  . Fixed bug #54804 (__halt_compiler and imported namespaces).
    (Pierrick, Felipe)
  . Fixed bug #54624 (class_alias and type hint). (Felipe)
  . Fixed bug #54585 (track_errors causes segfault). (Dmitry)
  . Fixed bug #54423 (classes from dl()'ed extensions are not destroyed). 
    (Tony, Dmitry)
  . Fixed bug #54372 (Crash accessing global object itself returned from its
    __get() handle). (Dmitry)
  . Fixed bug #54367 (Use of closure causes problem in ArrayAccess). (Dmitry)
  . Fixed bug #54358 (Closure, use and reference). (Dmitry)
  . Fixed bug #54262 (Crash when assigning value to a dimension in a non-array).
    (Dmitry)
  . Fixed bug #54039 (use() of static variables in lambda functions can break
    staticness). (Dmitry)

- Core
  . Updated crypt_blowfish to 1.2. ((CVE-2011-2483) (Solar Designer)
  . Removed warning when argument of is_a() or is_subclass_of() is not 
    a known class. (Stas)
  . Fixed crash in error_log(). (Felipe) Reported by Mateusz Kocielski.
  . Added PHP_MANDIR constant telling where the manpages were installed into,
    and an --man-dir argument to php-config. (Hannes)
  . Fixed a crash inside dtor for error handling. (Ilia)
  . Fixed buffer overflow on overlog salt in crypt(). (Clément LECIGNE, Stas)  
  . Implemented FR #54459 (Range function accuracy). (Adam)

  . Fixed bug #55399 (parse_url() incorrectly treats ':' as a valid path).
    (Ilia)
  . Fixed bug #55339 (Segfault with allow_call_time_pass_reference = Off).
    (Dmitry)
  . Fixed bug #55295 [NEW]: popen_ex on windows, fixed possible heap overflow
    (Pierre)
  . Fixed bug #55258 (Windows Version Detecting Error). 
    ( xiaomao5 at live dot com, Pierre)
  . Fixed bug #55187 (readlink returns weird characters when false result).
   (Pierre)
  . Fixed bug #55082 (var_export() doesn't escape properties properly).
    (Gustavo)
  . Fixed bug #55014 (Compile failure due to improper use of ctime_r()). (Ilia)
  . Fixed bug #54939 (File path injection vulnerability in RFC1867 File upload
    filename). (Felipe) Reported by Krzysztof Kotowicz. (CVE-2011-2202)
  . Fixed bug #54935 php_win_err can lead to crash. (Pierre)
  . Fixed bug #54924 (assert.* is not being reset upon request shutdown). (Ilia)
  . Fixed bug #54895 (Fix compiling with older gcc version without need for
    membar_producer macro). (mhei at heimpold dot de)
  . Fixed bug #54866 (incorrect accounting for realpath_cache_size).
    (Dustin Ward)
  . Fixed bug #54723 (getimagesize() doesn't check the full ico signature).
    (Scott)
  . Fixed bug #54721 (Different Hashes on Windows, BSD and Linux on wrong Salt
    size). (Pierre, os at irj dot ru)
  . Fixed bug #54580 (get_browser() segmentation fault when browscap ini
    directive is set through php_admin_value). (Gustavo)
  . Fixed bug #54332 (Crash in zend_mm_check_ptr // Heap corruption). (Dmitry)
  . Fixed bug #54305 (Crash in gc_remove_zval_from_buffer). (Dmitry)
  . Fixed bug #54238 (use-after-free in substr_replace()). (Stas)
    (CVE-2011-1148)
  . Fixed bug #54204 (Can't set a value with a PATH section in php.ini).
    (Pierre)
  . Fixed bug #54180 (parse_url() incorrectly parses path when ? in fragment).
    (tomas dot brastavicius at quantum dot lt, Pierrick)
  . Fixed bug #54137 (file_get_contents POST request sends additional line
    break). (maurice-php at mertinkat dot net, Ilia)
  . Fixed bug #53848 (fgetcsv() ignores spaces at beginnings of fields). (Ilia)
  . Alternative fix for bug #52550, as applied to the round() function (signed
    overflow), as the old fix impacted the algorithm for numbers with magnitude
    smaller than 0. (Gustavo)
  . Fixed bug #53727 (Inconsistent behavior of is_subclass_of with interfaces)
    (Ralph Schindler, Dmitry)
  . Fixed bug #52935 (call exit in user_error_handler cause stream relate
    core). (Gustavo)
  . Fixed bug #51997 (SEEK_CUR with 0 value, returns a warning). (Ilia)
  . Fixed bug #50816 (Using class constants in array definition fails).
    (Pierrick, Dmitry)
  . Fixed bug #50363 (Invalid parsing in convert.quoted-printable-decode
    filter). (slusarz at curecanti dot org)
  . Fixed bug #48465 (sys_get_temp_dir() possibly inconsistent when using 
    TMPDIR on Windows). (Pierre)

- Apache2 Handler SAPI:
  . Fixed bug #54529 (SAPI crashes on apache_config.c:197).
    (hebergement at riastudio dot fr)

- CLI SAPI:
  . Fixed bug #52496 (Zero exit code on option parsing failure). (Ilia)

- cURL extension:
  . Added ini option curl.cainfo (support for custom cert db). (Pierre)
  . Added CURLINFO_REDIRECT_URL support. (Daniel Stenberg, Pierre)
  . Added support for CURLOPT_MAX_RECV_SPEED_LARGE and 
    CURLOPT_MAX_SEND_SPEED_LARGE. FR #51815. (Pierrick)

- DateTime extension:
  . Fixed bug where the DateTime object got changed while using date_diff().
    (Derick)
  . Fixed bug #54340 (DateTime::add() method bug). (Adam)
  . Fixed bug #54316 (DateTime::createFromFormat does not handle trailing '|'
    correctly). (Adam)
  . Fixed bug #54283 (new DatePeriod(NULL) causes crash). (Felipe)
  . Fixed bug #51819 (Case discrepancy in timezone names cause Uncaught
    exception and fatal error). (Hannes)

- DBA extension:
  . Supress warning on non-existent file open with Berkeley DB 5.2. (Chris Jones)
  . Fixed bug #54242 (dba_insert returns true if key already exists). (Felipe)

- Exif extesion:
  . Fixed bug #54121 (error message format string typo). (Ilia)

- Fileinfo extension:
  . Fixed bug #54934 (Unresolved symbol strtoull in HP-UX 11.11). (Felipe)

- Filter extension:
  . Added 3rd parameter to filter_var_array() and filter_input_array()
    functions that allows disabling addition of empty elements. (Ilia)
  . Fixed bug #53037 (FILTER_FLAG_EMPTY_STRING_NULL is not implemented). (Ilia)
  
- Interbase extension:
  . Fixed bug #54269 (Short exception message buffer causes crash). (Felipe)
  
- intl extension:
  . Implemented FR #54561 (Expose ICU version info). (David Zuelke, Ilia)
  . Implemented FR #54540 (Allow loading of arbitrary resource bundles when
    fallback is disabled). (David Zuelke, Stas)

- Imap extension:
  . Fixed bug #55313 (Number of retries not set when params specified).
    (kevin at kevinlocke dot name)

- json extension:
  . Fixed bug #54484 (Empty string in json_decode doesn't reset 
    json_last_error()). (Ilia)

- LDAP extension:
  . Fixed bug #53339 (Fails to build when compilng with gcc 4.5 and DSO
    libraries). (Clint Byrum, Raphael)

- libxml extension:
  . Fixed bug #54601 (Removing the doctype node segfaults). (Hannes)
  . Fixed bug #54440 (libxml extension ignores default context). (Gustavo)

- mbstring extension:
  . Fixed bug #54494 (mb_substr() mishandles UTF-32LE and UCS-2LE). (Gustavo)

- MCrypt extension:
  . Change E_ERROR to E_WARNING in mcrypt_create_iv when not enough data
    has been fetched (Windows). (Pierre)
  . Fixed bug #55169 (mcrypt_create_iv always fails to gather sufficient random 
    data on Windows). (Pierre)

- mysqlnd
  . Fixed crash when using more than 28,000 bound parameters. Workaround is to
    set mysqlnd.net_cmd_buffer_size to at least 9000. (Andrey)
  . Fixed bug #54674 mysqlnd valid_sjis_(head|tail) is using invalid operator
    and range). (nihen at megabbs dot com, Andrey)

- MySQLi extension:
  . Fixed bug #55283 (SSL options set by mysqli_ssl_set ignored for MySQLi
    persistent connections). (Andrey)
  . Fixed Bug #54221 (mysqli::get_warnings segfault when used in multi queries).
    (Andrey)

- OpenSSL extension:
  . openssl_encrypt()/openssl_decrypt() truncated keys of variable length
    ciphers to the OpenSSL default for the algorithm. (Scott)
  . On blocking SSL sockets respect the timeout option where possible.
    (Scott)
  . Fixed bug #54992 (Stream not closed and error not returned when SSL
    CN_match fails). (Gustavo, laird_ngrps at dodo dot com dot au)

- Oracle Database extension (OCI8):
  . Added oci_client_version() returning the runtime Oracle client library
    version. (Chris Jones)

. PCRE extension:
  . Increased the backtrack limit from 100000 to 1000000 (Rasmus)

- PDO extension:
  . Fixed bug #54929 (Parse error with single quote in sql comment). (Felipe)
  . Fixed bug #52104 (bindColumn creates Warning regardless of ATTR_ERRMODE 
    settings). (Ilia)

- PDO DBlib driver:
  . Fixed bug #54329 (MSSql extension memory leak).
    (dotslashpok at gmail dot com)
  . Fixed bug #54167 (PDO_DBLIB returns null on SQLUNIQUE field).
    (mjh at hodginsmedia dot com, Felipe)

- PDO ODBC driver:
  . Fixed data type usage in 64bit. (leocsilva at gmail dot com)

- PDO MySQL driver:
  . Fixed bug #54644 (wrong pathes in php_pdo_mysql_int.h). (Tony, Johannes)
  . Fixed bug #53782 (foreach throws irrelevant exception). (Johannes, Andrey)
  . Implemented FR #48587 (MySQL PDO driver doesn't support SSL connections).
    (Rob)

- PDO PostgreSQL driver:
  . Fixed bug #54318 (Non-portable grep option used in PDO pgsql
    configuration). (bwalton at artsci dot utoronto dot ca)

- PDO Oracle driver:
  . Fixed bug #44989 (64bit Oracle RPMs still not supported by pdo-oci).
    (jbnance at tresgeek dot net)

- Phar extension:
  . Fixed bug #54395 (Phar::mount() crashes when calling with wrong parameters).
    (Felipe)

- PHP-FPM SAPI:
  . Implemented FR #54499 (FPM ping and status_path should handle HEAD request). (fat)
  . Implemented FR #54172 (Overriding the pid file location of php-fpm). (fat)
  . Fixed missing Expires and Cache-Control headers for ping and status pages.
    (fat)
  . Fixed memory leak. (fat) Reported and fixed by Giovanni Giacobbi.
  . Fixed wrong value of log_level when invoking fpm with -tt. (fat)
  . Added xml format to the status page. (fat)
  . Removed timestamp in logs written by children processes. (fat)
  . Fixed exit at FPM startup on fpm_resources_prepare() errors. (fat)
  . Added master rlimit_files and rlimit_core in the global configuration
    settings. (fat)
  . Removed pid in debug logs written by chrildren processes. (fat)
  . Added custom access log (also added per request %CPU and memory
    mesurement). (fat)
  . Added a real scoreboard and several improvements to the status page. (fat)

- Reflection extension:
  . Fixed bug #54347 (reflection_extension does not lowercase module function
    name). (Felipe, laruence at yahoo dot com dot cn)

- SOAP extension:
  . Fixed bug #55323 (SoapClient segmentation fault when XSD_TYPEKIND_EXTENSION
    contains itself). (Dmitry)
  . Fixed bug #54312 (soap_version logic bug). (tom at samplonius dot org)

- Sockets extension:
  . Fixed stack buffer overflow in socket_connect(). (CVE-2011-1938)
    Found by Mateusz Kocielski, Marek Kroemeke and Filip Palian. (Felipe)
  . Changed socket_set_block() and socket_set_nonblock() so they emit warnings
    on error. (Gustavo)
  . Fixed bug #51958 (socket_accept() fails on IPv6 server sockets). (Gustavo)

- SPL extension:
  . Fixed bug #54971 (Wrong result when using iterator_to_array with use_keys
    on true). (Pierrick)
  . Fixed bug #54970 (SplFixedArray::setSize() isn't resizing). (Felipe)
  . Fixed bug #54609 (Certain implementation(s) of SplFixedArray cause hard
    crash). (Felipe)
  . Fixed bug #54384 (Dual iterators, GlobIterator, SplFileObject and
    SplTempFileObject crash when user-space classes don't call the paren
    constructor). (Gustavo)
  . Fixed bug #54292 (Wrong parameter causes crash in
    SplFileObject::__construct()). (Felipe)
  . Fixed bug #54291 (Crash iterating DirectoryIterator for dir name starting
    with \0). (Gustavo)
  . Fixed bug #54281 (Crash in non-initialized RecursiveIteratorIterator).
    (Felipe)

- Streams:
  . Fixed bug #54946 (stream_get_contents infinite loop). (Hannes)
  . Fixed bug #54623 (Segfault when writing to a persistent socket after
    closing a copy of the socket). (Gustavo)
  . Fixed bug #54681 (addGlob() crashes on invalid flags). (Felipe)


17 Mar 2011, PHP 5.3.6
- Upgraded bundled Sqlite3 to version 3.7.4. (Ilia)
- Upgraded bundled PCRE to version 8.11. (Ilia)

- Zend Engine:
  . Indirect reference to $this fails to resolve if direct $this is never used
    in method. (Scott)
  . Added options to debug backtrace functions. (Stas)
  . Fixed bug numerous crashes due to setlocale (crash on error, pcre, mysql
    etc.) on Windows in thread safe mode. (Pierre)
  . Fixed Bug #53971 (isset() and empty() produce apparently spurious runtime
    error). (Dmitry)
  . Fixed Bug #53958 (Closures can't 'use' shared variables by value and by
    reference). (Dmitry)
  . Fixed Bug #53629 (memory leak inside highlight_string()). (Hannes, Ilia)
  . Fixed Bug #51458 (Lack of error context with nested exceptions). (Stas)
  . Fixed Bug #47143 (Throwing an exception in a destructor causes a fatal
    error). (Stas)
  . Fixed bug #43512 (same parameter name can be used multiple times in
    method/function definition). (Felipe)

- Core:
  . Added ability to connect to HTTPS sites through proxy with basic
    authentication using stream_context/http/header/Proxy-Authorization (Dmitry)
  . Changed default value of ini directive serialize_precision from 100 to 17.
    (Gustavo)
  . Fixed bug #54055 (buffer overrun with high values for precision ini
    setting). (Gustavo)
  . Fixed bug #53959 (reflection data for fgetcsv out-of-date). (Richard)
  . Fixed bug #53577 (Regression introduced in 5.3.4 in open_basedir with a
    trailing forward slash). (lekensteyn at gmail dot com, Pierre)
  . Fixed bug #53682 (Fix compile on the VAX). (Rasmus, jklos)
  . Fixed bug #48484 (array_product() always returns 0 for an empty array).
    (Ilia)
  . Fixed bug #48607 (fwrite() doesn't check reply from ftp server before
    exiting). (Ilia)

 
- Calendar extension:
  . Fixed bug #53574 (Integer overflow in SdnToJulian, sometimes leading to
    segfault). (Gustavo)

- DOM extension:
  . Implemented FR #39771 (Made DOMDocument::saveHTML accept an optional DOMNode
    like DOMDocument::saveXML). (Gustavo)
  
- DateTime extension:
  . Fixed a bug in DateTime->modify() where absolute date/time statements had
    no effect. (Derick)
  . Fixed bug #53729 (DatePeriod fails to initialize recurrences on 64bit
    big-endian systems). (Derick, rein@basefarm.no)
  . Fixed bug #52808 (Segfault when specifying interval as two dates). (Stas)
  . Fixed bug #52738 (Can't use new properties in class extended from 
    DateInterval). (Stas)
  . Fixed bug #52290 (setDate, setISODate, setTime works wrong when DateTime
    created from timestamp). (Stas)
  . Fixed bug #52063 (DateTime constructor's second argument doesn't have a 
    null default value). (Gustavo, Stas)

- Exif extension:
  . Fixed bug #54002 (crash on crafted tag, reported by Luca Carettoni).
    (Pierre) (CVE-2011-0708)

- Filter extension:
  . Fixed bug #53924 (FILTER_VALIDATE_URL doesn't validate port number).
    (Ilia, Gustavo)
  . Fixed bug #53150 (FILTER_FLAG_NO_RES_RANGE is missing some IP ranges).
    (Ilia)
  . Fixed bug #52209 (INPUT_ENV returns NULL for set variables (CLI)). (Ilia)
  . Fixed bug #47435 (FILTER_FLAG_NO_RES_RANGE don't work with ipv6).
    (Ilia, valli at icsurselva dot ch)

- Fileinfo extension:
  . Fixed bug #54016 (finfo_file() Cannot determine filetype in archives).
    (Hannes)

- Gettext
  . Fixed bug #53837 (_() crashes on Windows when no LANG or LANGUAGE 
    environment variable are set). (Pierre)

- IMAP extension:
  . Implemented FR #53812 (get MIME headers of the part of the email). (Stas)
  . Fixed bug #53377 (imap_mime_header_decode() doesn't ignore \t during long
    MIME header unfolding). (Adam)
    
- Intl extension:
  . Fixed bug #53612 (Segmentation fault when using cloned several intl
    objects). (Gustavo)
  . Fixed bug #53512 (NumberFormatter::setSymbol crash on bogus $attr values).
    (Felipe)
  . Implemented clone functionality for number, date & message formatters. 
    (Stas).

- JSON extension:
  . Fixed bug #53963 (Ensure error_code is always set during some failed
    decodings). (Scott)

- mysqlnd
  . Fixed problem with always returning 0 as num_rows for unbuffered sets. 
    (Andrey, Ulf)

- MySQL Improved extension:
  . Added 'db' and 'catalog' keys to the field fetching functions (FR #39847). 
    (Kalle)
  . Fixed buggy counting of affected rows when using the text protocol. The
    collected statistics were wrong when multi_query was used with mysqlnd
    (Andrey)
  . Fixed bug #53795 (Connect Error from MySqli (mysqlnd) when using SSL). 
    (Kalle)
  . Fixed bug #53503 (mysqli::query returns false after successful LOAD DATA 
    query). (Kalle, Andrey)
  . Fixed bug #53425 (mysqli_real_connect() ignores client flags when built to 
    call libmysql). (Kalle, tre-php-net at crushedhat dot com)

- OpenSSL extension:
  . Fixed stream_socket_enable_crypto() not honoring the socket timeout in
    server mode. (Gustavo)
  . Fixed bug #54060 (Memory leaks when openssl_encrypt). (Pierre)
  . Fixed bug #54061 (Memory leaks when openssl_decrypt). (Pierre)
  . Fixed bug #53592 (stream_socket_enable_crypto() busy-waits in client mode).
    (Gustavo)
  . Implemented FR #53447 (Cannot disable SessionTicket extension for servers
    that do not support it) by adding a no_ticket SSL context option. (Adam,
    Tony)

- PDO MySQL driver:
  . Fixed bug #53551 (PDOStatement execute segfaults for pdo_mysql driver).
    (Johannes)
  . Implemented FR #47802 (Support for setting character sets in DSN strings). 
    (Kalle)

- PDO Oracle driver:
  . Fixed bug #39199 (Cannot load Lob data with more than 4000 bytes on
    ORACLE 10). (spatar at mail dot nnov dot ru)
    
- PDO PostgreSQL driver:
  . Fixed bug #53517 (segfault in pgsql_stmt_execute() when postgres is down).
    (gyp at balabit dot hu)

- Phar extension:
  . Fixed bug #54247 (format-string vulnerability on Phar). (Felipe)
    (CVE-2011-1153)
  . Fixed bug #53541 (format string bug in ext/phar).
    (crrodriguez at opensuse dot org, Ilia)
  . Fixed bug #53898 (PHAR reports invalid error message, when the directory 
    does not exist). (Ilia)

- PHP-FPM SAPI:
  . Enforce security in the fastcgi protocol parsing.
    (ef-lists at email dotde)
  . Fixed bug #53777 (php-fpm log format now match php_error log format). (fat)
  . Fixed bug #53527 (php-fpm --test doesn't set a valuable return value). (fat)
  . Fixed bug #53434 (php-fpm slowlog now also logs the original request). (fat)

- Readline extension:
  . Fixed bug #53630 (Fixed parameter handling inside readline() function).
    (jo at feuersee dot de, Ilia)

- Reflection extension:
  . Fixed bug #53915 (ReflectionClass::getConstant(s) emits fatal error on
    constants with self::). (Gustavo)

- Shmop extension:
  . Fixed bug #54193 (Integer overflow in shmop_read()). (Felipe)
    Reported by Jose Carlos Norte <jose at eyeos dot org> (CVE-2011-1092)

- SNMP extension:
  . Fixed bug #51336 (snmprealwalk (snmp v1) does not handle end of OID tree
    correctly). (Boris Lytochkin)

- SOAP extension:
  . Fixed possible crash introduced by the NULL poisoning patch.
    (Mateusz Kocielski, Pierre)

- SPL extension:
  . Fixed memory leak in DirectoryIterator::getExtension() and 
    SplFileInfo::getExtension(). (Felipe)
  . Fixed bug #53914 (SPL assumes HAVE_GLOB is defined). (Chris Jones)
  . Fixed bug #53515 (property_exists incorrect on ArrayObject null and 0
    values). (Felipe)
  . Fixed bug #49608 (Using CachingIterator on DirectoryIterator instance
    segfaults). (Felipe)

  . Added SplFileInfo::getExtension(). FR #48767. (Peter Cowburn)

- SQLite3 extension:
  . Fixed memory leaked introduced by the NULL poisoning patch.
    (Mateusz Kocielski, Pierre)
  . Fixed memory leak on SQLite3Result and SQLite3Stmt when assigning to a
    reference. (Felipe)
  . Add SQlite3_Stmt::readonly() for checking if a statement is read only.
    (Scott)
  . Implemented FR #53466 (SQLite3Result::columnType() should return false after
    all of the rows have been fetched). (Scott)

- Streams:
  . Fixed bug #54092 (Segmentation fault when using HTTP proxy with the FTP
    wrapper). (Gustavo)
  . Fixed bug #53913 (Streams functions assume HAVE_GLOB is defined). (Chris
    Jones)
  . Fixed bug #53903 (userspace stream stat callback does not separate the
    elements of the returned array before converting them). (Gustavo)
  . Implemented FR #26158 (open arbitrary file descriptor with fopen). (Gustavo)

- Tokenizer Extension
  . Fixed bug #54089 (token_get_all() does not stop after __halt_compiler).
    (Nikita Popov, Ilia)

- XSL extension:
  . Fixed memory leaked introduced by the NULL poisoning patch.
    (Mateusz Kocielski, Pierre)

- Zip extension:
  . Added the filename into the return value of stream_get_meta_data(). (Hannes)
  . Fixed bug #53923 (Zip functions assume HAVE_GLOB is defined). (Adam)
  . Fixed bug #53893 (Wrong return value for ZipArchive::extractTo()). (Pierre)
  . Fixed bug #53885 (ZipArchive segfault with FL_UNCHANGED on empty archive).
    (Stas, Maksymilian Arciemowicz). (CVE-2011-0421)
  . Fixed bug #53854 (Missing constants for compression type). (Richard, Adam)
  . Fixed bug #53603 (ZipArchive should quiet stat errors). (brad dot froehle at
    gmail dot com, Gustavo)
  . Fixed bug #53579 (stream_get_contents() segfaults on ziparchive streams).
    (Hannes)
  . Fixed bug #53568 (swapped memset arguments in struct initialization).
    (crrodriguez at opensuse dot org)
  . Fixed bug #53166 (Missing parameters in docs and reflection definition). 
    (Richard)
  . Fixed bug #49072 (feof never returns true for damaged file in zip).
    (Gustavo, Richard Quadling)

06 Jan 2011, PHP 5.3.5
- Fixed Bug #53632 (infinite loop with x87 fpu). (CVE-2010-4645) (Scott, 
  Rasmus)

09 Dec 2010, PHP 5.3.4
- Upgraded bundled Sqlite3 to version 3.7.3. (Ilia)
- Upgraded bundled PCRE to version 8.10. (Ilia)

- Security enhancements:
  . Fixed crash in zip extract method (possible CWE-170). 
    (Maksymilian Arciemowicz, Pierre)
  . Paths with NULL in them (foo\0bar.txt) are now considered as invalid.
    (Rasmus)
  . Fixed a possible double free in imap extension (Identified by Mateusz 
    Kocielski). (CVE-2010-4150). (Ilia)
  . Fixed NULL pointer dereference in ZipArchive::getArchiveComment.
    (CVE-2010-3709). (Maksymilian Arciemowicz)
  . Fixed possible flaw in open_basedir (CVE-2010-3436). (Pierre)
  . Fixed MOPS-2010-24, fix string validation. (CVE-2010-2950). (Pierre)
  . Fixed symbolic resolution support when the target is a DFS share. (Pierre)
  . Fixed bug #52929 (Segfault in filter_var with FILTER_VALIDATE_EMAIL with
    large amount of data) (CVE-2010-3710). (Adam)

- General improvements:
  . Added stat support for zip stream. (Pierre)
  . Added follow_location (enabled by default) option for the http stream 
    support. (Pierre)
  . Improved support for is_link and related functions on Windows. (Pierre)
  . Added a 3rd parameter to get_html_translation_table. It now takes a charset
    hint, like htmlentities et al. (Gustavo)
 
- Implemented feature requests:
  . Implemented FR #52348, added new constant ZEND_MULTIBYTE to detect
    zend multibyte at runtime. (Kalle)
  . Implemented FR #52173, added functions pcntl_get_last_error() and 
     pcntl_strerror(). (nick dot telford at gmail dot com, Arnaud)
  . Implemented symbolic links support for open_basedir checks. (Pierre)
  . Implemented FR #51804, SplFileInfo::getLinkTarget on Windows. (Pierre)
  . Implemented FR #50692, not uploaded files don't count towards
    max_file_uploads limit. As a side improvement, temporary files are not
    opened for empty uploads and, in debug mode, 0-length uploads. (Gustavo)
    
- Improved MySQLnd:
  . Added new character sets to mysqlnd, which are available in MySQL 5.5
    (Andrey)

- Improved PHP-FPM SAPI:
  . Added '-p/--prefix' to php-fpm to use a custom prefix and run multiple
    instances. (fat)
  . Added custom process title for FPM. (fat)
  . Added '-t/--test' to php-fpm to check and validate FPM conf file. (fat)
  . Added statistics about listening socket queue length for FPM.
    (andrei dot nigmatulin at gmail dot com, fat)
    
- Core:
  . Fixed extract() to do not overwrite $GLOBALS and $this when using
    EXTR_OVERWRITE. (jorto at redhat dot com)
  . Fixed bug in the Windows implementation of dns_get_record, where the two
    last parameters wouldn't be filled unless the type were DNS_ANY (Gustavo).
  . Changed the $context parameter on copy() to actually have an effect. (Kalle)
  . Fixed htmlentities/htmlspecialchars accepting certain ill-formed UTF-8
    sequences. (Gustavo)
  . Fixed bug #53409 (sleep() returns NULL on Windows). (Pierre)
  . Fixed bug #53319 (strip_tags() may strip '<br />' incorrectly). (Felipe)
  . Fixed bug #53304 (quot_print_decode does not handle lower-case hex digits).
    (Ilia, daniel dot mueller at inexio dot net)
  . Fixed bug #53248 (rawurlencode RFC 3986 EBCDIC support misses tilde char).
    (Justin Martin)  
  . Fixed bug #53226 (file_exists fails on big filenames). (Adam)
  . Fixed bug #53198 (changing INI setting "from" with ini_set did not have any
    effect). (Gustavo)
  . Fixed bug #53180 (post_max_size=0 not disabling the limit when the content
    type is application/x-www-form-urlencoded or is not registered with PHP).
    (gm at tlink dot de, Gustavo)
  . Fixed bug #53141 (autoload misbehaves if called from closing session).
    (ladislav at marek dot su)
  . Fixed bug #53021 (In html_entity_decode, failure to convert numeric entities
    with ENT_NOQUOTES and ISO-8859-1). Fixed and extended the fix of
    ENT_NOQUOTES in html_entity_decode that had introduced the bug (rev
    #185591) to other encodings. Additionaly, html_entity_decode() now doesn't
    decode &#34; if ENT_NOQUOTES is given. (Gustavo)
  . Fixed bug #52931 (strripos not overloaded with function overloading
    enabled). (Felipe)
  . Fixed bug #52772 (var_dump() doesn't check for the existence of 
    get_class_name before calling it). (Kalle, Gustavo)
  . Fixed bug #52534 (var_export array with negative key). (Felipe)
  . Fixed bug #52327 (base64_decode() improper handling of leading padding in
    strict mode). (Ilia)
  . Fixed bug #52260 (dns_get_record fails with non-existing domain on Windows).
    (a_jelly_doughnut at phpbb dot com, Pierre)
  . Fixed bug #50953 (socket will not connect to IPv4 address when the host has
    both IPv4 and IPv6 addresses, on Windows). (Gustavo, Pierre)
  . Fixed bug #50524 (proc_open on Windows does not respect cwd as it does on
    other platforms). (Pierre)
  . Fixed bug #49687 (utf8_decode vulnerabilities and deficiencies in the number
    of reported malformed sequences). (CVE-2010-3870) (Gustavo)
  . Fixed bug #49407 (get_html_translation_table doesn't handle UTF-8).
    (Gustavo)
  . Fixed bug #48831 (php -i has different output to php --ini). (Richard, 
    Pierre)
  . Fixed bug #47643 (array_diff() takes over 3000 times longer than php 5.2.4).
    (Felipe)
  . Fixed bug #47168 (printf of floating point variable prints maximum of 40 
    decimal places). (Ilia)
  . Fixed bug #46587 (mt_rand() does not check that max is greater than min).
    (Ilia)
  . Fixed bug #29085 (bad default include_path on Windows). (Pierre)
  . Fixed bug #25927 (get_html_translation_table calls the ' &#39; instead of
    &#039;). (Gustavo)
    
- Zend engine:
  . Reverted fix for bug #51176 (Static calling in non-static method behaves
    like $this->). (Felipe)
  . Changed deprecated ini options on startup from E_WARNING to E_DEPRECATED. 
    (Kalle)
  . Fixed NULL dereference in lex_scan on zend multibyte builds where the script
    had a flex incompatible encoding and there was no converter. (Gustavo)
  . Fixed covariance of return-by-ref constraints. (Etienne)
  . Fixed bug #53305 (E_NOTICE when defining a constant starts with
    __COMPILER_HALT_OFFSET__). (Felipe)
  . Fixed bug #52939 (zend_call_function does not respect ZEND_SEND_PREFER_REF).
    (Dmitry)
  . Fixed bug #52879 (Objects unreferenced in __get, __set, __isset or __unset
    can be freed too early). (mail_ben_schmidt at yahoo dot com dot au, Dmitry)
  . Fixed bug #52786 (PHP should reset section to [PHP] after ini sections).
    (Fedora at famillecollet dot com)
  . Fixed bug #52508 (newline problem with parse_ini_file+INI_SCANNER_RAW).
    (Felipe)
  . Fixed bug #52484 (__set() ignores setting properties with empty names).
    (Felipe)
  . Fixed bug #52361 (Throwing an exception in a destructor causes invalid
    catching). (Dmitry)
  . Fixed bug #51008 (Zend/tests/bug45877.phpt fails). (Dmitry)
  
- Build issues:
  . Fixed bug #52436 (Compile error if systems do not have stdint.h)
    (Sriram Natarajan)
  . Fixed bug #50345 (nanosleep not detected properly on some solaris versions).
    (Ulf, Tony)
  . Fixed bug #49215 (make fails on glob_wrapper). (Felipe)

- Calendar extension:
  . Fixed bug #52744 (cal_days_in_month incorrect for December 1 BCE).
   (gpap at internet dot gr, Adam)
    
- cURL extension:
  . Fixed bug #52828 (curl_setopt does not accept persistent streams).
    (Gustavo, Ilia)
  . Fixed bug #52827 (cURL leaks handle and causes assertion error
    (CURLOPT_STDERR)). (Gustavo)
  . Fixed bug #52202 (CURLOPT_PRIVATE gets corrupted). (Ilia)
  . Fixed bug #50410 (curl extension slows down PHP on Windows). (Pierre)
    
- DateTime extension:
  . Fixed bug #53297 (gettimeofday implementation in php/win32/time.c can return
    1 million microsecs). (ped at 7gods dot org)
  . Fixed bug #52668 (Iterating over a dateperiod twice is broken). (Derick)
  . Fixed bug #52454 (Relative dates and getTimestamp increments by one day).
    (Derick)
  . Fixed bug #52430 (date_parse parse 24:xx:xx as valid time). (Derick)
  . Added support for the ( and ) delimiters/separators to
    DateTime::createFromFormat(). (Derick)

- DBA extension:
  . Added Berkeley DB 5.1 support to the DBA extension. (Oracle Corp.)

- DOM extension:
  . Fixed bug #52656 (DOMCdataSection does not work with splitText). (Ilia)

- Filter extension:
  . Fixed the filter extension accepting IPv4 octets with a leading 0 as that
    belongs to the unsupported "dotted octal" representation. (Gustavo)
  . Fixed bug #53236 (problems in the validation of IPv6 addresses with leading
    and trailing :: in the filter extension). (Gustavo)
  . Fixed bug #50117 (problems in the validation of IPv6 addresses with IPv4
    addresses and ::). (Gustavo)

- GD extension:
  . Fixed bug #53492 (fix crash if anti-aliasing steps are invalid). (Pierre)

- GMP extension:
  . Fixed bug #52906 (gmp_mod returns negative result when non-negative is 
    expected). (Stas)
  . Fixed bug #52849 (GNU MP invalid version match). (Adam)

- Hash extension:
  . Fixed bug #51003 (unaligned memory access in ext/hash/hash_tiger.c).
    (Mike, Ilia)

- Iconv extension:
  . Fixed bug #52941 (The 'iconv_mime_decode_headers' function is skipping
    headers). (Adam)
  . Fixed bug #52599 (iconv output handler outputs incorrect content type
    when flags are used). (Ilia)
  . Fixed bug #51250 (iconv_mime_decode() does not ignore malformed Q-encoded 
    words). (Ilia)

- Intl extension:
  . Fixed crashes on invalid parameters in intl extension. (CVE-2010-4409).
    (Stas, Maksymilian Arciemowicz)
  . Added support for formatting the timestamp stored in a DateTime object.
    (Stas)
  . Fixed bug #50590 (IntlDateFormatter::parse result is limited to the integer
    range). (Stas)
    
- Mbstring extension:
  . Fixed bug #53273 (mb_strcut() returns garbage with the excessive length
    parameter). (CVE-2010-4156) (Mateusz Kocielski, Pierre, Moriyoshi)
  . Fixed bug #52981 (Unicode casing table was out-of-date. Updated with
    UnicodeData-6.0.0d7.txt and included the source of the generator program
    with the distribution) (Gustavo).
  . Fixed bug #52681 (mb_send_mail() appends an extra MIME-Version header).
    (Adam)
 
- MSSQL extension:
  . Fixed possible crash in mssql_fetch_batch(). (Kalle)
  . Fixed bug #52843 (Segfault when optional parameters are not passed in to
    mssql_connect). (Felipe)
    
- MySQL extension:
  . Fixed bug #52636 (php_mysql_fetch_hash writes long value into int). 
    (Kalle, rein at basefarm dot no)
    
- MySQLi extension:
  . Fixed bug #52891 (Wrong data inserted with mysqli/mysqlnd when using
    mysqli_stmt_bind_param and value> PHP_INT_MAX). (Andrey)
  . Fixed bug #52686 (mysql_stmt_attr_[gs]et argument points to incorrect type).
    (rein at basefarm dot no)
  . Fixed bug #52654 (mysqli doesn't install headers with structures it uses).
    (Andrey)
  . Fixed bug #52433 (Call to undefined method mysqli::poll() - must be static).
    (Andrey)
  . Fixed bug #52417 (MySQLi build failure with mysqlnd on MacOS X). (Andrey)
  . Fixed bug #52413 (MySQLi/libmysql build failure on OS X, FreeBSD). (Andrey)
  . Fixed bug #52390 (mysqli_report() should be per-request setting). (Kalle)
  . Fixed bug #52302 (mysqli_fetch_all does not work with MYSQLI_USE_RESULT).
    (Andrey)
  . Fixed bug #52221 (Misbehaviour of magic_quotes_runtime (get/set)). (Andrey)
  . Fixed bug #45921 (Can't initialize character set hebrew). (Andrey)
  
- MySQLnd:
  . Fixed bug #52613 (crash in mysqlnd after hitting memory limit). (Andrey)
     
- ODBC extension:
  - Fixed bug #52512 (Broken error handling in odbc_execute).
    (mkoegler at auto dot tuwien dot ac dot at)

- Openssl extension:
  . Fixed possible blocking behavior in openssl_random_pseudo_bytes on Windows.
    (Pierre)
  . Fixed bug #53136 (Invalid read on openssl_csr_new()). (Felipe)
  . Fixed bug #52947 (segfault when ssl stream option capture_peer_cert_chain
    used). (Felipe)

- Oracle Database extension (OCI8):
  . Fixed bug #53284 (Valgrind warnings in oci_set_* functions) (Oracle Corp.)
  . Fixed bug #51610 (Using oci_connect causes PHP to take a long time to
    exit).  Requires Oracle 11.2.0.2 client libraries (or Oracle bug fix
    9891199) for this patch to have an effect. (Oracle Corp.)
      
- PCNTL extension:
  . Fixed bug #52784 (Race condition when handling many concurrent signals).
    (nick dot telford at gmail dot com, Arnaud)
    
- PCRE extension:
  . Fixed bug #52971 (PCRE-Meta-Characters not working with utf-8). (Felipe)
  . Fixed bug #52732 (Docs say preg_match() returns FALSE on error, but it
    returns int(0)). (slugonamission at gmail dot com)

- PHAR extension:
  . Fixed bug #50987 (unaligned memory access in phar.c).
    (geissert at debian dot org, Ilia)

- PHP-FPM SAPI:
  . Fixed bug #53412 (segfault when using -y). (fat)
  . Fixed inconsistent backlog default value (-1) in FPM on many systems. (fat)
  . Fixed bug #52501 (libevent made FPM crashed when forking -- libevent has
    been removed). (fat)
  . Fixed bug #52725 (gcc builtin atomic functions were sometimes used when they
    were not available). (fat)
  . Fixed bug #52693 (configuration file errors are not logged to stderr). (fat)
  . Fixed bug #52674 (FPM Status page returns inconsistent Content-Type
    headers). (fat)
  . Fixed bug #52498 (libevent was not only linked to php-fpm). (fat)

- PDO:
  . Fixed bug #52699 (PDO bindValue writes long int 32bit enum).
    (rein at basefarm dot no) 
  . Fixed bug #52487 (PDO::FETCH_INTO leaks memory). (Felipe)
  
- PDO DBLib driver:
  . Fixed bug #52546 (pdo_dblib segmentation fault when iterating MONEY values).
    (Felipe)
    
- PDO Firebird driver:
  . Restored firebird support (VC9 builds only). (Pierre)
  . Fixed bug #53335 (pdo_firebird did not implement rowCount()).
    (preeves at ibphoenix dot com)
  . Fixed bug #53323 (pdo_firebird getAttribute() crash).
    (preeves at ibphoenix dot com)
    
- PDO MySQL driver:
  . Fixed bug #52745 (Binding params doesn't work when selecting a date inside a
    CASE-WHEN). (Andrey)
    
- PostgreSQL extension:
  . Fixed bug #47199 (pg_delete() fails on NULL). (ewgraf at gmail dot com)
  
- Reflection extension:
  . Fixed ReflectionProperty::isDefault() giving a wrong result for properties
    obtained with ReflectionClass::getProperties(). (Gustavo)
- Reflection extension:
  . Fixed bug #53366 (Reflection doesnt get dynamic property value from
    getProperty()). (Felipe)
  . Fixed bug #52854 (ReflectionClass::newInstanceArgs does not work for classes
    without constructors). (Johannes)
  
- SOAP extension:
  . Fixed bug #44248 (RFC2616 transgression while HTTPS request through proxy
    with SoapClient object). (Dmitry)
    
- SPL extension:
  . Fixed bug #53362 (Segmentation fault when extending SplFixedArray). (Felipe)
  . Fixed bug #53279 (SplFileObject doesn't initialise default CSV escape
    character). (Adam)
  . Fixed bug #53144 (Segfault in SplObjectStorage::removeAll()). (Felipe)
  . Fixed bug #53071 (SPLObjectStorage defeats gc_collect_cycles). (Gustavo)
  . Fixed bug #52573 (SplFileObject::fscanf Segmentation fault). (Felipe)
  . Fixed bug #51763 (SplFileInfo::getType() does not work symbolic link 
    and directory). (Pierre)
  . Fixed bug #50481 (Storing many SPLFixedArray in an array crashes). (Felipe)
  . Fixed bug #50579 (RegexIterator::REPLACE doesn't work). (Felipe)

- SQLite3 extension:
  . Fixed bug #53463 (sqlite3 columnName() segfaults on bad column_number).
    (Felipe)
    
- Streams:
  . Fixed forward stream seeking emulation in streams that don't support seeking
    in situations where the read operation gives back less data than requested
    and when there was data in the buffer before the emulation started. Also
    made more consistent its behavior -- should return failure every time less
    data than was requested was skipped. (Gustavo)
  . Fixed bug #53241 (stream casting that relies on fdopen/fopencookie fails
    with streams opened with, inter alia, the 'xb' mode). (Gustavo)
  . Fixed bug #53006 (stream_get_contents has an unpredictable behavior when the
    underlying stream does not support seeking). (Gustavo)
  . Fixed bug #52944 (Invalid write on second and subsequent reads with an
    inflate filter fed invalid data). (Gustavo)
  . Fixed bug #52820 (writes to fopencookie FILE* not commited when seeking the
    stream). (Gustavo)

- WDDX extension:
  . Fixed bug #52468 (wddx_deserialize corrupts integer field value when left
    empty). (Felipe)
     
- Zlib extension:
  . Fixed bug #52926 (zlib fopen wrapper does not use context). (Gustavo)

22 Jul 2010, PHP 5.3.3
- Upgraded bundled sqlite to version 3.6.23.1. (Ilia)
- Upgraded bundled PCRE to version 8.02. (Ilia)

- Added support for JSON_NUMERIC_CHECK option in json_encode() that converts 
  numeric strings to integers. (Ilia)
- Added stream_set_read_buffer, allows to set the buffer for read operation.
  (Pierre)
- Added stream filter support to mcrypt extension (ported from 
  mcrypt_filter). (Stas)
- Added full_special_chars filter to ext/filter. (Rasmus)
- Added backlog socket context option for stream_socket_server(). (Mike)
- Added fifth parameter to openssl_encrypt()/openssl_decrypt()
  (string $iv) to use non-NULL IV.
  Made implicit use of NULL IV a warning. (Sara)
- Added openssl_cipher_iv_length(). (Sara)
- Added FastCGI Process Manager (FPM) SAPI. (Tony)
- Added recent Windows versions to php_uname and fix undefined windows 
  version support. (Pierre)
- Added Berkeley DB 5 support to the DBA extension. (Johannes, Chris Jones)
- Added support for copy to/from array/file for pdo_pgsql extension. 
  (Denis Gasparin, Ilia)
- Added inTransaction() method to PDO, with specialized support for Postgres.
  (Ilia, Denis Gasparin)

- Changed namespaced classes so that the ctor can only be named
  __construct now. (Stas)
- Reset error state in PDO::beginTransaction() reset error state. (Ilia)

- Implemented FR#51295 (SQLite3::busyTimeout not existing). (Mark)
- Implemented FR#35638 (Adding udate to imap_fetch_overview results).
  (Charles_Duffy at dell dot com )
- Rewrote var_export() to use smart_str rather than output buffering, prevents
  data disclosure if a fatal error occurs (CVE-2010-2531). (Scott)
- Fixed possible buffer overflows in mysqlnd_list_fields,  mysqlnd_change_user.
  (Andrey)
- Fixed possible buffer overflows when handling error packets in mysqlnd.
  Reported by Stefan Esser. (Andrey)
- Fixed very rare memory leak in mysqlnd, when binding thousands of columns.
  (Andrey)
- Fixed a crash when calling an inexistent method of a class that inherits 
  PDOStatement if instantiated directly instead of doing by the PDO methods.
  (Felipe)

- Fixed memory leak on error in mcrypt_create_iv on Windows. (Pierre)
- Fixed a possible crash because of recursive GC invocation. (Dmitry)
- Fixed a possible resource destruction issues in shm_put_var().
  Reported by Stefan Esser. (Dmitry)
- Fixed a possible information leak because of interruption of XOR operator.
  Reported by Stefan Esser. (Dmitry)
- Fixed a possible memory corruption because of unexpected call-time pass by
  refernce and following memory clobbering through callbacks.
  Reported by Stefan Esser. (Dmitry)
- Fixed a possible memory corruption in ArrayObject::uasort(). Reported by
  Stefan Esser. (Dmitry)
- Fixed a possible memory corruption in parse_str(). Reported by Stefan Esser.
  (Dmitry)
- Fixed a possible memory corruption in pack(). Reported by Stefan Esser.
  (Dmitry)
- Fixed a possible memory corruption in substr_replace(). Reported by Stefan    
  Esser. (Dmitry)
- Fixed a possible memory corruption in addcslashes(). Reported by Stefan    
  Esser. (Dmitry)
- Fixed a possible stack exhaustion inside fnmatch(). Reported by Stefan    
  Esser. (Ilia)
- Fixed a possible dechunking filter buffer overflow. Reported by Stefan Esser.
  (Pierre)
- Fixed a possible arbitrary memory access inside sqlite extension. Reported 
  by Mateusz Kocielski. (Ilia)
- Fixed string format validation inside phar extension. Reported by Stefan
  Esser. (Ilia)
- Fixed handling of session variable serialization on certain prefix
  characters. Reported by Stefan Esser. (Ilia)
- Fixed a NULL pointer dereference when processing invalid XML-RPC
  requests (Fixes CVE-2010-0397, bug #51288). (Raphael Geissert)
- Fixed 64-bit integer overflow in mhash_keygen_s2k(). (Clément LECIGNE, Stas)
- Fixed SplObjectStorage unserialization problems (CVE-2010-2225). (Stas)
- Fixed the mail.log ini setting when no filename was given. (Johannes)

- Fixed bug #52317 (Segmentation fault when using mail() on a rhel 4.x (only 64
  bit)). (Adam)
- Fixed bug #52262 (json_decode() shows no errors on invalid UTF-8).
  (Scott)
- Fixed bug #52240 (hash_copy() does not copy the HMAC key, causes wrong
  results and PHP crashes). (Felipe)
- Fixed bug #52238 (Crash when an Exception occured in iterator_to_array).
  (Johannes)
- Fixed bug #52193 (converting closure to array yields empty array). (Felipe)
- Fixed bug #52183 (Reflectionfunction reports invalid number of arguments for
  function aliases). (Felipe)
- Fixed bug #52162 (custom request header variables with numbers are removed). 
  (Sriram Natarajan)
- Fixed bug #52160 (Invalid E_STRICT redefined constructor error). (Felipe)
- Fixed bug #52138 (Constants are parsed into the ini file for section names).
  (Felipe)
- Fixed bug #52115 (mysqli_result::fetch_all returns null, not an empty array).
  (Andrey)
- Fixed bug #52101 (dns_get_record() garbage in 'ipv6' field on Windows).
  (Pierre)
- Fixed bug #52082 (character_set_client & character_set_connection reset after
  mysqli_change_user()). (Andrey)
- Fixed bug #52043 (GD doesn't recognize latest libJPEG versions).
  (php at group dot apple dot com, Pierre) 
- Fixed bug #52041 (Memory leak when writing on uninitialized variable returned
  from function). (Dmitry)
- Fixed bug #52060 (Memory leak when passing a closure to method_exists()).
  (Felipe)
- Fixed bug #52057 (ReflectionClass fails on Closure class). (Felipe)
- Fixed bug #52051 (handling of case sensitivity of old-style constructors 
  changed in 5.3+). (Felipe)
- Fixed bug #52037 (Concurrent builds fail in install-programs). (seanius at 
  debian dot org, Kalle)
- Fixed bug #52019 (make lcov doesn't support TESTS variable anymore). (Patrick)
- Fixed bug #52010 (open_basedir restrictions mismatch on vacuum command).
  (Ilia)
- Fixed bug #52001 (Memory allocation problems after using variable variables).
  (Dmitry)
- Fixed bug #51991 (spl_autoload and *nix support with namespace). (Felipe)
- Fixed bug #51943 (AIX: Several files are out of ANSI spec). (Kalle, 
  coreystup at gmail dot com)
- Fixed bug #51911 (ReflectionParameter::getDefaultValue() memory leaks with
  constant array). (Felipe)
- Fixed bug #51905 (ReflectionParameter fails if default value is an array
  with an access to self::). (Felipe)
- Fixed bug #51899 (Parse error in parse_ini_file() function when empy value
  followed by no newline). (Felipe)
- Fixed bug #51844 (checkdnsrr does not support types other than MX). (Pierre)
- Fixed bug #51827 (Bad warning when register_shutdown_function called with
  wrong num of parameters). (Felipe)
- Fixed bug #51822 (Segfault with strange __destruct() for static class
  variables). (Dmitry)
- Fixed bug #51791 (constant() aborts execution when fail to check undefined
  constant). (Felipe)
- Fixed bug #51732 (Fileinfo __construct or open does not work with NULL).
  (Pierre)
- Fixed bug #51725 (xmlrpc_get_type() returns true on invalid dates). (Mike)
- Fixed bug #51723 (Content-length header is limited to 32bit integer with
  Apache2 on Windows). (Pierre)
- Fixed bug #51721 (mark DOMNodeList and DOMNamedNodeMap as Traversable).
  (David Zuelke)
- Fixed bug #51712 (Test mysql_mysqlnd_read_timeout_long must fail on MySQL4).
  (Andrey)
- Fixed bug #51697 (Unsafe operations in free_storage of SPL iterators,
  causes crash during shutdown). (Etienne)
- Fixed bug #51690 (Phar::setStub looks for case-sensitive
  __HALT_COMPILER()). (Ilia)
- Fixed bug #51688 (ini per dir crashes when invalid document root  are given).
  (Pierre)
- Fixed bug #51671 (imagefill does not work correctly for small images).
  (Pierre)
- Fixed bug #51670 (getColumnMeta causes segfault when re-executing query
  after calling nextRowset). (Pierrick)
- Fixed bug #51647 Certificate file without private key (pk in another file)
  doesn't work. (Andrey)
- Fixed bug #51629 (CURLOPT_FOLLOWLOCATION error message is misleading).
  (Pierre)
- Fixed bug #51627 (script path not correctly evaluated).
  (russell dot tempero at rightnow dot com)
- Fixed bug #51624 (Crash when calling mysqli_options()). (Felipe)
- Fixed bug #51615 (PHP crash with wrong HTML in SimpleXML). (Felipe)
- Fixed bug #51609 (pg_copy_to: Invalid results when using fourth parameter).
  (Felipe)
- Fixed bug #51608 (pg_copy_to: WARNING: nonstandard use of \\ in a string
  literal). (cbandy at jbandy dot com)
- Fixed bug #51607 (pg_copy_from does not allow schema in the tablename
  argument). (cbandy at jbandy dot com)
- Fixed bug #51605 (Mysqli - zombie links). (Andrey)
- Fixed bug #51604 (newline in end of header is shown in start of message).
  (Daniel Egeberg)
- Fixed bug #51590 (JSON_ERROR_UTF8 is undefined). (Felipe)
- Fixed bug #51583 (Bus error due to wrong alignment in mysqlnd). (Rainer Jung)
- Fixed bug #51582 (Don't assume UINT64_C it's ever available).
  (reidrac at usebox dot net, Pierre)
- Fixed bug #51577 (Uninitialized memory reference with oci_bind_array_by_name)
  (Oracle Corp.)
- Fixed bug #51562 (query timeout in mssql can not be changed per query).
  (ejsmont dot artur at gmail dot com)
- Fixed bug #51552 (debug_backtrace() causes segmentation fault and/or memory
  issues). (Dmitry)
- Fixed bug #51445 (var_dump() invalid/slow *RECURSION* detection). (Felipe)
- Fixed bug #51435 (Missing ifdefs / logic bug in crypt code cause compile
  errors). (Felipe)
- Fixed bug #51424 (crypt() function hangs after 3rd call). (Pierre, Sriram)
- Fixed bug #51394 (Error line reported incorrectly if error handler throws an 
  exception). (Stas)
- Fixed bug #51393 (DateTime::createFromFormat() fails if format string contains
  timezone). (Adam)
- Fixed bug #51347 (mysqli_close / connection memory leak). (Andrey, Johannes)
- Fixed bug #51338 (URL-Rewriter is still enabled if use_only_cookies is
  on). (Ilia, j dot jeising at gmail dot com)
- Fixed bug #51291 (oci_error doesn't report last error when called two times)
  (Oracle Corp.)
- Fixed bug #51276 (php_load_extension() is missing when HAVE_LIBDL is
  undefined). (Tony)
- Fixed bug #51273 (Faultstring property does not exist when the faultstring is
  empty) (Ilia, dennis at transip dot nl)
- Fixed bug #51269 (zlib.output_compression Overwrites Vary Header). (Adam)
- Fixed bug #51257 (CURL_VERSION_LARGEFILE incorrectly used after libcurl
  version 7.10.1). (aron dot ujvari at microsec dot hu)
- Fixed bug #51242 (Empty mysql.default_port does not default to 3306 anymore,
  but 0). (Adam)
- Fixed bug #51237 (milter SAPI crash on startup). (igmar at palsenberg dot com)
- Fixed bug #51213 (pdo_mssql is trimming value of the money column). (Ilia, 
  alexr at oplot dot com)
- Fixed bug #51190 (ftp_put() returns false when transfer was successful).  
  (Ilia)
- Fixed bug #51183 (ext/date/php_date.c fails to compile with Sun Studio).
  (Sriram Natarajan)
- Fixed bug #51176 (Static calling in non-static method behaves like $this->).
  (Felipe)
- Fixed bug #51171 (curl_setopt() doesn't output any errors or warnings when    
  an invalid option is provided). (Ilia)
- Fixed bug #51128 (imagefill() doesn't work with large images). (Pierre)
- Fixed bug #51096 ('last day' and 'first day' are handled incorrectly when
  parsing date strings). (Derick)
- Fixed bug #51086 (DBA DB4 doesn't work with Berkeley DB 4.8). (Chris Jones)
- Fixed bug #51062 (DBA DB4 uses mismatched headers and libraries). (Chris
  Jones)
- Fixed bug #51026 (mysqli_ssl_set not working). (Andrey)
- Fixed bug #51023 (filter doesn't detect int overflows with GCC 4.4).
  (Raphael Geissert)
- Fixed bug #50999 (unaligned memory access in dba_fetch()). (Felipe)
- Fixed bug #50976 (Soap headers Authorization not allowed).
  (Brain France, Dmitry)
- Fixed bug #50828 (DOMNotation is not subclass of DOMNode). (Rob)
- Fixed bug #50810 (property_exists does not work for private). (Felipe)
- Fixed bug #50762 (in WSDL mode Soap Header handler function only being called
  if defined in WSDL). (mephius at gmail dot com)
- Fixed bug #50731 (Inconsistent namespaces sent to functions registered with
  spl_autoload_register). (Felipe)
- Fixed bug #50563 (removing E_WARNING from parse_url). (ralph at smashlabs dot 
  com, Pierre)
- Fixed bug #50578 (incorrect shebang in phar.phar). (Fedora at FamilleCollet
  dot com)
- Fixed bug #50392 (date_create_from_format enforces 6 digits for 'u' format
  character). (Derick)
- Fixed bug #50383 (Exceptions thrown in __call / __callStatic do not include
  file and line in trace). (Felipe)
- Fixed bug #50358 (Compile failure compiling ext/phar/util.lo). (Felipe)
- Fixed bug #50101 (name clash between global and local variable).
  (patch by yoarvi at gmail dot com)
- Fixed bug #50055 (DateTime::sub() allows 'relative' time modifications).
  (Derick)
- Fixed bug #51002 (fix possible memory corruption with very long names).
  (Pierre)
- Fixed bug #49893 (Crash while creating an instance of Zend_Mail_Storage_Pop3).
  (Dmitry)
- Fixed bug #49819 (STDOUT losing data with posix_isatty()). (Mike)
- Fixed bug #49778 (DateInterval::format("%a") is always zero when an interval
  is created from an ISO string). (Derick)
- Fixed bug #49700 (memory leaks in php_date.c if garbage collector is
  enabled). (Dmitry)
- Fixed bug #49576 (FILTER_VALIDATE_EMAIL filter needs updating) (Rasmus)
- Fixed bug #49490 (XPath namespace prefix conflict). (Rob)
- Fixed bug #49429 (odbc_autocommit doesn't work). (Felipe)
- Fixed bug #49320 (PDO returns null when SQLite connection fails). (Felipe)
- Fixed bug #49234 (mysqli_ssl_set not found). (Andrey)
- Fixed bug #49216 (Reflection doesn't seem to work properly on MySqli).
  (Andrey)
- Fixed bug #49192 (PHP crashes when GC invoked on COM object). (Stas)
- Fixed bug #49081 (DateTime::diff() mistake if start in January and interval >
  28 days). (Derick)
- Fixed bug #49059 (DateTime::diff() repeats previous sub() operation).
  (yoarvi@gmail.com, Derick)
- Fixed bug #48983 (DomDocument : saveHTMLFile wrong charset). (Rob)
- Fixed bug #48930 (__COMPILER_HALT_OFFSET__ incorrect in PHP >= 5.3). (Felipe)
- Fixed bug #48902 (Timezone database fallback map is outdated). (Derick)
- Fixed bug #48781 (Cyclical garbage collector memory leak). (Dmitry)
- Fixed bug #48601 (xpath() returns FALSE for legitimate query). (Rob)
- Fixed bug #48361 (SplFileInfo::getPathInfo should return the
  parent dir). (Etienne)
- Fixed bug #48289 (iconv_mime_encode() quoted-printable scheme is broken).
  (Adam, patch from hiroaki dot kawai at gmail dot com).
- Fixed bug #47842 (sscanf() does not support 64-bit values). (Mike)
- Fixed bug #46111 (Some timezone identifiers can not be parsed). (Derick)
- Fixed bug #45808 (stream_socket_enable_crypto() blocks and eats CPU).
  (vincent at optilian dot com)
- Fixed bug #43233 (sasl support for ldap on Windows). (Pierre)
- Fixed bug #35673 (formatOutput does not work with saveHTML). (Rob)
- Fixed bug #33210 (getimagesize() fails to detect width/height on certain 
  JPEGs). (Ilia)

04 Mar 2010, PHP 5.3.2

- Upgraded bundled sqlite to version 3.6.22. (Ilia)
- Upgraded bundled libmagic to version 5.03. (Mikko)
- Upgraded bundled PCRE to version 8.00. (Scott)
- Updated timezone database to version 2010.3. (Derick)

- Improved LCG entropy. (Rasmus, Samy Kamkar)
- Improved crypt support for edge cases (UFC compatibility). (Solar Designer,
  Joey, Pierre)

- Reverted fix for bug #49521 (PDO fetchObject sets values before calling
  constructor). (Pierrick, Johannes)

- Changed gmp_strval() to use full range from 2 to 62, and -2 to -36. FR #50283
  (David Soria Parra)
- Changed "post_max_size" php.ini directive to allow unlimited post size by
  setting it to 0. (Rasmus)
- Changed tidyNode class to disallow manual node creation. (Pierrick)

- Removed automatic file descriptor unlocking happening on shutdown and/or 
  stream close (on all OSes). (Tony, Ilia)

- Added libpng 1.4.0 support. (Pierre)
- Added support for DISABLE_AUTHENTICATOR for imap_open. (Pierre)
- Added missing host validation for HTTP urls inside FILTER_VALIDATE_URL.
  (Ilia)
- Added stream_resolve_include_path(). (Mikko)
- Added INTERNALDATE support to imap_append. (nick at mailtrust dot com)
- Added support for SHA-256 and SHA-512 to php's crypt. (Pierre)
- Added realpath_cache_size() and realpath_cache_get() functions. (Stas)
- Added FILTER_FLAG_STRIP_BACKTICK option to the filter extension. (Ilia)
- Added protection for $_SESSION from interrupt corruption and improved
  "session.save_path" check. (Stas)
- Added LIBXML_PARSEHUGE constant to override the maximum text size of a
  single text node when using libxml2.7.3+. (Kalle)
- Added ReflectionMethod::setAccessible() for invoking non-public methods
  through the Reflection API. (Sebastian)
- Added Collator::getSortKey for intl extension. (Stas)
- Added support for CURLOPT_POSTREDIR. FR #49571. (Sriram Natarajan)
- Added support for CURLOPT_CERTINFO. FR #49253.
  (Linus Nielsen Feltzing <linus@haxx.se>)
- Added client-side server name indication support in openssl. (Arnaud)

- Improved fix for bug #50006 (Segfault caused by uksort()). (Stas)

- Fixed mysqlnd hang when queries exactly 16777214 bytes long are sent. (Andrey)
- Fixed incorrect decoding of 5-byte BIT sequences in mysqlnd. (Andrey)
- Fixed error_log() to be binary safe when using message_type 3. (Jani)
- Fixed unnecessary invocation of setitimer when timeouts have been disabled.
  (Arvind Srinivasan)
- Fixed memory leak in extension loading when an error occurs on Windows.
  (Pierre)
- Fixed safe_mode validation inside tempnam() when the directory path does
  not end with a /). (Martin Jansen)
- Fixed a possible open_basedir/safe_mode bypass in session extension
  identified by Grzegorz Stachowiak. (Ilia)
- Fixed possible crash when a error/warning is raised during php startup.
  (Pierre)
- Fixed possible bad behavior of rename on windows when used with symbolic
  links or invalid paths. (Pierre)
- Fixed error output to stderr on Windows. (Pierre)
- Fixed memory leaks in is_writable/readable/etc on Windows. (Pierre)
- Fixed memory leaks in the ACL function on Windows. (Pierre)
- Fixed memory leak in the realpath cache on Windows. (Pierre)
- Fixed memory leak in zip_close. (Pierre)
- Fixed crypt's blowfish sanity check of the "setting" string, to reject
  iteration counts encoded as 36 through 39. (Solar Designer, Joey, Pierre)

- Fixed bug #51059 (crypt crashes when invalid salt are given). (Pierre)
- Fixed bug #50952 (allow underscore _ in constants parsed in php.ini files).
  (Jani)
- Fixed bug #50940 (Custom content-length set incorrectly in Apache SAPIs).
  (Brian France, Rasmus)
- Fixed bug #50930 (Wrong date by php_date.c patch with ancient gcc/glibc
  versions). (Derick)
- Fixed bug #50907 (X-PHP-Originating-Script adding two new lines in *NIX).
  (Ilia)
- Fixed bug #50859 (build fails with openssl 1.0 due to md2 deprecation).   
  (Ilia, hanno at hboeck dot de)
- Fixed bug #50847 (strip_tags() removes all tags greater then 1023 bytes
  long). (Ilia)
- Fixed bug #50829 (php.ini directive pdo_mysql.default_socket is ignored).
  (Ilia)
- Fixed bug #50832 (HTTP fopen wrapper does not support passwordless HTTP
  authentication). (Jani)
- Fixed bug #50787 (stream_set_write_buffer() has no effect on socket streams).
  (vnegrier at optilian dot com, Ilia)
- Fixed bug #50761 (system.multiCall crashes in xmlrpc extension).
  (hiroaki dot kawai at gmail dot com, Ilia)
- Fixed bug #50756 (CURLOPT_FTP_SKIP_PASV_IP does not exist). (Sriram)
- Fixed bug #50732 (exec() adds single byte twice to $output array). (Ilia)
- Fixed bug #50728 (All PDOExceptions hardcode 'code' property to 0).
  (Joey, Ilia)
- Fixed bug #50723 (Bug in garbage collector causes crash). (Dmitry)
- Fixed bug #50690 (putenv does not set ENV when the value is only one char).
  (Pierre)
- Fixed bug #50680 (strtotime() does not support eighth ordinal number). (Ilia)
- Fixed bug #50661 (DOMDocument::loadXML does not allow UTF-16). (Rob)
- Fixed bug #50657 (copy() with an empty (zero-byte) HTTP source succeeds but
  returns false). (Ilia)
- Fixed bug #50636 (MySQLi_Result sets values before calling constructor).
  (Pierrick)
- Fixed bug #50632 (filter_input() does not return default value if the
  variable does not exist). (Ilia)
- Fixed bug #50576 (XML_OPTION_SKIP_TAGSTART option has no effect). (Pierrick)
- Fixed bug #50558 (Broken object model when extending tidy). (Pierrick)
- Fixed bug #50540 (Crash while running ldap_next_reference test cases).
  (Sriram)
- Fixed bug #50519 (segfault in garbage collection when using set_error_handler
  and DomDocument). (Dmitry)
- Fixed bug #50508 (compile failure: Conflicting HEADER type declarations).
  (Jani)
- Fixed bug #50496 (Use of <stdbool.h> is valid only in a c99 compilation 
  environment. (Sriram)
- Fixed bug #50464 (declare encoding doesn't work within an included file).
  (Felipe)
- Fixed bug #50458 (PDO::FETCH_FUNC fails with Closures). (Felipe, Pierrick)
- Fixed bug #50445 (PDO-ODBC stored procedure call from Solaris 64-bit causes
  seg fault). (davbrown4 at yahoo dot com, Felipe)
- Fixed bug #50416 (PROCEDURE db.myproc can't return a result set in the given
  context). (Andrey)
- Fixed bug #50394 (Reference argument converted to value in __call). (Stas)
- Fixed bug #50351 (performance regression handling objects, ten times slower
  in 5.3 than in 5.2). (Dmitry)
- Fixed bug #50392 (date_create_from_format() enforces 6 digits for 'u'
  format character). (Ilia)
- Fixed bug #50345 (nanosleep not detected properly on some solaris versions).
  (Jani)
- Fixed bug #50340 (php.ini parser does not allow spaces in ini keys). (Jani)
- Fixed bug #50334 (crypt ignores sha512 prefix). (Pierre)
- Fixed bug #50323 (Allow use of ; in values via ;; in PDO DSN).
  (Ilia, Pierrick)
- Fixed bug #50285 (xmlrpc does not preserve keys in encoded indexed arrays).
  (Felipe)
- Fixed bug #50282 (xmlrpc_encode_request() changes object into array in 
  calling function). (Felipe)
- Fixed bug #50267 (get_browser(null) does not use HTTP_USER_AGENT). (Jani)
- Fixed bug #50266 (conflicting types for llabs). (Jani)
- Fixed bug #50261 (Crash When Calling Parent Constructor with
  call_user_func()). (Dmitry)
- Fixed bug #50255 (isset() and empty() silently casts array to object).
  (Felipe)
- Fixed bug #50240 (pdo_mysql.default_socket in php.ini shouldn't used
  if it is empty). (foutrelis at gmail dot com, Ilia)
- Fixed bug #50231 (Socket path passed using --with-mysql-sock is ignored when
  mysqlnd is enabled). (Jani)
- Fixed bug #50219 (soap call Segmentation fault on a redirected url).
  (Pierrick)
- Fixed bug #50212 (crash by ldap_get_option() with LDAP_OPT_NETWORK_TIMEOUT).
  (Ilia, shigeru_kitazaki at cybozu dot co dot jp)
- Fixed bug #50209 (Compiling with libedit cannot find readline.h).
  (tcallawa at redhat dot com)
- Fixed bug #50207 (segmentation fault when concatenating very large strings on
  64bit linux). (Ilia)
- Fixed bug #50196 (stream_copy_to_stream() produces warning when source is 
  not file). (Stas)
- Fixed bug #50195 (pg_copy_to() fails when table name contains schema. (Ilia)
- Fixed bug #50185 (ldap_get_entries() return false instead of an empty array
  when there is no error). (Jani)
- Fixed bug #50174 (Incorrectly matched docComment). (Felipe)
- Fixed bug #50168 (FastCGI fails with wrong error on HEAD request to
  non-existant file). (Dmitry)
- Fixed bug #50162 (Memory leak when fetching timestamp column from Oracle
  database). (Felipe)
- Fixed bug #50159 (wrong working directory in symlinked files). (Dmitry)
- Fixed bug #50158 (FILTER_VALIDATE_EMAIL fails with valid addresses
  containing = or ?). (Pierrick)
- Fixed bug #50152 (ReflectionClass::hasProperty behaves like isset() not
  property_exists). (Felipe)
- Fixed bug #50146 (property_exists: Closure object cannot have properties).
  (Felipe)
- Fixed bug #50145 (crash while running bug35634.phpt). (Felipe)
- Fixed bug #50140 (With default compilation option, php symbols are unresolved
  for nsapi). (Uwe Schindler)
- Fixed bug #50087 (NSAPI performance improvements). (Uwe Schindler)
- Fixed bug #50073 (parse_url() incorrect when ? in fragment). (Ilia)
- Fixed bug #50023 (pdo_mysql doesn't use PHP_MYSQL_UNIX_SOCK_ADDR). (Ilia)
- Fixed bug #50005 (Throwing through Reflection modified Exception object
  makes segmentation fault). (Felipe)
- Fixed bug #49990 (SNMP3 warning message about security level printed twice).
  (Jani)
- Fixed bug #49985 (pdo_pgsql prepare() re-use previous aborted
  transaction). (ben dot pineau at gmail dot com, Ilia, Matteo)  
- Fixed bug #49938 (Phar::isBuffering() returns inverted value). (Greg)
- Fixed bug #49936 (crash with ftp stream in php_stream_context_get_option()).
  (Pierrick)
- Fixed bug #49921 (Curl post upload functions changed). (Ilia)
- Fixed bug #49866 (Making reference on string offsets crashes PHP). (Dmitry)
- Fixed bug #49855 (import_request_variables() always returns NULL). (Ilia,
  sjoerd at php dot net)
- Fixed bug #49851, #50451 (http wrapper breaks on 1024 char long headers). 
  (Ilia)
- Fixed bug #49800 (SimpleXML allow (un)serialize() calls without warning).
  (Ilia, wmeler at wp-sa dot pl)
- Fixed bug #49719 (ReflectionClass::hasProperty returns true for a private
  property in base class). (Felipe)
- Fixed bug #49677 (ini parser crashes with apache2 and using ${something}
  ini variables). (Jani)
- Fixed bug #49660 (libxml 2.7.3+ limits text nodes to 10MB). (Felipe)
- Fixed bug #49647 (DOMUserData does not exist). (Rob)
- Fixed bug #49600 (imageTTFText text shifted right). (Takeshi Abe)
- Fixed bug #49585 (date_format buffer not long enough for >4 digit years).
  (Derick, Adam)
- Fixed bug #49560 (oci8: using LOBs causes slow PHP shutdown). (Oracle Corp.)
- Fixed bug #49521 (PDO fetchObject sets values before calling constructor).
  (Pierrick)
- Fixed bug #49472 (Constants defined in Interfaces can be overridden).
  (Felipe)
- Fixed bug #49463 (setAttributeNS fails setting default namespace). (Rob)
- Fixed bug #49244 (Floating point NaN cause garbage characters). (Sjoerd)
- Fixed bug #49224 (Compile error due to old DNS functions on AIX systems).
  (Scott)
- Fixed bug #49174 (crash when extending PDOStatement and trying to set
  queryString property). (Felipe)
- Fixed bug #48811 (Directives in PATH section do not get applied to
  subdirectories). (Patch by: ct at swin dot edu dot au)
- Fixed bug #48590 (SoapClient does not honor max_redirects). (Sriram)
- Fixed bug #48190 (Content-type parameter "boundary" is not case-insensitive
  in HTTP uploads). (Ilia)
- Fixed bug #47848 (importNode doesn't preserve attribute namespaces). (Rob)
- Fixed bug #47409 (extract() problem with array containing word "this").
  (Ilia, chrisstocktonaz at gmail dot com)
- Fixed bug #47281 ($php_errormsg is limited in size of characters)
  (Oracle Corp.)
- Fixed bug #46478 (htmlentities() uses obsolete mapping table for character
  entity references). (Moriyoshi)
- Fixed bug #45599 (strip_tags() truncates rest of string with invalid
  attribute). (Ilia, hradtke)
- Fixed bug #45120 (PDOStatement->execute() returns true then false for same
  statement). (Pierrick)
- Fixed bug #44827 (define() allows :: in constant names). (Ilia)
- Fixed bug #44098 (imap_utf8() returns only capital letters).
  (steffen at dislabs dot de, Pierre)
- Fixed bug #34852 (Failure in odbc_exec() using oracle-supplied odbc
  driver). (tim dot tassonis at trivadis dot com)

19 Nov 2009, PHP 5.3.1
- Upgraded bundled sqlite to version 3.6.19. (Scott)
- Updated timezone database to version 2009.17 (2009q). (Derick)

- Changed ini file directives [PATH=](on Win32) and [HOST=](on all) to be case 
  insensitive. (garretts)

- Restored shebang line check to CGI sapi (not checked by scanner anymore).
  (Jani)

- Added "max_file_uploads" INI directive, which can be set to limit the
  number of file uploads per-request to 20 by default, to prevent possible
  DOS via temporary file exhaustion. (Ilia)
- Added missing sanity checks around exif processing. (Ilia)
- Added error constant when json_encode() detects an invalid UTF-8 sequence.
  (Scott)
- Added support for ACL on Windows for thread safe SAPI (Apache2 for example)
  and fix its support on NTS. (Pierre)

- Improved symbolic, mounted volume and junctions support for realpath on 
  Windows. (Pierre)
- Improved readlink on Windows, suppress \??\ and use the drive syntax only.
  (Pierre)
- Improved dns_get_record() AAAA support on windows. Always available when
  IPv6 is support is installed, format is now the same than on unix. (Pierre)
- Improved the DNS functions on OSX to use newer APIs, also use Bind 9 API
  where available on other platforms. (Scott)
- Improved shared extension loading on OSX to use the standard Unix dlopen()
  API. (Scott)

- Fixed crash in com_print_typeinfo when an invalid typelib is given. (Pierre)
- Fixed a safe_mode bypass in tempnam() identified by Grzegorz Stachowiak.  
  (Rasmus)
- Fixed a open_basedir bypass in posix_mkfifo() identified by Grzegorz 
  Stachowiak.  (Rasmus)
- Fixed certificate validation inside php_openssl_apply_verification_policy
  (Ryan Sleevi, Ilia)
- Fixed crash in SQLiteDatabase::ArrayQuery() and SQLiteDatabase::SingleQuery()
  when calling using Reflection. (Felipe)
- Fixed crash when instantiating PDORow and PDOStatement through Reflection.
  (Felipe)
- Fixed sanity check for the color index in imagecolortransparent. (Pierre)
- Fixed scandir/readdir when used mounted points on Windows. (Pierre)
- Fixed zlib.deflate compress filter to actually accept level parameter. (Jani)
- Fixed leak on error in popen/exec (and related functions) on Windows.
  (Pierre)
- Fixed possible bad caching of symlinked directories in the realpath cache
  on Windows. (Pierre)
- Fixed atime and mtime in stat related functions on Windows. (Pierre)
- Fixed spl_autoload_unregister/spl_autoload_functions wrt. Closures and
  Functors. (Christian Seiler)
- Fixed open_basedir circumvention for "mail.log" ini directive.
  (Maksymilian Arciemowicz, Stas)
- Fixed signature generation/validation for zip archives in ext/phar. (Greg)
- Fixed memory leak in stream_is_local(). (Felipe, Tony)
- Fixed BC break in mime_content_type(), removes the content encoding. (Scott) 

- Fixed PECL bug #16842 (oci_error return false when NO_DATA_FOUND is raised).
  (Chris Jones)

- Fixed bug #50063 (safe_mode_include_dir fails). (Johannes, christian at
  elmerot dot se)
- Fixed bug #50052 (Different Hashes on Windows and Linux on wrong Salt size).
  (Pierre)
- Fixed bug #49986 (Missing ICU DLLs on windows package). (Pierre)
- Fixed bug #49910 (no support for ././@LongLink for long filenames in phar
  tar support). (Greg)
- Fixed bug #49908 (throwing exception in __autoload crashes when interface
  is not defined). (Felipe)
- Fixed bug #49847 (exec() fails to return data inside 2nd parameter, given
  output lines >4095 bytes). (Ilia)
- Fixed bug #49809 (time_sleep_until() is not available on OpenSolaris). (Jani)
- Fixed bug #49757 (long2ip() can return wrong value in a multi-threaded
  applications). (Ilia, Florian Anderiasch)
- Fixed bug #49738 (calling mcrypt after mcrypt_generic_deinit crashes).
  (Sriram Natarajan)
- Fixed bug #49732 (crashes when using fileinfo when timestamp conversion
  fails). (Pierre)
- Fixed bug #49698 (Unexpected change in strnatcasecmp()). (Rasmus)
- Fixed bug #49630 (imap_listscan function missing). (Felipe)
- Fixed bug #49572 (use of C++ style comments causes build failure).
  (Sriram Natarajan)
- Fixed bug #49531 (CURLOPT_INFILESIZE sometimes causes warning "CURLPROTO_FILE
  cannot be set"). (Felipe)
- Fixed bug #49517 (cURL's CURLOPT_FILE prevents file from being deleted after
  fclose). (Ilia)
- Fixed bug #49470 (FILTER_SANITIZE_EMAIL allows disallowed characters).
  (Ilia)
- Fixed bug #49447 (php engine need to correctly check for socket API 
  return status on windows). (Sriram Natarajan)
- Fixed bug #49391 (ldap.c utilizing deprecated ldap_modify_s). (Ilia)
- Fixed bug #49372 (segfault in php_curl_option_curl). (Pierre)
- Fixed bug #49361 (wordwrap() wraps incorrectly on end of line boundaries).
  (Ilia, code-it at mail dot ru)
- Fixed bug #49306 (inside pdo_mysql default socket settings are ignored).
  (Ilia)
- Fixed bug #49289 (bcmath module doesn't compile with phpize configure).
  (Jani)
- Fixed bug #49286 (php://input (php_stream_input_read) is broken). (Jani)
- Fixed bug #49269 (Ternary operator fails on Iterator object when used inside
  foreach declaration). (Etienne, Dmitry)
- Fixed bug #49236 (Missing PHP_SUBST(PDO_MYSQL_SHARED_LIBADD)). (Jani)
- Fixed bug #49223 (Inconsistency using get_defined_constants). (Garrett)
- Fixed bug #49193 (gdJpegGetVersionString() inside gd_compact identifies
  wrong type in declaration). (Ilia)
- Fixed bug #49183 (dns_get_record does not return NAPTR records). (Pierre)
- Fixed bug #49144 (Import of schema from different host transmits original
  authentication details). (Dmitry)
- Fixed bug #49142 (crash when exception thrown from __tostring()).
  (David Soria Parra)
- Fixed bug #49132 (posix_times returns false without error).
  (phpbugs at gunnu dot us)
- Fixed bug #49125 (Error in dba_exists C code). (jdornan at stanford dot edu)
- Fixed bug #49122 (undefined reference to mysqlnd_stmt_next_result on compile
  with --with-mysqli and MySQL 6.0). (Jani)
- Fixed bug #49108 (2nd scan_dir produces segfault). (Felipe)
- Fixed bug #49098 (mysqli segfault on error). (Rasmus)
- Fixed bug #49095 (proc_get_status['exitcode'] fails on win32). (Felipe)
- Fixed bug #49092 (ReflectionFunction fails to work with functions in fully
  qualified namespaces). (Kalle, Jani)
- Fixed bug #49074 (private class static fields can be modified by using
  reflection). (Jani)
- Fixed bug #49072 (feof never returns true for damaged file in zip). (Pierre)
- Fixed bug #49065 ("disable_functions" php.ini option does not work on 
  Zend extensions). (Stas)
- Fixed bug #49064 (--enable-session=shared does not work: undefined symbol:
  php_url_scanner_reset_vars). (Jani)
- Fixed bug #49056 (parse_ini_file() regression in 5.3.0 when using non-ASCII
  strings as option keys). (Jani)
- Fixed bug #49052 (context option headers freed too early when using
  --with-curlwrappers). (Jani)
- Fixed bug #49047 (The function touch() fails on directories on Windows).
  (Pierre)
- Fixed bug #49032 (SplFileObject::fscanf() variables passed by reference).
  (Jani)
- Fixed bug #49027 (mysqli_options() doesn't work when using mysqlnd). (Andrey)
- Fixed bug #49026 (proc_open() can bypass safe_mode_protected_env_vars
  restrictions). (Ilia)
- Fixed bug #49020 (phar misinterprets ustar long filename standard).
  (Greg)
- Fixed bug #49018 (phar tar stores long filenames wit prefix/name reversed).
  (Greg)
- Fixed bug #49014 (dechunked filter broken when serving more than 8192 bytes
  in a chunk). (andreas dot streichardt at globalpark dot com, Ilia)
- Fixed bug #49012 (phar tar signature algorithm reports as Unknown (0) in
  getSignature() call). (Greg)
- Fixed bug #49000 (PHP CLI in Interactive mode (php -a) crashes 
  when including files from function). (Stas)
- Fixed bug #48994 (zlib.output_compression does not output HTTP headers when
  set to a string value). (Jani)
- Fixed bug #48980 (Crash when compiling with pdo_firebird). (Felipe)
- Fixed bug #48962 (cURL does not upload files with specified filename).
  (Ilia)
- Fixed bug #48929 (Double \r\n after HTTP headers when "header" context
  option is an array). (David Zülke)
- Fixed bug #48913 (Too long error code strings in pdo_odbc driver).
  (naf at altlinux dot ru, Felipe)
- Fixed bug #48912 (Namespace causes unexpected strict behaviour with
  extract()). (Dmitry)
- Fixed bug #48909 (Segmentation fault in mysqli_stmt_execute()). (Andrey)
- Fixed bug #48899 (is_callable returns true even if method does not exist in
  parent class). (Felipe)
- Fixed bug #48893 (Problems compiling with Curl). (Felipe)
- Fixed bug #48880 (Random Appearing open_basedir problem). (Rasmus, Gwynne)
- Fixed bug #48872 (string.c: errors: duplicate case values). (Kalle)
- Fixed bug #48854 (array_merge_recursive modifies arrays after first one).
  (Felipe)
- Fixed bug #48805 (IPv6 socket transport is not working). (Ilia)
- Fixed bug #48802 (printf() returns incorrect outputted length). (Jani)
- Fixed bug #48791 (open office files always reported as corrupted). (Greg)
- Fixed bug #48788 (RecursiveDirectoryIterator doesn't descend into symlinked
  directories). (Ilia)
- Fixed bug #48783 (make install will fail saying phar file exists). (Greg)
- Fixed bug #48774 (SIGSEGVs when using curl_copy_handle()).
  (Sriram Natarajan)
- Fixed bug #48771 (rename() between volumes fails and reports no error on 
  Windows). (Pierre)
- Fixed bug #48768 (parse_ini_*() crash with INI_SCANNER_RAW). (Jani)
- Fixed bug #48763 (ZipArchive produces corrupt archive). (dani dot church at 
  gmail dot com, Pierre)
- Fixed bug #48762 (IPv6 address filter still rejects valid address). (Felipe)
- Fixed bug #48757 (ReflectionFunction::invoke() parameter issues). (Kalle)
- Fixed bug #48754 (mysql_close() crash php when no handle specified).
  (Johannes, Andrey)
- Fixed bug #48752 (Crash during date parsing with invalid date). (Pierre)
- Fixed bug #48746 (Unable to browse directories within Junction Points).
  (Pierre, Kanwaljeet Singla)
- Fixed bug #48745 (mysqlnd: mysql_num_fields returns wrong column count for
  mysql_list_fields). (Andrey)
- Fixed bug #48740 (PHAR install fails when INSTALL_ROOT is not the final
  install location). (james dot cohen at digitalwindow dot com, Greg)
- Fixed bug #48733 (CURLOPT_WRITEHEADER|CURLOPT_FILE|CURLOPT_STDERR warns on
  files that have been opened with r+). (Ilia)
- Fixed bug #48719 (parse_ini_*(): scanner_mode parameter is not checked for
  sanity). (Jani)
- Fixed bug #48718 (FILTER_VALIDATE_EMAIL does not allow numbers in domain  
  components). (Ilia)
- Fixed bug #48681 (openssl signature verification for tar archives broken).
  (Greg)
- Fixed bug #48660 (parse_ini_*(): dollar sign as last character of value
  fails). (Jani)
- Fixed bug #48645 (mb_convert_encoding() doesn't understand hexadecimal
  html-entities). (Moriyoshi)
- Fixed bug #48637 ("file" fopen wrapper is overwritten when using
  --with-curlwrappers). (Jani)
- Fixed bug #48608 (Invalid libreadline version not detected during configure).
  (Jani)
- Fixed bug #48400 (imap crashes when closing stream opened with
  OP_PROTOTYPE flag). (Jani)
- Fixed bug #48377 (error message unclear on converting phar with existing
  file). (Greg)
- Fixed bug #48247 (Infinite loop and possible crash during startup with
  errors when errors are logged). (Jani)
- Fixed bug #48198 error: 'MYSQLND_LLU_SPEC' undeclared. Cause for #48780 and
  #46952 - both fixed too. (Andrey)
- Fixed bug #48189 (ibase_execute error in return param). (Kalle)
- Fixed bug #48182 (ssl handshake fails during asynchronous socket connection).
  (Sriram Natarajan)
- Fixed bug #48116 (Fixed build with Openssl 1.0). (Pierre, 
  Al dot Smith at aeschi dot ch dot eu dot org)
- Fixed bug #48057 (Only the date fields of the first row are fetched, others
  are empty). (info at programmiernutte dot net)
- Fixed bug #47481 (natcasesort() does not sort extended ASCII characters
  correctly). (Herman Radtke)
- Fixed bug #47351 (Memory leak in DateTime). (Derick, Tobias John)
- Fixed bug #47273 (Encoding bug in SoapServer->fault). (Dmitry)
- Fixed bug #46682 (touch() afield returns different values on windows).
  (Pierre)
- Fixed bug #46614 (Extended MySQLi class gives incorrect empty() result).
  (Andrey)
- Fixed bug #46020 (with Sun Java System Web Server 7.0 on HPUX, #define HPUX).
  (Uwe Schindler)
- Fixed bug #45905 (imagefilledrectangle() clipping error).
  (markril at hotmail dot com, Pierre)
- Fixed bug #45554 (Inconsistent behavior of the u format char). (Derick)
- Fixed bug #45141 (setcookie will output expires years of >4 digits). (Ilia)
- Fixed bug #44683 (popen crashes when an invalid mode is passed). (Pierre)
- Fixed bug #43510 (stream_get_meta_data() does not return same mode as used
  in fopen). (Jani)
- Fixed bug #42434 (ImageLine w/ antialias = 1px shorter). (wojjie at gmail dot
  com, Kalle)
- Fixed bug #40013 (php_uname() does not return nodename on Netware (Guenter
  Knauf)
- Fixed bug #38091 (Mail() does not use FQDN when sending SMTP helo). 
  (Kalle, Rick Yorgason)
- Fixed bug #28038 (Sent incorrect RCPT TO commands to SMTP server) (Garrett)
- Fixed bug #27051 (Impersonation with FastCGI does not exec process as 
  impersonated user). (Pierre)


30 Jun 2009, PHP 5.3.0
- Upgraded bundled PCRE to version 7.9. (Nuno)
- Upgraded bundled sqlite to version 3.6.15. (Scott)

- Moved extensions to PECL (Derick, Lukas, Pierre, Scott):
  . ext/dbase
  . ext/fbsql
  . ext/fdf
  . ext/ncurses
  . ext/mhash (BC layer is now entirely within ext/hash)
  . ext/ming
  . ext/msql
  . ext/sybase (not maintained anymore, sybase_ct has to be used instead)

- Removed the experimental RPL (master/slave) functions from mysqli. (Andrey)
- Removed zend.ze1_compatibility_mode. (Dmitry)
- Removed all zend_extension_* php.ini directives. Zend extensions are now
  always loaded using zend_extension directive. (Derick)
- Removed special treatment of "/tmp" in sessions for open_basedir.
  Note: This undocumented behaviour was introduced in 5.2.2. (Alexey)
- Removed shebang line check from CGI sapi (checked by scanner). (Dmitry)

- Changed PCRE, Reflection and SPL extensions to be always enabled. (Marcus)
- Changed md5() to use improved implementation. (Solar Designer, Dmitry)
- Changed HTTP stream wrapper to accept any code between and including
  200 to 399 as successful. (Mike, Noah Fontes)
- Changed __call() to be invoked on private/protected method access, similar to
  properties and __get(). (Andrei)
- Changed dl() to be disabled by default. Enabled only when explicitly
  registered by the SAPI. Currently enabled with cli, cgi and embed SAPIs.
  (Dmitry)
- Changed opendir(), dir() and scandir() to use default context when no context
  argument is passed. (Sara)
- Changed open_basedir to allow tightening in runtime contexts. (Sara)
- Changed PHP/Zend extensions to use flexible build IDs. (Stas)
- Changed error level E_ERROR into E_WARNING in Soap extension methods
  parameter validation. (Felipe)
- Changed openssl info to show the shared library version number. (Scott)
- Changed floating point behaviour to consistently use double precision on all
  platforms and with all compilers. (Christian Seiler)
- Changed round() to act more intuitively when rounding to a certain precision
  and round very large and very small exponents correctly. (Christian Seiler)
- Changed session_start() to return false when session startup fails. (Jani)
- Changed property_exists() to check the existence of a property independent of
  accessibility (like method_exists()). (Felipe)
- Changed array_reduce() to allow mixed $initial (Christian Seiler)

- Improved PHP syntax and semantics:
  . Added lambda functions and closures. (Christian Seiler, Dmitry)
  . Added "jump label" operator (limited "goto"). (Dmitry, Sara)
  . Added NOWDOC syntax. (Gwynne Raskind, Stas, Dmitry)
  . Added HEREDOC syntax with double quotes. (Lars Strojny, Felipe)
  . Added support for using static HEREDOCs to initialize static variables and
    class members or constants. (Matt)
  . Improved syntax highlighting and consistency for variables in double-quoted
    strings and literal text in HEREDOCs and backticks. (Matt)
  . Added "?:" operator. (Marcus)
  . Added support for namespaces. (Dmitry, Stas, Gregory, Marcus)
  . Added support for Late Static Binding. (Dmitry, Etienne Kneuss)
  . Added support for __callStatic() magic method. (Sara)
  . Added forward_static_call(_array) to complete LSB. (Mike Lively)
  . Added support for dynamic access of static members using $foo::myFunc().
    (Etienne Kneuss)
  . Improved checks for callbacks. (Marcus)
  . Added __DIR__ constant. (Lars Strojny)
  . Added new error modes E_USER_DEPRECATED and E_DEPRECATED.
    E_DEPRECATED is used to inform about stuff being scheduled for removal
    in future PHP versions. (Lars Strojny, Felipe, Marcus)
  . Added "request_order" INI variable to control specifically $_REQUEST
    behavior. (Stas)
  . Added support for exception linking. (Marcus)
  . Added ability to handle exceptions in destructors. (Marcus)

- Improved PHP runtime speed and memory usage:
  . Substitute global-scope, persistent constants with their values at compile
    time. (Matt)
  . Optimized ZEND_SIGNED_MULTIPLY_LONG(). (Matt)
  . Removed direct executor recursion. (Dmitry)
  . Use fastcall calling convention in executor on x86. (Dmitry)
  . Use IS_CV for direct access to $this variable. (Dmitry)
  . Use ZEND_FREE() opcode instead of ZEND_SWITCH_FREE(IS_TMP_VAR). (Dmitry)
  . Lazy EG(active_symbol_table) initialization. (Dmitry)
  . Optimized ZEND_RETURN opcode to not allocate and copy return value if it is
    not used. (Dmitry)
  . Replaced all flex based scanners with re2c based scanners.
    (Marcus, Nuno, Scott)
  . Added garbage collector. (David Wang, Dmitry).
  . Improved PHP binary size and startup speed with GCC4 visibility control.
    (Nuno)
  . Improved engine stack implementation for better performance and stability.
    (Dmitry)
  . Improved memory usage by moving constants to read only memory.
    (Dmitry, Pierre)
  . Changed exception handling. Now each op_array doesn't contain
    ZEND_HANDLE_EXCEPTION opcode in the end. (Dmitry)
  . Optimized require_once() and include_once() by eliminating fopen(3) on
    second usage. (Dmitry)
  . Optimized ZEND_FETCH_CLASS + ZEND_ADD_INTERFACE into single
    ZEND_ADD_INTERFACE opcode. (Dmitry)
  . Optimized string searching for a single character.
    (Michal Dziemianko, Scott)
  . Optimized interpolated strings to use one less opcode. (Matt)

- Improved php.ini handling: (Jani)
  . Added ".htaccess" style user-defined php.ini files support for CGI/FastCGI.
  . Added support for special [PATH=/opt/httpd/www.example.com/] and
    [HOST=www.example.com] sections. Directives set in these sections can
    not be overridden by user-defined ini-files or during runtime.
  . Added better error reporting for php.ini syntax errors.
  . Allowed using full path to load modules using "extension" directive.
  . Allowed "ini-variables" to be used almost everywhere ini php.ini files.
  . Allowed using alphanumeric/variable indexes in "array" ini options.
  . Added 3rd optional parameter to parse_ini_file() to specify the scanning
    mode of INI_SCANNER_NORMAL or INI_SCANNER_RAW. In raw mode option values
    and section values are treated as-is.
  . Fixed get_cfg_var() to be able to return "array" ini options.
  . Added optional parameter to ini_get_all() to only retrieve the current
    value. (Hannes)

- Improved Windows support:
  . Update all libraries to their latest stable version. (Pierre, Rob, Liz, 
    Garrett).
  . Added Windows support for stat(), touch(), filemtime(), filesize() and
    related functions. (Pierre)
  . Re-added socket_create_pair() for Windows in sockets extension. (Kalle)
  . Added inet_pton() and inet_ntop() also for Windows platforms. 
    (Kalle, Pierre)
  . Added mcrypt_create_iv() for Windows platforms. (Pierre)
  . Added ACL Cache support on Windows.
    (Kanwaljeet Singla, Pierre, Venkat Raman Don)
  . Added constants based on Windows' GetVersionEx information. 
    PHP_WINDOWS_VERSION_* and PHP_WINDOWS_NT_*. (Pierre)
  . Added support for ACL (is_writable, is_readable, reports now correct
    results) on Windows. (Pierre, Venkat Raman Don, Kanwaljeet Singla)
  . Added support for fnmatch() on Windows. (Pierre)
  . Added support for time_nanosleep() and time_sleep_until() on Windows.
    (Pierre)
  . Added support for symlink(), readlink(), linkinfo() and link() on Windows.
    They are available only when the running platform supports them. (Pierre)
  . the GMP extension now relies on MPIR instead of the GMP library. (Pierre)
  . Added Windows support for stream_socket_pair(). (Kalle)
  . Drop all external dependencies for the core features. (Pierre)
  . Drastically improve the build procedure (Pierre, Kalle, Rob):
    . VC9 (Visual C++ 2008) or later support
    . Initial experimental x64 support
  . MSI installer now supports all recent Windows versions, including
    Windows 7. (John, Kanwaljeet Singla)

- Improved and cleaned CGI code:
  . FastCGI is now always enabled and cannot be disabled.
    See sapi/cgi/CHANGES for more details. (Dmitry)
  . Added CGI SAPI -T option which can be used to measure execution
    time of script repeated several times. (Dmitry)

- Improved streams:
  . Fixed confusing error message on failure when no errors are logged. (Greg)
  . Added stream_supports_lock() function. (Benjamin Schulz)
  . Added context parameter for copy() function. (Sara)
  . Added "glob://" stream wrapper. (Marcus)
  . Added "params" as optional parameter for stream_context_create(). (Sara)
  . Added ability to use stream wrappers in include_path. (Gregory, Dmitry)

- Improved DNS API
  . Added Windows support for dns_check_record(), dns_get_mx(), checkdnsrr() and
    getmxrr(). (Pierre)
  . Added support for old style DNS functions (supports OSX and FBSD). (Scott)
  . Added a new "entries" array in dns_check_record() containing the TXT
    elements. (Felipe, Pierre)

- Improved hash extension:
  . Changed mhash to be a wrapper layer around the hash extension. (Scott)
  . Added hash_copy() function. (Tony)
  . Added sha224 hash algorithm to the hash extension. (Scott)

- Improved IMAP support (Pierre):
  . Added imap_gc() to clear the imap cache
  . Added imap_utf8_to_mutf7() and imap_mutf7_to_utf8()

- Improved mbstring extension:
  . Added "mbstring.http_output_conv_mimetypes" INI directive that allows
    common non-text types such as "application/xhtml+xml" to be converted
    by mb_output_handler(). (Moriyoshi)

- Improved OCI8 extension (Chris Jones/Oracle Corp.):
  . Added Database Resident Connection Pooling (DRCP) and Fast
    Application Notification (FAN) support.
  . Added support for Oracle External Authentication (not supported
    on Windows).
  . Improve persistent connection handling of restarted DBs.
  . Added SQLT_AFC (aka CHAR datatype) support to oci_bind_by_name.
  . Fixed bug #45458 (Numeric keys for associative arrays are not
    handled properly)
  . Fixed bug #41069 (Segmentation fault with query over DB link).
  . Fixed define of SQLT_BDOUBLE and SQLT_BFLOAT constants with Oracle
    10g ORACLE_HOME builds.
  . Changed default value of oci8.default_prefetch from 10 to 100.
  . Fixed PECL Bug #16035 (OCI8: oci_connect without ORACLE_HOME defined causes
    segfault) (Chris Jones/Oracle Corp.)
  . Fixed PECL Bug #15988 (OCI8: sqlnet.ora isn't read with older Oracle
    libraries) (Chris Jones/Oracle Corp.)
  . Fixed PECL Bug #14268 (Allow "pecl install oci8" command to "autodetect" an
    Instant Client RPM install) (Chris Jones/Oracle Corp.)
  . Fixed PECL bug #12431 (OCI8 ping functionality is broken).
  . Allow building (e.g from PECL) the PHP 5.3-based OCI8 code with
    PHP 4.3.9 onwards.
  . Provide separate extensions for Oracle 11g and 10g on Windows.
    (Pierre, Chris)

- Improved OpenSSL extension:
  . Added support for OpenSSL digest and cipher functions. (Dmitry)
  . Added access to internal values of DSA, RSA and DH keys. (Dmitry)
  . Fixed a memory leak on openssl_decrypt(). (Henrique)
  . Fixed segfault caused by openssl_pkey_new(). (Henrique)
  . Fixed bug caused by uninitilized variables in openssl_pkcs7_encrypt() and
    openssl_pkcs7_sign(). (Henrique)
  . Fixed error message in openssl_seal(). (Henrique)

- Improved pcntl extension: (Arnaud)
  . Added pcntl_signal_dispatch().
  . Added pcntl_sigprocmask().
  . Added pcntl_sigwaitinfo().
  . Added pcntl_sigtimedwait().

- Improved SOAP extension:
  . Added support for element names in context of XMLSchema's <any>. (Dmitry)
  . Added ability to use Traversable objects instead of plain arrays.
    (Joshua Reese, Dmitry)
  . Fixed possible crash bug caused by an uninitialized value. (Zdash Urf)

- Improved SPL extension:
  . Added SPL to list of standard extensions that cannot be disabled. (Marcus)
  . Added ability to store associative information with objects in
    SplObjectStorage. (Marcus)
  . Added ArrayAccess support to SplObjectStorage. (Marcus)
  . Added SplDoublyLinkedList, SplStack, SplQueue classes. (Etienne)
  . Added FilesystemIterator. (Marcus)
  . Added GlobIterator. (Marcus)
  . Added SplHeap, SplMinHeap, SplMaxHeap, SplPriorityQueue classes. (Etienne)
  . Added new parameter $prepend to spl_autoload_register(). (Etienne)
  . Added SplFixedArray. (Etienne, Tony)
  . Added delaying exceptions in SPL's autoload mechanism. (Marcus)
  . Added RecursiveTreeIterator. (Arnaud, Marcus)
  . Added MultipleIterator. (Arnaud, Marcus, Johannes)

- Improved Zend Engine:
  . Added "compact" handler for Zend MM storage. (Dmitry)
  . Added "+" and "*" specifiers to zend_parse_parameters(). (Andrei)
  . Added concept of "delayed early binding" that allows opcode caches to
    perform class declaration (early and/or run-time binding) in exactly
    the same order as vanilla PHP. (Dmitry)

- Improved crypt() function: (Pierre)
  . Added Blowfish and extended DES support. (Using Blowfish implementation
    from Solar Designer).
  . Made crypt features portable by providing our own implementations
    for crypt_r and the algorithms which are used when OS does not provide
    them. PHP implementations are always used for Windows builds.

- Deprecated session_register(), session_unregister() and
  session_is_registered(). (Hannes)
- Deprecated define_syslog_variables(). (Kalle)
- Deprecated ereg extension. (Felipe)

- Added new extensions:
  . Added Enchant extension as a way to access spell checkers. (Pierre)
  . Added fileinfo extension as replacement for mime_magic extension. (Derick)
  . Added intl extension for Internationalization. (Ed B., Vladimir I.,
    Dmitry L., Stanislav M., Vadim S., Kirti V.)
  . Added mysqlnd extension as replacement for libmysql for ext/mysql, mysqli
    and PDO_mysql. (Andrey, Johannes, Ulf)
  . Added phar extension for handling PHP Archives. (Greg, Marcus, Steph)
  . Added SQLite3 extension. (Scott)

- Added new date/time functionality: (Derick)
  . date_parse_from_format(): Parse date/time strings according to a format.
  . date_create_from_format()/DateTime::createFromFormat(): Create a date/time
    object by parsing a date/time string according to a given format.
  . date_get_last_errors()/DateTime::getLastErrors(): Return a list of warnings
    and errors that were found while parsing a date/time string through:
    . strtotime() / new DateTime
    . date_create_from_format() / DateTime::createFromFormat()
    . date_parse_from_format().
  . support for abbreviation and offset based timezone specifiers for
    the 'e' format specifier, DateTime::__construct(), DateTime::getTimeZone()
    and DateTimeZone::getName().
  . support for selectively listing timezone identifiers by continent or
    country code through timezone_identifiers_list() /
    DateTimezone::listIdentifiers().
  . timezone_location_get() / DateTimezone::getLocation() for retrieving
    location information from timezones.
  . date_timestamp_set() / DateTime::setTimestamp() to set a Unix timestamp
    without invoking the date parser. (Scott, Derick)
  . date_timestamp_get() / DateTime::getTimestamp() to retrieve the Unix
    timestamp belonging to a date object.
  . two optional parameters to timezone_transitions_get() /
    DateTimeZone::getTranstions() to limit the range of transitions being
    returned.
  . support for "first/last day of <month>" style texts.
  . support for date/time strings returned by MS SQL.
  . support for serialization and unserialization of DateTime objects.
  . support for diffing date/times through date_diff() / DateTime::diff().
  . support for adding/subtracting weekdays with strtotime() and
    DateTime::modify().
  . DateInterval class to represent the difference between two date/times.
  . support for parsing ISO intervals for use with DateInterval.
  . date_add() / DateTime::add(), date_sub() / DateTime::sub() for applying an
    interval to an existing date/time.
  . proper support for "this week", "previous week"/"last week" and "next week"
    phrases so that they actually mean the week and not a seven day period
    around the current day.
  . support for "<xth> <weekday> of" and "last <weekday> of" phrases to be used
    with months - like in "last saturday of februari 2008".
  . support for "back of <hour>" and "front of <hour>" phrases that are used in
    Scotland.
  . DatePeriod class which supports iterating over a DateTime object applying
    DateInterval on each iteration, up to an end date or limited by maximum
    number of occurences.

- Added compatibility mode in GD, imagerotate, image(filled)ellipse 
  imagefilter, imageconvolution and imagecolormatch are now always enabled.
  (Pierre)
- Added array_replace() and array_replace_recursive() functions. (Matt)
- Added ReflectionProperty::setAccessible() method that allows non-public
  property's values to be read through ::getValue() and set through
  ::setValue(). (Derick, Sebastian)
- Added msg_queue_exists() function to sysvmsg extension. (Benjamin Schulz)
- Added Firebird specific attributes that can be set via PDO::setAttribute()
  to control formatting of date/timestamp columns: PDO::FB_ATTR_DATE_FORMAT,
  PDO::FB_ATTR_TIME_FORMAT and PDO::FB_ATTR_TIMESTAMP_FORMAT. (Lars W)
- Added gmp_testbit() function. (Stas)
- Added icon format support to getimagesize(). (Scott)
- Added LDAP_OPT_NETWORK_TIMEOUT option for ldap_set_option() to allow
  setting network timeout (FR #42837). (Jani)
- Added optional escape character parameter to fgetcsv(). (David Soria Parra)
- Added an optional parameter to strstr() and stristr() for retrieval of either
  the part of haystack before or after first occurrence of needle.
  (Johannes, Felipe)
- Added xsl->setProfiling() for profiling stylesheets. (Christian)
- Added long-option feature to getopt() and made getopt() available also on
  win32 systems by adding a common getopt implementation into core.
  (David Soria Parra, Jani)
- Added support for optional values, and = as separator, in getopt(). (Hannes)
- Added lcfirst() function. (David C)
- Added PREG_BAD_UTF8_OFFSET_ERROR constant. (Nuno)
- Added native support for asinh(), acosh(), atanh(), log1p() and expm1().
  (Kalle)
- Added LIBXML_LOADED_VERSION constant (libxml2 version currently used). (Rob)
- Added JSON_FORCE_OBJECT flag to json_encode(). (Scott, Richard Quadling)
- Added timezone_version_get() to retrieve the version of the used timezone
  database. (Derick)
- Added 'n' flag to fopen to allow passing O_NONBLOCK to the underlying
  open(2) system call. (Mikko)
- Added "dechunk" filter which can decode HTTP responses with chunked
  transfer-encoding. HTTP streams use this filter automatically in case
  "Transfer-Encoding: chunked" header is present in response. It's possible to
  disable this behaviour using "http"=>array("auto_decode"=>0) in stream
  context. (Dmitry)
- Added support for CP850 encoding in mbstring extension.
  (Denis Giffeler, Moriyoshi)
- Added stream_cast() and stream_set_options() to user-space stream wrappers,
  allowing stream_select(), stream_set_blocking(), stream_set_timeout() and 
  stream_set_write_buffer() to work with user-space stream wrappers. (Arnaud)
- Added header_remove() function. (chsc at peytz dot dk, Arnaud)
- Added stream_context_get_params() function. (Arnaud)
- Added optional parameter "new" to sybase_connect(). (Timm)
- Added parse_ini_string() function. (grange at lemonde dot fr, Arnaud) 
- Added str_getcsv() function. (Sara)
- Added openssl_random_pseudo_bytes() function. (Scott)
- Added ability to send user defined HTTP headers with SOAP request.
  (Brian J.France, Dmitry)
- Added concatenation option to bz2.decompress stream filter.
  (Keisial at gmail dot com, Greg)
- Added support for using compressed connections with PDO_mysql. (Johannes)
- Added the ability for json_decode() to take a user specified depth. (Scott)
- Added support for the mysql_stmt_next_result() function from libmysql.
  (Andrey)
- Added function preg_filter() that does grep and replace in one go. (Marcus)
- Added system independent realpath() implementation which caches intermediate
  directories in realpath-cache. (Dmitry)
- Added optional clear_realpath_cache and filename parameters to
  clearstatcache(). (Jani, Arnaud)
- Added litespeed SAPI module. (George Wang)
- Added ext/hash support to ext/session's ID generator. (Sara)
- Added quoted_printable_encode() function. (Tony)
- Added stream_context_set_default() function. (Davey Shafik)
- Added optional "is_xhtml" parameter to nl2br() which makes the function
  output <br> when false and <br /> when true (FR #34381). (Kalle)
- Added PHP_MAXPATHLEN constant (maximum length of a path). (Pierre)
- Added support for SSH via libssh2 in cURL. (Pierre)
- Added support for gray levels PNG image with alpha in GD extension. (Pierre)
- Added support for salsa hashing functions in HASH extension. (Scott)
- Added DOMNode::getLineNo to get line number of parsed node. (Rob)
- Added table info to PDO::getColumnMeta() with SQLite. (Martin Jansen, Scott)
- Added mail logging functionality that allows logging of mail sent via
  mail() function. (Ilia)
- Added json_last_error() to return any error information from json_decode().
  (Scott)
- Added gethostname() to return the current system host name. (Ilia)
- Added shm_has_var() function. (Mike)
- Added depth parameter to json_decode() to lower the nesting depth from the
  maximum if required. (Scott)
- Added pixelation support in imagefilter(). (Takeshi Abe, Kalle)
- Added SplObjectStorage::addAll/removeAll. (Etienne)

- Implemented FR #41712 (curl progress callback: CURLOPT_PROGRESSFUNCTION).
  (sdteffen[at]gmail[dot].com, Pierre)
- Implemented FR #47739 (Missing cURL option do disable IPv6). (Pierre)
- Implemented FR #39637 (Missing cURL option CURLOPT_FTP_FILEMETHOD). (Pierre)

- Fixed an issue with ReflectionProperty::setAccessible().
  (Sebastian, Roman Borschel)
- Fixed html_entity_decode() incorrectly converting numeric html entities
  to different characters with cp1251 and cp866. (Scott)
- Fixed an issue in date() where a : was printed for the O modifier after a P
  modifier was used. (Derick)
- Fixed exec() on Windows to not eat the first and last double quotes. (Scott)
- Fixed readlink on Windows in thread safe SAPI (apache2.x etc.). (Pierre)
- Fixed a bug causing miscalculations with the "last <weekday> of <n> month"
  relative time string. (Derick)
- Fixed bug causing the algorithm parameter of mhash() to be modified. (Scott)
- Fixed invalid calls to free when internal fileinfo magic file is used. (Scott)
- Fixed memory leak inside wddx_add_vars() function. (Felipe)
- Fixed check in recode extension to allow builing of recode and mysql
  extensions when using a recent libmysql. (Johannes)

- Fixed PECL bug #12794 (PDOStatement->nextRowset() doesn't work). (Johannes)
- Fixed PECL bug #12401 (Add support for ATTR_FETCH_TABLE_NAMES). (Johannes)

- Fixed bug #48696 (ldap_read() segfaults with invalid parameters). (Felipe)
- Fixed bug #48643 (String functions memory issue). (Dmitry)
- Fixed bug #48641 (tmpfile() uses old parameter parsing).
  (crrodriguez at opensuse dot org)
- Fixed bug #48624 (.user.ini never gets parsed). (Pierre)
- Fixed bug #48620 (X-PHP-Originating-Script assumes no trailing CRLF in
  existing headers). (Ilia)
- Fixed bug #48578 (Can't build 5.3 on FBSD 4.11). (Rasmus)
- Fixed bug #48535 (file_exists returns false when impersonate is used).
  (Kanwaljeet Singla, Venkat Raman Don)
- Fixed bug #48493 (spl_autoload_register() doesn't work correctly when
  prepending functions). (Scott)
- Fixed bug #48215 (Calling a method with the same name as the parent class
  calls the constructor). (Scott)
- Fixed bug #48200 (compile failure with mbstring.c when 
  --enable-zend-multibyte is used). (Jani)
- Fixed bug #48188 (Cannot execute a scrollable cursors twice with PDO_PGSQL).
  (Matteo)
- Fixed bug #48185 (warning: value computed is not used in
  pdo_sqlite_stmt_get_col line 271). (Matteo)
- Fixed bug #48087 (call_user_method() invalid free of arguments). (Felipe)
- Fixed bug #48060 (pdo_pgsql - large objects are returned as empty). (Matteo)
- Fixed bug #48034 (PHP crashes when script is 8192 (8KB) bytes long). (Dmitry)
- Fixed bug #48004 (Error handler prevents creation of default object). (Dmitry)
- Fixed bug #47880 (crashes in call_user_func_array()). (Dmitry)
- Fixed bug #47856 (stristr() converts needle to lower-case). (Ilia)
- Fixed bug #47851 (is_callable throws fatal error). (Dmitry)
- Fixed bug #47816 (pcntl tests failing on NetBSD). (Matteo)
- Fixed bug #47779 (Wrong value for SIG_UNBLOCK and SIG_SETMASK constants).
  (Matteo)
- Fixed bug #47771 (Exception during object construction from arg call calls
  object's destructor). (Dmitry)
- Fixed bug #47767 (include_once does not resolve windows symlinks or junctions)
  (Kanwaljeet Singla, Venkat Raman Don)
- Fixed bug #47757 (rename JPG to JPEG in phpinfo). (Pierre)
- Fixed bug #47745 (FILTER_VALIDATE_INT doesn't allow minimum integer). (Dmitry)
- Fixed bug #47714 (autoloading classes inside exception_handler leads to
  crashes). (Dmitry)
- Fixed bug #47671 (Cloning SplObjectStorage instances). (Etienne)
- Fixed bug #47664 (get_class returns NULL instead of FALSE). (Dmitry)
- Fixed bug #47662 (Support more than 127 subpatterns in preg_match). (Nuno)
- Fixed bug #47596 (Bus error on parsing file). (Dmitry)
- Fixed bug #47572 (Undefined constant causes segmentation fault). (Felipe)
- Fixed bug #47560 (explode()'s limit parameter odd behaviour). (Matt)
- Fixed bug #47549 (get_defined_constants() return array with broken array
  categories). (Ilia)
- Fixed bug #47535 (Compilation failure in ps_fetch_from_1_to_8_bytes()).
  (Johannes)
- Fixed bug #47534 (RecursiveDiteratoryIterator::getChildren ignoring
  CURRENT_AS_PATHNAME). (Etienne)
- Fixed bug #47443 (metaphone('scratch') returns wrong result). (Felipe)
- Fixed bug #47438 (mysql_fetch_field ignores zero offset). (Johannes)
- Fixed bug #47398 (PDO_Firebird doesn't implements quoter correctly). (Felipe)
- Fixed bug #47390 (odbc_fetch_into - BC in php 5.3.0). (Felipe)
- Fixed bug #47359 (Use the expected unofficial mimetype for bmp files). (Scott)
- Fixed bug #47343 (gc_collect_cycles causes a segfault when called within a
  destructor in one case). (Dmitry)
- Fixed bug #47320 ($php_errormsg out of scope in functions). (Dmitry)
- Fixed bug #47318 (UMR when trying to activate user config). (Pierre)
- Fixed bug #47243 (OCI8: Crash at shutdown on Windows) (Chris Jones/Oracle
  Corp.)
- Fixed bug #47231 (offsetGet error using incorrect offset). (Etienne)
- Fixed bug #47229 (preg_quote() should escape the '-' char). (Nuno)
- Fixed bug #47165 (Possible memory corruption when passing return value by
  reference). (Dmitry)
- Fixed bug #47087 (Second parameter of mssql_fetch_array()). (Felipe)
- Fixed bug #47085 (rename() returns true even if the file in PHAR does not
  exist). (Greg)
- Fixed bug #47050 (mysqli_poll() modifies improper variables). (Johannes)
- Fixed bug #47045 (SplObjectStorage instances compared with ==). (Etienne)
- Fixed bug #47038 (Memory leak in include). (Dmitry)
- Fixed bug #47031 (Fix constants in DualIterator example). (Etienne)
- Fixed bug #47021 (SoapClient stumbles over WSDL delivered with
  "Transfer-Encoding: chunked"). (Dmitry)
- Fixed bug #46994 (OCI8: CLOB size does not update when using CLOB IN OUT param
  in stored procedure) (Chris Jones/Oracle Corp.)
- Fixed bug #46979 (use with non-compound name *has* effect). (Dmitry)
- Fixed bug #46957 (The tokenizer returns deprecated values). (Felipe)
- Fixed bug #46944 (UTF-8 characters outside the BMP aren't encoded correctly).
  (Scott)
- Fixed bug #46897 (ob_flush() should fail to flush unerasable buffers).
  (David C.)
- Fixed bug #46849 (Cloning DOMDocument doesn't clone the properties). (Rob)
- Fixed bug #46847 (phpinfo() is missing some settings). (Hannes)
- Fixed bug #46844 (php scripts or included files with first line starting
  with # have the 1st line missed from the output). (Ilia)
- Fixed bug #46817 (tokenizer misses last single-line comment (PHP 5.3+, with
  re2c lexer)). (Matt, Shire)
- Fixed bug #46811 (ini_set() doesn't return false on failure). (Hannes)
- Fixed bug #46763 (mb_stristr() wrong output when needle does not exist).
  (Henrique M. Decaria)
- Fixed bug #46755 (warning: use statement with non-compound name). (Dmitry)
- Fixed bug #46746 (xmlrpc_decode_request outputs non-suppressable error when
  given bad data). (Ilia)
- Fixed bug #46738 (Segfault when mb_detect_encoding() fails). (Scott)
- Fixed bug #46731 (Missing validation for the options parameter of the
  imap_fetch_overview() function). (Ilia)
- Fixed bug #46711 (cURL curl_setopt leaks memory in foreach loops). (magicaltux
  [at] php [dot] net)
- Fixed bug #46701 (Creating associative array with long values in the key fails
  on 32bit linux). (Shire)
- Fixed bug #46681 (mkdir() fails silently on PHP 5.3). (Hannes)
- Fixed bug #46653 (can't extend mysqli). (Johannes)
- Fixed bug #46646 (Restrict serialization on some internal classes like Closure
  and SplFileInfo using exceptions). (Etienne)
- Fixed bug #46623 (OCI8: phpinfo doesn't show compile time ORACLE_HOME with
  phpize) (Chris Jones/Oracle Corp.)
- Fixed bug #46578 (strip_tags() does not honor end-of-comment when it
  encounters a single quote). (Felipe)
- Fixed bug #46546 (Segmentation fault when using declare statement with
  non-string value). (Felipe)
- Fixed bug #46542 (Extending PDO class with a __call() function doesn't work as
  expected). (Johannes)
- Fixed bug #46421 (SplFileInfo not correctly handling /). (Etienne)
- Fixed bug #46347 (parse_ini_file() doesn't support * in keys). (Nuno)
- Fixed bug #46268 (DateTime::modify() does not reset relative time values).
  (Derick)
- Fixed bug #46241 (stacked error handlers, internal error handling in general).
  (Etienne)
- Fixed bug #46238 (Segmentation fault on static call with empty string method).
  (Felipe)
- Fixed bug #46192 (ArrayObject with objects as storage serialization).
  (Etienne)
- Fixed bug #46185 (importNode changes the namespace of an XML element). (Rob)
- Fixed bug #46178 (memory leak in ext/phar). (Greg)
- Fixed bug #46160 (SPL - Memory leak when exception is thrown in offsetSet).
  (Felipe)
- Fixed Bug #46147 (after stream seek, appending stream filter reads incorrect
  data). (Greg)
- Fixed bug #46127 (php_openssl_tcp_sockop_accept forgets to set context on
  accepted stream) (Mark Karpeles, Pierre)
- Fixed bug #46115 (Memory leak when calling a method using Reflection).
  (Dmitry)
- Fixed bug #46110 (XMLWriter - openmemory() and openuri() leak memory on
  multiple calls). (Ilia)
- Fixed bug #46108 (DateTime - Memory leak when unserializing). (Felipe)
- Fixed bug #46106 (Memory leaks when using global statement). (Dmitry)
- Fixed bug #46099 (Xsltprocessor::setProfiling - memory leak). (Felipe, Rob).
- Fixed bug #46087 (DOMXPath - segfault on destruction of a cloned object).
  (Ilia)
- Fixed bug #46048 (SimpleXML top-level @attributes not part of iterator).
  (David C.)
- Fixed bug #46044 (Mysqli - wrong error message). (Johannes)
- Fixed bug #46042 (memory leaks with reflection of mb_convert_encoding()).
  (Ilia)
- Fixed bug #46039 (ArrayObject iteration is slow). (Arnaud)
- Fixed bug #46033 (Direct instantiation of SQLite3stmt and SQLite3result cause 
  a segfault.) (Scott)
- Fixed bug #45991 (Ini files with the UTF-8 BOM are treated as invalid).
  (Scott)
- Fixed bug #45989 (json_decode() doesn't return NULL on certain invalid
  strings). (magicaltux, Scott)
- Fixed bug #45976 (Moved SXE from SPL to SimpleXML). (Etienne)
- Fixed bug #45928 (large scripts from stdin are stripped at 16K border).
  (Christian Schneider, Arnaud)
- Fixed bug #45911 (Cannot disable ext/hash). (Arnaud)
- Fixed bug #45907 (undefined reference to 'PHP_SHA512Init'). (Greg)
- Fixed bug #45826 (custom ArrayObject serialization). (Etienne)
- Fixed bug #45820 (Allow empty keys in ArrayObject). (Etienne)
- Fixed bug #45791 (json_decode() doesn't convert 0e0 to a double). (Scott)
- Fixed bug #45786 (FastCGI process exited unexpectedly). (Dmitry)
- Fixed bug #45757 (FreeBSD4.11 build failure: failed include; stdint.h).
  (Hannes)
- Fixed bug #45743 (property_exists fails to find static protected member in
  child class). (Felipe)
- Fixed bug #45717 (Fileinfo/libmagic build fails, missing err.h and getopt.h).
  (Derick)
- Fixed bug #45706 (Unserialization of classes derived from ArrayIterator
  fails). (Etienne, Dmitry)
- Fixed bug #45696 (Not all DateTime methods allow method chaining). (Derick)
- Fixed bug #45682 (Unable to var_dump(DateInterval)). (Derick)
- Fixed bug #45447 (Filesystem time functions on Vista and server 2008).
  (Pierre)
- Fixed bug #45432 (PDO: persistent connection leak). (Felipe)
- Fixed bug #45392 (ob_start()/ob_end_clean() and memory_limit). (Ilia)
- Fixed bug #45384 (parse_ini_file will result in parse error with no trailing
  newline). (Arnaud)
- Fixed bug #45382 (timeout bug in stream_socket_enable_crypto). (vnegrier at
  optilian dot com, Ilia)
- Fixed bug #45044 (relative paths not resolved correctly). (Dmitry)
- Fixed bug #44861 (scrollable cursor don't work with pgsql). (Matteo)
- Fixed bug #44842 (parse_ini_file keys that start/end with underscore).
  (Arnaud)
- Fixed bug #44575 (parse_ini_file comment # line problems). (Arnaud)
- Fixed bug #44409 (PDO::FETCH_SERIALIZE calls __construct()). (Matteo)
- Fixed bug #44173 (PDO->query() parameter parsing/checking needs an update).
  (Matteo)
- Fixed bug #44154 (pdo->errorInfo() always have three elements in the returned
  array). (David C.)
- Fixed bug #44153 (pdo->errorCode() returns NULL when there are no errors).
  (David C.)
- Fixed bug #44135 (PDO MySQL does not support CLIENT_FOUND_ROWS). (Johannes,
  chx1975 at gmail dot com)
- Fixed bug #44100 (Inconsistent handling of static array declarations with
  duplicate keys). (Dmitry)
- Fixed bug #43831 ($this gets mangled when extending PDO with persistent
  connection). (Felipe)
- Fixed bug #43817 (opendir() fails on Windows directories with parent directory
  unaccessible). (Dmitry)
- Fixed bug #43069 (SoapClient causes 505 HTTP Version not supported error
  message). (Dmitry)
- Fixed bug #43008 (php://filter uris ignore url encoded filternames and can't
  handle slashes). (Arnaud)
- Fixed bug #42362 (HTTP status codes 204 and 304 should not be gzipped).
  (Scott, Edward Z. Yang)
- Fixed bug #41874 (separate STDOUT and STDERR in exec functions). (Kanwaljeet
  Singla, Venkat Raman Don, Pierre)
- Fixed bug #41534 (SoapClient over HTTPS fails to reestablish connection).
  (Dmitry)
- Fixed bug #38802 (max_redirects and ignore_errors). (patch by
  datibbaw@php.net)
- Fixed bug #35980 (touch() works on files but not on directories). (Pierre)

17 Jun 2009, PHP 5.2.10
- Updated timezone database to version 2009.9 (2009i) (Derick)

- Added "ignore_errors" option to http fopen wrapper. (David Zulke, Sara)
- Added new CURL options CURLOPT_REDIR_PROTOCOLS, CURLOPT_PROTOCOLS,
  and CURLPROTO_* for redirect fixes in CURL 7.19.4. (Yoram Bar Haim, Stas)
- Added support for Sun CC (FR #46595 and FR #46513). (David Soria Parra)

- Changed default value of array_unique()'s optional sorting type parameter
  back to SORT_STRING to fix backwards compatibility breakage introduced in 
  PHP 5.2.9. (Moriyoshi)

- Fixed memory corruptions while reading properties of zip files. (Ilia)
- Fixed memory leak in ob_get_clean/ob_get_flush. (Christian)
- Fixed segfault on invalid session.save_path. (Hannes)
- Fixed leaks in imap when a mail_criteria is used. (Pierre)
- Fixed missing erealloc() in fix for Bug #40091 in spl_autoload_register. (Greg)

- Fixed bug #48562 (Reference recursion causes segfault when used in
  wddx_serialize_vars()). (Felipe)
- Fixed bug #48557 (Numeric string keys in Apache Hashmaps are not cast to
  integers). (David Zuelke)
- Fixed bug #48518 (curl crashes when writing into invalid file handle). (Tony)
- Fixed bug #48514 (cURL extension uses same resource name for simple and
  multi APIs). (Felipe)
- Fixed bug #48469 (ldap_get_entries() leaks memory on empty search
  results). (Patrick)
- Fixed bug #48456 (CPPFLAGS not restored properly in phpize.m4). (Jani,
  spisek at kerio dot com)
- Fixed bug #48448 (Compile failure under IRIX 6.5.30 building cast.c).
  (Kalle)
- Fixed bug #48441 (ldap_search() sizelimit, timelimit and deref options
  persist). (Patrick)
- Fixed bug #48434 (Improve memory_get_usage() accuracy). (Arnaud)
- Fixed bug #48416 (Force a cache limit in ereg() to stop excessive memory
  usage). (Scott)
- Fixed bug #48409 (Crash when exception is thrown while passing function
  arguments). (Arnaud)
- Fixed bug #48378 (exif_read_data() segfaults on certain corrupted .jpeg
  files). (Pierre)
- Fixed bug #48359 (Script hangs on snmprealwalk if OID is not increasing).
  (Ilia, simonov at gmail dot com)
- Fixed bug #48336 (ReflectionProperty::getDeclaringClass() does not work 
  with redeclared property).
  (patch by Markus dot Lidel at shadowconnect dot com)
- Fixed bug #48326 (constant MSG_DONTWAIT not defined). (Arnaud)
- Fixed bug #48313 (fgetcsv() does not return null for empty rows). (Ilia)
- Fixed bug #48309 (stream_copy_to_stream() and fpasstru() do not update
  stream position of plain files). (Arnaud)
- Fixed bug #48307 (stream_copy_to_stream() copies 0 bytes when $source is a
  socket). (Arnaud)
- Fixed bug #48273 (snmp*_real_walk() returns SNMP errors as values).
  (Ilia, lytboris at gmail dot com)
- Fixed bug #48256 (Crash due to double-linking of history.o).
  (tstarling at wikimedia dot org)
- Fixed bug #48248 (SIGSEGV when access to private property via &__get).
  (Felipe)
- Fixed bug #48247 (Crash on errors during startup). (Stas)
- Fixed bug #48240 (DBA Segmentation fault dba_nextkey). (Felipe)
- Fixed bug #48224 (Incorrect shuffle in array_rand). (Etienne)
- Fixed bug #48221 (memory leak when passing invalid xslt parameter).
  (Felipe)
- Fixed bug #48207 (CURLOPT_(FILE|WRITEHEADER options do not error out when
  working with a non-writable stream). (Ilia)
- Fixed bug #48206 (Iterating over an invalid data structure with
  RecursiveIteratorIterator leads to a segfault). (Scott)
- Fixed bug #48204 (xmlwriter_open_uri() does not emit warnings on invalid
  paths). (Ilia)
- Fixed bug #48203 (Crash when CURLOPT_STDERR is set to regular file). (Jani)
- Fixed bug #48202 (Out of Memory error message when passing invalid file
  path) (Pierre)
- Fixed bug #48156 (Added support for lcov v1.7). (Ilia)
- Fixed bug #48132 (configure check for curl ssl support fails with
  --disable-rpath). (Jani)
- Fixed bug #48131 (Don't try to bind ipv4 addresses to ipv6 ips via bindto).
  (Ilia)
- Fixed bug #48070 (PDO_OCI: Segfault when using persistent connection).
  (Pierre, Matteo, jarismar dot php at gmail dot com)
- Fixed bug #48058 (Year formatter goes wrong with out-of-int range). (Derick)
- Fixed bug #48038 (odbc_execute changes variables used to form params array).
  (Felipe)
- Fixed bug #47997 (stream_copy_to_stream returns 1 on empty streams). (Arnaud)
- Fixed bug #47991 (SSL streams fail if error stack contains items). (Mikko)
- Fixed bug #47981 (error handler not called regardless). (Hannes)
- Fixed bug #47969 (ezmlm_hash() returns different values depend on OS). (Ilia)
- Fixed bug #47946 (ImageConvolution overwrites background). (Ilia)
- Fixed bug #47940 (memory leaks in imap_body). (Pierre, Jake Levitt)
- Fixed bug #47937 (system() calls sapi_flush() regardless of output 
  buffering). (Ilia)
- Fixed bug #47903 ("@" operator does not work with string offsets). (Felipe)
- Fixed bug #47893 (CLI aborts on non blocking stdout). (Arnaud)
- Fixed bug #47849 (Non-deep import loses the namespace). (Rob)
- Fixed bug #47845 (PDO_Firebird omits first row from query). (Lars W)
- Fixed bug #47836 (array operator [] inconsistency when the array has
  PHP_INT_MAX index value). (Matt)
- Fixed bug #47831 (Compile warning for strnlen() in main/spprintf.c).
  (Ilia, rainer dot jung at kippdata dot de)
- Fixed bug #47828 (openssl_x509_parse() segfaults when a UTF-8 conversion
  fails). (Scott, Kees Cook, Pierre)
- Fixed bug #47818 (Segfault due to bound callback param). (Felipe)
- Fixed bug #47801 (__call() accessed via parent:: operator is provided
  incorrect method name). (Felipe)
- Fixed bug #47769 (Strange extends PDO). (Felipe)
- Fixed bug #47745 (FILTER_VALIDATE_INT doesn't allow minimum integer).
  (Dmitry)
- Fixed bug #47721 (Alignment issues in mbstring and sysvshm extension).
  (crrodriguez at opensuse dot org, Ilia)
- Fixed bug #47704 (PHP crashes on some "bad" operations with string
  offsets). (Dmitry)
- Fixed bug #47695 (build error when xmlrpc and iconv are compiled against
  different iconv versions). (Scott)
- Fixed bug #47667 (ZipArchive::OVERWRITE seems to have no effect).
  (Mikko, Pierre)
- Fixed bug #47644 (Valid integers are truncated with json_decode()). (Scott)
- Fixed bug #47639 (pg_copy_from() WARNING: nonstandard use of \\ in a
  string literal). (Ilia)
- Fixed bug #47616 (curl keeps crashing). (Felipe)
- Fixed bug #47598 (FILTER_VALIDATE_EMAIL is locale aware). (Ilia)
- Fixed bug #47566 (pcntl_wexitstatus() returns signed status).
  (patch by james at jamesreno dot com)
- Fixed bug #47564 (unpacking unsigned long 32bit bit endian returns wrong
  result). (Ilia)
- Fixed bug #47487 (performance degraded when reading large chunks after
  fix of bug #44607). (Arnaud)
- Fixed bug #47468 (enable cli|cgi-only extensions for embed sapi). (Jani)
- Fixed bug #47435 (FILTER_FLAG_NO_PRIV_RANGE does not work with ipv6
  addresses in the filter extension). (Ilia)
- Fixed bug #47430 (Errors after writing to nodeValue parameter of an absent
  previousSibling). (Rob)
- Fixed bug #47365 (ip2long() may allow some invalid values on certain 64bit
   systems). (Ilia)
- Fixed bug #47254 (Wrong Reflection for extends class). (Felipe)
- Fixed bug #47042 (cgi sapi is incorrectly removing SCRIPT_FILENAME).
  (Sriram Natarajan, David Soria Parra)
- Fixed bug #46882 (Serialize / Unserialize misbehaviour under OS with
  different bit numbers). (Matt)
- Fixed bug #46812 (get_class_vars() does not include visible private variable
  looking at subclass). (Arnaud)
- Fixed bug #46386 (Digest authentication with SOAP module fails against MSSQL
  SOAP services). (Ilia, lordelph at gmail dot com)
- Fixed bug #46109 (Memory leak when mysqli::init() is called multiple times).
  (Andrey)
- Fixed bug #45997 (safe_mode bypass with exec/system/passthru (windows only)).
  (Pierre)
- Fixed bug #45877 (Array key '2147483647' left as string). (Matt)
- Fixed bug #45822 (Near infinite-loops while parsing huge relative offsets).
  (Derick, Mike Sullivan)
- Fixed bug #45799 (imagepng() crashes on empty image).
  (Martin McNickle, Takeshi Abe)
- Fixed bug #45622 (isset($arrayObject->p) misbehaves with
  ArrayObject::ARRAY_AS_PROPS set). (robin_fernandes at uk dot ibm dot com, Arnaud)
- Fixed bug #45614 (ArrayIterator::current(), ::key() can show 1st private prop
  of wrapped object). (robin_fernandes at uk dot ibm dot com, Arnaud)
- Fixed bug #45540 (stream_context_create creates bad http request). (Arnaud)
- Fixed bug #45202 (zlib.output_compression can not be set with ini_set()).
  (Jani)
- Fixed bug #45191 (error_log ignores date.timezone php.ini val when setting
  logging timestamps). (Derick)
- Fixed bug #45092 (header HTTP context option not being used when compiled
  using --with-curlwrappers). (Jani)
- Fixed bug #44996 (xmlrpc_decode() ignores time zone on iso8601.datetime).
  (Ilia, kawai at apache dot org) 
- Fixed bug #44827 (define() is missing error checks for class constants).
  (Ilia)
- Fixed bug #44214 (Crash using preg_replace_callback() and global variables).
  (Nuno, Scott)
- Fixed bug #43073 (TrueType bounding box is wrong for angle<>0).
  (Martin McNickle)
- Fixed bug #42663 (gzinflate() try to allocate all memory with truncated
  data). (Arnaud)
- Fixed bug #42414 (some odbc_*() functions incompatible with Oracle ODBC
  driver). (jhml at gmx dot net)
- Fixed bug #42362 (HTTP status codes 204 and 304 should not be gzipped).
  (Scott, Edward Z. Yang)
- Fixed bug #42143 (The constant NAN is reported as 0 on Windows)
  (Kanwaljeet Singla, Venkat Raman Don)
- Fixed bug #38805 (PDO truncates text from SQL Server text data type field).
  (Steph)

26 Feb 2009, PHP 5.2.9
- Changed __call() to be invoked on private/protected method access, similar to
  properties and __get(). (Andrei)

- Added optional sorting type flag parameter to array_unique(). Default is
  SORT_REGULAR. (Andrei)

- Fixed a crash on extract in zip when files or directories entry names contain 
  a relative path. (Pierre)
- Fixed error conditions handling in stream_filter_append(). (Arnaud)
- Fixed zip filename property read. (Pierre)
- Fixed explode() behavior with empty string to respect negative limit. (Shire)
- Fixed security issue in imagerotate(), background colour isn't validated
  correctly with a non truecolour image. Reported by Hamid Ebadi,
  APA Laboratory (Fixes CVE-2008-5498). (Scott)
- Fixed a segfault when malformed string is passed to json_decode(). (Scott)
- Fixed bug in xml_error_string() which resulted in messages being
  off by one. (Scott)

- Fixed bug #47422 (modulus operator returns incorrect results on 64 bit
  linux). (Matt)
- Fixed bug #47399 (mb_check_encoding() returns true for some illegal SJIS
  characters). (for-bugs at hnw dot jp, Moriyoshi)
- Fixed bug #47353 (crash when creating a lot of objects in object
  destructor). (Tony)
- Fixed bug #47322 (sscanf %d doesn't work). (Felipe)
- Fixed bug #47282 (FILTER_VALIDATE_EMAIL is marking valid email addresses
  as invalid). (Ilia)
- Fixed bug #47220 (segfault in dom_document_parser in recovery mode). (Rob)
- Fixed bug #47217 (content-type is not set properly for file uploads). (Ilia)
- Fixed bug #47174 (base64_decode() interprets pad char in mid string as
  terminator). (Ilia)
- Fixed bug #47165 (Possible memory corruption when passing return value by
  reference). (Dmitry)
- Fixed bug #47152 (gzseek/fseek using SEEK_END produces strange results).
  (Felipe)
- Fixed bug #47131 (SOAP Extension ignores "user_agent" ini setting). (Ilia)
- Fixed bug #47109 (Memory leak on $a->{"a"."b"} when $a is not an object).
  (Etienne, Dmitry)
- Fixed bug #47104 (Linking shared extensions fails with icc). (Jani)
- Fixed bug #47049 (SoapClient::__soapCall causes a segmentation fault).
  (Dmitry)
- Fixed bug #47048 (Segfault with new pg_meta_data). (Felipe)
- Fixed bug #47042 (PHP cgi sapi is removing SCRIPT_FILENAME for non
  apache). (Sriram Natarajan)
- Fixed bug #47037 (No error when using fopen with empty string). (Cristian
  Rodriguez R., Felipe)
- Fixed bug #47035 (dns_get_record returns a garbage byte at the end of a
  TXT record). (Felipe)
- Fixed bug #47027 (var_export doesn't show numeric indices on ArrayObject).
  (Derick)
- Fixed bug #46985 (OVERWRITE and binary mode does not work, regression
  introduced in 5.2.8). (Pierre)
- Fixed bug #46973 (IPv6 address filter rejects valid address). (Felipe)
- Fixed bug #46964 (Fixed pdo_mysql build with older version of MySQL). (Ilia)
- Fixed bug #46959 (Unable to disable PCRE). (Scott)
- Fixed bug #46918 (imap_rfc822_parse_adrlist host part not filled in
  correctly). (Felipe)
- Fixed bug #46889 (Memory leak in strtotime()). (Derick)
- Fixed bug #46887 (Invalid calls to php_error_docref()). (oeriksson at
  mandriva dot com, Ilia)
- Fixed bug #46873 (extract($foo) crashes if $foo['foo'] exists). (Arnaud)
- Fixed bug #46843 (CP936 euro symbol is not converted properly). (ty_c at
  cybozuy dot co dot jp, Moriyoshi)
- Fixed bug #46798 (Crash in mssql extension when retrieving a NULL value
  inside a binary or image column type). (Ilia)
- Fixed bug #46782 (fastcgi.c parse error). (Matt)
- Fixed bug #46760 (SoapClient doRequest fails when proxy is used). (Felipe)
- Fixed bug #46748 (Segfault when an SSL error has more than one error).
  (Scott)
- Fixed bug #46739 (array returned by curl_getinfo should contain
  content_type key). (Mikko)
- Fixed bug #46699 (xml_parse crash when parser is namespace aware). (Rob)
- Fixed bug #46419 (Elements of associative arrays with NULL value are
  lost). (Dmitry)
- Fixed bug #46282 (Corrupt DBF When Using DATE). (arne at bukkie dot nl)
- Fixed bug #46026 (bz2.decompress/zlib.inflate filter tries to decompress
  after end of stream). (Greg)
- Fixed bug #46005 (User not consistently logged under Apache2). (admorten
  at umich dot edu, Stas)
- Fixed bug #45996 (libxml2 2.7 causes breakage with character data in
  xml_parse()). (Rob)
- Fixed bug #45940 (MySQLI OO does not populate connect_error property on
  failed connect). (Johannes)
- Fixed bug #45923 (mb_st[r]ripos() offset not handled correctly). (Moriyoshi)
- Fixed bug #45327 (memory leak if offsetGet throws exception). (Greg)
- Fixed bug #45239 (Encoding detector hangs with mbstring.strict_detection
  enabled). (Moriyoshi)
- Fixed bug #45161 (Reusing a curl handle leaks memory). (Mark Karpeles, Jani)
- Fixed bug #44336 (Improve pcre UTF-8 string matching performance). (frode
  at coretrek dot com, Nuno)
- Fixed bug #43841 (mb_strrpos() offset is byte count for negative values).
  (Moriyoshi)
- Fixed bug #37209 (mssql_execute with non fatal errors). (Kalle)
- Fixed bug #35975 (Session cookie expires date format isn't the most
  compatible. Now matches that of setcookie()). (Scott)


08 Dec 2008, PHP 5.2.8
- Reverted bug fix #42718 that broke magic_quotes_gpc (Scott)

04 Dec 2008, PHP 5.2.7
- Upgraded PCRE to version 7.8 (Fixes CVE-2008-2371). (Ilia)
- Updated timezone database to version 2008.9. (Derick)
- Upgraded bundled libzip to 0.9.0. (Pierre)

- Added logging option for error_log to send directly to SAPI. (Stas)
- Added PHP_MAJOR_VERSION, PHP_MINOR_VERSION, PHP_RELEASE_VERSION,
  PHP_EXTRA_VERSION, PHP_VERSION_ID, PHP_ZTS and PHP_DEBUG constants. (Pierre)
- Added "PHP_INI_SCAN_DIR" environment variable which can be used to 
  either disable or change the compile time ini scan directory (FR #45114).
  (Jani)

- Fixed missing initialization of BG(page_uid) and BG(page_gid), 
  reported by Maksymilian Arciemowicz. (Stas)
- Fixed memory leak inside sqlite_create_aggregate(). (Felipe)
- Fixed memory leak inside PDO sqlite's sqliteCreateAggregate() method.
  (Felipe)
- Fixed a crash inside gd with invalid fonts (Fixes CVE-2008-3658). (Pierre)
- Fixed a possible overflow inside memnstr (Fixes CVE-2008-3659).
  (LaurentGaffie)
- Fixed incorrect php_value order for Apache configuration, reported by
  Maksymilian Arciemowicz. (Stas)
- Fixed memory leak inside readline_callback_handler_remove() function.
  (Felipe)
- Fixed sybase_fetch_*() to continue reading after CS_ROW_FAIL status (Timm)
- Fixed a bug inside dba_replace() that could cause file truncation
  withinvalid keys. (Ilia)
- Fixed memory leak inside readline_callback_handler_install() function.(Ilia)
- Fixed memory leak inside readline_completion_function() function. (Felipe) 
- Fixed stream_get_contents() when using $maxlength and socket is notclosed.
  indeyets [at] php [dot] net on #46049. (Arnaud)
- Fixed stream_get_line() to behave as documented on non-blocking streams.
  (Arnaud)
- Fixed endless loop in PDOStatement::debugDumpParams().
  (jonah.harris at gmail dot com)
- Fixed ability to use "internal" heaps in extensions. (Arnaud, Dmitry)
- Fixed weekdays adding/subtracting algorithm. (Derick)
- Fixed some ambiguities in the date parser. (Derick)
- Fixed a bug with the YYYY-MM format not resetting the day correctly.
  (Derick)
- Fixed a bug in the DateTime->modify() methods, it would not use the advanced
  relative time strings. (Derick)
- Fixed extraction of zip files or directories when the entry name is a
  relative path. (Pierre)
- Fixed read or write errors for large zip archives. (Pierre)
- Fixed security issues detailed in CVE-2008-2665 and CVE-2008-2666.
  (Christian Hoffmann)
- Fixed simplexml asXML() not to lose encoding when dumping entire
  document to file. (Ilia)
- Fixed a crash inside PDO when trying instantiate PDORow manually.
  (Felipe)
- Fixed build failure of ext/mysqli with libmysql 6.0 - missing
  rplfunctions. (Andrey)
- Fixed a regression when using strip_tags() and < is within an
  attribute.(Scott)
- Fixed a crash on invalid method in ReflectionParameter constructor.
  (Christian Seiler)
- Reverted fix for bug #44197 due to behaviour change in minor version.
  (Felipe)

- Fixed bug #46732 (mktime.year description is wrong). (Derick)
- Fixed bug #46696 (cURL fails in upload files with specified content-type).
  (Ilia)
- Fixed bug #46673 (stream_lock call with wrong parameter). (Arnaud)
- Fixed bug #46649 (Setting array element with that same array produces
  inconsistent results). (Arnaud)
- Fixed bug #46626 (mb_convert_case does not handle apostrophe correctly).
  (Ilia)
- Fixed bug #46543 (ibase_trans() memory leaks when using wrong parameters).
  (Felipe)
- Fixed bug #46521 (Curl ZTS OpenSSL, error in config.m4 fragment).
  (jd at cpanel dot net)
- Fixed bug #46496 (wddx_serialize treats input as ISO-8859-1). (Mark Karpeles)
- Fixed bug #46427 (SoapClient() stumbles over its "stream_context" parameter).
  (Dmitry, Herman Radtke)
- Fixed bug #46426 (offset parameter of stream_get_contents() does not
  workfor "0"). (Felipe)
- Fixed bug #46406 (Unregistering nodeclass throws E_FATAL). (Rob)
- Fixed bug #46389 (NetWare needs small patch for _timezone).
  (patch by guenter@php.net)
- Fixed bug #46388 (stream_notification_callback inside of object destroys
  object variables). (Felipe)
- Fixed bug #46381 (wrong $this passed to internal methods causes segfault).
  (Tony)
- Fixed bug #46379 (Infinite loop when parsing '#' in one line file). (Arnaud)
- Fixed bug #46366 (bad cwd with / as pathinfo). (Dmitry)
- Fixed bug #46360 (TCP_NODELAY constant for socket_{get,set}_option).
  (bugs at trick dot vanstaveren dot us)
- Fixed bug #46343 (IPv6 address filter accepts invalid address). (Ilia)
- Fixed bug #46335 (DOMText::splitText doesn't handle multibyte characters).
  (Rob)
- Fixed bug #46323 (compilation of simplexml for NetWare breaks).
  (Patch by guenter [at] php [dot] net)
- Fixed bug #46319 (PHP sets default Content-Type header for HTTP 304
  response code, in cgi sapi). (Ilia)
- Fixed bug #46313 (Magic quotes broke $_FILES). (Arnaud)
- Fixed bug #46308 (Invalid write when changing property from inside getter).
  (Dmitry)
- Fixed bug #46292 (PDO::setFetchMode() shouldn't requires the 2nd arg when
  using FETCH_CLASSTYPE). (Felipe)
- Fixed bug #46274, #46249 (pdo_pgsql always fill in NULL for empty BLOB and
  segfaults when returned by SELECT). (Felipe)
- Fixed bug #46271 (local_cert option is not resolved to full path). (Ilia)
- Fixed bug #46247 (ibase_set_event_handler() is allowing to pass callback
  without event). (Felipe)
- Fixed bug #46246 (difference between call_user_func(array($this, $method))
  and $this->$method()). (Dmitry)
- Fixed bug #46222 (ArrayObject EG(uninitialized_var_ptr) overwrite).
  (Etienne)
- Fixed bug #46215 (json_encode mutates its parameter and has some
  class-specific state). (Felipe)
- Fixed bug #46206 (pg_query_params/pg_execute convert passed values to
  strings). (Ilia)
- Fixed bug #46191 (BC break: DOMDocument saveXML() doesn't accept null).
  (Rob)
- Fixed bug #46164 (stream_filter_remove() closes the stream). (Arnaud)
- Fixed bug #46157 (PDOStatement::fetchObject prototype error). (Felipe)
- Fixed bug #46147 (after stream seek, appending stream filter reads
  incorrect data). (Greg)
- Fixed bug #46139 (PDOStatement->setFetchMode() forgets FETCH_PROPS_LATE).
  (chsc at peytz dot dk, Felipe)
- Fixed bug #46127 (php_openssl_tcp_sockop_accept forgets to set context
  on accepted stream) (Mark Karpeles, Pierre)
- Fixed bug #46110 (XMLWriter - openmemory() and openuri() leak memory on
  multiple calls). (Ilia)
- Fixed bug #46088 (RegexIterator::accept - segfault). (Felipe)
- Fixed bug #46082 (stream_set_blocking() can cause a crash in some
  circumstances). (Felipe)
- Fixed bug #46064 (Exception when creating ReflectionProperty object
  on dynamicly created property). (Felipe)
- Fixed bug #46059 (Compile failure under IRIX 6.5.30 building posix.c).
  (Arnaud)
- Fixed bug #46053 (SplFileObject::seek - Endless loop). (Arnaud)
- Fixed bug #46051 (SplFileInfo::openFile - memory overlap). (Arnaud)
- Fixed bug #46047 (SimpleXML converts empty nodes into object with
  nested array). (Rob)
- Fixed bug #46031 (Segfault in AppendIterator::next). (Arnaud)
- Fixed bug #46029 (Segfault in DOMText when using with Reflection). (Rob)
- Fixed bug #46026 (bzip2.decompress/zlib.inflate filter tries to decompress
  after end of stream). (Keisial at gmail dot com, Greg)
- Fixed bug #46024 (stream_select() doesn't return the correct number).
  (Arnaud)
- Fixed bug #46010 (warnings incorrectly generated for iv in ecb mode).
  (Felipe)
- Fixed bug #46003 (isset on nonexisting node return unexpected results). (Rob)
- Fixed bug #45956 (parse_ini_file() does not return false with syntax errors
  in parsed file). (Jani)
- Fixed bug #45901 (wddx_serialize_value crash with SimpleXMLElement object).
  (Rob)
- Fixed bug #45862 (get_class_vars is inconsistent with 'protected' and
  'private' variables). (ilewis at uk dot ibm dot com, Felipe)
- Fixed bug #45860 (header() function fails to correctly replace all Status
  lines). (Dmitry)
- Fixed bug #45805 (Crash on throwing exception from error handler). (Dmitry)
- Fixed bug #45765 (ReflectionObject with default parameters of self::xxx cause
  an error). (Felipe)
- Fixed bug #45751 (Using auto_prepend_file crashes (out of scope stack address
  use)). (basant dot kukreja at sun dot com) 
- Fixed bug #45722 (mb_check_encoding() crashes). (Moriyoshi)
- Fixed bug #45705 (rfc822_parse_adrlist() modifies passed address parameter).
  (Jani)
- Fixed bug #45691 (Some per-dir or runtime settings may leak into other
  requests). (Moriyoshi)
- Fixed bug #45581 (htmlspecialchars() double encoding &#x hex items). (Arnaud)
- Fixed bug #45580 (levenshtein() crashes with invalid argument). (Ilia)
- Fixed bug #45575 (Segfault with invalid non-string as event handler callback).
  (Christian Seiler)
- Fixed bug #45568 (ISAPI doesn't properly clear auth_digest in header).
  (Patch by: navara at emclient dot com)
- Fixed bug #45556 (Return value from callback isn't freed). (Felipe)
- Fixed bug #45555 (Segfault with invalid non-string as
  register_introspection_callback). (Christian Seiler)
- Fixed bug #45553 (Using XPath to return values for attributes with a
  namespace does not work). (Rob)
- Fixed bug #45529 (new DateTimeZone() and date_create()->getTimezone() behave
  different). (Derick)
- Fixed bug #45522 (FCGI_GET_VALUES request does not return supplied values).
  (Arnaud)
- Fixed bug #45486 (mb_send_mail(); header 'Content-Type: text/plain; charset='
   parsing incorrect). (Felipe)
- Fixed bug #45485 (strip_tags and <?XML tag). (Felipe)
- Fixed bug #45460 (imap patch for fromlength fix in imap_headerinfo doesn't
  accept lengths of 1024). (Felipe, andrew at lifescale dot com)
- Fixed bug #45449 (filesize() regression using ftp wrapper).
  (crrodriguez at suse dot de)
- Fixed bug #45423 (fastcgi parent process doesn't invoke php_module_shutdown
  before shutdown) (basant dot kukreja at sun dot com)
- Fixed bug #45406 (session.serialize_handler declared by shared extension fails).
  (Kalle, oleg dot grenrus at dynamoid dot com)
- Fixed bug #45405 (snmp extension memory leak).
  (Federico Cuello, Rodrigo Campos)
- Fixed bug #45382 (timeout bug in stream_socket_enable_crypto). (Ilia)
- Fixed bug #45373 (php crash on query with errors in params). (Felipe)
- Fixed bug #45352 (Segmentation fault because of tick function on second
  request). (Dmitry)
- Fixed bug #45312 (Segmentation fault on second request for array functions).
  (Dmitry)
- Fixed bug #45303 (Opening php:// wrapper in append mode results in a warning).
  (Arnaud)
- Fixed bug #45251 (double free or corruption with setAttributeNode()). (Rob)
- Fixed bug #45226 and #18916 (xmlrpc_set_type() segfaults and wrong behavior
  with valid ISO8601 date string). (Jeff Lawsons)
- Fixed bug #45220 (curl_read callback returns -1 when needs to return
  size_t (unsigned)). (Felipe)
- Fixed bug #45181 (chdir() should clear relative entries in stat cache).
  (Arnaud)
- Fixed bug #45178 (memory corruption on assignment result of "new" by
  reference). (Dmitry)
- Fixed bug #45166 (substr() overflow changes). (Felipe)
- Fixed bug #45151 (Crash with URI/file..php (filename contains 2 dots)).
  (Fixes CVE-2008-3660) (Dmitry)
- Fixed bug #45139 (ReflectionProperty returns incorrect declaring class).
  (Felipe)
- Fixed bug #45124 ($_FILES['upload']['size'] sometimes return zero and some
  times the filesize). (Arnaud)
- Fixed bug #45028 (CRC32 output endianness is different between crc32() and
  hash()). (Tony)
- Fixed bug #45004 (pg_insert() does not accept 4 digit timezone format).
  (Ilia)
- Fixed bug #44991 (Compile Failure With freetds0.82).
  (jklowden at freetds dot org, matthias at dsx dot at)
- Fixed bug #44938 (gettext functions crash with overly long domain).
  (Christian Schneider, Ilia)
- Fixed bug #44925 (preg_grep() modifies input array). (Nuno)
- Fixed bug #44900 (OpenSSL extension fails to link with OpenSSL 0.9.6).
  (jd at cpanel dot net, Pierre)
- Fixed bug #44891 Memory leak using registerPHPFunctions and XSLT Variable
  as function parameter. (Rob)
- Fixed bug #44882 (SOAP extension object decoding bug). (Dmitry)
- Fixed bug #44830 (Very minor issue with backslash in heredoc). (Matt)
- Fixed bug #44818 (php://memory writeable when opened read only). (Arnaud)
- Fixed bug #44811 (Improve error message when creating a new SoapClient
  that contains invalid data). (Markus Fischer, David C)
- Fixed bug #44798 (Memory leak assigning value to attribute). (Ilia)
- Fixed bug #44716 (Progress notifications incorrect). (Hannes)
- Fixed bug #44712 (stream_context_set_params segfaults on invalid arguments).
  (Hannes)
- Fixed bug #44617 (wrong HTML entity output when substitute_character=entity).
  (Moriyoshi)
- Fixed bug #44607 (stream_get_line unable to correctly identify the "ending"
  in the stream content). (Arnaud)
- Fixed bug #44425 (Extending PDO/MySQL class with a __call() function doesn't
  work). (Johannes)
- Fixed bug #44327 (PDORow::queryString property & numeric offsets / Crash).
  (Felipe)
- Fixed bug #44251, #41125 (PDO + quote() + prepare() can result in segfault).
  (tsteiner at nerdclub dot net)
- Fixed bug #44246 (closedir() accepts a file resource opened by fopen()).
  (Dmitry, Tony)
- Fixed bug #44182 (extract($a, EXTR_REFS) can fail to split copy-on-write
  references). (robin_fernandes at uk dot ibm dot com)
- Fixed bug #44181 (extract($a, EXTR_OVERWRITE|EXTR_REFS) can fail to create
  references to $a). (robin_fernandes at uk dot ibm dot com)
- Fixed bug #44127 (UNIX abstract namespace socket connect does not work).
  (Jani)
- Fixed bug #43993 (mb_substr_count() behaves differently to substr_count()
  with overlapping needles). (Moriyoshi)
- Fixed Bug #43958 (class name added into the error message). (Dmitry)
- Fixed bug #43941 (json_encode silently cuts non-UTF8 strings). (Stas)
- Fixed bug #43925 (Incorrect argument counter in prepared statements with
  pgsql). (Felipe)
- Fixed bug #43731 (socket_getpeername: cannot use on stdin with inetd).
  (Arnaud)
- Fixed bug #43723 (SOAP not sent properly from client for <choice>). (Dmitry)
- Fixed bug #43668 (Added odbc.default_cursortype to control the ODBCcursor
  model). (Patrick)
- Fixed bug #43666 (Fixed code to use ODBC 3.52 datatypes for 64bit
  systems). (Patrick)
- Fixed bug #43540 (rfc1867 handler newlength problem). (Arnaud)
- Fixed bug #43452 (strings containing a weekday, or a number plus weekday
  behaved incorrect of the current day-of-week was the same as the one in the
  phrase). (Derick)
- Fixed bug #43353 (wrong detection of 'data' wrapper causes notice).
  (gk at gknw dot de, Arnaud)
- Fixed bug #43053 (Regression: some numbers shown in scientific notation).
  (int-e at gmx dot de)
- Fixed bug #43045 (SOAP encoding violation on "INF" for type double/float).
  (Dmitry)
- Fixed bug #42862 (IMAP toolkit crash: rfc822.c legacy routine buffer
  overflow). (Fixes CVE-2008-2829) (Dmitry)
- Fixed bug #42855 (dns_get_record() doesn't return all text from TXT record).
  (a dot u dot savchuk at gmail dot com)
- Fixed bug #42737 (preg_split('//u') triggers a E_NOTICE with newlines).
  (Nuno)
- Fixed bug #42718 (FILTER_UNSAFE_RAW not applied when configured as default
  filter). (Arnaud)
- Fixed bug #42604 ("make test" fails with --with-config-file-scan-dir=path).
  (Jani)
- Fixed bug #42473 (ob_start php://output and headers). (Arnaud)
- Fixed bug #42318 (problem with nm on AIX, not finding object files).
  (Dmitry)
- Fixed bug #42294 (Unified solution for round() based on C99 round). (Ilia)
- Fixed bug #42078 (pg_meta_data mix tables metadata from different schemas).
  (Felipe)
- Fixed bug #41348 (OCI8: allow compilation with Oracle 8.1). (Chris Jones)
- Fixed bug #41033 (enable signing with DSA keys.
  (gordyf at google dot com, Pierre)
- Fixed bug #37100 (data is returned truncated with BINARY CURSOR). (Tony)
- Fixed bug #30312 (crash in sybase_unbuffered_query() function). (Timm)
- Fixed bug #24679 (pg_* functions doesn't work using schema). (Felipe)
- Fixed bug #14962 (PECL) (::extractTo 2nd argument is not really optional)
  (Mark van Der Velden)
- Fixed bug #14032 (Mail() always returns false but mail is sent). (Mikko)


01 May 2008, PHP 5.2.6
- Fixed two possible crashes inside posix extension (Tony)
- Fixed incorrect heredoc handling when label is used within the block. 
  (Matt)
- Fixed possible stack buffer overflow in FastCGI SAPI. (Andrei Nigmatulin)
- Fixed sending of uninitialized paddings which may contain some information. (Andrei Nigmatulin)
- Fixed a bug in formatting timestamps when DST is active in the default timezone (Derick)
- Properly address incomplete multibyte chars inside escapeshellcmd() (Ilia, Stefan Esser)
- Fix integer overflow in printf(). (Stas, Maksymilian Aciemowicz)
- Fixed security issue detailed in CVE-2008-0599. (Rasmus)
- Fixed potential memleak in stream filter parameter for zlib filter. (Greg)
- Added Reflection API metadata for the methods of the DOM classes. (Sebastian)
- Fixed weird behavior in CGI parameter parsing. (Dmitry, Hannes Magnusson)
- Fixed a safe_mode bypass in cURL identified by Maksymilian Arciemowicz.
  (Ilia)
- Fixed a bug with PDO::FETCH_COLUMN|PDO::FETCH_GROUP mode when a column # by
  which to group by data is specified. (Ilia)
- Fixed segfault in filter extension when using callbacks. (Arnar Mar Sig,
  Felipe)
- Fixed faulty fix for bug #40189 (endless loop in zlib.inflate stream filter). (Greg)
- Upgraded PCRE to version 7.6 (Nuno)

- Fixed bug #44742 (timezone_offset_get() causes segmentation faults). (Derick)
- Fixed bug #44720 (Prevent crash within session_register()). (Scott)
- Fixed bug #44703 (htmlspecialchars() does not detect bad character set argument). (Andy Wharmby)
- Fixed bug #44673 (With CGI argv/argc starts from arguments, not from script) (Dmitry)
- Fixed bug #44667 (proc_open() does not handle pipes with the mode 'wb' correctly). (Jani)
- Fixed bug #44663 (Crash in imap_mail_compose if "body" parameter invalid). (Ilia)
- Fixed bug #44650 (escaepshellscmd() does not check arg count). (Ilia)
- Fixed bug #44613 (Crash inside imap_headerinfo()). (Ilia, jmessa)
- Fixed bug #44603 (Order issues with Content-Type/Length headers on POST). (Ilia)
- Fixed bug #44594 (imap_open() does not validate # of retries parameter). (Ilia)
- Fixed bug #44591 (imagegif's filename parameter). (Felipe)
- Fixed bug #44557 (Crash in imap_setacl when supplied integer as username) (Thomas Jarosch)
- Fixed bug #44487 (call_user_method_array issues a warning when throwing an exception). (David Soria Parra)
- Fixed bug #44478 (Inconsistent behaviour when assigning new nodes). (Rob, Felipe)
- Fixed bug #44445 (email validator does not handle domains starting/ending with a -). (Ilia)
- Fixed bug #44440 (st_blocks undefined under BeOS). (Felipe)
- Fixed bug #44394 (Last two bytes missing from output). (Felipe)
- Fixed bug #44388 (Crash inside exif_read_data() on invalid images) (Ilia)
- Fixed bug #44373 (PDO_OCI extension compile failed). (Felipe)
- Fixed bug #44333 (SEGFAULT when using mysql_pconnect() with client_flags). (Felipe)
- Fixed bug #44306 (Better detection of MIPS processors on Windows). (Ilia)
- Fixed bug #44242 (metaphone('CMXFXM') crashes PHP). (Felipe)
- Fixed bug #44233 (MSG_PEEK undefined under BeOS R5). (jonathonfreeman at gmail dot com, Ilia)
- Fixed bug #44216 (strftime segfaults on large negative value). (Derick)
- Fixed bug #44209 (strtotime() doesn't support 64 bit timestamps on 64 bit platforms). (Derick)
- Fixed bug #44206 (OCI8 selecting ref cursors leads to ORA-1000 maximum open cursors reached). (Oracle Corp.)
- Fixed bug #44200 (A crash in PDO when no bound targets exists and yet bound parameters are present). (Ilia)
- Fixed bug #44197 (socket array keys lost on socket_select). (Felipe)
- Fixed bug #44191 (preg_grep messes up array index). (Felipe)
- Fixed bug #44189 (PDO setAttribute() does not properly validate values for native numeric options). (Ilia)
- Fixed bug #44184 (Double free of loop-variable on exception). (Dmitry)
- Fixed bug #44171 (Invalid FETCH_COLUMN index does not raise an error). (Ilia)
- Fixed bug #44166 (Parameter handling flaw in PDO::getAvailableDrivers()). (Ilia)
- Fixed bug #44159 (Crash: $pdo->setAttribute(PDO::STATEMENT_ATTR_CLASS, NULL)). (Felipe)
- Fixed bug #44152 (Possible crash with syslog logging on ZTS builds). (Ilia)
- Fixed bug #44141 (private parent constructor callable through static function). (Dmitry)
- Fixed bug #44113 (OCI8 new collection creation can fail with OCI-22303). (Oracle Corp.)
- Fixed bug #44069 (Huge memory usage with concatenation using . instead of .=). (Dmitry)
- Fixed bug #44046 (crash inside array_slice() function with an invalid by-ref offset). (Ilia)
- Fixed bug #44028 (crash inside stream_socket_enable_crypto() when enabling encryption without crypto type). (Ilia)
- Fixed bug #44018 (RecursiveDirectoryIterator options inconsistancy). (Marcus)
- Fixed bug #44008 (OCI8 incorrect usage of OCI-Lob->close crashes PHP). (Oracle Corp.)
- Fixed bug #43998 (Two error messages returned for incorrect encoding for mb_strto[upper|lower]). (Rui)
- Fixed bug #43994 (mb_ereg 'successfully' matching incorrect). (Rui)
- Fixed bug #43954 (Memory leak when sending the same HTTP status code multiple times). (Scott)
- Fixed bug #43927 (koi8r is missing from html_entity_decode()). (andy at demos dot su, Tony)
- Fixed bug #43912 (Interbase column names are truncated to 31 characters). (Ilia)
- Fixed bug #43875 (Two error messages returned for $new and $flag argument in mysql_connect()). (Hannes)
- Fixed bug #43863 (str_word_count() breaks on cyrillic "ya" in locale cp1251). (phprus at gmail dot com, Tony)
- Fixed bug #43841 (mb_strrpos offset is byte count for negative values). (Rui)
- Fixed bug #43840 (mb_strpos bounds check is byte count rather than a character count). (Rui)
- Fixed bug #43808 (date_create never fails (even when it should)). (Derick)
- Fixed bug #43793 (zlib filter is unable to auto-detect gzip/zlib file headers). (Greg)
- Fixed bug #43703 (Signature compatibility check broken). (Dmitry)
- Fixed bug #43677 (Inconsistent behaviour of include_path set with php_value). (manuel at mausz dot at)
- Fixed bug #43663 (Extending PDO class with a __call() function doesn't work). (David Soria Parra)
- Fixed bug #43647 (Make FindFile use PATH_SEPARATOR instead of ";"). (Ilia)
- Fixed bug #43635 (mysql extension ingores INI settings on NULL values passed to mysql_connect()). (Ilia)
- Fixed bug #43620 (Workaround for a bug inside libcurl 7.16.2 that can result in a crash). (Ilia)
- Fixed bug #43614 (incorrect processing of numerical string keys of array in arbitrary serialized data). (Dmitriy Buldakov, Felipe)
- Fixed bug #43606 (define missing depencies of the exif extension). (crrodriguez at suse dot de)
- Fixed bug #43589 (a possible infinite loop in bz2_filter.c). (Greg)
- Fixed bug #43580 (removed bogus declaration of a non-existent php_is_url() function). (Ilia)
- Fixed bug #43559 (array_merge_recursive() doesn't behave as expected with duplicate NULL values). (Felipe, Tony)
- Fixed bug #43533 (escapeshellarg('') returns null). (Ilia)
- Fixed bug #43527 (DateTime created from a timestamp reports environment timezone). (Derick)
- Fixed bug #43522 (stream_get_line() eats additional characters). (Felipe, Ilia, Tony)
- Fixed bug #43507 (SOAPFault HTTP Status 500 - would like to be able to set the HTTP Status). (Dmitry)
- Fixed bug #43505 (Assign by reference bug). (Dmitry)
- Fixed bug #43498 (file_exists() on a proftpd server got SIZE not allowed in ASCII mode). (Ilia, crrodriguez at suse dot de)
- Fixed bug #43497 (OCI8 XML/getClobVal aka temporary LOBs leak UGA memory). (Chris)
- Fixed bug #43495 (array_merge_recursive() crashes with recursive arrays). (Ilia)
- Fixed bug #43493 (pdo_pgsql does not send username on connect when password is not available). (Ilia)
- Fixed bug #43491 (Under certain conditions, file_exists() never returns). (Dmitry)
- Fixed bug #43483 (get_class_methods() does not list all visible methods). (Dmitry)
- Fixed bug #43482 (array_pad() does not warn on very small pad numbers). (Ilia)
- Fixed bug #43457 (Prepared statement with incorrect parms doesn't throw exception with pdo_pgsql driver). (Ilia)
- Fixed bug #43450 (Memory leak on some functions with implicit object __toString() call). (David C.)
- Fixed bug #43386 (array_globals not reset to 0 properly on init). (Ilia)
- Fixed bug #43377 (PHP crashes with invalid argument for DateTimeZone). (Ilia)
- Fixed bug #43373 (pcntl_fork() should not raise E_ERROR on error). (Ilia)
- Fixed bug #43364 (recursive xincludes don't remove internal xml nodes properly). (Rob, patch from ddb@bitxtender.de)
- Fixed bug #43301 (mb_ereg*_replace() crashes when replacement string is invalid PHP expression and 'e' option is used). (Jani)
- Fixed bug #43295 (crash because of uninitialized SG(sapi_headers).mimetype). (Dmitry)
- Fixed bug #43293 (Multiple segfaults in getopt()). (Hannes)
- Fixed bug #43279 (pg_send_query_params() converts all elements in 'params' to strings). (Ilia)
- Fixed bug #43276 (Incomplete fix for bug #42739, mkdir() under safe_mode). (Ilia)
- Fixed bug #43248 (backward compatibility break in realpath()). (Dmitry)
- Fixed bug #43221 (SimpleXML adding default namespace in addAttribute). (Rob)
- Fixed bug #43216 (stream_is_local() returns false on "file://"). (Dmitry)
- Fixed bug #43201 (Crash on using uninitialized vals and __get/__set). (Dmitry)
- Fixed bug #43182 (file_put_contents() LOCK_EX does not work properly on file truncation). (Ilia)
- Fixed bug #43175 (__destruct() throwing an exception with __call() causes segfault). (Dmitry)
- Fixed bug #43128 (Very long class name causes segfault). (Dmitry)
- Fixed bug #43105 (PHP seems to fail to close open files). (Hannes)
- Fixed bug #43092 (curl_copy_handle() crashes with > 32 chars long URL). (Jani)
- Fixed bug #43003 (Invalid timezone reported for DateTime objects constructed using a timestamp). (Derick)
- Fixed bug #42978 (mismatch between number of bound params and values causes a crash in pdo_pgsql). (Ilia)
- Fixed bug #42945 (preg_split() swallows part of the string). (Nuno)
- Fixed bug #42937 (__call() method not invoked when methods are called on parent from child class). (Dmitry)
- Fixed bug #42841 (REF CURSOR and oci_new_cursor() crash PHP). (Chris)
- Fixed bug #42838 (Wrong results in array_diff_uassoc) (Felipe)
- Fixed bug #42779 (Incorrect forcing from HTTP/1.0 request to HTTP/1.1 response). (Ilia)
- Fixed bug #42736 (xmlrpc_server_call_method() crashes). (Tony)
- Fixed bug #42692 (Procedure 'int1' not present with doc/lit SoapServer). (Dmitry)
- Fixed bug #42548 (mysqli PROCEDURE calls can't return result sets). (Hartmut)
- Fixed bug #42505 (new sendmail default breaks on Netware platform) (Guenter Knauf)
- Fixed bug #42369 (Implicit conversion to string leaks memory). (David C., Rob).
- Fixed bug #42272 (var_export() incorrectly escapes char(0)). (Derick)
- Fixed bug #42261 (Incorrect lengths for date and boolean data types). (Ilia)
- Fixed bug #42190 (Constructing DateTime with TimeZone Indicator invalidates DateTimeZone). (Derick)
- Fixed bug #42177 (Warning "array_merge_recursive(): recursion detected" comes again...). (Felipe)
- Fixed bug #41941 (oci8 extension not lib64 savvy). (Chris)
- Fixed bug #41828 (Failing to call RecursiveIteratorIterator::__construct() causes a sefault). (Etienne)
- Fixed bug #41599 (setTime() fails after modify() is used). (Derick)
- Fixed bug #41562 (SimpleXML memory issue). (Rob)
- Fixed bug #40013 (php_uname() does not return nodename on Netware (Guenter Knauf)
- Fixed bug #38468 (Unexpected creation of cycle). (Dmitry)
- Fixed bug #32979 (OpenSSL stream->fd casts broken in 64-bit build) (stotty at tvnet dot hu)

08 Nov 2007, PHP 5.2.5
- Upgraded PCRE to version 7.3 (Nuno)
- Added optional parameter $provide_object to debug_backtrace(). (Sebastian)
- Added alpha support for imagefilter() IMG_FILTER_COLORIZE. (Pierre)
- Added ability to control memory consumption between request using
  ZEND_MM_COMPACT environment variable. (Dmitry)

- Improved speed of array_intersect_key(), array_intersect_assoc(),
  array_uintersect_assoc(), array_diff_key(), array_diff_assoc() and
  array_udiff_assoc(). (Dmitry)

- Fixed move_uploaded_file() to always set file permissions of resulting file
  according to UMASK. (Andrew Sitnikov)
- Fixed possible crash in ext/soap because of uninitialized value. (Zdash Urf)
- Fixed regression in glob() when enforcing safe_mode/open_basedir checks on
  paths containing '*'. (Ilia)
- Fixed "mail.force_extra_parameters" php.ini directive not to be modifiable
  in .htaccess due to the security implications - reported by SecurityReason.
  (Stas)
- Fixed PDO crash when driver returns empty LOB stream. (Stas)
- Fixed dl() to only accept filenames - reported by Laurent Gaffie. (Stas)
- Fixed dl() to limit argument size to MAXPATHLEN (CVE-2007-4887).
  (Christian Hoffmann)
- Fixed iconv_*() functions to limit argument sizes as workaround to libc
  bug (CVE-2007-4783, CVE-2007-4840 by Laurent Gaffie).
  (Christian Hoffmann, Stas)
- Fixed missing brackets leading to build warning and error in the log.
  Win32 code. (Andrey)
- Fixed leaks with multiple connects on one mysqli object. (Andrey)
- Fixed endianness detection on MacOS when building universal binary.
  (Uwe Schindler, Christian Speich, Tony)
- Fixed possible triggering of buffer overflows inside glibc
  implementations of the fnmatch(), setlocale() and glob() functions.
  Reported by Laurent Gaffie. (Ilia)
- Fixed imagerectangle regression with 1x1 rectangle (libgd #106). (Pierre)
- Fixed htmlentities/htmlspecialchars not to accept partial multibyte
  sequences. (Stas)

- Fixed bug #43196 (array_intersect_assoc() crashes with non-array input).
  (Jani)
- Fixed bug #43139 (PDO ignores ATTR_DEFAULT_FETCH_MODE in some cases with
  fetchAll()). (Ilia)
- Fixed bug #43137 (rmdir() and rename() do not clear statcache). (Jani)
- Fixed bug #43130 (Bound parameters cannot have - in their name). (Ilia)
- Fixed bug #43099 (XMLWriter::endElement() does not check # of params).
  (Ilia)
- Fixed bug #43020 (Warning message is missing with shuffle() and more
  than one argument). (Scott)
- Fixed bug #42976 (Crash when constructor for newInstance() or
  newInstanceArgs() fails) (Ilia)
- Fixed bug #42943 (ext/mssql: Move *timeout initialization from RINIT
  to connect time). (Ilia)
- Fixed bug #42917 (PDO::FETCH_KEY_PAIR doesn't work with setFetchMode).
  (Ilia)
- Fixed bug #42890 (Constant "LIST" defined by mysqlclient and c-client).
  (Andrey)
- Fixed bug #42869 (automatic session id insertion adds sessions id to
  non-local forms). (Ilia)
- Fixed bug #42818 ($foo = clone(array()); leaks memory). (Dmitry)
- Fixed bug #42817 (clone() on a non-object does not result in a fatal
  error). (Ilia)
- Fixed bug #42785 (json_encode() formats doubles according to locale rather
  then following standard syntax). (Ilia)
- Fixed bug #42783 (pg_insert() does not accept an empty list for
  insertion). (Ilia)
- Fixed bug #42773 (WSDL error causes HTTP 500 Response). (Dmitry)
- Fixed bug #42772 (Storing $this in a static var fails while handling a cast
  to string). (Dmitry)
- Fixed bug #42767 (highlight_string() truncates trailing comment). (Ilia)
- Fixed bug #42739 (mkdir() doesn't like a trailing slash when safe_mode is
  enabled). (Ilia)
- Fixed bug #42703 (Exception raised in an iterator::current() causes segfault
  in FilterIterator) (Marcus)
- Fixed bug #42699 (PHP_SELF duplicates path). (Dmitry)
- Fixed bug #42654 (RecursiveIteratorIterator modifies only part of leaves)
  (Marcus)
- Fixed bug #42643 (CLI segfaults if using ATTR_PERSISTENT). (Ilia)
- Fixed bug #42637 (SoapFault : Only http and https are allowed). (Bill Moran)
- Fixed bug #42629 (Dynamically loaded PHP extensions need symbols exported
  on MacOSX). (jdolecek at NetBSD dot org)
- Fixed bug #42627 (bz2 extension fails to build with -fno-common).
  (dolecek at netbsd dot org)
- Fixed Bug #42596 (session.save_path MODE option does not work). (Ilia)
- Fixed bug #42590 (Make the engine recognize \v and \f escape sequences).
  (Ilia)
- Fixed bug #42587 (behavior change regarding symlinked .php files). (Dmitry)
- Fixed bug #42579 (apache_reset_timeout() does not exist). (Jani)
- Fixed bug #42549 (ext/mysql failed to compile with libmysql 3.23). (Scott)
- Fixed bug #42523 (PHP_SELF duplicates path). (Dmitry)
- Fixed bug #42512 (ip2long('255.255.255.255') should return 4294967295 on
  64-bit PHP). (Derick)
- Fixed bug #42506 (php_pgsql_convert() timezone parse bug) (nonunnet at
  gmail dot com, Ilia)
- Fixed bug #42496 (OCI8 cursor is not closed when using 2 clobs in a select
  query). (Oracle Corp.)
- Fixed bug #42462 (Segmentation when trying to set an attribute in a
  DOMElement). (Rob)
- Fixed bug #42453 (CGI SAPI does not shut down cleanly with -i/-m/-v cmdline
  options). (Dmitry)
- Fixed bug #42452 (PDO classes do not expose Reflection API information).
  (Hannes)
- Fixed bug #42468 (Write lock on file_get_contents fails when using a
  compression stream). (Ilia)
- Fixed bug #42488 (SoapServer reports an encoding error and the error itself
  breaks). (Dmitry)
- Fixed bug #42378 (mysqli_stmt_bind_result memory exhaustion). (Andrey)
- Fixed bug #42359 (xsd:list type not parsed). (Dmitry)
- Fixed bug #42326 (SoapServer crash). (Dmitry)
- Fixed bug #42214 (SoapServer sends clients internal PHP errors). (Dmitry)
- Fixed bug #42189 (xmlrpc_set_type() crashes php on invalid datetime
  values). (Ilia)
- Fixed bug #42139 (XMLReader option constants are broken using XML()). (Rob)
- Fixed bug #42086 (SoapServer return Procedure '' not present for WSIBasic
  compliant wsdl). (Dmitry)
- Fixed bug #41822 (Relative includes broken when getcwd() fails). (Ab5602,
  Jani)
- Fixed bug #41561 (Values set with php_admin_* in httpd.conf can be overwritten
  with ini_set()). (Stas, Jani)
- Fixed bug #39651 (proc_open() append mode doesn't work on windows). (Nuno)

30 Aug 2007, PHP 5.2.4
- Removed --enable-versioning configure option. (Jani)

- Upgraded PCRE to version 7.2 (Nuno)
- Updated timezone database to version 2007.6. (Derick)

- Improved openssl_x509_parse() to return extensions in readable form. (Dmitry)

- Enabled changing the size of statement cache for non-persistent OCI8
  connections. (Chris Jones, Tony)

- Changed "display_errors" php.ini option to accept "stderr" as value which
  makes the error messages to be outputted to STDERR instead of STDOUT with
  CGI and CLI SAPIs (FR #22839). (Jani)
- Changed error handler to send HTTP 500 instead of blank page on PHP errors.
  (Dmitry, Andrei Nigmatulin)
- Changed mail() function to be always available. (Johannes)

- Added check for unknown options passed to configure. (Jani)
- Added persistent connection status checker to pdo_pgsql.
  (Elvis Pranskevichus, Ilia)
- Added support for ATTR_TIMEOUT inside pdo_pgsql driver. (Ilia)
- Added php_ini_loaded_file() function which returns the path to the actual
  php.ini in use. (Jani)
- Added GD version constants GD_MAJOR_VERSION, GD_MINOR_VERSION,
  GD_RELEASE_VERSION, GD_EXTRA_VERSION and GD_VERSION_STRING. (Pierre)
- Added missing open_basedir checks to CGI.
  (anight at eyelinkmedia dot com, Tony)
- Added missing format validator to unpack() function. (Ilia)
- Added missing error check inside bcpowmod(). (Ilia)
- Added CURLOPT_PRIVATE & CURLINFO_PRIVATE constants.
  (Andrey A. Belashkov, Tony)
- Added missing MSG_EOR and MSG_EOF constants to sockets extension. (Jani)
- Added PCRE_VERSION constant. (Tony)
- Added ReflectionExtension::info() function to print the phpinfo()
  block for an extension. (Johannes)

- Implemented FR #41884 (ReflectionClass::getDefaultProperties() does not
  handle static attributes). (Tony)

- Fixed "Floating point exception" inside wordwrap().
  (Mattias Bengtsson, Ilia)
- Fixed several integer overflows in ImageCreate(), ImageCreateTrueColor(),
  ImageCopyResampled() and ImageFilledPolygon() reported by Mattias Bengtsson.
  (Tony)
- Fixed size calculation in chunk_split(). (Stas)
- Fixed integer overflow in str[c]spn(). (Stas)
- Fixed money_format() not to accept multiple %i or %n tokens.
  (Stas, Ilia)
- Fixed zend_alter_ini_entry() memory_limit interruption
  vulnerability. (Ilia)
- Fixed INFILE LOCAL option handling with MySQL extensions not to be
  allowed when open_basedir or safe_mode is active. (Stas)
- Fixed session.save_path and error_log values to be checked against
  open_basedir and safe_mode (CVE-2007-3378) (Stas, Maksymilian Arciemowicz)
- Fixed possible invalid read in glob() win32 implementation (CVE-2007-3806).
  (Tony)
- Improved fix for MOPB-03-2007. (Ilia)
- Corrected fix for CVE-2007-2872. (Ilia)

- Fixed possible crash in imagepsloadfont(), work around a bug in the pslib on
  Windows. (Pierre)
- Fixed oci8 and PDO_OCI extensions to allow configuring with Oracle 11g
  client libraries. (Chris Jones)
- Fixed EOF handling in case of reading from file opened in write only mode.
  (Dmitry)
- Fixed var_export() to use the new H modifier so that it can generate
  parseable PHP code for floats, independent of the locale. (Derick)
- Fixed regression introduced by the fix for the libgd bug #74. (Pierre)
- Fixed SimpleXML's behavior when used with empty(). (Sara)
- Fixed crash in OpenSSL extension because of non-string passphrase. (Dmitry)

- Fixed PECL Bug #11345 (PDO_OCI crash after National language Support "NLS"
  environment initialization error). (Chris Jones)
- Fixed PECL bug #11216 (crash in ZipArchive::addEmptyDir when a directory
  already exists). (Pierre)

- Fixed bug #43926 (isInstance() isn't equivalent to instanceof operator). (Marcus)
- Fixed bug #42368 (Incorrect error message displayed by pg_escape_string).
  (Ilia)
- Fixed bug #42365 (glob() crashes and/or accepts way too many flags).
  (Jani)
- Fixed Bug #42364 (Crash when using getRealPath with DirectoryIterator).
  (Johannes)
- Fixed bug #42292 ($PHP_CONFIG not set for phpized builds). (Jani)
- Fixed bug #42261 (header wrong for date field).
  (roberto at spadim dot com dot br, Ilia)
- Fixed bug #42259 (SimpleXMLIterator loses ancestry). (Rob)
- Fixed bug #42247 (ldap_parse_result() not defined under win32). (Jani)
- Fixed bug #42243 (copy() does not output an error when the first arg is a
  dir). (Ilia)
- Fixed bug #42242 (sybase_connect() crashes). (Ilia)
- Fixed bug #42237 (stream_copy_to_stream returns invalid values for mmaped
  streams). (andrew dot minerd at sellingsource dot com, Ilia)
- Fixed bug #42233 (Problems with æøå in extract()). (Jani)
- Fixed bug #42222 (possible buffer overflow in php_openssl_make_REQ). (Pierre)
- Fixed bug #42211 (property_exists() fails to find protected properties
  from a parent class). (Dmitry)
- Fixed bug #42208 (substr_replace() crashes when the same array is passed
  more than once). (crrodriguez at suse dot de, Ilia)
- Fixed bug #42198 (SCRIPT_NAME and PHP_SELF truncated when inside a userdir
  and using PATH_INFO). (Dmitry)
- Fixed bug #42195 (C++ compiler required always). (Jani)
- Fixed bug #42183 (classmap causes crash in non-wsdl mode). (Dmitry)
- Fixed bug #42173 (oci8 INTERVAL and TIMESTAMP type fixes). (Chris)
- Fixed bug #42151 (__destruct functions not called after catching a SoapFault
  exception). (Dmitry)
- Fixed bug #42142 (substr_replace() returns FALSE when length > string length).
  (Ilia)
- Fixed bug #42135 (Second call of session_start() causes creation of SID).
  (Ilia)
- Fixed bug #42134 (oci_error() returns false after oci_new_collection() fails).
  (Tony)
- Fixed bug #42119 (array_push($arr,&$obj) doesn't work with
  zend.ze1_compatibility_mode On). (Dmitry)
- Fixed bug #42117 (bzip2.compress loses data in internal buffer).
  (Philip, Ilia)
- Fixed bug #42112 (deleting a node produces memory corruption). (Rob)
- Fixed bug #42107 (sscanf broken when using %2$s format parameters). (Jani)
- Fixed bug #42090 (json_decode causes segmentation fault). (Hannes)
- Fixed bug #42082 (NodeList length zero should be empty). (Hannes)
- Fixed bug #42072 (No warning message for clearstatcache() with arguments).
  (Ilia)
- Fixed bug #42071 (ini scanner allows using NULL as option name). (Jani)
- Fixed bug #42027 (is_file() / is_dir() matches file/dirnames with wildcard char
  or trailing slash in Windows). (Dmitry)
- Fixed bug #42019 (configure option --with-adabas=DIR does not work). (Jani)
- Fixed bug #42015 (ldap_rename(): server error "DSA is unwilling to perform").
  (bob at mroczka dot com, Jani)
- Fixed bug #42009 (is_a() and is_subclass_of() should NOT call autoload, in the
  same way as "instanceof" operator). (Dmitry)
- Fixed bug #41989 (move_uploaded_file() & relative path in ZTS mode). (Tony)
- Fixed bug #41984 (Hangs on large SoapClient requests). (Dmitry)
- Fixed bug #41983 (Error Fetching http headers terminated by '\n'). (Dmitry)
- Fixed bug #41973 (--with-ldap=shared fails with LDFLAGS="-Wl,--as-needed"). (Nuno)
- Fixed bug #41971 (PDOStatement::fetch and PDOStatement::setFetchMode causes
  unexpected behavior). (Ilia)
- Fixed bug #41964 (strtotime returns a timestamp for non-time string of
  pattern '(A|a) .+'). (Derick)
- Fixed bug #41961 (Ensure search for hidden private methods does not stray from
  class hierarchy). (robin_fernandes at uk dot ibm dot com)
- Fixed bug #41947 (SimpleXML incorrectly registers empty strings asnamespaces).
  (Rob)
- Fixed bug #41929 (Foreach on object does not iterate over all visible properties).
  (Dmitry)
- Fixed bug #41919 (crash in string to array conversion).
  (judas dot iscariote at gmail dot com, Ilia)
- Fixed bug #41909 (var_export() is locale sensitive when exporting float
  values). (Derick)
- Fixed bug #41908 (CFLAGS="-Os" ./configure --enable-debug fails).
  (christian at hoffie dot info, Tony)
- Fixed bug #41904 (proc_open(): empty env array should cause empty environment
  to be passed to process). (Jani)
- Fixed bug #41867 (SimpleXML: getName is broken). (Rob)
- Fixed bug #41865 (fputcsv(): 2nd parameter is not optional). (Jani)
- Fixed bug #41861 (SimpleXML: getNamespaces() returns the namespaces of a node's
  siblings). (Rob)
- Fixed bug #41845 (pgsql extension does not compile with PostgreSQL <7.4). (Ilia)
- Fixed bug #41844 (Format returns incorrect number of digits for negative years
  -0001 to -0999). (Derick)
- Fixed bug #41842 (Cannot create years < 0100 & negative years with date_create
  or new DateTime). (Derick)
- Fixed bug #41833 (addChild() on a non-existent node, no node created,
  getName() segfaults). (Rob)
- Fixed bug #41831 (pdo_sqlite prepared statements convert resources to
  strings). (Ilia)
- Fixed bug #41815 (Concurrent read/write fails when EOF is reached). (Sascha)
- Fixed bug #41813 (segmentation fault when using string offset as an object).
  (judas dot iscariote at gmail dot com, Tony)
- Fixed bug #41795 (checkdnsrr does not support DNS_TXT type).
  (lucas at facebook dot com, Tony)
- Fixed bug #41773 (php_strip_whitespace() sends headers with errors
  suppressed). (Tony)
- Fixed bug #41770 (SSL: fatal protocol error due to buffer issues). (Ilia)
- Fixed bug #41765 (Recode crashes/does not work on amd64).
  (nexus at smoula dot net, Stas)
- Fixed bug #41724 (libxml_get_last_error() - errors service request scope).
  (thekid at php dot net, Ilia)
- Fixed bug #41717 (imagepolygon does not respect thickness). (Pierre)
- Fixed bug #41713 (Persistent memory consumption on win32 since 5.2). (Dmitry)
- Fixed bug #41711 (NULL temporary lobs not supported in OCI8).
  (Chris Jones, Tony)
- Fixed bug #41709 (strtotime() does not handle 00.00.0000). (Derick)
- Fixed bug #41698 (float parameters truncated to integer in prepared
  statements). (Ilia)
- Fixed bug #41692 (ArrayObject shows weird behavior in respect to
  inheritance). (Tony)
- Fixed bug #41691 (ArrayObject::exchangeArray hangs Apache). (Tony)
- Fixed bug #41686 (Omitting length param in array_slice not possible). (Ilia)
- Fixed bug #41685 (array_push() fails to warn when next index is
  already occupied). (Ilia)
- Fixed bug #41655 (open_basedir bypass via glob()). (Ilia)
- Fixed bug #41640 (get_class_vars produces error on class constants).
  (Johannes)
- Fixed bug #41635 (SoapServer and zlib.output_compression with FastCGI
  result in major slowdown). (Dmitry)
- Fixed bug #41633 (Crash instantiating classes with self-referencing
  constants). (Dmitry)
- Fixed bug #41630 (segfault when an invalid color index is present in the
  image data). (Reported by Elliot <wccoder@gmail dot com>) (Pierre)
- Fixed bug #41628 (PHP settings leak between Virtual Hosts in Apache 1.3).
  (Scott, manuel at mausz dot at)
- Fixed bug #41608 (segfault on a weird code with objects and switch()).
  (Tony)
- Fixed bug #41600 (url rewriter tags doesn't work with namespaced tags).
  (Ilia)
- Fixed bug #41596 (Fixed a crash inside pdo_pgsql on some non-well-formed
  SQL queries). (Ilia)
- Fixed bug #41594 (OCI8 statement cache is flushed too frequently). (Tony)
- Fixed bug #41582 (SimpleXML crashes when accessing newly created element).
  (Tony)
- Fixed bug #41576 (configure failure when using --without-apxs or some other
  SAPIs disabling options). (Jani)
- Fixed bug #41567 (json_encode() double conversion is inconsistent with PHP).
  (Lucas, Ilia)
- Fixed bug #41566 (SOAP Server not properly generating href attributes).
  (Dmitry)
- Fixed bug #41555 (configure failure: regression caused by fix for #41265).
  (Jani)
- Fixed bug #41527 (WDDX deserialize numeric string array key).
  (Matt, Ilia)
- Fixed bug #41523 (strtotime('0000-00-00 00:00:00') is parsed as 1999-11-30).
  (Derick)
- Fixed bug #41518 (file_exists() warns of open_basedir restriction on
  non-existent file). (Tony)
- Fixed bug #41445 (parse_ini_file() has a problem with certain types of
  integer as sections). (Tony)
- Fixed bug #41433 (DBA: configure fails to include correct db.h for db4).
  (Jani)
- Fixed bug #41372 (Internal pointer of source array resets during array
  copying). (Dmitry)
- Fixed bug #41350 (my_thread_global_end() error during request shutdown on
  Windows). (Scott, Andrey)
- Fixed bug #41278 (get_loaded_extensions() should list Zend extensions).
  (Johannes)
- Fixed bug #41127 (Memory leak in ldap_{first|next}_attribute functions).
  (Jani)
- Fixed bug #40757 (get_object_vars get nothing in child class). (Dmitry)
- Fixed bug #40705 (Iterating within function moves original array pointer).
  (Dmitry)
- Fixed bug #40509 (key() function changed behaviour if global array is used
  within function). (Dmitry)
- Fixed bug #40419 (Trailing slash in CGI request does not work). (Dmitry)
- Fixed bug #39330 (apache2handler does not call shutdown actions before
  apache child die). (isk at ecommerce dot com, Gopal, Tony)
- Fixed bug #39291 (ldap_sasl_bind() misses the sasl_authc_id parameter).
  (diafour at gmail dot com, Jani)
- Fixed bug #37715 (array pointers resetting on copy). (Dmitry)
- Fixed bug #37273 (Symlinks and mod_files session handler allow open_basedir
  bypass). (Ilia)
- Fixed bug #36492 (Userfilters can leak buckets). (Sara)
- Fixed bugs #36796, #36918, #41371 (stream_set_blocking() does not work).
  (Jani)
- Fixed bug #35981 (pdo-pgsql should not use pkg-config when not present).
  (Jani)
- Fixed bug #31892 (PHP_SELF incorrect without cgi.fix_pathinfo, but turning on
  screws up PATH_INFO). (Dmitry)
- Fixed bug #21197 (socket_read() outputs error with PHP_NORMAL_READ).
  (Nuno, Jani)

31 May 2007, PHP 5.2.3
- Changed CGI install target to php-cgi and 'make install' to install CLI
  when CGI is selected. (Jani)
- Changed JSON maximum nesting depth from 20 to 128. (Rasmus)

- Improved compilation of heredocs and interpolated strings. (Matt, Dmitry)
- Optimized out a couple of per-request syscalls. (Rasmus)
- Optimized digest generation in md5() and sha1() functions. (Ilia)
- Upgraded bundled SQLite 3 to version 3.3.17. (Ilia)

- Added "max_input_nesting_level" php.ini option to limit nesting level of
  input variables. Fix for MOPB-03-2007. (Stas)
- Added a 4th parameter flag to htmlspecialchars() and htmlentities() that
  makes the function not encode existing html entities. (Ilia)
- Added PDO::FETCH_KEY_PAIR mode that will fetch a 2 column result set into
  an associated array. (Ilia)
- Added CURLOPT_TIMEOUT_MS and CURLOPT_CONNECTTIMEOUT_MS cURL constants. (Sara)
- Added --ini switch to CLI that prints out configuration file names. (Marcus)
- Added mysql_set_charset() to allow runtime altering of connection encoding.
  (Scott)

- Implemented FR #41416 (getColumnMeta() should also return table name). (Tony)

- Fixed an integer overflow inside chunk_split(). Identified by Gerhard Wagner.
  (Ilia)
- Fixed SOAP extension's handler() to work even when
  "always_populate_raw_post_data" is off. (Ilia)
- Fixed possible infinite loop in imagecreatefrompng. (libgd #86)
  (by Xavier Roche, CVE-2007-2756). (Pierre)
- Fixed ext/filter Email Validation Vulnerability (MOPB-45 by Stefan Esser).
  (Ilia)
- Fixed altering $this via argument named "this". (Dmitry)
- Fixed PHP CLI usage of php.ini from the binary location. (Hannes)
- Fixed segfault in strripos(). (Tony, Joxean Koret)
- Fixed bug #41693 (scandir() allows empty directory names). (Ilia)
- Fixed bug #41673 (json_encode breaks large numbers in arrays). (Ilia)
- Fixed bug #41525 (ReflectionParameter::getPosition() not available). (Marcus)
- Fixed bug #41511 (Compile failure under IRIX 6.5.30 building md5.c). (Jani)
- Fixed bug #41504 (json_decode() incorrectly decodes JSON arrays with empty
  string keys). (Ilia)
- Fixed bug #41492 (open_basedir/safe_mode bypass inside realpath()). (Ilia)
- Fixed bug #41477 (no arginfo about SoapClient::__soapCall()). (Ilia)
- Fixed bug #41455 (ext/dba/config.m4 pollutes global $LIBS and $LDFLAGS).
  (mmarek at suse dot cz, Tony)
- Fixed bug #41442 (imagegd2() under output control). (Tony)
- Fixed bug #41430 (Fatal error with negative values of maxlen parameter of
  file_get_contents()). (Tony)
- Fixed bug #41423 (PHP assumes wrongly that certain ciphers are enabled in
  OpenSSL). (Pierre)
- Fixed bug #41421 (Uncaught exception from a stream wrapper segfaults).
  (Tony, Dmitry)
- Fixed bug #41403 (json_decode cannot decode floats if localeconv
  decimal_point is not '.'). (Tony)
- Fixed bug #41401 (wrong unary operator precedence). (Stas)
- Fixed bug #41394 (dbase_create creates file with corrupted header). (Tony)
- Fixed bug #41390 (Clarify error message with invalid protocol scheme).
  (Scott)
- Fixed bug #41378 (fastcgi protocol lacks support for Reason-Phrase in
  "Status:" header). (anight at eyelinkmedia dot com, Dmitry)
- Fixed bug #41374 (whole text concats values of wrong nodes). (Rob)
- Fixed bug #41358 (configure cannot determine SSL lib with libcurl >= 7.16.2).
  (Mike)
- Fixed bug #41353 (crash in openssl_pkcs12_read() on invalid input). (Ilia)
- Fixed bug #41351 (Invalid opcode with foreach ($a[] as $b)). (Dmitry, Tony)
- Fixed bug #41347 (checkdnsrr() segfaults on empty hostname). (Scott)
- Fixed bug #41337 (WSDL parsing doesn't ignore non soap bindings). (Dmitry)
- Fixed bug #41326 (Writing empty tags with Xmlwriter::WriteElement[ns])
  (Pierre)
- Fixed bug #41321 (downgrade read errors in getimagesize() to E_NOTICE).
  (Ilia)
- Fixed bug #41304 (compress.zlib temp files left). (Dmitry)
- Fixed bug #41293 (Fixed creation of HTTP_RAW_POST_DATA when there is no
  default post handler). (Ilia)
- Fixed bug #41291 (FastCGI does not set SO_REUSEADDR).
  (fmajid at kefta dot com, Dmitry)
- Fixed gd build when used with freetype 1.x (Pierre, Tony)
- Fixed bug #41287 (Namespace functions don't allow xmlns definition to be
  optional). (Rob)
- Fixed bug #41285 (Improved fix for CVE-2007-1887 to work with non-bundled
  sqlite2 lib). (Ilia)
- Fixed bug #41283 (Bug with deserializing array key that are doubles or
  floats in wddx). (Ilia)
- Fixed bug #41257 (lookupNamespaceURI does not work as expected). (Rob)
- Fixed bug #41236 (Regression in timeout handling of non-blocking SSL
  connections during reads and writes). (Ilia)
- Fixed bug #41134 (zend_ts_hash_clean not thread-safe).
  (marco dot cova at gmail dot com, Tony)
- Fixed bug #41097 (ext/soap returning associative array as indexed without
  using WSDL). (Dmitry)
- Fixed bug #41004 (minOccurs="0" and null class member variable). (Dmitry)
- Fixed bug #39542 (Behavior of require/include different to < 5.2.0).
  (Dmitry)

03 May 2007, PHP 5.2.2
- Improved bundled GD
  . Sync to 2.0.35
  . Added imagegrabwindow and imagegrabscreen, capture a screen or a
    window using its handle (Pierre)
  . colors allocated henceforth from the resulting image overwrite the palette
    colors (Rob Leslie)
  . Improved thread safety of the gif support (Roman Nemecek, Nuno, Pierre)
  . Use the dimension of the GIF frame to create the destination image (Pierre)
  . Load only once the local color map from a GIF data (Pierre)
  . Improved thread safety of the freetype cache (Scott MacVicar, Nuno, Pierre)
  . imagearc huge CPU usage with large angles, libgd bug #74 (Pierre)
- Improved FastCGI SAPI to support external pipe and socket servers on win32.
  (Dmitry)
- Improved Zend Memory Manager
  . guarantee of reasonable time for worst cases of best-fit free block
    searching algorithm. (Dmitry)
  . better cache usage and less fragmentation on erealloc() (Tony, Dmitry)
- Improved SPL (Marcus)
  . Added SplFileInfo::getBasename(), DirectoryIterator::getBasename().
  . Added SplFileInfo::getLinkTarget(), SplFileInfo::getRealPath().
  . Made RecursiveFilterIterator::accept() abstract as stated in documentation.
- Improved SOAP
  . Added ability to encode arrays with "SOAP-ENC:Array" type instead of WSDL
    type. To activate the ability use "feature"=>SOAP_USE_XSI_ARRAY_TYPE
    option in SoapClient/SoapServer constructors. (Rob, Dmitry)

- Added GMP_VERSION constant. (Tony)
- Added --ri switch to CLI which allows to check extension information. (Marcus)
- Added tidyNode::getParent() method (John, Nuno)
- Added openbasedir and safemode checks in zip:// stream wrapper and
  ZipArchive::open (Pierre)
- Added php_pdo_sqlite_external.dll, a version of the PDO SQLite driver that
  links against an external sqlite3.dll.  This provides Windows users to upgrade
  their sqlite3 version outside of the PHP release cycle.  (Wez, Edin)
- Added linenumbers to array returned by token_get_all(). (Johannes)

- Upgraded SQLite 3 to version 3.3.16 (Ilia)
- Upgraded libraries bundled in the Windows distribution. (Edin)
  . c-client (imap) to version 2006e
  . libpq (PostgreSQL) to version 8.2.3
  . libmysql (MySQL) to version 5.0.37
  . openssl to version 0.9.8e
- Upgraded PCRE to version 7.0 (Nuno)

- Updated timezone database to version 2007.5. (Derick)

- Fixed commandline handling for CLI and CGI. (Marcus, Johannes)
- Fixed iterator_apply() with a callback using __call(). (Johannes)
- Fixed possible multi bytes issues in openssl csr parser (Pierre)
- Fixed shmop_open() with IPC_CREAT|IPC_EXCL flags on Windows.
  (Vladimir Kamaev, Tony).
- Fixed possible leak in ZipArchive::extractTo when safemode checks fails (Ilia)
- Fixed possible relative path issues in zip_open and TS mode (old API) (Pierre)
- Fixed zend_llist_remove_tail (Michael Wallner, Dmitry)
- Fixed a thread safety issue in gd gif read code (Nuno, Roman Nemecek)
- Fixed CVE-2007-1001, GD wbmp used with invalid image size (Pierre)
- Fixed unallocated memory access/double free in in array_user_key_compare()
  (MOPB-24 by Stefan Esser) (Stas)
- Fixed wrong length calculation in unserialize S type
  (MOPB-29 by Stefan Esser) (Stas)

- Fixed bug #41215 (setAttribute return code reversed). (Ilia)
- Fixed bug #41192 (Per Directory Values only work for one key). (Dmitry)
- Fixed bug #41175 (addAttribute() fails to add an attribute with an empty
  value). (Ilia)
- Fixed bug #41159 (mysql_pconnect() hash does not account for connect
  flags). (Ilia)
- Fixed bug #41121 (range() overflow handling for large numbers on 32bit
  machines). (Ilia)
- Fixed bug #41118 (PHP does not handle overflow of octal integers). (Tony)
- Fixed bug #41109 (recursiveiterator.inc says "implements" Iterator instead of
  "extends"). (Marcus)
- Fixed bug #40130 (TTF usage doesn't work properly under Netware). (Scott,
  gk at gknw dot de)
- Fixed bug #41093 (magic_quotes_gpc ignores first arrays keys). (Arpad, Ilia)
- Fixed bug #41075 (memleak when creating default object caused exception).
  (Dmitry)
- Fixed bug #41067 (json_encode() problem with UTF-16 input). (jp at df5ea
  dot net. Ilia)
- Fixed bug #41063 (chdir doesn't like root paths). (Dmitry)
- Fixed bug #41061 ("visibility error" in ReflectionFunction::export()).
  (Johannes)
- Fixed bug #41043 (pdo_oci crash when freeing error text with persistent
  connection). (Tony)
- Fixed bug #41037 (unregister_tick_function() inside the tick function crash PHP).
  (Tony)
- Fixed bug #41034 (json_encode() ignores null byte started keys in arrays).
  (Ilia)
- Fixed bug #41026 (segfault when calling "self::method()" in shutdown functions).
  (Tony)
- Fixed bug #40999 (mcrypt_create_iv() not using random seed). (Ilia)
- Fixed bug #40998 (long session array keys are truncated). (Tony)
- Implement feature request #40947, allow a single filter as argument
  for filter_var_array (Pierre)
- Fixed bug #40935 (pdo_mysql does not raise an exception on empty
  fetchAll()). (Ilia)
- Fixed bug #40931 (open_basedir bypass via symlink and move_uploaded_file()).
  (Tony)
- Fixed bug #40921 (php_default_post_reader crashes when post_max_size is
  exceeded). (trickie at gmail dot com, Ilia)
- Fixed bug #40915 (addcslashes unexpected behavior with binary input). (Tony)
- Fixed bug #40899 (memory leak when nesting list()). (Dmitry)
- Fixed bug #40897 (error_log file not locked). (Ilia)
- Fixed bug #40883 (mysql_query() is allocating memory incorrectly). (Tony)
- Fixed bug #40872 (inconsistency in offsetSet, offsetExists treatment of
  string enclosed integers). (Marcus)
- Fixed bug #40861 (strtotime() doesn't handle double negative relative time
  units correctly). (Derick, Ilia)
- Fixed bug #40854 (imap_mail_compose() creates an invalid terminator for
  multipart e-mails). (Ilia)
- Fixed bug #40848 (sorting issue on 64-bit Solaris). (Wez)
- Fixed bug #40836 (Segfault in ext/dom). (Rob)
- Fixed bug #40833 (Crash when using unset() on an ArrayAccess object retrieved
  via __get()). (Dmitry)
- Fixed bug #40822 (pdo_mysql does not return rowCount() on select). (Ilia)
- Fixed bug #40815 (using strings like "class::func" and static methods in
  set_exception_handler() might result in crash). (Tony)
- Fixed bug #40809 (Poor performance of ".="). (Dmitry)
- Fixed bug #40805 (Failure executing function ibase_execute()). (Tony)
- Fixed bug #40800 (cannot disable memory_limit with -1). (Dmitry, Tony)
- Fixed bug #40794 (ReflectionObject::getValues() may crash when used with
  dynamic properties). (Tony)
- Fixed bug #40784 (Case sensitivity in constructor's fallback). (Tony)
- Fixed bug #40770 (Apache child exits when PHP memory limit reached). (Dmitry)
- Fixed bug #40764 (line thickness not respected for horizontal and vertical
  lines). (Pierre)
- Fixed bug #40758 (Test fcgi_is_fastcgi() is wrong on windows). (Dmitry)
- Fixed bug #40754 (added substr() & substr_replace() overflow checks). (Ilia)
- Fixed bug #40752 (parse_ini_file() segfaults when a scalar setting is
  redeclared as an array). (Tony)
- Fixed bug #40750 (openssl stream wrapper ignores default_stream_timeout).
  (Tony)
- Fixed bug #40727 (segfault in PDO when failed to bind parameters). (Tony)
- Fixed bug #40709 (array_reduce() behaves strange with one item stored arrays).
  (Ilia)
- Fixed bug #40703 (Resolved a possible namespace conflict between libxmlrpc
  and MySQL's NDB table handler). (Ilia)
- Fixed bug #40961 (Incorrect results of DateTime equality check). (Mike)
- Fixed bug #40678 (Cross compilation fails). (Tony)
- Fixed bug #40621 (Crash when constructor called inappropriately). (Tony)
- Fixed bug #40609 (Segfaults when using more than one SoapVar in a request).
  (Rob, Dmitry)
- Fixed bug #40606 (umask is not being restored when request is finished).
  (Tony)
- Fixed bug #40598 (libxml segfault). (Rob)
- Fixed bug #40591 (list()="string"; gives invalid opcode). (Dmitry)
- Fixed bug #40578 (imagettftext() multithreading issue). (Tony, Pierre)
- Fixed bug #40576 (double values are truncated to 6 decimal digits when
  encoding). (Tony)
- Fixed bug #40560 (DIR functions do not work on root UNC path). (Dmitry)
- Fixed bug #40548 (SplFileInfo::getOwner/getGroup give a warning on broken
  symlink). (Marcus)
- Fixed bug #40546 (SplFileInfo::getPathInfo() throws an exception if directory
  is in root dir). (Marcus)
- Fixed bug #40545 (multithreading issue in zend_strtod()). (Tony)
- Fixed bug #40503 (json_encode() value corruption on 32bit systems with
  overflown values). (Ilia)
- Fixed bug #40467 (Partial SOAP request sent when XSD sequence or choice
  include minOccurs=0). (Dmitry)
- Fixed bug #40465 (Ensure that all PHP elements are printed by var_dump).
  (wharmby at uk dot ibm dot com, Ilia)
- Fixed bug #40464 (session.save_path wont use default-value when safe_mode
  or open_basedir is enabled). (Ilia)
- Fixed bug #40455 (proc_open() uses wrong command line when safe_mode_exec_dir
  is set). (Tony)
- Fixed bug #40432 (strip_tags() fails with greater than in attribute). (Ilia)
- Fixed bug #40431 (dynamic properties may cause crash in ReflectionProperty
  methods). (Tony)
- Fixed bug #40451 (addAttribute() may crash when used with non-existent child
  node). (Tony)
- Fixed bug #40442 (ArrayObject::offsetExists broke in 5.2.1, works in 5.2.0).
  (olivier at elma dot fr, Marcus)
- Fixed bug #40428 (imagepstext() doesn't accept optional parameter). (Pierre)
- Fixed bug #40417 (Allow multiple instances of the same named PDO token in
  prepared statement emulation code). (Ilia)
- Fixed bug #40414 (possible endless fork() loop when running fastcgi).
  (Dmitry)
- Fixed bug #40410 (ext/posix does not compile on MacOS 10.3.9). (Tony)
- Fixed bug #40392 (memory leaks in PHP milter SAPI).
  (tuxracer69 at gmail dot com, Tony)
- Fixed bug #40371 (pg_client_encoding() not working on Windows). (Edin)
- Fixed bug #40352 (FCGI_WEB_SERVER_ADDRS function get lost). (Dmitry)
- Fixed bug #40290 (strtotime() returns unexpected result with particular
  timezone offset). (Derick)
- Fixed bug #40286 (PHP fastcgi with PHP_FCGI_CHILDREN don't kill children when
  parent is killed). (Dmitry)
- Fixed bug #40261 (Extremely slow data handling due to memory fragmentation).
  (Dmitry)
- Fixed bug #40236 (php -a function allocation eats memory). (Dmitry)
- Fixed bug #40109 (iptcembed fails on non-jfif jpegs). (Tony)
- Fixed bug #39965 (Latitude and longitude are backwards in date_sun_info()).
  (Derick)
- Implement #39867 (openssl PKCS#12 support) (Marc Delling, Pierre)
- Fixed bug #39836 (SplObjectStorage empty after unserialize). (Marcus)
- Fixed bug #39416 (Milliseconds in date()). (Derick)
- Fixed bug #39396 (stream_set_blocking crashes on Win32). (Ilia, maurice at
  iceblog dot de)
- Fixed bug #39351 (relative include fails on Solaris). (Dmitry, Tony)
- Fixed bug #39322 (proc_terminate() destroys process resource). (Nuno)
- Fixed bug #38406 (crash when assigning objects to SimpleXML attributes). (Tony)
- Fixed bug #37799 (ftp_ssl_connect() falls back to non-ssl connection). (Nuno)
- Fixed bug #36496 (SSL support in imap_open() not working on Windows). (Edin)
- Fixed bug #36226 (Inconsistent handling when passing nillable arrays).
  (Dmitry)
- Fixed bug #35872 (Avoid crash caused by object store being referenced during
  RSHUTDOWN). (Andy)
- Fixed bug #34794 (proc_close() hangs when used with two processes).
  (jdolecek at netbsd dot org, Nuno)
- Fixed PECL bug #10194 (crash in Oracle client when memory limit reached in
  the callback). (Tony)
- Fixed substr_compare and substr_count information leak (MOPB-14) (Stas, Ilia)
- Fixed crash on op-assign where argument is string offset (Brian, Stas)
- Fixed bug #38710 (data leakage because of nonexisting boundary checking in
  statements in mysqli) (Stas)
- Fixed bug #37386 (autocreating element doesn't assign value to first node).
  (Rob)
- Fixed bug #37013 (server hangs when returning circular object references).
  (Dmitry)
- Fixed bug #33664 Console window appears when using exec()
  (Richard Quadling, Stas)


08 Feb 2007, PHP 5.2.1
- Added read-timeout context option "timeout" for HTTP streams. (Hannes, Ilia).
- Added CURLOPT_TCP_NODELAY constant to Curl extension. (Sara)
- Added support for hex numbers of any size. (Matt)
- Added function stream_socket_shutdown(). It is a wrapper for system
  shutdown() function, that shut downs part of a full-duplex connection.
  (Dmitry)
- Added internal heap protection (Dmitry)
  . memory-limit is always enabled (--enable-memory-limit removed)
  . default value if memory-limit is set to 128M
  . safe unlinking
  . cookies
  . canary protection (debug build only)
  . random generation of cookies and canaries
- Added forward support for 'b' prefix in front of string literals. (Andrei)
- Added three new functions to ext/xmlwriter (Rob, Ilia)
  . xmlwriter_start_dtd_entity()
  . xmlwriter_end_dtd_entity()
  . xmlwriter_write_dtd_entity()
- Added a meta tag to phpinfo() output to prevent search engines from indexing
  the page. (Ilia)
- Added new function, sys_get_temp_dir(). (Hartmut)
- Added missing object support to file_put_contents(). (Ilia)
- Added support for md2, ripemd256 and ripemd320 algos to hash(). (Sara)
- Added forward support for (binary) cast. (Derick)
- Added optimization for imageline with horizontal and vertical lines (Pierre)

- Removed dependency from SHELL32.DLL. (Dmitry)
- Removed double "wrong parameter count" warnings in various functions.
  (Hannes)
- Moved extensions to PECL:
  . ext/informix (Derick, Tony)

- Changed double-to-string utilities to use BSD implementation. (Dmitry, Tony)
- Updated bundled libcURL to version 7.16.0 in the Windows distro. (Edin)
- Updated timezone database to version 2006.16. (Derick)
- cgi.* and fastcgi.* directives are moved to INI subsystem. The new directive
  cgi.check_shebang_line can be used to omitting check for "#! /usr/bin/php"
  line. (Dmitry).
- Improved proc_open(). Now on Windows it can run external commands not
  through CMD.EXE. (Dmitry)
- VCWD_REALPATH() is improved to use realpath cache without VIRTUAL_DIR.
  (Dmitry)
- ext/bcmath initialization code is moved from request startup to module
  startup. (Dmitry)
- Zend Memory Manager Improvements (Dmitry)
  . use HeapAlloc() instead of VirtualAlloc()
  . use "win32" storage manager (instead of "malloc") on Windows by default
- Zip Extension Improvements (Pierre)
  . Fixed leak in statName and stateIndex
  . Fixed return setComment (Hannes)
  . Added addEmptyDir method
- Filter Extension Improvements (Ilia, Pierre)
  . Fixed a bug when callback function returns a non-modified value.
  . Added filter support for $_SERVER in cgi/apache2 sapis.
  . Make sure PHP_SELF is filtered in Apache 1 sapi.
  . Fixed bug #39358 (INSTALL_HEADERS contains incorrect reference to
    php_filter.h).
  . Added "default" option that allows a default value to be set for an
    invalid or missing value.
  . Invalid filters fails instead of returning unsafe value
  . Fixed possible double encoding problem with sanitizing filters
  . Make use of space-strict strip_tags() function
  . Fixed whitespace trimming
  . Added support for FastCGI environment variables. (Dmitry)
- PDO_MySQL Extension Improvements (Ilia)
  . Enabled buffered queries by default.
  . Enabled prepared statement emulation by default.

- Small optimization of the date() function. (Matt,Ilia)
- Optimized the internal is_numeric_string() function. (Matt,Ilia)
- Optimized array functions utilizing php_splice(). (Ilia)
- Windows related optimizations (Dmitry, Stas)
  . COM initialization/deinitialization are done only if necessary
  . removed unnecessary checks for ISREG file and corresponding stat() calls
  . opendir() is reimplementation using GetFistFile/GetNextFile those are
    faster then _findfirst/_findnext
  . implemented registry cache that prevent registry lookup on each request.
    In case of modification of corresponding registry-tree PHP will reload it
    automatic
  . start timeout thread only if necessary
  . stat() is reimplementation using GetFileAttributesEx(). The new
    implementation is faster then implementation in MS VC CRT, but it doesn't
    support Windows 95.
- Streams optimization (Dmitry)
  . removed unnecessary ftell() calls (one call for each included PHP file)
  . disabled calls to read() after EOF

- Fixed incorrect function names on FreeBSD where inet_pton() was named
  __inet_pton() and inet_ntop() was named __inet_ntop(). (Hannes)
- Fixed FastCGI impersonation for persistent connections on Windows. (Dmitry)
- Fixed wrong signature initialization in imagepng (Takeshi Abe)
- Fixed ftruncate() with negative size on FreeBSD. (Hannes)
- Fixed segfault in RegexIterator when given invalid regex. (Hannes)
- Fixed segfault in SplFileObject->openFile()->getPathname(). (Hannes)
- Fixed segfault in ZTS mode when OCI8 statements containing sub-statements
  are destroyed in wrong order. (Tony)
- Fixed the validate email filter so that the letter "v" can also be used in
  the user part of the email address. (Derick)
- Fixed bug #40297 (compile failure in ZTS mode when collections support is
  missing). (Tony)
- Fixed bug #40285 (The PDO prepare parser goes into an infinite loop in
  some instances). (Ilia)
- Fixed bug #40274 (Sessions fail with numeric root keys). (Ilia)
- Fixed bug #40259 (ob_start call many times - memory error). (Dmitry)
- Fixed bug #40231 (file_exists incorrectly reports false). (Dmitry)
- Fixed bug #40228 (ZipArchive::extractTo does create empty directories
  recursively). (Pierre)
- Fixed bug #40200 (The FastCgi version has different realpath results than
  thread safe version). (Dmitry)
- Fixed bug #40191 (use of array_unique() with objects triggers segfault).
  (Tony)
- Fixed bug #40189 (possible endless loop in zlib.inflate stream filter).
  (Greg, Tony)
- Fixed bug #40169 (CURLOPT_TCP_NODELAY only available in curl >= 7.11.2).
  (Tony)
- Fixed bug #40129 (iconv extension doesn't compile with CodeWarrior on
  Netware). (gk at gknw dot de, Tony)
- Fixed bug #40127 (apache2handler doesn't compile on Netware).
  (gk at gknw dot de)
- Fixed bug #40121 (PDO_DBLIB driver wont free statements). (Ilia)
- Fixed bug #40098 (php_fopen_primary_script() not thread safe). (Ilia)
- Fixed bug #40092 (chroot() doesn't clear realpath cache). (Dmitry)
- Fixed bug #40091 (spl_autoload_register with 2 instances of the same class).
  (Ilia)
- Fixed bug #40083 (milter SAPI functions always return false/null). (Tony)
- Fixed bug #40079 (php_get_current_user() not thread safe).
  (Ilia, wharmby at uk dot ibm dot com)
- Fixed bug #40078 (ORA-01405 when fetching NULL values using
  oci_bind_array_by_name()). (Tony)
- Fixed bug #40076 (zend_alloc.c: Value of enumeration constant must be in
  range of signed integer). (Dmitry)
- Fixed bug #40073 (exif_read_data dies on certain images). (Tony, Marcus)
- Fixed bug #40036 (empty() does not work correctly with ArrayObject when
  using ARRAY_AS_PROPS). (Ilia)
- Fixed bug #40012 (php_date.c doesn't compile on Netware).
  (gk at gknw dot de, Derick)
- Fixed bug #40009 (http_build_query(array()) returns NULL). (Ilia)
- Fixed bug #40002 (Try/Catch performs poorly). (Dmitry)
- Fixed bug #39993 (tr_TR.UTF-8 locale has problems with PHP). (Ilia)
- Fixed bug #39990 (Cannot "foreach" over overloaded properties). (Dmitry)
- Fixed bug #39988 (type argument of oci_define_by_name() is ignored).
  (Chris Jones, Tony)
- Fixed bug #39984 (redirect response code in header() could be ignored
  in CGI sapi). (Ilia)
- Fixed bug #39979 (PGSQL_CONNECT_FORCE_NEW will causes next connect to
  establish a new connection). (Ilia)
- Fixed bug #39971 (pg_insert/pg_update do not allow now() to be used
  for timestamp fields). (Ilia)
- Fixed bug #39969 (ini setting short_open_tag has no effect when using
  --enable-maintainer-zts). (Dmitry)
- Fixed bug #39952 (zip ignoring --with-libdir on zlib checks)
  (judas dot iscariote at gmail dot com)
- Fixed bug #39944 (References broken). (Dmitry)
- Fixed bug #39935 (Extensions tidy,mcrypt,mhash,pdo_sqlite ignores
  --with-libdir). (judas dot iscariote at gmail dot com, Derick)
- Fixed bug #39903 (Notice message when executing __halt_compiler() more than
  once). (Tony)
- Fixed bug #39898 (FILTER_VALIDATE_URL validates \r\n\t etc). (Ilia)
- Fixed bug #39890 (using autoconf 2.6x and --with-layout=GNU breaks PEAR
  install path). (Tony)
- Fixed bug #39884 (ReflectionParameter::getClass() throws exception for
  type hint self). (thekid at php dot net)
- Fixed bug #39878 (CURL doesn't compile on Sun Studio Pro). (Ilia)
- Fixed bug #39873 (number_format() breaks with locale & decimal points).
  (Ilia)
- Fixed bug #39869 (safe_read does not initialize errno).
  (michiel at boland dot org, Dmitry)
- Fixed bug #39850 (SplFileObject throws contradictory/wrong error messages
  when trying to open "php://wrong"). (Tony)
- Fixed bug #39846 (Invalid IPv4 treated as valid). (Ilia)
- Fixed bug #39845 (Persistent connections generate a warning in pdo_pgsql).
  (Ilia)
- Fixed bug #39832 (SOAP Server: parameter not matching the WSDL specified
  type are set to 0). (Dmitry)
- Fixed bug #39825 (foreach produces memory error). (Dmitry)
- Fixed bug #39816 (apxs2filter ignores httpd.conf & .htaccess php config
  settings). (Ilia)
- Fixed bug #39815 (SOAP double encoding is not locale-independent). (Dmitry)
- Fixed bug #39797 (virtual() does not reset changed INI settings). (Ilia)
- Fixed bug #39795 (build fails on AIX because crypt_r() uses different
  data struct). (Tony)
- Fixed bug #39791 (Crash in strtotime() on overly long relative date
  multipliers). (Ilia)
- Fixed bug #39787 (PHP doesn't work with Apache 2.3).
  (mv at binarysec dot com).
- Fixed bug #39782 (setTime() on a DateTime constructed with a Weekday
  yields incorrect results). (Ilia)
- Fixed bug #39780 (PNG image with CRC/data error raises fatal error) (Pierre)
- Fixed bug #39779 (Enable AUTH PLAIN mechanism in underlying libc-client).
  (michael dot heimpold at s2000 dot tu-chemnitz dot de, Ilia)
- Fixed bug #39775 ("Indirect modification ..." message is not shown).
  (Dmitry)
- Fixed bug #39763 (magic quotes are applied twice by ext/filter in
  parse_str()). (Ilia)
- Fixed bug #39760 (cloning fails on nested SimpleXML-Object). (Rob)
- Fixed bug #39759 (Can't use stored procedures fetching multiple result
  sets in pdo_mysql). (Ilia)
- Fixed bug #39754 (Some POSIX extension functions not thread safe).
  (Ilia, wharmby at uk dot ibm dot com)
- Fixed bug #39751 (putenv crash on Windows). (KevinJohnHoffman at gmail.com)
- Fixed bug #39732 (oci_bind_array_by_name doesn't work on Solaris 64bit).
  (Tony)
- Fixed bug #39724 (Broken build due to spl/filter usage of pcre extension).
  (Tony, Ilia)
- Fixed bug #39718 (possible crash if assert.callback is set in ini). (Ilia)
- Fixed bug #39702 (php crashes in the allocator on linux-m68k). (Dmitry)
- Fixed bug #39685 (iconv() - undefined function). (Hannes)
- Fixed bug #39673 (file_get_contents causes bus error on certain offsets).
  (Tony)
- Fixed bug #39663 (Memory leak in pg_get_notify() and a possible memory
  corruption on Windows in pgsql and pdo_pgsql extensions).
  (Ilia, matteo at beccati dot com)
- Fixed bug #39662 (Segfault when calling asXML() of a cloned
  SimpleXMLElement). (Rob, Tony)
- Fixed bug #39656 (crash when calling fetch() on a PDO statment object after
  closeCursor()). (Ilia, Tony)
- Fixed bug #39653 (ext/dba doesn't check for db-4.5 and db-4.4 when db4
  support is enabled). (Tony)
- Fixed bug #39652 (Wrong negative results from memory_get_usage()). (Dmitry)
- Fixed bug #39648 (Implementation of PHP functions chown() and chgrp() are
  not thread safe). (Ilia, wharmby at uk dot ibm dot com)
- Fixed bug #39640 (Segfault with "Allowed memory size exhausted"). (Dmitry)
- Fixed bug #39625 (Apache crashes on importStylesheet call). (Rob)
- Fixed bug #39623 (thread safety fixes on *nix for putenv() & mime_magic).
  (Ilia, wharmby at uk dot ibm dot com)
- Fixed bug #39621 (str_replace() is not binary safe on strings with equal
  length). (Tony)
- Fixed bug #39613 (Possible segfault in imap initialization due to missing
  module dependency). (wharmby at uk dot ibm dot com, Tony)
- Fixed bug #39606 (Use of com.typelib_file in PHP.ini STILL causes A/V). (Rob)
- Fixed bug #39602 (Invalid session.save_handler crashes PHP). (Dmitry)
- Fixed bug #39596 (Creating Variant of type VT_ARRAY). (Rob)
- Fixed bug #39583 (ftp_put() does not change transfer mode to ASCII). (Tony)
- Fixed bug #39576 (array_walk() doesn't separate user data zval). (Tony)
- Fixed bug #39575 (move_uploaded_file() no longer working (safe mode
  related)). (Tony)
- Fixed bug #39571 (timeout ssl:// connections). (Ilia)
- Fixed bug #39564 (PDO::errorInfo() returns inconsistent information when
  sqlite3_step() fails). (Tony)
- Fixed bug #39548 (ZMSG_LOG_SCRIPT_NAME not routed to OutputDebugString()
  on Windows). (Dmitry)
- Fixed bug #39538 (fgetcsv can't handle starting newlines and trailing odd
  number of backslashes). (David Soria Parra, Pierre)
- Fixed bug #39534 (Error in maths to calculate of
  ZEND_MM_ALIGNED_MIN_HEADER_SIZE). (wharmby at uk dot ibm dot com, Dmitry)
- Fixed bug #39527 (Failure to retrieve results when multiple unbuffered,
  prepared statements are used in pdo_mysql). (Ilia)
- Fixed bug #39508 (imagefill crashes with small images 3 pixels or less).
  (Pierre)
- Fixed bug #39506 (Archive corrupt with ZipArchive::addFile method). (Pierre)
- Fixed bug #39504 (xmlwriter_write_dtd_entity() creates Attlist tag, not
  entity). (Hannes)
- Fixed bug #39483 (Problem with handling of \ char in prepared statements).
  (Ilia, suhachov at gmail dot com)
- Fixed bug #39458 (ftp_nlist() returns false on empty dirs). (Nuno)
- Fixed bug #39454 (Returning a SOAP array segfaults PHP). (Dmitry)
- Fixed bug #39450 (getenv() fills other super-globals). (Ilia, Tony)
- Fixed bug #39449 (Overloaded array properties do not work correctly).
  (Dmitry)
- Fixed bug #39445 (Calling debug_backtrace() in the __toString()
  function produces a crash). (Dmitry)
- Fixed bug #39438 (Fatal error: Out of memory). (Dmitry)
- Fixed bug #39435 ('foo' instanceof bar gives invalid opcode error). (Sara)
- Fixed bug #39414 (Syntax error while compiling with Sun Workshop Complier).
  (Johannes)
- Fixed bug #39398 (Booleans are not automatically translated to integers).
  (Ilia)
- Fixed bug #39394 (Missing check for older variants of openssl). (Ilia)
- Fixed bug #39367 (clearstatcache() doesn't clear realpath cache).
  (j at pureftpd dot org, Dmitry)
- Fixed bug #39366 (imagerotate does not use alpha with angle > 45 degrees)
  (Pierre)
- Fixed bug #39364 (Removed warning on empty haystack inside mb_strstr()).
  (Ilia)
- Fixed bug #39362 (Added an option to imap_open/imap_reopen to control the
  number of connection retries). (Ilia)
- Fixed bugs #39361 & #39400 (mbstring function overloading problem). (Seiji)
- Fixed bug #39354 (Allow building of curl extension against libcurl
  7.16.0). (Ilia)
- Fixed bug #39350 (crash with implode("\n", array(false))). (Ilia)
- Fixed bug #39344 (Unnecessary calls to OnModify callback routine for
  an extension INI directive). (wharmby at uk dot ibm dot com, Dmitry)
- Fixed bug #39320 (ZEND_HASH_APPLY_STOP causes deletion). (Marcus)
- Fixed bug #39313 (spl_autoload triggers Fatal error). (Marcus)
- Fixed bug #39300 (make install fails if wget is not available). (Tony)
- Fixed bug #39297 (Memory corruption because of indirect modification of
  overloaded array). (Dmitry)
- Fixed bug #39286 (misleading error message when invalid dimensions are
  given) (Pierre)
- Fixed bug #39273 (imagecopyresized may ignore alpha channel) (Pierre)
- Fixed bug #39265 (Fixed path handling inside mod_files.sh).
  (michal dot taborsky at gmail dot com, Ilia)
- Fixed bug #39217 (serialNumber might be -1 when the value is too large).
  (Pierre, Tony)
- Fixed bug #39215 (Inappropriate close of stdin/stdout/stderr). (Wez, Ilia)
- Fixed bug #39201 (Possible crash in Apache 2 with 413 ErrorHandler). (Ilia)
- Fixed bug #39151 (Parse error in recursiveiteratoriterator.php). (Marcus)
- Fixed bug #39121 (Incorrect return array handling in non-wsdl soap client).
  (Dmitry)
- Fixed bug #39090 (DirectoryFilterDots doxygen docs and example is wrong).
  (Marcus)
- Fixed bug #38852 (XML-RPC Breaks iconv). (Hannes)
- Fixed bug #38770 (unpack() broken with longs on 64 bit machines).
  (Ilia, David Soria Parra).
- Fixed bug #38698 (for some keys cdbmake creates corrupted db and cdb can't
  read valid db). (Marcus)
- Fixed bug #38680 (Added missing handling of basic types in json_decode).
  (Ilia)
- Fixed bug #38604 (Fixed request time leak inside foreach() when iterating
  through virtual properties). (Dmitry)
- Fixed bug #38602 (header( "HTTP/1.0 ..." ) does not change proto version).
  (Ilia)
- Fixed bug #38542 (proc_get_status() returns wrong PID on windows). (Nuno)
- Fixed bug #38536 (SOAP returns an array of values instead of an object).
  (Dmitry)
- Fixed bug #38456 (Apache2 segfaults when virtual() is called in .php
  ErrorDocument). (Ilia)
- Fixed bug #38325 (spl_autoload_register() gives wrong line for "class not
  found"). (Ilia)
- Fixed bug #38319 (Remove bogus warnings from persistent PDO connections).
  (Ilia)
- Fixed bug #38274 (Memlimit fatal error sent to "wrong" stderr when using
  fastcgi). (Dmitry)
- Fixed bug #38252 (Incorrect PDO error message on invalid default fetch
  mode). (Ilia)
- Fixed bug #37927 (Prevent trap when COM extension processes argument of
  type VT_DISPATCH|VT_REF) (Andy)
- Fixed bug #37773 (iconv_substr() gives "Unknown error" when string
  length = 1"). (Ilia)
- Fixed bug #37627 (session save_path check checks the parent directory).
  (Ilia)
- Fixed bug #37619 (proc_open() closes stdin on fork() failure).
  (jdolecek at NetBSD dot org, Nuno)
- Fixed bug #37588 (COM Property propputref converts to PHP function
  and can't be accesed). (Rob)
- Fixed bug #36975 (natcasesort() causes array_pop() to misbehave).
  (Hannes)
- Fixed bug #36812 (pg_execute() modifies input array). (Ilia)
- Fixed bug #36798 (Error parsing named parameters with queries containing
  high-ascii chars). (Ilia)
- Fixed bug #36644 (possible crash in variant_date_from_timestamp()). (Ilia)
- Fixed bug #36427 (proc_open() / proc_close() leak handles on windows).
  (jdolecek at NetBSD dot org, Nuno)
- Fixed bug #36392 (wrong number of decimal digits with %e specifier in
  sprintf). (Matt,Ilia)
- Fixed bug #36214 (__get method works properly only when conditional
  operator is used). (Dmitry)
- Fixed bug #35634 (Erroneous "Class declarations may not be nested"
  error raised). (Carl P. Corliss, Dmitry)
- Fixed bug #35106 (nested foreach fails when array variable has a
  reference). (Dmitry)
- Fixed bug #34564 (COM extension not returning modified "out" argument) (Andy)
- Fixed bug #33734 (Something strange with COM Object). (Rob)
- Fixed bug #33386 (ScriptControl only sees last function of class). (Rob)
- Fixed bug #33282 (Re-assignment by reference does not clear the is_ref
  flag) (Ilia, Dmitry, Matt Wilmas)
- Fixed bug #30074 (apparent symbol table error with
  extract($blah, EXTR_REFS)) (Brian)
- Fixed bug #29840 (is_executable() does not honor safe_mode_exec_dir
  setting). (Ilia)
- Fixed PECL bug #7295 (ORA-01405: fetched column value is NULL on LOB
  fields). (Tony)

02 Nov 2006, PHP 5.2.0
- Updated bundled OpenSSL to version 0.9.8d in the Windows distro. (Edin)
- Updated Postgresql client libraries to 8.1.4 in the Windows distro. (Edin)
- Updated PCRE to version 6.7. (Ilia)
- Updated libsqlite in ext/pdo_sqlite to 3.3.7. (Ilia)
- Updated bundled MySQL client library to version 5.0.22 in the Windows
  distribution. (Edin)
- Updated timezonedb to version 2006.7. (Derick)

- Added ability to make SOAP call userspace PHP<->XML converters. (Dmitry)
- Added support for character sets in pg_escape_string() for PostgreSQL 8.1.4
  and higher. (Ilia)
- Added support for character sets in PDO quote() method for PostgreSQL 8.1.4
  and higher. (Ilia)
- Added DSA key generation support to openssl_pkey_new(), FR #38731 (marci
  at balabit dot hu, Tony)
- Added SoapServer::setObject() method (it is a simplified version of
  SoapServer::setClass() method). (Dmitry)
- Added support for hexadecimal entity in imagettftext() for the bundled GD.
  (Pierre)
- Added support for httpOnly flag for session extension and cookie setting
  functions. (Scott MacVicar, Ilia)
- Added version specific registry keys to allow different configurations for
  different php version. (Richard, Dmitry)
- Added "PHPINIDir" Apache directive to apache and apache_hooks SAPIs.
  (Dmitry)
- Added an optional boolean parameter to memory_get_usage() and
  memory_get_peak_usage() to get memory size allocated by emalloc() or real
  size of memory allocated from system. (Dmitry)
- Added Zip Archive extension. (Pierre)
- Added RFC1867 fileupload processing hook. (Stefan E.)
- Added JSON and Filter extensions. (Derick, Rasmus)
- Added error messages to disk_free_space() and disk_total_space() functions.
  FR #37971 (Tony)
- Added PATHINFO_FILENAME option to pathinfo() to get the filename.
  (Toby S. and Christian S.)
- Added array_fill_keys() function. (Marcus, Matt Wilmas)
- Added posix_initgroups() function. (Ilia)
- Added an optional parameter to parse_url() to allow retrieval of distinct
  URL components. (Ilia)
- Added optional parameter to http_build_query() to allow specification of
  string separator. (Ilia)
- Added image_type_to_extension() function. (Hannes, Ilia)
- Added allow_url_include ini directive to complement allow_url_fopen. (Rasmus)
- Added automatic module globals management. (Dmitry)
- Added RFC2397 (data: stream) support. (Marcus)
- Added new error mode E_RECOVERABLE_ERROR. (Derick, Marcus, Tony)
- Added support for getenv() input filtering. (Rasmus)
- Added support for constructors in interfaces to force constructor signature
  checks in implementations. (Marcus)
- Added memory_get_peak_usage() function for retrieving peak memory usage of
  a PHP script. (Ilia)
- Added pg_field_table() function. (Edin)
- Added SimpleXMLElement::saveXML() as an alias for SimpleXMLElement::asXML().
  (Hannes)
- Added DOMNode::getNodePath() for getting an XPath for a node. (Christian)
- Added gmp_nextprime() function. (ants dot aasma at gmail dot com, Tony)
- Added error_get_last() function. (Mike)

- Removed current working directory from the php.ini search path for CLI and
  re-added it for other SAPIs (restore to pre 5.1.x behavior). (Edin)
- Moved extensions to PECL:
  . ext/filepro (Derick, Tony)
  . ext/hwapi (Derick, Tony)
- Disabled CURLOPT_FOLLOWLOCATION in curl when open_basedir or
  safe_mode are enabled. (Stefan E., Ilia)

- Increased default memory limit to 16 megabytes to accommodate for a more
  accurate memory utilization measurement.
- In addition to path to php.ini, PHPRC now may specify full file name.
  (Dmitry)

- Optimized array/HashTable copying. (Matt Wilmas, Dmitry)
- Optimized zend_try/zend_catch macros by eliminating memcpy(3). (Dmitry)
- Optimized require_once() and include_once() by eliminating fopen(3) on
  second usage. (Dmitry)
- Optimized request shutdown sequence. Restoring ini directives now iterates
  only over modified directives instead of all. (Dmitry)

- Changed priority of PHPRC environment variable on win32 to be higher then
  value from registry. (Dmitry)
- Changed __toString() to be called wherever applicable. (Marcus)
- Changed E_ALL error reporting mode to include E_RECOVERABLE_ERROR. (Marcus)
- Changed realpath cache to be disabled when "open_basedir" or "safe_mode"
  are enabled on per-request basis. (Ilia)

- Improved SNMP extension: (Jani)
  . Renamed snmp_set_oid_numeric_print() to snmp_set_oid_output_format().
  . Added 2 new constants: SNMP_OID_OUTPUT_FULL and SNMP_OID_OUTPUT_NUMERIC
  . Fixed bug #37564 (AES privacy encryption not possible due to net-snmp 5.2
    compatibility issue). (Patch: scott dot moynes+php at gmail dot com)
- Improved OpenSSL extension: (Pierre)
  . Added support for all supported algorithms in openssl_verify
  . Added openssl_pkey_get_details, returns the details of a key
  . Added x509 v3 extensions support
  . Added openssl_csr_get_subject() and openssl_csr_get_public_key()
  . Added 3 new constants OPENSSL_VERSION_TEXT and OPENSSL_VERSION_NUMBER and
    OPENSSL_KEYTYPE_EC
- Improved the Zend memory manager: (Dmitry)
  . Removed unnecessary "--disable-zend-memory-manager" configure option.
  . Added "--enable-malloc-mm" configure option which is enabled by default in
    debug builds to allow using internal and external memory debuggers.
  . Allow tweaking the memory manager with ZEND_MM_MEM_TYPE and ZEND_MM_SEG_SIZE
    environment variables.
  . For more information: Zend/README.ZEND_MM
- Improved safe_mode check for the error_log() function. (Ilia)
- Improved the error reporting in SOAP extension on request failure. (Ilia)
- Improved crypt() on win32 to be about 10 times faster and to have friendlier
  license. (Frank, Dmitry)
- Improved performance of the implode() function on associated arrays. (Ilia)
- Improved performance of str_replace() when doing 1 char to 1 char or 1 char
  to many chars replacement. (Ilia)
- Improved apache2filter SAPI:
  . Allowed PHP to be an arbitrary filter in the chain and read the script from
    the Apache stream. (John)
  . Added support for apache2filter in the Windows build including binary
    support for both Apache 2.0.x (php5apache2_filter.dll) and Apache 2.2.x
    (php5apache2_2_filter.dll). (Edin)
- Improved apache2handler SAPI:
  . Changed ap_set_content_type() to be called only once. (Mike)
  . Added support for Apache 2.2 handler in the Windows distribution. (Edin)
- Improved FastCGI SAPI: (Dmitry)
  . Removed source compatibility with libfcgi.
  . Optimized access to FastCGI environment variables by using HashTable
    instead of linear search.
  . Allowed PHP_FCGI_MAX_REQUESTS=0 that assumes no limit.
  . Allowed PHP_FCGI_CHILDREN=0 that assumes no worker children. (FastCGI
    requests are handled by main process itself)
- Improved CURL:
  . Added control character checks for "open_basedir" and "safe_mode" checks.
    (Ilia)
  . Added implementation of curl_multi_info_read(). (Brian)
- Improved PCRE: (Andrei)
  . Added run-time configurable backtracking/recursion limits.
  . Added preg_last_error(). (Andrei)
- Improved PDO:
  . Added new attribute ATTR_DEFAULT_FETCH_MODE. (Pierre)
  . Added FETCH_PROPS_LATE. (Marcus)
- Improved SPL: (Marcus)
  . Made most iterator code exception safe.
  . Added RegExIterator and RecursiveRegExIterator.
  . Added full caching support and ArrayAccess to CachingIterator.
  . Added array functions to ArrayObject/ArrayIterator and made them faster.
  . Added support for reading csv and skipping empty lines in SplFileObject.
  . Added CachingIterator::TOSTRING_USE_INNER, calls inner iterator __toString.
  . Added ability to set the CSV separator per SplFileObject.
- Improved xmlReader: (Rob)
  . Added readInnerXml(), xmlReader::setSchema().
  . Added readInnerXML(), readOuterXML(), readString(), setSchema(). (2.6.20+)
  . Changed to passing libxml options when loading reader.

- Fixed invalid read in imagecreatefrompng when an empty file is given
  (Pierre, Tony)
- Fixed infinite loop when a wrong color index is given to imagefill (Pierre)
- Fixed mess with CGI/CLI -d option (now it works with cgi; constants are
  working exactly like in php.ini; with FastCGI -d affects all requests).
  (Dmitry)
- Fixed missing open_basedir check inside chdir() function. (Ilia)
- Fixed overflow on 64bit systems in str_repeat() and wordwrap(). (Stefan E.)
- Fixed XSLTProcessor::importStylesheet() to return TRUE on success
  (Christian)
- Fixed leaks in openssl_csr_sign and openssl_csr_new (Pierre)
- Fixed phpinfo() cutoff of variables at \0. (Ilia)
- Fixed a bug in the filter extension that prevented magic_quotes_gpc from
  being applied when RAW filter is used. (Ilia)
- Fixed memory leaks in openssl streams context options. (Pierre)
- Fixed handling of extremely long paths inside tempnam() function. (Ilia)
- Fixed bug #39721 (Runtime inheritance causes data corruption). (Dmitry)
- Fixed bug #39304 (Segmentation fault with list unpacking of string offset).
  (Dmitry)
- Fixed bug #39192 (Not including nsapi.h properly with SJSWS 7). This will
  make PHP 5.2 compatible to new Sun Webserver. (Uwe)
- Fixed bug #39140 (Uncaught exception may cause crash). (Dmitry)
- Fixed bug #39125 (Memleak when reflecting non-existing class/method). (Tony)
- Fixed bug #39067 (getDeclaringClass() and private properties). (Tony)
- Fixed bug #39039 (SSL: fatal protocol error when fetching HTTPS from servers
  running Google web server). (Ilia)
- Fixed bug #39035 (Compatibility issue between DOM and
  zend.ze1_compatibility_mode). (Rob)
- Fixed bug #39034 (curl_exec() with return transfer returns TRUE on empty
  files). (Ilia)
- Fixed bug #39032 (strcspn() stops on null character). (Tony)
- Fixed bug #39020 (PHP in FastCGI server mode crashes). (Dmitry)
- Fixed bug #39017 (foreach(($obj = new myClass) as $v); echo $obj;
  segfaults). (Dmitry)
- Fixed bug #39004 (Fixed generation of config.nice with autoconf 2.60). (Ilia)
- Fixed bug #39003 (__autoload() is called for type hinting). (Dmitry, Tony)
- Fixed bug #39001 (ReflectionProperty returns incorrect declaring class for
  protected properties). (Tony)
- Fixed bug #38996 (PDO_MYSQL doesn't check connections for liveness). (Tony)
- Fixed bug #38993 (Fixed safe_mode/open_basedir checks for session.save_path,
  allowing them to account for extra parameters). (Ilia)
- Fixed bug #38989 (Absolute path with slash at beginning doesn't work on win).
  (Dmitry)
- Fixed bug #38985 (Can't cast COM objects). (Wez)
- Fixed bug #38981 (using FTP URLs in get_headers() causes crash). (Tony)
- Fixed bug #38963 (Fixed a possible open_basedir bypass in tempnam()). (Ilia)
- Fixed bug #38961 (metaphone() results in segmentation fault on NetBSD).
  (Tony)
- Fixed bug #38949 (Cannot get xmlns value attribute). (Rob)
- Fixed bug #38942 (Double old-style-ctor inheritance). (Dmitry)
- Fixed bug #38941 (imap extension does not compile against new version of the
  imap library). (Ilia)
- Fixed bug #38934 (move_uploaded_file() cannot read uploaded file outside of
  open_basedir). (Ilia)
- Fixed bug #38904 (apache2filter changes cwd to /). (Ilia, Hannes)
- Fixed bug #38891 (get_headers() do not work with curl-wrappers). (Ilia)
- Fixed bug #38882 (ldap_connect causes segfault with newer versions of
  OpenLDAP). (Tony)
- Fixed bug #38859 (parse_url() fails if passing '@' in passwd). (Tony)
- Fixed bug #38850 (lookupNamespaceURI doesn't return default namespace). (Rob)
- Fixed bug #38844 (curl_easy_strerror() is defined only since cURL 7.12.0).
  (Tony)
- Fixed bug #38813 (DOMEntityReference->__construct crashes when called
  explicitly). (Rob)
- Fixed bug #38808 ("maybe ref" issue for current() and others). (Dmitry)
- Fixed bug #38779 (engine crashes when require()'ing file with syntax error
  through userspace stream wrapper). (Tony, Dmitry)
- Fixed bug #38772 (inconsistent overriding of methods in different visibility
  contexts). (Dmitry)
- Fixed bug #38759 (PDO sqlite2 empty query causes segfault). (Tony)
- Fixed bug #38721 (Invalid memory read in date_parse()). (Tony, Derick)
- Fixed bug #38700 (SoapClient::__getTypes never returns). (Dmitry)
- Fixed bug #38693 (curl_multi_add_handle() set curl handle to null). (Ilia)
- Fixed bug #38687 (sockaddr local storage insufficient for all sock families).
  (Sara)
- Fixed bug #38661 (mixed-case URL breaks url-wrappers). (Ilia)
- Fixed bug #38653 (memory leak in ReflectionClass::getConstant()). (Tony)
- Fixed bug #38649 (uninit'd optional arg in stream_socket_sendto()). (Sara)
- Fixed bug #38637 (curl_copy_handle() fails to fully copy the cURL handle).
  (Tony, Ilia)
- Fixed bug #38624 (Strange warning when incrementing an object property and
  exception is thrown from __get method). (Tony)
- Fixed bug #38623 (leaks in a tricky code with switch() and exceptions).
  (Dmitry)
- Fixed bug #38579 (include_once() may include the same file twice). (Dmitry)
- Fixed bug #38574 (missing curl constants and improper constant detection).
  (Ilia)
- Fixed bug #38543 (shutdown_executor() may segfault when memory_limit is too
  low). (Dmitry)
- Fixed bug #38535 (memory corruption in pdo_pgsql driver on error retrieval
  inside a failed query executed via query() method). (Ilia)
- Fixed bug #38534 (segfault when calling setlocale() in userspace session
  handler). (Tony)
- Fixed bug #38524 (strptime() does not initialize the internal date storage
  structure). (Ilia)
- Fixed bug #38511, #38473, #38263 (Fixed session extension request shutdown
  order to ensure it is shutdown before the extensions it may depend on).
  (Ilia)
- Fixed bug #38488 (Access to "php://stdin" and family crashes PHP on win32).
  (Dmitry)
- Fixed bug #38474 (getAttribute select attribute by order, even when
  prefixed). (Rob)
- Fixed bug #38467 (--enable-versioning causes make fail on OS X). (Tony)
- Fixed bug #38465 (ReflectionParameter fails if default value is an access
  to self::). (Johannes)
- Fixed bug #38464 (array_count_values() mishandles numeric strings).
  (Matt Wilmas, Ilia)
- Fixed bug #38461 (setting private attribute with __set() produces
  segfault). (Tony)
- Fixed bug #38458, PECL bug #8944, PECL bug #7775 (error retrieving columns
  after long/text columns with PDO_ODBC). (Wez)
- Fixed bug #38454 (warning upon disabling handler via
  xml_set_element_handler). (dtorop933 at gmail dot com, Rob)
- Fixed bug #38451 (PDO_MYSQL doesn't compile on Solaris). (Tony)
- Fixed bug #38450 (constructor is not called for classes used in userspace
  stream wrappers). (Tony)
- Fixed bug #38438 (DOMNodeList->item(0) segfault on empty NodeList). (Ilia)
- Fixed bug #38431 (xmlrpc_get_type() crashes PHP on objects). (Tony)
- Fixed bug #38427 (unicode causes xml_parser to misbehave). (Rob)
- Fixed bug #38424 (Different attribute assignment if new or existing). (Rob)
- Fixed bug #38400 (Use of com.typelib_file may cause a crash). (Ilia)
- Fixed bug #38394 (PDO fails to recover from failed prepared statement
  execution). (Ilia)
- Fixed bug #38377 (session_destroy() gives warning after
  session_regenerate_id()). (Ilia)
- Implemented #38357 (dbase_open can't open DBase 3 dbf file).
  (rodrigo at fabricadeideias dot com, Mike)
- Fixed bug #38354 (Unwanted reformatting of XML when using AsXML). (Christian)
- Fixed bug #38347 (Segmentation fault when using foreach with an unknown/empty
  SimpleXMLElement). (Tony)
- Fixed bug #38322 (reading past array in sscanf() leads to arbitrary code
  execution). (Tony)
- Fixed bug #38315 (Constructing in the destructor causes weird behavior).
  (Dmitry)
- Fixed bug #38303 (spl_autoload_register() suppress all errors silently).
  (Ilia)
- Fixed bug #38290 (configure script ignores --without-cdb,inifile,flatfile).
  (Marcus)
- Fixed bug #38289 (segfault in session_decode() when _SESSION is NULL).
  (Tony)
- Fixed bug #38287 (static variables mess up global vars). (Dmitry)
- Fixed bug #38278 (session_cache_expire()'s value does not match phpinfo's
  session.cache_expire). (Tony)
- Fixed bug #38276 (file_exists() works incorrectly with long filenames
  on Windows). (Ilia, Tony)
- Fixed bug #38269 (fopen wrapper doesn't fail on invalid hostname with
  curlwrappers enabled). (Tony)
- Fixed bug #38265 (heap corruption). (Dmitry)
- Fixed bug #38261 (openssl_x509_parse() leaks with invalid cert) (Pierre)
- Fixed bug #38255 (openssl possible leaks while passing keys) (Pierre)
- Fixed bug #38253 (PDO produces segfault with default fetch mode). (Tony)
- Fixed bug #38251 (socket_select() and invalid arguments). (Tony)
- Fixed bug #38236 (Binary data gets corrupted on multipart/formdata POST).
  (Ilia)
- Fixed bug #38234 (Exception in __clone makes memory leak). (Dmitry, Nuno)
- Fixed bug #38229 (strtotime() does not parse YYYY-MM format). (Ilia)
- Fixed bug #38224 (session extension can't handle broken cookies). (Ilia)
- Fixed bug #38220 (Crash on some object operations). (Dmitry)
- Fixed bug #38217 (ReflectionClass::newInstanceArgs() tries to allocate too
  much memory). (Tony)
- Fixed bug #38214 (gif interlace output cannot work). (Pierre)
- Fixed bug #38213, #37611, #37571 (wddx encoding fails to handle certain
  characters). (Ilia)
- Fixed bug #38212 (Segfault on invalid imagecreatefromgd2part() parameters).
  (Pierre)
- Fixed bug #38211 (variable name and cookie name match breaks script
  execution). (Dmitry)
- Fixed bug #38199 (fclose() unable to close STDOUT and STDERR). (Tony)
- Fixed bug #38198 (possible crash when COM reports an exception). (Ilia)
- Fixed bug #38194 (ReflectionClass::isSubclassOf() returns TRUE for the
  class itself). (Ilia)
- Fixed bug #38183 (disable_classes=Foobar causes disabled class to be
  called Foo). (Jani)
- Fixed bug #38179 (imagecopy from a palette to a truecolor image loose alpha
  channel) (Pierre)
- Fixed bug #38173 (Freeing nested cursors causes OCI8 to segfault). (Tony)
- Fixed bug #38168 (Crash in pdo_pgsql on missing bound parameters). (Ilia)
- Fixed bug #38161 (oci_bind_by_name() returns garbage when Oracle didn't set
  the variable). (Tony)
- Fixed bug #38146 (Cannot use array returned from foo::__get('bar') in write
  context). (Dmitry)
- Fixed bug #38132 (ReflectionClass::getStaticProperties() retains \0 in key
  names). (Ilia)
- Fixed bug #38125 (undefined reference to spl_dual_it_free_storage). (Marcus)
- Fixed bug #38112 (corrupted gif segfaults) (Pierre)
- Fixed bug #38096 (large timeout values ignored on 32bit machines in
  stream_socket_accept() and stream_socket_client()). (Ilia)
- Fixed bug #38086 (stream_copy_to_stream() returns 0 when maxlen is bigger
  than the actual length). (Tony)
- Fixed bug #38072 (boolean arg for mysqli_autocommit() is always true on
  Solaris). (Tony)
- Fixed bug #38067 (Parameters are not decoded from utf-8 when using encoding
  option). (Dmitry)
- Fixed bug #38064 (ignored constructor visibility). (Marcus)
- Fixed bug #38055 (Wrong interpretation of boolean parameters). (Dmitry)
- Fixed bug #38047 ("file" and "line" sometimes not set in backtrace from
  inside error handler). (Dmitry)
- Fixed bug #38019 (segfault extending mysqli class). (Dmitry)
- Fixed bug #38005 (SoapFault faultstring doesn't follow encoding rules).
  (Dmitry)
- Fixed bug #38004 (Parameters in SoapServer are decoded twice). (Dmitry)
- Fixed bug #38003 (in classes inherited from MySQLi it's possible to call
  private constructors from invalid context). (Tony)
- Fixed bug #37987 (invalid return of file_exists() in safe mode). (Ilia)
- Fixed bug #37947 (zend_ptr_stack reallocation problem). (Dmitry)
- Fixed bug #37945 (pathinfo() cannot handle argument with special characters
  like German "Umlaut"). (Mike)
- Fixed bug #37931 (possible crash in OCI8 after database restart
  when using persistent connections). (Tony)
- Fixed bug #37923 (Display constant value in reflection::export). (Johannes)
- Fixed bug #37920 (compilation problems on z/OS). (Tony)
- Fixed bug #37870 (pgo_pgsql tries to de-allocate unused statements).
  (Ilia, ce at netage dot bg)
- Fixed bug #37864 (file_get_contents() leaks on empty file). (Hannes)
- Fixed bug #37862 (Integer pointer comparison to numeric value).
  (bugs-php at thewrittenword dot com)
- Fixed bug #37846 (wordwrap() wraps incorrectly). (ddk at krasn dot ru, Tony)
- Fixed bug #37816 (ReflectionProperty does not throw exception when accessing
  protected attribute). (Marcus)
- Fixed bug #37811 (define not using toString on objects). (Marcus)
- Fixed bug #37807 (segmentation fault during SOAP schema import). (Tony)
- Fixed bug #37806 (weird behavior of object type and comparison). (Marcus)
- Fixed bug #37780 (memory leak trying to execute a non existing file (CLI)).
  (Mike)
- Fixed bug #37779 (empty include_path leads to search for files inside /).
  (jr at terragate dot net, Ilia)
- Fixed bug #37747 (strtotime segfaults when given "nextyear"). (Derick)
- Fixed bug #37720 (merge_php_config scrambles values).
  (Mike, pumuckel at metropolis dot de)
- Fixed bug #37709 (Possible crash in PDO::errorCode()). (Ilia)
- Fixed bug #37707 (clone without assigning leaks memory). (Ilia, Nuno, Dmitri)
- Fixed bug #37705 (Semaphore constants not available). (Ilia)
- Fixed bug #37671 (MySQLi extension fails to recognize BIT column). (Ilia)
- Fixed bug #37667 (Object is not added into array returned by __get). (Marcus)
- Fixed bug #37635 (parameter of pcntl signal handler is trashed). (Mike)
- Fixed bug #37632 (Protected method access problem). (Marcus)
- Fixed bug #37630 (MySQL extensions should link against thread safe client
  libs if built with ZTS). (Mike)
- Fixed bug #37620 (mysqli_ssl_set validation is inappropriate). (Georg)
- Fixed bug #37616 (DATE_RFC822 does not product RFC 822 dates).
  (Hannes Magnusson, Derick)
- Fixed bug #37614 (Class name lowercased in error message). (Johannes)
- Fixed bug #37587 (var without attribute causes segfault). (Marcus)
- Fixed bug #37586 (Bumped minimum PCRE version to 6.6, needed for recursion
  limit support). (Ilia)
- Fixed bug #37581 (oci_bind_array_by_name clobbers input array when using
  SQLT_AFC, AVC). (Tony)
- Fixed bug #37569 (WDDX incorrectly encodes high-ascii characters). (Ilia)
- Fixed bug #37565 (Using reflection::export with simplexml causing a crash).
  (Marcus)
- Fixed bug #37564 (AES privacy encryption not possible due to net-snmp 5.2
  compatibility issue). (Jani, patch by scott dot moynes+php at gmail dot com)
- Fixed bug #37563 (array_key_exists performance is poor for &$array). (Ilia)
- Fixed bug #37558 (timeout functionality doesn't work after a second PHP
  start-up on the same thread). (p dot desarnaud at wanadoo dot fr)
- Fixed bug #37531 (oci8 persistent connection corruption). (Tony)
- Fixed bug #37523 (namespaces added too late, leads to missing xsi:type
  attributes. Incompatibility with libxml2-2.6.24). (Dmitry)
- Fixed bug #37514 (strtotime doesn't assume year correctly). (Derick)
- Fixed bug #37510 (session_regenerate_id changes session_id() even on
  failure). (Hannes)
- Fixed bug #37505 (touch() truncates large files). (Ilia)
- Fixed bug #37499 (CLI segmentation faults during cleanup with sybase-ct
  extension enabled). (Tony)
- Fixed bug #37496 (FastCGI output buffer overrun). (Piotr, Dmitry)
- Fixed bug #37487 (oci_fetch_array() array-type should always default to
  OCI_BOTH). (Tony)
- Fixed bug #37457 (Crash when an exception is thrown in accept() method of
  FilterIterator). (Marcus)
- Fixed bug #37456 (DOMElement->setAttribute() loops forever). (Rob)
- Fixed bug #37445 (Fixed crash in pdo_mysql resulting from premature object
  destruction). (Ilia)
- Fixed bug #37428 (PHP crashes on windows if there are start-up errors and
  event log is used for logging them). (Edin)
- Fixed bug #37418 (tidy module crashes on shutdown). (Tony)
- Fixed bug #37416 (iterator_to_array() hides exceptions thrown in rewind()
  method). (Tony)
- Fixed bug #37413 (Rejected versions of flex that don't work). (Ilia)
- Fixed bug #37395 (recursive mkdir() fails to create nonexistent directories
  in root dir). (Tony)
- Fixed bug #37394 (substr_compare() returns an error when offset equals
  string length). (Ilia)
- Fixed bug #37392 (Unnecessary call to OCITransRollback() at the end of
  request). (Tony)
- Fixed bug #37376 (fastcgi.c compile fail with gcc 2.95.4). (Ilia)
- Fixed bug #37368 (Incorrect timestamp returned for strtotime()). (Derick)
- Fixed bug #37363 (PDO_MYSQL does not build if no other mysql extension is
  enabled). (Mike)
- Fixed bug #37348 (make PEAR install ignore open_basedir). (Ilia)
- Fixed bug #37341 ($_SERVER in included file is shortened to two entries,
  if $_ENV gets used). (Dmitry)
- Fixed bug #37313 (sigemptyset() used without including <signal.h>).
  (jdolecek)
- Fixed bug #37306 (max_execution_time = max_input_time). (Dmitry)
- Fixed bug #37278 (SOAP not respecting uri in __soapCall). (Dmitry)
- Fixed bug #37265 (Added missing safe_mode & open_basedir checks to
  imap_body()). (Ilia)
- Fixed bug #37262 (var_export() does not escape \0 character). (Ilia)
- Fixed bug #37256 (php-fastcgi doesn't handle connection abort). (Dmitry)
- Fixed bug #37244 (Added strict flag to base64_decode() that enforces
  RFC3548 compliance). (Ilia)
- Fixed bug #37144 (PHP crashes trying to assign into property of dead object).
  (Dmitry)
- Fixed bug #36949 (invalid internal mysqli objects dtor). (Mike)
- Implement #36732 (req/x509 extensions support for openssl_csr_new and
  openssl_csr_sign) (ben at psc dot edu, Pierre)
- Fixed bug #36759 (Objects destructors are invoked in wrong order when script
  is finished). (Dmitry)
- Fixed bug #36681 (pdo_pgsql driver incorrectly ignored some errors).
  (Wez, Ilia)
- Fixed bug #36630 (umask not reset at the end of the request). (Ilia)
- Fixed bug #36515 (Unlinking buckets from non-existent brigades). (Sara)
- Fixed bug #35973 (Error ORA-24806 occurs when trying to fetch a NCLOB
  field). (Tony)
- Fixed bug #35886 (file_get_contents() fails with some combinations of
  offset & maxlen). (Nuno)
- Fixed bug #35512 (Lack of read permission on main script results in
  E_WARNING rather then E_ERROR). (Ilia)
- Fixed bug #34180 (--with-curlwrappers causes PHP to disregard some HTTP
  stream context options). (Mike)
- Fixed bug #34066 (recursive array_walk causes segfault). (Tony)
- Fixed bug #34065 (throw in foreach causes memory leaks). (Dmitry)
- Fixed bug #34005 (oci_password_change() fails).
  (pholdaway at technocom-wireless dot com, Tony)
- Fixed bug #33895 (Missing math constants). (Hannes)
- Fixed bug #33770 (https:// or ftps:// do not work when --with-curlwrappers
  is used and ssl certificate is not verifiable). (Ilia)
- Fixed bug #29538 (number_format and problem with 0). (Matt Wilmas)
- Implement #28382 (openssl_x509_parse() extensions support) (Pierre)
- Fixed PECL bug #9061 (oci8 might reuse wrong persistent connection). (Tony)
- Fixed PECL bug #8816 (issue in php_oci_statement_fetch with more than one
  piecewise column) (jeff at badtz-maru dot com, Tony)
- Fixed PECL bug #8112 (OCI8 persistent connections misbehave when Apache
  process times out). (Tony)
- Fixed PECL bug #7755 (error selecting DOUBLE fields with PDO_ODBC).
  ("slaws", Wez)


04 May 2006, PHP 5.1.4
- Added "capture_peer_cert" and "capture_peer_cert_chain" context options
  for SSL streams. (Wez).
- Added PDO::PARAM_EVT_* family of constants. (Sara)
- Fixed possible crash in highlight_string(). (Dmitry)
- Fixed bug #37291 (FastCGI no longer works with isapi_fcgi.dll). (Dmitry)
- Fixed bug #37277 (cloning Dom Documents or Nodes does not work). (Rob)
- Fixed bug #37276 (problems with $_POST array). (Dmitry)
- Fixed bug #36632 (bad error reporting for pdo_odbc exec UPDATE). (Wez).
- Fixed bug #35552 (crash when pdo_odbc prepare fails). (Wez).

28 Apr 2006, PHP 5.1.3
- Updated bundled PCRE library to version 6.6. (Andrei)
- Moved extensions to PECL:
  . ext/msession (Derick)
- Reimplemented FastCGI interface. (Dmitry)
- Improved SPL: (Marcus)
  - Fixed issues with not/double calling of constructors of SPL iterators.
  - Fixed issues with info-class/file-class in SPL directory handling classes.
  - Fixed ArrayIterator::seek().
  - Added SimpleXMLIterator::count().
  - Dropped erroneous RecursiveDirectoryIterator::getSubPathInfo().
- Improved SimpleXML: (Marcus, Rob)
  . Added SimpleXMLElement::getName() to retrieve name of element.
  . Added ability to create elements on the fly.
  . Added addChild() method for element creation supporting namespaces.
  . Added addAttribute() method for attribute creation supporting namespaces.
  . Added ability to delete specific elements and attributes by offset.
- Improved Reflection API: (Marcus)
  . Added ReflectionClass::newInstanceArgs($args).
  . Added ability to analyze extension dependency.
  . Added ReflectionFunction::isDeprecated() and constant IS_DEPRECATED.
  . Added ReflectionParameter::getDeclaringClass().
  . Changed reflection constants to be prefixed with IS_. (Johannes)
- Improved cURL extension: (Ilia)
  . Added curl_setopt_array() function that allows setting of multiple
    options via an associated array.
  . Added the ability to retrieve the request message sent to the server.
- Improved GD extension: (Pierre)
  . Added a weak/tolerant mode to the JPEG loader.
  . Added filtering mode option to imagepng() to allow reducing file size.
  . Fixed imagecolorallocate() and imagecolorallocatelapha() to return FALSE
    on error.
- Changed get_headers() to retrieve headers also from non-200 responses.
  (Ilia)
- Changed get_headers() to use the default context. (Ilia)
- Added lchown() and lchgrp() to change user/group ownership of symlinks.
  (Derick)
- Added support for exif date format in strtotime(). (Derick)
- Added a check for special characters in the session name. (Ilia)
- Added "consumed" stream filter. (Marcus)
- Added new mysqli constants for BIT and NEW_DECIMAL field types:
  MYSQLI_TYPE_NEWDECIMAL and MYSQLI_TYPE_BIT. FR #36007. (Georg)
- Added imap_savebody() that allows message body to be written to a
  file. (Mike)
- Added overflow checks to wordwrap() function. (Ilia)
- Added support for BINARY_DOUBLE and BINARY_FLOAT to PDO_OCI and OCI8
  (also fixes bug #36764). (Tony)
- Eliminated run-time constant fetching for TRUE, FALSE and NULL. (Dmitry)
- Removed the E_STRICT deprecation notice from "var". (Ilia)
- Fixed reading stream filters never notified about EOF. (Mike)
- Fixed tempnam() 2nd parameter to be checked against path components. (Ilia)
- Fixed a bug that would not fill in the fifth argument to preg_replace()
  properly, if the variable was not declared previously. (Andrei)
- Fixed safe_mode check for source argument of the copy() function. (Ilia)
- Fixed mysqli bigint conversion under Windows (Georg)
- Fixed XSS inside phpinfo() with long inputs. (Ilia)
- Fixed Apache2 SAPIs header handler modifying header strings. (Mike)
- Fixed 'auto_globals_jit' to work together with 'register_argc_argv'. (Dmitry)
- Fixed offset/length parameter validation in substr_compare() function. (Ilia)
- Fixed debug_zval_dump() to support private and protected members. (Dmitry)
- Fixed SoapFault::getMessage(). (Dmitry)
- Fixed issue with iconv_mime_decode where the "encoding" would only allow
  upper case specifiers. (Derick)
- Fixed tiger hash algorithm generating wrong results on big endian platforms.
  (Mike)
- Fixed crash with DOMImplementation::createDocumentType("name:"). (Mike)
- Fixed bug #37205 (Serving binary content/images fails with "comm with server
  aborted" FastCGI err). (Dmitry)
- Fixed bug #37192 (cc may complain about non-constant initializers in
  hash_adler.c). (Mike)
- Fixed bug #37191 (chmod takes off sticky bit when safe_mode is On). (Tony)
- Fixed bug #37167 (PDO segfaults when throwing exception from the
  fetch handler). (Tony)
- Fixed bug #37162 (wddx does not build as a shared extension).
  (jdolecek at NetBSD dot org, Ilia)
- Fixed bug #37158 (fread behavior changes after calling
  stream_wrapper_register). (Wez)
- Fixed bug #37138 (__autoload tries to load callback'ed self and parent).
  (Dmitry)
- Fixed bug #37103 (libmbfl headers not installed). (Jani)
- Fixed bug #37062 (compile failure on ARM architecture). (Tony)
- Fixed bug #37061 (curl_exec() doesn't zero-terminate binary strings). (Tony)
- Fixed bug #37060 (Type of retval of Countable::count() is not checked).
  (Johannes)
- Fixed bug #37059 (oci_bind_by_name() doesn't support RAW and LONG RAW
  fields). (Tony)
- Fixed bug #37057 (xmlrpc_decode() may produce arrays with numeric strings,
  which are unaccessible). (Tony)
- Fixed bug #37055 (incorrect reference counting for persistent OCI8
  connections). (Tony)
- Fixed bug #37054 (SoapClient Error Fetching http headers). (Dmitry)
- Fixed bug #37053 (html_errors with internal classes produces wrong links).
  (Tony)
- Fixed bug #37046 (foreach breaks static scope). (Dmitry)
- Fixed bug #37045 (Fixed check for special chars for http redirects). (Ilia)
- Fixed bug #37017 (strtotime fails before 13:00:00 with some time zones
  identifiers). (Derick)
- Fixed bug #37002 (Have to quote literals in INI when concatenating with
  vars). (Dmitry)z
- Fixed bug #36988 (mktime freezes on long numbers). (Derick)
- Fixed bug #36981 (SplFileObject->fgets() ignores max_length). (Tony)
- Fixed bug #36957 (serialize() does not handle recursion). (Ilia)
- Fixed bug #36944 (strncmp & strncasecmp do not return false on negative
  string length). (Tony)
- Fixed bug #36941 (ArrayIterator does not clone itself). (Marcus)
- Fixed bug #36934 (OCILob->read() doesn't move internal pointer when
  reading 0's). (Tony)
- Fixed bug #36908 (wsdl default value overrides value in soap request).
  (Dmitry)
- Fixed bug #36898 (__set() leaks in classes extending internal ones).
  (Tony, Dmitry)
- Fixed bug #36886 (User filters can leak buckets in some situations). (Ilia)
- Fixed bug #36878 (error messages are printed even though an exception has
  been thrown). (Tony)
- Fixed bug #36875 (is_*() functions do not account for open_basedir). (Ilia)
- Fixed bug #36872 (session_destroy() fails after call to
  session_regenerate_id(true)). (Ilia)
- Fixed bug #36869 (memory leak in output buffering when using chunked
  output). (Tony)
- Fixed bug #36859 (DOMElement crashes when calling __construct when
  cloning). (Tony)
- Fixed bug #36857 (Added support for partial content fetching to the
  HTTP streams wrapper). (Ilia)
- Fixed bug #36851 (Documentation and code discrepancies for NULL
  data in oci_fetch_*() functions). (Tony)
- Fixed bug #36825 (Exceptions thrown in ArrayObject::offsetGet cause
  segfault). (Tony)
- Fixed bug #36820 (Privileged connection with an Oracle password file
  fails). (Tony)
- Fixed bug #36809 (__FILE__ behavior changed). (Dmitry)
- Fixed bug #36808 (syslog ident becomes garbage between requests). (Tony)
- Fixed bug #36802 (mysqli_set_charset() crash with a non-open connection).
  (Ilia)
- Fixed bug #36756 (DOMDocument::removeChild corrupts node). (Rob)
- Fixed bug #36749 (SOAP: 'Error Fetching http body' when using HTTP Proxy).
  (Dmitry)
- Fixed bug #36745 (No error message when load data local file isn't found).
  (Georg)
- Fixed bug #36743 (In a class extending XMLReader array properties are not
  writable). (Tony)
- Fixed bug #36727 (segfault in pdo_pgsql bindValue() when no parameters are
  defined). (Tony)
- Fixed bug #36721 (The SoapServer is not able to send a header that it didn't
  receive). (Dmitry)
- Fixed bug #36697 (Transparency is lost when using imagecreatetruecolor).
  (Pierre)
- Fixed bug #36689 (Removed arbitrary limit on the length of syslog messages).
  (Ilia)
- Fixed bug #36656 (http_build_query generates invalid URIs due to use of
  square brackets). (Mike)
- Fixed bug #36638 (strtotime() returns false when 2nd argument < 1). (Derick)
- Fixed bug #36629 (SoapServer::handle() exits on SOAP faults). (Dmitry)
- Fixed bug #36625 (pg_trace() does not work). (iakio at mono-space dot net)
- Fixed bug #36614 (Segfault when using Soap). (Dmitry)
- Fixed bug #36611 (assignment to SimpleXML object attribute changes argument
  type to string). (Tony)
- Fixed bug #36606 (pg_query_params() changes arguments type to string). (Tony)
- Fixed bug #36599 (DATE_W3C format constant incorrect). (Derick)
- Fixed bug #36575 (SOAP: Incorrect complex type instantiation with
  hierarchies). (Dmitry)
- Fixed bug #36572 (Added PDO::MYSQL_ATTR_DIRECT_QUERY constant that should
  be set when executing internal queries like "show master status" via MySQL).
  (Ilia)
- Fixed bug #36568 (memory_limit setting on win32 has no effect). (Dmitry)
- Fixed bug #36513 (comment will be outputted in last line). (Dmitry)
- Fixed bug #36510 (strtotime() fails to parse date strings with tabs).
  (Ilia, Derick)
- Fixed bug #36459 (Incorrect adding PHPSESSID to links, which contains \r\n).
  (Ilia)
- Fixed bug #36458 (sleep() accepts negative values). (Ilia)
- Fixed bug #36436 (DBA problem with Berkeley DB4). (Marcus)
- Fixed bug #36434 (Improper resolution of declaring class name of an
  inherited property). (Ilia)
- Fixed bug #36420 (segfault when access result->num_rows after calling
  result->close()). (Ilia,Tony)
- Fixed bug #36403 (oci_execute() no longer supports OCI_DESCRIBE_ONLY). (Tony)
- Fixed bug #36400 (Custom 5xx error does not return correct HTTP response error
  code). (Tony)
- Fixed bug #36396 (strtotime() fails to parse dates in dd-mm-yyyy format).
  (Derick)
- Fixed bug #36388 (ext/soap crashes when throwing exception and session
  persistence). (David)
- Fixed bug #36382 (PDO/PgSQL's getColumnMeta() crashes). (Derick)
- Fixed bug #36359 (splFileObject::fwrite() doesn't write when no data
  length specified). (Tony)
- Fixed bug #36351 (parse_url() does not parse numeric paths properly). (Ilia)
- Fixed bug #36345 (PDO/MySQL problem loading BLOB over 1MB). (Ilia)
- Fixed bug #36337 (ReflectionProperty fails to return correct visibility).
  (Ilia)
- Fixed bug #36334 (Added missing documentation about realpath cache INI
  settings). (Ilia)
- Fixed bug #36308 (ReflectionProperty::getDocComment() does not reflect
  extended class commentary). (Ilia)
- Fixed bug #36306 (crc32() differ on 32-bit and 64-bit platforms)
  (anight@eyelinkmedia dot com, Pierre)
- Fixed bug #36303 (foreach on error_zval produces segfault). (Dmitry)
- Fixed bug #36295 (typo in SplFileObject::flock() parameter name). (Tony)
- Fixed bug #36287 (Segfault with SplFileInfo conversion). (Marcus)
- Fixed bug #36283 (SOAPClient Compression Broken). (Dmitry)
- Fixed bug #36268 (Object destructors called even after fatal errors). (Dmitry)
- Fixed bug #36258 (SplFileObject::getPath() may lead to segfault). (Tony)
- Fixed bug #36250 (PHP causes ORA-07445 core dump in Oracle server 9.2.x).
  (Tony)
- Fixed bug #36242 (Possible memory corruption in stream_select()). (Tony)
- Fixed bug #36235 (ocicolumnname returns false before a successful fetch).
  (Tony)
- Fixed bug #36226 (Inconsistent handling when passing potential arrays).
  (Dmitry)
- Fixed bug #36224 (date(DATE_ATOM) gives wrong results).
  (Derick, Hannes Magnusson)
- Fixed bug #36222 (errorInfo in PDOException is always NULL). (Ilia)
- Fixed bug #36208 (symbol namespace conflicts using bundled gd). (Jakub Moc)
- Fixed bug #36205 (Memory leaks on duplicate cookies). (Dmitry)
- Fixed bug #36185 (str_rot13() crash on non-string parameter). (Pierre)
- Fixed bug #36176 (PDO_PGSQL - PDO::exec() does not return number of rows
  affected by the operation). (Ilia)
- Fixed bug #36158 (SIGTERM is not handled correctly when running as a
  FastCGI server). (Dmitry)
- Fixed bug #36152 (problems with curl+ssl and pgsql+ssl in same PHP). (Mike)
- Fixed bug #36148 (unpack("H*hex", $data) is adding an extra character to
  the end of the string). (Ilia)
- Fixed bug #36134 (DirectoryIterator constructor failed to detect empty
  directory names). (Ilia)
- Fixed bug #36113 (Reading records of unsupported type causes segfault).
  (Tony)
- Fixed bug #36096 (oci_result() returns garbage after oci_fetch() failed).
  (Tony)
- Fixed bug #36083 (SoapClient waits for responses on one-way operations).
  (Dmitry)
- Fixed bug #36071 (Engine Crash related with 'clone'). (Dmitry)
- Fixed bug #36055 (possible OCI8 crash in multi-threaded environment). (Tony)
- Fixed bug #36046 (parse_ini_file() miscounts lines in multi-line values).
  (Ilia)
- Fixed bug #36038 (ext/hash compile failure on Mac OSX). (Tony)
- Fixed bug #36037 (heredoc adds extra line number). (Dmitry)
- Fixed bug #36016 (realpath cache memleaks). (Dmitry, Nuno)
- Fixed bug #36011 (Strict errormsg wrong for call_user_func() and the likes).
  (Marcus)
- Fixed bug #36010 (Segfault when re-creating and re-executing statements with
  bound parameters). (Tony)
- Fixed bug #36006 (Problem with $this in __destruct()). (Dmitry)
- Fixed bug #35999 (recursive mkdir() does not work with relative path
  like "foo/bar"). (Tony)
- Fixed bug #35998 (SplFileInfo::getPathname() returns unix style filenames
  in win32). (Marcus)
- Fixed bug #35988 (Unknown persistent list entry type in module shutdown).
  (Dmitry)
- Fixed bug #35954 (Fatal com_exception casting object). (Rob)
- Fixed bug #35900 (stream_select() should warning when tv_sec is negative).
  (Ilia)
- Fixed bug #35785 (SimpleXML causes memory read error zend engine). (Marcus)
- Fixed bug #34272 (empty array onto COM object blows up). (Rob)
- Fixed bug #33292 (apache_get_modules() crashes on Windows). (Edin)
- Fixed bug #29476 (sqlite_fetch_column_types() locks the database forever).
  (Ilia)

12 Jan 2006, PHP 5.1.2
- Updated libsqlite in ext/sqlite to 2.8.17. (Ilia)
- Updated libsqlite in ext/pdo_sqlite to 3.2.8. (Ilia)
- Updated to libxml2-2.6.22 and libxslt-1.1.15 in the win32 bundle. (Rob)
- Added new extensions: (Ilia, Wez)
  . XMLWriter
  . Hash
- Added PNG compression support to GD extension. (Pierre)
- Added reflection constants as class constants. (Johannes)
- Added --enable-gcov configure option to enable C-level code coverage.
  (John, Jani, Ilia, Marcus)
- Added missing support for 'B' format identifier to date() function. (Ilia)
- Changed reflection to be an extension. (Marcus)
- Improved SPL extension: (Marcus)
  . Added class SplFileInfo as root class for DirectoryIterator and
    SplFileObject
  . Added SplTempFileObject
- Improved SimpleXML extension: (Marcus)
  . Fixed memleaks
  . Fixed var_dump()
  . Fixed isset/empty/(bool) behavior
  . Fixed iterator edge cases
  . Added methods getNamespaces(), getDocNamespaces()
- Upgraded pear to version 1.4.6. (Greg)
- Added constants for libxslt and libexslt versions: LIBXSLT_VERSION,
  LIBXSLT_DOTTED_VERSION, LIBEXSLT_VERSION and LIBEXSLT_DOTTED_VERSION. (Pierre)
- Fixed possible crash in apache_getenv()/apache_setenv() on invalid parameters.
  (Ilia)
- Changed errors to warnings in imagecolormatch(). (Pierre)
- Fixed segfault/leak in imagecolormatch(). (Pierre)
- Fixed small leak in mysqli_stmt_fetch() when bound variable was empty string.
  (Andrey)
- Fixed prepared statement name conflict handling in PDO_PGSQL. (Thies, Ilia)
- Fixed memory corruption when PDO::FETCH_LAZY mode is being used. (Ilia)
- Fixed possible leaks in imagecreatefromstring() with invalid data. (Pierre)
- Fixed possible memory corruption inside mb_strcut(). (Ilia)
- Fixed possible header injection by limiting each header to a single line.
  (Ilia)
- Fixed possible XSS inside error reporting functionality. (Ilia)
- Fixed many bugs in OCI8. (Tony)
- Fixed crash and leak in mysqli when using 4.1.x client libraries and
  connecting to 5.x server. (Andrey)
- Fixed bug #35916 (Duplicate calls to stream_bucket_append() lead to a crash).
  (Ilia)
- Fixed bug #35908 (curl extension uses undefined GCRY_THREAD_OPTIONS_USER).
  (Ilia)
- Fixed bug #35907 (PDO_OCI uses hardcoded lib path $ORACLE_HOME/lib). (Tony)
- Fixed bug #35887 (wddx_deserialize not parsing dateTime fields properly).
  (Derick)
- Fixed bug #35885 (strtotime("NOW") no longer works). (Derick)
- Fixed bug #35821 (array_map() segfaults when exception is throwed from
  the callback). (Tony)
- Fixed bug #35817 (unpack() does not decode odd number of hexadecimal values).
  (Ilia)
- Fixed bug #35797 (segfault on PDOStatement::execute() with
  zend.ze1_compatibility_mode = On). (Tony, Ilia)
- Fixed bug #35781 (stream_filter_append() can cause segfault). (Tony)
- Fixed bug #35760 (sybase_ct doesn't compile on Solaris using old gcc). (Tony)
- Fixed bug #35759 (mysqli_stmt_bind_result() makes huge allocation when
  column empty). (Andrey)
- Fixed bug #35751 (using date with a timestamp makes httpd segfault). (Derick)
- Fixed bug #35740 (memory leak when including a directory). (Tony)
- Fixed bug #35730 (ext/mssql + freetds: Use correct character encoding
  and allow setting it). (Frank)
- Fixed bug #35723 (xmlrpc_introspection.c fails compile per C99 std). (Jani)
- Fixed bug #35720 (A final constructor can be overwritten). (Marcus)
- Fixed bug #35713 (getopt() returns array with numeric strings when passed
  options like '-1'). (Tony)
- Fixed bug #35705 (strtotime() fails to parse soap date format without TZ).
  (Ilia)
- Fixed bug #35699 (date() can't handle leap years before 1970). (Derick)
- Fixed bug #35694 (Improved error message for invalid fetch mode). (Ilia)
- Fixed bug #35692 (iconv_mime_decode() segmentation fault; with libiconv
  only). (Tony)
- Fixed bug #35690 (pack() tries to allocate huge memory block when packing
  float values to strings). (Tony)
- Fixed bug #35669 (imap_mail_compose() crashes with
  multipart-multiboundary-email). (Ilia)
- Fixed bug #35660 (AIX TZ variable format not understood, yields UTC
  timezone). (Derick)
- Fixed bug #35655 (whitespace following end of heredoc is lost). (Ilia)
- Fixed bug #35630 (strtotime() crashes on certain relative identifiers).
  (Ilia)
- Fixed bug #35629 (crash in http:// wrapper on multiple redirects). (Ilia)
- Fixed bug #35624 (strtotime() does not handle 3 character weekdays). (Ilia)
- Fixed bug #35612 (iis6 Access Violation crash). (Dmitry, alacn.uhahaa)
- Fixed bug #35594 (Multiple calls to getopt() may result in a crash).
  (rabbitt at gmail dot com, Ilia)
- Fixed bug #35571 (Fixed crash in Apache 2 SAPI when more then one php
  script is loaded via SSI include). (Ilia)
- Fixed bug #35570 (segfault when re-using soap client object). (Dmitry)
- Fixed bug #35558 (mktime() interpreting 3 digit years incorrectly). (Ilia)
- Fixed bug #35543 (php crash when calling non existing method of a class
  that extends PDO). (Tony)
- Fixed bug #35539 (typo in error message for ErrorException). (Tony)
- FIxed bug #35536 (mysql_field_type() doesn't handle NEWDECIMAL). (Tony)
- Fixed bug #35517 (mysql_stmt_fetch returns NULL on data truncation). (Georg)
- Fixed bug #35509 (string constant as array key has different behavior inside
  object). (Dmitry)
- Fixed bug #35508 (PDO fails when unknown fetch mode specified). (Tony)
- Fixed bug #35499 (strtotime() does not handle whitespace around the date
  string). (Ilia)
- Fixed bug #35496 (Crash in mcrypt_generic()/mdecrypt_generic() without
  proper init). (Ilia)
- Fixed bug #35490 (socket_sendto() unable to handle IPv6 addresses). (Tony)
- Fixed bug #35461 (Ming extension fails to compile with ming 0.3beta1). (Jani)
- Fixed bug #35437 (Segfault or Invalid Opcode 137/1/4). (Dmitry)
- Fixed bug #35470 (Assigning global using variable name from array doesn't
  function). (Dmitry)
- Fixed bug #35456 (+ 1 [time unit] format did not work). (Ilia)
- Fixed bug #35447 (xml_parse_into_struct() chokes on the UTF-8 BOM). (Rob)
- Fixed bug #35431 (PDO crashes when using LAZY fetch with fetchAll). (Wez)
- Fixed bug #35430 (PDO crashes on incorrect FETCH_FUNC use). (Tony)
- Fixed bug #35427 (str_word_count() handles '-' incorrectly). (Ilia)
- Fixed bug #35425 (idate() function ignores timezone settings). (Ilia)
- Fixed bug #35422 (strtotime() does not parse times with UTC as timezone).
  (Ilia)
- Fixed bug #35414 (strtotime() no longer works with ordinal suffix). (Ilia)
- Fixed bug #35410 (wddx_deserialize() doesn't handle large ints as keys
  properly). (Ilia)
- Fixed bug #35409 (undefined reference to 'rl_completion_matches'). (Jani)
- Fixed bug #35399 (Since fix of bug #35273 SOAP decoding of
  soapenc:base64binary fails). (Dmitry)
- Fixed bug #35393 (changing static protected members from outside the class,
  one more reference issue). (Dmitry)
- Fixed bug #35381 (ssl library is not initialized properly). (Alan)
- Fixed bug #35377 (PDO_SQLITE: undefined reference to "fdatasync").
  (Nuno, Jani)
- Fixed bug #35373 (HP-UX "alias not allowed in this configuration"). (Dmitry)
- Fixed bug #35288 (iconv() function defined as libiconv()). (Nuno)
- Fixed bug #35103 (mysqli handles bad unsigned (big)int incorrectly).(Andrey)
- Fixed bug #35062 (socket_read() produces warnings on non blocking sockets).
  (Nuno, Ilia)
- Fixed bug #35028 (SimpleXML object fails FALSE test). (Marcus)
- Fixed bug #34729 (Crash in ZTS mode under Apache). (Dmitry, Zeev)
- Fixed bug #34429 (Output buffering cannot be turned off with FastCGI).
  (Dmitry, Ilya)
- Fixed bug #34359 (Possible crash inside fopen http wrapper). (Ilia,Sara,Nuno)
- Fixed bug #33789 (Many Problems with SunFuncs). (Derick)
- Fixed bug #33671 (sun_rise and sun_set don't return a GMT timestamp if one
  passes an offset). (Derick)
- Fixed bug #32820 (date_sunrise and date_sunset don't handle GMT offset
  well). (Derick)
- Fixed bug #31347 (is_dir and is_file (incorrectly) return true for any string
  greater then 255 characters). (Nuno,Ilia)
- Fixed bug #30937 (date_sunrise() & date_sunset() don't handle endless
  day/night at high latitudes). (Derick)
- Fixed bug #30760 (Remove MessageBox on win32 for E_CORE errors if
  display_startup_error is off). (Ilia)
- Fixed bug #29955 (mb_strtoupper() / lower() broken with Turkish encoding).
  (Rui)
- Fixed bug #28899 (mb_substr() and substr() behave differently when
  "mbstring.func_overload" is enabled). (Rui)
- Fixed bug #27678 (number_format() crashes with large numbers). (Marcus)

28 Nov 2005, PHP 5.1.1
- Disabled native date class to prevent pear::date conflict. (Ilia)
- Changed reflection constants be both PHP and class constants. (Johannes)
- Added an additional field $frame['object'] to the result array of
  debug_backtrace() that contains a reference to the respective object when the
  frame was called from an object. (Sebastian)
- Fixed bug #35423 (RecursiveDirectoryIterator doesnt appear to recurse with
  RecursiveFilterIterator). (Marcus)
- Fixed bug #35413 (Removed -dev flag from Zend Engine version). (Ilia)
- Fixed bug #35411 (Regression with \{$ handling). (Ilia)
- Fixed bug #35406 (eval hangs when evall'ed code ends with comment w/o
  newline). (Marcus)
- Fixed bug #35391 (pdo_mysql::exec does not return number of affected rows).
  (Tony)
- Fixed bug #35382 (Comment in end of file produces fatal error). (Ilia)
- Fixed bug #35360 (exceptions in interactive mode (php -a) may cause crash).
  (Dmitry)
- Fixed bug #35358 (Incorrect error messages for PDO class constants). (Ilia)
- Fixed bug #35338 (pdo_pgsql does not handle binary bound params). (Wez)
- Fixed bug #35316 (Application exception trying to create COM object). (Rob)
- Fixed bug #35170 (PHP_AUTH_DIGEST differs under Apache 1.x and 2.x). (Ilia)

24 Nov 2005, PHP 5.1
- Added support for class constants and static members for internal classes.
  (Dmitry, Michael Wallner)
- Added "new_link" parameter to mssql_connect() (Bug #34369). (Frank)
- Added missing safe_mode checks for image* functions and cURL. (Ilia)
- Added missing safe_mode/open_basedir checks for file uploads. (Ilia)
- Added PDO_MYSQL_ATTR_USE_BUFFERED_QUERY parameter for pdo_mysql. (Ilia)
- Added date_timezone_set() function to set the timezone that the date
  function will use. (Derick)
- Added pg_fetch_all_columns() function to fetch all values of a column from a
  result cursor. (Ilia)
- Added support for LOCK_EX flag for file_put_contents(). (Ilia)
- Added bindto socket context option. (Ilia)
- Added offset parameter to the stream_copy_to_stream() function. (Ilia)
- Added offset & length parameters to substr_count() function. (Ilia)
- Added man pages for "phpize" and "php-config" scripts. (Jakub Vrana)
- Added support for .cc files in extensions. (Brian)
- Added PHP_INT_MAX and PHP_INT_SIZE as predefined constants. (Andrey)
- Added user opcode API that allow overloading of opcode handlers. (Dmitry)
- Added an optional remove old session parameter to session_regenerate_id().
  (Ilia)
- Added array type hinting. (Dmitry)
- Added the tidy_get_opt_doc() function to return documentation for
  configuration options in tidy. (Patch by: nlopess@php.net)
- Added support for .cc files in extensions. (Brian)
- Added imageconvolution() function which can be used to apply a custom 3x3
  matrix convolution to an image. (Pierre)
- Added optional first parameter to XsltProcessor::registerPHPFunctions to
  only allow certain functions to be called from XSLT. (Christian)
- Added the ability to override the autotools executables used by the
  buildconf script via the PHP_AUTOCONF and PHP_AUTOHEADER environmental
  variables. (Jon)
- Added several new functions to support the PostgreSQL v3 protocol introduced
  in PostgreSQL 7.4. (Christopher)
  . pg_transaction_status() - in-transaction status of a database connection.
  . pg_query_params() - execution of parameterized queries.
  . pg_prepare() - prepare named queries.
  . pg_execute() - execution of named prepared queries.
  . pg_send_query_params() - async equivalent of pg_query_params().
  . pg_send_prepare() - async equivalent of pg_prepare().
  . pg_send_execute() - async equivalent of pg_execute().
  . pg_result_error_field() - highly detailed error information, most
    importantly
    the SQLSTATE error code.
  . pg_set_error_verbosity() - set verbosity of errors.
- Added optional fifth parameter "count" to preg_replace_callback() and
  preg_replace() to count the number of replacements made. FR #32275. (Andrey)
- Added optional third parameter "charlist" to str_word_count() which contains
  characters to be considered as word part. FR #31560. (Andrey, Ilia)
- Added interface Serializable. (Stanislav, Marcus)
- Added pg_field_type_oid() PostgreSQL function. (mauroi at digbang dot com)
- Added zend_declare_property_...() and zend_update_property_...() API
  functions for bool, double and binary safe strings. (Hartmut)
- Added possibility to access INI variables from within .ini file. (Andrei)
- Added variable $_SERVER['REQUEST_TIME'] containing request start time.
  (Ilia)
- Added optional float parameter to gettimeofday(). (Ilia)
- Added apache_reset_timeout() Apache1 function. (Rasmus)
- Added sqlite_fetch_column_types() 3rd argument for arrays. (Ilia)
- Added optional offset parameter to stream_get_contents() and
  file_get_contents(). (Ilia)
- Added optional maxlen parameter to file_get_contents(). (Ilia)
- Added SAPI hook to get the current request time. (Rasmus)
- Added new functions:
  . array_diff_key() (Andrey)
  . array_diff_ukey() (Andrey)
  . array_intersect_key() (Christiano Duarte)
  . array_intersect_ukey() (Christiano Duarte)
  . array_product() (Andrey)
  . DomDocumentFragment::appendXML() (Christian)
  . fputcsv() (David Sklar)
  . htmlspecialchars_decode() (Ilia)
  . inet_pton() (Sara)
  . inet_ntop() (Sara)
  . mysqli::client_info property (Georg)
  . posix_access() (Magnus)
  . posix_mknod() (Magnus)
  . SimpleXMLElement::registerXPathNamespace() (Christian)
  . stream_context_get_default() (Wez)
  . stream_socket_enable_crypto() (Wez)
  . stream_wrapper_unregister() (Sara)
  . stream_wrapper_restore() (Sara)
  . stream_filter_remove() (Sara)
  . time_sleep_until() (Ilia)
- Added DomDocument::$recover property for parsing not well-formed XML
 Documents. (Christian)
- Added Cursor support for MySQL 5.0.x in mysqli (Georg)
- Added proxy support to ftp wrapper via http. (Sara)
- Added MDTM support to ftp_url_stat. (Sara)
- Added zlib stream filter support. (Sara)
- Added bz2 stream filter support. (Sara)
- Added max_redirects context option that specifies how many HTTP
  redirects to follow. (Ilia)
- Added support of parameter=>value arrays to
  xsl_xsltprocessor_set_parameter(). (Tony)

- PHP extension loading mechanism with support for module
  dependencies and conflicts. (Jani, Dmitry)
- Improved interactive mode of PHP CLI (php -a). (Johannes, Marcus)
- Improved performance of:
  . general execution/compilation. (Andi, Thies, Sterling, Dmitry, Marcus)
  . switch() statement. (Dmitry)
  . several array functions. (Marcus)
  . virtual path handling by adding a realpath() cache. (Andi)
  . variable fetches. (Andi)
  . magic method invocations. (Marcus)
- Improved support for embedded server in mysqli. (Georg)
- Improved mysqli extension. (Georg)
  . added constructor for mysqli_stmt and mysqli_result classes
  . added new function mysqli_get_charset()
  . added new function mysqli_set_charset()
  . added new class mysqli_driver
  . added new class mysqli_warning
  . added new class mysqli_exception
  . added new class mysqli_sql_exception
- Improved SPL extension. (Marcus)
  . Moved RecursiveArrayIterator from examples into extension
  . Moved RecursiveFilterIterator from examples into extension
  . Added SplObjectStorage
  . Made all SPL constants class constants
  . Renamed CachingRecursiveIterator to RecursiveCachingIterator to follow
    Recursive<*>Iterator naming scheme.
  . added standard hierarchy of Exception classes
  . added interface Countable
  . added interfaces Subject and SplObserver
  . added spl_autoload*() functions
  . converted several 5.0 examples into c code
  . added class SplFileObject
  . added possibility to use a string with class_parents() and
    class_implements(). (Andrey)

- Changed type hints to allow "null" as default value for class and array.
  (Marcus, Derick, Dmitry)
- Changed SQLite extension to be a shared module in Windows distribution.
  (Edin)
- Changed "instanceof" and "catch" operators, is_a() and is_subclass_of()
  functions to not call __autoload(). (Dmitry)
- Changed sha1_file() and md5_file() functions to use streams instead of low
  level IO. (Uwe)
- Changed abstract private methods to be not allowed anymore. (Stas)
- Changed stream_filter_(ap|pre)pend() to return resource. (Sara)
- Changed mysqli_exception and sqlite_exception to use RuntimeException as
  base if SPL extension is present. (Georg, Marcus)

- Upgraded bundled libraries:
  . PCRE library to version 6.2. (Andrei)
  . SQLite 3 library in ext/pdo_sqlite to 3.2.7. (Ilia)
  . SQLite 2 library in ext/sqlite to 2.8.16. (Ilia)
- Upgraded bundled libraries in Windows distribution. (Edin)
  . zlib 1.2.3
  . curl 7.14.0
  . openssl 0.9.8
  . ming 0.3b
  . libpq (PostgreSQL) 8.0.1

- Implemented feature request #33452 (Year belonging to ISO week). (Derick)
- Allowed return by reference from internal functions. (Marcus, Andi, Dmitry)
- Rewrote strtotime() with support for timezones and many new formats.
  Implements feature requests #21399, #26694, #28088, #29150, #29585 and
  #29595. (Derick)

- Moved extensions to PECL:
  . ext/cpdf        (Tony, Derick)
  . ext/dio         (Jani, Derick)
  . ext/fam         (Jani, Derick)
  . ext/ingres_ii   (Jani, Derick)
  . ext/mnogosearch (Jani, Derick)
  . ext/w32api      (Jani, Derick)
  . ext/yp          (Jani, Derick)
  . ext/mcve        (Jani, Derick, Pierre)
  . ext/oracle      (Jani, Derick)
  . ext/ovrimos     (Jani, Derick, Pierre)
  . ext/pfpro       (Jani, Derick, Pierre)
  . ext/dbx         (Jani, Derick)
  . ext/ircg        (Jani, Derick)

- Removed php_check_syntax() function which never worked properly. (Ilia)
- Removed garbage manager in Zend Engine which results in more aggressive
  freeing of data. (Dmitry, Andi)

- Fixed "make test" to work for phpized extensions. (Hartmut, Jani)
- Fixed Apache 2 regression with sub-request handling on non-linux systems.
  (Ilia, Tony)
- Fixed PDO shutdown problem (possible infinite loop running rollback on
  shutdown). (Wez)
- Fixed PECL bug #3714 (PDO: beginTransaction doesn't work if you're in
  auto-commit mode). (Wez)
- Fixed ZTS destruction. (Marcus)
- Fixed __get/__set to allow recursive calls for different properties. (Dmitry)
- Fixed a bug where stream_get_meta_data() did not return the "uri" element
  for files opened with tmpname(). (Derick)
- Fixed a problem with SPL iterators aggregating the inner iterator. (Marcus)
- Fixed an error in mysqli_fetch_fields (returned NULL instead of an array
  when row number > field_count). (Georg)
- Fixed bug in mysql::client_version(). (Georg)
- Fixed bug in mysqli extension with unsigned int(11) being represented as
  signed integer in PHP instead of string in 32bit systems. (Andrey)
- Fixed bug with $HTTP_RAW_POST_DATA not getting set. (Brian)
- Fixed crash inside stream_get_line() when length parameter equals 0. (Ilia)
- Fixed ext/mysqli to allocate less memory when fetching bound params of type
  (MEDIUM|LONG)BLOB/(MEDIUM|LONG)TEXT. (Andrey)
- Fixed extension initialization to respect dependencies between extensions.
  (Wez)
- Fixed failing queries (FALSE returned) with mysqli_query() on 64 bit systems.
  (Andrey)
- Fixed fgetcsv() and fputcsv() inconsistency. (Dmitry)
- Fixed inheritance check to control return by reference and pass by
  reference correctly (ArrayAccess can no longer support references correctly).
  (Marcus, Andi, Dmitry)
- Fixed initializing and argument checking for posix_mknod(). (Derick)
- Fixed memory corruption in ImageTTFText() with 64bit systems. (Andrey)
- Fixed memory corruption in pg_copy_from() in case the as_null parameter was
  passed. (Derick)
- Fixed memory corruption in stristr(). (Derick)
- Fixed possible GLOBALS variable override when register_globals are ON.
  (Ilia, Stefan)
- Fixed possible INI setting leak via virtual() in Apache 2 sapi. (Ilia)
- Fixed possible register_globals toggle via parse_str(). (Ilia, Stefan)
- Fixed potential GLOBALS overwrite via import_request_variables() and
  possible crash and/or memory corruption. (Ilia)
- Fixed segfaults when CURL callback functions throw exception. (Tony)
- Fixed support for shared extensions on AIX. (Dmitry)
- Fixed bug #35342 (isset(DOMNodeList->length) returns false). (Rob)
- Fixed bug #35341 (Fix for bug #33760 breaks build with older curl). (Tony)
- Fixed bug #35336 (crash on PDO::FETCH_CLASS + __set()). (Tony)
- Fixed bug #35303 (PDO prepare() crashes with invalid parameters). (Ilia)
- Fixed bug #35293 (PDO segfaults when using persistent connections). (Tony)
- Fixed bug #35278 (Multiple virtual() calls crash Apache 2 php module). (Ilia)
- Fixed bug #35273 (Error in mapping soap - java types). (Dmitry)
- Fixed bug #35249 (compile failure when ext/readline is compiled as shared).
  (Jani)
- Fixed bug #35248 (sqlite_query() doesn't set error_msg when return value is
  being used). (Ilia)
- Fixed bug #35243 (php_mblen() crashes when compiled with thread-safety on
  Linux). (Patch: shulmanb at il dot ibm dot com, Jani)
- Fixed bug #35239 (Objects can lose references). (Dmitry)
- Fixed bug #35229 (call_user_func() crashes when argument_stack is nearly
  full). (Dmitry)
- Fixed bug #35197 (Destructor is not called). (Tony)
- Fixed bug #35179 (tokenizer extension needs T_HALT_COMPILER). (Greg)
- Fixed bug #35176 (include()/require()/*_once() produce wrong error messages
  about main()). (Dmitry)
- Fixed bug #35147 (__HALT_COMPILER() breaks with --enable-zend-multibyte).
  (Dmitry, Moriyoshi)
- Fixed bug #35143 (gettimeofday() ignores current time zone). (Derick)
- Fixed bug #35142 (SOAP Client/Server Complex Object Support). (Dmitry)
- Fixed bug #35135 (PDOStatment without related PDO object may crash). (Ilia)
- Fixed bug #35091 (SoapClient leaks memory). (Dmitry)
- Fixed bug #35079 (stream_set_blocking(true) toggles, not enables blocking).
  (askalski at gmail dot com, Tony)
- Fixed bug #35078 (configure does not find ldap_start_tls_s). (Jani)
- Fixed bug #35046 (phpinfo() uses improper css enclosure). (Ilia)
- Fixed bugs #35022, #35019 (Regression in the behavior of key() and
  current() functions). (Ilia)
- Fixed bug #35017 (Exception thrown in error handler may cause unexpected
  behavior). (Dmitry)
- Fixed bug #35014 (array_product() always returns 0). (Ilia)
- Fixed bug #35009 (ZTS: Persistent resource destruct crashes when extension
  is compiled as shared). (Dmitry)
- Fixed bug #34996 (ImageTrueColorToPalette() crashes when ncolors is zero).
  (Tony)
- Fixed bug #34982 (array_walk_recursive() modifies elements outside function
  scope). (Dmitry)
- Fixed bug #34977 (Compile failure on MacOSX due to use of varargs.h). (Tony)
- Fixed bug #34968 (bz2 extension fails on to build on some win32 setups).
 (Ilia)
- Fixed bug #34965 (tidy is not binary safe). (Mike)
- Fixed bug #34957 (PHP doesn't respect ACLs for access checks). (Wez)
- Fixed bug #34950 (Unable to get WSDL through proxy). (Dmitry)
- Fixed bug #34938 (dns_get_record() doesn't resolve long hostnames and
  leaks). (Tony)
- Fixed bug #34905 (Digest authentication does not work with Apache 1). (Ilia)
- Fixed bug #34902 (mysqli::character_set_name() - undefined method). (Tony)
- Fixed bug #34899 (Fixed sqlite extension compile failure). (Ilia)
- Fixed bug #34893 (PHP5.1 overloading, Cannot access private property).
  (Dmitry)
- Fixed bug #34884 (Possible crash in ext/sqlite when sqlite.assoc_case is
  being used). (Tony, Ilia)
- Fixed bug #34879 (str_replace, array_map corrupt negative array indexes on
  64-bit platforms). (Dmitry)
- Fixed bug #34873 (Segmentation Fault on foreach in object). (Dmitry)
- Fixed bug #34856 (configure fails to detect libiconv's type). (Tony)
- Fixed bug #34855 (ibase_service_attach() segfault on AMD64).
  (irie at gmx dot de, Tony)
- Fixed bug #34851 (SO_RECVTIMEO and SO_SNDTIMEO socket options expect
  integer parameter on Windows). (Mike)
- Fixed bug #34850 (--program-suffix and --program-prefix not included in
  man page names). (Jani)
- Fixed bug #34821 (zlib encoders fail on widely varying binary data on
  windows). (Mike, Ilia)
- Fixed bug #34818 (several functions crash when invalid mysqli_link object
  is passed). (Tony)
- Fixed bug #34810 (mysqli::init() and others use wrong $this pointer without
  checks). (Tony)
- Fixed bug #34809 (FETCH_INTO in PDO crashes without a destination object).
  (Ilia)
- Fixed bug #34802 (Fixed crash on object instantiation failure). (Ilia)
- Fixed bug #34796 (missing SSL linking in ext/ftp when configured as shared).
  (Jani)
- Fixed bug #34790 (preg_match_all(), named capturing groups, variable
  assignment/return => crash). (Dmitry)
- Fixed bug #34788 (SOAP Client not applying correct namespace to generated
  values). (Dmitry)
- Fixed bug #34787 (SOAP Client not handling boolean types correctly). (Dmitry)
- Fixed bug #34786 (2 @ results in change to error_reporting() to random
  value) (Dmitry, Tony)
- Fixed bug #34785 (subclassing of mysqli_stmt does not work). (Georg)
- Fixed bug #34782 (token_get_all() gives wrong result). (Dmitry)
- Fixed bug #34777 (Crash in dblib when fetching non-existent error info).
  (Ilia)
- Fixed bug #34771 (strtotime() fails with 1-12am/pm). (Derick)
- Fixed bug #34767 (Zend Engine 1 Compatibility not copying objects
  correctly). (Dmitry)
- Fixed bug #34758 (PDO_DBLIB did not implement rowCount()). (Ilia)
- Fixed bug #34757 (iconv_substr() gives "Unknown error" when offset > string
  length). (Tony)
- Fixed bug #34742 (ftp wrapper failures caused from segmented command
  transfer). (Ilia)
- Fixed bug #34725 (CLI segmentation faults during cleanup). (Dmitry)
- Fixed bug #34723 (array_count_values() strips leading zeroes). (Tony)
- Fixed bug #34712 (zend.ze1_compatibility_mode = on segfault). (Dmitry)
- Fixed bug #34704 (Infinite recursion due to corrupt JPEG). (Marcus)
- Fixed bug #34678 (__call(), is_callable() and static methods). (Dmitry)
- Fixed bug #34676 (missing support for strtotime("midnight") and
  strtotime("noon")). (Derick)
- Fixed bug #34645 (ctype corrupts memory when validating large numbers).
 (Ilia)
- Fixed bug #34643 (wsdl default value has no effect). (Dmitry)
- Fixed bug #34623 (Crash in pdo_mysql on longtext fields). (Ilia)
- Fixed bug #34617 (zend_deactivate: objects_store used after
  zend_objects_store_destroy is called). (Dmitry)
- Fixed bug #34590 (User defined PDOStatement class can't implement
  methods). (Marcus)
- Fixed bug #34584 (Segfault with SPL autoload handler). (Marcus)
- Fixed bug #34581 (crash with mod_rewrite). (Tony, Ilia)
- Fixed bug #34565 (mb_send_mail does not fetch
  mail.force_extra_parameters). (Marco, Ilia)
- Fixed bug #34557 (php -m exits with "error" 1). (Johannes)
- Fixed bug #34518 (Unset doesn't separate container in CV). (Dmitry)
- Fixed bug #34505 (Possible memory corruption when unmangling properties
  with empty names). (Tony)
- Fixed bug #34478 (Incorrect parsing of url's fragment (#...)). (Dmitry)
- Fixed bug #34467 (foreach + __get + __set inconsistency). (Dmitry)
- Fixed bug #34456 (Possible crash inside pspell extension). (Ilia)
- Fixed bug #34453 (parsing http://www.w3.org/2001/xml.xsd exception). (Dmitry)
- Fixed bug #34450 (Segfault when calling mysqli_close() in destructor). (Tony)
- Fixed bug #34449 (ext/soap: XSD_ANYXML functionality not exposed). (Dmitry)
- Fixed bug #34420 (Possible crash inside curl_multi_remove_handle()). (Ilia)
- Fixed bug #34358 (Fatal error: Cannot re-assign $this). (Dmitry)
- Fixed bug #34331 (php crashes when variables_order is empty). (Ilia)
- Fixed bug #34321 (Possible crash in filter code). (Ilia)
- Fixed bug #34311 (unserialize() crashes with chars above 191 dec). (Nuno)
- Fixed bug #34310 (foreach($arr as $c->d => $x) crashes). (Dmitry)
- Fixed bug #34307 (on_modify handler not called to set the default value if
  setting from php.ini was invalid). (Andrei)
- Fixed bug #34306 (wddx_serialize_value() crashes with long array keys).
  (Jani)
- Fixed bug #34304 (date() doesn't have a modifier for ISO Week Day). (Derick)
- Fixed bug #34302 (date('W') do not return leading zeros for week 1 to 9).
  (Derick)
- Fixed bug #34299 (ReflectionClass::isInstantiable() returns true for abstract
  classes). (Marcus)
- Fixed bug #34284 (CLI phpinfo showing html on _SERVER["argv"]). (Jani)
- Fixed bug #34277 (array_filter() crashes with references and objects).
  (Dmitry)
- Fixed bug #34276 (setAttributeNS doesn't work with default namespace).
  (Rob)
- Fixed bug #34260 (Segfault with callbacks (array_map) + overloading).
  (Dmitry)
- Fixed bug #34257 (lib64 not handled correctly in ming extension). (Marcus)
- Fixed bug #34221 (Compiling xmlrpc as shared fails other parts). (Jani)
- Fixed bug #34216 (Segfault with autoload). (Marcus)
- Fixed bug #34199 (if($obj)/if(!$obj) inconsistency because of cast handler).
  (Dmitry, Alex)
- Fixed bug #34191 (ob_gzhandler does not enforce trailing \0). (Ilia)
- Fixed bug #34156 (memory usage remains elevated after memory limit is
  reached). (Ilia)
- Fixed bug #34148 (+,- and . not supported as parts of scheme). (Ilia)
- Fixed bug #34137 (assigning array element by reference causes binary mess).
  (Dmitry)
- Fixed bug #34103 (line numbering not maintained in dom document). (Rob)
- Fixed bug #34078 (Reflection API problems in methods with boolean or
  null default values). (Tony)
- Fixed bug #34068 (Numeric string as array key not cast to integer in
  wddx_deserialize()). (Ilia)
- Fixed bug #34064 (arr[] as param to function in class gives invalid
  opcode). (Dmitry)
- Fixed bug #34062 (Crash in catch block when many arguments are used).
  (Dmitry)
- Fixed bug #34052 (date('U') returns %ld not unix timestamp). (Nuno)
- Fixed bug #34045 (Buffer overflow with serialized object). (Dmitry)
- Fixed bug #34001 (pdo_mysql truncates numeric fields at 4 chars). (Ilia)
- Fixed bug #33999 (object remains object when cast to int). (Dmitry)
- Fixed bug #33996 (No information given for fatal error on passing invalid
  value to typed argument). (Dmitry)
- Fixed bug #33989 (extract($GLOBALS,EXTR_REFS) crashes PHP). (Dmitry)
- Fixed bug #33987 (php script as ErrorDocument causes crash in Apache 2).
  (Ilia)
- Fixed bug #33967 (misuse of Exception constructor doesn't display
  errorfile). (Jani)
- Fixed bug #33966 (Wrong use of reflectionproperty causes a segfault). (Tony)
- Fixed bug #33963 (mssql_bind() fails on input parameters). (Frank)
- Fixed bug #33958 (duplicate cookies and magic_quotes=off may cause a crash).
  (Ilia)
- Fixed bug #33957 (gmdate('W')/date('W') sometimes returns wrong week number).
  (Derick)
- Fixed bug #33940 (array_map() fails to pass by reference when called
  recursively). (Dmitry)
- Fixed bug #33917 (number_format() output with > 1 char separators). (Jani)
- Fixed bug #33904 (input array keys being escaped when magic quotes is off).
  (Ilia)
- Fixed bug #33903 (spl_autoload_register class method). (Marcus)
- Fixed bug #33899 (CLI: setting extension_dir=some/path extension=foobar.so
  does not work). (Jani)
- Fixed bug #33882 (CLI was looking for php.ini in wrong path). (Hartmut)
- Fixed bug #33869 (strtotime() problem with "+1days" format). (Ilia)
- Fixed bug #33841 (pdo sqlite driver forgets to update affected column
  count on execution of prepared statments). (Ilia)
- Fixed bug #33837 (Informix ESQL version numbering schema changed). (Jani)
- Fixed bug #33829 (mime_content_type() returns text/plain for gzip and bzip
  files). (Derick)
- Fixed bug #33802 (throw Exception in error handler causes crash). (Dmitry)
- Fixed bug #33771 (error_reporting falls to 0 when @ was used inside
  try/catch block). (Tony)
- Fixed bug #33760 (cURL needs to implement CRYPTO_callback functions to
  prevent locking). (Mike, Ilia)
- Fixed bug #33732 (Wrong behavior of constants in class and interface
  extending). (Dmitry)
- Fixed bug #33723 (php_value overrides php_admin_value). (Dmitry)
- Fixed bug #33720 (mb_encode_mimeheader does not work for multibyte
  chars). (Rui)
- Fixed bug #33710 (ArrayAccess objects does not initialize $this). (Dmitry)
- Fixed bug #33690 (Crash setting some ini directives in httpd.conf). (Rasmus)
- Fixed bug #33673 (Added detection for partially uploaded files). (Ilia)
- Fixed bug #33605 (substr_compare() crashes with negative offset and length).
  (Tony)
- Fixed bug #33597 (setcookie() "expires" date format doesn't comply with RFC).
  (Tony)
- Fixed bug #33588 (LDAP: RootDSE query not possible). (Jani)
- Fixed bug #33578 (strtotime() problem with "Oct17" format). (Derick)
- Fixed bug #33578 (strtotime() doesn't understand "11 Oct" format). (Derick)
- Fixed bug #33562 (date("") crashes). (Derick)
- Fixed bug #33558 (warning with nested calls to functions returning by
  reference). (Dmitry)
- Fixed bug #33536 (strtotime() defaults to now even on non time string).
  (Derick)
- Fixed bug #33532 (Different output for strftime() and date()). (Derick)
- Fixed bug #33523 (Memory leak in xmlrpc_encode_request()). (Ilia)
- Fixed bug #33520 (crash if safe_mode is on and session.save_path is changed).
  (Dmitry)
- Fixed bug #33512 (Add missing support for isset()/unset() overloading to
  complement the property get/set methods). (Dmitry)
- Fixed bug #33491 (crash after extending MySQLi internal class). (Tony)
- Fixed bug #33475 (cURL handle is not closed on curl_close(). (Ilia)
- Fixed bug #33469 (Compile error undefined reference to ifx_checkAPI). (Jani)
- Fixed bug #33433 (strtoll not available on Tru64). (Jani, Derick)
- Fixed bug #33427 (ext/odbc: check if unixODBC header file exists). (Jani)
- Fixed bug #33415 (strtotime() related bugs). (Derick)
- Fixed bug #33414 (Comprehensive list of incorrect days returned after
  strtotime() / date() tests). (Derick)
- Fixed bug #33389 (double free() when exporting a ReflectionClass). (Marcus)
- Fixed bug #33383 (crash when retrieving empty LOBs). (Tony)
- Fixed bug #33382 (array_reverse() fails after *sort()),  introduced by
  zend_hash_sort() optimizations in HEAD. (Tony)
- Fixed bug #33340 (CLI Crash when calling php:function from XSLT). (Rob)
- Fixed bug #33326 (Cannot build extensions with phpize on Macosx). (Jani)
- Fixed bug #33318 (throw 1; results in Invalid opcode 108/1/8). (Dmitry)
- Fixed bug #33312 (ReflectionParameter methods do not work correctly).
  (Dmitry)
- Fixed bug #33299 (php:function no longer handles returned dom objects).
  (Rob, Joe Orton)
- Fixed bug #33286 (nested array_walk() calls and user array compare functions
  broken; FCI cache). (Andrei, patch from m.bretz@metropolis-ag.de)
- Fixed bug #33277 (private method accessed by child class). (Dmitry)
- Fixed bug #33268 (iconv_strlen() works only with a parameter of < 3 in
  length). (Ilia)
- Fixed bug #33257 (array_splice() inconsistent when passed function instead of
  variable). (Dmitry)
- Fixed bug #33243 (ze1_compatibility_mode does not work as expected). (Dmitry)
- Fixed bug #33242 (Mangled error message when stream fails). (Derick)
- Fixed bug #33222 (segfault when CURL handle is closed in a callback). (Tony)
- Fixed bug #33214 (odbc_next_result does not signal SQL errors with
  2-statement SQL batches). (rich at kastle dot com, Tony)
- Fixed bug #33212 ([GCC 4]: 'zend_error_noreturn' aliased to external symbol
  'zend_error'). (Dmitry)
- Fixed bug #33210 (relax jpeg recursive loop protection). (Ilia)
- Fixed bug #33201 (Crash when fetching some data types). (Frank)
- Fixed bug #33200 (preg_replace(): magic_quotes_sybase=On makes 'e' modifier
  misbehave). (Jani)
- Fixed bug #33185 (--enable-session=shared does not build). (Jani)
- Fixed bug #33171 (foreach enumerates private fields declared in base
  classes). (Dmitry)
- Fixed bug #33167 (Possible crash inside pg_fetch_array()). (Ilia)
- Fixed bug #33164 (Soap extension incorrectly detects HTTP/1.1). (Ilia)
- Fixed bug #33156 (cygwin version of setitimer doesn't accept ITIMER_PROF).
  (Nuno)
- Fixed bug #33153 (crash in mssql_next result). (Frank)
- Fixed bug #33150 (shtool: insecure temporary file creation). (Jani)
- Fixed bug #33136 (method offsetSet in class extended from ArrayObject crash
  PHP). (Marcus)
- Fixed bug #33125 (imagecopymergegray() produces mosaic rainbow effect).
  (Pierre)
- Fixed bug #33116 (crash when assigning class name to global variable in
  __autoload). (Dmitry)
- Fixed bug #33090 (mysqli_prepare() doesn't return an error). (Georg)
- Fixed bug #33076 (str_ireplace() incorrectly counts result string length
  and may cause segfault). (Tony)
- Fixed bug #33072 (Add a safemode/open_basedir check for runtime
  "session.save_path" change using session_save_path() function). (Rasmus)
- Fixed bug #33070 (Improved performance of bzdecompress() by several orders
  of magnitude). (Ilia)
- Fixed bug #33059 (crash when moving xml attribute set in dtd). (Ilia)
- Fixed bug #33057 (Don't send extraneous entity-headers on a 304 as per
  RFC 2616 section 10.3.5) (Rasmus, Choitel)
- Fixed bug #33019 (socket errors cause memory leaks in php_strerror()).
  (jwozniak23 at poczta dot onet dot pl, Tony).
- Fixed bug #33017 ("make distclean" gives an error with VPATH build). (Jani)
- Fixed bug #33013 ("next month" was handled wrong while parsing dates).
  (Derick)
- Fixed bug #32993 (implemented Iterator function current() don't throw
  exception). (Dmitry)
- Fixed bug #32981 (ReflectionMethod::getStaticVariables() causes apache2.0.54
  seg fault). (Dmitry)
- Fixed bug #32956 (mysql_bind_result() doesn't support MYSQL_TYPE_NULL).
  (Georg)
- Fixed bug #32947 (Incorrect option for mysqli default password). (Georg)
- Fixed bug #32944 (Disabling session.use_cookies doesn't prevent reading
  session cookies). (Jani, Tony)
- Fixed bug #32941 (Sending structured SOAP fault kills a php). (Dmitry)
- Fixed bug #32937 (open_basedir looses trailing / in the limiter).
  (Adam Conrad)
- Fixed bug #32936 (http redirects URLs are not checked for control chars).
  (Ilia)
- Fixed bug #32933 (Cannot extend class "SQLiteDatabase"). (Marcus)
- Fixed bug #32932 (Oracle LDAP: ldap_get_entries(), invalid pointer). (Jani)
- Fixed bug #32930 (class extending DOMDocument doesn't clone properly). (Rob)
- Fixed bug #32924 (file included with "auto_prepend_file" can be included
  with require_once() or include_once()). (Stas)
- Fixed bug #32904 (pg_get_notify() ignores result_type parameter). (Tony)
- Fixed bug #32852 (Crash with singleton and __destruct when
  zend.ze1_compatibility_mode = On). (Dmitry)
- Fixed bug #32833 (Invalid opcode). (Dmitry)
- Fixed bug #32813 (parse_url() does not handle scheme-only urls properly).
  (Ilia)
- Fixed bug #32810 (temporary files not using plain file wrapper). (Ilia)
- Fixed bug #32809 (Missing T1LIB support on Windows). (Edin)
- Fixed bug #32802 (General cookie overrides more specific cookie). (Ilia)
- Fixed bugs #32800, #32830 (ext/odbc: Problems with 64bit systems). (Jani)
- Fixed bug #32799 (crash: calling the corresponding global var during the
  destruct). (Dmitry)
- Fixed bug #32776 (SOAP doesn't support one-way operations). (Dmitry)
- Fixed bug #32773 (GMP functions break when second parameter is 0). (Stas)
- Fixed bug #32759 (incorrect determination of default value (COM)). (Wez)
- Fixed bug #32758 (Cannot access safearray properties in VB6 objects). (Wez)
- Fixed bug #32755 (Segfault in replaceChild() when DocumentFragment has no
  children). (Rob)
- Fixed bug #32753 (Undefined constant SQLITE_NOTADB). (Ilia)
- Fixed bug #32742 (segmentation fault when the stream with a wrapper
  is not closed). (Tony, Dmitry)
- Fixed bug #32699 (pg_affected_rows() was defined when it was not available).
  (Derick)
- Fixed bug #32686 (Require/include file in destructor causes segfault).
  (Marcus)
- Fixed bug #32682 (ext/mssql: Error on module shutdown when called from
  activescript). (Frank)
- Fixed bug #32674 (exception in iterator causes crash). (Dmitry)
- Fixed bug #32660 (Assignment by reference causes crash when field access is
  overloaded (__get)). (Dmitry)
- Fixed bug #32647 (Using register_shutdown_function() with invalid callback
  can crash PHP). (Jani)
- Fixed bug #32615 (Segfault in replaceChild() using fragment when
  previousSibling is NULL). (Rob)
- Fixed bug #32613 (ext/snmp: use of snmp_shutdown() causes snmpapp.conf
  access errors). (Jani, ric at arizona dot edu)
- Fixed bug #32608 (html_entity_decode() converts single quotes even if
  ENT_NOQUOTES is given). (Ilia)
- Fixed bug #32596 (Segfault/Memory Leak by getClass (etc) in __destruct).
  (Dmitry)
- Fixed bug #32591 (ext/mysql: Unsatisfied symbol: ntohs with HP-UX). (Jani)
- Fixed bug #32589 (possible crash inside imap_mail_compose() function).
  (Ilia)
- Fixed bug #32589 (Possible crash inside imap_mail_compose, with charsets).
  (Ilia)
- Fixed bug #32587 (Apache2: errors sent to error_log do not include
  timestamps). (Jani)
- Fixed bug #32560 (configure looks for incorrect db2 library). (Tony)
- Fixed bug #32553 (mmap loads only the 1st 2000000 bytes on Win32). (Ilia)
- Fixed bug #32533 (proc_get_status() returns the incorrect process status).
  (Ilia)
- Fixed bug #32530 (chunk_split() does not append endstr if chunklen is
  longer then the original string). (Ilia)
- Fixed bug #32491 (File upload error - unable to create a temporary file).
  (Uwe Schindler)
- Fixed bug #32455 (wrong setting property to unset value). (Dmitry)
- Fixed bug #32429 (method_exists() always return TRUE if __call method
  exists). (Dmitry)
- Fixed bug #32428 (The @ warning error suppression operator is broken).
  (Dmitry)
- Fixed bug #32427 (Interfaces are not allowed 'static' access modifier).
  (Dmitry)
- Fixed bug #32405 (mysqli::fetch() returns bad data - 64bit problem).
  (Andrey)
- Fixed bug #32296 (get_class_methods() output has changed between 5.0.2 and
  5.0.3). (Dmitry)
- Fixed bug #32282 (Segfault in mysqli_fetch_array on 64-bit). (Georg)
- Fixed bug #32245 (xml_parser_free() in a function assigned to the xml
  parser gives a segfault). (Rob)
- Fixed bug #32179 (xmlrpc_encode() segfaults with recursive references).
  (Tony)
- Fixed bug #32171 (Userspace stream wrapper crashes PHP). (Tony, Dmitry)
- Fixed bug #32160 (copying a file into itself leads to data loss). (Ilia)
- Fixed bug #32139 (SOAP client does not auto-handle base64 encoding). (Ilia)
- Fixed bug #32109 ($_POST is not populated in multi-threaded environment).
  (Moriyoshi)
- Fixed bug #32080 (segfault when assigning object to itself with
  zend.ze1_compatibility_mode=On). (Dmitry)
- Fixed bug #32021 (Crash caused by range('', 'z')). (Derick)
- Fixed bug #32013 (ext/mysqli bind_result causes fatal error: memory limit).
  (Andrey)
- Fixed bug #32010 (Memory leak in mssql_fetch_batch). (fmk)
- Fixed bug #32009 (crash when mssql_bind() is called more than once). (Frank)
- Fixed bug #31971 (ftp_login fails on some SSL servers).
  (frantisek at augusztin dot com)
- Fixed bug #31887 (ISAPI: Custom 5xx error does not return correct HTTP
  response message). (Jani)
- Fixed bug #31828 (Crash with zend.ze1_compatibility_mode=On). (Dmitry)
- Fixed bug #31668 (multi_query works exactly every other time - multi query
  d/e flag global and not per connection). (Andrey)
- Fixed bug #31636 (another crash when echoing a COM object). (Wez)
- Fixed bug #31583 (php_std_date() uses short day names in non-y2k_compliance
  mode). (mike at php dot net)
- Fixed bug #31525 (object reference being dropped. $this getting lost).
 (Stas, Dmitry)
- Fixed bug #31502 (Wrong deserialization from session when using WDDX
  serializer). (Dmitry)
- Fixed bug #31478 (segfault with empty() / isset()). (Moriyoshi)
- Fixed bug #31465 (False warning in unpack() when working with *). (Ilia)
- Fixed bug #31363 (broken non-blocking flock()). (ian at snork dot net)
- Fixed bug #31358 (Older GCC versions do not provide portable va_copy()).
  (Jani)
- Fixed bug #31341 (escape on curly inconsistent). (Dmitry)
- Fixed bug #31256 (PHP_EVAL_LIBLINE configure macro does not handle
  -pthread). (Jani)
- Fixed bug #31213 (Side effects caused by fix of bug #29493). (Dmitry)
- Fixed bug #31177 (memory leaks and corruption because of incorrect
  refcounting). (Dmitry)
- Fixed bug #31158 (array_splice on $GLOBALS crashes). (Dmitry)
- Fixed bug #31054 (safe_mode & open_basedir checks only check first
  include_path value). (Ilia)
- Fixed bug #31033 (php:function(string, nodeset) with xsl:key crashes PHP).
  (Rob)
- Fixed bug #30961 (Wrong line number in ReflectionClass getStartLine()).
  (Dmitry)
- Fixed bug #30889 (Conflict between __get/__set and ++ operator). (Dmitry)
- Fixed bug #30833 (array_count_values() modifying input array). (Tony)
- Fixed bug #30828 (debug_backtrace() reports incorrect class in overridden
  methods). (Dmitry)
- Fixed bug #30820 (static member conflict with $this->member silently
  ignored). (Dmitry)
- Fixed bug #30819 (Better support for LDAP SASL bind). (Jani)
- Fixed bug #30791 (magic methods (__sleep/__wakeup/__toString) call
  __call if object is overloaded). (Dmitry)
- Fixed bug #30707 (Segmentation fault on exception in method).
  (Stas, Dmitry)
- Fixed bug #30702 (cannot initialize class variable from class constant).
  (Dmitry)
- Fixed bug #30578 (Output buffers flushed before calling __destruct()
  functions). (Jani)
- Fixed bug #30519 (Interface not existing says Class not found). (Dmitry)
- Fixed bug #30407 (Strange behavior of default arguments). (Dmitry)
- Fixed bug #30394 (Assignment operators yield wrong result with __get/__set).
  (Dmitry)
- Fixed bug #30332 (zend.ze1_compatibility_mode isn't fully compatible with
  array_push()). (Dmitry)
- Fixed bug #30162 (Catching exception in constructor causes lose of
  $this). (Dmitry)
- Fixed bug #30140 (Problem with array in static properties). (Dmitry)
- Fixed bug #30126 (Enhancement for error message for abstract classes).
  (Marcus)
- Fixed bug #30096 (gmmktime does not return the current time). (Derick)
- Fixed bug #30080 (Passing array or non array of objects). (Dmitry)
- Fixed bug #30052 (Crash on shutdown after odbc_pconnect()). (Edin)
- Fixed bug #29983 (PHP does not explicitly set mime type & charset). (Ilia)
- Fixed bug #29975 (memory leaks when set_error_handler() is used inside error
  handler). (Tony)
- Fixed bug #29971 (variables_order behavior). (Dmitry)
- Fixed bug #29944 (Function defined in switch, crashes). (Dmitry)
- Fixed bug #29896 (Backtrace argument list out of sync). (Dmitry)
- Fixed bug #29728 (Reflection API Feature: Default parameter value). (Marcus)
- Fixed bug #29689 (default value of protected member overrides default value
  of private and other private variable problems in inherited classes). (Stas)
- Fixed bug #29683 (headers_list() returns empty array). (Tony)
- Fixed bug #29583 (crash when echoing a COM object). (M.Sisolak, Wez)
- Fixed bug #29522 (accessing properties without connection). (Georg)
- Fixed bug #29361 (var_export() producing invalid code). (Derick)
- Fixed bug #29338 (unencoded spaces get ignored after certain tags). (Ilia)
- Fixed bug #29335 (fetch functions now use MYSQLI_BOTH as default). (Georg)
- Fixed bug #29334 (win32 mail() provides incorrect Date: header). (Jani)
- Fixed bug #29311 (calling parent constructor in mysqli). (Georg)
- Fixed bug #29268 (__autoload() not called with Reflection->getClass()).
  (Dmitry)
- Fixed bug #29256 (SOAP HTTP Error when envelop size is more than 24345
  bytes). (Dmitry, Wez)
- Fixed bug #29253 (array_diff with $GLOBALS argument fails). (Dmitry)
- Fixed bug #29236 (memory error when wsdl-cache is enabled). (Dmitry)
- Fixed bug #29210 (Function: is_callable - no support for private and
  protected classes). (Dmitry)
- Fixed bug #29109 (SoapFault exception: [WSDL] Out of memory). (Dmitry)
- Fixed bug #29104 (Function declaration in method doesn't work). (Dmitry)
- Fixed bug #29061 (soap extension segfaults). (Dmitry)
- Fixed bug #29015 (Incorrect behavior of member vars(non string ones)-numeric
  mem vars and others). (Dmitry)
- Fixed bug #28985 (__getTypes() returning nothing on complex WSDL). (Dmitry)
- Fixed bug #28969 (Wrong data encoding of special characters). (Dmitry)
- Fixed bug #28839 (SIGSEGV in interactive mode (php -a)).
  (kameshj at fastmail dot fm)
- Fixed bug #28605 (Need to use -[m]ieee option for Alpha CPUs). (Jani)
- Fixed bug #28568 (SAPI::known_post_content_types is not thread safe).
  (Moriyoshi)
- Fixed bug #28377 (debug_backtrace is intermittently passing args). (Dmitry)
- Fixed bug #28355 (glob wont error if dir is not readable). (Hartmut)
- Fixed bug #28072 (static array with some constant keys will be incorrectly
  ordered). (Dmitry)
- Fixed bug #27908 (xml default_handlers not being called). (Rob)
- Fixed bug #27598 (list() array key assignment causes HUGE memory leak).
  (Dmitry)
- Fixed bug #27268 (Bad references accentuated by clone). (Dmitry)
- Fixed bug #26456 (Wrong results from Reflection-API getDocComment() when
  called via STDIN). (Dmitry)
- Fixed bug #25922 (In error handler, modifying 5th arg (errcontext) may
  result in seg fault). (Dmitry)
- Fixed bug #25359 (array_multisort() doesn't work in a function if array is
  global or reference). (Dmitry)
- Fixed bug #22836 (returning reference to uninitialized variable). (Dmitry)
- Fixed bug #21306 (ext/sesssion: catch bailouts of write handler during
  RSHUTDOWN). (Jani, Xuefer at 21cn dot com)
- Fixed bug #15854 (boolean ini options may be incorrectly displayed as Off
  when they are On). (Tony)
- Fixed bugs #14561, #20382, #26090, #26320, #28024, #30532, #32086, #32270,
  #32555, #32588, #33056 (strtotime() related bugs). (Derick)

31 Mar 2005, PHP 5.0.4
- Added SNMPv2 support. (harrie)
- Added Oracle Instant Client support. (cjbj at hotmail dot com, Tony)
- Added length and charsetnr for field array and object in mysqli. (Georg)
- Added checks for negative values to gmp_sqrt(), gmp_powm(), gmp_sqrtrem()
  and gmp_fact() to prevent SIGFPE. (Tony)
- Changed foreach() to throw an exception if IteratorAggregate::getIterator()
  does not return an Iterator. (Marcus)
- Changed phpize not to require libtool. (Jani)
- Updated bundled oniguruma library (used for multibyte regular expression)
  to 3.7.0. (Moriyoshi)
- Updated bundled libmbfl library (used for multibyte functions). (Moriyoshi)
  Fixed bugs:
  . Bug #32311 (mb_encode_mimeheader() does not properly escape characters)
  . Bug #32063 (mb_convert_encoding ignores named entity 'alpha')
  . Bug #31911 (mb_decode_mimeheader() is case-sensitive to hex escapes)
  . bug #30573 (compiler warnings in libmbfl due to invalid type cast)
  . Bug #30549 (incorrect character translations for some ISO8859 charsets).
- Fixed bug preventing from building oci8 as shared.
  (stanislav dot voroniy at portavita dot nl, Tony)
- Fixed a bug in mysql_affected_rows and mysql_stmt_affected_rows when the
  api function returns -1 (Georg)
- Fixed several leaks in ext/browscap and sapi/embed. (Andrei)
- Fixed several leaks in ext/filepro. (Tony)
- Fixed build system to always use bundled libtool files. (Jani)
- Fixed a bug in mysqli_stmt_execute() (type conversion with NULL values).
  (Georg)
- Fixed segfault in mysqli_fetch_field_direct() when invalid field offset
  is passed. (Tony)
- Fixed posix_getsid() & posix_getpgid() to return sid & pgid instead
  of true. (Tony)
- Fixed bug #32394 (offsetUnset() segfaults in a foreach). (Marcus)
- Fixed bug #32373 (segfault in bzopen() if supplied path to non-existent
  file). (Tony)
- Fixed bug #32326 (Check values of Connection/Transfer-Encoding
  case-incentively in SOAP extension). (Ilia)
- Fixed bug #32290 (call_user_func_array() calls wrong class method within
  child class). (Marcus)
- Fixed bug #32238 (spl_array.c: void function cannot return value). (Johannes)
- Fixed bug #32210 (proc_get_status() sets "running" always to true). (Ilia)
- Fixed bug #32200 (Prevent using both --with-apxs2 and --with-apxs2filter).
  (Jani)
- Fixed bug #32134 (Overloading offsetGet/offsetSet). (Marcus)
- Fixed bug #32130 (ArrayIterator::seek() does not throw an Exception on
  invalid index). (Marcus)
- Fixed bug #32115 (dateTime SOAP encoding of timezone incorrect). (Dmitry)
- Fixed bug #32081 (in mysqli default socket value is not being used). (Ilia)
- Fixed bug #32021 (Crash caused by range('', 'z')). (Derick)
- Fixed bug #32011 (Fragments which replaced Nodes are not globaly useable).
  (Rob)
- Fixed bug #32001 (xml_parse_into_struct() function exceeds maximum
  execution time). (Rob, Moriyoshi)
- Fixed bug #31980 (Unicode exif data not available on Windows). (Edin)
- Fixed bug #31960 (msql_fetch_row() and msql_fetch_array() dropping columns
  with NULL values). (Daniel Convissor)
- Fixed bug #31878 (Segmentation fault using clone keyword on nodes). (Rob)
- Fixed bug #31858 (--disable-cli does not force --without-pear). (Jani)
- Fixed bug #31842 (*date('r') does not return RFC2822 conforming date string).
  (Jani)
- Fixed bug #31832 (SOAP encoding problem with complex types in WSDL mode with
  multiple parts). (Dmitry)
- Fixed bug #31797 (exif_read_data() uses too low nesting limit). (Ilia)
- Fixed bug #31796 (readline completion handler does not handle empty return
  values). (Ilia)
- Fixed bug #31792 (getrusage() does not provide ru_nswap value). (Ilia)
- Fixed bug #31755 (Cannot create SOAP header in no namespace). (Dmitry)
- Fixed bug #31754 (dbase_open() fails for mode = 1). (Mehdi, Derick)
- Fixed bug #31751 (pg_parameter_status() missing on Windows). (Edin)
- Fixed bug #31747 (SOAP Digest Authentication doesn't work with
  "HTTP/1.1 100 Continue" response). (Dmitry)
- Fixed bug #31732 (mb_get_info() causes segfault when no parameters
  specified). (Tony)
- Fixed bug #31710 (Wrong return values for mysqli_autocommit/commit/rollback).
  (Georg)
- Fixed bug #31705 (parse_url() does not recognize http://foo.com#bar). (Ilia)
- Fixed bug #31695 (Cannot redefine endpoint when using WSDL). (Dmitry)
- Fixed bug #31684 (dio_tcsetattr(): misconfigured termios settings).
  (elod at itfais dot com)
- Fixed bug #31683 (changes to $name in __get($name) override future
  parameters) (Dmitry)
- Fixed bug #31699 (unserialize() float problem on non-English locales). (Ilia)
- Fixed bug #31562 (__autoload() problem with static variables). (Marcus)
- Fixed bug #31651 (ReflectionClass::getDefaultProperties segfaults with arrays).
  (Marcus)
- Fixed bug #31623 (OCILogin does not support password grace period).
  (daniel dot beet at accuratesoftware dot com, Tony)
- Fixed bug #31527 (crash in msg_send() when non-string is stored without
  being serialized). (Ilia)
- Fixed bug #31515 (Improve performance of scandir() by factor of 10 or so). (Ilia)
- Fixed bug #31514 (open_basedir uses path_translated rather then cwd for .
  translation). (Ilia)
- Fixed bug #31480 (Possible infinite loop in imap_mail_compose()). (Ilia)
- Fixed bug #31479 (Fixed crash in chunk_split(), when chunklen > strlen). (Ilia)
- Fixed bug #31454 (session_set_save_handler crashes PHP when supplied
  non-existent object ref). (Tony)
- Fixed bug #31444 (Memory leak in zend_language_scanner.c).
  (hexer at studentcenter dot org)
- Fixed bug #31442 (unserialize broken on 64-bit systems). (Marcus)
- Fixed bug #31440 ($GLOBALS can be overwritten via GPC when register_globals
  is enabled). (Ilia)
- Fixed bug #31422 (No Error-Logging on SoapServer-Side). (Dmitry)
- Fixed bug #31413 (curl POSTFIELDS crashes on 64-bit platforms). (Joe)
- Fixed bug #31396 (compile fails with gd 2.0.33 without freetype). (Jani)
- Fixed bug #31371 (highlight_file() trims new line after heredoc). (Ilia)
- Fixed bug #31361 (simplexml/domxml segfault when adding node twice). (Rob)
- Fixed bug #31348 (CachingIterator::rewind() leaks). (Marcus)
- Fixed bug #31346 (ArrayIterator::next segfaults). (Marcus)
- Fixed bug #31190 (Unexpected warning then exception is thrown from
  call_user_func_array()). (phpbugs at domain51 dot net, Dmitry)
- Fixed bug #31142 (imap_mail_compose() fails to generate correct output). (Ilia)
- Fixed bug #31139 (XML Parser Functions seem to drop &amp; when parsing). (Rob)
- Fixed bug #31398 (When magic_guotes_gpc are enabled filenames with ' get cutoff).
  (Ilia)
- Fixed bug #31288 (Possible crash in mysql_fetch_field(), if mysql_list_fields()
  was not called previously). (Ilia)
- Fixed bug #31107, #31110, #31111, #31249 (Compile failure of zend_strtod.c).
  (Jani)
- Fixed bug #31110 (PHP 4.3.10 does not compile on Tru64 UNIX 5.1B). (Derick)
- Fixed bug #31107 (Compile failure on Solaris 9 (Intel) and gcc 3.4.3). (Derick)
- Fixed bug #31103 (Better error message when c-client cannot be found). (Ilia)
- Fixed bug #31101 (missing kerberos header file path with --with-openssl). (Jani)
- Fixed bug #31098 (isset() / empty() incorrectly return true in dereference of
  a string type). (Moriyoshi)
- Fixed bug #31087 (broken php_url_encode_hash macro). (Ilia)
- Fixed bug #31072 (var_export() does not output an array element with an empty
  string key). (Derick)
- Fixed bug #31060 (imageftbbox() does not use linespacing parameter). (Jani)
- Fixed bug #31056 (php_std_date() returns invalid formatted date if
  y2k_compliance is On). (Ilia)
- Fixed bug #31055 (apache2filter: per request leak proportional to the full
  path of the request URI). (kameshj at fastmail dot fm)
- Fixed bug #30901 (can't send cookies with soap envelop). (Dmitry)
- Fixed bug #30871 (Misleading warning message for array_combine()). (Andrey)
- Fixed bug #30868 (evaluated pointer comparison in mbregex causes compile
  failure). (Moriyoshi)
- Fixed bug #30862 (Static array with boolean indexes). (Marcus)
- Fixed bug #30726 (-.1 like numbers are not being handled correctly). (Ilia)
- Fixed bug #30725 (PHP segfaults when an exception is thrown in getIterator()
  within foreach). (Marcus)
- Fixed bug #30609 (cURL functions bypass open_basedir). (Jani)
- Fixed bug #30446 (apache2handler: virtual() includes files out of sequence)
- Fixed bug #30430 (odbc_next_result() doesn't bind values and that results
  in segfault). (pdan-php at esync dot org, Tony)
- Fixed bug #30266 (Invalid opcode 137/1/8). (Marcus)
- Fixed bug #30120 imagettftext() and imagettfbbox() accept too many
  parameters). (Jani)
- Fixed bug #30106 (SOAP cannot not parse 'ref' element. Causes Uncaught
  SoapFault exception). (Dmitry)
- Fixed bug #29989 (type re_registers redefined in oniguruma.h). (Moriyoshi)
- Fixed bug #28803 (enabled debug causes bailout errors with CLI on AIX
  because of fflush() called on already closed filedescriptor). (Tony)
- Fixed bug #29767 (Weird behaviour of __set($name, $value)). (Dmitry)
- Fixed bug #29733 (printf() handles repeated placeholders wrong).
  (bugs dot php dot net at bluetwanger dot de, Ilia)
- Fixed bug #29424 (width and height inverted for JPEG2000 files). (Ilia)
- Fixed bug #29329 (configure for mysqli with shared doesn't work). (Georg)
- Fixed bug #29136 (make test - libtool failure on MacOSX). (Jani)
- Fixed bug #28976 (mail(): use "From:" from headers if sendmail_from is empty).
  (Jani)
- Fixed bug #28930 (PHP sources pick wrong header files generated by bison).
  (eggert at gnu dot org, Jani)
- Fixed bug #28840 (__destruct of a class that extends mysqli not called).
  (Marcus)
- Fixed bug #28804 (ini-file section parsing pattern is buggy).
  (wendland at scan-plus dot de)
- Fixed bug #28451 (corrupt EXIF headers have unlimited recursive IFD directory
  entries). (Andrei)
- Fixed bug #28444 (Cannot access undefined property for object with overloaded
  property access). (Dmitry)
- Fixed bug #28442 (Changing a static variables in a class changes it across
  sub/super classes.) (Marcus)
- Fixed bug #28324 (HTTP_SESSION_VARS appear when register_long_arrays is
  Off). (Tony)
- Fixed bug #28074 (FastCGI: stderr should be written in a FCGI stderr stream).
  (chris at ex-parrot dot com)
- Fixed bug #28067 (partially incorrect utf8 to htmlentities mapping). (Derick,
  Benjamin Greiner)
- Fixed bug #28041 (SOAP HTTP Digest Access Authentication). (Dmitry)
- Fixed bug #27633 (Double \r problem on ftp_get in ASCII mode on Win32). (Ilia)
- Fixed bug #18613 (Multiple OUs in x509 certificate not handled properly).
  (Jani)

15 Dec 2004, PHP 5.0.3
- Added the %F modifier to *printf to render a non-locale-aware representation
  of a float with the . as decimal seperator. (Derick)
- Fixed error handling in mysqli_multi_query. (Georg)
- Extended the functionality of is_subclass_of() to accept either a class name
  or an object as first parameter. (Andrey)
- Fixed potential problems with unserializing invalid serialize data. (Marcus)
- Fixed bug #32076 (ReflectionMethod::isDestructor() always return true).
  (Derick, Tony)
- Fixed bug #31034 (Problem with non-existing iconv header file). (Derick)
- Fixed bug #30995 (snmp extension does not build with net-snmp 5.2). (Ilia)
- Fixed bug #30994 (SOAP server unable to handle request with references).
  (Dmitry)
- Fixed bug #30990 (allow popen() on *NIX to accept 'b' flag). (Ilia)
- Fixed bug #30967 (properties in extended mysqli classes don't work). (Georg)
- Fixed bug #30928 (When Using WSDL, SoapServer doesn't handle private or
  protected properties). (Dmitry)
- Fixed bug #30922 (reflective functions crash PHP when interfaces extend
  themselves). (Tony, Dmitry)
- Fixed bug #30904 (segfault when recording soapclient into session). (Tony,
  Dmitry)
- Fixed bug #30890 (MySQLi testsuite)
- Fixed bug #30856 (ReflectionClass::getStaticProperties segfaults). (Marcus)
- Fixed bug #30832 ("!" stripped off comments in xml parser). (Rob)
- Fixed bug #30799 (SoapServer doesn't handle private or protected properties).
  (Dmitry)
- Fixed bug #30783 (Apache crash when using ReflectionFunction::
  getStaticVariables()). (Marcus)
- Fixed bug #30750 (Meaningful error message when upload directory is not
  accessible). (Ilia)
- Fixed bug #30685 (Malformed SOAPClient http header reequest). (Dmitry)
- Fixed bug #30672 (Problem handling exif data in jpeg images at unusual
  places). (Marcus)
- Fixed bug #30658 (Ensure that temporary files created by GD are removed).
  (Ilia)
- Fixed bug #30645 (def. multi result set support for mysql_connect). (Georg)
- Fixed bug #30637 (compile with pear error). (Antony)
- Fixed bug #30587 (array_multisort doesn't separate zvals before
  changing them). (Tony)
- Fixed bug #30572 (crash when comparing SimpleXML attribute to a boolean).
  (Andi)
- Fixed bug #30566 (attribute namespace URIs are inconsistent when parsing).
  (Rob)
- Fixed bug #30490 (PEAR installation fails). (Antony)
- Fixed bug #30475 (curl_getinfo() may crash in some situations). (Ilia)
- Fixed bug #30442 (segfault when parsing ?getvariable[][ ). (Tony)
- Fixed bug #30388 (rename across filesystems loses ownership and
  permission info). (Tony)
- Fixed bug #30387 (stream_socket_client async connect was broken).
  (vnegrier at esds dot com, Wez).
- Fixed bug #30381 (Strange results with get_class_vars()). (Marcus)
- Fixed bug #30375 (cal_info() does not work without a parameter). (Ilia)
- Fixed bug #30362 (stream_get_line() not handling end string correctly).
  (Ilia)
- Fixed bug #30359 (SOAP client requests have no port in "Host" field).
  (Dmitry)
- Fixed bug #30356 (str_ireplace() does not work on all strings). (Ilia)
- Fixed bug #30344 (Reflection::getModifierNames() returns too long strings).
  (Marcus)
- Fixed bug #30329 (Error Fetching http body, No Content-Length, connection
  closed or chunked data). (Dmitry)
- Fixed bug #30282 (segfault when using unknown/unsupported
  session.save_handler and/or session.serialize_handler). (Tony)
- Fixed bug #30281 (Prevent non-wbmp images from being detected as such).
  (Ilia)
- Fixed bug #30276 (Possible crash in ctype_digit on large numbers). (Ilia)
- Fixed bug #30230 (exception handler not working with objects). (Marcus)
- Fixed bug #30224 (Sybase date strings are sometimes not null terminated).
  (Ilia)
- Fixed bug #30175 (SOAP results aren't parsed correctly). (Dmitry)
- Fixed bug #30147 (OO sqlite_fetch_object did not reset error handler). (Wez)
- Fixed bug #30133 (get_current_user() crashes on Windows). (Edin)
- Fixed bug #30061 (xml_set_start_namespace_decl_handler not called). (Rob)
- Fixed bug #30057 (did not detect IPV6 on FreeBSD 4.1). (Wez)
- Fixed bug #30042 (strtotime does not use second param). (Derick)
- Fixed bug #30027 (Possible crash inside ftp_get()).
  (cfield at affinitysolutions dot com)
- Fixed bug #29954 (array_reduce segfaults when initial value is array). (Tony)
- Fixed bug #29883 (isset gives invalid values on strings). (Tony, Dmitry)
- Fixed bug #29801 (Set limit on the size of mmapable data). (Ilia)
- Fixed bug #29557 (strtotime error). (Derick)
- Fixed bug #29418 (double free when openssl_csr_new fails).
  (Kamesh Jayachandran).
- Fixed bug #29385 (Soapserver always uses std class). (David, Dmitry)
- Fixed bug #29211 (SoapClient doesn't request wsdl through proxy). (Rob)
- Fixed bug #28817 (Var problem when extending domDocument). (Georg)
- Fixed bug #28599 (strtotime fails with zero base time). (Derick)
- Fixed bug #28598 (Lost support for MS Symbol fonts). (Pierre)
- Fixed bug #28220 (mb_strwidth() returns wrong width values for some hangul
  characters). (Moriyoshi)
- Fixed bug #28228 (NULL decimal separator is not being handled correctly).
  (Ilia)
- Fixed bug #28209 (strtotime("now")). (Derick)
- Fixed bug #27798 (private / protected variables not exposed by
  get_object_vars() inside class). (Marcus)
- Fixed bug #27728 (Can't return within a zend_try {} block or the previous
  bailout state isn't restored. (Andi)
- Fixed bug #27183 (Userland stream wrapper segfaults on stream_write).
  (Christian)

23 Sep 2004, PHP 5.0.2
- Added new boolean (fourth) parameter to array_slice() that turns on the
  preservation of keys in the returned array. (Derick)
- Added the sorting flag SORT_LOCALE_STRING to the sort() functions which makes
  them sort based on the current locale. (Derick)
- Added interface_exists() and make class_exists() only return true for real
  classes. (Andrey)
- Added PHP_EOL constant that contains the OS way of representing newlines.
  (Paul Hudson, Derick)
- Implemented periodic PCRE compiled regexp cache cleanup, to avoid memory
  exhaustion. (Andrei)
- Renamed SoapClient->__call() to SoapClinet->__soapCall(). (Dmitry)
- Fixed bug with raw_post_data not getting set (Brian)
- Fixed a file-descriptor leak with phpinfo() and other 'special' URLs (Zeev)
- Fixed bug #30209 (ReflectionClass::getMethod() lowercases attribute).
  (Marcus)
- Fixed bug #30182 (SOAP module processing WSDL file dumps core). (Dmitry)
- Fixed bug #30045 (Cannot pass big integers (> 2147483647) in SOAP requests).
  (Dmitry)
- Fixed bug #29985 (unserialize()/ __PHP_Incomplete_class does not report
  correctly class name). (Marcus, Tony)
- Fixed bug #29945 (simplexml_load_file URL limitation 255 char). (Rob)
- Fixed bug #29873 (No defines around pcntl_*priority definitions). (Derick)
- Fixed bug #29844 (SOAP doesn't return the result of a valid SOAP request).
  (Dmitry)
- Fixed bug #29842 (soapclient return null value). (Dmitry)
- Fixed bug #29839 (incorrect convert (xml:lang to lang)). (Dmitry)
- Fixed bug #29830 (SoapServer::setClass() should not export non-public
  methods). (Dmitry)
- Fixed bug #29828 (Interfaces no longer work). (Marcus)
- Fixed bug #29821 (Fixed possible crashes in convert_uudecode() on invalid
  data). (Ilia)
- Fixed bug #29808 (array_count_values() breaks with numeric strings). (Ilia)
- Fixed bug #29805 (HTTP Authentication Issues). (Uwe Schindler)
- Fixed bug #29795 (SegFault with Soap and Amazon's Web Services). (Dmitry)
- Fixed bug #29737 (ip2long should return -1 if IP is 255.255.255.255 and FALSE
  on error). (Tony)
- Fixed bug #29711 (Changed ext/xml to default to UTF-8 output). (Rob)
- Fixed bug #29678 (opendir() with ftp:// wrapper segfaults if path does not
  have trailing slash). (Ilia)
- Fixed bug #29657 (xml_* functions throw non descriptive error).
  (Christian, Rob)
- Fixed bug #29656 (segfault on result and statement properties). (Georg)
- Fixed bug #29566 (foreach/string handling strangeness (crash)). (Dmitry)
- Fixed bug #29447 (Reflection API issues). (Marcus)
- Fixed bug #29296 (Added sslv2 and sslv3 transports). (Wez)
- Fixed bug #29283 (Invalid statement handle in mysqli on execute). (Georg)
- Fixed bug #29913 (parse_url() is now binary safe). (Ilia)
- Fixed bug #27994 (segfault with Soapserver when WSDL-Cache is enabled).
  (Dmitry)
- Fixed bug #27791 (Apache 2.0 SAPI build against Apache 2 HEAD). (Joe Orton,
  Derick)
- Fixed bug #26737 (private/protected properties not serialized when user
  declared method __sleep() exists). E_NOTICE thrown when __sleep() returns
  name of non-existing member. (Andrey, Curt)

12 Aug 2004, PHP 5.0.1
- Changed destructor mechanism so that destructors are called prior to request
  shutdown. (Marcus)
- Rewritten UNIX and Windows install help files. (Documentation Team)
- Updated several libraries bundled with the windows release which now
  includes libxml2-2.6.11, libxslt-1.1.7 and iconv-1.9.1. (Rob, Edin)
- Improved and moved ActiveScript SAPI to PECL.  (Wez)
- Fixed bug #29606 (php_strip_whitespace() prints to stdout rather then
  returning the value). (Ilia)
- Fixed bug #29577 (MYSQLI_CLIENT_FOUND_ROWS undefined) (Georg)
- Fixed bug #29573 (Segmentation fault, when exception thrown within
  PHP function called from XSLT). (Christian)
- Fixed bug #29522 (accessing properties without connection) (Georg)
- Fixed bug #29505 (get_class_vars() severely broken when used with arrays).
  (Marcus)
- Fixed bug #29490 (.Net object instantiation failed). (Michael Sisolak).
- Fixed bug #29474 (win32: usleep() doesn't work). (Wez)
- Fixed bug #29449 (win32: feof() hangs on empty tcp stream). (Wez)
- Fixed bug #29437 (Possible crash inside array_walk_recursive()). (Ilia)
- Fixed bug #29431 (crash when parsing invalid address; invalid address
  returned by stream_socket_recvfrom(), stream_socket_getname()). (Wez)
- Fixed bug #29409 (Segfault in PHP functions called from XSLT). (Rob)
- Fixed unloading of dynamically loaded extensions.
  (Marcus, kameshj at fastmail dot fm)
- Fixed bug #29395 (sqlite_escape_string() returns bogus data on empty
  strings). (Ilia, Tony)
- Fixed bug #29392 (com_dotnet crashes when echo'ing an object). (Wez)
- Fixed bug #29368 (The destructor is called when an exception is thrown from
  the constructor). (Marcus)
- Fixed bug #29354 (Exception constructor marked as both public and protected).
  (Marcus)
- Fixed bug #29342 (strtotime() does not handle empty date string properly).
  (Ilia)
- Fixed bug #29340 (win32 build produces invalid php_ifx.dll). (Edin)
- Fixed bug #29335 (fetch functions now use MYSQLI_BOTH as default) (Georg)
- Fixed bug #29291 (get_class_vars() return names with NULLs). (Marcus)
- Fixed bug #29264 (gettext extension not working). (Edin)
- Fixed bug #29258 (variant_date_from_timestamp() does not honour
  timezone).  (Wez)
- Fixed bug #29256 (error when sending large packets on a socket). (Dmitry)
- Fixed bug #29236 (memory error when wsdl-cache is enabled). (Dmitry)
- Fixed bug #29147 (Compile Error in mnoGoSearch functions). (Sergey, Antony)
- Fixed bug #29132 ($_SERVER["PHP_AUTH_USER"] isn't defined). (Stefan)
- Fixed bug #29119 (html_entity_decode() misbehaves with UTF-8). (Moriyoshi)
- Fixed bug #29109 (SoapFault exception: [WSDL] Out of memory). (Dmitry)
- Fixed bug #29061 (soap extension segfaults). (Dmitry)
- Fixed bug #28985 (__getTypes() returning nothing on complex WSDL). (Dmitry)
- Fixed bug #28969 (Wrong data encoding of special characters). (Dmitry)
- Fixed bug #28895 (ReflectionClass::isAbstract always returns false). (Marcus)
- Fixed bug #28829 (Thread-unsafety in bcmath elementary values). (Sara)
- Fixed bug #28464 (catch() does not catch exceptions by interfaces). (Marcus)
- Fixed bug #27669 (PHP 5 didn't support all possibilities for calling static
  methods dynamically). (Dmitry)
- Fixed ReflectionClass::getMethod() and ReflectionClass::getProperty() to
  raise an ReflectionException instead of returning NULL on failure.
  (Sebastian)
- Fixed convert.* filters to consume remaining buckets_in on flush. (Sara)
- Fixed bug in mysqli->client_version. (Georg)

13 Jul 2004, PHP 5.0.0
- Updated PCRE to provide better error handling in certain cases. (Andrei)
- Changed doc comments to require a single white space after '/**'. (Marcus)
- Fixed bug #29019 (Database not closing). (Marcus)
- Fixed bug #29008 (array_combine() does not handle non-numeric/string keys).
  (Ilia)
- Fixed bug #28999 (fixed behaviour of exec() to work as it did in 4.X). (Ilia)
- Fixed bug #28868 (Internal filter registry not thread safe). (Sara)
- Fixed bug #28851 (call_user_func_array has typo in error message). (Marcus)
- Fixed bug #28831 (ArrayObject::offsetGet() does the work of offsetUnset()).
  (Marcus)
- Fixed bug #28822 (ArrayObject::offsetExists() works inverted). (Marcus)
- Fixed bug #28789 (ReflectionProperty getValue() fails on public static
  members). (Marcus)
- Fixed bug #28771 (Segfault when using xslt and clone). (Rob)
- Fixed bug #28751 (SoapServer does not call _autoload()). (Dmitry)
- Fixed bug #28739 (array_*diff() and array_*intersect() not clearing the fci
  cache before work). (Andrey)
- Fixed bug #28721 (appendChild() and insertBefore() unset DOMText).(Rob)
- Fixed bug #28702 (SOAP does not parse WSDL service address correctly). (Dmitry)
- Fixed bug #28699 (Reflection api bugs). (Marcus)
- Fixed bug #28694 (ReflectionExtension::getFunctions() crashes PHP). (Marcus)
- Fixed bug #28512 (Allocate enough space to store MSSQL data). (Frank)
- Fixed strip_tags() to correctly handle '\0' characters. (Stefan)<|MERGE_RESOLUTION|>--- conflicted
+++ resolved
@@ -27,13 +27,10 @@
   . Fixed bug #64264 (SPLFixedArray toArray problem). (Laruence)
   . Fixed bug #64228 (RecursiveDirectoryIterator always assumes SKIP_DOTS).
     (patch by kriss@krizalys.com, Laruence)
-<<<<<<< HEAD
   . Fixed bug #64106 (Segfault on SplFixedArray[][x] = y when extended). 
     (Nikita Popov)
-=======
-  . Fixed bug #52861 (unset fails with ArrayObject and deep arrays). 
+  . Fixed bug #52861 (unset fails with ArrayObject and deep arrays).
     (Mike Willbanks)
->>>>>>> 61099f85
 
 - SNMP:
   . Fixed bug #64124 (IPv6 malformed). (Boris Lytochkin)
