PHP                                                                        NEWS
|||||||||||||||||||||||||||||||||||||||||||||||||||||||||||||||||||||||||||||||

?? ??? ????, PHP 7.4.2

- Core:
  . Fixed bug #79022 (class_exists returns True for classes that are not ready
    to be used). (Laruence)
  . Fixed bug #78929 (plus signs in cookie values are converted to spaces).
    (Alexey Kachalin)
  . Fixed bug #78973 (Destructor during CV freeing causes segfault if opline
    never saved). (Nikita)
  . Fixed bug #78776 (Abstract method implementation from trait does not check
    "static"). (Nikita)
  . Fixed bug #78999 (Cycle leak when using function result as temporary).
    (Dmitry)
  . Fixed bug #79008 (General performance regression with PHP 7.4 on Windows).
    (cmb)

- CURL:
  . Fixed bug #79033 (Curl timeout error with specific url and post). (cmb)

- Date:
  . Fixed bug #79015 (undefined-behavior in php_date.c). (cmb)

- DBA:
  . Fixed bug #78808 ([LMDB] MDB_MAP_FULL: Environment mapsize limit reached).
    (cmb)

- Exif:
  . Fixed bug #79046 (NaN to int cast undefined behavior in exif). (Nikita)

- Fileinfo:
  . Fixed bug #74170 (locale information change after mime_content_type).
    (Sergei Turchanov)

<<<<<<< HEAD
=======
- GD:
  . Fixed bug #78923 (Artifacts when convoluting image with transparency).
    (wilson chen)
  . Fixed bug #79067 (gdTransformAffineCopy() may use unitialized values). (cmb)

>>>>>>> 2c586051
- Libxml:
  . Fixed bug #79029 (Use After Free's in XMLReader / XMLWriter). (Laruence)

- OPcache:
  . Fixed bug #78961 (erroneous optimization of re-assigned $GLOBALS). (Dmitry)
  . Fixed bug #78950 (Preloading trait method with static variables). (Nikita)
  . Fixed bug #78903 (Conflict in RTD key for closures results in crash).
    (Nikita)
  . Fixed bug #78986 (Opcache segfaults when inheriting ctor from immutable
    into mutable class). (Nikita)
  . Fixed bug #79040 (Warning Opcode handlers are unusable due to ASLR). (cmb)
  . Fixed bug #79055 (Typed property become unknown with OPcache file cache).
    (Nikita)

- Pcntl:
  . Fixed bug #78402 (Converting null to string in error message is bad DX).
    (SATŌ Kentarō)

- PDO_PgSQL:
  . Fixed bug #78983 (pdo_pgsql config.w32 cannot find libpq-fe.h). (SATŌ
    Kentarō)
  . Fixed bug #78980 (pgsqlGetNotify() overlooks dead connection). (SATŌ
    Kentarō)
  . Fixed bug #78982 (pdo_pgsql returns dead persistent connection). (SATŌ
    Kentarō)

- Session:
  . Fixed bug #79031 (Session unserialization problem). (Nikita)

- Shmop:
  . Fixed bug #78538 (shmop memory leak). (cmb)

- Sqlite3:
  . Fixed bug #79056 (sqlite does not respect PKG_CONFIG_PATH during
    compilation). (Nikita)

- Spl:
  . Fixed bug #78976 (SplFileObject::fputcsv returns -1 on failure). (cmb)

- Standard:
  . Fixed bug #79000 (Non-blocking socket stream reports EAGAIN as error).
    (Nikita)

18 Dec 2019, PHP 7.4.1

- Core:
  . Fixed bug #78810 (RW fetches do not throw "uninitialized property"
    exception). (Nikita)
  . Fixed bug #78868 (Calling __autoload() with incorrect EG(fake_scope) value).
    (Antony Dovgal, Dmitry)
  . Fixed bug #78296 (is_file fails to detect file). (cmb)
  . Fixed bug #78883 (fgets(STDIN) fails on Windows). (cmb)
  . Fixed bug #78898 (call_user_func(['parent', ...]) fails while other
    succeed). (Nikita)
  . Fixed bug #78904 (Uninitialized property triggers __get()). (Nikita)
  . Fixed bug #78926 (Segmentation fault on Symfony cache:clear). (Nikita)

- GD:
  . Fixed bug #78849 (GD build broken with -D SIGNED_COMPARE_SLOW). (cmb)
  . Fixed bug #78923 (Artifacts when convoluting image with transparency).
    (wilson chen)

- FPM:
  . Fixed bug #76601 (Partially working php-fpm ater incomplete reload).
    (Maksim Nikulin)
  . Fixed bug #78889 (php-fpm service fails to start). (Jakub Zelenka)
  . Fixed bug #78916 (php-fpm 7.4.0 don't send mail via mail()).
    (Jakub Zelenka)

- Intl:
  . Implemented FR #78912 (INTL Support for accounting format). (cmb)

- Mysqlnd:
  . Fixed bug #78823 (ZLIB_LIBS not added to EXTRA_LIBS). (Arjen de Korte)

- OPcache:
  . Fixed $x = (bool)$x; with opcache (should emit undeclared variable notice).
    (Tyson Andre)
  . Fixed bug #78935 (Preloading removes classes that have dependencies).
    (Nikita, Dmitry)

- PCRE:
  . Fixed bug #78853 (preg_match() may return integer > 1). (cmb)

- Reflection:
  . Fixed bug #78895 (Reflection detects abstract non-static class as abstract
    static. IS_IMPLICIT_ABSTRACT is not longer used). (Dmitry)

- Standard:
  . Fixed bug #77638 (var_export'ing certain class instances segfaults). (cmb)
  . Fixed bug #78840 (imploding $GLOBALS crashes). (cmb)
  . Fixed bug #78833 (Integer overflow in pack causes out-of-bound access).
    (cmb)
  . Fixed bug #78814 (strip_tags allows / in tag name => whitelist bypass).
    (cmb)

28 Nov 2019, PHP 7.4.0

- Core:
  . Implemented RFC: Deprecate curly brace syntax for accessing array elements
    and string offsets.
    https://wiki.php.net/rfc/deprecate_curly_braces_array_access (Andrey Gromov)
  . Implemented RFC: Deprecations for PHP 7.4.
    https://wiki.php.net/rfc/deprecations_php_7_4 (Kalle, Nikita)
  . Fixed bug #52752 (Crash when lexing). (Nikita)
  . Fixed bug #60677 (CGI doesn't properly validate shebang line contains #!).
    (Nikita)
  . Fixed bug #71030 (Self-assignment in list() may have inconsistent behavior).
    (Nikita)
  . Fixed bug #72530 (Use After Free in GC with Certain Destructors). (Nikita)
  . Fixed bug #75921 (Inconsistent: No warning in some cases when stdObj is
    created on the fly). (David Walker)
  . Implemented FR #76148 (Add array_key_exists() to the list of specially
    compiled functions). (Majkl578)
  . Fixed bug #76430 (__METHOD__ inconsistent outside of method).
    (Ryan McCullagh, Nikita)
  . Fixed bug #76451 (Aliases during inheritance type checks affected by
    opcache). (Nikita)
  . Implemented FR #77230 (Support custom CFLAGS and LDFLAGS from environment).
    (cmb)
  . Fixed bug #77345 (Stack Overflow caused by circular reference in garbage
    collection). (Alexandru Patranescu, Nikita, Dmitry)
  . Fixed bug #77812 (Interactive mode does not support PHP 7.3-style heredoc).
    (cmb, Nikita)
  . Fixed bug #77877 (call_user_func() passes $this to static methods).
    (Dmitry)
  . Fixed bug #78066 (PHP eats the first byte of a program that comes from
    process substitution). (Nikita)
  . Fixed bug #78151 (Segfault caused by indirect expressions in PHP 7.4a1).
    (Nikita)
  . Fixed bug #78154 (SEND_VAR_NO_REF does not always send reference). (Nikita)
  . Fixed bug #78182 (Segmentation fault during by-reference property
    assignment). (Nikita)
  . Fixed bug #78212 (Segfault in built-in webserver). (cmb)
  . Fixed bug #78220 (Can't access OneDrive folder). (cmb, ab)
  . Fixed bug #78226 (Unexpected __set behavior with typed properties). (Nikita)
  . Fixed bug #78239 (Deprecation notice during string conversion converted to
    exception hangs). (Nikita)
  . Fixed bug #78335 (Static properties/variables containing cycles report as
    leak). (Nikita)
  . Fixed bug #78340 (Include of stream wrapper not reading whole file).
    (Nikita)
  . Fixed bug #78344 (Segmentation fault on zend_check_protected). (Nikita)
  . Fixed bug #78356 (Array returned from ArrayAccess is incorrectly unpacked
    as argument). (Nikita)
  . Fixed bug #78379 (Cast to object confuses GC, causes crash). (Dmitry)
  . Fixed bug #78386 (fstat mode has unexpected value on PHP 7.4). (cmb)
  . Fixed bug #78396 (Second file_put_contents in Shutdown hangs script).
    (Nikita)
  . Fixed bug #78406 (Broken file includes with user-defined stream filters).
    (Nikita)
  . Fixed bug #78438 (Corruption when __unserializing deeply nested structures).
    (cmb, Nikita)
  . Fixed bug #78441 (Parse error due to heredoc identifier followed by digit).
    (cmb)
  . Fixed bug #78454 (Consecutive numeric separators cause OOM error).
    (Theodore Brown)
  . Fixed bug #78460 (PEAR installation failure). (Peter Kokot, L. Declercq)
  . Fixed bug #78531 (Crash when using undefined variable as object). (Dmitry)
  . Fixed bug #78535 (auto_detect_line_endings value not parsed as bool).
    (bugreportuser)
  . Fixed bug #78604 (token_get_all() does not properly tokenize FOO<?php with
    short_open_tag=0). (Nikita)
  . Fixed bug #78614 (Does not compile with DTRACE anymore).
    (tz at FreeBSD dot org)
  . Fixed bug #78620 (Out of memory error). (cmb, Nikita)
  . Fixed bug #78632 (method_exists() in php74 works differently from php73 in
    checking priv. methods). (Nikita)
  . Fixed bug #78644 (SEGFAULT in ZEND_UNSET_OBJ_SPEC_VAR_CONST_HANDLER).
    (Nikita)
  . Fixed bug #78658 (Memory corruption using Closure::bindTo). (Nikita)
  . Fixed bug #78656 (Parse errors classified as highest log-level). (Erik
    Lundin)
  . Fixed bug #78662 (stream_write bad error detection). (Remi)
  . Fixed bug #78768 (redefinition of typedef zend_property_info). (Nikita)
  . Fixed bug #78788 (./configure generates invalid php_version.h). (max)
  . Fixed incorrect usage of QM_ASSIGN instruction. It must not return IS_VAR.
    As a side effect, this allowed passing left hand list() "by reference",
    instead of compile-time error. (Dmitry)

- CLI:
  . The built-in CLI server now reports the request method in log files.
    (Simon Welsh)

- COM:
  . Deprecated registering of case-insensitive constants from typelibs. (cmb)
  . Fixed bug #78650 (new COM Crash). (cmb)
  . Fixed bug #78694 (Appending to a variant array causes segfault). (cmb)

- CURL:
  . Fixed bug #76480 (Use curl_multi_wait() so that timeouts are respected).
    (Pierrick)
  . Implemented FR #77711 (CURLFile should support UNICODE filenames). (cmb)
  . Deprecated CURLPIPE_HTTP1. (cmb)
  . Deprecated $version parameter of curl_version(). (cmb)

- Date:
  . Updated timelib to 2018.02. (Derick)
  . Fixed bug #69044 (discrepency between time and microtime). (krakjoe)
  . Fixed bug #70153 (\DateInterval incorrectly unserialized). (Maksim Iakunin)
  . Fixed bug #75232 (print_r of DateTime creating side-effect). (Nikita)
  . Fixed bug #78383 (Casting a DateTime to array no longer returns its
    properties). (Nikita)
  . Fixed bug #78751 (Serialising DatePeriod converts DateTimeImmutable). (cmb)

- Exif:
  . Fixed bug #78333 (Exif crash (bus error) due to wrong alignment and
    invalid cast). (Nikita)
  . Fixed bug #78256 (heap-buffer-overflow on exif_process_user_comment).
    (CVE-2019-11042) (Stas)
  . Fixed bug #78222 (heap-buffer-overflow on exif_scan_thumbnail).
    (CVE-2019-11041) (Stas)

- Fileinfo:
  . Fixed bug #78075 (finfo_file treats JSON file as text/plain). (Anatol)
  . Fixed bug #78183 (finfo_file shows wrong mime-type for .tga file).
   (Anatol)

- Filter:
  . The filter extension no longer has the --with-pcre-dir on Unix builds,
    allowing the extension to be once more compiled as shared using
    ./configure. (Kalle)

- FFI:
  . Added FFI extension. (Dmitry)
  . Fixed bug #78488 (OOB in ZEND_FUNCTION(ffi_trampoline)). (Dmitry)
  . Fixed bug #78543 (is_callable() on FFI\CData throws Exception). (cmb)
  . Fixed bug #78716 (Function name mangling is wrong for some parameter
    types). (cmb)
  . Fixed bug #78762 (Failing FFI::cast() may leak memory). (cmb)
  . Fixed bug #78761 (Zend memory heap corruption with preload and casting).
    (cmb)
  . Implement FR #78270 (Support __vectorcall convention with FFI). (cmb)
  . Added missing FFI::isNull(). (Philip Hofstetter)

- FPM:
  . Implemented FR #72510 (systemd service should be hardened). (Craig Andrews)
  . Fixed bug #74083 (master PHP-fpm is stopped on multiple reloads).
    (Maksim Nikulin)
  . Fixed bug #78334 (fpm log prefix message includes wrong stdout/stderr
    notation). (Tsuyoshi Sadakata)
  . Fixed bug #78599 (env_path_info underflow in fpm_main.c can lead to RCE).
    (CVE-2019-11043) (Jakub Zelenka)

- GD:
  . Implemented the scatter filter (IMG_FILTER_SCATTER). (Kalle)
  . The bundled libgd behaves now like system libgd wrt. IMG_CROP_DEFAULT never
    falling back to IMG_CROP_SIDES.
  . The default $mode parameter of imagecropauto() has been changed to
    IMG_CROP_DEFAULT; passing -1 is now deprecated.
  . Added support for aspect ratio preserving scaling to a fixed height for
    imagescale(). (Andreas Treichel)
  . Added TGA read support. (cmb)
  . Fixed bug #73291 (imagecropauto() $threshold differs from external libgd).
    (cmb)
  . Fixed bug #76324 (cannot detect recent versions of freetype with
    pkg-config). (Eli Schwartz)
  . Fixed bug #78314 (missing freetype support/functions with external gd).
    (Remi)

- GMP:
  . Fixed bug #78574 (broken shared build). (Remi)

- Hash:
  . The hash extension is now an integral part of PHP and cannot be disabled
    as per RFC: https://wiki.php.net/rfc/permanent_hash_ext. (Kalle)
  . Implemented FR #71890 (crc32c checksum algorithm). (Andrew Brampton)

- Iconv:
  . Fixed bug #78342 (Bus error in configure test for iconv //IGNORE). (Rainer
    Jung)
  . Fixed bug #78642 (Wrong libiconv version displayed). (gedas at martynas,
    cmb).

- Libxml:
  . Fixed bug #78279 (libxml_disable_entity_loader settings is shared between
    requests (cgi-fcgi)). (Nikita)

- InterBase:
  . Unbundled the InterBase extension and moved it to PECL. (Kalle)

- Intl:
  . Raised requirements to ICU ≥ 50.1. (cmb)
  . Changed ResourceBundle to implement Countable. (LeSuisse)
  . Changed default of $variant parameter of idn_to_ascii() and idn_to_utf8().
    (cmb)

- LDAP:
  . Deprecated ldap_control_paged_result_response and ldap_control_paged_result

- LiteSpeed:
  . Updated to LiteSpeed SAPI V7.5 (Fixed clean shutdown). (George Wang)
  . Updated to LiteSpeed SAPI V7.4.3 (increased response header count limit from
    100 to 1000, added crash handler to cleanly shutdown PHP request, added
    CloudLinux mod_lsapi mode). (George Wang)
  . Fixed bug #76058 (After "POST data can't be buffered", using php://input
    makes huge tmp files). (George Wang)

- MBString:
  . Fixed bug #77907 (mb-functions do not respect default_encoding). (Nikita)
  . Fixed bug #78579 (mb_decode_numericentity: args number inconsistency).
    (cmb)
  . Fixed bug #78609 (mb_check_encoding() no longer supports stringable
    objects). (cmb)

- MySQLi:
  . Fixed bug #67348 (Reading $dbc->stat modifies $dbc->affected_rows).
    (Derick)
  . Fixed bug #76809 (SSL settings aren't respected when persistent connections
    are used). (fabiomsouto)
  . Fixed bug #78179 (MariaDB server version incorrectly detected). (cmb)
  . Fixed bug #78213 (Empty row pocket). (cmb)

- MySQLnd:
  . Fixed connect_attr issues and added the _server_host connection attribute.
    (Qianqian Bu)
  . Fixed bug #60594 (mysqlnd exposes 160 lines of stats in phpinfo). (PeeHaa)

- ODBC:
  . Fixed bug #78473 (odbc_close() closes arbitrary resources). (cmb)

- Opcache:
  . Implemented preloading RFC: https://wiki.php.net/rfc/preload. (Dmitry)
  . Add opcache.preload_user INI directive. (Dmitry)
  . Added new INI directive opcache.cache_id (Windows only). (cmb)
  . Fixed bug #78106 (Path resolution fails if opcache disabled during request).
    (Nikita)
  . Fixed bug #78175 (Preloading segfaults at preload time and at runtime).
    (Dmitry)
  . Fixed bug #78202 (Opcache stats for cache hits are capped at 32bit NUM).
    (cmb)
  . Fixed bug #78271 (Invalid result of if-else). (Nikita)
  . Fixed bug #78341 (Failure to detect smart branch in DFA pass). (Nikita)
  . Fixed bug #78376 (Incorrect preloading of constant static properties).
    (Dmitry)
  . Fixed bug #78429 (opcache_compile_file(__FILE__); segfaults). (cmb)
  . Fixed bug #78512 (Cannot make preload work). (Dmitry)
  . Fixed bug #78514 (Preloading segfaults with inherited typed property).
    (Nikita)
  . Fixed bug #78654 (Incorrectly computed opcache checksum on files with
    non-ascii characters). (mhagstrand)

- OpenSSL:
  . Added TLS 1.3 support to streams including new tlsv1.3 stream.
    (Codarren Velvindron, Jakub Zelenka)
  . Added openssl_x509_verify function. (Ben Scholzen)
  . openssl_random_pseudo_bytes() now throws in error conditions.
    (Sammy Kaye Powers)
  . Changed the default config path (Windows only). (cmb)
  . Fixed bug #78231 (Segmentation fault upon stream_socket_accept of exported
    socket-to-stream). (Nikita)
  . Fixed bug #78391 (Assertion failure in openssl_random_pseudo_bytes).
    (Nikita)
  . Fixed bug #78775 (TLS issues from HTTP request affecting other encrypted
    connections). (Nikita)

- Pcntl:
  . Fixed bug #77335 (PHP is preventing SIGALRM from specifying SA_RESTART).
    (Nikita)

- PCRE:
  . Implemented FR #77094 (Support flags in preg_replace_callback). (Nikita)
  . Fixed bug #72685 (Repeated UTF-8 validation of same string in UTF-8 mode).
    (Nikita)
  . Fixed bug #73948 (Preg_match_all should return NULLs on trailing optional
    capture groups).
  . Fixed bug #78338 (Array cross-border reading in PCRE). (cmb)
  . Fixed bug #78349 (Bundled pcre2 library missing LICENCE file). (Peter Kokot)

- PDO:
  . Implemented FR #71885 (Allow escaping question mark placeholders).
    https://wiki.php.net/rfc/pdo_escape_placeholders (Matteo)
  . Fixed bug #77849 (Disable cloning of PDO handle/connection objects).
    (camporter)
  . Implemented FR #78033 (PDO - support username & password specified in
    DSN). (sjon)

- PDO_Firebird:
  . Implemented FR #65690 (PDO_Firebird should also support dialect 1).
    (Simonov Denis)
  . Implemented FR #77863 (PDO firebird support type Boolean in input
    parameters). (Simonov Denis)

- PDO_MySQL:
  . Fixed bug #41997 (SP call yields additional empty result set). (cmb)
  . Fixed bug #78623 (Regression caused by "SP call yields additional empty
    result set"). (cmb)

- PDO_OCI:
  . Support Oracle Database tracing attributes ACTION, MODULE,
    CLIENT_INFO, and CLIENT_IDENTIFIER. (Cameron Porter)
  . Implemented FR #76908 (PDO_OCI getColumnMeta() not implemented).
    (Valentin Collet, Chris Jones, Remi)

- PDO_SQLite:
  . Implemented sqlite_stmt_readonly in PDO_SQLite. (BohwaZ)
  . Raised requirements to SQLite 3.5.0. (cmb)
  . Fixed bug #78192 (SegFault when reuse statement after schema has changed).
    (Vincent Quatrevieux)
  . Fixed bug #78348 (Remove -lrt from pdo_sqlite.so). (Peter Kokot)

- Phar:
  . Fixed bug #77919 (Potential UAF in Phar RSHUTDOWN). (cmb)

- phpdbg:
  . Fixed bug #76596 (phpdbg support for display_errors=stderr). (kabel)
  . Fixed bug #76801 (too many open files). (alekitto)
  . Fixed bug #77800 (phpdbg segfaults on listing some conditional breakpoints).
    (krakjoe)
  . Fixed bug #77805 (phpdbg build fails when readline is shared). (krakjoe)

- Recode:
  . Unbundled the recode extension. (cmb)

- Reflection:
  . Fixed bug #76737 (Unserialized reflection objects are broken, they
    shouldn't be serializable). (Nikita)
  . Fixed bug #78263 (\ReflectionReference::fromArrayElement() returns null
    while item is a reference). (Nikita)
  . Fixed bug #78410 (Cannot "manually" unserialize class that is final and
    extends an internal one). (Nikita)
  . Fixed bug #78697 (ReflectionClass::implementsInterface - inaccurate error
    message with traits). (villfa)
  . Fixed bug #78774 (ReflectionNamedType on Typed Properties Crash). (Nikita)

- Session:
  . Fixed bug #78624 (session_gc return value for user defined session
    handlers). (bshaffer)

- SimpleXML:
  . Implemented FR #65215 (SimpleXMLElement could register as implementing
    Countable). (LeSuisse)
  . Fixed bug #75245 (Don't set content of elements with only whitespaces).
    (eriklundin)

- Sockets:
  . Fixed bug #67619 (Validate length on socket_write). (thiagooak)
  . Fixed bug #78665 (Multicasting may leak memory). (cmb)

- sodium:
  . Fixed bug #77646 (sign_detached() strings not terminated). (Frank)
  . Fixed bug #78510 (Partially uninitialized buffer returned by
    sodium_crypto_generichash_init()). (Frank Denis, cmb)
  . Fixed bug #78516 (password_hash(): Memory cost is not in allowed range).
    (cmb, Nikita)

- SPL:
  . Fixed bug #77518 (SeekableIterator::seek() should accept 'int' typehint as
    documented). (Nikita)
  . Fixed bug #78409 (Segfault when creating instance of ArrayIterator without
    constructor). (Nikita)
  . Fixed bug #78436 (Missing addref in SplPriorityQueue EXTR_BOTH mode).
    (Nikita)
  . Fixed bug #78456 (Segfault when serializing SplDoublyLinkedList). (Nikita)

- SQLite3:
  . Unbundled libsqlite. (cmb)
  . Raised requirements to SQLite 3.7.4. (cmb)
  . Forbid (un)serialization of SQLite3, SQLite3Stmt and SQLite3Result. (cmb)
  . Added support for the SQLite @name notation. (cmb, BohwaZ)
  . Added SQLite3Stmt::getSQL() to retrieve the SQL of the statement. (Bohwaz)
  . Implement FR ##70950 (Make SQLite3 Online Backup API available). (BohwaZ)

- Standard:
  . Implemented password hashing registry RFC:
    https://wiki.php.net/rfc/password_registry. (Sara)
  . Implemented RFC where password_hash() has argon2i(d) implementations from
    ext/sodium when PHP is built without libargon:
    https://wiki.php.net/rfc/sodium.argon.hash (Sara)
  . Implemented FR #38301 (field enclosure behavior in fputcsv). (cmb)
  . Implemented FR #51496 (fgetcsv should take empty string as an escape). (cmb)
  . Fixed bug #73535 (php_sockop_write() returns 0 on error, can be used to
    trigger Denial of Service). (Nikita)
  . Fixed bug #74764 (Bindto IPv6 works with file_get_contents but fails with
    stream_socket_client). (Ville Hukkamäki)
  . Fixed bug #76859 (stream_get_line skips data if used with data-generating
    filter). (kkopachev)
  . Implemented FR #77377 (No way to handle CTRL+C in Windows). (Anatol)
  . Fixed bug #77930 (stream_copy_to_stream should use mmap more often).
    (Nikita)
  . Implemented FR #78177 (Make proc_open accept command array). (Nikita)
  . Fixed bug #78208 (password_needs_rehash() with an unknown algo should always
    return true). (Sara)
  . Fixed bug #78241 (touch() does not handle dates after 2038 in PHP 64-bit). (cmb)
  . Fixed bug #78282 (atime and mtime mismatch). (cmb)
  . Fixed bug #78326 (improper memory deallocation on stream_get_contents()
    with fixed length buffer). (Albert Casademont)
  . Fixed bug #78346 (strip_tags no longer handling nested php tags). (cmb)
  . Fixed bug #78506 (Error in a php_user_filter::filter() is not reported).
    (Nikita)
  . Fixed bug #78549 (Stack overflow due to nested serialized input). (Nikita)
  . Fixed bug #78759 (array_search in $GLOBALS). (Nikita)

- Testing:
  . Fixed bug #78684 (PCRE bug72463_2 test is sending emails on Linux). (cmb)

- Tidy:
  . Added TIDY_TAG_* constants for HTML5 elements. (cmb)
  . Fixed bug #76736 (wrong reflection for tidy_get_head, tidy_get_html,
    tidy_get_root, and tidy_getopt) (tandre)

- WDDX:
  . Deprecated and unbundled the WDDX extension. (cmb)

- Zip:
  . Fixed bug #78641 (addGlob can modify given remove_path value). (cmb)

21 Nov 2019, PHP 7.3.12

- Core:
  . Fixed bug #78658 (Memory corruption using Closure::bindTo). (Nikita)
  . Fixed bug #78656 (Parse errors classified as highest log-level). (Erik
    Lundin)
  . Fixed bug #78752 (Segfault if GC triggered while generator stack frame is
    being destroyed). (Nikita)
  . Fixed bug #78689 (Closure::fromCallable() doesn't handle
    [Closure, '__invoke']). (Nikita)

- COM:
  . Fixed bug #78694 (Appending to a variant array causes segfault). (cmb)

- Date:
  . Fixed bug #70153 (\DateInterval incorrectly unserialized). (Maksim Iakunin)
  . Fixed bug #78751 (Serialising DatePeriod converts DateTimeImmutable). (cmb)

- Iconv:
  . Fixed bug #78642 (Wrong libiconv version displayed). (gedas at martynas,
    cmb).

- OpCache:
  . Fixed bug #78654 (Incorrectly computed opcache checksum on files with
    non-ascii characters). (mhagstrand)
  . Fixed bug #78747 (OpCache corrupts custom extension result). (Nikita)

- OpenSSL:
  . Fixed bug #78775 (TLS issues from HTTP request affecting other encrypted
    connections). (Nikita)

- Reflection:
  . Fixed bug #78697 (ReflectionClass::ImplementsInterface - inaccurate error
    message with traits). (villfa)

- Sockets:
  . Fixed bug #78665 (Multicasting may leak memory). (cmb)

24 Oct 2019, PHP 7.3.11

- Core:
  . Fixed bug #78535 (auto_detect_line_endings value not parsed as bool).
    (bugreportuser)
  . Fixed bug #78620 (Out of memory error). (cmb, Nikita)

- Exif :
  . Fixed bug #78442 ('Illegal component' on exif_read_data since PHP7)
	(Kalle)

- FPM:
  . Fixed bug #78599 (env_path_info underflow in fpm_main.c can lead to RCE).
    (CVE-2019-11043) (Jakub Zelenka)
  . Fixed bug #78413 (request_terminate_timeout does not take effect after
    fastcgi_finish_request). (Sergei Turchanov)

- MBString:
  . Fixed bug #78633 (Heap buffer overflow (read) in mb_eregi). (cmb)
  . Fixed bug #78579 (mb_decode_numericentity: args number inconsistency).
    (cmb)
  . Fixed bug #78609 (mb_check_encoding() no longer supports stringable
    objects). (cmb)

- MySQLi:
  . Fixed bug #76809 (SSL settings aren't respected when persistent connections
    are used). (fabiomsouto)

- Mysqlnd:
  . Fixed bug #78525 (Memory leak in pdo when reusing native prepared
    statements). (Nikita)

- PCRE:
  . Fixed bug #78272 (calling preg_match() before pcntl_fork() will freeze
    child process). (Nikita)

- PDO_MySQL:
  . Fixed bug #78623 (Regression caused by "SP call yields additional empty
    result set"). (cmb)

- Session:
  . Fixed bug #78624 (session_gc return value for user defined session
    handlers). (bshaffer)

- Standard:
  . Fixed bug #76342 (file_get_contents waits twice specified timeout).
    (Thomas Calvet)
  . Fixed bug #78612 (strtr leaks memory when integer keys are used and the
    subject string shorter). (Nikita)
  . Fixed bug #76859 (stream_get_line skips data if used with data-generating
    filter). (kkopachev)

- Zip:
  . Fixed bug #78641 (addGlob can modify given remove_path value). (cmb)

26 Sep 2019, PHP 7.3.10

- Core:
  . Fixed bug #78220 (Can't access OneDrive folder). (cmb, ab)
  . Fixed bug #77922 (Double release of doc comment on inherited shadow
    property). (Nikita)
  . Fixed bug #78441 (Parse error due to heredoc identifier followed by digit).
    (cmb)
  . Fixed bug #77812 (Interactive mode does not support PHP 7.3-style heredoc).
    (cmb, Nikita)

- FastCGI:
  . Fixed bug #78469 (FastCGI on_accept hook is not called when using named
    pipes on Windows). (Sergei Turchanov)

- FPM:
  . Fixed bug #78334 (fpm log prefix message includes wrong stdout/stderr
    notation). (Tsuyoshi Sadakata)

- Intl:
  . Ensure IDNA2003 rules are used with idn_to_ascii() and idn_to_utf8()
    when requested. (Sara)

- MBString:
  . Fixed bug #78559 (Heap buffer overflow in mb_eregi). (cmb)

- MySQLnd:
  . Fixed connect_attr issues and added the _server_host connection attribute.
    (Qianqian Bu)

- ODBC:
  . Fixed bug #78473 (odbc_close() closes arbitrary resources). (cmb)

- PDO_MySQL:
  . Fixed bug #41997 (SP call yields additional empty result set). (cmb)

- sodium:
  . Fixed bug #78510 (Partially uninitialized buffer returned by
    sodium_crypto_generichash_init()). (Frank Denis, cmb)

29 Aug 2019, PHP 7.3.9

- Core:
  . Fixed bug #78363 (Buffer overflow in zendparse). (Nikita)
  . Fixed bug #78379 (Cast to object confuses GC, causes crash). (Dmitry)
  . Fixed bug #78412 (Generator incorrectly reports non-releasable $this as GC
    child). (Nikita)

- Curl:
  . Fixed bug #77946 (Bad cURL resources returned by curl_multi_info_read()).
    (Abyr Valg)

- Exif:
  . Fixed bug #78333 (Exif crash (bus error) due to wrong alignment and
    invalid cast). (Nikita)

- FPM:
  . Fixed bug #77185 (Use-after-free in FPM master event handling).
    (Maksim Nikulin)

- Iconv:
  . Fixed bug #78342 (Bus error in configure test for iconv //IGNORE). (Rainer
    Jung)

- LiteSpeed:
  . Updated to LiteSpeed SAPI V7.5 (Fixed clean shutdown). (George Wang)

- MBString:
  . Fixed bug #78380 (Oniguruma 6.9.3 fixes CVEs). (CVE-2019-13224) (Stas)

- MySQLnd:
  . Fixed bug #78179 (MariaDB server version incorrectly detected). (cmb)
  . Fixed bug #78213 (Empty row pocket). (cmb)

- Opcache:
  . Fixed bug #77191 (Assertion failure in dce_live_ranges() when silencing is
    used). (Nikita)

- Standard:
  . Fixed bug #69100 (Bus error from stream_copy_to_stream (file -> SSL stream)
    with invalid length). (Nikita)
  . Fixed bug #78282 (atime and mtime mismatch). (cmb)
  . Fixed bug #78326 (improper memory deallocation on stream_get_contents()
    with fixed length buffer). (Albert Casademont)
  . Fixed bug #78346 (strip_tags no longer handling nested php tags). (cmb)

01 Aug 2019, PHP 7.3.8

- Core:
  . Added syslog.filter=raw option. (Erik Lundin)
  . Fixed bug #78212 (Segfault in built-in webserver). (cmb)

- Date:
  . Fixed bug #69044 (discrepency between time and microtime). (krakjoe)
  . Updated timelib to 2018.02. (Derick)

- EXIF:
  . Fixed bug #78256 (heap-buffer-overflow on exif_process_user_comment).
    (CVE-2019-11042) (Stas)
  . Fixed bug #78222 (heap-buffer-overflow on exif_scan_thumbnail).
    (CVE-2019-11041) (Stas)

- FTP:
  . Fixed bug #78039 (FTP with SSL memory leak). (Nikita)

- Libxml:
  . Fixed bug #78279 (libxml_disable_entity_loader settings is shared between
    requests (cgi-fcgi)). (Nikita)

- LiteSpeed:
  . Updated to LiteSpeed SAPI V7.4.3 (increased response header count limit from
    100 to 1000, added crash handler to cleanly shutdown PHP request, added
    CloudLinux mod_lsapi mode). (George Wang)
  . Fixed bug #76058 (After "POST data can't be buffered", using php://input
    makes huge tmp files). (George Wang)

- Openssl:
  . Fixed bug #78231 (Segmentation fault upon stream_socket_accept of exported
    socket-to-stream). (Nikita)

- Opcache:
  . Fixed bug #78189 (file cache strips last character of uname hash). (cmb)
  . Fixed bug #78202 (Opcache stats for cache hits are capped at 32bit NUM).
    (cmb)
  . Fixed bug #78271 (Invalid result of if-else). (Nikita)
  . Fixed bug #78291 (opcache_get_configuration doesn't list all directives).
    (Andrew Collington)
  . Fixed bug #78341 (Failure to detect smart branch in DFA pass). (Nikita)

- PCRE:
  . Fixed bug #78197 (PCRE2 version check in configure fails for "##.##-xxx"
    version strings). (pgnet, Peter Kokot)
  . Fixed bug #78338 (Array cross-border reading in PCRE). (cmb)

- PDO_Sqlite:
  . Fixed bug #78192 (SegFault when reuse statement after schema has changed).
    (Vincent Quatrevieux)

- Phar:
  . Fixed bug #77919 (Potential UAF in Phar RSHUTDOWN). (cmb)

- Phpdbg:
  . Fixed bug #78297 (Include unexistent file memory leak). (Nikita)

- SQLite:
  . Upgraded to SQLite 3.28.0. (cmb)

- Standard:
  . Fixed bug #78241 (touch() does not handle dates after 2038 in PHP 64-bit). (cmb)
  . Fixed bug #78269 (password_hash uses weak options for argon2). (Remi)

04 Jul 2019, PHP 7.3.7

- Core:
  . Fixed bug #76980 (Interface gets skipped if autoloader throws an exception).
    (Nikita)

- DOM:
  . Fixed bug #78025 (segfault when accessing properties of DOMDocumentType).
    (cmb)

- MySQLi:
  . Fixed bug #77956 (When mysqli.allow_local_infile = Off, use a meaningful
    error message). (Sjon Hortensius)
  . Fixed bug #38546 (bindParam incorrect processing of bool types).
    (camporter)

- MySQLnd:
  . Fixed bug #77955 (Random segmentation fault in mysqlnd from php-fpm).
    (Nikita)

- Opcache:
  . Fixed bug #78015 (Incorrect evaluation of expressions involving partials
    arrays in SCCP). (Nikita)
  . Fixed bug #78106 (Path resolution fails if opcache disabled during request).
    (Nikita)

- OpenSSL:
  . Fixed bug #78079 (openssl_encrypt_ccm.phpt fails with OpenSSL 1.1.1c).
    (Jakub Zelenka)

- phpdbg:
  . Fixed bug #78050 (SegFault phpdbg + opcache on include file twice).
    (Nikita)

- Sockets:
  . Fixed bug #78038 (Socket_select fails when resource array contains
    references). (Nikita)

- Sodium:
  . Fixed bug #78114 (segfault when calling sodium_* functions from eval). (cmb)

- Standard:
  . Fixed bug #77135 (Extract with EXTR_SKIP should skip $this).
    (Craig Duncan, Dmitry)
  . Fixed bug #77937 (preg_match failed). (cmb, Anatol)

- Zip:
  . Fixed bug #76345 (zip.h not found). (Michael Maroszek)

30 May 2019, PHP 7.3.6

- cURL:
  . Implemented FR #72189 (Add missing CURL_VERSION_* constants). (Javier
    Spagnoletti)

- Date:
  . Fixed bug #77909 (DatePeriod::__construct() with invalid recurrence count
    value). (Ignace Nyamagana Butera)

- EXIF:
  . Fixed bug #77988 (heap-buffer-overflow on php_jpg_get16).
    (CVE-2019-11040) (Stas)

- FPM:
  . Fixed bug #77934 (php-fpm kill -USR2 not working). (Jakub Zelenka)
  . Fixed bug #77921 (static.php.net doesn't work anymore). (Peter Kokot)

- GD:
  . Fixed bug #77943 (imageantialias($image, false); does not work). (cmb)
  . Fixed bug #77973 (Uninitialized read in gdImageCreateFromXbm).
    (CVE-2019-11038) (cmb)

- Iconv:
  . Fixed bug #78069 (Out-of-bounds read in iconv.c:_php_iconv_mime_decode()
    due to integer overflow). (CVE-2019-11039). (maris dot adam)

- JSON:
  . Fixed bug #77843 (Use after free with json serializer). (Nikita)

- Opcache:
  . Fixed possible crashes, because of inconsistent PCRE cache and opcache
    SHM reset. (Alexey Kalinin, Dmitry)

- PDO_MySQL:
  . Fixed bug #77944 (Wrong meta pdo_type for bigint on LLP64). (cmb)

- Reflection:
  . Fixed bug #75186 (Inconsistent reflection of Closure:::__invoke()). (Nikita)

- Session:
  . Fixed bug #77911 (Wrong warning for session.sid_bits_per_character). (cmb)

- SOAP:
  . Fixed bug #77945 (Segmentation fault when constructing SoapClient with
    WSDL_CACHE_BOTH). (Nikita)

- SPL:
  . Fixed bug #77024 (SplFileObject::__toString() may return array). (Craig
    Duncan)

- SQLite:
  . Fixed bug #77967 (Bypassing open_basedir restrictions via file uris). (Stas)

- Standard:
  . Fixed bug #77931 (Warning for array_map mentions wrong type). (Nikita)
  . Fixed bug #78003 (strip_tags output change since PHP 7.3). (cmb)

02 May 2019, PHP 7.3.5

- Core:
  . Fixed bug #77903 (ArrayIterator stops iterating after offsetSet call).
    (Nikita)

- CLI:
  . Fixed bug #77794 (Incorrect Date header format in built-in server).
    (kelunik)

- EXIF
  . Fixed bug #77950 (Heap-buffer-overflow in _estrndup via exif_process_IFD_TAG).
    (CVE-2019-11036) (Stas)

- Interbase:
  . Fixed bug #72175 (Impossibility of creating multiple connections to
    Interbase with php 7.x). (Nikita)

- Intl:
  . Fixed bug #77895 (IntlDateFormatter::create fails in strict mode if $locale
    = null). (Nikita)

- LDAP:
  . Fixed bug #77869 (Core dump when using server controls) (mcmic)

- Mail
  . Fixed bug #77821 (Potential heap corruption in TSendMail()). (cmb)

- mbstring:
  . Implemented FR #72777 (Implement regex stack limits for mbregex functions).
    (Yasuo Ohgaki, Stas)

- MySQLi:
  . Fixed bug #77773 (Unbuffered queries leak memory - MySQLi / mysqlnd).
    (Nikita)

- PCRE:
  . Fixed bug #77827 (preg_match does not ignore \r in regex flags). (requinix,
    cmb)

- PDO:
  . Fixed bug #77849 (Disable cloning of PDO handle/connection objects).
    (camporter)

- phpdbg:
  . Fixed bug #76801 (too many open files). (alekitto)
  . Fixed bug #77800 (phpdbg segfaults on listing some conditional breakpoints).
    (krakjoe)
  . Fixed bug #77805 (phpdbg build fails when readline is shared). (krakjoe)

- Reflection:
  . Fixed bug #77772 (ReflectionClass::getMethods(null) doesn't work). (Nikita)
  . Fixed bug #77882 (Different behavior: always calls destructor). (Nikita)

- Standard:
  . Fixed bug #77793 (Segmentation fault in extract() when overwriting
    reference with itself). (Nikita)
  . Fixed bug #77844 (Crash due to null pointer in parse_ini_string with
    INI_SCANNER_TYPED). (Nikita)
  . Fixed bug #77853 (Inconsistent substr_compare behaviour with empty
    haystack). (Nikita)

04 Apr 2019, PHP 7.3.4

- Core:
  . Fixed bug #77738 (Nullptr deref in zend_compile_expr). (Laruence)
  . Fixed bug #77660 (Segmentation fault on break 2147483648). (Laruence)
  . Fixed bug #77652 (Anonymous classes can lose their interface information).
    (Nikita)
  . Fixed bug #77345 (Stack Overflow caused by circular reference in garbage
    collection). (Alexandru Patranescu, Nikita, Dmitry)
  . Fixed bug #76956 (Wrong value for 'syslog.filter' documented in php.ini).
    (cmb)

- Apache2Handler:
  . Fixed bug #77648 (BOM in sapi/apache2handler/php_functions.c). (cmb)

- Bcmath:
  . Fixed bug #77742 (bcpow() implementation related to gcc compiler
    optimization). (Nikita)

- CLI Server:
  . Fixed bug #77722 (Incorrect IP set to $_SERVER['REMOTE_ADDR'] on the
    localhost). (Nikita)

- COM:
  . Fixed bug #77578 (Crash when php unload). (cmb)

- EXIF:
  . Fixed bug #77753 (Heap-buffer-overflow in php_ifd_get32s). (CVE-2019-11034)
    (Stas)
  . Fixed bug #77831 (Heap-buffer-overflow in exif_iif_add_value).
    (CVE-2019-11035) (Stas)

- FPM:
  . Fixed bug #77677 (FPM fails to build on AIX due to missing WCOREDUMP).
    (Kevin Adler)

- GD:
  . Fixed bug #77700 (Writing truecolor images as GIF ignores interlace flag).
    (cmb)

- MySQLi:
  . Fixed bug #77597 (mysqli_fetch_field hangs scripts). (Nikita)

- Opcache:
  . Fixed bug #77743 (Incorrect pi node insertion for jmpznz with identical
    successors). (Nikita)

- PCRE:
  . Fixed bug #76127 (preg_split does not raise an error on invalid UTF-8).
    (Nikita)

- Phar:
  . Fixed bug #77697 (Crash on Big_Endian platform). (Laruence)

- phpdbg:
  . Fixed bug #77767 (phpdbg break cmd aliases listed in help do not match
    actual aliases). (Miriam Lauter)

- sodium:
  . Fixed bug #77646 (sign_detached() strings not terminated). (Frank)

- SQLite3:
  . Added sqlite3.defensive INI directive. (BohwaZ)

- Standard:
  . Fixed bug #77664 (Segmentation fault when using undefined constant in
    custom wrapper). (Laruence)
  . Fixed bug #77669 (Crash in extract() when overwriting extracted array).
    (Nikita)
  . Fixed bug #76717 (var_export() does not create a parsable value for
    PHP_INT_MIN). (Nikita)
  . Fixed bug #77765 (FTP stream wrapper should set the directory as
    executable). (Vlad Temian)

07 Mar 2019, PHP 7.3.3

- Core:
  . Fixed bug #77589 (Core dump using parse_ini_string with numeric sections).
    (Laruence)
  . Fixed bug #77329 (Buffer Overflow via overly long Error Messages).
    (Dmitry)
  . Fixed bug #77494 (Disabling class causes segfault on member access).
    (Dmitry)
  . Fixed bug #77498 (Custom extension Segmentation fault when declare static
    property). (Nikita)
  . Fixed bug #77530 (PHP crashes when parsing `(2)::class`). (Ekin)
  . Fixed bug #77546 (iptcembed broken function). (gdegoulet)
  . Fixed bug #77630 (rename() across the device may allow unwanted access
    during processing). (Stas)

- COM:
  . Fixed bug #77621 (Already defined constants are not properly reported).
    (cmb)
  . Fixed bug #77626 (Persistence confusion in php_com_import_typelib()). (cmb)

- EXIF:
  . Fixed bug #77509 (Uninitialized read in exif_process_IFD_in_TIFF). (Stas)
  . Fixed bug #77540 (Invalid Read on exif_process_SOFn). (Stas)
  . Fixed bug #77563 (Uninitialized read in exif_process_IFD_in_MAKERNOTE). (Stas)
  . Fixed bug #77659 (Uninitialized read in exif_process_IFD_in_MAKERNOTE). (Stas)

- Mbstring:
  . Fixed bug #77514 (mb_ereg_replace() with trailing backslash adds null byte).
    (Nikita)

- MySQL
  . Disabled LOCAL INFILE by default, can be enabled using php.ini directive
    mysqli.allow_local_infile for mysqli, or PDO::MYSQL_ATTR_LOCAL_INFILE
    attribute for pdo_mysql. (Darek Slusarczyk)

- OpenSSL:
  . Fixed bug #77390 (feof might hang on TLS streams in case of fragmented TLS
    records). (Abyl Valg, Jakub Zelenka)

- PDO_OCI:
  . Support Oracle Database tracing attributes ACTION, MODULE,
    CLIENT_INFO, and CLIENT_IDENTIFIER. (Cameron Porter)

- PHAR:
  . Fixed bug #77396 (Null Pointer Dereference in phar_create_or_parse_filename).
    (bishop)
  . Fixed bug #77586 (phar_tar_writeheaders_int() buffer overflow). (bishop)

- phpdbg:
  . Fixed bug #76596 (phpdbg support for display_errors=stderr). (kabel)

- SPL:
  . Fixed bug #51068 (DirectoryIterator glob:// don't support current path
    relative queries). (Ahmed Abdou)
  . Fixed bug #77431 (openFile() silently truncates after a null byte). (cmb)

- Standard:
  . Fixed bug #77552 (Unintialized php_stream_statbuf in stat functions).
    (John Stevenson)
  . Fixed bug #77612 (setcookie() sets incorrect SameSite header if all of its
    options filled). (Nikita)

07 Feb 2019, PHP 7.3.2

- Core:
  . Fixed bug #77369 (memcpy with negative length via crafted DNS response). (Stas)
  . Fixed bug #77387 (Recursion detection broken when printing GLOBALS).
    (Laruence)
  . Fixed bug #77376 ("undefined function" message no longer includes
    namespace). (Laruence)
  . Fixed bug #77357 (base64_encode / base64_decode doest not work on nested
    VM). (Nikita)
  . Fixed bug #77339 (__callStatic may get incorrect arguments). (Dmitry)
  . Fixed bug #77317 (__DIR__, __FILE__, realpath() reveal physical path for
    subst virtual drive). (Anatol)
  . Fixed bug #77263 (Segfault when using 2 RecursiveFilterIterator). (Dmitry)
  . Fixed bug #77447 (PHP 7.3 built with ASAN crashes in
    zend_cpu_supports_avx2). (Nikita)
  . Fixed bug #77484 (Zend engine crashes when calling realpath in invalid
    working dir). (Anatol)

- Curl:
  . Fixed bug #76675 (Segfault with H2 server push). (Pedro Magalhães)

- Fileinfo:
  . Fixed bug #77346 (webm files incorrectly detected as
    application/octet-stream). (Anatol)

- FPM:
  . Fixed bug #77430 (php-fpm crashes with Main process exited, code=dumped,
    status=11/SEGV). (Jakub Zelenka)

- GD:
  . Fixed bug #73281 (imagescale(…, IMG_BILINEAR_FIXED) can cause black border).
    (cmb)
  . Fixed bug #73614 (gdImageFilledArc() doesn't properly draw pies). (cmb)
  . Fixed bug #77272 (imagescale() may return image resource on failure). (cmb)
  . Fixed bug #77391 (1bpp BMPs may fail to be loaded). (Romain Déoux, cmb)
  . Fixed bug #77479 (imagewbmp() segfaults with very large images). (cmb)

- ldap:
  . Fixed bug #77440 (ldap_bind using ldaps or ldap_start_tls()=exception in
    libcrypto-1_1-x64.dll). (Anatol)

- Mbstring:
  . Fixed bug #77428 (mb_ereg_replace() doesn't replace a substitution
    variable). (Nikita)
  . Fixed bug #77454 (mb_scrub() silently truncates after a null byte).
    (64796c6e69 at gmail dot com)

- MySQLnd:
  . Fixed bug #77308 (Unbuffered queries memory leak). (Dmitry)
  . Fixed bug #75684 (In mysqlnd_ext_plugin.h the plugin methods family has
      no external visibility). (Anatol)

- Opcache:
  . Fixed bug #77266 (Assertion failed in dce_live_ranges). (Laruence)
  . Fixed bug #77257 (value of variable assigned in a switch() construct gets
    lost). (Nikita)
  . Fixed bug #77434 (php-fpm workers are segfaulting in zend_gc_addre).
    (Nikita)
  . Fixed bug #77361 (configure fails on 64-bit AIX when opcache enabled).
    (Kevin Adler)
  . Fixed bug #77287 (Opcache literal compaction is incompatible with EXT
    opcodes). (Nikita)

- PCRE:
  . Fixed bug #77338 (get_browser with empty string). (Nikita)

- PDO:
  . Fixed bug #77273 (array_walk_recursive corrupts value types leading to PDO
    failure). (Nikita)

- PDO MySQL:
  . Fixed bug #77289 (PDO MySQL segfaults with persistent connection).
    (Lauri Kenttä)

- SOAP:
  . Fixed bug #77410 (Segmentation Fault when executing method with an empty
    parameter). (Nikita)

- Sockets:
  . Fixed bug #76839 (socket_recvfrom may return an invalid 'from' address
    on MacOS). (Michael Meyer)

- SPL:
  . Fixed bug #77298 (segfault occurs when add property to unserialized empty
    ArrayObject). (jhdxr)

- Standard:
  . Fixed bug #77395 (segfault about array_multisort). (Laruence)
  . Fixed bug #77439 (parse_str segfaults when inserting item into existing
    array). (Nikita)

10 Jan 2019, PHP 7.3.1

- Core:
  . Fixed bug #76654 (Build failure on Mac OS X on 32-bit Intel). (Ryandesign)
  . Fixed bug #71041 (zend_signal_startup() needs ZEND_API).
    (Valentin V. Bartenev)
  . Fixed bug #76046 (PHP generates "FE_FREE" opcode on the wrong line).
    (Nikita)
  . Fixed bug #77291 (magic methods inherited from a trait may be ignored).
    (cmb)

- CURL:
  . Fixed bug #77264 (curl_getinfo returning microseconds, not seconds).
    (Pierrick)

- COM:
  . Fixed bug #77177 (Serializing or unserializing COM objects crashes). (cmb)

- Exif:
  . Fixed bug #77184 (Unsigned rational numbers are written out as signed
    rationals). (Colin Basnett)

- GD:
  . Fixed bug #77195 (Incorrect error handling of imagecreatefromjpeg()). (cmb)
  . Fixed bug #77198 (auto cropping has insufficient precision). (cmb)
  . Fixed bug #77200 (imagecropauto(…, GD_CROP_SIDES) crops left but not right).
    (cmb)
  . Fixed bug #77269 (efree() on uninitialized Heap data in imagescale leads to
    use-after-free). (cmb)
  . Fixed bug #77270 (imagecolormatch Out Of Bounds Write on Heap). (cmb)

- MBString:
  . Fixed bug #77367 (Negative size parameter in mb_split). (Stas)
  . Fixed bug #77370 (Buffer overflow on mb regex functions - fetch_token).
    (Stas)
  . Fixed bug #77371 (heap buffer overflow in mb regex functions
    - compile_string_node). (Stas)
  . Fixed bug #77381 (heap buffer overflow in multibyte match_at). (Stas)
  . Fixed bug #77382 (heap buffer overflow due to incorrect length in
    expand_case_fold_string). (Stas)
  . Fixed bug #77385 (buffer overflow in fetch_token). (Stas)
  . Fixed bug #77394 (Buffer overflow in multibyte case folding - unicode).
    (Stas)
  . Fixed bug #77418 (Heap overflow in utf32be_mbc_to_code). (Stas)

- OCI8:
  . Fixed bug #76804 (oci_pconnect with OCI_CRED_EXT not working). (KoenigsKind)
  . Added oci_set_call_timeout() for call timeouts.
  . Added oci_set_db_operation() for the DBOP end-to-end-tracing attribute.

- Opcache:
  . Fixed bug #77215 (CFG assertion failure on multiple finalizing switch
    frees in one block). (Nikita)
  . Fixed bug #77275 (OPcache optimization problem for ArrayAccess->offsetGet).
    (Nikita)

- PCRE:
  . Fixed bug #77193 (Infinite loop in preg_replace_callback). (Anatol)

- PDO:
  . Handle invalid index passed to PDOStatement::fetchColumn() as error. (Sergei
    Morozov)

- Phar:
  . Fixed bug #77247 (heap buffer overflow in phar_detect_phar_fname_ext). (Stas)

- Soap:
  . Fixed bug #77088 (Segfault when using SoapClient with null options).
    (Laruence)

- Sockets:
  . Fixed bug #77136 (Unsupported IPV6_RECVPKTINFO constants on macOS).
    (Mizunashi Mana)

- Sodium:
  . Fixed bug #77297 (SodiumException segfaults on PHP 7.3). (Nikita, Scott)

- SPL:
  . Fixed bug #77359 (spl_autoload causes segfault). (Lauri Kenttä)
  . Fixed bug #77360 (class_uses causes segfault). (Lauri Kenttä)

- SQLite3:
  . Fixed bug #77051 (Issue with re-binding on SQLite3). (BohwaZ)

- Xmlrpc:
  . Fixed bug #77242 (heap out of bounds read in xmlrpc_decode()). (cmb)
  . Fixed bug #77380 (Global out of bounds read in xmlrpc base64 code). (Stas)

06 Dec 2018, PHP 7.3.0

- Core:
  . Improved PHP GC. (Dmitry, Nikita)
  . Redesigned the old ext_skel program written in PHP, run:
    'php ext_skel.php' for all options. This means there are no dependencies,
    thus making it work on Windows out of the box. (Kalle)
  . Removed support for BeOS. (Kalle)
  . Add PHP_VERSION to phpinfo() <title/>. (github/MattJeevas)
  . Add net_get_interfaces(). (Sara, Joe, Anatol)
  . Added gc_status(). (Benjamin Eberlei)
  . Implemented flexible heredoc and nowdoc syntax, per
    RFC https://wiki.php.net/rfc/flexible_heredoc_nowdoc_syntaxes.
    (Thomas Punt)
  . Added support for references in list() and array destructuring, per
    RFC https://wiki.php.net/rfc/list_reference_assignment.
    (David Walker)
  . Improved effectiveness of ZEND_SECURE_ZERO for NetBSD and systems
    without native similar feature. (devnexen)
  . Added syslog.facility and syslog.ident INI entries for customizing syslog
    logging. (Philip Prindeville)
  . Fixed bug #75683 (Memory leak in zend_register_functions() in ZTS mode).
    (Dmitry)
  . Fixed bug #75031 (support append mode in temp/memory streams). (adsr)
  . Fixed bug #74860 (Uncaught exceptions not being formatted properly when
    error_log set to "syslog"). (Philip Prindeville)
  . Fixed bug #75220 (Segfault when calling is_callable on parent).
    (andrewnester)
  . Fixed bug #69954 (broken links and unused config items in distributed ini
    files). (petk)
  . Fixed bug #74922 (Composed class has fatal error with duplicate, equal const
    properties). (pmmaga)
  . Fixed bug #63911 (identical trait methods raise errors during composition).
    (pmmaga)
  . Fixed bug #75677 (Clang ignores fastcall calling convention on variadic
    function). (Li-Wen Hsu)
  . Fixed bug #54043 (Remove inconsitency of internal exceptions and user
    defined exceptions). (Nikita)
  . Fixed bug #53033 (Mathematical operations convert objects to integers).
    (Nikita)
  . Fixed bug #73108 (Internal class cast handler uses integer instead of
    float). (Nikita)
  . Fixed bug #75765 (Fatal error instead of Error exception when base class is
    not found). (Timur Ibragimov)
  . Fixed bug #76198 (Wording: "iterable" is not a scalar type). (Levi Morrison)
  . Fixed bug #76137 (config.guess/config.sub do not recognize RISC-V). (cmb)
  . Fixed bug #76427 (Segfault in zend_objects_store_put). (Laruence)
  . Fixed bug #76422 (ftruncate fails on files > 2GB). (Anatol)
  . Fixed bug #76509 (Inherited static properties can be desynchronized from
    their parent by ref). (Nikita)
  . Fixed bug #76439 (Changed behaviour in unclosed HereDoc). (Nikita, tpunt)
  . Fixed bug #63217 (Constant numeric strings become integers when used as
    ArrayAccess offset). (Rudi Theunissen, Dmitry)
  . Fixed bug #33502 (Some nullary functions don't check the number of
    arguments). (cmb)
  . Fixed bug #76392 (Error relocating sapi/cli/php: unsupported relocation
    type 37). (Peter Kokot)
  . The declaration and use of case-insensitive constants has been deprecated.
    (Nikita)
  . Added syslog.filter INI entry for syslog filtering. (Philip Prindeville)
  . Fixed bug #76667 (Segfault with divide-assign op and __get + __set).
    (Laruence)
  . Fixed bug #76030 (RE2C_FLAGS rarely honoured) (Cristian Rodríguez)
  . Fixed broken zend_read_static_property (Laruence)
  . Fixed bug #76773 (Traits used on the parent are ignored for child classes).
    (daverandom)
  . Fixed bug #76767 (‘asm’ operand has impossible constraints in zend_operators.h).
    (ondrej)
  . Fixed bug #76752 (Crash in ZEND_COALESCE_SPEC_TMP_HANDLER - assertion in
    _get_zval_ptr_tmp failed). (Laruence)
  . Fixed bug #76820 (Z_COPYABLE invalid definition). (mvdwerve, cmb)
  . Fixed bug #76510 (file_exists() stopped working for phar://). (cmb)
  . Fixed bug #76869 (Incorrect bypassing protected method accessibilty check).
    (Dmitry)
  . Fixed bug #72635 (Undefined class used by class constant in constexpr
    generates fatal error). (Nikita)
  . Fixed bug #76947 (file_put_contents() blocks the directory of the file
    (__DIR__)). (Anatol)
  . Fixed bug #76979 (define() error message does not mention resources as
    valid values). (Michael Moravec)
  . Fixed bug #76825 (Undefined symbols ___cpuid_count). (Laruence, cmb)
  . Fixed bug #77110 (undefined symbol zend_string_equal_val in C++ build).
    (Remi)

- BCMath:
  . Implemented FR #67855 (No way to get current scale in use). (Chris Wright,
    cmb)
  . Fixed bug #66364 (BCMath bcmul ignores scale parameter). (cmb)
  . Fixed bug #75164 (split_bc_num() is pointless). (cmb)
  . Fixed bug #75169 (BCMath errors/warnings bypass PHP's error handling). (cmb)

- CLI:
  . Fixed bug #44217 (Output after stdout/stderr closed cause immediate exit
    with status 0). (Robert Lu)
  . Fixed bug #77111 (php-win.exe corrupts unicode symbols from cli
    parameters). (Anatol)

- cURL:
  . Expose curl constants from curl 7.50 to 7.61. (Pierrick)
  . Fixed bug #74125 (Fixed finding CURL on systems with multiarch support).
    (cebe)

- Date:
  . Implemented FR #74668: Add DateTime::createFromImmutable() method.
    (majkl578, Rican7)
  . Fixed bug #75222 (DateInterval microseconds property always 0). (jhdxr)
  . Fixed bug #68406 (calling var_dump on a DateTimeZone object modifies it).
    (jhdxr)
  . Fixed bug #76131 (mismatch arginfo for date_create). (carusogabriel)
  . Updated timelib to 2018.01RC1 to address several bugs:
    . Fixed bug #75577 (DateTime::createFromFormat does not accept 'v' format
      specifier). (Derick)
    . Fixed bug #75642 (Wrap around behaviour for microseconds is not working).
      (Derick)

- DBA:
  . Fixed bug #75264 (compiler warnings emitted). (petk)

- DOM:
  . Fixed bug #76285 (DOMDocument::formatOutput attribute sometimes ignored).
    (Andrew Nester, Laruence, Anatol)

- Fileinfo:
  . Fixed bug #77095 (slowness regression in 7.2/7.3 (compared to 7.1)).
    (Anatol)

- Filter:
  . Added the 'add_slashes' sanitization mode (FILTER_SANITIZE_ADD_SLASHES).
	(Kalle)

- FPM:
  . Added fpm_get_status function. (Till Backhaus)
  . Fixed bug #62596 (getallheaders() missing with PHP-FPM). (Remi)
  . Fixed bug #69031 (Long messages into stdout/stderr are truncated
    incorrectly) - added new log related FPM configuration options:
    log_limit, log_buffering and decorate_workers_output. (Jakub Zelenka)

- ftp:
  . Fixed bug #77151 (ftp_close(): SSL_read on shutdown). (Remi)

- GD:
  . Added support for WebP in imagecreatefromstring(). (Andreas Treichel, cmb)

- GMP:
  . Export internal structures and accessor helpers for GMP object. (Sara)
  . Added gmp_binomial(n, k). (Nikita)
  . Added gmp_lcm(a, b). (Nikita)
  . Added gmp_perfect_power(a). (Nikita)
  . Added gmp_kronecker(a, b). (Nikita)

- iconv:
  . Fixed bug #53891 (iconv_mime_encode() fails to Q-encode UTF-8 string). (cmb)
  . Fixed bug #77147 (Fixing 60494 ignored ICONV_MIME_DECODE_CONTINUE_ON_ERROR).
    (cmb)

- IMAP:
  . Fixed bug #77020 (null pointer dereference in imap_mail). (cmb)
  . Fixed bug #77153 (imap_open allows to run arbitrary shell commands via
    mailbox parameter). (Stas)

- Interbase:
  . Fixed bug #75453 (Incorrect reflection for ibase_[p]connect). (villfa)
  . Fixed bug #76443 (php+php_interbase.dll crash on module_shutdown). (Kalle)


- intl:
  . Fixed bug #75317 (UConverter::setDestinationEncoding changes source instead
    of destination). (andrewnester)
  . Fixed bug #76829 (Incorrect validation of domain on idn_to_utf8()
    function). (Anatol)

- JSON:
  . Added JSON_THROW_ON_ERROR flag. (Andrea)

- LDAP:
  . Added ldap_exop_refresh helper for EXOP REFRESH operation with dds overlay.
    (Come)
  . Added full support for sending and parsing ldap controls. (Come)
  . Fixed bug #49876 (Fix LDAP path lookup on 64-bit distros). (dzuelke)

- libxml2:
  . Fixed bug #75871 (use pkg-config where available). (pmmaga)

- litespeed:
  . Fixed bug #75248 (Binary directory doesn't get created when building
    only litespeed SAPI). (petk)
  . Fixed bug #75251 (Missing program prefix and suffix). (petk)

- MBstring:
  . Updated to Oniguruma 6.9.0. (cmb)
  . Fixed bug #65544 (mb title case conversion-first word in quotation isn't
    capitalized). (Nikita)
  . Fixed bug #71298 (MB_CASE_TITLE misbehaves with curled apostrophe/quote).
    (Nikita)
  . Fixed bug #73528 (Crash in zif_mb_send_mail). (Nikita)
  . Fixed bug #74929 (mbstring functions version 7.1.1 are slow compared to 5.3
    on Windows). (Nikita)
  . Fixed bug #76319 (mb_strtolower with invalid UTF-8 causes segmentation
    fault). (Nikita)
  . Fixed bug #76574 (use of undeclared identifiers INT_MAX and LONG_MAX). (cmb)
  . Fixed bug #76594 (Bus Error due to unaligned access in zend_ini.c
    OnUpdateLong). (cmb, Nikita)
  . Fixed bug #76706 (mbstring.http_output_conv_mimetypes is ignored). (cmb)
  . Fixed bug #76958 (Broken UTF7-IMAP conversion). (Nikita)
  . Fixed bug #77025 (mb_strpos throws Unknown encoding or conversion error).
    (Nikita)
  . Fixed bug #77165 (mb_check_encoding crashes when argument given an empty
    array). (Nikita)

- Mysqlnd:
  . Fixed bug #76386 (Prepared Statement formatter truncates fractional seconds
    from date/time column). (Victor Csiky)

- ODBC:
  . Removed support for ODBCRouter. (Kalle)
  . Removed support for Birdstep. (Kalle)
  . Fixed bug #77079 (odbc_fetch_object has incorrect type signature).
    (Jon Allen)

- Opcache:
  . Fixed bug #76466 (Loop variable confusion). (Dmitry, Laruence, Nikita)
  . Fixed bug #76463 (var has array key type but not value type). (Laruence)
  . Fixed bug #76446 (zend_variables.c:73: zend_string_destroy: Assertion
    `!(zval_gc_flags((str)->gc)). (Nikita, Laruence)
  . Fixed bug #76711 (OPcache enabled triggers false-positive "Illegal string
    offset"). (Dmitry)
  . Fixed bug #77058 (Type inference in opcache causes side effects). (Nikita)
  . Fixed bug #77092 (array_diff_key() - segmentation fault). (Nikita)

- OpenSSL:
  . Added openssl_pkey_derive function. (Jim Zubov)
  . Add min_proto_version and max_proto_version ssl stream options as well as
    related constants for possible TLS protocol values. (Jakub Zelenka)

- PCRE:
  . Implemented https://wiki.php.net/rfc/pcre2-migration. (Anatol, Dmitry)
  . Upgrade PCRE2 to 10.32. (Anatol)
  . Fixed bug #75355 (preg_quote() does not quote # control character).
    (Michael Moravec)
  . Fixed bug #76512 (\w no longer includes unicode characters). (cmb)
  . Fixed bug #76514 (Regression in preg_match makes it fail with
    PREG_JIT_STACKLIMIT_ERROR). (Anatol)
  . Fixed bug #76909 (preg_match difference between 7.3 and < 7.3). (Anatol)

- PDO_DBlib:
  . Implemented FR #69592 (allow 0-column rowsets to be skipped automatically).
    (fandrieu)
  . Expose TDS version as \PDO::DBLIB_ATTR_TDS_VERSION attribute on \PDO
    instance. (fandrieu)
  . Treat DATETIME2 columns like DATETIME. (fandrieu)
  . Fixed bug #74243 (allow locales.conf to drive datetime format). (fandrieu)

- PDO_Firebird:
  . Fixed bug #74462 (PDO_Firebird returns only NULLs for results with boolean
    for FIREBIRD >= 3.0). (Dorin Marcoci)

- PDO_OCI:
  . Fixed bug #74631 (PDO_PCO with PHP-FPM: OCI environment initialized
    before PHP-FPM sets it up). (Ingmar Runge)

- PDO SQLite
  . Add support for additional open flags

- pgsql:
  . Added new error constants for pg_result_error(): PGSQL_DIAG_SCHEMA_NAME,
    PGSQL_DIAG_TABLE_NAME, PGSQL_DIAG_COLUMN_NAME, PGSQL_DIAG_DATATYPE_NAME,
    PGSQL_DIAG_CONSTRAINT_NAME and PGSQL_DIAG_SEVERITY_NONLOCALIZED. (Kalle)
  . Fixed bug #77047 (pg_convert has a broken regex for the 'TIME WITHOUT
    TIMEZONE' data type). (Andy Gajetzki)

- phar:
  . Fixed bug #74991 (include_path has a 4096 char limit in some cases).
    (bwbroersma)
  . Fixed bug #65414 (deal with leading slash when adding files correctly).
    (bishopb)

- readline:
  . Added completion_append_character and completion_suppress_append options
    to readline_info() if linked against libreadline. (krageon)

- Session:
  . Fixed bug #74941 (session fails to start after having headers sent).
    (morozov)

- SimpleXML:
  . Fixed bug #54973 (SimpleXML casts integers wrong). (Nikita)
  . Fixed bug #76712 (Assignment of empty string creates extraneous text node).
    (cmb)

- Sockets:
  . Fixed bug #67619 (Validate length on socket_write). (thiagooak)

- SOAP:
  . Fixed bug #75464 (Wrong reflection on SoapClient::__setSoapHeaders).
    (villfa)
  . Fixed bug #70469 (SoapClient generates E_ERROR even if exceptions=1 is
    used). (Anton Artamonov)
  . Fixed bug #50675 (SoapClient can't handle object references correctly).
    (Cameron Porter)
  . Fixed bug #76348 (WSDL_CACHE_MEMORY causes Segmentation fault). (cmb)
  . Fixed bug #77141 (Signedness issue in SOAP when precision=-1). (cmb)

- SPL:
  . Fixed bug #74977 (Appending AppendIterator leads to segfault).
    (Andrew Nester)
  . Fixed bug #75173 (incorrect behavior of AppendIterator::append in foreach
    loop). (jhdxr)
  . Fixed bug #74372 (autoloading file with syntax error uses next autoloader,
    may hide parse error). (Nikita)
  . Fixed bug #75878 (RecursiveTreeIterator::setPostfix has wrong signature).
    (cmb)
  . Fixed bug #74519 (strange behavior of AppendIterator). (jhdxr)
  . Fixed bug #76131 (mismatch arginfo for splarray constructor).
    (carusogabriel)

- SQLite3:
  . Updated bundled libsqlite to 3.24.0. (cmb)

- Standard:
  . Added is_countable() function. (Gabriel Caruso)
  . Added support for the SameSite cookie directive, including an alternative
    signature for setcookie(), setrawcookie() and session_set_cookie_params().
    (Frederik Bosch, pmmaga)
  . Remove superfluous warnings from inet_ntop()/inet_pton(). (daverandom)
  . Fixed bug #75916 (DNS_CAA record results contain garbage). (Mike,
    Philip Sharp)
  . Fixed unserialize(), to disable creation of unsupported data structures
    through manually crafted strings. (Dmitry)
  . Fixed bug #75409 (accept EFAULT in addition to ENOSYS as indicator
    that getrandom() is missing). (sarciszewski)
  . Fixed bug #74719 (fopen() should accept NULL as context). (Alexander Holman)
  . Fixed bug #69948 (path/domain are not sanitized in setcookie). (cmb)
  . Fixed bug #75996 (incorrect url in header for mt_rand). (tatarbj)
  . Added hrtime() function, to get high resolution time. (welting)
  . Fixed bug #48016 (stdClass::__setState is not defined although var_export()
    uses it). (Andrea)
  . Fixed bug #76136 (stream_socket_get_name should enclose IPv6 in brackets).
    (seliver)
  . Fixed bug #76688 (Disallow excessive parameters after options array).
    (pmmaga)
  . Fixed bug #76713 (Segmentation fault caused by property corruption).
    (Laruence)
  . Fixed bug #76755 (setcookie does not accept "double" type for expire time).
    (Laruence)
  . Fixed bug #76674 (improve array_* failure messages exposing what was passed
    instead of an array). (carusogabriel)
  . Fixed bug #76803 (ftruncate changes file pointer). (Anatol)
  . Fixed bug #76818 (Memory corruption and segfault). (Remi)
  . Fixed bug #77081 (ftruncate() changes seek pointer in c mode). (cmb, Anatol)

- Testing:
  . Implemented FR #62055 (Make run-tests.php support --CGI-- sections). (cmb)

- Tidy:
  . Support using tidyp instead of tidy. (devnexen)
  . Fixed bug #74707 (Tidy has incorrect ReflectionFunction param counts for
    functions taking tidy). (Gabriel Caruso)
  . Fixed arginfo for tidy::__construct(). (Tyson Andre)

- Tokenizer:
  . Fixed bug #76437 (token_get_all with TOKEN_PARSE flag fails to recognise
    close tag). (Laruence)
  . Fixed bug #75218 (Change remaining uncatchable fatal errors for parsing
    into ParseError). (Nikita)
  . Fixed bug #76538 (token_get_all with TOKEN_PARSE flag fails to recognise
    close tag with newline). (Nikita)
  . Fixed bug #76991 (Incorrect tokenization of multiple invalid flexible
    heredoc strings). (Nikita)

- XML:
  . Fixed bug #71592 (External entity processing never fails). (cmb)

- Zlib:
  . Added zlib/level context option for compress.zlib wrapper. (Sara)<|MERGE_RESOLUTION|>--- conflicted
+++ resolved
@@ -34,14 +34,9 @@
   . Fixed bug #74170 (locale information change after mime_content_type).
     (Sergei Turchanov)
 
-<<<<<<< HEAD
-=======
 - GD:
-  . Fixed bug #78923 (Artifacts when convoluting image with transparency).
-    (wilson chen)
   . Fixed bug #79067 (gdTransformAffineCopy() may use unitialized values). (cmb)
 
->>>>>>> 2c586051
 - Libxml:
   . Fixed bug #79029 (Use After Free's in XMLReader / XMLWriter). (Laruence)
 
