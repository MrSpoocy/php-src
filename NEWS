PHP                                                                        NEWS
|||||||||||||||||||||||||||||||||||||||||||||||||||||||||||||||||||||||||||||||
?? ??? 2014, PHP 5.5.13

- CLI server:
  . Fixed bug #67079 (Missing MIME types for XML/XSL files). (Anatol)

- Core:
  . Fixed bug #65701 (copy() doesn't work when destination filename is created
    by tempnam()). (Boro Sitnikovski)
  . Fixed bug #67072 (Echoing unserialized "SplFileObject" crash). (Anatol)

- DOM:
  . Fixed bug #67081 (DOMDocumentType->internalSubset returns entire DOCTYPE tag,
    not only the subset). (Anatol)

- FPM:
  . Fixed bug #66908 (php-fpm reload leaks epoll_create() file descriptor).
    (Julio Pintos)

<<<<<<< HEAD
?? ??? 2014, PHP 5.5.12
=======
- Phar:
  . Fix bug #64498 ($phar->buildFromDirectory can't compress file with an accent 
    in its name). (PR #588) 

?? ??? 2014, PHP 5.4.28

>>>>>>> ea4cee93
- Core:
  . Fixed bug #61019 (Out of memory on command stream_get_contents). (Mike)
  . Fixed bug #64330 (stream_socket_server() creates wrong Abstract Namespace 
    UNIX sockets). (Mike)
  . Fixed bug #64604 (parse_url is inconsistent with specified port).
    (Ingo Walz)
  . Fixed bug #66182 (exit in stream filter produces segfault). (Mike)  
  . Fixed bug #66736 (fpassthru broken). (Mike)
  . Fixed bug #67024 (getimagesize should recognize BMP files with negative
    height). (Gabor Buella)
  . Fixed bug #67043 (substr_compare broke by previous change) (Tjerk)

- cURL:
  . Fixed bug #66562 (curl_exec returns differently than curl_multi_getcontent).
    (Freek Lijten)

- Date:
  . Fixed bug #66721 (__wakeup of DateTime segfaults when invalid object data is
    supplied). (Boro Sitnikovski)

- Embed:
  . Fixed bug #65715 (php5embed.lib isn't provided anymore). (Anatol).

- Fileinfo:
  . Fixed bug #66987 (Memory corruption in fileinfo ext / bigendian).
    (Remi)

- FPM:
  . Fixed bug #66482 (unknown entry 'priority' in php-fpm.conf).

- JSON:
  . Fixed bug #66021 (Blank line inside empty array/object when
    JSON_PRETTY_PRINT is set). (Kevin Israel)

- LDAP:
  . Fixed issue with null bytes in LDAP bindings. (Matthew Daley)

- mysqli:
  . Fixed problem in mysqli_commit()/mysqli_rollback() with second parameter
    (extra comma) and third parameters (lack of escaping). (Andrey)

- OpenSSL:
  . Fix bug #66942 (memory leak in openssl_seal()). (Chuan Ma)
  . Fix bug #66952 (memory leak in openssl_open()). (Chuan Ma)

- SimpleXML:
  . Fixed bug #66084 (simplexml_load_string() mangles empty node name)
    (Anatol)

- SQLite:
  . Fixed bug #66967 (Updated bundled libsqlite to 3.8.4.3). (Anatol)

- XSL:
  . Fixed bug #53965 (<xsl:include> cannot find files with relative paths
    when loaded with "file://"). (Anatol)

- Apache2 Handler SAPI:
  . Fixed Apache log issue caused by APR's lack of support for %zu
    (APR issue https://issues.apache.org/bugzilla/show_bug.cgi?id=56120).
    (Jeff Trawick)

03 Apr 2014, PHP 5.5.11

- Core:
  . Allow zero length comparison in substr_compare() (Tjerk)
  . Fixed bug #60602 (proc_open() changes environment array) (Tjerk)

- SPL:
  . Added feature #65545 (SplFileObject::fread()) (Tjerk)
  . Fixed bug #66702 (RegexIterator::INVERT_MATCH does not invert). (Joshua
    Thijssen)

- cURL:
  . Fixed bug #66109 (Can't reset CURLOPT_CUSTOMREQUEST to default behaviour) (Tjerk)
  . Fix compilation on libcurl versions between 7.10.5 and 7.12.2, inclusive.
    (Adam)

- Fileinfo:
  . Fixed bug #66946i (fileinfo: extensive backtracking in awk rule regular
    expression). (CVE-2013-7345) (Remi)

- FPM:
  . Added clear_env configuration directive to disable clearenv() call.
  (Github PR# 598, Paul Annesley)

- GD:
  . Fixed bug #66714 (imageconvolution breakage). (Brad Daily)
  . Fixed bug #66869 (Invalid 2nd argument crashes imageaffinematrixget) (Pierre)
  . Fixed bug #66887 (imagescale - poor quality of scaled image). (Remi)
  . Fixed bug #66890 (imagescale segfault). (Remi)
  . Fixed bug #66893 (imagescale ignore method argument). (Remi)

- Hash:
  . hash_pbkdf2() now works correctly if the $length argument is not specified.
    (Nikita)

- Intl:
  . Fixed bug #66873 (A reproductible crash in UConverter when given invalid 
    encoding) (Stas)

- Mail:
  . Fixed bug #66535 (Don't add newline after X-PHP-Originating-Script) (Tjerk)

- MySQLi:
  . Fixed bug #66762 (Segfault in mysqli_stmt::bind_result() when link closed)
  (Remi)

- OPCache
  . Added function opcache_is_script_cached(). (Danack)
  . Added information about interned strings usage. (Terry, Julien, Dmitry)

- Openssl:
  . Fixed bug #66833 (Default disgest algo is still MD5, switch to SHA1). (Remi)

- GMP
  . Fixed bug #66872 (invalid argument crashes gmp_testbit) (Pierre)

- SQLite:
  . Updated bundled libsqlite to 3.8.3.1 (Anatol)

06 Mar 2014, PHP 5.5.10

- Core:
  . Fixed Request #66574i (Allow multiple paths in php_ini_scanned_path). (Remi)

- Date:
  . Fixed bug #45528 (Allow the DateTimeZone constructor to accept timezones
    per offset too). (Derick)

- Fileinfo:
  . Bug #66731 (file: infinite recursion) (CVE-2014-1943). (Remi)
  . Fixed bug #66820 (out-of-bounds memory access in fileinfo)
    (CVE-2014-2270). (Remi)

- GD
  . Fixed Bug #66815 (imagecrop(): insufficient fix for NULL defer
    CVE-2013-7327). (Tomas Hoger, Remi)

- JSON:
  . Fixed bug #65753 (JsonSerializeable couldn't implement on module extension)
  (chobieeee@php.net)

- LDAP:
  . Implemented ldap_modify_batch (https://wiki.php.net/rfc/ldap_modify_batch).
  (Ondřej Hošek)

- Openssl:
  . Fixed bug #66501 (Add EC key support to php_openssl_is_private_key).
  (Mark Zedwood)

- PCRE:
  . Upgraded to PCRE 8.34. (Anatol)

- Pgsql:
  . Added warning for dangerous client encoding and remove possible injections
    for pg_insert()/pg_update()/pg_delete()/pg_select(). (Yasuo)


06 Feb 2014, PHP 5.5.9

- Core:
  . Fixed bug #66509 (copy() arginfo has changed starting from 5.4). (willfitch)

- GD:
  . Fixed bug #66356 (Heap Overflow Vulnerability in imagecrop()).
    (Laruence, Remi)

- OPCache:
  . Fixed bug #66474 (Optimizer bug in constant string to boolean conversion).
    (Dmitry)
  . Fixed bug #66461 (PHP crashes if opcache.interned_strings_buffer=0).
    (Dmitry)
  . Fixed bug #66298 (ext/opcache/Optimizer/zend_optimizer.c has dos-style 
    ^M as lineend). (Laruence)

- PDO_pgsql:
  . Fixed bug #62479 (PDO-psql cannot connect if password contains
spaces) (willfitch, iliaa)

- Readline
  . Fixed Bug #66412 (readline_clear_history() with libedit causes segfault after
    #65714). (Remi)

- Session
  . Fixed bug #66469 (Session module is sending multiple set-cookie headers when
    session.use_strict_mode=1) (Yasuo)
  . Fixed bug #66481 (Segfaults on session_name()).
    (cmcdermottroe at engineyard dot com, Yasuo)

- Standard
  . Fixed bug #66395 (basename function doesn't remove drive letter). (Anatol)

- Sockets:
  . Fixed bug #66381 (__ss_family was changed on AIX 5.3). (Felipe)

- Zend Engine
  . Fixed bug #66009 (Failed compilation of PHP extension with C++ std
    library using VS 2012). (Anatol)

09 Jan 2014, PHP 5.5.8

- Core:
  . Disallowed JMP into a finally block. (Laruence)
  . Added validation of class names in the autoload process. (Dmitry)
  . Fixed invalid C code in zend_strtod.c. (Lior Kaplan)
  . Fixed ZEND_MM_MEM_TYPE=mmap_zero. (Dmitry, Tony)
  . Fixed bug #66041 (list() fails to unpack yielded ArrayAccess object).
    (Nikita)
  . Fixed bug #65764 (generators/throw_rethrow FAIL with
    ZEND_COMPILE_EXTENDED_INFO). (Nikita)
  . Fixed bug #61645 (fopen and O_NONBLOCK). (Mike)
  . Fixed bug #66218 (zend_register_functions breaks reflection). (Remi)

- Date:
  . Fixed bug #66060 (Heap buffer over-read in DateInterval) (CVE-2013-6712). 
    (Remi)
  . Fixed bug #65768 (DateTimeImmutable::diff does not work). (Nikita Nefedov)
  
- DOM:
  . Fixed bug #65196 (Passing DOMDocumentFragment to DOMDocument::saveHTML() 
    Produces invalid Markup). (Mike)

- Exif:
  . Fixed bug #65873 (Integer overflow in exif_read_data()). (Stas)

- Filter:
  . Fixed bug #66229 (128.0.0.0/16 isn't reserved any longer). (Adam)

- GD:
  . Fixed bug #64405 (Use freetype-config for determining freetype2 dir(s)).
    (Adam)
    
- PDO_odbc:
  . Fixed bug #66311 (Stack smashing protection kills PDO/ODBC queries). 
    (michael at orlitzky dot com)

- MySQLi:
  . Fixed bug #65486 (mysqli_poll() is broken on win x64). (Anatol)

- OPCache:
  . Fixed revalidate_path=1 behavior to avoid caching of symlinks values.
    (Dmitry)
  . Fixed Issue #140: "opcache.enable_file_override" doesn't respect
    "opcache.revalidate_freq". (Dmitry).

- SNMP:
  . Fixed SNMP_ERR_TOOBIG handling for bulk walk operations. (Boris Lytochkin)

- SOAP
  . Fixed bug #66112 (Use after free condition in SOAP extension).
    (martin dot koegler at brz dot gv dot at)

- Sockets:
  . Fixed bug #65923 (ext/socket assumes AI_V4MAPPED is defined). (Felipe)

- XSL
  . Fixed bug #49634 (Segfault throwing an exception in a XSL registered
    function). (Mike)

- ZIP:
  . Fixed Bug #66321 (ZipArchive::open() ze_obj->filename_len not real). (Remi)

12 Dec 2013, PHP 5.5.7

- CLI server:
  . Added some MIME types to the CLI web server (Chris Jones)
  . Implemented FR #65917 (getallheaders() is not supported by the built-in web
    server) - also implements apache_response_headers() (Andrea Faulds)

- Core:
  . Fixed bug #66094 (unregister_tick_function tries to cast a Closure to a 
    string). (Laruence)
  . Fixed bug #65969 (Chain assignment with T_LIST failure). (Dmitry)

- OPCache
  . Fixed bug #66176 (Invalid constant substitution). (Dmitry)
  . Fixed bug #65915 (Inconsistent results with require return value). (Dmitry)
  . Fixed bug #65559 (Opcache: cache not cleared if changes occur while
    running). (Dmitry)

- readline
  . Fixed Bug #65714 (PHP cli forces the tty to cooked mode). (Remi)

- Openssl:
  . Fixed memory corruption in openssl_x509_parse() (CVE-2013-6420).
    (Stefan Esser).

14 Nov 2013, PHP 5.5.6

- Core:
  . Fixed bug #65947 (basename is no more working after fgetcsv in certain 
    situation). (Laruence)
  . Improved performance of array_merge() and func_get_args() by eliminating
    useless copying. (Dmitry)
  . Fixed bug #65939 (Space before ";" breaks php.ini parsing).
    (brainstorm at nopcode dot org)
  . Fixed bug #65911 (scope resolution operator - strange behavior with $this).
    (Bob Weinand)
  . Fixed bug #65936 (dangling context pointer causes crash). (Tony)

- FPM:
  . Changed default listen() backlog to 65535. (Tony)

- JSON
  . Fixed whitespace part of bug #64874 ("json_decode handles whitespace and
    case-sensitivity incorrectly"). (Andrea Faulds)

- MySQLi:
  . Fixed bug #66043 (Segfault calling bind_param() on mysqli). (Laruence)

- OPcache
  . Increased limit for opcache.max_accelerated_files to 1,000,000. (Chris)
  . Fixed issue #115 (path issue when using phar). (Dmitry)
  . Fixed issue #149 (Phar mount points not working with OPcache enabled).
  (Dmitry)

- ODBC
  . Fixed bug #65950 (Field name truncation if the field name is bigger than
    32 characters). (patch submitted by: michael dot y at zend dot com, Yasuo)

- PDO:
  . Fixed bug #66033 (Segmentation Fault when constructor of PDO statement 
    throws an exception). (Laruence)
  . Fixed bug 65946 (sql_parser permanently converts values bound to strings)

- Standard:
  . Fixed bug #64760 (var_export() does not use full precision for floating-point
    numbers) (Yasuo)


17 Oct 2013, PHP 5.5.5

- Core:
  . Fixed bug #64979 (Wrong behavior of static variables in closure generators).
    (Nikita)
  . Fixed bug #65322 (compile time errors won't trigger auto loading). (Nikita)
  . Fixed bug #65821 (By-ref foreach on property access of string offset
    segfaults). (Nikita)

- CLI server:
  . Fixed bug #65633 (built-in server treat some http headers as
    case-sensitive). (Adam)
  . Fixed bug #65818 (Segfault with built-in webserver and chunked transfer 
    encoding). (Felipe)
  . Added application/pdf to PHP CLI Web Server mime types (Chris Jones)

- Datetime:
  . Fixed bug #64157 (DateTime::createFromFormat() reports confusing error
    message). (Boro Sitnikovski)
  . Fixed bug #65502 (DateTimeImmutable::createFromFormat returns DateTime).
    (Boro Sitnikovski)
  . Fixed bug #65548 (Comparison for DateTimeImmutable doesn't work).
    (Boro Sitnikovski)

- DBA extension:
  . Fixed bug #65708 (dba functions cast $key param to string in-place,
    bypassing copy on write). (Adam)

- Filter:
  . Add RFC 6598 IPs to reserved addresses. (Sebastian Nohn)
  . Fixed bug #64441 (FILTER_VALIDATE_URL rejects fully qualified domain names).
    (Syra)

- FTP:
  . Fixed bug #65667 (ftp_nb_continue produces segfault). (Philip Hofstetter)

- GD
  . Ensure that the defined interpolation method is used with the generic
    scaling methods. (Pierre)

- IMAP:
  . Fixed bug #65721 (configure script broken in 5.5.4 and 5.4.20 when enabling
    imap). (ryotakatsuki at gmail dot com)

- OPcache:
  . Added support for GNU Hurd. (Svante Signell)
  . Added function opcache_compile_file() to load PHP scripts into cache
    without execution. (Julien)
  . Fixed bug #65845 (Error when Zend Opcache Optimizer is fully enabled).
    (Dmitry)
  . Fixed bug #65665 (Exception not properly caught when opcache enabled).
    (Laruence)
  . Fixed bug #65510 (5.5.2 crashes in _get_zval_ptr_ptr_var). (Dmitry)
  . Fixed issue #135 (segfault in interned strings if initial memory is too
    low). (Julien)

- Sockets:
  . Fixed bug #65808 (the socket_connect() won't work with IPv6 address).
    (Mike)

- SPL:
  . Fix bug #64782 (SplFileObject constructor make $context optional / give it
    a default value). (Nikita)

- Standard:
  . Fixed bug #61548 (content-type must appear at the end of headers for 201 
    Location to work in http). (Mike)

- XMLReader:
  . Fixed bug #51936 (Crash with clone XMLReader). (Mike)
  . Fixed bug #64230 (XMLReader does not suppress errors). (Mike)
  
- Build system:
  . Fixed bug #51076 (race condition in shtool's mkdir -p implementation).
    (Mike, Raphael Geissert)
  . Fixed bug #62396 ('make test' crashes starting with 5.3.14 (missing 
    gzencode())). (Mike)


19 Sep 2013, PHP 5.5.4

- Core:
  . Fixed bug #60598 (cli/apache sapi segfault on objects manipulation).
    (Laruence)
  . Improved fputcsv() to allow specifying escape character.
  . Fixed bug #65490 (Duplicate calls to get lineno & filename for 
    DTRACE_FUNCTION_*). (Chris Jones)
  . Fixed bug #65483 (quoted-printable encode stream filter incorrectly encoding
    spaces). (Michael M Slusarz)
  . Fixed bug #65481 (shutdown segfault due to serialize) (Mike)
  . Fixed bug #65470 (Segmentation fault in zend_error() with
    --enable-dtrace). (Chris Jones, Kris Van Hees)
  . Fixed bug #65225 (PHP_BINARY incorrectly set). (Patrick Allaert)
  . Fixed bug #62692 (PHP fails to build with DTrace). (Chris Jones, Kris Van Hees)
  . Fixed bug #61759 (class_alias() should accept classes with leading
    backslashes). (Julien)
  . Fixed bug #46311 (Pointer aliasing issue results in miscompile on gcc4.4).
    (Nikita Popov)

- cURL:
  . Fixed bug #65458 (curl memory leak). (Adam)

- Datetime:
  . Fixed bug #65554 (createFromFormat broken when weekday name is followed
    by some delimiters). (Valentin Logvinskiy, Stas).
  . Fixed bug #65564 (stack-buffer-overflow in DateTimeZone stuff caught
    by AddressSanitizer). (Remi).

- OPCache:
  . Fixed bug #65561 (Zend Opcache on Solaris 11 x86 needs ZEND_MM_ALIGNMENT=4).
    (Terry Ellison)

- Openssl:
  . Fixed bug #64802 (openssl_x509_parse fails to parse subject properly in
    some cases). (Mark Jones)

- PDO:
  . Fixed bug #64953 (Postgres prepared statement positional parameter 
    casting). (Mike)

- Session:
  . Fixed bug #65475 (Session ID is not initialized properly when strict session
    is enabled). (Yasuo)
  . Fixed bug #51127/#65359 Request #25630/#43980/#54383 (Added php_serialize 
    session serialize handler that uses plain serialize()). (Yasuo)

- Standard:
  . Fix issue with return types of password API helper functions. Found via
    static analysis by cjones. (Anthony Ferrara) 

- Zlib:
  . Fixed bug #65391 (Unable to send vary header user-agent when 
    ob_start('ob_gzhandler') is called) (Mike)

22 Aug 2013, PHP 5.5.3

- Openssl:
  . Fixed UMR in fix for CVE-2013-4248.

15 Aug 2013, PHP 5.5.2

- Core:
  . Fixed bug #65372 (Segfault in gc_zval_possible_root when return reference
    fails). (Laruence)
  . Fixed value of FILTER_SANITIZE_FULL_SPECIAL_CHARS constant (previously was
    erroneously set to FILTER_SANITIZE_SPECIAL_CHARS value). (Andrey
    avp200681 gmail com).
  . Fixed bug #65304 (Use of max int in array_sum). (Laruence)
  . Fixed bug #65291 (get_defined_constants() causes PHP to crash in a very
    limited case). (Arpad)
  . Fixed bug #62691 (solaris sed has no -i switch). (Chris Jones)
  . Fixed bug #61345 (CGI mode - make install don't work). (Michael Heimpold)
  . Fixed bug #61268 (--enable-dtrace leads make to clobber
    Zend/zend_dtrace.d) (Chris Jones)

- DOM:
  . Added flags option to DOMDocument::schemaValidate() and 
    DOMDocument::schemaValidateSource(). Added LIBXML_SCHEMA_CREATE flag. 
    (Chris Wright)

- OPcache:
  . Added opcache.restrict_api configuration directive that may limit
    usage of OPcache API functions only to particular script(s). (Dmitry)
  . Added support for glob symbols in blacklist entries (?, *, **).
    (Terry Elison, Dmitry)
  . Fixed bug #65338 (Enabling both php_opcache and php_wincache AVs on
    shutdown). (Dmitry)

- Openssl:
  . Fixed handling null bytes in subjectAltName (CVE-2013-4248).
    (Christian Heimes)

- PDO_mysql:
  . Fixed bug #65299 (pdo mysql parsing errors). (Johannes)

- Pgsql:
  . Fixed bug #62978 (Disallow possible SQL injections with pg_select()/pg_update()
    /pg_delete()/pg_insert()). (Yasuo)

- Phar:
  . Fixed bug #65028 (Phar::buildFromDirectory creates corrupt archives for 
    some specific contents). (Stas)

- Sessions:
  . Implemented strict sessions RFC (https://wiki.php.net/rfc/strict_sessions)
    which protects against session fixation attacks and session collisions.    
    (CVE-2011-4718). (Yasuo Ohgaki)
  . Fixed possible buffer overflow under Windows. Note: Not a security fix.
    (Yasuo)
  . Changed session.auto_start to PHP_INI_PERDIR. (Yasuo)

- SOAP:
  . Fixed bug #65018 (SoapHeader problems with SoapServer). (Dmitry)

- SPL:
  . Fixed bug #65328 (Segfault when getting SplStack object Value). (Laruence)
  . Added RecursiveTreeIterator setPostfix and getPostifx methods. (Joshua 
    Thijssen)
  . Fixed bug #61697 (spl_autoload_functions returns lambda functions 
    incorrectly). (Laruence)

- Streams:
  . Fixed bug #65268 (select() implementation uses outdated tick API). (Anatol)

- Pgsql:
  . Fixed bug #65336 (pg_escape_literal/identifier() scilently returns false).
    (Yasuo)

18 Jul 2013, PHP 5.5.1

- Core:
  . Fixed bug #65254 (Exception not catchable when exception thrown in autoload
    with a namespace). (Laruence)
  . Fixed bug #65088 (Generated configure script is malformed on OpenBSD).
    (Adam)
  . Fixed bug #65108 (is_callable() triggers Fatal Error). 
    (David Soria Parra, Laruence)
  . Fixed bug #65035 (yield / exit segfault). (Nikita)
  . Fixed bug #65161 (Generator + autoload + syntax error = segfault). (Nikita)
  . hex2bin() raises E_WARNING for invalid hex string. (Yasuo)
  . Fixed bug #65226 (chroot() does not get enabled). (Anatol)

- OPcache
  . Fixed bug #64827 (Segfault in zval_mark_grey (zend_gc.c)). (Laruence)
  . OPcache must be compatible with LiteSpeed SAPI (Dmitry)

- CGI:
  . Fixed Bug #65143 (Missing php-cgi man page). (Remi)

- CLI server:
  . Fixed bug #65066 (Cli server not responsive when responding with 422 http
    status code). (Adam)

- DateTime
  . Fixed fug #65184 (strftime() returns insufficient-length string under
    multibyte locales). (Anatol)

- GD
  . Fixed #65070 (bgcolor does not use the same format as the input image with
    imagerotate). (Pierre)
  . Fixed Bug #65060 (imagecreatefrom... crashes with user streams). (Remi)
  . Fixed Bug #65084 (imagecreatefromjpeg fails with URL). (Remi)
  . Fix gdImageCreateFromWebpCtx and use same logic to load WebP image
    that other formats. (Remi)

- Intl:
  . Add IntlCalendar::setMinimalDaysInFirstWeek()/
    intlcal_set_minimal_days_in_first_week().
  . Fixed trailing space in name of constant IntlCalendar::FIELD_FIELD_COUNT.
  . Fixed bug #62759 (Buggy grapheme_substr() on edge case). (Stas)
  . Fixed bug #61860 (Offsets may be wrong for grapheme_stri* functions).
    (Stas)

- OCI8:
  . Bump PECL package info version check to allow PECL installs with PHP 5.5+

- PDO:
  . Allowed PDO_OCI to compile with Oracle Database 12c client libraries.
    (Chris Jones)

- Pgsql
  . pg_unescape_bytea() raises E_WARNING for invalid inputs. (Yasuo)

- Phar:
  . Fixed Bug #65142 (Missing phar man page). (Remi)

- Session:
  . Added optional create_sid() argument to session_set_save_handler(),
    SessionHandler and new SessionIdInterface. (Leigh, Arpad)

- Sockets:
  . Implemented FR #63472 (Setting SO_BINDTODEVICE with socket_set_option).
    (Damjan Cvetko)
  . Allowed specifying paths in the abstract namespace for the functions
    socket_bind(), socket_connect() and socket_sendmsg(). (Gustavo)
  . Fixed bug #65260 (sendmsg() ancillary data construction for SCM_RIGHTS is
    faulty). (Gustavo)

- SPL:
  . Fixed bug #65136 (RecursiveDirectoryIterator segfault). (Laruence)
  . Fixed bug #61828 (Memleak when calling Directory(Recursive)Iterator
    /Spl(Temp)FileObject ctor twice). (Laruence)

- CGI/FastCGI SAPI:
  . Added PHP_FCGI_BACKLOG, overrides the default listen backlog. (Arnaud Le
    Blanc)

20 Jun 2013, PHP 5.5.0

- Core:
  . Added Zend Opcache extension and enable building it by default.
    More details here: https://wiki.php.net/rfc/optimizerplus. (Dmitry)
  . Added generators and coroutines (https://wiki.php.net/rfc/generators).
    (Nikita Popov)
  . Added "finally" keyword (https://wiki.php.net/rfc/finally). (Laruence)
  . Added simplified password hashing API
    (https://wiki.php.net/rfc/password_hash). (Anthony Ferrara)
  . Added support for constant array/string dereferencing. (Laruence)
  . Added array_column function which returns a column in a multidimensional
    array. https://wiki.php.net/rfc/array_column. (Ben Ramsey)
  . Added boolval(). (Jille Timmermans)
  . Added "Z" option to pack/unpack. (Gustavo)
  . Added Generator::throw() method. (Nikita Popov)
  . Added Class Name Resolution As Scalar Via "class" Keyword.
    (Ralph Schindler, Nikita Popov, Lars)
  . Added optional second argument for assert() to specify custom message. Patch
    by Lonny Kapelushnik (lonny@lonnylot.com). (Lars)
  . Added support for using empty() on the result of function calls and
    other expressions (https://wiki.php.net/rfc/empty_isset_exprs).
    (Nikita Popov)
  . Added support for non-scalar Iterator keys in foreach
    (https://wiki.php.net/rfc/foreach-non-scalar-keys). (Nikita Popov)
  . Added support for list in foreach (https://wiki.php.net/rfc/foreachlist).
    (Laruence)
  . Added support for changing the process's title in CLI/CLI-Server SAPIs.
    The implementation is more robust that the proctitle PECL module. More
    details here: https://wiki.php.net/rfc/cli_process_title. (Keyur)
  . Added ARMv7/v8 versions of various Zend arithmetic functions that are
    implemented using inline assembler (Ard Biesheuvel)
  . Added systemtap support by enabling systemtap compatible dtrace probes on
    linux. (David Soria Parra)
  . Optimized access to temporary and compiled VM variables. 8% less memory
    reads. (Dmitry)
  . The VM stacks for passing function arguments and syntaticaly nested calls
    were merged into a single stack. The stack size needed for op_array
    execution is calculated at compile time and preallocated at once. As result
    all the stack push operatins don't require checks for stack overflow
    any more. (Dmitry)
  . Improve set_exception_handler while doing reset. (Laruence)
  . Return previous handler when passing NULL to set_error_handler and
    set_exception_handler. (Nikita Popov)
  . Remove php_logo_guid(), php_egg_logo_guid(), php_real_logo_guid(),
    zend_logo_guid(). (Adnrew Faulds)
  . Drop Windows XP and 2003 support. (Pierre)
  . Implemented FR #64175 (Added HTTP codes as of RFC 6585). (Jonh Wendell)
  . Implemented FR #60738 (Allow 'set_error_handler' to handle NULL).
    (Laruence, Nikita Popov)
  . Implemented FR #60524 (specify temp dir by php.ini). (ALeX Kazik).
  . Implemented FR #46487 (Dereferencing process-handles no longer waits on
    those processes). (Jille Timmermans)
  . Fixed bug #65051 (count() off by one inside unset()). (Nikita)
  . Fixed bug #64988 (Class loading order affects E_STRICT warning). (Laruence)
  . Fixed bug #64966 (segfault in zend_do_fcall_common_helper_SPEC). (Laruence)
  . Fixed bug #64960 (Segfault in gc_zval_possible_root). (Laruence)
  . Fixed bug #64936 (doc comments picked up from previous scanner run). (Stas,
    Jonathan Oddy)
  . Fixed bug #64934 (Apache2 TS crash with get_browser()). (Anatol)
  . Fixed bug #64879 (Heap based buffer overflow in quoted_printable_encode,
    CVE 2013-2110). (Stas)
  . Fixed bug #64853 (Use of no longer available ini directives causes crash
    on TS build). (Anatol)
  . Fixed bug #64821 (Custom Exceptions crash when internal properties overridden).
      (Anatol)
  . Fixed bug #64720 (SegFault on zend_deactivate). (Dmitry)
  . Fixed bug #64677 (execution operator `` stealing surrounding arguments).
  . Fixed bug #64660 (Segfault on memory exhaustion within function definition).
    (Stas, reported by Juha Kylmänen)
  . Fixed bug #64578 (debug_backtrace in set_error_handler corrupts zend heap:
    segfault). (Laruence)
  . Fixed bug #64565 (copy doesn't report failure on partial copy). (Remi)
  . Fixed bug #64555 (foreach no longer copies keys if they are interned).
    (Nikita Popov)
  . Fixed bugs #47675 and #64577 (fd leak on Solaris)
  . Fixed bug #64544 (Valgrind warnings after using putenv). (Laruence)
  . Fixed bug #64515 (Memoryleak when using the same variablename 2times in
    function declaration). (Laruence)
  . Fixed bug #64503 (Compilation fails with error: conflicting types for
    'zendparse'). (Laruence)
  . Fixed bug #64239 (Debug backtrace changed behavior since 5.4.10 or 5.4.11).
    (Dmitry, Laruence)
  . Fixed bug #64523, allow XOR in php.ini. (Dejan Marjanovic, Lars)
  . Fixed bug #64354 (Unserialize array of objects whose class can't
    be autoloaded fail). (Laruence)
  . Fixed bug #64370 (microtime(true) less than $_SERVER['REQUEST_TIME_FLOAT']).
    (Anatol)
  . Fixed bug #64166 (quoted-printable-encode stream filter incorrectly
    discarding whitespace). (Michael M Slusarz)
    (Laruence)
  . Fixed bug #64142 (dval to lval different behavior on ppc64). (Remi)
  . Fixed bug #64135 (Exceptions from set_error_handler are not always
    propagated). (Laruence)
  . Fixed bug #63980 (object members get trimmed by zero bytes). (Laruence)
  . Fixed bug #63874 (Segfault if php_strip_whitespace has heredoc). (Pierrick)
  . Fixed bug #63830 (Segfault on undefined function call in nested generator).
    (Nikita Popov)
  . Fixed bug #63822 (Crash when using closures with ArrayAccess).
    (Nikita Popov)
  . Fixed bug #61681 (Malformed grammar). (Nikita Popov, Etienne, Laruence)
  . Fixed bug #61038 (unpack("a5", "str\0\0") does not work as expected).
    (srgoogleguy, Gustavo)
  . Fixed bug #61025 (__invoke() visibility not honored). (Laruence)
  . Fixed bug #60833 (self, parent, static behave inconsistently
    case-sensitive). (Stas, mario at include-once dot org)
  . Fixed Bug #52126: timestamp for mail.log (Martin Jansen, Lars)
  . Fixed bug #49348 (Uninitialized ++$foo->bar; does not cause a notice).
    (Stas)
  . Fixed Bug #23955: allow specifying Max-Age attribute in setcookie() (narfbg, Lars)
  . Fixed bug #18556 (Engine uses locale rules to handle class names). (Stas)
  . Fix undefined behavior when converting double variables to integers.
    The double is now always rounded towards zero, the remainder of its division
    by 2^32 or 2^64 (depending on sizeof(long)) is calculated and it's made
    signed assuming a two's complement representation. (Gustavo)
  . Drop support for bison < 2.4 when building PHP from GIT source.
    (Laruence)

- Apache2 Handler SAPI:
  . Enabled Apache 2.4 configure option for Windows (Pierre, Anatoliy)

- Calendar:
  . Fixed bug #64895 (Integer overflow in SndToJewish). (Remi)
  . Fixed bug #54254 (cal_from_jd returns month = 6 when there is only one Adar)
    (Stas, Eitan Mosenkis)

- CLI server:
  . Fixed bug #64128 (buit-in web server is broken on ppc64). (Remi)

- CURL:
  . Remove curl stream wrappers. (Pierrick)
  . Implemented FR #46439 - added CURLFile for safer file uploads.
    (Stas)
  . Added support for CURLOPT_FTP_RESPONSE_TIMEOUT, CURLOPT_APPEND,
    CURLOPT_DIRLISTONLY, CURLOPT_NEW_DIRECTORY_PERMS, CURLOPT_NEW_FILE_PERMS,
    CURLOPT_NETRC_FILE, CURLOPT_PREQUOTE, CURLOPT_KRBLEVEL, CURLOPT_MAXFILESIZE,
    CURLOPT_FTP_ACCOUNT, CURLOPT_COOKIELIST, CURLOPT_IGNORE_CONTENT_LENGTH,
    CURLOPT_CONNECT_ONLY, CURLOPT_LOCALPORT, CURLOPT_LOCALPORTRANGE,
    CURLOPT_FTP_ALTERNATIVE_TO_USER, CURLOPT_SSL_SESSIONID_CACHE,
    CURLOPT_FTP_SSL_CCC, CURLOPT_HTTP_CONTENT_DECODING,
    CURLOPT_HTTP_TRANSFER_DECODING, CURLOPT_PROXY_TRANSFER_MODE,
    CURLOPT_ADDRESS_SCOPE, CURLOPT_CRLFILE, CURLOPT_ISSUERCERT,
    CURLOPT_USERNAME, CURLOPT_PASSWORD, CURLOPT_PROXYUSERNAME,
    CURLOPT_PROXYPASSWORD, CURLOPT_NOPROXY, CURLOPT_SOCKS5_GSSAPI_NEC,
    CURLOPT_SOCKS5_GSSAPI_SERVICE, CURLOPT_TFTP_BLKSIZE,
    CURLOPT_SSH_KNOWNHOSTS, CURLOPT_FTP_USE_PRET, CURLOPT_MAIL_FROM,
    CURLOPT_MAIL_RCPT, CURLOPT_RTSP_CLIENT_CSEQ, CURLOPT_RTSP_SERVER_CSEQ,
    CURLOPT_RTSP_SESSION_ID, CURLOPT_RTSP_STREAM_URI, CURLOPT_RTSP_TRANSPORT,
    CURLOPT_RTSP_REQUEST, CURLOPT_RESOLVE, CURLOPT_ACCEPT_ENCODING,
    CURLOPT_TRANSFER_ENCODING, CURLOPT_DNS_SERVERS and CURLOPT_USE_SSL.
    (Pierrick)
  . Added new functions curl_escape, curl_multi_setopt, curl_multi_strerror
    curl_pause, curl_reset, curl_share_close, curl_share_init,
    curl_share_setopt curl_strerror and curl_unescape. (Pierrick)
  . Addes new curl options CURLOPT_TELNETOPTIONS, CURLOPT_GSSAPI_DELEGATION,
    CURLOPT_ACCEPTTIMEOUT_MS, CURLOPT_SSL_OPTIONS, CURLOPT_TCP_KEEPALIVE,
    CURLOPT_TCP_KEEPIDLE and CURLOPT_TCP_KEEPINTVL. (Pierrick)
  . Fixed bug #55635 (CURLOPT_BINARYTRANSFER no longer used. The constant
    still exists for backward compatibility but is doing nothing). (Pierrick)
  . Fixed bug #54995 (Missing CURLINFO_RESPONSE_CODE support). (Pierrick)

- DateTime
  . Added DateTimeImmutable - a variant of DateTime that only returns the
    modified state instead of changing itself. (Derick)
  . Fixed bug #64825 (Invalid free when unserializing DateTimeZone).
    (Anatol)
  . Fixed bug #64359 (strftime crash with VS2012). (Anatol)
  . Fixed bug #62852 (Unserialize Invalid Date causes crash). (Anatol)
  . Fixed bug #61642 (modify("+5 weekdays") returns Sunday).
    (Dmitri Iouchtchenko)
  . Fixed bug #60774 (DateInterval::format("%a") is always zero when an
    interval is created using the createFromDateString method) (Lonny
    Kapelushnik, Derick)
  . Fixed bug #54567 (DateTimeZone serialize/unserialize) (Lonny
    Kapelushnik, Derick)
  . Fixed bug #53437 (Crash when using unserialized DatePeriod instance).
    (Gustavo, Derick, Anatol)

- dba:
  . Bug #62489: dba_insert not working as expected.
    (marc-bennewitz at arcor dot de, Lars)

- Filter:
  . Implemented FR #49180 - added MAC address validation. (Martin)

- Fileinfo:
  . Upgraded libmagic to 5.14. (Anatol)
  . Fixed bug #64830 (mimetype detection segfaults on mp3 file). (Anatol)
  . Fixed bug #63590 (Different results in TS and NTS under Windows).
    (Anatoliy)
  . Fixed bug #63248 (Load multiple magic files from a directory under Windows).
      (Anatoliy)

- FPM:
  . Add --with-fpm-systemd option to report health to systemd, and
    systemd_interval option to configure this. The service can now use
    Type=notify in the systemd unit file. (Remi)
  . Ignore QUERY_STRING when sent in SCRIPT_FILENAME. (Remi)
  . Log a warning when a syscall fails. (Remi)
  . Implemented FR #64764 (add support for FPM init.d script). (Lior Kaplan)
  . Fixed Bug #64915 (error_log ignored when daemonize=0). (Remi)
  . Fixed bug #63999 (php with fpm fails to build on Solaris 10 or 11). (Adam)
  . Fixed some possible memory or resource leaks and possible null dereference
    detected by code coverity scan. (Remi)

- GD:
  . Fixed Bug #64962 (imagerotate produces corrupted image). (Remi)
  . Fixed Bug #64961 (segfault in imagesetinterpolation). (Remi)
  . Fix build with system libgd >= 2.1 which is now the minimal
    version required (as build with previous version is broken).
    No change when bundled libgd is used.  (Ondrej Sury, Remi)

- Hash:
  . Added support for PBKDF2 via hash_pbkdf2(). (Anthony Ferrara)
  . Fixed Bug #64745 (hash_pbkdf2() truncates data when using default length
    and hex output). (Anthony Ferrara)

- Intl:
  . Added UConverter wrapper.
  . The intl extension now requires ICU 4.0+.
  . Added intl.use_exceptions INI directive, which controls what happens when
    global errors are set together with intl.error_level. (Gustavo)
  . MessageFormatter::format() and related functions now accepted named
    arguments and mixed numeric/named arguments in ICU 4.8+. (Gustavo)
  . MessageFormatter::format() and related functions now don't error out when
    an insufficient argument count is provided. Instead, the placeholders will
    remain unsubstituted. (Gustavo)
  . MessageFormatter::parse() and MessageFormat::format() (and their static
    equivalents) don't throw away better than second precision in the arguments.
    (Gustavo)
  . IntlDateFormatter::__construct and datefmt_create() now accept for the
    $timezone argument time zone identifiers, IntlTimeZone objects, DateTimeZone
    objects and NULL. (Gustavo)
  . IntlDateFormatter::__construct and datefmt_create() no longer accept invalid
    timezone identifiers or empty strings. (Gustavo)
  . The default time zone used in IntlDateFormatter::__construct and
    datefmt_create() (when the corresponding argument is not passed or NULL is
    passed) is now the one given by date_default_timezone_get(), not the
    default ICU time zone. (Gustavo)
  . The time zone passed to the IntlDateFormatter is ignored if it is NULL and
    if the calendar passed is an IntlCalendar object -- in this case, the
    IntlCalendar's time zone will be used instead. Otherwise, the time zone
    specified in the $timezone argument is used instead. This does not affect
    old code, as IntlCalendar was introduced in this version. (Gustavo)
  . IntlDateFormatter::__construct and datefmt_create() now accept for the
    $calendar argument also IntlCalendar objects. (Gustavo)
  . IntlDateFormatter::getCalendar() and datefmt_get_calendar() return false
    if the IntlDateFormatter was set up with an IntlCalendar instead of the
    constants IntlDateFormatter::GREGORIAN/TRADITIONAL. IntlCalendar did not
    exist before this version. (Gustavo)
  . IntlDateFormatter::setCalendar() and datefmt_set_calendar() now also accept
    an IntlCalendar object, in which case its time zone is taken. Passing a
    constant is still allowed, and still keeps the time zone. (Gustavo)
  . IntlDateFormatter::setTimeZoneID() and datefmt_set_timezone_id() are
    deprecated. Use IntlDateFormatter::setTimeZone() or datefmt_set_timezone()
    instead. (Gustavo)
  . IntlDateFormatter::format() and datefmt_format() now also accept an
    IntlCalendar object for formatting. (Gustavo)
  . Added the classes: IntlCalendar, IntlGregorianCalendar, IntlTimeZone,
    IntlBreakIterator, IntlRuleBasedBreakIterator and
    IntlCodePointBreakIterator. (Gustavo)
  . Added the functions: intlcal_get_keyword_values_for_locale(),
    intlcal_get_now(), intlcal_get_available_locales(), intlcal_get(),
    intlcal_get_time(), intlcal_set_time(), intlcal_add(),
    intlcal_set_time_zone(), intlcal_after(), intlcal_before(), intlcal_set(),
    intlcal_roll(), intlcal_clear(), intlcal_field_difference(),
    intlcal_get_actual_maximum(), intlcal_get_actual_minimum(),
    intlcal_get_day_of_week_type(), intlcal_get_first_day_of_week(),
    intlcal_get_greatest_minimum(), intlcal_get_least_maximum(),
    intlcal_get_locale(), intlcal_get_maximum(),
    intlcal_get_minimal_days_in_first_week(), intlcal_get_minimum(),
    intlcal_get_time_zone(), intlcal_get_type(),
    intlcal_get_weekend_transition(), intlcal_in_daylight_time(),
    intlcal_is_equivalent_to(), intlcal_is_lenient(), intlcal_is_set(),
    intlcal_is_weekend(), intlcal_set_first_day_of_week(),
    intlcal_set_lenient(), intlcal_equals(),
    intlcal_get_repeated_wall_time_option(),
    intlcal_get_skipped_wall_time_option(),
    intlcal_set_repeated_wall_time_option(),
    intlcal_set_skipped_wall_time_option(), intlcal_from_date_time(),
    intlcal_to_date_time(), intlcal_get_error_code(),
    intlcal_get_error_message(), intlgregcal_create_instance(),
    intlgregcal_set_gregorian_change(), intlgregcal_get_gregorian_change() and
    intlgregcal_is_leap_year(). (Gustavo)
  . Added the functions: intltz_create_time_zone(), intltz_create_default(),
    intltz_get_id(), intltz_get_gmt(), intltz_get_unknown(),
    intltz_create_enumeration(), intltz_count_equivalent_ids(),
    intltz_create_time_zone_id_enumeration(), intltz_get_canonical_id(),
    intltz_get_region(), intltz_get_tz_data_version(),
    intltz_get_equivalent_id(), intltz_use_daylight_time(), intltz_get_offset(),
    intltz_get_raw_offset(), intltz_has_same_rules(), intltz_get_display_name(),
    intltz_get_dst_savings(), intltz_from_date_time_zone(),
    intltz_to_date_time_zone(), intltz_get_error_code(),
    intltz_get_error_message(). (Gustavo)
  . Added the methods: IntlDateFormatter::formatObject(),
    IntlDateFormatter::getCalendarObject(), IntlDateFormatter::getTimeZone(),
    IntlDateFormatter::setTimeZone(). (Gustavo)
  . Added the functions: datefmt_format_object(), datefmt_get_calendar_object(),
    datefmt_get_timezone(), datefmt_set_timezone(),
    datefmt_get_calendar_object(), intlcal_create_instance(). (Gustavo)

- mbstring:
  . Fixed bug #64769 (mbstring PHPTs crash on Windows x64). (Anatol)

- MCrypt
  . mcrypt_ecb(), mcrypt_cbc(), mcrypt_cfb() and mcrypt_ofb() now throw
    E_DEPRECATED. (GoogleGuy)

- mysql
  . This extension is now deprecated, and deprecation warnings will be generated
    when connections are established to databases via mysql_connect(),
    mysql_pconnect(), or through implicit connection: use MySQLi or PDO_MySQL
    instead (https://wiki.php.net/rfc/mysql_deprecation). (Adam)
  . Dropped support for LOAD DATA LOCAL INFILE handlers when using libmysql.
    Known for stability problems. (Andrey)
  . Added support for SHA256 authentication available with MySQL 5.6.6+.
    (Andrey)

- mysqli:
  . Added mysqli_begin_transaction()/mysqli::begin_transaction(). Implemented
    all options, per MySQL 5.6, which can be used with START TRANSACTION, COMMIT
    and ROLLBACK through options to mysqli_commit()/mysqli_rollback() and their
    respective OO counterparts. They work in libmysql and mysqlnd mode. (Andrey)
  . Added mysqli_savepoint(), mysqli_release_savepoint(). (Andrey)
  . Fixed bug #64726 (Segfault when calling fetch_object on a use_result and DB
    pointer has closed). (Laruence)
  . Fixed bug #64394 (MYSQL_OPT_CAN_HANDLE_EXPIRED_PASSWORDS undeclared when
    using Connector/C). (Andrey)

- mysqlnd
  . Add new begin_transaction() call to the connection object. Implemented all
    options, per MySQL 5.6, which can be used with START TRANSACTION, COMMIT
    and ROLLBACK. (Andrey)
  . Added mysqlnd_savepoint(), mysqlnd_release_savepoint(). (Andrey)
  . Fixed bug #63530 (mysqlnd_stmt::bind_one_parameter crashes, uses wrong alloc
    for stmt->param_bind). (Andrey)
  . Fixed return value of mysqli_stmt_affected_rows() in the time after
    prepare() and before execute(). (Andrey)

- PCRE:
  . Merged PCRE 8.32. (Anatol)
  . Deprecated the /e modifier
    (https://wiki.php.net/rfc/remove_preg_replace_eval_modifier). (Nikita Popov)
  . Fixed bug #63284 (Upgrade PCRE to 8.31). (Anatoliy)

- PDO:
  . Fixed bug #63176 (Segmentation fault when instantiate 2 persistent PDO to 
    the same db server). (Laruence)

- PDO_DBlib:
  . Fixed bug #63638 (Cannot connect to SQL Server 2008 with PDO dblib).
    (Stanley Sufficool)
  . Fixed bug #64338 (pdo_dblib can't connect to Azure SQL). (Stanley
    Sufficool)
  . Fixed bug #64808 (FreeTDS PDO getColumnMeta on a prepared but not executed
    statement crashes). (Stanley Sufficool)

- PDO_pgsql:
  . Fixed Bug #64949 (Buffer overflow in _pdo_pgsql_error). (Remi)

- PDO_mysql:
  . Fixed bug #48724 (getColumnMeta() doesn't return native_type for BIT,
    TINYINT and YEAR). (Antony, Daniel Beardsley)

- pgsql:
  . Added pg_escape_literal() and pg_escape_identifier() (Yasuo)
  . Bug #46408: Locale number format settings can cause pg_query_params to
    break with numerics. (asmecher, Lars)

- Phar:
  . Fixed timestamp update on Phar contents modification. (Dmitry)

- Readline:
  . Implement FR #55694 (Expose additional readline variable to prevent
    default filename completion). (Hartmel)

- Reflection:
  . Fixed bug #64007 (There is an ability to create instance of Generator by
    hand). (Laruence)

- Sockets:
  . Added recvmsg() and sendmsg() wrappers. (Gustavo)
    See https://wiki.php.net/rfc/sendrecvmsg
  . Fixed bug #64508 (Fails to build with --disable-ipv6). (Gustavo)
  . Fixed bug #64287 (sendmsg/recvmsg shutdown handler causes segfault).
    (Gustavo)

- SPL:
  . Fixed bug #64997 (Segfault while using RecursiveIteratorIterator on
    64-bits systems). (Laruence)
  . Fixed bug #64264 (SPLFixedArray toArray problem). (Laruence)
  . Fixed bug #64228 (RecursiveDirectoryIterator always assumes SKIP_DOTS).
    (patch by kriss@krizalys.com, Laruence)
  . Fixed bug #64106 (Segfault on SplFixedArray[][x] = y when extended).
    (Nikita Popov)
  . Fix bug #60560 (SplFixedArray un-/serialize, getSize(), count() return 0,
    keys are strings). (Adam)
  . Fixed bug #52861 (unset fails with ArrayObject and deep arrays).
    (Mike Willbanks)
  . Implement FR #48358 (Add SplDoublyLinkedList::add() to insert an element
    at a given offset). (Mark Baker, David Soria Parra)

- SNMP:
  . Fixed bug #64765 (Some IPv6 addresses get interpreted wrong).
    (Boris Lytochkin)
  . Fixed bug #64159 (Truncated snmpget). (Boris Lytochkin)
  . Fixed bug #64124 (IPv6 malformed). (Boris Lytochkin)
  . Fixed bug #61981 (OO API, walk: $suffix_as_key is not working correctly).
    (Boris Lytochkin)

- SOAP:
  . Added SoapClient constructor option 'ssl_method' to specify ssl method.
    (Eric Iversen)

- Streams:
  . Fixed bug #64770 (stream_select() fails with pipes returned by proc_open()
    on Windows x64). (Anatol)
  . Fixed Windows x64 version of stream_socket_pair() and improved error
    handling. (Anatol Belski)

- Tokenizer:
  . Fixed bug #60097 (token_get_all fails to lex nested heredoc). (Nikita Popov)

- Zip:
  . Upgraded libzip to 0.10.1 (Anatoliy)
  . Bug #64452 (Zip crash intermittently). (Anatol)
  . Fixed bug #64342 (ZipArchive::addFile() has to check for file existence).
    (Anatol)

06 Jun 2013, PHP 5.4.16

- Core:
  . Fixed bug #64879 (Heap based buffer overflow in quoted_printable_encode, 
    CVE 2013-2110). (Stas)
  . Fixed bug #64853 (Use of no longer available ini directives causes crash on
    TS build). (Anatol)
  . Fixed bug #64729 (compilation failure on x32). (Gustavo)
  . Fixed bug #64720 (SegFault on zend_deactivate). (Dmitry)
  . Fixed bug #64660 (Segfault on memory exhaustion within function definition).
    (Stas, reported by Juha Kylmänen)

- Calendar:
  . Fixed bug #64895 (Integer overflow in SndToJewish). (Remi)

- Fileinfo:
  . Fixed bug #64830 (mimetype detection segfaults on mp3 file). (Anatol)

- FPM:
  . Ignore QUERY_STRING when sent in SCRIPT_FILENAME. (Remi)
  . Fixed some possible memory or resource leaks and possible null dereference
    detected by code coverity scan. (Remi)
  . Log a warning when a syscall fails. (Remi)
  . Add --with-fpm-systemd option to report health to systemd, and
    systemd_interval option to configure this. The service can now use
    Type=notify in the systemd unit file. (Remi)

- MySQLi
 . Fixed bug #64726 (Segfault when calling fetch_object on a use_result and DB
    pointer has closed). (Laruence)

- Phar
  . Fixed bug #64214 (PHAR PHPTs intermittently crash when run on DFS, SMB or 
    with non std tmp dir). (Pierre)

- SNMP:
  . Fixed bug #64765 (Some IPv6 addresses get interpreted wrong).
    (Boris Lytochkin)
  . Fixed bug #64159 (Truncated snmpget). (Boris Lytochkin)

- Streams:
  . Fixed bug #64770 (stream_select() fails with pipes returned by proc_open()
    on Windows x64). (Anatol)

- Zend Engine:
  . Fixed bug #64821 (Custom Exceptions crash when internal properties 
    overridden). (Anatol)

09 May 2013, PHP 5.4.15
- Core:
  . Fixed bug #64578 (debug_backtrace in set_error_handler corrupts zend heap:
    segfault). (Laruence)
  . Fixed bug #64458 (dns_get_record result with string of length -1). (Stas)
  . Fixed bug #64433 (follow_location parameter of context is ignored for most
    response codes). (Sergey Akbarov)
  . Fixed bugs #47675 and #64577 (fd leak on Solaris)

- Fileinfo:
  . Upgraded libmagic to 5.14. (Anatol)

- MySQLi:
  . Fixed bug #64726 (Segfault when calling fetch_object on a use_result and DB
    pointer has closed). (Laruence)

- Zip:
  . Fixed bug #64342 (ZipArchive::addFile() has to check for file existence).
    (Anatol)

- Streams:
  . Fixed Windows x64 version of stream_socket_pair() and improved error
    handling. (Anatol Belski)
  . Fixed bug #64770 (stream_select() fails with pipes returned by proc_open()
    on Windows x64). (Anatol)

11 Apr 2013, PHP 5.4.14

- Core:
  . Fixed bug #64529 (Ran out of opcode space). (Dmitry)
  . Fixed bug #64515 (Memoryleak when using the same variablename two times in
    function declaration). (Laruence)
  . Fixed bug #64432 (more empty delimiter warning in strX methods). (Laruence)
  . Fixed bug #64417 (ArrayAccess::&offsetGet() in a trait causes fatal error).
    (Dmitry)
  . Fixed bug #64370 (microtime(true) less than $_SERVER['REQUEST_TIME_FLOAT']).
    (Anatol)
  . Fixed bug #64239 (Debug backtrace changed behavior since 5.4.10 or 5.4.11).
    (Dmitry, Laruence)
  . Fixed bug #63976 (Parent class incorrectly using child constant in class
    property). (Dmitry)
  . Fixed bug #63914 (zend_do_fcall_common_helper_SPEC does not handle
    exceptions properly). (Jeff Welch)
  . Fixed bug #62343 (Show class_alias In get_declared_classes()) (Dmitry)

- PCRE:
  . Merged PCRE 8.32. (Anatol)

- SNMP:
  . Fixed bug #61981 (OO API, walk: $suffix_as_key is not working correctly).
	(Boris Lytochkin)

- Zip:
  . Bug #64452 (Zip crash intermittently). (Anatol)

14 Mar 2013, PHP 5.4.13

- Core:
  . Fixed bug #64354 (Unserialize array of objects whose class can't
    be autoloaded fail). (Laruence)
  . Fixed bug #64235 (Insteadof not work for class method in 5.4.11).
    (Laruence)
  . Fixed bug #64197 (_Offsetof() macro used but not defined on ARM/Clang).
    (Ard Biesheuvel)
  . Implemented FR #64175 (Added HTTP codes as of RFC 6585). (Jonh Wendell)
  . Fixed bug #64142 (dval to lval different behavior on ppc64). (Remi)
  . Fixed bug #64070 (Inheritance with Traits failed with error). (Dmitry)

- CLI server:
  . Fixed bug #64128 (buit-in web server is broken on ppc64). (Remi)

- Mbstring:
  . mb_split() can now handle empty matches like preg_split() does. (Moriyoshi)

- mysqlnd
  . Fixed bug #63530 (mysqlnd_stmt::bind_one_parameter crashes, uses wrong alloc
    for stmt->param_bind). (Andrey)

- OpenSSL:
  . New SSL stream context option to prevent CRIME attack vector. (Daniel Lowrey,
	Lars)
  . Fixed bug #61930 (openssl corrupts ssl key resource when using
    openssl_get_publickey()). (Stas)

- PDO_mysql:
  . Fixed bug #60840 (undefined symbol: mysqlnd_debug_std_no_trace_funcs).
    (Johannes)

- Phar:
  . Fixed timestamp update on Phar contents modification. (Dmitry)

- SOAP
  . Added check that soap.wsdl_cache_dir conforms to open_basedir
    (CVE-2013-1635). (Dmitry)
  . Disabled external entities loading (CVE-2013-1643, CVE-2013-1824).
    (Dmitry)

- Phar:
  . Fixed timestamp update on Phar contents modification. (Dmitry)

- SPL:
  . Fixed bug #64264 (SPLFixedArray toArray problem). (Laruence)
  . Fixed bug #64228 (RecursiveDirectoryIterator always assumes SKIP_DOTS).
    (patch by kriss@krizalys.com, Laruence)
  . Fixed bug #64106 (Segfault on SplFixedArray[][x] = y when extended).
    (Nikita Popov)
  . Fixed bug #52861 (unset fails with ArrayObject and deep arrays).
    (Mike Willbanks)

- SNMP:
  . Fixed bug #64124 (IPv6 malformed). (Boris Lytochkin)

21 Feb 2013, PHP 5.4.12

- Core:
  . Fixed bug #64099 (Wrong TSRM usage in zend_Register_class alias). (Johannes)
  . Fixed bug #64011 (get_html_translation_table() output incomplete with
    HTML_ENTITIES and ISO-8859-1). (Gustavo)
  . Fixed bug #63982 (isset() inconsistently produces a fatal error on
    protected property). (Stas)
  . Fixed bug #63943 (Bad warning text from strpos() on empty needle).
    (Laruence)
  . Fixed bug #63899 (Use after scope error in zend_compile). (Laruence)
  . Fixed bug #63893 (Poor efficiency of strtr() using array with keys of very
    different length). (Gustavo)
  . Fixed bug #63882 (zend_std_compare_objects crash on recursion). (Dmitry)
  . Fixed bug #63462 (Magic methods called twice for unset protected
    properties). (Stas)
  . Fixed bug #62524 (fopen follows redirects for non-3xx statuses).
    (Wes Mason)
  . Support BITMAPV5HEADER in getimagesize(). (AsamK, Lars)

- Date:
  . Fixed bug #63699 (Performance improvements for various ext/date functions).
    (Lars, original patch by njaguar at gmail dot com)
  . Fixed bug #55397: Comparsion of incomplete DateTime causes SIGSEGV.
    (Derick)

- FPM:
  . Fixed bug #63999 (php with fpm fails to build on Solaris 10 or 11). (Adam)

- Litespeed:
  . Fixed bug #63228 (-Werror=format-security error in lsapi code). (George)

- ext/sqlite3:
  . Fixed bug #63921 (sqlite3::bindvalue and relative PHP functions aren't
    using sqlite3_*_int64 API). (srgoogleguy, Lars)

- PDO_OCI
  . Fixed bug #57702 (Multi-row BLOB fetches). (hswong3i, Laruence)
  . Fixed bug #52958 (Segfault in PDO_OCI on cleanup after running a long
    testsuite). (hswong3i, Lars)

- PDO_sqlite:
  . Fixed bug #63916 (PDO::PARAM_INT casts to 32bit int internally even
    on 64bit builds in pdo_sqlite). (srgoogleguy, Lars)

17 Jan 2013, PHP 5.4.11

- Core:
  . Fixed bug #63762 (Sigsegv when Exception::$trace is changed by user).
    (Johannes)
  . Fixed bug #43177 (Errors in eval()'ed code produce status code 500).
    (Todd Ruth, Stas).

- Filter:
  . Fixed bug #63757 (getenv() produces memory leak with CGI SAPI). (Dmitry)
  . Fixed bug #54096 (FILTER_VALIDATE_INT does not accept +0 and -0).
    (martin at divbyzero dot net, Lars)

- JSON:
  . Fixed bug #63737 (json_decode does not properly decode with options
    parameter). (Adam)

- CLI server
  . Update list of common mime types. Added webm, ogv, ogg. (Lars,
    pascalc at gmail dot com)

- cURL extension:
  . Fixed bug (segfault due to libcurl connection caching). (Pierrick)
  . Fixed bug #63859 (Memory leak when reusing curl-handle). (Pierrick)
  . Fixed bug #63795 (CURL >= 7.28.0 no longer support value 1 for
    CURLOPT_SSL_VERIFYHOST). (Pierrick)
  . Fixed bug #63352 (Can't enable hostname validation when using curl stream
    wrappers). (Pierrick)
  . Fixed bug #55438 (Curlwapper is not sending http header randomly).
    (phpnet@lostreality.org, Pierrick)

20 Dec 2012, PHP 5.4.10

- Core:
  . Fixed bug #63726 (Memleak with static properties and internal/user
    classes). (Laruence)
  . Fixed bug #63635 (Segfault in gc_collect_cycles). (Dmitry)
  . Fixed bug #63512 (parse_ini_file() with INI_SCANNER_RAW removes quotes
    from value). (Pierrick)
  . Fixed bug #63468 (wrong called method as callback with inheritance).
    (Laruence)
  . Fixed bug #63451 (config.guess file does not have AIX 7 defined,
    shared objects are not created). (kemcline at au1 dot ibm dot com)
  . Fixed bug #61557 (Crasher in tt-rss backend.php).
    (i dot am dot jack dot mail at gmail dot com)
  . Fixed bug #61272 (ob_start callback gets passed empty string).
    (Mike, casper at langemeijer dot eu)

- Date:
  . Fixed bug #63666 (Poor date() performance). (Paul Taulborg).
  . Fixed bug #63435 (Datetime::format('u') sometimes wrong by 1 microsecond).
    (Remi)

- Imap:
  . Fixed bug #63126 (DISABLE_AUTHENTICATOR ignores array). (Remi)

- Json:
  . Fixed bug #63588 (use php_next_utf8_char and remove duplicate
    implementation). (Remi)

- MySQLi:
  . Fixed bug #63361 (missing header). (Remi)

- MySQLnd:
  . Fixed bug #63398 (Segfault when polling closed link). (Laruence)

- Fileinfo:
  . Fixed bug #63590 (Different results in TS and NTS under Windows).
    (Anatoliy)

- FPM:
  . Fixed bug #63581 Possible null dereference and buffer overflow (Remi)

- Pdo_sqlite:
  . Fixed Bug #63149 getColumnMeta should return the table name
    when system SQLite used. (Remi)

- Apache2 Handler SAPI:
  . Enabled Apache 2.4 configure option for Windows (Pierre, Anatoliy)

- Reflection:
  . Fixed Bug #63614 (Fatal error on Reflection). (Laruence)

- SOAP
  . Fixed bug #63271 (SOAP wsdl cache is not enabled after initial requests).
    (John Jawed, Dmitry)

- Sockets
  . Fixed bug #49341 (Add SO_REUSEPORT support for socket_set_option()).
    (Igor Wiedler, Lars)

- SPL
  . Fixed bug #63680 (Memleak in splfixedarray with cycle reference). (Laruence)

22 Nov 2012, PHP 5.4.9

- Core:
  . Fixed bug #63305 (zend_mm_heap corrupted with traits). (Dmitry, Laruence)
  . Fixed bug #63369 ((un)serialize() leaves dangling pointers, causes crashes).
    (Tony, Andrew Sitnikov)
  . Fixed bug #63241 (PHP fails to open Windows deduplicated files).
    (daniel dot stelter-gliese at innogames dot de)
  . Fixed bug #62444 (Handle leak in is_readable on windows).
    (krazyest at seznam dot cz)

- Curl:
  . Fixed bug #63363 (Curl silently accepts boolean true for SSL_VERIFYHOST).
    Patch by John Jawed GitHub PR #221 (Anthony)

- Fileinfo:
  . Fixed bug #63248 (Load multiple magic files from a directory under Windows).
    (Anatoliy)

- Libxml
  . Fixed bug #63389 (Missing context check on libxml_set_streams_context()
    causes memleak). (Laruence)

- Mbstring:
  . Fixed bug #63447 (max_input_vars doesn't filter variables when
    mbstring.encoding_translation = On). (Laruence)

- OCI8:
  . Fixed bug #63265 (Add ORA-00028 to the PHP_OCI_HANDLE_ERROR macro)
    (Chris Jones)

- PCRE:
  . Fixed bug #63180 (Corruption of hash tables). (Dmitry)
  . Fixed bug #63055 (Segfault in zend_gc with SF2 testsuite).
    (Dmitry, Laruence)
  . Fixed bug #63284 (Upgrade PCRE to 8.31). (Anatoliy)

- PDO:
  . Fixed bug #63235 (buffer overflow in use of SQLGetDiagRec).
    (Martin Osvald, Remi)

- PDO_pgsql:
  . Fixed bug #62593 (Emulate prepares behave strangely with PARAM_BOOL).
    (Will Fitch)

- Phar:
  . Fixed bug #63297 (Phar fails to write an openssl based signature).
    (Anatoliy)

- Streams:
  . Fixed bug #63240 (stream_get_line() return contains delimiter string).
    (Tjerk, Gustavo)

- Reflection:
  . Fixed bug #63399 (ReflectionClass::getTraitAliases() incorrectly resolves
    traitnames). (Laruence)

18 Oct 2012, PHP 5.4.8

- CLI server:
  . Implemented FR #63242 (Default error page in PHP built-in web server uses
    outdated html/css). (pascal.chevrel@free.fr)
  . Changed response to unknown HTTP method to 501 according to RFC.
    (Niklas Lindgren).
  . Support HTTP PATCH method. Patch by Niklas Lindgren, GitHub PR #190.
    (Lars)

- Core:
  . Fixed bug #63219 (Segfault when aliasing trait method when autoloader
    throws excpetion). (Laruence)
  . Added optional second argument for assert() to specify custom message. Patch
    by Lonny Kapelushnik (lonny@lonnylot.com). (Lars)
  . Support building PHP with the native client toolchain. (Stuart Langley)
  . Added --offline option for tests. (Remi)
  . Fixed bug #63162 (parse_url does not match password component). (husman)
  . Fixed bug #63111 (is_callable() lies for abstract static method). (Dmitry)
  . Fixed bug #63093 (Segfault while load extension failed in zts-build).
    (Laruence)
  . Fixed bug #62976 (Notice: could not be converted to int when comparing
    some builtin classes). (Laruence)
  . Fixed bug #62955 (Only one directive is loaded from "Per Directory Values"
    Windows registry). (aserbulov at parallels dot com)
  . Fixed bug #62907 (Double free when use traits). (Dmitry)
  . Fixed bug #61767 (Shutdown functions not called in certain error
    situation). (Dmitry)
  . Fixed bug #60909 (custom error handler throwing Exception + fatal error
    = no shutdown function). (Dmitry)
  . Fixed bug #60723 (error_log error time has changed to UTC ignoring default
    timezone). (Laruence)

- cURL:
  . Fixed bug #62085 (file_get_contents a remote file by Curl wrapper will
    cause cpu Soaring). (Pierrick)

- Date:
  . Fixed bug #62896 ("DateTime->modify('+0 days')" modifies DateTime object)
    (Lonny Kapelushnik)
  . Fixed bug #62561 (DateTime add 'P1D' adds 25 hours). (Lonny Kapelushnik)

- DOM:
  . Fixed bug #63015 (Incorrect arginfo for DOMErrorHandler). (Rob)

- FPM:
  . Fixed bug #62954 (startup problems fpm / php-fpm). (fat)
  . Fixed bug #62886 (PHP-FPM may segfault/hang on startup). (fat)
  . Fixed bug #63085 (Systemd integration and daemonize). (remi, fat)
  . Fixed bug #62947 (Unneccesary warnings on FPM). (fat)
  . Fixed bug #62887 (Only /status?plain&full gives "last request cpu"). (fat)
  . Fixed bug #62216 (Add PID to php-fpm init.d script). (fat)

- OCI8:
  . Fixed bug #60901 (Improve "tail" syntax for AIX installation) (Chris Jones)

- OpenSSL:
  . Implemented FR #61421 (OpenSSL signature verification missing RMD160,
    SHA224, SHA256, SHA384, SHA512). (Mark Jones)

- PDO:
  . Fixed bug #63258 (seg fault with PDO and dblib using DBSETOPT(H->link,
    DBQUOTEDIDENT, 1)). (Laruence)
  . Fixed bug #63235 (buffer overflow in use of SQLGetDiagRec).
    (Martin Osvald, Remi)

- PDO Firebird:
  . Fixed bug #63214 (Large PDO Firebird Queries).
    (james at kenjim dot com)

- SOAP
  . Fixed bug #50997 (SOAP Error when trying to submit 2nd Element of a choice).
    (Dmitry)

- SPL:
  . Bug #62987 (Assigning to ArrayObject[null][something] overrides all
    undefined variables). (Laruence)

- mbstring:
  . Allow passing null as a default value to mb_substr() and mb_strcut(). Patch
    by Alexander Moskaliov via GitHub PR #133. (Lars)

- Filter extension:
  . Bug #49510: Boolean validation fails with FILTER_NULL_ON_FAILURE with empty
    string or false. (Lars)

- Sockets
  . Fixed bug #63000 (MCAST_JOIN_GROUP on OSX is broken, merge of PR 185 by
    Igor Wiedler). (Lars)

13 Sep 2012, PHP 5.4.7

- Core:
  . Fixed bug (segfault while build with zts and GOTO vm-kind). (Laruence)
  . Fixed bug #62844 (parse_url() does not recognize //). (Andrew Faulds).
  . Fixed bug #62829 (stdint.h included on platform where HAVE_STDINT_H is not
    set). (Felipe)
  . Fixed bug #62763 (register_shutdown_function and extending class).
    (Laruence)
  . Fixed bug #62725 (Calling exit() in a shutdown function does not return
    the exit value). (Laruence)
  . Fixed bug #62744 (dangling pointers made by zend_disable_class). (Laruence)
  . Fixed bug #62716 (munmap() is called with the incorrect length).
    (slangley@google.com)
  . Fixed bug #62358 (Segfault when using traits a lot). (Laruence)
  . Fixed bug #62328 (implementing __toString and a cast to string fails)
    (Laruence)
  . Fixed bug #51363 (Fatal error raised by var_export() not caught by error
    handler). (Lonny Kapelushnik)
  . Fixed bug #40459 (Stat and Dir stream wrapper methods do not call
    constructor). (Stas)

- CURL:
  . Fixed bug #62912 (CURLINFO_PRIMARY_* AND CURLINFO_LOCAL_* not exposed).
	(Pierrick)
  . Fixed bug #62839 (curl_copy_handle segfault with CURLOPT_FILE). (Pierrick)

- Intl:
  . Fixed Spoofchecker not being registered on ICU 49.1. (Gustavo)
  . Fix bug #62933 (ext/intl compilation error on icu 3.4.1). (Gustavo)
  . Fix bug #62915 (defective cloning in several intl classes). (Gustavo)

- Installation:
  . Fixed bug #62460 (php binaries installed as binary.dSYM). (Reeze Xia)

- PCRE:
  . Fixed bug #55856 (preg_replace should fail on trailing garbage).
    (reg dot php at alf dot nu)

- PDO:
  . Fixed bug #62685 (Wrong return datatype in PDO::inTransaction()). (Laruence)

- Reflection:
  . Fixed bug #62892 (ReflectionClass::getTraitAliases crashes on importing
    trait methods as private). (Felipe)
  . Fixed bug #62715 (ReflectionParameter::isDefaultValueAvailable() wrong
    result). (Laruence)

- Session:
  . Fixed bug (segfault due to retval is not initialized). (Laruence)
  . Fixed bug (segfault due to PS(mod_user_implemented) not be reseted
    when close handler call exit). (Laruence)

- SOAP
  . Fixed bug #50997 (SOAP Error when trying to submit 2nd Element of a choice).
    (Dmitry)

- SPL:
  . Fixed bug #62904 (Crash when cloning an object which inherits SplFixedArray)
    (Laruence)
  . Implemented FR #62840 (Add sort flag to ArrayObject::ksort). (Laruence)

- Standard:
  . Fixed bug #62836 (Seg fault or broken object references on unserialize()).
    (Laruence)

- FPM:
  . Merged PR 121 by minitux to add support for slow request counting on PHP
    FPM status page. (Lars)

16 Aug 2012, PHP 5.4.6

- CLI Server:
  . Implemented FR #62700 (have the console output 'Listening on
    http://localhost:8000'). (pascal.chevrel@free.fr)

- Core:
  . Fixed bug #62661 (Interactive php-cli crashes if include() is used in
    auto_prepend_file). (Laruence)
  . Fixed bug #62653: (unset($array[$float]) causes a crash). (Nikita Popov,
    Laruence)
  . Fixed bug #62565 (Crashes due non-initialized internal properties_table).
    (Felipe)
  . Fixed bug #60194 (--with-zend-multibyte and --enable-debug reports LEAK
    with run-test.php). (Laruence)

- CURL:
  . Fixed bug #62499 (curl_setopt($ch, CURLOPT_COOKIEFILE, "") returns false).
    (r.hampartsumyan@gmail.com, Laruence)

- DateTime:
  . Fixed Bug #62500 (Segfault in DateInterval class when extended). (Laruence)

- Fileinfo:
  . Fixed bug #61964 (finfo_open with directory causes invalid free).
    (reeze.xia@gmail.com)

- Intl:
  . Fixed bug #62564 (Extending MessageFormatter and adding property causes
    crash). (Felipe)

- MySQLnd:
  . Fixed bug #62594 (segfault in mysqlnd_res_meta::set_mode). (Laruence)

- readline:
  . Fixed bug #62612 (readline extension compilation fails with
    sapi/cli/cli.h: No such file). (Johannes)

- Reflection:
  . Implemented FR #61602 (Allow access to name of constant used as default
    value). (reeze.xia@gmail.com)

- SimpleXML:
  . Implemented FR #55218 Get namespaces from current node. (Lonny)

- SPL:
  . Fixed bug #62616 (ArrayIterator::count() from IteratorIterator instance
    gives Segmentation fault). (Laruence, Gustavo)
  . Fixed bug #61527 (ArrayIterator gives misleading notice on next() when
    moved to the end). (reeze.xia@gmail.com)

- Streams:
  . Fixed bug #62597 (segfault in php_stream_wrapper_log_error with ZTS build).
    (Laruence)

- Zlib:
  . Fixed bug #55544 (ob_gzhandler always conflicts with
    zlib.output_compression). (Laruence)

19 Jul 2012, PHP 5.4.5

- Core:
  . Fixed bug #62443 (Crypt SHA256/512 Segfaults With Malformed
    Salt). (Anthony Ferrara)
  . Fixed bug #62432 (ReflectionMethod random corrupt memory on high
    concurrent). (Johannes)
  . Fixed bug #62373 (serialize() generates wrong reference to the object).
    (Moriyoshi)
  . Fixed bug #62357 (compile failure: (S) Arguments missing for built-in
    function __memcmp). (Laruence)
  . Fixed bug #61998 (Using traits with method aliases appears to result in
    crash during execution). (Dmitry)
  . Fixed bug #51094 (parse_ini_file() with INI_SCANNER_RAW cuts a value that
    includes a semi-colon). (Pierrick)
  . Fixed potential overflow in _php_stream_scandir (CVE-2012-2688).
    (Jason Powell, Stas)

- EXIF:
  . Fixed information leak in ext exif (discovered by Martin Noga,
    Matthew "j00ru" Jurczyk, Gynvael Coldwind)

- FPM:
  . Fixed bug #62205 (php-fpm segfaults (null passed to strstr)). (fat)
  . Fixed bug #62160 (Add process.priority to set nice(2) priorities). (fat)
  . Fixed bug #62153 (when using unix sockets, multiples FPM instances
  . Fixed bug #62033 (php-fpm exits with status 0 on some failures to start).
    (fat)
  . Fixed bug #61839 (Unable to cross-compile PHP with --enable-fpm). (fat)
  . Fixed bug #61835 (php-fpm is not allowed to run as root). (fat)
  . Fixed bug #61295 (php-fpm should not fail with commented 'user'
  . Fixed bug #61218 (FPM drops connection while receiving some binary values
    in FastCGI requests). (fat)
  . Fixed bug #61045 (fpm don't send error log to fastcgi clients). (fat)
    for non-root start). (fat)
  . Fixed bug #61026 (FPM pools can listen on the same address). (fat)
    can be launched without errors). (fat)

- Iconv:
  . Fix bug #55042 (Erealloc in iconv.c unsafe). (Stas)

- Intl:
  . Fixed bug #62083 (grapheme_extract() memory leaks). (Gustavo)
  . ResourceBundle constructor now accepts NULL for the first two arguments.
    (Gustavo)
  . Fixed bug #62081 (IntlDateFormatter constructor leaks memory when called
    twice). (Gustavo)
  . Fixed bug #62070 (Collator::getSortKey() returns garbage). (Gustavo)
  . Fixed bug #62017 (datefmt_create with incorrectly encoded timezone leaks
    pattern). (Gustavo)
  . Fixed bug #60785 (memory leak in IntlDateFormatter constructor). (Gustavo)

- JSON:
  . Fixed bug #61359 (json_encode() calls too many reallocs). (Stas)

- libxml:
  . Fixed bug #62266 (Custom extension segfaults during xmlParseFile with FPM
    SAPI). (Gustavo)

- Phar:
  . Fixed bug #62227 (Invalid phar stream path causes crash). (Felipe)

- Readline:
  . Fixed bug #62186 (readline fails to compile - void function should not
    return a value). (Johannes)

- Reflection:
  . Fixed bug #62384 (Attempting to invoke a Closure more than once causes
    segfault). (Felipe)
  . Fixed bug #62202 (ReflectionParameter::getDefaultValue() memory leaks
    with constant). (Laruence)

- Sockets:
  . Fixed bug #62025 (__ss_family was changed on AIX 5.3). (Felipe)

- SPL:
  . Fixed bug #62433 (Inconsistent behavior of RecursiveDirectoryIterator to
    dot files). (Laruence)
  . Fixed bug #62262 (RecursiveArrayIterator does not implement Countable).
    (Nikita Popov)

- XML Writer:
  . Fixed bug #62064 (memory leak in the XML Writer module).
    (jean-pierre dot lozi at lip6 dot fr)

- Zip:
  . Upgraded libzip to 0.10.1 (Anatoliy)

14 Jun 2012, PHP 5.4.4

- COM:
  . Fixed bug #62146 com_dotnet cannot be built shared. (Johannes)

- CLI Server:
  . Implemented FR #61977 (Need CLI web-server support for files with .htm &
    svg extensions). (Sixd, Laruence)
  . Improved performance while sending error page, this also fixed
    bug #61785 (Memory leak when access a non-exists file without router).
    (Laruence)
  . Fixed bug #61546 (functions related to current script failed when chdir()
    in cli sapi). (Laruence, reeze.xia@gmail.com)

- Core:
  . Fixed missing bound check in iptcparse(). (chris at chiappa.net)
  . Fixed CVE-2012-2143. (Solar Designer)
  . Fixed bug #62097 (fix for for bug #54547). (Gustavo)
  . Fixed bug #62005 (unexpected behavior when incrementally assigning to a
    member of a null object). (Laruence)
  . Fixed bug #61978 (Object recursion not detected for classes that implement
    JsonSerializable). (Felipe)
  . Fixed bug #61991 (long overflow in realpath_cache_get()). (Anatoliy)
  . Fixed bug #61922 (ZTS build doesn't accept zend.script_encoding config).
    (Laruence)
  . Fixed bug #61827 (incorrect \e processing on Windows) (Anatoliy)
  . Fixed bug #61782 (__clone/__destruct do not match other methods when checking
    access controls). (Stas)
  . Fixed bug #61764 ('I' unpacks n as signed if n > 2^31-1 on LP64). (Gustavo)
  . Fixed bug #61761 ('Overriding' a private static method with a different
    signature causes crash). (Laruence)
  . Fixed bug #61730 (Segfault from array_walk modifying an array passed by
    reference). (Laruence)
  . Fixed bug #61728 (PHP crash when calling ob_start in request_shutdown
    phase). (Laruence)
  . Fixed bug #61713 (Logic error in charset detection for htmlentities).
    (Anatoliy)
  . Fixed bug #61660 (bin2hex(hex2bin($data)) != $data). (Nikita Popov)
  . Fixed bug #61650 (ini parser crashes when using ${xxxx} ini variables
    (without apache2)). (Laruence)
  . Fixed bug #61605 (header_remove() does not remove all headers). (Laruence)
  . Fixed bug #54547 (wrong equality of string numbers). (Gustavo)
  . Fixed bug #54197 ([PATH=] sections incompatibility with user_ini.filename
    set to null). (Anatoliy)
  . Changed php://fd to be available only for CLI.

- CURL:
  . Fixed bug #61948 (CURLOPT_COOKIEFILE '' raises open_basedir restriction).
    (Laruence)

- Fileinfo
  . Fixed bug #61812 (Uninitialised value used in libmagic).
    (Laruence, Gustavo)
  . Fixed bug #61566 failure caused by the posix lseek and read versions
    under windows in cdf_read(). (Anatoliy)
  . Fixed bug #61565 where php_stream_open_wrapper_ex tries to open a
    directory descriptor under windows. (Anatoliy)

- Intl
  . Fixed bug #62082 (Memory corruption in internal function
    get_icu_disp_value_src_php()). (Gustavo)

- Libxml:
  . Fixed bug #61617 (Libxml tests failed(ht is already destroyed)).
    (Laruence)

- PDO:
  . Fixed bug #61755 (A parsing bug in the prepared statements can lead to
    access violations). (Johannes)

- Phar:
  . Fixed bug #61065 (Secunia SA44335, CVE-2012-2386). (Rasmus)

- Pgsql:
  . Added pg_escape_identifier/pg_escape_literal. (Yasuo Ohgaki)

- Streams:
  . Fixed bug #61961 (file_get_contents leaks when access empty file with
    maxlen set). (Reeze)

- Zlib:
  . Fixed bug #61820 (using ob_gzhandler will complain about headers already
    sent when no compression). (Mike)
  . Fixed bug #61443 (can't change zlib.output_compression on the fly). (Mike)
  . Fixed bug #60761 (zlib.output_compression fails on refresh). (Mike)

08 May 2012, PHP 5.4.3

- CGI
  . Re-Fix PHP-CGI query string parameter vulnerability, CVE-2012-1823.
    (Stas)
  . Fix bug #61807 - Buffer Overflow in apache_request_headers.
    (nyt-php at countercultured dot net).

03 May 2012, PHP 5.4.2

- Fix PHP-CGI query string parameter vulnerability, CVE-2012-1823. (Rasmus)

26 Apr 2012, PHP 5.4.1

- CLI Server:
  . Fixed bug #61461 (missing checks around malloc() calls). (Ilia)
  . Implemented FR #60850 (Built in web server does not set
    $_SERVER['SCRIPT_FILENAME'] when using router). (Laruence)
  . "Connection: close" instead of "Connection: closed" (Gustavo)

- Core:
  . Fixed crash in ZTS using same class in many threads. (Johannes)
  . Fixed bug #61374 (html_entity_decode tries to decode code points that don't
    exist in ISO-8859-1). (Gustavo)
  . Fixed bug #61273 (call_user_func_array with more than 16333 arguments
    leaks / crashes). (Laruence)
  . Fixed bug #61225 (Incorrect lexing of 0b00*+<NUM>). (Pierrick)
  . Fixed bug #61165 (Segfault - strip_tags()). (Laruence)
  . Fixed bug #61106 (Segfault when using header_register_callback). (Nikita
    Popov)
  . Fixed bug #61087 (Memory leak in parse_ini_file when specifying
    invalid scanner mode). (Nikic, Laruence)
  . Fixed bug #61072 (Memory leak when restoring an exception handler).
    (Nikic, Laruence)
  . Fixed bug #61058 (array_fill leaks if start index is PHP_INT_MAX).
    (Laruence)
  . Fixed bug #61052 (Missing error check in trait 'insteadof' clause). (Stefan)
  . Fixed bug #61011 (Crash when an exception is thrown by __autoload
    accessing a static property). (Laruence)
  . Fixed bug #61000 (Exceeding max nesting level doesn't delete numerical
    vars). (Laruence)
  . Fixed bug #60978 (exit code incorrect). (Laruence)
  . Fixed bug #60911 (Confusing error message when extending traits). (Stefan)
  . Fixed bug #60801 (strpbrk() mishandles NUL byte). (Adam)
  . Fixed bug #60717 (Order of traits in use statement can cause a fatal
    error). (Stefan)
  . Fixed bug #60573 (type hinting with "self" keyword causes weird errors).
    (Laruence)
  . Fixed bug #60569 (Nullbyte truncates Exception $message). (Ilia)
  . Fixed bug #52719 (array_walk_recursive crashes if third param of the
    function is by reference). (Nikita Popov)
  . Improve performance of set_exception_handler while doing reset (Laruence)

- fileinfo:
  . Fix fileinfo test problems. (Anatoliy Belsky)

- FPM
  . Fixed bug #61430 (Transposed memset() params in sapi/fpm/fpm/fpm_shm.c).
    (michaelhood at gmail dot com, Ilia)

- Ibase
  . Fixed bug #60947 (Segmentation fault while executing ibase_db_info).
    (Ilia)

- Installation
  . Fixed bug #61172 (Add Apache 2.4 support). (Chris Jones)

- Intl:
  . Fixed bug #61487 (Incorrent bounds checking in grapheme_strpos).
    (Stas)

- mbstring:
  . MFH mb_ereg_replace_callback() for security enhancements. (Rui)

- mysqli
  . Fixed bug #61003 (mysql_stat() require a valid connection). (Johannes).

- mysqlnd
  . Fixed bug #61704 (Crash apache, phpinfo() threading issue). (Johannes)
  . Fixed bug #60948 (mysqlnd FTBFS when -Wformat-security is enabled).
    (Johannes)

- PDO
  . Fixed bug #61292 (Segfault while calling a method on an overloaded PDO
    object). (Laruence)

- PDO_mysql
  . Fixed bug #61207 (PDO::nextRowset() after a multi-statement query doesn't
    always work). (Johannes)
  . Fixed bug #61194 (PDO should export compression flag with myslqnd).
    (Johannes)

- PDO_odbc
  . Fixed bug #61212 (PDO ODBC Segfaults on SQL_SUCESS_WITH_INFO). (Ilia)

- Phar
  . Fixed bug #61184 (Phar::webPhar() generates headers with trailing NUL
    bytes). (Nikita Popov)

- Readline:
  . Fixed bug #61088 (Memory leak in readline_callback_handler_install).
    (Nikic, Laruence)

- Reflection:
  . Implemented FR #61602 (Allow access to the name of constant
    used as function/method parameter's default value). (reeze.xia@gmail.com)
  . Fixed bug #60968 (Late static binding doesn't work with
    ReflectionMethod::invokeArgs()). (Laruence)

- Session
  . Fixed bug #60634 (Segmentation fault when trying to die() in
    SessionHandler::write()). (Ilia)

- SOAP
  . Fixed bug #61423 (gzip compression fails). (Ilia)
  . Fixed bug #60887 (SoapClient ignores user_agent option and sends no
    User-Agent header). (carloschilazo at gmail dot com)
  . Fixed bug #60842, #51775 (Chunked response parsing error when
    chunksize length line is > 10 bytes). (Ilia)
  . Fixed bug #49853 (Soap Client stream context header option ignored).
    (Dmitry)

- SPL:
  . Fixed bug #61453 (SplObjectStorage does not identify objects correctly).
    (Gustavo)
  . Fixed bug #61347 (inconsistent isset behavior of Arrayobject). (Laruence)

- Standard:
  . Fixed memory leak in substr_replace. (Pierrick)
  . Make max_file_uploads ini directive settable outside of php.ini (Rasmus)
  . Fixed bug #61409 (Bad formatting on phpinfo()). (Jakub Vrana)
  . Fixed bug #60222 (time_nanosleep() does validate input params). (Ilia)
  . Fixed bug #60106 (stream_socket_server silently truncates long unix socket
    paths). (Ilia)

- XMLRPC:
  . Fixed bug #61264 (xmlrpc_parse_method_descriptions leaks temporary
    variable). (Nikita Popov)
  . Fixed bug #61097 (Memory leak in xmlrpc functions copying zvals). (Nikita
    Popov)

- Zlib:
  . Fixed bug #61306 (initialization of global inappropriate for ZTS). (Gustavo)
  . Fixed bug #61287 (A particular string fails to decompress). (Mike)
  . Fixed bug #61139 (gzopen leaks when specifying invalid mode). (Nikita Popov)

01 Mar 2012, PHP 5.4.0

- Installation:
  . autoconf 2.59+ is now supported (and required) for generating the
    configure script with ./buildconf. Autoconf 2.60+ is desirable
    otherwise the configure help order may be incorrect.  (Rasmus, Chris Jones)

- Removed legacy features:
  . break/continue $var syntax. (Dmitry)
  . Safe mode and all related php.ini options. (Kalle)
  . register_globals and register_long_arrays php.ini options. (Kalle)
  . import_request_variables(). (Kalle)
  . allow_call_time_pass_reference. (Pierrick)
  . define_syslog_variables php.ini option and its associated function. (Kalle)
  . highlight.bg php.ini option. (Kalle)
  . safe_mode, safe_mode_gid, safe_mode_include_dir,
    safe_mode_exec_dir, safe_mode_allowed_env_vars and
    safe_mode_protected_env_vars php.ini options.
  . zend.ze1_compatibility_mode php.ini option.
  . Session bug compatibility mode (session.bug_compat_42 and
    session.bug_compat_warn php.ini options). (Kalle)
  . session_is_registered(), session_register() and session_unregister()
    functions. (Kalle)
  . y2k_compliance php.ini option. (Kalle)
  . magic_quotes_gpc, magic_quotes_runtime and magic_quotes_sybase
    php.ini options. get_magic_quotes_gpc, get_magic_quotes_runtime are kept
    but always return false, set_magic_quotes_runtime raises an
    E_CORE_ERROR. (Pierrick, Pierre)
  . Removed support for putenv("TZ=..") for setting the timezone. (Derick)
  . Removed the timezone guessing algorithm in case the timezone isn't set with
    date.timezone or date_default_timezone_set(). Instead of a guessed
    timezone, "UTC" is now used instead. (Derick)

- Moved extensions to PECL:
  . ext/sqlite.  (Note: the ext/sqlite3 and ext/pdo_sqlite extensions are
    not affected) (Johannes)

- General improvements:
  . Added short array syntax support ([1,2,3]), see UPGRADING guide for full
    details. (rsky0711 at gmail . com, sebastian.deutsch at 9elements . com,
    Pierre)
  . Added binary number format (0b001010). (Jonah dot Harris at gmail dot com)
  . Added support for Class::{expr}() syntax (Pierrick)
  . Added multibyte support by default. Previously PHP had to be compiled
    with --enable-zend-multibyte.  Now it can be enabled or disabled through
    the zend.multibyte directive in php.ini. (Dmitry)
  . Removed compile time dependency from ext/mbstring (Dmitry)
  . Added support for Traits. (Stefan, with fixes by Dmitry and Laruence)
  . Added closure $this support back. (Stas)
  . Added array dereferencing support. (Felipe)
  . Added callable typehint. (Hannes)
  . Added indirect method call through array. FR #47160. (Felipe)
  . Added DTrace support. (David Soria Parra)
  . Added class member access on instantiation (e.g. (new foo)->bar()) support.
    (Felipe)
  . <?= is now always available regardless of the short_open_tag setting. (Rasmus)
  . Implemented Zend Signal Handling (configurable option --enable-zend-signals,
    off by default). (Lucas Nealan, Arnaud Le Blanc, Brian Shire, Ilia)
  . Improved output layer, see README.NEW-OUTPUT-API for internals. (Mike)
  . Improved UNIX build system to allow building multiple PHP binary SAPIs and
    one SAPI module the same time. FR #53271, FR #52419. (Jani)
  . Implemented closure rebinding as parameter to bindTo. (Gustavo Lopes)
  . Improved the warning message of incompatible arguments. (Laruence)
  . Improved ternary operator performance when returning arrays. (Arnaud, Dmitry)
  . Changed error handlers to only generate docref links when the docref_root
    php.ini setting is not empty. (Derick)
  . Changed silent conversion of array to string to produce a notice. (Patrick)
  . Changed default encoding from ISO-8859-1 to UTF-8 when not specified in
    htmlspecialchars and htmlentities. (Rasmus)
  . Changed casting of null/''/false into an Object when adding a property
    from E_STRICT into a warning. (Scott)
  . Changed E_ALL to include E_STRICT. (Stas)
  . Disabled Windows CRT warning by default, can be enabled again using the
    php.ini directive windows_show_crt_warnings. (Pierre)
  . Fixed bug #55378: Binary number literal returns float number though its
    value is small enough. (Derick)

- Improved Zend Engine memory usage: (Dmitry)
  . Improved parse error messages. (Felipe)
  . Replaced zend_function.pass_rest_by_reference by
    ZEND_ACC_PASS_REST_BY_REFERENCE in zend_function.fn_flags.
  . Replaced zend_function.return_reference by ZEND_ACC_RETURN_REFERENCE
    in zend_function.fn_flags.
  . Removed zend_arg_info.required_num_args as it was only needed for internal
    functions. Now the first arg_info for internal functions (which has special
    meaning) is represented by the zend_internal_function_info structure.
  . Moved zend_op_array.size, size_var, size_literal, current_brk_cont,
    backpatch_count into CG(context) as they are used only during compilation.
  . Moved zend_op_array.start_op into EG(start_op) as it's used only for
    'interactive' execution of a single top-level op-array.
  . Replaced zend_op_array.done_pass_two by ZEND_ACC_DONE_PASS_TWO in
    zend_op_array.fn_flags.
  . op_array.vars array is trimmed (reallocated) during pass_two.
  . Replaced zend_class_entry.constants_updated by ZEND_ACC_CONSTANTS_UPDATED
    in zend_class_entry.ce_flags.
  . Reduced the size of zend_class_entry by sharing the same memory space
    by different information for internal and user classes.
    See zend_class_entry.info union.
  . Reduced size of temp_variable.

- Improved Zend Engine - performance tweaks and optimizations: (Dmitry)
  . Inlined most probable code-paths for arithmetic operations directly into
    executor.
  . Eliminated unnecessary iterations during request startup/shutdown.
  . Changed $GLOBALS into a JIT autoglobal, so it's initialized only if used.
    (this may affect opcode caches!)
  . Improved performance of @ (silence) operator.
  . Simplified string offset reading. Given $str="abc" then $str[1][0] is now
    a legal construct.
  . Added caches to eliminate repeatable run-time bindings of functions,
    classes, constants, methods and properties.
  . Added concept of interned strings. All strings constants known at compile
    time are allocated in a single copy and never changed.
  . ZEND_RECV now always has IS_CV as its result.
  . ZEND_CATCH now has to be used only with constant class names.
  . ZEND_FETCH_DIM_? may fetch array and dimension operands in different order.
  . Simplified ZEND_FETCH_*_R operations. They can't be used with the
    EXT_TYPE_UNUSED flag any more. This is a very rare and useless case.
    ZEND_FREE might be required after them instead.
  . Split ZEND_RETURN into two new instructions ZEND_RETURN and
    ZEND_RETURN_BY_REF.
  . Optimized access to global constants using values with pre-calculated
    hash_values from the literals table.
  . Optimized access to static properties using executor specialization.
    A constant class name may be used as a direct operand of ZEND_FETCH_*
    instruction without previous ZEND_FETCH_CLASS.
  . zend_stack and zend_ptr_stack allocation is delayed until actual usage.

- Other improvements to Zend Engine:
  . Added an optimization which saves memory and emalloc/efree calls for empty
    HashTables. (Stas, Dmitry)
  . Added ability to reset user opcode handlers (Yoram).
  . Changed the structure of op_array.opcodes. The constant values are moved from
    opcode operands into a separate literal table. (Dmitry)
  . Fixed (disabled) inline-caching for ZEND_OVERLOADED_FUNCTION methods.
    (Dmitry)

- Improved core functions:
  . Enforce an extended class' __construct arguments to match the
    abstract constructor in the base class.
  . Disallow reusing superglobal names as parameter names.
  . Added optional argument to debug_backtrace() and debug_print_backtrace()
    to limit the amount of stack frames returned. (Sebastian, Patrick)
  . Added hex2bin() function. (Scott)
  . number_format() no longer truncates multibyte decimal points and thousand
    separators to the first byte. FR #53457. (Adam)
  . Added support for object references in recursive serialize() calls.
    FR #36424. (Mike)
  . Added support for SORT_NATURAL and SORT_FLAG_CASE in array
    sort functions (sort, rsort, ksort, krsort, asort, arsort and
    array_multisort). FR#55158 (Arpad)
  . Added stream metadata API support and stream_metadata() stream class
    handler. (Stas)
  . User wrappers can now define a stream_truncate() method that responds
    to truncation, e.g. through ftruncate(). FR #53888. (Gustavo)
  . Improved unserialize() performance.
    (galaxy dot mipt at gmail dot com, Kalle)
  . Changed array_combine() to return empty array instead of FALSE when both
    parameter arrays are empty. FR #34857. (joel.perras@gmail.com)
  . Fixed bug #61095 (Incorect lexing of 0x00*+<NUM>). (Etienne)
  . Fixed bug #60965 (Buffer overflow on htmlspecialchars/entities with
    $double=false). (Gustavo)
  . Fixed bug #60895 (Possible invalid handler usage in windows random
    functions). (Pierre)
  . Fixed bug #60879 (unserialize() Does not invoke __wakeup() on object).
    (Pierre, Steve)
  . Fixed bug #60825 (Segfault when running symfony 2 tests).
    (Dmitry, Laruence)
  . Fixed bug #60627 (httpd.worker segfault on startup with php_value).
  . Fixed bug #60613 (Segmentation fault with $cls->{expr}() syntax). (Dmitry)
  . Fixed bug #60611 (Segmentation fault with Cls::{expr}() syntax). (Laruence)
    (Laruence)
  . Fixed bug #60558 (Invalid read and writes). (Laruence)
  . Fixed bug #60444 (Segmentation fault with include & class extending).
    (Laruence, Dmitry).
  . Fixed bug #60362 (non-existent sub-sub keys should not have values).
    (Laruence, alan_k, Stas)
  . Fixed bug #60350 (No string escape code for ESC (ascii 27), normally \e).
    (php at mickweiss dot com)
  . Fixed bug #60321 (ob_get_status(true) no longer returns an array when
    buffer is empty). (Pierrick)
  . Fixed bug #60282 (Segfault when using ob_gzhandler() with open buffers).
    (Laruence)
  . Fixed bug #60240 (invalid read/writes when unserializing specially crafted
    strings). (Mike)
  . Fixed bug #60227 (header() cannot detect the multi-line header with
     CR(0x0D)). (rui)
  . Fixed bug #60174 (Notice when array in method prototype error).
    (Laruence)
  . Fixed bug #60169 (Conjunction of ternary and list crashes PHP).
    (Laruence)
  . Fixed bug #60038 (SIGALRM cause segfault in php_error_cb). (Laruence)
    (klightspeed at netspace dot net dot au)
  . Fixed bug #55871 (Interruption in substr_replace()). (Stas)
  . Fixed bug #55801 (Behavior of unserialize has changed). (Mike)
  . Fixed bug #55758 (Digest Authenticate missed in 5.4) . (Laruence)
  . Fixed bug #55748 (multiple NULL Pointer Dereference with zend_strndup())
    (CVE-2011-4153). (Stas)
  . Fixed bug #55124 (recursive mkdir fails with current (dot) directory in path).
    (Pierre)
  . Fixed bug #55084 (Function registered by header_register_callback is
    called only once per process). (Hannes)
  . Implement FR #54514 (Get php binary path during script execution).
    (Laruence)
  . Fixed bug #52211 (iconv() returns part of string on error). (Felipe)
  . Fixed bug #51860 (Include fails with toplevel symlink to /). (Dmitry)

- Improved generic SAPI support:
  . Added $_SERVER['REQUEST_TIME_FLOAT'] to include microsecond precision.
    (Patrick)
  . Added header_register_callback() which is invoked immediately
    prior to the sending of headers and after default headers have
    been added. (Scott)
  . Added http_response_code() function. FR #52555. (Paul Dragoonis, Kalle)
  . Fixed bug #55500 (Corrupted $_FILES indices lead to security concern).
    (CVE-2012-1172). (Stas)
  . Fixed bug #54374 (Insufficient validating of upload name leading to
    corrupted $_FILES indices). (CVE-2012-1172). (Stas, lekensteyn at gmail dot com)

- Improved CLI SAPI:
  . Added built-in web server that is intended for testing purpose.
    (Moriyoshi, Laruence, and fixes by Pierre, Derick, Arpad,
    chobieee at gmail dot com)
  . Added command line option --rz <name> which shows information of the
    named Zend extension. (Johannes)
  . Interactive readline shell improvements: (Johannes)
    . Added "cli.pager" php.ini setting to set a pager for output.
    . Added "cli.prompt" php.ini setting to configure the shell prompt.
    . Added shortcut #inisetting=value to change php.ini settings at run-time.
    . Changed shell not to terminate on fatal errors.
    . Interactive shell works with shared readline extension. FR #53878.

- Improved CGI/FastCGI SAPI: (Dmitry)
  . Added apache compatible functions: apache_child_terminate(),
    getallheaders(), apache_request_headers() and apache_response_headers()
  . Improved performance of FastCGI request parsing.
  . Fixed reinitialization of SAPI callbacks after php_module_startup().
    (Dmitry)

- Improved PHP-FPM SAPI:
  . Removed EXPERIMENTAL flag. (fat)
  . Fixed bug #60659 (FPM does not clear auth_user on request accept).
    (bonbons at linux-vserver dot org)

- Improved Litespeed SAPI:
  . Fixed bug #55769 (Make Fails with "Missing Separator" error). (Adam)

- Improved Date extension:
  . Added the + modifier to parseFromFormat to allow trailing text in the
    string to parse without throwing an error. (Stas, Derick)

- Improved DBA extension:
  . Added Tokyo Cabinet abstract DB support. (Michael Maclean)
  . Added Berkeley DB 5 support. (Johannes, Chris Jones)

- Improved DOM extension:
  . Added the ability to pass options to loadHTML (Chregu, fxmulder at gmail dot com)

- Improved filesystem functions:
  . scandir() now accepts SCANDIR_SORT_NONE as a possible sorting_order value.
    FR #53407. (Adam)

- Improved HASH extension:
  . Added Jenkins's one-at-a-time hash support. (Martin Jansen)
  . Added FNV-1 hash support. (Michael Maclean)
  . Made Adler32 algorithm faster. FR #53213. (zavasek at yandex dot ru)
  . Removed Salsa10/Salsa20, which are actually stream ciphers (Mike)
  . Fixed bug #60221 (Tiger hash output byte order) (Mike)

- Improved intl extension:
  . Added Spoofchecker class, allows checking for visibly confusable characters and
    other security issues. (Scott)
  . Added Transliterator class, allowing transliteration of strings.
    (Gustavo)
  . Added support for UTS #46. (Gustavo)
  . Fixed build on Fedora 15 / Ubuntu 11. (Hannes)
  . Fixed bug #55562 (grapheme_substr() returns false on big length). (Stas)

- Improved JSON extension:
  . Added new json_encode() option JSON_UNESCAPED_UNICODE. FR #53946.
    (Alexander, Gwynne)
  . Added JsonSerializable interface. (Sara)
  . Added JSON_BIGINT_AS_STRING, extended json_decode() sig with $options.
    (Sara)
  . Added support for JSON_NUMERIC_CHECK option in json_encode() that converts
    numeric strings to integers. (Ilia)
  . Added new json_encode() option JSON_UNESCAPED_SLASHES. FR #49366. (Adam)
  . Added new json_encode() option JSON_PRETTY_PRINT. FR #44331. (Adam)

- Improved LDAP extension:
  . Added paged results support. FR #42060. (ando@OpenLDAP.org,
    iarenuno@eteo.mondragon.edu, jeanseb@au-fil-du.net, remy.saissy@gmail.com)

- Improved mbstring extension:
  . Added Shift_JIS/UTF-8 Emoji (pictograms) support. (Rui)
  . Added JIS X0213:2004 (Shift_JIS-2004, EUC-JP-2004, ISO-2022-JP-2004)
    support. (Rui)
  . Ill-formed UTF-8 check for security enhancements. (Rui)
  . Added MacJapanese (Shift_JIS) and gb18030 encoding support. (Rui)
  . Added encode/decode in hex format to mb_[en|de]code_numericentity(). (Rui)
  . Added user JIS X0213:2004 (Shift_JIS-2004, EUC-JP-2004, ISO-2022-JP-2004)
    support. (Rui)
  . Added the user defined area for CP936 and CP950 (Rui).
  . Fixed bug #60306 (Characters lost while converting from cp936 to utf8).
    (Laruence)

- Improved MySQL extensions:
  . MySQL: Deprecated mysql_list_dbs(). FR #50667. (Andrey)
  . mysqlnd: Added named pipes support. FR #48082. (Andrey)
  . MySQLi: Added iterator support in MySQLi. mysqli_result implements
    Traversable. (Andrey, Johannes)
  . PDO_mysql: Removed support for linking with MySQL client libraries older
    than 4.1. (Johannes)
  . ext/mysql, mysqli and pdo_mysql now use mysqlnd by default. (Johannes)
  . Fixed bug #55473 (mysql_pconnect leaks file descriptors on reconnect).
    (Andrey, Laruence)
  . Fixed bug #55653 (PS crash with libmysql when binding same variable as
    param and out). (Laruence)

- Improved OpenSSL extension:
  . Added AES support. FR #48632. (yonas dot y at gmail dot com, Pierre)
  . Added no padding option to openssl_encrypt()/openssl_decrypt(). (Scott)
  . Use php's implementation for Windows Crypto API in
    openssl_random_pseudo_bytes. (Pierre)
  . On error in openssl_random_pseudo_bytes() made sure we set strong result
    to false. (Scott)
  . Fixed possible attack in SSL sockets with SSL 3.0 / TLS 1.0.
    CVE-2011-3389. (Scott)
  . Fixed bug #61124 (Crash when decoding an invalid base64 encoded string).
    (me at ktamura dot com, Scott)

- Improved PDO:
  . Fixed PDO objects binary incompatibility. (Dmitry)

- PDO DBlib driver:
  . Added nextRowset support.
  . Fixed bug #50755 (PDO DBLIB Fails with OOM).

- Improved PostgreSQL extension:
  . Added support for "extra" parameter for PGNotify().
    (r dot i dot k at free dot fr, Ilia)

- Improved PCRE extension:
  . Changed third parameter of preg_match_all() to optional. FR #53238. (Adam)

- Improved Readline extension:
  . Fixed bug #54450 (Enable callback support when built against libedit).
    (fedora at famillecollet dot com, Hannes)

- Improved Reflection extension:
  . Added ReflectionClass::newInstanceWithoutConstructor() to create a new
    instance of a class without invoking its constructor. FR #55490.
    (Sebastian)
  . Added ReflectionExtension::isTemporary() and
    ReflectionExtension::isPersistent() methods. (Johannes)
  . Added ReflectionZendExtension class. (Johannes)
  . Added ReflectionClass::isCloneable(). (Felipe)

- Improved Session extension:
  . Expose session status via new function, session_status (FR #52982) (Arpad)
  . Added support for object-oriented session handlers. (Arpad)
  . Added support for storing upload progress feedback in session data. (Arnaud)
  . Changed session.entropy_file to default to /dev/urandom or /dev/arandom if
    either is present at compile time. (Rasmus)
  . Fixed bug #60860 (session.save_handler=user without defined function core
    dumps). (Felipe)
  . Implement FR #60551 (session_set_save_handler should support a core's
    session handler interface). (Arpad)
  . Fixed bug #60640 (invalid return values). (Arpad)

- Improved SNMP extension (Boris Lytochkin):
  . Added OO API. FR #53594 (php-snmp rewrite).
  . Sanitized return values of existing functions. Now it returns FALSE on
    failure.
  . Allow ~infinite OIDs in GET/GETNEXT/SET queries. Autochunk them to max_oids
    upon request.
  . Introducing unit tests for extension with ~full coverage.
  . IPv6 support. (FR #42918)
  . Way of representing OID value can now be changed when SNMP_VALUE_OBJECT
    is used for value output mode. Use or'ed SNMP_VALUE_LIBRARY(default if
    not specified) or SNMP_VALUE_PLAIN. (FR #54502)
  . Fixed bug #60749 (SNMP module should not strip non-standard SNMP port
    from hostname). (Boris Lytochkin)
  . Fixed bug #60585 (php build fails with USE flag snmp when IPv6 support
    is disabled). (Boris Lytochkin)
  . Fixed bug #53862 (snmp_set_oid_output_format does not allow returning to default)
  . Fixed bug #46065 (snmp_set_quick_print() persists between requests)
  . Fixed bug #45893 (Snmp buffer limited to 2048 char)
  . Fixed bug #44193 (snmp v3 noAuthNoPriv doesn't work)

- Improved SOAP extension:
  . Added new SoapClient option "keep_alive". FR #60329. (Pierrick)
  . Fixed basic HTTP authentication for WSDL sub requests. (Dmitry)

- Improved SPL extension:
  . Added RegexIterator::getRegex() method. (Joshua Thijssen)
  . Added SplObjectStorage::getHash() hook. (Etienne)
  . Added CallbackFilterIterator and RecursiveCallbackFilterIterator. (Arnaud)
  . Added missing class_uses(..) as pointed out by #55266 (Stefan)
  . Immediately reject wrong usages of directories under Spl(Temp)FileObject
    and friends. (Etienne, Pierre)
  . FilesystemIterator, GlobIterator and (Recursive)DirectoryIterator now use
    the default stream context. (Hannes)
  . Fixed bug #60201 (SplFileObject::setCsvControl does not expose third
    argument via Reflection). (Peter)
  . Fixed bug #55287 (spl_classes() not includes CallbackFilter classes)
    (sasezaki at gmail dot com, salathe)

- Improved Sysvshm extension:
  . Fixed bug #55750 (memory copy issue in sysvshm extension).
    (Ilia, jeffhuang9999 at gmail dot com)

- Improved Tidy extension:
  . Fixed bug #54682 (Tidy::diagnose() NULL pointer dereference).
    (Maksymilian Arciemowicz, Felipe)

- Improved Tokenizer extension:
  . Fixed bug #54089 (token_get_all with regards to __halt_compiler is
    not binary safe). (Nikita Popov)

- Improved XSL extension:
  . Added XsltProcessor::setSecurityPrefs($options) and getSecurityPrefs() to
    define forbidden operations within XSLT stylesheets, default is not to
    enable write operations from XSLT. Bug #54446 (Chregu, Nicolas Gregoire)
  . XSL doesn't stop transformation anymore, if a PHP function can't be called
    (Christian)

- Improved ZLIB extension:
  . Re-implemented non-file related functionality. (Mike)
  . Fixed bug #55544 (ob_gzhandler always conflicts with zlib.output_compression).
    (Mike)

14 Jun 2012, PHP 5.3.14

- CLI SAPI:
  . Fixed bug #61546 (functions related to current script failed when chdir()
    in cli sapi). (Laruence, reeze.xia@gmail.com)

- CURL:
  . Fixed bug #61948 (CURLOPT_COOKIEFILE '' raises open_basedir restriction).
    (Laruence)

- COM:
  . Fixed bug #62146 com_dotnet cannot be built shared. (Johannes)

- Core:
  . Fixed CVE-2012-2143. (Solar Designer)
  . Fixed missing bound check in iptcparse(). (chris at chiappa.net)
  . Fixed bug #62373 (serialize() generates wrong reference to the object).
    (Moriyoshi)
  . Fixed bug #62005 (unexpected behavior when incrementally assigning to a
    member of a null object). (Laruence)
  . Fixed bug #61991 (long overflow in realpath_cache_get()). (Anatoliy)
  . Fixed bug #61764 ('I' unpacks n as signed if n > 2^31-1 on LP64). (Gustavo)
  . Fixed bug #61730 (Segfault from array_walk modifying an array passed by
    reference). (Laruence)
  . Fixed bug #61713 (Logic error in charset detection for htmlentities).
    (Anatoliy)
  . Fixed bug #54197 ([PATH=] sections incompatibility with user_ini.filename
    set to null). (Anatoliy)
  . Changed php://fd to be available only for CLI.

- Fileinfo:
  . Fixed bug #61812 (Uninitialised value used in libmagic).
    (Laruence, Gustavo)

- Iconv extension:
  . Fixed a bug that iconv extension fails to link to the correct library
    when another extension makes use of a library that links to the iconv
    library. See https://bugs.gentoo.org/show_bug.cgi?id=364139 for detail.
    (Moriyoshi)

- Intl:
  . Fixed bug #62082 (Memory corruption in internal function
    get_icu_disp_value_src_php()). (Gustavo)

- JSON
  . Fixed bug #61537 (json_encode() incorrectly truncates/discards
    information). (Adam)

- PDO:
  . Fixed bug #61755 (A parsing bug in the prepared statements can lead to
    access violations). (Johannes)

- Phar:
  . Fix bug #61065 (Secunia SA44335). (Rasmus)

- Streams:
  . Fixed bug #61961 (file_get_contents leaks when access empty file with
    maxlen set). (Reeze)

08 May 2012, PHP 5.3.13
- CGI
  . Improve fix for PHP-CGI query string parameter vulnerability, CVE-2012-2311.
    (Stas)

03 May 2012, PHP 5.3.12
- Fix PHP-CGI query string parameter vulnerability, CVE-2012-1823. (Rasmus)

26 Apr 2012, PHP 5.3.11

- Core:
  . Fixed bug #61605 (header_remove() does not remove all headers).
    (Laruence)
  . Fixed bug #61541 (Segfault when using ob_* in output_callback).
    (reeze.xia@gmail.com)
  . Fixed bug #61273 (call_user_func_array with more than 16333 arguments
    leaks / crashes). (Laruence)
  . Fixed bug #61165 (Segfault - strip_tags()). (Laruence)
  . Improved max_input_vars directive to check nested variables (Dmitry).
  . Fixed bug #61095 (Incorect lexing of 0x00*+<NUM>). (Etienne)
  . Fixed bug #61087 (Memory leak in parse_ini_file when specifying
    invalid scanner mode). (Nikic, Laruence)
  . Fixed bug #61072 (Memory leak when restoring an exception handler).
    (Nikic, Laruence)
  . Fixed bug #61058 (array_fill leaks if start index is PHP_INT_MAX).
    (Laruence)
  . Fixed bug #61043 (Regression in magic_quotes_gpc fix for CVE-2012-0831).
    (Ondřej Surý)
  . Fixed bug #61000 (Exceeding max nesting level doesn't delete numerical
    vars). (Laruence)
  . Fixed bug #60895 (Possible invalid handler usage in windows random
    functions). (Pierre)
  . Fixed bug #60825 (Segfault when running symfony 2 tests).
    (Dmitry, Laruence)
  . Fixed bug #60801 (strpbrk() mishandles NUL byte). (Adam)
  . Fixed bug #60569 (Nullbyte truncates Exception $message). (Ilia)
  . Fixed bug #60227 (header() cannot detect the multi-line header with CR).
    (rui, Gustavo)
  . Fixed bug #60222 (time_nanosleep() does validate input params). (Ilia)
  . Fixed bug #54374 (Insufficient validating of upload name leading to
    corrupted $_FILES indices). (CVE-2012-1172). (Stas, lekensteyn at
    gmail dot com, Pierre)
  . Fixed bug #52719 (array_walk_recursive crashes if third param of the
    function is by reference). (Nikita Popov)
  . Fixed bug #51860 (Include fails with toplevel symlink to /). (Dmitry)

- DOM
  . Added debug info handler to DOM objects. (Gustavo, Joey Smith)

- FPM
  . Fixed bug #61430 (Transposed memset() params in sapi/fpm/fpm/fpm_shm.c).
    (michaelhood at gmail dot com, Ilia)

- Ibase
  . Fixed bug #60947 (Segmentation fault while executing ibase_db_info).
    (Ilia)

- Installation
  . Fixed bug #61172 (Add Apache 2.4 support). (Chris Jones)

- Fileinfo
  . Fixed bug #61173 (Unable to detect error from finfo constructor). (Gustavo)

- Firebird Database extension (ibase):
  . Fixed bug #60802 (ibase_trans() gives segfault when passing params).

- Libxml:
  . Fixed bug #61617 (Libxml tests failed(ht is already destroyed)).
    (Laruence)
  . Fixed bug #61367 (open_basedir bypass using libxml RSHUTDOWN).
    (Tim Starling)

- mysqli
  . Fixed bug #61003 (mysql_stat() require a valid connection). (Johannes).

- PDO_mysql
  . Fixed bug #61207 (PDO::nextRowset() after a multi-statement query doesn't
    always work). (Johannes)
  . Fixed bug #61194 (PDO should export compression flag with myslqnd).
    (Johannes)

- PDO_odbc
  . Fixed bug #61212 (PDO ODBC Segfaults on SQL_SUCESS_WITH_INFO). (Ilia)

- PDO_pgsql
  . Fixed bug #61267 (pdo_pgsql's PDO::exec() returns the number of SELECTed
    rows on postgresql >= 9). (ben dot pineau at gmail dot com)

- PDO_Sqlite extension:
  . Add createCollation support. (Damien)

- Phar:
  . Fixed bug #61184 (Phar::webPhar() generates headers with trailing NUL
    bytes). (Nikic)

- PHP-FPM SAPI:
  . Fixed bug #60811 (php-fpm compilation problem). (rasmus)

- Readline:
  . Fixed bug #61088 (Memory leak in readline_callback_handler_install).
    (Nikic, Laruence)
  . Add open_basedir checks to readline_write_history and readline_read_history.
    (Rasmus, reported by Mateusz Goik)

- Reflection:
  . Fixed bug #61388 (ReflectionObject:getProperties() issues invalid reads
    when get_properties returns a hash table with (inaccessible) dynamic
    numeric properties). (Gustavo)
  . Fixed bug #60968 (Late static binding doesn't work with
    ReflectionMethod::invokeArgs()). (Laruence)

- SOAP
  . Fixed basic HTTP authentication for WSDL sub requests. (Dmitry)
  . Fixed bug #60887 (SoapClient ignores user_agent option and sends no
    User-Agent header). (carloschilazo at gmail dot com)
  . Fixed bug #60842, #51775 (Chunked response parsing error when
    chunksize length line is > 10 bytes). (Ilia)
  . Fixed bug #49853 (Soap Client stream context header option ignored).
    (Dmitry)

- SPL
  . Fixed memory leak when calling SplFileInfo's constructor twice. (Felipe)
  . Fixed bug #61418 (Segmentation fault when DirectoryIterator's or
    FilesystemIterator's iterators are requested more than once without
    having had its dtor callback called in between). (Gustavo)
  . Fixed bug #61347 (inconsistent isset behavior of Arrayobject). (Laruence)
  . Fixed bug #61326 (ArrayObject comparison). (Gustavo)

- SQLite3 extension:
  . Add createCollation() method. (Brad Dewar)

- Session:
  . Fixed bug #60860 (session.save_handler=user without defined function core
    dumps). (Felipe)
  . Fixed bug #60634 (Segmentation fault when trying to die() in
    SessionHandler::write()). (Ilia)

- Streams:
  . Fixed bug #61371 (stream_context_create() causes memory leaks on use
    streams_socket_create). (Gustavo)
  . Fixed bug #61253 (Wrappers opened with errors concurrency problem on ZTS).
    (Gustavo)
  . Fixed bug #61115 (stream related segfault on fatal error in
    php_stream_context_link). (Gustavo)
  . Fixed bug #60817 (stream_get_line() reads from stream even when there is
    already sufficient data buffered). stream_get_line() now behaves more like
    fgets(), as is documented. (Gustavo)
  . Further fix for bug #60455 (stream_get_line misbehaves if EOF is not
    detected together with the last read). (Gustavo)
  . Fixed bug #60106 (stream_socket_server silently truncates long unix
    socket paths). (Ilia)

- Tidy:
  . Fixed bug #54682 (tidy null pointer dereference). (Tony, David Soria Parra)

- XMLRPC:
  . Fixed bug #61264 (xmlrpc_parse_method_descriptions leaks temporary
    variable). (Nikita Popov)
  . Fixed bug #61097 (Memory leak in xmlrpc functions copying zvals). (Nikic)

- Zlib:
  . Fixed bug #61139 (gzopen leaks when specifying invalid mode). (Nikic)

02 Feb 2012, PHP 5.3.10

- Core:
  . Fixed arbitrary remote code execution vulnerability reported by Stefan
    Esser, CVE-2012-0830. (Stas, Dmitry)

10 Jan 2012, PHP 5.3.9

- Core:
  . Added max_input_vars directive to prevent attacks based on hash collisions
    (CVE-2011-4885) (Dmitry).
  . Fixed bug #60205 (possible integer overflow in content_length). (Laruence)
  . Fixed bug #60139 (Anonymous functions create cycles not detected by the
    GC). (Dmitry)
  . Fixed bug #60138 (GC crash with referenced array in RecursiveArrayIterator)
    (Dmitry).
  . Fixed bug #60120 (proc_open's streams may hang with stdin/out/err when
    the data exceeds or is equal to 2048 bytes). (Pierre, Pascal Borreli)
  . Fixed bug #60099 (__halt_compiler() works in braced namespaces). (Felipe)
  . Fixed bug #60019 (Function time_nanosleep() is undefined on OS X). (Ilia)
  . Fixed bug #55874 (GCC does not provide __sync_fetch_and_add on some archs).
    (klightspeed at netspace dot net dot au)
  . Fixed bug #55798 (serialize followed by unserialize with numeric object
    prop. gives integer prop). (Gustavo)
  . Fixed bug #55749 (TOCTOU issue in getenv() on Windows builds). (Pierre)
  . Fixed bug #55707 (undefined reference to `__sync_fetch_and_add_4' on Linux
    parisc). (Felipe)
  . Fixed bug #55674 (fgetcsv & str_getcsv skip empty fields in some
    tab-separated records). (Laruence)
  . Fixed bug #55649 (Undefined function Bug()). (Laruence)
  . Fixed bug #55622 (memory corruption in parse_ini_string). (Pierre)
  . Fixed bug #55576 (Cannot conditionally move uploaded file without race
    condition). (Gustavo)
  . Fixed bug #55510: $_FILES 'name' missing first character after upload.
    (Arpad)
  . Fixed bug #55509 (segfault on x86_64 using more than 2G memory). (Laruence)
  . Fixed bug #55504 (Content-Type header is not parsed correctly on
    HTTP POST request). (Hannes)
  . Fixed bug #55475 (is_a() triggers autoloader, new optional 3rd argument to
    is_a and is_subclass_of). (alan_k)
  . Fixed bug #52461 (Incomplete doctype and missing xmlns).
    (virsacer at web dot de, Pierre)
  . Fixed bug #55366 (keys lost when using substr_replace an array). (Arpad)
  . Fixed bug #55273 (base64_decode() with strict rejects whitespace after
    pad). (Ilia)
  . Fixed bug #52624 (tempnam() by-pass open_basedir with nonnexistent
    directory). (Felipe)
  . Fixed bug #50982 (incorrect assumption of PAGE_SIZE size). (Dmitry)
  . Fixed invalid free in call_user_method() function. (Felipe)
  . Fixed bug #43200 (Interface implementation / inheritence not possible in
    abstract classes). (Felipe)


- BCmath:
  . Fixed bug #60377 (bcscale related crashes on 64bits platforms). (shm)

- Calendar:
  . Fixed bug #55797 (Integer overflow in SdnToGregorian leads to segfault (in
    optimized builds). (Gustavo)

- cURL:
  . Fixed bug #60439 (curl_copy_handle segfault when used with
    CURLOPT_PROGRESSFUNCTION). (Pierrick)
  . Fixed bug #54798 (Segfault when CURLOPT_STDERR file pointer is closed
    before calling curl_exec). (Hannes)
  . Fixed issues were curl_copy_handle() would sometimes lose copied
    preferences. (Hannes)

- DateTime:
  . Fixed bug #60373 (Startup errors with log_errors on cause segfault).
    (Derick)
  . Fixed bug #60236 (TLA timezone dates are not converted properly from
    timestamp). (Derick)
  . Fixed bug #55253 (DateTime::add() and sub() result -1 hour on objects with
    time zone type 2). (Derick)
  . Fixed bug #54851 (DateTime::createFromFormat() doesn't interpret "D").
    (Derick)
  . Fixed bug #53502 (strtotime with timezone memory leak). (Derick)
  . Fixed bug #52062 (large timestamps with DateTime::getTimestamp and
    DateTime::setTimestamp). (Derick)
  . Fixed bug #51994 (date_parse_from_format is parsing invalid date using 'yz'
    format). (Derick)
  . Fixed bug #52113 (Seg fault while creating (by unserialization)
    DatePeriod). (Derick)
  . Fixed bug #48476 (cloning extended DateTime class without calling
    parent::__constr crashed PHP). (Hannes)

- EXIF:
  . Fixed bug #60150 (Integer overflow during the parsing of invalid exif
    header). (CVE-2011-4566) (Stas, flolechaud at gmail dot com)

- Fileinfo:
  . Fixed bug #60094 (C++ comment fails in c89). (Laruence)
  . Fixed possible memory leak in finfo_open(). (Felipe)
  . Fixed memory leak when calling the Finfo constructor twice. (Felipe)

- Filter:
  . Fixed Bug #55478 (FILTER_VALIDATE_EMAIL fails with internationalized
    domain name addresses containing >1 -). (Ilia)

- FTP:
  . Fixed bug #60183 (out of sync ftp responses). (bram at ebskamp dot me,
    rasmus)

- Gd:
  . Fixed bug #60160 (imagefill() doesn't work correctly
    for small images). (Florian)
  . Fixed potential memory leak on a png error (Rasmus, Paul Saab)

- Intl:
  . Fixed bug #60192 (SegFault when Collator not constructed
    properly). (Florian)
  . Fixed memory leak in several Intl locale functions. (Felipe)

- Json:
  . Fixed bug #55543 (json_encode() with JSON_NUMERIC_CHECK fails on objects
    with numeric string properties). (Ilia, dchurch at sciencelogic dot com)

- Mbstring:
  . Fixed possible crash in mb_ereg_search_init() using empty pattern. (Felipe)

- MS SQL:
  . Fixed bug #60267 (Compile failure with freetds 0.91). (Felipe)

- MySQL:
  . Fixed bug #55550 (mysql.trace_mode miscounts result sets). (Johannes)

- MySQLi extension:
  . Fixed bug #55859 (mysqli->stat property access gives error). (Andrey)
  . Fixed bug #55582 (mysqli_num_rows() returns always 0 for unbuffered, when
    mysqlnd is used). (Andrey)
  . Fixed bug #55703 (PHP crash when calling mysqli_fetch_fields).
    (eran at zend dot com, Laruence)

- mysqlnd
  . Fixed bug #55609 (mysqlnd cannot be built shared). (Johannes)
  . Fixed bug #55067 (MySQL doesn't support compression - wrong config option).
    (Andrey)

- NSAPI SAPI:
  . Don't set $_SERVER['HTTPS'] on unsecure connection (bug #55403). (Uwe
    Schindler)

- OpenSSL:
  . Fixed bug #60279 (Fixed NULL pointer dereference in
    stream_socket_enable_crypto, case when ssl_handle of session_stream is not
    initialized.) (shm)
  . Fix segfault with older versions of OpenSSL. (Scott)

- Oracle Database extension (OCI8):
  . Fixed bug #59985 (show normal warning text for OCI_NO_DATA).
    (Chris Jones)
  . Increased maximum Oracle error message buffer length for new 11.2.0.3 size.
    (Chris Jones)
  . Improve internal initalization failure error messages. (Chris Jones)

- PDO
  . Fixed bug #55776 (PDORow to session bug). (Johannes)

- PDO Firebird:
  . Fixed bug #48877 ("bindValue" and "bindParam" do not work for PDO Firebird).
    (Mariuz)
  . Fixed bug #47415 (PDO_Firebird segfaults when passing lowercased column name to bindColumn).
  . Fixed bug #53280 (PDO_Firebird segfaults if query column count less than param count).
    (Mariuz)

- PDO MySQL driver:
  . Fixed bug #60155 (pdo_mysql.default_socket ignored). (Johannes)
  . Fixed bug #55870 (PDO ignores all SSL parameters when used with mysql
    native driver). (Pierre)
  . Fixed bug #54158 (MYSQLND+PDO MySQL requires #define
    MYSQL_OPT_LOCAL_INFILE). (Andrey)

- PDO OCI driver:
  . Fixed bug #55768 (PDO_OCI can't resume Oracle session after it's been
    killed). (mikhail dot v dot gavrilov at gmail dot com, Chris Jones, Tony)

- Phar:
  . Fixed bug #60261 (NULL pointer dereference in phar). (Felipe)
  . Fixed bug #60164 (Stubs of a specific length break phar_open_from_fp
    scanning for __HALT_COMPILER). (Ralph Schindler)
  . Fixed bug #53872 (internal corruption of phar). (Hannes)
  . Fixed bug #52013 (Unable to decompress files in a compressed phar). (Hannes)

- PHP-FPM SAPI:
  . Dropped restriction of not setting the same value multiple times, the last
    one holds. (giovanni at giacobbi dot net, fat)
  . Added .phar to default authorized extensions. (fat)
  . Fixed bug #60659 (FPM does not clear auth_user on request accept).
    (bonbons at linux-vserver dot org)
  . Fixed bug #60629 (memory corruption when web server closed the fcgi fd).
    (fat)
  . Enhance error log when the primary script can't be open. FR #60199. (fat)
  . Fixed bug #60179 (php_flag and php_value does not work properly). (fat)
  . Fixed bug #55577 (status.html does not install). (fat)
  . Fixed bug #55533 (The -d parameter doesn't work). (fat)
  . Fixed bug #55526 (Heartbeat causes a lot of unnecessary events). (fat)
  . Fixed bug #55486 (status show BIG processes number). (fat)
  . Enhanced security by limiting access to user defined extensions.
    FR #55181. (fat)
  . Added process.max to control the number of process FPM can fork. FR #55166.
    (fat)
  . Implemented FR #54577 (Enhanced status page with full status and details
    about each processes. Also provide a web page (status.html) for
    real-time FPM status. (fat)
  . Lowered default value for Process Manager. FR #54098. (fat)
  . Implemented FR #52569 (Add the "ondemand" process-manager
    to allow zero children). (fat)
  . Added partial syslog support (on error_log only). FR #52052. (fat)

- Postgres:
  . Fixed bug #60244 (pg_fetch_* functions do not validate that row param
    is >0). (Ilia)
  . Added PGSQL_LIBPQ_VERSION/PGSQL_LIBPQ_VERSION_STR constants. (Yasuo)

- Reflection:
  . Fixed bug #60367 (Reflection and Late Static Binding). (Laruence)

- Session:
  . Fixed bug #55267 (session_regenerate_id fails after header sent). (Hannes)

- SimpleXML:
  . Reverted the SimpleXML->query() behaviour to returning empty arrays
    instead of false when no nodes are found as it was since 5.3.3
    (bug #48601). (chregu, rrichards)

- SOAP
  . Fixed bug #54911 (Access to a undefined member in inherit SoapClient may
    cause Segmentation Fault). (Dmitry)
  . Fixed bug #48216 (PHP Fatal error: SOAP-ERROR: Parsing WSDL:
    Extra content at the end of the doc, when server uses chunked transfer
    encoding with spaces after chunk size). (Dmitry)
  . Fixed bug #44686 (SOAP-ERROR: Parsing WSDL with references). (Dmitry)

- Sockets:
  . Fixed bug #60048 (sa_len a #define on IRIX). (china at thewrittenword dot
    com)

- SPL:
  . Fixed bug #60082 (Crash in ArrayObject() when using recursive references).
    (Tony)
  . Fixed bug #55807 (Wrong value for splFileObject::SKIP_EMPTY).
    (jgotti at modedemploi dot fr, Hannes)
  . Fixed bug #54304 (RegexIterator::accept() doesn't work with scalar values).
    (Hannes)

- Streams:
  . Fixed bug #60455 (stream_get_line misbehaves if EOF is not detected together
    with the last read). (Gustavo)

- Tidy:
  . Fixed bug #54682 (Tidy::diagnose() NULL pointer dereference).
    (Maksymilian Arciemowicz, Felipe)

- XSL:
  . Added xsl.security_prefs ini option to define forbidden operations within
    XSLT stylesheets, default is not to enable write operations. This option
    won't be in 5.4, since there's a new method. Fixes Bug #54446. (Chregu,
    Nicolas Gregoire)

23 Aug 2011, PHP 5.3.8

- Core:
  . Fixed bug #55439 (crypt() returns only the salt for MD5). (Stas)

- OpenSSL:
  . Reverted a change in timeout handling restoring PHP 5.3.6 behavior,
    as the new behavior caused mysqlnd SSL connections to hang (#55283).
    (Pierre, Andrey, Johannes)

18 Aug 2011, PHP 5.3.7
- Upgraded bundled SQLite to version 3.7.7.1. (Scott)
- Upgraded bundled PCRE to version 8.12. (Scott)

- Zend Engine:
  . Fixed bug #55156 (ReflectionClass::getDocComment() returns comment even
    though the class has none). (Felipe)
  . Fixed bug #55007 (compiler fail after previous fail). (Felipe)
  . Fixed bug #54910 (Crash when calling call_user_func with unknown function
    name). (Dmitry)
  . Fixed bug #54804 (__halt_compiler and imported namespaces).
    (Pierrick, Felipe)
  . Fixed bug #54624 (class_alias and type hint). (Felipe)
  . Fixed bug #54585 (track_errors causes segfault). (Dmitry)
  . Fixed bug #54423 (classes from dl()'ed extensions are not destroyed).
    (Tony, Dmitry)
  . Fixed bug #54372 (Crash accessing global object itself returned from its
    __get() handle). (Dmitry)
  . Fixed bug #54367 (Use of closure causes problem in ArrayAccess). (Dmitry)
  . Fixed bug #54358 (Closure, use and reference). (Dmitry)
  . Fixed bug #54262 (Crash when assigning value to a dimension in a non-array).
    (Dmitry)
  . Fixed bug #54039 (use() of static variables in lambda functions can break
    staticness). (Dmitry)

- Core
  . Updated crypt_blowfish to 1.2. ((CVE-2011-2483) (Solar Designer)
  . Removed warning when argument of is_a() or is_subclass_of() is not
    a known class. (Stas)
  . Fixed crash in error_log(). (Felipe) Reported by Mateusz Kocielski.
  . Added PHP_MANDIR constant telling where the manpages were installed into,
    and an --man-dir argument to php-config. (Hannes)
  . Fixed a crash inside dtor for error handling. (Ilia)
  . Fixed buffer overflow on overlog salt in crypt(). (Clément LECIGNE, Stas)
  . Implemented FR #54459 (Range function accuracy). (Adam)

  . Fixed bug #55399 (parse_url() incorrectly treats ':' as a valid path).
    (Ilia)
  . Fixed bug #55339 (Segfault with allow_call_time_pass_reference = Off).
    (Dmitry)
  . Fixed bug #55295 [NEW]: popen_ex on windows, fixed possible heap overflow
    (Pierre)
  . Fixed bug #55258 (Windows Version Detecting Error).
    ( xiaomao5 at live dot com, Pierre)
  . Fixed bug #55187 (readlink returns weird characters when false result).
   (Pierre)
  . Fixed bug #55082 (var_export() doesn't escape properties properly).
    (Gustavo)
  . Fixed bug #55014 (Compile failure due to improper use of ctime_r()). (Ilia)
  . Fixed bug #54939 (File path injection vulnerability in RFC1867 File upload
    filename). (Felipe) Reported by Krzysztof Kotowicz. (CVE-2011-2202)
  . Fixed bug #54935 php_win_err can lead to crash. (Pierre)
  . Fixed bug #54924 (assert.* is not being reset upon request shutdown). (Ilia)
  . Fixed bug #54895 (Fix compiling with older gcc version without need for
    membar_producer macro). (mhei at heimpold dot de)
  . Fixed bug #54866 (incorrect accounting for realpath_cache_size).
    (Dustin Ward)
  . Fixed bug #54723 (getimagesize() doesn't check the full ico signature).
    (Scott)
  . Fixed bug #54721 (Different Hashes on Windows, BSD and Linux on wrong Salt
    size). (Pierre, os at irj dot ru)
  . Fixed bug #54580 (get_browser() segmentation fault when browscap ini
    directive is set through php_admin_value). (Gustavo)
  . Fixed bug #54332 (Crash in zend_mm_check_ptr // Heap corruption). (Dmitry)
  . Fixed bug #54305 (Crash in gc_remove_zval_from_buffer). (Dmitry)
  . Fixed bug #54238 (use-after-free in substr_replace()). (Stas)
    (CVE-2011-1148)
  . Fixed bug #54204 (Can't set a value with a PATH section in php.ini).
    (Pierre)
  . Fixed bug #54180 (parse_url() incorrectly parses path when ? in fragment).
    (tomas dot brastavicius at quantum dot lt, Pierrick)
  . Fixed bug #54137 (file_get_contents POST request sends additional line
    break). (maurice-php at mertinkat dot net, Ilia)
  . Fixed bug #53848 (fgetcsv() ignores spaces at beginnings of fields). (Ilia)
  . Alternative fix for bug #52550, as applied to the round() function (signed
    overflow), as the old fix impacted the algorithm for numbers with magnitude
    smaller than 0. (Gustavo)
  . Fixed bug #53727 (Inconsistent behavior of is_subclass_of with interfaces)
    (Ralph Schindler, Dmitry)
  . Fixed bug #52935 (call exit in user_error_handler cause stream relate
    core). (Gustavo)
  . Fixed bug #51997 (SEEK_CUR with 0 value, returns a warning). (Ilia)
  . Fixed bug #50816 (Using class constants in array definition fails).
    (Pierrick, Dmitry)
  . Fixed bug #50363 (Invalid parsing in convert.quoted-printable-decode
    filter). (slusarz at curecanti dot org)
  . Fixed bug #48465 (sys_get_temp_dir() possibly inconsistent when using
    TMPDIR on Windows). (Pierre)

- Apache2 Handler SAPI:
  . Fixed bug #54529 (SAPI crashes on apache_config.c:197).
    (hebergement at riastudio dot fr)

- CLI SAPI:
  . Fixed bug #52496 (Zero exit code on option parsing failure). (Ilia)

- cURL extension:
  . Added ini option curl.cainfo (support for custom cert db). (Pierre)
  . Added CURLINFO_REDIRECT_URL support. (Daniel Stenberg, Pierre)
  . Added support for CURLOPT_MAX_RECV_SPEED_LARGE and
    CURLOPT_MAX_SEND_SPEED_LARGE. FR #51815. (Pierrick)

- DateTime extension:
  . Fixed bug where the DateTime object got changed while using date_diff().
    (Derick)
  . Fixed bug #54340 (DateTime::add() method bug). (Adam)
  . Fixed bug #54316 (DateTime::createFromFormat does not handle trailing '|'
    correctly). (Adam)
  . Fixed bug #54283 (new DatePeriod(NULL) causes crash). (Felipe)
  . Fixed bug #51819 (Case discrepancy in timezone names cause Uncaught
    exception and fatal error). (Hannes)

- DBA extension:
  . Supress warning on non-existent file open with Berkeley DB 5.2. (Chris Jones)
  . Fixed bug #54242 (dba_insert returns true if key already exists). (Felipe)

- Exif extesion:
  . Fixed bug #54121 (error message format string typo). (Ilia)

- Fileinfo extension:
  . Fixed bug #54934 (Unresolved symbol strtoull in HP-UX 11.11). (Felipe)

- Filter extension:
  . Added 3rd parameter to filter_var_array() and filter_input_array()
    functions that allows disabling addition of empty elements. (Ilia)
  . Fixed bug #53037 (FILTER_FLAG_EMPTY_STRING_NULL is not implemented). (Ilia)

- Interbase extension:
  . Fixed bug #54269 (Short exception message buffer causes crash). (Felipe)

- intl extension:
  . Implemented FR #54561 (Expose ICU version info). (David Zuelke, Ilia)
  . Implemented FR #54540 (Allow loading of arbitrary resource bundles when
    fallback is disabled). (David Zuelke, Stas)

- Imap extension:
  . Fixed bug #55313 (Number of retries not set when params specified).
    (kevin at kevinlocke dot name)

- json extension:
  . Fixed bug #54484 (Empty string in json_decode doesn't reset
    json_last_error()). (Ilia)

- LDAP extension:
  . Fixed bug #53339 (Fails to build when compilng with gcc 4.5 and DSO
    libraries). (Clint Byrum, Raphael)

- libxml extension:
  . Fixed bug #54601 (Removing the doctype node segfaults). (Hannes)
  . Fixed bug #54440 (libxml extension ignores default context). (Gustavo)

- mbstring extension:
  . Fixed bug #54494 (mb_substr() mishandles UTF-32LE and UCS-2LE). (Gustavo)

- MCrypt extension:
  . Change E_ERROR to E_WARNING in mcrypt_create_iv when not enough data
    has been fetched (Windows). (Pierre)
  . Fixed bug #55169 (mcrypt_create_iv always fails to gather sufficient random
    data on Windows). (Pierre)

- mysqlnd
  . Fixed crash when using more than 28,000 bound parameters. Workaround is to
    set mysqlnd.net_cmd_buffer_size to at least 9000. (Andrey)
  . Fixed bug #54674 mysqlnd valid_sjis_(head|tail) is using invalid operator
    and range). (nihen at megabbs dot com, Andrey)

- MySQLi extension:
  . Fixed bug #55283 (SSL options set by mysqli_ssl_set ignored for MySQLi
    persistent connections). (Andrey)
  . Fixed Bug #54221 (mysqli::get_warnings segfault when used in multi queries).
    (Andrey)

- OpenSSL extension:
  . openssl_encrypt()/openssl_decrypt() truncated keys of variable length
    ciphers to the OpenSSL default for the algorithm. (Scott)
  . On blocking SSL sockets respect the timeout option where possible.
    (Scott)
  . Fixed bug #54992 (Stream not closed and error not returned when SSL
    CN_match fails). (Gustavo, laird_ngrps at dodo dot com dot au)

- Oracle Database extension (OCI8):
  . Added oci_client_version() returning the runtime Oracle client library
    version. (Chris Jones)

. PCRE extension:
  . Increased the backtrack limit from 100000 to 1000000 (Rasmus)

- PDO extension:
  . Fixed bug #54929 (Parse error with single quote in sql comment). (Felipe)
  . Fixed bug #52104 (bindColumn creates Warning regardless of ATTR_ERRMODE
    settings). (Ilia)

- PDO DBlib driver:
  . Fixed bug #54329 (MSSql extension memory leak).
    (dotslashpok at gmail dot com)
  . Fixed bug #54167 (PDO_DBLIB returns null on SQLUNIQUE field).
    (mjh at hodginsmedia dot com, Felipe)

- PDO ODBC driver:
  . Fixed data type usage in 64bit. (leocsilva at gmail dot com)

- PDO MySQL driver:
  . Fixed bug #54644 (wrong pathes in php_pdo_mysql_int.h). (Tony, Johannes)
  . Fixed bug #53782 (foreach throws irrelevant exception). (Johannes, Andrey)
  . Implemented FR #48587 (MySQL PDO driver doesn't support SSL connections).
    (Rob)

- PDO PostgreSQL driver:
  . Fixed bug #54318 (Non-portable grep option used in PDO pgsql
    configuration). (bwalton at artsci dot utoronto dot ca)

- PDO Oracle driver:
  . Fixed bug #44989 (64bit Oracle RPMs still not supported by pdo-oci).
    (jbnance at tresgeek dot net)

- Phar extension:
  . Fixed bug #54395 (Phar::mount() crashes when calling with wrong parameters).
    (Felipe)

- PHP-FPM SAPI:
  . Implemented FR #54499 (FPM ping and status_path should handle HEAD request). (fat)
  . Implemented FR #54172 (Overriding the pid file location of php-fpm). (fat)
  . Fixed missing Expires and Cache-Control headers for ping and status pages.
    (fat)
  . Fixed memory leak. (fat) Reported and fixed by Giovanni Giacobbi.
  . Fixed wrong value of log_level when invoking fpm with -tt. (fat)
  . Added xml format to the status page. (fat)
  . Removed timestamp in logs written by children processes. (fat)
  . Fixed exit at FPM startup on fpm_resources_prepare() errors. (fat)
  . Added master rlimit_files and rlimit_core in the global configuration
    settings. (fat)
  . Removed pid in debug logs written by chrildren processes. (fat)
  . Added custom access log (also added per request %CPU and memory
    mesurement). (fat)
  . Added a real scoreboard and several improvements to the status page. (fat)

- Reflection extension:
  . Fixed bug #54347 (reflection_extension does not lowercase module function
    name). (Felipe, laruence at yahoo dot com dot cn)

- SOAP extension:
  . Fixed bug #55323 (SoapClient segmentation fault when XSD_TYPEKIND_EXTENSION
    contains itself). (Dmitry)
  . Fixed bug #54312 (soap_version logic bug). (tom at samplonius dot org)

- Sockets extension:
  . Fixed stack buffer overflow in socket_connect(). (CVE-2011-1938)
    Found by Mateusz Kocielski, Marek Kroemeke and Filip Palian. (Felipe)
  . Changed socket_set_block() and socket_set_nonblock() so they emit warnings
    on error. (Gustavo)
  . Fixed bug #51958 (socket_accept() fails on IPv6 server sockets). (Gustavo)

- SPL extension:
  . Fixed bug #54971 (Wrong result when using iterator_to_array with use_keys
    on true). (Pierrick)
  . Fixed bug #54970 (SplFixedArray::setSize() isn't resizing). (Felipe)
  . Fixed bug #54609 (Certain implementation(s) of SplFixedArray cause hard
    crash). (Felipe)
  . Fixed bug #54384 (Dual iterators, GlobIterator, SplFileObject and
    SplTempFileObject crash when user-space classes don't call the paren
    constructor). (Gustavo)
  . Fixed bug #54292 (Wrong parameter causes crash in
    SplFileObject::__construct()). (Felipe)
  . Fixed bug #54291 (Crash iterating DirectoryIterator for dir name starting
    with \0). (Gustavo)
  . Fixed bug #54281 (Crash in non-initialized RecursiveIteratorIterator).
    (Felipe)

- Streams:
  . Fixed bug #54946 (stream_get_contents infinite loop). (Hannes)
  . Fixed bug #54623 (Segfault when writing to a persistent socket after
    closing a copy of the socket). (Gustavo)
  . Fixed bug #54681 (addGlob() crashes on invalid flags). (Felipe)


17 Mar 2011, PHP 5.3.6
- Upgraded bundled Sqlite3 to version 3.7.4. (Ilia)
- Upgraded bundled PCRE to version 8.11. (Ilia)

- Zend Engine:
  . Indirect reference to $this fails to resolve if direct $this is never used
    in method. (Scott)
  . Added options to debug backtrace functions. (Stas)
  . Fixed bug numerous crashes due to setlocale (crash on error, pcre, mysql
    etc.) on Windows in thread safe mode. (Pierre)
  . Fixed Bug #53971 (isset() and empty() produce apparently spurious runtime
    error). (Dmitry)
  . Fixed Bug #53958 (Closures can't 'use' shared variables by value and by
    reference). (Dmitry)
  . Fixed Bug #53629 (memory leak inside highlight_string()). (Hannes, Ilia)
  . Fixed Bug #51458 (Lack of error context with nested exceptions). (Stas)
  . Fixed Bug #47143 (Throwing an exception in a destructor causes a fatal
    error). (Stas)
  . Fixed bug #43512 (same parameter name can be used multiple times in
    method/function definition). (Felipe)

- Core:
  . Added ability to connect to HTTPS sites through proxy with basic
    authentication using stream_context/http/header/Proxy-Authorization (Dmitry)
  . Changed default value of ini directive serialize_precision from 100 to 17.
    (Gustavo)
  . Fixed bug #54055 (buffer overrun with high values for precision ini
    setting). (Gustavo)
  . Fixed bug #53959 (reflection data for fgetcsv out-of-date). (Richard)
  . Fixed bug #53577 (Regression introduced in 5.3.4 in open_basedir with a
    trailing forward slash). (lekensteyn at gmail dot com, Pierre)
  . Fixed bug #53682 (Fix compile on the VAX). (Rasmus, jklos)
  . Fixed bug #48484 (array_product() always returns 0 for an empty array).
    (Ilia)
  . Fixed bug #48607 (fwrite() doesn't check reply from ftp server before
    exiting). (Ilia)


- Calendar extension:
  . Fixed bug #53574 (Integer overflow in SdnToJulian, sometimes leading to
    segfault). (Gustavo)

- DOM extension:
  . Implemented FR #39771 (Made DOMDocument::saveHTML accept an optional DOMNode
    like DOMDocument::saveXML). (Gustavo)

- DateTime extension:
  . Fixed a bug in DateTime->modify() where absolute date/time statements had
    no effect. (Derick)
  . Fixed bug #53729 (DatePeriod fails to initialize recurrences on 64bit
    big-endian systems). (Derick, rein@basefarm.no)
  . Fixed bug #52808 (Segfault when specifying interval as two dates). (Stas)
  . Fixed bug #52738 (Can't use new properties in class extended from
    DateInterval). (Stas)
  . Fixed bug #52290 (setDate, setISODate, setTime works wrong when DateTime
    created from timestamp). (Stas)
  . Fixed bug #52063 (DateTime constructor's second argument doesn't have a
    null default value). (Gustavo, Stas)

- Exif extension:
  . Fixed bug #54002 (crash on crafted tag, reported by Luca Carettoni).
    (Pierre) (CVE-2011-0708)

- Filter extension:
  . Fixed bug #53924 (FILTER_VALIDATE_URL doesn't validate port number).
    (Ilia, Gustavo)
  . Fixed bug #53150 (FILTER_FLAG_NO_RES_RANGE is missing some IP ranges).
    (Ilia)
  . Fixed bug #52209 (INPUT_ENV returns NULL for set variables (CLI)). (Ilia)
  . Fixed bug #47435 (FILTER_FLAG_NO_RES_RANGE don't work with ipv6).
    (Ilia, valli at icsurselva dot ch)

- Fileinfo extension:
  . Fixed bug #54016 (finfo_file() Cannot determine filetype in archives).
    (Hannes)

- Gettext
  . Fixed bug #53837 (_() crashes on Windows when no LANG or LANGUAGE
    environment variable are set). (Pierre)

- IMAP extension:
  . Implemented FR #53812 (get MIME headers of the part of the email). (Stas)
  . Fixed bug #53377 (imap_mime_header_decode() doesn't ignore \t during long
    MIME header unfolding). (Adam)

- Intl extension:
  . Fixed bug #53612 (Segmentation fault when using cloned several intl
    objects). (Gustavo)
  . Fixed bug #53512 (NumberFormatter::setSymbol crash on bogus $attr values).
    (Felipe)
  . Implemented clone functionality for number, date & message formatters.
    (Stas).

- JSON extension:
  . Fixed bug #53963 (Ensure error_code is always set during some failed
    decodings). (Scott)

- mysqlnd
  . Fixed problem with always returning 0 as num_rows for unbuffered sets.
    (Andrey, Ulf)

- MySQL Improved extension:
  . Added 'db' and 'catalog' keys to the field fetching functions (FR #39847).
    (Kalle)
  . Fixed buggy counting of affected rows when using the text protocol. The
    collected statistics were wrong when multi_query was used with mysqlnd
    (Andrey)
  . Fixed bug #53795 (Connect Error from MySqli (mysqlnd) when using SSL).
    (Kalle)
  . Fixed bug #53503 (mysqli::query returns false after successful LOAD DATA
    query). (Kalle, Andrey)
  . Fixed bug #53425 (mysqli_real_connect() ignores client flags when built to
    call libmysql). (Kalle, tre-php-net at crushedhat dot com)

- OpenSSL extension:
  . Fixed stream_socket_enable_crypto() not honoring the socket timeout in
    server mode. (Gustavo)
  . Fixed bug #54060 (Memory leaks when openssl_encrypt). (Pierre)
  . Fixed bug #54061 (Memory leaks when openssl_decrypt). (Pierre)
  . Fixed bug #53592 (stream_socket_enable_crypto() busy-waits in client mode).
    (Gustavo)
  . Implemented FR #53447 (Cannot disable SessionTicket extension for servers
    that do not support it) by adding a no_ticket SSL context option. (Adam,
    Tony)

- PDO MySQL driver:
  . Fixed bug #53551 (PDOStatement execute segfaults for pdo_mysql driver).
    (Johannes)
  . Implemented FR #47802 (Support for setting character sets in DSN strings).
    (Kalle)

- PDO Oracle driver:
  . Fixed bug #39199 (Cannot load Lob data with more than 4000 bytes on
    ORACLE 10). (spatar at mail dot nnov dot ru)

- PDO PostgreSQL driver:
  . Fixed bug #53517 (segfault in pgsql_stmt_execute() when postgres is down).
    (gyp at balabit dot hu)

- Phar extension:
  . Fixed bug #54247 (format-string vulnerability on Phar). (Felipe)
    (CVE-2011-1153)
  . Fixed bug #53541 (format string bug in ext/phar).
    (crrodriguez at opensuse dot org, Ilia)
  . Fixed bug #53898 (PHAR reports invalid error message, when the directory
    does not exist). (Ilia)

- PHP-FPM SAPI:
  . Enforce security in the fastcgi protocol parsing.
    (ef-lists at email dotde)
  . Fixed bug #53777 (php-fpm log format now match php_error log format). (fat)
  . Fixed bug #53527 (php-fpm --test doesn't set a valuable return value). (fat)
  . Fixed bug #53434 (php-fpm slowlog now also logs the original request). (fat)

- Readline extension:
  . Fixed bug #53630 (Fixed parameter handling inside readline() function).
    (jo at feuersee dot de, Ilia)

- Reflection extension:
  . Fixed bug #53915 (ReflectionClass::getConstant(s) emits fatal error on
    constants with self::). (Gustavo)

- Shmop extension:
  . Fixed bug #54193 (Integer overflow in shmop_read()). (Felipe)
    Reported by Jose Carlos Norte <jose at eyeos dot org> (CVE-2011-1092)

- SNMP extension:
  . Fixed bug #51336 (snmprealwalk (snmp v1) does not handle end of OID tree
    correctly). (Boris Lytochkin)

- SOAP extension:
  . Fixed possible crash introduced by the NULL poisoning patch.
    (Mateusz Kocielski, Pierre)

- SPL extension:
  . Fixed memory leak in DirectoryIterator::getExtension() and
    SplFileInfo::getExtension(). (Felipe)
  . Fixed bug #53914 (SPL assumes HAVE_GLOB is defined). (Chris Jones)
  . Fixed bug #53515 (property_exists incorrect on ArrayObject null and 0
    values). (Felipe)
  . Fixed bug #49608 (Using CachingIterator on DirectoryIterator instance
    segfaults). (Felipe)

  . Added SplFileInfo::getExtension(). FR #48767. (Peter Cowburn)

- SQLite3 extension:
  . Fixed memory leaked introduced by the NULL poisoning patch.
    (Mateusz Kocielski, Pierre)
  . Fixed memory leak on SQLite3Result and SQLite3Stmt when assigning to a
    reference. (Felipe)
  . Add SQlite3_Stmt::readonly() for checking if a statement is read only.
    (Scott)
  . Implemented FR #53466 (SQLite3Result::columnType() should return false after
    all of the rows have been fetched). (Scott)

- Streams:
  . Fixed bug #54092 (Segmentation fault when using HTTP proxy with the FTP
    wrapper). (Gustavo)
  . Fixed bug #53913 (Streams functions assume HAVE_GLOB is defined). (Chris
    Jones)
  . Fixed bug #53903 (userspace stream stat callback does not separate the
    elements of the returned array before converting them). (Gustavo)
  . Implemented FR #26158 (open arbitrary file descriptor with fopen). (Gustavo)

- Tokenizer Extension
  . Fixed bug #54089 (token_get_all() does not stop after __halt_compiler).
    (Nikita Popov, Ilia)

- XSL extension:
  . Fixed memory leaked introduced by the NULL poisoning patch.
    (Mateusz Kocielski, Pierre)

- Zip extension:
  . Added the filename into the return value of stream_get_meta_data(). (Hannes)
  . Fixed bug #53923 (Zip functions assume HAVE_GLOB is defined). (Adam)
  . Fixed bug #53893 (Wrong return value for ZipArchive::extractTo()). (Pierre)
  . Fixed bug #53885 (ZipArchive segfault with FL_UNCHANGED on empty archive).
    (Stas, Maksymilian Arciemowicz). (CVE-2011-0421)
  . Fixed bug #53854 (Missing constants for compression type). (Richard, Adam)
  . Fixed bug #53603 (ZipArchive should quiet stat errors). (brad dot froehle at
    gmail dot com, Gustavo)
  . Fixed bug #53579 (stream_get_contents() segfaults on ziparchive streams).
    (Hannes)
  . Fixed bug #53568 (swapped memset arguments in struct initialization).
    (crrodriguez at opensuse dot org)
  . Fixed bug #53166 (Missing parameters in docs and reflection definition).
    (Richard)
  . Fixed bug #49072 (feof never returns true for damaged file in zip).
    (Gustavo, Richard Quadling)

06 Jan 2011, PHP 5.3.5
- Fixed Bug #53632 (infinite loop with x87 fpu). (CVE-2010-4645) (Scott,
  Rasmus)

09 Dec 2010, PHP 5.3.4
- Upgraded bundled Sqlite3 to version 3.7.3. (Ilia)
- Upgraded bundled PCRE to version 8.10. (Ilia)

- Security enhancements:
  . Fixed crash in zip extract method (possible CWE-170).
    (Maksymilian Arciemowicz, Pierre)
  . Paths with NULL in them (foo\0bar.txt) are now considered as invalid.
    (Rasmus)
  . Fixed a possible double free in imap extension (Identified by Mateusz
    Kocielski). (CVE-2010-4150). (Ilia)
  . Fixed NULL pointer dereference in ZipArchive::getArchiveComment.
    (CVE-2010-3709). (Maksymilian Arciemowicz)
  . Fixed possible flaw in open_basedir (CVE-2010-3436). (Pierre)
  . Fixed MOPS-2010-24, fix string validation. (CVE-2010-2950). (Pierre)
  . Fixed symbolic resolution support when the target is a DFS share. (Pierre)
  . Fixed bug #52929 (Segfault in filter_var with FILTER_VALIDATE_EMAIL with
    large amount of data) (CVE-2010-3710). (Adam)

- General improvements:
  . Added stat support for zip stream. (Pierre)
  . Added follow_location (enabled by default) option for the http stream
    support. (Pierre)
  . Improved support for is_link and related functions on Windows. (Pierre)
  . Added a 3rd parameter to get_html_translation_table. It now takes a charset
    hint, like htmlentities et al. (Gustavo)

- Implemented feature requests:
  . Implemented FR #52348, added new constant ZEND_MULTIBYTE to detect
    zend multibyte at runtime. (Kalle)
  . Implemented FR #52173, added functions pcntl_get_last_error() and
     pcntl_strerror(). (nick dot telford at gmail dot com, Arnaud)
  . Implemented symbolic links support for open_basedir checks. (Pierre)
  . Implemented FR #51804, SplFileInfo::getLinkTarget on Windows. (Pierre)
  . Implemented FR #50692, not uploaded files don't count towards
    max_file_uploads limit. As a side improvement, temporary files are not
    opened for empty uploads and, in debug mode, 0-length uploads. (Gustavo)

- Improved MySQLnd:
  . Added new character sets to mysqlnd, which are available in MySQL 5.5
    (Andrey)

- Improved PHP-FPM SAPI:
  . Added '-p/--prefix' to php-fpm to use a custom prefix and run multiple
    instances. (fat)
  . Added custom process title for FPM. (fat)
  . Added '-t/--test' to php-fpm to check and validate FPM conf file. (fat)
  . Added statistics about listening socket queue length for FPM.
    (andrei dot nigmatulin at gmail dot com, fat)

- Core:
  . Fixed extract() to do not overwrite $GLOBALS and $this when using
    EXTR_OVERWRITE. (jorto at redhat dot com)
  . Fixed bug in the Windows implementation of dns_get_record, where the two
    last parameters wouldn't be filled unless the type were DNS_ANY (Gustavo).
  . Changed the $context parameter on copy() to actually have an effect. (Kalle)
  . Fixed htmlentities/htmlspecialchars accepting certain ill-formed UTF-8
    sequences. (Gustavo)
  . Fixed bug #53409 (sleep() returns NULL on Windows). (Pierre)
  . Fixed bug #53319 (strip_tags() may strip '<br />' incorrectly). (Felipe)
  . Fixed bug #53304 (quot_print_decode does not handle lower-case hex digits).
    (Ilia, daniel dot mueller at inexio dot net)
  . Fixed bug #53248 (rawurlencode RFC 3986 EBCDIC support misses tilde char).
    (Justin Martin)
  . Fixed bug #53226 (file_exists fails on big filenames). (Adam)
  . Fixed bug #53198 (changing INI setting "from" with ini_set did not have any
    effect). (Gustavo)
  . Fixed bug #53180 (post_max_size=0 not disabling the limit when the content
    type is application/x-www-form-urlencoded or is not registered with PHP).
    (gm at tlink dot de, Gustavo)
  . Fixed bug #53141 (autoload misbehaves if called from closing session).
    (ladislav at marek dot su)
  . Fixed bug #53021 (In html_entity_decode, failure to convert numeric entities
    with ENT_NOQUOTES and ISO-8859-1). Fixed and extended the fix of
    ENT_NOQUOTES in html_entity_decode that had introduced the bug (rev
    #185591) to other encodings. Additionaly, html_entity_decode() now doesn't
    decode &#34; if ENT_NOQUOTES is given. (Gustavo)
  . Fixed bug #52931 (strripos not overloaded with function overloading
    enabled). (Felipe)
  . Fixed bug #52772 (var_dump() doesn't check for the existence of
    get_class_name before calling it). (Kalle, Gustavo)
  . Fixed bug #52534 (var_export array with negative key). (Felipe)
  . Fixed bug #52327 (base64_decode() improper handling of leading padding in
    strict mode). (Ilia)
  . Fixed bug #52260 (dns_get_record fails with non-existing domain on Windows).
    (a_jelly_doughnut at phpbb dot com, Pierre)
  . Fixed bug #50953 (socket will not connect to IPv4 address when the host has
    both IPv4 and IPv6 addresses, on Windows). (Gustavo, Pierre)
  . Fixed bug #50524 (proc_open on Windows does not respect cwd as it does on
    other platforms). (Pierre)
  . Fixed bug #49687 (utf8_decode vulnerabilities and deficiencies in the number
    of reported malformed sequences). (CVE-2010-3870) (Gustavo)
  . Fixed bug #49407 (get_html_translation_table doesn't handle UTF-8).
    (Gustavo)
  . Fixed bug #48831 (php -i has different output to php --ini). (Richard,
    Pierre)
  . Fixed bug #47643 (array_diff() takes over 3000 times longer than php 5.2.4).
    (Felipe)
  . Fixed bug #47168 (printf of floating point variable prints maximum of 40
    decimal places). (Ilia)
  . Fixed bug #46587 (mt_rand() does not check that max is greater than min).
    (Ilia)
  . Fixed bug #29085 (bad default include_path on Windows). (Pierre)
  . Fixed bug #25927 (get_html_translation_table calls the ' &#39; instead of
    &#039;). (Gustavo)

- Zend engine:
  . Reverted fix for bug #51176 (Static calling in non-static method behaves
    like $this->). (Felipe)
  . Changed deprecated ini options on startup from E_WARNING to E_DEPRECATED.
    (Kalle)
  . Fixed NULL dereference in lex_scan on zend multibyte builds where the script
    had a flex incompatible encoding and there was no converter. (Gustavo)
  . Fixed covariance of return-by-ref constraints. (Etienne)
  . Fixed bug #53305 (E_NOTICE when defining a constant starts with
    __COMPILER_HALT_OFFSET__). (Felipe)
  . Fixed bug #52939 (zend_call_function does not respect ZEND_SEND_PREFER_REF).
    (Dmitry)
  . Fixed bug #52879 (Objects unreferenced in __get, __set, __isset or __unset
    can be freed too early). (mail_ben_schmidt at yahoo dot com dot au, Dmitry)
  . Fixed bug #52786 (PHP should reset section to [PHP] after ini sections).
    (Fedora at famillecollet dot com)
  . Fixed bug #52508 (newline problem with parse_ini_file+INI_SCANNER_RAW).
    (Felipe)
  . Fixed bug #52484 (__set() ignores setting properties with empty names).
    (Felipe)
  . Fixed bug #52361 (Throwing an exception in a destructor causes invalid
    catching). (Dmitry)
  . Fixed bug #51008 (Zend/tests/bug45877.phpt fails). (Dmitry)

- Build issues:
  . Fixed bug #52436 (Compile error if systems do not have stdint.h)
    (Sriram Natarajan)
  . Fixed bug #50345 (nanosleep not detected properly on some solaris versions).
    (Ulf, Tony)
  . Fixed bug #49215 (make fails on glob_wrapper). (Felipe)

- Calendar extension:
  . Fixed bug #52744 (cal_days_in_month incorrect for December 1 BCE).
   (gpap at internet dot gr, Adam)

- cURL extension:
  . Fixed bug #52828 (curl_setopt does not accept persistent streams).
    (Gustavo, Ilia)
  . Fixed bug #52827 (cURL leaks handle and causes assertion error
    (CURLOPT_STDERR)). (Gustavo)
  . Fixed bug #52202 (CURLOPT_PRIVATE gets corrupted). (Ilia)
  . Fixed bug #50410 (curl extension slows down PHP on Windows). (Pierre)

- DateTime extension:
  . Fixed bug #53297 (gettimeofday implementation in php/win32/time.c can return
    1 million microsecs). (ped at 7gods dot org)
  . Fixed bug #52668 (Iterating over a dateperiod twice is broken). (Derick)
  . Fixed bug #52454 (Relative dates and getTimestamp increments by one day).
    (Derick)
  . Fixed bug #52430 (date_parse parse 24:xx:xx as valid time). (Derick)
  . Added support for the ( and ) delimiters/separators to
    DateTime::createFromFormat(). (Derick)

- DBA extension:
  . Added Berkeley DB 5.1 support to the DBA extension. (Oracle Corp.)

- DOM extension:
  . Fixed bug #52656 (DOMCdataSection does not work with splitText). (Ilia)

- Filter extension:
  . Fixed the filter extension accepting IPv4 octets with a leading 0 as that
    belongs to the unsupported "dotted octal" representation. (Gustavo)
  . Fixed bug #53236 (problems in the validation of IPv6 addresses with leading
    and trailing :: in the filter extension). (Gustavo)
  . Fixed bug #50117 (problems in the validation of IPv6 addresses with IPv4
    addresses and ::). (Gustavo)

- GD extension:
  . Fixed bug #53492 (fix crash if anti-aliasing steps are invalid). (Pierre)

- GMP extension:
  . Fixed bug #52906 (gmp_mod returns negative result when non-negative is
    expected). (Stas)
  . Fixed bug #52849 (GNU MP invalid version match). (Adam)

- Hash extension:
  . Fixed bug #51003 (unaligned memory access in ext/hash/hash_tiger.c).
    (Mike, Ilia)

- Iconv extension:
  . Fixed bug #52941 (The 'iconv_mime_decode_headers' function is skipping
    headers). (Adam)
  . Fixed bug #52599 (iconv output handler outputs incorrect content type
    when flags are used). (Ilia)
  . Fixed bug #51250 (iconv_mime_decode() does not ignore malformed Q-encoded
    words). (Ilia)

- Intl extension:
  . Fixed crashes on invalid parameters in intl extension. (CVE-2010-4409).
    (Stas, Maksymilian Arciemowicz)
  . Added support for formatting the timestamp stored in a DateTime object.
    (Stas)
  . Fixed bug #50590 (IntlDateFormatter::parse result is limited to the integer
    range). (Stas)

- Mbstring extension:
  . Fixed bug #53273 (mb_strcut() returns garbage with the excessive length
    parameter). (CVE-2010-4156) (Mateusz Kocielski, Pierre, Moriyoshi)
  . Fixed bug #52981 (Unicode casing table was out-of-date. Updated with
    UnicodeData-6.0.0d7.txt and included the source of the generator program
    with the distribution) (Gustavo).
  . Fixed bug #52681 (mb_send_mail() appends an extra MIME-Version header).
    (Adam)

- MSSQL extension:
  . Fixed possible crash in mssql_fetch_batch(). (Kalle)
  . Fixed bug #52843 (Segfault when optional parameters are not passed in to
    mssql_connect). (Felipe)

- MySQL extension:
  . Fixed bug #52636 (php_mysql_fetch_hash writes long value into int).
    (Kalle, rein at basefarm dot no)

- MySQLi extension:
  . Fixed bug #52891 (Wrong data inserted with mysqli/mysqlnd when using
    mysqli_stmt_bind_param and value> PHP_INT_MAX). (Andrey)
  . Fixed bug #52686 (mysql_stmt_attr_[gs]et argument points to incorrect type).
    (rein at basefarm dot no)
  . Fixed bug #52654 (mysqli doesn't install headers with structures it uses).
    (Andrey)
  . Fixed bug #52433 (Call to undefined method mysqli::poll() - must be static).
    (Andrey)
  . Fixed bug #52417 (MySQLi build failure with mysqlnd on MacOS X). (Andrey)
  . Fixed bug #52413 (MySQLi/libmysql build failure on OS X, FreeBSD). (Andrey)
  . Fixed bug #52390 (mysqli_report() should be per-request setting). (Kalle)
  . Fixed bug #52302 (mysqli_fetch_all does not work with MYSQLI_USE_RESULT).
    (Andrey)
  . Fixed bug #52221 (Misbehaviour of magic_quotes_runtime (get/set)). (Andrey)
  . Fixed bug #45921 (Can't initialize character set hebrew). (Andrey)

- MySQLnd:
  . Fixed bug #52613 (crash in mysqlnd after hitting memory limit). (Andrey)

- ODBC extension:
  - Fixed bug #52512 (Broken error handling in odbc_execute).
    (mkoegler at auto dot tuwien dot ac dot at)

- Openssl extension:
  . Fixed possible blocking behavior in openssl_random_pseudo_bytes on Windows.
    (Pierre)
  . Fixed bug #53136 (Invalid read on openssl_csr_new()). (Felipe)
  . Fixed bug #52947 (segfault when ssl stream option capture_peer_cert_chain
    used). (Felipe)

- Oracle Database extension (OCI8):
  . Fixed bug #53284 (Valgrind warnings in oci_set_* functions) (Oracle Corp.)
  . Fixed bug #51610 (Using oci_connect causes PHP to take a long time to
    exit).  Requires Oracle 11.2.0.2 client libraries (or Oracle bug fix
    9891199) for this patch to have an effect. (Oracle Corp.)

- PCNTL extension:
  . Fixed bug #52784 (Race condition when handling many concurrent signals).
    (nick dot telford at gmail dot com, Arnaud)

- PCRE extension:
  . Fixed bug #52971 (PCRE-Meta-Characters not working with utf-8). (Felipe)
  . Fixed bug #52732 (Docs say preg_match() returns FALSE on error, but it
    returns int(0)). (slugonamission at gmail dot com)

- PHAR extension:
  . Fixed bug #50987 (unaligned memory access in phar.c).
    (geissert at debian dot org, Ilia)

- PHP-FPM SAPI:
  . Fixed bug #53412 (segfault when using -y). (fat)
  . Fixed inconsistent backlog default value (-1) in FPM on many systems. (fat)
  . Fixed bug #52501 (libevent made FPM crashed when forking -- libevent has
    been removed). (fat)
  . Fixed bug #52725 (gcc builtin atomic functions were sometimes used when they
    were not available). (fat)
  . Fixed bug #52693 (configuration file errors are not logged to stderr). (fat)
  . Fixed bug #52674 (FPM Status page returns inconsistent Content-Type
    headers). (fat)
  . Fixed bug #52498 (libevent was not only linked to php-fpm). (fat)

- PDO:
  . Fixed bug #52699 (PDO bindValue writes long int 32bit enum).
    (rein at basefarm dot no)
  . Fixed bug #52487 (PDO::FETCH_INTO leaks memory). (Felipe)

- PDO DBLib driver:
  . Fixed bug #52546 (pdo_dblib segmentation fault when iterating MONEY values).
    (Felipe)

- PDO Firebird driver:
  . Restored firebird support (VC9 builds only). (Pierre)
  . Fixed bug #53335 (pdo_firebird did not implement rowCount()).
    (preeves at ibphoenix dot com)
  . Fixed bug #53323 (pdo_firebird getAttribute() crash).
    (preeves at ibphoenix dot com)

- PDO MySQL driver:
  . Fixed bug #52745 (Binding params doesn't work when selecting a date inside a
    CASE-WHEN). (Andrey)

- PostgreSQL extension:
  . Fixed bug #47199 (pg_delete() fails on NULL). (ewgraf at gmail dot com)

- Reflection extension:
  . Fixed ReflectionProperty::isDefault() giving a wrong result for properties
    obtained with ReflectionClass::getProperties(). (Gustavo)
- Reflection extension:
  . Fixed bug #53366 (Reflection doesnt get dynamic property value from
    getProperty()). (Felipe)
  . Fixed bug #52854 (ReflectionClass::newInstanceArgs does not work for classes
    without constructors). (Johannes)

- SOAP extension:
  . Fixed bug #44248 (RFC2616 transgression while HTTPS request through proxy
    with SoapClient object). (Dmitry)

- SPL extension:
  . Fixed bug #53362 (Segmentation fault when extending SplFixedArray). (Felipe)
  . Fixed bug #53279 (SplFileObject doesn't initialise default CSV escape
    character). (Adam)
  . Fixed bug #53144 (Segfault in SplObjectStorage::removeAll()). (Felipe)
  . Fixed bug #53071 (SPLObjectStorage defeats gc_collect_cycles). (Gustavo)
  . Fixed bug #52573 (SplFileObject::fscanf Segmentation fault). (Felipe)
  . Fixed bug #51763 (SplFileInfo::getType() does not work symbolic link
    and directory). (Pierre)
  . Fixed bug #50481 (Storing many SPLFixedArray in an array crashes). (Felipe)
  . Fixed bug #50579 (RegexIterator::REPLACE doesn't work). (Felipe)

- SQLite3 extension:
  . Fixed bug #53463 (sqlite3 columnName() segfaults on bad column_number).
    (Felipe)

- Streams:
  . Fixed forward stream seeking emulation in streams that don't support seeking
    in situations where the read operation gives back less data than requested
    and when there was data in the buffer before the emulation started. Also
    made more consistent its behavior -- should return failure every time less
    data than was requested was skipped. (Gustavo)
  . Fixed bug #53241 (stream casting that relies on fdopen/fopencookie fails
    with streams opened with, inter alia, the 'xb' mode). (Gustavo)
  . Fixed bug #53006 (stream_get_contents has an unpredictable behavior when the
    underlying stream does not support seeking). (Gustavo)
  . Fixed bug #52944 (Invalid write on second and subsequent reads with an
    inflate filter fed invalid data). (Gustavo)
  . Fixed bug #52820 (writes to fopencookie FILE* not commited when seeking the
    stream). (Gustavo)

- WDDX extension:
  . Fixed bug #52468 (wddx_deserialize corrupts integer field value when left
    empty). (Felipe)

- Zlib extension:
  . Fixed bug #52926 (zlib fopen wrapper does not use context). (Gustavo)

22 Jul 2010, PHP 5.3.3
- Upgraded bundled sqlite to version 3.6.23.1. (Ilia)
- Upgraded bundled PCRE to version 8.02. (Ilia)

- Added support for JSON_NUMERIC_CHECK option in json_encode() that converts
  numeric strings to integers. (Ilia)
- Added stream_set_read_buffer, allows to set the buffer for read operation.
  (Pierre)
- Added stream filter support to mcrypt extension (ported from
  mcrypt_filter). (Stas)
- Added full_special_chars filter to ext/filter. (Rasmus)
- Added backlog socket context option for stream_socket_server(). (Mike)
- Added fifth parameter to openssl_encrypt()/openssl_decrypt()
  (string $iv) to use non-NULL IV.
  Made implicit use of NULL IV a warning. (Sara)
- Added openssl_cipher_iv_length(). (Sara)
- Added FastCGI Process Manager (FPM) SAPI. (Tony)
- Added recent Windows versions to php_uname and fix undefined windows
  version support. (Pierre)
- Added Berkeley DB 5 support to the DBA extension. (Johannes, Chris Jones)
- Added support for copy to/from array/file for pdo_pgsql extension.
  (Denis Gasparin, Ilia)
- Added inTransaction() method to PDO, with specialized support for Postgres.
  (Ilia, Denis Gasparin)

- Changed namespaced classes so that the ctor can only be named
  __construct now. (Stas)
- Reset error state in PDO::beginTransaction() reset error state. (Ilia)

- Implemented FR#51295 (SQLite3::busyTimeout not existing). (Mark)
- Implemented FR#35638 (Adding udate to imap_fetch_overview results).
  (Charles_Duffy at dell dot com )
- Rewrote var_export() to use smart_str rather than output buffering, prevents
  data disclosure if a fatal error occurs (CVE-2010-2531). (Scott)
- Fixed possible buffer overflows in mysqlnd_list_fields,  mysqlnd_change_user.
  (Andrey)
- Fixed possible buffer overflows when handling error packets in mysqlnd.
  Reported by Stefan Esser. (Andrey)
- Fixed very rare memory leak in mysqlnd, when binding thousands of columns.
  (Andrey)
- Fixed a crash when calling an inexistent method of a class that inherits
  PDOStatement if instantiated directly instead of doing by the PDO methods.
  (Felipe)

- Fixed memory leak on error in mcrypt_create_iv on Windows. (Pierre)
- Fixed a possible crash because of recursive GC invocation. (Dmitry)
- Fixed a possible resource destruction issues in shm_put_var().
  Reported by Stefan Esser. (Dmitry)
- Fixed a possible information leak because of interruption of XOR operator.
  Reported by Stefan Esser. (Dmitry)
- Fixed a possible memory corruption because of unexpected call-time pass by
  refernce and following memory clobbering through callbacks.
  Reported by Stefan Esser. (Dmitry)
- Fixed a possible memory corruption in ArrayObject::uasort(). Reported by
  Stefan Esser. (Dmitry)
- Fixed a possible memory corruption in parse_str(). Reported by Stefan Esser.
  (Dmitry)
- Fixed a possible memory corruption in pack(). Reported by Stefan Esser.
  (Dmitry)
- Fixed a possible memory corruption in substr_replace(). Reported by Stefan
  Esser. (Dmitry)
- Fixed a possible memory corruption in addcslashes(). Reported by Stefan
  Esser. (Dmitry)
- Fixed a possible stack exhaustion inside fnmatch(). Reported by Stefan
  Esser. (Ilia)
- Fixed a possible dechunking filter buffer overflow. Reported by Stefan Esser.
  (Pierre)
- Fixed a possible arbitrary memory access inside sqlite extension. Reported
  by Mateusz Kocielski. (Ilia)
- Fixed string format validation inside phar extension. Reported by Stefan
  Esser. (Ilia)
- Fixed handling of session variable serialization on certain prefix
  characters. Reported by Stefan Esser. (Ilia)
- Fixed a NULL pointer dereference when processing invalid XML-RPC
  requests (Fixes CVE-2010-0397, bug #51288). (Raphael Geissert)
- Fixed 64-bit integer overflow in mhash_keygen_s2k(). (Clément LECIGNE, Stas)
- Fixed SplObjectStorage unserialization problems (CVE-2010-2225). (Stas)
- Fixed the mail.log ini setting when no filename was given. (Johannes)

- Fixed bug #52317 (Segmentation fault when using mail() on a rhel 4.x (only 64
  bit)). (Adam)
- Fixed bug #52262 (json_decode() shows no errors on invalid UTF-8).
  (Scott)
- Fixed bug #52240 (hash_copy() does not copy the HMAC key, causes wrong
  results and PHP crashes). (Felipe)
- Fixed bug #52238 (Crash when an Exception occured in iterator_to_array).
  (Johannes)
- Fixed bug #52193 (converting closure to array yields empty array). (Felipe)
- Fixed bug #52183 (Reflectionfunction reports invalid number of arguments for
  function aliases). (Felipe)
- Fixed bug #52162 (custom request header variables with numbers are removed).
  (Sriram Natarajan)
- Fixed bug #52160 (Invalid E_STRICT redefined constructor error). (Felipe)
- Fixed bug #52138 (Constants are parsed into the ini file for section names).
  (Felipe)
- Fixed bug #52115 (mysqli_result::fetch_all returns null, not an empty array).
  (Andrey)
- Fixed bug #52101 (dns_get_record() garbage in 'ipv6' field on Windows).
  (Pierre)
- Fixed bug #52082 (character_set_client & character_set_connection reset after
  mysqli_change_user()). (Andrey)
- Fixed bug #52043 (GD doesn't recognize latest libJPEG versions).
  (php at group dot apple dot com, Pierre)
- Fixed bug #52041 (Memory leak when writing on uninitialized variable returned
  from function). (Dmitry)
- Fixed bug #52060 (Memory leak when passing a closure to method_exists()).
  (Felipe)
- Fixed bug #52057 (ReflectionClass fails on Closure class). (Felipe)
- Fixed bug #52051 (handling of case sensitivity of old-style constructors
  changed in 5.3+). (Felipe)
- Fixed bug #52037 (Concurrent builds fail in install-programs). (seanius at
  debian dot org, Kalle)
- Fixed bug #52019 (make lcov doesn't support TESTS variable anymore). (Patrick)
- Fixed bug #52010 (open_basedir restrictions mismatch on vacuum command).
  (Ilia)
- Fixed bug #52001 (Memory allocation problems after using variable variables).
  (Dmitry)
- Fixed bug #51991 (spl_autoload and *nix support with namespace). (Felipe)
- Fixed bug #51943 (AIX: Several files are out of ANSI spec). (Kalle,
  coreystup at gmail dot com)
- Fixed bug #51911 (ReflectionParameter::getDefaultValue() memory leaks with
  constant array). (Felipe)
- Fixed bug #51905 (ReflectionParameter fails if default value is an array
  with an access to self::). (Felipe)
- Fixed bug #51899 (Parse error in parse_ini_file() function when empy value
  followed by no newline). (Felipe)
- Fixed bug #51844 (checkdnsrr does not support types other than MX). (Pierre)
- Fixed bug #51827 (Bad warning when register_shutdown_function called with
  wrong num of parameters). (Felipe)
- Fixed bug #51822 (Segfault with strange __destruct() for static class
  variables). (Dmitry)
- Fixed bug #51791 (constant() aborts execution when fail to check undefined
  constant). (Felipe)
- Fixed bug #51732 (Fileinfo __construct or open does not work with NULL).
  (Pierre)
- Fixed bug #51725 (xmlrpc_get_type() returns true on invalid dates). (Mike)
- Fixed bug #51723 (Content-length header is limited to 32bit integer with
  Apache2 on Windows). (Pierre)
- Fixed bug #51721 (mark DOMNodeList and DOMNamedNodeMap as Traversable).
  (David Zuelke)
- Fixed bug #51712 (Test mysql_mysqlnd_read_timeout_long must fail on MySQL4).
  (Andrey)
- Fixed bug #51697 (Unsafe operations in free_storage of SPL iterators,
  causes crash during shutdown). (Etienne)
- Fixed bug #51690 (Phar::setStub looks for case-sensitive
  __HALT_COMPILER()). (Ilia)
- Fixed bug #51688 (ini per dir crashes when invalid document root  are given).
  (Pierre)
- Fixed bug #51671 (imagefill does not work correctly for small images).
  (Pierre)
- Fixed bug #51670 (getColumnMeta causes segfault when re-executing query
  after calling nextRowset). (Pierrick)
- Fixed bug #51647 Certificate file without private key (pk in another file)
  doesn't work. (Andrey)
- Fixed bug #51629 (CURLOPT_FOLLOWLOCATION error message is misleading).
  (Pierre)
- Fixed bug #51627 (script path not correctly evaluated).
  (russell dot tempero at rightnow dot com)
- Fixed bug #51624 (Crash when calling mysqli_options()). (Felipe)
- Fixed bug #51615 (PHP crash with wrong HTML in SimpleXML). (Felipe)
- Fixed bug #51609 (pg_copy_to: Invalid results when using fourth parameter).
  (Felipe)
- Fixed bug #51608 (pg_copy_to: WARNING: nonstandard use of \\ in a string
  literal). (cbandy at jbandy dot com)
- Fixed bug #51607 (pg_copy_from does not allow schema in the tablename
  argument). (cbandy at jbandy dot com)
- Fixed bug #51605 (Mysqli - zombie links). (Andrey)
- Fixed bug #51604 (newline in end of header is shown in start of message).
  (Daniel Egeberg)
- Fixed bug #51590 (JSON_ERROR_UTF8 is undefined). (Felipe)
- Fixed bug #51583 (Bus error due to wrong alignment in mysqlnd). (Rainer Jung)
- Fixed bug #51582 (Don't assume UINT64_C it's ever available).
  (reidrac at usebox dot net, Pierre)
- Fixed bug #51577 (Uninitialized memory reference with oci_bind_array_by_name)
  (Oracle Corp.)
- Fixed bug #51562 (query timeout in mssql can not be changed per query).
  (ejsmont dot artur at gmail dot com)
- Fixed bug #51552 (debug_backtrace() causes segmentation fault and/or memory
  issues). (Dmitry)
- Fixed bug #51445 (var_dump() invalid/slow *RECURSION* detection). (Felipe)
- Fixed bug #51435 (Missing ifdefs / logic bug in crypt code cause compile
  errors). (Felipe)
- Fixed bug #51424 (crypt() function hangs after 3rd call). (Pierre, Sriram)
- Fixed bug #51394 (Error line reported incorrectly if error handler throws an
  exception). (Stas)
- Fixed bug #51393 (DateTime::createFromFormat() fails if format string contains
  timezone). (Adam)
- Fixed bug #51347 (mysqli_close / connection memory leak). (Andrey, Johannes)
- Fixed bug #51338 (URL-Rewriter is still enabled if use_only_cookies is
  on). (Ilia, j dot jeising at gmail dot com)
- Fixed bug #51291 (oci_error doesn't report last error when called two times)
  (Oracle Corp.)
- Fixed bug #51276 (php_load_extension() is missing when HAVE_LIBDL is
  undefined). (Tony)
- Fixed bug #51273 (Faultstring property does not exist when the faultstring is
  empty) (Ilia, dennis at transip dot nl)
- Fixed bug #51269 (zlib.output_compression Overwrites Vary Header). (Adam)
- Fixed bug #51257 (CURL_VERSION_LARGEFILE incorrectly used after libcurl
  version 7.10.1). (aron dot ujvari at microsec dot hu)
- Fixed bug #51242 (Empty mysql.default_port does not default to 3306 anymore,
  but 0). (Adam)
- Fixed bug #51237 (milter SAPI crash on startup). (igmar at palsenberg dot com)
- Fixed bug #51213 (pdo_mssql is trimming value of the money column). (Ilia,
  alexr at oplot dot com)
- Fixed bug #51190 (ftp_put() returns false when transfer was successful).
  (Ilia)
- Fixed bug #51183 (ext/date/php_date.c fails to compile with Sun Studio).
  (Sriram Natarajan)
- Fixed bug #51176 (Static calling in non-static method behaves like $this->).
  (Felipe)
- Fixed bug #51171 (curl_setopt() doesn't output any errors or warnings when
  an invalid option is provided). (Ilia)
- Fixed bug #51128 (imagefill() doesn't work with large images). (Pierre)
- Fixed bug #51096 ('last day' and 'first day' are handled incorrectly when
  parsing date strings). (Derick)
- Fixed bug #51086 (DBA DB4 doesn't work with Berkeley DB 4.8). (Chris Jones)
- Fixed bug #51062 (DBA DB4 uses mismatched headers and libraries). (Chris
  Jones)
- Fixed bug #51026 (mysqli_ssl_set not working). (Andrey)
- Fixed bug #51023 (filter doesn't detect int overflows with GCC 4.4).
  (Raphael Geissert)
- Fixed bug #50999 (unaligned memory access in dba_fetch()). (Felipe)
- Fixed bug #50976 (Soap headers Authorization not allowed).
  (Brain France, Dmitry)
- Fixed bug #50828 (DOMNotation is not subclass of DOMNode). (Rob)
- Fixed bug #50810 (property_exists does not work for private). (Felipe)
- Fixed bug #50762 (in WSDL mode Soap Header handler function only being called
  if defined in WSDL). (mephius at gmail dot com)
- Fixed bug #50731 (Inconsistent namespaces sent to functions registered with
  spl_autoload_register). (Felipe)
- Fixed bug #50563 (removing E_WARNING from parse_url). (ralph at smashlabs dot
  com, Pierre)
- Fixed bug #50578 (incorrect shebang in phar.phar). (Fedora at FamilleCollet
  dot com)
- Fixed bug #50392 (date_create_from_format enforces 6 digits for 'u' format
  character). (Derick)
- Fixed bug #50383 (Exceptions thrown in __call / __callStatic do not include
  file and line in trace). (Felipe)
- Fixed bug #50358 (Compile failure compiling ext/phar/util.lo). (Felipe)
- Fixed bug #50101 (name clash between global and local variable).
  (patch by yoarvi at gmail dot com)
- Fixed bug #50055 (DateTime::sub() allows 'relative' time modifications).
  (Derick)
- Fixed bug #51002 (fix possible memory corruption with very long names).
  (Pierre)
- Fixed bug #49893 (Crash while creating an instance of Zend_Mail_Storage_Pop3).
  (Dmitry)
- Fixed bug #49819 (STDOUT losing data with posix_isatty()). (Mike)
- Fixed bug #49778 (DateInterval::format("%a") is always zero when an interval
  is created from an ISO string). (Derick)
- Fixed bug #49700 (memory leaks in php_date.c if garbage collector is
  enabled). (Dmitry)
- Fixed bug #49576 (FILTER_VALIDATE_EMAIL filter needs updating) (Rasmus)
- Fixed bug #49490 (XPath namespace prefix conflict). (Rob)
- Fixed bug #49429 (odbc_autocommit doesn't work). (Felipe)
- Fixed bug #49320 (PDO returns null when SQLite connection fails). (Felipe)
- Fixed bug #49234 (mysqli_ssl_set not found). (Andrey)
- Fixed bug #49216 (Reflection doesn't seem to work properly on MySqli).
  (Andrey)
- Fixed bug #49192 (PHP crashes when GC invoked on COM object). (Stas)
- Fixed bug #49081 (DateTime::diff() mistake if start in January and interval >
  28 days). (Derick)
- Fixed bug #49059 (DateTime::diff() repeats previous sub() operation).
  (yoarvi@gmail.com, Derick)
- Fixed bug #48983 (DomDocument : saveHTMLFile wrong charset). (Rob)
- Fixed bug #48930 (__COMPILER_HALT_OFFSET__ incorrect in PHP >= 5.3). (Felipe)
- Fixed bug #48902 (Timezone database fallback map is outdated). (Derick)
- Fixed bug #48781 (Cyclical garbage collector memory leak). (Dmitry)
- Fixed bug #48601 (xpath() returns FALSE for legitimate query). (Rob)
- Fixed bug #48361 (SplFileInfo::getPathInfo should return the
  parent dir). (Etienne)
- Fixed bug #48289 (iconv_mime_encode() quoted-printable scheme is broken).
  (Adam, patch from hiroaki dot kawai at gmail dot com).
- Fixed bug #47842 (sscanf() does not support 64-bit values). (Mike)
- Fixed bug #46111 (Some timezone identifiers can not be parsed). (Derick)
- Fixed bug #45808 (stream_socket_enable_crypto() blocks and eats CPU).
  (vincent at optilian dot com)
- Fixed bug #43233 (sasl support for ldap on Windows). (Pierre)
- Fixed bug #35673 (formatOutput does not work with saveHTML). (Rob)
- Fixed bug #33210 (getimagesize() fails to detect width/height on certain
  JPEGs). (Ilia)

04 Mar 2010, PHP 5.3.2

- Upgraded bundled sqlite to version 3.6.22. (Ilia)
- Upgraded bundled libmagic to version 5.03. (Mikko)
- Upgraded bundled PCRE to version 8.00. (Scott)
- Updated timezone database to version 2010.3. (Derick)

- Improved LCG entropy. (Rasmus, Samy Kamkar)
- Improved crypt support for edge cases (UFC compatibility). (Solar Designer,
  Joey, Pierre)

- Reverted fix for bug #49521 (PDO fetchObject sets values before calling
  constructor). (Pierrick, Johannes)

- Changed gmp_strval() to use full range from 2 to 62, and -2 to -36. FR #50283
  (David Soria Parra)
- Changed "post_max_size" php.ini directive to allow unlimited post size by
  setting it to 0. (Rasmus)
- Changed tidyNode class to disallow manual node creation. (Pierrick)

- Removed automatic file descriptor unlocking happening on shutdown and/or
  stream close (on all OSes). (Tony, Ilia)

- Added libpng 1.4.0 support. (Pierre)
- Added support for DISABLE_AUTHENTICATOR for imap_open. (Pierre)
- Added missing host validation for HTTP urls inside FILTER_VALIDATE_URL.
  (Ilia)
- Added stream_resolve_include_path(). (Mikko)
- Added INTERNALDATE support to imap_append. (nick at mailtrust dot com)
- Added support for SHA-256 and SHA-512 to php's crypt. (Pierre)
- Added realpath_cache_size() and realpath_cache_get() functions. (Stas)
- Added FILTER_FLAG_STRIP_BACKTICK option to the filter extension. (Ilia)
- Added protection for $_SESSION from interrupt corruption and improved
  "session.save_path" check. (Stas)
- Added LIBXML_PARSEHUGE constant to override the maximum text size of a
  single text node when using libxml2.7.3+. (Kalle)
- Added ReflectionMethod::setAccessible() for invoking non-public methods
  through the Reflection API. (Sebastian)
- Added Collator::getSortKey for intl extension. (Stas)
- Added support for CURLOPT_POSTREDIR. FR #49571. (Sriram Natarajan)
- Added support for CURLOPT_CERTINFO. FR #49253.
  (Linus Nielsen Feltzing <linus@haxx.se>)
- Added client-side server name indication support in openssl. (Arnaud)

- Improved fix for bug #50006 (Segfault caused by uksort()). (Stas)

- Fixed mysqlnd hang when queries exactly 16777214 bytes long are sent. (Andrey)
- Fixed incorrect decoding of 5-byte BIT sequences in mysqlnd. (Andrey)
- Fixed error_log() to be binary safe when using message_type 3. (Jani)
- Fixed unnecessary invocation of setitimer when timeouts have been disabled.
  (Arvind Srinivasan)
- Fixed memory leak in extension loading when an error occurs on Windows.
  (Pierre)
- Fixed safe_mode validation inside tempnam() when the directory path does
  not end with a /). (Martin Jansen)
- Fixed a possible open_basedir/safe_mode bypass in session extension
  identified by Grzegorz Stachowiak. (Ilia)
- Fixed possible crash when a error/warning is raised during php startup.
  (Pierre)
- Fixed possible bad behavior of rename on windows when used with symbolic
  links or invalid paths. (Pierre)
- Fixed error output to stderr on Windows. (Pierre)
- Fixed memory leaks in is_writable/readable/etc on Windows. (Pierre)
- Fixed memory leaks in the ACL function on Windows. (Pierre)
- Fixed memory leak in the realpath cache on Windows. (Pierre)
- Fixed memory leak in zip_close. (Pierre)
- Fixed crypt's blowfish sanity check of the "setting" string, to reject
  iteration counts encoded as 36 through 39. (Solar Designer, Joey, Pierre)

- Fixed bug #51059 (crypt crashes when invalid salt are given). (Pierre)
- Fixed bug #50952 (allow underscore _ in constants parsed in php.ini files).
  (Jani)
- Fixed bug #50940 (Custom content-length set incorrectly in Apache SAPIs).
  (Brian France, Rasmus)
- Fixed bug #50930 (Wrong date by php_date.c patch with ancient gcc/glibc
  versions). (Derick)
- Fixed bug #50907 (X-PHP-Originating-Script adding two new lines in *NIX).
  (Ilia)
- Fixed bug #50859 (build fails with openssl 1.0 due to md2 deprecation).
  (Ilia, hanno at hboeck dot de)
- Fixed bug #50847 (strip_tags() removes all tags greater then 1023 bytes
  long). (Ilia)
- Fixed bug #50829 (php.ini directive pdo_mysql.default_socket is ignored).
  (Ilia)
- Fixed bug #50832 (HTTP fopen wrapper does not support passwordless HTTP
  authentication). (Jani)
- Fixed bug #50787 (stream_set_write_buffer() has no effect on socket streams).
  (vnegrier at optilian dot com, Ilia)
- Fixed bug #50761 (system.multiCall crashes in xmlrpc extension).
  (hiroaki dot kawai at gmail dot com, Ilia)
- Fixed bug #50756 (CURLOPT_FTP_SKIP_PASV_IP does not exist). (Sriram)
- Fixed bug #50732 (exec() adds single byte twice to $output array). (Ilia)
- Fixed bug #50728 (All PDOExceptions hardcode 'code' property to 0).
  (Joey, Ilia)
- Fixed bug #50723 (Bug in garbage collector causes crash). (Dmitry)
- Fixed bug #50690 (putenv does not set ENV when the value is only one char).
  (Pierre)
- Fixed bug #50680 (strtotime() does not support eighth ordinal number). (Ilia)
- Fixed bug #50661 (DOMDocument::loadXML does not allow UTF-16). (Rob)
- Fixed bug #50657 (copy() with an empty (zero-byte) HTTP source succeeds but
  returns false). (Ilia)
- Fixed bug #50636 (MySQLi_Result sets values before calling constructor).
  (Pierrick)
- Fixed bug #50632 (filter_input() does not return default value if the
  variable does not exist). (Ilia)
- Fixed bug #50576 (XML_OPTION_SKIP_TAGSTART option has no effect). (Pierrick)
- Fixed bug #50558 (Broken object model when extending tidy). (Pierrick)
- Fixed bug #50540 (Crash while running ldap_next_reference test cases).
  (Sriram)
- Fixed bug #50519 (segfault in garbage collection when using set_error_handler
  and DomDocument). (Dmitry)
- Fixed bug #50508 (compile failure: Conflicting HEADER type declarations).
  (Jani)
- Fixed bug #50496 (Use of <stdbool.h> is valid only in a c99 compilation
  environment. (Sriram)
- Fixed bug #50464 (declare encoding doesn't work within an included file).
  (Felipe)
- Fixed bug #50458 (PDO::FETCH_FUNC fails with Closures). (Felipe, Pierrick)
- Fixed bug #50445 (PDO-ODBC stored procedure call from Solaris 64-bit causes
  seg fault). (davbrown4 at yahoo dot com, Felipe)
- Fixed bug #50416 (PROCEDURE db.myproc can't return a result set in the given
  context). (Andrey)
- Fixed bug #50394 (Reference argument converted to value in __call). (Stas)
- Fixed bug #50351 (performance regression handling objects, ten times slower
  in 5.3 than in 5.2). (Dmitry)
- Fixed bug #50392 (date_create_from_format() enforces 6 digits for 'u'
  format character). (Ilia)
- Fixed bug #50345 (nanosleep not detected properly on some solaris versions).
  (Jani)
- Fixed bug #50340 (php.ini parser does not allow spaces in ini keys). (Jani)
- Fixed bug #50334 (crypt ignores sha512 prefix). (Pierre)
- Fixed bug #50323 (Allow use of ; in values via ;; in PDO DSN).
  (Ilia, Pierrick)
- Fixed bug #50285 (xmlrpc does not preserve keys in encoded indexed arrays).
  (Felipe)
- Fixed bug #50282 (xmlrpc_encode_request() changes object into array in
  calling function). (Felipe)
- Fixed bug #50267 (get_browser(null) does not use HTTP_USER_AGENT). (Jani)
- Fixed bug #50266 (conflicting types for llabs). (Jani)
- Fixed bug #50261 (Crash When Calling Parent Constructor with
  call_user_func()). (Dmitry)
- Fixed bug #50255 (isset() and empty() silently casts array to object).
  (Felipe)
- Fixed bug #50240 (pdo_mysql.default_socket in php.ini shouldn't used
  if it is empty). (foutrelis at gmail dot com, Ilia)
- Fixed bug #50231 (Socket path passed using --with-mysql-sock is ignored when
  mysqlnd is enabled). (Jani)
- Fixed bug #50219 (soap call Segmentation fault on a redirected url).
  (Pierrick)
- Fixed bug #50212 (crash by ldap_get_option() with LDAP_OPT_NETWORK_TIMEOUT).
  (Ilia, shigeru_kitazaki at cybozu dot co dot jp)
- Fixed bug #50209 (Compiling with libedit cannot find readline.h).
  (tcallawa at redhat dot com)
- Fixed bug #50207 (segmentation fault when concatenating very large strings on
  64bit linux). (Ilia)
- Fixed bug #50196 (stream_copy_to_stream() produces warning when source is
  not file). (Stas)
- Fixed bug #50195 (pg_copy_to() fails when table name contains schema. (Ilia)
- Fixed bug #50185 (ldap_get_entries() return false instead of an empty array
  when there is no error). (Jani)
- Fixed bug #50174 (Incorrectly matched docComment). (Felipe)
- Fixed bug #50168 (FastCGI fails with wrong error on HEAD request to
  non-existant file). (Dmitry)
- Fixed bug #50162 (Memory leak when fetching timestamp column from Oracle
  database). (Felipe)
- Fixed bug #50159 (wrong working directory in symlinked files). (Dmitry)
- Fixed bug #50158 (FILTER_VALIDATE_EMAIL fails with valid addresses
  containing = or ?). (Pierrick)
- Fixed bug #50152 (ReflectionClass::hasProperty behaves like isset() not
  property_exists). (Felipe)
- Fixed bug #50146 (property_exists: Closure object cannot have properties).
  (Felipe)
- Fixed bug #50145 (crash while running bug35634.phpt). (Felipe)
- Fixed bug #50140 (With default compilation option, php symbols are unresolved
  for nsapi). (Uwe Schindler)
- Fixed bug #50087 (NSAPI performance improvements). (Uwe Schindler)
- Fixed bug #50073 (parse_url() incorrect when ? in fragment). (Ilia)
- Fixed bug #50023 (pdo_mysql doesn't use PHP_MYSQL_UNIX_SOCK_ADDR). (Ilia)
- Fixed bug #50005 (Throwing through Reflection modified Exception object
  makes segmentation fault). (Felipe)
- Fixed bug #49990 (SNMP3 warning message about security level printed twice).
  (Jani)
- Fixed bug #49985 (pdo_pgsql prepare() re-use previous aborted
  transaction). (ben dot pineau at gmail dot com, Ilia, Matteo)
- Fixed bug #49938 (Phar::isBuffering() returns inverted value). (Greg)
- Fixed bug #49936 (crash with ftp stream in php_stream_context_get_option()).
  (Pierrick)
- Fixed bug #49921 (Curl post upload functions changed). (Ilia)
- Fixed bug #49866 (Making reference on string offsets crashes PHP). (Dmitry)
- Fixed bug #49855 (import_request_variables() always returns NULL). (Ilia,
  sjoerd at php dot net)
- Fixed bug #49851, #50451 (http wrapper breaks on 1024 char long headers).
  (Ilia)
- Fixed bug #49800 (SimpleXML allow (un)serialize() calls without warning).
  (Ilia, wmeler at wp-sa dot pl)
- Fixed bug #49719 (ReflectionClass::hasProperty returns true for a private
  property in base class). (Felipe)
- Fixed bug #49677 (ini parser crashes with apache2 and using ${something}
  ini variables). (Jani)
- Fixed bug #49660 (libxml 2.7.3+ limits text nodes to 10MB). (Felipe)
- Fixed bug #49647 (DOMUserData does not exist). (Rob)
- Fixed bug #49600 (imageTTFText text shifted right). (Takeshi Abe)
- Fixed bug #49585 (date_format buffer not long enough for >4 digit years).
  (Derick, Adam)
- Fixed bug #49560 (oci8: using LOBs causes slow PHP shutdown). (Oracle Corp.)
- Fixed bug #49521 (PDO fetchObject sets values before calling constructor).
  (Pierrick)
- Fixed bug #49472 (Constants defined in Interfaces can be overridden).
  (Felipe)
- Fixed bug #49463 (setAttributeNS fails setting default namespace). (Rob)
- Fixed bug #49244 (Floating point NaN cause garbage characters). (Sjoerd)
- Fixed bug #49224 (Compile error due to old DNS functions on AIX systems).
  (Scott)
- Fixed bug #49174 (crash when extending PDOStatement and trying to set
  queryString property). (Felipe)
- Fixed bug #48811 (Directives in PATH section do not get applied to
  subdirectories). (Patch by: ct at swin dot edu dot au)
- Fixed bug #48590 (SoapClient does not honor max_redirects). (Sriram)
- Fixed bug #48190 (Content-type parameter "boundary" is not case-insensitive
  in HTTP uploads). (Ilia)
- Fixed bug #47848 (importNode doesn't preserve attribute namespaces). (Rob)
- Fixed bug #47409 (extract() problem with array containing word "this").
  (Ilia, chrisstocktonaz at gmail dot com)
- Fixed bug #47281 ($php_errormsg is limited in size of characters)
  (Oracle Corp.)
- Fixed bug #46478 (htmlentities() uses obsolete mapping table for character
  entity references). (Moriyoshi)
- Fixed bug #45599 (strip_tags() truncates rest of string with invalid
  attribute). (Ilia, hradtke)
- Fixed bug #45120 (PDOStatement->execute() returns true then false for same
  statement). (Pierrick)
- Fixed bug #44827 (define() allows :: in constant names). (Ilia)
- Fixed bug #44098 (imap_utf8() returns only capital letters).
  (steffen at dislabs dot de, Pierre)
- Fixed bug #34852 (Failure in odbc_exec() using oracle-supplied odbc
  driver). (tim dot tassonis at trivadis dot com)

19 Nov 2009, PHP 5.3.1
- Upgraded bundled sqlite to version 3.6.19. (Scott)
- Updated timezone database to version 2009.17 (2009q). (Derick)

- Changed ini file directives [PATH=](on Win32) and [HOST=](on all) to be case
  insensitive. (garretts)

- Restored shebang line check to CGI sapi (not checked by scanner anymore).
  (Jani)

- Added "max_file_uploads" INI directive, which can be set to limit the
  number of file uploads per-request to 20 by default, to prevent possible
  DOS via temporary file exhaustion. (Ilia)
- Added missing sanity checks around exif processing. (Ilia)
- Added error constant when json_encode() detects an invalid UTF-8 sequence.
  (Scott)
- Added support for ACL on Windows for thread safe SAPI (Apache2 for example)
  and fix its support on NTS. (Pierre)

- Improved symbolic, mounted volume and junctions support for realpath on
  Windows. (Pierre)
- Improved readlink on Windows, suppress \??\ and use the drive syntax only.
  (Pierre)
- Improved dns_get_record() AAAA support on windows. Always available when
  IPv6 is support is installed, format is now the same than on unix. (Pierre)
- Improved the DNS functions on OSX to use newer APIs, also use Bind 9 API
  where available on other platforms. (Scott)
- Improved shared extension loading on OSX to use the standard Unix dlopen()
  API. (Scott)

- Fixed crash in com_print_typeinfo when an invalid typelib is given. (Pierre)
- Fixed a safe_mode bypass in tempnam() identified by Grzegorz Stachowiak.
  (Rasmus)
- Fixed a open_basedir bypass in posix_mkfifo() identified by Grzegorz
  Stachowiak.  (Rasmus)
- Fixed certificate validation inside php_openssl_apply_verification_policy
  (Ryan Sleevi, Ilia)
- Fixed crash in SQLiteDatabase::ArrayQuery() and SQLiteDatabase::SingleQuery()
  when calling using Reflection. (Felipe)
- Fixed crash when instantiating PDORow and PDOStatement through Reflection.
  (Felipe)
- Fixed sanity check for the color index in imagecolortransparent. (Pierre)
- Fixed scandir/readdir when used mounted points on Windows. (Pierre)
- Fixed zlib.deflate compress filter to actually accept level parameter. (Jani)
- Fixed leak on error in popen/exec (and related functions) on Windows.
  (Pierre)
- Fixed possible bad caching of symlinked directories in the realpath cache
  on Windows. (Pierre)
- Fixed atime and mtime in stat related functions on Windows. (Pierre)
- Fixed spl_autoload_unregister/spl_autoload_functions wrt. Closures and
  Functors. (Christian Seiler)
- Fixed open_basedir circumvention for "mail.log" ini directive.
  (Maksymilian Arciemowicz, Stas)
- Fixed signature generation/validation for zip archives in ext/phar. (Greg)
- Fixed memory leak in stream_is_local(). (Felipe, Tony)
- Fixed BC break in mime_content_type(), removes the content encoding. (Scott)

- Fixed PECL bug #16842 (oci_error return false when NO_DATA_FOUND is raised).
  (Chris Jones)

- Fixed bug #50063 (safe_mode_include_dir fails). (Johannes, christian at
  elmerot dot se)
- Fixed bug #50052 (Different Hashes on Windows and Linux on wrong Salt size).
  (Pierre)
- Fixed bug #49986 (Missing ICU DLLs on windows package). (Pierre)
- Fixed bug #49910 (no support for ././@LongLink for long filenames in phar
  tar support). (Greg)
- Fixed bug #49908 (throwing exception in __autoload crashes when interface
  is not defined). (Felipe)
- Fixed bug #49847 (exec() fails to return data inside 2nd parameter, given
  output lines >4095 bytes). (Ilia)
- Fixed bug #49809 (time_sleep_until() is not available on OpenSolaris). (Jani)
- Fixed bug #49757 (long2ip() can return wrong value in a multi-threaded
  applications). (Ilia, Florian Anderiasch)
- Fixed bug #49738 (calling mcrypt after mcrypt_generic_deinit crashes).
  (Sriram Natarajan)
- Fixed bug #49732 (crashes when using fileinfo when timestamp conversion
  fails). (Pierre)
- Fixed bug #49698 (Unexpected change in strnatcasecmp()). (Rasmus)
- Fixed bug #49630 (imap_listscan function missing). (Felipe)
- Fixed bug #49572 (use of C++ style comments causes build failure).
  (Sriram Natarajan)
- Fixed bug #49531 (CURLOPT_INFILESIZE sometimes causes warning "CURLPROTO_FILE
  cannot be set"). (Felipe)
- Fixed bug #49517 (cURL's CURLOPT_FILE prevents file from being deleted after
  fclose). (Ilia)
- Fixed bug #49470 (FILTER_SANITIZE_EMAIL allows disallowed characters).
  (Ilia)
- Fixed bug #49447 (php engine need to correctly check for socket API
  return status on windows). (Sriram Natarajan)
- Fixed bug #49391 (ldap.c utilizing deprecated ldap_modify_s). (Ilia)
- Fixed bug #49372 (segfault in php_curl_option_curl). (Pierre)
- Fixed bug #49361 (wordwrap() wraps incorrectly on end of line boundaries).
  (Ilia, code-it at mail dot ru)
- Fixed bug #49306 (inside pdo_mysql default socket settings are ignored).
  (Ilia)
- Fixed bug #49289 (bcmath module doesn't compile with phpize configure).
  (Jani)
- Fixed bug #49286 (php://input (php_stream_input_read) is broken). (Jani)
- Fixed bug #49269 (Ternary operator fails on Iterator object when used inside
  foreach declaration). (Etienne, Dmitry)
- Fixed bug #49236 (Missing PHP_SUBST(PDO_MYSQL_SHARED_LIBADD)). (Jani)
- Fixed bug #49223 (Inconsistency using get_defined_constants). (Garrett)
- Fixed bug #49193 (gdJpegGetVersionString() inside gd_compact identifies
  wrong type in declaration). (Ilia)
- Fixed bug #49183 (dns_get_record does not return NAPTR records). (Pierre)
- Fixed bug #49144 (Import of schema from different host transmits original
  authentication details). (Dmitry)
- Fixed bug #49142 (crash when exception thrown from __tostring()).
  (David Soria Parra)
- Fixed bug #49132 (posix_times returns false without error).
  (phpbugs at gunnu dot us)
- Fixed bug #49125 (Error in dba_exists C code). (jdornan at stanford dot edu)
- Fixed bug #49122 (undefined reference to mysqlnd_stmt_next_result on compile
  with --with-mysqli and MySQL 6.0). (Jani)
- Fixed bug #49108 (2nd scan_dir produces segfault). (Felipe)
- Fixed bug #49098 (mysqli segfault on error). (Rasmus)
- Fixed bug #49095 (proc_get_status['exitcode'] fails on win32). (Felipe)
- Fixed bug #49092 (ReflectionFunction fails to work with functions in fully
  qualified namespaces). (Kalle, Jani)
- Fixed bug #49074 (private class static fields can be modified by using
  reflection). (Jani)
- Fixed bug #49072 (feof never returns true for damaged file in zip). (Pierre)
- Fixed bug #49065 ("disable_functions" php.ini option does not work on
  Zend extensions). (Stas)
- Fixed bug #49064 (--enable-session=shared does not work: undefined symbol:
  php_url_scanner_reset_vars). (Jani)
- Fixed bug #49056 (parse_ini_file() regression in 5.3.0 when using non-ASCII
  strings as option keys). (Jani)
- Fixed bug #49052 (context option headers freed too early when using
  --with-curlwrappers). (Jani)
- Fixed bug #49047 (The function touch() fails on directories on Windows).
  (Pierre)
- Fixed bug #49032 (SplFileObject::fscanf() variables passed by reference).
  (Jani)
- Fixed bug #49027 (mysqli_options() doesn't work when using mysqlnd). (Andrey)
- Fixed bug #49026 (proc_open() can bypass safe_mode_protected_env_vars
  restrictions). (Ilia)
- Fixed bug #49020 (phar misinterprets ustar long filename standard).
  (Greg)
- Fixed bug #49018 (phar tar stores long filenames wit prefix/name reversed).
  (Greg)
- Fixed bug #49014 (dechunked filter broken when serving more than 8192 bytes
  in a chunk). (andreas dot streichardt at globalpark dot com, Ilia)
- Fixed bug #49012 (phar tar signature algorithm reports as Unknown (0) in
  getSignature() call). (Greg)
- Fixed bug #49000 (PHP CLI in Interactive mode (php -a) crashes
  when including files from function). (Stas)
- Fixed bug #48994 (zlib.output_compression does not output HTTP headers when
  set to a string value). (Jani)
- Fixed bug #48980 (Crash when compiling with pdo_firebird). (Felipe)
- Fixed bug #48962 (cURL does not upload files with specified filename).
  (Ilia)
- Fixed bug #48929 (Double \r\n after HTTP headers when "header" context
  option is an array). (David Zülke)
- Fixed bug #48913 (Too long error code strings in pdo_odbc driver).
  (naf at altlinux dot ru, Felipe)
- Fixed bug #48912 (Namespace causes unexpected strict behaviour with
  extract()). (Dmitry)
- Fixed bug #48909 (Segmentation fault in mysqli_stmt_execute()). (Andrey)
- Fixed bug #48899 (is_callable returns true even if method does not exist in
  parent class). (Felipe)
- Fixed bug #48893 (Problems compiling with Curl). (Felipe)
- Fixed bug #48880 (Random Appearing open_basedir problem). (Rasmus, Gwynne)
- Fixed bug #48872 (string.c: errors: duplicate case values). (Kalle)
- Fixed bug #48854 (array_merge_recursive modifies arrays after first one).
  (Felipe)
- Fixed bug #48805 (IPv6 socket transport is not working). (Ilia)
- Fixed bug #48802 (printf() returns incorrect outputted length). (Jani)
- Fixed bug #48791 (open office files always reported as corrupted). (Greg)
- Fixed bug #48788 (RecursiveDirectoryIterator doesn't descend into symlinked
  directories). (Ilia)
- Fixed bug #48783 (make install will fail saying phar file exists). (Greg)
- Fixed bug #48774 (SIGSEGVs when using curl_copy_handle()).
  (Sriram Natarajan)
- Fixed bug #48771 (rename() between volumes fails and reports no error on
  Windows). (Pierre)
- Fixed bug #48768 (parse_ini_*() crash with INI_SCANNER_RAW). (Jani)
- Fixed bug #48763 (ZipArchive produces corrupt archive). (dani dot church at
  gmail dot com, Pierre)
- Fixed bug #48762 (IPv6 address filter still rejects valid address). (Felipe)
- Fixed bug #48757 (ReflectionFunction::invoke() parameter issues). (Kalle)
- Fixed bug #48754 (mysql_close() crash php when no handle specified).
  (Johannes, Andrey)
- Fixed bug #48752 (Crash during date parsing with invalid date). (Pierre)
- Fixed bug #48746 (Unable to browse directories within Junction Points).
  (Pierre, Kanwaljeet Singla)
- Fixed bug #48745 (mysqlnd: mysql_num_fields returns wrong column count for
  mysql_list_fields). (Andrey)
- Fixed bug #48740 (PHAR install fails when INSTALL_ROOT is not the final
  install location). (james dot cohen at digitalwindow dot com, Greg)
- Fixed bug #48733 (CURLOPT_WRITEHEADER|CURLOPT_FILE|CURLOPT_STDERR warns on
  files that have been opened with r+). (Ilia)
- Fixed bug #48719 (parse_ini_*(): scanner_mode parameter is not checked for
  sanity). (Jani)
- Fixed bug #48718 (FILTER_VALIDATE_EMAIL does not allow numbers in domain
  components). (Ilia)
- Fixed bug #48681 (openssl signature verification for tar archives broken).
  (Greg)
- Fixed bug #48660 (parse_ini_*(): dollar sign as last character of value
  fails). (Jani)
- Fixed bug #48645 (mb_convert_encoding() doesn't understand hexadecimal
  html-entities). (Moriyoshi)
- Fixed bug #48637 ("file" fopen wrapper is overwritten when using
  --with-curlwrappers). (Jani)
- Fixed bug #48608 (Invalid libreadline version not detected during configure).
  (Jani)
- Fixed bug #48400 (imap crashes when closing stream opened with
  OP_PROTOTYPE flag). (Jani)
- Fixed bug #48377 (error message unclear on converting phar with existing
  file). (Greg)
- Fixed bug #48247 (Infinite loop and possible crash during startup with
  errors when errors are logged). (Jani)
- Fixed bug #48198 error: 'MYSQLND_LLU_SPEC' undeclared. Cause for #48780 and
  #46952 - both fixed too. (Andrey)
- Fixed bug #48189 (ibase_execute error in return param). (Kalle)
- Fixed bug #48182 (ssl handshake fails during asynchronous socket connection).
  (Sriram Natarajan)
- Fixed bug #48116 (Fixed build with Openssl 1.0). (Pierre,
  Al dot Smith at aeschi dot ch dot eu dot org)
- Fixed bug #48057 (Only the date fields of the first row are fetched, others
  are empty). (info at programmiernutte dot net)
- Fixed bug #47481 (natcasesort() does not sort extended ASCII characters
  correctly). (Herman Radtke)
- Fixed bug #47351 (Memory leak in DateTime). (Derick, Tobias John)
- Fixed bug #47273 (Encoding bug in SoapServer->fault). (Dmitry)
- Fixed bug #46682 (touch() afield returns different values on windows).
  (Pierre)
- Fixed bug #46614 (Extended MySQLi class gives incorrect empty() result).
  (Andrey)
- Fixed bug #46020 (with Sun Java System Web Server 7.0 on HPUX, #define HPUX).
  (Uwe Schindler)
- Fixed bug #45905 (imagefilledrectangle() clipping error).
  (markril at hotmail dot com, Pierre)
- Fixed bug #45554 (Inconsistent behavior of the u format char). (Derick)
- Fixed bug #45141 (setcookie will output expires years of >4 digits). (Ilia)
- Fixed bug #44683 (popen crashes when an invalid mode is passed). (Pierre)
- Fixed bug #43510 (stream_get_meta_data() does not return same mode as used
  in fopen). (Jani)
- Fixed bug #42434 (ImageLine w/ antialias = 1px shorter). (wojjie at gmail dot
  com, Kalle)
- Fixed bug #40013 (php_uname() does not return nodename on Netware (Guenter
  Knauf)
- Fixed bug #38091 (Mail() does not use FQDN when sending SMTP helo).
  (Kalle, Rick Yorgason)
- Fixed bug #28038 (Sent incorrect RCPT TO commands to SMTP server) (Garrett)
- Fixed bug #27051 (Impersonation with FastCGI does not exec process as
  impersonated user). (Pierre)


30 Jun 2009, PHP 5.3.0
- Upgraded bundled PCRE to version 7.9. (Nuno)
- Upgraded bundled sqlite to version 3.6.15. (Scott)

- Moved extensions to PECL (Derick, Lukas, Pierre, Scott):
  . ext/dbase
  . ext/fbsql
  . ext/fdf
  . ext/ncurses
  . ext/mhash (BC layer is now entirely within ext/hash)
  . ext/ming
  . ext/msql
  . ext/sybase (not maintained anymore, sybase_ct has to be used instead)

- Removed the experimental RPL (master/slave) functions from mysqli. (Andrey)
- Removed zend.ze1_compatibility_mode. (Dmitry)
- Removed all zend_extension_* php.ini directives. Zend extensions are now
  always loaded using zend_extension directive. (Derick)
- Removed special treatment of "/tmp" in sessions for open_basedir.
  Note: This undocumented behaviour was introduced in 5.2.2. (Alexey)
- Removed shebang line check from CGI sapi (checked by scanner). (Dmitry)

- Changed PCRE, Reflection and SPL extensions to be always enabled. (Marcus)
- Changed md5() to use improved implementation. (Solar Designer, Dmitry)
- Changed HTTP stream wrapper to accept any code between and including
  200 to 399 as successful. (Mike, Noah Fontes)
- Changed __call() to be invoked on private/protected method access, similar to
  properties and __get(). (Andrei)
- Changed dl() to be disabled by default. Enabled only when explicitly
  registered by the SAPI. Currently enabled with cli, cgi and embed SAPIs.
  (Dmitry)
- Changed opendir(), dir() and scandir() to use default context when no context
  argument is passed. (Sara)
- Changed open_basedir to allow tightening in runtime contexts. (Sara)
- Changed PHP/Zend extensions to use flexible build IDs. (Stas)
- Changed error level E_ERROR into E_WARNING in Soap extension methods
  parameter validation. (Felipe)
- Changed openssl info to show the shared library version number. (Scott)
- Changed floating point behaviour to consistently use double precision on all
  platforms and with all compilers. (Christian Seiler)
- Changed round() to act more intuitively when rounding to a certain precision
  and round very large and very small exponents correctly. (Christian Seiler)
- Changed session_start() to return false when session startup fails. (Jani)
- Changed property_exists() to check the existence of a property independent of
  accessibility (like method_exists()). (Felipe)
- Changed array_reduce() to allow mixed $initial (Christian Seiler)

- Improved PHP syntax and semantics:
  . Added lambda functions and closures. (Christian Seiler, Dmitry)
  . Added "jump label" operator (limited "goto"). (Dmitry, Sara)
  . Added NOWDOC syntax. (Gwynne Raskind, Stas, Dmitry)
  . Added HEREDOC syntax with double quotes. (Lars Strojny, Felipe)
  . Added support for using static HEREDOCs to initialize static variables and
    class members or constants. (Matt)
  . Improved syntax highlighting and consistency for variables in double-quoted
    strings and literal text in HEREDOCs and backticks. (Matt)
  . Added "?:" operator. (Marcus)
  . Added support for namespaces. (Dmitry, Stas, Gregory, Marcus)
  . Added support for Late Static Binding. (Dmitry, Etienne Kneuss)
  . Added support for __callStatic() magic method. (Sara)
  . Added forward_static_call(_array) to complete LSB. (Mike Lively)
  . Added support for dynamic access of static members using $foo::myFunc().
    (Etienne Kneuss)
  . Improved checks for callbacks. (Marcus)
  . Added __DIR__ constant. (Lars Strojny)
  . Added new error modes E_USER_DEPRECATED and E_DEPRECATED.
    E_DEPRECATED is used to inform about stuff being scheduled for removal
    in future PHP versions. (Lars Strojny, Felipe, Marcus)
  . Added "request_order" INI variable to control specifically $_REQUEST
    behavior. (Stas)
  . Added support for exception linking. (Marcus)
  . Added ability to handle exceptions in destructors. (Marcus)

- Improved PHP runtime speed and memory usage:
  . Substitute global-scope, persistent constants with their values at compile
    time. (Matt)
  . Optimized ZEND_SIGNED_MULTIPLY_LONG(). (Matt)
  . Removed direct executor recursion. (Dmitry)
  . Use fastcall calling convention in executor on x86. (Dmitry)
  . Use IS_CV for direct access to $this variable. (Dmitry)
  . Use ZEND_FREE() opcode instead of ZEND_SWITCH_FREE(IS_TMP_VAR). (Dmitry)
  . Lazy EG(active_symbol_table) initialization. (Dmitry)
  . Optimized ZEND_RETURN opcode to not allocate and copy return value if it is
    not used. (Dmitry)
  . Replaced all flex based scanners with re2c based scanners.
    (Marcus, Nuno, Scott)
  . Added garbage collector. (David Wang, Dmitry).
  . Improved PHP binary size and startup speed with GCC4 visibility control.
    (Nuno)
  . Improved engine stack implementation for better performance and stability.
    (Dmitry)
  . Improved memory usage by moving constants to read only memory.
    (Dmitry, Pierre)
  . Changed exception handling. Now each op_array doesn't contain
    ZEND_HANDLE_EXCEPTION opcode in the end. (Dmitry)
  . Optimized require_once() and include_once() by eliminating fopen(3) on
    second usage. (Dmitry)
  . Optimized ZEND_FETCH_CLASS + ZEND_ADD_INTERFACE into single
    ZEND_ADD_INTERFACE opcode. (Dmitry)
  . Optimized string searching for a single character.
    (Michal Dziemianko, Scott)
  . Optimized interpolated strings to use one less opcode. (Matt)

- Improved php.ini handling: (Jani)
  . Added ".htaccess" style user-defined php.ini files support for CGI/FastCGI.
  . Added support for special [PATH=/opt/httpd/www.example.com/] and
    [HOST=www.example.com] sections. Directives set in these sections can
    not be overridden by user-defined ini-files or during runtime.
  . Added better error reporting for php.ini syntax errors.
  . Allowed using full path to load modules using "extension" directive.
  . Allowed "ini-variables" to be used almost everywhere ini php.ini files.
  . Allowed using alphanumeric/variable indexes in "array" ini options.
  . Added 3rd optional parameter to parse_ini_file() to specify the scanning
    mode of INI_SCANNER_NORMAL or INI_SCANNER_RAW. In raw mode option values
    and section values are treated as-is.
  . Fixed get_cfg_var() to be able to return "array" ini options.
  . Added optional parameter to ini_get_all() to only retrieve the current
    value. (Hannes)

- Improved Windows support:
  . Update all libraries to their latest stable version. (Pierre, Rob, Liz,
    Garrett).
  . Added Windows support for stat(), touch(), filemtime(), filesize() and
    related functions. (Pierre)
  . Re-added socket_create_pair() for Windows in sockets extension. (Kalle)
  . Added inet_pton() and inet_ntop() also for Windows platforms.
    (Kalle, Pierre)
  . Added mcrypt_create_iv() for Windows platforms. (Pierre)
  . Added ACL Cache support on Windows.
    (Kanwaljeet Singla, Pierre, Venkat Raman Don)
  . Added constants based on Windows' GetVersionEx information.
    PHP_WINDOWS_VERSION_* and PHP_WINDOWS_NT_*. (Pierre)
  . Added support for ACL (is_writable, is_readable, reports now correct
    results) on Windows. (Pierre, Venkat Raman Don, Kanwaljeet Singla)
  . Added support for fnmatch() on Windows. (Pierre)
  . Added support for time_nanosleep() and time_sleep_until() on Windows.
    (Pierre)
  . Added support for symlink(), readlink(), linkinfo() and link() on Windows.
    They are available only when the running platform supports them. (Pierre)
  . the GMP extension now relies on MPIR instead of the GMP library. (Pierre)
  . Added Windows support for stream_socket_pair(). (Kalle)
  . Drop all external dependencies for the core features. (Pierre)
  . Drastically improve the build procedure (Pierre, Kalle, Rob):
    . VC9 (Visual C++ 2008) or later support
    . Initial experimental x64 support
  . MSI installer now supports all recent Windows versions, including
    Windows 7. (John, Kanwaljeet Singla)

- Improved and cleaned CGI code:
  . FastCGI is now always enabled and cannot be disabled.
    See sapi/cgi/CHANGES for more details. (Dmitry)
  . Added CGI SAPI -T option which can be used to measure execution
    time of script repeated several times. (Dmitry)

- Improved streams:
  . Fixed confusing error message on failure when no errors are logged. (Greg)
  . Added stream_supports_lock() function. (Benjamin Schulz)
  . Added context parameter for copy() function. (Sara)
  . Added "glob://" stream wrapper. (Marcus)
  . Added "params" as optional parameter for stream_context_create(). (Sara)
  . Added ability to use stream wrappers in include_path. (Gregory, Dmitry)

- Improved DNS API
  . Added Windows support for dns_check_record(), dns_get_mx(), checkdnsrr() and
    getmxrr(). (Pierre)
  . Added support for old style DNS functions (supports OSX and FBSD). (Scott)
  . Added a new "entries" array in dns_check_record() containing the TXT
    elements. (Felipe, Pierre)

- Improved hash extension:
  . Changed mhash to be a wrapper layer around the hash extension. (Scott)
  . Added hash_copy() function. (Tony)
  . Added sha224 hash algorithm to the hash extension. (Scott)

- Improved IMAP support (Pierre):
  . Added imap_gc() to clear the imap cache
  . Added imap_utf8_to_mutf7() and imap_mutf7_to_utf8()

- Improved mbstring extension:
  . Added "mbstring.http_output_conv_mimetypes" INI directive that allows
    common non-text types such as "application/xhtml+xml" to be converted
    by mb_output_handler(). (Moriyoshi)

- Improved OCI8 extension (Chris Jones/Oracle Corp.):
  . Added Database Resident Connection Pooling (DRCP) and Fast
    Application Notification (FAN) support.
  . Added support for Oracle External Authentication (not supported
    on Windows).
  . Improve persistent connection handling of restarted DBs.
  . Added SQLT_AFC (aka CHAR datatype) support to oci_bind_by_name.
  . Fixed bug #45458 (Numeric keys for associative arrays are not
    handled properly)
  . Fixed bug #41069 (Segmentation fault with query over DB link).
  . Fixed define of SQLT_BDOUBLE and SQLT_BFLOAT constants with Oracle
    10g ORACLE_HOME builds.
  . Changed default value of oci8.default_prefetch from 10 to 100.
  . Fixed PECL Bug #16035 (OCI8: oci_connect without ORACLE_HOME defined causes
    segfault) (Chris Jones/Oracle Corp.)
  . Fixed PECL Bug #15988 (OCI8: sqlnet.ora isn't read with older Oracle
    libraries) (Chris Jones/Oracle Corp.)
  . Fixed PECL Bug #14268 (Allow "pecl install oci8" command to "autodetect" an
    Instant Client RPM install) (Chris Jones/Oracle Corp.)
  . Fixed PECL bug #12431 (OCI8 ping functionality is broken).
  . Allow building (e.g from PECL) the PHP 5.3-based OCI8 code with
    PHP 4.3.9 onwards.
  . Provide separate extensions for Oracle 11g and 10g on Windows.
    (Pierre, Chris)

- Improved OpenSSL extension:
  . Added support for OpenSSL digest and cipher functions. (Dmitry)
  . Added access to internal values of DSA, RSA and DH keys. (Dmitry)
  . Fixed a memory leak on openssl_decrypt(). (Henrique)
  . Fixed segfault caused by openssl_pkey_new(). (Henrique)
  . Fixed bug caused by uninitilized variables in openssl_pkcs7_encrypt() and
    openssl_pkcs7_sign(). (Henrique)
  . Fixed error message in openssl_seal(). (Henrique)

- Improved pcntl extension: (Arnaud)
  . Added pcntl_signal_dispatch().
  . Added pcntl_sigprocmask().
  . Added pcntl_sigwaitinfo().
  . Added pcntl_sigtimedwait().

- Improved SOAP extension:
  . Added support for element names in context of XMLSchema's <any>. (Dmitry)
  . Added ability to use Traversable objects instead of plain arrays.
    (Joshua Reese, Dmitry)
  . Fixed possible crash bug caused by an uninitialized value. (Zdash Urf)

- Improved SPL extension:
  . Added SPL to list of standard extensions that cannot be disabled. (Marcus)
  . Added ability to store associative information with objects in
    SplObjectStorage. (Marcus)
  . Added ArrayAccess support to SplObjectStorage. (Marcus)
  . Added SplDoublyLinkedList, SplStack, SplQueue classes. (Etienne)
  . Added FilesystemIterator. (Marcus)
  . Added GlobIterator. (Marcus)
  . Added SplHeap, SplMinHeap, SplMaxHeap, SplPriorityQueue classes. (Etienne)
  . Added new parameter $prepend to spl_autoload_register(). (Etienne)
  . Added SplFixedArray. (Etienne, Tony)
  . Added delaying exceptions in SPL's autoload mechanism. (Marcus)
  . Added RecursiveTreeIterator. (Arnaud, Marcus)
  . Added MultipleIterator. (Arnaud, Marcus, Johannes)

- Improved Zend Engine:
  . Added "compact" handler for Zend MM storage. (Dmitry)
  . Added "+" and "*" specifiers to zend_parse_parameters(). (Andrei)
  . Added concept of "delayed early binding" that allows opcode caches to
    perform class declaration (early and/or run-time binding) in exactly
    the same order as vanilla PHP. (Dmitry)

- Improved crypt() function: (Pierre)
  . Added Blowfish and extended DES support. (Using Blowfish implementation
    from Solar Designer).
  . Made crypt features portable by providing our own implementations
    for crypt_r and the algorithms which are used when OS does not provide
    them. PHP implementations are always used for Windows builds.

- Deprecated session_register(), session_unregister() and
  session_is_registered(). (Hannes)
- Deprecated define_syslog_variables(). (Kalle)
- Deprecated ereg extension. (Felipe)

- Added new extensions:
  . Added Enchant extension as a way to access spell checkers. (Pierre)
  . Added fileinfo extension as replacement for mime_magic extension. (Derick)
  . Added intl extension for Internationalization. (Ed B., Vladimir I.,
    Dmitry L., Stanislav M., Vadim S., Kirti V.)
  . Added mysqlnd extension as replacement for libmysql for ext/mysql, mysqli
    and PDO_mysql. (Andrey, Johannes, Ulf)
  . Added phar extension for handling PHP Archives. (Greg, Marcus, Steph)
  . Added SQLite3 extension. (Scott)

- Added new date/time functionality: (Derick)
  . date_parse_from_format(): Parse date/time strings according to a format.
  . date_create_from_format()/DateTime::createFromFormat(): Create a date/time
    object by parsing a date/time string according to a given format.
  . date_get_last_errors()/DateTime::getLastErrors(): Return a list of warnings
    and errors that were found while parsing a date/time string through:
    . strtotime() / new DateTime
    . date_create_from_format() / DateTime::createFromFormat()
    . date_parse_from_format().
  . support for abbreviation and offset based timezone specifiers for
    the 'e' format specifier, DateTime::__construct(), DateTime::getTimeZone()
    and DateTimeZone::getName().
  . support for selectively listing timezone identifiers by continent or
    country code through timezone_identifiers_list() /
    DateTimezone::listIdentifiers().
  . timezone_location_get() / DateTimezone::getLocation() for retrieving
    location information from timezones.
  . date_timestamp_set() / DateTime::setTimestamp() to set a Unix timestamp
    without invoking the date parser. (Scott, Derick)
  . date_timestamp_get() / DateTime::getTimestamp() to retrieve the Unix
    timestamp belonging to a date object.
  . two optional parameters to timezone_transitions_get() /
    DateTimeZone::getTranstions() to limit the range of transitions being
    returned.
  . support for "first/last day of <month>" style texts.
  . support for date/time strings returned by MS SQL.
  . support for serialization and unserialization of DateTime objects.
  . support for diffing date/times through date_diff() / DateTime::diff().
  . support for adding/subtracting weekdays with strtotime() and
    DateTime::modify().
  . DateInterval class to represent the difference between two date/times.
  . support for parsing ISO intervals for use with DateInterval.
  . date_add() / DateTime::add(), date_sub() / DateTime::sub() for applying an
    interval to an existing date/time.
  . proper support for "this week", "previous week"/"last week" and "next week"
    phrases so that they actually mean the week and not a seven day period
    around the current day.
  . support for "<xth> <weekday> of" and "last <weekday> of" phrases to be used
    with months - like in "last saturday of februari 2008".
  . support for "back of <hour>" and "front of <hour>" phrases that are used in
    Scotland.
  . DatePeriod class which supports iterating over a DateTime object applying
    DateInterval on each iteration, up to an end date or limited by maximum
    number of occurences.

- Added compatibility mode in GD, imagerotate, image(filled)ellipse
  imagefilter, imageconvolution and imagecolormatch are now always enabled.
  (Pierre)
- Added array_replace() and array_replace_recursive() functions. (Matt)
- Added ReflectionProperty::setAccessible() method that allows non-public
  property's values to be read through ::getValue() and set through
  ::setValue(). (Derick, Sebastian)
- Added msg_queue_exists() function to sysvmsg extension. (Benjamin Schulz)
- Added Firebird specific attributes that can be set via PDO::setAttribute()
  to control formatting of date/timestamp columns: PDO::FB_ATTR_DATE_FORMAT,
  PDO::FB_ATTR_TIME_FORMAT and PDO::FB_ATTR_TIMESTAMP_FORMAT. (Lars W)
- Added gmp_testbit() function. (Stas)
- Added icon format support to getimagesize(). (Scott)
- Added LDAP_OPT_NETWORK_TIMEOUT option for ldap_set_option() to allow
  setting network timeout (FR #42837). (Jani)
- Added optional escape character parameter to fgetcsv(). (David Soria Parra)
- Added an optional parameter to strstr() and stristr() for retrieval of either
  the part of haystack before or after first occurrence of needle.
  (Johannes, Felipe)
- Added xsl->setProfiling() for profiling stylesheets. (Christian)
- Added long-option feature to getopt() and made getopt() available also on
  win32 systems by adding a common getopt implementation into core.
  (David Soria Parra, Jani)
- Added support for optional values, and = as separator, in getopt(). (Hannes)
- Added lcfirst() function. (David C)
- Added PREG_BAD_UTF8_OFFSET_ERROR constant. (Nuno)
- Added native support for asinh(), acosh(), atanh(), log1p() and expm1().
  (Kalle)
- Added LIBXML_LOADED_VERSION constant (libxml2 version currently used). (Rob)
- Added JSON_FORCE_OBJECT flag to json_encode(). (Scott, Richard Quadling)
- Added timezone_version_get() to retrieve the version of the used timezone
  database. (Derick)
- Added 'n' flag to fopen to allow passing O_NONBLOCK to the underlying
  open(2) system call. (Mikko)
- Added "dechunk" filter which can decode HTTP responses with chunked
  transfer-encoding. HTTP streams use this filter automatically in case
  "Transfer-Encoding: chunked" header is present in response. It's possible to
  disable this behaviour using "http"=>array("auto_decode"=>0) in stream
  context. (Dmitry)
- Added support for CP850 encoding in mbstring extension.
  (Denis Giffeler, Moriyoshi)
- Added stream_cast() and stream_set_options() to user-space stream wrappers,
  allowing stream_select(), stream_set_blocking(), stream_set_timeout() and
  stream_set_write_buffer() to work with user-space stream wrappers. (Arnaud)
- Added header_remove() function. (chsc at peytz dot dk, Arnaud)
- Added stream_context_get_params() function. (Arnaud)
- Added optional parameter "new" to sybase_connect(). (Timm)
- Added parse_ini_string() function. (grange at lemonde dot fr, Arnaud)
- Added str_getcsv() function. (Sara)
- Added openssl_random_pseudo_bytes() function. (Scott)
- Added ability to send user defined HTTP headers with SOAP request.
  (Brian J.France, Dmitry)
- Added concatenation option to bz2.decompress stream filter.
  (Keisial at gmail dot com, Greg)
- Added support for using compressed connections with PDO_mysql. (Johannes)
- Added the ability for json_decode() to take a user specified depth. (Scott)
- Added support for the mysql_stmt_next_result() function from libmysql.
  (Andrey)
- Added function preg_filter() that does grep and replace in one go. (Marcus)
- Added system independent realpath() implementation which caches intermediate
  directories in realpath-cache. (Dmitry)
- Added optional clear_realpath_cache and filename parameters to
  clearstatcache(). (Jani, Arnaud)
- Added litespeed SAPI module. (George Wang)
- Added ext/hash support to ext/session's ID generator. (Sara)
- Added quoted_printable_encode() function. (Tony)
- Added stream_context_set_default() function. (Davey Shafik)
- Added optional "is_xhtml" parameter to nl2br() which makes the function
  output <br> when false and <br /> when true (FR #34381). (Kalle)
- Added PHP_MAXPATHLEN constant (maximum length of a path). (Pierre)
- Added support for SSH via libssh2 in cURL. (Pierre)
- Added support for gray levels PNG image with alpha in GD extension. (Pierre)
- Added support for salsa hashing functions in HASH extension. (Scott)
- Added DOMNode::getLineNo to get line number of parsed node. (Rob)
- Added table info to PDO::getColumnMeta() with SQLite. (Martin Jansen, Scott)
- Added mail logging functionality that allows logging of mail sent via
  mail() function. (Ilia)
- Added json_last_error() to return any error information from json_decode().
  (Scott)
- Added gethostname() to return the current system host name. (Ilia)
- Added shm_has_var() function. (Mike)
- Added depth parameter to json_decode() to lower the nesting depth from the
  maximum if required. (Scott)
- Added pixelation support in imagefilter(). (Takeshi Abe, Kalle)
- Added SplObjectStorage::addAll/removeAll. (Etienne)

- Implemented FR #41712 (curl progress callback: CURLOPT_PROGRESSFUNCTION).
  (sdteffen[at]gmail[dot].com, Pierre)
- Implemented FR #47739 (Missing cURL option do disable IPv6). (Pierre)
- Implemented FR #39637 (Missing cURL option CURLOPT_FTP_FILEMETHOD). (Pierre)

- Fixed an issue with ReflectionProperty::setAccessible().
  (Sebastian, Roman Borschel)
- Fixed html_entity_decode() incorrectly converting numeric html entities
  to different characters with cp1251 and cp866. (Scott)
- Fixed an issue in date() where a : was printed for the O modifier after a P
  modifier was used. (Derick)
- Fixed exec() on Windows to not eat the first and last double quotes. (Scott)
- Fixed readlink on Windows in thread safe SAPI (apache2.x etc.). (Pierre)
- Fixed a bug causing miscalculations with the "last <weekday> of <n> month"
  relative time string. (Derick)
- Fixed bug causing the algorithm parameter of mhash() to be modified. (Scott)
- Fixed invalid calls to free when internal fileinfo magic file is used. (Scott)
- Fixed memory leak inside wddx_add_vars() function. (Felipe)
- Fixed check in recode extension to allow builing of recode and mysql
  extensions when using a recent libmysql. (Johannes)

- Fixed PECL bug #12794 (PDOStatement->nextRowset() doesn't work). (Johannes)
- Fixed PECL bug #12401 (Add support for ATTR_FETCH_TABLE_NAMES). (Johannes)

- Fixed bug #48696 (ldap_read() segfaults with invalid parameters). (Felipe)
- Fixed bug #48643 (String functions memory issue). (Dmitry)
- Fixed bug #48641 (tmpfile() uses old parameter parsing).
  (crrodriguez at opensuse dot org)
- Fixed bug #48624 (.user.ini never gets parsed). (Pierre)
- Fixed bug #48620 (X-PHP-Originating-Script assumes no trailing CRLF in
  existing headers). (Ilia)
- Fixed bug #48578 (Can't build 5.3 on FBSD 4.11). (Rasmus)
- Fixed bug #48535 (file_exists returns false when impersonate is used).
  (Kanwaljeet Singla, Venkat Raman Don)
- Fixed bug #48493 (spl_autoload_register() doesn't work correctly when
  prepending functions). (Scott)
- Fixed bug #48215 (Calling a method with the same name as the parent class
  calls the constructor). (Scott)
- Fixed bug #48200 (compile failure with mbstring.c when
  --enable-zend-multibyte is used). (Jani)
- Fixed bug #48188 (Cannot execute a scrollable cursors twice with PDO_PGSQL).
  (Matteo)
- Fixed bug #48185 (warning: value computed is not used in
  pdo_sqlite_stmt_get_col line 271). (Matteo)
- Fixed bug #48087 (call_user_method() invalid free of arguments). (Felipe)
- Fixed bug #48060 (pdo_pgsql - large objects are returned as empty). (Matteo)
- Fixed bug #48034 (PHP crashes when script is 8192 (8KB) bytes long). (Dmitry)
- Fixed bug #48004 (Error handler prevents creation of default object). (Dmitry)
- Fixed bug #47880 (crashes in call_user_func_array()). (Dmitry)
- Fixed bug #47856 (stristr() converts needle to lower-case). (Ilia)
- Fixed bug #47851 (is_callable throws fatal error). (Dmitry)
- Fixed bug #47816 (pcntl tests failing on NetBSD). (Matteo)
- Fixed bug #47779 (Wrong value for SIG_UNBLOCK and SIG_SETMASK constants).
  (Matteo)
- Fixed bug #47771 (Exception during object construction from arg call calls
  object's destructor). (Dmitry)
- Fixed bug #47767 (include_once does not resolve windows symlinks or junctions)
  (Kanwaljeet Singla, Venkat Raman Don)
- Fixed bug #47757 (rename JPG to JPEG in phpinfo). (Pierre)
- Fixed bug #47745 (FILTER_VALIDATE_INT doesn't allow minimum integer). (Dmitry)
- Fixed bug #47714 (autoloading classes inside exception_handler leads to
  crashes). (Dmitry)
- Fixed bug #47671 (Cloning SplObjectStorage instances). (Etienne)
- Fixed bug #47664 (get_class returns NULL instead of FALSE). (Dmitry)
- Fixed bug #47662 (Support more than 127 subpatterns in preg_match). (Nuno)
- Fixed bug #47596 (Bus error on parsing file). (Dmitry)
- Fixed bug #47572 (Undefined constant causes segmentation fault). (Felipe)
- Fixed bug #47560 (explode()'s limit parameter odd behaviour). (Matt)
- Fixed bug #47549 (get_defined_constants() return array with broken array
  categories). (Ilia)
- Fixed bug #47535 (Compilation failure in ps_fetch_from_1_to_8_bytes()).
  (Johannes)
- Fixed bug #47534 (RecursiveDiteratoryIterator::getChildren ignoring
  CURRENT_AS_PATHNAME). (Etienne)
- Fixed bug #47443 (metaphone('scratch') returns wrong result). (Felipe)
- Fixed bug #47438 (mysql_fetch_field ignores zero offset). (Johannes)
- Fixed bug #47398 (PDO_Firebird doesn't implements quoter correctly). (Felipe)
- Fixed bug #47390 (odbc_fetch_into - BC in php 5.3.0). (Felipe)
- Fixed bug #47359 (Use the expected unofficial mimetype for bmp files). (Scott)
- Fixed bug #47343 (gc_collect_cycles causes a segfault when called within a
  destructor in one case). (Dmitry)
- Fixed bug #47320 ($php_errormsg out of scope in functions). (Dmitry)
- Fixed bug #47318 (UMR when trying to activate user config). (Pierre)
- Fixed bug #47243 (OCI8: Crash at shutdown on Windows) (Chris Jones/Oracle
  Corp.)
- Fixed bug #47231 (offsetGet error using incorrect offset). (Etienne)
- Fixed bug #47229 (preg_quote() should escape the '-' char). (Nuno)
- Fixed bug #47165 (Possible memory corruption when passing return value by
  reference). (Dmitry)
- Fixed bug #47087 (Second parameter of mssql_fetch_array()). (Felipe)
- Fixed bug #47085 (rename() returns true even if the file in PHAR does not
  exist). (Greg)
- Fixed bug #47050 (mysqli_poll() modifies improper variables). (Johannes)
- Fixed bug #47045 (SplObjectStorage instances compared with ==). (Etienne)
- Fixed bug #47038 (Memory leak in include). (Dmitry)
- Fixed bug #47031 (Fix constants in DualIterator example). (Etienne)
- Fixed bug #47021 (SoapClient stumbles over WSDL delivered with
  "Transfer-Encoding: chunked"). (Dmitry)
- Fixed bug #46994 (OCI8: CLOB size does not update when using CLOB IN OUT param
  in stored procedure) (Chris Jones/Oracle Corp.)
- Fixed bug #46979 (use with non-compound name *has* effect). (Dmitry)
- Fixed bug #46957 (The tokenizer returns deprecated values). (Felipe)
- Fixed bug #46944 (UTF-8 characters outside the BMP aren't encoded correctly).
  (Scott)
- Fixed bug #46897 (ob_flush() should fail to flush unerasable buffers).
  (David C.)
- Fixed bug #46849 (Cloning DOMDocument doesn't clone the properties). (Rob)
- Fixed bug #46847 (phpinfo() is missing some settings). (Hannes)
- Fixed bug #46844 (php scripts or included files with first line starting
  with # have the 1st line missed from the output). (Ilia)
- Fixed bug #46817 (tokenizer misses last single-line comment (PHP 5.3+, with
  re2c lexer)). (Matt, Shire)
- Fixed bug #46811 (ini_set() doesn't return false on failure). (Hannes)
- Fixed bug #46763 (mb_stristr() wrong output when needle does not exist).
  (Henrique M. Decaria)
- Fixed bug #46755 (warning: use statement with non-compound name). (Dmitry)
- Fixed bug #46746 (xmlrpc_decode_request outputs non-suppressable error when
  given bad data). (Ilia)
- Fixed bug #46738 (Segfault when mb_detect_encoding() fails). (Scott)
- Fixed bug #46731 (Missing validation for the options parameter of the
  imap_fetch_overview() function). (Ilia)
- Fixed bug #46711 (cURL curl_setopt leaks memory in foreach loops). (magicaltux
  [at] php [dot] net)
- Fixed bug #46701 (Creating associative array with long values in the key fails
  on 32bit linux). (Shire)
- Fixed bug #46681 (mkdir() fails silently on PHP 5.3). (Hannes)
- Fixed bug #46653 (can't extend mysqli). (Johannes)
- Fixed bug #46646 (Restrict serialization on some internal classes like Closure
  and SplFileInfo using exceptions). (Etienne)
- Fixed bug #46623 (OCI8: phpinfo doesn't show compile time ORACLE_HOME with
  phpize) (Chris Jones/Oracle Corp.)
- Fixed bug #46578 (strip_tags() does not honor end-of-comment when it
  encounters a single quote). (Felipe)
- Fixed bug #46546 (Segmentation fault when using declare statement with
  non-string value). (Felipe)
- Fixed bug #46542 (Extending PDO class with a __call() function doesn't work as
  expected). (Johannes)
- Fixed bug #46421 (SplFileInfo not correctly handling /). (Etienne)
- Fixed bug #46347 (parse_ini_file() doesn't support * in keys). (Nuno)
- Fixed bug #46268 (DateTime::modify() does not reset relative time values).
  (Derick)
- Fixed bug #46241 (stacked error handlers, internal error handling in general).
  (Etienne)
- Fixed bug #46238 (Segmentation fault on static call with empty string method).
  (Felipe)
- Fixed bug #46192 (ArrayObject with objects as storage serialization).
  (Etienne)
- Fixed bug #46185 (importNode changes the namespace of an XML element). (Rob)
- Fixed bug #46178 (memory leak in ext/phar). (Greg)
- Fixed bug #46160 (SPL - Memory leak when exception is thrown in offsetSet).
  (Felipe)
- Fixed Bug #46147 (after stream seek, appending stream filter reads incorrect
  data). (Greg)
- Fixed bug #46127 (php_openssl_tcp_sockop_accept forgets to set context on
  accepted stream) (Mark Karpeles, Pierre)
- Fixed bug #46115 (Memory leak when calling a method using Reflection).
  (Dmitry)
- Fixed bug #46110 (XMLWriter - openmemory() and openuri() leak memory on
  multiple calls). (Ilia)
- Fixed bug #46108 (DateTime - Memory leak when unserializing). (Felipe)
- Fixed bug #46106 (Memory leaks when using global statement). (Dmitry)
- Fixed bug #46099 (Xsltprocessor::setProfiling - memory leak). (Felipe, Rob).
- Fixed bug #46087 (DOMXPath - segfault on destruction of a cloned object).
  (Ilia)
- Fixed bug #46048 (SimpleXML top-level @attributes not part of iterator).
  (David C.)
- Fixed bug #46044 (Mysqli - wrong error message). (Johannes)
- Fixed bug #46042 (memory leaks with reflection of mb_convert_encoding()).
  (Ilia)
- Fixed bug #46039 (ArrayObject iteration is slow). (Arnaud)
- Fixed bug #46033 (Direct instantiation of SQLite3stmt and SQLite3result cause
  a segfault.) (Scott)
- Fixed bug #45991 (Ini files with the UTF-8 BOM are treated as invalid).
  (Scott)
- Fixed bug #45989 (json_decode() doesn't return NULL on certain invalid
  strings). (magicaltux, Scott)
- Fixed bug #45976 (Moved SXE from SPL to SimpleXML). (Etienne)
- Fixed bug #45928 (large scripts from stdin are stripped at 16K border).
  (Christian Schneider, Arnaud)
- Fixed bug #45911 (Cannot disable ext/hash). (Arnaud)
- Fixed bug #45907 (undefined reference to 'PHP_SHA512Init'). (Greg)
- Fixed bug #45826 (custom ArrayObject serialization). (Etienne)
- Fixed bug #45820 (Allow empty keys in ArrayObject). (Etienne)
- Fixed bug #45791 (json_decode() doesn't convert 0e0 to a double). (Scott)
- Fixed bug #45786 (FastCGI process exited unexpectedly). (Dmitry)
- Fixed bug #45757 (FreeBSD4.11 build failure: failed include; stdint.h).
  (Hannes)
- Fixed bug #45743 (property_exists fails to find static protected member in
  child class). (Felipe)
- Fixed bug #45717 (Fileinfo/libmagic build fails, missing err.h and getopt.h).
  (Derick)
- Fixed bug #45706 (Unserialization of classes derived from ArrayIterator
  fails). (Etienne, Dmitry)
- Fixed bug #45696 (Not all DateTime methods allow method chaining). (Derick)
- Fixed bug #45682 (Unable to var_dump(DateInterval)). (Derick)
- Fixed bug #45447 (Filesystem time functions on Vista and server 2008).
  (Pierre)
- Fixed bug #45432 (PDO: persistent connection leak). (Felipe)
- Fixed bug #45392 (ob_start()/ob_end_clean() and memory_limit). (Ilia)
- Fixed bug #45384 (parse_ini_file will result in parse error with no trailing
  newline). (Arnaud)
- Fixed bug #45382 (timeout bug in stream_socket_enable_crypto). (vnegrier at
  optilian dot com, Ilia)
- Fixed bug #45044 (relative paths not resolved correctly). (Dmitry)
- Fixed bug #44861 (scrollable cursor don't work with pgsql). (Matteo)
- Fixed bug #44842 (parse_ini_file keys that start/end with underscore).
  (Arnaud)
- Fixed bug #44575 (parse_ini_file comment # line problems). (Arnaud)
- Fixed bug #44409 (PDO::FETCH_SERIALIZE calls __construct()). (Matteo)
- Fixed bug #44173 (PDO->query() parameter parsing/checking needs an update).
  (Matteo)
- Fixed bug #44154 (pdo->errorInfo() always have three elements in the returned
  array). (David C.)
- Fixed bug #44153 (pdo->errorCode() returns NULL when there are no errors).
  (David C.)
- Fixed bug #44135 (PDO MySQL does not support CLIENT_FOUND_ROWS). (Johannes,
  chx1975 at gmail dot com)
- Fixed bug #44100 (Inconsistent handling of static array declarations with
  duplicate keys). (Dmitry)
- Fixed bug #43831 ($this gets mangled when extending PDO with persistent
  connection). (Felipe)
- Fixed bug #43817 (opendir() fails on Windows directories with parent directory
  unaccessible). (Dmitry)
- Fixed bug #43069 (SoapClient causes 505 HTTP Version not supported error
  message). (Dmitry)
- Fixed bug #43008 (php://filter uris ignore url encoded filternames and can't
  handle slashes). (Arnaud)
- Fixed bug #42362 (HTTP status codes 204 and 304 should not be gzipped).
  (Scott, Edward Z. Yang)
- Fixed bug #41874 (separate STDOUT and STDERR in exec functions). (Kanwaljeet
  Singla, Venkat Raman Don, Pierre)
- Fixed bug #41534 (SoapClient over HTTPS fails to reestablish connection).
  (Dmitry)
- Fixed bug #38802 (max_redirects and ignore_errors). (patch by
  datibbaw@php.net)
- Fixed bug #35980 (touch() works on files but not on directories). (Pierre)

17 Jun 2009, PHP 5.2.10
- Updated timezone database to version 2009.9 (2009i) (Derick)

- Added "ignore_errors" option to http fopen wrapper. (David Zulke, Sara)
- Added new CURL options CURLOPT_REDIR_PROTOCOLS, CURLOPT_PROTOCOLS,
  and CURLPROTO_* for redirect fixes in CURL 7.19.4. (Yoram Bar Haim, Stas)
- Added support for Sun CC (FR #46595 and FR #46513). (David Soria Parra)

- Changed default value of array_unique()'s optional sorting type parameter
  back to SORT_STRING to fix backwards compatibility breakage introduced in
  PHP 5.2.9. (Moriyoshi)

- Fixed memory corruptions while reading properties of zip files. (Ilia)
- Fixed memory leak in ob_get_clean/ob_get_flush. (Christian)
- Fixed segfault on invalid session.save_path. (Hannes)
- Fixed leaks in imap when a mail_criteria is used. (Pierre)
- Fixed missing erealloc() in fix for Bug #40091 in spl_autoload_register. (Greg)

- Fixed bug #48562 (Reference recursion causes segfault when used in
  wddx_serialize_vars()). (Felipe)
- Fixed bug #48557 (Numeric string keys in Apache Hashmaps are not cast to
  integers). (David Zuelke)
- Fixed bug #48518 (curl crashes when writing into invalid file handle). (Tony)
- Fixed bug #48514 (cURL extension uses same resource name for simple and
  multi APIs). (Felipe)
- Fixed bug #48469 (ldap_get_entries() leaks memory on empty search
  results). (Patrick)
- Fixed bug #48456 (CPPFLAGS not restored properly in phpize.m4). (Jani,
  spisek at kerio dot com)
- Fixed bug #48448 (Compile failure under IRIX 6.5.30 building cast.c).
  (Kalle)
- Fixed bug #48441 (ldap_search() sizelimit, timelimit and deref options
  persist). (Patrick)
- Fixed bug #48434 (Improve memory_get_usage() accuracy). (Arnaud)
- Fixed bug #48416 (Force a cache limit in ereg() to stop excessive memory
  usage). (Scott)
- Fixed bug #48409 (Crash when exception is thrown while passing function
  arguments). (Arnaud)
- Fixed bug #48378 (exif_read_data() segfaults on certain corrupted .jpeg
  files). (Pierre)
- Fixed bug #48359 (Script hangs on snmprealwalk if OID is not increasing).
  (Ilia, simonov at gmail dot com)
- Fixed bug #48336 (ReflectionProperty::getDeclaringClass() does not work
  with redeclared property).
  (patch by Markus dot Lidel at shadowconnect dot com)
- Fixed bug #48326 (constant MSG_DONTWAIT not defined). (Arnaud)
- Fixed bug #48313 (fgetcsv() does not return null for empty rows). (Ilia)
- Fixed bug #48309 (stream_copy_to_stream() and fpasstru() do not update
  stream position of plain files). (Arnaud)
- Fixed bug #48307 (stream_copy_to_stream() copies 0 bytes when $source is a
  socket). (Arnaud)
- Fixed bug #48273 (snmp*_real_walk() returns SNMP errors as values).
  (Ilia, lytboris at gmail dot com)
- Fixed bug #48256 (Crash due to double-linking of history.o).
  (tstarling at wikimedia dot org)
- Fixed bug #48248 (SIGSEGV when access to private property via &__get).
  (Felipe)
- Fixed bug #48247 (Crash on errors during startup). (Stas)
- Fixed bug #48240 (DBA Segmentation fault dba_nextkey). (Felipe)
- Fixed bug #48224 (Incorrect shuffle in array_rand). (Etienne)
- Fixed bug #48221 (memory leak when passing invalid xslt parameter).
  (Felipe)
- Fixed bug #48207 (CURLOPT_(FILE|WRITEHEADER options do not error out when
  working with a non-writable stream). (Ilia)
- Fixed bug #48206 (Iterating over an invalid data structure with
  RecursiveIteratorIterator leads to a segfault). (Scott)
- Fixed bug #48204 (xmlwriter_open_uri() does not emit warnings on invalid
  paths). (Ilia)
- Fixed bug #48203 (Crash when CURLOPT_STDERR is set to regular file). (Jani)
- Fixed bug #48202 (Out of Memory error message when passing invalid file
  path) (Pierre)
- Fixed bug #48156 (Added support for lcov v1.7). (Ilia)
- Fixed bug #48132 (configure check for curl ssl support fails with
  --disable-rpath). (Jani)
- Fixed bug #48131 (Don't try to bind ipv4 addresses to ipv6 ips via bindto).
  (Ilia)
- Fixed bug #48070 (PDO_OCI: Segfault when using persistent connection).
  (Pierre, Matteo, jarismar dot php at gmail dot com)
- Fixed bug #48058 (Year formatter goes wrong with out-of-int range). (Derick)
- Fixed bug #48038 (odbc_execute changes variables used to form params array).
  (Felipe)
- Fixed bug #47997 (stream_copy_to_stream returns 1 on empty streams). (Arnaud)
- Fixed bug #47991 (SSL streams fail if error stack contains items). (Mikko)
- Fixed bug #47981 (error handler not called regardless). (Hannes)
- Fixed bug #47969 (ezmlm_hash() returns different values depend on OS). (Ilia)
- Fixed bug #47946 (ImageConvolution overwrites background). (Ilia)
- Fixed bug #47940 (memory leaks in imap_body). (Pierre, Jake Levitt)
- Fixed bug #47937 (system() calls sapi_flush() regardless of output
  buffering). (Ilia)
- Fixed bug #47903 ("@" operator does not work with string offsets). (Felipe)
- Fixed bug #47893 (CLI aborts on non blocking stdout). (Arnaud)
- Fixed bug #47849 (Non-deep import loses the namespace). (Rob)
- Fixed bug #47845 (PDO_Firebird omits first row from query). (Lars W)
- Fixed bug #47836 (array operator [] inconsistency when the array has
  PHP_INT_MAX index value). (Matt)
- Fixed bug #47831 (Compile warning for strnlen() in main/spprintf.c).
  (Ilia, rainer dot jung at kippdata dot de)
- Fixed bug #47828 (openssl_x509_parse() segfaults when a UTF-8 conversion
  fails). (Scott, Kees Cook, Pierre)
- Fixed bug #47818 (Segfault due to bound callback param). (Felipe)
- Fixed bug #47801 (__call() accessed via parent:: operator is provided
  incorrect method name). (Felipe)
- Fixed bug #47769 (Strange extends PDO). (Felipe)
- Fixed bug #47745 (FILTER_VALIDATE_INT doesn't allow minimum integer).
  (Dmitry)
- Fixed bug #47721 (Alignment issues in mbstring and sysvshm extension).
  (crrodriguez at opensuse dot org, Ilia)
- Fixed bug #47704 (PHP crashes on some "bad" operations with string
  offsets). (Dmitry)
- Fixed bug #47695 (build error when xmlrpc and iconv are compiled against
  different iconv versions). (Scott)
- Fixed bug #47667 (ZipArchive::OVERWRITE seems to have no effect).
  (Mikko, Pierre)
- Fixed bug #47644 (Valid integers are truncated with json_decode()). (Scott)
- Fixed bug #47639 (pg_copy_from() WARNING: nonstandard use of \\ in a
  string literal). (Ilia)
- Fixed bug #47616 (curl keeps crashing). (Felipe)
- Fixed bug #47598 (FILTER_VALIDATE_EMAIL is locale aware). (Ilia)
- Fixed bug #47566 (pcntl_wexitstatus() returns signed status).
  (patch by james at jamesreno dot com)
- Fixed bug #47564 (unpacking unsigned long 32bit bit endian returns wrong
  result). (Ilia)
- Fixed bug #47487 (performance degraded when reading large chunks after
  fix of bug #44607). (Arnaud)
- Fixed bug #47468 (enable cli|cgi-only extensions for embed sapi). (Jani)
- Fixed bug #47435 (FILTER_FLAG_NO_PRIV_RANGE does not work with ipv6
  addresses in the filter extension). (Ilia)
- Fixed bug #47430 (Errors after writing to nodeValue parameter of an absent
  previousSibling). (Rob)
- Fixed bug #47365 (ip2long() may allow some invalid values on certain 64bit
   systems). (Ilia)
- Fixed bug #47254 (Wrong Reflection for extends class). (Felipe)
- Fixed bug #47042 (cgi sapi is incorrectly removing SCRIPT_FILENAME).
  (Sriram Natarajan, David Soria Parra)
- Fixed bug #46882 (Serialize / Unserialize misbehaviour under OS with
  different bit numbers). (Matt)
- Fixed bug #46812 (get_class_vars() does not include visible private variable
  looking at subclass). (Arnaud)
- Fixed bug #46386 (Digest authentication with SOAP module fails against MSSQL
  SOAP services). (Ilia, lordelph at gmail dot com)
- Fixed bug #46109 (Memory leak when mysqli::init() is called multiple times).
  (Andrey)
- Fixed bug #45997 (safe_mode bypass with exec/system/passthru (windows only)).
  (Pierre)
- Fixed bug #45877 (Array key '2147483647' left as string). (Matt)
- Fixed bug #45822 (Near infinite-loops while parsing huge relative offsets).
  (Derick, Mike Sullivan)
- Fixed bug #45799 (imagepng() crashes on empty image).
  (Martin McNickle, Takeshi Abe)
- Fixed bug #45622 (isset($arrayObject->p) misbehaves with
  ArrayObject::ARRAY_AS_PROPS set). (robin_fernandes at uk dot ibm dot com, Arnaud)
- Fixed bug #45614 (ArrayIterator::current(), ::key() can show 1st private prop
  of wrapped object). (robin_fernandes at uk dot ibm dot com, Arnaud)
- Fixed bug #45540 (stream_context_create creates bad http request). (Arnaud)
- Fixed bug #45202 (zlib.output_compression can not be set with ini_set()).
  (Jani)
- Fixed bug #45191 (error_log ignores date.timezone php.ini val when setting
  logging timestamps). (Derick)
- Fixed bug #45092 (header HTTP context option not being used when compiled
  using --with-curlwrappers). (Jani)
- Fixed bug #44996 (xmlrpc_decode() ignores time zone on iso8601.datetime).
  (Ilia, kawai at apache dot org)
- Fixed bug #44827 (define() is missing error checks for class constants).
  (Ilia)
- Fixed bug #44214 (Crash using preg_replace_callback() and global variables).
  (Nuno, Scott)
- Fixed bug #43073 (TrueType bounding box is wrong for angle<>0).
  (Martin McNickle)
- Fixed bug #42663 (gzinflate() try to allocate all memory with truncated
  data). (Arnaud)
- Fixed bug #42414 (some odbc_*() functions incompatible with Oracle ODBC
  driver). (jhml at gmx dot net)
- Fixed bug #42362 (HTTP status codes 204 and 304 should not be gzipped).
  (Scott, Edward Z. Yang)
- Fixed bug #42143 (The constant NAN is reported as 0 on Windows)
  (Kanwaljeet Singla, Venkat Raman Don)
- Fixed bug #38805 (PDO truncates text from SQL Server text data type field).
  (Steph)

26 Feb 2009, PHP 5.2.9
- Changed __call() to be invoked on private/protected method access, similar to
  properties and __get(). (Andrei)

- Added optional sorting type flag parameter to array_unique(). Default is
  SORT_REGULAR. (Andrei)

- Fixed a crash on extract in zip when files or directories entry names contain
  a relative path. (Pierre)
- Fixed error conditions handling in stream_filter_append(). (Arnaud)
- Fixed zip filename property read. (Pierre)
- Fixed explode() behavior with empty string to respect negative limit. (Shire)
- Fixed security issue in imagerotate(), background colour isn't validated
  correctly with a non truecolour image. Reported by Hamid Ebadi,
  APA Laboratory (Fixes CVE-2008-5498). (Scott)
- Fixed a segfault when malformed string is passed to json_decode(). (Scott)
- Fixed bug in xml_error_string() which resulted in messages being
  off by one. (Scott)

- Fixed bug #47422 (modulus operator returns incorrect results on 64 bit
  linux). (Matt)
- Fixed bug #47399 (mb_check_encoding() returns true for some illegal SJIS
  characters). (for-bugs at hnw dot jp, Moriyoshi)
- Fixed bug #47353 (crash when creating a lot of objects in object
  destructor). (Tony)
- Fixed bug #47322 (sscanf %d doesn't work). (Felipe)
- Fixed bug #47282 (FILTER_VALIDATE_EMAIL is marking valid email addresses
  as invalid). (Ilia)
- Fixed bug #47220 (segfault in dom_document_parser in recovery mode). (Rob)
- Fixed bug #47217 (content-type is not set properly for file uploads). (Ilia)
- Fixed bug #47174 (base64_decode() interprets pad char in mid string as
  terminator). (Ilia)
- Fixed bug #47165 (Possible memory corruption when passing return value by
  reference). (Dmitry)
- Fixed bug #47152 (gzseek/fseek using SEEK_END produces strange results).
  (Felipe)
- Fixed bug #47131 (SOAP Extension ignores "user_agent" ini setting). (Ilia)
- Fixed bug #47109 (Memory leak on $a->{"a"."b"} when $a is not an object).
  (Etienne, Dmitry)
- Fixed bug #47104 (Linking shared extensions fails with icc). (Jani)
- Fixed bug #47049 (SoapClient::__soapCall causes a segmentation fault).
  (Dmitry)
- Fixed bug #47048 (Segfault with new pg_meta_data). (Felipe)
- Fixed bug #47042 (PHP cgi sapi is removing SCRIPT_FILENAME for non
  apache). (Sriram Natarajan)
- Fixed bug #47037 (No error when using fopen with empty string). (Cristian
  Rodriguez R., Felipe)
- Fixed bug #47035 (dns_get_record returns a garbage byte at the end of a
  TXT record). (Felipe)
- Fixed bug #47027 (var_export doesn't show numeric indices on ArrayObject).
  (Derick)
- Fixed bug #46985 (OVERWRITE and binary mode does not work, regression
  introduced in 5.2.8). (Pierre)
- Fixed bug #46973 (IPv6 address filter rejects valid address). (Felipe)
- Fixed bug #46964 (Fixed pdo_mysql build with older version of MySQL). (Ilia)
- Fixed bug #46959 (Unable to disable PCRE). (Scott)
- Fixed bug #46918 (imap_rfc822_parse_adrlist host part not filled in
  correctly). (Felipe)
- Fixed bug #46889 (Memory leak in strtotime()). (Derick)
- Fixed bug #46887 (Invalid calls to php_error_docref()). (oeriksson at
  mandriva dot com, Ilia)
- Fixed bug #46873 (extract($foo) crashes if $foo['foo'] exists). (Arnaud)
- Fixed bug #46843 (CP936 euro symbol is not converted properly). (ty_c at
  cybozuy dot co dot jp, Moriyoshi)
- Fixed bug #46798 (Crash in mssql extension when retrieving a NULL value
  inside a binary or image column type). (Ilia)
- Fixed bug #46782 (fastcgi.c parse error). (Matt)
- Fixed bug #46760 (SoapClient doRequest fails when proxy is used). (Felipe)
- Fixed bug #46748 (Segfault when an SSL error has more than one error).
  (Scott)
- Fixed bug #46739 (array returned by curl_getinfo should contain
  content_type key). (Mikko)
- Fixed bug #46699 (xml_parse crash when parser is namespace aware). (Rob)
- Fixed bug #46419 (Elements of associative arrays with NULL value are
  lost). (Dmitry)
- Fixed bug #46282 (Corrupt DBF When Using DATE). (arne at bukkie dot nl)
- Fixed bug #46026 (bz2.decompress/zlib.inflate filter tries to decompress
  after end of stream). (Greg)
- Fixed bug #46005 (User not consistently logged under Apache2). (admorten
  at umich dot edu, Stas)
- Fixed bug #45996 (libxml2 2.7 causes breakage with character data in
  xml_parse()). (Rob)
- Fixed bug #45940 (MySQLI OO does not populate connect_error property on
  failed connect). (Johannes)
- Fixed bug #45923 (mb_st[r]ripos() offset not handled correctly). (Moriyoshi)
- Fixed bug #45327 (memory leak if offsetGet throws exception). (Greg)
- Fixed bug #45239 (Encoding detector hangs with mbstring.strict_detection
  enabled). (Moriyoshi)
- Fixed bug #45161 (Reusing a curl handle leaks memory). (Mark Karpeles, Jani)
- Fixed bug #44336 (Improve pcre UTF-8 string matching performance). (frode
  at coretrek dot com, Nuno)
- Fixed bug #43841 (mb_strrpos() offset is byte count for negative values).
  (Moriyoshi)
- Fixed bug #37209 (mssql_execute with non fatal errors). (Kalle)
- Fixed bug #35975 (Session cookie expires date format isn't the most
  compatible. Now matches that of setcookie()). (Scott)


08 Dec 2008, PHP 5.2.8
- Reverted bug fix #42718 that broke magic_quotes_gpc (Scott)

04 Dec 2008, PHP 5.2.7
- Upgraded PCRE to version 7.8 (Fixes CVE-2008-2371). (Ilia)
- Updated timezone database to version 2008.9. (Derick)
- Upgraded bundled libzip to 0.9.0. (Pierre)

- Added logging option for error_log to send directly to SAPI. (Stas)
- Added PHP_MAJOR_VERSION, PHP_MINOR_VERSION, PHP_RELEASE_VERSION,
  PHP_EXTRA_VERSION, PHP_VERSION_ID, PHP_ZTS and PHP_DEBUG constants. (Pierre)
- Added "PHP_INI_SCAN_DIR" environment variable which can be used to
  either disable or change the compile time ini scan directory (FR #45114).
  (Jani)

- Fixed missing initialization of BG(page_uid) and BG(page_gid),
  reported by Maksymilian Arciemowicz. (Stas)
- Fixed memory leak inside sqlite_create_aggregate(). (Felipe)
- Fixed memory leak inside PDO sqlite's sqliteCreateAggregate() method.
  (Felipe)
- Fixed a crash inside gd with invalid fonts (Fixes CVE-2008-3658). (Pierre)
- Fixed a possible overflow inside memnstr (Fixes CVE-2008-3659).
  (LaurentGaffie)
- Fixed incorrect php_value order for Apache configuration, reported by
  Maksymilian Arciemowicz. (Stas)
- Fixed memory leak inside readline_callback_handler_remove() function.
  (Felipe)
- Fixed sybase_fetch_*() to continue reading after CS_ROW_FAIL status (Timm)
- Fixed a bug inside dba_replace() that could cause file truncation
  withinvalid keys. (Ilia)
- Fixed memory leak inside readline_callback_handler_install() function.(Ilia)
- Fixed memory leak inside readline_completion_function() function. (Felipe)
- Fixed stream_get_contents() when using $maxlength and socket is notclosed.
  indeyets [at] php [dot] net on #46049. (Arnaud)
- Fixed stream_get_line() to behave as documented on non-blocking streams.
  (Arnaud)
- Fixed endless loop in PDOStatement::debugDumpParams().
  (jonah.harris at gmail dot com)
- Fixed ability to use "internal" heaps in extensions. (Arnaud, Dmitry)
- Fixed weekdays adding/subtracting algorithm. (Derick)
- Fixed some ambiguities in the date parser. (Derick)
- Fixed a bug with the YYYY-MM format not resetting the day correctly.
  (Derick)
- Fixed a bug in the DateTime->modify() methods, it would not use the advanced
  relative time strings. (Derick)
- Fixed extraction of zip files or directories when the entry name is a
  relative path. (Pierre)
- Fixed read or write errors for large zip archives. (Pierre)
- Fixed security issues detailed in CVE-2008-2665 and CVE-2008-2666.
  (Christian Hoffmann)
- Fixed simplexml asXML() not to lose encoding when dumping entire
  document to file. (Ilia)
- Fixed a crash inside PDO when trying instantiate PDORow manually.
  (Felipe)
- Fixed build failure of ext/mysqli with libmysql 6.0 - missing
  rplfunctions. (Andrey)
- Fixed a regression when using strip_tags() and < is within an
  attribute.(Scott)
- Fixed a crash on invalid method in ReflectionParameter constructor.
  (Christian Seiler)
- Reverted fix for bug #44197 due to behaviour change in minor version.
  (Felipe)

- Fixed bug #46732 (mktime.year description is wrong). (Derick)
- Fixed bug #46696 (cURL fails in upload files with specified content-type).
  (Ilia)
- Fixed bug #46673 (stream_lock call with wrong parameter). (Arnaud)
- Fixed bug #46649 (Setting array element with that same array produces
  inconsistent results). (Arnaud)
- Fixed bug #46626 (mb_convert_case does not handle apostrophe correctly).
  (Ilia)
- Fixed bug #46543 (ibase_trans() memory leaks when using wrong parameters).
  (Felipe)
- Fixed bug #46521 (Curl ZTS OpenSSL, error in config.m4 fragment).
  (jd at cpanel dot net)
- Fixed bug #46496 (wddx_serialize treats input as ISO-8859-1). (Mark Karpeles)
- Fixed bug #46427 (SoapClient() stumbles over its "stream_context" parameter).
  (Dmitry, Herman Radtke)
- Fixed bug #46426 (offset parameter of stream_get_contents() does not
  workfor "0"). (Felipe)
- Fixed bug #46406 (Unregistering nodeclass throws E_FATAL). (Rob)
- Fixed bug #46389 (NetWare needs small patch for _timezone).
  (patch by guenter@php.net)
- Fixed bug #46388 (stream_notification_callback inside of object destroys
  object variables). (Felipe)
- Fixed bug #46381 (wrong $this passed to internal methods causes segfault).
  (Tony)
- Fixed bug #46379 (Infinite loop when parsing '#' in one line file). (Arnaud)
- Fixed bug #46366 (bad cwd with / as pathinfo). (Dmitry)
- Fixed bug #46360 (TCP_NODELAY constant for socket_{get,set}_option).
  (bugs at trick dot vanstaveren dot us)
- Fixed bug #46343 (IPv6 address filter accepts invalid address). (Ilia)
- Fixed bug #46335 (DOMText::splitText doesn't handle multibyte characters).
  (Rob)
- Fixed bug #46323 (compilation of simplexml for NetWare breaks).
  (Patch by guenter [at] php [dot] net)
- Fixed bug #46319 (PHP sets default Content-Type header for HTTP 304
  response code, in cgi sapi). (Ilia)
- Fixed bug #46313 (Magic quotes broke $_FILES). (Arnaud)
- Fixed bug #46308 (Invalid write when changing property from inside getter).
  (Dmitry)
- Fixed bug #46292 (PDO::setFetchMode() shouldn't requires the 2nd arg when
  using FETCH_CLASSTYPE). (Felipe)
- Fixed bug #46274, #46249 (pdo_pgsql always fill in NULL for empty BLOB and
  segfaults when returned by SELECT). (Felipe)
- Fixed bug #46271 (local_cert option is not resolved to full path). (Ilia)
- Fixed bug #46247 (ibase_set_event_handler() is allowing to pass callback
  without event). (Felipe)
- Fixed bug #46246 (difference between call_user_func(array($this, $method))
  and $this->$method()). (Dmitry)
- Fixed bug #46222 (ArrayObject EG(uninitialized_var_ptr) overwrite).
  (Etienne)
- Fixed bug #46215 (json_encode mutates its parameter and has some
  class-specific state). (Felipe)
- Fixed bug #46206 (pg_query_params/pg_execute convert passed values to
  strings). (Ilia)
- Fixed bug #46191 (BC break: DOMDocument saveXML() doesn't accept null).
  (Rob)
- Fixed bug #46164 (stream_filter_remove() closes the stream). (Arnaud)
- Fixed bug #46157 (PDOStatement::fetchObject prototype error). (Felipe)
- Fixed bug #46147 (after stream seek, appending stream filter reads
  incorrect data). (Greg)
- Fixed bug #46139 (PDOStatement->setFetchMode() forgets FETCH_PROPS_LATE).
  (chsc at peytz dot dk, Felipe)
- Fixed bug #46127 (php_openssl_tcp_sockop_accept forgets to set context
  on accepted stream) (Mark Karpeles, Pierre)
- Fixed bug #46110 (XMLWriter - openmemory() and openuri() leak memory on
  multiple calls). (Ilia)
- Fixed bug #46088 (RegexIterator::accept - segfault). (Felipe)
- Fixed bug #46082 (stream_set_blocking() can cause a crash in some
  circumstances). (Felipe)
- Fixed bug #46064 (Exception when creating ReflectionProperty object
  on dynamicly created property). (Felipe)
- Fixed bug #46059 (Compile failure under IRIX 6.5.30 building posix.c).
  (Arnaud)
- Fixed bug #46053 (SplFileObject::seek - Endless loop). (Arnaud)
- Fixed bug #46051 (SplFileInfo::openFile - memory overlap). (Arnaud)
- Fixed bug #46047 (SimpleXML converts empty nodes into object with
  nested array). (Rob)
- Fixed bug #46031 (Segfault in AppendIterator::next). (Arnaud)
- Fixed bug #46029 (Segfault in DOMText when using with Reflection). (Rob)
- Fixed bug #46026 (bzip2.decompress/zlib.inflate filter tries to decompress
  after end of stream). (Keisial at gmail dot com, Greg)
- Fixed bug #46024 (stream_select() doesn't return the correct number).
  (Arnaud)
- Fixed bug #46010 (warnings incorrectly generated for iv in ecb mode).
  (Felipe)
- Fixed bug #46003 (isset on nonexisting node return unexpected results). (Rob)
- Fixed bug #45956 (parse_ini_file() does not return false with syntax errors
  in parsed file). (Jani)
- Fixed bug #45901 (wddx_serialize_value crash with SimpleXMLElement object).
  (Rob)
- Fixed bug #45862 (get_class_vars is inconsistent with 'protected' and
  'private' variables). (ilewis at uk dot ibm dot com, Felipe)
- Fixed bug #45860 (header() function fails to correctly replace all Status
  lines). (Dmitry)
- Fixed bug #45805 (Crash on throwing exception from error handler). (Dmitry)
- Fixed bug #45765 (ReflectionObject with default parameters of self::xxx cause
  an error). (Felipe)
- Fixed bug #45751 (Using auto_prepend_file crashes (out of scope stack address
  use)). (basant dot kukreja at sun dot com)
- Fixed bug #45722 (mb_check_encoding() crashes). (Moriyoshi)
- Fixed bug #45705 (rfc822_parse_adrlist() modifies passed address parameter).
  (Jani)
- Fixed bug #45691 (Some per-dir or runtime settings may leak into other
  requests). (Moriyoshi)
- Fixed bug #45581 (htmlspecialchars() double encoding &#x hex items). (Arnaud)
- Fixed bug #45580 (levenshtein() crashes with invalid argument). (Ilia)
- Fixed bug #45575 (Segfault with invalid non-string as event handler callback).
  (Christian Seiler)
- Fixed bug #45568 (ISAPI doesn't properly clear auth_digest in header).
  (Patch by: navara at emclient dot com)
- Fixed bug #45556 (Return value from callback isn't freed). (Felipe)
- Fixed bug #45555 (Segfault with invalid non-string as
  register_introspection_callback). (Christian Seiler)
- Fixed bug #45553 (Using XPath to return values for attributes with a
  namespace does not work). (Rob)
- Fixed bug #45529 (new DateTimeZone() and date_create()->getTimezone() behave
  different). (Derick)
- Fixed bug #45522 (FCGI_GET_VALUES request does not return supplied values).
  (Arnaud)
- Fixed bug #45486 (mb_send_mail(); header 'Content-Type: text/plain; charset='
   parsing incorrect). (Felipe)
- Fixed bug #45485 (strip_tags and <?XML tag). (Felipe)
- Fixed bug #45460 (imap patch for fromlength fix in imap_headerinfo doesn't
  accept lengths of 1024). (Felipe, andrew at lifescale dot com)
- Fixed bug #45449 (filesize() regression using ftp wrapper).
  (crrodriguez at suse dot de)
- Fixed bug #45423 (fastcgi parent process doesn't invoke php_module_shutdown
  before shutdown) (basant dot kukreja at sun dot com)
- Fixed bug #45406 (session.serialize_handler declared by shared extension fails).
  (Kalle, oleg dot grenrus at dynamoid dot com)
- Fixed bug #45405 (snmp extension memory leak).
  (Federico Cuello, Rodrigo Campos)
- Fixed bug #45382 (timeout bug in stream_socket_enable_crypto). (Ilia)
- Fixed bug #45373 (php crash on query with errors in params). (Felipe)
- Fixed bug #45352 (Segmentation fault because of tick function on second
  request). (Dmitry)
- Fixed bug #45312 (Segmentation fault on second request for array functions).
  (Dmitry)
- Fixed bug #45303 (Opening php:// wrapper in append mode results in a warning).
  (Arnaud)
- Fixed bug #45251 (double free or corruption with setAttributeNode()). (Rob)
- Fixed bug #45226 and #18916 (xmlrpc_set_type() segfaults and wrong behavior
  with valid ISO8601 date string). (Jeff Lawsons)
- Fixed bug #45220 (curl_read callback returns -1 when needs to return
  size_t (unsigned)). (Felipe)
- Fixed bug #45181 (chdir() should clear relative entries in stat cache).
  (Arnaud)
- Fixed bug #45178 (memory corruption on assignment result of "new" by
  reference). (Dmitry)
- Fixed bug #45166 (substr() overflow changes). (Felipe)
- Fixed bug #45151 (Crash with URI/file..php (filename contains 2 dots)).
  (Fixes CVE-2008-3660) (Dmitry)
- Fixed bug #45139 (ReflectionProperty returns incorrect declaring class).
  (Felipe)
- Fixed bug #45124 ($_FILES['upload']['size'] sometimes return zero and some
  times the filesize). (Arnaud)
- Fixed bug #45028 (CRC32 output endianness is different between crc32() and
  hash()). (Tony)
- Fixed bug #45004 (pg_insert() does not accept 4 digit timezone format).
  (Ilia)
- Fixed bug #44991 (Compile Failure With freetds0.82).
  (jklowden at freetds dot org, matthias at dsx dot at)
- Fixed bug #44938 (gettext functions crash with overly long domain).
  (Christian Schneider, Ilia)
- Fixed bug #44925 (preg_grep() modifies input array). (Nuno)
- Fixed bug #44900 (OpenSSL extension fails to link with OpenSSL 0.9.6).
  (jd at cpanel dot net, Pierre)
- Fixed bug #44891 Memory leak using registerPHPFunctions and XSLT Variable
  as function parameter. (Rob)
- Fixed bug #44882 (SOAP extension object decoding bug). (Dmitry)
- Fixed bug #44830 (Very minor issue with backslash in heredoc). (Matt)
- Fixed bug #44818 (php://memory writeable when opened read only). (Arnaud)
- Fixed bug #44811 (Improve error message when creating a new SoapClient
  that contains invalid data). (Markus Fischer, David C)
- Fixed bug #44798 (Memory leak assigning value to attribute). (Ilia)
- Fixed bug #44716 (Progress notifications incorrect). (Hannes)
- Fixed bug #44712 (stream_context_set_params segfaults on invalid arguments).
  (Hannes)
- Fixed bug #44617 (wrong HTML entity output when substitute_character=entity).
  (Moriyoshi)
- Fixed bug #44607 (stream_get_line unable to correctly identify the "ending"
  in the stream content). (Arnaud)
- Fixed bug #44425 (Extending PDO/MySQL class with a __call() function doesn't
  work). (Johannes)
- Fixed bug #44327 (PDORow::queryString property & numeric offsets / Crash).
  (Felipe)
- Fixed bug #44251, #41125 (PDO + quote() + prepare() can result in segfault).
  (tsteiner at nerdclub dot net)
- Fixed bug #44246 (closedir() accepts a file resource opened by fopen()).
  (Dmitry, Tony)
- Fixed bug #44182 (extract($a, EXTR_REFS) can fail to split copy-on-write
  references). (robin_fernandes at uk dot ibm dot com)
- Fixed bug #44181 (extract($a, EXTR_OVERWRITE|EXTR_REFS) can fail to create
  references to $a). (robin_fernandes at uk dot ibm dot com)
- Fixed bug #44127 (UNIX abstract namespace socket connect does not work).
  (Jani)
- Fixed bug #43993 (mb_substr_count() behaves differently to substr_count()
  with overlapping needles). (Moriyoshi)
- Fixed Bug #43958 (class name added into the error message). (Dmitry)
- Fixed bug #43941 (json_encode silently cuts non-UTF8 strings). (Stas)
- Fixed bug #43925 (Incorrect argument counter in prepared statements with
  pgsql). (Felipe)
- Fixed bug #43731 (socket_getpeername: cannot use on stdin with inetd).
  (Arnaud)
- Fixed bug #43723 (SOAP not sent properly from client for <choice>). (Dmitry)
- Fixed bug #43668 (Added odbc.default_cursortype to control the ODBCcursor
  model). (Patrick)
- Fixed bug #43666 (Fixed code to use ODBC 3.52 datatypes for 64bit
  systems). (Patrick)
- Fixed bug #43540 (rfc1867 handler newlength problem). (Arnaud)
- Fixed bug #43452 (strings containing a weekday, or a number plus weekday
  behaved incorrect of the current day-of-week was the same as the one in the
  phrase). (Derick)
- Fixed bug #43353 (wrong detection of 'data' wrapper causes notice).
  (gk at gknw dot de, Arnaud)
- Fixed bug #43053 (Regression: some numbers shown in scientific notation).
  (int-e at gmx dot de)
- Fixed bug #43045 (SOAP encoding violation on "INF" for type double/float).
  (Dmitry)
- Fixed bug #42862 (IMAP toolkit crash: rfc822.c legacy routine buffer
  overflow). (Fixes CVE-2008-2829) (Dmitry)
- Fixed bug #42855 (dns_get_record() doesn't return all text from TXT record).
  (a dot u dot savchuk at gmail dot com)
- Fixed bug #42737 (preg_split('//u') triggers a E_NOTICE with newlines).
  (Nuno)
- Fixed bug #42718 (FILTER_UNSAFE_RAW not applied when configured as default
  filter). (Arnaud)
- Fixed bug #42604 ("make test" fails with --with-config-file-scan-dir=path).
  (Jani)
- Fixed bug #42473 (ob_start php://output and headers). (Arnaud)
- Fixed bug #42318 (problem with nm on AIX, not finding object files).
  (Dmitry)
- Fixed bug #42294 (Unified solution for round() based on C99 round). (Ilia)
- Fixed bug #42078 (pg_meta_data mix tables metadata from different schemas).
  (Felipe)
- Fixed bug #41348 (OCI8: allow compilation with Oracle 8.1). (Chris Jones)
- Fixed bug #41033 (enable signing with DSA keys.
  (gordyf at google dot com, Pierre)
- Fixed bug #37100 (data is returned truncated with BINARY CURSOR). (Tony)
- Fixed bug #30312 (crash in sybase_unbuffered_query() function). (Timm)
- Fixed bug #24679 (pg_* functions doesn't work using schema). (Felipe)
- Fixed bug #14962 (PECL) (::extractTo 2nd argument is not really optional)
  (Mark van Der Velden)
- Fixed bug #14032 (Mail() always returns false but mail is sent). (Mikko)


01 May 2008, PHP 5.2.6
- Fixed two possible crashes inside posix extension (Tony)
- Fixed incorrect heredoc handling when label is used within the block.
  (Matt)
- Fixed possible stack buffer overflow in FastCGI SAPI. (Andrei Nigmatulin)
- Fixed sending of uninitialized paddings which may contain some information. (Andrei Nigmatulin)
- Fixed a bug in formatting timestamps when DST is active in the default timezone (Derick)
- Properly address incomplete multibyte chars inside escapeshellcmd() (Ilia, Stefan Esser)
- Fix integer overflow in printf(). (Stas, Maksymilian Aciemowicz)
- Fixed security issue detailed in CVE-2008-0599. (Rasmus)
- Fixed potential memleak in stream filter parameter for zlib filter. (Greg)
- Added Reflection API metadata for the methods of the DOM classes. (Sebastian)
- Fixed weird behavior in CGI parameter parsing. (Dmitry, Hannes Magnusson)
- Fixed a safe_mode bypass in cURL identified by Maksymilian Arciemowicz.
  (Ilia)
- Fixed a bug with PDO::FETCH_COLUMN|PDO::FETCH_GROUP mode when a column # by
  which to group by data is specified. (Ilia)
- Fixed segfault in filter extension when using callbacks. (Arnar Mar Sig,
  Felipe)
- Fixed faulty fix for bug #40189 (endless loop in zlib.inflate stream filter). (Greg)
- Upgraded PCRE to version 7.6 (Nuno)

- Fixed bug #44742 (timezone_offset_get() causes segmentation faults). (Derick)
- Fixed bug #44720 (Prevent crash within session_register()). (Scott)
- Fixed bug #44703 (htmlspecialchars() does not detect bad character set argument). (Andy Wharmby)
- Fixed bug #44673 (With CGI argv/argc starts from arguments, not from script) (Dmitry)
- Fixed bug #44667 (proc_open() does not handle pipes with the mode 'wb' correctly). (Jani)
- Fixed bug #44663 (Crash in imap_mail_compose if "body" parameter invalid). (Ilia)
- Fixed bug #44650 (escaepshellscmd() does not check arg count). (Ilia)
- Fixed bug #44613 (Crash inside imap_headerinfo()). (Ilia, jmessa)
- Fixed bug #44603 (Order issues with Content-Type/Length headers on POST). (Ilia)
- Fixed bug #44594 (imap_open() does not validate # of retries parameter). (Ilia)
- Fixed bug #44591 (imagegif's filename parameter). (Felipe)
- Fixed bug #44557 (Crash in imap_setacl when supplied integer as username) (Thomas Jarosch)
- Fixed bug #44487 (call_user_method_array issues a warning when throwing an exception). (David Soria Parra)
- Fixed bug #44478 (Inconsistent behaviour when assigning new nodes). (Rob, Felipe)
- Fixed bug #44445 (email validator does not handle domains starting/ending with a -). (Ilia)
- Fixed bug #44440 (st_blocks undefined under BeOS). (Felipe)
- Fixed bug #44394 (Last two bytes missing from output). (Felipe)
- Fixed bug #44388 (Crash inside exif_read_data() on invalid images) (Ilia)
- Fixed bug #44373 (PDO_OCI extension compile failed). (Felipe)
- Fixed bug #44333 (SEGFAULT when using mysql_pconnect() with client_flags). (Felipe)
- Fixed bug #44306 (Better detection of MIPS processors on Windows). (Ilia)
- Fixed bug #44242 (metaphone('CMXFXM') crashes PHP). (Felipe)
- Fixed bug #44233 (MSG_PEEK undefined under BeOS R5). (jonathonfreeman at gmail dot com, Ilia)
- Fixed bug #44216 (strftime segfaults on large negative value). (Derick)
- Fixed bug #44209 (strtotime() doesn't support 64 bit timestamps on 64 bit platforms). (Derick)
- Fixed bug #44206 (OCI8 selecting ref cursors leads to ORA-1000 maximum open cursors reached). (Oracle Corp.)
- Fixed bug #44200 (A crash in PDO when no bound targets exists and yet bound parameters are present). (Ilia)
- Fixed bug #44197 (socket array keys lost on socket_select). (Felipe)
- Fixed bug #44191 (preg_grep messes up array index). (Felipe)
- Fixed bug #44189 (PDO setAttribute() does not properly validate values for native numeric options). (Ilia)
- Fixed bug #44184 (Double free of loop-variable on exception). (Dmitry)
- Fixed bug #44171 (Invalid FETCH_COLUMN index does not raise an error). (Ilia)
- Fixed bug #44166 (Parameter handling flaw in PDO::getAvailableDrivers()). (Ilia)
- Fixed bug #44159 (Crash: $pdo->setAttribute(PDO::STATEMENT_ATTR_CLASS, NULL)). (Felipe)
- Fixed bug #44152 (Possible crash with syslog logging on ZTS builds). (Ilia)
- Fixed bug #44141 (private parent constructor callable through static function). (Dmitry)
- Fixed bug #44113 (OCI8 new collection creation can fail with OCI-22303). (Oracle Corp.)
- Fixed bug #44069 (Huge memory usage with concatenation using . instead of .=). (Dmitry)
- Fixed bug #44046 (crash inside array_slice() function with an invalid by-ref offset). (Ilia)
- Fixed bug #44028 (crash inside stream_socket_enable_crypto() when enabling encryption without crypto type). (Ilia)
- Fixed bug #44018 (RecursiveDirectoryIterator options inconsistancy). (Marcus)
- Fixed bug #44008 (OCI8 incorrect usage of OCI-Lob->close crashes PHP). (Oracle Corp.)
- Fixed bug #43998 (Two error messages returned for incorrect encoding for mb_strto[upper|lower]). (Rui)
- Fixed bug #43994 (mb_ereg 'successfully' matching incorrect). (Rui)
- Fixed bug #43954 (Memory leak when sending the same HTTP status code multiple times). (Scott)
- Fixed bug #43927 (koi8r is missing from html_entity_decode()). (andy at demos dot su, Tony)
- Fixed bug #43912 (Interbase column names are truncated to 31 characters). (Ilia)
- Fixed bug #43875 (Two error messages returned for $new and $flag argument in mysql_connect()). (Hannes)
- Fixed bug #43863 (str_word_count() breaks on cyrillic "ya" in locale cp1251). (phprus at gmail dot com, Tony)
- Fixed bug #43841 (mb_strrpos offset is byte count for negative values). (Rui)
- Fixed bug #43840 (mb_strpos bounds check is byte count rather than a character count). (Rui)
- Fixed bug #43808 (date_create never fails (even when it should)). (Derick)
- Fixed bug #43793 (zlib filter is unable to auto-detect gzip/zlib file headers). (Greg)
- Fixed bug #43703 (Signature compatibility check broken). (Dmitry)
- Fixed bug #43677 (Inconsistent behaviour of include_path set with php_value). (manuel at mausz dot at)
- Fixed bug #43663 (Extending PDO class with a __call() function doesn't work). (David Soria Parra)
- Fixed bug #43647 (Make FindFile use PATH_SEPARATOR instead of ";"). (Ilia)
- Fixed bug #43635 (mysql extension ingores INI settings on NULL values passed to mysql_connect()). (Ilia)
- Fixed bug #43620 (Workaround for a bug inside libcurl 7.16.2 that can result in a crash). (Ilia)
- Fixed bug #43614 (incorrect processing of numerical string keys of array in arbitrary serialized data). (Dmitriy Buldakov, Felipe)
- Fixed bug #43606 (define missing depencies of the exif extension). (crrodriguez at suse dot de)
- Fixed bug #43589 (a possible infinite loop in bz2_filter.c). (Greg)
- Fixed bug #43580 (removed bogus declaration of a non-existent php_is_url() function). (Ilia)
- Fixed bug #43559 (array_merge_recursive() doesn't behave as expected with duplicate NULL values). (Felipe, Tony)
- Fixed bug #43533 (escapeshellarg('') returns null). (Ilia)
- Fixed bug #43527 (DateTime created from a timestamp reports environment timezone). (Derick)
- Fixed bug #43522 (stream_get_line() eats additional characters). (Felipe, Ilia, Tony)
- Fixed bug #43507 (SOAPFault HTTP Status 500 - would like to be able to set the HTTP Status). (Dmitry)
- Fixed bug #43505 (Assign by reference bug). (Dmitry)
- Fixed bug #43498 (file_exists() on a proftpd server got SIZE not allowed in ASCII mode). (Ilia, crrodriguez at suse dot de)
- Fixed bug #43497 (OCI8 XML/getClobVal aka temporary LOBs leak UGA memory). (Chris)
- Fixed bug #43495 (array_merge_recursive() crashes with recursive arrays). (Ilia)
- Fixed bug #43493 (pdo_pgsql does not send username on connect when password is not available). (Ilia)
- Fixed bug #43491 (Under certain conditions, file_exists() never returns). (Dmitry)
- Fixed bug #43483 (get_class_methods() does not list all visible methods). (Dmitry)
- Fixed bug #43482 (array_pad() does not warn on very small pad numbers). (Ilia)
- Fixed bug #43457 (Prepared statement with incorrect parms doesn't throw exception with pdo_pgsql driver). (Ilia)
- Fixed bug #43450 (Memory leak on some functions with implicit object __toString() call). (David C.)
- Fixed bug #43386 (array_globals not reset to 0 properly on init). (Ilia)
- Fixed bug #43377 (PHP crashes with invalid argument for DateTimeZone). (Ilia)
- Fixed bug #43373 (pcntl_fork() should not raise E_ERROR on error). (Ilia)
- Fixed bug #43364 (recursive xincludes don't remove internal xml nodes properly). (Rob, patch from ddb@bitxtender.de)
- Fixed bug #43301 (mb_ereg*_replace() crashes when replacement string is invalid PHP expression and 'e' option is used). (Jani)
- Fixed bug #43295 (crash because of uninitialized SG(sapi_headers).mimetype). (Dmitry)
- Fixed bug #43293 (Multiple segfaults in getopt()). (Hannes)
- Fixed bug #43279 (pg_send_query_params() converts all elements in 'params' to strings). (Ilia)
- Fixed bug #43276 (Incomplete fix for bug #42739, mkdir() under safe_mode). (Ilia)
- Fixed bug #43248 (backward compatibility break in realpath()). (Dmitry)
- Fixed bug #43221 (SimpleXML adding default namespace in addAttribute). (Rob)
- Fixed bug #43216 (stream_is_local() returns false on "file://"). (Dmitry)
- Fixed bug #43201 (Crash on using uninitialized vals and __get/__set). (Dmitry)
- Fixed bug #43182 (file_put_contents() LOCK_EX does not work properly on file truncation). (Ilia)
- Fixed bug #43175 (__destruct() throwing an exception with __call() causes segfault). (Dmitry)
- Fixed bug #43128 (Very long class name causes segfault). (Dmitry)
- Fixed bug #43105 (PHP seems to fail to close open files). (Hannes)
- Fixed bug #43092 (curl_copy_handle() crashes with > 32 chars long URL). (Jani)
- Fixed bug #43003 (Invalid timezone reported for DateTime objects constructed using a timestamp). (Derick)
- Fixed bug #42978 (mismatch between number of bound params and values causes a crash in pdo_pgsql). (Ilia)
- Fixed bug #42945 (preg_split() swallows part of the string). (Nuno)
- Fixed bug #42937 (__call() method not invoked when methods are called on parent from child class). (Dmitry)
- Fixed bug #42841 (REF CURSOR and oci_new_cursor() crash PHP). (Chris)
- Fixed bug #42838 (Wrong results in array_diff_uassoc) (Felipe)
- Fixed bug #42779 (Incorrect forcing from HTTP/1.0 request to HTTP/1.1 response). (Ilia)
- Fixed bug #42736 (xmlrpc_server_call_method() crashes). (Tony)
- Fixed bug #42692 (Procedure 'int1' not present with doc/lit SoapServer). (Dmitry)
- Fixed bug #42548 (mysqli PROCEDURE calls can't return result sets). (Hartmut)
- Fixed bug #42505 (new sendmail default breaks on Netware platform) (Guenter Knauf)
- Fixed bug #42369 (Implicit conversion to string leaks memory). (David C., Rob).
- Fixed bug #42272 (var_export() incorrectly escapes char(0)). (Derick)
- Fixed bug #42261 (Incorrect lengths for date and boolean data types). (Ilia)
- Fixed bug #42190 (Constructing DateTime with TimeZone Indicator invalidates DateTimeZone). (Derick)
- Fixed bug #42177 (Warning "array_merge_recursive(): recursion detected" comes again...). (Felipe)
- Fixed bug #41941 (oci8 extension not lib64 savvy). (Chris)
- Fixed bug #41828 (Failing to call RecursiveIteratorIterator::__construct() causes a sefault). (Etienne)
- Fixed bug #41599 (setTime() fails after modify() is used). (Derick)
- Fixed bug #41562 (SimpleXML memory issue). (Rob)
- Fixed bug #40013 (php_uname() does not return nodename on Netware (Guenter Knauf)
- Fixed bug #38468 (Unexpected creation of cycle). (Dmitry)
- Fixed bug #32979 (OpenSSL stream->fd casts broken in 64-bit build) (stotty at tvnet dot hu)

08 Nov 2007, PHP 5.2.5
- Upgraded PCRE to version 7.3 (Nuno)
- Added optional parameter $provide_object to debug_backtrace(). (Sebastian)
- Added alpha support for imagefilter() IMG_FILTER_COLORIZE. (Pierre)
- Added ability to control memory consumption between request using
  ZEND_MM_COMPACT environment variable. (Dmitry)

- Improved speed of array_intersect_key(), array_intersect_assoc(),
  array_uintersect_assoc(), array_diff_key(), array_diff_assoc() and
  array_udiff_assoc(). (Dmitry)

- Fixed move_uploaded_file() to always set file permissions of resulting file
  according to UMASK. (Andrew Sitnikov)
- Fixed possible crash in ext/soap because of uninitialized value. (Zdash Urf)
- Fixed regression in glob() when enforcing safe_mode/open_basedir checks on
  paths containing '*'. (Ilia)
- Fixed "mail.force_extra_parameters" php.ini directive not to be modifiable
  in .htaccess due to the security implications - reported by SecurityReason.
  (Stas)
- Fixed PDO crash when driver returns empty LOB stream. (Stas)
- Fixed dl() to only accept filenames - reported by Laurent Gaffie. (Stas)
- Fixed dl() to limit argument size to MAXPATHLEN (CVE-2007-4887).
  (Christian Hoffmann)
- Fixed iconv_*() functions to limit argument sizes as workaround to libc
  bug (CVE-2007-4783, CVE-2007-4840 by Laurent Gaffie).
  (Christian Hoffmann, Stas)
- Fixed missing brackets leading to build warning and error in the log.
  Win32 code. (Andrey)
- Fixed leaks with multiple connects on one mysqli object. (Andrey)
- Fixed endianness detection on MacOS when building universal binary.
  (Uwe Schindler, Christian Speich, Tony)
- Fixed possible triggering of buffer overflows inside glibc
  implementations of the fnmatch(), setlocale() and glob() functions.
  Reported by Laurent Gaffie. (Ilia)
- Fixed imagerectangle regression with 1x1 rectangle (libgd #106). (Pierre)
- Fixed htmlentities/htmlspecialchars not to accept partial multibyte
  sequences. (Stas)

- Fixed bug #43196 (array_intersect_assoc() crashes with non-array input).
  (Jani)
- Fixed bug #43139 (PDO ignores ATTR_DEFAULT_FETCH_MODE in some cases with
  fetchAll()). (Ilia)
- Fixed bug #43137 (rmdir() and rename() do not clear statcache). (Jani)
- Fixed bug #43130 (Bound parameters cannot have - in their name). (Ilia)
- Fixed bug #43099 (XMLWriter::endElement() does not check # of params).
  (Ilia)
- Fixed bug #43020 (Warning message is missing with shuffle() and more
  than one argument). (Scott)
- Fixed bug #42976 (Crash when constructor for newInstance() or
  newInstanceArgs() fails) (Ilia)
- Fixed bug #42943 (ext/mssql: Move *timeout initialization from RINIT
  to connect time). (Ilia)
- Fixed bug #42917 (PDO::FETCH_KEY_PAIR doesn't work with setFetchMode).
  (Ilia)
- Fixed bug #42890 (Constant "LIST" defined by mysqlclient and c-client).
  (Andrey)
- Fixed bug #42869 (automatic session id insertion adds sessions id to
  non-local forms). (Ilia)
- Fixed bug #42818 ($foo = clone(array()); leaks memory). (Dmitry)
- Fixed bug #42817 (clone() on a non-object does not result in a fatal
  error). (Ilia)
- Fixed bug #42785 (json_encode() formats doubles according to locale rather
  then following standard syntax). (Ilia)
- Fixed bug #42783 (pg_insert() does not accept an empty list for
  insertion). (Ilia)
- Fixed bug #42773 (WSDL error causes HTTP 500 Response). (Dmitry)
- Fixed bug #42772 (Storing $this in a static var fails while handling a cast
  to string). (Dmitry)
- Fixed bug #42767 (highlight_string() truncates trailing comment). (Ilia)
- Fixed bug #42739 (mkdir() doesn't like a trailing slash when safe_mode is
  enabled). (Ilia)
- Fixed bug #42703 (Exception raised in an iterator::current() causes segfault
  in FilterIterator) (Marcus)
- Fixed bug #42699 (PHP_SELF duplicates path). (Dmitry)
- Fixed bug #42654 (RecursiveIteratorIterator modifies only part of leaves)
  (Marcus)
- Fixed bug #42643 (CLI segfaults if using ATTR_PERSISTENT). (Ilia)
- Fixed bug #42637 (SoapFault : Only http and https are allowed). (Bill Moran)
- Fixed bug #42629 (Dynamically loaded PHP extensions need symbols exported
  on MacOSX). (jdolecek at NetBSD dot org)
- Fixed bug #42627 (bz2 extension fails to build with -fno-common).
  (dolecek at netbsd dot org)
- Fixed Bug #42596 (session.save_path MODE option does not work). (Ilia)
- Fixed bug #42590 (Make the engine recognize \v and \f escape sequences).
  (Ilia)
- Fixed bug #42587 (behavior change regarding symlinked .php files). (Dmitry)
- Fixed bug #42579 (apache_reset_timeout() does not exist). (Jani)
- Fixed bug #42549 (ext/mysql failed to compile with libmysql 3.23). (Scott)
- Fixed bug #42523 (PHP_SELF duplicates path). (Dmitry)
- Fixed bug #42512 (ip2long('255.255.255.255') should return 4294967295 on
  64-bit PHP). (Derick)
- Fixed bug #42506 (php_pgsql_convert() timezone parse bug) (nonunnet at
  gmail dot com, Ilia)
- Fixed bug #42496 (OCI8 cursor is not closed when using 2 clobs in a select
  query). (Oracle Corp.)
- Fixed bug #42462 (Segmentation when trying to set an attribute in a
  DOMElement). (Rob)
- Fixed bug #42453 (CGI SAPI does not shut down cleanly with -i/-m/-v cmdline
  options). (Dmitry)
- Fixed bug #42452 (PDO classes do not expose Reflection API information).
  (Hannes)
- Fixed bug #42468 (Write lock on file_get_contents fails when using a
  compression stream). (Ilia)
- Fixed bug #42488 (SoapServer reports an encoding error and the error itself
  breaks). (Dmitry)
- Fixed bug #42378 (mysqli_stmt_bind_result memory exhaustion). (Andrey)
- Fixed bug #42359 (xsd:list type not parsed). (Dmitry)
- Fixed bug #42326 (SoapServer crash). (Dmitry)
- Fixed bug #42214 (SoapServer sends clients internal PHP errors). (Dmitry)
- Fixed bug #42189 (xmlrpc_set_type() crashes php on invalid datetime
  values). (Ilia)
- Fixed bug #42139 (XMLReader option constants are broken using XML()). (Rob)
- Fixed bug #42086 (SoapServer return Procedure '' not present for WSIBasic
  compliant wsdl). (Dmitry)
- Fixed bug #41822 (Relative includes broken when getcwd() fails). (Ab5602,
  Jani)
- Fixed bug #41561 (Values set with php_admin_* in httpd.conf can be overwritten
  with ini_set()). (Stas, Jani)
- Fixed bug #39651 (proc_open() append mode doesn't work on windows). (Nuno)

30 Aug 2007, PHP 5.2.4
- Removed --enable-versioning configure option. (Jani)

- Upgraded PCRE to version 7.2 (Nuno)
- Updated timezone database to version 2007.6. (Derick)

- Improved openssl_x509_parse() to return extensions in readable form. (Dmitry)

- Enabled changing the size of statement cache for non-persistent OCI8
  connections. (Chris Jones, Tony)

- Changed "display_errors" php.ini option to accept "stderr" as value which
  makes the error messages to be outputted to STDERR instead of STDOUT with
  CGI and CLI SAPIs (FR #22839). (Jani)
- Changed error handler to send HTTP 500 instead of blank page on PHP errors.
  (Dmitry, Andrei Nigmatulin)
- Changed mail() function to be always available. (Johannes)

- Added check for unknown options passed to configure. (Jani)
- Added persistent connection status checker to pdo_pgsql.
  (Elvis Pranskevichus, Ilia)
- Added support for ATTR_TIMEOUT inside pdo_pgsql driver. (Ilia)
- Added php_ini_loaded_file() function which returns the path to the actual
  php.ini in use. (Jani)
- Added GD version constants GD_MAJOR_VERSION, GD_MINOR_VERSION,
  GD_RELEASE_VERSION, GD_EXTRA_VERSION and GD_VERSION_STRING. (Pierre)
- Added missing open_basedir checks to CGI.
  (anight at eyelinkmedia dot com, Tony)
- Added missing format validator to unpack() function. (Ilia)
- Added missing error check inside bcpowmod(). (Ilia)
- Added CURLOPT_PRIVATE & CURLINFO_PRIVATE constants.
  (Andrey A. Belashkov, Tony)
- Added missing MSG_EOR and MSG_EOF constants to sockets extension. (Jani)
- Added PCRE_VERSION constant. (Tony)
- Added ReflectionExtension::info() function to print the phpinfo()
  block for an extension. (Johannes)

- Implemented FR #41884 (ReflectionClass::getDefaultProperties() does not
  handle static attributes). (Tony)

- Fixed "Floating point exception" inside wordwrap().
  (Mattias Bengtsson, Ilia)
- Fixed several integer overflows in ImageCreate(), ImageCreateTrueColor(),
  ImageCopyResampled() and ImageFilledPolygon() reported by Mattias Bengtsson.
  (Tony)
- Fixed size calculation in chunk_split(). (Stas)
- Fixed integer overflow in str[c]spn(). (Stas)
- Fixed money_format() not to accept multiple %i or %n tokens.
  (Stas, Ilia)
- Fixed zend_alter_ini_entry() memory_limit interruption
  vulnerability. (Ilia)
- Fixed INFILE LOCAL option handling with MySQL extensions not to be
  allowed when open_basedir or safe_mode is active. (Stas)
- Fixed session.save_path and error_log values to be checked against
  open_basedir and safe_mode (CVE-2007-3378) (Stas, Maksymilian Arciemowicz)
- Fixed possible invalid read in glob() win32 implementation (CVE-2007-3806).
  (Tony)
- Improved fix for MOPB-03-2007. (Ilia)
- Corrected fix for CVE-2007-2872. (Ilia)

- Fixed possible crash in imagepsloadfont(), work around a bug in the pslib on
  Windows. (Pierre)
- Fixed oci8 and PDO_OCI extensions to allow configuring with Oracle 11g
  client libraries. (Chris Jones)
- Fixed EOF handling in case of reading from file opened in write only mode.
  (Dmitry)
- Fixed var_export() to use the new H modifier so that it can generate
  parseable PHP code for floats, independent of the locale. (Derick)
- Fixed regression introduced by the fix for the libgd bug #74. (Pierre)
- Fixed SimpleXML's behavior when used with empty(). (Sara)
- Fixed crash in OpenSSL extension because of non-string passphrase. (Dmitry)

- Fixed PECL Bug #11345 (PDO_OCI crash after National language Support "NLS"
  environment initialization error). (Chris Jones)
- Fixed PECL bug #11216 (crash in ZipArchive::addEmptyDir when a directory
  already exists). (Pierre)

- Fixed bug #43926 (isInstance() isn't equivalent to instanceof operator). (Marcus)
- Fixed bug #42368 (Incorrect error message displayed by pg_escape_string).
  (Ilia)
- Fixed bug #42365 (glob() crashes and/or accepts way too many flags).
  (Jani)
- Fixed Bug #42364 (Crash when using getRealPath with DirectoryIterator).
  (Johannes)
- Fixed bug #42292 ($PHP_CONFIG not set for phpized builds). (Jani)
- Fixed bug #42261 (header wrong for date field).
  (roberto at spadim dot com dot br, Ilia)
- Fixed bug #42259 (SimpleXMLIterator loses ancestry). (Rob)
- Fixed bug #42247 (ldap_parse_result() not defined under win32). (Jani)
- Fixed bug #42243 (copy() does not output an error when the first arg is a
  dir). (Ilia)
- Fixed bug #42242 (sybase_connect() crashes). (Ilia)
- Fixed bug #42237 (stream_copy_to_stream returns invalid values for mmaped
  streams). (andrew dot minerd at sellingsource dot com, Ilia)
- Fixed bug #42233 (Problems with æøå in extract()). (Jani)
- Fixed bug #42222 (possible buffer overflow in php_openssl_make_REQ). (Pierre)
- Fixed bug #42211 (property_exists() fails to find protected properties
  from a parent class). (Dmitry)
- Fixed bug #42208 (substr_replace() crashes when the same array is passed
  more than once). (crrodriguez at suse dot de, Ilia)
- Fixed bug #42198 (SCRIPT_NAME and PHP_SELF truncated when inside a userdir
  and using PATH_INFO). (Dmitry)
- Fixed bug #42195 (C++ compiler required always). (Jani)
- Fixed bug #42183 (classmap causes crash in non-wsdl mode). (Dmitry)
- Fixed bug #42173 (oci8 INTERVAL and TIMESTAMP type fixes). (Chris)
- Fixed bug #42151 (__destruct functions not called after catching a SoapFault
  exception). (Dmitry)
- Fixed bug #42142 (substr_replace() returns FALSE when length > string length).
  (Ilia)
- Fixed bug #42135 (Second call of session_start() causes creation of SID).
  (Ilia)
- Fixed bug #42134 (oci_error() returns false after oci_new_collection() fails).
  (Tony)
- Fixed bug #42119 (array_push($arr,&$obj) doesn't work with
  zend.ze1_compatibility_mode On). (Dmitry)
- Fixed bug #42117 (bzip2.compress loses data in internal buffer).
  (Philip, Ilia)
- Fixed bug #42112 (deleting a node produces memory corruption). (Rob)
- Fixed bug #42107 (sscanf broken when using %2$s format parameters). (Jani)
- Fixed bug #42090 (json_decode causes segmentation fault). (Hannes)
- Fixed bug #42082 (NodeList length zero should be empty). (Hannes)
- Fixed bug #42072 (No warning message for clearstatcache() with arguments).
  (Ilia)
- Fixed bug #42071 (ini scanner allows using NULL as option name). (Jani)
- Fixed bug #42027 (is_file() / is_dir() matches file/dirnames with wildcard char
  or trailing slash in Windows). (Dmitry)
- Fixed bug #42019 (configure option --with-adabas=DIR does not work). (Jani)
- Fixed bug #42015 (ldap_rename(): server error "DSA is unwilling to perform").
  (bob at mroczka dot com, Jani)
- Fixed bug #42009 (is_a() and is_subclass_of() should NOT call autoload, in the
  same way as "instanceof" operator). (Dmitry)
- Fixed bug #41989 (move_uploaded_file() & relative path in ZTS mode). (Tony)
- Fixed bug #41984 (Hangs on large SoapClient requests). (Dmitry)
- Fixed bug #41983 (Error Fetching http headers terminated by '\n'). (Dmitry)
- Fixed bug #41973 (--with-ldap=shared fails with LDFLAGS="-Wl,--as-needed"). (Nuno)
- Fixed bug #41971 (PDOStatement::fetch and PDOStatement::setFetchMode causes
  unexpected behavior). (Ilia)
- Fixed bug #41964 (strtotime returns a timestamp for non-time string of
  pattern '(A|a) .+'). (Derick)
- Fixed bug #41961 (Ensure search for hidden private methods does not stray from
  class hierarchy). (robin_fernandes at uk dot ibm dot com)
- Fixed bug #41947 (SimpleXML incorrectly registers empty strings asnamespaces).
  (Rob)
- Fixed bug #41929 (Foreach on object does not iterate over all visible properties).
  (Dmitry)
- Fixed bug #41919 (crash in string to array conversion).
  (judas dot iscariote at gmail dot com, Ilia)
- Fixed bug #41909 (var_export() is locale sensitive when exporting float
  values). (Derick)
- Fixed bug #41908 (CFLAGS="-Os" ./configure --enable-debug fails).
  (christian at hoffie dot info, Tony)
- Fixed bug #41904 (proc_open(): empty env array should cause empty environment
  to be passed to process). (Jani)
- Fixed bug #41867 (SimpleXML: getName is broken). (Rob)
- Fixed bug #41865 (fputcsv(): 2nd parameter is not optional). (Jani)
- Fixed bug #41861 (SimpleXML: getNamespaces() returns the namespaces of a node's
  siblings). (Rob)
- Fixed bug #41845 (pgsql extension does not compile with PostgreSQL <7.4). (Ilia)
- Fixed bug #41844 (Format returns incorrect number of digits for negative years
  -0001 to -0999). (Derick)
- Fixed bug #41842 (Cannot create years < 0100 & negative years with date_create
  or new DateTime). (Derick)
- Fixed bug #41833 (addChild() on a non-existent node, no node created,
  getName() segfaults). (Rob)
- Fixed bug #41831 (pdo_sqlite prepared statements convert resources to
  strings). (Ilia)
- Fixed bug #41815 (Concurrent read/write fails when EOF is reached). (Sascha)
- Fixed bug #41813 (segmentation fault when using string offset as an object).
  (judas dot iscariote at gmail dot com, Tony)
- Fixed bug #41795 (checkdnsrr does not support DNS_TXT type).
  (lucas at facebook dot com, Tony)
- Fixed bug #41773 (php_strip_whitespace() sends headers with errors
  suppressed). (Tony)
- Fixed bug #41770 (SSL: fatal protocol error due to buffer issues). (Ilia)
- Fixed bug #41765 (Recode crashes/does not work on amd64).
  (nexus at smoula dot net, Stas)
- Fixed bug #41724 (libxml_get_last_error() - errors service request scope).
  (thekid at php dot net, Ilia)
- Fixed bug #41717 (imagepolygon does not respect thickness). (Pierre)
- Fixed bug #41713 (Persistent memory consumption on win32 since 5.2). (Dmitry)
- Fixed bug #41711 (NULL temporary lobs not supported in OCI8).
  (Chris Jones, Tony)
- Fixed bug #41709 (strtotime() does not handle 00.00.0000). (Derick)
- Fixed bug #41698 (float parameters truncated to integer in prepared
  statements). (Ilia)
- Fixed bug #41692 (ArrayObject shows weird behavior in respect to
  inheritance). (Tony)
- Fixed bug #41691 (ArrayObject::exchangeArray hangs Apache). (Tony)
- Fixed bug #41686 (Omitting length param in array_slice not possible). (Ilia)
- Fixed bug #41685 (array_push() fails to warn when next index is
  already occupied). (Ilia)
- Fixed bug #41655 (open_basedir bypass via glob()). (Ilia)
- Fixed bug #41640 (get_class_vars produces error on class constants).
  (Johannes)
- Fixed bug #41635 (SoapServer and zlib.output_compression with FastCGI
  result in major slowdown). (Dmitry)
- Fixed bug #41633 (Crash instantiating classes with self-referencing
  constants). (Dmitry)
- Fixed bug #41630 (segfault when an invalid color index is present in the
  image data). (Reported by Elliot <wccoder@gmail dot com>) (Pierre)
- Fixed bug #41628 (PHP settings leak between Virtual Hosts in Apache 1.3).
  (Scott, manuel at mausz dot at)
- Fixed bug #41608 (segfault on a weird code with objects and switch()).
  (Tony)
- Fixed bug #41600 (url rewriter tags doesn't work with namespaced tags).
  (Ilia)
- Fixed bug #41596 (Fixed a crash inside pdo_pgsql on some non-well-formed
  SQL queries). (Ilia)
- Fixed bug #41594 (OCI8 statement cache is flushed too frequently). (Tony)
- Fixed bug #41582 (SimpleXML crashes when accessing newly created element).
  (Tony)
- Fixed bug #41576 (configure failure when using --without-apxs or some other
  SAPIs disabling options). (Jani)
- Fixed bug #41567 (json_encode() double conversion is inconsistent with PHP).
  (Lucas, Ilia)
- Fixed bug #41566 (SOAP Server not properly generating href attributes).
  (Dmitry)
- Fixed bug #41555 (configure failure: regression caused by fix for #41265).
  (Jani)
- Fixed bug #41527 (WDDX deserialize numeric string array key).
  (Matt, Ilia)
- Fixed bug #41523 (strtotime('0000-00-00 00:00:00') is parsed as 1999-11-30).
  (Derick)
- Fixed bug #41518 (file_exists() warns of open_basedir restriction on
  non-existent file). (Tony)
- Fixed bug #41445 (parse_ini_file() has a problem with certain types of
  integer as sections). (Tony)
- Fixed bug #41433 (DBA: configure fails to include correct db.h for db4).
  (Jani)
- Fixed bug #41372 (Internal pointer of source array resets during array
  copying). (Dmitry)
- Fixed bug #41350 (my_thread_global_end() error during request shutdown on
  Windows). (Scott, Andrey)
- Fixed bug #41278 (get_loaded_extensions() should list Zend extensions).
  (Johannes)
- Fixed bug #41127 (Memory leak in ldap_{first|next}_attribute functions).
  (Jani)
- Fixed bug #40757 (get_object_vars get nothing in child class). (Dmitry)
- Fixed bug #40705 (Iterating within function moves original array pointer).
  (Dmitry)
- Fixed bug #40509 (key() function changed behaviour if global array is used
  within function). (Dmitry)
- Fixed bug #40419 (Trailing slash in CGI request does not work). (Dmitry)
- Fixed bug #39330 (apache2handler does not call shutdown actions before
  apache child die). (isk at ecommerce dot com, Gopal, Tony)
- Fixed bug #39291 (ldap_sasl_bind() misses the sasl_authc_id parameter).
  (diafour at gmail dot com, Jani)
- Fixed bug #37715 (array pointers resetting on copy). (Dmitry)
- Fixed bug #37273 (Symlinks and mod_files session handler allow open_basedir
  bypass). (Ilia)
- Fixed bug #36492 (Userfilters can leak buckets). (Sara)
- Fixed bugs #36796, #36918, #41371 (stream_set_blocking() does not work).
  (Jani)
- Fixed bug #35981 (pdo-pgsql should not use pkg-config when not present).
  (Jani)
- Fixed bug #31892 (PHP_SELF incorrect without cgi.fix_pathinfo, but turning on
  screws up PATH_INFO). (Dmitry)
- Fixed bug #21197 (socket_read() outputs error with PHP_NORMAL_READ).
  (Nuno, Jani)

31 May 2007, PHP 5.2.3
- Changed CGI install target to php-cgi and 'make install' to install CLI
  when CGI is selected. (Jani)
- Changed JSON maximum nesting depth from 20 to 128. (Rasmus)

- Improved compilation of heredocs and interpolated strings. (Matt, Dmitry)
- Optimized out a couple of per-request syscalls. (Rasmus)
- Optimized digest generation in md5() and sha1() functions. (Ilia)
- Upgraded bundled SQLite 3 to version 3.3.17. (Ilia)

- Added "max_input_nesting_level" php.ini option to limit nesting level of
  input variables. Fix for MOPB-03-2007. (Stas)
- Added a 4th parameter flag to htmlspecialchars() and htmlentities() that
  makes the function not encode existing html entities. (Ilia)
- Added PDO::FETCH_KEY_PAIR mode that will fetch a 2 column result set into
  an associated array. (Ilia)
- Added CURLOPT_TIMEOUT_MS and CURLOPT_CONNECTTIMEOUT_MS cURL constants. (Sara)
- Added --ini switch to CLI that prints out configuration file names. (Marcus)
- Added mysql_set_charset() to allow runtime altering of connection encoding.
  (Scott)

- Implemented FR #41416 (getColumnMeta() should also return table name). (Tony)

- Fixed an integer overflow inside chunk_split(). Identified by Gerhard Wagner.
  (Ilia)
- Fixed SOAP extension's handler() to work even when
  "always_populate_raw_post_data" is off. (Ilia)
- Fixed possible infinite loop in imagecreatefrompng. (libgd #86)
  (by Xavier Roche, CVE-2007-2756). (Pierre)
- Fixed ext/filter Email Validation Vulnerability (MOPB-45 by Stefan Esser).
  (Ilia)
- Fixed altering $this via argument named "this". (Dmitry)
- Fixed PHP CLI usage of php.ini from the binary location. (Hannes)
- Fixed segfault in strripos(). (Tony, Joxean Koret)
- Fixed bug #41693 (scandir() allows empty directory names). (Ilia)
- Fixed bug #41673 (json_encode breaks large numbers in arrays). (Ilia)
- Fixed bug #41525 (ReflectionParameter::getPosition() not available). (Marcus)
- Fixed bug #41511 (Compile failure under IRIX 6.5.30 building md5.c). (Jani)
- Fixed bug #41504 (json_decode() incorrectly decodes JSON arrays with empty
  string keys). (Ilia)
- Fixed bug #41492 (open_basedir/safe_mode bypass inside realpath()). (Ilia)
- Fixed bug #41477 (no arginfo about SoapClient::__soapCall()). (Ilia)
- Fixed bug #41455 (ext/dba/config.m4 pollutes global $LIBS and $LDFLAGS).
  (mmarek at suse dot cz, Tony)
- Fixed bug #41442 (imagegd2() under output control). (Tony)
- Fixed bug #41430 (Fatal error with negative values of maxlen parameter of
  file_get_contents()). (Tony)
- Fixed bug #41423 (PHP assumes wrongly that certain ciphers are enabled in
  OpenSSL). (Pierre)
- Fixed bug #41421 (Uncaught exception from a stream wrapper segfaults).
  (Tony, Dmitry)
- Fixed bug #41403 (json_decode cannot decode floats if localeconv
  decimal_point is not '.'). (Tony)
- Fixed bug #41401 (wrong unary operator precedence). (Stas)
- Fixed bug #41394 (dbase_create creates file with corrupted header). (Tony)
- Fixed bug #41390 (Clarify error message with invalid protocol scheme).
  (Scott)
- Fixed bug #41378 (fastcgi protocol lacks support for Reason-Phrase in
  "Status:" header). (anight at eyelinkmedia dot com, Dmitry)
- Fixed bug #41374 (whole text concats values of wrong nodes). (Rob)
- Fixed bug #41358 (configure cannot determine SSL lib with libcurl >= 7.16.2).
  (Mike)
- Fixed bug #41353 (crash in openssl_pkcs12_read() on invalid input). (Ilia)
- Fixed bug #41351 (Invalid opcode with foreach ($a[] as $b)). (Dmitry, Tony)
- Fixed bug #41347 (checkdnsrr() segfaults on empty hostname). (Scott)
- Fixed bug #41337 (WSDL parsing doesn't ignore non soap bindings). (Dmitry)
- Fixed bug #41326 (Writing empty tags with Xmlwriter::WriteElement[ns])
  (Pierre)
- Fixed bug #41321 (downgrade read errors in getimagesize() to E_NOTICE).
  (Ilia)
- Fixed bug #41304 (compress.zlib temp files left). (Dmitry)
- Fixed bug #41293 (Fixed creation of HTTP_RAW_POST_DATA when there is no
  default post handler). (Ilia)
- Fixed bug #41291 (FastCGI does not set SO_REUSEADDR).
  (fmajid at kefta dot com, Dmitry)
- Fixed gd build when used with freetype 1.x (Pierre, Tony)
- Fixed bug #41287 (Namespace functions don't allow xmlns definition to be
  optional). (Rob)
- Fixed bug #41285 (Improved fix for CVE-2007-1887 to work with non-bundled
  sqlite2 lib). (Ilia)
- Fixed bug #41283 (Bug with deserializing array key that are doubles or
  floats in wddx). (Ilia)
- Fixed bug #41257 (lookupNamespaceURI does not work as expected). (Rob)
- Fixed bug #41236 (Regression in timeout handling of non-blocking SSL
  connections during reads and writes). (Ilia)
- Fixed bug #41134 (zend_ts_hash_clean not thread-safe).
  (marco dot cova at gmail dot com, Tony)
- Fixed bug #41097 (ext/soap returning associative array as indexed without
  using WSDL). (Dmitry)
- Fixed bug #41004 (minOccurs="0" and null class member variable). (Dmitry)
- Fixed bug #39542 (Behavior of require/include different to < 5.2.0).
  (Dmitry)

03 May 2007, PHP 5.2.2
- Improved bundled GD
  . Sync to 2.0.35
  . Added imagegrabwindow and imagegrabscreen, capture a screen or a
    window using its handle (Pierre)
  . colors allocated henceforth from the resulting image overwrite the palette
    colors (Rob Leslie)
  . Improved thread safety of the gif support (Roman Nemecek, Nuno, Pierre)
  . Use the dimension of the GIF frame to create the destination image (Pierre)
  . Load only once the local color map from a GIF data (Pierre)
  . Improved thread safety of the freetype cache (Scott MacVicar, Nuno, Pierre)
  . imagearc huge CPU usage with large angles, libgd bug #74 (Pierre)
- Improved FastCGI SAPI to support external pipe and socket servers on win32.
  (Dmitry)
- Improved Zend Memory Manager
  . guarantee of reasonable time for worst cases of best-fit free block
    searching algorithm. (Dmitry)
  . better cache usage and less fragmentation on erealloc() (Tony, Dmitry)
- Improved SPL (Marcus)
  . Added SplFileInfo::getBasename(), DirectoryIterator::getBasename().
  . Added SplFileInfo::getLinkTarget(), SplFileInfo::getRealPath().
  . Made RecursiveFilterIterator::accept() abstract as stated in documentation.
- Improved SOAP
  . Added ability to encode arrays with "SOAP-ENC:Array" type instead of WSDL
    type. To activate the ability use "feature"=>SOAP_USE_XSI_ARRAY_TYPE
    option in SoapClient/SoapServer constructors. (Rob, Dmitry)

- Added GMP_VERSION constant. (Tony)
- Added --ri switch to CLI which allows to check extension information. (Marcus)
- Added tidyNode::getParent() method (John, Nuno)
- Added openbasedir and safemode checks in zip:// stream wrapper and
  ZipArchive::open (Pierre)
- Added php_pdo_sqlite_external.dll, a version of the PDO SQLite driver that
  links against an external sqlite3.dll.  This provides Windows users to upgrade
  their sqlite3 version outside of the PHP release cycle.  (Wez, Edin)
- Added linenumbers to array returned by token_get_all(). (Johannes)

- Upgraded SQLite 3 to version 3.3.16 (Ilia)
- Upgraded libraries bundled in the Windows distribution. (Edin)
  . c-client (imap) to version 2006e
  . libpq (PostgreSQL) to version 8.2.3
  . libmysql (MySQL) to version 5.0.37
  . openssl to version 0.9.8e
- Upgraded PCRE to version 7.0 (Nuno)

- Updated timezone database to version 2007.5. (Derick)

- Fixed commandline handling for CLI and CGI. (Marcus, Johannes)
- Fixed iterator_apply() with a callback using __call(). (Johannes)
- Fixed possible multi bytes issues in openssl csr parser (Pierre)
- Fixed shmop_open() with IPC_CREAT|IPC_EXCL flags on Windows.
  (Vladimir Kamaev, Tony).
- Fixed possible leak in ZipArchive::extractTo when safemode checks fails (Ilia)
- Fixed possible relative path issues in zip_open and TS mode (old API) (Pierre)
- Fixed zend_llist_remove_tail (Michael Wallner, Dmitry)
- Fixed a thread safety issue in gd gif read code (Nuno, Roman Nemecek)
- Fixed CVE-2007-1001, GD wbmp used with invalid image size (Pierre)
- Fixed unallocated memory access/double free in in array_user_key_compare()
  (MOPB-24 by Stefan Esser) (Stas)
- Fixed wrong length calculation in unserialize S type
  (MOPB-29 by Stefan Esser) (Stas)

- Fixed bug #41215 (setAttribute return code reversed). (Ilia)
- Fixed bug #41192 (Per Directory Values only work for one key). (Dmitry)
- Fixed bug #41175 (addAttribute() fails to add an attribute with an empty
  value). (Ilia)
- Fixed bug #41159 (mysql_pconnect() hash does not account for connect
  flags). (Ilia)
- Fixed bug #41121 (range() overflow handling for large numbers on 32bit
  machines). (Ilia)
- Fixed bug #41118 (PHP does not handle overflow of octal integers). (Tony)
- Fixed bug #41109 (recursiveiterator.inc says "implements" Iterator instead of
  "extends"). (Marcus)
- Fixed bug #40130 (TTF usage doesn't work properly under Netware). (Scott,
  gk at gknw dot de)
- Fixed bug #41093 (magic_quotes_gpc ignores first arrays keys). (Arpad, Ilia)
- Fixed bug #41075 (memleak when creating default object caused exception).
  (Dmitry)
- Fixed bug #41067 (json_encode() problem with UTF-16 input). (jp at df5ea
  dot net. Ilia)
- Fixed bug #41063 (chdir doesn't like root paths). (Dmitry)
- Fixed bug #41061 ("visibility error" in ReflectionFunction::export()).
  (Johannes)
- Fixed bug #41043 (pdo_oci crash when freeing error text with persistent
  connection). (Tony)
- Fixed bug #41037 (unregister_tick_function() inside the tick function crash PHP).
  (Tony)
- Fixed bug #41034 (json_encode() ignores null byte started keys in arrays).
  (Ilia)
- Fixed bug #41026 (segfault when calling "self::method()" in shutdown functions).
  (Tony)
- Fixed bug #40999 (mcrypt_create_iv() not using random seed). (Ilia)
- Fixed bug #40998 (long session array keys are truncated). (Tony)
- Implement feature request #40947, allow a single filter as argument
  for filter_var_array (Pierre)
- Fixed bug #40935 (pdo_mysql does not raise an exception on empty
  fetchAll()). (Ilia)
- Fixed bug #40931 (open_basedir bypass via symlink and move_uploaded_file()).
  (Tony)
- Fixed bug #40921 (php_default_post_reader crashes when post_max_size is
  exceeded). (trickie at gmail dot com, Ilia)
- Fixed bug #40915 (addcslashes unexpected behavior with binary input). (Tony)
- Fixed bug #40899 (memory leak when nesting list()). (Dmitry)
- Fixed bug #40897 (error_log file not locked). (Ilia)
- Fixed bug #40883 (mysql_query() is allocating memory incorrectly). (Tony)
- Fixed bug #40872 (inconsistency in offsetSet, offsetExists treatment of
  string enclosed integers). (Marcus)
- Fixed bug #40861 (strtotime() doesn't handle double negative relative time
  units correctly). (Derick, Ilia)
- Fixed bug #40854 (imap_mail_compose() creates an invalid terminator for
  multipart e-mails). (Ilia)
- Fixed bug #40848 (sorting issue on 64-bit Solaris). (Wez)
- Fixed bug #40836 (Segfault in ext/dom). (Rob)
- Fixed bug #40833 (Crash when using unset() on an ArrayAccess object retrieved
  via __get()). (Dmitry)
- Fixed bug #40822 (pdo_mysql does not return rowCount() on select). (Ilia)
- Fixed bug #40815 (using strings like "class::func" and static methods in
  set_exception_handler() might result in crash). (Tony)
- Fixed bug #40809 (Poor performance of ".="). (Dmitry)
- Fixed bug #40805 (Failure executing function ibase_execute()). (Tony)
- Fixed bug #40800 (cannot disable memory_limit with -1). (Dmitry, Tony)
- Fixed bug #40794 (ReflectionObject::getValues() may crash when used with
  dynamic properties). (Tony)
- Fixed bug #40784 (Case sensitivity in constructor's fallback). (Tony)
- Fixed bug #40770 (Apache child exits when PHP memory limit reached). (Dmitry)
- Fixed bug #40764 (line thickness not respected for horizontal and vertical
  lines). (Pierre)
- Fixed bug #40758 (Test fcgi_is_fastcgi() is wrong on windows). (Dmitry)
- Fixed bug #40754 (added substr() & substr_replace() overflow checks). (Ilia)
- Fixed bug #40752 (parse_ini_file() segfaults when a scalar setting is
  redeclared as an array). (Tony)
- Fixed bug #40750 (openssl stream wrapper ignores default_stream_timeout).
  (Tony)
- Fixed bug #40727 (segfault in PDO when failed to bind parameters). (Tony)
- Fixed bug #40709 (array_reduce() behaves strange with one item stored arrays).
  (Ilia)
- Fixed bug #40703 (Resolved a possible namespace conflict between libxmlrpc
  and MySQL's NDB table handler). (Ilia)
- Fixed bug #40961 (Incorrect results of DateTime equality check). (Mike)
- Fixed bug #40678 (Cross compilation fails). (Tony)
- Fixed bug #40621 (Crash when constructor called inappropriately). (Tony)
- Fixed bug #40609 (Segfaults when using more than one SoapVar in a request).
  (Rob, Dmitry)
- Fixed bug #40606 (umask is not being restored when request is finished).
  (Tony)
- Fixed bug #40598 (libxml segfault). (Rob)
- Fixed bug #40591 (list()="string"; gives invalid opcode). (Dmitry)
- Fixed bug #40578 (imagettftext() multithreading issue). (Tony, Pierre)
- Fixed bug #40576 (double values are truncated to 6 decimal digits when
  encoding). (Tony)
- Fixed bug #40560 (DIR functions do not work on root UNC path). (Dmitry)
- Fixed bug #40548 (SplFileInfo::getOwner/getGroup give a warning on broken
  symlink). (Marcus)
- Fixed bug #40546 (SplFileInfo::getPathInfo() throws an exception if directory
  is in root dir). (Marcus)
- Fixed bug #40545 (multithreading issue in zend_strtod()). (Tony)
- Fixed bug #40503 (json_encode() value corruption on 32bit systems with
  overflown values). (Ilia)
- Fixed bug #40467 (Partial SOAP request sent when XSD sequence or choice
  include minOccurs=0). (Dmitry)
- Fixed bug #40465 (Ensure that all PHP elements are printed by var_dump).
  (wharmby at uk dot ibm dot com, Ilia)
- Fixed bug #40464 (session.save_path wont use default-value when safe_mode
  or open_basedir is enabled). (Ilia)
- Fixed bug #40455 (proc_open() uses wrong command line when safe_mode_exec_dir
  is set). (Tony)
- Fixed bug #40432 (strip_tags() fails with greater than in attribute). (Ilia)
- Fixed bug #40431 (dynamic properties may cause crash in ReflectionProperty
  methods). (Tony)
- Fixed bug #40451 (addAttribute() may crash when used with non-existent child
  node). (Tony)
- Fixed bug #40442 (ArrayObject::offsetExists broke in 5.2.1, works in 5.2.0).
  (olivier at elma dot fr, Marcus)
- Fixed bug #40428 (imagepstext() doesn't accept optional parameter). (Pierre)
- Fixed bug #40417 (Allow multiple instances of the same named PDO token in
  prepared statement emulation code). (Ilia)
- Fixed bug #40414 (possible endless fork() loop when running fastcgi).
  (Dmitry)
- Fixed bug #40410 (ext/posix does not compile on MacOS 10.3.9). (Tony)
- Fixed bug #40392 (memory leaks in PHP milter SAPI).
  (tuxracer69 at gmail dot com, Tony)
- Fixed bug #40371 (pg_client_encoding() not working on Windows). (Edin)
- Fixed bug #40352 (FCGI_WEB_SERVER_ADDRS function get lost). (Dmitry)
- Fixed bug #40290 (strtotime() returns unexpected result with particular
  timezone offset). (Derick)
- Fixed bug #40286 (PHP fastcgi with PHP_FCGI_CHILDREN don't kill children when
  parent is killed). (Dmitry)
- Fixed bug #40261 (Extremely slow data handling due to memory fragmentation).
  (Dmitry)
- Fixed bug #40236 (php -a function allocation eats memory). (Dmitry)
- Fixed bug #40109 (iptcembed fails on non-jfif jpegs). (Tony)
- Fixed bug #39965 (Latitude and longitude are backwards in date_sun_info()).
  (Derick)
- Implement #39867 (openssl PKCS#12 support) (Marc Delling, Pierre)
- Fixed bug #39836 (SplObjectStorage empty after unserialize). (Marcus)
- Fixed bug #39416 (Milliseconds in date()). (Derick)
- Fixed bug #39396 (stream_set_blocking crashes on Win32). (Ilia, maurice at
  iceblog dot de)
- Fixed bug #39351 (relative include fails on Solaris). (Dmitry, Tony)
- Fixed bug #39322 (proc_terminate() destroys process resource). (Nuno)
- Fixed bug #38406 (crash when assigning objects to SimpleXML attributes). (Tony)
- Fixed bug #37799 (ftp_ssl_connect() falls back to non-ssl connection). (Nuno)
- Fixed bug #36496 (SSL support in imap_open() not working on Windows). (Edin)
- Fixed bug #36226 (Inconsistent handling when passing nillable arrays).
  (Dmitry)
- Fixed bug #35872 (Avoid crash caused by object store being referenced during
  RSHUTDOWN). (Andy)
- Fixed bug #34794 (proc_close() hangs when used with two processes).
  (jdolecek at netbsd dot org, Nuno)
- Fixed PECL bug #10194 (crash in Oracle client when memory limit reached in
  the callback). (Tony)
- Fixed substr_compare and substr_count information leak (MOPB-14) (Stas, Ilia)
- Fixed crash on op-assign where argument is string offset (Brian, Stas)
- Fixed bug #38710 (data leakage because of nonexisting boundary checking in
  statements in mysqli) (Stas)
- Fixed bug #37386 (autocreating element doesn't assign value to first node).
  (Rob)
- Fixed bug #37013 (server hangs when returning circular object references).
  (Dmitry)
- Fixed bug #33664 Console window appears when using exec()
  (Richard Quadling, Stas)


08 Feb 2007, PHP 5.2.1
- Added read-timeout context option "timeout" for HTTP streams. (Hannes, Ilia).
- Added CURLOPT_TCP_NODELAY constant to Curl extension. (Sara)
- Added support for hex numbers of any size. (Matt)
- Added function stream_socket_shutdown(). It is a wrapper for system
  shutdown() function, that shut downs part of a full-duplex connection.
  (Dmitry)
- Added internal heap protection (Dmitry)
  . memory-limit is always enabled (--enable-memory-limit removed)
  . default value if memory-limit is set to 128M
  . safe unlinking
  . cookies
  . canary protection (debug build only)
  . random generation of cookies and canaries
- Added forward support for 'b' prefix in front of string literals. (Andrei)
- Added three new functions to ext/xmlwriter (Rob, Ilia)
  . xmlwriter_start_dtd_entity()
  . xmlwriter_end_dtd_entity()
  . xmlwriter_write_dtd_entity()
- Added a meta tag to phpinfo() output to prevent search engines from indexing
  the page. (Ilia)
- Added new function, sys_get_temp_dir(). (Hartmut)
- Added missing object support to file_put_contents(). (Ilia)
- Added support for md2, ripemd256 and ripemd320 algos to hash(). (Sara)
- Added forward support for (binary) cast. (Derick)
- Added optimization for imageline with horizontal and vertical lines (Pierre)

- Removed dependency from SHELL32.DLL. (Dmitry)
- Removed double "wrong parameter count" warnings in various functions.
  (Hannes)
- Moved extensions to PECL:
  . ext/informix (Derick, Tony)

- Changed double-to-string utilities to use BSD implementation. (Dmitry, Tony)
- Updated bundled libcURL to version 7.16.0 in the Windows distro. (Edin)
- Updated timezone database to version 2006.16. (Derick)
- cgi.* and fastcgi.* directives are moved to INI subsystem. The new directive
  cgi.check_shebang_line can be used to omitting check for "#! /usr/bin/php"
  line. (Dmitry).
- Improved proc_open(). Now on Windows it can run external commands not
  through CMD.EXE. (Dmitry)
- VCWD_REALPATH() is improved to use realpath cache without VIRTUAL_DIR.
  (Dmitry)
- ext/bcmath initialization code is moved from request startup to module
  startup. (Dmitry)
- Zend Memory Manager Improvements (Dmitry)
  . use HeapAlloc() instead of VirtualAlloc()
  . use "win32" storage manager (instead of "malloc") on Windows by default
- Zip Extension Improvements (Pierre)
  . Fixed leak in statName and stateIndex
  . Fixed return setComment (Hannes)
  . Added addEmptyDir method
- Filter Extension Improvements (Ilia, Pierre)
  . Fixed a bug when callback function returns a non-modified value.
  . Added filter support for $_SERVER in cgi/apache2 sapis.
  . Make sure PHP_SELF is filtered in Apache 1 sapi.
  . Fixed bug #39358 (INSTALL_HEADERS contains incorrect reference to
    php_filter.h).
  . Added "default" option that allows a default value to be set for an
    invalid or missing value.
  . Invalid filters fails instead of returning unsafe value
  . Fixed possible double encoding problem with sanitizing filters
  . Make use of space-strict strip_tags() function
  . Fixed whitespace trimming
  . Added support for FastCGI environment variables. (Dmitry)
- PDO_MySQL Extension Improvements (Ilia)
  . Enabled buffered queries by default.
  . Enabled prepared statement emulation by default.

- Small optimization of the date() function. (Matt,Ilia)
- Optimized the internal is_numeric_string() function. (Matt,Ilia)
- Optimized array functions utilizing php_splice(). (Ilia)
- Windows related optimizations (Dmitry, Stas)
  . COM initialization/deinitialization are done only if necessary
  . removed unnecessary checks for ISREG file and corresponding stat() calls
  . opendir() is reimplementation using GetFistFile/GetNextFile those are
    faster then _findfirst/_findnext
  . implemented registry cache that prevent registry lookup on each request.
    In case of modification of corresponding registry-tree PHP will reload it
    automatic
  . start timeout thread only if necessary
  . stat() is reimplementation using GetFileAttributesEx(). The new
    implementation is faster then implementation in MS VC CRT, but it doesn't
    support Windows 95.
- Streams optimization (Dmitry)
  . removed unnecessary ftell() calls (one call for each included PHP file)
  . disabled calls to read() after EOF

- Fixed incorrect function names on FreeBSD where inet_pton() was named
  __inet_pton() and inet_ntop() was named __inet_ntop(). (Hannes)
- Fixed FastCGI impersonation for persistent connections on Windows. (Dmitry)
- Fixed wrong signature initialization in imagepng (Takeshi Abe)
- Fixed ftruncate() with negative size on FreeBSD. (Hannes)
- Fixed segfault in RegexIterator when given invalid regex. (Hannes)
- Fixed segfault in SplFileObject->openFile()->getPathname(). (Hannes)
- Fixed segfault in ZTS mode when OCI8 statements containing sub-statements
  are destroyed in wrong order. (Tony)
- Fixed the validate email filter so that the letter "v" can also be used in
  the user part of the email address. (Derick)
- Fixed bug #40297 (compile failure in ZTS mode when collections support is
  missing). (Tony)
- Fixed bug #40285 (The PDO prepare parser goes into an infinite loop in
  some instances). (Ilia)
- Fixed bug #40274 (Sessions fail with numeric root keys). (Ilia)
- Fixed bug #40259 (ob_start call many times - memory error). (Dmitry)
- Fixed bug #40231 (file_exists incorrectly reports false). (Dmitry)
- Fixed bug #40228 (ZipArchive::extractTo does create empty directories
  recursively). (Pierre)
- Fixed bug #40200 (The FastCgi version has different realpath results than
  thread safe version). (Dmitry)
- Fixed bug #40191 (use of array_unique() with objects triggers segfault).
  (Tony)
- Fixed bug #40189 (possible endless loop in zlib.inflate stream filter).
  (Greg, Tony)
- Fixed bug #40169 (CURLOPT_TCP_NODELAY only available in curl >= 7.11.2).
  (Tony)
- Fixed bug #40129 (iconv extension doesn't compile with CodeWarrior on
  Netware). (gk at gknw dot de, Tony)
- Fixed bug #40127 (apache2handler doesn't compile on Netware).
  (gk at gknw dot de)
- Fixed bug #40121 (PDO_DBLIB driver wont free statements). (Ilia)
- Fixed bug #40098 (php_fopen_primary_script() not thread safe). (Ilia)
- Fixed bug #40092 (chroot() doesn't clear realpath cache). (Dmitry)
- Fixed bug #40091 (spl_autoload_register with 2 instances of the same class).
  (Ilia)
- Fixed bug #40083 (milter SAPI functions always return false/null). (Tony)
- Fixed bug #40079 (php_get_current_user() not thread safe).
  (Ilia, wharmby at uk dot ibm dot com)
- Fixed bug #40078 (ORA-01405 when fetching NULL values using
  oci_bind_array_by_name()). (Tony)
- Fixed bug #40076 (zend_alloc.c: Value of enumeration constant must be in
  range of signed integer). (Dmitry)
- Fixed bug #40073 (exif_read_data dies on certain images). (Tony, Marcus)
- Fixed bug #40036 (empty() does not work correctly with ArrayObject when
  using ARRAY_AS_PROPS). (Ilia)
- Fixed bug #40012 (php_date.c doesn't compile on Netware).
  (gk at gknw dot de, Derick)
- Fixed bug #40009 (http_build_query(array()) returns NULL). (Ilia)
- Fixed bug #40002 (Try/Catch performs poorly). (Dmitry)
- Fixed bug #39993 (tr_TR.UTF-8 locale has problems with PHP). (Ilia)
- Fixed bug #39990 (Cannot "foreach" over overloaded properties). (Dmitry)
- Fixed bug #39988 (type argument of oci_define_by_name() is ignored).
  (Chris Jones, Tony)
- Fixed bug #39984 (redirect response code in header() could be ignored
  in CGI sapi). (Ilia)
- Fixed bug #39979 (PGSQL_CONNECT_FORCE_NEW will causes next connect to
  establish a new connection). (Ilia)
- Fixed bug #39971 (pg_insert/pg_update do not allow now() to be used
  for timestamp fields). (Ilia)
- Fixed bug #39969 (ini setting short_open_tag has no effect when using
  --enable-maintainer-zts). (Dmitry)
- Fixed bug #39952 (zip ignoring --with-libdir on zlib checks)
  (judas dot iscariote at gmail dot com)
- Fixed bug #39944 (References broken). (Dmitry)
- Fixed bug #39935 (Extensions tidy,mcrypt,mhash,pdo_sqlite ignores
  --with-libdir). (judas dot iscariote at gmail dot com, Derick)
- Fixed bug #39903 (Notice message when executing __halt_compiler() more than
  once). (Tony)
- Fixed bug #39898 (FILTER_VALIDATE_URL validates \r\n\t etc). (Ilia)
- Fixed bug #39890 (using autoconf 2.6x and --with-layout=GNU breaks PEAR
  install path). (Tony)
- Fixed bug #39884 (ReflectionParameter::getClass() throws exception for
  type hint self). (thekid at php dot net)
- Fixed bug #39878 (CURL doesn't compile on Sun Studio Pro). (Ilia)
- Fixed bug #39873 (number_format() breaks with locale & decimal points).
  (Ilia)
- Fixed bug #39869 (safe_read does not initialize errno).
  (michiel at boland dot org, Dmitry)
- Fixed bug #39850 (SplFileObject throws contradictory/wrong error messages
  when trying to open "php://wrong"). (Tony)
- Fixed bug #39846 (Invalid IPv4 treated as valid). (Ilia)
- Fixed bug #39845 (Persistent connections generate a warning in pdo_pgsql).
  (Ilia)
- Fixed bug #39832 (SOAP Server: parameter not matching the WSDL specified
  type are set to 0). (Dmitry)
- Fixed bug #39825 (foreach produces memory error). (Dmitry)
- Fixed bug #39816 (apxs2filter ignores httpd.conf & .htaccess php config
  settings). (Ilia)
- Fixed bug #39815 (SOAP double encoding is not locale-independent). (Dmitry)
- Fixed bug #39797 (virtual() does not reset changed INI settings). (Ilia)
- Fixed bug #39795 (build fails on AIX because crypt_r() uses different
  data struct). (Tony)
- Fixed bug #39791 (Crash in strtotime() on overly long relative date
  multipliers). (Ilia)
- Fixed bug #39787 (PHP doesn't work with Apache 2.3).
  (mv at binarysec dot com).
- Fixed bug #39782 (setTime() on a DateTime constructed with a Weekday
  yields incorrect results). (Ilia)
- Fixed bug #39780 (PNG image with CRC/data error raises fatal error) (Pierre)
- Fixed bug #39779 (Enable AUTH PLAIN mechanism in underlying libc-client).
  (michael dot heimpold at s2000 dot tu-chemnitz dot de, Ilia)
- Fixed bug #39775 ("Indirect modification ..." message is not shown).
  (Dmitry)
- Fixed bug #39763 (magic quotes are applied twice by ext/filter in
  parse_str()). (Ilia)
- Fixed bug #39760 (cloning fails on nested SimpleXML-Object). (Rob)
- Fixed bug #39759 (Can't use stored procedures fetching multiple result
  sets in pdo_mysql). (Ilia)
- Fixed bug #39754 (Some POSIX extension functions not thread safe).
  (Ilia, wharmby at uk dot ibm dot com)
- Fixed bug #39751 (putenv crash on Windows). (KevinJohnHoffman at gmail.com)
- Fixed bug #39732 (oci_bind_array_by_name doesn't work on Solaris 64bit).
  (Tony)
- Fixed bug #39724 (Broken build due to spl/filter usage of pcre extension).
  (Tony, Ilia)
- Fixed bug #39718 (possible crash if assert.callback is set in ini). (Ilia)
- Fixed bug #39702 (php crashes in the allocator on linux-m68k). (Dmitry)
- Fixed bug #39685 (iconv() - undefined function). (Hannes)
- Fixed bug #39673 (file_get_contents causes bus error on certain offsets).
  (Tony)
- Fixed bug #39663 (Memory leak in pg_get_notify() and a possible memory
  corruption on Windows in pgsql and pdo_pgsql extensions).
  (Ilia, matteo at beccati dot com)
- Fixed bug #39662 (Segfault when calling asXML() of a cloned
  SimpleXMLElement). (Rob, Tony)
- Fixed bug #39656 (crash when calling fetch() on a PDO statment object after
  closeCursor()). (Ilia, Tony)
- Fixed bug #39653 (ext/dba doesn't check for db-4.5 and db-4.4 when db4
  support is enabled). (Tony)
- Fixed bug #39652 (Wrong negative results from memory_get_usage()). (Dmitry)
- Fixed bug #39648 (Implementation of PHP functions chown() and chgrp() are
  not thread safe). (Ilia, wharmby at uk dot ibm dot com)
- Fixed bug #39640 (Segfault with "Allowed memory size exhausted"). (Dmitry)
- Fixed bug #39625 (Apache crashes on importStylesheet call). (Rob)
- Fixed bug #39623 (thread safety fixes on *nix for putenv() & mime_magic).
  (Ilia, wharmby at uk dot ibm dot com)
- Fixed bug #39621 (str_replace() is not binary safe on strings with equal
  length). (Tony)
- Fixed bug #39613 (Possible segfault in imap initialization due to missing
  module dependency). (wharmby at uk dot ibm dot com, Tony)
- Fixed bug #39606 (Use of com.typelib_file in PHP.ini STILL causes A/V). (Rob)
- Fixed bug #39602 (Invalid session.save_handler crashes PHP). (Dmitry)
- Fixed bug #39596 (Creating Variant of type VT_ARRAY). (Rob)
- Fixed bug #39583 (ftp_put() does not change transfer mode to ASCII). (Tony)
- Fixed bug #39576 (array_walk() doesn't separate user data zval). (Tony)
- Fixed bug #39575 (move_uploaded_file() no longer working (safe mode
  related)). (Tony)
- Fixed bug #39571 (timeout ssl:// connections). (Ilia)
- Fixed bug #39564 (PDO::errorInfo() returns inconsistent information when
  sqlite3_step() fails). (Tony)
- Fixed bug #39548 (ZMSG_LOG_SCRIPT_NAME not routed to OutputDebugString()
  on Windows). (Dmitry)
- Fixed bug #39538 (fgetcsv can't handle starting newlines and trailing odd
  number of backslashes). (David Soria Parra, Pierre)
- Fixed bug #39534 (Error in maths to calculate of
  ZEND_MM_ALIGNED_MIN_HEADER_SIZE). (wharmby at uk dot ibm dot com, Dmitry)
- Fixed bug #39527 (Failure to retrieve results when multiple unbuffered,
  prepared statements are used in pdo_mysql). (Ilia)
- Fixed bug #39508 (imagefill crashes with small images 3 pixels or less).
  (Pierre)
- Fixed bug #39506 (Archive corrupt with ZipArchive::addFile method). (Pierre)
- Fixed bug #39504 (xmlwriter_write_dtd_entity() creates Attlist tag, not
  entity). (Hannes)
- Fixed bug #39483 (Problem with handling of \ char in prepared statements).
  (Ilia, suhachov at gmail dot com)
- Fixed bug #39458 (ftp_nlist() returns false on empty dirs). (Nuno)
- Fixed bug #39454 (Returning a SOAP array segfaults PHP). (Dmitry)
- Fixed bug #39450 (getenv() fills other super-globals). (Ilia, Tony)
- Fixed bug #39449 (Overloaded array properties do not work correctly).
  (Dmitry)
- Fixed bug #39445 (Calling debug_backtrace() in the __toString()
  function produces a crash). (Dmitry)
- Fixed bug #39438 (Fatal error: Out of memory). (Dmitry)
- Fixed bug #39435 ('foo' instanceof bar gives invalid opcode error). (Sara)
- Fixed bug #39414 (Syntax error while compiling with Sun Workshop Complier).
  (Johannes)
- Fixed bug #39398 (Booleans are not automatically translated to integers).
  (Ilia)
- Fixed bug #39394 (Missing check for older variants of openssl). (Ilia)
- Fixed bug #39367 (clearstatcache() doesn't clear realpath cache).
  (j at pureftpd dot org, Dmitry)
- Fixed bug #39366 (imagerotate does not use alpha with angle > 45 degrees)
  (Pierre)
- Fixed bug #39364 (Removed warning on empty haystack inside mb_strstr()).
  (Ilia)
- Fixed bug #39362 (Added an option to imap_open/imap_reopen to control the
  number of connection retries). (Ilia)
- Fixed bugs #39361 & #39400 (mbstring function overloading problem). (Seiji)
- Fixed bug #39354 (Allow building of curl extension against libcurl
  7.16.0). (Ilia)
- Fixed bug #39350 (crash with implode("\n", array(false))). (Ilia)
- Fixed bug #39344 (Unnecessary calls to OnModify callback routine for
  an extension INI directive). (wharmby at uk dot ibm dot com, Dmitry)
- Fixed bug #39320 (ZEND_HASH_APPLY_STOP causes deletion). (Marcus)
- Fixed bug #39313 (spl_autoload triggers Fatal error). (Marcus)
- Fixed bug #39300 (make install fails if wget is not available). (Tony)
- Fixed bug #39297 (Memory corruption because of indirect modification of
  overloaded array). (Dmitry)
- Fixed bug #39286 (misleading error message when invalid dimensions are
  given) (Pierre)
- Fixed bug #39273 (imagecopyresized may ignore alpha channel) (Pierre)
- Fixed bug #39265 (Fixed path handling inside mod_files.sh).
  (michal dot taborsky at gmail dot com, Ilia)
- Fixed bug #39217 (serialNumber might be -1 when the value is too large).
  (Pierre, Tony)
- Fixed bug #39215 (Inappropriate close of stdin/stdout/stderr). (Wez, Ilia)
- Fixed bug #39201 (Possible crash in Apache 2 with 413 ErrorHandler). (Ilia)
- Fixed bug #39151 (Parse error in recursiveiteratoriterator.php). (Marcus)
- Fixed bug #39121 (Incorrect return array handling in non-wsdl soap client).
  (Dmitry)
- Fixed bug #39090 (DirectoryFilterDots doxygen docs and example is wrong).
  (Marcus)
- Fixed bug #38852 (XML-RPC Breaks iconv). (Hannes)
- Fixed bug #38770 (unpack() broken with longs on 64 bit machines).
  (Ilia, David Soria Parra).
- Fixed bug #38698 (for some keys cdbmake creates corrupted db and cdb can't
  read valid db). (Marcus)
- Fixed bug #38680 (Added missing handling of basic types in json_decode).
  (Ilia)
- Fixed bug #38604 (Fixed request time leak inside foreach() when iterating
  through virtual properties). (Dmitry)
- Fixed bug #38602 (header( "HTTP/1.0 ..." ) does not change proto version).
  (Ilia)
- Fixed bug #38542 (proc_get_status() returns wrong PID on windows). (Nuno)
- Fixed bug #38536 (SOAP returns an array of values instead of an object).
  (Dmitry)
- Fixed bug #38456 (Apache2 segfaults when virtual() is called in .php
  ErrorDocument). (Ilia)
- Fixed bug #38325 (spl_autoload_register() gives wrong line for "class not
  found"). (Ilia)
- Fixed bug #38319 (Remove bogus warnings from persistent PDO connections).
  (Ilia)
- Fixed bug #38274 (Memlimit fatal error sent to "wrong" stderr when using
  fastcgi). (Dmitry)
- Fixed bug #38252 (Incorrect PDO error message on invalid default fetch
  mode). (Ilia)
- Fixed bug #37927 (Prevent trap when COM extension processes argument of
  type VT_DISPATCH|VT_REF) (Andy)
- Fixed bug #37773 (iconv_substr() gives "Unknown error" when string
  length = 1"). (Ilia)
- Fixed bug #37627 (session save_path check checks the parent directory).
  (Ilia)
- Fixed bug #37619 (proc_open() closes stdin on fork() failure).
  (jdolecek at NetBSD dot org, Nuno)
- Fixed bug #37588 (COM Property propputref converts to PHP function
  and can't be accesed). (Rob)
- Fixed bug #36975 (natcasesort() causes array_pop() to misbehave).
  (Hannes)
- Fixed bug #36812 (pg_execute() modifies input array). (Ilia)
- Fixed bug #36798 (Error parsing named parameters with queries containing
  high-ascii chars). (Ilia)
- Fixed bug #36644 (possible crash in variant_date_from_timestamp()). (Ilia)
- Fixed bug #36427 (proc_open() / proc_close() leak handles on windows).
  (jdolecek at NetBSD dot org, Nuno)
- Fixed bug #36392 (wrong number of decimal digits with %e specifier in
  sprintf). (Matt,Ilia)
- Fixed bug #36214 (__get method works properly only when conditional
  operator is used). (Dmitry)
- Fixed bug #35634 (Erroneous "Class declarations may not be nested"
  error raised). (Carl P. Corliss, Dmitry)
- Fixed bug #35106 (nested foreach fails when array variable has a
  reference). (Dmitry)
- Fixed bug #34564 (COM extension not returning modified "out" argument) (Andy)
- Fixed bug #33734 (Something strange with COM Object). (Rob)
- Fixed bug #33386 (ScriptControl only sees last function of class). (Rob)
- Fixed bug #33282 (Re-assignment by reference does not clear the is_ref
  flag) (Ilia, Dmitry, Matt Wilmas)
- Fixed bug #30074 (apparent symbol table error with
  extract($blah, EXTR_REFS)) (Brian)
- Fixed bug #29840 (is_executable() does not honor safe_mode_exec_dir
  setting). (Ilia)
- Fixed PECL bug #7295 (ORA-01405: fetched column value is NULL on LOB
  fields). (Tony)

02 Nov 2006, PHP 5.2.0
- Updated bundled OpenSSL to version 0.9.8d in the Windows distro. (Edin)
- Updated Postgresql client libraries to 8.1.4 in the Windows distro. (Edin)
- Updated PCRE to version 6.7. (Ilia)
- Updated libsqlite in ext/pdo_sqlite to 3.3.7. (Ilia)
- Updated bundled MySQL client library to version 5.0.22 in the Windows
  distribution. (Edin)
- Updated timezonedb to version 2006.7. (Derick)

- Added ability to make SOAP call userspace PHP<->XML converters. (Dmitry)
- Added support for character sets in pg_escape_string() for PostgreSQL 8.1.4
  and higher. (Ilia)
- Added support for character sets in PDO quote() method for PostgreSQL 8.1.4
  and higher. (Ilia)
- Added DSA key generation support to openssl_pkey_new(), FR #38731 (marci
  at balabit dot hu, Tony)
- Added SoapServer::setObject() method (it is a simplified version of
  SoapServer::setClass() method). (Dmitry)
- Added support for hexadecimal entity in imagettftext() for the bundled GD.
  (Pierre)
- Added support for httpOnly flag for session extension and cookie setting
  functions. (Scott MacVicar, Ilia)
- Added version specific registry keys to allow different configurations for
  different php version. (Richard, Dmitry)
- Added "PHPINIDir" Apache directive to apache and apache_hooks SAPIs.
  (Dmitry)
- Added an optional boolean parameter to memory_get_usage() and
  memory_get_peak_usage() to get memory size allocated by emalloc() or real
  size of memory allocated from system. (Dmitry)
- Added Zip Archive extension. (Pierre)
- Added RFC1867 fileupload processing hook. (Stefan E.)
- Added JSON and Filter extensions. (Derick, Rasmus)
- Added error messages to disk_free_space() and disk_total_space() functions.
  FR #37971 (Tony)
- Added PATHINFO_FILENAME option to pathinfo() to get the filename.
  (Toby S. and Christian S.)
- Added array_fill_keys() function. (Marcus, Matt Wilmas)
- Added posix_initgroups() function. (Ilia)
- Added an optional parameter to parse_url() to allow retrieval of distinct
  URL components. (Ilia)
- Added optional parameter to http_build_query() to allow specification of
  string separator. (Ilia)
- Added image_type_to_extension() function. (Hannes, Ilia)
- Added allow_url_include ini directive to complement allow_url_fopen. (Rasmus)
- Added automatic module globals management. (Dmitry)
- Added RFC2397 (data: stream) support. (Marcus)
- Added new error mode E_RECOVERABLE_ERROR. (Derick, Marcus, Tony)
- Added support for getenv() input filtering. (Rasmus)
- Added support for constructors in interfaces to force constructor signature
  checks in implementations. (Marcus)
- Added memory_get_peak_usage() function for retrieving peak memory usage of
  a PHP script. (Ilia)
- Added pg_field_table() function. (Edin)
- Added SimpleXMLElement::saveXML() as an alias for SimpleXMLElement::asXML().
  (Hannes)
- Added DOMNode::getNodePath() for getting an XPath for a node. (Christian)
- Added gmp_nextprime() function. (ants dot aasma at gmail dot com, Tony)
- Added error_get_last() function. (Mike)

- Removed current working directory from the php.ini search path for CLI and
  re-added it for other SAPIs (restore to pre 5.1.x behavior). (Edin)
- Moved extensions to PECL:
  . ext/filepro (Derick, Tony)
  . ext/hwapi (Derick, Tony)
- Disabled CURLOPT_FOLLOWLOCATION in curl when open_basedir or
  safe_mode are enabled. (Stefan E., Ilia)

- Increased default memory limit to 16 megabytes to accommodate for a more
  accurate memory utilization measurement.
- In addition to path to php.ini, PHPRC now may specify full file name.
  (Dmitry)

- Optimized array/HashTable copying. (Matt Wilmas, Dmitry)
- Optimized zend_try/zend_catch macros by eliminating memcpy(3). (Dmitry)
- Optimized require_once() and include_once() by eliminating fopen(3) on
  second usage. (Dmitry)
- Optimized request shutdown sequence. Restoring ini directives now iterates
  only over modified directives instead of all. (Dmitry)

- Changed priority of PHPRC environment variable on win32 to be higher then
  value from registry. (Dmitry)
- Changed __toString() to be called wherever applicable. (Marcus)
- Changed E_ALL error reporting mode to include E_RECOVERABLE_ERROR. (Marcus)
- Changed realpath cache to be disabled when "open_basedir" or "safe_mode"
  are enabled on per-request basis. (Ilia)

- Improved SNMP extension: (Jani)
  . Renamed snmp_set_oid_numeric_print() to snmp_set_oid_output_format().
  . Added 2 new constants: SNMP_OID_OUTPUT_FULL and SNMP_OID_OUTPUT_NUMERIC
  . Fixed bug #37564 (AES privacy encryption not possible due to net-snmp 5.2
    compatibility issue). (Patch: scott dot moynes+php at gmail dot com)
- Improved OpenSSL extension: (Pierre)
  . Added support for all supported algorithms in openssl_verify
  . Added openssl_pkey_get_details, returns the details of a key
  . Added x509 v3 extensions support
  . Added openssl_csr_get_subject() and openssl_csr_get_public_key()
  . Added 3 new constants OPENSSL_VERSION_TEXT and OPENSSL_VERSION_NUMBER and
    OPENSSL_KEYTYPE_EC
- Improved the Zend memory manager: (Dmitry)
  . Removed unnecessary "--disable-zend-memory-manager" configure option.
  . Added "--enable-malloc-mm" configure option which is enabled by default in
    debug builds to allow using internal and external memory debuggers.
  . Allow tweaking the memory manager with ZEND_MM_MEM_TYPE and ZEND_MM_SEG_SIZE
    environment variables.
  . For more information: Zend/README.ZEND_MM
- Improved safe_mode check for the error_log() function. (Ilia)
- Improved the error reporting in SOAP extension on request failure. (Ilia)
- Improved crypt() on win32 to be about 10 times faster and to have friendlier
  license. (Frank, Dmitry)
- Improved performance of the implode() function on associated arrays. (Ilia)
- Improved performance of str_replace() when doing 1 char to 1 char or 1 char
  to many chars replacement. (Ilia)
- Improved apache2filter SAPI:
  . Allowed PHP to be an arbitrary filter in the chain and read the script from
    the Apache stream. (John)
  . Added support for apache2filter in the Windows build including binary
    support for both Apache 2.0.x (php5apache2_filter.dll) and Apache 2.2.x
    (php5apache2_2_filter.dll). (Edin)
- Improved apache2handler SAPI:
  . Changed ap_set_content_type() to be called only once. (Mike)
  . Added support for Apache 2.2 handler in the Windows distribution. (Edin)
- Improved FastCGI SAPI: (Dmitry)
  . Removed source compatibility with libfcgi.
  . Optimized access to FastCGI environment variables by using HashTable
    instead of linear search.
  . Allowed PHP_FCGI_MAX_REQUESTS=0 that assumes no limit.
  . Allowed PHP_FCGI_CHILDREN=0 that assumes no worker children. (FastCGI
    requests are handled by main process itself)
- Improved CURL:
  . Added control character checks for "open_basedir" and "safe_mode" checks.
    (Ilia)
  . Added implementation of curl_multi_info_read(). (Brian)
- Improved PCRE: (Andrei)
  . Added run-time configurable backtracking/recursion limits.
  . Added preg_last_error(). (Andrei)
- Improved PDO:
  . Added new attribute ATTR_DEFAULT_FETCH_MODE. (Pierre)
  . Added FETCH_PROPS_LATE. (Marcus)
- Improved SPL: (Marcus)
  . Made most iterator code exception safe.
  . Added RegExIterator and RecursiveRegExIterator.
  . Added full caching support and ArrayAccess to CachingIterator.
  . Added array functions to ArrayObject/ArrayIterator and made them faster.
  . Added support for reading csv and skipping empty lines in SplFileObject.
  . Added CachingIterator::TOSTRING_USE_INNER, calls inner iterator __toString.
  . Added ability to set the CSV separator per SplFileObject.
- Improved xmlReader: (Rob)
  . Added readInnerXml(), xmlReader::setSchema().
  . Added readInnerXML(), readOuterXML(), readString(), setSchema(). (2.6.20+)
  . Changed to passing libxml options when loading reader.

- Fixed invalid read in imagecreatefrompng when an empty file is given
  (Pierre, Tony)
- Fixed infinite loop when a wrong color index is given to imagefill (Pierre)
- Fixed mess with CGI/CLI -d option (now it works with cgi; constants are
  working exactly like in php.ini; with FastCGI -d affects all requests).
  (Dmitry)
- Fixed missing open_basedir check inside chdir() function. (Ilia)
- Fixed overflow on 64bit systems in str_repeat() and wordwrap(). (Stefan E.)
- Fixed XSLTProcessor::importStylesheet() to return TRUE on success
  (Christian)
- Fixed leaks in openssl_csr_sign and openssl_csr_new (Pierre)
- Fixed phpinfo() cutoff of variables at \0. (Ilia)
- Fixed a bug in the filter extension that prevented magic_quotes_gpc from
  being applied when RAW filter is used. (Ilia)
- Fixed memory leaks in openssl streams context options. (Pierre)
- Fixed handling of extremely long paths inside tempnam() function. (Ilia)
- Fixed bug #39721 (Runtime inheritance causes data corruption). (Dmitry)
- Fixed bug #39304 (Segmentation fault with list unpacking of string offset).
  (Dmitry)
- Fixed bug #39192 (Not including nsapi.h properly with SJSWS 7). This will
  make PHP 5.2 compatible to new Sun Webserver. (Uwe)
- Fixed bug #39140 (Uncaught exception may cause crash). (Dmitry)
- Fixed bug #39125 (Memleak when reflecting non-existing class/method). (Tony)
- Fixed bug #39067 (getDeclaringClass() and private properties). (Tony)
- Fixed bug #39039 (SSL: fatal protocol error when fetching HTTPS from servers
  running Google web server). (Ilia)
- Fixed bug #39035 (Compatibility issue between DOM and
  zend.ze1_compatibility_mode). (Rob)
- Fixed bug #39034 (curl_exec() with return transfer returns TRUE on empty
  files). (Ilia)
- Fixed bug #39032 (strcspn() stops on null character). (Tony)
- Fixed bug #39020 (PHP in FastCGI server mode crashes). (Dmitry)
- Fixed bug #39017 (foreach(($obj = new myClass) as $v); echo $obj;
  segfaults). (Dmitry)
- Fixed bug #39004 (Fixed generation of config.nice with autoconf 2.60). (Ilia)
- Fixed bug #39003 (__autoload() is called for type hinting). (Dmitry, Tony)
- Fixed bug #39001 (ReflectionProperty returns incorrect declaring class for
  protected properties). (Tony)
- Fixed bug #38996 (PDO_MYSQL doesn't check connections for liveness). (Tony)
- Fixed bug #38993 (Fixed safe_mode/open_basedir checks for session.save_path,
  allowing them to account for extra parameters). (Ilia)
- Fixed bug #38989 (Absolute path with slash at beginning doesn't work on win).
  (Dmitry)
- Fixed bug #38985 (Can't cast COM objects). (Wez)
- Fixed bug #38981 (using FTP URLs in get_headers() causes crash). (Tony)
- Fixed bug #38963 (Fixed a possible open_basedir bypass in tempnam()). (Ilia)
- Fixed bug #38961 (metaphone() results in segmentation fault on NetBSD).
  (Tony)
- Fixed bug #38949 (Cannot get xmlns value attribute). (Rob)
- Fixed bug #38942 (Double old-style-ctor inheritance). (Dmitry)
- Fixed bug #38941 (imap extension does not compile against new version of the
  imap library). (Ilia)
- Fixed bug #38934 (move_uploaded_file() cannot read uploaded file outside of
  open_basedir). (Ilia)
- Fixed bug #38904 (apache2filter changes cwd to /). (Ilia, Hannes)
- Fixed bug #38891 (get_headers() do not work with curl-wrappers). (Ilia)
- Fixed bug #38882 (ldap_connect causes segfault with newer versions of
  OpenLDAP). (Tony)
- Fixed bug #38859 (parse_url() fails if passing '@' in passwd). (Tony)
- Fixed bug #38850 (lookupNamespaceURI doesn't return default namespace). (Rob)
- Fixed bug #38844 (curl_easy_strerror() is defined only since cURL 7.12.0).
  (Tony)
- Fixed bug #38813 (DOMEntityReference->__construct crashes when called
  explicitly). (Rob)
- Fixed bug #38808 ("maybe ref" issue for current() and others). (Dmitry)
- Fixed bug #38779 (engine crashes when require()'ing file with syntax error
  through userspace stream wrapper). (Tony, Dmitry)
- Fixed bug #38772 (inconsistent overriding of methods in different visibility
  contexts). (Dmitry)
- Fixed bug #38759 (PDO sqlite2 empty query causes segfault). (Tony)
- Fixed bug #38721 (Invalid memory read in date_parse()). (Tony, Derick)
- Fixed bug #38700 (SoapClient::__getTypes never returns). (Dmitry)
- Fixed bug #38693 (curl_multi_add_handle() set curl handle to null). (Ilia)
- Fixed bug #38687 (sockaddr local storage insufficient for all sock families).
  (Sara)
- Fixed bug #38661 (mixed-case URL breaks url-wrappers). (Ilia)
- Fixed bug #38653 (memory leak in ReflectionClass::getConstant()). (Tony)
- Fixed bug #38649 (uninit'd optional arg in stream_socket_sendto()). (Sara)
- Fixed bug #38637 (curl_copy_handle() fails to fully copy the cURL handle).
  (Tony, Ilia)
- Fixed bug #38624 (Strange warning when incrementing an object property and
  exception is thrown from __get method). (Tony)
- Fixed bug #38623 (leaks in a tricky code with switch() and exceptions).
  (Dmitry)
- Fixed bug #38579 (include_once() may include the same file twice). (Dmitry)
- Fixed bug #38574 (missing curl constants and improper constant detection).
  (Ilia)
- Fixed bug #38543 (shutdown_executor() may segfault when memory_limit is too
  low). (Dmitry)
- Fixed bug #38535 (memory corruption in pdo_pgsql driver on error retrieval
  inside a failed query executed via query() method). (Ilia)
- Fixed bug #38534 (segfault when calling setlocale() in userspace session
  handler). (Tony)
- Fixed bug #38524 (strptime() does not initialize the internal date storage
  structure). (Ilia)
- Fixed bug #38511, #38473, #38263 (Fixed session extension request shutdown
  order to ensure it is shutdown before the extensions it may depend on).
  (Ilia)
- Fixed bug #38488 (Access to "php://stdin" and family crashes PHP on win32).
  (Dmitry)
- Fixed bug #38474 (getAttribute select attribute by order, even when
  prefixed). (Rob)
- Fixed bug #38467 (--enable-versioning causes make fail on OS X). (Tony)
- Fixed bug #38465 (ReflectionParameter fails if default value is an access
  to self::). (Johannes)
- Fixed bug #38464 (array_count_values() mishandles numeric strings).
  (Matt Wilmas, Ilia)
- Fixed bug #38461 (setting private attribute with __set() produces
  segfault). (Tony)
- Fixed bug #38458, PECL bug #8944, PECL bug #7775 (error retrieving columns
  after long/text columns with PDO_ODBC). (Wez)
- Fixed bug #38454 (warning upon disabling handler via
  xml_set_element_handler). (dtorop933 at gmail dot com, Rob)
- Fixed bug #38451 (PDO_MYSQL doesn't compile on Solaris). (Tony)
- Fixed bug #38450 (constructor is not called for classes used in userspace
  stream wrappers). (Tony)
- Fixed bug #38438 (DOMNodeList->item(0) segfault on empty NodeList). (Ilia)
- Fixed bug #38431 (xmlrpc_get_type() crashes PHP on objects). (Tony)
- Fixed bug #38427 (unicode causes xml_parser to misbehave). (Rob)
- Fixed bug #38424 (Different attribute assignment if new or existing). (Rob)
- Fixed bug #38400 (Use of com.typelib_file may cause a crash). (Ilia)
- Fixed bug #38394 (PDO fails to recover from failed prepared statement
  execution). (Ilia)
- Fixed bug #38377 (session_destroy() gives warning after
  session_regenerate_id()). (Ilia)
- Implemented #38357 (dbase_open can't open DBase 3 dbf file).
  (rodrigo at fabricadeideias dot com, Mike)
- Fixed bug #38354 (Unwanted reformatting of XML when using AsXML). (Christian)
- Fixed bug #38347 (Segmentation fault when using foreach with an unknown/empty
  SimpleXMLElement). (Tony)
- Fixed bug #38322 (reading past array in sscanf() leads to arbitrary code
  execution). (Tony)
- Fixed bug #38315 (Constructing in the destructor causes weird behavior).
  (Dmitry)
- Fixed bug #38303 (spl_autoload_register() suppress all errors silently).
  (Ilia)
- Fixed bug #38290 (configure script ignores --without-cdb,inifile,flatfile).
  (Marcus)
- Fixed bug #38289 (segfault in session_decode() when _SESSION is NULL).
  (Tony)
- Fixed bug #38287 (static variables mess up global vars). (Dmitry)
- Fixed bug #38278 (session_cache_expire()'s value does not match phpinfo's
  session.cache_expire). (Tony)
- Fixed bug #38276 (file_exists() works incorrectly with long filenames
  on Windows). (Ilia, Tony)
- Fixed bug #38269 (fopen wrapper doesn't fail on invalid hostname with
  curlwrappers enabled). (Tony)
- Fixed bug #38265 (heap corruption). (Dmitry)
- Fixed bug #38261 (openssl_x509_parse() leaks with invalid cert) (Pierre)
- Fixed bug #38255 (openssl possible leaks while passing keys) (Pierre)
- Fixed bug #38253 (PDO produces segfault with default fetch mode). (Tony)
- Fixed bug #38251 (socket_select() and invalid arguments). (Tony)
- Fixed bug #38236 (Binary data gets corrupted on multipart/formdata POST).
  (Ilia)
- Fixed bug #38234 (Exception in __clone makes memory leak). (Dmitry, Nuno)
- Fixed bug #38229 (strtotime() does not parse YYYY-MM format). (Ilia)
- Fixed bug #38224 (session extension can't handle broken cookies). (Ilia)
- Fixed bug #38220 (Crash on some object operations). (Dmitry)
- Fixed bug #38217 (ReflectionClass::newInstanceArgs() tries to allocate too
  much memory). (Tony)
- Fixed bug #38214 (gif interlace output cannot work). (Pierre)
- Fixed bug #38213, #37611, #37571 (wddx encoding fails to handle certain
  characters). (Ilia)
- Fixed bug #38212 (Segfault on invalid imagecreatefromgd2part() parameters).
  (Pierre)
- Fixed bug #38211 (variable name and cookie name match breaks script
  execution). (Dmitry)
- Fixed bug #38199 (fclose() unable to close STDOUT and STDERR). (Tony)
- Fixed bug #38198 (possible crash when COM reports an exception). (Ilia)
- Fixed bug #38194 (ReflectionClass::isSubclassOf() returns TRUE for the
  class itself). (Ilia)
- Fixed bug #38183 (disable_classes=Foobar causes disabled class to be
  called Foo). (Jani)
- Fixed bug #38179 (imagecopy from a palette to a truecolor image loose alpha
  channel) (Pierre)
- Fixed bug #38173 (Freeing nested cursors causes OCI8 to segfault). (Tony)
- Fixed bug #38168 (Crash in pdo_pgsql on missing bound parameters). (Ilia)
- Fixed bug #38161 (oci_bind_by_name() returns garbage when Oracle didn't set
  the variable). (Tony)
- Fixed bug #38146 (Cannot use array returned from foo::__get('bar') in write
  context). (Dmitry)
- Fixed bug #38132 (ReflectionClass::getStaticProperties() retains \0 in key
  names). (Ilia)
- Fixed bug #38125 (undefined reference to spl_dual_it_free_storage). (Marcus)
- Fixed bug #38112 (corrupted gif segfaults) (Pierre)
- Fixed bug #38096 (large timeout values ignored on 32bit machines in
  stream_socket_accept() and stream_socket_client()). (Ilia)
- Fixed bug #38086 (stream_copy_to_stream() returns 0 when maxlen is bigger
  than the actual length). (Tony)
- Fixed bug #38072 (boolean arg for mysqli_autocommit() is always true on
  Solaris). (Tony)
- Fixed bug #38067 (Parameters are not decoded from utf-8 when using encoding
  option). (Dmitry)
- Fixed bug #38064 (ignored constructor visibility). (Marcus)
- Fixed bug #38055 (Wrong interpretation of boolean parameters). (Dmitry)
- Fixed bug #38047 ("file" and "line" sometimes not set in backtrace from
  inside error handler). (Dmitry)
- Fixed bug #38019 (segfault extending mysqli class). (Dmitry)
- Fixed bug #38005 (SoapFault faultstring doesn't follow encoding rules).
  (Dmitry)
- Fixed bug #38004 (Parameters in SoapServer are decoded twice). (Dmitry)
- Fixed bug #38003 (in classes inherited from MySQLi it's possible to call
  private constructors from invalid context). (Tony)
- Fixed bug #37987 (invalid return of file_exists() in safe mode). (Ilia)
- Fixed bug #37947 (zend_ptr_stack reallocation problem). (Dmitry)
- Fixed bug #37945 (pathinfo() cannot handle argument with special characters
  like German "Umlaut"). (Mike)
- Fixed bug #37931 (possible crash in OCI8 after database restart
  when using persistent connections). (Tony)
- Fixed bug #37923 (Display constant value in reflection::export). (Johannes)
- Fixed bug #37920 (compilation problems on z/OS). (Tony)
- Fixed bug #37870 (pgo_pgsql tries to de-allocate unused statements).
  (Ilia, ce at netage dot bg)
- Fixed bug #37864 (file_get_contents() leaks on empty file). (Hannes)
- Fixed bug #37862 (Integer pointer comparison to numeric value).
  (bugs-php at thewrittenword dot com)
- Fixed bug #37846 (wordwrap() wraps incorrectly). (ddk at krasn dot ru, Tony)
- Fixed bug #37816 (ReflectionProperty does not throw exception when accessing
  protected attribute). (Marcus)
- Fixed bug #37811 (define not using toString on objects). (Marcus)
- Fixed bug #37807 (segmentation fault during SOAP schema import). (Tony)
- Fixed bug #37806 (weird behavior of object type and comparison). (Marcus)
- Fixed bug #37780 (memory leak trying to execute a non existing file (CLI)).
  (Mike)
- Fixed bug #37779 (empty include_path leads to search for files inside /).
  (jr at terragate dot net, Ilia)
- Fixed bug #37747 (strtotime segfaults when given "nextyear"). (Derick)
- Fixed bug #37720 (merge_php_config scrambles values).
  (Mike, pumuckel at metropolis dot de)
- Fixed bug #37709 (Possible crash in PDO::errorCode()). (Ilia)
- Fixed bug #37707 (clone without assigning leaks memory). (Ilia, Nuno, Dmitri)
- Fixed bug #37705 (Semaphore constants not available). (Ilia)
- Fixed bug #37671 (MySQLi extension fails to recognize BIT column). (Ilia)
- Fixed bug #37667 (Object is not added into array returned by __get). (Marcus)
- Fixed bug #37635 (parameter of pcntl signal handler is trashed). (Mike)
- Fixed bug #37632 (Protected method access problem). (Marcus)
- Fixed bug #37630 (MySQL extensions should link against thread safe client
  libs if built with ZTS). (Mike)
- Fixed bug #37620 (mysqli_ssl_set validation is inappropriate). (Georg)
- Fixed bug #37616 (DATE_RFC822 does not product RFC 822 dates).
  (Hannes Magnusson, Derick)
- Fixed bug #37614 (Class name lowercased in error message). (Johannes)
- Fixed bug #37587 (var without attribute causes segfault). (Marcus)
- Fixed bug #37586 (Bumped minimum PCRE version to 6.6, needed for recursion
  limit support). (Ilia)
- Fixed bug #37581 (oci_bind_array_by_name clobbers input array when using
  SQLT_AFC, AVC). (Tony)
- Fixed bug #37569 (WDDX incorrectly encodes high-ascii characters). (Ilia)
- Fixed bug #37565 (Using reflection::export with simplexml causing a crash).
  (Marcus)
- Fixed bug #37564 (AES privacy encryption not possible due to net-snmp 5.2
  compatibility issue). (Jani, patch by scott dot moynes+php at gmail dot com)
- Fixed bug #37563 (array_key_exists performance is poor for &$array). (Ilia)
- Fixed bug #37558 (timeout functionality doesn't work after a second PHP
  start-up on the same thread). (p dot desarnaud at wanadoo dot fr)
- Fixed bug #37531 (oci8 persistent connection corruption). (Tony)
- Fixed bug #37523 (namespaces added too late, leads to missing xsi:type
  attributes. Incompatibility with libxml2-2.6.24). (Dmitry)
- Fixed bug #37514 (strtotime doesn't assume year correctly). (Derick)
- Fixed bug #37510 (session_regenerate_id changes session_id() even on
  failure). (Hannes)
- Fixed bug #37505 (touch() truncates large files). (Ilia)
- Fixed bug #37499 (CLI segmentation faults during cleanup with sybase-ct
  extension enabled). (Tony)
- Fixed bug #37496 (FastCGI output buffer overrun). (Piotr, Dmitry)
- Fixed bug #37487 (oci_fetch_array() array-type should always default to
  OCI_BOTH). (Tony)
- Fixed bug #37457 (Crash when an exception is thrown in accept() method of
  FilterIterator). (Marcus)
- Fixed bug #37456 (DOMElement->setAttribute() loops forever). (Rob)
- Fixed bug #37445 (Fixed crash in pdo_mysql resulting from premature object
  destruction). (Ilia)
- Fixed bug #37428 (PHP crashes on windows if there are start-up errors and
  event log is used for logging them). (Edin)
- Fixed bug #37418 (tidy module crashes on shutdown). (Tony)
- Fixed bug #37416 (iterator_to_array() hides exceptions thrown in rewind()
  method). (Tony)
- Fixed bug #37413 (Rejected versions of flex that don't work). (Ilia)
- Fixed bug #37395 (recursive mkdir() fails to create nonexistent directories
  in root dir). (Tony)
- Fixed bug #37394 (substr_compare() returns an error when offset equals
  string length). (Ilia)
- Fixed bug #37392 (Unnecessary call to OCITransRollback() at the end of
  request). (Tony)
- Fixed bug #37376 (fastcgi.c compile fail with gcc 2.95.4). (Ilia)
- Fixed bug #37368 (Incorrect timestamp returned for strtotime()). (Derick)
- Fixed bug #37363 (PDO_MYSQL does not build if no other mysql extension is
  enabled). (Mike)
- Fixed bug #37348 (make PEAR install ignore open_basedir). (Ilia)
- Fixed bug #37341 ($_SERVER in included file is shortened to two entries,
  if $_ENV gets used). (Dmitry)
- Fixed bug #37313 (sigemptyset() used without including <signal.h>).
  (jdolecek)
- Fixed bug #37306 (max_execution_time = max_input_time). (Dmitry)
- Fixed bug #37278 (SOAP not respecting uri in __soapCall). (Dmitry)
- Fixed bug #37265 (Added missing safe_mode & open_basedir checks to
  imap_body()). (Ilia)
- Fixed bug #37262 (var_export() does not escape \0 character). (Ilia)
- Fixed bug #37256 (php-fastcgi doesn't handle connection abort). (Dmitry)
- Fixed bug #37244 (Added strict flag to base64_decode() that enforces
  RFC3548 compliance). (Ilia)
- Fixed bug #37144 (PHP crashes trying to assign into property of dead object).
  (Dmitry)
- Fixed bug #36949 (invalid internal mysqli objects dtor). (Mike)
- Implement #36732 (req/x509 extensions support for openssl_csr_new and
  openssl_csr_sign) (ben at psc dot edu, Pierre)
- Fixed bug #36759 (Objects destructors are invoked in wrong order when script
  is finished). (Dmitry)
- Fixed bug #36681 (pdo_pgsql driver incorrectly ignored some errors).
  (Wez, Ilia)
- Fixed bug #36630 (umask not reset at the end of the request). (Ilia)
- Fixed bug #36515 (Unlinking buckets from non-existent brigades). (Sara)
- Fixed bug #35973 (Error ORA-24806 occurs when trying to fetch a NCLOB
  field). (Tony)
- Fixed bug #35886 (file_get_contents() fails with some combinations of
  offset & maxlen). (Nuno)
- Fixed bug #35512 (Lack of read permission on main script results in
  E_WARNING rather then E_ERROR). (Ilia)
- Fixed bug #34180 (--with-curlwrappers causes PHP to disregard some HTTP
  stream context options). (Mike)
- Fixed bug #34066 (recursive array_walk causes segfault). (Tony)
- Fixed bug #34065 (throw in foreach causes memory leaks). (Dmitry)
- Fixed bug #34005 (oci_password_change() fails).
  (pholdaway at technocom-wireless dot com, Tony)
- Fixed bug #33895 (Missing math constants). (Hannes)
- Fixed bug #33770 (https:// or ftps:// do not work when --with-curlwrappers
  is used and ssl certificate is not verifiable). (Ilia)
- Fixed bug #29538 (number_format and problem with 0). (Matt Wilmas)
- Implement #28382 (openssl_x509_parse() extensions support) (Pierre)
- Fixed PECL bug #9061 (oci8 might reuse wrong persistent connection). (Tony)
- Fixed PECL bug #8816 (issue in php_oci_statement_fetch with more than one
  piecewise column) (jeff at badtz-maru dot com, Tony)
- Fixed PECL bug #8112 (OCI8 persistent connections misbehave when Apache
  process times out). (Tony)
- Fixed PECL bug #7755 (error selecting DOUBLE fields with PDO_ODBC).
  ("slaws", Wez)


04 May 2006, PHP 5.1.4
- Added "capture_peer_cert" and "capture_peer_cert_chain" context options
  for SSL streams. (Wez).
- Added PDO::PARAM_EVT_* family of constants. (Sara)
- Fixed possible crash in highlight_string(). (Dmitry)
- Fixed bug #37291 (FastCGI no longer works with isapi_fcgi.dll). (Dmitry)
- Fixed bug #37277 (cloning Dom Documents or Nodes does not work). (Rob)
- Fixed bug #37276 (problems with $_POST array). (Dmitry)
- Fixed bug #36632 (bad error reporting for pdo_odbc exec UPDATE). (Wez).
- Fixed bug #35552 (crash when pdo_odbc prepare fails). (Wez).

28 Apr 2006, PHP 5.1.3
- Updated bundled PCRE library to version 6.6. (Andrei)
- Moved extensions to PECL:
  . ext/msession (Derick)
- Reimplemented FastCGI interface. (Dmitry)
- Improved SPL: (Marcus)
  - Fixed issues with not/double calling of constructors of SPL iterators.
  - Fixed issues with info-class/file-class in SPL directory handling classes.
  - Fixed ArrayIterator::seek().
  - Added SimpleXMLIterator::count().
  - Dropped erroneous RecursiveDirectoryIterator::getSubPathInfo().
- Improved SimpleXML: (Marcus, Rob)
  . Added SimpleXMLElement::getName() to retrieve name of element.
  . Added ability to create elements on the fly.
  . Added addChild() method for element creation supporting namespaces.
  . Added addAttribute() method for attribute creation supporting namespaces.
  . Added ability to delete specific elements and attributes by offset.
- Improved Reflection API: (Marcus)
  . Added ReflectionClass::newInstanceArgs($args).
  . Added ability to analyze extension dependency.
  . Added ReflectionFunction::isDeprecated() and constant IS_DEPRECATED.
  . Added ReflectionParameter::getDeclaringClass().
  . Changed reflection constants to be prefixed with IS_. (Johannes)
- Improved cURL extension: (Ilia)
  . Added curl_setopt_array() function that allows setting of multiple
    options via an associated array.
  . Added the ability to retrieve the request message sent to the server.
- Improved GD extension: (Pierre)
  . Added a weak/tolerant mode to the JPEG loader.
  . Added filtering mode option to imagepng() to allow reducing file size.
  . Fixed imagecolorallocate() and imagecolorallocatelapha() to return FALSE
    on error.
- Changed get_headers() to retrieve headers also from non-200 responses.
  (Ilia)
- Changed get_headers() to use the default context. (Ilia)
- Added lchown() and lchgrp() to change user/group ownership of symlinks.
  (Derick)
- Added support for exif date format in strtotime(). (Derick)
- Added a check for special characters in the session name. (Ilia)
- Added "consumed" stream filter. (Marcus)
- Added new mysqli constants for BIT and NEW_DECIMAL field types:
  MYSQLI_TYPE_NEWDECIMAL and MYSQLI_TYPE_BIT. FR #36007. (Georg)
- Added imap_savebody() that allows message body to be written to a
  file. (Mike)
- Added overflow checks to wordwrap() function. (Ilia)
- Added support for BINARY_DOUBLE and BINARY_FLOAT to PDO_OCI and OCI8
  (also fixes bug #36764). (Tony)
- Eliminated run-time constant fetching for TRUE, FALSE and NULL. (Dmitry)
- Removed the E_STRICT deprecation notice from "var". (Ilia)
- Fixed reading stream filters never notified about EOF. (Mike)
- Fixed tempnam() 2nd parameter to be checked against path components. (Ilia)
- Fixed a bug that would not fill in the fifth argument to preg_replace()
  properly, if the variable was not declared previously. (Andrei)
- Fixed safe_mode check for source argument of the copy() function. (Ilia)
- Fixed mysqli bigint conversion under Windows (Georg)
- Fixed XSS inside phpinfo() with long inputs. (Ilia)
- Fixed Apache2 SAPIs header handler modifying header strings. (Mike)
- Fixed 'auto_globals_jit' to work together with 'register_argc_argv'. (Dmitry)
- Fixed offset/length parameter validation in substr_compare() function. (Ilia)
- Fixed debug_zval_dump() to support private and protected members. (Dmitry)
- Fixed SoapFault::getMessage(). (Dmitry)
- Fixed issue with iconv_mime_decode where the "encoding" would only allow
  upper case specifiers. (Derick)
- Fixed tiger hash algorithm generating wrong results on big endian platforms.
  (Mike)
- Fixed crash with DOMImplementation::createDocumentType("name:"). (Mike)
- Fixed bug #37205 (Serving binary content/images fails with "comm with server
  aborted" FastCGI err). (Dmitry)
- Fixed bug #37192 (cc may complain about non-constant initializers in
  hash_adler.c). (Mike)
- Fixed bug #37191 (chmod takes off sticky bit when safe_mode is On). (Tony)
- Fixed bug #37167 (PDO segfaults when throwing exception from the
  fetch handler). (Tony)
- Fixed bug #37162 (wddx does not build as a shared extension).
  (jdolecek at NetBSD dot org, Ilia)
- Fixed bug #37158 (fread behavior changes after calling
  stream_wrapper_register). (Wez)
- Fixed bug #37138 (__autoload tries to load callback'ed self and parent).
  (Dmitry)
- Fixed bug #37103 (libmbfl headers not installed). (Jani)
- Fixed bug #37062 (compile failure on ARM architecture). (Tony)
- Fixed bug #37061 (curl_exec() doesn't zero-terminate binary strings). (Tony)
- Fixed bug #37060 (Type of retval of Countable::count() is not checked).
  (Johannes)
- Fixed bug #37059 (oci_bind_by_name() doesn't support RAW and LONG RAW
  fields). (Tony)
- Fixed bug #37057 (xmlrpc_decode() may produce arrays with numeric strings,
  which are unaccessible). (Tony)
- Fixed bug #37055 (incorrect reference counting for persistent OCI8
  connections). (Tony)
- Fixed bug #37054 (SoapClient Error Fetching http headers). (Dmitry)
- Fixed bug #37053 (html_errors with internal classes produces wrong links).
  (Tony)
- Fixed bug #37046 (foreach breaks static scope). (Dmitry)
- Fixed bug #37045 (Fixed check for special chars for http redirects). (Ilia)
- Fixed bug #37017 (strtotime fails before 13:00:00 with some time zones
  identifiers). (Derick)
- Fixed bug #37002 (Have to quote literals in INI when concatenating with
  vars). (Dmitry)z
- Fixed bug #36988 (mktime freezes on long numbers). (Derick)
- Fixed bug #36981 (SplFileObject->fgets() ignores max_length). (Tony)
- Fixed bug #36957 (serialize() does not handle recursion). (Ilia)
- Fixed bug #36944 (strncmp & strncasecmp do not return false on negative
  string length). (Tony)
- Fixed bug #36941 (ArrayIterator does not clone itself). (Marcus)
- Fixed bug #36934 (OCILob->read() doesn't move internal pointer when
  reading 0's). (Tony)
- Fixed bug #36908 (wsdl default value overrides value in soap request).
  (Dmitry)
- Fixed bug #36898 (__set() leaks in classes extending internal ones).
  (Tony, Dmitry)
- Fixed bug #36886 (User filters can leak buckets in some situations). (Ilia)
- Fixed bug #36878 (error messages are printed even though an exception has
  been thrown). (Tony)
- Fixed bug #36875 (is_*() functions do not account for open_basedir). (Ilia)
- Fixed bug #36872 (session_destroy() fails after call to
  session_regenerate_id(true)). (Ilia)
- Fixed bug #36869 (memory leak in output buffering when using chunked
  output). (Tony)
- Fixed bug #36859 (DOMElement crashes when calling __construct when
  cloning). (Tony)
- Fixed bug #36857 (Added support for partial content fetching to the
  HTTP streams wrapper). (Ilia)
- Fixed bug #36851 (Documentation and code discrepancies for NULL
  data in oci_fetch_*() functions). (Tony)
- Fixed bug #36825 (Exceptions thrown in ArrayObject::offsetGet cause
  segfault). (Tony)
- Fixed bug #36820 (Privileged connection with an Oracle password file
  fails). (Tony)
- Fixed bug #36809 (__FILE__ behavior changed). (Dmitry)
- Fixed bug #36808 (syslog ident becomes garbage between requests). (Tony)
- Fixed bug #36802 (mysqli_set_charset() crash with a non-open connection).
  (Ilia)
- Fixed bug #36756 (DOMDocument::removeChild corrupts node). (Rob)
- Fixed bug #36749 (SOAP: 'Error Fetching http body' when using HTTP Proxy).
  (Dmitry)
- Fixed bug #36745 (No error message when load data local file isn't found).
  (Georg)
- Fixed bug #36743 (In a class extending XMLReader array properties are not
  writable). (Tony)
- Fixed bug #36727 (segfault in pdo_pgsql bindValue() when no parameters are
  defined). (Tony)
- Fixed bug #36721 (The SoapServer is not able to send a header that it didn't
  receive). (Dmitry)
- Fixed bug #36697 (Transparency is lost when using imagecreatetruecolor).
  (Pierre)
- Fixed bug #36689 (Removed arbitrary limit on the length of syslog messages).
  (Ilia)
- Fixed bug #36656 (http_build_query generates invalid URIs due to use of
  square brackets). (Mike)
- Fixed bug #36638 (strtotime() returns false when 2nd argument < 1). (Derick)
- Fixed bug #36629 (SoapServer::handle() exits on SOAP faults). (Dmitry)
- Fixed bug #36625 (pg_trace() does not work). (iakio at mono-space dot net)
- Fixed bug #36614 (Segfault when using Soap). (Dmitry)
- Fixed bug #36611 (assignment to SimpleXML object attribute changes argument
  type to string). (Tony)
- Fixed bug #36606 (pg_query_params() changes arguments type to string). (Tony)
- Fixed bug #36599 (DATE_W3C format constant incorrect). (Derick)
- Fixed bug #36575 (SOAP: Incorrect complex type instantiation with
  hierarchies). (Dmitry)
- Fixed bug #36572 (Added PDO::MYSQL_ATTR_DIRECT_QUERY constant that should
  be set when executing internal queries like "show master status" via MySQL).
  (Ilia)
- Fixed bug #36568 (memory_limit setting on win32 has no effect). (Dmitry)
- Fixed bug #36513 (comment will be outputted in last line). (Dmitry)
- Fixed bug #36510 (strtotime() fails to parse date strings with tabs).
  (Ilia, Derick)
- Fixed bug #36459 (Incorrect adding PHPSESSID to links, which contains \r\n).
  (Ilia)
- Fixed bug #36458 (sleep() accepts negative values). (Ilia)
- Fixed bug #36436 (DBA problem with Berkeley DB4). (Marcus)
- Fixed bug #36434 (Improper resolution of declaring class name of an
  inherited property). (Ilia)
- Fixed bug #36420 (segfault when access result->num_rows after calling
  result->close()). (Ilia,Tony)
- Fixed bug #36403 (oci_execute() no longer supports OCI_DESCRIBE_ONLY). (Tony)
- Fixed bug #36400 (Custom 5xx error does not return correct HTTP response error
  code). (Tony)
- Fixed bug #36396 (strtotime() fails to parse dates in dd-mm-yyyy format).
  (Derick)
- Fixed bug #36388 (ext/soap crashes when throwing exception and session
  persistence). (David)
- Fixed bug #36382 (PDO/PgSQL's getColumnMeta() crashes). (Derick)
- Fixed bug #36359 (splFileObject::fwrite() doesn't write when no data
  length specified). (Tony)
- Fixed bug #36351 (parse_url() does not parse numeric paths properly). (Ilia)
- Fixed bug #36345 (PDO/MySQL problem loading BLOB over 1MB). (Ilia)
- Fixed bug #36337 (ReflectionProperty fails to return correct visibility).
  (Ilia)
- Fixed bug #36334 (Added missing documentation about realpath cache INI
  settings). (Ilia)
- Fixed bug #36308 (ReflectionProperty::getDocComment() does not reflect
  extended class commentary). (Ilia)
- Fixed bug #36306 (crc32() differ on 32-bit and 64-bit platforms)
  (anight@eyelinkmedia dot com, Pierre)
- Fixed bug #36303 (foreach on error_zval produces segfault). (Dmitry)
- Fixed bug #36295 (typo in SplFileObject::flock() parameter name). (Tony)
- Fixed bug #36287 (Segfault with SplFileInfo conversion). (Marcus)
- Fixed bug #36283 (SOAPClient Compression Broken). (Dmitry)
- Fixed bug #36268 (Object destructors called even after fatal errors). (Dmitry)
- Fixed bug #36258 (SplFileObject::getPath() may lead to segfault). (Tony)
- Fixed bug #36250 (PHP causes ORA-07445 core dump in Oracle server 9.2.x).
  (Tony)
- Fixed bug #36242 (Possible memory corruption in stream_select()). (Tony)
- Fixed bug #36235 (ocicolumnname returns false before a successful fetch).
  (Tony)
- Fixed bug #36226 (Inconsistent handling when passing potential arrays).
  (Dmitry)
- Fixed bug #36224 (date(DATE_ATOM) gives wrong results).
  (Derick, Hannes Magnusson)
- Fixed bug #36222 (errorInfo in PDOException is always NULL). (Ilia)
- Fixed bug #36208 (symbol namespace conflicts using bundled gd). (Jakub Moc)
- Fixed bug #36205 (Memory leaks on duplicate cookies). (Dmitry)
- Fixed bug #36185 (str_rot13() crash on non-string parameter). (Pierre)
- Fixed bug #36176 (PDO_PGSQL - PDO::exec() does not return number of rows
  affected by the operation). (Ilia)
- Fixed bug #36158 (SIGTERM is not handled correctly when running as a
  FastCGI server). (Dmitry)
- Fixed bug #36152 (problems with curl+ssl and pgsql+ssl in same PHP). (Mike)
- Fixed bug #36148 (unpack("H*hex", $data) is adding an extra character to
  the end of the string). (Ilia)
- Fixed bug #36134 (DirectoryIterator constructor failed to detect empty
  directory names). (Ilia)
- Fixed bug #36113 (Reading records of unsupported type causes segfault).
  (Tony)
- Fixed bug #36096 (oci_result() returns garbage after oci_fetch() failed).
  (Tony)
- Fixed bug #36083 (SoapClient waits for responses on one-way operations).
  (Dmitry)
- Fixed bug #36071 (Engine Crash related with 'clone'). (Dmitry)
- Fixed bug #36055 (possible OCI8 crash in multi-threaded environment). (Tony)
- Fixed bug #36046 (parse_ini_file() miscounts lines in multi-line values).
  (Ilia)
- Fixed bug #36038 (ext/hash compile failure on Mac OSX). (Tony)
- Fixed bug #36037 (heredoc adds extra line number). (Dmitry)
- Fixed bug #36016 (realpath cache memleaks). (Dmitry, Nuno)
- Fixed bug #36011 (Strict errormsg wrong for call_user_func() and the likes).
  (Marcus)
- Fixed bug #36010 (Segfault when re-creating and re-executing statements with
  bound parameters). (Tony)
- Fixed bug #36006 (Problem with $this in __destruct()). (Dmitry)
- Fixed bug #35999 (recursive mkdir() does not work with relative path
  like "foo/bar"). (Tony)
- Fixed bug #35998 (SplFileInfo::getPathname() returns unix style filenames
  in win32). (Marcus)
- Fixed bug #35988 (Unknown persistent list entry type in module shutdown).
  (Dmitry)
- Fixed bug #35954 (Fatal com_exception casting object). (Rob)
- Fixed bug #35900 (stream_select() should warning when tv_sec is negative).
  (Ilia)
- Fixed bug #35785 (SimpleXML causes memory read error zend engine). (Marcus)
- Fixed bug #34272 (empty array onto COM object blows up). (Rob)
- Fixed bug #33292 (apache_get_modules() crashes on Windows). (Edin)
- Fixed bug #29476 (sqlite_fetch_column_types() locks the database forever).
  (Ilia)

12 Jan 2006, PHP 5.1.2
- Updated libsqlite in ext/sqlite to 2.8.17. (Ilia)
- Updated libsqlite in ext/pdo_sqlite to 3.2.8. (Ilia)
- Updated to libxml2-2.6.22 and libxslt-1.1.15 in the win32 bundle. (Rob)
- Added new extensions: (Ilia, Wez)
  . XMLWriter
  . Hash
- Added PNG compression support to GD extension. (Pierre)
- Added reflection constants as class constants. (Johannes)
- Added --enable-gcov configure option to enable C-level code coverage.
  (John, Jani, Ilia, Marcus)
- Added missing support for 'B' format identifier to date() function. (Ilia)
- Changed reflection to be an extension. (Marcus)
- Improved SPL extension: (Marcus)
  . Added class SplFileInfo as root class for DirectoryIterator and
    SplFileObject
  . Added SplTempFileObject
- Improved SimpleXML extension: (Marcus)
  . Fixed memleaks
  . Fixed var_dump()
  . Fixed isset/empty/(bool) behavior
  . Fixed iterator edge cases
  . Added methods getNamespaces(), getDocNamespaces()
- Upgraded pear to version 1.4.6. (Greg)
- Added constants for libxslt and libexslt versions: LIBXSLT_VERSION,
  LIBXSLT_DOTTED_VERSION, LIBEXSLT_VERSION and LIBEXSLT_DOTTED_VERSION. (Pierre)
- Fixed possible crash in apache_getenv()/apache_setenv() on invalid parameters.
  (Ilia)
- Changed errors to warnings in imagecolormatch(). (Pierre)
- Fixed segfault/leak in imagecolormatch(). (Pierre)
- Fixed small leak in mysqli_stmt_fetch() when bound variable was empty string.
  (Andrey)
- Fixed prepared statement name conflict handling in PDO_PGSQL. (Thies, Ilia)
- Fixed memory corruption when PDO::FETCH_LAZY mode is being used. (Ilia)
- Fixed possible leaks in imagecreatefromstring() with invalid data. (Pierre)
- Fixed possible memory corruption inside mb_strcut(). (Ilia)
- Fixed possible header injection by limiting each header to a single line.
  (Ilia)
- Fixed possible XSS inside error reporting functionality. (Ilia)
- Fixed many bugs in OCI8. (Tony)
- Fixed crash and leak in mysqli when using 4.1.x client libraries and
  connecting to 5.x server. (Andrey)
- Fixed bug #35916 (Duplicate calls to stream_bucket_append() lead to a crash).
  (Ilia)
- Fixed bug #35908 (curl extension uses undefined GCRY_THREAD_OPTIONS_USER).
  (Ilia)
- Fixed bug #35907 (PDO_OCI uses hardcoded lib path $ORACLE_HOME/lib). (Tony)
- Fixed bug #35887 (wddx_deserialize not parsing dateTime fields properly).
  (Derick)
- Fixed bug #35885 (strtotime("NOW") no longer works). (Derick)
- Fixed bug #35821 (array_map() segfaults when exception is throwed from
  the callback). (Tony)
- Fixed bug #35817 (unpack() does not decode odd number of hexadecimal values).
  (Ilia)
- Fixed bug #35797 (segfault on PDOStatement::execute() with
  zend.ze1_compatibility_mode = On). (Tony, Ilia)
- Fixed bug #35781 (stream_filter_append() can cause segfault). (Tony)
- Fixed bug #35760 (sybase_ct doesn't compile on Solaris using old gcc). (Tony)
- Fixed bug #35759 (mysqli_stmt_bind_result() makes huge allocation when
  column empty). (Andrey)
- Fixed bug #35751 (using date with a timestamp makes httpd segfault). (Derick)
- Fixed bug #35740 (memory leak when including a directory). (Tony)
- Fixed bug #35730 (ext/mssql + freetds: Use correct character encoding
  and allow setting it). (Frank)
- Fixed bug #35723 (xmlrpc_introspection.c fails compile per C99 std). (Jani)
- Fixed bug #35720 (A final constructor can be overwritten). (Marcus)
- Fixed bug #35713 (getopt() returns array with numeric strings when passed
  options like '-1'). (Tony)
- Fixed bug #35705 (strtotime() fails to parse soap date format without TZ).
  (Ilia)
- Fixed bug #35699 (date() can't handle leap years before 1970). (Derick)
- Fixed bug #35694 (Improved error message for invalid fetch mode). (Ilia)
- Fixed bug #35692 (iconv_mime_decode() segmentation fault; with libiconv
  only). (Tony)
- Fixed bug #35690 (pack() tries to allocate huge memory block when packing
  float values to strings). (Tony)
- Fixed bug #35669 (imap_mail_compose() crashes with
  multipart-multiboundary-email). (Ilia)
- Fixed bug #35660 (AIX TZ variable format not understood, yields UTC
  timezone). (Derick)
- Fixed bug #35655 (whitespace following end of heredoc is lost). (Ilia)
- Fixed bug #35630 (strtotime() crashes on certain relative identifiers).
  (Ilia)
- Fixed bug #35629 (crash in http:// wrapper on multiple redirects). (Ilia)
- Fixed bug #35624 (strtotime() does not handle 3 character weekdays). (Ilia)
- Fixed bug #35612 (iis6 Access Violation crash). (Dmitry, alacn.uhahaa)
- Fixed bug #35594 (Multiple calls to getopt() may result in a crash).
  (rabbitt at gmail dot com, Ilia)
- Fixed bug #35571 (Fixed crash in Apache 2 SAPI when more then one php
  script is loaded via SSI include). (Ilia)
- Fixed bug #35570 (segfault when re-using soap client object). (Dmitry)
- Fixed bug #35558 (mktime() interpreting 3 digit years incorrectly). (Ilia)
- Fixed bug #35543 (php crash when calling non existing method of a class
  that extends PDO). (Tony)
- Fixed bug #35539 (typo in error message for ErrorException). (Tony)
- FIxed bug #35536 (mysql_field_type() doesn't handle NEWDECIMAL). (Tony)
- Fixed bug #35517 (mysql_stmt_fetch returns NULL on data truncation). (Georg)
- Fixed bug #35509 (string constant as array key has different behavior inside
  object). (Dmitry)
- Fixed bug #35508 (PDO fails when unknown fetch mode specified). (Tony)
- Fixed bug #35499 (strtotime() does not handle whitespace around the date
  string). (Ilia)
- Fixed bug #35496 (Crash in mcrypt_generic()/mdecrypt_generic() without
  proper init). (Ilia)
- Fixed bug #35490 (socket_sendto() unable to handle IPv6 addresses). (Tony)
- Fixed bug #35461 (Ming extension fails to compile with ming 0.3beta1). (Jani)
- Fixed bug #35437 (Segfault or Invalid Opcode 137/1/4). (Dmitry)
- Fixed bug #35470 (Assigning global using variable name from array doesn't
  function). (Dmitry)
- Fixed bug #35456 (+ 1 [time unit] format did not work). (Ilia)
- Fixed bug #35447 (xml_parse_into_struct() chokes on the UTF-8 BOM). (Rob)
- Fixed bug #35431 (PDO crashes when using LAZY fetch with fetchAll). (Wez)
- Fixed bug #35430 (PDO crashes on incorrect FETCH_FUNC use). (Tony)
- Fixed bug #35427 (str_word_count() handles '-' incorrectly). (Ilia)
- Fixed bug #35425 (idate() function ignores timezone settings). (Ilia)
- Fixed bug #35422 (strtotime() does not parse times with UTC as timezone).
  (Ilia)
- Fixed bug #35414 (strtotime() no longer works with ordinal suffix). (Ilia)
- Fixed bug #35410 (wddx_deserialize() doesn't handle large ints as keys
  properly). (Ilia)
- Fixed bug #35409 (undefined reference to 'rl_completion_matches'). (Jani)
- Fixed bug #35399 (Since fix of bug #35273 SOAP decoding of
  soapenc:base64binary fails). (Dmitry)
- Fixed bug #35393 (changing static protected members from outside the class,
  one more reference issue). (Dmitry)
- Fixed bug #35381 (ssl library is not initialized properly). (Alan)
- Fixed bug #35377 (PDO_SQLITE: undefined reference to "fdatasync").
  (Nuno, Jani)
- Fixed bug #35373 (HP-UX "alias not allowed in this configuration"). (Dmitry)
- Fixed bug #35288 (iconv() function defined as libiconv()). (Nuno)
- Fixed bug #35103 (mysqli handles bad unsigned (big)int incorrectly).(Andrey)
- Fixed bug #35062 (socket_read() produces warnings on non blocking sockets).
  (Nuno, Ilia)
- Fixed bug #35028 (SimpleXML object fails FALSE test). (Marcus)
- Fixed bug #34729 (Crash in ZTS mode under Apache). (Dmitry, Zeev)
- Fixed bug #34429 (Output buffering cannot be turned off with FastCGI).
  (Dmitry, Ilya)
- Fixed bug #34359 (Possible crash inside fopen http wrapper). (Ilia,Sara,Nuno)
- Fixed bug #33789 (Many Problems with SunFuncs). (Derick)
- Fixed bug #33671 (sun_rise and sun_set don't return a GMT timestamp if one
  passes an offset). (Derick)
- Fixed bug #32820 (date_sunrise and date_sunset don't handle GMT offset
  well). (Derick)
- Fixed bug #31347 (is_dir and is_file (incorrectly) return true for any string
  greater then 255 characters). (Nuno,Ilia)
- Fixed bug #30937 (date_sunrise() & date_sunset() don't handle endless
  day/night at high latitudes). (Derick)
- Fixed bug #30760 (Remove MessageBox on win32 for E_CORE errors if
  display_startup_error is off). (Ilia)
- Fixed bug #29955 (mb_strtoupper() / lower() broken with Turkish encoding).
  (Rui)
- Fixed bug #28899 (mb_substr() and substr() behave differently when
  "mbstring.func_overload" is enabled). (Rui)
- Fixed bug #27678 (number_format() crashes with large numbers). (Marcus)

28 Nov 2005, PHP 5.1.1
- Disabled native date class to prevent pear::date conflict. (Ilia)
- Changed reflection constants be both PHP and class constants. (Johannes)
- Added an additional field $frame['object'] to the result array of
  debug_backtrace() that contains a reference to the respective object when the
  frame was called from an object. (Sebastian)
- Fixed bug #35423 (RecursiveDirectoryIterator doesnt appear to recurse with
  RecursiveFilterIterator). (Marcus)
- Fixed bug #35413 (Removed -dev flag from Zend Engine version). (Ilia)
- Fixed bug #35411 (Regression with \{$ handling). (Ilia)
- Fixed bug #35406 (eval hangs when evall'ed code ends with comment w/o
  newline). (Marcus)
- Fixed bug #35391 (pdo_mysql::exec does not return number of affected rows).
  (Tony)
- Fixed bug #35382 (Comment in end of file produces fatal error). (Ilia)
- Fixed bug #35360 (exceptions in interactive mode (php -a) may cause crash).
  (Dmitry)
- Fixed bug #35358 (Incorrect error messages for PDO class constants). (Ilia)
- Fixed bug #35338 (pdo_pgsql does not handle binary bound params). (Wez)
- Fixed bug #35316 (Application exception trying to create COM object). (Rob)
- Fixed bug #35170 (PHP_AUTH_DIGEST differs under Apache 1.x and 2.x). (Ilia)

24 Nov 2005, PHP 5.1
- Added support for class constants and static members for internal classes.
  (Dmitry, Michael Wallner)
- Added "new_link" parameter to mssql_connect() (Bug #34369). (Frank)
- Added missing safe_mode checks for image* functions and cURL. (Ilia)
- Added missing safe_mode/open_basedir checks for file uploads. (Ilia)
- Added PDO_MYSQL_ATTR_USE_BUFFERED_QUERY parameter for pdo_mysql. (Ilia)
- Added date_timezone_set() function to set the timezone that the date
  function will use. (Derick)
- Added pg_fetch_all_columns() function to fetch all values of a column from a
  result cursor. (Ilia)
- Added support for LOCK_EX flag for file_put_contents(). (Ilia)
- Added bindto socket context option. (Ilia)
- Added offset parameter to the stream_copy_to_stream() function. (Ilia)
- Added offset & length parameters to substr_count() function. (Ilia)
- Added man pages for "phpize" and "php-config" scripts. (Jakub Vrana)
- Added support for .cc files in extensions. (Brian)
- Added PHP_INT_MAX and PHP_INT_SIZE as predefined constants. (Andrey)
- Added user opcode API that allow overloading of opcode handlers. (Dmitry)
- Added an optional remove old session parameter to session_regenerate_id().
  (Ilia)
- Added array type hinting. (Dmitry)
- Added the tidy_get_opt_doc() function to return documentation for
  configuration options in tidy. (Patch by: nlopess@php.net)
- Added support for .cc files in extensions. (Brian)
- Added imageconvolution() function which can be used to apply a custom 3x3
  matrix convolution to an image. (Pierre)
- Added optional first parameter to XsltProcessor::registerPHPFunctions to
  only allow certain functions to be called from XSLT. (Christian)
- Added the ability to override the autotools executables used by the
  buildconf script via the PHP_AUTOCONF and PHP_AUTOHEADER environmental
  variables. (Jon)
- Added several new functions to support the PostgreSQL v3 protocol introduced
  in PostgreSQL 7.4. (Christopher)
  . pg_transaction_status() - in-transaction status of a database connection.
  . pg_query_params() - execution of parameterized queries.
  . pg_prepare() - prepare named queries.
  . pg_execute() - execution of named prepared queries.
  . pg_send_query_params() - async equivalent of pg_query_params().
  . pg_send_prepare() - async equivalent of pg_prepare().
  . pg_send_execute() - async equivalent of pg_execute().
  . pg_result_error_field() - highly detailed error information, most
    importantly
    the SQLSTATE error code.
  . pg_set_error_verbosity() - set verbosity of errors.
- Added optional fifth parameter "count" to preg_replace_callback() and
  preg_replace() to count the number of replacements made. FR #32275. (Andrey)
- Added optional third parameter "charlist" to str_word_count() which contains
  characters to be considered as word part. FR #31560. (Andrey, Ilia)
- Added interface Serializable. (Stanislav, Marcus)
- Added pg_field_type_oid() PostgreSQL function. (mauroi at digbang dot com)
- Added zend_declare_property_...() and zend_update_property_...() API
  functions for bool, double and binary safe strings. (Hartmut)
- Added possibility to access INI variables from within .ini file. (Andrei)
- Added variable $_SERVER['REQUEST_TIME'] containing request start time.
  (Ilia)
- Added optional float parameter to gettimeofday(). (Ilia)
- Added apache_reset_timeout() Apache1 function. (Rasmus)
- Added sqlite_fetch_column_types() 3rd argument for arrays. (Ilia)
- Added optional offset parameter to stream_get_contents() and
  file_get_contents(). (Ilia)
- Added optional maxlen parameter to file_get_contents(). (Ilia)
- Added SAPI hook to get the current request time. (Rasmus)
- Added new functions:
  . array_diff_key() (Andrey)
  . array_diff_ukey() (Andrey)
  . array_intersect_key() (Christiano Duarte)
  . array_intersect_ukey() (Christiano Duarte)
  . array_product() (Andrey)
  . DomDocumentFragment::appendXML() (Christian)
  . fputcsv() (David Sklar)
  . htmlspecialchars_decode() (Ilia)
  . inet_pton() (Sara)
  . inet_ntop() (Sara)
  . mysqli::client_info property (Georg)
  . posix_access() (Magnus)
  . posix_mknod() (Magnus)
  . SimpleXMLElement::registerXPathNamespace() (Christian)
  . stream_context_get_default() (Wez)
  . stream_socket_enable_crypto() (Wez)
  . stream_wrapper_unregister() (Sara)
  . stream_wrapper_restore() (Sara)
  . stream_filter_remove() (Sara)
  . time_sleep_until() (Ilia)
- Added DomDocument::$recover property for parsing not well-formed XML
 Documents. (Christian)
- Added Cursor support for MySQL 5.0.x in mysqli (Georg)
- Added proxy support to ftp wrapper via http. (Sara)
- Added MDTM support to ftp_url_stat. (Sara)
- Added zlib stream filter support. (Sara)
- Added bz2 stream filter support. (Sara)
- Added max_redirects context option that specifies how many HTTP
  redirects to follow. (Ilia)
- Added support of parameter=>value arrays to
  xsl_xsltprocessor_set_parameter(). (Tony)

- PHP extension loading mechanism with support for module
  dependencies and conflicts. (Jani, Dmitry)
- Improved interactive mode of PHP CLI (php -a). (Johannes, Marcus)
- Improved performance of:
  . general execution/compilation. (Andi, Thies, Sterling, Dmitry, Marcus)
  . switch() statement. (Dmitry)
  . several array functions. (Marcus)
  . virtual path handling by adding a realpath() cache. (Andi)
  . variable fetches. (Andi)
  . magic method invocations. (Marcus)
- Improved support for embedded server in mysqli. (Georg)
- Improved mysqli extension. (Georg)
  . added constructor for mysqli_stmt and mysqli_result classes
  . added new function mysqli_get_charset()
  . added new function mysqli_set_charset()
  . added new class mysqli_driver
  . added new class mysqli_warning
  . added new class mysqli_exception
  . added new class mysqli_sql_exception
- Improved SPL extension. (Marcus)
  . Moved RecursiveArrayIterator from examples into extension
  . Moved RecursiveFilterIterator from examples into extension
  . Added SplObjectStorage
  . Made all SPL constants class constants
  . Renamed CachingRecursiveIterator to RecursiveCachingIterator to follow
    Recursive<*>Iterator naming scheme.
  . added standard hierarchy of Exception classes
  . added interface Countable
  . added interfaces Subject and SplObserver
  . added spl_autoload*() functions
  . converted several 5.0 examples into c code
  . added class SplFileObject
  . added possibility to use a string with class_parents() and
    class_implements(). (Andrey)

- Changed type hints to allow "null" as default value for class and array.
  (Marcus, Derick, Dmitry)
- Changed SQLite extension to be a shared module in Windows distribution.
  (Edin)
- Changed "instanceof" and "catch" operators, is_a() and is_subclass_of()
  functions to not call __autoload(). (Dmitry)
- Changed sha1_file() and md5_file() functions to use streams instead of low
  level IO. (Uwe)
- Changed abstract private methods to be not allowed anymore. (Stas)
- Changed stream_filter_(ap|pre)pend() to return resource. (Sara)
- Changed mysqli_exception and sqlite_exception to use RuntimeException as
  base if SPL extension is present. (Georg, Marcus)

- Upgraded bundled libraries:
  . PCRE library to version 6.2. (Andrei)
  . SQLite 3 library in ext/pdo_sqlite to 3.2.7. (Ilia)
  . SQLite 2 library in ext/sqlite to 2.8.16. (Ilia)
- Upgraded bundled libraries in Windows distribution. (Edin)
  . zlib 1.2.3
  . curl 7.14.0
  . openssl 0.9.8
  . ming 0.3b
  . libpq (PostgreSQL) 8.0.1

- Implemented feature request #33452 (Year belonging to ISO week). (Derick)
- Allowed return by reference from internal functions. (Marcus, Andi, Dmitry)
- Rewrote strtotime() with support for timezones and many new formats.
  Implements feature requests #21399, #26694, #28088, #29150, #29585 and
  #29595. (Derick)

- Moved extensions to PECL:
  . ext/cpdf        (Tony, Derick)
  . ext/dio         (Jani, Derick)
  . ext/fam         (Jani, Derick)
  . ext/ingres_ii   (Jani, Derick)
  . ext/mnogosearch (Jani, Derick)
  . ext/w32api      (Jani, Derick)
  . ext/yp          (Jani, Derick)
  . ext/mcve        (Jani, Derick, Pierre)
  . ext/oracle      (Jani, Derick)
  . ext/ovrimos     (Jani, Derick, Pierre)
  . ext/pfpro       (Jani, Derick, Pierre)
  . ext/dbx         (Jani, Derick)
  . ext/ircg        (Jani, Derick)

- Removed php_check_syntax() function which never worked properly. (Ilia)
- Removed garbage manager in Zend Engine which results in more aggressive
  freeing of data. (Dmitry, Andi)

- Fixed "make test" to work for phpized extensions. (Hartmut, Jani)
- Fixed Apache 2 regression with sub-request handling on non-linux systems.
  (Ilia, Tony)
- Fixed PDO shutdown problem (possible infinite loop running rollback on
  shutdown). (Wez)
- Fixed PECL bug #3714 (PDO: beginTransaction doesn't work if you're in
  auto-commit mode). (Wez)
- Fixed ZTS destruction. (Marcus)
- Fixed __get/__set to allow recursive calls for different properties. (Dmitry)
- Fixed a bug where stream_get_meta_data() did not return the "uri" element
  for files opened with tmpname(). (Derick)
- Fixed a problem with SPL iterators aggregating the inner iterator. (Marcus)
- Fixed an error in mysqli_fetch_fields (returned NULL instead of an array
  when row number > field_count). (Georg)
- Fixed bug in mysql::client_version(). (Georg)
- Fixed bug in mysqli extension with unsigned int(11) being represented as
  signed integer in PHP instead of string in 32bit systems. (Andrey)
- Fixed bug with $HTTP_RAW_POST_DATA not getting set. (Brian)
- Fixed crash inside stream_get_line() when length parameter equals 0. (Ilia)
- Fixed ext/mysqli to allocate less memory when fetching bound params of type
  (MEDIUM|LONG)BLOB/(MEDIUM|LONG)TEXT. (Andrey)
- Fixed extension initialization to respect dependencies between extensions.
  (Wez)
- Fixed failing queries (FALSE returned) with mysqli_query() on 64 bit systems.
  (Andrey)
- Fixed fgetcsv() and fputcsv() inconsistency. (Dmitry)
- Fixed inheritance check to control return by reference and pass by
  reference correctly (ArrayAccess can no longer support references correctly).
  (Marcus, Andi, Dmitry)
- Fixed initializing and argument checking for posix_mknod(). (Derick)
- Fixed memory corruption in ImageTTFText() with 64bit systems. (Andrey)
- Fixed memory corruption in pg_copy_from() in case the as_null parameter was
  passed. (Derick)
- Fixed memory corruption in stristr(). (Derick)
- Fixed possible GLOBALS variable override when register_globals are ON.
  (Ilia, Stefan)
- Fixed possible INI setting leak via virtual() in Apache 2 sapi. (Ilia)
- Fixed possible register_globals toggle via parse_str(). (Ilia, Stefan)
- Fixed potential GLOBALS overwrite via import_request_variables() and
  possible crash and/or memory corruption. (Ilia)
- Fixed segfaults when CURL callback functions throw exception. (Tony)
- Fixed support for shared extensions on AIX. (Dmitry)
- Fixed bug #35342 (isset(DOMNodeList->length) returns false). (Rob)
- Fixed bug #35341 (Fix for bug #33760 breaks build with older curl). (Tony)
- Fixed bug #35336 (crash on PDO::FETCH_CLASS + __set()). (Tony)
- Fixed bug #35303 (PDO prepare() crashes with invalid parameters). (Ilia)
- Fixed bug #35293 (PDO segfaults when using persistent connections). (Tony)
- Fixed bug #35278 (Multiple virtual() calls crash Apache 2 php module). (Ilia)
- Fixed bug #35273 (Error in mapping soap - java types). (Dmitry)
- Fixed bug #35249 (compile failure when ext/readline is compiled as shared).
  (Jani)
- Fixed bug #35248 (sqlite_query() doesn't set error_msg when return value is
  being used). (Ilia)
- Fixed bug #35243 (php_mblen() crashes when compiled with thread-safety on
  Linux). (Patch: shulmanb at il dot ibm dot com, Jani)
- Fixed bug #35239 (Objects can lose references). (Dmitry)
- Fixed bug #35229 (call_user_func() crashes when argument_stack is nearly
  full). (Dmitry)
- Fixed bug #35197 (Destructor is not called). (Tony)
- Fixed bug #35179 (tokenizer extension needs T_HALT_COMPILER). (Greg)
- Fixed bug #35176 (include()/require()/*_once() produce wrong error messages
  about main()). (Dmitry)
- Fixed bug #35147 (__HALT_COMPILER() breaks with --enable-zend-multibyte).
  (Dmitry, Moriyoshi)
- Fixed bug #35143 (gettimeofday() ignores current time zone). (Derick)
- Fixed bug #35142 (SOAP Client/Server Complex Object Support). (Dmitry)
- Fixed bug #35135 (PDOStatment without related PDO object may crash). (Ilia)
- Fixed bug #35091 (SoapClient leaks memory). (Dmitry)
- Fixed bug #35079 (stream_set_blocking(true) toggles, not enables blocking).
  (askalski at gmail dot com, Tony)
- Fixed bug #35078 (configure does not find ldap_start_tls_s). (Jani)
- Fixed bug #35046 (phpinfo() uses improper css enclosure). (Ilia)
- Fixed bugs #35022, #35019 (Regression in the behavior of key() and
  current() functions). (Ilia)
- Fixed bug #35017 (Exception thrown in error handler may cause unexpected
  behavior). (Dmitry)
- Fixed bug #35014 (array_product() always returns 0). (Ilia)
- Fixed bug #35009 (ZTS: Persistent resource destruct crashes when extension
  is compiled as shared). (Dmitry)
- Fixed bug #34996 (ImageTrueColorToPalette() crashes when ncolors is zero).
  (Tony)
- Fixed bug #34982 (array_walk_recursive() modifies elements outside function
  scope). (Dmitry)
- Fixed bug #34977 (Compile failure on MacOSX due to use of varargs.h). (Tony)
- Fixed bug #34968 (bz2 extension fails on to build on some win32 setups).
 (Ilia)
- Fixed bug #34965 (tidy is not binary safe). (Mike)
- Fixed bug #34957 (PHP doesn't respect ACLs for access checks). (Wez)
- Fixed bug #34950 (Unable to get WSDL through proxy). (Dmitry)
- Fixed bug #34938 (dns_get_record() doesn't resolve long hostnames and
  leaks). (Tony)
- Fixed bug #34905 (Digest authentication does not work with Apache 1). (Ilia)
- Fixed bug #34902 (mysqli::character_set_name() - undefined method). (Tony)
- Fixed bug #34899 (Fixed sqlite extension compile failure). (Ilia)
- Fixed bug #34893 (PHP5.1 overloading, Cannot access private property).
  (Dmitry)
- Fixed bug #34884 (Possible crash in ext/sqlite when sqlite.assoc_case is
  being used). (Tony, Ilia)
- Fixed bug #34879 (str_replace, array_map corrupt negative array indexes on
  64-bit platforms). (Dmitry)
- Fixed bug #34873 (Segmentation Fault on foreach in object). (Dmitry)
- Fixed bug #34856 (configure fails to detect libiconv's type). (Tony)
- Fixed bug #34855 (ibase_service_attach() segfault on AMD64).
  (irie at gmx dot de, Tony)
- Fixed bug #34851 (SO_RECVTIMEO and SO_SNDTIMEO socket options expect
  integer parameter on Windows). (Mike)
- Fixed bug #34850 (--program-suffix and --program-prefix not included in
  man page names). (Jani)
- Fixed bug #34821 (zlib encoders fail on widely varying binary data on
  windows). (Mike, Ilia)
- Fixed bug #34818 (several functions crash when invalid mysqli_link object
  is passed). (Tony)
- Fixed bug #34810 (mysqli::init() and others use wrong $this pointer without
  checks). (Tony)
- Fixed bug #34809 (FETCH_INTO in PDO crashes without a destination object).
  (Ilia)
- Fixed bug #34802 (Fixed crash on object instantiation failure). (Ilia)
- Fixed bug #34796 (missing SSL linking in ext/ftp when configured as shared).
  (Jani)
- Fixed bug #34790 (preg_match_all(), named capturing groups, variable
  assignment/return => crash). (Dmitry)
- Fixed bug #34788 (SOAP Client not applying correct namespace to generated
  values). (Dmitry)
- Fixed bug #34787 (SOAP Client not handling boolean types correctly). (Dmitry)
- Fixed bug #34786 (2 @ results in change to error_reporting() to random
  value) (Dmitry, Tony)
- Fixed bug #34785 (subclassing of mysqli_stmt does not work). (Georg)
- Fixed bug #34782 (token_get_all() gives wrong result). (Dmitry)
- Fixed bug #34777 (Crash in dblib when fetching non-existent error info).
  (Ilia)
- Fixed bug #34771 (strtotime() fails with 1-12am/pm). (Derick)
- Fixed bug #34767 (Zend Engine 1 Compatibility not copying objects
  correctly). (Dmitry)
- Fixed bug #34758 (PDO_DBLIB did not implement rowCount()). (Ilia)
- Fixed bug #34757 (iconv_substr() gives "Unknown error" when offset > string
  length). (Tony)
- Fixed bug #34742 (ftp wrapper failures caused from segmented command
  transfer). (Ilia)
- Fixed bug #34725 (CLI segmentation faults during cleanup). (Dmitry)
- Fixed bug #34723 (array_count_values() strips leading zeroes). (Tony)
- Fixed bug #34712 (zend.ze1_compatibility_mode = on segfault). (Dmitry)
- Fixed bug #34704 (Infinite recursion due to corrupt JPEG). (Marcus)
- Fixed bug #34678 (__call(), is_callable() and static methods). (Dmitry)
- Fixed bug #34676 (missing support for strtotime("midnight") and
  strtotime("noon")). (Derick)
- Fixed bug #34645 (ctype corrupts memory when validating large numbers).
 (Ilia)
- Fixed bug #34643 (wsdl default value has no effect). (Dmitry)
- Fixed bug #34623 (Crash in pdo_mysql on longtext fields). (Ilia)
- Fixed bug #34617 (zend_deactivate: objects_store used after
  zend_objects_store_destroy is called). (Dmitry)
- Fixed bug #34590 (User defined PDOStatement class can't implement
  methods). (Marcus)
- Fixed bug #34584 (Segfault with SPL autoload handler). (Marcus)
- Fixed bug #34581 (crash with mod_rewrite). (Tony, Ilia)
- Fixed bug #34565 (mb_send_mail does not fetch
  mail.force_extra_parameters). (Marco, Ilia)
- Fixed bug #34557 (php -m exits with "error" 1). (Johannes)
- Fixed bug #34518 (Unset doesn't separate container in CV). (Dmitry)
- Fixed bug #34505 (Possible memory corruption when unmangling properties
  with empty names). (Tony)
- Fixed bug #34478 (Incorrect parsing of url's fragment (#...)). (Dmitry)
- Fixed bug #34467 (foreach + __get + __set inconsistency). (Dmitry)
- Fixed bug #34456 (Possible crash inside pspell extension). (Ilia)
- Fixed bug #34453 (parsing http://www.w3.org/2001/xml.xsd exception). (Dmitry)
- Fixed bug #34450 (Segfault when calling mysqli_close() in destructor). (Tony)
- Fixed bug #34449 (ext/soap: XSD_ANYXML functionality not exposed). (Dmitry)
- Fixed bug #34420 (Possible crash inside curl_multi_remove_handle()). (Ilia)
- Fixed bug #34358 (Fatal error: Cannot re-assign $this). (Dmitry)
- Fixed bug #34331 (php crashes when variables_order is empty). (Ilia)
- Fixed bug #34321 (Possible crash in filter code). (Ilia)
- Fixed bug #34311 (unserialize() crashes with chars above 191 dec). (Nuno)
- Fixed bug #34310 (foreach($arr as $c->d => $x) crashes). (Dmitry)
- Fixed bug #34307 (on_modify handler not called to set the default value if
  setting from php.ini was invalid). (Andrei)
- Fixed bug #34306 (wddx_serialize_value() crashes with long array keys).
  (Jani)
- Fixed bug #34304 (date() doesn't have a modifier for ISO Week Day). (Derick)
- Fixed bug #34302 (date('W') do not return leading zeros for week 1 to 9).
  (Derick)
- Fixed bug #34299 (ReflectionClass::isInstantiable() returns true for abstract
  classes). (Marcus)
- Fixed bug #34284 (CLI phpinfo showing html on _SERVER["argv"]). (Jani)
- Fixed bug #34277 (array_filter() crashes with references and objects).
  (Dmitry)
- Fixed bug #34276 (setAttributeNS doesn't work with default namespace).
  (Rob)
- Fixed bug #34260 (Segfault with callbacks (array_map) + overloading).
  (Dmitry)
- Fixed bug #34257 (lib64 not handled correctly in ming extension). (Marcus)
- Fixed bug #34221 (Compiling xmlrpc as shared fails other parts). (Jani)
- Fixed bug #34216 (Segfault with autoload). (Marcus)
- Fixed bug #34199 (if($obj)/if(!$obj) inconsistency because of cast handler).
  (Dmitry, Alex)
- Fixed bug #34191 (ob_gzhandler does not enforce trailing \0). (Ilia)
- Fixed bug #34156 (memory usage remains elevated after memory limit is
  reached). (Ilia)
- Fixed bug #34148 (+,- and . not supported as parts of scheme). (Ilia)
- Fixed bug #34137 (assigning array element by reference causes binary mess).
  (Dmitry)
- Fixed bug #34103 (line numbering not maintained in dom document). (Rob)
- Fixed bug #34078 (Reflection API problems in methods with boolean or
  null default values). (Tony)
- Fixed bug #34068 (Numeric string as array key not cast to integer in
  wddx_deserialize()). (Ilia)
- Fixed bug #34064 (arr[] as param to function in class gives invalid
  opcode). (Dmitry)
- Fixed bug #34062 (Crash in catch block when many arguments are used).
  (Dmitry)
- Fixed bug #34052 (date('U') returns %ld not unix timestamp). (Nuno)
- Fixed bug #34045 (Buffer overflow with serialized object). (Dmitry)
- Fixed bug #34001 (pdo_mysql truncates numeric fields at 4 chars). (Ilia)
- Fixed bug #33999 (object remains object when cast to int). (Dmitry)
- Fixed bug #33996 (No information given for fatal error on passing invalid
  value to typed argument). (Dmitry)
- Fixed bug #33989 (extract($GLOBALS,EXTR_REFS) crashes PHP). (Dmitry)
- Fixed bug #33987 (php script as ErrorDocument causes crash in Apache 2).
  (Ilia)
- Fixed bug #33967 (misuse of Exception constructor doesn't display
  errorfile). (Jani)
- Fixed bug #33966 (Wrong use of reflectionproperty causes a segfault). (Tony)
- Fixed bug #33963 (mssql_bind() fails on input parameters). (Frank)
- Fixed bug #33958 (duplicate cookies and magic_quotes=off may cause a crash).
  (Ilia)
- Fixed bug #33957 (gmdate('W')/date('W') sometimes returns wrong week number).
  (Derick)
- Fixed bug #33940 (array_map() fails to pass by reference when called
  recursively). (Dmitry)
- Fixed bug #33917 (number_format() output with > 1 char separators). (Jani)
- Fixed bug #33904 (input array keys being escaped when magic quotes is off).
  (Ilia)
- Fixed bug #33903 (spl_autoload_register class method). (Marcus)
- Fixed bug #33899 (CLI: setting extension_dir=some/path extension=foobar.so
  does not work). (Jani)
- Fixed bug #33882 (CLI was looking for php.ini in wrong path). (Hartmut)
- Fixed bug #33869 (strtotime() problem with "+1days" format). (Ilia)
- Fixed bug #33841 (pdo sqlite driver forgets to update affected column
  count on execution of prepared statments). (Ilia)
- Fixed bug #33837 (Informix ESQL version numbering schema changed). (Jani)
- Fixed bug #33829 (mime_content_type() returns text/plain for gzip and bzip
  files). (Derick)
- Fixed bug #33802 (throw Exception in error handler causes crash). (Dmitry)
- Fixed bug #33771 (error_reporting falls to 0 when @ was used inside
  try/catch block). (Tony)
- Fixed bug #33760 (cURL needs to implement CRYPTO_callback functions to
  prevent locking). (Mike, Ilia)
- Fixed bug #33732 (Wrong behavior of constants in class and interface
  extending). (Dmitry)
- Fixed bug #33723 (php_value overrides php_admin_value). (Dmitry)
- Fixed bug #33720 (mb_encode_mimeheader does not work for multibyte
  chars). (Rui)
- Fixed bug #33710 (ArrayAccess objects does not initialize $this). (Dmitry)
- Fixed bug #33690 (Crash setting some ini directives in httpd.conf). (Rasmus)
- Fixed bug #33673 (Added detection for partially uploaded files). (Ilia)
- Fixed bug #33605 (substr_compare() crashes with negative offset and length).
  (Tony)
- Fixed bug #33597 (setcookie() "expires" date format doesn't comply with RFC).
  (Tony)
- Fixed bug #33588 (LDAP: RootDSE query not possible). (Jani)
- Fixed bug #33578 (strtotime() problem with "Oct17" format). (Derick)
- Fixed bug #33578 (strtotime() doesn't understand "11 Oct" format). (Derick)
- Fixed bug #33562 (date("") crashes). (Derick)
- Fixed bug #33558 (warning with nested calls to functions returning by
  reference). (Dmitry)
- Fixed bug #33536 (strtotime() defaults to now even on non time string).
  (Derick)
- Fixed bug #33532 (Different output for strftime() and date()). (Derick)
- Fixed bug #33523 (Memory leak in xmlrpc_encode_request()). (Ilia)
- Fixed bug #33520 (crash if safe_mode is on and session.save_path is changed).
  (Dmitry)
- Fixed bug #33512 (Add missing support for isset()/unset() overloading to
  complement the property get/set methods). (Dmitry)
- Fixed bug #33491 (crash after extending MySQLi internal class). (Tony)
- Fixed bug #33475 (cURL handle is not closed on curl_close(). (Ilia)
- Fixed bug #33469 (Compile error undefined reference to ifx_checkAPI). (Jani)
- Fixed bug #33433 (strtoll not available on Tru64). (Jani, Derick)
- Fixed bug #33427 (ext/odbc: check if unixODBC header file exists). (Jani)
- Fixed bug #33415 (strtotime() related bugs). (Derick)
- Fixed bug #33414 (Comprehensive list of incorrect days returned after
  strtotime() / date() tests). (Derick)
- Fixed bug #33389 (double free() when exporting a ReflectionClass). (Marcus)
- Fixed bug #33383 (crash when retrieving empty LOBs). (Tony)
- Fixed bug #33382 (array_reverse() fails after *sort()),  introduced by
  zend_hash_sort() optimizations in HEAD. (Tony)
- Fixed bug #33340 (CLI Crash when calling php:function from XSLT). (Rob)
- Fixed bug #33326 (Cannot build extensions with phpize on Macosx). (Jani)
- Fixed bug #33318 (throw 1; results in Invalid opcode 108/1/8). (Dmitry)
- Fixed bug #33312 (ReflectionParameter methods do not work correctly).
  (Dmitry)
- Fixed bug #33299 (php:function no longer handles returned dom objects).
  (Rob, Joe Orton)
- Fixed bug #33286 (nested array_walk() calls and user array compare functions
  broken; FCI cache). (Andrei, patch from m.bretz@metropolis-ag.de)
- Fixed bug #33277 (private method accessed by child class). (Dmitry)
- Fixed bug #33268 (iconv_strlen() works only with a parameter of < 3 in
  length). (Ilia)
- Fixed bug #33257 (array_splice() inconsistent when passed function instead of
  variable). (Dmitry)
- Fixed bug #33243 (ze1_compatibility_mode does not work as expected). (Dmitry)
- Fixed bug #33242 (Mangled error message when stream fails). (Derick)
- Fixed bug #33222 (segfault when CURL handle is closed in a callback). (Tony)
- Fixed bug #33214 (odbc_next_result does not signal SQL errors with
  2-statement SQL batches). (rich at kastle dot com, Tony)
- Fixed bug #33212 ([GCC 4]: 'zend_error_noreturn' aliased to external symbol
  'zend_error'). (Dmitry)
- Fixed bug #33210 (relax jpeg recursive loop protection). (Ilia)
- Fixed bug #33201 (Crash when fetching some data types). (Frank)
- Fixed bug #33200 (preg_replace(): magic_quotes_sybase=On makes 'e' modifier
  misbehave). (Jani)
- Fixed bug #33185 (--enable-session=shared does not build). (Jani)
- Fixed bug #33171 (foreach enumerates private fields declared in base
  classes). (Dmitry)
- Fixed bug #33167 (Possible crash inside pg_fetch_array()). (Ilia)
- Fixed bug #33164 (Soap extension incorrectly detects HTTP/1.1). (Ilia)
- Fixed bug #33156 (cygwin version of setitimer doesn't accept ITIMER_PROF).
  (Nuno)
- Fixed bug #33153 (crash in mssql_next result). (Frank)
- Fixed bug #33150 (shtool: insecure temporary file creation). (Jani)
- Fixed bug #33136 (method offsetSet in class extended from ArrayObject crash
  PHP). (Marcus)
- Fixed bug #33125 (imagecopymergegray() produces mosaic rainbow effect).
  (Pierre)
- Fixed bug #33116 (crash when assigning class name to global variable in
  __autoload). (Dmitry)
- Fixed bug #33090 (mysqli_prepare() doesn't return an error). (Georg)
- Fixed bug #33076 (str_ireplace() incorrectly counts result string length
  and may cause segfault). (Tony)
- Fixed bug #33072 (Add a safemode/open_basedir check for runtime
  "session.save_path" change using session_save_path() function). (Rasmus)
- Fixed bug #33070 (Improved performance of bzdecompress() by several orders
  of magnitude). (Ilia)
- Fixed bug #33059 (crash when moving xml attribute set in dtd). (Ilia)
- Fixed bug #33057 (Don't send extraneous entity-headers on a 304 as per
  RFC 2616 section 10.3.5) (Rasmus, Choitel)
- Fixed bug #33019 (socket errors cause memory leaks in php_strerror()).
  (jwozniak23 at poczta dot onet dot pl, Tony).
- Fixed bug #33017 ("make distclean" gives an error with VPATH build). (Jani)
- Fixed bug #33013 ("next month" was handled wrong while parsing dates).
  (Derick)
- Fixed bug #32993 (implemented Iterator function current() don't throw
  exception). (Dmitry)
- Fixed bug #32981 (ReflectionMethod::getStaticVariables() causes apache2.0.54
  seg fault). (Dmitry)
- Fixed bug #32956 (mysql_bind_result() doesn't support MYSQL_TYPE_NULL).
  (Georg)
- Fixed bug #32947 (Incorrect option for mysqli default password). (Georg)
- Fixed bug #32944 (Disabling session.use_cookies doesn't prevent reading
  session cookies). (Jani, Tony)
- Fixed bug #32941 (Sending structured SOAP fault kills a php). (Dmitry)
- Fixed bug #32937 (open_basedir looses trailing / in the limiter).
  (Adam Conrad)
- Fixed bug #32936 (http redirects URLs are not checked for control chars).
  (Ilia)
- Fixed bug #32933 (Cannot extend class "SQLiteDatabase"). (Marcus)
- Fixed bug #32932 (Oracle LDAP: ldap_get_entries(), invalid pointer). (Jani)
- Fixed bug #32930 (class extending DOMDocument doesn't clone properly). (Rob)
- Fixed bug #32924 (file included with "auto_prepend_file" can be included
  with require_once() or include_once()). (Stas)
- Fixed bug #32904 (pg_get_notify() ignores result_type parameter). (Tony)
- Fixed bug #32852 (Crash with singleton and __destruct when
  zend.ze1_compatibility_mode = On). (Dmitry)
- Fixed bug #32833 (Invalid opcode). (Dmitry)
- Fixed bug #32813 (parse_url() does not handle scheme-only urls properly).
  (Ilia)
- Fixed bug #32810 (temporary files not using plain file wrapper). (Ilia)
- Fixed bug #32809 (Missing T1LIB support on Windows). (Edin)
- Fixed bug #32802 (General cookie overrides more specific cookie). (Ilia)
- Fixed bugs #32800, #32830 (ext/odbc: Problems with 64bit systems). (Jani)
- Fixed bug #32799 (crash: calling the corresponding global var during the
  destruct). (Dmitry)
- Fixed bug #32776 (SOAP doesn't support one-way operations). (Dmitry)
- Fixed bug #32773 (GMP functions break when second parameter is 0). (Stas)
- Fixed bug #32759 (incorrect determination of default value (COM)). (Wez)
- Fixed bug #32758 (Cannot access safearray properties in VB6 objects). (Wez)
- Fixed bug #32755 (Segfault in replaceChild() when DocumentFragment has no
  children). (Rob)
- Fixed bug #32753 (Undefined constant SQLITE_NOTADB). (Ilia)
- Fixed bug #32742 (segmentation fault when the stream with a wrapper
  is not closed). (Tony, Dmitry)
- Fixed bug #32699 (pg_affected_rows() was defined when it was not available).
  (Derick)
- Fixed bug #32686 (Require/include file in destructor causes segfault).
  (Marcus)
- Fixed bug #32682 (ext/mssql: Error on module shutdown when called from
  activescript). (Frank)
- Fixed bug #32674 (exception in iterator causes crash). (Dmitry)
- Fixed bug #32660 (Assignment by reference causes crash when field access is
  overloaded (__get)). (Dmitry)
- Fixed bug #32647 (Using register_shutdown_function() with invalid callback
  can crash PHP). (Jani)
- Fixed bug #32615 (Segfault in replaceChild() using fragment when
  previousSibling is NULL). (Rob)
- Fixed bug #32613 (ext/snmp: use of snmp_shutdown() causes snmpapp.conf
  access errors). (Jani, ric at arizona dot edu)
- Fixed bug #32608 (html_entity_decode() converts single quotes even if
  ENT_NOQUOTES is given). (Ilia)
- Fixed bug #32596 (Segfault/Memory Leak by getClass (etc) in __destruct).
  (Dmitry)
- Fixed bug #32591 (ext/mysql: Unsatisfied symbol: ntohs with HP-UX). (Jani)
- Fixed bug #32589 (possible crash inside imap_mail_compose() function).
  (Ilia)
- Fixed bug #32589 (Possible crash inside imap_mail_compose, with charsets).
  (Ilia)
- Fixed bug #32587 (Apache2: errors sent to error_log do not include
  timestamps). (Jani)
- Fixed bug #32560 (configure looks for incorrect db2 library). (Tony)
- Fixed bug #32553 (mmap loads only the 1st 2000000 bytes on Win32). (Ilia)
- Fixed bug #32533 (proc_get_status() returns the incorrect process status).
  (Ilia)
- Fixed bug #32530 (chunk_split() does not append endstr if chunklen is
  longer then the original string). (Ilia)
- Fixed bug #32491 (File upload error - unable to create a temporary file).
  (Uwe Schindler)
- Fixed bug #32455 (wrong setting property to unset value). (Dmitry)
- Fixed bug #32429 (method_exists() always return TRUE if __call method
  exists). (Dmitry)
- Fixed bug #32428 (The @ warning error suppression operator is broken).
  (Dmitry)
- Fixed bug #32427 (Interfaces are not allowed 'static' access modifier).
  (Dmitry)
- Fixed bug #32405 (mysqli::fetch() returns bad data - 64bit problem).
  (Andrey)
- Fixed bug #32296 (get_class_methods() output has changed between 5.0.2 and
  5.0.3). (Dmitry)
- Fixed bug #32282 (Segfault in mysqli_fetch_array on 64-bit). (Georg)
- Fixed bug #32245 (xml_parser_free() in a function assigned to the xml
  parser gives a segfault). (Rob)
- Fixed bug #32179 (xmlrpc_encode() segfaults with recursive references).
  (Tony)
- Fixed bug #32171 (Userspace stream wrapper crashes PHP). (Tony, Dmitry)
- Fixed bug #32160 (copying a file into itself leads to data loss). (Ilia)
- Fixed bug #32139 (SOAP client does not auto-handle base64 encoding). (Ilia)
- Fixed bug #32109 ($_POST is not populated in multi-threaded environment).
  (Moriyoshi)
- Fixed bug #32080 (segfault when assigning object to itself with
  zend.ze1_compatibility_mode=On). (Dmitry)
- Fixed bug #32021 (Crash caused by range('', 'z')). (Derick)
- Fixed bug #32013 (ext/mysqli bind_result causes fatal error: memory limit).
  (Andrey)
- Fixed bug #32010 (Memory leak in mssql_fetch_batch). (fmk)
- Fixed bug #32009 (crash when mssql_bind() is called more than once). (Frank)
- Fixed bug #31971 (ftp_login fails on some SSL servers).
  (frantisek at augusztin dot com)
- Fixed bug #31887 (ISAPI: Custom 5xx error does not return correct HTTP
  response message). (Jani)
- Fixed bug #31828 (Crash with zend.ze1_compatibility_mode=On). (Dmitry)
- Fixed bug #31668 (multi_query works exactly every other time - multi query
  d/e flag global and not per connection). (Andrey)
- Fixed bug #31636 (another crash when echoing a COM object). (Wez)
- Fixed bug #31583 (php_std_date() uses short day names in non-y2k_compliance
  mode). (mike at php dot net)
- Fixed bug #31525 (object reference being dropped. $this getting lost).
 (Stas, Dmitry)
- Fixed bug #31502 (Wrong deserialization from session when using WDDX
  serializer). (Dmitry)
- Fixed bug #31478 (segfault with empty() / isset()). (Moriyoshi)
- Fixed bug #31465 (False warning in unpack() when working with *). (Ilia)
- Fixed bug #31363 (broken non-blocking flock()). (ian at snork dot net)
- Fixed bug #31358 (Older GCC versions do not provide portable va_copy()).
  (Jani)
- Fixed bug #31341 (escape on curly inconsistent). (Dmitry)
- Fixed bug #31256 (PHP_EVAL_LIBLINE configure macro does not handle
  -pthread). (Jani)
- Fixed bug #31213 (Side effects caused by fix of bug #29493). (Dmitry)
- Fixed bug #31177 (memory leaks and corruption because of incorrect
  refcounting). (Dmitry)
- Fixed bug #31158 (array_splice on $GLOBALS crashes). (Dmitry)
- Fixed bug #31054 (safe_mode & open_basedir checks only check first
  include_path value). (Ilia)
- Fixed bug #31033 (php:function(string, nodeset) with xsl:key crashes PHP).
  (Rob)
- Fixed bug #30961 (Wrong line number in ReflectionClass getStartLine()).
  (Dmitry)
- Fixed bug #30889 (Conflict between __get/__set and ++ operator). (Dmitry)
- Fixed bug #30833 (array_count_values() modifying input array). (Tony)
- Fixed bug #30828 (debug_backtrace() reports incorrect class in overridden
  methods). (Dmitry)
- Fixed bug #30820 (static member conflict with $this->member silently
  ignored). (Dmitry)
- Fixed bug #30819 (Better support for LDAP SASL bind). (Jani)
- Fixed bug #30791 (magic methods (__sleep/__wakeup/__toString) call
  __call if object is overloaded). (Dmitry)
- Fixed bug #30707 (Segmentation fault on exception in method).
  (Stas, Dmitry)
- Fixed bug #30702 (cannot initialize class variable from class constant).
  (Dmitry)
- Fixed bug #30578 (Output buffers flushed before calling __destruct()
  functions). (Jani)
- Fixed bug #30519 (Interface not existing says Class not found). (Dmitry)
- Fixed bug #30407 (Strange behavior of default arguments). (Dmitry)
- Fixed bug #30394 (Assignment operators yield wrong result with __get/__set).
  (Dmitry)
- Fixed bug #30332 (zend.ze1_compatibility_mode isn't fully compatible with
  array_push()). (Dmitry)
- Fixed bug #30162 (Catching exception in constructor causes lose of
  $this). (Dmitry)
- Fixed bug #30140 (Problem with array in static properties). (Dmitry)
- Fixed bug #30126 (Enhancement for error message for abstract classes).
  (Marcus)
- Fixed bug #30096 (gmmktime does not return the current time). (Derick)
- Fixed bug #30080 (Passing array or non array of objects). (Dmitry)
- Fixed bug #30052 (Crash on shutdown after odbc_pconnect()). (Edin)
- Fixed bug #29983 (PHP does not explicitly set mime type & charset). (Ilia)
- Fixed bug #29975 (memory leaks when set_error_handler() is used inside error
  handler). (Tony)
- Fixed bug #29971 (variables_order behavior). (Dmitry)
- Fixed bug #29944 (Function defined in switch, crashes). (Dmitry)
- Fixed bug #29896 (Backtrace argument list out of sync). (Dmitry)
- Fixed bug #29728 (Reflection API Feature: Default parameter value). (Marcus)
- Fixed bug #29689 (default value of protected member overrides default value
  of private and other private variable problems in inherited classes). (Stas)
- Fixed bug #29683 (headers_list() returns empty array). (Tony)
- Fixed bug #29583 (crash when echoing a COM object). (M.Sisolak, Wez)
- Fixed bug #29522 (accessing properties without connection). (Georg)
- Fixed bug #29361 (var_export() producing invalid code). (Derick)
- Fixed bug #29338 (unencoded spaces get ignored after certain tags). (Ilia)
- Fixed bug #29335 (fetch functions now use MYSQLI_BOTH as default). (Georg)
- Fixed bug #29334 (win32 mail() provides incorrect Date: header). (Jani)
- Fixed bug #29311 (calling parent constructor in mysqli). (Georg)
- Fixed bug #29268 (__autoload() not called with Reflection->getClass()).
  (Dmitry)
- Fixed bug #29256 (SOAP HTTP Error when envelop size is more than 24345
  bytes). (Dmitry, Wez)
- Fixed bug #29253 (array_diff with $GLOBALS argument fails). (Dmitry)
- Fixed bug #29236 (memory error when wsdl-cache is enabled). (Dmitry)
- Fixed bug #29210 (Function: is_callable - no support for private and
  protected classes). (Dmitry)
- Fixed bug #29109 (SoapFault exception: [WSDL] Out of memory). (Dmitry)
- Fixed bug #29104 (Function declaration in method doesn't work). (Dmitry)
- Fixed bug #29061 (soap extension segfaults). (Dmitry)
- Fixed bug #29015 (Incorrect behavior of member vars(non string ones)-numeric
  mem vars and others). (Dmitry)
- Fixed bug #28985 (__getTypes() returning nothing on complex WSDL). (Dmitry)
- Fixed bug #28969 (Wrong data encoding of special characters). (Dmitry)
- Fixed bug #28839 (SIGSEGV in interactive mode (php -a)).
  (kameshj at fastmail dot fm)
- Fixed bug #28605 (Need to use -[m]ieee option for Alpha CPUs). (Jani)
- Fixed bug #28568 (SAPI::known_post_content_types is not thread safe).
  (Moriyoshi)
- Fixed bug #28377 (debug_backtrace is intermittently passing args). (Dmitry)
- Fixed bug #28355 (glob wont error if dir is not readable). (Hartmut)
- Fixed bug #28072 (static array with some constant keys will be incorrectly
  ordered). (Dmitry)
- Fixed bug #27908 (xml default_handlers not being called). (Rob)
- Fixed bug #27598 (list() array key assignment causes HUGE memory leak).
  (Dmitry)
- Fixed bug #27268 (Bad references accentuated by clone). (Dmitry)
- Fixed bug #26456 (Wrong results from Reflection-API getDocComment() when
  called via STDIN). (Dmitry)
- Fixed bug #25922 (In error handler, modifying 5th arg (errcontext) may
  result in seg fault). (Dmitry)
- Fixed bug #25359 (array_multisort() doesn't work in a function if array is
  global or reference). (Dmitry)
- Fixed bug #22836 (returning reference to uninitialized variable). (Dmitry)
- Fixed bug #21306 (ext/sesssion: catch bailouts of write handler during
  RSHUTDOWN). (Jani, Xuefer at 21cn dot com)
- Fixed bug #15854 (boolean ini options may be incorrectly displayed as Off
  when they are On). (Tony)
- Fixed bugs #14561, #20382, #26090, #26320, #28024, #30532, #32086, #32270,
  #32555, #32588, #33056 (strtotime() related bugs). (Derick)

31 Mar 2005, PHP 5.0.4
- Added SNMPv2 support. (harrie)
- Added Oracle Instant Client support. (cjbj at hotmail dot com, Tony)
- Added length and charsetnr for field array and object in mysqli. (Georg)
- Added checks for negative values to gmp_sqrt(), gmp_powm(), gmp_sqrtrem()
  and gmp_fact() to prevent SIGFPE. (Tony)
- Changed foreach() to throw an exception if IteratorAggregate::getIterator()
  does not return an Iterator. (Marcus)
- Changed phpize not to require libtool. (Jani)
- Updated bundled oniguruma library (used for multibyte regular expression)
  to 3.7.0. (Moriyoshi)
- Updated bundled libmbfl library (used for multibyte functions). (Moriyoshi)
  Fixed bugs:
  . Bug #32311 (mb_encode_mimeheader() does not properly escape characters)
  . Bug #32063 (mb_convert_encoding ignores named entity 'alpha')
  . Bug #31911 (mb_decode_mimeheader() is case-sensitive to hex escapes)
  . bug #30573 (compiler warnings in libmbfl due to invalid type cast)
  . Bug #30549 (incorrect character translations for some ISO8859 charsets).
- Fixed bug preventing from building oci8 as shared.
  (stanislav dot voroniy at portavita dot nl, Tony)
- Fixed a bug in mysql_affected_rows and mysql_stmt_affected_rows when the
  api function returns -1 (Georg)
- Fixed several leaks in ext/browscap and sapi/embed. (Andrei)
- Fixed several leaks in ext/filepro. (Tony)
- Fixed build system to always use bundled libtool files. (Jani)
- Fixed a bug in mysqli_stmt_execute() (type conversion with NULL values).
  (Georg)
- Fixed segfault in mysqli_fetch_field_direct() when invalid field offset
  is passed. (Tony)
- Fixed posix_getsid() & posix_getpgid() to return sid & pgid instead
  of true. (Tony)
- Fixed bug #32394 (offsetUnset() segfaults in a foreach). (Marcus)
- Fixed bug #32373 (segfault in bzopen() if supplied path to non-existent
  file). (Tony)
- Fixed bug #32326 (Check values of Connection/Transfer-Encoding
  case-incentively in SOAP extension). (Ilia)
- Fixed bug #32290 (call_user_func_array() calls wrong class method within
  child class). (Marcus)
- Fixed bug #32238 (spl_array.c: void function cannot return value). (Johannes)
- Fixed bug #32210 (proc_get_status() sets "running" always to true). (Ilia)
- Fixed bug #32200 (Prevent using both --with-apxs2 and --with-apxs2filter).
  (Jani)
- Fixed bug #32134 (Overloading offsetGet/offsetSet). (Marcus)
- Fixed bug #32130 (ArrayIterator::seek() does not throw an Exception on
  invalid index). (Marcus)
- Fixed bug #32115 (dateTime SOAP encoding of timezone incorrect). (Dmitry)
- Fixed bug #32081 (in mysqli default socket value is not being used). (Ilia)
- Fixed bug #32021 (Crash caused by range('', 'z')). (Derick)
- Fixed bug #32011 (Fragments which replaced Nodes are not globaly useable).
  (Rob)
- Fixed bug #32001 (xml_parse_into_struct() function exceeds maximum
  execution time). (Rob, Moriyoshi)
- Fixed bug #31980 (Unicode exif data not available on Windows). (Edin)
- Fixed bug #31960 (msql_fetch_row() and msql_fetch_array() dropping columns
  with NULL values). (Daniel Convissor)
- Fixed bug #31878 (Segmentation fault using clone keyword on nodes). (Rob)
- Fixed bug #31858 (--disable-cli does not force --without-pear). (Jani)
- Fixed bug #31842 (*date('r') does not return RFC2822 conforming date string).
  (Jani)
- Fixed bug #31832 (SOAP encoding problem with complex types in WSDL mode with
  multiple parts). (Dmitry)
- Fixed bug #31797 (exif_read_data() uses too low nesting limit). (Ilia)
- Fixed bug #31796 (readline completion handler does not handle empty return
  values). (Ilia)
- Fixed bug #31792 (getrusage() does not provide ru_nswap value). (Ilia)
- Fixed bug #31755 (Cannot create SOAP header in no namespace). (Dmitry)
- Fixed bug #31754 (dbase_open() fails for mode = 1). (Mehdi, Derick)
- Fixed bug #31751 (pg_parameter_status() missing on Windows). (Edin)
- Fixed bug #31747 (SOAP Digest Authentication doesn't work with
  "HTTP/1.1 100 Continue" response). (Dmitry)
- Fixed bug #31732 (mb_get_info() causes segfault when no parameters
  specified). (Tony)
- Fixed bug #31710 (Wrong return values for mysqli_autocommit/commit/rollback).
  (Georg)
- Fixed bug #31705 (parse_url() does not recognize http://foo.com#bar). (Ilia)
- Fixed bug #31695 (Cannot redefine endpoint when using WSDL). (Dmitry)
- Fixed bug #31684 (dio_tcsetattr(): misconfigured termios settings).
  (elod at itfais dot com)
- Fixed bug #31683 (changes to $name in __get($name) override future
  parameters) (Dmitry)
- Fixed bug #31699 (unserialize() float problem on non-English locales). (Ilia)
- Fixed bug #31562 (__autoload() problem with static variables). (Marcus)
- Fixed bug #31651 (ReflectionClass::getDefaultProperties segfaults with arrays).
  (Marcus)
- Fixed bug #31623 (OCILogin does not support password grace period).
  (daniel dot beet at accuratesoftware dot com, Tony)
- Fixed bug #31527 (crash in msg_send() when non-string is stored without
  being serialized). (Ilia)
- Fixed bug #31515 (Improve performance of scandir() by factor of 10 or so). (Ilia)
- Fixed bug #31514 (open_basedir uses path_translated rather then cwd for .
  translation). (Ilia)
- Fixed bug #31480 (Possible infinite loop in imap_mail_compose()). (Ilia)
- Fixed bug #31479 (Fixed crash in chunk_split(), when chunklen > strlen). (Ilia)
- Fixed bug #31454 (session_set_save_handler crashes PHP when supplied
  non-existent object ref). (Tony)
- Fixed bug #31444 (Memory leak in zend_language_scanner.c).
  (hexer at studentcenter dot org)
- Fixed bug #31442 (unserialize broken on 64-bit systems). (Marcus)
- Fixed bug #31440 ($GLOBALS can be overwritten via GPC when register_globals
  is enabled). (Ilia)
- Fixed bug #31422 (No Error-Logging on SoapServer-Side). (Dmitry)
- Fixed bug #31413 (curl POSTFIELDS crashes on 64-bit platforms). (Joe)
- Fixed bug #31396 (compile fails with gd 2.0.33 without freetype). (Jani)
- Fixed bug #31371 (highlight_file() trims new line after heredoc). (Ilia)
- Fixed bug #31361 (simplexml/domxml segfault when adding node twice). (Rob)
- Fixed bug #31348 (CachingIterator::rewind() leaks). (Marcus)
- Fixed bug #31346 (ArrayIterator::next segfaults). (Marcus)
- Fixed bug #31190 (Unexpected warning then exception is thrown from
  call_user_func_array()). (phpbugs at domain51 dot net, Dmitry)
- Fixed bug #31142 (imap_mail_compose() fails to generate correct output). (Ilia)
- Fixed bug #31139 (XML Parser Functions seem to drop &amp; when parsing). (Rob)
- Fixed bug #31398 (When magic_guotes_gpc are enabled filenames with ' get cutoff).
  (Ilia)
- Fixed bug #31288 (Possible crash in mysql_fetch_field(), if mysql_list_fields()
  was not called previously). (Ilia)
- Fixed bug #31107, #31110, #31111, #31249 (Compile failure of zend_strtod.c).
  (Jani)
- Fixed bug #31110 (PHP 4.3.10 does not compile on Tru64 UNIX 5.1B). (Derick)
- Fixed bug #31107 (Compile failure on Solaris 9 (Intel) and gcc 3.4.3). (Derick)
- Fixed bug #31103 (Better error message when c-client cannot be found). (Ilia)
- Fixed bug #31101 (missing kerberos header file path with --with-openssl). (Jani)
- Fixed bug #31098 (isset() / empty() incorrectly return true in dereference of
  a string type). (Moriyoshi)
- Fixed bug #31087 (broken php_url_encode_hash macro). (Ilia)
- Fixed bug #31072 (var_export() does not output an array element with an empty
  string key). (Derick)
- Fixed bug #31060 (imageftbbox() does not use linespacing parameter). (Jani)
- Fixed bug #31056 (php_std_date() returns invalid formatted date if
  y2k_compliance is On). (Ilia)
- Fixed bug #31055 (apache2filter: per request leak proportional to the full
  path of the request URI). (kameshj at fastmail dot fm)
- Fixed bug #30901 (can't send cookies with soap envelop). (Dmitry)
- Fixed bug #30871 (Misleading warning message for array_combine()). (Andrey)
- Fixed bug #30868 (evaluated pointer comparison in mbregex causes compile
  failure). (Moriyoshi)
- Fixed bug #30862 (Static array with boolean indexes). (Marcus)
- Fixed bug #30726 (-.1 like numbers are not being handled correctly). (Ilia)
- Fixed bug #30725 (PHP segfaults when an exception is thrown in getIterator()
  within foreach). (Marcus)
- Fixed bug #30609 (cURL functions bypass open_basedir). (Jani)
- Fixed bug #30446 (apache2handler: virtual() includes files out of sequence)
- Fixed bug #30430 (odbc_next_result() doesn't bind values and that results
  in segfault). (pdan-php at esync dot org, Tony)
- Fixed bug #30266 (Invalid opcode 137/1/8). (Marcus)
- Fixed bug #30120 imagettftext() and imagettfbbox() accept too many
  parameters). (Jani)
- Fixed bug #30106 (SOAP cannot not parse 'ref' element. Causes Uncaught
  SoapFault exception). (Dmitry)
- Fixed bug #29989 (type re_registers redefined in oniguruma.h). (Moriyoshi)
- Fixed bug #28803 (enabled debug causes bailout errors with CLI on AIX
  because of fflush() called on already closed filedescriptor). (Tony)
- Fixed bug #29767 (Weird behaviour of __set($name, $value)). (Dmitry)
- Fixed bug #29733 (printf() handles repeated placeholders wrong).
  (bugs dot php dot net at bluetwanger dot de, Ilia)
- Fixed bug #29424 (width and height inverted for JPEG2000 files). (Ilia)
- Fixed bug #29329 (configure for mysqli with shared doesn't work). (Georg)
- Fixed bug #29136 (make test - libtool failure on MacOSX). (Jani)
- Fixed bug #28976 (mail(): use "From:" from headers if sendmail_from is empty).
  (Jani)
- Fixed bug #28930 (PHP sources pick wrong header files generated by bison).
  (eggert at gnu dot org, Jani)
- Fixed bug #28840 (__destruct of a class that extends mysqli not called).
  (Marcus)
- Fixed bug #28804 (ini-file section parsing pattern is buggy).
  (wendland at scan-plus dot de)
- Fixed bug #28451 (corrupt EXIF headers have unlimited recursive IFD directory
  entries). (Andrei)
- Fixed bug #28444 (Cannot access undefined property for object with overloaded
  property access). (Dmitry)
- Fixed bug #28442 (Changing a static variables in a class changes it across
  sub/super classes.) (Marcus)
- Fixed bug #28324 (HTTP_SESSION_VARS appear when register_long_arrays is
  Off). (Tony)
- Fixed bug #28074 (FastCGI: stderr should be written in a FCGI stderr stream).
  (chris at ex-parrot dot com)
- Fixed bug #28067 (partially incorrect utf8 to htmlentities mapping). (Derick,
  Benjamin Greiner)
- Fixed bug #28041 (SOAP HTTP Digest Access Authentication). (Dmitry)
- Fixed bug #27633 (Double \r problem on ftp_get in ASCII mode on Win32). (Ilia)
- Fixed bug #18613 (Multiple OUs in x509 certificate not handled properly).
  (Jani)

15 Dec 2004, PHP 5.0.3
- Added the %F modifier to *printf to render a non-locale-aware representation
  of a float with the . as decimal seperator. (Derick)
- Fixed error handling in mysqli_multi_query. (Georg)
- Extended the functionality of is_subclass_of() to accept either a class name
  or an object as first parameter. (Andrey)
- Fixed potential problems with unserializing invalid serialize data. (Marcus)
- Fixed bug #32076 (ReflectionMethod::isDestructor() always return true).
  (Derick, Tony)
- Fixed bug #31034 (Problem with non-existing iconv header file). (Derick)
- Fixed bug #30995 (snmp extension does not build with net-snmp 5.2). (Ilia)
- Fixed bug #30994 (SOAP server unable to handle request with references).
  (Dmitry)
- Fixed bug #30990 (allow popen() on *NIX to accept 'b' flag). (Ilia)
- Fixed bug #30967 (properties in extended mysqli classes don't work). (Georg)
- Fixed bug #30928 (When Using WSDL, SoapServer doesn't handle private or
  protected properties). (Dmitry)
- Fixed bug #30922 (reflective functions crash PHP when interfaces extend
  themselves). (Tony, Dmitry)
- Fixed bug #30904 (segfault when recording soapclient into session). (Tony,
  Dmitry)
- Fixed bug #30890 (MySQLi testsuite)
- Fixed bug #30856 (ReflectionClass::getStaticProperties segfaults). (Marcus)
- Fixed bug #30832 ("!" stripped off comments in xml parser). (Rob)
- Fixed bug #30799 (SoapServer doesn't handle private or protected properties).
  (Dmitry)
- Fixed bug #30783 (Apache crash when using ReflectionFunction::
  getStaticVariables()). (Marcus)
- Fixed bug #30750 (Meaningful error message when upload directory is not
  accessible). (Ilia)
- Fixed bug #30685 (Malformed SOAPClient http header reequest). (Dmitry)
- Fixed bug #30672 (Problem handling exif data in jpeg images at unusual
  places). (Marcus)
- Fixed bug #30658 (Ensure that temporary files created by GD are removed).
  (Ilia)
- Fixed bug #30645 (def. multi result set support for mysql_connect). (Georg)
- Fixed bug #30637 (compile with pear error). (Antony)
- Fixed bug #30587 (array_multisort doesn't separate zvals before
  changing them). (Tony)
- Fixed bug #30572 (crash when comparing SimpleXML attribute to a boolean).
  (Andi)
- Fixed bug #30566 (attribute namespace URIs are inconsistent when parsing).
  (Rob)
- Fixed bug #30490 (PEAR installation fails). (Antony)
- Fixed bug #30475 (curl_getinfo() may crash in some situations). (Ilia)
- Fixed bug #30442 (segfault when parsing ?getvariable[][ ). (Tony)
- Fixed bug #30388 (rename across filesystems loses ownership and
  permission info). (Tony)
- Fixed bug #30387 (stream_socket_client async connect was broken).
  (vnegrier at esds dot com, Wez).
- Fixed bug #30381 (Strange results with get_class_vars()). (Marcus)
- Fixed bug #30375 (cal_info() does not work without a parameter). (Ilia)
- Fixed bug #30362 (stream_get_line() not handling end string correctly).
  (Ilia)
- Fixed bug #30359 (SOAP client requests have no port in "Host" field).
  (Dmitry)
- Fixed bug #30356 (str_ireplace() does not work on all strings). (Ilia)
- Fixed bug #30344 (Reflection::getModifierNames() returns too long strings).
  (Marcus)
- Fixed bug #30329 (Error Fetching http body, No Content-Length, connection
  closed or chunked data). (Dmitry)
- Fixed bug #30282 (segfault when using unknown/unsupported
  session.save_handler and/or session.serialize_handler). (Tony)
- Fixed bug #30281 (Prevent non-wbmp images from being detected as such).
  (Ilia)
- Fixed bug #30276 (Possible crash in ctype_digit on large numbers). (Ilia)
- Fixed bug #30230 (exception handler not working with objects). (Marcus)
- Fixed bug #30224 (Sybase date strings are sometimes not null terminated).
  (Ilia)
- Fixed bug #30175 (SOAP results aren't parsed correctly). (Dmitry)
- Fixed bug #30147 (OO sqlite_fetch_object did not reset error handler). (Wez)
- Fixed bug #30133 (get_current_user() crashes on Windows). (Edin)
- Fixed bug #30061 (xml_set_start_namespace_decl_handler not called). (Rob)
- Fixed bug #30057 (did not detect IPV6 on FreeBSD 4.1). (Wez)
- Fixed bug #30042 (strtotime does not use second param). (Derick)
- Fixed bug #30027 (Possible crash inside ftp_get()).
  (cfield at affinitysolutions dot com)
- Fixed bug #29954 (array_reduce segfaults when initial value is array). (Tony)
- Fixed bug #29883 (isset gives invalid values on strings). (Tony, Dmitry)
- Fixed bug #29801 (Set limit on the size of mmapable data). (Ilia)
- Fixed bug #29557 (strtotime error). (Derick)
- Fixed bug #29418 (double free when openssl_csr_new fails).
  (Kamesh Jayachandran).
- Fixed bug #29385 (Soapserver always uses std class). (David, Dmitry)
- Fixed bug #29211 (SoapClient doesn't request wsdl through proxy). (Rob)
- Fixed bug #28817 (Var problem when extending domDocument). (Georg)
- Fixed bug #28599 (strtotime fails with zero base time). (Derick)
- Fixed bug #28598 (Lost support for MS Symbol fonts). (Pierre)
- Fixed bug #28220 (mb_strwidth() returns wrong width values for some hangul
  characters). (Moriyoshi)
- Fixed bug #28228 (NULL decimal separator is not being handled correctly).
  (Ilia)
- Fixed bug #28209 (strtotime("now")). (Derick)
- Fixed bug #27798 (private / protected variables not exposed by
  get_object_vars() inside class). (Marcus)
- Fixed bug #27728 (Can't return within a zend_try {} block or the previous
  bailout state isn't restored. (Andi)
- Fixed bug #27183 (Userland stream wrapper segfaults on stream_write).
  (Christian)

23 Sep 2004, PHP 5.0.2
- Added new boolean (fourth) parameter to array_slice() that turns on the
  preservation of keys in the returned array. (Derick)
- Added the sorting flag SORT_LOCALE_STRING to the sort() functions which makes
  them sort based on the current locale. (Derick)
- Added interface_exists() and make class_exists() only return true for real
  classes. (Andrey)
- Added PHP_EOL constant that contains the OS way of representing newlines.
  (Paul Hudson, Derick)
- Implemented periodic PCRE compiled regexp cache cleanup, to avoid memory
  exhaustion. (Andrei)
- Renamed SoapClient->__call() to SoapClinet->__soapCall(). (Dmitry)
- Fixed bug with raw_post_data not getting set (Brian)
- Fixed a file-descriptor leak with phpinfo() and other 'special' URLs (Zeev)
- Fixed bug #30209 (ReflectionClass::getMethod() lowercases attribute).
  (Marcus)
- Fixed bug #30182 (SOAP module processing WSDL file dumps core). (Dmitry)
- Fixed bug #30045 (Cannot pass big integers (> 2147483647) in SOAP requests).
  (Dmitry)
- Fixed bug #29985 (unserialize()/ __PHP_Incomplete_class does not report
  correctly class name). (Marcus, Tony)
- Fixed bug #29945 (simplexml_load_file URL limitation 255 char). (Rob)
- Fixed bug #29873 (No defines around pcntl_*priority definitions). (Derick)
- Fixed bug #29844 (SOAP doesn't return the result of a valid SOAP request).
  (Dmitry)
- Fixed bug #29842 (soapclient return null value). (Dmitry)
- Fixed bug #29839 (incorrect convert (xml:lang to lang)). (Dmitry)
- Fixed bug #29830 (SoapServer::setClass() should not export non-public
  methods). (Dmitry)
- Fixed bug #29828 (Interfaces no longer work). (Marcus)
- Fixed bug #29821 (Fixed possible crashes in convert_uudecode() on invalid
  data). (Ilia)
- Fixed bug #29808 (array_count_values() breaks with numeric strings). (Ilia)
- Fixed bug #29805 (HTTP Authentication Issues). (Uwe Schindler)
- Fixed bug #29795 (SegFault with Soap and Amazon's Web Services). (Dmitry)
- Fixed bug #29737 (ip2long should return -1 if IP is 255.255.255.255 and FALSE
  on error). (Tony)
- Fixed bug #29711 (Changed ext/xml to default to UTF-8 output). (Rob)
- Fixed bug #29678 (opendir() with ftp:// wrapper segfaults if path does not
  have trailing slash). (Ilia)
- Fixed bug #29657 (xml_* functions throw non descriptive error).
  (Christian, Rob)
- Fixed bug #29656 (segfault on result and statement properties). (Georg)
- Fixed bug #29566 (foreach/string handling strangeness (crash)). (Dmitry)
- Fixed bug #29447 (Reflection API issues). (Marcus)
- Fixed bug #29296 (Added sslv2 and sslv3 transports). (Wez)
- Fixed bug #29283 (Invalid statement handle in mysqli on execute). (Georg)
- Fixed bug #29913 (parse_url() is now binary safe). (Ilia)
- Fixed bug #27994 (segfault with Soapserver when WSDL-Cache is enabled).
  (Dmitry)
- Fixed bug #27791 (Apache 2.0 SAPI build against Apache 2 HEAD). (Joe Orton,
  Derick)
- Fixed bug #26737 (private/protected properties not serialized when user
  declared method __sleep() exists). E_NOTICE thrown when __sleep() returns
  name of non-existing member. (Andrey, Curt)

12 Aug 2004, PHP 5.0.1
- Changed destructor mechanism so that destructors are called prior to request
  shutdown. (Marcus)
- Rewritten UNIX and Windows install help files. (Documentation Team)
- Updated several libraries bundled with the windows release which now
  includes libxml2-2.6.11, libxslt-1.1.7 and iconv-1.9.1. (Rob, Edin)
- Improved and moved ActiveScript SAPI to PECL.  (Wez)
- Fixed bug #29606 (php_strip_whitespace() prints to stdout rather then
  returning the value). (Ilia)
- Fixed bug #29577 (MYSQLI_CLIENT_FOUND_ROWS undefined) (Georg)
- Fixed bug #29573 (Segmentation fault, when exception thrown within
  PHP function called from XSLT). (Christian)
- Fixed bug #29522 (accessing properties without connection) (Georg)
- Fixed bug #29505 (get_class_vars() severely broken when used with arrays).
  (Marcus)
- Fixed bug #29490 (.Net object instantiation failed). (Michael Sisolak).
- Fixed bug #29474 (win32: usleep() doesn't work). (Wez)
- Fixed bug #29449 (win32: feof() hangs on empty tcp stream). (Wez)
- Fixed bug #29437 (Possible crash inside array_walk_recursive()). (Ilia)
- Fixed bug #29431 (crash when parsing invalid address; invalid address
  returned by stream_socket_recvfrom(), stream_socket_getname()). (Wez)
- Fixed bug #29409 (Segfault in PHP functions called from XSLT). (Rob)
- Fixed unloading of dynamically loaded extensions.
  (Marcus, kameshj at fastmail dot fm)
- Fixed bug #29395 (sqlite_escape_string() returns bogus data on empty
  strings). (Ilia, Tony)
- Fixed bug #29392 (com_dotnet crashes when echo'ing an object). (Wez)
- Fixed bug #29368 (The destructor is called when an exception is thrown from
  the constructor). (Marcus)
- Fixed bug #29354 (Exception constructor marked as both public and protected).
  (Marcus)
- Fixed bug #29342 (strtotime() does not handle empty date string properly).
  (Ilia)
- Fixed bug #29340 (win32 build produces invalid php_ifx.dll). (Edin)
- Fixed bug #29335 (fetch functions now use MYSQLI_BOTH as default) (Georg)
- Fixed bug #29291 (get_class_vars() return names with NULLs). (Marcus)
- Fixed bug #29264 (gettext extension not working). (Edin)
- Fixed bug #29258 (variant_date_from_timestamp() does not honour
  timezone).  (Wez)
- Fixed bug #29256 (error when sending large packets on a socket). (Dmitry)
- Fixed bug #29236 (memory error when wsdl-cache is enabled). (Dmitry)
- Fixed bug #29147 (Compile Error in mnoGoSearch functions). (Sergey, Antony)
- Fixed bug #29132 ($_SERVER["PHP_AUTH_USER"] isn't defined). (Stefan)
- Fixed bug #29119 (html_entity_decode() misbehaves with UTF-8). (Moriyoshi)
- Fixed bug #29109 (SoapFault exception: [WSDL] Out of memory). (Dmitry)
- Fixed bug #29061 (soap extension segfaults). (Dmitry)
- Fixed bug #28985 (__getTypes() returning nothing on complex WSDL). (Dmitry)
- Fixed bug #28969 (Wrong data encoding of special characters). (Dmitry)
- Fixed bug #28895 (ReflectionClass::isAbstract always returns false). (Marcus)
- Fixed bug #28829 (Thread-unsafety in bcmath elementary values). (Sara)
- Fixed bug #28464 (catch() does not catch exceptions by interfaces). (Marcus)
- Fixed bug #27669 (PHP 5 didn't support all possibilities for calling static
  methods dynamically). (Dmitry)
- Fixed ReflectionClass::getMethod() and ReflectionClass::getProperty() to
  raise an ReflectionException instead of returning NULL on failure.
  (Sebastian)
- Fixed convert.* filters to consume remaining buckets_in on flush. (Sara)
- Fixed bug in mysqli->client_version. (Georg)

13 Jul 2004, PHP 5.0.0
- Updated PCRE to provide better error handling in certain cases. (Andrei)
- Changed doc comments to require a single white space after '/**'. (Marcus)
- Fixed bug #29019 (Database not closing). (Marcus)
- Fixed bug #29008 (array_combine() does not handle non-numeric/string keys).
  (Ilia)
- Fixed bug #28999 (fixed behaviour of exec() to work as it did in 4.X). (Ilia)
- Fixed bug #28868 (Internal filter registry not thread safe). (Sara)
- Fixed bug #28851 (call_user_func_array has typo in error message). (Marcus)
- Fixed bug #28831 (ArrayObject::offsetGet() does the work of offsetUnset()).
  (Marcus)
- Fixed bug #28822 (ArrayObject::offsetExists() works inverted). (Marcus)
- Fixed bug #28789 (ReflectionProperty getValue() fails on public static
  members). (Marcus)
- Fixed bug #28771 (Segfault when using xslt and clone). (Rob)
- Fixed bug #28751 (SoapServer does not call _autoload()). (Dmitry)
- Fixed bug #28739 (array_*diff() and array_*intersect() not clearing the fci
  cache before work). (Andrey)
- Fixed bug #28721 (appendChild() and insertBefore() unset DOMText).(Rob)
- Fixed bug #28702 (SOAP does not parse WSDL service address correctly). (Dmitry)
- Fixed bug #28699 (Reflection api bugs). (Marcus)
- Fixed bug #28694 (ReflectionExtension::getFunctions() crashes PHP). (Marcus)
- Fixed bug #28512 (Allocate enough space to store MSSQL data). (Frank)
- Fixed strip_tags() to correctly handle '\0' characters. (Stefan)<|MERGE_RESOLUTION|>--- conflicted
+++ resolved
@@ -18,16 +18,11 @@
   . Fixed bug #66908 (php-fpm reload leaks epoll_create() file descriptor).
     (Julio Pintos)
 
-<<<<<<< HEAD
+- Phar:
+  . Fix bug #64498 ($phar->buildFromDirectory can't compress file with an accent
+    in its name). (PR #588)
+
 ?? ??? 2014, PHP 5.5.12
-=======
-- Phar:
-  . Fix bug #64498 ($phar->buildFromDirectory can't compress file with an accent 
-    in its name). (PR #588) 
-
-?? ??? 2014, PHP 5.4.28
-
->>>>>>> ea4cee93
 - Core:
   . Fixed bug #61019 (Out of memory on command stream_get_contents). (Mike)
   . Fixed bug #64330 (stream_socket_server() creates wrong Abstract Namespace 
