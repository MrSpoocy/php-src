--- conflicted
+++ resolved
@@ -11,16 +11,11 @@
   . Fixed bug #77092 (array_diff_key() - segmentation fault). (Nikita)
 
 - SOAP:
-<<<<<<< HEAD
   . Fixed bug #50675 (SoapClient can't handle object references correctly).
     (Cameron Porter)
+  . Fixed bug #76348 (WSDL_CACHE_MEMORY causes Segmentation fault). (cmb)
 
 08 Nov 2018, PHP 7.2.12
-=======
-  . Fixed bug #76348 (WSDL_CACHE_MEMORY causes Segmentation fault). (cmb)
-
-08 Nov 2018, PHP 7.1.24
->>>>>>> 625f614c
 
 - Core:
   . Fixed bug #76846 (Segfault in shutdown function after memory limit error).
