PHP                                                                        NEWS
|||||||||||||||||||||||||||||||||||||||||||||||||||||||||||||||||||||||||||||||
<<<<<<< HEAD
=======
?? ??? 2014, PHP 5.6.0 Release Candidate 3

03 Jul 2014, PHP 5.6.0 Release Candidate 2

- Core:
  . Fixed bug #67368 (Memory leak with immediately dereferenced array in class
    constant). (Laruence)
  . Fixed bug #67468 (Segfault in highlight_file()/highlight_string()).
    (Andreas Ferber)
  . Fixed bug #67091 (make install fails to install libphp5.so on FreeBSD 10.0).
    (Ferenc)
  . Fixed bug #67498 (phpinfo() Type Confusion Information Leak Vulnerability).
    (Stefan Esser)

- FPM:
  . Fix bug #67531 (syslog cannot be set in pool configuration). (Remi)
  . Fix bug #67541 (Fix Apache 2.4.10+ SetHandler proxy:fcgi://
    incompatibilities). (David Zuelke)

- Intl:
  . Fixed bug #67349 (Locale::parseLocale Double Free). (Stas)
  . Fixed bug #67397 (Buffer overflow in locale_get_display_name and
    uloc_getDisplayName (libicu 4.8.1)). (Stas)

- pgsql:
  . Fix bug #67550 (Error in code "form" instead of "from", pgsql.c, line 756),
    which affected builds against libpq < 7.3. (Adam)

- phpdbg:
  . Fix Bug #67499 (readline feature not enabled when build with libedit). (Remi)
  . Fix issue krakjoe/phpdbg#94 (List behavior is inconsistent). (Bob)
  . Fix issue krakjoe/phpdbg#97 (The prompt should always ensure it is on a
    newline). (Bob)
  . Fix issue krakjoe/phpdbg#98 (break if does not seem to work). (Bob)
  . Fix issue krakjoe/phpdbg#99 (register function has the same behavior as
    run). (Bob)
  . Fix issue krakjoe/phpdbg#100 (No way to list the current stack/frames)
    (Help entry was missing). (Bob)

- SPL:
  . Fixed bug #67492 (unserialize() SPL ArrayObject / SPLObjectStorage Type
    Confusion) (CVE-2014-3515). (Stefan Esser)

>>>>>>> d5d95f89
19 Jun 2014, PHP 5.6.0 Release Candidate 1

- Core:
  . Implemented FR #64744 (Differentiate between member function call on a null 
    and non-null, non-objects). (Boro Sitnikovski)
  . Fixed bug #67436 (Autoloader isn't called if two method definitions don't
    match). (Bob)
  . Fixed bug #66622 (Closures do not correctly capture the late bound class
    (static::) in some cases). (Levi Morrison)
  . Fixed bug #67390 (insecure temporary file use in the configure script).
    (Remi) (CVE-2014-3981)
  . Fixed bug #67392 (dtrace breaks argument unpack). (Nikita)
  . Fixed bug #67428 (header('Location: foo') will override a 308-399 response
    code). (Adam)
  . Fixed bug #67433 (SIGSEGV when using count() on an object implementing
    Countable). (Matteo)
  . Fixed bug #67399 (putenv with empty variable may lead to crash). (Stas)

- CLI server:
  . Implemented FR #67429 (CLI server is missing some new HTTP response codes).
    (Adam)
  . Fixed Bug #67406 (built-in web-server segfaults on startup). (Remi)

- Fileinfo:
  . Fixed bug #67410 (fileinfo: mconvert incorrect handling of truncated pascal
    string size). (Francisco Alonso, Jan Kaluza, Remi)
  . Fixed bug #67411 (fileinfo: cdf_check_stream_offset insufficient boundary
    check). (Francisco Alonso, Jan Kaluza, Remi)
  . Fixed bug #67412 (fileinfo: cdf_count_chain insufficient boundary check).
    (Francisco Alonso, Jan Kaluza, Remi)
  . Fixed bug #67413 (fileinfo: cdf_read_property_info insufficient boundary
    check). (Francisco Alonso, Jan Kaluza, Remi)

- mysqlnd:
  . Added support for gb18030 from MySQL 5.7. (Andrey)

- Network:
  . Fixed bug #67432 (Fix potential segfault in dns_get_record()).
    (CVE-2014-4049). (Sara)

- OpenSSL:
  . Fixed bug #65698 (certificates validity parsing does not work past 2050).
    (Paul Oehler)
  . Fixed bug #66636 (openssl_x509_parse warning with V_ASN1_GENERALIZEDTIME).
    (Paul Oehler)

- phpdbg:
  . Fixed bug #67212 (phpdbg uses non-standard TIOCGWINSZ). (Ferenc)

- SOAP:
  . Implemented FR #49898 (Add SoapClient::__getCookies()). (Boro Sitnikovski)

- SPL:
  . Fixed bug #66127 (Segmentation fault with ArrayObject unset). (Stas)
  . Fixed request #67453 (Allow to unserialize empty data). (Remi)

- Streams:
  . Fixed bug #67430 (http:// wrapper doesn't follow 308 redirects). (Adam)

- Tokenizer:
  . Fixed bug #67395 (token_name() does not return name for T_POW and T_POW_EQUAL
    token). (Ferenc)

05 Jun 2014, PHP 5.6.0 Beta 4

- Core:
  . Fixed bug #67249 (printf out-of-bounds read). (Stas)

- Date:
  . Fixed bug #67308 (Serialize of DateTime truncates fractions of second).
    (Adam)
  . Fixed regression in fix for bug #67118 (constructor can't be called twice).
    (Remi)


- Fileinfo:
  . Fixed bug #67327 (fileinfo: CDF infinite loop in nelements DoS).
  . Fixed bug #67328 (fileinfo: fileinfo: numerous file_printf calls resulting in
    performance degradation).
  . Fixed bug #67326 (fileinfo: cdf_read_short_sector insufficient boundary check).
  . Fixed bug #67329 (fileinfo: NULL pointer deference flaw by processing certain
    CDF files).

- SPL:
  . Fixed bug #67359 (Segfault in recursiveDirectoryIterator). (Laruence)

- phpdbg:
  . Fixed bug which caused phpdbg to fail immediately on startup in non-debug
    builds. (Bob)

15 May 2014, PHP 5.6.0 Beta 3

- Core:
  . Fixed bug #67169 (array_splice all elements, then []= gives wrong index).
    (Nikita)
  . Fixed bug #67198 (php://input regression). (Mike)
  . Fixed bug #67247 (spl_fixedarray_resize integer overflow). (Stas)
  . Fixed bug #67250 (iptcparse out-of-bounds read). (Stas)
  . Fixed bug #67252 (convert_uudecode out-of-bounds read). (Stas)

- Date:
  . Fixed bug #67251 (date_parse_from_format out-of-bounds read). (Stas)
  . Fixed bug #67253 (timelib_meridian_with_check out-of-bounds read). (Stas)

- GD:
  . Fixed bug #67248 (imageaffinematrixget missing check of parameters). (Stas)

- OpenSSL:
  . Fixed bug #67224 (Fall back to crypto_type from context if not specified
    explicitly in stream_socket_enable_crypto). (Chris Wright)

- PCRE:
  . Fixed bug #67238 (Ungreedy and min/max quantifier bug, applied patch
    from the upstream). (Anatol)

- mbstring
  . Fixed bug #67199 (mb_regex_encoding mismatch). (Yasuo)

01 May 2014, PHP 5.6.0 Beta 2

- CLI server:
  . Fixed bug #67079 (Missing MIME types for XML/XSL files). (Anatol)

- COM:
  . Fixed bug #66431 (Special Character via COM Interface (CP_UTF8)). (Anatol)

- Core:
  . Fixed bug #65701 (copy() doesn't work when destination filename is created
    by tempnam()). (Boro Sitnikovski)
  . Fixed bug #66015 (Unexpected array indexing in class's static property). (Bob)
  . Added (constant) string/array dereferencing to static scalar expressions
    to complete the set; now possible thanks to bug #66015 being fixed. (Bob)
  . Fixed bug #66568 (Update reflection information for unserialize() function).
    (Ferenc)
  . Fixed bug #66660 (Composer.phar install/update fails). (Ferenc)
  . Fixed bug #67024 (getimagesize should recognize BMP files with negative
    height). (Gabor Buella)
  . Fixed bug #67064  (Countable interface prevents using 2nd parameter
    ($mode) of count() function). (Bob)
  . Fixed bug #67072 (Echoing unserialized "SplFileObject" crash). (Anatol)
  . Fixed bug #67033 (Remove reference to Windows 95). (Anatol)

- cURL:
  . Fixed bug #64247 (CURLOPT_INFILE doesn't allow reset). (Mike)
  . Fixed bug #66562 (curl_exec returns differently than curl_multi_getcontent).
    (Freek Lijten)

- Date:
  . Fixed bug #66721 (__wakeup of DateTime segfaults when invalid object data is
    supplied). (Boro Sitnikovski)
  . Fixed bug #67118 (DateTime constructor crash with invalid data). (Anatol)

- DOM:
  . Fixed bug #67081 (DOMDocumentType->internalSubset returns entire DOCTYPE tag,
    not only the subset). (Anatol)

- Fileinfo:
  . Fixed bug #66907 (Solaris 10 is missing strcasestr and needs substitute).
    (Anatol)
  . Fixed bug #66307 (Fileinfo crashes with powerpoint files). (Anatol)

- FPM:
  . Fixed bug #66482 (unknown entry 'priority' in php-fpm.conf).
  . Fixed bug #66908 (php-fpm reload leaks epoll_create() file descriptor).
    (Julio Pintos)
  . Fixed bug #67060 (sapi/fpm: possible privilege escalation due to insecure
    default configuration) (CVE-2014-0185). (Stas)

- GMP:
  . Fixed crashes in serialize/unserialize. (Stas)

- JSON:
  . Fixed bug #66021 (Blank line inside empty array/object when
    JSON_PRETTY_PRINT is set). (Kevin Israel)

- LDAP:
  . Fixed issue with null bytes in LDAP bindings. (Matthew Daley)

- litespeed
  . Fixed bug #63228 (-Werror=format-security error in lsapi code).
    (Elan Ruusamäe, George)

- mysqli:
  . Fixed building against an external libmysqlclient. (Adam)

- mysqlnd:
  . Added a new fetching mode to mysqlnd. (Andrey)

- OpenSSL:
  . Fix bug #66942 (memory leak in openssl_seal()). (Chuan Ma)
  . Fix bug #66952 (memory leak in openssl_open()). (Chuan Ma)
  . Fix bug #66840 (Fix broken build when extension built separately).
    (Daniel Lowrey)

- phpdbg:
  . Added watchpoints (watch command). (Bob)
  . Renamed some commands (next => continue and how to step). (Joe)
  . Fixed issue #85 (https://github.com/krakjoe/phpdbg/issues/85)
    (Added stdin/stdout/stderr constants and their php:// wrappers). (Bob)

- PDO:
  . Fixed bug #66604 ('pdo/php_pdo_error.h' not copied to the include dir).
    (Matteo)

- PDO-ODBC:
  . Fixed bug #50444 (PDO-ODBC changes for 64-bit). 

- Phar:
  . Fix bug #64498 ($phar->buildFromDirectory can't compress file with an accent
    in its name). (PR #588)

- SQLite:
  . Fixed bug #66967 (Updated bundled libsqlite to 3.8.4.3). (Anatol)

- Apache2 Handler SAPI:
  . Fixed Apache log issue caused by APR's lack of support for %zu
    (APR issue https://issues.apache.org/bugzilla/show_bug.cgi?id=56120).
    (Jeff Trawick)

10 Apr 2014, PHP 5.6.0 Beta 1

- Core:
  . Allow zero length comparison in substr_compare() (Tjerk)
  . Fixed bug #60602 (proc_open() changes environment array) (Tjerk)
  . Fixed bug #61019 (Out of memory on command stream_get_contents). (Mike)
  . Fixed bug #64330 (stream_socket_server() creates wrong Abstract Namespace 
    UNIX sockets). (Mike)
  . Fixed bug #66182 (exit in stream filter produces segfault). (Mike)  
  . Fixed bug #66736 (fpassthru broken). (Mike)
  . Fixed bug #66822 (Cannot use T_POW in const expression) (Tjerk)
  . Fixed bug #67043 (substr_compare broke by previous change) (Tjerk)

- SPL:
  . Added feature #65545 (SplFileObject::fread()) (Tjerk)
  . Fixed bug #66834 (empty() does not work on classes that extend ArrayObject) (Tjerk)
  . Fixed bug #66702 (RegexIterator::INVERT_MATCH does not invert). (Joshua
    Thijssen)

- cURL:
  . Fixed bug #66109 (Can't reset CURLOPT_CUSTOMREQUEST to default behaviour)
    (Tjerk)
  . Fix compilation on libcurl versions between 7.10.5 and 7.12.2, inclusive.
    (Adam)

- Date:
  . Added DateTimeImmutable::createFromMutable to create a DateTimeImmutable
    object from an existing DateTime (mutable) object (Derick)

- Embed:
  . Fixed bug #65715 (php5embed.lib isn't provided anymore). (Anatol).

- Fileinfo:
  . Fixed bug #66820 (out-of-bounds memory access in fileinfo)
    (CVE-2014-2270). (Remi)
  . Fixed bug #66946i (fileinfo: extensive backtracking in awk rule regular
    expression). (CVE-2013-7345) (Remi)
  . Fixed bug #66987 (Memory corruption in fileinfo ext / bigendian).
    (Remi)


- GD:
  . Fixed bug #66815 (imagecrop(): insufficient fix for NULL defer
    CVE-2013-7327). (Tomas Hoger, Remi).
  . Fixed #66869 (Invalid 2nd argument crashes imageaffinematrixget) (Pierre)
  . Fixed bug #66887 (imagescale - poor quality of scaled image). (Remi)
  . Fixed bug #66890 (imagescale segfault). (Remi)
  . Fixed bug #66893 (imagescale ignore method argument). (Remi)

- GMP:
  . Fixed bug #66872 (invalid argument crashes gmp_testbit) (Pierre)

- Hash:
  . Fixed bug #66698 (Missing FNV1a32 and FNV1a64 hash functions).
    (Michael M Slusarz).
  . Implemented timing attack safe string comparison function
    (RFC: https://wiki.php.net/rfc/timing_attack). (Rouven Weßling)
  . hash_pbkdf2() now works correctly if the $length argument is not specified.
    (Nikita)

- Intl:
  . Fixed bug #66873 (A reproductible crash in UConverter when given invalid
    encoding) (Stas)

- Mail:
  . Fixed bug #66535 (Don't add newline after X-PHP-Originating-Script) (Tjerk)

- Mbstring:
  . Upgraded to oniguruma 5.9.5 (Anatol)

- Mcrypt:
  . No longer allow invalid key sizes, invalid IV sizes or missing required IV
    in mcrypt_encrypt, mcrypt_decrypt and the deprecated mode functions.
    (Nikita)
  . Use /dev/urandom as the default source for mcrypt_create_iv(). (Nikita)

- MySQLi:
  . Fixed bug #66762 (Segfault in mysqli_stmt::bind_result() when link closed)
    (Remi)

- OCI8
  . Fixed Bug #66875 (Improve performance of multi-row OCI_RETURN_LOB queries)
   (Perrier, Chris Jones)

- OpenSSL:
  . Fixed memory leak in windows cert verification on verify failure.
    (Chris Wright)
  . Peer certificate capturing via SSL context options now functions even if
    peer verification fails. (Daniel Lowrey)
  . Encrypted TLS servers now support the server name indication TLS extension
    via the new  "SNI_server_certs" SSL context option. (Daniel Lowrey)
  . Fixed bug #66833 (Default disgest algo is still MD5, switch to SHA1). (Remi)

- PCRE:
  . Added support for (*MARK) backtracking verbs. (Nikita)

- PDO_firebird:
  . Fixed Bug #66071 (memory corruption in error handling) (Popa)

- PDO_pgsql:
  . Cleaned up code by increasing the requirements to libpq versions providing
    PQexecParams, PQprepare, PQescapeStringConn, PQescapeByteaConn. According
    to the release notes that means 8.0.8+ or 8.1.4+. (Matteo)
  . Deprecated PDO::PGSQL_ATTR_DISABLE_NATIVE_PREPARED_STATEMENT, an
    undocument constant effectively equivalent to PDO::ATTR_EMULATE_PREPARES.
    (Matteo)
  . Added PDO::PGSQL_ATTR_DISABLE_PREPARES constant to execute the queries
    without preparing them, while still passing parameters separately from
    the command text using PQexecParams. (Matteo)

- Pgsql:
  . Read-only access to the socket stream underlying database connections is
    exposed via a new pg_socket() function to allow read/write polling when
    establishing asynchronous connections and executing queries in non-blocking
    applications. (Daniel Lowrey)
  . Asynchronous connections are now possible using the PGSQL_CONNECT_ASYNC
    flag in conjunction with a new pg_connect_poll() function and connection
    polling status constants. (Daniel Lowrey)
  . New pg_flush() and pg_consume_input() functions added to manually complete
    non-blocking reads/writes to underlying connection sockets. (Daniel Lowrey)

- Session
  . Remove session_gc() and session_serializer_name() wich were introduced in the first 5.6.0 alpha.

- SimpleXML:
  . Fixed bug #66084 (simplexml_load_string() mangles empty node name)
    (Anatol)

- SQLite:
  . Updated the bundled libsqlite to the version 3.8.3.1 (Anatol)

- XSL:
  . Fixed bug #53965 (<xsl:include> cannot find files with relative paths
    when loaded with "file://"). (Anatol)

27 Feb 2014, PHP 5.6.0 Alpha 3

- Core
  . Expose get_debug_info class hook as __debugInfo() magic method. (Sara)
  . Implemented unified default encoding
    (RFC: https://wiki.php.net/rfc/default_encoding). (Yasuo Ohgaki)

- Curl
  . Check for openssl.cafile ini directive when loading CA certs. (Daniel Lowrey)
  . Remove cURL close policy related constants as these have no effect and are
    no longer used in libcurl. (Chris Wright)

- Fileinfo
  . Upgraded to libmagic-5.17 (Anatol)
  . Fixed bug #66731 (file: infinite recursion). (CVE-2014-1943) (Remi)

- FPM:
  . Added clear_env configuration directive to disable clearenv() call.
  (Github PR# 598, Paul Annesley)

- GD:
  . Fixed imagettftext to load the correct character map rather than the last one.
    (Scott)
  . Fixed bug #66714 ( imageconvolution breakage). (Brad Daily)

- JSON:
  . Fixed bug #65753 (JsonSerializeable couldn't implement on module extension)
  (chobieeee@php.net)

- OPCache
  . Added function opcache_is_script_cached(). (Danack)
  . Added information about interned strings usage. (Terry, Julien, Dmitry)

- OpenSSL
  . Fallback to Windows CA cert store for peer verification if no openssl.cafile
    ini directive or "cafile" SSL context option specified in Windows.
    (Chris Wright)
  . The openssl.cafile and openssl.capath ini directives introduced in alpha2
    now have PHP_INI_PERDIR accessibility (was PHP_INI_ALL). (Daniel Lowrey)
  . New "peer_name" SSL context option replaces "CN_match" (which still works
    as before but triggers E_DEPRECATED). (Daniel Lowrey)
  . Fixed segfault when accessing non-existent context for client SNI use
    (Daniel Lowrey)
  . Fixed bug #66501 (Add EC key support to php_openssl_is_private_key).
    (Mark Zedwood)
  . Fixed Bug #47030 (add new boolean "verify_peer_name" SSL context option
    allowing clients to verify cert names separately from the cert itself).
    "verify_peer_name" is enabled by default for client streams.
    (Daniel Lowrey)
  . Fixed Bug #65538 ("cafile" SSL context option now supports stream
    wrappers). (Daniel Lowrey)
  . New openssl_get_cert_locations() function to aid CA file and peer
    verification debugging. (Daniel Lowrey)
  . Encrypted stream wrappers now disable TLS compression by default.
    (Daniel Lowrey)
  . New "capture_session_meta" SSL context option allows encrypted client and
    server streams access to negotiated protocol/cipher information.
    (Daniel Lowrey)
  . New "honor_cipher_order" SSL context option allows servers to prioritize
    cipher suites of their choosing when negotiating SSL/TLS handshakes.
    (Daniel Lowrey)
  . New "single_ecdh_use" and "single_dh_use" SSL context options allow for
    improved forward secrecy in encrypted stream servers. (Daniel Lowrey)
  . New "dh_param" SSL context option allows stream servers control over
    the parameters when negotiating DHE cipher suites. (Daniel Lowrey)
  . New "ecdh_curve" SSL context option allowing stream servers to specify
    the curve to use when negotiating ephemeral ECDHE ciphers (defaults to
    NIST P-256). (Daniel Lowrey)
  . New "rsa_key_size" SSL context option gives stream servers control
    over the key size (in bits) used for RSA key agreements. (Daniel Lowrey)
  . Crypto methods for encrypted client and server streams now use
    bitwise flags for fine-grained protocol support. (Daniel Lowrey)
  . Added new tlsv1.0 stream wrapper to specify TLSv1 client/server method.
    tls wrapper now negotiates TLSv1, TLSv1.1 or TLSv1.2. (Daniel Lowrey)
  . Encrypted client streams now enable SNI by default. (Daniel Lowrey)
  . Encrypted streams now prioritize ephemeral key agreement and high strength
    ciphers by default. (Daniel Lowrey)
  . New OPENSSL_DEFAULT_STREAM_CIPHERS constant exposes default cipher
    list. (Daniel Lowrey)
  . New STREAM_CRYPTO_METHOD_* constants for enhanced control over the crypto
    methods negotiated encrypted server/client sessions. (Daniel Lowrey)
  . Encrypted stream servers now automatically mitigate potential DoS vector
    arising from client-initiated TLS renegotiation. New "reneg_limit",
    "reneg_window" and "reneg_limit_callback" SSL context options for custom
    renegotiation limiting control. (Daniel Lowrey)

- Pgsql:
  . pg_insert()/pg_select()/pg_update()/pg_delete() are no longer EXPERIMENTAL.
    (Yasuo)
  . Impremented FR #25854 Return value for pg_insert should be resource instead of bool.
    (Yasuo)
  . Implemented FR #41146 - Add "description" with exteneded flag pg_meta_data().
    pg_meta_data(resource $conn, string $table [, bool extended])
    It also made pg_meta_data() return "is enum" always.
    (Yasuo)

13 Feb 2014, PHP 5.6.0 Alpha 2
- Core:
  . Added T_POW (**) operator
    (RFC: https://wiki.php.net/rfc/pow-operator). (Tjerk Meesters)

- mysqli
  . Added new function mysqli_get_links_stats() as well as new INI variable
    mysqli.rollback_on_cached_plink of type bool (Andrey)

- PCRE:
  . Upgraded to PCRE 8.34. (Anatol)

- ldap
  . Added new function ldap_modify_batch(). (Ondrej Hosek)

- OpenSSL
  . Peer certificates now verified by default in client socket operations
    (RFC: https://wiki.php.net/rfc/tls-peer-verification). (Daniel Lowrey)
  . New openssl.cafile and openssl.capath ini directives. (Daniel Lowrey)

23 Jan 2014, PHP 5.6.0 Alpha 1
- CLI server:
  . Added some MIME types to the CLI web server. (Chris Jones)

- Core:
  . Improved IS_VAR operands fetching. (Laruence, Dmitry)
  . Improved empty string handling. Now ZE uses an interned string instead of
    allocation new empty string each time. (Laruence, Dmitry)
  . Implemented internal operator overloading
    (RFC: https://wiki.php.net/rfc/operator_overloading_gmp). (Nikita)
  . Made calls from incompatible context issue an E_DEPRECATED warning instead
    of E_STRICT (phase 1 of RFC: https://wiki.php.net/rfc/incompat_ctx).
	(Gustavo)
  . Uploads equal or greater than 2GB in size are now accepted.
    (Ralf Lang, Mike)
  . Reduced POST data memory usage by 200-300%. Changed INI setting
    always_populate_raw_post_data to throw a deprecation warning when enabling
	and to accept -1 for never populating the $HTTP_RAW_POST_DATA global 
	variable, which will be the default in future PHP versions. (Mike)
  . Implemented dedicated syntax for variadic functions
    (RFC: https://wiki.php.net/rfc/variadics). (Nikita)
  . Fixed bug #50333 Improving multi-threaded scalability by using
    emalloc/efree/estrdup (Anatol, Dmitry)
  . Implemented constant scalar expressions (with support for constants)
    (RFC: https://wiki.php.net/rfc/const_scalar_exprs). (Bob)
  . Fixed bug #65784 (Segfault with finally). (Laruence, Dmitry)
  . Fixed bug #66509 (copy() arginfo has changed starting from 5.4). (willfitch)

- cURL:
  . Implemented FR #65646 (re-enable CURLOPT_FOLLOWLOCATION with open_basedir
    or safe_mode). (Adam)

- FPM
  . Included apparmor support in fpm
    (RFC: https://wiki.php.net/rfc/fpm_change_hat). (Gernot Vormayr)

- GMP:
  . Moved GMP to use object as the underlying structure and implemented various
    improvements based on this.
    (RFC: https://wiki.php.net/rfc/operator_overloading_gmp). (Nikita)
  . Added gmp_root() and gmp_rootrem() functions for calculating nth roots.
    (Nikita)

- Hash:
  . Added gost-crypto (CryptoPro S-box) GOST hash algo. (Manuel Mausz)

- JSON:
  . Fixed case part of bug #64874 ("json_decode handles whitespace and
    case-sensitivity incorrectly")

- mysqlnd:
  . Disabled flag for SP OUT variables for 5.5+ servers as they are not natively
    supported by the overlying APIs. (Andrey)

- OPcache:
  . Added an optimization of class constants and constant calls to some
    internal functions (Laruence, Dmitry)
  . Added an optimization pass to convert FCALL_BY_NAME into DO_FCALL.
    (Laruence, Dmitry)
  . Added an optimization pass to merged identical constants (and related
    cache_slots) in op_array->literals table. (Laruence, Dmitry)
  . Added script level constant replacement optimization pass. (Dmitry)

- OpenSSL:
  . Added crypto_method option for the ssl stream context. (Martin Jansen)
  . Added certificate fingerprint support. (Tjerk Meesters)
  . Added explicit TLSv1.1 and TLSv1.2 stream transports. (Daniel Lowrey)
  . Fixed bug #65729 (CN_match gives false positive). (Tjerk Meesters)
  . Peer name verification matches SAN DNS names for certs using
    the Subject Alternative Name x509 extension. (Daniel Lowrey)
  . Fixed segfault when built against OpenSSL>=1.0.1 (Daniel Lowrey)
  . Added SPKAC support. (Jason Gerfen)

- PDO_pgsql:
  . Fixed Bug #42614 (PDO_pgsql: add pg_get_notify support). (Matteo)
  . Fixed Bug #63657 (pgsqlCopyFromFile, pgsqlCopyToArray use Postgres < 7.3
    syntax). (Matteo)

- phpdbg:
  . Included phpdbg sapi (RFC: https://wiki.php.net/rfc/phpdbg).
    (Felipe Pena, Joe Watkins and Bob Weinand)

- pgsql:
  . pg_version() returns full report which obtained by PQparameterStatus().
    (Yasuo)
  . Added pg_lo_truncate(). (Yasuo)
  . Added 64bit large object support for PostgreSQL 9.3 and later. (Yasuo)

- Session:
  . Fixed Bug #65315 (session.hash_function silently fallback to default md5)
    (Yasuo)
  . Implemented Request #17860 (Session write short circuit). (Yasuo)
  . Implemented Request #20421 (session_abort() and session_reset() function).
    (Yasuo)

- Standard:
  . Implemented FR #65634 (HTTP wrapper is very slow with protocol_version
    1.1). (Adam)
  . Implemented Change crypt() behavior w/o salt RFC. (Yasuo)
    https://wiki.php.net/rfc/crypt_function_salt
  . Implemented request #49824 (Change array_fill() to allow creating empty
    array). (Nikita)

- XMLReader:
  . Fixed bug #55285 (XMLReader::getAttribute/No/Ns methods inconsistency). 
    (Mike)

- Zip:
  . update libzip to version 1.11.2.
    PHP don't use any ilibzip private symbol anymore.  (Pierre, Remi)
  . new method ZipArchive::setPassword($password). (Pierre)
  . add --with-libzip option to build with system libzip. (Remi)
  . new methods:
    ZipArchive::setExternalAttributesName($name, $opsys, $attr [, $flags])
    ZipArchive::setExternalAttributesIndex($idx, $opsys, $attr [, $flags])
    ZipArchive::getExternalAttributesName($name, &$opsys, &$attr [, $flags])
    ZipArchive::getExternalAttributesIndex($idx, &$opsys, &$attr [, $flags])

<<< NOTE: Insert NEWS from last stable release here prior to actual release! >>><|MERGE_RESOLUTION|>--- conflicted
+++ resolved
@@ -1,9 +1,5 @@
 PHP                                                                        NEWS
 |||||||||||||||||||||||||||||||||||||||||||||||||||||||||||||||||||||||||||||||
-<<<<<<< HEAD
-=======
-?? ??? 2014, PHP 5.6.0 Release Candidate 3
-
 03 Jul 2014, PHP 5.6.0 Release Candidate 2
 
 - Core:
@@ -45,7 +41,6 @@
   . Fixed bug #67492 (unserialize() SPL ArrayObject / SPLObjectStorage Type
     Confusion) (CVE-2014-3515). (Stefan Esser)
 
->>>>>>> d5d95f89
 19 Jun 2014, PHP 5.6.0 Release Candidate 1
 
 - Core:
