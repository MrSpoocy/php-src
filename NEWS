--- conflicted
+++ resolved
@@ -16,16 +16,10 @@
   . Fixed bug #75511 (fread not free unused buffer). (Laruence)
   . Fixed bug #75514 (mt_rand returns value outside [$min,$max]+ on 32-bit)
     (Remi)
-
-<<<<<<< HEAD
-23 Nov 2017, PHP 7.1.12
-=======
-- Standard:
   . Fixed bug #75535 (Inappropriately parsing HTTP response leads to PHP
     segment fault). (Nikita)
 
-23 Nov 2017 PHP 7.0.26
->>>>>>> 0e097f2c
+23 Nov 2017, PHP 7.1.12
 
 - Core:
   . Fixed bug #75420 (Crash when modifing property name in __isset for
