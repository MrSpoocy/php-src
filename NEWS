--- conflicted
+++ resolved
@@ -49,14 +49,10 @@
   . Fixed bug #76859 (stream_get_line skips data if used with data-generating 
     filter). (kkopachev)
 
-<<<<<<< HEAD
-26 Sep 2019, PHP 7.3.10
-=======
 - Zip:
   . Fixed bug #78641 (addGlob can modify given remove_path value). (cmb)
 
-26 Sep 2019, PHP 7.2.23
->>>>>>> fd3118ff
+26 Sep 2019, PHP 7.3.10
 
 - Core:
   . Fixed bug #78220 (Can't access OneDrive folder). (cmb, ab)
