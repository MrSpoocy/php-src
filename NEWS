--- conflicted
+++ resolved
@@ -3,7 +3,9 @@
 ?? ??? 2013, PHP 5.5.3
 
 - Core:
+  . Fixed bug #65225 (PHP_BINARY incorrectly set). (Patrick Allaert)
   . Fixed bug #62692 (PHP fails to build with DTrace). (Chris Jones, Kris Van Hees)
+
 
 15 Aug 2013, PHP 5.5.2
 
@@ -16,13 +18,7 @@
   . Fixed bug #65304 (Use of max int in array_sum). (Laruence)
   . Fixed bug #65291 (get_defined_constants() causes PHP to crash in a very
     limited case). (Arpad)
-<<<<<<< HEAD
   . Fixed bug #62691 (solaris sed has no -i switch). (Chris Jones)
-=======
-  . Fixed bug #65225 (PHP_BINARY incorrectly set). (Patrick Allaert)
-  . Improved fix for bug #63186 (compile failure on netbsd). (Matteo)
-  . Fixed bug #62692 (PHP fails to build with DTrace). (Chris Jones, Kris Van Hees)
->>>>>>> 0154db1c
   . Fixed bug #61345 (CGI mode - make install don't work). (Michael Heimpold)
   . Fixed bug #61268 (--enable-dtrace leads make to clobber
     Zend/zend_dtrace.d) (Chris Jones)
