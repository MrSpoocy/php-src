--- conflicted
+++ resolved
@@ -26,14 +26,12 @@
   . Support Oracle Database tracing attributes ACTION, MODULE,
     CLIENT_INFO, and CLIENT_IDENTIFIER. (Cameron Porter)
 
-<<<<<<< HEAD
 - phpdbg:
   . Fixed bug #76596 (phpdbg support for display_errors=stderr). (kabel)
-=======
+
 - SPL:
   . Fixed bug #51068 (DirectoryIterator glob:// don't support current path
     relative queries). (Ahmed Abdou)
->>>>>>> ec28d4c2
 
 - Standard:
   . Fixed bug #77552 (Unintialized php_stream_statbuf in stat functions).
