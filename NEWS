--- conflicted
+++ resolved
@@ -57,15 +57,10 @@
     parameter). (Bruce Weirdan)
   . Fixed bug #70213 (Unserialize context shared on double class lookup).
     (Taoguang Chen)
-<<<<<<< HEAD
+  . Fixed bug #73154 (serialize object with __sleep function crash). (Nikita)
   . Add subject to mail log. (tomsommer)
 
 - Zlib
-=======
-  . Fixed bug #73154 (serialize object with __sleep function crash). (Nikita)
-
-- Zlib:
->>>>>>> 48776419
   . Fixed bug #73373 (deflate_add does not verify that output was not truncated).
     (Matt Bonneau)
 
