PHP                                                                        NEWS
|||||||||||||||||||||||||||||||||||||||||||||||||||||||||||||||||||||||||||||||
?? ??? ????, PHP 7.1.11

- Core:
  . Fixed bug #75241 (Null pointer dereference in zend_mm_alloc_small()).
    (Laruence)
  . Fixed bug #75236 (infinite loop when printing an error-message). (Andrea)
  . Fixed bug #75252 (Incorrect token formatting on two parse errors in one
    request). (Nikita)
  . Fixed bug #75220 (Segfault when calling is_callable on parent). 
    (andrewnester)
  . Fixed bug #75290 (debug info of Closures of internal functions contain
    garbage argument names). (Andrea)

<<<<<<< HEAD
- Hash:
  . Fixed bug #75303 (sha3 hangs on bigendian). (Remi)
=======
- OCI8:
  . Fixed incorrect reference counting. (Dmitry, Tianfang Yang)
>>>>>>> 1195de87

- litespeed:
  . Fixed bug #75248 (Binary directory doesn't get created when building 
    only litespeed SAPI). (petk)
  . Fixed bug #75251 (Missing program prefix and suffix). (petk)

- MySQLi:
  . Fixed bug #75018 (Data corruption when reading fields of bit type). (Anatol)

- Opcache
  . Fixed bug #75255 (Request hangs and not finish). (Dmitry)

- PDO_mysql:
  . Fixed bug #75177 (Type 'bit' is fetched as unexpected string). (Anatol)

- SPL:
  . Fixed bug #73629 (SplDoublyLinkedList::setIteratorMode masks intern flags).
    (J. Jeising, cmb)

28 Sep 2017, PHP 7.1.10

- Core:
  . Fixed bug #75042 (run-tests.php issues with EXTENSION block). (John Boehr)

- BCMath:
  . Fixed bug #44995 (bcpowmod() fails if scale != 0). (cmb)
  . Fixed bug #46781 (BC math handles minus zero incorrectly). (cmb)
  . Fixed bug #54598 (bcpowmod() may return 1 if modulus is 1). (okano1220, cmb)
  . Fixed bug #75178 (bcpowmod() misbehaves for non-integer base or modulus). (cmb)

- CLI server:
  . Fixed bug #70470 (Built-in server truncates headers spanning over TCP
    packets). (bouk)

- CURL:
  . Fixed bug #75093 (OpenSSL support not detected). (Remi)

- GD:
  . Fixed bug #75124 (gdImageGrayScale() may produce colors). (cmb)
  . Fixed bug #75139 (libgd/gd_interpolation.c:1786: suspicious if ?). (cmb)

- Gettext:
  . Fixed bug #73730 (textdomain(null) throws in strict mode). (cmb)

- Intl:
  . Fixed bug #75090 (IntlGregorianCalendar doesn't have constants from parent
    class). (tpunt)
  . Fixed bug #75193 (segfault in collator_convert_object_to_string). (Remi)

- PDO_OCI:
  . Fixed bug #74631 (PDO_PCO with PHP-FPM: OCI environment initialized
    before PHP-FPM sets it up). (Ingmar Runge)

- SPL:
  . Fixed bug #75155 (AppendIterator::append() is broken when appending another
    AppendIterator). (Nikita)
  . Fixed bug #75173 (incorrect behavior of AppendIterator::append in foreach loop).
    (jhdxr)

- Standard:
  . Fixed bug #75152 (signed integer overflow in parse_iv). (Laruence)
  . Fixed bug #75097 (gethostname fails if your host name is 64 chars long). (Andrea)

31 Aug 2017, PHP 7.1.9

- Core:
  . Fixed bug #74947 (Segfault in scanner on INF number). (Laruence)
  . Fixed bug #74954 (null deref and segfault in zend_generator_resume()). (Bob)
  . Fixed bug #74725 (html_errors=1 breaks unhandled exceptions). (Andrea)
  . Fixed bug #75063 (Main CWD initialized with wrong codepage). (Anatol)

- cURL:
  . Fixed bug #74125 (Fixed finding CURL on systems with multiarch support).
    (cebe)

- Date:
  . Fixed bug #75002 (Null Pointer Dereference in timelib_time_clone). (Derick)

- Intl:
  . Fixed bug #74993 (Wrong reflection on some locale_* functions). (Sara)

- Mbstring:
  . Fixed bug #71606 (Segmentation fault mb_strcut with HTML-ENTITIES encoding).
    (cmb)
  . Fixed bug #62934 (mb_convert_kana() does not convert iteration marks).
    (Nikita)
  . Fixed bug #75001 (Wrong reflection on mb_eregi_replace). (Fabien
    Villepinte)

- MySQLi:
  . Fixed bug #74968 (PHP crashes when calling mysqli_result::fetch_object with
    an abstract class). (Anatol)

- OCI8:
  . Expose oci_unregister_taf_callback() (Tianfang Yang)

- Opcache:
  . Fixed bug #74980 (Narrowing occurred during type inference). (Laruence)

- phar:
  . Fixed bug #74991 (include_path has a 4096 char limit in some cases).
    (bwbroersma)

- Reflection:
  . Fixed bug #74949 (null pointer dereference in _function_string). (Laruence)

- Session:
  . Fixed bug #74892 (Url Rewriting (trans_sid) not working on urls that start
    with "#"). (Andrew Nester)
  . Fixed bug #74833 (SID constant created with wrong module number). (Anatol)

- SimpleXML:
  . Fixed bug #74950 (nullpointer deref in simplexml_element_getDocNamespaces).
    (Laruence)

- SPL:
  . Fixed bug #75049 (spl_autoload_unregister can't handle
    spl_autoload_functions results). (Laruence)
  . Fixed bug #74669 (Unserialize ArrayIterator broken). (Andrew Nester)
  . Fixed bug #74977 (Appending AppendIterator leads to segfault). 
    (Andrew Nester)
  . Fixed bug #75015 (Crash in recursive iterator destructors). (Julien)

- Standard:
  . Fixed bug #75075 (unpack with X* causes infinity loop). (Laruence)
  . Fixed bug #74103 (heap-use-after-free when unserializing invalid array
    size). (Nikita)
  . Fixed bug #75054 (A Denial of Service Vulnerability was found when
    performing deserialization). (Nikita)

- WDDX:
  . Fixed bug #73793 (WDDX uses wrong decimal seperator). (cmb)

- XMLRPC:
  . Fixed bug #74975 (Incorrect xmlrpc serialization for classes with declared
    properties). (blar)

03 Aug 2017, PHP 7.1.8

- Core:
  . Fixed bug #74832 (Loading PHP extension with already registered function 
    name leads to a crash). (jpauli)
  . Fixed bug #74780 (parse_url() broken when query string contains colon). 
    (jhdxr)
  . Fixed bug #74761 (Unary operator expected error on some systems). (petk)
  . Fixed bug #73900 (Use After Free in unserialize() SplFixedArray). (nikic)
  . Fixed bug #74923 (Crash when crawling through network share). (Anatol)
  . Fixed bug #74913 (fixed incorrect poll.h include). (petk)
  . Fixed bug #74906 (fixed incorrect errno.h include). (petk)

- Date:
  . Fixed bug #74852 (property_exists returns true on unknown DateInterval 
    property). (jhdxr)

- OCI8:
  . Fixed bug #74625 (Integer overflow in oci_bind_array_by_name). (Ingmar Runge)

- Opcache:
  . Fixed bug #74623 (Infinite loop in type inference when using HTMLPurifier).
    (nikic)

- OpenSSL:
 . Fixed bug #74798 (pkcs7_en/decrypt does not work if \x0a is used in content).
   (Anatol)
 . Added OPENSSL_DONT_ZERO_PAD_KEY constant to prevent key padding and fix bug
   #71917 (openssl_open() returns junk on envelope < 16 bytes) and bug #72362
   (OpenSSL Blowfish encryption is incorrect for short keys). (Jakub Zelenka)

- PDO:
  . Fixed bug #69356 (PDOStatement::debugDumpParams() truncates query). (Adam
    Baratz)

- SPL:
  . Fixed bug #73471 (PHP freezes with AppendIterator). (jhdxr)

- SQLite3:
  . Fixed bug #74883 (SQLite3::__construct() produces "out of memory" exception
    with invalid flags). (Anatol)

- Wddx:
  . Fixed bug #73173 (huge memleak when wddx_unserialize).
    (tloi at fortinet dot com)

- zlib:
  . Fixed bug #73944 (dictionary option of inflate_init() does not work).
    (wapmorgan)

06 Jul 2017, PHP 7.1.7

- Core:
  . Fixed bug #74738 (Multiple [PATH=] and [HOST=] sections not properly
    parsed). (Manuel Mausz)
  . Fixed bug #74658 (Undefined constants in array properties result in broken
    properties). (Laruence)
  . Fixed misparsing of abstract unix domain socket names. (Sara)
  . Fixed bug #74603 (PHP INI Parsing Stack Buffer Overflow Vulnerability).
    (Stas)
  . Fixed bug #74101, bug #74614 (Unserialize Heap Use-After-Free (READ: 1) in
    zval_get_type). (Nikita)
  . Fixed bug #74111 (Heap buffer overread (READ: 1) finish_nested_data from
    unserialize). (Nikita)
  . Fixed bug #74819 (wddx_deserialize() heap out-of-bound read via
    php_parse_date()). (Derick)

- Date:
  . Fixed bug #74639 (implement clone for DatePeriod and DateInterval).
    (andrewnester)

- DOM:
  . Fixed bug #69373 (References to deleted XPath query results). (ttoohey)

- GD:
  . Fixed bug #74435 (Buffer over-read into uninitialized memory). (cmb)

- Intl:
  . Fixed bug #73473 (Stack Buffer Overflow in msgfmt_parse_message). (libnex)
  . Fixed bug #74705 (Wrong reflection on Collator::getSortKey and
    collator_get_sort_key). (Tyson Andre, Remi)

- Mbstring:
  . Add oniguruma upstream fix (CVE-2017-9224, CVE-2017-9226, CVE-2017-9227,
    CVE-2017-9228, CVE-2017-9229) (Remi, Mamoru TASAKA)

- OCI8:
  . Add TAF callback (PR #2459). (KoenigsKind)

- Opcache:
  . Fixed bug #74663 (Segfault with opcache.memory_protect and
    validate_timestamp). (Laruence)
  . Revert opcache.enable_cli to default disabled. (Nikita)

- OpenSSL:
  . Fixed bug #74720 (pkcs7_en/decrypt does not work if \x1a is used in
    content). (Anatol)
  . Fixed bug #74651 (negative-size-param (-1) in memcpy in zif_openssl_seal()).
    (Stas)

- PDO_OCI:
  . Support Instant Client 12.2 in --with-pdo-oci configure option.
    (Tianfang Yang)

- Reflection:
  . Fixed bug #74673 (Segfault when cast Reflection object to string with
    undefined constant). (Laruence)

- SPL:
  . Fixed bug #74478 (null coalescing operator failing with SplFixedArray).
    (jhdxr)

- FTP:
  . Fixed bug #74598 (ftp:// wrapper ignores context arg). (Sara)

- PHAR:
  . Fixed bug #74386 (Phar::__construct reflection incorrect). (villfa)

- SOAP
  . Fixed bug #74679 (Incorrect conversion array with WSDL_CACHE_MEMORY).
    (Dmitry)

- Streams:
  . Fixed bug #74556 (stream_socket_get_name() returns '\0'). (Sara)

8 Jun 2017, PHP 7.1.6

- Core:
  . Fixed bug #74600 (crash (SIGSEGV) in _zend_hash_add_or_update_i).
    (Laruence)
  . Fixed bug #74546 (SIGILL in ZEND_FETCH_CLASS_CONSTANT_SPEC_CONST_CONST).
    (Laruence)
  . Fixed bug #74589 (__DIR__ wrong for unicode character). (Anatol)

- intl:
  . Fixed bug #74468 (wrong reflection on Collator::sortWithSortKeys). (villfa)

- MySQLi:
  . Fixed bug #74547 (mysqli::change_user() doesn't accept null as $database
    argument w/strict_types). (Anatol)

- Opcache:
  . Fixed bug #74596 (SIGSEGV with opcache.revalidate_path enabled). (Laruence)

- phar:
  . Fixed bug #51918 (Phar::webPhar() does not handle requests sent through PUT
    and DELETE method). (Christian Weiske)

- Readline:
  . Fixed bug #74490 (readline() moves the cursor to the beginning of the line).
    (Anatol)

- Standard:
  . Fixed bug #74510 (win32/sendmail.c anchors CC header but not BCC).
    (Damian Wadley, Anatol)

- xmlreader:
  . Fixed bug #74457 (Wrong reflection on XMLReader::expand). (villfa)

11 May 2017, PHP 7.1.5

- Core:
  . Fixed bug #74408 (Endless loop bypassing execution time limit). (Laruence)
  . Fixed bug #74353 (Segfault when killing within bash script trap code).
    (Laruence)
  . Fixed bug #74340 (Magic function __get has different behavior in php 7.1.x).
    (Nikita)
  . Fixed bug #74188 (Null coalescing operator fails for undeclared static
    class properties). (tpunt)
  . Fixed bug #74444 (multiple catch freezes in some cases). (David Matějka)
  . Fixed bug #74410 (stream_select() is broken on Windows Nanoserver).
    (Matt Ficken)
  . Fixed bug #74337 (php-cgi.exe crash on facebook callback).
    (Anton Serbulov)
  . Patch for bug #74216 was reverted. (Anatol)

- Date:
  . Fixed bug #74404 (Wrong reflection on DateTimeZone::getTransitions).
    (krakjoe)
  . Fixed bug #74080 (add constant for RFC7231 format datetime). (duncan3dc)

- DOM:
  . Fixed bug #74416 (Wrong reflection on DOMNode::cloneNode).
    (Remi, Fabien Villepinte)

- Fileinfo:
  . Fixed bug #74379 (syntax error compile error in libmagic/apprentice.c).
    (Laruence)

- GD:
  . Fixed bug #74343 (compile fails on solaris 11 with system gd2 library).
    (krakjoe)

- MySQLi:
  . Fixed bug #74432 (mysqli_connect adding ":3306" to $host if $port parameter
    not given). (Anatol)

- MySQLnd:
  . Fixed bug #74376 (Invalid free of persistent results on error/connection
    loss). (Yussuf Khalil)

- Intl:
  . Fixed bug #65683 (Intl does not support DateTimeImmutable). (Ben Scholzen)
  . Fixed bug #74298 (IntlDateFormatter->format() doesn't return
    microseconds/fractions). (Andrew Nester)
  . Fixed bug #74433 (wrong reflection for Normalizer methods). (villfa)
  . Fixed bug #74439 (wrong reflection for Locale methods). (villfa)

- Opcache:
  . Fixed bug #74456 (Segmentation error while running a script in CLI mode).
    (Laruence)
  . Fixed bug #74431 (foreach infinite loop). (Nikita)
  . Fixed bug #74442 (Opcached version produces a nested array). (Nikita)

- OpenSSL:
  . Fixed bug #73833 (null character not allowed in openssl_pkey_get_private).
    (Jakub Zelenka)
  . Fixed bug #73711 (Segfault in openssl_pkey_new when generating DSA or DH
    key). (Jakub Zelenka)
  . Fixed bug #74341 (openssl_x509_parse fails to parse ASN.1 UTCTime without
    seconds). (Moritz Fain)
  . Fixed bug #73808 (iv length warning too restrictive for aes-128-ccm).
    (Jakub Zelenka)

- phar:
  . Fixed bug #74383 (phar method parameters reflection correction). 
    (mhagstrand)

- Readline:
  . Fixed bug #74489 (readline() immediately returns false in interactive
    console mode). (Anatol)

- Standard:
  . Fixed bug #72071 (setcookie allows max-age to be negative). (Craig Duncan)
  . Fixed bug #74361 (Compaction in array_rand() violates COW). (Nikita)

- Streams:
  . Fixed bug #74429 (Remote socket URI with unique persistence identifier
    broken). (Sara)

13 Apr 2017, PHP 7.1.4

- Core:
  . Fixed bug #74149 (static embed SAPI linkage error). (krakjoe)
  . Fixed bug #73370 (falsely exits with "Out of Memory" when using
    USE_ZEND_ALLOC=0). (Nikita)
  . Fixed bug #73960 (Leak with instance method calling static method with
    referenced return). (Nikita)
  . Fixed bug #69676 (Resolution of self::FOO in class constants not correct).
    (Nikita)
  . Fixed bug #74265 (Build problems after 7.0.17 release: undefined reference
    to `isfinite'). (Nikita)
  . Fixed bug #74302 (yield fromLABEL is over-greedy). (Sara)

- Apache:
  . Reverted patch for bug #61471, fixes bug #74318. (Anatol)

- Date:
  . Fixed bug #72096 (Swatch time value incorrect for dates before 1970). (mcq8)

- DOM:
  . Fixed bug #74004 (LIBXML_NOWARNING flag ingnored on loadHTML*).
    (somedaysummer)

- iconv:
  . Fixed bug #74230 (iconv fails to fail on surrogates). (Anatol)

- OCI8:
  . Fixed uninitialized data causing random crash. (Dmitry)

- Opcache:
  . Fixed bug #74250 (OPcache compilation performance regression in PHP 5.6/7
    with huge classes). (Nikita)

- OpenSSL:
  . Fixed bug #72333 (fwrite() on non-blocking SSL sockets doesn't work).
    (Jakub Zelenka)

- PDO MySQL:
  . Fixed bug #71003 (Expose MYSQLI_CLIENT_SSL_DONT_VERIFY_SERVER_CERT to PDO
    interface). (Thomas Orozco)

- SPL:
  . Fixed bug #74058 (ArrayObject can not notice changes). (Andrew Nester)

- Sqlite:
  . Implemented FR #74217 (Allow creation of deterministic sqlite functions).
    (Andrew Nester)

- Streams:
  . Fixed bug #74216 (Correctly fail on invalid IP address ports). (Sara)

- Zlib:
  . Fixed bug #74240 (deflate_add can allocate too much memory). (Matt Bonneau)

16 Mar 2017, PHP 7.1.3

- Core:
  . Fixed bug #74157 (Segfault with nested generators). (Laruence)
  . Fixed bug #74164 (PHP hangs when an invalid value is dynamically passed to
    typehinted by-ref arg). (Laruence)
  . Fixed bug #74093 (Maximum execution time of n+2 seconds exceed not written
    in error_log). (Laruence)
  . Fixed bug #73989 (PHP 7.1 Segfaults within Symfony test suite).
    (Dmitry, Laruence)
  . Fixed bug #74084 (Out of bound read - zend_mm_alloc_small). (Laruence)
  . Fixed bug #73807 (Performance problem with processing large post request).
    (Nikita)
  . Fixed bug #73998 (array_key_exists fails on arrays created by
    get_object_vars). (mhagstrand)
  . Fixed bug #73954 (NAN check fails on Alpine Linux with musl). (Andrea)
  . Fixed bug #73677 (Generating phar.phar core dump with gcc ASAN enabled
    build). (ondrej)

- Apache:
  . Fixed bug #61471 (Incomplete POST does not timeout but is passed to PHP).
    (Zheng Shao)

- Date:
  . Fixed bug #73837 ("new DateTime()" sometimes returns 1 second ago value).
    (Derick)

- FPM:
  . Fixed bug #69860 (php-fpm process accounting is broken with keepalive).
    (Denis Yeldandi)

- Hash:
  . Fixed bug #73127 (gost-crypto hash incorrect if input data contains long
    0xFF sequence). (Grundik)

- GD:
  . Fixed bug #74031 (ReflectionFunction for imagepng is missing last two
    parameters). (finwe)

- Mysqlnd:
  . Fixed bug #74021 (fetch_array broken data. Data more then MEDIUMBLOB).
    (Andrew Nester, Nikita)

- Opcache:
  . Fixed bug #74152 (if statement says true to a null variable). (Laruence)
  . Fixed bug #74019 (Segfault with list). (Laruence)

- OpenSSL:
  . Fixed bug #74022 (PHP Fast CGI crashes when reading from a pfx file).
    (Anatol)
  . Fixed bug #74099 (Memory leak with openssl_encrypt()). (Andrew Nester)
  . Fixed bug #74159 (Writing a large buffer to a non-blocking encrypted stream
    fails with "bad write retry"). (trowski)

- PDO_OCI:
  . Fixed bug #54379 (PDO_OCI: UTF-8 output gets truncated). (gureedo / Oracle)

- SQLite3:
  . Fixed bug #74413 (incorrect reflection for SQLite3::enableExceptions).
    (krakjoe)

- Standard:
  . Fixed bug #74005 (mail.add_x_header causes RFC-breaking lone line feed).
    (Anatol)
  . Fixed bug #74041 (substr_count with length=0 broken). (Nikita)
  . Fixed bug #73118 (is_callable callable name reports misleading value for
    anonymous classes). (Adam Saponara)
  . Fixed bug #74105 (PHP on Linux should use /dev/urandom when getrandom is
    not available). (Benjamin Robin)
  . Fixed bug #74708 (Invalid Reflection signatures for random_bytes and
    random_int). (Tyson Andre, Remi)

- Streams:
  . Fixed bug #73496 (Invalid memory access in zend_inline_hash_func).
    (Laruence)
  . Fixed bug #74090 (stream_get_contents maxlength>-1 returns empty string).
    (Anatol)

16 Feb 2017, PHP 7.1.2

- Core:
  . Improved GENERATOR_CREATE opcode handler. (Bob, Dmitry)
  . Fixed bug #73877 (readlink() returns garbage for UTF-8 paths). (Anatol)
  . Fixed bug #73876 (Crash when exporting **= in expansion of assign op).
    (Sara)
  . Fixed bug #73962 (bug with symlink related to cyrillic directory). (Anatol)
  . Fixed bug #73969 (segfault in debug_print_backtrace). (andrewnester)
  . Fixed bug #73994 (arginfo incorrect for unpack). (krakjoe)
  . Fixed bug #73973 (assertion error in debug_zval_dump). (andrewnester)

- DOM:
  . Fixed bug #54382 (getAttributeNodeNS doesn't get xmlns* attributes).
    (aboks)

- DTrace:
  . Fixed bug #73965 (DTrace reported as enabled when disabled). (Remi)

- FCGI:
  . Fixed bug #73904 (php-cgi fails to load -c specified php.ini file). (Anatol)
  . Fixed bug #72898 (PHP_FCGI_CHILDREN is not included in phpinfo()). (Anatol)

- FPM:
  . Fixed bug #69865 (php-fpm does not close stderr when using syslog). 
    (m6w6)

- GD:
  . Fixed bug #73968 (Premature failing of XBM reading). (cmb)

- GMP:
  . Fixed bug #69993 (test for gmp.h needs to test machine includes).
    (Jordan Gigov) 

- Hash:
  . Added hash_hkdf() function. (Andrey Andreev)
  . Fixed bug #73961 (environmental build dependency in hash sha3 source).
    (krakjoe)

- Intl:
  . Fix bug #73956 (Link use CC instead of CXX). (Remi)

- LDAP:
  . Fixed bug #73933 (error/segfault with ldap_mod_replace and opcache).
    (Laruence)

- MySQLi:
  . Fixed bug #73949 (leak in mysqli_fetch_object). (krakjoe)

- Mysqlnd:
  . Fixed bug #69899 (segfault on close() after free_result() with mysqlnd).
    (Richard Fussenegger)

- Opcache:
  . Fixed bug #73983 (crash on finish work with phar in cli + opcache).
    (Anatol)

- OpenSSL:
  . Fixed bug #71519 (add serial hex to return value array). (xrobau)
  . Fixed bug #73692 (Compile ext/openssl with openssl 1.1.0 on Win). (Anatol)
  . Fixed bug #73978 (openssl_decrypt triggers bug in PDO). (Jakub Zelenka)

- PDO_Firebird:
  . Implemented FR #72583 (All data are fetched as strings). (Dorin Marcoci)

- PDO_PgSQL:
  . Fixed bug #73959 (lastInsertId fails to throw an exception for wrong 
    sequence name). (andrewnester)

- Phar:
  . Fixed bug #70417 (PharData::compress() doesn't close temp file). (cmb)

- posix:
  . Fixed bug #71219 (configure script incorrectly checks for ttyname_r). (atoh)

- Session:
  . Fixed bug #69582 (session not readable by root in CLI). (EvgeniySpinov)

- SPL:
  . Fixed bug #73896 (spl_autoload() crashes when calls magic _call()). (Dmitry)

- Standard:
  . Fixed bug #69442 (closing of fd incorrect when PTS enabled). (jaytaph)
  . Fixed bug #47021 (SoapClient stumbles over WSDL delivered with
    "Transfer-Encoding: chunked"). (Rowan Collins)
  . Fixed bug #72974 (imap is undefined service on AIX). (matthieu.sarter)
  . Fixed bug #72979 (money_format stores wrong length AIX). (matthieu.sarter)
  . Fixed bug #73374 (intval() with base 0 should detect binary). (Leigh)
  . Fixed bug #69061 (mail.log = syslog contains double information).
    (Tom Sommer)

- ZIP:
  . Fixed bug #70103 (ZipArchive::addGlob ignores remove_all_path option). (cmb,
    Mitch Hagstrand)

19 Jan 2017, PHP 7.1.1

- Core:
  . Fixed bug #73792 (invalid foreach loop hangs script). (Dmitry)
  . Fixed bug #73686 (Adding settype()ed values to ArrayObject results in
    references). (Nikita, Laruence)
  . Fixed bug #73663 ("Invalid opcode 65/16/8" occurs with a variable created
    with list()). (Laruence)
  . Fixed bug #73727 (ZEND_MM_BITSET_LEN is "undefined symbol" in
    zend_bitset.h). (Nikita)
  . Fixed bug #73753 (unserialized array pointer not advancing). (David Walker)
  . Fixed bug #73783 (SIG_IGN doesn't work when Zend Signals is enabled).
    (David Walker)

- CLI:
  . Fixed bug #72555 (CLI output(japanese) on Windows). (Anatol)

- COM:
  . Fixed bug #73679 (DOTNET read access violation using invalid codepage).
    (Anatol)

- DOM:
  . Fixed bug #67474 (getElementsByTagNameNS filter on default ns). (aboks)

- Mbstring:
  . Fixed bug #73646 (mb_ereg_search_init null pointer dereference).
    (Laruence)

- Mysqli:
  . Fixed bug #73462 (Persistent connections don't set $connect_errno).
    (darkain)

- Mysqlnd:
  . Optimized handling of BIT fields - less memory copies and lower memory
    usage. (Andrey)
  . Fixed bug #73800 (sporadic segfault with MYSQLI_OPT_INT_AND_FLOAT_NATIVE). 
	(vanviegen)

- Opcache:
  . Fixed bug #73789 (Strange behavior of class constants in switch/case block).
    (Laruence)
  . Fixed bug #73746 (Method that returns string returns UNKNOWN:0 instead).
    (Laruence)
  . Fixed bug #73654 (Segmentation fault in zend_call_function). (Nikita)
  . Fixed bug #73668 ("SIGFPE Arithmetic exception" in opcache when divide by
    minus 1). (Nikita)
  . Fixed bug #73847 (Recursion when a variable is redefined as array). (Nikita)

- PDO_Firebird:
  . Fixed bug #72931 (PDO_FIREBIRD with Firebird 3.0 not work on returning
    statement). (Dorin Marcoci)

- phpdbg:
  . Fixed bug #73794 (Crash (out of memory) when using run and # command
    separator). (Bob)
  . Fixed bug #73704 (phpdbg shows the wrong line in files with shebang). (Bob)

- SQLite3:
  . Reverted fix for bug #73530	(Unsetting result set may reset other result
    set). (cmb)

- Standard:
  . Fixed bug #73594 (dns_get_record does not populate $additional out
    parameter). (Bruce Weirdan)
  . Fixed bug #70213 (Unserialize context shared on double class lookup).
    (Taoguang Chen)
  . Fixed bug #73154 (serialize object with __sleep function crash). (Nikita)
  . Fixed bug #70490 (get_browser function is very slow). (Nikita)
  . Fixed bug #73265 (Loading browscap.ini at startup causes high memory usage).
    (Nikita)
  . Add subject to mail log. (tomsommer)
  . Fixed bug #31875 (get_defined_functions additional param to exclude
	disabled functions). (willianveiga)

- Zlib
  . Fixed bug #73373 (deflate_add does not verify that output was not truncated).
    (Matt Bonneau)

01 Dec 2016, PHP 7.1.0

- Core:
  . Added nullable types. (Levi, Dmitry)
  . Added DFA optimization framework based on e-SSA form. (Dmitry, Nikita)
  . Added specialized opcode handlers (e.g. ZEND_ADD_LONG_NO_OVERFLOW).
    (Dmitry)
  . Added [] = as alternative construct to list() =. (Bob)
  . Added void return type. (Andrea)
  . Added support for negative string offsets in string offset syntax and
    various string functions. (Francois)
  . Added a form of the list() construct where keys can be specified. (Andrea)
  . Implemented safe execution timeout handling, that prevents random crashes
    after "Maximum execution time exceeded" error. (Dmitry)
  . Implemented the RFC `Support Class Constant Visibility`. (Sean DuBois,
    Reeze Xia, Dmitry)
  . Implemented the RFC `Catching multiple exception types`. (Bronislaw Bialek,
    Pierrick)
  . Implemented logging to syslog with dynamic error levels. (Jani Ollikainen)
  . Implemented FR #72614 (Support "nmake test" on building extensions by
    phpize). (Yuji Uchiyama)
  . Implemented RFC: Iterable. (Aaron Piotrowski)
  . Implemented RFC: Closure::fromCallable (Danack)
  . Implemented RFC: Replace "Missing argument" warning with "\ArgumentCountError"
    exception. (Dmitry, Davey)
  . Implemented RFC: Fix inconsistent behavior of $this variable. (Dmitry)
  . Fixed bug #73585 (Logging of "Internal Zend error - Missing class
    information" missing class name). (Laruence)
  . Fixed memory leak(null coalescing operator with Spl hash). (Tyson Andre)
  . Fixed bug #72736 (Slow performance when fetching large dataset with mysqli
    / PDO). (Dmitry)
  . Fixed bug #72482 (Ilegal write/read access caused by gdImageAALine
    overflow). (cmb)
  . Fixed bug #72696 (imagefilltoborder stackoverflow on truecolor images).
    (cmb)
  . Fixed bug #73350 (Exception::__toString() cause circular references).
    (Laruence)
  . Fixed bug #73329 ((Float)"Nano" == NAN). (Anatol)
  . Fixed bug #73288 (Segfault in __clone > Exception.toString > __get).
    (Laruence)
  . Fixed for #73240 (Write out of bounds at number_format). (Stas)
  . Fix pthreads detection when cross-compiling (ffontaine)
  . Fixed bug #73337 (try/catch not working with two exceptions inside a same
    operation). (Dmitry)
  . Fixed bug #73156 (segfault on undefined function). (Dmitry)
  . Fixed bug #73163 (PHP hangs if error handler throws while accessing undef
    const in default value). (Nikita)
  . Fixed bug #73172 (parse error: Invalid numeric literal). (Nikita, Anatol)
  . Fixed bug #73181 (parse_str() without a second argument leads to crash).
    (Nikita)
  . Fixed bug #73025 (Heap Buffer Overflow in virtual_popen of
    zend_virtual_cwd.c). (cmb)
  . Fixed bug #73058 (crypt broken when salt is 'too' long). (Anatol)
  . Fixed bug #72944 (Null pointer deref in zval_delref_p). (Dmitry)
  . Fixed bug #72943 (assign_dim on string doesn't reset hval). (Laruence)
  . Fixed bug #72598 (Reference is lost after array_slice()) (Nikita)
  . Fixed bug #72703 (Out of bounds global memory read in BF_crypt triggered by
    password_verify). (Anatol)
  . Fixed bug #72813 (Segfault with __get returned by ref). (Laruence)
  . Fixed bug #72767 (PHP Segfaults when trying to expand an infinite operator).
    (Nikita)
  . TypeError messages for arg_info type checks will now say "must be ...
    or null" where the parameter or return type accepts null. (Andrea)
  . Fixed bug #72857 (stream_socket_recvfrom read access violation). (Anatol)
  . Fixed bug #72663 (Create an Unexpected Object and Don't Invoke
    __wakeup() in Deserialization). (Stas)
  . Fixed bug #72681 (PHP Session Data Injection Vulnerability). (Stas)
  . Fixed bug #72742 (memory allocator fails to realloc small block to large
    one). (Stas)
  . Fixed URL rewriter. It would not rewrite '//example.com/' URL
    unconditionally. URL rewrite target hosts whitelist is implemented. (Yasuo)
  . Fixed bug #72641 (phpize (on Windows) ignores PHP_PREFIX).
    (Yuji Uchiyama)
  . Fixed bug #72683 (getmxrr broken). (Anatol)
  . Fixed bug #72629 (Caught exception assignment to variables ignores
    references). (Laruence)
  . Fixed bug #72594 (Calling an earlier instance of an included anonymous
    class fatals). (Laruence)
  . Fixed bug #72581 (previous property undefined in Exception after
    deserialization). (Laruence)
  . Fixed bug #72543 (Different references behavior comparing to PHP 5)
    (Laruence, Dmitry, Nikita)
  . Fixed bug #72347 (VERIFY_RETURN type casts visible in finally). (Dmitry)
  . Fixed bug #72216 (Return by reference with finally is not memory safe).
    (Dmitry)
  . Fixed bug #72215 (Wrong return value if var modified in finally). (Dmitry)
  . Fixed bug #71818 (Memory leak when array altered in destructor). (Dmitry)
  . Fixed bug #71539 (Memory error on $arr[$a] =& $arr[$b] if RHS rehashes)
    (Dmitry, Nikita)
  . Added new constant PHP_FD_SETSIZE. (cmb)
  . Added optind parameter to getopt(). (as)
  . Added PHP to SAPI error severity mapping for logs. (Martin Vobruba)
  . Fixed bug #71911 (Unable to set --enable-debug on building extensions by
    phpize on Windows). (Yuji Uchiyama)
  . Fixed bug #29368 (The destructor is called when an exception is thrown from
    the constructor). (Dmitry)
  . Implemented RFC: RNG Fixes. (Leigh)
  . Implemented email validation as per RFC 6531. (Leo Feyer, Anatol)
  . Fixed bug #72513 (Stack-based buffer overflow vulnerability in
    virtual_file_ex). (Stas)
  . Fixed bug #72573 (HTTP_PROXY is improperly trusted by some PHP libraries
    and applications). (Stas)
  . Fixed bug #72523 (dtrace issue with reflection (failed test)). (Laruence)
  . Fixed bug #72508 (strange references after recursive function call and
    "switch" statement). (Laruence)
  . Fixed bug #72441 (Segmentation fault: RFC list_keys). (Laruence)
  . Fixed bug #72395 (list() regression). (Laruence)
  . Fixed bug #72373 (TypeError after Generator function w/declared return type
    finishes). (Nikita)
  . Fixed bug #69489 (tempnam() should raise notice if falling back to temp dir).
    (Laruence, Anatol)
  . Fixed UTF-8 and long path support on Windows. (Anatol)
  . Fixed bug #53432 (Assignment via string index access on an empty string
    converts to array). (Nikita)
  . Fixed bug #62210 (Exceptions can leak temporary variables). (Dmitry, Bob)
  . Fixed bug #62814 (It is possible to stiffen child class members visibility).
    (Nikita)
  . Fixed bug #69989 (Generators don't participate in cycle GC). (Nikita)
  . Fixed bug #70228 (Memleak if return in finally block). (Dmitry)
  . Fixed bug #71266 (Missing separation of properties HT in foreach etc).
    (Dmitry)
  . Fixed bug #71604 (Aborted Generators continue after nested finally).
    (Nikita)
  . Fixed bug #71572 (String offset assignment from an empty string inserts
    null byte). (Francois)
  . Fixed bug #71897 (ASCII 0x7F Delete control character permitted in
    identifiers). (Andrea)
  . Fixed bug #72188 (Nested try/finally blocks losing return value). (Dmitry)
  . Fixed bug #72213 (Finally leaks on nested exceptions). (Dmitry, Nikita)
  . Fixed bug #47517 (php-cgi.exe missing UAC manifest).
    (maxdax15801 at users noreply github com)
  . Change statement and fcall extension handlers to accept frame. (Joe)
  . Number operators taking numeric strings now emit E_NOTICEs or E_WARNINGs
    when given malformed numeric strings. (Andrea)
  . (int), intval() where $base is 10 or unspecified, settype(), decbin(),
    decoct(), dechex(), integer operators and other conversions now always
    respect scientific notation in numeric strings. (Andrea)
  . Raise a compile-time warning on octal escape sequence overflow. (Sara)

- Apache2handler:
  . Enable per-module logging in Apache 2.4+. (Martin Vobruba)

- BCmath:
  . Fix bug #73190 (memcpy negative parameter _bc_new_num_ex). (Stas)

- Bz2:
  . Fixed bug #72837 (integer overflow in bzdecompress caused heap
    corruption). (Stas)
  . Fixed bug #72613 (Inadequate error handling in bzread()). (Stas)

- Calendar:
  . Fix integer overflows (Joshua Rogers)
  . Fixed bug #67976 (cal_days_month() fails for final month of the French
    calendar). (cmb)
  . Fixed bug #71894 (AddressSanitizer: global-buffer-overflow in
    zif_cal_from_jd). (cmb)

- CLI Server:
  . Fixed bug #73360 (Unable to work in root with unicode chars). (Anatol)
  . Fixed bug #71276 (Built-in webserver does not send Date header).
    (see at seos fr)

- COM:
  . Fixed bug #73126 (Cannot pass parameter 1 by reference). (Anatol)
  . Fixed bug #69579 (Invalid free in extension trait). (John Boehr)
  . Fixed bug #72922 (COM called from PHP does not return out parameters).
    (Anatol)
  . Fixed bug #72569 (DOTNET/COM array parameters broke in PHP7). (Anatol)
  . Fixed bug #72498 (variant_date_from_timestamp null dereference). (Anatol)

- Curl
  . Implement support for handling HTTP/2 Server Push. (Davey)
  . Add curl_multi_errno(), curl_share_errno() and curl_share_strerror()
    functions. (Pierrick)
  . Fixed bug #72674 (Heap overflow in curl_escape). (Stas)
  . Fixed bug #72541 (size_t overflow lead to heap corruption). (Stas).
  . Fixed bug #71709 (curl_setopt segfault with empty CURLOPT_HTTPHEADER).
    (Pierrick)
  . Fixed bug #71929 (CURLINFO_CERTINFO data parsing error). (Pierrick)

- Date:
  . Fixed bug #69587 (DateInterval properties and isset). (jhdxr)
  . Fixed bug #73426 (createFromFormat with 'z' format char results in
    incorrect time). (Derick)
  . Fixed bug #45554 (Inconsistent behavior of the u format char). (Derick)
  . Fixed bug #48225 (DateTime parser doesn't set microseconds for "now").
    (Derick)
  . Fixed bug #52514 (microseconds are missing in DateTime class). (Derick)
  . Fixed bug #52519 (microseconds in DateInterval are missing). (Derick)
  . Fixed bug #60089 (DateTime::createFromFormat() U after u nukes microtime).
    (Derick)
  . Fixed bug #64887 (Allow DateTime modification with subsecond items).
    (Derick)
  . Fixed bug #68506 (General DateTime improvments needed for microseconds to
    become useful). (Derick)
  . Fixed bug #73109 (timelib_meridian doesn't parse dots correctly). (Derick)
  . Fixed bug #73247 (DateTime constructor does not initialise microseconds
    property). (Derick)
  . Fixed bug #73147 (Use After Free in PHP7 unserialize()). (Stas)
  . Fixed bug #73189 (Memcpy negative size parameter php_resolve_path). (Stas)
  . Fixed bug #66836 (DateTime::createFromFormat 'U' with pre 1970 dates fails
    parsing). (derick)
  . Invalid serialization data for a DateTime or DatePeriod object will now
    throw an instance of Error from __wakeup() or __set_state() instead of
    resulting in a fatal error. (Aaron Piotrowski)
  . Timezone initialization failure from serialized data will now throw an
    instance of Error from __wakeup() or __set_state() instead of resulting in
    a fatal error. (Aaron Piotrowski)
  . Export date_get_interface_ce() for extension use. (Jeremy Mikola)
  . Fixed bug #63740 (strtotime seems to use both sunday and monday as start of
    week). (Derick)

- Dba:
  . Fixed bug #70825 (Cannot fetch multiple values with group in ini file).
    (cmb)
  . Data modification functions (e.g.: dba_insert()) now throw an instance of
    Error instead of triggering a catchable fatal error if the key is does not
    contain exactly two elements. (Aaron Piotrowski)

- DOM:
  . Fixed bug #73150 (missing NULL check in dom_document_save_html). (Stas)
  . Fixed bug #66502 (DOM document dangling reference). (Sean Heelan, cmb)
  . Invalid schema or RelaxNG validation contexts will throw an instance of
    Error instead of resulting in a fatal error. (Aaron Piotrowski)
  . Attempting to register a node class that does not extend the appropriate
    base class will now throw an instance of Error instead of resulting in a
    fatal error. (Aaron Piotrowski)
  . Attempting to read an invalid or write to a readonly property will throw
    an instance of Error instead of resulting in a fatal error. (Aaron
    Piotrowski)

- DTrace:
  . Disabled PHP call tracing by default (it makes significant overhead).
    This may be enabled again using envirionment variable USE_ZEND_DTRACE=1.
    (Dmitry)

- EXIF:
  . Fixed bug #72735 (Samsung picture thumb not read (zero size)). (Kalle, Remi)
  . Fixed bug #72627 (Memory Leakage In exif_process_IFD_in_TIFF). (Stas)
  . Fixed bug #72603 (Out of bound read in exif_process_IFD_in_MAKERNOTE).
    (Stas)
  . Fixed bug #72618 (NULL Pointer Dereference in exif_process_user_comment).
    (Stas)

- Filter:
  . Fixed bug #72972 (Bad filter for the flags FILTER_FLAG_NO_RES_RANGE and
    FILTER_FLAG_NO_PRIV_RANGE). (julien)
  . Fixed bug #73054 (default option ignored when object passed to int filter).
    (cmb)
  . Fixed bug #71745 (FILTER_FLAG_NO_RES_RANGE does not cover whole 127.0.0.0/8
    range). (bugs dot php dot net at majkl578 dot cz)

- FPM:
  . Fixed bug #72575 (using --allow-to-run-as-root should ignore missing user).
    (gooh)

- FTP:
  . Fixed bug #70195 (Cannot upload file using ftp_put to FTPES with
    require_ssl_reuse). (Benedict Singer)
  . Implemented FR #55651 (Option to ignore the returned FTP PASV address).
    (abrender at elitehosts dot com)

- GD:
  . Fixed bug #73213 (Integer overflow in imageline() with antialiasing). (cmb)
  . Fixed bug #73272 (imagescale() is not affected by, but affects
    imagesetinterpolation()). (cmb)
  . Fixed bug #73279 (Integer overflow in gdImageScaleBilinearPalette()). (cmb)
  . Fixed bug #73280 (Stack Buffer Overflow in GD dynamicGetbuf). (cmb)
  . Fixed bug #50194 (imagettftext broken on transparent background w/o
    alphablending). (cmb)
  . Fixed bug #73003 (Integer Overflow in gdImageWebpCtx of gd_webp.c). (trylab,
    cmb)
  . Fixed bug #53504 (imagettfbbox gives incorrect values for bounding box).
    (Mark Plomer, cmb)
  . Fixed bug #73157 (imagegd2() ignores 3rd param if 4 are given). (cmb)
  . Fixed bug #73155 (imagegd2() writes wrong chunk sizes on boundaries). (cmb)
  . Fixed bug #73159 (imagegd2(): unrecognized formats may result in corrupted
    files). (cmb)
  . Fixed bug #73161 (imagecreatefromgd2() may leak memory). (cmb)
  . Fixed bug #67325 (imagetruecolortopalette: white is duplicated in palette).
    (cmb)
  . Fixed bug #66005 (imagecopy does not support 1bit transparency on truecolor
    images). (cmb)
  . Fixed bug #72913 (imagecopy() loses single-color transparency on palette
    images). (cmb)
  . Fixed bug #68716 (possible resource leaks in _php_image_convert()). (cmb)
  . Fixed bug #72709 (imagesetstyle() causes OOB read for empty $styles). (cmb)
  . Fixed bug #72697 (select_colors write out-of-bounds). (Stas)
  . Fixed bug #72730 (imagegammacorrect allows arbitrary write access). (Stas)
  . Fixed bug #72596 (imagetypes function won't advertise WEBP support). (cmb)
  . Fixed bug #72604 (imagearc() ignores thickness for full arcs). (cmb)
  . Fixed bug #70315 (500 Server Error but page is fully rendered). (cmb)
  . Fixed bug #43828 (broken transparency of imagearc for truecolor in
    blendingmode). (cmb)
  . Fixed bug #72512 (gdImageTrueColorToPaletteBody allows arbitrary write/read
    access). (Pierre)
  . Fixed bug #72519 (imagegif/output out-of-bounds access). (Pierre)
  . Fixed bug #72558 (Integer overflow error within _gdContributionsAlloc()).
    (Pierre)
  . Fixed bug #72482 (Ilegal write/read access caused by gdImageAALine
    overflow). (Pierre)
  . Fixed bug #72494 (imagecropauto out-of-bounds access). (Fernando, Pierre,
    cmb)
  . Fixed bug #72404 (imagecreatefromjpeg fails on selfie). (cmb)
  . Fixed bug #43475 (Thick styled lines have scrambled patterns). (cmb)
  . Fixed bug #53640 (XBM images require width to be multiple of 8). (cmb)
  . Fixed bug #64641 (imagefilledpolygon doesn't draw horizontal line). (cmb)

- Hash:
  . Added SHA3 fixed mode algorithms (224, 256, 384, and 512 bit). (Sara)
  . Added SHA512/256 and SHA512/224 algorithms. (Sara)

- iconv:
  . Fixed bug #72320 (iconv_substr returns false for empty strings). (cmb)

- IMAP:
  . Fixed bug #73418 (Integer Overflow in "_php_imap_mail" leads to crash).
    (Anatol)
  . An email address longer than 16385 bytes will throw an instance of Error
    instead of resulting in a fatal error. (Aaron Piotrowski)

- Interbase:
  . Fixed bug #73512 (Fails to find firebird headers as don't use fb_config
    output). (Remi)

- Intl:
  . Fixed bug #73007 (add locale length check). (Stas)
  . Fixed bug #73218 (add mitigation for ICU int overflow). (Stas)
  . Fixed bug #65732 (grapheme_*() is not Unicode compliant on CR LF
    sequence). (cmb)
  . Fixed bug #73007 (add locale length check). (Stas)
  . Fixed bug #72639 (Segfault when instantiating class that extends
    IntlCalendar and adds a property). (Laruence)
  . Fixed bug #72658 (Locale::lookup() / locale_lookup() hangs if no match
    found). (Anatol)
  . Partially fixed #72506 (idn_to_ascii for UTS #46 incorrect for long domain
    names). (cmb)
  . Fixed bug #72533 (locale_accept_from_http out-of-bounds access). (Stas)
  . Failure to call the parent constructor in a class extending Collator
    before invoking the parent methods will throw an instance of Error
    instead of resulting in a recoverable fatal error. (Aaron Piotrowski)
  . Cloning a Transliterator object may will now throw an instance of Error
    instead of resulting in a fatal error if cloning the internal
    transliterator fails. (Aaron Piotrowski)
  . Added IntlTimeZone::getWindowsID() and
    IntlTimeZone::getIDForWindowsID(). (Sara)
  . Fixed bug #69374 (IntlDateFormatter formatObject returns wrong utf8 value).
    (lenhatanh86 at gmail com)
  . Fixed bug #69398 (IntlDateFormatter formatObject returns wrong value when
    time style is NONE). (lenhatanh86 at gmail com)

- JSON:
  . Introduced encoder struct instead of global which fixes bugs #66025 and
    #73254 related to pretty print indentation. (Jakub Zelenka)
  . Fixed bug #73113 (Segfault with throwing JsonSerializable). (julien)
  . Implemented earlier return when json_encode fails, fixes bugs #68992
    (Stacking exceptions thrown by JsonSerializable) and #70275 (On recursion
    error, json_encode can eat up all system memory). (Jakub Zelenka)
  . Implemented FR #46600 ("_empty_" key in objects). (Jakub Zelenka)
  . Exported JSON parser API including json_parser_method that can be used
    for implementing custom logic when parsing JSON. (Jakub Zelenka)
  . Escaped U+2028 and U+2029 when JSON_UNESCAPED_UNICODE is supplied as
    json_encode options and added JSON_UNESCAPED_LINE_TERMINATORS to restore
    the previous behaviour. (Eddie Kohler)

- LDAP:
  . Providing an unknown modification type to ldap_batch_modify() will now
    throw an instance of Error instead of resulting in a fatal error.
    (Aaron Piotrowski)

- Mbstring:
  . Fixed bug #73532 (Null pointer dereference in mb_eregi). (Laruence)
  . Fixed bug #66964 (mb_convert_variables() cannot detect recursion) (Yasuo)
  . Fixed bug #72992 (mbstring.internal_encoding doesn't inherit default_charset).
    (Yasuo)
  . Fixed bug #66797 (mb_substr only takes 32-bit signed integer). (cmb)
  . Fixed bug #72711 (`mb_ereg` does not clear the `$regs` parameter on
    failure). (ju1ius)
  . Fixed bug #72691 (mb_ereg_search raises a warning if a match zero-width).
    (cmb)
  . Fixed bug #72693 (mb_ereg_search increments search position when a match
    zero-width). (cmb)
  . Fixed bug #72694 (mb_ereg_search_setpos does not accept a string's last
    position). (cmb)
  . Fixed bug #72710 (`mb_ereg` causes buffer overflow on regexp compile error).
    (ju1ius)
  . Deprecated mb_ereg_replace() eval option. (Rouven Weßling, cmb)
  . Fixed bug #69151 (mb_ereg should reject ill-formed byte sequence).
    (Masaki Kagaya)
  . Fixed bug #72405 (mb_ereg_replace - mbc_to_code (oniguruma) -
    oob read access). (Laruence)
  . Fixed bug #72399 (Use-After-Free in MBString (search_re)). (Laruence)
  . mb_ereg() and mb_eregi() will now throw an instance of ParseError if an
    invalid PHP expression is provided and the 'e' option is used. (Aaron
    Piotrowski)

- Mcrypt:
  . Deprecated ext/mcrypt. (Scott Arciszewski, cmb)
  . Fixed bug #72782 (Heap Overflow due to integer overflows). (Stas)
  . Fixed bug #72551, bug #72552 (In correct casting from size_t to int lead to
    heap overflow in mdecrypt_generic). (Stas)
  . mcrypt_encrypt() and mcrypt_decrypt() will throw an instance of Error
    instead of resulting in a fatal error if mcrypt cannot be initialized.
    (Aaron Piotrowski)

- Mysqli:
  . Attempting to read an invalid or write to a readonly property will throw
    an instance of Error instead of resulting in a fatal error. (Aaron
    Piotrowski)

- Mysqlnd:
  . Fixed bug #64526 (Add missing mysqlnd.* parameters to php.ini-*). (cmb)
  . Fixed bug #71863 (Segfault when EXPLAIN with "Unknown column" error when
    using MariaDB). (Andrey)
  . Fixed bug #72701 (mysqli_get_host_info() wrong output). (Anatol)

- OCI8
  . Fixed bug #71148 (Bind reference overwritten on PHP 7). (Oracle Corp.)
  . Fixed invalid handle error with Implicit Result Sets. (Chris Jones)
  . Fixed bug #72524 (Binding null values triggers ORA-24816 error). (Chris Jones)

- ODBC:
  . Fixed bug #73448 (odbc_errormsg returns trash, always 513 bytes).
    (Anatol)

- Opcache:
  . Fixed bug #73583 (Segfaults when conditionally declared class and function
    have the same name). (Laruence)
  . Fixed bug #69090 (check cached files permissions)
  . Fixed bug #72982 (Memory leak in zend_accel_blacklist_update_regexp()
    function). (Laruence)
  . Fixed bug #72949 (Typo in opcache error message). (cmb)
  . Fixed bug #72762 (Infinite loop while parsing a file with opcache enabled).
    (Nikita)
  . Fixed bug #72590 (Opcache restart with kill_all_lockers does not work).
    (Keyur)

- OpenSSL:
  . Fixed bug #73478 (openssl_pkey_new() generates wrong pub/priv keys with
    Diffie Hellman). (Jakub Zelenka)
  . Fixed bug #73276 (crash in openssl_random_pseudo_bytes function). (Stas)
  . Fixed bug #73072 (Invalid path SNI_server_certs causes segfault).
    (Jakub Zelenka)
  . Fixed bug #72360 (ext/openssl build failure with OpenSSL 1.1.0).
    (Jakub Zelenka)
  . Bumped a minimal version to 1.0.1. (Jakub Zelenka)
  . Dropped support for SSL2. (Remi)
  . Implemented FR #61204 (Add elliptic curve support for OpenSSL).
    (Dominic Luechinger)
  . Implemented FR #67304 (Added AEAD support [CCM and GCM modes] to
    openssl_encrypt and openssl_decrypt). (Jakub Zelenka)
  . Implemented error storing to the global queue and cleaning up the OpenSSL
    error queue (resolves bugs #68276 and #69882). (Jakub Zelenka)

- Pcntl
  . Implemented asynchronous signal handling without TICKS. (Dmitry)
  . Added pcntl_signal_get_handler() that returns the current signal handler
    for a particular signal. Addresses FR #72409. (David Walker)
  . Add signinfo to pcntl_signal() handler args (Bishop Bettini, David Walker)

- PCRE:
  . Fixed bug #73483 (Segmentation fault on pcre_replace_callback). (Laruence)
  . Fixed bug #73612 (preg_*() may leak memory). (cmb)
  . Fixed bug #73392 (A use-after-free in zend allocator management). 
    (Laruence)
  . Fixed bug #73121 (Bundled PCRE doesn't compile because JIT isn't supported
    on s390). (Anatol)
  . Fixed bug #72688 (preg_match missing group names in matches). (cmb)
  . Downgraded to PCRE 8.38. (Anatol)
  . Fixed bug #72476 (Memleak in jit_stack). (Laruence)
  . Fixed bug #72463 (mail fails with invalid argument). (Anatol)
  . Upgraded to PCRE 8.39. (Anatol)

- PDO:
  . Fixed bug #72788 (Invalid memory access when using persistent PDO
    connection). (Keyur)
  . Fixed bug #72791 (Memory leak in PDO persistent connection handling). (Keyur)
  . Fixed bug #60665 (call to empty() on NULL result using PDO::FETCH_LAZY
    returns false). (cmb)

- PDO_DBlib:
  . Fixed bug #72414 (Never quote values as raw binary data). (Adam Baratz)
  . Allow \PDO::setAttribute() to set query timeouts. (Adam Baratz)
  . Handle SQLDECIMAL/SQLNUMERIC types, which are used by later TDS versions.
    (Adam Baratz)
  . Add common PDO test suite. (Adam Baratz)
  . Free error and message strings when cleaning up PDO instances.
    (Adam Baratz)
  . Fixed bug #67130 (\PDOStatement::nextRowset() should succeed when all rows
    in current rowset haven't been fetched). (Peter LeBrun)
  . Ignore potentially misleading dberr values. (Chris Kings-Lynne)
  . Implemented stringify 'uniqueidentifier' fields.
    (Alexander Zhuravlev, Adam Baratz)

- PDO_Firebird:
  . Fixed bug #73087, #61183, #71494 (Memory corruption in bindParam).
    (Dorin Marcoci)
  . Fixed bug #60052 (Integer returned as a 64bit integer on X86_64). (Mariuz)

- PDO_pgsql:
  . Fixed bug #70313 (PDO statement fails to throw exception). (Matteo)
  . Fixed bug #72570 (Segmentation fault when binding parameters on a query
    without placeholders). (Matteo)
  . Implemented FR #72633 (Postgres PDO lastInsertId() should work without
    specifying a sequence). (Pablo Santiago Sánchez, Matteo)

- Phar:
  . Fixed bug #72928 (Out of bound when verify signature of zip phar in
    phar_parse_zipfile). (Stas)
  . Fixed bug #73035 (Out of bound when verify signature of tar phar in
    phar_parse_tarfile). (Stas)

- phpdbg:
  . Added generator command for inspection of currently alive generators. (Bob)

- Postgres:
  . Fixed bug #73498 (Incorrect SQL generated for pg_copy_to()). (Craig Duncan)
  . Implemented FR #31021 (pg_last_notice() is needed to get all notice
    messages). (Yasuo)
  . Implemented FR #48532 (Allow pg_fetch_all() to index numerically). (Yasuo)

- Readline:
  . Fixed bug #72538 (readline_redisplay crashes php). (Laruence)

- Reflection
  . Undo backwards compatiblity break in ReflectionType->__toString() and
    deprecate via documentation instead. (Nikita)
  . Reverted prepending \ for class names. (Trowski)
  . Implemented request #38992 (invoke() and invokeArgs() static method calls
    should match). (cmb).
  . Add ReflectionNamedType::getName(). This method should be used instead of
    ReflectionType::__toString()
  . Prepend \ for class names and ? for nullable types returned from
    ReflectionType::__toString(). (Trowski)
  . Fixed bug #72661 (ReflectionType::__toString crashes with iterable).
    (Laruence)
  . Fixed bug #72222 (ReflectionClass::export doesn't handle array constants).
    (Nikita Nefedov)
  . Failure to retrieve a reflection object or retrieve an object property
    will now throw an instance of Error instead of resulting in a fatal error.
    (Aaron Piotrowski)
  . Fix #72209 (ReflectionProperty::getValue() doesn't fail if object doesn't match type). (Joe)

- Session:
  . Fixed bug #73273 (session_unset() empties values from all variables in which
    is $_session stored). (Nikita)
  . Fixed bug #73100 (session_destroy null dereference in ps_files_path_create).
    (cmb)
  . Fixed bug #68015 (Session does not report invalid uid for files save handler).
    (Yasuo)
  . Fixed bug #72940 (SID always return "name=ID", even if session
    cookie exist). (Yasuo)
  . Implemented session_gc() (Yasuo)
    https://wiki.php.net/rfc/session-create-id
  . Implemented session_create_id() (Yasuo)
    https://wiki.php.net/rfc/session-gc
  . Implemented RFC: Session ID without hashing. (Yasuo)
    https://wiki.php.net/rfc/session-id-without-hashing
  . Fixed bug #72531 (ps_files_cleanup_dir Buffer overflow). (Laruence)
  . Custom session handlers that do not return strings for session IDs will 
    now throw an instance of Error instead of resulting in a fatal error
    when a function is called that must generate a session ID.
    (Aaron Piotrowski)
  . An invalid setting for session.hash_function will throw an instance of
    Error instead of resulting in a fatal error when a session ID is created.
    (Aaron Piotrowski)
  . Fixed bug #72562 (Use After Free in unserialize() with Unexpected Session
    Deserialization). (Stas)
  . Improved fix for bug #68063 (Empty session IDs do still start sessions).
    (Yasuo)
  . Fixed bug #71038 (session_start() returns TRUE on failure).
    Session save handlers must return 'string' always for successful read.
    i.e. Non-existing session read must return empty string. PHP 7.0 is made
    not to tolerate buggy return value. (Yasuo)
  . Fixed bug #71394 (session_regenerate_id() must close opened session on
    errors). (Yasuo)

- SimpleXML:
  . Fixed bug #73293 (NULL pointer dereference in SimpleXMLElement::asXML()).
    (Stas)
  . Fixed bug #72971 (SimpleXML isset/unset do not respect namespace). (Nikita)
  . Fixed bug #72957 (Null coalescing operator doesn't behave as expected with
    SimpleXMLElement). (Nikita)
  . Fixed bug #72588 (Using global var doesn't work while accessing SimpleXML
    element). (Laruence)
  . Creating an unnamed or duplicate attribute will throw an instance of Error
    instead of resulting in a fatal error. (Aaron Piotrowski)

- SNMP:
  . Fixed bug #72708 (php_snmp_parse_oid integer overflow in memory
    allocation). (djodjo at gmail dot com)
  . Fixed bug #72479 (Use After Free Vulnerability in SNMP with GC and
    unserialize()). (Stas)

- Soap:
  . Fixed bug #73538 (SoapClient::__setSoapHeaders doesn't overwrite SOAP 
    headers). (duncan3dc)
  . Fixed bug #73452 (Segfault (Regression for #69152)). (Dmitry)
  . Fixed bug #73037 (SoapServer reports Bad Request when gzipped). (Anatol)
  . Fixed bug #73237 (Nested object in "any" element overwrites other fields).
    (Keith Smiley)
  . Fixed bug #69137 (Peer verification fails when using a proxy with SoapClient)
    (Keith Smiley)
  . Fixed bug #71711 (Soap Server Member variables reference bug). (Nikita) 
  . Fixed bug #71996 (Using references in arrays doesn't work like expected).
    (Nikita)

- SPL:
  . Fixed bug #73423 (Reproducible crash with GDB backtrace). (Laruence)
  . Fixed bug #72888 (Segfault on clone on splFileObject). (Laruence)
  . Fixed bug #73029 (Missing type check when unserializing SplArray). (Stas)
  . Fixed bug #72646 (SplFileObject::getCsvControl does not return the escape
    character). (cmb)
  . Fixed bug #72684 (AppendIterator segfault with closed generator). (Pierrick)
  . Attempting to clone an SplDirectory object will throw an instance of Error
    instead of resulting in a fatal error. (Aaron Piotrowski)
  . Calling ArrayIterator::append() when iterating over an object will throw an
    instance of Error instead of resulting in a fatal error. (Aaron Piotrowski)
  . Fixed bug #55701 (GlobIterator throws LogicException). (Valentin VĂLCIU)

- SQLite3:
  . Update to SQLite 3.15.1. (cmb)
  . Fixed bug #73530 (Unsetting result set may reset other result set). (cmb)
  . Fixed bug #73333 (2147483647 is fetched as string). (cmb)
  . Fixed bug #72668 (Spurious warning when exception is thrown in user defined
    function). (Laruence)
  . Implemented FR #72653 (SQLite should allow opening with empty filename).
    (cmb)
  . Fixed bug #70628 (Clearing bindings on an SQLite3 statement doesn't work).
    (cmb)
  . Implemented FR #71159 (Upgraded bundled SQLite lib to 3.9.2). (Laruence)

- Standard:
  . Fixed bug #73297 (HTTP stream wrapper should ignore HTTP 100 Continue).
    (rowan dot collins at gmail dot com)
  . Fixed bug #73303 (Scope not inherited by eval in assert()). (nikic)
  . Fixed bug #73192 (parse_url return wrong hostname). (Nikita)
  . Fixed bug #73203 (passing additional_parameters causes mail to fail). (cmb)
  . Fixed bug #73203 (passing additional_parameters causes mail to fail). (cmb)
  . Fixed bug #72920 (Accessing a private constant using constant() creates
    an exception AND warning). (Laruence)
  . Fixed bug #65550 (get_browser() incorrectly parses entries with "+" sign).
    (cmb)
  . Fixed bug #71882 (Negative ftruncate() on php://memory exhausts memory).
    (cmb)
  . Fixed bug #55451 (substr_compare NULL length interpreted as 0). (Lauri
    Kenttä)
  . Fixed bug #72278 (getimagesize returning FALSE on valid jpg). (cmb)
  . Fixed bug #61967 (unset array item in array_walk_recursive cause
    inconsistent array). (Nikita)
  . Fixed bug #62607 (array_walk_recursive move internal pointer). (Nikita)
  . Fixed bug #69068 (Exchanging array during array_walk -> memory errors).
    (Nikita)
  . Fixed bug #70713 (Use After Free Vulnerability in array_walk()/
    array_walk_recursive()). (Nikita)
  . Fixed bug #72622 (array_walk + array_replace_recursive create references
    from nothing). (Laruence)
  . Fixed bug #72330 (CSV fields incorrectly split if escape char followed by
    UTF chars). (cmb)
  . Implemented RFC: More precise float values. (Jakub Zelenka, Yasuo)
  . array_multisort now uses zend_sort instead zend_qsort. (Laruence)
  . Fixed bug #72505 (readfile() mangles files larger than 2G). (Cschneid)
  . assert() will throw a ParseError when evaluating a string given as the first
    argument if the PHP code is invalid instead of resulting in a catchable
    fatal error. (Aaron Piotrowski)
  . Calling forward_static_call() outside of a class scope will now throw an
    instance of Error instead of resulting in a fatal error. (Aaron Piotrowski)
  . Added is_iterable() function. (Aaron Piotrowski)
  . Fixed bug #72306 (Heap overflow through proc_open and $env parameter).
    (Laruence)
  . Fixed bug #71100 (long2ip() doesn't accept integers in strict mode).
    (Laruence)
  . Implemented FR #55716 (Add an option to pass a custom stream context to
    get_headers()). (Ferenc)
  . Additional validation for parse_url() for login/pass components).
    (Ilia) (Julien)
  . Implemented FR #69359 (Provide a way to fetch the current environment
    variables). (Ferenc)
  . unpack() function accepts an additional optional argument $offset. (Dmitry)
  . Implemented #51879 stream context socket option tcp_nodelay (Joe)

- Streams:
  . Fixed bug #73586 (php_user_filter::$stream is not set to the stream the
    filter is working on). (Dmitry)
  . Fixed bug #72853 (stream_set_blocking doesn't work). (Laruence)
  . Fixed bug #72743 (Out-of-bound read in php_stream_filter_create).
    (Loianhtuan)
  . Implemented FR #27814 (Multiple small packets send for HTTP request).
    (vhuk)
  . Fixed bug #72764 (ftps:// opendir wrapper data channel encryption fails
    with IIS FTP 7.5, 8.5). (vhuk)
  . Fixed bug #72810 (Missing SKIP_ONLINE_TESTS checks). (vhuk)
  . Fixed bug #41021 (Problems with the ftps wrapper). (vhuk)
  . Fixed bug #54431 (opendir() does not work with ftps:// wrapper). (vhuk)
  . Fixed bug #72667 (opendir() with ftp:// attempts to open data stream for
    non-existent directories). (vhuk)
  . Fixed bug #72771 (ftps:// wrapper is vulnerable to protocol downgrade
    attack). (Stas)
  . Fixed bug #72534 (stream_socket_get_name crashes). (Anatol)
  . Fixed bug #72439 (Stream socket with remote address leads to a segmentation
    fault). (Laruence)

- sysvshm:
  . Fixed bug #72858 (shm_attach null dereference). (Anatol)

- Tidy:
  . Implemented support for libtidy 5.0.0 and above. (Michael Orlitzky, Anatol)
  . Creating a tidyNode manually will now throw an instance of Error instead of
    resulting in a fatal error. (Aaron Piotrowski)

- Wddx:
  . Fixed bug #73331 (NULL Pointer Dereference in WDDX Packet Deserialization
    with PDORow). (Stas)
  . Fixed bug #72142 (WDDX Packet Injection Vulnerability in
    wddx_serialize_value()). (Taoguang Chen)
  . Fixed bug #72749 (wddx_deserialize allows illegal memory access) (Stas)
  . Fixed bug #72750 (wddx_deserialize null dereference). (Stas)
  . Fixed bug #72790 (wddx_deserialize null dereference with invalid xml).
    (Stas)
  . Fixed bug #72799 (wddx_deserialize null dereference in
    php_wddx_pop_element). (Stas)
  . Fixed bug #72860 (wddx_deserialize use-after-free). (Stas)
  . Fixed bug #73065 (Out-Of-Bounds Read in php_wddx_push_element). (Stas)
  . Fixed bug #72564 (boolean always deserialized as "true") (Remi)
  . A circular reference when serializing will now throw an instance of Error
    instead of resulting in a fatal error. (Aaron Piotrowski)

- XML:
  . Fixed bug #72135 (malformed XML causes fault) (edgarsandi)
  . Fixed bug #72714 (_xml_startElementHandler() segmentation fault). (cmb)
  . Fixed bug #72085 (SEGV on unknown address zif_xml_parse). (cmb)

- XMLRPC:
  . Fixed bug #72647 (xmlrpc_encode() unexpected output after referencing
    array elements). (Laruence)
  . Fixed bug #72606 (heap-buffer-overflow (write) simplestring_addn
    simplestring.c). (Stas)
  . A circular reference when serializing will now throw an instance of Error
    instead of resulting in a fatal error. (Aaron Piotrowski)

- Zip:
  . Fixed bug #68302 (impossible to compile php with zip support). (cmb)
  . Fixed bug #72660 (NULL Pointer dereference in zend_virtual_cwd).
    (Laruence)
  . Fixed bug #72520 (Stack-based buffer overflow vulnerability in
    php_stream_zip_opener). (Stas)
  . ZipArchive::addGlob() will throw an instance of Error instead of resulting
    in a fatal error if glob support is not available. (Aaron Piotrowski)

10 Nov 2016 PHP 7.0.13

- Core:
  . Fixed bug #73350 (Exception::__toString() cause circular references).
    (Laruence)
  . Fixed bug #73181 (parse_str() without a second argument leads to crash).
    (Nikita)
  . Fixed bug #66773 (Autoload with Opcache allows importing conflicting class
    name to namespace). (Nikita)
  . Fixed bug #66862 ((Sub-)Namespaces unexpected behaviour). (Nikita)
  . Fix pthreads detection when cross-compiling (ffontaine)
  . Fixed bug #73337 (try/catch not working with two exceptions inside a same
    operation). (Dmitry)
  . Fixed bug #73338 (Exception thrown from error handler causes valgrind
    warnings (and crashes)). (Bob, Dmitry)
  . Fixed bug #73329 ((Float)"Nano" == NAN). (Anatol)

- GD:
  . Fixed bug #73213 (Integer overflow in imageline() with antialiasing). (cmb)
  . Fixed bug #73272 (imagescale() is not affected by, but affects
    imagesetinterpolation()). (cmb)
  . Fixed bug #73279 (Integer overflow in gdImageScaleBilinearPalette()). (cmb)
  . Fixed bug #73280 (Stack Buffer Overflow in GD dynamicGetbuf). (cmb)
  . Fixed bug #72482 (Ilegal write/read access caused by gdImageAALine
    overflow). (cmb)
  . Fixed bug #72696 (imagefilltoborder stackoverflow on truecolor images).
    (cmb)

- IMAP:
  . Fixed bug #73418 (Integer Overflow in "_php_imap_mail" leads to crash).
    (Anatol)

- OCI8
  . Fixed bug #71148 (Bind reference overwritten on PHP 7). (Oracle Corp.)

- phpdbg:
  . Properly allow for stdin input from a file. (Bob)
  . Add -s command line option / stdin command for reading script from stdin.
    (Bob)
  . Ignore non-executable opcodes in line mode of phpdbg_end_oplog(). (Bob)
  . Fixed bug #70776 (Simple SIGINT does not have any effect with -rr). (Bob)
  . Fixed bug #71234 (INI files are loaded even invoked as -n --version). (Bob)

- Session:
  . Fixed bug #73273 (session_unset() empties values from all variables in which
    is $_session stored). (Nikita)

- SOAP:
  . Fixed bug #73037 (SoapServer reports Bad Request when gzipped). (Anatol)
  . Fixed bug #73237 (Nested object in "any" element overwrites other fields).
    (Keith Smiley)
  . Fixed bug #69137 (Peer verification fails when using a proxy with SoapClient)
    (Keith Smiley)

- SQLite3:
  . Fixed bug #73333 (2147483647 is fetched as string). (cmb)

- Standard:
  . Fixed bug #73203 (passing additional_parameters causes mail to fail). (cmb)
  . Fixed bug #71241 (array_replace_recursive sometimes mutates its parameters).
    (adsr)

- Wddx:
  . Fixed bug #73331 (NULL Pointer Dereference in WDDX Packet Deserialization
    with PDORow). (Stas)

13 Oct 2016 PHP 7.0.12

- Core:
  . Fixed bug #73025 (Heap Buffer Overflow in virtual_popen of
    zend_virtual_cwd.c). (cmb)
  . Fixed bug #72703 (Out of bounds global memory read in BF_crypt triggered by
    password_verify). (Anatol)
  . Fixed bug #73058 (crypt broken when salt is 'too' long). (Anatol)
  . Fixed bug #69579 (Invalid free in extension trait). (John Boehr)
  . Fixed bug #73156 (segfault on undefined function). (Dmitry)
  . Fixed bug #73163 (PHP hangs if error handler throws while accessing undef
    const in default value). (Nikita)
  . Fixed bug #73172 (parse error: Invalid numeric literal). (Nikita, Anatol)
  . Fixed for #73240 (Write out of bounds at number_format). (Stas)
  . Fixed bug #73147 (Use After Free in PHP7 unserialize()). (Stas)
  . Fixed bug #73189 (Memcpy negative size parameter php_resolve_path). (Stas)

- BCmath:
  . Fix bug #73190 (memcpy negative parameter _bc_new_num_ex). (Stas)

- COM:
  . Fixed bug #73126 (Cannot pass parameter 1 by reference). (Anatol)

- Date:
  . Fixed bug #73091 (Unserializing DateInterval object may lead to __toString
    invocation). (Stas)

- DOM:
  . Fixed bug #73150 (missing NULL check in dom_document_save_html). (Stas)

- Filter:
  . Fixed bug #72972 (Bad filter for the flags FILTER_FLAG_NO_RES_RANGE and
    FILTER_FLAG_NO_PRIV_RANGE). (julien)
  . Fixed bug #73054 (default option ignored when object passed to int filter).
    (cmb)

- GD:
  . Fixed bug #67325 (imagetruecolortopalette: white is duplicated in palette).
    (cmb)
  . Fixed bug #50194 (imagettftext broken on transparent background w/o
    alphablending). (cmb)
  . Fixed bug #73003 (Integer Overflow in gdImageWebpCtx of gd_webp.c). (trylab,
    cmb)
  . Fixed bug #53504 (imagettfbbox gives incorrect values for bounding box).
    (Mark Plomer, cmb)
  . Fixed bug #73157 (imagegd2() ignores 3rd param if 4 are given). (cmb)
  . Fixed bug #73155 (imagegd2() writes wrong chunk sizes on boundaries). (cmb)
  . Fixed bug #73159 (imagegd2(): unrecognized formats may result in corrupted
    files). (cmb)
  . Fixed bug #73161 (imagecreatefromgd2() may leak memory). (cmb)

- Intl:
  . Fixed bug #73218 (add mitigation for ICU int overflow). (Stas)

- Mbstring:
  . Fixed bug #66797 (mb_substr only takes 32-bit signed integer). (cmb)
  . Fixed bug #66964 (mb_convert_variables() cannot detect recursion) (Yasuo)
  . Fixed bug #72992 (mbstring.internal_encoding doesn't inherit default_charset).
    (Yasuo)

- Mysqlnd:
  . Fixed bug #72489 (PHP Crashes When Modifying Array Containing MySQLi Result
    Data). (Nikita)

- Opcache:
  . Fixed bug #72982 (Memory leak in zend_accel_blacklist_update_regexp()
    function). (Laruence)

- OpenSSL:
  . Fixed bug #73072 (Invalid path SNI_server_certs causes segfault).
    (Jakub Zelenka)
  . Fixed bug #73276 (crash in openssl_random_pseudo_bytes function). (Stas)
  . Fixed bug #73275 (crash in openssl_encrypt function). (Stas)

- PCRE:
  . Fixed bug #73121 (Bundled PCRE doesn't compile because JIT isn't supported
    on s390). (Anatol)
  . Fixed bug #73174 (heap overflow in php_pcre_replace_impl). (Stas)

- PDO_DBlib:
  . Fixed bug #72414 (Never quote values as raw binary data). (Adam Baratz)
  . Allow \PDO::setAttribute() to set query timeouts. (Adam Baratz)
  . Handle SQLDECIMAL/SQLNUMERIC types, which are used by later TDS versions.
    (Adam Baratz)
  . Add common PDO test suite. (Adam Baratz)
  . Free error and message strings when cleaning up PDO instances.
    (Adam Baratz)
  . Fixed bug #67130 (\PDOStatement::nextRowset() should succeed when all rows
    in current rowset haven't been fetched). (Peter LeBrun)
  . Ignore potentially misleading dberr values. (Chris Kings-Lynne)

- phpdbg:
  . Fixed bug #72996 (phpdbg_prompt.c undefined reference to DL_LOAD). (Nikita)
  . Fixed next command not stopping when leaving function. (Bob)

- Session:
  . Fixed bug #68015 (Session does not report invalid uid for files save handler).
    (Yasuo)
  . Fixed bug #73100 (session_destroy null dereference in ps_files_path_create).
    (cmb)

- SimpleXML:
  . Fixed bug #73293 (NULL pointer dereference in SimpleXMLElement::asXML()).
    (Stas)

- SOAP:
  . Fixed bug #71711 (Soap Server Member variables reference bug). (Nikita)
  . Fixed bug #71996 (Using references in arrays doesn't work like expected).
    (Nikita)

- SPL:
  . Fixed bug #73257, #73258 (SplObjectStorage unserialize allows use of
    non-object as key). (Stas)

- SQLite3:
  . Updated bundled SQLite3 to 3.14.2. (cmb)

- Zip:
  . Fixed bug #70752 (Depacking with wrong password leaves 0 length files).
    (cmb)

15 Sep 2016 PHP 7.0.11

- Core:
  . Fixed bug #72944 (Null pointer deref in zval_delref_p). (Dmitry)
  . Fixed bug #72943 (assign_dim on string doesn't reset hval). (Laruence)
  . Fixed bug #72911 (Memleak in zend_binary_assign_op_obj_helper). (Laruence)
  . Fixed bug #72813 (Segfault with __get returned by ref). (Laruence)
  . Fixed bug #72767 (PHP Segfaults when trying to expand an infinite operator).
    (Nikita)
  . Fixed bug #72854 (PHP Crashes on duplicate destructor call). (Nikita)
  . Fixed bug #72857 (stream_socket_recvfrom read access violation). (Anatol)

- COM:
  . Fixed bug #72922 (COM called from PHP does not return out parameters).
    (Anatol)

- Dba:
  . Fixed bug #70825 (Cannot fetch multiple values with group in ini file).
    (cmb)

- FTP:
  . Fixed bug #70195 (Cannot upload file using ftp_put to FTPES with
    require_ssl_reuse). (Benedict Singer)

- GD:
  . Fixed bug #72709 (imagesetstyle() causes OOB read for empty $styles). (cmb)
  . Fixed bug #66005 (imagecopy does not support 1bit transparency on truecolor
    images). (cmb)
  . Fixed bug #72913 (imagecopy() loses single-color transparency on palette
    images). (cmb)
  . Fixed bug #68716 (possible resource leaks in _php_image_convert()). (cmb)

- iconv:
  . Fixed bug #72320 (iconv_substr returns false for empty strings). (cmb)

- IMAP:
  . Fixed bug #72852 (imap_mail null dereference). (Anatol)

- Intl:
  . Fixed bug #65732 (grapheme_*() is not Unicode compliant on CR LF
    sequence). (cmb)
  . Fixed bug #73007 (add locale length check). (Stas)

- Mysqlnd:
  . Fixed bug #72293 (Heap overflow in mysqlnd related to BIT fields). (Stas)

- OCI8
  . Fixed invalid handle error with Implicit Result Sets. (Chris Jones)
  . Fixed bug #72524 (Binding null values triggers ORA-24816 error). (Chris Jones)

- Opcache:
  . Fixed bug #72949 (Typo in opcache error message). (cmb)

- PDO:
  . Fixed bug #72788 (Invalid memory access when using persistent PDO
    connection). (Keyur)
  . Fixed bug #72791 (Memory leak in PDO persistent connection handling). (Keyur)
  . Fixed bug #60665 (call to empty() on NULL result using PDO::FETCH_LAZY
    returns false). (cmb)

- PDO_DBlib:
  . Implemented stringify 'uniqueidentifier' fields.
    (Alexander Zhuravlev, Adam Baratz)

- PDO_pgsql:
  . Implemented FR #72633 (Postgres PDO lastInsertId() should work without
    specifying a sequence). (Pablo Santiago Sánchez, Matteo)
  . Fixed bug #72759 (Regression in pgo_pgsql). (Anatol)

- Phar:
  . Fixed bug #72928 (Out of bound when verify signature of zip phar in
    phar_parse_zipfile). (Stas)
  . Fixed bug #73035 (Out of bound when verify signature of tar phar in
    phar_parse_tarfile). (Stas)

- Reflection:
  . Fixed bug #72846 (getConstant for a array constant with constant values
    returns NULL/NFC/UKNOWN). (Laruence)

- Session:
  . Fixed bug #72724 (PHP7: session-uploadprogress kills httpd). (Nikita)
  . Fixed bug #72940 (SID always return "name=ID", even if session
    cookie exist). (Yasuo)

- SimpleXML:
  . Fixed bug #72971 (SimpleXML isset/unset do not respect namespace). (Nikita)
  . Fixed bug #72957 (Null coalescing operator doesn't behave as expected with
    SimpleXMLElement). (Nikita)

- SPL:
  . Fixed bug #73029 (Missing type check when unserializing SplArray). (Stas)

- Standard:
  . Fixed bug #55451 (substr_compare NULL length interpreted as 0). (Lauri
    Kenttä)
  . Fixed bug #72278 (getimagesize returning FALSE on valid jpg). (cmb)
  . Fixed bug #65550 (get_browser() incorrectly parses entries with "+" sign).
    (cmb)

- Streams:
  . Fixed bug #72853 (stream_set_blocking doesn't work). (Laruence)
  . Fixed bug #72764 (ftps:// opendir wrapper data channel encryption fails
    with IIS FTP 7.5, 8.5). (vhuk)
  . Fixed bug #71882 (Negative ftruncate() on php://memory exhausts memory).
    (cmb)

- SQLite3:
  . Downgraded bundled SQLite to 3.8.10.2. (Anatol);

- Sysvshm:
  . Fixed bug #72858 (shm_attach null dereference). (Anatol)

- XML:
  . Fixed bug #72085 (SEGV on unknown address zif_xml_parse). (cmb)
  . Fixed bug #72714 (_xml_startElementHandler() segmentation fault). (cmb)

- Wddx:
  . Fixed bug #72860 (wddx_deserialize use-after-free). (Stas)
  . Fixed bug #73065 (Out-Of-Bounds Read in php_wddx_push_element). (Stas)

- ZIP:
  . Fixed bug #68302 (impossible to compile php with zip support). (cmb)

18 Aug 2016 PHP 7.0.10

- Core:
  . Fixed bug #72629 (Caught exception assignment to variables ignores
    references). (Laruence)
  . Fixed bug #72594 (Calling an earlier instance of an included anonymous
    class fatals). (Laruence)
  . Fixed bug #72581 (previous property undefined in Exception after
    deserialization). (Laruence)
  . Fixed bug #72496 (Cannot declare public method with signature incompatible
    with parent private method). (Pedro Magalhães)
  . Fixed bug #72024 (microtime() leaks memory). (maroszek at gmx dot net)
  . Fixed bug #71911 (Unable to set --enable-debug on building extensions by
    phpize on Windows). (Yuji Uchiyama)
  . Fixed bug causing ClosedGeneratorException being thrown into the calling
    code instead of the Generator yielding from. (Bob)
  . Implemented FR #72614 (Support "nmake test" on building extensions by
    phpize). (Yuji Uchiyama)
  . Fixed bug #72641 (phpize (on Windows) ignores PHP_PREFIX).
    (Yuji Uchiyama)
  . Fixed potential segfault in object storage freeing in shutdown sequence.
    (Bob)
  . Fixed bug #72663 (Create an Unexpected Object and Don't Invoke
   __wakeup() in Deserialization). (Stas)
  . Fixed bug #72681 (PHP Session Data Injection Vulnerability). (Stas)
  . Fixed bug #72683 (getmxrr broken). (Anatol)
  . Fixed bug #72742 (memory allocator fails to realloc small block to large
    one). (Stas)
  . Fixed URL rewriter partially. It would not rewrite '//example.com/' URL
    unconditionally. Only requested host(HTTP_HOST) is rewritten. (Yasuo)

- Bz2:
  . Fixed bug #72837 (integer overflow in bzdecompress caused heap
    corruption). (Stas)

- Calendar:
  . Fixed bug #67976 (cal_days_month() fails for final month of the French
    calendar). (cmb)
  . Fixed bug #71894 (AddressSanitizer: global-buffer-overflow in
    zif_cal_from_jd). (cmb)

- COM:
  . Fixed bug #72569 (DOTNET/COM array parameters broke in PHP7). (Anatol)

- CURL:
  . Fixed bug #71709 (curl_setopt segfault with empty CURLOPT_HTTPHEADER).
    (Pierrick)
  . Fixed bug #71929 (CURLINFO_CERTINFO data parsing error). (Pierrick)
  . Fixed bug #72674 (Heap overflow in curl_escape). (Stas)

- DOM:
  . Fixed bug #66502 (DOM document dangling reference). (Sean Heelan, cmb)

- EXIF:
  . Fixed bug #72735 (Samsung picture thumb not read (zero size)). (Kalle, Remi)
  . Fixed bug #72627 (Memory Leakage In exif_process_IFD_in_TIFF). (Stas)

- Filter:
  . Fixed bug #71745 (FILTER_FLAG_NO_RES_RANGE does not cover whole 127.0.0.0/8
    range). (bugs dot php dot net at majkl578 dot cz)

- FPM:
  . Fixed bug #72575 (using --allow-to-run-as-root should ignore missing user).
    (gooh)

- GD:
  . Fixed bug #72596 (imagetypes function won't advertise WEBP support). (cmb)
  . Fixed bug #72604 (imagearc() ignores thickness for full arcs). (cmb)
  . Fixed bug #70315 (500 Server Error but page is fully rendered). (cmb)
  . Fixed bug #43828 (broken transparency of imagearc for truecolor in
    blendingmode). (cmb)
  . Fixed bug #66555 (Always false condition in ext/gd/libgd/gdkanji.c). (cmb)
  . Fixed bug #68712 (suspicious if-else statements). (cmb)
  . Fixed bug #72697 (select_colors write out-of-bounds). (Stas)
  . Fixed bug #72730 (imagegammacorrect allows arbitrary write access). (Stas)

- Intl:
  . Fixed bug #72639 (Segfault when instantiating class that extends
    IntlCalendar and adds a property). (Laruence)
  . Partially fixed #72506 (idn_to_ascii for UTS #46 incorrect for long domain
    names). (cmb)

- mbstring:
  . Fixed bug #72691 (mb_ereg_search raises a warning if a match zero-width).
    (cmb)
  . Fixed bug #72693 (mb_ereg_search increments search position when a match
    zero-width). (cmb)
  . Fixed bug #72694 (mb_ereg_search_setpos does not accept a string's last
    position). (cmb)
  . Fixed bug #72710 (`mb_ereg` causes buffer overflow on regexp compile error).
    (ju1ius)

- Mcrypt:
  . Fixed bug #72782 (Heap Overflow due to integer overflows). (Stas)

- Opcache:
  . Fixed bug #72590 (Opcache restart with kill_all_lockers does not work).
    (Keyur)

- PCRE:
  . Fixed bug #72688 (preg_match missing group names in matches). (cmb)

- PDO_pgsql:
  . Fixed bug #70313 (PDO statement fails to throw exception). (Matteo)

- Reflection:
  . Fixed bug #72222 (ReflectionClass::export doesn't handle array constants).
    (Nikita Nefedov)

- SimpleXML:
  . Fixed bug #72588 (Using global var doesn't work while accessing SimpleXML
    element). (Laruence)

- SNMP:
  . Fixed bug #72708 (php_snmp_parse_oid integer overflow in memory
    allocation). (djodjo at gmail dot com)

- SPL:
  . Fixed bug #55701 (GlobIterator throws LogicException). (Valentin VĂLCIU)
  . Fixed bug #72646 (SplFileObject::getCsvControl does not return the escape
    character). (cmb)
  . Fixed bug #72684 (AppendIterator segfault with closed generator). (Pierrick)

- SQLite3:
  . Fixed bug #72668 (Spurious warning when exception is thrown in user defined
    function). (Laruence)
  . Fixed bug #72571 (SQLite3::bindValue, SQLite3::bindParam crash). (Laruence)
  . Implemented FR #72653 (SQLite should allow opening with empty filename).
    (cmb)
  . Updated to SQLite3 3.13.0. (cmb)

- Standard:
  . Fixed bug #72622 (array_walk + array_replace_recursive create references
    from nothing). (Laruence)
  . Fixed bug #72152 (base64_decode $strict fails to detect null byte).
    (Lauri Kenttä)
  . Fixed bug #72263 (base64_decode skips a character after padding in strict
    mode). (Lauri Kenttä)
  . Fixed bug #72264 (base64_decode $strict fails with whitespace between
    padding). (Lauri Kenttä)
  . Fixed bug #72330 (CSV fields incorrectly split if escape char followed by
    UTF chars). (cmb)

- Streams:
  . Fixed bug #41021 (Problems with the ftps wrapper). (vhuk)
  . Fixed bug #54431 (opendir() does not work with ftps:// wrapper). (vhuk)
  . Fixed bug #72667 (opendir() with ftp:// attempts to open data stream for
    non-existent directories). (vhuk)
  . Fixed bug #72771 (ftps:// wrapper is vulnerable to protocol downgrade
    attack). (Stas)

- XMLRPC:
  . Fixed bug #72647 (xmlrpc_encode() unexpected output after referencing
    array elements). (Laruence)

- Wddx:
  . Fixed bug #72564 (boolean always deserialized as "true") (Remi)
  . Fixed bug #72142 (WDDX Packet Injection Vulnerability in
    wddx_serialize_value()). (Taoguang Chen)
  . Fixed bug #72749 (wddx_deserialize allows illegal memory access) (Stas)
  . Fixed bug #72750 (wddx_deserialize null dereference). (Stas)
  . Fixed bug #72790 (wddx_deserialize null dereference with invalid xml).
    (Stas)
  . Fixed bug #72799 (wddx_deserialize null dereference in
    php_wddx_pop_element). (Stas)

- Zip:
  . Fixed bug #72660 (NULL Pointer dereference in zend_virtual_cwd).
    (Laruence)

21 Jul 2016 PHP 7.0.9

- Core:
  . Fixed bug #72508 (strange references after recursive function call and
    "switch" statement). (Laruence)
  . Fixed bug #72513 (Stack-based buffer overflow vulnerability in
    virtual_file_ex). (Stas)
  . Fixed bug #72573 (HTTP_PROXY is improperly trusted by some PHP libraries
    and applications). (Stas)

- bz2:
  . Fixed bug #72613 (Inadequate error handling in bzread()). (Stas)

- CLI:
  . Fixed bug #72484 (SCRIPT_FILENAME shows wrong path if the user specify
    router.php). (Laruence)

- COM:
  . Fixed bug #72498 (variant_date_from_timestamp null dereference). (Anatol)

- Curl:
  . Fixed bug #72541 (size_t overflow lead to heap corruption). (Stas)

- Date:
  . Fixed bug #66836 (DateTime::createFromFormat 'U' with pre 1970 dates fails
    parsing). (derick)

- Exif:
  . Fixed bug #72603 (Out of bound read in exif_process_IFD_in_MAKERNOTE).
    (Stas)
  . Fixed bug #72618 (NULL Pointer Dereference in exif_process_user_comment).
    (Stas)

- GD:
  . Fixed bug #43475 (Thick styled lines have scrambled patterns). (cmb)
  . Fixed bug #53640 (XBM images require width to be multiple of 8). (cmb)
  . Fixed bug #64641 (imagefilledpolygon doesn't draw horizontal line). (cmb)
  . Fixed bug #72512 (gdImageTrueColorToPaletteBody allows arbitrary write/read
    access). (Pierre)
  . Fixed bug #72519 (imagegif/output out-of-bounds access). (Pierre)
  . Fixed bug #72558 (Integer overflow error within _gdContributionsAlloc()).
    (Pierre)
  . Fixed bug #72482 (Ilegal write/read access caused by gdImageAALine
    overflow). (Pierre)
  . Fixed bug #72494 (imagecropauto out-of-bounds access). (Pierre)

- Intl:
  . Fixed bug #72533 (locale_accept_from_http out-of-bounds access). (Stas)

- Mbstring:
  . Fixed bug #72405 (mb_ereg_replace - mbc_to_code (oniguruma) -
    oob read access). (Laruence)
  . Fixed bug #72399 (Use-After-Free in MBString (search_re)). (Laruence)

- mcrypt:
  . Fixed bug #72551, bug #72552 (In correct casting from size_t to int lead to
    heap overflow in mdecrypt_generic). (Stas)

- PDO_pgsql:
  . Fixed bug #72570 (Segmentation fault when binding parameters on a query
    without placeholders). (Matteo)

- PCRE:
  . Fixed bug #72476 (Memleak in jit_stack). (Laruence)
  . Fixed bug #72463 (mail fails with invalid argument). (Anatol)

- Readline:
  . Fixed bug #72538 (readline_redisplay crashes php). (Laruence)

- Standard:
  . Fixed bug #72505 (readfile() mangles files larger than 2G). (Cschneid)
  . Fixed bug #72306 (Heap overflow through proc_open and $env parameter).
    (Laruence)

- Session:
  . Fixed bug #72531 (ps_files_cleanup_dir Buffer overflow). (Laruence)
  . Fixed bug #72562 (Use After Free in unserialize() with Unexpected Session
    Deserialization). (Stas)

- SNMP:
  . Fixed bug #72479 (Use After Free Vulnerability in SNMP with GC and
    unserialize()). (Stas)

- Streams:
  . Fixed bug #72439 (Stream socket with remote address leads to a segmentation
    fault). (Laruence)

- XMLRPC:
  . Fixed bug #72606 (heap-buffer-overflow (write) simplestring_addn
    simplestring.c). (Stas)

- Zip:
  . Fixed bug #72520 (Stack-based buffer overflow vulnerability in
    php_stream_zip_opener). (Stas)

23 Jun 2016 PHP 7.0.8

- Core:
  . Fixed bug #72218 (If host name cannot be resolved then PHP 7 crashes). 
    (Esminis at esminis dot lt)
  . Fixed bug #72221 (segfault, past-the-end access). (Lauri Kenttä)
  . Fixed bug #72268 (Integer Overflow in nl2br()). (Stas)
  . Fixed bug #72275 (Integer Overflow in json_encode()/json_decode()/
    json_utf8_to_utf16()). (Stas)
  . Fixed bug #72400 (Integer Overflow in addcslashes/addslashes). (Stas)
  . Fixed bug #72403 (Integer Overflow in Length of String-typed ZVAL). (Stas)

- Date:
  . Fixed bug #63740 (strtotime seems to use both sunday and monday as start of
    week). (Derick)

- FPM:
  . Fixed bug #72308 (fastcgi_finish_request and logging environment
    variables). (Laruence)

- GD:
  . Fixed bug #66387 (Stack overflow with imagefilltoborder). (CVE-2015-8874)
    (cmb)
  . Fixed bug #72298 (pass2_no_dither out-of-bounds access). (Stas)
  . Fixed bug #72337 (invalid dimensions can lead to crash). (Pierre)
  . Fixed bug #72339 (Integer Overflow in _gd2GetHeader() resulting in heap 
    overflow). (CVE-2016-5766) (Pierre)
  . Fixed bug #72407 (NULL Pointer Dereference at _gdScaleVert). (Stas)
  . Fixed bug #72446 (Integer Overflow in gdImagePaletteToTrueColor() resulting
    in heap overflow). (CVE-2016-5767) (Pierre)

- Intl:
  . Fixed bug #70484 (selectordinal doesn't work with named parameters).
    (Anatol)

- mbstring:
   . Fixed bug #72402 (_php_mb_regex_ereg_replace_exec - double free).
     (CVE-2016-5768) (Stas)

- mcrypt:
   . Fixed bug #72455 (Heap Overflow due to integer overflows). (CVE-2016-5769)
     (Stas)

- OpenSSL:
  . Fixed bug #72140 (segfault after calling ERR_free_strings()).
    (Jakub Zelenka)

- PCRE:
  . Fixed bug #72143 (preg_replace uses int instead of size_t). (Joe)

- PDO_pgsql:
  . Fixed bug #71573 (Segfault (core dumped) if paramno beyond bound).
    (Laruence)
  . Fixed bug #72294 (Segmentation fault/invalid pointer in connection
    with pgsql_stmt_dtor). (Anatol)

- Phar:
  . Fixed bug #72321 (invalid free in phar_extract_file()).
    (hji at dyntopia dot com)

- Phpdbg:
  . Fixed bug #72284 (phpdbg fatal errors with coverage). (Bob)

- Postgres:
  . Fixed bug #72195 (pg_pconnect/pg_connect cause use-after-free). (Laruence)
  . Fixed bug #72197 (pg_lo_create arbitrary read). (Anatol)

- Standard:
  . Fixed bug #72369 (array_merge() produces references in PHP7). (Dmitry)
  . Fixed bug #72300 (ignore_user_abort(false) has no effect). (Laruence)
  . Fixed bug #72229 (Wrong reference when serialize/unserialize an object).
    (Laruence)
  . Fixed bug #72193 (dns_get_record returns array containing elements of
    type 'unknown'). (Laruence)
  . Fixed bug #72017 (range() with float step produces unexpected result).
    (Thomas Punt)

- WDDX:
  . Fixed bug #72340 (Double Free Courruption in wddx_deserialize).
    (CVE-2016-5772) (Stas)

- XML:
  . Fixed bug #72206 (xml_parser_create/xml_parser_free leaks mem). (Joe)

- XMLRPC:
  . Fixed bug #72155 (use-after-free caused by get_zval_xmlrpc_type).
    (Joe, Laruence)

- Zip:
  . Fixed ug #72258 (ZipArchive converts filenames to unrecoverable form).
    (Anatol)
  . Fixed bug #72434 (ZipArchive class Use After Free Vulnerability in PHP's GC
    algorithm and unserialize). (CVE-2016-5773) (Dmitry)

26 May 2016 PHP 7.0.7

- Core:
  . Fixed bug #72162 (use-after-free - error_reporting). (Laruence)
  . Add compiler option to disable special case function calls. (Joe)
  . Fixed bug #72101 (crash on complex code). (Dmitry)
  . Fixed bug #72100 (implode() inserts garbage into resulting string when
    joins very big integer). (Mikhail Galanin)
  . Fixed bug #72057 (PHP Hangs when using custom error handler and typehint).
    (Nikita Nefedov)
  . Fixed bug #72038 (Function calls with values to a by-ref parameter don't
    always throw a notice). (Bob)
  . Fixed bug #71737 (Memory leak in closure with parameter named $this).
    (Nikita)
  . Fixed bug #72059 (?? is not allowed on constant expressions). (Bob, Marcio)
  . Fixed bug #72159 (Imported Class Overrides Local Class Name). (Nikita)

- Curl:
  . Fixed bug #68658 (Define CURLE_SSL_CACERT_BADFILE). (Pierrick)

- DBA:
  . Fixed bug #72157 (use-after-free caused by dba_open). (Shm, Laruence)

- GD:
  . Fixed bug #72227 (imagescale out-of-bounds read). (Stas)

- Intl:
  . Fixed bug #64524 (Add intl.use_exceptions to php.ini-*). (Anatol)
  . Fixed bug #72241 (get_icu_value_internal out-of-bounds read). (Stas)

- JSON:
  . Fixed bug #72069 (Behavior \JsonSerializable different from json_encode).
    (Laruence)

- Mbstring:
  . Fixed bug #72164 (Null Pointer Dereference - mb_ereg_replace). (Laruence)

- OCI8:
  . Fixed bug #71600 (oci_fetch_all segfaults when selecting more than eight
    columns). (Tian Yang)

- Opcache:
  . Fixed bug #72014 (Including a file with anonymous classes multiple times
    leads to fatal error). (Laruence)

- OpenSSL:
  . Fixed bug #72165 (Null pointer dereference - openssl_csr_new). (Anatol)

- PCNTL:
  . Fixed bug #72154 (pcntl_wait/pcntl_waitpid array internal structure
    overwrite). (Laruence)

- POSIX:
  . Fixed bug #72133 (php_posix_group_to_array crashes if gr_passwd is NULL).
    (esminis at esminis dot lt)

- Postgres:
  . Fixed bug #72028 (pg_query_params(): NULL converts to empty string).
    (Laruence)
  . Fixed bug #71062 (pg_convert() doesn't accept ISO 8601 for datatype
    timestamp). (denver at timothy dot io)
  . Fixed bug #72151 (mysqli_fetch_object changed behaviour). (Anatol)

- Reflection:
  . Fixed bug #72174 (ReflectionProperty#getValue() causes __isset call).
    (Nikita)

- Session:
  . Fixed bug #71972 (Cyclic references causing session_start(): Failed to
    decode session object). (Laruence)

- Sockets:
  . Added socket_export_stream() function for getting a stream compatible
    resource from a socket resource. (Chris Wright, Bob)

- SPL:
  . Fixed bug #72051 (The reference in CallbackFilterIterator doesn't work as
    expected). (Laruence)

- SQLite3:
  . Fixed bug #68849 (bindValue is not using the right data type). (Anatol)

- Standard:
  . Fixed bug #72075 (Referencing socket resources breaks stream_select).
    (Laruence)
  . Fixed bug #72031 (array_column() against an array of objects discards all
    values matching null). (Nikita)

28 Apr 2016 PHP 7.0.6

- Core:
  . Fixed bug #71930 (_zval_dtor_func: Assertion `(arr)->gc.refcount <= 1'
    failed). (Laruence)
  . Fixed bug #71922 (Crash on assert(new class{})). (Nikita)
  . Fixed bug #71914 (Reference is lost in "switch"). (Laruence)
  . Fixed bug #71871 (Interfaces allow final and abstract functions). (Nikita)
  . Fixed Bug #71859 (zend_objects_store_call_destructors operates on realloced
    memory, crashing). (Laruence)
  . Fixed bug #71841 (EG(error_zval) is not handled well). (Laruence)
  . Fixed bug #71750 (Multiple Heap Overflows in php_raw_url_encode/
    php_url_encode). (Stas)
  . Fixed bug #71731 (Null coalescing operator and ArrayAccess). (Nikita)
  . Fixed bug #71609 (Segmentation fault on ZTS with gethostbyname). (krakjoe)
  . Fixed bug #71414 (Inheritance, traits and interfaces). (krakjoe)
  . Fixed bug #71359 (Null coalescing operator and magic). (krakjoe)
  . Fixed bug #71334 (Cannot access array keys while uksort()). (Nikita)
  . Fixed bug #69659 (ArrayAccess, isset() and the offsetExists method).
    (Nikita)
  . Fixed bug #69537 (__debugInfo with empty string for key gives error).
    (krakjoe)
  . Fixed bug #62059 (ArrayObject and isset are not friends). (Nikita)
  . Fixed bug #71980 (Decorated/Nested Generator is Uncloseable in Finally).
    (Nikita)

- BCmath:
  . Fixed bug #72093 (bcpowmod accepts negative scale and corrupts
    _one_ definition). (Stas)

- Curl:
  . Fixed bug #71831 (CURLOPT_NOPROXY applied as long instead of string).
    (Michael Sierks)

- Date:
  . Fixed bug #71889 (DateInterval::format Segmentation fault). (Thomas Punt)

- EXIF:
  . Fixed bug #72094 (Out of bounds heap read access in exif header processing). (Stas)

- GD:
  . Fixed bug #71912 (libgd: signedness vulnerability). (CVE-2016-3074) (Stas)

- Intl:
  . Fixed bug #71516 (IntlDateFormatter looses locale if pattern is set via
    constructor). (Anatol)
  . Fixed bug #70455 (Missing constant: IntlChar::NO_NUMERIC_VALUE). (Anatol)
  . Fixed bug #70451, #70452 (Inconsistencies in return values of IntlChar
    methods). (Daniel Persson)
  . Fixed bug #68893 (Stackoverflow in datefmt_create). (Anatol)
  . Fixed bug #66289 (Locale::lookup incorrectly returns en or en_US if locale
    is empty). (Anatol)
  . Fixed bug #70484 (selectordinal doesn't work with named parameters).
    (Anatol)
  . Fixed bug #72061 (Out-of-bounds reads in zif_grapheme_stripos with negative
    offset). (Stas)

- ODBC:
  . Fixed bug #63171 (Script hangs after max_execution_time). (Remi)

- Opcache:
  . Fixed bug #71843 (null ptr deref ZEND_RETURN_SPEC_CONST_HANDLER).
    (Laruence)

- PDO:
  . Fixed bug #52098 (Own PDOStatement implementation ignore __call()).
    (Daniel kalaspuffar, Julien)
  . Fixed bug #71447 (Quotes inside comments not properly handled). (Matteo)

- PDO_DBlib:
  . Fixed bug #71943 (dblib_handle_quoter needs to allocate an extra byte).
    (Adam Baratz)
  . Add DBLIB-specific attributes for controlling timeouts. (Adam Baratz)

- PDO_pgsql:
  . Fixed bug #62498 (pdo_pgsql inefficient when getColumnMeta() is used).
    (Joseph Bylund)

- Postgres:
  . Fixed bug #71820 (pg_fetch_object binds parameters before call
    constructor). (Anatol)
  . Fixed bug #71998 (Function pg_insert does not insert when column
    type = inet). (Anatol)

- SOAP:
  . Fixed bug #71986 (Nested foreach assign-by-reference creates broken
    variables). (Laruence)

- SPL:
  . Fixed bug #71838 (Deserializing serialized SPLObjectStorage-Object can't
    access properties in PHP). (Nikita)
  . Fixed bug #71735 (Double-free in SplDoublyLinkedList::offsetSet). (Stas)
  . Fixed bug #67582 (Cloned SplObjectStorage with overwritten getHash fails
    offsetExists()). (Nikita)
  . Fixed bug #52339 (SPL autoloader breaks class_exists()). (Nikita)

- Standard:
  . Fixed bug #71995 (Returning the same var twice from __sleep() produces
    broken serialized data). (Laruence)
  . Fixed bug #71940 (Unserialize crushes on restore object reference).
    (Laruence)
  . Fixed bug #71969 (str_replace returns an incorrect resulting array after
    a foreach by reference). (Laruence)
  . Fixed bug #71891 (header_register_callback() and
    register_shutdown_function()). (Laruence)
  . Fixed bug #71884 (Null pointer deref (segfault) in
    stream_context_get_default). (Laruence)
  . Fixed bug #71840 (Unserialize accepts wrongly data). (Ryat, Laruence)
  . Fixed bug #71837 (Wrong arrays behaviour). (Laruence)
  . Fixed bug #71827 (substr_replace bug, string length). (krakjoe)
  . Fixed bug #67512 (php_crypt() crashes if crypt_r() does not exist or
    _REENTRANT is not defined). (Nikita)
  . Fixed bug #72116 (array_fill optimization breaks implementation). (Bob)

- XML:
  . Fixed bug #72099 (xml_parse_into_struct segmentation fault). (Stas)

- Zip:
  . Fixed bug #71923 (integer overflow in ZipArchive::getFrom*).
    (CVE-2016-3078) (Stas)

31 Mar 2016 PHP 7.0.5

- Core:
  . Huge pages disabled by default. (Rasmus)
  . Added ability to enable huge pages in Zend Memory Manager through
    the environment variable USE_ZEND_ALLOC_HUGE_PAGES=1. (Dmitry)
  . Fixed bug #71756 (Call-by-reference widens scope to uninvolved functions
    when used in switch). (Laruence)
  . Fixed bug #71729 (Possible crash in zend_bin_strtod, zend_oct_strtod,
    zend_hex_strtod). (Laruence)
  . Fixed bug #71695 (Global variables are reserved before execution).
    (Laruence)
  . Fixed bug #71629 (Out-of-bounds access in php_url_decode in context
    php_stream_url_wrap_rfc2397). (mt at debian dot org)
  . Fixed bug #71622 (Strings used in pass-as-reference cannot be used to
    invoke C::$callable()). (Bob)
  . Fixed bug #71596 (Segmentation fault on ZTS with date function
    (setlocale)). (Anatol)
  . Fixed bug #71535 (Integer overflow in zend_mm_alloc_heap()). (Dmitry)
  . Fixed bug #71470 (Leaked 1 hashtable iterators). (Nikita)
  . Fixed bug #71575 (ISO C does not allow extra ‘;’ outside of a function).
    (asgrim)
  . Fixed bug #71724 (yield from does not count EOLs). (Nikita)
  . Fixed bug #71767 (ReflectionMethod::getDocComment returns the wrong
    comment). (Grigorii Sokolik)
  . Fixed bug #71806 (php_strip_whitespace() fails on some numerical values).
    (Nikita)
  . Fixed bug #71624 (`php -R` (PHP_MODE_PROCESS_STDIN) is broken).
    (Sean DuBois)

- CLI Server:
  . Fixed bug #69953 (Support MKCALENDAR request method). (Christoph)

- Curl:
  . Fixed bug #71694 (Support constant CURLM_ADDED_ALREADY). (mpyw)

- Date:
  . Fixed bug #71635 (DatePeriod::getEndDate segfault). (Thomas Punt)

- Fileinfo:
  . Fixed bug #71527 (Buffer over-write in finfo_open with malformed magic
    file). (CVE-2015-8865) (Anatol)

- libxml:
  . Fixed bug #71536 (Access Violation crashes php-cgi.exe). (Anatol)

- mbstring:
  . Fixed bug #71906 (AddressSanitizer: negative-size-param (-1) in
    mbfl_strcut). (CVE-2016-4073) (Stas)

- ODBC:
  . Fixed bug #47803, #69526 (Executing prepared statements is succesfull only
    for the first two statements). (einavitamar at gmail dot com, Anatol)

- PCRE:
  . Fixed bug #71659 (segmentation fault in pcre running twig tests).
    (nish dot aravamudan at canonical dot com)

- PDO_DBlib:
  . Fixed bug #54648 (PDO::MSSQL forces format of datetime fields).
    (steven dot lambeth at gmx dot de, Anatol)

- Phar:
  . Fixed bug #71625 (Crash in php7.dll with bad phar filename). (Anatol)
  . Fixed bug #71317 (PharData fails to open specific file). (Jos Elstgeest)
  . Fixed bug #71860 (Invalid memory write in phar on filename with \0 in
    name). (CVE-2016-4072) (Stas)

- phpdbg:
  . Fixed crash when advancing (except step) inside an internal function. (Bob)

- Session:
  . Fixed bug #71683 (Null pointer dereference in zend_hash_str_find_bucket).
    (Yasuo)

- SNMP:
  . Fixed bug #71704 (php_snmp_error() Format String Vulnerability).
    (CVE-2016-4071) (andrew at jmpesp dot org)

- SPL:
  . Fixed bug #71617 (private properties lost when unserializing ArrayObject).
    (Nikita)

- Standard:
  . Fixed bug #71660 (array_column behaves incorrectly after foreach by
    reference). (Laruence)
  . Fixed bug #71798 (Integer Overflow in php_raw_url_encode). (CVE-2016-4070)
    (taoguangchen at icloud dot com, Stas)

- Zip:
  . Update bundled libzip to 1.1.2. (Remi, Anatol)

03 Mar 2016 PHP 7.0.4

- Core:
  . Fixed bug (Low probability segfault in zend_arena). (Laruence)
  . Fixed bug #71441 (Typehinted Generator with return in try/finally crashes).
    (Bob)
  . Fixed bug #71442 (forward_static_call crash). (Laruence)
  . Fixed bug #71443 (Segfault using built-in webserver with intl using
    symfony). (Laruence)
  . Fixed bug #71449 (An integer overflow bug in php_implode()). (Stas)
  . Fixed bug #71450 (An integer overflow bug in php_str_to_str_ex()). (Stas)
  . Fixed bug #71474 (Crash because of VM stack corruption on Magento2).
    (Dmitry)
  . Fixed bug #71485 (Return typehint on internal func causes Fatal error
    when it throws exception). (Laruence)
  . Fixed bug #71529 (Variable references on array elements don't work when
    using count). (Nikita)
  . Fixed bug #71601 (finally block not executed after yield from). (Bob)
  . Fixed bug #71637 (Multiple Heap Overflow due to integer overflows in 
    xml/filter_url/addcslashes). (CVE-2016-4344, CVE-2016-4345, CVE-2016-4346)
    (Stas)

- CLI server:
  . Fixed bug #71559 (Built-in HTTP server, we can download file in web by bug).
    (Johannes, Anatol)

- CURL:
  . Fixed bug #71523 (Copied handle with new option CURLOPT_HTTPHEADER crashes
    while curl_multi_exec). (Laruence)
  . Fixed memory leak in curl_getinfo(). (Leigh)

- Date:
  . Fixed bug #71525 (Calls to date_modify will mutate timelib_rel_time,
    causing date_date_set issues). (Sean DuBois)

- Fileinfo:
  . Fixed bug #71434 (finfo throws notice for specific python file). (Laruence)

- FPM:
  . Fixed bug #62172 (FPM not working with Apache httpd 2.4 balancer/fcgi
    setup). (Matt Haught, Remi)
  . Fixed bug #71269 (php-fpm dumped core). (Mickaël)

- Opcache:
  . Fixed bug #71584 (Possible use-after-free of ZCG(cwd) in Zend Opcache).
    (Yussuf Khalil)

- PCRE:
  . Fixed bug #71537 (PCRE segfault from Opcache). (Laruence)

- phpdbg:
  . Fixed inherited functions from unspecified files being included in
    phpdbg_get_executable(). (Bob)

- SOAP:
  . Fixed bug #71610 (Type Confusion Vulnerability - SOAP /
    make_http_soap_request()). (CVE-2016-3185) (Stas)

- Standard:
  . Fixed bug #71603 (compact() maintains references in php7). (Laruence)
  . Fixed bug #70720 (strip_tags improper php code parsing). (Julien)

- XMLRPC:
  . Fixed bug #71501 (xmlrpc_encode_request ignores encoding option). (Hieu Le)

- Zip:
  . Fixed bug #71561 (NULL pointer dereference in Zip::ExtractTo). (Laruence)

04 Feb 2016 PHP 7.0.3

- Core:
  . Added support for new HTTP 451 code. (Julien)
  . Fixed bug #71039 (exec functions ignore length but look for NULL
    termination). (Anatol)
  . Fixed bug #71089 (No check to duplicate zend_extension). (Remi)
  . Fixed bug #71201 (round() segfault on 64-bit builds). (Anatol)
  . Fixed bug #71221 (Null pointer deref (segfault) in get_defined_vars via
    ob_start). (hugh at allthethings dot co dot nz)
  . Fixed bug #71248 (Wrong interface is enforced). (Dmitry)
  . Fixed bug #71273 (A wrong ext directory setup in php.ini leads to crash).
    (Anatol)
  . Fixed Bug #71275 (Bad method called on cloning an object having a trait).
    (Bob)
  . Fixed bug #71297 (Memory leak with consecutive yield from). (Bob)
  . Fixed bug #71300 (Segfault in zend_fetch_string_offset). (Laruence)
  . Fixed bug #71314 (var_export(INF) prints INF.0). (Andrea)
  . Fixed bug #71323 (Output of stream_get_meta_data can be falsified by its 
    input). (Leo Gaspard)
  . Fixed bug #71336 (Wrong is_ref on properties as exposed via
    get_object_vars()). (Laruence)
  . Fixed bug #71459 (Integer overflow in iptcembed()). (Stas)

- Apache2handler:
  . Fix >2G Content-Length headers in apache2handler. (Adam Harvey)

- CURL:
  . Fixed bug #71227 (Can't compile php_curl statically). (Anatol)
  . Fixed bug #71225 (curl_setopt() fails to set CURLOPT_POSTFIELDS with
    reference to CURLFile). (Laruence)

- GD:
  . Improved fix for bug #70976. (Remi)

- Interbase:
  . Fixed Bug #71305 (Crash when optional resource is omitted).
  (Laruence, Anatol)

- LDAP:
  . Fixed bug #71249 (ldap_mod_replace/ldap_mod_add store value as string
    "Array"). (Laruence)

- mbstring:
  . Fixed bug #71397 (mb_send_mail segmentation fault). (Andrea, Yasuo)

- OpenSSL:
  . Fixed bug #71475 (openssl_seal() uninitialized memory usage). (Stas)

- PCRE:
  . Upgraded pcrelib to 8.38. (CVE-2015-8383, CVE-2015-8386, CVE-2015-8387,
    CVE-2015-8389, CVE-2015-8390, CVE-2015-8391, CVE-2015-8393, CVE-2015-8394)

- Phar:
  . Fixed bug #71354 (Heap corruption in tar/zip/phar parser). (CVE-2016-4342)
    (Stas)
  . Fixed bug #71331 (Uninitialized pointer in phar_make_dirstream()).
    (CVE-2016-4343) (Stas)
  . Fixed bug #71391 (NULL Pointer Dereference in phar_tar_setupmetadata()).
    (Stas)
  . Fixed bug #71488 (Stack overflow when decompressing tar archives).
    (CVE-2016-2554) (Stas)

- SOAP:
  . Fixed bug #70979 (crash with bad soap request). (Anatol)
  
- SPL:
  . Fixed bug #71204 (segfault if clean spl_autoload_funcs while autoloading).
    (Laruence)
  . Fixed bug #71202 (Autoload function registered by another not activated
    immediately). (Laruence)
  . Fixed bug #71311 (Use-after-free vulnerability in SPL(ArrayObject,
    unserialize)). (Sean Heelan)
  . Fixed bug #71313 (Use-after-free vulnerability in SPL(SplObjectStorage,
    unserialize)). (Sean Heelan)

- Standard:
  . Fixed bug #71287 (Error message contains hexadecimal instead of decimal
    number). (Laruence)
  . Fixed bug #71264 (file_put_contents() returns unexpected value when 
    filesystem runs full). (Laruence)
  . Fixed bug #71245 (file_get_contents() ignores "header" context option if
    it's a reference). (Laruence)
  . Fixed bug #71220 (Null pointer deref (segfault) in compact via ob_start).
    (hugh at allthethings dot co dot nz)
  . Fixed bug #71190 (substr_replace converts integers in original $search
    array to strings). (Laruence)
  . Fixed bug #71188 (str_replace converts integers in original $search array
    to strings). (Laruence)
  . Fixed bug #71132, #71197 (range() segfaults). (Thomas Punt)

- WDDX:
  . Fixed bug #71335 (Type Confusion in WDDX Packet Deserialization). (Stas)

07 Jan 2016 PHP 7.0.2

- Core:
  . Fixed bug #71165 (-DGC_BENCH=1 doesn't work on PHP7).
    (y dot uchiyama dot 1015 at gmail dot com)
  . Fixed bug #71163 (Segmentation Fault: cleanup_unfinished_calls). (Laruence)
  . Fixed bug #71109 (ZEND_MOD_CONFLICTS("xdebug") doesn't work). (Laruence)
  . Fixed bug #71092 (Segmentation fault with return type hinting). (Laruence)
  . Fixed bug memleak in header_register_callback. (Laruence)
  . Fixed bug #71067 (Local object in class method stays in memory for each
    call). (Laruence)
  . Fixed bug #66909 (configure fails utf8_to_mutf7 test). (Michael Orlitzky)
  . Fixed bug #70781 (Extension tests fail on dynamic ext dependency).
    (Francois Laupretre)
  . Fixed bug #71089 (No check to duplicate zend_extension). (Remi)
  . Fixed bug #71086 (Invalid numeric literal parse error within
    highlight_string() function). (Nikita)
  . Fixed bug #71154 (Incorrect HT iterator invalidation causes iterator reuse).
    (Nikita)
  . Fixed bug #52355 (Negating zero does not produce negative zero). (Andrea)
  . Fixed bug #66179 (var_export() exports float as integer). (Andrea)
  . Fixed bug #70804 (Unary add on negative zero produces positive zero).
    (Andrea)

- CURL:
  . Fixed bug #71144 (Sementation fault when using cURL with ZTS).
    (Michael Maroszek, Laruence)

- DBA:
  . Fixed key leak with invalid resource. (Laruence)

- Filter:
  . Fixed bug #71063 (filter_input(INPUT_ENV, ..) does not work). (Reeze Xia)

- FPM:
  . Fixed bug #70755 (fpm_log.c memory leak and buffer overflow). (Stas)

- FTP:
  . Implemented FR #55651 (Option to ignore the returned FTP PASV address).
    (abrender at elitehosts dot com)

- GD:
  . Fixed bug #70976 (Memory Read via gdImageRotateInterpolated Array Index
    Out of Bounds). (CVE-2016-1903) (emmanuel dot law at gmail dot com)

- Mbstring:
  . Fixed bug #71066 (mb_send_mail: Program terminated with signal SIGSEGV,
    Segmentation fault). (Laruence)

- Opcache:
  . Fixed bug #71127 (Define in auto_prepend_file is overwrite). (Laruence)

- PCRE:
  . Fixed bug #71178 (preg_replace with arrays creates [0] in replace array
    if not already set). (Laruence)

- Readline:
  . Fixed bug #71094 (readline_completion_function corrupts static array on
    second TAB). (Nikita)

- Session:
  . Fixed bug #71122 (Session GC may not remove obsolete session data). (Yasuo)

- SPL:
  . Fixed bug #71077 (ReflectionMethod for ArrayObject constructor returns
    wrong number of parameters). (Laruence)
  . Fixed bug #71153 (Performance Degradation in ArrayIterator with large
    arrays). (Nikita)

- Standard:
  . Fixed bug #71270 (Heap BufferOver Flow in escapeshell functions).
    (CVE-2016-1904) (emmanuel dot law at gmail dot com)

- WDDX:
  . Fixed bug #70661 (Use After Free Vulnerability in WDDX Packet
    Deserialization). (taoguangchen at icloud dot com)
  . Fixed bug #70741 (Session WDDX Packet Deserialization Type Confusion
    Vulnerability). (taoguangchen at icloud dot com)

- XMLRPC:
  . Fixed bug #70728 (Type Confusion Vulnerability in PHP_to_XMLRPC_worker).
    (Julien)

17 Dec 2015, PHP 7.0.1

- Core:
  . Fixed bug #71105 (Format String Vulnerability in Class Name Error Message).
    (CVE-2015-8617) (andrew at jmpesp dot org)
  . Fixed bug #70831 (Compile fails on system with 160 CPUs). (Daniel Axtens)
  . Fixed bug #71006 (symbol referencing errors on Sparc/Solaris). (Dmitry)
  . Fixed bug #70997 (When using parentClass:: instead of parent::, static
    context changed). (Dmitry)
  . Fixed bug #70970 (Segfault when combining error handler with output
    buffering). (Laruence)
  . Fixed bug #70967 (Weird error handling for __toString when Error is
    thrown). (Laruence)
  . Fixed bug #70958 (Invalid opcode while using ::class as trait method
    paramater default value). (Laruence)
  . Fixed bug #70944 (try{ } finally{} can create infinite chains of
    exceptions). (Laruence)
  . Fixed bug #70931 (Two errors messages are in conflict). (dams, Laruence)
  . Fixed bug #70904 (yield from incorrectly marks valid generator as
    finished). (Bob)
  . Fixed bug #70899 (buildconf failure in extensions). (Bob, Reeze)
  . Fixed bug #61751 (SAPI build problem on AIX: Undefined symbol:
    php_register_internal_extensions). (Lior Kaplan)
  . Fixed \int (or generally every scalar type name with leading backslash)
    to not be accepted as type name. (Bob)
  . Fixed exception not being thrown immediately into a generator yielding
    from an array. (Bob)
  . Fixed bug #70987 (static::class within Closure::call() causes segfault).
    (Andrea)
  . Fixed bug #71013 (Incorrect exception handler with yield from). (Bob)
  . Fixed double free in error condition of format printer. (Bob)

- CLI server:
  . Fixed bug #71005 (Segfault in php_cli_server_dispatch_router()). (Adam)

- Intl:
  . Fixed bug #71020 (Use after free in Collator::sortWithSortKeys).
    (CVE-2015-8616) (emmanuel dot law at gmail dot com, Laruence)

- Mysqlnd:
  . Fixed bug #68077 (LOAD DATA LOCAL INFILE / open_basedir restriction).
    (Laruence)
  . Fixed bug #68344 (MySQLi does not provide way to disable peer certificate
    validation) by introducing MYSQLI_CLIENT_SSL_DONT_VERIFY_SERVER_CERT
    connection flag. (Andrey)

- OCI8:
  . Fixed LOB implementation size_t/zend_long mismatch reported by gcov.
    (Senthil)

- Opcache:
  . Fixed bug #71024 (Unable to use PHP 7.0 x64 side-by-side with PHP 5.6 x32
    on the same server). (Anatol)
  . Fixed bug #70991 (zend_file_cache.c:710: error: array type has incomplete
    element type). (Laruence)
  . Fixed bug #70977 (Segmentation fault with opcache.huge_code_pages=1).
    (Laruence)

- PDO_Firebird:
  . Fixed bug #60052 (Integer returned as a 64bit integer on X64_86). (Mariuz)

- Phpdbg:
  . Fixed stderr being written to stdout. (Bob)

- Reflection:
  . Fixed bug #71018 (ReflectionProperty::setValue() behavior changed).
    (Laruence)
  . Fixed bug #70982 (setStaticPropertyValue behaviors inconsistently with
    5.6). (Laruence)

- Soap:
  . Fixed bug #70993 (Array key references break argument processing).
    (Laruence)

- SPL:
  . Fixed bug #71028 (Undefined index with ArrayIterator). (Laruence)

- SQLite3:
  . Fixed bug #71049 (SQLite3Stmt::execute() releases bound parameter instead
    of internal buffer). (Laruence)

- Standard:
  . Fixed bug #70999 (php_random_bytes: called object is not a function).
    (Scott)
  . Fixed bug #70960 (ReflectionFunction for array_unique returns wrong number
    of parameters). (Laruence)

- Streams/Socket:
  . Add IPV6_V6ONLY constant / make it usable in stream contexts. (Bob)

03 Dec 2015, PHP 7.0.0

- Core:
  . Fixed bug #70947 (INI parser segfault with INI_SCANNER_TYPED). (Laruence)
  . Fixed bug #70914 (zend_throw_or_error() format string vulnerability).
    (Taoguang Chen)
  . Fixed bug #70912 (Null ptr dereference instantiating class with invalid 
    array property). (Laruence)
  . Fixed bug #70895, #70898 (null ptr deref and segfault with crafted calable).
    (Anatol, Laruence)
  . Fixed bug #70249 (Segmentation fault while running PHPUnit tests on
    phpBB 3.2-dev). (Laruence)
  . Fixed bug #70805 (Segmentation faults whilst running Drupal 8 test suite).
    (Dmitry, Laruence)
  . Fixed bug #70842 (Persistent Stream Segmentation Fault). (Caleb Champlin)
  . Fixed bug #70862 (Several functions do not check return code of
    php_stream_copy_to_mem()). (Anatol)
  . Fixed bug #70863 (Incorect logic to increment_function for proxy objects).
    (Anatol)
  . Fixed bug #70323 (Regression in zend_fetch_debug_backtrace() can cause
    segfaults). (Aharvey, Laruence)
  . Fixed bug #70873 (Regression on private static properties access).
    (Laruence)
  . Fixed bug #70748 (Segfault in ini_lex () at Zend/zend_ini_scanner.l).
   (Laruence)
  . Fixed bug #70689 (Exception handler does not work as expected). (Laruence)
  . Fixed bug #70430 (Stack buffer overflow in zend_language_parser()). (Nikita)
  . Fixed bug #70782 (null ptr deref and segfault (zend_get_class_fetch_type)).
    (Nikita)
  . Fixed bug #70785 (Infinite loop due to exception during identical
    comparison). (Laruence)
  . Fixed bug #70630 (Closure::call/bind() crash with ReflectionFunction->
    getClosure()). (Dmitry, Bob)
  . Fixed bug #70662 (Duplicate array key via undefined index error handler).
    (Nikita)
  . Fixed bug #70681 (Segfault when binding $this of internal instance method
    to null). (Nikita)
  . Fixed bug #70685 (Segfault for getClosure() internal method rebind with
    invalid $this). (Nikita)
  . Added zend_internal_function.reserved[] fields. (Dmitry)
  . Fixed bug #70557 (Memleak on return type verifying failed). (Laruence)
  . Fixed bug #70555 (fun_get_arg() on unsetted vars return UNKNOW). (Laruence)
  . Fixed bug #70548 (Redundant information printed in case of uncaught engine
    exception). (Laruence)
  . Fixed bug #70547 (unsetting function variables corrupts backtrace).
    (Laruence)
  . Fixed bug #70528 (assert() with instanceof adds apostrophes around class
    name). (Laruence)
  . Fixed bug #70481 (Memory leak in auto_global_copy_ctor() in ZTS build).
    (Laruence)
  . Fixed bug #70431 (Memory leak in php_ini.c). (Senthil, Laruence)
  . Fixed bug #70478 (**= does no longer work). (Bob)
  . Fixed bug #70398 (SIGSEGV, Segmentation fault zend_ast_destroy_ex).
    (Dmitry, Bob, Laruence)
  . Fixed bug #70332 (Wrong behavior while returning reference on object).
    (Laruence, Dmitry)
  . Fixed bug #70300 (Syntactical inconsistency with new group use syntax).
    (marcio dot web2 at gmail dot com)
  . Fixed bug #70321 (Magic getter breaks reference to array property).
    (Laruence)
  . Fixed bug #70187 (Notice: unserialize(): Unexpected end of serialized
    data). (Dmitry)
  . Fixed bug #70145 (From field incorrectly parsed from headers). (Anatol)
  . Fixed bug #70370 (Bundled libtool.m4 doesn't handle FreeBSD 10 when
    building extensions). (Adam)
  . Fixed bug causing exception traces with anon classes to be truncated. (Bob)
  . Fixed bug #70397 (Segmentation fault when using Closure::call and yield).
    (Bob)
  . Fixed bug #70299 (Memleak while assigning object offsetGet result).
    (Laruence)
  . Fixed bug #70288 (Apache crash related to ZEND_SEND_REF). (Laruence)
  . Fixed bug #70262 (Accessing array crashes PHP 7.0beta3).
    (Laruence, Dmitry)
  . Fixed bug #70258 (Segfault if do_resize fails to allocated memory).
    (Laruence)
  . Fixed bug #70253 (segfault at _efree () in zend_alloc.c:1389). (Laruence)
  . Fixed bug #70240 (Segfault when doing unset($var());). (Laruence)
  . Fixed bug #70223 (Incrementing value returned by magic getter). (Laruence)
  . Fixed bug #70215 (Segfault when __invoke is static). (Bob)
  . Fixed bug #70207 (Finally is broken with opcache). (Laruence, Dmitry)
  . Fixed bug #70173 (ZVAL_COPY_VALUE_EX broken for 32bit Solaris Sparc).
    (Laruence, cmb)
  . Fixed bug #69487 (SAPI may truncate POST data). (cmb)
  . Fixed bug #70198 (Checking liveness does not work as expected).
    (Shafreeck Sea, Anatol Belski)
  . Fixed bug #70241,#70293 (Skipped assertions affect Generator returns). (Bob)
  . Fixed bug #70239 (Creating a huge array doesn't result in exhausted,
    but segfault). (Laruence, Anatol)
  . Fixed "finally" issues. (Nikita, Dmitry)
  . Fixed bug #70098 (Real memory usage doesn't decrease). (Dmitry)
  . Fixed bug #70159 (__CLASS__ is lost in closures). (Julien)
  . Fixed bug #70156 (Segfault in zend_find_alias_name). (Laruence)
  . Fixed bug #70124 (null ptr deref / seg fault in ZEND_HANDLE_EXCEPTION).
    (Laruence)
  . Fixed bug #70117 (Unexpected return type error). (Laruence)
  . Fixed bug #70106 (Inheritance by anonymous class). (Bob)
  . Fixed bug #69674 (SIGSEGV array.c:953). (cmb)
  . Fixed bug #70164 (__COMPILER_HALT_OFFSET__ under namespace is not defined).
    (Bob)
  . Fixed bug #70108 (sometimes empty $_SERVER['QUERY_STRING']). (Anatol)
  . Fixed bug #70179 ($this refcount issue). (Bob)
  . Fixed bug #69896 ('asm' operand has impossible constraints). (Anatol)
  . Fixed bug #70183 (null pointer deref (segfault) in zend_eval_const_expr).
    (Hugh Davenport)
  . Fixed bug #70182 (Segfault in ZEND_ASSIGN_DIV_SPEC_CV_UNUSED_HANDLER).
    (Hugh Davenport)
  . Fixed bug #69793 (Remotely triggerable stack exhaustion via recursive
    method calls). (Stas)
  . Fixed bug #69892 (Different arrays compare indentical due to integer key
    truncation). (Nikita)
  . Fixed bug #70121 (unserialize() could lead to unexpected methods execution
    / NULL pointer deref). (Stas)
  . Fixed bug #70089 (segfault at ZEND_FETCH_DIM_W_SPEC_VAR_CONST_HANDLER ()).
    (Laruence)
  . Fixed bug #70057 (Build failure on 32-bit Mac OS X 10.6.8: recursive
    inlining). (Laruence)
  . Fixed bug #70012 (Exception lost with nested finally block). (Laruence)
  . Fixed bug #69996 (Changing the property of a cloned object affects the
    original). (Dmitry, Laruence)
  . Fixed bug #70083 (Use after free with assign by ref to overloaded objects).
    (Bob)
  . Fixed bug #70006 (cli - function with default arg = STDOUT crash output).
    (Laruence)
  . Fixed bug #69521 (Segfault in gc_collect_cycles()).
    (arjen at react dot com, Laruence)
  . Improved zend_string API. (Francois Laupretre)
  . Fixed bug #69955 (Segfault when trying to combine [] and assign-op on
    ArrayAccess object). (Laruence)
  . Fixed bug #69957 (Different ways of handling div/mod/intdiv). (Bob)
  . Fixed bug #69900 (Too long timeout on pipes). (Anatol)
  . Fixed bug #69872 (uninitialised value in strtr with array). (Laruence)
  . Fixed bug #69868 (Invalid read of size 1 in zend_compile_short_circuiting).
    (Laruence)
  . Fixed bug #69849 (Broken output of apache_request_headers). (Kalle)
  . Fixed bug #69840 (iconv_substr() doesn't work with UTF-16BE). (Kalle)
  . Fixed bug #69823 (PHP 7.0.0alpha1 segmentation fault when exactly 33
    extensions are loaded). (Laruence)
  . Fixed bug #69805 (null ptr deref and seg fault in zend_resolve_class_name).
    (Laruence)
  . Fixed bug #69802 (Reflection on Closure::__invoke borks type hint class
    name). (Dmitry)
  . Fixed bug #69761 (Serialization of anonymous classes should be prevented).
    (Laruence)
  . Fixed bug #69551 (parse_ini_file() and parse_ini_string() segmentation
    fault). (Christoph M. Becker)
  . Fixed bug #69781 (phpinfo() reports Professional Editions of Windows
    7/8/8.1/10 as "Business"). (Christian Wenz)
  . Fixed bug #69835 (phpinfo() does not report many Windows SKUs).
    (Christian Wenz)
  . Fixed bug #69889 (Null coalesce operator doesn't work for string offsets).
    (Nikita)
  . Fixed bug #69891 (Unexpected array comparison result). (Nikita)
  . Fixed bug #69892 (Different arrays compare indentical due to integer key
    truncation). (Nikita)
  . Fixed bug #69893 (Strict comparison between integer and empty string keys
    crashes). (Nikita)
  . Fixed bug #69767 (Default parameter value with wrong type segfaults).
    (cmb, Laruence)
  . Fixed bug #69756 (Fatal error: Nesting level too deep - recursive dependency
    ? with ===). (Dmitry, Laruence)
  . Fixed bug #69758 (Item added to array not being removed by array_pop/shift
    ). (Laruence)
  . Fixed bug #68475 (Add support for $callable() sytnax with 'Class::method').
    (Julien, Aaron Piotrowski)
  . Fixed bug #69485 (Double free on zend_list_dtor). (Laruence)
  . Fixed bug #69427 (Segfault on magic method __call of private method in 
    superclass). (Laruence)
  . Improved __call() and __callStatic() magic method handling. Now they are
    called in a stackless way using ZEND_CALL_TRAMPOLINE opcode, without
    additional stack frame. (Laruence, Dmitry)
  . Optimized strings concatenation. (Dmitry, Laruence)
  . Fixed weird operators behavior. Division by zero now emits warning and 
    returns +/-INF, modulo by zero and intdid() throws an exception, shifts
    by negative offset throw exceptions. Compile-time evaluation of division
    by zero is disabled. (Dmitry, Andrea, Nikita)
  . Fixed bug #69371 (Hash table collision leads to inaccessible array keys).
    (Laruence)
  . Fixed bug #68933 (Invalid read of size 8 in zend_std_read_property).
    (Laruence, arjen at react dot com)
  . Fixed bug #68252 (segfault in Zend/zend_hash.c in function
    _zend_hash_del_el). (Laruence)
  . Fixed bug #65598 (Closure executed via static autoload incorrectly marked as
    static). (Nikita)
  . Fixed bug #66811 (Cannot access static::class in lambda, writen outside of a
    class). (Nikita)
  . Fixed bug #69568 (call a private function in closure failed). (Nikita)
  . Added PHP_INT_MIN constant. (Andrea)
  . Added Closure::call() method. (Andrea)
  . Fixed bug #67959 (Segfault when calling phpversion('spl')). (Florian)
  . Implemented the RFC `Catchable "Call to a member function bar() on a
    non-object"`. (Timm)
  . Added options parameter for unserialize allowing to specify acceptable
    classes (https://wiki.php.net/rfc/secure_unserialize). (Stas)
  . Fixed bug #63734 (Garbage collector can free zvals that are still
    referenced). (Dmitry)
  . Removed ZEND_ACC_FINAL_CLASS, promoting ZEND_ACC_FINAL as final class 
    modifier. (Guilherme Blanco)
  . is_long() & is_integer() is now an alias of is_int(). (Kalle)
  . Implemented FR #55467 (phpinfo: PHP Variables with $ and single quotes). (Kalle)
  . Added ?? operator. (Andrea)
  . Added <=> operator. (Andrea)
  . Added \u{xxxxx} Unicode Codepoint Escape Syntax. (Andrea)
  . Fixed oversight where define() did not support arrays yet const syntax did.
    (Andrea, Dmitry)
  . Use "integer" and "float" instead of "long" and "double" in ZPP, type hint
    and conversion error messages. (Andrea)
  . Implemented FR #55428 (E_RECOVERABLE_ERROR when output buffering in output
    buffering handler). (Kalle)
  . Removed scoped calls of non-static methods from an incompatible $this
    context. (Nikita)
  . Removed support for #-style comments in ini files. (Nikita)
  . Removed support for assigning the result of new by reference. (Nikita)
  . Invalid octal literals in source code now produce compile errors, fixes
    PHPSadness #31. (Andrea)
  . Removed dl() function on fpm-fcgi. (Nikita)
  . Removed support for hexadecimal numeric strings. (Nikita)
  . Removed obsolete extensions and SAPIs. See the full list in UPGRADING. (Anatol)
  . Added NULL byte protection to exec, system and passthru. (Yasuo)
  . Added error_clear_last() function. (Reeze Xia)
  . Fixed bug #68797 (Number 2.2250738585072012e-308 converted incorrectly).
    (Anatol)
  . Improved zend_qsort(using hybrid sorting algo) for better performance, 
    and also renamed zend_qsort to zend_sort. (Laruence)
  . Added stable sorting algo zend_insert_sort. (Laruence)
  . Improved zend_memnchr(using sunday algo) for better performance. (Laruence)
  . Implemented the RFC `Scalar Type Decalarations v0.5`. (Anthony)
  . Implemented the RFC `Group Use Declarations`. (Marcio)
  . Implemented the RFC `Continue Output Buffering`. (Mike)
  . Implemented the RFC `Constructor behaviour of internal classes`. (Dan, Dmitry)
  . Implemented the RFC `Fix "foreach" behavior`. (Dmitry)
  . Implemented the RFC `Generator Delegation`. (Bob)
  . Implemented the RFC `Anonymous Class Support`. (Joe, Nikita, Dmitry)
  . Implemented the RFC `Context Sensitive Lexer`. (Marcio Almada)
  . Fixed bug #69511 (Off-by-one buffer overflow in php_sys_readlink).
    (Jan Starke, Anatol)

- CLI server:
  . Fixed bug #68291 (404 on urls with '+'). (cmb)
  . Fixed bug #66606 (Sets HTTP_CONTENT_TYPE but not CONTENT_TYPE).
    (wusuopu, cmb)
  . Fixed bug #70264 (CLI server directory traversal). (cmb)
  . Fixed bug #69655 (php -S changes MKCALENDAR request method to MKCOL). (cmb)
  . Fixed bug #64878 (304 responses return Content-Type header). (cmb)
  . Refactor MIME type handling to use a hash table instead of linear search.
    (Adam)
  . Update the MIME type list from the one shipped by Apache HTTPD. (Adam)
  . Added support for SEARCH WebDav method. (Mats Lindh)

- COM:
  . Fixed bug #69939 (Casting object to bool returns false). (Kalle)

- Curl:
  . Fixed bug #70330 (Segmentation Fault with multiple "curl_copy_handle").
    (Laruence)
  . Fixed bug #70163 (curl_setopt_array() type confusion). (Laruence)
  . Fixed bug #70065 (curl_getinfo() returns corrupted values). (Anatol)
  . Fixed bug #69831 (Segmentation fault in curl_getinfo). (im dot denisenko at
    yahoo dot com)
  . Fixed bug #68937 (Segfault in curl_multi_exec). (Laruence)
  . Removed support for unsafe file uploads. (Nikita)

- Date:
  . Fixed bug #70245 (strtotime does not emit warning when 2nd parameter is
    object or string). (cmb)
  . Fixed bug #70266 (DateInterval::__construct.interval_spec is not supposed to
    be optional). (cmb)
  . Fixed bug #70277 (new DateTimeZone($foo) is ignoring text after null byte).
    (cmb)
  . Fixed day_of_week function as it could sometimes return negative values
    internally. (Derick)
  . Removed $is_dst parameter from mktime() and gmmktime(). (Nikita)
  . Removed date.timezone warning
    (https://wiki.php.net/rfc/date.timezone_warning_removal). (Bob)
  . Added "v" DateTime format modifier to get the 3-digit version of fraction 
    of seconds. (Mariano Iglesias)
  . Implemented FR #69089 (Added DateTime::RFC3339_EXTENDED to output in
    RFC3339 Extended format which includes fraction of seconds). (Mariano
    Iglesias)

- DBA:
  . Fixed bug #62490 (dba_delete returns true on missing item (inifile)). (Mike)
  . Fixed bug #68711 (useless comparisons). (bugreports at internot dot info)

- DOM:
  . Fixed bug #70558 ("Couldn't fetch" error in 
    DOMDocument::registerNodeClass()). (Laruence) 
  . Fixed bug #70001 (Assigning to DOMNode::textContent does additional entity
    encoding). (cmb)
  . Fixed bug #69846 (Segmenation fault (access violation) when iterating over
    DOMNodeList). (Anatol Belski)
  . Made DOMNode::textContent writeable. (Tjerk)

- EXIF:
  . Fixed bug #70385 (Buffer over-read in exif_read_data with TIFF IFD tag byte
    value of 32 bytes). (Stas)

- Fileinfo:
  . Fixed bug #66242 (libmagic: don't assume char is signed). (ArdB)

- Filter:
  . New FILTER_VALIDATE_DOMAIN and better RFC conformance for FILTER_VALIDATE_URL. (Kevin Dunglas)
  . Fixed bug #67167 (Wrong return value from FILTER_VALIDATE_BOOLEAN,
    FILTER_NULL_ON_FAILURE). (levim)

- FPM:
  . Fixed bug #70538 ("php-fpm -i" crashes). (rainer dot jung at
    kippdata dot de)
  . Fixed bug #70279 (HTTP Authorization Header is sometimes passed to newer
    reqeusts). (Laruence)
  . Fixed bug #68945 (Unknown admin values segfault pools). (Laruence)
  . Fixed bug #65933 (Cannot specify config lines longer than 1024 bytes). (Chris Wright)
  . Implemented FR #67106 (Split main fpm config). (Elan Ruusamäe, Remi)

- FTP:
  . Fixed bug #69082 (FTPS support on Windows). (Anatol) 

- GD:
  . Fixed bug #53156 (imagerectangle problem with point ordering). (cmb)
  . Fixed bug #66387 (Stack overflow with imagefilltoborder). (CVE-2015-8874)
    (cmb)
  . Fixed bug #70102 (imagecreatefromwebm() shifts colors). (cmb)
  . Fixed bug #66590 (imagewebp() doesn't pad to even length). (cmb)
  . Fixed bug #66882 (imagerotate by -90 degrees truncates image by 1px). (cmb)
  . Fixed bug #70064 (imagescale(..., IMG_BICUBIC) leaks memory). (cmb)
  . Fixed bug #69024 (imagescale segfault with palette based image). (cmb)
  . Fixed bug #53154 (Zero-height rectangle has whiskers). (cmb)
  . Fixed bug #67447 (imagecrop() add a black line when cropping). (cmb)
  . Fixed bug #68714 (copy 'n paste error). (cmb)
  . Fixed bug #66339 (PHP segfaults in imagexbm). (cmb)
  . Fixed bug #70047 (gd_info() doesn't report WebP support). (cmb)
  . Replace libvpx with libwebp for bundled libgd. (cmb, Anatol)
  . Fixed bug #61221 (imagegammacorrect function loses alpha channel). (cmb)
  . Made fontFetch's path parser thread-safe. (Sara)
  . Removed T1Lib support. (Kalle)

- GMP:
  . Fixed bug #70284 (Use after free vulnerability in unserialize() with GMP).
    (stas)

- hash:
  . Fixed bug #70312 (HAVAL gives wrong hashes in specific cases). (letsgolee
    at naver dot com)

- IMAP:
  . Fixed bug #70158 (Building with static imap fails). (cmb)
  . Fixed bug #69998 (curl multi leaking memory). (Pierrick)

- Intl:
  . Fixed bug #70453 (IntlChar::foldCase() incorrect arguments and missing
    constants). (cmb)
  . Fixed bug #70454 (IntlChar::forDigit second parameter should be optional).
    (cmb, colinodell)
  . Removed deprecated aliases datefmt_set_timezone_id() and
    IntlDateFormatter::setTimeZoneID(). (Nikita)

- JSON:
  . Fixed bug #62010 (json_decode produces invalid byte-sequences).
    (Jakub Zelenka)
  . Fixed bug #68546 (json_decode() Fatal error: Cannot access property
    started with '\0'). (Jakub Zelenka)
  . Replace non-free JSON parser with a parser from Jsond extension, fixes #63520
    (JSON extension includes a problematic license statement). (Jakub Zelenka)
  . Fixed bug #68938 (json_decode() decodes empty string without error).
    (jeremy at bat-country dot us)

- LDAP:
  . Fixed bug #47222 (Implement LDAP_OPT_DIAGNOSTIC_MESSAGE). (Andreas Heigl)

- LiteSpeed:
  . Updated LiteSpeed SAPI code from V5.5 to V6.6. (George Wang)

- libxml:
  . Fixed handling of big lines in error messages with libxml >= 2.9.0.
    (Christoph M. Becker)

- Mcrypt:
  . Fixed bug #70625 (mcrypt_encrypt() won't return data when no IV was
    specified under RC4). (Nikita)
  . Fixed bug #69833 (mcrypt fd caching not working). (Anatol)
  . Fixed possible read after end of buffer and use after free. (Dmitry)
  . Removed mcrypt_generic_end() alias. (Nikita)
  . Removed mcrypt_ecb(), mcrypt_cbc(), mcrypt_cfb(), mcrypt_ofb(). (Nikita)

- Mysqli:
  . Fixed bug #32490 (constructor of mysqli has wrong name). (cmb)

- Mysqlnd:
  . Fixed bug #70949 (SQL Result Sets With NULL Can Cause Fatal Memory Errors).
    (Laruence)
  . Fixed bug #70384 (mysqli_real_query():Unknown type 245 sent by the server).
   (Andrey)
  . Fixed bug #70456 (mysqlnd doesn't activate TCP keep-alive when connecting to
    a server). (Sergei Turchanov)
  . Fixed bug #70572 segfault in mysqlnd_connect. (Andrey, Remi)
  . Fixed Bug #69796 (mysqli_stmt::fetch doesn't assign null values to
    bound variables). (Laruence)

- OCI8:
  . Fixed memory leak with LOBs. (Senthil)
  . Fixed bug #68298 (OCI int overflow) (Senthil).
  . Corrected oci8 hash destructors to prevent segfaults, and a few other fixes.
    (Cameron Porter)

- ODBC:
  . Fixed bug #69975 (PHP segfaults when accessing nvarchar(max) defined
    columns). (CVE-2015-8879) (cmb)

- Opcache:
  . Fixed bug #70656 (require() statement broken after opcache_reset() or a
    few hours of use). (Laruence)
  . Fixed bug #70843 (Segmentation fault on MacOSX with
    opcache.file_cache_only=1). (Laruence)
  . Fixed bug #70724 (Undefined Symbols from opcache.so on Mac OS X 10.10).
    (Laruence)
  . Fixed compatibility with Windows 10 (see also bug #70652). (Anatol)
  . Attmpt to fix "Unable to reattach to base address" problem. (Matt Ficken)
  . Fixed bug #70423 (Warning Internal error: wrong size calculation). (Anatol)
  . Fixed bug #70237 (Empty while and do-while segmentation fault with opcode
    on CLI enabled). (Dmitry, Laruence)
  . Fixed bug #70111 (Segfault when a function uses both an explicit return
    type and an explicit cast). (Laruence)
  . Fixed bug #70058 (Build fails when building for i386). (Laruence)
  . Fixed bug #70022 (Crash with opcache using opcache.file_cache_only=1).
    (Anatol)
  . Removed opcache.load_comments configuration directive. Now doc comments
    loading costs nothing and always enabled. (Dmitry)
  . Fixed bug #69838 (Wrong size calculation for function table). (Anatol)
  . Fixed bug #69688 (segfault with eval and opcache fast shutdown).
    (Laruence)
  . Added experimental (disabled by default) file based opcode cache.
    (Dmitry, Laruence, Anatol)
  . Fixed bug with try blocks being removed when extended_info opcode
    generation is turned on. (Laruence)
  . Fixed bug #68644 (strlen incorrect : mbstring + func_overload=2 +UTF-8
    + Opcache). (Laruence)

- OpenSSL:
  . Require at least OpenSSL version 0.9.8. (Jakub Zelenka)
  . Fixed bug #68312 (Lookup for openssl.cnf causes a message box). (Anatol)
  . Fixed bug #55259 (openssl extension does not get the DH parameters from
    DH key resource). (Jakub Zelenka)
  . Fixed bug #70395 (Missing ARG_INFO for openssl_seal()). (cmb)
  . Fixed bug #60632 (openssl_seal fails with AES). (Jakub Zelenka)
  . Implemented FR #70438 (Add IV parameter for openssl_seal and openssl_open)
    (Jakub Zelenka)
  . Fixed bug #70014 (openssl_random_pseudo_bytes() is not cryptographically
    secure). (CVE-2015-8867) (Stas)
  . Fixed bug #69882 (OpenSSL error "key values mismatch" after
    openssl_pkcs12_read with extra cert). (Tomasz Sawicki)
  . Added "alpn_protocols" SSL context option allowing encrypted client/server
    streams to negotiate alternative protocols using the ALPN TLS extension when
    built against OpenSSL 1.0.2 or newer. Negotiated protocol information is
    accessible through stream_get_meta_data() output.
  . Removed "CN_match" and "SNI_server_name" SSL context options. Use automatic
    detection or the "peer_name" option instead. (Nikita)

- Pcntl:
  . Fixed bug #70386 (Can't compile on NetBSD because of missing WCONTINUED
    and WIFCONTINUED). (Matteo)
  . Fixed bug #60509 (pcntl_signal doesn't decrease ref-count of old handler
    when setting SIG_DFL). (Julien)
  . Implemented FR #68505 (Added wifcontinued and wcontinued). (xilon-jul)
  . Added rusage support to pcntl_wait() and pcntl_waitpid(). (Anton Stepanenko,
    Tony)

- PCRE:
  . Fixed bug #70232 (Incorrect bump-along behavior with \K and empty string
    match). (cmb)
  . Fixed bug #70345 (Multiple vulnerabilities related to PCRE functions).
    (Anatol Belski)
  . Fixed bug #70232 (Incorrect bump-along behavior with \K and empty string
    match). (cmb)
  . Fixed bug #53823 (preg_replace: * qualifier on unicode replace garbles the
    string). (cmb)
  . Fixed bug #69864 (Segfault in preg_replace_callback). (cmb, ab)

- PDO:
  . Fixed bug #70861 (Segmentation fault in pdo_parse_params() during Drupal 8
    test suite). (Anatol)
  . Fixed bug #70389 (PDO constructor changes unrelated variables). (Laruence)
  . Fixed bug #70272 (Segfault in pdo_mysql). (Laruence)
  . Fixed bug #70221 (persistent sqlite connection + custom function
    segfaults). (Laruence)
  . Removed support for the /e (PREG_REPLACE_EVAL) modifier. (Nikita)
  . Fixed bug #59450 (./configure fails with "Cannot find php_pdo_driver.h").
    (maxime dot besson at smile dot fr)

- PDO_DBlib:
  . Fixed bug #69757 (Segmentation fault on nextRowset).
    (miracle at rpz dot name)

- PDO_mysql:
  . Fixed bug #68424 (Add new PDO mysql connection attr to control multi
    statements option). (peter dot wolanin at acquia dot com)

- PDO_OCI:
  . Fixed bug #70308 (PDO::ATTR_PREFETCH is ignored). (Chris Jones)

- PDO_pgsql:
  . Fixed bug #69752 (PDOStatement::execute() leaks memory with DML
    Statements when closeCuror() is u). (Philip Hofstetter)
  . Removed PGSQL_ATTR_DISABLE_NATIVE_PREPARED_STATEMENT attribute in favor of
    ATTR_EMULATE_PREPARES). (Nikita)

- Phar:
  . Fixed bug #69720 (Null pointer dereference in phar_get_fp_offset()). (Stas)
  . FIxed bug #70433 (Uninitialized pointer in phar_make_dirstream when zip
    entry filename is "/"). (Stas)
  . Improved fix for bug #69441. (Anatol Belski)
  . Fixed bug #70019 (Files extracted from archive may be placed outside of 
    destination directory). (Anatol Belski)

- Phpdbg:
  . Fixed bug #70614 (incorrect exit code in -rr mode with Exceptions). (Bob)
  . Fixed bug #70532 (phpdbg must respect set_exception_handler). (Bob)
  . Fixed bug #70531 (Run and quit mode (-qrr) should not fallback to
    interactive mode). (Bob)
  . Fixed bug #70533 (Help overview (-h) does not rpint anything under Windows).
    (Anatol)
  . Fixed bug #70449 (PHP won't compile on 10.4 and 10.5 because of missing
    constants). (Bob)
  . Fixed bug #70214 (FASYNC not defined, needs sys/file.h include). (Bob)
  . Fixed bug #70138 (Segfault when displaying memory leaks). (Bob)

- Reflection:
  . Fixed bug #70650 (Wrong docblock assignment). (Marcio)
  . Fixed bug #70674 (ReflectionFunction::getClosure() leaks memory when used
    for internal functions). (Dmitry, Bob)
  . Fixed bug causing bogus traces for ReflectionGenerator::getTrace(). (Bob)
  . Fixed inheritance chain of Reflector interface. (Tjerk)
  . Added ReflectionGenerator class. (Bob)
  . Added reflection support for return types and type declarations. (Sara,
    Matteo)

- Session:
  . Fixed bug #70876 (Segmentation fault when regenerating session id with
    strict mode). (Laruence)
  . Fixed bug #70529 (Session read causes "String is not zero-terminated" error).
    (Yasuo)
  . Fixed bug #70013 (Reference to $_SESSION is lost after a call to
    session_regenerate_id()). (Yasuo)
  . Fixed bug #69952 (Data integrity issues accessing superglobals by
    reference). (Bob)
  . Fixed bug #67694 (Regression in session_regenerate_id()). (Tjerk)
  . Fixed bug #68941 (mod_files.sh is a bash-script). (bugzilla at ii.nl, Yasuo)

- SOAP:
  . Fixed bug #70940 (Segfault in soap / type_to_string). (Remi)
  . Fixed bug #70900 (SoapClient systematic out of memory error). (Dmitry)
  . Fixed bug #70875 (Segmentation fault if wsdl has no targetNamespace
    attribute). (Matteo)
  . Fixed bug #70715 (Segmentation fault inside soap client). (Laruence)
  . Fixed bug #70709 (SOAP Client generates Segfault). (Laruence)
  . Fixed bug #70388 (SOAP serialize_function_call() type confusion / RCE).
    (Stas)
  . Fixed bug #70081 (SoapClient info leak / null pointer dereference via
     multiple type confusions). (Stas)
  . Fixed bug #70079 (Segmentation fault after more than 100 SoapClient
    calls). (Laruence)
  . Fixed bug #70032 (make_http_soap_request calls
    zend_hash_get_current_key_ex(,,,NULL). (Laruence)
  . Fixed bug #68361 (Segmentation fault on SoapClient::__getTypes). (Laruence)

- SPL:
  . Fixed bug #70959 (ArrayObject unserialize does not restore protected
    fields). (Laruence)
  . Fixed bug #70853 (SplFixedArray throws exception when using ref variable
    as index). (Laruence)
  . Fixed bug #70868 (PCRE JIT and pattern reuse segfault). (Laruence)
  . Fixed bug #70730 (Incorrect ArrayObject serialization if unset is called
    in serialize()). (Laruence)
  . Fixed bug #70573 (Cloning SplPriorityQueue leads to memory leaks). (Dmitry)
  . Fixed bug #70303 (Incorrect constructor reflection for ArrayObject). (cmb)
  . Fixed bug #70068 (Dangling pointer in the unserialization of ArrayObject
    items). (sean.heelan)
  . Fixed bug #70166 (Use After Free Vulnerability in unserialize() with
    SPLArrayObject). (taoguangchen at icloud dot com)
  . Fixed bug #70168 (Use After Free Vulnerability in unserialize() with
    SplObjectStorage). (taoguangchen at icloud dot com)
  . Fixed bug #70169 (Use After Free Vulnerability in unserialize() with
    SplDoublyLinkedList). (taoguangchen at icloud dot com)
  . Fixed bug #70053 (MutlitpleIterator array-keys incompatible change in 
    PHP 7). (Tjerk)
  . Fixed bug #69970 (Use-after-free vulnerability in
    spl_recursive_it_move_forward_ex()). (Laruence)
  . Fixed bug #69845 (ArrayObject with ARRAY_AS_PROPS broken). (Dmitry)
  . Changed ArrayIterator implementation using zend_hash_iterator_... API.
    Allowed modification of iterated ArrayObject using the same behavior
    as proposed in `Fix "foreach" behavior`. Removed "Array was modified
    outside object and internal position is no longer valid" hack. (Dmitry)
  . Implemented FR #67886 (SplPriorityQueue/SplHeap doesn't expose extractFlags
    nor curruption state). (Julien)
  . Fixed bug #66405 (RecursiveDirectoryIterator::CURRENT_AS_PATHNAME
    breaks the RecursiveIterator). (Paul Garvin)

- SQLite3:
  . Fixed bug #70571 (Memory leak in sqlite3_do_callback). (Adam)
  . Fixed bug #69972 (Use-after-free vulnerability in
    sqlite3SafetyCheckSickOrOk()). (Laruence)
  . Fixed bug #69897 (segfault when manually constructing SQLite3Result). 
    (Kalle)
  . Fixed bug #68260 (SQLite3Result::fetchArray declares wrong
    required_num_args). (Julien)

- Standard:
  . Fixed count on symbol tables. (Laruence)
  . Fixed bug #70963 (Unserialize shows UNKNOWN in result). (Laruence)
  . Fixed bug #70910 (extract() breaks variable references). (Laruence)
  . Fixed bug #70808 (array_merge_recursive corrupts memory of unset items).
    (Laruence)
  . Fixed bug #70667 (strtr() causes invalid writes and a crashes). (Dmitry)
  . Fixed bug #70668 (array_keys() doesn't respect references when $strict is
    true). (Bob, Dmitry)
  . Implemented the RFC `Random Functions Throwing Exceptions in PHP 7`.
    (Sammy Kaye Powers, Anthony)
  . Fixed bug #70487 (pack('x') produces an error). (Nikita)
  . Fixed bug #70342 (changing configuration with ignore_user_abort(true) isn't
    working). (Laruence)
  . Fixed bug #70295 (Segmentation fault with setrawcookie). (Bob)
  . Fixed bug #67131 (setcookie() conditional for empty values not met). (cmb)
  . Fixed bug #70365 (Use-after-free vulnerability in unserialize() with
    SplObjectStorage). (taoguangchen at icloud dot com)
  . Fixed bug #70366 (Use-after-free vulnerability in unserialize() with
    SplDoublyLinkedList). (taoguangchen at icloud dot com)
  . Fixed bug #70250 (extract() turns array elements to references).
    (Laruence)
  . Fixed bug #70211 (php 7 ZEND_HASH_IF_FULL_DO_RESIZE use after free).
    (Laruence)
  . Fixed bug #70208 (Assert breaking access on objects). (Bob)
  . Fixed bug #70140 (str_ireplace/php_string_tolower - Arbitrary Code
    Execution). (CVE-2015-6527) (Laruence)
  . Implemented FR #70112 (Allow "dirname" to go up various times). (Remi)
  . Fixed bug #36365 (scandir duplicates file name at every 65535th file). (cmb)
  . Fixed bug #70096 (Repeated iptcembed() adds superfluous FF bytes). (cmb)
  . Fixed bug #70018 (exec does not strip all whitespace). (Laruence)
  . Fixed bug #69983 (get_browser fails with user agent of null).
    (Kalle, cmb, Laruence)
  . Fixed bug #69976 (Unable to parse "all" urls with colon char). (cmb)
  . Fixed bug #69768 (escapeshell*() doesn't cater to !). (cmb)
  . Fixed bug #62922 (Truncating entire string should result in string).
    (Nikita)
  . Fixed bug #69723 (Passing parameters by reference and array_column).
    (Laruence)
  . Fixed bug #69523 (Cookie name cannot be empty). (Christoph M. Becker)
  . Fixed bug #69325 (php_copy_file_ex does not pass the argument).
    (imbolk at gmail dot com)
  . Fixed bug #69299 (Regression in array_filter's $flag argument in PHP 7).
    (Laruence)
  . Removed call_user_method() and call_user_method_array() functions. (Kalle)
  . Fixed user session handlers (See rfc:session.user.return-value). (Sara)
  . Added intdiv() function. (Andrea)
  . Improved precision of log() function for base 2 and 10. (Marc Bennewitz)
  . Remove string category support in setlocale(). (Nikita)
  . Remove set_magic_quotes_runtime() and its alias magic_quotes_runtime().
    (Nikita)
  . Fixed bug #65272 (flock() out parameter not set correctly in windows).
    (Daniel Lowrey)
  . Added preg_replace_callback_array function. (Wei Dai)
  . Deprecated salt option to password_hash. (Anthony)
  . Fixed bug #69686 (password_verify reports back error on PHP7 will null
    string). (Anthony)
  . Added Windows support for getrusage(). (Kalle)
  . Removed hardcoded limit on number of pipes in proc_open(). (Tony)

- Streams:
  . Fixed bug #70361 (HTTP stream wrapper doesn't close keep-alive connections).
    (Niklas Keller)
  . Fixed bug #68532 (convert.base64-encode omits padding bytes).
    (blaesius at krumedia dot de)
  . Removed set_socket_blocking() in favor of its alias stream_set_blocking().
    (Nikita)

- Tokenizer:
  . Fixed bug #69430 (token_get_all has new irrecoverable errors). (Nikita)

- XMLReader:
  . Fixed bug #70309 (XmlReader read generates extra output). (Anatol)

- XMLRPC
  . Fixed bug #70526 (xmlrpc_set_type returns false on success). (Laruence)

- XSL:
  . Fixed bug #70678 (PHP7 returns true when false is expected). (Felipe)
  . Fixed bug #70535 (XSLT: free(): invalid pointer). (Laruence)
  . Fixed bug #69782 (NULL pointer dereference). (Stas)
  . Fixed bug #64776 (The XSLT extension is not thread safe). (Mike)
  . Removed xsl.security_prefs ini option. (Nikita)

- Zlib:
  . Added deflate_init(), deflate_add(), inflate_init(), inflate_add()
    functions allowing incremental/streaming compression/decompression.
    (Daniel Lowrey & Bob Weinand)

- Zip:
  . Fixed bug #70322 (ZipArchive::close() doesn't indicate errors).
    (CVE-2014-9767) (cmb)
  . Fixed bug #70350 (ZipArchive::extractTo allows for directory traversal when
    creating directories). (neal at fb dot com)
  . Added ZipArchive::setCompressionName and ZipArchive::setCompressionIndex
    methods. (Remi, Cedric Delmas)
  . Update bundled libzip to 1.0.1. (Remi, Anatol)
  . Fixed bug #67161 (ZipArchive::getStream() returns NULL for certain file).
    (Christoph M. Becker)<|MERGE_RESOLUTION|>--- conflicted
+++ resolved
@@ -13,13 +13,8 @@
   . Fixed bug #75290 (debug info of Closures of internal functions contain
     garbage argument names). (Andrea)
 
-<<<<<<< HEAD
 - Hash:
   . Fixed bug #75303 (sha3 hangs on bigendian). (Remi)
-=======
-- OCI8:
-  . Fixed incorrect reference counting. (Dmitry, Tianfang Yang)
->>>>>>> 1195de87
 
 - litespeed:
   . Fixed bug #75248 (Binary directory doesn't get created when building 
@@ -28,6 +23,9 @@
 
 - MySQLi:
   . Fixed bug #75018 (Data corruption when reading fields of bit type). (Anatol)
+
+- OCI8:
+  . Fixed incorrect reference counting. (Dmitry, Tianfang Yang)
 
 - Opcache
   . Fixed bug #75255 (Request hangs and not finish). (Dmitry)
