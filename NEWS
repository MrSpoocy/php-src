PHP                                                                        NEWS
|||||||||||||||||||||||||||||||||||||||||||||||||||||||||||||||||||||||||||||||
<<<<<<< HEAD
?? ??? 2018, PHP 7.1.14

- Core:
  . Fixed bug #75679 (Path 260 character problem). (Anatol)
=======
?? ??? 2017 PHP 7.0.28

- Opcache:
  . Fixed bug #75579 (Interned strings buffer overflow may cause crash).
    (Dmitry)
>>>>>>> 37bf8bdc

- PGSQL:
  . Fixed bug #75671 (pg_version() crashes when called on a connection to
    cockroach). (magicaltux at gmail dot com)

04 Jan 2018, PHP 7.1.13

- Core:
  . Fixed bug #75573 (Segmentation fault in 7.1.12 and 7.0.26). (Laruence)
  . Fixed bug #75384 (PHP seems incompatible with OneDrive files on demand).
    (Anatol)
  . Fixed bug #74862 (Unable to clone instance when private __clone defined).
    (Daniel Ciochiu)
  . Fixed bug #75074 (php-process crash when is_file() is used with strings
    longer 260 chars). (Anatol)
  . Fixed bug #69727 (Remove timestamps from build to make it reproducible).
    (jelle van der Waa)

- CLI Server:
  . Fixed bug #60471 (Random "Invalid request (unexpected EOF)" using a router
    script). (SammyK)
  . Fixed bug #73830 (Directory does not exist). (Anatol)

- FPM:
  . Fixed bug #64938 (libxml_disable_entity_loader setting is shared between
    requests). (Remi)

- Opcache:
  . Fixed bug #75608 ("Narrowing occurred during type inference" error).
    (Laruence, Dmitry)
  . Fixed bug #75570 ("Narrowing occurred during type inference" error).
    (Dmitry)

- PCRE:
  . Fixed bug #74183 (preg_last_error not returning error code after error).
    (Andrew Nester)

- Standard:
  . Fixed bug #75511 (fread not free unused buffer). (Laruence)
  . Fixed bug #75514 (mt_rand returns value outside [$min,$max]+ on 32-bit)
    (Remi)
  . Fixed bug #75535 (Inappropriately parsing HTTP response leads to PHP
    segment fault). (Nikita)
  . Fixed bug #75409 (accept EFAULT in addition to ENOSYS as indicator 
    that getrandom() is missing). (sarciszewski)
  . Fixed bug #73124 (php_ini_scanned_files() not reporting correctly).
    (John Stevenson)
  . Fixed bug #75574 (putenv does not work properly if parameter contains
    non-ASCII unicode character). (Anatol)

- Zip:
  . Fixed bug #75540 (Segfault with libzip 1.3.1). (Remi)

23 Nov 2017, PHP 7.1.12

- Core:
  . Fixed bug #75420 (Crash when modifing property name in __isset for
    BP_VAR_IS). (Laruence)
  . Fixed bug #75368 (mmap/munmap trashing on unlucky allocations). (Nikita,
    Dmitry)

- CLI:
  . Fixed bug #75287 (Builtin webserver crash after chdir in a shutdown
    function). (Laruence)

- Enchant:
  . Fixed bug #53070 (enchant_broker_get_path crashes if no path is set). (jelle
    van der Waa, cmb)
  . Fixed bug #75365 (Enchant still reports version 1.1.0). (cmb)

- Exif:
  . Fixed bug #75301 (Exif extension has built in revision version). (Peter
    Kokot)

- GD:
  . Fixed bug #65148 (imagerotate may alter image dimensions). (cmb)
  . Fixed bug #75437 (Wrong reflection on imagewebp). (Fabien Villepinte)

- intl:
  . Fixed bug #75317 (UConverter::setDestinationEncoding changes source instead 
    of destination). (andrewnester)

- interbase:
  . Fixed bug #75453 (Incorrect reflection for ibase_[p]connect). (villfa)

- Mysqli:
  . Fixed bug #75434 (Wrong reflection for mysqli_fetch_all function). (Fabien
    Villepinte)

- OCI8:
  . Fixed valgrind issue. (Tianfang Yang)

- OpenSSL:
  . Fixed bug #75363 (openssl_x509_parse leaks memory). (Bob, Jakub Zelenka)
  . Fixed bug #75307 (Wrong reflection for openssl_open function). (villfa)

- Opcache:
  . Fixed bug #75373 (Warning Internal error: wrong size calculation). (Laruence, Dmitry)

- PGSQL:
  . Fixed bug #75419 (Default link incorrectly cleared/linked by pg_close()). (Sara)

- SOAP:
  . Fixed bug #75464 (Wrong reflection on SoapClient::__setSoapHeaders). (villfa)

- Zlib:
  . Fixed bug #75299 (Wrong reflection on inflate_init and inflate_add). (Fabien
    Villepinte)

26 Oct 2017, PHP 7.1.11

- Core:
  . Fixed bug #75241 (Null pointer dereference in zend_mm_alloc_small()).
    (Laruence)
  . Fixed bug #75236 (infinite loop when printing an error-message). (Andrea)
  . Fixed bug #75252 (Incorrect token formatting on two parse errors in one
    request). (Nikita)
  . Fixed bug #75220 (Segfault when calling is_callable on parent). 
    (andrewnester)
  . Fixed bug #75290 (debug info of Closures of internal functions contain
    garbage argument names). (Andrea)

- Apache2Handler:
  . Fixed bug #75311 (error: 'zend_hash_key' has no member named 'arKey' in
    apache2handler). (mcarbonneaux)

- Date:
  . Fixed bug #75055 (Out-Of-Bounds Read in timelib_meridian()). (Derick)

- Hash:
  . Fixed bug #75303 (sha3 hangs on bigendian). (Remi)

- Intl:
  . Fixed bug #75318 (The parameter of UConverter::getAliases() is not
    optional). (cmb)

- litespeed:
  . Fixed bug #75248 (Binary directory doesn't get created when building 
    only litespeed SAPI). (petk)
  . Fixed bug #75251 (Missing program prefix and suffix). (petk)

- mcrypt:
  . Fixed bug #72535 (arcfour encryption stream filter crashes php). (Leigh)

- MySQLi:
  . Fixed bug #75018 (Data corruption when reading fields of bit type). (Anatol)

- OCI8:
  . Fixed incorrect reference counting. (Dmitry, Tianfang Yang)

- Opcache
  . Fixed bug #75255 (Request hangs and not finish). (Dmitry)

- PCRE:
  . Fixed bug #75207 (applied upstream patch for CVE-2016-1283). (Anatol)

- PDO_mysql:
  . Fixed bug #75177 (Type 'bit' is fetched as unexpected string). (Anatol)

- SPL:
  . Fixed bug #73629 (SplDoublyLinkedList::setIteratorMode masks intern flags).
    (J. Jeising, cmb)

28 Sep 2017, PHP 7.1.10

- Core:
  . Fixed bug #75042 (run-tests.php issues with EXTENSION block). (John Boehr)

- BCMath:
  . Fixed bug #44995 (bcpowmod() fails if scale != 0). (cmb)
  . Fixed bug #46781 (BC math handles minus zero incorrectly). (cmb)
  . Fixed bug #54598 (bcpowmod() may return 1 if modulus is 1). (okano1220, cmb)
  . Fixed bug #75178 (bcpowmod() misbehaves for non-integer base or modulus). (cmb)

- CLI server:
  . Fixed bug #70470 (Built-in server truncates headers spanning over TCP
    packets). (bouk)

- CURL:
  . Fixed bug #75093 (OpenSSL support not detected). (Remi)

- GD:
  . Fixed bug #75124 (gdImageGrayScale() may produce colors). (cmb)
  . Fixed bug #75139 (libgd/gd_interpolation.c:1786: suspicious if ?). (cmb)

- Gettext:
  . Fixed bug #73730 (textdomain(null) throws in strict mode). (cmb)

- Intl:
  . Fixed bug #75090 (IntlGregorianCalendar doesn't have constants from parent
    class). (tpunt)
  . Fixed bug #75193 (segfault in collator_convert_object_to_string). (Remi)

- PDO_OCI:
  . Fixed bug #74631 (PDO_PCO with PHP-FPM: OCI environment initialized
    before PHP-FPM sets it up). (Ingmar Runge)

- SPL:
  . Fixed bug #75155 (AppendIterator::append() is broken when appending another
    AppendIterator). (Nikita)
  . Fixed bug #75173 (incorrect behavior of AppendIterator::append in foreach loop).
    (jhdxr)

- Standard:
  . Fixed bug #75152 (signed integer overflow in parse_iv). (Laruence)
  . Fixed bug #75097 (gethostname fails if your host name is 64 chars long). (Andrea)

31 Aug 2017, PHP 7.1.9

- Core:
  . Fixed bug #74947 (Segfault in scanner on INF number). (Laruence)
  . Fixed bug #74954 (null deref and segfault in zend_generator_resume()). (Bob)
  . Fixed bug #74725 (html_errors=1 breaks unhandled exceptions). (Andrea)
  . Fixed bug #75063 (Main CWD initialized with wrong codepage). (Anatol)
  . Fixed bug #75349 (NAN comparison). (Sara)

- cURL:
  . Fixed bug #74125 (Fixed finding CURL on systems with multiarch support).
    (cebe)

- Date:
  . Fixed bug #75002 (Null Pointer Dereference in timelib_time_clone). (Derick)

- Intl:
  . Fixed bug #74993 (Wrong reflection on some locale_* functions). (Sara)

- Mbstring:
  . Fixed bug #71606 (Segmentation fault mb_strcut with HTML-ENTITIES encoding).
    (cmb)
  . Fixed bug #62934 (mb_convert_kana() does not convert iteration marks).
    (Nikita)
  . Fixed bug #75001 (Wrong reflection on mb_eregi_replace). (Fabien
    Villepinte)

- MySQLi:
  . Fixed bug #74968 (PHP crashes when calling mysqli_result::fetch_object with
    an abstract class). (Anatol)

- OCI8:
  . Expose oci_unregister_taf_callback() (Tianfang Yang)

- Opcache:
  . Fixed bug #74980 (Narrowing occurred during type inference). (Laruence)

- phar:
  . Fixed bug #74991 (include_path has a 4096 char limit in some cases).
    (bwbroersma)

- Reflection:
  . Fixed bug #74949 (null pointer dereference in _function_string). (Laruence)

- Session:
  . Fixed bug #74892 (Url Rewriting (trans_sid) not working on urls that start
    with "#"). (Andrew Nester)
  . Fixed bug #74833 (SID constant created with wrong module number). (Anatol)

- SimpleXML:
  . Fixed bug #74950 (nullpointer deref in simplexml_element_getDocNamespaces).
    (Laruence)

- SPL:
  . Fixed bug #75049 (spl_autoload_unregister can't handle
    spl_autoload_functions results). (Laruence)
  . Fixed bug #74669 (Unserialize ArrayIterator broken). (Andrew Nester)
  . Fixed bug #74977 (Appending AppendIterator leads to segfault). 
    (Andrew Nester)
  . Fixed bug #75015 (Crash in recursive iterator destructors). (Julien)

- Standard:
  . Fixed bug #75075 (unpack with X* causes infinity loop). (Laruence)
  . Fixed bug #74103 (heap-use-after-free when unserializing invalid array
    size). (Nikita)
  . Fixed bug #75054 (A Denial of Service Vulnerability was found when
    performing deserialization). (Nikita)

- WDDX:
  . Fixed bug #73793 (WDDX uses wrong decimal seperator). (cmb)

- XMLRPC:
  . Fixed bug #74975 (Incorrect xmlrpc serialization for classes with declared
    properties). (blar)

03 Aug 2017, PHP 7.1.8

- Core:
  . Fixed bug #74832 (Loading PHP extension with already registered function 
    name leads to a crash). (jpauli)
  . Fixed bug #74780 (parse_url() broken when query string contains colon). 
    (jhdxr)
  . Fixed bug #74761 (Unary operator expected error on some systems). (petk)
  . Fixed bug #73900 (Use After Free in unserialize() SplFixedArray). (nikic)
  . Fixed bug #74923 (Crash when crawling through network share). (Anatol)
  . Fixed bug #74913 (fixed incorrect poll.h include). (petk)
  . Fixed bug #74906 (fixed incorrect errno.h include). (petk)

- Date:
  . Fixed bug #74852 (property_exists returns true on unknown DateInterval 
    property). (jhdxr)

- OCI8:
  . Fixed bug #74625 (Integer overflow in oci_bind_array_by_name). (Ingmar Runge)

- Opcache:
  . Fixed bug #74623 (Infinite loop in type inference when using HTMLPurifier).
    (nikic)

- OpenSSL:
 . Fixed bug #74798 (pkcs7_en/decrypt does not work if \x0a is used in content).
   (Anatol)
 . Added OPENSSL_DONT_ZERO_PAD_KEY constant to prevent key padding and fix bug
   #71917 (openssl_open() returns junk on envelope < 16 bytes) and bug #72362
   (OpenSSL Blowfish encryption is incorrect for short keys). (Jakub Zelenka)

- PDO:
  . Fixed bug #69356 (PDOStatement::debugDumpParams() truncates query). (Adam
    Baratz)

- SPL:
  . Fixed bug #73471 (PHP freezes with AppendIterator). (jhdxr)

- SQLite3:
  . Fixed bug #74883 (SQLite3::__construct() produces "out of memory" exception
    with invalid flags). (Anatol)

- Wddx:
  . Fixed bug #73173 (huge memleak when wddx_unserialize).
    (tloi at fortinet dot com)

- zlib:
  . Fixed bug #73944 (dictionary option of inflate_init() does not work).
    (wapmorgan)

06 Jul 2017, PHP 7.1.7

- Core:
  . Fixed bug #74738 (Multiple [PATH=] and [HOST=] sections not properly
    parsed). (Manuel Mausz)
  . Fixed bug #74658 (Undefined constants in array properties result in broken
    properties). (Laruence)
  . Fixed misparsing of abstract unix domain socket names. (Sara)
  . Fixed bug #74603 (PHP INI Parsing Stack Buffer Overflow Vulnerability).
    (Stas)
  . Fixed bug #74101, bug #74614 (Unserialize Heap Use-After-Free (READ: 1) in
    zval_get_type). (Nikita)
  . Fixed bug #74111 (Heap buffer overread (READ: 1) finish_nested_data from
    unserialize). (Nikita)
  . Fixed bug #74819 (wddx_deserialize() heap out-of-bound read via
    php_parse_date()). (Derick)

- Date:
  . Fixed bug #74639 (implement clone for DatePeriod and DateInterval).
    (andrewnester)

- DOM:
  . Fixed bug #69373 (References to deleted XPath query results). (ttoohey)

- GD:
  . Fixed bug #74435 (Buffer over-read into uninitialized memory). (cmb)

- Intl:
  . Fixed bug #73473 (Stack Buffer Overflow in msgfmt_parse_message). (libnex)
  . Fixed bug #74705 (Wrong reflection on Collator::getSortKey and
    collator_get_sort_key). (Tyson Andre, Remi)

- Mbstring:
  . Add oniguruma upstream fix (CVE-2017-9224, CVE-2017-9226, CVE-2017-9227,
    CVE-2017-9228, CVE-2017-9229) (Remi, Mamoru TASAKA)

- OCI8:
  . Add TAF callback (PR #2459). (KoenigsKind)

- Opcache:
  . Fixed bug #74663 (Segfault with opcache.memory_protect and
    validate_timestamp). (Laruence)
  . Revert opcache.enable_cli to default disabled. (Nikita)

- OpenSSL:
  . Fixed bug #74720 (pkcs7_en/decrypt does not work if \x1a is used in
    content). (Anatol)
  . Fixed bug #74651 (negative-size-param (-1) in memcpy in zif_openssl_seal()).
    (Stas)

- PDO_OCI:
  . Support Instant Client 12.2 in --with-pdo-oci configure option.
    (Tianfang Yang)

- Reflection:
  . Fixed bug #74673 (Segfault when cast Reflection object to string with
    undefined constant). (Laruence)

- SPL:
  . Fixed bug #74478 (null coalescing operator failing with SplFixedArray).
    (jhdxr)

- FTP:
  . Fixed bug #74598 (ftp:// wrapper ignores context arg). (Sara)

- PHAR:
  . Fixed bug #74386 (Phar::__construct reflection incorrect). (villfa)

- SOAP
  . Fixed bug #74679 (Incorrect conversion array with WSDL_CACHE_MEMORY).
    (Dmitry)

- Streams:
  . Fixed bug #74556 (stream_socket_get_name() returns '\0'). (Sara)

8 Jun 2017, PHP 7.1.6

- Core:
  . Fixed bug #74600 (crash (SIGSEGV) in _zend_hash_add_or_update_i).
    (Laruence)
  . Fixed bug #74546 (SIGILL in ZEND_FETCH_CLASS_CONSTANT_SPEC_CONST_CONST).
    (Laruence)
  . Fixed bug #74589 (__DIR__ wrong for unicode character). (Anatol)

- intl:
  . Fixed bug #74468 (wrong reflection on Collator::sortWithSortKeys). (villfa)

- MySQLi:
  . Fixed bug #74547 (mysqli::change_user() doesn't accept null as $database
    argument w/strict_types). (Anatol)

- Opcache:
  . Fixed bug #74596 (SIGSEGV with opcache.revalidate_path enabled). (Laruence)

- phar:
  . Fixed bug #51918 (Phar::webPhar() does not handle requests sent through PUT
    and DELETE method). (Christian Weiske)

- Readline:
  . Fixed bug #74490 (readline() moves the cursor to the beginning of the line).
    (Anatol)

- Standard:
  . Fixed bug #74510 (win32/sendmail.c anchors CC header but not BCC).
    (Damian Wadley, Anatol)

- xmlreader:
  . Fixed bug #74457 (Wrong reflection on XMLReader::expand). (villfa)

11 May 2017, PHP 7.1.5

- Core:
  . Fixed bug #74408 (Endless loop bypassing execution time limit). (Laruence)
  . Fixed bug #74353 (Segfault when killing within bash script trap code).
    (Laruence)
  . Fixed bug #74340 (Magic function __get has different behavior in php 7.1.x).
    (Nikita)
  . Fixed bug #74188 (Null coalescing operator fails for undeclared static
    class properties). (tpunt)
  . Fixed bug #74444 (multiple catch freezes in some cases). (David Matějka)
  . Fixed bug #74410 (stream_select() is broken on Windows Nanoserver).
    (Matt Ficken)
  . Fixed bug #74337 (php-cgi.exe crash on facebook callback).
    (Anton Serbulov)
  . Patch for bug #74216 was reverted. (Anatol)

- Date:
  . Fixed bug #74404 (Wrong reflection on DateTimeZone::getTransitions).
    (krakjoe)
  . Fixed bug #74080 (add constant for RFC7231 format datetime). (duncan3dc)

- DOM:
  . Fixed bug #74416 (Wrong reflection on DOMNode::cloneNode).
    (Remi, Fabien Villepinte)

- Fileinfo:
  . Fixed bug #74379 (syntax error compile error in libmagic/apprentice.c).
    (Laruence)

- GD:
  . Fixed bug #74343 (compile fails on solaris 11 with system gd2 library).
    (krakjoe)

- MySQLi:
  . Fixed bug #74432 (mysqli_connect adding ":3306" to $host if $port parameter
    not given). (Anatol)

- MySQLnd:
  . Fixed bug #74376 (Invalid free of persistent results on error/connection
    loss). (Yussuf Khalil)

- Intl:
  . Fixed bug #65683 (Intl does not support DateTimeImmutable). (Ben Scholzen)
  . Fixed bug #74298 (IntlDateFormatter->format() doesn't return
    microseconds/fractions). (Andrew Nester)
  . Fixed bug #74433 (wrong reflection for Normalizer methods). (villfa)
  . Fixed bug #74439 (wrong reflection for Locale methods). (villfa)

- Opcache:
  . Fixed bug #74456 (Segmentation error while running a script in CLI mode).
    (Laruence)
  . Fixed bug #74431 (foreach infinite loop). (Nikita)
  . Fixed bug #74442 (Opcached version produces a nested array). (Nikita)

- OpenSSL:
  . Fixed bug #73833 (null character not allowed in openssl_pkey_get_private).
    (Jakub Zelenka)
  . Fixed bug #73711 (Segfault in openssl_pkey_new when generating DSA or DH
    key). (Jakub Zelenka)
  . Fixed bug #74341 (openssl_x509_parse fails to parse ASN.1 UTCTime without
    seconds). (Moritz Fain)
  . Fixed bug #73808 (iv length warning too restrictive for aes-128-ccm).
    (Jakub Zelenka)

- phar:
  . Fixed bug #74383 (phar method parameters reflection correction). 
    (mhagstrand)

- Readline:
  . Fixed bug #74489 (readline() immediately returns false in interactive
    console mode). (Anatol)

- Standard:
  . Fixed bug #72071 (setcookie allows max-age to be negative). (Craig Duncan)
  . Fixed bug #74361 (Compaction in array_rand() violates COW). (Nikita)

- Streams:
  . Fixed bug #74429 (Remote socket URI with unique persistence identifier
    broken). (Sara)

13 Apr 2017, PHP 7.1.4

- Core:
  . Fixed bug #74149 (static embed SAPI linkage error). (krakjoe)
  . Fixed bug #73370 (falsely exits with "Out of Memory" when using
    USE_ZEND_ALLOC=0). (Nikita)
  . Fixed bug #73960 (Leak with instance method calling static method with
    referenced return). (Nikita)
  . Fixed bug #69676 (Resolution of self::FOO in class constants not correct).
    (Nikita)
  . Fixed bug #74265 (Build problems after 7.0.17 release: undefined reference
    to `isfinite'). (Nikita)
  . Fixed bug #74302 (yield fromLABEL is over-greedy). (Sara)

- Apache:
  . Reverted patch for bug #61471, fixes bug #74318. (Anatol)

- Date:
  . Fixed bug #72096 (Swatch time value incorrect for dates before 1970). (mcq8)

- DOM:
  . Fixed bug #74004 (LIBXML_NOWARNING flag ingnored on loadHTML*).
    (somedaysummer)

- iconv:
  . Fixed bug #74230 (iconv fails to fail on surrogates). (Anatol)

- OCI8:
  . Fixed uninitialized data causing random crash. (Dmitry)

- Opcache:
  . Fixed bug #74250 (OPcache compilation performance regression in PHP 5.6/7
    with huge classes). (Nikita)

- OpenSSL:
  . Fixed bug #72333 (fwrite() on non-blocking SSL sockets doesn't work).
    (Jakub Zelenka)

- PDO MySQL:
  . Fixed bug #71003 (Expose MYSQLI_CLIENT_SSL_DONT_VERIFY_SERVER_CERT to PDO
    interface). (Thomas Orozco)

- SPL:
  . Fixed bug #74058 (ArrayObject can not notice changes). (Andrew Nester)

- Sqlite:
  . Implemented FR #74217 (Allow creation of deterministic sqlite functions).
    (Andrew Nester)

- Streams:
  . Fixed bug #74216 (Correctly fail on invalid IP address ports). (Sara)

- Zlib:
  . Fixed bug #74240 (deflate_add can allocate too much memory). (Matt Bonneau)

16 Mar 2017, PHP 7.1.3

- Core:
  . Fixed bug #74157 (Segfault with nested generators). (Laruence)
  . Fixed bug #74164 (PHP hangs when an invalid value is dynamically passed to
    typehinted by-ref arg). (Laruence)
  . Fixed bug #74093 (Maximum execution time of n+2 seconds exceed not written
    in error_log). (Laruence)
  . Fixed bug #73989 (PHP 7.1 Segfaults within Symfony test suite).
    (Dmitry, Laruence)
  . Fixed bug #74084 (Out of bound read - zend_mm_alloc_small). (Laruence)
  . Fixed bug #73807 (Performance problem with processing large post request).
    (Nikita)
  . Fixed bug #73998 (array_key_exists fails on arrays created by
    get_object_vars). (mhagstrand)
  . Fixed bug #73954 (NAN check fails on Alpine Linux with musl). (Andrea)
  . Fixed bug #73677 (Generating phar.phar core dump with gcc ASAN enabled
    build). (ondrej)

- Apache:
  . Fixed bug #61471 (Incomplete POST does not timeout but is passed to PHP).
    (Zheng Shao)

- Date:
  . Fixed bug #73837 ("new DateTime()" sometimes returns 1 second ago value).
    (Derick)

- FPM:
  . Fixed bug #69860 (php-fpm process accounting is broken with keepalive).
    (Denis Yeldandi)

- Hash:
  . Fixed bug #73127 (gost-crypto hash incorrect if input data contains long
    0xFF sequence). (Grundik)

- GD:
  . Fixed bug #74031 (ReflectionFunction for imagepng is missing last two
    parameters). (finwe)

- Mysqlnd:
  . Fixed bug #74021 (fetch_array broken data. Data more then MEDIUMBLOB).
    (Andrew Nester, Nikita)

- Opcache:
  . Fixed bug #74152 (if statement says true to a null variable). (Laruence)
  . Fixed bug #74019 (Segfault with list). (Laruence)

- OpenSSL:
  . Fixed bug #74022 (PHP Fast CGI crashes when reading from a pfx file).
    (Anatol)
  . Fixed bug #74099 (Memory leak with openssl_encrypt()). (Andrew Nester)
  . Fixed bug #74159 (Writing a large buffer to a non-blocking encrypted stream
    fails with "bad write retry"). (trowski)

- PDO_OCI:
  . Fixed bug #54379 (PDO_OCI: UTF-8 output gets truncated). (gureedo / Oracle)

- SQLite3:
  . Fixed bug #74413 (incorrect reflection for SQLite3::enableExceptions).
    (krakjoe)

- Standard:
  . Fixed bug #74005 (mail.add_x_header causes RFC-breaking lone line feed).
    (Anatol)
  . Fixed bug #74041 (substr_count with length=0 broken). (Nikita)
  . Fixed bug #73118 (is_callable callable name reports misleading value for
    anonymous classes). (Adam Saponara)
  . Fixed bug #74105 (PHP on Linux should use /dev/urandom when getrandom is
    not available). (Benjamin Robin)
  . Fixed bug #74708 (Invalid Reflection signatures for random_bytes and
    random_int). (Tyson Andre, Remi)

- Streams:
  . Fixed bug #73496 (Invalid memory access in zend_inline_hash_func).
    (Laruence)
  . Fixed bug #74090 (stream_get_contents maxlength>-1 returns empty string).
    (Anatol)

16 Feb 2017, PHP 7.1.2

- Core:
  . Improved GENERATOR_CREATE opcode handler. (Bob, Dmitry)
  . Fixed bug #73877 (readlink() returns garbage for UTF-8 paths). (Anatol)
  . Fixed bug #73876 (Crash when exporting **= in expansion of assign op).
    (Sara)
  . Fixed bug #73962 (bug with symlink related to cyrillic directory). (Anatol)
  . Fixed bug #73969 (segfault in debug_print_backtrace). (andrewnester)
  . Fixed bug #73994 (arginfo incorrect for unpack). (krakjoe)
  . Fixed bug #73973 (assertion error in debug_zval_dump). (andrewnester)

- DOM:
  . Fixed bug #54382 (getAttributeNodeNS doesn't get xmlns* attributes).
    (aboks)

- DTrace:
  . Fixed bug #73965 (DTrace reported as enabled when disabled). (Remi)

- FCGI:
  . Fixed bug #73904 (php-cgi fails to load -c specified php.ini file). (Anatol)
  . Fixed bug #72898 (PHP_FCGI_CHILDREN is not included in phpinfo()). (Anatol)

- FPM:
  . Fixed bug #69865 (php-fpm does not close stderr when using syslog). 
    (m6w6)

- GD:
  . Fixed bug #73968 (Premature failing of XBM reading). (cmb)

- GMP:
  . Fixed bug #69993 (test for gmp.h needs to test machine includes).
    (Jordan Gigov) 

- Hash:
  . Added hash_hkdf() function. (Andrey Andreev)
  . Fixed bug #73961 (environmental build dependency in hash sha3 source).
    (krakjoe)

- Intl:
  . Fix bug #73956 (Link use CC instead of CXX). (Remi)

- LDAP:
  . Fixed bug #73933 (error/segfault with ldap_mod_replace and opcache).
    (Laruence)

- MySQLi:
  . Fixed bug #73949 (leak in mysqli_fetch_object). (krakjoe)

- Mysqlnd:
  . Fixed bug #69899 (segfault on close() after free_result() with mysqlnd).
    (Richard Fussenegger)

- Opcache:
  . Fixed bug #73983 (crash on finish work with phar in cli + opcache).
    (Anatol)

- OpenSSL:
  . Fixed bug #71519 (add serial hex to return value array). (xrobau)
  . Fixed bug #73692 (Compile ext/openssl with openssl 1.1.0 on Win). (Anatol)
  . Fixed bug #73978 (openssl_decrypt triggers bug in PDO). (Jakub Zelenka)

- PDO_Firebird:
  . Implemented FR #72583 (All data are fetched as strings). (Dorin Marcoci)

- PDO_PgSQL:
  . Fixed bug #73959 (lastInsertId fails to throw an exception for wrong 
    sequence name). (andrewnester)

- Phar:
  . Fixed bug #70417 (PharData::compress() doesn't close temp file). (cmb)

- posix:
  . Fixed bug #71219 (configure script incorrectly checks for ttyname_r). (atoh)

- Session:
  . Fixed bug #69582 (session not readable by root in CLI). (EvgeniySpinov)

- SPL:
  . Fixed bug #73896 (spl_autoload() crashes when calls magic _call()). (Dmitry)

- Standard:
  . Fixed bug #69442 (closing of fd incorrect when PTS enabled). (jaytaph)
  . Fixed bug #47021 (SoapClient stumbles over WSDL delivered with
    "Transfer-Encoding: chunked"). (Rowan Collins)
  . Fixed bug #72974 (imap is undefined service on AIX). (matthieu.sarter)
  . Fixed bug #72979 (money_format stores wrong length AIX). (matthieu.sarter)
  . Fixed bug #73374 (intval() with base 0 should detect binary). (Leigh)
  . Fixed bug #69061 (mail.log = syslog contains double information).
    (Tom Sommer)

- ZIP:
  . Fixed bug #70103 (ZipArchive::addGlob ignores remove_all_path option). (cmb,
    Mitch Hagstrand)

19 Jan 2017, PHP 7.1.1

- Core:
  . Fixed bug #73792 (invalid foreach loop hangs script). (Dmitry)
  . Fixed bug #73686 (Adding settype()ed values to ArrayObject results in
    references). (Nikita, Laruence)
  . Fixed bug #73663 ("Invalid opcode 65/16/8" occurs with a variable created
    with list()). (Laruence)
  . Fixed bug #73727 (ZEND_MM_BITSET_LEN is "undefined symbol" in
    zend_bitset.h). (Nikita)
  . Fixed bug #73753 (unserialized array pointer not advancing). (David Walker)
  . Fixed bug #73783 (SIG_IGN doesn't work when Zend Signals is enabled).
    (David Walker)

- CLI:
  . Fixed bug #72555 (CLI output(japanese) on Windows). (Anatol)

- COM:
  . Fixed bug #73679 (DOTNET read access violation using invalid codepage).
    (Anatol)

- DOM:
  . Fixed bug #67474 (getElementsByTagNameNS filter on default ns). (aboks)

- Mbstring:
  . Fixed bug #73646 (mb_ereg_search_init null pointer dereference).
    (Laruence)

- Mysqli:
  . Fixed bug #73462 (Persistent connections don't set $connect_errno).
    (darkain)

- Mysqlnd:
  . Optimized handling of BIT fields - less memory copies and lower memory
    usage. (Andrey)
  . Fixed bug #73800 (sporadic segfault with MYSQLI_OPT_INT_AND_FLOAT_NATIVE). 
	(vanviegen)

- Opcache:
  . Fixed bug #73789 (Strange behavior of class constants in switch/case block).
    (Laruence)
  . Fixed bug #73746 (Method that returns string returns UNKNOWN:0 instead).
    (Laruence)
  . Fixed bug #73654 (Segmentation fault in zend_call_function). (Nikita)
  . Fixed bug #73668 ("SIGFPE Arithmetic exception" in opcache when divide by
    minus 1). (Nikita)
  . Fixed bug #73847 (Recursion when a variable is redefined as array). (Nikita)

- PDO_Firebird:
  . Fixed bug #72931 (PDO_FIREBIRD with Firebird 3.0 not work on returning
    statement). (Dorin Marcoci)

- phpdbg:
  . Fixed bug #73794 (Crash (out of memory) when using run and # command
    separator). (Bob)
  . Fixed bug #73704 (phpdbg shows the wrong line in files with shebang). (Bob)

- SQLite3:
  . Reverted fix for bug #73530	(Unsetting result set may reset other result
    set). (cmb)

- Standard:
  . Fixed bug #73594 (dns_get_record does not populate $additional out
    parameter). (Bruce Weirdan)
  . Fixed bug #70213 (Unserialize context shared on double class lookup).
    (Taoguang Chen)
  . Fixed bug #73154 (serialize object with __sleep function crash). (Nikita)
  . Fixed bug #70490 (get_browser function is very slow). (Nikita)
  . Fixed bug #73265 (Loading browscap.ini at startup causes high memory usage).
    (Nikita)
  . Add subject to mail log. (tomsommer)
  . Fixed bug #31875 (get_defined_functions additional param to exclude
	disabled functions). (willianveiga)

- Zlib
  . Fixed bug #73373 (deflate_add does not verify that output was not truncated).
    (Matt Bonneau)

01 Dec 2016, PHP 7.1.0

- Core:
  . Added nullable types. (Levi, Dmitry)
  . Added DFA optimization framework based on e-SSA form. (Dmitry, Nikita)
  . Added specialized opcode handlers (e.g. ZEND_ADD_LONG_NO_OVERFLOW).
    (Dmitry)
  . Added [] = as alternative construct to list() =. (Bob)
  . Added void return type. (Andrea)
  . Added support for negative string offsets in string offset syntax and
    various string functions. (Francois)
  . Added a form of the list() construct where keys can be specified. (Andrea)
  . Implemented safe execution timeout handling, that prevents random crashes
    after "Maximum execution time exceeded" error. (Dmitry)
  . Implemented the RFC `Support Class Constant Visibility`. (Sean DuBois,
    Reeze Xia, Dmitry)
  . Implemented the RFC `Catching multiple exception types`. (Bronislaw Bialek,
    Pierrick)
  . Implemented logging to syslog with dynamic error levels. (Jani Ollikainen)
  . Implemented FR #72614 (Support "nmake test" on building extensions by
    phpize). (Yuji Uchiyama)
  . Implemented RFC: Iterable. (Aaron Piotrowski)
  . Implemented RFC: Closure::fromCallable (Danack)
  . Implemented RFC: Replace "Missing argument" warning with "\ArgumentCountError"
    exception. (Dmitry, Davey)
  . Implemented RFC: Fix inconsistent behavior of $this variable. (Dmitry)
  . Fixed bug #73585 (Logging of "Internal Zend error - Missing class
    information" missing class name). (Laruence)
  . Fixed memory leak(null coalescing operator with Spl hash). (Tyson Andre)
  . Fixed bug #72736 (Slow performance when fetching large dataset with mysqli
    / PDO). (Dmitry)
  . Fixed bug #72482 (Ilegal write/read access caused by gdImageAALine
    overflow). (cmb)
  . Fixed bug #72696 (imagefilltoborder stackoverflow on truecolor images).
    (cmb)
  . Fixed bug #73350 (Exception::__toString() cause circular references).
    (Laruence)
  . Fixed bug #73329 ((Float)"Nano" == NAN). (Anatol)
  . Fixed bug #73288 (Segfault in __clone > Exception.toString > __get).
    (Laruence)
  . Fixed for #73240 (Write out of bounds at number_format). (Stas)
  . Fix pthreads detection when cross-compiling (ffontaine)
  . Fixed bug #73337 (try/catch not working with two exceptions inside a same
    operation). (Dmitry)
  . Fixed bug #73156 (segfault on undefined function). (Dmitry)
  . Fixed bug #73163 (PHP hangs if error handler throws while accessing undef
    const in default value). (Nikita)
  . Fixed bug #73172 (parse error: Invalid numeric literal). (Nikita, Anatol)
  . Fixed bug #73181 (parse_str() without a second argument leads to crash).
    (Nikita)
  . Fixed bug #73025 (Heap Buffer Overflow in virtual_popen of
    zend_virtual_cwd.c). (cmb)
  . Fixed bug #73058 (crypt broken when salt is 'too' long). (Anatol)
  . Fixed bug #72944 (Null pointer deref in zval_delref_p). (Dmitry)
  . Fixed bug #72943 (assign_dim on string doesn't reset hval). (Laruence)
  . Fixed bug #72598 (Reference is lost after array_slice()) (Nikita)
  . Fixed bug #72703 (Out of bounds global memory read in BF_crypt triggered by
    password_verify). (Anatol)
  . Fixed bug #72813 (Segfault with __get returned by ref). (Laruence)
  . Fixed bug #72767 (PHP Segfaults when trying to expand an infinite operator).
    (Nikita)
  . TypeError messages for arg_info type checks will now say "must be ...
    or null" where the parameter or return type accepts null. (Andrea)
  . Fixed bug #72857 (stream_socket_recvfrom read access violation). (Anatol)
  . Fixed bug #72663 (Create an Unexpected Object and Don't Invoke
    __wakeup() in Deserialization). (Stas)
  . Fixed bug #72681 (PHP Session Data Injection Vulnerability). (Stas)
  . Fixed bug #72742 (memory allocator fails to realloc small block to large
    one). (Stas)
  . Fixed URL rewriter. It would not rewrite '//example.com/' URL
    unconditionally. URL rewrite target hosts whitelist is implemented. (Yasuo)
  . Fixed bug #72641 (phpize (on Windows) ignores PHP_PREFIX).
    (Yuji Uchiyama)
  . Fixed bug #72683 (getmxrr broken). (Anatol)
  . Fixed bug #72629 (Caught exception assignment to variables ignores
    references). (Laruence)
  . Fixed bug #72594 (Calling an earlier instance of an included anonymous
    class fatals). (Laruence)
  . Fixed bug #72581 (previous property undefined in Exception after
    deserialization). (Laruence)
  . Fixed bug #72543 (Different references behavior comparing to PHP 5)
    (Laruence, Dmitry, Nikita)
  . Fixed bug #72347 (VERIFY_RETURN type casts visible in finally). (Dmitry)
  . Fixed bug #72216 (Return by reference with finally is not memory safe).
    (Dmitry)
  . Fixed bug #72215 (Wrong return value if var modified in finally). (Dmitry)
  . Fixed bug #71818 (Memory leak when array altered in destructor). (Dmitry)
  . Fixed bug #71539 (Memory error on $arr[$a] =& $arr[$b] if RHS rehashes)
    (Dmitry, Nikita)
  . Added new constant PHP_FD_SETSIZE. (cmb)
  . Added optind parameter to getopt(). (as)
  . Added PHP to SAPI error severity mapping for logs. (Martin Vobruba)
  . Fixed bug #71911 (Unable to set --enable-debug on building extensions by
    phpize on Windows). (Yuji Uchiyama)
  . Fixed bug #29368 (The destructor is called when an exception is thrown from
    the constructor). (Dmitry)
  . Implemented RFC: RNG Fixes. (Leigh)
  . Implemented email validation as per RFC 6531. (Leo Feyer, Anatol)
  . Fixed bug #72513 (Stack-based buffer overflow vulnerability in
    virtual_file_ex). (Stas)
  . Fixed bug #72573 (HTTP_PROXY is improperly trusted by some PHP libraries
    and applications). (Stas)
  . Fixed bug #72523 (dtrace issue with reflection (failed test)). (Laruence)
  . Fixed bug #72508 (strange references after recursive function call and
    "switch" statement). (Laruence)
  . Fixed bug #72441 (Segmentation fault: RFC list_keys). (Laruence)
  . Fixed bug #72395 (list() regression). (Laruence)
  . Fixed bug #72373 (TypeError after Generator function w/declared return type
    finishes). (Nikita)
  . Fixed bug #69489 (tempnam() should raise notice if falling back to temp dir).
    (Laruence, Anatol)
  . Fixed UTF-8 and long path support on Windows. (Anatol)
  . Fixed bug #53432 (Assignment via string index access on an empty string
    converts to array). (Nikita)
  . Fixed bug #62210 (Exceptions can leak temporary variables). (Dmitry, Bob)
  . Fixed bug #62814 (It is possible to stiffen child class members visibility).
    (Nikita)
  . Fixed bug #69989 (Generators don't participate in cycle GC). (Nikita)
  . Fixed bug #70228 (Memleak if return in finally block). (Dmitry)
  . Fixed bug #71266 (Missing separation of properties HT in foreach etc).
    (Dmitry)
  . Fixed bug #71604 (Aborted Generators continue after nested finally).
    (Nikita)
  . Fixed bug #71572 (String offset assignment from an empty string inserts
    null byte). (Francois)
  . Fixed bug #71897 (ASCII 0x7F Delete control character permitted in
    identifiers). (Andrea)
  . Fixed bug #72188 (Nested try/finally blocks losing return value). (Dmitry)
  . Fixed bug #72213 (Finally leaks on nested exceptions). (Dmitry, Nikita)
  . Fixed bug #47517 (php-cgi.exe missing UAC manifest).
    (maxdax15801 at users noreply github com)
  . Change statement and fcall extension handlers to accept frame. (Joe)
  . Number operators taking numeric strings now emit E_NOTICEs or E_WARNINGs
    when given malformed numeric strings. (Andrea)
  . (int), intval() where $base is 10 or unspecified, settype(), decbin(),
    decoct(), dechex(), integer operators and other conversions now always
    respect scientific notation in numeric strings. (Andrea)
  . Raise a compile-time warning on octal escape sequence overflow. (Sara)

- Apache2handler:
  . Enable per-module logging in Apache 2.4+. (Martin Vobruba)

- BCmath:
  . Fix bug #73190 (memcpy negative parameter _bc_new_num_ex). (Stas)

- Bz2:
  . Fixed bug #72837 (integer overflow in bzdecompress caused heap
    corruption). (Stas)
  . Fixed bug #72613 (Inadequate error handling in bzread()). (Stas)

- Calendar:
  . Fix integer overflows (Joshua Rogers)
  . Fixed bug #67976 (cal_days_month() fails for final month of the French
    calendar). (cmb)
  . Fixed bug #71894 (AddressSanitizer: global-buffer-overflow in
    zif_cal_from_jd). (cmb)

- CLI Server:
  . Fixed bug #73360 (Unable to work in root with unicode chars). (Anatol)
  . Fixed bug #71276 (Built-in webserver does not send Date header).
    (see at seos fr)

- COM:
  . Fixed bug #73126 (Cannot pass parameter 1 by reference). (Anatol)
  . Fixed bug #69579 (Invalid free in extension trait). (John Boehr)
  . Fixed bug #72922 (COM called from PHP does not return out parameters).
    (Anatol)
  . Fixed bug #72569 (DOTNET/COM array parameters broke in PHP7). (Anatol)
  . Fixed bug #72498 (variant_date_from_timestamp null dereference). (Anatol)

- Curl
  . Implement support for handling HTTP/2 Server Push. (Davey)
  . Add curl_multi_errno(), curl_share_errno() and curl_share_strerror()
    functions. (Pierrick)
  . Fixed bug #72674 (Heap overflow in curl_escape). (Stas)
  . Fixed bug #72541 (size_t overflow lead to heap corruption). (Stas).
  . Fixed bug #71709 (curl_setopt segfault with empty CURLOPT_HTTPHEADER).
    (Pierrick)
  . Fixed bug #71929 (CURLINFO_CERTINFO data parsing error). (Pierrick)

- Date:
  . Fixed bug #69587 (DateInterval properties and isset). (jhdxr)
  . Fixed bug #73426 (createFromFormat with 'z' format char results in
    incorrect time). (Derick)
  . Fixed bug #45554 (Inconsistent behavior of the u format char). (Derick)
  . Fixed bug #48225 (DateTime parser doesn't set microseconds for "now").
    (Derick)
  . Fixed bug #52514 (microseconds are missing in DateTime class). (Derick)
  . Fixed bug #52519 (microseconds in DateInterval are missing). (Derick)
  . Fixed bug #60089 (DateTime::createFromFormat() U after u nukes microtime).
    (Derick)
  . Fixed bug #64887 (Allow DateTime modification with subsecond items).
    (Derick)
  . Fixed bug #68506 (General DateTime improvments needed for microseconds to
    become useful). (Derick)
  . Fixed bug #73109 (timelib_meridian doesn't parse dots correctly). (Derick)
  . Fixed bug #73247 (DateTime constructor does not initialise microseconds
    property). (Derick)
  . Fixed bug #73147 (Use After Free in PHP7 unserialize()). (Stas)
  . Fixed bug #73189 (Memcpy negative size parameter php_resolve_path). (Stas)
  . Fixed bug #66836 (DateTime::createFromFormat 'U' with pre 1970 dates fails
    parsing). (derick)
  . Invalid serialization data for a DateTime or DatePeriod object will now
    throw an instance of Error from __wakeup() or __set_state() instead of
    resulting in a fatal error. (Aaron Piotrowski)
  . Timezone initialization failure from serialized data will now throw an
    instance of Error from __wakeup() or __set_state() instead of resulting in
    a fatal error. (Aaron Piotrowski)
  . Export date_get_interface_ce() for extension use. (Jeremy Mikola)
  . Fixed bug #63740 (strtotime seems to use both sunday and monday as start of
    week). (Derick)

- Dba:
  . Fixed bug #70825 (Cannot fetch multiple values with group in ini file).
    (cmb)
  . Data modification functions (e.g.: dba_insert()) now throw an instance of
    Error instead of triggering a catchable fatal error if the key is does not
    contain exactly two elements. (Aaron Piotrowski)

- DOM:
  . Fixed bug #73150 (missing NULL check in dom_document_save_html). (Stas)
  . Fixed bug #66502 (DOM document dangling reference). (Sean Heelan, cmb)
  . Invalid schema or RelaxNG validation contexts will throw an instance of
    Error instead of resulting in a fatal error. (Aaron Piotrowski)
  . Attempting to register a node class that does not extend the appropriate
    base class will now throw an instance of Error instead of resulting in a
    fatal error. (Aaron Piotrowski)
  . Attempting to read an invalid or write to a readonly property will throw
    an instance of Error instead of resulting in a fatal error. (Aaron
    Piotrowski)

- DTrace:
  . Disabled PHP call tracing by default (it makes significant overhead).
    This may be enabled again using envirionment variable USE_ZEND_DTRACE=1.
    (Dmitry)

- EXIF:
  . Fixed bug #72735 (Samsung picture thumb not read (zero size)). (Kalle, Remi)
  . Fixed bug #72627 (Memory Leakage In exif_process_IFD_in_TIFF). (Stas)
  . Fixed bug #72603 (Out of bound read in exif_process_IFD_in_MAKERNOTE).
    (Stas)
  . Fixed bug #72618 (NULL Pointer Dereference in exif_process_user_comment).
    (Stas)

- Filter:
  . Fixed bug #72972 (Bad filter for the flags FILTER_FLAG_NO_RES_RANGE and
    FILTER_FLAG_NO_PRIV_RANGE). (julien)
  . Fixed bug #73054 (default option ignored when object passed to int filter).
    (cmb)
  . Fixed bug #71745 (FILTER_FLAG_NO_RES_RANGE does not cover whole 127.0.0.0/8
    range). (bugs dot php dot net at majkl578 dot cz)

- FPM:
  . Fixed bug #72575 (using --allow-to-run-as-root should ignore missing user).
    (gooh)

- FTP:
  . Fixed bug #70195 (Cannot upload file using ftp_put to FTPES with
    require_ssl_reuse). (Benedict Singer)
  . Implemented FR #55651 (Option to ignore the returned FTP PASV address).
    (abrender at elitehosts dot com)

- GD:
  . Fixed bug #73213 (Integer overflow in imageline() with antialiasing). (cmb)
  . Fixed bug #73272 (imagescale() is not affected by, but affects
    imagesetinterpolation()). (cmb)
  . Fixed bug #73279 (Integer overflow in gdImageScaleBilinearPalette()). (cmb)
  . Fixed bug #73280 (Stack Buffer Overflow in GD dynamicGetbuf). (cmb)
  . Fixed bug #50194 (imagettftext broken on transparent background w/o
    alphablending). (cmb)
  . Fixed bug #73003 (Integer Overflow in gdImageWebpCtx of gd_webp.c). (trylab,
    cmb)
  . Fixed bug #53504 (imagettfbbox gives incorrect values for bounding box).
    (Mark Plomer, cmb)
  . Fixed bug #73157 (imagegd2() ignores 3rd param if 4 are given). (cmb)
  . Fixed bug #73155 (imagegd2() writes wrong chunk sizes on boundaries). (cmb)
  . Fixed bug #73159 (imagegd2(): unrecognized formats may result in corrupted
    files). (cmb)
  . Fixed bug #73161 (imagecreatefromgd2() may leak memory). (cmb)
  . Fixed bug #67325 (imagetruecolortopalette: white is duplicated in palette).
    (cmb)
  . Fixed bug #66005 (imagecopy does not support 1bit transparency on truecolor
    images). (cmb)
  . Fixed bug #72913 (imagecopy() loses single-color transparency on palette
    images). (cmb)
  . Fixed bug #68716 (possible resource leaks in _php_image_convert()). (cmb)
  . Fixed bug #72709 (imagesetstyle() causes OOB read for empty $styles). (cmb)
  . Fixed bug #72697 (select_colors write out-of-bounds). (Stas)
  . Fixed bug #72730 (imagegammacorrect allows arbitrary write access). (Stas)
  . Fixed bug #72596 (imagetypes function won't advertise WEBP support). (cmb)
  . Fixed bug #72604 (imagearc() ignores thickness for full arcs). (cmb)
  . Fixed bug #70315 (500 Server Error but page is fully rendered). (cmb)
  . Fixed bug #43828 (broken transparency of imagearc for truecolor in
    blendingmode). (cmb)
  . Fixed bug #72512 (gdImageTrueColorToPaletteBody allows arbitrary write/read
    access). (Pierre)
  . Fixed bug #72519 (imagegif/output out-of-bounds access). (Pierre)
  . Fixed bug #72558 (Integer overflow error within _gdContributionsAlloc()).
    (Pierre)
  . Fixed bug #72482 (Ilegal write/read access caused by gdImageAALine
    overflow). (Pierre)
  . Fixed bug #72494 (imagecropauto out-of-bounds access). (Fernando, Pierre,
    cmb)
  . Fixed bug #72404 (imagecreatefromjpeg fails on selfie). (cmb)
  . Fixed bug #43475 (Thick styled lines have scrambled patterns). (cmb)
  . Fixed bug #53640 (XBM images require width to be multiple of 8). (cmb)
  . Fixed bug #64641 (imagefilledpolygon doesn't draw horizontal line). (cmb)

- Hash:
  . Added SHA3 fixed mode algorithms (224, 256, 384, and 512 bit). (Sara)
  . Added SHA512/256 and SHA512/224 algorithms. (Sara)

- iconv:
  . Fixed bug #72320 (iconv_substr returns false for empty strings). (cmb)

- IMAP:
  . Fixed bug #73418 (Integer Overflow in "_php_imap_mail" leads to crash).
    (Anatol)
  . An email address longer than 16385 bytes will throw an instance of Error
    instead of resulting in a fatal error. (Aaron Piotrowski)

- Interbase:
  . Fixed bug #73512 (Fails to find firebird headers as don't use fb_config
    output). (Remi)

- Intl:
  . Fixed bug #73007 (add locale length check). (Stas)
  . Fixed bug #73218 (add mitigation for ICU int overflow). (Stas)
  . Fixed bug #65732 (grapheme_*() is not Unicode compliant on CR LF
    sequence). (cmb)
  . Fixed bug #73007 (add locale length check). (Stas)
  . Fixed bug #72639 (Segfault when instantiating class that extends
    IntlCalendar and adds a property). (Laruence)
  . Fixed bug #72658 (Locale::lookup() / locale_lookup() hangs if no match
    found). (Anatol)
  . Partially fixed #72506 (idn_to_ascii for UTS #46 incorrect for long domain
    names). (cmb)
  . Fixed bug #72533 (locale_accept_from_http out-of-bounds access). (Stas)
  . Failure to call the parent constructor in a class extending Collator
    before invoking the parent methods will throw an instance of Error
    instead of resulting in a recoverable fatal error. (Aaron Piotrowski)
  . Cloning a Transliterator object may will now throw an instance of Error
    instead of resulting in a fatal error if cloning the internal
    transliterator fails. (Aaron Piotrowski)
  . Added IntlTimeZone::getWindowsID() and
    IntlTimeZone::getIDForWindowsID(). (Sara)
  . Fixed bug #69374 (IntlDateFormatter formatObject returns wrong utf8 value).
    (lenhatanh86 at gmail com)
  . Fixed bug #69398 (IntlDateFormatter formatObject returns wrong value when
    time style is NONE). (lenhatanh86 at gmail com)

- JSON:
  . Introduced encoder struct instead of global which fixes bugs #66025 and
    #73254 related to pretty print indentation. (Jakub Zelenka)
  . Fixed bug #73113 (Segfault with throwing JsonSerializable). (julien)
  . Implemented earlier return when json_encode fails, fixes bugs #68992
    (Stacking exceptions thrown by JsonSerializable) and #70275 (On recursion
    error, json_encode can eat up all system memory). (Jakub Zelenka)
  . Implemented FR #46600 ("_empty_" key in objects). (Jakub Zelenka)
  . Exported JSON parser API including json_parser_method that can be used
    for implementing custom logic when parsing JSON. (Jakub Zelenka)
  . Escaped U+2028 and U+2029 when JSON_UNESCAPED_UNICODE is supplied as
    json_encode options and added JSON_UNESCAPED_LINE_TERMINATORS to restore
    the previous behaviour. (Eddie Kohler)

- LDAP:
  . Providing an unknown modification type to ldap_batch_modify() will now
    throw an instance of Error instead of resulting in a fatal error.
    (Aaron Piotrowski)

- Mbstring:
  . Fixed bug #73532 (Null pointer dereference in mb_eregi). (Laruence)
  . Fixed bug #66964 (mb_convert_variables() cannot detect recursion) (Yasuo)
  . Fixed bug #72992 (mbstring.internal_encoding doesn't inherit default_charset).
    (Yasuo)
  . Fixed bug #66797 (mb_substr only takes 32-bit signed integer). (cmb)
  . Fixed bug #72711 (`mb_ereg` does not clear the `$regs` parameter on
    failure). (ju1ius)
  . Fixed bug #72691 (mb_ereg_search raises a warning if a match zero-width).
    (cmb)
  . Fixed bug #72693 (mb_ereg_search increments search position when a match
    zero-width). (cmb)
  . Fixed bug #72694 (mb_ereg_search_setpos does not accept a string's last
    position). (cmb)
  . Fixed bug #72710 (`mb_ereg` causes buffer overflow on regexp compile error).
    (ju1ius)
  . Deprecated mb_ereg_replace() eval option. (Rouven Weßling, cmb)
  . Fixed bug #69151 (mb_ereg should reject ill-formed byte sequence).
    (Masaki Kagaya)
  . Fixed bug #72405 (mb_ereg_replace - mbc_to_code (oniguruma) -
    oob read access). (Laruence)
  . Fixed bug #72399 (Use-After-Free in MBString (search_re)). (Laruence)
  . mb_ereg() and mb_eregi() will now throw an instance of ParseError if an
    invalid PHP expression is provided and the 'e' option is used. (Aaron
    Piotrowski)

- Mcrypt:
  . Deprecated ext/mcrypt. (Scott Arciszewski, cmb)
  . Fixed bug #72782 (Heap Overflow due to integer overflows). (Stas)
  . Fixed bug #72551, bug #72552 (In correct casting from size_t to int lead to
    heap overflow in mdecrypt_generic). (Stas)
  . mcrypt_encrypt() and mcrypt_decrypt() will throw an instance of Error
    instead of resulting in a fatal error if mcrypt cannot be initialized.
    (Aaron Piotrowski)

- Mysqli:
  . Attempting to read an invalid or write to a readonly property will throw
    an instance of Error instead of resulting in a fatal error. (Aaron
    Piotrowski)

- Mysqlnd:
  . Fixed bug #64526 (Add missing mysqlnd.* parameters to php.ini-*). (cmb)
  . Fixed bug #71863 (Segfault when EXPLAIN with "Unknown column" error when
    using MariaDB). (Andrey)
  . Fixed bug #72701 (mysqli_get_host_info() wrong output). (Anatol)

- OCI8
  . Fixed bug #71148 (Bind reference overwritten on PHP 7). (Oracle Corp.)
  . Fixed invalid handle error with Implicit Result Sets. (Chris Jones)
  . Fixed bug #72524 (Binding null values triggers ORA-24816 error). (Chris Jones)

- ODBC:
  . Fixed bug #73448 (odbc_errormsg returns trash, always 513 bytes).
    (Anatol)

- Opcache:
  . Fixed bug #73583 (Segfaults when conditionally declared class and function
    have the same name). (Laruence)
  . Fixed bug #69090 (check cached files permissions)
  . Fixed bug #72982 (Memory leak in zend_accel_blacklist_update_regexp()
    function). (Laruence)
  . Fixed bug #72949 (Typo in opcache error message). (cmb)
  . Fixed bug #72762 (Infinite loop while parsing a file with opcache enabled).
    (Nikita)
  . Fixed bug #72590 (Opcache restart with kill_all_lockers does not work).
    (Keyur)

- OpenSSL:
  . Fixed bug #73478 (openssl_pkey_new() generates wrong pub/priv keys with
    Diffie Hellman). (Jakub Zelenka)
  . Fixed bug #73276 (crash in openssl_random_pseudo_bytes function). (Stas)
  . Fixed bug #73072 (Invalid path SNI_server_certs causes segfault).
    (Jakub Zelenka)
  . Fixed bug #72360 (ext/openssl build failure with OpenSSL 1.1.0).
    (Jakub Zelenka)
  . Bumped a minimal version to 1.0.1. (Jakub Zelenka)
  . Dropped support for SSL2. (Remi)
  . Implemented FR #61204 (Add elliptic curve support for OpenSSL).
    (Dominic Luechinger)
  . Implemented FR #67304 (Added AEAD support [CCM and GCM modes] to
    openssl_encrypt and openssl_decrypt). (Jakub Zelenka)
  . Implemented error storing to the global queue and cleaning up the OpenSSL
    error queue (resolves bugs #68276 and #69882). (Jakub Zelenka)

- Pcntl
  . Implemented asynchronous signal handling without TICKS. (Dmitry)
  . Added pcntl_signal_get_handler() that returns the current signal handler
    for a particular signal. Addresses FR #72409. (David Walker)
  . Add signinfo to pcntl_signal() handler args (Bishop Bettini, David Walker)

- PCRE:
  . Fixed bug #73483 (Segmentation fault on pcre_replace_callback). (Laruence)
  . Fixed bug #73612 (preg_*() may leak memory). (cmb)
  . Fixed bug #73392 (A use-after-free in zend allocator management). 
    (Laruence)
  . Fixed bug #73121 (Bundled PCRE doesn't compile because JIT isn't supported
    on s390). (Anatol)
  . Fixed bug #72688 (preg_match missing group names in matches). (cmb)
  . Downgraded to PCRE 8.38. (Anatol)
  . Fixed bug #72476 (Memleak in jit_stack). (Laruence)
  . Fixed bug #72463 (mail fails with invalid argument). (Anatol)
  . Upgraded to PCRE 8.39. (Anatol)

- PDO:
  . Fixed bug #72788 (Invalid memory access when using persistent PDO
    connection). (Keyur)
  . Fixed bug #72791 (Memory leak in PDO persistent connection handling). (Keyur)
  . Fixed bug #60665 (call to empty() on NULL result using PDO::FETCH_LAZY
    returns false). (cmb)

- PDO_DBlib:
  . Fixed bug #72414 (Never quote values as raw binary data). (Adam Baratz)
  . Allow \PDO::setAttribute() to set query timeouts. (Adam Baratz)
  . Handle SQLDECIMAL/SQLNUMERIC types, which are used by later TDS versions.
    (Adam Baratz)
  . Add common PDO test suite. (Adam Baratz)
  . Free error and message strings when cleaning up PDO instances.
    (Adam Baratz)
  . Fixed bug #67130 (\PDOStatement::nextRowset() should succeed when all rows
    in current rowset haven't been fetched). (Peter LeBrun)
  . Ignore potentially misleading dberr values. (Chris Kings-Lynne)
  . Implemented stringify 'uniqueidentifier' fields.
    (Alexander Zhuravlev, Adam Baratz)

- PDO_Firebird:
  . Fixed bug #73087, #61183, #71494 (Memory corruption in bindParam).
    (Dorin Marcoci)
  . Fixed bug #60052 (Integer returned as a 64bit integer on X86_64). (Mariuz)

- PDO_pgsql:
  . Fixed bug #70313 (PDO statement fails to throw exception). (Matteo)
  . Fixed bug #72570 (Segmentation fault when binding parameters on a query
    without placeholders). (Matteo)
  . Implemented FR #72633 (Postgres PDO lastInsertId() should work without
    specifying a sequence). (Pablo Santiago Sánchez, Matteo)

- Phar:
  . Fixed bug #72928 (Out of bound when verify signature of zip phar in
    phar_parse_zipfile). (Stas)
  . Fixed bug #73035 (Out of bound when verify signature of tar phar in
    phar_parse_tarfile). (Stas)

- phpdbg:
  . Added generator command for inspection of currently alive generators. (Bob)

- Postgres:
  . Fixed bug #73498 (Incorrect SQL generated for pg_copy_to()). (Craig Duncan)
  . Implemented FR #31021 (pg_last_notice() is needed to get all notice
    messages). (Yasuo)
  . Implemented FR #48532 (Allow pg_fetch_all() to index numerically). (Yasuo)

- Readline:
  . Fixed bug #72538 (readline_redisplay crashes php). (Laruence)

- Reflection
  . Undo backwards compatiblity break in ReflectionType->__toString() and
    deprecate via documentation instead. (Nikita)
  . Reverted prepending \ for class names. (Trowski)
  . Implemented request #38992 (invoke() and invokeArgs() static method calls
    should match). (cmb).
  . Add ReflectionNamedType::getName(). This method should be used instead of
    ReflectionType::__toString()
  . Prepend \ for class names and ? for nullable types returned from
    ReflectionType::__toString(). (Trowski)
  . Fixed bug #72661 (ReflectionType::__toString crashes with iterable).
    (Laruence)
  . Fixed bug #72222 (ReflectionClass::export doesn't handle array constants).
    (Nikita Nefedov)
  . Failure to retrieve a reflection object or retrieve an object property
    will now throw an instance of Error instead of resulting in a fatal error.
    (Aaron Piotrowski)
  . Fix #72209 (ReflectionProperty::getValue() doesn't fail if object doesn't match type). (Joe)

- Session:
  . Fixed bug #73273 (session_unset() empties values from all variables in which
    is $_session stored). (Nikita)
  . Fixed bug #73100 (session_destroy null dereference in ps_files_path_create).
    (cmb)
  . Fixed bug #68015 (Session does not report invalid uid for files save handler).
    (Yasuo)
  . Fixed bug #72940 (SID always return "name=ID", even if session
    cookie exist). (Yasuo)
  . Implemented session_gc() (Yasuo)
    https://wiki.php.net/rfc/session-create-id
  . Implemented session_create_id() (Yasuo)
    https://wiki.php.net/rfc/session-gc
  . Implemented RFC: Session ID without hashing. (Yasuo)
    https://wiki.php.net/rfc/session-id-without-hashing
  . Fixed bug #72531 (ps_files_cleanup_dir Buffer overflow). (Laruence)
  . Custom session handlers that do not return strings for session IDs will 
    now throw an instance of Error instead of resulting in a fatal error
    when a function is called that must generate a session ID.
    (Aaron Piotrowski)
  . An invalid setting for session.hash_function will throw an instance of
    Error instead of resulting in a fatal error when a session ID is created.
    (Aaron Piotrowski)
  . Fixed bug #72562 (Use After Free in unserialize() with Unexpected Session
    Deserialization). (Stas)
  . Improved fix for bug #68063 (Empty session IDs do still start sessions).
    (Yasuo)
  . Fixed bug #71038 (session_start() returns TRUE on failure).
    Session save handlers must return 'string' always for successful read.
    i.e. Non-existing session read must return empty string. PHP 7.0 is made
    not to tolerate buggy return value. (Yasuo)
  . Fixed bug #71394 (session_regenerate_id() must close opened session on
    errors). (Yasuo)

- SimpleXML:
  . Fixed bug #73293 (NULL pointer dereference in SimpleXMLElement::asXML()).
    (Stas)
  . Fixed bug #72971 (SimpleXML isset/unset do not respect namespace). (Nikita)
  . Fixed bug #72957 (Null coalescing operator doesn't behave as expected with
    SimpleXMLElement). (Nikita)
  . Fixed bug #72588 (Using global var doesn't work while accessing SimpleXML
    element). (Laruence)
  . Creating an unnamed or duplicate attribute will throw an instance of Error
    instead of resulting in a fatal error. (Aaron Piotrowski)

- SNMP:
  . Fixed bug #72708 (php_snmp_parse_oid integer overflow in memory
    allocation). (djodjo at gmail dot com)
  . Fixed bug #72479 (Use After Free Vulnerability in SNMP with GC and
    unserialize()). (Stas)

- Soap:
  . Fixed bug #73538 (SoapClient::__setSoapHeaders doesn't overwrite SOAP 
    headers). (duncan3dc)
  . Fixed bug #73452 (Segfault (Regression for #69152)). (Dmitry)
  . Fixed bug #73037 (SoapServer reports Bad Request when gzipped). (Anatol)
  . Fixed bug #73237 (Nested object in "any" element overwrites other fields).
    (Keith Smiley)
  . Fixed bug #69137 (Peer verification fails when using a proxy with SoapClient)
    (Keith Smiley)
  . Fixed bug #71711 (Soap Server Member variables reference bug). (Nikita) 
  . Fixed bug #71996 (Using references in arrays doesn't work like expected).
    (Nikita)

- SPL:
  . Fixed bug #73423 (Reproducible crash with GDB backtrace). (Laruence)
  . Fixed bug #72888 (Segfault on clone on splFileObject). (Laruence)
  . Fixed bug #73029 (Missing type check when unserializing SplArray). (Stas)
  . Fixed bug #72646 (SplFileObject::getCsvControl does not return the escape
    character). (cmb)
  . Fixed bug #72684 (AppendIterator segfault with closed generator). (Pierrick)
  . Attempting to clone an SplDirectory object will throw an instance of Error
    instead of resulting in a fatal error. (Aaron Piotrowski)
  . Calling ArrayIterator::append() when iterating over an object will throw an
    instance of Error instead of resulting in a fatal error. (Aaron Piotrowski)
  . Fixed bug #55701 (GlobIterator throws LogicException). (Valentin VĂLCIU)

- SQLite3:
  . Update to SQLite 3.15.1. (cmb)
  . Fixed bug #73530 (Unsetting result set may reset other result set). (cmb)
  . Fixed bug #73333 (2147483647 is fetched as string). (cmb)
  . Fixed bug #72668 (Spurious warning when exception is thrown in user defined
    function). (Laruence)
  . Implemented FR #72653 (SQLite should allow opening with empty filename).
    (cmb)
  . Fixed bug #70628 (Clearing bindings on an SQLite3 statement doesn't work).
    (cmb)
  . Implemented FR #71159 (Upgraded bundled SQLite lib to 3.9.2). (Laruence)

- Standard:
  . Fixed bug #73297 (HTTP stream wrapper should ignore HTTP 100 Continue).
    (rowan dot collins at gmail dot com)
  . Fixed bug #73303 (Scope not inherited by eval in assert()). (nikic)
  . Fixed bug #73192 (parse_url return wrong hostname). (Nikita)
  . Fixed bug #73203 (passing additional_parameters causes mail to fail). (cmb)
  . Fixed bug #73203 (passing additional_parameters causes mail to fail). (cmb)
  . Fixed bug #72920 (Accessing a private constant using constant() creates
    an exception AND warning). (Laruence)
  . Fixed bug #65550 (get_browser() incorrectly parses entries with "+" sign).
    (cmb)
  . Fixed bug #71882 (Negative ftruncate() on php://memory exhausts memory).
    (cmb)
  . Fixed bug #55451 (substr_compare NULL length interpreted as 0). (Lauri
    Kenttä)
  . Fixed bug #72278 (getimagesize returning FALSE on valid jpg). (cmb)
  . Fixed bug #61967 (unset array item in array_walk_recursive cause
    inconsistent array). (Nikita)
  . Fixed bug #62607 (array_walk_recursive move internal pointer). (Nikita)
  . Fixed bug #69068 (Exchanging array during array_walk -> memory errors).
    (Nikita)
  . Fixed bug #70713 (Use After Free Vulnerability in array_walk()/
    array_walk_recursive()). (Nikita)
  . Fixed bug #72622 (array_walk + array_replace_recursive create references
    from nothing). (Laruence)
  . Fixed bug #72330 (CSV fields incorrectly split if escape char followed by
    UTF chars). (cmb)
  . Implemented RFC: More precise float values. (Jakub Zelenka, Yasuo)
  . array_multisort now uses zend_sort instead zend_qsort. (Laruence)
  . Fixed bug #72505 (readfile() mangles files larger than 2G). (Cschneid)
  . assert() will throw a ParseError when evaluating a string given as the first
    argument if the PHP code is invalid instead of resulting in a catchable
    fatal error. (Aaron Piotrowski)
  . Calling forward_static_call() outside of a class scope will now throw an
    instance of Error instead of resulting in a fatal error. (Aaron Piotrowski)
  . Added is_iterable() function. (Aaron Piotrowski)
  . Fixed bug #72306 (Heap overflow through proc_open and $env parameter).
    (Laruence)
  . Fixed bug #71100 (long2ip() doesn't accept integers in strict mode).
    (Laruence)
  . Implemented FR #55716 (Add an option to pass a custom stream context to
    get_headers()). (Ferenc)
  . Additional validation for parse_url() for login/pass components).
    (Ilia) (Julien)
  . Implemented FR #69359 (Provide a way to fetch the current environment
    variables). (Ferenc)
  . unpack() function accepts an additional optional argument $offset. (Dmitry)
  . Implemented #51879 stream context socket option tcp_nodelay (Joe)

- Streams:
  . Fixed bug #73586 (php_user_filter::$stream is not set to the stream the
    filter is working on). (Dmitry)
  . Fixed bug #72853 (stream_set_blocking doesn't work). (Laruence)
  . Fixed bug #72743 (Out-of-bound read in php_stream_filter_create).
    (Loianhtuan)
  . Implemented FR #27814 (Multiple small packets send for HTTP request).
    (vhuk)
  . Fixed bug #72764 (ftps:// opendir wrapper data channel encryption fails
    with IIS FTP 7.5, 8.5). (vhuk)
  . Fixed bug #72810 (Missing SKIP_ONLINE_TESTS checks). (vhuk)
  . Fixed bug #41021 (Problems with the ftps wrapper). (vhuk)
  . Fixed bug #54431 (opendir() does not work with ftps:// wrapper). (vhuk)
  . Fixed bug #72667 (opendir() with ftp:// attempts to open data stream for
    non-existent directories). (vhuk)
  . Fixed bug #72771 (ftps:// wrapper is vulnerable to protocol downgrade
    attack). (Stas)
  . Fixed bug #72534 (stream_socket_get_name crashes). (Anatol)
  . Fixed bug #72439 (Stream socket with remote address leads to a segmentation
    fault). (Laruence)

- sysvshm:
  . Fixed bug #72858 (shm_attach null dereference). (Anatol)

- Tidy:
  . Implemented support for libtidy 5.0.0 and above. (Michael Orlitzky, Anatol)
  . Creating a tidyNode manually will now throw an instance of Error instead of
    resulting in a fatal error. (Aaron Piotrowski)

- Wddx:
  . Fixed bug #73331 (NULL Pointer Dereference in WDDX Packet Deserialization
    with PDORow). (Stas)
  . Fixed bug #72142 (WDDX Packet Injection Vulnerability in
    wddx_serialize_value()). (Taoguang Chen)
  . Fixed bug #72749 (wddx_deserialize allows illegal memory access) (Stas)
  . Fixed bug #72750 (wddx_deserialize null dereference). (Stas)
  . Fixed bug #72790 (wddx_deserialize null dereference with invalid xml).
    (Stas)
  . Fixed bug #72799 (wddx_deserialize null dereference in
    php_wddx_pop_element). (Stas)
  . Fixed bug #72860 (wddx_deserialize use-after-free). (Stas)
  . Fixed bug #73065 (Out-Of-Bounds Read in php_wddx_push_element). (Stas)
  . Fixed bug #72564 (boolean always deserialized as "true") (Remi)
  . A circular reference when serializing will now throw an instance of Error
    instead of resulting in a fatal error. (Aaron Piotrowski)

- XML:
  . Fixed bug #72135 (malformed XML causes fault) (edgarsandi)
  . Fixed bug #72714 (_xml_startElementHandler() segmentation fault). (cmb)
  . Fixed bug #72085 (SEGV on unknown address zif_xml_parse). (cmb)

- XMLRPC:
  . Fixed bug #72647 (xmlrpc_encode() unexpected output after referencing
    array elements). (Laruence)
  . Fixed bug #72606 (heap-buffer-overflow (write) simplestring_addn
    simplestring.c). (Stas)
  . A circular reference when serializing will now throw an instance of Error
    instead of resulting in a fatal error. (Aaron Piotrowski)

- Zip:
  . Fixed bug #68302 (impossible to compile php with zip support). (cmb)
  . Fixed bug #72660 (NULL Pointer dereference in zend_virtual_cwd).
    (Laruence)
  . Fixed bug #72520 (Stack-based buffer overflow vulnerability in
    php_stream_zip_opener). (Stas)
  . ZipArchive::addGlob() will throw an instance of Error instead of resulting
    in a fatal error if glob support is not available. (Aaron Piotrowski)

10 Nov 2016 PHP 7.0.13

- Core:
  . Fixed bug #73350 (Exception::__toString() cause circular references).
    (Laruence)
  . Fixed bug #73181 (parse_str() without a second argument leads to crash).
    (Nikita)
  . Fixed bug #66773 (Autoload with Opcache allows importing conflicting class
    name to namespace). (Nikita)
  . Fixed bug #66862 ((Sub-)Namespaces unexpected behaviour). (Nikita)
  . Fix pthreads detection when cross-compiling (ffontaine)
  . Fixed bug #73337 (try/catch not working with two exceptions inside a same
    operation). (Dmitry)
  . Fixed bug #73338 (Exception thrown from error handler causes valgrind
    warnings (and crashes)). (Bob, Dmitry)
  . Fixed bug #73329 ((Float)"Nano" == NAN). (Anatol)

- GD:
  . Fixed bug #73213 (Integer overflow in imageline() with antialiasing). (cmb)
  . Fixed bug #73272 (imagescale() is not affected by, but affects
    imagesetinterpolation()). (cmb)
  . Fixed bug #73279 (Integer overflow in gdImageScaleBilinearPalette()). (cmb)
  . Fixed bug #73280 (Stack Buffer Overflow in GD dynamicGetbuf). (cmb)
  . Fixed bug #72482 (Ilegal write/read access caused by gdImageAALine
    overflow). (cmb)
  . Fixed bug #72696 (imagefilltoborder stackoverflow on truecolor images).
    (cmb)

- IMAP:
  . Fixed bug #73418 (Integer Overflow in "_php_imap_mail" leads to crash).
    (Anatol)

- OCI8
  . Fixed bug #71148 (Bind reference overwritten on PHP 7). (Oracle Corp.)

- phpdbg:
  . Properly allow for stdin input from a file. (Bob)
  . Add -s command line option / stdin command for reading script from stdin.
    (Bob)
  . Ignore non-executable opcodes in line mode of phpdbg_end_oplog(). (Bob)
  . Fixed bug #70776 (Simple SIGINT does not have any effect with -rr). (Bob)
  . Fixed bug #71234 (INI files are loaded even invoked as -n --version). (Bob)

- Session:
  . Fixed bug #73273 (session_unset() empties values from all variables in which
    is $_session stored). (Nikita)

- SOAP:
  . Fixed bug #73037 (SoapServer reports Bad Request when gzipped). (Anatol)
  . Fixed bug #73237 (Nested object in "any" element overwrites other fields).
    (Keith Smiley)
  . Fixed bug #69137 (Peer verification fails when using a proxy with SoapClient)
    (Keith Smiley)

- SQLite3:
  . Fixed bug #73333 (2147483647 is fetched as string). (cmb)

- Standard:
  . Fixed bug #73203 (passing additional_parameters causes mail to fail). (cmb)
  . Fixed bug #71241 (array_replace_recursive sometimes mutates its parameters).
    (adsr)

- Wddx:
  . Fixed bug #73331 (NULL Pointer Dereference in WDDX Packet Deserialization
    with PDORow). (Stas)

13 Oct 2016 PHP 7.0.12

- Core:
  . Fixed bug #73025 (Heap Buffer Overflow in virtual_popen of
    zend_virtual_cwd.c). (cmb)
  . Fixed bug #72703 (Out of bounds global memory read in BF_crypt triggered by
    password_verify). (Anatol)
  . Fixed bug #73058 (crypt broken when salt is 'too' long). (Anatol)
  . Fixed bug #69579 (Invalid free in extension trait). (John Boehr)
  . Fixed bug #73156 (segfault on undefined function). (Dmitry)
  . Fixed bug #73163 (PHP hangs if error handler throws while accessing undef
    const in default value). (Nikita)
  . Fixed bug #73172 (parse error: Invalid numeric literal). (Nikita, Anatol)
  . Fixed for #73240 (Write out of bounds at number_format). (Stas)
  . Fixed bug #73147 (Use After Free in PHP7 unserialize()). (Stas)
  . Fixed bug #73189 (Memcpy negative size parameter php_resolve_path). (Stas)

- BCmath:
  . Fix bug #73190 (memcpy negative parameter _bc_new_num_ex). (Stas)

- COM:
  . Fixed bug #73126 (Cannot pass parameter 1 by reference). (Anatol)

- Date:
  . Fixed bug #73091 (Unserializing DateInterval object may lead to __toString
    invocation). (Stas)

- DOM:
  . Fixed bug #73150 (missing NULL check in dom_document_save_html). (Stas)

- Filter:
  . Fixed bug #72972 (Bad filter for the flags FILTER_FLAG_NO_RES_RANGE and
    FILTER_FLAG_NO_PRIV_RANGE). (julien)
  . Fixed bug #73054 (default option ignored when object passed to int filter).
    (cmb)

- GD:
  . Fixed bug #67325 (imagetruecolortopalette: white is duplicated in palette).
    (cmb)
  . Fixed bug #50194 (imagettftext broken on transparent background w/o
    alphablending). (cmb)
  . Fixed bug #73003 (Integer Overflow in gdImageWebpCtx of gd_webp.c). (trylab,
    cmb)
  . Fixed bug #53504 (imagettfbbox gives incorrect values for bounding box).
    (Mark Plomer, cmb)
  . Fixed bug #73157 (imagegd2() ignores 3rd param if 4 are given). (cmb)
  . Fixed bug #73155 (imagegd2() writes wrong chunk sizes on boundaries). (cmb)
  . Fixed bug #73159 (imagegd2(): unrecognized formats may result in corrupted
    files). (cmb)
  . Fixed bug #73161 (imagecreatefromgd2() may leak memory). (cmb)

- Intl:
  . Fixed bug #73218 (add mitigation for ICU int overflow). (Stas)

- Mbstring:
  . Fixed bug #66797 (mb_substr only takes 32-bit signed integer). (cmb)
  . Fixed bug #66964 (mb_convert_variables() cannot detect recursion) (Yasuo)
  . Fixed bug #72992 (mbstring.internal_encoding doesn't inherit default_charset).
    (Yasuo)

- Mysqlnd:
  . Fixed bug #72489 (PHP Crashes When Modifying Array Containing MySQLi Result
    Data). (Nikita)

- Opcache:
  . Fixed bug #72982 (Memory leak in zend_accel_blacklist_update_regexp()
    function). (Laruence)

- OpenSSL:
  . Fixed bug #73072 (Invalid path SNI_server_certs causes segfault).
    (Jakub Zelenka)
  . Fixed bug #73276 (crash in openssl_random_pseudo_bytes function). (Stas)
  . Fixed bug #73275 (crash in openssl_encrypt function). (Stas)

- PCRE:
  . Fixed bug #73121 (Bundled PCRE doesn't compile because JIT isn't supported
    on s390). (Anatol)
  . Fixed bug #73174 (heap overflow in php_pcre_replace_impl). (Stas)

- PDO_DBlib:
  . Fixed bug #72414 (Never quote values as raw binary data). (Adam Baratz)
  . Allow \PDO::setAttribute() to set query timeouts. (Adam Baratz)
  . Handle SQLDECIMAL/SQLNUMERIC types, which are used by later TDS versions.
    (Adam Baratz)
  . Add common PDO test suite. (Adam Baratz)
  . Free error and message strings when cleaning up PDO instances.
    (Adam Baratz)
  . Fixed bug #67130 (\PDOStatement::nextRowset() should succeed when all rows
    in current rowset haven't been fetched). (Peter LeBrun)
  . Ignore potentially misleading dberr values. (Chris Kings-Lynne)

- phpdbg:
  . Fixed bug #72996 (phpdbg_prompt.c undefined reference to DL_LOAD). (Nikita)
  . Fixed next command not stopping when leaving function. (Bob)

- Session:
  . Fixed bug #68015 (Session does not report invalid uid for files save handler).
    (Yasuo)
  . Fixed bug #73100 (session_destroy null dereference in ps_files_path_create).
    (cmb)

- SimpleXML:
  . Fixed bug #73293 (NULL pointer dereference in SimpleXMLElement::asXML()).
    (Stas)

- SOAP:
  . Fixed bug #71711 (Soap Server Member variables reference bug). (Nikita)
  . Fixed bug #71996 (Using references in arrays doesn't work like expected).
    (Nikita)

- SPL:
  . Fixed bug #73257, #73258 (SplObjectStorage unserialize allows use of
    non-object as key). (Stas)

- SQLite3:
  . Updated bundled SQLite3 to 3.14.2. (cmb)

- Zip:
  . Fixed bug #70752 (Depacking with wrong password leaves 0 length files).
    (cmb)

15 Sep 2016 PHP 7.0.11

- Core:
  . Fixed bug #72944 (Null pointer deref in zval_delref_p). (Dmitry)
  . Fixed bug #72943 (assign_dim on string doesn't reset hval). (Laruence)
  . Fixed bug #72911 (Memleak in zend_binary_assign_op_obj_helper). (Laruence)
  . Fixed bug #72813 (Segfault with __get returned by ref). (Laruence)
  . Fixed bug #72767 (PHP Segfaults when trying to expand an infinite operator).
    (Nikita)
  . Fixed bug #72854 (PHP Crashes on duplicate destructor call). (Nikita)
  . Fixed bug #72857 (stream_socket_recvfrom read access violation). (Anatol)

- COM:
  . Fixed bug #72922 (COM called from PHP does not return out parameters).
    (Anatol)

- Dba:
  . Fixed bug #70825 (Cannot fetch multiple values with group in ini file).
    (cmb)

- FTP:
  . Fixed bug #70195 (Cannot upload file using ftp_put to FTPES with
    require_ssl_reuse). (Benedict Singer)

- GD:
  . Fixed bug #72709 (imagesetstyle() causes OOB read for empty $styles). (cmb)
  . Fixed bug #66005 (imagecopy does not support 1bit transparency on truecolor
    images). (cmb)
  . Fixed bug #72913 (imagecopy() loses single-color transparency on palette
    images). (cmb)
  . Fixed bug #68716 (possible resource leaks in _php_image_convert()). (cmb)

- iconv:
  . Fixed bug #72320 (iconv_substr returns false for empty strings). (cmb)

- IMAP:
  . Fixed bug #72852 (imap_mail null dereference). (Anatol)

- Intl:
  . Fixed bug #65732 (grapheme_*() is not Unicode compliant on CR LF
    sequence). (cmb)
  . Fixed bug #73007 (add locale length check). (Stas)

- Mysqlnd:
  . Fixed bug #72293 (Heap overflow in mysqlnd related to BIT fields). (Stas)

- OCI8
  . Fixed invalid handle error with Implicit Result Sets. (Chris Jones)
  . Fixed bug #72524 (Binding null values triggers ORA-24816 error). (Chris Jones)

- Opcache:
  . Fixed bug #72949 (Typo in opcache error message). (cmb)

- PDO:
  . Fixed bug #72788 (Invalid memory access when using persistent PDO
    connection). (Keyur)
  . Fixed bug #72791 (Memory leak in PDO persistent connection handling). (Keyur)
  . Fixed bug #60665 (call to empty() on NULL result using PDO::FETCH_LAZY
    returns false). (cmb)

- PDO_DBlib:
  . Implemented stringify 'uniqueidentifier' fields.
    (Alexander Zhuravlev, Adam Baratz)

- PDO_pgsql:
  . Implemented FR #72633 (Postgres PDO lastInsertId() should work without
    specifying a sequence). (Pablo Santiago Sánchez, Matteo)
  . Fixed bug #72759 (Regression in pgo_pgsql). (Anatol)

- Phar:
  . Fixed bug #72928 (Out of bound when verify signature of zip phar in
    phar_parse_zipfile). (Stas)
  . Fixed bug #73035 (Out of bound when verify signature of tar phar in
    phar_parse_tarfile). (Stas)

- Reflection:
  . Fixed bug #72846 (getConstant for a array constant with constant values
    returns NULL/NFC/UKNOWN). (Laruence)

- Session:
  . Fixed bug #72724 (PHP7: session-uploadprogress kills httpd). (Nikita)
  . Fixed bug #72940 (SID always return "name=ID", even if session
    cookie exist). (Yasuo)

- SimpleXML:
  . Fixed bug #72971 (SimpleXML isset/unset do not respect namespace). (Nikita)
  . Fixed bug #72957 (Null coalescing operator doesn't behave as expected with
    SimpleXMLElement). (Nikita)

- SPL:
  . Fixed bug #73029 (Missing type check when unserializing SplArray). (Stas)

- Standard:
  . Fixed bug #55451 (substr_compare NULL length interpreted as 0). (Lauri
    Kenttä)
  . Fixed bug #72278 (getimagesize returning FALSE on valid jpg). (cmb)
  . Fixed bug #65550 (get_browser() incorrectly parses entries with "+" sign).
    (cmb)

- Streams:
  . Fixed bug #72853 (stream_set_blocking doesn't work). (Laruence)
  . Fixed bug #72764 (ftps:// opendir wrapper data channel encryption fails
    with IIS FTP 7.5, 8.5). (vhuk)
  . Fixed bug #71882 (Negative ftruncate() on php://memory exhausts memory).
    (cmb)

- SQLite3:
  . Downgraded bundled SQLite to 3.8.10.2. (Anatol);

- Sysvshm:
  . Fixed bug #72858 (shm_attach null dereference). (Anatol)

- XML:
  . Fixed bug #72085 (SEGV on unknown address zif_xml_parse). (cmb)
  . Fixed bug #72714 (_xml_startElementHandler() segmentation fault). (cmb)

- Wddx:
  . Fixed bug #72860 (wddx_deserialize use-after-free). (Stas)
  . Fixed bug #73065 (Out-Of-Bounds Read in php_wddx_push_element). (Stas)

- ZIP:
  . Fixed bug #68302 (impossible to compile php with zip support). (cmb)

18 Aug 2016 PHP 7.0.10

- Core:
  . Fixed bug #72629 (Caught exception assignment to variables ignores
    references). (Laruence)
  . Fixed bug #72594 (Calling an earlier instance of an included anonymous
    class fatals). (Laruence)
  . Fixed bug #72581 (previous property undefined in Exception after
    deserialization). (Laruence)
  . Fixed bug #72496 (Cannot declare public method with signature incompatible
    with parent private method). (Pedro Magalhães)
  . Fixed bug #72024 (microtime() leaks memory). (maroszek at gmx dot net)
  . Fixed bug #71911 (Unable to set --enable-debug on building extensions by
    phpize on Windows). (Yuji Uchiyama)
  . Fixed bug causing ClosedGeneratorException being thrown into the calling
    code instead of the Generator yielding from. (Bob)
  . Implemented FR #72614 (Support "nmake test" on building extensions by
    phpize). (Yuji Uchiyama)
  . Fixed bug #72641 (phpize (on Windows) ignores PHP_PREFIX).
    (Yuji Uchiyama)
  . Fixed potential segfault in object storage freeing in shutdown sequence.
    (Bob)
  . Fixed bug #72663 (Create an Unexpected Object and Don't Invoke
   __wakeup() in Deserialization). (Stas)
  . Fixed bug #72681 (PHP Session Data Injection Vulnerability). (Stas)
  . Fixed bug #72683 (getmxrr broken). (Anatol)
  . Fixed bug #72742 (memory allocator fails to realloc small block to large
    one). (Stas)
  . Fixed URL rewriter partially. It would not rewrite '//example.com/' URL
    unconditionally. Only requested host(HTTP_HOST) is rewritten. (Yasuo)

- Bz2:
  . Fixed bug #72837 (integer overflow in bzdecompress caused heap
    corruption). (Stas)

- Calendar:
  . Fixed bug #67976 (cal_days_month() fails for final month of the French
    calendar). (cmb)
  . Fixed bug #71894 (AddressSanitizer: global-buffer-overflow in
    zif_cal_from_jd). (cmb)

- COM:
  . Fixed bug #72569 (DOTNET/COM array parameters broke in PHP7). (Anatol)

- CURL:
  . Fixed bug #71709 (curl_setopt segfault with empty CURLOPT_HTTPHEADER).
    (Pierrick)
  . Fixed bug #71929 (CURLINFO_CERTINFO data parsing error). (Pierrick)
  . Fixed bug #72674 (Heap overflow in curl_escape). (Stas)

- DOM:
  . Fixed bug #66502 (DOM document dangling reference). (Sean Heelan, cmb)

- EXIF:
  . Fixed bug #72735 (Samsung picture thumb not read (zero size)). (Kalle, Remi)
  . Fixed bug #72627 (Memory Leakage In exif_process_IFD_in_TIFF). (Stas)

- Filter:
  . Fixed bug #71745 (FILTER_FLAG_NO_RES_RANGE does not cover whole 127.0.0.0/8
    range). (bugs dot php dot net at majkl578 dot cz)

- FPM:
  . Fixed bug #72575 (using --allow-to-run-as-root should ignore missing user).
    (gooh)

- GD:
  . Fixed bug #72596 (imagetypes function won't advertise WEBP support). (cmb)
  . Fixed bug #72604 (imagearc() ignores thickness for full arcs). (cmb)
  . Fixed bug #70315 (500 Server Error but page is fully rendered). (cmb)
  . Fixed bug #43828 (broken transparency of imagearc for truecolor in
    blendingmode). (cmb)
  . Fixed bug #66555 (Always false condition in ext/gd/libgd/gdkanji.c). (cmb)
  . Fixed bug #68712 (suspicious if-else statements). (cmb)
  . Fixed bug #72697 (select_colors write out-of-bounds). (Stas)
  . Fixed bug #72730 (imagegammacorrect allows arbitrary write access). (Stas)

- Intl:
  . Fixed bug #72639 (Segfault when instantiating class that extends
    IntlCalendar and adds a property). (Laruence)
  . Partially fixed #72506 (idn_to_ascii for UTS #46 incorrect for long domain
    names). (cmb)

- mbstring:
  . Fixed bug #72691 (mb_ereg_search raises a warning if a match zero-width).
    (cmb)
  . Fixed bug #72693 (mb_ereg_search increments search position when a match
    zero-width). (cmb)
  . Fixed bug #72694 (mb_ereg_search_setpos does not accept a string's last
    position). (cmb)
  . Fixed bug #72710 (`mb_ereg` causes buffer overflow on regexp compile error).
    (ju1ius)

- Mcrypt:
  . Fixed bug #72782 (Heap Overflow due to integer overflows). (Stas)

- Opcache:
  . Fixed bug #72590 (Opcache restart with kill_all_lockers does not work).
    (Keyur)

- PCRE:
  . Fixed bug #72688 (preg_match missing group names in matches). (cmb)

- PDO_pgsql:
  . Fixed bug #70313 (PDO statement fails to throw exception). (Matteo)

- Reflection:
  . Fixed bug #72222 (ReflectionClass::export doesn't handle array constants).
    (Nikita Nefedov)

- SimpleXML:
  . Fixed bug #72588 (Using global var doesn't work while accessing SimpleXML
    element). (Laruence)

- SNMP:
  . Fixed bug #72708 (php_snmp_parse_oid integer overflow in memory
    allocation). (djodjo at gmail dot com)

- SPL:
  . Fixed bug #55701 (GlobIterator throws LogicException). (Valentin VĂLCIU)
  . Fixed bug #72646 (SplFileObject::getCsvControl does not return the escape
    character). (cmb)
  . Fixed bug #72684 (AppendIterator segfault with closed generator). (Pierrick)

- SQLite3:
  . Fixed bug #72668 (Spurious warning when exception is thrown in user defined
    function). (Laruence)
  . Fixed bug #72571 (SQLite3::bindValue, SQLite3::bindParam crash). (Laruence)
  . Implemented FR #72653 (SQLite should allow opening with empty filename).
    (cmb)
  . Updated to SQLite3 3.13.0. (cmb)

- Standard:
  . Fixed bug #72622 (array_walk + array_replace_recursive create references
    from nothing). (Laruence)
  . Fixed bug #72152 (base64_decode $strict fails to detect null byte).
    (Lauri Kenttä)
  . Fixed bug #72263 (base64_decode skips a character after padding in strict
    mode). (Lauri Kenttä)
  . Fixed bug #72264 (base64_decode $strict fails with whitespace between
    padding). (Lauri Kenttä)
  . Fixed bug #72330 (CSV fields incorrectly split if escape char followed by
    UTF chars). (cmb)

- Streams:
  . Fixed bug #41021 (Problems with the ftps wrapper). (vhuk)
  . Fixed bug #54431 (opendir() does not work with ftps:// wrapper). (vhuk)
  . Fixed bug #72667 (opendir() with ftp:// attempts to open data stream for
    non-existent directories). (vhuk)
  . Fixed bug #72771 (ftps:// wrapper is vulnerable to protocol downgrade
    attack). (Stas)

- XMLRPC:
  . Fixed bug #72647 (xmlrpc_encode() unexpected output after referencing
    array elements). (Laruence)

- Wddx:
  . Fixed bug #72564 (boolean always deserialized as "true") (Remi)
  . Fixed bug #72142 (WDDX Packet Injection Vulnerability in
    wddx_serialize_value()). (Taoguang Chen)
  . Fixed bug #72749 (wddx_deserialize allows illegal memory access) (Stas)
  . Fixed bug #72750 (wddx_deserialize null dereference). (Stas)
  . Fixed bug #72790 (wddx_deserialize null dereference with invalid xml).
    (Stas)
  . Fixed bug #72799 (wddx_deserialize null dereference in
    php_wddx_pop_element). (Stas)

- Zip:
  . Fixed bug #72660 (NULL Pointer dereference in zend_virtual_cwd).
    (Laruence)

21 Jul 2016 PHP 7.0.9

- Core:
  . Fixed bug #72508 (strange references after recursive function call and
    "switch" statement). (Laruence)
  . Fixed bug #72513 (Stack-based buffer overflow vulnerability in
    virtual_file_ex). (Stas)
  . Fixed bug #72573 (HTTP_PROXY is improperly trusted by some PHP libraries
    and applications). (Stas)

- bz2:
  . Fixed bug #72613 (Inadequate error handling in bzread()). (Stas)

- CLI:
  . Fixed bug #72484 (SCRIPT_FILENAME shows wrong path if the user specify
    router.php). (Laruence)

- COM:
  . Fixed bug #72498 (variant_date_from_timestamp null dereference). (Anatol)

- Curl:
  . Fixed bug #72541 (size_t overflow lead to heap corruption). (Stas)

- Date:
  . Fixed bug #66836 (DateTime::createFromFormat 'U' with pre 1970 dates fails
    parsing). (derick)

- Exif:
  . Fixed bug #72603 (Out of bound read in exif_process_IFD_in_MAKERNOTE).
    (Stas)
  . Fixed bug #72618 (NULL Pointer Dereference in exif_process_user_comment).
    (Stas)

- GD:
  . Fixed bug #43475 (Thick styled lines have scrambled patterns). (cmb)
  . Fixed bug #53640 (XBM images require width to be multiple of 8). (cmb)
  . Fixed bug #64641 (imagefilledpolygon doesn't draw horizontal line). (cmb)
  . Fixed bug #72512 (gdImageTrueColorToPaletteBody allows arbitrary write/read
    access). (Pierre)
  . Fixed bug #72519 (imagegif/output out-of-bounds access). (Pierre)
  . Fixed bug #72558 (Integer overflow error within _gdContributionsAlloc()).
    (Pierre)
  . Fixed bug #72482 (Ilegal write/read access caused by gdImageAALine
    overflow). (Pierre)
  . Fixed bug #72494 (imagecropauto out-of-bounds access). (Pierre)

- Intl:
  . Fixed bug #72533 (locale_accept_from_http out-of-bounds access). (Stas)

- Mbstring:
  . Fixed bug #72405 (mb_ereg_replace - mbc_to_code (oniguruma) -
    oob read access). (Laruence)
  . Fixed bug #72399 (Use-After-Free in MBString (search_re)). (Laruence)

- mcrypt:
  . Fixed bug #72551, bug #72552 (In correct casting from size_t to int lead to
    heap overflow in mdecrypt_generic). (Stas)

- PDO_pgsql:
  . Fixed bug #72570 (Segmentation fault when binding parameters on a query
    without placeholders). (Matteo)

- PCRE:
  . Fixed bug #72476 (Memleak in jit_stack). (Laruence)
  . Fixed bug #72463 (mail fails with invalid argument). (Anatol)

- Readline:
  . Fixed bug #72538 (readline_redisplay crashes php). (Laruence)

- Standard:
  . Fixed bug #72505 (readfile() mangles files larger than 2G). (Cschneid)
  . Fixed bug #72306 (Heap overflow through proc_open and $env parameter).
    (Laruence)

- Session:
  . Fixed bug #72531 (ps_files_cleanup_dir Buffer overflow). (Laruence)
  . Fixed bug #72562 (Use After Free in unserialize() with Unexpected Session
    Deserialization). (Stas)

- SNMP:
  . Fixed bug #72479 (Use After Free Vulnerability in SNMP with GC and
    unserialize()). (Stas)

- Streams:
  . Fixed bug #72439 (Stream socket with remote address leads to a segmentation
    fault). (Laruence)

- XMLRPC:
  . Fixed bug #72606 (heap-buffer-overflow (write) simplestring_addn
    simplestring.c). (Stas)

- Zip:
  . Fixed bug #72520 (Stack-based buffer overflow vulnerability in
    php_stream_zip_opener). (Stas)

23 Jun 2016 PHP 7.0.8

- Core:
  . Fixed bug #72218 (If host name cannot be resolved then PHP 7 crashes). 
    (Esminis at esminis dot lt)
  . Fixed bug #72221 (segfault, past-the-end access). (Lauri Kenttä)
  . Fixed bug #72268 (Integer Overflow in nl2br()). (Stas)
  . Fixed bug #72275 (Integer Overflow in json_encode()/json_decode()/
    json_utf8_to_utf16()). (Stas)
  . Fixed bug #72400 (Integer Overflow in addcslashes/addslashes). (Stas)
  . Fixed bug #72403 (Integer Overflow in Length of String-typed ZVAL). (Stas)

- Date:
  . Fixed bug #63740 (strtotime seems to use both sunday and monday as start of
    week). (Derick)

- FPM:
  . Fixed bug #72308 (fastcgi_finish_request and logging environment
    variables). (Laruence)

- GD:
  . Fixed bug #66387 (Stack overflow with imagefilltoborder). (CVE-2015-8874)
    (cmb)
  . Fixed bug #72298 (pass2_no_dither out-of-bounds access). (Stas)
  . Fixed bug #72337 (invalid dimensions can lead to crash). (Pierre)
  . Fixed bug #72339 (Integer Overflow in _gd2GetHeader() resulting in heap 
    overflow). (CVE-2016-5766) (Pierre)
  . Fixed bug #72407 (NULL Pointer Dereference at _gdScaleVert). (Stas)
  . Fixed bug #72446 (Integer Overflow in gdImagePaletteToTrueColor() resulting
    in heap overflow). (CVE-2016-5767) (Pierre)

- Intl:
  . Fixed bug #70484 (selectordinal doesn't work with named parameters).
    (Anatol)

- mbstring:
   . Fixed bug #72402 (_php_mb_regex_ereg_replace_exec - double free).
     (CVE-2016-5768) (Stas)

- mcrypt:
   . Fixed bug #72455 (Heap Overflow due to integer overflows). (CVE-2016-5769)
     (Stas)

- OpenSSL:
  . Fixed bug #72140 (segfault after calling ERR_free_strings()).
    (Jakub Zelenka)

- PCRE:
  . Fixed bug #72143 (preg_replace uses int instead of size_t). (Joe)

- PDO_pgsql:
  . Fixed bug #71573 (Segfault (core dumped) if paramno beyond bound).
    (Laruence)
  . Fixed bug #72294 (Segmentation fault/invalid pointer in connection
    with pgsql_stmt_dtor). (Anatol)

- Phar:
  . Fixed bug #72321 (invalid free in phar_extract_file()).
    (hji at dyntopia dot com)

- Phpdbg:
  . Fixed bug #72284 (phpdbg fatal errors with coverage). (Bob)

- Postgres:
  . Fixed bug #72195 (pg_pconnect/pg_connect cause use-after-free). (Laruence)
  . Fixed bug #72197 (pg_lo_create arbitrary read). (Anatol)

- Standard:
  . Fixed bug #72369 (array_merge() produces references in PHP7). (Dmitry)
  . Fixed bug #72300 (ignore_user_abort(false) has no effect). (Laruence)
  . Fixed bug #72229 (Wrong reference when serialize/unserialize an object).
    (Laruence)
  . Fixed bug #72193 (dns_get_record returns array containing elements of
    type 'unknown'). (Laruence)
  . Fixed bug #72017 (range() with float step produces unexpected result).
    (Thomas Punt)

- WDDX:
  . Fixed bug #72340 (Double Free Courruption in wddx_deserialize).
    (CVE-2016-5772) (Stas)

- XML:
  . Fixed bug #72206 (xml_parser_create/xml_parser_free leaks mem). (Joe)

- XMLRPC:
  . Fixed bug #72155 (use-after-free caused by get_zval_xmlrpc_type).
    (Joe, Laruence)

- Zip:
  . Fixed ug #72258 (ZipArchive converts filenames to unrecoverable form).
    (Anatol)
  . Fixed bug #72434 (ZipArchive class Use After Free Vulnerability in PHP's GC
    algorithm and unserialize). (CVE-2016-5773) (Dmitry)

26 May 2016 PHP 7.0.7

- Core:
  . Fixed bug #72162 (use-after-free - error_reporting). (Laruence)
  . Add compiler option to disable special case function calls. (Joe)
  . Fixed bug #72101 (crash on complex code). (Dmitry)
  . Fixed bug #72100 (implode() inserts garbage into resulting string when
    joins very big integer). (Mikhail Galanin)
  . Fixed bug #72057 (PHP Hangs when using custom error handler and typehint).
    (Nikita Nefedov)
  . Fixed bug #72038 (Function calls with values to a by-ref parameter don't
    always throw a notice). (Bob)
  . Fixed bug #71737 (Memory leak in closure with parameter named $this).
    (Nikita)
  . Fixed bug #72059 (?? is not allowed on constant expressions). (Bob, Marcio)
  . Fixed bug #72159 (Imported Class Overrides Local Class Name). (Nikita)

- Curl:
  . Fixed bug #68658 (Define CURLE_SSL_CACERT_BADFILE). (Pierrick)

- DBA:
  . Fixed bug #72157 (use-after-free caused by dba_open). (Shm, Laruence)

- GD:
  . Fixed bug #72227 (imagescale out-of-bounds read). (Stas)

- Intl:
  . Fixed bug #64524 (Add intl.use_exceptions to php.ini-*). (Anatol)
  . Fixed bug #72241 (get_icu_value_internal out-of-bounds read). (Stas)

- JSON:
  . Fixed bug #72069 (Behavior \JsonSerializable different from json_encode).
    (Laruence)

- Mbstring:
  . Fixed bug #72164 (Null Pointer Dereference - mb_ereg_replace). (Laruence)

- OCI8:
  . Fixed bug #71600 (oci_fetch_all segfaults when selecting more than eight
    columns). (Tian Yang)

- Opcache:
  . Fixed bug #72014 (Including a file with anonymous classes multiple times
    leads to fatal error). (Laruence)

- OpenSSL:
  . Fixed bug #72165 (Null pointer dereference - openssl_csr_new). (Anatol)

- PCNTL:
  . Fixed bug #72154 (pcntl_wait/pcntl_waitpid array internal structure
    overwrite). (Laruence)

- POSIX:
  . Fixed bug #72133 (php_posix_group_to_array crashes if gr_passwd is NULL).
    (esminis at esminis dot lt)

- Postgres:
  . Fixed bug #72028 (pg_query_params(): NULL converts to empty string).
    (Laruence)
  . Fixed bug #71062 (pg_convert() doesn't accept ISO 8601 for datatype
    timestamp). (denver at timothy dot io)
  . Fixed bug #72151 (mysqli_fetch_object changed behaviour). (Anatol)

- Reflection:
  . Fixed bug #72174 (ReflectionProperty#getValue() causes __isset call).
    (Nikita)

- Session:
  . Fixed bug #71972 (Cyclic references causing session_start(): Failed to
    decode session object). (Laruence)

- Sockets:
  . Added socket_export_stream() function for getting a stream compatible
    resource from a socket resource. (Chris Wright, Bob)

- SPL:
  . Fixed bug #72051 (The reference in CallbackFilterIterator doesn't work as
    expected). (Laruence)

- SQLite3:
  . Fixed bug #68849 (bindValue is not using the right data type). (Anatol)

- Standard:
  . Fixed bug #72075 (Referencing socket resources breaks stream_select).
    (Laruence)
  . Fixed bug #72031 (array_column() against an array of objects discards all
    values matching null). (Nikita)

28 Apr 2016 PHP 7.0.6

- Core:
  . Fixed bug #71930 (_zval_dtor_func: Assertion `(arr)->gc.refcount <= 1'
    failed). (Laruence)
  . Fixed bug #71922 (Crash on assert(new class{})). (Nikita)
  . Fixed bug #71914 (Reference is lost in "switch"). (Laruence)
  . Fixed bug #71871 (Interfaces allow final and abstract functions). (Nikita)
  . Fixed Bug #71859 (zend_objects_store_call_destructors operates on realloced
    memory, crashing). (Laruence)
  . Fixed bug #71841 (EG(error_zval) is not handled well). (Laruence)
  . Fixed bug #71750 (Multiple Heap Overflows in php_raw_url_encode/
    php_url_encode). (Stas)
  . Fixed bug #71731 (Null coalescing operator and ArrayAccess). (Nikita)
  . Fixed bug #71609 (Segmentation fault on ZTS with gethostbyname). (krakjoe)
  . Fixed bug #71414 (Inheritance, traits and interfaces). (krakjoe)
  . Fixed bug #71359 (Null coalescing operator and magic). (krakjoe)
  . Fixed bug #71334 (Cannot access array keys while uksort()). (Nikita)
  . Fixed bug #69659 (ArrayAccess, isset() and the offsetExists method).
    (Nikita)
  . Fixed bug #69537 (__debugInfo with empty string for key gives error).
    (krakjoe)
  . Fixed bug #62059 (ArrayObject and isset are not friends). (Nikita)
  . Fixed bug #71980 (Decorated/Nested Generator is Uncloseable in Finally).
    (Nikita)

- BCmath:
  . Fixed bug #72093 (bcpowmod accepts negative scale and corrupts
    _one_ definition). (Stas)

- Curl:
  . Fixed bug #71831 (CURLOPT_NOPROXY applied as long instead of string).
    (Michael Sierks)

- Date:
  . Fixed bug #71889 (DateInterval::format Segmentation fault). (Thomas Punt)

- EXIF:
  . Fixed bug #72094 (Out of bounds heap read access in exif header processing). (Stas)

- GD:
  . Fixed bug #71912 (libgd: signedness vulnerability). (CVE-2016-3074) (Stas)

- Intl:
  . Fixed bug #71516 (IntlDateFormatter looses locale if pattern is set via
    constructor). (Anatol)
  . Fixed bug #70455 (Missing constant: IntlChar::NO_NUMERIC_VALUE). (Anatol)
  . Fixed bug #70451, #70452 (Inconsistencies in return values of IntlChar
    methods). (Daniel Persson)
  . Fixed bug #68893 (Stackoverflow in datefmt_create). (Anatol)
  . Fixed bug #66289 (Locale::lookup incorrectly returns en or en_US if locale
    is empty). (Anatol)
  . Fixed bug #70484 (selectordinal doesn't work with named parameters).
    (Anatol)
  . Fixed bug #72061 (Out-of-bounds reads in zif_grapheme_stripos with negative
    offset). (Stas)

- ODBC:
  . Fixed bug #63171 (Script hangs after max_execution_time). (Remi)

- Opcache:
  . Fixed bug #71843 (null ptr deref ZEND_RETURN_SPEC_CONST_HANDLER).
    (Laruence)

- PDO:
  . Fixed bug #52098 (Own PDOStatement implementation ignore __call()).
    (Daniel kalaspuffar, Julien)
  . Fixed bug #71447 (Quotes inside comments not properly handled). (Matteo)

- PDO_DBlib:
  . Fixed bug #71943 (dblib_handle_quoter needs to allocate an extra byte).
    (Adam Baratz)
  . Add DBLIB-specific attributes for controlling timeouts. (Adam Baratz)

- PDO_pgsql:
  . Fixed bug #62498 (pdo_pgsql inefficient when getColumnMeta() is used).
    (Joseph Bylund)

- Postgres:
  . Fixed bug #71820 (pg_fetch_object binds parameters before call
    constructor). (Anatol)
  . Fixed bug #71998 (Function pg_insert does not insert when column
    type = inet). (Anatol)

- SOAP:
  . Fixed bug #71986 (Nested foreach assign-by-reference creates broken
    variables). (Laruence)

- SPL:
  . Fixed bug #71838 (Deserializing serialized SPLObjectStorage-Object can't
    access properties in PHP). (Nikita)
  . Fixed bug #71735 (Double-free in SplDoublyLinkedList::offsetSet). (Stas)
  . Fixed bug #67582 (Cloned SplObjectStorage with overwritten getHash fails
    offsetExists()). (Nikita)
  . Fixed bug #52339 (SPL autoloader breaks class_exists()). (Nikita)

- Standard:
  . Fixed bug #71995 (Returning the same var twice from __sleep() produces
    broken serialized data). (Laruence)
  . Fixed bug #71940 (Unserialize crushes on restore object reference).
    (Laruence)
  . Fixed bug #71969 (str_replace returns an incorrect resulting array after
    a foreach by reference). (Laruence)
  . Fixed bug #71891 (header_register_callback() and
    register_shutdown_function()). (Laruence)
  . Fixed bug #71884 (Null pointer deref (segfault) in
    stream_context_get_default). (Laruence)
  . Fixed bug #71840 (Unserialize accepts wrongly data). (Ryat, Laruence)
  . Fixed bug #71837 (Wrong arrays behaviour). (Laruence)
  . Fixed bug #71827 (substr_replace bug, string length). (krakjoe)
  . Fixed bug #67512 (php_crypt() crashes if crypt_r() does not exist or
    _REENTRANT is not defined). (Nikita)
  . Fixed bug #72116 (array_fill optimization breaks implementation). (Bob)

- XML:
  . Fixed bug #72099 (xml_parse_into_struct segmentation fault). (Stas)

- Zip:
  . Fixed bug #71923 (integer overflow in ZipArchive::getFrom*).
    (CVE-2016-3078) (Stas)

31 Mar 2016 PHP 7.0.5

- Core:
  . Huge pages disabled by default. (Rasmus)
  . Added ability to enable huge pages in Zend Memory Manager through
    the environment variable USE_ZEND_ALLOC_HUGE_PAGES=1. (Dmitry)
  . Fixed bug #71756 (Call-by-reference widens scope to uninvolved functions
    when used in switch). (Laruence)
  . Fixed bug #71729 (Possible crash in zend_bin_strtod, zend_oct_strtod,
    zend_hex_strtod). (Laruence)
  . Fixed bug #71695 (Global variables are reserved before execution).
    (Laruence)
  . Fixed bug #71629 (Out-of-bounds access in php_url_decode in context
    php_stream_url_wrap_rfc2397). (mt at debian dot org)
  . Fixed bug #71622 (Strings used in pass-as-reference cannot be used to
    invoke C::$callable()). (Bob)
  . Fixed bug #71596 (Segmentation fault on ZTS with date function
    (setlocale)). (Anatol)
  . Fixed bug #71535 (Integer overflow in zend_mm_alloc_heap()). (Dmitry)
  . Fixed bug #71470 (Leaked 1 hashtable iterators). (Nikita)
  . Fixed bug #71575 (ISO C does not allow extra ‘;’ outside of a function).
    (asgrim)
  . Fixed bug #71724 (yield from does not count EOLs). (Nikita)
  . Fixed bug #71767 (ReflectionMethod::getDocComment returns the wrong
    comment). (Grigorii Sokolik)
  . Fixed bug #71806 (php_strip_whitespace() fails on some numerical values).
    (Nikita)
  . Fixed bug #71624 (`php -R` (PHP_MODE_PROCESS_STDIN) is broken).
    (Sean DuBois)

- CLI Server:
  . Fixed bug #69953 (Support MKCALENDAR request method). (Christoph)

- Curl:
  . Fixed bug #71694 (Support constant CURLM_ADDED_ALREADY). (mpyw)

- Date:
  . Fixed bug #71635 (DatePeriod::getEndDate segfault). (Thomas Punt)

- Fileinfo:
  . Fixed bug #71527 (Buffer over-write in finfo_open with malformed magic
    file). (CVE-2015-8865) (Anatol)

- libxml:
  . Fixed bug #71536 (Access Violation crashes php-cgi.exe). (Anatol)

- mbstring:
  . Fixed bug #71906 (AddressSanitizer: negative-size-param (-1) in
    mbfl_strcut). (CVE-2016-4073) (Stas)

- ODBC:
  . Fixed bug #47803, #69526 (Executing prepared statements is succesfull only
    for the first two statements). (einavitamar at gmail dot com, Anatol)

- PCRE:
  . Fixed bug #71659 (segmentation fault in pcre running twig tests).
    (nish dot aravamudan at canonical dot com)

- PDO_DBlib:
  . Fixed bug #54648 (PDO::MSSQL forces format of datetime fields).
    (steven dot lambeth at gmx dot de, Anatol)

- Phar:
  . Fixed bug #71625 (Crash in php7.dll with bad phar filename). (Anatol)
  . Fixed bug #71317 (PharData fails to open specific file). (Jos Elstgeest)
  . Fixed bug #71860 (Invalid memory write in phar on filename with \0 in
    name). (CVE-2016-4072) (Stas)

- phpdbg:
  . Fixed crash when advancing (except step) inside an internal function. (Bob)

- Session:
  . Fixed bug #71683 (Null pointer dereference in zend_hash_str_find_bucket).
    (Yasuo)

- SNMP:
  . Fixed bug #71704 (php_snmp_error() Format String Vulnerability).
    (CVE-2016-4071) (andrew at jmpesp dot org)

- SPL:
  . Fixed bug #71617 (private properties lost when unserializing ArrayObject).
    (Nikita)

- Standard:
  . Fixed bug #71660 (array_column behaves incorrectly after foreach by
    reference). (Laruence)
  . Fixed bug #71798 (Integer Overflow in php_raw_url_encode). (CVE-2016-4070)
    (taoguangchen at icloud dot com, Stas)

- Zip:
  . Update bundled libzip to 1.1.2. (Remi, Anatol)

03 Mar 2016 PHP 7.0.4

- Core:
  . Fixed bug (Low probability segfault in zend_arena). (Laruence)
  . Fixed bug #71441 (Typehinted Generator with return in try/finally crashes).
    (Bob)
  . Fixed bug #71442 (forward_static_call crash). (Laruence)
  . Fixed bug #71443 (Segfault using built-in webserver with intl using
    symfony). (Laruence)
  . Fixed bug #71449 (An integer overflow bug in php_implode()). (Stas)
  . Fixed bug #71450 (An integer overflow bug in php_str_to_str_ex()). (Stas)
  . Fixed bug #71474 (Crash because of VM stack corruption on Magento2).
    (Dmitry)
  . Fixed bug #71485 (Return typehint on internal func causes Fatal error
    when it throws exception). (Laruence)
  . Fixed bug #71529 (Variable references on array elements don't work when
    using count). (Nikita)
  . Fixed bug #71601 (finally block not executed after yield from). (Bob)
  . Fixed bug #71637 (Multiple Heap Overflow due to integer overflows in 
    xml/filter_url/addcslashes). (CVE-2016-4344, CVE-2016-4345, CVE-2016-4346)
    (Stas)

- CLI server:
  . Fixed bug #71559 (Built-in HTTP server, we can download file in web by bug).
    (Johannes, Anatol)

- CURL:
  . Fixed bug #71523 (Copied handle with new option CURLOPT_HTTPHEADER crashes
    while curl_multi_exec). (Laruence)
  . Fixed memory leak in curl_getinfo(). (Leigh)

- Date:
  . Fixed bug #71525 (Calls to date_modify will mutate timelib_rel_time,
    causing date_date_set issues). (Sean DuBois)

- Fileinfo:
  . Fixed bug #71434 (finfo throws notice for specific python file). (Laruence)

- FPM:
  . Fixed bug #62172 (FPM not working with Apache httpd 2.4 balancer/fcgi
    setup). (Matt Haught, Remi)
  . Fixed bug #71269 (php-fpm dumped core). (Mickaël)

- Opcache:
  . Fixed bug #71584 (Possible use-after-free of ZCG(cwd) in Zend Opcache).
    (Yussuf Khalil)

- PCRE:
  . Fixed bug #71537 (PCRE segfault from Opcache). (Laruence)

- phpdbg:
  . Fixed inherited functions from unspecified files being included in
    phpdbg_get_executable(). (Bob)

- SOAP:
  . Fixed bug #71610 (Type Confusion Vulnerability - SOAP /
    make_http_soap_request()). (CVE-2016-3185) (Stas)

- Standard:
  . Fixed bug #71603 (compact() maintains references in php7). (Laruence)
  . Fixed bug #70720 (strip_tags improper php code parsing). (Julien)

- XMLRPC:
  . Fixed bug #71501 (xmlrpc_encode_request ignores encoding option). (Hieu Le)

- Zip:
  . Fixed bug #71561 (NULL pointer dereference in Zip::ExtractTo). (Laruence)

04 Feb 2016 PHP 7.0.3

- Core:
  . Added support for new HTTP 451 code. (Julien)
  . Fixed bug #71039 (exec functions ignore length but look for NULL
    termination). (Anatol)
  . Fixed bug #71089 (No check to duplicate zend_extension). (Remi)
  . Fixed bug #71201 (round() segfault on 64-bit builds). (Anatol)
  . Fixed bug #71221 (Null pointer deref (segfault) in get_defined_vars via
    ob_start). (hugh at allthethings dot co dot nz)
  . Fixed bug #71248 (Wrong interface is enforced). (Dmitry)
  . Fixed bug #71273 (A wrong ext directory setup in php.ini leads to crash).
    (Anatol)
  . Fixed Bug #71275 (Bad method called on cloning an object having a trait).
    (Bob)
  . Fixed bug #71297 (Memory leak with consecutive yield from). (Bob)
  . Fixed bug #71300 (Segfault in zend_fetch_string_offset). (Laruence)
  . Fixed bug #71314 (var_export(INF) prints INF.0). (Andrea)
  . Fixed bug #71323 (Output of stream_get_meta_data can be falsified by its 
    input). (Leo Gaspard)
  . Fixed bug #71336 (Wrong is_ref on properties as exposed via
    get_object_vars()). (Laruence)
  . Fixed bug #71459 (Integer overflow in iptcembed()). (Stas)

- Apache2handler:
  . Fix >2G Content-Length headers in apache2handler. (Adam Harvey)

- CURL:
  . Fixed bug #71227 (Can't compile php_curl statically). (Anatol)
  . Fixed bug #71225 (curl_setopt() fails to set CURLOPT_POSTFIELDS with
    reference to CURLFile). (Laruence)

- GD:
  . Improved fix for bug #70976. (Remi)

- Interbase:
  . Fixed Bug #71305 (Crash when optional resource is omitted).
  (Laruence, Anatol)

- LDAP:
  . Fixed bug #71249 (ldap_mod_replace/ldap_mod_add store value as string
    "Array"). (Laruence)

- mbstring:
  . Fixed bug #71397 (mb_send_mail segmentation fault). (Andrea, Yasuo)

- OpenSSL:
  . Fixed bug #71475 (openssl_seal() uninitialized memory usage). (Stas)

- PCRE:
  . Upgraded pcrelib to 8.38. (CVE-2015-8383, CVE-2015-8386, CVE-2015-8387,
    CVE-2015-8389, CVE-2015-8390, CVE-2015-8391, CVE-2015-8393, CVE-2015-8394)

- Phar:
  . Fixed bug #71354 (Heap corruption in tar/zip/phar parser). (CVE-2016-4342)
    (Stas)
  . Fixed bug #71331 (Uninitialized pointer in phar_make_dirstream()).
    (CVE-2016-4343) (Stas)
  . Fixed bug #71391 (NULL Pointer Dereference in phar_tar_setupmetadata()).
    (Stas)
  . Fixed bug #71488 (Stack overflow when decompressing tar archives).
    (CVE-2016-2554) (Stas)

- SOAP:
  . Fixed bug #70979 (crash with bad soap request). (Anatol)
  
- SPL:
  . Fixed bug #71204 (segfault if clean spl_autoload_funcs while autoloading).
    (Laruence)
  . Fixed bug #71202 (Autoload function registered by another not activated
    immediately). (Laruence)
  . Fixed bug #71311 (Use-after-free vulnerability in SPL(ArrayObject,
    unserialize)). (Sean Heelan)
  . Fixed bug #71313 (Use-after-free vulnerability in SPL(SplObjectStorage,
    unserialize)). (Sean Heelan)

- Standard:
  . Fixed bug #71287 (Error message contains hexadecimal instead of decimal
    number). (Laruence)
  . Fixed bug #71264 (file_put_contents() returns unexpected value when 
    filesystem runs full). (Laruence)
  . Fixed bug #71245 (file_get_contents() ignores "header" context option if
    it's a reference). (Laruence)
  . Fixed bug #71220 (Null pointer deref (segfault) in compact via ob_start).
    (hugh at allthethings dot co dot nz)
  . Fixed bug #71190 (substr_replace converts integers in original $search
    array to strings). (Laruence)
  . Fixed bug #71188 (str_replace converts integers in original $search array
    to strings). (Laruence)
  . Fixed bug #71132, #71197 (range() segfaults). (Thomas Punt)

- WDDX:
  . Fixed bug #71335 (Type Confusion in WDDX Packet Deserialization). (Stas)

07 Jan 2016 PHP 7.0.2

- Core:
  . Fixed bug #71165 (-DGC_BENCH=1 doesn't work on PHP7).
    (y dot uchiyama dot 1015 at gmail dot com)
  . Fixed bug #71163 (Segmentation Fault: cleanup_unfinished_calls). (Laruence)
  . Fixed bug #71109 (ZEND_MOD_CONFLICTS("xdebug") doesn't work). (Laruence)
  . Fixed bug #71092 (Segmentation fault with return type hinting). (Laruence)
  . Fixed bug memleak in header_register_callback. (Laruence)
  . Fixed bug #71067 (Local object in class method stays in memory for each
    call). (Laruence)
  . Fixed bug #66909 (configure fails utf8_to_mutf7 test). (Michael Orlitzky)
  . Fixed bug #70781 (Extension tests fail on dynamic ext dependency).
    (Francois Laupretre)
  . Fixed bug #71089 (No check to duplicate zend_extension). (Remi)
  . Fixed bug #71086 (Invalid numeric literal parse error within
    highlight_string() function). (Nikita)
  . Fixed bug #71154 (Incorrect HT iterator invalidation causes iterator reuse).
    (Nikita)
  . Fixed bug #52355 (Negating zero does not produce negative zero). (Andrea)
  . Fixed bug #66179 (var_export() exports float as integer). (Andrea)
  . Fixed bug #70804 (Unary add on negative zero produces positive zero).
    (Andrea)

- CURL:
  . Fixed bug #71144 (Sementation fault when using cURL with ZTS).
    (Michael Maroszek, Laruence)

- DBA:
  . Fixed key leak with invalid resource. (Laruence)

- Filter:
  . Fixed bug #71063 (filter_input(INPUT_ENV, ..) does not work). (Reeze Xia)

- FPM:
  . Fixed bug #70755 (fpm_log.c memory leak and buffer overflow). (Stas)

- FTP:
  . Implemented FR #55651 (Option to ignore the returned FTP PASV address).
    (abrender at elitehosts dot com)

- GD:
  . Fixed bug #70976 (Memory Read via gdImageRotateInterpolated Array Index
    Out of Bounds). (CVE-2016-1903) (emmanuel dot law at gmail dot com)

- Mbstring:
  . Fixed bug #71066 (mb_send_mail: Program terminated with signal SIGSEGV,
    Segmentation fault). (Laruence)

- Opcache:
  . Fixed bug #71127 (Define in auto_prepend_file is overwrite). (Laruence)

- PCRE:
  . Fixed bug #71178 (preg_replace with arrays creates [0] in replace array
    if not already set). (Laruence)

- Readline:
  . Fixed bug #71094 (readline_completion_function corrupts static array on
    second TAB). (Nikita)

- Session:
  . Fixed bug #71122 (Session GC may not remove obsolete session data). (Yasuo)

- SPL:
  . Fixed bug #71077 (ReflectionMethod for ArrayObject constructor returns
    wrong number of parameters). (Laruence)
  . Fixed bug #71153 (Performance Degradation in ArrayIterator with large
    arrays). (Nikita)

- Standard:
  . Fixed bug #71270 (Heap BufferOver Flow in escapeshell functions).
    (CVE-2016-1904) (emmanuel dot law at gmail dot com)

- WDDX:
  . Fixed bug #70661 (Use After Free Vulnerability in WDDX Packet
    Deserialization). (taoguangchen at icloud dot com)
  . Fixed bug #70741 (Session WDDX Packet Deserialization Type Confusion
    Vulnerability). (taoguangchen at icloud dot com)

- XMLRPC:
  . Fixed bug #70728 (Type Confusion Vulnerability in PHP_to_XMLRPC_worker).
    (Julien)

17 Dec 2015, PHP 7.0.1

- Core:
  . Fixed bug #71105 (Format String Vulnerability in Class Name Error Message).
    (CVE-2015-8617) (andrew at jmpesp dot org)
  . Fixed bug #70831 (Compile fails on system with 160 CPUs). (Daniel Axtens)
  . Fixed bug #71006 (symbol referencing errors on Sparc/Solaris). (Dmitry)
  . Fixed bug #70997 (When using parentClass:: instead of parent::, static
    context changed). (Dmitry)
  . Fixed bug #70970 (Segfault when combining error handler with output
    buffering). (Laruence)
  . Fixed bug #70967 (Weird error handling for __toString when Error is
    thrown). (Laruence)
  . Fixed bug #70958 (Invalid opcode while using ::class as trait method
    paramater default value). (Laruence)
  . Fixed bug #70944 (try{ } finally{} can create infinite chains of
    exceptions). (Laruence)
  . Fixed bug #70931 (Two errors messages are in conflict). (dams, Laruence)
  . Fixed bug #70904 (yield from incorrectly marks valid generator as
    finished). (Bob)
  . Fixed bug #70899 (buildconf failure in extensions). (Bob, Reeze)
  . Fixed bug #61751 (SAPI build problem on AIX: Undefined symbol:
    php_register_internal_extensions). (Lior Kaplan)
  . Fixed \int (or generally every scalar type name with leading backslash)
    to not be accepted as type name. (Bob)
  . Fixed exception not being thrown immediately into a generator yielding
    from an array. (Bob)
  . Fixed bug #70987 (static::class within Closure::call() causes segfault).
    (Andrea)
  . Fixed bug #71013 (Incorrect exception handler with yield from). (Bob)
  . Fixed double free in error condition of format printer. (Bob)

- CLI server:
  . Fixed bug #71005 (Segfault in php_cli_server_dispatch_router()). (Adam)

- Intl:
  . Fixed bug #71020 (Use after free in Collator::sortWithSortKeys).
    (CVE-2015-8616) (emmanuel dot law at gmail dot com, Laruence)

- Mysqlnd:
  . Fixed bug #68077 (LOAD DATA LOCAL INFILE / open_basedir restriction).
    (Laruence)
  . Fixed bug #68344 (MySQLi does not provide way to disable peer certificate
    validation) by introducing MYSQLI_CLIENT_SSL_DONT_VERIFY_SERVER_CERT
    connection flag. (Andrey)

- OCI8:
  . Fixed LOB implementation size_t/zend_long mismatch reported by gcov.
    (Senthil)

- Opcache:
  . Fixed bug #71024 (Unable to use PHP 7.0 x64 side-by-side with PHP 5.6 x32
    on the same server). (Anatol)
  . Fixed bug #70991 (zend_file_cache.c:710: error: array type has incomplete
    element type). (Laruence)
  . Fixed bug #70977 (Segmentation fault with opcache.huge_code_pages=1).
    (Laruence)

- PDO_Firebird:
  . Fixed bug #60052 (Integer returned as a 64bit integer on X64_86). (Mariuz)

- Phpdbg:
  . Fixed stderr being written to stdout. (Bob)

- Reflection:
  . Fixed bug #71018 (ReflectionProperty::setValue() behavior changed).
    (Laruence)
  . Fixed bug #70982 (setStaticPropertyValue behaviors inconsistently with
    5.6). (Laruence)

- Soap:
  . Fixed bug #70993 (Array key references break argument processing).
    (Laruence)

- SPL:
  . Fixed bug #71028 (Undefined index with ArrayIterator). (Laruence)

- SQLite3:
  . Fixed bug #71049 (SQLite3Stmt::execute() releases bound parameter instead
    of internal buffer). (Laruence)

- Standard:
  . Fixed bug #70999 (php_random_bytes: called object is not a function).
    (Scott)
  . Fixed bug #70960 (ReflectionFunction for array_unique returns wrong number
    of parameters). (Laruence)

- Streams/Socket:
  . Add IPV6_V6ONLY constant / make it usable in stream contexts. (Bob)

03 Dec 2015, PHP 7.0.0

- Core:
  . Fixed bug #70947 (INI parser segfault with INI_SCANNER_TYPED). (Laruence)
  . Fixed bug #70914 (zend_throw_or_error() format string vulnerability).
    (Taoguang Chen)
  . Fixed bug #70912 (Null ptr dereference instantiating class with invalid 
    array property). (Laruence)
  . Fixed bug #70895, #70898 (null ptr deref and segfault with crafted calable).
    (Anatol, Laruence)
  . Fixed bug #70249 (Segmentation fault while running PHPUnit tests on
    phpBB 3.2-dev). (Laruence)
  . Fixed bug #70805 (Segmentation faults whilst running Drupal 8 test suite).
    (Dmitry, Laruence)
  . Fixed bug #70842 (Persistent Stream Segmentation Fault). (Caleb Champlin)
  . Fixed bug #70862 (Several functions do not check return code of
    php_stream_copy_to_mem()). (Anatol)
  . Fixed bug #70863 (Incorect logic to increment_function for proxy objects).
    (Anatol)
  . Fixed bug #70323 (Regression in zend_fetch_debug_backtrace() can cause
    segfaults). (Aharvey, Laruence)
  . Fixed bug #70873 (Regression on private static properties access).
    (Laruence)
  . Fixed bug #70748 (Segfault in ini_lex () at Zend/zend_ini_scanner.l).
   (Laruence)
  . Fixed bug #70689 (Exception handler does not work as expected). (Laruence)
  . Fixed bug #70430 (Stack buffer overflow in zend_language_parser()). (Nikita)
  . Fixed bug #70782 (null ptr deref and segfault (zend_get_class_fetch_type)).
    (Nikita)
  . Fixed bug #70785 (Infinite loop due to exception during identical
    comparison). (Laruence)
  . Fixed bug #70630 (Closure::call/bind() crash with ReflectionFunction->
    getClosure()). (Dmitry, Bob)
  . Fixed bug #70662 (Duplicate array key via undefined index error handler).
    (Nikita)
  . Fixed bug #70681 (Segfault when binding $this of internal instance method
    to null). (Nikita)
  . Fixed bug #70685 (Segfault for getClosure() internal method rebind with
    invalid $this). (Nikita)
  . Added zend_internal_function.reserved[] fields. (Dmitry)
  . Fixed bug #70557 (Memleak on return type verifying failed). (Laruence)
  . Fixed bug #70555 (fun_get_arg() on unsetted vars return UNKNOW). (Laruence)
  . Fixed bug #70548 (Redundant information printed in case of uncaught engine
    exception). (Laruence)
  . Fixed bug #70547 (unsetting function variables corrupts backtrace).
    (Laruence)
  . Fixed bug #70528 (assert() with instanceof adds apostrophes around class
    name). (Laruence)
  . Fixed bug #70481 (Memory leak in auto_global_copy_ctor() in ZTS build).
    (Laruence)
  . Fixed bug #70431 (Memory leak in php_ini.c). (Senthil, Laruence)
  . Fixed bug #70478 (**= does no longer work). (Bob)
  . Fixed bug #70398 (SIGSEGV, Segmentation fault zend_ast_destroy_ex).
    (Dmitry, Bob, Laruence)
  . Fixed bug #70332 (Wrong behavior while returning reference on object).
    (Laruence, Dmitry)
  . Fixed bug #70300 (Syntactical inconsistency with new group use syntax).
    (marcio dot web2 at gmail dot com)
  . Fixed bug #70321 (Magic getter breaks reference to array property).
    (Laruence)
  . Fixed bug #70187 (Notice: unserialize(): Unexpected end of serialized
    data). (Dmitry)
  . Fixed bug #70145 (From field incorrectly parsed from headers). (Anatol)
  . Fixed bug #70370 (Bundled libtool.m4 doesn't handle FreeBSD 10 when
    building extensions). (Adam)
  . Fixed bug causing exception traces with anon classes to be truncated. (Bob)
  . Fixed bug #70397 (Segmentation fault when using Closure::call and yield).
    (Bob)
  . Fixed bug #70299 (Memleak while assigning object offsetGet result).
    (Laruence)
  . Fixed bug #70288 (Apache crash related to ZEND_SEND_REF). (Laruence)
  . Fixed bug #70262 (Accessing array crashes PHP 7.0beta3).
    (Laruence, Dmitry)
  . Fixed bug #70258 (Segfault if do_resize fails to allocated memory).
    (Laruence)
  . Fixed bug #70253 (segfault at _efree () in zend_alloc.c:1389). (Laruence)
  . Fixed bug #70240 (Segfault when doing unset($var());). (Laruence)
  . Fixed bug #70223 (Incrementing value returned by magic getter). (Laruence)
  . Fixed bug #70215 (Segfault when __invoke is static). (Bob)
  . Fixed bug #70207 (Finally is broken with opcache). (Laruence, Dmitry)
  . Fixed bug #70173 (ZVAL_COPY_VALUE_EX broken for 32bit Solaris Sparc).
    (Laruence, cmb)
  . Fixed bug #69487 (SAPI may truncate POST data). (cmb)
  . Fixed bug #70198 (Checking liveness does not work as expected).
    (Shafreeck Sea, Anatol Belski)
  . Fixed bug #70241,#70293 (Skipped assertions affect Generator returns). (Bob)
  . Fixed bug #70239 (Creating a huge array doesn't result in exhausted,
    but segfault). (Laruence, Anatol)
  . Fixed "finally" issues. (Nikita, Dmitry)
  . Fixed bug #70098 (Real memory usage doesn't decrease). (Dmitry)
  . Fixed bug #70159 (__CLASS__ is lost in closures). (Julien)
  . Fixed bug #70156 (Segfault in zend_find_alias_name). (Laruence)
  . Fixed bug #70124 (null ptr deref / seg fault in ZEND_HANDLE_EXCEPTION).
    (Laruence)
  . Fixed bug #70117 (Unexpected return type error). (Laruence)
  . Fixed bug #70106 (Inheritance by anonymous class). (Bob)
  . Fixed bug #69674 (SIGSEGV array.c:953). (cmb)
  . Fixed bug #70164 (__COMPILER_HALT_OFFSET__ under namespace is not defined).
    (Bob)
  . Fixed bug #70108 (sometimes empty $_SERVER['QUERY_STRING']). (Anatol)
  . Fixed bug #70179 ($this refcount issue). (Bob)
  . Fixed bug #69896 ('asm' operand has impossible constraints). (Anatol)
  . Fixed bug #70183 (null pointer deref (segfault) in zend_eval_const_expr).
    (Hugh Davenport)
  . Fixed bug #70182 (Segfault in ZEND_ASSIGN_DIV_SPEC_CV_UNUSED_HANDLER).
    (Hugh Davenport)
  . Fixed bug #69793 (Remotely triggerable stack exhaustion via recursive
    method calls). (Stas)
  . Fixed bug #69892 (Different arrays compare indentical due to integer key
    truncation). (Nikita)
  . Fixed bug #70121 (unserialize() could lead to unexpected methods execution
    / NULL pointer deref). (Stas)
  . Fixed bug #70089 (segfault at ZEND_FETCH_DIM_W_SPEC_VAR_CONST_HANDLER ()).
    (Laruence)
  . Fixed bug #70057 (Build failure on 32-bit Mac OS X 10.6.8: recursive
    inlining). (Laruence)
  . Fixed bug #70012 (Exception lost with nested finally block). (Laruence)
  . Fixed bug #69996 (Changing the property of a cloned object affects the
    original). (Dmitry, Laruence)
  . Fixed bug #70083 (Use after free with assign by ref to overloaded objects).
    (Bob)
  . Fixed bug #70006 (cli - function with default arg = STDOUT crash output).
    (Laruence)
  . Fixed bug #69521 (Segfault in gc_collect_cycles()).
    (arjen at react dot com, Laruence)
  . Improved zend_string API. (Francois Laupretre)
  . Fixed bug #69955 (Segfault when trying to combine [] and assign-op on
    ArrayAccess object). (Laruence)
  . Fixed bug #69957 (Different ways of handling div/mod/intdiv). (Bob)
  . Fixed bug #69900 (Too long timeout on pipes). (Anatol)
  . Fixed bug #69872 (uninitialised value in strtr with array). (Laruence)
  . Fixed bug #69868 (Invalid read of size 1 in zend_compile_short_circuiting).
    (Laruence)
  . Fixed bug #69849 (Broken output of apache_request_headers). (Kalle)
  . Fixed bug #69840 (iconv_substr() doesn't work with UTF-16BE). (Kalle)
  . Fixed bug #69823 (PHP 7.0.0alpha1 segmentation fault when exactly 33
    extensions are loaded). (Laruence)
  . Fixed bug #69805 (null ptr deref and seg fault in zend_resolve_class_name).
    (Laruence)
  . Fixed bug #69802 (Reflection on Closure::__invoke borks type hint class
    name). (Dmitry)
  . Fixed bug #69761 (Serialization of anonymous classes should be prevented).
    (Laruence)
  . Fixed bug #69551 (parse_ini_file() and parse_ini_string() segmentation
    fault). (Christoph M. Becker)
  . Fixed bug #69781 (phpinfo() reports Professional Editions of Windows
    7/8/8.1/10 as "Business"). (Christian Wenz)
  . Fixed bug #69835 (phpinfo() does not report many Windows SKUs).
    (Christian Wenz)
  . Fixed bug #69889 (Null coalesce operator doesn't work for string offsets).
    (Nikita)
  . Fixed bug #69891 (Unexpected array comparison result). (Nikita)
  . Fixed bug #69892 (Different arrays compare indentical due to integer key
    truncation). (Nikita)
  . Fixed bug #69893 (Strict comparison between integer and empty string keys
    crashes). (Nikita)
  . Fixed bug #69767 (Default parameter value with wrong type segfaults).
    (cmb, Laruence)
  . Fixed bug #69756 (Fatal error: Nesting level too deep - recursive dependency
    ? with ===). (Dmitry, Laruence)
  . Fixed bug #69758 (Item added to array not being removed by array_pop/shift
    ). (Laruence)
  . Fixed bug #68475 (Add support for $callable() sytnax with 'Class::method').
    (Julien, Aaron Piotrowski)
  . Fixed bug #69485 (Double free on zend_list_dtor). (Laruence)
  . Fixed bug #69427 (Segfault on magic method __call of private method in 
    superclass). (Laruence)
  . Improved __call() and __callStatic() magic method handling. Now they are
    called in a stackless way using ZEND_CALL_TRAMPOLINE opcode, without
    additional stack frame. (Laruence, Dmitry)
  . Optimized strings concatenation. (Dmitry, Laruence)
  . Fixed weird operators behavior. Division by zero now emits warning and 
    returns +/-INF, modulo by zero and intdid() throws an exception, shifts
    by negative offset throw exceptions. Compile-time evaluation of division
    by zero is disabled. (Dmitry, Andrea, Nikita)
  . Fixed bug #69371 (Hash table collision leads to inaccessible array keys).
    (Laruence)
  . Fixed bug #68933 (Invalid read of size 8 in zend_std_read_property).
    (Laruence, arjen at react dot com)
  . Fixed bug #68252 (segfault in Zend/zend_hash.c in function
    _zend_hash_del_el). (Laruence)
  . Fixed bug #65598 (Closure executed via static autoload incorrectly marked as
    static). (Nikita)
  . Fixed bug #66811 (Cannot access static::class in lambda, writen outside of a
    class). (Nikita)
  . Fixed bug #69568 (call a private function in closure failed). (Nikita)
  . Added PHP_INT_MIN constant. (Andrea)
  . Added Closure::call() method. (Andrea)
  . Fixed bug #67959 (Segfault when calling phpversion('spl')). (Florian)
  . Implemented the RFC `Catchable "Call to a member function bar() on a
    non-object"`. (Timm)
  . Added options parameter for unserialize allowing to specify acceptable
    classes (https://wiki.php.net/rfc/secure_unserialize). (Stas)
  . Fixed bug #63734 (Garbage collector can free zvals that are still
    referenced). (Dmitry)
  . Removed ZEND_ACC_FINAL_CLASS, promoting ZEND_ACC_FINAL as final class 
    modifier. (Guilherme Blanco)
  . is_long() & is_integer() is now an alias of is_int(). (Kalle)
  . Implemented FR #55467 (phpinfo: PHP Variables with $ and single quotes). (Kalle)
  . Added ?? operator. (Andrea)
  . Added <=> operator. (Andrea)
  . Added \u{xxxxx} Unicode Codepoint Escape Syntax. (Andrea)
  . Fixed oversight where define() did not support arrays yet const syntax did.
    (Andrea, Dmitry)
  . Use "integer" and "float" instead of "long" and "double" in ZPP, type hint
    and conversion error messages. (Andrea)
  . Implemented FR #55428 (E_RECOVERABLE_ERROR when output buffering in output
    buffering handler). (Kalle)
  . Removed scoped calls of non-static methods from an incompatible $this
    context. (Nikita)
  . Removed support for #-style comments in ini files. (Nikita)
  . Removed support for assigning the result of new by reference. (Nikita)
  . Invalid octal literals in source code now produce compile errors, fixes
    PHPSadness #31. (Andrea)
  . Removed dl() function on fpm-fcgi. (Nikita)
  . Removed support for hexadecimal numeric strings. (Nikita)
  . Removed obsolete extensions and SAPIs. See the full list in UPGRADING. (Anatol)
  . Added NULL byte protection to exec, system and passthru. (Yasuo)
  . Added error_clear_last() function. (Reeze Xia)
  . Fixed bug #68797 (Number 2.2250738585072012e-308 converted incorrectly).
    (Anatol)
  . Improved zend_qsort(using hybrid sorting algo) for better performance, 
    and also renamed zend_qsort to zend_sort. (Laruence)
  . Added stable sorting algo zend_insert_sort. (Laruence)
  . Improved zend_memnchr(using sunday algo) for better performance. (Laruence)
  . Implemented the RFC `Scalar Type Decalarations v0.5`. (Anthony)
  . Implemented the RFC `Group Use Declarations`. (Marcio)
  . Implemented the RFC `Continue Output Buffering`. (Mike)
  . Implemented the RFC `Constructor behaviour of internal classes`. (Dan, Dmitry)
  . Implemented the RFC `Fix "foreach" behavior`. (Dmitry)
  . Implemented the RFC `Generator Delegation`. (Bob)
  . Implemented the RFC `Anonymous Class Support`. (Joe, Nikita, Dmitry)
  . Implemented the RFC `Context Sensitive Lexer`. (Marcio Almada)
  . Fixed bug #69511 (Off-by-one buffer overflow in php_sys_readlink).
    (Jan Starke, Anatol)

- CLI server:
  . Fixed bug #68291 (404 on urls with '+'). (cmb)
  . Fixed bug #66606 (Sets HTTP_CONTENT_TYPE but not CONTENT_TYPE).
    (wusuopu, cmb)
  . Fixed bug #70264 (CLI server directory traversal). (cmb)
  . Fixed bug #69655 (php -S changes MKCALENDAR request method to MKCOL). (cmb)
  . Fixed bug #64878 (304 responses return Content-Type header). (cmb)
  . Refactor MIME type handling to use a hash table instead of linear search.
    (Adam)
  . Update the MIME type list from the one shipped by Apache HTTPD. (Adam)
  . Added support for SEARCH WebDav method. (Mats Lindh)

- COM:
  . Fixed bug #69939 (Casting object to bool returns false). (Kalle)

- Curl:
  . Fixed bug #70330 (Segmentation Fault with multiple "curl_copy_handle").
    (Laruence)
  . Fixed bug #70163 (curl_setopt_array() type confusion). (Laruence)
  . Fixed bug #70065 (curl_getinfo() returns corrupted values). (Anatol)
  . Fixed bug #69831 (Segmentation fault in curl_getinfo). (im dot denisenko at
    yahoo dot com)
  . Fixed bug #68937 (Segfault in curl_multi_exec). (Laruence)
  . Removed support for unsafe file uploads. (Nikita)

- Date:
  . Fixed bug #70245 (strtotime does not emit warning when 2nd parameter is
    object or string). (cmb)
  . Fixed bug #70266 (DateInterval::__construct.interval_spec is not supposed to
    be optional). (cmb)
  . Fixed bug #70277 (new DateTimeZone($foo) is ignoring text after null byte).
    (cmb)
  . Fixed day_of_week function as it could sometimes return negative values
    internally. (Derick)
  . Removed $is_dst parameter from mktime() and gmmktime(). (Nikita)
  . Removed date.timezone warning
    (https://wiki.php.net/rfc/date.timezone_warning_removal). (Bob)
  . Added "v" DateTime format modifier to get the 3-digit version of fraction 
    of seconds. (Mariano Iglesias)
  . Implemented FR #69089 (Added DateTime::RFC3339_EXTENDED to output in
    RFC3339 Extended format which includes fraction of seconds). (Mariano
    Iglesias)

- DBA:
  . Fixed bug #62490 (dba_delete returns true on missing item (inifile)). (Mike)
  . Fixed bug #68711 (useless comparisons). (bugreports at internot dot info)

- DOM:
  . Fixed bug #70558 ("Couldn't fetch" error in 
    DOMDocument::registerNodeClass()). (Laruence) 
  . Fixed bug #70001 (Assigning to DOMNode::textContent does additional entity
    encoding). (cmb)
  . Fixed bug #69846 (Segmenation fault (access violation) when iterating over
    DOMNodeList). (Anatol Belski)
  . Made DOMNode::textContent writeable. (Tjerk)

- EXIF:
  . Fixed bug #70385 (Buffer over-read in exif_read_data with TIFF IFD tag byte
    value of 32 bytes). (Stas)

- Fileinfo:
  . Fixed bug #66242 (libmagic: don't assume char is signed). (ArdB)

- Filter:
  . New FILTER_VALIDATE_DOMAIN and better RFC conformance for FILTER_VALIDATE_URL. (Kevin Dunglas)
  . Fixed bug #67167 (Wrong return value from FILTER_VALIDATE_BOOLEAN,
    FILTER_NULL_ON_FAILURE). (levim)

- FPM:
  . Fixed bug #70538 ("php-fpm -i" crashes). (rainer dot jung at
    kippdata dot de)
  . Fixed bug #70279 (HTTP Authorization Header is sometimes passed to newer
    reqeusts). (Laruence)
  . Fixed bug #68945 (Unknown admin values segfault pools). (Laruence)
  . Fixed bug #65933 (Cannot specify config lines longer than 1024 bytes). (Chris Wright)
  . Implemented FR #67106 (Split main fpm config). (Elan Ruusamäe, Remi)

- FTP:
  . Fixed bug #69082 (FTPS support on Windows). (Anatol) 

- GD:
  . Fixed bug #53156 (imagerectangle problem with point ordering). (cmb)
  . Fixed bug #66387 (Stack overflow with imagefilltoborder). (CVE-2015-8874)
    (cmb)
  . Fixed bug #70102 (imagecreatefromwebm() shifts colors). (cmb)
  . Fixed bug #66590 (imagewebp() doesn't pad to even length). (cmb)
  . Fixed bug #66882 (imagerotate by -90 degrees truncates image by 1px). (cmb)
  . Fixed bug #70064 (imagescale(..., IMG_BICUBIC) leaks memory). (cmb)
  . Fixed bug #69024 (imagescale segfault with palette based image). (cmb)
  . Fixed bug #53154 (Zero-height rectangle has whiskers). (cmb)
  . Fixed bug #67447 (imagecrop() add a black line when cropping). (cmb)
  . Fixed bug #68714 (copy 'n paste error). (cmb)
  . Fixed bug #66339 (PHP segfaults in imagexbm). (cmb)
  . Fixed bug #70047 (gd_info() doesn't report WebP support). (cmb)
  . Replace libvpx with libwebp for bundled libgd. (cmb, Anatol)
  . Fixed bug #61221 (imagegammacorrect function loses alpha channel). (cmb)
  . Made fontFetch's path parser thread-safe. (Sara)
  . Removed T1Lib support. (Kalle)

- GMP:
  . Fixed bug #70284 (Use after free vulnerability in unserialize() with GMP).
    (stas)

- hash:
  . Fixed bug #70312 (HAVAL gives wrong hashes in specific cases). (letsgolee
    at naver dot com)

- IMAP:
  . Fixed bug #70158 (Building with static imap fails). (cmb)
  . Fixed bug #69998 (curl multi leaking memory). (Pierrick)

- Intl:
  . Fixed bug #70453 (IntlChar::foldCase() incorrect arguments and missing
    constants). (cmb)
  . Fixed bug #70454 (IntlChar::forDigit second parameter should be optional).
    (cmb, colinodell)
  . Removed deprecated aliases datefmt_set_timezone_id() and
    IntlDateFormatter::setTimeZoneID(). (Nikita)

- JSON:
  . Fixed bug #62010 (json_decode produces invalid byte-sequences).
    (Jakub Zelenka)
  . Fixed bug #68546 (json_decode() Fatal error: Cannot access property
    started with '\0'). (Jakub Zelenka)
  . Replace non-free JSON parser with a parser from Jsond extension, fixes #63520
    (JSON extension includes a problematic license statement). (Jakub Zelenka)
  . Fixed bug #68938 (json_decode() decodes empty string without error).
    (jeremy at bat-country dot us)

- LDAP:
  . Fixed bug #47222 (Implement LDAP_OPT_DIAGNOSTIC_MESSAGE). (Andreas Heigl)

- LiteSpeed:
  . Updated LiteSpeed SAPI code from V5.5 to V6.6. (George Wang)

- libxml:
  . Fixed handling of big lines in error messages with libxml >= 2.9.0.
    (Christoph M. Becker)

- Mcrypt:
  . Fixed bug #70625 (mcrypt_encrypt() won't return data when no IV was
    specified under RC4). (Nikita)
  . Fixed bug #69833 (mcrypt fd caching not working). (Anatol)
  . Fixed possible read after end of buffer and use after free. (Dmitry)
  . Removed mcrypt_generic_end() alias. (Nikita)
  . Removed mcrypt_ecb(), mcrypt_cbc(), mcrypt_cfb(), mcrypt_ofb(). (Nikita)

- Mysqli:
  . Fixed bug #32490 (constructor of mysqli has wrong name). (cmb)

- Mysqlnd:
  . Fixed bug #70949 (SQL Result Sets With NULL Can Cause Fatal Memory Errors).
    (Laruence)
  . Fixed bug #70384 (mysqli_real_query():Unknown type 245 sent by the server).
   (Andrey)
  . Fixed bug #70456 (mysqlnd doesn't activate TCP keep-alive when connecting to
    a server). (Sergei Turchanov)
  . Fixed bug #70572 segfault in mysqlnd_connect. (Andrey, Remi)
  . Fixed Bug #69796 (mysqli_stmt::fetch doesn't assign null values to
    bound variables). (Laruence)

- OCI8:
  . Fixed memory leak with LOBs. (Senthil)
  . Fixed bug #68298 (OCI int overflow) (Senthil).
  . Corrected oci8 hash destructors to prevent segfaults, and a few other fixes.
    (Cameron Porter)

- ODBC:
  . Fixed bug #69975 (PHP segfaults when accessing nvarchar(max) defined
    columns). (CVE-2015-8879) (cmb)

- Opcache:
  . Fixed bug #70656 (require() statement broken after opcache_reset() or a
    few hours of use). (Laruence)
  . Fixed bug #70843 (Segmentation fault on MacOSX with
    opcache.file_cache_only=1). (Laruence)
  . Fixed bug #70724 (Undefined Symbols from opcache.so on Mac OS X 10.10).
    (Laruence)
  . Fixed compatibility with Windows 10 (see also bug #70652). (Anatol)
  . Attmpt to fix "Unable to reattach to base address" problem. (Matt Ficken)
  . Fixed bug #70423 (Warning Internal error: wrong size calculation). (Anatol)
  . Fixed bug #70237 (Empty while and do-while segmentation fault with opcode
    on CLI enabled). (Dmitry, Laruence)
  . Fixed bug #70111 (Segfault when a function uses both an explicit return
    type and an explicit cast). (Laruence)
  . Fixed bug #70058 (Build fails when building for i386). (Laruence)
  . Fixed bug #70022 (Crash with opcache using opcache.file_cache_only=1).
    (Anatol)
  . Removed opcache.load_comments configuration directive. Now doc comments
    loading costs nothing and always enabled. (Dmitry)
  . Fixed bug #69838 (Wrong size calculation for function table). (Anatol)
  . Fixed bug #69688 (segfault with eval and opcache fast shutdown).
    (Laruence)
  . Added experimental (disabled by default) file based opcode cache.
    (Dmitry, Laruence, Anatol)
  . Fixed bug with try blocks being removed when extended_info opcode
    generation is turned on. (Laruence)
  . Fixed bug #68644 (strlen incorrect : mbstring + func_overload=2 +UTF-8
    + Opcache). (Laruence)

- OpenSSL:
  . Require at least OpenSSL version 0.9.8. (Jakub Zelenka)
  . Fixed bug #68312 (Lookup for openssl.cnf causes a message box). (Anatol)
  . Fixed bug #55259 (openssl extension does not get the DH parameters from
    DH key resource). (Jakub Zelenka)
  . Fixed bug #70395 (Missing ARG_INFO for openssl_seal()). (cmb)
  . Fixed bug #60632 (openssl_seal fails with AES). (Jakub Zelenka)
  . Implemented FR #70438 (Add IV parameter for openssl_seal and openssl_open)
    (Jakub Zelenka)
  . Fixed bug #70014 (openssl_random_pseudo_bytes() is not cryptographically
    secure). (CVE-2015-8867) (Stas)
  . Fixed bug #69882 (OpenSSL error "key values mismatch" after
    openssl_pkcs12_read with extra cert). (Tomasz Sawicki)
  . Added "alpn_protocols" SSL context option allowing encrypted client/server
    streams to negotiate alternative protocols using the ALPN TLS extension when
    built against OpenSSL 1.0.2 or newer. Negotiated protocol information is
    accessible through stream_get_meta_data() output.
  . Removed "CN_match" and "SNI_server_name" SSL context options. Use automatic
    detection or the "peer_name" option instead. (Nikita)

- Pcntl:
  . Fixed bug #70386 (Can't compile on NetBSD because of missing WCONTINUED
    and WIFCONTINUED). (Matteo)
  . Fixed bug #60509 (pcntl_signal doesn't decrease ref-count of old handler
    when setting SIG_DFL). (Julien)
  . Implemented FR #68505 (Added wifcontinued and wcontinued). (xilon-jul)
  . Added rusage support to pcntl_wait() and pcntl_waitpid(). (Anton Stepanenko,
    Tony)

- PCRE:
  . Fixed bug #70232 (Incorrect bump-along behavior with \K and empty string
    match). (cmb)
  . Fixed bug #70345 (Multiple vulnerabilities related to PCRE functions).
    (Anatol Belski)
  . Fixed bug #70232 (Incorrect bump-along behavior with \K and empty string
    match). (cmb)
  . Fixed bug #53823 (preg_replace: * qualifier on unicode replace garbles the
    string). (cmb)
  . Fixed bug #69864 (Segfault in preg_replace_callback). (cmb, ab)

- PDO:
  . Fixed bug #70861 (Segmentation fault in pdo_parse_params() during Drupal 8
    test suite). (Anatol)
  . Fixed bug #70389 (PDO constructor changes unrelated variables). (Laruence)
  . Fixed bug #70272 (Segfault in pdo_mysql). (Laruence)
  . Fixed bug #70221 (persistent sqlite connection + custom function
    segfaults). (Laruence)
  . Removed support for the /e (PREG_REPLACE_EVAL) modifier. (Nikita)
  . Fixed bug #59450 (./configure fails with "Cannot find php_pdo_driver.h").
    (maxime dot besson at smile dot fr)

- PDO_DBlib:
  . Fixed bug #69757 (Segmentation fault on nextRowset).
    (miracle at rpz dot name)

- PDO_mysql:
  . Fixed bug #68424 (Add new PDO mysql connection attr to control multi
    statements option). (peter dot wolanin at acquia dot com)

- PDO_OCI:
  . Fixed bug #70308 (PDO::ATTR_PREFETCH is ignored). (Chris Jones)

- PDO_pgsql:
  . Fixed bug #69752 (PDOStatement::execute() leaks memory with DML
    Statements when closeCuror() is u). (Philip Hofstetter)
  . Removed PGSQL_ATTR_DISABLE_NATIVE_PREPARED_STATEMENT attribute in favor of
    ATTR_EMULATE_PREPARES). (Nikita)

- Phar:
  . Fixed bug #69720 (Null pointer dereference in phar_get_fp_offset()). (Stas)
  . FIxed bug #70433 (Uninitialized pointer in phar_make_dirstream when zip
    entry filename is "/"). (Stas)
  . Improved fix for bug #69441. (Anatol Belski)
  . Fixed bug #70019 (Files extracted from archive may be placed outside of 
    destination directory). (Anatol Belski)

- Phpdbg:
  . Fixed bug #70614 (incorrect exit code in -rr mode with Exceptions). (Bob)
  . Fixed bug #70532 (phpdbg must respect set_exception_handler). (Bob)
  . Fixed bug #70531 (Run and quit mode (-qrr) should not fallback to
    interactive mode). (Bob)
  . Fixed bug #70533 (Help overview (-h) does not rpint anything under Windows).
    (Anatol)
  . Fixed bug #70449 (PHP won't compile on 10.4 and 10.5 because of missing
    constants). (Bob)
  . Fixed bug #70214 (FASYNC not defined, needs sys/file.h include). (Bob)
  . Fixed bug #70138 (Segfault when displaying memory leaks). (Bob)

- Reflection:
  . Fixed bug #70650 (Wrong docblock assignment). (Marcio)
  . Fixed bug #70674 (ReflectionFunction::getClosure() leaks memory when used
    for internal functions). (Dmitry, Bob)
  . Fixed bug causing bogus traces for ReflectionGenerator::getTrace(). (Bob)
  . Fixed inheritance chain of Reflector interface. (Tjerk)
  . Added ReflectionGenerator class. (Bob)
  . Added reflection support for return types and type declarations. (Sara,
    Matteo)

- Session:
  . Fixed bug #70876 (Segmentation fault when regenerating session id with
    strict mode). (Laruence)
  . Fixed bug #70529 (Session read causes "String is not zero-terminated" error).
    (Yasuo)
  . Fixed bug #70013 (Reference to $_SESSION is lost after a call to
    session_regenerate_id()). (Yasuo)
  . Fixed bug #69952 (Data integrity issues accessing superglobals by
    reference). (Bob)
  . Fixed bug #67694 (Regression in session_regenerate_id()). (Tjerk)
  . Fixed bug #68941 (mod_files.sh is a bash-script). (bugzilla at ii.nl, Yasuo)

- SOAP:
  . Fixed bug #70940 (Segfault in soap / type_to_string). (Remi)
  . Fixed bug #70900 (SoapClient systematic out of memory error). (Dmitry)
  . Fixed bug #70875 (Segmentation fault if wsdl has no targetNamespace
    attribute). (Matteo)
  . Fixed bug #70715 (Segmentation fault inside soap client). (Laruence)
  . Fixed bug #70709 (SOAP Client generates Segfault). (Laruence)
  . Fixed bug #70388 (SOAP serialize_function_call() type confusion / RCE).
    (Stas)
  . Fixed bug #70081 (SoapClient info leak / null pointer dereference via
     multiple type confusions). (Stas)
  . Fixed bug #70079 (Segmentation fault after more than 100 SoapClient
    calls). (Laruence)
  . Fixed bug #70032 (make_http_soap_request calls
    zend_hash_get_current_key_ex(,,,NULL). (Laruence)
  . Fixed bug #68361 (Segmentation fault on SoapClient::__getTypes). (Laruence)

- SPL:
  . Fixed bug #70959 (ArrayObject unserialize does not restore protected
    fields). (Laruence)
  . Fixed bug #70853 (SplFixedArray throws exception when using ref variable
    as index). (Laruence)
  . Fixed bug #70868 (PCRE JIT and pattern reuse segfault). (Laruence)
  . Fixed bug #70730 (Incorrect ArrayObject serialization if unset is called
    in serialize()). (Laruence)
  . Fixed bug #70573 (Cloning SplPriorityQueue leads to memory leaks). (Dmitry)
  . Fixed bug #70303 (Incorrect constructor reflection for ArrayObject). (cmb)
  . Fixed bug #70068 (Dangling pointer in the unserialization of ArrayObject
    items). (sean.heelan)
  . Fixed bug #70166 (Use After Free Vulnerability in unserialize() with
    SPLArrayObject). (taoguangchen at icloud dot com)
  . Fixed bug #70168 (Use After Free Vulnerability in unserialize() with
    SplObjectStorage). (taoguangchen at icloud dot com)
  . Fixed bug #70169 (Use After Free Vulnerability in unserialize() with
    SplDoublyLinkedList). (taoguangchen at icloud dot com)
  . Fixed bug #70053 (MutlitpleIterator array-keys incompatible change in 
    PHP 7). (Tjerk)
  . Fixed bug #69970 (Use-after-free vulnerability in
    spl_recursive_it_move_forward_ex()). (Laruence)
  . Fixed bug #69845 (ArrayObject with ARRAY_AS_PROPS broken). (Dmitry)
  . Changed ArrayIterator implementation using zend_hash_iterator_... API.
    Allowed modification of iterated ArrayObject using the same behavior
    as proposed in `Fix "foreach" behavior`. Removed "Array was modified
    outside object and internal position is no longer valid" hack. (Dmitry)
  . Implemented FR #67886 (SplPriorityQueue/SplHeap doesn't expose extractFlags
    nor curruption state). (Julien)
  . Fixed bug #66405 (RecursiveDirectoryIterator::CURRENT_AS_PATHNAME
    breaks the RecursiveIterator). (Paul Garvin)

- SQLite3:
  . Fixed bug #70571 (Memory leak in sqlite3_do_callback). (Adam)
  . Fixed bug #69972 (Use-after-free vulnerability in
    sqlite3SafetyCheckSickOrOk()). (Laruence)
  . Fixed bug #69897 (segfault when manually constructing SQLite3Result). 
    (Kalle)
  . Fixed bug #68260 (SQLite3Result::fetchArray declares wrong
    required_num_args). (Julien)

- Standard:
  . Fixed count on symbol tables. (Laruence)
  . Fixed bug #70963 (Unserialize shows UNKNOWN in result). (Laruence)
  . Fixed bug #70910 (extract() breaks variable references). (Laruence)
  . Fixed bug #70808 (array_merge_recursive corrupts memory of unset items).
    (Laruence)
  . Fixed bug #70667 (strtr() causes invalid writes and a crashes). (Dmitry)
  . Fixed bug #70668 (array_keys() doesn't respect references when $strict is
    true). (Bob, Dmitry)
  . Implemented the RFC `Random Functions Throwing Exceptions in PHP 7`.
    (Sammy Kaye Powers, Anthony)
  . Fixed bug #70487 (pack('x') produces an error). (Nikita)
  . Fixed bug #70342 (changing configuration with ignore_user_abort(true) isn't
    working). (Laruence)
  . Fixed bug #70295 (Segmentation fault with setrawcookie). (Bob)
  . Fixed bug #67131 (setcookie() conditional for empty values not met). (cmb)
  . Fixed bug #70365 (Use-after-free vulnerability in unserialize() with
    SplObjectStorage). (taoguangchen at icloud dot com)
  . Fixed bug #70366 (Use-after-free vulnerability in unserialize() with
    SplDoublyLinkedList). (taoguangchen at icloud dot com)
  . Fixed bug #70250 (extract() turns array elements to references).
    (Laruence)
  . Fixed bug #70211 (php 7 ZEND_HASH_IF_FULL_DO_RESIZE use after free).
    (Laruence)
  . Fixed bug #70208 (Assert breaking access on objects). (Bob)
  . Fixed bug #70140 (str_ireplace/php_string_tolower - Arbitrary Code
    Execution). (CVE-2015-6527) (Laruence)
  . Implemented FR #70112 (Allow "dirname" to go up various times). (Remi)
  . Fixed bug #36365 (scandir duplicates file name at every 65535th file). (cmb)
  . Fixed bug #70096 (Repeated iptcembed() adds superfluous FF bytes). (cmb)
  . Fixed bug #70018 (exec does not strip all whitespace). (Laruence)
  . Fixed bug #69983 (get_browser fails with user agent of null).
    (Kalle, cmb, Laruence)
  . Fixed bug #69976 (Unable to parse "all" urls with colon char). (cmb)
  . Fixed bug #69768 (escapeshell*() doesn't cater to !). (cmb)
  . Fixed bug #62922 (Truncating entire string should result in string).
    (Nikita)
  . Fixed bug #69723 (Passing parameters by reference and array_column).
    (Laruence)
  . Fixed bug #69523 (Cookie name cannot be empty). (Christoph M. Becker)
  . Fixed bug #69325 (php_copy_file_ex does not pass the argument).
    (imbolk at gmail dot com)
  . Fixed bug #69299 (Regression in array_filter's $flag argument in PHP 7).
    (Laruence)
  . Removed call_user_method() and call_user_method_array() functions. (Kalle)
  . Fixed user session handlers (See rfc:session.user.return-value). (Sara)
  . Added intdiv() function. (Andrea)
  . Improved precision of log() function for base 2 and 10. (Marc Bennewitz)
  . Remove string category support in setlocale(). (Nikita)
  . Remove set_magic_quotes_runtime() and its alias magic_quotes_runtime().
    (Nikita)
  . Fixed bug #65272 (flock() out parameter not set correctly in windows).
    (Daniel Lowrey)
  . Added preg_replace_callback_array function. (Wei Dai)
  . Deprecated salt option to password_hash. (Anthony)
  . Fixed bug #69686 (password_verify reports back error on PHP7 will null
    string). (Anthony)
  . Added Windows support for getrusage(). (Kalle)
  . Removed hardcoded limit on number of pipes in proc_open(). (Tony)

- Streams:
  . Fixed bug #70361 (HTTP stream wrapper doesn't close keep-alive connections).
    (Niklas Keller)
  . Fixed bug #68532 (convert.base64-encode omits padding bytes).
    (blaesius at krumedia dot de)
  . Removed set_socket_blocking() in favor of its alias stream_set_blocking().
    (Nikita)

- Tokenizer:
  . Fixed bug #69430 (token_get_all has new irrecoverable errors). (Nikita)

- XMLReader:
  . Fixed bug #70309 (XmlReader read generates extra output). (Anatol)

- XMLRPC
  . Fixed bug #70526 (xmlrpc_set_type returns false on success). (Laruence)

- XSL:
  . Fixed bug #70678 (PHP7 returns true when false is expected). (Felipe)
  . Fixed bug #70535 (XSLT: free(): invalid pointer). (Laruence)
  . Fixed bug #69782 (NULL pointer dereference). (Stas)
  . Fixed bug #64776 (The XSLT extension is not thread safe). (Mike)
  . Removed xsl.security_prefs ini option. (Nikita)

- Zlib:
  . Added deflate_init(), deflate_add(), inflate_init(), inflate_add()
    functions allowing incremental/streaming compression/decompression.
    (Daniel Lowrey & Bob Weinand)

- Zip:
  . Fixed bug #70322 (ZipArchive::close() doesn't indicate errors).
    (CVE-2014-9767) (cmb)
  . Fixed bug #70350 (ZipArchive::extractTo allows for directory traversal when
    creating directories). (neal at fb dot com)
  . Added ZipArchive::setCompressionName and ZipArchive::setCompressionIndex
    methods. (Remi, Cedric Delmas)
  . Update bundled libzip to 1.0.1. (Remi, Anatol)
  . Fixed bug #67161 (ZipArchive::getStream() returns NULL for certain file).
    (Christoph M. Becker)<|MERGE_RESOLUTION|>--- conflicted
+++ resolved
@@ -1,17 +1,13 @@
 PHP                                                                        NEWS
 |||||||||||||||||||||||||||||||||||||||||||||||||||||||||||||||||||||||||||||||
-<<<<<<< HEAD
 ?? ??? 2018, PHP 7.1.14
 
 - Core:
   . Fixed bug #75679 (Path 260 character problem). (Anatol)
-=======
-?? ??? 2017 PHP 7.0.28
 
 - Opcache:
   . Fixed bug #75579 (Interned strings buffer overflow may cause crash).
     (Dmitry)
->>>>>>> 37bf8bdc
 
 - PGSQL:
   . Fixed bug #75671 (pg_version() crashes when called on a connection to
