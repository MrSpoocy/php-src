--- conflicted
+++ resolved
@@ -3,22 +3,19 @@
 ?? ??? 2014, PHP 5.6.3
 
 - Core:
-<<<<<<< HEAD
+  . Implemented 64-bit format codes for pack() and unpack(). (Leigh)
+  . Fixed bug #51800 (proc_open on Windows hangs forever). (Anatol)
+  . Fixed bug #67633 (A foreach on an array returned from a function not doing
+    copy-on-write). (Nikita)
   . Fixed bug #67739 (Windows 8.1/Server 2012 R2 OS build number reported
     as 6.2 (instead of 6.3)). (Christian Wenz)
-  . Fixed bug #67633 (A foreach on an array returned from a function not doing
-    copy-on-write). (Nikita)
-  . Fixed bug #51800 (proc_open on Windows hangs forever). (Anatol)
-=======
-  . Fixed bug #68095 (AddressSanitizer reports a heap buffer overflow in 
+  . Fixed bug #67949 (DOMNodeList elements should be accessible through
+    array notation) (Florian)
+  . Fixed bug #68095 (AddressSanitizer reports a heap buffer overflow in
     php_getopt()). (Stas)
->>>>>>> deadeeae
   . Fixed bug #68118 ($a->foo .= 'test'; can leave $a->foo undefined). (Nikita)
   . Fixed bug #68129 (parse_url() - incomplete support for empty usernames 
     and passwords) (Tjerk)
-  . Fixed bug #67949 (DOMNodeList elements should be accessible through
-    array notation) (Florian)
-  . Implemented 64-bit format codes for pack() and unpack(). (Leigh)
 
 - phpdbg:
   . Added XML protocol (-x command line flag). (Bob)
