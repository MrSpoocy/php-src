--- conflicted
+++ resolved
@@ -18,12 +18,8 @@
   . Fixed bug #76801 (too many open files). (alekitto)
   . Fixed bug #77800 (phpdbg segfaults on listing some conditional breakpoints).
     (krakjoe)
-<<<<<<< HEAD
-
-=======
   . Fixed bug #77805 (phpdbg build fails when readline is shared). (krakjoe)
-    
->>>>>>> 7af270eb
+
 - Reflection:
   . Fixed bug #77772 (ReflectionClass::getMethods(null) doesn't work). (Nikita)
 
