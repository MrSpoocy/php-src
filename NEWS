PHP                                                                        NEWS
|||||||||||||||||||||||||||||||||||||||||||||||||||||||||||||||||||||||||||||||
?? ??? 2016, PHP 7.1.0RC1

- Core:
  . Fixed bug #72944 (Null pointer deref in zval_delref_p). (Dmitry)
  . Fixed bug #72943 (assign_dim on string doesn't reset hval). (Laruence)
  . Fixed bug #72598 (Reference is lost after array_slice()) (Nikita)
  . Fixed bug #72703 (Out of bounds global memory read in BF_crypt triggered by
    password_verify). (Anatol)

- COM:
  . Fixed bug #72922 (COM called from PHP does not return out parameters).
    (Anatol)

- Dba:
  . Fixed bug #70825 (Cannot fetch multiple values with group in ini file).
    (cmb)

- GD:
  . Fixed bug #66005 (imagecopy does not support 1bit transparency on truecolor
    images). (cmb)
  . Fixed bug #72913 (imagecopy() loses single-color transparency on palette
    images). (cmb)
  . Fixed bug #68716 (possible resource leaks in _php_image_convert()). (cmb)

- iconv:
  . Fixed bug #72320 (iconv_substr returns false for empty strings). (cmb)

- Intl:
  . Fixed bug #65732 (grapheme_*() is not Unicode compliant on CR LF
    sequence). (cmb)

- JSON:
  . Implemented earlier return when json_encode fails, fixes bugs #68992
    (Stacking exceptions thrown by JsonSerializable) and #70275 (On recursion
    error, json_encode can eat up all system memory). (Jakub Zelenka)

- Opcache:
  . Fixed bug #72949 (Typo in opcache error message). (cmb)

- PDO_DBlib:
  . Implemented stringify 'uniqueidentifier' fields.
    (Alexander Zhuravlev, Adam Baratz)

- Reflection:
  . Reverted prepending \ for class names. (Trowski)

- Standard:
  . Fixed bug #72920 (Accessing a private constant using constant() creates
    an exception AND warning). (Laruence)
  . Fixed bug #65550 (get_browser() incorrectly parses entries with "+" sign).
    (cmb)

- XML:
  . Fixed bug #72714 (_xml_startElementHandler() segmentation fault). (cmb)

18 Aug 2016, PHP 7.1.0beta3

- Core:
  . Fixed bug #72813 (Segfault with __get returned by ref). (Laruence)
  . Fixed bug #72767 (PHP Segfaults when trying to expand an infinite operator).
    (Nikita)
  . TypeError messages for arg_info type checks will now say "must be ...
    or null" where the parameter or return type accepts null. (Andrea)
  . Fixed bug #72857 (stream_socket_recvfrom read access violation). (Anatol)
  . Fixed bug #72663 (Create an Unexpected Object and Don't Invoke
    __wakeup() in Deserialization). (Stas)
  . Fixed bug #72681 (PHP Session Data Injection Vulnerability). (Stas)
  . Fixed bug #72742 (memory allocator fails to realloc small block to large
    one). (Stas)

- Bz2:
  . Fixed bug #72837 (integer overflow in bzdecompress caused heap
    corruption). (Stas)

- Curl
  . Fixed bug #72674 (Heap overflow in curl_escape). (Stas)

- EXIF:
  . Fixed bug #72735 (Samsung picture thumb not read (zero size)). (Kalle, Remi)
  . Fixed bug #72627 (Memory Leakage In exif_process_IFD_in_TIFF). (Stas)

- FTP:
  . Fixed bug #70195 (Cannot upload file using ftp_put to FTPES with
    require_ssl_reuse). (Benedict Singer)

- mbstring:
  . Fixed bug #72711 (`mb_ereg` does not clear the `$regs` parameter on
    failure). (ju1ius)

- Mcrypt:
  . Fixed bug #72782 (Heap Overflow due to integer overflows). (Stas)

- OCI8
  . Fixed invalid handle error with Implicit Result Sets. (Chris Jones)
  . Fixed bug #72524 (Binding null values triggers ORA-24816 error). (Chris Jones)

- Opcache:
  . Fixed bug #72762 (Infinite loop while parsing a file with opcache enabled).
    (Nikita)

- PDO:
  . Fixed bug #72788 (Invalid memory access when using persistent PDO
    connection). (Keyur)
  . Fixed bug #72791 (Memory leak in PDO persistent connection handling). (Keyur)
  . Fixed bug #60665 (call to empty() on NULL result using PDO::FETCH_LAZY
    returns false). (cmb)

- Reflection:
  . Implemented request #38992 (invoke() and invokeArgs() static method calls
    should match). (cmb).
  . Add ReflectionNamedType::getName(). This method should be used instead of
    ReflectionType::__toString()
  . Prepend \ for class names and ? for nullable types returned from
    ReflectionType::__toString(). (Trowski)

- Session:
  . Implemented RFC: Session ID without hashing. (Yasuo)
    https://wiki.php.net/rfc/session-id-without-hashing

- SPL:
  . Fixed bug #72888 (Segfault on clone on splFileObject). (Laruence)

- SQLite3:
  . Updated to SQLite3 3.14.0. (cmb)

- Standard:
  . Fixed bug #55451 (substr_compare NULL length interpreted as 0). (Lauri
    Kenttä)
  . Fixed bug #72278 (getimagesize returning FALSE on valid jpg). (cmb)
<<<<<<< HEAD
=======
  . Fixed bug #65550 (get_browser() incorrectly parses entries with "+" sign).
    (cmb)
  . Fixed bug #71882 (Negative ftruncate() on php://memory exhausts memory).
    (cmb)
>>>>>>> 65f0c163

- Stream: 
  . Fixed bug #72853 (stream_set_blocking doesn't work). (Laruence)
  . Fixed bug #72743 (Out-of-bound read in php_stream_filter_create).
    (Loianhtuan)
  . Implemented FR #27814 (Multiple small packets send for HTTP request).
    (vhuk)
  . Fixed bug #72764 (ftps:// opendir wrapper data channel encryption fails
    with IIS FTP 7.5, 8.5). (vhuk)
  . Fixed bug #72810 (Missing SKIP_ONLINE_TESTS checks). (vhuk)

- sysvshm:
  . Fixed bug #72858 (shm_attach null dereference). (Anatol)

- XML:
  . Fixed bug #72085 (SEGV on unknown address zif_xml_parse). (cmb)

- ZIP:
  . Fixed bug #68302 (impossible to compile php with zip support). (cmb)

04 Aug 2016, PHP 7.1.0beta2

- Core:
  . Implemented FR #72614 (Support "nmake test" on building extensions by
    phpize). (Yuji Uchiyama)
  . Fixed bug #72641 (phpize (on Windows) ignores PHP_PREFIX).
    (Yuji Uchiyama)
  . Fixed bug #72683 (getmxrr broken). (Anatol)

- Calendar:
  . Fixed bug #67976 (cal_days_month() fails for final month of the French
    calendar). (cmb)
  . Fixed bug #71894 (AddressSanitizer: global-buffer-overflow in
    zif_cal_from_jd). (cmb)

- CURL:
  . Fixed bug #71709 (curl_setopt segfault with empty CURLOPT_HTTPHEADER).
    (Pierrick)
  . Fixed bug #71929 (CURLINFO_CERTINFO data parsing error). (Pierrick)

- Intl:
  . Fixed bug #72639 (Segfault when instantiating class that extends
    IntlCalendar and adds a property). (Laruence)
  . Fixed bug #72658 (Locale::lookup() / locale_lookup() hangs if no match
    found). (Anatol)

- GD:
  . Fixed bug #72709 (imagesetstyle() causes OOB read for empty $styles). (cmb)
  . Fixed bug #72697 (select_colors write out-of-bounds). (Stas)
  . Fixed bug #72730 (imagegammacorrect allows arbitrary write access). (Stas)

- mbstring:
  . Fixed bug #72691 (mb_ereg_search raises a warning if a match zero-width).
    (cmb)
  . Fixed bug #72693 (mb_ereg_search increments search position when a match
    zero-width). (cmb)
  . Fixed bug #72694 (mb_ereg_search_setpos does not accept a string's last
    position). (cmb)
  . Fixed bug #72710 (`mb_ereg` causes buffer overflow on regexp compile error).
    (ju1ius)

- Mysqlnd:
  . Fixed bug #71863 (Segfault when EXPLAIN with "Unknown column" error when
    using MariaDB). (Andrey)
  . Fixed bug #72701 (mysqli_get_host_info() wrong output). (Anatol)

- PCRE:
  . Fixed bug #72688 (preg_match missing group names in matches). (cmb)
  . Downgraded to PCRE 8.38. (Anatol)

- Reflection:
  . Fixed bug #72661 (ReflectionType::__toString crashes with iterable).
    (Laruence)

- SNMP:
  . Fixed bug #72708 (php_snmp_parse_oid integer overflow in memory
    allocation). (djodjo at gmail dot com)

- SPL:
  . Fixed bug #72646 (SplFileObject::getCsvControl does not return the escape
    character). (cmb)
  . Fixed bug #72684 (AppendIterator segfault with closed generator). (Pierrick)

- SQLite3:
  . Fixed bug #72668 (Spurious warning when exception is thrown in user defined
    function). (Laruence)
  . Implemented FR #72653 (SQLite should allow opening with empty filename).
    (cmb)

- Standard:
  . Fixed bug #61967 (unset array item in array_walk_recursive cause
    inconsistent array). (Nikita)
  . Fixed bug #62607 (array_walk_recursive move internal pointer). (Nikita)
  . Fixed bug #69068 (Exchanging array during array_walk -> memory errors).
    (Nikita)
  . Fixed bug #70713 (Use After Free Vulnerability in array_walk()/
    array_walk_recursive()). (Nikita)

- Streams:
  . Fixed bug #41021 (Problems with the ftps wrapper). (vhuk)
  . Fixed bug #54431 (opendir() does not work with ftps:// wrapper). (vhuk)
  . Fixed bug #72667 (opendir() with ftp:// attempts to open data stream for
    non-existent directories). (vhuk)
  . Fixed bug #72771 (ftps:// wrapper is vulnerable to protocol downgrade
    attack). (Stas)

- Wddx:
  . Fixed bug #72142 (WDDX Packet Injection Vulnerability in
    wddx_serialize_value()). (Taoguang Chen)
  . Fixed bug #72749 (wddx_deserialize allows illegal memory access) (Stas)
  . Fixed bug #72750 (wddx_deserialize null dereference). (Stas)
  . Fixed bug #72790 (wddx_deserialize null dereference with invalid xml).
    (Stas)
  . Fixed bug #72799 (wddx_deserialize null dereference in
    php_wddx_pop_element). (Stas)

- XMLRPC:
  . Fixed bug #72647 (xmlrpc_encode() unexpected output after referencing
    array elements). (Laruence)

- Zip:
  . Fixed bug #72660 (NULL Pointer dereference in zend_virtual_cwd).
    (Laruence)

21 Jul 2016, PHP 7.1.0beta1

- Core:
  . Fixed bug #72629 (Caught exception assignment to variables ignores
    references). (Laruence)
  . Fixed bug #72594 (Calling an earlier instance of an included anonymous
    class fatals). (Laruence)
  . Fixed bug #72581 (previous property undefined in Exception after
    deserialization). (Laruence)
  . Fixed bug #72543 (Different references behavior comparing to PHP 5)
    (Laruence, Dmitry, Nikita)
  . Fixed bug #72347 (VERIFY_RETURN type casts visible in finally). (Dmitry)
  . Fixed bug #72216 (Return by reference with finally is not memory safe).
    (Dmitry)
  . Fixed bug #72215 (Wrong return value if var modified in finally). (Dmitry)
  . Fixed bug #71818 (Memory leak when array altered in destructor). (Dmitry)
  . Fixed bug #71539 (Memory error on $arr[$a] =& $arr[$b] if RHS rehashes)
    (Dmitry, Nikita)
  . Added new constant PHP_FD_SETSIZE. (cmb)
  . Added optind parameter to getopt(). (as)
  . Added PHP to SAPI error severity mapping for logs. (Martin Vobruba)
  . Fixed bug #71911 (Unable to set --enable-debug on building extensions by
    phpize on Windows). (Yuji Uchiyama)
  . Fixed bug #29368 (The destructor is called when an exception is thrown from
    the constructor). (Dmitry)
  . Implemented RFC: RNG Fixes. (Leigh)
  . Implemented email validation as per RFC 6531. (Leo Feyer, Anatol)
  . Fixed bug #72513 (Stack-based buffer overflow vulnerability in
    virtual_file_ex). (Stas)
  . Fixed bug #72573 (HTTP_PROXY is improperly trusted by some PHP libraries
    and applications). (Stas)

- bz2:
  . Fixed bug #72613 (Inadequate error handling in bzread()). (Stas)

- COM:
  . Fixed bug #72569 (DOTNET/COM array parameters broke in PHP7). (Anatol)

- Curl:
  . Fixed bug #72541 (size_t overflow lead to heap corruption). (Stas)

- Date:
  . Fixed bug #66836 (DateTime::createFromFormat 'U' with pre 1970 dates fails
    parsing). (derick)

- DOM:
  . Fixed bug #66502 (DOM document dangling reference). (Sean Heelan, cmb)

- Exif:
  . Fixed bug #72603 (Out of bound read in exif_process_IFD_in_MAKERNOTE).
    (Stas)
  . Fixed bug #72618 (NULL Pointer Dereference in exif_process_user_comment).
    (Stas)

- Filter:
  . Fixed bug #71745 (FILTER_FLAG_NO_RES_RANGE does not cover whole 127.0.0.0/8
    range). (bugs dot php dot net at majkl578 dot cz)

- FPM:
  . Fixed bug #72575 (using --allow-to-run-as-root should ignore missing user).
    (gooh)

- GD:
  . Fixed bug #72596 (imagetypes function won't advertise WEBP support). (cmb)
  . Fixed bug #72604 (imagearc() ignores thickness for full arcs). (cmb)
  . Fixed bug #70315 (500 Server Error but page is fully rendered). (cmb)
  . Fixed bug #43828 (broken transparency of imagearc for truecolor in
    blendingmode). (cmb)
  . Fixed bug #72512 (gdImageTrueColorToPaletteBody allows arbitrary write/read
    access). (Pierre)
  . Fixed bug #72519 (imagegif/output out-of-bounds access). (Pierre)
  . Fixed bug #72558 (Integer overflow error within _gdContributionsAlloc()).
    (Pierre)
  . Fixed bug #72482 (Ilegal write/read access caused by gdImageAALine
    overflow). (Pierre)
  . Fixed bug #72494 (imagecropauto out-of-bounds access). (Pierre)

- Intl:
  . Partially fixed #72506 (idn_to_ascii for UTS #46 incorrect for long domain
    names). (cmb)
  . Fixed bug #72533 (locale_accept_from_http out-of-bounds access). (Stas)

- Mbstring:
  . Deprecated mb_ereg_replace() eval option. (Rouven Weßling, cmb)
  . Fixed bug #69151 (mb_ereg should reject ill-formed byte sequence).
    (Masaki Kagaya)

- MCrypt:
  . Deprecated ext/mcrypt. (Scott Arciszewski, cmb)
  . Fixed bug #72551, bug #72552 (In correct casting from size_t to int lead to
    heap overflow in mdecrypt_generic). (Stas)

- Opcache:
  . Fixed bug #72590 (Opcache restart with kill_all_lockers does not work).
    (Keyur)

- OpenSSL:
  . Fixed bug #72360 (ext/openssl build failure with OpenSSL 1.1.0).
    (Jakub Zelenka)
  . Bumped a minimal version to 1.0.1. (Jakub Zelenka)
  . Dropped support for SSL2. (Remi)

- PDO_pgsql:
  . Fixed bug #70313 (PDO statement fails to throw exception). (Matteo)
  . Fixed bug #72570 (Segmentation fault when binding parameters on a query
    without placeholders). (Matteo)
  . Implemented FR #72633 (Postgres PDO lastInsertId() should work without
    specifying a sequence). (Pablo Santiago Sánchez, Matteo)

- Pcntl
  . Implemented asynchronous signal handling without TICKS. (Dmitry)
  . Added pcntl_signal_get_handler() that returns the current signal handler
    for a particular signal. Addresses FR #72409. (David Walker)
  . Add signinfo to pcntl_signal() handler args (Bishop Bettini, David Walker)

- Reflection:
  . Fixed bug #72222 (ReflectionClass::export doesn't handle array constants).
    (Nikita Nefedov)

- SimpleXML:
  . Fixed bug #72588 (Using global var doesn't work while accessing SimpleXML
    element). (Laruence)

- Standard:
  . Fixed bug #72622 (array_walk + array_replace_recursive create references
    from nothing). (Laruence)
  . Fixed bug #72330 (CSV fields incorrectly split if escape char followed by
    UTF chars). (cmb)

- Tidy:
  . Implemented support for libtidy 5.0.0 and above. (Michael Orlitzky, Anatol)

- Wddx:
  . Fixed bug #72564 (boolean always deserialized as "true") (Remi)

- XMLRPC:
  . Fixed bug #72606 (heap-buffer-overflow (write) simplestring_addn
    simplestring.c). (Stas)

- Zip:
  . Fixed bug #72520 (Stack-based buffer overflow vulnerability in
    php_stream_zip_opener). (Stas)

07 Jul 2016, PHP 7.1.0alpha3

- Core:
  . Implemented RFC: Iterable. (Aaron Piotrowski)
  . Fixed bug #72523 (dtrace issue with reflection (failed test)). (Laruence)
  . Fixed bug #72508 (strange references after recursive function call and
    "switch" statement). (Laruence)
  . Implemented RFC: Closure::fromCallable (Danack)

- COM:
  . Fixed bug #72498 (variant_date_from_timestamp null dereference). (Anatol)

- CURL:
  . Add curl_multi_errno(), curl_share_errno() and curl_share_strerror()
	functions. (Pierrick)
  . Add support for HTTP/2 Server Push (davey)

- Date:
  . Invalid serialization data for a DateTime or DatePeriod object will now
    throw an instance of Error from __wakeup() or __set_state() instead of
    resulting in a fatal error. (Aaron Piotrowski)
  . Timezone initialization failure from serialized data will now throw an
    instance of Error from __wakeup() or __set_state() instead of resulting in
    a fatal error. (Aaron Piotrowski)
  . Export date_get_interface_ce() for extension use. (Jeremy Mikola)

- DBA:
  . Data modification functions (e.g.: dba_insert()) now throw an instance of
    Error instead of triggering a catchable fatal error if the key is does not
    contain exactly two elements. (Aaron Piotrowski)

- DOM:
  . Invalid schema or RelaxNG validation contexts will throw an instance of
    Error instead of resulting in a fatal error. (Aaron Piotrowski)
  . Attempting to register a node class that does not extend the appropriate
    base class will now throw an instance of Error instead of resulting in a
    fatal error. (Aaron Piotrowski)
  . Attempting to read an invalid or write to a readonly property will throw
    an instance of Error instead of resulting in a fatal error. (Aaron
    Piotrowski)

- GD:
  . Fixed bug #72404 (imagecreatefromjpeg fails on selfie). (cmb)

- IMAP:
  . An email address longer than 16385 bytes will throw an instance of Error
    instead of resulting in a fatal error. (Aaron Piotrowski)
    
- Intl:
  . Failure to call the parent constructor in a class extending Collator
    before invoking the parent methods will throw an instance of Error
    instead of resulting in a recoverable fatal error. (Aaron Piotrowski)
  . Cloning a Transliterator object may will now throw an instance of Error
    instead of resulting in a fatal error if cloning the internal
    transliterator fails. (Aaron Piotrowski)

- LDAP:
  . Providing an unknown modification type to ldap_batch_modify() will now
    throw an instance of Error instead of resulting in a fatal error.
    (Aaron Piotrowski)

- Mbstring:
  . mb_ereg() and mb_eregi() will now throw an instance of ParseError if an
    invalid PHP expression is provided and the 'e' option is used. (Aaron
    Piotrowski)

- Mcrypt:
  . mcrypt_encrypt() and mcrypt_decrypt() will throw an instance of Error
    instead of resulting in a fatal error if mcrypt cannot be initialized.
    (Aaron Piotrowski)

- Mysqli:
  . Attempting to read an invalid or write to a readonly property will throw
    an instance of Error instead of resulting in a fatal error. (Aaron
    Piotrowski)

- OpenSSL:
  . Implemented FR #61204 (Add elliptic curve support for OpenSSL).
    (Dominic Luechinger)

- PCRE:
  . Fixed bug #72476 (Memleak in jit_stack). (Laruence)
  . Fixed bug #72463 (mail fails with invalid argument). (Anatol)

- Readline:
  . Fixed bug #72538 (readline_redisplay crashes php). (Laruence)

- Reflection:
  . Failure to retrieve a reflection object or retrieve an object property
    will now throw an instance of Error instead of resulting in a fatal error.
    (Aaron Piotrowski)

- SQLite3:
  . Fixed bug #70628 (Clearing bindings on an SQLite3 statement doesn't work).
    (cmb)

- Session:
  . Fixed bug #72531 (ps_files_cleanup_dir Buffer overflow). (Laruence)
  . Custom session handlers that do not return strings for session IDs will 
    now throw an instance of Error instead of resulting in a fatal error
    when a function is called that must generate a session ID.
    (Aaron Piotrowski)
  . An invalid setting for session.hash_function will throw an instance of
    Error instead of resulting in a fatal error when a session ID is created.
    (Aaron Piotrowski)
  . Fixed bug #72562 (Use After Free in unserialize() with Unexpected Session
    Deserialization). (Stas)

- SimpleXML:
  . Creating an unnamed or duplicate attribute will throw an instance of Error
    instead of resulting in a fatal error. (Aaron Piotrowski)

- SNMP:
  . Fixed bug #72479 (Use After Free Vulnerability in SNMP with GC and
    unserialize()). (Stas)

- SPL:
  . Attempting to clone an SplDirectory object will throw an instance of Error
    instead of resulting in a fatal error. (Aaron Piotrowski)
  . Calling ArrayIterator::append() when iterating over an object will throw an
    instance of Error instead of resulting in a fatal error. (Aaron Piotrowski)
  . Fixed bug #55701 (GlobIterator throws LogicException). (Valentin VĂLCIU)

- Standard:
  . Implemented RFC: More precise float values. (Jakub Zelenka, Yasuo)
  . array_multisort now uses zend_sort instead zend_qsort. (Laruence)
  . Fixed bug #72505 (readfile() mangles files larger than 2G). (Cschneid)
  . assert() will throw a ParseError when evaluating a string given as the first
    argument if the PHP code is invalid instead of resulting in a catchable
    fatal error. (Aaron Piotrowski)
  . Calling forward_static_call() outside of a class scope will now throw an
    instance of Error instead of resulting in a fatal error. (Aaron Piotrowski)

- Streams:
  . Fixed bug #72534 (stream_socket_get_name crashes). (Anatol)
    
- Tidy:
  . Creating a tidyNode manually will now throw an instance of Error instead of
    resulting in a fatal error. (Aaron Piotrowski)

- WDDX:
  . A circular reference when serializing will now throw an instance of Error
    instead of resulting in a fatal error. (Aaron Piotrowski)

- XML-RPC:
  . A circular reference when serializing will now throw an instance of Error
    instead of resulting in a fatal error. (Aaron Piotrowski)

- Zip:
  . ZipArchive::addGlob() will throw an instance of Error instead of resulting
    in a fatal error if glob support is not available. (Aaron Piotrowski)

23 Jun 2016, PHP 7.1.0alpha2

- Core:
  . Implemented RFC: Replace "Missing argument" warning with "Too few
    arguments" exception. (Dmitry)
  . Implemented RFC: Fix inconsistent behavior of $this variable. (Dmitry)
  . Fixed bug #72441 (Segmentation fault: RFC list_keys). (Laruence)
  . Fixed bug #72395 (list() regression). (Laruence)
  . Fixed bug #72373 (TypeError after Generator function w/declared return type
    finishes). (Nikita)
  . Fixed bug #69489 (tempnam() should raise notice if falling back to temp dir).
    (Laruence, Anatol)
  . Fixed UTF-8 and long path support on Windows. (Anatol)

- Date:
  . Fixed bug #63740 (strtotime seems to use both sunday and monday as start of
    week). (Derick)

- GD:
  . Fixed bug #43475 (Thick styled lines have scrambled patterns). (cmb)
  . Fixed bug #53640 (XBM images require width to be multiple of 8). (cmb)
  . Fixed bug #64641 (imagefilledpolygon doesn't draw horizontal line). (cmb)

- JSON
  . Implemented FR #46600 ("_empty_" key in objects). (Jakub Zelenka)

- Mbstring:
  . Fixed bug #72405 (mb_ereg_replace - mbc_to_code (oniguruma) -
    oob read access). (Laruence)
  . Fixed bug #72399 (Use-After-Free in MBString (search_re)). (Laruence)

- OpenSSL:
  . Implemented FR #67304 (Added AEAD support [CCM and GCM modes] to
    openssl_encrypt and openssl_decrypt). (Jakub Zelenka)
  . Implemented error storing to the global queue and cleaning up the OpenSSL
    error queue (resolves bugs #68276 and #69882). (Jakub Zelenka)

- PCRE:
  . Upgraded to PCRE 8.39. (Anatol)

- Sqlite3:
  . Implemented FR #72385 (Update SQLite bundle lib(3.13.0)). (Laruence)

- Standard:
  . Added is_iterable() function. (Aaron Piotrowski)
  . Fixed bug #72306 (Heap overflow through proc_open and $env parameter).
    (Laruence)

- Streams:
  . Fixed bug #72439 (Stream socket with remote address leads to a segmentation
    fault). (Laruence)

09 Jun 2016, PHP 7.1.0alpha1

- Core:
  . Added nullable types. (Levi, Dmitry)
  . Added DFA optimization framework based on e-SSA form. (Dmitry, Nikita)
  . Added specialized opcode handlers (e.g. ZEND_ADD_LONG_NO_OVERFLOW).
    (Dmitry)
  . Change statement and fcall extension handlers to accept frame. (Joe)
  . Implemented safe execution timeout handling, that prevents random crashes
    after "Maximum execution time exceeded" error. (Dmitry)
  . Fixed bug #53432 (Assignment via string index access on an empty string
    converts to array). (Nikita)
  . Fixed bug #62210 (Exceptions can leak temporary variables). (Dmitry, Bob)
  . Fixed bug #62814 (It is possible to stiffen child class members visibility).
    (Nikita)
  . Fixed bug #69989 (Generators don't participate in cycle GC). (Nikita)
  . Fixed bug #70228 (Memleak if return in finally block). (Dmitry)
  . Fixed bug #71266 (Missing separation of properties HT in foreach etc).
    (Dmitry)
  . Fixed bug #71604 (Aborted Generators continue after nested finally).
    (Nikita)
  . Fixed bug #71572 (String offset assignment from an empty string inserts
    null byte). (Francois)
  . Fixed bug #71897 (ASCII 0x7F Delete control character permitted in
    identifiers). (Andrea)
  . Fixed bug #72188 (Nested try/finally blocks losing return value). (Dmitry)
  . Fixed bug #72213 (Finally leaks on nested exceptions). (Dmitry, Nikita)
  . Implemented the RFC `Support Class Constant Visibility`. (Sean DuBois,
    Reeze Xia, Dmitry)
  . Added void return type. (Andrea)
  . Added support for negative string offsets in string offset syntax and
    various string functions. (Francois)
  . Added a form of the list() construct where keys can be specified. (Andrea)
  . Number operators taking numeric strings now emit E_NOTICEs or E_WARNINGs
    when given malformed numeric strings. (Andrea)
  . (int), intval() where $base is 10 or unspecified, settype(), decbin(),
    decoct(), dechex(), integer operators and other conversions now always
    respect scientific notation in numeric strings. (Andrea)
  . Implemented the RFC `Catching multiple exception types`. (Bronislaw Bialek,
    Pierrick)
  . Raise a compile-time warning on octal escape sequence overflow. (Sara)
  . Added [] = as alternative construct to list() =. (Bob)
  . Implemented logging to syslog with dynamic error levels. (Jani Ollikainen)
  . Fixed bug #47517 (php-cgi.exe missing UAC manifest).
    (maxdax15801 at users noreply github com)

- Apache2handler:
  . Enable per-module logging in Apache 2.4+. (Martin Vobruba)

- CLI Server:
  . Fixed bug #71276 (Built-in webserver does not send Date header).
    (see at seos fr)

- FTP:
  . Implemented FR #55651 (Option to ignore the returned FTP PASV address).
    (abrender at elitehosts dot com)

- Intl:
  . Added IntlTimeZone::getWindowsID() and
    IntlTimeZone::getIDForWindowsID(). (Sara)
  . Fixed bug #69374 (IntlDateFormatter formatObject returns wrong utf8 value).
    (lenhatanh86 at gmail com)
  . Fixed bug #69398 (IntlDateFormatter formatObject returns wrong value when
    time style is NONE). (lenhatanh86 at gmail com)

- Hash:
  . Added SHA3 fixed mode algorithms (224, 256, 384, and 512 bit). (Sara)
  . Added SHA512/256 and SHA512/224 algorithms. (Sara)

- JSON:
  . Exported JSON parser API including json_parser_method that can be used
    for implementing custom logic when parsing JSON. (Jakub Zelenka)
  . Escaped U+2028 and U+2029 when JSON_UNESCAPED_UNICODE is supplied as
    json_encode options and added JSON_UNESCAPED_LINE_TERMINATORS to restore
    the previous behaviour. (Eddie Kohler)

- PDO_Firebird:
  . Fixed bug #60052 (Integer returned as a 64bit integer on X86_64). (Mariuz)

- Pgsql:
  . Implemented FR #31021 (pg_last_notice() is needed to get all notice
    messages). (Yasuo)
  . Implemented FR #48532 (Allow pg_fetch_all() to index numerically). (Yasuo)

- Reflection:
  . Fix #72209 (ReflectionProperty::getValue() doesn't fail if object doesn't match type). (Joe)

- Session:
  . Improved fix for bug #68063 (Empty session IDs do still start sessions).
    (Yasuo)
  . Fixed bug #71038 (session_start() returns TRUE on failure).
    Session save handlers must return 'string' always for successful read.
    i.e. Non-existing session read must return empty string. PHP 7.0 is made
    not to tolerate buggy return value. (Yasuo)
  . Fixed bug #71394 (session_regenerate_id() must close opened session on
    errors). (Yasuo)

- SQLite3:
  . Implemented FR #71159 (Upgraded bundled SQLite lib to 3.9.2). (Laruence)

- Standard:
  . Fixed bug #71100 (long2ip() doesn't accept integers in strict mode).
    (Laruence)
  . Implemented FR #55716 (Add an option to pass a custom stream context to
    get_headers()). (Ferenc)
  . Additional validation for parse_url() for login/pass components).
    (Ilia) (Julien)
  . Implemented FR #69359 (Provide a way to fetch the current environment
    variables). (Ferenc)
  . unpack() function accepts an additional optional argument $offset. (Dmitry)
  . Implemented #51879 stream context socket option tcp_nodelay (Joe)

<<< NOTE: Insert NEWS from last stable release here prior to actual release! >>><|MERGE_RESOLUTION|>--- conflicted
+++ resolved
@@ -50,6 +50,8 @@
   . Fixed bug #72920 (Accessing a private constant using constant() creates
     an exception AND warning). (Laruence)
   . Fixed bug #65550 (get_browser() incorrectly parses entries with "+" sign).
+    (cmb)
+  . Fixed bug #71882 (Negative ftruncate() on php://memory exhausts memory).
     (cmb)
 
 - XML:
@@ -129,13 +131,6 @@
   . Fixed bug #55451 (substr_compare NULL length interpreted as 0). (Lauri
     Kenttä)
   . Fixed bug #72278 (getimagesize returning FALSE on valid jpg). (cmb)
-<<<<<<< HEAD
-=======
-  . Fixed bug #65550 (get_browser() incorrectly parses entries with "+" sign).
-    (cmb)
-  . Fixed bug #71882 (Negative ftruncate() on php://memory exhausts memory).
-    (cmb)
->>>>>>> 65f0c163
 
 - Stream: 
   . Fixed bug #72853 (stream_set_blocking doesn't work). (Laruence)
