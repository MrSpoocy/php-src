PHP                                                                        NEWS
|||||||||||||||||||||||||||||||||||||||||||||||||||||||||||||||||||||||||||||||
?? ??? ????, PHP 7.4.0RC6

- Core:
  . Fixed bug #78768 (redefinition of typedef zend_property_info). (Nikita)
  . Fixed bug #78788 (./configure generates invalid php_version.h). (max)

- Standard:
<<<<<<< HEAD
  . Fixed bug #77930 (stream_copy_to_stream should use mmap more often).
    (Nikita)

- OpenSSL:
  . Fixed bug #78775 (TLS issues from HTTP request affecting other encrypted
    connections). (Nikita)

- Reflection:
  . Fixed bug #78774 (ReflectionNamedType on Typed Properties Crash). (Nikita)

31 Oct 2019, PHP 7.4.0RC5
=======
  . Fixed bug #78759 (array_search in $GLOBALS). (Nikita)

21 Nov 2019, PHP 7.3.12
>>>>>>> 8d2a9d88

- Core:
  . Fixed bug #78226 (Unexpected __set behavior with typed properties). (Nikita)

- COM:
  . Fixed bug #78694 (Appending to a variant array causes segfault). (cmb)

- Date:
  . Fixed bug #70153 (\DateInterval incorrectly unserialized). (Maksim Iakunin)
  . Fixed bug #78751 (Serialising DatePeriod converts DateTimeImmutable). (cmb)

- FFI:
  . Fixed bug #78716 (Function name mangling is wrong for some parameter 
    types). (cmb)
  . Fixed bug #78762 (Failing FFI::cast() may leak memory). (cmb)
  . Fixed bug #78761 (Zend memory heap corruption with preload and casting).
    (cmb)
  . Implement FR #78270 (Support __vectorcall convention with FFI). (cmb)

- FPM:
  . Fixed bug #78599 (env_path_info underflow in fpm_main.c can lead to RCE).
    (CVE-2019-11043) (Jakub Zelenka)
  . Fixed bug #74083 (master PHP-fpm is stopped on multiple reloads).
    (Maksim Nikulin)

-Opcache:
  . Fixed bug #78512 (Cannot make preload work). (Dmitry)

- PDO_Firebird:
  . Implemented FR #65690 (PDO_Firebird should also support dialect 1).
    (Simonov Denis)

- Reflection:
  . Fixed bug #78697 (ReflectionClass::implementsInterface - inaccurate error 
    message with traits). (villfa)

- Testing:
  . Fixed bug #78684 (PCRE bug72463_2 test is sending emails on Linux). (cmb)

17 Oct 2019, PHP 7.4.0RC4

- Core:
  . Fixed bug #78614 (Does not compile with DTRACE anymore).
    (tz at FreeBSD dot org)
  . Fixed bug #78620 (Out of memory error). (cmb, Nikita)
  . Fixed bug #78632 (method_exists() in php74 works differently from php73 in
    checking priv. methods). (Nikita)
  . Fixed bug #78644 (SEGFAULT in ZEND_UNSET_OBJ_SPEC_VAR_CONST_HANDLER).
    (Nikita)
  . Fixed bug #78658 (Memory corruption using Closure::bindTo). (Nikita)
  . Fixed bug #78656 (Parse errors classified as highest log-level). (Erik
    Lundin)
  . Fixed bug #78662 (stream_write bad error detection). (Remi)

- COM:
  . Fixed bug #78650 (new COM Crash). (cmb)

- Iconv:
  . Fixed bug #78642 (Wrong libiconv version displayed). (gedas at martynas,
    cmb).

- Pcntl:
  . Fixed bug #77335 (PHP is preventing SIGALRM from specifying SA_RESTART).
    (Nikita)

- MySQLi:
  . Fixed bug #76809 (SSL settings aren't respected when persistent connections 
    are used). (fabiomsouto)

- OpCache:
  . Fixed bug #78654 (Incorrectly computed opcache checksum on files with 
    non-ascii characters). (mhagstrand)

- PDO_MySQL:
  . Fixed bug #78623 (Regression caused by "SP call yields additional empty
    result set"). (cmb)

- SimpleXML:
  . Fixed bug #75245 (Don't set content of elements with only whitespaces). 
    (eriklundin)

- Sockets:
  . Fixed bug #78665 (Multicasting may leak memory). (cmb)

- Standard:
  . Fixed bug #76859 (stream_get_line skips data if used with data-generating 
    filter). (kkopachev)

- Zip:
  . Fixed bug #78641 (addGlob can modify given remove_path value). (cmb)

03 Oct 2019, PHP 7.4.0RC3

- Core:
  . Fixed bug #78604 (token_get_all() does not properly tokenize FOO<?php with
    short_open_tag=0). (Nikita)

- FFI:
  . Fixed bug #78543 (is_callable() on FFI\CData throws Exception). (cmb)

- GMP:
  . Fixed bug #78574 (broken shared build). (Remi)

- MBString:
  . Fixed bug #78579 (mb_decode_numericentity: args number inconsistency).
    (cmb)
  . Fixed bug #78609 (mb_check_encoding() no longer supports stringable
    objects). (cmb)

- OpenSSL:
  . Changed the default config path (Windows only). (cmb)

- Session:
  . Fixed bug #78624 (session_gc return value for user defined session 
    handlers). (bshaffer)

- Standard:
  . Fixed bug #78549 (Stack overflow due to nested serialized input). (Nikita)

19 Sep 2019, PHP 7.4.0RC2

- Core:
  . Fixed incorrect usage of QM_ASSIGN instruction. It must not return IS_VAR.
    As a side effect, this allowed passing left hand list() "by reference",
    instead of compile-time error. (Dmitry)
  . Fixed bug #78531 (Crash when using undefined variable as object). (Dmitry)
  . Fixed bug #78535 (auto_detect_line_endings value not parsed as bool).
    (bugreportuser)

- FFI:
  . Added missing FFI::isNull(). (Philip Hofstetter)
  . Fixed bug #78488 (OOB in ZEND_FUNCTION(ffi_trampoline)). (Dmitry)

- Opcache:
  . Add opcache.preload_user INI directive. (Dmitry)
  . Fixed bug #78514 (Preloading segfaults with inherited typed property).
    (Nikita)
  . Fixed bug #78429 (opcache_compile_file(__FILE__); segfaults). (cmb)

- PCRE:
  . Fixed bug #78349 (Bundled pcre2 library missing LICENCE file). (Peter Kokot)

- PDO_Firebird:
  . Implemented FR #77863 (PDO firebird support type Boolean in input
    parameters). (Simonov Denis)

- PDO_MySQL:
  . Fixed bug #41997 (SP call yields additional empty result set). (cmb)

- sodium:
  . Fixed bug #78510 (Partially uninitialized buffer returned by
    sodium_crypto_generichash_init()). (Frank Denis, cmb)
  . Fixed bug #78516 (password_hash(): Memory cost is not in allowed range).
    (cmb, Nikita)

- Standard:
  . Fixed bug #78506 (Error in a php_user_filter::filter() is not reported).
    (Nikita)

05 Sep 2019, PHP 7.4.0RC1

- Core:
  . Fixed bug #77812 (Interactive mode does not support PHP 7.3-style heredoc).
    (cmb, Nikita)
  . Fixed bug #78438 (Corruption when __unserializing deeply nested structures).
    (cmb, Nikita)
  . Fixed bug #78441 (Parse error due to heredoc identifier followed by digit).
    (cmb)
  . Fixed bug #78454 (Consecutive numeric separators cause OOM error).
    (Theodore Brown)
  . Fixed bug #78335 (Static properties/variables containing cycles report as
    leak). (Nikita)
  . Fixed bug #78460 (PEAR installation failure). (Peter Kokot, L. Declercq)

- FPM:
  . Fixed bug #78334 (fpm log prefix message includes wrong stdout/stderr
    notation). (Tsuyoshi Sadakata)

- ODBC:
  . Fixed bug #78473 (odbc_close() closes arbitrary resources). (cmb)

- SPL:
  . Fixed bug #78436 (Missing addref in SplPriorityQueue EXTR_BOTH mode).
    (Nikita)
  . Fixed bug #78456 (Segfault when serializing SplDoublyLinkedList). (Nikita)

22 Aug 2019, PHP 7.4.0beta4

- Core:
  . Fixed bug #78220 (Can't access OneDrive folder). (cmb, ab)
  . Fixed bug #78396 (Second file_put_contents in Shutdown hangs script).
    (Nikita)
  . Fixed bug #78406 (Broken file includes with user-defined stream filters).
    (Nikita)
  . Fixed bug #72530 (Use After Free in GC with Certain Destructors). (Nikita)
  . Fixed bug #78386 (fstat mode has unexpected value on PHP 7.4). (cmb)

- Date:
  . Fixed bug #78383 (Casting a DateTime to array no longer returns its
    properties). (Nikita)

- MySQLnd:
  . Fixed connect_attr issues and added the _server_host connection attribute.
    (Qianqian Bu)

- OpenSSL:
  . Fixed bug #78391 (Assertion failure in openssl_random_pseudo_bytes).
    (Nikita)

- Reflection:
  . Fixed bug #78410 (Cannot "manually" unserialize class that is final and
    extends an internal one). (Nikita)

- SPL:
  . Fixed bug #78409 (Segfault when creating instance of ArrayIterator without
    constructor). (Nikita)

08 Aug 2019, PHP 7.4.0beta2

- Core:
  . Fixed bug #78340 (Include of stream wrapper not reading whole file).
    (Nikita)
  . Fixed bug #78344 (Segmentation fault on zend_check_protected). (Nikita)
  . Fixed bug #78356 (Array returned from ArrayAccess is incorrectly unpacked
    as argument). (Nikita)
  . Fixed bug #78379 (Cast to object confuses GC, causes crash). (Dmitry)

- Exif:
  . Fixed bug #78333 (Exif crash (bus error) due to wrong alignment and
    invalid cast). (Nikita)
  . Fixed bug #78256 (heap-buffer-overflow on exif_process_user_comment).
    (CVE-2019-11042) (Stas)
  . Fixed bug #78222 (heap-buffer-overflow on exif_scan_thumbnail).
    (CVE-2019-11041) (Stas)

- Iconv:
  . Fixed bug #78342 (Bus error in configure test for iconv //IGNORE). (Rainer
    Jung)

- MySQLnd:
  . Fixed bug #78179 (MariaDB server version incorrectly detected). (cmb)
  . Fixed bug #78213 (Empty row pocket). (cmb)

- Opcache:
  . Fixed bug #78341 (Failure to detect smart branch in DFA pass). (Nikita)
  . Fixed bug #78376 (Incorrect preloading of constant static properties).
    (Dmitry)

- PCRE:
  . Fixed bug #78338 (Array cross-border reading in PCRE). (cmb)

- PDO_Sqlite:
  . Fixed bug #78348 (Remove -lrt from pdo_sqlite.so). (Peter Kokot)

- Phar:
  . Fixed bug #77919 (Potential UAF in Phar RSHUTDOWN). (cmb)

- Standard:
  . Fixed bug #78326 (improper memory deallocation on stream_get_contents()
    with fixed length buffer). (Albert Casademont)
  . Fixed bug #78346 (strip_tags no longer handling nested php tags). (cmb)

25 Jul 2019, PHP 7.4.0beta1

- Core:
  . Fixed bug #78212 (Segfault in built-in webserver). (cmb)
  . Fixed bug #60677 (CGI doesn't properly validate shebang line contains #!).
    (Nikita)
  . Fixed bug #78066 (PHP eats the first byte of a program that comes from
    process substitution). (Nikita)
  . Fixed bug #52752 (Crash when lexing). (Nikita)
  . Implemented RFC: Deprecate curly brace syntax for accessing array elements
    and string offsets.
    https://wiki.php.net/rfc/deprecate_curly_braces_array_access (Andrey Gromov)
  . Implemented RFC: Deprecations for PHP 7.4.
    https://wiki.php.net/rfc/deprecations_php_7_4 (Kalle, Nikita)

- GD:
  . Fixed bug #78314 (missing freetype support/functions with external gd).
    (Remi)

- Libxml:
  . Fixed bug #78279 (libxml_disable_entity_loader settings is shared between
    requests (cgi-fcgi)). (Nikita)

- LiteSpeed:
  . Updated to LiteSpeed SAPI V7.5 (Fixed clean shutdown). (George Wang)

- Opcache:
  . Fixed bug #78271 (Invalid result of if-else). (Nikita)
  . Added new INI directive opcache.cache_id (Windows only). (cmb)

- PDO:
  . Implemented FR #71885 (Allow escaping question mark placeholders).
    https://wiki.php.net/rfc/pdo_escape_placeholders (Matteo)

- Recode:
  . Unbundled the recode extension. (cmb)

- Standard:
  . Fixed bug #78282 (atime and mtime mismatch). (cmb)
  . Fixed bug #73535 (php_sockop_write() returns 0 on error, can be used to
    trigger Denial of Service). (Nikita)

11 Jul 2019, PHP 7.4.0alpha3

- Core:
  . Fixed bug #78239 (Deprecation notice during string conversion converted to
    exception hangs). (Nikita)
  . Implemented FR #77230 (Support custom CFLAGS and LDFLAGS from environment).
    (cmb)

- Date:
  . Updated timelib to 2018.02. (Derick)

- Fileinfo:
  . Fixed bug #78183 (finfo_file shows wrong mime-type for .tga file).
   (Anatol)

- LiteSpeed:
  . Updated to LiteSpeed SAPI V7.4.3 (increased response header count limit from
    100 to 1000, added crash handler to cleanly shutdown PHP request, added
    CloudLinux mod_lsapi mode). (George Wang)
  . Fixed bug #76058 (After "POST data can't be buffered", using php://input
    makes huge tmp files). (George Wang)

- Openssl:
  . Fixed bug #78231 (Segmentation fault upon stream_socket_accept of exported
    socket-to-stream). (Nikita)

- Opcache:
  . Fixed #78202 (Opcache stats for cache hits are capped at 32bit NUM). (cmb)

- mysqlnd:
  . Fixed #60594 (mysqlnd exposes 160 lines of stats in phpinfo). (PeeHaa)

- PDO:
  . Implemented FR #78033 (PDO - support username & password specified in
    DSN). (sjon)

- PDO_Sqlite:
  . Fixed #78192 (SegFault when reuse statement after schema has changed).
    (Vincent Quatrevieux)

- Reflection:
  . Fixed bug #78263 (\ReflectionReference::fromArrayElement() returns null
    while item is a reference). (Nikita)

- Standard:
  . Implemented FR #78177 (Make proc_open accept command array). (Nikita)
  . Fixed #78208 (password_needs_rehash() with an unknown algo should always
    return true). (Sara)
  . Fixed #78241 (touch() does not handle dates after 2038 in PHP 64-bit). (cmb)
  . Implemented RFC where password_hash() has argon2i(d) implementations from
    ext/sodium when PHP is built without libargon:
    https://wiki.php.net/rfc/sodium.argon.hash (Sara)

27 Jun 2019, PHP 7.4.0alpha2

- Core:
  . Fixed bug #78151 (Segfault caused by indirect expressions in PHP 7.4a1).
    (Nikita)
  . Fixed bug #78154 (SEND_VAR_NO_REF does not always send reference). (Nikita)
  . Fixed bug #78182 (Segmentation fault during by-reference property
    assignment). (Nikita)

- Date:
  . Fixed #69044 (discrepency between time and microtime). (krakjoe)

- GD:
  . Added TGA read support. (cmb)

- MySQLi:
  . Fixed bug #67348 (Reading $dbc->stat modifies $dbc->affected_rows).
    (Derick)

- Opcache:
  . Fixed bug #78106 (Path resolution fails if opcache disabled during request).
    (Nikita)
  . Fixed bug #78175 (Preloading segfaults at preload time and at runtime).
    (Dmitry)

- SQLite3:
  . Implement FR ##70950 (Make SQLite3 Online Backup API available). (BohwaZ)

13 Jun 2019, PHP 7.4.0alpha1

- Core:
  . Fixed bug #77345 (Stack Overflow caused by circular reference in garbage
    collection). (Alexandru Patranescu, Nikita, Dmitry)
  . Fixed bug #77877 (call_user_func() passes $this to static methods).
    (Dmitry)
  . Implemented FR #76148 (Add array_key_exists() to the list of specially
    compiled functions). (Majkl578)
  . Fixed bug #76430 (__METHOD__ inconsistent outside of method).
    (Ryan McCullagh, Nikita)
  . Fixed bug #75921 (Inconsistent: No warning in some cases when stdObj is
    created on the fly). (David Walker)
  . Fixed bug #71030 (Self-assignment in list() may have inconsistent behavior).
    (Nikita)
  . Fixed bug #76451 (Aliases during inheritance type checks affected by
    opcache). (Nikita)

- CLI:
  . The built-in CLI server now reports the request method in log files.
    (Simon Welsh)

- COM:
  . Deprecated registering of case-insensitive constants from typelibs. (cmb)

- CURL:
  . Fixed bug #76480 (Use curl_multi_wait() so that timeouts are respected).
    (Pierrick)
  . Implemented FR #77711 (CURLFile should support UNICODE filenames). (cmb)
  . Deprecated CURLPIPE_HTTP1. (cmb)
  . Deprecated $version parameter of curl_version(). (cmb)

- Date:
  . Fixed bug #75232 (print_r of DateTime creating side-effect). (Nikita)

- FFI:
  . Added FFI extension. (Dmitry)

-Fileinfo:
  . Fixed bug #78075 (finfo_file treats JSON file as text/plain). (Anatol)

- Filter:
  . The filter extension no longer have the --with-pcre-dir on Unix builds,
    allowing the extension to be once more compiled as shared using
    ./configure. (Kalle)

- FPM:
  . Implemented FR #72510 (systemd service should be hardened). (Craig Andrews)

- GD:
  . Implemented the scatter filter (IMG_FILTER_SCATTER). (Kalle)
  . Fixed bug #73291 (imagecropauto() $threshold differs from external libgd).
    (cmb)
  . Fixed bug #76324 (cannot detect recent versions of freetype with
    pkg-config). (Eli Schwartz)
  . The bundled libgd behaves now like system libgd wrt. IMG_CROP_DEFAULT never
    falling back to IMG_CROP_SIDES.
  . The default $mode parameter of imagecropauto() has been changed to
    IMG_CROP_DEFAULT; passing -1 is now deprecated.
  . Added support for aspect ratio preserving scaling to a fixed height for
    imagescale(). (Andreas Treichel)

- Hash:
  . The hash extension is now an integral part of PHP and cannot be disabled
    as per RFC: https://wiki.php.net/rfc/permanent_hash_ext. (Kalle)
  . Implemented FR #71890 (crc32c checksum algorithm). (Andrew Brampton)

- InterBase:
  . Unbundled the InterBase extension and moved it to PECL. (Kalle)

- Intl:
  . Raised requirements to ICU ≥ 50.1. (cmb)
  . Changed ResourceBundle to implement Countable. (LeSuisse)
  . Changed default of $variant parameter of idn_to_ascii() and idn_to_utf8().
    (cmb)

- LDAP:
  . Deprecated ldap_control_paged_result_response and ldap_control_paged_result

- Mbstring:
  . Fixed bug #77907 (mb-functions do not respect default_encoding). (Nikita)

- Opcache:
  . Implemented preloading RFC: https://wiki.php.net/rfc/preload. (Dmitry)

- OpenSSL:
  . Added TLS 1.3 support to streams including new tlsv1.3 stream.
    (Codarren Velvindron, Jakub Zelenka)
  . Added openssl_x509_verify function. (Ben Scholzen)
  . openssl_random_pseudo_bytes() now throws in error conditions.
    (Sammy Kaye Powers)

- PCRE:
  . Implemented FR #77094 (Support flags in preg_replace_callback). (Nikita)
  . Fixed bug #72685 (Repeated UTF-8 validation of same string in UTF-8 mode).
    (Nikita)
  . Fixed bug #73948 (Preg_match_all should return NULLs on trailing optional
    capture groups).

- PDO:
  . Fixed bug #77849 (Disable cloning of PDO handle/connection objects).
    (camporter)

- PDO_OCI:
  . Support Oracle Database tracing attributes ACTION, MODULE,
    CLIENT_INFO, and CLIENT_IDENTIFIER. (Cameron Porter)
  . Implemented FR #76908 (PDO_OCI getColumnMeta() not implemented).
    (Valentin Collet, Chris Jones, Remi)

- PDO_SQLite:
  . Implemented sqlite_stmt_readonly in PDO_SQLite. (BohwaZ)
  . Raised requirements to SQLite 3.5.0. (cmb)

- phpdbg:
  . Fixed bug #76596 (phpdbg support for display_errors=stderr). (kabel)
  . Fixed bug #76801 (too many open files). (alekitto)
  . Fixed bug #77800 (phpdbg segfaults on listing some conditional breakpoints).
    (krakjoe)
  . Fixed bug #77805 (phpdbg build fails when readline is shared). (krakjoe)

- SimpleXML:
  . Implemented FR #65215 (SimpleXMLElement could register as implementing
    Countable). (LeSuisse)

- Sockets:
  . Fixed bug #67619 (Validate length on socket_write). (thiagooak)

- sodium:
  . Fixed bug #77646 (sign_detached() strings not terminated). (Frank)

- SQLite3:
  . Unbundled libsqlite. (cmb)
  . Raised requirements to SQLite 3.7.4. (cmb)
  . Forbid (un)serialization of SQLite3, SQLite3Stmt and SQLite3Result. (cmb)
  . Added support for the SQLite @name notation. (cmb, BohwaZ)
  . Added SQLite3Stmt::getSQL() to retrieve the SQL of the statement. (Bohwaz)

- SPL:
  . Fixed bug #77518 (SeekableIterator::seek() should accept 'int' typehint as
    documented). (Nikita)

- Standard:
  . Fixed bug #74764 (Bindto IPv6 works with file_get_contents but fails with
    stream_socket_client). (Ville Hukkamäki)
  . Implemented FR #38301 (field enclosure behavior in fputcsv). (cmb)
  . Implemented FR #51496 (fgetcsv should take empty string as an escape). (cmb)
  . Implemented FR #77377 (No way to handle CTRL+C in Windows). (Anatol)
  . Implemented password hashing registry RFC:
    https://wiki.php.net/rfc/password_registry. (Sara)

- Reflection:
  . Fixed bug #76737 (Unserialized reflection objects are broken, they
    shouldn't be serializable). (Nikita)

- Tidy:
  . Added TIDY_TAG_* constants for HTML5 elements. (cmb)
  . Fixed bug #76736 (wrong reflection for tidy_get_head, tidy_get_html,
    tidy_get_root, and tidy_getopt) (tandre)

- WDDX:
  . Deprecated and unbundled the WDDX extension. (cmb)

<<< NOTE: Insert NEWS from last stable release here prior to actual release! >>><|MERGE_RESOLUTION|>--- conflicted
+++ resolved
@@ -7,9 +7,9 @@
   . Fixed bug #78788 (./configure generates invalid php_version.h). (max)
 
 - Standard:
-<<<<<<< HEAD
   . Fixed bug #77930 (stream_copy_to_stream should use mmap more often).
     (Nikita)
+  . Fixed bug #78759 (array_search in $GLOBALS). (Nikita)
 
 - OpenSSL:
   . Fixed bug #78775 (TLS issues from HTTP request affecting other encrypted
@@ -19,11 +19,6 @@
   . Fixed bug #78774 (ReflectionNamedType on Typed Properties Crash). (Nikita)
 
 31 Oct 2019, PHP 7.4.0RC5
-=======
-  . Fixed bug #78759 (array_search in $GLOBALS). (Nikita)
-
-21 Nov 2019, PHP 7.3.12
->>>>>>> 8d2a9d88
 
 - Core:
   . Fixed bug #78226 (Unexpected __set behavior with typed properties). (Nikita)
