PHP                                                                        NEWS
|||||||||||||||||||||||||||||||||||||||||||||||||||||||||||||||||||||||||||||||
?? ??? 2016, PHP 7.1.0RC1

- Core:
<<<<<<< HEAD
  . Fixed bug #72598 (Reference is lost after array_slice()) (Nikita)
=======
  . Fixed bug #72943 (assign_dim on string doesn't reset hval). (Laruence)
  . Fixed bug #72911 (Memleak in zend_binary_assign_op_obj_helper). (Laruence)
  . Fixed bug #72813 (Segfault with __get returned by ref). (Laruence)
  . Fixed bug #72767 (PHP Segfaults when trying to expand an infinite operator).
    (Nikita)
  . Fixed bug #72854 (PHP Crashes on duplicate destructor call). (Nikita)
  . Fixed bug #72857 (stream_socket_recvfrom read access violation). (Anatol)
>>>>>>> c67fa3c9

- COM:
  . Fixed bug #72922 (COM called from PHP does not return out parameters).
    (Anatol)

- Dba:
  . Fixed bug #70825 (Cannot fetch multiple values with group in ini file).
    (cmb)

- GD:
  . Fixed bug #66005 (imagecopy does not support 1bit transparency on truecolor
    images). (cmb)
  . Fixed bug #72913 (imagecopy() loses single-color transparency on palette
    images). (cmb)
  . Fixed bug #68716 (possible resource leaks in _php_image_convert()). (cmb)

- Intl:
  . Fixed bug #65732 (grapheme_*() is not Unicode compliant on CR LF
    sequence). (cmb)

- PDO_DBlib:
  . Implemented stringify 'uniqueidentifier' fields.
    (Alexander Zhuravlev, Adam Baratz)

- Reflection:
  . Reverted prepending \ for class names. (Trowski)

- Standard:
  . Fixed bug #72920 (Accessing a private constant using constant() creates
    an exception AND warning). (Laruence)

- XML:
  . Fixed bug #72714 (_xml_startElementHandler() segmentation fault). (cmb)

18 Aug 2016, PHP 7.1.0beta3

- Core:
  . Fixed bug #72813 (Segfault with __get returned by ref). (Laruence)
  . Fixed bug #72767 (PHP Segfaults when trying to expand an infinite operator).
    (Nikita)
  . TypeError messages for arg_info type checks will now say "must be ...
    or null" where the parameter or return type accepts null. (Andrea)
  . Fixed bug #72857 (stream_socket_recvfrom read access violation). (Anatol)
  . Fixed bug #72663 (Create an Unexpected Object and Don't Invoke
    __wakeup() in Deserialization). (Stas)
  . Fixed bug #72681 (PHP Session Data Injection Vulnerability). (Stas)
  . Fixed bug #72742 (memory allocator fails to realloc small block to large
    one). (Stas)

- Bz2:
  . Fixed bug #72837 (integer overflow in bzdecompress caused heap
    corruption). (Stas)

- Curl
  . Fixed bug #72674 (Heap overflow in curl_escape). (Stas)

- EXIF:
  . Fixed bug #72735 (Samsung picture thumb not read (zero size)). (Kalle, Remi)
  . Fixed bug #72627 (Memory Leakage In exif_process_IFD_in_TIFF). (Stas)

- FTP:
  . Fixed bug #70195 (Cannot upload file using ftp_put to FTPES with
    require_ssl_reuse). (Benedict Singer)

- mbstring:
  . Fixed bug #72711 (`mb_ereg` does not clear the `$regs` parameter on
    failure). (ju1ius)

- Mcrypt:
  . Fixed bug #72782 (Heap Overflow due to integer overflows). (Stas)

- OCI8
  . Fixed invalid handle error with Implicit Result Sets. (Chris Jones)
  . Fixed bug #72524 (Binding null values triggers ORA-24816 error). (Chris Jones)

- Opcache:
  . Fixed bug #72762 (Infinite loop while parsing a file with opcache enabled).
    (Nikita)

- PDO:
  . Fixed bug #72788 (Invalid memory access when using persistent PDO
    connection). (Keyur)
  . Fixed bug #72791 (Memory leak in PDO persistent connection handling). (Keyur)
  . Fixed bug #60665 (call to empty() on NULL result using PDO::FETCH_LAZY
    returns false). (cmb)

- Reflection:
  . Implemented request #38992 (invoke() and invokeArgs() static method calls
    should match). (cmb).
  . Add ReflectionNamedType::getName(). This method should be used instead of
    ReflectionType::__toString()
  . Prepend \ for class names and ? for nullable types returned from
    ReflectionType::__toString(). (Trowski)

- Session:
  . Implemented RFC: Session ID without hashing. (Yasuo)
    https://wiki.php.net/rfc/session-id-without-hashing

- SPL:
  . Fixed bug #72888 (Segfault on clone on splFileObject). (Laruence)

- SQLite3:
  . Updated to SQLite3 3.14.0. (cmb)

- Standard:
  . Fixed bug #55451 (substr_compare NULL length interpreted as 0). (Lauri
    Kenttä)
  . Fixed bug #72278 (getimagesize returning FALSE on valid jpg). (cmb)

- Stream: 
  . Fixed bug #72853 (stream_set_blocking doesn't work). (Laruence)
  . Fixed bug #72743 (Out-of-bound read in php_stream_filter_create).
    (Loianhtuan)
  . Implemented FR #27814 (Multiple small packets send for HTTP request).
    (vhuk)
  . Fixed bug #72764 (ftps:// opendir wrapper data channel encryption fails
    with IIS FTP 7.5, 8.5). (vhuk)
  . Fixed bug #72810 (Missing SKIP_ONLINE_TESTS checks). (vhuk)

- sysvshm:
  . Fixed bug #72858 (shm_attach null dereference). (Anatol)

- XML:
  . Fixed bug #72085 (SEGV on unknown address zif_xml_parse). (cmb)

- ZIP:
  . Fixed bug #68302 (impossible to compile php with zip support). (cmb)

04 Aug 2016, PHP 7.1.0beta2

- Core:
  . Implemented FR #72614 (Support "nmake test" on building extensions by
    phpize). (Yuji Uchiyama)
  . Fixed bug #72641 (phpize (on Windows) ignores PHP_PREFIX).
    (Yuji Uchiyama)
  . Fixed bug #72683 (getmxrr broken). (Anatol)

- Calendar:
  . Fixed bug #67976 (cal_days_month() fails for final month of the French
    calendar). (cmb)
  . Fixed bug #71894 (AddressSanitizer: global-buffer-overflow in
    zif_cal_from_jd). (cmb)

- CURL:
  . Fixed bug #71709 (curl_setopt segfault with empty CURLOPT_HTTPHEADER).
    (Pierrick)
  . Fixed bug #71929 (CURLINFO_CERTINFO data parsing error). (Pierrick)

- Intl:
  . Fixed bug #72639 (Segfault when instantiating class that extends
    IntlCalendar and adds a property). (Laruence)
  . Fixed bug #72658 (Locale::lookup() / locale_lookup() hangs if no match
    found). (Anatol)

- GD:
  . Fixed bug #72709 (imagesetstyle() causes OOB read for empty $styles). (cmb)
  . Fixed bug #72697 (select_colors write out-of-bounds). (Stas)
  . Fixed bug #72730 (imagegammacorrect allows arbitrary write access). (Stas)

- mbstring:
  . Fixed bug #72691 (mb_ereg_search raises a warning if a match zero-width).
    (cmb)
  . Fixed bug #72693 (mb_ereg_search increments search position when a match
    zero-width). (cmb)
  . Fixed bug #72694 (mb_ereg_search_setpos does not accept a string's last
    position). (cmb)
  . Fixed bug #72710 (`mb_ereg` causes buffer overflow on regexp compile error).
    (ju1ius)

- Mysqlnd:
  . Fixed bug #71863 (Segfault when EXPLAIN with "Unknown column" error when
    using MariaDB). (Andrey)
  . Fixed bug #72701 (mysqli_get_host_info() wrong output). (Anatol)

- PCRE:
  . Fixed bug #72688 (preg_match missing group names in matches). (cmb)
  . Downgraded to PCRE 8.38. (Anatol)

- Reflection:
  . Fixed bug #72661 (ReflectionType::__toString crashes with iterable).
    (Laruence)

- SNMP:
  . Fixed bug #72708 (php_snmp_parse_oid integer overflow in memory
    allocation). (djodjo at gmail dot com)

- SPL:
  . Fixed bug #72646 (SplFileObject::getCsvControl does not return the escape
    character). (cmb)
  . Fixed bug #72684 (AppendIterator segfault with closed generator). (Pierrick)

- SQLite3:
  . Fixed bug #72668 (Spurious warning when exception is thrown in user defined
    function). (Laruence)
  . Implemented FR #72653 (SQLite should allow opening with empty filename).
    (cmb)

- Standard:
  . Fixed bug #61967 (unset array item in array_walk_recursive cause
    inconsistent array). (Nikita)
  . Fixed bug #62607 (array_walk_recursive move internal pointer). (Nikita)
  . Fixed bug #69068 (Exchanging array during array_walk -> memory errors).
    (Nikita)
  . Fixed bug #70713 (Use After Free Vulnerability in array_walk()/
    array_walk_recursive()). (Nikita)

- Streams:
  . Fixed bug #41021 (Problems with the ftps wrapper). (vhuk)
  . Fixed bug #54431 (opendir() does not work with ftps:// wrapper). (vhuk)
  . Fixed bug #72667 (opendir() with ftp:// attempts to open data stream for
    non-existent directories). (vhuk)
  . Fixed bug #72771 (ftps:// wrapper is vulnerable to protocol downgrade
    attack). (Stas)

- Wddx:
  . Fixed bug #72142 (WDDX Packet Injection Vulnerability in
    wddx_serialize_value()). (Taoguang Chen)
  . Fixed bug #72749 (wddx_deserialize allows illegal memory access) (Stas)
  . Fixed bug #72750 (wddx_deserialize null dereference). (Stas)
  . Fixed bug #72790 (wddx_deserialize null dereference with invalid xml).
    (Stas)
  . Fixed bug #72799 (wddx_deserialize null dereference in
    php_wddx_pop_element). (Stas)

- XMLRPC:
  . Fixed bug #72647 (xmlrpc_encode() unexpected output after referencing
    array elements). (Laruence)

- Zip:
  . Fixed bug #72660 (NULL Pointer dereference in zend_virtual_cwd).
    (Laruence)

21 Jul 2016, PHP 7.1.0beta1

- Core:
  . Fixed bug #72629 (Caught exception assignment to variables ignores
    references). (Laruence)
  . Fixed bug #72594 (Calling an earlier instance of an included anonymous
    class fatals). (Laruence)
  . Fixed bug #72581 (previous property undefined in Exception after
    deserialization). (Laruence)
  . Fixed bug #72543 (Different references behavior comparing to PHP 5)
    (Laruence, Dmitry, Nikita)
  . Fixed bug #72347 (VERIFY_RETURN type casts visible in finally). (Dmitry)
  . Fixed bug #72216 (Return by reference with finally is not memory safe).
    (Dmitry)
  . Fixed bug #72215 (Wrong return value if var modified in finally). (Dmitry)
  . Fixed bug #71818 (Memory leak when array altered in destructor). (Dmitry)
  . Fixed bug #71539 (Memory error on $arr[$a] =& $arr[$b] if RHS rehashes)
    (Dmitry, Nikita)
  . Added new constant PHP_FD_SETSIZE. (cmb)
  . Added optind parameter to getopt(). (as)
  . Added PHP to SAPI error severity mapping for logs. (Martin Vobruba)
  . Fixed bug #71911 (Unable to set --enable-debug on building extensions by
    phpize on Windows). (Yuji Uchiyama)
  . Fixed bug #29368 (The destructor is called when an exception is thrown from
    the constructor). (Dmitry)
  . Implemented RFC: RNG Fixes. (Leigh)
  . Implemented email validation as per RFC 6531. (Leo Feyer, Anatol)
  . Fixed bug #72513 (Stack-based buffer overflow vulnerability in
    virtual_file_ex). (Stas)
  . Fixed bug #72573 (HTTP_PROXY is improperly trusted by some PHP libraries
    and applications). (Stas)

- bz2:
  . Fixed bug #72613 (Inadequate error handling in bzread()). (Stas)

- COM:
  . Fixed bug #72569 (DOTNET/COM array parameters broke in PHP7). (Anatol)

- Curl:
  . Fixed bug #72541 (size_t overflow lead to heap corruption). (Stas)

- Date:
  . Fixed bug #66836 (DateTime::createFromFormat 'U' with pre 1970 dates fails
    parsing). (derick)

- DOM:
  . Fixed bug #66502 (DOM document dangling reference). (Sean Heelan, cmb)

- Exif:
  . Fixed bug #72603 (Out of bound read in exif_process_IFD_in_MAKERNOTE).
    (Stas)
  . Fixed bug #72618 (NULL Pointer Dereference in exif_process_user_comment).
    (Stas)

- Filter:
  . Fixed bug #71745 (FILTER_FLAG_NO_RES_RANGE does not cover whole 127.0.0.0/8
    range). (bugs dot php dot net at majkl578 dot cz)

- FPM:
  . Fixed bug #72575 (using --allow-to-run-as-root should ignore missing user).
    (gooh)

- GD:
  . Fixed bug #72596 (imagetypes function won't advertise WEBP support). (cmb)
  . Fixed bug #72604 (imagearc() ignores thickness for full arcs). (cmb)
  . Fixed bug #70315 (500 Server Error but page is fully rendered). (cmb)
  . Fixed bug #43828 (broken transparency of imagearc for truecolor in
    blendingmode). (cmb)
  . Fixed bug #72512 (gdImageTrueColorToPaletteBody allows arbitrary write/read
    access). (Pierre)
  . Fixed bug #72519 (imagegif/output out-of-bounds access). (Pierre)
  . Fixed bug #72558 (Integer overflow error within _gdContributionsAlloc()).
    (Pierre)
  . Fixed bug #72482 (Ilegal write/read access caused by gdImageAALine
    overflow). (Pierre)
  . Fixed bug #72494 (imagecropauto out-of-bounds access). (Pierre)

- Intl:
  . Partially fixed #72506 (idn_to_ascii for UTS #46 incorrect for long domain
    names). (cmb)
  . Fixed bug #72533 (locale_accept_from_http out-of-bounds access). (Stas)

- Mbstring:
  . Deprecated mb_ereg_replace() eval option. (Rouven Weßling, cmb)
  . Fixed bug #69151 (mb_ereg should reject ill-formed byte sequence).
    (Masaki Kagaya)

- MCrypt:
  . Deprecated ext/mcrypt. (Scott Arciszewski, cmb)
  . Fixed bug #72551, bug #72552 (In correct casting from size_t to int lead to
    heap overflow in mdecrypt_generic). (Stas)

- Opcache:
  . Fixed bug #72590 (Opcache restart with kill_all_lockers does not work).
    (Keyur)

- OpenSSL:
  . Fixed bug #72360 (ext/openssl build failure with OpenSSL 1.1.0).
    (Jakub Zelenka)
  . Bumped a minimal version to 1.0.1. (Jakub Zelenka)
  . Dropped support for SSL2. (Remi)

- PDO_pgsql:
  . Fixed bug #70313 (PDO statement fails to throw exception). (Matteo)
  . Fixed bug #72570 (Segmentation fault when binding parameters on a query
    without placeholders). (Matteo)
  . Implemented FR #72633 (Postgres PDO lastInsertId() should work without
    specifying a sequence). (Pablo Santiago Sánchez, Matteo)

- Pcntl
  . Implemented asynchronous signal handling without TICKS. (Dmitry)
  . Added pcntl_signal_get_handler() that returns the current signal handler
    for a particular signal. Addresses FR #72409. (David Walker)
  . Add signinfo to pcntl_signal() handler args (Bishop Bettini, David Walker)

- Reflection:
  . Fixed bug #72222 (ReflectionClass::export doesn't handle array constants).
    (Nikita Nefedov)

- SimpleXML:
  . Fixed bug #72588 (Using global var doesn't work while accessing SimpleXML
    element). (Laruence)

- Standard:
  . Fixed bug #72622 (array_walk + array_replace_recursive create references
    from nothing). (Laruence)
  . Fixed bug #72330 (CSV fields incorrectly split if escape char followed by
    UTF chars). (cmb)

- Tidy:
  . Implemented support for libtidy 5.0.0 and above. (Michael Orlitzky, Anatol)

- Wddx:
  . Fixed bug #72564 (boolean always deserialized as "true") (Remi)

- XMLRPC:
  . Fixed bug #72606 (heap-buffer-overflow (write) simplestring_addn
    simplestring.c). (Stas)

- Zip:
  . Fixed bug #72520 (Stack-based buffer overflow vulnerability in
    php_stream_zip_opener). (Stas)

07 Jul 2016, PHP 7.1.0alpha3

- Core:
  . Implemented RFC: Iterable. (Aaron Piotrowski)
  . Fixed bug #72523 (dtrace issue with reflection (failed test)). (Laruence)
  . Fixed bug #72508 (strange references after recursive function call and
    "switch" statement). (Laruence)
  . Implemented RFC: Closure::fromCallable (Danack)

- COM:
  . Fixed bug #72498 (variant_date_from_timestamp null dereference). (Anatol)

- CURL:
  . Add curl_multi_errno(), curl_share_errno() and curl_share_strerror()
	functions. (Pierrick)
  . Add support for HTTP/2 Server Push (davey)

- Date:
  . Invalid serialization data for a DateTime or DatePeriod object will now
    throw an instance of Error from __wakeup() or __set_state() instead of
    resulting in a fatal error. (Aaron Piotrowski)
  . Timezone initialization failure from serialized data will now throw an
    instance of Error from __wakeup() or __set_state() instead of resulting in
    a fatal error. (Aaron Piotrowski)
  . Export date_get_interface_ce() for extension use. (Jeremy Mikola)

- DBA:
  . Data modification functions (e.g.: dba_insert()) now throw an instance of
    Error instead of triggering a catchable fatal error if the key is does not
    contain exactly two elements. (Aaron Piotrowski)

- DOM:
  . Invalid schema or RelaxNG validation contexts will throw an instance of
    Error instead of resulting in a fatal error. (Aaron Piotrowski)
  . Attempting to register a node class that does not extend the appropriate
    base class will now throw an instance of Error instead of resulting in a
    fatal error. (Aaron Piotrowski)
  . Attempting to read an invalid or write to a readonly property will throw
    an instance of Error instead of resulting in a fatal error. (Aaron
    Piotrowski)

- GD:
  . Fixed bug #72404 (imagecreatefromjpeg fails on selfie). (cmb)

- IMAP:
  . An email address longer than 16385 bytes will throw an instance of Error
    instead of resulting in a fatal error. (Aaron Piotrowski)
    
- Intl:
  . Failure to call the parent constructor in a class extending Collator
    before invoking the parent methods will throw an instance of Error
    instead of resulting in a recoverable fatal error. (Aaron Piotrowski)
  . Cloning a Transliterator object may will now throw an instance of Error
    instead of resulting in a fatal error if cloning the internal
    transliterator fails. (Aaron Piotrowski)

- LDAP:
  . Providing an unknown modification type to ldap_batch_modify() will now
    throw an instance of Error instead of resulting in a fatal error.
    (Aaron Piotrowski)

- Mbstring:
  . mb_ereg() and mb_eregi() will now throw an instance of ParseError if an
    invalid PHP expression is provided and the 'e' option is used. (Aaron
    Piotrowski)

- Mcrypt:
  . mcrypt_encrypt() and mcrypt_decrypt() will throw an instance of Error
    instead of resulting in a fatal error if mcrypt cannot be initialized.
    (Aaron Piotrowski)

- Mysqli:
  . Attempting to read an invalid or write to a readonly property will throw
    an instance of Error instead of resulting in a fatal error. (Aaron
    Piotrowski)

- OpenSSL:
  . Implemented FR #61204 (Add elliptic curve support for OpenSSL).
    (Dominic Luechinger)

- PCRE:
  . Fixed bug #72476 (Memleak in jit_stack). (Laruence)
  . Fixed bug #72463 (mail fails with invalid argument). (Anatol)

- Readline:
  . Fixed bug #72538 (readline_redisplay crashes php). (Laruence)

- Reflection:
  . Failure to retrieve a reflection object or retrieve an object property
    will now throw an instance of Error instead of resulting in a fatal error.
    (Aaron Piotrowski)

- SQLite3:
  . Fixed bug #70628 (Clearing bindings on an SQLite3 statement doesn't work).
    (cmb)

- Session:
  . Fixed bug #72531 (ps_files_cleanup_dir Buffer overflow). (Laruence)
  . Custom session handlers that do not return strings for session IDs will 
    now throw an instance of Error instead of resulting in a fatal error
    when a function is called that must generate a session ID.
    (Aaron Piotrowski)
  . An invalid setting for session.hash_function will throw an instance of
    Error instead of resulting in a fatal error when a session ID is created.
    (Aaron Piotrowski)
  . Fixed bug #72562 (Use After Free in unserialize() with Unexpected Session
    Deserialization). (Stas)

- SimpleXML:
  . Creating an unnamed or duplicate attribute will throw an instance of Error
    instead of resulting in a fatal error. (Aaron Piotrowski)

- SNMP:
  . Fixed bug #72479 (Use After Free Vulnerability in SNMP with GC and
    unserialize()). (Stas)

- SPL:
  . Attempting to clone an SplDirectory object will throw an instance of Error
    instead of resulting in a fatal error. (Aaron Piotrowski)
  . Calling ArrayIterator::append() when iterating over an object will throw an
    instance of Error instead of resulting in a fatal error. (Aaron Piotrowski)
  . Fixed bug #55701 (GlobIterator throws LogicException). (Valentin VĂLCIU)

- Standard:
  . Implemented RFC: More precise float values. (Jakub Zelenka, Yasuo)
  . array_multisort now uses zend_sort instead zend_qsort. (Laruence)
  . Fixed bug #72505 (readfile() mangles files larger than 2G). (Cschneid)
  . assert() will throw a ParseError when evaluating a string given as the first
    argument if the PHP code is invalid instead of resulting in a catchable
    fatal error. (Aaron Piotrowski)
  . Calling forward_static_call() outside of a class scope will now throw an
    instance of Error instead of resulting in a fatal error. (Aaron Piotrowski)

- Streams:
  . Fixed bug #72534 (stream_socket_get_name crashes). (Anatol)
    
- Tidy:
  . Creating a tidyNode manually will now throw an instance of Error instead of
    resulting in a fatal error. (Aaron Piotrowski)

- WDDX:
  . A circular reference when serializing will now throw an instance of Error
    instead of resulting in a fatal error. (Aaron Piotrowski)

- XML-RPC:
  . A circular reference when serializing will now throw an instance of Error
    instead of resulting in a fatal error. (Aaron Piotrowski)

- Zip:
  . ZipArchive::addGlob() will throw an instance of Error instead of resulting
    in a fatal error if glob support is not available. (Aaron Piotrowski)

23 Jun 2016, PHP 7.1.0alpha2

- Core:
  . Implemented RFC: Replace "Missing argument" warning with "Too few
    arguments" exception. (Dmitry)
  . Implemented RFC: Fix inconsistent behavior of $this variable. (Dmitry)
  . Fixed bug #72441 (Segmentation fault: RFC list_keys). (Laruence)
  . Fixed bug #72395 (list() regression). (Laruence)
  . Fixed bug #72373 (TypeError after Generator function w/declared return type
    finishes). (Nikita)
  . Fixed bug #69489 (tempnam() should raise notice if falling back to temp dir).
    (Laruence, Anatol)
  . Fixed UTF-8 and long path support on Windows. (Anatol)

- Date:
  . Fixed bug #63740 (strtotime seems to use both sunday and monday as start of
    week). (Derick)

- GD:
  . Fixed bug #43475 (Thick styled lines have scrambled patterns). (cmb)
  . Fixed bug #53640 (XBM images require width to be multiple of 8). (cmb)
  . Fixed bug #64641 (imagefilledpolygon doesn't draw horizontal line). (cmb)

- JSON
  . Implemented FR #46600 ("_empty_" key in objects). (Jakub Zelenka)

- Mbstring:
  . Fixed bug #72405 (mb_ereg_replace - mbc_to_code (oniguruma) -
    oob read access). (Laruence)
  . Fixed bug #72399 (Use-After-Free in MBString (search_re)). (Laruence)

- OpenSSL:
  . Implemented FR #67304 (Added AEAD support [CCM and GCM modes] to
    openssl_encrypt and openssl_decrypt). (Jakub Zelenka)
  . Implemented error storing to the global queue and cleaning up the OpenSSL
    error queue (resolves bugs #68276 and #69882). (Jakub Zelenka)

- PCRE:
  . Upgraded to PCRE 8.39. (Anatol)

- Sqlite3:
  . Implemented FR #72385 (Update SQLite bundle lib(3.13.0)). (Laruence)

- Standard:
  . Added is_iterable() function. (Aaron Piotrowski)
  . Fixed bug #72306 (Heap overflow through proc_open and $env parameter).
    (Laruence)

- Streams:
  . Fixed bug #72439 (Stream socket with remote address leads to a segmentation
    fault). (Laruence)

09 Jun 2016, PHP 7.1.0alpha1

- Core:
  . Added nullable types. (Levi, Dmitry)
  . Added DFA optimization framework based on e-SSA form. (Dmitry, Nikita)
  . Added specialized opcode handlers (e.g. ZEND_ADD_LONG_NO_OVERFLOW).
    (Dmitry)
  . Change statement and fcall extension handlers to accept frame. (Joe)
  . Implemented safe execution timeout handling, that prevents random crashes
    after "Maximum execution time exceeded" error. (Dmitry)
  . Fixed bug #53432 (Assignment via string index access on an empty string
    converts to array). (Nikita)
  . Fixed bug #62210 (Exceptions can leak temporary variables). (Dmitry, Bob)
  . Fixed bug #62814 (It is possible to stiffen child class members visibility).
    (Nikita)
  . Fixed bug #69989 (Generators don't participate in cycle GC). (Nikita)
  . Fixed bug #70228 (Memleak if return in finally block). (Dmitry)
  . Fixed bug #71266 (Missing separation of properties HT in foreach etc).
    (Dmitry)
  . Fixed bug #71604 (Aborted Generators continue after nested finally).
    (Nikita)
  . Fixed bug #71572 (String offset assignment from an empty string inserts
    null byte). (Francois)
  . Fixed bug #71897 (ASCII 0x7F Delete control character permitted in
    identifiers). (Andrea)
  . Fixed bug #72188 (Nested try/finally blocks losing return value). (Dmitry)
  . Fixed bug #72213 (Finally leaks on nested exceptions). (Dmitry, Nikita)
  . Implemented the RFC `Support Class Constant Visibility`. (Sean DuBois,
    Reeze Xia, Dmitry)
  . Added void return type. (Andrea)
  . Added support for negative string offsets in string offset syntax and
    various string functions. (Francois)
  . Added a form of the list() construct where keys can be specified. (Andrea)
  . Number operators taking numeric strings now emit E_NOTICEs or E_WARNINGs
    when given malformed numeric strings. (Andrea)
  . (int), intval() where $base is 10 or unspecified, settype(), decbin(),
    decoct(), dechex(), integer operators and other conversions now always
    respect scientific notation in numeric strings. (Andrea)
  . Implemented the RFC `Catching multiple exception types`. (Bronislaw Bialek,
    Pierrick)
  . Raise a compile-time warning on octal escape sequence overflow. (Sara)
  . Added [] = as alternative construct to list() =. (Bob)
  . Implemented logging to syslog with dynamic error levels. (Jani Ollikainen)
  . Fixed bug #47517 (php-cgi.exe missing UAC manifest).
    (maxdax15801 at users noreply github com)

- Apache2handler:
  . Enable per-module logging in Apache 2.4+. (Martin Vobruba)

- CLI Server:
  . Fixed bug #71276 (Built-in webserver does not send Date header).
    (see at seos fr)

- FTP:
  . Implemented FR #55651 (Option to ignore the returned FTP PASV address).
    (abrender at elitehosts dot com)

- Intl:
  . Added IntlTimeZone::getWindowsID() and
    IntlTimeZone::getIDForWindowsID(). (Sara)
  . Fixed bug #69374 (IntlDateFormatter formatObject returns wrong utf8 value).
    (lenhatanh86 at gmail com)
  . Fixed bug #69398 (IntlDateFormatter formatObject returns wrong value when
    time style is NONE). (lenhatanh86 at gmail com)

- Hash:
  . Added SHA3 fixed mode algorithms (224, 256, 384, and 512 bit). (Sara)
  . Added SHA512/256 and SHA512/224 algorithms. (Sara)

- JSON:
  . Exported JSON parser API including json_parser_method that can be used
    for implementing custom logic when parsing JSON. (Jakub Zelenka)
  . Escaped U+2028 and U+2029 when JSON_UNESCAPED_UNICODE is supplied as
    json_encode options and added JSON_UNESCAPED_LINE_TERMINATORS to restore
    the previous behaviour. (Eddie Kohler)

- PDO_Firebird:
  . Fixed bug #60052 (Integer returned as a 64bit integer on X86_64). (Mariuz)

- Pgsql:
  . Implemented FR #31021 (pg_last_notice() is needed to get all notice
    messages). (Yasuo)
  . Implemented FR #48532 (Allow pg_fetch_all() to index numerically). (Yasuo)

- Reflection:
  . Fix #72209 (ReflectionProperty::getValue() doesn't fail if object doesn't match type). (Joe)

- Session:
  . Improved fix for bug #68063 (Empty session IDs do still start sessions).
    (Yasuo)
  . Fixed bug #71038 (session_start() returns TRUE on failure).
    Session save handlers must return 'string' always for successful read.
    i.e. Non-existing session read must return empty string. PHP 7.0 is made
    not to tolerate buggy return value. (Yasuo)
  . Fixed bug #71394 (session_regenerate_id() must close opened session on
    errors). (Yasuo)

- SQLite3:
  . Implemented FR #71159 (Upgraded bundled SQLite lib to 3.9.2). (Laruence)

- Standard:
  . Fixed bug #71100 (long2ip() doesn't accept integers in strict mode).
    (Laruence)
  . Implemented FR #55716 (Add an option to pass a custom stream context to
    get_headers()). (Ferenc)
  . Additional validation for parse_url() for login/pass components).
    (Ilia) (Julien)
  . Implemented FR #69359 (Provide a way to fetch the current environment
    variables). (Ferenc)
  . unpack() function accepts an additional optional argument $offset. (Dmitry)
  . Implemented #51879 stream context socket option tcp_nodelay (Joe)

<<< NOTE: Insert NEWS from last stable release here prior to actual release! >>><|MERGE_RESOLUTION|>--- conflicted
+++ resolved
@@ -3,17 +3,8 @@
 ?? ??? 2016, PHP 7.1.0RC1
 
 - Core:
-<<<<<<< HEAD
+  . Fixed bug #72943 (assign_dim on string doesn't reset hval). (Laruence)
   . Fixed bug #72598 (Reference is lost after array_slice()) (Nikita)
-=======
-  . Fixed bug #72943 (assign_dim on string doesn't reset hval). (Laruence)
-  . Fixed bug #72911 (Memleak in zend_binary_assign_op_obj_helper). (Laruence)
-  . Fixed bug #72813 (Segfault with __get returned by ref). (Laruence)
-  . Fixed bug #72767 (PHP Segfaults when trying to expand an infinite operator).
-    (Nikita)
-  . Fixed bug #72854 (PHP Crashes on duplicate destructor call). (Nikita)
-  . Fixed bug #72857 (stream_socket_recvfrom read access violation). (Anatol)
->>>>>>> c67fa3c9
 
 - COM:
   . Fixed bug #72922 (COM called from PHP does not return out parameters).
