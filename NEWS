--- conflicted
+++ resolved
@@ -2,19 +2,13 @@
 |||||||||||||||||||||||||||||||||||||||||||||||||||||||||||||||||||||||||||||||
 ?? ??? ????, PHP 7.2.0alpha3
 
-<<<<<<< HEAD
 
 22 Jun 2017, PHP 7.2.0alpha2
-=======
+
 - Core:
+  . Change PHP_OS_FAMILY value from "OSX" to "Darwin". (sb, kalle)
   . Fixed bug #74780 (parse_url() borken when query string contains colon). 
     (jhdxr)
-
-06 Jul 2017, PHP 7.1.7
->>>>>>> ed1f64e0
-
-- Core:
-  . Change PHP_OS_FAMILY value from "OSX" to "Darwin". (sb, kalle)
 
 - GD:
   . Fixed bug #74744 (gd.h: stdarg.h include missing for va_list use in
@@ -23,14 +17,6 @@
 - OCI8:
   . Add TAF callback (PR #2459). (KoenigsKind)
   . Fixed bug #74625 (Integer overflow in oci_bind_array_by_name). (Ingmar Runge)
-<<<<<<< HEAD
-=======
-
-- Opcache:
-  . Fixed bug #74663 (Segfault with opcache.memory_protect and
-    validate_timestamp). (Laruence)
-  . Revert opcache.enable_cli to default disabled. (Nikita)
->>>>>>> ed1f64e0
 
 - OpenSSL:
   . Fixed bug #74720 (pkcs7_en/decrypt does not work if \x1a is used in
