PHP                                                                        NEWS
|||||||||||||||||||||||||||||||||||||||||||||||||||||||||||||||||||||||||||||||
<<<<<<< HEAD
?? ??? ????, PHP 7.1.9

- Session:
  . Fixed bug #74892 (Url Rewriting (trans_sid) not working on urls that start
    with "#"). (Andrew Nester)
=======
?? ??? 2017 PHP 7.0.23

- SPL:
  . Fixed bug #74669 (Unserialize ArrayIterator broken). (Andrew Nester)
>>>>>>> afc22828

03 Aug 2017, PHP 7.1.8

- Core:
  . Fixed bug #74832 (Loading PHP extension with already registered function 
    name leads to a crash). (jpauli)
  . Fixed bug #74780 (parse_url() broken when query string contains colon). 
    (jhdxr)
  . Fixed bug #74761 (Unary operator expected error on some systems). (petk)
  . Fixed bug #73900 (Use After Free in unserialize() SplFixedArray). (nikic)
  . Fixed bug #74923 (Crash when crawling through network share). (Anatol)
  . Fixed bug #74913 (fixed incorrect poll.h include). (petk)
  . Fixed bug #74906 (fixed incorrect errno.h include). (petk)

- Date:
  . Fixed bug #74852 (property_exists returns true on unknown DateInterval 
    property). (jhdxr)

- OCI8:
  . Fixed bug #74625 (Integer overflow in oci_bind_array_by_name). (Ingmar Runge)

- Opcache:
  . Fixed bug #74623 (Infinite loop in type inference when using HTMLPurifier).
    (nikic)

- OpenSSL:
 . Fixed bug #74798 (pkcs7_en/decrypt does not work if \x0a is used in content).
   (Anatol)
 . Added OPENSSL_DONT_ZERO_PAD_KEY constant to prevent key padding and fix bug
   #71917 (openssl_open() returns junk on envelope < 16 bytes) and bug #72362
   (OpenSSL Blowfish encryption is incorrect for short keys). (Jakub Zelenka)

- PDO:
  . Fixed bug #69356 (PDOStatement::debugDumpParams() truncates query). (Adam
    Baratz)

- SPL:
  . Fixed bug #73471 (PHP freezes with AppendIterator). (jhdxr)

- SQLite3:
  . Fixed bug #74883 (SQLite3::__construct() produces "out of memory" exception
    with invalid flags). (Anatol)

- Wddx:
  . Fixed bug #73173 (huge memleak when wddx_unserialize).
    (tloi at fortinet dot com)

- zlib:
  . Fixed bug #73944 (dictionary option of inflate_init() does not work).
    (wapmorgan)

06 Jul 2017, PHP 7.1.7

- Core:
  . Fixed bug #74738 (Multiple [PATH=] and [HOST=] sections not properly
    parsed). (Manuel Mausz)
  . Fixed bug #74658 (Undefined constants in array properties result in broken
    properties). (Laruence)
  . Fixed misparsing of abstract unix domain socket names. (Sara)
  . Fixed bug #74603 (PHP INI Parsing Stack Buffer Overflow Vulnerability).
    (Stas)
  . Fixed bug #74101, bug #74614 (Unserialize Heap Use-After-Free (READ: 1) in
    zval_get_type). (Nikita)
  . Fixed bug #74111 (Heap buffer overread (READ: 1) finish_nested_data from
    unserialize). (Nikita)
  . Fixed bug #74819 (wddx_deserialize() heap out-of-bound read via
    php_parse_date()). (Derick)

- Date:
  . Fixed bug #74639 (implement clone for DatePeriod and DateInterval).
    (andrewnester)

- DOM:
  . Fixed bug #69373 (References to deleted XPath query results). (ttoohey)

- GD:
  . Fixed bug #74435 (Buffer over-read into uninitialized memory). (cmb)

- Intl:
  . Fixed bug #73473 (Stack Buffer Overflow in msgfmt_parse_message). (libnex)
  . Fixed bug #74705 (Wrong reflection on Collator::getSortKey and
    collator_get_sort_key). (Tyson Andre, Remi)

- Mbstring:
  . Add oniguruma upstream fix (CVE-2017-9224, CVE-2017-9226, CVE-2017-9227,
    CVE-2017-9228, CVE-2017-9229) (Remi, Mamoru TASAKA)

- OCI8:
  . Add TAF callback (PR #2459). (KoenigsKind)

- Opcache:
  . Fixed bug #74663 (Segfault with opcache.memory_protect and
    validate_timestamp). (Laruence)
  . Revert opcache.enable_cli to default disabled. (Nikita)

- OpenSSL:
  . Fixed bug #74720 (pkcs7_en/decrypt does not work if \x1a is used in
    content). (Anatol)
  . Fixed bug #74651 (negative-size-param (-1) in memcpy in zif_openssl_seal()).
    (Stas)

- PDO_OCI:
  . Support Instant Client 12.2 in --with-pdo-oci configure option.
    (Tianfang Yang)

- Reflection:
  . Fixed bug #74673 (Segfault when cast Reflection object to string with
    undefined constant). (Laruence)

- SPL:
  . Fixed bug #74478 (null coalescing operator failing with SplFixedArray).
    (jhdxr)

- FTP:
  . Fixed bug #74598 (ftp:// wrapper ignores context arg). (Sara)

- PHAR:
  . Fixed bug #74386 (Phar::__construct reflection incorrect). (villfa)

- SOAP
  . Fixed bug #74679 (Incorrect conversion array with WSDL_CACHE_MEMORY).
    (Dmitry)

- Streams:
  . Fixed bug #74556 (stream_socket_get_name() returns '\0'). (Sara)

8 Jun 2017, PHP 7.1.6

- Core:
  . Fixed bug #74600 (crash (SIGSEGV) in _zend_hash_add_or_update_i).
    (Laruence)
  . Fixed bug #74546 (SIGILL in ZEND_FETCH_CLASS_CONSTANT_SPEC_CONST_CONST).
    (Laruence)
  . Fixed bug #74589 (__DIR__ wrong for unicode character). (Anatol)

- intl:
  . Fixed bug #74468 (wrong reflection on Collator::sortWithSortKeys). (villfa)

- MySQLi:
  . Fixed bug #74547 (mysqli::change_user() doesn't accept null as $database
    argument w/strict_types). (Anatol)

- Opcache:
  . Fixed bug #74596 (SIGSEGV with opcache.revalidate_path enabled). (Laruence)

- phar:
  . Fixed bug #51918 (Phar::webPhar() does not handle requests sent through PUT
    and DELETE method). (Christian Weiske)

- Readline:
  . Fixed bug #74490 (readline() moves the cursor to the beginning of the line).
    (Anatol)

- Standard:
  . Fixed bug #74510 (win32/sendmail.c anchors CC header but not BCC).
    (Damian Wadley, Anatol)

- xmlreader:
  . Fixed bug #74457 (Wrong reflection on XMLReader::expand). (villfa)

11 May 2017, PHP 7.1.5

- Core:
  . Fixed bug #74408 (Endless loop bypassing execution time limit). (Laruence)
  . Fixed bug #74353 (Segfault when killing within bash script trap code).
    (Laruence)
  . Fixed bug #74340 (Magic function __get has different behavior in php 7.1.x).
    (Nikita)
  . Fixed bug #74188 (Null coalescing operator fails for undeclared static
    class properties). (tpunt)
  . Fixed bug #74444 (multiple catch freezes in some cases). (David Matějka)
  . Fixed bug #74410 (stream_select() is broken on Windows Nanoserver).
    (Matt Ficken)
  . Fixed bug #74337 (php-cgi.exe crash on facebook callback).
    (Anton Serbulov)
  . Patch for bug #74216 was reverted. (Anatol)

- Date:
  . Fixed bug #74404 (Wrong reflection on DateTimeZone::getTransitions).
    (krakjoe)
  . Fixed bug #74080 (add constant for RFC7231 format datetime). (duncan3dc)

- DOM:
  . Fixed bug #74416 (Wrong reflection on DOMNode::cloneNode).
    (Remi, Fabien Villepinte)

- Fileinfo:
  . Fixed bug #74379 (syntax error compile error in libmagic/apprentice.c).
    (Laruence)

- GD:
  . Fixed bug #74343 (compile fails on solaris 11 with system gd2 library).
    (krakjoe)

- MySQLi:
  . Fixed bug #74432 (mysqli_connect adding ":3306" to $host if $port parameter
    not given). (Anatol)

- MySQLnd:
  . Fixed bug #74376 (Invalid free of persistent results on error/connection
    loss). (Yussuf Khalil)

- Intl:
  . Fixed bug #65683 (Intl does not support DateTimeImmutable). (Ben Scholzen)
  . Fixed bug #74298 (IntlDateFormatter->format() doesn't return
    microseconds/fractions). (Andrew Nester)
  . Fixed bug #74433 (wrong reflection for Normalizer methods). (villfa)
  . Fixed bug #74439 (wrong reflection for Locale methods). (villfa)

- Opcache:
  . Fixed bug #74456 (Segmentation error while running a script in CLI mode).
    (Laruence)
  . Fixed bug #74431 (foreach infinite loop). (Nikita)
  . Fixed bug #74442 (Opcached version produces a nested array). (Nikita)

- OpenSSL:
  . Fixed bug #73833 (null character not allowed in openssl_pkey_get_private).
    (Jakub Zelenka)
  . Fixed bug #73711 (Segfault in openssl_pkey_new when generating DSA or DH
    key). (Jakub Zelenka)
  . Fixed bug #74341 (openssl_x509_parse fails to parse ASN.1 UTCTime without
    seconds). (Moritz Fain)
  . Fixed bug #73808 (iv length warning too restrictive for aes-128-ccm).
    (Jakub Zelenka)

- phar:
  . Fixed bug #74383 (phar method parameters reflection correction). 
    (mhagstrand)

- Readline:
  . Fixed bug #74489 (readline() immediately returns false in interactive
    console mode). (Anatol)

- Standard:
  . Fixed bug #72071 (setcookie allows max-age to be negative). (Craig Duncan)
  . Fixed bug #74361 (Compaction in array_rand() violates COW). (Nikita)

- Streams:
  . Fixed bug #74429 (Remote socket URI with unique persistence identifier
    broken). (Sara)

13 Apr 2017, PHP 7.1.4

- Core:
  . Fixed bug #74149 (static embed SAPI linkage error). (krakjoe)
  . Fixed bug #73370 (falsely exits with "Out of Memory" when using
    USE_ZEND_ALLOC=0). (Nikita)
  . Fixed bug #73960 (Leak with instance method calling static method with
    referenced return). (Nikita)
  . Fixed bug #69676 (Resolution of self::FOO in class constants not correct).
    (Nikita)
  . Fixed bug #74265 (Build problems after 7.0.17 release: undefined reference
    to `isfinite'). (Nikita)
  . Fixed bug #74302 (yield fromLABEL is over-greedy). (Sara)

- Apache:
  . Reverted patch for bug #61471, fixes bug #74318. (Anatol)

- Date:
  . Fixed bug #72096 (Swatch time value incorrect for dates before 1970). (mcq8)

- DOM:
  . Fixed bug #74004 (LIBXML_NOWARNING flag ingnored on loadHTML*).
    (somedaysummer)

- iconv:
  . Fixed bug #74230 (iconv fails to fail on surrogates). (Anatol)

- OCI8:
  . Fixed uninitialized data causing random crash. (Dmitry)

- Opcache:
  . Fixed bug #74250 (OPcache compilation performance regression in PHP 5.6/7
    with huge classes). (Nikita)

- OpenSSL:
  . Fixed bug #72333 (fwrite() on non-blocking SSL sockets doesn't work).
    (Jakub Zelenka)

- PDO MySQL:
  . Fixed bug #71003 (Expose MYSQLI_CLIENT_SSL_DONT_VERIFY_SERVER_CERT to PDO
    interface). (Thomas Orozco)

- SPL:
  . Fixed bug #74058 (ArrayObject can not notice changes). (Andrew Nester)

- Sqlite:
  . Implemented FR #74217 (Allow creation of deterministic sqlite functions).
    (Andrew Nester)

- Streams:
  . Fixed bug #74216 (Correctly fail on invalid IP address ports). (Sara)

- Zlib:
  . Fixed bug #74240 (deflate_add can allocate too much memory). (Matt Bonneau)

16 Mar 2017, PHP 7.1.3

- Core:
  . Fixed bug #74157 (Segfault with nested generators). (Laruence)
  . Fixed bug #74164 (PHP hangs when an invalid value is dynamically passed to
    typehinted by-ref arg). (Laruence)
  . Fixed bug #74093 (Maximum execution time of n+2 seconds exceed not written
    in error_log). (Laruence)
  . Fixed bug #73989 (PHP 7.1 Segfaults within Symfony test suite).
    (Dmitry, Laruence)
  . Fixed bug #74084 (Out of bound read - zend_mm_alloc_small). (Laruence)
  . Fixed bug #73807 (Performance problem with processing large post request).
    (Nikita)
  . Fixed bug #73998 (array_key_exists fails on arrays created by
    get_object_vars). (mhagstrand)
  . Fixed bug #73954 (NAN check fails on Alpine Linux with musl). (Andrea)
  . Fixed bug #73677 (Generating phar.phar core dump with gcc ASAN enabled
    build). (ondrej)

- Apache:
  . Fixed bug #61471 (Incomplete POST does not timeout but is passed to PHP).
    (Zheng Shao)

- Date:
  . Fixed bug #73837 ("new DateTime()" sometimes returns 1 second ago value).
    (Derick)

- FPM:
  . Fixed bug #69860 (php-fpm process accounting is broken with keepalive).
    (Denis Yeldandi)

- Hash:
  . Fixed bug #73127 (gost-crypto hash incorrect if input data contains long
    0xFF sequence). (Grundik)

- GD:
  . Fixed bug #74031 (ReflectionFunction for imagepng is missing last two
    parameters). (finwe)

- Mysqlnd:
  . Fixed bug #74021 (fetch_array broken data. Data more then MEDIUMBLOB).
    (Andrew Nester, Nikita)

- Opcache:
  . Fixed bug #74152 (if statement says true to a null variable). (Laruence)
  . Fixed bug #74019 (Segfault with list). (Laruence)

- OpenSSL:
  . Fixed bug #74022 (PHP Fast CGI crashes when reading from a pfx file).
    (Anatol)
  . Fixed bug #74099 (Memory leak with openssl_encrypt()). (Andrew Nester)
  . Fixed bug #74159 (Writing a large buffer to a non-blocking encrypted stream
    fails with "bad write retry"). (trowski)

- PDO_OCI:
  . Fixed bug #54379 (PDO_OCI: UTF-8 output gets truncated). (gureedo / Oracle)

- SQLite3:
  . Fixed bug #74413 (incorrect reflection for SQLite3::enableExceptions).
    (krakjoe)

- Standard:
  . Fixed bug #74005 (mail.add_x_header causes RFC-breaking lone line feed).
    (Anatol)
  . Fixed bug #74041 (substr_count with length=0 broken). (Nikita)
  . Fixed bug #73118 (is_callable callable name reports misleading value for
    anonymous classes). (Adam Saponara)
  . Fixed bug #74105 (PHP on Linux should use /dev/urandom when getrandom is
    not available). (Benjamin Robin)
  . Fixed bug #74708 (Invalid Reflection signatures for random_bytes and
    random_int). (Tyson Andre, Remi)

- Streams:
  . Fixed bug #73496 (Invalid memory access in zend_inline_hash_func).
    (Laruence)
  . Fixed bug #74090 (stream_get_contents maxlength>-1 returns empty string).
    (Anatol)

16 Feb 2017, PHP 7.1.2

- Core:
  . Improved GENERATOR_CREATE opcode handler. (Bob, Dmitry)
  . Fixed bug #73877 (readlink() returns garbage for UTF-8 paths). (Anatol)
  . Fixed bug #73876 (Crash when exporting **= in expansion of assign op).
    (Sara)
  . Fixed bug #73962 (bug with symlink related to cyrillic directory). (Anatol)
  . Fixed bug #73969 (segfault in debug_print_backtrace). (andrewnester)
  . Fixed bug #73994 (arginfo incorrect for unpack). (krakjoe)
  . Fixed bug #73973 (assertion error in debug_zval_dump). (andrewnester)

- DOM:
  . Fixed bug #54382 (getAttributeNodeNS doesn't get xmlns* attributes).
    (aboks)

- DTrace:
  . Fixed bug #73965 (DTrace reported as enabled when disabled). (Remi)

- FCGI:
  . Fixed bug #73904 (php-cgi fails to load -c specified php.ini file). (Anatol)
  . Fixed bug #72898 (PHP_FCGI_CHILDREN is not included in phpinfo()). (Anatol)

- FPM:
  . Fixed bug #69865 (php-fpm does not close stderr when using syslog). 
    (m6w6)

- GD:
  . Fixed bug #73968 (Premature failing of XBM reading). (cmb)

- GMP:
  . Fixed bug #69993 (test for gmp.h needs to test machine includes).
    (Jordan Gigov) 

- Hash:
  . Added hash_hkdf() function. (Andrey Andreev)
  . Fixed bug #73961 (environmental build dependency in hash sha3 source).
    (krakjoe)

- Intl:
  . Fix bug #73956 (Link use CC instead of CXX). (Remi)

- LDAP:
  . Fixed bug #73933 (error/segfault with ldap_mod_replace and opcache).
    (Laruence)

- MySQLi:
  . Fixed bug #73949 (leak in mysqli_fetch_object). (krakjoe)

- Mysqlnd:
  . Fixed bug #69899 (segfault on close() after free_result() with mysqlnd).
    (Richard Fussenegger)

- Opcache:
  . Fixed bug #73983 (crash on finish work with phar in cli + opcache).
    (Anatol)

- OpenSSL:
  . Fixed bug #71519 (add serial hex to return value array). (xrobau)
  . Fixed bug #73692 (Compile ext/openssl with openssl 1.1.0 on Win). (Anatol)
  . Fixed bug #73978 (openssl_decrypt triggers bug in PDO). (Jakub Zelenka)

- PDO_Firebird:
  . Implemented FR #72583 (All data are fetched as strings). (Dorin Marcoci)

- PDO_PgSQL:
  . Fixed bug #73959 (lastInsertId fails to throw an exception for wrong 
    sequence name). (andrewnester)

- Phar:
  . Fixed bug #70417 (PharData::compress() doesn't close temp file). (cmb)

- posix:
  . Fixed bug #71219 (configure script incorrectly checks for ttyname_r). (atoh)

- Session:
  . Fixed bug #69582 (session not readable by root in CLI). (EvgeniySpinov)

- SPL:
  . Fixed bug #73896 (spl_autoload() crashes when calls magic _call()). (Dmitry)

- Standard:
  . Fixed bug #69442 (closing of fd incorrect when PTS enabled). (jaytaph)
  . Fixed bug #47021 (SoapClient stumbles over WSDL delivered with
    "Transfer-Encoding: chunked"). (Rowan Collins)
  . Fixed bug #72974 (imap is undefined service on AIX). (matthieu.sarter)
  . Fixed bug #72979 (money_format stores wrong length AIX). (matthieu.sarter)
  . Fixed bug #73374 (intval() with base 0 should detect binary). (Leigh)
  . Fixed bug #69061 (mail.log = syslog contains double information).
    (Tom Sommer)

- ZIP:
  . Fixed bug #70103 (ZipArchive::addGlob ignores remove_all_path option). (cmb,
    Mitch Hagstrand)

19 Jan 2017, PHP 7.1.1

- Core:
  . Fixed bug #73792 (invalid foreach loop hangs script). (Dmitry)
  . Fixed bug #73686 (Adding settype()ed values to ArrayObject results in
    references). (Nikita, Laruence)
  . Fixed bug #73663 ("Invalid opcode 65/16/8" occurs with a variable created
    with list()). (Laruence)
  . Fixed bug #73727 (ZEND_MM_BITSET_LEN is "undefined symbol" in
    zend_bitset.h). (Nikita)
  . Fixed bug #73753 (unserialized array pointer not advancing). (David Walker)
  . Fixed bug #73783 (SIG_IGN doesn't work when Zend Signals is enabled).
    (David Walker)

- CLI:
  . Fixed bug #72555 (CLI output(japanese) on Windows). (Anatol)

- COM:
  . Fixed bug #73679 (DOTNET read access violation using invalid codepage).
    (Anatol)

- DOM:
  . Fixed bug #67474 (getElementsByTagNameNS filter on default ns). (aboks)

- Mbstring:
  . Fixed bug #73646 (mb_ereg_search_init null pointer dereference).
    (Laruence)

- Mysqli:
  . Fixed bug #73462 (Persistent connections don't set $connect_errno).
    (darkain)

- Mysqlnd:
  . Optimized handling of BIT fields - less memory copies and lower memory
    usage. (Andrey)
  . Fixed bug #73800 (sporadic segfault with MYSQLI_OPT_INT_AND_FLOAT_NATIVE). 
	(vanviegen)

- Opcache:
  . Fixed bug #73789 (Strange behavior of class constants in switch/case block).
    (Laruence)
  . Fixed bug #73746 (Method that returns string returns UNKNOWN:0 instead).
    (Laruence)
  . Fixed bug #73654 (Segmentation fault in zend_call_function). (Nikita)
  . Fixed bug #73668 ("SIGFPE Arithmetic exception" in opcache when divide by
    minus 1). (Nikita)
  . Fixed bug #73847 (Recursion when a variable is redefined as array). (Nikita)

- PDO_Firebird:
  . Fixed bug #72931 (PDO_FIREBIRD with Firebird 3.0 not work on returning
    statement). (Dorin Marcoci)

- phpdbg:
  . Fixed bug #73794 (Crash (out of memory) when using run and # command
    separator). (Bob)
  . Fixed bug #73704 (phpdbg shows the wrong line in files with shebang). (Bob)

- SQLite3:
  . Reverted fix for bug #73530	(Unsetting result set may reset other result
    set). (cmb)

- Standard:
  . Fixed bug #73594 (dns_get_record does not populate $additional out
    parameter). (Bruce Weirdan)
  . Fixed bug #70213 (Unserialize context shared on double class lookup).
    (Taoguang Chen)
  . Fixed bug #73154 (serialize object with __sleep function crash). (Nikita)
  . Fixed bug #70490 (get_browser function is very slow). (Nikita)
  . Fixed bug #73265 (Loading browscap.ini at startup causes high memory usage).
    (Nikita)
  . Add subject to mail log. (tomsommer)
  . Fixed bug #31875 (get_defined_functions additional param to exclude
	disabled functions). (willianveiga)

- Zlib
  . Fixed bug #73373 (deflate_add does not verify that output was not truncated).
    (Matt Bonneau)

01 Dec 2016, PHP 7.1.0

- Core:
  . Added nullable types. (Levi, Dmitry)
  . Added DFA optimization framework based on e-SSA form. (Dmitry, Nikita)
  . Added specialized opcode handlers (e.g. ZEND_ADD_LONG_NO_OVERFLOW).
    (Dmitry)
  . Added [] = as alternative construct to list() =. (Bob)
  . Added void return type. (Andrea)
  . Added support for negative string offsets in string offset syntax and
    various string functions. (Francois)
  . Added a form of the list() construct where keys can be specified. (Andrea)
  . Implemented safe execution timeout handling, that prevents random crashes
    after "Maximum execution time exceeded" error. (Dmitry)
  . Implemented the RFC `Support Class Constant Visibility`. (Sean DuBois,
    Reeze Xia, Dmitry)
  . Implemented the RFC `Catching multiple exception types`. (Bronislaw Bialek,
    Pierrick)
  . Implemented logging to syslog with dynamic error levels. (Jani Ollikainen)
  . Implemented FR #72614 (Support "nmake test" on building extensions by
    phpize). (Yuji Uchiyama)
  . Implemented RFC: Iterable. (Aaron Piotrowski)
  . Implemented RFC: Closure::fromCallable (Danack)
  . Implemented RFC: Replace "Missing argument" warning with "\ArgumentCountError"
    exception. (Dmitry, Davey)
  . Implemented RFC: Fix inconsistent behavior of $this variable. (Dmitry)
  . Fixed bug #73585 (Logging of "Internal Zend error - Missing class
    information" missing class name). (Laruence)
  . Fixed memory leak(null coalescing operator with Spl hash). (Tyson Andre)
  . Fixed bug #72736 (Slow performance when fetching large dataset with mysqli
    / PDO). (Dmitry)
  . Fixed bug #72482 (Ilegal write/read access caused by gdImageAALine
    overflow). (cmb)
  . Fixed bug #72696 (imagefilltoborder stackoverflow on truecolor images).
    (cmb)
  . Fixed bug #73350 (Exception::__toString() cause circular references).
    (Laruence)
  . Fixed bug #73329 ((Float)"Nano" == NAN). (Anatol)
  . Fixed bug #73288 (Segfault in __clone > Exception.toString > __get).
    (Laruence)
  . Fixed for #73240 (Write out of bounds at number_format). (Stas)
  . Fix pthreads detection when cross-compiling (ffontaine)
  . Fixed bug #73337 (try/catch not working with two exceptions inside a same
    operation). (Dmitry)
  . Fixed bug #73156 (segfault on undefined function). (Dmitry)
  . Fixed bug #73163 (PHP hangs if error handler throws while accessing undef
    const in default value). (Nikita)
  . Fixed bug #73172 (parse error: Invalid numeric literal). (Nikita, Anatol)
  . Fixed bug #73181 (parse_str() without a second argument leads to crash).
    (Nikita)
  . Fixed bug #73025 (Heap Buffer Overflow in virtual_popen of
    zend_virtual_cwd.c). (cmb)
  . Fixed bug #73058 (crypt broken when salt is 'too' long). (Anatol)
  . Fixed bug #72944 (Null pointer deref in zval_delref_p). (Dmitry)
  . Fixed bug #72943 (assign_dim on string doesn't reset hval). (Laruence)
  . Fixed bug #72598 (Reference is lost after array_slice()) (Nikita)
  . Fixed bug #72703 (Out of bounds global memory read in BF_crypt triggered by
    password_verify). (Anatol)
  . Fixed bug #72813 (Segfault with __get returned by ref). (Laruence)
  . Fixed bug #72767 (PHP Segfaults when trying to expand an infinite operator).
    (Nikita)
  . TypeError messages for arg_info type checks will now say "must be ...
    or null" where the parameter or return type accepts null. (Andrea)
  . Fixed bug #72857 (stream_socket_recvfrom read access violation). (Anatol)
  . Fixed bug #72663 (Create an Unexpected Object and Don't Invoke
    __wakeup() in Deserialization). (Stas)
  . Fixed bug #72681 (PHP Session Data Injection Vulnerability). (Stas)
  . Fixed bug #72742 (memory allocator fails to realloc small block to large
    one). (Stas)
  . Fixed URL rewriter. It would not rewrite '//example.com/' URL
    unconditionally. URL rewrite target hosts whitelist is implemented. (Yasuo)
  . Fixed bug #72641 (phpize (on Windows) ignores PHP_PREFIX).
    (Yuji Uchiyama)
  . Fixed bug #72683 (getmxrr broken). (Anatol)
  . Fixed bug #72629 (Caught exception assignment to variables ignores
    references). (Laruence)
  . Fixed bug #72594 (Calling an earlier instance of an included anonymous
    class fatals). (Laruence)
  . Fixed bug #72581 (previous property undefined in Exception after
    deserialization). (Laruence)
  . Fixed bug #72543 (Different references behavior comparing to PHP 5)
    (Laruence, Dmitry, Nikita)
  . Fixed bug #72347 (VERIFY_RETURN type casts visible in finally). (Dmitry)
  . Fixed bug #72216 (Return by reference with finally is not memory safe).
    (Dmitry)
  . Fixed bug #72215 (Wrong return value if var modified in finally). (Dmitry)
  . Fixed bug #71818 (Memory leak when array altered in destructor). (Dmitry)
  . Fixed bug #71539 (Memory error on $arr[$a] =& $arr[$b] if RHS rehashes)
    (Dmitry, Nikita)
  . Added new constant PHP_FD_SETSIZE. (cmb)
  . Added optind parameter to getopt(). (as)
  . Added PHP to SAPI error severity mapping for logs. (Martin Vobruba)
  . Fixed bug #71911 (Unable to set --enable-debug on building extensions by
    phpize on Windows). (Yuji Uchiyama)
  . Fixed bug #29368 (The destructor is called when an exception is thrown from
    the constructor). (Dmitry)
  . Implemented RFC: RNG Fixes. (Leigh)
  . Implemented email validation as per RFC 6531. (Leo Feyer, Anatol)
  . Fixed bug #72513 (Stack-based buffer overflow vulnerability in
    virtual_file_ex). (Stas)
  . Fixed bug #72573 (HTTP_PROXY is improperly trusted by some PHP libraries
    and applications). (Stas)
  . Fixed bug #72523 (dtrace issue with reflection (failed test)). (Laruence)
  . Fixed bug #72508 (strange references after recursive function call and
    "switch" statement). (Laruence)
  . Fixed bug #72441 (Segmentation fault: RFC list_keys). (Laruence)
  . Fixed bug #72395 (list() regression). (Laruence)
  . Fixed bug #72373 (TypeError after Generator function w/declared return type
    finishes). (Nikita)
  . Fixed bug #69489 (tempnam() should raise notice if falling back to temp dir).
    (Laruence, Anatol)
  . Fixed UTF-8 and long path support on Windows. (Anatol)
  . Fixed bug #53432 (Assignment via string index access on an empty string
    converts to array). (Nikita)
  . Fixed bug #62210 (Exceptions can leak temporary variables). (Dmitry, Bob)
  . Fixed bug #62814 (It is possible to stiffen child class members visibility).
    (Nikita)
  . Fixed bug #69989 (Generators don't participate in cycle GC). (Nikita)
  . Fixed bug #70228 (Memleak if return in finally block). (Dmitry)
  . Fixed bug #71266 (Missing separation of properties HT in foreach etc).
    (Dmitry)
  . Fixed bug #71604 (Aborted Generators continue after nested finally).
    (Nikita)
  . Fixed bug #71572 (String offset assignment from an empty string inserts
    null byte). (Francois)
  . Fixed bug #71897 (ASCII 0x7F Delete control character permitted in
    identifiers). (Andrea)
  . Fixed bug #72188 (Nested try/finally blocks losing return value). (Dmitry)
  . Fixed bug #72213 (Finally leaks on nested exceptions). (Dmitry, Nikita)
  . Fixed bug #47517 (php-cgi.exe missing UAC manifest).
    (maxdax15801 at users noreply github com)
  . Change statement and fcall extension handlers to accept frame. (Joe)
  . Number operators taking numeric strings now emit E_NOTICEs or E_WARNINGs
    when given malformed numeric strings. (Andrea)
  . (int), intval() where $base is 10 or unspecified, settype(), decbin(),
    decoct(), dechex(), integer operators and other conversions now always
    respect scientific notation in numeric strings. (Andrea)
  . Raise a compile-time warning on octal escape sequence overflow. (Sara)

- Apache2handler:
  . Enable per-module logging in Apache 2.4+. (Martin Vobruba)

- BCmath:
  . Fix bug #73190 (memcpy negative parameter _bc_new_num_ex). (Stas)

- Bz2:
  . Fixed bug #72837 (integer overflow in bzdecompress caused heap
    corruption). (Stas)
  . Fixed bug #72613 (Inadequate error handling in bzread()). (Stas)

- Calendar:
  . Fix integer overflows (Joshua Rogers)
  . Fixed bug #67976 (cal_days_month() fails for final month of the French
    calendar). (cmb)
  . Fixed bug #71894 (AddressSanitizer: global-buffer-overflow in
    zif_cal_from_jd). (cmb)

- CLI Server:
  . Fixed bug #73360 (Unable to work in root with unicode chars). (Anatol)
  . Fixed bug #71276 (Built-in webserver does not send Date header).
    (see at seos fr)

- COM:
  . Fixed bug #73126 (Cannot pass parameter 1 by reference). (Anatol)
  . Fixed bug #69579 (Invalid free in extension trait). (John Boehr)
  . Fixed bug #72922 (COM called from PHP does not return out parameters).
    (Anatol)
  . Fixed bug #72569 (DOTNET/COM array parameters broke in PHP7). (Anatol)
  . Fixed bug #72498 (variant_date_from_timestamp null dereference). (Anatol)

- Curl
  . Implement support for handling HTTP/2 Server Push. (Davey)
  . Add curl_multi_errno(), curl_share_errno() and curl_share_strerror()
    functions. (Pierrick)
  . Fixed bug #72674 (Heap overflow in curl_escape). (Stas)
  . Fixed bug #72541 (size_t overflow lead to heap corruption). (Stas).
  . Fixed bug #71709 (curl_setopt segfault with empty CURLOPT_HTTPHEADER).
    (Pierrick)
  . Fixed bug #71929 (CURLINFO_CERTINFO data parsing error). (Pierrick)

- Date:
  . Fixed bug #69587 (DateInterval properties and isset). (jhdxr)
  . Fixed bug #73426 (createFromFormat with 'z' format char results in
    incorrect time). (Derick)
  . Fixed bug #45554 (Inconsistent behavior of the u format char). (Derick)
  . Fixed bug #48225 (DateTime parser doesn't set microseconds for "now").
    (Derick)
  . Fixed bug #52514 (microseconds are missing in DateTime class). (Derick)
  . Fixed bug #52519 (microseconds in DateInterval are missing). (Derick)
  . Fixed bug #60089 (DateTime::createFromFormat() U after u nukes microtime).
    (Derick)
  . Fixed bug #64887 (Allow DateTime modification with subsecond items).
    (Derick)
  . Fixed bug #68506 (General DateTime improvments needed for microseconds to
    become useful). (Derick)
  . Fixed bug #73109 (timelib_meridian doesn't parse dots correctly). (Derick)
  . Fixed bug #73247 (DateTime constructor does not initialise microseconds
    property). (Derick)
  . Fixed bug #73147 (Use After Free in PHP7 unserialize()). (Stas)
  . Fixed bug #73189 (Memcpy negative size parameter php_resolve_path). (Stas)
  . Fixed bug #66836 (DateTime::createFromFormat 'U' with pre 1970 dates fails
    parsing). (derick)
  . Invalid serialization data for a DateTime or DatePeriod object will now
    throw an instance of Error from __wakeup() or __set_state() instead of
    resulting in a fatal error. (Aaron Piotrowski)
  . Timezone initialization failure from serialized data will now throw an
    instance of Error from __wakeup() or __set_state() instead of resulting in
    a fatal error. (Aaron Piotrowski)
  . Export date_get_interface_ce() for extension use. (Jeremy Mikola)
  . Fixed bug #63740 (strtotime seems to use both sunday and monday as start of
    week). (Derick)

- Dba:
  . Fixed bug #70825 (Cannot fetch multiple values with group in ini file).
    (cmb)
  . Data modification functions (e.g.: dba_insert()) now throw an instance of
    Error instead of triggering a catchable fatal error if the key is does not
    contain exactly two elements. (Aaron Piotrowski)

- DOM:
  . Fixed bug #73150 (missing NULL check in dom_document_save_html). (Stas)
  . Fixed bug #66502 (DOM document dangling reference). (Sean Heelan, cmb)
  . Invalid schema or RelaxNG validation contexts will throw an instance of
    Error instead of resulting in a fatal error. (Aaron Piotrowski)
  . Attempting to register a node class that does not extend the appropriate
    base class will now throw an instance of Error instead of resulting in a
    fatal error. (Aaron Piotrowski)
  . Attempting to read an invalid or write to a readonly property will throw
    an instance of Error instead of resulting in a fatal error. (Aaron
    Piotrowski)

- DTrace:
  . Disabled PHP call tracing by default (it makes significant overhead).
    This may be enabled again using envirionment variable USE_ZEND_DTRACE=1.
    (Dmitry)

- EXIF:
  . Fixed bug #72735 (Samsung picture thumb not read (zero size)). (Kalle, Remi)
  . Fixed bug #72627 (Memory Leakage In exif_process_IFD_in_TIFF). (Stas)
  . Fixed bug #72603 (Out of bound read in exif_process_IFD_in_MAKERNOTE).
    (Stas)
  . Fixed bug #72618 (NULL Pointer Dereference in exif_process_user_comment).
    (Stas)

- Filter:
  . Fixed bug #72972 (Bad filter for the flags FILTER_FLAG_NO_RES_RANGE and
    FILTER_FLAG_NO_PRIV_RANGE). (julien)
  . Fixed bug #73054 (default option ignored when object passed to int filter).
    (cmb)
  . Fixed bug #71745 (FILTER_FLAG_NO_RES_RANGE does not cover whole 127.0.0.0/8
    range). (bugs dot php dot net at majkl578 dot cz)

- FPM:
  . Fixed bug #72575 (using --allow-to-run-as-root should ignore missing user).
    (gooh)

- FTP:
  . Fixed bug #70195 (Cannot upload file using ftp_put to FTPES with
    require_ssl_reuse). (Benedict Singer)
  . Implemented FR #55651 (Option to ignore the returned FTP PASV address).
    (abrender at elitehosts dot com)

- GD:
  . Fixed bug #73213 (Integer overflow in imageline() with antialiasing). (cmb)
  . Fixed bug #73272 (imagescale() is not affected by, but affects
    imagesetinterpolation()). (cmb)
  . Fixed bug #73279 (Integer overflow in gdImageScaleBilinearPalette()). (cmb)
  . Fixed bug #73280 (Stack Buffer Overflow in GD dynamicGetbuf). (cmb)
  . Fixed bug #50194 (imagettftext broken on transparent background w/o
    alphablending). (cmb)
  . Fixed bug #73003 (Integer Overflow in gdImageWebpCtx of gd_webp.c). (trylab,
    cmb)
  . Fixed bug #53504 (imagettfbbox gives incorrect values for bounding box).
    (Mark Plomer, cmb)
  . Fixed bug #73157 (imagegd2() ignores 3rd param if 4 are given). (cmb)
  . Fixed bug #73155 (imagegd2() writes wrong chunk sizes on boundaries). (cmb)
  . Fixed bug #73159 (imagegd2(): unrecognized formats may result in corrupted
    files). (cmb)
  . Fixed bug #73161 (imagecreatefromgd2() may leak memory). (cmb)
  . Fixed bug #67325 (imagetruecolortopalette: white is duplicated in palette).
    (cmb)
  . Fixed bug #66005 (imagecopy does not support 1bit transparency on truecolor
    images). (cmb)
  . Fixed bug #72913 (imagecopy() loses single-color transparency on palette
    images). (cmb)
  . Fixed bug #68716 (possible resource leaks in _php_image_convert()). (cmb)
  . Fixed bug #72709 (imagesetstyle() causes OOB read for empty $styles). (cmb)
  . Fixed bug #72697 (select_colors write out-of-bounds). (Stas)
  . Fixed bug #72730 (imagegammacorrect allows arbitrary write access). (Stas)
  . Fixed bug #72596 (imagetypes function won't advertise WEBP support). (cmb)
  . Fixed bug #72604 (imagearc() ignores thickness for full arcs). (cmb)
  . Fixed bug #70315 (500 Server Error but page is fully rendered). (cmb)
  . Fixed bug #43828 (broken transparency of imagearc for truecolor in
    blendingmode). (cmb)
  . Fixed bug #72512 (gdImageTrueColorToPaletteBody allows arbitrary write/read
    access). (Pierre)
  . Fixed bug #72519 (imagegif/output out-of-bounds access). (Pierre)
  . Fixed bug #72558 (Integer overflow error within _gdContributionsAlloc()).
    (Pierre)
  . Fixed bug #72482 (Ilegal write/read access caused by gdImageAALine
    overflow). (Pierre)
  . Fixed bug #72494 (imagecropauto out-of-bounds access). (Fernando, Pierre,
    cmb)
  . Fixed bug #72404 (imagecreatefromjpeg fails on selfie). (cmb)
  . Fixed bug #43475 (Thick styled lines have scrambled patterns). (cmb)
  . Fixed bug #53640 (XBM images require width to be multiple of 8). (cmb)
  . Fixed bug #64641 (imagefilledpolygon doesn't draw horizontal line). (cmb)

- Hash:
  . Added SHA3 fixed mode algorithms (224, 256, 384, and 512 bit). (Sara)
  . Added SHA512/256 and SHA512/224 algorithms. (Sara)

- iconv:
  . Fixed bug #72320 (iconv_substr returns false for empty strings). (cmb)

- IMAP:
  . Fixed bug #73418 (Integer Overflow in "_php_imap_mail" leads to crash).
    (Anatol)
  . An email address longer than 16385 bytes will throw an instance of Error
    instead of resulting in a fatal error. (Aaron Piotrowski)

- Interbase:
  . Fixed bug #73512 (Fails to find firebird headers as don't use fb_config
    output). (Remi)

- Intl:
  . Fixed bug #73007 (add locale length check). (Stas)
  . Fixed bug #73218 (add mitigation for ICU int overflow). (Stas)
  . Fixed bug #65732 (grapheme_*() is not Unicode compliant on CR LF
    sequence). (cmb)
  . Fixed bug #73007 (add locale length check). (Stas)
  . Fixed bug #72639 (Segfault when instantiating class that extends
    IntlCalendar and adds a property). (Laruence)
  . Fixed bug #72658 (Locale::lookup() / locale_lookup() hangs if no match
    found). (Anatol)
  . Partially fixed #72506 (idn_to_ascii for UTS #46 incorrect for long domain
    names). (cmb)
  . Fixed bug #72533 (locale_accept_from_http out-of-bounds access). (Stas)
  . Failure to call the parent constructor in a class extending Collator
    before invoking the parent methods will throw an instance of Error
    instead of resulting in a recoverable fatal error. (Aaron Piotrowski)
  . Cloning a Transliterator object may will now throw an instance of Error
    instead of resulting in a fatal error if cloning the internal
    transliterator fails. (Aaron Piotrowski)
  . Added IntlTimeZone::getWindowsID() and
    IntlTimeZone::getIDForWindowsID(). (Sara)
  . Fixed bug #69374 (IntlDateFormatter formatObject returns wrong utf8 value).
    (lenhatanh86 at gmail com)
  . Fixed bug #69398 (IntlDateFormatter formatObject returns wrong value when
    time style is NONE). (lenhatanh86 at gmail com)

- JSON:
  . Introduced encoder struct instead of global which fixes bugs #66025 and
    #73254 related to pretty print indentation. (Jakub Zelenka)
  . Fixed bug #73113 (Segfault with throwing JsonSerializable). (julien)
  . Implemented earlier return when json_encode fails, fixes bugs #68992
    (Stacking exceptions thrown by JsonSerializable) and #70275 (On recursion
    error, json_encode can eat up all system memory). (Jakub Zelenka)
  . Implemented FR #46600 ("_empty_" key in objects). (Jakub Zelenka)
  . Exported JSON parser API including json_parser_method that can be used
    for implementing custom logic when parsing JSON. (Jakub Zelenka)
  . Escaped U+2028 and U+2029 when JSON_UNESCAPED_UNICODE is supplied as
    json_encode options and added JSON_UNESCAPED_LINE_TERMINATORS to restore
    the previous behaviour. (Eddie Kohler)

- LDAP:
  . Providing an unknown modification type to ldap_batch_modify() will now
    throw an instance of Error instead of resulting in a fatal error.
    (Aaron Piotrowski)

- Mbstring:
  . Fixed bug #73532 (Null pointer dereference in mb_eregi). (Laruence)
  . Fixed bug #66964 (mb_convert_variables() cannot detect recursion) (Yasuo)
  . Fixed bug #72992 (mbstring.internal_encoding doesn't inherit default_charset).
    (Yasuo)
  . Fixed bug #66797 (mb_substr only takes 32-bit signed integer). (cmb)
  . Fixed bug #72711 (`mb_ereg` does not clear the `$regs` parameter on
    failure). (ju1ius)
  . Fixed bug #72691 (mb_ereg_search raises a warning if a match zero-width).
    (cmb)
  . Fixed bug #72693 (mb_ereg_search increments search position when a match
    zero-width). (cmb)
  . Fixed bug #72694 (mb_ereg_search_setpos does not accept a string's last
    position). (cmb)
  . Fixed bug #72710 (`mb_ereg` causes buffer overflow on regexp compile error).
    (ju1ius)
  . Deprecated mb_ereg_replace() eval option. (Rouven Weßling, cmb)
  . Fixed bug #69151 (mb_ereg should reject ill-formed byte sequence).
    (Masaki Kagaya)
  . Fixed bug #72405 (mb_ereg_replace - mbc_to_code (oniguruma) -
    oob read access). (Laruence)
  . Fixed bug #72399 (Use-After-Free in MBString (search_re)). (Laruence)
  . mb_ereg() and mb_eregi() will now throw an instance of ParseError if an
    invalid PHP expression is provided and the 'e' option is used. (Aaron
    Piotrowski)

- Mcrypt:
  . Deprecated ext/mcrypt. (Scott Arciszewski, cmb)
  . Fixed bug #72782 (Heap Overflow due to integer overflows). (Stas)
  . Fixed bug #72551, bug #72552 (In correct casting from size_t to int lead to
    heap overflow in mdecrypt_generic). (Stas)
  . mcrypt_encrypt() and mcrypt_decrypt() will throw an instance of Error
    instead of resulting in a fatal error if mcrypt cannot be initialized.
    (Aaron Piotrowski)

- Mysqli:
  . Attempting to read an invalid or write to a readonly property will throw
    an instance of Error instead of resulting in a fatal error. (Aaron
    Piotrowski)

- Mysqlnd:
  . Fixed bug #64526 (Add missing mysqlnd.* parameters to php.ini-*). (cmb)
  . Fixed bug #71863 (Segfault when EXPLAIN with "Unknown column" error when
    using MariaDB). (Andrey)
  . Fixed bug #72701 (mysqli_get_host_info() wrong output). (Anatol)

- OCI8
  . Fixed bug #71148 (Bind reference overwritten on PHP 7). (Oracle Corp.)
  . Fixed invalid handle error with Implicit Result Sets. (Chris Jones)
  . Fixed bug #72524 (Binding null values triggers ORA-24816 error). (Chris Jones)

- ODBC:
  . Fixed bug #73448 (odbc_errormsg returns trash, always 513 bytes).
    (Anatol)

- Opcache:
  . Fixed bug #73583 (Segfaults when conditionally declared class and function
    have the same name). (Laruence)
  . Fixed bug #69090 (check cached files permissions)
  . Fixed bug #72982 (Memory leak in zend_accel_blacklist_update_regexp()
    function). (Laruence)
  . Fixed bug #72949 (Typo in opcache error message). (cmb)
  . Fixed bug #72762 (Infinite loop while parsing a file with opcache enabled).
    (Nikita)
  . Fixed bug #72590 (Opcache restart with kill_all_lockers does not work).
    (Keyur)

- OpenSSL:
  . Fixed bug #73478 (openssl_pkey_new() generates wrong pub/priv keys with
    Diffie Hellman). (Jakub Zelenka)
  . Fixed bug #73276 (crash in openssl_random_pseudo_bytes function). (Stas)
  . Fixed bug #73072 (Invalid path SNI_server_certs causes segfault).
    (Jakub Zelenka)
  . Fixed bug #72360 (ext/openssl build failure with OpenSSL 1.1.0).
    (Jakub Zelenka)
  . Bumped a minimal version to 1.0.1. (Jakub Zelenka)
  . Dropped support for SSL2. (Remi)
  . Implemented FR #61204 (Add elliptic curve support for OpenSSL).
    (Dominic Luechinger)
  . Implemented FR #67304 (Added AEAD support [CCM and GCM modes] to
    openssl_encrypt and openssl_decrypt). (Jakub Zelenka)
  . Implemented error storing to the global queue and cleaning up the OpenSSL
    error queue (resolves bugs #68276 and #69882). (Jakub Zelenka)

- Pcntl
  . Implemented asynchronous signal handling without TICKS. (Dmitry)
  . Added pcntl_signal_get_handler() that returns the current signal handler
    for a particular signal. Addresses FR #72409. (David Walker)
  . Add signinfo to pcntl_signal() handler args (Bishop Bettini, David Walker)

- PCRE:
  . Fixed bug #73483 (Segmentation fault on pcre_replace_callback). (Laruence)
  . Fixed bug #73612 (preg_*() may leak memory). (cmb)
  . Fixed bug #73392 (A use-after-free in zend allocator management). 
    (Laruence)
  . Fixed bug #73121 (Bundled PCRE doesn't compile because JIT isn't supported
    on s390). (Anatol)
  . Fixed bug #72688 (preg_match missing group names in matches). (cmb)
  . Downgraded to PCRE 8.38. (Anatol)
  . Fixed bug #72476 (Memleak in jit_stack). (Laruence)
  . Fixed bug #72463 (mail fails with invalid argument). (Anatol)
  . Upgraded to PCRE 8.39. (Anatol)

- PDO:
  . Fixed bug #72788 (Invalid memory access when using persistent PDO
    connection). (Keyur)
  . Fixed bug #72791 (Memory leak in PDO persistent connection handling). (Keyur)
  . Fixed bug #60665 (call to empty() on NULL result using PDO::FETCH_LAZY
    returns false). (cmb)

- PDO_DBlib:
  . Fixed bug #72414 (Never quote values as raw binary data). (Adam Baratz)
  . Allow \PDO::setAttribute() to set query timeouts. (Adam Baratz)
  . Handle SQLDECIMAL/SQLNUMERIC types, which are used by later TDS versions.
    (Adam Baratz)
  . Add common PDO test suite. (Adam Baratz)
  . Free error and message strings when cleaning up PDO instances.
    (Adam Baratz)
  . Fixed bug #67130 (\PDOStatement::nextRowset() should succeed when all rows
    in current rowset haven't been fetched). (Peter LeBrun)
  . Ignore potentially misleading dberr values. (Chris Kings-Lynne)
  . Implemented stringify 'uniqueidentifier' fields.
    (Alexander Zhuravlev, Adam Baratz)

- PDO_Firebird:
  . Fixed bug #73087, #61183, #71494 (Memory corruption in bindParam).
    (Dorin Marcoci)
  . Fixed bug #60052 (Integer returned as a 64bit integer on X86_64). (Mariuz)

- PDO_pgsql:
  . Fixed bug #70313 (PDO statement fails to throw exception). (Matteo)
  . Fixed bug #72570 (Segmentation fault when binding parameters on a query
    without placeholders). (Matteo)
  . Implemented FR #72633 (Postgres PDO lastInsertId() should work without
    specifying a sequence). (Pablo Santiago Sánchez, Matteo)

- Phar:
  . Fixed bug #72928 (Out of bound when verify signature of zip phar in
    phar_parse_zipfile). (Stas)
  . Fixed bug #73035 (Out of bound when verify signature of tar phar in
    phar_parse_tarfile). (Stas)

- phpdbg:
  . Added generator command for inspection of currently alive generators. (Bob)

- Postgres:
  . Fixed bug #73498 (Incorrect SQL generated for pg_copy_to()). (Craig Duncan)
  . Implemented FR #31021 (pg_last_notice() is needed to get all notice
    messages). (Yasuo)
  . Implemented FR #48532 (Allow pg_fetch_all() to index numerically). (Yasuo)

- Readline:
  . Fixed bug #72538 (readline_redisplay crashes php). (Laruence)

- Reflection
  . Undo backwards compatiblity break in ReflectionType->__toString() and
    deprecate via documentation instead. (Nikita)
  . Reverted prepending \ for class names. (Trowski)
  . Implemented request #38992 (invoke() and invokeArgs() static method calls
    should match). (cmb).
  . Add ReflectionNamedType::getName(). This method should be used instead of
    ReflectionType::__toString()
  . Prepend \ for class names and ? for nullable types returned from
    ReflectionType::__toString(). (Trowski)
  . Fixed bug #72661 (ReflectionType::__toString crashes with iterable).
    (Laruence)
  . Fixed bug #72222 (ReflectionClass::export doesn't handle array constants).
    (Nikita Nefedov)
  . Failure to retrieve a reflection object or retrieve an object property
    will now throw an instance of Error instead of resulting in a fatal error.
    (Aaron Piotrowski)
  . Fix #72209 (ReflectionProperty::getValue() doesn't fail if object doesn't match type). (Joe)

- Session:
  . Fixed bug #73273 (session_unset() empties values from all variables in which
    is $_session stored). (Nikita)
  . Fixed bug #73100 (session_destroy null dereference in ps_files_path_create).
    (cmb)
  . Fixed bug #68015 (Session does not report invalid uid for files save handler).
    (Yasuo)
  . Fixed bug #72940 (SID always return "name=ID", even if session
    cookie exist). (Yasuo)
  . Implemented session_gc() (Yasuo)
    https://wiki.php.net/rfc/session-create-id
  . Implemented session_create_id() (Yasuo)
    https://wiki.php.net/rfc/session-gc
  . Implemented RFC: Session ID without hashing. (Yasuo)
    https://wiki.php.net/rfc/session-id-without-hashing
  . Fixed bug #72531 (ps_files_cleanup_dir Buffer overflow). (Laruence)
  . Custom session handlers that do not return strings for session IDs will 
    now throw an instance of Error instead of resulting in a fatal error
    when a function is called that must generate a session ID.
    (Aaron Piotrowski)
  . An invalid setting for session.hash_function will throw an instance of
    Error instead of resulting in a fatal error when a session ID is created.
    (Aaron Piotrowski)
  . Fixed bug #72562 (Use After Free in unserialize() with Unexpected Session
    Deserialization). (Stas)
  . Improved fix for bug #68063 (Empty session IDs do still start sessions).
    (Yasuo)
  . Fixed bug #71038 (session_start() returns TRUE on failure).
    Session save handlers must return 'string' always for successful read.
    i.e. Non-existing session read must return empty string. PHP 7.0 is made
    not to tolerate buggy return value. (Yasuo)
  . Fixed bug #71394 (session_regenerate_id() must close opened session on
    errors). (Yasuo)

- SimpleXML:
  . Fixed bug #73293 (NULL pointer dereference in SimpleXMLElement::asXML()).
    (Stas)
  . Fixed bug #72971 (SimpleXML isset/unset do not respect namespace). (Nikita)
  . Fixed bug #72957 (Null coalescing operator doesn't behave as expected with
    SimpleXMLElement). (Nikita)
  . Fixed bug #72588 (Using global var doesn't work while accessing SimpleXML
    element). (Laruence)
  . Creating an unnamed or duplicate attribute will throw an instance of Error
    instead of resulting in a fatal error. (Aaron Piotrowski)

- SNMP:
  . Fixed bug #72708 (php_snmp_parse_oid integer overflow in memory
    allocation). (djodjo at gmail dot com)
  . Fixed bug #72479 (Use After Free Vulnerability in SNMP with GC and
    unserialize()). (Stas)

- Soap:
  . Fixed bug #73538 (SoapClient::__setSoapHeaders doesn't overwrite SOAP 
    headers). (duncan3dc)
  . Fixed bug #73452 (Segfault (Regression for #69152)). (Dmitry)
  . Fixed bug #73037 (SoapServer reports Bad Request when gzipped). (Anatol)
  . Fixed bug #73237 (Nested object in "any" element overwrites other fields).
    (Keith Smiley)
  . Fixed bug #69137 (Peer verification fails when using a proxy with SoapClient)
    (Keith Smiley)
  . Fixed bug #71711 (Soap Server Member variables reference bug). (Nikita) 
  . Fixed bug #71996 (Using references in arrays doesn't work like expected).
    (Nikita)

- SPL:
  . Fixed bug #73423 (Reproducible crash with GDB backtrace). (Laruence)
  . Fixed bug #72888 (Segfault on clone on splFileObject). (Laruence)
  . Fixed bug #73029 (Missing type check when unserializing SplArray). (Stas)
  . Fixed bug #72646 (SplFileObject::getCsvControl does not return the escape
    character). (cmb)
  . Fixed bug #72684 (AppendIterator segfault with closed generator). (Pierrick)
  . Attempting to clone an SplDirectory object will throw an instance of Error
    instead of resulting in a fatal error. (Aaron Piotrowski)
  . Calling ArrayIterator::append() when iterating over an object will throw an
    instance of Error instead of resulting in a fatal error. (Aaron Piotrowski)
  . Fixed bug #55701 (GlobIterator throws LogicException). (Valentin VĂLCIU)

- SQLite3:
  . Update to SQLite 3.15.1. (cmb)
  . Fixed bug #73530 (Unsetting result set may reset other result set). (cmb)
  . Fixed bug #73333 (2147483647 is fetched as string). (cmb)
  . Fixed bug #72668 (Spurious warning when exception is thrown in user defined
    function). (Laruence)
  . Implemented FR #72653 (SQLite should allow opening with empty filename).
    (cmb)
  . Fixed bug #70628 (Clearing bindings on an SQLite3 statement doesn't work).
    (cmb)
  . Implemented FR #71159 (Upgraded bundled SQLite lib to 3.9.2). (Laruence)

- Standard:
  . Fixed bug #73297 (HTTP stream wrapper should ignore HTTP 100 Continue).
    (rowan dot collins at gmail dot com)
  . Fixed bug #73303 (Scope not inherited by eval in assert()). (nikic)
  . Fixed bug #73192 (parse_url return wrong hostname). (Nikita)
  . Fixed bug #73203 (passing additional_parameters causes mail to fail). (cmb)
  . Fixed bug #73203 (passing additional_parameters causes mail to fail). (cmb)
  . Fixed bug #72920 (Accessing a private constant using constant() creates
    an exception AND warning). (Laruence)
  . Fixed bug #65550 (get_browser() incorrectly parses entries with "+" sign).
    (cmb)
  . Fixed bug #71882 (Negative ftruncate() on php://memory exhausts memory).
    (cmb)
  . Fixed bug #55451 (substr_compare NULL length interpreted as 0). (Lauri
    Kenttä)
  . Fixed bug #72278 (getimagesize returning FALSE on valid jpg). (cmb)
  . Fixed bug #61967 (unset array item in array_walk_recursive cause
    inconsistent array). (Nikita)
  . Fixed bug #62607 (array_walk_recursive move internal pointer). (Nikita)
  . Fixed bug #69068 (Exchanging array during array_walk -> memory errors).
    (Nikita)
  . Fixed bug #70713 (Use After Free Vulnerability in array_walk()/
    array_walk_recursive()). (Nikita)
  . Fixed bug #72622 (array_walk + array_replace_recursive create references
    from nothing). (Laruence)
  . Fixed bug #72330 (CSV fields incorrectly split if escape char followed by
    UTF chars). (cmb)
  . Implemented RFC: More precise float values. (Jakub Zelenka, Yasuo)
  . array_multisort now uses zend_sort instead zend_qsort. (Laruence)
  . Fixed bug #72505 (readfile() mangles files larger than 2G). (Cschneid)
  . assert() will throw a ParseError when evaluating a string given as the first
    argument if the PHP code is invalid instead of resulting in a catchable
    fatal error. (Aaron Piotrowski)
  . Calling forward_static_call() outside of a class scope will now throw an
    instance of Error instead of resulting in a fatal error. (Aaron Piotrowski)
  . Added is_iterable() function. (Aaron Piotrowski)
  . Fixed bug #72306 (Heap overflow through proc_open and $env parameter).
    (Laruence)
  . Fixed bug #71100 (long2ip() doesn't accept integers in strict mode).
    (Laruence)
  . Implemented FR #55716 (Add an option to pass a custom stream context to
    get_headers()). (Ferenc)
  . Additional validation for parse_url() for login/pass components).
    (Ilia) (Julien)
  . Implemented FR #69359 (Provide a way to fetch the current environment
    variables). (Ferenc)
  . unpack() function accepts an additional optional argument $offset. (Dmitry)
  . Implemented #51879 stream context socket option tcp_nodelay (Joe)

- Streams:
  . Fixed bug #73586 (php_user_filter::$stream is not set to the stream the
    filter is working on). (Dmitry)
  . Fixed bug #72853 (stream_set_blocking doesn't work). (Laruence)
  . Fixed bug #72743 (Out-of-bound read in php_stream_filter_create).
    (Loianhtuan)
  . Implemented FR #27814 (Multiple small packets send for HTTP request).
    (vhuk)
  . Fixed bug #72764 (ftps:// opendir wrapper data channel encryption fails
    with IIS FTP 7.5, 8.5). (vhuk)
  . Fixed bug #72810 (Missing SKIP_ONLINE_TESTS checks). (vhuk)
  . Fixed bug #41021 (Problems with the ftps wrapper). (vhuk)
  . Fixed bug #54431 (opendir() does not work with ftps:// wrapper). (vhuk)
  . Fixed bug #72667 (opendir() with ftp:// attempts to open data stream for
    non-existent directories). (vhuk)
  . Fixed bug #72771 (ftps:// wrapper is vulnerable to protocol downgrade
    attack). (Stas)
  . Fixed bug #72534 (stream_socket_get_name crashes). (Anatol)
  . Fixed bug #72439 (Stream socket with remote address leads to a segmentation
    fault). (Laruence)

- sysvshm:
  . Fixed bug #72858 (shm_attach null dereference). (Anatol)

- Tidy:
  . Implemented support for libtidy 5.0.0 and above. (Michael Orlitzky, Anatol)
  . Creating a tidyNode manually will now throw an instance of Error instead of
    resulting in a fatal error. (Aaron Piotrowski)

- Wddx:
  . Fixed bug #73331 (NULL Pointer Dereference in WDDX Packet Deserialization
    with PDORow). (Stas)
  . Fixed bug #72142 (WDDX Packet Injection Vulnerability in
    wddx_serialize_value()). (Taoguang Chen)
  . Fixed bug #72749 (wddx_deserialize allows illegal memory access) (Stas)
  . Fixed bug #72750 (wddx_deserialize null dereference). (Stas)
  . Fixed bug #72790 (wddx_deserialize null dereference with invalid xml).
    (Stas)
  . Fixed bug #72799 (wddx_deserialize null dereference in
    php_wddx_pop_element). (Stas)
  . Fixed bug #72860 (wddx_deserialize use-after-free). (Stas)
  . Fixed bug #73065 (Out-Of-Bounds Read in php_wddx_push_element). (Stas)
  . Fixed bug #72564 (boolean always deserialized as "true") (Remi)
  . A circular reference when serializing will now throw an instance of Error
    instead of resulting in a fatal error. (Aaron Piotrowski)

- XML:
  . Fixed bug #72135 (malformed XML causes fault) (edgarsandi)
  . Fixed bug #72714 (_xml_startElementHandler() segmentation fault). (cmb)
  . Fixed bug #72085 (SEGV on unknown address zif_xml_parse). (cmb)

- XMLRPC:
  . Fixed bug #72647 (xmlrpc_encode() unexpected output after referencing
    array elements). (Laruence)
  . Fixed bug #72606 (heap-buffer-overflow (write) simplestring_addn
    simplestring.c). (Stas)
  . A circular reference when serializing will now throw an instance of Error
    instead of resulting in a fatal error. (Aaron Piotrowski)

- Zip:
  . Fixed bug #68302 (impossible to compile php with zip support). (cmb)
  . Fixed bug #72660 (NULL Pointer dereference in zend_virtual_cwd).
    (Laruence)
  . Fixed bug #72520 (Stack-based buffer overflow vulnerability in
    php_stream_zip_opener). (Stas)
  . ZipArchive::addGlob() will throw an instance of Error instead of resulting
    in a fatal error if glob support is not available. (Aaron Piotrowski)

10 Nov 2016 PHP 7.0.13

- Core:
  . Fixed bug #73350 (Exception::__toString() cause circular references).
    (Laruence)
  . Fixed bug #73181 (parse_str() without a second argument leads to crash).
    (Nikita)
  . Fixed bug #66773 (Autoload with Opcache allows importing conflicting class
    name to namespace). (Nikita)
  . Fixed bug #66862 ((Sub-)Namespaces unexpected behaviour). (Nikita)
  . Fix pthreads detection when cross-compiling (ffontaine)
  . Fixed bug #73337 (try/catch not working with two exceptions inside a same
    operation). (Dmitry)
  . Fixed bug #73338 (Exception thrown from error handler causes valgrind
    warnings (and crashes)). (Bob, Dmitry)
  . Fixed bug #73329 ((Float)"Nano" == NAN). (Anatol)

- GD:
  . Fixed bug #73213 (Integer overflow in imageline() with antialiasing). (cmb)
  . Fixed bug #73272 (imagescale() is not affected by, but affects
    imagesetinterpolation()). (cmb)
  . Fixed bug #73279 (Integer overflow in gdImageScaleBilinearPalette()). (cmb)
  . Fixed bug #73280 (Stack Buffer Overflow in GD dynamicGetbuf). (cmb)
  . Fixed bug #72482 (Ilegal write/read access caused by gdImageAALine
    overflow). (cmb)
  . Fixed bug #72696 (imagefilltoborder stackoverflow on truecolor images).
    (cmb)

- IMAP:
  . Fixed bug #73418 (Integer Overflow in "_php_imap_mail" leads to crash).
    (Anatol)

- OCI8
  . Fixed bug #71148 (Bind reference overwritten on PHP 7). (Oracle Corp.)

- phpdbg:
  . Properly allow for stdin input from a file. (Bob)
  . Add -s command line option / stdin command for reading script from stdin.
    (Bob)
  . Ignore non-executable opcodes in line mode of phpdbg_end_oplog(). (Bob)
  . Fixed bug #70776 (Simple SIGINT does not have any effect with -rr). (Bob)
  . Fixed bug #71234 (INI files are loaded even invoked as -n --version). (Bob)

- Session:
  . Fixed bug #73273 (session_unset() empties values from all variables in which
    is $_session stored). (Nikita)

- SOAP:
  . Fixed bug #73037 (SoapServer reports Bad Request when gzipped). (Anatol)
  . Fixed bug #73237 (Nested object in "any" element overwrites other fields).
    (Keith Smiley)
  . Fixed bug #69137 (Peer verification fails when using a proxy with SoapClient)
    (Keith Smiley)

- SQLite3:
  . Fixed bug #73333 (2147483647 is fetched as string). (cmb)

- Standard:
  . Fixed bug #73203 (passing additional_parameters causes mail to fail). (cmb)
  . Fixed bug #71241 (array_replace_recursive sometimes mutates its parameters).
    (adsr)

- Wddx:
  . Fixed bug #73331 (NULL Pointer Dereference in WDDX Packet Deserialization
    with PDORow). (Stas)

13 Oct 2016 PHP 7.0.12

- Core:
  . Fixed bug #73025 (Heap Buffer Overflow in virtual_popen of
    zend_virtual_cwd.c). (cmb)
  . Fixed bug #72703 (Out of bounds global memory read in BF_crypt triggered by
    password_verify). (Anatol)
  . Fixed bug #73058 (crypt broken when salt is 'too' long). (Anatol)
  . Fixed bug #69579 (Invalid free in extension trait). (John Boehr)
  . Fixed bug #73156 (segfault on undefined function). (Dmitry)
  . Fixed bug #73163 (PHP hangs if error handler throws while accessing undef
    const in default value). (Nikita)
  . Fixed bug #73172 (parse error: Invalid numeric literal). (Nikita, Anatol)
  . Fixed for #73240 (Write out of bounds at number_format). (Stas)
  . Fixed bug #73147 (Use After Free in PHP7 unserialize()). (Stas)
  . Fixed bug #73189 (Memcpy negative size parameter php_resolve_path). (Stas)

- BCmath:
  . Fix bug #73190 (memcpy negative parameter _bc_new_num_ex). (Stas)

- COM:
  . Fixed bug #73126 (Cannot pass parameter 1 by reference). (Anatol)

- Date:
  . Fixed bug #73091 (Unserializing DateInterval object may lead to __toString
    invocation). (Stas)

- DOM:
  . Fixed bug #73150 (missing NULL check in dom_document_save_html). (Stas)

- Filter:
  . Fixed bug #72972 (Bad filter for the flags FILTER_FLAG_NO_RES_RANGE and
    FILTER_FLAG_NO_PRIV_RANGE). (julien)
  . Fixed bug #73054 (default option ignored when object passed to int filter).
    (cmb)

- GD:
  . Fixed bug #67325 (imagetruecolortopalette: white is duplicated in palette).
    (cmb)
  . Fixed bug #50194 (imagettftext broken on transparent background w/o
    alphablending). (cmb)
  . Fixed bug #73003 (Integer Overflow in gdImageWebpCtx of gd_webp.c). (trylab,
    cmb)
  . Fixed bug #53504 (imagettfbbox gives incorrect values for bounding box).
    (Mark Plomer, cmb)
  . Fixed bug #73157 (imagegd2() ignores 3rd param if 4 are given). (cmb)
  . Fixed bug #73155 (imagegd2() writes wrong chunk sizes on boundaries). (cmb)
  . Fixed bug #73159 (imagegd2(): unrecognized formats may result in corrupted
    files). (cmb)
  . Fixed bug #73161 (imagecreatefromgd2() may leak memory). (cmb)

- Intl:
  . Fixed bug #73218 (add mitigation for ICU int overflow). (Stas)

- Mbstring:
  . Fixed bug #66797 (mb_substr only takes 32-bit signed integer). (cmb)
  . Fixed bug #66964 (mb_convert_variables() cannot detect recursion) (Yasuo)
  . Fixed bug #72992 (mbstring.internal_encoding doesn't inherit default_charset).
    (Yasuo)

- Mysqlnd:
  . Fixed bug #72489 (PHP Crashes When Modifying Array Containing MySQLi Result
    Data). (Nikita)

- Opcache:
  . Fixed bug #72982 (Memory leak in zend_accel_blacklist_update_regexp()
    function). (Laruence)

- OpenSSL:
  . Fixed bug #73072 (Invalid path SNI_server_certs causes segfault).
    (Jakub Zelenka)
  . Fixed bug #73276 (crash in openssl_random_pseudo_bytes function). (Stas)
  . Fixed bug #73275 (crash in openssl_encrypt function). (Stas)

- PCRE:
  . Fixed bug #73121 (Bundled PCRE doesn't compile because JIT isn't supported
    on s390). (Anatol)
  . Fixed bug #73174 (heap overflow in php_pcre_replace_impl). (Stas)

- PDO_DBlib:
  . Fixed bug #72414 (Never quote values as raw binary data). (Adam Baratz)
  . Allow \PDO::setAttribute() to set query timeouts. (Adam Baratz)
  . Handle SQLDECIMAL/SQLNUMERIC types, which are used by later TDS versions.
    (Adam Baratz)
  . Add common PDO test suite. (Adam Baratz)
  . Free error and message strings when cleaning up PDO instances.
    (Adam Baratz)
  . Fixed bug #67130 (\PDOStatement::nextRowset() should succeed when all rows
    in current rowset haven't been fetched). (Peter LeBrun)
  . Ignore potentially misleading dberr values. (Chris Kings-Lynne)

- phpdbg:
  . Fixed bug #72996 (phpdbg_prompt.c undefined reference to DL_LOAD). (Nikita)
  . Fixed next command not stopping when leaving function. (Bob)

- Session:
  . Fixed bug #68015 (Session does not report invalid uid for files save handler).
    (Yasuo)
  . Fixed bug #73100 (session_destroy null dereference in ps_files_path_create).
    (cmb)

- SimpleXML:
  . Fixed bug #73293 (NULL pointer dereference in SimpleXMLElement::asXML()).
    (Stas)

- SOAP:
  . Fixed bug #71711 (Soap Server Member variables reference bug). (Nikita)
  . Fixed bug #71996 (Using references in arrays doesn't work like expected).
    (Nikita)

- SPL:
  . Fixed bug #73257, #73258 (SplObjectStorage unserialize allows use of
    non-object as key). (Stas)

- SQLite3:
  . Updated bundled SQLite3 to 3.14.2. (cmb)

- Zip:
  . Fixed bug #70752 (Depacking with wrong password leaves 0 length files).
    (cmb)

15 Sep 2016 PHP 7.0.11

- Core:
  . Fixed bug #72944 (Null pointer deref in zval_delref_p). (Dmitry)
  . Fixed bug #72943 (assign_dim on string doesn't reset hval). (Laruence)
  . Fixed bug #72911 (Memleak in zend_binary_assign_op_obj_helper). (Laruence)
  . Fixed bug #72813 (Segfault with __get returned by ref). (Laruence)
  . Fixed bug #72767 (PHP Segfaults when trying to expand an infinite operator).
    (Nikita)
  . Fixed bug #72854 (PHP Crashes on duplicate destructor call). (Nikita)
  . Fixed bug #72857 (stream_socket_recvfrom read access violation). (Anatol)

- COM:
  . Fixed bug #72922 (COM called from PHP does not return out parameters).
    (Anatol)

- Dba:
  . Fixed bug #70825 (Cannot fetch multiple values with group in ini file).
    (cmb)

- FTP:
  . Fixed bug #70195 (Cannot upload file using ftp_put to FTPES with
    require_ssl_reuse). (Benedict Singer)

- GD:
  . Fixed bug #72709 (imagesetstyle() causes OOB read for empty $styles). (cmb)
  . Fixed bug #66005 (imagecopy does not support 1bit transparency on truecolor
    images). (cmb)
  . Fixed bug #72913 (imagecopy() loses single-color transparency on palette
    images). (cmb)
  . Fixed bug #68716 (possible resource leaks in _php_image_convert()). (cmb)

- iconv:
  . Fixed bug #72320 (iconv_substr returns false for empty strings). (cmb)

- IMAP:
  . Fixed bug #72852 (imap_mail null dereference). (Anatol)

- Intl:
  . Fixed bug #65732 (grapheme_*() is not Unicode compliant on CR LF
    sequence). (cmb)
  . Fixed bug #73007 (add locale length check). (Stas)

- Mysqlnd:
  . Fixed bug #72293 (Heap overflow in mysqlnd related to BIT fields). (Stas)

- OCI8
  . Fixed invalid handle error with Implicit Result Sets. (Chris Jones)
  . Fixed bug #72524 (Binding null values triggers ORA-24816 error). (Chris Jones)

- Opcache:
  . Fixed bug #72949 (Typo in opcache error message). (cmb)

- PDO:
  . Fixed bug #72788 (Invalid memory access when using persistent PDO
    connection). (Keyur)
  . Fixed bug #72791 (Memory leak in PDO persistent connection handling). (Keyur)
  . Fixed bug #60665 (call to empty() on NULL result using PDO::FETCH_LAZY
    returns false). (cmb)

- PDO_DBlib:
  . Implemented stringify 'uniqueidentifier' fields.
    (Alexander Zhuravlev, Adam Baratz)

- PDO_pgsql:
  . Implemented FR #72633 (Postgres PDO lastInsertId() should work without
    specifying a sequence). (Pablo Santiago Sánchez, Matteo)
  . Fixed bug #72759 (Regression in pgo_pgsql). (Anatol)

- Phar:
  . Fixed bug #72928 (Out of bound when verify signature of zip phar in
    phar_parse_zipfile). (Stas)
  . Fixed bug #73035 (Out of bound when verify signature of tar phar in
    phar_parse_tarfile). (Stas)

- Reflection:
  . Fixed bug #72846 (getConstant for a array constant with constant values
    returns NULL/NFC/UKNOWN). (Laruence)

- Session:
  . Fixed bug #72724 (PHP7: session-uploadprogress kills httpd). (Nikita)
  . Fixed bug #72940 (SID always return "name=ID", even if session
    cookie exist). (Yasuo)

- SimpleXML:
  . Fixed bug #72971 (SimpleXML isset/unset do not respect namespace). (Nikita)
  . Fixed bug #72957 (Null coalescing operator doesn't behave as expected with
    SimpleXMLElement). (Nikita)

- SPL:
  . Fixed bug #73029 (Missing type check when unserializing SplArray). (Stas)

- Standard:
  . Fixed bug #55451 (substr_compare NULL length interpreted as 0). (Lauri
    Kenttä)
  . Fixed bug #72278 (getimagesize returning FALSE on valid jpg). (cmb)
  . Fixed bug #65550 (get_browser() incorrectly parses entries with "+" sign).
    (cmb)

- Streams:
  . Fixed bug #72853 (stream_set_blocking doesn't work). (Laruence)
  . Fixed bug #72764 (ftps:// opendir wrapper data channel encryption fails
    with IIS FTP 7.5, 8.5). (vhuk)
  . Fixed bug #71882 (Negative ftruncate() on php://memory exhausts memory).
    (cmb)

- SQLite3:
  . Downgraded bundled SQLite to 3.8.10.2. (Anatol);

- Sysvshm:
  . Fixed bug #72858 (shm_attach null dereference). (Anatol)

- XML:
  . Fixed bug #72085 (SEGV on unknown address zif_xml_parse). (cmb)
  . Fixed bug #72714 (_xml_startElementHandler() segmentation fault). (cmb)

- Wddx:
  . Fixed bug #72860 (wddx_deserialize use-after-free). (Stas)
  . Fixed bug #73065 (Out-Of-Bounds Read in php_wddx_push_element). (Stas)

- ZIP:
  . Fixed bug #68302 (impossible to compile php with zip support). (cmb)

18 Aug 2016 PHP 7.0.10

- Core:
  . Fixed bug #72629 (Caught exception assignment to variables ignores
    references). (Laruence)
  . Fixed bug #72594 (Calling an earlier instance of an included anonymous
    class fatals). (Laruence)
  . Fixed bug #72581 (previous property undefined in Exception after
    deserialization). (Laruence)
  . Fixed bug #72496 (Cannot declare public method with signature incompatible
    with parent private method). (Pedro Magalhães)
  . Fixed bug #72024 (microtime() leaks memory). (maroszek at gmx dot net)
  . Fixed bug #71911 (Unable to set --enable-debug on building extensions by
    phpize on Windows). (Yuji Uchiyama)
  . Fixed bug causing ClosedGeneratorException being thrown into the calling
    code instead of the Generator yielding from. (Bob)
  . Implemented FR #72614 (Support "nmake test" on building extensions by
    phpize). (Yuji Uchiyama)
  . Fixed bug #72641 (phpize (on Windows) ignores PHP_PREFIX).
    (Yuji Uchiyama)
  . Fixed potential segfault in object storage freeing in shutdown sequence.
    (Bob)
  . Fixed bug #72663 (Create an Unexpected Object and Don't Invoke
   __wakeup() in Deserialization). (Stas)
  . Fixed bug #72681 (PHP Session Data Injection Vulnerability). (Stas)
  . Fixed bug #72683 (getmxrr broken). (Anatol)
  . Fixed bug #72742 (memory allocator fails to realloc small block to large
    one). (Stas)
  . Fixed URL rewriter partially. It would not rewrite '//example.com/' URL
    unconditionally. Only requested host(HTTP_HOST) is rewritten. (Yasuo)

- Bz2:
  . Fixed bug #72837 (integer overflow in bzdecompress caused heap
    corruption). (Stas)

- Calendar:
  . Fixed bug #67976 (cal_days_month() fails for final month of the French
    calendar). (cmb)
  . Fixed bug #71894 (AddressSanitizer: global-buffer-overflow in
    zif_cal_from_jd). (cmb)

- COM:
  . Fixed bug #72569 (DOTNET/COM array parameters broke in PHP7). (Anatol)

- CURL:
  . Fixed bug #71709 (curl_setopt segfault with empty CURLOPT_HTTPHEADER).
    (Pierrick)
  . Fixed bug #71929 (CURLINFO_CERTINFO data parsing error). (Pierrick)
  . Fixed bug #72674 (Heap overflow in curl_escape). (Stas)

- DOM:
  . Fixed bug #66502 (DOM document dangling reference). (Sean Heelan, cmb)

- EXIF:
  . Fixed bug #72735 (Samsung picture thumb not read (zero size)). (Kalle, Remi)
  . Fixed bug #72627 (Memory Leakage In exif_process_IFD_in_TIFF). (Stas)

- Filter:
  . Fixed bug #71745 (FILTER_FLAG_NO_RES_RANGE does not cover whole 127.0.0.0/8
    range). (bugs dot php dot net at majkl578 dot cz)

- FPM:
  . Fixed bug #72575 (using --allow-to-run-as-root should ignore missing user).
    (gooh)

- GD:
  . Fixed bug #72596 (imagetypes function won't advertise WEBP support). (cmb)
  . Fixed bug #72604 (imagearc() ignores thickness for full arcs). (cmb)
  . Fixed bug #70315 (500 Server Error but page is fully rendered). (cmb)
  . Fixed bug #43828 (broken transparency of imagearc for truecolor in
    blendingmode). (cmb)
  . Fixed bug #66555 (Always false condition in ext/gd/libgd/gdkanji.c). (cmb)
  . Fixed bug #68712 (suspicious if-else statements). (cmb)
  . Fixed bug #72697 (select_colors write out-of-bounds). (Stas)
  . Fixed bug #72730 (imagegammacorrect allows arbitrary write access). (Stas)

- Intl:
  . Fixed bug #72639 (Segfault when instantiating class that extends
    IntlCalendar and adds a property). (Laruence)
  . Partially fixed #72506 (idn_to_ascii for UTS #46 incorrect for long domain
    names). (cmb)

- mbstring:
  . Fixed bug #72691 (mb_ereg_search raises a warning if a match zero-width).
    (cmb)
  . Fixed bug #72693 (mb_ereg_search increments search position when a match
    zero-width). (cmb)
  . Fixed bug #72694 (mb_ereg_search_setpos does not accept a string's last
    position). (cmb)
  . Fixed bug #72710 (`mb_ereg` causes buffer overflow on regexp compile error).
    (ju1ius)

- Mcrypt:
  . Fixed bug #72782 (Heap Overflow due to integer overflows). (Stas)

- Opcache:
  . Fixed bug #72590 (Opcache restart with kill_all_lockers does not work).
    (Keyur)

- PCRE:
  . Fixed bug #72688 (preg_match missing group names in matches). (cmb)

- PDO_pgsql:
  . Fixed bug #70313 (PDO statement fails to throw exception). (Matteo)

- Reflection:
  . Fixed bug #72222 (ReflectionClass::export doesn't handle array constants).
    (Nikita Nefedov)

- SimpleXML:
  . Fixed bug #72588 (Using global var doesn't work while accessing SimpleXML
    element). (Laruence)

- SNMP:
  . Fixed bug #72708 (php_snmp_parse_oid integer overflow in memory
    allocation). (djodjo at gmail dot com)

- SPL:
  . Fixed bug #55701 (GlobIterator throws LogicException). (Valentin VĂLCIU)
  . Fixed bug #72646 (SplFileObject::getCsvControl does not return the escape
    character). (cmb)
  . Fixed bug #72684 (AppendIterator segfault with closed generator). (Pierrick)

- SQLite3:
  . Fixed bug #72668 (Spurious warning when exception is thrown in user defined
    function). (Laruence)
  . Fixed bug #72571 (SQLite3::bindValue, SQLite3::bindParam crash). (Laruence)
  . Implemented FR #72653 (SQLite should allow opening with empty filename).
    (cmb)
  . Updated to SQLite3 3.13.0. (cmb)

- Standard:
  . Fixed bug #72622 (array_walk + array_replace_recursive create references
    from nothing). (Laruence)
  . Fixed bug #72152 (base64_decode $strict fails to detect null byte).
    (Lauri Kenttä)
  . Fixed bug #72263 (base64_decode skips a character after padding in strict
    mode). (Lauri Kenttä)
  . Fixed bug #72264 (base64_decode $strict fails with whitespace between
    padding). (Lauri Kenttä)
  . Fixed bug #72330 (CSV fields incorrectly split if escape char followed by
    UTF chars). (cmb)

- Streams:
  . Fixed bug #41021 (Problems with the ftps wrapper). (vhuk)
  . Fixed bug #54431 (opendir() does not work with ftps:// wrapper). (vhuk)
  . Fixed bug #72667 (opendir() with ftp:// attempts to open data stream for
    non-existent directories). (vhuk)
  . Fixed bug #72771 (ftps:// wrapper is vulnerable to protocol downgrade
    attack). (Stas)

- XMLRPC:
  . Fixed bug #72647 (xmlrpc_encode() unexpected output after referencing
    array elements). (Laruence)

- Wddx:
  . Fixed bug #72564 (boolean always deserialized as "true") (Remi)
  . Fixed bug #72142 (WDDX Packet Injection Vulnerability in
    wddx_serialize_value()). (Taoguang Chen)
  . Fixed bug #72749 (wddx_deserialize allows illegal memory access) (Stas)
  . Fixed bug #72750 (wddx_deserialize null dereference). (Stas)
  . Fixed bug #72790 (wddx_deserialize null dereference with invalid xml).
    (Stas)
  . Fixed bug #72799 (wddx_deserialize null dereference in
    php_wddx_pop_element). (Stas)

- Zip:
  . Fixed bug #72660 (NULL Pointer dereference in zend_virtual_cwd).
    (Laruence)

21 Jul 2016 PHP 7.0.9

- Core:
  . Fixed bug #72508 (strange references after recursive function call and
    "switch" statement). (Laruence)
  . Fixed bug #72513 (Stack-based buffer overflow vulnerability in
    virtual_file_ex). (Stas)
  . Fixed bug #72573 (HTTP_PROXY is improperly trusted by some PHP libraries
    and applications). (Stas)

- bz2:
  . Fixed bug #72613 (Inadequate error handling in bzread()). (Stas)

- CLI:
  . Fixed bug #72484 (SCRIPT_FILENAME shows wrong path if the user specify
    router.php). (Laruence)

- COM:
  . Fixed bug #72498 (variant_date_from_timestamp null dereference). (Anatol)

- Curl:
  . Fixed bug #72541 (size_t overflow lead to heap corruption). (Stas)

- Date:
  . Fixed bug #66836 (DateTime::createFromFormat 'U' with pre 1970 dates fails
    parsing). (derick)

- Exif:
  . Fixed bug #72603 (Out of bound read in exif_process_IFD_in_MAKERNOTE).
    (Stas)
  . Fixed bug #72618 (NULL Pointer Dereference in exif_process_user_comment).
    (Stas)

- GD:
  . Fixed bug #43475 (Thick styled lines have scrambled patterns). (cmb)
  . Fixed bug #53640 (XBM images require width to be multiple of 8). (cmb)
  . Fixed bug #64641 (imagefilledpolygon doesn't draw horizontal line). (cmb)
  . Fixed bug #72512 (gdImageTrueColorToPaletteBody allows arbitrary write/read
    access). (Pierre)
  . Fixed bug #72519 (imagegif/output out-of-bounds access). (Pierre)
  . Fixed bug #72558 (Integer overflow error within _gdContributionsAlloc()).
    (Pierre)
  . Fixed bug #72482 (Ilegal write/read access caused by gdImageAALine
    overflow). (Pierre)
  . Fixed bug #72494 (imagecropauto out-of-bounds access). (Pierre)

- Intl:
  . Fixed bug #72533 (locale_accept_from_http out-of-bounds access). (Stas)

- Mbstring:
  . Fixed bug #72405 (mb_ereg_replace - mbc_to_code (oniguruma) -
    oob read access). (Laruence)
  . Fixed bug #72399 (Use-After-Free in MBString (search_re)). (Laruence)

- mcrypt:
  . Fixed bug #72551, bug #72552 (In correct casting from size_t to int lead to
    heap overflow in mdecrypt_generic). (Stas)

- PDO_pgsql:
  . Fixed bug #72570 (Segmentation fault when binding parameters on a query
    without placeholders). (Matteo)

- PCRE:
  . Fixed bug #72476 (Memleak in jit_stack). (Laruence)
  . Fixed bug #72463 (mail fails with invalid argument). (Anatol)

- Readline:
  . Fixed bug #72538 (readline_redisplay crashes php). (Laruence)

- Standard:
  . Fixed bug #72505 (readfile() mangles files larger than 2G). (Cschneid)
  . Fixed bug #72306 (Heap overflow through proc_open and $env parameter).
    (Laruence)

- Session:
  . Fixed bug #72531 (ps_files_cleanup_dir Buffer overflow). (Laruence)
  . Fixed bug #72562 (Use After Free in unserialize() with Unexpected Session
    Deserialization). (Stas)

- SNMP:
  . Fixed bug #72479 (Use After Free Vulnerability in SNMP with GC and
    unserialize()). (Stas)

- Streams:
  . Fixed bug #72439 (Stream socket with remote address leads to a segmentation
    fault). (Laruence)

- XMLRPC:
  . Fixed bug #72606 (heap-buffer-overflow (write) simplestring_addn
    simplestring.c). (Stas)

- Zip:
  . Fixed bug #72520 (Stack-based buffer overflow vulnerability in
    php_stream_zip_opener). (Stas)

23 Jun 2016 PHP 7.0.8

- Core:
  . Fixed bug #72218 (If host name cannot be resolved then PHP 7 crashes). 
    (Esminis at esminis dot lt)
  . Fixed bug #72221 (segfault, past-the-end access). (Lauri Kenttä)
  . Fixed bug #72268 (Integer Overflow in nl2br()). (Stas)
  . Fixed bug #72275 (Integer Overflow in json_encode()/json_decode()/
    json_utf8_to_utf16()). (Stas)
  . Fixed bug #72400 (Integer Overflow in addcslashes/addslashes). (Stas)
  . Fixed bug #72403 (Integer Overflow in Length of String-typed ZVAL). (Stas)

- Date:
  . Fixed bug #63740 (strtotime seems to use both sunday and monday as start of
    week). (Derick)

- FPM:
  . Fixed bug #72308 (fastcgi_finish_request and logging environment
    variables). (Laruence)

- GD:
  . Fixed bug #66387 (Stack overflow with imagefilltoborder). (CVE-2015-8874)
    (cmb)
  . Fixed bug #72298 (pass2_no_dither out-of-bounds access). (Stas)
  . Fixed bug #72337 (invalid dimensions can lead to crash). (Pierre)
  . Fixed bug #72339 (Integer Overflow in _gd2GetHeader() resulting in heap 
    overflow). (CVE-2016-5766) (Pierre)
  . Fixed bug #72407 (NULL Pointer Dereference at _gdScaleVert). (Stas)
  . Fixed bug #72446 (Integer Overflow in gdImagePaletteToTrueColor() resulting
    in heap overflow). (CVE-2016-5767) (Pierre)

- Intl:
  . Fixed bug #70484 (selectordinal doesn't work with named parameters).
    (Anatol)

- mbstring:
   . Fixed bug #72402 (_php_mb_regex_ereg_replace_exec - double free).
     (CVE-2016-5768) (Stas)

- mcrypt:
   . Fixed bug #72455 (Heap Overflow due to integer overflows). (CVE-2016-5769)
     (Stas)

- OpenSSL:
  . Fixed bug #72140 (segfault after calling ERR_free_strings()).
    (Jakub Zelenka)

- PCRE:
  . Fixed bug #72143 (preg_replace uses int instead of size_t). (Joe)

- PDO_pgsql:
  . Fixed bug #71573 (Segfault (core dumped) if paramno beyond bound).
    (Laruence)
  . Fixed bug #72294 (Segmentation fault/invalid pointer in connection
    with pgsql_stmt_dtor). (Anatol)

- Phar:
  . Fixed bug #72321 (invalid free in phar_extract_file()).
    (hji at dyntopia dot com)

- Phpdbg:
  . Fixed bug #72284 (phpdbg fatal errors with coverage). (Bob)

- Postgres:
  . Fixed bug #72195 (pg_pconnect/pg_connect cause use-after-free). (Laruence)
  . Fixed bug #72197 (pg_lo_create arbitrary read). (Anatol)

- Standard:
  . Fixed bug #72369 (array_merge() produces references in PHP7). (Dmitry)
  . Fixed bug #72300 (ignore_user_abort(false) has no effect). (Laruence)
  . Fixed bug #72229 (Wrong reference when serialize/unserialize an object).
    (Laruence)
  . Fixed bug #72193 (dns_get_record returns array containing elements of
    type 'unknown'). (Laruence)
  . Fixed bug #72017 (range() with float step produces unexpected result).
    (Thomas Punt)

- WDDX:
  . Fixed bug #72340 (Double Free Courruption in wddx_deserialize).
    (CVE-2016-5772) (Stas)

- XML:
  . Fixed bug #72206 (xml_parser_create/xml_parser_free leaks mem). (Joe)

- XMLRPC:
  . Fixed bug #72155 (use-after-free caused by get_zval_xmlrpc_type).
    (Joe, Laruence)

- Zip:
  . Fixed ug #72258 (ZipArchive converts filenames to unrecoverable form).
    (Anatol)
  . Fixed bug #72434 (ZipArchive class Use After Free Vulnerability in PHP's GC
    algorithm and unserialize). (CVE-2016-5773) (Dmitry)

26 May 2016 PHP 7.0.7

- Core:
  . Fixed bug #72162 (use-after-free - error_reporting). (Laruence)
  . Add compiler option to disable special case function calls. (Joe)
  . Fixed bug #72101 (crash on complex code). (Dmitry)
  . Fixed bug #72100 (implode() inserts garbage into resulting string when
    joins very big integer). (Mikhail Galanin)
  . Fixed bug #72057 (PHP Hangs when using custom error handler and typehint).
    (Nikita Nefedov)
  . Fixed bug #72038 (Function calls with values to a by-ref parameter don't
    always throw a notice). (Bob)
  . Fixed bug #71737 (Memory leak in closure with parameter named $this).
    (Nikita)
  . Fixed bug #72059 (?? is not allowed on constant expressions). (Bob, Marcio)
  . Fixed bug #72159 (Imported Class Overrides Local Class Name). (Nikita)

- Curl:
  . Fixed bug #68658 (Define CURLE_SSL_CACERT_BADFILE). (Pierrick)

- DBA:
  . Fixed bug #72157 (use-after-free caused by dba_open). (Shm, Laruence)

- GD:
  . Fixed bug #72227 (imagescale out-of-bounds read). (Stas)

- Intl:
  . Fixed bug #64524 (Add intl.use_exceptions to php.ini-*). (Anatol)
  . Fixed bug #72241 (get_icu_value_internal out-of-bounds read). (Stas)

- JSON:
  . Fixed bug #72069 (Behavior \JsonSerializable different from json_encode).
    (Laruence)

- Mbstring:
  . Fixed bug #72164 (Null Pointer Dereference - mb_ereg_replace). (Laruence)

- OCI8:
  . Fixed bug #71600 (oci_fetch_all segfaults when selecting more than eight
    columns). (Tian Yang)

- Opcache:
  . Fixed bug #72014 (Including a file with anonymous classes multiple times
    leads to fatal error). (Laruence)

- OpenSSL:
  . Fixed bug #72165 (Null pointer dereference - openssl_csr_new). (Anatol)

- PCNTL:
  . Fixed bug #72154 (pcntl_wait/pcntl_waitpid array internal structure
    overwrite). (Laruence)

- POSIX:
  . Fixed bug #72133 (php_posix_group_to_array crashes if gr_passwd is NULL).
    (esminis at esminis dot lt)

- Postgres:
  . Fixed bug #72028 (pg_query_params(): NULL converts to empty string).
    (Laruence)
  . Fixed bug #71062 (pg_convert() doesn't accept ISO 8601 for datatype
    timestamp). (denver at timothy dot io)
  . Fixed bug #72151 (mysqli_fetch_object changed behaviour). (Anatol)

- Reflection:
  . Fixed bug #72174 (ReflectionProperty#getValue() causes __isset call).
    (Nikita)

- Session:
  . Fixed bug #71972 (Cyclic references causing session_start(): Failed to
    decode session object). (Laruence)

- Sockets:
  . Added socket_export_stream() function for getting a stream compatible
    resource from a socket resource. (Chris Wright, Bob)

- SPL:
  . Fixed bug #72051 (The reference in CallbackFilterIterator doesn't work as
    expected). (Laruence)

- SQLite3:
  . Fixed bug #68849 (bindValue is not using the right data type). (Anatol)

- Standard:
  . Fixed bug #72075 (Referencing socket resources breaks stream_select).
    (Laruence)
  . Fixed bug #72031 (array_column() against an array of objects discards all
    values matching null). (Nikita)

28 Apr 2016 PHP 7.0.6

- Core:
  . Fixed bug #71930 (_zval_dtor_func: Assertion `(arr)->gc.refcount <= 1'
    failed). (Laruence)
  . Fixed bug #71922 (Crash on assert(new class{})). (Nikita)
  . Fixed bug #71914 (Reference is lost in "switch"). (Laruence)
  . Fixed bug #71871 (Interfaces allow final and abstract functions). (Nikita)
  . Fixed Bug #71859 (zend_objects_store_call_destructors operates on realloced
    memory, crashing). (Laruence)
  . Fixed bug #71841 (EG(error_zval) is not handled well). (Laruence)
  . Fixed bug #71750 (Multiple Heap Overflows in php_raw_url_encode/
    php_url_encode). (Stas)
  . Fixed bug #71731 (Null coalescing operator and ArrayAccess). (Nikita)
  . Fixed bug #71609 (Segmentation fault on ZTS with gethostbyname). (krakjoe)
  . Fixed bug #71414 (Inheritance, traits and interfaces). (krakjoe)
  . Fixed bug #71359 (Null coalescing operator and magic). (krakjoe)
  . Fixed bug #71334 (Cannot access array keys while uksort()). (Nikita)
  . Fixed bug #69659 (ArrayAccess, isset() and the offsetExists method).
    (Nikita)
  . Fixed bug #69537 (__debugInfo with empty string for key gives error).
    (krakjoe)
  . Fixed bug #62059 (ArrayObject and isset are not friends). (Nikita)
  . Fixed bug #71980 (Decorated/Nested Generator is Uncloseable in Finally).
    (Nikita)

- BCmath:
  . Fixed bug #72093 (bcpowmod accepts negative scale and corrupts
    _one_ definition). (Stas)

- Curl:
  . Fixed bug #71831 (CURLOPT_NOPROXY applied as long instead of string).
    (Michael Sierks)

- Date:
  . Fixed bug #71889 (DateInterval::format Segmentation fault). (Thomas Punt)

- EXIF:
  . Fixed bug #72094 (Out of bounds heap read access in exif header processing). (Stas)

- GD:
  . Fixed bug #71912 (libgd: signedness vulnerability). (CVE-2016-3074) (Stas)

- Intl:
  . Fixed bug #71516 (IntlDateFormatter looses locale if pattern is set via
    constructor). (Anatol)
  . Fixed bug #70455 (Missing constant: IntlChar::NO_NUMERIC_VALUE). (Anatol)
  . Fixed bug #70451, #70452 (Inconsistencies in return values of IntlChar
    methods). (Daniel Persson)
  . Fixed bug #68893 (Stackoverflow in datefmt_create). (Anatol)
  . Fixed bug #66289 (Locale::lookup incorrectly returns en or en_US if locale
    is empty). (Anatol)
  . Fixed bug #70484 (selectordinal doesn't work with named parameters).
    (Anatol)
  . Fixed bug #72061 (Out-of-bounds reads in zif_grapheme_stripos with negative
    offset). (Stas)

- ODBC:
  . Fixed bug #63171 (Script hangs after max_execution_time). (Remi)

- Opcache:
  . Fixed bug #71843 (null ptr deref ZEND_RETURN_SPEC_CONST_HANDLER).
    (Laruence)

- PDO:
  . Fixed bug #52098 (Own PDOStatement implementation ignore __call()).
    (Daniel kalaspuffar, Julien)
  . Fixed bug #71447 (Quotes inside comments not properly handled). (Matteo)

- PDO_DBlib:
  . Fixed bug #71943 (dblib_handle_quoter needs to allocate an extra byte).
    (Adam Baratz)
  . Add DBLIB-specific attributes for controlling timeouts. (Adam Baratz)

- PDO_pgsql:
  . Fixed bug #62498 (pdo_pgsql inefficient when getColumnMeta() is used).
    (Joseph Bylund)

- Postgres:
  . Fixed bug #71820 (pg_fetch_object binds parameters before call
    constructor). (Anatol)
  . Fixed bug #71998 (Function pg_insert does not insert when column
    type = inet). (Anatol)

- SOAP:
  . Fixed bug #71986 (Nested foreach assign-by-reference creates broken
    variables). (Laruence)

- SPL:
  . Fixed bug #71838 (Deserializing serialized SPLObjectStorage-Object can't
    access properties in PHP). (Nikita)
  . Fixed bug #71735 (Double-free in SplDoublyLinkedList::offsetSet). (Stas)
  . Fixed bug #67582 (Cloned SplObjectStorage with overwritten getHash fails
    offsetExists()). (Nikita)
  . Fixed bug #52339 (SPL autoloader breaks class_exists()). (Nikita)

- Standard:
  . Fixed bug #71995 (Returning the same var twice from __sleep() produces
    broken serialized data). (Laruence)
  . Fixed bug #71940 (Unserialize crushes on restore object reference).
    (Laruence)
  . Fixed bug #71969 (str_replace returns an incorrect resulting array after
    a foreach by reference). (Laruence)
  . Fixed bug #71891 (header_register_callback() and
    register_shutdown_function()). (Laruence)
  . Fixed bug #71884 (Null pointer deref (segfault) in
    stream_context_get_default). (Laruence)
  . Fixed bug #71840 (Unserialize accepts wrongly data). (Ryat, Laruence)
  . Fixed bug #71837 (Wrong arrays behaviour). (Laruence)
  . Fixed bug #71827 (substr_replace bug, string length). (krakjoe)
  . Fixed bug #67512 (php_crypt() crashes if crypt_r() does not exist or
    _REENTRANT is not defined). (Nikita)
  . Fixed bug #72116 (array_fill optimization breaks implementation). (Bob)

- XML:
  . Fixed bug #72099 (xml_parse_into_struct segmentation fault). (Stas)

- Zip:
  . Fixed bug #71923 (integer overflow in ZipArchive::getFrom*).
    (CVE-2016-3078) (Stas)

31 Mar 2016 PHP 7.0.5

- Core:
  . Huge pages disabled by default. (Rasmus)
  . Added ability to enable huge pages in Zend Memory Manager through
    the environment variable USE_ZEND_ALLOC_HUGE_PAGES=1. (Dmitry)
  . Fixed bug #71756 (Call-by-reference widens scope to uninvolved functions
    when used in switch). (Laruence)
  . Fixed bug #71729 (Possible crash in zend_bin_strtod, zend_oct_strtod,
    zend_hex_strtod). (Laruence)
  . Fixed bug #71695 (Global variables are reserved before execution).
    (Laruence)
  . Fixed bug #71629 (Out-of-bounds access in php_url_decode in context
    php_stream_url_wrap_rfc2397). (mt at debian dot org)
  . Fixed bug #71622 (Strings used in pass-as-reference cannot be used to
    invoke C::$callable()). (Bob)
  . Fixed bug #71596 (Segmentation fault on ZTS with date function
    (setlocale)). (Anatol)
  . Fixed bug #71535 (Integer overflow in zend_mm_alloc_heap()). (Dmitry)
  . Fixed bug #71470 (Leaked 1 hashtable iterators). (Nikita)
  . Fixed bug #71575 (ISO C does not allow extra ‘;’ outside of a function).
    (asgrim)
  . Fixed bug #71724 (yield from does not count EOLs). (Nikita)
  . Fixed bug #71767 (ReflectionMethod::getDocComment returns the wrong
    comment). (Grigorii Sokolik)
  . Fixed bug #71806 (php_strip_whitespace() fails on some numerical values).
    (Nikita)
  . Fixed bug #71624 (`php -R` (PHP_MODE_PROCESS_STDIN) is broken).
    (Sean DuBois)

- CLI Server:
  . Fixed bug #69953 (Support MKCALENDAR request method). (Christoph)

- Curl:
  . Fixed bug #71694 (Support constant CURLM_ADDED_ALREADY). (mpyw)

- Date:
  . Fixed bug #71635 (DatePeriod::getEndDate segfault). (Thomas Punt)

- Fileinfo:
  . Fixed bug #71527 (Buffer over-write in finfo_open with malformed magic
    file). (CVE-2015-8865) (Anatol)

- libxml:
  . Fixed bug #71536 (Access Violation crashes php-cgi.exe). (Anatol)

- mbstring:
  . Fixed bug #71906 (AddressSanitizer: negative-size-param (-1) in
    mbfl_strcut). (CVE-2016-4073) (Stas)

- ODBC:
  . Fixed bug #47803, #69526 (Executing prepared statements is succesfull only
    for the first two statements). (einavitamar at gmail dot com, Anatol)

- PCRE:
  . Fixed bug #71659 (segmentation fault in pcre running twig tests).
    (nish dot aravamudan at canonical dot com)

- PDO_DBlib:
  . Fixed bug #54648 (PDO::MSSQL forces format of datetime fields).
    (steven dot lambeth at gmx dot de, Anatol)

- Phar:
  . Fixed bug #71625 (Crash in php7.dll with bad phar filename). (Anatol)
  . Fixed bug #71317 (PharData fails to open specific file). (Jos Elstgeest)
  . Fixed bug #71860 (Invalid memory write in phar on filename with \0 in
    name). (CVE-2016-4072) (Stas)

- phpdbg:
  . Fixed crash when advancing (except step) inside an internal function. (Bob)

- Session:
  . Fixed bug #71683 (Null pointer dereference in zend_hash_str_find_bucket).
    (Yasuo)

- SNMP:
  . Fixed bug #71704 (php_snmp_error() Format String Vulnerability).
    (CVE-2016-4071) (andrew at jmpesp dot org)

- SPL:
  . Fixed bug #71617 (private properties lost when unserializing ArrayObject).
    (Nikita)

- Standard:
  . Fixed bug #71660 (array_column behaves incorrectly after foreach by
    reference). (Laruence)
  . Fixed bug #71798 (Integer Overflow in php_raw_url_encode). (CVE-2016-4070)
    (taoguangchen at icloud dot com, Stas)

- Zip:
  . Update bundled libzip to 1.1.2. (Remi, Anatol)

03 Mar 2016 PHP 7.0.4

- Core:
  . Fixed bug (Low probability segfault in zend_arena). (Laruence)
  . Fixed bug #71441 (Typehinted Generator with return in try/finally crashes).
    (Bob)
  . Fixed bug #71442 (forward_static_call crash). (Laruence)
  . Fixed bug #71443 (Segfault using built-in webserver with intl using
    symfony). (Laruence)
  . Fixed bug #71449 (An integer overflow bug in php_implode()). (Stas)
  . Fixed bug #71450 (An integer overflow bug in php_str_to_str_ex()). (Stas)
  . Fixed bug #71474 (Crash because of VM stack corruption on Magento2).
    (Dmitry)
  . Fixed bug #71485 (Return typehint on internal func causes Fatal error
    when it throws exception). (Laruence)
  . Fixed bug #71529 (Variable references on array elements don't work when
    using count). (Nikita)
  . Fixed bug #71601 (finally block not executed after yield from). (Bob)
  . Fixed bug #71637 (Multiple Heap Overflow due to integer overflows in 
    xml/filter_url/addcslashes). (CVE-2016-4344, CVE-2016-4345, CVE-2016-4346)
    (Stas)

- CLI server:
  . Fixed bug #71559 (Built-in HTTP server, we can download file in web by bug).
    (Johannes, Anatol)

- CURL:
  . Fixed bug #71523 (Copied handle with new option CURLOPT_HTTPHEADER crashes
    while curl_multi_exec). (Laruence)
  . Fixed memory leak in curl_getinfo(). (Leigh)

- Date:
  . Fixed bug #71525 (Calls to date_modify will mutate timelib_rel_time,
    causing date_date_set issues). (Sean DuBois)

- Fileinfo:
  . Fixed bug #71434 (finfo throws notice for specific python file). (Laruence)

- FPM:
  . Fixed bug #62172 (FPM not working with Apache httpd 2.4 balancer/fcgi
    setup). (Matt Haught, Remi)
  . Fixed bug #71269 (php-fpm dumped core). (Mickaël)

- Opcache:
  . Fixed bug #71584 (Possible use-after-free of ZCG(cwd) in Zend Opcache).
    (Yussuf Khalil)

- PCRE:
  . Fixed bug #71537 (PCRE segfault from Opcache). (Laruence)

- phpdbg:
  . Fixed inherited functions from unspecified files being included in
    phpdbg_get_executable(). (Bob)

- SOAP:
  . Fixed bug #71610 (Type Confusion Vulnerability - SOAP /
    make_http_soap_request()). (CVE-2016-3185) (Stas)

- Standard:
  . Fixed bug #71603 (compact() maintains references in php7). (Laruence)
  . Fixed bug #70720 (strip_tags improper php code parsing). (Julien)

- XMLRPC:
  . Fixed bug #71501 (xmlrpc_encode_request ignores encoding option). (Hieu Le)

- Zip:
  . Fixed bug #71561 (NULL pointer dereference in Zip::ExtractTo). (Laruence)

04 Feb 2016 PHP 7.0.3

- Core:
  . Added support for new HTTP 451 code. (Julien)
  . Fixed bug #71039 (exec functions ignore length but look for NULL
    termination). (Anatol)
  . Fixed bug #71089 (No check to duplicate zend_extension). (Remi)
  . Fixed bug #71201 (round() segfault on 64-bit builds). (Anatol)
  . Fixed bug #71221 (Null pointer deref (segfault) in get_defined_vars via
    ob_start). (hugh at allthethings dot co dot nz)
  . Fixed bug #71248 (Wrong interface is enforced). (Dmitry)
  . Fixed bug #71273 (A wrong ext directory setup in php.ini leads to crash).
    (Anatol)
  . Fixed Bug #71275 (Bad method called on cloning an object having a trait).
    (Bob)
  . Fixed bug #71297 (Memory leak with consecutive yield from). (Bob)
  . Fixed bug #71300 (Segfault in zend_fetch_string_offset). (Laruence)
  . Fixed bug #71314 (var_export(INF) prints INF.0). (Andrea)
  . Fixed bug #71323 (Output of stream_get_meta_data can be falsified by its 
    input). (Leo Gaspard)
  . Fixed bug #71336 (Wrong is_ref on properties as exposed via
    get_object_vars()). (Laruence)
  . Fixed bug #71459 (Integer overflow in iptcembed()). (Stas)

- Apache2handler:
  . Fix >2G Content-Length headers in apache2handler. (Adam Harvey)

- CURL:
  . Fixed bug #71227 (Can't compile php_curl statically). (Anatol)
  . Fixed bug #71225 (curl_setopt() fails to set CURLOPT_POSTFIELDS with
    reference to CURLFile). (Laruence)

- GD:
  . Improved fix for bug #70976. (Remi)

- Interbase:
  . Fixed Bug #71305 (Crash when optional resource is omitted).
  (Laruence, Anatol)

- LDAP:
  . Fixed bug #71249 (ldap_mod_replace/ldap_mod_add store value as string
    "Array"). (Laruence)

- mbstring:
  . Fixed bug #71397 (mb_send_mail segmentation fault). (Andrea, Yasuo)

- OpenSSL:
  . Fixed bug #71475 (openssl_seal() uninitialized memory usage). (Stas)

- PCRE:
  . Upgraded pcrelib to 8.38. (CVE-2015-8383, CVE-2015-8386, CVE-2015-8387,
    CVE-2015-8389, CVE-2015-8390, CVE-2015-8391, CVE-2015-8393, CVE-2015-8394)

- Phar:
  . Fixed bug #71354 (Heap corruption in tar/zip/phar parser). (CVE-2016-4342)
    (Stas)
  . Fixed bug #71331 (Uninitialized pointer in phar_make_dirstream()).
    (CVE-2016-4343) (Stas)
  . Fixed bug #71391 (NULL Pointer Dereference in phar_tar_setupmetadata()).
    (Stas)
  . Fixed bug #71488 (Stack overflow when decompressing tar archives).
    (CVE-2016-2554) (Stas)

- SOAP:
  . Fixed bug #70979 (crash with bad soap request). (Anatol)
  
- SPL:
  . Fixed bug #71204 (segfault if clean spl_autoload_funcs while autoloading).
    (Laruence)
  . Fixed bug #71202 (Autoload function registered by another not activated
    immediately). (Laruence)
  . Fixed bug #71311 (Use-after-free vulnerability in SPL(ArrayObject,
    unserialize)). (Sean Heelan)
  . Fixed bug #71313 (Use-after-free vulnerability in SPL(SplObjectStorage,
    unserialize)). (Sean Heelan)

- Standard:
  . Fixed bug #71287 (Error message contains hexadecimal instead of decimal
    number). (Laruence)
  . Fixed bug #71264 (file_put_contents() returns unexpected value when 
    filesystem runs full). (Laruence)
  . Fixed bug #71245 (file_get_contents() ignores "header" context option if
    it's a reference). (Laruence)
  . Fixed bug #71220 (Null pointer deref (segfault) in compact via ob_start).
    (hugh at allthethings dot co dot nz)
  . Fixed bug #71190 (substr_replace converts integers in original $search
    array to strings). (Laruence)
  . Fixed bug #71188 (str_replace converts integers in original $search array
    to strings). (Laruence)
  . Fixed bug #71132, #71197 (range() segfaults). (Thomas Punt)

- WDDX:
  . Fixed bug #71335 (Type Confusion in WDDX Packet Deserialization). (Stas)

07 Jan 2016 PHP 7.0.2

- Core:
  . Fixed bug #71165 (-DGC_BENCH=1 doesn't work on PHP7).
    (y dot uchiyama dot 1015 at gmail dot com)
  . Fixed bug #71163 (Segmentation Fault: cleanup_unfinished_calls). (Laruence)
  . Fixed bug #71109 (ZEND_MOD_CONFLICTS("xdebug") doesn't work). (Laruence)
  . Fixed bug #71092 (Segmentation fault with return type hinting). (Laruence)
  . Fixed bug memleak in header_register_callback. (Laruence)
  . Fixed bug #71067 (Local object in class method stays in memory for each
    call). (Laruence)
  . Fixed bug #66909 (configure fails utf8_to_mutf7 test). (Michael Orlitzky)
  . Fixed bug #70781 (Extension tests fail on dynamic ext dependency).
    (Francois Laupretre)
  . Fixed bug #71089 (No check to duplicate zend_extension). (Remi)
  . Fixed bug #71086 (Invalid numeric literal parse error within
    highlight_string() function). (Nikita)
  . Fixed bug #71154 (Incorrect HT iterator invalidation causes iterator reuse).
    (Nikita)
  . Fixed bug #52355 (Negating zero does not produce negative zero). (Andrea)
  . Fixed bug #66179 (var_export() exports float as integer). (Andrea)
  . Fixed bug #70804 (Unary add on negative zero produces positive zero).
    (Andrea)

- CURL:
  . Fixed bug #71144 (Sementation fault when using cURL with ZTS).
    (Michael Maroszek, Laruence)

- DBA:
  . Fixed key leak with invalid resource. (Laruence)

- Filter:
  . Fixed bug #71063 (filter_input(INPUT_ENV, ..) does not work). (Reeze Xia)

- FPM:
  . Fixed bug #70755 (fpm_log.c memory leak and buffer overflow). (Stas)

- FTP:
  . Implemented FR #55651 (Option to ignore the returned FTP PASV address).
    (abrender at elitehosts dot com)

- GD:
  . Fixed bug #70976 (Memory Read via gdImageRotateInterpolated Array Index
    Out of Bounds). (CVE-2016-1903) (emmanuel dot law at gmail dot com)

- Mbstring:
  . Fixed bug #71066 (mb_send_mail: Program terminated with signal SIGSEGV,
    Segmentation fault). (Laruence)

- Opcache:
  . Fixed bug #71127 (Define in auto_prepend_file is overwrite). (Laruence)

- PCRE:
  . Fixed bug #71178 (preg_replace with arrays creates [0] in replace array
    if not already set). (Laruence)

- Readline:
  . Fixed bug #71094 (readline_completion_function corrupts static array on
    second TAB). (Nikita)

- Session:
  . Fixed bug #71122 (Session GC may not remove obsolete session data). (Yasuo)

- SPL:
  . Fixed bug #71077 (ReflectionMethod for ArrayObject constructor returns
    wrong number of parameters). (Laruence)
  . Fixed bug #71153 (Performance Degradation in ArrayIterator with large
    arrays). (Nikita)

- Standard:
  . Fixed bug #71270 (Heap BufferOver Flow in escapeshell functions).
    (CVE-2016-1904) (emmanuel dot law at gmail dot com)

- WDDX:
  . Fixed bug #70661 (Use After Free Vulnerability in WDDX Packet
    Deserialization). (taoguangchen at icloud dot com)
  . Fixed bug #70741 (Session WDDX Packet Deserialization Type Confusion
    Vulnerability). (taoguangchen at icloud dot com)

- XMLRPC:
  . Fixed bug #70728 (Type Confusion Vulnerability in PHP_to_XMLRPC_worker).
    (Julien)

17 Dec 2015, PHP 7.0.1

- Core:
  . Fixed bug #71105 (Format String Vulnerability in Class Name Error Message).
    (CVE-2015-8617) (andrew at jmpesp dot org)
  . Fixed bug #70831 (Compile fails on system with 160 CPUs). (Daniel Axtens)
  . Fixed bug #71006 (symbol referencing errors on Sparc/Solaris). (Dmitry)
  . Fixed bug #70997 (When using parentClass:: instead of parent::, static
    context changed). (Dmitry)
  . Fixed bug #70970 (Segfault when combining error handler with output
    buffering). (Laruence)
  . Fixed bug #70967 (Weird error handling for __toString when Error is
    thrown). (Laruence)
  . Fixed bug #70958 (Invalid opcode while using ::class as trait method
    paramater default value). (Laruence)
  . Fixed bug #70944 (try{ } finally{} can create infinite chains of
    exceptions). (Laruence)
  . Fixed bug #70931 (Two errors messages are in conflict). (dams, Laruence)
  . Fixed bug #70904 (yield from incorrectly marks valid generator as
    finished). (Bob)
  . Fixed bug #70899 (buildconf failure in extensions). (Bob, Reeze)
  . Fixed bug #61751 (SAPI build problem on AIX: Undefined symbol:
    php_register_internal_extensions). (Lior Kaplan)
  . Fixed \int (or generally every scalar type name with leading backslash)
    to not be accepted as type name. (Bob)
  . Fixed exception not being thrown immediately into a generator yielding
    from an array. (Bob)
  . Fixed bug #70987 (static::class within Closure::call() causes segfault).
    (Andrea)
  . Fixed bug #71013 (Incorrect exception handler with yield from). (Bob)
  . Fixed double free in error condition of format printer. (Bob)

- CLI server:
  . Fixed bug #71005 (Segfault in php_cli_server_dispatch_router()). (Adam)

- Intl:
  . Fixed bug #71020 (Use after free in Collator::sortWithSortKeys).
    (CVE-2015-8616) (emmanuel dot law at gmail dot com, Laruence)

- Mysqlnd:
  . Fixed bug #68077 (LOAD DATA LOCAL INFILE / open_basedir restriction).
    (Laruence)
  . Fixed bug #68344 (MySQLi does not provide way to disable peer certificate
    validation) by introducing MYSQLI_CLIENT_SSL_DONT_VERIFY_SERVER_CERT
    connection flag. (Andrey)

- OCI8:
  . Fixed LOB implementation size_t/zend_long mismatch reported by gcov.
    (Senthil)

- Opcache:
  . Fixed bug #71024 (Unable to use PHP 7.0 x64 side-by-side with PHP 5.6 x32
    on the same server). (Anatol)
  . Fixed bug #70991 (zend_file_cache.c:710: error: array type has incomplete
    element type). (Laruence)
  . Fixed bug #70977 (Segmentation fault with opcache.huge_code_pages=1).
    (Laruence)

- PDO_Firebird:
  . Fixed bug #60052 (Integer returned as a 64bit integer on X64_86). (Mariuz)

- Phpdbg:
  . Fixed stderr being written to stdout. (Bob)

- Reflection:
  . Fixed bug #71018 (ReflectionProperty::setValue() behavior changed).
    (Laruence)
  . Fixed bug #70982 (setStaticPropertyValue behaviors inconsistently with
    5.6). (Laruence)

- Soap:
  . Fixed bug #70993 (Array key references break argument processing).
    (Laruence)

- SPL:
  . Fixed bug #71028 (Undefined index with ArrayIterator). (Laruence)

- SQLite3:
  . Fixed bug #71049 (SQLite3Stmt::execute() releases bound parameter instead
    of internal buffer). (Laruence)

- Standard:
  . Fixed bug #70999 (php_random_bytes: called object is not a function).
    (Scott)
  . Fixed bug #70960 (ReflectionFunction for array_unique returns wrong number
    of parameters). (Laruence)

- Streams/Socket:
  . Add IPV6_V6ONLY constant / make it usable in stream contexts. (Bob)

03 Dec 2015, PHP 7.0.0

- Core:
  . Fixed bug #70947 (INI parser segfault with INI_SCANNER_TYPED). (Laruence)
  . Fixed bug #70914 (zend_throw_or_error() format string vulnerability).
    (Taoguang Chen)
  . Fixed bug #70912 (Null ptr dereference instantiating class with invalid 
    array property). (Laruence)
  . Fixed bug #70895, #70898 (null ptr deref and segfault with crafted calable).
    (Anatol, Laruence)
  . Fixed bug #70249 (Segmentation fault while running PHPUnit tests on
    phpBB 3.2-dev). (Laruence)
  . Fixed bug #70805 (Segmentation faults whilst running Drupal 8 test suite).
    (Dmitry, Laruence)
  . Fixed bug #70842 (Persistent Stream Segmentation Fault). (Caleb Champlin)
  . Fixed bug #70862 (Several functions do not check return code of
    php_stream_copy_to_mem()). (Anatol)
  . Fixed bug #70863 (Incorect logic to increment_function for proxy objects).
    (Anatol)
  . Fixed bug #70323 (Regression in zend_fetch_debug_backtrace() can cause
    segfaults). (Aharvey, Laruence)
  . Fixed bug #70873 (Regression on private static properties access).
    (Laruence)
  . Fixed bug #70748 (Segfault in ini_lex () at Zend/zend_ini_scanner.l).
   (Laruence)
  . Fixed bug #70689 (Exception handler does not work as expected). (Laruence)
  . Fixed bug #70430 (Stack buffer overflow in zend_language_parser()). (Nikita)
  . Fixed bug #70782 (null ptr deref and segfault (zend_get_class_fetch_type)).
    (Nikita)
  . Fixed bug #70785 (Infinite loop due to exception during identical
    comparison). (Laruence)
  . Fixed bug #70630 (Closure::call/bind() crash with ReflectionFunction->
    getClosure()). (Dmitry, Bob)
  . Fixed bug #70662 (Duplicate array key via undefined index error handler).
    (Nikita)
  . Fixed bug #70681 (Segfault when binding $this of internal instance method
    to null). (Nikita)
  . Fixed bug #70685 (Segfault for getClosure() internal method rebind with
    invalid $this). (Nikita)
  . Added zend_internal_function.reserved[] fields. (Dmitry)
  . Fixed bug #70557 (Memleak on return type verifying failed). (Laruence)
  . Fixed bug #70555 (fun_get_arg() on unsetted vars return UNKNOW). (Laruence)
  . Fixed bug #70548 (Redundant information printed in case of uncaught engine
    exception). (Laruence)
  . Fixed bug #70547 (unsetting function variables corrupts backtrace).
    (Laruence)
  . Fixed bug #70528 (assert() with instanceof adds apostrophes around class
    name). (Laruence)
  . Fixed bug #70481 (Memory leak in auto_global_copy_ctor() in ZTS build).
    (Laruence)
  . Fixed bug #70431 (Memory leak in php_ini.c). (Senthil, Laruence)
  . Fixed bug #70478 (**= does no longer work). (Bob)
  . Fixed bug #70398 (SIGSEGV, Segmentation fault zend_ast_destroy_ex).
    (Dmitry, Bob, Laruence)
  . Fixed bug #70332 (Wrong behavior while returning reference on object).
    (Laruence, Dmitry)
  . Fixed bug #70300 (Syntactical inconsistency with new group use syntax).
    (marcio dot web2 at gmail dot com)
  . Fixed bug #70321 (Magic getter breaks reference to array property).
    (Laruence)
  . Fixed bug #70187 (Notice: unserialize(): Unexpected end of serialized
    data). (Dmitry)
  . Fixed bug #70145 (From field incorrectly parsed from headers). (Anatol)
  . Fixed bug #70370 (Bundled libtool.m4 doesn't handle FreeBSD 10 when
    building extensions). (Adam)
  . Fixed bug causing exception traces with anon classes to be truncated. (Bob)
  . Fixed bug #70397 (Segmentation fault when using Closure::call and yield).
    (Bob)
  . Fixed bug #70299 (Memleak while assigning object offsetGet result).
    (Laruence)
  . Fixed bug #70288 (Apache crash related to ZEND_SEND_REF). (Laruence)
  . Fixed bug #70262 (Accessing array crashes PHP 7.0beta3).
    (Laruence, Dmitry)
  . Fixed bug #70258 (Segfault if do_resize fails to allocated memory).
    (Laruence)
  . Fixed bug #70253 (segfault at _efree () in zend_alloc.c:1389). (Laruence)
  . Fixed bug #70240 (Segfault when doing unset($var());). (Laruence)
  . Fixed bug #70223 (Incrementing value returned by magic getter). (Laruence)
  . Fixed bug #70215 (Segfault when __invoke is static). (Bob)
  . Fixed bug #70207 (Finally is broken with opcache). (Laruence, Dmitry)
  . Fixed bug #70173 (ZVAL_COPY_VALUE_EX broken for 32bit Solaris Sparc).
    (Laruence, cmb)
  . Fixed bug #69487 (SAPI may truncate POST data). (cmb)
  . Fixed bug #70198 (Checking liveness does not work as expected).
    (Shafreeck Sea, Anatol Belski)
  . Fixed bug #70241,#70293 (Skipped assertions affect Generator returns). (Bob)
  . Fixed bug #70239 (Creating a huge array doesn't result in exhausted,
    but segfault). (Laruence, Anatol)
  . Fixed "finally" issues. (Nikita, Dmitry)
  . Fixed bug #70098 (Real memory usage doesn't decrease). (Dmitry)
  . Fixed bug #70159 (__CLASS__ is lost in closures). (Julien)
  . Fixed bug #70156 (Segfault in zend_find_alias_name). (Laruence)
  . Fixed bug #70124 (null ptr deref / seg fault in ZEND_HANDLE_EXCEPTION).
    (Laruence)
  . Fixed bug #70117 (Unexpected return type error). (Laruence)
  . Fixed bug #70106 (Inheritance by anonymous class). (Bob)
  . Fixed bug #69674 (SIGSEGV array.c:953). (cmb)
  . Fixed bug #70164 (__COMPILER_HALT_OFFSET__ under namespace is not defined).
    (Bob)
  . Fixed bug #70108 (sometimes empty $_SERVER['QUERY_STRING']). (Anatol)
  . Fixed bug #70179 ($this refcount issue). (Bob)
  . Fixed bug #69896 ('asm' operand has impossible constraints). (Anatol)
  . Fixed bug #70183 (null pointer deref (segfault) in zend_eval_const_expr).
    (Hugh Davenport)
  . Fixed bug #70182 (Segfault in ZEND_ASSIGN_DIV_SPEC_CV_UNUSED_HANDLER).
    (Hugh Davenport)
  . Fixed bug #69793 (Remotely triggerable stack exhaustion via recursive
    method calls). (Stas)
  . Fixed bug #69892 (Different arrays compare indentical due to integer key
    truncation). (Nikita)
  . Fixed bug #70121 (unserialize() could lead to unexpected methods execution
    / NULL pointer deref). (Stas)
  . Fixed bug #70089 (segfault at ZEND_FETCH_DIM_W_SPEC_VAR_CONST_HANDLER ()).
    (Laruence)
  . Fixed bug #70057 (Build failure on 32-bit Mac OS X 10.6.8: recursive
    inlining). (Laruence)
  . Fixed bug #70012 (Exception lost with nested finally block). (Laruence)
  . Fixed bug #69996 (Changing the property of a cloned object affects the
    original). (Dmitry, Laruence)
  . Fixed bug #70083 (Use after free with assign by ref to overloaded objects).
    (Bob)
  . Fixed bug #70006 (cli - function with default arg = STDOUT crash output).
    (Laruence)
  . Fixed bug #69521 (Segfault in gc_collect_cycles()).
    (arjen at react dot com, Laruence)
  . Improved zend_string API. (Francois Laupretre)
  . Fixed bug #69955 (Segfault when trying to combine [] and assign-op on
    ArrayAccess object). (Laruence)
  . Fixed bug #69957 (Different ways of handling div/mod/intdiv). (Bob)
  . Fixed bug #69900 (Too long timeout on pipes). (Anatol)
  . Fixed bug #69872 (uninitialised value in strtr with array). (Laruence)
  . Fixed bug #69868 (Invalid read of size 1 in zend_compile_short_circuiting).
    (Laruence)
  . Fixed bug #69849 (Broken output of apache_request_headers). (Kalle)
  . Fixed bug #69840 (iconv_substr() doesn't work with UTF-16BE). (Kalle)
  . Fixed bug #69823 (PHP 7.0.0alpha1 segmentation fault when exactly 33
    extensions are loaded). (Laruence)
  . Fixed bug #69805 (null ptr deref and seg fault in zend_resolve_class_name).
    (Laruence)
  . Fixed bug #69802 (Reflection on Closure::__invoke borks type hint class
    name). (Dmitry)
  . Fixed bug #69761 (Serialization of anonymous classes should be prevented).
    (Laruence)
  . Fixed bug #69551 (parse_ini_file() and parse_ini_string() segmentation
    fault). (Christoph M. Becker)
  . Fixed bug #69781 (phpinfo() reports Professional Editions of Windows
    7/8/8.1/10 as "Business"). (Christian Wenz)
  . Fixed bug #69835 (phpinfo() does not report many Windows SKUs).
    (Christian Wenz)
  . Fixed bug #69889 (Null coalesce operator doesn't work for string offsets).
    (Nikita)
  . Fixed bug #69891 (Unexpected array comparison result). (Nikita)
  . Fixed bug #69892 (Different arrays compare indentical due to integer key
    truncation). (Nikita)
  . Fixed bug #69893 (Strict comparison between integer and empty string keys
    crashes). (Nikita)
  . Fixed bug #69767 (Default parameter value with wrong type segfaults).
    (cmb, Laruence)
  . Fixed bug #69756 (Fatal error: Nesting level too deep - recursive dependency
    ? with ===). (Dmitry, Laruence)
  . Fixed bug #69758 (Item added to array not being removed by array_pop/shift
    ). (Laruence)
  . Fixed bug #68475 (Add support for $callable() sytnax with 'Class::method').
    (Julien, Aaron Piotrowski)
  . Fixed bug #69485 (Double free on zend_list_dtor). (Laruence)
  . Fixed bug #69427 (Segfault on magic method __call of private method in 
    superclass). (Laruence)
  . Improved __call() and __callStatic() magic method handling. Now they are
    called in a stackless way using ZEND_CALL_TRAMPOLINE opcode, without
    additional stack frame. (Laruence, Dmitry)
  . Optimized strings concatenation. (Dmitry, Laruence)
  . Fixed weird operators behavior. Division by zero now emits warning and 
    returns +/-INF, modulo by zero and intdid() throws an exception, shifts
    by negative offset throw exceptions. Compile-time evaluation of division
    by zero is disabled. (Dmitry, Andrea, Nikita)
  . Fixed bug #69371 (Hash table collision leads to inaccessible array keys).
    (Laruence)
  . Fixed bug #68933 (Invalid read of size 8 in zend_std_read_property).
    (Laruence, arjen at react dot com)
  . Fixed bug #68252 (segfault in Zend/zend_hash.c in function
    _zend_hash_del_el). (Laruence)
  . Fixed bug #65598 (Closure executed via static autoload incorrectly marked as
    static). (Nikita)
  . Fixed bug #66811 (Cannot access static::class in lambda, writen outside of a
    class). (Nikita)
  . Fixed bug #69568 (call a private function in closure failed). (Nikita)
  . Added PHP_INT_MIN constant. (Andrea)
  . Added Closure::call() method. (Andrea)
  . Fixed bug #67959 (Segfault when calling phpversion('spl')). (Florian)
  . Implemented the RFC `Catchable "Call to a member function bar() on a
    non-object"`. (Timm)
  . Added options parameter for unserialize allowing to specify acceptable
    classes (https://wiki.php.net/rfc/secure_unserialize). (Stas)
  . Fixed bug #63734 (Garbage collector can free zvals that are still
    referenced). (Dmitry)
  . Removed ZEND_ACC_FINAL_CLASS, promoting ZEND_ACC_FINAL as final class 
    modifier. (Guilherme Blanco)
  . is_long() & is_integer() is now an alias of is_int(). (Kalle)
  . Implemented FR #55467 (phpinfo: PHP Variables with $ and single quotes). (Kalle)
  . Added ?? operator. (Andrea)
  . Added <=> operator. (Andrea)
  . Added \u{xxxxx} Unicode Codepoint Escape Syntax. (Andrea)
  . Fixed oversight where define() did not support arrays yet const syntax did.
    (Andrea, Dmitry)
  . Use "integer" and "float" instead of "long" and "double" in ZPP, type hint
    and conversion error messages. (Andrea)
  . Implemented FR #55428 (E_RECOVERABLE_ERROR when output buffering in output
    buffering handler). (Kalle)
  . Removed scoped calls of non-static methods from an incompatible $this
    context. (Nikita)
  . Removed support for #-style comments in ini files. (Nikita)
  . Removed support for assigning the result of new by reference. (Nikita)
  . Invalid octal literals in source code now produce compile errors, fixes
    PHPSadness #31. (Andrea)
  . Removed dl() function on fpm-fcgi. (Nikita)
  . Removed support for hexadecimal numeric strings. (Nikita)
  . Removed obsolete extensions and SAPIs. See the full list in UPGRADING. (Anatol)
  . Added NULL byte protection to exec, system and passthru. (Yasuo)
  . Added error_clear_last() function. (Reeze Xia)
  . Fixed bug #68797 (Number 2.2250738585072012e-308 converted incorrectly).
    (Anatol)
  . Improved zend_qsort(using hybrid sorting algo) for better performance, 
    and also renamed zend_qsort to zend_sort. (Laruence)
  . Added stable sorting algo zend_insert_sort. (Laruence)
  . Improved zend_memnchr(using sunday algo) for better performance. (Laruence)
  . Implemented the RFC `Scalar Type Decalarations v0.5`. (Anthony)
  . Implemented the RFC `Group Use Declarations`. (Marcio)
  . Implemented the RFC `Continue Output Buffering`. (Mike)
  . Implemented the RFC `Constructor behaviour of internal classes`. (Dan, Dmitry)
  . Implemented the RFC `Fix "foreach" behavior`. (Dmitry)
  . Implemented the RFC `Generator Delegation`. (Bob)
  . Implemented the RFC `Anonymous Class Support`. (Joe, Nikita, Dmitry)
  . Implemented the RFC `Context Sensitive Lexer`. (Marcio Almada)
  . Fixed bug #69511 (Off-by-one buffer overflow in php_sys_readlink).
    (Jan Starke, Anatol)

- CLI server:
  . Fixed bug #68291 (404 on urls with '+'). (cmb)
  . Fixed bug #66606 (Sets HTTP_CONTENT_TYPE but not CONTENT_TYPE).
    (wusuopu, cmb)
  . Fixed bug #70264 (CLI server directory traversal). (cmb)
  . Fixed bug #69655 (php -S changes MKCALENDAR request method to MKCOL). (cmb)
  . Fixed bug #64878 (304 responses return Content-Type header). (cmb)
  . Refactor MIME type handling to use a hash table instead of linear search.
    (Adam)
  . Update the MIME type list from the one shipped by Apache HTTPD. (Adam)
  . Added support for SEARCH WebDav method. (Mats Lindh)

- COM:
  . Fixed bug #69939 (Casting object to bool returns false). (Kalle)

- Curl:
  . Fixed bug #70330 (Segmentation Fault with multiple "curl_copy_handle").
    (Laruence)
  . Fixed bug #70163 (curl_setopt_array() type confusion). (Laruence)
  . Fixed bug #70065 (curl_getinfo() returns corrupted values). (Anatol)
  . Fixed bug #69831 (Segmentation fault in curl_getinfo). (im dot denisenko at
    yahoo dot com)
  . Fixed bug #68937 (Segfault in curl_multi_exec). (Laruence)
  . Removed support for unsafe file uploads. (Nikita)

- Date:
  . Fixed bug #70245 (strtotime does not emit warning when 2nd parameter is
    object or string). (cmb)
  . Fixed bug #70266 (DateInterval::__construct.interval_spec is not supposed to
    be optional). (cmb)
  . Fixed bug #70277 (new DateTimeZone($foo) is ignoring text after null byte).
    (cmb)
  . Fixed day_of_week function as it could sometimes return negative values
    internally. (Derick)
  . Removed $is_dst parameter from mktime() and gmmktime(). (Nikita)
  . Removed date.timezone warning
    (https://wiki.php.net/rfc/date.timezone_warning_removal). (Bob)
  . Added "v" DateTime format modifier to get the 3-digit version of fraction 
    of seconds. (Mariano Iglesias)
  . Implemented FR #69089 (Added DateTime::RFC3339_EXTENDED to output in
    RFC3339 Extended format which includes fraction of seconds). (Mariano
    Iglesias)

- DBA:
  . Fixed bug #62490 (dba_delete returns true on missing item (inifile)). (Mike)
  . Fixed bug #68711 (useless comparisons). (bugreports at internot dot info)

- DOM:
  . Fixed bug #70558 ("Couldn't fetch" error in 
    DOMDocument::registerNodeClass()). (Laruence) 
  . Fixed bug #70001 (Assigning to DOMNode::textContent does additional entity
    encoding). (cmb)
  . Fixed bug #69846 (Segmenation fault (access violation) when iterating over
    DOMNodeList). (Anatol Belski)
  . Made DOMNode::textContent writeable. (Tjerk)

- EXIF:
  . Fixed bug #70385 (Buffer over-read in exif_read_data with TIFF IFD tag byte
    value of 32 bytes). (Stas)

- Fileinfo:
  . Fixed bug #66242 (libmagic: don't assume char is signed). (ArdB)

- Filter:
  . New FILTER_VALIDATE_DOMAIN and better RFC conformance for FILTER_VALIDATE_URL. (Kevin Dunglas)
  . Fixed bug #67167 (Wrong return value from FILTER_VALIDATE_BOOLEAN,
    FILTER_NULL_ON_FAILURE). (levim)

- FPM:
  . Fixed bug #70538 ("php-fpm -i" crashes). (rainer dot jung at
    kippdata dot de)
  . Fixed bug #70279 (HTTP Authorization Header is sometimes passed to newer
    reqeusts). (Laruence)
  . Fixed bug #68945 (Unknown admin values segfault pools). (Laruence)
  . Fixed bug #65933 (Cannot specify config lines longer than 1024 bytes). (Chris Wright)
  . Implemented FR #67106 (Split main fpm config). (Elan Ruusamäe, Remi)

- FTP:
  . Fixed bug #69082 (FTPS support on Windows). (Anatol) 

- GD:
  . Fixed bug #53156 (imagerectangle problem with point ordering). (cmb)
  . Fixed bug #66387 (Stack overflow with imagefilltoborder). (CVE-2015-8874)
    (cmb)
  . Fixed bug #70102 (imagecreatefromwebm() shifts colors). (cmb)
  . Fixed bug #66590 (imagewebp() doesn't pad to even length). (cmb)
  . Fixed bug #66882 (imagerotate by -90 degrees truncates image by 1px). (cmb)
  . Fixed bug #70064 (imagescale(..., IMG_BICUBIC) leaks memory). (cmb)
  . Fixed bug #69024 (imagescale segfault with palette based image). (cmb)
  . Fixed bug #53154 (Zero-height rectangle has whiskers). (cmb)
  . Fixed bug #67447 (imagecrop() add a black line when cropping). (cmb)
  . Fixed bug #68714 (copy 'n paste error). (cmb)
  . Fixed bug #66339 (PHP segfaults in imagexbm). (cmb)
  . Fixed bug #70047 (gd_info() doesn't report WebP support). (cmb)
  . Replace libvpx with libwebp for bundled libgd. (cmb, Anatol)
  . Fixed bug #61221 (imagegammacorrect function loses alpha channel). (cmb)
  . Made fontFetch's path parser thread-safe. (Sara)
  . Removed T1Lib support. (Kalle)

- GMP:
  . Fixed bug #70284 (Use after free vulnerability in unserialize() with GMP).
    (stas)

- hash:
  . Fixed bug #70312 (HAVAL gives wrong hashes in specific cases). (letsgolee
    at naver dot com)

- IMAP:
  . Fixed bug #70158 (Building with static imap fails). (cmb)
  . Fixed bug #69998 (curl multi leaking memory). (Pierrick)

- Intl:
  . Fixed bug #70453 (IntlChar::foldCase() incorrect arguments and missing
    constants). (cmb)
  . Fixed bug #70454 (IntlChar::forDigit second parameter should be optional).
    (cmb, colinodell)
  . Removed deprecated aliases datefmt_set_timezone_id() and
    IntlDateFormatter::setTimeZoneID(). (Nikita)

- JSON:
  . Fixed bug #62010 (json_decode produces invalid byte-sequences).
    (Jakub Zelenka)
  . Fixed bug #68546 (json_decode() Fatal error: Cannot access property
    started with '\0'). (Jakub Zelenka)
  . Replace non-free JSON parser with a parser from Jsond extension, fixes #63520
    (JSON extension includes a problematic license statement). (Jakub Zelenka)
  . Fixed bug #68938 (json_decode() decodes empty string without error).
    (jeremy at bat-country dot us)

- LDAP:
  . Fixed bug #47222 (Implement LDAP_OPT_DIAGNOSTIC_MESSAGE). (Andreas Heigl)

- LiteSpeed:
  . Updated LiteSpeed SAPI code from V5.5 to V6.6. (George Wang)

- libxml:
  . Fixed handling of big lines in error messages with libxml >= 2.9.0.
    (Christoph M. Becker)

- Mcrypt:
  . Fixed bug #70625 (mcrypt_encrypt() won't return data when no IV was
    specified under RC4). (Nikita)
  . Fixed bug #69833 (mcrypt fd caching not working). (Anatol)
  . Fixed possible read after end of buffer and use after free. (Dmitry)
  . Removed mcrypt_generic_end() alias. (Nikita)
  . Removed mcrypt_ecb(), mcrypt_cbc(), mcrypt_cfb(), mcrypt_ofb(). (Nikita)

- Mysqli:
  . Fixed bug #32490 (constructor of mysqli has wrong name). (cmb)

- Mysqlnd:
  . Fixed bug #70949 (SQL Result Sets With NULL Can Cause Fatal Memory Errors).
    (Laruence)
  . Fixed bug #70384 (mysqli_real_query():Unknown type 245 sent by the server).
   (Andrey)
  . Fixed bug #70456 (mysqlnd doesn't activate TCP keep-alive when connecting to
    a server). (Sergei Turchanov)
  . Fixed bug #70572 segfault in mysqlnd_connect. (Andrey, Remi)
  . Fixed Bug #69796 (mysqli_stmt::fetch doesn't assign null values to
    bound variables). (Laruence)

- OCI8:
  . Fixed memory leak with LOBs. (Senthil)
  . Fixed bug #68298 (OCI int overflow) (Senthil).
  . Corrected oci8 hash destructors to prevent segfaults, and a few other fixes.
    (Cameron Porter)

- ODBC:
  . Fixed bug #69975 (PHP segfaults when accessing nvarchar(max) defined
    columns). (CVE-2015-8879) (cmb)

- Opcache:
  . Fixed bug #70656 (require() statement broken after opcache_reset() or a
    few hours of use). (Laruence)
  . Fixed bug #70843 (Segmentation fault on MacOSX with
    opcache.file_cache_only=1). (Laruence)
  . Fixed bug #70724 (Undefined Symbols from opcache.so on Mac OS X 10.10).
    (Laruence)
  . Fixed compatibility with Windows 10 (see also bug #70652). (Anatol)
  . Attmpt to fix "Unable to reattach to base address" problem. (Matt Ficken)
  . Fixed bug #70423 (Warning Internal error: wrong size calculation). (Anatol)
  . Fixed bug #70237 (Empty while and do-while segmentation fault with opcode
    on CLI enabled). (Dmitry, Laruence)
  . Fixed bug #70111 (Segfault when a function uses both an explicit return
    type and an explicit cast). (Laruence)
  . Fixed bug #70058 (Build fails when building for i386). (Laruence)
  . Fixed bug #70022 (Crash with opcache using opcache.file_cache_only=1).
    (Anatol)
  . Removed opcache.load_comments configuration directive. Now doc comments
    loading costs nothing and always enabled. (Dmitry)
  . Fixed bug #69838 (Wrong size calculation for function table). (Anatol)
  . Fixed bug #69688 (segfault with eval and opcache fast shutdown).
    (Laruence)
  . Added experimental (disabled by default) file based opcode cache.
    (Dmitry, Laruence, Anatol)
  . Fixed bug with try blocks being removed when extended_info opcode
    generation is turned on. (Laruence)
  . Fixed bug #68644 (strlen incorrect : mbstring + func_overload=2 +UTF-8
    + Opcache). (Laruence)

- OpenSSL:
  . Require at least OpenSSL version 0.9.8. (Jakub Zelenka)
  . Fixed bug #68312 (Lookup for openssl.cnf causes a message box). (Anatol)
  . Fixed bug #55259 (openssl extension does not get the DH parameters from
    DH key resource). (Jakub Zelenka)
  . Fixed bug #70395 (Missing ARG_INFO for openssl_seal()). (cmb)
  . Fixed bug #60632 (openssl_seal fails with AES). (Jakub Zelenka)
  . Implemented FR #70438 (Add IV parameter for openssl_seal and openssl_open)
    (Jakub Zelenka)
  . Fixed bug #70014 (openssl_random_pseudo_bytes() is not cryptographically
    secure). (CVE-2015-8867) (Stas)
  . Fixed bug #69882 (OpenSSL error "key values mismatch" after
    openssl_pkcs12_read with extra cert). (Tomasz Sawicki)
  . Added "alpn_protocols" SSL context option allowing encrypted client/server
    streams to negotiate alternative protocols using the ALPN TLS extension when
    built against OpenSSL 1.0.2 or newer. Negotiated protocol information is
    accessible through stream_get_meta_data() output.
  . Removed "CN_match" and "SNI_server_name" SSL context options. Use automatic
    detection or the "peer_name" option instead. (Nikita)

- Pcntl:
  . Fixed bug #70386 (Can't compile on NetBSD because of missing WCONTINUED
    and WIFCONTINUED). (Matteo)
  . Fixed bug #60509 (pcntl_signal doesn't decrease ref-count of old handler
    when setting SIG_DFL). (Julien)
  . Implemented FR #68505 (Added wifcontinued and wcontinued). (xilon-jul)
  . Added rusage support to pcntl_wait() and pcntl_waitpid(). (Anton Stepanenko,
    Tony)

- PCRE:
  . Fixed bug #70232 (Incorrect bump-along behavior with \K and empty string
    match). (cmb)
  . Fixed bug #70345 (Multiple vulnerabilities related to PCRE functions).
    (Anatol Belski)
  . Fixed bug #70232 (Incorrect bump-along behavior with \K and empty string
    match). (cmb)
  . Fixed bug #53823 (preg_replace: * qualifier on unicode replace garbles the
    string). (cmb)
  . Fixed bug #69864 (Segfault in preg_replace_callback). (cmb, ab)

- PDO:
  . Fixed bug #70861 (Segmentation fault in pdo_parse_params() during Drupal 8
    test suite). (Anatol)
  . Fixed bug #70389 (PDO constructor changes unrelated variables). (Laruence)
  . Fixed bug #70272 (Segfault in pdo_mysql). (Laruence)
  . Fixed bug #70221 (persistent sqlite connection + custom function
    segfaults). (Laruence)
  . Removed support for the /e (PREG_REPLACE_EVAL) modifier. (Nikita)
  . Fixed bug #59450 (./configure fails with "Cannot find php_pdo_driver.h").
    (maxime dot besson at smile dot fr)

- PDO_DBlib:
  . Fixed bug #69757 (Segmentation fault on nextRowset).
    (miracle at rpz dot name)

- PDO_mysql:
  . Fixed bug #68424 (Add new PDO mysql connection attr to control multi
    statements option). (peter dot wolanin at acquia dot com)

- PDO_OCI:
  . Fixed bug #70308 (PDO::ATTR_PREFETCH is ignored). (Chris Jones)

- PDO_pgsql:
  . Fixed bug #69752 (PDOStatement::execute() leaks memory with DML
    Statements when closeCuror() is u). (Philip Hofstetter)
  . Removed PGSQL_ATTR_DISABLE_NATIVE_PREPARED_STATEMENT attribute in favor of
    ATTR_EMULATE_PREPARES). (Nikita)

- Phar:
  . Fixed bug #69720 (Null pointer dereference in phar_get_fp_offset()). (Stas)
  . FIxed bug #70433 (Uninitialized pointer in phar_make_dirstream when zip
    entry filename is "/"). (Stas)
  . Improved fix for bug #69441. (Anatol Belski)
  . Fixed bug #70019 (Files extracted from archive may be placed outside of 
    destination directory). (Anatol Belski)

- Phpdbg:
  . Fixed bug #70614 (incorrect exit code in -rr mode with Exceptions). (Bob)
  . Fixed bug #70532 (phpdbg must respect set_exception_handler). (Bob)
  . Fixed bug #70531 (Run and quit mode (-qrr) should not fallback to
    interactive mode). (Bob)
  . Fixed bug #70533 (Help overview (-h) does not rpint anything under Windows).
    (Anatol)
  . Fixed bug #70449 (PHP won't compile on 10.4 and 10.5 because of missing
    constants). (Bob)
  . Fixed bug #70214 (FASYNC not defined, needs sys/file.h include). (Bob)
  . Fixed bug #70138 (Segfault when displaying memory leaks). (Bob)

- Reflection:
  . Fixed bug #70650 (Wrong docblock assignment). (Marcio)
  . Fixed bug #70674 (ReflectionFunction::getClosure() leaks memory when used
    for internal functions). (Dmitry, Bob)
  . Fixed bug causing bogus traces for ReflectionGenerator::getTrace(). (Bob)
  . Fixed inheritance chain of Reflector interface. (Tjerk)
  . Added ReflectionGenerator class. (Bob)
  . Added reflection support for return types and type declarations. (Sara,
    Matteo)

- Session:
  . Fixed bug #70876 (Segmentation fault when regenerating session id with
    strict mode). (Laruence)
  . Fixed bug #70529 (Session read causes "String is not zero-terminated" error).
    (Yasuo)
  . Fixed bug #70013 (Reference to $_SESSION is lost after a call to
    session_regenerate_id()). (Yasuo)
  . Fixed bug #69952 (Data integrity issues accessing superglobals by
    reference). (Bob)
  . Fixed bug #67694 (Regression in session_regenerate_id()). (Tjerk)
  . Fixed bug #68941 (mod_files.sh is a bash-script). (bugzilla at ii.nl, Yasuo)

- SOAP:
  . Fixed bug #70940 (Segfault in soap / type_to_string). (Remi)
  . Fixed bug #70900 (SoapClient systematic out of memory error). (Dmitry)
  . Fixed bug #70875 (Segmentation fault if wsdl has no targetNamespace
    attribute). (Matteo)
  . Fixed bug #70715 (Segmentation fault inside soap client). (Laruence)
  . Fixed bug #70709 (SOAP Client generates Segfault). (Laruence)
  . Fixed bug #70388 (SOAP serialize_function_call() type confusion / RCE).
    (Stas)
  . Fixed bug #70081 (SoapClient info leak / null pointer dereference via
     multiple type confusions). (Stas)
  . Fixed bug #70079 (Segmentation fault after more than 100 SoapClient
    calls). (Laruence)
  . Fixed bug #70032 (make_http_soap_request calls
    zend_hash_get_current_key_ex(,,,NULL). (Laruence)
  . Fixed bug #68361 (Segmentation fault on SoapClient::__getTypes). (Laruence)

- SPL:
  . Fixed bug #70959 (ArrayObject unserialize does not restore protected
    fields). (Laruence)
  . Fixed bug #70853 (SplFixedArray throws exception when using ref variable
    as index). (Laruence)
  . Fixed bug #70868 (PCRE JIT and pattern reuse segfault). (Laruence)
  . Fixed bug #70730 (Incorrect ArrayObject serialization if unset is called
    in serialize()). (Laruence)
  . Fixed bug #70573 (Cloning SplPriorityQueue leads to memory leaks). (Dmitry)
  . Fixed bug #70303 (Incorrect constructor reflection for ArrayObject). (cmb)
  . Fixed bug #70068 (Dangling pointer in the unserialization of ArrayObject
    items). (sean.heelan)
  . Fixed bug #70166 (Use After Free Vulnerability in unserialize() with
    SPLArrayObject). (taoguangchen at icloud dot com)
  . Fixed bug #70168 (Use After Free Vulnerability in unserialize() with
    SplObjectStorage). (taoguangchen at icloud dot com)
  . Fixed bug #70169 (Use After Free Vulnerability in unserialize() with
    SplDoublyLinkedList). (taoguangchen at icloud dot com)
  . Fixed bug #70053 (MutlitpleIterator array-keys incompatible change in 
    PHP 7). (Tjerk)
  . Fixed bug #69970 (Use-after-free vulnerability in
    spl_recursive_it_move_forward_ex()). (Laruence)
  . Fixed bug #69845 (ArrayObject with ARRAY_AS_PROPS broken). (Dmitry)
  . Changed ArrayIterator implementation using zend_hash_iterator_... API.
    Allowed modification of iterated ArrayObject using the same behavior
    as proposed in `Fix "foreach" behavior`. Removed "Array was modified
    outside object and internal position is no longer valid" hack. (Dmitry)
  . Implemented FR #67886 (SplPriorityQueue/SplHeap doesn't expose extractFlags
    nor curruption state). (Julien)
  . Fixed bug #66405 (RecursiveDirectoryIterator::CURRENT_AS_PATHNAME
    breaks the RecursiveIterator). (Paul Garvin)

- SQLite3:
  . Fixed bug #70571 (Memory leak in sqlite3_do_callback). (Adam)
  . Fixed bug #69972 (Use-after-free vulnerability in
    sqlite3SafetyCheckSickOrOk()). (Laruence)
  . Fixed bug #69897 (segfault when manually constructing SQLite3Result). 
    (Kalle)
  . Fixed bug #68260 (SQLite3Result::fetchArray declares wrong
    required_num_args). (Julien)

- Standard:
  . Fixed count on symbol tables. (Laruence)
  . Fixed bug #70963 (Unserialize shows UNKNOWN in result). (Laruence)
  . Fixed bug #70910 (extract() breaks variable references). (Laruence)
  . Fixed bug #70808 (array_merge_recursive corrupts memory of unset items).
    (Laruence)
  . Fixed bug #70667 (strtr() causes invalid writes and a crashes). (Dmitry)
  . Fixed bug #70668 (array_keys() doesn't respect references when $strict is
    true). (Bob, Dmitry)
  . Implemented the RFC `Random Functions Throwing Exceptions in PHP 7`.
    (Sammy Kaye Powers, Anthony)
  . Fixed bug #70487 (pack('x') produces an error). (Nikita)
  . Fixed bug #70342 (changing configuration with ignore_user_abort(true) isn't
    working). (Laruence)
  . Fixed bug #70295 (Segmentation fault with setrawcookie). (Bob)
  . Fixed bug #67131 (setcookie() conditional for empty values not met). (cmb)
  . Fixed bug #70365 (Use-after-free vulnerability in unserialize() with
    SplObjectStorage). (taoguangchen at icloud dot com)
  . Fixed bug #70366 (Use-after-free vulnerability in unserialize() with
    SplDoublyLinkedList). (taoguangchen at icloud dot com)
  . Fixed bug #70250 (extract() turns array elements to references).
    (Laruence)
  . Fixed bug #70211 (php 7 ZEND_HASH_IF_FULL_DO_RESIZE use after free).
    (Laruence)
  . Fixed bug #70208 (Assert breaking access on objects). (Bob)
  . Fixed bug #70140 (str_ireplace/php_string_tolower - Arbitrary Code
    Execution). (CVE-2015-6527) (Laruence)
  . Implemented FR #70112 (Allow "dirname" to go up various times). (Remi)
  . Fixed bug #36365 (scandir duplicates file name at every 65535th file). (cmb)
  . Fixed bug #70096 (Repeated iptcembed() adds superfluous FF bytes). (cmb)
  . Fixed bug #70018 (exec does not strip all whitespace). (Laruence)
  . Fixed bug #69983 (get_browser fails with user agent of null).
    (Kalle, cmb, Laruence)
  . Fixed bug #69976 (Unable to parse "all" urls with colon char). (cmb)
  . Fixed bug #69768 (escapeshell*() doesn't cater to !). (cmb)
  . Fixed bug #62922 (Truncating entire string should result in string).
    (Nikita)
  . Fixed bug #69723 (Passing parameters by reference and array_column).
    (Laruence)
  . Fixed bug #69523 (Cookie name cannot be empty). (Christoph M. Becker)
  . Fixed bug #69325 (php_copy_file_ex does not pass the argument).
    (imbolk at gmail dot com)
  . Fixed bug #69299 (Regression in array_filter's $flag argument in PHP 7).
    (Laruence)
  . Removed call_user_method() and call_user_method_array() functions. (Kalle)
  . Fixed user session handlers (See rfc:session.user.return-value). (Sara)
  . Added intdiv() function. (Andrea)
  . Improved precision of log() function for base 2 and 10. (Marc Bennewitz)
  . Remove string category support in setlocale(). (Nikita)
  . Remove set_magic_quotes_runtime() and its alias magic_quotes_runtime().
    (Nikita)
  . Fixed bug #65272 (flock() out parameter not set correctly in windows).
    (Daniel Lowrey)
  . Added preg_replace_callback_array function. (Wei Dai)
  . Deprecated salt option to password_hash. (Anthony)
  . Fixed bug #69686 (password_verify reports back error on PHP7 will null
    string). (Anthony)
  . Added Windows support for getrusage(). (Kalle)
  . Removed hardcoded limit on number of pipes in proc_open(). (Tony)

- Streams:
  . Fixed bug #70361 (HTTP stream wrapper doesn't close keep-alive connections).
    (Niklas Keller)
  . Fixed bug #68532 (convert.base64-encode omits padding bytes).
    (blaesius at krumedia dot de)
  . Removed set_socket_blocking() in favor of its alias stream_set_blocking().
    (Nikita)

- Tokenizer:
  . Fixed bug #69430 (token_get_all has new irrecoverable errors). (Nikita)

- XMLReader:
  . Fixed bug #70309 (XmlReader read generates extra output). (Anatol)

- XMLRPC
  . Fixed bug #70526 (xmlrpc_set_type returns false on success). (Laruence)

- XSL:
  . Fixed bug #70678 (PHP7 returns true when false is expected). (Felipe)
  . Fixed bug #70535 (XSLT: free(): invalid pointer). (Laruence)
  . Fixed bug #69782 (NULL pointer dereference). (Stas)
  . Fixed bug #64776 (The XSLT extension is not thread safe). (Mike)
  . Removed xsl.security_prefs ini option. (Nikita)

- Zlib:
  . Added deflate_init(), deflate_add(), inflate_init(), inflate_add()
    functions allowing incremental/streaming compression/decompression.
    (Daniel Lowrey & Bob Weinand)

- Zip:
  . Fixed bug #70322 (ZipArchive::close() doesn't indicate errors).
    (CVE-2014-9767) (cmb)
  . Fixed bug #70350 (ZipArchive::extractTo allows for directory traversal when
    creating directories). (neal at fb dot com)
  . Added ZipArchive::setCompressionName and ZipArchive::setCompressionIndex
    methods. (Remi, Cedric Delmas)
  . Update bundled libzip to 1.0.1. (Remi, Anatol)
  . Fixed bug #67161 (ZipArchive::getStream() returns NULL for certain file).
    (Christoph M. Becker)<|MERGE_RESOLUTION|>--- conflicted
+++ resolved
@@ -1,17 +1,13 @@
 PHP                                                                        NEWS
 |||||||||||||||||||||||||||||||||||||||||||||||||||||||||||||||||||||||||||||||
-<<<<<<< HEAD
 ?? ??? ????, PHP 7.1.9
 
 - Session:
   . Fixed bug #74892 (Url Rewriting (trans_sid) not working on urls that start
     with "#"). (Andrew Nester)
-=======
-?? ??? 2017 PHP 7.0.23
 
 - SPL:
   . Fixed bug #74669 (Unserialize ArrayIterator broken). (Andrew Nester)
->>>>>>> afc22828
 
 03 Aug 2017, PHP 7.1.8
 
