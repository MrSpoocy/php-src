--- conflicted
+++ resolved
@@ -14,23 +14,19 @@
   . Fixed bug #77956 (When mysqli.allow_local_infile = Off, use a meaningful
     error message). (Sjon Hortensius)
 
-<<<<<<< HEAD
 - Opcache:
   . Fixed bug #78015 (Incorrect evaluation of expressions involving partials
     arrays in SCCP). (Nikita)
 
+- Sockets:
+  . Fixed bug #78038 (Socket_select fails when resource array contains
+    references). (Nikita)
+
 16 May 2019, PHP 7.3.6RC1
 
 - cURL:
   . Implemented FR #72189 (Add missing CURL_VERSION_* constants). (Javier
     Spagnoletti)
-=======
-- Sockets:
-  . Fixed bug #78038 (Socket_select fails when resource array contains
-    references). (Nikita)
-
-30 May 2019, PHP 7.2.19
->>>>>>> 9a74b232
 
 - FPM:
   . Fixed bug #77934 (php-fpm kill -USR2 not working). (Jakub Zelenka)
