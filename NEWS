--- conflicted
+++ resolved
@@ -1,122 +1,15 @@
 PHP                                                                        NEWS
 |||||||||||||||||||||||||||||||||||||||||||||||||||||||||||||||||||||||||||||||
-<<<<<<< HEAD
 ?? ??? ????, PHP 7.4.0alpha2
-=======
-?? ??? ????, PHP 7.3.8
-
-- Opcache:
-  . Fixed bug #78106 (Path resolution fails if opcache disabled during request).
-    (Nikita)
-
-27 Jun 2019, PHP 7.3.7
-
-- Core:
-  . Fixed bug #76980 (Interface gets skipped if autoloader throws an exception).
-    (Nikita)
-
-- DOM:
-  . Fixed bug #78025 (segfault when accessing properties of DOMDocumentType).
-    (cmb)
-
-- MySQLi:
-  . Fixed bug #77956 (When mysqli.allow_local_infile = Off, use a meaningful
-    error message). (Sjon Hortensius)
-  . Fixed bug #38546 (bindParam incorrect processing of bool types).
-    (camporter)
-
-- MySQLnd:
-  . Fixed bug #77955 (Random segmentation fault in mysqlnd from php-fpm).
-    (Nikita)
-
-- Opcache:
-  . Fixed bug #78015 (Incorrect evaluation of expressions involving partials
-    arrays in SCCP). (Nikita)
-
-- OpenSSL:
-  . Fixed bug #78079 (openssl_encrypt_ccm.phpt fails with OpenSSL 1.1.1c).
-    (Jakub Zelenka)
-
-- phpdbg:
-  . Fixed bug #78050 (SegFault phpdbg + opcache on include file twice).
-    (Nikita)
-
-- Sockets:
-  . Fixed bug #78038 (Socket_select fails when resource array contains
-    references). (Nikita)
-
-- Sodium:
-  . Fixed bug #78114 (segfault when calling sodium_* functions from eval). (cmb)
-
-- Standard:
-  . Fixed bug #77135 (Extract with EXTR_SKIP should skip $this).
-    (Craig Duncan, Dmitry)
-  . Fixed bug ##77937	(preg_match failed). (cmb, Anatol)
-
-- Zip:
-  . Fixed bug #76345 (zip.h not found). (Michael Maroszek)
-
-30 May 2019, PHP 7.3.6
-
-- cURL:
-  . Implemented FR #72189 (Add missing CURL_VERSION_* constants). (Javier
-    Spagnoletti)
-
-- EXIF:
-  . Fixed bug #77988 (heap-buffer-overflow on php_jpg_get16).
-    (CVE-2019-11040) (Stas)
-
-- FPM:
-  . Fixed bug #77934 (php-fpm kill -USR2 not working). (Jakub Zelenka)
-  . Fixed bug #77921 (static.php.net doesn't work anymore). (Peter Kokot)
-
-- GD:
-  . Fixed bug #77943 (imageantialias($image, false); does not work). (cmb)
-  . Fixed bug #77973 (Uninitialized read in gdImageCreateFromXbm).
-    (CVE-2019-11038) (cmb)
-
-- Iconv:
-  . Fixed bug #78069 (Out-of-bounds read in iconv.c:_php_iconv_mime_decode()
-    due to integer overflow). (CVE-2019-11039). (maris dot adam)
-
-- JSON:
-  . Fixed bug #77843 (Use after free with json serializer). (Nikita)
-
-- Opcache:
-  . Fixed possible crashes, because of inconsistent PCRE cache and opcache
-    SHM reset. (Alexey Kalinin, Dmitry)
-
-- PDO_MySQL:
-  . Fixed bug #77944 (Wrong meta pdo_type for bigint on LLP64). (cmb)
-
-- Reflection:
-  . Fixed bug #75186 (Inconsistent reflection of Closure:::__invoke()). (Nikita)
-
-- Session:
-  . Fixed bug #77911 (Wrong warning for session.sid_bits_per_character). (cmb)
-
-- SOAP:
-  . Fixed bug #77945 (Segmentation fault when constructing SoapClient with
-    WSDL_CACHE_BOTH). (Nikita)
-
-- SPL:
-  . Fixed bug #77024 (SplFileObject::__toString() may return array). (Craig
-    Duncan)
-
-- SQLite:
-  . Fixed bug #77967 (Bypassing open_basedir restrictions via file uris). (Stas)
-
-- Standard:
-  . Fixed bug #77931 (Warning for array_map mentions wrong type). (Nikita)
-  . Fixed bug #78003 (strip_tags output change since PHP 7.3). (cmb)
-
-02 May 2019, PHP 7.3.5
->>>>>>> bada2049
 
 - Core:
   . Fixed bug #78151 (Segfault caused by indirect expressions in PHP 7.4a1).
     (Nikita)
   . Fixed bug #78154 (SEND_VAR_NO_REF does not always send reference). (Nikita)
+
+- Opcache:
+  . Fixed bug #78106 (Path resolution fails if opcache disabled during request).
+    (Nikita)
 
 13 Jun 2019, PHP 7.4.0alpha1
 
