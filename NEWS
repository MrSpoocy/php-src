--- conflicted
+++ resolved
@@ -1,16 +1,6 @@
 PHP                                                                        NEWS
 |||||||||||||||||||||||||||||||||||||||||||||||||||||||||||||||||||||||||||||||
-<<<<<<< HEAD
 ?? ??? ????, PHP 7.4.0RC4
-=======
-?? ??? ????, PHP 7.3.12
-
-- Iconv:
-  . Fixed bug #78642 (Wrong libiconv version displayed). (gedas at martynas,
-    cmb).
-
-24 Oct 2019, PHP 7.3.11
->>>>>>> d6fdc17f
 
 - Core:
   . Fixed bug #78614 (Does not compile with DTRACE anymore).
@@ -18,6 +8,10 @@
   . Fixed bug #78620 (Out of memory error). (cmb, Nikita)
   . Fixed bug #78632 (method_exists() in php74 works differently from php73 in
     checking priv. methods). (Nikita)
+
+- Iconv:
+  . Fixed bug #78642 (Wrong libiconv version displayed). (gedas at martynas,
+    cmb).
 
 - Pcntl:
   . Fixed bug #77335 (PHP is preventing SIGALRM from specifying SA_RESTART).
