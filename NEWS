PHP                                                                        NEWS
|||||||||||||||||||||||||||||||||||||||||||||||||||||||||||||||||||||||||||||||
?? ??? 2014, PHP 5.5.15

- Core:
  . Fixed bug #67428 (header('Location: foo') will override a 308-399 response
    code). (Adam)
  . Fixed bug #67436 (Autoloader isn't called if two method definitions don't
    match). (Bob)
  . Fixed bug #67091 (make install fails to install libphp5.so on FreeBSD 10.0).
    (Ferenc)
  . Fixed bug #67497 (eval with parse error causes segmentation fault in
    generator). (Nikita)
  . Fixed bug #67151 (strtr with empty array crashes). (Nikita)
  . Fixed bug #67407 (Windows 8.1/Server 2012 R2 reported as Windows 8/Server
    2012). (Christian Wenz)

- CLI server:
  . Implemented FR #67429 (CLI server is missing some new HTTP response codes).
    (Adam)
  . Fixed bug #66830 (Empty header causes PHP built-in web server to hang).
    (Adam)

- FPM:
  . Fixed bug #67530 (error_log=syslog ignored). (Remi)
  . Fixed bug #67531 (syslog cannot be set in pool configuration). (Remi)

- Intl:
  . Fixed bug #66921 (Wrong argument type hint for function 
    intltz_from_date_time_zone). (Stas)
  . Fixed bug #67052 (NumberFormatter::parse() resets LC_NUMERIC setting).
    (Stas)

- OPCache:
  . Fixed bug #67215 (php-cgi work with opcache, may be segmentation fault
    happen) (Dmitry, Laruence)

- pgsql:
  . Fixed bug #67550 (Error in code "form" instead of "from", pgsql.c, line 756),
    which affected builds against libpq < 7.3. (Adam)

<<<<<<< HEAD
- SPL:
  . Fixed bug #67539 (ArrayIterator use-after-free due to object change during 
    sorting). (research at insighti dot org, Laruence)
  . Fixed bug #67538 (SPL Iterators use-after-free). (CVE-2014-4670) (Laruence)
=======
- Phar:
  . Fixed bug #67587 (Redirection loop on nginx with FPM). (Christian Weiske)
>>>>>>> 0bf50a83

- Streams:
  . Fixed bug #67430 (http:// wrapper doesn't follow 308 redirects). (Adam)

27 Jun 2014, PHP 5.5.14

- Core:
  . Fixed BC break introduced by patch for bug #67072. (Anatol, Stas)
  . Fixed bug #66622 (Closures do not correctly capture the late bound class
    (static::) in some cases). (Levi Morrison)
  . Fixed bug #67390 (insecure temporary file use in the configure script).
    (Remi) (CVE-2014-3981)
  . Fixed bug #67399 (putenv with empty variable may lead to crash). (Stas)

- CLI server:
  . Fixed Bug #67406 (built-in web-server segfaults on startup). (Remi)

- Date:
  . Fixed bug #67308 (Serialize of DateTime truncates fractions of second).
    (Adam)
  . Fixed regression in fix for bug #67118 (constructor can't be called twice).
    (Remi)

- Fileinfo:
  . Fixed bug #67326 (fileinfo: cdf_read_short_sector insufficient boundary check).
  . Fixed bug #67410 (fileinfo: mconvert incorrect handling of truncated pascal
    string size). (Francisco Alonso, Jan Kaluza, Remi)
  . Fixed bug #67411 (fileinfo: cdf_check_stream_offset insufficient boundary
    check). (Francisco Alonso, Jan Kaluza, Remi)
  . Fixed bug #67412 (fileinfo: cdf_count_chain insufficient boundary check).
    (Francisco Alonso, Jan Kaluza, Remi)
  . Fixed bug #67413 (fileinfo: cdf_read_property_info insufficient boundary
    check). (Francisco Alonso, Jan Kaluza, Remi)

- Network:
  . Fixed bug #67432 (Fix potential segfault in dns_get_record()).
    (CVE-2014-4049). (Sara)

- OPCache:
  . Fixed issue #183 (TMP_VAR is not only used once). (Dmitry, Laruence)

- OpenSSL:
  . Fixed bug #65698 (certificates validity parsing does not work past 2050).
    (Paul Oehler)
  . Fixed bug #66636 (openssl_x509_parse warning with V_ASN1_GENERALIZEDTIME).
    (Paul Oehler)

- PDO-ODBC:
  . Fixed bug #50444 (PDO-ODBC changes for 64-bit).

- SOAP:
  . Implemented FR #49898 (Add SoapClient::__getCookies()). (Boro Sitnikovski)

- SPL:
  . Fixed bug #66127 (Segmentation fault with ArrayObject unset). (Stas)
  . Fixed bug #67359 (Segfault in recursiveDirectoryIterator). (Laruence)
  . Fixed bug #67360 (Missing element after ArrayObject::getIterator). (Adam)

29 May 2014, PHP 5.5.13

- CLI server:
  . Fixed bug #67079 (Missing MIME types for XML/XSL files). (Anatol)

- COM:
  . Fixed bug #66431 (Special Character via COM Interface (CP_UTF8)). (Anatol)

- Core:
  . Fixed bug #65701 (copy() doesn't work when destination filename is created
    by tempnam()). (Boro Sitnikovski)
  . Fixed bug #67072 (Echoing unserialized "SplFileObject" crash). (Anatol)
  . Fixed bug #67245 (usage of memcpy() with overlapping src and dst in
    zend_exceptions.c). (Bob)
  . Fixed bug #67247 (spl_fixedarray_resize integer overflow). (Stas)
  . Fixed bug #67249 (printf out-of-bounds read). (Stas)
  . Fixed bug #67250 (iptcparse out-of-bounds read). (Stas)
  . Fixed bug #67252 (convert_uudecode out-of-bounds read). (Stas)

- Curl:
  . Fixed bug #64247 (CURLOPT_INFILE doesn't allow reset). (Mike)

- Date:
  . Fixed bug #67118 (DateTime constructor crash with invalid data). (Anatol)
  . Fixed bug #67251 (date_parse_from_format out-of-bounds read). (Stas)
  . Fixed bug #67253 (timelib_meridian_with_check out-of-bounds read). (Stas)

- DOM:
  . Fixed bug #67081 (DOMDocumentType->internalSubset returns entire DOCTYPE tag,
    not only the subset). (Anatol)

- Fileinfo:
  . Fixed bug #66307 (Fileinfo crashes with powerpoint files). (Anatol)
  . Fixed bug #67327 (fileinfo: CDF infinite loop in nelements DoS) (CVE-2014-0238).
  . Fixed bug #67328 (fileinfo: fileinfo: numerous file_printf calls resulting in
    performance degradation) (CVE-2014-0237).

- FPM:
  . Fixed bug #66908 (php-fpm reload leaks epoll_create() file descriptor).
    (Julio Pintos)

- GD:
  . Fixed bug #67248 (imageaffinematrixget missing check of parameters). (Stas)

- PCRE:
  . Fixed bug #67238 (Ungreedy and min/max quantifier bug, applied patch
    from the upstream). (Anatol)

- Phar:
  . Fix bug #64498 ($phar->buildFromDirectory can't compress file with an accent
    in its name). (PR #588)

30 Apr 2014, PHP 5.5.12
- Core:
  . Fixed bug #61019 (Out of memory on command stream_get_contents). (Mike)
  . Fixed bug #64330 (stream_socket_server() creates wrong Abstract Namespace 
    UNIX sockets). (Mike)
  . Fixed bug #66182 (exit in stream filter produces segfault). (Mike)  
  . Fixed bug #66736 (fpassthru broken). (Mike)
  . Fixed bug #67024 (getimagesize should recognize BMP files with negative
    height). (Gabor Buella)
  . Fixed bug #67043 (substr_compare broke by previous change) (Tjerk)
  . Fixed bug #67033 (Remove reference to Windows 95). (Anatol)

- cURL:
  . Fixed bug #66562 (curl_exec returns differently than curl_multi_getcontent).
    (Freek Lijten)

- Date:
  . Fixed bug #66721 (__wakeup of DateTime segfaults when invalid object data is
    supplied). (Boro Sitnikovski)

- Embed:
  . Fixed bug #65715 (php5embed.lib isn't provided anymore). (Anatol).

- Fileinfo:
  . Fixed bug #66987 (Memory corruption in fileinfo ext / bigendian).
    (Remi)

- FPM:
  . Fixed bug #66482 (unknown entry 'priority' in php-fpm.conf).
  . Fixed bug #67060 (sapi/fpm: possible privilege escalation due to insecure
    default configuration) (CVE-2014-0185). (Stas)

- JSON:
  . Fixed bug #66021 (Blank line inside empty array/object when
    JSON_PRETTY_PRINT is set). (Kevin Israel)

- LDAP:
  . Fixed issue with null bytes in LDAP bindings. (Matthew Daley)

- mysqli:
  . Fixed problem in mysqli_commit()/mysqli_rollback() with second parameter
    (extra comma) and third parameters (lack of escaping). (Andrey)

- OpenSSL:
  . Fix bug #66942 (memory leak in openssl_seal()). (Chuan Ma)
  . Fix bug #66952 (memory leak in openssl_open()). (Chuan Ma)

- SimpleXML:
  . Fixed bug #66084 (simplexml_load_string() mangles empty node name)
    (Anatol)

- SQLite:
  . Fixed bug #66967 (Updated bundled libsqlite to 3.8.4.3). (Anatol)

- XSL:
  . Fixed bug #53965 (<xsl:include> cannot find files with relative paths
    when loaded with "file://"). (Anatol)

- Apache2 Handler SAPI:
  . Fixed Apache log issue caused by APR's lack of support for %zu
    (APR issue https://issues.apache.org/bugzilla/show_bug.cgi?id=56120).
    (Jeff Trawick)

03 Apr 2014, PHP 5.5.11

- Core:
  . Allow zero length comparison in substr_compare() (Tjerk)
  . Fixed bug #60602 (proc_open() changes environment array) (Tjerk)

- SPL:
  . Added feature #65545 (SplFileObject::fread()) (Tjerk)
  . Fixed bug #66702 (RegexIterator::INVERT_MATCH does not invert). (Joshua
    Thijssen)

- cURL:
  . Fixed bug #66109 (Can't reset CURLOPT_CUSTOMREQUEST to default behaviour) (Tjerk)
  . Fix compilation on libcurl versions between 7.10.5 and 7.12.2, inclusive.
    (Adam)

- Fileinfo:
  . Fixed bug #66946i (fileinfo: extensive backtracking in awk rule regular
    expression). (CVE-2013-7345) (Remi)

- FPM:
  . Added clear_env configuration directive to disable clearenv() call.
  (Github PR# 598, Paul Annesley)

- GD:
  . Fixed bug #66714 (imageconvolution breakage). (Brad Daily)
  . Fixed bug #66869 (Invalid 2nd argument crashes imageaffinematrixget) (Pierre)
  . Fixed bug #66887 (imagescale - poor quality of scaled image). (Remi)
  . Fixed bug #66890 (imagescale segfault). (Remi)
  . Fixed bug #66893 (imagescale ignore method argument). (Remi)

- Hash:
  . hash_pbkdf2() now works correctly if the $length argument is not specified.
    (Nikita)

- Intl:
  . Fixed bug #66873 (A reproductible crash in UConverter when given invalid 
    encoding) (Stas)

- Mail:
  . Fixed bug #66535 (Don't add newline after X-PHP-Originating-Script) (Tjerk)

- MySQLi:
  . Fixed bug #66762 (Segfault in mysqli_stmt::bind_result() when link closed)
  (Remi)

- OPCache
  . Added function opcache_is_script_cached(). (Danack)
  . Added information about interned strings usage. (Terry, Julien, Dmitry)

- Openssl:
  . Fixed bug #66833 (Default disgest algo is still MD5, switch to SHA1). (Remi)

- GMP
  . Fixed bug #66872 (invalid argument crashes gmp_testbit) (Pierre)

- SQLite:
  . Updated bundled libsqlite to 3.8.3.1 (Anatol)

06 Mar 2014, PHP 5.5.10

- Core:
  . Fixed Request #66574i (Allow multiple paths in php_ini_scanned_path). (Remi)

- Date:
  . Fixed bug #45528 (Allow the DateTimeZone constructor to accept timezones
    per offset too). (Derick)

- Fileinfo:
  . Bug #66731 (file: infinite recursion) (CVE-2014-1943). (Remi)
  . Fixed bug #66820 (out-of-bounds memory access in fileinfo)
    (CVE-2014-2270). (Remi)

- GD
  . Fixed Bug #66815 (imagecrop(): insufficient fix for NULL defer
    CVE-2013-7327). (Tomas Hoger, Remi)

- JSON:
  . Fixed bug #65753 (JsonSerializeable couldn't implement on module extension)
  (chobieeee@php.net)

- LDAP:
  . Implemented ldap_modify_batch (https://wiki.php.net/rfc/ldap_modify_batch).
  (Ondřej Hošek)

- Openssl:
  . Fixed bug #66501 (Add EC key support to php_openssl_is_private_key).
  (Mark Zedwood)

- PCRE:
  . Upgraded to PCRE 8.34. (Anatol)

- Pgsql:
  . Added warning for dangerous client encoding and remove possible injections
    for pg_insert()/pg_update()/pg_delete()/pg_select(). (Yasuo)


06 Feb 2014, PHP 5.5.9

- Core:
  . Fixed bug #66509 (copy() arginfo has changed starting from 5.4). (willfitch)

- GD:
  . Fixed bug #66356 (Heap Overflow Vulnerability in imagecrop()).
    (Laruence, Remi)

- OPCache:
  . Fixed bug #66474 (Optimizer bug in constant string to boolean conversion).
    (Dmitry)
  . Fixed bug #66461 (PHP crashes if opcache.interned_strings_buffer=0).
    (Dmitry)
  . Fixed bug #66298 (ext/opcache/Optimizer/zend_optimizer.c has dos-style 
    ^M as lineend). (Laruence)

- PDO_pgsql:
  . Fixed bug #62479 (PDO-psql cannot connect if password contains
spaces) (willfitch, iliaa)

- Readline
  . Fixed Bug #66412 (readline_clear_history() with libedit causes segfault after
    #65714). (Remi)

- Session
  . Fixed bug #66469 (Session module is sending multiple set-cookie headers when
    session.use_strict_mode=1) (Yasuo)
  . Fixed bug #66481 (Segfaults on session_name()).
    (cmcdermottroe at engineyard dot com, Yasuo)

- Standard
  . Fixed bug #66395 (basename function doesn't remove drive letter). (Anatol)

- Sockets:
  . Fixed bug #66381 (__ss_family was changed on AIX 5.3). (Felipe)

- Zend Engine
  . Fixed bug #66009 (Failed compilation of PHP extension with C++ std
    library using VS 2012). (Anatol)

09 Jan 2014, PHP 5.5.8

- Core:
  . Disallowed JMP into a finally block. (Laruence)
  . Added validation of class names in the autoload process. (Dmitry)
  . Fixed invalid C code in zend_strtod.c. (Lior Kaplan)
  . Fixed ZEND_MM_MEM_TYPE=mmap_zero. (Dmitry, Tony)
  . Fixed bug #66041 (list() fails to unpack yielded ArrayAccess object).
    (Nikita)
  . Fixed bug #65764 (generators/throw_rethrow FAIL with
    ZEND_COMPILE_EXTENDED_INFO). (Nikita)
  . Fixed bug #61645 (fopen and O_NONBLOCK). (Mike)
  . Fixed bug #66218 (zend_register_functions breaks reflection). (Remi)

- Date:
  . Fixed bug #66060 (Heap buffer over-read in DateInterval) (CVE-2013-6712). 
    (Remi)
  . Fixed bug #65768 (DateTimeImmutable::diff does not work). (Nikita Nefedov)
  
- DOM:
  . Fixed bug #65196 (Passing DOMDocumentFragment to DOMDocument::saveHTML() 
    Produces invalid Markup). (Mike)

- Exif:
  . Fixed bug #65873 (Integer overflow in exif_read_data()). (Stas)

- Filter:
  . Fixed bug #66229 (128.0.0.0/16 isn't reserved any longer). (Adam)

- GD:
  . Fixed bug #64405 (Use freetype-config for determining freetype2 dir(s)).
    (Adam)
    
- PDO_odbc:
  . Fixed bug #66311 (Stack smashing protection kills PDO/ODBC queries). 
    (michael at orlitzky dot com)

- MySQLi:
  . Fixed bug #65486 (mysqli_poll() is broken on win x64). (Anatol)

- OPCache:
  . Fixed revalidate_path=1 behavior to avoid caching of symlinks values.
    (Dmitry)
  . Fixed Issue #140: "opcache.enable_file_override" doesn't respect
    "opcache.revalidate_freq". (Dmitry).

- SNMP:
  . Fixed SNMP_ERR_TOOBIG handling for bulk walk operations. (Boris Lytochkin)

- SOAP
  . Fixed bug #66112 (Use after free condition in SOAP extension).
    (martin dot koegler at brz dot gv dot at)

- Sockets:
  . Fixed bug #65923 (ext/socket assumes AI_V4MAPPED is defined). (Felipe)

- XSL
  . Fixed bug #49634 (Segfault throwing an exception in a XSL registered
    function). (Mike)

- ZIP:
  . Fixed Bug #66321 (ZipArchive::open() ze_obj->filename_len not real). (Remi)

12 Dec 2013, PHP 5.5.7

- CLI server:
  . Added some MIME types to the CLI web server (Chris Jones)
  . Implemented FR #65917 (getallheaders() is not supported by the built-in web
    server) - also implements apache_response_headers() (Andrea Faulds)

- Core:
  . Fixed bug #66094 (unregister_tick_function tries to cast a Closure to a 
    string). (Laruence)
  . Fixed bug #65969 (Chain assignment with T_LIST failure). (Dmitry)

- OPCache
  . Fixed bug #66176 (Invalid constant substitution). (Dmitry)
  . Fixed bug #65915 (Inconsistent results with require return value). (Dmitry)
  . Fixed bug #65559 (Opcache: cache not cleared if changes occur while
    running). (Dmitry)

- readline
  . Fixed Bug #65714 (PHP cli forces the tty to cooked mode). (Remi)

- Openssl:
  . Fixed memory corruption in openssl_x509_parse() (CVE-2013-6420).
    (Stefan Esser).

14 Nov 2013, PHP 5.5.6

- Core:
  . Fixed bug #65947 (basename is no more working after fgetcsv in certain 
    situation). (Laruence)
  . Improved performance of array_merge() and func_get_args() by eliminating
    useless copying. (Dmitry)
  . Fixed bug #65939 (Space before ";" breaks php.ini parsing).
    (brainstorm at nopcode dot org)
  . Fixed bug #65911 (scope resolution operator - strange behavior with $this).
    (Bob Weinand)
  . Fixed bug #65936 (dangling context pointer causes crash). (Tony)

- FPM:
  . Changed default listen() backlog to 65535. (Tony)

- JSON
  . Fixed whitespace part of bug #64874 ("json_decode handles whitespace and
    case-sensitivity incorrectly"). (Andrea Faulds)

- MySQLi:
  . Fixed bug #66043 (Segfault calling bind_param() on mysqli). (Laruence)

- OPcache
  . Increased limit for opcache.max_accelerated_files to 1,000,000. (Chris)
  . Fixed issue #115 (path issue when using phar). (Dmitry)
  . Fixed issue #149 (Phar mount points not working with OPcache enabled).
  (Dmitry)

- ODBC
  . Fixed bug #65950 (Field name truncation if the field name is bigger than
    32 characters). (patch submitted by: michael dot y at zend dot com, Yasuo)

- PDO:
  . Fixed bug #66033 (Segmentation Fault when constructor of PDO statement 
    throws an exception). (Laruence)
  . Fixed bug 65946 (sql_parser permanently converts values bound to strings)

- Standard:
  . Fixed bug #64760 (var_export() does not use full precision for floating-point
    numbers) (Yasuo)


17 Oct 2013, PHP 5.5.5

- Core:
  . Fixed bug #64979 (Wrong behavior of static variables in closure generators).
    (Nikita)
  . Fixed bug #65322 (compile time errors won't trigger auto loading). (Nikita)
  . Fixed bug #65821 (By-ref foreach on property access of string offset
    segfaults). (Nikita)

- CLI server:
  . Fixed bug #65633 (built-in server treat some http headers as
    case-sensitive). (Adam)
  . Fixed bug #65818 (Segfault with built-in webserver and chunked transfer 
    encoding). (Felipe)
  . Added application/pdf to PHP CLI Web Server mime types (Chris Jones)

- Datetime:
  . Fixed bug #64157 (DateTime::createFromFormat() reports confusing error
    message). (Boro Sitnikovski)
  . Fixed bug #65502 (DateTimeImmutable::createFromFormat returns DateTime).
    (Boro Sitnikovski)
  . Fixed bug #65548 (Comparison for DateTimeImmutable doesn't work).
    (Boro Sitnikovski)

- DBA extension:
  . Fixed bug #65708 (dba functions cast $key param to string in-place,
    bypassing copy on write). (Adam)

- Filter:
  . Add RFC 6598 IPs to reserved addresses. (Sebastian Nohn)
  . Fixed bug #64441 (FILTER_VALIDATE_URL rejects fully qualified domain names).
    (Syra)

- FTP:
  . Fixed bug #65667 (ftp_nb_continue produces segfault). (Philip Hofstetter)

- GD
  . Ensure that the defined interpolation method is used with the generic
    scaling methods. (Pierre)

- IMAP:
  . Fixed bug #65721 (configure script broken in 5.5.4 and 5.4.20 when enabling
    imap). (ryotakatsuki at gmail dot com)

- OPcache:
  . Added support for GNU Hurd. (Svante Signell)
  . Added function opcache_compile_file() to load PHP scripts into cache
    without execution. (Julien)
  . Fixed bug #65845 (Error when Zend Opcache Optimizer is fully enabled).
    (Dmitry)
  . Fixed bug #65665 (Exception not properly caught when opcache enabled).
    (Laruence)
  . Fixed bug #65510 (5.5.2 crashes in _get_zval_ptr_ptr_var). (Dmitry)
  . Fixed issue #135 (segfault in interned strings if initial memory is too
    low). (Julien)

- Sockets:
  . Fixed bug #65808 (the socket_connect() won't work with IPv6 address).
    (Mike)

- SPL:
  . Fix bug #64782 (SplFileObject constructor make $context optional / give it
    a default value). (Nikita)

- Standard:
  . Fixed bug #61548 (content-type must appear at the end of headers for 201 
    Location to work in http). (Mike)

- XMLReader:
  . Fixed bug #51936 (Crash with clone XMLReader). (Mike)
  . Fixed bug #64230 (XMLReader does not suppress errors). (Mike)
  
- Build system:
  . Fixed bug #51076 (race condition in shtool's mkdir -p implementation).
    (Mike, Raphael Geissert)
  . Fixed bug #62396 ('make test' crashes starting with 5.3.14 (missing 
    gzencode())). (Mike)


19 Sep 2013, PHP 5.5.4

- Core:
  . Fixed bug #60598 (cli/apache sapi segfault on objects manipulation).
    (Laruence)
  . Improved fputcsv() to allow specifying escape character.
  . Fixed bug #65490 (Duplicate calls to get lineno & filename for 
    DTRACE_FUNCTION_*). (Chris Jones)
  . Fixed bug #65483 (quoted-printable encode stream filter incorrectly encoding
    spaces). (Michael M Slusarz)
  . Fixed bug #65481 (shutdown segfault due to serialize) (Mike)
  . Fixed bug #65470 (Segmentation fault in zend_error() with
    --enable-dtrace). (Chris Jones, Kris Van Hees)
  . Fixed bug #65225 (PHP_BINARY incorrectly set). (Patrick Allaert)
  . Fixed bug #62692 (PHP fails to build with DTrace). (Chris Jones, Kris Van Hees)
  . Fixed bug #61759 (class_alias() should accept classes with leading
    backslashes). (Julien)
  . Fixed bug #46311 (Pointer aliasing issue results in miscompile on gcc4.4).
    (Nikita Popov)

- cURL:
  . Fixed bug #65458 (curl memory leak). (Adam)

- Datetime:
  . Fixed bug #65554 (createFromFormat broken when weekday name is followed
    by some delimiters). (Valentin Logvinskiy, Stas).
  . Fixed bug #65564 (stack-buffer-overflow in DateTimeZone stuff caught
    by AddressSanitizer). (Remi).

- OPCache:
  . Fixed bug #65561 (Zend Opcache on Solaris 11 x86 needs ZEND_MM_ALIGNMENT=4).
    (Terry Ellison)

- Openssl:
  . Fixed bug #64802 (openssl_x509_parse fails to parse subject properly in
    some cases). (Mark Jones)

- PDO:
  . Fixed bug #64953 (Postgres prepared statement positional parameter 
    casting). (Mike)

- Session:
  . Fixed bug #65475 (Session ID is not initialized properly when strict session
    is enabled). (Yasuo)
  . Fixed bug #51127/#65359 Request #25630/#43980/#54383 (Added php_serialize 
    session serialize handler that uses plain serialize()). (Yasuo)

- Standard:
  . Fix issue with return types of password API helper functions. Found via
    static analysis by cjones. (Anthony Ferrara) 

- Zlib:
  . Fixed bug #65391 (Unable to send vary header user-agent when 
    ob_start('ob_gzhandler') is called) (Mike)

22 Aug 2013, PHP 5.5.3

- Openssl:
  . Fixed UMR in fix for CVE-2013-4248.

15 Aug 2013, PHP 5.5.2

- Core:
  . Fixed bug #65372 (Segfault in gc_zval_possible_root when return reference
    fails). (Laruence)
  . Fixed value of FILTER_SANITIZE_FULL_SPECIAL_CHARS constant (previously was
    erroneously set to FILTER_SANITIZE_SPECIAL_CHARS value). (Andrey
    avp200681 gmail com).
  . Fixed bug #65304 (Use of max int in array_sum). (Laruence)
  . Fixed bug #65291 (get_defined_constants() causes PHP to crash in a very
    limited case). (Arpad)
  . Fixed bug #62691 (solaris sed has no -i switch). (Chris Jones)
  . Fixed bug #61345 (CGI mode - make install don't work). (Michael Heimpold)
  . Fixed bug #61268 (--enable-dtrace leads make to clobber
    Zend/zend_dtrace.d) (Chris Jones)

- DOM:
  . Added flags option to DOMDocument::schemaValidate() and 
    DOMDocument::schemaValidateSource(). Added LIBXML_SCHEMA_CREATE flag. 
    (Chris Wright)

- OPcache:
  . Added opcache.restrict_api configuration directive that may limit
    usage of OPcache API functions only to particular script(s). (Dmitry)
  . Added support for glob symbols in blacklist entries (?, *, **).
    (Terry Elison, Dmitry)
  . Fixed bug #65338 (Enabling both php_opcache and php_wincache AVs on
    shutdown). (Dmitry)

- Openssl:
  . Fixed handling null bytes in subjectAltName (CVE-2013-4248).
    (Christian Heimes)

- PDO_mysql:
  . Fixed bug #65299 (pdo mysql parsing errors). (Johannes)

- Pgsql:
  . Fixed bug #62978 (Disallow possible SQL injections with pg_select()/pg_update()
    /pg_delete()/pg_insert()). (Yasuo)

- Phar:
  . Fixed bug #65028 (Phar::buildFromDirectory creates corrupt archives for 
    some specific contents). (Stas)

- Sessions:
  . Implemented strict sessions RFC (https://wiki.php.net/rfc/strict_sessions)
    which protects against session fixation attacks and session collisions.    
    (CVE-2011-4718). (Yasuo Ohgaki)
  . Fixed possible buffer overflow under Windows. Note: Not a security fix.
    (Yasuo)
  . Changed session.auto_start to PHP_INI_PERDIR. (Yasuo)

- SOAP:
  . Fixed bug #65018 (SoapHeader problems with SoapServer). (Dmitry)

- SPL:
  . Fixed bug #65328 (Segfault when getting SplStack object Value). (Laruence)
  . Added RecursiveTreeIterator setPostfix and getPostifx methods. (Joshua 
    Thijssen)
  . Fixed bug #61697 (spl_autoload_functions returns lambda functions 
    incorrectly). (Laruence)

- Streams:
  . Fixed bug #65268 (select() implementation uses outdated tick API). (Anatol)

- Pgsql:
  . Fixed bug #65336 (pg_escape_literal/identifier() scilently returns false).
    (Yasuo)

18 Jul 2013, PHP 5.5.1

- Core:
  . Fixed bug #65254 (Exception not catchable when exception thrown in autoload
    with a namespace). (Laruence)
  . Fixed bug #65088 (Generated configure script is malformed on OpenBSD).
    (Adam)
  . Fixed bug #65108 (is_callable() triggers Fatal Error). 
    (David Soria Parra, Laruence)
  . Fixed bug #65035 (yield / exit segfault). (Nikita)
  . Fixed bug #65161 (Generator + autoload + syntax error = segfault). (Nikita)
  . hex2bin() raises E_WARNING for invalid hex string. (Yasuo)
  . Fixed bug #65226 (chroot() does not get enabled). (Anatol)

- OPcache
  . Fixed bug #64827 (Segfault in zval_mark_grey (zend_gc.c)). (Laruence)
  . OPcache must be compatible with LiteSpeed SAPI (Dmitry)

- CGI:
  . Fixed Bug #65143 (Missing php-cgi man page). (Remi)

- CLI server:
  . Fixed bug #65066 (Cli server not responsive when responding with 422 http
    status code). (Adam)

- DateTime
  . Fixed fug #65184 (strftime() returns insufficient-length string under
    multibyte locales). (Anatol)

- GD
  . Fixed #65070 (bgcolor does not use the same format as the input image with
    imagerotate). (Pierre)
  . Fixed Bug #65060 (imagecreatefrom... crashes with user streams). (Remi)
  . Fixed Bug #65084 (imagecreatefromjpeg fails with URL). (Remi)
  . Fix gdImageCreateFromWebpCtx and use same logic to load WebP image
    that other formats. (Remi)

- Intl:
  . Add IntlCalendar::setMinimalDaysInFirstWeek()/
    intlcal_set_minimal_days_in_first_week().
  . Fixed trailing space in name of constant IntlCalendar::FIELD_FIELD_COUNT.
  . Fixed bug #62759 (Buggy grapheme_substr() on edge case). (Stas)
  . Fixed bug #61860 (Offsets may be wrong for grapheme_stri* functions).
    (Stas)

- OCI8:
  . Bump PECL package info version check to allow PECL installs with PHP 5.5+

- PDO:
  . Allowed PDO_OCI to compile with Oracle Database 12c client libraries.
    (Chris Jones)

- Pgsql
  . pg_unescape_bytea() raises E_WARNING for invalid inputs. (Yasuo)

- Phar:
  . Fixed Bug #65142 (Missing phar man page). (Remi)

- Session:
  . Added optional create_sid() argument to session_set_save_handler(),
    SessionHandler and new SessionIdInterface. (Leigh, Arpad)

- Sockets:
  . Implemented FR #63472 (Setting SO_BINDTODEVICE with socket_set_option).
    (Damjan Cvetko)
  . Allowed specifying paths in the abstract namespace for the functions
    socket_bind(), socket_connect() and socket_sendmsg(). (Gustavo)
  . Fixed bug #65260 (sendmsg() ancillary data construction for SCM_RIGHTS is
    faulty). (Gustavo)

- SPL:
  . Fixed bug #65136 (RecursiveDirectoryIterator segfault). (Laruence)
  . Fixed bug #61828 (Memleak when calling Directory(Recursive)Iterator
    /Spl(Temp)FileObject ctor twice). (Laruence)

- CGI/FastCGI SAPI:
  . Added PHP_FCGI_BACKLOG, overrides the default listen backlog. (Arnaud Le
    Blanc)

20 Jun 2013, PHP 5.5.0

- Core:
  . Added Zend Opcache extension and enable building it by default.
    More details here: https://wiki.php.net/rfc/optimizerplus. (Dmitry)
  . Added generators and coroutines (https://wiki.php.net/rfc/generators).
    (Nikita Popov)
  . Added "finally" keyword (https://wiki.php.net/rfc/finally). (Laruence)
  . Added simplified password hashing API
    (https://wiki.php.net/rfc/password_hash). (Anthony Ferrara)
  . Added support for constant array/string dereferencing. (Laruence)
  . Added array_column function which returns a column in a multidimensional
    array. https://wiki.php.net/rfc/array_column. (Ben Ramsey)
  . Added boolval(). (Jille Timmermans)
  . Added "Z" option to pack/unpack. (Gustavo)
  . Added Generator::throw() method. (Nikita Popov)
  . Added Class Name Resolution As Scalar Via "class" Keyword.
    (Ralph Schindler, Nikita Popov, Lars)
  . Added optional second argument for assert() to specify custom message. Patch
    by Lonny Kapelushnik (lonny@lonnylot.com). (Lars)
  . Added support for using empty() on the result of function calls and
    other expressions (https://wiki.php.net/rfc/empty_isset_exprs).
    (Nikita Popov)
  . Added support for non-scalar Iterator keys in foreach
    (https://wiki.php.net/rfc/foreach-non-scalar-keys). (Nikita Popov)
  . Added support for list in foreach (https://wiki.php.net/rfc/foreachlist).
    (Laruence)
  . Added support for changing the process's title in CLI/CLI-Server SAPIs.
    The implementation is more robust that the proctitle PECL module. More
    details here: https://wiki.php.net/rfc/cli_process_title. (Keyur)
  . Added ARMv7/v8 versions of various Zend arithmetic functions that are
    implemented using inline assembler (Ard Biesheuvel)
  . Added systemtap support by enabling systemtap compatible dtrace probes on
    linux. (David Soria Parra)
  . Optimized access to temporary and compiled VM variables. 8% less memory
    reads. (Dmitry)
  . The VM stacks for passing function arguments and syntaticaly nested calls
    were merged into a single stack. The stack size needed for op_array
    execution is calculated at compile time and preallocated at once. As result
    all the stack push operatins don't require checks for stack overflow
    any more. (Dmitry)
  . Improve set_exception_handler while doing reset. (Laruence)
  . Return previous handler when passing NULL to set_error_handler and
    set_exception_handler. (Nikita Popov)
  . Remove php_logo_guid(), php_egg_logo_guid(), php_real_logo_guid(),
    zend_logo_guid(). (Adnrew Faulds)
  . Drop Windows XP and 2003 support. (Pierre)
  . Implemented FR #64175 (Added HTTP codes as of RFC 6585). (Jonh Wendell)
  . Implemented FR #60738 (Allow 'set_error_handler' to handle NULL).
    (Laruence, Nikita Popov)
  . Implemented FR #60524 (specify temp dir by php.ini). (ALeX Kazik).
  . Implemented FR #46487 (Dereferencing process-handles no longer waits on
    those processes). (Jille Timmermans)
  . Fixed bug #65051 (count() off by one inside unset()). (Nikita)
  . Fixed bug #64988 (Class loading order affects E_STRICT warning). (Laruence)
  . Fixed bug #64966 (segfault in zend_do_fcall_common_helper_SPEC). (Laruence)
  . Fixed bug #64960 (Segfault in gc_zval_possible_root). (Laruence)
  . Fixed bug #64936 (doc comments picked up from previous scanner run). (Stas,
    Jonathan Oddy)
  . Fixed bug #64934 (Apache2 TS crash with get_browser()). (Anatol)
  . Fixed bug #64879 (Heap based buffer overflow in quoted_printable_encode,
    CVE 2013-2110). (Stas)
  . Fixed bug #64853 (Use of no longer available ini directives causes crash
    on TS build). (Anatol)
  . Fixed bug #64821 (Custom Exceptions crash when internal properties overridden).
      (Anatol)
  . Fixed bug #64720 (SegFault on zend_deactivate). (Dmitry)
  . Fixed bug #64677 (execution operator `` stealing surrounding arguments).
  . Fixed bug #64660 (Segfault on memory exhaustion within function definition).
    (Stas, reported by Juha Kylmänen)
  . Fixed bug #64578 (debug_backtrace in set_error_handler corrupts zend heap:
    segfault). (Laruence)
  . Fixed bug #64565 (copy doesn't report failure on partial copy). (Remi)
  . Fixed bug #64555 (foreach no longer copies keys if they are interned).
    (Nikita Popov)
  . Fixed bugs #47675 and #64577 (fd leak on Solaris)
  . Fixed bug #64544 (Valgrind warnings after using putenv). (Laruence)
  . Fixed bug #64515 (Memoryleak when using the same variablename 2times in
    function declaration). (Laruence)
  . Fixed bug #64503 (Compilation fails with error: conflicting types for
    'zendparse'). (Laruence)
  . Fixed bug #64239 (Debug backtrace changed behavior since 5.4.10 or 5.4.11).
    (Dmitry, Laruence)
  . Fixed bug #64523, allow XOR in php.ini. (Dejan Marjanovic, Lars)
  . Fixed bug #64354 (Unserialize array of objects whose class can't
    be autoloaded fail). (Laruence)
  . Fixed bug #64370 (microtime(true) less than $_SERVER['REQUEST_TIME_FLOAT']).
    (Anatol)
  . Fixed bug #64166 (quoted-printable-encode stream filter incorrectly
    discarding whitespace). (Michael M Slusarz)
    (Laruence)
  . Fixed bug #64142 (dval to lval different behavior on ppc64). (Remi)
  . Fixed bug #64135 (Exceptions from set_error_handler are not always
    propagated). (Laruence)
  . Fixed bug #63980 (object members get trimmed by zero bytes). (Laruence)
  . Fixed bug #63874 (Segfault if php_strip_whitespace has heredoc). (Pierrick)
  . Fixed bug #63830 (Segfault on undefined function call in nested generator).
    (Nikita Popov)
  . Fixed bug #63822 (Crash when using closures with ArrayAccess).
    (Nikita Popov)
  . Fixed bug #61681 (Malformed grammar). (Nikita Popov, Etienne, Laruence)
  . Fixed bug #61038 (unpack("a5", "str\0\0") does not work as expected).
    (srgoogleguy, Gustavo)
  . Fixed bug #61025 (__invoke() visibility not honored). (Laruence)
  . Fixed bug #60833 (self, parent, static behave inconsistently
    case-sensitive). (Stas, mario at include-once dot org)
  . Fixed Bug #52126: timestamp for mail.log (Martin Jansen, Lars)
  . Fixed bug #49348 (Uninitialized ++$foo->bar; does not cause a notice).
    (Stas)
  . Fixed Bug #23955: allow specifying Max-Age attribute in setcookie() (narfbg, Lars)
  . Fixed bug #18556 (Engine uses locale rules to handle class names). (Stas)
  . Fix undefined behavior when converting double variables to integers.
    The double is now always rounded towards zero, the remainder of its division
    by 2^32 or 2^64 (depending on sizeof(long)) is calculated and it's made
    signed assuming a two's complement representation. (Gustavo)
  . Drop support for bison < 2.4 when building PHP from GIT source.
    (Laruence)

- Apache2 Handler SAPI:
  . Enabled Apache 2.4 configure option for Windows (Pierre, Anatoliy)

- Calendar:
  . Fixed bug #64895 (Integer overflow in SndToJewish). (Remi)
  . Fixed bug #54254 (cal_from_jd returns month = 6 when there is only one Adar)
    (Stas, Eitan Mosenkis)

- CLI server:
  . Fixed bug #64128 (buit-in web server is broken on ppc64). (Remi)

- CURL:
  . Remove curl stream wrappers. (Pierrick)
  . Implemented FR #46439 - added CURLFile for safer file uploads.
    (Stas)
  . Added support for CURLOPT_FTP_RESPONSE_TIMEOUT, CURLOPT_APPEND,
    CURLOPT_DIRLISTONLY, CURLOPT_NEW_DIRECTORY_PERMS, CURLOPT_NEW_FILE_PERMS,
    CURLOPT_NETRC_FILE, CURLOPT_PREQUOTE, CURLOPT_KRBLEVEL, CURLOPT_MAXFILESIZE,
    CURLOPT_FTP_ACCOUNT, CURLOPT_COOKIELIST, CURLOPT_IGNORE_CONTENT_LENGTH,
    CURLOPT_CONNECT_ONLY, CURLOPT_LOCALPORT, CURLOPT_LOCALPORTRANGE,
    CURLOPT_FTP_ALTERNATIVE_TO_USER, CURLOPT_SSL_SESSIONID_CACHE,
    CURLOPT_FTP_SSL_CCC, CURLOPT_HTTP_CONTENT_DECODING,
    CURLOPT_HTTP_TRANSFER_DECODING, CURLOPT_PROXY_TRANSFER_MODE,
    CURLOPT_ADDRESS_SCOPE, CURLOPT_CRLFILE, CURLOPT_ISSUERCERT,
    CURLOPT_USERNAME, CURLOPT_PASSWORD, CURLOPT_PROXYUSERNAME,
    CURLOPT_PROXYPASSWORD, CURLOPT_NOPROXY, CURLOPT_SOCKS5_GSSAPI_NEC,
    CURLOPT_SOCKS5_GSSAPI_SERVICE, CURLOPT_TFTP_BLKSIZE,
    CURLOPT_SSH_KNOWNHOSTS, CURLOPT_FTP_USE_PRET, CURLOPT_MAIL_FROM,
    CURLOPT_MAIL_RCPT, CURLOPT_RTSP_CLIENT_CSEQ, CURLOPT_RTSP_SERVER_CSEQ,
    CURLOPT_RTSP_SESSION_ID, CURLOPT_RTSP_STREAM_URI, CURLOPT_RTSP_TRANSPORT,
    CURLOPT_RTSP_REQUEST, CURLOPT_RESOLVE, CURLOPT_ACCEPT_ENCODING,
    CURLOPT_TRANSFER_ENCODING, CURLOPT_DNS_SERVERS and CURLOPT_USE_SSL.
    (Pierrick)
  . Added new functions curl_escape, curl_multi_setopt, curl_multi_strerror
    curl_pause, curl_reset, curl_share_close, curl_share_init,
    curl_share_setopt curl_strerror and curl_unescape. (Pierrick)
  . Addes new curl options CURLOPT_TELNETOPTIONS, CURLOPT_GSSAPI_DELEGATION,
    CURLOPT_ACCEPTTIMEOUT_MS, CURLOPT_SSL_OPTIONS, CURLOPT_TCP_KEEPALIVE,
    CURLOPT_TCP_KEEPIDLE and CURLOPT_TCP_KEEPINTVL. (Pierrick)
  . Fixed bug #55635 (CURLOPT_BINARYTRANSFER no longer used. The constant
    still exists for backward compatibility but is doing nothing). (Pierrick)
  . Fixed bug #54995 (Missing CURLINFO_RESPONSE_CODE support). (Pierrick)

- DateTime
  . Added DateTimeImmutable - a variant of DateTime that only returns the
    modified state instead of changing itself. (Derick)
  . Fixed bug #64825 (Invalid free when unserializing DateTimeZone).
    (Anatol)
  . Fixed bug #64359 (strftime crash with VS2012). (Anatol)
  . Fixed bug #62852 (Unserialize Invalid Date causes crash). (Anatol)
  . Fixed bug #61642 (modify("+5 weekdays") returns Sunday).
    (Dmitri Iouchtchenko)
  . Fixed bug #60774 (DateInterval::format("%a") is always zero when an
    interval is created using the createFromDateString method) (Lonny
    Kapelushnik, Derick)
  . Fixed bug #54567 (DateTimeZone serialize/unserialize) (Lonny
    Kapelushnik, Derick)
  . Fixed bug #53437 (Crash when using unserialized DatePeriod instance).
    (Gustavo, Derick, Anatol)

- dba:
  . Bug #62489: dba_insert not working as expected.
    (marc-bennewitz at arcor dot de, Lars)

- Filter:
  . Implemented FR #49180 - added MAC address validation. (Martin)

- Fileinfo:
  . Upgraded libmagic to 5.14. (Anatol)
  . Fixed bug #64830 (mimetype detection segfaults on mp3 file). (Anatol)
  . Fixed bug #63590 (Different results in TS and NTS under Windows).
    (Anatoliy)
  . Fixed bug #63248 (Load multiple magic files from a directory under Windows).
      (Anatoliy)

- FPM:
  . Add --with-fpm-systemd option to report health to systemd, and
    systemd_interval option to configure this. The service can now use
    Type=notify in the systemd unit file. (Remi)
  . Ignore QUERY_STRING when sent in SCRIPT_FILENAME. (Remi)
  . Log a warning when a syscall fails. (Remi)
  . Implemented FR #64764 (add support for FPM init.d script). (Lior Kaplan)
  . Fixed Bug #64915 (error_log ignored when daemonize=0). (Remi)
  . Fixed bug #63999 (php with fpm fails to build on Solaris 10 or 11). (Adam)
  . Fixed some possible memory or resource leaks and possible null dereference
    detected by code coverity scan. (Remi)

- GD:
  . Fixed Bug #64962 (imagerotate produces corrupted image). (Remi)
  . Fixed Bug #64961 (segfault in imagesetinterpolation). (Remi)
  . Fix build with system libgd >= 2.1 which is now the minimal
    version required (as build with previous version is broken).
    No change when bundled libgd is used.  (Ondrej Sury, Remi)

- Hash:
  . Added support for PBKDF2 via hash_pbkdf2(). (Anthony Ferrara)
  . Fixed Bug #64745 (hash_pbkdf2() truncates data when using default length
    and hex output). (Anthony Ferrara)

- Intl:
  . Added UConverter wrapper.
  . The intl extension now requires ICU 4.0+.
  . Added intl.use_exceptions INI directive, which controls what happens when
    global errors are set together with intl.error_level. (Gustavo)
  . MessageFormatter::format() and related functions now accepted named
    arguments and mixed numeric/named arguments in ICU 4.8+. (Gustavo)
  . MessageFormatter::format() and related functions now don't error out when
    an insufficient argument count is provided. Instead, the placeholders will
    remain unsubstituted. (Gustavo)
  . MessageFormatter::parse() and MessageFormat::format() (and their static
    equivalents) don't throw away better than second precision in the arguments.
    (Gustavo)
  . IntlDateFormatter::__construct and datefmt_create() now accept for the
    $timezone argument time zone identifiers, IntlTimeZone objects, DateTimeZone
    objects and NULL. (Gustavo)
  . IntlDateFormatter::__construct and datefmt_create() no longer accept invalid
    timezone identifiers or empty strings. (Gustavo)
  . The default time zone used in IntlDateFormatter::__construct and
    datefmt_create() (when the corresponding argument is not passed or NULL is
    passed) is now the one given by date_default_timezone_get(), not the
    default ICU time zone. (Gustavo)
  . The time zone passed to the IntlDateFormatter is ignored if it is NULL and
    if the calendar passed is an IntlCalendar object -- in this case, the
    IntlCalendar's time zone will be used instead. Otherwise, the time zone
    specified in the $timezone argument is used instead. This does not affect
    old code, as IntlCalendar was introduced in this version. (Gustavo)
  . IntlDateFormatter::__construct and datefmt_create() now accept for the
    $calendar argument also IntlCalendar objects. (Gustavo)
  . IntlDateFormatter::getCalendar() and datefmt_get_calendar() return false
    if the IntlDateFormatter was set up with an IntlCalendar instead of the
    constants IntlDateFormatter::GREGORIAN/TRADITIONAL. IntlCalendar did not
    exist before this version. (Gustavo)
  . IntlDateFormatter::setCalendar() and datefmt_set_calendar() now also accept
    an IntlCalendar object, in which case its time zone is taken. Passing a
    constant is still allowed, and still keeps the time zone. (Gustavo)
  . IntlDateFormatter::setTimeZoneID() and datefmt_set_timezone_id() are
    deprecated. Use IntlDateFormatter::setTimeZone() or datefmt_set_timezone()
    instead. (Gustavo)
  . IntlDateFormatter::format() and datefmt_format() now also accept an
    IntlCalendar object for formatting. (Gustavo)
  . Added the classes: IntlCalendar, IntlGregorianCalendar, IntlTimeZone,
    IntlBreakIterator, IntlRuleBasedBreakIterator and
    IntlCodePointBreakIterator. (Gustavo)
  . Added the functions: intlcal_get_keyword_values_for_locale(),
    intlcal_get_now(), intlcal_get_available_locales(), intlcal_get(),
    intlcal_get_time(), intlcal_set_time(), intlcal_add(),
    intlcal_set_time_zone(), intlcal_after(), intlcal_before(), intlcal_set(),
    intlcal_roll(), intlcal_clear(), intlcal_field_difference(),
    intlcal_get_actual_maximum(), intlcal_get_actual_minimum(),
    intlcal_get_day_of_week_type(), intlcal_get_first_day_of_week(),
    intlcal_get_greatest_minimum(), intlcal_get_least_maximum(),
    intlcal_get_locale(), intlcal_get_maximum(),
    intlcal_get_minimal_days_in_first_week(), intlcal_get_minimum(),
    intlcal_get_time_zone(), intlcal_get_type(),
    intlcal_get_weekend_transition(), intlcal_in_daylight_time(),
    intlcal_is_equivalent_to(), intlcal_is_lenient(), intlcal_is_set(),
    intlcal_is_weekend(), intlcal_set_first_day_of_week(),
    intlcal_set_lenient(), intlcal_equals(),
    intlcal_get_repeated_wall_time_option(),
    intlcal_get_skipped_wall_time_option(),
    intlcal_set_repeated_wall_time_option(),
    intlcal_set_skipped_wall_time_option(), intlcal_from_date_time(),
    intlcal_to_date_time(), intlcal_get_error_code(),
    intlcal_get_error_message(), intlgregcal_create_instance(),
    intlgregcal_set_gregorian_change(), intlgregcal_get_gregorian_change() and
    intlgregcal_is_leap_year(). (Gustavo)
  . Added the functions: intltz_create_time_zone(), intltz_create_default(),
    intltz_get_id(), intltz_get_gmt(), intltz_get_unknown(),
    intltz_create_enumeration(), intltz_count_equivalent_ids(),
    intltz_create_time_zone_id_enumeration(), intltz_get_canonical_id(),
    intltz_get_region(), intltz_get_tz_data_version(),
    intltz_get_equivalent_id(), intltz_use_daylight_time(), intltz_get_offset(),
    intltz_get_raw_offset(), intltz_has_same_rules(), intltz_get_display_name(),
    intltz_get_dst_savings(), intltz_from_date_time_zone(),
    intltz_to_date_time_zone(), intltz_get_error_code(),
    intltz_get_error_message(). (Gustavo)
  . Added the methods: IntlDateFormatter::formatObject(),
    IntlDateFormatter::getCalendarObject(), IntlDateFormatter::getTimeZone(),
    IntlDateFormatter::setTimeZone(). (Gustavo)
  . Added the functions: datefmt_format_object(), datefmt_get_calendar_object(),
    datefmt_get_timezone(), datefmt_set_timezone(),
    datefmt_get_calendar_object(), intlcal_create_instance(). (Gustavo)

- mbstring:
  . Fixed bug #64769 (mbstring PHPTs crash on Windows x64). (Anatol)

- MCrypt
  . mcrypt_ecb(), mcrypt_cbc(), mcrypt_cfb() and mcrypt_ofb() now throw
    E_DEPRECATED. (GoogleGuy)

- mysql
  . This extension is now deprecated, and deprecation warnings will be generated
    when connections are established to databases via mysql_connect(),
    mysql_pconnect(), or through implicit connection: use MySQLi or PDO_MySQL
    instead (https://wiki.php.net/rfc/mysql_deprecation). (Adam)
  . Dropped support for LOAD DATA LOCAL INFILE handlers when using libmysql.
    Known for stability problems. (Andrey)
  . Added support for SHA256 authentication available with MySQL 5.6.6+.
    (Andrey)

- mysqli:
  . Added mysqli_begin_transaction()/mysqli::begin_transaction(). Implemented
    all options, per MySQL 5.6, which can be used with START TRANSACTION, COMMIT
    and ROLLBACK through options to mysqli_commit()/mysqli_rollback() and their
    respective OO counterparts. They work in libmysql and mysqlnd mode. (Andrey)
  . Added mysqli_savepoint(), mysqli_release_savepoint(). (Andrey)
  . Fixed bug #64726 (Segfault when calling fetch_object on a use_result and DB
    pointer has closed). (Laruence)
  . Fixed bug #64394 (MYSQL_OPT_CAN_HANDLE_EXPIRED_PASSWORDS undeclared when
    using Connector/C). (Andrey)

- mysqlnd
  . Add new begin_transaction() call to the connection object. Implemented all
    options, per MySQL 5.6, which can be used with START TRANSACTION, COMMIT
    and ROLLBACK. (Andrey)
  . Added mysqlnd_savepoint(), mysqlnd_release_savepoint(). (Andrey)
  . Fixed bug #63530 (mysqlnd_stmt::bind_one_parameter crashes, uses wrong alloc
    for stmt->param_bind). (Andrey)
  . Fixed return value of mysqli_stmt_affected_rows() in the time after
    prepare() and before execute(). (Andrey)

- PCRE:
  . Merged PCRE 8.32. (Anatol)
  . Deprecated the /e modifier
    (https://wiki.php.net/rfc/remove_preg_replace_eval_modifier). (Nikita Popov)
  . Fixed bug #63284 (Upgrade PCRE to 8.31). (Anatoliy)

- PDO:
  . Fixed bug #63176 (Segmentation fault when instantiate 2 persistent PDO to 
    the same db server). (Laruence)

- PDO_DBlib:
  . Fixed bug #63638 (Cannot connect to SQL Server 2008 with PDO dblib).
    (Stanley Sufficool)
  . Fixed bug #64338 (pdo_dblib can't connect to Azure SQL). (Stanley
    Sufficool)
  . Fixed bug #64808 (FreeTDS PDO getColumnMeta on a prepared but not executed
    statement crashes). (Stanley Sufficool)

- PDO_pgsql:
  . Fixed Bug #64949 (Buffer overflow in _pdo_pgsql_error). (Remi)

- PDO_mysql:
  . Fixed bug #48724 (getColumnMeta() doesn't return native_type for BIT,
    TINYINT and YEAR). (Antony, Daniel Beardsley)

- pgsql:
  . Added pg_escape_literal() and pg_escape_identifier() (Yasuo)
  . Bug #46408: Locale number format settings can cause pg_query_params to
    break with numerics. (asmecher, Lars)

- Phar:
  . Fixed timestamp update on Phar contents modification. (Dmitry)

- Readline:
  . Implement FR #55694 (Expose additional readline variable to prevent
    default filename completion). (Hartmel)

- Reflection:
  . Fixed bug #64007 (There is an ability to create instance of Generator by
    hand). (Laruence)

- Sockets:
  . Added recvmsg() and sendmsg() wrappers. (Gustavo)
    See https://wiki.php.net/rfc/sendrecvmsg
  . Fixed bug #64508 (Fails to build with --disable-ipv6). (Gustavo)
  . Fixed bug #64287 (sendmsg/recvmsg shutdown handler causes segfault).
    (Gustavo)

- SPL:
  . Fixed bug #64997 (Segfault while using RecursiveIteratorIterator on
    64-bits systems). (Laruence)
  . Fixed bug #64264 (SPLFixedArray toArray problem). (Laruence)
  . Fixed bug #64228 (RecursiveDirectoryIterator always assumes SKIP_DOTS).
    (patch by kriss@krizalys.com, Laruence)
  . Fixed bug #64106 (Segfault on SplFixedArray[][x] = y when extended).
    (Nikita Popov)
  . Fix bug #60560 (SplFixedArray un-/serialize, getSize(), count() return 0,
    keys are strings). (Adam)
  . Fixed bug #52861 (unset fails with ArrayObject and deep arrays).
    (Mike Willbanks)
  . Implement FR #48358 (Add SplDoublyLinkedList::add() to insert an element
    at a given offset). (Mark Baker, David Soria Parra)

- SNMP:
  . Fixed bug #64765 (Some IPv6 addresses get interpreted wrong).
    (Boris Lytochkin)
  . Fixed bug #64159 (Truncated snmpget). (Boris Lytochkin)
  . Fixed bug #64124 (IPv6 malformed). (Boris Lytochkin)
  . Fixed bug #61981 (OO API, walk: $suffix_as_key is not working correctly).
    (Boris Lytochkin)

- SOAP:
  . Added SoapClient constructor option 'ssl_method' to specify ssl method.
    (Eric Iversen)

- Streams:
  . Fixed bug #64770 (stream_select() fails with pipes returned by proc_open()
    on Windows x64). (Anatol)
  . Fixed Windows x64 version of stream_socket_pair() and improved error
    handling. (Anatol Belski)

- Tokenizer:
  . Fixed bug #60097 (token_get_all fails to lex nested heredoc). (Nikita Popov)

- Zip:
  . Upgraded libzip to 0.10.1 (Anatoliy)
  . Bug #64452 (Zip crash intermittently). (Anatol)
  . Fixed bug #64342 (ZipArchive::addFile() has to check for file existence).
    (Anatol)

06 Jun 2013, PHP 5.4.16

- Core:
  . Fixed bug #64879 (Heap based buffer overflow in quoted_printable_encode, 
    CVE 2013-2110). (Stas)
  . Fixed bug #64853 (Use of no longer available ini directives causes crash on
    TS build). (Anatol)
  . Fixed bug #64729 (compilation failure on x32). (Gustavo)
  . Fixed bug #64720 (SegFault on zend_deactivate). (Dmitry)
  . Fixed bug #64660 (Segfault on memory exhaustion within function definition).
    (Stas, reported by Juha Kylmänen)

- Calendar:
  . Fixed bug #64895 (Integer overflow in SndToJewish). (Remi)

- Fileinfo:
  . Fixed bug #64830 (mimetype detection segfaults on mp3 file). (Anatol)

- FPM:
  . Ignore QUERY_STRING when sent in SCRIPT_FILENAME. (Remi)
  . Fixed some possible memory or resource leaks and possible null dereference
    detected by code coverity scan. (Remi)
  . Log a warning when a syscall fails. (Remi)
  . Add --with-fpm-systemd option to report health to systemd, and
    systemd_interval option to configure this. The service can now use
    Type=notify in the systemd unit file. (Remi)

- MySQLi
 . Fixed bug #64726 (Segfault when calling fetch_object on a use_result and DB
    pointer has closed). (Laruence)

- Phar
  . Fixed bug #64214 (PHAR PHPTs intermittently crash when run on DFS, SMB or 
    with non std tmp dir). (Pierre)

- SNMP:
  . Fixed bug #64765 (Some IPv6 addresses get interpreted wrong).
    (Boris Lytochkin)
  . Fixed bug #64159 (Truncated snmpget). (Boris Lytochkin)

- Streams:
  . Fixed bug #64770 (stream_select() fails with pipes returned by proc_open()
    on Windows x64). (Anatol)

- Zend Engine:
  . Fixed bug #64821 (Custom Exceptions crash when internal properties 
    overridden). (Anatol)

09 May 2013, PHP 5.4.15
- Core:
  . Fixed bug #64578 (debug_backtrace in set_error_handler corrupts zend heap:
    segfault). (Laruence)
  . Fixed bug #64458 (dns_get_record result with string of length -1). (Stas)
  . Fixed bug #64433 (follow_location parameter of context is ignored for most
    response codes). (Sergey Akbarov)
  . Fixed bugs #47675 and #64577 (fd leak on Solaris)

- Fileinfo:
  . Upgraded libmagic to 5.14. (Anatol)

- MySQLi:
  . Fixed bug #64726 (Segfault when calling fetch_object on a use_result and DB
    pointer has closed). (Laruence)

- Zip:
  . Fixed bug #64342 (ZipArchive::addFile() has to check for file existence).
    (Anatol)

- Streams:
  . Fixed Windows x64 version of stream_socket_pair() and improved error
    handling. (Anatol Belski)
  . Fixed bug #64770 (stream_select() fails with pipes returned by proc_open()
    on Windows x64). (Anatol)

11 Apr 2013, PHP 5.4.14

- Core:
  . Fixed bug #64529 (Ran out of opcode space). (Dmitry)
  . Fixed bug #64515 (Memoryleak when using the same variablename two times in
    function declaration). (Laruence)
  . Fixed bug #64432 (more empty delimiter warning in strX methods). (Laruence)
  . Fixed bug #64417 (ArrayAccess::&offsetGet() in a trait causes fatal error).
    (Dmitry)
  . Fixed bug #64370 (microtime(true) less than $_SERVER['REQUEST_TIME_FLOAT']).
    (Anatol)
  . Fixed bug #64239 (Debug backtrace changed behavior since 5.4.10 or 5.4.11).
    (Dmitry, Laruence)
  . Fixed bug #63976 (Parent class incorrectly using child constant in class
    property). (Dmitry)
  . Fixed bug #63914 (zend_do_fcall_common_helper_SPEC does not handle
    exceptions properly). (Jeff Welch)
  . Fixed bug #62343 (Show class_alias In get_declared_classes()) (Dmitry)

- PCRE:
  . Merged PCRE 8.32. (Anatol)

- SNMP:
  . Fixed bug #61981 (OO API, walk: $suffix_as_key is not working correctly).
	(Boris Lytochkin)

- Zip:
  . Bug #64452 (Zip crash intermittently). (Anatol)

14 Mar 2013, PHP 5.4.13

- Core:
  . Fixed bug #64354 (Unserialize array of objects whose class can't
    be autoloaded fail). (Laruence)
  . Fixed bug #64235 (Insteadof not work for class method in 5.4.11).
    (Laruence)
  . Fixed bug #64197 (_Offsetof() macro used but not defined on ARM/Clang).
    (Ard Biesheuvel)
  . Implemented FR #64175 (Added HTTP codes as of RFC 6585). (Jonh Wendell)
  . Fixed bug #64142 (dval to lval different behavior on ppc64). (Remi)
  . Fixed bug #64070 (Inheritance with Traits failed with error). (Dmitry)

- CLI server:
  . Fixed bug #64128 (buit-in web server is broken on ppc64). (Remi)

- Mbstring:
  . mb_split() can now handle empty matches like preg_split() does. (Moriyoshi)

- mysqlnd
  . Fixed bug #63530 (mysqlnd_stmt::bind_one_parameter crashes, uses wrong alloc
    for stmt->param_bind). (Andrey)

- OpenSSL:
  . New SSL stream context option to prevent CRIME attack vector. (Daniel Lowrey,
	Lars)
  . Fixed bug #61930 (openssl corrupts ssl key resource when using
    openssl_get_publickey()). (Stas)

- PDO_mysql:
  . Fixed bug #60840 (undefined symbol: mysqlnd_debug_std_no_trace_funcs).
    (Johannes)

- Phar:
  . Fixed timestamp update on Phar contents modification. (Dmitry)

- SOAP
  . Added check that soap.wsdl_cache_dir conforms to open_basedir
    (CVE-2013-1635). (Dmitry)
  . Disabled external entities loading (CVE-2013-1643, CVE-2013-1824).
    (Dmitry)

- Phar:
  . Fixed timestamp update on Phar contents modification. (Dmitry)

- SPL:
  . Fixed bug #64264 (SPLFixedArray toArray problem). (Laruence)
  . Fixed bug #64228 (RecursiveDirectoryIterator always assumes SKIP_DOTS).
    (patch by kriss@krizalys.com, Laruence)
  . Fixed bug #64106 (Segfault on SplFixedArray[][x] = y when extended).
    (Nikita Popov)
  . Fixed bug #52861 (unset fails with ArrayObject and deep arrays).
    (Mike Willbanks)

- SNMP:
  . Fixed bug #64124 (IPv6 malformed). (Boris Lytochkin)

21 Feb 2013, PHP 5.4.12

- Core:
  . Fixed bug #64099 (Wrong TSRM usage in zend_Register_class alias). (Johannes)
  . Fixed bug #64011 (get_html_translation_table() output incomplete with
    HTML_ENTITIES and ISO-8859-1). (Gustavo)
  . Fixed bug #63982 (isset() inconsistently produces a fatal error on
    protected property). (Stas)
  . Fixed bug #63943 (Bad warning text from strpos() on empty needle).
    (Laruence)
  . Fixed bug #63899 (Use after scope error in zend_compile). (Laruence)
  . Fixed bug #63893 (Poor efficiency of strtr() using array with keys of very
    different length). (Gustavo)
  . Fixed bug #63882 (zend_std_compare_objects crash on recursion). (Dmitry)
  . Fixed bug #63462 (Magic methods called twice for unset protected
    properties). (Stas)
  . Fixed bug #62524 (fopen follows redirects for non-3xx statuses).
    (Wes Mason)
  . Support BITMAPV5HEADER in getimagesize(). (AsamK, Lars)

- Date:
  . Fixed bug #63699 (Performance improvements for various ext/date functions).
    (Lars, original patch by njaguar at gmail dot com)
  . Fixed bug #55397: Comparsion of incomplete DateTime causes SIGSEGV.
    (Derick)

- FPM:
  . Fixed bug #63999 (php with fpm fails to build on Solaris 10 or 11). (Adam)

- Litespeed:
  . Fixed bug #63228 (-Werror=format-security error in lsapi code).
    (Elan Ruusamäe, George)

- ext/sqlite3:
  . Fixed bug #63921 (sqlite3::bindvalue and relative PHP functions aren't
    using sqlite3_*_int64 API). (srgoogleguy, Lars)

- PDO_OCI
  . Fixed bug #57702 (Multi-row BLOB fetches). (hswong3i, Laruence)
  . Fixed bug #52958 (Segfault in PDO_OCI on cleanup after running a long
    testsuite). (hswong3i, Lars)

- PDO_sqlite:
  . Fixed bug #63916 (PDO::PARAM_INT casts to 32bit int internally even
    on 64bit builds in pdo_sqlite). (srgoogleguy, Lars)

17 Jan 2013, PHP 5.4.11

- Core:
  . Fixed bug #63762 (Sigsegv when Exception::$trace is changed by user).
    (Johannes)
  . Fixed bug #43177 (Errors in eval()'ed code produce status code 500).
    (Todd Ruth, Stas).

- Filter:
  . Fixed bug #63757 (getenv() produces memory leak with CGI SAPI). (Dmitry)
  . Fixed bug #54096 (FILTER_VALIDATE_INT does not accept +0 and -0).
    (martin at divbyzero dot net, Lars)

- JSON:
  . Fixed bug #63737 (json_decode does not properly decode with options
    parameter). (Adam)

- CLI server
  . Update list of common mime types. Added webm, ogv, ogg. (Lars,
    pascalc at gmail dot com)

- cURL extension:
  . Fixed bug (segfault due to libcurl connection caching). (Pierrick)
  . Fixed bug #63859 (Memory leak when reusing curl-handle). (Pierrick)
  . Fixed bug #63795 (CURL >= 7.28.0 no longer support value 1 for
    CURLOPT_SSL_VERIFYHOST). (Pierrick)
  . Fixed bug #63352 (Can't enable hostname validation when using curl stream
    wrappers). (Pierrick)
  . Fixed bug #55438 (Curlwapper is not sending http header randomly).
    (phpnet@lostreality.org, Pierrick)

20 Dec 2012, PHP 5.4.10

- Core:
  . Fixed bug #63726 (Memleak with static properties and internal/user
    classes). (Laruence)
  . Fixed bug #63635 (Segfault in gc_collect_cycles). (Dmitry)
  . Fixed bug #63512 (parse_ini_file() with INI_SCANNER_RAW removes quotes
    from value). (Pierrick)
  . Fixed bug #63468 (wrong called method as callback with inheritance).
    (Laruence)
  . Fixed bug #63451 (config.guess file does not have AIX 7 defined,
    shared objects are not created). (kemcline at au1 dot ibm dot com)
  . Fixed bug #61557 (Crasher in tt-rss backend.php).
    (i dot am dot jack dot mail at gmail dot com)
  . Fixed bug #61272 (ob_start callback gets passed empty string).
    (Mike, casper at langemeijer dot eu)

- Date:
  . Fixed bug #63666 (Poor date() performance). (Paul Taulborg).
  . Fixed bug #63435 (Datetime::format('u') sometimes wrong by 1 microsecond).
    (Remi)

- Imap:
  . Fixed bug #63126 (DISABLE_AUTHENTICATOR ignores array). (Remi)

- Json:
  . Fixed bug #63588 (use php_next_utf8_char and remove duplicate
    implementation). (Remi)

- MySQLi:
  . Fixed bug #63361 (missing header). (Remi)

- MySQLnd:
  . Fixed bug #63398 (Segfault when polling closed link). (Laruence)

- Fileinfo:
  . Fixed bug #63590 (Different results in TS and NTS under Windows).
    (Anatoliy)

- FPM:
  . Fixed bug #63581 Possible null dereference and buffer overflow (Remi)

- Pdo_sqlite:
  . Fixed Bug #63149 getColumnMeta should return the table name
    when system SQLite used. (Remi)

- Apache2 Handler SAPI:
  . Enabled Apache 2.4 configure option for Windows (Pierre, Anatoliy)

- Reflection:
  . Fixed Bug #63614 (Fatal error on Reflection). (Laruence)

- SOAP
  . Fixed bug #63271 (SOAP wsdl cache is not enabled after initial requests).
    (John Jawed, Dmitry)

- Sockets
  . Fixed bug #49341 (Add SO_REUSEPORT support for socket_set_option()).
    (Igor Wiedler, Lars)

- SPL
  . Fixed bug #63680 (Memleak in splfixedarray with cycle reference). (Laruence)

22 Nov 2012, PHP 5.4.9

- Core:
  . Fixed bug #63305 (zend_mm_heap corrupted with traits). (Dmitry, Laruence)
  . Fixed bug #63369 ((un)serialize() leaves dangling pointers, causes crashes).
    (Tony, Andrew Sitnikov)
  . Fixed bug #63241 (PHP fails to open Windows deduplicated files).
    (daniel dot stelter-gliese at innogames dot de)
  . Fixed bug #62444 (Handle leak in is_readable on windows).
    (krazyest at seznam dot cz)

- Curl:
  . Fixed bug #63363 (Curl silently accepts boolean true for SSL_VERIFYHOST).
    Patch by John Jawed GitHub PR #221 (Anthony)

- Fileinfo:
  . Fixed bug #63248 (Load multiple magic files from a directory under Windows).
    (Anatoliy)

- Libxml
  . Fixed bug #63389 (Missing context check on libxml_set_streams_context()
    causes memleak). (Laruence)

- Mbstring:
  . Fixed bug #63447 (max_input_vars doesn't filter variables when
    mbstring.encoding_translation = On). (Laruence)

- OCI8:
  . Fixed bug #63265 (Add ORA-00028 to the PHP_OCI_HANDLE_ERROR macro)
    (Chris Jones)

- PCRE:
  . Fixed bug #63180 (Corruption of hash tables). (Dmitry)
  . Fixed bug #63055 (Segfault in zend_gc with SF2 testsuite).
    (Dmitry, Laruence)
  . Fixed bug #63284 (Upgrade PCRE to 8.31). (Anatoliy)

- PDO:
  . Fixed bug #63235 (buffer overflow in use of SQLGetDiagRec).
    (Martin Osvald, Remi)

- PDO_pgsql:
  . Fixed bug #62593 (Emulate prepares behave strangely with PARAM_BOOL).
    (Will Fitch)

- Phar:
  . Fixed bug #63297 (Phar fails to write an openssl based signature).
    (Anatoliy)

- Streams:
  . Fixed bug #63240 (stream_get_line() return contains delimiter string).
    (Tjerk, Gustavo)

- Reflection:
  . Fixed bug #63399 (ReflectionClass::getTraitAliases() incorrectly resolves
    traitnames). (Laruence)

18 Oct 2012, PHP 5.4.8

- CLI server:
  . Implemented FR #63242 (Default error page in PHP built-in web server uses
    outdated html/css). (pascal.chevrel@free.fr)
  . Changed response to unknown HTTP method to 501 according to RFC.
    (Niklas Lindgren).
  . Support HTTP PATCH method. Patch by Niklas Lindgren, GitHub PR #190.
    (Lars)

- Core:
  . Fixed bug #63219 (Segfault when aliasing trait method when autoloader
    throws excpetion). (Laruence)
  . Added optional second argument for assert() to specify custom message. Patch
    by Lonny Kapelushnik (lonny@lonnylot.com). (Lars)
  . Support building PHP with the native client toolchain. (Stuart Langley)
  . Added --offline option for tests. (Remi)
  . Fixed bug #63162 (parse_url does not match password component). (husman)
  . Fixed bug #63111 (is_callable() lies for abstract static method). (Dmitry)
  . Fixed bug #63093 (Segfault while load extension failed in zts-build).
    (Laruence)
  . Fixed bug #62976 (Notice: could not be converted to int when comparing
    some builtin classes). (Laruence)
  . Fixed bug #62955 (Only one directive is loaded from "Per Directory Values"
    Windows registry). (aserbulov at parallels dot com)
  . Fixed bug #62907 (Double free when use traits). (Dmitry)
  . Fixed bug #61767 (Shutdown functions not called in certain error
    situation). (Dmitry)
  . Fixed bug #60909 (custom error handler throwing Exception + fatal error
    = no shutdown function). (Dmitry)
  . Fixed bug #60723 (error_log error time has changed to UTC ignoring default
    timezone). (Laruence)

- cURL:
  . Fixed bug #62085 (file_get_contents a remote file by Curl wrapper will
    cause cpu Soaring). (Pierrick)

- Date:
  . Fixed bug #62896 ("DateTime->modify('+0 days')" modifies DateTime object)
    (Lonny Kapelushnik)
  . Fixed bug #62561 (DateTime add 'P1D' adds 25 hours). (Lonny Kapelushnik)

- DOM:
  . Fixed bug #63015 (Incorrect arginfo for DOMErrorHandler). (Rob)

- FPM:
  . Fixed bug #62954 (startup problems fpm / php-fpm). (fat)
  . Fixed bug #62886 (PHP-FPM may segfault/hang on startup). (fat)
  . Fixed bug #63085 (Systemd integration and daemonize). (remi, fat)
  . Fixed bug #62947 (Unneccesary warnings on FPM). (fat)
  . Fixed bug #62887 (Only /status?plain&full gives "last request cpu"). (fat)
  . Fixed bug #62216 (Add PID to php-fpm init.d script). (fat)

- OCI8:
  . Fixed bug #60901 (Improve "tail" syntax for AIX installation) (Chris Jones)

- OpenSSL:
  . Implemented FR #61421 (OpenSSL signature verification missing RMD160,
    SHA224, SHA256, SHA384, SHA512). (Mark Jones)

- PDO:
  . Fixed bug #63258 (seg fault with PDO and dblib using DBSETOPT(H->link,
    DBQUOTEDIDENT, 1)). (Laruence)
  . Fixed bug #63235 (buffer overflow in use of SQLGetDiagRec).
    (Martin Osvald, Remi)

- PDO Firebird:
  . Fixed bug #63214 (Large PDO Firebird Queries).
    (james at kenjim dot com)

- SOAP
  . Fixed bug #50997 (SOAP Error when trying to submit 2nd Element of a choice).
    (Dmitry)

- SPL:
  . Bug #62987 (Assigning to ArrayObject[null][something] overrides all
    undefined variables). (Laruence)

- mbstring:
  . Allow passing null as a default value to mb_substr() and mb_strcut(). Patch
    by Alexander Moskaliov via GitHub PR #133. (Lars)

- Filter extension:
  . Bug #49510: Boolean validation fails with FILTER_NULL_ON_FAILURE with empty
    string or false. (Lars)

- Sockets
  . Fixed bug #63000 (MCAST_JOIN_GROUP on OSX is broken, merge of PR 185 by
    Igor Wiedler). (Lars)

13 Sep 2012, PHP 5.4.7

- Core:
  . Fixed bug (segfault while build with zts and GOTO vm-kind). (Laruence)
  . Fixed bug #62844 (parse_url() does not recognize //). (Andrew Faulds).
  . Fixed bug #62829 (stdint.h included on platform where HAVE_STDINT_H is not
    set). (Felipe)
  . Fixed bug #62763 (register_shutdown_function and extending class).
    (Laruence)
  . Fixed bug #62725 (Calling exit() in a shutdown function does not return
    the exit value). (Laruence)
  . Fixed bug #62744 (dangling pointers made by zend_disable_class). (Laruence)
  . Fixed bug #62716 (munmap() is called with the incorrect length).
    (slangley@google.com)
  . Fixed bug #62358 (Segfault when using traits a lot). (Laruence)
  . Fixed bug #62328 (implementing __toString and a cast to string fails)
    (Laruence)
  . Fixed bug #51363 (Fatal error raised by var_export() not caught by error
    handler). (Lonny Kapelushnik)
  . Fixed bug #40459 (Stat and Dir stream wrapper methods do not call
    constructor). (Stas)

- CURL:
  . Fixed bug #62912 (CURLINFO_PRIMARY_* AND CURLINFO_LOCAL_* not exposed).
	(Pierrick)
  . Fixed bug #62839 (curl_copy_handle segfault with CURLOPT_FILE). (Pierrick)

- Intl:
  . Fixed Spoofchecker not being registered on ICU 49.1. (Gustavo)
  . Fix bug #62933 (ext/intl compilation error on icu 3.4.1). (Gustavo)
  . Fix bug #62915 (defective cloning in several intl classes). (Gustavo)

- Installation:
  . Fixed bug #62460 (php binaries installed as binary.dSYM). (Reeze Xia)

- PCRE:
  . Fixed bug #55856 (preg_replace should fail on trailing garbage).
    (reg dot php at alf dot nu)

- PDO:
  . Fixed bug #62685 (Wrong return datatype in PDO::inTransaction()). (Laruence)

- Reflection:
  . Fixed bug #62892 (ReflectionClass::getTraitAliases crashes on importing
    trait methods as private). (Felipe)
  . Fixed bug #62715 (ReflectionParameter::isDefaultValueAvailable() wrong
    result). (Laruence)

- Session:
  . Fixed bug (segfault due to retval is not initialized). (Laruence)
  . Fixed bug (segfault due to PS(mod_user_implemented) not be reseted
    when close handler call exit). (Laruence)

- SOAP
  . Fixed bug #50997 (SOAP Error when trying to submit 2nd Element of a choice).
    (Dmitry)

- SPL:
  . Fixed bug #62904 (Crash when cloning an object which inherits SplFixedArray)
    (Laruence)
  . Implemented FR #62840 (Add sort flag to ArrayObject::ksort). (Laruence)

- Standard:
  . Fixed bug #62836 (Seg fault or broken object references on unserialize()).
    (Laruence)

- FPM:
  . Merged PR 121 by minitux to add support for slow request counting on PHP
    FPM status page. (Lars)

16 Aug 2012, PHP 5.4.6

- CLI Server:
  . Implemented FR #62700 (have the console output 'Listening on
    http://localhost:8000'). (pascal.chevrel@free.fr)

- Core:
  . Fixed bug #62661 (Interactive php-cli crashes if include() is used in
    auto_prepend_file). (Laruence)
  . Fixed bug #62653: (unset($array[$float]) causes a crash). (Nikita Popov,
    Laruence)
  . Fixed bug #62565 (Crashes due non-initialized internal properties_table).
    (Felipe)
  . Fixed bug #60194 (--with-zend-multibyte and --enable-debug reports LEAK
    with run-test.php). (Laruence)

- CURL:
  . Fixed bug #62499 (curl_setopt($ch, CURLOPT_COOKIEFILE, "") returns false).
    (r.hampartsumyan@gmail.com, Laruence)

- DateTime:
  . Fixed Bug #62500 (Segfault in DateInterval class when extended). (Laruence)

- Fileinfo:
  . Fixed bug #61964 (finfo_open with directory causes invalid free).
    (reeze.xia@gmail.com)

- Intl:
  . Fixed bug #62564 (Extending MessageFormatter and adding property causes
    crash). (Felipe)

- MySQLnd:
  . Fixed bug #62594 (segfault in mysqlnd_res_meta::set_mode). (Laruence)

- readline:
  . Fixed bug #62612 (readline extension compilation fails with
    sapi/cli/cli.h: No such file). (Johannes)

- Reflection:
  . Implemented FR #61602 (Allow access to name of constant used as default
    value). (reeze.xia@gmail.com)

- SimpleXML:
  . Implemented FR #55218 Get namespaces from current node. (Lonny)

- SPL:
  . Fixed bug #62616 (ArrayIterator::count() from IteratorIterator instance
    gives Segmentation fault). (Laruence, Gustavo)
  . Fixed bug #61527 (ArrayIterator gives misleading notice on next() when
    moved to the end). (reeze.xia@gmail.com)

- Streams:
  . Fixed bug #62597 (segfault in php_stream_wrapper_log_error with ZTS build).
    (Laruence)

- Zlib:
  . Fixed bug #55544 (ob_gzhandler always conflicts with
    zlib.output_compression). (Laruence)

19 Jul 2012, PHP 5.4.5

- Core:
  . Fixed bug #62443 (Crypt SHA256/512 Segfaults With Malformed
    Salt). (Anthony Ferrara)
  . Fixed bug #62432 (ReflectionMethod random corrupt memory on high
    concurrent). (Johannes)
  . Fixed bug #62373 (serialize() generates wrong reference to the object).
    (Moriyoshi)
  . Fixed bug #62357 (compile failure: (S) Arguments missing for built-in
    function __memcmp). (Laruence)
  . Fixed bug #61998 (Using traits with method aliases appears to result in
    crash during execution). (Dmitry)
  . Fixed bug #51094 (parse_ini_file() with INI_SCANNER_RAW cuts a value that
    includes a semi-colon). (Pierrick)
  . Fixed potential overflow in _php_stream_scandir (CVE-2012-2688).
    (Jason Powell, Stas)

- EXIF:
  . Fixed information leak in ext exif (discovered by Martin Noga,
    Matthew "j00ru" Jurczyk, Gynvael Coldwind)

- FPM:
  . Fixed bug #62205 (php-fpm segfaults (null passed to strstr)). (fat)
  . Fixed bug #62160 (Add process.priority to set nice(2) priorities). (fat)
  . Fixed bug #62153 (when using unix sockets, multiples FPM instances
  . Fixed bug #62033 (php-fpm exits with status 0 on some failures to start).
    (fat)
  . Fixed bug #61839 (Unable to cross-compile PHP with --enable-fpm). (fat)
  . Fixed bug #61835 (php-fpm is not allowed to run as root). (fat)
  . Fixed bug #61295 (php-fpm should not fail with commented 'user'
  . Fixed bug #61218 (FPM drops connection while receiving some binary values
    in FastCGI requests). (fat)
  . Fixed bug #61045 (fpm don't send error log to fastcgi clients). (fat)
    for non-root start). (fat)
  . Fixed bug #61026 (FPM pools can listen on the same address). (fat)
    can be launched without errors). (fat)

- Iconv:
  . Fix bug #55042 (Erealloc in iconv.c unsafe). (Stas)

- Intl:
  . Fixed bug #62083 (grapheme_extract() memory leaks). (Gustavo)
  . ResourceBundle constructor now accepts NULL for the first two arguments.
    (Gustavo)
  . Fixed bug #62081 (IntlDateFormatter constructor leaks memory when called
    twice). (Gustavo)
  . Fixed bug #62070 (Collator::getSortKey() returns garbage). (Gustavo)
  . Fixed bug #62017 (datefmt_create with incorrectly encoded timezone leaks
    pattern). (Gustavo)
  . Fixed bug #60785 (memory leak in IntlDateFormatter constructor). (Gustavo)

- JSON:
  . Fixed bug #61359 (json_encode() calls too many reallocs). (Stas)

- libxml:
  . Fixed bug #62266 (Custom extension segfaults during xmlParseFile with FPM
    SAPI). (Gustavo)

- Phar:
  . Fixed bug #62227 (Invalid phar stream path causes crash). (Felipe)

- Readline:
  . Fixed bug #62186 (readline fails to compile - void function should not
    return a value). (Johannes)

- Reflection:
  . Fixed bug #62384 (Attempting to invoke a Closure more than once causes
    segfault). (Felipe)
  . Fixed bug #62202 (ReflectionParameter::getDefaultValue() memory leaks
    with constant). (Laruence)

- Sockets:
  . Fixed bug #62025 (__ss_family was changed on AIX 5.3). (Felipe)

- SPL:
  . Fixed bug #62433 (Inconsistent behavior of RecursiveDirectoryIterator to
    dot files). (Laruence)
  . Fixed bug #62262 (RecursiveArrayIterator does not implement Countable).
    (Nikita Popov)

- XML Writer:
  . Fixed bug #62064 (memory leak in the XML Writer module).
    (jean-pierre dot lozi at lip6 dot fr)

- Zip:
  . Upgraded libzip to 0.10.1 (Anatoliy)

14 Jun 2012, PHP 5.4.4

- COM:
  . Fixed bug #62146 com_dotnet cannot be built shared. (Johannes)

- CLI Server:
  . Implemented FR #61977 (Need CLI web-server support for files with .htm &
    svg extensions). (Sixd, Laruence)
  . Improved performance while sending error page, this also fixed
    bug #61785 (Memory leak when access a non-exists file without router).
    (Laruence)
  . Fixed bug #61546 (functions related to current script failed when chdir()
    in cli sapi). (Laruence, reeze.xia@gmail.com)

- Core:
  . Fixed missing bound check in iptcparse(). (chris at chiappa.net)
  . Fixed CVE-2012-2143. (Solar Designer)
  . Fixed bug #62097 (fix for for bug #54547). (Gustavo)
  . Fixed bug #62005 (unexpected behavior when incrementally assigning to a
    member of a null object). (Laruence)
  . Fixed bug #61978 (Object recursion not detected for classes that implement
    JsonSerializable). (Felipe)
  . Fixed bug #61991 (long overflow in realpath_cache_get()). (Anatoliy)
  . Fixed bug #61922 (ZTS build doesn't accept zend.script_encoding config).
    (Laruence)
  . Fixed bug #61827 (incorrect \e processing on Windows) (Anatoliy)
  . Fixed bug #61782 (__clone/__destruct do not match other methods when checking
    access controls). (Stas)
  . Fixed bug #61764 ('I' unpacks n as signed if n > 2^31-1 on LP64). (Gustavo)
  . Fixed bug #61761 ('Overriding' a private static method with a different
    signature causes crash). (Laruence)
  . Fixed bug #61730 (Segfault from array_walk modifying an array passed by
    reference). (Laruence)
  . Fixed bug #61728 (PHP crash when calling ob_start in request_shutdown
    phase). (Laruence)
  . Fixed bug #61713 (Logic error in charset detection for htmlentities).
    (Anatoliy)
  . Fixed bug #61660 (bin2hex(hex2bin($data)) != $data). (Nikita Popov)
  . Fixed bug #61650 (ini parser crashes when using ${xxxx} ini variables
    (without apache2)). (Laruence)
  . Fixed bug #61605 (header_remove() does not remove all headers). (Laruence)
  . Fixed bug #54547 (wrong equality of string numbers). (Gustavo)
  . Fixed bug #54197 ([PATH=] sections incompatibility with user_ini.filename
    set to null). (Anatoliy)
  . Changed php://fd to be available only for CLI.

- CURL:
  . Fixed bug #61948 (CURLOPT_COOKIEFILE '' raises open_basedir restriction).
    (Laruence)

- Fileinfo
  . Fixed bug #61812 (Uninitialised value used in libmagic).
    (Laruence, Gustavo)
  . Fixed bug #61566 failure caused by the posix lseek and read versions
    under windows in cdf_read(). (Anatoliy)
  . Fixed bug #61565 where php_stream_open_wrapper_ex tries to open a
    directory descriptor under windows. (Anatoliy)

- Intl
  . Fixed bug #62082 (Memory corruption in internal function
    get_icu_disp_value_src_php()). (Gustavo)

- Libxml:
  . Fixed bug #61617 (Libxml tests failed(ht is already destroyed)).
    (Laruence)

- PDO:
  . Fixed bug #61755 (A parsing bug in the prepared statements can lead to
    access violations). (Johannes)

- Phar:
  . Fixed bug #61065 (Secunia SA44335, CVE-2012-2386). (Rasmus)

- Pgsql:
  . Added pg_escape_identifier/pg_escape_literal. (Yasuo Ohgaki)

- Streams:
  . Fixed bug #61961 (file_get_contents leaks when access empty file with
    maxlen set). (Reeze)

- Zlib:
  . Fixed bug #61820 (using ob_gzhandler will complain about headers already
    sent when no compression). (Mike)
  . Fixed bug #61443 (can't change zlib.output_compression on the fly). (Mike)
  . Fixed bug #60761 (zlib.output_compression fails on refresh). (Mike)

08 May 2012, PHP 5.4.3

- CGI
  . Re-Fix PHP-CGI query string parameter vulnerability, CVE-2012-1823.
    (Stas)
  . Fix bug #61807 - Buffer Overflow in apache_request_headers.
    (nyt-php at countercultured dot net).

03 May 2012, PHP 5.4.2

- Fix PHP-CGI query string parameter vulnerability, CVE-2012-1823. (Rasmus)

26 Apr 2012, PHP 5.4.1

- CLI Server:
  . Fixed bug #61461 (missing checks around malloc() calls). (Ilia)
  . Implemented FR #60850 (Built in web server does not set
    $_SERVER['SCRIPT_FILENAME'] when using router). (Laruence)
  . "Connection: close" instead of "Connection: closed" (Gustavo)

- Core:
  . Fixed crash in ZTS using same class in many threads. (Johannes)
  . Fixed bug #61374 (html_entity_decode tries to decode code points that don't
    exist in ISO-8859-1). (Gustavo)
  . Fixed bug #61273 (call_user_func_array with more than 16333 arguments
    leaks / crashes). (Laruence)
  . Fixed bug #61225 (Incorrect lexing of 0b00*+<NUM>). (Pierrick)
  . Fixed bug #61165 (Segfault - strip_tags()). (Laruence)
  . Fixed bug #61106 (Segfault when using header_register_callback). (Nikita
    Popov)
  . Fixed bug #61087 (Memory leak in parse_ini_file when specifying
    invalid scanner mode). (Nikic, Laruence)
  . Fixed bug #61072 (Memory leak when restoring an exception handler).
    (Nikic, Laruence)
  . Fixed bug #61058 (array_fill leaks if start index is PHP_INT_MAX).
    (Laruence)
  . Fixed bug #61052 (Missing error check in trait 'insteadof' clause). (Stefan)
  . Fixed bug #61011 (Crash when an exception is thrown by __autoload
    accessing a static property). (Laruence)
  . Fixed bug #61000 (Exceeding max nesting level doesn't delete numerical
    vars). (Laruence)
  . Fixed bug #60978 (exit code incorrect). (Laruence)
  . Fixed bug #60911 (Confusing error message when extending traits). (Stefan)
  . Fixed bug #60801 (strpbrk() mishandles NUL byte). (Adam)
  . Fixed bug #60717 (Order of traits in use statement can cause a fatal
    error). (Stefan)
  . Fixed bug #60573 (type hinting with "self" keyword causes weird errors).
    (Laruence)
  . Fixed bug #60569 (Nullbyte truncates Exception $message). (Ilia)
  . Fixed bug #52719 (array_walk_recursive crashes if third param of the
    function is by reference). (Nikita Popov)
  . Improve performance of set_exception_handler while doing reset (Laruence)

- fileinfo:
  . Fix fileinfo test problems. (Anatoliy Belsky)

- FPM
  . Fixed bug #61430 (Transposed memset() params in sapi/fpm/fpm/fpm_shm.c).
    (michaelhood at gmail dot com, Ilia)

- Ibase
  . Fixed bug #60947 (Segmentation fault while executing ibase_db_info).
    (Ilia)

- Installation
  . Fixed bug #61172 (Add Apache 2.4 support). (Chris Jones)

- Intl:
  . Fixed bug #61487 (Incorrent bounds checking in grapheme_strpos).
    (Stas)

- mbstring:
  . MFH mb_ereg_replace_callback() for security enhancements. (Rui)

- mysqli
  . Fixed bug #61003 (mysql_stat() require a valid connection). (Johannes).

- mysqlnd
  . Fixed bug #61704 (Crash apache, phpinfo() threading issue). (Johannes)
  . Fixed bug #60948 (mysqlnd FTBFS when -Wformat-security is enabled).
    (Johannes)

- PDO
  . Fixed bug #61292 (Segfault while calling a method on an overloaded PDO
    object). (Laruence)

- PDO_mysql
  . Fixed bug #61207 (PDO::nextRowset() after a multi-statement query doesn't
    always work). (Johannes)
  . Fixed bug #61194 (PDO should export compression flag with myslqnd).
    (Johannes)

- PDO_odbc
  . Fixed bug #61212 (PDO ODBC Segfaults on SQL_SUCESS_WITH_INFO). (Ilia)

- Phar
  . Fixed bug #61184 (Phar::webPhar() generates headers with trailing NUL
    bytes). (Nikita Popov)

- Readline:
  . Fixed bug #61088 (Memory leak in readline_callback_handler_install).
    (Nikic, Laruence)

- Reflection:
  . Implemented FR #61602 (Allow access to the name of constant
    used as function/method parameter's default value). (reeze.xia@gmail.com)
  . Fixed bug #60968 (Late static binding doesn't work with
    ReflectionMethod::invokeArgs()). (Laruence)

- Session
  . Fixed bug #60634 (Segmentation fault when trying to die() in
    SessionHandler::write()). (Ilia)

- SOAP
  . Fixed bug #61423 (gzip compression fails). (Ilia)
  . Fixed bug #60887 (SoapClient ignores user_agent option and sends no
    User-Agent header). (carloschilazo at gmail dot com)
  . Fixed bug #60842, #51775 (Chunked response parsing error when
    chunksize length line is > 10 bytes). (Ilia)
  . Fixed bug #49853 (Soap Client stream context header option ignored).
    (Dmitry)

- SPL:
  . Fixed bug #61453 (SplObjectStorage does not identify objects correctly).
    (Gustavo)
  . Fixed bug #61347 (inconsistent isset behavior of Arrayobject). (Laruence)

- Standard:
  . Fixed memory leak in substr_replace. (Pierrick)
  . Make max_file_uploads ini directive settable outside of php.ini (Rasmus)
  . Fixed bug #61409 (Bad formatting on phpinfo()). (Jakub Vrana)
  . Fixed bug #60222 (time_nanosleep() does validate input params). (Ilia)
  . Fixed bug #60106 (stream_socket_server silently truncates long unix socket
    paths). (Ilia)

- XMLRPC:
  . Fixed bug #61264 (xmlrpc_parse_method_descriptions leaks temporary
    variable). (Nikita Popov)
  . Fixed bug #61097 (Memory leak in xmlrpc functions copying zvals). (Nikita
    Popov)

- Zlib:
  . Fixed bug #61306 (initialization of global inappropriate for ZTS). (Gustavo)
  . Fixed bug #61287 (A particular string fails to decompress). (Mike)
  . Fixed bug #61139 (gzopen leaks when specifying invalid mode). (Nikita Popov)

01 Mar 2012, PHP 5.4.0

- Installation:
  . autoconf 2.59+ is now supported (and required) for generating the
    configure script with ./buildconf. Autoconf 2.60+ is desirable
    otherwise the configure help order may be incorrect.  (Rasmus, Chris Jones)

- Removed legacy features:
  . break/continue $var syntax. (Dmitry)
  . Safe mode and all related php.ini options. (Kalle)
  . register_globals and register_long_arrays php.ini options. (Kalle)
  . import_request_variables(). (Kalle)
  . allow_call_time_pass_reference. (Pierrick)
  . define_syslog_variables php.ini option and its associated function. (Kalle)
  . highlight.bg php.ini option. (Kalle)
  . safe_mode, safe_mode_gid, safe_mode_include_dir,
    safe_mode_exec_dir, safe_mode_allowed_env_vars and
    safe_mode_protected_env_vars php.ini options.
  . zend.ze1_compatibility_mode php.ini option.
  . Session bug compatibility mode (session.bug_compat_42 and
    session.bug_compat_warn php.ini options). (Kalle)
  . session_is_registered(), session_register() and session_unregister()
    functions. (Kalle)
  . y2k_compliance php.ini option. (Kalle)
  . magic_quotes_gpc, magic_quotes_runtime and magic_quotes_sybase
    php.ini options. get_magic_quotes_gpc, get_magic_quotes_runtime are kept
    but always return false, set_magic_quotes_runtime raises an
    E_CORE_ERROR. (Pierrick, Pierre)
  . Removed support for putenv("TZ=..") for setting the timezone. (Derick)
  . Removed the timezone guessing algorithm in case the timezone isn't set with
    date.timezone or date_default_timezone_set(). Instead of a guessed
    timezone, "UTC" is now used instead. (Derick)

- Moved extensions to PECL:
  . ext/sqlite.  (Note: the ext/sqlite3 and ext/pdo_sqlite extensions are
    not affected) (Johannes)

- General improvements:
  . Added short array syntax support ([1,2,3]), see UPGRADING guide for full
    details. (rsky0711 at gmail . com, sebastian.deutsch at 9elements . com,
    Pierre)
  . Added binary number format (0b001010). (Jonah dot Harris at gmail dot com)
  . Added support for Class::{expr}() syntax (Pierrick)
  . Added multibyte support by default. Previously PHP had to be compiled
    with --enable-zend-multibyte.  Now it can be enabled or disabled through
    the zend.multibyte directive in php.ini. (Dmitry)
  . Removed compile time dependency from ext/mbstring (Dmitry)
  . Added support for Traits. (Stefan, with fixes by Dmitry and Laruence)
  . Added closure $this support back. (Stas)
  . Added array dereferencing support. (Felipe)
  . Added callable typehint. (Hannes)
  . Added indirect method call through array. FR #47160. (Felipe)
  . Added DTrace support. (David Soria Parra)
  . Added class member access on instantiation (e.g. (new foo)->bar()) support.
    (Felipe)
  . <?= is now always available regardless of the short_open_tag setting. (Rasmus)
  . Implemented Zend Signal Handling (configurable option --enable-zend-signals,
    off by default). (Lucas Nealan, Arnaud Le Blanc, Brian Shire, Ilia)
  . Improved output layer, see README.NEW-OUTPUT-API for internals. (Mike)
  . Improved UNIX build system to allow building multiple PHP binary SAPIs and
    one SAPI module the same time. FR #53271, FR #52419. (Jani)
  . Implemented closure rebinding as parameter to bindTo. (Gustavo Lopes)
  . Improved the warning message of incompatible arguments. (Laruence)
  . Improved ternary operator performance when returning arrays. (Arnaud, Dmitry)
  . Changed error handlers to only generate docref links when the docref_root
    php.ini setting is not empty. (Derick)
  . Changed silent conversion of array to string to produce a notice. (Patrick)
  . Changed default encoding from ISO-8859-1 to UTF-8 when not specified in
    htmlspecialchars and htmlentities. (Rasmus)
  . Changed casting of null/''/false into an Object when adding a property
    from E_STRICT into a warning. (Scott)
  . Changed E_ALL to include E_STRICT. (Stas)
  . Disabled Windows CRT warning by default, can be enabled again using the
    php.ini directive windows_show_crt_warnings. (Pierre)
  . Fixed bug #55378: Binary number literal returns float number though its
    value is small enough. (Derick)

- Improved Zend Engine memory usage: (Dmitry)
  . Improved parse error messages. (Felipe)
  . Replaced zend_function.pass_rest_by_reference by
    ZEND_ACC_PASS_REST_BY_REFERENCE in zend_function.fn_flags.
  . Replaced zend_function.return_reference by ZEND_ACC_RETURN_REFERENCE
    in zend_function.fn_flags.
  . Removed zend_arg_info.required_num_args as it was only needed for internal
    functions. Now the first arg_info for internal functions (which has special
    meaning) is represented by the zend_internal_function_info structure.
  . Moved zend_op_array.size, size_var, size_literal, current_brk_cont,
    backpatch_count into CG(context) as they are used only during compilation.
  . Moved zend_op_array.start_op into EG(start_op) as it's used only for
    'interactive' execution of a single top-level op-array.
  . Replaced zend_op_array.done_pass_two by ZEND_ACC_DONE_PASS_TWO in
    zend_op_array.fn_flags.
  . op_array.vars array is trimmed (reallocated) during pass_two.
  . Replaced zend_class_entry.constants_updated by ZEND_ACC_CONSTANTS_UPDATED
    in zend_class_entry.ce_flags.
  . Reduced the size of zend_class_entry by sharing the same memory space
    by different information for internal and user classes.
    See zend_class_entry.info union.
  . Reduced size of temp_variable.

- Improved Zend Engine - performance tweaks and optimizations: (Dmitry)
  . Inlined most probable code-paths for arithmetic operations directly into
    executor.
  . Eliminated unnecessary iterations during request startup/shutdown.
  . Changed $GLOBALS into a JIT autoglobal, so it's initialized only if used.
    (this may affect opcode caches!)
  . Improved performance of @ (silence) operator.
  . Simplified string offset reading. Given $str="abc" then $str[1][0] is now
    a legal construct.
  . Added caches to eliminate repeatable run-time bindings of functions,
    classes, constants, methods and properties.
  . Added concept of interned strings. All strings constants known at compile
    time are allocated in a single copy and never changed.
  . ZEND_RECV now always has IS_CV as its result.
  . ZEND_CATCH now has to be used only with constant class names.
  . ZEND_FETCH_DIM_? may fetch array and dimension operands in different order.
  . Simplified ZEND_FETCH_*_R operations. They can't be used with the
    EXT_TYPE_UNUSED flag any more. This is a very rare and useless case.
    ZEND_FREE might be required after them instead.
  . Split ZEND_RETURN into two new instructions ZEND_RETURN and
    ZEND_RETURN_BY_REF.
  . Optimized access to global constants using values with pre-calculated
    hash_values from the literals table.
  . Optimized access to static properties using executor specialization.
    A constant class name may be used as a direct operand of ZEND_FETCH_*
    instruction without previous ZEND_FETCH_CLASS.
  . zend_stack and zend_ptr_stack allocation is delayed until actual usage.

- Other improvements to Zend Engine:
  . Added an optimization which saves memory and emalloc/efree calls for empty
    HashTables. (Stas, Dmitry)
  . Added ability to reset user opcode handlers (Yoram).
  . Changed the structure of op_array.opcodes. The constant values are moved from
    opcode operands into a separate literal table. (Dmitry)
  . Fixed (disabled) inline-caching for ZEND_OVERLOADED_FUNCTION methods.
    (Dmitry)

- Improved core functions:
  . Enforce an extended class' __construct arguments to match the
    abstract constructor in the base class.
  . Disallow reusing superglobal names as parameter names.
  . Added optional argument to debug_backtrace() and debug_print_backtrace()
    to limit the amount of stack frames returned. (Sebastian, Patrick)
  . Added hex2bin() function. (Scott)
  . number_format() no longer truncates multibyte decimal points and thousand
    separators to the first byte. FR #53457. (Adam)
  . Added support for object references in recursive serialize() calls.
    FR #36424. (Mike)
  . Added support for SORT_NATURAL and SORT_FLAG_CASE in array
    sort functions (sort, rsort, ksort, krsort, asort, arsort and
    array_multisort). FR#55158 (Arpad)
  . Added stream metadata API support and stream_metadata() stream class
    handler. (Stas)
  . User wrappers can now define a stream_truncate() method that responds
    to truncation, e.g. through ftruncate(). FR #53888. (Gustavo)
  . Improved unserialize() performance.
    (galaxy dot mipt at gmail dot com, Kalle)
  . Changed array_combine() to return empty array instead of FALSE when both
    parameter arrays are empty. FR #34857. (joel.perras@gmail.com)
  . Fixed bug #61095 (Incorect lexing of 0x00*+<NUM>). (Etienne)
  . Fixed bug #60965 (Buffer overflow on htmlspecialchars/entities with
    $double=false). (Gustavo)
  . Fixed bug #60895 (Possible invalid handler usage in windows random
    functions). (Pierre)
  . Fixed bug #60879 (unserialize() Does not invoke __wakeup() on object).
    (Pierre, Steve)
  . Fixed bug #60825 (Segfault when running symfony 2 tests).
    (Dmitry, Laruence)
  . Fixed bug #60627 (httpd.worker segfault on startup with php_value).
  . Fixed bug #60613 (Segmentation fault with $cls->{expr}() syntax). (Dmitry)
  . Fixed bug #60611 (Segmentation fault with Cls::{expr}() syntax). (Laruence)
    (Laruence)
  . Fixed bug #60558 (Invalid read and writes). (Laruence)
  . Fixed bug #60444 (Segmentation fault with include & class extending).
    (Laruence, Dmitry).
  . Fixed bug #60362 (non-existent sub-sub keys should not have values).
    (Laruence, alan_k, Stas)
  . Fixed bug #60350 (No string escape code for ESC (ascii 27), normally \e).
    (php at mickweiss dot com)
  . Fixed bug #60321 (ob_get_status(true) no longer returns an array when
    buffer is empty). (Pierrick)
  . Fixed bug #60282 (Segfault when using ob_gzhandler() with open buffers).
    (Laruence)
  . Fixed bug #60240 (invalid read/writes when unserializing specially crafted
    strings). (Mike)
  . Fixed bug #60227 (header() cannot detect the multi-line header with
     CR(0x0D)). (rui)
  . Fixed bug #60174 (Notice when array in method prototype error).
    (Laruence)
  . Fixed bug #60169 (Conjunction of ternary and list crashes PHP).
    (Laruence)
  . Fixed bug #60038 (SIGALRM cause segfault in php_error_cb). (Laruence)
    (klightspeed at netspace dot net dot au)
  . Fixed bug #55871 (Interruption in substr_replace()). (Stas)
  . Fixed bug #55801 (Behavior of unserialize has changed). (Mike)
  . Fixed bug #55758 (Digest Authenticate missed in 5.4) . (Laruence)
  . Fixed bug #55748 (multiple NULL Pointer Dereference with zend_strndup())
    (CVE-2011-4153). (Stas)
  . Fixed bug #55124 (recursive mkdir fails with current (dot) directory in path).
    (Pierre)
  . Fixed bug #55084 (Function registered by header_register_callback is
    called only once per process). (Hannes)
  . Implement FR #54514 (Get php binary path during script execution).
    (Laruence)
  . Fixed bug #52211 (iconv() returns part of string on error). (Felipe)
  . Fixed bug #51860 (Include fails with toplevel symlink to /). (Dmitry)

- Improved generic SAPI support:
  . Added $_SERVER['REQUEST_TIME_FLOAT'] to include microsecond precision.
    (Patrick)
  . Added header_register_callback() which is invoked immediately
    prior to the sending of headers and after default headers have
    been added. (Scott)
  . Added http_response_code() function. FR #52555. (Paul Dragoonis, Kalle)
  . Fixed bug #55500 (Corrupted $_FILES indices lead to security concern).
    (CVE-2012-1172). (Stas)
  . Fixed bug #54374 (Insufficient validating of upload name leading to
    corrupted $_FILES indices). (CVE-2012-1172). (Stas, lekensteyn at gmail dot com)

- Improved CLI SAPI:
  . Added built-in web server that is intended for testing purpose.
    (Moriyoshi, Laruence, and fixes by Pierre, Derick, Arpad,
    chobieee at gmail dot com)
  . Added command line option --rz <name> which shows information of the
    named Zend extension. (Johannes)
  . Interactive readline shell improvements: (Johannes)
    . Added "cli.pager" php.ini setting to set a pager for output.
    . Added "cli.prompt" php.ini setting to configure the shell prompt.
    . Added shortcut #inisetting=value to change php.ini settings at run-time.
    . Changed shell not to terminate on fatal errors.
    . Interactive shell works with shared readline extension. FR #53878.

- Improved CGI/FastCGI SAPI: (Dmitry)
  . Added apache compatible functions: apache_child_terminate(),
    getallheaders(), apache_request_headers() and apache_response_headers()
  . Improved performance of FastCGI request parsing.
  . Fixed reinitialization of SAPI callbacks after php_module_startup().
    (Dmitry)

- Improved PHP-FPM SAPI:
  . Removed EXPERIMENTAL flag. (fat)
  . Fixed bug #60659 (FPM does not clear auth_user on request accept).
    (bonbons at linux-vserver dot org)

- Improved Litespeed SAPI:
  . Fixed bug #55769 (Make Fails with "Missing Separator" error). (Adam)

- Improved Date extension:
  . Added the + modifier to parseFromFormat to allow trailing text in the
    string to parse without throwing an error. (Stas, Derick)

- Improved DBA extension:
  . Added Tokyo Cabinet abstract DB support. (Michael Maclean)
  . Added Berkeley DB 5 support. (Johannes, Chris Jones)

- Improved DOM extension:
  . Added the ability to pass options to loadHTML (Chregu, fxmulder at gmail dot com)

- Improved filesystem functions:
  . scandir() now accepts SCANDIR_SORT_NONE as a possible sorting_order value.
    FR #53407. (Adam)

- Improved HASH extension:
  . Added Jenkins's one-at-a-time hash support. (Martin Jansen)
  . Added FNV-1 hash support. (Michael Maclean)
  . Made Adler32 algorithm faster. FR #53213. (zavasek at yandex dot ru)
  . Removed Salsa10/Salsa20, which are actually stream ciphers (Mike)
  . Fixed bug #60221 (Tiger hash output byte order) (Mike)

- Improved intl extension:
  . Added Spoofchecker class, allows checking for visibly confusable characters and
    other security issues. (Scott)
  . Added Transliterator class, allowing transliteration of strings.
    (Gustavo)
  . Added support for UTS #46. (Gustavo)
  . Fixed build on Fedora 15 / Ubuntu 11. (Hannes)
  . Fixed bug #55562 (grapheme_substr() returns false on big length). (Stas)

- Improved JSON extension:
  . Added new json_encode() option JSON_UNESCAPED_UNICODE. FR #53946.
    (Alexander, Gwynne)
  . Added JsonSerializable interface. (Sara)
  . Added JSON_BIGINT_AS_STRING, extended json_decode() sig with $options.
    (Sara)
  . Added support for JSON_NUMERIC_CHECK option in json_encode() that converts
    numeric strings to integers. (Ilia)
  . Added new json_encode() option JSON_UNESCAPED_SLASHES. FR #49366. (Adam)
  . Added new json_encode() option JSON_PRETTY_PRINT. FR #44331. (Adam)

- Improved LDAP extension:
  . Added paged results support. FR #42060. (ando@OpenLDAP.org,
    iarenuno@eteo.mondragon.edu, jeanseb@au-fil-du.net, remy.saissy@gmail.com)

- Improved mbstring extension:
  . Added Shift_JIS/UTF-8 Emoji (pictograms) support. (Rui)
  . Added JIS X0213:2004 (Shift_JIS-2004, EUC-JP-2004, ISO-2022-JP-2004)
    support. (Rui)
  . Ill-formed UTF-8 check for security enhancements. (Rui)
  . Added MacJapanese (Shift_JIS) and gb18030 encoding support. (Rui)
  . Added encode/decode in hex format to mb_[en|de]code_numericentity(). (Rui)
  . Added user JIS X0213:2004 (Shift_JIS-2004, EUC-JP-2004, ISO-2022-JP-2004)
    support. (Rui)
  . Added the user defined area for CP936 and CP950 (Rui).
  . Fixed bug #60306 (Characters lost while converting from cp936 to utf8).
    (Laruence)

- Improved MySQL extensions:
  . MySQL: Deprecated mysql_list_dbs(). FR #50667. (Andrey)
  . mysqlnd: Added named pipes support. FR #48082. (Andrey)
  . MySQLi: Added iterator support in MySQLi. mysqli_result implements
    Traversable. (Andrey, Johannes)
  . PDO_mysql: Removed support for linking with MySQL client libraries older
    than 4.1. (Johannes)
  . ext/mysql, mysqli and pdo_mysql now use mysqlnd by default. (Johannes)
  . Fixed bug #55473 (mysql_pconnect leaks file descriptors on reconnect).
    (Andrey, Laruence)
  . Fixed bug #55653 (PS crash with libmysql when binding same variable as
    param and out). (Laruence)

- Improved OpenSSL extension:
  . Added AES support. FR #48632. (yonas dot y at gmail dot com, Pierre)
  . Added no padding option to openssl_encrypt()/openssl_decrypt(). (Scott)
  . Use php's implementation for Windows Crypto API in
    openssl_random_pseudo_bytes. (Pierre)
  . On error in openssl_random_pseudo_bytes() made sure we set strong result
    to false. (Scott)
  . Fixed possible attack in SSL sockets with SSL 3.0 / TLS 1.0.
    CVE-2011-3389. (Scott)
  . Fixed bug #61124 (Crash when decoding an invalid base64 encoded string).
    (me at ktamura dot com, Scott)

- Improved PDO:
  . Fixed PDO objects binary incompatibility. (Dmitry)

- PDO DBlib driver:
  . Added nextRowset support.
  . Fixed bug #50755 (PDO DBLIB Fails with OOM).

- Improved PostgreSQL extension:
  . Added support for "extra" parameter for PGNotify().
    (r dot i dot k at free dot fr, Ilia)

- Improved PCRE extension:
  . Changed third parameter of preg_match_all() to optional. FR #53238. (Adam)

- Improved Readline extension:
  . Fixed bug #54450 (Enable callback support when built against libedit).
    (fedora at famillecollet dot com, Hannes)

- Improved Reflection extension:
  . Added ReflectionClass::newInstanceWithoutConstructor() to create a new
    instance of a class without invoking its constructor. FR #55490.
    (Sebastian)
  . Added ReflectionExtension::isTemporary() and
    ReflectionExtension::isPersistent() methods. (Johannes)
  . Added ReflectionZendExtension class. (Johannes)
  . Added ReflectionClass::isCloneable(). (Felipe)

- Improved Session extension:
  . Expose session status via new function, session_status (FR #52982) (Arpad)
  . Added support for object-oriented session handlers. (Arpad)
  . Added support for storing upload progress feedback in session data. (Arnaud)
  . Changed session.entropy_file to default to /dev/urandom or /dev/arandom if
    either is present at compile time. (Rasmus)
  . Fixed bug #60860 (session.save_handler=user without defined function core
    dumps). (Felipe)
  . Implement FR #60551 (session_set_save_handler should support a core's
    session handler interface). (Arpad)
  . Fixed bug #60640 (invalid return values). (Arpad)

- Improved SNMP extension (Boris Lytochkin):
  . Added OO API. FR #53594 (php-snmp rewrite).
  . Sanitized return values of existing functions. Now it returns FALSE on
    failure.
  . Allow ~infinite OIDs in GET/GETNEXT/SET queries. Autochunk them to max_oids
    upon request.
  . Introducing unit tests for extension with ~full coverage.
  . IPv6 support. (FR #42918)
  . Way of representing OID value can now be changed when SNMP_VALUE_OBJECT
    is used for value output mode. Use or'ed SNMP_VALUE_LIBRARY(default if
    not specified) or SNMP_VALUE_PLAIN. (FR #54502)
  . Fixed bug #60749 (SNMP module should not strip non-standard SNMP port
    from hostname). (Boris Lytochkin)
  . Fixed bug #60585 (php build fails with USE flag snmp when IPv6 support
    is disabled). (Boris Lytochkin)
  . Fixed bug #53862 (snmp_set_oid_output_format does not allow returning to default)
  . Fixed bug #46065 (snmp_set_quick_print() persists between requests)
  . Fixed bug #45893 (Snmp buffer limited to 2048 char)
  . Fixed bug #44193 (snmp v3 noAuthNoPriv doesn't work)

- Improved SOAP extension:
  . Added new SoapClient option "keep_alive". FR #60329. (Pierrick)
  . Fixed basic HTTP authentication for WSDL sub requests. (Dmitry)

- Improved SPL extension:
  . Added RegexIterator::getRegex() method. (Joshua Thijssen)
  . Added SplObjectStorage::getHash() hook. (Etienne)
  . Added CallbackFilterIterator and RecursiveCallbackFilterIterator. (Arnaud)
  . Added missing class_uses(..) as pointed out by #55266 (Stefan)
  . Immediately reject wrong usages of directories under Spl(Temp)FileObject
    and friends. (Etienne, Pierre)
  . FilesystemIterator, GlobIterator and (Recursive)DirectoryIterator now use
    the default stream context. (Hannes)
  . Fixed bug #60201 (SplFileObject::setCsvControl does not expose third
    argument via Reflection). (Peter)
  . Fixed bug #55287 (spl_classes() not includes CallbackFilter classes)
    (sasezaki at gmail dot com, salathe)

- Improved Sysvshm extension:
  . Fixed bug #55750 (memory copy issue in sysvshm extension).
    (Ilia, jeffhuang9999 at gmail dot com)

- Improved Tidy extension:
  . Fixed bug #54682 (Tidy::diagnose() NULL pointer dereference).
    (Maksymilian Arciemowicz, Felipe)

- Improved Tokenizer extension:
  . Fixed bug #54089 (token_get_all with regards to __halt_compiler is
    not binary safe). (Nikita Popov)

- Improved XSL extension:
  . Added XsltProcessor::setSecurityPrefs($options) and getSecurityPrefs() to
    define forbidden operations within XSLT stylesheets, default is not to
    enable write operations from XSLT. Bug #54446 (Chregu, Nicolas Gregoire)
  . XSL doesn't stop transformation anymore, if a PHP function can't be called
    (Christian)

- Improved ZLIB extension:
  . Re-implemented non-file related functionality. (Mike)
  . Fixed bug #55544 (ob_gzhandler always conflicts with zlib.output_compression).
    (Mike)

14 Jun 2012, PHP 5.3.14

- CLI SAPI:
  . Fixed bug #61546 (functions related to current script failed when chdir()
    in cli sapi). (Laruence, reeze.xia@gmail.com)

- CURL:
  . Fixed bug #61948 (CURLOPT_COOKIEFILE '' raises open_basedir restriction).
    (Laruence)

- COM:
  . Fixed bug #62146 com_dotnet cannot be built shared. (Johannes)

- Core:
  . Fixed CVE-2012-2143. (Solar Designer)
  . Fixed missing bound check in iptcparse(). (chris at chiappa.net)
  . Fixed bug #62373 (serialize() generates wrong reference to the object).
    (Moriyoshi)
  . Fixed bug #62005 (unexpected behavior when incrementally assigning to a
    member of a null object). (Laruence)
  . Fixed bug #61991 (long overflow in realpath_cache_get()). (Anatoliy)
  . Fixed bug #61764 ('I' unpacks n as signed if n > 2^31-1 on LP64). (Gustavo)
  . Fixed bug #61730 (Segfault from array_walk modifying an array passed by
    reference). (Laruence)
  . Fixed bug #61713 (Logic error in charset detection for htmlentities).
    (Anatoliy)
  . Fixed bug #54197 ([PATH=] sections incompatibility with user_ini.filename
    set to null). (Anatoliy)
  . Changed php://fd to be available only for CLI.

- Fileinfo:
  . Fixed bug #61812 (Uninitialised value used in libmagic).
    (Laruence, Gustavo)

- Iconv extension:
  . Fixed a bug that iconv extension fails to link to the correct library
    when another extension makes use of a library that links to the iconv
    library. See https://bugs.gentoo.org/show_bug.cgi?id=364139 for detail.
    (Moriyoshi)

- Intl:
  . Fixed bug #62082 (Memory corruption in internal function
    get_icu_disp_value_src_php()). (Gustavo)

- JSON
  . Fixed bug #61537 (json_encode() incorrectly truncates/discards
    information). (Adam)

- PDO:
  . Fixed bug #61755 (A parsing bug in the prepared statements can lead to
    access violations). (Johannes)

- Phar:
  . Fix bug #61065 (Secunia SA44335). (Rasmus)

- Streams:
  . Fixed bug #61961 (file_get_contents leaks when access empty file with
    maxlen set). (Reeze)

08 May 2012, PHP 5.3.13
- CGI
  . Improve fix for PHP-CGI query string parameter vulnerability, CVE-2012-2311.
    (Stas)

03 May 2012, PHP 5.3.12
- Fix PHP-CGI query string parameter vulnerability, CVE-2012-1823. (Rasmus)

26 Apr 2012, PHP 5.3.11

- Core:
  . Fixed bug #61605 (header_remove() does not remove all headers).
    (Laruence)
  . Fixed bug #61541 (Segfault when using ob_* in output_callback).
    (reeze.xia@gmail.com)
  . Fixed bug #61273 (call_user_func_array with more than 16333 arguments
    leaks / crashes). (Laruence)
  . Fixed bug #61165 (Segfault - strip_tags()). (Laruence)
  . Improved max_input_vars directive to check nested variables (Dmitry).
  . Fixed bug #61095 (Incorect lexing of 0x00*+<NUM>). (Etienne)
  . Fixed bug #61087 (Memory leak in parse_ini_file when specifying
    invalid scanner mode). (Nikic, Laruence)
  . Fixed bug #61072 (Memory leak when restoring an exception handler).
    (Nikic, Laruence)
  . Fixed bug #61058 (array_fill leaks if start index is PHP_INT_MAX).
    (Laruence)
  . Fixed bug #61043 (Regression in magic_quotes_gpc fix for CVE-2012-0831).
    (Ondřej Surý)
  . Fixed bug #61000 (Exceeding max nesting level doesn't delete numerical
    vars). (Laruence)
  . Fixed bug #60895 (Possible invalid handler usage in windows random
    functions). (Pierre)
  . Fixed bug #60825 (Segfault when running symfony 2 tests).
    (Dmitry, Laruence)
  . Fixed bug #60801 (strpbrk() mishandles NUL byte). (Adam)
  . Fixed bug #60569 (Nullbyte truncates Exception $message). (Ilia)
  . Fixed bug #60227 (header() cannot detect the multi-line header with CR).
    (rui, Gustavo)
  . Fixed bug #60222 (time_nanosleep() does validate input params). (Ilia)
  . Fixed bug #54374 (Insufficient validating of upload name leading to
    corrupted $_FILES indices). (CVE-2012-1172). (Stas, lekensteyn at
    gmail dot com, Pierre)
  . Fixed bug #52719 (array_walk_recursive crashes if third param of the
    function is by reference). (Nikita Popov)
  . Fixed bug #51860 (Include fails with toplevel symlink to /). (Dmitry)

- DOM
  . Added debug info handler to DOM objects. (Gustavo, Joey Smith)

- FPM
  . Fixed bug #61430 (Transposed memset() params in sapi/fpm/fpm/fpm_shm.c).
    (michaelhood at gmail dot com, Ilia)

- Ibase
  . Fixed bug #60947 (Segmentation fault while executing ibase_db_info).
    (Ilia)

- Installation
  . Fixed bug #61172 (Add Apache 2.4 support). (Chris Jones)

- Fileinfo
  . Fixed bug #61173 (Unable to detect error from finfo constructor). (Gustavo)

- Firebird Database extension (ibase):
  . Fixed bug #60802 (ibase_trans() gives segfault when passing params).

- Libxml:
  . Fixed bug #61617 (Libxml tests failed(ht is already destroyed)).
    (Laruence)
  . Fixed bug #61367 (open_basedir bypass using libxml RSHUTDOWN).
    (Tim Starling)

- mysqli
  . Fixed bug #61003 (mysql_stat() require a valid connection). (Johannes).

- PDO_mysql
  . Fixed bug #61207 (PDO::nextRowset() after a multi-statement query doesn't
    always work). (Johannes)
  . Fixed bug #61194 (PDO should export compression flag with myslqnd).
    (Johannes)

- PDO_odbc
  . Fixed bug #61212 (PDO ODBC Segfaults on SQL_SUCESS_WITH_INFO). (Ilia)

- PDO_pgsql
  . Fixed bug #61267 (pdo_pgsql's PDO::exec() returns the number of SELECTed
    rows on postgresql >= 9). (ben dot pineau at gmail dot com)

- PDO_Sqlite extension:
  . Add createCollation support. (Damien)

- Phar:
  . Fixed bug #61184 (Phar::webPhar() generates headers with trailing NUL
    bytes). (Nikic)

- PHP-FPM SAPI:
  . Fixed bug #60811 (php-fpm compilation problem). (rasmus)

- Readline:
  . Fixed bug #61088 (Memory leak in readline_callback_handler_install).
    (Nikic, Laruence)
  . Add open_basedir checks to readline_write_history and readline_read_history.
    (Rasmus, reported by Mateusz Goik)

- Reflection:
  . Fixed bug #61388 (ReflectionObject:getProperties() issues invalid reads
    when get_properties returns a hash table with (inaccessible) dynamic
    numeric properties). (Gustavo)
  . Fixed bug #60968 (Late static binding doesn't work with
    ReflectionMethod::invokeArgs()). (Laruence)

- SOAP
  . Fixed basic HTTP authentication for WSDL sub requests. (Dmitry)
  . Fixed bug #60887 (SoapClient ignores user_agent option and sends no
    User-Agent header). (carloschilazo at gmail dot com)
  . Fixed bug #60842, #51775 (Chunked response parsing error when
    chunksize length line is > 10 bytes). (Ilia)
  . Fixed bug #49853 (Soap Client stream context header option ignored).
    (Dmitry)

- SPL
  . Fixed memory leak when calling SplFileInfo's constructor twice. (Felipe)
  . Fixed bug #61418 (Segmentation fault when DirectoryIterator's or
    FilesystemIterator's iterators are requested more than once without
    having had its dtor callback called in between). (Gustavo)
  . Fixed bug #61347 (inconsistent isset behavior of Arrayobject). (Laruence)
  . Fixed bug #61326 (ArrayObject comparison). (Gustavo)

- SQLite3 extension:
  . Add createCollation() method. (Brad Dewar)

- Session:
  . Fixed bug #60860 (session.save_handler=user without defined function core
    dumps). (Felipe)
  . Fixed bug #60634 (Segmentation fault when trying to die() in
    SessionHandler::write()). (Ilia)

- Streams:
  . Fixed bug #61371 (stream_context_create() causes memory leaks on use
    streams_socket_create). (Gustavo)
  . Fixed bug #61253 (Wrappers opened with errors concurrency problem on ZTS).
    (Gustavo)
  . Fixed bug #61115 (stream related segfault on fatal error in
    php_stream_context_link). (Gustavo)
  . Fixed bug #60817 (stream_get_line() reads from stream even when there is
    already sufficient data buffered). stream_get_line() now behaves more like
    fgets(), as is documented. (Gustavo)
  . Further fix for bug #60455 (stream_get_line misbehaves if EOF is not
    detected together with the last read). (Gustavo)
  . Fixed bug #60106 (stream_socket_server silently truncates long unix
    socket paths). (Ilia)

- Tidy:
  . Fixed bug #54682 (tidy null pointer dereference). (Tony, David Soria Parra)

- XMLRPC:
  . Fixed bug #61264 (xmlrpc_parse_method_descriptions leaks temporary
    variable). (Nikita Popov)
  . Fixed bug #61097 (Memory leak in xmlrpc functions copying zvals). (Nikic)

- Zlib:
  . Fixed bug #61139 (gzopen leaks when specifying invalid mode). (Nikic)

02 Feb 2012, PHP 5.3.10

- Core:
  . Fixed arbitrary remote code execution vulnerability reported by Stefan
    Esser, CVE-2012-0830. (Stas, Dmitry)

10 Jan 2012, PHP 5.3.9

- Core:
  . Added max_input_vars directive to prevent attacks based on hash collisions
    (CVE-2011-4885) (Dmitry).
  . Fixed bug #60205 (possible integer overflow in content_length). (Laruence)
  . Fixed bug #60139 (Anonymous functions create cycles not detected by the
    GC). (Dmitry)
  . Fixed bug #60138 (GC crash with referenced array in RecursiveArrayIterator)
    (Dmitry).
  . Fixed bug #60120 (proc_open's streams may hang with stdin/out/err when
    the data exceeds or is equal to 2048 bytes). (Pierre, Pascal Borreli)
  . Fixed bug #60099 (__halt_compiler() works in braced namespaces). (Felipe)
  . Fixed bug #60019 (Function time_nanosleep() is undefined on OS X). (Ilia)
  . Fixed bug #55874 (GCC does not provide __sync_fetch_and_add on some archs).
    (klightspeed at netspace dot net dot au)
  . Fixed bug #55798 (serialize followed by unserialize with numeric object
    prop. gives integer prop). (Gustavo)
  . Fixed bug #55749 (TOCTOU issue in getenv() on Windows builds). (Pierre)
  . Fixed bug #55707 (undefined reference to `__sync_fetch_and_add_4' on Linux
    parisc). (Felipe)
  . Fixed bug #55674 (fgetcsv & str_getcsv skip empty fields in some
    tab-separated records). (Laruence)
  . Fixed bug #55649 (Undefined function Bug()). (Laruence)
  . Fixed bug #55622 (memory corruption in parse_ini_string). (Pierre)
  . Fixed bug #55576 (Cannot conditionally move uploaded file without race
    condition). (Gustavo)
  . Fixed bug #55510: $_FILES 'name' missing first character after upload.
    (Arpad)
  . Fixed bug #55509 (segfault on x86_64 using more than 2G memory). (Laruence)
  . Fixed bug #55504 (Content-Type header is not parsed correctly on
    HTTP POST request). (Hannes)
  . Fixed bug #55475 (is_a() triggers autoloader, new optional 3rd argument to
    is_a and is_subclass_of). (alan_k)
  . Fixed bug #52461 (Incomplete doctype and missing xmlns).
    (virsacer at web dot de, Pierre)
  . Fixed bug #55366 (keys lost when using substr_replace an array). (Arpad)
  . Fixed bug #55273 (base64_decode() with strict rejects whitespace after
    pad). (Ilia)
  . Fixed bug #52624 (tempnam() by-pass open_basedir with nonnexistent
    directory). (Felipe)
  . Fixed bug #50982 (incorrect assumption of PAGE_SIZE size). (Dmitry)
  . Fixed invalid free in call_user_method() function. (Felipe)
  . Fixed bug #43200 (Interface implementation / inheritence not possible in
    abstract classes). (Felipe)


- BCmath:
  . Fixed bug #60377 (bcscale related crashes on 64bits platforms). (shm)

- Calendar:
  . Fixed bug #55797 (Integer overflow in SdnToGregorian leads to segfault (in
    optimized builds). (Gustavo)

- cURL:
  . Fixed bug #60439 (curl_copy_handle segfault when used with
    CURLOPT_PROGRESSFUNCTION). (Pierrick)
  . Fixed bug #54798 (Segfault when CURLOPT_STDERR file pointer is closed
    before calling curl_exec). (Hannes)
  . Fixed issues were curl_copy_handle() would sometimes lose copied
    preferences. (Hannes)

- DateTime:
  . Fixed bug #60373 (Startup errors with log_errors on cause segfault).
    (Derick)
  . Fixed bug #60236 (TLA timezone dates are not converted properly from
    timestamp). (Derick)
  . Fixed bug #55253 (DateTime::add() and sub() result -1 hour on objects with
    time zone type 2). (Derick)
  . Fixed bug #54851 (DateTime::createFromFormat() doesn't interpret "D").
    (Derick)
  . Fixed bug #53502 (strtotime with timezone memory leak). (Derick)
  . Fixed bug #52062 (large timestamps with DateTime::getTimestamp and
    DateTime::setTimestamp). (Derick)
  . Fixed bug #51994 (date_parse_from_format is parsing invalid date using 'yz'
    format). (Derick)
  . Fixed bug #52113 (Seg fault while creating (by unserialization)
    DatePeriod). (Derick)
  . Fixed bug #48476 (cloning extended DateTime class without calling
    parent::__constr crashed PHP). (Hannes)

- EXIF:
  . Fixed bug #60150 (Integer overflow during the parsing of invalid exif
    header). (CVE-2011-4566) (Stas, flolechaud at gmail dot com)

- Fileinfo:
  . Fixed bug #60094 (C++ comment fails in c89). (Laruence)
  . Fixed possible memory leak in finfo_open(). (Felipe)
  . Fixed memory leak when calling the Finfo constructor twice. (Felipe)

- Filter:
  . Fixed Bug #55478 (FILTER_VALIDATE_EMAIL fails with internationalized
    domain name addresses containing >1 -). (Ilia)

- FTP:
  . Fixed bug #60183 (out of sync ftp responses). (bram at ebskamp dot me,
    rasmus)

- Gd:
  . Fixed bug #60160 (imagefill() doesn't work correctly
    for small images). (Florian)
  . Fixed potential memory leak on a png error (Rasmus, Paul Saab)

- Intl:
  . Fixed bug #60192 (SegFault when Collator not constructed
    properly). (Florian)
  . Fixed memory leak in several Intl locale functions. (Felipe)

- Json:
  . Fixed bug #55543 (json_encode() with JSON_NUMERIC_CHECK fails on objects
    with numeric string properties). (Ilia, dchurch at sciencelogic dot com)

- Mbstring:
  . Fixed possible crash in mb_ereg_search_init() using empty pattern. (Felipe)

- MS SQL:
  . Fixed bug #60267 (Compile failure with freetds 0.91). (Felipe)

- MySQL:
  . Fixed bug #55550 (mysql.trace_mode miscounts result sets). (Johannes)

- MySQLi extension:
  . Fixed bug #55859 (mysqli->stat property access gives error). (Andrey)
  . Fixed bug #55582 (mysqli_num_rows() returns always 0 for unbuffered, when
    mysqlnd is used). (Andrey)
  . Fixed bug #55703 (PHP crash when calling mysqli_fetch_fields).
    (eran at zend dot com, Laruence)

- mysqlnd
  . Fixed bug #55609 (mysqlnd cannot be built shared). (Johannes)
  . Fixed bug #55067 (MySQL doesn't support compression - wrong config option).
    (Andrey)

- NSAPI SAPI:
  . Don't set $_SERVER['HTTPS'] on unsecure connection (bug #55403). (Uwe
    Schindler)

- OpenSSL:
  . Fixed bug #60279 (Fixed NULL pointer dereference in
    stream_socket_enable_crypto, case when ssl_handle of session_stream is not
    initialized.) (shm)
  . Fix segfault with older versions of OpenSSL. (Scott)

- Oracle Database extension (OCI8):
  . Fixed bug #59985 (show normal warning text for OCI_NO_DATA).
    (Chris Jones)
  . Increased maximum Oracle error message buffer length for new 11.2.0.3 size.
    (Chris Jones)
  . Improve internal initalization failure error messages. (Chris Jones)

- PDO
  . Fixed bug #55776 (PDORow to session bug). (Johannes)

- PDO Firebird:
  . Fixed bug #48877 ("bindValue" and "bindParam" do not work for PDO Firebird).
    (Mariuz)
  . Fixed bug #47415 (PDO_Firebird segfaults when passing lowercased column name to bindColumn).
  . Fixed bug #53280 (PDO_Firebird segfaults if query column count less than param count).
    (Mariuz)

- PDO MySQL driver:
  . Fixed bug #60155 (pdo_mysql.default_socket ignored). (Johannes)
  . Fixed bug #55870 (PDO ignores all SSL parameters when used with mysql
    native driver). (Pierre)
  . Fixed bug #54158 (MYSQLND+PDO MySQL requires #define
    MYSQL_OPT_LOCAL_INFILE). (Andrey)

- PDO OCI driver:
  . Fixed bug #55768 (PDO_OCI can't resume Oracle session after it's been
    killed). (mikhail dot v dot gavrilov at gmail dot com, Chris Jones, Tony)

- Phar:
  . Fixed bug #60261 (NULL pointer dereference in phar). (Felipe)
  . Fixed bug #60164 (Stubs of a specific length break phar_open_from_fp
    scanning for __HALT_COMPILER). (Ralph Schindler)
  . Fixed bug #53872 (internal corruption of phar). (Hannes)
  . Fixed bug #52013 (Unable to decompress files in a compressed phar). (Hannes)

- PHP-FPM SAPI:
  . Dropped restriction of not setting the same value multiple times, the last
    one holds. (giovanni at giacobbi dot net, fat)
  . Added .phar to default authorized extensions. (fat)
  . Fixed bug #60659 (FPM does not clear auth_user on request accept).
    (bonbons at linux-vserver dot org)
  . Fixed bug #60629 (memory corruption when web server closed the fcgi fd).
    (fat)
  . Enhance error log when the primary script can't be open. FR #60199. (fat)
  . Fixed bug #60179 (php_flag and php_value does not work properly). (fat)
  . Fixed bug #55577 (status.html does not install). (fat)
  . Fixed bug #55533 (The -d parameter doesn't work). (fat)
  . Fixed bug #55526 (Heartbeat causes a lot of unnecessary events). (fat)
  . Fixed bug #55486 (status show BIG processes number). (fat)
  . Enhanced security by limiting access to user defined extensions.
    FR #55181. (fat)
  . Added process.max to control the number of process FPM can fork. FR #55166.
    (fat)
  . Implemented FR #54577 (Enhanced status page with full status and details
    about each processes. Also provide a web page (status.html) for
    real-time FPM status. (fat)
  . Lowered default value for Process Manager. FR #54098. (fat)
  . Implemented FR #52569 (Add the "ondemand" process-manager
    to allow zero children). (fat)
  . Added partial syslog support (on error_log only). FR #52052. (fat)

- Postgres:
  . Fixed bug #60244 (pg_fetch_* functions do not validate that row param
    is >0). (Ilia)
  . Added PGSQL_LIBPQ_VERSION/PGSQL_LIBPQ_VERSION_STR constants. (Yasuo)

- Reflection:
  . Fixed bug #60367 (Reflection and Late Static Binding). (Laruence)

- Session:
  . Fixed bug #55267 (session_regenerate_id fails after header sent). (Hannes)

- SimpleXML:
  . Reverted the SimpleXML->query() behaviour to returning empty arrays
    instead of false when no nodes are found as it was since 5.3.3
    (bug #48601). (chregu, rrichards)

- SOAP
  . Fixed bug #54911 (Access to a undefined member in inherit SoapClient may
    cause Segmentation Fault). (Dmitry)
  . Fixed bug #48216 (PHP Fatal error: SOAP-ERROR: Parsing WSDL:
    Extra content at the end of the doc, when server uses chunked transfer
    encoding with spaces after chunk size). (Dmitry)
  . Fixed bug #44686 (SOAP-ERROR: Parsing WSDL with references). (Dmitry)

- Sockets:
  . Fixed bug #60048 (sa_len a #define on IRIX). (china at thewrittenword dot
    com)

- SPL:
  . Fixed bug #60082 (Crash in ArrayObject() when using recursive references).
    (Tony)
  . Fixed bug #55807 (Wrong value for splFileObject::SKIP_EMPTY).
    (jgotti at modedemploi dot fr, Hannes)
  . Fixed bug #54304 (RegexIterator::accept() doesn't work with scalar values).
    (Hannes)

- Streams:
  . Fixed bug #60455 (stream_get_line misbehaves if EOF is not detected together
    with the last read). (Gustavo)

- Tidy:
  . Fixed bug #54682 (Tidy::diagnose() NULL pointer dereference).
    (Maksymilian Arciemowicz, Felipe)

- XSL:
  . Added xsl.security_prefs ini option to define forbidden operations within
    XSLT stylesheets, default is not to enable write operations. This option
    won't be in 5.4, since there's a new method. Fixes Bug #54446. (Chregu,
    Nicolas Gregoire)

23 Aug 2011, PHP 5.3.8

- Core:
  . Fixed bug #55439 (crypt() returns only the salt for MD5). (Stas)

- OpenSSL:
  . Reverted a change in timeout handling restoring PHP 5.3.6 behavior,
    as the new behavior caused mysqlnd SSL connections to hang (#55283).
    (Pierre, Andrey, Johannes)

18 Aug 2011, PHP 5.3.7
- Upgraded bundled SQLite to version 3.7.7.1. (Scott)
- Upgraded bundled PCRE to version 8.12. (Scott)

- Zend Engine:
  . Fixed bug #55156 (ReflectionClass::getDocComment() returns comment even
    though the class has none). (Felipe)
  . Fixed bug #55007 (compiler fail after previous fail). (Felipe)
  . Fixed bug #54910 (Crash when calling call_user_func with unknown function
    name). (Dmitry)
  . Fixed bug #54804 (__halt_compiler and imported namespaces).
    (Pierrick, Felipe)
  . Fixed bug #54624 (class_alias and type hint). (Felipe)
  . Fixed bug #54585 (track_errors causes segfault). (Dmitry)
  . Fixed bug #54423 (classes from dl()'ed extensions are not destroyed).
    (Tony, Dmitry)
  . Fixed bug #54372 (Crash accessing global object itself returned from its
    __get() handle). (Dmitry)
  . Fixed bug #54367 (Use of closure causes problem in ArrayAccess). (Dmitry)
  . Fixed bug #54358 (Closure, use and reference). (Dmitry)
  . Fixed bug #54262 (Crash when assigning value to a dimension in a non-array).
    (Dmitry)
  . Fixed bug #54039 (use() of static variables in lambda functions can break
    staticness). (Dmitry)

- Core
  . Updated crypt_blowfish to 1.2. ((CVE-2011-2483) (Solar Designer)
  . Removed warning when argument of is_a() or is_subclass_of() is not
    a known class. (Stas)
  . Fixed crash in error_log(). (Felipe) Reported by Mateusz Kocielski.
  . Added PHP_MANDIR constant telling where the manpages were installed into,
    and an --man-dir argument to php-config. (Hannes)
  . Fixed a crash inside dtor for error handling. (Ilia)
  . Fixed buffer overflow on overlog salt in crypt(). (Clément LECIGNE, Stas)
  . Implemented FR #54459 (Range function accuracy). (Adam)

  . Fixed bug #55399 (parse_url() incorrectly treats ':' as a valid path).
    (Ilia)
  . Fixed bug #55339 (Segfault with allow_call_time_pass_reference = Off).
    (Dmitry)
  . Fixed bug #55295 [NEW]: popen_ex on windows, fixed possible heap overflow
    (Pierre)
  . Fixed bug #55258 (Windows Version Detecting Error).
    ( xiaomao5 at live dot com, Pierre)
  . Fixed bug #55187 (readlink returns weird characters when false result).
   (Pierre)
  . Fixed bug #55082 (var_export() doesn't escape properties properly).
    (Gustavo)
  . Fixed bug #55014 (Compile failure due to improper use of ctime_r()). (Ilia)
  . Fixed bug #54939 (File path injection vulnerability in RFC1867 File upload
    filename). (Felipe) Reported by Krzysztof Kotowicz. (CVE-2011-2202)
  . Fixed bug #54935 php_win_err can lead to crash. (Pierre)
  . Fixed bug #54924 (assert.* is not being reset upon request shutdown). (Ilia)
  . Fixed bug #54895 (Fix compiling with older gcc version without need for
    membar_producer macro). (mhei at heimpold dot de)
  . Fixed bug #54866 (incorrect accounting for realpath_cache_size).
    (Dustin Ward)
  . Fixed bug #54723 (getimagesize() doesn't check the full ico signature).
    (Scott)
  . Fixed bug #54721 (Different Hashes on Windows, BSD and Linux on wrong Salt
    size). (Pierre, os at irj dot ru)
  . Fixed bug #54580 (get_browser() segmentation fault when browscap ini
    directive is set through php_admin_value). (Gustavo)
  . Fixed bug #54332 (Crash in zend_mm_check_ptr // Heap corruption). (Dmitry)
  . Fixed bug #54305 (Crash in gc_remove_zval_from_buffer). (Dmitry)
  . Fixed bug #54238 (use-after-free in substr_replace()). (Stas)
    (CVE-2011-1148)
  . Fixed bug #54204 (Can't set a value with a PATH section in php.ini).
    (Pierre)
  . Fixed bug #54180 (parse_url() incorrectly parses path when ? in fragment).
    (tomas dot brastavicius at quantum dot lt, Pierrick)
  . Fixed bug #54137 (file_get_contents POST request sends additional line
    break). (maurice-php at mertinkat dot net, Ilia)
  . Fixed bug #53848 (fgetcsv() ignores spaces at beginnings of fields). (Ilia)
  . Alternative fix for bug #52550, as applied to the round() function (signed
    overflow), as the old fix impacted the algorithm for numbers with magnitude
    smaller than 0. (Gustavo)
  . Fixed bug #53727 (Inconsistent behavior of is_subclass_of with interfaces)
    (Ralph Schindler, Dmitry)
  . Fixed bug #52935 (call exit in user_error_handler cause stream relate
    core). (Gustavo)
  . Fixed bug #51997 (SEEK_CUR with 0 value, returns a warning). (Ilia)
  . Fixed bug #50816 (Using class constants in array definition fails).
    (Pierrick, Dmitry)
  . Fixed bug #50363 (Invalid parsing in convert.quoted-printable-decode
    filter). (slusarz at curecanti dot org)
  . Fixed bug #48465 (sys_get_temp_dir() possibly inconsistent when using
    TMPDIR on Windows). (Pierre)

- Apache2 Handler SAPI:
  . Fixed bug #54529 (SAPI crashes on apache_config.c:197).
    (hebergement at riastudio dot fr)

- CLI SAPI:
  . Fixed bug #52496 (Zero exit code on option parsing failure). (Ilia)

- cURL extension:
  . Added ini option curl.cainfo (support for custom cert db). (Pierre)
  . Added CURLINFO_REDIRECT_URL support. (Daniel Stenberg, Pierre)
  . Added support for CURLOPT_MAX_RECV_SPEED_LARGE and
    CURLOPT_MAX_SEND_SPEED_LARGE. FR #51815. (Pierrick)

- DateTime extension:
  . Fixed bug where the DateTime object got changed while using date_diff().
    (Derick)
  . Fixed bug #54340 (DateTime::add() method bug). (Adam)
  . Fixed bug #54316 (DateTime::createFromFormat does not handle trailing '|'
    correctly). (Adam)
  . Fixed bug #54283 (new DatePeriod(NULL) causes crash). (Felipe)
  . Fixed bug #51819 (Case discrepancy in timezone names cause Uncaught
    exception and fatal error). (Hannes)

- DBA extension:
  . Supress warning on non-existent file open with Berkeley DB 5.2. (Chris Jones)
  . Fixed bug #54242 (dba_insert returns true if key already exists). (Felipe)

- Exif extesion:
  . Fixed bug #54121 (error message format string typo). (Ilia)

- Fileinfo extension:
  . Fixed bug #54934 (Unresolved symbol strtoull in HP-UX 11.11). (Felipe)

- Filter extension:
  . Added 3rd parameter to filter_var_array() and filter_input_array()
    functions that allows disabling addition of empty elements. (Ilia)
  . Fixed bug #53037 (FILTER_FLAG_EMPTY_STRING_NULL is not implemented). (Ilia)

- Interbase extension:
  . Fixed bug #54269 (Short exception message buffer causes crash). (Felipe)

- intl extension:
  . Implemented FR #54561 (Expose ICU version info). (David Zuelke, Ilia)
  . Implemented FR #54540 (Allow loading of arbitrary resource bundles when
    fallback is disabled). (David Zuelke, Stas)

- Imap extension:
  . Fixed bug #55313 (Number of retries not set when params specified).
    (kevin at kevinlocke dot name)

- json extension:
  . Fixed bug #54484 (Empty string in json_decode doesn't reset
    json_last_error()). (Ilia)

- LDAP extension:
  . Fixed bug #53339 (Fails to build when compilng with gcc 4.5 and DSO
    libraries). (Clint Byrum, Raphael)

- libxml extension:
  . Fixed bug #54601 (Removing the doctype node segfaults). (Hannes)
  . Fixed bug #54440 (libxml extension ignores default context). (Gustavo)

- mbstring extension:
  . Fixed bug #54494 (mb_substr() mishandles UTF-32LE and UCS-2LE). (Gustavo)

- MCrypt extension:
  . Change E_ERROR to E_WARNING in mcrypt_create_iv when not enough data
    has been fetched (Windows). (Pierre)
  . Fixed bug #55169 (mcrypt_create_iv always fails to gather sufficient random
    data on Windows). (Pierre)

- mysqlnd
  . Fixed crash when using more than 28,000 bound parameters. Workaround is to
    set mysqlnd.net_cmd_buffer_size to at least 9000. (Andrey)
  . Fixed bug #54674 mysqlnd valid_sjis_(head|tail) is using invalid operator
    and range). (nihen at megabbs dot com, Andrey)

- MySQLi extension:
  . Fixed bug #55283 (SSL options set by mysqli_ssl_set ignored for MySQLi
    persistent connections). (Andrey)
  . Fixed Bug #54221 (mysqli::get_warnings segfault when used in multi queries).
    (Andrey)

- OpenSSL extension:
  . openssl_encrypt()/openssl_decrypt() truncated keys of variable length
    ciphers to the OpenSSL default for the algorithm. (Scott)
  . On blocking SSL sockets respect the timeout option where possible.
    (Scott)
  . Fixed bug #54992 (Stream not closed and error not returned when SSL
    CN_match fails). (Gustavo, laird_ngrps at dodo dot com dot au)

- Oracle Database extension (OCI8):
  . Added oci_client_version() returning the runtime Oracle client library
    version. (Chris Jones)

. PCRE extension:
  . Increased the backtrack limit from 100000 to 1000000 (Rasmus)

- PDO extension:
  . Fixed bug #54929 (Parse error with single quote in sql comment). (Felipe)
  . Fixed bug #52104 (bindColumn creates Warning regardless of ATTR_ERRMODE
    settings). (Ilia)

- PDO DBlib driver:
  . Fixed bug #54329 (MSSql extension memory leak).
    (dotslashpok at gmail dot com)
  . Fixed bug #54167 (PDO_DBLIB returns null on SQLUNIQUE field).
    (mjh at hodginsmedia dot com, Felipe)

- PDO ODBC driver:
  . Fixed data type usage in 64bit. (leocsilva at gmail dot com)

- PDO MySQL driver:
  . Fixed bug #54644 (wrong pathes in php_pdo_mysql_int.h). (Tony, Johannes)
  . Fixed bug #53782 (foreach throws irrelevant exception). (Johannes, Andrey)
  . Implemented FR #48587 (MySQL PDO driver doesn't support SSL connections).
    (Rob)

- PDO PostgreSQL driver:
  . Fixed bug #54318 (Non-portable grep option used in PDO pgsql
    configuration). (bwalton at artsci dot utoronto dot ca)

- PDO Oracle driver:
  . Fixed bug #44989 (64bit Oracle RPMs still not supported by pdo-oci).
    (jbnance at tresgeek dot net)

- Phar extension:
  . Fixed bug #54395 (Phar::mount() crashes when calling with wrong parameters).
    (Felipe)

- PHP-FPM SAPI:
  . Implemented FR #54499 (FPM ping and status_path should handle HEAD request). (fat)
  . Implemented FR #54172 (Overriding the pid file location of php-fpm). (fat)
  . Fixed missing Expires and Cache-Control headers for ping and status pages.
    (fat)
  . Fixed memory leak. (fat) Reported and fixed by Giovanni Giacobbi.
  . Fixed wrong value of log_level when invoking fpm with -tt. (fat)
  . Added xml format to the status page. (fat)
  . Removed timestamp in logs written by children processes. (fat)
  . Fixed exit at FPM startup on fpm_resources_prepare() errors. (fat)
  . Added master rlimit_files and rlimit_core in the global configuration
    settings. (fat)
  . Removed pid in debug logs written by chrildren processes. (fat)
  . Added custom access log (also added per request %CPU and memory
    mesurement). (fat)
  . Added a real scoreboard and several improvements to the status page. (fat)

- Reflection extension:
  . Fixed bug #54347 (reflection_extension does not lowercase module function
    name). (Felipe, laruence at yahoo dot com dot cn)

- SOAP extension:
  . Fixed bug #55323 (SoapClient segmentation fault when XSD_TYPEKIND_EXTENSION
    contains itself). (Dmitry)
  . Fixed bug #54312 (soap_version logic bug). (tom at samplonius dot org)

- Sockets extension:
  . Fixed stack buffer overflow in socket_connect(). (CVE-2011-1938)
    Found by Mateusz Kocielski, Marek Kroemeke and Filip Palian. (Felipe)
  . Changed socket_set_block() and socket_set_nonblock() so they emit warnings
    on error. (Gustavo)
  . Fixed bug #51958 (socket_accept() fails on IPv6 server sockets). (Gustavo)

- SPL extension:
  . Fixed bug #54971 (Wrong result when using iterator_to_array with use_keys
    on true). (Pierrick)
  . Fixed bug #54970 (SplFixedArray::setSize() isn't resizing). (Felipe)
  . Fixed bug #54609 (Certain implementation(s) of SplFixedArray cause hard
    crash). (Felipe)
  . Fixed bug #54384 (Dual iterators, GlobIterator, SplFileObject and
    SplTempFileObject crash when user-space classes don't call the paren
    constructor). (Gustavo)
  . Fixed bug #54292 (Wrong parameter causes crash in
    SplFileObject::__construct()). (Felipe)
  . Fixed bug #54291 (Crash iterating DirectoryIterator for dir name starting
    with \0). (Gustavo)
  . Fixed bug #54281 (Crash in non-initialized RecursiveIteratorIterator).
    (Felipe)

- Streams:
  . Fixed bug #54946 (stream_get_contents infinite loop). (Hannes)
  . Fixed bug #54623 (Segfault when writing to a persistent socket after
    closing a copy of the socket). (Gustavo)
  . Fixed bug #54681 (addGlob() crashes on invalid flags). (Felipe)


17 Mar 2011, PHP 5.3.6
- Upgraded bundled Sqlite3 to version 3.7.4. (Ilia)
- Upgraded bundled PCRE to version 8.11. (Ilia)

- Zend Engine:
  . Indirect reference to $this fails to resolve if direct $this is never used
    in method. (Scott)
  . Added options to debug backtrace functions. (Stas)
  . Fixed bug numerous crashes due to setlocale (crash on error, pcre, mysql
    etc.) on Windows in thread safe mode. (Pierre)
  . Fixed Bug #53971 (isset() and empty() produce apparently spurious runtime
    error). (Dmitry)
  . Fixed Bug #53958 (Closures can't 'use' shared variables by value and by
    reference). (Dmitry)
  . Fixed Bug #53629 (memory leak inside highlight_string()). (Hannes, Ilia)
  . Fixed Bug #51458 (Lack of error context with nested exceptions). (Stas)
  . Fixed Bug #47143 (Throwing an exception in a destructor causes a fatal
    error). (Stas)
  . Fixed bug #43512 (same parameter name can be used multiple times in
    method/function definition). (Felipe)

- Core:
  . Added ability to connect to HTTPS sites through proxy with basic
    authentication using stream_context/http/header/Proxy-Authorization (Dmitry)
  . Changed default value of ini directive serialize_precision from 100 to 17.
    (Gustavo)
  . Fixed bug #54055 (buffer overrun with high values for precision ini
    setting). (Gustavo)
  . Fixed bug #53959 (reflection data for fgetcsv out-of-date). (Richard)
  . Fixed bug #53577 (Regression introduced in 5.3.4 in open_basedir with a
    trailing forward slash). (lekensteyn at gmail dot com, Pierre)
  . Fixed bug #53682 (Fix compile on the VAX). (Rasmus, jklos)
  . Fixed bug #48484 (array_product() always returns 0 for an empty array).
    (Ilia)
  . Fixed bug #48607 (fwrite() doesn't check reply from ftp server before
    exiting). (Ilia)


- Calendar extension:
  . Fixed bug #53574 (Integer overflow in SdnToJulian, sometimes leading to
    segfault). (Gustavo)

- DOM extension:
  . Implemented FR #39771 (Made DOMDocument::saveHTML accept an optional DOMNode
    like DOMDocument::saveXML). (Gustavo)

- DateTime extension:
  . Fixed a bug in DateTime->modify() where absolute date/time statements had
    no effect. (Derick)
  . Fixed bug #53729 (DatePeriod fails to initialize recurrences on 64bit
    big-endian systems). (Derick, rein@basefarm.no)
  . Fixed bug #52808 (Segfault when specifying interval as two dates). (Stas)
  . Fixed bug #52738 (Can't use new properties in class extended from
    DateInterval). (Stas)
  . Fixed bug #52290 (setDate, setISODate, setTime works wrong when DateTime
    created from timestamp). (Stas)
  . Fixed bug #52063 (DateTime constructor's second argument doesn't have a
    null default value). (Gustavo, Stas)

- Exif extension:
  . Fixed bug #54002 (crash on crafted tag, reported by Luca Carettoni).
    (Pierre) (CVE-2011-0708)

- Filter extension:
  . Fixed bug #53924 (FILTER_VALIDATE_URL doesn't validate port number).
    (Ilia, Gustavo)
  . Fixed bug #53150 (FILTER_FLAG_NO_RES_RANGE is missing some IP ranges).
    (Ilia)
  . Fixed bug #52209 (INPUT_ENV returns NULL for set variables (CLI)). (Ilia)
  . Fixed bug #47435 (FILTER_FLAG_NO_RES_RANGE don't work with ipv6).
    (Ilia, valli at icsurselva dot ch)

- Fileinfo extension:
  . Fixed bug #54016 (finfo_file() Cannot determine filetype in archives).
    (Hannes)

- Gettext
  . Fixed bug #53837 (_() crashes on Windows when no LANG or LANGUAGE
    environment variable are set). (Pierre)

- IMAP extension:
  . Implemented FR #53812 (get MIME headers of the part of the email). (Stas)
  . Fixed bug #53377 (imap_mime_header_decode() doesn't ignore \t during long
    MIME header unfolding). (Adam)

- Intl extension:
  . Fixed bug #53612 (Segmentation fault when using cloned several intl
    objects). (Gustavo)
  . Fixed bug #53512 (NumberFormatter::setSymbol crash on bogus $attr values).
    (Felipe)
  . Implemented clone functionality for number, date & message formatters.
    (Stas).

- JSON extension:
  . Fixed bug #53963 (Ensure error_code is always set during some failed
    decodings). (Scott)

- mysqlnd
  . Fixed problem with always returning 0 as num_rows for unbuffered sets.
    (Andrey, Ulf)

- MySQL Improved extension:
  . Added 'db' and 'catalog' keys to the field fetching functions (FR #39847).
    (Kalle)
  . Fixed buggy counting of affected rows when using the text protocol. The
    collected statistics were wrong when multi_query was used with mysqlnd
    (Andrey)
  . Fixed bug #53795 (Connect Error from MySqli (mysqlnd) when using SSL).
    (Kalle)
  . Fixed bug #53503 (mysqli::query returns false after successful LOAD DATA
    query). (Kalle, Andrey)
  . Fixed bug #53425 (mysqli_real_connect() ignores client flags when built to
    call libmysql). (Kalle, tre-php-net at crushedhat dot com)

- OpenSSL extension:
  . Fixed stream_socket_enable_crypto() not honoring the socket timeout in
    server mode. (Gustavo)
  . Fixed bug #54060 (Memory leaks when openssl_encrypt). (Pierre)
  . Fixed bug #54061 (Memory leaks when openssl_decrypt). (Pierre)
  . Fixed bug #53592 (stream_socket_enable_crypto() busy-waits in client mode).
    (Gustavo)
  . Implemented FR #53447 (Cannot disable SessionTicket extension for servers
    that do not support it) by adding a no_ticket SSL context option. (Adam,
    Tony)

- PDO MySQL driver:
  . Fixed bug #53551 (PDOStatement execute segfaults for pdo_mysql driver).
    (Johannes)
  . Implemented FR #47802 (Support for setting character sets in DSN strings).
    (Kalle)

- PDO Oracle driver:
  . Fixed bug #39199 (Cannot load Lob data with more than 4000 bytes on
    ORACLE 10). (spatar at mail dot nnov dot ru)

- PDO PostgreSQL driver:
  . Fixed bug #53517 (segfault in pgsql_stmt_execute() when postgres is down).
    (gyp at balabit dot hu)

- Phar extension:
  . Fixed bug #54247 (format-string vulnerability on Phar). (Felipe)
    (CVE-2011-1153)
  . Fixed bug #53541 (format string bug in ext/phar).
    (crrodriguez at opensuse dot org, Ilia)
  . Fixed bug #53898 (PHAR reports invalid error message, when the directory
    does not exist). (Ilia)

- PHP-FPM SAPI:
  . Enforce security in the fastcgi protocol parsing.
    (ef-lists at email dotde)
  . Fixed bug #53777 (php-fpm log format now match php_error log format). (fat)
  . Fixed bug #53527 (php-fpm --test doesn't set a valuable return value). (fat)
  . Fixed bug #53434 (php-fpm slowlog now also logs the original request). (fat)

- Readline extension:
  . Fixed bug #53630 (Fixed parameter handling inside readline() function).
    (jo at feuersee dot de, Ilia)

- Reflection extension:
  . Fixed bug #53915 (ReflectionClass::getConstant(s) emits fatal error on
    constants with self::). (Gustavo)

- Shmop extension:
  . Fixed bug #54193 (Integer overflow in shmop_read()). (Felipe)
    Reported by Jose Carlos Norte <jose at eyeos dot org> (CVE-2011-1092)

- SNMP extension:
  . Fixed bug #51336 (snmprealwalk (snmp v1) does not handle end of OID tree
    correctly). (Boris Lytochkin)

- SOAP extension:
  . Fixed possible crash introduced by the NULL poisoning patch.
    (Mateusz Kocielski, Pierre)

- SPL extension:
  . Fixed memory leak in DirectoryIterator::getExtension() and
    SplFileInfo::getExtension(). (Felipe)
  . Fixed bug #53914 (SPL assumes HAVE_GLOB is defined). (Chris Jones)
  . Fixed bug #53515 (property_exists incorrect on ArrayObject null and 0
    values). (Felipe)
  . Fixed bug #49608 (Using CachingIterator on DirectoryIterator instance
    segfaults). (Felipe)

  . Added SplFileInfo::getExtension(). FR #48767. (Peter Cowburn)

- SQLite3 extension:
  . Fixed memory leaked introduced by the NULL poisoning patch.
    (Mateusz Kocielski, Pierre)
  . Fixed memory leak on SQLite3Result and SQLite3Stmt when assigning to a
    reference. (Felipe)
  . Add SQlite3_Stmt::readonly() for checking if a statement is read only.
    (Scott)
  . Implemented FR #53466 (SQLite3Result::columnType() should return false after
    all of the rows have been fetched). (Scott)

- Streams:
  . Fixed bug #54092 (Segmentation fault when using HTTP proxy with the FTP
    wrapper). (Gustavo)
  . Fixed bug #53913 (Streams functions assume HAVE_GLOB is defined). (Chris
    Jones)
  . Fixed bug #53903 (userspace stream stat callback does not separate the
    elements of the returned array before converting them). (Gustavo)
  . Implemented FR #26158 (open arbitrary file descriptor with fopen). (Gustavo)

- Tokenizer Extension
  . Fixed bug #54089 (token_get_all() does not stop after __halt_compiler).
    (Nikita Popov, Ilia)

- XSL extension:
  . Fixed memory leaked introduced by the NULL poisoning patch.
    (Mateusz Kocielski, Pierre)

- Zip extension:
  . Added the filename into the return value of stream_get_meta_data(). (Hannes)
  . Fixed bug #53923 (Zip functions assume HAVE_GLOB is defined). (Adam)
  . Fixed bug #53893 (Wrong return value for ZipArchive::extractTo()). (Pierre)
  . Fixed bug #53885 (ZipArchive segfault with FL_UNCHANGED on empty archive).
    (Stas, Maksymilian Arciemowicz). (CVE-2011-0421)
  . Fixed bug #53854 (Missing constants for compression type). (Richard, Adam)
  . Fixed bug #53603 (ZipArchive should quiet stat errors). (brad dot froehle at
    gmail dot com, Gustavo)
  . Fixed bug #53579 (stream_get_contents() segfaults on ziparchive streams).
    (Hannes)
  . Fixed bug #53568 (swapped memset arguments in struct initialization).
    (crrodriguez at opensuse dot org)
  . Fixed bug #53166 (Missing parameters in docs and reflection definition).
    (Richard)
  . Fixed bug #49072 (feof never returns true for damaged file in zip).
    (Gustavo, Richard Quadling)

06 Jan 2011, PHP 5.3.5
- Fixed Bug #53632 (infinite loop with x87 fpu). (CVE-2010-4645) (Scott,
  Rasmus)

09 Dec 2010, PHP 5.3.4
- Upgraded bundled Sqlite3 to version 3.7.3. (Ilia)
- Upgraded bundled PCRE to version 8.10. (Ilia)

- Security enhancements:
  . Fixed crash in zip extract method (possible CWE-170).
    (Maksymilian Arciemowicz, Pierre)
  . Paths with NULL in them (foo\0bar.txt) are now considered as invalid.
    (Rasmus)
  . Fixed a possible double free in imap extension (Identified by Mateusz
    Kocielski). (CVE-2010-4150). (Ilia)
  . Fixed NULL pointer dereference in ZipArchive::getArchiveComment.
    (CVE-2010-3709). (Maksymilian Arciemowicz)
  . Fixed possible flaw in open_basedir (CVE-2010-3436). (Pierre)
  . Fixed MOPS-2010-24, fix string validation. (CVE-2010-2950). (Pierre)
  . Fixed symbolic resolution support when the target is a DFS share. (Pierre)
  . Fixed bug #52929 (Segfault in filter_var with FILTER_VALIDATE_EMAIL with
    large amount of data) (CVE-2010-3710). (Adam)

- General improvements:
  . Added stat support for zip stream. (Pierre)
  . Added follow_location (enabled by default) option for the http stream
    support. (Pierre)
  . Improved support for is_link and related functions on Windows. (Pierre)
  . Added a 3rd parameter to get_html_translation_table. It now takes a charset
    hint, like htmlentities et al. (Gustavo)

- Implemented feature requests:
  . Implemented FR #52348, added new constant ZEND_MULTIBYTE to detect
    zend multibyte at runtime. (Kalle)
  . Implemented FR #52173, added functions pcntl_get_last_error() and
     pcntl_strerror(). (nick dot telford at gmail dot com, Arnaud)
  . Implemented symbolic links support for open_basedir checks. (Pierre)
  . Implemented FR #51804, SplFileInfo::getLinkTarget on Windows. (Pierre)
  . Implemented FR #50692, not uploaded files don't count towards
    max_file_uploads limit. As a side improvement, temporary files are not
    opened for empty uploads and, in debug mode, 0-length uploads. (Gustavo)

- Improved MySQLnd:
  . Added new character sets to mysqlnd, which are available in MySQL 5.5
    (Andrey)

- Improved PHP-FPM SAPI:
  . Added '-p/--prefix' to php-fpm to use a custom prefix and run multiple
    instances. (fat)
  . Added custom process title for FPM. (fat)
  . Added '-t/--test' to php-fpm to check and validate FPM conf file. (fat)
  . Added statistics about listening socket queue length for FPM.
    (andrei dot nigmatulin at gmail dot com, fat)

- Core:
  . Fixed extract() to do not overwrite $GLOBALS and $this when using
    EXTR_OVERWRITE. (jorto at redhat dot com)
  . Fixed bug in the Windows implementation of dns_get_record, where the two
    last parameters wouldn't be filled unless the type were DNS_ANY (Gustavo).
  . Changed the $context parameter on copy() to actually have an effect. (Kalle)
  . Fixed htmlentities/htmlspecialchars accepting certain ill-formed UTF-8
    sequences. (Gustavo)
  . Fixed bug #53409 (sleep() returns NULL on Windows). (Pierre)
  . Fixed bug #53319 (strip_tags() may strip '<br />' incorrectly). (Felipe)
  . Fixed bug #53304 (quot_print_decode does not handle lower-case hex digits).
    (Ilia, daniel dot mueller at inexio dot net)
  . Fixed bug #53248 (rawurlencode RFC 3986 EBCDIC support misses tilde char).
    (Justin Martin)
  . Fixed bug #53226 (file_exists fails on big filenames). (Adam)
  . Fixed bug #53198 (changing INI setting "from" with ini_set did not have any
    effect). (Gustavo)
  . Fixed bug #53180 (post_max_size=0 not disabling the limit when the content
    type is application/x-www-form-urlencoded or is not registered with PHP).
    (gm at tlink dot de, Gustavo)
  . Fixed bug #53141 (autoload misbehaves if called from closing session).
    (ladislav at marek dot su)
  . Fixed bug #53021 (In html_entity_decode, failure to convert numeric entities
    with ENT_NOQUOTES and ISO-8859-1). Fixed and extended the fix of
    ENT_NOQUOTES in html_entity_decode that had introduced the bug (rev
    #185591) to other encodings. Additionaly, html_entity_decode() now doesn't
    decode &#34; if ENT_NOQUOTES is given. (Gustavo)
  . Fixed bug #52931 (strripos not overloaded with function overloading
    enabled). (Felipe)
  . Fixed bug #52772 (var_dump() doesn't check for the existence of
    get_class_name before calling it). (Kalle, Gustavo)
  . Fixed bug #52534 (var_export array with negative key). (Felipe)
  . Fixed bug #52327 (base64_decode() improper handling of leading padding in
    strict mode). (Ilia)
  . Fixed bug #52260 (dns_get_record fails with non-existing domain on Windows).
    (a_jelly_doughnut at phpbb dot com, Pierre)
  . Fixed bug #50953 (socket will not connect to IPv4 address when the host has
    both IPv4 and IPv6 addresses, on Windows). (Gustavo, Pierre)
  . Fixed bug #50524 (proc_open on Windows does not respect cwd as it does on
    other platforms). (Pierre)
  . Fixed bug #49687 (utf8_decode vulnerabilities and deficiencies in the number
    of reported malformed sequences). (CVE-2010-3870) (Gustavo)
  . Fixed bug #49407 (get_html_translation_table doesn't handle UTF-8).
    (Gustavo)
  . Fixed bug #48831 (php -i has different output to php --ini). (Richard,
    Pierre)
  . Fixed bug #47643 (array_diff() takes over 3000 times longer than php 5.2.4).
    (Felipe)
  . Fixed bug #47168 (printf of floating point variable prints maximum of 40
    decimal places). (Ilia)
  . Fixed bug #46587 (mt_rand() does not check that max is greater than min).
    (Ilia)
  . Fixed bug #29085 (bad default include_path on Windows). (Pierre)
  . Fixed bug #25927 (get_html_translation_table calls the ' &#39; instead of
    &#039;). (Gustavo)

- Zend engine:
  . Reverted fix for bug #51176 (Static calling in non-static method behaves
    like $this->). (Felipe)
  . Changed deprecated ini options on startup from E_WARNING to E_DEPRECATED.
    (Kalle)
  . Fixed NULL dereference in lex_scan on zend multibyte builds where the script
    had a flex incompatible encoding and there was no converter. (Gustavo)
  . Fixed covariance of return-by-ref constraints. (Etienne)
  . Fixed bug #53305 (E_NOTICE when defining a constant starts with
    __COMPILER_HALT_OFFSET__). (Felipe)
  . Fixed bug #52939 (zend_call_function does not respect ZEND_SEND_PREFER_REF).
    (Dmitry)
  . Fixed bug #52879 (Objects unreferenced in __get, __set, __isset or __unset
    can be freed too early). (mail_ben_schmidt at yahoo dot com dot au, Dmitry)
  . Fixed bug #52786 (PHP should reset section to [PHP] after ini sections).
    (Fedora at famillecollet dot com)
  . Fixed bug #52508 (newline problem with parse_ini_file+INI_SCANNER_RAW).
    (Felipe)
  . Fixed bug #52484 (__set() ignores setting properties with empty names).
    (Felipe)
  . Fixed bug #52361 (Throwing an exception in a destructor causes invalid
    catching). (Dmitry)
  . Fixed bug #51008 (Zend/tests/bug45877.phpt fails). (Dmitry)

- Build issues:
  . Fixed bug #52436 (Compile error if systems do not have stdint.h)
    (Sriram Natarajan)
  . Fixed bug #50345 (nanosleep not detected properly on some solaris versions).
    (Ulf, Tony)
  . Fixed bug #49215 (make fails on glob_wrapper). (Felipe)

- Calendar extension:
  . Fixed bug #52744 (cal_days_in_month incorrect for December 1 BCE).
   (gpap at internet dot gr, Adam)

- cURL extension:
  . Fixed bug #52828 (curl_setopt does not accept persistent streams).
    (Gustavo, Ilia)
  . Fixed bug #52827 (cURL leaks handle and causes assertion error
    (CURLOPT_STDERR)). (Gustavo)
  . Fixed bug #52202 (CURLOPT_PRIVATE gets corrupted). (Ilia)
  . Fixed bug #50410 (curl extension slows down PHP on Windows). (Pierre)

- DateTime extension:
  . Fixed bug #53297 (gettimeofday implementation in php/win32/time.c can return
    1 million microsecs). (ped at 7gods dot org)
  . Fixed bug #52668 (Iterating over a dateperiod twice is broken). (Derick)
  . Fixed bug #52454 (Relative dates and getTimestamp increments by one day).
    (Derick)
  . Fixed bug #52430 (date_parse parse 24:xx:xx as valid time). (Derick)
  . Added support for the ( and ) delimiters/separators to
    DateTime::createFromFormat(). (Derick)

- DBA extension:
  . Added Berkeley DB 5.1 support to the DBA extension. (Oracle Corp.)

- DOM extension:
  . Fixed bug #52656 (DOMCdataSection does not work with splitText). (Ilia)

- Filter extension:
  . Fixed the filter extension accepting IPv4 octets with a leading 0 as that
    belongs to the unsupported "dotted octal" representation. (Gustavo)
  . Fixed bug #53236 (problems in the validation of IPv6 addresses with leading
    and trailing :: in the filter extension). (Gustavo)
  . Fixed bug #50117 (problems in the validation of IPv6 addresses with IPv4
    addresses and ::). (Gustavo)

- GD extension:
  . Fixed bug #53492 (fix crash if anti-aliasing steps are invalid). (Pierre)

- GMP extension:
  . Fixed bug #52906 (gmp_mod returns negative result when non-negative is
    expected). (Stas)
  . Fixed bug #52849 (GNU MP invalid version match). (Adam)

- Hash extension:
  . Fixed bug #51003 (unaligned memory access in ext/hash/hash_tiger.c).
    (Mike, Ilia)

- Iconv extension:
  . Fixed bug #52941 (The 'iconv_mime_decode_headers' function is skipping
    headers). (Adam)
  . Fixed bug #52599 (iconv output handler outputs incorrect content type
    when flags are used). (Ilia)
  . Fixed bug #51250 (iconv_mime_decode() does not ignore malformed Q-encoded
    words). (Ilia)

- Intl extension:
  . Fixed crashes on invalid parameters in intl extension. (CVE-2010-4409).
    (Stas, Maksymilian Arciemowicz)
  . Added support for formatting the timestamp stored in a DateTime object.
    (Stas)
  . Fixed bug #50590 (IntlDateFormatter::parse result is limited to the integer
    range). (Stas)

- Mbstring extension:
  . Fixed bug #53273 (mb_strcut() returns garbage with the excessive length
    parameter). (CVE-2010-4156) (Mateusz Kocielski, Pierre, Moriyoshi)
  . Fixed bug #52981 (Unicode casing table was out-of-date. Updated with
    UnicodeData-6.0.0d7.txt and included the source of the generator program
    with the distribution) (Gustavo).
  . Fixed bug #52681 (mb_send_mail() appends an extra MIME-Version header).
    (Adam)

- MSSQL extension:
  . Fixed possible crash in mssql_fetch_batch(). (Kalle)
  . Fixed bug #52843 (Segfault when optional parameters are not passed in to
    mssql_connect). (Felipe)

- MySQL extension:
  . Fixed bug #52636 (php_mysql_fetch_hash writes long value into int).
    (Kalle, rein at basefarm dot no)

- MySQLi extension:
  . Fixed bug #52891 (Wrong data inserted with mysqli/mysqlnd when using
    mysqli_stmt_bind_param and value> PHP_INT_MAX). (Andrey)
  . Fixed bug #52686 (mysql_stmt_attr_[gs]et argument points to incorrect type).
    (rein at basefarm dot no)
  . Fixed bug #52654 (mysqli doesn't install headers with structures it uses).
    (Andrey)
  . Fixed bug #52433 (Call to undefined method mysqli::poll() - must be static).
    (Andrey)
  . Fixed bug #52417 (MySQLi build failure with mysqlnd on MacOS X). (Andrey)
  . Fixed bug #52413 (MySQLi/libmysql build failure on OS X, FreeBSD). (Andrey)
  . Fixed bug #52390 (mysqli_report() should be per-request setting). (Kalle)
  . Fixed bug #52302 (mysqli_fetch_all does not work with MYSQLI_USE_RESULT).
    (Andrey)
  . Fixed bug #52221 (Misbehaviour of magic_quotes_runtime (get/set)). (Andrey)
  . Fixed bug #45921 (Can't initialize character set hebrew). (Andrey)

- MySQLnd:
  . Fixed bug #52613 (crash in mysqlnd after hitting memory limit). (Andrey)

- ODBC extension:
  - Fixed bug #52512 (Broken error handling in odbc_execute).
    (mkoegler at auto dot tuwien dot ac dot at)

- Openssl extension:
  . Fixed possible blocking behavior in openssl_random_pseudo_bytes on Windows.
    (Pierre)
  . Fixed bug #53136 (Invalid read on openssl_csr_new()). (Felipe)
  . Fixed bug #52947 (segfault when ssl stream option capture_peer_cert_chain
    used). (Felipe)

- Oracle Database extension (OCI8):
  . Fixed bug #53284 (Valgrind warnings in oci_set_* functions) (Oracle Corp.)
  . Fixed bug #51610 (Using oci_connect causes PHP to take a long time to
    exit).  Requires Oracle 11.2.0.2 client libraries (or Oracle bug fix
    9891199) for this patch to have an effect. (Oracle Corp.)

- PCNTL extension:
  . Fixed bug #52784 (Race condition when handling many concurrent signals).
    (nick dot telford at gmail dot com, Arnaud)

- PCRE extension:
  . Fixed bug #52971 (PCRE-Meta-Characters not working with utf-8). (Felipe)
  . Fixed bug #52732 (Docs say preg_match() returns FALSE on error, but it
    returns int(0)). (slugonamission at gmail dot com)

- PHAR extension:
  . Fixed bug #50987 (unaligned memory access in phar.c).
    (geissert at debian dot org, Ilia)

- PHP-FPM SAPI:
  . Fixed bug #53412 (segfault when using -y). (fat)
  . Fixed inconsistent backlog default value (-1) in FPM on many systems. (fat)
  . Fixed bug #52501 (libevent made FPM crashed when forking -- libevent has
    been removed). (fat)
  . Fixed bug #52725 (gcc builtin atomic functions were sometimes used when they
    were not available). (fat)
  . Fixed bug #52693 (configuration file errors are not logged to stderr). (fat)
  . Fixed bug #52674 (FPM Status page returns inconsistent Content-Type
    headers). (fat)
  . Fixed bug #52498 (libevent was not only linked to php-fpm). (fat)

- PDO:
  . Fixed bug #52699 (PDO bindValue writes long int 32bit enum).
    (rein at basefarm dot no)
  . Fixed bug #52487 (PDO::FETCH_INTO leaks memory). (Felipe)

- PDO DBLib driver:
  . Fixed bug #52546 (pdo_dblib segmentation fault when iterating MONEY values).
    (Felipe)

- PDO Firebird driver:
  . Restored firebird support (VC9 builds only). (Pierre)
  . Fixed bug #53335 (pdo_firebird did not implement rowCount()).
    (preeves at ibphoenix dot com)
  . Fixed bug #53323 (pdo_firebird getAttribute() crash).
    (preeves at ibphoenix dot com)

- PDO MySQL driver:
  . Fixed bug #52745 (Binding params doesn't work when selecting a date inside a
    CASE-WHEN). (Andrey)

- PostgreSQL extension:
  . Fixed bug #47199 (pg_delete() fails on NULL). (ewgraf at gmail dot com)

- Reflection extension:
  . Fixed ReflectionProperty::isDefault() giving a wrong result for properties
    obtained with ReflectionClass::getProperties(). (Gustavo)
- Reflection extension:
  . Fixed bug #53366 (Reflection doesnt get dynamic property value from
    getProperty()). (Felipe)
  . Fixed bug #52854 (ReflectionClass::newInstanceArgs does not work for classes
    without constructors). (Johannes)

- SOAP extension:
  . Fixed bug #44248 (RFC2616 transgression while HTTPS request through proxy
    with SoapClient object). (Dmitry)

- SPL extension:
  . Fixed bug #53362 (Segmentation fault when extending SplFixedArray). (Felipe)
  . Fixed bug #53279 (SplFileObject doesn't initialise default CSV escape
    character). (Adam)
  . Fixed bug #53144 (Segfault in SplObjectStorage::removeAll()). (Felipe)
  . Fixed bug #53071 (SPLObjectStorage defeats gc_collect_cycles). (Gustavo)
  . Fixed bug #52573 (SplFileObject::fscanf Segmentation fault). (Felipe)
  . Fixed bug #51763 (SplFileInfo::getType() does not work symbolic link
    and directory). (Pierre)
  . Fixed bug #50481 (Storing many SPLFixedArray in an array crashes). (Felipe)
  . Fixed bug #50579 (RegexIterator::REPLACE doesn't work). (Felipe)

- SQLite3 extension:
  . Fixed bug #53463 (sqlite3 columnName() segfaults on bad column_number).
    (Felipe)

- Streams:
  . Fixed forward stream seeking emulation in streams that don't support seeking
    in situations where the read operation gives back less data than requested
    and when there was data in the buffer before the emulation started. Also
    made more consistent its behavior -- should return failure every time less
    data than was requested was skipped. (Gustavo)
  . Fixed bug #53241 (stream casting that relies on fdopen/fopencookie fails
    with streams opened with, inter alia, the 'xb' mode). (Gustavo)
  . Fixed bug #53006 (stream_get_contents has an unpredictable behavior when the
    underlying stream does not support seeking). (Gustavo)
  . Fixed bug #52944 (Invalid write on second and subsequent reads with an
    inflate filter fed invalid data). (Gustavo)
  . Fixed bug #52820 (writes to fopencookie FILE* not commited when seeking the
    stream). (Gustavo)

- WDDX extension:
  . Fixed bug #52468 (wddx_deserialize corrupts integer field value when left
    empty). (Felipe)

- Zlib extension:
  . Fixed bug #52926 (zlib fopen wrapper does not use context). (Gustavo)

22 Jul 2010, PHP 5.3.3
- Upgraded bundled sqlite to version 3.6.23.1. (Ilia)
- Upgraded bundled PCRE to version 8.02. (Ilia)

- Added support for JSON_NUMERIC_CHECK option in json_encode() that converts
  numeric strings to integers. (Ilia)
- Added stream_set_read_buffer, allows to set the buffer for read operation.
  (Pierre)
- Added stream filter support to mcrypt extension (ported from
  mcrypt_filter). (Stas)
- Added full_special_chars filter to ext/filter. (Rasmus)
- Added backlog socket context option for stream_socket_server(). (Mike)
- Added fifth parameter to openssl_encrypt()/openssl_decrypt()
  (string $iv) to use non-NULL IV.
  Made implicit use of NULL IV a warning. (Sara)
- Added openssl_cipher_iv_length(). (Sara)
- Added FastCGI Process Manager (FPM) SAPI. (Tony)
- Added recent Windows versions to php_uname and fix undefined windows
  version support. (Pierre)
- Added Berkeley DB 5 support to the DBA extension. (Johannes, Chris Jones)
- Added support for copy to/from array/file for pdo_pgsql extension.
  (Denis Gasparin, Ilia)
- Added inTransaction() method to PDO, with specialized support for Postgres.
  (Ilia, Denis Gasparin)

- Changed namespaced classes so that the ctor can only be named
  __construct now. (Stas)
- Reset error state in PDO::beginTransaction() reset error state. (Ilia)

- Implemented FR#51295 (SQLite3::busyTimeout not existing). (Mark)
- Implemented FR#35638 (Adding udate to imap_fetch_overview results).
  (Charles_Duffy at dell dot com )
- Rewrote var_export() to use smart_str rather than output buffering, prevents
  data disclosure if a fatal error occurs (CVE-2010-2531). (Scott)
- Fixed possible buffer overflows in mysqlnd_list_fields,  mysqlnd_change_user.
  (Andrey)
- Fixed possible buffer overflows when handling error packets in mysqlnd.
  Reported by Stefan Esser. (Andrey)
- Fixed very rare memory leak in mysqlnd, when binding thousands of columns.
  (Andrey)
- Fixed a crash when calling an inexistent method of a class that inherits
  PDOStatement if instantiated directly instead of doing by the PDO methods.
  (Felipe)

- Fixed memory leak on error in mcrypt_create_iv on Windows. (Pierre)
- Fixed a possible crash because of recursive GC invocation. (Dmitry)
- Fixed a possible resource destruction issues in shm_put_var().
  Reported by Stefan Esser. (Dmitry)
- Fixed a possible information leak because of interruption of XOR operator.
  Reported by Stefan Esser. (Dmitry)
- Fixed a possible memory corruption because of unexpected call-time pass by
  refernce and following memory clobbering through callbacks.
  Reported by Stefan Esser. (Dmitry)
- Fixed a possible memory corruption in ArrayObject::uasort(). Reported by
  Stefan Esser. (Dmitry)
- Fixed a possible memory corruption in parse_str(). Reported by Stefan Esser.
  (Dmitry)
- Fixed a possible memory corruption in pack(). Reported by Stefan Esser.
  (Dmitry)
- Fixed a possible memory corruption in substr_replace(). Reported by Stefan
  Esser. (Dmitry)
- Fixed a possible memory corruption in addcslashes(). Reported by Stefan
  Esser. (Dmitry)
- Fixed a possible stack exhaustion inside fnmatch(). Reported by Stefan
  Esser. (Ilia)
- Fixed a possible dechunking filter buffer overflow. Reported by Stefan Esser.
  (Pierre)
- Fixed a possible arbitrary memory access inside sqlite extension. Reported
  by Mateusz Kocielski. (Ilia)
- Fixed string format validation inside phar extension. Reported by Stefan
  Esser. (Ilia)
- Fixed handling of session variable serialization on certain prefix
  characters. Reported by Stefan Esser. (Ilia)
- Fixed a NULL pointer dereference when processing invalid XML-RPC
  requests (Fixes CVE-2010-0397, bug #51288). (Raphael Geissert)
- Fixed 64-bit integer overflow in mhash_keygen_s2k(). (Clément LECIGNE, Stas)
- Fixed SplObjectStorage unserialization problems (CVE-2010-2225). (Stas)
- Fixed the mail.log ini setting when no filename was given. (Johannes)

- Fixed bug #52317 (Segmentation fault when using mail() on a rhel 4.x (only 64
  bit)). (Adam)
- Fixed bug #52262 (json_decode() shows no errors on invalid UTF-8).
  (Scott)
- Fixed bug #52240 (hash_copy() does not copy the HMAC key, causes wrong
  results and PHP crashes). (Felipe)
- Fixed bug #52238 (Crash when an Exception occured in iterator_to_array).
  (Johannes)
- Fixed bug #52193 (converting closure to array yields empty array). (Felipe)
- Fixed bug #52183 (Reflectionfunction reports invalid number of arguments for
  function aliases). (Felipe)
- Fixed bug #52162 (custom request header variables with numbers are removed).
  (Sriram Natarajan)
- Fixed bug #52160 (Invalid E_STRICT redefined constructor error). (Felipe)
- Fixed bug #52138 (Constants are parsed into the ini file for section names).
  (Felipe)
- Fixed bug #52115 (mysqli_result::fetch_all returns null, not an empty array).
  (Andrey)
- Fixed bug #52101 (dns_get_record() garbage in 'ipv6' field on Windows).
  (Pierre)
- Fixed bug #52082 (character_set_client & character_set_connection reset after
  mysqli_change_user()). (Andrey)
- Fixed bug #52043 (GD doesn't recognize latest libJPEG versions).
  (php at group dot apple dot com, Pierre)
- Fixed bug #52041 (Memory leak when writing on uninitialized variable returned
  from function). (Dmitry)
- Fixed bug #52060 (Memory leak when passing a closure to method_exists()).
  (Felipe)
- Fixed bug #52057 (ReflectionClass fails on Closure class). (Felipe)
- Fixed bug #52051 (handling of case sensitivity of old-style constructors
  changed in 5.3+). (Felipe)
- Fixed bug #52037 (Concurrent builds fail in install-programs). (seanius at
  debian dot org, Kalle)
- Fixed bug #52019 (make lcov doesn't support TESTS variable anymore). (Patrick)
- Fixed bug #52010 (open_basedir restrictions mismatch on vacuum command).
  (Ilia)
- Fixed bug #52001 (Memory allocation problems after using variable variables).
  (Dmitry)
- Fixed bug #51991 (spl_autoload and *nix support with namespace). (Felipe)
- Fixed bug #51943 (AIX: Several files are out of ANSI spec). (Kalle,
  coreystup at gmail dot com)
- Fixed bug #51911 (ReflectionParameter::getDefaultValue() memory leaks with
  constant array). (Felipe)
- Fixed bug #51905 (ReflectionParameter fails if default value is an array
  with an access to self::). (Felipe)
- Fixed bug #51899 (Parse error in parse_ini_file() function when empy value
  followed by no newline). (Felipe)
- Fixed bug #51844 (checkdnsrr does not support types other than MX). (Pierre)
- Fixed bug #51827 (Bad warning when register_shutdown_function called with
  wrong num of parameters). (Felipe)
- Fixed bug #51822 (Segfault with strange __destruct() for static class
  variables). (Dmitry)
- Fixed bug #51791 (constant() aborts execution when fail to check undefined
  constant). (Felipe)
- Fixed bug #51732 (Fileinfo __construct or open does not work with NULL).
  (Pierre)
- Fixed bug #51725 (xmlrpc_get_type() returns true on invalid dates). (Mike)
- Fixed bug #51723 (Content-length header is limited to 32bit integer with
  Apache2 on Windows). (Pierre)
- Fixed bug #51721 (mark DOMNodeList and DOMNamedNodeMap as Traversable).
  (David Zuelke)
- Fixed bug #51712 (Test mysql_mysqlnd_read_timeout_long must fail on MySQL4).
  (Andrey)
- Fixed bug #51697 (Unsafe operations in free_storage of SPL iterators,
  causes crash during shutdown). (Etienne)
- Fixed bug #51690 (Phar::setStub looks for case-sensitive
  __HALT_COMPILER()). (Ilia)
- Fixed bug #51688 (ini per dir crashes when invalid document root  are given).
  (Pierre)
- Fixed bug #51671 (imagefill does not work correctly for small images).
  (Pierre)
- Fixed bug #51670 (getColumnMeta causes segfault when re-executing query
  after calling nextRowset). (Pierrick)
- Fixed bug #51647 Certificate file without private key (pk in another file)
  doesn't work. (Andrey)
- Fixed bug #51629 (CURLOPT_FOLLOWLOCATION error message is misleading).
  (Pierre)
- Fixed bug #51627 (script path not correctly evaluated).
  (russell dot tempero at rightnow dot com)
- Fixed bug #51624 (Crash when calling mysqli_options()). (Felipe)
- Fixed bug #51615 (PHP crash with wrong HTML in SimpleXML). (Felipe)
- Fixed bug #51609 (pg_copy_to: Invalid results when using fourth parameter).
  (Felipe)
- Fixed bug #51608 (pg_copy_to: WARNING: nonstandard use of \\ in a string
  literal). (cbandy at jbandy dot com)
- Fixed bug #51607 (pg_copy_from does not allow schema in the tablename
  argument). (cbandy at jbandy dot com)
- Fixed bug #51605 (Mysqli - zombie links). (Andrey)
- Fixed bug #51604 (newline in end of header is shown in start of message).
  (Daniel Egeberg)
- Fixed bug #51590 (JSON_ERROR_UTF8 is undefined). (Felipe)
- Fixed bug #51583 (Bus error due to wrong alignment in mysqlnd). (Rainer Jung)
- Fixed bug #51582 (Don't assume UINT64_C it's ever available).
  (reidrac at usebox dot net, Pierre)
- Fixed bug #51577 (Uninitialized memory reference with oci_bind_array_by_name)
  (Oracle Corp.)
- Fixed bug #51562 (query timeout in mssql can not be changed per query).
  (ejsmont dot artur at gmail dot com)
- Fixed bug #51552 (debug_backtrace() causes segmentation fault and/or memory
  issues). (Dmitry)
- Fixed bug #51445 (var_dump() invalid/slow *RECURSION* detection). (Felipe)
- Fixed bug #51435 (Missing ifdefs / logic bug in crypt code cause compile
  errors). (Felipe)
- Fixed bug #51424 (crypt() function hangs after 3rd call). (Pierre, Sriram)
- Fixed bug #51394 (Error line reported incorrectly if error handler throws an
  exception). (Stas)
- Fixed bug #51393 (DateTime::createFromFormat() fails if format string contains
  timezone). (Adam)
- Fixed bug #51347 (mysqli_close / connection memory leak). (Andrey, Johannes)
- Fixed bug #51338 (URL-Rewriter is still enabled if use_only_cookies is
  on). (Ilia, j dot jeising at gmail dot com)
- Fixed bug #51291 (oci_error doesn't report last error when called two times)
  (Oracle Corp.)
- Fixed bug #51276 (php_load_extension() is missing when HAVE_LIBDL is
  undefined). (Tony)
- Fixed bug #51273 (Faultstring property does not exist when the faultstring is
  empty) (Ilia, dennis at transip dot nl)
- Fixed bug #51269 (zlib.output_compression Overwrites Vary Header). (Adam)
- Fixed bug #51257 (CURL_VERSION_LARGEFILE incorrectly used after libcurl
  version 7.10.1). (aron dot ujvari at microsec dot hu)
- Fixed bug #51242 (Empty mysql.default_port does not default to 3306 anymore,
  but 0). (Adam)
- Fixed bug #51237 (milter SAPI crash on startup). (igmar at palsenberg dot com)
- Fixed bug #51213 (pdo_mssql is trimming value of the money column). (Ilia,
  alexr at oplot dot com)
- Fixed bug #51190 (ftp_put() returns false when transfer was successful).
  (Ilia)
- Fixed bug #51183 (ext/date/php_date.c fails to compile with Sun Studio).
  (Sriram Natarajan)
- Fixed bug #51176 (Static calling in non-static method behaves like $this->).
  (Felipe)
- Fixed bug #51171 (curl_setopt() doesn't output any errors or warnings when
  an invalid option is provided). (Ilia)
- Fixed bug #51128 (imagefill() doesn't work with large images). (Pierre)
- Fixed bug #51096 ('last day' and 'first day' are handled incorrectly when
  parsing date strings). (Derick)
- Fixed bug #51086 (DBA DB4 doesn't work with Berkeley DB 4.8). (Chris Jones)
- Fixed bug #51062 (DBA DB4 uses mismatched headers and libraries). (Chris
  Jones)
- Fixed bug #51026 (mysqli_ssl_set not working). (Andrey)
- Fixed bug #51023 (filter doesn't detect int overflows with GCC 4.4).
  (Raphael Geissert)
- Fixed bug #50999 (unaligned memory access in dba_fetch()). (Felipe)
- Fixed bug #50976 (Soap headers Authorization not allowed).
  (Brain France, Dmitry)
- Fixed bug #50828 (DOMNotation is not subclass of DOMNode). (Rob)
- Fixed bug #50810 (property_exists does not work for private). (Felipe)
- Fixed bug #50762 (in WSDL mode Soap Header handler function only being called
  if defined in WSDL). (mephius at gmail dot com)
- Fixed bug #50731 (Inconsistent namespaces sent to functions registered with
  spl_autoload_register). (Felipe)
- Fixed bug #50563 (removing E_WARNING from parse_url). (ralph at smashlabs dot
  com, Pierre)
- Fixed bug #50578 (incorrect shebang in phar.phar). (Fedora at FamilleCollet
  dot com)
- Fixed bug #50392 (date_create_from_format enforces 6 digits for 'u' format
  character). (Derick)
- Fixed bug #50383 (Exceptions thrown in __call / __callStatic do not include
  file and line in trace). (Felipe)
- Fixed bug #50358 (Compile failure compiling ext/phar/util.lo). (Felipe)
- Fixed bug #50101 (name clash between global and local variable).
  (patch by yoarvi at gmail dot com)
- Fixed bug #50055 (DateTime::sub() allows 'relative' time modifications).
  (Derick)
- Fixed bug #51002 (fix possible memory corruption with very long names).
  (Pierre)
- Fixed bug #49893 (Crash while creating an instance of Zend_Mail_Storage_Pop3).
  (Dmitry)
- Fixed bug #49819 (STDOUT losing data with posix_isatty()). (Mike)
- Fixed bug #49778 (DateInterval::format("%a") is always zero when an interval
  is created from an ISO string). (Derick)
- Fixed bug #49700 (memory leaks in php_date.c if garbage collector is
  enabled). (Dmitry)
- Fixed bug #49576 (FILTER_VALIDATE_EMAIL filter needs updating) (Rasmus)
- Fixed bug #49490 (XPath namespace prefix conflict). (Rob)
- Fixed bug #49429 (odbc_autocommit doesn't work). (Felipe)
- Fixed bug #49320 (PDO returns null when SQLite connection fails). (Felipe)
- Fixed bug #49234 (mysqli_ssl_set not found). (Andrey)
- Fixed bug #49216 (Reflection doesn't seem to work properly on MySqli).
  (Andrey)
- Fixed bug #49192 (PHP crashes when GC invoked on COM object). (Stas)
- Fixed bug #49081 (DateTime::diff() mistake if start in January and interval >
  28 days). (Derick)
- Fixed bug #49059 (DateTime::diff() repeats previous sub() operation).
  (yoarvi@gmail.com, Derick)
- Fixed bug #48983 (DomDocument : saveHTMLFile wrong charset). (Rob)
- Fixed bug #48930 (__COMPILER_HALT_OFFSET__ incorrect in PHP >= 5.3). (Felipe)
- Fixed bug #48902 (Timezone database fallback map is outdated). (Derick)
- Fixed bug #48781 (Cyclical garbage collector memory leak). (Dmitry)
- Fixed bug #48601 (xpath() returns FALSE for legitimate query). (Rob)
- Fixed bug #48361 (SplFileInfo::getPathInfo should return the
  parent dir). (Etienne)
- Fixed bug #48289 (iconv_mime_encode() quoted-printable scheme is broken).
  (Adam, patch from hiroaki dot kawai at gmail dot com).
- Fixed bug #47842 (sscanf() does not support 64-bit values). (Mike)
- Fixed bug #46111 (Some timezone identifiers can not be parsed). (Derick)
- Fixed bug #45808 (stream_socket_enable_crypto() blocks and eats CPU).
  (vincent at optilian dot com)
- Fixed bug #43233 (sasl support for ldap on Windows). (Pierre)
- Fixed bug #35673 (formatOutput does not work with saveHTML). (Rob)
- Fixed bug #33210 (getimagesize() fails to detect width/height on certain
  JPEGs). (Ilia)

04 Mar 2010, PHP 5.3.2

- Upgraded bundled sqlite to version 3.6.22. (Ilia)
- Upgraded bundled libmagic to version 5.03. (Mikko)
- Upgraded bundled PCRE to version 8.00. (Scott)
- Updated timezone database to version 2010.3. (Derick)

- Improved LCG entropy. (Rasmus, Samy Kamkar)
- Improved crypt support for edge cases (UFC compatibility). (Solar Designer,
  Joey, Pierre)

- Reverted fix for bug #49521 (PDO fetchObject sets values before calling
  constructor). (Pierrick, Johannes)

- Changed gmp_strval() to use full range from 2 to 62, and -2 to -36. FR #50283
  (David Soria Parra)
- Changed "post_max_size" php.ini directive to allow unlimited post size by
  setting it to 0. (Rasmus)
- Changed tidyNode class to disallow manual node creation. (Pierrick)

- Removed automatic file descriptor unlocking happening on shutdown and/or
  stream close (on all OSes). (Tony, Ilia)

- Added libpng 1.4.0 support. (Pierre)
- Added support for DISABLE_AUTHENTICATOR for imap_open. (Pierre)
- Added missing host validation for HTTP urls inside FILTER_VALIDATE_URL.
  (Ilia)
- Added stream_resolve_include_path(). (Mikko)
- Added INTERNALDATE support to imap_append. (nick at mailtrust dot com)
- Added support for SHA-256 and SHA-512 to php's crypt. (Pierre)
- Added realpath_cache_size() and realpath_cache_get() functions. (Stas)
- Added FILTER_FLAG_STRIP_BACKTICK option to the filter extension. (Ilia)
- Added protection for $_SESSION from interrupt corruption and improved
  "session.save_path" check. (Stas)
- Added LIBXML_PARSEHUGE constant to override the maximum text size of a
  single text node when using libxml2.7.3+. (Kalle)
- Added ReflectionMethod::setAccessible() for invoking non-public methods
  through the Reflection API. (Sebastian)
- Added Collator::getSortKey for intl extension. (Stas)
- Added support for CURLOPT_POSTREDIR. FR #49571. (Sriram Natarajan)
- Added support for CURLOPT_CERTINFO. FR #49253.
  (Linus Nielsen Feltzing <linus@haxx.se>)
- Added client-side server name indication support in openssl. (Arnaud)

- Improved fix for bug #50006 (Segfault caused by uksort()). (Stas)

- Fixed mysqlnd hang when queries exactly 16777214 bytes long are sent. (Andrey)
- Fixed incorrect decoding of 5-byte BIT sequences in mysqlnd. (Andrey)
- Fixed error_log() to be binary safe when using message_type 3. (Jani)
- Fixed unnecessary invocation of setitimer when timeouts have been disabled.
  (Arvind Srinivasan)
- Fixed memory leak in extension loading when an error occurs on Windows.
  (Pierre)
- Fixed safe_mode validation inside tempnam() when the directory path does
  not end with a /). (Martin Jansen)
- Fixed a possible open_basedir/safe_mode bypass in session extension
  identified by Grzegorz Stachowiak. (Ilia)
- Fixed possible crash when a error/warning is raised during php startup.
  (Pierre)
- Fixed possible bad behavior of rename on windows when used with symbolic
  links or invalid paths. (Pierre)
- Fixed error output to stderr on Windows. (Pierre)
- Fixed memory leaks in is_writable/readable/etc on Windows. (Pierre)
- Fixed memory leaks in the ACL function on Windows. (Pierre)
- Fixed memory leak in the realpath cache on Windows. (Pierre)
- Fixed memory leak in zip_close. (Pierre)
- Fixed crypt's blowfish sanity check of the "setting" string, to reject
  iteration counts encoded as 36 through 39. (Solar Designer, Joey, Pierre)

- Fixed bug #51059 (crypt crashes when invalid salt are given). (Pierre)
- Fixed bug #50952 (allow underscore _ in constants parsed in php.ini files).
  (Jani)
- Fixed bug #50940 (Custom content-length set incorrectly in Apache SAPIs).
  (Brian France, Rasmus)
- Fixed bug #50930 (Wrong date by php_date.c patch with ancient gcc/glibc
  versions). (Derick)
- Fixed bug #50907 (X-PHP-Originating-Script adding two new lines in *NIX).
  (Ilia)
- Fixed bug #50859 (build fails with openssl 1.0 due to md2 deprecation).
  (Ilia, hanno at hboeck dot de)
- Fixed bug #50847 (strip_tags() removes all tags greater then 1023 bytes
  long). (Ilia)
- Fixed bug #50829 (php.ini directive pdo_mysql.default_socket is ignored).
  (Ilia)
- Fixed bug #50832 (HTTP fopen wrapper does not support passwordless HTTP
  authentication). (Jani)
- Fixed bug #50787 (stream_set_write_buffer() has no effect on socket streams).
  (vnegrier at optilian dot com, Ilia)
- Fixed bug #50761 (system.multiCall crashes in xmlrpc extension).
  (hiroaki dot kawai at gmail dot com, Ilia)
- Fixed bug #50756 (CURLOPT_FTP_SKIP_PASV_IP does not exist). (Sriram)
- Fixed bug #50732 (exec() adds single byte twice to $output array). (Ilia)
- Fixed bug #50728 (All PDOExceptions hardcode 'code' property to 0).
  (Joey, Ilia)
- Fixed bug #50723 (Bug in garbage collector causes crash). (Dmitry)
- Fixed bug #50690 (putenv does not set ENV when the value is only one char).
  (Pierre)
- Fixed bug #50680 (strtotime() does not support eighth ordinal number). (Ilia)
- Fixed bug #50661 (DOMDocument::loadXML does not allow UTF-16). (Rob)
- Fixed bug #50657 (copy() with an empty (zero-byte) HTTP source succeeds but
  returns false). (Ilia)
- Fixed bug #50636 (MySQLi_Result sets values before calling constructor).
  (Pierrick)
- Fixed bug #50632 (filter_input() does not return default value if the
  variable does not exist). (Ilia)
- Fixed bug #50576 (XML_OPTION_SKIP_TAGSTART option has no effect). (Pierrick)
- Fixed bug #50558 (Broken object model when extending tidy). (Pierrick)
- Fixed bug #50540 (Crash while running ldap_next_reference test cases).
  (Sriram)
- Fixed bug #50519 (segfault in garbage collection when using set_error_handler
  and DomDocument). (Dmitry)
- Fixed bug #50508 (compile failure: Conflicting HEADER type declarations).
  (Jani)
- Fixed bug #50496 (Use of <stdbool.h> is valid only in a c99 compilation
  environment. (Sriram)
- Fixed bug #50464 (declare encoding doesn't work within an included file).
  (Felipe)
- Fixed bug #50458 (PDO::FETCH_FUNC fails with Closures). (Felipe, Pierrick)
- Fixed bug #50445 (PDO-ODBC stored procedure call from Solaris 64-bit causes
  seg fault). (davbrown4 at yahoo dot com, Felipe)
- Fixed bug #50416 (PROCEDURE db.myproc can't return a result set in the given
  context). (Andrey)
- Fixed bug #50394 (Reference argument converted to value in __call). (Stas)
- Fixed bug #50351 (performance regression handling objects, ten times slower
  in 5.3 than in 5.2). (Dmitry)
- Fixed bug #50392 (date_create_from_format() enforces 6 digits for 'u'
  format character). (Ilia)
- Fixed bug #50345 (nanosleep not detected properly on some solaris versions).
  (Jani)
- Fixed bug #50340 (php.ini parser does not allow spaces in ini keys). (Jani)
- Fixed bug #50334 (crypt ignores sha512 prefix). (Pierre)
- Fixed bug #50323 (Allow use of ; in values via ;; in PDO DSN).
  (Ilia, Pierrick)
- Fixed bug #50285 (xmlrpc does not preserve keys in encoded indexed arrays).
  (Felipe)
- Fixed bug #50282 (xmlrpc_encode_request() changes object into array in
  calling function). (Felipe)
- Fixed bug #50267 (get_browser(null) does not use HTTP_USER_AGENT). (Jani)
- Fixed bug #50266 (conflicting types for llabs). (Jani)
- Fixed bug #50261 (Crash When Calling Parent Constructor with
  call_user_func()). (Dmitry)
- Fixed bug #50255 (isset() and empty() silently casts array to object).
  (Felipe)
- Fixed bug #50240 (pdo_mysql.default_socket in php.ini shouldn't used
  if it is empty). (foutrelis at gmail dot com, Ilia)
- Fixed bug #50231 (Socket path passed using --with-mysql-sock is ignored when
  mysqlnd is enabled). (Jani)
- Fixed bug #50219 (soap call Segmentation fault on a redirected url).
  (Pierrick)
- Fixed bug #50212 (crash by ldap_get_option() with LDAP_OPT_NETWORK_TIMEOUT).
  (Ilia, shigeru_kitazaki at cybozu dot co dot jp)
- Fixed bug #50209 (Compiling with libedit cannot find readline.h).
  (tcallawa at redhat dot com)
- Fixed bug #50207 (segmentation fault when concatenating very large strings on
  64bit linux). (Ilia)
- Fixed bug #50196 (stream_copy_to_stream() produces warning when source is
  not file). (Stas)
- Fixed bug #50195 (pg_copy_to() fails when table name contains schema. (Ilia)
- Fixed bug #50185 (ldap_get_entries() return false instead of an empty array
  when there is no error). (Jani)
- Fixed bug #50174 (Incorrectly matched docComment). (Felipe)
- Fixed bug #50168 (FastCGI fails with wrong error on HEAD request to
  non-existant file). (Dmitry)
- Fixed bug #50162 (Memory leak when fetching timestamp column from Oracle
  database). (Felipe)
- Fixed bug #50159 (wrong working directory in symlinked files). (Dmitry)
- Fixed bug #50158 (FILTER_VALIDATE_EMAIL fails with valid addresses
  containing = or ?). (Pierrick)
- Fixed bug #50152 (ReflectionClass::hasProperty behaves like isset() not
  property_exists). (Felipe)
- Fixed bug #50146 (property_exists: Closure object cannot have properties).
  (Felipe)
- Fixed bug #50145 (crash while running bug35634.phpt). (Felipe)
- Fixed bug #50140 (With default compilation option, php symbols are unresolved
  for nsapi). (Uwe Schindler)
- Fixed bug #50087 (NSAPI performance improvements). (Uwe Schindler)
- Fixed bug #50073 (parse_url() incorrect when ? in fragment). (Ilia)
- Fixed bug #50023 (pdo_mysql doesn't use PHP_MYSQL_UNIX_SOCK_ADDR). (Ilia)
- Fixed bug #50005 (Throwing through Reflection modified Exception object
  makes segmentation fault). (Felipe)
- Fixed bug #49990 (SNMP3 warning message about security level printed twice).
  (Jani)
- Fixed bug #49985 (pdo_pgsql prepare() re-use previous aborted
  transaction). (ben dot pineau at gmail dot com, Ilia, Matteo)
- Fixed bug #49938 (Phar::isBuffering() returns inverted value). (Greg)
- Fixed bug #49936 (crash with ftp stream in php_stream_context_get_option()).
  (Pierrick)
- Fixed bug #49921 (Curl post upload functions changed). (Ilia)
- Fixed bug #49866 (Making reference on string offsets crashes PHP). (Dmitry)
- Fixed bug #49855 (import_request_variables() always returns NULL). (Ilia,
  sjoerd at php dot net)
- Fixed bug #49851, #50451 (http wrapper breaks on 1024 char long headers).
  (Ilia)
- Fixed bug #49800 (SimpleXML allow (un)serialize() calls without warning).
  (Ilia, wmeler at wp-sa dot pl)
- Fixed bug #49719 (ReflectionClass::hasProperty returns true for a private
  property in base class). (Felipe)
- Fixed bug #49677 (ini parser crashes with apache2 and using ${something}
  ini variables). (Jani)
- Fixed bug #49660 (libxml 2.7.3+ limits text nodes to 10MB). (Felipe)
- Fixed bug #49647 (DOMUserData does not exist). (Rob)
- Fixed bug #49600 (imageTTFText text shifted right). (Takeshi Abe)
- Fixed bug #49585 (date_format buffer not long enough for >4 digit years).
  (Derick, Adam)
- Fixed bug #49560 (oci8: using LOBs causes slow PHP shutdown). (Oracle Corp.)
- Fixed bug #49521 (PDO fetchObject sets values before calling constructor).
  (Pierrick)
- Fixed bug #49472 (Constants defined in Interfaces can be overridden).
  (Felipe)
- Fixed bug #49463 (setAttributeNS fails setting default namespace). (Rob)
- Fixed bug #49244 (Floating point NaN cause garbage characters). (Sjoerd)
- Fixed bug #49224 (Compile error due to old DNS functions on AIX systems).
  (Scott)
- Fixed bug #49174 (crash when extending PDOStatement and trying to set
  queryString property). (Felipe)
- Fixed bug #48811 (Directives in PATH section do not get applied to
  subdirectories). (Patch by: ct at swin dot edu dot au)
- Fixed bug #48590 (SoapClient does not honor max_redirects). (Sriram)
- Fixed bug #48190 (Content-type parameter "boundary" is not case-insensitive
  in HTTP uploads). (Ilia)
- Fixed bug #47848 (importNode doesn't preserve attribute namespaces). (Rob)
- Fixed bug #47409 (extract() problem with array containing word "this").
  (Ilia, chrisstocktonaz at gmail dot com)
- Fixed bug #47281 ($php_errormsg is limited in size of characters)
  (Oracle Corp.)
- Fixed bug #46478 (htmlentities() uses obsolete mapping table for character
  entity references). (Moriyoshi)
- Fixed bug #45599 (strip_tags() truncates rest of string with invalid
  attribute). (Ilia, hradtke)
- Fixed bug #45120 (PDOStatement->execute() returns true then false for same
  statement). (Pierrick)
- Fixed bug #44827 (define() allows :: in constant names). (Ilia)
- Fixed bug #44098 (imap_utf8() returns only capital letters).
  (steffen at dislabs dot de, Pierre)
- Fixed bug #34852 (Failure in odbc_exec() using oracle-supplied odbc
  driver). (tim dot tassonis at trivadis dot com)

19 Nov 2009, PHP 5.3.1
- Upgraded bundled sqlite to version 3.6.19. (Scott)
- Updated timezone database to version 2009.17 (2009q). (Derick)

- Changed ini file directives [PATH=](on Win32) and [HOST=](on all) to be case
  insensitive. (garretts)

- Restored shebang line check to CGI sapi (not checked by scanner anymore).
  (Jani)

- Added "max_file_uploads" INI directive, which can be set to limit the
  number of file uploads per-request to 20 by default, to prevent possible
  DOS via temporary file exhaustion. (Ilia)
- Added missing sanity checks around exif processing. (Ilia)
- Added error constant when json_encode() detects an invalid UTF-8 sequence.
  (Scott)
- Added support for ACL on Windows for thread safe SAPI (Apache2 for example)
  and fix its support on NTS. (Pierre)

- Improved symbolic, mounted volume and junctions support for realpath on
  Windows. (Pierre)
- Improved readlink on Windows, suppress \??\ and use the drive syntax only.
  (Pierre)
- Improved dns_get_record() AAAA support on windows. Always available when
  IPv6 is support is installed, format is now the same than on unix. (Pierre)
- Improved the DNS functions on OSX to use newer APIs, also use Bind 9 API
  where available on other platforms. (Scott)
- Improved shared extension loading on OSX to use the standard Unix dlopen()
  API. (Scott)

- Fixed crash in com_print_typeinfo when an invalid typelib is given. (Pierre)
- Fixed a safe_mode bypass in tempnam() identified by Grzegorz Stachowiak.
  (Rasmus)
- Fixed a open_basedir bypass in posix_mkfifo() identified by Grzegorz
  Stachowiak.  (Rasmus)
- Fixed certificate validation inside php_openssl_apply_verification_policy
  (Ryan Sleevi, Ilia)
- Fixed crash in SQLiteDatabase::ArrayQuery() and SQLiteDatabase::SingleQuery()
  when calling using Reflection. (Felipe)
- Fixed crash when instantiating PDORow and PDOStatement through Reflection.
  (Felipe)
- Fixed sanity check for the color index in imagecolortransparent. (Pierre)
- Fixed scandir/readdir when used mounted points on Windows. (Pierre)
- Fixed zlib.deflate compress filter to actually accept level parameter. (Jani)
- Fixed leak on error in popen/exec (and related functions) on Windows.
  (Pierre)
- Fixed possible bad caching of symlinked directories in the realpath cache
  on Windows. (Pierre)
- Fixed atime and mtime in stat related functions on Windows. (Pierre)
- Fixed spl_autoload_unregister/spl_autoload_functions wrt. Closures and
  Functors. (Christian Seiler)
- Fixed open_basedir circumvention for "mail.log" ini directive.
  (Maksymilian Arciemowicz, Stas)
- Fixed signature generation/validation for zip archives in ext/phar. (Greg)
- Fixed memory leak in stream_is_local(). (Felipe, Tony)
- Fixed BC break in mime_content_type(), removes the content encoding. (Scott)

- Fixed PECL bug #16842 (oci_error return false when NO_DATA_FOUND is raised).
  (Chris Jones)

- Fixed bug #50063 (safe_mode_include_dir fails). (Johannes, christian at
  elmerot dot se)
- Fixed bug #50052 (Different Hashes on Windows and Linux on wrong Salt size).
  (Pierre)
- Fixed bug #49986 (Missing ICU DLLs on windows package). (Pierre)
- Fixed bug #49910 (no support for ././@LongLink for long filenames in phar
  tar support). (Greg)
- Fixed bug #49908 (throwing exception in __autoload crashes when interface
  is not defined). (Felipe)
- Fixed bug #49847 (exec() fails to return data inside 2nd parameter, given
  output lines >4095 bytes). (Ilia)
- Fixed bug #49809 (time_sleep_until() is not available on OpenSolaris). (Jani)
- Fixed bug #49757 (long2ip() can return wrong value in a multi-threaded
  applications). (Ilia, Florian Anderiasch)
- Fixed bug #49738 (calling mcrypt after mcrypt_generic_deinit crashes).
  (Sriram Natarajan)
- Fixed bug #49732 (crashes when using fileinfo when timestamp conversion
  fails). (Pierre)
- Fixed bug #49698 (Unexpected change in strnatcasecmp()). (Rasmus)
- Fixed bug #49630 (imap_listscan function missing). (Felipe)
- Fixed bug #49572 (use of C++ style comments causes build failure).
  (Sriram Natarajan)
- Fixed bug #49531 (CURLOPT_INFILESIZE sometimes causes warning "CURLPROTO_FILE
  cannot be set"). (Felipe)
- Fixed bug #49517 (cURL's CURLOPT_FILE prevents file from being deleted after
  fclose). (Ilia)
- Fixed bug #49470 (FILTER_SANITIZE_EMAIL allows disallowed characters).
  (Ilia)
- Fixed bug #49447 (php engine need to correctly check for socket API
  return status on windows). (Sriram Natarajan)
- Fixed bug #49391 (ldap.c utilizing deprecated ldap_modify_s). (Ilia)
- Fixed bug #49372 (segfault in php_curl_option_curl). (Pierre)
- Fixed bug #49361 (wordwrap() wraps incorrectly on end of line boundaries).
  (Ilia, code-it at mail dot ru)
- Fixed bug #49306 (inside pdo_mysql default socket settings are ignored).
  (Ilia)
- Fixed bug #49289 (bcmath module doesn't compile with phpize configure).
  (Jani)
- Fixed bug #49286 (php://input (php_stream_input_read) is broken). (Jani)
- Fixed bug #49269 (Ternary operator fails on Iterator object when used inside
  foreach declaration). (Etienne, Dmitry)
- Fixed bug #49236 (Missing PHP_SUBST(PDO_MYSQL_SHARED_LIBADD)). (Jani)
- Fixed bug #49223 (Inconsistency using get_defined_constants). (Garrett)
- Fixed bug #49193 (gdJpegGetVersionString() inside gd_compact identifies
  wrong type in declaration). (Ilia)
- Fixed bug #49183 (dns_get_record does not return NAPTR records). (Pierre)
- Fixed bug #49144 (Import of schema from different host transmits original
  authentication details). (Dmitry)
- Fixed bug #49142 (crash when exception thrown from __tostring()).
  (David Soria Parra)
- Fixed bug #49132 (posix_times returns false without error).
  (phpbugs at gunnu dot us)
- Fixed bug #49125 (Error in dba_exists C code). (jdornan at stanford dot edu)
- Fixed bug #49122 (undefined reference to mysqlnd_stmt_next_result on compile
  with --with-mysqli and MySQL 6.0). (Jani)
- Fixed bug #49108 (2nd scan_dir produces segfault). (Felipe)
- Fixed bug #49098 (mysqli segfault on error). (Rasmus)
- Fixed bug #49095 (proc_get_status['exitcode'] fails on win32). (Felipe)
- Fixed bug #49092 (ReflectionFunction fails to work with functions in fully
  qualified namespaces). (Kalle, Jani)
- Fixed bug #49074 (private class static fields can be modified by using
  reflection). (Jani)
- Fixed bug #49072 (feof never returns true for damaged file in zip). (Pierre)
- Fixed bug #49065 ("disable_functions" php.ini option does not work on
  Zend extensions). (Stas)
- Fixed bug #49064 (--enable-session=shared does not work: undefined symbol:
  php_url_scanner_reset_vars). (Jani)
- Fixed bug #49056 (parse_ini_file() regression in 5.3.0 when using non-ASCII
  strings as option keys). (Jani)
- Fixed bug #49052 (context option headers freed too early when using
  --with-curlwrappers). (Jani)
- Fixed bug #49047 (The function touch() fails on directories on Windows).
  (Pierre)
- Fixed bug #49032 (SplFileObject::fscanf() variables passed by reference).
  (Jani)
- Fixed bug #49027 (mysqli_options() doesn't work when using mysqlnd). (Andrey)
- Fixed bug #49026 (proc_open() can bypass safe_mode_protected_env_vars
  restrictions). (Ilia)
- Fixed bug #49020 (phar misinterprets ustar long filename standard).
  (Greg)
- Fixed bug #49018 (phar tar stores long filenames wit prefix/name reversed).
  (Greg)
- Fixed bug #49014 (dechunked filter broken when serving more than 8192 bytes
  in a chunk). (andreas dot streichardt at globalpark dot com, Ilia)
- Fixed bug #49012 (phar tar signature algorithm reports as Unknown (0) in
  getSignature() call). (Greg)
- Fixed bug #49000 (PHP CLI in Interactive mode (php -a) crashes
  when including files from function). (Stas)
- Fixed bug #48994 (zlib.output_compression does not output HTTP headers when
  set to a string value). (Jani)
- Fixed bug #48980 (Crash when compiling with pdo_firebird). (Felipe)
- Fixed bug #48962 (cURL does not upload files with specified filename).
  (Ilia)
- Fixed bug #48929 (Double \r\n after HTTP headers when "header" context
  option is an array). (David Zülke)
- Fixed bug #48913 (Too long error code strings in pdo_odbc driver).
  (naf at altlinux dot ru, Felipe)
- Fixed bug #48912 (Namespace causes unexpected strict behaviour with
  extract()). (Dmitry)
- Fixed bug #48909 (Segmentation fault in mysqli_stmt_execute()). (Andrey)
- Fixed bug #48899 (is_callable returns true even if method does not exist in
  parent class). (Felipe)
- Fixed bug #48893 (Problems compiling with Curl). (Felipe)
- Fixed bug #48880 (Random Appearing open_basedir problem). (Rasmus, Gwynne)
- Fixed bug #48872 (string.c: errors: duplicate case values). (Kalle)
- Fixed bug #48854 (array_merge_recursive modifies arrays after first one).
  (Felipe)
- Fixed bug #48805 (IPv6 socket transport is not working). (Ilia)
- Fixed bug #48802 (printf() returns incorrect outputted length). (Jani)
- Fixed bug #48791 (open office files always reported as corrupted). (Greg)
- Fixed bug #48788 (RecursiveDirectoryIterator doesn't descend into symlinked
  directories). (Ilia)
- Fixed bug #48783 (make install will fail saying phar file exists). (Greg)
- Fixed bug #48774 (SIGSEGVs when using curl_copy_handle()).
  (Sriram Natarajan)
- Fixed bug #48771 (rename() between volumes fails and reports no error on
  Windows). (Pierre)
- Fixed bug #48768 (parse_ini_*() crash with INI_SCANNER_RAW). (Jani)
- Fixed bug #48763 (ZipArchive produces corrupt archive). (dani dot church at
  gmail dot com, Pierre)
- Fixed bug #48762 (IPv6 address filter still rejects valid address). (Felipe)
- Fixed bug #48757 (ReflectionFunction::invoke() parameter issues). (Kalle)
- Fixed bug #48754 (mysql_close() crash php when no handle specified).
  (Johannes, Andrey)
- Fixed bug #48752 (Crash during date parsing with invalid date). (Pierre)
- Fixed bug #48746 (Unable to browse directories within Junction Points).
  (Pierre, Kanwaljeet Singla)
- Fixed bug #48745 (mysqlnd: mysql_num_fields returns wrong column count for
  mysql_list_fields). (Andrey)
- Fixed bug #48740 (PHAR install fails when INSTALL_ROOT is not the final
  install location). (james dot cohen at digitalwindow dot com, Greg)
- Fixed bug #48733 (CURLOPT_WRITEHEADER|CURLOPT_FILE|CURLOPT_STDERR warns on
  files that have been opened with r+). (Ilia)
- Fixed bug #48719 (parse_ini_*(): scanner_mode parameter is not checked for
  sanity). (Jani)
- Fixed bug #48718 (FILTER_VALIDATE_EMAIL does not allow numbers in domain
  components). (Ilia)
- Fixed bug #48681 (openssl signature verification for tar archives broken).
  (Greg)
- Fixed bug #48660 (parse_ini_*(): dollar sign as last character of value
  fails). (Jani)
- Fixed bug #48645 (mb_convert_encoding() doesn't understand hexadecimal
  html-entities). (Moriyoshi)
- Fixed bug #48637 ("file" fopen wrapper is overwritten when using
  --with-curlwrappers). (Jani)
- Fixed bug #48608 (Invalid libreadline version not detected during configure).
  (Jani)
- Fixed bug #48400 (imap crashes when closing stream opened with
  OP_PROTOTYPE flag). (Jani)
- Fixed bug #48377 (error message unclear on converting phar with existing
  file). (Greg)
- Fixed bug #48247 (Infinite loop and possible crash during startup with
  errors when errors are logged). (Jani)
- Fixed bug #48198 error: 'MYSQLND_LLU_SPEC' undeclared. Cause for #48780 and
  #46952 - both fixed too. (Andrey)
- Fixed bug #48189 (ibase_execute error in return param). (Kalle)
- Fixed bug #48182 (ssl handshake fails during asynchronous socket connection).
  (Sriram Natarajan)
- Fixed bug #48116 (Fixed build with Openssl 1.0). (Pierre,
  Al dot Smith at aeschi dot ch dot eu dot org)
- Fixed bug #48057 (Only the date fields of the first row are fetched, others
  are empty). (info at programmiernutte dot net)
- Fixed bug #47481 (natcasesort() does not sort extended ASCII characters
  correctly). (Herman Radtke)
- Fixed bug #47351 (Memory leak in DateTime). (Derick, Tobias John)
- Fixed bug #47273 (Encoding bug in SoapServer->fault). (Dmitry)
- Fixed bug #46682 (touch() afield returns different values on windows).
  (Pierre)
- Fixed bug #46614 (Extended MySQLi class gives incorrect empty() result).
  (Andrey)
- Fixed bug #46020 (with Sun Java System Web Server 7.0 on HPUX, #define HPUX).
  (Uwe Schindler)
- Fixed bug #45905 (imagefilledrectangle() clipping error).
  (markril at hotmail dot com, Pierre)
- Fixed bug #45554 (Inconsistent behavior of the u format char). (Derick)
- Fixed bug #45141 (setcookie will output expires years of >4 digits). (Ilia)
- Fixed bug #44683 (popen crashes when an invalid mode is passed). (Pierre)
- Fixed bug #43510 (stream_get_meta_data() does not return same mode as used
  in fopen). (Jani)
- Fixed bug #42434 (ImageLine w/ antialias = 1px shorter). (wojjie at gmail dot
  com, Kalle)
- Fixed bug #40013 (php_uname() does not return nodename on Netware (Guenter
  Knauf)
- Fixed bug #38091 (Mail() does not use FQDN when sending SMTP helo).
  (Kalle, Rick Yorgason)
- Fixed bug #28038 (Sent incorrect RCPT TO commands to SMTP server) (Garrett)
- Fixed bug #27051 (Impersonation with FastCGI does not exec process as
  impersonated user). (Pierre)


30 Jun 2009, PHP 5.3.0
- Upgraded bundled PCRE to version 7.9. (Nuno)
- Upgraded bundled sqlite to version 3.6.15. (Scott)

- Moved extensions to PECL (Derick, Lukas, Pierre, Scott):
  . ext/dbase
  . ext/fbsql
  . ext/fdf
  . ext/ncurses
  . ext/mhash (BC layer is now entirely within ext/hash)
  . ext/ming
  . ext/msql
  . ext/sybase (not maintained anymore, sybase_ct has to be used instead)

- Removed the experimental RPL (master/slave) functions from mysqli. (Andrey)
- Removed zend.ze1_compatibility_mode. (Dmitry)
- Removed all zend_extension_* php.ini directives. Zend extensions are now
  always loaded using zend_extension directive. (Derick)
- Removed special treatment of "/tmp" in sessions for open_basedir.
  Note: This undocumented behaviour was introduced in 5.2.2. (Alexey)
- Removed shebang line check from CGI sapi (checked by scanner). (Dmitry)

- Changed PCRE, Reflection and SPL extensions to be always enabled. (Marcus)
- Changed md5() to use improved implementation. (Solar Designer, Dmitry)
- Changed HTTP stream wrapper to accept any code between and including
  200 to 399 as successful. (Mike, Noah Fontes)
- Changed __call() to be invoked on private/protected method access, similar to
  properties and __get(). (Andrei)
- Changed dl() to be disabled by default. Enabled only when explicitly
  registered by the SAPI. Currently enabled with cli, cgi and embed SAPIs.
  (Dmitry)
- Changed opendir(), dir() and scandir() to use default context when no context
  argument is passed. (Sara)
- Changed open_basedir to allow tightening in runtime contexts. (Sara)
- Changed PHP/Zend extensions to use flexible build IDs. (Stas)
- Changed error level E_ERROR into E_WARNING in Soap extension methods
  parameter validation. (Felipe)
- Changed openssl info to show the shared library version number. (Scott)
- Changed floating point behaviour to consistently use double precision on all
  platforms and with all compilers. (Christian Seiler)
- Changed round() to act more intuitively when rounding to a certain precision
  and round very large and very small exponents correctly. (Christian Seiler)
- Changed session_start() to return false when session startup fails. (Jani)
- Changed property_exists() to check the existence of a property independent of
  accessibility (like method_exists()). (Felipe)
- Changed array_reduce() to allow mixed $initial (Christian Seiler)

- Improved PHP syntax and semantics:
  . Added lambda functions and closures. (Christian Seiler, Dmitry)
  . Added "jump label" operator (limited "goto"). (Dmitry, Sara)
  . Added NOWDOC syntax. (Gwynne Raskind, Stas, Dmitry)
  . Added HEREDOC syntax with double quotes. (Lars Strojny, Felipe)
  . Added support for using static HEREDOCs to initialize static variables and
    class members or constants. (Matt)
  . Improved syntax highlighting and consistency for variables in double-quoted
    strings and literal text in HEREDOCs and backticks. (Matt)
  . Added "?:" operator. (Marcus)
  . Added support for namespaces. (Dmitry, Stas, Gregory, Marcus)
  . Added support for Late Static Binding. (Dmitry, Etienne Kneuss)
  . Added support for __callStatic() magic method. (Sara)
  . Added forward_static_call(_array) to complete LSB. (Mike Lively)
  . Added support for dynamic access of static members using $foo::myFunc().
    (Etienne Kneuss)
  . Improved checks for callbacks. (Marcus)
  . Added __DIR__ constant. (Lars Strojny)
  . Added new error modes E_USER_DEPRECATED and E_DEPRECATED.
    E_DEPRECATED is used to inform about stuff being scheduled for removal
    in future PHP versions. (Lars Strojny, Felipe, Marcus)
  . Added "request_order" INI variable to control specifically $_REQUEST
    behavior. (Stas)
  . Added support for exception linking. (Marcus)
  . Added ability to handle exceptions in destructors. (Marcus)

- Improved PHP runtime speed and memory usage:
  . Substitute global-scope, persistent constants with their values at compile
    time. (Matt)
  . Optimized ZEND_SIGNED_MULTIPLY_LONG(). (Matt)
  . Removed direct executor recursion. (Dmitry)
  . Use fastcall calling convention in executor on x86. (Dmitry)
  . Use IS_CV for direct access to $this variable. (Dmitry)
  . Use ZEND_FREE() opcode instead of ZEND_SWITCH_FREE(IS_TMP_VAR). (Dmitry)
  . Lazy EG(active_symbol_table) initialization. (Dmitry)
  . Optimized ZEND_RETURN opcode to not allocate and copy return value if it is
    not used. (Dmitry)
  . Replaced all flex based scanners with re2c based scanners.
    (Marcus, Nuno, Scott)
  . Added garbage collector. (David Wang, Dmitry).
  . Improved PHP binary size and startup speed with GCC4 visibility control.
    (Nuno)
  . Improved engine stack implementation for better performance and stability.
    (Dmitry)
  . Improved memory usage by moving constants to read only memory.
    (Dmitry, Pierre)
  . Changed exception handling. Now each op_array doesn't contain
    ZEND_HANDLE_EXCEPTION opcode in the end. (Dmitry)
  . Optimized require_once() and include_once() by eliminating fopen(3) on
    second usage. (Dmitry)
  . Optimized ZEND_FETCH_CLASS + ZEND_ADD_INTERFACE into single
    ZEND_ADD_INTERFACE opcode. (Dmitry)
  . Optimized string searching for a single character.
    (Michal Dziemianko, Scott)
  . Optimized interpolated strings to use one less opcode. (Matt)

- Improved php.ini handling: (Jani)
  . Added ".htaccess" style user-defined php.ini files support for CGI/FastCGI.
  . Added support for special [PATH=/opt/httpd/www.example.com/] and
    [HOST=www.example.com] sections. Directives set in these sections can
    not be overridden by user-defined ini-files or during runtime.
  . Added better error reporting for php.ini syntax errors.
  . Allowed using full path to load modules using "extension" directive.
  . Allowed "ini-variables" to be used almost everywhere ini php.ini files.
  . Allowed using alphanumeric/variable indexes in "array" ini options.
  . Added 3rd optional parameter to parse_ini_file() to specify the scanning
    mode of INI_SCANNER_NORMAL or INI_SCANNER_RAW. In raw mode option values
    and section values are treated as-is.
  . Fixed get_cfg_var() to be able to return "array" ini options.
  . Added optional parameter to ini_get_all() to only retrieve the current
    value. (Hannes)

- Improved Windows support:
  . Update all libraries to their latest stable version. (Pierre, Rob, Liz,
    Garrett).
  . Added Windows support for stat(), touch(), filemtime(), filesize() and
    related functions. (Pierre)
  . Re-added socket_create_pair() for Windows in sockets extension. (Kalle)
  . Added inet_pton() and inet_ntop() also for Windows platforms.
    (Kalle, Pierre)
  . Added mcrypt_create_iv() for Windows platforms. (Pierre)
  . Added ACL Cache support on Windows.
    (Kanwaljeet Singla, Pierre, Venkat Raman Don)
  . Added constants based on Windows' GetVersionEx information.
    PHP_WINDOWS_VERSION_* and PHP_WINDOWS_NT_*. (Pierre)
  . Added support for ACL (is_writable, is_readable, reports now correct
    results) on Windows. (Pierre, Venkat Raman Don, Kanwaljeet Singla)
  . Added support for fnmatch() on Windows. (Pierre)
  . Added support for time_nanosleep() and time_sleep_until() on Windows.
    (Pierre)
  . Added support for symlink(), readlink(), linkinfo() and link() on Windows.
    They are available only when the running platform supports them. (Pierre)
  . the GMP extension now relies on MPIR instead of the GMP library. (Pierre)
  . Added Windows support for stream_socket_pair(). (Kalle)
  . Drop all external dependencies for the core features. (Pierre)
  . Drastically improve the build procedure (Pierre, Kalle, Rob):
    . VC9 (Visual C++ 2008) or later support
    . Initial experimental x64 support
  . MSI installer now supports all recent Windows versions, including
    Windows 7. (John, Kanwaljeet Singla)

- Improved and cleaned CGI code:
  . FastCGI is now always enabled and cannot be disabled.
    See sapi/cgi/CHANGES for more details. (Dmitry)
  . Added CGI SAPI -T option which can be used to measure execution
    time of script repeated several times. (Dmitry)

- Improved streams:
  . Fixed confusing error message on failure when no errors are logged. (Greg)
  . Added stream_supports_lock() function. (Benjamin Schulz)
  . Added context parameter for copy() function. (Sara)
  . Added "glob://" stream wrapper. (Marcus)
  . Added "params" as optional parameter for stream_context_create(). (Sara)
  . Added ability to use stream wrappers in include_path. (Gregory, Dmitry)

- Improved DNS API
  . Added Windows support for dns_check_record(), dns_get_mx(), checkdnsrr() and
    getmxrr(). (Pierre)
  . Added support for old style DNS functions (supports OSX and FBSD). (Scott)
  . Added a new "entries" array in dns_check_record() containing the TXT
    elements. (Felipe, Pierre)

- Improved hash extension:
  . Changed mhash to be a wrapper layer around the hash extension. (Scott)
  . Added hash_copy() function. (Tony)
  . Added sha224 hash algorithm to the hash extension. (Scott)

- Improved IMAP support (Pierre):
  . Added imap_gc() to clear the imap cache
  . Added imap_utf8_to_mutf7() and imap_mutf7_to_utf8()

- Improved mbstring extension:
  . Added "mbstring.http_output_conv_mimetypes" INI directive that allows
    common non-text types such as "application/xhtml+xml" to be converted
    by mb_output_handler(). (Moriyoshi)

- Improved OCI8 extension (Chris Jones/Oracle Corp.):
  . Added Database Resident Connection Pooling (DRCP) and Fast
    Application Notification (FAN) support.
  . Added support for Oracle External Authentication (not supported
    on Windows).
  . Improve persistent connection handling of restarted DBs.
  . Added SQLT_AFC (aka CHAR datatype) support to oci_bind_by_name.
  . Fixed bug #45458 (Numeric keys for associative arrays are not
    handled properly)
  . Fixed bug #41069 (Segmentation fault with query over DB link).
  . Fixed define of SQLT_BDOUBLE and SQLT_BFLOAT constants with Oracle
    10g ORACLE_HOME builds.
  . Changed default value of oci8.default_prefetch from 10 to 100.
  . Fixed PECL Bug #16035 (OCI8: oci_connect without ORACLE_HOME defined causes
    segfault) (Chris Jones/Oracle Corp.)
  . Fixed PECL Bug #15988 (OCI8: sqlnet.ora isn't read with older Oracle
    libraries) (Chris Jones/Oracle Corp.)
  . Fixed PECL Bug #14268 (Allow "pecl install oci8" command to "autodetect" an
    Instant Client RPM install) (Chris Jones/Oracle Corp.)
  . Fixed PECL bug #12431 (OCI8 ping functionality is broken).
  . Allow building (e.g from PECL) the PHP 5.3-based OCI8 code with
    PHP 4.3.9 onwards.
  . Provide separate extensions for Oracle 11g and 10g on Windows.
    (Pierre, Chris)

- Improved OpenSSL extension:
  . Added support for OpenSSL digest and cipher functions. (Dmitry)
  . Added access to internal values of DSA, RSA and DH keys. (Dmitry)
  . Fixed a memory leak on openssl_decrypt(). (Henrique)
  . Fixed segfault caused by openssl_pkey_new(). (Henrique)
  . Fixed bug caused by uninitilized variables in openssl_pkcs7_encrypt() and
    openssl_pkcs7_sign(). (Henrique)
  . Fixed error message in openssl_seal(). (Henrique)

- Improved pcntl extension: (Arnaud)
  . Added pcntl_signal_dispatch().
  . Added pcntl_sigprocmask().
  . Added pcntl_sigwaitinfo().
  . Added pcntl_sigtimedwait().

- Improved SOAP extension:
  . Added support for element names in context of XMLSchema's <any>. (Dmitry)
  . Added ability to use Traversable objects instead of plain arrays.
    (Joshua Reese, Dmitry)
  . Fixed possible crash bug caused by an uninitialized value. (Zdash Urf)

- Improved SPL extension:
  . Added SPL to list of standard extensions that cannot be disabled. (Marcus)
  . Added ability to store associative information with objects in
    SplObjectStorage. (Marcus)
  . Added ArrayAccess support to SplObjectStorage. (Marcus)
  . Added SplDoublyLinkedList, SplStack, SplQueue classes. (Etienne)
  . Added FilesystemIterator. (Marcus)
  . Added GlobIterator. (Marcus)
  . Added SplHeap, SplMinHeap, SplMaxHeap, SplPriorityQueue classes. (Etienne)
  . Added new parameter $prepend to spl_autoload_register(). (Etienne)
  . Added SplFixedArray. (Etienne, Tony)
  . Added delaying exceptions in SPL's autoload mechanism. (Marcus)
  . Added RecursiveTreeIterator. (Arnaud, Marcus)
  . Added MultipleIterator. (Arnaud, Marcus, Johannes)

- Improved Zend Engine:
  . Added "compact" handler for Zend MM storage. (Dmitry)
  . Added "+" and "*" specifiers to zend_parse_parameters(). (Andrei)
  . Added concept of "delayed early binding" that allows opcode caches to
    perform class declaration (early and/or run-time binding) in exactly
    the same order as vanilla PHP. (Dmitry)

- Improved crypt() function: (Pierre)
  . Added Blowfish and extended DES support. (Using Blowfish implementation
    from Solar Designer).
  . Made crypt features portable by providing our own implementations
    for crypt_r and the algorithms which are used when OS does not provide
    them. PHP implementations are always used for Windows builds.

- Deprecated session_register(), session_unregister() and
  session_is_registered(). (Hannes)
- Deprecated define_syslog_variables(). (Kalle)
- Deprecated ereg extension. (Felipe)

- Added new extensions:
  . Added Enchant extension as a way to access spell checkers. (Pierre)
  . Added fileinfo extension as replacement for mime_magic extension. (Derick)
  . Added intl extension for Internationalization. (Ed B., Vladimir I.,
    Dmitry L., Stanislav M., Vadim S., Kirti V.)
  . Added mysqlnd extension as replacement for libmysql for ext/mysql, mysqli
    and PDO_mysql. (Andrey, Johannes, Ulf)
  . Added phar extension for handling PHP Archives. (Greg, Marcus, Steph)
  . Added SQLite3 extension. (Scott)

- Added new date/time functionality: (Derick)
  . date_parse_from_format(): Parse date/time strings according to a format.
  . date_create_from_format()/DateTime::createFromFormat(): Create a date/time
    object by parsing a date/time string according to a given format.
  . date_get_last_errors()/DateTime::getLastErrors(): Return a list of warnings
    and errors that were found while parsing a date/time string through:
    . strtotime() / new DateTime
    . date_create_from_format() / DateTime::createFromFormat()
    . date_parse_from_format().
  . support for abbreviation and offset based timezone specifiers for
    the 'e' format specifier, DateTime::__construct(), DateTime::getTimeZone()
    and DateTimeZone::getName().
  . support for selectively listing timezone identifiers by continent or
    country code through timezone_identifiers_list() /
    DateTimezone::listIdentifiers().
  . timezone_location_get() / DateTimezone::getLocation() for retrieving
    location information from timezones.
  . date_timestamp_set() / DateTime::setTimestamp() to set a Unix timestamp
    without invoking the date parser. (Scott, Derick)
  . date_timestamp_get() / DateTime::getTimestamp() to retrieve the Unix
    timestamp belonging to a date object.
  . two optional parameters to timezone_transitions_get() /
    DateTimeZone::getTranstions() to limit the range of transitions being
    returned.
  . support for "first/last day of <month>" style texts.
  . support for date/time strings returned by MS SQL.
  . support for serialization and unserialization of DateTime objects.
  . support for diffing date/times through date_diff() / DateTime::diff().
  . support for adding/subtracting weekdays with strtotime() and
    DateTime::modify().
  . DateInterval class to represent the difference between two date/times.
  . support for parsing ISO intervals for use with DateInterval.
  . date_add() / DateTime::add(), date_sub() / DateTime::sub() for applying an
    interval to an existing date/time.
  . proper support for "this week", "previous week"/"last week" and "next week"
    phrases so that they actually mean the week and not a seven day period
    around the current day.
  . support for "<xth> <weekday> of" and "last <weekday> of" phrases to be used
    with months - like in "last saturday of februari 2008".
  . support for "back of <hour>" and "front of <hour>" phrases that are used in
    Scotland.
  . DatePeriod class which supports iterating over a DateTime object applying
    DateInterval on each iteration, up to an end date or limited by maximum
    number of occurences.

- Added compatibility mode in GD, imagerotate, image(filled)ellipse
  imagefilter, imageconvolution and imagecolormatch are now always enabled.
  (Pierre)
- Added array_replace() and array_replace_recursive() functions. (Matt)
- Added ReflectionProperty::setAccessible() method that allows non-public
  property's values to be read through ::getValue() and set through
  ::setValue(). (Derick, Sebastian)
- Added msg_queue_exists() function to sysvmsg extension. (Benjamin Schulz)
- Added Firebird specific attributes that can be set via PDO::setAttribute()
  to control formatting of date/timestamp columns: PDO::FB_ATTR_DATE_FORMAT,
  PDO::FB_ATTR_TIME_FORMAT and PDO::FB_ATTR_TIMESTAMP_FORMAT. (Lars W)
- Added gmp_testbit() function. (Stas)
- Added icon format support to getimagesize(). (Scott)
- Added LDAP_OPT_NETWORK_TIMEOUT option for ldap_set_option() to allow
  setting network timeout (FR #42837). (Jani)
- Added optional escape character parameter to fgetcsv(). (David Soria Parra)
- Added an optional parameter to strstr() and stristr() for retrieval of either
  the part of haystack before or after first occurrence of needle.
  (Johannes, Felipe)
- Added xsl->setProfiling() for profiling stylesheets. (Christian)
- Added long-option feature to getopt() and made getopt() available also on
  win32 systems by adding a common getopt implementation into core.
  (David Soria Parra, Jani)
- Added support for optional values, and = as separator, in getopt(). (Hannes)
- Added lcfirst() function. (David C)
- Added PREG_BAD_UTF8_OFFSET_ERROR constant. (Nuno)
- Added native support for asinh(), acosh(), atanh(), log1p() and expm1().
  (Kalle)
- Added LIBXML_LOADED_VERSION constant (libxml2 version currently used). (Rob)
- Added JSON_FORCE_OBJECT flag to json_encode(). (Scott, Richard Quadling)
- Added timezone_version_get() to retrieve the version of the used timezone
  database. (Derick)
- Added 'n' flag to fopen to allow passing O_NONBLOCK to the underlying
  open(2) system call. (Mikko)
- Added "dechunk" filter which can decode HTTP responses with chunked
  transfer-encoding. HTTP streams use this filter automatically in case
  "Transfer-Encoding: chunked" header is present in response. It's possible to
  disable this behaviour using "http"=>array("auto_decode"=>0) in stream
  context. (Dmitry)
- Added support for CP850 encoding in mbstring extension.
  (Denis Giffeler, Moriyoshi)
- Added stream_cast() and stream_set_options() to user-space stream wrappers,
  allowing stream_select(), stream_set_blocking(), stream_set_timeout() and
  stream_set_write_buffer() to work with user-space stream wrappers. (Arnaud)
- Added header_remove() function. (chsc at peytz dot dk, Arnaud)
- Added stream_context_get_params() function. (Arnaud)
- Added optional parameter "new" to sybase_connect(). (Timm)
- Added parse_ini_string() function. (grange at lemonde dot fr, Arnaud)
- Added str_getcsv() function. (Sara)
- Added openssl_random_pseudo_bytes() function. (Scott)
- Added ability to send user defined HTTP headers with SOAP request.
  (Brian J.France, Dmitry)
- Added concatenation option to bz2.decompress stream filter.
  (Keisial at gmail dot com, Greg)
- Added support for using compressed connections with PDO_mysql. (Johannes)
- Added the ability for json_decode() to take a user specified depth. (Scott)
- Added support for the mysql_stmt_next_result() function from libmysql.
  (Andrey)
- Added function preg_filter() that does grep and replace in one go. (Marcus)
- Added system independent realpath() implementation which caches intermediate
  directories in realpath-cache. (Dmitry)
- Added optional clear_realpath_cache and filename parameters to
  clearstatcache(). (Jani, Arnaud)
- Added litespeed SAPI module. (George Wang)
- Added ext/hash support to ext/session's ID generator. (Sara)
- Added quoted_printable_encode() function. (Tony)
- Added stream_context_set_default() function. (Davey Shafik)
- Added optional "is_xhtml" parameter to nl2br() which makes the function
  output <br> when false and <br /> when true (FR #34381). (Kalle)
- Added PHP_MAXPATHLEN constant (maximum length of a path). (Pierre)
- Added support for SSH via libssh2 in cURL. (Pierre)
- Added support for gray levels PNG image with alpha in GD extension. (Pierre)
- Added support for salsa hashing functions in HASH extension. (Scott)
- Added DOMNode::getLineNo to get line number of parsed node. (Rob)
- Added table info to PDO::getColumnMeta() with SQLite. (Martin Jansen, Scott)
- Added mail logging functionality that allows logging of mail sent via
  mail() function. (Ilia)
- Added json_last_error() to return any error information from json_decode().
  (Scott)
- Added gethostname() to return the current system host name. (Ilia)
- Added shm_has_var() function. (Mike)
- Added depth parameter to json_decode() to lower the nesting depth from the
  maximum if required. (Scott)
- Added pixelation support in imagefilter(). (Takeshi Abe, Kalle)
- Added SplObjectStorage::addAll/removeAll. (Etienne)

- Implemented FR #41712 (curl progress callback: CURLOPT_PROGRESSFUNCTION).
  (sdteffen[at]gmail[dot].com, Pierre)
- Implemented FR #47739 (Missing cURL option do disable IPv6). (Pierre)
- Implemented FR #39637 (Missing cURL option CURLOPT_FTP_FILEMETHOD). (Pierre)

- Fixed an issue with ReflectionProperty::setAccessible().
  (Sebastian, Roman Borschel)
- Fixed html_entity_decode() incorrectly converting numeric html entities
  to different characters with cp1251 and cp866. (Scott)
- Fixed an issue in date() where a : was printed for the O modifier after a P
  modifier was used. (Derick)
- Fixed exec() on Windows to not eat the first and last double quotes. (Scott)
- Fixed readlink on Windows in thread safe SAPI (apache2.x etc.). (Pierre)
- Fixed a bug causing miscalculations with the "last <weekday> of <n> month"
  relative time string. (Derick)
- Fixed bug causing the algorithm parameter of mhash() to be modified. (Scott)
- Fixed invalid calls to free when internal fileinfo magic file is used. (Scott)
- Fixed memory leak inside wddx_add_vars() function. (Felipe)
- Fixed check in recode extension to allow builing of recode and mysql
  extensions when using a recent libmysql. (Johannes)

- Fixed PECL bug #12794 (PDOStatement->nextRowset() doesn't work). (Johannes)
- Fixed PECL bug #12401 (Add support for ATTR_FETCH_TABLE_NAMES). (Johannes)

- Fixed bug #48696 (ldap_read() segfaults with invalid parameters). (Felipe)
- Fixed bug #48643 (String functions memory issue). (Dmitry)
- Fixed bug #48641 (tmpfile() uses old parameter parsing).
  (crrodriguez at opensuse dot org)
- Fixed bug #48624 (.user.ini never gets parsed). (Pierre)
- Fixed bug #48620 (X-PHP-Originating-Script assumes no trailing CRLF in
  existing headers). (Ilia)
- Fixed bug #48578 (Can't build 5.3 on FBSD 4.11). (Rasmus)
- Fixed bug #48535 (file_exists returns false when impersonate is used).
  (Kanwaljeet Singla, Venkat Raman Don)
- Fixed bug #48493 (spl_autoload_register() doesn't work correctly when
  prepending functions). (Scott)
- Fixed bug #48215 (Calling a method with the same name as the parent class
  calls the constructor). (Scott)
- Fixed bug #48200 (compile failure with mbstring.c when
  --enable-zend-multibyte is used). (Jani)
- Fixed bug #48188 (Cannot execute a scrollable cursors twice with PDO_PGSQL).
  (Matteo)
- Fixed bug #48185 (warning: value computed is not used in
  pdo_sqlite_stmt_get_col line 271). (Matteo)
- Fixed bug #48087 (call_user_method() invalid free of arguments). (Felipe)
- Fixed bug #48060 (pdo_pgsql - large objects are returned as empty). (Matteo)
- Fixed bug #48034 (PHP crashes when script is 8192 (8KB) bytes long). (Dmitry)
- Fixed bug #48004 (Error handler prevents creation of default object). (Dmitry)
- Fixed bug #47880 (crashes in call_user_func_array()). (Dmitry)
- Fixed bug #47856 (stristr() converts needle to lower-case). (Ilia)
- Fixed bug #47851 (is_callable throws fatal error). (Dmitry)
- Fixed bug #47816 (pcntl tests failing on NetBSD). (Matteo)
- Fixed bug #47779 (Wrong value for SIG_UNBLOCK and SIG_SETMASK constants).
  (Matteo)
- Fixed bug #47771 (Exception during object construction from arg call calls
  object's destructor). (Dmitry)
- Fixed bug #47767 (include_once does not resolve windows symlinks or junctions)
  (Kanwaljeet Singla, Venkat Raman Don)
- Fixed bug #47757 (rename JPG to JPEG in phpinfo). (Pierre)
- Fixed bug #47745 (FILTER_VALIDATE_INT doesn't allow minimum integer). (Dmitry)
- Fixed bug #47714 (autoloading classes inside exception_handler leads to
  crashes). (Dmitry)
- Fixed bug #47671 (Cloning SplObjectStorage instances). (Etienne)
- Fixed bug #47664 (get_class returns NULL instead of FALSE). (Dmitry)
- Fixed bug #47662 (Support more than 127 subpatterns in preg_match). (Nuno)
- Fixed bug #47596 (Bus error on parsing file). (Dmitry)
- Fixed bug #47572 (Undefined constant causes segmentation fault). (Felipe)
- Fixed bug #47560 (explode()'s limit parameter odd behaviour). (Matt)
- Fixed bug #47549 (get_defined_constants() return array with broken array
  categories). (Ilia)
- Fixed bug #47535 (Compilation failure in ps_fetch_from_1_to_8_bytes()).
  (Johannes)
- Fixed bug #47534 (RecursiveDiteratoryIterator::getChildren ignoring
  CURRENT_AS_PATHNAME). (Etienne)
- Fixed bug #47443 (metaphone('scratch') returns wrong result). (Felipe)
- Fixed bug #47438 (mysql_fetch_field ignores zero offset). (Johannes)
- Fixed bug #47398 (PDO_Firebird doesn't implements quoter correctly). (Felipe)
- Fixed bug #47390 (odbc_fetch_into - BC in php 5.3.0). (Felipe)
- Fixed bug #47359 (Use the expected unofficial mimetype for bmp files). (Scott)
- Fixed bug #47343 (gc_collect_cycles causes a segfault when called within a
  destructor in one case). (Dmitry)
- Fixed bug #47320 ($php_errormsg out of scope in functions). (Dmitry)
- Fixed bug #47318 (UMR when trying to activate user config). (Pierre)
- Fixed bug #47243 (OCI8: Crash at shutdown on Windows) (Chris Jones/Oracle
  Corp.)
- Fixed bug #47231 (offsetGet error using incorrect offset). (Etienne)
- Fixed bug #47229 (preg_quote() should escape the '-' char). (Nuno)
- Fixed bug #47165 (Possible memory corruption when passing return value by
  reference). (Dmitry)
- Fixed bug #47087 (Second parameter of mssql_fetch_array()). (Felipe)
- Fixed bug #47085 (rename() returns true even if the file in PHAR does not
  exist). (Greg)
- Fixed bug #47050 (mysqli_poll() modifies improper variables). (Johannes)
- Fixed bug #47045 (SplObjectStorage instances compared with ==). (Etienne)
- Fixed bug #47038 (Memory leak in include). (Dmitry)
- Fixed bug #47031 (Fix constants in DualIterator example). (Etienne)
- Fixed bug #47021 (SoapClient stumbles over WSDL delivered with
  "Transfer-Encoding: chunked"). (Dmitry)
- Fixed bug #46994 (OCI8: CLOB size does not update when using CLOB IN OUT param
  in stored procedure) (Chris Jones/Oracle Corp.)
- Fixed bug #46979 (use with non-compound name *has* effect). (Dmitry)
- Fixed bug #46957 (The tokenizer returns deprecated values). (Felipe)
- Fixed bug #46944 (UTF-8 characters outside the BMP aren't encoded correctly).
  (Scott)
- Fixed bug #46897 (ob_flush() should fail to flush unerasable buffers).
  (David C.)
- Fixed bug #46849 (Cloning DOMDocument doesn't clone the properties). (Rob)
- Fixed bug #46847 (phpinfo() is missing some settings). (Hannes)
- Fixed bug #46844 (php scripts or included files with first line starting
  with # have the 1st line missed from the output). (Ilia)
- Fixed bug #46817 (tokenizer misses last single-line comment (PHP 5.3+, with
  re2c lexer)). (Matt, Shire)
- Fixed bug #46811 (ini_set() doesn't return false on failure). (Hannes)
- Fixed bug #46763 (mb_stristr() wrong output when needle does not exist).
  (Henrique M. Decaria)
- Fixed bug #46755 (warning: use statement with non-compound name). (Dmitry)
- Fixed bug #46746 (xmlrpc_decode_request outputs non-suppressable error when
  given bad data). (Ilia)
- Fixed bug #46738 (Segfault when mb_detect_encoding() fails). (Scott)
- Fixed bug #46731 (Missing validation for the options parameter of the
  imap_fetch_overview() function). (Ilia)
- Fixed bug #46711 (cURL curl_setopt leaks memory in foreach loops). (magicaltux
  [at] php [dot] net)
- Fixed bug #46701 (Creating associative array with long values in the key fails
  on 32bit linux). (Shire)
- Fixed bug #46681 (mkdir() fails silently on PHP 5.3). (Hannes)
- Fixed bug #46653 (can't extend mysqli). (Johannes)
- Fixed bug #46646 (Restrict serialization on some internal classes like Closure
  and SplFileInfo using exceptions). (Etienne)
- Fixed bug #46623 (OCI8: phpinfo doesn't show compile time ORACLE_HOME with
  phpize) (Chris Jones/Oracle Corp.)
- Fixed bug #46578 (strip_tags() does not honor end-of-comment when it
  encounters a single quote). (Felipe)
- Fixed bug #46546 (Segmentation fault when using declare statement with
  non-string value). (Felipe)
- Fixed bug #46542 (Extending PDO class with a __call() function doesn't work as
  expected). (Johannes)
- Fixed bug #46421 (SplFileInfo not correctly handling /). (Etienne)
- Fixed bug #46347 (parse_ini_file() doesn't support * in keys). (Nuno)
- Fixed bug #46268 (DateTime::modify() does not reset relative time values).
  (Derick)
- Fixed bug #46241 (stacked error handlers, internal error handling in general).
  (Etienne)
- Fixed bug #46238 (Segmentation fault on static call with empty string method).
  (Felipe)
- Fixed bug #46192 (ArrayObject with objects as storage serialization).
  (Etienne)
- Fixed bug #46185 (importNode changes the namespace of an XML element). (Rob)
- Fixed bug #46178 (memory leak in ext/phar). (Greg)
- Fixed bug #46160 (SPL - Memory leak when exception is thrown in offsetSet).
  (Felipe)
- Fixed Bug #46147 (after stream seek, appending stream filter reads incorrect
  data). (Greg)
- Fixed bug #46127 (php_openssl_tcp_sockop_accept forgets to set context on
  accepted stream) (Mark Karpeles, Pierre)
- Fixed bug #46115 (Memory leak when calling a method using Reflection).
  (Dmitry)
- Fixed bug #46110 (XMLWriter - openmemory() and openuri() leak memory on
  multiple calls). (Ilia)
- Fixed bug #46108 (DateTime - Memory leak when unserializing). (Felipe)
- Fixed bug #46106 (Memory leaks when using global statement). (Dmitry)
- Fixed bug #46099 (Xsltprocessor::setProfiling - memory leak). (Felipe, Rob).
- Fixed bug #46087 (DOMXPath - segfault on destruction of a cloned object).
  (Ilia)
- Fixed bug #46048 (SimpleXML top-level @attributes not part of iterator).
  (David C.)
- Fixed bug #46044 (Mysqli - wrong error message). (Johannes)
- Fixed bug #46042 (memory leaks with reflection of mb_convert_encoding()).
  (Ilia)
- Fixed bug #46039 (ArrayObject iteration is slow). (Arnaud)
- Fixed bug #46033 (Direct instantiation of SQLite3stmt and SQLite3result cause
  a segfault.) (Scott)
- Fixed bug #45991 (Ini files with the UTF-8 BOM are treated as invalid).
  (Scott)
- Fixed bug #45989 (json_decode() doesn't return NULL on certain invalid
  strings). (magicaltux, Scott)
- Fixed bug #45976 (Moved SXE from SPL to SimpleXML). (Etienne)
- Fixed bug #45928 (large scripts from stdin are stripped at 16K border).
  (Christian Schneider, Arnaud)
- Fixed bug #45911 (Cannot disable ext/hash). (Arnaud)
- Fixed bug #45907 (undefined reference to 'PHP_SHA512Init'). (Greg)
- Fixed bug #45826 (custom ArrayObject serialization). (Etienne)
- Fixed bug #45820 (Allow empty keys in ArrayObject). (Etienne)
- Fixed bug #45791 (json_decode() doesn't convert 0e0 to a double). (Scott)
- Fixed bug #45786 (FastCGI process exited unexpectedly). (Dmitry)
- Fixed bug #45757 (FreeBSD4.11 build failure: failed include; stdint.h).
  (Hannes)
- Fixed bug #45743 (property_exists fails to find static protected member in
  child class). (Felipe)
- Fixed bug #45717 (Fileinfo/libmagic build fails, missing err.h and getopt.h).
  (Derick)
- Fixed bug #45706 (Unserialization of classes derived from ArrayIterator
  fails). (Etienne, Dmitry)
- Fixed bug #45696 (Not all DateTime methods allow method chaining). (Derick)
- Fixed bug #45682 (Unable to var_dump(DateInterval)). (Derick)
- Fixed bug #45447 (Filesystem time functions on Vista and server 2008).
  (Pierre)
- Fixed bug #45432 (PDO: persistent connection leak). (Felipe)
- Fixed bug #45392 (ob_start()/ob_end_clean() and memory_limit). (Ilia)
- Fixed bug #45384 (parse_ini_file will result in parse error with no trailing
  newline). (Arnaud)
- Fixed bug #45382 (timeout bug in stream_socket_enable_crypto). (vnegrier at
  optilian dot com, Ilia)
- Fixed bug #45044 (relative paths not resolved correctly). (Dmitry)
- Fixed bug #44861 (scrollable cursor don't work with pgsql). (Matteo)
- Fixed bug #44842 (parse_ini_file keys that start/end with underscore).
  (Arnaud)
- Fixed bug #44575 (parse_ini_file comment # line problems). (Arnaud)
- Fixed bug #44409 (PDO::FETCH_SERIALIZE calls __construct()). (Matteo)
- Fixed bug #44173 (PDO->query() parameter parsing/checking needs an update).
  (Matteo)
- Fixed bug #44154 (pdo->errorInfo() always have three elements in the returned
  array). (David C.)
- Fixed bug #44153 (pdo->errorCode() returns NULL when there are no errors).
  (David C.)
- Fixed bug #44135 (PDO MySQL does not support CLIENT_FOUND_ROWS). (Johannes,
  chx1975 at gmail dot com)
- Fixed bug #44100 (Inconsistent handling of static array declarations with
  duplicate keys). (Dmitry)
- Fixed bug #43831 ($this gets mangled when extending PDO with persistent
  connection). (Felipe)
- Fixed bug #43817 (opendir() fails on Windows directories with parent directory
  unaccessible). (Dmitry)
- Fixed bug #43069 (SoapClient causes 505 HTTP Version not supported error
  message). (Dmitry)
- Fixed bug #43008 (php://filter uris ignore url encoded filternames and can't
  handle slashes). (Arnaud)
- Fixed bug #42362 (HTTP status codes 204 and 304 should not be gzipped).
  (Scott, Edward Z. Yang)
- Fixed bug #41874 (separate STDOUT and STDERR in exec functions). (Kanwaljeet
  Singla, Venkat Raman Don, Pierre)
- Fixed bug #41534 (SoapClient over HTTPS fails to reestablish connection).
  (Dmitry)
- Fixed bug #38802 (max_redirects and ignore_errors). (patch by
  datibbaw@php.net)
- Fixed bug #35980 (touch() works on files but not on directories). (Pierre)

17 Jun 2009, PHP 5.2.10
- Updated timezone database to version 2009.9 (2009i) (Derick)

- Added "ignore_errors" option to http fopen wrapper. (David Zulke, Sara)
- Added new CURL options CURLOPT_REDIR_PROTOCOLS, CURLOPT_PROTOCOLS,
  and CURLPROTO_* for redirect fixes in CURL 7.19.4. (Yoram Bar Haim, Stas)
- Added support for Sun CC (FR #46595 and FR #46513). (David Soria Parra)

- Changed default value of array_unique()'s optional sorting type parameter
  back to SORT_STRING to fix backwards compatibility breakage introduced in
  PHP 5.2.9. (Moriyoshi)

- Fixed memory corruptions while reading properties of zip files. (Ilia)
- Fixed memory leak in ob_get_clean/ob_get_flush. (Christian)
- Fixed segfault on invalid session.save_path. (Hannes)
- Fixed leaks in imap when a mail_criteria is used. (Pierre)
- Fixed missing erealloc() in fix for Bug #40091 in spl_autoload_register. (Greg)

- Fixed bug #48562 (Reference recursion causes segfault when used in
  wddx_serialize_vars()). (Felipe)
- Fixed bug #48557 (Numeric string keys in Apache Hashmaps are not cast to
  integers). (David Zuelke)
- Fixed bug #48518 (curl crashes when writing into invalid file handle). (Tony)
- Fixed bug #48514 (cURL extension uses same resource name for simple and
  multi APIs). (Felipe)
- Fixed bug #48469 (ldap_get_entries() leaks memory on empty search
  results). (Patrick)
- Fixed bug #48456 (CPPFLAGS not restored properly in phpize.m4). (Jani,
  spisek at kerio dot com)
- Fixed bug #48448 (Compile failure under IRIX 6.5.30 building cast.c).
  (Kalle)
- Fixed bug #48441 (ldap_search() sizelimit, timelimit and deref options
  persist). (Patrick)
- Fixed bug #48434 (Improve memory_get_usage() accuracy). (Arnaud)
- Fixed bug #48416 (Force a cache limit in ereg() to stop excessive memory
  usage). (Scott)
- Fixed bug #48409 (Crash when exception is thrown while passing function
  arguments). (Arnaud)
- Fixed bug #48378 (exif_read_data() segfaults on certain corrupted .jpeg
  files). (Pierre)
- Fixed bug #48359 (Script hangs on snmprealwalk if OID is not increasing).
  (Ilia, simonov at gmail dot com)
- Fixed bug #48336 (ReflectionProperty::getDeclaringClass() does not work
  with redeclared property).
  (patch by Markus dot Lidel at shadowconnect dot com)
- Fixed bug #48326 (constant MSG_DONTWAIT not defined). (Arnaud)
- Fixed bug #48313 (fgetcsv() does not return null for empty rows). (Ilia)
- Fixed bug #48309 (stream_copy_to_stream() and fpasstru() do not update
  stream position of plain files). (Arnaud)
- Fixed bug #48307 (stream_copy_to_stream() copies 0 bytes when $source is a
  socket). (Arnaud)
- Fixed bug #48273 (snmp*_real_walk() returns SNMP errors as values).
  (Ilia, lytboris at gmail dot com)
- Fixed bug #48256 (Crash due to double-linking of history.o).
  (tstarling at wikimedia dot org)
- Fixed bug #48248 (SIGSEGV when access to private property via &__get).
  (Felipe)
- Fixed bug #48247 (Crash on errors during startup). (Stas)
- Fixed bug #48240 (DBA Segmentation fault dba_nextkey). (Felipe)
- Fixed bug #48224 (Incorrect shuffle in array_rand). (Etienne)
- Fixed bug #48221 (memory leak when passing invalid xslt parameter).
  (Felipe)
- Fixed bug #48207 (CURLOPT_(FILE|WRITEHEADER options do not error out when
  working with a non-writable stream). (Ilia)
- Fixed bug #48206 (Iterating over an invalid data structure with
  RecursiveIteratorIterator leads to a segfault). (Scott)
- Fixed bug #48204 (xmlwriter_open_uri() does not emit warnings on invalid
  paths). (Ilia)
- Fixed bug #48203 (Crash when CURLOPT_STDERR is set to regular file). (Jani)
- Fixed bug #48202 (Out of Memory error message when passing invalid file
  path) (Pierre)
- Fixed bug #48156 (Added support for lcov v1.7). (Ilia)
- Fixed bug #48132 (configure check for curl ssl support fails with
  --disable-rpath). (Jani)
- Fixed bug #48131 (Don't try to bind ipv4 addresses to ipv6 ips via bindto).
  (Ilia)
- Fixed bug #48070 (PDO_OCI: Segfault when using persistent connection).
  (Pierre, Matteo, jarismar dot php at gmail dot com)
- Fixed bug #48058 (Year formatter goes wrong with out-of-int range). (Derick)
- Fixed bug #48038 (odbc_execute changes variables used to form params array).
  (Felipe)
- Fixed bug #47997 (stream_copy_to_stream returns 1 on empty streams). (Arnaud)
- Fixed bug #47991 (SSL streams fail if error stack contains items). (Mikko)
- Fixed bug #47981 (error handler not called regardless). (Hannes)
- Fixed bug #47969 (ezmlm_hash() returns different values depend on OS). (Ilia)
- Fixed bug #47946 (ImageConvolution overwrites background). (Ilia)
- Fixed bug #47940 (memory leaks in imap_body). (Pierre, Jake Levitt)
- Fixed bug #47937 (system() calls sapi_flush() regardless of output
  buffering). (Ilia)
- Fixed bug #47903 ("@" operator does not work with string offsets). (Felipe)
- Fixed bug #47893 (CLI aborts on non blocking stdout). (Arnaud)
- Fixed bug #47849 (Non-deep import loses the namespace). (Rob)
- Fixed bug #47845 (PDO_Firebird omits first row from query). (Lars W)
- Fixed bug #47836 (array operator [] inconsistency when the array has
  PHP_INT_MAX index value). (Matt)
- Fixed bug #47831 (Compile warning for strnlen() in main/spprintf.c).
  (Ilia, rainer dot jung at kippdata dot de)
- Fixed bug #47828 (openssl_x509_parse() segfaults when a UTF-8 conversion
  fails). (Scott, Kees Cook, Pierre)
- Fixed bug #47818 (Segfault due to bound callback param). (Felipe)
- Fixed bug #47801 (__call() accessed via parent:: operator is provided
  incorrect method name). (Felipe)
- Fixed bug #47769 (Strange extends PDO). (Felipe)
- Fixed bug #47745 (FILTER_VALIDATE_INT doesn't allow minimum integer).
  (Dmitry)
- Fixed bug #47721 (Alignment issues in mbstring and sysvshm extension).
  (crrodriguez at opensuse dot org, Ilia)
- Fixed bug #47704 (PHP crashes on some "bad" operations with string
  offsets). (Dmitry)
- Fixed bug #47695 (build error when xmlrpc and iconv are compiled against
  different iconv versions). (Scott)
- Fixed bug #47667 (ZipArchive::OVERWRITE seems to have no effect).
  (Mikko, Pierre)
- Fixed bug #47644 (Valid integers are truncated with json_decode()). (Scott)
- Fixed bug #47639 (pg_copy_from() WARNING: nonstandard use of \\ in a
  string literal). (Ilia)
- Fixed bug #47616 (curl keeps crashing). (Felipe)
- Fixed bug #47598 (FILTER_VALIDATE_EMAIL is locale aware). (Ilia)
- Fixed bug #47566 (pcntl_wexitstatus() returns signed status).
  (patch by james at jamesreno dot com)
- Fixed bug #47564 (unpacking unsigned long 32bit bit endian returns wrong
  result). (Ilia)
- Fixed bug #47487 (performance degraded when reading large chunks after
  fix of bug #44607). (Arnaud)
- Fixed bug #47468 (enable cli|cgi-only extensions for embed sapi). (Jani)
- Fixed bug #47435 (FILTER_FLAG_NO_PRIV_RANGE does not work with ipv6
  addresses in the filter extension). (Ilia)
- Fixed bug #47430 (Errors after writing to nodeValue parameter of an absent
  previousSibling). (Rob)
- Fixed bug #47365 (ip2long() may allow some invalid values on certain 64bit
   systems). (Ilia)
- Fixed bug #47254 (Wrong Reflection for extends class). (Felipe)
- Fixed bug #47042 (cgi sapi is incorrectly removing SCRIPT_FILENAME).
  (Sriram Natarajan, David Soria Parra)
- Fixed bug #46882 (Serialize / Unserialize misbehaviour under OS with
  different bit numbers). (Matt)
- Fixed bug #46812 (get_class_vars() does not include visible private variable
  looking at subclass). (Arnaud)
- Fixed bug #46386 (Digest authentication with SOAP module fails against MSSQL
  SOAP services). (Ilia, lordelph at gmail dot com)
- Fixed bug #46109 (Memory leak when mysqli::init() is called multiple times).
  (Andrey)
- Fixed bug #45997 (safe_mode bypass with exec/system/passthru (windows only)).
  (Pierre)
- Fixed bug #45877 (Array key '2147483647' left as string). (Matt)
- Fixed bug #45822 (Near infinite-loops while parsing huge relative offsets).
  (Derick, Mike Sullivan)
- Fixed bug #45799 (imagepng() crashes on empty image).
  (Martin McNickle, Takeshi Abe)
- Fixed bug #45622 (isset($arrayObject->p) misbehaves with
  ArrayObject::ARRAY_AS_PROPS set). (robin_fernandes at uk dot ibm dot com, Arnaud)
- Fixed bug #45614 (ArrayIterator::current(), ::key() can show 1st private prop
  of wrapped object). (robin_fernandes at uk dot ibm dot com, Arnaud)
- Fixed bug #45540 (stream_context_create creates bad http request). (Arnaud)
- Fixed bug #45202 (zlib.output_compression can not be set with ini_set()).
  (Jani)
- Fixed bug #45191 (error_log ignores date.timezone php.ini val when setting
  logging timestamps). (Derick)
- Fixed bug #45092 (header HTTP context option not being used when compiled
  using --with-curlwrappers). (Jani)
- Fixed bug #44996 (xmlrpc_decode() ignores time zone on iso8601.datetime).
  (Ilia, kawai at apache dot org)
- Fixed bug #44827 (define() is missing error checks for class constants).
  (Ilia)
- Fixed bug #44214 (Crash using preg_replace_callback() and global variables).
  (Nuno, Scott)
- Fixed bug #43073 (TrueType bounding box is wrong for angle<>0).
  (Martin McNickle)
- Fixed bug #42663 (gzinflate() try to allocate all memory with truncated
  data). (Arnaud)
- Fixed bug #42414 (some odbc_*() functions incompatible with Oracle ODBC
  driver). (jhml at gmx dot net)
- Fixed bug #42362 (HTTP status codes 204 and 304 should not be gzipped).
  (Scott, Edward Z. Yang)
- Fixed bug #42143 (The constant NAN is reported as 0 on Windows)
  (Kanwaljeet Singla, Venkat Raman Don)
- Fixed bug #38805 (PDO truncates text from SQL Server text data type field).
  (Steph)

26 Feb 2009, PHP 5.2.9
- Changed __call() to be invoked on private/protected method access, similar to
  properties and __get(). (Andrei)

- Added optional sorting type flag parameter to array_unique(). Default is
  SORT_REGULAR. (Andrei)

- Fixed a crash on extract in zip when files or directories entry names contain
  a relative path. (Pierre)
- Fixed error conditions handling in stream_filter_append(). (Arnaud)
- Fixed zip filename property read. (Pierre)
- Fixed explode() behavior with empty string to respect negative limit. (Shire)
- Fixed security issue in imagerotate(), background colour isn't validated
  correctly with a non truecolour image. Reported by Hamid Ebadi,
  APA Laboratory (Fixes CVE-2008-5498). (Scott)
- Fixed a segfault when malformed string is passed to json_decode(). (Scott)
- Fixed bug in xml_error_string() which resulted in messages being
  off by one. (Scott)

- Fixed bug #47422 (modulus operator returns incorrect results on 64 bit
  linux). (Matt)
- Fixed bug #47399 (mb_check_encoding() returns true for some illegal SJIS
  characters). (for-bugs at hnw dot jp, Moriyoshi)
- Fixed bug #47353 (crash when creating a lot of objects in object
  destructor). (Tony)
- Fixed bug #47322 (sscanf %d doesn't work). (Felipe)
- Fixed bug #47282 (FILTER_VALIDATE_EMAIL is marking valid email addresses
  as invalid). (Ilia)
- Fixed bug #47220 (segfault in dom_document_parser in recovery mode). (Rob)
- Fixed bug #47217 (content-type is not set properly for file uploads). (Ilia)
- Fixed bug #47174 (base64_decode() interprets pad char in mid string as
  terminator). (Ilia)
- Fixed bug #47165 (Possible memory corruption when passing return value by
  reference). (Dmitry)
- Fixed bug #47152 (gzseek/fseek using SEEK_END produces strange results).
  (Felipe)
- Fixed bug #47131 (SOAP Extension ignores "user_agent" ini setting). (Ilia)
- Fixed bug #47109 (Memory leak on $a->{"a"."b"} when $a is not an object).
  (Etienne, Dmitry)
- Fixed bug #47104 (Linking shared extensions fails with icc). (Jani)
- Fixed bug #47049 (SoapClient::__soapCall causes a segmentation fault).
  (Dmitry)
- Fixed bug #47048 (Segfault with new pg_meta_data). (Felipe)
- Fixed bug #47042 (PHP cgi sapi is removing SCRIPT_FILENAME for non
  apache). (Sriram Natarajan)
- Fixed bug #47037 (No error when using fopen with empty string). (Cristian
  Rodriguez R., Felipe)
- Fixed bug #47035 (dns_get_record returns a garbage byte at the end of a
  TXT record). (Felipe)
- Fixed bug #47027 (var_export doesn't show numeric indices on ArrayObject).
  (Derick)
- Fixed bug #46985 (OVERWRITE and binary mode does not work, regression
  introduced in 5.2.8). (Pierre)
- Fixed bug #46973 (IPv6 address filter rejects valid address). (Felipe)
- Fixed bug #46964 (Fixed pdo_mysql build with older version of MySQL). (Ilia)
- Fixed bug #46959 (Unable to disable PCRE). (Scott)
- Fixed bug #46918 (imap_rfc822_parse_adrlist host part not filled in
  correctly). (Felipe)
- Fixed bug #46889 (Memory leak in strtotime()). (Derick)
- Fixed bug #46887 (Invalid calls to php_error_docref()). (oeriksson at
  mandriva dot com, Ilia)
- Fixed bug #46873 (extract($foo) crashes if $foo['foo'] exists). (Arnaud)
- Fixed bug #46843 (CP936 euro symbol is not converted properly). (ty_c at
  cybozuy dot co dot jp, Moriyoshi)
- Fixed bug #46798 (Crash in mssql extension when retrieving a NULL value
  inside a binary or image column type). (Ilia)
- Fixed bug #46782 (fastcgi.c parse error). (Matt)
- Fixed bug #46760 (SoapClient doRequest fails when proxy is used). (Felipe)
- Fixed bug #46748 (Segfault when an SSL error has more than one error).
  (Scott)
- Fixed bug #46739 (array returned by curl_getinfo should contain
  content_type key). (Mikko)
- Fixed bug #46699 (xml_parse crash when parser is namespace aware). (Rob)
- Fixed bug #46419 (Elements of associative arrays with NULL value are
  lost). (Dmitry)
- Fixed bug #46282 (Corrupt DBF When Using DATE). (arne at bukkie dot nl)
- Fixed bug #46026 (bz2.decompress/zlib.inflate filter tries to decompress
  after end of stream). (Greg)
- Fixed bug #46005 (User not consistently logged under Apache2). (admorten
  at umich dot edu, Stas)
- Fixed bug #45996 (libxml2 2.7 causes breakage with character data in
  xml_parse()). (Rob)
- Fixed bug #45940 (MySQLI OO does not populate connect_error property on
  failed connect). (Johannes)
- Fixed bug #45923 (mb_st[r]ripos() offset not handled correctly). (Moriyoshi)
- Fixed bug #45327 (memory leak if offsetGet throws exception). (Greg)
- Fixed bug #45239 (Encoding detector hangs with mbstring.strict_detection
  enabled). (Moriyoshi)
- Fixed bug #45161 (Reusing a curl handle leaks memory). (Mark Karpeles, Jani)
- Fixed bug #44336 (Improve pcre UTF-8 string matching performance). (frode
  at coretrek dot com, Nuno)
- Fixed bug #43841 (mb_strrpos() offset is byte count for negative values).
  (Moriyoshi)
- Fixed bug #37209 (mssql_execute with non fatal errors). (Kalle)
- Fixed bug #35975 (Session cookie expires date format isn't the most
  compatible. Now matches that of setcookie()). (Scott)


08 Dec 2008, PHP 5.2.8
- Reverted bug fix #42718 that broke magic_quotes_gpc (Scott)

04 Dec 2008, PHP 5.2.7
- Upgraded PCRE to version 7.8 (Fixes CVE-2008-2371). (Ilia)
- Updated timezone database to version 2008.9. (Derick)
- Upgraded bundled libzip to 0.9.0. (Pierre)

- Added logging option for error_log to send directly to SAPI. (Stas)
- Added PHP_MAJOR_VERSION, PHP_MINOR_VERSION, PHP_RELEASE_VERSION,
  PHP_EXTRA_VERSION, PHP_VERSION_ID, PHP_ZTS and PHP_DEBUG constants. (Pierre)
- Added "PHP_INI_SCAN_DIR" environment variable which can be used to
  either disable or change the compile time ini scan directory (FR #45114).
  (Jani)

- Fixed missing initialization of BG(page_uid) and BG(page_gid),
  reported by Maksymilian Arciemowicz. (Stas)
- Fixed memory leak inside sqlite_create_aggregate(). (Felipe)
- Fixed memory leak inside PDO sqlite's sqliteCreateAggregate() method.
  (Felipe)
- Fixed a crash inside gd with invalid fonts (Fixes CVE-2008-3658). (Pierre)
- Fixed a possible overflow inside memnstr (Fixes CVE-2008-3659).
  (LaurentGaffie)
- Fixed incorrect php_value order for Apache configuration, reported by
  Maksymilian Arciemowicz. (Stas)
- Fixed memory leak inside readline_callback_handler_remove() function.
  (Felipe)
- Fixed sybase_fetch_*() to continue reading after CS_ROW_FAIL status (Timm)
- Fixed a bug inside dba_replace() that could cause file truncation
  withinvalid keys. (Ilia)
- Fixed memory leak inside readline_callback_handler_install() function.(Ilia)
- Fixed memory leak inside readline_completion_function() function. (Felipe)
- Fixed stream_get_contents() when using $maxlength and socket is notclosed.
  indeyets [at] php [dot] net on #46049. (Arnaud)
- Fixed stream_get_line() to behave as documented on non-blocking streams.
  (Arnaud)
- Fixed endless loop in PDOStatement::debugDumpParams().
  (jonah.harris at gmail dot com)
- Fixed ability to use "internal" heaps in extensions. (Arnaud, Dmitry)
- Fixed weekdays adding/subtracting algorithm. (Derick)
- Fixed some ambiguities in the date parser. (Derick)
- Fixed a bug with the YYYY-MM format not resetting the day correctly.
  (Derick)
- Fixed a bug in the DateTime->modify() methods, it would not use the advanced
  relative time strings. (Derick)
- Fixed extraction of zip files or directories when the entry name is a
  relative path. (Pierre)
- Fixed read or write errors for large zip archives. (Pierre)
- Fixed security issues detailed in CVE-2008-2665 and CVE-2008-2666.
  (Christian Hoffmann)
- Fixed simplexml asXML() not to lose encoding when dumping entire
  document to file. (Ilia)
- Fixed a crash inside PDO when trying instantiate PDORow manually.
  (Felipe)
- Fixed build failure of ext/mysqli with libmysql 6.0 - missing
  rplfunctions. (Andrey)
- Fixed a regression when using strip_tags() and < is within an
  attribute.(Scott)
- Fixed a crash on invalid method in ReflectionParameter constructor.
  (Christian Seiler)
- Reverted fix for bug #44197 due to behaviour change in minor version.
  (Felipe)

- Fixed bug #46732 (mktime.year description is wrong). (Derick)
- Fixed bug #46696 (cURL fails in upload files with specified content-type).
  (Ilia)
- Fixed bug #46673 (stream_lock call with wrong parameter). (Arnaud)
- Fixed bug #46649 (Setting array element with that same array produces
  inconsistent results). (Arnaud)
- Fixed bug #46626 (mb_convert_case does not handle apostrophe correctly).
  (Ilia)
- Fixed bug #46543 (ibase_trans() memory leaks when using wrong parameters).
  (Felipe)
- Fixed bug #46521 (Curl ZTS OpenSSL, error in config.m4 fragment).
  (jd at cpanel dot net)
- Fixed bug #46496 (wddx_serialize treats input as ISO-8859-1). (Mark Karpeles)
- Fixed bug #46427 (SoapClient() stumbles over its "stream_context" parameter).
  (Dmitry, Herman Radtke)
- Fixed bug #46426 (offset parameter of stream_get_contents() does not
  workfor "0"). (Felipe)
- Fixed bug #46406 (Unregistering nodeclass throws E_FATAL). (Rob)
- Fixed bug #46389 (NetWare needs small patch for _timezone).
  (patch by guenter@php.net)
- Fixed bug #46388 (stream_notification_callback inside of object destroys
  object variables). (Felipe)
- Fixed bug #46381 (wrong $this passed to internal methods causes segfault).
  (Tony)
- Fixed bug #46379 (Infinite loop when parsing '#' in one line file). (Arnaud)
- Fixed bug #46366 (bad cwd with / as pathinfo). (Dmitry)
- Fixed bug #46360 (TCP_NODELAY constant for socket_{get,set}_option).
  (bugs at trick dot vanstaveren dot us)
- Fixed bug #46343 (IPv6 address filter accepts invalid address). (Ilia)
- Fixed bug #46335 (DOMText::splitText doesn't handle multibyte characters).
  (Rob)
- Fixed bug #46323 (compilation of simplexml for NetWare breaks).
  (Patch by guenter [at] php [dot] net)
- Fixed bug #46319 (PHP sets default Content-Type header for HTTP 304
  response code, in cgi sapi). (Ilia)
- Fixed bug #46313 (Magic quotes broke $_FILES). (Arnaud)
- Fixed bug #46308 (Invalid write when changing property from inside getter).
  (Dmitry)
- Fixed bug #46292 (PDO::setFetchMode() shouldn't requires the 2nd arg when
  using FETCH_CLASSTYPE). (Felipe)
- Fixed bug #46274, #46249 (pdo_pgsql always fill in NULL for empty BLOB and
  segfaults when returned by SELECT). (Felipe)
- Fixed bug #46271 (local_cert option is not resolved to full path). (Ilia)
- Fixed bug #46247 (ibase_set_event_handler() is allowing to pass callback
  without event). (Felipe)
- Fixed bug #46246 (difference between call_user_func(array($this, $method))
  and $this->$method()). (Dmitry)
- Fixed bug #46222 (ArrayObject EG(uninitialized_var_ptr) overwrite).
  (Etienne)
- Fixed bug #46215 (json_encode mutates its parameter and has some
  class-specific state). (Felipe)
- Fixed bug #46206 (pg_query_params/pg_execute convert passed values to
  strings). (Ilia)
- Fixed bug #46191 (BC break: DOMDocument saveXML() doesn't accept null).
  (Rob)
- Fixed bug #46164 (stream_filter_remove() closes the stream). (Arnaud)
- Fixed bug #46157 (PDOStatement::fetchObject prototype error). (Felipe)
- Fixed bug #46147 (after stream seek, appending stream filter reads
  incorrect data). (Greg)
- Fixed bug #46139 (PDOStatement->setFetchMode() forgets FETCH_PROPS_LATE).
  (chsc at peytz dot dk, Felipe)
- Fixed bug #46127 (php_openssl_tcp_sockop_accept forgets to set context
  on accepted stream) (Mark Karpeles, Pierre)
- Fixed bug #46110 (XMLWriter - openmemory() and openuri() leak memory on
  multiple calls). (Ilia)
- Fixed bug #46088 (RegexIterator::accept - segfault). (Felipe)
- Fixed bug #46082 (stream_set_blocking() can cause a crash in some
  circumstances). (Felipe)
- Fixed bug #46064 (Exception when creating ReflectionProperty object
  on dynamicly created property). (Felipe)
- Fixed bug #46059 (Compile failure under IRIX 6.5.30 building posix.c).
  (Arnaud)
- Fixed bug #46053 (SplFileObject::seek - Endless loop). (Arnaud)
- Fixed bug #46051 (SplFileInfo::openFile - memory overlap). (Arnaud)
- Fixed bug #46047 (SimpleXML converts empty nodes into object with
  nested array). (Rob)
- Fixed bug #46031 (Segfault in AppendIterator::next). (Arnaud)
- Fixed bug #46029 (Segfault in DOMText when using with Reflection). (Rob)
- Fixed bug #46026 (bzip2.decompress/zlib.inflate filter tries to decompress
  after end of stream). (Keisial at gmail dot com, Greg)
- Fixed bug #46024 (stream_select() doesn't return the correct number).
  (Arnaud)
- Fixed bug #46010 (warnings incorrectly generated for iv in ecb mode).
  (Felipe)
- Fixed bug #46003 (isset on nonexisting node return unexpected results). (Rob)
- Fixed bug #45956 (parse_ini_file() does not return false with syntax errors
  in parsed file). (Jani)
- Fixed bug #45901 (wddx_serialize_value crash with SimpleXMLElement object).
  (Rob)
- Fixed bug #45862 (get_class_vars is inconsistent with 'protected' and
  'private' variables). (ilewis at uk dot ibm dot com, Felipe)
- Fixed bug #45860 (header() function fails to correctly replace all Status
  lines). (Dmitry)
- Fixed bug #45805 (Crash on throwing exception from error handler). (Dmitry)
- Fixed bug #45765 (ReflectionObject with default parameters of self::xxx cause
  an error). (Felipe)
- Fixed bug #45751 (Using auto_prepend_file crashes (out of scope stack address
  use)). (basant dot kukreja at sun dot com)
- Fixed bug #45722 (mb_check_encoding() crashes). (Moriyoshi)
- Fixed bug #45705 (rfc822_parse_adrlist() modifies passed address parameter).
  (Jani)
- Fixed bug #45691 (Some per-dir or runtime settings may leak into other
  requests). (Moriyoshi)
- Fixed bug #45581 (htmlspecialchars() double encoding &#x hex items). (Arnaud)
- Fixed bug #45580 (levenshtein() crashes with invalid argument). (Ilia)
- Fixed bug #45575 (Segfault with invalid non-string as event handler callback).
  (Christian Seiler)
- Fixed bug #45568 (ISAPI doesn't properly clear auth_digest in header).
  (Patch by: navara at emclient dot com)
- Fixed bug #45556 (Return value from callback isn't freed). (Felipe)
- Fixed bug #45555 (Segfault with invalid non-string as
  register_introspection_callback). (Christian Seiler)
- Fixed bug #45553 (Using XPath to return values for attributes with a
  namespace does not work). (Rob)
- Fixed bug #45529 (new DateTimeZone() and date_create()->getTimezone() behave
  different). (Derick)
- Fixed bug #45522 (FCGI_GET_VALUES request does not return supplied values).
  (Arnaud)
- Fixed bug #45486 (mb_send_mail(); header 'Content-Type: text/plain; charset='
   parsing incorrect). (Felipe)
- Fixed bug #45485 (strip_tags and <?XML tag). (Felipe)
- Fixed bug #45460 (imap patch for fromlength fix in imap_headerinfo doesn't
  accept lengths of 1024). (Felipe, andrew at lifescale dot com)
- Fixed bug #45449 (filesize() regression using ftp wrapper).
  (crrodriguez at suse dot de)
- Fixed bug #45423 (fastcgi parent process doesn't invoke php_module_shutdown
  before shutdown) (basant dot kukreja at sun dot com)
- Fixed bug #45406 (session.serialize_handler declared by shared extension fails).
  (Kalle, oleg dot grenrus at dynamoid dot com)
- Fixed bug #45405 (snmp extension memory leak).
  (Federico Cuello, Rodrigo Campos)
- Fixed bug #45382 (timeout bug in stream_socket_enable_crypto). (Ilia)
- Fixed bug #45373 (php crash on query with errors in params). (Felipe)
- Fixed bug #45352 (Segmentation fault because of tick function on second
  request). (Dmitry)
- Fixed bug #45312 (Segmentation fault on second request for array functions).
  (Dmitry)
- Fixed bug #45303 (Opening php:// wrapper in append mode results in a warning).
  (Arnaud)
- Fixed bug #45251 (double free or corruption with setAttributeNode()). (Rob)
- Fixed bug #45226 and #18916 (xmlrpc_set_type() segfaults and wrong behavior
  with valid ISO8601 date string). (Jeff Lawsons)
- Fixed bug #45220 (curl_read callback returns -1 when needs to return
  size_t (unsigned)). (Felipe)
- Fixed bug #45181 (chdir() should clear relative entries in stat cache).
  (Arnaud)
- Fixed bug #45178 (memory corruption on assignment result of "new" by
  reference). (Dmitry)
- Fixed bug #45166 (substr() overflow changes). (Felipe)
- Fixed bug #45151 (Crash with URI/file..php (filename contains 2 dots)).
  (Fixes CVE-2008-3660) (Dmitry)
- Fixed bug #45139 (ReflectionProperty returns incorrect declaring class).
  (Felipe)
- Fixed bug #45124 ($_FILES['upload']['size'] sometimes return zero and some
  times the filesize). (Arnaud)
- Fixed bug #45028 (CRC32 output endianness is different between crc32() and
  hash()). (Tony)
- Fixed bug #45004 (pg_insert() does not accept 4 digit timezone format).
  (Ilia)
- Fixed bug #44991 (Compile Failure With freetds0.82).
  (jklowden at freetds dot org, matthias at dsx dot at)
- Fixed bug #44938 (gettext functions crash with overly long domain).
  (Christian Schneider, Ilia)
- Fixed bug #44925 (preg_grep() modifies input array). (Nuno)
- Fixed bug #44900 (OpenSSL extension fails to link with OpenSSL 0.9.6).
  (jd at cpanel dot net, Pierre)
- Fixed bug #44891 Memory leak using registerPHPFunctions and XSLT Variable
  as function parameter. (Rob)
- Fixed bug #44882 (SOAP extension object decoding bug). (Dmitry)
- Fixed bug #44830 (Very minor issue with backslash in heredoc). (Matt)
- Fixed bug #44818 (php://memory writeable when opened read only). (Arnaud)
- Fixed bug #44811 (Improve error message when creating a new SoapClient
  that contains invalid data). (Markus Fischer, David C)
- Fixed bug #44798 (Memory leak assigning value to attribute). (Ilia)
- Fixed bug #44716 (Progress notifications incorrect). (Hannes)
- Fixed bug #44712 (stream_context_set_params segfaults on invalid arguments).
  (Hannes)
- Fixed bug #44617 (wrong HTML entity output when substitute_character=entity).
  (Moriyoshi)
- Fixed bug #44607 (stream_get_line unable to correctly identify the "ending"
  in the stream content). (Arnaud)
- Fixed bug #44425 (Extending PDO/MySQL class with a __call() function doesn't
  work). (Johannes)
- Fixed bug #44327 (PDORow::queryString property & numeric offsets / Crash).
  (Felipe)
- Fixed bug #44251, #41125 (PDO + quote() + prepare() can result in segfault).
  (tsteiner at nerdclub dot net)
- Fixed bug #44246 (closedir() accepts a file resource opened by fopen()).
  (Dmitry, Tony)
- Fixed bug #44182 (extract($a, EXTR_REFS) can fail to split copy-on-write
  references). (robin_fernandes at uk dot ibm dot com)
- Fixed bug #44181 (extract($a, EXTR_OVERWRITE|EXTR_REFS) can fail to create
  references to $a). (robin_fernandes at uk dot ibm dot com)
- Fixed bug #44127 (UNIX abstract namespace socket connect does not work).
  (Jani)
- Fixed bug #43993 (mb_substr_count() behaves differently to substr_count()
  with overlapping needles). (Moriyoshi)
- Fixed Bug #43958 (class name added into the error message). (Dmitry)
- Fixed bug #43941 (json_encode silently cuts non-UTF8 strings). (Stas)
- Fixed bug #43925 (Incorrect argument counter in prepared statements with
  pgsql). (Felipe)
- Fixed bug #43731 (socket_getpeername: cannot use on stdin with inetd).
  (Arnaud)
- Fixed bug #43723 (SOAP not sent properly from client for <choice>). (Dmitry)
- Fixed bug #43668 (Added odbc.default_cursortype to control the ODBCcursor
  model). (Patrick)
- Fixed bug #43666 (Fixed code to use ODBC 3.52 datatypes for 64bit
  systems). (Patrick)
- Fixed bug #43540 (rfc1867 handler newlength problem). (Arnaud)
- Fixed bug #43452 (strings containing a weekday, or a number plus weekday
  behaved incorrect of the current day-of-week was the same as the one in the
  phrase). (Derick)
- Fixed bug #43353 (wrong detection of 'data' wrapper causes notice).
  (gk at gknw dot de, Arnaud)
- Fixed bug #43053 (Regression: some numbers shown in scientific notation).
  (int-e at gmx dot de)
- Fixed bug #43045 (SOAP encoding violation on "INF" for type double/float).
  (Dmitry)
- Fixed bug #42862 (IMAP toolkit crash: rfc822.c legacy routine buffer
  overflow). (Fixes CVE-2008-2829) (Dmitry)
- Fixed bug #42855 (dns_get_record() doesn't return all text from TXT record).
  (a dot u dot savchuk at gmail dot com)
- Fixed bug #42737 (preg_split('//u') triggers a E_NOTICE with newlines).
  (Nuno)
- Fixed bug #42718 (FILTER_UNSAFE_RAW not applied when configured as default
  filter). (Arnaud)
- Fixed bug #42604 ("make test" fails with --with-config-file-scan-dir=path).
  (Jani)
- Fixed bug #42473 (ob_start php://output and headers). (Arnaud)
- Fixed bug #42318 (problem with nm on AIX, not finding object files).
  (Dmitry)
- Fixed bug #42294 (Unified solution for round() based on C99 round). (Ilia)
- Fixed bug #42078 (pg_meta_data mix tables metadata from different schemas).
  (Felipe)
- Fixed bug #41348 (OCI8: allow compilation with Oracle 8.1). (Chris Jones)
- Fixed bug #41033 (enable signing with DSA keys.
  (gordyf at google dot com, Pierre)
- Fixed bug #37100 (data is returned truncated with BINARY CURSOR). (Tony)
- Fixed bug #30312 (crash in sybase_unbuffered_query() function). (Timm)
- Fixed bug #24679 (pg_* functions doesn't work using schema). (Felipe)
- Fixed bug #14962 (PECL) (::extractTo 2nd argument is not really optional)
  (Mark van Der Velden)
- Fixed bug #14032 (Mail() always returns false but mail is sent). (Mikko)


01 May 2008, PHP 5.2.6
- Fixed two possible crashes inside posix extension (Tony)
- Fixed incorrect heredoc handling when label is used within the block.
  (Matt)
- Fixed possible stack buffer overflow in FastCGI SAPI. (Andrei Nigmatulin)
- Fixed sending of uninitialized paddings which may contain some information. (Andrei Nigmatulin)
- Fixed a bug in formatting timestamps when DST is active in the default timezone (Derick)
- Properly address incomplete multibyte chars inside escapeshellcmd() (Ilia, Stefan Esser)
- Fix integer overflow in printf(). (Stas, Maksymilian Aciemowicz)
- Fixed security issue detailed in CVE-2008-0599. (Rasmus)
- Fixed potential memleak in stream filter parameter for zlib filter. (Greg)
- Added Reflection API metadata for the methods of the DOM classes. (Sebastian)
- Fixed weird behavior in CGI parameter parsing. (Dmitry, Hannes Magnusson)
- Fixed a safe_mode bypass in cURL identified by Maksymilian Arciemowicz.
  (Ilia)
- Fixed a bug with PDO::FETCH_COLUMN|PDO::FETCH_GROUP mode when a column # by
  which to group by data is specified. (Ilia)
- Fixed segfault in filter extension when using callbacks. (Arnar Mar Sig,
  Felipe)
- Fixed faulty fix for bug #40189 (endless loop in zlib.inflate stream filter). (Greg)
- Upgraded PCRE to version 7.6 (Nuno)

- Fixed bug #44742 (timezone_offset_get() causes segmentation faults). (Derick)
- Fixed bug #44720 (Prevent crash within session_register()). (Scott)
- Fixed bug #44703 (htmlspecialchars() does not detect bad character set argument). (Andy Wharmby)
- Fixed bug #44673 (With CGI argv/argc starts from arguments, not from script) (Dmitry)
- Fixed bug #44667 (proc_open() does not handle pipes with the mode 'wb' correctly). (Jani)
- Fixed bug #44663 (Crash in imap_mail_compose if "body" parameter invalid). (Ilia)
- Fixed bug #44650 (escaepshellscmd() does not check arg count). (Ilia)
- Fixed bug #44613 (Crash inside imap_headerinfo()). (Ilia, jmessa)
- Fixed bug #44603 (Order issues with Content-Type/Length headers on POST). (Ilia)
- Fixed bug #44594 (imap_open() does not validate # of retries parameter). (Ilia)
- Fixed bug #44591 (imagegif's filename parameter). (Felipe)
- Fixed bug #44557 (Crash in imap_setacl when supplied integer as username) (Thomas Jarosch)
- Fixed bug #44487 (call_user_method_array issues a warning when throwing an exception). (David Soria Parra)
- Fixed bug #44478 (Inconsistent behaviour when assigning new nodes). (Rob, Felipe)
- Fixed bug #44445 (email validator does not handle domains starting/ending with a -). (Ilia)
- Fixed bug #44440 (st_blocks undefined under BeOS). (Felipe)
- Fixed bug #44394 (Last two bytes missing from output). (Felipe)
- Fixed bug #44388 (Crash inside exif_read_data() on invalid images) (Ilia)
- Fixed bug #44373 (PDO_OCI extension compile failed). (Felipe)
- Fixed bug #44333 (SEGFAULT when using mysql_pconnect() with client_flags). (Felipe)
- Fixed bug #44306 (Better detection of MIPS processors on Windows). (Ilia)
- Fixed bug #44242 (metaphone('CMXFXM') crashes PHP). (Felipe)
- Fixed bug #44233 (MSG_PEEK undefined under BeOS R5). (jonathonfreeman at gmail dot com, Ilia)
- Fixed bug #44216 (strftime segfaults on large negative value). (Derick)
- Fixed bug #44209 (strtotime() doesn't support 64 bit timestamps on 64 bit platforms). (Derick)
- Fixed bug #44206 (OCI8 selecting ref cursors leads to ORA-1000 maximum open cursors reached). (Oracle Corp.)
- Fixed bug #44200 (A crash in PDO when no bound targets exists and yet bound parameters are present). (Ilia)
- Fixed bug #44197 (socket array keys lost on socket_select). (Felipe)
- Fixed bug #44191 (preg_grep messes up array index). (Felipe)
- Fixed bug #44189 (PDO setAttribute() does not properly validate values for native numeric options). (Ilia)
- Fixed bug #44184 (Double free of loop-variable on exception). (Dmitry)
- Fixed bug #44171 (Invalid FETCH_COLUMN index does not raise an error). (Ilia)
- Fixed bug #44166 (Parameter handling flaw in PDO::getAvailableDrivers()). (Ilia)
- Fixed bug #44159 (Crash: $pdo->setAttribute(PDO::STATEMENT_ATTR_CLASS, NULL)). (Felipe)
- Fixed bug #44152 (Possible crash with syslog logging on ZTS builds). (Ilia)
- Fixed bug #44141 (private parent constructor callable through static function). (Dmitry)
- Fixed bug #44113 (OCI8 new collection creation can fail with OCI-22303). (Oracle Corp.)
- Fixed bug #44069 (Huge memory usage with concatenation using . instead of .=). (Dmitry)
- Fixed bug #44046 (crash inside array_slice() function with an invalid by-ref offset). (Ilia)
- Fixed bug #44028 (crash inside stream_socket_enable_crypto() when enabling encryption without crypto type). (Ilia)
- Fixed bug #44018 (RecursiveDirectoryIterator options inconsistancy). (Marcus)
- Fixed bug #44008 (OCI8 incorrect usage of OCI-Lob->close crashes PHP). (Oracle Corp.)
- Fixed bug #43998 (Two error messages returned for incorrect encoding for mb_strto[upper|lower]). (Rui)
- Fixed bug #43994 (mb_ereg 'successfully' matching incorrect). (Rui)
- Fixed bug #43954 (Memory leak when sending the same HTTP status code multiple times). (Scott)
- Fixed bug #43927 (koi8r is missing from html_entity_decode()). (andy at demos dot su, Tony)
- Fixed bug #43912 (Interbase column names are truncated to 31 characters). (Ilia)
- Fixed bug #43875 (Two error messages returned for $new and $flag argument in mysql_connect()). (Hannes)
- Fixed bug #43863 (str_word_count() breaks on cyrillic "ya" in locale cp1251). (phprus at gmail dot com, Tony)
- Fixed bug #43841 (mb_strrpos offset is byte count for negative values). (Rui)
- Fixed bug #43840 (mb_strpos bounds check is byte count rather than a character count). (Rui)
- Fixed bug #43808 (date_create never fails (even when it should)). (Derick)
- Fixed bug #43793 (zlib filter is unable to auto-detect gzip/zlib file headers). (Greg)
- Fixed bug #43703 (Signature compatibility check broken). (Dmitry)
- Fixed bug #43677 (Inconsistent behaviour of include_path set with php_value). (manuel at mausz dot at)
- Fixed bug #43663 (Extending PDO class with a __call() function doesn't work). (David Soria Parra)
- Fixed bug #43647 (Make FindFile use PATH_SEPARATOR instead of ";"). (Ilia)
- Fixed bug #43635 (mysql extension ingores INI settings on NULL values passed to mysql_connect()). (Ilia)
- Fixed bug #43620 (Workaround for a bug inside libcurl 7.16.2 that can result in a crash). (Ilia)
- Fixed bug #43614 (incorrect processing of numerical string keys of array in arbitrary serialized data). (Dmitriy Buldakov, Felipe)
- Fixed bug #43606 (define missing depencies of the exif extension). (crrodriguez at suse dot de)
- Fixed bug #43589 (a possible infinite loop in bz2_filter.c). (Greg)
- Fixed bug #43580 (removed bogus declaration of a non-existent php_is_url() function). (Ilia)
- Fixed bug #43559 (array_merge_recursive() doesn't behave as expected with duplicate NULL values). (Felipe, Tony)
- Fixed bug #43533 (escapeshellarg('') returns null). (Ilia)
- Fixed bug #43527 (DateTime created from a timestamp reports environment timezone). (Derick)
- Fixed bug #43522 (stream_get_line() eats additional characters). (Felipe, Ilia, Tony)
- Fixed bug #43507 (SOAPFault HTTP Status 500 - would like to be able to set the HTTP Status). (Dmitry)
- Fixed bug #43505 (Assign by reference bug). (Dmitry)
- Fixed bug #43498 (file_exists() on a proftpd server got SIZE not allowed in ASCII mode). (Ilia, crrodriguez at suse dot de)
- Fixed bug #43497 (OCI8 XML/getClobVal aka temporary LOBs leak UGA memory). (Chris)
- Fixed bug #43495 (array_merge_recursive() crashes with recursive arrays). (Ilia)
- Fixed bug #43493 (pdo_pgsql does not send username on connect when password is not available). (Ilia)
- Fixed bug #43491 (Under certain conditions, file_exists() never returns). (Dmitry)
- Fixed bug #43483 (get_class_methods() does not list all visible methods). (Dmitry)
- Fixed bug #43482 (array_pad() does not warn on very small pad numbers). (Ilia)
- Fixed bug #43457 (Prepared statement with incorrect parms doesn't throw exception with pdo_pgsql driver). (Ilia)
- Fixed bug #43450 (Memory leak on some functions with implicit object __toString() call). (David C.)
- Fixed bug #43386 (array_globals not reset to 0 properly on init). (Ilia)
- Fixed bug #43377 (PHP crashes with invalid argument for DateTimeZone). (Ilia)
- Fixed bug #43373 (pcntl_fork() should not raise E_ERROR on error). (Ilia)
- Fixed bug #43364 (recursive xincludes don't remove internal xml nodes properly). (Rob, patch from ddb@bitxtender.de)
- Fixed bug #43301 (mb_ereg*_replace() crashes when replacement string is invalid PHP expression and 'e' option is used). (Jani)
- Fixed bug #43295 (crash because of uninitialized SG(sapi_headers).mimetype). (Dmitry)
- Fixed bug #43293 (Multiple segfaults in getopt()). (Hannes)
- Fixed bug #43279 (pg_send_query_params() converts all elements in 'params' to strings). (Ilia)
- Fixed bug #43276 (Incomplete fix for bug #42739, mkdir() under safe_mode). (Ilia)
- Fixed bug #43248 (backward compatibility break in realpath()). (Dmitry)
- Fixed bug #43221 (SimpleXML adding default namespace in addAttribute). (Rob)
- Fixed bug #43216 (stream_is_local() returns false on "file://"). (Dmitry)
- Fixed bug #43201 (Crash on using uninitialized vals and __get/__set). (Dmitry)
- Fixed bug #43182 (file_put_contents() LOCK_EX does not work properly on file truncation). (Ilia)
- Fixed bug #43175 (__destruct() throwing an exception with __call() causes segfault). (Dmitry)
- Fixed bug #43128 (Very long class name causes segfault). (Dmitry)
- Fixed bug #43105 (PHP seems to fail to close open files). (Hannes)
- Fixed bug #43092 (curl_copy_handle() crashes with > 32 chars long URL). (Jani)
- Fixed bug #43003 (Invalid timezone reported for DateTime objects constructed using a timestamp). (Derick)
- Fixed bug #42978 (mismatch between number of bound params and values causes a crash in pdo_pgsql). (Ilia)
- Fixed bug #42945 (preg_split() swallows part of the string). (Nuno)
- Fixed bug #42937 (__call() method not invoked when methods are called on parent from child class). (Dmitry)
- Fixed bug #42841 (REF CURSOR and oci_new_cursor() crash PHP). (Chris)
- Fixed bug #42838 (Wrong results in array_diff_uassoc) (Felipe)
- Fixed bug #42779 (Incorrect forcing from HTTP/1.0 request to HTTP/1.1 response). (Ilia)
- Fixed bug #42736 (xmlrpc_server_call_method() crashes). (Tony)
- Fixed bug #42692 (Procedure 'int1' not present with doc/lit SoapServer). (Dmitry)
- Fixed bug #42548 (mysqli PROCEDURE calls can't return result sets). (Hartmut)
- Fixed bug #42505 (new sendmail default breaks on Netware platform) (Guenter Knauf)
- Fixed bug #42369 (Implicit conversion to string leaks memory). (David C., Rob).
- Fixed bug #42272 (var_export() incorrectly escapes char(0)). (Derick)
- Fixed bug #42261 (Incorrect lengths for date and boolean data types). (Ilia)
- Fixed bug #42190 (Constructing DateTime with TimeZone Indicator invalidates DateTimeZone). (Derick)
- Fixed bug #42177 (Warning "array_merge_recursive(): recursion detected" comes again...). (Felipe)
- Fixed bug #41941 (oci8 extension not lib64 savvy). (Chris)
- Fixed bug #41828 (Failing to call RecursiveIteratorIterator::__construct() causes a sefault). (Etienne)
- Fixed bug #41599 (setTime() fails after modify() is used). (Derick)
- Fixed bug #41562 (SimpleXML memory issue). (Rob)
- Fixed bug #40013 (php_uname() does not return nodename on Netware (Guenter Knauf)
- Fixed bug #38468 (Unexpected creation of cycle). (Dmitry)
- Fixed bug #32979 (OpenSSL stream->fd casts broken in 64-bit build) (stotty at tvnet dot hu)

08 Nov 2007, PHP 5.2.5
- Upgraded PCRE to version 7.3 (Nuno)
- Added optional parameter $provide_object to debug_backtrace(). (Sebastian)
- Added alpha support for imagefilter() IMG_FILTER_COLORIZE. (Pierre)
- Added ability to control memory consumption between request using
  ZEND_MM_COMPACT environment variable. (Dmitry)

- Improved speed of array_intersect_key(), array_intersect_assoc(),
  array_uintersect_assoc(), array_diff_key(), array_diff_assoc() and
  array_udiff_assoc(). (Dmitry)

- Fixed move_uploaded_file() to always set file permissions of resulting file
  according to UMASK. (Andrew Sitnikov)
- Fixed possible crash in ext/soap because of uninitialized value. (Zdash Urf)
- Fixed regression in glob() when enforcing safe_mode/open_basedir checks on
  paths containing '*'. (Ilia)
- Fixed "mail.force_extra_parameters" php.ini directive not to be modifiable
  in .htaccess due to the security implications - reported by SecurityReason.
  (Stas)
- Fixed PDO crash when driver returns empty LOB stream. (Stas)
- Fixed dl() to only accept filenames - reported by Laurent Gaffie. (Stas)
- Fixed dl() to limit argument size to MAXPATHLEN (CVE-2007-4887).
  (Christian Hoffmann)
- Fixed iconv_*() functions to limit argument sizes as workaround to libc
  bug (CVE-2007-4783, CVE-2007-4840 by Laurent Gaffie).
  (Christian Hoffmann, Stas)
- Fixed missing brackets leading to build warning and error in the log.
  Win32 code. (Andrey)
- Fixed leaks with multiple connects on one mysqli object. (Andrey)
- Fixed endianness detection on MacOS when building universal binary.
  (Uwe Schindler, Christian Speich, Tony)
- Fixed possible triggering of buffer overflows inside glibc
  implementations of the fnmatch(), setlocale() and glob() functions.
  Reported by Laurent Gaffie. (Ilia)
- Fixed imagerectangle regression with 1x1 rectangle (libgd #106). (Pierre)
- Fixed htmlentities/htmlspecialchars not to accept partial multibyte
  sequences. (Stas)

- Fixed bug #43196 (array_intersect_assoc() crashes with non-array input).
  (Jani)
- Fixed bug #43139 (PDO ignores ATTR_DEFAULT_FETCH_MODE in some cases with
  fetchAll()). (Ilia)
- Fixed bug #43137 (rmdir() and rename() do not clear statcache). (Jani)
- Fixed bug #43130 (Bound parameters cannot have - in their name). (Ilia)
- Fixed bug #43099 (XMLWriter::endElement() does not check # of params).
  (Ilia)
- Fixed bug #43020 (Warning message is missing with shuffle() and more
  than one argument). (Scott)
- Fixed bug #42976 (Crash when constructor for newInstance() or
  newInstanceArgs() fails) (Ilia)
- Fixed bug #42943 (ext/mssql: Move *timeout initialization from RINIT
  to connect time). (Ilia)
- Fixed bug #42917 (PDO::FETCH_KEY_PAIR doesn't work with setFetchMode).
  (Ilia)
- Fixed bug #42890 (Constant "LIST" defined by mysqlclient and c-client).
  (Andrey)
- Fixed bug #42869 (automatic session id insertion adds sessions id to
  non-local forms). (Ilia)
- Fixed bug #42818 ($foo = clone(array()); leaks memory). (Dmitry)
- Fixed bug #42817 (clone() on a non-object does not result in a fatal
  error). (Ilia)
- Fixed bug #42785 (json_encode() formats doubles according to locale rather
  then following standard syntax). (Ilia)
- Fixed bug #42783 (pg_insert() does not accept an empty list for
  insertion). (Ilia)
- Fixed bug #42773 (WSDL error causes HTTP 500 Response). (Dmitry)
- Fixed bug #42772 (Storing $this in a static var fails while handling a cast
  to string). (Dmitry)
- Fixed bug #42767 (highlight_string() truncates trailing comment). (Ilia)
- Fixed bug #42739 (mkdir() doesn't like a trailing slash when safe_mode is
  enabled). (Ilia)
- Fixed bug #42703 (Exception raised in an iterator::current() causes segfault
  in FilterIterator) (Marcus)
- Fixed bug #42699 (PHP_SELF duplicates path). (Dmitry)
- Fixed bug #42654 (RecursiveIteratorIterator modifies only part of leaves)
  (Marcus)
- Fixed bug #42643 (CLI segfaults if using ATTR_PERSISTENT). (Ilia)
- Fixed bug #42637 (SoapFault : Only http and https are allowed). (Bill Moran)
- Fixed bug #42629 (Dynamically loaded PHP extensions need symbols exported
  on MacOSX). (jdolecek at NetBSD dot org)
- Fixed bug #42627 (bz2 extension fails to build with -fno-common).
  (dolecek at netbsd dot org)
- Fixed Bug #42596 (session.save_path MODE option does not work). (Ilia)
- Fixed bug #42590 (Make the engine recognize \v and \f escape sequences).
  (Ilia)
- Fixed bug #42587 (behavior change regarding symlinked .php files). (Dmitry)
- Fixed bug #42579 (apache_reset_timeout() does not exist). (Jani)
- Fixed bug #42549 (ext/mysql failed to compile with libmysql 3.23). (Scott)
- Fixed bug #42523 (PHP_SELF duplicates path). (Dmitry)
- Fixed bug #42512 (ip2long('255.255.255.255') should return 4294967295 on
  64-bit PHP). (Derick)
- Fixed bug #42506 (php_pgsql_convert() timezone parse bug) (nonunnet at
  gmail dot com, Ilia)
- Fixed bug #42496 (OCI8 cursor is not closed when using 2 clobs in a select
  query). (Oracle Corp.)
- Fixed bug #42462 (Segmentation when trying to set an attribute in a
  DOMElement). (Rob)
- Fixed bug #42453 (CGI SAPI does not shut down cleanly with -i/-m/-v cmdline
  options). (Dmitry)
- Fixed bug #42452 (PDO classes do not expose Reflection API information).
  (Hannes)
- Fixed bug #42468 (Write lock on file_get_contents fails when using a
  compression stream). (Ilia)
- Fixed bug #42488 (SoapServer reports an encoding error and the error itself
  breaks). (Dmitry)
- Fixed bug #42378 (mysqli_stmt_bind_result memory exhaustion). (Andrey)
- Fixed bug #42359 (xsd:list type not parsed). (Dmitry)
- Fixed bug #42326 (SoapServer crash). (Dmitry)
- Fixed bug #42214 (SoapServer sends clients internal PHP errors). (Dmitry)
- Fixed bug #42189 (xmlrpc_set_type() crashes php on invalid datetime
  values). (Ilia)
- Fixed bug #42139 (XMLReader option constants are broken using XML()). (Rob)
- Fixed bug #42086 (SoapServer return Procedure '' not present for WSIBasic
  compliant wsdl). (Dmitry)
- Fixed bug #41822 (Relative includes broken when getcwd() fails). (Ab5602,
  Jani)
- Fixed bug #41561 (Values set with php_admin_* in httpd.conf can be overwritten
  with ini_set()). (Stas, Jani)
- Fixed bug #39651 (proc_open() append mode doesn't work on windows). (Nuno)

30 Aug 2007, PHP 5.2.4
- Removed --enable-versioning configure option. (Jani)

- Upgraded PCRE to version 7.2 (Nuno)
- Updated timezone database to version 2007.6. (Derick)

- Improved openssl_x509_parse() to return extensions in readable form. (Dmitry)

- Enabled changing the size of statement cache for non-persistent OCI8
  connections. (Chris Jones, Tony)

- Changed "display_errors" php.ini option to accept "stderr" as value which
  makes the error messages to be outputted to STDERR instead of STDOUT with
  CGI and CLI SAPIs (FR #22839). (Jani)
- Changed error handler to send HTTP 500 instead of blank page on PHP errors.
  (Dmitry, Andrei Nigmatulin)
- Changed mail() function to be always available. (Johannes)

- Added check for unknown options passed to configure. (Jani)
- Added persistent connection status checker to pdo_pgsql.
  (Elvis Pranskevichus, Ilia)
- Added support for ATTR_TIMEOUT inside pdo_pgsql driver. (Ilia)
- Added php_ini_loaded_file() function which returns the path to the actual
  php.ini in use. (Jani)
- Added GD version constants GD_MAJOR_VERSION, GD_MINOR_VERSION,
  GD_RELEASE_VERSION, GD_EXTRA_VERSION and GD_VERSION_STRING. (Pierre)
- Added missing open_basedir checks to CGI.
  (anight at eyelinkmedia dot com, Tony)
- Added missing format validator to unpack() function. (Ilia)
- Added missing error check inside bcpowmod(). (Ilia)
- Added CURLOPT_PRIVATE & CURLINFO_PRIVATE constants.
  (Andrey A. Belashkov, Tony)
- Added missing MSG_EOR and MSG_EOF constants to sockets extension. (Jani)
- Added PCRE_VERSION constant. (Tony)
- Added ReflectionExtension::info() function to print the phpinfo()
  block for an extension. (Johannes)

- Implemented FR #41884 (ReflectionClass::getDefaultProperties() does not
  handle static attributes). (Tony)

- Fixed "Floating point exception" inside wordwrap().
  (Mattias Bengtsson, Ilia)
- Fixed several integer overflows in ImageCreate(), ImageCreateTrueColor(),
  ImageCopyResampled() and ImageFilledPolygon() reported by Mattias Bengtsson.
  (Tony)
- Fixed size calculation in chunk_split(). (Stas)
- Fixed integer overflow in str[c]spn(). (Stas)
- Fixed money_format() not to accept multiple %i or %n tokens.
  (Stas, Ilia)
- Fixed zend_alter_ini_entry() memory_limit interruption
  vulnerability. (Ilia)
- Fixed INFILE LOCAL option handling with MySQL extensions not to be
  allowed when open_basedir or safe_mode is active. (Stas)
- Fixed session.save_path and error_log values to be checked against
  open_basedir and safe_mode (CVE-2007-3378) (Stas, Maksymilian Arciemowicz)
- Fixed possible invalid read in glob() win32 implementation (CVE-2007-3806).
  (Tony)
- Improved fix for MOPB-03-2007. (Ilia)
- Corrected fix for CVE-2007-2872. (Ilia)

- Fixed possible crash in imagepsloadfont(), work around a bug in the pslib on
  Windows. (Pierre)
- Fixed oci8 and PDO_OCI extensions to allow configuring with Oracle 11g
  client libraries. (Chris Jones)
- Fixed EOF handling in case of reading from file opened in write only mode.
  (Dmitry)
- Fixed var_export() to use the new H modifier so that it can generate
  parseable PHP code for floats, independent of the locale. (Derick)
- Fixed regression introduced by the fix for the libgd bug #74. (Pierre)
- Fixed SimpleXML's behavior when used with empty(). (Sara)
- Fixed crash in OpenSSL extension because of non-string passphrase. (Dmitry)

- Fixed PECL Bug #11345 (PDO_OCI crash after National language Support "NLS"
  environment initialization error). (Chris Jones)
- Fixed PECL bug #11216 (crash in ZipArchive::addEmptyDir when a directory
  already exists). (Pierre)

- Fixed bug #43926 (isInstance() isn't equivalent to instanceof operator). (Marcus)
- Fixed bug #42368 (Incorrect error message displayed by pg_escape_string).
  (Ilia)
- Fixed bug #42365 (glob() crashes and/or accepts way too many flags).
  (Jani)
- Fixed Bug #42364 (Crash when using getRealPath with DirectoryIterator).
  (Johannes)
- Fixed bug #42292 ($PHP_CONFIG not set for phpized builds). (Jani)
- Fixed bug #42261 (header wrong for date field).
  (roberto at spadim dot com dot br, Ilia)
- Fixed bug #42259 (SimpleXMLIterator loses ancestry). (Rob)
- Fixed bug #42247 (ldap_parse_result() not defined under win32). (Jani)
- Fixed bug #42243 (copy() does not output an error when the first arg is a
  dir). (Ilia)
- Fixed bug #42242 (sybase_connect() crashes). (Ilia)
- Fixed bug #42237 (stream_copy_to_stream returns invalid values for mmaped
  streams). (andrew dot minerd at sellingsource dot com, Ilia)
- Fixed bug #42233 (Problems with æøå in extract()). (Jani)
- Fixed bug #42222 (possible buffer overflow in php_openssl_make_REQ). (Pierre)
- Fixed bug #42211 (property_exists() fails to find protected properties
  from a parent class). (Dmitry)
- Fixed bug #42208 (substr_replace() crashes when the same array is passed
  more than once). (crrodriguez at suse dot de, Ilia)
- Fixed bug #42198 (SCRIPT_NAME and PHP_SELF truncated when inside a userdir
  and using PATH_INFO). (Dmitry)
- Fixed bug #42195 (C++ compiler required always). (Jani)
- Fixed bug #42183 (classmap causes crash in non-wsdl mode). (Dmitry)
- Fixed bug #42173 (oci8 INTERVAL and TIMESTAMP type fixes). (Chris)
- Fixed bug #42151 (__destruct functions not called after catching a SoapFault
  exception). (Dmitry)
- Fixed bug #42142 (substr_replace() returns FALSE when length > string length).
  (Ilia)
- Fixed bug #42135 (Second call of session_start() causes creation of SID).
  (Ilia)
- Fixed bug #42134 (oci_error() returns false after oci_new_collection() fails).
  (Tony)
- Fixed bug #42119 (array_push($arr,&$obj) doesn't work with
  zend.ze1_compatibility_mode On). (Dmitry)
- Fixed bug #42117 (bzip2.compress loses data in internal buffer).
  (Philip, Ilia)
- Fixed bug #42112 (deleting a node produces memory corruption). (Rob)
- Fixed bug #42107 (sscanf broken when using %2$s format parameters). (Jani)
- Fixed bug #42090 (json_decode causes segmentation fault). (Hannes)
- Fixed bug #42082 (NodeList length zero should be empty). (Hannes)
- Fixed bug #42072 (No warning message for clearstatcache() with arguments).
  (Ilia)
- Fixed bug #42071 (ini scanner allows using NULL as option name). (Jani)
- Fixed bug #42027 (is_file() / is_dir() matches file/dirnames with wildcard char
  or trailing slash in Windows). (Dmitry)
- Fixed bug #42019 (configure option --with-adabas=DIR does not work). (Jani)
- Fixed bug #42015 (ldap_rename(): server error "DSA is unwilling to perform").
  (bob at mroczka dot com, Jani)
- Fixed bug #42009 (is_a() and is_subclass_of() should NOT call autoload, in the
  same way as "instanceof" operator). (Dmitry)
- Fixed bug #41989 (move_uploaded_file() & relative path in ZTS mode). (Tony)
- Fixed bug #41984 (Hangs on large SoapClient requests). (Dmitry)
- Fixed bug #41983 (Error Fetching http headers terminated by '\n'). (Dmitry)
- Fixed bug #41973 (--with-ldap=shared fails with LDFLAGS="-Wl,--as-needed"). (Nuno)
- Fixed bug #41971 (PDOStatement::fetch and PDOStatement::setFetchMode causes
  unexpected behavior). (Ilia)
- Fixed bug #41964 (strtotime returns a timestamp for non-time string of
  pattern '(A|a) .+'). (Derick)
- Fixed bug #41961 (Ensure search for hidden private methods does not stray from
  class hierarchy). (robin_fernandes at uk dot ibm dot com)
- Fixed bug #41947 (SimpleXML incorrectly registers empty strings asnamespaces).
  (Rob)
- Fixed bug #41929 (Foreach on object does not iterate over all visible properties).
  (Dmitry)
- Fixed bug #41919 (crash in string to array conversion).
  (judas dot iscariote at gmail dot com, Ilia)
- Fixed bug #41909 (var_export() is locale sensitive when exporting float
  values). (Derick)
- Fixed bug #41908 (CFLAGS="-Os" ./configure --enable-debug fails).
  (christian at hoffie dot info, Tony)
- Fixed bug #41904 (proc_open(): empty env array should cause empty environment
  to be passed to process). (Jani)
- Fixed bug #41867 (SimpleXML: getName is broken). (Rob)
- Fixed bug #41865 (fputcsv(): 2nd parameter is not optional). (Jani)
- Fixed bug #41861 (SimpleXML: getNamespaces() returns the namespaces of a node's
  siblings). (Rob)
- Fixed bug #41845 (pgsql extension does not compile with PostgreSQL <7.4). (Ilia)
- Fixed bug #41844 (Format returns incorrect number of digits for negative years
  -0001 to -0999). (Derick)
- Fixed bug #41842 (Cannot create years < 0100 & negative years with date_create
  or new DateTime). (Derick)
- Fixed bug #41833 (addChild() on a non-existent node, no node created,
  getName() segfaults). (Rob)
- Fixed bug #41831 (pdo_sqlite prepared statements convert resources to
  strings). (Ilia)
- Fixed bug #41815 (Concurrent read/write fails when EOF is reached). (Sascha)
- Fixed bug #41813 (segmentation fault when using string offset as an object).
  (judas dot iscariote at gmail dot com, Tony)
- Fixed bug #41795 (checkdnsrr does not support DNS_TXT type).
  (lucas at facebook dot com, Tony)
- Fixed bug #41773 (php_strip_whitespace() sends headers with errors
  suppressed). (Tony)
- Fixed bug #41770 (SSL: fatal protocol error due to buffer issues). (Ilia)
- Fixed bug #41765 (Recode crashes/does not work on amd64).
  (nexus at smoula dot net, Stas)
- Fixed bug #41724 (libxml_get_last_error() - errors service request scope).
  (thekid at php dot net, Ilia)
- Fixed bug #41717 (imagepolygon does not respect thickness). (Pierre)
- Fixed bug #41713 (Persistent memory consumption on win32 since 5.2). (Dmitry)
- Fixed bug #41711 (NULL temporary lobs not supported in OCI8).
  (Chris Jones, Tony)
- Fixed bug #41709 (strtotime() does not handle 00.00.0000). (Derick)
- Fixed bug #41698 (float parameters truncated to integer in prepared
  statements). (Ilia)
- Fixed bug #41692 (ArrayObject shows weird behavior in respect to
  inheritance). (Tony)
- Fixed bug #41691 (ArrayObject::exchangeArray hangs Apache). (Tony)
- Fixed bug #41686 (Omitting length param in array_slice not possible). (Ilia)
- Fixed bug #41685 (array_push() fails to warn when next index is
  already occupied). (Ilia)
- Fixed bug #41655 (open_basedir bypass via glob()). (Ilia)
- Fixed bug #41640 (get_class_vars produces error on class constants).
  (Johannes)
- Fixed bug #41635 (SoapServer and zlib.output_compression with FastCGI
  result in major slowdown). (Dmitry)
- Fixed bug #41633 (Crash instantiating classes with self-referencing
  constants). (Dmitry)
- Fixed bug #41630 (segfault when an invalid color index is present in the
  image data). (Reported by Elliot <wccoder@gmail dot com>) (Pierre)
- Fixed bug #41628 (PHP settings leak between Virtual Hosts in Apache 1.3).
  (Scott, manuel at mausz dot at)
- Fixed bug #41608 (segfault on a weird code with objects and switch()).
  (Tony)
- Fixed bug #41600 (url rewriter tags doesn't work with namespaced tags).
  (Ilia)
- Fixed bug #41596 (Fixed a crash inside pdo_pgsql on some non-well-formed
  SQL queries). (Ilia)
- Fixed bug #41594 (OCI8 statement cache is flushed too frequently). (Tony)
- Fixed bug #41582 (SimpleXML crashes when accessing newly created element).
  (Tony)
- Fixed bug #41576 (configure failure when using --without-apxs or some other
  SAPIs disabling options). (Jani)
- Fixed bug #41567 (json_encode() double conversion is inconsistent with PHP).
  (Lucas, Ilia)
- Fixed bug #41566 (SOAP Server not properly generating href attributes).
  (Dmitry)
- Fixed bug #41555 (configure failure: regression caused by fix for #41265).
  (Jani)
- Fixed bug #41527 (WDDX deserialize numeric string array key).
  (Matt, Ilia)
- Fixed bug #41523 (strtotime('0000-00-00 00:00:00') is parsed as 1999-11-30).
  (Derick)
- Fixed bug #41518 (file_exists() warns of open_basedir restriction on
  non-existent file). (Tony)
- Fixed bug #41445 (parse_ini_file() has a problem with certain types of
  integer as sections). (Tony)
- Fixed bug #41433 (DBA: configure fails to include correct db.h for db4).
  (Jani)
- Fixed bug #41372 (Internal pointer of source array resets during array
  copying). (Dmitry)
- Fixed bug #41350 (my_thread_global_end() error during request shutdown on
  Windows). (Scott, Andrey)
- Fixed bug #41278 (get_loaded_extensions() should list Zend extensions).
  (Johannes)
- Fixed bug #41127 (Memory leak in ldap_{first|next}_attribute functions).
  (Jani)
- Fixed bug #40757 (get_object_vars get nothing in child class). (Dmitry)
- Fixed bug #40705 (Iterating within function moves original array pointer).
  (Dmitry)
- Fixed bug #40509 (key() function changed behaviour if global array is used
  within function). (Dmitry)
- Fixed bug #40419 (Trailing slash in CGI request does not work). (Dmitry)
- Fixed bug #39330 (apache2handler does not call shutdown actions before
  apache child die). (isk at ecommerce dot com, Gopal, Tony)
- Fixed bug #39291 (ldap_sasl_bind() misses the sasl_authc_id parameter).
  (diafour at gmail dot com, Jani)
- Fixed bug #37715 (array pointers resetting on copy). (Dmitry)
- Fixed bug #37273 (Symlinks and mod_files session handler allow open_basedir
  bypass). (Ilia)
- Fixed bug #36492 (Userfilters can leak buckets). (Sara)
- Fixed bugs #36796, #36918, #41371 (stream_set_blocking() does not work).
  (Jani)
- Fixed bug #35981 (pdo-pgsql should not use pkg-config when not present).
  (Jani)
- Fixed bug #31892 (PHP_SELF incorrect without cgi.fix_pathinfo, but turning on
  screws up PATH_INFO). (Dmitry)
- Fixed bug #21197 (socket_read() outputs error with PHP_NORMAL_READ).
  (Nuno, Jani)

31 May 2007, PHP 5.2.3
- Changed CGI install target to php-cgi and 'make install' to install CLI
  when CGI is selected. (Jani)
- Changed JSON maximum nesting depth from 20 to 128. (Rasmus)

- Improved compilation of heredocs and interpolated strings. (Matt, Dmitry)
- Optimized out a couple of per-request syscalls. (Rasmus)
- Optimized digest generation in md5() and sha1() functions. (Ilia)
- Upgraded bundled SQLite 3 to version 3.3.17. (Ilia)

- Added "max_input_nesting_level" php.ini option to limit nesting level of
  input variables. Fix for MOPB-03-2007. (Stas)
- Added a 4th parameter flag to htmlspecialchars() and htmlentities() that
  makes the function not encode existing html entities. (Ilia)
- Added PDO::FETCH_KEY_PAIR mode that will fetch a 2 column result set into
  an associated array. (Ilia)
- Added CURLOPT_TIMEOUT_MS and CURLOPT_CONNECTTIMEOUT_MS cURL constants. (Sara)
- Added --ini switch to CLI that prints out configuration file names. (Marcus)
- Added mysql_set_charset() to allow runtime altering of connection encoding.
  (Scott)

- Implemented FR #41416 (getColumnMeta() should also return table name). (Tony)

- Fixed an integer overflow inside chunk_split(). Identified by Gerhard Wagner.
  (Ilia)
- Fixed SOAP extension's handler() to work even when
  "always_populate_raw_post_data" is off. (Ilia)
- Fixed possible infinite loop in imagecreatefrompng. (libgd #86)
  (by Xavier Roche, CVE-2007-2756). (Pierre)
- Fixed ext/filter Email Validation Vulnerability (MOPB-45 by Stefan Esser).
  (Ilia)
- Fixed altering $this via argument named "this". (Dmitry)
- Fixed PHP CLI usage of php.ini from the binary location. (Hannes)
- Fixed segfault in strripos(). (Tony, Joxean Koret)
- Fixed bug #41693 (scandir() allows empty directory names). (Ilia)
- Fixed bug #41673 (json_encode breaks large numbers in arrays). (Ilia)
- Fixed bug #41525 (ReflectionParameter::getPosition() not available). (Marcus)
- Fixed bug #41511 (Compile failure under IRIX 6.5.30 building md5.c). (Jani)
- Fixed bug #41504 (json_decode() incorrectly decodes JSON arrays with empty
  string keys). (Ilia)
- Fixed bug #41492 (open_basedir/safe_mode bypass inside realpath()). (Ilia)
- Fixed bug #41477 (no arginfo about SoapClient::__soapCall()). (Ilia)
- Fixed bug #41455 (ext/dba/config.m4 pollutes global $LIBS and $LDFLAGS).
  (mmarek at suse dot cz, Tony)
- Fixed bug #41442 (imagegd2() under output control). (Tony)
- Fixed bug #41430 (Fatal error with negative values of maxlen parameter of
  file_get_contents()). (Tony)
- Fixed bug #41423 (PHP assumes wrongly that certain ciphers are enabled in
  OpenSSL). (Pierre)
- Fixed bug #41421 (Uncaught exception from a stream wrapper segfaults).
  (Tony, Dmitry)
- Fixed bug #41403 (json_decode cannot decode floats if localeconv
  decimal_point is not '.'). (Tony)
- Fixed bug #41401 (wrong unary operator precedence). (Stas)
- Fixed bug #41394 (dbase_create creates file with corrupted header). (Tony)
- Fixed bug #41390 (Clarify error message with invalid protocol scheme).
  (Scott)
- Fixed bug #41378 (fastcgi protocol lacks support for Reason-Phrase in
  "Status:" header). (anight at eyelinkmedia dot com, Dmitry)
- Fixed bug #41374 (whole text concats values of wrong nodes). (Rob)
- Fixed bug #41358 (configure cannot determine SSL lib with libcurl >= 7.16.2).
  (Mike)
- Fixed bug #41353 (crash in openssl_pkcs12_read() on invalid input). (Ilia)
- Fixed bug #41351 (Invalid opcode with foreach ($a[] as $b)). (Dmitry, Tony)
- Fixed bug #41347 (checkdnsrr() segfaults on empty hostname). (Scott)
- Fixed bug #41337 (WSDL parsing doesn't ignore non soap bindings). (Dmitry)
- Fixed bug #41326 (Writing empty tags with Xmlwriter::WriteElement[ns])
  (Pierre)
- Fixed bug #41321 (downgrade read errors in getimagesize() to E_NOTICE).
  (Ilia)
- Fixed bug #41304 (compress.zlib temp files left). (Dmitry)
- Fixed bug #41293 (Fixed creation of HTTP_RAW_POST_DATA when there is no
  default post handler). (Ilia)
- Fixed bug #41291 (FastCGI does not set SO_REUSEADDR).
  (fmajid at kefta dot com, Dmitry)
- Fixed gd build when used with freetype 1.x (Pierre, Tony)
- Fixed bug #41287 (Namespace functions don't allow xmlns definition to be
  optional). (Rob)
- Fixed bug #41285 (Improved fix for CVE-2007-1887 to work with non-bundled
  sqlite2 lib). (Ilia)
- Fixed bug #41283 (Bug with deserializing array key that are doubles or
  floats in wddx). (Ilia)
- Fixed bug #41257 (lookupNamespaceURI does not work as expected). (Rob)
- Fixed bug #41236 (Regression in timeout handling of non-blocking SSL
  connections during reads and writes). (Ilia)
- Fixed bug #41134 (zend_ts_hash_clean not thread-safe).
  (marco dot cova at gmail dot com, Tony)
- Fixed bug #41097 (ext/soap returning associative array as indexed without
  using WSDL). (Dmitry)
- Fixed bug #41004 (minOccurs="0" and null class member variable). (Dmitry)
- Fixed bug #39542 (Behavior of require/include different to < 5.2.0).
  (Dmitry)

03 May 2007, PHP 5.2.2
- Improved bundled GD
  . Sync to 2.0.35
  . Added imagegrabwindow and imagegrabscreen, capture a screen or a
    window using its handle (Pierre)
  . colors allocated henceforth from the resulting image overwrite the palette
    colors (Rob Leslie)
  . Improved thread safety of the gif support (Roman Nemecek, Nuno, Pierre)
  . Use the dimension of the GIF frame to create the destination image (Pierre)
  . Load only once the local color map from a GIF data (Pierre)
  . Improved thread safety of the freetype cache (Scott MacVicar, Nuno, Pierre)
  . imagearc huge CPU usage with large angles, libgd bug #74 (Pierre)
- Improved FastCGI SAPI to support external pipe and socket servers on win32.
  (Dmitry)
- Improved Zend Memory Manager
  . guarantee of reasonable time for worst cases of best-fit free block
    searching algorithm. (Dmitry)
  . better cache usage and less fragmentation on erealloc() (Tony, Dmitry)
- Improved SPL (Marcus)
  . Added SplFileInfo::getBasename(), DirectoryIterator::getBasename().
  . Added SplFileInfo::getLinkTarget(), SplFileInfo::getRealPath().
  . Made RecursiveFilterIterator::accept() abstract as stated in documentation.
- Improved SOAP
  . Added ability to encode arrays with "SOAP-ENC:Array" type instead of WSDL
    type. To activate the ability use "feature"=>SOAP_USE_XSI_ARRAY_TYPE
    option in SoapClient/SoapServer constructors. (Rob, Dmitry)

- Added GMP_VERSION constant. (Tony)
- Added --ri switch to CLI which allows to check extension information. (Marcus)
- Added tidyNode::getParent() method (John, Nuno)
- Added openbasedir and safemode checks in zip:// stream wrapper and
  ZipArchive::open (Pierre)
- Added php_pdo_sqlite_external.dll, a version of the PDO SQLite driver that
  links against an external sqlite3.dll.  This provides Windows users to upgrade
  their sqlite3 version outside of the PHP release cycle.  (Wez, Edin)
- Added linenumbers to array returned by token_get_all(). (Johannes)

- Upgraded SQLite 3 to version 3.3.16 (Ilia)
- Upgraded libraries bundled in the Windows distribution. (Edin)
  . c-client (imap) to version 2006e
  . libpq (PostgreSQL) to version 8.2.3
  . libmysql (MySQL) to version 5.0.37
  . openssl to version 0.9.8e
- Upgraded PCRE to version 7.0 (Nuno)

- Updated timezone database to version 2007.5. (Derick)

- Fixed commandline handling for CLI and CGI. (Marcus, Johannes)
- Fixed iterator_apply() with a callback using __call(). (Johannes)
- Fixed possible multi bytes issues in openssl csr parser (Pierre)
- Fixed shmop_open() with IPC_CREAT|IPC_EXCL flags on Windows.
  (Vladimir Kamaev, Tony).
- Fixed possible leak in ZipArchive::extractTo when safemode checks fails (Ilia)
- Fixed possible relative path issues in zip_open and TS mode (old API) (Pierre)
- Fixed zend_llist_remove_tail (Michael Wallner, Dmitry)
- Fixed a thread safety issue in gd gif read code (Nuno, Roman Nemecek)
- Fixed CVE-2007-1001, GD wbmp used with invalid image size (Pierre)
- Fixed unallocated memory access/double free in in array_user_key_compare()
  (MOPB-24 by Stefan Esser) (Stas)
- Fixed wrong length calculation in unserialize S type
  (MOPB-29 by Stefan Esser) (Stas)

- Fixed bug #41215 (setAttribute return code reversed). (Ilia)
- Fixed bug #41192 (Per Directory Values only work for one key). (Dmitry)
- Fixed bug #41175 (addAttribute() fails to add an attribute with an empty
  value). (Ilia)
- Fixed bug #41159 (mysql_pconnect() hash does not account for connect
  flags). (Ilia)
- Fixed bug #41121 (range() overflow handling for large numbers on 32bit
  machines). (Ilia)
- Fixed bug #41118 (PHP does not handle overflow of octal integers). (Tony)
- Fixed bug #41109 (recursiveiterator.inc says "implements" Iterator instead of
  "extends"). (Marcus)
- Fixed bug #40130 (TTF usage doesn't work properly under Netware). (Scott,
  gk at gknw dot de)
- Fixed bug #41093 (magic_quotes_gpc ignores first arrays keys). (Arpad, Ilia)
- Fixed bug #41075 (memleak when creating default object caused exception).
  (Dmitry)
- Fixed bug #41067 (json_encode() problem with UTF-16 input). (jp at df5ea
  dot net. Ilia)
- Fixed bug #41063 (chdir doesn't like root paths). (Dmitry)
- Fixed bug #41061 ("visibility error" in ReflectionFunction::export()).
  (Johannes)
- Fixed bug #41043 (pdo_oci crash when freeing error text with persistent
  connection). (Tony)
- Fixed bug #41037 (unregister_tick_function() inside the tick function crash PHP).
  (Tony)
- Fixed bug #41034 (json_encode() ignores null byte started keys in arrays).
  (Ilia)
- Fixed bug #41026 (segfault when calling "self::method()" in shutdown functions).
  (Tony)
- Fixed bug #40999 (mcrypt_create_iv() not using random seed). (Ilia)
- Fixed bug #40998 (long session array keys are truncated). (Tony)
- Implement feature request #40947, allow a single filter as argument
  for filter_var_array (Pierre)
- Fixed bug #40935 (pdo_mysql does not raise an exception on empty
  fetchAll()). (Ilia)
- Fixed bug #40931 (open_basedir bypass via symlink and move_uploaded_file()).
  (Tony)
- Fixed bug #40921 (php_default_post_reader crashes when post_max_size is
  exceeded). (trickie at gmail dot com, Ilia)
- Fixed bug #40915 (addcslashes unexpected behavior with binary input). (Tony)
- Fixed bug #40899 (memory leak when nesting list()). (Dmitry)
- Fixed bug #40897 (error_log file not locked). (Ilia)
- Fixed bug #40883 (mysql_query() is allocating memory incorrectly). (Tony)
- Fixed bug #40872 (inconsistency in offsetSet, offsetExists treatment of
  string enclosed integers). (Marcus)
- Fixed bug #40861 (strtotime() doesn't handle double negative relative time
  units correctly). (Derick, Ilia)
- Fixed bug #40854 (imap_mail_compose() creates an invalid terminator for
  multipart e-mails). (Ilia)
- Fixed bug #40848 (sorting issue on 64-bit Solaris). (Wez)
- Fixed bug #40836 (Segfault in ext/dom). (Rob)
- Fixed bug #40833 (Crash when using unset() on an ArrayAccess object retrieved
  via __get()). (Dmitry)
- Fixed bug #40822 (pdo_mysql does not return rowCount() on select). (Ilia)
- Fixed bug #40815 (using strings like "class::func" and static methods in
  set_exception_handler() might result in crash). (Tony)
- Fixed bug #40809 (Poor performance of ".="). (Dmitry)
- Fixed bug #40805 (Failure executing function ibase_execute()). (Tony)
- Fixed bug #40800 (cannot disable memory_limit with -1). (Dmitry, Tony)
- Fixed bug #40794 (ReflectionObject::getValues() may crash when used with
  dynamic properties). (Tony)
- Fixed bug #40784 (Case sensitivity in constructor's fallback). (Tony)
- Fixed bug #40770 (Apache child exits when PHP memory limit reached). (Dmitry)
- Fixed bug #40764 (line thickness not respected for horizontal and vertical
  lines). (Pierre)
- Fixed bug #40758 (Test fcgi_is_fastcgi() is wrong on windows). (Dmitry)
- Fixed bug #40754 (added substr() & substr_replace() overflow checks). (Ilia)
- Fixed bug #40752 (parse_ini_file() segfaults when a scalar setting is
  redeclared as an array). (Tony)
- Fixed bug #40750 (openssl stream wrapper ignores default_stream_timeout).
  (Tony)
- Fixed bug #40727 (segfault in PDO when failed to bind parameters). (Tony)
- Fixed bug #40709 (array_reduce() behaves strange with one item stored arrays).
  (Ilia)
- Fixed bug #40703 (Resolved a possible namespace conflict between libxmlrpc
  and MySQL's NDB table handler). (Ilia)
- Fixed bug #40961 (Incorrect results of DateTime equality check). (Mike)
- Fixed bug #40678 (Cross compilation fails). (Tony)
- Fixed bug #40621 (Crash when constructor called inappropriately). (Tony)
- Fixed bug #40609 (Segfaults when using more than one SoapVar in a request).
  (Rob, Dmitry)
- Fixed bug #40606 (umask is not being restored when request is finished).
  (Tony)
- Fixed bug #40598 (libxml segfault). (Rob)
- Fixed bug #40591 (list()="string"; gives invalid opcode). (Dmitry)
- Fixed bug #40578 (imagettftext() multithreading issue). (Tony, Pierre)
- Fixed bug #40576 (double values are truncated to 6 decimal digits when
  encoding). (Tony)
- Fixed bug #40560 (DIR functions do not work on root UNC path). (Dmitry)
- Fixed bug #40548 (SplFileInfo::getOwner/getGroup give a warning on broken
  symlink). (Marcus)
- Fixed bug #40546 (SplFileInfo::getPathInfo() throws an exception if directory
  is in root dir). (Marcus)
- Fixed bug #40545 (multithreading issue in zend_strtod()). (Tony)
- Fixed bug #40503 (json_encode() value corruption on 32bit systems with
  overflown values). (Ilia)
- Fixed bug #40467 (Partial SOAP request sent when XSD sequence or choice
  include minOccurs=0). (Dmitry)
- Fixed bug #40465 (Ensure that all PHP elements are printed by var_dump).
  (wharmby at uk dot ibm dot com, Ilia)
- Fixed bug #40464 (session.save_path wont use default-value when safe_mode
  or open_basedir is enabled). (Ilia)
- Fixed bug #40455 (proc_open() uses wrong command line when safe_mode_exec_dir
  is set). (Tony)
- Fixed bug #40432 (strip_tags() fails with greater than in attribute). (Ilia)
- Fixed bug #40431 (dynamic properties may cause crash in ReflectionProperty
  methods). (Tony)
- Fixed bug #40451 (addAttribute() may crash when used with non-existent child
  node). (Tony)
- Fixed bug #40442 (ArrayObject::offsetExists broke in 5.2.1, works in 5.2.0).
  (olivier at elma dot fr, Marcus)
- Fixed bug #40428 (imagepstext() doesn't accept optional parameter). (Pierre)
- Fixed bug #40417 (Allow multiple instances of the same named PDO token in
  prepared statement emulation code). (Ilia)
- Fixed bug #40414 (possible endless fork() loop when running fastcgi).
  (Dmitry)
- Fixed bug #40410 (ext/posix does not compile on MacOS 10.3.9). (Tony)
- Fixed bug #40392 (memory leaks in PHP milter SAPI).
  (tuxracer69 at gmail dot com, Tony)
- Fixed bug #40371 (pg_client_encoding() not working on Windows). (Edin)
- Fixed bug #40352 (FCGI_WEB_SERVER_ADDRS function get lost). (Dmitry)
- Fixed bug #40290 (strtotime() returns unexpected result with particular
  timezone offset). (Derick)
- Fixed bug #40286 (PHP fastcgi with PHP_FCGI_CHILDREN don't kill children when
  parent is killed). (Dmitry)
- Fixed bug #40261 (Extremely slow data handling due to memory fragmentation).
  (Dmitry)
- Fixed bug #40236 (php -a function allocation eats memory). (Dmitry)
- Fixed bug #40109 (iptcembed fails on non-jfif jpegs). (Tony)
- Fixed bug #39965 (Latitude and longitude are backwards in date_sun_info()).
  (Derick)
- Implement #39867 (openssl PKCS#12 support) (Marc Delling, Pierre)
- Fixed bug #39836 (SplObjectStorage empty after unserialize). (Marcus)
- Fixed bug #39416 (Milliseconds in date()). (Derick)
- Fixed bug #39396 (stream_set_blocking crashes on Win32). (Ilia, maurice at
  iceblog dot de)
- Fixed bug #39351 (relative include fails on Solaris). (Dmitry, Tony)
- Fixed bug #39322 (proc_terminate() destroys process resource). (Nuno)
- Fixed bug #38406 (crash when assigning objects to SimpleXML attributes). (Tony)
- Fixed bug #37799 (ftp_ssl_connect() falls back to non-ssl connection). (Nuno)
- Fixed bug #36496 (SSL support in imap_open() not working on Windows). (Edin)
- Fixed bug #36226 (Inconsistent handling when passing nillable arrays).
  (Dmitry)
- Fixed bug #35872 (Avoid crash caused by object store being referenced during
  RSHUTDOWN). (Andy)
- Fixed bug #34794 (proc_close() hangs when used with two processes).
  (jdolecek at netbsd dot org, Nuno)
- Fixed PECL bug #10194 (crash in Oracle client when memory limit reached in
  the callback). (Tony)
- Fixed substr_compare and substr_count information leak (MOPB-14) (Stas, Ilia)
- Fixed crash on op-assign where argument is string offset (Brian, Stas)
- Fixed bug #38710 (data leakage because of nonexisting boundary checking in
  statements in mysqli) (Stas)
- Fixed bug #37386 (autocreating element doesn't assign value to first node).
  (Rob)
- Fixed bug #37013 (server hangs when returning circular object references).
  (Dmitry)
- Fixed bug #33664 Console window appears when using exec()
  (Richard Quadling, Stas)


08 Feb 2007, PHP 5.2.1
- Added read-timeout context option "timeout" for HTTP streams. (Hannes, Ilia).
- Added CURLOPT_TCP_NODELAY constant to Curl extension. (Sara)
- Added support for hex numbers of any size. (Matt)
- Added function stream_socket_shutdown(). It is a wrapper for system
  shutdown() function, that shut downs part of a full-duplex connection.
  (Dmitry)
- Added internal heap protection (Dmitry)
  . memory-limit is always enabled (--enable-memory-limit removed)
  . default value if memory-limit is set to 128M
  . safe unlinking
  . cookies
  . canary protection (debug build only)
  . random generation of cookies and canaries
- Added forward support for 'b' prefix in front of string literals. (Andrei)
- Added three new functions to ext/xmlwriter (Rob, Ilia)
  . xmlwriter_start_dtd_entity()
  . xmlwriter_end_dtd_entity()
  . xmlwriter_write_dtd_entity()
- Added a meta tag to phpinfo() output to prevent search engines from indexing
  the page. (Ilia)
- Added new function, sys_get_temp_dir(). (Hartmut)
- Added missing object support to file_put_contents(). (Ilia)
- Added support for md2, ripemd256 and ripemd320 algos to hash(). (Sara)
- Added forward support for (binary) cast. (Derick)
- Added optimization for imageline with horizontal and vertical lines (Pierre)

- Removed dependency from SHELL32.DLL. (Dmitry)
- Removed double "wrong parameter count" warnings in various functions.
  (Hannes)
- Moved extensions to PECL:
  . ext/informix (Derick, Tony)

- Changed double-to-string utilities to use BSD implementation. (Dmitry, Tony)
- Updated bundled libcURL to version 7.16.0 in the Windows distro. (Edin)
- Updated timezone database to version 2006.16. (Derick)
- cgi.* and fastcgi.* directives are moved to INI subsystem. The new directive
  cgi.check_shebang_line can be used to omitting check for "#! /usr/bin/php"
  line. (Dmitry).
- Improved proc_open(). Now on Windows it can run external commands not
  through CMD.EXE. (Dmitry)
- VCWD_REALPATH() is improved to use realpath cache without VIRTUAL_DIR.
  (Dmitry)
- ext/bcmath initialization code is moved from request startup to module
  startup. (Dmitry)
- Zend Memory Manager Improvements (Dmitry)
  . use HeapAlloc() instead of VirtualAlloc()
  . use "win32" storage manager (instead of "malloc") on Windows by default
- Zip Extension Improvements (Pierre)
  . Fixed leak in statName and stateIndex
  . Fixed return setComment (Hannes)
  . Added addEmptyDir method
- Filter Extension Improvements (Ilia, Pierre)
  . Fixed a bug when callback function returns a non-modified value.
  . Added filter support for $_SERVER in cgi/apache2 sapis.
  . Make sure PHP_SELF is filtered in Apache 1 sapi.
  . Fixed bug #39358 (INSTALL_HEADERS contains incorrect reference to
    php_filter.h).
  . Added "default" option that allows a default value to be set for an
    invalid or missing value.
  . Invalid filters fails instead of returning unsafe value
  . Fixed possible double encoding problem with sanitizing filters
  . Make use of space-strict strip_tags() function
  . Fixed whitespace trimming
  . Added support for FastCGI environment variables. (Dmitry)
- PDO_MySQL Extension Improvements (Ilia)
  . Enabled buffered queries by default.
  . Enabled prepared statement emulation by default.

- Small optimization of the date() function. (Matt,Ilia)
- Optimized the internal is_numeric_string() function. (Matt,Ilia)
- Optimized array functions utilizing php_splice(). (Ilia)
- Windows related optimizations (Dmitry, Stas)
  . COM initialization/deinitialization are done only if necessary
  . removed unnecessary checks for ISREG file and corresponding stat() calls
  . opendir() is reimplementation using GetFistFile/GetNextFile those are
    faster then _findfirst/_findnext
  . implemented registry cache that prevent registry lookup on each request.
    In case of modification of corresponding registry-tree PHP will reload it
    automatic
  . start timeout thread only if necessary
  . stat() is reimplementation using GetFileAttributesEx(). The new
    implementation is faster then implementation in MS VC CRT, but it doesn't
    support Windows 95.
- Streams optimization (Dmitry)
  . removed unnecessary ftell() calls (one call for each included PHP file)
  . disabled calls to read() after EOF

- Fixed incorrect function names on FreeBSD where inet_pton() was named
  __inet_pton() and inet_ntop() was named __inet_ntop(). (Hannes)
- Fixed FastCGI impersonation for persistent connections on Windows. (Dmitry)
- Fixed wrong signature initialization in imagepng (Takeshi Abe)
- Fixed ftruncate() with negative size on FreeBSD. (Hannes)
- Fixed segfault in RegexIterator when given invalid regex. (Hannes)
- Fixed segfault in SplFileObject->openFile()->getPathname(). (Hannes)
- Fixed segfault in ZTS mode when OCI8 statements containing sub-statements
  are destroyed in wrong order. (Tony)
- Fixed the validate email filter so that the letter "v" can also be used in
  the user part of the email address. (Derick)
- Fixed bug #40297 (compile failure in ZTS mode when collections support is
  missing). (Tony)
- Fixed bug #40285 (The PDO prepare parser goes into an infinite loop in
  some instances). (Ilia)
- Fixed bug #40274 (Sessions fail with numeric root keys). (Ilia)
- Fixed bug #40259 (ob_start call many times - memory error). (Dmitry)
- Fixed bug #40231 (file_exists incorrectly reports false). (Dmitry)
- Fixed bug #40228 (ZipArchive::extractTo does create empty directories
  recursively). (Pierre)
- Fixed bug #40200 (The FastCgi version has different realpath results than
  thread safe version). (Dmitry)
- Fixed bug #40191 (use of array_unique() with objects triggers segfault).
  (Tony)
- Fixed bug #40189 (possible endless loop in zlib.inflate stream filter).
  (Greg, Tony)
- Fixed bug #40169 (CURLOPT_TCP_NODELAY only available in curl >= 7.11.2).
  (Tony)
- Fixed bug #40129 (iconv extension doesn't compile with CodeWarrior on
  Netware). (gk at gknw dot de, Tony)
- Fixed bug #40127 (apache2handler doesn't compile on Netware).
  (gk at gknw dot de)
- Fixed bug #40121 (PDO_DBLIB driver wont free statements). (Ilia)
- Fixed bug #40098 (php_fopen_primary_script() not thread safe). (Ilia)
- Fixed bug #40092 (chroot() doesn't clear realpath cache). (Dmitry)
- Fixed bug #40091 (spl_autoload_register with 2 instances of the same class).
  (Ilia)
- Fixed bug #40083 (milter SAPI functions always return false/null). (Tony)
- Fixed bug #40079 (php_get_current_user() not thread safe).
  (Ilia, wharmby at uk dot ibm dot com)
- Fixed bug #40078 (ORA-01405 when fetching NULL values using
  oci_bind_array_by_name()). (Tony)
- Fixed bug #40076 (zend_alloc.c: Value of enumeration constant must be in
  range of signed integer). (Dmitry)
- Fixed bug #40073 (exif_read_data dies on certain images). (Tony, Marcus)
- Fixed bug #40036 (empty() does not work correctly with ArrayObject when
  using ARRAY_AS_PROPS). (Ilia)
- Fixed bug #40012 (php_date.c doesn't compile on Netware).
  (gk at gknw dot de, Derick)
- Fixed bug #40009 (http_build_query(array()) returns NULL). (Ilia)
- Fixed bug #40002 (Try/Catch performs poorly). (Dmitry)
- Fixed bug #39993 (tr_TR.UTF-8 locale has problems with PHP). (Ilia)
- Fixed bug #39990 (Cannot "foreach" over overloaded properties). (Dmitry)
- Fixed bug #39988 (type argument of oci_define_by_name() is ignored).
  (Chris Jones, Tony)
- Fixed bug #39984 (redirect response code in header() could be ignored
  in CGI sapi). (Ilia)
- Fixed bug #39979 (PGSQL_CONNECT_FORCE_NEW will causes next connect to
  establish a new connection). (Ilia)
- Fixed bug #39971 (pg_insert/pg_update do not allow now() to be used
  for timestamp fields). (Ilia)
- Fixed bug #39969 (ini setting short_open_tag has no effect when using
  --enable-maintainer-zts). (Dmitry)
- Fixed bug #39952 (zip ignoring --with-libdir on zlib checks)
  (judas dot iscariote at gmail dot com)
- Fixed bug #39944 (References broken). (Dmitry)
- Fixed bug #39935 (Extensions tidy,mcrypt,mhash,pdo_sqlite ignores
  --with-libdir). (judas dot iscariote at gmail dot com, Derick)
- Fixed bug #39903 (Notice message when executing __halt_compiler() more than
  once). (Tony)
- Fixed bug #39898 (FILTER_VALIDATE_URL validates \r\n\t etc). (Ilia)
- Fixed bug #39890 (using autoconf 2.6x and --with-layout=GNU breaks PEAR
  install path). (Tony)
- Fixed bug #39884 (ReflectionParameter::getClass() throws exception for
  type hint self). (thekid at php dot net)
- Fixed bug #39878 (CURL doesn't compile on Sun Studio Pro). (Ilia)
- Fixed bug #39873 (number_format() breaks with locale & decimal points).
  (Ilia)
- Fixed bug #39869 (safe_read does not initialize errno).
  (michiel at boland dot org, Dmitry)
- Fixed bug #39850 (SplFileObject throws contradictory/wrong error messages
  when trying to open "php://wrong"). (Tony)
- Fixed bug #39846 (Invalid IPv4 treated as valid). (Ilia)
- Fixed bug #39845 (Persistent connections generate a warning in pdo_pgsql).
  (Ilia)
- Fixed bug #39832 (SOAP Server: parameter not matching the WSDL specified
  type are set to 0). (Dmitry)
- Fixed bug #39825 (foreach produces memory error). (Dmitry)
- Fixed bug #39816 (apxs2filter ignores httpd.conf & .htaccess php config
  settings). (Ilia)
- Fixed bug #39815 (SOAP double encoding is not locale-independent). (Dmitry)
- Fixed bug #39797 (virtual() does not reset changed INI settings). (Ilia)
- Fixed bug #39795 (build fails on AIX because crypt_r() uses different
  data struct). (Tony)
- Fixed bug #39791 (Crash in strtotime() on overly long relative date
  multipliers). (Ilia)
- Fixed bug #39787 (PHP doesn't work with Apache 2.3).
  (mv at binarysec dot com).
- Fixed bug #39782 (setTime() on a DateTime constructed with a Weekday
  yields incorrect results). (Ilia)
- Fixed bug #39780 (PNG image with CRC/data error raises fatal error) (Pierre)
- Fixed bug #39779 (Enable AUTH PLAIN mechanism in underlying libc-client).
  (michael dot heimpold at s2000 dot tu-chemnitz dot de, Ilia)
- Fixed bug #39775 ("Indirect modification ..." message is not shown).
  (Dmitry)
- Fixed bug #39763 (magic quotes are applied twice by ext/filter in
  parse_str()). (Ilia)
- Fixed bug #39760 (cloning fails on nested SimpleXML-Object). (Rob)
- Fixed bug #39759 (Can't use stored procedures fetching multiple result
  sets in pdo_mysql). (Ilia)
- Fixed bug #39754 (Some POSIX extension functions not thread safe).
  (Ilia, wharmby at uk dot ibm dot com)
- Fixed bug #39751 (putenv crash on Windows). (KevinJohnHoffman at gmail.com)
- Fixed bug #39732 (oci_bind_array_by_name doesn't work on Solaris 64bit).
  (Tony)
- Fixed bug #39724 (Broken build due to spl/filter usage of pcre extension).
  (Tony, Ilia)
- Fixed bug #39718 (possible crash if assert.callback is set in ini). (Ilia)
- Fixed bug #39702 (php crashes in the allocator on linux-m68k). (Dmitry)
- Fixed bug #39685 (iconv() - undefined function). (Hannes)
- Fixed bug #39673 (file_get_contents causes bus error on certain offsets).
  (Tony)
- Fixed bug #39663 (Memory leak in pg_get_notify() and a possible memory
  corruption on Windows in pgsql and pdo_pgsql extensions).
  (Ilia, matteo at beccati dot com)
- Fixed bug #39662 (Segfault when calling asXML() of a cloned
  SimpleXMLElement). (Rob, Tony)
- Fixed bug #39656 (crash when calling fetch() on a PDO statment object after
  closeCursor()). (Ilia, Tony)
- Fixed bug #39653 (ext/dba doesn't check for db-4.5 and db-4.4 when db4
  support is enabled). (Tony)
- Fixed bug #39652 (Wrong negative results from memory_get_usage()). (Dmitry)
- Fixed bug #39648 (Implementation of PHP functions chown() and chgrp() are
  not thread safe). (Ilia, wharmby at uk dot ibm dot com)
- Fixed bug #39640 (Segfault with "Allowed memory size exhausted"). (Dmitry)
- Fixed bug #39625 (Apache crashes on importStylesheet call). (Rob)
- Fixed bug #39623 (thread safety fixes on *nix for putenv() & mime_magic).
  (Ilia, wharmby at uk dot ibm dot com)
- Fixed bug #39621 (str_replace() is not binary safe on strings with equal
  length). (Tony)
- Fixed bug #39613 (Possible segfault in imap initialization due to missing
  module dependency). (wharmby at uk dot ibm dot com, Tony)
- Fixed bug #39606 (Use of com.typelib_file in PHP.ini STILL causes A/V). (Rob)
- Fixed bug #39602 (Invalid session.save_handler crashes PHP). (Dmitry)
- Fixed bug #39596 (Creating Variant of type VT_ARRAY). (Rob)
- Fixed bug #39583 (ftp_put() does not change transfer mode to ASCII). (Tony)
- Fixed bug #39576 (array_walk() doesn't separate user data zval). (Tony)
- Fixed bug #39575 (move_uploaded_file() no longer working (safe mode
  related)). (Tony)
- Fixed bug #39571 (timeout ssl:// connections). (Ilia)
- Fixed bug #39564 (PDO::errorInfo() returns inconsistent information when
  sqlite3_step() fails). (Tony)
- Fixed bug #39548 (ZMSG_LOG_SCRIPT_NAME not routed to OutputDebugString()
  on Windows). (Dmitry)
- Fixed bug #39538 (fgetcsv can't handle starting newlines and trailing odd
  number of backslashes). (David Soria Parra, Pierre)
- Fixed bug #39534 (Error in maths to calculate of
  ZEND_MM_ALIGNED_MIN_HEADER_SIZE). (wharmby at uk dot ibm dot com, Dmitry)
- Fixed bug #39527 (Failure to retrieve results when multiple unbuffered,
  prepared statements are used in pdo_mysql). (Ilia)
- Fixed bug #39508 (imagefill crashes with small images 3 pixels or less).
  (Pierre)
- Fixed bug #39506 (Archive corrupt with ZipArchive::addFile method). (Pierre)
- Fixed bug #39504 (xmlwriter_write_dtd_entity() creates Attlist tag, not
  entity). (Hannes)
- Fixed bug #39483 (Problem with handling of \ char in prepared statements).
  (Ilia, suhachov at gmail dot com)
- Fixed bug #39458 (ftp_nlist() returns false on empty dirs). (Nuno)
- Fixed bug #39454 (Returning a SOAP array segfaults PHP). (Dmitry)
- Fixed bug #39450 (getenv() fills other super-globals). (Ilia, Tony)
- Fixed bug #39449 (Overloaded array properties do not work correctly).
  (Dmitry)
- Fixed bug #39445 (Calling debug_backtrace() in the __toString()
  function produces a crash). (Dmitry)
- Fixed bug #39438 (Fatal error: Out of memory). (Dmitry)
- Fixed bug #39435 ('foo' instanceof bar gives invalid opcode error). (Sara)
- Fixed bug #39414 (Syntax error while compiling with Sun Workshop Complier).
  (Johannes)
- Fixed bug #39398 (Booleans are not automatically translated to integers).
  (Ilia)
- Fixed bug #39394 (Missing check for older variants of openssl). (Ilia)
- Fixed bug #39367 (clearstatcache() doesn't clear realpath cache).
  (j at pureftpd dot org, Dmitry)
- Fixed bug #39366 (imagerotate does not use alpha with angle > 45 degrees)
  (Pierre)
- Fixed bug #39364 (Removed warning on empty haystack inside mb_strstr()).
  (Ilia)
- Fixed bug #39362 (Added an option to imap_open/imap_reopen to control the
  number of connection retries). (Ilia)
- Fixed bugs #39361 & #39400 (mbstring function overloading problem). (Seiji)
- Fixed bug #39354 (Allow building of curl extension against libcurl
  7.16.0). (Ilia)
- Fixed bug #39350 (crash with implode("\n", array(false))). (Ilia)
- Fixed bug #39344 (Unnecessary calls to OnModify callback routine for
  an extension INI directive). (wharmby at uk dot ibm dot com, Dmitry)
- Fixed bug #39320 (ZEND_HASH_APPLY_STOP causes deletion). (Marcus)
- Fixed bug #39313 (spl_autoload triggers Fatal error). (Marcus)
- Fixed bug #39300 (make install fails if wget is not available). (Tony)
- Fixed bug #39297 (Memory corruption because of indirect modification of
  overloaded array). (Dmitry)
- Fixed bug #39286 (misleading error message when invalid dimensions are
  given) (Pierre)
- Fixed bug #39273 (imagecopyresized may ignore alpha channel) (Pierre)
- Fixed bug #39265 (Fixed path handling inside mod_files.sh).
  (michal dot taborsky at gmail dot com, Ilia)
- Fixed bug #39217 (serialNumber might be -1 when the value is too large).
  (Pierre, Tony)
- Fixed bug #39215 (Inappropriate close of stdin/stdout/stderr). (Wez, Ilia)
- Fixed bug #39201 (Possible crash in Apache 2 with 413 ErrorHandler). (Ilia)
- Fixed bug #39151 (Parse error in recursiveiteratoriterator.php). (Marcus)
- Fixed bug #39121 (Incorrect return array handling in non-wsdl soap client).
  (Dmitry)
- Fixed bug #39090 (DirectoryFilterDots doxygen docs and example is wrong).
  (Marcus)
- Fixed bug #38852 (XML-RPC Breaks iconv). (Hannes)
- Fixed bug #38770 (unpack() broken with longs on 64 bit machines).
  (Ilia, David Soria Parra).
- Fixed bug #38698 (for some keys cdbmake creates corrupted db and cdb can't
  read valid db). (Marcus)
- Fixed bug #38680 (Added missing handling of basic types in json_decode).
  (Ilia)
- Fixed bug #38604 (Fixed request time leak inside foreach() when iterating
  through virtual properties). (Dmitry)
- Fixed bug #38602 (header( "HTTP/1.0 ..." ) does not change proto version).
  (Ilia)
- Fixed bug #38542 (proc_get_status() returns wrong PID on windows). (Nuno)
- Fixed bug #38536 (SOAP returns an array of values instead of an object).
  (Dmitry)
- Fixed bug #38456 (Apache2 segfaults when virtual() is called in .php
  ErrorDocument). (Ilia)
- Fixed bug #38325 (spl_autoload_register() gives wrong line for "class not
  found"). (Ilia)
- Fixed bug #38319 (Remove bogus warnings from persistent PDO connections).
  (Ilia)
- Fixed bug #38274 (Memlimit fatal error sent to "wrong" stderr when using
  fastcgi). (Dmitry)
- Fixed bug #38252 (Incorrect PDO error message on invalid default fetch
  mode). (Ilia)
- Fixed bug #37927 (Prevent trap when COM extension processes argument of
  type VT_DISPATCH|VT_REF) (Andy)
- Fixed bug #37773 (iconv_substr() gives "Unknown error" when string
  length = 1"). (Ilia)
- Fixed bug #37627 (session save_path check checks the parent directory).
  (Ilia)
- Fixed bug #37619 (proc_open() closes stdin on fork() failure).
  (jdolecek at NetBSD dot org, Nuno)
- Fixed bug #37588 (COM Property propputref converts to PHP function
  and can't be accesed). (Rob)
- Fixed bug #36975 (natcasesort() causes array_pop() to misbehave).
  (Hannes)
- Fixed bug #36812 (pg_execute() modifies input array). (Ilia)
- Fixed bug #36798 (Error parsing named parameters with queries containing
  high-ascii chars). (Ilia)
- Fixed bug #36644 (possible crash in variant_date_from_timestamp()). (Ilia)
- Fixed bug #36427 (proc_open() / proc_close() leak handles on windows).
  (jdolecek at NetBSD dot org, Nuno)
- Fixed bug #36392 (wrong number of decimal digits with %e specifier in
  sprintf). (Matt,Ilia)
- Fixed bug #36214 (__get method works properly only when conditional
  operator is used). (Dmitry)
- Fixed bug #35634 (Erroneous "Class declarations may not be nested"
  error raised). (Carl P. Corliss, Dmitry)
- Fixed bug #35106 (nested foreach fails when array variable has a
  reference). (Dmitry)
- Fixed bug #34564 (COM extension not returning modified "out" argument) (Andy)
- Fixed bug #33734 (Something strange with COM Object). (Rob)
- Fixed bug #33386 (ScriptControl only sees last function of class). (Rob)
- Fixed bug #33282 (Re-assignment by reference does not clear the is_ref
  flag) (Ilia, Dmitry, Matt Wilmas)
- Fixed bug #30074 (apparent symbol table error with
  extract($blah, EXTR_REFS)) (Brian)
- Fixed bug #29840 (is_executable() does not honor safe_mode_exec_dir
  setting). (Ilia)
- Fixed PECL bug #7295 (ORA-01405: fetched column value is NULL on LOB
  fields). (Tony)

02 Nov 2006, PHP 5.2.0
- Updated bundled OpenSSL to version 0.9.8d in the Windows distro. (Edin)
- Updated Postgresql client libraries to 8.1.4 in the Windows distro. (Edin)
- Updated PCRE to version 6.7. (Ilia)
- Updated libsqlite in ext/pdo_sqlite to 3.3.7. (Ilia)
- Updated bundled MySQL client library to version 5.0.22 in the Windows
  distribution. (Edin)
- Updated timezonedb to version 2006.7. (Derick)

- Added ability to make SOAP call userspace PHP<->XML converters. (Dmitry)
- Added support for character sets in pg_escape_string() for PostgreSQL 8.1.4
  and higher. (Ilia)
- Added support for character sets in PDO quote() method for PostgreSQL 8.1.4
  and higher. (Ilia)
- Added DSA key generation support to openssl_pkey_new(), FR #38731 (marci
  at balabit dot hu, Tony)
- Added SoapServer::setObject() method (it is a simplified version of
  SoapServer::setClass() method). (Dmitry)
- Added support for hexadecimal entity in imagettftext() for the bundled GD.
  (Pierre)
- Added support for httpOnly flag for session extension and cookie setting
  functions. (Scott MacVicar, Ilia)
- Added version specific registry keys to allow different configurations for
  different php version. (Richard, Dmitry)
- Added "PHPINIDir" Apache directive to apache and apache_hooks SAPIs.
  (Dmitry)
- Added an optional boolean parameter to memory_get_usage() and
  memory_get_peak_usage() to get memory size allocated by emalloc() or real
  size of memory allocated from system. (Dmitry)
- Added Zip Archive extension. (Pierre)
- Added RFC1867 fileupload processing hook. (Stefan E.)
- Added JSON and Filter extensions. (Derick, Rasmus)
- Added error messages to disk_free_space() and disk_total_space() functions.
  FR #37971 (Tony)
- Added PATHINFO_FILENAME option to pathinfo() to get the filename.
  (Toby S. and Christian S.)
- Added array_fill_keys() function. (Marcus, Matt Wilmas)
- Added posix_initgroups() function. (Ilia)
- Added an optional parameter to parse_url() to allow retrieval of distinct
  URL components. (Ilia)
- Added optional parameter to http_build_query() to allow specification of
  string separator. (Ilia)
- Added image_type_to_extension() function. (Hannes, Ilia)
- Added allow_url_include ini directive to complement allow_url_fopen. (Rasmus)
- Added automatic module globals management. (Dmitry)
- Added RFC2397 (data: stream) support. (Marcus)
- Added new error mode E_RECOVERABLE_ERROR. (Derick, Marcus, Tony)
- Added support for getenv() input filtering. (Rasmus)
- Added support for constructors in interfaces to force constructor signature
  checks in implementations. (Marcus)
- Added memory_get_peak_usage() function for retrieving peak memory usage of
  a PHP script. (Ilia)
- Added pg_field_table() function. (Edin)
- Added SimpleXMLElement::saveXML() as an alias for SimpleXMLElement::asXML().
  (Hannes)
- Added DOMNode::getNodePath() for getting an XPath for a node. (Christian)
- Added gmp_nextprime() function. (ants dot aasma at gmail dot com, Tony)
- Added error_get_last() function. (Mike)

- Removed current working directory from the php.ini search path for CLI and
  re-added it for other SAPIs (restore to pre 5.1.x behavior). (Edin)
- Moved extensions to PECL:
  . ext/filepro (Derick, Tony)
  . ext/hwapi (Derick, Tony)
- Disabled CURLOPT_FOLLOWLOCATION in curl when open_basedir or
  safe_mode are enabled. (Stefan E., Ilia)

- Increased default memory limit to 16 megabytes to accommodate for a more
  accurate memory utilization measurement.
- In addition to path to php.ini, PHPRC now may specify full file name.
  (Dmitry)

- Optimized array/HashTable copying. (Matt Wilmas, Dmitry)
- Optimized zend_try/zend_catch macros by eliminating memcpy(3). (Dmitry)
- Optimized require_once() and include_once() by eliminating fopen(3) on
  second usage. (Dmitry)
- Optimized request shutdown sequence. Restoring ini directives now iterates
  only over modified directives instead of all. (Dmitry)

- Changed priority of PHPRC environment variable on win32 to be higher then
  value from registry. (Dmitry)
- Changed __toString() to be called wherever applicable. (Marcus)
- Changed E_ALL error reporting mode to include E_RECOVERABLE_ERROR. (Marcus)
- Changed realpath cache to be disabled when "open_basedir" or "safe_mode"
  are enabled on per-request basis. (Ilia)

- Improved SNMP extension: (Jani)
  . Renamed snmp_set_oid_numeric_print() to snmp_set_oid_output_format().
  . Added 2 new constants: SNMP_OID_OUTPUT_FULL and SNMP_OID_OUTPUT_NUMERIC
  . Fixed bug #37564 (AES privacy encryption not possible due to net-snmp 5.2
    compatibility issue). (Patch: scott dot moynes+php at gmail dot com)
- Improved OpenSSL extension: (Pierre)
  . Added support for all supported algorithms in openssl_verify
  . Added openssl_pkey_get_details, returns the details of a key
  . Added x509 v3 extensions support
  . Added openssl_csr_get_subject() and openssl_csr_get_public_key()
  . Added 3 new constants OPENSSL_VERSION_TEXT and OPENSSL_VERSION_NUMBER and
    OPENSSL_KEYTYPE_EC
- Improved the Zend memory manager: (Dmitry)
  . Removed unnecessary "--disable-zend-memory-manager" configure option.
  . Added "--enable-malloc-mm" configure option which is enabled by default in
    debug builds to allow using internal and external memory debuggers.
  . Allow tweaking the memory manager with ZEND_MM_MEM_TYPE and ZEND_MM_SEG_SIZE
    environment variables.
  . For more information: Zend/README.ZEND_MM
- Improved safe_mode check for the error_log() function. (Ilia)
- Improved the error reporting in SOAP extension on request failure. (Ilia)
- Improved crypt() on win32 to be about 10 times faster and to have friendlier
  license. (Frank, Dmitry)
- Improved performance of the implode() function on associated arrays. (Ilia)
- Improved performance of str_replace() when doing 1 char to 1 char or 1 char
  to many chars replacement. (Ilia)
- Improved apache2filter SAPI:
  . Allowed PHP to be an arbitrary filter in the chain and read the script from
    the Apache stream. (John)
  . Added support for apache2filter in the Windows build including binary
    support for both Apache 2.0.x (php5apache2_filter.dll) and Apache 2.2.x
    (php5apache2_2_filter.dll). (Edin)
- Improved apache2handler SAPI:
  . Changed ap_set_content_type() to be called only once. (Mike)
  . Added support for Apache 2.2 handler in the Windows distribution. (Edin)
- Improved FastCGI SAPI: (Dmitry)
  . Removed source compatibility with libfcgi.
  . Optimized access to FastCGI environment variables by using HashTable
    instead of linear search.
  . Allowed PHP_FCGI_MAX_REQUESTS=0 that assumes no limit.
  . Allowed PHP_FCGI_CHILDREN=0 that assumes no worker children. (FastCGI
    requests are handled by main process itself)
- Improved CURL:
  . Added control character checks for "open_basedir" and "safe_mode" checks.
    (Ilia)
  . Added implementation of curl_multi_info_read(). (Brian)
- Improved PCRE: (Andrei)
  . Added run-time configurable backtracking/recursion limits.
  . Added preg_last_error(). (Andrei)
- Improved PDO:
  . Added new attribute ATTR_DEFAULT_FETCH_MODE. (Pierre)
  . Added FETCH_PROPS_LATE. (Marcus)
- Improved SPL: (Marcus)
  . Made most iterator code exception safe.
  . Added RegExIterator and RecursiveRegExIterator.
  . Added full caching support and ArrayAccess to CachingIterator.
  . Added array functions to ArrayObject/ArrayIterator and made them faster.
  . Added support for reading csv and skipping empty lines in SplFileObject.
  . Added CachingIterator::TOSTRING_USE_INNER, calls inner iterator __toString.
  . Added ability to set the CSV separator per SplFileObject.
- Improved xmlReader: (Rob)
  . Added readInnerXml(), xmlReader::setSchema().
  . Added readInnerXML(), readOuterXML(), readString(), setSchema(). (2.6.20+)
  . Changed to passing libxml options when loading reader.

- Fixed invalid read in imagecreatefrompng when an empty file is given
  (Pierre, Tony)
- Fixed infinite loop when a wrong color index is given to imagefill (Pierre)
- Fixed mess with CGI/CLI -d option (now it works with cgi; constants are
  working exactly like in php.ini; with FastCGI -d affects all requests).
  (Dmitry)
- Fixed missing open_basedir check inside chdir() function. (Ilia)
- Fixed overflow on 64bit systems in str_repeat() and wordwrap(). (Stefan E.)
- Fixed XSLTProcessor::importStylesheet() to return TRUE on success
  (Christian)
- Fixed leaks in openssl_csr_sign and openssl_csr_new (Pierre)
- Fixed phpinfo() cutoff of variables at \0. (Ilia)
- Fixed a bug in the filter extension that prevented magic_quotes_gpc from
  being applied when RAW filter is used. (Ilia)
- Fixed memory leaks in openssl streams context options. (Pierre)
- Fixed handling of extremely long paths inside tempnam() function. (Ilia)
- Fixed bug #39721 (Runtime inheritance causes data corruption). (Dmitry)
- Fixed bug #39304 (Segmentation fault with list unpacking of string offset).
  (Dmitry)
- Fixed bug #39192 (Not including nsapi.h properly with SJSWS 7). This will
  make PHP 5.2 compatible to new Sun Webserver. (Uwe)
- Fixed bug #39140 (Uncaught exception may cause crash). (Dmitry)
- Fixed bug #39125 (Memleak when reflecting non-existing class/method). (Tony)
- Fixed bug #39067 (getDeclaringClass() and private properties). (Tony)
- Fixed bug #39039 (SSL: fatal protocol error when fetching HTTPS from servers
  running Google web server). (Ilia)
- Fixed bug #39035 (Compatibility issue between DOM and
  zend.ze1_compatibility_mode). (Rob)
- Fixed bug #39034 (curl_exec() with return transfer returns TRUE on empty
  files). (Ilia)
- Fixed bug #39032 (strcspn() stops on null character). (Tony)
- Fixed bug #39020 (PHP in FastCGI server mode crashes). (Dmitry)
- Fixed bug #39017 (foreach(($obj = new myClass) as $v); echo $obj;
  segfaults). (Dmitry)
- Fixed bug #39004 (Fixed generation of config.nice with autoconf 2.60). (Ilia)
- Fixed bug #39003 (__autoload() is called for type hinting). (Dmitry, Tony)
- Fixed bug #39001 (ReflectionProperty returns incorrect declaring class for
  protected properties). (Tony)
- Fixed bug #38996 (PDO_MYSQL doesn't check connections for liveness). (Tony)
- Fixed bug #38993 (Fixed safe_mode/open_basedir checks for session.save_path,
  allowing them to account for extra parameters). (Ilia)
- Fixed bug #38989 (Absolute path with slash at beginning doesn't work on win).
  (Dmitry)
- Fixed bug #38985 (Can't cast COM objects). (Wez)
- Fixed bug #38981 (using FTP URLs in get_headers() causes crash). (Tony)
- Fixed bug #38963 (Fixed a possible open_basedir bypass in tempnam()). (Ilia)
- Fixed bug #38961 (metaphone() results in segmentation fault on NetBSD).
  (Tony)
- Fixed bug #38949 (Cannot get xmlns value attribute). (Rob)
- Fixed bug #38942 (Double old-style-ctor inheritance). (Dmitry)
- Fixed bug #38941 (imap extension does not compile against new version of the
  imap library). (Ilia)
- Fixed bug #38934 (move_uploaded_file() cannot read uploaded file outside of
  open_basedir). (Ilia)
- Fixed bug #38904 (apache2filter changes cwd to /). (Ilia, Hannes)
- Fixed bug #38891 (get_headers() do not work with curl-wrappers). (Ilia)
- Fixed bug #38882 (ldap_connect causes segfault with newer versions of
  OpenLDAP). (Tony)
- Fixed bug #38859 (parse_url() fails if passing '@' in passwd). (Tony)
- Fixed bug #38850 (lookupNamespaceURI doesn't return default namespace). (Rob)
- Fixed bug #38844 (curl_easy_strerror() is defined only since cURL 7.12.0).
  (Tony)
- Fixed bug #38813 (DOMEntityReference->__construct crashes when called
  explicitly). (Rob)
- Fixed bug #38808 ("maybe ref" issue for current() and others). (Dmitry)
- Fixed bug #38779 (engine crashes when require()'ing file with syntax error
  through userspace stream wrapper). (Tony, Dmitry)
- Fixed bug #38772 (inconsistent overriding of methods in different visibility
  contexts). (Dmitry)
- Fixed bug #38759 (PDO sqlite2 empty query causes segfault). (Tony)
- Fixed bug #38721 (Invalid memory read in date_parse()). (Tony, Derick)
- Fixed bug #38700 (SoapClient::__getTypes never returns). (Dmitry)
- Fixed bug #38693 (curl_multi_add_handle() set curl handle to null). (Ilia)
- Fixed bug #38687 (sockaddr local storage insufficient for all sock families).
  (Sara)
- Fixed bug #38661 (mixed-case URL breaks url-wrappers). (Ilia)
- Fixed bug #38653 (memory leak in ReflectionClass::getConstant()). (Tony)
- Fixed bug #38649 (uninit'd optional arg in stream_socket_sendto()). (Sara)
- Fixed bug #38637 (curl_copy_handle() fails to fully copy the cURL handle).
  (Tony, Ilia)
- Fixed bug #38624 (Strange warning when incrementing an object property and
  exception is thrown from __get method). (Tony)
- Fixed bug #38623 (leaks in a tricky code with switch() and exceptions).
  (Dmitry)
- Fixed bug #38579 (include_once() may include the same file twice). (Dmitry)
- Fixed bug #38574 (missing curl constants and improper constant detection).
  (Ilia)
- Fixed bug #38543 (shutdown_executor() may segfault when memory_limit is too
  low). (Dmitry)
- Fixed bug #38535 (memory corruption in pdo_pgsql driver on error retrieval
  inside a failed query executed via query() method). (Ilia)
- Fixed bug #38534 (segfault when calling setlocale() in userspace session
  handler). (Tony)
- Fixed bug #38524 (strptime() does not initialize the internal date storage
  structure). (Ilia)
- Fixed bug #38511, #38473, #38263 (Fixed session extension request shutdown
  order to ensure it is shutdown before the extensions it may depend on).
  (Ilia)
- Fixed bug #38488 (Access to "php://stdin" and family crashes PHP on win32).
  (Dmitry)
- Fixed bug #38474 (getAttribute select attribute by order, even when
  prefixed). (Rob)
- Fixed bug #38467 (--enable-versioning causes make fail on OS X). (Tony)
- Fixed bug #38465 (ReflectionParameter fails if default value is an access
  to self::). (Johannes)
- Fixed bug #38464 (array_count_values() mishandles numeric strings).
  (Matt Wilmas, Ilia)
- Fixed bug #38461 (setting private attribute with __set() produces
  segfault). (Tony)
- Fixed bug #38458, PECL bug #8944, PECL bug #7775 (error retrieving columns
  after long/text columns with PDO_ODBC). (Wez)
- Fixed bug #38454 (warning upon disabling handler via
  xml_set_element_handler). (dtorop933 at gmail dot com, Rob)
- Fixed bug #38451 (PDO_MYSQL doesn't compile on Solaris). (Tony)
- Fixed bug #38450 (constructor is not called for classes used in userspace
  stream wrappers). (Tony)
- Fixed bug #38438 (DOMNodeList->item(0) segfault on empty NodeList). (Ilia)
- Fixed bug #38431 (xmlrpc_get_type() crashes PHP on objects). (Tony)
- Fixed bug #38427 (unicode causes xml_parser to misbehave). (Rob)
- Fixed bug #38424 (Different attribute assignment if new or existing). (Rob)
- Fixed bug #38400 (Use of com.typelib_file may cause a crash). (Ilia)
- Fixed bug #38394 (PDO fails to recover from failed prepared statement
  execution). (Ilia)
- Fixed bug #38377 (session_destroy() gives warning after
  session_regenerate_id()). (Ilia)
- Implemented #38357 (dbase_open can't open DBase 3 dbf file).
  (rodrigo at fabricadeideias dot com, Mike)
- Fixed bug #38354 (Unwanted reformatting of XML when using AsXML). (Christian)
- Fixed bug #38347 (Segmentation fault when using foreach with an unknown/empty
  SimpleXMLElement). (Tony)
- Fixed bug #38322 (reading past array in sscanf() leads to arbitrary code
  execution). (Tony)
- Fixed bug #38315 (Constructing in the destructor causes weird behavior).
  (Dmitry)
- Fixed bug #38303 (spl_autoload_register() suppress all errors silently).
  (Ilia)
- Fixed bug #38290 (configure script ignores --without-cdb,inifile,flatfile).
  (Marcus)
- Fixed bug #38289 (segfault in session_decode() when _SESSION is NULL).
  (Tony)
- Fixed bug #38287 (static variables mess up global vars). (Dmitry)
- Fixed bug #38278 (session_cache_expire()'s value does not match phpinfo's
  session.cache_expire). (Tony)
- Fixed bug #38276 (file_exists() works incorrectly with long filenames
  on Windows). (Ilia, Tony)
- Fixed bug #38269 (fopen wrapper doesn't fail on invalid hostname with
  curlwrappers enabled). (Tony)
- Fixed bug #38265 (heap corruption). (Dmitry)
- Fixed bug #38261 (openssl_x509_parse() leaks with invalid cert) (Pierre)
- Fixed bug #38255 (openssl possible leaks while passing keys) (Pierre)
- Fixed bug #38253 (PDO produces segfault with default fetch mode). (Tony)
- Fixed bug #38251 (socket_select() and invalid arguments). (Tony)
- Fixed bug #38236 (Binary data gets corrupted on multipart/formdata POST).
  (Ilia)
- Fixed bug #38234 (Exception in __clone makes memory leak). (Dmitry, Nuno)
- Fixed bug #38229 (strtotime() does not parse YYYY-MM format). (Ilia)
- Fixed bug #38224 (session extension can't handle broken cookies). (Ilia)
- Fixed bug #38220 (Crash on some object operations). (Dmitry)
- Fixed bug #38217 (ReflectionClass::newInstanceArgs() tries to allocate too
  much memory). (Tony)
- Fixed bug #38214 (gif interlace output cannot work). (Pierre)
- Fixed bug #38213, #37611, #37571 (wddx encoding fails to handle certain
  characters). (Ilia)
- Fixed bug #38212 (Segfault on invalid imagecreatefromgd2part() parameters).
  (Pierre)
- Fixed bug #38211 (variable name and cookie name match breaks script
  execution). (Dmitry)
- Fixed bug #38199 (fclose() unable to close STDOUT and STDERR). (Tony)
- Fixed bug #38198 (possible crash when COM reports an exception). (Ilia)
- Fixed bug #38194 (ReflectionClass::isSubclassOf() returns TRUE for the
  class itself). (Ilia)
- Fixed bug #38183 (disable_classes=Foobar causes disabled class to be
  called Foo). (Jani)
- Fixed bug #38179 (imagecopy from a palette to a truecolor image loose alpha
  channel) (Pierre)
- Fixed bug #38173 (Freeing nested cursors causes OCI8 to segfault). (Tony)
- Fixed bug #38168 (Crash in pdo_pgsql on missing bound parameters). (Ilia)
- Fixed bug #38161 (oci_bind_by_name() returns garbage when Oracle didn't set
  the variable). (Tony)
- Fixed bug #38146 (Cannot use array returned from foo::__get('bar') in write
  context). (Dmitry)
- Fixed bug #38132 (ReflectionClass::getStaticProperties() retains \0 in key
  names). (Ilia)
- Fixed bug #38125 (undefined reference to spl_dual_it_free_storage). (Marcus)
- Fixed bug #38112 (corrupted gif segfaults) (Pierre)
- Fixed bug #38096 (large timeout values ignored on 32bit machines in
  stream_socket_accept() and stream_socket_client()). (Ilia)
- Fixed bug #38086 (stream_copy_to_stream() returns 0 when maxlen is bigger
  than the actual length). (Tony)
- Fixed bug #38072 (boolean arg for mysqli_autocommit() is always true on
  Solaris). (Tony)
- Fixed bug #38067 (Parameters are not decoded from utf-8 when using encoding
  option). (Dmitry)
- Fixed bug #38064 (ignored constructor visibility). (Marcus)
- Fixed bug #38055 (Wrong interpretation of boolean parameters). (Dmitry)
- Fixed bug #38047 ("file" and "line" sometimes not set in backtrace from
  inside error handler). (Dmitry)
- Fixed bug #38019 (segfault extending mysqli class). (Dmitry)
- Fixed bug #38005 (SoapFault faultstring doesn't follow encoding rules).
  (Dmitry)
- Fixed bug #38004 (Parameters in SoapServer are decoded twice). (Dmitry)
- Fixed bug #38003 (in classes inherited from MySQLi it's possible to call
  private constructors from invalid context). (Tony)
- Fixed bug #37987 (invalid return of file_exists() in safe mode). (Ilia)
- Fixed bug #37947 (zend_ptr_stack reallocation problem). (Dmitry)
- Fixed bug #37945 (pathinfo() cannot handle argument with special characters
  like German "Umlaut"). (Mike)
- Fixed bug #37931 (possible crash in OCI8 after database restart
  when using persistent connections). (Tony)
- Fixed bug #37923 (Display constant value in reflection::export). (Johannes)
- Fixed bug #37920 (compilation problems on z/OS). (Tony)
- Fixed bug #37870 (pgo_pgsql tries to de-allocate unused statements).
  (Ilia, ce at netage dot bg)
- Fixed bug #37864 (file_get_contents() leaks on empty file). (Hannes)
- Fixed bug #37862 (Integer pointer comparison to numeric value).
  (bugs-php at thewrittenword dot com)
- Fixed bug #37846 (wordwrap() wraps incorrectly). (ddk at krasn dot ru, Tony)
- Fixed bug #37816 (ReflectionProperty does not throw exception when accessing
  protected attribute). (Marcus)
- Fixed bug #37811 (define not using toString on objects). (Marcus)
- Fixed bug #37807 (segmentation fault during SOAP schema import). (Tony)
- Fixed bug #37806 (weird behavior of object type and comparison). (Marcus)
- Fixed bug #37780 (memory leak trying to execute a non existing file (CLI)).
  (Mike)
- Fixed bug #37779 (empty include_path leads to search for files inside /).
  (jr at terragate dot net, Ilia)
- Fixed bug #37747 (strtotime segfaults when given "nextyear"). (Derick)
- Fixed bug #37720 (merge_php_config scrambles values).
  (Mike, pumuckel at metropolis dot de)
- Fixed bug #37709 (Possible crash in PDO::errorCode()). (Ilia)
- Fixed bug #37707 (clone without assigning leaks memory). (Ilia, Nuno, Dmitri)
- Fixed bug #37705 (Semaphore constants not available). (Ilia)
- Fixed bug #37671 (MySQLi extension fails to recognize BIT column). (Ilia)
- Fixed bug #37667 (Object is not added into array returned by __get). (Marcus)
- Fixed bug #37635 (parameter of pcntl signal handler is trashed). (Mike)
- Fixed bug #37632 (Protected method access problem). (Marcus)
- Fixed bug #37630 (MySQL extensions should link against thread safe client
  libs if built with ZTS). (Mike)
- Fixed bug #37620 (mysqli_ssl_set validation is inappropriate). (Georg)
- Fixed bug #37616 (DATE_RFC822 does not product RFC 822 dates).
  (Hannes Magnusson, Derick)
- Fixed bug #37614 (Class name lowercased in error message). (Johannes)
- Fixed bug #37587 (var without attribute causes segfault). (Marcus)
- Fixed bug #37586 (Bumped minimum PCRE version to 6.6, needed for recursion
  limit support). (Ilia)
- Fixed bug #37581 (oci_bind_array_by_name clobbers input array when using
  SQLT_AFC, AVC). (Tony)
- Fixed bug #37569 (WDDX incorrectly encodes high-ascii characters). (Ilia)
- Fixed bug #37565 (Using reflection::export with simplexml causing a crash).
  (Marcus)
- Fixed bug #37564 (AES privacy encryption not possible due to net-snmp 5.2
  compatibility issue). (Jani, patch by scott dot moynes+php at gmail dot com)
- Fixed bug #37563 (array_key_exists performance is poor for &$array). (Ilia)
- Fixed bug #37558 (timeout functionality doesn't work after a second PHP
  start-up on the same thread). (p dot desarnaud at wanadoo dot fr)
- Fixed bug #37531 (oci8 persistent connection corruption). (Tony)
- Fixed bug #37523 (namespaces added too late, leads to missing xsi:type
  attributes. Incompatibility with libxml2-2.6.24). (Dmitry)
- Fixed bug #37514 (strtotime doesn't assume year correctly). (Derick)
- Fixed bug #37510 (session_regenerate_id changes session_id() even on
  failure). (Hannes)
- Fixed bug #37505 (touch() truncates large files). (Ilia)
- Fixed bug #37499 (CLI segmentation faults during cleanup with sybase-ct
  extension enabled). (Tony)
- Fixed bug #37496 (FastCGI output buffer overrun). (Piotr, Dmitry)
- Fixed bug #37487 (oci_fetch_array() array-type should always default to
  OCI_BOTH). (Tony)
- Fixed bug #37457 (Crash when an exception is thrown in accept() method of
  FilterIterator). (Marcus)
- Fixed bug #37456 (DOMElement->setAttribute() loops forever). (Rob)
- Fixed bug #37445 (Fixed crash in pdo_mysql resulting from premature object
  destruction). (Ilia)
- Fixed bug #37428 (PHP crashes on windows if there are start-up errors and
  event log is used for logging them). (Edin)
- Fixed bug #37418 (tidy module crashes on shutdown). (Tony)
- Fixed bug #37416 (iterator_to_array() hides exceptions thrown in rewind()
  method). (Tony)
- Fixed bug #37413 (Rejected versions of flex that don't work). (Ilia)
- Fixed bug #37395 (recursive mkdir() fails to create nonexistent directories
  in root dir). (Tony)
- Fixed bug #37394 (substr_compare() returns an error when offset equals
  string length). (Ilia)
- Fixed bug #37392 (Unnecessary call to OCITransRollback() at the end of
  request). (Tony)
- Fixed bug #37376 (fastcgi.c compile fail with gcc 2.95.4). (Ilia)
- Fixed bug #37368 (Incorrect timestamp returned for strtotime()). (Derick)
- Fixed bug #37363 (PDO_MYSQL does not build if no other mysql extension is
  enabled). (Mike)
- Fixed bug #37348 (make PEAR install ignore open_basedir). (Ilia)
- Fixed bug #37341 ($_SERVER in included file is shortened to two entries,
  if $_ENV gets used). (Dmitry)
- Fixed bug #37313 (sigemptyset() used without including <signal.h>).
  (jdolecek)
- Fixed bug #37306 (max_execution_time = max_input_time). (Dmitry)
- Fixed bug #37278 (SOAP not respecting uri in __soapCall). (Dmitry)
- Fixed bug #37265 (Added missing safe_mode & open_basedir checks to
  imap_body()). (Ilia)
- Fixed bug #37262 (var_export() does not escape \0 character). (Ilia)
- Fixed bug #37256 (php-fastcgi doesn't handle connection abort). (Dmitry)
- Fixed bug #37244 (Added strict flag to base64_decode() that enforces
  RFC3548 compliance). (Ilia)
- Fixed bug #37144 (PHP crashes trying to assign into property of dead object).
  (Dmitry)
- Fixed bug #36949 (invalid internal mysqli objects dtor). (Mike)
- Implement #36732 (req/x509 extensions support for openssl_csr_new and
  openssl_csr_sign) (ben at psc dot edu, Pierre)
- Fixed bug #36759 (Objects destructors are invoked in wrong order when script
  is finished). (Dmitry)
- Fixed bug #36681 (pdo_pgsql driver incorrectly ignored some errors).
  (Wez, Ilia)
- Fixed bug #36630 (umask not reset at the end of the request). (Ilia)
- Fixed bug #36515 (Unlinking buckets from non-existent brigades). (Sara)
- Fixed bug #35973 (Error ORA-24806 occurs when trying to fetch a NCLOB
  field). (Tony)
- Fixed bug #35886 (file_get_contents() fails with some combinations of
  offset & maxlen). (Nuno)
- Fixed bug #35512 (Lack of read permission on main script results in
  E_WARNING rather then E_ERROR). (Ilia)
- Fixed bug #34180 (--with-curlwrappers causes PHP to disregard some HTTP
  stream context options). (Mike)
- Fixed bug #34066 (recursive array_walk causes segfault). (Tony)
- Fixed bug #34065 (throw in foreach causes memory leaks). (Dmitry)
- Fixed bug #34005 (oci_password_change() fails).
  (pholdaway at technocom-wireless dot com, Tony)
- Fixed bug #33895 (Missing math constants). (Hannes)
- Fixed bug #33770 (https:// or ftps:// do not work when --with-curlwrappers
  is used and ssl certificate is not verifiable). (Ilia)
- Fixed bug #29538 (number_format and problem with 0). (Matt Wilmas)
- Implement #28382 (openssl_x509_parse() extensions support) (Pierre)
- Fixed PECL bug #9061 (oci8 might reuse wrong persistent connection). (Tony)
- Fixed PECL bug #8816 (issue in php_oci_statement_fetch with more than one
  piecewise column) (jeff at badtz-maru dot com, Tony)
- Fixed PECL bug #8112 (OCI8 persistent connections misbehave when Apache
  process times out). (Tony)
- Fixed PECL bug #7755 (error selecting DOUBLE fields with PDO_ODBC).
  ("slaws", Wez)


04 May 2006, PHP 5.1.4
- Added "capture_peer_cert" and "capture_peer_cert_chain" context options
  for SSL streams. (Wez).
- Added PDO::PARAM_EVT_* family of constants. (Sara)
- Fixed possible crash in highlight_string(). (Dmitry)
- Fixed bug #37291 (FastCGI no longer works with isapi_fcgi.dll). (Dmitry)
- Fixed bug #37277 (cloning Dom Documents or Nodes does not work). (Rob)
- Fixed bug #37276 (problems with $_POST array). (Dmitry)
- Fixed bug #36632 (bad error reporting for pdo_odbc exec UPDATE). (Wez).
- Fixed bug #35552 (crash when pdo_odbc prepare fails). (Wez).

28 Apr 2006, PHP 5.1.3
- Updated bundled PCRE library to version 6.6. (Andrei)
- Moved extensions to PECL:
  . ext/msession (Derick)
- Reimplemented FastCGI interface. (Dmitry)
- Improved SPL: (Marcus)
  - Fixed issues with not/double calling of constructors of SPL iterators.
  - Fixed issues with info-class/file-class in SPL directory handling classes.
  - Fixed ArrayIterator::seek().
  - Added SimpleXMLIterator::count().
  - Dropped erroneous RecursiveDirectoryIterator::getSubPathInfo().
- Improved SimpleXML: (Marcus, Rob)
  . Added SimpleXMLElement::getName() to retrieve name of element.
  . Added ability to create elements on the fly.
  . Added addChild() method for element creation supporting namespaces.
  . Added addAttribute() method for attribute creation supporting namespaces.
  . Added ability to delete specific elements and attributes by offset.
- Improved Reflection API: (Marcus)
  . Added ReflectionClass::newInstanceArgs($args).
  . Added ability to analyze extension dependency.
  . Added ReflectionFunction::isDeprecated() and constant IS_DEPRECATED.
  . Added ReflectionParameter::getDeclaringClass().
  . Changed reflection constants to be prefixed with IS_. (Johannes)
- Improved cURL extension: (Ilia)
  . Added curl_setopt_array() function that allows setting of multiple
    options via an associated array.
  . Added the ability to retrieve the request message sent to the server.
- Improved GD extension: (Pierre)
  . Added a weak/tolerant mode to the JPEG loader.
  . Added filtering mode option to imagepng() to allow reducing file size.
  . Fixed imagecolorallocate() and imagecolorallocatelapha() to return FALSE
    on error.
- Changed get_headers() to retrieve headers also from non-200 responses.
  (Ilia)
- Changed get_headers() to use the default context. (Ilia)
- Added lchown() and lchgrp() to change user/group ownership of symlinks.
  (Derick)
- Added support for exif date format in strtotime(). (Derick)
- Added a check for special characters in the session name. (Ilia)
- Added "consumed" stream filter. (Marcus)
- Added new mysqli constants for BIT and NEW_DECIMAL field types:
  MYSQLI_TYPE_NEWDECIMAL and MYSQLI_TYPE_BIT. FR #36007. (Georg)
- Added imap_savebody() that allows message body to be written to a
  file. (Mike)
- Added overflow checks to wordwrap() function. (Ilia)
- Added support for BINARY_DOUBLE and BINARY_FLOAT to PDO_OCI and OCI8
  (also fixes bug #36764). (Tony)
- Eliminated run-time constant fetching for TRUE, FALSE and NULL. (Dmitry)
- Removed the E_STRICT deprecation notice from "var". (Ilia)
- Fixed reading stream filters never notified about EOF. (Mike)
- Fixed tempnam() 2nd parameter to be checked against path components. (Ilia)
- Fixed a bug that would not fill in the fifth argument to preg_replace()
  properly, if the variable was not declared previously. (Andrei)
- Fixed safe_mode check for source argument of the copy() function. (Ilia)
- Fixed mysqli bigint conversion under Windows (Georg)
- Fixed XSS inside phpinfo() with long inputs. (Ilia)
- Fixed Apache2 SAPIs header handler modifying header strings. (Mike)
- Fixed 'auto_globals_jit' to work together with 'register_argc_argv'. (Dmitry)
- Fixed offset/length parameter validation in substr_compare() function. (Ilia)
- Fixed debug_zval_dump() to support private and protected members. (Dmitry)
- Fixed SoapFault::getMessage(). (Dmitry)
- Fixed issue with iconv_mime_decode where the "encoding" would only allow
  upper case specifiers. (Derick)
- Fixed tiger hash algorithm generating wrong results on big endian platforms.
  (Mike)
- Fixed crash with DOMImplementation::createDocumentType("name:"). (Mike)
- Fixed bug #37205 (Serving binary content/images fails with "comm with server
  aborted" FastCGI err). (Dmitry)
- Fixed bug #37192 (cc may complain about non-constant initializers in
  hash_adler.c). (Mike)
- Fixed bug #37191 (chmod takes off sticky bit when safe_mode is On). (Tony)
- Fixed bug #37167 (PDO segfaults when throwing exception from the
  fetch handler). (Tony)
- Fixed bug #37162 (wddx does not build as a shared extension).
  (jdolecek at NetBSD dot org, Ilia)
- Fixed bug #37158 (fread behavior changes after calling
  stream_wrapper_register). (Wez)
- Fixed bug #37138 (__autoload tries to load callback'ed self and parent).
  (Dmitry)
- Fixed bug #37103 (libmbfl headers not installed). (Jani)
- Fixed bug #37062 (compile failure on ARM architecture). (Tony)
- Fixed bug #37061 (curl_exec() doesn't zero-terminate binary strings). (Tony)
- Fixed bug #37060 (Type of retval of Countable::count() is not checked).
  (Johannes)
- Fixed bug #37059 (oci_bind_by_name() doesn't support RAW and LONG RAW
  fields). (Tony)
- Fixed bug #37057 (xmlrpc_decode() may produce arrays with numeric strings,
  which are unaccessible). (Tony)
- Fixed bug #37055 (incorrect reference counting for persistent OCI8
  connections). (Tony)
- Fixed bug #37054 (SoapClient Error Fetching http headers). (Dmitry)
- Fixed bug #37053 (html_errors with internal classes produces wrong links).
  (Tony)
- Fixed bug #37046 (foreach breaks static scope). (Dmitry)
- Fixed bug #37045 (Fixed check for special chars for http redirects). (Ilia)
- Fixed bug #37017 (strtotime fails before 13:00:00 with some time zones
  identifiers). (Derick)
- Fixed bug #37002 (Have to quote literals in INI when concatenating with
  vars). (Dmitry)z
- Fixed bug #36988 (mktime freezes on long numbers). (Derick)
- Fixed bug #36981 (SplFileObject->fgets() ignores max_length). (Tony)
- Fixed bug #36957 (serialize() does not handle recursion). (Ilia)
- Fixed bug #36944 (strncmp & strncasecmp do not return false on negative
  string length). (Tony)
- Fixed bug #36941 (ArrayIterator does not clone itself). (Marcus)
- Fixed bug #36934 (OCILob->read() doesn't move internal pointer when
  reading 0's). (Tony)
- Fixed bug #36908 (wsdl default value overrides value in soap request).
  (Dmitry)
- Fixed bug #36898 (__set() leaks in classes extending internal ones).
  (Tony, Dmitry)
- Fixed bug #36886 (User filters can leak buckets in some situations). (Ilia)
- Fixed bug #36878 (error messages are printed even though an exception has
  been thrown). (Tony)
- Fixed bug #36875 (is_*() functions do not account for open_basedir). (Ilia)
- Fixed bug #36872 (session_destroy() fails after call to
  session_regenerate_id(true)). (Ilia)
- Fixed bug #36869 (memory leak in output buffering when using chunked
  output). (Tony)
- Fixed bug #36859 (DOMElement crashes when calling __construct when
  cloning). (Tony)
- Fixed bug #36857 (Added support for partial content fetching to the
  HTTP streams wrapper). (Ilia)
- Fixed bug #36851 (Documentation and code discrepancies for NULL
  data in oci_fetch_*() functions). (Tony)
- Fixed bug #36825 (Exceptions thrown in ArrayObject::offsetGet cause
  segfault). (Tony)
- Fixed bug #36820 (Privileged connection with an Oracle password file
  fails). (Tony)
- Fixed bug #36809 (__FILE__ behavior changed). (Dmitry)
- Fixed bug #36808 (syslog ident becomes garbage between requests). (Tony)
- Fixed bug #36802 (mysqli_set_charset() crash with a non-open connection).
  (Ilia)
- Fixed bug #36756 (DOMDocument::removeChild corrupts node). (Rob)
- Fixed bug #36749 (SOAP: 'Error Fetching http body' when using HTTP Proxy).
  (Dmitry)
- Fixed bug #36745 (No error message when load data local file isn't found).
  (Georg)
- Fixed bug #36743 (In a class extending XMLReader array properties are not
  writable). (Tony)
- Fixed bug #36727 (segfault in pdo_pgsql bindValue() when no parameters are
  defined). (Tony)
- Fixed bug #36721 (The SoapServer is not able to send a header that it didn't
  receive). (Dmitry)
- Fixed bug #36697 (Transparency is lost when using imagecreatetruecolor).
  (Pierre)
- Fixed bug #36689 (Removed arbitrary limit on the length of syslog messages).
  (Ilia)
- Fixed bug #36656 (http_build_query generates invalid URIs due to use of
  square brackets). (Mike)
- Fixed bug #36638 (strtotime() returns false when 2nd argument < 1). (Derick)
- Fixed bug #36629 (SoapServer::handle() exits on SOAP faults). (Dmitry)
- Fixed bug #36625 (pg_trace() does not work). (iakio at mono-space dot net)
- Fixed bug #36614 (Segfault when using Soap). (Dmitry)
- Fixed bug #36611 (assignment to SimpleXML object attribute changes argument
  type to string). (Tony)
- Fixed bug #36606 (pg_query_params() changes arguments type to string). (Tony)
- Fixed bug #36599 (DATE_W3C format constant incorrect). (Derick)
- Fixed bug #36575 (SOAP: Incorrect complex type instantiation with
  hierarchies). (Dmitry)
- Fixed bug #36572 (Added PDO::MYSQL_ATTR_DIRECT_QUERY constant that should
  be set when executing internal queries like "show master status" via MySQL).
  (Ilia)
- Fixed bug #36568 (memory_limit setting on win32 has no effect). (Dmitry)
- Fixed bug #36513 (comment will be outputted in last line). (Dmitry)
- Fixed bug #36510 (strtotime() fails to parse date strings with tabs).
  (Ilia, Derick)
- Fixed bug #36459 (Incorrect adding PHPSESSID to links, which contains \r\n).
  (Ilia)
- Fixed bug #36458 (sleep() accepts negative values). (Ilia)
- Fixed bug #36436 (DBA problem with Berkeley DB4). (Marcus)
- Fixed bug #36434 (Improper resolution of declaring class name of an
  inherited property). (Ilia)
- Fixed bug #36420 (segfault when access result->num_rows after calling
  result->close()). (Ilia,Tony)
- Fixed bug #36403 (oci_execute() no longer supports OCI_DESCRIBE_ONLY). (Tony)
- Fixed bug #36400 (Custom 5xx error does not return correct HTTP response error
  code). (Tony)
- Fixed bug #36396 (strtotime() fails to parse dates in dd-mm-yyyy format).
  (Derick)
- Fixed bug #36388 (ext/soap crashes when throwing exception and session
  persistence). (David)
- Fixed bug #36382 (PDO/PgSQL's getColumnMeta() crashes). (Derick)
- Fixed bug #36359 (splFileObject::fwrite() doesn't write when no data
  length specified). (Tony)
- Fixed bug #36351 (parse_url() does not parse numeric paths properly). (Ilia)
- Fixed bug #36345 (PDO/MySQL problem loading BLOB over 1MB). (Ilia)
- Fixed bug #36337 (ReflectionProperty fails to return correct visibility).
  (Ilia)
- Fixed bug #36334 (Added missing documentation about realpath cache INI
  settings). (Ilia)
- Fixed bug #36308 (ReflectionProperty::getDocComment() does not reflect
  extended class commentary). (Ilia)
- Fixed bug #36306 (crc32() differ on 32-bit and 64-bit platforms)
  (anight@eyelinkmedia dot com, Pierre)
- Fixed bug #36303 (foreach on error_zval produces segfault). (Dmitry)
- Fixed bug #36295 (typo in SplFileObject::flock() parameter name). (Tony)
- Fixed bug #36287 (Segfault with SplFileInfo conversion). (Marcus)
- Fixed bug #36283 (SOAPClient Compression Broken). (Dmitry)
- Fixed bug #36268 (Object destructors called even after fatal errors). (Dmitry)
- Fixed bug #36258 (SplFileObject::getPath() may lead to segfault). (Tony)
- Fixed bug #36250 (PHP causes ORA-07445 core dump in Oracle server 9.2.x).
  (Tony)
- Fixed bug #36242 (Possible memory corruption in stream_select()). (Tony)
- Fixed bug #36235 (ocicolumnname returns false before a successful fetch).
  (Tony)
- Fixed bug #36226 (Inconsistent handling when passing potential arrays).
  (Dmitry)
- Fixed bug #36224 (date(DATE_ATOM) gives wrong results).
  (Derick, Hannes Magnusson)
- Fixed bug #36222 (errorInfo in PDOException is always NULL). (Ilia)
- Fixed bug #36208 (symbol namespace conflicts using bundled gd). (Jakub Moc)
- Fixed bug #36205 (Memory leaks on duplicate cookies). (Dmitry)
- Fixed bug #36185 (str_rot13() crash on non-string parameter). (Pierre)
- Fixed bug #36176 (PDO_PGSQL - PDO::exec() does not return number of rows
  affected by the operation). (Ilia)
- Fixed bug #36158 (SIGTERM is not handled correctly when running as a
  FastCGI server). (Dmitry)
- Fixed bug #36152 (problems with curl+ssl and pgsql+ssl in same PHP). (Mike)
- Fixed bug #36148 (unpack("H*hex", $data) is adding an extra character to
  the end of the string). (Ilia)
- Fixed bug #36134 (DirectoryIterator constructor failed to detect empty
  directory names). (Ilia)
- Fixed bug #36113 (Reading records of unsupported type causes segfault).
  (Tony)
- Fixed bug #36096 (oci_result() returns garbage after oci_fetch() failed).
  (Tony)
- Fixed bug #36083 (SoapClient waits for responses on one-way operations).
  (Dmitry)
- Fixed bug #36071 (Engine Crash related with 'clone'). (Dmitry)
- Fixed bug #36055 (possible OCI8 crash in multi-threaded environment). (Tony)
- Fixed bug #36046 (parse_ini_file() miscounts lines in multi-line values).
  (Ilia)
- Fixed bug #36038 (ext/hash compile failure on Mac OSX). (Tony)
- Fixed bug #36037 (heredoc adds extra line number). (Dmitry)
- Fixed bug #36016 (realpath cache memleaks). (Dmitry, Nuno)
- Fixed bug #36011 (Strict errormsg wrong for call_user_func() and the likes).
  (Marcus)
- Fixed bug #36010 (Segfault when re-creating and re-executing statements with
  bound parameters). (Tony)
- Fixed bug #36006 (Problem with $this in __destruct()). (Dmitry)
- Fixed bug #35999 (recursive mkdir() does not work with relative path
  like "foo/bar"). (Tony)
- Fixed bug #35998 (SplFileInfo::getPathname() returns unix style filenames
  in win32). (Marcus)
- Fixed bug #35988 (Unknown persistent list entry type in module shutdown).
  (Dmitry)
- Fixed bug #35954 (Fatal com_exception casting object). (Rob)
- Fixed bug #35900 (stream_select() should warning when tv_sec is negative).
  (Ilia)
- Fixed bug #35785 (SimpleXML causes memory read error zend engine). (Marcus)
- Fixed bug #34272 (empty array onto COM object blows up). (Rob)
- Fixed bug #33292 (apache_get_modules() crashes on Windows). (Edin)
- Fixed bug #29476 (sqlite_fetch_column_types() locks the database forever).
  (Ilia)

12 Jan 2006, PHP 5.1.2
- Updated libsqlite in ext/sqlite to 2.8.17. (Ilia)
- Updated libsqlite in ext/pdo_sqlite to 3.2.8. (Ilia)
- Updated to libxml2-2.6.22 and libxslt-1.1.15 in the win32 bundle. (Rob)
- Added new extensions: (Ilia, Wez)
  . XMLWriter
  . Hash
- Added PNG compression support to GD extension. (Pierre)
- Added reflection constants as class constants. (Johannes)
- Added --enable-gcov configure option to enable C-level code coverage.
  (John, Jani, Ilia, Marcus)
- Added missing support for 'B' format identifier to date() function. (Ilia)
- Changed reflection to be an extension. (Marcus)
- Improved SPL extension: (Marcus)
  . Added class SplFileInfo as root class for DirectoryIterator and
    SplFileObject
  . Added SplTempFileObject
- Improved SimpleXML extension: (Marcus)
  . Fixed memleaks
  . Fixed var_dump()
  . Fixed isset/empty/(bool) behavior
  . Fixed iterator edge cases
  . Added methods getNamespaces(), getDocNamespaces()
- Upgraded pear to version 1.4.6. (Greg)
- Added constants for libxslt and libexslt versions: LIBXSLT_VERSION,
  LIBXSLT_DOTTED_VERSION, LIBEXSLT_VERSION and LIBEXSLT_DOTTED_VERSION. (Pierre)
- Fixed possible crash in apache_getenv()/apache_setenv() on invalid parameters.
  (Ilia)
- Changed errors to warnings in imagecolormatch(). (Pierre)
- Fixed segfault/leak in imagecolormatch(). (Pierre)
- Fixed small leak in mysqli_stmt_fetch() when bound variable was empty string.
  (Andrey)
- Fixed prepared statement name conflict handling in PDO_PGSQL. (Thies, Ilia)
- Fixed memory corruption when PDO::FETCH_LAZY mode is being used. (Ilia)
- Fixed possible leaks in imagecreatefromstring() with invalid data. (Pierre)
- Fixed possible memory corruption inside mb_strcut(). (Ilia)
- Fixed possible header injection by limiting each header to a single line.
  (Ilia)
- Fixed possible XSS inside error reporting functionality. (Ilia)
- Fixed many bugs in OCI8. (Tony)
- Fixed crash and leak in mysqli when using 4.1.x client libraries and
  connecting to 5.x server. (Andrey)
- Fixed bug #35916 (Duplicate calls to stream_bucket_append() lead to a crash).
  (Ilia)
- Fixed bug #35908 (curl extension uses undefined GCRY_THREAD_OPTIONS_USER).
  (Ilia)
- Fixed bug #35907 (PDO_OCI uses hardcoded lib path $ORACLE_HOME/lib). (Tony)
- Fixed bug #35887 (wddx_deserialize not parsing dateTime fields properly).
  (Derick)
- Fixed bug #35885 (strtotime("NOW") no longer works). (Derick)
- Fixed bug #35821 (array_map() segfaults when exception is throwed from
  the callback). (Tony)
- Fixed bug #35817 (unpack() does not decode odd number of hexadecimal values).
  (Ilia)
- Fixed bug #35797 (segfault on PDOStatement::execute() with
  zend.ze1_compatibility_mode = On). (Tony, Ilia)
- Fixed bug #35781 (stream_filter_append() can cause segfault). (Tony)
- Fixed bug #35760 (sybase_ct doesn't compile on Solaris using old gcc). (Tony)
- Fixed bug #35759 (mysqli_stmt_bind_result() makes huge allocation when
  column empty). (Andrey)
- Fixed bug #35751 (using date with a timestamp makes httpd segfault). (Derick)
- Fixed bug #35740 (memory leak when including a directory). (Tony)
- Fixed bug #35730 (ext/mssql + freetds: Use correct character encoding
  and allow setting it). (Frank)
- Fixed bug #35723 (xmlrpc_introspection.c fails compile per C99 std). (Jani)
- Fixed bug #35720 (A final constructor can be overwritten). (Marcus)
- Fixed bug #35713 (getopt() returns array with numeric strings when passed
  options like '-1'). (Tony)
- Fixed bug #35705 (strtotime() fails to parse soap date format without TZ).
  (Ilia)
- Fixed bug #35699 (date() can't handle leap years before 1970). (Derick)
- Fixed bug #35694 (Improved error message for invalid fetch mode). (Ilia)
- Fixed bug #35692 (iconv_mime_decode() segmentation fault; with libiconv
  only). (Tony)
- Fixed bug #35690 (pack() tries to allocate huge memory block when packing
  float values to strings). (Tony)
- Fixed bug #35669 (imap_mail_compose() crashes with
  multipart-multiboundary-email). (Ilia)
- Fixed bug #35660 (AIX TZ variable format not understood, yields UTC
  timezone). (Derick)
- Fixed bug #35655 (whitespace following end of heredoc is lost). (Ilia)
- Fixed bug #35630 (strtotime() crashes on certain relative identifiers).
  (Ilia)
- Fixed bug #35629 (crash in http:// wrapper on multiple redirects). (Ilia)
- Fixed bug #35624 (strtotime() does not handle 3 character weekdays). (Ilia)
- Fixed bug #35612 (iis6 Access Violation crash). (Dmitry, alacn.uhahaa)
- Fixed bug #35594 (Multiple calls to getopt() may result in a crash).
  (rabbitt at gmail dot com, Ilia)
- Fixed bug #35571 (Fixed crash in Apache 2 SAPI when more then one php
  script is loaded via SSI include). (Ilia)
- Fixed bug #35570 (segfault when re-using soap client object). (Dmitry)
- Fixed bug #35558 (mktime() interpreting 3 digit years incorrectly). (Ilia)
- Fixed bug #35543 (php crash when calling non existing method of a class
  that extends PDO). (Tony)
- Fixed bug #35539 (typo in error message for ErrorException). (Tony)
- FIxed bug #35536 (mysql_field_type() doesn't handle NEWDECIMAL). (Tony)
- Fixed bug #35517 (mysql_stmt_fetch returns NULL on data truncation). (Georg)
- Fixed bug #35509 (string constant as array key has different behavior inside
  object). (Dmitry)
- Fixed bug #35508 (PDO fails when unknown fetch mode specified). (Tony)
- Fixed bug #35499 (strtotime() does not handle whitespace around the date
  string). (Ilia)
- Fixed bug #35496 (Crash in mcrypt_generic()/mdecrypt_generic() without
  proper init). (Ilia)
- Fixed bug #35490 (socket_sendto() unable to handle IPv6 addresses). (Tony)
- Fixed bug #35461 (Ming extension fails to compile with ming 0.3beta1). (Jani)
- Fixed bug #35437 (Segfault or Invalid Opcode 137/1/4). (Dmitry)
- Fixed bug #35470 (Assigning global using variable name from array doesn't
  function). (Dmitry)
- Fixed bug #35456 (+ 1 [time unit] format did not work). (Ilia)
- Fixed bug #35447 (xml_parse_into_struct() chokes on the UTF-8 BOM). (Rob)
- Fixed bug #35431 (PDO crashes when using LAZY fetch with fetchAll). (Wez)
- Fixed bug #35430 (PDO crashes on incorrect FETCH_FUNC use). (Tony)
- Fixed bug #35427 (str_word_count() handles '-' incorrectly). (Ilia)
- Fixed bug #35425 (idate() function ignores timezone settings). (Ilia)
- Fixed bug #35422 (strtotime() does not parse times with UTC as timezone).
  (Ilia)
- Fixed bug #35414 (strtotime() no longer works with ordinal suffix). (Ilia)
- Fixed bug #35410 (wddx_deserialize() doesn't handle large ints as keys
  properly). (Ilia)
- Fixed bug #35409 (undefined reference to 'rl_completion_matches'). (Jani)
- Fixed bug #35399 (Since fix of bug #35273 SOAP decoding of
  soapenc:base64binary fails). (Dmitry)
- Fixed bug #35393 (changing static protected members from outside the class,
  one more reference issue). (Dmitry)
- Fixed bug #35381 (ssl library is not initialized properly). (Alan)
- Fixed bug #35377 (PDO_SQLITE: undefined reference to "fdatasync").
  (Nuno, Jani)
- Fixed bug #35373 (HP-UX "alias not allowed in this configuration"). (Dmitry)
- Fixed bug #35288 (iconv() function defined as libiconv()). (Nuno)
- Fixed bug #35103 (mysqli handles bad unsigned (big)int incorrectly).(Andrey)
- Fixed bug #35062 (socket_read() produces warnings on non blocking sockets).
  (Nuno, Ilia)
- Fixed bug #35028 (SimpleXML object fails FALSE test). (Marcus)
- Fixed bug #34729 (Crash in ZTS mode under Apache). (Dmitry, Zeev)
- Fixed bug #34429 (Output buffering cannot be turned off with FastCGI).
  (Dmitry, Ilya)
- Fixed bug #34359 (Possible crash inside fopen http wrapper). (Ilia,Sara,Nuno)
- Fixed bug #33789 (Many Problems with SunFuncs). (Derick)
- Fixed bug #33671 (sun_rise and sun_set don't return a GMT timestamp if one
  passes an offset). (Derick)
- Fixed bug #32820 (date_sunrise and date_sunset don't handle GMT offset
  well). (Derick)
- Fixed bug #31347 (is_dir and is_file (incorrectly) return true for any string
  greater then 255 characters). (Nuno,Ilia)
- Fixed bug #30937 (date_sunrise() & date_sunset() don't handle endless
  day/night at high latitudes). (Derick)
- Fixed bug #30760 (Remove MessageBox on win32 for E_CORE errors if
  display_startup_error is off). (Ilia)
- Fixed bug #29955 (mb_strtoupper() / lower() broken with Turkish encoding).
  (Rui)
- Fixed bug #28899 (mb_substr() and substr() behave differently when
  "mbstring.func_overload" is enabled). (Rui)
- Fixed bug #27678 (number_format() crashes with large numbers). (Marcus)

28 Nov 2005, PHP 5.1.1
- Disabled native date class to prevent pear::date conflict. (Ilia)
- Changed reflection constants be both PHP and class constants. (Johannes)
- Added an additional field $frame['object'] to the result array of
  debug_backtrace() that contains a reference to the respective object when the
  frame was called from an object. (Sebastian)
- Fixed bug #35423 (RecursiveDirectoryIterator doesnt appear to recurse with
  RecursiveFilterIterator). (Marcus)
- Fixed bug #35413 (Removed -dev flag from Zend Engine version). (Ilia)
- Fixed bug #35411 (Regression with \{$ handling). (Ilia)
- Fixed bug #35406 (eval hangs when evall'ed code ends with comment w/o
  newline). (Marcus)
- Fixed bug #35391 (pdo_mysql::exec does not return number of affected rows).
  (Tony)
- Fixed bug #35382 (Comment in end of file produces fatal error). (Ilia)
- Fixed bug #35360 (exceptions in interactive mode (php -a) may cause crash).
  (Dmitry)
- Fixed bug #35358 (Incorrect error messages for PDO class constants). (Ilia)
- Fixed bug #35338 (pdo_pgsql does not handle binary bound params). (Wez)
- Fixed bug #35316 (Application exception trying to create COM object). (Rob)
- Fixed bug #35170 (PHP_AUTH_DIGEST differs under Apache 1.x and 2.x). (Ilia)

24 Nov 2005, PHP 5.1
- Added support for class constants and static members for internal classes.
  (Dmitry, Michael Wallner)
- Added "new_link" parameter to mssql_connect() (Bug #34369). (Frank)
- Added missing safe_mode checks for image* functions and cURL. (Ilia)
- Added missing safe_mode/open_basedir checks for file uploads. (Ilia)
- Added PDO_MYSQL_ATTR_USE_BUFFERED_QUERY parameter for pdo_mysql. (Ilia)
- Added date_timezone_set() function to set the timezone that the date
  function will use. (Derick)
- Added pg_fetch_all_columns() function to fetch all values of a column from a
  result cursor. (Ilia)
- Added support for LOCK_EX flag for file_put_contents(). (Ilia)
- Added bindto socket context option. (Ilia)
- Added offset parameter to the stream_copy_to_stream() function. (Ilia)
- Added offset & length parameters to substr_count() function. (Ilia)
- Added man pages for "phpize" and "php-config" scripts. (Jakub Vrana)
- Added support for .cc files in extensions. (Brian)
- Added PHP_INT_MAX and PHP_INT_SIZE as predefined constants. (Andrey)
- Added user opcode API that allow overloading of opcode handlers. (Dmitry)
- Added an optional remove old session parameter to session_regenerate_id().
  (Ilia)
- Added array type hinting. (Dmitry)
- Added the tidy_get_opt_doc() function to return documentation for
  configuration options in tidy. (Patch by: nlopess@php.net)
- Added support for .cc files in extensions. (Brian)
- Added imageconvolution() function which can be used to apply a custom 3x3
  matrix convolution to an image. (Pierre)
- Added optional first parameter to XsltProcessor::registerPHPFunctions to
  only allow certain functions to be called from XSLT. (Christian)
- Added the ability to override the autotools executables used by the
  buildconf script via the PHP_AUTOCONF and PHP_AUTOHEADER environmental
  variables. (Jon)
- Added several new functions to support the PostgreSQL v3 protocol introduced
  in PostgreSQL 7.4. (Christopher)
  . pg_transaction_status() - in-transaction status of a database connection.
  . pg_query_params() - execution of parameterized queries.
  . pg_prepare() - prepare named queries.
  . pg_execute() - execution of named prepared queries.
  . pg_send_query_params() - async equivalent of pg_query_params().
  . pg_send_prepare() - async equivalent of pg_prepare().
  . pg_send_execute() - async equivalent of pg_execute().
  . pg_result_error_field() - highly detailed error information, most
    importantly
    the SQLSTATE error code.
  . pg_set_error_verbosity() - set verbosity of errors.
- Added optional fifth parameter "count" to preg_replace_callback() and
  preg_replace() to count the number of replacements made. FR #32275. (Andrey)
- Added optional third parameter "charlist" to str_word_count() which contains
  characters to be considered as word part. FR #31560. (Andrey, Ilia)
- Added interface Serializable. (Stanislav, Marcus)
- Added pg_field_type_oid() PostgreSQL function. (mauroi at digbang dot com)
- Added zend_declare_property_...() and zend_update_property_...() API
  functions for bool, double and binary safe strings. (Hartmut)
- Added possibility to access INI variables from within .ini file. (Andrei)
- Added variable $_SERVER['REQUEST_TIME'] containing request start time.
  (Ilia)
- Added optional float parameter to gettimeofday(). (Ilia)
- Added apache_reset_timeout() Apache1 function. (Rasmus)
- Added sqlite_fetch_column_types() 3rd argument for arrays. (Ilia)
- Added optional offset parameter to stream_get_contents() and
  file_get_contents(). (Ilia)
- Added optional maxlen parameter to file_get_contents(). (Ilia)
- Added SAPI hook to get the current request time. (Rasmus)
- Added new functions:
  . array_diff_key() (Andrey)
  . array_diff_ukey() (Andrey)
  . array_intersect_key() (Christiano Duarte)
  . array_intersect_ukey() (Christiano Duarte)
  . array_product() (Andrey)
  . DomDocumentFragment::appendXML() (Christian)
  . fputcsv() (David Sklar)
  . htmlspecialchars_decode() (Ilia)
  . inet_pton() (Sara)
  . inet_ntop() (Sara)
  . mysqli::client_info property (Georg)
  . posix_access() (Magnus)
  . posix_mknod() (Magnus)
  . SimpleXMLElement::registerXPathNamespace() (Christian)
  . stream_context_get_default() (Wez)
  . stream_socket_enable_crypto() (Wez)
  . stream_wrapper_unregister() (Sara)
  . stream_wrapper_restore() (Sara)
  . stream_filter_remove() (Sara)
  . time_sleep_until() (Ilia)
- Added DomDocument::$recover property for parsing not well-formed XML
 Documents. (Christian)
- Added Cursor support for MySQL 5.0.x in mysqli (Georg)
- Added proxy support to ftp wrapper via http. (Sara)
- Added MDTM support to ftp_url_stat. (Sara)
- Added zlib stream filter support. (Sara)
- Added bz2 stream filter support. (Sara)
- Added max_redirects context option that specifies how many HTTP
  redirects to follow. (Ilia)
- Added support of parameter=>value arrays to
  xsl_xsltprocessor_set_parameter(). (Tony)

- PHP extension loading mechanism with support for module
  dependencies and conflicts. (Jani, Dmitry)
- Improved interactive mode of PHP CLI (php -a). (Johannes, Marcus)
- Improved performance of:
  . general execution/compilation. (Andi, Thies, Sterling, Dmitry, Marcus)
  . switch() statement. (Dmitry)
  . several array functions. (Marcus)
  . virtual path handling by adding a realpath() cache. (Andi)
  . variable fetches. (Andi)
  . magic method invocations. (Marcus)
- Improved support for embedded server in mysqli. (Georg)
- Improved mysqli extension. (Georg)
  . added constructor for mysqli_stmt and mysqli_result classes
  . added new function mysqli_get_charset()
  . added new function mysqli_set_charset()
  . added new class mysqli_driver
  . added new class mysqli_warning
  . added new class mysqli_exception
  . added new class mysqli_sql_exception
- Improved SPL extension. (Marcus)
  . Moved RecursiveArrayIterator from examples into extension
  . Moved RecursiveFilterIterator from examples into extension
  . Added SplObjectStorage
  . Made all SPL constants class constants
  . Renamed CachingRecursiveIterator to RecursiveCachingIterator to follow
    Recursive<*>Iterator naming scheme.
  . added standard hierarchy of Exception classes
  . added interface Countable
  . added interfaces Subject and SplObserver
  . added spl_autoload*() functions
  . converted several 5.0 examples into c code
  . added class SplFileObject
  . added possibility to use a string with class_parents() and
    class_implements(). (Andrey)

- Changed type hints to allow "null" as default value for class and array.
  (Marcus, Derick, Dmitry)
- Changed SQLite extension to be a shared module in Windows distribution.
  (Edin)
- Changed "instanceof" and "catch" operators, is_a() and is_subclass_of()
  functions to not call __autoload(). (Dmitry)
- Changed sha1_file() and md5_file() functions to use streams instead of low
  level IO. (Uwe)
- Changed abstract private methods to be not allowed anymore. (Stas)
- Changed stream_filter_(ap|pre)pend() to return resource. (Sara)
- Changed mysqli_exception and sqlite_exception to use RuntimeException as
  base if SPL extension is present. (Georg, Marcus)

- Upgraded bundled libraries:
  . PCRE library to version 6.2. (Andrei)
  . SQLite 3 library in ext/pdo_sqlite to 3.2.7. (Ilia)
  . SQLite 2 library in ext/sqlite to 2.8.16. (Ilia)
- Upgraded bundled libraries in Windows distribution. (Edin)
  . zlib 1.2.3
  . curl 7.14.0
  . openssl 0.9.8
  . ming 0.3b
  . libpq (PostgreSQL) 8.0.1

- Implemented feature request #33452 (Year belonging to ISO week). (Derick)
- Allowed return by reference from internal functions. (Marcus, Andi, Dmitry)
- Rewrote strtotime() with support for timezones and many new formats.
  Implements feature requests #21399, #26694, #28088, #29150, #29585 and
  #29595. (Derick)

- Moved extensions to PECL:
  . ext/cpdf        (Tony, Derick)
  . ext/dio         (Jani, Derick)
  . ext/fam         (Jani, Derick)
  . ext/ingres_ii   (Jani, Derick)
  . ext/mnogosearch (Jani, Derick)
  . ext/w32api      (Jani, Derick)
  . ext/yp          (Jani, Derick)
  . ext/mcve        (Jani, Derick, Pierre)
  . ext/oracle      (Jani, Derick)
  . ext/ovrimos     (Jani, Derick, Pierre)
  . ext/pfpro       (Jani, Derick, Pierre)
  . ext/dbx         (Jani, Derick)
  . ext/ircg        (Jani, Derick)

- Removed php_check_syntax() function which never worked properly. (Ilia)
- Removed garbage manager in Zend Engine which results in more aggressive
  freeing of data. (Dmitry, Andi)

- Fixed "make test" to work for phpized extensions. (Hartmut, Jani)
- Fixed Apache 2 regression with sub-request handling on non-linux systems.
  (Ilia, Tony)
- Fixed PDO shutdown problem (possible infinite loop running rollback on
  shutdown). (Wez)
- Fixed PECL bug #3714 (PDO: beginTransaction doesn't work if you're in
  auto-commit mode). (Wez)
- Fixed ZTS destruction. (Marcus)
- Fixed __get/__set to allow recursive calls for different properties. (Dmitry)
- Fixed a bug where stream_get_meta_data() did not return the "uri" element
  for files opened with tmpname(). (Derick)
- Fixed a problem with SPL iterators aggregating the inner iterator. (Marcus)
- Fixed an error in mysqli_fetch_fields (returned NULL instead of an array
  when row number > field_count). (Georg)
- Fixed bug in mysql::client_version(). (Georg)
- Fixed bug in mysqli extension with unsigned int(11) being represented as
  signed integer in PHP instead of string in 32bit systems. (Andrey)
- Fixed bug with $HTTP_RAW_POST_DATA not getting set. (Brian)
- Fixed crash inside stream_get_line() when length parameter equals 0. (Ilia)
- Fixed ext/mysqli to allocate less memory when fetching bound params of type
  (MEDIUM|LONG)BLOB/(MEDIUM|LONG)TEXT. (Andrey)
- Fixed extension initialization to respect dependencies between extensions.
  (Wez)
- Fixed failing queries (FALSE returned) with mysqli_query() on 64 bit systems.
  (Andrey)
- Fixed fgetcsv() and fputcsv() inconsistency. (Dmitry)
- Fixed inheritance check to control return by reference and pass by
  reference correctly (ArrayAccess can no longer support references correctly).
  (Marcus, Andi, Dmitry)
- Fixed initializing and argument checking for posix_mknod(). (Derick)
- Fixed memory corruption in ImageTTFText() with 64bit systems. (Andrey)
- Fixed memory corruption in pg_copy_from() in case the as_null parameter was
  passed. (Derick)
- Fixed memory corruption in stristr(). (Derick)
- Fixed possible GLOBALS variable override when register_globals are ON.
  (Ilia, Stefan)
- Fixed possible INI setting leak via virtual() in Apache 2 sapi. (Ilia)
- Fixed possible register_globals toggle via parse_str(). (Ilia, Stefan)
- Fixed potential GLOBALS overwrite via import_request_variables() and
  possible crash and/or memory corruption. (Ilia)
- Fixed segfaults when CURL callback functions throw exception. (Tony)
- Fixed support for shared extensions on AIX. (Dmitry)
- Fixed bug #35342 (isset(DOMNodeList->length) returns false). (Rob)
- Fixed bug #35341 (Fix for bug #33760 breaks build with older curl). (Tony)
- Fixed bug #35336 (crash on PDO::FETCH_CLASS + __set()). (Tony)
- Fixed bug #35303 (PDO prepare() crashes with invalid parameters). (Ilia)
- Fixed bug #35293 (PDO segfaults when using persistent connections). (Tony)
- Fixed bug #35278 (Multiple virtual() calls crash Apache 2 php module). (Ilia)
- Fixed bug #35273 (Error in mapping soap - java types). (Dmitry)
- Fixed bug #35249 (compile failure when ext/readline is compiled as shared).
  (Jani)
- Fixed bug #35248 (sqlite_query() doesn't set error_msg when return value is
  being used). (Ilia)
- Fixed bug #35243 (php_mblen() crashes when compiled with thread-safety on
  Linux). (Patch: shulmanb at il dot ibm dot com, Jani)
- Fixed bug #35239 (Objects can lose references). (Dmitry)
- Fixed bug #35229 (call_user_func() crashes when argument_stack is nearly
  full). (Dmitry)
- Fixed bug #35197 (Destructor is not called). (Tony)
- Fixed bug #35179 (tokenizer extension needs T_HALT_COMPILER). (Greg)
- Fixed bug #35176 (include()/require()/*_once() produce wrong error messages
  about main()). (Dmitry)
- Fixed bug #35147 (__HALT_COMPILER() breaks with --enable-zend-multibyte).
  (Dmitry, Moriyoshi)
- Fixed bug #35143 (gettimeofday() ignores current time zone). (Derick)
- Fixed bug #35142 (SOAP Client/Server Complex Object Support). (Dmitry)
- Fixed bug #35135 (PDOStatment without related PDO object may crash). (Ilia)
- Fixed bug #35091 (SoapClient leaks memory). (Dmitry)
- Fixed bug #35079 (stream_set_blocking(true) toggles, not enables blocking).
  (askalski at gmail dot com, Tony)
- Fixed bug #35078 (configure does not find ldap_start_tls_s). (Jani)
- Fixed bug #35046 (phpinfo() uses improper css enclosure). (Ilia)
- Fixed bugs #35022, #35019 (Regression in the behavior of key() and
  current() functions). (Ilia)
- Fixed bug #35017 (Exception thrown in error handler may cause unexpected
  behavior). (Dmitry)
- Fixed bug #35014 (array_product() always returns 0). (Ilia)
- Fixed bug #35009 (ZTS: Persistent resource destruct crashes when extension
  is compiled as shared). (Dmitry)
- Fixed bug #34996 (ImageTrueColorToPalette() crashes when ncolors is zero).
  (Tony)
- Fixed bug #34982 (array_walk_recursive() modifies elements outside function
  scope). (Dmitry)
- Fixed bug #34977 (Compile failure on MacOSX due to use of varargs.h). (Tony)
- Fixed bug #34968 (bz2 extension fails on to build on some win32 setups).
 (Ilia)
- Fixed bug #34965 (tidy is not binary safe). (Mike)
- Fixed bug #34957 (PHP doesn't respect ACLs for access checks). (Wez)
- Fixed bug #34950 (Unable to get WSDL through proxy). (Dmitry)
- Fixed bug #34938 (dns_get_record() doesn't resolve long hostnames and
  leaks). (Tony)
- Fixed bug #34905 (Digest authentication does not work with Apache 1). (Ilia)
- Fixed bug #34902 (mysqli::character_set_name() - undefined method). (Tony)
- Fixed bug #34899 (Fixed sqlite extension compile failure). (Ilia)
- Fixed bug #34893 (PHP5.1 overloading, Cannot access private property).
  (Dmitry)
- Fixed bug #34884 (Possible crash in ext/sqlite when sqlite.assoc_case is
  being used). (Tony, Ilia)
- Fixed bug #34879 (str_replace, array_map corrupt negative array indexes on
  64-bit platforms). (Dmitry)
- Fixed bug #34873 (Segmentation Fault on foreach in object). (Dmitry)
- Fixed bug #34856 (configure fails to detect libiconv's type). (Tony)
- Fixed bug #34855 (ibase_service_attach() segfault on AMD64).
  (irie at gmx dot de, Tony)
- Fixed bug #34851 (SO_RECVTIMEO and SO_SNDTIMEO socket options expect
  integer parameter on Windows). (Mike)
- Fixed bug #34850 (--program-suffix and --program-prefix not included in
  man page names). (Jani)
- Fixed bug #34821 (zlib encoders fail on widely varying binary data on
  windows). (Mike, Ilia)
- Fixed bug #34818 (several functions crash when invalid mysqli_link object
  is passed). (Tony)
- Fixed bug #34810 (mysqli::init() and others use wrong $this pointer without
  checks). (Tony)
- Fixed bug #34809 (FETCH_INTO in PDO crashes without a destination object).
  (Ilia)
- Fixed bug #34802 (Fixed crash on object instantiation failure). (Ilia)
- Fixed bug #34796 (missing SSL linking in ext/ftp when configured as shared).
  (Jani)
- Fixed bug #34790 (preg_match_all(), named capturing groups, variable
  assignment/return => crash). (Dmitry)
- Fixed bug #34788 (SOAP Client not applying correct namespace to generated
  values). (Dmitry)
- Fixed bug #34787 (SOAP Client not handling boolean types correctly). (Dmitry)
- Fixed bug #34786 (2 @ results in change to error_reporting() to random
  value) (Dmitry, Tony)
- Fixed bug #34785 (subclassing of mysqli_stmt does not work). (Georg)
- Fixed bug #34782 (token_get_all() gives wrong result). (Dmitry)
- Fixed bug #34777 (Crash in dblib when fetching non-existent error info).
  (Ilia)
- Fixed bug #34771 (strtotime() fails with 1-12am/pm). (Derick)
- Fixed bug #34767 (Zend Engine 1 Compatibility not copying objects
  correctly). (Dmitry)
- Fixed bug #34758 (PDO_DBLIB did not implement rowCount()). (Ilia)
- Fixed bug #34757 (iconv_substr() gives "Unknown error" when offset > string
  length). (Tony)
- Fixed bug #34742 (ftp wrapper failures caused from segmented command
  transfer). (Ilia)
- Fixed bug #34725 (CLI segmentation faults during cleanup). (Dmitry)
- Fixed bug #34723 (array_count_values() strips leading zeroes). (Tony)
- Fixed bug #34712 (zend.ze1_compatibility_mode = on segfault). (Dmitry)
- Fixed bug #34704 (Infinite recursion due to corrupt JPEG). (Marcus)
- Fixed bug #34678 (__call(), is_callable() and static methods). (Dmitry)
- Fixed bug #34676 (missing support for strtotime("midnight") and
  strtotime("noon")). (Derick)
- Fixed bug #34645 (ctype corrupts memory when validating large numbers).
 (Ilia)
- Fixed bug #34643 (wsdl default value has no effect). (Dmitry)
- Fixed bug #34623 (Crash in pdo_mysql on longtext fields). (Ilia)
- Fixed bug #34617 (zend_deactivate: objects_store used after
  zend_objects_store_destroy is called). (Dmitry)
- Fixed bug #34590 (User defined PDOStatement class can't implement
  methods). (Marcus)
- Fixed bug #34584 (Segfault with SPL autoload handler). (Marcus)
- Fixed bug #34581 (crash with mod_rewrite). (Tony, Ilia)
- Fixed bug #34565 (mb_send_mail does not fetch
  mail.force_extra_parameters). (Marco, Ilia)
- Fixed bug #34557 (php -m exits with "error" 1). (Johannes)
- Fixed bug #34518 (Unset doesn't separate container in CV). (Dmitry)
- Fixed bug #34505 (Possible memory corruption when unmangling properties
  with empty names). (Tony)
- Fixed bug #34478 (Incorrect parsing of url's fragment (#...)). (Dmitry)
- Fixed bug #34467 (foreach + __get + __set inconsistency). (Dmitry)
- Fixed bug #34456 (Possible crash inside pspell extension). (Ilia)
- Fixed bug #34453 (parsing http://www.w3.org/2001/xml.xsd exception). (Dmitry)
- Fixed bug #34450 (Segfault when calling mysqli_close() in destructor). (Tony)
- Fixed bug #34449 (ext/soap: XSD_ANYXML functionality not exposed). (Dmitry)
- Fixed bug #34420 (Possible crash inside curl_multi_remove_handle()). (Ilia)
- Fixed bug #34358 (Fatal error: Cannot re-assign $this). (Dmitry)
- Fixed bug #34331 (php crashes when variables_order is empty). (Ilia)
- Fixed bug #34321 (Possible crash in filter code). (Ilia)
- Fixed bug #34311 (unserialize() crashes with chars above 191 dec). (Nuno)
- Fixed bug #34310 (foreach($arr as $c->d => $x) crashes). (Dmitry)
- Fixed bug #34307 (on_modify handler not called to set the default value if
  setting from php.ini was invalid). (Andrei)
- Fixed bug #34306 (wddx_serialize_value() crashes with long array keys).
  (Jani)
- Fixed bug #34304 (date() doesn't have a modifier for ISO Week Day). (Derick)
- Fixed bug #34302 (date('W') do not return leading zeros for week 1 to 9).
  (Derick)
- Fixed bug #34299 (ReflectionClass::isInstantiable() returns true for abstract
  classes). (Marcus)
- Fixed bug #34284 (CLI phpinfo showing html on _SERVER["argv"]). (Jani)
- Fixed bug #34277 (array_filter() crashes with references and objects).
  (Dmitry)
- Fixed bug #34276 (setAttributeNS doesn't work with default namespace).
  (Rob)
- Fixed bug #34260 (Segfault with callbacks (array_map) + overloading).
  (Dmitry)
- Fixed bug #34257 (lib64 not handled correctly in ming extension). (Marcus)
- Fixed bug #34221 (Compiling xmlrpc as shared fails other parts). (Jani)
- Fixed bug #34216 (Segfault with autoload). (Marcus)
- Fixed bug #34199 (if($obj)/if(!$obj) inconsistency because of cast handler).
  (Dmitry, Alex)
- Fixed bug #34191 (ob_gzhandler does not enforce trailing \0). (Ilia)
- Fixed bug #34156 (memory usage remains elevated after memory limit is
  reached). (Ilia)
- Fixed bug #34148 (+,- and . not supported as parts of scheme). (Ilia)
- Fixed bug #34137 (assigning array element by reference causes binary mess).
  (Dmitry)
- Fixed bug #34103 (line numbering not maintained in dom document). (Rob)
- Fixed bug #34078 (Reflection API problems in methods with boolean or
  null default values). (Tony)
- Fixed bug #34068 (Numeric string as array key not cast to integer in
  wddx_deserialize()). (Ilia)
- Fixed bug #34064 (arr[] as param to function in class gives invalid
  opcode). (Dmitry)
- Fixed bug #34062 (Crash in catch block when many arguments are used).
  (Dmitry)
- Fixed bug #34052 (date('U') returns %ld not unix timestamp). (Nuno)
- Fixed bug #34045 (Buffer overflow with serialized object). (Dmitry)
- Fixed bug #34001 (pdo_mysql truncates numeric fields at 4 chars). (Ilia)
- Fixed bug #33999 (object remains object when cast to int). (Dmitry)
- Fixed bug #33996 (No information given for fatal error on passing invalid
  value to typed argument). (Dmitry)
- Fixed bug #33989 (extract($GLOBALS,EXTR_REFS) crashes PHP). (Dmitry)
- Fixed bug #33987 (php script as ErrorDocument causes crash in Apache 2).
  (Ilia)
- Fixed bug #33967 (misuse of Exception constructor doesn't display
  errorfile). (Jani)
- Fixed bug #33966 (Wrong use of reflectionproperty causes a segfault). (Tony)
- Fixed bug #33963 (mssql_bind() fails on input parameters). (Frank)
- Fixed bug #33958 (duplicate cookies and magic_quotes=off may cause a crash).
  (Ilia)
- Fixed bug #33957 (gmdate('W')/date('W') sometimes returns wrong week number).
  (Derick)
- Fixed bug #33940 (array_map() fails to pass by reference when called
  recursively). (Dmitry)
- Fixed bug #33917 (number_format() output with > 1 char separators). (Jani)
- Fixed bug #33904 (input array keys being escaped when magic quotes is off).
  (Ilia)
- Fixed bug #33903 (spl_autoload_register class method). (Marcus)
- Fixed bug #33899 (CLI: setting extension_dir=some/path extension=foobar.so
  does not work). (Jani)
- Fixed bug #33882 (CLI was looking for php.ini in wrong path). (Hartmut)
- Fixed bug #33869 (strtotime() problem with "+1days" format). (Ilia)
- Fixed bug #33841 (pdo sqlite driver forgets to update affected column
  count on execution of prepared statments). (Ilia)
- Fixed bug #33837 (Informix ESQL version numbering schema changed). (Jani)
- Fixed bug #33829 (mime_content_type() returns text/plain for gzip and bzip
  files). (Derick)
- Fixed bug #33802 (throw Exception in error handler causes crash). (Dmitry)
- Fixed bug #33771 (error_reporting falls to 0 when @ was used inside
  try/catch block). (Tony)
- Fixed bug #33760 (cURL needs to implement CRYPTO_callback functions to
  prevent locking). (Mike, Ilia)
- Fixed bug #33732 (Wrong behavior of constants in class and interface
  extending). (Dmitry)
- Fixed bug #33723 (php_value overrides php_admin_value). (Dmitry)
- Fixed bug #33720 (mb_encode_mimeheader does not work for multibyte
  chars). (Rui)
- Fixed bug #33710 (ArrayAccess objects does not initialize $this). (Dmitry)
- Fixed bug #33690 (Crash setting some ini directives in httpd.conf). (Rasmus)
- Fixed bug #33673 (Added detection for partially uploaded files). (Ilia)
- Fixed bug #33605 (substr_compare() crashes with negative offset and length).
  (Tony)
- Fixed bug #33597 (setcookie() "expires" date format doesn't comply with RFC).
  (Tony)
- Fixed bug #33588 (LDAP: RootDSE query not possible). (Jani)
- Fixed bug #33578 (strtotime() problem with "Oct17" format). (Derick)
- Fixed bug #33578 (strtotime() doesn't understand "11 Oct" format). (Derick)
- Fixed bug #33562 (date("") crashes). (Derick)
- Fixed bug #33558 (warning with nested calls to functions returning by
  reference). (Dmitry)
- Fixed bug #33536 (strtotime() defaults to now even on non time string).
  (Derick)
- Fixed bug #33532 (Different output for strftime() and date()). (Derick)
- Fixed bug #33523 (Memory leak in xmlrpc_encode_request()). (Ilia)
- Fixed bug #33520 (crash if safe_mode is on and session.save_path is changed).
  (Dmitry)
- Fixed bug #33512 (Add missing support for isset()/unset() overloading to
  complement the property get/set methods). (Dmitry)
- Fixed bug #33491 (crash after extending MySQLi internal class). (Tony)
- Fixed bug #33475 (cURL handle is not closed on curl_close(). (Ilia)
- Fixed bug #33469 (Compile error undefined reference to ifx_checkAPI). (Jani)
- Fixed bug #33433 (strtoll not available on Tru64). (Jani, Derick)
- Fixed bug #33427 (ext/odbc: check if unixODBC header file exists). (Jani)
- Fixed bug #33415 (strtotime() related bugs). (Derick)
- Fixed bug #33414 (Comprehensive list of incorrect days returned after
  strtotime() / date() tests). (Derick)
- Fixed bug #33389 (double free() when exporting a ReflectionClass). (Marcus)
- Fixed bug #33383 (crash when retrieving empty LOBs). (Tony)
- Fixed bug #33382 (array_reverse() fails after *sort()),  introduced by
  zend_hash_sort() optimizations in HEAD. (Tony)
- Fixed bug #33340 (CLI Crash when calling php:function from XSLT). (Rob)
- Fixed bug #33326 (Cannot build extensions with phpize on Macosx). (Jani)
- Fixed bug #33318 (throw 1; results in Invalid opcode 108/1/8). (Dmitry)
- Fixed bug #33312 (ReflectionParameter methods do not work correctly).
  (Dmitry)
- Fixed bug #33299 (php:function no longer handles returned dom objects).
  (Rob, Joe Orton)
- Fixed bug #33286 (nested array_walk() calls and user array compare functions
  broken; FCI cache). (Andrei, patch from m.bretz@metropolis-ag.de)
- Fixed bug #33277 (private method accessed by child class). (Dmitry)
- Fixed bug #33268 (iconv_strlen() works only with a parameter of < 3 in
  length). (Ilia)
- Fixed bug #33257 (array_splice() inconsistent when passed function instead of
  variable). (Dmitry)
- Fixed bug #33243 (ze1_compatibility_mode does not work as expected). (Dmitry)
- Fixed bug #33242 (Mangled error message when stream fails). (Derick)
- Fixed bug #33222 (segfault when CURL handle is closed in a callback). (Tony)
- Fixed bug #33214 (odbc_next_result does not signal SQL errors with
  2-statement SQL batches). (rich at kastle dot com, Tony)
- Fixed bug #33212 ([GCC 4]: 'zend_error_noreturn' aliased to external symbol
  'zend_error'). (Dmitry)
- Fixed bug #33210 (relax jpeg recursive loop protection). (Ilia)
- Fixed bug #33201 (Crash when fetching some data types). (Frank)
- Fixed bug #33200 (preg_replace(): magic_quotes_sybase=On makes 'e' modifier
  misbehave). (Jani)
- Fixed bug #33185 (--enable-session=shared does not build). (Jani)
- Fixed bug #33171 (foreach enumerates private fields declared in base
  classes). (Dmitry)
- Fixed bug #33167 (Possible crash inside pg_fetch_array()). (Ilia)
- Fixed bug #33164 (Soap extension incorrectly detects HTTP/1.1). (Ilia)
- Fixed bug #33156 (cygwin version of setitimer doesn't accept ITIMER_PROF).
  (Nuno)
- Fixed bug #33153 (crash in mssql_next result). (Frank)
- Fixed bug #33150 (shtool: insecure temporary file creation). (Jani)
- Fixed bug #33136 (method offsetSet in class extended from ArrayObject crash
  PHP). (Marcus)
- Fixed bug #33125 (imagecopymergegray() produces mosaic rainbow effect).
  (Pierre)
- Fixed bug #33116 (crash when assigning class name to global variable in
  __autoload). (Dmitry)
- Fixed bug #33090 (mysqli_prepare() doesn't return an error). (Georg)
- Fixed bug #33076 (str_ireplace() incorrectly counts result string length
  and may cause segfault). (Tony)
- Fixed bug #33072 (Add a safemode/open_basedir check for runtime
  "session.save_path" change using session_save_path() function). (Rasmus)
- Fixed bug #33070 (Improved performance of bzdecompress() by several orders
  of magnitude). (Ilia)
- Fixed bug #33059 (crash when moving xml attribute set in dtd). (Ilia)
- Fixed bug #33057 (Don't send extraneous entity-headers on a 304 as per
  RFC 2616 section 10.3.5) (Rasmus, Choitel)
- Fixed bug #33019 (socket errors cause memory leaks in php_strerror()).
  (jwozniak23 at poczta dot onet dot pl, Tony).
- Fixed bug #33017 ("make distclean" gives an error with VPATH build). (Jani)
- Fixed bug #33013 ("next month" was handled wrong while parsing dates).
  (Derick)
- Fixed bug #32993 (implemented Iterator function current() don't throw
  exception). (Dmitry)
- Fixed bug #32981 (ReflectionMethod::getStaticVariables() causes apache2.0.54
  seg fault). (Dmitry)
- Fixed bug #32956 (mysql_bind_result() doesn't support MYSQL_TYPE_NULL).
  (Georg)
- Fixed bug #32947 (Incorrect option for mysqli default password). (Georg)
- Fixed bug #32944 (Disabling session.use_cookies doesn't prevent reading
  session cookies). (Jani, Tony)
- Fixed bug #32941 (Sending structured SOAP fault kills a php). (Dmitry)
- Fixed bug #32937 (open_basedir looses trailing / in the limiter).
  (Adam Conrad)
- Fixed bug #32936 (http redirects URLs are not checked for control chars).
  (Ilia)
- Fixed bug #32933 (Cannot extend class "SQLiteDatabase"). (Marcus)
- Fixed bug #32932 (Oracle LDAP: ldap_get_entries(), invalid pointer). (Jani)
- Fixed bug #32930 (class extending DOMDocument doesn't clone properly). (Rob)
- Fixed bug #32924 (file included with "auto_prepend_file" can be included
  with require_once() or include_once()). (Stas)
- Fixed bug #32904 (pg_get_notify() ignores result_type parameter). (Tony)
- Fixed bug #32852 (Crash with singleton and __destruct when
  zend.ze1_compatibility_mode = On). (Dmitry)
- Fixed bug #32833 (Invalid opcode). (Dmitry)
- Fixed bug #32813 (parse_url() does not handle scheme-only urls properly).
  (Ilia)
- Fixed bug #32810 (temporary files not using plain file wrapper). (Ilia)
- Fixed bug #32809 (Missing T1LIB support on Windows). (Edin)
- Fixed bug #32802 (General cookie overrides more specific cookie). (Ilia)
- Fixed bugs #32800, #32830 (ext/odbc: Problems with 64bit systems). (Jani)
- Fixed bug #32799 (crash: calling the corresponding global var during the
  destruct). (Dmitry)
- Fixed bug #32776 (SOAP doesn't support one-way operations). (Dmitry)
- Fixed bug #32773 (GMP functions break when second parameter is 0). (Stas)
- Fixed bug #32759 (incorrect determination of default value (COM)). (Wez)
- Fixed bug #32758 (Cannot access safearray properties in VB6 objects). (Wez)
- Fixed bug #32755 (Segfault in replaceChild() when DocumentFragment has no
  children). (Rob)
- Fixed bug #32753 (Undefined constant SQLITE_NOTADB). (Ilia)
- Fixed bug #32742 (segmentation fault when the stream with a wrapper
  is not closed). (Tony, Dmitry)
- Fixed bug #32699 (pg_affected_rows() was defined when it was not available).
  (Derick)
- Fixed bug #32686 (Require/include file in destructor causes segfault).
  (Marcus)
- Fixed bug #32682 (ext/mssql: Error on module shutdown when called from
  activescript). (Frank)
- Fixed bug #32674 (exception in iterator causes crash). (Dmitry)
- Fixed bug #32660 (Assignment by reference causes crash when field access is
  overloaded (__get)). (Dmitry)
- Fixed bug #32647 (Using register_shutdown_function() with invalid callback
  can crash PHP). (Jani)
- Fixed bug #32615 (Segfault in replaceChild() using fragment when
  previousSibling is NULL). (Rob)
- Fixed bug #32613 (ext/snmp: use of snmp_shutdown() causes snmpapp.conf
  access errors). (Jani, ric at arizona dot edu)
- Fixed bug #32608 (html_entity_decode() converts single quotes even if
  ENT_NOQUOTES is given). (Ilia)
- Fixed bug #32596 (Segfault/Memory Leak by getClass (etc) in __destruct).
  (Dmitry)
- Fixed bug #32591 (ext/mysql: Unsatisfied symbol: ntohs with HP-UX). (Jani)
- Fixed bug #32589 (possible crash inside imap_mail_compose() function).
  (Ilia)
- Fixed bug #32589 (Possible crash inside imap_mail_compose, with charsets).
  (Ilia)
- Fixed bug #32587 (Apache2: errors sent to error_log do not include
  timestamps). (Jani)
- Fixed bug #32560 (configure looks for incorrect db2 library). (Tony)
- Fixed bug #32553 (mmap loads only the 1st 2000000 bytes on Win32). (Ilia)
- Fixed bug #32533 (proc_get_status() returns the incorrect process status).
  (Ilia)
- Fixed bug #32530 (chunk_split() does not append endstr if chunklen is
  longer then the original string). (Ilia)
- Fixed bug #32491 (File upload error - unable to create a temporary file).
  (Uwe Schindler)
- Fixed bug #32455 (wrong setting property to unset value). (Dmitry)
- Fixed bug #32429 (method_exists() always return TRUE if __call method
  exists). (Dmitry)
- Fixed bug #32428 (The @ warning error suppression operator is broken).
  (Dmitry)
- Fixed bug #32427 (Interfaces are not allowed 'static' access modifier).
  (Dmitry)
- Fixed bug #32405 (mysqli::fetch() returns bad data - 64bit problem).
  (Andrey)
- Fixed bug #32296 (get_class_methods() output has changed between 5.0.2 and
  5.0.3). (Dmitry)
- Fixed bug #32282 (Segfault in mysqli_fetch_array on 64-bit). (Georg)
- Fixed bug #32245 (xml_parser_free() in a function assigned to the xml
  parser gives a segfault). (Rob)
- Fixed bug #32179 (xmlrpc_encode() segfaults with recursive references).
  (Tony)
- Fixed bug #32171 (Userspace stream wrapper crashes PHP). (Tony, Dmitry)
- Fixed bug #32160 (copying a file into itself leads to data loss). (Ilia)
- Fixed bug #32139 (SOAP client does not auto-handle base64 encoding). (Ilia)
- Fixed bug #32109 ($_POST is not populated in multi-threaded environment).
  (Moriyoshi)
- Fixed bug #32080 (segfault when assigning object to itself with
  zend.ze1_compatibility_mode=On). (Dmitry)
- Fixed bug #32021 (Crash caused by range('', 'z')). (Derick)
- Fixed bug #32013 (ext/mysqli bind_result causes fatal error: memory limit).
  (Andrey)
- Fixed bug #32010 (Memory leak in mssql_fetch_batch). (fmk)
- Fixed bug #32009 (crash when mssql_bind() is called more than once). (Frank)
- Fixed bug #31971 (ftp_login fails on some SSL servers).
  (frantisek at augusztin dot com)
- Fixed bug #31887 (ISAPI: Custom 5xx error does not return correct HTTP
  response message). (Jani)
- Fixed bug #31828 (Crash with zend.ze1_compatibility_mode=On). (Dmitry)
- Fixed bug #31668 (multi_query works exactly every other time - multi query
  d/e flag global and not per connection). (Andrey)
- Fixed bug #31636 (another crash when echoing a COM object). (Wez)
- Fixed bug #31583 (php_std_date() uses short day names in non-y2k_compliance
  mode). (mike at php dot net)
- Fixed bug #31525 (object reference being dropped. $this getting lost).
 (Stas, Dmitry)
- Fixed bug #31502 (Wrong deserialization from session when using WDDX
  serializer). (Dmitry)
- Fixed bug #31478 (segfault with empty() / isset()). (Moriyoshi)
- Fixed bug #31465 (False warning in unpack() when working with *). (Ilia)
- Fixed bug #31363 (broken non-blocking flock()). (ian at snork dot net)
- Fixed bug #31358 (Older GCC versions do not provide portable va_copy()).
  (Jani)
- Fixed bug #31341 (escape on curly inconsistent). (Dmitry)
- Fixed bug #31256 (PHP_EVAL_LIBLINE configure macro does not handle
  -pthread). (Jani)
- Fixed bug #31213 (Side effects caused by fix of bug #29493). (Dmitry)
- Fixed bug #31177 (memory leaks and corruption because of incorrect
  refcounting). (Dmitry)
- Fixed bug #31158 (array_splice on $GLOBALS crashes). (Dmitry)
- Fixed bug #31054 (safe_mode & open_basedir checks only check first
  include_path value). (Ilia)
- Fixed bug #31033 (php:function(string, nodeset) with xsl:key crashes PHP).
  (Rob)
- Fixed bug #30961 (Wrong line number in ReflectionClass getStartLine()).
  (Dmitry)
- Fixed bug #30889 (Conflict between __get/__set and ++ operator). (Dmitry)
- Fixed bug #30833 (array_count_values() modifying input array). (Tony)
- Fixed bug #30828 (debug_backtrace() reports incorrect class in overridden
  methods). (Dmitry)
- Fixed bug #30820 (static member conflict with $this->member silently
  ignored). (Dmitry)
- Fixed bug #30819 (Better support for LDAP SASL bind). (Jani)
- Fixed bug #30791 (magic methods (__sleep/__wakeup/__toString) call
  __call if object is overloaded). (Dmitry)
- Fixed bug #30707 (Segmentation fault on exception in method).
  (Stas, Dmitry)
- Fixed bug #30702 (cannot initialize class variable from class constant).
  (Dmitry)
- Fixed bug #30578 (Output buffers flushed before calling __destruct()
  functions). (Jani)
- Fixed bug #30519 (Interface not existing says Class not found). (Dmitry)
- Fixed bug #30407 (Strange behavior of default arguments). (Dmitry)
- Fixed bug #30394 (Assignment operators yield wrong result with __get/__set).
  (Dmitry)
- Fixed bug #30332 (zend.ze1_compatibility_mode isn't fully compatible with
  array_push()). (Dmitry)
- Fixed bug #30162 (Catching exception in constructor causes lose of
  $this). (Dmitry)
- Fixed bug #30140 (Problem with array in static properties). (Dmitry)
- Fixed bug #30126 (Enhancement for error message for abstract classes).
  (Marcus)
- Fixed bug #30096 (gmmktime does not return the current time). (Derick)
- Fixed bug #30080 (Passing array or non array of objects). (Dmitry)
- Fixed bug #30052 (Crash on shutdown after odbc_pconnect()). (Edin)
- Fixed bug #29983 (PHP does not explicitly set mime type & charset). (Ilia)
- Fixed bug #29975 (memory leaks when set_error_handler() is used inside error
  handler). (Tony)
- Fixed bug #29971 (variables_order behavior). (Dmitry)
- Fixed bug #29944 (Function defined in switch, crashes). (Dmitry)
- Fixed bug #29896 (Backtrace argument list out of sync). (Dmitry)
- Fixed bug #29728 (Reflection API Feature: Default parameter value). (Marcus)
- Fixed bug #29689 (default value of protected member overrides default value
  of private and other private variable problems in inherited classes). (Stas)
- Fixed bug #29683 (headers_list() returns empty array). (Tony)
- Fixed bug #29583 (crash when echoing a COM object). (M.Sisolak, Wez)
- Fixed bug #29522 (accessing properties without connection). (Georg)
- Fixed bug #29361 (var_export() producing invalid code). (Derick)
- Fixed bug #29338 (unencoded spaces get ignored after certain tags). (Ilia)
- Fixed bug #29335 (fetch functions now use MYSQLI_BOTH as default). (Georg)
- Fixed bug #29334 (win32 mail() provides incorrect Date: header). (Jani)
- Fixed bug #29311 (calling parent constructor in mysqli). (Georg)
- Fixed bug #29268 (__autoload() not called with Reflection->getClass()).
  (Dmitry)
- Fixed bug #29256 (SOAP HTTP Error when envelop size is more than 24345
  bytes). (Dmitry, Wez)
- Fixed bug #29253 (array_diff with $GLOBALS argument fails). (Dmitry)
- Fixed bug #29236 (memory error when wsdl-cache is enabled). (Dmitry)
- Fixed bug #29210 (Function: is_callable - no support for private and
  protected classes). (Dmitry)
- Fixed bug #29109 (SoapFault exception: [WSDL] Out of memory). (Dmitry)
- Fixed bug #29104 (Function declaration in method doesn't work). (Dmitry)
- Fixed bug #29061 (soap extension segfaults). (Dmitry)
- Fixed bug #29015 (Incorrect behavior of member vars(non string ones)-numeric
  mem vars and others). (Dmitry)
- Fixed bug #28985 (__getTypes() returning nothing on complex WSDL). (Dmitry)
- Fixed bug #28969 (Wrong data encoding of special characters). (Dmitry)
- Fixed bug #28839 (SIGSEGV in interactive mode (php -a)).
  (kameshj at fastmail dot fm)
- Fixed bug #28605 (Need to use -[m]ieee option for Alpha CPUs). (Jani)
- Fixed bug #28568 (SAPI::known_post_content_types is not thread safe).
  (Moriyoshi)
- Fixed bug #28377 (debug_backtrace is intermittently passing args). (Dmitry)
- Fixed bug #28355 (glob wont error if dir is not readable). (Hartmut)
- Fixed bug #28072 (static array with some constant keys will be incorrectly
  ordered). (Dmitry)
- Fixed bug #27908 (xml default_handlers not being called). (Rob)
- Fixed bug #27598 (list() array key assignment causes HUGE memory leak).
  (Dmitry)
- Fixed bug #27268 (Bad references accentuated by clone). (Dmitry)
- Fixed bug #26456 (Wrong results from Reflection-API getDocComment() when
  called via STDIN). (Dmitry)
- Fixed bug #25922 (In error handler, modifying 5th arg (errcontext) may
  result in seg fault). (Dmitry)
- Fixed bug #25359 (array_multisort() doesn't work in a function if array is
  global or reference). (Dmitry)
- Fixed bug #22836 (returning reference to uninitialized variable). (Dmitry)
- Fixed bug #21306 (ext/sesssion: catch bailouts of write handler during
  RSHUTDOWN). (Jani, Xuefer at 21cn dot com)
- Fixed bug #15854 (boolean ini options may be incorrectly displayed as Off
  when they are On). (Tony)
- Fixed bugs #14561, #20382, #26090, #26320, #28024, #30532, #32086, #32270,
  #32555, #32588, #33056 (strtotime() related bugs). (Derick)

31 Mar 2005, PHP 5.0.4
- Added SNMPv2 support. (harrie)
- Added Oracle Instant Client support. (cjbj at hotmail dot com, Tony)
- Added length and charsetnr for field array and object in mysqli. (Georg)
- Added checks for negative values to gmp_sqrt(), gmp_powm(), gmp_sqrtrem()
  and gmp_fact() to prevent SIGFPE. (Tony)
- Changed foreach() to throw an exception if IteratorAggregate::getIterator()
  does not return an Iterator. (Marcus)
- Changed phpize not to require libtool. (Jani)
- Updated bundled oniguruma library (used for multibyte regular expression)
  to 3.7.0. (Moriyoshi)
- Updated bundled libmbfl library (used for multibyte functions). (Moriyoshi)
  Fixed bugs:
  . Bug #32311 (mb_encode_mimeheader() does not properly escape characters)
  . Bug #32063 (mb_convert_encoding ignores named entity 'alpha')
  . Bug #31911 (mb_decode_mimeheader() is case-sensitive to hex escapes)
  . bug #30573 (compiler warnings in libmbfl due to invalid type cast)
  . Bug #30549 (incorrect character translations for some ISO8859 charsets).
- Fixed bug preventing from building oci8 as shared.
  (stanislav dot voroniy at portavita dot nl, Tony)
- Fixed a bug in mysql_affected_rows and mysql_stmt_affected_rows when the
  api function returns -1 (Georg)
- Fixed several leaks in ext/browscap and sapi/embed. (Andrei)
- Fixed several leaks in ext/filepro. (Tony)
- Fixed build system to always use bundled libtool files. (Jani)
- Fixed a bug in mysqli_stmt_execute() (type conversion with NULL values).
  (Georg)
- Fixed segfault in mysqli_fetch_field_direct() when invalid field offset
  is passed. (Tony)
- Fixed posix_getsid() & posix_getpgid() to return sid & pgid instead
  of true. (Tony)
- Fixed bug #32394 (offsetUnset() segfaults in a foreach). (Marcus)
- Fixed bug #32373 (segfault in bzopen() if supplied path to non-existent
  file). (Tony)
- Fixed bug #32326 (Check values of Connection/Transfer-Encoding
  case-incentively in SOAP extension). (Ilia)
- Fixed bug #32290 (call_user_func_array() calls wrong class method within
  child class). (Marcus)
- Fixed bug #32238 (spl_array.c: void function cannot return value). (Johannes)
- Fixed bug #32210 (proc_get_status() sets "running" always to true). (Ilia)
- Fixed bug #32200 (Prevent using both --with-apxs2 and --with-apxs2filter).
  (Jani)
- Fixed bug #32134 (Overloading offsetGet/offsetSet). (Marcus)
- Fixed bug #32130 (ArrayIterator::seek() does not throw an Exception on
  invalid index). (Marcus)
- Fixed bug #32115 (dateTime SOAP encoding of timezone incorrect). (Dmitry)
- Fixed bug #32081 (in mysqli default socket value is not being used). (Ilia)
- Fixed bug #32021 (Crash caused by range('', 'z')). (Derick)
- Fixed bug #32011 (Fragments which replaced Nodes are not globaly useable).
  (Rob)
- Fixed bug #32001 (xml_parse_into_struct() function exceeds maximum
  execution time). (Rob, Moriyoshi)
- Fixed bug #31980 (Unicode exif data not available on Windows). (Edin)
- Fixed bug #31960 (msql_fetch_row() and msql_fetch_array() dropping columns
  with NULL values). (Daniel Convissor)
- Fixed bug #31878 (Segmentation fault using clone keyword on nodes). (Rob)
- Fixed bug #31858 (--disable-cli does not force --without-pear). (Jani)
- Fixed bug #31842 (*date('r') does not return RFC2822 conforming date string).
  (Jani)
- Fixed bug #31832 (SOAP encoding problem with complex types in WSDL mode with
  multiple parts). (Dmitry)
- Fixed bug #31797 (exif_read_data() uses too low nesting limit). (Ilia)
- Fixed bug #31796 (readline completion handler does not handle empty return
  values). (Ilia)
- Fixed bug #31792 (getrusage() does not provide ru_nswap value). (Ilia)
- Fixed bug #31755 (Cannot create SOAP header in no namespace). (Dmitry)
- Fixed bug #31754 (dbase_open() fails for mode = 1). (Mehdi, Derick)
- Fixed bug #31751 (pg_parameter_status() missing on Windows). (Edin)
- Fixed bug #31747 (SOAP Digest Authentication doesn't work with
  "HTTP/1.1 100 Continue" response). (Dmitry)
- Fixed bug #31732 (mb_get_info() causes segfault when no parameters
  specified). (Tony)
- Fixed bug #31710 (Wrong return values for mysqli_autocommit/commit/rollback).
  (Georg)
- Fixed bug #31705 (parse_url() does not recognize http://foo.com#bar). (Ilia)
- Fixed bug #31695 (Cannot redefine endpoint when using WSDL). (Dmitry)
- Fixed bug #31684 (dio_tcsetattr(): misconfigured termios settings).
  (elod at itfais dot com)
- Fixed bug #31683 (changes to $name in __get($name) override future
  parameters) (Dmitry)
- Fixed bug #31699 (unserialize() float problem on non-English locales). (Ilia)
- Fixed bug #31562 (__autoload() problem with static variables). (Marcus)
- Fixed bug #31651 (ReflectionClass::getDefaultProperties segfaults with arrays).
  (Marcus)
- Fixed bug #31623 (OCILogin does not support password grace period).
  (daniel dot beet at accuratesoftware dot com, Tony)
- Fixed bug #31527 (crash in msg_send() when non-string is stored without
  being serialized). (Ilia)
- Fixed bug #31515 (Improve performance of scandir() by factor of 10 or so). (Ilia)
- Fixed bug #31514 (open_basedir uses path_translated rather then cwd for .
  translation). (Ilia)
- Fixed bug #31480 (Possible infinite loop in imap_mail_compose()). (Ilia)
- Fixed bug #31479 (Fixed crash in chunk_split(), when chunklen > strlen). (Ilia)
- Fixed bug #31454 (session_set_save_handler crashes PHP when supplied
  non-existent object ref). (Tony)
- Fixed bug #31444 (Memory leak in zend_language_scanner.c).
  (hexer at studentcenter dot org)
- Fixed bug #31442 (unserialize broken on 64-bit systems). (Marcus)
- Fixed bug #31440 ($GLOBALS can be overwritten via GPC when register_globals
  is enabled). (Ilia)
- Fixed bug #31422 (No Error-Logging on SoapServer-Side). (Dmitry)
- Fixed bug #31413 (curl POSTFIELDS crashes on 64-bit platforms). (Joe)
- Fixed bug #31396 (compile fails with gd 2.0.33 without freetype). (Jani)
- Fixed bug #31371 (highlight_file() trims new line after heredoc). (Ilia)
- Fixed bug #31361 (simplexml/domxml segfault when adding node twice). (Rob)
- Fixed bug #31348 (CachingIterator::rewind() leaks). (Marcus)
- Fixed bug #31346 (ArrayIterator::next segfaults). (Marcus)
- Fixed bug #31190 (Unexpected warning then exception is thrown from
  call_user_func_array()). (phpbugs at domain51 dot net, Dmitry)
- Fixed bug #31142 (imap_mail_compose() fails to generate correct output). (Ilia)
- Fixed bug #31139 (XML Parser Functions seem to drop &amp; when parsing). (Rob)
- Fixed bug #31398 (When magic_guotes_gpc are enabled filenames with ' get cutoff).
  (Ilia)
- Fixed bug #31288 (Possible crash in mysql_fetch_field(), if mysql_list_fields()
  was not called previously). (Ilia)
- Fixed bug #31107, #31110, #31111, #31249 (Compile failure of zend_strtod.c).
  (Jani)
- Fixed bug #31110 (PHP 4.3.10 does not compile on Tru64 UNIX 5.1B). (Derick)
- Fixed bug #31107 (Compile failure on Solaris 9 (Intel) and gcc 3.4.3). (Derick)
- Fixed bug #31103 (Better error message when c-client cannot be found). (Ilia)
- Fixed bug #31101 (missing kerberos header file path with --with-openssl). (Jani)
- Fixed bug #31098 (isset() / empty() incorrectly return true in dereference of
  a string type). (Moriyoshi)
- Fixed bug #31087 (broken php_url_encode_hash macro). (Ilia)
- Fixed bug #31072 (var_export() does not output an array element with an empty
  string key). (Derick)
- Fixed bug #31060 (imageftbbox() does not use linespacing parameter). (Jani)
- Fixed bug #31056 (php_std_date() returns invalid formatted date if
  y2k_compliance is On). (Ilia)
- Fixed bug #31055 (apache2filter: per request leak proportional to the full
  path of the request URI). (kameshj at fastmail dot fm)
- Fixed bug #30901 (can't send cookies with soap envelop). (Dmitry)
- Fixed bug #30871 (Misleading warning message for array_combine()). (Andrey)
- Fixed bug #30868 (evaluated pointer comparison in mbregex causes compile
  failure). (Moriyoshi)
- Fixed bug #30862 (Static array with boolean indexes). (Marcus)
- Fixed bug #30726 (-.1 like numbers are not being handled correctly). (Ilia)
- Fixed bug #30725 (PHP segfaults when an exception is thrown in getIterator()
  within foreach). (Marcus)
- Fixed bug #30609 (cURL functions bypass open_basedir). (Jani)
- Fixed bug #30446 (apache2handler: virtual() includes files out of sequence)
- Fixed bug #30430 (odbc_next_result() doesn't bind values and that results
  in segfault). (pdan-php at esync dot org, Tony)
- Fixed bug #30266 (Invalid opcode 137/1/8). (Marcus)
- Fixed bug #30120 imagettftext() and imagettfbbox() accept too many
  parameters). (Jani)
- Fixed bug #30106 (SOAP cannot not parse 'ref' element. Causes Uncaught
  SoapFault exception). (Dmitry)
- Fixed bug #29989 (type re_registers redefined in oniguruma.h). (Moriyoshi)
- Fixed bug #28803 (enabled debug causes bailout errors with CLI on AIX
  because of fflush() called on already closed filedescriptor). (Tony)
- Fixed bug #29767 (Weird behaviour of __set($name, $value)). (Dmitry)
- Fixed bug #29733 (printf() handles repeated placeholders wrong).
  (bugs dot php dot net at bluetwanger dot de, Ilia)
- Fixed bug #29424 (width and height inverted for JPEG2000 files). (Ilia)
- Fixed bug #29329 (configure for mysqli with shared doesn't work). (Georg)
- Fixed bug #29136 (make test - libtool failure on MacOSX). (Jani)
- Fixed bug #28976 (mail(): use "From:" from headers if sendmail_from is empty).
  (Jani)
- Fixed bug #28930 (PHP sources pick wrong header files generated by bison).
  (eggert at gnu dot org, Jani)
- Fixed bug #28840 (__destruct of a class that extends mysqli not called).
  (Marcus)
- Fixed bug #28804 (ini-file section parsing pattern is buggy).
  (wendland at scan-plus dot de)
- Fixed bug #28451 (corrupt EXIF headers have unlimited recursive IFD directory
  entries). (Andrei)
- Fixed bug #28444 (Cannot access undefined property for object with overloaded
  property access). (Dmitry)
- Fixed bug #28442 (Changing a static variables in a class changes it across
  sub/super classes.) (Marcus)
- Fixed bug #28324 (HTTP_SESSION_VARS appear when register_long_arrays is
  Off). (Tony)
- Fixed bug #28074 (FastCGI: stderr should be written in a FCGI stderr stream).
  (chris at ex-parrot dot com)
- Fixed bug #28067 (partially incorrect utf8 to htmlentities mapping). (Derick,
  Benjamin Greiner)
- Fixed bug #28041 (SOAP HTTP Digest Access Authentication). (Dmitry)
- Fixed bug #27633 (Double \r problem on ftp_get in ASCII mode on Win32). (Ilia)
- Fixed bug #18613 (Multiple OUs in x509 certificate not handled properly).
  (Jani)

15 Dec 2004, PHP 5.0.3
- Added the %F modifier to *printf to render a non-locale-aware representation
  of a float with the . as decimal seperator. (Derick)
- Fixed error handling in mysqli_multi_query. (Georg)
- Extended the functionality of is_subclass_of() to accept either a class name
  or an object as first parameter. (Andrey)
- Fixed potential problems with unserializing invalid serialize data. (Marcus)
- Fixed bug #32076 (ReflectionMethod::isDestructor() always return true).
  (Derick, Tony)
- Fixed bug #31034 (Problem with non-existing iconv header file). (Derick)
- Fixed bug #30995 (snmp extension does not build with net-snmp 5.2). (Ilia)
- Fixed bug #30994 (SOAP server unable to handle request with references).
  (Dmitry)
- Fixed bug #30990 (allow popen() on *NIX to accept 'b' flag). (Ilia)
- Fixed bug #30967 (properties in extended mysqli classes don't work). (Georg)
- Fixed bug #30928 (When Using WSDL, SoapServer doesn't handle private or
  protected properties). (Dmitry)
- Fixed bug #30922 (reflective functions crash PHP when interfaces extend
  themselves). (Tony, Dmitry)
- Fixed bug #30904 (segfault when recording soapclient into session). (Tony,
  Dmitry)
- Fixed bug #30890 (MySQLi testsuite)
- Fixed bug #30856 (ReflectionClass::getStaticProperties segfaults). (Marcus)
- Fixed bug #30832 ("!" stripped off comments in xml parser). (Rob)
- Fixed bug #30799 (SoapServer doesn't handle private or protected properties).
  (Dmitry)
- Fixed bug #30783 (Apache crash when using ReflectionFunction::
  getStaticVariables()). (Marcus)
- Fixed bug #30750 (Meaningful error message when upload directory is not
  accessible). (Ilia)
- Fixed bug #30685 (Malformed SOAPClient http header reequest). (Dmitry)
- Fixed bug #30672 (Problem handling exif data in jpeg images at unusual
  places). (Marcus)
- Fixed bug #30658 (Ensure that temporary files created by GD are removed).
  (Ilia)
- Fixed bug #30645 (def. multi result set support for mysql_connect). (Georg)
- Fixed bug #30637 (compile with pear error). (Antony)
- Fixed bug #30587 (array_multisort doesn't separate zvals before
  changing them). (Tony)
- Fixed bug #30572 (crash when comparing SimpleXML attribute to a boolean).
  (Andi)
- Fixed bug #30566 (attribute namespace URIs are inconsistent when parsing).
  (Rob)
- Fixed bug #30490 (PEAR installation fails). (Antony)
- Fixed bug #30475 (curl_getinfo() may crash in some situations). (Ilia)
- Fixed bug #30442 (segfault when parsing ?getvariable[][ ). (Tony)
- Fixed bug #30388 (rename across filesystems loses ownership and
  permission info). (Tony)
- Fixed bug #30387 (stream_socket_client async connect was broken).
  (vnegrier at esds dot com, Wez).
- Fixed bug #30381 (Strange results with get_class_vars()). (Marcus)
- Fixed bug #30375 (cal_info() does not work without a parameter). (Ilia)
- Fixed bug #30362 (stream_get_line() not handling end string correctly).
  (Ilia)
- Fixed bug #30359 (SOAP client requests have no port in "Host" field).
  (Dmitry)
- Fixed bug #30356 (str_ireplace() does not work on all strings). (Ilia)
- Fixed bug #30344 (Reflection::getModifierNames() returns too long strings).
  (Marcus)
- Fixed bug #30329 (Error Fetching http body, No Content-Length, connection
  closed or chunked data). (Dmitry)
- Fixed bug #30282 (segfault when using unknown/unsupported
  session.save_handler and/or session.serialize_handler). (Tony)
- Fixed bug #30281 (Prevent non-wbmp images from being detected as such).
  (Ilia)
- Fixed bug #30276 (Possible crash in ctype_digit on large numbers). (Ilia)
- Fixed bug #30230 (exception handler not working with objects). (Marcus)
- Fixed bug #30224 (Sybase date strings are sometimes not null terminated).
  (Ilia)
- Fixed bug #30175 (SOAP results aren't parsed correctly). (Dmitry)
- Fixed bug #30147 (OO sqlite_fetch_object did not reset error handler). (Wez)
- Fixed bug #30133 (get_current_user() crashes on Windows). (Edin)
- Fixed bug #30061 (xml_set_start_namespace_decl_handler not called). (Rob)
- Fixed bug #30057 (did not detect IPV6 on FreeBSD 4.1). (Wez)
- Fixed bug #30042 (strtotime does not use second param). (Derick)
- Fixed bug #30027 (Possible crash inside ftp_get()).
  (cfield at affinitysolutions dot com)
- Fixed bug #29954 (array_reduce segfaults when initial value is array). (Tony)
- Fixed bug #29883 (isset gives invalid values on strings). (Tony, Dmitry)
- Fixed bug #29801 (Set limit on the size of mmapable data). (Ilia)
- Fixed bug #29557 (strtotime error). (Derick)
- Fixed bug #29418 (double free when openssl_csr_new fails).
  (Kamesh Jayachandran).
- Fixed bug #29385 (Soapserver always uses std class). (David, Dmitry)
- Fixed bug #29211 (SoapClient doesn't request wsdl through proxy). (Rob)
- Fixed bug #28817 (Var problem when extending domDocument). (Georg)
- Fixed bug #28599 (strtotime fails with zero base time). (Derick)
- Fixed bug #28598 (Lost support for MS Symbol fonts). (Pierre)
- Fixed bug #28220 (mb_strwidth() returns wrong width values for some hangul
  characters). (Moriyoshi)
- Fixed bug #28228 (NULL decimal separator is not being handled correctly).
  (Ilia)
- Fixed bug #28209 (strtotime("now")). (Derick)
- Fixed bug #27798 (private / protected variables not exposed by
  get_object_vars() inside class). (Marcus)
- Fixed bug #27728 (Can't return within a zend_try {} block or the previous
  bailout state isn't restored. (Andi)
- Fixed bug #27183 (Userland stream wrapper segfaults on stream_write).
  (Christian)

23 Sep 2004, PHP 5.0.2
- Added new boolean (fourth) parameter to array_slice() that turns on the
  preservation of keys in the returned array. (Derick)
- Added the sorting flag SORT_LOCALE_STRING to the sort() functions which makes
  them sort based on the current locale. (Derick)
- Added interface_exists() and make class_exists() only return true for real
  classes. (Andrey)
- Added PHP_EOL constant that contains the OS way of representing newlines.
  (Paul Hudson, Derick)
- Implemented periodic PCRE compiled regexp cache cleanup, to avoid memory
  exhaustion. (Andrei)
- Renamed SoapClient->__call() to SoapClinet->__soapCall(). (Dmitry)
- Fixed bug with raw_post_data not getting set (Brian)
- Fixed a file-descriptor leak with phpinfo() and other 'special' URLs (Zeev)
- Fixed bug #30209 (ReflectionClass::getMethod() lowercases attribute).
  (Marcus)
- Fixed bug #30182 (SOAP module processing WSDL file dumps core). (Dmitry)
- Fixed bug #30045 (Cannot pass big integers (> 2147483647) in SOAP requests).
  (Dmitry)
- Fixed bug #29985 (unserialize()/ __PHP_Incomplete_class does not report
  correctly class name). (Marcus, Tony)
- Fixed bug #29945 (simplexml_load_file URL limitation 255 char). (Rob)
- Fixed bug #29873 (No defines around pcntl_*priority definitions). (Derick)
- Fixed bug #29844 (SOAP doesn't return the result of a valid SOAP request).
  (Dmitry)
- Fixed bug #29842 (soapclient return null value). (Dmitry)
- Fixed bug #29839 (incorrect convert (xml:lang to lang)). (Dmitry)
- Fixed bug #29830 (SoapServer::setClass() should not export non-public
  methods). (Dmitry)
- Fixed bug #29828 (Interfaces no longer work). (Marcus)
- Fixed bug #29821 (Fixed possible crashes in convert_uudecode() on invalid
  data). (Ilia)
- Fixed bug #29808 (array_count_values() breaks with numeric strings). (Ilia)
- Fixed bug #29805 (HTTP Authentication Issues). (Uwe Schindler)
- Fixed bug #29795 (SegFault with Soap and Amazon's Web Services). (Dmitry)
- Fixed bug #29737 (ip2long should return -1 if IP is 255.255.255.255 and FALSE
  on error). (Tony)
- Fixed bug #29711 (Changed ext/xml to default to UTF-8 output). (Rob)
- Fixed bug #29678 (opendir() with ftp:// wrapper segfaults if path does not
  have trailing slash). (Ilia)
- Fixed bug #29657 (xml_* functions throw non descriptive error).
  (Christian, Rob)
- Fixed bug #29656 (segfault on result and statement properties). (Georg)
- Fixed bug #29566 (foreach/string handling strangeness (crash)). (Dmitry)
- Fixed bug #29447 (Reflection API issues). (Marcus)
- Fixed bug #29296 (Added sslv2 and sslv3 transports). (Wez)
- Fixed bug #29283 (Invalid statement handle in mysqli on execute). (Georg)
- Fixed bug #29913 (parse_url() is now binary safe). (Ilia)
- Fixed bug #27994 (segfault with Soapserver when WSDL-Cache is enabled).
  (Dmitry)
- Fixed bug #27791 (Apache 2.0 SAPI build against Apache 2 HEAD). (Joe Orton,
  Derick)
- Fixed bug #26737 (private/protected properties not serialized when user
  declared method __sleep() exists). E_NOTICE thrown when __sleep() returns
  name of non-existing member. (Andrey, Curt)

12 Aug 2004, PHP 5.0.1
- Changed destructor mechanism so that destructors are called prior to request
  shutdown. (Marcus)
- Rewritten UNIX and Windows install help files. (Documentation Team)
- Updated several libraries bundled with the windows release which now
  includes libxml2-2.6.11, libxslt-1.1.7 and iconv-1.9.1. (Rob, Edin)
- Improved and moved ActiveScript SAPI to PECL.  (Wez)
- Fixed bug #29606 (php_strip_whitespace() prints to stdout rather then
  returning the value). (Ilia)
- Fixed bug #29577 (MYSQLI_CLIENT_FOUND_ROWS undefined) (Georg)
- Fixed bug #29573 (Segmentation fault, when exception thrown within
  PHP function called from XSLT). (Christian)
- Fixed bug #29522 (accessing properties without connection) (Georg)
- Fixed bug #29505 (get_class_vars() severely broken when used with arrays).
  (Marcus)
- Fixed bug #29490 (.Net object instantiation failed). (Michael Sisolak).
- Fixed bug #29474 (win32: usleep() doesn't work). (Wez)
- Fixed bug #29449 (win32: feof() hangs on empty tcp stream). (Wez)
- Fixed bug #29437 (Possible crash inside array_walk_recursive()). (Ilia)
- Fixed bug #29431 (crash when parsing invalid address; invalid address
  returned by stream_socket_recvfrom(), stream_socket_getname()). (Wez)
- Fixed bug #29409 (Segfault in PHP functions called from XSLT). (Rob)
- Fixed unloading of dynamically loaded extensions.
  (Marcus, kameshj at fastmail dot fm)
- Fixed bug #29395 (sqlite_escape_string() returns bogus data on empty
  strings). (Ilia, Tony)
- Fixed bug #29392 (com_dotnet crashes when echo'ing an object). (Wez)
- Fixed bug #29368 (The destructor is called when an exception is thrown from
  the constructor). (Marcus)
- Fixed bug #29354 (Exception constructor marked as both public and protected).
  (Marcus)
- Fixed bug #29342 (strtotime() does not handle empty date string properly).
  (Ilia)
- Fixed bug #29340 (win32 build produces invalid php_ifx.dll). (Edin)
- Fixed bug #29335 (fetch functions now use MYSQLI_BOTH as default) (Georg)
- Fixed bug #29291 (get_class_vars() return names with NULLs). (Marcus)
- Fixed bug #29264 (gettext extension not working). (Edin)
- Fixed bug #29258 (variant_date_from_timestamp() does not honour
  timezone).  (Wez)
- Fixed bug #29256 (error when sending large packets on a socket). (Dmitry)
- Fixed bug #29236 (memory error when wsdl-cache is enabled). (Dmitry)
- Fixed bug #29147 (Compile Error in mnoGoSearch functions). (Sergey, Antony)
- Fixed bug #29132 ($_SERVER["PHP_AUTH_USER"] isn't defined). (Stefan)
- Fixed bug #29119 (html_entity_decode() misbehaves with UTF-8). (Moriyoshi)
- Fixed bug #29109 (SoapFault exception: [WSDL] Out of memory). (Dmitry)
- Fixed bug #29061 (soap extension segfaults). (Dmitry)
- Fixed bug #28985 (__getTypes() returning nothing on complex WSDL). (Dmitry)
- Fixed bug #28969 (Wrong data encoding of special characters). (Dmitry)
- Fixed bug #28895 (ReflectionClass::isAbstract always returns false). (Marcus)
- Fixed bug #28829 (Thread-unsafety in bcmath elementary values). (Sara)
- Fixed bug #28464 (catch() does not catch exceptions by interfaces). (Marcus)
- Fixed bug #27669 (PHP 5 didn't support all possibilities for calling static
  methods dynamically). (Dmitry)
- Fixed ReflectionClass::getMethod() and ReflectionClass::getProperty() to
  raise an ReflectionException instead of returning NULL on failure.
  (Sebastian)
- Fixed convert.* filters to consume remaining buckets_in on flush. (Sara)
- Fixed bug in mysqli->client_version. (Georg)

13 Jul 2004, PHP 5.0.0
- Updated PCRE to provide better error handling in certain cases. (Andrei)
- Changed doc comments to require a single white space after '/**'. (Marcus)
- Fixed bug #29019 (Database not closing). (Marcus)
- Fixed bug #29008 (array_combine() does not handle non-numeric/string keys).
  (Ilia)
- Fixed bug #28999 (fixed behaviour of exec() to work as it did in 4.X). (Ilia)
- Fixed bug #28868 (Internal filter registry not thread safe). (Sara)
- Fixed bug #28851 (call_user_func_array has typo in error message). (Marcus)
- Fixed bug #28831 (ArrayObject::offsetGet() does the work of offsetUnset()).
  (Marcus)
- Fixed bug #28822 (ArrayObject::offsetExists() works inverted). (Marcus)
- Fixed bug #28789 (ReflectionProperty getValue() fails on public static
  members). (Marcus)
- Fixed bug #28771 (Segfault when using xslt and clone). (Rob)
- Fixed bug #28751 (SoapServer does not call _autoload()). (Dmitry)
- Fixed bug #28739 (array_*diff() and array_*intersect() not clearing the fci
  cache before work). (Andrey)
- Fixed bug #28721 (appendChild() and insertBefore() unset DOMText).(Rob)
- Fixed bug #28702 (SOAP does not parse WSDL service address correctly). (Dmitry)
- Fixed bug #28699 (Reflection api bugs). (Marcus)
- Fixed bug #28694 (ReflectionExtension::getFunctions() crashes PHP). (Marcus)
- Fixed bug #28512 (Allocate enough space to store MSSQL data). (Frank)
- Fixed strip_tags() to correctly handle '\0' characters. (Stefan)<|MERGE_RESOLUTION|>--- conflicted
+++ resolved
@@ -39,15 +39,13 @@
   . Fixed bug #67550 (Error in code "form" instead of "from", pgsql.c, line 756),
     which affected builds against libpq < 7.3. (Adam)
 
-<<<<<<< HEAD
+- Phar:
+  . Fixed bug #67587 (Redirection loop on nginx with FPM). (Christian Weiske)
+
 - SPL:
   . Fixed bug #67539 (ArrayIterator use-after-free due to object change during 
     sorting). (research at insighti dot org, Laruence)
   . Fixed bug #67538 (SPL Iterators use-after-free). (CVE-2014-4670) (Laruence)
-=======
-- Phar:
-  . Fixed bug #67587 (Redirection loop on nginx with FPM). (Christian Weiske)
->>>>>>> 0bf50a83
 
 - Streams:
   . Fixed bug #67430 (http:// wrapper doesn't follow 308 redirects). (Adam)
