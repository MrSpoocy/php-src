PHP                                                                        NEWS
|||||||||||||||||||||||||||||||||||||||||||||||||||||||||||||||||||||||||||||||
?? ??? ????, PHP 7.3.2

- Core:
  . Fixed bug #77369 (memcpy with negative length via crafted DNS response). (Stas)
  . Fixed bug #77387 (Recursion detection broken when printing GLOBALS).
    (Laruence)
  . Fixed bug #77376 ("undefined function" message no longer includes
    namespace). (Laruence)
  . Fixed bug #77357 (base64_encode / base64_decode doest not work on nested
    VM). (Nikita)
  . Fixed bug #77339 (__callStatic may get incorrect arguments). (Dmitry)
  . Fixed bug #77317 (__DIR__, __FILE__, realpath() reveal physical path for
    subst virtual drive). (Anatol)

- Fileinfo:
  . Fixed bug #77346 (webm files incorrectly detected as
    application/octet-stream). (Anatol)

- GD:
  . Fixed bug #73281 (imagescale(…, IMG_BILINEAR_FIXED) can cause black border).
    (cmb)
  . Fixed bug #77272 (imagescale() may return image resource on failure). (cmb)
  . Fixed bug #77391 (1bpp BMPs may fail to be loaded). (Romain Déoux, cmb)

- Mbstring:
<<<<<<< HEAD
  . Fixed bug #77428 (mb_ereg_replace() doesn't replace a substitution
    variable). (Nikita)
=======
  . Fixed bug #77454 (mb_scrub() silently truncates after a null byte).
    (64796c6e69 at gmail dot com)
>>>>>>> 3ad0ebdf

- MySQLnd:
  . Fixed bug #75684 (In mysqlnd_ext_plugin.h the plugin methods family has
      no external visibility). (Anatol)

- Opcache:
  . Fixed bug #77266 (Assertion failed in dce_live_ranges). (Laruence)
  . Fixed bug #77257 (value of variable assigned in a switch() construct gets
    lost). (Nikita)
  . Fixed bug #77434 (php-fpm workers are segfaulting in zend_gc_addre).
    (Nikita)
  . Fixed bug #77361 (configure fails on 64-bit AIX when opcache enabled).
    (Kevin Adler)

- PCRE:
  . Fixed bug #77338 (get_browser with empty string). (Nikita)

- PDO:
  . Fixed bug #77273 (array_walk_recursive corrupts value types leading to PDO
    failure). (Nikita)

- PDO MySQL:
  . Fixed bug #77289 (PDO MySQL segfaults with persistent connection).
    (Lauri Kenttä)

- SOAP:
  . Fixed bug #77410 (Segmentation Fault when executing method with an empty
    parameter). (Nikita)

- Sockets:
  . Fixed bug #76839 (socket_recvfrom may return an invalid 'from' address
    on MacOS). (Michael Meyer)

- SPL:
  . Fixed bug #77298 (segfault occurs when add property to unserialized empty
    ArrayObject). (jhdxr)

- Standard:
  . Fixed bug #77395 (segfault about array_multisort). (Laruence)
  . Fixed bug #77439 (parse_str segfaults when inserting item into existing
    array). (Nikita)

10 Jan 2019, PHP 7.3.1

- Core:
  . Fixed bug #76654 (Build failure on Mac OS X on 32-bit Intel). (Ryandesign)
  . Fixed bug #71041 (zend_signal_startup() needs ZEND_API).
    (Valentin V. Bartenev)
  . Fixed bug #76046 (PHP generates "FE_FREE" opcode on the wrong line).
    (Nikita)
  . Fixed bug #77291 (magic methods inherited from a trait may be ignored).
    (cmb)

- CURL:
  . Fixed bug #77264 (curl_getinfo returning microseconds, not seconds).
    (Pierrick)

- COM:
  . Fixed bug #77177 (Serializing or unserializing COM objects crashes). (cmb)

- Exif:
  . Fixed bug #77184 (Unsigned rational numbers are written out as signed
    rationals). (Colin Basnett)

- GD:
  . Fixed bug #77195 (Incorrect error handling of imagecreatefromjpeg()). (cmb)
  . Fixed bug #77198 (auto cropping has insufficient precision). (cmb)
  . Fixed bug #77200 (imagecropauto(…, GD_CROP_SIDES) crops left but not right).
    (cmb)
  . Fixed bug #77269 (efree() on uninitialized Heap data in imagescale leads to
    use-after-free). (cmb)
  . Fixed bug #77270 (imagecolormatch Out Of Bounds Write on Heap). (cmb)

- MBString:
  . Fixed bug #77367 (Negative size parameter in mb_split). (Stas)
  . Fixed bug #77370 (Buffer overflow on mb regex functions - fetch_token).
    (Stas)
  . Fixed bug #77371 (heap buffer overflow in mb regex functions
    - compile_string_node). (Stas)
  . Fixed bug #77381 (heap buffer overflow in multibyte match_at). (Stas)
  . Fixed bug #77382 (heap buffer overflow due to incorrect length in
    expand_case_fold_string). (Stas)
  . Fixed bug #77385 (buffer overflow in fetch_token). (Stas)
  . Fixed bug #77394 (Buffer overflow in multibyte case folding - unicode).
    (Stas)
  . Fixed bug #77418 (Heap overflow in utf32be_mbc_to_code). (Stas)

- OCI8:
  . Fixed bug #76804 (oci_pconnect with OCI_CRED_EXT not working). (KoenigsKind)
  . Added oci_set_call_timeout() for call timeouts.
  . Added oci_set_db_operation() for the DBOP end-to-end-tracing attribute.

- Opcache:
  . Fixed bug #77215 (CFG assertion failure on multiple finalizing switch
    frees in one block). (Nikita)
  . Fixed bug #77275 (OPcache optimization problem for ArrayAccess->offsetGet).
    (Nikita)

- PCRE:
  . Fixed bug #77193 (Infinite loop in preg_replace_callback). (Anatol)

- PDO:
  . Handle invalid index passed to PDOStatement::fetchColumn() as error. (Sergei
    Morozov)

- Phar:
  . Fixed bug #77247 (heap buffer overflow in phar_detect_phar_fname_ext). (Stas)

- Soap:
  . Fixed bug #77088 (Segfault when using SoapClient with null options).
    (Laruence)

- Sockets:
  . Fixed bug #77136 (Unsupported IPV6_RECVPKTINFO constants on macOS).
    (Mizunashi Mana)

- Sodium:
  . Fixed bug #77297 (SodiumException segfaults on PHP 7.3). (Nikita, Scott)

- SPL:
  . Fixed bug #77359 (spl_autoload causes segfault). (Lauri Kenttä)
  . Fixed bug #77360 (class_uses causes segfault). (Lauri Kenttä)

- SQLite3:
  . Fixed bug #77051 (Issue with re-binding on SQLite3). (BohwaZ)

- Xmlrpc:
  . Fixed bug #77242 (heap out of bounds read in xmlrpc_decode()). (cmb)
  . Fixed bug #77380 (Global out of bounds read in xmlrpc base64 code). (Stas)

06 Dec 2018, PHP 7.3.0

- Core:
  . Improved PHP GC. (Dmitry, Nikita)
  . Redesigned the old ext_skel program written in PHP, run:
    'php ext_skel.php' for all options. This means there are no dependencies,
    thus making it work on Windows out of the box. (Kalle)
  . Removed support for BeOS. (Kalle)
  . Add PHP_VERSION to phpinfo() <title/>. (github/MattJeevas)
  . Add net_get_interfaces(). (Sara, Joe, Anatol)
  . Implemented flexible heredoc and nowdoc syntax, per
    RFC https://wiki.php.net/rfc/flexible_heredoc_nowdoc_syntaxes.
    (Thomas Punt)
  . Added support for references in list() and array destructuring, per
    RFC https://wiki.php.net/rfc/list_reference_assignment.
    (David Walker)
  . Improved effectiveness of ZEND_SECURE_ZERO for NetBSD and systems
    without native similar feature. (devnexen)
  . Added syslog.facility and syslog.ident INI entries for customizing syslog
    logging. (Philip Prindeville)
  . Fixed bug #75683 (Memory leak in zend_register_functions() in ZTS mode).
    (Dmitry)
  . Fixed bug #75031 (support append mode in temp/memory streams). (adsr)
  . Fixed bug #74860 (Uncaught exceptions not being formatted properly when
    error_log set to "syslog"). (Philip Prindeville)
  . Fixed bug #75220 (Segfault when calling is_callable on parent).
    (andrewnester)
  . Fixed bug #69954 (broken links and unused config items in distributed ini
    files). (petk)
  . Fixed bug #74922 (Composed class has fatal error with duplicate, equal const
    properties). (pmmaga)
  . Fixed bug #63911 (identical trait methods raise errors during composition).
    (pmmaga)
  . Fixed bug #75677 (Clang ignores fastcall calling convention on variadic
    function). (Li-Wen Hsu)
  . Fixed bug #54043 (Remove inconsitency of internal exceptions and user
    defined exceptions). (Nikita)
  . Fixed bug #53033 (Mathematical operations convert objects to integers).
    (Nikita)
  . Fixed bug #73108 (Internal class cast handler uses integer instead of
    float). (Nikita)
  . Fixed bug #75765 (Fatal error instead of Error exception when base class is
    not found). (Timur Ibragimov)
  . Fixed bug #76198 (Wording: "iterable" is not a scalar type). (Levi Morrison)
  . Fixed bug #76137 (config.guess/config.sub do not recognize RISC-V). (cmb)
  . Fixed bug #76427 (Segfault in zend_objects_store_put). (Laruence)
  . Fixed bug #76422 (ftruncate fails on files > 2GB). (Anatol)
  . Fixed bug #76509 (Inherited static properties can be desynchronized from
    their parent by ref). (Nikita)
  . Fixed bug #76439 (Changed behaviour in unclosed HereDoc). (Nikita, tpunt)
  . Fixed bug #63217 (Constant numeric strings become integers when used as
    ArrayAccess offset). (Rudi Theunissen, Dmitry)
  . Fixed bug #33502 (Some nullary functions don't check the number of
    arguments). (cmb)
  . Fixed bug #76392 (Error relocating sapi/cli/php: unsupported relocation
    type 37). (Peter Kokot)
  . The declaration and use of case-insensitive constants has been deprecated.
    (Nikita)
  . Added syslog.filter INI entry for syslog filtering. (Philip Prindeville)
  . Fixed bug #76667 (Segfault with divide-assign op and __get + __set).
    (Laruence)
  . Fixed bug #76030 (RE2C_FLAGS rarely honoured) (Cristian Rodríguez)
  . Fixed broken zend_read_static_property (Laruence)
  . Fixed bug #76773 (Traits used on the parent are ignored for child classes).
    (daverandom)
  . Fixed bug #76767 (‘asm’ operand has impossible constraints in zend_operators.h).
    (ondrej)
  . Fixed bug #76752 (Crash in ZEND_COALESCE_SPEC_TMP_HANDLER - assertion in
    _get_zval_ptr_tmp failed). (Laruence)
  . Fixed bug #76820 (Z_COPYABLE invalid definition). (mvdwerve, cmb)
  . Fixed bug #76510 (file_exists() stopped working for phar://). (cmb)
  . Fixed bug #76869 (Incorrect bypassing protected method accessibilty check).
    (Dmitry)
  . Fixed bug #72635 (Undefined class used by class constant in constexpr
    generates fatal error). (Nikita)
  . Fixed bug #76947 (file_put_contents() blocks the directory of the file
    (__DIR__)). (Anatol)
  . Fixed bug #76979 (define() error message does not mention resources as
    valid values). (Michael Moravec)
  . Fixed bug #76825 (Undefined symbols ___cpuid_count). (Laruence, cmb)
  . Fixed bug #77110 (undefined symbol zend_string_equal_val in C++ build).
    (Remi)

- BCMath:
  . Implemented FR #67855 (No way to get current scale in use). (Chris Wright,
    cmb)
  . Fixed bug #66364 (BCMath bcmul ignores scale parameter). (cmb)
  . Fixed bug #75164 (split_bc_num() is pointless). (cmb)
  . Fixed bug #75169 (BCMath errors/warnings bypass PHP's error handling). (cmb)

- CLI:
  . Fixed bug #44217 (Output after stdout/stderr closed cause immediate exit
    with status 0). (Robert Lu)
  . Fixed bug #77111 (php-win.exe corrupts unicode symbols from cli
    parameters). (Anatol)

- cURL:
  . Expose curl constants from curl 7.50 to 7.61. (Pierrick)
  . Fixed bug #74125 (Fixed finding CURL on systems with multiarch support).
    (cebe)

- Date:
  . Implemented FR #74668: Add DateTime::createFromImmutable() method.
    (majkl578, Rican7)
  . Fixed bug #75222 (DateInterval microseconds property always 0). (jhdxr)
  . Fixed bug #68406 (calling var_dump on a DateTimeZone object modifies it).
    (jhdxr)
  . Fixed bug #76131 (mismatch arginfo for date_create). (carusogabriel)
  . Updated timelib to 2018.01RC1 to address several bugs:
    . Fixed bug #75577 (DateTime::createFromFormat does not accept 'v' format
      specifier). (Derick)
    . Fixed bug #75642 (Wrap around behaviour for microseconds is not working).
      (Derick)

- DBA:
  . Fixed bug #75264 (compiler warnings emitted). (petk)

- DOM:
  . Fixed bug #76285 (DOMDocument::formatOutput attribute sometimes ignored).
    (Andrew Nester, Laruence, Anatol)

- Fileinfo:
  . Fixed bug #77095 (slowness regression in 7.2/7.3 (compared to 7.1)).
    (Anatol)

- Filter:
  . Added the 'add_slashes' sanitization mode (FILTER_SANITIZE_ADD_SLASHES).
	(Kalle)

- FPM:
  . Added fpm_get_status function. (Till Backhaus)
  . Fixed bug #62596 (getallheaders() missing with PHP-FPM). (Remi)
  . Fixed bug #69031 (Long messages into stdout/stderr are truncated
    incorrectly) - added new log related FPM configuration options:
    log_limit, log_buffering and decorate_workers_output. (Jakub Zelenka)

- ftp:
  . Fixed bug #77151 (ftp_close(): SSL_read on shutdown). (Remi)

- GD:
  . Added support for WebP in imagecreatefromstring(). (Andreas Treichel, cmb)

- GMP:
  . Export internal structures and accessor helpers for GMP object. (Sara)
  . Added gmp_binomial(n, k). (Nikita)
  . Added gmp_lcm(a, b). (Nikita)
  . Added gmp_perfect_power(a). (Nikita)
  . Added gmp_kronecker(a, b). (Nikita)

- iconv:
  . Fixed bug #53891 (iconv_mime_encode() fails to Q-encode UTF-8 string). (cmb)
  . Fixed bug #77147 (Fixing 60494 ignored ICONV_MIME_DECODE_CONTINUE_ON_ERROR).
    (cmb)

- IMAP:
  . Fixed bug #77020 (null pointer dereference in imap_mail). (cmb)
  . Fixed bug #77153 (imap_open allows to run arbitrary shell commands via
    mailbox parameter). (Stas)

- Interbase:
  . Fixed bug #75453 (Incorrect reflection for ibase_[p]connect). (villfa)
  . Fixed bug #76443 (php+php_interbase.dll crash on module_shutdown). (Kalle)


- intl:
  . Fixed bug #75317 (UConverter::setDestinationEncoding changes source instead
    of destination). (andrewnester)
  . Fixed bug #76829 (Incorrect validation of domain on idn_to_utf8()
    function). (Anatol)

- JSON:
  . Added JSON_THROW_ON_ERROR flag. (Andrea)

- LDAP:
  . Added ldap_exop_refresh helper for EXOP REFRESH operation with dds overlay.
    (Come)
  . Added full support for sending and parsing ldap controls. (Come)
  . Fixed bug #49876 (Fix LDAP path lookup on 64-bit distros). (dzuelke)

- libxml2:
  . Fixed bug #75871 (use pkg-config where available). (pmmaga)

- litespeed:
  . Fixed bug #75248 (Binary directory doesn't get created when building
    only litespeed SAPI). (petk)
  . Fixed bug #75251 (Missing program prefix and suffix). (petk)

- MBstring:
  . Updated to Oniguruma 6.9.0. (cmb)
  . Fixed bug #65544 (mb title case conversion-first word in quotation isn't
    capitalized). (Nikita)
  . Fixed bug #71298 (MB_CASE_TITLE misbehaves with curled apostrophe/quote).
    (Nikita)
  . Fixed bug #73528 (Crash in zif_mb_send_mail). (Nikita)
  . Fixed bug #74929 (mbstring functions version 7.1.1 are slow compared to 5.3
    on Windows). (Nikita)
  . Fixed bug #76319 (mb_strtolower with invalid UTF-8 causes segmentation
    fault). (Nikita)
  . Fixed bug #76574 (use of undeclared identifiers INT_MAX and LONG_MAX). (cmb)
  . Fixed bug #76594 (Bus Error due to unaligned access in zend_ini.c
    OnUpdateLong). (cmb, Nikita)
  . Fixed bug #76706 (mbstring.http_output_conv_mimetypes is ignored). (cmb)
  . Fixed bug #76958 (Broken UTF7-IMAP conversion). (Nikita)
  . Fixed bug #77025 (mb_strpos throws Unknown encoding or conversion error).
    (Nikita)
  . Fixed bug #77165 (mb_check_encoding crashes when argument given an empty
    array). (Nikita)

- Mysqlnd:
  . Fixed bug #76386 (Prepared Statement formatter truncates fractional seconds
    from date/time column). (Victor Csiky)

- ODBC:
  . Removed support for ODBCRouter. (Kalle)
  . Removed support for Birdstep. (Kalle)
  . Fixed bug #77079 (odbc_fetch_object has incorrect type signature).
    (Jon Allen)

- Opcache:
  . Fixed bug #76466 (Loop variable confusion). (Dmitry, Laruence, Nikita)
  . Fixed bug #76463 (var has array key type but not value type). (Laruence)
  . Fixed bug #76446 (zend_variables.c:73: zend_string_destroy: Assertion
    `!(zval_gc_flags((str)->gc)). (Nikita, Laruence)
  . Fixed bug #76711 (OPcache enabled triggers false-positive "Illegal string
    offset"). (Dmitry)
  . Fixed bug #77058 (Type inference in opcache causes side effects). (Nikita)
  . Fixed bug #77092 (array_diff_key() - segmentation fault). (Nikita)

- OpenSSL:
  . Added openssl_pkey_derive function. (Jim Zubov)
  . Add min_proto_version and max_proto_version ssl stream options as well as
    related constants for possible TLS protocol values. (Jakub Zelenka)

- PCRE:
  . Implemented https://wiki.php.net/rfc/pcre2-migration. (Anatol, Dmitry)
  . Upgrade PCRE2 to 10.32. (Anatol)
  . Fixed bug #75355 (preg_quote() does not quote # control character).
    (Michael Moravec)
  . Fixed bug #76512 (\w no longer includes unicode characters). (cmb)
  . Fixed bug #76514 (Regression in preg_match makes it fail with
    PREG_JIT_STACKLIMIT_ERROR). (Anatol)
  . Fixed bug #76909 (preg_match difference between 7.3 and < 7.3). (Anatol)

- PDO_DBlib:
  . Implemented FR #69592 (allow 0-column rowsets to be skipped automatically).
    (fandrieu)
  . Expose TDS version as \PDO::DBLIB_ATTR_TDS_VERSION attribute on \PDO
    instance. (fandrieu)
  . Treat DATETIME2 columns like DATETIME. (fandrieu)
  . Fixed bug #74243 (allow locales.conf to drive datetime format). (fandrieu)

- PDO_Firebird:
  . Fixed bug #74462 (PDO_Firebird returns only NULLs for results with boolean
    for FIREBIRD >= 3.0). (Dorin Marcoci)

- PDO_OCI:
  . Fixed bug #74631 (PDO_PCO with PHP-FPM: OCI environment initialized
    before PHP-FPM sets it up). (Ingmar Runge)

- PDO SQLite
  . Add support for additional open flags

- pgsql:
  . Added new error constants for pg_result_error(): PGSQL_DIAG_SCHEMA_NAME,
    PGSQL_DIAG_TABLE_NAME, PGSQL_DIAG_COLUMN_NAME, PGSQL_DIAG_DATATYPE_NAME,
    PGSQL_DIAG_CONSTRAINT_NAME and PGSQL_DIAG_SEVERITY_NONLOCALIZED. (Kalle) 
  . Fixed bug #77047 (pg_convert has a broken regex for the 'TIME WITHOUT
    TIMEZONE' data type). (Andy Gajetzki)

- phar:
  . Fixed bug #74991 (include_path has a 4096 char limit in some cases).
    (bwbroersma)
  . Fixed bug #65414 (deal with leading slash when adding files correctly).
    (bishopb)

- readline:
  . Added completion_append_character and completion_suppress_append options
    to readline_info() if linked against libreadline. (krageon)

- Session:
  . Fixed bug #74941 (session fails to start after having headers sent).
    (morozov)

- SimpleXML:
  . Fixed bug #54973 (SimpleXML casts integers wrong). (Nikita)
  . Fixed bug #76712 (Assignment of empty string creates extraneous text node).
    (cmb)

- Sockets:
  . Fixed bug #67619 (Validate length on socket_write). (thiagooak)

- SOAP:
  . Fixed bug #75464 (Wrong reflection on SoapClient::__setSoapHeaders).
    (villfa)
  . Fixed bug #70469 (SoapClient generates E_ERROR even if exceptions=1 is
    used). (Anton Artamonov)
  . Fixed bug #50675 (SoapClient can't handle object references correctly).
    (Cameron Porter)
  . Fixed bug #76348 (WSDL_CACHE_MEMORY causes Segmentation fault). (cmb)
  . Fixed bug #77141 (Signedness issue in SOAP when precision=-1). (cmb)

- SPL:
  . Fixed bug #74977 (Appending AppendIterator leads to segfault).
    (Andrew Nester)
  . Fixed bug #75173 (incorrect behavior of AppendIterator::append in foreach
    loop). (jhdxr)
  . Fixed bug #74372 (autoloading file with syntax error uses next autoloader,
    may hide parse error). (Nikita)
  . Fixed bug #75878 (RecursiveTreeIterator::setPostfix has wrong signature).
    (cmb)
  . Fixed bug #74519 (strange behavior of AppendIterator). (jhdxr)
  . Fixed bug #76131 (mismatch arginfo for splarray constructor).
    (carusogabriel)

- SQLite3:
  . Updated bundled libsqlite to 3.24.0. (cmb)

- Standard:
  . Added is_countable() function. (Gabriel Caruso)
  . Added support for the SameSite cookie directive, including an alternative
    signature for setcookie(), setrawcookie() and session_set_cookie_params().
    (Frederik Bosch, pmmaga)
  . Remove superfluous warnings from inet_ntop()/inet_pton(). (daverandom)
  . Fixed bug #75916 (DNS_CAA record results contain garbage). (Mike,
    Philip Sharp)
  . Fixed unserialize(), to disable creation of unsupported data structures
    through manually crafted strings. (Dmitry)
  . Fixed bug #75409 (accept EFAULT in addition to ENOSYS as indicator
    that getrandom() is missing). (sarciszewski)
  . Fixed bug #74719 (fopen() should accept NULL as context). (Alexander Holman)
  . Fixed bug #69948 (path/domain are not sanitized in setcookie). (cmb)
  . Fixed bug #75996 (incorrect url in header for mt_rand). (tatarbj)
  . Added hrtime() function, to get high resolution time. (welting)
  . Fixed bug #48016 (stdClass::__setState is not defined although var_export()
    uses it). (Andrea)
  . Fixed bug #76136 (stream_socket_get_name should enclose IPv6 in brackets).
    (seliver)
  . Fixed bug #76688 (Disallow excessive parameters after options array).
    (pmmaga)
  . Fixed bug #76713 (Segmentation fault caused by property corruption).
    (Laruence)
  . Fixed bug #76755 (setcookie does not accept "double" type for expire time).
    (Laruence)
  . Fixed bug #76674 (improve array_* failure messages exposing what was passed
    instead of an array). (carusogabriel)
  . Fixed bug #76803 (ftruncate changes file pointer). (Anatol)
  . Fixed bug #76818 (Memory corruption and segfault). (Remi)
  . Fixed bug #77081 (ftruncate() changes seek pointer in c mode). (cmb, Anatol)

- Testing:
  . Implemented FR #62055 (Make run-tests.php support --CGI-- sections). (cmb)

- Tidy:
  . Support using tidyp instead of tidy. (devnexen)
  . Fixed bug #74707 (Tidy has incorrect ReflectionFunction param counts for
    functions taking tidy). (Gabriel Caruso)
  . Fixed arginfo for tidy::__construct(). (Tyson Andre)

- Tokenizer:
  . Fixed bug #76437 (token_get_all with TOKEN_PARSE flag fails to recognise
    close tag). (Laruence)
  . Fixed bug #75218 (Change remaining uncatchable fatal errors for parsing
    into ParseError). (Nikita)
  . Fixed bug #76538 (token_get_all with TOKEN_PARSE flag fails to recognise
    close tag with newline). (Nikita)
  . Fixed bug #76991 (Incorrect tokenization of multiple invalid flexible
    heredoc strings). (Nikita)

- XML:
  . Fixed bug #71592 (External entity processing never fails). (cmb)

- Zlib:
  . Added zlib/level context option for compress.zlib wrapper. (Sara)

08 Nov 2018, PHP 7.2.12

- Core:
  . Fixed bug #76846 (Segfault in shutdown function after memory limit error).
    (Nikita)
  . Fixed bug #76946 (Cyclic reference in generator not detected). (Nikita)
  . Fixed bug #77035 (The phpize and ./configure create redundant .deps file).
    (Peter Kokot)
  . Fixed bug #77041 (buildconf should output error messages to stderr)
    (Mizunashi Mana)

- Date:
  . Upgraded timelib to 2017.08. (Derick)
  . Fixed bug #75851 (Year component overflow with date formats "c", "o", "r"
    and "y"). (Adam Saponara)
  . Fixed bug #77007 (fractions in `diff()` are not correctly normalized).
    (Derick)

- FCGI:
  . Fixed #76948 (Failed shutdown/reboot or end session in Windows). (Anatol)
  . Fixed bug #76954 (apache_response_headers removes last character from header
    name). (stodorovic)

- FTP:
  . Fixed bug #76972 (Data truncation due to forceful ssl socket shutdown).
    (Manuel Mausz)

- intl:
  . Fixed bug #76942 (U_ARGUMENT_TYPE_MISMATCH). (anthrax at unixuser dot org)

- Reflection:
  . Fixed bug #76936 (Objects cannot access their private attributes while
    handling reflection errors). (Nikita)
  . Fixed bug #66430 (ReflectionFunction::invoke does not invoke closure with
    object scope). (Nikita)

- Sodium:
  . Some base64 outputs were truncated; this is not the case any more.
    (jedisct1)
  . block sizes >= 256 bytes are now supposed by sodium_pad() even
    when an old version of libsodium has been installed. (jedisct1)
  . Fixed bug #77008 (sodium_pad() could read (but not return nor write)
    uninitialized memory when trying to pad an empty input). (jedisct1)

- Standard:
  . Fixed bug #76965 (INI_SCANNER_RAW doesn't strip trailing whitespace).
    (Pierrick)

- Tidy:
  . Fixed bug #77027 (tidy::getOptDoc() not available on Windows). (cmb)

- XML:
  . Fixed bug #30875 (xml_parse_into_struct() does not resolve entities). (cmb)
  . Add support for getting SKIP_TAGSTART and SKIP_WHITE options. (cmb)

- XMLRPC:
  . Fixed bug #75282 (xmlrpc_encode_request() crashes). (cmb)

11 Oct 2018, PHP 7.2.11

- Core:
  . Fixed bug #76800 (foreach inconsistent if array modified during loop).
    (Dmitry)
  . Fixed bug #76901 (method_exists on SPL iterator passthrough method corrupts
    memory). (Nikita)

- CURL:
  . Fixed bug #76480 (Use curl_multi_wait() so that timeouts are respected).
    (Pierrick)

- iconv:
  . Fixed bug #66828 (iconv_mime_encode Q-encoding longer than it should be).
    (cmb)

- Opcache:
  . Fixed bug #76832 (ZendOPcache.MemoryBase periodically deleted by the OS).
    (Anatol)
  . Fixed bug #76796 (Compile-time evaluation of disabled function in opcache
    causes segfault). (Nikita)

- POSIX:
  . Fixed bug #75696 (posix_getgrnam fails to print details of group). (cmb)

- Reflection:
  . Fixed bug #74454 (Wrong exception being thrown when using ReflectionMethod).
    (cmb)

- Standard:
  . Fixed bug #73457 (Wrong error message when fopen FTP wrapped fails to open
    data connection). (Ville Hukkamäki)
  . Fixed bug #74764 (Bindto IPv6 works with file_get_contents but fails with
    stream_socket_client). (Ville Hukkamäki)
  . Fixed bug #75533 (array_reduce is slow when $carry is large array).
    (Manabu Matsui)

- XMLRPC:
  . Fixed bug #76886 (Can't build xmlrpc with expat). (Thomas Petazzoni, cmb)

- Zlib:
  . Fixed bug #75273 (php_zlib_inflate_filter() may not update bytes_consumed).
    (Martin Burke, cmb)

13 Sep 2018, PHP 7.2.10

- Core:
  . Fixed bug #76754 (parent private constant in extends class memory leak).
    (Laruence)
  . Fixed bug #72443 (Generate enabled extension). (petk)
  . Fixed bug #75797 (Memory leak when using class_alias() in non-debug mode).
    (Massimiliano Braglia)

- Apache2:
  . Fixed bug #76582 (Apache bucket brigade sometimes becomes invalid). (stas)

- Bz2:
  . Fixed arginfo for bzcompress. (Tyson Andre)

- gettext:
  . Fixed bug #76517 (incorrect restoring of LDFLAGS). (sji)

- iconv:
  . Fixed bug #68180 (iconv_mime_decode can return extra characters in a
    header). (cmb)
  . Fixed bug #63839 (iconv_mime_decode_headers function is skipping headers).
    (cmb)
  . Fixed bug #60494 (iconv_mime_decode does ignore special characters). (cmb)
  . Fixed bug #55146 (iconv_mime_decode_headers() skips some headers). (cmb)

- intl:
  . Fixed bug #74484 (MessageFormatter::formatMessage memory corruption with
    11+ named placeholders). (Anatol)

- libxml:
  . Fixed bug #76777 ("public id" parameter of libxml_set_external_entity_loader
    callback undefined). (Ville Hukkamäki)

- mbstring:
  . Fixed bug #76704 (mb_detect_order return value varies based on argument
    type). (cmb)

- Opcache:
  . Fixed bug #76747 (Opcache treats path containing "test.pharma.tld" as a phar
    file). (Laruence)

- OpenSSL:
  . Fixed bug #76705 (unusable ssl => peer_fingerprint in
    stream_context_create()). (Jakub Zelenka)

- phpdbg:
  . Fixed bug #76595 (phpdbg man page contains outdated information).
    (Kevin Abel)

- SPL:
  . Fixed bug #68825 (Exception in DirectoryIterator::getLinkTarget()). (cmb)
  . Fixed bug #68175 (RegexIterator pregFlags are NULL instead of 0). (Tim
    Siebels)

- Standard:
  . Fixed bug #76778 (array_reduce leaks memory if callback throws exception).
    (cmb)

- zlib:
  . Fixed bug #65988 (Zlib version check fails when an include/zlib/ style dir
    is passed to the --with-zlib configure option). (Jay Bonci)
  . Fixed bug #76709 (Minimal required zlib library is 1.2.0.4). (petk)

16 Aug 2018, PHP 7.2.9

- Calendar:
  . Fixed bug #52974 (jewish.c: compile error under Windows with GBK charset).
    (cmb)

- Filter:
  . Fixed bug #76366 (References in sub-array for filtering breaks the filter).
    (ZiHang Gao)

- PDO_Firebird:
  . Fixed bug #76488 (Memory leak when fetching a BLOB field). (Simonov Denis)

- PDO_PgSQL:
  . Fixed bug #75402 (Possible Memory Leak using PDO::CURSOR_SCROLL option).
    (Anatol)

- SQLite3:
  . Fixed #76665 (SQLite3Stmt::bindValue() with SQLITE3_FLOAT doesn't juggle).
    (cmb)

- Standard:
  . Fixed bug #73817 (Incorrect entries in get_html_translation_table). (cmb)
  . Fixed bug #68553 (array_column: null values in $index_key become incrementing
    keys in result). (Laruence)
  . Fixed bug #76643 (Segmentation fault when using `output_add_rewrite_var`).
    (cmb)

- Zip:
  . Fixed bug #76524 (ZipArchive memory leak (OVERWRITE flag and empty archive)).
    (Timur Ibragimov)

19 Jul 2018, PHP 7.2.8

- Core:
  . Fixed bug #76534 (PHP hangs on 'illegal string offset on string references
    with an error handler). (Laruence)
  . Fixed bug #76520 (Object creation leaks memory when executed over HTTP).
    (Nikita)
  . Fixed bug #76502 (Chain of mixed exceptions and errors does not serialize
    properly). (Nikita)

- Date:
  . Fixed bug #76462 (Undefined property: DateInterval::$f). (Anatol)

- EXIF:
  . Fixed bug #76409 (heap use after free in _php_stream_free). (cmb)
  . Fixed bug #76423 (Int Overflow lead to Heap OverFlow in
    exif_thumbnail_extract of exif.c). (Stas)
  . Fixed bug #76557 (heap-buffer-overflow (READ of size 48) while reading exif
    data). (Stas)

- FPM:
  . Fixed bug #73342 (Vulnerability in php-fpm by changing stdin to
    non-blocking). (Nikita)

- GMP:
  . Fixed bug #74670 (Integer Underflow when unserializing GMP and possible
    other classes). (Nikita)

- intl:
  . Fixed bug #76556 (get_debug_info handler for BreakIterator shows wrong
    type). (cmb)

- mbstring:
  . Fixed bug #76532 (Integer overflow and excessive memory usage
    in mb_strimwidth). (MarcusSchwarz)

- Opcache:
  . Fixed bug #76477 (Opcache causes empty return value).
    (Nikita, Laruence)

- PGSQL:
  . Fixed bug #76548 (pg_fetch_result did not fetch the next row). (Anatol)

- phpdbg:
  . Fix arginfo wrt. optional/required parameters. (cmb)

- Reflection:
  . Fixed bug #76536 (PHP crashes with core dump when throwing exception in
    error handler). (Laruence)
  . Fixed bug #75231 (ReflectionProperty#getValue() incorrectly works with
    inherited classes). (Nikita)

- Standard:
  . Fixed bug #76505 (array_merge_recursive() is duplicating sub-array keys).
    (Laruence)
  . Fixed bug #71848 (getimagesize with $imageinfo returns false). (cmb)

- Win32:
  . Fixed bug #76459 (windows linkinfo lacks openbasedir check). (Anatol)

- ZIP:
  . Fixed bug #76461 (OPSYS_Z_CPM defined instead of OPSYS_CPM).
    (Dennis Birkholz, Remi)

07 Jun 2018, PHP 7.2.7

- Core:
  . Fixed bug #76337 (segfault when opcache enabled + extension use
    zend_register_class_alias). (xKhorasan)

- CLI Server:
  . Fixed bug #76333 (PHP built-in server does not find files if root path
    contains special characters). (Anatol)

- OpenSSL:
  . Fixed bug #76296 (openssl_pkey_get_public does not respect open_basedir).
    (Erik Lax, Jakub Zelenka)
  . Fixed bug #76174 (openssl extension fails to build with LibreSSL 2.7).
    (Jakub Zelenka)

- SPL:
  . Fixed bug #76367 (NoRewindIterator segfault 11). (Laruence)

- Standard:
  . Fixed bug #76410 (SIGV in zend_mm_alloc_small). (Laruence)
  . Fixed bug #76335 ("link(): Bad file descriptor" with non-ASCII path).
    (Anatol)

24 May 2018, PHP 7.2.6

- EXIF:
  . Fixed bug #76164 (exif_read_data zend_mm_heap corrupted). (cmb)

- FPM:
  . Fixed bug #76075 --with-fpm-acl wrongly tries to find libacl on FreeBSD.
    (mgorny)

- intl:
  . Fixed bug #74385 (Locale::parseLocale() broken with some arguments).
    (Anatol)

- Opcache:
  . Fixed bug #76205 (PHP-FPM sporadic crash when running Infinitewp). (Dmitry)
  . Fixed bug #76275 (Assertion failure in file cache when unserializing empty
    try_catch_array). (Nikita)
  . Fixed bug #76281 (Opcache causes incorrect "undefined variable" errors).
    (Nikita)

- Reflection:
  . Fixed arginfo of array_replace(_recursive) and array_merge(_recursive).
    (carusogabriel)

- Session:
  . Fixed bug #74892 (Url Rewriting (trans_sid) not working on urls that start
    with "#"). (Andrew Nester)

26 Apr 2018, PHP 7.2.5

- Core:
  . Fixed bug #75722 (Convert valgrind detection to configure option).
    (Michael Heimpold)

- Date:
  . Fixed bug #76131 (mismatch arginfo for date_create). (carusogabriel)

- Exif:
  . Fixed bug #76130 (Heap Buffer Overflow (READ: 1786) in exif_iif_add_value).
    (Stas)

- FPM:
  . Fixed bug #68440 (ERROR: failed to reload: execvp() failed: Argument list
    too long). (Jacob Hipps)
  . Fixed incorrect write to getenv result in FPM reload. (Jakub Zelenka)

- GD:
  . Fixed bug #52070 (imagedashedline() - dashed line sometimes is not visible).
    (cmb)

- iconv:
  . Fixed bug #76249 (stream filter convert.iconv leads to infinite loop on
    invalid sequence). (Stas)

- intl:
  . Fixed bug #76153 (Intl compilation fails with icu4c 61.1). (Anatol)

- ldap:
  . Fixed bug #76248 (Malicious LDAP-Server Response causes Crash). (Stas)

- mbstring:
  . Fixed bug #75944 (Wrong cp1251 detection). (dmk001)
  . Fixed bug #76113 (mbstring does not build with Oniguruma 6.8.1).
    (chrullrich, cmb)

- ODBC:
  . Fixed bug #76088 (ODBC functions are not available by default on Windows).
    (cmb)

- Opcache:
  . Fixed bug #76094 (Access violation when using opcache). (Laruence)

- Phar:
  . Fixed bug #76129 (fix for CVE-2018-5712 may not be complete). (Stas)

- phpdbg:
  . Fixed bug #76143 (Memory corruption: arbitrary NUL overwrite). (Laruence)

- SPL:
  . Fixed bug #76131 (mismatch arginfo for splarray constructor).
    (carusogabriel)

- standard:
  . Fixed bug #74139 (mail.add_x_header default inconsistent with docs). (cmb)
  . Fixed bug #75996 (incorrect url in header for mt_rand). (tatarbj)

29 Mar 2018, PHP 7.2.4

- Core:
  . Fixed bug #76025 (Segfault while throwing exception in error_handler).
    (Dmitry, Laruence)
  . Fixed bug #76044 ('date: illegal option -- -' in ./configure on FreeBSD).
    (Anatol)

- FPM:
  . Fixed bug #75605 (Dumpable FPM child processes allow bypassing opcache
    access controls). (Jakub Zelenka)

- FTP:
  . Fixed ftp_pasv arginfo. (carusogabriel)

-GD:
  . Fixed bug #73957 (signed integer conversion in imagescale()). (cmb)
  . Fixed bug #76041 (null pointer access crashed php). (cmb)
  . Fixed imagesetinterpolation arginfo. (Gabriel Caruso)

- iconv:
  . Fixed bug #75867 (Freeing uninitialized pointer). (Philip Prindeville)

- Mbstring:
  . Fixed bug #62545 (wrong unicode mapping in some charsets). (cmb)

- Opcache:
  . Fixed bug #75969 (Assertion failure in live range DCE due to block pass
    misoptimization). (Nikita)

- OpenSSL:
  . Fixed openssl_* arginfos. (carusogabriel)

- PCNTL:
  . Fixed bug #75873 (pcntl_wexitstatus returns incorrect on Big_Endian platform
    (s390x)). (Sam Ding)

- Phar:
  . Fixed bug #76085 (Segmentation fault in buildFromIterator when directory
    name contains a \n). (Laruence)

- Standard:
  . Fixed bug #75961 (Strange references behavior). (Laruence)
  . Fixed some arginfos. (carusogabriel)
  . Fixed bug #76068 (parse_ini_string fails to parse "[foo]\nbar=1|>baz" with
    segfault). (Anatol)

01 Mar 2018, PHP 7.2.3

- Core:
  . Fixed bug #75864 ("stream_isatty" returns wrong value on s390x). (Sam Ding)

- Apache2Handler:
  . Fixed bug #75882 (a simple way for segfaults in threadsafe php just with
    configuration). (Anatol)

- Date:
  . Fixed bug #75857 (Timezone gets truncated when formatted). (carusogabriel)
  . Fixed bug #75928 (Argument 2 for `DateTimeZone::listIdentifiers()` should
    accept `null`). (Pedro Lacerda)
  . Fixed bug #68406 (calling var_dump on a DateTimeZone object modifies it).
    (jhdxr)

- LDAP:
  . Fixed bug #49876 (Fix LDAP path lookup on 64-bit distros). (dzuelke)

- libxml2:
  . Fixed bug #75871 (use pkg-config where available). (pmmaga)

- PGSQL:
  . Fixed bug #75838 (Memory leak in pg_escape_bytea()). (ard_1 at mail dot ru)

- Phar:
  . Fixed bug #54289 (Phar::extractTo() does not accept specific directories to
    be extracted). (bishop)
  . Fixed bug #65414 (deal with leading slash while adding files correctly).
    (bishopb)
  . Fixed bug #65414 (deal with leading slash when adding files correctly).
    (bishopb)

- ODBC:
  . Fixed bug #73725 (Unable to retrieve value of varchar(max) type). (Anatol)

- Opcache:
  . Fixed bug #75729 (opcache segfault when installing Bitrix). (Nikita)
  . Fixed bug #75893 (file_get_contents $http_response_header variable bugged
    with opcache). (Nikita)
  . Fixed bug #75938 (Modulus value not stored in variable). (Nikita)

- SPL:
  . Fixed bug #74519 (strange behavior of AppendIterator). (jhdxr)

- Standard:
  . Fixed bug #75916 (DNS_CAA record results contain garbage). (Mike,
    Philip Sharp)
  . Fixed bug #75981 (Prevent reading beyond buffer start in http wrapper).
    (Stas)

01 Feb 2018, PHP 7.2.2

- Core:
  . Fixed bug #75742 (potential memleak in internal classes's static members).
    (Laruence)
  . Fixed bug #75679 (Path 260 character problem). (Anatol)
  . Fixed bug #75614 (Some non-portable == in shell scripts). (jdolecek)
  . Fixed bug #75786 (segfault when using spread operator on generator passed
    by reference). (Nikita)
  . Fixed bug #75799 (arg of get_defined_functions is optional). (carusogabriel)
  . Fixed bug #75396 (Exit inside generator finally results in fatal error).
    (Nikita)

- FCGI:
  . Fixed bug #75794 (getenv() crashes on Windows 7.2.1 when second parameter is
    false). (Anatol)

- IMAP:
  . Fixed bug #75774 (imap_append HeapCorruction). (Anatol)

- Opcache:
  . Fixed bug #75720 (File cache not populated after SHM runs full). (Dmitry)
  . Fixed bug #75687 (var 8 (TMP) has array key type but not value type).
    (Nikita, Laruence)
  . Fixed bug #75698 (Using @ crashes php7.2-fpm). (Nikita)
  . Fixed bug #75579 (Interned strings buffer overflow may cause crash).
    (Dmitry)

- PDO:
  . Fixed bug #75616 (PDO extension doesn't allow to be built shared on Darwin).
    (jdolecek)

- PDO MySQL:
  . Fixed bug #75615 (PDO Mysql module can't be built as module). (jdolecek)

- PGSQL:
  . Fixed bug #75671 (pg_version() crashes when called on a connection to
    cockroach). (magicaltux at gmail dot com)

- Readline:
  . Fixed bug #75775 (readline_read_history segfaults with empty file).
    (Anatol)

- SAPI:
  . Fixed bug #75735 ([embed SAPI] Segmentation fault in
    sapi_register_post_entry). (Laruence)

- SOAP:
  . Fixed bug #70469 (SoapClient generates E_ERROR even if exceptions=1 is
    used). (Anton Artamonov)
  . Fixed bug #75502 (Segmentation fault in zend_string_release). (Nikita)

- SPL:
  . Fixed bug #75717 (RecursiveArrayIterator does not traverse arrays by
    reference). (Nikita)
  . Fixed bug #75242 (RecursiveArrayIterator doesn't have constants from parent
    class). (Nikita)
  . Fixed bug #73209 (RecursiveArrayIterator does not iterate object
    properties). (Nikita)

- Standard:
   . Fixed bug #75781 (substr_count incorrect result). (Laruence)
   . Fixed bug #75653 (array_values don't work on empty array). (Nikita)

- Zip:
  . Display headers (buildtime) and library (runtime) versions in phpinfo
    (with libzip >= 1.3.1). (Remi)

04 Jan 2018, PHP 7.2.1

- Core:
  . Fixed bug #75573 (Segmentation fault in 7.1.12 and 7.0.26). (Laruence)
  . Fixed bug #75384 (PHP seems incompatible with OneDrive files on demand).
    (Anatol)
  . Fixed bug #75525 (Access Violation in vcruntime140.dll). (Anatol)
  . Fixed bug #74862 (Unable to clone instance when private __clone defined).
    (Daniel Ciochiu)
  . Fixed bug #75074 (php-process crash when is_file() is used with strings
    longer 260 chars). (Anatol)
  . Fixed bug #69727 (Remove timestamps from build to make it reproducible).
    (jelle van der Waa)

- CLI server:
  . Fixed bug #73830 (Directory does not exist). (Anatol)

- FPM:
  . Fixed bug #64938 (libxml_disable_entity_loader setting is shared between
    requests). (Remi)

- GD:
  . Fixed bug #75571 (Potential infinite loop in gdImageCreateFromGifCtx).
    (Christoph)

- Opcache:
  . Fixed bug #75608 ("Narrowing occurred during type inference" error).
    (Laruence, Dmitry)
  . Fixed bug #75579 (Interned strings buffer overflow may cause crash).
    (Dmitry)
  . Fixed bug #75570 ("Narrowing occurred during type inference" error).
    (Dmitry)
  . Fixed bug #75681 (Warning: Narrowing occurred during type inference,
    specific case). (Nikita)
  . Fixed bug #75556 (Invalid opcode 138/1/1). (Laruence)

- PCRE:
  . Fixed bug #74183 (preg_last_error not returning error code after error).
    (Andrew Nester)

- Phar:
  . Fixed bug #74782 (remove file name from output to avoid XSS). (stas)

- Standard:
  . Fixed bug #75511 (fread not free unused buffer). (Laruence)
  . Fixed bug #75514 (mt_rand returns value outside [$min,$max]+ on 32-bit)
    (Remi)
  . Fixed bug #75535 (Inappropriately parsing HTTP response leads to PHP
    segment fault). (Nikita)
  . Fixed bug #75409 (accept EFAULT in addition to ENOSYS as indicator
    that getrandom() is missing). (sarciszewski)
  . Fixed bug #73124 (php_ini_scanned_files() not reporting correctly).
    (John Stevenson)
  . Fixed bug #75574 (putenv does not work properly if parameter contains
    non-ASCII unicode character). (Anatol)

- Zip:
  . Fixed bug #75540 (Segfault with libzip 1.3.1). (Remi)

30 Nov 2017, PHP 7.2.0

- BCMath:
  . Fixed bug #46564 (bcmod truncates fractionals). (liborm85)

- CLI:
  . Fixed bug #74849 (Process is started as interactive shell in PhpStorm).
    (Anatol)
  . Fixed bug #74979 (Interactive shell opening instead of script execution
    with -f flag). (Anatol)

- CLI server:
  . Fixed bug #60471 (Random "Invalid request (unexpected EOF)" using a router
    script). (SammyK)

- Core:
  . Added ZEND_COUNT, ZEND_GET_CLASS, ZEND_GET_CALLED_CLASS, ZEND_GET_TYPE,
    ZEND_FUNC_NUM_ARGS, ZEND_FUNC_GET_ARGS instructions, to implement
    corresponding builtin functions. (Dmitry)
  . "Countable" interface is moved from SPL to Core. (Dmitry)
  . Added ZEND_IN_ARRAY instruction, implementing optimized in_array() builtin
    function, through hash lookup in flipped array. (Dmitry)
  . Removed IS_TYPE_IMMUTABLE (it's the same as COPYABLE & !REFCOUNTED). (Dmitry)
  . Removed the sql.safe_mode directive. (Kalle)
  . Removed support for Netware. (Kalle)
  . Renamed ReflectionClass::isIterateable() to ReflectionClass::isIterable()
    (alias original name for BC). (Sara)
  . Fixed bug #54535 (WSA cleanup executes before MSHUTDOWN). (Kalle)
  . Implemented FR #69791 (Disallow mail header injections by extra headers)
    (Yasuo)
  . Implemented FR #49806 (proc_nice() for Windows). (Kalle)
  . Fix pthreads detection when cross-compiling (ffontaine)
  . Fixed memory leaks caused by exceptions thrown from destructors. (Bob,
    Dmitry).
  . Fixed bug #73215 (uniqid() should use better random source). (Yasuo)
  . Implemented FR #72768 (Add ENABLE_VIRTUAL_TERMINAL_PROCESSING flag for
    php.exe). (Michele Locati)
  . Implemented "Convert numeric keys in object/array casts" RFC, fixes
    bugs #53838, #61655, #66173, #70925, #72254, etc. (Andrea)
  . Implemented "Deprecate and Remove Bareword (Unquoted) Strings" RFC.
    (Rowan Collins)
  . Raised minimum supported Windows versions to Windows 7/Server 2008 R2.
    (Anatol)
  . Implemented minor optimization in array_keys/array_values(). (Sara)
  . Added PHP_OS_FAMILY constant to determine on which OS we are. (Jan Altensen)
  . Fixed bug #73987 (Method compatibility check looks to original
    definition and not parent). (pmmaga)
  . Fixed bug #73991 (JSON_OBJECT_AS_ARRAY not respected). (Sara)
  . Fixed bug #74053 (Corrupted class entries on shutdown when a destructor
    spawns another object). (jim at commercebyte dot com)
  . Fixed bug #73971 (Filename got limited to MAX_PATH on Win32 when scan
    directory). (Anatol)
  . Fixed bug #72359, bug #72451, bug #73706, bug #71115 and others related
    to interned strings handling in TS builds. (Anatol, Dmitry)
  . Implemented "Trailing Commas In List Syntax" RFC for group use lists only.
    (Sammy Kaye Powers)
  . Fixed bug #74269 (It's possible to override trait property with different
    loosely-equal value). (pmmaga)
  . Fixed bug #61970 (Restraining __construct() access level in subclass gives
    a fatal error). (pmmaga)
  . Fixed bug #63384 (Cannot override an abstract method with an abstract
    method). (pmmaga, wes)
  . Fixed bug #74607 (Traits enforce different inheritance rules). (pmmaga)
  . Fixed misparsing of abstract unix domain socket names. (Sara)
  . Change PHP_OS_FAMILY value from "OSX" to "Darwin". (Sebastian, Kalle)
  . Allow loading PHP/Zend extensions by name in ini files (extension=<name>).
    (francois at tekwire dot net)
  . Added object type annotation. (brzuchal)
  . Fixed bug #74815 (crash with a combination of INI entries at startup).
    (Anatol)
  . Fixed bug #74836 (isset on zero-prefixed numeric indexes in array broken).
    (Dmitry)
  . Added new VM instuctions ISSET_ISEMPTY_CV and UNSET_CV. Previously they
    were implemented as ISSET_ISEMPTY_VAR and UNSET_VAR variants with
    ZEND_QUICK_SET flag. (Nikita, Dmitry)
  . Fixed bug #49649 (unserialize() doesn't handle changes in property
    visibility). (pmmaga)
  . Fixed #74866 (extension_dir = "./ext" now use current directory for base).
    (Francois Laupretre)
  . Implemented FR #74963 (Improved error message on fetching property of
    non-object). (Laruence)
  . Fixed Bug #75142 (buildcheck.sh check for autoconf version needs to be updated
    for v2.64). (zizzy at zizzy dot net, Remi)
  . Fixed bug #74878 (Data race in ZTS builds). (Nikita, Dmitry)
  . Fixed bug #75515 ("stream_copy_to_stream" doesn't stream anymore). (Sara)

- cURL:
  . Fixed bug #75093 (OpenSSL support not detected). (Remi)
  . Better fix for #74125 (use pkg-config instead of curl-config). (Remi)

- Date:
  . Fixed bug #55407 (Impossible to prototype DateTime::createFromFormat).
    (kelunik)
  . Implemented FR #71520 (Adding the DateTime constants to the
    DateTimeInterface interface). (Majkl578)
  . Fixed bug #75149 (redefinition of typedefs ttinfo and t1info). (Remi)
  . Fixed bug #75222 (DateInterval microseconds property always 0). (jhdxr)

- Dba:
  . Fixed bug #72885 (flatfile: dba_fetch() fails to read replaced entry).
    (Anatol)

- DOM:
  . Implement #74837 (Implement Countable for DomNodeList and DOMNamedNodeMap).
    (Andreas Treichel)

- EXIF:
  . Added support for vendor specific tags for the following formats:
    Samsung, DJI, Panasonic, Sony, Pentax, Minolta, Sigma/Foveon, AGFA,
	Kyocera, Ricoh & Epson. (Kalle)
  . Fixed bug #72682 (exif_read_data() fails to read all data for some
    images). (Kalle)
  . Fixed bug #71534 (Type confusion in exif_read_data() leading to heap
    overflow in debug mode). (hlt99 at blinkenshell dot org, Kalle)
  . Fixed bug #68547 (Exif Header component value check error).
    (sjh21a at gmail dot com, Kalle)
  . Fixed bug #66443 (Corrupt EXIF header: maximum directory nesting level
    reached for some cameras). (Kalle)
  . Fixed Redhat bug #1362571 (PHP not returning full results for
    exif_read_data function). (Kalle)
  . Implemented #65187 (exif_read_data/thumbnail: add support for stream
    resource). (Kalle)
  . Deprecated the read_exif_data() alias. (Kalle)
  . Fixed bug #74428 (exif_read_data(): "Illegal IFD size" warning occurs with
    correct exif format). (bradpiccho at gmail dot com, Kalle)
  . Fixed bug #72819 (EXIF thumbnails not read anymore). (Kalle)
  . Fixed bug #62523 (php crashes with segfault when exif_read_data called).
    (Kalle)
  . Fixed bug #50660 (exif_read_data(): Illegal IFD offset (works fine with
    other exif readers). (skinny dot bravo at gmail dot com, Kalle)

- Fileinfo:
  . Upgrade bundled libmagic to 5.31. (Anatol)

- FPM:
  . Configuration to limit fpm slow log trace callers. (Sannis)
  . Fixed bug #75212 (php_value acts like php_admin_value). (Remi)

- FTP:
  . Implement MLSD for structured listing of directories. (blar)
  . Added ftp_append() function. (blar)

- GD:
  . Implemented imageresolution as getter and setter (Christoph)
  . Fixed bug #74744 (gd.h: stdarg.h include missing for va_list use in
    gdErrorMethod). (rainer dot jung at kippdata dot de, cmb)
  . Fixed bug #75111 (Memory disclosure or DoS via crafted .bmp image). (cmb)

- GMP:
  . Fixed bug #70896 (gmp_fact() silently ignores non-integer input). (Sara)

- Hash:
  . Changed HashContext from resource to object. (Rouven Weßling, Sara)
  . Disallowed usage of non-cryptographic hash functions with HMAC and PBKDF2.
    (Andrey Andreev, Nikita)
  . Fixed Bug #75284 (sha3 is not supported on bigendian machine). (Remi)

- IMAP:
  . Fixed bug #72324 (imap_mailboxmsginfo() return wrong size).
    (ronaldpoon at udomain dot com dot hk, Kalle)

- Intl:
  . Fixed bug #63790 (test using Spoofchecker which may be unavailable). (Sara)
  . Fixed bug #75378 ([REGRESSION] IntlDateFormatter::parse() does not change
    $position argument). (Laruence)

- JSON:
  . Add JSON_INVALID_UTF8_IGNORE and JSON_INVALID_UTF8_SUBSTITUTE options for
    json_encode and json_decode to ignore or replace invalid UTF-8 byte
    sequences - it addresses request #65082. (Jakub Zelenka)
  . Fixed bug #75185 (Buffer overflow in json_decode() with
    JSON_INVALID_UTF8_IGNORE or JSON_INVALID). (Jakub Zelenka)
  . Fixed bug #68567 (JSON_PARTIAL_OUTPUT_ON_ERROR can result in JSON with null
    key). (Jakub Zelenka)

- LDAP:
  . Implemented FR #69445 (Support for LDAP EXOP operations)
  . Fixed support for LDAP_OPT_SERVER_CONTROLS and LDAP_OPT_CLIENT_CONTROLS in ldap_get_option
  . Fixed passing an empty array to ldap_set_option for client or server controls.

- Mbstring:
  . Implemented request #66024 (mb_chr() and mb_ord()). (Masakielastic, Yasuo)
  . Implemented request #65081 (mb_scrub()). (Masakielastic, Yasuo)
  . Implemented request #69086 (enhancement for mb_convert_encoding() that
    handles multibyte replacement char nicely). (Masakielastic, Yasuo)
  . Added array input support to mb_convert_encoding(). (Yasuo)
  . Added array input support to mb_check_encoding(). (Yasuo)
  . Fixed bug #69079 (enhancement for mb_substitute_character). (masakielastic)
  . Update to oniguruma version 6.3.0. (Remi)
  . Fixed bug #69267 (mb_strtolower fails on titlecase characters). (Nikita)

- Mcrypt:
  . The deprecated mcrypt extension has been moved to PECL. (leigh)

- Opcache:
  . Added global optimisation passes based on data flow analysis using Single
    Static Assignment (SSA) form: Sparse Conditional Constant Propagation (SCCP),
    Dead Code Elimination (DCE), and removal of unused local variables
    (Nikita, Dmitry)
  . Fixed incorect constant conditional jump elimination. (Dmitry)
  . Fixed bug #75230 (Invalid opcode 49/1/8 using opcache). (Laruence)
  . Fixed bug (assertion fails with extended info generated). (Laruence)
  . Fixed bug (Phi sources removel). (Laruence)
  . Fixed bug #75370 (Webserver hangs on valid PHP text). (Laruence)
  . Fixed bug #75357 (segfault loading WordPress wp-admin). (Laruence)

- OpenSSL:
  . Use TLS_ANY for default ssl:// and tls:// negotiation. (kelunik)
  . Fix leak in openssl_spki_new(). (jelle at vdwaa dot nl)
  . Added openssl_pkcs7_read() and pk7 parameter to openssl_pkcs7_verify().
    (jelle at vdwaa dot nl)
  . Add ssl security_level stream option to support OpenSSL security levels.
    (Jakub Zelenka).
  . Allow setting SNI cert and private key in separate files. (Jakub Zelenka)
  . Fixed bug #74903 (openssl_pkcs7_encrypt() uses different EOL than before).
    (Anatol)
  . Automatically load OpenSSL configuration file. (Jakub Zelenka)

- PCRE:
  . Added support for PCRE JIT fast path API. (dmitry)
  . Fixed bug #61780 (Inconsistent PCRE captures in match results). (cmb)
  . Fixed bug #74873 (Minor BC break: PCRE_JIT changes output of preg_match()).
    (Dmitry)
  . Fixed bug #75089 (preg_grep() is not reporting PREG_BAD_UTF8_ERROR after
    first input string). (Dmitry)
  . Fixed bug #75223 (PCRE JIT broken in 7.2). (Dmitry)
  . Fixed bug #75285 (Broken build when system libpcre don't have jit support).
    (Remi)

- phar:
  . Fixed bug #74196 (phar does not correctly handle names containing dots).
    (mhagstrand)

- PDO:
  . Add "Sent SQL" to debug dump for emulated prepares. (Adam Baratz)
  . Add parameter types for national character set strings. (Adam Baratz)

- PDO_DBlib:
  . Fixed bug #73234 (Emulated statements let value dictate parameter type).
    (Adam Baratz)
  . Fixed bug #73396 (bigint columns are returned as strings). (Adam Baratz)
  . Expose DB-Library version as \PDO::DBLIB_ATTR_VERSION attribute on \PDO
    instance. (Adam Baratz)
  . Add test coverage for bug #72969. (Jeff Farr)

- PDO_OCI:
  . Fixed Bug #74537 (Align --with-pdo-oci configure option with --with-oci8 syntax).
    (Tianfang Yang)

- PDO_Sqlite
  . Switch to sqlite3_prepare_v2() and sqlite3_close_v2() functions (rasmus)

- PHPDBG
  . Added extended_value to opcode dump output. (Sara)

- Session:
  . Fixed bug #73461 (Prohibit session save handler recursion). (Yasuo)
  . PR #2233 Removed register_globals related code and "!" can be used as $_SESSION key name. (Yasuo)
  . Improved bug #73100 fix. 'user' save handler can only be set by session_set_save_handler()
  . Fixed bug #74514 (5 session functions incorrectly warn when calling in
    read-only/getter mode). (Yasuo)
  . Fixed bug #74936 (session_cache_expire/cache_limiter/save_path() trigger a
    warning in read mode). (morozov)
  . Fixed bug #74941 (session fails to start after having headers sent).
    (morozov)

- Sodium:
  . New cryptographic extension
  . Added missing bindings for libsodium > 1.0.13. (Frank)

- SPL:
  . Fixed bug #71412 (Incorrect arginfo for ArrayIterator::__construct).
    (tysonandre775 at hotmail dot com)
  . Added spl_object_id(). (Tyson Andre)

- SQLite3:
  . Implement writing to blobs. (bohwaz at github dot com)
  . Update to Sqlite 3.20.1. (cmb)

- Standard:
  . Fixed bug #69442 (closing of fd incorrect when PTS enabled). (jaytaph)
  . Fixed bug #74300 (unserialize accepts two plus/minus signs for float number exponent part).
    (xKerman)
  . Compatibility with libargon2 versions 20161029 and 20160821.
    (charlesportwoodii at erianna dot com)
  . Fixed Bug #74737 (mysqli_get_client_info reflection info).
    (mhagstrand at gmail dot com)
  . Add support for extension name as argument to dl().
    (francois at tekwire dot net)
  . Fixed bug #74851 (uniqid() without more_entropy performs badly).
    (Emmanuel Dreyfus)
  . Fixed bug #74103 (heap-use-after-free when unserializing invalid array
    size). (Nikita)
  . Fixed bug #75054 (A Denial of Service Vulnerability was found when
    performing deserialization). (Nikita)
  . Fixed bug #75170 (mt_rand() bias on 64-bit machines). (Nikita)
  . Fixed bug #75221 (Argon2i always throws NUL at the end). (cmb)

- Streams:
  . Default ssl/single_dh_use and ssl/honor_cipher_order to true. (kelunik)

- XML:
  . Moved utf8_encode() and utf8_decode() to the Standard extension. (Andrea)

- XMLRPC:
  . Use Zend MM for allocation in bundled libxmlrpc (Joe)

- ZIP:
  . Add support for encrypted archives. (Remi)
  . Use of bundled libzip is deprecated, --with-libzip option is recommended. (Remi)
  . Fixed Bug #73803 (Reflection of ZipArchive does not show public properties). (Remi)
  . ZipArchive implements countable, added ZipArchive::count() method. (Remi)
  . Fix segfault in php_stream_context_get_option call. (Remi)
  . Fixed bug #75143 (new method setEncryptionName() seems not to exist
    in ZipArchive). (Anatol)

- zlib:
  . Expose inflate_get_status() and inflate_get_read_len() functions.
    (Matthew Trescott)<|MERGE_RESOLUTION|>--- conflicted
+++ resolved
@@ -25,13 +25,10 @@
   . Fixed bug #77391 (1bpp BMPs may fail to be loaded). (Romain Déoux, cmb)
 
 - Mbstring:
-<<<<<<< HEAD
   . Fixed bug #77428 (mb_ereg_replace() doesn't replace a substitution
     variable). (Nikita)
-=======
   . Fixed bug #77454 (mb_scrub() silently truncates after a null byte).
     (64796c6e69 at gmail dot com)
->>>>>>> 3ad0ebdf
 
 - MySQLnd:
   . Fixed bug #75684 (In mysqlnd_ext_plugin.h the plugin methods family has
