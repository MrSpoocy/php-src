PHP                                                                        NEWS
|||||||||||||||||||||||||||||||||||||||||||||||||||||||||||||||||||||||||||||||
<<<<<<< HEAD
?? ??? ????, PHP 7.3.0RC3

- Core:
  . Fixed bug #76846 (Segfault in shutdown function after memory limit error).
    (Nikita)
=======
?? ??? 2018, PHP 7.2.12

- Core:
  . Fixed bug #76846 (Segfault in shutdown function after memory limit error).
    (Nikita)
  . Fixed bug #76946 (Cyclic reference in generator not detected). (Nikita)

11 Oct 2018, PHP 7.2.11

- Core:
  . Fixed bug #76800 (foreach inconsistent if array modified during loop).
    (Dmitry)
  . Fixed bug #76901 (method_exists on SPL iterator passthrough method corrupts
    memory). (Nikita)
>>>>>>> 8e7dfc6d

27 Sep 2018, PHP 7.3.0RC2

- CURL:
  . Fixed bug #76480 (Use curl_multi_wait() so that timeouts are respected).
    (Pierrick)

- Core:
  . Fixed bug #76869 (Incorrect bypassing protected method accessibilty check).
    (Dmitry)
  . Fixed bug #76800 (foreach inconsistent if array modified during loop).
    (Dmitry)
  . Fixed bug #76901 (method_exists on SPL iterator passthrough method corrupts
    memory). (Nikita)

- iconv:
  . Fixed bug #66828 (iconv_mime_encode Q-encoding longer than it should be).
    (cmb)

- Opcache:
  . Fixed bug #76711 (OPcache enabled triggers false-positive "Illegal string
   offset"). (Dmitry)

- PCRE:
  . Upgrade PCRE2 to 10.32. (Anatol)
  . Fixed bug #76909 (preg_match difference between 7.3 and < 7.3). (Anatol)

- Standard:
  . Fixed bug #75533 (array_reduce is slow when $carry is large array).
    (Manabu Matsui)

- XMLRPC:
  . Fixed bug #76886 (Can't build xmlrpc with expat). (Thomas Petazzoni, cmb)

13 Sep 2018, PHP 7.3.0RC1

- Core:
  . Fixed bug #76825 (Undefined symbols ___cpuid_count). (Laruence)
  . Fixed bug #76820 (Z_COPYABLE invalid definition). (mvdwerve, cmb)
  . Fixed bug #76510 (file_exists() stopped working for phar://). (cmb)

- intl:
  . Fixed bug #76829 (Incorrect validation of domain on idn_to_utf8()
    function). (Anatol)

- MBString:
  . Updated to Oniguruma 6.9.0. (cmb)

- Opcache:
  . Fixed bug #76832 (ZendOPcache.MemoryBase periodically deleted by the OS).
    (Anatol)
  . Fixed bug #76796 (Compile-time evaluation of disabled function in opcache
    causes segfault). (Nikita)

- POSIX:
  Fixed bug #75696 (posix_getgrnam fails to print details of group). (cmb)

- Reflection:
  . Fixed bug #74454 (Wrong exception being thrown when using ReflectionMethod).
    (cmb)

- Standard:
  . Fixed bug #76803 (ftruncate changes file pointer). (Anatol)
  . Fixed bug #76818 (Memory corruption and segfault). (Remi)
  . Fixed bug #73457 (Wrong error message when fopen FTP wrapped fails to open
    data connection). (Ville Hukkamäki)

- Zlib:
  . Fixed bug #75273 (php_zlib_inflate_filter() may not update bytes_consumed).
    (Martin Burke, cmb)

30 Aug 2018, PHP 7.3.0beta3

- Core:
  . Fixed #76773 (Traits used on the parent are ignored for child classes).
    (daverandom)
  . Fixed #76767 (‘asm’ operand has impossible constraints in zend_operators.h).
    (ondrej)
  . Fixed bug #76754 (parent private constant in extends class memory leak).
    (Laruence)
  . Fixed bug #76752 (Crash in ZEND_COALESCE_SPEC_TMP_HANDLER - assertion in
    _get_zval_ptr_tmp failed). (Laruence)

- DOM:
  . Fixed bug #76285 (DOMDocument::formatOutput attribute sometimes ignored).
    (Andrew Nester, Laruence, Anatol)

- iconv:
  . Fixed bug #68180 (iconv_mime_decode can return extra characters in a 
    header). (cmb)
  . Fixed bug #63839 (iconv_mime_decode_headers function is skipping headers).
    (cmb)
  . Fixed bug #60494 (iconv_mime_decode does ignore special characters). (cmb)
  . Fixed bug #55146 (iconv_mime_decode_headers() skips some headers). (cmb)
  . Fixed bug #53891 (iconv_mime_encode() fails to Q-encode UTF-8 string). (cmb)

- libxml:
  . Fixed bug #76777 ("public id" parameter of libxml_set_external_entity_loader
    callback undefined). (Ville Hukkamäki)

- Opcache:
  . Fixed bug #76747 (Opcache treats path containing "test.pharma.tld" as a phar
    file). (Laruence)

- SimpleXML:
  . Fixed bug #76712 (Assignment of empty string creates extraneous text node).
    (cmb)

- SPL:
  . Fixed bug #68825 (Exception in DirectoryIterator::getLinkTarget()). (cmb)
  . Fixed bug #68175 (RegexIterator pregFlags are NULL instead of 0). (Tim
    Siebels)

- Standard:
  . Fixed bug #76778 (array_reduce leaks memory if callback throws exception).
    (cmb)
  . Fixed bug #76755 (setcookie does not accept "double" type for expire time).
    (Laruence)
  . Fixed bug #76674 (improve array_* failure messages exposing what was passed
    instead of an array). (carusogabriel)

16 Aug 2018, PHP 7.3.0beta2

- Core:
  . Fixed bug #76030 (RE2C_FLAGS rarely honoured) (Cristian Rodríguez)
  . Fixed broken zend_read_static_property (Laruence)

- Bz2:
  . Fixed arginfo for bzcompress. (Tyson Andre)

- DOM:
  . Reverted fix for bug #76285 (DOMDocument::formatOutput attribute sometimes
    ignored). (cmb)

- gettext:
  . Fixed bug #76517 (incorrect restoring of LDFLAGS). (sji)

- intl:
  . Fixed bug #74484 (MessageFormatter::formatMessage memory corruption with
    11+ named placeholders). (Anatol)

- mbstring:
  . Fixed bug #76704 (mb_detect_order return value varies based on argument
    type). (cmb)
  . Fixed bug #76706 (mbstring.http_output_conv_mimetypes is ignored). (cmb)

- OpenSSL:
  . Fixed bug #76705 (unusable ssl => peer_fingerprint in
    stream_context_create()). (Jakub Zelenka)

- phpdbg:
  . Fixed bug #76595 (phpdbg man page contains outdated information).
    (Kevin Abel)

- Standard:
  . Fixed bug #76688 (Disallow excessive parameters after options array).
    (pmmaga)
  . Fixed bug #76713 (Segmentation fault caused by property corruption).
    (Laruence)

- Tidy:
  . Fixed arginfo for tidy::__construct(). (Tyson Andre)

- zlib:
  . Fixed bug #65988 (Zlib version check fails when an include/zlib/ style dir
    is passed to the --with-zlib configure option). (Jay Bonci)
  . Fixed bug #76709 (Minimal required zlib library is 1.2.0.4). (petk)

02 Aug 2018, PHP 7.3.0beta1

- Core:
  . Fixed bug #76667 (Segfault with divide-assign op and __get + __set).
    (Laruence)

- PDO_PgSQL:
  . Fixed bug #75402 (Possible Memory Leak using PDO::CURSOR_SCROLL option).
    (Anatol)

- SQLite3:
  . Fixed #76665 (SQLite3Stmt::bindValue() with SQLITE3_FLOAT doesn't juggle).
    (cmb)

- Standard:
  . Fixed bug #68553 (array_column: null values in $index_key become incrementing
    keys in result). (Laruence)
  . Fixed bug #76643 (Segmentation fault when using `output_add_rewrite_var`).
    (cmb)
  . Added support for the SameSite cookie directive, including an alternative
    signature for setcookie(), setrawcookie() and session_set_cookie_params().
    (Frederik Bosch, pmmaga)

19 Jul 2018, PHP 7.3.0alpha4

- Core:
  . Fixed bug #33502 (Some nullary functions don't check the number of
    arguments). (cmb)
  . Fixed bug #76392 (Error relocating sapi/cli/php: unsupported relocation
    type 37). (Peter Kokot)
  . The declaration and use of case-insensitive constants has been deprecated.
    (Nikita)
  . Added syslog.filter INI entry for syslog filtering. (Philip Prindeville)

- Calendar:
  . Fixed bug #52974 (jewish.c: compile error under Windows with GBK charset).
    (cmb)

- Filter:
  . Added the 'add_slashes' sanitization mode (FILTER_SANITIZE_ADD_SLASHES). 
	(Kalle)
  . Fixed bug #76366 (References in sub-array for filtering breaks the filter).
    (ZiHang Gao)

- FPM:
  . Fixed bug #62596 (getallheaders() missing with PHP-FPM). (Remi)
  . Added fpm_get_status function. (Till Backhaus)
  . Fixed bug #69031 (Long messages into stdout/stderr are truncated
    incorrectly) - added new log related FPM configuration options:
    log_limit, log_buffering and decorate_workers_output. (Jakub Zelenka) 

- mbstring:
  . Fixed bug #76574 (use of undeclared identifiers INT_MAX and LONG_MAX). (cmb)
  . Fixed bug #76594 (Bus Error due to unaligned access in zend_ini.c
    OnUpdateLong). (cmb, Nikita)

- PDO_Firebird:
  . Fixed bug #74462 (PDO_Firebird returns only NULLs for results with boolean
    for FIREBIRD >= 3.0). (Dorin Marcoci)
  . Fixed bug #76488 (Memory leak when fetching a BLOB field). (Simonov Denis)

- Standard:
  . Fixed bug #73817 (Incorrect entries in get_html_translation_table). (cmb)
  . Fixed bug #76136 (stream_socket_get_name should enclose IPv6 in brackets).
    (seliver)

- Zip:
  . Fixed bug #76524 (ZipArchive memory leak (OVERWRITE flag and empty archive)).
    (Timur Ibragimov)

05 Jul 2018, PHP 7.3.0alpha3

- Core:
  . Fixed bug #76534 (PHP hangs on 'illegal string offset on string references
    with an error handler). (Laruence)
  . Fixed bug #76520 (Object creation leaks memory when executed over HTTP).
    (Nikita)
  . Fixed bug #76502 (Chain of mixed exceptions and errors does not serialize
    properly). (Nikita)
  . Fixed bug #76509 (Inherited static properties can be desynchronized from
    their parent by ref). (Nikita)
  . Fixed bug #76439 (Changed behaviour in unclosed HereDoc). (Nikita, tpunt)
  . Added syslog.facility and syslog.ident INI entries for customizing syslog
    logging. (Philip Prindeville)
  . Fixed bug #63217 (Constant numeric strings become integers when used as
    ArrayAccess offset). (Rudi Theunissen, Dmitry)

- DOM:
  . Fixed bug #76285 (DOMDocument::formatOutput attribute sometimes ignored).
    (Andrew Nester)

- FPM:
  . Fixed bug #73342 (Vulnerability in php-fpm by changing stdin to
    non-blocking). (Nikita)

- GMP:
  . Fixed bug #74670 (Integer Underflow when unserializing GMP and possible
    other classes). (Nikita)

- intl:
  . Fixed bug #76556 (get_debug_info handler for BreakIterator shows wrong
    type). (cmb)

- mbstring:
  . Fixed bug #76532 (Integer overflow and excessive memory usage
    in mb_strimwidth). (MarcusSchwarz)

- OpenSSL:
  . Add min_proto_version and max_proto_version ssl stream options as well as
    related constants for possible TLS protocol values. (Jakub Zelenka)

- PCRE:
  . Fixed bug #76512 (\w no longer includes unicode characters). (cmb)
  . Fixed bug #76514 (Regression in preg_match makes it fail with
    PREG_JIT_STACKLIMIT_ERROR). (Anatol)

- PGSQL:
  . Fixed bug #76548 (pg_fetch_result did not fetch the next row). (Anatol)

- phpdbg:
  . Fix arginfo wrt. optional/required parameters. (cmb)

- Reflection:
  . Fixed bug #76536 (PHP crashes with core dump when throwing exception in
    error handler). (Laruence)
  . Fixed bug #75231 (ReflectionProperty#getValue() incorrectly works with
    inherited classes). (Nikita)

- Standard:
  . Fixed bug #76505 (array_merge_recursive() is duplicating sub-array keys).
    (Laruence)
  . Fixed bug #71848 (getimagesize with $imageinfo returns false). (cmb)
  . Fixed bug #48016 (stdClass::__setState is not defined although var_export() uses it). (Andrea)

- Tokenizer:
  . Fixed bug #76538 (token_get_all with TOKEN_PARSE flag fails to recognise
    close tag with newline). (Nikita)

21 Jun 2018, PHP 7.3.0alpha2

- Core:
  . Fixed bug #76427 (Segfault in zend_objects_store_put). (Laruence)
  . Fixed bug #76422 (ftruncate fails on files > 2GB). (Anatol)

- CLI:
  . Fixed bug #44217 (Output after stdout/stderr closed cause immediate exit
    with status 0). (Robert Lu)

- Date:
  . Fixed bug #76462 (Undefined property: DateInterval::$f). (Anatol)

- EXIF:
  . Fixed bug #76409 (heap use after free in _php_stream_free). (cmb)

- Interbase:
  . Fixed bug #76443 (php+php_interbase.dll crash on module_shutdown). (Kalle)

- Mysqlnd:
  . Fixed bug #76386 (Prepared Statement formatter truncates fractional seconds
    from date/time column). (Victor Csiky)

- Opcache:
  . Fixed bug #76477 (Opcache causes empty return value).
    (Nikita, Laruence)
  . Fixed bug #76466 (Loop variable confusion). (Dmitry, Laruence, Nikita)
  . Fixed bug #76463 (var has array key type but not value type). (Laruence)
  . Fixed bug #76446 (zend_variables.c:73: zend_string_destroy: Assertion
    `!(zval_gc_flags((str)->gc)). (Nikita, Laruence)

- Tokenizer:
  . Fixed bug #76437 (token_get_all with TOKEN_PARSE flag fails to recognise
    close tag). (Laruence)
  . Fixed bug #75218 (Change remaining uncatchable fatal errors for parsing
    into ParseError). (Nikita)

- ZIP:
  . Fixed bug #76461 (OPSYS_Z_CPM defined instead of OPSYS_CPM).
    (Dennis Birkholz, Remi)

07 Jun 2018, PHP 7.3.0alpha1

- Core:
  . Improved PHP GC. (Dmitry, Nikita)
  . Redesigned the old ext_skel program written in PHP, run: 
    'php ext_skel.php' for all options. This means there are no dependencies,
    thus making it work on Windows out of the box. (Kalle)
  . Removed support for BeOS. (Kalle)
  . Add PHP_VERSION to phpinfo() <title/>. (github/MattJeevas)
  . Add net_get_interfaces(). (Sara, Joe, Anatol)
  . Implemented flexible heredoc and nowdoc syntax, per
    RFC https://wiki.php.net/rfc/flexible_heredoc_nowdoc_syntaxes.
    (Thomas Punt)
  . Added support for references in list() and array destructuring, per
    RFC https://wiki.php.net/rfc/list_reference_assignment.
    (David Walker)
  . Fixed bug #75683 (Memory leak in zend_register_functions() in ZTS mode).
    (Dmitry)
  . Fixed bug #75031 (support append mode in temp/memory streams). (adsr)
  . Fixed bug #74860 (Uncaught exceptions not being formatted properly when
    error_log set to "syslog"). (Philip Prindeville)
  . Fixed bug #75220 (Segfault when calling is_callable on parent). 
    (andrewnester)
  . Fixed bug #69954 (broken links and unused config items in distributed ini
    files). (petk)
  . Fixed bug #74922 (Composed class has fatal error with duplicate, equal const
    properties). (pmmaga)
  . Fixed bug #63911 (identical trait methods raise errors during composition). 
    (pmmaga)
  . Fixed bug #75677 (Clang ignores fastcall calling convention on variadic
    function). (Li-Wen Hsu)
  . Fixed bug #54043 (Remove inconsitency of internal exceptions and user
    defined exceptions). (Nikita)
  . Fixed bug #53033 (Mathematical operations convert objects to integers).
    (Nikita)
  . Fixed bug #73108 (Internal class cast handler uses integer instead of
    float). (Nikita)
  . Fixed bug #75765 (Fatal error instead of Error exception when base class is
    not found). (Timur Ibragimov)
  . Fixed bug #76198 (Wording: "iterable" is not a scalar type). (Levi Morrison)
  . Fixed bug #76137 (config.guess/config.sub do not recognize RISC-V). (cmb)
  . Improved effectiveness of ZEND_SECURE_ZERO for NetBSD and systems
    without native similar feature (devnexen).

- BCMath:
  . Fixed bug #66364 (BCMath bcmul ignores scale parameter). (cmb)
  . Implemented request #67855 (No way to get current scale in use). (Chris
    Wright, cmb)
  . Fixed bug #75164 (split_bc_num() is pointless). (cmb)
  . Fixed bug #75169 (BCMath errors/warnings bypass PHP's error handling). (cmb)

- cURL:
  . Fixed bug #74125 (Fixed finding CURL on systems with multiarch support).
    (cebe)

- Date:
  . Implemented FR #74668: Add DateTime::createFromImmutable() method.
    (majkl578, Rican7)
  . Fixed bug #75222 (DateInterval microseconds property always 0). (jhdxr)
  . Fixed bug #68406 (calling var_dump on a DateTimeZone object modifies it).
    (jhdxr)
  . Fixed bug #76131 (mismatch arginfo for date_create). (carusogabriel)

- DBA:
  . Fixed bug #75264 (compiler warnings emitted). (petk)

- GD:
  . Added support for WebP in imagecreatefromstring() (Andreas Treichel, cmb).

- GMP:
  . Export internal structures and accessor helpers for GMP object. (Sara)
  . Added gmp_binomial(n, k). (Nikita)
  . Added gmp_lcm(a, b). (Nikita)
  . Added gmp_perfect_power(a). (Nikita)
  . Added gmp_kronecker(a, b). (Nikita)

- interbase:
  . Fixed bug #75453 (Incorrect reflection for ibase_[p]connect). (villfa)

- intl:
  . Fixed bug #75317 (UConverter::setDestinationEncoding changes source instead 
    of destination). (andrewnester)

- JSON:
  . Added JSON_THROW_ON_ERROR flag. (Andrea)

- LDAP:
  . Added ldap_exop_refresh helper for EXOP REFRESH operation with dds overlay. 
    (Come)
  . Added full support for sending and parsing ldap controls (Come)
  . Fixed bug #49876 (Fix LDAP path lookup on 64-bit distros). (dzuelke)

- libxml2:
  . Fixed bug #75871 (use pkg-config where available). (pmmaga)

- litespeed:
  . Fixed bug #75248 (Binary directory doesn't get created when building 
    only litespeed SAPI). (petk)
  . Fixed bug #75251 (Missing program prefix and suffix). (petk)

- mbstring:
  . Fixed bug #65544 (mb title case conversion-first word in quotation isn't
    capitalized). (Nikita)
  . Fixed bug #71298 (MB_CASE_TITLE misbehaves with curled apostrophe/quote.
    (Nikita)
  . Fixed bug #73528 (Crash in zif_mb_send_mail). (Nikita)
  . Fixed bug #74929 (mbstring functions version 7.1.1 are slow compared to 5.3
    on Windows). (Nikita)
  . Fixed bug #76319 (mb_strtolower with invalid UTF-8 causes segmentation
    fault). (Nikita)
  . Updated to Oniguruma 6.8.2. (cmb)

- ODBC:
  . Removed support for ODBCRouter. (Kalle)
  . Removed support for Birdstep. (Kalle)

- OpenSSL:
  . Added openssl_pkey_derive function. (Jim Zubov)

- PCRE:
  . Implemented https://wiki.php.net/rfc/pcre2-migration (Anatol, Dmitry)
  . Fixed bug #75355 (preg_quote() does not quote # control character).
    (Michael Moravec)

- PDO_DBlib:
  . Implemented request #69592 (allow 0-column rowsets to be skipped
    automatically). (fandrieu)
  . Fixed bug #74243 (allow locales.conf to drive datetime format). (fandrieu)
  . Expose TDS version as \PDO::DBLIB_ATTR_TDS_VERSION attribute on \PDO
    instance. (fandrieu)
  . Treat DATETIME2 columns like DATETIME. (fandrieu)

- PDO_OCI:
  . Fixed bug #74631 (PDO_PCO with PHP-FPM: OCI environment initialized
    before PHP-FPM sets it up). (Ingmar Runge)

- PDO SQLite
  . Add support for additional open flags

- pgsql:
  . Added new error constants for pg_result_error(): (Kalle)
    - Requires Postgres 9.3
      - PGSQL_DIAG_SCHEMA_NAME
	  - PGSQL_DIAG_TABLE_NAME
	  - PGSQL_DIAG_COLUMN_NAME
	  - PGSQL_DIAG_DATATYPE_NAME
	  - PGSQL_DIAG_CONSTRAINT_NAME
	- Requires Postgres 9.6
	  - PGSQL_DIAG_SEVERITY_NONLOCALIZED

- phar:
  . Fixed bug #74991 (include_path has a 4096 char limit in some cases).
    (bwbroersma)
  . Fixed bug #65414 (deal with leading slash when adding files correctly).
    (bishopb)

- readline:
  . Added completion_append_character and completion_suppress_append options
    to readline_info() if linked against libreadline. (krageon)

- Session:
  . Fixed bug #74941 (session fails to start after having headers sent). 
    (morozov)

- SimpleXML:
  . Fixed bug #54973 (SimpleXML casts integers wrong). (Nikita)

- SOAP:
  . Fixed bug #75464 (Wrong reflection on SoapClient::__setSoapHeaders). (villfa)
  . Fixed bug #70469 (SoapClient generates E_ERROR even if exceptions=1 is
    used). (Anton Artamonov)

- SPL:
  . Fixed bug #74977 (Appending AppendIterator leads to segfault). 
    (Andrew Nester)
  . Fixed bug #75173 (incorrect behavior of AppendIterator::append in foreach
    loop). (jhdxr)
  . Fixed bug #74372 (autoloading file with syntax error uses next autoloader,
    may hide parse error). (Nikita)
  . Fixed bug #75878 (RecursiveTreeIterator::setPostfix has wrong signature).
    (cmb)
  . Fixed bug #74519 (strange behavior of AppendIterator). (jhdxr)
  . Fixed bug #76131 (mismatch arginfo for splarray constructor). 
    (carusogabriel)

- SQLite3:
  . Updated bundled libsqlite to 3.24.0. (cmb)

- Standard:
  . Added is_countable() function. (Gabriel Caruso)
  . Fixed bug #75916 (DNS_CAA record results contain garbage). (Mike, 
    Philip Sharp)
  . Fixed unserialize(), to disable creation of unsupported data structures
    through manually crafted strings. (Dmitry)
  . Fixed bug #75409 (accept EFAULT in addition to ENOSYS as indicator 
    that getrandom() is missing). (sarciszewski)
  . Fixed bug #74719 (fopen() should accept NULL as context). (Alexander Holman)
  . Fixed bug #69948 (path/domain are not sanitized in setcookie). (cmb)
  . Fixed bug #75996 (incorrect url in header for mt_rand). (tatarbj)
  . Remove superfluous warnings from inet_ntop()/inet_pton(). (daverandom)
  . Added hrtime() function, to get high resolution time. (welting)

- Testing:
  . Implemented request #62055 (Make run-tests.php support --CGI-- sections).
    (cmb)

- Tidy:
  . Fixed bug #74707 (Tidy has incorrect ReflectionFunction param counts for
    functions taking tidy). (Gabriel Caruso)
  . Support using tidyp instead of tidy (devnexen).

- Zlib:
  . Added zlib/level context option for compress.zlib wrapper. (Sara)

<<< NOTE: Insert NEWS from last stable release here prior to actual release! >>><|MERGE_RESOLUTION|>--- conflicted
+++ resolved
@@ -1,27 +1,11 @@
 PHP                                                                        NEWS
 |||||||||||||||||||||||||||||||||||||||||||||||||||||||||||||||||||||||||||||||
-<<<<<<< HEAD
 ?? ??? ????, PHP 7.3.0RC3
-
-- Core:
-  . Fixed bug #76846 (Segfault in shutdown function after memory limit error).
-    (Nikita)
-=======
-?? ??? 2018, PHP 7.2.12
 
 - Core:
   . Fixed bug #76846 (Segfault in shutdown function after memory limit error).
     (Nikita)
   . Fixed bug #76946 (Cyclic reference in generator not detected). (Nikita)
-
-11 Oct 2018, PHP 7.2.11
-
-- Core:
-  . Fixed bug #76800 (foreach inconsistent if array modified during loop).
-    (Dmitry)
-  . Fixed bug #76901 (method_exists on SPL iterator passthrough method corrupts
-    memory). (Nikita)
->>>>>>> 8e7dfc6d
 
 27 Sep 2018, PHP 7.3.0RC2
 
