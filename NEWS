--- conflicted
+++ resolved
@@ -6,18 +6,10 @@
   . Improved GENERATOR_CREATE opcode handler. (Bob, Dmitry)
   . Fixed bug #73877 (readlink() returns garbage for UTF-8 paths). (Anatol)
   . Fixed bug #73876 (Crash when exporting **= in expansion of assign op).
-<<<<<<< HEAD
     (Sara)
-=======
-  (Sara)
 
 - GD:
   . Fixed bug #73893 (A hidden danger of death cycle in a function of gd). (cmb)
-
-- FPM:
-  . Fixed bug #67583 (double fastcgi_end_request on max_children limit).
-    (Dmitry Saprykin)
->>>>>>> 15837bab
 
 - OpenSSL:
   . Fixed bug #71519 (add serial hex to return value array). (xrobau)
