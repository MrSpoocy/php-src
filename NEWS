PHP                                                                        NEWS
|||||||||||||||||||||||||||||||||||||||||||||||||||||||||||||||||||||||||||||||
?? ??? 2014, PHP 5.5.13

- CLI server:
  . Fixed bug #67079 (Missing MIME types for XML/XSL files). (Anatol)

- Core:
  . Fixed bug #65701 (copy() doesn't work when destination filename is created
    by tempnam()). (Boro Sitnikovski)
  . Fixed bug #67072 (Echoing unserialized "SplFileObject" crash). (Anatol)

- DOM:
  . Fixed bug #67081 (DOMDocumentType->internalSubset returns entire DOCTYPE tag,
    not only the subset). (Anatol)

<<<<<<< HEAD
?? ??? 2014, PHP 5.5.12
=======
- FPM:
  . Fixed bug #66908 (php-fpm reload leaks epoll_create() file descriptor). 
    (Julio Pintos)

?? ??? 2014, PHP 5.4.28

>>>>>>> 49341e99
- Core:
  . Fixed bug #61019 (Out of memory on command stream_get_contents). (Mike)
  . Fixed bug #64330 (stream_socket_server() creates wrong Abstract Namespace 
    UNIX sockets). (Mike)
  . Fixed bug #64604 (parse_url is inconsistent with specified port).
    (Ingo Walz)
  . Fixed bug #66182 (exit in stream filter produces segfault). (Mike)  
  . Fixed bug #66736 (fpassthru broken). (Mike)
  . Fixed bug #67024 (getimagesize should recognize BMP files with negative
    height). (Gabor Buella)
  . Fixed bug #67043 (substr_compare broke by previous change) (Tjerk)

- cURL:
  . Fixed bug #66562 (curl_exec returns differently than curl_multi_getcontent).
    (Freek Lijten)

- Date:
  . Fixed bug #66721 (__wakeup of DateTime segfaults when invalid object data is
    supplied). (Boro Sitnikovski)

- Embed:
  . Fixed bug #65715 (php5embed.lib isn't provided anymore). (Anatol).

- Fileinfo:
  . Fixed bug #66987 (Memory corruption in fileinfo ext / bigendian).
    (Remi)

- FPM:
  . Fixed bug #66482 (unknown entry 'priority' in php-fpm.conf).

- JSON:
  . Fixed bug #66021 (Blank line inside empty array/object when
    JSON_PRETTY_PRINT is set). (Kevin Israel)

- LDAP:
  . Fixed issue with null bytes in LDAP bindings. (Matthew Daley)

- mysqli:
  . Fixed problem in mysqli_commit()/mysqli_rollback() with second parameter
    (extra comma) and third parameters (lack of escaping). (Andrey)

- OpenSSL:
  . Fix bug #66942 (memory leak in openssl_seal()). (Chuan Ma)
  . Fix bug #66952 (memory leak in openssl_open()). (Chuan Ma)

- SimpleXML:
  . Fixed bug #66084 (simplexml_load_string() mangles empty node name)
    (Anatol)

- SQLite:
  . Fixed bug #66967 (Updated bundled libsqlite to 3.8.4.3). (Anatol)

- XSL:
  . Fixed bug #53965 (<xsl:include> cannot find files with relative paths
    when loaded with "file://"). (Anatol)

- Apache2 Handler SAPI:
  . Fixed Apache log issue caused by APR's lack of support for %zu
    (APR issue https://issues.apache.org/bugzilla/show_bug.cgi?id=56120).
    (Jeff Trawick)

03 Apr 2014, PHP 5.5.11

- Core:
  . Allow zero length comparison in substr_compare() (Tjerk)
  . Fixed bug #60602 (proc_open() changes environment array) (Tjerk)

- SPL:
  . Added feature #65545 (SplFileObject::fread()) (Tjerk)
  . Fixed bug #66702 (RegexIterator::INVERT_MATCH does not invert). (Joshua
    Thijssen)

- cURL:
  . Fixed bug #66109 (Can't reset CURLOPT_CUSTOMREQUEST to default behaviour) (Tjerk)
  . Fix compilation on libcurl versions between 7.10.5 and 7.12.2, inclusive.
    (Adam)

- Fileinfo:
  . Fixed bug #66946i (fileinfo: extensive backtracking in awk rule regular
    expression). (CVE-2013-7345) (Remi)

- FPM:
  . Added clear_env configuration directive to disable clearenv() call.
  (Github PR# 598, Paul Annesley)

- GD:
  . Fixed bug #66714 (imageconvolution breakage). (Brad Daily)
  . Fixed bug #66869 (Invalid 2nd argument crashes imageaffinematrixget) (Pierre)
  . Fixed bug #66887 (imagescale - poor quality of scaled image). (Remi)
  . Fixed bug #66890 (imagescale segfault). (Remi)
  . Fixed bug #66893 (imagescale ignore method argument). (Remi)

- Hash:
  . hash_pbkdf2() now works correctly if the $length argument is not specified.
    (Nikita)

- Intl:
  . Fixed bug #66873 (A reproductible crash in UConverter when given invalid 
    encoding) (Stas)

- Mail:
  . Fixed bug #66535 (Don't add newline after X-PHP-Originating-Script) (Tjerk)

- MySQLi:
  . Fixed bug #66762 (Segfault in mysqli_stmt::bind_result() when link closed)
  (Remi)

- OPCache
  . Added function opcache_is_script_cached(). (Danack)
  . Added information about interned strings usage. (Terry, Julien, Dmitry)

- Openssl:
  . Fixed bug #66833 (Default disgest algo is still MD5, switch to SHA1). (Remi)

- GMP
  . Fixed bug #66872 (invalid argument crashes gmp_testbit) (Pierre)

- SQLite:
  . Updated bundled libsqlite to 3.8.3.1 (Anatol)

06 Mar 2014, PHP 5.5.10

- Core:
  . Fixed Request #66574i (Allow multiple paths in php_ini_scanned_path). (Remi)

- Date:
  . Fixed bug #45528 (Allow the DateTimeZone constructor to accept timezones
    per offset too). (Derick)

- Fileinfo:
  . Bug #66731 (file: infinite recursion) (CVE-2014-1943). (Remi)
  . Fixed bug #66820 (out-of-bounds memory access in fileinfo)
    (CVE-2014-2270). (Remi)

- GD
  . Fixed Bug #66815 (imagecrop(): insufficient fix for NULL defer
    CVE-2013-7327). (Tomas Hoger, Remi)

- JSON:
  . Fixed bug #65753 (JsonSerializeable couldn't implement on module extension)
  (chobieeee@php.net)

- LDAP:
  . Implemented ldap_modify_batch (https://wiki.php.net/rfc/ldap_modify_batch).
  (Ondřej Hošek)

- Openssl:
  . Fixed bug #66501 (Add EC key support to php_openssl_is_private_key).
  (Mark Zedwood)

- PCRE:
  . Upgraded to PCRE 8.34. (Anatol)

- Pgsql:
  . Added warning for dangerous client encoding and remove possible injections
    for pg_insert()/pg_update()/pg_delete()/pg_select(). (Yasuo)


06 Feb 2014, PHP 5.5.9

- Core:
  . Fixed bug #66509 (copy() arginfo has changed starting from 5.4). (willfitch)

- GD:
  . Fixed bug #66356 (Heap Overflow Vulnerability in imagecrop()).
    (Laruence, Remi)

- OPCache:
  . Fixed bug #66474 (Optimizer bug in constant string to boolean conversion).
    (Dmitry)
  . Fixed bug #66461 (PHP crashes if opcache.interned_strings_buffer=0).
    (Dmitry)
  . Fixed bug #66298 (ext/opcache/Optimizer/zend_optimizer.c has dos-style 
    ^M as lineend). (Laruence)

- PDO_pgsql:
  . Fixed bug #62479 (PDO-psql cannot connect if password contains
spaces) (willfitch, iliaa)

- Readline
  . Fixed Bug #66412 (readline_clear_history() with libedit causes segfault after
    #65714). (Remi)

- Session
  . Fixed bug #66469 (Session module is sending multiple set-cookie headers when
    session.use_strict_mode=1) (Yasuo)
  . Fixed bug #66481 (Segfaults on session_name()).
    (cmcdermottroe at engineyard dot com, Yasuo)

- Standard
  . Fixed bug #66395 (basename function doesn't remove drive letter). (Anatol)

- Sockets:
  . Fixed bug #66381 (__ss_family was changed on AIX 5.3). (Felipe)

- Zend Engine
  . Fixed bug #66009 (Failed compilation of PHP extension with C++ std
    library using VS 2012). (Anatol)

09 Jan 2014, PHP 5.5.8

- Core:
  . Disallowed JMP into a finally block. (Laruence)
  . Added validation of class names in the autoload process. (Dmitry)
  . Fixed invalid C code in zend_strtod.c. (Lior Kaplan)
  . Fixed ZEND_MM_MEM_TYPE=mmap_zero. (Dmitry, Tony)
  . Fixed bug #66041 (list() fails to unpack yielded ArrayAccess object).
    (Nikita)
  . Fixed bug #65764 (generators/throw_rethrow FAIL with
    ZEND_COMPILE_EXTENDED_INFO). (Nikita)
  . Fixed bug #61645 (fopen and O_NONBLOCK). (Mike)
  . Fixed bug #66218 (zend_register_functions breaks reflection). (Remi)

- Date:
  . Fixed bug #66060 (Heap buffer over-read in DateInterval) (CVE-2013-6712). 
    (Remi)
  . Fixed bug #65768 (DateTimeImmutable::diff does not work). (Nikita Nefedov)
  
- DOM:
  . Fixed bug #65196 (Passing DOMDocumentFragment to DOMDocument::saveHTML() 
    Produces invalid Markup). (Mike)

- Exif:
  . Fixed bug #65873 (Integer overflow in exif_read_data()). (Stas)

- Filter:
  . Fixed bug #66229 (128.0.0.0/16 isn't reserved any longer). (Adam)

- GD:
  . Fixed bug #64405 (Use freetype-config for determining freetype2 dir(s)).
    (Adam)
    
- PDO_odbc:
  . Fixed bug #66311 (Stack smashing protection kills PDO/ODBC queries). 
    (michael at orlitzky dot com)

- MySQLi:
  . Fixed bug #65486 (mysqli_poll() is broken on win x64). (Anatol)

- OPCache:
  . Fixed revalidate_path=1 behavior to avoid caching of symlinks values.
    (Dmitry)
  . Fixed Issue #140: "opcache.enable_file_override" doesn't respect
    "opcache.revalidate_freq". (Dmitry).

- SNMP:
  . Fixed SNMP_ERR_TOOBIG handling for bulk walk operations. (Boris Lytochkin)

- SOAP
  . Fixed bug #66112 (Use after free condition in SOAP extension).
    (martin dot koegler at brz dot gv dot at)

- Sockets:
  . Fixed bug #65923 (ext/socket assumes AI_V4MAPPED is defined). (Felipe)

- XSL
  . Fixed bug #49634 (Segfault throwing an exception in a XSL registered
    function). (Mike)

- ZIP:
  . Fixed Bug #66321 (ZipArchive::open() ze_obj->filename_len not real). (Remi)

12 Dec 2013, PHP 5.5.7

- CLI server:
  . Added some MIME types to the CLI web server (Chris Jones)
  . Implemented FR #65917 (getallheaders() is not supported by the built-in web
    server) - also implements apache_response_headers() (Andrea Faulds)

- Core:
  . Fixed bug #66094 (unregister_tick_function tries to cast a Closure to a 
    string). (Laruence)
  . Fixed bug #65969 (Chain assignment with T_LIST failure). (Dmitry)

- OPCache
  . Fixed bug #66176 (Invalid constant substitution). (Dmitry)
  . Fixed bug #65915 (Inconsistent results with require return value). (Dmitry)
  . Fixed bug #65559 (Opcache: cache not cleared if changes occur while
    running). (Dmitry)

- readline
  . Fixed Bug #65714 (PHP cli forces the tty to cooked mode). (Remi)

- Openssl:
  . Fixed memory corruption in openssl_x509_parse() (CVE-2013-6420).
    (Stefan Esser).

14 Nov 2013, PHP 5.5.6

- Core:
  . Fixed bug #65947 (basename is no more working after fgetcsv in certain 
    situation). (Laruence)
  . Improved performance of array_merge() and func_get_args() by eliminating
    useless copying. (Dmitry)
  . Fixed bug #65939 (Space before ";" breaks php.ini parsing).
    (brainstorm at nopcode dot org)
  . Fixed bug #65911 (scope resolution operator - strange behavior with $this).
    (Bob Weinand)
  . Fixed bug #65936 (dangling context pointer causes crash). (Tony)

- FPM:
  . Changed default listen() backlog to 65535. (Tony)

- JSON
  . Fixed whitespace part of bug #64874 ("json_decode handles whitespace and
    case-sensitivity incorrectly"). (Andrea Faulds)

- MySQLi:
  . Fixed bug #66043 (Segfault calling bind_param() on mysqli). (Laruence)

- OPcache
  . Increased limit for opcache.max_accelerated_files to 1,000,000. (Chris)
  . Fixed issue #115 (path issue when using phar). (Dmitry)
  . Fixed issue #149 (Phar mount points not working with OPcache enabled).
  (Dmitry)

- ODBC
  . Fixed bug #65950 (Field name truncation if the field name is bigger than
    32 characters). (patch submitted by: michael dot y at zend dot com, Yasuo)

- PDO:
  . Fixed bug #66033 (Segmentation Fault when constructor of PDO statement 
    throws an exception). (Laruence)
  . Fixed bug 65946 (sql_parser permanently converts values bound to strings)

- Standard:
  . Fixed bug #64760 (var_export() does not use full precision for floating-point
    numbers) (Yasuo)


17 Oct 2013, PHP 5.5.5

- Core:
  . Fixed bug #64979 (Wrong behavior of static variables in closure generators).
    (Nikita)
  . Fixed bug #65322 (compile time errors won't trigger auto loading). (Nikita)
  . Fixed bug #65821 (By-ref foreach on property access of string offset
    segfaults). (Nikita)

- CLI server:
  . Fixed bug #65633 (built-in server treat some http headers as
    case-sensitive). (Adam)
  . Fixed bug #65818 (Segfault with built-in webserver and chunked transfer 
    encoding). (Felipe)
  . Added application/pdf to PHP CLI Web Server mime types (Chris Jones)

- Datetime:
  . Fixed bug #64157 (DateTime::createFromFormat() reports confusing error
    message). (Boro Sitnikovski)
  . Fixed bug #65502 (DateTimeImmutable::createFromFormat returns DateTime).
    (Boro Sitnikovski)
  . Fixed bug #65548 (Comparison for DateTimeImmutable doesn't work).
    (Boro Sitnikovski)

- DBA extension:
  . Fixed bug #65708 (dba functions cast $key param to string in-place,
    bypassing copy on write). (Adam)

- Filter:
  . Add RFC 6598 IPs to reserved addresses. (Sebastian Nohn)
  . Fixed bug #64441 (FILTER_VALIDATE_URL rejects fully qualified domain names).
    (Syra)

- FTP:
  . Fixed bug #65667 (ftp_nb_continue produces segfault). (Philip Hofstetter)

- GD
  . Ensure that the defined interpolation method is used with the generic
    scaling methods. (Pierre)

- IMAP:
  . Fixed bug #65721 (configure script broken in 5.5.4 and 5.4.20 when enabling
    imap). (ryotakatsuki at gmail dot com)

- OPcache:
  . Added support for GNU Hurd. (Svante Signell)
  . Added function opcache_compile_file() to load PHP scripts into cache
    without execution. (Julien)
  . Fixed bug #65845 (Error when Zend Opcache Optimizer is fully enabled).
    (Dmitry)
  . Fixed bug #65665 (Exception not properly caught when opcache enabled).
    (Laruence)
  . Fixed bug #65510 (5.5.2 crashes in _get_zval_ptr_ptr_var). (Dmitry)
  . Fixed issue #135 (segfault in interned strings if initial memory is too
    low). (Julien)

- Sockets:
  . Fixed bug #65808 (the socket_connect() won't work with IPv6 address).
    (Mike)

- SPL:
  . Fix bug #64782 (SplFileObject constructor make $context optional / give it
    a default value). (Nikita)

- Standard:
  . Fixed bug #61548 (content-type must appear at the end of headers for 201 
    Location to work in http). (Mike)

- XMLReader:
  . Fixed bug #51936 (Crash with clone XMLReader). (Mike)
  . Fixed bug #64230 (XMLReader does not suppress errors). (Mike)
  
- Build system:
  . Fixed bug #51076 (race condition in shtool's mkdir -p implementation).
    (Mike, Raphael Geissert)
  . Fixed bug #62396 ('make test' crashes starting with 5.3.14 (missing 
    gzencode())). (Mike)


19 Sep 2013, PHP 5.5.4

- Core:
  . Fixed bug #60598 (cli/apache sapi segfault on objects manipulation).
    (Laruence)
  . Improved fputcsv() to allow specifying escape character.
  . Fixed bug #65490 (Duplicate calls to get lineno & filename for 
    DTRACE_FUNCTION_*). (Chris Jones)
  . Fixed bug #65483 (quoted-printable encode stream filter incorrectly encoding
    spaces). (Michael M Slusarz)
  . Fixed bug #65481 (shutdown segfault due to serialize) (Mike)
  . Fixed bug #65470 (Segmentation fault in zend_error() with
    --enable-dtrace). (Chris Jones, Kris Van Hees)
  . Fixed bug #65225 (PHP_BINARY incorrectly set). (Patrick Allaert)
  . Fixed bug #62692 (PHP fails to build with DTrace). (Chris Jones, Kris Van Hees)
  . Fixed bug #61759 (class_alias() should accept classes with leading
    backslashes). (Julien)
  . Fixed bug #46311 (Pointer aliasing issue results in miscompile on gcc4.4).
    (Nikita Popov)

- cURL:
  . Fixed bug #65458 (curl memory leak). (Adam)

- Datetime:
  . Fixed bug #65554 (createFromFormat broken when weekday name is followed
    by some delimiters). (Valentin Logvinskiy, Stas).
  . Fixed bug #65564 (stack-buffer-overflow in DateTimeZone stuff caught
    by AddressSanitizer). (Remi).

- OPCache:
  . Fixed bug #65561 (Zend Opcache on Solaris 11 x86 needs ZEND_MM_ALIGNMENT=4).
    (Terry Ellison)

- Openssl:
  . Fixed bug #64802 (openssl_x509_parse fails to parse subject properly in
    some cases). (Mark Jones)

- PDO:
  . Fixed bug #64953 (Postgres prepared statement positional parameter 
    casting). (Mike)

- Session:
  . Fixed bug #65475 (Session ID is not initialized properly when strict session
    is enabled). (Yasuo)
  . Fixed bug #51127/#65359 Request #25630/#43980/#54383 (Added php_serialize 
    session serialize handler that uses plain serialize()). (Yasuo)

- Standard:
  . Fix issue with return types of password API helper functions. Found via
    static analysis by cjones. (Anthony Ferrara) 

- Zlib:
  . Fixed bug #65391 (Unable to send vary header user-agent when 
    ob_start('ob_gzhandler') is called) (Mike)

22 Aug 2013, PHP 5.5.3

- Openssl:
  . Fixed UMR in fix for CVE-2013-4248.

15 Aug 2013, PHP 5.5.2

- Core:
  . Fixed bug #65372 (Segfault in gc_zval_possible_root when return reference
    fails). (Laruence)
  . Fixed value of FILTER_SANITIZE_FULL_SPECIAL_CHARS constant (previously was
    erroneously set to FILTER_SANITIZE_SPECIAL_CHARS value). (Andrey
    avp200681 gmail com).
  . Fixed bug #65304 (Use of max int in array_sum). (Laruence)
  . Fixed bug #65291 (get_defined_constants() causes PHP to crash in a very
    limited case). (Arpad)
  . Fixed bug #62691 (solaris sed has no -i switch). (Chris Jones)
  . Fixed bug #61345 (CGI mode - make install don't work). (Michael Heimpold)
  . Fixed bug #61268 (--enable-dtrace leads make to clobber
    Zend/zend_dtrace.d) (Chris Jones)

- DOM:
  . Added flags option to DOMDocument::schemaValidate() and 
    DOMDocument::schemaValidateSource(). Added LIBXML_SCHEMA_CREATE flag. 
    (Chris Wright)

- OPcache:
  . Added opcache.restrict_api configuration directive that may limit
    usage of OPcache API functions only to particular script(s). (Dmitry)
  . Added support for glob symbols in blacklist entries (?, *, **).
    (Terry Elison, Dmitry)
  . Fixed bug #65338 (Enabling both php_opcache and php_wincache AVs on
    shutdown). (Dmitry)

- Openssl:
  . Fixed handling null bytes in subjectAltName (CVE-2013-4248).
    (Christian Heimes)

- PDO_mysql:
  . Fixed bug #65299 (pdo mysql parsing errors). (Johannes)

- Pgsql:
  . Fixed bug #62978 (Disallow possible SQL injections with pg_select()/pg_update()
    /pg_delete()/pg_insert()). (Yasuo)

- Phar:
  . Fixed bug #65028 (Phar::buildFromDirectory creates corrupt archives for 
    some specific contents). (Stas)

- Sessions:
  . Implemented strict sessions RFC (https://wiki.php.net/rfc/strict_sessions)
    which protects against session fixation attacks and session collisions.    
    (CVE-2011-4718). (Yasuo Ohgaki)
  . Fixed possible buffer overflow under Windows. Note: Not a security fix.
    (Yasuo)
  . Changed session.auto_start to PHP_INI_PERDIR. (Yasuo)

- SOAP:
  . Fixed bug #65018 (SoapHeader problems with SoapServer). (Dmitry)

- SPL:
  . Fixed bug #65328 (Segfault when getting SplStack object Value). (Laruence)
  . Added RecursiveTreeIterator setPostfix and getPostifx methods. (Joshua 
    Thijssen)
  . Fixed bug #61697 (spl_autoload_functions returns lambda functions 
    incorrectly). (Laruence)

- Streams:
  . Fixed bug #65268 (select() implementation uses outdated tick API). (Anatol)

- Pgsql:
  . Fixed bug #65336 (pg_escape_literal/identifier() scilently returns false).
    (Yasuo)

18 Jul 2013, PHP 5.5.1

- Core:
  . Fixed bug #65254 (Exception not catchable when exception thrown in autoload
    with a namespace). (Laruence)
  . Fixed bug #65088 (Generated configure script is malformed on OpenBSD).
    (Adam)
  . Fixed bug #65108 (is_callable() triggers Fatal Error). 
    (David Soria Parra, Laruence)
  . Fixed bug #65035 (yield / exit segfault). (Nikita)
  . Fixed bug #65161 (Generator + autoload + syntax error = segfault). (Nikita)
  . hex2bin() raises E_WARNING for invalid hex string. (Yasuo)
  . Fixed bug #65226 (chroot() does not get enabled). (Anatol)

- OPcache
  . Fixed bug #64827 (Segfault in zval_mark_grey (zend_gc.c)). (Laruence)
  . OPcache must be compatible with LiteSpeed SAPI (Dmitry)

- CGI:
  . Fixed Bug #65143 (Missing php-cgi man page). (Remi)

- CLI server:
  . Fixed bug #65066 (Cli server not responsive when responding with 422 http
    status code). (Adam)

- DateTime
  . Fixed fug #65184 (strftime() returns insufficient-length string under
    multibyte locales). (Anatol)

- GD
  . Fixed #65070 (bgcolor does not use the same format as the input image with
    imagerotate). (Pierre)
  . Fixed Bug #65060 (imagecreatefrom... crashes with user streams). (Remi)
  . Fixed Bug #65084 (imagecreatefromjpeg fails with URL). (Remi)
  . Fix gdImageCreateFromWebpCtx and use same logic to load WebP image
    that other formats. (Remi)

- Intl:
  . Add IntlCalendar::setMinimalDaysInFirstWeek()/
    intlcal_set_minimal_days_in_first_week().
  . Fixed trailing space in name of constant IntlCalendar::FIELD_FIELD_COUNT.
  . Fixed bug #62759 (Buggy grapheme_substr() on edge case). (Stas)
  . Fixed bug #61860 (Offsets may be wrong for grapheme_stri* functions).
    (Stas)

- OCI8:
  . Bump PECL package info version check to allow PECL installs with PHP 5.5+

- PDO:
  . Allowed PDO_OCI to compile with Oracle Database 12c client libraries.
    (Chris Jones)

- Pgsql
  . pg_unescape_bytea() raises E_WARNING for invalid inputs. (Yasuo)

- Phar:
  . Fixed Bug #65142 (Missing phar man page). (Remi)

- Session:
  . Added optional create_sid() argument to session_set_save_handler(),
    SessionHandler and new SessionIdInterface. (Leigh, Arpad)

- Sockets:
  . Implemented FR #63472 (Setting SO_BINDTODEVICE with socket_set_option).
    (Damjan Cvetko)
  . Allowed specifying paths in the abstract namespace for the functions
    socket_bind(), socket_connect() and socket_sendmsg(). (Gustavo)
  . Fixed bug #65260 (sendmsg() ancillary data construction for SCM_RIGHTS is
    faulty). (Gustavo)

- SPL:
  . Fixed bug #65136 (RecursiveDirectoryIterator segfault). (Laruence)
  . Fixed bug #61828 (Memleak when calling Directory(Recursive)Iterator
    /Spl(Temp)FileObject ctor twice). (Laruence)

- CGI/FastCGI SAPI:
  . Added PHP_FCGI_BACKLOG, overrides the default listen backlog. (Arnaud Le
    Blanc)

20 Jun 2013, PHP 5.5.0

- Core:
  . Added Zend Opcache extension and enable building it by default.
    More details here: https://wiki.php.net/rfc/optimizerplus. (Dmitry)
  . Added generators and coroutines (https://wiki.php.net/rfc/generators).
    (Nikita Popov)
  . Added "finally" keyword (https://wiki.php.net/rfc/finally). (Laruence)
  . Added simplified password hashing API
    (https://wiki.php.net/rfc/password_hash). (Anthony Ferrara)
  . Added support for constant array/string dereferencing. (Laruence)
  . Added array_column function which returns a column in a multidimensional
    array. https://wiki.php.net/rfc/array_column. (Ben Ramsey)
  . Added boolval(). (Jille Timmermans)
  . Added "Z" option to pack/unpack. (Gustavo)
  . Added Generator::throw() method. (Nikita Popov)
  . Added Class Name Resolution As Scalar Via "class" Keyword.
    (Ralph Schindler, Nikita Popov, Lars)
  . Added optional second argument for assert() to specify custom message. Patch
    by Lonny Kapelushnik (lonny@lonnylot.com). (Lars)
  . Added support for using empty() on the result of function calls and
    other expressions (https://wiki.php.net/rfc/empty_isset_exprs).
    (Nikita Popov)
  . Added support for non-scalar Iterator keys in foreach
    (https://wiki.php.net/rfc/foreach-non-scalar-keys). (Nikita Popov)
  . Added support for list in foreach (https://wiki.php.net/rfc/foreachlist).
    (Laruence)
  . Added support for changing the process's title in CLI/CLI-Server SAPIs.
    The implementation is more robust that the proctitle PECL module. More
    details here: https://wiki.php.net/rfc/cli_process_title. (Keyur)
  . Added ARMv7/v8 versions of various Zend arithmetic functions that are
    implemented using inline assembler (Ard Biesheuvel)
  . Added systemtap support by enabling systemtap compatible dtrace probes on
    linux. (David Soria Parra)
  . Optimized access to temporary and compiled VM variables. 8% less memory
    reads. (Dmitry)
  . The VM stacks for passing function arguments and syntaticaly nested calls
    were merged into a single stack. The stack size needed for op_array
    execution is calculated at compile time and preallocated at once. As result
    all the stack push operatins don't require checks for stack overflow
    any more. (Dmitry)
  . Improve set_exception_handler while doing reset. (Laruence)
  . Return previous handler when passing NULL to set_error_handler and
    set_exception_handler. (Nikita Popov)
  . Remove php_logo_guid(), php_egg_logo_guid(), php_real_logo_guid(),
    zend_logo_guid(). (Adnrew Faulds)
  . Drop Windows XP and 2003 support. (Pierre)
  . Implemented FR #64175 (Added HTTP codes as of RFC 6585). (Jonh Wendell)
  . Implemented FR #60738 (Allow 'set_error_handler' to handle NULL).
    (Laruence, Nikita Popov)
  . Implemented FR #60524 (specify temp dir by php.ini). (ALeX Kazik).
  . Implemented FR #46487 (Dereferencing process-handles no longer waits on
    those processes). (Jille Timmermans)
  . Fixed bug #65051 (count() off by one inside unset()). (Nikita)
  . Fixed bug #64988 (Class loading order affects E_STRICT warning). (Laruence)
  . Fixed bug #64966 (segfault in zend_do_fcall_common_helper_SPEC). (Laruence)
  . Fixed bug #64960 (Segfault in gc_zval_possible_root). (Laruence)
  . Fixed bug #64936 (doc comments picked up from previous scanner run). (Stas,
    Jonathan Oddy)
  . Fixed bug #64934 (Apache2 TS crash with get_browser()). (Anatol)
  . Fixed bug #64879 (Heap based buffer overflow in quoted_printable_encode,
    CVE 2013-2110). (Stas)
  . Fixed bug #64853 (Use of no longer available ini directives causes crash
    on TS build). (Anatol)
  . Fixed bug #64821 (Custom Exceptions crash when internal properties overridden).
      (Anatol)
  . Fixed bug #64720 (SegFault on zend_deactivate). (Dmitry)
  . Fixed bug #64677 (execution operator `` stealing surrounding arguments).
  . Fixed bug #64660 (Segfault on memory exhaustion within function definition).
    (Stas, reported by Juha Kylmänen)
  . Fixed bug #64578 (debug_backtrace in set_error_handler corrupts zend heap:
    segfault). (Laruence)
  . Fixed bug #64565 (copy doesn't report failure on partial copy). (Remi)
  . Fixed bug #64555 (foreach no longer copies keys if they are interned).
    (Nikita Popov)
  . Fixed bugs #47675 and #64577 (fd leak on Solaris)
  . Fixed bug #64544 (Valgrind warnings after using putenv). (Laruence)
  . Fixed bug #64515 (Memoryleak when using the same variablename 2times in
    function declaration). (Laruence)
  . Fixed bug #64503 (Compilation fails with error: conflicting types for
    'zendparse'). (Laruence)
  . Fixed bug #64239 (Debug backtrace changed behavior since 5.4.10 or 5.4.11).
    (Dmitry, Laruence)
  . Fixed bug #64523, allow XOR in php.ini. (Dejan Marjanovic, Lars)
  . Fixed bug #64354 (Unserialize array of objects whose class can't
    be autoloaded fail). (Laruence)
  . Fixed bug #64370 (microtime(true) less than $_SERVER['REQUEST_TIME_FLOAT']).
    (Anatol)
  . Fixed bug #64166 (quoted-printable-encode stream filter incorrectly
    discarding whitespace). (Michael M Slusarz)
    (Laruence)
  . Fixed bug #64142 (dval to lval different behavior on ppc64). (Remi)
  . Fixed bug #64135 (Exceptions from set_error_handler are not always
    propagated). (Laruence)
  . Fixed bug #63980 (object members get trimmed by zero bytes). (Laruence)
  . Fixed bug #63874 (Segfault if php_strip_whitespace has heredoc). (Pierrick)
  . Fixed bug #63830 (Segfault on undefined function call in nested generator).
    (Nikita Popov)
  . Fixed bug #63822 (Crash when using closures with ArrayAccess).
    (Nikita Popov)
  . Fixed bug #61681 (Malformed grammar). (Nikita Popov, Etienne, Laruence)
  . Fixed bug #61038 (unpack("a5", "str\0\0") does not work as expected).
    (srgoogleguy, Gustavo)
  . Fixed bug #61025 (__invoke() visibility not honored). (Laruence)
  . Fixed bug #60833 (self, parent, static behave inconsistently
    case-sensitive). (Stas, mario at include-once dot org)
  . Fixed Bug #52126: timestamp for mail.log (Martin Jansen, Lars)
  . Fixed bug #49348 (Uninitialized ++$foo->bar; does not cause a notice).
    (Stas)
  . Fixed Bug #23955: allow specifying Max-Age attribute in setcookie() (narfbg, Lars)
  . Fixed bug #18556 (Engine uses locale rules to handle class names). (Stas)
  . Fix undefined behavior when converting double variables to integers.
    The double is now always rounded towards zero, the remainder of its division
    by 2^32 or 2^64 (depending on sizeof(long)) is calculated and it's made
    signed assuming a two's complement representation. (Gustavo)
  . Drop support for bison < 2.4 when building PHP from GIT source.
    (Laruence)

- Apache2 Handler SAPI:
  . Enabled Apache 2.4 configure option for Windows (Pierre, Anatoliy)

- Calendar:
  . Fixed bug #64895 (Integer overflow in SndToJewish). (Remi)
  . Fixed bug #54254 (cal_from_jd returns month = 6 when there is only one Adar)
    (Stas, Eitan Mosenkis)

- CLI server:
  . Fixed bug #64128 (buit-in web server is broken on ppc64). (Remi)

- CURL:
  . Remove curl stream wrappers. (Pierrick)
  . Implemented FR #46439 - added CURLFile for safer file uploads.
    (Stas)
  . Added support for CURLOPT_FTP_RESPONSE_TIMEOUT, CURLOPT_APPEND,
    CURLOPT_DIRLISTONLY, CURLOPT_NEW_DIRECTORY_PERMS, CURLOPT_NEW_FILE_PERMS,
    CURLOPT_NETRC_FILE, CURLOPT_PREQUOTE, CURLOPT_KRBLEVEL, CURLOPT_MAXFILESIZE,
    CURLOPT_FTP_ACCOUNT, CURLOPT_COOKIELIST, CURLOPT_IGNORE_CONTENT_LENGTH,
    CURLOPT_CONNECT_ONLY, CURLOPT_LOCALPORT, CURLOPT_LOCALPORTRANGE,
    CURLOPT_FTP_ALTERNATIVE_TO_USER, CURLOPT_SSL_SESSIONID_CACHE,
    CURLOPT_FTP_SSL_CCC, CURLOPT_HTTP_CONTENT_DECODING,
    CURLOPT_HTTP_TRANSFER_DECODING, CURLOPT_PROXY_TRANSFER_MODE,
    CURLOPT_ADDRESS_SCOPE, CURLOPT_CRLFILE, CURLOPT_ISSUERCERT,
    CURLOPT_USERNAME, CURLOPT_PASSWORD, CURLOPT_PROXYUSERNAME,
    CURLOPT_PROXYPASSWORD, CURLOPT_NOPROXY, CURLOPT_SOCKS5_GSSAPI_NEC,
    CURLOPT_SOCKS5_GSSAPI_SERVICE, CURLOPT_TFTP_BLKSIZE,
    CURLOPT_SSH_KNOWNHOSTS, CURLOPT_FTP_USE_PRET, CURLOPT_MAIL_FROM,
    CURLOPT_MAIL_RCPT, CURLOPT_RTSP_CLIENT_CSEQ, CURLOPT_RTSP_SERVER_CSEQ,
    CURLOPT_RTSP_SESSION_ID, CURLOPT_RTSP_STREAM_URI, CURLOPT_RTSP_TRANSPORT,
    CURLOPT_RTSP_REQUEST, CURLOPT_RESOLVE, CURLOPT_ACCEPT_ENCODING,
    CURLOPT_TRANSFER_ENCODING, CURLOPT_DNS_SERVERS and CURLOPT_USE_SSL.
    (Pierrick)
  . Added new functions curl_escape, curl_multi_setopt, curl_multi_strerror
    curl_pause, curl_reset, curl_share_close, curl_share_init,
    curl_share_setopt curl_strerror and curl_unescape. (Pierrick)
  . Addes new curl options CURLOPT_TELNETOPTIONS, CURLOPT_GSSAPI_DELEGATION,
    CURLOPT_ACCEPTTIMEOUT_MS, CURLOPT_SSL_OPTIONS, CURLOPT_TCP_KEEPALIVE,
    CURLOPT_TCP_KEEPIDLE and CURLOPT_TCP_KEEPINTVL. (Pierrick)
  . Fixed bug #55635 (CURLOPT_BINARYTRANSFER no longer used. The constant
    still exists for backward compatibility but is doing nothing). (Pierrick)
  . Fixed bug #54995 (Missing CURLINFO_RESPONSE_CODE support). (Pierrick)

- DateTime
  . Added DateTimeImmutable - a variant of DateTime that only returns the
    modified state instead of changing itself. (Derick)
  . Fixed bug #64825 (Invalid free when unserializing DateTimeZone).
    (Anatol)
  . Fixed bug #64359 (strftime crash with VS2012). (Anatol)
  . Fixed bug #62852 (Unserialize Invalid Date causes crash). (Anatol)
  . Fixed bug #61642 (modify("+5 weekdays") returns Sunday).
    (Dmitri Iouchtchenko)
  . Fixed bug #60774 (DateInterval::format("%a") is always zero when an
    interval is created using the createFromDateString method) (Lonny
    Kapelushnik, Derick)
  . Fixed bug #54567 (DateTimeZone serialize/unserialize) (Lonny
    Kapelushnik, Derick)
  . Fixed bug #53437 (Crash when using unserialized DatePeriod instance).
    (Gustavo, Derick, Anatol)

- dba:
  . Bug #62489: dba_insert not working as expected.
    (marc-bennewitz at arcor dot de, Lars)

- Filter:
  . Implemented FR #49180 - added MAC address validation. (Martin)

- Fileinfo:
  . Upgraded libmagic to 5.14. (Anatol)
  . Fixed bug #64830 (mimetype detection segfaults on mp3 file). (Anatol)
  . Fixed bug #63590 (Different results in TS and NTS under Windows).
    (Anatoliy)
  . Fixed bug #63248 (Load multiple magic files from a directory under Windows).
      (Anatoliy)

- FPM:
  . Add --with-fpm-systemd option to report health to systemd, and
    systemd_interval option to configure this. The service can now use
    Type=notify in the systemd unit file. (Remi)
  . Ignore QUERY_STRING when sent in SCRIPT_FILENAME. (Remi)
  . Log a warning when a syscall fails. (Remi)
  . Implemented FR #64764 (add support for FPM init.d script). (Lior Kaplan)
  . Fixed Bug #64915 (error_log ignored when daemonize=0). (Remi)
  . Fixed bug #63999 (php with fpm fails to build on Solaris 10 or 11). (Adam)
  . Fixed some possible memory or resource leaks and possible null dereference
    detected by code coverity scan. (Remi)

- GD:
  . Fixed Bug #64962 (imagerotate produces corrupted image). (Remi)
  . Fixed Bug #64961 (segfault in imagesetinterpolation). (Remi)
  . Fix build with system libgd >= 2.1 which is now the minimal
    version required (as build with previous version is broken).
    No change when bundled libgd is used.  (Ondrej Sury, Remi)

- Hash:
  . Added support for PBKDF2 via hash_pbkdf2(). (Anthony Ferrara)
  . Fixed Bug #64745 (hash_pbkdf2() truncates data when using default length
    and hex output). (Anthony Ferrara)

- Intl:
  . Added UConverter wrapper.
  . The intl extension now requires ICU 4.0+.
  . Added intl.use_exceptions INI directive, which controls what happens when
    global errors are set together with intl.error_level. (Gustavo)
  . MessageFormatter::format() and related functions now accepted named
    arguments and mixed numeric/named arguments in ICU 4.8+. (Gustavo)
  . MessageFormatter::format() and related functions now don't error out when
    an insufficient argument count is provided. Instead, the placeholders will
    remain unsubstituted. (Gustavo)
  . MessageFormatter::parse() and MessageFormat::format() (and their static
    equivalents) don't throw away better than second precision in the arguments.
    (Gustavo)
  . IntlDateFormatter::__construct and datefmt_create() now accept for the
    $timezone argument time zone identifiers, IntlTimeZone objects, DateTimeZone
    objects and NULL. (Gustavo)
  . IntlDateFormatter::__construct and datefmt_create() no longer accept invalid
    timezone identifiers or empty strings. (Gustavo)
  . The default time zone used in IntlDateFormatter::__construct and
    datefmt_create() (when the corresponding argument is not passed or NULL is
    passed) is now the one given by date_default_timezone_get(), not the
    default ICU time zone. (Gustavo)
  . The time zone passed to the IntlDateFormatter is ignored if it is NULL and
    if the calendar passed is an IntlCalendar object -- in this case, the
    IntlCalendar's time zone will be used instead. Otherwise, the time zone
    specified in the $timezone argument is used instead. This does not affect
    old code, as IntlCalendar was introduced in this version. (Gustavo)
  . IntlDateFormatter::__construct and datefmt_create() now accept for the
    $calendar argument also IntlCalendar objects. (Gustavo)
  . IntlDateFormatter::getCalendar() and datefmt_get_calendar() return false
    if the IntlDateFormatter was set up with an IntlCalendar instead of the
    constants IntlDateFormatter::GREGORIAN/TRADITIONAL. IntlCalendar did not
    exist before this version. (Gustavo)
  . IntlDateFormatter::setCalendar() and datefmt_set_calendar() now also accept
    an IntlCalendar object, in which case its time zone is taken. Passing a
    constant is still allowed, and still keeps the time zone. (Gustavo)
  . IntlDateFormatter::setTimeZoneID() and datefmt_set_timezone_id() are
    deprecated. Use IntlDateFormatter::setTimeZone() or datefmt_set_timezone()
    instead. (Gustavo)
  . IntlDateFormatter::format() and datefmt_format() now also accept an
    IntlCalendar object for formatting. (Gustavo)
  . Added the classes: IntlCalendar, IntlGregorianCalendar, IntlTimeZone,
    IntlBreakIterator, IntlRuleBasedBreakIterator and
    IntlCodePointBreakIterator. (Gustavo)
  . Added the functions: intlcal_get_keyword_values_for_locale(),
    intlcal_get_now(), intlcal_get_available_locales(), intlcal_get(),
    intlcal_get_time(), intlcal_set_time(), intlcal_add(),
    intlcal_set_time_zone(), intlcal_after(), intlcal_before(), intlcal_set(),
    intlcal_roll(), intlcal_clear(), intlcal_field_difference(),
    intlcal_get_actual_maximum(), intlcal_get_actual_minimum(),
    intlcal_get_day_of_week_type(), intlcal_get_first_day_of_week(),
    intlcal_get_greatest_minimum(), intlcal_get_least_maximum(),
    intlcal_get_locale(), intlcal_get_maximum(),
    intlcal_get_minimal_days_in_first_week(), intlcal_get_minimum(),
    intlcal_get_time_zone(), intlcal_get_type(),
    intlcal_get_weekend_transition(), intlcal_in_daylight_time(),
    intlcal_is_equivalent_to(), intlcal_is_lenient(), intlcal_is_set(),
    intlcal_is_weekend(), intlcal_set_first_day_of_week(),
    intlcal_set_lenient(), intlcal_equals(),
    intlcal_get_repeated_wall_time_option(),
    intlcal_get_skipped_wall_time_option(),
    intlcal_set_repeated_wall_time_option(),
    intlcal_set_skipped_wall_time_option(), intlcal_from_date_time(),
    intlcal_to_date_time(), intlcal_get_error_code(),
    intlcal_get_error_message(), intlgregcal_create_instance(),
    intlgregcal_set_gregorian_change(), intlgregcal_get_gregorian_change() and
    intlgregcal_is_leap_year(). (Gustavo)
  . Added the functions: intltz_create_time_zone(), intltz_create_default(),
    intltz_get_id(), intltz_get_gmt(), intltz_get_unknown(),
    intltz_create_enumeration(), intltz_count_equivalent_ids(),
    intltz_create_time_zone_id_enumeration(), intltz_get_canonical_id(),
    intltz_get_region(), intltz_get_tz_data_version(),
    intltz_get_equivalent_id(), intltz_use_daylight_time(), intltz_get_offset(),
    intltz_get_raw_offset(), intltz_has_same_rules(), intltz_get_display_name(),
    intltz_get_dst_savings(), intltz_from_date_time_zone(),
    intltz_to_date_time_zone(), intltz_get_error_code(),
    intltz_get_error_message(). (Gustavo)
  . Added the methods: IntlDateFormatter::formatObject(),
    IntlDateFormatter::getCalendarObject(), IntlDateFormatter::getTimeZone(),
    IntlDateFormatter::setTimeZone(). (Gustavo)
  . Added the functions: datefmt_format_object(), datefmt_get_calendar_object(),
    datefmt_get_timezone(), datefmt_set_timezone(),
    datefmt_get_calendar_object(), intlcal_create_instance(). (Gustavo)

- mbstring:
  . Fixed bug #64769 (mbstring PHPTs crash on Windows x64). (Anatol)

- MCrypt
  . mcrypt_ecb(), mcrypt_cbc(), mcrypt_cfb() and mcrypt_ofb() now throw
    E_DEPRECATED. (GoogleGuy)

- mysql
  . This extension is now deprecated, and deprecation warnings will be generated
    when connections are established to databases via mysql_connect(),
    mysql_pconnect(), or through implicit connection: use MySQLi or PDO_MySQL
    instead (https://wiki.php.net/rfc/mysql_deprecation). (Adam)
  . Dropped support for LOAD DATA LOCAL INFILE handlers when using libmysql.
    Known for stability problems. (Andrey)
  . Added support for SHA256 authentication available with MySQL 5.6.6+.
    (Andrey)

- mysqli:
  . Added mysqli_begin_transaction()/mysqli::begin_transaction(). Implemented
    all options, per MySQL 5.6, which can be used with START TRANSACTION, COMMIT
    and ROLLBACK through options to mysqli_commit()/mysqli_rollback() and their
    respective OO counterparts. They work in libmysql and mysqlnd mode. (Andrey)
  . Added mysqli_savepoint(), mysqli_release_savepoint(). (Andrey)
  . Fixed bug #64726 (Segfault when calling fetch_object on a use_result and DB
    pointer has closed). (Laruence)
  . Fixed bug #64394 (MYSQL_OPT_CAN_HANDLE_EXPIRED_PASSWORDS undeclared when
    using Connector/C). (Andrey)

- mysqlnd
  . Add new begin_transaction() call to the connection object. Implemented all
    options, per MySQL 5.6, which can be used with START TRANSACTION, COMMIT
    and ROLLBACK. (Andrey)
  . Added mysqlnd_savepoint(), mysqlnd_release_savepoint(). (Andrey)
  . Fixed bug #63530 (mysqlnd_stmt::bind_one_parameter crashes, uses wrong alloc
    for stmt->param_bind). (Andrey)
  . Fixed return value of mysqli_stmt_affected_rows() in the time after
    prepare() and before execute(). (Andrey)

- PCRE:
  . Merged PCRE 8.32. (Anatol)
  . Deprecated the /e modifier
    (https://wiki.php.net/rfc/remove_preg_replace_eval_modifier). (Nikita Popov)
  . Fixed bug #63284 (Upgrade PCRE to 8.31). (Anatoliy)

- PDO:
  . Fixed bug #63176 (Segmentation fault when instantiate 2 persistent PDO to 
    the same db server). (Laruence)

- PDO_DBlib:
  . Fixed bug #63638 (Cannot connect to SQL Server 2008 with PDO dblib).
    (Stanley Sufficool)
  . Fixed bug #64338 (pdo_dblib can't connect to Azure SQL). (Stanley
    Sufficool)
  . Fixed bug #64808 (FreeTDS PDO getColumnMeta on a prepared but not executed
    statement crashes). (Stanley Sufficool)

- PDO_pgsql:
  . Fixed Bug #64949 (Buffer overflow in _pdo_pgsql_error). (Remi)

- PDO_mysql:
  . Fixed bug #48724 (getColumnMeta() doesn't return native_type for BIT,
    TINYINT and YEAR). (Antony, Daniel Beardsley)

- pgsql:
  . Added pg_escape_literal() and pg_escape_identifier() (Yasuo)
  . Bug #46408: Locale number format settings can cause pg_query_params to
    break with numerics. (asmecher, Lars)

- Phar:
  . Fixed timestamp update on Phar contents modification. (Dmitry)

- Readline:
  . Implement FR #55694 (Expose additional readline variable to prevent
    default filename completion). (Hartmel)

- Reflection:
  . Fixed bug #64007 (There is an ability to create instance of Generator by
    hand). (Laruence)

- Sockets:
  . Added recvmsg() and sendmsg() wrappers. (Gustavo)
    See https://wiki.php.net/rfc/sendrecvmsg
  . Fixed bug #64508 (Fails to build with --disable-ipv6). (Gustavo)
  . Fixed bug #64287 (sendmsg/recvmsg shutdown handler causes segfault).
    (Gustavo)

- SPL:
  . Fixed bug #64997 (Segfault while using RecursiveIteratorIterator on
    64-bits systems). (Laruence)
  . Fixed bug #64264 (SPLFixedArray toArray problem). (Laruence)
  . Fixed bug #64228 (RecursiveDirectoryIterator always assumes SKIP_DOTS).
    (patch by kriss@krizalys.com, Laruence)
  . Fixed bug #64106 (Segfault on SplFixedArray[][x] = y when extended).
    (Nikita Popov)
  . Fix bug #60560 (SplFixedArray un-/serialize, getSize(), count() return 0,
    keys are strings). (Adam)
  . Fixed bug #52861 (unset fails with ArrayObject and deep arrays).
    (Mike Willbanks)
  . Implement FR #48358 (Add SplDoublyLinkedList::add() to insert an element
    at a given offset). (Mark Baker, David Soria Parra)

- SNMP:
  . Fixed bug #64765 (Some IPv6 addresses get interpreted wrong).
    (Boris Lytochkin)
  . Fixed bug #64159 (Truncated snmpget). (Boris Lytochkin)
  . Fixed bug #64124 (IPv6 malformed). (Boris Lytochkin)
  . Fixed bug #61981 (OO API, walk: $suffix_as_key is not working correctly).
    (Boris Lytochkin)

- SOAP:
  . Added SoapClient constructor option 'ssl_method' to specify ssl method.
    (Eric Iversen)

- Streams:
  . Fixed bug #64770 (stream_select() fails with pipes returned by proc_open()
    on Windows x64). (Anatol)
  . Fixed Windows x64 version of stream_socket_pair() and improved error
    handling. (Anatol Belski)

- Tokenizer:
  . Fixed bug #60097 (token_get_all fails to lex nested heredoc). (Nikita Popov)

- Zip:
  . Upgraded libzip to 0.10.1 (Anatoliy)
  . Bug #64452 (Zip crash intermittently). (Anatol)
  . Fixed bug #64342 (ZipArchive::addFile() has to check for file existence).
    (Anatol)

06 Jun 2013, PHP 5.4.16

- Core:
  . Fixed bug #64879 (Heap based buffer overflow in quoted_printable_encode, 
    CVE 2013-2110). (Stas)
  . Fixed bug #64853 (Use of no longer available ini directives causes crash on
    TS build). (Anatol)
  . Fixed bug #64729 (compilation failure on x32). (Gustavo)
  . Fixed bug #64720 (SegFault on zend_deactivate). (Dmitry)
  . Fixed bug #64660 (Segfault on memory exhaustion within function definition).
    (Stas, reported by Juha Kylmänen)

- Calendar:
  . Fixed bug #64895 (Integer overflow in SndToJewish). (Remi)

- Fileinfo:
  . Fixed bug #64830 (mimetype detection segfaults on mp3 file). (Anatol)

- FPM:
  . Ignore QUERY_STRING when sent in SCRIPT_FILENAME. (Remi)
  . Fixed some possible memory or resource leaks and possible null dereference
    detected by code coverity scan. (Remi)
  . Log a warning when a syscall fails. (Remi)
  . Add --with-fpm-systemd option to report health to systemd, and
    systemd_interval option to configure this. The service can now use
    Type=notify in the systemd unit file. (Remi)

- MySQLi
 . Fixed bug #64726 (Segfault when calling fetch_object on a use_result and DB
    pointer has closed). (Laruence)

- Phar
  . Fixed bug #64214 (PHAR PHPTs intermittently crash when run on DFS, SMB or 
    with non std tmp dir). (Pierre)

- SNMP:
  . Fixed bug #64765 (Some IPv6 addresses get interpreted wrong).
    (Boris Lytochkin)
  . Fixed bug #64159 (Truncated snmpget). (Boris Lytochkin)

- Streams:
  . Fixed bug #64770 (stream_select() fails with pipes returned by proc_open()
    on Windows x64). (Anatol)

- Zend Engine:
  . Fixed bug #64821 (Custom Exceptions crash when internal properties 
    overridden). (Anatol)

09 May 2013, PHP 5.4.15
- Core:
  . Fixed bug #64578 (debug_backtrace in set_error_handler corrupts zend heap:
    segfault). (Laruence)
  . Fixed bug #64458 (dns_get_record result with string of length -1). (Stas)
  . Fixed bug #64433 (follow_location parameter of context is ignored for most
    response codes). (Sergey Akbarov)
  . Fixed bugs #47675 and #64577 (fd leak on Solaris)

- Fileinfo:
  . Upgraded libmagic to 5.14. (Anatol)

- MySQLi:
  . Fixed bug #64726 (Segfault when calling fetch_object on a use_result and DB
    pointer has closed). (Laruence)

- Zip:
  . Fixed bug #64342 (ZipArchive::addFile() has to check for file existence).
    (Anatol)

- Streams:
  . Fixed Windows x64 version of stream_socket_pair() and improved error
    handling. (Anatol Belski)
  . Fixed bug #64770 (stream_select() fails with pipes returned by proc_open()
    on Windows x64). (Anatol)

11 Apr 2013, PHP 5.4.14

- Core:
  . Fixed bug #64529 (Ran out of opcode space). (Dmitry)
  . Fixed bug #64515 (Memoryleak when using the same variablename two times in
    function declaration). (Laruence)
  . Fixed bug #64432 (more empty delimiter warning in strX methods). (Laruence)
  . Fixed bug #64417 (ArrayAccess::&offsetGet() in a trait causes fatal error).
    (Dmitry)
  . Fixed bug #64370 (microtime(true) less than $_SERVER['REQUEST_TIME_FLOAT']).
    (Anatol)
  . Fixed bug #64239 (Debug backtrace changed behavior since 5.4.10 or 5.4.11).
    (Dmitry, Laruence)
  . Fixed bug #63976 (Parent class incorrectly using child constant in class
    property). (Dmitry)
  . Fixed bug #63914 (zend_do_fcall_common_helper_SPEC does not handle
    exceptions properly). (Jeff Welch)
  . Fixed bug #62343 (Show class_alias In get_declared_classes()) (Dmitry)

- PCRE:
  . Merged PCRE 8.32. (Anatol)

- SNMP:
  . Fixed bug #61981 (OO API, walk: $suffix_as_key is not working correctly).
	(Boris Lytochkin)

- Zip:
  . Bug #64452 (Zip crash intermittently). (Anatol)

14 Mar 2013, PHP 5.4.13

- Core:
  . Fixed bug #64354 (Unserialize array of objects whose class can't
    be autoloaded fail). (Laruence)
  . Fixed bug #64235 (Insteadof not work for class method in 5.4.11).
    (Laruence)
  . Fixed bug #64197 (_Offsetof() macro used but not defined on ARM/Clang).
    (Ard Biesheuvel)
  . Implemented FR #64175 (Added HTTP codes as of RFC 6585). (Jonh Wendell)
  . Fixed bug #64142 (dval to lval different behavior on ppc64). (Remi)
  . Fixed bug #64070 (Inheritance with Traits failed with error). (Dmitry)

- CLI server:
  . Fixed bug #64128 (buit-in web server is broken on ppc64). (Remi)

- Mbstring:
  . mb_split() can now handle empty matches like preg_split() does. (Moriyoshi)

- mysqlnd
  . Fixed bug #63530 (mysqlnd_stmt::bind_one_parameter crashes, uses wrong alloc
    for stmt->param_bind). (Andrey)

- OpenSSL:
  . New SSL stream context option to prevent CRIME attack vector. (Daniel Lowrey,
	Lars)
  . Fixed bug #61930 (openssl corrupts ssl key resource when using
    openssl_get_publickey()). (Stas)

- PDO_mysql:
  . Fixed bug #60840 (undefined symbol: mysqlnd_debug_std_no_trace_funcs).
    (Johannes)

- Phar:
  . Fixed timestamp update on Phar contents modification. (Dmitry)

- SOAP
  . Added check that soap.wsdl_cache_dir conforms to open_basedir
    (CVE-2013-1635). (Dmitry)
  . Disabled external entities loading (CVE-2013-1643, CVE-2013-1824).
    (Dmitry)

- Phar:
  . Fixed timestamp update on Phar contents modification. (Dmitry)

- SPL:
  . Fixed bug #64264 (SPLFixedArray toArray problem). (Laruence)
  . Fixed bug #64228 (RecursiveDirectoryIterator always assumes SKIP_DOTS).
    (patch by kriss@krizalys.com, Laruence)
  . Fixed bug #64106 (Segfault on SplFixedArray[][x] = y when extended).
    (Nikita Popov)
  . Fixed bug #52861 (unset fails with ArrayObject and deep arrays).
    (Mike Willbanks)

- SNMP:
  . Fixed bug #64124 (IPv6 malformed). (Boris Lytochkin)

21 Feb 2013, PHP 5.4.12

- Core:
  . Fixed bug #64099 (Wrong TSRM usage in zend_Register_class alias). (Johannes)
  . Fixed bug #64011 (get_html_translation_table() output incomplete with
    HTML_ENTITIES and ISO-8859-1). (Gustavo)
  . Fixed bug #63982 (isset() inconsistently produces a fatal error on
    protected property). (Stas)
  . Fixed bug #63943 (Bad warning text from strpos() on empty needle).
    (Laruence)
  . Fixed bug #63899 (Use after scope error in zend_compile). (Laruence)
  . Fixed bug #63893 (Poor efficiency of strtr() using array with keys of very
    different length). (Gustavo)
  . Fixed bug #63882 (zend_std_compare_objects crash on recursion). (Dmitry)
  . Fixed bug #63462 (Magic methods called twice for unset protected
    properties). (Stas)
  . Fixed bug #62524 (fopen follows redirects for non-3xx statuses).
    (Wes Mason)
  . Support BITMAPV5HEADER in getimagesize(). (AsamK, Lars)

- Date:
  . Fixed bug #63699 (Performance improvements for various ext/date functions).
    (Lars, original patch by njaguar at gmail dot com)
  . Fixed bug #55397: Comparsion of incomplete DateTime causes SIGSEGV.
    (Derick)

- FPM:
  . Fixed bug #63999 (php with fpm fails to build on Solaris 10 or 11). (Adam)

- Litespeed:
  . Fixed bug #63228 (-Werror=format-security error in lsapi code). (George)

- ext/sqlite3:
  . Fixed bug #63921 (sqlite3::bindvalue and relative PHP functions aren't
    using sqlite3_*_int64 API). (srgoogleguy, Lars)

- PDO_OCI
  . Fixed bug #57702 (Multi-row BLOB fetches). (hswong3i, Laruence)
  . Fixed bug #52958 (Segfault in PDO_OCI on cleanup after running a long
    testsuite). (hswong3i, Lars)

- PDO_sqlite:
  . Fixed bug #63916 (PDO::PARAM_INT casts to 32bit int internally even
    on 64bit builds in pdo_sqlite). (srgoogleguy, Lars)

17 Jan 2013, PHP 5.4.11

- Core:
  . Fixed bug #63762 (Sigsegv when Exception::$trace is changed by user).
    (Johannes)
  . Fixed bug #43177 (Errors in eval()'ed code produce status code 500).
    (Todd Ruth, Stas).

- Filter:
  . Fixed bug #63757 (getenv() produces memory leak with CGI SAPI). (Dmitry)
  . Fixed bug #54096 (FILTER_VALIDATE_INT does not accept +0 and -0).
    (martin at divbyzero dot net, Lars)

- JSON:
  . Fixed bug #63737 (json_decode does not properly decode with options
    parameter). (Adam)

- CLI server
  . Update list of common mime types. Added webm, ogv, ogg. (Lars,
    pascalc at gmail dot com)

- cURL extension:
  . Fixed bug (segfault due to libcurl connection caching). (Pierrick)
  . Fixed bug #63859 (Memory leak when reusing curl-handle). (Pierrick)
  . Fixed bug #63795 (CURL >= 7.28.0 no longer support value 1 for
    CURLOPT_SSL_VERIFYHOST). (Pierrick)
  . Fixed bug #63352 (Can't enable hostname validation when using curl stream
    wrappers). (Pierrick)
  . Fixed bug #55438 (Curlwapper is not sending http header randomly).
    (phpnet@lostreality.org, Pierrick)

20 Dec 2012, PHP 5.4.10

- Core:
  . Fixed bug #63726 (Memleak with static properties and internal/user
    classes). (Laruence)
  . Fixed bug #63635 (Segfault in gc_collect_cycles). (Dmitry)
  . Fixed bug #63512 (parse_ini_file() with INI_SCANNER_RAW removes quotes
    from value). (Pierrick)
  . Fixed bug #63468 (wrong called method as callback with inheritance).
    (Laruence)
  . Fixed bug #63451 (config.guess file does not have AIX 7 defined,
    shared objects are not created). (kemcline at au1 dot ibm dot com)
  . Fixed bug #61557 (Crasher in tt-rss backend.php).
    (i dot am dot jack dot mail at gmail dot com)
  . Fixed bug #61272 (ob_start callback gets passed empty string).
    (Mike, casper at langemeijer dot eu)

- Date:
  . Fixed bug #63666 (Poor date() performance). (Paul Taulborg).
  . Fixed bug #63435 (Datetime::format('u') sometimes wrong by 1 microsecond).
    (Remi)

- Imap:
  . Fixed bug #63126 (DISABLE_AUTHENTICATOR ignores array). (Remi)

- Json:
  . Fixed bug #63588 (use php_next_utf8_char and remove duplicate
    implementation). (Remi)

- MySQLi:
  . Fixed bug #63361 (missing header). (Remi)

- MySQLnd:
  . Fixed bug #63398 (Segfault when polling closed link). (Laruence)

- Fileinfo:
  . Fixed bug #63590 (Different results in TS and NTS under Windows).
    (Anatoliy)

- FPM:
  . Fixed bug #63581 Possible null dereference and buffer overflow (Remi)

- Pdo_sqlite:
  . Fixed Bug #63149 getColumnMeta should return the table name
    when system SQLite used. (Remi)

- Apache2 Handler SAPI:
  . Enabled Apache 2.4 configure option for Windows (Pierre, Anatoliy)

- Reflection:
  . Fixed Bug #63614 (Fatal error on Reflection). (Laruence)

- SOAP
  . Fixed bug #63271 (SOAP wsdl cache is not enabled after initial requests).
    (John Jawed, Dmitry)

- Sockets
  . Fixed bug #49341 (Add SO_REUSEPORT support for socket_set_option()).
    (Igor Wiedler, Lars)

- SPL
  . Fixed bug #63680 (Memleak in splfixedarray with cycle reference). (Laruence)

22 Nov 2012, PHP 5.4.9

- Core:
  . Fixed bug #63305 (zend_mm_heap corrupted with traits). (Dmitry, Laruence)
  . Fixed bug #63369 ((un)serialize() leaves dangling pointers, causes crashes).
    (Tony, Andrew Sitnikov)
  . Fixed bug #63241 (PHP fails to open Windows deduplicated files).
    (daniel dot stelter-gliese at innogames dot de)
  . Fixed bug #62444 (Handle leak in is_readable on windows).
    (krazyest at seznam dot cz)

- Curl:
  . Fixed bug #63363 (Curl silently accepts boolean true for SSL_VERIFYHOST).
    Patch by John Jawed GitHub PR #221 (Anthony)

- Fileinfo:
  . Fixed bug #63248 (Load multiple magic files from a directory under Windows).
    (Anatoliy)

- Libxml
  . Fixed bug #63389 (Missing context check on libxml_set_streams_context()
    causes memleak). (Laruence)

- Mbstring:
  . Fixed bug #63447 (max_input_vars doesn't filter variables when
    mbstring.encoding_translation = On). (Laruence)

- OCI8:
  . Fixed bug #63265 (Add ORA-00028 to the PHP_OCI_HANDLE_ERROR macro)
    (Chris Jones)

- PCRE:
  . Fixed bug #63180 (Corruption of hash tables). (Dmitry)
  . Fixed bug #63055 (Segfault in zend_gc with SF2 testsuite).
    (Dmitry, Laruence)
  . Fixed bug #63284 (Upgrade PCRE to 8.31). (Anatoliy)

- PDO:
  . Fixed bug #63235 (buffer overflow in use of SQLGetDiagRec).
    (Martin Osvald, Remi)

- PDO_pgsql:
  . Fixed bug #62593 (Emulate prepares behave strangely with PARAM_BOOL).
    (Will Fitch)

- Phar:
  . Fixed bug #63297 (Phar fails to write an openssl based signature).
    (Anatoliy)

- Streams:
  . Fixed bug #63240 (stream_get_line() return contains delimiter string).
    (Tjerk, Gustavo)

- Reflection:
  . Fixed bug #63399 (ReflectionClass::getTraitAliases() incorrectly resolves
    traitnames). (Laruence)

18 Oct 2012, PHP 5.4.8

- CLI server:
  . Implemented FR #63242 (Default error page in PHP built-in web server uses
    outdated html/css). (pascal.chevrel@free.fr)
  . Changed response to unknown HTTP method to 501 according to RFC.
    (Niklas Lindgren).
  . Support HTTP PATCH method. Patch by Niklas Lindgren, GitHub PR #190.
    (Lars)

- Core:
  . Fixed bug #63219 (Segfault when aliasing trait method when autoloader
    throws excpetion). (Laruence)
  . Added optional second argument for assert() to specify custom message. Patch
    by Lonny Kapelushnik (lonny@lonnylot.com). (Lars)
  . Support building PHP with the native client toolchain. (Stuart Langley)
  . Added --offline option for tests. (Remi)
  . Fixed bug #63162 (parse_url does not match password component). (husman)
  . Fixed bug #63111 (is_callable() lies for abstract static method). (Dmitry)
  . Fixed bug #63093 (Segfault while load extension failed in zts-build).
    (Laruence)
  . Fixed bug #62976 (Notice: could not be converted to int when comparing
    some builtin classes). (Laruence)
  . Fixed bug #62955 (Only one directive is loaded from "Per Directory Values"
    Windows registry). (aserbulov at parallels dot com)
  . Fixed bug #62907 (Double free when use traits). (Dmitry)
  . Fixed bug #61767 (Shutdown functions not called in certain error
    situation). (Dmitry)
  . Fixed bug #60909 (custom error handler throwing Exception + fatal error
    = no shutdown function). (Dmitry)
  . Fixed bug #60723 (error_log error time has changed to UTC ignoring default
    timezone). (Laruence)

- cURL:
  . Fixed bug #62085 (file_get_contents a remote file by Curl wrapper will
    cause cpu Soaring). (Pierrick)

- Date:
  . Fixed bug #62896 ("DateTime->modify('+0 days')" modifies DateTime object)
    (Lonny Kapelushnik)
  . Fixed bug #62561 (DateTime add 'P1D' adds 25 hours). (Lonny Kapelushnik)

- DOM:
  . Fixed bug #63015 (Incorrect arginfo for DOMErrorHandler). (Rob)

- FPM:
  . Fixed bug #62954 (startup problems fpm / php-fpm). (fat)
  . Fixed bug #62886 (PHP-FPM may segfault/hang on startup). (fat)
  . Fixed bug #63085 (Systemd integration and daemonize). (remi, fat)
  . Fixed bug #62947 (Unneccesary warnings on FPM). (fat)
  . Fixed bug #62887 (Only /status?plain&full gives "last request cpu"). (fat)
  . Fixed bug #62216 (Add PID to php-fpm init.d script). (fat)

- OCI8:
  . Fixed bug #60901 (Improve "tail" syntax for AIX installation) (Chris Jones)

- OpenSSL:
  . Implemented FR #61421 (OpenSSL signature verification missing RMD160,
    SHA224, SHA256, SHA384, SHA512). (Mark Jones)

- PDO:
  . Fixed bug #63258 (seg fault with PDO and dblib using DBSETOPT(H->link,
    DBQUOTEDIDENT, 1)). (Laruence)
  . Fixed bug #63235 (buffer overflow in use of SQLGetDiagRec).
    (Martin Osvald, Remi)

- PDO Firebird:
  . Fixed bug #63214 (Large PDO Firebird Queries).
    (james at kenjim dot com)

- SOAP
  . Fixed bug #50997 (SOAP Error when trying to submit 2nd Element of a choice).
    (Dmitry)

- SPL:
  . Bug #62987 (Assigning to ArrayObject[null][something] overrides all
    undefined variables). (Laruence)

- mbstring:
  . Allow passing null as a default value to mb_substr() and mb_strcut(). Patch
    by Alexander Moskaliov via GitHub PR #133. (Lars)

- Filter extension:
  . Bug #49510: Boolean validation fails with FILTER_NULL_ON_FAILURE with empty
    string or false. (Lars)

- Sockets
  . Fixed bug #63000 (MCAST_JOIN_GROUP on OSX is broken, merge of PR 185 by
    Igor Wiedler). (Lars)

13 Sep 2012, PHP 5.4.7

- Core:
  . Fixed bug (segfault while build with zts and GOTO vm-kind). (Laruence)
  . Fixed bug #62844 (parse_url() does not recognize //). (Andrew Faulds).
  . Fixed bug #62829 (stdint.h included on platform where HAVE_STDINT_H is not
    set). (Felipe)
  . Fixed bug #62763 (register_shutdown_function and extending class).
    (Laruence)
  . Fixed bug #62725 (Calling exit() in a shutdown function does not return
    the exit value). (Laruence)
  . Fixed bug #62744 (dangling pointers made by zend_disable_class). (Laruence)
  . Fixed bug #62716 (munmap() is called with the incorrect length).
    (slangley@google.com)
  . Fixed bug #62358 (Segfault when using traits a lot). (Laruence)
  . Fixed bug #62328 (implementing __toString and a cast to string fails)
    (Laruence)
  . Fixed bug #51363 (Fatal error raised by var_export() not caught by error
    handler). (Lonny Kapelushnik)
  . Fixed bug #40459 (Stat and Dir stream wrapper methods do not call
    constructor). (Stas)

- CURL:
  . Fixed bug #62912 (CURLINFO_PRIMARY_* AND CURLINFO_LOCAL_* not exposed).
	(Pierrick)
  . Fixed bug #62839 (curl_copy_handle segfault with CURLOPT_FILE). (Pierrick)

- Intl:
  . Fixed Spoofchecker not being registered on ICU 49.1. (Gustavo)
  . Fix bug #62933 (ext/intl compilation error on icu 3.4.1). (Gustavo)
  . Fix bug #62915 (defective cloning in several intl classes). (Gustavo)

- Installation:
  . Fixed bug #62460 (php binaries installed as binary.dSYM). (Reeze Xia)

- PCRE:
  . Fixed bug #55856 (preg_replace should fail on trailing garbage).
    (reg dot php at alf dot nu)

- PDO:
  . Fixed bug #62685 (Wrong return datatype in PDO::inTransaction()). (Laruence)

- Reflection:
  . Fixed bug #62892 (ReflectionClass::getTraitAliases crashes on importing
    trait methods as private). (Felipe)
  . Fixed bug #62715 (ReflectionParameter::isDefaultValueAvailable() wrong
    result). (Laruence)

- Session:
  . Fixed bug (segfault due to retval is not initialized). (Laruence)
  . Fixed bug (segfault due to PS(mod_user_implemented) not be reseted
    when close handler call exit). (Laruence)

- SOAP
  . Fixed bug #50997 (SOAP Error when trying to submit 2nd Element of a choice).
    (Dmitry)

- SPL:
  . Fixed bug #62904 (Crash when cloning an object which inherits SplFixedArray)
    (Laruence)
  . Implemented FR #62840 (Add sort flag to ArrayObject::ksort). (Laruence)

- Standard:
  . Fixed bug #62836 (Seg fault or broken object references on unserialize()).
    (Laruence)

- FPM:
  . Merged PR 121 by minitux to add support for slow request counting on PHP
    FPM status page. (Lars)

16 Aug 2012, PHP 5.4.6

- CLI Server:
  . Implemented FR #62700 (have the console output 'Listening on
    http://localhost:8000'). (pascal.chevrel@free.fr)

- Core:
  . Fixed bug #62661 (Interactive php-cli crashes if include() is used in
    auto_prepend_file). (Laruence)
  . Fixed bug #62653: (unset($array[$float]) causes a crash). (Nikita Popov,
    Laruence)
  . Fixed bug #62565 (Crashes due non-initialized internal properties_table).
    (Felipe)
  . Fixed bug #60194 (--with-zend-multibyte and --enable-debug reports LEAK
    with run-test.php). (Laruence)

- CURL:
  . Fixed bug #62499 (curl_setopt($ch, CURLOPT_COOKIEFILE, "") returns false).
    (r.hampartsumyan@gmail.com, Laruence)

- DateTime:
  . Fixed Bug #62500 (Segfault in DateInterval class when extended). (Laruence)

- Fileinfo:
  . Fixed bug #61964 (finfo_open with directory causes invalid free).
    (reeze.xia@gmail.com)

- Intl:
  . Fixed bug #62564 (Extending MessageFormatter and adding property causes
    crash). (Felipe)

- MySQLnd:
  . Fixed bug #62594 (segfault in mysqlnd_res_meta::set_mode). (Laruence)

- readline:
  . Fixed bug #62612 (readline extension compilation fails with
    sapi/cli/cli.h: No such file). (Johannes)

- Reflection:
  . Implemented FR #61602 (Allow access to name of constant used as default
    value). (reeze.xia@gmail.com)

- SimpleXML:
  . Implemented FR #55218 Get namespaces from current node. (Lonny)

- SPL:
  . Fixed bug #62616 (ArrayIterator::count() from IteratorIterator instance
    gives Segmentation fault). (Laruence, Gustavo)
  . Fixed bug #61527 (ArrayIterator gives misleading notice on next() when
    moved to the end). (reeze.xia@gmail.com)

- Streams:
  . Fixed bug #62597 (segfault in php_stream_wrapper_log_error with ZTS build).
    (Laruence)

- Zlib:
  . Fixed bug #55544 (ob_gzhandler always conflicts with
    zlib.output_compression). (Laruence)

19 Jul 2012, PHP 5.4.5

- Core:
  . Fixed bug #62443 (Crypt SHA256/512 Segfaults With Malformed
    Salt). (Anthony Ferrara)
  . Fixed bug #62432 (ReflectionMethod random corrupt memory on high
    concurrent). (Johannes)
  . Fixed bug #62373 (serialize() generates wrong reference to the object).
    (Moriyoshi)
  . Fixed bug #62357 (compile failure: (S) Arguments missing for built-in
    function __memcmp). (Laruence)
  . Fixed bug #61998 (Using traits with method aliases appears to result in
    crash during execution). (Dmitry)
  . Fixed bug #51094 (parse_ini_file() with INI_SCANNER_RAW cuts a value that
    includes a semi-colon). (Pierrick)
  . Fixed potential overflow in _php_stream_scandir (CVE-2012-2688).
    (Jason Powell, Stas)

- EXIF:
  . Fixed information leak in ext exif (discovered by Martin Noga,
    Matthew "j00ru" Jurczyk, Gynvael Coldwind)

- FPM:
  . Fixed bug #62205 (php-fpm segfaults (null passed to strstr)). (fat)
  . Fixed bug #62160 (Add process.priority to set nice(2) priorities). (fat)
  . Fixed bug #62153 (when using unix sockets, multiples FPM instances
  . Fixed bug #62033 (php-fpm exits with status 0 on some failures to start).
    (fat)
  . Fixed bug #61839 (Unable to cross-compile PHP with --enable-fpm). (fat)
  . Fixed bug #61835 (php-fpm is not allowed to run as root). (fat)
  . Fixed bug #61295 (php-fpm should not fail with commented 'user'
  . Fixed bug #61218 (FPM drops connection while receiving some binary values
    in FastCGI requests). (fat)
  . Fixed bug #61045 (fpm don't send error log to fastcgi clients). (fat)
    for non-root start). (fat)
  . Fixed bug #61026 (FPM pools can listen on the same address). (fat)
    can be launched without errors). (fat)

- Iconv:
  . Fix bug #55042 (Erealloc in iconv.c unsafe). (Stas)

- Intl:
  . Fixed bug #62083 (grapheme_extract() memory leaks). (Gustavo)
  . ResourceBundle constructor now accepts NULL for the first two arguments.
    (Gustavo)
  . Fixed bug #62081 (IntlDateFormatter constructor leaks memory when called
    twice). (Gustavo)
  . Fixed bug #62070 (Collator::getSortKey() returns garbage). (Gustavo)
  . Fixed bug #62017 (datefmt_create with incorrectly encoded timezone leaks
    pattern). (Gustavo)
  . Fixed bug #60785 (memory leak in IntlDateFormatter constructor). (Gustavo)

- JSON:
  . Fixed bug #61359 (json_encode() calls too many reallocs). (Stas)

- libxml:
  . Fixed bug #62266 (Custom extension segfaults during xmlParseFile with FPM
    SAPI). (Gustavo)

- Phar:
  . Fixed bug #62227 (Invalid phar stream path causes crash). (Felipe)

- Readline:
  . Fixed bug #62186 (readline fails to compile - void function should not
    return a value). (Johannes)

- Reflection:
  . Fixed bug #62384 (Attempting to invoke a Closure more than once causes
    segfault). (Felipe)
  . Fixed bug #62202 (ReflectionParameter::getDefaultValue() memory leaks
    with constant). (Laruence)

- Sockets:
  . Fixed bug #62025 (__ss_family was changed on AIX 5.3). (Felipe)

- SPL:
  . Fixed bug #62433 (Inconsistent behavior of RecursiveDirectoryIterator to
    dot files). (Laruence)
  . Fixed bug #62262 (RecursiveArrayIterator does not implement Countable).
    (Nikita Popov)

- XML Writer:
  . Fixed bug #62064 (memory leak in the XML Writer module).
    (jean-pierre dot lozi at lip6 dot fr)

- Zip:
  . Upgraded libzip to 0.10.1 (Anatoliy)

14 Jun 2012, PHP 5.4.4

- COM:
  . Fixed bug #62146 com_dotnet cannot be built shared. (Johannes)

- CLI Server:
  . Implemented FR #61977 (Need CLI web-server support for files with .htm &
    svg extensions). (Sixd, Laruence)
  . Improved performance while sending error page, this also fixed
    bug #61785 (Memory leak when access a non-exists file without router).
    (Laruence)
  . Fixed bug #61546 (functions related to current script failed when chdir()
    in cli sapi). (Laruence, reeze.xia@gmail.com)

- Core:
  . Fixed missing bound check in iptcparse(). (chris at chiappa.net)
  . Fixed CVE-2012-2143. (Solar Designer)
  . Fixed bug #62097 (fix for for bug #54547). (Gustavo)
  . Fixed bug #62005 (unexpected behavior when incrementally assigning to a
    member of a null object). (Laruence)
  . Fixed bug #61978 (Object recursion not detected for classes that implement
    JsonSerializable). (Felipe)
  . Fixed bug #61991 (long overflow in realpath_cache_get()). (Anatoliy)
  . Fixed bug #61922 (ZTS build doesn't accept zend.script_encoding config).
    (Laruence)
  . Fixed bug #61827 (incorrect \e processing on Windows) (Anatoliy)
  . Fixed bug #61782 (__clone/__destruct do not match other methods when checking
    access controls). (Stas)
  . Fixed bug #61764 ('I' unpacks n as signed if n > 2^31-1 on LP64). (Gustavo)
  . Fixed bug #61761 ('Overriding' a private static method with a different
    signature causes crash). (Laruence)
  . Fixed bug #61730 (Segfault from array_walk modifying an array passed by
    reference). (Laruence)
  . Fixed bug #61728 (PHP crash when calling ob_start in request_shutdown
    phase). (Laruence)
  . Fixed bug #61713 (Logic error in charset detection for htmlentities).
    (Anatoliy)
  . Fixed bug #61660 (bin2hex(hex2bin($data)) != $data). (Nikita Popov)
  . Fixed bug #61650 (ini parser crashes when using ${xxxx} ini variables
    (without apache2)). (Laruence)
  . Fixed bug #61605 (header_remove() does not remove all headers). (Laruence)
  . Fixed bug #54547 (wrong equality of string numbers). (Gustavo)
  . Fixed bug #54197 ([PATH=] sections incompatibility with user_ini.filename
    set to null). (Anatoliy)
  . Changed php://fd to be available only for CLI.

- CURL:
  . Fixed bug #61948 (CURLOPT_COOKIEFILE '' raises open_basedir restriction).
    (Laruence)

- Fileinfo
  . Fixed bug #61812 (Uninitialised value used in libmagic).
    (Laruence, Gustavo)
  . Fixed bug #61566 failure caused by the posix lseek and read versions
    under windows in cdf_read(). (Anatoliy)
  . Fixed bug #61565 where php_stream_open_wrapper_ex tries to open a
    directory descriptor under windows. (Anatoliy)

- Intl
  . Fixed bug #62082 (Memory corruption in internal function
    get_icu_disp_value_src_php()). (Gustavo)

- Libxml:
  . Fixed bug #61617 (Libxml tests failed(ht is already destroyed)).
    (Laruence)

- PDO:
  . Fixed bug #61755 (A parsing bug in the prepared statements can lead to
    access violations). (Johannes)

- Phar:
  . Fixed bug #61065 (Secunia SA44335, CVE-2012-2386). (Rasmus)

- Pgsql:
  . Added pg_escape_identifier/pg_escape_literal. (Yasuo Ohgaki)

- Streams:
  . Fixed bug #61961 (file_get_contents leaks when access empty file with
    maxlen set). (Reeze)

- Zlib:
  . Fixed bug #61820 (using ob_gzhandler will complain about headers already
    sent when no compression). (Mike)
  . Fixed bug #61443 (can't change zlib.output_compression on the fly). (Mike)
  . Fixed bug #60761 (zlib.output_compression fails on refresh). (Mike)

08 May 2012, PHP 5.4.3

- CGI
  . Re-Fix PHP-CGI query string parameter vulnerability, CVE-2012-1823.
    (Stas)
  . Fix bug #61807 - Buffer Overflow in apache_request_headers.
    (nyt-php at countercultured dot net).

03 May 2012, PHP 5.4.2

- Fix PHP-CGI query string parameter vulnerability, CVE-2012-1823. (Rasmus)

26 Apr 2012, PHP 5.4.1

- CLI Server:
  . Fixed bug #61461 (missing checks around malloc() calls). (Ilia)
  . Implemented FR #60850 (Built in web server does not set
    $_SERVER['SCRIPT_FILENAME'] when using router). (Laruence)
  . "Connection: close" instead of "Connection: closed" (Gustavo)

- Core:
  . Fixed crash in ZTS using same class in many threads. (Johannes)
  . Fixed bug #61374 (html_entity_decode tries to decode code points that don't
    exist in ISO-8859-1). (Gustavo)
  . Fixed bug #61273 (call_user_func_array with more than 16333 arguments
    leaks / crashes). (Laruence)
  . Fixed bug #61225 (Incorrect lexing of 0b00*+<NUM>). (Pierrick)
  . Fixed bug #61165 (Segfault - strip_tags()). (Laruence)
  . Fixed bug #61106 (Segfault when using header_register_callback). (Nikita
    Popov)
  . Fixed bug #61087 (Memory leak in parse_ini_file when specifying
    invalid scanner mode). (Nikic, Laruence)
  . Fixed bug #61072 (Memory leak when restoring an exception handler).
    (Nikic, Laruence)
  . Fixed bug #61058 (array_fill leaks if start index is PHP_INT_MAX).
    (Laruence)
  . Fixed bug #61052 (Missing error check in trait 'insteadof' clause). (Stefan)
  . Fixed bug #61011 (Crash when an exception is thrown by __autoload
    accessing a static property). (Laruence)
  . Fixed bug #61000 (Exceeding max nesting level doesn't delete numerical
    vars). (Laruence)
  . Fixed bug #60978 (exit code incorrect). (Laruence)
  . Fixed bug #60911 (Confusing error message when extending traits). (Stefan)
  . Fixed bug #60801 (strpbrk() mishandles NUL byte). (Adam)
  . Fixed bug #60717 (Order of traits in use statement can cause a fatal
    error). (Stefan)
  . Fixed bug #60573 (type hinting with "self" keyword causes weird errors).
    (Laruence)
  . Fixed bug #60569 (Nullbyte truncates Exception $message). (Ilia)
  . Fixed bug #52719 (array_walk_recursive crashes if third param of the
    function is by reference). (Nikita Popov)
  . Improve performance of set_exception_handler while doing reset (Laruence)

- fileinfo:
  . Fix fileinfo test problems. (Anatoliy Belsky)

- FPM
  . Fixed bug #61430 (Transposed memset() params in sapi/fpm/fpm/fpm_shm.c).
    (michaelhood at gmail dot com, Ilia)

- Ibase
  . Fixed bug #60947 (Segmentation fault while executing ibase_db_info).
    (Ilia)

- Installation
  . Fixed bug #61172 (Add Apache 2.4 support). (Chris Jones)

- Intl:
  . Fixed bug #61487 (Incorrent bounds checking in grapheme_strpos).
    (Stas)

- mbstring:
  . MFH mb_ereg_replace_callback() for security enhancements. (Rui)

- mysqli
  . Fixed bug #61003 (mysql_stat() require a valid connection). (Johannes).

- mysqlnd
  . Fixed bug #61704 (Crash apache, phpinfo() threading issue). (Johannes)
  . Fixed bug #60948 (mysqlnd FTBFS when -Wformat-security is enabled).
    (Johannes)

- PDO
  . Fixed bug #61292 (Segfault while calling a method on an overloaded PDO
    object). (Laruence)

- PDO_mysql
  . Fixed bug #61207 (PDO::nextRowset() after a multi-statement query doesn't
    always work). (Johannes)
  . Fixed bug #61194 (PDO should export compression flag with myslqnd).
    (Johannes)

- PDO_odbc
  . Fixed bug #61212 (PDO ODBC Segfaults on SQL_SUCESS_WITH_INFO). (Ilia)

- Phar
  . Fixed bug #61184 (Phar::webPhar() generates headers with trailing NUL
    bytes). (Nikita Popov)

- Readline:
  . Fixed bug #61088 (Memory leak in readline_callback_handler_install).
    (Nikic, Laruence)

- Reflection:
  . Implemented FR #61602 (Allow access to the name of constant
    used as function/method parameter's default value). (reeze.xia@gmail.com)
  . Fixed bug #60968 (Late static binding doesn't work with
    ReflectionMethod::invokeArgs()). (Laruence)

- Session
  . Fixed bug #60634 (Segmentation fault when trying to die() in
    SessionHandler::write()). (Ilia)

- SOAP
  . Fixed bug #61423 (gzip compression fails). (Ilia)
  . Fixed bug #60887 (SoapClient ignores user_agent option and sends no
    User-Agent header). (carloschilazo at gmail dot com)
  . Fixed bug #60842, #51775 (Chunked response parsing error when
    chunksize length line is > 10 bytes). (Ilia)
  . Fixed bug #49853 (Soap Client stream context header option ignored).
    (Dmitry)

- SPL:
  . Fixed bug #61453 (SplObjectStorage does not identify objects correctly).
    (Gustavo)
  . Fixed bug #61347 (inconsistent isset behavior of Arrayobject). (Laruence)

- Standard:
  . Fixed memory leak in substr_replace. (Pierrick)
  . Make max_file_uploads ini directive settable outside of php.ini (Rasmus)
  . Fixed bug #61409 (Bad formatting on phpinfo()). (Jakub Vrana)
  . Fixed bug #60222 (time_nanosleep() does validate input params). (Ilia)
  . Fixed bug #60106 (stream_socket_server silently truncates long unix socket
    paths). (Ilia)

- XMLRPC:
  . Fixed bug #61264 (xmlrpc_parse_method_descriptions leaks temporary
    variable). (Nikita Popov)
  . Fixed bug #61097 (Memory leak in xmlrpc functions copying zvals). (Nikita
    Popov)

- Zlib:
  . Fixed bug #61306 (initialization of global inappropriate for ZTS). (Gustavo)
  . Fixed bug #61287 (A particular string fails to decompress). (Mike)
  . Fixed bug #61139 (gzopen leaks when specifying invalid mode). (Nikita Popov)

01 Mar 2012, PHP 5.4.0

- Installation:
  . autoconf 2.59+ is now supported (and required) for generating the
    configure script with ./buildconf. Autoconf 2.60+ is desirable
    otherwise the configure help order may be incorrect.  (Rasmus, Chris Jones)

- Removed legacy features:
  . break/continue $var syntax. (Dmitry)
  . Safe mode and all related php.ini options. (Kalle)
  . register_globals and register_long_arrays php.ini options. (Kalle)
  . import_request_variables(). (Kalle)
  . allow_call_time_pass_reference. (Pierrick)
  . define_syslog_variables php.ini option and its associated function. (Kalle)
  . highlight.bg php.ini option. (Kalle)
  . safe_mode, safe_mode_gid, safe_mode_include_dir,
    safe_mode_exec_dir, safe_mode_allowed_env_vars and
    safe_mode_protected_env_vars php.ini options.
  . zend.ze1_compatibility_mode php.ini option.
  . Session bug compatibility mode (session.bug_compat_42 and
    session.bug_compat_warn php.ini options). (Kalle)
  . session_is_registered(), session_register() and session_unregister()
    functions. (Kalle)
  . y2k_compliance php.ini option. (Kalle)
  . magic_quotes_gpc, magic_quotes_runtime and magic_quotes_sybase
    php.ini options. get_magic_quotes_gpc, get_magic_quotes_runtime are kept
    but always return false, set_magic_quotes_runtime raises an
    E_CORE_ERROR. (Pierrick, Pierre)
  . Removed support for putenv("TZ=..") for setting the timezone. (Derick)
  . Removed the timezone guessing algorithm in case the timezone isn't set with
    date.timezone or date_default_timezone_set(). Instead of a guessed
    timezone, "UTC" is now used instead. (Derick)

- Moved extensions to PECL:
  . ext/sqlite.  (Note: the ext/sqlite3 and ext/pdo_sqlite extensions are
    not affected) (Johannes)

- General improvements:
  . Added short array syntax support ([1,2,3]), see UPGRADING guide for full
    details. (rsky0711 at gmail . com, sebastian.deutsch at 9elements . com,
    Pierre)
  . Added binary number format (0b001010). (Jonah dot Harris at gmail dot com)
  . Added support for Class::{expr}() syntax (Pierrick)
  . Added multibyte support by default. Previously PHP had to be compiled
    with --enable-zend-multibyte.  Now it can be enabled or disabled through
    the zend.multibyte directive in php.ini. (Dmitry)
  . Removed compile time dependency from ext/mbstring (Dmitry)
  . Added support for Traits. (Stefan, with fixes by Dmitry and Laruence)
  . Added closure $this support back. (Stas)
  . Added array dereferencing support. (Felipe)
  . Added callable typehint. (Hannes)
  . Added indirect method call through array. FR #47160. (Felipe)
  . Added DTrace support. (David Soria Parra)
  . Added class member access on instantiation (e.g. (new foo)->bar()) support.
    (Felipe)
  . <?= is now always available regardless of the short_open_tag setting. (Rasmus)
  . Implemented Zend Signal Handling (configurable option --enable-zend-signals,
    off by default). (Lucas Nealan, Arnaud Le Blanc, Brian Shire, Ilia)
  . Improved output layer, see README.NEW-OUTPUT-API for internals. (Mike)
  . Improved UNIX build system to allow building multiple PHP binary SAPIs and
    one SAPI module the same time. FR #53271, FR #52419. (Jani)
  . Implemented closure rebinding as parameter to bindTo. (Gustavo Lopes)
  . Improved the warning message of incompatible arguments. (Laruence)
  . Improved ternary operator performance when returning arrays. (Arnaud, Dmitry)
  . Changed error handlers to only generate docref links when the docref_root
    php.ini setting is not empty. (Derick)
  . Changed silent conversion of array to string to produce a notice. (Patrick)
  . Changed default encoding from ISO-8859-1 to UTF-8 when not specified in
    htmlspecialchars and htmlentities. (Rasmus)
  . Changed casting of null/''/false into an Object when adding a property
    from E_STRICT into a warning. (Scott)
  . Changed E_ALL to include E_STRICT. (Stas)
  . Disabled Windows CRT warning by default, can be enabled again using the
    php.ini directive windows_show_crt_warnings. (Pierre)
  . Fixed bug #55378: Binary number literal returns float number though its
    value is small enough. (Derick)

- Improved Zend Engine memory usage: (Dmitry)
  . Improved parse error messages. (Felipe)
  . Replaced zend_function.pass_rest_by_reference by
    ZEND_ACC_PASS_REST_BY_REFERENCE in zend_function.fn_flags.
  . Replaced zend_function.return_reference by ZEND_ACC_RETURN_REFERENCE
    in zend_function.fn_flags.
  . Removed zend_arg_info.required_num_args as it was only needed for internal
    functions. Now the first arg_info for internal functions (which has special
    meaning) is represented by the zend_internal_function_info structure.
  . Moved zend_op_array.size, size_var, size_literal, current_brk_cont,
    backpatch_count into CG(context) as they are used only during compilation.
  . Moved zend_op_array.start_op into EG(start_op) as it's used only for
    'interactive' execution of a single top-level op-array.
  . Replaced zend_op_array.done_pass_two by ZEND_ACC_DONE_PASS_TWO in
    zend_op_array.fn_flags.
  . op_array.vars array is trimmed (reallocated) during pass_two.
  . Replaced zend_class_entry.constants_updated by ZEND_ACC_CONSTANTS_UPDATED
    in zend_class_entry.ce_flags.
  . Reduced the size of zend_class_entry by sharing the same memory space
    by different information for internal and user classes.
    See zend_class_entry.info union.
  . Reduced size of temp_variable.

- Improved Zend Engine - performance tweaks and optimizations: (Dmitry)
  . Inlined most probable code-paths for arithmetic operations directly into
    executor.
  . Eliminated unnecessary iterations during request startup/shutdown.
  . Changed $GLOBALS into a JIT autoglobal, so it's initialized only if used.
    (this may affect opcode caches!)
  . Improved performance of @ (silence) operator.
  . Simplified string offset reading. Given $str="abc" then $str[1][0] is now
    a legal construct.
  . Added caches to eliminate repeatable run-time bindings of functions,
    classes, constants, methods and properties.
  . Added concept of interned strings. All strings constants known at compile
    time are allocated in a single copy and never changed.
  . ZEND_RECV now always has IS_CV as its result.
  . ZEND_CATCH now has to be used only with constant class names.
  . ZEND_FETCH_DIM_? may fetch array and dimension operands in different order.
  . Simplified ZEND_FETCH_*_R operations. They can't be used with the
    EXT_TYPE_UNUSED flag any more. This is a very rare and useless case.
    ZEND_FREE might be required after them instead.
  . Split ZEND_RETURN into two new instructions ZEND_RETURN and
    ZEND_RETURN_BY_REF.
  . Optimized access to global constants using values with pre-calculated
    hash_values from the literals table.
  . Optimized access to static properties using executor specialization.
    A constant class name may be used as a direct operand of ZEND_FETCH_*
    instruction without previous ZEND_FETCH_CLASS.
  . zend_stack and zend_ptr_stack allocation is delayed until actual usage.

- Other improvements to Zend Engine:
  . Added an optimization which saves memory and emalloc/efree calls for empty
    HashTables. (Stas, Dmitry)
  . Added ability to reset user opcode handlers (Yoram).
  . Changed the structure of op_array.opcodes. The constant values are moved from
    opcode operands into a separate literal table. (Dmitry)
  . Fixed (disabled) inline-caching for ZEND_OVERLOADED_FUNCTION methods.
    (Dmitry)

- Improved core functions:
  . Enforce an extended class' __construct arguments to match the
    abstract constructor in the base class.
  . Disallow reusing superglobal names as parameter names.
  . Added optional argument to debug_backtrace() and debug_print_backtrace()
    to limit the amount of stack frames returned. (Sebastian, Patrick)
  . Added hex2bin() function. (Scott)
  . number_format() no longer truncates multibyte decimal points and thousand
    separators to the first byte. FR #53457. (Adam)
  . Added support for object references in recursive serialize() calls.
    FR #36424. (Mike)
  . Added support for SORT_NATURAL and SORT_FLAG_CASE in array
    sort functions (sort, rsort, ksort, krsort, asort, arsort and
    array_multisort). FR#55158 (Arpad)
  . Added stream metadata API support and stream_metadata() stream class
    handler. (Stas)
  . User wrappers can now define a stream_truncate() method that responds
    to truncation, e.g. through ftruncate(). FR #53888. (Gustavo)
  . Improved unserialize() performance.
    (galaxy dot mipt at gmail dot com, Kalle)
  . Changed array_combine() to return empty array instead of FALSE when both
    parameter arrays are empty. FR #34857. (joel.perras@gmail.com)
  . Fixed bug #61095 (Incorect lexing of 0x00*+<NUM>). (Etienne)
  . Fixed bug #60965 (Buffer overflow on htmlspecialchars/entities with
    $double=false). (Gustavo)
  . Fixed bug #60895 (Possible invalid handler usage in windows random
    functions). (Pierre)
  . Fixed bug #60879 (unserialize() Does not invoke __wakeup() on object).
    (Pierre, Steve)
  . Fixed bug #60825 (Segfault when running symfony 2 tests).
    (Dmitry, Laruence)
  . Fixed bug #60627 (httpd.worker segfault on startup with php_value).
  . Fixed bug #60613 (Segmentation fault with $cls->{expr}() syntax). (Dmitry)
  . Fixed bug #60611 (Segmentation fault with Cls::{expr}() syntax). (Laruence)
    (Laruence)
  . Fixed bug #60558 (Invalid read and writes). (Laruence)
  . Fixed bug #60444 (Segmentation fault with include & class extending).
    (Laruence, Dmitry).
  . Fixed bug #60362 (non-existent sub-sub keys should not have values).
    (Laruence, alan_k, Stas)
  . Fixed bug #60350 (No string escape code for ESC (ascii 27), normally \e).
    (php at mickweiss dot com)
  . Fixed bug #60321 (ob_get_status(true) no longer returns an array when
    buffer is empty). (Pierrick)
  . Fixed bug #60282 (Segfault when using ob_gzhandler() with open buffers).
    (Laruence)
  . Fixed bug #60240 (invalid read/writes when unserializing specially crafted
    strings). (Mike)
  . Fixed bug #60227 (header() cannot detect the multi-line header with
     CR(0x0D)). (rui)
  . Fixed bug #60174 (Notice when array in method prototype error).
    (Laruence)
  . Fixed bug #60169 (Conjunction of ternary and list crashes PHP).
    (Laruence)
  . Fixed bug #60038 (SIGALRM cause segfault in php_error_cb). (Laruence)
    (klightspeed at netspace dot net dot au)
  . Fixed bug #55871 (Interruption in substr_replace()). (Stas)
  . Fixed bug #55801 (Behavior of unserialize has changed). (Mike)
  . Fixed bug #55758 (Digest Authenticate missed in 5.4) . (Laruence)
  . Fixed bug #55748 (multiple NULL Pointer Dereference with zend_strndup())
    (CVE-2011-4153). (Stas)
  . Fixed bug #55124 (recursive mkdir fails with current (dot) directory in path).
    (Pierre)
  . Fixed bug #55084 (Function registered by header_register_callback is
    called only once per process). (Hannes)
  . Implement FR #54514 (Get php binary path during script execution).
    (Laruence)
  . Fixed bug #52211 (iconv() returns part of string on error). (Felipe)
  . Fixed bug #51860 (Include fails with toplevel symlink to /). (Dmitry)

- Improved generic SAPI support:
  . Added $_SERVER['REQUEST_TIME_FLOAT'] to include microsecond precision.
    (Patrick)
  . Added header_register_callback() which is invoked immediately
    prior to the sending of headers and after default headers have
    been added. (Scott)
  . Added http_response_code() function. FR #52555. (Paul Dragoonis, Kalle)
  . Fixed bug #55500 (Corrupted $_FILES indices lead to security concern).
    (CVE-2012-1172). (Stas)
  . Fixed bug #54374 (Insufficient validating of upload name leading to
    corrupted $_FILES indices). (CVE-2012-1172). (Stas, lekensteyn at gmail dot com)

- Improved CLI SAPI:
  . Added built-in web server that is intended for testing purpose.
    (Moriyoshi, Laruence, and fixes by Pierre, Derick, Arpad,
    chobieee at gmail dot com)
  . Added command line option --rz <name> which shows information of the
    named Zend extension. (Johannes)
  . Interactive readline shell improvements: (Johannes)
    . Added "cli.pager" php.ini setting to set a pager for output.
    . Added "cli.prompt" php.ini setting to configure the shell prompt.
    . Added shortcut #inisetting=value to change php.ini settings at run-time.
    . Changed shell not to terminate on fatal errors.
    . Interactive shell works with shared readline extension. FR #53878.

- Improved CGI/FastCGI SAPI: (Dmitry)
  . Added apache compatible functions: apache_child_terminate(),
    getallheaders(), apache_request_headers() and apache_response_headers()
  . Improved performance of FastCGI request parsing.
  . Fixed reinitialization of SAPI callbacks after php_module_startup().
    (Dmitry)

- Improved PHP-FPM SAPI:
  . Removed EXPERIMENTAL flag. (fat)
  . Fixed bug #60659 (FPM does not clear auth_user on request accept).
    (bonbons at linux-vserver dot org)

- Improved Litespeed SAPI:
  . Fixed bug #55769 (Make Fails with "Missing Separator" error). (Adam)

- Improved Date extension:
  . Added the + modifier to parseFromFormat to allow trailing text in the
    string to parse without throwing an error. (Stas, Derick)

- Improved DBA extension:
  . Added Tokyo Cabinet abstract DB support. (Michael Maclean)
  . Added Berkeley DB 5 support. (Johannes, Chris Jones)

- Improved DOM extension:
  . Added the ability to pass options to loadHTML (Chregu, fxmulder at gmail dot com)

- Improved filesystem functions:
  . scandir() now accepts SCANDIR_SORT_NONE as a possible sorting_order value.
    FR #53407. (Adam)

- Improved HASH extension:
  . Added Jenkins's one-at-a-time hash support. (Martin Jansen)
  . Added FNV-1 hash support. (Michael Maclean)
  . Made Adler32 algorithm faster. FR #53213. (zavasek at yandex dot ru)
  . Removed Salsa10/Salsa20, which are actually stream ciphers (Mike)
  . Fixed bug #60221 (Tiger hash output byte order) (Mike)

- Improved intl extension:
  . Added Spoofchecker class, allows checking for visibly confusable characters and
    other security issues. (Scott)
  . Added Transliterator class, allowing transliteration of strings.
    (Gustavo)
  . Added support for UTS #46. (Gustavo)
  . Fixed build on Fedora 15 / Ubuntu 11. (Hannes)
  . Fixed bug #55562 (grapheme_substr() returns false on big length). (Stas)

- Improved JSON extension:
  . Added new json_encode() option JSON_UNESCAPED_UNICODE. FR #53946.
    (Alexander, Gwynne)
  . Added JsonSerializable interface. (Sara)
  . Added JSON_BIGINT_AS_STRING, extended json_decode() sig with $options.
    (Sara)
  . Added support for JSON_NUMERIC_CHECK option in json_encode() that converts
    numeric strings to integers. (Ilia)
  . Added new json_encode() option JSON_UNESCAPED_SLASHES. FR #49366. (Adam)
  . Added new json_encode() option JSON_PRETTY_PRINT. FR #44331. (Adam)

- Improved LDAP extension:
  . Added paged results support. FR #42060. (ando@OpenLDAP.org,
    iarenuno@eteo.mondragon.edu, jeanseb@au-fil-du.net, remy.saissy@gmail.com)

- Improved mbstring extension:
  . Added Shift_JIS/UTF-8 Emoji (pictograms) support. (Rui)
  . Added JIS X0213:2004 (Shift_JIS-2004, EUC-JP-2004, ISO-2022-JP-2004)
    support. (Rui)
  . Ill-formed UTF-8 check for security enhancements. (Rui)
  . Added MacJapanese (Shift_JIS) and gb18030 encoding support. (Rui)
  . Added encode/decode in hex format to mb_[en|de]code_numericentity(). (Rui)
  . Added user JIS X0213:2004 (Shift_JIS-2004, EUC-JP-2004, ISO-2022-JP-2004)
    support. (Rui)
  . Added the user defined area for CP936 and CP950 (Rui).
  . Fixed bug #60306 (Characters lost while converting from cp936 to utf8).
    (Laruence)

- Improved MySQL extensions:
  . MySQL: Deprecated mysql_list_dbs(). FR #50667. (Andrey)
  . mysqlnd: Added named pipes support. FR #48082. (Andrey)
  . MySQLi: Added iterator support in MySQLi. mysqli_result implements
    Traversable. (Andrey, Johannes)
  . PDO_mysql: Removed support for linking with MySQL client libraries older
    than 4.1. (Johannes)
  . ext/mysql, mysqli and pdo_mysql now use mysqlnd by default. (Johannes)
  . Fixed bug #55473 (mysql_pconnect leaks file descriptors on reconnect).
    (Andrey, Laruence)
  . Fixed bug #55653 (PS crash with libmysql when binding same variable as
    param and out). (Laruence)

- Improved OpenSSL extension:
  . Added AES support. FR #48632. (yonas dot y at gmail dot com, Pierre)
  . Added no padding option to openssl_encrypt()/openssl_decrypt(). (Scott)
  . Use php's implementation for Windows Crypto API in
    openssl_random_pseudo_bytes. (Pierre)
  . On error in openssl_random_pseudo_bytes() made sure we set strong result
    to false. (Scott)
  . Fixed possible attack in SSL sockets with SSL 3.0 / TLS 1.0.
    CVE-2011-3389. (Scott)
  . Fixed bug #61124 (Crash when decoding an invalid base64 encoded string).
    (me at ktamura dot com, Scott)

- Improved PDO:
  . Fixed PDO objects binary incompatibility. (Dmitry)

- PDO DBlib driver:
  . Added nextRowset support.
  . Fixed bug #50755 (PDO DBLIB Fails with OOM).

- Improved PostgreSQL extension:
  . Added support for "extra" parameter for PGNotify().
    (r dot i dot k at free dot fr, Ilia)

- Improved PCRE extension:
  . Changed third parameter of preg_match_all() to optional. FR #53238. (Adam)

- Improved Readline extension:
  . Fixed bug #54450 (Enable callback support when built against libedit).
    (fedora at famillecollet dot com, Hannes)

- Improved Reflection extension:
  . Added ReflectionClass::newInstanceWithoutConstructor() to create a new
    instance of a class without invoking its constructor. FR #55490.
    (Sebastian)
  . Added ReflectionExtension::isTemporary() and
    ReflectionExtension::isPersistent() methods. (Johannes)
  . Added ReflectionZendExtension class. (Johannes)
  . Added ReflectionClass::isCloneable(). (Felipe)

- Improved Session extension:
  . Expose session status via new function, session_status (FR #52982) (Arpad)
  . Added support for object-oriented session handlers. (Arpad)
  . Added support for storing upload progress feedback in session data. (Arnaud)
  . Changed session.entropy_file to default to /dev/urandom or /dev/arandom if
    either is present at compile time. (Rasmus)
  . Fixed bug #60860 (session.save_handler=user without defined function core
    dumps). (Felipe)
  . Implement FR #60551 (session_set_save_handler should support a core's
    session handler interface). (Arpad)
  . Fixed bug #60640 (invalid return values). (Arpad)

- Improved SNMP extension (Boris Lytochkin):
  . Added OO API. FR #53594 (php-snmp rewrite).
  . Sanitized return values of existing functions. Now it returns FALSE on
    failure.
  . Allow ~infinite OIDs in GET/GETNEXT/SET queries. Autochunk them to max_oids
    upon request.
  . Introducing unit tests for extension with ~full coverage.
  . IPv6 support. (FR #42918)
  . Way of representing OID value can now be changed when SNMP_VALUE_OBJECT
    is used for value output mode. Use or'ed SNMP_VALUE_LIBRARY(default if
    not specified) or SNMP_VALUE_PLAIN. (FR #54502)
  . Fixed bug #60749 (SNMP module should not strip non-standard SNMP port
    from hostname). (Boris Lytochkin)
  . Fixed bug #60585 (php build fails with USE flag snmp when IPv6 support
    is disabled). (Boris Lytochkin)
  . Fixed bug #53862 (snmp_set_oid_output_format does not allow returning to default)
  . Fixed bug #46065 (snmp_set_quick_print() persists between requests)
  . Fixed bug #45893 (Snmp buffer limited to 2048 char)
  . Fixed bug #44193 (snmp v3 noAuthNoPriv doesn't work)

- Improved SOAP extension:
  . Added new SoapClient option "keep_alive". FR #60329. (Pierrick)
  . Fixed basic HTTP authentication for WSDL sub requests. (Dmitry)

- Improved SPL extension:
  . Added RegexIterator::getRegex() method. (Joshua Thijssen)
  . Added SplObjectStorage::getHash() hook. (Etienne)
  . Added CallbackFilterIterator and RecursiveCallbackFilterIterator. (Arnaud)
  . Added missing class_uses(..) as pointed out by #55266 (Stefan)
  . Immediately reject wrong usages of directories under Spl(Temp)FileObject
    and friends. (Etienne, Pierre)
  . FilesystemIterator, GlobIterator and (Recursive)DirectoryIterator now use
    the default stream context. (Hannes)
  . Fixed bug #60201 (SplFileObject::setCsvControl does not expose third
    argument via Reflection). (Peter)
  . Fixed bug #55287 (spl_classes() not includes CallbackFilter classes)
    (sasezaki at gmail dot com, salathe)

- Improved Sysvshm extension:
  . Fixed bug #55750 (memory copy issue in sysvshm extension).
    (Ilia, jeffhuang9999 at gmail dot com)

- Improved Tidy extension:
  . Fixed bug #54682 (Tidy::diagnose() NULL pointer dereference).
    (Maksymilian Arciemowicz, Felipe)

- Improved Tokenizer extension:
  . Fixed bug #54089 (token_get_all with regards to __halt_compiler is
    not binary safe). (Nikita Popov)

- Improved XSL extension:
  . Added XsltProcessor::setSecurityPrefs($options) and getSecurityPrefs() to
    define forbidden operations within XSLT stylesheets, default is not to
    enable write operations from XSLT. Bug #54446 (Chregu, Nicolas Gregoire)
  . XSL doesn't stop transformation anymore, if a PHP function can't be called
    (Christian)

- Improved ZLIB extension:
  . Re-implemented non-file related functionality. (Mike)
  . Fixed bug #55544 (ob_gzhandler always conflicts with zlib.output_compression).
    (Mike)

14 Jun 2012, PHP 5.3.14

- CLI SAPI:
  . Fixed bug #61546 (functions related to current script failed when chdir()
    in cli sapi). (Laruence, reeze.xia@gmail.com)

- CURL:
  . Fixed bug #61948 (CURLOPT_COOKIEFILE '' raises open_basedir restriction).
    (Laruence)

- COM:
  . Fixed bug #62146 com_dotnet cannot be built shared. (Johannes)

- Core:
  . Fixed CVE-2012-2143. (Solar Designer)
  . Fixed missing bound check in iptcparse(). (chris at chiappa.net)
  . Fixed bug #62373 (serialize() generates wrong reference to the object).
    (Moriyoshi)
  . Fixed bug #62005 (unexpected behavior when incrementally assigning to a
    member of a null object). (Laruence)
  . Fixed bug #61991 (long overflow in realpath_cache_get()). (Anatoliy)
  . Fixed bug #61764 ('I' unpacks n as signed if n > 2^31-1 on LP64). (Gustavo)
  . Fixed bug #61730 (Segfault from array_walk modifying an array passed by
    reference). (Laruence)
  . Fixed bug #61713 (Logic error in charset detection for htmlentities).
    (Anatoliy)
  . Fixed bug #54197 ([PATH=] sections incompatibility with user_ini.filename
    set to null). (Anatoliy)
  . Changed php://fd to be available only for CLI.

- Fileinfo:
  . Fixed bug #61812 (Uninitialised value used in libmagic).
    (Laruence, Gustavo)

- Iconv extension:
  . Fixed a bug that iconv extension fails to link to the correct library
    when another extension makes use of a library that links to the iconv
    library. See https://bugs.gentoo.org/show_bug.cgi?id=364139 for detail.
    (Moriyoshi)

- Intl:
  . Fixed bug #62082 (Memory corruption in internal function
    get_icu_disp_value_src_php()). (Gustavo)

- JSON
  . Fixed bug #61537 (json_encode() incorrectly truncates/discards
    information). (Adam)

- PDO:
  . Fixed bug #61755 (A parsing bug in the prepared statements can lead to
    access violations). (Johannes)

- Phar:
  . Fix bug #61065 (Secunia SA44335). (Rasmus)

- Streams:
  . Fixed bug #61961 (file_get_contents leaks when access empty file with
    maxlen set). (Reeze)

08 May 2012, PHP 5.3.13
- CGI
  . Improve fix for PHP-CGI query string parameter vulnerability, CVE-2012-2311.
    (Stas)

03 May 2012, PHP 5.3.12
- Fix PHP-CGI query string parameter vulnerability, CVE-2012-1823. (Rasmus)

26 Apr 2012, PHP 5.3.11

- Core:
  . Fixed bug #61605 (header_remove() does not remove all headers).
    (Laruence)
  . Fixed bug #61541 (Segfault when using ob_* in output_callback).
    (reeze.xia@gmail.com)
  . Fixed bug #61273 (call_user_func_array with more than 16333 arguments
    leaks / crashes). (Laruence)
  . Fixed bug #61165 (Segfault - strip_tags()). (Laruence)
  . Improved max_input_vars directive to check nested variables (Dmitry).
  . Fixed bug #61095 (Incorect lexing of 0x00*+<NUM>). (Etienne)
  . Fixed bug #61087 (Memory leak in parse_ini_file when specifying
    invalid scanner mode). (Nikic, Laruence)
  . Fixed bug #61072 (Memory leak when restoring an exception handler).
    (Nikic, Laruence)
  . Fixed bug #61058 (array_fill leaks if start index is PHP_INT_MAX).
    (Laruence)
  . Fixed bug #61043 (Regression in magic_quotes_gpc fix for CVE-2012-0831).
    (Ondřej Surý)
  . Fixed bug #61000 (Exceeding max nesting level doesn't delete numerical
    vars). (Laruence)
  . Fixed bug #60895 (Possible invalid handler usage in windows random
    functions). (Pierre)
  . Fixed bug #60825 (Segfault when running symfony 2 tests).
    (Dmitry, Laruence)
  . Fixed bug #60801 (strpbrk() mishandles NUL byte). (Adam)
  . Fixed bug #60569 (Nullbyte truncates Exception $message). (Ilia)
  . Fixed bug #60227 (header() cannot detect the multi-line header with CR).
    (rui, Gustavo)
  . Fixed bug #60222 (time_nanosleep() does validate input params). (Ilia)
  . Fixed bug #54374 (Insufficient validating of upload name leading to
    corrupted $_FILES indices). (CVE-2012-1172). (Stas, lekensteyn at
    gmail dot com, Pierre)
  . Fixed bug #52719 (array_walk_recursive crashes if third param of the
    function is by reference). (Nikita Popov)
  . Fixed bug #51860 (Include fails with toplevel symlink to /). (Dmitry)

- DOM
  . Added debug info handler to DOM objects. (Gustavo, Joey Smith)

- FPM
  . Fixed bug #61430 (Transposed memset() params in sapi/fpm/fpm/fpm_shm.c).
    (michaelhood at gmail dot com, Ilia)

- Ibase
  . Fixed bug #60947 (Segmentation fault while executing ibase_db_info).
    (Ilia)

- Installation
  . Fixed bug #61172 (Add Apache 2.4 support). (Chris Jones)

- Fileinfo
  . Fixed bug #61173 (Unable to detect error from finfo constructor). (Gustavo)

- Firebird Database extension (ibase):
  . Fixed bug #60802 (ibase_trans() gives segfault when passing params).

- Libxml:
  . Fixed bug #61617 (Libxml tests failed(ht is already destroyed)).
    (Laruence)
  . Fixed bug #61367 (open_basedir bypass using libxml RSHUTDOWN).
    (Tim Starling)

- mysqli
  . Fixed bug #61003 (mysql_stat() require a valid connection). (Johannes).

- PDO_mysql
  . Fixed bug #61207 (PDO::nextRowset() after a multi-statement query doesn't
    always work). (Johannes)
  . Fixed bug #61194 (PDO should export compression flag with myslqnd).
    (Johannes)

- PDO_odbc
  . Fixed bug #61212 (PDO ODBC Segfaults on SQL_SUCESS_WITH_INFO). (Ilia)

- PDO_pgsql
  . Fixed bug #61267 (pdo_pgsql's PDO::exec() returns the number of SELECTed
    rows on postgresql >= 9). (ben dot pineau at gmail dot com)

- PDO_Sqlite extension:
  . Add createCollation support. (Damien)

- Phar:
  . Fixed bug #61184 (Phar::webPhar() generates headers with trailing NUL
    bytes). (Nikic)

- PHP-FPM SAPI:
  . Fixed bug #60811 (php-fpm compilation problem). (rasmus)

- Readline:
  . Fixed bug #61088 (Memory leak in readline_callback_handler_install).
    (Nikic, Laruence)
  . Add open_basedir checks to readline_write_history and readline_read_history.
    (Rasmus, reported by Mateusz Goik)

- Reflection:
  . Fixed bug #61388 (ReflectionObject:getProperties() issues invalid reads
    when get_properties returns a hash table with (inaccessible) dynamic
    numeric properties). (Gustavo)
  . Fixed bug #60968 (Late static binding doesn't work with
    ReflectionMethod::invokeArgs()). (Laruence)

- SOAP
  . Fixed basic HTTP authentication for WSDL sub requests. (Dmitry)
  . Fixed bug #60887 (SoapClient ignores user_agent option and sends no
    User-Agent header). (carloschilazo at gmail dot com)
  . Fixed bug #60842, #51775 (Chunked response parsing error when
    chunksize length line is > 10 bytes). (Ilia)
  . Fixed bug #49853 (Soap Client stream context header option ignored).
    (Dmitry)

- SPL
  . Fixed memory leak when calling SplFileInfo's constructor twice. (Felipe)
  . Fixed bug #61418 (Segmentation fault when DirectoryIterator's or
    FilesystemIterator's iterators are requested more than once without
    having had its dtor callback called in between). (Gustavo)
  . Fixed bug #61347 (inconsistent isset behavior of Arrayobject). (Laruence)
  . Fixed bug #61326 (ArrayObject comparison). (Gustavo)

- SQLite3 extension:
  . Add createCollation() method. (Brad Dewar)

- Session:
  . Fixed bug #60860 (session.save_handler=user without defined function core
    dumps). (Felipe)
  . Fixed bug #60634 (Segmentation fault when trying to die() in
    SessionHandler::write()). (Ilia)

- Streams:
  . Fixed bug #61371 (stream_context_create() causes memory leaks on use
    streams_socket_create). (Gustavo)
  . Fixed bug #61253 (Wrappers opened with errors concurrency problem on ZTS).
    (Gustavo)
  . Fixed bug #61115 (stream related segfault on fatal error in
    php_stream_context_link). (Gustavo)
  . Fixed bug #60817 (stream_get_line() reads from stream even when there is
    already sufficient data buffered). stream_get_line() now behaves more like
    fgets(), as is documented. (Gustavo)
  . Further fix for bug #60455 (stream_get_line misbehaves if EOF is not
    detected together with the last read). (Gustavo)
  . Fixed bug #60106 (stream_socket_server silently truncates long unix
    socket paths). (Ilia)

- Tidy:
  . Fixed bug #54682 (tidy null pointer dereference). (Tony, David Soria Parra)

- XMLRPC:
  . Fixed bug #61264 (xmlrpc_parse_method_descriptions leaks temporary
    variable). (Nikita Popov)
  . Fixed bug #61097 (Memory leak in xmlrpc functions copying zvals). (Nikic)

- Zlib:
  . Fixed bug #61139 (gzopen leaks when specifying invalid mode). (Nikic)

02 Feb 2012, PHP 5.3.10

- Core:
  . Fixed arbitrary remote code execution vulnerability reported by Stefan
    Esser, CVE-2012-0830. (Stas, Dmitry)

10 Jan 2012, PHP 5.3.9

- Core:
  . Added max_input_vars directive to prevent attacks based on hash collisions
    (CVE-2011-4885) (Dmitry).
  . Fixed bug #60205 (possible integer overflow in content_length). (Laruence)
  . Fixed bug #60139 (Anonymous functions create cycles not detected by the
    GC). (Dmitry)
  . Fixed bug #60138 (GC crash with referenced array in RecursiveArrayIterator)
    (Dmitry).
  . Fixed bug #60120 (proc_open's streams may hang with stdin/out/err when
    the data exceeds or is equal to 2048 bytes). (Pierre, Pascal Borreli)
  . Fixed bug #60099 (__halt_compiler() works in braced namespaces). (Felipe)
  . Fixed bug #60019 (Function time_nanosleep() is undefined on OS X). (Ilia)
  . Fixed bug #55874 (GCC does not provide __sync_fetch_and_add on some archs).
    (klightspeed at netspace dot net dot au)
  . Fixed bug #55798 (serialize followed by unserialize with numeric object
    prop. gives integer prop). (Gustavo)
  . Fixed bug #55749 (TOCTOU issue in getenv() on Windows builds). (Pierre)
  . Fixed bug #55707 (undefined reference to `__sync_fetch_and_add_4' on Linux
    parisc). (Felipe)
  . Fixed bug #55674 (fgetcsv & str_getcsv skip empty fields in some
    tab-separated records). (Laruence)
  . Fixed bug #55649 (Undefined function Bug()). (Laruence)
  . Fixed bug #55622 (memory corruption in parse_ini_string). (Pierre)
  . Fixed bug #55576 (Cannot conditionally move uploaded file without race
    condition). (Gustavo)
  . Fixed bug #55510: $_FILES 'name' missing first character after upload.
    (Arpad)
  . Fixed bug #55509 (segfault on x86_64 using more than 2G memory). (Laruence)
  . Fixed bug #55504 (Content-Type header is not parsed correctly on
    HTTP POST request). (Hannes)
  . Fixed bug #55475 (is_a() triggers autoloader, new optional 3rd argument to
    is_a and is_subclass_of). (alan_k)
  . Fixed bug #52461 (Incomplete doctype and missing xmlns).
    (virsacer at web dot de, Pierre)
  . Fixed bug #55366 (keys lost when using substr_replace an array). (Arpad)
  . Fixed bug #55273 (base64_decode() with strict rejects whitespace after
    pad). (Ilia)
  . Fixed bug #52624 (tempnam() by-pass open_basedir with nonnexistent
    directory). (Felipe)
  . Fixed bug #50982 (incorrect assumption of PAGE_SIZE size). (Dmitry)
  . Fixed invalid free in call_user_method() function. (Felipe)
  . Fixed bug #43200 (Interface implementation / inheritence not possible in
    abstract classes). (Felipe)


- BCmath:
  . Fixed bug #60377 (bcscale related crashes on 64bits platforms). (shm)

- Calendar:
  . Fixed bug #55797 (Integer overflow in SdnToGregorian leads to segfault (in
    optimized builds). (Gustavo)

- cURL:
  . Fixed bug #60439 (curl_copy_handle segfault when used with
    CURLOPT_PROGRESSFUNCTION). (Pierrick)
  . Fixed bug #54798 (Segfault when CURLOPT_STDERR file pointer is closed
    before calling curl_exec). (Hannes)
  . Fixed issues were curl_copy_handle() would sometimes lose copied
    preferences. (Hannes)

- DateTime:
  . Fixed bug #60373 (Startup errors with log_errors on cause segfault).
    (Derick)
  . Fixed bug #60236 (TLA timezone dates are not converted properly from
    timestamp). (Derick)
  . Fixed bug #55253 (DateTime::add() and sub() result -1 hour on objects with
    time zone type 2). (Derick)
  . Fixed bug #54851 (DateTime::createFromFormat() doesn't interpret "D").
    (Derick)
  . Fixed bug #53502 (strtotime with timezone memory leak). (Derick)
  . Fixed bug #52062 (large timestamps with DateTime::getTimestamp and
    DateTime::setTimestamp). (Derick)
  . Fixed bug #51994 (date_parse_from_format is parsing invalid date using 'yz'
    format). (Derick)
  . Fixed bug #52113 (Seg fault while creating (by unserialization)
    DatePeriod). (Derick)
  . Fixed bug #48476 (cloning extended DateTime class without calling
    parent::__constr crashed PHP). (Hannes)

- EXIF:
  . Fixed bug #60150 (Integer overflow during the parsing of invalid exif
    header). (CVE-2011-4566) (Stas, flolechaud at gmail dot com)

- Fileinfo:
  . Fixed bug #60094 (C++ comment fails in c89). (Laruence)
  . Fixed possible memory leak in finfo_open(). (Felipe)
  . Fixed memory leak when calling the Finfo constructor twice. (Felipe)

- Filter:
  . Fixed Bug #55478 (FILTER_VALIDATE_EMAIL fails with internationalized
    domain name addresses containing >1 -). (Ilia)

- FTP:
  . Fixed bug #60183 (out of sync ftp responses). (bram at ebskamp dot me,
    rasmus)

- Gd:
  . Fixed bug #60160 (imagefill() doesn't work correctly
    for small images). (Florian)
  . Fixed potential memory leak on a png error (Rasmus, Paul Saab)

- Intl:
  . Fixed bug #60192 (SegFault when Collator not constructed
    properly). (Florian)
  . Fixed memory leak in several Intl locale functions. (Felipe)

- Json:
  . Fixed bug #55543 (json_encode() with JSON_NUMERIC_CHECK fails on objects
    with numeric string properties). (Ilia, dchurch at sciencelogic dot com)

- Mbstring:
  . Fixed possible crash in mb_ereg_search_init() using empty pattern. (Felipe)

- MS SQL:
  . Fixed bug #60267 (Compile failure with freetds 0.91). (Felipe)

- MySQL:
  . Fixed bug #55550 (mysql.trace_mode miscounts result sets). (Johannes)

- MySQLi extension:
  . Fixed bug #55859 (mysqli->stat property access gives error). (Andrey)
  . Fixed bug #55582 (mysqli_num_rows() returns always 0 for unbuffered, when
    mysqlnd is used). (Andrey)
  . Fixed bug #55703 (PHP crash when calling mysqli_fetch_fields).
    (eran at zend dot com, Laruence)

- mysqlnd
  . Fixed bug #55609 (mysqlnd cannot be built shared). (Johannes)
  . Fixed bug #55067 (MySQL doesn't support compression - wrong config option).
    (Andrey)

- NSAPI SAPI:
  . Don't set $_SERVER['HTTPS'] on unsecure connection (bug #55403). (Uwe
    Schindler)

- OpenSSL:
  . Fixed bug #60279 (Fixed NULL pointer dereference in
    stream_socket_enable_crypto, case when ssl_handle of session_stream is not
    initialized.) (shm)
  . Fix segfault with older versions of OpenSSL. (Scott)

- Oracle Database extension (OCI8):
  . Fixed bug #59985 (show normal warning text for OCI_NO_DATA).
    (Chris Jones)
  . Increased maximum Oracle error message buffer length for new 11.2.0.3 size.
    (Chris Jones)
  . Improve internal initalization failure error messages. (Chris Jones)

- PDO
  . Fixed bug #55776 (PDORow to session bug). (Johannes)

- PDO Firebird:
  . Fixed bug #48877 ("bindValue" and "bindParam" do not work for PDO Firebird).
    (Mariuz)
  . Fixed bug #47415 (PDO_Firebird segfaults when passing lowercased column name to bindColumn).
  . Fixed bug #53280 (PDO_Firebird segfaults if query column count less than param count).
    (Mariuz)

- PDO MySQL driver:
  . Fixed bug #60155 (pdo_mysql.default_socket ignored). (Johannes)
  . Fixed bug #55870 (PDO ignores all SSL parameters when used with mysql
    native driver). (Pierre)
  . Fixed bug #54158 (MYSQLND+PDO MySQL requires #define
    MYSQL_OPT_LOCAL_INFILE). (Andrey)

- PDO OCI driver:
  . Fixed bug #55768 (PDO_OCI can't resume Oracle session after it's been
    killed). (mikhail dot v dot gavrilov at gmail dot com, Chris Jones, Tony)

- Phar:
  . Fixed bug #60261 (NULL pointer dereference in phar). (Felipe)
  . Fixed bug #60164 (Stubs of a specific length break phar_open_from_fp
    scanning for __HALT_COMPILER). (Ralph Schindler)
  . Fixed bug #53872 (internal corruption of phar). (Hannes)
  . Fixed bug #52013 (Unable to decompress files in a compressed phar). (Hannes)

- PHP-FPM SAPI:
  . Dropped restriction of not setting the same value multiple times, the last
    one holds. (giovanni at giacobbi dot net, fat)
  . Added .phar to default authorized extensions. (fat)
  . Fixed bug #60659 (FPM does not clear auth_user on request accept).
    (bonbons at linux-vserver dot org)
  . Fixed bug #60629 (memory corruption when web server closed the fcgi fd).
    (fat)
  . Enhance error log when the primary script can't be open. FR #60199. (fat)
  . Fixed bug #60179 (php_flag and php_value does not work properly). (fat)
  . Fixed bug #55577 (status.html does not install). (fat)
  . Fixed bug #55533 (The -d parameter doesn't work). (fat)
  . Fixed bug #55526 (Heartbeat causes a lot of unnecessary events). (fat)
  . Fixed bug #55486 (status show BIG processes number). (fat)
  . Enhanced security by limiting access to user defined extensions.
    FR #55181. (fat)
  . Added process.max to control the number of process FPM can fork. FR #55166.
    (fat)
  . Implemented FR #54577 (Enhanced status page with full status and details
    about each processes. Also provide a web page (status.html) for
    real-time FPM status. (fat)
  . Lowered default value for Process Manager. FR #54098. (fat)
  . Implemented FR #52569 (Add the "ondemand" process-manager
    to allow zero children). (fat)
  . Added partial syslog support (on error_log only). FR #52052. (fat)

- Postgres:
  . Fixed bug #60244 (pg_fetch_* functions do not validate that row param
    is >0). (Ilia)
  . Added PGSQL_LIBPQ_VERSION/PGSQL_LIBPQ_VERSION_STR constants. (Yasuo)

- Reflection:
  . Fixed bug #60367 (Reflection and Late Static Binding). (Laruence)

- Session:
  . Fixed bug #55267 (session_regenerate_id fails after header sent). (Hannes)

- SimpleXML:
  . Reverted the SimpleXML->query() behaviour to returning empty arrays
    instead of false when no nodes are found as it was since 5.3.3
    (bug #48601). (chregu, rrichards)

- SOAP
  . Fixed bug #54911 (Access to a undefined member in inherit SoapClient may
    cause Segmentation Fault). (Dmitry)
  . Fixed bug #48216 (PHP Fatal error: SOAP-ERROR: Parsing WSDL:
    Extra content at the end of the doc, when server uses chunked transfer
    encoding with spaces after chunk size). (Dmitry)
  . Fixed bug #44686 (SOAP-ERROR: Parsing WSDL with references). (Dmitry)

- Sockets:
  . Fixed bug #60048 (sa_len a #define on IRIX). (china at thewrittenword dot
    com)

- SPL:
  . Fixed bug #60082 (Crash in ArrayObject() when using recursive references).
    (Tony)
  . Fixed bug #55807 (Wrong value for splFileObject::SKIP_EMPTY).
    (jgotti at modedemploi dot fr, Hannes)
  . Fixed bug #54304 (RegexIterator::accept() doesn't work with scalar values).
    (Hannes)

- Streams:
  . Fixed bug #60455 (stream_get_line misbehaves if EOF is not detected together
    with the last read). (Gustavo)

- Tidy:
  . Fixed bug #54682 (Tidy::diagnose() NULL pointer dereference).
    (Maksymilian Arciemowicz, Felipe)

- XSL:
  . Added xsl.security_prefs ini option to define forbidden operations within
    XSLT stylesheets, default is not to enable write operations. This option
    won't be in 5.4, since there's a new method. Fixes Bug #54446. (Chregu,
    Nicolas Gregoire)

23 Aug 2011, PHP 5.3.8

- Core:
  . Fixed bug #55439 (crypt() returns only the salt for MD5). (Stas)

- OpenSSL:
  . Reverted a change in timeout handling restoring PHP 5.3.6 behavior,
    as the new behavior caused mysqlnd SSL connections to hang (#55283).
    (Pierre, Andrey, Johannes)

18 Aug 2011, PHP 5.3.7
- Upgraded bundled SQLite to version 3.7.7.1. (Scott)
- Upgraded bundled PCRE to version 8.12. (Scott)

- Zend Engine:
  . Fixed bug #55156 (ReflectionClass::getDocComment() returns comment even
    though the class has none). (Felipe)
  . Fixed bug #55007 (compiler fail after previous fail). (Felipe)
  . Fixed bug #54910 (Crash when calling call_user_func with unknown function
    name). (Dmitry)
  . Fixed bug #54804 (__halt_compiler and imported namespaces).
    (Pierrick, Felipe)
  . Fixed bug #54624 (class_alias and type hint). (Felipe)
  . Fixed bug #54585 (track_errors causes segfault). (Dmitry)
  . Fixed bug #54423 (classes from dl()'ed extensions are not destroyed).
    (Tony, Dmitry)
  . Fixed bug #54372 (Crash accessing global object itself returned from its
    __get() handle). (Dmitry)
  . Fixed bug #54367 (Use of closure causes problem in ArrayAccess). (Dmitry)
  . Fixed bug #54358 (Closure, use and reference). (Dmitry)
  . Fixed bug #54262 (Crash when assigning value to a dimension in a non-array).
    (Dmitry)
  . Fixed bug #54039 (use() of static variables in lambda functions can break
    staticness). (Dmitry)

- Core
  . Updated crypt_blowfish to 1.2. ((CVE-2011-2483) (Solar Designer)
  . Removed warning when argument of is_a() or is_subclass_of() is not
    a known class. (Stas)
  . Fixed crash in error_log(). (Felipe) Reported by Mateusz Kocielski.
  . Added PHP_MANDIR constant telling where the manpages were installed into,
    and an --man-dir argument to php-config. (Hannes)
  . Fixed a crash inside dtor for error handling. (Ilia)
  . Fixed buffer overflow on overlog salt in crypt(). (Clément LECIGNE, Stas)
  . Implemented FR #54459 (Range function accuracy). (Adam)

  . Fixed bug #55399 (parse_url() incorrectly treats ':' as a valid path).
    (Ilia)
  . Fixed bug #55339 (Segfault with allow_call_time_pass_reference = Off).
    (Dmitry)
  . Fixed bug #55295 [NEW]: popen_ex on windows, fixed possible heap overflow
    (Pierre)
  . Fixed bug #55258 (Windows Version Detecting Error).
    ( xiaomao5 at live dot com, Pierre)
  . Fixed bug #55187 (readlink returns weird characters when false result).
   (Pierre)
  . Fixed bug #55082 (var_export() doesn't escape properties properly).
    (Gustavo)
  . Fixed bug #55014 (Compile failure due to improper use of ctime_r()). (Ilia)
  . Fixed bug #54939 (File path injection vulnerability in RFC1867 File upload
    filename). (Felipe) Reported by Krzysztof Kotowicz. (CVE-2011-2202)
  . Fixed bug #54935 php_win_err can lead to crash. (Pierre)
  . Fixed bug #54924 (assert.* is not being reset upon request shutdown). (Ilia)
  . Fixed bug #54895 (Fix compiling with older gcc version without need for
    membar_producer macro). (mhei at heimpold dot de)
  . Fixed bug #54866 (incorrect accounting for realpath_cache_size).
    (Dustin Ward)
  . Fixed bug #54723 (getimagesize() doesn't check the full ico signature).
    (Scott)
  . Fixed bug #54721 (Different Hashes on Windows, BSD and Linux on wrong Salt
    size). (Pierre, os at irj dot ru)
  . Fixed bug #54580 (get_browser() segmentation fault when browscap ini
    directive is set through php_admin_value). (Gustavo)
  . Fixed bug #54332 (Crash in zend_mm_check_ptr // Heap corruption). (Dmitry)
  . Fixed bug #54305 (Crash in gc_remove_zval_from_buffer). (Dmitry)
  . Fixed bug #54238 (use-after-free in substr_replace()). (Stas)
    (CVE-2011-1148)
  . Fixed bug #54204 (Can't set a value with a PATH section in php.ini).
    (Pierre)
  . Fixed bug #54180 (parse_url() incorrectly parses path when ? in fragment).
    (tomas dot brastavicius at quantum dot lt, Pierrick)
  . Fixed bug #54137 (file_get_contents POST request sends additional line
    break). (maurice-php at mertinkat dot net, Ilia)
  . Fixed bug #53848 (fgetcsv() ignores spaces at beginnings of fields). (Ilia)
  . Alternative fix for bug #52550, as applied to the round() function (signed
    overflow), as the old fix impacted the algorithm for numbers with magnitude
    smaller than 0. (Gustavo)
  . Fixed bug #53727 (Inconsistent behavior of is_subclass_of with interfaces)
    (Ralph Schindler, Dmitry)
  . Fixed bug #52935 (call exit in user_error_handler cause stream relate
    core). (Gustavo)
  . Fixed bug #51997 (SEEK_CUR with 0 value, returns a warning). (Ilia)
  . Fixed bug #50816 (Using class constants in array definition fails).
    (Pierrick, Dmitry)
  . Fixed bug #50363 (Invalid parsing in convert.quoted-printable-decode
    filter). (slusarz at curecanti dot org)
  . Fixed bug #48465 (sys_get_temp_dir() possibly inconsistent when using
    TMPDIR on Windows). (Pierre)

- Apache2 Handler SAPI:
  . Fixed bug #54529 (SAPI crashes on apache_config.c:197).
    (hebergement at riastudio dot fr)

- CLI SAPI:
  . Fixed bug #52496 (Zero exit code on option parsing failure). (Ilia)

- cURL extension:
  . Added ini option curl.cainfo (support for custom cert db). (Pierre)
  . Added CURLINFO_REDIRECT_URL support. (Daniel Stenberg, Pierre)
  . Added support for CURLOPT_MAX_RECV_SPEED_LARGE and
    CURLOPT_MAX_SEND_SPEED_LARGE. FR #51815. (Pierrick)

- DateTime extension:
  . Fixed bug where the DateTime object got changed while using date_diff().
    (Derick)
  . Fixed bug #54340 (DateTime::add() method bug). (Adam)
  . Fixed bug #54316 (DateTime::createFromFormat does not handle trailing '|'
    correctly). (Adam)
  . Fixed bug #54283 (new DatePeriod(NULL) causes crash). (Felipe)
  . Fixed bug #51819 (Case discrepancy in timezone names cause Uncaught
    exception and fatal error). (Hannes)

- DBA extension:
  . Supress warning on non-existent file open with Berkeley DB 5.2. (Chris Jones)
  . Fixed bug #54242 (dba_insert returns true if key already exists). (Felipe)

- Exif extesion:
  . Fixed bug #54121 (error message format string typo). (Ilia)

- Fileinfo extension:
  . Fixed bug #54934 (Unresolved symbol strtoull in HP-UX 11.11). (Felipe)

- Filter extension:
  . Added 3rd parameter to filter_var_array() and filter_input_array()
    functions that allows disabling addition of empty elements. (Ilia)
  . Fixed bug #53037 (FILTER_FLAG_EMPTY_STRING_NULL is not implemented). (Ilia)

- Interbase extension:
  . Fixed bug #54269 (Short exception message buffer causes crash). (Felipe)

- intl extension:
  . Implemented FR #54561 (Expose ICU version info). (David Zuelke, Ilia)
  . Implemented FR #54540 (Allow loading of arbitrary resource bundles when
    fallback is disabled). (David Zuelke, Stas)

- Imap extension:
  . Fixed bug #55313 (Number of retries not set when params specified).
    (kevin at kevinlocke dot name)

- json extension:
  . Fixed bug #54484 (Empty string in json_decode doesn't reset
    json_last_error()). (Ilia)

- LDAP extension:
  . Fixed bug #53339 (Fails to build when compilng with gcc 4.5 and DSO
    libraries). (Clint Byrum, Raphael)

- libxml extension:
  . Fixed bug #54601 (Removing the doctype node segfaults). (Hannes)
  . Fixed bug #54440 (libxml extension ignores default context). (Gustavo)

- mbstring extension:
  . Fixed bug #54494 (mb_substr() mishandles UTF-32LE and UCS-2LE). (Gustavo)

- MCrypt extension:
  . Change E_ERROR to E_WARNING in mcrypt_create_iv when not enough data
    has been fetched (Windows). (Pierre)
  . Fixed bug #55169 (mcrypt_create_iv always fails to gather sufficient random
    data on Windows). (Pierre)

- mysqlnd
  . Fixed crash when using more than 28,000 bound parameters. Workaround is to
    set mysqlnd.net_cmd_buffer_size to at least 9000. (Andrey)
  . Fixed bug #54674 mysqlnd valid_sjis_(head|tail) is using invalid operator
    and range). (nihen at megabbs dot com, Andrey)

- MySQLi extension:
  . Fixed bug #55283 (SSL options set by mysqli_ssl_set ignored for MySQLi
    persistent connections). (Andrey)
  . Fixed Bug #54221 (mysqli::get_warnings segfault when used in multi queries).
    (Andrey)

- OpenSSL extension:
  . openssl_encrypt()/openssl_decrypt() truncated keys of variable length
    ciphers to the OpenSSL default for the algorithm. (Scott)
  . On blocking SSL sockets respect the timeout option where possible.
    (Scott)
  . Fixed bug #54992 (Stream not closed and error not returned when SSL
    CN_match fails). (Gustavo, laird_ngrps at dodo dot com dot au)

- Oracle Database extension (OCI8):
  . Added oci_client_version() returning the runtime Oracle client library
    version. (Chris Jones)

. PCRE extension:
  . Increased the backtrack limit from 100000 to 1000000 (Rasmus)

- PDO extension:
  . Fixed bug #54929 (Parse error with single quote in sql comment). (Felipe)
  . Fixed bug #52104 (bindColumn creates Warning regardless of ATTR_ERRMODE
    settings). (Ilia)

- PDO DBlib driver:
  . Fixed bug #54329 (MSSql extension memory leak).
    (dotslashpok at gmail dot com)
  . Fixed bug #54167 (PDO_DBLIB returns null on SQLUNIQUE field).
    (mjh at hodginsmedia dot com, Felipe)

- PDO ODBC driver:
  . Fixed data type usage in 64bit. (leocsilva at gmail dot com)

- PDO MySQL driver:
  . Fixed bug #54644 (wrong pathes in php_pdo_mysql_int.h). (Tony, Johannes)
  . Fixed bug #53782 (foreach throws irrelevant exception). (Johannes, Andrey)
  . Implemented FR #48587 (MySQL PDO driver doesn't support SSL connections).
    (Rob)

- PDO PostgreSQL driver:
  . Fixed bug #54318 (Non-portable grep option used in PDO pgsql
    configuration). (bwalton at artsci dot utoronto dot ca)

- PDO Oracle driver:
  . Fixed bug #44989 (64bit Oracle RPMs still not supported by pdo-oci).
    (jbnance at tresgeek dot net)

- Phar extension:
  . Fixed bug #54395 (Phar::mount() crashes when calling with wrong parameters).
    (Felipe)

- PHP-FPM SAPI:
  . Implemented FR #54499 (FPM ping and status_path should handle HEAD request). (fat)
  . Implemented FR #54172 (Overriding the pid file location of php-fpm). (fat)
  . Fixed missing Expires and Cache-Control headers for ping and status pages.
    (fat)
  . Fixed memory leak. (fat) Reported and fixed by Giovanni Giacobbi.
  . Fixed wrong value of log_level when invoking fpm with -tt. (fat)
  . Added xml format to the status page. (fat)
  . Removed timestamp in logs written by children processes. (fat)
  . Fixed exit at FPM startup on fpm_resources_prepare() errors. (fat)
  . Added master rlimit_files and rlimit_core in the global configuration
    settings. (fat)
  . Removed pid in debug logs written by chrildren processes. (fat)
  . Added custom access log (also added per request %CPU and memory
    mesurement). (fat)
  . Added a real scoreboard and several improvements to the status page. (fat)

- Reflection extension:
  . Fixed bug #54347 (reflection_extension does not lowercase module function
    name). (Felipe, laruence at yahoo dot com dot cn)

- SOAP extension:
  . Fixed bug #55323 (SoapClient segmentation fault when XSD_TYPEKIND_EXTENSION
    contains itself). (Dmitry)
  . Fixed bug #54312 (soap_version logic bug). (tom at samplonius dot org)

- Sockets extension:
  . Fixed stack buffer overflow in socket_connect(). (CVE-2011-1938)
    Found by Mateusz Kocielski, Marek Kroemeke and Filip Palian. (Felipe)
  . Changed socket_set_block() and socket_set_nonblock() so they emit warnings
    on error. (Gustavo)
  . Fixed bug #51958 (socket_accept() fails on IPv6 server sockets). (Gustavo)

- SPL extension:
  . Fixed bug #54971 (Wrong result when using iterator_to_array with use_keys
    on true). (Pierrick)
  . Fixed bug #54970 (SplFixedArray::setSize() isn't resizing). (Felipe)
  . Fixed bug #54609 (Certain implementation(s) of SplFixedArray cause hard
    crash). (Felipe)
  . Fixed bug #54384 (Dual iterators, GlobIterator, SplFileObject and
    SplTempFileObject crash when user-space classes don't call the paren
    constructor). (Gustavo)
  . Fixed bug #54292 (Wrong parameter causes crash in
    SplFileObject::__construct()). (Felipe)
  . Fixed bug #54291 (Crash iterating DirectoryIterator for dir name starting
    with \0). (Gustavo)
  . Fixed bug #54281 (Crash in non-initialized RecursiveIteratorIterator).
    (Felipe)

- Streams:
  . Fixed bug #54946 (stream_get_contents infinite loop). (Hannes)
  . Fixed bug #54623 (Segfault when writing to a persistent socket after
    closing a copy of the socket). (Gustavo)
  . Fixed bug #54681 (addGlob() crashes on invalid flags). (Felipe)


17 Mar 2011, PHP 5.3.6
- Upgraded bundled Sqlite3 to version 3.7.4. (Ilia)
- Upgraded bundled PCRE to version 8.11. (Ilia)

- Zend Engine:
  . Indirect reference to $this fails to resolve if direct $this is never used
    in method. (Scott)
  . Added options to debug backtrace functions. (Stas)
  . Fixed bug numerous crashes due to setlocale (crash on error, pcre, mysql
    etc.) on Windows in thread safe mode. (Pierre)
  . Fixed Bug #53971 (isset() and empty() produce apparently spurious runtime
    error). (Dmitry)
  . Fixed Bug #53958 (Closures can't 'use' shared variables by value and by
    reference). (Dmitry)
  . Fixed Bug #53629 (memory leak inside highlight_string()). (Hannes, Ilia)
  . Fixed Bug #51458 (Lack of error context with nested exceptions). (Stas)
  . Fixed Bug #47143 (Throwing an exception in a destructor causes a fatal
    error). (Stas)
  . Fixed bug #43512 (same parameter name can be used multiple times in
    method/function definition). (Felipe)

- Core:
  . Added ability to connect to HTTPS sites through proxy with basic
    authentication using stream_context/http/header/Proxy-Authorization (Dmitry)
  . Changed default value of ini directive serialize_precision from 100 to 17.
    (Gustavo)
  . Fixed bug #54055 (buffer overrun with high values for precision ini
    setting). (Gustavo)
  . Fixed bug #53959 (reflection data for fgetcsv out-of-date). (Richard)
  . Fixed bug #53577 (Regression introduced in 5.3.4 in open_basedir with a
    trailing forward slash). (lekensteyn at gmail dot com, Pierre)
  . Fixed bug #53682 (Fix compile on the VAX). (Rasmus, jklos)
  . Fixed bug #48484 (array_product() always returns 0 for an empty array).
    (Ilia)
  . Fixed bug #48607 (fwrite() doesn't check reply from ftp server before
    exiting). (Ilia)


- Calendar extension:
  . Fixed bug #53574 (Integer overflow in SdnToJulian, sometimes leading to
    segfault). (Gustavo)

- DOM extension:
  . Implemented FR #39771 (Made DOMDocument::saveHTML accept an optional DOMNode
    like DOMDocument::saveXML). (Gustavo)

- DateTime extension:
  . Fixed a bug in DateTime->modify() where absolute date/time statements had
    no effect. (Derick)
  . Fixed bug #53729 (DatePeriod fails to initialize recurrences on 64bit
    big-endian systems). (Derick, rein@basefarm.no)
  . Fixed bug #52808 (Segfault when specifying interval as two dates). (Stas)
  . Fixed bug #52738 (Can't use new properties in class extended from
    DateInterval). (Stas)
  . Fixed bug #52290 (setDate, setISODate, setTime works wrong when DateTime
    created from timestamp). (Stas)
  . Fixed bug #52063 (DateTime constructor's second argument doesn't have a
    null default value). (Gustavo, Stas)

- Exif extension:
  . Fixed bug #54002 (crash on crafted tag, reported by Luca Carettoni).
    (Pierre) (CVE-2011-0708)

- Filter extension:
  . Fixed bug #53924 (FILTER_VALIDATE_URL doesn't validate port number).
    (Ilia, Gustavo)
  . Fixed bug #53150 (FILTER_FLAG_NO_RES_RANGE is missing some IP ranges).
    (Ilia)
  . Fixed bug #52209 (INPUT_ENV returns NULL for set variables (CLI)). (Ilia)
  . Fixed bug #47435 (FILTER_FLAG_NO_RES_RANGE don't work with ipv6).
    (Ilia, valli at icsurselva dot ch)

- Fileinfo extension:
  . Fixed bug #54016 (finfo_file() Cannot determine filetype in archives).
    (Hannes)

- Gettext
  . Fixed bug #53837 (_() crashes on Windows when no LANG or LANGUAGE
    environment variable are set). (Pierre)

- IMAP extension:
  . Implemented FR #53812 (get MIME headers of the part of the email). (Stas)
  . Fixed bug #53377 (imap_mime_header_decode() doesn't ignore \t during long
    MIME header unfolding). (Adam)

- Intl extension:
  . Fixed bug #53612 (Segmentation fault when using cloned several intl
    objects). (Gustavo)
  . Fixed bug #53512 (NumberFormatter::setSymbol crash on bogus $attr values).
    (Felipe)
  . Implemented clone functionality for number, date & message formatters.
    (Stas).

- JSON extension:
  . Fixed bug #53963 (Ensure error_code is always set during some failed
    decodings). (Scott)

- mysqlnd
  . Fixed problem with always returning 0 as num_rows for unbuffered sets.
    (Andrey, Ulf)

- MySQL Improved extension:
  . Added 'db' and 'catalog' keys to the field fetching functions (FR #39847).
    (Kalle)
  . Fixed buggy counting of affected rows when using the text protocol. The
    collected statistics were wrong when multi_query was used with mysqlnd
    (Andrey)
  . Fixed bug #53795 (Connect Error from MySqli (mysqlnd) when using SSL).
    (Kalle)
  . Fixed bug #53503 (mysqli::query returns false after successful LOAD DATA
    query). (Kalle, Andrey)
  . Fixed bug #53425 (mysqli_real_connect() ignores client flags when built to
    call libmysql). (Kalle, tre-php-net at crushedhat dot com)

- OpenSSL extension:
  . Fixed stream_socket_enable_crypto() not honoring the socket timeout in
    server mode. (Gustavo)
  . Fixed bug #54060 (Memory leaks when openssl_encrypt). (Pierre)
  . Fixed bug #54061 (Memory leaks when openssl_decrypt). (Pierre)
  . Fixed bug #53592 (stream_socket_enable_crypto() busy-waits in client mode).
    (Gustavo)
  . Implemented FR #53447 (Cannot disable SessionTicket extension for servers
    that do not support it) by adding a no_ticket SSL context option. (Adam,
    Tony)

- PDO MySQL driver:
  . Fixed bug #53551 (PDOStatement execute segfaults for pdo_mysql driver).
    (Johannes)
  . Implemented FR #47802 (Support for setting character sets in DSN strings).
    (Kalle)

- PDO Oracle driver:
  . Fixed bug #39199 (Cannot load Lob data with more than 4000 bytes on
    ORACLE 10). (spatar at mail dot nnov dot ru)

- PDO PostgreSQL driver:
  . Fixed bug #53517 (segfault in pgsql_stmt_execute() when postgres is down).
    (gyp at balabit dot hu)

- Phar extension:
  . Fixed bug #54247 (format-string vulnerability on Phar). (Felipe)
    (CVE-2011-1153)
  . Fixed bug #53541 (format string bug in ext/phar).
    (crrodriguez at opensuse dot org, Ilia)
  . Fixed bug #53898 (PHAR reports invalid error message, when the directory
    does not exist). (Ilia)

- PHP-FPM SAPI:
  . Enforce security in the fastcgi protocol parsing.
    (ef-lists at email dotde)
  . Fixed bug #53777 (php-fpm log format now match php_error log format). (fat)
  . Fixed bug #53527 (php-fpm --test doesn't set a valuable return value). (fat)
  . Fixed bug #53434 (php-fpm slowlog now also logs the original request). (fat)

- Readline extension:
  . Fixed bug #53630 (Fixed parameter handling inside readline() function).
    (jo at feuersee dot de, Ilia)

- Reflection extension:
  . Fixed bug #53915 (ReflectionClass::getConstant(s) emits fatal error on
    constants with self::). (Gustavo)

- Shmop extension:
  . Fixed bug #54193 (Integer overflow in shmop_read()). (Felipe)
    Reported by Jose Carlos Norte <jose at eyeos dot org> (CVE-2011-1092)

- SNMP extension:
  . Fixed bug #51336 (snmprealwalk (snmp v1) does not handle end of OID tree
    correctly). (Boris Lytochkin)

- SOAP extension:
  . Fixed possible crash introduced by the NULL poisoning patch.
    (Mateusz Kocielski, Pierre)

- SPL extension:
  . Fixed memory leak in DirectoryIterator::getExtension() and
    SplFileInfo::getExtension(). (Felipe)
  . Fixed bug #53914 (SPL assumes HAVE_GLOB is defined). (Chris Jones)
  . Fixed bug #53515 (property_exists incorrect on ArrayObject null and 0
    values). (Felipe)
  . Fixed bug #49608 (Using CachingIterator on DirectoryIterator instance
    segfaults). (Felipe)

  . Added SplFileInfo::getExtension(). FR #48767. (Peter Cowburn)

- SQLite3 extension:
  . Fixed memory leaked introduced by the NULL poisoning patch.
    (Mateusz Kocielski, Pierre)
  . Fixed memory leak on SQLite3Result and SQLite3Stmt when assigning to a
    reference. (Felipe)
  . Add SQlite3_Stmt::readonly() for checking if a statement is read only.
    (Scott)
  . Implemented FR #53466 (SQLite3Result::columnType() should return false after
    all of the rows have been fetched). (Scott)

- Streams:
  . Fixed bug #54092 (Segmentation fault when using HTTP proxy with the FTP
    wrapper). (Gustavo)
  . Fixed bug #53913 (Streams functions assume HAVE_GLOB is defined). (Chris
    Jones)
  . Fixed bug #53903 (userspace stream stat callback does not separate the
    elements of the returned array before converting them). (Gustavo)
  . Implemented FR #26158 (open arbitrary file descriptor with fopen). (Gustavo)

- Tokenizer Extension
  . Fixed bug #54089 (token_get_all() does not stop after __halt_compiler).
    (Nikita Popov, Ilia)

- XSL extension:
  . Fixed memory leaked introduced by the NULL poisoning patch.
    (Mateusz Kocielski, Pierre)

- Zip extension:
  . Added the filename into the return value of stream_get_meta_data(). (Hannes)
  . Fixed bug #53923 (Zip functions assume HAVE_GLOB is defined). (Adam)
  . Fixed bug #53893 (Wrong return value for ZipArchive::extractTo()). (Pierre)
  . Fixed bug #53885 (ZipArchive segfault with FL_UNCHANGED on empty archive).
    (Stas, Maksymilian Arciemowicz). (CVE-2011-0421)
  . Fixed bug #53854 (Missing constants for compression type). (Richard, Adam)
  . Fixed bug #53603 (ZipArchive should quiet stat errors). (brad dot froehle at
    gmail dot com, Gustavo)
  . Fixed bug #53579 (stream_get_contents() segfaults on ziparchive streams).
    (Hannes)
  . Fixed bug #53568 (swapped memset arguments in struct initialization).
    (crrodriguez at opensuse dot org)
  . Fixed bug #53166 (Missing parameters in docs and reflection definition).
    (Richard)
  . Fixed bug #49072 (feof never returns true for damaged file in zip).
    (Gustavo, Richard Quadling)

06 Jan 2011, PHP 5.3.5
- Fixed Bug #53632 (infinite loop with x87 fpu). (CVE-2010-4645) (Scott,
  Rasmus)

09 Dec 2010, PHP 5.3.4
- Upgraded bundled Sqlite3 to version 3.7.3. (Ilia)
- Upgraded bundled PCRE to version 8.10. (Ilia)

- Security enhancements:
  . Fixed crash in zip extract method (possible CWE-170).
    (Maksymilian Arciemowicz, Pierre)
  . Paths with NULL in them (foo\0bar.txt) are now considered as invalid.
    (Rasmus)
  . Fixed a possible double free in imap extension (Identified by Mateusz
    Kocielski). (CVE-2010-4150). (Ilia)
  . Fixed NULL pointer dereference in ZipArchive::getArchiveComment.
    (CVE-2010-3709). (Maksymilian Arciemowicz)
  . Fixed possible flaw in open_basedir (CVE-2010-3436). (Pierre)
  . Fixed MOPS-2010-24, fix string validation. (CVE-2010-2950). (Pierre)
  . Fixed symbolic resolution support when the target is a DFS share. (Pierre)
  . Fixed bug #52929 (Segfault in filter_var with FILTER_VALIDATE_EMAIL with
    large amount of data) (CVE-2010-3710). (Adam)

- General improvements:
  . Added stat support for zip stream. (Pierre)
  . Added follow_location (enabled by default) option for the http stream
    support. (Pierre)
  . Improved support for is_link and related functions on Windows. (Pierre)
  . Added a 3rd parameter to get_html_translation_table. It now takes a charset
    hint, like htmlentities et al. (Gustavo)

- Implemented feature requests:
  . Implemented FR #52348, added new constant ZEND_MULTIBYTE to detect
    zend multibyte at runtime. (Kalle)
  . Implemented FR #52173, added functions pcntl_get_last_error() and
     pcntl_strerror(). (nick dot telford at gmail dot com, Arnaud)
  . Implemented symbolic links support for open_basedir checks. (Pierre)
  . Implemented FR #51804, SplFileInfo::getLinkTarget on Windows. (Pierre)
  . Implemented FR #50692, not uploaded files don't count towards
    max_file_uploads limit. As a side improvement, temporary files are not
    opened for empty uploads and, in debug mode, 0-length uploads. (Gustavo)

- Improved MySQLnd:
  . Added new character sets to mysqlnd, which are available in MySQL 5.5
    (Andrey)

- Improved PHP-FPM SAPI:
  . Added '-p/--prefix' to php-fpm to use a custom prefix and run multiple
    instances. (fat)
  . Added custom process title for FPM. (fat)
  . Added '-t/--test' to php-fpm to check and validate FPM conf file. (fat)
  . Added statistics about listening socket queue length for FPM.
    (andrei dot nigmatulin at gmail dot com, fat)

- Core:
  . Fixed extract() to do not overwrite $GLOBALS and $this when using
    EXTR_OVERWRITE. (jorto at redhat dot com)
  . Fixed bug in the Windows implementation of dns_get_record, where the two
    last parameters wouldn't be filled unless the type were DNS_ANY (Gustavo).
  . Changed the $context parameter on copy() to actually have an effect. (Kalle)
  . Fixed htmlentities/htmlspecialchars accepting certain ill-formed UTF-8
    sequences. (Gustavo)
  . Fixed bug #53409 (sleep() returns NULL on Windows). (Pierre)
  . Fixed bug #53319 (strip_tags() may strip '<br />' incorrectly). (Felipe)
  . Fixed bug #53304 (quot_print_decode does not handle lower-case hex digits).
    (Ilia, daniel dot mueller at inexio dot net)
  . Fixed bug #53248 (rawurlencode RFC 3986 EBCDIC support misses tilde char).
    (Justin Martin)
  . Fixed bug #53226 (file_exists fails on big filenames). (Adam)
  . Fixed bug #53198 (changing INI setting "from" with ini_set did not have any
    effect). (Gustavo)
  . Fixed bug #53180 (post_max_size=0 not disabling the limit when the content
    type is application/x-www-form-urlencoded or is not registered with PHP).
    (gm at tlink dot de, Gustavo)
  . Fixed bug #53141 (autoload misbehaves if called from closing session).
    (ladislav at marek dot su)
  . Fixed bug #53021 (In html_entity_decode, failure to convert numeric entities
    with ENT_NOQUOTES and ISO-8859-1). Fixed and extended the fix of
    ENT_NOQUOTES in html_entity_decode that had introduced the bug (rev
    #185591) to other encodings. Additionaly, html_entity_decode() now doesn't
    decode &#34; if ENT_NOQUOTES is given. (Gustavo)
  . Fixed bug #52931 (strripos not overloaded with function overloading
    enabled). (Felipe)
  . Fixed bug #52772 (var_dump() doesn't check for the existence of
    get_class_name before calling it). (Kalle, Gustavo)
  . Fixed bug #52534 (var_export array with negative key). (Felipe)
  . Fixed bug #52327 (base64_decode() improper handling of leading padding in
    strict mode). (Ilia)
  . Fixed bug #52260 (dns_get_record fails with non-existing domain on Windows).
    (a_jelly_doughnut at phpbb dot com, Pierre)
  . Fixed bug #50953 (socket will not connect to IPv4 address when the host has
    both IPv4 and IPv6 addresses, on Windows). (Gustavo, Pierre)
  . Fixed bug #50524 (proc_open on Windows does not respect cwd as it does on
    other platforms). (Pierre)
  . Fixed bug #49687 (utf8_decode vulnerabilities and deficiencies in the number
    of reported malformed sequences). (CVE-2010-3870) (Gustavo)
  . Fixed bug #49407 (get_html_translation_table doesn't handle UTF-8).
    (Gustavo)
  . Fixed bug #48831 (php -i has different output to php --ini). (Richard,
    Pierre)
  . Fixed bug #47643 (array_diff() takes over 3000 times longer than php 5.2.4).
    (Felipe)
  . Fixed bug #47168 (printf of floating point variable prints maximum of 40
    decimal places). (Ilia)
  . Fixed bug #46587 (mt_rand() does not check that max is greater than min).
    (Ilia)
  . Fixed bug #29085 (bad default include_path on Windows). (Pierre)
  . Fixed bug #25927 (get_html_translation_table calls the ' &#39; instead of
    &#039;). (Gustavo)

- Zend engine:
  . Reverted fix for bug #51176 (Static calling in non-static method behaves
    like $this->). (Felipe)
  . Changed deprecated ini options on startup from E_WARNING to E_DEPRECATED.
    (Kalle)
  . Fixed NULL dereference in lex_scan on zend multibyte builds where the script
    had a flex incompatible encoding and there was no converter. (Gustavo)
  . Fixed covariance of return-by-ref constraints. (Etienne)
  . Fixed bug #53305 (E_NOTICE when defining a constant starts with
    __COMPILER_HALT_OFFSET__). (Felipe)
  . Fixed bug #52939 (zend_call_function does not respect ZEND_SEND_PREFER_REF).
    (Dmitry)
  . Fixed bug #52879 (Objects unreferenced in __get, __set, __isset or __unset
    can be freed too early). (mail_ben_schmidt at yahoo dot com dot au, Dmitry)
  . Fixed bug #52786 (PHP should reset section to [PHP] after ini sections).
    (Fedora at famillecollet dot com)
  . Fixed bug #52508 (newline problem with parse_ini_file+INI_SCANNER_RAW).
    (Felipe)
  . Fixed bug #52484 (__set() ignores setting properties with empty names).
    (Felipe)
  . Fixed bug #52361 (Throwing an exception in a destructor causes invalid
    catching). (Dmitry)
  . Fixed bug #51008 (Zend/tests/bug45877.phpt fails). (Dmitry)

- Build issues:
  . Fixed bug #52436 (Compile error if systems do not have stdint.h)
    (Sriram Natarajan)
  . Fixed bug #50345 (nanosleep not detected properly on some solaris versions).
    (Ulf, Tony)
  . Fixed bug #49215 (make fails on glob_wrapper). (Felipe)

- Calendar extension:
  . Fixed bug #52744 (cal_days_in_month incorrect for December 1 BCE).
   (gpap at internet dot gr, Adam)

- cURL extension:
  . Fixed bug #52828 (curl_setopt does not accept persistent streams).
    (Gustavo, Ilia)
  . Fixed bug #52827 (cURL leaks handle and causes assertion error
    (CURLOPT_STDERR)). (Gustavo)
  . Fixed bug #52202 (CURLOPT_PRIVATE gets corrupted). (Ilia)
  . Fixed bug #50410 (curl extension slows down PHP on Windows). (Pierre)

- DateTime extension:
  . Fixed bug #53297 (gettimeofday implementation in php/win32/time.c can return
    1 million microsecs). (ped at 7gods dot org)
  . Fixed bug #52668 (Iterating over a dateperiod twice is broken). (Derick)
  . Fixed bug #52454 (Relative dates and getTimestamp increments by one day).
    (Derick)
  . Fixed bug #52430 (date_parse parse 24:xx:xx as valid time). (Derick)
  . Added support for the ( and ) delimiters/separators to
    DateTime::createFromFormat(). (Derick)

- DBA extension:
  . Added Berkeley DB 5.1 support to the DBA extension. (Oracle Corp.)

- DOM extension:
  . Fixed bug #52656 (DOMCdataSection does not work with splitText). (Ilia)

- Filter extension:
  . Fixed the filter extension accepting IPv4 octets with a leading 0 as that
    belongs to the unsupported "dotted octal" representation. (Gustavo)
  . Fixed bug #53236 (problems in the validation of IPv6 addresses with leading
    and trailing :: in the filter extension). (Gustavo)
  . Fixed bug #50117 (problems in the validation of IPv6 addresses with IPv4
    addresses and ::). (Gustavo)

- GD extension:
  . Fixed bug #53492 (fix crash if anti-aliasing steps are invalid). (Pierre)

- GMP extension:
  . Fixed bug #52906 (gmp_mod returns negative result when non-negative is
    expected). (Stas)
  . Fixed bug #52849 (GNU MP invalid version match). (Adam)

- Hash extension:
  . Fixed bug #51003 (unaligned memory access in ext/hash/hash_tiger.c).
    (Mike, Ilia)

- Iconv extension:
  . Fixed bug #52941 (The 'iconv_mime_decode_headers' function is skipping
    headers). (Adam)
  . Fixed bug #52599 (iconv output handler outputs incorrect content type
    when flags are used). (Ilia)
  . Fixed bug #51250 (iconv_mime_decode() does not ignore malformed Q-encoded
    words). (Ilia)

- Intl extension:
  . Fixed crashes on invalid parameters in intl extension. (CVE-2010-4409).
    (Stas, Maksymilian Arciemowicz)
  . Added support for formatting the timestamp stored in a DateTime object.
    (Stas)
  . Fixed bug #50590 (IntlDateFormatter::parse result is limited to the integer
    range). (Stas)

- Mbstring extension:
  . Fixed bug #53273 (mb_strcut() returns garbage with the excessive length
    parameter). (CVE-2010-4156) (Mateusz Kocielski, Pierre, Moriyoshi)
  . Fixed bug #52981 (Unicode casing table was out-of-date. Updated with
    UnicodeData-6.0.0d7.txt and included the source of the generator program
    with the distribution) (Gustavo).
  . Fixed bug #52681 (mb_send_mail() appends an extra MIME-Version header).
    (Adam)

- MSSQL extension:
  . Fixed possible crash in mssql_fetch_batch(). (Kalle)
  . Fixed bug #52843 (Segfault when optional parameters are not passed in to
    mssql_connect). (Felipe)

- MySQL extension:
  . Fixed bug #52636 (php_mysql_fetch_hash writes long value into int).
    (Kalle, rein at basefarm dot no)

- MySQLi extension:
  . Fixed bug #52891 (Wrong data inserted with mysqli/mysqlnd when using
    mysqli_stmt_bind_param and value> PHP_INT_MAX). (Andrey)
  . Fixed bug #52686 (mysql_stmt_attr_[gs]et argument points to incorrect type).
    (rein at basefarm dot no)
  . Fixed bug #52654 (mysqli doesn't install headers with structures it uses).
    (Andrey)
  . Fixed bug #52433 (Call to undefined method mysqli::poll() - must be static).
    (Andrey)
  . Fixed bug #52417 (MySQLi build failure with mysqlnd on MacOS X). (Andrey)
  . Fixed bug #52413 (MySQLi/libmysql build failure on OS X, FreeBSD). (Andrey)
  . Fixed bug #52390 (mysqli_report() should be per-request setting). (Kalle)
  . Fixed bug #52302 (mysqli_fetch_all does not work with MYSQLI_USE_RESULT).
    (Andrey)
  . Fixed bug #52221 (Misbehaviour of magic_quotes_runtime (get/set)). (Andrey)
  . Fixed bug #45921 (Can't initialize character set hebrew). (Andrey)

- MySQLnd:
  . Fixed bug #52613 (crash in mysqlnd after hitting memory limit). (Andrey)

- ODBC extension:
  - Fixed bug #52512 (Broken error handling in odbc_execute).
    (mkoegler at auto dot tuwien dot ac dot at)

- Openssl extension:
  . Fixed possible blocking behavior in openssl_random_pseudo_bytes on Windows.
    (Pierre)
  . Fixed bug #53136 (Invalid read on openssl_csr_new()). (Felipe)
  . Fixed bug #52947 (segfault when ssl stream option capture_peer_cert_chain
    used). (Felipe)

- Oracle Database extension (OCI8):
  . Fixed bug #53284 (Valgrind warnings in oci_set_* functions) (Oracle Corp.)
  . Fixed bug #51610 (Using oci_connect causes PHP to take a long time to
    exit).  Requires Oracle 11.2.0.2 client libraries (or Oracle bug fix
    9891199) for this patch to have an effect. (Oracle Corp.)

- PCNTL extension:
  . Fixed bug #52784 (Race condition when handling many concurrent signals).
    (nick dot telford at gmail dot com, Arnaud)

- PCRE extension:
  . Fixed bug #52971 (PCRE-Meta-Characters not working with utf-8). (Felipe)
  . Fixed bug #52732 (Docs say preg_match() returns FALSE on error, but it
    returns int(0)). (slugonamission at gmail dot com)

- PHAR extension:
  . Fixed bug #50987 (unaligned memory access in phar.c).
    (geissert at debian dot org, Ilia)

- PHP-FPM SAPI:
  . Fixed bug #53412 (segfault when using -y). (fat)
  . Fixed inconsistent backlog default value (-1) in FPM on many systems. (fat)
  . Fixed bug #52501 (libevent made FPM crashed when forking -- libevent has
    been removed). (fat)
  . Fixed bug #52725 (gcc builtin atomic functions were sometimes used when they
    were not available). (fat)
  . Fixed bug #52693 (configuration file errors are not logged to stderr). (fat)
  . Fixed bug #52674 (FPM Status page returns inconsistent Content-Type
    headers). (fat)
  . Fixed bug #52498 (libevent was not only linked to php-fpm). (fat)

- PDO:
  . Fixed bug #52699 (PDO bindValue writes long int 32bit enum).
    (rein at basefarm dot no)
  . Fixed bug #52487 (PDO::FETCH_INTO leaks memory). (Felipe)

- PDO DBLib driver:
  . Fixed bug #52546 (pdo_dblib segmentation fault when iterating MONEY values).
    (Felipe)

- PDO Firebird driver:
  . Restored firebird support (VC9 builds only). (Pierre)
  . Fixed bug #53335 (pdo_firebird did not implement rowCount()).
    (preeves at ibphoenix dot com)
  . Fixed bug #53323 (pdo_firebird getAttribute() crash).
    (preeves at ibphoenix dot com)

- PDO MySQL driver:
  . Fixed bug #52745 (Binding params doesn't work when selecting a date inside a
    CASE-WHEN). (Andrey)

- PostgreSQL extension:
  . Fixed bug #47199 (pg_delete() fails on NULL). (ewgraf at gmail dot com)

- Reflection extension:
  . Fixed ReflectionProperty::isDefault() giving a wrong result for properties
    obtained with ReflectionClass::getProperties(). (Gustavo)
- Reflection extension:
  . Fixed bug #53366 (Reflection doesnt get dynamic property value from
    getProperty()). (Felipe)
  . Fixed bug #52854 (ReflectionClass::newInstanceArgs does not work for classes
    without constructors). (Johannes)

- SOAP extension:
  . Fixed bug #44248 (RFC2616 transgression while HTTPS request through proxy
    with SoapClient object). (Dmitry)

- SPL extension:
  . Fixed bug #53362 (Segmentation fault when extending SplFixedArray). (Felipe)
  . Fixed bug #53279 (SplFileObject doesn't initialise default CSV escape
    character). (Adam)
  . Fixed bug #53144 (Segfault in SplObjectStorage::removeAll()). (Felipe)
  . Fixed bug #53071 (SPLObjectStorage defeats gc_collect_cycles). (Gustavo)
  . Fixed bug #52573 (SplFileObject::fscanf Segmentation fault). (Felipe)
  . Fixed bug #51763 (SplFileInfo::getType() does not work symbolic link
    and directory). (Pierre)
  . Fixed bug #50481 (Storing many SPLFixedArray in an array crashes). (Felipe)
  . Fixed bug #50579 (RegexIterator::REPLACE doesn't work). (Felipe)

- SQLite3 extension:
  . Fixed bug #53463 (sqlite3 columnName() segfaults on bad column_number).
    (Felipe)

- Streams:
  . Fixed forward stream seeking emulation in streams that don't support seeking
    in situations where the read operation gives back less data than requested
    and when there was data in the buffer before the emulation started. Also
    made more consistent its behavior -- should return failure every time less
    data than was requested was skipped. (Gustavo)
  . Fixed bug #53241 (stream casting that relies on fdopen/fopencookie fails
    with streams opened with, inter alia, the 'xb' mode). (Gustavo)
  . Fixed bug #53006 (stream_get_contents has an unpredictable behavior when the
    underlying stream does not support seeking). (Gustavo)
  . Fixed bug #52944 (Invalid write on second and subsequent reads with an
    inflate filter fed invalid data). (Gustavo)
  . Fixed bug #52820 (writes to fopencookie FILE* not commited when seeking the
    stream). (Gustavo)

- WDDX extension:
  . Fixed bug #52468 (wddx_deserialize corrupts integer field value when left
    empty). (Felipe)

- Zlib extension:
  . Fixed bug #52926 (zlib fopen wrapper does not use context). (Gustavo)

22 Jul 2010, PHP 5.3.3
- Upgraded bundled sqlite to version 3.6.23.1. (Ilia)
- Upgraded bundled PCRE to version 8.02. (Ilia)

- Added support for JSON_NUMERIC_CHECK option in json_encode() that converts
  numeric strings to integers. (Ilia)
- Added stream_set_read_buffer, allows to set the buffer for read operation.
  (Pierre)
- Added stream filter support to mcrypt extension (ported from
  mcrypt_filter). (Stas)
- Added full_special_chars filter to ext/filter. (Rasmus)
- Added backlog socket context option for stream_socket_server(). (Mike)
- Added fifth parameter to openssl_encrypt()/openssl_decrypt()
  (string $iv) to use non-NULL IV.
  Made implicit use of NULL IV a warning. (Sara)
- Added openssl_cipher_iv_length(). (Sara)
- Added FastCGI Process Manager (FPM) SAPI. (Tony)
- Added recent Windows versions to php_uname and fix undefined windows
  version support. (Pierre)
- Added Berkeley DB 5 support to the DBA extension. (Johannes, Chris Jones)
- Added support for copy to/from array/file for pdo_pgsql extension.
  (Denis Gasparin, Ilia)
- Added inTransaction() method to PDO, with specialized support for Postgres.
  (Ilia, Denis Gasparin)

- Changed namespaced classes so that the ctor can only be named
  __construct now. (Stas)
- Reset error state in PDO::beginTransaction() reset error state. (Ilia)

- Implemented FR#51295 (SQLite3::busyTimeout not existing). (Mark)
- Implemented FR#35638 (Adding udate to imap_fetch_overview results).
  (Charles_Duffy at dell dot com )
- Rewrote var_export() to use smart_str rather than output buffering, prevents
  data disclosure if a fatal error occurs (CVE-2010-2531). (Scott)
- Fixed possible buffer overflows in mysqlnd_list_fields,  mysqlnd_change_user.
  (Andrey)
- Fixed possible buffer overflows when handling error packets in mysqlnd.
  Reported by Stefan Esser. (Andrey)
- Fixed very rare memory leak in mysqlnd, when binding thousands of columns.
  (Andrey)
- Fixed a crash when calling an inexistent method of a class that inherits
  PDOStatement if instantiated directly instead of doing by the PDO methods.
  (Felipe)

- Fixed memory leak on error in mcrypt_create_iv on Windows. (Pierre)
- Fixed a possible crash because of recursive GC invocation. (Dmitry)
- Fixed a possible resource destruction issues in shm_put_var().
  Reported by Stefan Esser. (Dmitry)
- Fixed a possible information leak because of interruption of XOR operator.
  Reported by Stefan Esser. (Dmitry)
- Fixed a possible memory corruption because of unexpected call-time pass by
  refernce and following memory clobbering through callbacks.
  Reported by Stefan Esser. (Dmitry)
- Fixed a possible memory corruption in ArrayObject::uasort(). Reported by
  Stefan Esser. (Dmitry)
- Fixed a possible memory corruption in parse_str(). Reported by Stefan Esser.
  (Dmitry)
- Fixed a possible memory corruption in pack(). Reported by Stefan Esser.
  (Dmitry)
- Fixed a possible memory corruption in substr_replace(). Reported by Stefan
  Esser. (Dmitry)
- Fixed a possible memory corruption in addcslashes(). Reported by Stefan
  Esser. (Dmitry)
- Fixed a possible stack exhaustion inside fnmatch(). Reported by Stefan
  Esser. (Ilia)
- Fixed a possible dechunking filter buffer overflow. Reported by Stefan Esser.
  (Pierre)
- Fixed a possible arbitrary memory access inside sqlite extension. Reported
  by Mateusz Kocielski. (Ilia)
- Fixed string format validation inside phar extension. Reported by Stefan
  Esser. (Ilia)
- Fixed handling of session variable serialization on certain prefix
  characters. Reported by Stefan Esser. (Ilia)
- Fixed a NULL pointer dereference when processing invalid XML-RPC
  requests (Fixes CVE-2010-0397, bug #51288). (Raphael Geissert)
- Fixed 64-bit integer overflow in mhash_keygen_s2k(). (Clément LECIGNE, Stas)
- Fixed SplObjectStorage unserialization problems (CVE-2010-2225). (Stas)
- Fixed the mail.log ini setting when no filename was given. (Johannes)

- Fixed bug #52317 (Segmentation fault when using mail() on a rhel 4.x (only 64
  bit)). (Adam)
- Fixed bug #52262 (json_decode() shows no errors on invalid UTF-8).
  (Scott)
- Fixed bug #52240 (hash_copy() does not copy the HMAC key, causes wrong
  results and PHP crashes). (Felipe)
- Fixed bug #52238 (Crash when an Exception occured in iterator_to_array).
  (Johannes)
- Fixed bug #52193 (converting closure to array yields empty array). (Felipe)
- Fixed bug #52183 (Reflectionfunction reports invalid number of arguments for
  function aliases). (Felipe)
- Fixed bug #52162 (custom request header variables with numbers are removed).
  (Sriram Natarajan)
- Fixed bug #52160 (Invalid E_STRICT redefined constructor error). (Felipe)
- Fixed bug #52138 (Constants are parsed into the ini file for section names).
  (Felipe)
- Fixed bug #52115 (mysqli_result::fetch_all returns null, not an empty array).
  (Andrey)
- Fixed bug #52101 (dns_get_record() garbage in 'ipv6' field on Windows).
  (Pierre)
- Fixed bug #52082 (character_set_client & character_set_connection reset after
  mysqli_change_user()). (Andrey)
- Fixed bug #52043 (GD doesn't recognize latest libJPEG versions).
  (php at group dot apple dot com, Pierre)
- Fixed bug #52041 (Memory leak when writing on uninitialized variable returned
  from function). (Dmitry)
- Fixed bug #52060 (Memory leak when passing a closure to method_exists()).
  (Felipe)
- Fixed bug #52057 (ReflectionClass fails on Closure class). (Felipe)
- Fixed bug #52051 (handling of case sensitivity of old-style constructors
  changed in 5.3+). (Felipe)
- Fixed bug #52037 (Concurrent builds fail in install-programs). (seanius at
  debian dot org, Kalle)
- Fixed bug #52019 (make lcov doesn't support TESTS variable anymore). (Patrick)
- Fixed bug #52010 (open_basedir restrictions mismatch on vacuum command).
  (Ilia)
- Fixed bug #52001 (Memory allocation problems after using variable variables).
  (Dmitry)
- Fixed bug #51991 (spl_autoload and *nix support with namespace). (Felipe)
- Fixed bug #51943 (AIX: Several files are out of ANSI spec). (Kalle,
  coreystup at gmail dot com)
- Fixed bug #51911 (ReflectionParameter::getDefaultValue() memory leaks with
  constant array). (Felipe)
- Fixed bug #51905 (ReflectionParameter fails if default value is an array
  with an access to self::). (Felipe)
- Fixed bug #51899 (Parse error in parse_ini_file() function when empy value
  followed by no newline). (Felipe)
- Fixed bug #51844 (checkdnsrr does not support types other than MX). (Pierre)
- Fixed bug #51827 (Bad warning when register_shutdown_function called with
  wrong num of parameters). (Felipe)
- Fixed bug #51822 (Segfault with strange __destruct() for static class
  variables). (Dmitry)
- Fixed bug #51791 (constant() aborts execution when fail to check undefined
  constant). (Felipe)
- Fixed bug #51732 (Fileinfo __construct or open does not work with NULL).
  (Pierre)
- Fixed bug #51725 (xmlrpc_get_type() returns true on invalid dates). (Mike)
- Fixed bug #51723 (Content-length header is limited to 32bit integer with
  Apache2 on Windows). (Pierre)
- Fixed bug #51721 (mark DOMNodeList and DOMNamedNodeMap as Traversable).
  (David Zuelke)
- Fixed bug #51712 (Test mysql_mysqlnd_read_timeout_long must fail on MySQL4).
  (Andrey)
- Fixed bug #51697 (Unsafe operations in free_storage of SPL iterators,
  causes crash during shutdown). (Etienne)
- Fixed bug #51690 (Phar::setStub looks for case-sensitive
  __HALT_COMPILER()). (Ilia)
- Fixed bug #51688 (ini per dir crashes when invalid document root  are given).
  (Pierre)
- Fixed bug #51671 (imagefill does not work correctly for small images).
  (Pierre)
- Fixed bug #51670 (getColumnMeta causes segfault when re-executing query
  after calling nextRowset). (Pierrick)
- Fixed bug #51647 Certificate file without private key (pk in another file)
  doesn't work. (Andrey)
- Fixed bug #51629 (CURLOPT_FOLLOWLOCATION error message is misleading).
  (Pierre)
- Fixed bug #51627 (script path not correctly evaluated).
  (russell dot tempero at rightnow dot com)
- Fixed bug #51624 (Crash when calling mysqli_options()). (Felipe)
- Fixed bug #51615 (PHP crash with wrong HTML in SimpleXML). (Felipe)
- Fixed bug #51609 (pg_copy_to: Invalid results when using fourth parameter).
  (Felipe)
- Fixed bug #51608 (pg_copy_to: WARNING: nonstandard use of \\ in a string
  literal). (cbandy at jbandy dot com)
- Fixed bug #51607 (pg_copy_from does not allow schema in the tablename
  argument). (cbandy at jbandy dot com)
- Fixed bug #51605 (Mysqli - zombie links). (Andrey)
- Fixed bug #51604 (newline in end of header is shown in start of message).
  (Daniel Egeberg)
- Fixed bug #51590 (JSON_ERROR_UTF8 is undefined). (Felipe)
- Fixed bug #51583 (Bus error due to wrong alignment in mysqlnd). (Rainer Jung)
- Fixed bug #51582 (Don't assume UINT64_C it's ever available).
  (reidrac at usebox dot net, Pierre)
- Fixed bug #51577 (Uninitialized memory reference with oci_bind_array_by_name)
  (Oracle Corp.)
- Fixed bug #51562 (query timeout in mssql can not be changed per query).
  (ejsmont dot artur at gmail dot com)
- Fixed bug #51552 (debug_backtrace() causes segmentation fault and/or memory
  issues). (Dmitry)
- Fixed bug #51445 (var_dump() invalid/slow *RECURSION* detection). (Felipe)
- Fixed bug #51435 (Missing ifdefs / logic bug in crypt code cause compile
  errors). (Felipe)
- Fixed bug #51424 (crypt() function hangs after 3rd call). (Pierre, Sriram)
- Fixed bug #51394 (Error line reported incorrectly if error handler throws an
  exception). (Stas)
- Fixed bug #51393 (DateTime::createFromFormat() fails if format string contains
  timezone). (Adam)
- Fixed bug #51347 (mysqli_close / connection memory leak). (Andrey, Johannes)
- Fixed bug #51338 (URL-Rewriter is still enabled if use_only_cookies is
  on). (Ilia, j dot jeising at gmail dot com)
- Fixed bug #51291 (oci_error doesn't report last error when called two times)
  (Oracle Corp.)
- Fixed bug #51276 (php_load_extension() is missing when HAVE_LIBDL is
  undefined). (Tony)
- Fixed bug #51273 (Faultstring property does not exist when the faultstring is
  empty) (Ilia, dennis at transip dot nl)
- Fixed bug #51269 (zlib.output_compression Overwrites Vary Header). (Adam)
- Fixed bug #51257 (CURL_VERSION_LARGEFILE incorrectly used after libcurl
  version 7.10.1). (aron dot ujvari at microsec dot hu)
- Fixed bug #51242 (Empty mysql.default_port does not default to 3306 anymore,
  but 0). (Adam)
- Fixed bug #51237 (milter SAPI crash on startup). (igmar at palsenberg dot com)
- Fixed bug #51213 (pdo_mssql is trimming value of the money column). (Ilia,
  alexr at oplot dot com)
- Fixed bug #51190 (ftp_put() returns false when transfer was successful).
  (Ilia)
- Fixed bug #51183 (ext/date/php_date.c fails to compile with Sun Studio).
  (Sriram Natarajan)
- Fixed bug #51176 (Static calling in non-static method behaves like $this->).
  (Felipe)
- Fixed bug #51171 (curl_setopt() doesn't output any errors or warnings when
  an invalid option is provided). (Ilia)
- Fixed bug #51128 (imagefill() doesn't work with large images). (Pierre)
- Fixed bug #51096 ('last day' and 'first day' are handled incorrectly when
  parsing date strings). (Derick)
- Fixed bug #51086 (DBA DB4 doesn't work with Berkeley DB 4.8). (Chris Jones)
- Fixed bug #51062 (DBA DB4 uses mismatched headers and libraries). (Chris
  Jones)
- Fixed bug #51026 (mysqli_ssl_set not working). (Andrey)
- Fixed bug #51023 (filter doesn't detect int overflows with GCC 4.4).
  (Raphael Geissert)
- Fixed bug #50999 (unaligned memory access in dba_fetch()). (Felipe)
- Fixed bug #50976 (Soap headers Authorization not allowed).
  (Brain France, Dmitry)
- Fixed bug #50828 (DOMNotation is not subclass of DOMNode). (Rob)
- Fixed bug #50810 (property_exists does not work for private). (Felipe)
- Fixed bug #50762 (in WSDL mode Soap Header handler function only being called
  if defined in WSDL). (mephius at gmail dot com)
- Fixed bug #50731 (Inconsistent namespaces sent to functions registered with
  spl_autoload_register). (Felipe)
- Fixed bug #50563 (removing E_WARNING from parse_url). (ralph at smashlabs dot
  com, Pierre)
- Fixed bug #50578 (incorrect shebang in phar.phar). (Fedora at FamilleCollet
  dot com)
- Fixed bug #50392 (date_create_from_format enforces 6 digits for 'u' format
  character). (Derick)
- Fixed bug #50383 (Exceptions thrown in __call / __callStatic do not include
  file and line in trace). (Felipe)
- Fixed bug #50358 (Compile failure compiling ext/phar/util.lo). (Felipe)
- Fixed bug #50101 (name clash between global and local variable).
  (patch by yoarvi at gmail dot com)
- Fixed bug #50055 (DateTime::sub() allows 'relative' time modifications).
  (Derick)
- Fixed bug #51002 (fix possible memory corruption with very long names).
  (Pierre)
- Fixed bug #49893 (Crash while creating an instance of Zend_Mail_Storage_Pop3).
  (Dmitry)
- Fixed bug #49819 (STDOUT losing data with posix_isatty()). (Mike)
- Fixed bug #49778 (DateInterval::format("%a") is always zero when an interval
  is created from an ISO string). (Derick)
- Fixed bug #49700 (memory leaks in php_date.c if garbage collector is
  enabled). (Dmitry)
- Fixed bug #49576 (FILTER_VALIDATE_EMAIL filter needs updating) (Rasmus)
- Fixed bug #49490 (XPath namespace prefix conflict). (Rob)
- Fixed bug #49429 (odbc_autocommit doesn't work). (Felipe)
- Fixed bug #49320 (PDO returns null when SQLite connection fails). (Felipe)
- Fixed bug #49234 (mysqli_ssl_set not found). (Andrey)
- Fixed bug #49216 (Reflection doesn't seem to work properly on MySqli).
  (Andrey)
- Fixed bug #49192 (PHP crashes when GC invoked on COM object). (Stas)
- Fixed bug #49081 (DateTime::diff() mistake if start in January and interval >
  28 days). (Derick)
- Fixed bug #49059 (DateTime::diff() repeats previous sub() operation).
  (yoarvi@gmail.com, Derick)
- Fixed bug #48983 (DomDocument : saveHTMLFile wrong charset). (Rob)
- Fixed bug #48930 (__COMPILER_HALT_OFFSET__ incorrect in PHP >= 5.3). (Felipe)
- Fixed bug #48902 (Timezone database fallback map is outdated). (Derick)
- Fixed bug #48781 (Cyclical garbage collector memory leak). (Dmitry)
- Fixed bug #48601 (xpath() returns FALSE for legitimate query). (Rob)
- Fixed bug #48361 (SplFileInfo::getPathInfo should return the
  parent dir). (Etienne)
- Fixed bug #48289 (iconv_mime_encode() quoted-printable scheme is broken).
  (Adam, patch from hiroaki dot kawai at gmail dot com).
- Fixed bug #47842 (sscanf() does not support 64-bit values). (Mike)
- Fixed bug #46111 (Some timezone identifiers can not be parsed). (Derick)
- Fixed bug #45808 (stream_socket_enable_crypto() blocks and eats CPU).
  (vincent at optilian dot com)
- Fixed bug #43233 (sasl support for ldap on Windows). (Pierre)
- Fixed bug #35673 (formatOutput does not work with saveHTML). (Rob)
- Fixed bug #33210 (getimagesize() fails to detect width/height on certain
  JPEGs). (Ilia)

04 Mar 2010, PHP 5.3.2

- Upgraded bundled sqlite to version 3.6.22. (Ilia)
- Upgraded bundled libmagic to version 5.03. (Mikko)
- Upgraded bundled PCRE to version 8.00. (Scott)
- Updated timezone database to version 2010.3. (Derick)

- Improved LCG entropy. (Rasmus, Samy Kamkar)
- Improved crypt support for edge cases (UFC compatibility). (Solar Designer,
  Joey, Pierre)

- Reverted fix for bug #49521 (PDO fetchObject sets values before calling
  constructor). (Pierrick, Johannes)

- Changed gmp_strval() to use full range from 2 to 62, and -2 to -36. FR #50283
  (David Soria Parra)
- Changed "post_max_size" php.ini directive to allow unlimited post size by
  setting it to 0. (Rasmus)
- Changed tidyNode class to disallow manual node creation. (Pierrick)

- Removed automatic file descriptor unlocking happening on shutdown and/or
  stream close (on all OSes). (Tony, Ilia)

- Added libpng 1.4.0 support. (Pierre)
- Added support for DISABLE_AUTHENTICATOR for imap_open. (Pierre)
- Added missing host validation for HTTP urls inside FILTER_VALIDATE_URL.
  (Ilia)
- Added stream_resolve_include_path(). (Mikko)
- Added INTERNALDATE support to imap_append. (nick at mailtrust dot com)
- Added support for SHA-256 and SHA-512 to php's crypt. (Pierre)
- Added realpath_cache_size() and realpath_cache_get() functions. (Stas)
- Added FILTER_FLAG_STRIP_BACKTICK option to the filter extension. (Ilia)
- Added protection for $_SESSION from interrupt corruption and improved
  "session.save_path" check. (Stas)
- Added LIBXML_PARSEHUGE constant to override the maximum text size of a
  single text node when using libxml2.7.3+. (Kalle)
- Added ReflectionMethod::setAccessible() for invoking non-public methods
  through the Reflection API. (Sebastian)
- Added Collator::getSortKey for intl extension. (Stas)
- Added support for CURLOPT_POSTREDIR. FR #49571. (Sriram Natarajan)
- Added support for CURLOPT_CERTINFO. FR #49253.
  (Linus Nielsen Feltzing <linus@haxx.se>)
- Added client-side server name indication support in openssl. (Arnaud)

- Improved fix for bug #50006 (Segfault caused by uksort()). (Stas)

- Fixed mysqlnd hang when queries exactly 16777214 bytes long are sent. (Andrey)
- Fixed incorrect decoding of 5-byte BIT sequences in mysqlnd. (Andrey)
- Fixed error_log() to be binary safe when using message_type 3. (Jani)
- Fixed unnecessary invocation of setitimer when timeouts have been disabled.
  (Arvind Srinivasan)
- Fixed memory leak in extension loading when an error occurs on Windows.
  (Pierre)
- Fixed safe_mode validation inside tempnam() when the directory path does
  not end with a /). (Martin Jansen)
- Fixed a possible open_basedir/safe_mode bypass in session extension
  identified by Grzegorz Stachowiak. (Ilia)
- Fixed possible crash when a error/warning is raised during php startup.
  (Pierre)
- Fixed possible bad behavior of rename on windows when used with symbolic
  links or invalid paths. (Pierre)
- Fixed error output to stderr on Windows. (Pierre)
- Fixed memory leaks in is_writable/readable/etc on Windows. (Pierre)
- Fixed memory leaks in the ACL function on Windows. (Pierre)
- Fixed memory leak in the realpath cache on Windows. (Pierre)
- Fixed memory leak in zip_close. (Pierre)
- Fixed crypt's blowfish sanity check of the "setting" string, to reject
  iteration counts encoded as 36 through 39. (Solar Designer, Joey, Pierre)

- Fixed bug #51059 (crypt crashes when invalid salt are given). (Pierre)
- Fixed bug #50952 (allow underscore _ in constants parsed in php.ini files).
  (Jani)
- Fixed bug #50940 (Custom content-length set incorrectly in Apache SAPIs).
  (Brian France, Rasmus)
- Fixed bug #50930 (Wrong date by php_date.c patch with ancient gcc/glibc
  versions). (Derick)
- Fixed bug #50907 (X-PHP-Originating-Script adding two new lines in *NIX).
  (Ilia)
- Fixed bug #50859 (build fails with openssl 1.0 due to md2 deprecation).
  (Ilia, hanno at hboeck dot de)
- Fixed bug #50847 (strip_tags() removes all tags greater then 1023 bytes
  long). (Ilia)
- Fixed bug #50829 (php.ini directive pdo_mysql.default_socket is ignored).
  (Ilia)
- Fixed bug #50832 (HTTP fopen wrapper does not support passwordless HTTP
  authentication). (Jani)
- Fixed bug #50787 (stream_set_write_buffer() has no effect on socket streams).
  (vnegrier at optilian dot com, Ilia)
- Fixed bug #50761 (system.multiCall crashes in xmlrpc extension).
  (hiroaki dot kawai at gmail dot com, Ilia)
- Fixed bug #50756 (CURLOPT_FTP_SKIP_PASV_IP does not exist). (Sriram)
- Fixed bug #50732 (exec() adds single byte twice to $output array). (Ilia)
- Fixed bug #50728 (All PDOExceptions hardcode 'code' property to 0).
  (Joey, Ilia)
- Fixed bug #50723 (Bug in garbage collector causes crash). (Dmitry)
- Fixed bug #50690 (putenv does not set ENV when the value is only one char).
  (Pierre)
- Fixed bug #50680 (strtotime() does not support eighth ordinal number). (Ilia)
- Fixed bug #50661 (DOMDocument::loadXML does not allow UTF-16). (Rob)
- Fixed bug #50657 (copy() with an empty (zero-byte) HTTP source succeeds but
  returns false). (Ilia)
- Fixed bug #50636 (MySQLi_Result sets values before calling constructor).
  (Pierrick)
- Fixed bug #50632 (filter_input() does not return default value if the
  variable does not exist). (Ilia)
- Fixed bug #50576 (XML_OPTION_SKIP_TAGSTART option has no effect). (Pierrick)
- Fixed bug #50558 (Broken object model when extending tidy). (Pierrick)
- Fixed bug #50540 (Crash while running ldap_next_reference test cases).
  (Sriram)
- Fixed bug #50519 (segfault in garbage collection when using set_error_handler
  and DomDocument). (Dmitry)
- Fixed bug #50508 (compile failure: Conflicting HEADER type declarations).
  (Jani)
- Fixed bug #50496 (Use of <stdbool.h> is valid only in a c99 compilation
  environment. (Sriram)
- Fixed bug #50464 (declare encoding doesn't work within an included file).
  (Felipe)
- Fixed bug #50458 (PDO::FETCH_FUNC fails with Closures). (Felipe, Pierrick)
- Fixed bug #50445 (PDO-ODBC stored procedure call from Solaris 64-bit causes
  seg fault). (davbrown4 at yahoo dot com, Felipe)
- Fixed bug #50416 (PROCEDURE db.myproc can't return a result set in the given
  context). (Andrey)
- Fixed bug #50394 (Reference argument converted to value in __call). (Stas)
- Fixed bug #50351 (performance regression handling objects, ten times slower
  in 5.3 than in 5.2). (Dmitry)
- Fixed bug #50392 (date_create_from_format() enforces 6 digits for 'u'
  format character). (Ilia)
- Fixed bug #50345 (nanosleep not detected properly on some solaris versions).
  (Jani)
- Fixed bug #50340 (php.ini parser does not allow spaces in ini keys). (Jani)
- Fixed bug #50334 (crypt ignores sha512 prefix). (Pierre)
- Fixed bug #50323 (Allow use of ; in values via ;; in PDO DSN).
  (Ilia, Pierrick)
- Fixed bug #50285 (xmlrpc does not preserve keys in encoded indexed arrays).
  (Felipe)
- Fixed bug #50282 (xmlrpc_encode_request() changes object into array in
  calling function). (Felipe)
- Fixed bug #50267 (get_browser(null) does not use HTTP_USER_AGENT). (Jani)
- Fixed bug #50266 (conflicting types for llabs). (Jani)
- Fixed bug #50261 (Crash When Calling Parent Constructor with
  call_user_func()). (Dmitry)
- Fixed bug #50255 (isset() and empty() silently casts array to object).
  (Felipe)
- Fixed bug #50240 (pdo_mysql.default_socket in php.ini shouldn't used
  if it is empty). (foutrelis at gmail dot com, Ilia)
- Fixed bug #50231 (Socket path passed using --with-mysql-sock is ignored when
  mysqlnd is enabled). (Jani)
- Fixed bug #50219 (soap call Segmentation fault on a redirected url).
  (Pierrick)
- Fixed bug #50212 (crash by ldap_get_option() with LDAP_OPT_NETWORK_TIMEOUT).
  (Ilia, shigeru_kitazaki at cybozu dot co dot jp)
- Fixed bug #50209 (Compiling with libedit cannot find readline.h).
  (tcallawa at redhat dot com)
- Fixed bug #50207 (segmentation fault when concatenating very large strings on
  64bit linux). (Ilia)
- Fixed bug #50196 (stream_copy_to_stream() produces warning when source is
  not file). (Stas)
- Fixed bug #50195 (pg_copy_to() fails when table name contains schema. (Ilia)
- Fixed bug #50185 (ldap_get_entries() return false instead of an empty array
  when there is no error). (Jani)
- Fixed bug #50174 (Incorrectly matched docComment). (Felipe)
- Fixed bug #50168 (FastCGI fails with wrong error on HEAD request to
  non-existant file). (Dmitry)
- Fixed bug #50162 (Memory leak when fetching timestamp column from Oracle
  database). (Felipe)
- Fixed bug #50159 (wrong working directory in symlinked files). (Dmitry)
- Fixed bug #50158 (FILTER_VALIDATE_EMAIL fails with valid addresses
  containing = or ?). (Pierrick)
- Fixed bug #50152 (ReflectionClass::hasProperty behaves like isset() not
  property_exists). (Felipe)
- Fixed bug #50146 (property_exists: Closure object cannot have properties).
  (Felipe)
- Fixed bug #50145 (crash while running bug35634.phpt). (Felipe)
- Fixed bug #50140 (With default compilation option, php symbols are unresolved
  for nsapi). (Uwe Schindler)
- Fixed bug #50087 (NSAPI performance improvements). (Uwe Schindler)
- Fixed bug #50073 (parse_url() incorrect when ? in fragment). (Ilia)
- Fixed bug #50023 (pdo_mysql doesn't use PHP_MYSQL_UNIX_SOCK_ADDR). (Ilia)
- Fixed bug #50005 (Throwing through Reflection modified Exception object
  makes segmentation fault). (Felipe)
- Fixed bug #49990 (SNMP3 warning message about security level printed twice).
  (Jani)
- Fixed bug #49985 (pdo_pgsql prepare() re-use previous aborted
  transaction). (ben dot pineau at gmail dot com, Ilia, Matteo)
- Fixed bug #49938 (Phar::isBuffering() returns inverted value). (Greg)
- Fixed bug #49936 (crash with ftp stream in php_stream_context_get_option()).
  (Pierrick)
- Fixed bug #49921 (Curl post upload functions changed). (Ilia)
- Fixed bug #49866 (Making reference on string offsets crashes PHP). (Dmitry)
- Fixed bug #49855 (import_request_variables() always returns NULL). (Ilia,
  sjoerd at php dot net)
- Fixed bug #49851, #50451 (http wrapper breaks on 1024 char long headers).
  (Ilia)
- Fixed bug #49800 (SimpleXML allow (un)serialize() calls without warning).
  (Ilia, wmeler at wp-sa dot pl)
- Fixed bug #49719 (ReflectionClass::hasProperty returns true for a private
  property in base class). (Felipe)
- Fixed bug #49677 (ini parser crashes with apache2 and using ${something}
  ini variables). (Jani)
- Fixed bug #49660 (libxml 2.7.3+ limits text nodes to 10MB). (Felipe)
- Fixed bug #49647 (DOMUserData does not exist). (Rob)
- Fixed bug #49600 (imageTTFText text shifted right). (Takeshi Abe)
- Fixed bug #49585 (date_format buffer not long enough for >4 digit years).
  (Derick, Adam)
- Fixed bug #49560 (oci8: using LOBs causes slow PHP shutdown). (Oracle Corp.)
- Fixed bug #49521 (PDO fetchObject sets values before calling constructor).
  (Pierrick)
- Fixed bug #49472 (Constants defined in Interfaces can be overridden).
  (Felipe)
- Fixed bug #49463 (setAttributeNS fails setting default namespace). (Rob)
- Fixed bug #49244 (Floating point NaN cause garbage characters). (Sjoerd)
- Fixed bug #49224 (Compile error due to old DNS functions on AIX systems).
  (Scott)
- Fixed bug #49174 (crash when extending PDOStatement and trying to set
  queryString property). (Felipe)
- Fixed bug #48811 (Directives in PATH section do not get applied to
  subdirectories). (Patch by: ct at swin dot edu dot au)
- Fixed bug #48590 (SoapClient does not honor max_redirects). (Sriram)
- Fixed bug #48190 (Content-type parameter "boundary" is not case-insensitive
  in HTTP uploads). (Ilia)
- Fixed bug #47848 (importNode doesn't preserve attribute namespaces). (Rob)
- Fixed bug #47409 (extract() problem with array containing word "this").
  (Ilia, chrisstocktonaz at gmail dot com)
- Fixed bug #47281 ($php_errormsg is limited in size of characters)
  (Oracle Corp.)
- Fixed bug #46478 (htmlentities() uses obsolete mapping table for character
  entity references). (Moriyoshi)
- Fixed bug #45599 (strip_tags() truncates rest of string with invalid
  attribute). (Ilia, hradtke)
- Fixed bug #45120 (PDOStatement->execute() returns true then false for same
  statement). (Pierrick)
- Fixed bug #44827 (define() allows :: in constant names). (Ilia)
- Fixed bug #44098 (imap_utf8() returns only capital letters).
  (steffen at dislabs dot de, Pierre)
- Fixed bug #34852 (Failure in odbc_exec() using oracle-supplied odbc
  driver). (tim dot tassonis at trivadis dot com)

19 Nov 2009, PHP 5.3.1
- Upgraded bundled sqlite to version 3.6.19. (Scott)
- Updated timezone database to version 2009.17 (2009q). (Derick)

- Changed ini file directives [PATH=](on Win32) and [HOST=](on all) to be case
  insensitive. (garretts)

- Restored shebang line check to CGI sapi (not checked by scanner anymore).
  (Jani)

- Added "max_file_uploads" INI directive, which can be set to limit the
  number of file uploads per-request to 20 by default, to prevent possible
  DOS via temporary file exhaustion. (Ilia)
- Added missing sanity checks around exif processing. (Ilia)
- Added error constant when json_encode() detects an invalid UTF-8 sequence.
  (Scott)
- Added support for ACL on Windows for thread safe SAPI (Apache2 for example)
  and fix its support on NTS. (Pierre)

- Improved symbolic, mounted volume and junctions support for realpath on
  Windows. (Pierre)
- Improved readlink on Windows, suppress \??\ and use the drive syntax only.
  (Pierre)
- Improved dns_get_record() AAAA support on windows. Always available when
  IPv6 is support is installed, format is now the same than on unix. (Pierre)
- Improved the DNS functions on OSX to use newer APIs, also use Bind 9 API
  where available on other platforms. (Scott)
- Improved shared extension loading on OSX to use the standard Unix dlopen()
  API. (Scott)

- Fixed crash in com_print_typeinfo when an invalid typelib is given. (Pierre)
- Fixed a safe_mode bypass in tempnam() identified by Grzegorz Stachowiak.
  (Rasmus)
- Fixed a open_basedir bypass in posix_mkfifo() identified by Grzegorz
  Stachowiak.  (Rasmus)
- Fixed certificate validation inside php_openssl_apply_verification_policy
  (Ryan Sleevi, Ilia)
- Fixed crash in SQLiteDatabase::ArrayQuery() and SQLiteDatabase::SingleQuery()
  when calling using Reflection. (Felipe)
- Fixed crash when instantiating PDORow and PDOStatement through Reflection.
  (Felipe)
- Fixed sanity check for the color index in imagecolortransparent. (Pierre)
- Fixed scandir/readdir when used mounted points on Windows. (Pierre)
- Fixed zlib.deflate compress filter to actually accept level parameter. (Jani)
- Fixed leak on error in popen/exec (and related functions) on Windows.
  (Pierre)
- Fixed possible bad caching of symlinked directories in the realpath cache
  on Windows. (Pierre)
- Fixed atime and mtime in stat related functions on Windows. (Pierre)
- Fixed spl_autoload_unregister/spl_autoload_functions wrt. Closures and
  Functors. (Christian Seiler)
- Fixed open_basedir circumvention for "mail.log" ini directive.
  (Maksymilian Arciemowicz, Stas)
- Fixed signature generation/validation for zip archives in ext/phar. (Greg)
- Fixed memory leak in stream_is_local(). (Felipe, Tony)
- Fixed BC break in mime_content_type(), removes the content encoding. (Scott)

- Fixed PECL bug #16842 (oci_error return false when NO_DATA_FOUND is raised).
  (Chris Jones)

- Fixed bug #50063 (safe_mode_include_dir fails). (Johannes, christian at
  elmerot dot se)
- Fixed bug #50052 (Different Hashes on Windows and Linux on wrong Salt size).
  (Pierre)
- Fixed bug #49986 (Missing ICU DLLs on windows package). (Pierre)
- Fixed bug #49910 (no support for ././@LongLink for long filenames in phar
  tar support). (Greg)
- Fixed bug #49908 (throwing exception in __autoload crashes when interface
  is not defined). (Felipe)
- Fixed bug #49847 (exec() fails to return data inside 2nd parameter, given
  output lines >4095 bytes). (Ilia)
- Fixed bug #49809 (time_sleep_until() is not available on OpenSolaris). (Jani)
- Fixed bug #49757 (long2ip() can return wrong value in a multi-threaded
  applications). (Ilia, Florian Anderiasch)
- Fixed bug #49738 (calling mcrypt after mcrypt_generic_deinit crashes).
  (Sriram Natarajan)
- Fixed bug #49732 (crashes when using fileinfo when timestamp conversion
  fails). (Pierre)
- Fixed bug #49698 (Unexpected change in strnatcasecmp()). (Rasmus)
- Fixed bug #49630 (imap_listscan function missing). (Felipe)
- Fixed bug #49572 (use of C++ style comments causes build failure).
  (Sriram Natarajan)
- Fixed bug #49531 (CURLOPT_INFILESIZE sometimes causes warning "CURLPROTO_FILE
  cannot be set"). (Felipe)
- Fixed bug #49517 (cURL's CURLOPT_FILE prevents file from being deleted after
  fclose). (Ilia)
- Fixed bug #49470 (FILTER_SANITIZE_EMAIL allows disallowed characters).
  (Ilia)
- Fixed bug #49447 (php engine need to correctly check for socket API
  return status on windows). (Sriram Natarajan)
- Fixed bug #49391 (ldap.c utilizing deprecated ldap_modify_s). (Ilia)
- Fixed bug #49372 (segfault in php_curl_option_curl). (Pierre)
- Fixed bug #49361 (wordwrap() wraps incorrectly on end of line boundaries).
  (Ilia, code-it at mail dot ru)
- Fixed bug #49306 (inside pdo_mysql default socket settings are ignored).
  (Ilia)
- Fixed bug #49289 (bcmath module doesn't compile with phpize configure).
  (Jani)
- Fixed bug #49286 (php://input (php_stream_input_read) is broken). (Jani)
- Fixed bug #49269 (Ternary operator fails on Iterator object when used inside
  foreach declaration). (Etienne, Dmitry)
- Fixed bug #49236 (Missing PHP_SUBST(PDO_MYSQL_SHARED_LIBADD)). (Jani)
- Fixed bug #49223 (Inconsistency using get_defined_constants). (Garrett)
- Fixed bug #49193 (gdJpegGetVersionString() inside gd_compact identifies
  wrong type in declaration). (Ilia)
- Fixed bug #49183 (dns_get_record does not return NAPTR records). (Pierre)
- Fixed bug #49144 (Import of schema from different host transmits original
  authentication details). (Dmitry)
- Fixed bug #49142 (crash when exception thrown from __tostring()).
  (David Soria Parra)
- Fixed bug #49132 (posix_times returns false without error).
  (phpbugs at gunnu dot us)
- Fixed bug #49125 (Error in dba_exists C code). (jdornan at stanford dot edu)
- Fixed bug #49122 (undefined reference to mysqlnd_stmt_next_result on compile
  with --with-mysqli and MySQL 6.0). (Jani)
- Fixed bug #49108 (2nd scan_dir produces segfault). (Felipe)
- Fixed bug #49098 (mysqli segfault on error). (Rasmus)
- Fixed bug #49095 (proc_get_status['exitcode'] fails on win32). (Felipe)
- Fixed bug #49092 (ReflectionFunction fails to work with functions in fully
  qualified namespaces). (Kalle, Jani)
- Fixed bug #49074 (private class static fields can be modified by using
  reflection). (Jani)
- Fixed bug #49072 (feof never returns true for damaged file in zip). (Pierre)
- Fixed bug #49065 ("disable_functions" php.ini option does not work on
  Zend extensions). (Stas)
- Fixed bug #49064 (--enable-session=shared does not work: undefined symbol:
  php_url_scanner_reset_vars). (Jani)
- Fixed bug #49056 (parse_ini_file() regression in 5.3.0 when using non-ASCII
  strings as option keys). (Jani)
- Fixed bug #49052 (context option headers freed too early when using
  --with-curlwrappers). (Jani)
- Fixed bug #49047 (The function touch() fails on directories on Windows).
  (Pierre)
- Fixed bug #49032 (SplFileObject::fscanf() variables passed by reference).
  (Jani)
- Fixed bug #49027 (mysqli_options() doesn't work when using mysqlnd). (Andrey)
- Fixed bug #49026 (proc_open() can bypass safe_mode_protected_env_vars
  restrictions). (Ilia)
- Fixed bug #49020 (phar misinterprets ustar long filename standard).
  (Greg)
- Fixed bug #49018 (phar tar stores long filenames wit prefix/name reversed).
  (Greg)
- Fixed bug #49014 (dechunked filter broken when serving more than 8192 bytes
  in a chunk). (andreas dot streichardt at globalpark dot com, Ilia)
- Fixed bug #49012 (phar tar signature algorithm reports as Unknown (0) in
  getSignature() call). (Greg)
- Fixed bug #49000 (PHP CLI in Interactive mode (php -a) crashes
  when including files from function). (Stas)
- Fixed bug #48994 (zlib.output_compression does not output HTTP headers when
  set to a string value). (Jani)
- Fixed bug #48980 (Crash when compiling with pdo_firebird). (Felipe)
- Fixed bug #48962 (cURL does not upload files with specified filename).
  (Ilia)
- Fixed bug #48929 (Double \r\n after HTTP headers when "header" context
  option is an array). (David Zülke)
- Fixed bug #48913 (Too long error code strings in pdo_odbc driver).
  (naf at altlinux dot ru, Felipe)
- Fixed bug #48912 (Namespace causes unexpected strict behaviour with
  extract()). (Dmitry)
- Fixed bug #48909 (Segmentation fault in mysqli_stmt_execute()). (Andrey)
- Fixed bug #48899 (is_callable returns true even if method does not exist in
  parent class). (Felipe)
- Fixed bug #48893 (Problems compiling with Curl). (Felipe)
- Fixed bug #48880 (Random Appearing open_basedir problem). (Rasmus, Gwynne)
- Fixed bug #48872 (string.c: errors: duplicate case values). (Kalle)
- Fixed bug #48854 (array_merge_recursive modifies arrays after first one).
  (Felipe)
- Fixed bug #48805 (IPv6 socket transport is not working). (Ilia)
- Fixed bug #48802 (printf() returns incorrect outputted length). (Jani)
- Fixed bug #48791 (open office files always reported as corrupted). (Greg)
- Fixed bug #48788 (RecursiveDirectoryIterator doesn't descend into symlinked
  directories). (Ilia)
- Fixed bug #48783 (make install will fail saying phar file exists). (Greg)
- Fixed bug #48774 (SIGSEGVs when using curl_copy_handle()).
  (Sriram Natarajan)
- Fixed bug #48771 (rename() between volumes fails and reports no error on
  Windows). (Pierre)
- Fixed bug #48768 (parse_ini_*() crash with INI_SCANNER_RAW). (Jani)
- Fixed bug #48763 (ZipArchive produces corrupt archive). (dani dot church at
  gmail dot com, Pierre)
- Fixed bug #48762 (IPv6 address filter still rejects valid address). (Felipe)
- Fixed bug #48757 (ReflectionFunction::invoke() parameter issues). (Kalle)
- Fixed bug #48754 (mysql_close() crash php when no handle specified).
  (Johannes, Andrey)
- Fixed bug #48752 (Crash during date parsing with invalid date). (Pierre)
- Fixed bug #48746 (Unable to browse directories within Junction Points).
  (Pierre, Kanwaljeet Singla)
- Fixed bug #48745 (mysqlnd: mysql_num_fields returns wrong column count for
  mysql_list_fields). (Andrey)
- Fixed bug #48740 (PHAR install fails when INSTALL_ROOT is not the final
  install location). (james dot cohen at digitalwindow dot com, Greg)
- Fixed bug #48733 (CURLOPT_WRITEHEADER|CURLOPT_FILE|CURLOPT_STDERR warns on
  files that have been opened with r+). (Ilia)
- Fixed bug #48719 (parse_ini_*(): scanner_mode parameter is not checked for
  sanity). (Jani)
- Fixed bug #48718 (FILTER_VALIDATE_EMAIL does not allow numbers in domain
  components). (Ilia)
- Fixed bug #48681 (openssl signature verification for tar archives broken).
  (Greg)
- Fixed bug #48660 (parse_ini_*(): dollar sign as last character of value
  fails). (Jani)
- Fixed bug #48645 (mb_convert_encoding() doesn't understand hexadecimal
  html-entities). (Moriyoshi)
- Fixed bug #48637 ("file" fopen wrapper is overwritten when using
  --with-curlwrappers). (Jani)
- Fixed bug #48608 (Invalid libreadline version not detected during configure).
  (Jani)
- Fixed bug #48400 (imap crashes when closing stream opened with
  OP_PROTOTYPE flag). (Jani)
- Fixed bug #48377 (error message unclear on converting phar with existing
  file). (Greg)
- Fixed bug #48247 (Infinite loop and possible crash during startup with
  errors when errors are logged). (Jani)
- Fixed bug #48198 error: 'MYSQLND_LLU_SPEC' undeclared. Cause for #48780 and
  #46952 - both fixed too. (Andrey)
- Fixed bug #48189 (ibase_execute error in return param). (Kalle)
- Fixed bug #48182 (ssl handshake fails during asynchronous socket connection).
  (Sriram Natarajan)
- Fixed bug #48116 (Fixed build with Openssl 1.0). (Pierre,
  Al dot Smith at aeschi dot ch dot eu dot org)
- Fixed bug #48057 (Only the date fields of the first row are fetched, others
  are empty). (info at programmiernutte dot net)
- Fixed bug #47481 (natcasesort() does not sort extended ASCII characters
  correctly). (Herman Radtke)
- Fixed bug #47351 (Memory leak in DateTime). (Derick, Tobias John)
- Fixed bug #47273 (Encoding bug in SoapServer->fault). (Dmitry)
- Fixed bug #46682 (touch() afield returns different values on windows).
  (Pierre)
- Fixed bug #46614 (Extended MySQLi class gives incorrect empty() result).
  (Andrey)
- Fixed bug #46020 (with Sun Java System Web Server 7.0 on HPUX, #define HPUX).
  (Uwe Schindler)
- Fixed bug #45905 (imagefilledrectangle() clipping error).
  (markril at hotmail dot com, Pierre)
- Fixed bug #45554 (Inconsistent behavior of the u format char). (Derick)
- Fixed bug #45141 (setcookie will output expires years of >4 digits). (Ilia)
- Fixed bug #44683 (popen crashes when an invalid mode is passed). (Pierre)
- Fixed bug #43510 (stream_get_meta_data() does not return same mode as used
  in fopen). (Jani)
- Fixed bug #42434 (ImageLine w/ antialias = 1px shorter). (wojjie at gmail dot
  com, Kalle)
- Fixed bug #40013 (php_uname() does not return nodename on Netware (Guenter
  Knauf)
- Fixed bug #38091 (Mail() does not use FQDN when sending SMTP helo).
  (Kalle, Rick Yorgason)
- Fixed bug #28038 (Sent incorrect RCPT TO commands to SMTP server) (Garrett)
- Fixed bug #27051 (Impersonation with FastCGI does not exec process as
  impersonated user). (Pierre)


30 Jun 2009, PHP 5.3.0
- Upgraded bundled PCRE to version 7.9. (Nuno)
- Upgraded bundled sqlite to version 3.6.15. (Scott)

- Moved extensions to PECL (Derick, Lukas, Pierre, Scott):
  . ext/dbase
  . ext/fbsql
  . ext/fdf
  . ext/ncurses
  . ext/mhash (BC layer is now entirely within ext/hash)
  . ext/ming
  . ext/msql
  . ext/sybase (not maintained anymore, sybase_ct has to be used instead)

- Removed the experimental RPL (master/slave) functions from mysqli. (Andrey)
- Removed zend.ze1_compatibility_mode. (Dmitry)
- Removed all zend_extension_* php.ini directives. Zend extensions are now
  always loaded using zend_extension directive. (Derick)
- Removed special treatment of "/tmp" in sessions for open_basedir.
  Note: This undocumented behaviour was introduced in 5.2.2. (Alexey)
- Removed shebang line check from CGI sapi (checked by scanner). (Dmitry)

- Changed PCRE, Reflection and SPL extensions to be always enabled. (Marcus)
- Changed md5() to use improved implementation. (Solar Designer, Dmitry)
- Changed HTTP stream wrapper to accept any code between and including
  200 to 399 as successful. (Mike, Noah Fontes)
- Changed __call() to be invoked on private/protected method access, similar to
  properties and __get(). (Andrei)
- Changed dl() to be disabled by default. Enabled only when explicitly
  registered by the SAPI. Currently enabled with cli, cgi and embed SAPIs.
  (Dmitry)
- Changed opendir(), dir() and scandir() to use default context when no context
  argument is passed. (Sara)
- Changed open_basedir to allow tightening in runtime contexts. (Sara)
- Changed PHP/Zend extensions to use flexible build IDs. (Stas)
- Changed error level E_ERROR into E_WARNING in Soap extension methods
  parameter validation. (Felipe)
- Changed openssl info to show the shared library version number. (Scott)
- Changed floating point behaviour to consistently use double precision on all
  platforms and with all compilers. (Christian Seiler)
- Changed round() to act more intuitively when rounding to a certain precision
  and round very large and very small exponents correctly. (Christian Seiler)
- Changed session_start() to return false when session startup fails. (Jani)
- Changed property_exists() to check the existence of a property independent of
  accessibility (like method_exists()). (Felipe)
- Changed array_reduce() to allow mixed $initial (Christian Seiler)

- Improved PHP syntax and semantics:
  . Added lambda functions and closures. (Christian Seiler, Dmitry)
  . Added "jump label" operator (limited "goto"). (Dmitry, Sara)
  . Added NOWDOC syntax. (Gwynne Raskind, Stas, Dmitry)
  . Added HEREDOC syntax with double quotes. (Lars Strojny, Felipe)
  . Added support for using static HEREDOCs to initialize static variables and
    class members or constants. (Matt)
  . Improved syntax highlighting and consistency for variables in double-quoted
    strings and literal text in HEREDOCs and backticks. (Matt)
  . Added "?:" operator. (Marcus)
  . Added support for namespaces. (Dmitry, Stas, Gregory, Marcus)
  . Added support for Late Static Binding. (Dmitry, Etienne Kneuss)
  . Added support for __callStatic() magic method. (Sara)
  . Added forward_static_call(_array) to complete LSB. (Mike Lively)
  . Added support for dynamic access of static members using $foo::myFunc().
    (Etienne Kneuss)
  . Improved checks for callbacks. (Marcus)
  . Added __DIR__ constant. (Lars Strojny)
  . Added new error modes E_USER_DEPRECATED and E_DEPRECATED.
    E_DEPRECATED is used to inform about stuff being scheduled for removal
    in future PHP versions. (Lars Strojny, Felipe, Marcus)
  . Added "request_order" INI variable to control specifically $_REQUEST
    behavior. (Stas)
  . Added support for exception linking. (Marcus)
  . Added ability to handle exceptions in destructors. (Marcus)

- Improved PHP runtime speed and memory usage:
  . Substitute global-scope, persistent constants with their values at compile
    time. (Matt)
  . Optimized ZEND_SIGNED_MULTIPLY_LONG(). (Matt)
  . Removed direct executor recursion. (Dmitry)
  . Use fastcall calling convention in executor on x86. (Dmitry)
  . Use IS_CV for direct access to $this variable. (Dmitry)
  . Use ZEND_FREE() opcode instead of ZEND_SWITCH_FREE(IS_TMP_VAR). (Dmitry)
  . Lazy EG(active_symbol_table) initialization. (Dmitry)
  . Optimized ZEND_RETURN opcode to not allocate and copy return value if it is
    not used. (Dmitry)
  . Replaced all flex based scanners with re2c based scanners.
    (Marcus, Nuno, Scott)
  . Added garbage collector. (David Wang, Dmitry).
  . Improved PHP binary size and startup speed with GCC4 visibility control.
    (Nuno)
  . Improved engine stack implementation for better performance and stability.
    (Dmitry)
  . Improved memory usage by moving constants to read only memory.
    (Dmitry, Pierre)
  . Changed exception handling. Now each op_array doesn't contain
    ZEND_HANDLE_EXCEPTION opcode in the end. (Dmitry)
  . Optimized require_once() and include_once() by eliminating fopen(3) on
    second usage. (Dmitry)
  . Optimized ZEND_FETCH_CLASS + ZEND_ADD_INTERFACE into single
    ZEND_ADD_INTERFACE opcode. (Dmitry)
  . Optimized string searching for a single character.
    (Michal Dziemianko, Scott)
  . Optimized interpolated strings to use one less opcode. (Matt)

- Improved php.ini handling: (Jani)
  . Added ".htaccess" style user-defined php.ini files support for CGI/FastCGI.
  . Added support for special [PATH=/opt/httpd/www.example.com/] and
    [HOST=www.example.com] sections. Directives set in these sections can
    not be overridden by user-defined ini-files or during runtime.
  . Added better error reporting for php.ini syntax errors.
  . Allowed using full path to load modules using "extension" directive.
  . Allowed "ini-variables" to be used almost everywhere ini php.ini files.
  . Allowed using alphanumeric/variable indexes in "array" ini options.
  . Added 3rd optional parameter to parse_ini_file() to specify the scanning
    mode of INI_SCANNER_NORMAL or INI_SCANNER_RAW. In raw mode option values
    and section values are treated as-is.
  . Fixed get_cfg_var() to be able to return "array" ini options.
  . Added optional parameter to ini_get_all() to only retrieve the current
    value. (Hannes)

- Improved Windows support:
  . Update all libraries to their latest stable version. (Pierre, Rob, Liz,
    Garrett).
  . Added Windows support for stat(), touch(), filemtime(), filesize() and
    related functions. (Pierre)
  . Re-added socket_create_pair() for Windows in sockets extension. (Kalle)
  . Added inet_pton() and inet_ntop() also for Windows platforms.
    (Kalle, Pierre)
  . Added mcrypt_create_iv() for Windows platforms. (Pierre)
  . Added ACL Cache support on Windows.
    (Kanwaljeet Singla, Pierre, Venkat Raman Don)
  . Added constants based on Windows' GetVersionEx information.
    PHP_WINDOWS_VERSION_* and PHP_WINDOWS_NT_*. (Pierre)
  . Added support for ACL (is_writable, is_readable, reports now correct
    results) on Windows. (Pierre, Venkat Raman Don, Kanwaljeet Singla)
  . Added support for fnmatch() on Windows. (Pierre)
  . Added support for time_nanosleep() and time_sleep_until() on Windows.
    (Pierre)
  . Added support for symlink(), readlink(), linkinfo() and link() on Windows.
    They are available only when the running platform supports them. (Pierre)
  . the GMP extension now relies on MPIR instead of the GMP library. (Pierre)
  . Added Windows support for stream_socket_pair(). (Kalle)
  . Drop all external dependencies for the core features. (Pierre)
  . Drastically improve the build procedure (Pierre, Kalle, Rob):
    . VC9 (Visual C++ 2008) or later support
    . Initial experimental x64 support
  . MSI installer now supports all recent Windows versions, including
    Windows 7. (John, Kanwaljeet Singla)

- Improved and cleaned CGI code:
  . FastCGI is now always enabled and cannot be disabled.
    See sapi/cgi/CHANGES for more details. (Dmitry)
  . Added CGI SAPI -T option which can be used to measure execution
    time of script repeated several times. (Dmitry)

- Improved streams:
  . Fixed confusing error message on failure when no errors are logged. (Greg)
  . Added stream_supports_lock() function. (Benjamin Schulz)
  . Added context parameter for copy() function. (Sara)
  . Added "glob://" stream wrapper. (Marcus)
  . Added "params" as optional parameter for stream_context_create(). (Sara)
  . Added ability to use stream wrappers in include_path. (Gregory, Dmitry)

- Improved DNS API
  . Added Windows support for dns_check_record(), dns_get_mx(), checkdnsrr() and
    getmxrr(). (Pierre)
  . Added support for old style DNS functions (supports OSX and FBSD). (Scott)
  . Added a new "entries" array in dns_check_record() containing the TXT
    elements. (Felipe, Pierre)

- Improved hash extension:
  . Changed mhash to be a wrapper layer around the hash extension. (Scott)
  . Added hash_copy() function. (Tony)
  . Added sha224 hash algorithm to the hash extension. (Scott)

- Improved IMAP support (Pierre):
  . Added imap_gc() to clear the imap cache
  . Added imap_utf8_to_mutf7() and imap_mutf7_to_utf8()

- Improved mbstring extension:
  . Added "mbstring.http_output_conv_mimetypes" INI directive that allows
    common non-text types such as "application/xhtml+xml" to be converted
    by mb_output_handler(). (Moriyoshi)

- Improved OCI8 extension (Chris Jones/Oracle Corp.):
  . Added Database Resident Connection Pooling (DRCP) and Fast
    Application Notification (FAN) support.
  . Added support for Oracle External Authentication (not supported
    on Windows).
  . Improve persistent connection handling of restarted DBs.
  . Added SQLT_AFC (aka CHAR datatype) support to oci_bind_by_name.
  . Fixed bug #45458 (Numeric keys for associative arrays are not
    handled properly)
  . Fixed bug #41069 (Segmentation fault with query over DB link).
  . Fixed define of SQLT_BDOUBLE and SQLT_BFLOAT constants with Oracle
    10g ORACLE_HOME builds.
  . Changed default value of oci8.default_prefetch from 10 to 100.
  . Fixed PECL Bug #16035 (OCI8: oci_connect without ORACLE_HOME defined causes
    segfault) (Chris Jones/Oracle Corp.)
  . Fixed PECL Bug #15988 (OCI8: sqlnet.ora isn't read with older Oracle
    libraries) (Chris Jones/Oracle Corp.)
  . Fixed PECL Bug #14268 (Allow "pecl install oci8" command to "autodetect" an
    Instant Client RPM install) (Chris Jones/Oracle Corp.)
  . Fixed PECL bug #12431 (OCI8 ping functionality is broken).
  . Allow building (e.g from PECL) the PHP 5.3-based OCI8 code with
    PHP 4.3.9 onwards.
  . Provide separate extensions for Oracle 11g and 10g on Windows.
    (Pierre, Chris)

- Improved OpenSSL extension:
  . Added support for OpenSSL digest and cipher functions. (Dmitry)
  . Added access to internal values of DSA, RSA and DH keys. (Dmitry)
  . Fixed a memory leak on openssl_decrypt(). (Henrique)
  . Fixed segfault caused by openssl_pkey_new(). (Henrique)
  . Fixed bug caused by uninitilized variables in openssl_pkcs7_encrypt() and
    openssl_pkcs7_sign(). (Henrique)
  . Fixed error message in openssl_seal(). (Henrique)

- Improved pcntl extension: (Arnaud)
  . Added pcntl_signal_dispatch().
  . Added pcntl_sigprocmask().
  . Added pcntl_sigwaitinfo().
  . Added pcntl_sigtimedwait().

- Improved SOAP extension:
  . Added support for element names in context of XMLSchema's <any>. (Dmitry)
  . Added ability to use Traversable objects instead of plain arrays.
    (Joshua Reese, Dmitry)
  . Fixed possible crash bug caused by an uninitialized value. (Zdash Urf)

- Improved SPL extension:
  . Added SPL to list of standard extensions that cannot be disabled. (Marcus)
  . Added ability to store associative information with objects in
    SplObjectStorage. (Marcus)
  . Added ArrayAccess support to SplObjectStorage. (Marcus)
  . Added SplDoublyLinkedList, SplStack, SplQueue classes. (Etienne)
  . Added FilesystemIterator. (Marcus)
  . Added GlobIterator. (Marcus)
  . Added SplHeap, SplMinHeap, SplMaxHeap, SplPriorityQueue classes. (Etienne)
  . Added new parameter $prepend to spl_autoload_register(). (Etienne)
  . Added SplFixedArray. (Etienne, Tony)
  . Added delaying exceptions in SPL's autoload mechanism. (Marcus)
  . Added RecursiveTreeIterator. (Arnaud, Marcus)
  . Added MultipleIterator. (Arnaud, Marcus, Johannes)

- Improved Zend Engine:
  . Added "compact" handler for Zend MM storage. (Dmitry)
  . Added "+" and "*" specifiers to zend_parse_parameters(). (Andrei)
  . Added concept of "delayed early binding" that allows opcode caches to
    perform class declaration (early and/or run-time binding) in exactly
    the same order as vanilla PHP. (Dmitry)

- Improved crypt() function: (Pierre)
  . Added Blowfish and extended DES support. (Using Blowfish implementation
    from Solar Designer).
  . Made crypt features portable by providing our own implementations
    for crypt_r and the algorithms which are used when OS does not provide
    them. PHP implementations are always used for Windows builds.

- Deprecated session_register(), session_unregister() and
  session_is_registered(). (Hannes)
- Deprecated define_syslog_variables(). (Kalle)
- Deprecated ereg extension. (Felipe)

- Added new extensions:
  . Added Enchant extension as a way to access spell checkers. (Pierre)
  . Added fileinfo extension as replacement for mime_magic extension. (Derick)
  . Added intl extension for Internationalization. (Ed B., Vladimir I.,
    Dmitry L., Stanislav M., Vadim S., Kirti V.)
  . Added mysqlnd extension as replacement for libmysql for ext/mysql, mysqli
    and PDO_mysql. (Andrey, Johannes, Ulf)
  . Added phar extension for handling PHP Archives. (Greg, Marcus, Steph)
  . Added SQLite3 extension. (Scott)

- Added new date/time functionality: (Derick)
  . date_parse_from_format(): Parse date/time strings according to a format.
  . date_create_from_format()/DateTime::createFromFormat(): Create a date/time
    object by parsing a date/time string according to a given format.
  . date_get_last_errors()/DateTime::getLastErrors(): Return a list of warnings
    and errors that were found while parsing a date/time string through:
    . strtotime() / new DateTime
    . date_create_from_format() / DateTime::createFromFormat()
    . date_parse_from_format().
  . support for abbreviation and offset based timezone specifiers for
    the 'e' format specifier, DateTime::__construct(), DateTime::getTimeZone()
    and DateTimeZone::getName().
  . support for selectively listing timezone identifiers by continent or
    country code through timezone_identifiers_list() /
    DateTimezone::listIdentifiers().
  . timezone_location_get() / DateTimezone::getLocation() for retrieving
    location information from timezones.
  . date_timestamp_set() / DateTime::setTimestamp() to set a Unix timestamp
    without invoking the date parser. (Scott, Derick)
  . date_timestamp_get() / DateTime::getTimestamp() to retrieve the Unix
    timestamp belonging to a date object.
  . two optional parameters to timezone_transitions_get() /
    DateTimeZone::getTranstions() to limit the range of transitions being
    returned.
  . support for "first/last day of <month>" style texts.
  . support for date/time strings returned by MS SQL.
  . support for serialization and unserialization of DateTime objects.
  . support for diffing date/times through date_diff() / DateTime::diff().
  . support for adding/subtracting weekdays with strtotime() and
    DateTime::modify().
  . DateInterval class to represent the difference between two date/times.
  . support for parsing ISO intervals for use with DateInterval.
  . date_add() / DateTime::add(), date_sub() / DateTime::sub() for applying an
    interval to an existing date/time.
  . proper support for "this week", "previous week"/"last week" and "next week"
    phrases so that they actually mean the week and not a seven day period
    around the current day.
  . support for "<xth> <weekday> of" and "last <weekday> of" phrases to be used
    with months - like in "last saturday of februari 2008".
  . support for "back of <hour>" and "front of <hour>" phrases that are used in
    Scotland.
  . DatePeriod class which supports iterating over a DateTime object applying
    DateInterval on each iteration, up to an end date or limited by maximum
    number of occurences.

- Added compatibility mode in GD, imagerotate, image(filled)ellipse
  imagefilter, imageconvolution and imagecolormatch are now always enabled.
  (Pierre)
- Added array_replace() and array_replace_recursive() functions. (Matt)
- Added ReflectionProperty::setAccessible() method that allows non-public
  property's values to be read through ::getValue() and set through
  ::setValue(). (Derick, Sebastian)
- Added msg_queue_exists() function to sysvmsg extension. (Benjamin Schulz)
- Added Firebird specific attributes that can be set via PDO::setAttribute()
  to control formatting of date/timestamp columns: PDO::FB_ATTR_DATE_FORMAT,
  PDO::FB_ATTR_TIME_FORMAT and PDO::FB_ATTR_TIMESTAMP_FORMAT. (Lars W)
- Added gmp_testbit() function. (Stas)
- Added icon format support to getimagesize(). (Scott)
- Added LDAP_OPT_NETWORK_TIMEOUT option for ldap_set_option() to allow
  setting network timeout (FR #42837). (Jani)
- Added optional escape character parameter to fgetcsv(). (David Soria Parra)
- Added an optional parameter to strstr() and stristr() for retrieval of either
  the part of haystack before or after first occurrence of needle.
  (Johannes, Felipe)
- Added xsl->setProfiling() for profiling stylesheets. (Christian)
- Added long-option feature to getopt() and made getopt() available also on
  win32 systems by adding a common getopt implementation into core.
  (David Soria Parra, Jani)
- Added support for optional values, and = as separator, in getopt(). (Hannes)
- Added lcfirst() function. (David C)
- Added PREG_BAD_UTF8_OFFSET_ERROR constant. (Nuno)
- Added native support for asinh(), acosh(), atanh(), log1p() and expm1().
  (Kalle)
- Added LIBXML_LOADED_VERSION constant (libxml2 version currently used). (Rob)
- Added JSON_FORCE_OBJECT flag to json_encode(). (Scott, Richard Quadling)
- Added timezone_version_get() to retrieve the version of the used timezone
  database. (Derick)
- Added 'n' flag to fopen to allow passing O_NONBLOCK to the underlying
  open(2) system call. (Mikko)
- Added "dechunk" filter which can decode HTTP responses with chunked
  transfer-encoding. HTTP streams use this filter automatically in case
  "Transfer-Encoding: chunked" header is present in response. It's possible to
  disable this behaviour using "http"=>array("auto_decode"=>0) in stream
  context. (Dmitry)
- Added support for CP850 encoding in mbstring extension.
  (Denis Giffeler, Moriyoshi)
- Added stream_cast() and stream_set_options() to user-space stream wrappers,
  allowing stream_select(), stream_set_blocking(), stream_set_timeout() and
  stream_set_write_buffer() to work with user-space stream wrappers. (Arnaud)
- Added header_remove() function. (chsc at peytz dot dk, Arnaud)
- Added stream_context_get_params() function. (Arnaud)
- Added optional parameter "new" to sybase_connect(). (Timm)
- Added parse_ini_string() function. (grange at lemonde dot fr, Arnaud)
- Added str_getcsv() function. (Sara)
- Added openssl_random_pseudo_bytes() function. (Scott)
- Added ability to send user defined HTTP headers with SOAP request.
  (Brian J.France, Dmitry)
- Added concatenation option to bz2.decompress stream filter.
  (Keisial at gmail dot com, Greg)
- Added support for using compressed connections with PDO_mysql. (Johannes)
- Added the ability for json_decode() to take a user specified depth. (Scott)
- Added support for the mysql_stmt_next_result() function from libmysql.
  (Andrey)
- Added function preg_filter() that does grep and replace in one go. (Marcus)
- Added system independent realpath() implementation which caches intermediate
  directories in realpath-cache. (Dmitry)
- Added optional clear_realpath_cache and filename parameters to
  clearstatcache(). (Jani, Arnaud)
- Added litespeed SAPI module. (George Wang)
- Added ext/hash support to ext/session's ID generator. (Sara)
- Added quoted_printable_encode() function. (Tony)
- Added stream_context_set_default() function. (Davey Shafik)
- Added optional "is_xhtml" parameter to nl2br() which makes the function
  output <br> when false and <br /> when true (FR #34381). (Kalle)
- Added PHP_MAXPATHLEN constant (maximum length of a path). (Pierre)
- Added support for SSH via libssh2 in cURL. (Pierre)
- Added support for gray levels PNG image with alpha in GD extension. (Pierre)
- Added support for salsa hashing functions in HASH extension. (Scott)
- Added DOMNode::getLineNo to get line number of parsed node. (Rob)
- Added table info to PDO::getColumnMeta() with SQLite. (Martin Jansen, Scott)
- Added mail logging functionality that allows logging of mail sent via
  mail() function. (Ilia)
- Added json_last_error() to return any error information from json_decode().
  (Scott)
- Added gethostname() to return the current system host name. (Ilia)
- Added shm_has_var() function. (Mike)
- Added depth parameter to json_decode() to lower the nesting depth from the
  maximum if required. (Scott)
- Added pixelation support in imagefilter(). (Takeshi Abe, Kalle)
- Added SplObjectStorage::addAll/removeAll. (Etienne)

- Implemented FR #41712 (curl progress callback: CURLOPT_PROGRESSFUNCTION).
  (sdteffen[at]gmail[dot].com, Pierre)
- Implemented FR #47739 (Missing cURL option do disable IPv6). (Pierre)
- Implemented FR #39637 (Missing cURL option CURLOPT_FTP_FILEMETHOD). (Pierre)

- Fixed an issue with ReflectionProperty::setAccessible().
  (Sebastian, Roman Borschel)
- Fixed html_entity_decode() incorrectly converting numeric html entities
  to different characters with cp1251 and cp866. (Scott)
- Fixed an issue in date() where a : was printed for the O modifier after a P
  modifier was used. (Derick)
- Fixed exec() on Windows to not eat the first and last double quotes. (Scott)
- Fixed readlink on Windows in thread safe SAPI (apache2.x etc.). (Pierre)
- Fixed a bug causing miscalculations with the "last <weekday> of <n> month"
  relative time string. (Derick)
- Fixed bug causing the algorithm parameter of mhash() to be modified. (Scott)
- Fixed invalid calls to free when internal fileinfo magic file is used. (Scott)
- Fixed memory leak inside wddx_add_vars() function. (Felipe)
- Fixed check in recode extension to allow builing of recode and mysql
  extensions when using a recent libmysql. (Johannes)

- Fixed PECL bug #12794 (PDOStatement->nextRowset() doesn't work). (Johannes)
- Fixed PECL bug #12401 (Add support for ATTR_FETCH_TABLE_NAMES). (Johannes)

- Fixed bug #48696 (ldap_read() segfaults with invalid parameters). (Felipe)
- Fixed bug #48643 (String functions memory issue). (Dmitry)
- Fixed bug #48641 (tmpfile() uses old parameter parsing).
  (crrodriguez at opensuse dot org)
- Fixed bug #48624 (.user.ini never gets parsed). (Pierre)
- Fixed bug #48620 (X-PHP-Originating-Script assumes no trailing CRLF in
  existing headers). (Ilia)
- Fixed bug #48578 (Can't build 5.3 on FBSD 4.11). (Rasmus)
- Fixed bug #48535 (file_exists returns false when impersonate is used).
  (Kanwaljeet Singla, Venkat Raman Don)
- Fixed bug #48493 (spl_autoload_register() doesn't work correctly when
  prepending functions). (Scott)
- Fixed bug #48215 (Calling a method with the same name as the parent class
  calls the constructor). (Scott)
- Fixed bug #48200 (compile failure with mbstring.c when
  --enable-zend-multibyte is used). (Jani)
- Fixed bug #48188 (Cannot execute a scrollable cursors twice with PDO_PGSQL).
  (Matteo)
- Fixed bug #48185 (warning: value computed is not used in
  pdo_sqlite_stmt_get_col line 271). (Matteo)
- Fixed bug #48087 (call_user_method() invalid free of arguments). (Felipe)
- Fixed bug #48060 (pdo_pgsql - large objects are returned as empty). (Matteo)
- Fixed bug #48034 (PHP crashes when script is 8192 (8KB) bytes long). (Dmitry)
- Fixed bug #48004 (Error handler prevents creation of default object). (Dmitry)
- Fixed bug #47880 (crashes in call_user_func_array()). (Dmitry)
- Fixed bug #47856 (stristr() converts needle to lower-case). (Ilia)
- Fixed bug #47851 (is_callable throws fatal error). (Dmitry)
- Fixed bug #47816 (pcntl tests failing on NetBSD). (Matteo)
- Fixed bug #47779 (Wrong value for SIG_UNBLOCK and SIG_SETMASK constants).
  (Matteo)
- Fixed bug #47771 (Exception during object construction from arg call calls
  object's destructor). (Dmitry)
- Fixed bug #47767 (include_once does not resolve windows symlinks or junctions)
  (Kanwaljeet Singla, Venkat Raman Don)
- Fixed bug #47757 (rename JPG to JPEG in phpinfo). (Pierre)
- Fixed bug #47745 (FILTER_VALIDATE_INT doesn't allow minimum integer). (Dmitry)
- Fixed bug #47714 (autoloading classes inside exception_handler leads to
  crashes). (Dmitry)
- Fixed bug #47671 (Cloning SplObjectStorage instances). (Etienne)
- Fixed bug #47664 (get_class returns NULL instead of FALSE). (Dmitry)
- Fixed bug #47662 (Support more than 127 subpatterns in preg_match). (Nuno)
- Fixed bug #47596 (Bus error on parsing file). (Dmitry)
- Fixed bug #47572 (Undefined constant causes segmentation fault). (Felipe)
- Fixed bug #47560 (explode()'s limit parameter odd behaviour). (Matt)
- Fixed bug #47549 (get_defined_constants() return array with broken array
  categories). (Ilia)
- Fixed bug #47535 (Compilation failure in ps_fetch_from_1_to_8_bytes()).
  (Johannes)
- Fixed bug #47534 (RecursiveDiteratoryIterator::getChildren ignoring
  CURRENT_AS_PATHNAME). (Etienne)
- Fixed bug #47443 (metaphone('scratch') returns wrong result). (Felipe)
- Fixed bug #47438 (mysql_fetch_field ignores zero offset). (Johannes)
- Fixed bug #47398 (PDO_Firebird doesn't implements quoter correctly). (Felipe)
- Fixed bug #47390 (odbc_fetch_into - BC in php 5.3.0). (Felipe)
- Fixed bug #47359 (Use the expected unofficial mimetype for bmp files). (Scott)
- Fixed bug #47343 (gc_collect_cycles causes a segfault when called within a
  destructor in one case). (Dmitry)
- Fixed bug #47320 ($php_errormsg out of scope in functions). (Dmitry)
- Fixed bug #47318 (UMR when trying to activate user config). (Pierre)
- Fixed bug #47243 (OCI8: Crash at shutdown on Windows) (Chris Jones/Oracle
  Corp.)
- Fixed bug #47231 (offsetGet error using incorrect offset). (Etienne)
- Fixed bug #47229 (preg_quote() should escape the '-' char). (Nuno)
- Fixed bug #47165 (Possible memory corruption when passing return value by
  reference). (Dmitry)
- Fixed bug #47087 (Second parameter of mssql_fetch_array()). (Felipe)
- Fixed bug #47085 (rename() returns true even if the file in PHAR does not
  exist). (Greg)
- Fixed bug #47050 (mysqli_poll() modifies improper variables). (Johannes)
- Fixed bug #47045 (SplObjectStorage instances compared with ==). (Etienne)
- Fixed bug #47038 (Memory leak in include). (Dmitry)
- Fixed bug #47031 (Fix constants in DualIterator example). (Etienne)
- Fixed bug #47021 (SoapClient stumbles over WSDL delivered with
  "Transfer-Encoding: chunked"). (Dmitry)
- Fixed bug #46994 (OCI8: CLOB size does not update when using CLOB IN OUT param
  in stored procedure) (Chris Jones/Oracle Corp.)
- Fixed bug #46979 (use with non-compound name *has* effect). (Dmitry)
- Fixed bug #46957 (The tokenizer returns deprecated values). (Felipe)
- Fixed bug #46944 (UTF-8 characters outside the BMP aren't encoded correctly).
  (Scott)
- Fixed bug #46897 (ob_flush() should fail to flush unerasable buffers).
  (David C.)
- Fixed bug #46849 (Cloning DOMDocument doesn't clone the properties). (Rob)
- Fixed bug #46847 (phpinfo() is missing some settings). (Hannes)
- Fixed bug #46844 (php scripts or included files with first line starting
  with # have the 1st line missed from the output). (Ilia)
- Fixed bug #46817 (tokenizer misses last single-line comment (PHP 5.3+, with
  re2c lexer)). (Matt, Shire)
- Fixed bug #46811 (ini_set() doesn't return false on failure). (Hannes)
- Fixed bug #46763 (mb_stristr() wrong output when needle does not exist).
  (Henrique M. Decaria)
- Fixed bug #46755 (warning: use statement with non-compound name). (Dmitry)
- Fixed bug #46746 (xmlrpc_decode_request outputs non-suppressable error when
  given bad data). (Ilia)
- Fixed bug #46738 (Segfault when mb_detect_encoding() fails). (Scott)
- Fixed bug #46731 (Missing validation for the options parameter of the
  imap_fetch_overview() function). (Ilia)
- Fixed bug #46711 (cURL curl_setopt leaks memory in foreach loops). (magicaltux
  [at] php [dot] net)
- Fixed bug #46701 (Creating associative array with long values in the key fails
  on 32bit linux). (Shire)
- Fixed bug #46681 (mkdir() fails silently on PHP 5.3). (Hannes)
- Fixed bug #46653 (can't extend mysqli). (Johannes)
- Fixed bug #46646 (Restrict serialization on some internal classes like Closure
  and SplFileInfo using exceptions). (Etienne)
- Fixed bug #46623 (OCI8: phpinfo doesn't show compile time ORACLE_HOME with
  phpize) (Chris Jones/Oracle Corp.)
- Fixed bug #46578 (strip_tags() does not honor end-of-comment when it
  encounters a single quote). (Felipe)
- Fixed bug #46546 (Segmentation fault when using declare statement with
  non-string value). (Felipe)
- Fixed bug #46542 (Extending PDO class with a __call() function doesn't work as
  expected). (Johannes)
- Fixed bug #46421 (SplFileInfo not correctly handling /). (Etienne)
- Fixed bug #46347 (parse_ini_file() doesn't support * in keys). (Nuno)
- Fixed bug #46268 (DateTime::modify() does not reset relative time values).
  (Derick)
- Fixed bug #46241 (stacked error handlers, internal error handling in general).
  (Etienne)
- Fixed bug #46238 (Segmentation fault on static call with empty string method).
  (Felipe)
- Fixed bug #46192 (ArrayObject with objects as storage serialization).
  (Etienne)
- Fixed bug #46185 (importNode changes the namespace of an XML element). (Rob)
- Fixed bug #46178 (memory leak in ext/phar). (Greg)
- Fixed bug #46160 (SPL - Memory leak when exception is thrown in offsetSet).
  (Felipe)
- Fixed Bug #46147 (after stream seek, appending stream filter reads incorrect
  data). (Greg)
- Fixed bug #46127 (php_openssl_tcp_sockop_accept forgets to set context on
  accepted stream) (Mark Karpeles, Pierre)
- Fixed bug #46115 (Memory leak when calling a method using Reflection).
  (Dmitry)
- Fixed bug #46110 (XMLWriter - openmemory() and openuri() leak memory on
  multiple calls). (Ilia)
- Fixed bug #46108 (DateTime - Memory leak when unserializing). (Felipe)
- Fixed bug #46106 (Memory leaks when using global statement). (Dmitry)
- Fixed bug #46099 (Xsltprocessor::setProfiling - memory leak). (Felipe, Rob).
- Fixed bug #46087 (DOMXPath - segfault on destruction of a cloned object).
  (Ilia)
- Fixed bug #46048 (SimpleXML top-level @attributes not part of iterator).
  (David C.)
- Fixed bug #46044 (Mysqli - wrong error message). (Johannes)
- Fixed bug #46042 (memory leaks with reflection of mb_convert_encoding()).
  (Ilia)
- Fixed bug #46039 (ArrayObject iteration is slow). (Arnaud)
- Fixed bug #46033 (Direct instantiation of SQLite3stmt and SQLite3result cause
  a segfault.) (Scott)
- Fixed bug #45991 (Ini files with the UTF-8 BOM are treated as invalid).
  (Scott)
- Fixed bug #45989 (json_decode() doesn't return NULL on certain invalid
  strings). (magicaltux, Scott)
- Fixed bug #45976 (Moved SXE from SPL to SimpleXML). (Etienne)
- Fixed bug #45928 (large scripts from stdin are stripped at 16K border).
  (Christian Schneider, Arnaud)
- Fixed bug #45911 (Cannot disable ext/hash). (Arnaud)
- Fixed bug #45907 (undefined reference to 'PHP_SHA512Init'). (Greg)
- Fixed bug #45826 (custom ArrayObject serialization). (Etienne)
- Fixed bug #45820 (Allow empty keys in ArrayObject). (Etienne)
- Fixed bug #45791 (json_decode() doesn't convert 0e0 to a double). (Scott)
- Fixed bug #45786 (FastCGI process exited unexpectedly). (Dmitry)
- Fixed bug #45757 (FreeBSD4.11 build failure: failed include; stdint.h).
  (Hannes)
- Fixed bug #45743 (property_exists fails to find static protected member in
  child class). (Felipe)
- Fixed bug #45717 (Fileinfo/libmagic build fails, missing err.h and getopt.h).
  (Derick)
- Fixed bug #45706 (Unserialization of classes derived from ArrayIterator
  fails). (Etienne, Dmitry)
- Fixed bug #45696 (Not all DateTime methods allow method chaining). (Derick)
- Fixed bug #45682 (Unable to var_dump(DateInterval)). (Derick)
- Fixed bug #45447 (Filesystem time functions on Vista and server 2008).
  (Pierre)
- Fixed bug #45432 (PDO: persistent connection leak). (Felipe)
- Fixed bug #45392 (ob_start()/ob_end_clean() and memory_limit). (Ilia)
- Fixed bug #45384 (parse_ini_file will result in parse error with no trailing
  newline). (Arnaud)
- Fixed bug #45382 (timeout bug in stream_socket_enable_crypto). (vnegrier at
  optilian dot com, Ilia)
- Fixed bug #45044 (relative paths not resolved correctly). (Dmitry)
- Fixed bug #44861 (scrollable cursor don't work with pgsql). (Matteo)
- Fixed bug #44842 (parse_ini_file keys that start/end with underscore).
  (Arnaud)
- Fixed bug #44575 (parse_ini_file comment # line problems). (Arnaud)
- Fixed bug #44409 (PDO::FETCH_SERIALIZE calls __construct()). (Matteo)
- Fixed bug #44173 (PDO->query() parameter parsing/checking needs an update).
  (Matteo)
- Fixed bug #44154 (pdo->errorInfo() always have three elements in the returned
  array). (David C.)
- Fixed bug #44153 (pdo->errorCode() returns NULL when there are no errors).
  (David C.)
- Fixed bug #44135 (PDO MySQL does not support CLIENT_FOUND_ROWS). (Johannes,
  chx1975 at gmail dot com)
- Fixed bug #44100 (Inconsistent handling of static array declarations with
  duplicate keys). (Dmitry)
- Fixed bug #43831 ($this gets mangled when extending PDO with persistent
  connection). (Felipe)
- Fixed bug #43817 (opendir() fails on Windows directories with parent directory
  unaccessible). (Dmitry)
- Fixed bug #43069 (SoapClient causes 505 HTTP Version not supported error
  message). (Dmitry)
- Fixed bug #43008 (php://filter uris ignore url encoded filternames and can't
  handle slashes). (Arnaud)
- Fixed bug #42362 (HTTP status codes 204 and 304 should not be gzipped).
  (Scott, Edward Z. Yang)
- Fixed bug #41874 (separate STDOUT and STDERR in exec functions). (Kanwaljeet
  Singla, Venkat Raman Don, Pierre)
- Fixed bug #41534 (SoapClient over HTTPS fails to reestablish connection).
  (Dmitry)
- Fixed bug #38802 (max_redirects and ignore_errors). (patch by
  datibbaw@php.net)
- Fixed bug #35980 (touch() works on files but not on directories). (Pierre)

17 Jun 2009, PHP 5.2.10
- Updated timezone database to version 2009.9 (2009i) (Derick)

- Added "ignore_errors" option to http fopen wrapper. (David Zulke, Sara)
- Added new CURL options CURLOPT_REDIR_PROTOCOLS, CURLOPT_PROTOCOLS,
  and CURLPROTO_* for redirect fixes in CURL 7.19.4. (Yoram Bar Haim, Stas)
- Added support for Sun CC (FR #46595 and FR #46513). (David Soria Parra)

- Changed default value of array_unique()'s optional sorting type parameter
  back to SORT_STRING to fix backwards compatibility breakage introduced in
  PHP 5.2.9. (Moriyoshi)

- Fixed memory corruptions while reading properties of zip files. (Ilia)
- Fixed memory leak in ob_get_clean/ob_get_flush. (Christian)
- Fixed segfault on invalid session.save_path. (Hannes)
- Fixed leaks in imap when a mail_criteria is used. (Pierre)
- Fixed missing erealloc() in fix for Bug #40091 in spl_autoload_register. (Greg)

- Fixed bug #48562 (Reference recursion causes segfault when used in
  wddx_serialize_vars()). (Felipe)
- Fixed bug #48557 (Numeric string keys in Apache Hashmaps are not cast to
  integers). (David Zuelke)
- Fixed bug #48518 (curl crashes when writing into invalid file handle). (Tony)
- Fixed bug #48514 (cURL extension uses same resource name for simple and
  multi APIs). (Felipe)
- Fixed bug #48469 (ldap_get_entries() leaks memory on empty search
  results). (Patrick)
- Fixed bug #48456 (CPPFLAGS not restored properly in phpize.m4). (Jani,
  spisek at kerio dot com)
- Fixed bug #48448 (Compile failure under IRIX 6.5.30 building cast.c).
  (Kalle)
- Fixed bug #48441 (ldap_search() sizelimit, timelimit and deref options
  persist). (Patrick)
- Fixed bug #48434 (Improve memory_get_usage() accuracy). (Arnaud)
- Fixed bug #48416 (Force a cache limit in ereg() to stop excessive memory
  usage). (Scott)
- Fixed bug #48409 (Crash when exception is thrown while passing function
  arguments). (Arnaud)
- Fixed bug #48378 (exif_read_data() segfaults on certain corrupted .jpeg
  files). (Pierre)
- Fixed bug #48359 (Script hangs on snmprealwalk if OID is not increasing).
  (Ilia, simonov at gmail dot com)
- Fixed bug #48336 (ReflectionProperty::getDeclaringClass() does not work
  with redeclared property).
  (patch by Markus dot Lidel at shadowconnect dot com)
- Fixed bug #48326 (constant MSG_DONTWAIT not defined). (Arnaud)
- Fixed bug #48313 (fgetcsv() does not return null for empty rows). (Ilia)
- Fixed bug #48309 (stream_copy_to_stream() and fpasstru() do not update
  stream position of plain files). (Arnaud)
- Fixed bug #48307 (stream_copy_to_stream() copies 0 bytes when $source is a
  socket). (Arnaud)
- Fixed bug #48273 (snmp*_real_walk() returns SNMP errors as values).
  (Ilia, lytboris at gmail dot com)
- Fixed bug #48256 (Crash due to double-linking of history.o).
  (tstarling at wikimedia dot org)
- Fixed bug #48248 (SIGSEGV when access to private property via &__get).
  (Felipe)
- Fixed bug #48247 (Crash on errors during startup). (Stas)
- Fixed bug #48240 (DBA Segmentation fault dba_nextkey). (Felipe)
- Fixed bug #48224 (Incorrect shuffle in array_rand). (Etienne)
- Fixed bug #48221 (memory leak when passing invalid xslt parameter).
  (Felipe)
- Fixed bug #48207 (CURLOPT_(FILE|WRITEHEADER options do not error out when
  working with a non-writable stream). (Ilia)
- Fixed bug #48206 (Iterating over an invalid data structure with
  RecursiveIteratorIterator leads to a segfault). (Scott)
- Fixed bug #48204 (xmlwriter_open_uri() does not emit warnings on invalid
  paths). (Ilia)
- Fixed bug #48203 (Crash when CURLOPT_STDERR is set to regular file). (Jani)
- Fixed bug #48202 (Out of Memory error message when passing invalid file
  path) (Pierre)
- Fixed bug #48156 (Added support for lcov v1.7). (Ilia)
- Fixed bug #48132 (configure check for curl ssl support fails with
  --disable-rpath). (Jani)
- Fixed bug #48131 (Don't try to bind ipv4 addresses to ipv6 ips via bindto).
  (Ilia)
- Fixed bug #48070 (PDO_OCI: Segfault when using persistent connection).
  (Pierre, Matteo, jarismar dot php at gmail dot com)
- Fixed bug #48058 (Year formatter goes wrong with out-of-int range). (Derick)
- Fixed bug #48038 (odbc_execute changes variables used to form params array).
  (Felipe)
- Fixed bug #47997 (stream_copy_to_stream returns 1 on empty streams). (Arnaud)
- Fixed bug #47991 (SSL streams fail if error stack contains items). (Mikko)
- Fixed bug #47981 (error handler not called regardless). (Hannes)
- Fixed bug #47969 (ezmlm_hash() returns different values depend on OS). (Ilia)
- Fixed bug #47946 (ImageConvolution overwrites background). (Ilia)
- Fixed bug #47940 (memory leaks in imap_body). (Pierre, Jake Levitt)
- Fixed bug #47937 (system() calls sapi_flush() regardless of output
  buffering). (Ilia)
- Fixed bug #47903 ("@" operator does not work with string offsets). (Felipe)
- Fixed bug #47893 (CLI aborts on non blocking stdout). (Arnaud)
- Fixed bug #47849 (Non-deep import loses the namespace). (Rob)
- Fixed bug #47845 (PDO_Firebird omits first row from query). (Lars W)
- Fixed bug #47836 (array operator [] inconsistency when the array has
  PHP_INT_MAX index value). (Matt)
- Fixed bug #47831 (Compile warning for strnlen() in main/spprintf.c).
  (Ilia, rainer dot jung at kippdata dot de)
- Fixed bug #47828 (openssl_x509_parse() segfaults when a UTF-8 conversion
  fails). (Scott, Kees Cook, Pierre)
- Fixed bug #47818 (Segfault due to bound callback param). (Felipe)
- Fixed bug #47801 (__call() accessed via parent:: operator is provided
  incorrect method name). (Felipe)
- Fixed bug #47769 (Strange extends PDO). (Felipe)
- Fixed bug #47745 (FILTER_VALIDATE_INT doesn't allow minimum integer).
  (Dmitry)
- Fixed bug #47721 (Alignment issues in mbstring and sysvshm extension).
  (crrodriguez at opensuse dot org, Ilia)
- Fixed bug #47704 (PHP crashes on some "bad" operations with string
  offsets). (Dmitry)
- Fixed bug #47695 (build error when xmlrpc and iconv are compiled against
  different iconv versions). (Scott)
- Fixed bug #47667 (ZipArchive::OVERWRITE seems to have no effect).
  (Mikko, Pierre)
- Fixed bug #47644 (Valid integers are truncated with json_decode()). (Scott)
- Fixed bug #47639 (pg_copy_from() WARNING: nonstandard use of \\ in a
  string literal). (Ilia)
- Fixed bug #47616 (curl keeps crashing). (Felipe)
- Fixed bug #47598 (FILTER_VALIDATE_EMAIL is locale aware). (Ilia)
- Fixed bug #47566 (pcntl_wexitstatus() returns signed status).
  (patch by james at jamesreno dot com)
- Fixed bug #47564 (unpacking unsigned long 32bit bit endian returns wrong
  result). (Ilia)
- Fixed bug #47487 (performance degraded when reading large chunks after
  fix of bug #44607). (Arnaud)
- Fixed bug #47468 (enable cli|cgi-only extensions for embed sapi). (Jani)
- Fixed bug #47435 (FILTER_FLAG_NO_PRIV_RANGE does not work with ipv6
  addresses in the filter extension). (Ilia)
- Fixed bug #47430 (Errors after writing to nodeValue parameter of an absent
  previousSibling). (Rob)
- Fixed bug #47365 (ip2long() may allow some invalid values on certain 64bit
   systems). (Ilia)
- Fixed bug #47254 (Wrong Reflection for extends class). (Felipe)
- Fixed bug #47042 (cgi sapi is incorrectly removing SCRIPT_FILENAME).
  (Sriram Natarajan, David Soria Parra)
- Fixed bug #46882 (Serialize / Unserialize misbehaviour under OS with
  different bit numbers). (Matt)
- Fixed bug #46812 (get_class_vars() does not include visible private variable
  looking at subclass). (Arnaud)
- Fixed bug #46386 (Digest authentication with SOAP module fails against MSSQL
  SOAP services). (Ilia, lordelph at gmail dot com)
- Fixed bug #46109 (Memory leak when mysqli::init() is called multiple times).
  (Andrey)
- Fixed bug #45997 (safe_mode bypass with exec/system/passthru (windows only)).
  (Pierre)
- Fixed bug #45877 (Array key '2147483647' left as string). (Matt)
- Fixed bug #45822 (Near infinite-loops while parsing huge relative offsets).
  (Derick, Mike Sullivan)
- Fixed bug #45799 (imagepng() crashes on empty image).
  (Martin McNickle, Takeshi Abe)
- Fixed bug #45622 (isset($arrayObject->p) misbehaves with
  ArrayObject::ARRAY_AS_PROPS set). (robin_fernandes at uk dot ibm dot com, Arnaud)
- Fixed bug #45614 (ArrayIterator::current(), ::key() can show 1st private prop
  of wrapped object). (robin_fernandes at uk dot ibm dot com, Arnaud)
- Fixed bug #45540 (stream_context_create creates bad http request). (Arnaud)
- Fixed bug #45202 (zlib.output_compression can not be set with ini_set()).
  (Jani)
- Fixed bug #45191 (error_log ignores date.timezone php.ini val when setting
  logging timestamps). (Derick)
- Fixed bug #45092 (header HTTP context option not being used when compiled
  using --with-curlwrappers). (Jani)
- Fixed bug #44996 (xmlrpc_decode() ignores time zone on iso8601.datetime).
  (Ilia, kawai at apache dot org)
- Fixed bug #44827 (define() is missing error checks for class constants).
  (Ilia)
- Fixed bug #44214 (Crash using preg_replace_callback() and global variables).
  (Nuno, Scott)
- Fixed bug #43073 (TrueType bounding box is wrong for angle<>0).
  (Martin McNickle)
- Fixed bug #42663 (gzinflate() try to allocate all memory with truncated
  data). (Arnaud)
- Fixed bug #42414 (some odbc_*() functions incompatible with Oracle ODBC
  driver). (jhml at gmx dot net)
- Fixed bug #42362 (HTTP status codes 204 and 304 should not be gzipped).
  (Scott, Edward Z. Yang)
- Fixed bug #42143 (The constant NAN is reported as 0 on Windows)
  (Kanwaljeet Singla, Venkat Raman Don)
- Fixed bug #38805 (PDO truncates text from SQL Server text data type field).
  (Steph)

26 Feb 2009, PHP 5.2.9
- Changed __call() to be invoked on private/protected method access, similar to
  properties and __get(). (Andrei)

- Added optional sorting type flag parameter to array_unique(). Default is
  SORT_REGULAR. (Andrei)

- Fixed a crash on extract in zip when files or directories entry names contain
  a relative path. (Pierre)
- Fixed error conditions handling in stream_filter_append(). (Arnaud)
- Fixed zip filename property read. (Pierre)
- Fixed explode() behavior with empty string to respect negative limit. (Shire)
- Fixed security issue in imagerotate(), background colour isn't validated
  correctly with a non truecolour image. Reported by Hamid Ebadi,
  APA Laboratory (Fixes CVE-2008-5498). (Scott)
- Fixed a segfault when malformed string is passed to json_decode(). (Scott)
- Fixed bug in xml_error_string() which resulted in messages being
  off by one. (Scott)

- Fixed bug #47422 (modulus operator returns incorrect results on 64 bit
  linux). (Matt)
- Fixed bug #47399 (mb_check_encoding() returns true for some illegal SJIS
  characters). (for-bugs at hnw dot jp, Moriyoshi)
- Fixed bug #47353 (crash when creating a lot of objects in object
  destructor). (Tony)
- Fixed bug #47322 (sscanf %d doesn't work). (Felipe)
- Fixed bug #47282 (FILTER_VALIDATE_EMAIL is marking valid email addresses
  as invalid). (Ilia)
- Fixed bug #47220 (segfault in dom_document_parser in recovery mode). (Rob)
- Fixed bug #47217 (content-type is not set properly for file uploads). (Ilia)
- Fixed bug #47174 (base64_decode() interprets pad char in mid string as
  terminator). (Ilia)
- Fixed bug #47165 (Possible memory corruption when passing return value by
  reference). (Dmitry)
- Fixed bug #47152 (gzseek/fseek using SEEK_END produces strange results).
  (Felipe)
- Fixed bug #47131 (SOAP Extension ignores "user_agent" ini setting). (Ilia)
- Fixed bug #47109 (Memory leak on $a->{"a"."b"} when $a is not an object).
  (Etienne, Dmitry)
- Fixed bug #47104 (Linking shared extensions fails with icc). (Jani)
- Fixed bug #47049 (SoapClient::__soapCall causes a segmentation fault).
  (Dmitry)
- Fixed bug #47048 (Segfault with new pg_meta_data). (Felipe)
- Fixed bug #47042 (PHP cgi sapi is removing SCRIPT_FILENAME for non
  apache). (Sriram Natarajan)
- Fixed bug #47037 (No error when using fopen with empty string). (Cristian
  Rodriguez R., Felipe)
- Fixed bug #47035 (dns_get_record returns a garbage byte at the end of a
  TXT record). (Felipe)
- Fixed bug #47027 (var_export doesn't show numeric indices on ArrayObject).
  (Derick)
- Fixed bug #46985 (OVERWRITE and binary mode does not work, regression
  introduced in 5.2.8). (Pierre)
- Fixed bug #46973 (IPv6 address filter rejects valid address). (Felipe)
- Fixed bug #46964 (Fixed pdo_mysql build with older version of MySQL). (Ilia)
- Fixed bug #46959 (Unable to disable PCRE). (Scott)
- Fixed bug #46918 (imap_rfc822_parse_adrlist host part not filled in
  correctly). (Felipe)
- Fixed bug #46889 (Memory leak in strtotime()). (Derick)
- Fixed bug #46887 (Invalid calls to php_error_docref()). (oeriksson at
  mandriva dot com, Ilia)
- Fixed bug #46873 (extract($foo) crashes if $foo['foo'] exists). (Arnaud)
- Fixed bug #46843 (CP936 euro symbol is not converted properly). (ty_c at
  cybozuy dot co dot jp, Moriyoshi)
- Fixed bug #46798 (Crash in mssql extension when retrieving a NULL value
  inside a binary or image column type). (Ilia)
- Fixed bug #46782 (fastcgi.c parse error). (Matt)
- Fixed bug #46760 (SoapClient doRequest fails when proxy is used). (Felipe)
- Fixed bug #46748 (Segfault when an SSL error has more than one error).
  (Scott)
- Fixed bug #46739 (array returned by curl_getinfo should contain
  content_type key). (Mikko)
- Fixed bug #46699 (xml_parse crash when parser is namespace aware). (Rob)
- Fixed bug #46419 (Elements of associative arrays with NULL value are
  lost). (Dmitry)
- Fixed bug #46282 (Corrupt DBF When Using DATE). (arne at bukkie dot nl)
- Fixed bug #46026 (bz2.decompress/zlib.inflate filter tries to decompress
  after end of stream). (Greg)
- Fixed bug #46005 (User not consistently logged under Apache2). (admorten
  at umich dot edu, Stas)
- Fixed bug #45996 (libxml2 2.7 causes breakage with character data in
  xml_parse()). (Rob)
- Fixed bug #45940 (MySQLI OO does not populate connect_error property on
  failed connect). (Johannes)
- Fixed bug #45923 (mb_st[r]ripos() offset not handled correctly). (Moriyoshi)
- Fixed bug #45327 (memory leak if offsetGet throws exception). (Greg)
- Fixed bug #45239 (Encoding detector hangs with mbstring.strict_detection
  enabled). (Moriyoshi)
- Fixed bug #45161 (Reusing a curl handle leaks memory). (Mark Karpeles, Jani)
- Fixed bug #44336 (Improve pcre UTF-8 string matching performance). (frode
  at coretrek dot com, Nuno)
- Fixed bug #43841 (mb_strrpos() offset is byte count for negative values).
  (Moriyoshi)
- Fixed bug #37209 (mssql_execute with non fatal errors). (Kalle)
- Fixed bug #35975 (Session cookie expires date format isn't the most
  compatible. Now matches that of setcookie()). (Scott)


08 Dec 2008, PHP 5.2.8
- Reverted bug fix #42718 that broke magic_quotes_gpc (Scott)

04 Dec 2008, PHP 5.2.7
- Upgraded PCRE to version 7.8 (Fixes CVE-2008-2371). (Ilia)
- Updated timezone database to version 2008.9. (Derick)
- Upgraded bundled libzip to 0.9.0. (Pierre)

- Added logging option for error_log to send directly to SAPI. (Stas)
- Added PHP_MAJOR_VERSION, PHP_MINOR_VERSION, PHP_RELEASE_VERSION,
  PHP_EXTRA_VERSION, PHP_VERSION_ID, PHP_ZTS and PHP_DEBUG constants. (Pierre)
- Added "PHP_INI_SCAN_DIR" environment variable which can be used to
  either disable or change the compile time ini scan directory (FR #45114).
  (Jani)

- Fixed missing initialization of BG(page_uid) and BG(page_gid),
  reported by Maksymilian Arciemowicz. (Stas)
- Fixed memory leak inside sqlite_create_aggregate(). (Felipe)
- Fixed memory leak inside PDO sqlite's sqliteCreateAggregate() method.
  (Felipe)
- Fixed a crash inside gd with invalid fonts (Fixes CVE-2008-3658). (Pierre)
- Fixed a possible overflow inside memnstr (Fixes CVE-2008-3659).
  (LaurentGaffie)
- Fixed incorrect php_value order for Apache configuration, reported by
  Maksymilian Arciemowicz. (Stas)
- Fixed memory leak inside readline_callback_handler_remove() function.
  (Felipe)
- Fixed sybase_fetch_*() to continue reading after CS_ROW_FAIL status (Timm)
- Fixed a bug inside dba_replace() that could cause file truncation
  withinvalid keys. (Ilia)
- Fixed memory leak inside readline_callback_handler_install() function.(Ilia)
- Fixed memory leak inside readline_completion_function() function. (Felipe)
- Fixed stream_get_contents() when using $maxlength and socket is notclosed.
  indeyets [at] php [dot] net on #46049. (Arnaud)
- Fixed stream_get_line() to behave as documented on non-blocking streams.
  (Arnaud)
- Fixed endless loop in PDOStatement::debugDumpParams().
  (jonah.harris at gmail dot com)
- Fixed ability to use "internal" heaps in extensions. (Arnaud, Dmitry)
- Fixed weekdays adding/subtracting algorithm. (Derick)
- Fixed some ambiguities in the date parser. (Derick)
- Fixed a bug with the YYYY-MM format not resetting the day correctly.
  (Derick)
- Fixed a bug in the DateTime->modify() methods, it would not use the advanced
  relative time strings. (Derick)
- Fixed extraction of zip files or directories when the entry name is a
  relative path. (Pierre)
- Fixed read or write errors for large zip archives. (Pierre)
- Fixed security issues detailed in CVE-2008-2665 and CVE-2008-2666.
  (Christian Hoffmann)
- Fixed simplexml asXML() not to lose encoding when dumping entire
  document to file. (Ilia)
- Fixed a crash inside PDO when trying instantiate PDORow manually.
  (Felipe)
- Fixed build failure of ext/mysqli with libmysql 6.0 - missing
  rplfunctions. (Andrey)
- Fixed a regression when using strip_tags() and < is within an
  attribute.(Scott)
- Fixed a crash on invalid method in ReflectionParameter constructor.
  (Christian Seiler)
- Reverted fix for bug #44197 due to behaviour change in minor version.
  (Felipe)

- Fixed bug #46732 (mktime.year description is wrong). (Derick)
- Fixed bug #46696 (cURL fails in upload files with specified content-type).
  (Ilia)
- Fixed bug #46673 (stream_lock call with wrong parameter). (Arnaud)
- Fixed bug #46649 (Setting array element with that same array produces
  inconsistent results). (Arnaud)
- Fixed bug #46626 (mb_convert_case does not handle apostrophe correctly).
  (Ilia)
- Fixed bug #46543 (ibase_trans() memory leaks when using wrong parameters).
  (Felipe)
- Fixed bug #46521 (Curl ZTS OpenSSL, error in config.m4 fragment).
  (jd at cpanel dot net)
- Fixed bug #46496 (wddx_serialize treats input as ISO-8859-1). (Mark Karpeles)
- Fixed bug #46427 (SoapClient() stumbles over its "stream_context" parameter).
  (Dmitry, Herman Radtke)
- Fixed bug #46426 (offset parameter of stream_get_contents() does not
  workfor "0"). (Felipe)
- Fixed bug #46406 (Unregistering nodeclass throws E_FATAL). (Rob)
- Fixed bug #46389 (NetWare needs small patch for _timezone).
  (patch by guenter@php.net)
- Fixed bug #46388 (stream_notification_callback inside of object destroys
  object variables). (Felipe)
- Fixed bug #46381 (wrong $this passed to internal methods causes segfault).
  (Tony)
- Fixed bug #46379 (Infinite loop when parsing '#' in one line file). (Arnaud)
- Fixed bug #46366 (bad cwd with / as pathinfo). (Dmitry)
- Fixed bug #46360 (TCP_NODELAY constant for socket_{get,set}_option).
  (bugs at trick dot vanstaveren dot us)
- Fixed bug #46343 (IPv6 address filter accepts invalid address). (Ilia)
- Fixed bug #46335 (DOMText::splitText doesn't handle multibyte characters).
  (Rob)
- Fixed bug #46323 (compilation of simplexml for NetWare breaks).
  (Patch by guenter [at] php [dot] net)
- Fixed bug #46319 (PHP sets default Content-Type header for HTTP 304
  response code, in cgi sapi). (Ilia)
- Fixed bug #46313 (Magic quotes broke $_FILES). (Arnaud)
- Fixed bug #46308 (Invalid write when changing property from inside getter).
  (Dmitry)
- Fixed bug #46292 (PDO::setFetchMode() shouldn't requires the 2nd arg when
  using FETCH_CLASSTYPE). (Felipe)
- Fixed bug #46274, #46249 (pdo_pgsql always fill in NULL for empty BLOB and
  segfaults when returned by SELECT). (Felipe)
- Fixed bug #46271 (local_cert option is not resolved to full path). (Ilia)
- Fixed bug #46247 (ibase_set_event_handler() is allowing to pass callback
  without event). (Felipe)
- Fixed bug #46246 (difference between call_user_func(array($this, $method))
  and $this->$method()). (Dmitry)
- Fixed bug #46222 (ArrayObject EG(uninitialized_var_ptr) overwrite).
  (Etienne)
- Fixed bug #46215 (json_encode mutates its parameter and has some
  class-specific state). (Felipe)
- Fixed bug #46206 (pg_query_params/pg_execute convert passed values to
  strings). (Ilia)
- Fixed bug #46191 (BC break: DOMDocument saveXML() doesn't accept null).
  (Rob)
- Fixed bug #46164 (stream_filter_remove() closes the stream). (Arnaud)
- Fixed bug #46157 (PDOStatement::fetchObject prototype error). (Felipe)
- Fixed bug #46147 (after stream seek, appending stream filter reads
  incorrect data). (Greg)
- Fixed bug #46139 (PDOStatement->setFetchMode() forgets FETCH_PROPS_LATE).
  (chsc at peytz dot dk, Felipe)
- Fixed bug #46127 (php_openssl_tcp_sockop_accept forgets to set context
  on accepted stream) (Mark Karpeles, Pierre)
- Fixed bug #46110 (XMLWriter - openmemory() and openuri() leak memory on
  multiple calls). (Ilia)
- Fixed bug #46088 (RegexIterator::accept - segfault). (Felipe)
- Fixed bug #46082 (stream_set_blocking() can cause a crash in some
  circumstances). (Felipe)
- Fixed bug #46064 (Exception when creating ReflectionProperty object
  on dynamicly created property). (Felipe)
- Fixed bug #46059 (Compile failure under IRIX 6.5.30 building posix.c).
  (Arnaud)
- Fixed bug #46053 (SplFileObject::seek - Endless loop). (Arnaud)
- Fixed bug #46051 (SplFileInfo::openFile - memory overlap). (Arnaud)
- Fixed bug #46047 (SimpleXML converts empty nodes into object with
  nested array). (Rob)
- Fixed bug #46031 (Segfault in AppendIterator::next). (Arnaud)
- Fixed bug #46029 (Segfault in DOMText when using with Reflection). (Rob)
- Fixed bug #46026 (bzip2.decompress/zlib.inflate filter tries to decompress
  after end of stream). (Keisial at gmail dot com, Greg)
- Fixed bug #46024 (stream_select() doesn't return the correct number).
  (Arnaud)
- Fixed bug #46010 (warnings incorrectly generated for iv in ecb mode).
  (Felipe)
- Fixed bug #46003 (isset on nonexisting node return unexpected results). (Rob)
- Fixed bug #45956 (parse_ini_file() does not return false with syntax errors
  in parsed file). (Jani)
- Fixed bug #45901 (wddx_serialize_value crash with SimpleXMLElement object).
  (Rob)
- Fixed bug #45862 (get_class_vars is inconsistent with 'protected' and
  'private' variables). (ilewis at uk dot ibm dot com, Felipe)
- Fixed bug #45860 (header() function fails to correctly replace all Status
  lines). (Dmitry)
- Fixed bug #45805 (Crash on throwing exception from error handler). (Dmitry)
- Fixed bug #45765 (ReflectionObject with default parameters of self::xxx cause
  an error). (Felipe)
- Fixed bug #45751 (Using auto_prepend_file crashes (out of scope stack address
  use)). (basant dot kukreja at sun dot com)
- Fixed bug #45722 (mb_check_encoding() crashes). (Moriyoshi)
- Fixed bug #45705 (rfc822_parse_adrlist() modifies passed address parameter).
  (Jani)
- Fixed bug #45691 (Some per-dir or runtime settings may leak into other
  requests). (Moriyoshi)
- Fixed bug #45581 (htmlspecialchars() double encoding &#x hex items). (Arnaud)
- Fixed bug #45580 (levenshtein() crashes with invalid argument). (Ilia)
- Fixed bug #45575 (Segfault with invalid non-string as event handler callback).
  (Christian Seiler)
- Fixed bug #45568 (ISAPI doesn't properly clear auth_digest in header).
  (Patch by: navara at emclient dot com)
- Fixed bug #45556 (Return value from callback isn't freed). (Felipe)
- Fixed bug #45555 (Segfault with invalid non-string as
  register_introspection_callback). (Christian Seiler)
- Fixed bug #45553 (Using XPath to return values for attributes with a
  namespace does not work). (Rob)
- Fixed bug #45529 (new DateTimeZone() and date_create()->getTimezone() behave
  different). (Derick)
- Fixed bug #45522 (FCGI_GET_VALUES request does not return supplied values).
  (Arnaud)
- Fixed bug #45486 (mb_send_mail(); header 'Content-Type: text/plain; charset='
   parsing incorrect). (Felipe)
- Fixed bug #45485 (strip_tags and <?XML tag). (Felipe)
- Fixed bug #45460 (imap patch for fromlength fix in imap_headerinfo doesn't
  accept lengths of 1024). (Felipe, andrew at lifescale dot com)
- Fixed bug #45449 (filesize() regression using ftp wrapper).
  (crrodriguez at suse dot de)
- Fixed bug #45423 (fastcgi parent process doesn't invoke php_module_shutdown
  before shutdown) (basant dot kukreja at sun dot com)
- Fixed bug #45406 (session.serialize_handler declared by shared extension fails).
  (Kalle, oleg dot grenrus at dynamoid dot com)
- Fixed bug #45405 (snmp extension memory leak).
  (Federico Cuello, Rodrigo Campos)
- Fixed bug #45382 (timeout bug in stream_socket_enable_crypto). (Ilia)
- Fixed bug #45373 (php crash on query with errors in params). (Felipe)
- Fixed bug #45352 (Segmentation fault because of tick function on second
  request). (Dmitry)
- Fixed bug #45312 (Segmentation fault on second request for array functions).
  (Dmitry)
- Fixed bug #45303 (Opening php:// wrapper in append mode results in a warning).
  (Arnaud)
- Fixed bug #45251 (double free or corruption with setAttributeNode()). (Rob)
- Fixed bug #45226 and #18916 (xmlrpc_set_type() segfaults and wrong behavior
  with valid ISO8601 date string). (Jeff Lawsons)
- Fixed bug #45220 (curl_read callback returns -1 when needs to return
  size_t (unsigned)). (Felipe)
- Fixed bug #45181 (chdir() should clear relative entries in stat cache).
  (Arnaud)
- Fixed bug #45178 (memory corruption on assignment result of "new" by
  reference). (Dmitry)
- Fixed bug #45166 (substr() overflow changes). (Felipe)
- Fixed bug #45151 (Crash with URI/file..php (filename contains 2 dots)).
  (Fixes CVE-2008-3660) (Dmitry)
- Fixed bug #45139 (ReflectionProperty returns incorrect declaring class).
  (Felipe)
- Fixed bug #45124 ($_FILES['upload']['size'] sometimes return zero and some
  times the filesize). (Arnaud)
- Fixed bug #45028 (CRC32 output endianness is different between crc32() and
  hash()). (Tony)
- Fixed bug #45004 (pg_insert() does not accept 4 digit timezone format).
  (Ilia)
- Fixed bug #44991 (Compile Failure With freetds0.82).
  (jklowden at freetds dot org, matthias at dsx dot at)
- Fixed bug #44938 (gettext functions crash with overly long domain).
  (Christian Schneider, Ilia)
- Fixed bug #44925 (preg_grep() modifies input array). (Nuno)
- Fixed bug #44900 (OpenSSL extension fails to link with OpenSSL 0.9.6).
  (jd at cpanel dot net, Pierre)
- Fixed bug #44891 Memory leak using registerPHPFunctions and XSLT Variable
  as function parameter. (Rob)
- Fixed bug #44882 (SOAP extension object decoding bug). (Dmitry)
- Fixed bug #44830 (Very minor issue with backslash in heredoc). (Matt)
- Fixed bug #44818 (php://memory writeable when opened read only). (Arnaud)
- Fixed bug #44811 (Improve error message when creating a new SoapClient
  that contains invalid data). (Markus Fischer, David C)
- Fixed bug #44798 (Memory leak assigning value to attribute). (Ilia)
- Fixed bug #44716 (Progress notifications incorrect). (Hannes)
- Fixed bug #44712 (stream_context_set_params segfaults on invalid arguments).
  (Hannes)
- Fixed bug #44617 (wrong HTML entity output when substitute_character=entity).
  (Moriyoshi)
- Fixed bug #44607 (stream_get_line unable to correctly identify the "ending"
  in the stream content). (Arnaud)
- Fixed bug #44425 (Extending PDO/MySQL class with a __call() function doesn't
  work). (Johannes)
- Fixed bug #44327 (PDORow::queryString property & numeric offsets / Crash).
  (Felipe)
- Fixed bug #44251, #41125 (PDO + quote() + prepare() can result in segfault).
  (tsteiner at nerdclub dot net)
- Fixed bug #44246 (closedir() accepts a file resource opened by fopen()).
  (Dmitry, Tony)
- Fixed bug #44182 (extract($a, EXTR_REFS) can fail to split copy-on-write
  references). (robin_fernandes at uk dot ibm dot com)
- Fixed bug #44181 (extract($a, EXTR_OVERWRITE|EXTR_REFS) can fail to create
  references to $a). (robin_fernandes at uk dot ibm dot com)
- Fixed bug #44127 (UNIX abstract namespace socket connect does not work).
  (Jani)
- Fixed bug #43993 (mb_substr_count() behaves differently to substr_count()
  with overlapping needles). (Moriyoshi)
- Fixed Bug #43958 (class name added into the error message). (Dmitry)
- Fixed bug #43941 (json_encode silently cuts non-UTF8 strings). (Stas)
- Fixed bug #43925 (Incorrect argument counter in prepared statements with
  pgsql). (Felipe)
- Fixed bug #43731 (socket_getpeername: cannot use on stdin with inetd).
  (Arnaud)
- Fixed bug #43723 (SOAP not sent properly from client for <choice>). (Dmitry)
- Fixed bug #43668 (Added odbc.default_cursortype to control the ODBCcursor
  model). (Patrick)
- Fixed bug #43666 (Fixed code to use ODBC 3.52 datatypes for 64bit
  systems). (Patrick)
- Fixed bug #43540 (rfc1867 handler newlength problem). (Arnaud)
- Fixed bug #43452 (strings containing a weekday, or a number plus weekday
  behaved incorrect of the current day-of-week was the same as the one in the
  phrase). (Derick)
- Fixed bug #43353 (wrong detection of 'data' wrapper causes notice).
  (gk at gknw dot de, Arnaud)
- Fixed bug #43053 (Regression: some numbers shown in scientific notation).
  (int-e at gmx dot de)
- Fixed bug #43045 (SOAP encoding violation on "INF" for type double/float).
  (Dmitry)
- Fixed bug #42862 (IMAP toolkit crash: rfc822.c legacy routine buffer
  overflow). (Fixes CVE-2008-2829) (Dmitry)
- Fixed bug #42855 (dns_get_record() doesn't return all text from TXT record).
  (a dot u dot savchuk at gmail dot com)
- Fixed bug #42737 (preg_split('//u') triggers a E_NOTICE with newlines).
  (Nuno)
- Fixed bug #42718 (FILTER_UNSAFE_RAW not applied when configured as default
  filter). (Arnaud)
- Fixed bug #42604 ("make test" fails with --with-config-file-scan-dir=path).
  (Jani)
- Fixed bug #42473 (ob_start php://output and headers). (Arnaud)
- Fixed bug #42318 (problem with nm on AIX, not finding object files).
  (Dmitry)
- Fixed bug #42294 (Unified solution for round() based on C99 round). (Ilia)
- Fixed bug #42078 (pg_meta_data mix tables metadata from different schemas).
  (Felipe)
- Fixed bug #41348 (OCI8: allow compilation with Oracle 8.1). (Chris Jones)
- Fixed bug #41033 (enable signing with DSA keys.
  (gordyf at google dot com, Pierre)
- Fixed bug #37100 (data is returned truncated with BINARY CURSOR). (Tony)
- Fixed bug #30312 (crash in sybase_unbuffered_query() function). (Timm)
- Fixed bug #24679 (pg_* functions doesn't work using schema). (Felipe)
- Fixed bug #14962 (PECL) (::extractTo 2nd argument is not really optional)
  (Mark van Der Velden)
- Fixed bug #14032 (Mail() always returns false but mail is sent). (Mikko)


01 May 2008, PHP 5.2.6
- Fixed two possible crashes inside posix extension (Tony)
- Fixed incorrect heredoc handling when label is used within the block.
  (Matt)
- Fixed possible stack buffer overflow in FastCGI SAPI. (Andrei Nigmatulin)
- Fixed sending of uninitialized paddings which may contain some information. (Andrei Nigmatulin)
- Fixed a bug in formatting timestamps when DST is active in the default timezone (Derick)
- Properly address incomplete multibyte chars inside escapeshellcmd() (Ilia, Stefan Esser)
- Fix integer overflow in printf(). (Stas, Maksymilian Aciemowicz)
- Fixed security issue detailed in CVE-2008-0599. (Rasmus)
- Fixed potential memleak in stream filter parameter for zlib filter. (Greg)
- Added Reflection API metadata for the methods of the DOM classes. (Sebastian)
- Fixed weird behavior in CGI parameter parsing. (Dmitry, Hannes Magnusson)
- Fixed a safe_mode bypass in cURL identified by Maksymilian Arciemowicz.
  (Ilia)
- Fixed a bug with PDO::FETCH_COLUMN|PDO::FETCH_GROUP mode when a column # by
  which to group by data is specified. (Ilia)
- Fixed segfault in filter extension when using callbacks. (Arnar Mar Sig,
  Felipe)
- Fixed faulty fix for bug #40189 (endless loop in zlib.inflate stream filter). (Greg)
- Upgraded PCRE to version 7.6 (Nuno)

- Fixed bug #44742 (timezone_offset_get() causes segmentation faults). (Derick)
- Fixed bug #44720 (Prevent crash within session_register()). (Scott)
- Fixed bug #44703 (htmlspecialchars() does not detect bad character set argument). (Andy Wharmby)
- Fixed bug #44673 (With CGI argv/argc starts from arguments, not from script) (Dmitry)
- Fixed bug #44667 (proc_open() does not handle pipes with the mode 'wb' correctly). (Jani)
- Fixed bug #44663 (Crash in imap_mail_compose if "body" parameter invalid). (Ilia)
- Fixed bug #44650 (escaepshellscmd() does not check arg count). (Ilia)
- Fixed bug #44613 (Crash inside imap_headerinfo()). (Ilia, jmessa)
- Fixed bug #44603 (Order issues with Content-Type/Length headers on POST). (Ilia)
- Fixed bug #44594 (imap_open() does not validate # of retries parameter). (Ilia)
- Fixed bug #44591 (imagegif's filename parameter). (Felipe)
- Fixed bug #44557 (Crash in imap_setacl when supplied integer as username) (Thomas Jarosch)
- Fixed bug #44487 (call_user_method_array issues a warning when throwing an exception). (David Soria Parra)
- Fixed bug #44478 (Inconsistent behaviour when assigning new nodes). (Rob, Felipe)
- Fixed bug #44445 (email validator does not handle domains starting/ending with a -). (Ilia)
- Fixed bug #44440 (st_blocks undefined under BeOS). (Felipe)
- Fixed bug #44394 (Last two bytes missing from output). (Felipe)
- Fixed bug #44388 (Crash inside exif_read_data() on invalid images) (Ilia)
- Fixed bug #44373 (PDO_OCI extension compile failed). (Felipe)
- Fixed bug #44333 (SEGFAULT when using mysql_pconnect() with client_flags). (Felipe)
- Fixed bug #44306 (Better detection of MIPS processors on Windows). (Ilia)
- Fixed bug #44242 (metaphone('CMXFXM') crashes PHP). (Felipe)
- Fixed bug #44233 (MSG_PEEK undefined under BeOS R5). (jonathonfreeman at gmail dot com, Ilia)
- Fixed bug #44216 (strftime segfaults on large negative value). (Derick)
- Fixed bug #44209 (strtotime() doesn't support 64 bit timestamps on 64 bit platforms). (Derick)
- Fixed bug #44206 (OCI8 selecting ref cursors leads to ORA-1000 maximum open cursors reached). (Oracle Corp.)
- Fixed bug #44200 (A crash in PDO when no bound targets exists and yet bound parameters are present). (Ilia)
- Fixed bug #44197 (socket array keys lost on socket_select). (Felipe)
- Fixed bug #44191 (preg_grep messes up array index). (Felipe)
- Fixed bug #44189 (PDO setAttribute() does not properly validate values for native numeric options). (Ilia)
- Fixed bug #44184 (Double free of loop-variable on exception). (Dmitry)
- Fixed bug #44171 (Invalid FETCH_COLUMN index does not raise an error). (Ilia)
- Fixed bug #44166 (Parameter handling flaw in PDO::getAvailableDrivers()). (Ilia)
- Fixed bug #44159 (Crash: $pdo->setAttribute(PDO::STATEMENT_ATTR_CLASS, NULL)). (Felipe)
- Fixed bug #44152 (Possible crash with syslog logging on ZTS builds). (Ilia)
- Fixed bug #44141 (private parent constructor callable through static function). (Dmitry)
- Fixed bug #44113 (OCI8 new collection creation can fail with OCI-22303). (Oracle Corp.)
- Fixed bug #44069 (Huge memory usage with concatenation using . instead of .=). (Dmitry)
- Fixed bug #44046 (crash inside array_slice() function with an invalid by-ref offset). (Ilia)
- Fixed bug #44028 (crash inside stream_socket_enable_crypto() when enabling encryption without crypto type). (Ilia)
- Fixed bug #44018 (RecursiveDirectoryIterator options inconsistancy). (Marcus)
- Fixed bug #44008 (OCI8 incorrect usage of OCI-Lob->close crashes PHP). (Oracle Corp.)
- Fixed bug #43998 (Two error messages returned for incorrect encoding for mb_strto[upper|lower]). (Rui)
- Fixed bug #43994 (mb_ereg 'successfully' matching incorrect). (Rui)
- Fixed bug #43954 (Memory leak when sending the same HTTP status code multiple times). (Scott)
- Fixed bug #43927 (koi8r is missing from html_entity_decode()). (andy at demos dot su, Tony)
- Fixed bug #43912 (Interbase column names are truncated to 31 characters). (Ilia)
- Fixed bug #43875 (Two error messages returned for $new and $flag argument in mysql_connect()). (Hannes)
- Fixed bug #43863 (str_word_count() breaks on cyrillic "ya" in locale cp1251). (phprus at gmail dot com, Tony)
- Fixed bug #43841 (mb_strrpos offset is byte count for negative values). (Rui)
- Fixed bug #43840 (mb_strpos bounds check is byte count rather than a character count). (Rui)
- Fixed bug #43808 (date_create never fails (even when it should)). (Derick)
- Fixed bug #43793 (zlib filter is unable to auto-detect gzip/zlib file headers). (Greg)
- Fixed bug #43703 (Signature compatibility check broken). (Dmitry)
- Fixed bug #43677 (Inconsistent behaviour of include_path set with php_value). (manuel at mausz dot at)
- Fixed bug #43663 (Extending PDO class with a __call() function doesn't work). (David Soria Parra)
- Fixed bug #43647 (Make FindFile use PATH_SEPARATOR instead of ";"). (Ilia)
- Fixed bug #43635 (mysql extension ingores INI settings on NULL values passed to mysql_connect()). (Ilia)
- Fixed bug #43620 (Workaround for a bug inside libcurl 7.16.2 that can result in a crash). (Ilia)
- Fixed bug #43614 (incorrect processing of numerical string keys of array in arbitrary serialized data). (Dmitriy Buldakov, Felipe)
- Fixed bug #43606 (define missing depencies of the exif extension). (crrodriguez at suse dot de)
- Fixed bug #43589 (a possible infinite loop in bz2_filter.c). (Greg)
- Fixed bug #43580 (removed bogus declaration of a non-existent php_is_url() function). (Ilia)
- Fixed bug #43559 (array_merge_recursive() doesn't behave as expected with duplicate NULL values). (Felipe, Tony)
- Fixed bug #43533 (escapeshellarg('') returns null). (Ilia)
- Fixed bug #43527 (DateTime created from a timestamp reports environment timezone). (Derick)
- Fixed bug #43522 (stream_get_line() eats additional characters). (Felipe, Ilia, Tony)
- Fixed bug #43507 (SOAPFault HTTP Status 500 - would like to be able to set the HTTP Status). (Dmitry)
- Fixed bug #43505 (Assign by reference bug). (Dmitry)
- Fixed bug #43498 (file_exists() on a proftpd server got SIZE not allowed in ASCII mode). (Ilia, crrodriguez at suse dot de)
- Fixed bug #43497 (OCI8 XML/getClobVal aka temporary LOBs leak UGA memory). (Chris)
- Fixed bug #43495 (array_merge_recursive() crashes with recursive arrays). (Ilia)
- Fixed bug #43493 (pdo_pgsql does not send username on connect when password is not available). (Ilia)
- Fixed bug #43491 (Under certain conditions, file_exists() never returns). (Dmitry)
- Fixed bug #43483 (get_class_methods() does not list all visible methods). (Dmitry)
- Fixed bug #43482 (array_pad() does not warn on very small pad numbers). (Ilia)
- Fixed bug #43457 (Prepared statement with incorrect parms doesn't throw exception with pdo_pgsql driver). (Ilia)
- Fixed bug #43450 (Memory leak on some functions with implicit object __toString() call). (David C.)
- Fixed bug #43386 (array_globals not reset to 0 properly on init). (Ilia)
- Fixed bug #43377 (PHP crashes with invalid argument for DateTimeZone). (Ilia)
- Fixed bug #43373 (pcntl_fork() should not raise E_ERROR on error). (Ilia)
- Fixed bug #43364 (recursive xincludes don't remove internal xml nodes properly). (Rob, patch from ddb@bitxtender.de)
- Fixed bug #43301 (mb_ereg*_replace() crashes when replacement string is invalid PHP expression and 'e' option is used). (Jani)
- Fixed bug #43295 (crash because of uninitialized SG(sapi_headers).mimetype). (Dmitry)
- Fixed bug #43293 (Multiple segfaults in getopt()). (Hannes)
- Fixed bug #43279 (pg_send_query_params() converts all elements in 'params' to strings). (Ilia)
- Fixed bug #43276 (Incomplete fix for bug #42739, mkdir() under safe_mode). (Ilia)
- Fixed bug #43248 (backward compatibility break in realpath()). (Dmitry)
- Fixed bug #43221 (SimpleXML adding default namespace in addAttribute). (Rob)
- Fixed bug #43216 (stream_is_local() returns false on "file://"). (Dmitry)
- Fixed bug #43201 (Crash on using uninitialized vals and __get/__set). (Dmitry)
- Fixed bug #43182 (file_put_contents() LOCK_EX does not work properly on file truncation). (Ilia)
- Fixed bug #43175 (__destruct() throwing an exception with __call() causes segfault). (Dmitry)
- Fixed bug #43128 (Very long class name causes segfault). (Dmitry)
- Fixed bug #43105 (PHP seems to fail to close open files). (Hannes)
- Fixed bug #43092 (curl_copy_handle() crashes with > 32 chars long URL). (Jani)
- Fixed bug #43003 (Invalid timezone reported for DateTime objects constructed using a timestamp). (Derick)
- Fixed bug #42978 (mismatch between number of bound params and values causes a crash in pdo_pgsql). (Ilia)
- Fixed bug #42945 (preg_split() swallows part of the string). (Nuno)
- Fixed bug #42937 (__call() method not invoked when methods are called on parent from child class). (Dmitry)
- Fixed bug #42841 (REF CURSOR and oci_new_cursor() crash PHP). (Chris)
- Fixed bug #42838 (Wrong results in array_diff_uassoc) (Felipe)
- Fixed bug #42779 (Incorrect forcing from HTTP/1.0 request to HTTP/1.1 response). (Ilia)
- Fixed bug #42736 (xmlrpc_server_call_method() crashes). (Tony)
- Fixed bug #42692 (Procedure 'int1' not present with doc/lit SoapServer). (Dmitry)
- Fixed bug #42548 (mysqli PROCEDURE calls can't return result sets). (Hartmut)
- Fixed bug #42505 (new sendmail default breaks on Netware platform) (Guenter Knauf)
- Fixed bug #42369 (Implicit conversion to string leaks memory). (David C., Rob).
- Fixed bug #42272 (var_export() incorrectly escapes char(0)). (Derick)
- Fixed bug #42261 (Incorrect lengths for date and boolean data types). (Ilia)
- Fixed bug #42190 (Constructing DateTime with TimeZone Indicator invalidates DateTimeZone). (Derick)
- Fixed bug #42177 (Warning "array_merge_recursive(): recursion detected" comes again...). (Felipe)
- Fixed bug #41941 (oci8 extension not lib64 savvy). (Chris)
- Fixed bug #41828 (Failing to call RecursiveIteratorIterator::__construct() causes a sefault). (Etienne)
- Fixed bug #41599 (setTime() fails after modify() is used). (Derick)
- Fixed bug #41562 (SimpleXML memory issue). (Rob)
- Fixed bug #40013 (php_uname() does not return nodename on Netware (Guenter Knauf)
- Fixed bug #38468 (Unexpected creation of cycle). (Dmitry)
- Fixed bug #32979 (OpenSSL stream->fd casts broken in 64-bit build) (stotty at tvnet dot hu)

08 Nov 2007, PHP 5.2.5
- Upgraded PCRE to version 7.3 (Nuno)
- Added optional parameter $provide_object to debug_backtrace(). (Sebastian)
- Added alpha support for imagefilter() IMG_FILTER_COLORIZE. (Pierre)
- Added ability to control memory consumption between request using
  ZEND_MM_COMPACT environment variable. (Dmitry)

- Improved speed of array_intersect_key(), array_intersect_assoc(),
  array_uintersect_assoc(), array_diff_key(), array_diff_assoc() and
  array_udiff_assoc(). (Dmitry)

- Fixed move_uploaded_file() to always set file permissions of resulting file
  according to UMASK. (Andrew Sitnikov)
- Fixed possible crash in ext/soap because of uninitialized value. (Zdash Urf)
- Fixed regression in glob() when enforcing safe_mode/open_basedir checks on
  paths containing '*'. (Ilia)
- Fixed "mail.force_extra_parameters" php.ini directive not to be modifiable
  in .htaccess due to the security implications - reported by SecurityReason.
  (Stas)
- Fixed PDO crash when driver returns empty LOB stream. (Stas)
- Fixed dl() to only accept filenames - reported by Laurent Gaffie. (Stas)
- Fixed dl() to limit argument size to MAXPATHLEN (CVE-2007-4887).
  (Christian Hoffmann)
- Fixed iconv_*() functions to limit argument sizes as workaround to libc
  bug (CVE-2007-4783, CVE-2007-4840 by Laurent Gaffie).
  (Christian Hoffmann, Stas)
- Fixed missing brackets leading to build warning and error in the log.
  Win32 code. (Andrey)
- Fixed leaks with multiple connects on one mysqli object. (Andrey)
- Fixed endianness detection on MacOS when building universal binary.
  (Uwe Schindler, Christian Speich, Tony)
- Fixed possible triggering of buffer overflows inside glibc
  implementations of the fnmatch(), setlocale() and glob() functions.
  Reported by Laurent Gaffie. (Ilia)
- Fixed imagerectangle regression with 1x1 rectangle (libgd #106). (Pierre)
- Fixed htmlentities/htmlspecialchars not to accept partial multibyte
  sequences. (Stas)

- Fixed bug #43196 (array_intersect_assoc() crashes with non-array input).
  (Jani)
- Fixed bug #43139 (PDO ignores ATTR_DEFAULT_FETCH_MODE in some cases with
  fetchAll()). (Ilia)
- Fixed bug #43137 (rmdir() and rename() do not clear statcache). (Jani)
- Fixed bug #43130 (Bound parameters cannot have - in their name). (Ilia)
- Fixed bug #43099 (XMLWriter::endElement() does not check # of params).
  (Ilia)
- Fixed bug #43020 (Warning message is missing with shuffle() and more
  than one argument). (Scott)
- Fixed bug #42976 (Crash when constructor for newInstance() or
  newInstanceArgs() fails) (Ilia)
- Fixed bug #42943 (ext/mssql: Move *timeout initialization from RINIT
  to connect time). (Ilia)
- Fixed bug #42917 (PDO::FETCH_KEY_PAIR doesn't work with setFetchMode).
  (Ilia)
- Fixed bug #42890 (Constant "LIST" defined by mysqlclient and c-client).
  (Andrey)
- Fixed bug #42869 (automatic session id insertion adds sessions id to
  non-local forms). (Ilia)
- Fixed bug #42818 ($foo = clone(array()); leaks memory). (Dmitry)
- Fixed bug #42817 (clone() on a non-object does not result in a fatal
  error). (Ilia)
- Fixed bug #42785 (json_encode() formats doubles according to locale rather
  then following standard syntax). (Ilia)
- Fixed bug #42783 (pg_insert() does not accept an empty list for
  insertion). (Ilia)
- Fixed bug #42773 (WSDL error causes HTTP 500 Response). (Dmitry)
- Fixed bug #42772 (Storing $this in a static var fails while handling a cast
  to string). (Dmitry)
- Fixed bug #42767 (highlight_string() truncates trailing comment). (Ilia)
- Fixed bug #42739 (mkdir() doesn't like a trailing slash when safe_mode is
  enabled). (Ilia)
- Fixed bug #42703 (Exception raised in an iterator::current() causes segfault
  in FilterIterator) (Marcus)
- Fixed bug #42699 (PHP_SELF duplicates path). (Dmitry)
- Fixed bug #42654 (RecursiveIteratorIterator modifies only part of leaves)
  (Marcus)
- Fixed bug #42643 (CLI segfaults if using ATTR_PERSISTENT). (Ilia)
- Fixed bug #42637 (SoapFault : Only http and https are allowed). (Bill Moran)
- Fixed bug #42629 (Dynamically loaded PHP extensions need symbols exported
  on MacOSX). (jdolecek at NetBSD dot org)
- Fixed bug #42627 (bz2 extension fails to build with -fno-common).
  (dolecek at netbsd dot org)
- Fixed Bug #42596 (session.save_path MODE option does not work). (Ilia)
- Fixed bug #42590 (Make the engine recognize \v and \f escape sequences).
  (Ilia)
- Fixed bug #42587 (behavior change regarding symlinked .php files). (Dmitry)
- Fixed bug #42579 (apache_reset_timeout() does not exist). (Jani)
- Fixed bug #42549 (ext/mysql failed to compile with libmysql 3.23). (Scott)
- Fixed bug #42523 (PHP_SELF duplicates path). (Dmitry)
- Fixed bug #42512 (ip2long('255.255.255.255') should return 4294967295 on
  64-bit PHP). (Derick)
- Fixed bug #42506 (php_pgsql_convert() timezone parse bug) (nonunnet at
  gmail dot com, Ilia)
- Fixed bug #42496 (OCI8 cursor is not closed when using 2 clobs in a select
  query). (Oracle Corp.)
- Fixed bug #42462 (Segmentation when trying to set an attribute in a
  DOMElement). (Rob)
- Fixed bug #42453 (CGI SAPI does not shut down cleanly with -i/-m/-v cmdline
  options). (Dmitry)
- Fixed bug #42452 (PDO classes do not expose Reflection API information).
  (Hannes)
- Fixed bug #42468 (Write lock on file_get_contents fails when using a
  compression stream). (Ilia)
- Fixed bug #42488 (SoapServer reports an encoding error and the error itself
  breaks). (Dmitry)
- Fixed bug #42378 (mysqli_stmt_bind_result memory exhaustion). (Andrey)
- Fixed bug #42359 (xsd:list type not parsed). (Dmitry)
- Fixed bug #42326 (SoapServer crash). (Dmitry)
- Fixed bug #42214 (SoapServer sends clients internal PHP errors). (Dmitry)
- Fixed bug #42189 (xmlrpc_set_type() crashes php on invalid datetime
  values). (Ilia)
- Fixed bug #42139 (XMLReader option constants are broken using XML()). (Rob)
- Fixed bug #42086 (SoapServer return Procedure '' not present for WSIBasic
  compliant wsdl). (Dmitry)
- Fixed bug #41822 (Relative includes broken when getcwd() fails). (Ab5602,
  Jani)
- Fixed bug #41561 (Values set with php_admin_* in httpd.conf can be overwritten
  with ini_set()). (Stas, Jani)
- Fixed bug #39651 (proc_open() append mode doesn't work on windows). (Nuno)

30 Aug 2007, PHP 5.2.4
- Removed --enable-versioning configure option. (Jani)

- Upgraded PCRE to version 7.2 (Nuno)
- Updated timezone database to version 2007.6. (Derick)

- Improved openssl_x509_parse() to return extensions in readable form. (Dmitry)

- Enabled changing the size of statement cache for non-persistent OCI8
  connections. (Chris Jones, Tony)

- Changed "display_errors" php.ini option to accept "stderr" as value which
  makes the error messages to be outputted to STDERR instead of STDOUT with
  CGI and CLI SAPIs (FR #22839). (Jani)
- Changed error handler to send HTTP 500 instead of blank page on PHP errors.
  (Dmitry, Andrei Nigmatulin)
- Changed mail() function to be always available. (Johannes)

- Added check for unknown options passed to configure. (Jani)
- Added persistent connection status checker to pdo_pgsql.
  (Elvis Pranskevichus, Ilia)
- Added support for ATTR_TIMEOUT inside pdo_pgsql driver. (Ilia)
- Added php_ini_loaded_file() function which returns the path to the actual
  php.ini in use. (Jani)
- Added GD version constants GD_MAJOR_VERSION, GD_MINOR_VERSION,
  GD_RELEASE_VERSION, GD_EXTRA_VERSION and GD_VERSION_STRING. (Pierre)
- Added missing open_basedir checks to CGI.
  (anight at eyelinkmedia dot com, Tony)
- Added missing format validator to unpack() function. (Ilia)
- Added missing error check inside bcpowmod(). (Ilia)
- Added CURLOPT_PRIVATE & CURLINFO_PRIVATE constants.
  (Andrey A. Belashkov, Tony)
- Added missing MSG_EOR and MSG_EOF constants to sockets extension. (Jani)
- Added PCRE_VERSION constant. (Tony)
- Added ReflectionExtension::info() function to print the phpinfo()
  block for an extension. (Johannes)

- Implemented FR #41884 (ReflectionClass::getDefaultProperties() does not
  handle static attributes). (Tony)

- Fixed "Floating point exception" inside wordwrap().
  (Mattias Bengtsson, Ilia)
- Fixed several integer overflows in ImageCreate(), ImageCreateTrueColor(),
  ImageCopyResampled() and ImageFilledPolygon() reported by Mattias Bengtsson.
  (Tony)
- Fixed size calculation in chunk_split(). (Stas)
- Fixed integer overflow in str[c]spn(). (Stas)
- Fixed money_format() not to accept multiple %i or %n tokens.
  (Stas, Ilia)
- Fixed zend_alter_ini_entry() memory_limit interruption
  vulnerability. (Ilia)
- Fixed INFILE LOCAL option handling with MySQL extensions not to be
  allowed when open_basedir or safe_mode is active. (Stas)
- Fixed session.save_path and error_log values to be checked against
  open_basedir and safe_mode (CVE-2007-3378) (Stas, Maksymilian Arciemowicz)
- Fixed possible invalid read in glob() win32 implementation (CVE-2007-3806).
  (Tony)
- Improved fix for MOPB-03-2007. (Ilia)
- Corrected fix for CVE-2007-2872. (Ilia)

- Fixed possible crash in imagepsloadfont(), work around a bug in the pslib on
  Windows. (Pierre)
- Fixed oci8 and PDO_OCI extensions to allow configuring with Oracle 11g
  client libraries. (Chris Jones)
- Fixed EOF handling in case of reading from file opened in write only mode.
  (Dmitry)
- Fixed var_export() to use the new H modifier so that it can generate
  parseable PHP code for floats, independent of the locale. (Derick)
- Fixed regression introduced by the fix for the libgd bug #74. (Pierre)
- Fixed SimpleXML's behavior when used with empty(). (Sara)
- Fixed crash in OpenSSL extension because of non-string passphrase. (Dmitry)

- Fixed PECL Bug #11345 (PDO_OCI crash after National language Support "NLS"
  environment initialization error). (Chris Jones)
- Fixed PECL bug #11216 (crash in ZipArchive::addEmptyDir when a directory
  already exists). (Pierre)

- Fixed bug #43926 (isInstance() isn't equivalent to instanceof operator). (Marcus)
- Fixed bug #42368 (Incorrect error message displayed by pg_escape_string).
  (Ilia)
- Fixed bug #42365 (glob() crashes and/or accepts way too many flags).
  (Jani)
- Fixed Bug #42364 (Crash when using getRealPath with DirectoryIterator).
  (Johannes)
- Fixed bug #42292 ($PHP_CONFIG not set for phpized builds). (Jani)
- Fixed bug #42261 (header wrong for date field).
  (roberto at spadim dot com dot br, Ilia)
- Fixed bug #42259 (SimpleXMLIterator loses ancestry). (Rob)
- Fixed bug #42247 (ldap_parse_result() not defined under win32). (Jani)
- Fixed bug #42243 (copy() does not output an error when the first arg is a
  dir). (Ilia)
- Fixed bug #42242 (sybase_connect() crashes). (Ilia)
- Fixed bug #42237 (stream_copy_to_stream returns invalid values for mmaped
  streams). (andrew dot minerd at sellingsource dot com, Ilia)
- Fixed bug #42233 (Problems with æøå in extract()). (Jani)
- Fixed bug #42222 (possible buffer overflow in php_openssl_make_REQ). (Pierre)
- Fixed bug #42211 (property_exists() fails to find protected properties
  from a parent class). (Dmitry)
- Fixed bug #42208 (substr_replace() crashes when the same array is passed
  more than once). (crrodriguez at suse dot de, Ilia)
- Fixed bug #42198 (SCRIPT_NAME and PHP_SELF truncated when inside a userdir
  and using PATH_INFO). (Dmitry)
- Fixed bug #42195 (C++ compiler required always). (Jani)
- Fixed bug #42183 (classmap causes crash in non-wsdl mode). (Dmitry)
- Fixed bug #42173 (oci8 INTERVAL and TIMESTAMP type fixes). (Chris)
- Fixed bug #42151 (__destruct functions not called after catching a SoapFault
  exception). (Dmitry)
- Fixed bug #42142 (substr_replace() returns FALSE when length > string length).
  (Ilia)
- Fixed bug #42135 (Second call of session_start() causes creation of SID).
  (Ilia)
- Fixed bug #42134 (oci_error() returns false after oci_new_collection() fails).
  (Tony)
- Fixed bug #42119 (array_push($arr,&$obj) doesn't work with
  zend.ze1_compatibility_mode On). (Dmitry)
- Fixed bug #42117 (bzip2.compress loses data in internal buffer).
  (Philip, Ilia)
- Fixed bug #42112 (deleting a node produces memory corruption). (Rob)
- Fixed bug #42107 (sscanf broken when using %2$s format parameters). (Jani)
- Fixed bug #42090 (json_decode causes segmentation fault). (Hannes)
- Fixed bug #42082 (NodeList length zero should be empty). (Hannes)
- Fixed bug #42072 (No warning message for clearstatcache() with arguments).
  (Ilia)
- Fixed bug #42071 (ini scanner allows using NULL as option name). (Jani)
- Fixed bug #42027 (is_file() / is_dir() matches file/dirnames with wildcard char
  or trailing slash in Windows). (Dmitry)
- Fixed bug #42019 (configure option --with-adabas=DIR does not work). (Jani)
- Fixed bug #42015 (ldap_rename(): server error "DSA is unwilling to perform").
  (bob at mroczka dot com, Jani)
- Fixed bug #42009 (is_a() and is_subclass_of() should NOT call autoload, in the
  same way as "instanceof" operator). (Dmitry)
- Fixed bug #41989 (move_uploaded_file() & relative path in ZTS mode). (Tony)
- Fixed bug #41984 (Hangs on large SoapClient requests). (Dmitry)
- Fixed bug #41983 (Error Fetching http headers terminated by '\n'). (Dmitry)
- Fixed bug #41973 (--with-ldap=shared fails with LDFLAGS="-Wl,--as-needed"). (Nuno)
- Fixed bug #41971 (PDOStatement::fetch and PDOStatement::setFetchMode causes
  unexpected behavior). (Ilia)
- Fixed bug #41964 (strtotime returns a timestamp for non-time string of
  pattern '(A|a) .+'). (Derick)
- Fixed bug #41961 (Ensure search for hidden private methods does not stray from
  class hierarchy). (robin_fernandes at uk dot ibm dot com)
- Fixed bug #41947 (SimpleXML incorrectly registers empty strings asnamespaces).
  (Rob)
- Fixed bug #41929 (Foreach on object does not iterate over all visible properties).
  (Dmitry)
- Fixed bug #41919 (crash in string to array conversion).
  (judas dot iscariote at gmail dot com, Ilia)
- Fixed bug #41909 (var_export() is locale sensitive when exporting float
  values). (Derick)
- Fixed bug #41908 (CFLAGS="-Os" ./configure --enable-debug fails).
  (christian at hoffie dot info, Tony)
- Fixed bug #41904 (proc_open(): empty env array should cause empty environment
  to be passed to process). (Jani)
- Fixed bug #41867 (SimpleXML: getName is broken). (Rob)
- Fixed bug #41865 (fputcsv(): 2nd parameter is not optional). (Jani)
- Fixed bug #41861 (SimpleXML: getNamespaces() returns the namespaces of a node's
  siblings). (Rob)
- Fixed bug #41845 (pgsql extension does not compile with PostgreSQL <7.4). (Ilia)
- Fixed bug #41844 (Format returns incorrect number of digits for negative years
  -0001 to -0999). (Derick)
- Fixed bug #41842 (Cannot create years < 0100 & negative years with date_create
  or new DateTime). (Derick)
- Fixed bug #41833 (addChild() on a non-existent node, no node created,
  getName() segfaults). (Rob)
- Fixed bug #41831 (pdo_sqlite prepared statements convert resources to
  strings). (Ilia)
- Fixed bug #41815 (Concurrent read/write fails when EOF is reached). (Sascha)
- Fixed bug #41813 (segmentation fault when using string offset as an object).
  (judas dot iscariote at gmail dot com, Tony)
- Fixed bug #41795 (checkdnsrr does not support DNS_TXT type).
  (lucas at facebook dot com, Tony)
- Fixed bug #41773 (php_strip_whitespace() sends headers with errors
  suppressed). (Tony)
- Fixed bug #41770 (SSL: fatal protocol error due to buffer issues). (Ilia)
- Fixed bug #41765 (Recode crashes/does not work on amd64).
  (nexus at smoula dot net, Stas)
- Fixed bug #41724 (libxml_get_last_error() - errors service request scope).
  (thekid at php dot net, Ilia)
- Fixed bug #41717 (imagepolygon does not respect thickness). (Pierre)
- Fixed bug #41713 (Persistent memory consumption on win32 since 5.2). (Dmitry)
- Fixed bug #41711 (NULL temporary lobs not supported in OCI8).
  (Chris Jones, Tony)
- Fixed bug #41709 (strtotime() does not handle 00.00.0000). (Derick)
- Fixed bug #41698 (float parameters truncated to integer in prepared
  statements). (Ilia)
- Fixed bug #41692 (ArrayObject shows weird behavior in respect to
  inheritance). (Tony)
- Fixed bug #41691 (ArrayObject::exchangeArray hangs Apache). (Tony)
- Fixed bug #41686 (Omitting length param in array_slice not possible). (Ilia)
- Fixed bug #41685 (array_push() fails to warn when next index is
  already occupied). (Ilia)
- Fixed bug #41655 (open_basedir bypass via glob()). (Ilia)
- Fixed bug #41640 (get_class_vars produces error on class constants).
  (Johannes)
- Fixed bug #41635 (SoapServer and zlib.output_compression with FastCGI
  result in major slowdown). (Dmitry)
- Fixed bug #41633 (Crash instantiating classes with self-referencing
  constants). (Dmitry)
- Fixed bug #41630 (segfault when an invalid color index is present in the
  image data). (Reported by Elliot <wccoder@gmail dot com>) (Pierre)
- Fixed bug #41628 (PHP settings leak between Virtual Hosts in Apache 1.3).
  (Scott, manuel at mausz dot at)
- Fixed bug #41608 (segfault on a weird code with objects and switch()).
  (Tony)
- Fixed bug #41600 (url rewriter tags doesn't work with namespaced tags).
  (Ilia)
- Fixed bug #41596 (Fixed a crash inside pdo_pgsql on some non-well-formed
  SQL queries). (Ilia)
- Fixed bug #41594 (OCI8 statement cache is flushed too frequently). (Tony)
- Fixed bug #41582 (SimpleXML crashes when accessing newly created element).
  (Tony)
- Fixed bug #41576 (configure failure when using --without-apxs or some other
  SAPIs disabling options). (Jani)
- Fixed bug #41567 (json_encode() double conversion is inconsistent with PHP).
  (Lucas, Ilia)
- Fixed bug #41566 (SOAP Server not properly generating href attributes).
  (Dmitry)
- Fixed bug #41555 (configure failure: regression caused by fix for #41265).
  (Jani)
- Fixed bug #41527 (WDDX deserialize numeric string array key).
  (Matt, Ilia)
- Fixed bug #41523 (strtotime('0000-00-00 00:00:00') is parsed as 1999-11-30).
  (Derick)
- Fixed bug #41518 (file_exists() warns of open_basedir restriction on
  non-existent file). (Tony)
- Fixed bug #41445 (parse_ini_file() has a problem with certain types of
  integer as sections). (Tony)
- Fixed bug #41433 (DBA: configure fails to include correct db.h for db4).
  (Jani)
- Fixed bug #41372 (Internal pointer of source array resets during array
  copying). (Dmitry)
- Fixed bug #41350 (my_thread_global_end() error during request shutdown on
  Windows). (Scott, Andrey)
- Fixed bug #41278 (get_loaded_extensions() should list Zend extensions).
  (Johannes)
- Fixed bug #41127 (Memory leak in ldap_{first|next}_attribute functions).
  (Jani)
- Fixed bug #40757 (get_object_vars get nothing in child class). (Dmitry)
- Fixed bug #40705 (Iterating within function moves original array pointer).
  (Dmitry)
- Fixed bug #40509 (key() function changed behaviour if global array is used
  within function). (Dmitry)
- Fixed bug #40419 (Trailing slash in CGI request does not work). (Dmitry)
- Fixed bug #39330 (apache2handler does not call shutdown actions before
  apache child die). (isk at ecommerce dot com, Gopal, Tony)
- Fixed bug #39291 (ldap_sasl_bind() misses the sasl_authc_id parameter).
  (diafour at gmail dot com, Jani)
- Fixed bug #37715 (array pointers resetting on copy). (Dmitry)
- Fixed bug #37273 (Symlinks and mod_files session handler allow open_basedir
  bypass). (Ilia)
- Fixed bug #36492 (Userfilters can leak buckets). (Sara)
- Fixed bugs #36796, #36918, #41371 (stream_set_blocking() does not work).
  (Jani)
- Fixed bug #35981 (pdo-pgsql should not use pkg-config when not present).
  (Jani)
- Fixed bug #31892 (PHP_SELF incorrect without cgi.fix_pathinfo, but turning on
  screws up PATH_INFO). (Dmitry)
- Fixed bug #21197 (socket_read() outputs error with PHP_NORMAL_READ).
  (Nuno, Jani)

31 May 2007, PHP 5.2.3
- Changed CGI install target to php-cgi and 'make install' to install CLI
  when CGI is selected. (Jani)
- Changed JSON maximum nesting depth from 20 to 128. (Rasmus)

- Improved compilation of heredocs and interpolated strings. (Matt, Dmitry)
- Optimized out a couple of per-request syscalls. (Rasmus)
- Optimized digest generation in md5() and sha1() functions. (Ilia)
- Upgraded bundled SQLite 3 to version 3.3.17. (Ilia)

- Added "max_input_nesting_level" php.ini option to limit nesting level of
  input variables. Fix for MOPB-03-2007. (Stas)
- Added a 4th parameter flag to htmlspecialchars() and htmlentities() that
  makes the function not encode existing html entities. (Ilia)
- Added PDO::FETCH_KEY_PAIR mode that will fetch a 2 column result set into
  an associated array. (Ilia)
- Added CURLOPT_TIMEOUT_MS and CURLOPT_CONNECTTIMEOUT_MS cURL constants. (Sara)
- Added --ini switch to CLI that prints out configuration file names. (Marcus)
- Added mysql_set_charset() to allow runtime altering of connection encoding.
  (Scott)

- Implemented FR #41416 (getColumnMeta() should also return table name). (Tony)

- Fixed an integer overflow inside chunk_split(). Identified by Gerhard Wagner.
  (Ilia)
- Fixed SOAP extension's handler() to work even when
  "always_populate_raw_post_data" is off. (Ilia)
- Fixed possible infinite loop in imagecreatefrompng. (libgd #86)
  (by Xavier Roche, CVE-2007-2756). (Pierre)
- Fixed ext/filter Email Validation Vulnerability (MOPB-45 by Stefan Esser).
  (Ilia)
- Fixed altering $this via argument named "this". (Dmitry)
- Fixed PHP CLI usage of php.ini from the binary location. (Hannes)
- Fixed segfault in strripos(). (Tony, Joxean Koret)
- Fixed bug #41693 (scandir() allows empty directory names). (Ilia)
- Fixed bug #41673 (json_encode breaks large numbers in arrays). (Ilia)
- Fixed bug #41525 (ReflectionParameter::getPosition() not available). (Marcus)
- Fixed bug #41511 (Compile failure under IRIX 6.5.30 building md5.c). (Jani)
- Fixed bug #41504 (json_decode() incorrectly decodes JSON arrays with empty
  string keys). (Ilia)
- Fixed bug #41492 (open_basedir/safe_mode bypass inside realpath()). (Ilia)
- Fixed bug #41477 (no arginfo about SoapClient::__soapCall()). (Ilia)
- Fixed bug #41455 (ext/dba/config.m4 pollutes global $LIBS and $LDFLAGS).
  (mmarek at suse dot cz, Tony)
- Fixed bug #41442 (imagegd2() under output control). (Tony)
- Fixed bug #41430 (Fatal error with negative values of maxlen parameter of
  file_get_contents()). (Tony)
- Fixed bug #41423 (PHP assumes wrongly that certain ciphers are enabled in
  OpenSSL). (Pierre)
- Fixed bug #41421 (Uncaught exception from a stream wrapper segfaults).
  (Tony, Dmitry)
- Fixed bug #41403 (json_decode cannot decode floats if localeconv
  decimal_point is not '.'). (Tony)
- Fixed bug #41401 (wrong unary operator precedence). (Stas)
- Fixed bug #41394 (dbase_create creates file with corrupted header). (Tony)
- Fixed bug #41390 (Clarify error message with invalid protocol scheme).
  (Scott)
- Fixed bug #41378 (fastcgi protocol lacks support for Reason-Phrase in
  "Status:" header). (anight at eyelinkmedia dot com, Dmitry)
- Fixed bug #41374 (whole text concats values of wrong nodes). (Rob)
- Fixed bug #41358 (configure cannot determine SSL lib with libcurl >= 7.16.2).
  (Mike)
- Fixed bug #41353 (crash in openssl_pkcs12_read() on invalid input). (Ilia)
- Fixed bug #41351 (Invalid opcode with foreach ($a[] as $b)). (Dmitry, Tony)
- Fixed bug #41347 (checkdnsrr() segfaults on empty hostname). (Scott)
- Fixed bug #41337 (WSDL parsing doesn't ignore non soap bindings). (Dmitry)
- Fixed bug #41326 (Writing empty tags with Xmlwriter::WriteElement[ns])
  (Pierre)
- Fixed bug #41321 (downgrade read errors in getimagesize() to E_NOTICE).
  (Ilia)
- Fixed bug #41304 (compress.zlib temp files left). (Dmitry)
- Fixed bug #41293 (Fixed creation of HTTP_RAW_POST_DATA when there is no
  default post handler). (Ilia)
- Fixed bug #41291 (FastCGI does not set SO_REUSEADDR).
  (fmajid at kefta dot com, Dmitry)
- Fixed gd build when used with freetype 1.x (Pierre, Tony)
- Fixed bug #41287 (Namespace functions don't allow xmlns definition to be
  optional). (Rob)
- Fixed bug #41285 (Improved fix for CVE-2007-1887 to work with non-bundled
  sqlite2 lib). (Ilia)
- Fixed bug #41283 (Bug with deserializing array key that are doubles or
  floats in wddx). (Ilia)
- Fixed bug #41257 (lookupNamespaceURI does not work as expected). (Rob)
- Fixed bug #41236 (Regression in timeout handling of non-blocking SSL
  connections during reads and writes). (Ilia)
- Fixed bug #41134 (zend_ts_hash_clean not thread-safe).
  (marco dot cova at gmail dot com, Tony)
- Fixed bug #41097 (ext/soap returning associative array as indexed without
  using WSDL). (Dmitry)
- Fixed bug #41004 (minOccurs="0" and null class member variable). (Dmitry)
- Fixed bug #39542 (Behavior of require/include different to < 5.2.0).
  (Dmitry)

03 May 2007, PHP 5.2.2
- Improved bundled GD
  . Sync to 2.0.35
  . Added imagegrabwindow and imagegrabscreen, capture a screen or a
    window using its handle (Pierre)
  . colors allocated henceforth from the resulting image overwrite the palette
    colors (Rob Leslie)
  . Improved thread safety of the gif support (Roman Nemecek, Nuno, Pierre)
  . Use the dimension of the GIF frame to create the destination image (Pierre)
  . Load only once the local color map from a GIF data (Pierre)
  . Improved thread safety of the freetype cache (Scott MacVicar, Nuno, Pierre)
  . imagearc huge CPU usage with large angles, libgd bug #74 (Pierre)
- Improved FastCGI SAPI to support external pipe and socket servers on win32.
  (Dmitry)
- Improved Zend Memory Manager
  . guarantee of reasonable time for worst cases of best-fit free block
    searching algorithm. (Dmitry)
  . better cache usage and less fragmentation on erealloc() (Tony, Dmitry)
- Improved SPL (Marcus)
  . Added SplFileInfo::getBasename(), DirectoryIterator::getBasename().
  . Added SplFileInfo::getLinkTarget(), SplFileInfo::getRealPath().
  . Made RecursiveFilterIterator::accept() abstract as stated in documentation.
- Improved SOAP
  . Added ability to encode arrays with "SOAP-ENC:Array" type instead of WSDL
    type. To activate the ability use "feature"=>SOAP_USE_XSI_ARRAY_TYPE
    option in SoapClient/SoapServer constructors. (Rob, Dmitry)

- Added GMP_VERSION constant. (Tony)
- Added --ri switch to CLI which allows to check extension information. (Marcus)
- Added tidyNode::getParent() method (John, Nuno)
- Added openbasedir and safemode checks in zip:// stream wrapper and
  ZipArchive::open (Pierre)
- Added php_pdo_sqlite_external.dll, a version of the PDO SQLite driver that
  links against an external sqlite3.dll.  This provides Windows users to upgrade
  their sqlite3 version outside of the PHP release cycle.  (Wez, Edin)
- Added linenumbers to array returned by token_get_all(). (Johannes)

- Upgraded SQLite 3 to version 3.3.16 (Ilia)
- Upgraded libraries bundled in the Windows distribution. (Edin)
  . c-client (imap) to version 2006e
  . libpq (PostgreSQL) to version 8.2.3
  . libmysql (MySQL) to version 5.0.37
  . openssl to version 0.9.8e
- Upgraded PCRE to version 7.0 (Nuno)

- Updated timezone database to version 2007.5. (Derick)

- Fixed commandline handling for CLI and CGI. (Marcus, Johannes)
- Fixed iterator_apply() with a callback using __call(). (Johannes)
- Fixed possible multi bytes issues in openssl csr parser (Pierre)
- Fixed shmop_open() with IPC_CREAT|IPC_EXCL flags on Windows.
  (Vladimir Kamaev, Tony).
- Fixed possible leak in ZipArchive::extractTo when safemode checks fails (Ilia)
- Fixed possible relative path issues in zip_open and TS mode (old API) (Pierre)
- Fixed zend_llist_remove_tail (Michael Wallner, Dmitry)
- Fixed a thread safety issue in gd gif read code (Nuno, Roman Nemecek)
- Fixed CVE-2007-1001, GD wbmp used with invalid image size (Pierre)
- Fixed unallocated memory access/double free in in array_user_key_compare()
  (MOPB-24 by Stefan Esser) (Stas)
- Fixed wrong length calculation in unserialize S type
  (MOPB-29 by Stefan Esser) (Stas)

- Fixed bug #41215 (setAttribute return code reversed). (Ilia)
- Fixed bug #41192 (Per Directory Values only work for one key). (Dmitry)
- Fixed bug #41175 (addAttribute() fails to add an attribute with an empty
  value). (Ilia)
- Fixed bug #41159 (mysql_pconnect() hash does not account for connect
  flags). (Ilia)
- Fixed bug #41121 (range() overflow handling for large numbers on 32bit
  machines). (Ilia)
- Fixed bug #41118 (PHP does not handle overflow of octal integers). (Tony)
- Fixed bug #41109 (recursiveiterator.inc says "implements" Iterator instead of
  "extends"). (Marcus)
- Fixed bug #40130 (TTF usage doesn't work properly under Netware). (Scott,
  gk at gknw dot de)
- Fixed bug #41093 (magic_quotes_gpc ignores first arrays keys). (Arpad, Ilia)
- Fixed bug #41075 (memleak when creating default object caused exception).
  (Dmitry)
- Fixed bug #41067 (json_encode() problem with UTF-16 input). (jp at df5ea
  dot net. Ilia)
- Fixed bug #41063 (chdir doesn't like root paths). (Dmitry)
- Fixed bug #41061 ("visibility error" in ReflectionFunction::export()).
  (Johannes)
- Fixed bug #41043 (pdo_oci crash when freeing error text with persistent
  connection). (Tony)
- Fixed bug #41037 (unregister_tick_function() inside the tick function crash PHP).
  (Tony)
- Fixed bug #41034 (json_encode() ignores null byte started keys in arrays).
  (Ilia)
- Fixed bug #41026 (segfault when calling "self::method()" in shutdown functions).
  (Tony)
- Fixed bug #40999 (mcrypt_create_iv() not using random seed). (Ilia)
- Fixed bug #40998 (long session array keys are truncated). (Tony)
- Implement feature request #40947, allow a single filter as argument
  for filter_var_array (Pierre)
- Fixed bug #40935 (pdo_mysql does not raise an exception on empty
  fetchAll()). (Ilia)
- Fixed bug #40931 (open_basedir bypass via symlink and move_uploaded_file()).
  (Tony)
- Fixed bug #40921 (php_default_post_reader crashes when post_max_size is
  exceeded). (trickie at gmail dot com, Ilia)
- Fixed bug #40915 (addcslashes unexpected behavior with binary input). (Tony)
- Fixed bug #40899 (memory leak when nesting list()). (Dmitry)
- Fixed bug #40897 (error_log file not locked). (Ilia)
- Fixed bug #40883 (mysql_query() is allocating memory incorrectly). (Tony)
- Fixed bug #40872 (inconsistency in offsetSet, offsetExists treatment of
  string enclosed integers). (Marcus)
- Fixed bug #40861 (strtotime() doesn't handle double negative relative time
  units correctly). (Derick, Ilia)
- Fixed bug #40854 (imap_mail_compose() creates an invalid terminator for
  multipart e-mails). (Ilia)
- Fixed bug #40848 (sorting issue on 64-bit Solaris). (Wez)
- Fixed bug #40836 (Segfault in ext/dom). (Rob)
- Fixed bug #40833 (Crash when using unset() on an ArrayAccess object retrieved
  via __get()). (Dmitry)
- Fixed bug #40822 (pdo_mysql does not return rowCount() on select). (Ilia)
- Fixed bug #40815 (using strings like "class::func" and static methods in
  set_exception_handler() might result in crash). (Tony)
- Fixed bug #40809 (Poor performance of ".="). (Dmitry)
- Fixed bug #40805 (Failure executing function ibase_execute()). (Tony)
- Fixed bug #40800 (cannot disable memory_limit with -1). (Dmitry, Tony)
- Fixed bug #40794 (ReflectionObject::getValues() may crash when used with
  dynamic properties). (Tony)
- Fixed bug #40784 (Case sensitivity in constructor's fallback). (Tony)
- Fixed bug #40770 (Apache child exits when PHP memory limit reached). (Dmitry)
- Fixed bug #40764 (line thickness not respected for horizontal and vertical
  lines). (Pierre)
- Fixed bug #40758 (Test fcgi_is_fastcgi() is wrong on windows). (Dmitry)
- Fixed bug #40754 (added substr() & substr_replace() overflow checks). (Ilia)
- Fixed bug #40752 (parse_ini_file() segfaults when a scalar setting is
  redeclared as an array). (Tony)
- Fixed bug #40750 (openssl stream wrapper ignores default_stream_timeout).
  (Tony)
- Fixed bug #40727 (segfault in PDO when failed to bind parameters). (Tony)
- Fixed bug #40709 (array_reduce() behaves strange with one item stored arrays).
  (Ilia)
- Fixed bug #40703 (Resolved a possible namespace conflict between libxmlrpc
  and MySQL's NDB table handler). (Ilia)
- Fixed bug #40961 (Incorrect results of DateTime equality check). (Mike)
- Fixed bug #40678 (Cross compilation fails). (Tony)
- Fixed bug #40621 (Crash when constructor called inappropriately). (Tony)
- Fixed bug #40609 (Segfaults when using more than one SoapVar in a request).
  (Rob, Dmitry)
- Fixed bug #40606 (umask is not being restored when request is finished).
  (Tony)
- Fixed bug #40598 (libxml segfault). (Rob)
- Fixed bug #40591 (list()="string"; gives invalid opcode). (Dmitry)
- Fixed bug #40578 (imagettftext() multithreading issue). (Tony, Pierre)
- Fixed bug #40576 (double values are truncated to 6 decimal digits when
  encoding). (Tony)
- Fixed bug #40560 (DIR functions do not work on root UNC path). (Dmitry)
- Fixed bug #40548 (SplFileInfo::getOwner/getGroup give a warning on broken
  symlink). (Marcus)
- Fixed bug #40546 (SplFileInfo::getPathInfo() throws an exception if directory
  is in root dir). (Marcus)
- Fixed bug #40545 (multithreading issue in zend_strtod()). (Tony)
- Fixed bug #40503 (json_encode() value corruption on 32bit systems with
  overflown values). (Ilia)
- Fixed bug #40467 (Partial SOAP request sent when XSD sequence or choice
  include minOccurs=0). (Dmitry)
- Fixed bug #40465 (Ensure that all PHP elements are printed by var_dump).
  (wharmby at uk dot ibm dot com, Ilia)
- Fixed bug #40464 (session.save_path wont use default-value when safe_mode
  or open_basedir is enabled). (Ilia)
- Fixed bug #40455 (proc_open() uses wrong command line when safe_mode_exec_dir
  is set). (Tony)
- Fixed bug #40432 (strip_tags() fails with greater than in attribute). (Ilia)
- Fixed bug #40431 (dynamic properties may cause crash in ReflectionProperty
  methods). (Tony)
- Fixed bug #40451 (addAttribute() may crash when used with non-existent child
  node). (Tony)
- Fixed bug #40442 (ArrayObject::offsetExists broke in 5.2.1, works in 5.2.0).
  (olivier at elma dot fr, Marcus)
- Fixed bug #40428 (imagepstext() doesn't accept optional parameter). (Pierre)
- Fixed bug #40417 (Allow multiple instances of the same named PDO token in
  prepared statement emulation code). (Ilia)
- Fixed bug #40414 (possible endless fork() loop when running fastcgi).
  (Dmitry)
- Fixed bug #40410 (ext/posix does not compile on MacOS 10.3.9). (Tony)
- Fixed bug #40392 (memory leaks in PHP milter SAPI).
  (tuxracer69 at gmail dot com, Tony)
- Fixed bug #40371 (pg_client_encoding() not working on Windows). (Edin)
- Fixed bug #40352 (FCGI_WEB_SERVER_ADDRS function get lost). (Dmitry)
- Fixed bug #40290 (strtotime() returns unexpected result with particular
  timezone offset). (Derick)
- Fixed bug #40286 (PHP fastcgi with PHP_FCGI_CHILDREN don't kill children when
  parent is killed). (Dmitry)
- Fixed bug #40261 (Extremely slow data handling due to memory fragmentation).
  (Dmitry)
- Fixed bug #40236 (php -a function allocation eats memory). (Dmitry)
- Fixed bug #40109 (iptcembed fails on non-jfif jpegs). (Tony)
- Fixed bug #39965 (Latitude and longitude are backwards in date_sun_info()).
  (Derick)
- Implement #39867 (openssl PKCS#12 support) (Marc Delling, Pierre)
- Fixed bug #39836 (SplObjectStorage empty after unserialize). (Marcus)
- Fixed bug #39416 (Milliseconds in date()). (Derick)
- Fixed bug #39396 (stream_set_blocking crashes on Win32). (Ilia, maurice at
  iceblog dot de)
- Fixed bug #39351 (relative include fails on Solaris). (Dmitry, Tony)
- Fixed bug #39322 (proc_terminate() destroys process resource). (Nuno)
- Fixed bug #38406 (crash when assigning objects to SimpleXML attributes). (Tony)
- Fixed bug #37799 (ftp_ssl_connect() falls back to non-ssl connection). (Nuno)
- Fixed bug #36496 (SSL support in imap_open() not working on Windows). (Edin)
- Fixed bug #36226 (Inconsistent handling when passing nillable arrays).
  (Dmitry)
- Fixed bug #35872 (Avoid crash caused by object store being referenced during
  RSHUTDOWN). (Andy)
- Fixed bug #34794 (proc_close() hangs when used with two processes).
  (jdolecek at netbsd dot org, Nuno)
- Fixed PECL bug #10194 (crash in Oracle client when memory limit reached in
  the callback). (Tony)
- Fixed substr_compare and substr_count information leak (MOPB-14) (Stas, Ilia)
- Fixed crash on op-assign where argument is string offset (Brian, Stas)
- Fixed bug #38710 (data leakage because of nonexisting boundary checking in
  statements in mysqli) (Stas)
- Fixed bug #37386 (autocreating element doesn't assign value to first node).
  (Rob)
- Fixed bug #37013 (server hangs when returning circular object references).
  (Dmitry)
- Fixed bug #33664 Console window appears when using exec()
  (Richard Quadling, Stas)


08 Feb 2007, PHP 5.2.1
- Added read-timeout context option "timeout" for HTTP streams. (Hannes, Ilia).
- Added CURLOPT_TCP_NODELAY constant to Curl extension. (Sara)
- Added support for hex numbers of any size. (Matt)
- Added function stream_socket_shutdown(). It is a wrapper for system
  shutdown() function, that shut downs part of a full-duplex connection.
  (Dmitry)
- Added internal heap protection (Dmitry)
  . memory-limit is always enabled (--enable-memory-limit removed)
  . default value if memory-limit is set to 128M
  . safe unlinking
  . cookies
  . canary protection (debug build only)
  . random generation of cookies and canaries
- Added forward support for 'b' prefix in front of string literals. (Andrei)
- Added three new functions to ext/xmlwriter (Rob, Ilia)
  . xmlwriter_start_dtd_entity()
  . xmlwriter_end_dtd_entity()
  . xmlwriter_write_dtd_entity()
- Added a meta tag to phpinfo() output to prevent search engines from indexing
  the page. (Ilia)
- Added new function, sys_get_temp_dir(). (Hartmut)
- Added missing object support to file_put_contents(). (Ilia)
- Added support for md2, ripemd256 and ripemd320 algos to hash(). (Sara)
- Added forward support for (binary) cast. (Derick)
- Added optimization for imageline with horizontal and vertical lines (Pierre)

- Removed dependency from SHELL32.DLL. (Dmitry)
- Removed double "wrong parameter count" warnings in various functions.
  (Hannes)
- Moved extensions to PECL:
  . ext/informix (Derick, Tony)

- Changed double-to-string utilities to use BSD implementation. (Dmitry, Tony)
- Updated bundled libcURL to version 7.16.0 in the Windows distro. (Edin)
- Updated timezone database to version 2006.16. (Derick)
- cgi.* and fastcgi.* directives are moved to INI subsystem. The new directive
  cgi.check_shebang_line can be used to omitting check for "#! /usr/bin/php"
  line. (Dmitry).
- Improved proc_open(). Now on Windows it can run external commands not
  through CMD.EXE. (Dmitry)
- VCWD_REALPATH() is improved to use realpath cache without VIRTUAL_DIR.
  (Dmitry)
- ext/bcmath initialization code is moved from request startup to module
  startup. (Dmitry)
- Zend Memory Manager Improvements (Dmitry)
  . use HeapAlloc() instead of VirtualAlloc()
  . use "win32" storage manager (instead of "malloc") on Windows by default
- Zip Extension Improvements (Pierre)
  . Fixed leak in statName and stateIndex
  . Fixed return setComment (Hannes)
  . Added addEmptyDir method
- Filter Extension Improvements (Ilia, Pierre)
  . Fixed a bug when callback function returns a non-modified value.
  . Added filter support for $_SERVER in cgi/apache2 sapis.
  . Make sure PHP_SELF is filtered in Apache 1 sapi.
  . Fixed bug #39358 (INSTALL_HEADERS contains incorrect reference to
    php_filter.h).
  . Added "default" option that allows a default value to be set for an
    invalid or missing value.
  . Invalid filters fails instead of returning unsafe value
  . Fixed possible double encoding problem with sanitizing filters
  . Make use of space-strict strip_tags() function
  . Fixed whitespace trimming
  . Added support for FastCGI environment variables. (Dmitry)
- PDO_MySQL Extension Improvements (Ilia)
  . Enabled buffered queries by default.
  . Enabled prepared statement emulation by default.

- Small optimization of the date() function. (Matt,Ilia)
- Optimized the internal is_numeric_string() function. (Matt,Ilia)
- Optimized array functions utilizing php_splice(). (Ilia)
- Windows related optimizations (Dmitry, Stas)
  . COM initialization/deinitialization are done only if necessary
  . removed unnecessary checks for ISREG file and corresponding stat() calls
  . opendir() is reimplementation using GetFistFile/GetNextFile those are
    faster then _findfirst/_findnext
  . implemented registry cache that prevent registry lookup on each request.
    In case of modification of corresponding registry-tree PHP will reload it
    automatic
  . start timeout thread only if necessary
  . stat() is reimplementation using GetFileAttributesEx(). The new
    implementation is faster then implementation in MS VC CRT, but it doesn't
    support Windows 95.
- Streams optimization (Dmitry)
  . removed unnecessary ftell() calls (one call for each included PHP file)
  . disabled calls to read() after EOF

- Fixed incorrect function names on FreeBSD where inet_pton() was named
  __inet_pton() and inet_ntop() was named __inet_ntop(). (Hannes)
- Fixed FastCGI impersonation for persistent connections on Windows. (Dmitry)
- Fixed wrong signature initialization in imagepng (Takeshi Abe)
- Fixed ftruncate() with negative size on FreeBSD. (Hannes)
- Fixed segfault in RegexIterator when given invalid regex. (Hannes)
- Fixed segfault in SplFileObject->openFile()->getPathname(). (Hannes)
- Fixed segfault in ZTS mode when OCI8 statements containing sub-statements
  are destroyed in wrong order. (Tony)
- Fixed the validate email filter so that the letter "v" can also be used in
  the user part of the email address. (Derick)
- Fixed bug #40297 (compile failure in ZTS mode when collections support is
  missing). (Tony)
- Fixed bug #40285 (The PDO prepare parser goes into an infinite loop in
  some instances). (Ilia)
- Fixed bug #40274 (Sessions fail with numeric root keys). (Ilia)
- Fixed bug #40259 (ob_start call many times - memory error). (Dmitry)
- Fixed bug #40231 (file_exists incorrectly reports false). (Dmitry)
- Fixed bug #40228 (ZipArchive::extractTo does create empty directories
  recursively). (Pierre)
- Fixed bug #40200 (The FastCgi version has different realpath results than
  thread safe version). (Dmitry)
- Fixed bug #40191 (use of array_unique() with objects triggers segfault).
  (Tony)
- Fixed bug #40189 (possible endless loop in zlib.inflate stream filter).
  (Greg, Tony)
- Fixed bug #40169 (CURLOPT_TCP_NODELAY only available in curl >= 7.11.2).
  (Tony)
- Fixed bug #40129 (iconv extension doesn't compile with CodeWarrior on
  Netware). (gk at gknw dot de, Tony)
- Fixed bug #40127 (apache2handler doesn't compile on Netware).
  (gk at gknw dot de)
- Fixed bug #40121 (PDO_DBLIB driver wont free statements). (Ilia)
- Fixed bug #40098 (php_fopen_primary_script() not thread safe). (Ilia)
- Fixed bug #40092 (chroot() doesn't clear realpath cache). (Dmitry)
- Fixed bug #40091 (spl_autoload_register with 2 instances of the same class).
  (Ilia)
- Fixed bug #40083 (milter SAPI functions always return false/null). (Tony)
- Fixed bug #40079 (php_get_current_user() not thread safe).
  (Ilia, wharmby at uk dot ibm dot com)
- Fixed bug #40078 (ORA-01405 when fetching NULL values using
  oci_bind_array_by_name()). (Tony)
- Fixed bug #40076 (zend_alloc.c: Value of enumeration constant must be in
  range of signed integer). (Dmitry)
- Fixed bug #40073 (exif_read_data dies on certain images). (Tony, Marcus)
- Fixed bug #40036 (empty() does not work correctly with ArrayObject when
  using ARRAY_AS_PROPS). (Ilia)
- Fixed bug #40012 (php_date.c doesn't compile on Netware).
  (gk at gknw dot de, Derick)
- Fixed bug #40009 (http_build_query(array()) returns NULL). (Ilia)
- Fixed bug #40002 (Try/Catch performs poorly). (Dmitry)
- Fixed bug #39993 (tr_TR.UTF-8 locale has problems with PHP). (Ilia)
- Fixed bug #39990 (Cannot "foreach" over overloaded properties). (Dmitry)
- Fixed bug #39988 (type argument of oci_define_by_name() is ignored).
  (Chris Jones, Tony)
- Fixed bug #39984 (redirect response code in header() could be ignored
  in CGI sapi). (Ilia)
- Fixed bug #39979 (PGSQL_CONNECT_FORCE_NEW will causes next connect to
  establish a new connection). (Ilia)
- Fixed bug #39971 (pg_insert/pg_update do not allow now() to be used
  for timestamp fields). (Ilia)
- Fixed bug #39969 (ini setting short_open_tag has no effect when using
  --enable-maintainer-zts). (Dmitry)
- Fixed bug #39952 (zip ignoring --with-libdir on zlib checks)
  (judas dot iscariote at gmail dot com)
- Fixed bug #39944 (References broken). (Dmitry)
- Fixed bug #39935 (Extensions tidy,mcrypt,mhash,pdo_sqlite ignores
  --with-libdir). (judas dot iscariote at gmail dot com, Derick)
- Fixed bug #39903 (Notice message when executing __halt_compiler() more than
  once). (Tony)
- Fixed bug #39898 (FILTER_VALIDATE_URL validates \r\n\t etc). (Ilia)
- Fixed bug #39890 (using autoconf 2.6x and --with-layout=GNU breaks PEAR
  install path). (Tony)
- Fixed bug #39884 (ReflectionParameter::getClass() throws exception for
  type hint self). (thekid at php dot net)
- Fixed bug #39878 (CURL doesn't compile on Sun Studio Pro). (Ilia)
- Fixed bug #39873 (number_format() breaks with locale & decimal points).
  (Ilia)
- Fixed bug #39869 (safe_read does not initialize errno).
  (michiel at boland dot org, Dmitry)
- Fixed bug #39850 (SplFileObject throws contradictory/wrong error messages
  when trying to open "php://wrong"). (Tony)
- Fixed bug #39846 (Invalid IPv4 treated as valid). (Ilia)
- Fixed bug #39845 (Persistent connections generate a warning in pdo_pgsql).
  (Ilia)
- Fixed bug #39832 (SOAP Server: parameter not matching the WSDL specified
  type are set to 0). (Dmitry)
- Fixed bug #39825 (foreach produces memory error). (Dmitry)
- Fixed bug #39816 (apxs2filter ignores httpd.conf & .htaccess php config
  settings). (Ilia)
- Fixed bug #39815 (SOAP double encoding is not locale-independent). (Dmitry)
- Fixed bug #39797 (virtual() does not reset changed INI settings). (Ilia)
- Fixed bug #39795 (build fails on AIX because crypt_r() uses different
  data struct). (Tony)
- Fixed bug #39791 (Crash in strtotime() on overly long relative date
  multipliers). (Ilia)
- Fixed bug #39787 (PHP doesn't work with Apache 2.3).
  (mv at binarysec dot com).
- Fixed bug #39782 (setTime() on a DateTime constructed with a Weekday
  yields incorrect results). (Ilia)
- Fixed bug #39780 (PNG image with CRC/data error raises fatal error) (Pierre)
- Fixed bug #39779 (Enable AUTH PLAIN mechanism in underlying libc-client).
  (michael dot heimpold at s2000 dot tu-chemnitz dot de, Ilia)
- Fixed bug #39775 ("Indirect modification ..." message is not shown).
  (Dmitry)
- Fixed bug #39763 (magic quotes are applied twice by ext/filter in
  parse_str()). (Ilia)
- Fixed bug #39760 (cloning fails on nested SimpleXML-Object). (Rob)
- Fixed bug #39759 (Can't use stored procedures fetching multiple result
  sets in pdo_mysql). (Ilia)
- Fixed bug #39754 (Some POSIX extension functions not thread safe).
  (Ilia, wharmby at uk dot ibm dot com)
- Fixed bug #39751 (putenv crash on Windows). (KevinJohnHoffman at gmail.com)
- Fixed bug #39732 (oci_bind_array_by_name doesn't work on Solaris 64bit).
  (Tony)
- Fixed bug #39724 (Broken build due to spl/filter usage of pcre extension).
  (Tony, Ilia)
- Fixed bug #39718 (possible crash if assert.callback is set in ini). (Ilia)
- Fixed bug #39702 (php crashes in the allocator on linux-m68k). (Dmitry)
- Fixed bug #39685 (iconv() - undefined function). (Hannes)
- Fixed bug #39673 (file_get_contents causes bus error on certain offsets).
  (Tony)
- Fixed bug #39663 (Memory leak in pg_get_notify() and a possible memory
  corruption on Windows in pgsql and pdo_pgsql extensions).
  (Ilia, matteo at beccati dot com)
- Fixed bug #39662 (Segfault when calling asXML() of a cloned
  SimpleXMLElement). (Rob, Tony)
- Fixed bug #39656 (crash when calling fetch() on a PDO statment object after
  closeCursor()). (Ilia, Tony)
- Fixed bug #39653 (ext/dba doesn't check for db-4.5 and db-4.4 when db4
  support is enabled). (Tony)
- Fixed bug #39652 (Wrong negative results from memory_get_usage()). (Dmitry)
- Fixed bug #39648 (Implementation of PHP functions chown() and chgrp() are
  not thread safe). (Ilia, wharmby at uk dot ibm dot com)
- Fixed bug #39640 (Segfault with "Allowed memory size exhausted"). (Dmitry)
- Fixed bug #39625 (Apache crashes on importStylesheet call). (Rob)
- Fixed bug #39623 (thread safety fixes on *nix for putenv() & mime_magic).
  (Ilia, wharmby at uk dot ibm dot com)
- Fixed bug #39621 (str_replace() is not binary safe on strings with equal
  length). (Tony)
- Fixed bug #39613 (Possible segfault in imap initialization due to missing
  module dependency). (wharmby at uk dot ibm dot com, Tony)
- Fixed bug #39606 (Use of com.typelib_file in PHP.ini STILL causes A/V). (Rob)
- Fixed bug #39602 (Invalid session.save_handler crashes PHP). (Dmitry)
- Fixed bug #39596 (Creating Variant of type VT_ARRAY). (Rob)
- Fixed bug #39583 (ftp_put() does not change transfer mode to ASCII). (Tony)
- Fixed bug #39576 (array_walk() doesn't separate user data zval). (Tony)
- Fixed bug #39575 (move_uploaded_file() no longer working (safe mode
  related)). (Tony)
- Fixed bug #39571 (timeout ssl:// connections). (Ilia)
- Fixed bug #39564 (PDO::errorInfo() returns inconsistent information when
  sqlite3_step() fails). (Tony)
- Fixed bug #39548 (ZMSG_LOG_SCRIPT_NAME not routed to OutputDebugString()
  on Windows). (Dmitry)
- Fixed bug #39538 (fgetcsv can't handle starting newlines and trailing odd
  number of backslashes). (David Soria Parra, Pierre)
- Fixed bug #39534 (Error in maths to calculate of
  ZEND_MM_ALIGNED_MIN_HEADER_SIZE). (wharmby at uk dot ibm dot com, Dmitry)
- Fixed bug #39527 (Failure to retrieve results when multiple unbuffered,
  prepared statements are used in pdo_mysql). (Ilia)
- Fixed bug #39508 (imagefill crashes with small images 3 pixels or less).
  (Pierre)
- Fixed bug #39506 (Archive corrupt with ZipArchive::addFile method). (Pierre)
- Fixed bug #39504 (xmlwriter_write_dtd_entity() creates Attlist tag, not
  entity). (Hannes)
- Fixed bug #39483 (Problem with handling of \ char in prepared statements).
  (Ilia, suhachov at gmail dot com)
- Fixed bug #39458 (ftp_nlist() returns false on empty dirs). (Nuno)
- Fixed bug #39454 (Returning a SOAP array segfaults PHP). (Dmitry)
- Fixed bug #39450 (getenv() fills other super-globals). (Ilia, Tony)
- Fixed bug #39449 (Overloaded array properties do not work correctly).
  (Dmitry)
- Fixed bug #39445 (Calling debug_backtrace() in the __toString()
  function produces a crash). (Dmitry)
- Fixed bug #39438 (Fatal error: Out of memory). (Dmitry)
- Fixed bug #39435 ('foo' instanceof bar gives invalid opcode error). (Sara)
- Fixed bug #39414 (Syntax error while compiling with Sun Workshop Complier).
  (Johannes)
- Fixed bug #39398 (Booleans are not automatically translated to integers).
  (Ilia)
- Fixed bug #39394 (Missing check for older variants of openssl). (Ilia)
- Fixed bug #39367 (clearstatcache() doesn't clear realpath cache).
  (j at pureftpd dot org, Dmitry)
- Fixed bug #39366 (imagerotate does not use alpha with angle > 45 degrees)
  (Pierre)
- Fixed bug #39364 (Removed warning on empty haystack inside mb_strstr()).
  (Ilia)
- Fixed bug #39362 (Added an option to imap_open/imap_reopen to control the
  number of connection retries). (Ilia)
- Fixed bugs #39361 & #39400 (mbstring function overloading problem). (Seiji)
- Fixed bug #39354 (Allow building of curl extension against libcurl
  7.16.0). (Ilia)
- Fixed bug #39350 (crash with implode("\n", array(false))). (Ilia)
- Fixed bug #39344 (Unnecessary calls to OnModify callback routine for
  an extension INI directive). (wharmby at uk dot ibm dot com, Dmitry)
- Fixed bug #39320 (ZEND_HASH_APPLY_STOP causes deletion). (Marcus)
- Fixed bug #39313 (spl_autoload triggers Fatal error). (Marcus)
- Fixed bug #39300 (make install fails if wget is not available). (Tony)
- Fixed bug #39297 (Memory corruption because of indirect modification of
  overloaded array). (Dmitry)
- Fixed bug #39286 (misleading error message when invalid dimensions are
  given) (Pierre)
- Fixed bug #39273 (imagecopyresized may ignore alpha channel) (Pierre)
- Fixed bug #39265 (Fixed path handling inside mod_files.sh).
  (michal dot taborsky at gmail dot com, Ilia)
- Fixed bug #39217 (serialNumber might be -1 when the value is too large).
  (Pierre, Tony)
- Fixed bug #39215 (Inappropriate close of stdin/stdout/stderr). (Wez, Ilia)
- Fixed bug #39201 (Possible crash in Apache 2 with 413 ErrorHandler). (Ilia)
- Fixed bug #39151 (Parse error in recursiveiteratoriterator.php). (Marcus)
- Fixed bug #39121 (Incorrect return array handling in non-wsdl soap client).
  (Dmitry)
- Fixed bug #39090 (DirectoryFilterDots doxygen docs and example is wrong).
  (Marcus)
- Fixed bug #38852 (XML-RPC Breaks iconv). (Hannes)
- Fixed bug #38770 (unpack() broken with longs on 64 bit machines).
  (Ilia, David Soria Parra).
- Fixed bug #38698 (for some keys cdbmake creates corrupted db and cdb can't
  read valid db). (Marcus)
- Fixed bug #38680 (Added missing handling of basic types in json_decode).
  (Ilia)
- Fixed bug #38604 (Fixed request time leak inside foreach() when iterating
  through virtual properties). (Dmitry)
- Fixed bug #38602 (header( "HTTP/1.0 ..." ) does not change proto version).
  (Ilia)
- Fixed bug #38542 (proc_get_status() returns wrong PID on windows). (Nuno)
- Fixed bug #38536 (SOAP returns an array of values instead of an object).
  (Dmitry)
- Fixed bug #38456 (Apache2 segfaults when virtual() is called in .php
  ErrorDocument). (Ilia)
- Fixed bug #38325 (spl_autoload_register() gives wrong line for "class not
  found"). (Ilia)
- Fixed bug #38319 (Remove bogus warnings from persistent PDO connections).
  (Ilia)
- Fixed bug #38274 (Memlimit fatal error sent to "wrong" stderr when using
  fastcgi). (Dmitry)
- Fixed bug #38252 (Incorrect PDO error message on invalid default fetch
  mode). (Ilia)
- Fixed bug #37927 (Prevent trap when COM extension processes argument of
  type VT_DISPATCH|VT_REF) (Andy)
- Fixed bug #37773 (iconv_substr() gives "Unknown error" when string
  length = 1"). (Ilia)
- Fixed bug #37627 (session save_path check checks the parent directory).
  (Ilia)
- Fixed bug #37619 (proc_open() closes stdin on fork() failure).
  (jdolecek at NetBSD dot org, Nuno)
- Fixed bug #37588 (COM Property propputref converts to PHP function
  and can't be accesed). (Rob)
- Fixed bug #36975 (natcasesort() causes array_pop() to misbehave).
  (Hannes)
- Fixed bug #36812 (pg_execute() modifies input array). (Ilia)
- Fixed bug #36798 (Error parsing named parameters with queries containing
  high-ascii chars). (Ilia)
- Fixed bug #36644 (possible crash in variant_date_from_timestamp()). (Ilia)
- Fixed bug #36427 (proc_open() / proc_close() leak handles on windows).
  (jdolecek at NetBSD dot org, Nuno)
- Fixed bug #36392 (wrong number of decimal digits with %e specifier in
  sprintf). (Matt,Ilia)
- Fixed bug #36214 (__get method works properly only when conditional
  operator is used). (Dmitry)
- Fixed bug #35634 (Erroneous "Class declarations may not be nested"
  error raised). (Carl P. Corliss, Dmitry)
- Fixed bug #35106 (nested foreach fails when array variable has a
  reference). (Dmitry)
- Fixed bug #34564 (COM extension not returning modified "out" argument) (Andy)
- Fixed bug #33734 (Something strange with COM Object). (Rob)
- Fixed bug #33386 (ScriptControl only sees last function of class). (Rob)
- Fixed bug #33282 (Re-assignment by reference does not clear the is_ref
  flag) (Ilia, Dmitry, Matt Wilmas)
- Fixed bug #30074 (apparent symbol table error with
  extract($blah, EXTR_REFS)) (Brian)
- Fixed bug #29840 (is_executable() does not honor safe_mode_exec_dir
  setting). (Ilia)
- Fixed PECL bug #7295 (ORA-01405: fetched column value is NULL on LOB
  fields). (Tony)

02 Nov 2006, PHP 5.2.0
- Updated bundled OpenSSL to version 0.9.8d in the Windows distro. (Edin)
- Updated Postgresql client libraries to 8.1.4 in the Windows distro. (Edin)
- Updated PCRE to version 6.7. (Ilia)
- Updated libsqlite in ext/pdo_sqlite to 3.3.7. (Ilia)
- Updated bundled MySQL client library to version 5.0.22 in the Windows
  distribution. (Edin)
- Updated timezonedb to version 2006.7. (Derick)

- Added ability to make SOAP call userspace PHP<->XML converters. (Dmitry)
- Added support for character sets in pg_escape_string() for PostgreSQL 8.1.4
  and higher. (Ilia)
- Added support for character sets in PDO quote() method for PostgreSQL 8.1.4
  and higher. (Ilia)
- Added DSA key generation support to openssl_pkey_new(), FR #38731 (marci
  at balabit dot hu, Tony)
- Added SoapServer::setObject() method (it is a simplified version of
  SoapServer::setClass() method). (Dmitry)
- Added support for hexadecimal entity in imagettftext() for the bundled GD.
  (Pierre)
- Added support for httpOnly flag for session extension and cookie setting
  functions. (Scott MacVicar, Ilia)
- Added version specific registry keys to allow different configurations for
  different php version. (Richard, Dmitry)
- Added "PHPINIDir" Apache directive to apache and apache_hooks SAPIs.
  (Dmitry)
- Added an optional boolean parameter to memory_get_usage() and
  memory_get_peak_usage() to get memory size allocated by emalloc() or real
  size of memory allocated from system. (Dmitry)
- Added Zip Archive extension. (Pierre)
- Added RFC1867 fileupload processing hook. (Stefan E.)
- Added JSON and Filter extensions. (Derick, Rasmus)
- Added error messages to disk_free_space() and disk_total_space() functions.
  FR #37971 (Tony)
- Added PATHINFO_FILENAME option to pathinfo() to get the filename.
  (Toby S. and Christian S.)
- Added array_fill_keys() function. (Marcus, Matt Wilmas)
- Added posix_initgroups() function. (Ilia)
- Added an optional parameter to parse_url() to allow retrieval of distinct
  URL components. (Ilia)
- Added optional parameter to http_build_query() to allow specification of
  string separator. (Ilia)
- Added image_type_to_extension() function. (Hannes, Ilia)
- Added allow_url_include ini directive to complement allow_url_fopen. (Rasmus)
- Added automatic module globals management. (Dmitry)
- Added RFC2397 (data: stream) support. (Marcus)
- Added new error mode E_RECOVERABLE_ERROR. (Derick, Marcus, Tony)
- Added support for getenv() input filtering. (Rasmus)
- Added support for constructors in interfaces to force constructor signature
  checks in implementations. (Marcus)
- Added memory_get_peak_usage() function for retrieving peak memory usage of
  a PHP script. (Ilia)
- Added pg_field_table() function. (Edin)
- Added SimpleXMLElement::saveXML() as an alias for SimpleXMLElement::asXML().
  (Hannes)
- Added DOMNode::getNodePath() for getting an XPath for a node. (Christian)
- Added gmp_nextprime() function. (ants dot aasma at gmail dot com, Tony)
- Added error_get_last() function. (Mike)

- Removed current working directory from the php.ini search path for CLI and
  re-added it for other SAPIs (restore to pre 5.1.x behavior). (Edin)
- Moved extensions to PECL:
  . ext/filepro (Derick, Tony)
  . ext/hwapi (Derick, Tony)
- Disabled CURLOPT_FOLLOWLOCATION in curl when open_basedir or
  safe_mode are enabled. (Stefan E., Ilia)

- Increased default memory limit to 16 megabytes to accommodate for a more
  accurate memory utilization measurement.
- In addition to path to php.ini, PHPRC now may specify full file name.
  (Dmitry)

- Optimized array/HashTable copying. (Matt Wilmas, Dmitry)
- Optimized zend_try/zend_catch macros by eliminating memcpy(3). (Dmitry)
- Optimized require_once() and include_once() by eliminating fopen(3) on
  second usage. (Dmitry)
- Optimized request shutdown sequence. Restoring ini directives now iterates
  only over modified directives instead of all. (Dmitry)

- Changed priority of PHPRC environment variable on win32 to be higher then
  value from registry. (Dmitry)
- Changed __toString() to be called wherever applicable. (Marcus)
- Changed E_ALL error reporting mode to include E_RECOVERABLE_ERROR. (Marcus)
- Changed realpath cache to be disabled when "open_basedir" or "safe_mode"
  are enabled on per-request basis. (Ilia)

- Improved SNMP extension: (Jani)
  . Renamed snmp_set_oid_numeric_print() to snmp_set_oid_output_format().
  . Added 2 new constants: SNMP_OID_OUTPUT_FULL and SNMP_OID_OUTPUT_NUMERIC
  . Fixed bug #37564 (AES privacy encryption not possible due to net-snmp 5.2
    compatibility issue). (Patch: scott dot moynes+php at gmail dot com)
- Improved OpenSSL extension: (Pierre)
  . Added support for all supported algorithms in openssl_verify
  . Added openssl_pkey_get_details, returns the details of a key
  . Added x509 v3 extensions support
  . Added openssl_csr_get_subject() and openssl_csr_get_public_key()
  . Added 3 new constants OPENSSL_VERSION_TEXT and OPENSSL_VERSION_NUMBER and
    OPENSSL_KEYTYPE_EC
- Improved the Zend memory manager: (Dmitry)
  . Removed unnecessary "--disable-zend-memory-manager" configure option.
  . Added "--enable-malloc-mm" configure option which is enabled by default in
    debug builds to allow using internal and external memory debuggers.
  . Allow tweaking the memory manager with ZEND_MM_MEM_TYPE and ZEND_MM_SEG_SIZE
    environment variables.
  . For more information: Zend/README.ZEND_MM
- Improved safe_mode check for the error_log() function. (Ilia)
- Improved the error reporting in SOAP extension on request failure. (Ilia)
- Improved crypt() on win32 to be about 10 times faster and to have friendlier
  license. (Frank, Dmitry)
- Improved performance of the implode() function on associated arrays. (Ilia)
- Improved performance of str_replace() when doing 1 char to 1 char or 1 char
  to many chars replacement. (Ilia)
- Improved apache2filter SAPI:
  . Allowed PHP to be an arbitrary filter in the chain and read the script from
    the Apache stream. (John)
  . Added support for apache2filter in the Windows build including binary
    support for both Apache 2.0.x (php5apache2_filter.dll) and Apache 2.2.x
    (php5apache2_2_filter.dll). (Edin)
- Improved apache2handler SAPI:
  . Changed ap_set_content_type() to be called only once. (Mike)
  . Added support for Apache 2.2 handler in the Windows distribution. (Edin)
- Improved FastCGI SAPI: (Dmitry)
  . Removed source compatibility with libfcgi.
  . Optimized access to FastCGI environment variables by using HashTable
    instead of linear search.
  . Allowed PHP_FCGI_MAX_REQUESTS=0 that assumes no limit.
  . Allowed PHP_FCGI_CHILDREN=0 that assumes no worker children. (FastCGI
    requests are handled by main process itself)
- Improved CURL:
  . Added control character checks for "open_basedir" and "safe_mode" checks.
    (Ilia)
  . Added implementation of curl_multi_info_read(). (Brian)
- Improved PCRE: (Andrei)
  . Added run-time configurable backtracking/recursion limits.
  . Added preg_last_error(). (Andrei)
- Improved PDO:
  . Added new attribute ATTR_DEFAULT_FETCH_MODE. (Pierre)
  . Added FETCH_PROPS_LATE. (Marcus)
- Improved SPL: (Marcus)
  . Made most iterator code exception safe.
  . Added RegExIterator and RecursiveRegExIterator.
  . Added full caching support and ArrayAccess to CachingIterator.
  . Added array functions to ArrayObject/ArrayIterator and made them faster.
  . Added support for reading csv and skipping empty lines in SplFileObject.
  . Added CachingIterator::TOSTRING_USE_INNER, calls inner iterator __toString.
  . Added ability to set the CSV separator per SplFileObject.
- Improved xmlReader: (Rob)
  . Added readInnerXml(), xmlReader::setSchema().
  . Added readInnerXML(), readOuterXML(), readString(), setSchema(). (2.6.20+)
  . Changed to passing libxml options when loading reader.

- Fixed invalid read in imagecreatefrompng when an empty file is given
  (Pierre, Tony)
- Fixed infinite loop when a wrong color index is given to imagefill (Pierre)
- Fixed mess with CGI/CLI -d option (now it works with cgi; constants are
  working exactly like in php.ini; with FastCGI -d affects all requests).
  (Dmitry)
- Fixed missing open_basedir check inside chdir() function. (Ilia)
- Fixed overflow on 64bit systems in str_repeat() and wordwrap(). (Stefan E.)
- Fixed XSLTProcessor::importStylesheet() to return TRUE on success
  (Christian)
- Fixed leaks in openssl_csr_sign and openssl_csr_new (Pierre)
- Fixed phpinfo() cutoff of variables at \0. (Ilia)
- Fixed a bug in the filter extension that prevented magic_quotes_gpc from
  being applied when RAW filter is used. (Ilia)
- Fixed memory leaks in openssl streams context options. (Pierre)
- Fixed handling of extremely long paths inside tempnam() function. (Ilia)
- Fixed bug #39721 (Runtime inheritance causes data corruption). (Dmitry)
- Fixed bug #39304 (Segmentation fault with list unpacking of string offset).
  (Dmitry)
- Fixed bug #39192 (Not including nsapi.h properly with SJSWS 7). This will
  make PHP 5.2 compatible to new Sun Webserver. (Uwe)
- Fixed bug #39140 (Uncaught exception may cause crash). (Dmitry)
- Fixed bug #39125 (Memleak when reflecting non-existing class/method). (Tony)
- Fixed bug #39067 (getDeclaringClass() and private properties). (Tony)
- Fixed bug #39039 (SSL: fatal protocol error when fetching HTTPS from servers
  running Google web server). (Ilia)
- Fixed bug #39035 (Compatibility issue between DOM and
  zend.ze1_compatibility_mode). (Rob)
- Fixed bug #39034 (curl_exec() with return transfer returns TRUE on empty
  files). (Ilia)
- Fixed bug #39032 (strcspn() stops on null character). (Tony)
- Fixed bug #39020 (PHP in FastCGI server mode crashes). (Dmitry)
- Fixed bug #39017 (foreach(($obj = new myClass) as $v); echo $obj;
  segfaults). (Dmitry)
- Fixed bug #39004 (Fixed generation of config.nice with autoconf 2.60). (Ilia)
- Fixed bug #39003 (__autoload() is called for type hinting). (Dmitry, Tony)
- Fixed bug #39001 (ReflectionProperty returns incorrect declaring class for
  protected properties). (Tony)
- Fixed bug #38996 (PDO_MYSQL doesn't check connections for liveness). (Tony)
- Fixed bug #38993 (Fixed safe_mode/open_basedir checks for session.save_path,
  allowing them to account for extra parameters). (Ilia)
- Fixed bug #38989 (Absolute path with slash at beginning doesn't work on win).
  (Dmitry)
- Fixed bug #38985 (Can't cast COM objects). (Wez)
- Fixed bug #38981 (using FTP URLs in get_headers() causes crash). (Tony)
- Fixed bug #38963 (Fixed a possible open_basedir bypass in tempnam()). (Ilia)
- Fixed bug #38961 (metaphone() results in segmentation fault on NetBSD).
  (Tony)
- Fixed bug #38949 (Cannot get xmlns value attribute). (Rob)
- Fixed bug #38942 (Double old-style-ctor inheritance). (Dmitry)
- Fixed bug #38941 (imap extension does not compile against new version of the
  imap library). (Ilia)
- Fixed bug #38934 (move_uploaded_file() cannot read uploaded file outside of
  open_basedir). (Ilia)
- Fixed bug #38904 (apache2filter changes cwd to /). (Ilia, Hannes)
- Fixed bug #38891 (get_headers() do not work with curl-wrappers). (Ilia)
- Fixed bug #38882 (ldap_connect causes segfault with newer versions of
  OpenLDAP). (Tony)
- Fixed bug #38859 (parse_url() fails if passing '@' in passwd). (Tony)
- Fixed bug #38850 (lookupNamespaceURI doesn't return default namespace). (Rob)
- Fixed bug #38844 (curl_easy_strerror() is defined only since cURL 7.12.0).
  (Tony)
- Fixed bug #38813 (DOMEntityReference->__construct crashes when called
  explicitly). (Rob)
- Fixed bug #38808 ("maybe ref" issue for current() and others). (Dmitry)
- Fixed bug #38779 (engine crashes when require()'ing file with syntax error
  through userspace stream wrapper). (Tony, Dmitry)
- Fixed bug #38772 (inconsistent overriding of methods in different visibility
  contexts). (Dmitry)
- Fixed bug #38759 (PDO sqlite2 empty query causes segfault). (Tony)
- Fixed bug #38721 (Invalid memory read in date_parse()). (Tony, Derick)
- Fixed bug #38700 (SoapClient::__getTypes never returns). (Dmitry)
- Fixed bug #38693 (curl_multi_add_handle() set curl handle to null). (Ilia)
- Fixed bug #38687 (sockaddr local storage insufficient for all sock families).
  (Sara)
- Fixed bug #38661 (mixed-case URL breaks url-wrappers). (Ilia)
- Fixed bug #38653 (memory leak in ReflectionClass::getConstant()). (Tony)
- Fixed bug #38649 (uninit'd optional arg in stream_socket_sendto()). (Sara)
- Fixed bug #38637 (curl_copy_handle() fails to fully copy the cURL handle).
  (Tony, Ilia)
- Fixed bug #38624 (Strange warning when incrementing an object property and
  exception is thrown from __get method). (Tony)
- Fixed bug #38623 (leaks in a tricky code with switch() and exceptions).
  (Dmitry)
- Fixed bug #38579 (include_once() may include the same file twice). (Dmitry)
- Fixed bug #38574 (missing curl constants and improper constant detection).
  (Ilia)
- Fixed bug #38543 (shutdown_executor() may segfault when memory_limit is too
  low). (Dmitry)
- Fixed bug #38535 (memory corruption in pdo_pgsql driver on error retrieval
  inside a failed query executed via query() method). (Ilia)
- Fixed bug #38534 (segfault when calling setlocale() in userspace session
  handler). (Tony)
- Fixed bug #38524 (strptime() does not initialize the internal date storage
  structure). (Ilia)
- Fixed bug #38511, #38473, #38263 (Fixed session extension request shutdown
  order to ensure it is shutdown before the extensions it may depend on).
  (Ilia)
- Fixed bug #38488 (Access to "php://stdin" and family crashes PHP on win32).
  (Dmitry)
- Fixed bug #38474 (getAttribute select attribute by order, even when
  prefixed). (Rob)
- Fixed bug #38467 (--enable-versioning causes make fail on OS X). (Tony)
- Fixed bug #38465 (ReflectionParameter fails if default value is an access
  to self::). (Johannes)
- Fixed bug #38464 (array_count_values() mishandles numeric strings).
  (Matt Wilmas, Ilia)
- Fixed bug #38461 (setting private attribute with __set() produces
  segfault). (Tony)
- Fixed bug #38458, PECL bug #8944, PECL bug #7775 (error retrieving columns
  after long/text columns with PDO_ODBC). (Wez)
- Fixed bug #38454 (warning upon disabling handler via
  xml_set_element_handler). (dtorop933 at gmail dot com, Rob)
- Fixed bug #38451 (PDO_MYSQL doesn't compile on Solaris). (Tony)
- Fixed bug #38450 (constructor is not called for classes used in userspace
  stream wrappers). (Tony)
- Fixed bug #38438 (DOMNodeList->item(0) segfault on empty NodeList). (Ilia)
- Fixed bug #38431 (xmlrpc_get_type() crashes PHP on objects). (Tony)
- Fixed bug #38427 (unicode causes xml_parser to misbehave). (Rob)
- Fixed bug #38424 (Different attribute assignment if new or existing). (Rob)
- Fixed bug #38400 (Use of com.typelib_file may cause a crash). (Ilia)
- Fixed bug #38394 (PDO fails to recover from failed prepared statement
  execution). (Ilia)
- Fixed bug #38377 (session_destroy() gives warning after
  session_regenerate_id()). (Ilia)
- Implemented #38357 (dbase_open can't open DBase 3 dbf file).
  (rodrigo at fabricadeideias dot com, Mike)
- Fixed bug #38354 (Unwanted reformatting of XML when using AsXML). (Christian)
- Fixed bug #38347 (Segmentation fault when using foreach with an unknown/empty
  SimpleXMLElement). (Tony)
- Fixed bug #38322 (reading past array in sscanf() leads to arbitrary code
  execution). (Tony)
- Fixed bug #38315 (Constructing in the destructor causes weird behavior).
  (Dmitry)
- Fixed bug #38303 (spl_autoload_register() suppress all errors silently).
  (Ilia)
- Fixed bug #38290 (configure script ignores --without-cdb,inifile,flatfile).
  (Marcus)
- Fixed bug #38289 (segfault in session_decode() when _SESSION is NULL).
  (Tony)
- Fixed bug #38287 (static variables mess up global vars). (Dmitry)
- Fixed bug #38278 (session_cache_expire()'s value does not match phpinfo's
  session.cache_expire). (Tony)
- Fixed bug #38276 (file_exists() works incorrectly with long filenames
  on Windows). (Ilia, Tony)
- Fixed bug #38269 (fopen wrapper doesn't fail on invalid hostname with
  curlwrappers enabled). (Tony)
- Fixed bug #38265 (heap corruption). (Dmitry)
- Fixed bug #38261 (openssl_x509_parse() leaks with invalid cert) (Pierre)
- Fixed bug #38255 (openssl possible leaks while passing keys) (Pierre)
- Fixed bug #38253 (PDO produces segfault with default fetch mode). (Tony)
- Fixed bug #38251 (socket_select() and invalid arguments). (Tony)
- Fixed bug #38236 (Binary data gets corrupted on multipart/formdata POST).
  (Ilia)
- Fixed bug #38234 (Exception in __clone makes memory leak). (Dmitry, Nuno)
- Fixed bug #38229 (strtotime() does not parse YYYY-MM format). (Ilia)
- Fixed bug #38224 (session extension can't handle broken cookies). (Ilia)
- Fixed bug #38220 (Crash on some object operations). (Dmitry)
- Fixed bug #38217 (ReflectionClass::newInstanceArgs() tries to allocate too
  much memory). (Tony)
- Fixed bug #38214 (gif interlace output cannot work). (Pierre)
- Fixed bug #38213, #37611, #37571 (wddx encoding fails to handle certain
  characters). (Ilia)
- Fixed bug #38212 (Segfault on invalid imagecreatefromgd2part() parameters).
  (Pierre)
- Fixed bug #38211 (variable name and cookie name match breaks script
  execution). (Dmitry)
- Fixed bug #38199 (fclose() unable to close STDOUT and STDERR). (Tony)
- Fixed bug #38198 (possible crash when COM reports an exception). (Ilia)
- Fixed bug #38194 (ReflectionClass::isSubclassOf() returns TRUE for the
  class itself). (Ilia)
- Fixed bug #38183 (disable_classes=Foobar causes disabled class to be
  called Foo). (Jani)
- Fixed bug #38179 (imagecopy from a palette to a truecolor image loose alpha
  channel) (Pierre)
- Fixed bug #38173 (Freeing nested cursors causes OCI8 to segfault). (Tony)
- Fixed bug #38168 (Crash in pdo_pgsql on missing bound parameters). (Ilia)
- Fixed bug #38161 (oci_bind_by_name() returns garbage when Oracle didn't set
  the variable). (Tony)
- Fixed bug #38146 (Cannot use array returned from foo::__get('bar') in write
  context). (Dmitry)
- Fixed bug #38132 (ReflectionClass::getStaticProperties() retains \0 in key
  names). (Ilia)
- Fixed bug #38125 (undefined reference to spl_dual_it_free_storage). (Marcus)
- Fixed bug #38112 (corrupted gif segfaults) (Pierre)
- Fixed bug #38096 (large timeout values ignored on 32bit machines in
  stream_socket_accept() and stream_socket_client()). (Ilia)
- Fixed bug #38086 (stream_copy_to_stream() returns 0 when maxlen is bigger
  than the actual length). (Tony)
- Fixed bug #38072 (boolean arg for mysqli_autocommit() is always true on
  Solaris). (Tony)
- Fixed bug #38067 (Parameters are not decoded from utf-8 when using encoding
  option). (Dmitry)
- Fixed bug #38064 (ignored constructor visibility). (Marcus)
- Fixed bug #38055 (Wrong interpretation of boolean parameters). (Dmitry)
- Fixed bug #38047 ("file" and "line" sometimes not set in backtrace from
  inside error handler). (Dmitry)
- Fixed bug #38019 (segfault extending mysqli class). (Dmitry)
- Fixed bug #38005 (SoapFault faultstring doesn't follow encoding rules).
  (Dmitry)
- Fixed bug #38004 (Parameters in SoapServer are decoded twice). (Dmitry)
- Fixed bug #38003 (in classes inherited from MySQLi it's possible to call
  private constructors from invalid context). (Tony)
- Fixed bug #37987 (invalid return of file_exists() in safe mode). (Ilia)
- Fixed bug #37947 (zend_ptr_stack reallocation problem). (Dmitry)
- Fixed bug #37945 (pathinfo() cannot handle argument with special characters
  like German "Umlaut"). (Mike)
- Fixed bug #37931 (possible crash in OCI8 after database restart
  when using persistent connections). (Tony)
- Fixed bug #37923 (Display constant value in reflection::export). (Johannes)
- Fixed bug #37920 (compilation problems on z/OS). (Tony)
- Fixed bug #37870 (pgo_pgsql tries to de-allocate unused statements).
  (Ilia, ce at netage dot bg)
- Fixed bug #37864 (file_get_contents() leaks on empty file). (Hannes)
- Fixed bug #37862 (Integer pointer comparison to numeric value).
  (bugs-php at thewrittenword dot com)
- Fixed bug #37846 (wordwrap() wraps incorrectly). (ddk at krasn dot ru, Tony)
- Fixed bug #37816 (ReflectionProperty does not throw exception when accessing
  protected attribute). (Marcus)
- Fixed bug #37811 (define not using toString on objects). (Marcus)
- Fixed bug #37807 (segmentation fault during SOAP schema import). (Tony)
- Fixed bug #37806 (weird behavior of object type and comparison). (Marcus)
- Fixed bug #37780 (memory leak trying to execute a non existing file (CLI)).
  (Mike)
- Fixed bug #37779 (empty include_path leads to search for files inside /).
  (jr at terragate dot net, Ilia)
- Fixed bug #37747 (strtotime segfaults when given "nextyear"). (Derick)
- Fixed bug #37720 (merge_php_config scrambles values).
  (Mike, pumuckel at metropolis dot de)
- Fixed bug #37709 (Possible crash in PDO::errorCode()). (Ilia)
- Fixed bug #37707 (clone without assigning leaks memory). (Ilia, Nuno, Dmitri)
- Fixed bug #37705 (Semaphore constants not available). (Ilia)
- Fixed bug #37671 (MySQLi extension fails to recognize BIT column). (Ilia)
- Fixed bug #37667 (Object is not added into array returned by __get). (Marcus)
- Fixed bug #37635 (parameter of pcntl signal handler is trashed). (Mike)
- Fixed bug #37632 (Protected method access problem). (Marcus)
- Fixed bug #37630 (MySQL extensions should link against thread safe client
  libs if built with ZTS). (Mike)
- Fixed bug #37620 (mysqli_ssl_set validation is inappropriate). (Georg)
- Fixed bug #37616 (DATE_RFC822 does not product RFC 822 dates).
  (Hannes Magnusson, Derick)
- Fixed bug #37614 (Class name lowercased in error message). (Johannes)
- Fixed bug #37587 (var without attribute causes segfault). (Marcus)
- Fixed bug #37586 (Bumped minimum PCRE version to 6.6, needed for recursion
  limit support). (Ilia)
- Fixed bug #37581 (oci_bind_array_by_name clobbers input array when using
  SQLT_AFC, AVC). (Tony)
- Fixed bug #37569 (WDDX incorrectly encodes high-ascii characters). (Ilia)
- Fixed bug #37565 (Using reflection::export with simplexml causing a crash).
  (Marcus)
- Fixed bug #37564 (AES privacy encryption not possible due to net-snmp 5.2
  compatibility issue). (Jani, patch by scott dot moynes+php at gmail dot com)
- Fixed bug #37563 (array_key_exists performance is poor for &$array). (Ilia)
- Fixed bug #37558 (timeout functionality doesn't work after a second PHP
  start-up on the same thread). (p dot desarnaud at wanadoo dot fr)
- Fixed bug #37531 (oci8 persistent connection corruption). (Tony)
- Fixed bug #37523 (namespaces added too late, leads to missing xsi:type
  attributes. Incompatibility with libxml2-2.6.24). (Dmitry)
- Fixed bug #37514 (strtotime doesn't assume year correctly). (Derick)
- Fixed bug #37510 (session_regenerate_id changes session_id() even on
  failure). (Hannes)
- Fixed bug #37505 (touch() truncates large files). (Ilia)
- Fixed bug #37499 (CLI segmentation faults during cleanup with sybase-ct
  extension enabled). (Tony)
- Fixed bug #37496 (FastCGI output buffer overrun). (Piotr, Dmitry)
- Fixed bug #37487 (oci_fetch_array() array-type should always default to
  OCI_BOTH). (Tony)
- Fixed bug #37457 (Crash when an exception is thrown in accept() method of
  FilterIterator). (Marcus)
- Fixed bug #37456 (DOMElement->setAttribute() loops forever). (Rob)
- Fixed bug #37445 (Fixed crash in pdo_mysql resulting from premature object
  destruction). (Ilia)
- Fixed bug #37428 (PHP crashes on windows if there are start-up errors and
  event log is used for logging them). (Edin)
- Fixed bug #37418 (tidy module crashes on shutdown). (Tony)
- Fixed bug #37416 (iterator_to_array() hides exceptions thrown in rewind()
  method). (Tony)
- Fixed bug #37413 (Rejected versions of flex that don't work). (Ilia)
- Fixed bug #37395 (recursive mkdir() fails to create nonexistent directories
  in root dir). (Tony)
- Fixed bug #37394 (substr_compare() returns an error when offset equals
  string length). (Ilia)
- Fixed bug #37392 (Unnecessary call to OCITransRollback() at the end of
  request). (Tony)
- Fixed bug #37376 (fastcgi.c compile fail with gcc 2.95.4). (Ilia)
- Fixed bug #37368 (Incorrect timestamp returned for strtotime()). (Derick)
- Fixed bug #37363 (PDO_MYSQL does not build if no other mysql extension is
  enabled). (Mike)
- Fixed bug #37348 (make PEAR install ignore open_basedir). (Ilia)
- Fixed bug #37341 ($_SERVER in included file is shortened to two entries,
  if $_ENV gets used). (Dmitry)
- Fixed bug #37313 (sigemptyset() used without including <signal.h>).
  (jdolecek)
- Fixed bug #37306 (max_execution_time = max_input_time). (Dmitry)
- Fixed bug #37278 (SOAP not respecting uri in __soapCall). (Dmitry)
- Fixed bug #37265 (Added missing safe_mode & open_basedir checks to
  imap_body()). (Ilia)
- Fixed bug #37262 (var_export() does not escape \0 character). (Ilia)
- Fixed bug #37256 (php-fastcgi doesn't handle connection abort). (Dmitry)
- Fixed bug #37244 (Added strict flag to base64_decode() that enforces
  RFC3548 compliance). (Ilia)
- Fixed bug #37144 (PHP crashes trying to assign into property of dead object).
  (Dmitry)
- Fixed bug #36949 (invalid internal mysqli objects dtor). (Mike)
- Implement #36732 (req/x509 extensions support for openssl_csr_new and
  openssl_csr_sign) (ben at psc dot edu, Pierre)
- Fixed bug #36759 (Objects destructors are invoked in wrong order when script
  is finished). (Dmitry)
- Fixed bug #36681 (pdo_pgsql driver incorrectly ignored some errors).
  (Wez, Ilia)
- Fixed bug #36630 (umask not reset at the end of the request). (Ilia)
- Fixed bug #36515 (Unlinking buckets from non-existent brigades). (Sara)
- Fixed bug #35973 (Error ORA-24806 occurs when trying to fetch a NCLOB
  field). (Tony)
- Fixed bug #35886 (file_get_contents() fails with some combinations of
  offset & maxlen). (Nuno)
- Fixed bug #35512 (Lack of read permission on main script results in
  E_WARNING rather then E_ERROR). (Ilia)
- Fixed bug #34180 (--with-curlwrappers causes PHP to disregard some HTTP
  stream context options). (Mike)
- Fixed bug #34066 (recursive array_walk causes segfault). (Tony)
- Fixed bug #34065 (throw in foreach causes memory leaks). (Dmitry)
- Fixed bug #34005 (oci_password_change() fails).
  (pholdaway at technocom-wireless dot com, Tony)
- Fixed bug #33895 (Missing math constants). (Hannes)
- Fixed bug #33770 (https:// or ftps:// do not work when --with-curlwrappers
  is used and ssl certificate is not verifiable). (Ilia)
- Fixed bug #29538 (number_format and problem with 0). (Matt Wilmas)
- Implement #28382 (openssl_x509_parse() extensions support) (Pierre)
- Fixed PECL bug #9061 (oci8 might reuse wrong persistent connection). (Tony)
- Fixed PECL bug #8816 (issue in php_oci_statement_fetch with more than one
  piecewise column) (jeff at badtz-maru dot com, Tony)
- Fixed PECL bug #8112 (OCI8 persistent connections misbehave when Apache
  process times out). (Tony)
- Fixed PECL bug #7755 (error selecting DOUBLE fields with PDO_ODBC).
  ("slaws", Wez)


04 May 2006, PHP 5.1.4
- Added "capture_peer_cert" and "capture_peer_cert_chain" context options
  for SSL streams. (Wez).
- Added PDO::PARAM_EVT_* family of constants. (Sara)
- Fixed possible crash in highlight_string(). (Dmitry)
- Fixed bug #37291 (FastCGI no longer works with isapi_fcgi.dll). (Dmitry)
- Fixed bug #37277 (cloning Dom Documents or Nodes does not work). (Rob)
- Fixed bug #37276 (problems with $_POST array). (Dmitry)
- Fixed bug #36632 (bad error reporting for pdo_odbc exec UPDATE). (Wez).
- Fixed bug #35552 (crash when pdo_odbc prepare fails). (Wez).

28 Apr 2006, PHP 5.1.3
- Updated bundled PCRE library to version 6.6. (Andrei)
- Moved extensions to PECL:
  . ext/msession (Derick)
- Reimplemented FastCGI interface. (Dmitry)
- Improved SPL: (Marcus)
  - Fixed issues with not/double calling of constructors of SPL iterators.
  - Fixed issues with info-class/file-class in SPL directory handling classes.
  - Fixed ArrayIterator::seek().
  - Added SimpleXMLIterator::count().
  - Dropped erroneous RecursiveDirectoryIterator::getSubPathInfo().
- Improved SimpleXML: (Marcus, Rob)
  . Added SimpleXMLElement::getName() to retrieve name of element.
  . Added ability to create elements on the fly.
  . Added addChild() method for element creation supporting namespaces.
  . Added addAttribute() method for attribute creation supporting namespaces.
  . Added ability to delete specific elements and attributes by offset.
- Improved Reflection API: (Marcus)
  . Added ReflectionClass::newInstanceArgs($args).
  . Added ability to analyze extension dependency.
  . Added ReflectionFunction::isDeprecated() and constant IS_DEPRECATED.
  . Added ReflectionParameter::getDeclaringClass().
  . Changed reflection constants to be prefixed with IS_. (Johannes)
- Improved cURL extension: (Ilia)
  . Added curl_setopt_array() function that allows setting of multiple
    options via an associated array.
  . Added the ability to retrieve the request message sent to the server.
- Improved GD extension: (Pierre)
  . Added a weak/tolerant mode to the JPEG loader.
  . Added filtering mode option to imagepng() to allow reducing file size.
  . Fixed imagecolorallocate() and imagecolorallocatelapha() to return FALSE
    on error.
- Changed get_headers() to retrieve headers also from non-200 responses.
  (Ilia)
- Changed get_headers() to use the default context. (Ilia)
- Added lchown() and lchgrp() to change user/group ownership of symlinks.
  (Derick)
- Added support for exif date format in strtotime(). (Derick)
- Added a check for special characters in the session name. (Ilia)
- Added "consumed" stream filter. (Marcus)
- Added new mysqli constants for BIT and NEW_DECIMAL field types:
  MYSQLI_TYPE_NEWDECIMAL and MYSQLI_TYPE_BIT. FR #36007. (Georg)
- Added imap_savebody() that allows message body to be written to a
  file. (Mike)
- Added overflow checks to wordwrap() function. (Ilia)
- Added support for BINARY_DOUBLE and BINARY_FLOAT to PDO_OCI and OCI8
  (also fixes bug #36764). (Tony)
- Eliminated run-time constant fetching for TRUE, FALSE and NULL. (Dmitry)
- Removed the E_STRICT deprecation notice from "var". (Ilia)
- Fixed reading stream filters never notified about EOF. (Mike)
- Fixed tempnam() 2nd parameter to be checked against path components. (Ilia)
- Fixed a bug that would not fill in the fifth argument to preg_replace()
  properly, if the variable was not declared previously. (Andrei)
- Fixed safe_mode check for source argument of the copy() function. (Ilia)
- Fixed mysqli bigint conversion under Windows (Georg)
- Fixed XSS inside phpinfo() with long inputs. (Ilia)
- Fixed Apache2 SAPIs header handler modifying header strings. (Mike)
- Fixed 'auto_globals_jit' to work together with 'register_argc_argv'. (Dmitry)
- Fixed offset/length parameter validation in substr_compare() function. (Ilia)
- Fixed debug_zval_dump() to support private and protected members. (Dmitry)
- Fixed SoapFault::getMessage(). (Dmitry)
- Fixed issue with iconv_mime_decode where the "encoding" would only allow
  upper case specifiers. (Derick)
- Fixed tiger hash algorithm generating wrong results on big endian platforms.
  (Mike)
- Fixed crash with DOMImplementation::createDocumentType("name:"). (Mike)
- Fixed bug #37205 (Serving binary content/images fails with "comm with server
  aborted" FastCGI err). (Dmitry)
- Fixed bug #37192 (cc may complain about non-constant initializers in
  hash_adler.c). (Mike)
- Fixed bug #37191 (chmod takes off sticky bit when safe_mode is On). (Tony)
- Fixed bug #37167 (PDO segfaults when throwing exception from the
  fetch handler). (Tony)
- Fixed bug #37162 (wddx does not build as a shared extension).
  (jdolecek at NetBSD dot org, Ilia)
- Fixed bug #37158 (fread behavior changes after calling
  stream_wrapper_register). (Wez)
- Fixed bug #37138 (__autoload tries to load callback'ed self and parent).
  (Dmitry)
- Fixed bug #37103 (libmbfl headers not installed). (Jani)
- Fixed bug #37062 (compile failure on ARM architecture). (Tony)
- Fixed bug #37061 (curl_exec() doesn't zero-terminate binary strings). (Tony)
- Fixed bug #37060 (Type of retval of Countable::count() is not checked).
  (Johannes)
- Fixed bug #37059 (oci_bind_by_name() doesn't support RAW and LONG RAW
  fields). (Tony)
- Fixed bug #37057 (xmlrpc_decode() may produce arrays with numeric strings,
  which are unaccessible). (Tony)
- Fixed bug #37055 (incorrect reference counting for persistent OCI8
  connections). (Tony)
- Fixed bug #37054 (SoapClient Error Fetching http headers). (Dmitry)
- Fixed bug #37053 (html_errors with internal classes produces wrong links).
  (Tony)
- Fixed bug #37046 (foreach breaks static scope). (Dmitry)
- Fixed bug #37045 (Fixed check for special chars for http redirects). (Ilia)
- Fixed bug #37017 (strtotime fails before 13:00:00 with some time zones
  identifiers). (Derick)
- Fixed bug #37002 (Have to quote literals in INI when concatenating with
  vars). (Dmitry)z
- Fixed bug #36988 (mktime freezes on long numbers). (Derick)
- Fixed bug #36981 (SplFileObject->fgets() ignores max_length). (Tony)
- Fixed bug #36957 (serialize() does not handle recursion). (Ilia)
- Fixed bug #36944 (strncmp & strncasecmp do not return false on negative
  string length). (Tony)
- Fixed bug #36941 (ArrayIterator does not clone itself). (Marcus)
- Fixed bug #36934 (OCILob->read() doesn't move internal pointer when
  reading 0's). (Tony)
- Fixed bug #36908 (wsdl default value overrides value in soap request).
  (Dmitry)
- Fixed bug #36898 (__set() leaks in classes extending internal ones).
  (Tony, Dmitry)
- Fixed bug #36886 (User filters can leak buckets in some situations). (Ilia)
- Fixed bug #36878 (error messages are printed even though an exception has
  been thrown). (Tony)
- Fixed bug #36875 (is_*() functions do not account for open_basedir). (Ilia)
- Fixed bug #36872 (session_destroy() fails after call to
  session_regenerate_id(true)). (Ilia)
- Fixed bug #36869 (memory leak in output buffering when using chunked
  output). (Tony)
- Fixed bug #36859 (DOMElement crashes when calling __construct when
  cloning). (Tony)
- Fixed bug #36857 (Added support for partial content fetching to the
  HTTP streams wrapper). (Ilia)
- Fixed bug #36851 (Documentation and code discrepancies for NULL
  data in oci_fetch_*() functions). (Tony)
- Fixed bug #36825 (Exceptions thrown in ArrayObject::offsetGet cause
  segfault). (Tony)
- Fixed bug #36820 (Privileged connection with an Oracle password file
  fails). (Tony)
- Fixed bug #36809 (__FILE__ behavior changed). (Dmitry)
- Fixed bug #36808 (syslog ident becomes garbage between requests). (Tony)
- Fixed bug #36802 (mysqli_set_charset() crash with a non-open connection).
  (Ilia)
- Fixed bug #36756 (DOMDocument::removeChild corrupts node). (Rob)
- Fixed bug #36749 (SOAP: 'Error Fetching http body' when using HTTP Proxy).
  (Dmitry)
- Fixed bug #36745 (No error message when load data local file isn't found).
  (Georg)
- Fixed bug #36743 (In a class extending XMLReader array properties are not
  writable). (Tony)
- Fixed bug #36727 (segfault in pdo_pgsql bindValue() when no parameters are
  defined). (Tony)
- Fixed bug #36721 (The SoapServer is not able to send a header that it didn't
  receive). (Dmitry)
- Fixed bug #36697 (Transparency is lost when using imagecreatetruecolor).
  (Pierre)
- Fixed bug #36689 (Removed arbitrary limit on the length of syslog messages).
  (Ilia)
- Fixed bug #36656 (http_build_query generates invalid URIs due to use of
  square brackets). (Mike)
- Fixed bug #36638 (strtotime() returns false when 2nd argument < 1). (Derick)
- Fixed bug #36629 (SoapServer::handle() exits on SOAP faults). (Dmitry)
- Fixed bug #36625 (pg_trace() does not work). (iakio at mono-space dot net)
- Fixed bug #36614 (Segfault when using Soap). (Dmitry)
- Fixed bug #36611 (assignment to SimpleXML object attribute changes argument
  type to string). (Tony)
- Fixed bug #36606 (pg_query_params() changes arguments type to string). (Tony)
- Fixed bug #36599 (DATE_W3C format constant incorrect). (Derick)
- Fixed bug #36575 (SOAP: Incorrect complex type instantiation with
  hierarchies). (Dmitry)
- Fixed bug #36572 (Added PDO::MYSQL_ATTR_DIRECT_QUERY constant that should
  be set when executing internal queries like "show master status" via MySQL).
  (Ilia)
- Fixed bug #36568 (memory_limit setting on win32 has no effect). (Dmitry)
- Fixed bug #36513 (comment will be outputted in last line). (Dmitry)
- Fixed bug #36510 (strtotime() fails to parse date strings with tabs).
  (Ilia, Derick)
- Fixed bug #36459 (Incorrect adding PHPSESSID to links, which contains \r\n).
  (Ilia)
- Fixed bug #36458 (sleep() accepts negative values). (Ilia)
- Fixed bug #36436 (DBA problem with Berkeley DB4). (Marcus)
- Fixed bug #36434 (Improper resolution of declaring class name of an
  inherited property). (Ilia)
- Fixed bug #36420 (segfault when access result->num_rows after calling
  result->close()). (Ilia,Tony)
- Fixed bug #36403 (oci_execute() no longer supports OCI_DESCRIBE_ONLY). (Tony)
- Fixed bug #36400 (Custom 5xx error does not return correct HTTP response error
  code). (Tony)
- Fixed bug #36396 (strtotime() fails to parse dates in dd-mm-yyyy format).
  (Derick)
- Fixed bug #36388 (ext/soap crashes when throwing exception and session
  persistence). (David)
- Fixed bug #36382 (PDO/PgSQL's getColumnMeta() crashes). (Derick)
- Fixed bug #36359 (splFileObject::fwrite() doesn't write when no data
  length specified). (Tony)
- Fixed bug #36351 (parse_url() does not parse numeric paths properly). (Ilia)
- Fixed bug #36345 (PDO/MySQL problem loading BLOB over 1MB). (Ilia)
- Fixed bug #36337 (ReflectionProperty fails to return correct visibility).
  (Ilia)
- Fixed bug #36334 (Added missing documentation about realpath cache INI
  settings). (Ilia)
- Fixed bug #36308 (ReflectionProperty::getDocComment() does not reflect
  extended class commentary). (Ilia)
- Fixed bug #36306 (crc32() differ on 32-bit and 64-bit platforms)
  (anight@eyelinkmedia dot com, Pierre)
- Fixed bug #36303 (foreach on error_zval produces segfault). (Dmitry)
- Fixed bug #36295 (typo in SplFileObject::flock() parameter name). (Tony)
- Fixed bug #36287 (Segfault with SplFileInfo conversion). (Marcus)
- Fixed bug #36283 (SOAPClient Compression Broken). (Dmitry)
- Fixed bug #36268 (Object destructors called even after fatal errors). (Dmitry)
- Fixed bug #36258 (SplFileObject::getPath() may lead to segfault). (Tony)
- Fixed bug #36250 (PHP causes ORA-07445 core dump in Oracle server 9.2.x).
  (Tony)
- Fixed bug #36242 (Possible memory corruption in stream_select()). (Tony)
- Fixed bug #36235 (ocicolumnname returns false before a successful fetch).
  (Tony)
- Fixed bug #36226 (Inconsistent handling when passing potential arrays).
  (Dmitry)
- Fixed bug #36224 (date(DATE_ATOM) gives wrong results).
  (Derick, Hannes Magnusson)
- Fixed bug #36222 (errorInfo in PDOException is always NULL). (Ilia)
- Fixed bug #36208 (symbol namespace conflicts using bundled gd). (Jakub Moc)
- Fixed bug #36205 (Memory leaks on duplicate cookies). (Dmitry)
- Fixed bug #36185 (str_rot13() crash on non-string parameter). (Pierre)
- Fixed bug #36176 (PDO_PGSQL - PDO::exec() does not return number of rows
  affected by the operation). (Ilia)
- Fixed bug #36158 (SIGTERM is not handled correctly when running as a
  FastCGI server). (Dmitry)
- Fixed bug #36152 (problems with curl+ssl and pgsql+ssl in same PHP). (Mike)
- Fixed bug #36148 (unpack("H*hex", $data) is adding an extra character to
  the end of the string). (Ilia)
- Fixed bug #36134 (DirectoryIterator constructor failed to detect empty
  directory names). (Ilia)
- Fixed bug #36113 (Reading records of unsupported type causes segfault).
  (Tony)
- Fixed bug #36096 (oci_result() returns garbage after oci_fetch() failed).
  (Tony)
- Fixed bug #36083 (SoapClient waits for responses on one-way operations).
  (Dmitry)
- Fixed bug #36071 (Engine Crash related with 'clone'). (Dmitry)
- Fixed bug #36055 (possible OCI8 crash in multi-threaded environment). (Tony)
- Fixed bug #36046 (parse_ini_file() miscounts lines in multi-line values).
  (Ilia)
- Fixed bug #36038 (ext/hash compile failure on Mac OSX). (Tony)
- Fixed bug #36037 (heredoc adds extra line number). (Dmitry)
- Fixed bug #36016 (realpath cache memleaks). (Dmitry, Nuno)
- Fixed bug #36011 (Strict errormsg wrong for call_user_func() and the likes).
  (Marcus)
- Fixed bug #36010 (Segfault when re-creating and re-executing statements with
  bound parameters). (Tony)
- Fixed bug #36006 (Problem with $this in __destruct()). (Dmitry)
- Fixed bug #35999 (recursive mkdir() does not work with relative path
  like "foo/bar"). (Tony)
- Fixed bug #35998 (SplFileInfo::getPathname() returns unix style filenames
  in win32). (Marcus)
- Fixed bug #35988 (Unknown persistent list entry type in module shutdown).
  (Dmitry)
- Fixed bug #35954 (Fatal com_exception casting object). (Rob)
- Fixed bug #35900 (stream_select() should warning when tv_sec is negative).
  (Ilia)
- Fixed bug #35785 (SimpleXML causes memory read error zend engine). (Marcus)
- Fixed bug #34272 (empty array onto COM object blows up). (Rob)
- Fixed bug #33292 (apache_get_modules() crashes on Windows). (Edin)
- Fixed bug #29476 (sqlite_fetch_column_types() locks the database forever).
  (Ilia)

12 Jan 2006, PHP 5.1.2
- Updated libsqlite in ext/sqlite to 2.8.17. (Ilia)
- Updated libsqlite in ext/pdo_sqlite to 3.2.8. (Ilia)
- Updated to libxml2-2.6.22 and libxslt-1.1.15 in the win32 bundle. (Rob)
- Added new extensions: (Ilia, Wez)
  . XMLWriter
  . Hash
- Added PNG compression support to GD extension. (Pierre)
- Added reflection constants as class constants. (Johannes)
- Added --enable-gcov configure option to enable C-level code coverage.
  (John, Jani, Ilia, Marcus)
- Added missing support for 'B' format identifier to date() function. (Ilia)
- Changed reflection to be an extension. (Marcus)
- Improved SPL extension: (Marcus)
  . Added class SplFileInfo as root class for DirectoryIterator and
    SplFileObject
  . Added SplTempFileObject
- Improved SimpleXML extension: (Marcus)
  . Fixed memleaks
  . Fixed var_dump()
  . Fixed isset/empty/(bool) behavior
  . Fixed iterator edge cases
  . Added methods getNamespaces(), getDocNamespaces()
- Upgraded pear to version 1.4.6. (Greg)
- Added constants for libxslt and libexslt versions: LIBXSLT_VERSION,
  LIBXSLT_DOTTED_VERSION, LIBEXSLT_VERSION and LIBEXSLT_DOTTED_VERSION. (Pierre)
- Fixed possible crash in apache_getenv()/apache_setenv() on invalid parameters.
  (Ilia)
- Changed errors to warnings in imagecolormatch(). (Pierre)
- Fixed segfault/leak in imagecolormatch(). (Pierre)
- Fixed small leak in mysqli_stmt_fetch() when bound variable was empty string.
  (Andrey)
- Fixed prepared statement name conflict handling in PDO_PGSQL. (Thies, Ilia)
- Fixed memory corruption when PDO::FETCH_LAZY mode is being used. (Ilia)
- Fixed possible leaks in imagecreatefromstring() with invalid data. (Pierre)
- Fixed possible memory corruption inside mb_strcut(). (Ilia)
- Fixed possible header injection by limiting each header to a single line.
  (Ilia)
- Fixed possible XSS inside error reporting functionality. (Ilia)
- Fixed many bugs in OCI8. (Tony)
- Fixed crash and leak in mysqli when using 4.1.x client libraries and
  connecting to 5.x server. (Andrey)
- Fixed bug #35916 (Duplicate calls to stream_bucket_append() lead to a crash).
  (Ilia)
- Fixed bug #35908 (curl extension uses undefined GCRY_THREAD_OPTIONS_USER).
  (Ilia)
- Fixed bug #35907 (PDO_OCI uses hardcoded lib path $ORACLE_HOME/lib). (Tony)
- Fixed bug #35887 (wddx_deserialize not parsing dateTime fields properly).
  (Derick)
- Fixed bug #35885 (strtotime("NOW") no longer works). (Derick)
- Fixed bug #35821 (array_map() segfaults when exception is throwed from
  the callback). (Tony)
- Fixed bug #35817 (unpack() does not decode odd number of hexadecimal values).
  (Ilia)
- Fixed bug #35797 (segfault on PDOStatement::execute() with
  zend.ze1_compatibility_mode = On). (Tony, Ilia)
- Fixed bug #35781 (stream_filter_append() can cause segfault). (Tony)
- Fixed bug #35760 (sybase_ct doesn't compile on Solaris using old gcc). (Tony)
- Fixed bug #35759 (mysqli_stmt_bind_result() makes huge allocation when
  column empty). (Andrey)
- Fixed bug #35751 (using date with a timestamp makes httpd segfault). (Derick)
- Fixed bug #35740 (memory leak when including a directory). (Tony)
- Fixed bug #35730 (ext/mssql + freetds: Use correct character encoding
  and allow setting it). (Frank)
- Fixed bug #35723 (xmlrpc_introspection.c fails compile per C99 std). (Jani)
- Fixed bug #35720 (A final constructor can be overwritten). (Marcus)
- Fixed bug #35713 (getopt() returns array with numeric strings when passed
  options like '-1'). (Tony)
- Fixed bug #35705 (strtotime() fails to parse soap date format without TZ).
  (Ilia)
- Fixed bug #35699 (date() can't handle leap years before 1970). (Derick)
- Fixed bug #35694 (Improved error message for invalid fetch mode). (Ilia)
- Fixed bug #35692 (iconv_mime_decode() segmentation fault; with libiconv
  only). (Tony)
- Fixed bug #35690 (pack() tries to allocate huge memory block when packing
  float values to strings). (Tony)
- Fixed bug #35669 (imap_mail_compose() crashes with
  multipart-multiboundary-email). (Ilia)
- Fixed bug #35660 (AIX TZ variable format not understood, yields UTC
  timezone). (Derick)
- Fixed bug #35655 (whitespace following end of heredoc is lost). (Ilia)
- Fixed bug #35630 (strtotime() crashes on certain relative identifiers).
  (Ilia)
- Fixed bug #35629 (crash in http:// wrapper on multiple redirects). (Ilia)
- Fixed bug #35624 (strtotime() does not handle 3 character weekdays). (Ilia)
- Fixed bug #35612 (iis6 Access Violation crash). (Dmitry, alacn.uhahaa)
- Fixed bug #35594 (Multiple calls to getopt() may result in a crash).
  (rabbitt at gmail dot com, Ilia)
- Fixed bug #35571 (Fixed crash in Apache 2 SAPI when more then one php
  script is loaded via SSI include). (Ilia)
- Fixed bug #35570 (segfault when re-using soap client object). (Dmitry)
- Fixed bug #35558 (mktime() interpreting 3 digit years incorrectly). (Ilia)
- Fixed bug #35543 (php crash when calling non existing method of a class
  that extends PDO). (Tony)
- Fixed bug #35539 (typo in error message for ErrorException). (Tony)
- FIxed bug #35536 (mysql_field_type() doesn't handle NEWDECIMAL). (Tony)
- Fixed bug #35517 (mysql_stmt_fetch returns NULL on data truncation). (Georg)
- Fixed bug #35509 (string constant as array key has different behavior inside
  object). (Dmitry)
- Fixed bug #35508 (PDO fails when unknown fetch mode specified). (Tony)
- Fixed bug #35499 (strtotime() does not handle whitespace around the date
  string). (Ilia)
- Fixed bug #35496 (Crash in mcrypt_generic()/mdecrypt_generic() without
  proper init). (Ilia)
- Fixed bug #35490 (socket_sendto() unable to handle IPv6 addresses). (Tony)
- Fixed bug #35461 (Ming extension fails to compile with ming 0.3beta1). (Jani)
- Fixed bug #35437 (Segfault or Invalid Opcode 137/1/4). (Dmitry)
- Fixed bug #35470 (Assigning global using variable name from array doesn't
  function). (Dmitry)
- Fixed bug #35456 (+ 1 [time unit] format did not work). (Ilia)
- Fixed bug #35447 (xml_parse_into_struct() chokes on the UTF-8 BOM). (Rob)
- Fixed bug #35431 (PDO crashes when using LAZY fetch with fetchAll). (Wez)
- Fixed bug #35430 (PDO crashes on incorrect FETCH_FUNC use). (Tony)
- Fixed bug #35427 (str_word_count() handles '-' incorrectly). (Ilia)
- Fixed bug #35425 (idate() function ignores timezone settings). (Ilia)
- Fixed bug #35422 (strtotime() does not parse times with UTC as timezone).
  (Ilia)
- Fixed bug #35414 (strtotime() no longer works with ordinal suffix). (Ilia)
- Fixed bug #35410 (wddx_deserialize() doesn't handle large ints as keys
  properly). (Ilia)
- Fixed bug #35409 (undefined reference to 'rl_completion_matches'). (Jani)
- Fixed bug #35399 (Since fix of bug #35273 SOAP decoding of
  soapenc:base64binary fails). (Dmitry)
- Fixed bug #35393 (changing static protected members from outside the class,
  one more reference issue). (Dmitry)
- Fixed bug #35381 (ssl library is not initialized properly). (Alan)
- Fixed bug #35377 (PDO_SQLITE: undefined reference to "fdatasync").
  (Nuno, Jani)
- Fixed bug #35373 (HP-UX "alias not allowed in this configuration"). (Dmitry)
- Fixed bug #35288 (iconv() function defined as libiconv()). (Nuno)
- Fixed bug #35103 (mysqli handles bad unsigned (big)int incorrectly).(Andrey)
- Fixed bug #35062 (socket_read() produces warnings on non blocking sockets).
  (Nuno, Ilia)
- Fixed bug #35028 (SimpleXML object fails FALSE test). (Marcus)
- Fixed bug #34729 (Crash in ZTS mode under Apache). (Dmitry, Zeev)
- Fixed bug #34429 (Output buffering cannot be turned off with FastCGI).
  (Dmitry, Ilya)
- Fixed bug #34359 (Possible crash inside fopen http wrapper). (Ilia,Sara,Nuno)
- Fixed bug #33789 (Many Problems with SunFuncs). (Derick)
- Fixed bug #33671 (sun_rise and sun_set don't return a GMT timestamp if one
  passes an offset). (Derick)
- Fixed bug #32820 (date_sunrise and date_sunset don't handle GMT offset
  well). (Derick)
- Fixed bug #31347 (is_dir and is_file (incorrectly) return true for any string
  greater then 255 characters). (Nuno,Ilia)
- Fixed bug #30937 (date_sunrise() & date_sunset() don't handle endless
  day/night at high latitudes). (Derick)
- Fixed bug #30760 (Remove MessageBox on win32 for E_CORE errors if
  display_startup_error is off). (Ilia)
- Fixed bug #29955 (mb_strtoupper() / lower() broken with Turkish encoding).
  (Rui)
- Fixed bug #28899 (mb_substr() and substr() behave differently when
  "mbstring.func_overload" is enabled). (Rui)
- Fixed bug #27678 (number_format() crashes with large numbers). (Marcus)

28 Nov 2005, PHP 5.1.1
- Disabled native date class to prevent pear::date conflict. (Ilia)
- Changed reflection constants be both PHP and class constants. (Johannes)
- Added an additional field $frame['object'] to the result array of
  debug_backtrace() that contains a reference to the respective object when the
  frame was called from an object. (Sebastian)
- Fixed bug #35423 (RecursiveDirectoryIterator doesnt appear to recurse with
  RecursiveFilterIterator). (Marcus)
- Fixed bug #35413 (Removed -dev flag from Zend Engine version). (Ilia)
- Fixed bug #35411 (Regression with \{$ handling). (Ilia)
- Fixed bug #35406 (eval hangs when evall'ed code ends with comment w/o
  newline). (Marcus)
- Fixed bug #35391 (pdo_mysql::exec does not return number of affected rows).
  (Tony)
- Fixed bug #35382 (Comment in end of file produces fatal error). (Ilia)
- Fixed bug #35360 (exceptions in interactive mode (php -a) may cause crash).
  (Dmitry)
- Fixed bug #35358 (Incorrect error messages for PDO class constants). (Ilia)
- Fixed bug #35338 (pdo_pgsql does not handle binary bound params). (Wez)
- Fixed bug #35316 (Application exception trying to create COM object). (Rob)
- Fixed bug #35170 (PHP_AUTH_DIGEST differs under Apache 1.x and 2.x). (Ilia)

24 Nov 2005, PHP 5.1
- Added support for class constants and static members for internal classes.
  (Dmitry, Michael Wallner)
- Added "new_link" parameter to mssql_connect() (Bug #34369). (Frank)
- Added missing safe_mode checks for image* functions and cURL. (Ilia)
- Added missing safe_mode/open_basedir checks for file uploads. (Ilia)
- Added PDO_MYSQL_ATTR_USE_BUFFERED_QUERY parameter for pdo_mysql. (Ilia)
- Added date_timezone_set() function to set the timezone that the date
  function will use. (Derick)
- Added pg_fetch_all_columns() function to fetch all values of a column from a
  result cursor. (Ilia)
- Added support for LOCK_EX flag for file_put_contents(). (Ilia)
- Added bindto socket context option. (Ilia)
- Added offset parameter to the stream_copy_to_stream() function. (Ilia)
- Added offset & length parameters to substr_count() function. (Ilia)
- Added man pages for "phpize" and "php-config" scripts. (Jakub Vrana)
- Added support for .cc files in extensions. (Brian)
- Added PHP_INT_MAX and PHP_INT_SIZE as predefined constants. (Andrey)
- Added user opcode API that allow overloading of opcode handlers. (Dmitry)
- Added an optional remove old session parameter to session_regenerate_id().
  (Ilia)
- Added array type hinting. (Dmitry)
- Added the tidy_get_opt_doc() function to return documentation for
  configuration options in tidy. (Patch by: nlopess@php.net)
- Added support for .cc files in extensions. (Brian)
- Added imageconvolution() function which can be used to apply a custom 3x3
  matrix convolution to an image. (Pierre)
- Added optional first parameter to XsltProcessor::registerPHPFunctions to
  only allow certain functions to be called from XSLT. (Christian)
- Added the ability to override the autotools executables used by the
  buildconf script via the PHP_AUTOCONF and PHP_AUTOHEADER environmental
  variables. (Jon)
- Added several new functions to support the PostgreSQL v3 protocol introduced
  in PostgreSQL 7.4. (Christopher)
  . pg_transaction_status() - in-transaction status of a database connection.
  . pg_query_params() - execution of parameterized queries.
  . pg_prepare() - prepare named queries.
  . pg_execute() - execution of named prepared queries.
  . pg_send_query_params() - async equivalent of pg_query_params().
  . pg_send_prepare() - async equivalent of pg_prepare().
  . pg_send_execute() - async equivalent of pg_execute().
  . pg_result_error_field() - highly detailed error information, most
    importantly
    the SQLSTATE error code.
  . pg_set_error_verbosity() - set verbosity of errors.
- Added optional fifth parameter "count" to preg_replace_callback() and
  preg_replace() to count the number of replacements made. FR #32275. (Andrey)
- Added optional third parameter "charlist" to str_word_count() which contains
  characters to be considered as word part. FR #31560. (Andrey, Ilia)
- Added interface Serializable. (Stanislav, Marcus)
- Added pg_field_type_oid() PostgreSQL function. (mauroi at digbang dot com)
- Added zend_declare_property_...() and zend_update_property_...() API
  functions for bool, double and binary safe strings. (Hartmut)
- Added possibility to access INI variables from within .ini file. (Andrei)
- Added variable $_SERVER['REQUEST_TIME'] containing request start time.
  (Ilia)
- Added optional float parameter to gettimeofday(). (Ilia)
- Added apache_reset_timeout() Apache1 function. (Rasmus)
- Added sqlite_fetch_column_types() 3rd argument for arrays. (Ilia)
- Added optional offset parameter to stream_get_contents() and
  file_get_contents(). (Ilia)
- Added optional maxlen parameter to file_get_contents(). (Ilia)
- Added SAPI hook to get the current request time. (Rasmus)
- Added new functions:
  . array_diff_key() (Andrey)
  . array_diff_ukey() (Andrey)
  . array_intersect_key() (Christiano Duarte)
  . array_intersect_ukey() (Christiano Duarte)
  . array_product() (Andrey)
  . DomDocumentFragment::appendXML() (Christian)
  . fputcsv() (David Sklar)
  . htmlspecialchars_decode() (Ilia)
  . inet_pton() (Sara)
  . inet_ntop() (Sara)
  . mysqli::client_info property (Georg)
  . posix_access() (Magnus)
  . posix_mknod() (Magnus)
  . SimpleXMLElement::registerXPathNamespace() (Christian)
  . stream_context_get_default() (Wez)
  . stream_socket_enable_crypto() (Wez)
  . stream_wrapper_unregister() (Sara)
  . stream_wrapper_restore() (Sara)
  . stream_filter_remove() (Sara)
  . time_sleep_until() (Ilia)
- Added DomDocument::$recover property for parsing not well-formed XML
 Documents. (Christian)
- Added Cursor support for MySQL 5.0.x in mysqli (Georg)
- Added proxy support to ftp wrapper via http. (Sara)
- Added MDTM support to ftp_url_stat. (Sara)
- Added zlib stream filter support. (Sara)
- Added bz2 stream filter support. (Sara)
- Added max_redirects context option that specifies how many HTTP
  redirects to follow. (Ilia)
- Added support of parameter=>value arrays to
  xsl_xsltprocessor_set_parameter(). (Tony)

- PHP extension loading mechanism with support for module
  dependencies and conflicts. (Jani, Dmitry)
- Improved interactive mode of PHP CLI (php -a). (Johannes, Marcus)
- Improved performance of:
  . general execution/compilation. (Andi, Thies, Sterling, Dmitry, Marcus)
  . switch() statement. (Dmitry)
  . several array functions. (Marcus)
  . virtual path handling by adding a realpath() cache. (Andi)
  . variable fetches. (Andi)
  . magic method invocations. (Marcus)
- Improved support for embedded server in mysqli. (Georg)
- Improved mysqli extension. (Georg)
  . added constructor for mysqli_stmt and mysqli_result classes
  . added new function mysqli_get_charset()
  . added new function mysqli_set_charset()
  . added new class mysqli_driver
  . added new class mysqli_warning
  . added new class mysqli_exception
  . added new class mysqli_sql_exception
- Improved SPL extension. (Marcus)
  . Moved RecursiveArrayIterator from examples into extension
  . Moved RecursiveFilterIterator from examples into extension
  . Added SplObjectStorage
  . Made all SPL constants class constants
  . Renamed CachingRecursiveIterator to RecursiveCachingIterator to follow
    Recursive<*>Iterator naming scheme.
  . added standard hierarchy of Exception classes
  . added interface Countable
  . added interfaces Subject and SplObserver
  . added spl_autoload*() functions
  . converted several 5.0 examples into c code
  . added class SplFileObject
  . added possibility to use a string with class_parents() and
    class_implements(). (Andrey)

- Changed type hints to allow "null" as default value for class and array.
  (Marcus, Derick, Dmitry)
- Changed SQLite extension to be a shared module in Windows distribution.
  (Edin)
- Changed "instanceof" and "catch" operators, is_a() and is_subclass_of()
  functions to not call __autoload(). (Dmitry)
- Changed sha1_file() and md5_file() functions to use streams instead of low
  level IO. (Uwe)
- Changed abstract private methods to be not allowed anymore. (Stas)
- Changed stream_filter_(ap|pre)pend() to return resource. (Sara)
- Changed mysqli_exception and sqlite_exception to use RuntimeException as
  base if SPL extension is present. (Georg, Marcus)

- Upgraded bundled libraries:
  . PCRE library to version 6.2. (Andrei)
  . SQLite 3 library in ext/pdo_sqlite to 3.2.7. (Ilia)
  . SQLite 2 library in ext/sqlite to 2.8.16. (Ilia)
- Upgraded bundled libraries in Windows distribution. (Edin)
  . zlib 1.2.3
  . curl 7.14.0
  . openssl 0.9.8
  . ming 0.3b
  . libpq (PostgreSQL) 8.0.1

- Implemented feature request #33452 (Year belonging to ISO week). (Derick)
- Allowed return by reference from internal functions. (Marcus, Andi, Dmitry)
- Rewrote strtotime() with support for timezones and many new formats.
  Implements feature requests #21399, #26694, #28088, #29150, #29585 and
  #29595. (Derick)

- Moved extensions to PECL:
  . ext/cpdf        (Tony, Derick)
  . ext/dio         (Jani, Derick)
  . ext/fam         (Jani, Derick)
  . ext/ingres_ii   (Jani, Derick)
  . ext/mnogosearch (Jani, Derick)
  . ext/w32api      (Jani, Derick)
  . ext/yp          (Jani, Derick)
  . ext/mcve        (Jani, Derick, Pierre)
  . ext/oracle      (Jani, Derick)
  . ext/ovrimos     (Jani, Derick, Pierre)
  . ext/pfpro       (Jani, Derick, Pierre)
  . ext/dbx         (Jani, Derick)
  . ext/ircg        (Jani, Derick)

- Removed php_check_syntax() function which never worked properly. (Ilia)
- Removed garbage manager in Zend Engine which results in more aggressive
  freeing of data. (Dmitry, Andi)

- Fixed "make test" to work for phpized extensions. (Hartmut, Jani)
- Fixed Apache 2 regression with sub-request handling on non-linux systems.
  (Ilia, Tony)
- Fixed PDO shutdown problem (possible infinite loop running rollback on
  shutdown). (Wez)
- Fixed PECL bug #3714 (PDO: beginTransaction doesn't work if you're in
  auto-commit mode). (Wez)
- Fixed ZTS destruction. (Marcus)
- Fixed __get/__set to allow recursive calls for different properties. (Dmitry)
- Fixed a bug where stream_get_meta_data() did not return the "uri" element
  for files opened with tmpname(). (Derick)
- Fixed a problem with SPL iterators aggregating the inner iterator. (Marcus)
- Fixed an error in mysqli_fetch_fields (returned NULL instead of an array
  when row number > field_count). (Georg)
- Fixed bug in mysql::client_version(). (Georg)
- Fixed bug in mysqli extension with unsigned int(11) being represented as
  signed integer in PHP instead of string in 32bit systems. (Andrey)
- Fixed bug with $HTTP_RAW_POST_DATA not getting set. (Brian)
- Fixed crash inside stream_get_line() when length parameter equals 0. (Ilia)
- Fixed ext/mysqli to allocate less memory when fetching bound params of type
  (MEDIUM|LONG)BLOB/(MEDIUM|LONG)TEXT. (Andrey)
- Fixed extension initialization to respect dependencies between extensions.
  (Wez)
- Fixed failing queries (FALSE returned) with mysqli_query() on 64 bit systems.
  (Andrey)
- Fixed fgetcsv() and fputcsv() inconsistency. (Dmitry)
- Fixed inheritance check to control return by reference and pass by
  reference correctly (ArrayAccess can no longer support references correctly).
  (Marcus, Andi, Dmitry)
- Fixed initializing and argument checking for posix_mknod(). (Derick)
- Fixed memory corruption in ImageTTFText() with 64bit systems. (Andrey)
- Fixed memory corruption in pg_copy_from() in case the as_null parameter was
  passed. (Derick)
- Fixed memory corruption in stristr(). (Derick)
- Fixed possible GLOBALS variable override when register_globals are ON.
  (Ilia, Stefan)
- Fixed possible INI setting leak via virtual() in Apache 2 sapi. (Ilia)
- Fixed possible register_globals toggle via parse_str(). (Ilia, Stefan)
- Fixed potential GLOBALS overwrite via import_request_variables() and
  possible crash and/or memory corruption. (Ilia)
- Fixed segfaults when CURL callback functions throw exception. (Tony)
- Fixed support for shared extensions on AIX. (Dmitry)
- Fixed bug #35342 (isset(DOMNodeList->length) returns false). (Rob)
- Fixed bug #35341 (Fix for bug #33760 breaks build with older curl). (Tony)
- Fixed bug #35336 (crash on PDO::FETCH_CLASS + __set()). (Tony)
- Fixed bug #35303 (PDO prepare() crashes with invalid parameters). (Ilia)
- Fixed bug #35293 (PDO segfaults when using persistent connections). (Tony)
- Fixed bug #35278 (Multiple virtual() calls crash Apache 2 php module). (Ilia)
- Fixed bug #35273 (Error in mapping soap - java types). (Dmitry)
- Fixed bug #35249 (compile failure when ext/readline is compiled as shared).
  (Jani)
- Fixed bug #35248 (sqlite_query() doesn't set error_msg when return value is
  being used). (Ilia)
- Fixed bug #35243 (php_mblen() crashes when compiled with thread-safety on
  Linux). (Patch: shulmanb at il dot ibm dot com, Jani)
- Fixed bug #35239 (Objects can lose references). (Dmitry)
- Fixed bug #35229 (call_user_func() crashes when argument_stack is nearly
  full). (Dmitry)
- Fixed bug #35197 (Destructor is not called). (Tony)
- Fixed bug #35179 (tokenizer extension needs T_HALT_COMPILER). (Greg)
- Fixed bug #35176 (include()/require()/*_once() produce wrong error messages
  about main()). (Dmitry)
- Fixed bug #35147 (__HALT_COMPILER() breaks with --enable-zend-multibyte).
  (Dmitry, Moriyoshi)
- Fixed bug #35143 (gettimeofday() ignores current time zone). (Derick)
- Fixed bug #35142 (SOAP Client/Server Complex Object Support). (Dmitry)
- Fixed bug #35135 (PDOStatment without related PDO object may crash). (Ilia)
- Fixed bug #35091 (SoapClient leaks memory). (Dmitry)
- Fixed bug #35079 (stream_set_blocking(true) toggles, not enables blocking).
  (askalski at gmail dot com, Tony)
- Fixed bug #35078 (configure does not find ldap_start_tls_s). (Jani)
- Fixed bug #35046 (phpinfo() uses improper css enclosure). (Ilia)
- Fixed bugs #35022, #35019 (Regression in the behavior of key() and
  current() functions). (Ilia)
- Fixed bug #35017 (Exception thrown in error handler may cause unexpected
  behavior). (Dmitry)
- Fixed bug #35014 (array_product() always returns 0). (Ilia)
- Fixed bug #35009 (ZTS: Persistent resource destruct crashes when extension
  is compiled as shared). (Dmitry)
- Fixed bug #34996 (ImageTrueColorToPalette() crashes when ncolors is zero).
  (Tony)
- Fixed bug #34982 (array_walk_recursive() modifies elements outside function
  scope). (Dmitry)
- Fixed bug #34977 (Compile failure on MacOSX due to use of varargs.h). (Tony)
- Fixed bug #34968 (bz2 extension fails on to build on some win32 setups).
 (Ilia)
- Fixed bug #34965 (tidy is not binary safe). (Mike)
- Fixed bug #34957 (PHP doesn't respect ACLs for access checks). (Wez)
- Fixed bug #34950 (Unable to get WSDL through proxy). (Dmitry)
- Fixed bug #34938 (dns_get_record() doesn't resolve long hostnames and
  leaks). (Tony)
- Fixed bug #34905 (Digest authentication does not work with Apache 1). (Ilia)
- Fixed bug #34902 (mysqli::character_set_name() - undefined method). (Tony)
- Fixed bug #34899 (Fixed sqlite extension compile failure). (Ilia)
- Fixed bug #34893 (PHP5.1 overloading, Cannot access private property).
  (Dmitry)
- Fixed bug #34884 (Possible crash in ext/sqlite when sqlite.assoc_case is
  being used). (Tony, Ilia)
- Fixed bug #34879 (str_replace, array_map corrupt negative array indexes on
  64-bit platforms). (Dmitry)
- Fixed bug #34873 (Segmentation Fault on foreach in object). (Dmitry)
- Fixed bug #34856 (configure fails to detect libiconv's type). (Tony)
- Fixed bug #34855 (ibase_service_attach() segfault on AMD64).
  (irie at gmx dot de, Tony)
- Fixed bug #34851 (SO_RECVTIMEO and SO_SNDTIMEO socket options expect
  integer parameter on Windows). (Mike)
- Fixed bug #34850 (--program-suffix and --program-prefix not included in
  man page names). (Jani)
- Fixed bug #34821 (zlib encoders fail on widely varying binary data on
  windows). (Mike, Ilia)
- Fixed bug #34818 (several functions crash when invalid mysqli_link object
  is passed). (Tony)
- Fixed bug #34810 (mysqli::init() and others use wrong $this pointer without
  checks). (Tony)
- Fixed bug #34809 (FETCH_INTO in PDO crashes without a destination object).
  (Ilia)
- Fixed bug #34802 (Fixed crash on object instantiation failure). (Ilia)
- Fixed bug #34796 (missing SSL linking in ext/ftp when configured as shared).
  (Jani)
- Fixed bug #34790 (preg_match_all(), named capturing groups, variable
  assignment/return => crash). (Dmitry)
- Fixed bug #34788 (SOAP Client not applying correct namespace to generated
  values). (Dmitry)
- Fixed bug #34787 (SOAP Client not handling boolean types correctly). (Dmitry)
- Fixed bug #34786 (2 @ results in change to error_reporting() to random
  value) (Dmitry, Tony)
- Fixed bug #34785 (subclassing of mysqli_stmt does not work). (Georg)
- Fixed bug #34782 (token_get_all() gives wrong result). (Dmitry)
- Fixed bug #34777 (Crash in dblib when fetching non-existent error info).
  (Ilia)
- Fixed bug #34771 (strtotime() fails with 1-12am/pm). (Derick)
- Fixed bug #34767 (Zend Engine 1 Compatibility not copying objects
  correctly). (Dmitry)
- Fixed bug #34758 (PDO_DBLIB did not implement rowCount()). (Ilia)
- Fixed bug #34757 (iconv_substr() gives "Unknown error" when offset > string
  length). (Tony)
- Fixed bug #34742 (ftp wrapper failures caused from segmented command
  transfer). (Ilia)
- Fixed bug #34725 (CLI segmentation faults during cleanup). (Dmitry)
- Fixed bug #34723 (array_count_values() strips leading zeroes). (Tony)
- Fixed bug #34712 (zend.ze1_compatibility_mode = on segfault). (Dmitry)
- Fixed bug #34704 (Infinite recursion due to corrupt JPEG). (Marcus)
- Fixed bug #34678 (__call(), is_callable() and static methods). (Dmitry)
- Fixed bug #34676 (missing support for strtotime("midnight") and
  strtotime("noon")). (Derick)
- Fixed bug #34645 (ctype corrupts memory when validating large numbers).
 (Ilia)
- Fixed bug #34643 (wsdl default value has no effect). (Dmitry)
- Fixed bug #34623 (Crash in pdo_mysql on longtext fields). (Ilia)
- Fixed bug #34617 (zend_deactivate: objects_store used after
  zend_objects_store_destroy is called). (Dmitry)
- Fixed bug #34590 (User defined PDOStatement class can't implement
  methods). (Marcus)
- Fixed bug #34584 (Segfault with SPL autoload handler). (Marcus)
- Fixed bug #34581 (crash with mod_rewrite). (Tony, Ilia)
- Fixed bug #34565 (mb_send_mail does not fetch
  mail.force_extra_parameters). (Marco, Ilia)
- Fixed bug #34557 (php -m exits with "error" 1). (Johannes)
- Fixed bug #34518 (Unset doesn't separate container in CV). (Dmitry)
- Fixed bug #34505 (Possible memory corruption when unmangling properties
  with empty names). (Tony)
- Fixed bug #34478 (Incorrect parsing of url's fragment (#...)). (Dmitry)
- Fixed bug #34467 (foreach + __get + __set inconsistency). (Dmitry)
- Fixed bug #34456 (Possible crash inside pspell extension). (Ilia)
- Fixed bug #34453 (parsing http://www.w3.org/2001/xml.xsd exception). (Dmitry)
- Fixed bug #34450 (Segfault when calling mysqli_close() in destructor). (Tony)
- Fixed bug #34449 (ext/soap: XSD_ANYXML functionality not exposed). (Dmitry)
- Fixed bug #34420 (Possible crash inside curl_multi_remove_handle()). (Ilia)
- Fixed bug #34358 (Fatal error: Cannot re-assign $this). (Dmitry)
- Fixed bug #34331 (php crashes when variables_order is empty). (Ilia)
- Fixed bug #34321 (Possible crash in filter code). (Ilia)
- Fixed bug #34311 (unserialize() crashes with chars above 191 dec). (Nuno)
- Fixed bug #34310 (foreach($arr as $c->d => $x) crashes). (Dmitry)
- Fixed bug #34307 (on_modify handler not called to set the default value if
  setting from php.ini was invalid). (Andrei)
- Fixed bug #34306 (wddx_serialize_value() crashes with long array keys).
  (Jani)
- Fixed bug #34304 (date() doesn't have a modifier for ISO Week Day). (Derick)
- Fixed bug #34302 (date('W') do not return leading zeros for week 1 to 9).
  (Derick)
- Fixed bug #34299 (ReflectionClass::isInstantiable() returns true for abstract
  classes). (Marcus)
- Fixed bug #34284 (CLI phpinfo showing html on _SERVER["argv"]). (Jani)
- Fixed bug #34277 (array_filter() crashes with references and objects).
  (Dmitry)
- Fixed bug #34276 (setAttributeNS doesn't work with default namespace).
  (Rob)
- Fixed bug #34260 (Segfault with callbacks (array_map) + overloading).
  (Dmitry)
- Fixed bug #34257 (lib64 not handled correctly in ming extension). (Marcus)
- Fixed bug #34221 (Compiling xmlrpc as shared fails other parts). (Jani)
- Fixed bug #34216 (Segfault with autoload). (Marcus)
- Fixed bug #34199 (if($obj)/if(!$obj) inconsistency because of cast handler).
  (Dmitry, Alex)
- Fixed bug #34191 (ob_gzhandler does not enforce trailing \0). (Ilia)
- Fixed bug #34156 (memory usage remains elevated after memory limit is
  reached). (Ilia)
- Fixed bug #34148 (+,- and . not supported as parts of scheme). (Ilia)
- Fixed bug #34137 (assigning array element by reference causes binary mess).
  (Dmitry)
- Fixed bug #34103 (line numbering not maintained in dom document). (Rob)
- Fixed bug #34078 (Reflection API problems in methods with boolean or
  null default values). (Tony)
- Fixed bug #34068 (Numeric string as array key not cast to integer in
  wddx_deserialize()). (Ilia)
- Fixed bug #34064 (arr[] as param to function in class gives invalid
  opcode). (Dmitry)
- Fixed bug #34062 (Crash in catch block when many arguments are used).
  (Dmitry)
- Fixed bug #34052 (date('U') returns %ld not unix timestamp). (Nuno)
- Fixed bug #34045 (Buffer overflow with serialized object). (Dmitry)
- Fixed bug #34001 (pdo_mysql truncates numeric fields at 4 chars). (Ilia)
- Fixed bug #33999 (object remains object when cast to int). (Dmitry)
- Fixed bug #33996 (No information given for fatal error on passing invalid
  value to typed argument). (Dmitry)
- Fixed bug #33989 (extract($GLOBALS,EXTR_REFS) crashes PHP). (Dmitry)
- Fixed bug #33987 (php script as ErrorDocument causes crash in Apache 2).
  (Ilia)
- Fixed bug #33967 (misuse of Exception constructor doesn't display
  errorfile). (Jani)
- Fixed bug #33966 (Wrong use of reflectionproperty causes a segfault). (Tony)
- Fixed bug #33963 (mssql_bind() fails on input parameters). (Frank)
- Fixed bug #33958 (duplicate cookies and magic_quotes=off may cause a crash).
  (Ilia)
- Fixed bug #33957 (gmdate('W')/date('W') sometimes returns wrong week number).
  (Derick)
- Fixed bug #33940 (array_map() fails to pass by reference when called
  recursively). (Dmitry)
- Fixed bug #33917 (number_format() output with > 1 char separators). (Jani)
- Fixed bug #33904 (input array keys being escaped when magic quotes is off).
  (Ilia)
- Fixed bug #33903 (spl_autoload_register class method). (Marcus)
- Fixed bug #33899 (CLI: setting extension_dir=some/path extension=foobar.so
  does not work). (Jani)
- Fixed bug #33882 (CLI was looking for php.ini in wrong path). (Hartmut)
- Fixed bug #33869 (strtotime() problem with "+1days" format). (Ilia)
- Fixed bug #33841 (pdo sqlite driver forgets to update affected column
  count on execution of prepared statments). (Ilia)
- Fixed bug #33837 (Informix ESQL version numbering schema changed). (Jani)
- Fixed bug #33829 (mime_content_type() returns text/plain for gzip and bzip
  files). (Derick)
- Fixed bug #33802 (throw Exception in error handler causes crash). (Dmitry)
- Fixed bug #33771 (error_reporting falls to 0 when @ was used inside
  try/catch block). (Tony)
- Fixed bug #33760 (cURL needs to implement CRYPTO_callback functions to
  prevent locking). (Mike, Ilia)
- Fixed bug #33732 (Wrong behavior of constants in class and interface
  extending). (Dmitry)
- Fixed bug #33723 (php_value overrides php_admin_value). (Dmitry)
- Fixed bug #33720 (mb_encode_mimeheader does not work for multibyte
  chars). (Rui)
- Fixed bug #33710 (ArrayAccess objects does not initialize $this). (Dmitry)
- Fixed bug #33690 (Crash setting some ini directives in httpd.conf). (Rasmus)
- Fixed bug #33673 (Added detection for partially uploaded files). (Ilia)
- Fixed bug #33605 (substr_compare() crashes with negative offset and length).
  (Tony)
- Fixed bug #33597 (setcookie() "expires" date format doesn't comply with RFC).
  (Tony)
- Fixed bug #33588 (LDAP: RootDSE query not possible). (Jani)
- Fixed bug #33578 (strtotime() problem with "Oct17" format). (Derick)
- Fixed bug #33578 (strtotime() doesn't understand "11 Oct" format). (Derick)
- Fixed bug #33562 (date("") crashes). (Derick)
- Fixed bug #33558 (warning with nested calls to functions returning by
  reference). (Dmitry)
- Fixed bug #33536 (strtotime() defaults to now even on non time string).
  (Derick)
- Fixed bug #33532 (Different output for strftime() and date()). (Derick)
- Fixed bug #33523 (Memory leak in xmlrpc_encode_request()). (Ilia)
- Fixed bug #33520 (crash if safe_mode is on and session.save_path is changed).
  (Dmitry)
- Fixed bug #33512 (Add missing support for isset()/unset() overloading to
  complement the property get/set methods). (Dmitry)
- Fixed bug #33491 (crash after extending MySQLi internal class). (Tony)
- Fixed bug #33475 (cURL handle is not closed on curl_close(). (Ilia)
- Fixed bug #33469 (Compile error undefined reference to ifx_checkAPI). (Jani)
- Fixed bug #33433 (strtoll not available on Tru64). (Jani, Derick)
- Fixed bug #33427 (ext/odbc: check if unixODBC header file exists). (Jani)
- Fixed bug #33415 (strtotime() related bugs). (Derick)
- Fixed bug #33414 (Comprehensive list of incorrect days returned after
  strtotime() / date() tests). (Derick)
- Fixed bug #33389 (double free() when exporting a ReflectionClass). (Marcus)
- Fixed bug #33383 (crash when retrieving empty LOBs). (Tony)
- Fixed bug #33382 (array_reverse() fails after *sort()),  introduced by
  zend_hash_sort() optimizations in HEAD. (Tony)
- Fixed bug #33340 (CLI Crash when calling php:function from XSLT). (Rob)
- Fixed bug #33326 (Cannot build extensions with phpize on Macosx). (Jani)
- Fixed bug #33318 (throw 1; results in Invalid opcode 108/1/8). (Dmitry)
- Fixed bug #33312 (ReflectionParameter methods do not work correctly).
  (Dmitry)
- Fixed bug #33299 (php:function no longer handles returned dom objects).
  (Rob, Joe Orton)
- Fixed bug #33286 (nested array_walk() calls and user array compare functions
  broken; FCI cache). (Andrei, patch from m.bretz@metropolis-ag.de)
- Fixed bug #33277 (private method accessed by child class). (Dmitry)
- Fixed bug #33268 (iconv_strlen() works only with a parameter of < 3 in
  length). (Ilia)
- Fixed bug #33257 (array_splice() inconsistent when passed function instead of
  variable). (Dmitry)
- Fixed bug #33243 (ze1_compatibility_mode does not work as expected). (Dmitry)
- Fixed bug #33242 (Mangled error message when stream fails). (Derick)
- Fixed bug #33222 (segfault when CURL handle is closed in a callback). (Tony)
- Fixed bug #33214 (odbc_next_result does not signal SQL errors with
  2-statement SQL batches). (rich at kastle dot com, Tony)
- Fixed bug #33212 ([GCC 4]: 'zend_error_noreturn' aliased to external symbol
  'zend_error'). (Dmitry)
- Fixed bug #33210 (relax jpeg recursive loop protection). (Ilia)
- Fixed bug #33201 (Crash when fetching some data types). (Frank)
- Fixed bug #33200 (preg_replace(): magic_quotes_sybase=On makes 'e' modifier
  misbehave). (Jani)
- Fixed bug #33185 (--enable-session=shared does not build). (Jani)
- Fixed bug #33171 (foreach enumerates private fields declared in base
  classes). (Dmitry)
- Fixed bug #33167 (Possible crash inside pg_fetch_array()). (Ilia)
- Fixed bug #33164 (Soap extension incorrectly detects HTTP/1.1). (Ilia)
- Fixed bug #33156 (cygwin version of setitimer doesn't accept ITIMER_PROF).
  (Nuno)
- Fixed bug #33153 (crash in mssql_next result). (Frank)
- Fixed bug #33150 (shtool: insecure temporary file creation). (Jani)
- Fixed bug #33136 (method offsetSet in class extended from ArrayObject crash
  PHP). (Marcus)
- Fixed bug #33125 (imagecopymergegray() produces mosaic rainbow effect).
  (Pierre)
- Fixed bug #33116 (crash when assigning class name to global variable in
  __autoload). (Dmitry)
- Fixed bug #33090 (mysqli_prepare() doesn't return an error). (Georg)
- Fixed bug #33076 (str_ireplace() incorrectly counts result string length
  and may cause segfault). (Tony)
- Fixed bug #33072 (Add a safemode/open_basedir check for runtime
  "session.save_path" change using session_save_path() function). (Rasmus)
- Fixed bug #33070 (Improved performance of bzdecompress() by several orders
  of magnitude). (Ilia)
- Fixed bug #33059 (crash when moving xml attribute set in dtd). (Ilia)
- Fixed bug #33057 (Don't send extraneous entity-headers on a 304 as per
  RFC 2616 section 10.3.5) (Rasmus, Choitel)
- Fixed bug #33019 (socket errors cause memory leaks in php_strerror()).
  (jwozniak23 at poczta dot onet dot pl, Tony).
- Fixed bug #33017 ("make distclean" gives an error with VPATH build). (Jani)
- Fixed bug #33013 ("next month" was handled wrong while parsing dates).
  (Derick)
- Fixed bug #32993 (implemented Iterator function current() don't throw
  exception). (Dmitry)
- Fixed bug #32981 (ReflectionMethod::getStaticVariables() causes apache2.0.54
  seg fault). (Dmitry)
- Fixed bug #32956 (mysql_bind_result() doesn't support MYSQL_TYPE_NULL).
  (Georg)
- Fixed bug #32947 (Incorrect option for mysqli default password). (Georg)
- Fixed bug #32944 (Disabling session.use_cookies doesn't prevent reading
  session cookies). (Jani, Tony)
- Fixed bug #32941 (Sending structured SOAP fault kills a php). (Dmitry)
- Fixed bug #32937 (open_basedir looses trailing / in the limiter).
  (Adam Conrad)
- Fixed bug #32936 (http redirects URLs are not checked for control chars).
  (Ilia)
- Fixed bug #32933 (Cannot extend class "SQLiteDatabase"). (Marcus)
- Fixed bug #32932 (Oracle LDAP: ldap_get_entries(), invalid pointer). (Jani)
- Fixed bug #32930 (class extending DOMDocument doesn't clone properly). (Rob)
- Fixed bug #32924 (file included with "auto_prepend_file" can be included
  with require_once() or include_once()). (Stas)
- Fixed bug #32904 (pg_get_notify() ignores result_type parameter). (Tony)
- Fixed bug #32852 (Crash with singleton and __destruct when
  zend.ze1_compatibility_mode = On). (Dmitry)
- Fixed bug #32833 (Invalid opcode). (Dmitry)
- Fixed bug #32813 (parse_url() does not handle scheme-only urls properly).
  (Ilia)
- Fixed bug #32810 (temporary files not using plain file wrapper). (Ilia)
- Fixed bug #32809 (Missing T1LIB support on Windows). (Edin)
- Fixed bug #32802 (General cookie overrides more specific cookie). (Ilia)
- Fixed bugs #32800, #32830 (ext/odbc: Problems with 64bit systems). (Jani)
- Fixed bug #32799 (crash: calling the corresponding global var during the
  destruct). (Dmitry)
- Fixed bug #32776 (SOAP doesn't support one-way operations). (Dmitry)
- Fixed bug #32773 (GMP functions break when second parameter is 0). (Stas)
- Fixed bug #32759 (incorrect determination of default value (COM)). (Wez)
- Fixed bug #32758 (Cannot access safearray properties in VB6 objects). (Wez)
- Fixed bug #32755 (Segfault in replaceChild() when DocumentFragment has no
  children). (Rob)
- Fixed bug #32753 (Undefined constant SQLITE_NOTADB). (Ilia)
- Fixed bug #32742 (segmentation fault when the stream with a wrapper
  is not closed). (Tony, Dmitry)
- Fixed bug #32699 (pg_affected_rows() was defined when it was not available).
  (Derick)
- Fixed bug #32686 (Require/include file in destructor causes segfault).
  (Marcus)
- Fixed bug #32682 (ext/mssql: Error on module shutdown when called from
  activescript). (Frank)
- Fixed bug #32674 (exception in iterator causes crash). (Dmitry)
- Fixed bug #32660 (Assignment by reference causes crash when field access is
  overloaded (__get)). (Dmitry)
- Fixed bug #32647 (Using register_shutdown_function() with invalid callback
  can crash PHP). (Jani)
- Fixed bug #32615 (Segfault in replaceChild() using fragment when
  previousSibling is NULL). (Rob)
- Fixed bug #32613 (ext/snmp: use of snmp_shutdown() causes snmpapp.conf
  access errors). (Jani, ric at arizona dot edu)
- Fixed bug #32608 (html_entity_decode() converts single quotes even if
  ENT_NOQUOTES is given). (Ilia)
- Fixed bug #32596 (Segfault/Memory Leak by getClass (etc) in __destruct).
  (Dmitry)
- Fixed bug #32591 (ext/mysql: Unsatisfied symbol: ntohs with HP-UX). (Jani)
- Fixed bug #32589 (possible crash inside imap_mail_compose() function).
  (Ilia)
- Fixed bug #32589 (Possible crash inside imap_mail_compose, with charsets).
  (Ilia)
- Fixed bug #32587 (Apache2: errors sent to error_log do not include
  timestamps). (Jani)
- Fixed bug #32560 (configure looks for incorrect db2 library). (Tony)
- Fixed bug #32553 (mmap loads only the 1st 2000000 bytes on Win32). (Ilia)
- Fixed bug #32533 (proc_get_status() returns the incorrect process status).
  (Ilia)
- Fixed bug #32530 (chunk_split() does not append endstr if chunklen is
  longer then the original string). (Ilia)
- Fixed bug #32491 (File upload error - unable to create a temporary file).
  (Uwe Schindler)
- Fixed bug #32455 (wrong setting property to unset value). (Dmitry)
- Fixed bug #32429 (method_exists() always return TRUE if __call method
  exists). (Dmitry)
- Fixed bug #32428 (The @ warning error suppression operator is broken).
  (Dmitry)
- Fixed bug #32427 (Interfaces are not allowed 'static' access modifier).
  (Dmitry)
- Fixed bug #32405 (mysqli::fetch() returns bad data - 64bit problem).
  (Andrey)
- Fixed bug #32296 (get_class_methods() output has changed between 5.0.2 and
  5.0.3). (Dmitry)
- Fixed bug #32282 (Segfault in mysqli_fetch_array on 64-bit). (Georg)
- Fixed bug #32245 (xml_parser_free() in a function assigned to the xml
  parser gives a segfault). (Rob)
- Fixed bug #32179 (xmlrpc_encode() segfaults with recursive references).
  (Tony)
- Fixed bug #32171 (Userspace stream wrapper crashes PHP). (Tony, Dmitry)
- Fixed bug #32160 (copying a file into itself leads to data loss). (Ilia)
- Fixed bug #32139 (SOAP client does not auto-handle base64 encoding). (Ilia)
- Fixed bug #32109 ($_POST is not populated in multi-threaded environment).
  (Moriyoshi)
- Fixed bug #32080 (segfault when assigning object to itself with
  zend.ze1_compatibility_mode=On). (Dmitry)
- Fixed bug #32021 (Crash caused by range('', 'z')). (Derick)
- Fixed bug #32013 (ext/mysqli bind_result causes fatal error: memory limit).
  (Andrey)
- Fixed bug #32010 (Memory leak in mssql_fetch_batch). (fmk)
- Fixed bug #32009 (crash when mssql_bind() is called more than once). (Frank)
- Fixed bug #31971 (ftp_login fails on some SSL servers).
  (frantisek at augusztin dot com)
- Fixed bug #31887 (ISAPI: Custom 5xx error does not return correct HTTP
  response message). (Jani)
- Fixed bug #31828 (Crash with zend.ze1_compatibility_mode=On). (Dmitry)
- Fixed bug #31668 (multi_query works exactly every other time - multi query
  d/e flag global and not per connection). (Andrey)
- Fixed bug #31636 (another crash when echoing a COM object). (Wez)
- Fixed bug #31583 (php_std_date() uses short day names in non-y2k_compliance
  mode). (mike at php dot net)
- Fixed bug #31525 (object reference being dropped. $this getting lost).
 (Stas, Dmitry)
- Fixed bug #31502 (Wrong deserialization from session when using WDDX
  serializer). (Dmitry)
- Fixed bug #31478 (segfault with empty() / isset()). (Moriyoshi)
- Fixed bug #31465 (False warning in unpack() when working with *). (Ilia)
- Fixed bug #31363 (broken non-blocking flock()). (ian at snork dot net)
- Fixed bug #31358 (Older GCC versions do not provide portable va_copy()).
  (Jani)
- Fixed bug #31341 (escape on curly inconsistent). (Dmitry)
- Fixed bug #31256 (PHP_EVAL_LIBLINE configure macro does not handle
  -pthread). (Jani)
- Fixed bug #31213 (Side effects caused by fix of bug #29493). (Dmitry)
- Fixed bug #31177 (memory leaks and corruption because of incorrect
  refcounting). (Dmitry)
- Fixed bug #31158 (array_splice on $GLOBALS crashes). (Dmitry)
- Fixed bug #31054 (safe_mode & open_basedir checks only check first
  include_path value). (Ilia)
- Fixed bug #31033 (php:function(string, nodeset) with xsl:key crashes PHP).
  (Rob)
- Fixed bug #30961 (Wrong line number in ReflectionClass getStartLine()).
  (Dmitry)
- Fixed bug #30889 (Conflict between __get/__set and ++ operator). (Dmitry)
- Fixed bug #30833 (array_count_values() modifying input array). (Tony)
- Fixed bug #30828 (debug_backtrace() reports incorrect class in overridden
  methods). (Dmitry)
- Fixed bug #30820 (static member conflict with $this->member silently
  ignored). (Dmitry)
- Fixed bug #30819 (Better support for LDAP SASL bind). (Jani)
- Fixed bug #30791 (magic methods (__sleep/__wakeup/__toString) call
  __call if object is overloaded). (Dmitry)
- Fixed bug #30707 (Segmentation fault on exception in method).
  (Stas, Dmitry)
- Fixed bug #30702 (cannot initialize class variable from class constant).
  (Dmitry)
- Fixed bug #30578 (Output buffers flushed before calling __destruct()
  functions). (Jani)
- Fixed bug #30519 (Interface not existing says Class not found). (Dmitry)
- Fixed bug #30407 (Strange behavior of default arguments). (Dmitry)
- Fixed bug #30394 (Assignment operators yield wrong result with __get/__set).
  (Dmitry)
- Fixed bug #30332 (zend.ze1_compatibility_mode isn't fully compatible with
  array_push()). (Dmitry)
- Fixed bug #30162 (Catching exception in constructor causes lose of
  $this). (Dmitry)
- Fixed bug #30140 (Problem with array in static properties). (Dmitry)
- Fixed bug #30126 (Enhancement for error message for abstract classes).
  (Marcus)
- Fixed bug #30096 (gmmktime does not return the current time). (Derick)
- Fixed bug #30080 (Passing array or non array of objects). (Dmitry)
- Fixed bug #30052 (Crash on shutdown after odbc_pconnect()). (Edin)
- Fixed bug #29983 (PHP does not explicitly set mime type & charset). (Ilia)
- Fixed bug #29975 (memory leaks when set_error_handler() is used inside error
  handler). (Tony)
- Fixed bug #29971 (variables_order behavior). (Dmitry)
- Fixed bug #29944 (Function defined in switch, crashes). (Dmitry)
- Fixed bug #29896 (Backtrace argument list out of sync). (Dmitry)
- Fixed bug #29728 (Reflection API Feature: Default parameter value). (Marcus)
- Fixed bug #29689 (default value of protected member overrides default value
  of private and other private variable problems in inherited classes). (Stas)
- Fixed bug #29683 (headers_list() returns empty array). (Tony)
- Fixed bug #29583 (crash when echoing a COM object). (M.Sisolak, Wez)
- Fixed bug #29522 (accessing properties without connection). (Georg)
- Fixed bug #29361 (var_export() producing invalid code). (Derick)
- Fixed bug #29338 (unencoded spaces get ignored after certain tags). (Ilia)
- Fixed bug #29335 (fetch functions now use MYSQLI_BOTH as default). (Georg)
- Fixed bug #29334 (win32 mail() provides incorrect Date: header). (Jani)
- Fixed bug #29311 (calling parent constructor in mysqli). (Georg)
- Fixed bug #29268 (__autoload() not called with Reflection->getClass()).
  (Dmitry)
- Fixed bug #29256 (SOAP HTTP Error when envelop size is more than 24345
  bytes). (Dmitry, Wez)
- Fixed bug #29253 (array_diff with $GLOBALS argument fails). (Dmitry)
- Fixed bug #29236 (memory error when wsdl-cache is enabled). (Dmitry)
- Fixed bug #29210 (Function: is_callable - no support for private and
  protected classes). (Dmitry)
- Fixed bug #29109 (SoapFault exception: [WSDL] Out of memory). (Dmitry)
- Fixed bug #29104 (Function declaration in method doesn't work). (Dmitry)
- Fixed bug #29061 (soap extension segfaults). (Dmitry)
- Fixed bug #29015 (Incorrect behavior of member vars(non string ones)-numeric
  mem vars and others). (Dmitry)
- Fixed bug #28985 (__getTypes() returning nothing on complex WSDL). (Dmitry)
- Fixed bug #28969 (Wrong data encoding of special characters). (Dmitry)
- Fixed bug #28839 (SIGSEGV in interactive mode (php -a)).
  (kameshj at fastmail dot fm)
- Fixed bug #28605 (Need to use -[m]ieee option for Alpha CPUs). (Jani)
- Fixed bug #28568 (SAPI::known_post_content_types is not thread safe).
  (Moriyoshi)
- Fixed bug #28377 (debug_backtrace is intermittently passing args). (Dmitry)
- Fixed bug #28355 (glob wont error if dir is not readable). (Hartmut)
- Fixed bug #28072 (static array with some constant keys will be incorrectly
  ordered). (Dmitry)
- Fixed bug #27908 (xml default_handlers not being called). (Rob)
- Fixed bug #27598 (list() array key assignment causes HUGE memory leak).
  (Dmitry)
- Fixed bug #27268 (Bad references accentuated by clone). (Dmitry)
- Fixed bug #26456 (Wrong results from Reflection-API getDocComment() when
  called via STDIN). (Dmitry)
- Fixed bug #25922 (In error handler, modifying 5th arg (errcontext) may
  result in seg fault). (Dmitry)
- Fixed bug #25359 (array_multisort() doesn't work in a function if array is
  global or reference). (Dmitry)
- Fixed bug #22836 (returning reference to uninitialized variable). (Dmitry)
- Fixed bug #21306 (ext/sesssion: catch bailouts of write handler during
  RSHUTDOWN). (Jani, Xuefer at 21cn dot com)
- Fixed bug #15854 (boolean ini options may be incorrectly displayed as Off
  when they are On). (Tony)
- Fixed bugs #14561, #20382, #26090, #26320, #28024, #30532, #32086, #32270,
  #32555, #32588, #33056 (strtotime() related bugs). (Derick)

31 Mar 2005, PHP 5.0.4
- Added SNMPv2 support. (harrie)
- Added Oracle Instant Client support. (cjbj at hotmail dot com, Tony)
- Added length and charsetnr for field array and object in mysqli. (Georg)
- Added checks for negative values to gmp_sqrt(), gmp_powm(), gmp_sqrtrem()
  and gmp_fact() to prevent SIGFPE. (Tony)
- Changed foreach() to throw an exception if IteratorAggregate::getIterator()
  does not return an Iterator. (Marcus)
- Changed phpize not to require libtool. (Jani)
- Updated bundled oniguruma library (used for multibyte regular expression)
  to 3.7.0. (Moriyoshi)
- Updated bundled libmbfl library (used for multibyte functions). (Moriyoshi)
  Fixed bugs:
  . Bug #32311 (mb_encode_mimeheader() does not properly escape characters)
  . Bug #32063 (mb_convert_encoding ignores named entity 'alpha')
  . Bug #31911 (mb_decode_mimeheader() is case-sensitive to hex escapes)
  . bug #30573 (compiler warnings in libmbfl due to invalid type cast)
  . Bug #30549 (incorrect character translations for some ISO8859 charsets).
- Fixed bug preventing from building oci8 as shared.
  (stanislav dot voroniy at portavita dot nl, Tony)
- Fixed a bug in mysql_affected_rows and mysql_stmt_affected_rows when the
  api function returns -1 (Georg)
- Fixed several leaks in ext/browscap and sapi/embed. (Andrei)
- Fixed several leaks in ext/filepro. (Tony)
- Fixed build system to always use bundled libtool files. (Jani)
- Fixed a bug in mysqli_stmt_execute() (type conversion with NULL values).
  (Georg)
- Fixed segfault in mysqli_fetch_field_direct() when invalid field offset
  is passed. (Tony)
- Fixed posix_getsid() & posix_getpgid() to return sid & pgid instead
  of true. (Tony)
- Fixed bug #32394 (offsetUnset() segfaults in a foreach). (Marcus)
- Fixed bug #32373 (segfault in bzopen() if supplied path to non-existent
  file). (Tony)
- Fixed bug #32326 (Check values of Connection/Transfer-Encoding
  case-incentively in SOAP extension). (Ilia)
- Fixed bug #32290 (call_user_func_array() calls wrong class method within
  child class). (Marcus)
- Fixed bug #32238 (spl_array.c: void function cannot return value). (Johannes)
- Fixed bug #32210 (proc_get_status() sets "running" always to true). (Ilia)
- Fixed bug #32200 (Prevent using both --with-apxs2 and --with-apxs2filter).
  (Jani)
- Fixed bug #32134 (Overloading offsetGet/offsetSet). (Marcus)
- Fixed bug #32130 (ArrayIterator::seek() does not throw an Exception on
  invalid index). (Marcus)
- Fixed bug #32115 (dateTime SOAP encoding of timezone incorrect). (Dmitry)
- Fixed bug #32081 (in mysqli default socket value is not being used). (Ilia)
- Fixed bug #32021 (Crash caused by range('', 'z')). (Derick)
- Fixed bug #32011 (Fragments which replaced Nodes are not globaly useable).
  (Rob)
- Fixed bug #32001 (xml_parse_into_struct() function exceeds maximum
  execution time). (Rob, Moriyoshi)
- Fixed bug #31980 (Unicode exif data not available on Windows). (Edin)
- Fixed bug #31960 (msql_fetch_row() and msql_fetch_array() dropping columns
  with NULL values). (Daniel Convissor)
- Fixed bug #31878 (Segmentation fault using clone keyword on nodes). (Rob)
- Fixed bug #31858 (--disable-cli does not force --without-pear). (Jani)
- Fixed bug #31842 (*date('r') does not return RFC2822 conforming date string).
  (Jani)
- Fixed bug #31832 (SOAP encoding problem with complex types in WSDL mode with
  multiple parts). (Dmitry)
- Fixed bug #31797 (exif_read_data() uses too low nesting limit). (Ilia)
- Fixed bug #31796 (readline completion handler does not handle empty return
  values). (Ilia)
- Fixed bug #31792 (getrusage() does not provide ru_nswap value). (Ilia)
- Fixed bug #31755 (Cannot create SOAP header in no namespace). (Dmitry)
- Fixed bug #31754 (dbase_open() fails for mode = 1). (Mehdi, Derick)
- Fixed bug #31751 (pg_parameter_status() missing on Windows). (Edin)
- Fixed bug #31747 (SOAP Digest Authentication doesn't work with
  "HTTP/1.1 100 Continue" response). (Dmitry)
- Fixed bug #31732 (mb_get_info() causes segfault when no parameters
  specified). (Tony)
- Fixed bug #31710 (Wrong return values for mysqli_autocommit/commit/rollback).
  (Georg)
- Fixed bug #31705 (parse_url() does not recognize http://foo.com#bar). (Ilia)
- Fixed bug #31695 (Cannot redefine endpoint when using WSDL). (Dmitry)
- Fixed bug #31684 (dio_tcsetattr(): misconfigured termios settings).
  (elod at itfais dot com)
- Fixed bug #31683 (changes to $name in __get($name) override future
  parameters) (Dmitry)
- Fixed bug #31699 (unserialize() float problem on non-English locales). (Ilia)
- Fixed bug #31562 (__autoload() problem with static variables). (Marcus)
- Fixed bug #31651 (ReflectionClass::getDefaultProperties segfaults with arrays).
  (Marcus)
- Fixed bug #31623 (OCILogin does not support password grace period).
  (daniel dot beet at accuratesoftware dot com, Tony)
- Fixed bug #31527 (crash in msg_send() when non-string is stored without
  being serialized). (Ilia)
- Fixed bug #31515 (Improve performance of scandir() by factor of 10 or so). (Ilia)
- Fixed bug #31514 (open_basedir uses path_translated rather then cwd for .
  translation). (Ilia)
- Fixed bug #31480 (Possible infinite loop in imap_mail_compose()). (Ilia)
- Fixed bug #31479 (Fixed crash in chunk_split(), when chunklen > strlen). (Ilia)
- Fixed bug #31454 (session_set_save_handler crashes PHP when supplied
  non-existent object ref). (Tony)
- Fixed bug #31444 (Memory leak in zend_language_scanner.c).
  (hexer at studentcenter dot org)
- Fixed bug #31442 (unserialize broken on 64-bit systems). (Marcus)
- Fixed bug #31440 ($GLOBALS can be overwritten via GPC when register_globals
  is enabled). (Ilia)
- Fixed bug #31422 (No Error-Logging on SoapServer-Side). (Dmitry)
- Fixed bug #31413 (curl POSTFIELDS crashes on 64-bit platforms). (Joe)
- Fixed bug #31396 (compile fails with gd 2.0.33 without freetype). (Jani)
- Fixed bug #31371 (highlight_file() trims new line after heredoc). (Ilia)
- Fixed bug #31361 (simplexml/domxml segfault when adding node twice). (Rob)
- Fixed bug #31348 (CachingIterator::rewind() leaks). (Marcus)
- Fixed bug #31346 (ArrayIterator::next segfaults). (Marcus)
- Fixed bug #31190 (Unexpected warning then exception is thrown from
  call_user_func_array()). (phpbugs at domain51 dot net, Dmitry)
- Fixed bug #31142 (imap_mail_compose() fails to generate correct output). (Ilia)
- Fixed bug #31139 (XML Parser Functions seem to drop &amp; when parsing). (Rob)
- Fixed bug #31398 (When magic_guotes_gpc are enabled filenames with ' get cutoff).
  (Ilia)
- Fixed bug #31288 (Possible crash in mysql_fetch_field(), if mysql_list_fields()
  was not called previously). (Ilia)
- Fixed bug #31107, #31110, #31111, #31249 (Compile failure of zend_strtod.c).
  (Jani)
- Fixed bug #31110 (PHP 4.3.10 does not compile on Tru64 UNIX 5.1B). (Derick)
- Fixed bug #31107 (Compile failure on Solaris 9 (Intel) and gcc 3.4.3). (Derick)
- Fixed bug #31103 (Better error message when c-client cannot be found). (Ilia)
- Fixed bug #31101 (missing kerberos header file path with --with-openssl). (Jani)
- Fixed bug #31098 (isset() / empty() incorrectly return true in dereference of
  a string type). (Moriyoshi)
- Fixed bug #31087 (broken php_url_encode_hash macro). (Ilia)
- Fixed bug #31072 (var_export() does not output an array element with an empty
  string key). (Derick)
- Fixed bug #31060 (imageftbbox() does not use linespacing parameter). (Jani)
- Fixed bug #31056 (php_std_date() returns invalid formatted date if
  y2k_compliance is On). (Ilia)
- Fixed bug #31055 (apache2filter: per request leak proportional to the full
  path of the request URI). (kameshj at fastmail dot fm)
- Fixed bug #30901 (can't send cookies with soap envelop). (Dmitry)
- Fixed bug #30871 (Misleading warning message for array_combine()). (Andrey)
- Fixed bug #30868 (evaluated pointer comparison in mbregex causes compile
  failure). (Moriyoshi)
- Fixed bug #30862 (Static array with boolean indexes). (Marcus)
- Fixed bug #30726 (-.1 like numbers are not being handled correctly). (Ilia)
- Fixed bug #30725 (PHP segfaults when an exception is thrown in getIterator()
  within foreach). (Marcus)
- Fixed bug #30609 (cURL functions bypass open_basedir). (Jani)
- Fixed bug #30446 (apache2handler: virtual() includes files out of sequence)
- Fixed bug #30430 (odbc_next_result() doesn't bind values and that results
  in segfault). (pdan-php at esync dot org, Tony)
- Fixed bug #30266 (Invalid opcode 137/1/8). (Marcus)
- Fixed bug #30120 imagettftext() and imagettfbbox() accept too many
  parameters). (Jani)
- Fixed bug #30106 (SOAP cannot not parse 'ref' element. Causes Uncaught
  SoapFault exception). (Dmitry)
- Fixed bug #29989 (type re_registers redefined in oniguruma.h). (Moriyoshi)
- Fixed bug #28803 (enabled debug causes bailout errors with CLI on AIX
  because of fflush() called on already closed filedescriptor). (Tony)
- Fixed bug #29767 (Weird behaviour of __set($name, $value)). (Dmitry)
- Fixed bug #29733 (printf() handles repeated placeholders wrong).
  (bugs dot php dot net at bluetwanger dot de, Ilia)
- Fixed bug #29424 (width and height inverted for JPEG2000 files). (Ilia)
- Fixed bug #29329 (configure for mysqli with shared doesn't work). (Georg)
- Fixed bug #29136 (make test - libtool failure on MacOSX). (Jani)
- Fixed bug #28976 (mail(): use "From:" from headers if sendmail_from is empty).
  (Jani)
- Fixed bug #28930 (PHP sources pick wrong header files generated by bison).
  (eggert at gnu dot org, Jani)
- Fixed bug #28840 (__destruct of a class that extends mysqli not called).
  (Marcus)
- Fixed bug #28804 (ini-file section parsing pattern is buggy).
  (wendland at scan-plus dot de)
- Fixed bug #28451 (corrupt EXIF headers have unlimited recursive IFD directory
  entries). (Andrei)
- Fixed bug #28444 (Cannot access undefined property for object with overloaded
  property access). (Dmitry)
- Fixed bug #28442 (Changing a static variables in a class changes it across
  sub/super classes.) (Marcus)
- Fixed bug #28324 (HTTP_SESSION_VARS appear when register_long_arrays is
  Off). (Tony)
- Fixed bug #28074 (FastCGI: stderr should be written in a FCGI stderr stream).
  (chris at ex-parrot dot com)
- Fixed bug #28067 (partially incorrect utf8 to htmlentities mapping). (Derick,
  Benjamin Greiner)
- Fixed bug #28041 (SOAP HTTP Digest Access Authentication). (Dmitry)
- Fixed bug #27633 (Double \r problem on ftp_get in ASCII mode on Win32). (Ilia)
- Fixed bug #18613 (Multiple OUs in x509 certificate not handled properly).
  (Jani)

15 Dec 2004, PHP 5.0.3
- Added the %F modifier to *printf to render a non-locale-aware representation
  of a float with the . as decimal seperator. (Derick)
- Fixed error handling in mysqli_multi_query. (Georg)
- Extended the functionality of is_subclass_of() to accept either a class name
  or an object as first parameter. (Andrey)
- Fixed potential problems with unserializing invalid serialize data. (Marcus)
- Fixed bug #32076 (ReflectionMethod::isDestructor() always return true).
  (Derick, Tony)
- Fixed bug #31034 (Problem with non-existing iconv header file). (Derick)
- Fixed bug #30995 (snmp extension does not build with net-snmp 5.2). (Ilia)
- Fixed bug #30994 (SOAP server unable to handle request with references).
  (Dmitry)
- Fixed bug #30990 (allow popen() on *NIX to accept 'b' flag). (Ilia)
- Fixed bug #30967 (properties in extended mysqli classes don't work). (Georg)
- Fixed bug #30928 (When Using WSDL, SoapServer doesn't handle private or
  protected properties). (Dmitry)
- Fixed bug #30922 (reflective functions crash PHP when interfaces extend
  themselves). (Tony, Dmitry)
- Fixed bug #30904 (segfault when recording soapclient into session). (Tony,
  Dmitry)
- Fixed bug #30890 (MySQLi testsuite)
- Fixed bug #30856 (ReflectionClass::getStaticProperties segfaults). (Marcus)
- Fixed bug #30832 ("!" stripped off comments in xml parser). (Rob)
- Fixed bug #30799 (SoapServer doesn't handle private or protected properties).
  (Dmitry)
- Fixed bug #30783 (Apache crash when using ReflectionFunction::
  getStaticVariables()). (Marcus)
- Fixed bug #30750 (Meaningful error message when upload directory is not
  accessible). (Ilia)
- Fixed bug #30685 (Malformed SOAPClient http header reequest). (Dmitry)
- Fixed bug #30672 (Problem handling exif data in jpeg images at unusual
  places). (Marcus)
- Fixed bug #30658 (Ensure that temporary files created by GD are removed).
  (Ilia)
- Fixed bug #30645 (def. multi result set support for mysql_connect). (Georg)
- Fixed bug #30637 (compile with pear error). (Antony)
- Fixed bug #30587 (array_multisort doesn't separate zvals before
  changing them). (Tony)
- Fixed bug #30572 (crash when comparing SimpleXML attribute to a boolean).
  (Andi)
- Fixed bug #30566 (attribute namespace URIs are inconsistent when parsing).
  (Rob)
- Fixed bug #30490 (PEAR installation fails). (Antony)
- Fixed bug #30475 (curl_getinfo() may crash in some situations). (Ilia)
- Fixed bug #30442 (segfault when parsing ?getvariable[][ ). (Tony)
- Fixed bug #30388 (rename across filesystems loses ownership and
  permission info). (Tony)
- Fixed bug #30387 (stream_socket_client async connect was broken).
  (vnegrier at esds dot com, Wez).
- Fixed bug #30381 (Strange results with get_class_vars()). (Marcus)
- Fixed bug #30375 (cal_info() does not work without a parameter). (Ilia)
- Fixed bug #30362 (stream_get_line() not handling end string correctly).
  (Ilia)
- Fixed bug #30359 (SOAP client requests have no port in "Host" field).
  (Dmitry)
- Fixed bug #30356 (str_ireplace() does not work on all strings). (Ilia)
- Fixed bug #30344 (Reflection::getModifierNames() returns too long strings).
  (Marcus)
- Fixed bug #30329 (Error Fetching http body, No Content-Length, connection
  closed or chunked data). (Dmitry)
- Fixed bug #30282 (segfault when using unknown/unsupported
  session.save_handler and/or session.serialize_handler). (Tony)
- Fixed bug #30281 (Prevent non-wbmp images from being detected as such).
  (Ilia)
- Fixed bug #30276 (Possible crash in ctype_digit on large numbers). (Ilia)
- Fixed bug #30230 (exception handler not working with objects). (Marcus)
- Fixed bug #30224 (Sybase date strings are sometimes not null terminated).
  (Ilia)
- Fixed bug #30175 (SOAP results aren't parsed correctly). (Dmitry)
- Fixed bug #30147 (OO sqlite_fetch_object did not reset error handler). (Wez)
- Fixed bug #30133 (get_current_user() crashes on Windows). (Edin)
- Fixed bug #30061 (xml_set_start_namespace_decl_handler not called). (Rob)
- Fixed bug #30057 (did not detect IPV6 on FreeBSD 4.1). (Wez)
- Fixed bug #30042 (strtotime does not use second param). (Derick)
- Fixed bug #30027 (Possible crash inside ftp_get()).
  (cfield at affinitysolutions dot com)
- Fixed bug #29954 (array_reduce segfaults when initial value is array). (Tony)
- Fixed bug #29883 (isset gives invalid values on strings). (Tony, Dmitry)
- Fixed bug #29801 (Set limit on the size of mmapable data). (Ilia)
- Fixed bug #29557 (strtotime error). (Derick)
- Fixed bug #29418 (double free when openssl_csr_new fails).
  (Kamesh Jayachandran).
- Fixed bug #29385 (Soapserver always uses std class). (David, Dmitry)
- Fixed bug #29211 (SoapClient doesn't request wsdl through proxy). (Rob)
- Fixed bug #28817 (Var problem when extending domDocument). (Georg)
- Fixed bug #28599 (strtotime fails with zero base time). (Derick)
- Fixed bug #28598 (Lost support for MS Symbol fonts). (Pierre)
- Fixed bug #28220 (mb_strwidth() returns wrong width values for some hangul
  characters). (Moriyoshi)
- Fixed bug #28228 (NULL decimal separator is not being handled correctly).
  (Ilia)
- Fixed bug #28209 (strtotime("now")). (Derick)
- Fixed bug #27798 (private / protected variables not exposed by
  get_object_vars() inside class). (Marcus)
- Fixed bug #27728 (Can't return within a zend_try {} block or the previous
  bailout state isn't restored. (Andi)
- Fixed bug #27183 (Userland stream wrapper segfaults on stream_write).
  (Christian)

23 Sep 2004, PHP 5.0.2
- Added new boolean (fourth) parameter to array_slice() that turns on the
  preservation of keys in the returned array. (Derick)
- Added the sorting flag SORT_LOCALE_STRING to the sort() functions which makes
  them sort based on the current locale. (Derick)
- Added interface_exists() and make class_exists() only return true for real
  classes. (Andrey)
- Added PHP_EOL constant that contains the OS way of representing newlines.
  (Paul Hudson, Derick)
- Implemented periodic PCRE compiled regexp cache cleanup, to avoid memory
  exhaustion. (Andrei)
- Renamed SoapClient->__call() to SoapClinet->__soapCall(). (Dmitry)
- Fixed bug with raw_post_data not getting set (Brian)
- Fixed a file-descriptor leak with phpinfo() and other 'special' URLs (Zeev)
- Fixed bug #30209 (ReflectionClass::getMethod() lowercases attribute).
  (Marcus)
- Fixed bug #30182 (SOAP module processing WSDL file dumps core). (Dmitry)
- Fixed bug #30045 (Cannot pass big integers (> 2147483647) in SOAP requests).
  (Dmitry)
- Fixed bug #29985 (unserialize()/ __PHP_Incomplete_class does not report
  correctly class name). (Marcus, Tony)
- Fixed bug #29945 (simplexml_load_file URL limitation 255 char). (Rob)
- Fixed bug #29873 (No defines around pcntl_*priority definitions). (Derick)
- Fixed bug #29844 (SOAP doesn't return the result of a valid SOAP request).
  (Dmitry)
- Fixed bug #29842 (soapclient return null value). (Dmitry)
- Fixed bug #29839 (incorrect convert (xml:lang to lang)). (Dmitry)
- Fixed bug #29830 (SoapServer::setClass() should not export non-public
  methods). (Dmitry)
- Fixed bug #29828 (Interfaces no longer work). (Marcus)
- Fixed bug #29821 (Fixed possible crashes in convert_uudecode() on invalid
  data). (Ilia)
- Fixed bug #29808 (array_count_values() breaks with numeric strings). (Ilia)
- Fixed bug #29805 (HTTP Authentication Issues). (Uwe Schindler)
- Fixed bug #29795 (SegFault with Soap and Amazon's Web Services). (Dmitry)
- Fixed bug #29737 (ip2long should return -1 if IP is 255.255.255.255 and FALSE
  on error). (Tony)
- Fixed bug #29711 (Changed ext/xml to default to UTF-8 output). (Rob)
- Fixed bug #29678 (opendir() with ftp:// wrapper segfaults if path does not
  have trailing slash). (Ilia)
- Fixed bug #29657 (xml_* functions throw non descriptive error).
  (Christian, Rob)
- Fixed bug #29656 (segfault on result and statement properties). (Georg)
- Fixed bug #29566 (foreach/string handling strangeness (crash)). (Dmitry)
- Fixed bug #29447 (Reflection API issues). (Marcus)
- Fixed bug #29296 (Added sslv2 and sslv3 transports). (Wez)
- Fixed bug #29283 (Invalid statement handle in mysqli on execute). (Georg)
- Fixed bug #29913 (parse_url() is now binary safe). (Ilia)
- Fixed bug #27994 (segfault with Soapserver when WSDL-Cache is enabled).
  (Dmitry)
- Fixed bug #27791 (Apache 2.0 SAPI build against Apache 2 HEAD). (Joe Orton,
  Derick)
- Fixed bug #26737 (private/protected properties not serialized when user
  declared method __sleep() exists). E_NOTICE thrown when __sleep() returns
  name of non-existing member. (Andrey, Curt)

12 Aug 2004, PHP 5.0.1
- Changed destructor mechanism so that destructors are called prior to request
  shutdown. (Marcus)
- Rewritten UNIX and Windows install help files. (Documentation Team)
- Updated several libraries bundled with the windows release which now
  includes libxml2-2.6.11, libxslt-1.1.7 and iconv-1.9.1. (Rob, Edin)
- Improved and moved ActiveScript SAPI to PECL.  (Wez)
- Fixed bug #29606 (php_strip_whitespace() prints to stdout rather then
  returning the value). (Ilia)
- Fixed bug #29577 (MYSQLI_CLIENT_FOUND_ROWS undefined) (Georg)
- Fixed bug #29573 (Segmentation fault, when exception thrown within
  PHP function called from XSLT). (Christian)
- Fixed bug #29522 (accessing properties without connection) (Georg)
- Fixed bug #29505 (get_class_vars() severely broken when used with arrays).
  (Marcus)
- Fixed bug #29490 (.Net object instantiation failed). (Michael Sisolak).
- Fixed bug #29474 (win32: usleep() doesn't work). (Wez)
- Fixed bug #29449 (win32: feof() hangs on empty tcp stream). (Wez)
- Fixed bug #29437 (Possible crash inside array_walk_recursive()). (Ilia)
- Fixed bug #29431 (crash when parsing invalid address; invalid address
  returned by stream_socket_recvfrom(), stream_socket_getname()). (Wez)
- Fixed bug #29409 (Segfault in PHP functions called from XSLT). (Rob)
- Fixed unloading of dynamically loaded extensions.
  (Marcus, kameshj at fastmail dot fm)
- Fixed bug #29395 (sqlite_escape_string() returns bogus data on empty
  strings). (Ilia, Tony)
- Fixed bug #29392 (com_dotnet crashes when echo'ing an object). (Wez)
- Fixed bug #29368 (The destructor is called when an exception is thrown from
  the constructor). (Marcus)
- Fixed bug #29354 (Exception constructor marked as both public and protected).
  (Marcus)
- Fixed bug #29342 (strtotime() does not handle empty date string properly).
  (Ilia)
- Fixed bug #29340 (win32 build produces invalid php_ifx.dll). (Edin)
- Fixed bug #29335 (fetch functions now use MYSQLI_BOTH as default) (Georg)
- Fixed bug #29291 (get_class_vars() return names with NULLs). (Marcus)
- Fixed bug #29264 (gettext extension not working). (Edin)
- Fixed bug #29258 (variant_date_from_timestamp() does not honour
  timezone).  (Wez)
- Fixed bug #29256 (error when sending large packets on a socket). (Dmitry)
- Fixed bug #29236 (memory error when wsdl-cache is enabled). (Dmitry)
- Fixed bug #29147 (Compile Error in mnoGoSearch functions). (Sergey, Antony)
- Fixed bug #29132 ($_SERVER["PHP_AUTH_USER"] isn't defined). (Stefan)
- Fixed bug #29119 (html_entity_decode() misbehaves with UTF-8). (Moriyoshi)
- Fixed bug #29109 (SoapFault exception: [WSDL] Out of memory). (Dmitry)
- Fixed bug #29061 (soap extension segfaults). (Dmitry)
- Fixed bug #28985 (__getTypes() returning nothing on complex WSDL). (Dmitry)
- Fixed bug #28969 (Wrong data encoding of special characters). (Dmitry)
- Fixed bug #28895 (ReflectionClass::isAbstract always returns false). (Marcus)
- Fixed bug #28829 (Thread-unsafety in bcmath elementary values). (Sara)
- Fixed bug #28464 (catch() does not catch exceptions by interfaces). (Marcus)
- Fixed bug #27669 (PHP 5 didn't support all possibilities for calling static
  methods dynamically). (Dmitry)
- Fixed ReflectionClass::getMethod() and ReflectionClass::getProperty() to
  raise an ReflectionException instead of returning NULL on failure.
  (Sebastian)
- Fixed convert.* filters to consume remaining buckets_in on flush. (Sara)
- Fixed bug in mysqli->client_version. (Georg)

13 Jul 2004, PHP 5.0.0
- Updated PCRE to provide better error handling in certain cases. (Andrei)
- Changed doc comments to require a single white space after '/**'. (Marcus)
- Fixed bug #29019 (Database not closing). (Marcus)
- Fixed bug #29008 (array_combine() does not handle non-numeric/string keys).
  (Ilia)
- Fixed bug #28999 (fixed behaviour of exec() to work as it did in 4.X). (Ilia)
- Fixed bug #28868 (Internal filter registry not thread safe). (Sara)
- Fixed bug #28851 (call_user_func_array has typo in error message). (Marcus)
- Fixed bug #28831 (ArrayObject::offsetGet() does the work of offsetUnset()).
  (Marcus)
- Fixed bug #28822 (ArrayObject::offsetExists() works inverted). (Marcus)
- Fixed bug #28789 (ReflectionProperty getValue() fails on public static
  members). (Marcus)
- Fixed bug #28771 (Segfault when using xslt and clone). (Rob)
- Fixed bug #28751 (SoapServer does not call _autoload()). (Dmitry)
- Fixed bug #28739 (array_*diff() and array_*intersect() not clearing the fci
  cache before work). (Andrey)
- Fixed bug #28721 (appendChild() and insertBefore() unset DOMText).(Rob)
- Fixed bug #28702 (SOAP does not parse WSDL service address correctly). (Dmitry)
- Fixed bug #28699 (Reflection api bugs). (Marcus)
- Fixed bug #28694 (ReflectionExtension::getFunctions() crashes PHP). (Marcus)
- Fixed bug #28512 (Allocate enough space to store MSSQL data). (Frank)
- Fixed strip_tags() to correctly handle '\0' characters. (Stefan)<|MERGE_RESOLUTION|>--- conflicted
+++ resolved
@@ -14,16 +14,11 @@
   . Fixed bug #67081 (DOMDocumentType->internalSubset returns entire DOCTYPE tag,
     not only the subset). (Anatol)
 
-<<<<<<< HEAD
+- FPM:
+  . Fixed bug #66908 (php-fpm reload leaks epoll_create() file descriptor).
+    (Julio Pintos)
+
 ?? ??? 2014, PHP 5.5.12
-=======
-- FPM:
-  . Fixed bug #66908 (php-fpm reload leaks epoll_create() file descriptor). 
-    (Julio Pintos)
-
-?? ??? 2014, PHP 5.4.28
-
->>>>>>> 49341e99
 - Core:
   . Fixed bug #61019 (Out of memory on command stream_get_contents). (Mike)
   . Fixed bug #64330 (stream_socket_server() creates wrong Abstract Namespace 
