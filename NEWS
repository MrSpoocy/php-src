PHP                                                                        NEWS
|||||||||||||||||||||||||||||||||||||||||||||||||||||||||||||||||||||||||||||||
?? ??? 2017, PHP 7.1.3

- Core:
  . Fixed bug #73807 (Performance problem with processing large post request).
    (Nikita)
  . Fixed bug #73998 (array_key_exists fails on arrays created by
    get_object_vars). (mhagstrand)
  . Fixed bug #73954 (NAN check fails on Alpine Linux with musl). (Andrea)

- Apache:
  . Fixed bug #61471 (Incomplete POST does not timeout but is passed to PHP).
    (Zheng Shao)

<<<<<<< HEAD
- Date:
  . Fixed bug #73837 ("new DateTime()" sometimes returns 1 second ago value).
    (Derick)
=======
- FPM:
  . Fixed bug #69860 (php-fpm process accounting is broken with keepalive).
    (Denis Yeldandi)
>>>>>>> 9814be4b

- GD:
  . Fixed bug #74031 (ReflectionFunction for imagepng is missing last two
    parameters). (finwe)

- Opcache:
  . Fixed bug #74019 (Segfault with list). (Laruence)

- OpenSSL:
  . Fixed bug #74022 (PHP Fast CGI crashes when reading from a pfx file).
    (Anatol)

- Reflection:
  . Fixed bug #74035 (getNumberOfRequiredParameters wrong for
    ReflectionClass::newInstance). (Andrew Nester)

- Standard:
  . Fixed bug #74005 (mail.add_x_header causes RFC-breaking lone line feed).
    (Anatol)
  . Fixed bug #74041 (substr_count with length=0 broken). (Nikita)

16 Feb 2017, PHP 7.1.2

- Core:
  . Improved GENERATOR_CREATE opcode handler. (Bob, Dmitry)
  . Fixed bug #73877 (readlink() returns garbage for UTF-8 paths). (Anatol)
  . Fixed bug #73876 (Crash when exporting **= in expansion of assign op).
    (Sara)
  . Fixed bug #73962 (bug with symlink related to cyrillic directory). (Anatol)
  . Fixed bug #73969 (segfault in debug_print_backtrace). (andrewnester)
  . Fixed bug #73994 (arginfo incorrect for unpack). (krakjoe)
  . Fixed bug #73973 (assertion error in debug_zval_dump). (andrewnester)

- DOM:
  . Fixed bug #54382 (getAttributeNodeNS doesn't get xmlns* attributes).
    (aboks)

- DTrace:
  . Fixed bug #73965 (DTrace reported as enabled when disabled). (Remi)

- FCGI:
  . Fixed bug #73904 (php-cgi fails to load -c specified php.ini file). (Anatol)
  . Fixed bug #72898 (PHP_FCGI_CHILDREN is not included in phpinfo()). (Anatol)

- FPM:
  . Fixed bug #69865 (php-fpm does not close stderr when using syslog). 
    (m6w6)

- GD:
  . Fixed bug #73968 (Premature failing of XBM reading). (cmb)

- GMP:
  . Fixed bug #69993 (test for gmp.h needs to test machine includes).
    (Jordan Gigov) 

- Hash:
  . Added hash_hkdf() function. (Andrey Andreev)
  . Fixed bug #73961 (environmental build dependency in hash sha3 source).
    (krakjoe)

- Intl:
  . Fix bug #73956 (Link use CC instead of CXX). (Remi)

- LDAP:
  . Fixed bug #73933 (error/segfault with ldap_mod_replace and opcache).
    (Laruence)

- MySQLi:
  . Fixed bug #73949 (leak in mysqli_fetch_object). (krakjoe)

- Mysqlnd:
  . Fixed bug #69899 (segfault on close() after free_result() with mysqlnd).
    (Richard Fussenegger)

- Opcache:
  . Fixed bug #73983 (crash on finish work with phar in cli + opcache).
    (Anatol)

- OpenSSL:
  . Fixed bug #71519 (add serial hex to return value array). (xrobau)
  . Fixed bug #73692 (Compile ext/openssl with openssl 1.1.0 on Win). (Anatol)
  . Fixed bug #73978 (openssl_decrypt triggers bug in PDO). (Jakub Zelenka)

- PDO_Firebird:
  . Implemented FR #72583 (All data are fetched as strings). (Dorin Marcoci)

- PDO_PgSQL:
  . Fixed bug #73959 (lastInsertId fails to throw an exception for wrong 
    sequence name). (andrewnester)

- Phar:
  . Fixed bug #70417 (PharData::compress() doesn't close temp file). (cmb)

- posix:
  . Fixed bug #71219 (configure script incorrectly checks for ttyname_r). (atoh)

- Session:
  . Fixed bug #69582 (session not readable by root in CLI). (EvgeniySpinov)

- SPL:
  . Fixed bug #73896 (spl_autoload() crashes when calls magic _call()). (Dmitry)

- Standard:
  . Fixed bug #69442 (closing of fd incorrect when PTS enabled). (jaytaph)
  . Fixed bug #47021 (SoapClient stumbles over WSDL delivered with
    "Transfer-Encoding: chunked"). (Rowan Collins)
  . Fixed bug #72974 (imap is undefined service on AIX). (matthieu.sarter)
  . Fixed bug #72979 (money_format stores wrong length AIX). (matthieu.sarter)
  . Fixed bug #73374 (intval() with base 0 should detect binary). (Leigh)
  . Fixed bug #69061 (mail.log = syslog contains double information).
    (Tom Sommer)

- ZIP:
  . Fixed bug #70103 (ZipArchive::addGlob ignores remove_all_path option). (cmb,
    Mitch Hagstrand)

19 Jan 2017, PHP 7.1.1

- Core:
  . Fixed bug #73792 (invalid foreach loop hangs script). (Dmitry)
  . Fixed bug #73686 (Adding settype()ed values to ArrayObject results in
    references). (Nikita, Laruence)
  . Fixed bug #73663 ("Invalid opcode 65/16/8" occurs with a variable created
    with list()). (Laruence)
  . Fixed bug #73727 (ZEND_MM_BITSET_LEN is "undefined symbol" in
    zend_bitset.h). (Nikita)
  . Fixed bug #73753 (unserialized array pointer not advancing). (David Walker)
  . Fixed bug #73783 (SIG_IGN doesn't work when Zend Signals is enabled).
    (David Walker)

- CLI:
  . Fixed bug #72555 (CLI output(japanese) on Windows). (Anatol)

- COM:
  . Fixed bug #73679 (DOTNET read access violation using invalid codepage).
    (Anatol)

- DOM:
  . Fixed bug #67474 (getElementsByTagNameNS filter on default ns). (aboks)

- Mbstring:
  . Fixed bug #73646 (mb_ereg_search_init null pointer dereference).
    (Laruence)

- Mysqli:
  . Fixed bug #73462 (Persistent connections don't set $connect_errno).
    (darkain)

- Mysqlnd:
  . Optimized handling of BIT fields - less memory copies and lower memory
    usage. (Andrey)
  . Fixed bug #73800 (sporadic segfault with MYSQLI_OPT_INT_AND_FLOAT_NATIVE). 
	(vanviegen)

- Opcache:
  . Fixed bug #73789 (Strange behavior of class constants in switch/case block).
    (Laruence)
  . Fixed bug #73746 (Method that returns string returns UNKNOWN:0 instead).
    (Laruence)
  . Fixed bug #73654 (Segmentation fault in zend_call_function). (Nikita)
  . Fixed bug #73668 ("SIGFPE Arithmetic exception" in opcache when divide by
    minus 1). (Nikita)
  . Fixed bug #73847 (Recursion when a variable is redefined as array). (Nikita)

- PDO_Firebird:
  . Fixed bug #72931 (PDO_FIREBIRD with Firebird 3.0 not work on returning
    statement). (Dorin Marcoci)

- phpdbg:
  . Fixed bug #73794 (Crash (out of memory) when using run and # command
    separator). (Bob)
  . Fixed bug #73704 (phpdbg shows the wrong line in files with shebang). (Bob)

- SQLite3:
  . Reverted fix for bug #73530	(Unsetting result set may reset other result
    set). (cmb)

- Standard:
  . Fixed bug #73594 (dns_get_record does not populate $additional out
    parameter). (Bruce Weirdan)
  . Fixed bug #70213 (Unserialize context shared on double class lookup).
    (Taoguang Chen)
  . Fixed bug #73154 (serialize object with __sleep function crash). (Nikita)
  . Fixed bug #70490 (get_browser function is very slow). (Nikita)
  . Fixed bug #73265 (Loading browscap.ini at startup causes high memory usage).
    (Nikita)
  . Add subject to mail log. (tomsommer)
  . Fixed bug #31875 (get_defined_functions additional param to exclude
	disabled functions). (willianveiga)

- Zlib
  . Fixed bug #73373 (deflate_add does not verify that output was not truncated).
    (Matt Bonneau)

01 Dec 2016, PHP 7.1.0

- Core:
  . Added nullable types. (Levi, Dmitry)
  . Added DFA optimization framework based on e-SSA form. (Dmitry, Nikita)
  . Added specialized opcode handlers (e.g. ZEND_ADD_LONG_NO_OVERFLOW).
    (Dmitry)
  . Added [] = as alternative construct to list() =. (Bob)
  . Added void return type. (Andrea)
  . Added support for negative string offsets in string offset syntax and
    various string functions. (Francois)
  . Added a form of the list() construct where keys can be specified. (Andrea)
  . Implemented safe execution timeout handling, that prevents random crashes
    after "Maximum execution time exceeded" error. (Dmitry)
  . Implemented the RFC `Support Class Constant Visibility`. (Sean DuBois,
    Reeze Xia, Dmitry)
  . Implemented the RFC `Catching multiple exception types`. (Bronislaw Bialek,
    Pierrick)
  . Implemented logging to syslog with dynamic error levels. (Jani Ollikainen)
  . Implemented FR #72614 (Support "nmake test" on building extensions by
    phpize). (Yuji Uchiyama)
  . Implemented RFC: Iterable. (Aaron Piotrowski)
  . Implemented RFC: Closure::fromCallable (Danack)
  . Implemented RFC: Replace "Missing argument" warning with "\ArgumentCountError"
    exception. (Dmitry, Davey)
  . Implemented RFC: Fix inconsistent behavior of $this variable. (Dmitry)
  . Fixed bug #73585 (Logging of "Internal Zend error - Missing class
    information" missing class name). (Laruence)
  . Fixed memory leak(null coalescing operator with Spl hash). (Tyson Andre)
  . Fixed bug #72736 (Slow performance when fetching large dataset with mysqli
    / PDO). (Dmitry)
  . Fixed bug #72482 (Ilegal write/read access caused by gdImageAALine
    overflow). (cmb)
  . Fixed bug #72696 (imagefilltoborder stackoverflow on truecolor images).
    (cmb)
  . Fixed bug #73350 (Exception::__toString() cause circular references).
    (Laruence)
  . Fixed bug #73329 ((Float)"Nano" == NAN). (Anatol)
  . Fixed bug #73288 (Segfault in __clone > Exception.toString > __get).
    (Laruence)
  . Fixed for #73240 (Write out of bounds at number_format). (Stas)
  . Fix pthreads detection when cross-compiling (ffontaine)
  . Fixed bug #73337 (try/catch not working with two exceptions inside a same
    operation). (Dmitry)
  . Fixed bug #73156 (segfault on undefined function). (Dmitry)
  . Fixed bug #73163 (PHP hangs if error handler throws while accessing undef
    const in default value). (Nikita)
  . Fixed bug #73172 (parse error: Invalid numeric literal). (Nikita, Anatol)
  . Fixed bug #73181 (parse_str() without a second argument leads to crash).
    (Nikita)
  . Fixed bug #73025 (Heap Buffer Overflow in virtual_popen of
    zend_virtual_cwd.c). (cmb)
  . Fixed bug #73058 (crypt broken when salt is 'too' long). (Anatol)
  . Fixed bug #72944 (Null pointer deref in zval_delref_p). (Dmitry)
  . Fixed bug #72943 (assign_dim on string doesn't reset hval). (Laruence)
  . Fixed bug #72598 (Reference is lost after array_slice()) (Nikita)
  . Fixed bug #72703 (Out of bounds global memory read in BF_crypt triggered by
    password_verify). (Anatol)
  . Fixed bug #72813 (Segfault with __get returned by ref). (Laruence)
  . Fixed bug #72767 (PHP Segfaults when trying to expand an infinite operator).
    (Nikita)
  . TypeError messages for arg_info type checks will now say "must be ...
    or null" where the parameter or return type accepts null. (Andrea)
  . Fixed bug #72857 (stream_socket_recvfrom read access violation). (Anatol)
  . Fixed bug #72663 (Create an Unexpected Object and Don't Invoke
    __wakeup() in Deserialization). (Stas)
  . Fixed bug #72681 (PHP Session Data Injection Vulnerability). (Stas)
  . Fixed bug #72742 (memory allocator fails to realloc small block to large
    one). (Stas)
  . Fixed URL rewriter. It would not rewrite '//example.com/' URL
    unconditionally. URL rewrite target hosts whitelist is implemented. (Yasuo)
  . Fixed bug #72641 (phpize (on Windows) ignores PHP_PREFIX).
    (Yuji Uchiyama)
  . Fixed bug #72683 (getmxrr broken). (Anatol)
  . Fixed bug #72629 (Caught exception assignment to variables ignores
    references). (Laruence)
  . Fixed bug #72594 (Calling an earlier instance of an included anonymous
    class fatals). (Laruence)
  . Fixed bug #72581 (previous property undefined in Exception after
    deserialization). (Laruence)
  . Fixed bug #72543 (Different references behavior comparing to PHP 5)
    (Laruence, Dmitry, Nikita)
  . Fixed bug #72347 (VERIFY_RETURN type casts visible in finally). (Dmitry)
  . Fixed bug #72216 (Return by reference with finally is not memory safe).
    (Dmitry)
  . Fixed bug #72215 (Wrong return value if var modified in finally). (Dmitry)
  . Fixed bug #71818 (Memory leak when array altered in destructor). (Dmitry)
  . Fixed bug #71539 (Memory error on $arr[$a] =& $arr[$b] if RHS rehashes)
    (Dmitry, Nikita)
  . Added new constant PHP_FD_SETSIZE. (cmb)
  . Added optind parameter to getopt(). (as)
  . Added PHP to SAPI error severity mapping for logs. (Martin Vobruba)
  . Fixed bug #71911 (Unable to set --enable-debug on building extensions by
    phpize on Windows). (Yuji Uchiyama)
  . Fixed bug #29368 (The destructor is called when an exception is thrown from
    the constructor). (Dmitry)
  . Implemented RFC: RNG Fixes. (Leigh)
  . Implemented email validation as per RFC 6531. (Leo Feyer, Anatol)
  . Fixed bug #72513 (Stack-based buffer overflow vulnerability in
    virtual_file_ex). (Stas)
  . Fixed bug #72573 (HTTP_PROXY is improperly trusted by some PHP libraries
    and applications). (Stas)
  . Fixed bug #72523 (dtrace issue with reflection (failed test)). (Laruence)
  . Fixed bug #72508 (strange references after recursive function call and
    "switch" statement). (Laruence)
  . Fixed bug #72441 (Segmentation fault: RFC list_keys). (Laruence)
  . Fixed bug #72395 (list() regression). (Laruence)
  . Fixed bug #72373 (TypeError after Generator function w/declared return type
    finishes). (Nikita)
  . Fixed bug #69489 (tempnam() should raise notice if falling back to temp dir).
    (Laruence, Anatol)
  . Fixed UTF-8 and long path support on Windows. (Anatol)
  . Fixed bug #53432 (Assignment via string index access on an empty string
    converts to array). (Nikita)
  . Fixed bug #62210 (Exceptions can leak temporary variables). (Dmitry, Bob)
  . Fixed bug #62814 (It is possible to stiffen child class members visibility).
    (Nikita)
  . Fixed bug #69989 (Generators don't participate in cycle GC). (Nikita)
  . Fixed bug #70228 (Memleak if return in finally block). (Dmitry)
  . Fixed bug #71266 (Missing separation of properties HT in foreach etc).
    (Dmitry)
  . Fixed bug #71604 (Aborted Generators continue after nested finally).
    (Nikita)
  . Fixed bug #71572 (String offset assignment from an empty string inserts
    null byte). (Francois)
  . Fixed bug #71897 (ASCII 0x7F Delete control character permitted in
    identifiers). (Andrea)
  . Fixed bug #72188 (Nested try/finally blocks losing return value). (Dmitry)
  . Fixed bug #72213 (Finally leaks on nested exceptions). (Dmitry, Nikita)
  . Fixed bug #47517 (php-cgi.exe missing UAC manifest).
    (maxdax15801 at users noreply github com)
  . Change statement and fcall extension handlers to accept frame. (Joe)
  . Number operators taking numeric strings now emit E_NOTICEs or E_WARNINGs
    when given malformed numeric strings. (Andrea)
  . (int), intval() where $base is 10 or unspecified, settype(), decbin(),
    decoct(), dechex(), integer operators and other conversions now always
    respect scientific notation in numeric strings. (Andrea)
  . Raise a compile-time warning on octal escape sequence overflow. (Sara)

- Apache2handler:
  . Enable per-module logging in Apache 2.4+. (Martin Vobruba)

- BCmath:
  . Fix bug #73190 (memcpy negative parameter _bc_new_num_ex). (Stas)

- Bz2:
  . Fixed bug #72837 (integer overflow in bzdecompress caused heap
    corruption). (Stas)
  . Fixed bug #72613 (Inadequate error handling in bzread()). (Stas)

- Calendar:
  . Fix integer overflows (Joshua Rogers)
  . Fixed bug #67976 (cal_days_month() fails for final month of the French
    calendar). (cmb)
  . Fixed bug #71894 (AddressSanitizer: global-buffer-overflow in
    zif_cal_from_jd). (cmb)

- CLI Server:
  . Fixed bug #73360 (Unable to work in root with unicode chars). (Anatol)
  . Fixed bug #71276 (Built-in webserver does not send Date header).
    (see at seos fr)

- COM:
  . Fixed bug #73126 (Cannot pass parameter 1 by reference). (Anatol)
  . Fixed bug #69579 (Invalid free in extension trait). (John Boehr)
  . Fixed bug #72922 (COM called from PHP does not return out parameters).
    (Anatol)
  . Fixed bug #72569 (DOTNET/COM array parameters broke in PHP7). (Anatol)
  . Fixed bug #72498 (variant_date_from_timestamp null dereference). (Anatol)

- Curl
  . Implement support for handling HTTP/2 Server Push. (Davey)
  . Add curl_multi_errno(), curl_share_errno() and curl_share_strerror()
    functions. (Pierrick)
  . Fixed bug #72674 (Heap overflow in curl_escape). (Stas)
  . Fixed bug #72541 (size_t overflow lead to heap corruption). (Stas).
  . Fixed bug #71709 (curl_setopt segfault with empty CURLOPT_HTTPHEADER).
    (Pierrick)
  . Fixed bug #71929 (CURLINFO_CERTINFO data parsing error). (Pierrick)

- Date:
  . Fixed bug #69587 (DateInterval properties and isset). (jhdxr)
  . Fixed bug #73426 (createFromFormat with 'z' format char results in
    incorrect time). (Derick)
  . Fixed bug #45554 (Inconsistent behavior of the u format char). (Derick)
  . Fixed bug #48225 (DateTime parser doesn't set microseconds for "now").
    (Derick)
  . Fixed bug #52514 (microseconds are missing in DateTime class). (Derick)
  . Fixed bug #52519 (microseconds in DateInterval are missing). (Derick)
  . Fixed bug #60089 (DateTime::createFromFormat() U after u nukes microtime).
    (Derick)
  . Fixed bug #64887 (Allow DateTime modification with subsecond items).
    (Derick)
  . Fixed bug #68506 (General DateTime improvments needed for microseconds to
    become useful). (Derick)
  . Fixed bug #73109 (timelib_meridian doesn't parse dots correctly). (Derick)
  . Fixed bug #73247 (DateTime constructor does not initialise microseconds
    property). (Derick)
  . Fixed bug #73147 (Use After Free in PHP7 unserialize()). (Stas)
  . Fixed bug #73189 (Memcpy negative size parameter php_resolve_path). (Stas)
  . Fixed bug #66836 (DateTime::createFromFormat 'U' with pre 1970 dates fails
    parsing). (derick)
  . Invalid serialization data for a DateTime or DatePeriod object will now
    throw an instance of Error from __wakeup() or __set_state() instead of
    resulting in a fatal error. (Aaron Piotrowski)
  . Timezone initialization failure from serialized data will now throw an
    instance of Error from __wakeup() or __set_state() instead of resulting in
    a fatal error. (Aaron Piotrowski)
  . Export date_get_interface_ce() for extension use. (Jeremy Mikola)
  . Fixed bug #63740 (strtotime seems to use both sunday and monday as start of
    week). (Derick)

- Dba:
  . Fixed bug #70825 (Cannot fetch multiple values with group in ini file).
    (cmb)
  . Data modification functions (e.g.: dba_insert()) now throw an instance of
    Error instead of triggering a catchable fatal error if the key is does not
    contain exactly two elements. (Aaron Piotrowski)

- DOM:
  . Fixed bug #73150 (missing NULL check in dom_document_save_html). (Stas)
  . Fixed bug #66502 (DOM document dangling reference). (Sean Heelan, cmb)
  . Invalid schema or RelaxNG validation contexts will throw an instance of
    Error instead of resulting in a fatal error. (Aaron Piotrowski)
  . Attempting to register a node class that does not extend the appropriate
    base class will now throw an instance of Error instead of resulting in a
    fatal error. (Aaron Piotrowski)
  . Attempting to read an invalid or write to a readonly property will throw
    an instance of Error instead of resulting in a fatal error. (Aaron
    Piotrowski)

- DTrace:
  . Disabled PHP call tracing by default (it makes significant overhead).
    This may be enabled again using envirionment variable USE_ZEND_DTRACE=1.
    (Dmitry)

- EXIF:
  . Fixed bug #72735 (Samsung picture thumb not read (zero size)). (Kalle, Remi)
  . Fixed bug #72627 (Memory Leakage In exif_process_IFD_in_TIFF). (Stas)
  . Fixed bug #72603 (Out of bound read in exif_process_IFD_in_MAKERNOTE).
    (Stas)
  . Fixed bug #72618 (NULL Pointer Dereference in exif_process_user_comment).
    (Stas)

- Filter:
  . Fixed bug #72972 (Bad filter for the flags FILTER_FLAG_NO_RES_RANGE and
    FILTER_FLAG_NO_PRIV_RANGE). (julien)
  . Fixed bug #73054 (default option ignored when object passed to int filter).
    (cmb)
  . Fixed bug #71745 (FILTER_FLAG_NO_RES_RANGE does not cover whole 127.0.0.0/8
    range). (bugs dot php dot net at majkl578 dot cz)

- FPM:
  . Fixed bug #72575 (using --allow-to-run-as-root should ignore missing user).
    (gooh)

- FTP:
  . Fixed bug #70195 (Cannot upload file using ftp_put to FTPES with
    require_ssl_reuse). (Benedict Singer)
  . Implemented FR #55651 (Option to ignore the returned FTP PASV address).
    (abrender at elitehosts dot com)

- GD:
  . Fixed bug #73213 (Integer overflow in imageline() with antialiasing). (cmb)
  . Fixed bug #73272 (imagescale() is not affected by, but affects
    imagesetinterpolation()). (cmb)
  . Fixed bug #73279 (Integer overflow in gdImageScaleBilinearPalette()). (cmb)
  . Fixed bug #73280 (Stack Buffer Overflow in GD dynamicGetbuf). (cmb)
  . Fixed bug #50194 (imagettftext broken on transparent background w/o
    alphablending). (cmb)
  . Fixed bug #73003 (Integer Overflow in gdImageWebpCtx of gd_webp.c). (trylab,
    cmb)
  . Fixed bug #53504 (imagettfbbox gives incorrect values for bounding box).
    (Mark Plomer, cmb)
  . Fixed bug #73157 (imagegd2() ignores 3rd param if 4 are given). (cmb)
  . Fixed bug #73155 (imagegd2() writes wrong chunk sizes on boundaries). (cmb)
  . Fixed bug #73159 (imagegd2(): unrecognized formats may result in corrupted
    files). (cmb)
  . Fixed bug #73161 (imagecreatefromgd2() may leak memory). (cmb)
  . Fixed bug #67325 (imagetruecolortopalette: white is duplicated in palette).
    (cmb)
  . Fixed bug #66005 (imagecopy does not support 1bit transparency on truecolor
    images). (cmb)
  . Fixed bug #72913 (imagecopy() loses single-color transparency on palette
    images). (cmb)
  . Fixed bug #68716 (possible resource leaks in _php_image_convert()). (cmb)
  . Fixed bug #72709 (imagesetstyle() causes OOB read for empty $styles). (cmb)
  . Fixed bug #72697 (select_colors write out-of-bounds). (Stas)
  . Fixed bug #72730 (imagegammacorrect allows arbitrary write access). (Stas)
  . Fixed bug #72596 (imagetypes function won't advertise WEBP support). (cmb)
  . Fixed bug #72604 (imagearc() ignores thickness for full arcs). (cmb)
  . Fixed bug #70315 (500 Server Error but page is fully rendered). (cmb)
  . Fixed bug #43828 (broken transparency of imagearc for truecolor in
    blendingmode). (cmb)
  . Fixed bug #72512 (gdImageTrueColorToPaletteBody allows arbitrary write/read
    access). (Pierre)
  . Fixed bug #72519 (imagegif/output out-of-bounds access). (Pierre)
  . Fixed bug #72558 (Integer overflow error within _gdContributionsAlloc()).
    (Pierre)
  . Fixed bug #72482 (Ilegal write/read access caused by gdImageAALine
    overflow). (Pierre)
  . Fixed bug #72494 (imagecropauto out-of-bounds access). (Fernando, Pierre,
    cmb)
  . Fixed bug #72404 (imagecreatefromjpeg fails on selfie). (cmb)
  . Fixed bug #43475 (Thick styled lines have scrambled patterns). (cmb)
  . Fixed bug #53640 (XBM images require width to be multiple of 8). (cmb)
  . Fixed bug #64641 (imagefilledpolygon doesn't draw horizontal line). (cmb)

- Hash:
  . Added SHA3 fixed mode algorithms (224, 256, 384, and 512 bit). (Sara)
  . Added SHA512/256 and SHA512/224 algorithms. (Sara)

- iconv:
  . Fixed bug #72320 (iconv_substr returns false for empty strings). (cmb)

- IMAP:
  . Fixed bug #73418 (Integer Overflow in "_php_imap_mail" leads to crash).
    (Anatol)
  . An email address longer than 16385 bytes will throw an instance of Error
    instead of resulting in a fatal error. (Aaron Piotrowski)

- Interbase:
  . Fixed bug #73512 (Fails to find firebird headers as don't use fb_config
    output). (Remi)

- Intl:
  . Fixed bug #73007 (add locale length check). (Stas)
  . Fixed bug #73218 (add mitigation for ICU int overflow). (Stas)
  . Fixed bug #65732 (grapheme_*() is not Unicode compliant on CR LF
    sequence). (cmb)
  . Fixed bug #73007 (add locale length check). (Stas)
  . Fixed bug #72639 (Segfault when instantiating class that extends
    IntlCalendar and adds a property). (Laruence)
  . Fixed bug #72658 (Locale::lookup() / locale_lookup() hangs if no match
    found). (Anatol)
  . Partially fixed #72506 (idn_to_ascii for UTS #46 incorrect for long domain
    names). (cmb)
  . Fixed bug #72533 (locale_accept_from_http out-of-bounds access). (Stas)
  . Failure to call the parent constructor in a class extending Collator
    before invoking the parent methods will throw an instance of Error
    instead of resulting in a recoverable fatal error. (Aaron Piotrowski)
  . Cloning a Transliterator object may will now throw an instance of Error
    instead of resulting in a fatal error if cloning the internal
    transliterator fails. (Aaron Piotrowski)
  . Added IntlTimeZone::getWindowsID() and
    IntlTimeZone::getIDForWindowsID(). (Sara)
  . Fixed bug #69374 (IntlDateFormatter formatObject returns wrong utf8 value).
    (lenhatanh86 at gmail com)
  . Fixed bug #69398 (IntlDateFormatter formatObject returns wrong value when
    time style is NONE). (lenhatanh86 at gmail com)

- JSON:
  . Introduced encoder struct instead of global which fixes bugs #66025 and
    #73254 related to pretty print indentation. (Jakub Zelenka)
  . Fixed bug #73113 (Segfault with throwing JsonSerializable). (julien)
  . Implemented earlier return when json_encode fails, fixes bugs #68992
    (Stacking exceptions thrown by JsonSerializable) and #70275 (On recursion
    error, json_encode can eat up all system memory). (Jakub Zelenka)
  . Implemented FR #46600 ("_empty_" key in objects). (Jakub Zelenka)
  . Exported JSON parser API including json_parser_method that can be used
    for implementing custom logic when parsing JSON. (Jakub Zelenka)
  . Escaped U+2028 and U+2029 when JSON_UNESCAPED_UNICODE is supplied as
    json_encode options and added JSON_UNESCAPED_LINE_TERMINATORS to restore
    the previous behaviour. (Eddie Kohler)

- LDAP:
  . Providing an unknown modification type to ldap_batch_modify() will now
    throw an instance of Error instead of resulting in a fatal error.
    (Aaron Piotrowski)

- Mbstring:
  . Fixed bug #73532 (Null pointer dereference in mb_eregi). (Laruence)
  . Fixed bug #66964 (mb_convert_variables() cannot detect recursion) (Yasuo)
  . Fixed bug #72992 (mbstring.internal_encoding doesn't inherit default_charset).
    (Yasuo)
  . Fixed bug #66797 (mb_substr only takes 32-bit signed integer). (cmb)
  . Fixed bug #72711 (`mb_ereg` does not clear the `$regs` parameter on
    failure). (ju1ius)
  . Fixed bug #72691 (mb_ereg_search raises a warning if a match zero-width).
    (cmb)
  . Fixed bug #72693 (mb_ereg_search increments search position when a match
    zero-width). (cmb)
  . Fixed bug #72694 (mb_ereg_search_setpos does not accept a string's last
    position). (cmb)
  . Fixed bug #72710 (`mb_ereg` causes buffer overflow on regexp compile error).
    (ju1ius)
  . Deprecated mb_ereg_replace() eval option. (Rouven Weßling, cmb)
  . Fixed bug #69151 (mb_ereg should reject ill-formed byte sequence).
    (Masaki Kagaya)
  . Fixed bug #72405 (mb_ereg_replace - mbc_to_code (oniguruma) -
    oob read access). (Laruence)
  . Fixed bug #72399 (Use-After-Free in MBString (search_re)). (Laruence)
  . mb_ereg() and mb_eregi() will now throw an instance of ParseError if an
    invalid PHP expression is provided and the 'e' option is used. (Aaron
    Piotrowski)

- Mcrypt:
  . Deprecated ext/mcrypt. (Scott Arciszewski, cmb)
  . Fixed bug #72782 (Heap Overflow due to integer overflows). (Stas)
  . Fixed bug #72551, bug #72552 (In correct casting from size_t to int lead to
    heap overflow in mdecrypt_generic). (Stas)
  . mcrypt_encrypt() and mcrypt_decrypt() will throw an instance of Error
    instead of resulting in a fatal error if mcrypt cannot be initialized.
    (Aaron Piotrowski)

- Mysqli:
  . Attempting to read an invalid or write to a readonly property will throw
    an instance of Error instead of resulting in a fatal error. (Aaron
    Piotrowski)

- Mysqlnd:
  . Fixed bug #64526 (Add missing mysqlnd.* parameters to php.ini-*). (cmb)
  . Fixed bug #71863 (Segfault when EXPLAIN with "Unknown column" error when
    using MariaDB). (Andrey)
  . Fixed bug #72701 (mysqli_get_host_info() wrong output). (Anatol)

- OCI8
  . Fixed bug #71148 (Bind reference overwritten on PHP 7). (Oracle Corp.)
  . Fixed invalid handle error with Implicit Result Sets. (Chris Jones)
  . Fixed bug #72524 (Binding null values triggers ORA-24816 error). (Chris Jones)

- ODBC:
  . Fixed bug #73448 (odbc_errormsg returns trash, always 513 bytes).
    (Anatol)

- Opcache:
  . Fixed bug #73583 (Segfaults when conditionally declared class and function
    have the same name). (Laruence)
  . Fixed bug #69090 (check cached files permissions)
  . Fixed bug #72982 (Memory leak in zend_accel_blacklist_update_regexp()
    function). (Laruence)
  . Fixed bug #72949 (Typo in opcache error message). (cmb)
  . Fixed bug #72762 (Infinite loop while parsing a file with opcache enabled).
    (Nikita)
  . Fixed bug #72590 (Opcache restart with kill_all_lockers does not work).
    (Keyur)

- OpenSSL:
  . Fixed bug #73478 (openssl_pkey_new() generates wrong pub/priv keys with
    Diffie Hellman). (Jakub Zelenka)
  . Fixed bug #73276 (crash in openssl_random_pseudo_bytes function). (Stas)
  . Fixed bug #73072 (Invalid path SNI_server_certs causes segfault).
    (Jakub Zelenka)
  . Fixed bug #72360 (ext/openssl build failure with OpenSSL 1.1.0).
    (Jakub Zelenka)
  . Bumped a minimal version to 1.0.1. (Jakub Zelenka)
  . Dropped support for SSL2. (Remi)
  . Implemented FR #61204 (Add elliptic curve support for OpenSSL).
    (Dominic Luechinger)
  . Implemented FR #67304 (Added AEAD support [CCM and GCM modes] to
    openssl_encrypt and openssl_decrypt). (Jakub Zelenka)
  . Implemented error storing to the global queue and cleaning up the OpenSSL
    error queue (resolves bugs #68276 and #69882). (Jakub Zelenka)

- Pcntl
  . Implemented asynchronous signal handling without TICKS. (Dmitry)
  . Added pcntl_signal_get_handler() that returns the current signal handler
    for a particular signal. Addresses FR #72409. (David Walker)
  . Add signinfo to pcntl_signal() handler args (Bishop Bettini, David Walker)

- PCRE:
  . Fixed bug #73483 (Segmentation fault on pcre_replace_callback). (Laruence)
  . Fixed bug #73612 (preg_*() may leak memory). (cmb)
  . Fixed bug #73392 (A use-after-free in zend allocator management). 
    (Laruence)
  . Fixed bug #73121 (Bundled PCRE doesn't compile because JIT isn't supported
    on s390). (Anatol)
  . Fixed bug #72688 (preg_match missing group names in matches). (cmb)
  . Downgraded to PCRE 8.38. (Anatol)
  . Fixed bug #72476 (Memleak in jit_stack). (Laruence)
  . Fixed bug #72463 (mail fails with invalid argument). (Anatol)
  . Upgraded to PCRE 8.39. (Anatol)

- PDO:
  . Fixed bug #72788 (Invalid memory access when using persistent PDO
    connection). (Keyur)
  . Fixed bug #72791 (Memory leak in PDO persistent connection handling). (Keyur)
  . Fixed bug #60665 (call to empty() on NULL result using PDO::FETCH_LAZY
    returns false). (cmb)

- PDO_DBlib:
  . Fixed bug #72414 (Never quote values as raw binary data). (Adam Baratz)
  . Allow \PDO::setAttribute() to set query timeouts. (Adam Baratz)
  . Handle SQLDECIMAL/SQLNUMERIC types, which are used by later TDS versions.
    (Adam Baratz)
  . Add common PDO test suite. (Adam Baratz)
  . Free error and message strings when cleaning up PDO instances.
    (Adam Baratz)
  . Fixed bug #67130 (\PDOStatement::nextRowset() should succeed when all rows
    in current rowset haven't been fetched). (Peter LeBrun)
  . Ignore potentially misleading dberr values. (Chris Kings-Lynne)
  . Implemented stringify 'uniqueidentifier' fields.
    (Alexander Zhuravlev, Adam Baratz)

- PDO_Firebird:
  . Fixed bug #73087, #61183, #71494 (Memory corruption in bindParam).
    (Dorin Marcoci)
  . Fixed bug #60052 (Integer returned as a 64bit integer on X86_64). (Mariuz)

- PDO_pgsql:
  . Fixed bug #70313 (PDO statement fails to throw exception). (Matteo)
  . Fixed bug #72570 (Segmentation fault when binding parameters on a query
    without placeholders). (Matteo)
  . Implemented FR #72633 (Postgres PDO lastInsertId() should work without
    specifying a sequence). (Pablo Santiago Sánchez, Matteo)

- Phar:
  . Fixed bug #72928 (Out of bound when verify signature of zip phar in
    phar_parse_zipfile). (Stas)
  . Fixed bug #73035 (Out of bound when verify signature of tar phar in
    phar_parse_tarfile). (Stas)

- phpdbg:
  . Added generator command for inspection of currently alive generators. (Bob)

- Postgres:
  . Fixed bug #73498 (Incorrect SQL generated for pg_copy_to()). (Craig Duncan)
  . Implemented FR #31021 (pg_last_notice() is needed to get all notice
    messages). (Yasuo)
  . Implemented FR #48532 (Allow pg_fetch_all() to index numerically). (Yasuo)

- Readline:
  . Fixed bug #72538 (readline_redisplay crashes php). (Laruence)

- Reflection
  . Undo backwards compatiblity break in ReflectionType->__toString() and
    deprecate via documentation instead. (Nikita)
  . Reverted prepending \ for class names. (Trowski)
  . Implemented request #38992 (invoke() and invokeArgs() static method calls
    should match). (cmb).
  . Add ReflectionNamedType::getName(). This method should be used instead of
    ReflectionType::__toString()
  . Prepend \ for class names and ? for nullable types returned from
    ReflectionType::__toString(). (Trowski)
  . Fixed bug #72661 (ReflectionType::__toString crashes with iterable).
    (Laruence)
  . Fixed bug #72222 (ReflectionClass::export doesn't handle array constants).
    (Nikita Nefedov)
  . Failure to retrieve a reflection object or retrieve an object property
    will now throw an instance of Error instead of resulting in a fatal error.
    (Aaron Piotrowski)
  . Fix #72209 (ReflectionProperty::getValue() doesn't fail if object doesn't match type). (Joe)

- Session:
  . Fixed bug #73273 (session_unset() empties values from all variables in which
    is $_session stored). (Nikita)
  . Fixed bug #73100 (session_destroy null dereference in ps_files_path_create).
    (cmb)
  . Fixed bug #68015 (Session does not report invalid uid for files save handler).
    (Yasuo)
  . Fixed bug #72940 (SID always return "name=ID", even if session
    cookie exist). (Yasuo)
  . Implemented session_gc() (Yasuo)
    https://wiki.php.net/rfc/session-create-id
  . Implemented session_create_id() (Yasuo)
    https://wiki.php.net/rfc/session-gc
  . Implemented RFC: Session ID without hashing. (Yasuo)
    https://wiki.php.net/rfc/session-id-without-hashing
  . Fixed bug #72531 (ps_files_cleanup_dir Buffer overflow). (Laruence)
  . Custom session handlers that do not return strings for session IDs will 
    now throw an instance of Error instead of resulting in a fatal error
    when a function is called that must generate a session ID.
    (Aaron Piotrowski)
  . An invalid setting for session.hash_function will throw an instance of
    Error instead of resulting in a fatal error when a session ID is created.
    (Aaron Piotrowski)
  . Fixed bug #72562 (Use After Free in unserialize() with Unexpected Session
    Deserialization). (Stas)
  . Improved fix for bug #68063 (Empty session IDs do still start sessions).
    (Yasuo)
  . Fixed bug #71038 (session_start() returns TRUE on failure).
    Session save handlers must return 'string' always for successful read.
    i.e. Non-existing session read must return empty string. PHP 7.0 is made
    not to tolerate buggy return value. (Yasuo)
  . Fixed bug #71394 (session_regenerate_id() must close opened session on
    errors). (Yasuo)

- SimpleXML:
  . Fixed bug #73293 (NULL pointer dereference in SimpleXMLElement::asXML()).
    (Stas)
  . Fixed bug #72971 (SimpleXML isset/unset do not respect namespace). (Nikita)
  . Fixed bug #72957 (Null coalescing operator doesn't behave as expected with
    SimpleXMLElement). (Nikita)
  . Fixed bug #72588 (Using global var doesn't work while accessing SimpleXML
    element). (Laruence)
  . Creating an unnamed or duplicate attribute will throw an instance of Error
    instead of resulting in a fatal error. (Aaron Piotrowski)

- SNMP:
  . Fixed bug #72708 (php_snmp_parse_oid integer overflow in memory
    allocation). (djodjo at gmail dot com)
  . Fixed bug #72479 (Use After Free Vulnerability in SNMP with GC and
    unserialize()). (Stas)

- Soap:
  . Fixed bug #73538 (SoapClient::__setSoapHeaders doesn't overwrite SOAP 
    headers). (duncan3dc)
  . Fixed bug #73452 (Segfault (Regression for #69152)). (Dmitry)
  . Fixed bug #73037 (SoapServer reports Bad Request when gzipped). (Anatol)
  . Fixed bug #73237 (Nested object in "any" element overwrites other fields).
    (Keith Smiley)
  . Fixed bug #69137 (Peer verification fails when using a proxy with SoapClient)
    (Keith Smiley)
  . Fixed bug #71711 (Soap Server Member variables reference bug). (Nikita) 
  . Fixed bug #71996 (Using references in arrays doesn't work like expected).
    (Nikita)

- SPL:
  . Fixed bug #73423 (Reproducible crash with GDB backtrace). (Laruence)
  . Fixed bug #72888 (Segfault on clone on splFileObject). (Laruence)
  . Fixed bug #73029 (Missing type check when unserializing SplArray). (Stas)
  . Fixed bug #72646 (SplFileObject::getCsvControl does not return the escape
    character). (cmb)
  . Fixed bug #72684 (AppendIterator segfault with closed generator). (Pierrick)
  . Attempting to clone an SplDirectory object will throw an instance of Error
    instead of resulting in a fatal error. (Aaron Piotrowski)
  . Calling ArrayIterator::append() when iterating over an object will throw an
    instance of Error instead of resulting in a fatal error. (Aaron Piotrowski)
  . Fixed bug #55701 (GlobIterator throws LogicException). (Valentin VĂLCIU)

- SQLite3:
  . Update to SQLite 3.15.1. (cmb)
  . Fixed bug #73530 (Unsetting result set may reset other result set). (cmb)
  . Fixed bug #73333 (2147483647 is fetched as string). (cmb)
  . Fixed bug #72668 (Spurious warning when exception is thrown in user defined
    function). (Laruence)
  . Implemented FR #72653 (SQLite should allow opening with empty filename).
    (cmb)
  . Fixed bug #70628 (Clearing bindings on an SQLite3 statement doesn't work).
    (cmb)
  . Implemented FR #71159 (Upgraded bundled SQLite lib to 3.9.2). (Laruence)

- Standard:
  . Fixed bug #73297 (HTTP stream wrapper should ignore HTTP 100 Continue).
    (rowan dot collins at gmail dot com)
  . Fixed bug #73303 (Scope not inherited by eval in assert()). (nikic)
  . Fixed bug #73192 (parse_url return wrong hostname). (Nikita)
  . Fixed bug #73203 (passing additional_parameters causes mail to fail). (cmb)
  . Fixed bug #73203 (passing additional_parameters causes mail to fail). (cmb)
  . Fixed bug #72920 (Accessing a private constant using constant() creates
    an exception AND warning). (Laruence)
  . Fixed bug #65550 (get_browser() incorrectly parses entries with "+" sign).
    (cmb)
  . Fixed bug #71882 (Negative ftruncate() on php://memory exhausts memory).
    (cmb)
  . Fixed bug #55451 (substr_compare NULL length interpreted as 0). (Lauri
    Kenttä)
  . Fixed bug #72278 (getimagesize returning FALSE on valid jpg). (cmb)
  . Fixed bug #61967 (unset array item in array_walk_recursive cause
    inconsistent array). (Nikita)
  . Fixed bug #62607 (array_walk_recursive move internal pointer). (Nikita)
  . Fixed bug #69068 (Exchanging array during array_walk -> memory errors).
    (Nikita)
  . Fixed bug #70713 (Use After Free Vulnerability in array_walk()/
    array_walk_recursive()). (Nikita)
  . Fixed bug #72622 (array_walk + array_replace_recursive create references
    from nothing). (Laruence)
  . Fixed bug #72330 (CSV fields incorrectly split if escape char followed by
    UTF chars). (cmb)
  . Implemented RFC: More precise float values. (Jakub Zelenka, Yasuo)
  . array_multisort now uses zend_sort instead zend_qsort. (Laruence)
  . Fixed bug #72505 (readfile() mangles files larger than 2G). (Cschneid)
  . assert() will throw a ParseError when evaluating a string given as the first
    argument if the PHP code is invalid instead of resulting in a catchable
    fatal error. (Aaron Piotrowski)
  . Calling forward_static_call() outside of a class scope will now throw an
    instance of Error instead of resulting in a fatal error. (Aaron Piotrowski)
  . Added is_iterable() function. (Aaron Piotrowski)
  . Fixed bug #72306 (Heap overflow through proc_open and $env parameter).
    (Laruence)
  . Fixed bug #71100 (long2ip() doesn't accept integers in strict mode).
    (Laruence)
  . Implemented FR #55716 (Add an option to pass a custom stream context to
    get_headers()). (Ferenc)
  . Additional validation for parse_url() for login/pass components).
    (Ilia) (Julien)
  . Implemented FR #69359 (Provide a way to fetch the current environment
    variables). (Ferenc)
  . unpack() function accepts an additional optional argument $offset. (Dmitry)
  . Implemented #51879 stream context socket option tcp_nodelay (Joe)

- Streams:
  . Fixed bug #73586 (php_user_filter::$stream is not set to the stream the
    filter is working on). (Dmitry)
  . Fixed bug #72853 (stream_set_blocking doesn't work). (Laruence)
  . Fixed bug #72743 (Out-of-bound read in php_stream_filter_create).
    (Loianhtuan)
  . Implemented FR #27814 (Multiple small packets send for HTTP request).
    (vhuk)
  . Fixed bug #72764 (ftps:// opendir wrapper data channel encryption fails
    with IIS FTP 7.5, 8.5). (vhuk)
  . Fixed bug #72810 (Missing SKIP_ONLINE_TESTS checks). (vhuk)
  . Fixed bug #41021 (Problems with the ftps wrapper). (vhuk)
  . Fixed bug #54431 (opendir() does not work with ftps:// wrapper). (vhuk)
  . Fixed bug #72667 (opendir() with ftp:// attempts to open data stream for
    non-existent directories). (vhuk)
  . Fixed bug #72771 (ftps:// wrapper is vulnerable to protocol downgrade
    attack). (Stas)
  . Fixed bug #72534 (stream_socket_get_name crashes). (Anatol)
  . Fixed bug #72439 (Stream socket with remote address leads to a segmentation
    fault). (Laruence)

- sysvshm:
  . Fixed bug #72858 (shm_attach null dereference). (Anatol)

- Tidy:
  . Implemented support for libtidy 5.0.0 and above. (Michael Orlitzky, Anatol)
  . Creating a tidyNode manually will now throw an instance of Error instead of
    resulting in a fatal error. (Aaron Piotrowski)

- Wddx:
  . Fixed bug #73331 (NULL Pointer Dereference in WDDX Packet Deserialization
    with PDORow). (Stas)
  . Fixed bug #72142 (WDDX Packet Injection Vulnerability in
    wddx_serialize_value()). (Taoguang Chen)
  . Fixed bug #72749 (wddx_deserialize allows illegal memory access) (Stas)
  . Fixed bug #72750 (wddx_deserialize null dereference). (Stas)
  . Fixed bug #72790 (wddx_deserialize null dereference with invalid xml).
    (Stas)
  . Fixed bug #72799 (wddx_deserialize null dereference in
    php_wddx_pop_element). (Stas)
  . Fixed bug #72860 (wddx_deserialize use-after-free). (Stas)
  . Fixed bug #73065 (Out-Of-Bounds Read in php_wddx_push_element). (Stas)
  . Fixed bug #72564 (boolean always deserialized as "true") (Remi)
  . A circular reference when serializing will now throw an instance of Error
    instead of resulting in a fatal error. (Aaron Piotrowski)

- XML:
  . Fixed bug #72135 (malformed XML causes fault) (edgarsandi)
  . Fixed bug #72714 (_xml_startElementHandler() segmentation fault). (cmb)
  . Fixed bug #72085 (SEGV on unknown address zif_xml_parse). (cmb)

- XMLRPC:
  . Fixed bug #72647 (xmlrpc_encode() unexpected output after referencing
    array elements). (Laruence)
  . Fixed bug #72606 (heap-buffer-overflow (write) simplestring_addn
    simplestring.c). (Stas)
  . A circular reference when serializing will now throw an instance of Error
    instead of resulting in a fatal error. (Aaron Piotrowski)

- Zip:
  . Fixed bug #68302 (impossible to compile php with zip support). (cmb)
  . Fixed bug #72660 (NULL Pointer dereference in zend_virtual_cwd).
    (Laruence)
  . Fixed bug #72520 (Stack-based buffer overflow vulnerability in
    php_stream_zip_opener). (Stas)
  . ZipArchive::addGlob() will throw an instance of Error instead of resulting
    in a fatal error if glob support is not available. (Aaron Piotrowski)

10 Nov 2016 PHP 7.0.13

- Core:
  . Fixed bug #73350 (Exception::__toString() cause circular references).
    (Laruence)
  . Fixed bug #73181 (parse_str() without a second argument leads to crash).
    (Nikita)
  . Fixed bug #66773 (Autoload with Opcache allows importing conflicting class
    name to namespace). (Nikita)
  . Fixed bug #66862 ((Sub-)Namespaces unexpected behaviour). (Nikita)
  . Fix pthreads detection when cross-compiling (ffontaine)
  . Fixed bug #73337 (try/catch not working with two exceptions inside a same
    operation). (Dmitry)
  . Fixed bug #73338 (Exception thrown from error handler causes valgrind
    warnings (and crashes)). (Bob, Dmitry)
  . Fixed bug #73329 ((Float)"Nano" == NAN). (Anatol)

- GD:
  . Fixed bug #73213 (Integer overflow in imageline() with antialiasing). (cmb)
  . Fixed bug #73272 (imagescale() is not affected by, but affects
    imagesetinterpolation()). (cmb)
  . Fixed bug #73279 (Integer overflow in gdImageScaleBilinearPalette()). (cmb)
  . Fixed bug #73280 (Stack Buffer Overflow in GD dynamicGetbuf). (cmb)
  . Fixed bug #72482 (Ilegal write/read access caused by gdImageAALine
    overflow). (cmb)
  . Fixed bug #72696 (imagefilltoborder stackoverflow on truecolor images).
    (cmb)

- IMAP:
  . Fixed bug #73418 (Integer Overflow in "_php_imap_mail" leads to crash).
    (Anatol)

- OCI8
  . Fixed bug #71148 (Bind reference overwritten on PHP 7). (Oracle Corp.)

- phpdbg:
  . Properly allow for stdin input from a file. (Bob)
  . Add -s command line option / stdin command for reading script from stdin.
    (Bob)
  . Ignore non-executable opcodes in line mode of phpdbg_end_oplog(). (Bob)
  . Fixed bug #70776 (Simple SIGINT does not have any effect with -rr). (Bob)
  . Fixed bug #71234 (INI files are loaded even invoked as -n --version). (Bob)

- Session:
  . Fixed bug #73273 (session_unset() empties values from all variables in which
    is $_session stored). (Nikita)

- SOAP:
  . Fixed bug #73037 (SoapServer reports Bad Request when gzipped). (Anatol)
  . Fixed bug #73237 (Nested object in "any" element overwrites other fields).
    (Keith Smiley)
  . Fixed bug #69137 (Peer verification fails when using a proxy with SoapClient)
    (Keith Smiley)

- SQLite3:
  . Fixed bug #73333 (2147483647 is fetched as string). (cmb)

- Standard:
  . Fixed bug #73203 (passing additional_parameters causes mail to fail). (cmb)
  . Fixed bug #71241 (array_replace_recursive sometimes mutates its parameters).
    (adsr)

- Wddx:
  . Fixed bug #73331 (NULL Pointer Dereference in WDDX Packet Deserialization
    with PDORow). (Stas)

13 Oct 2016 PHP 7.0.12

- Core:
  . Fixed bug #73025 (Heap Buffer Overflow in virtual_popen of
    zend_virtual_cwd.c). (cmb)
  . Fixed bug #72703 (Out of bounds global memory read in BF_crypt triggered by
    password_verify). (Anatol)
  . Fixed bug #73058 (crypt broken when salt is 'too' long). (Anatol)
  . Fixed bug #69579 (Invalid free in extension trait). (John Boehr)
  . Fixed bug #73156 (segfault on undefined function). (Dmitry)
  . Fixed bug #73163 (PHP hangs if error handler throws while accessing undef
    const in default value). (Nikita)
  . Fixed bug #73172 (parse error: Invalid numeric literal). (Nikita, Anatol)
  . Fixed for #73240 (Write out of bounds at number_format). (Stas)
  . Fixed bug #73147 (Use After Free in PHP7 unserialize()). (Stas)
  . Fixed bug #73189 (Memcpy negative size parameter php_resolve_path). (Stas)

- BCmath:
  . Fix bug #73190 (memcpy negative parameter _bc_new_num_ex). (Stas)

- COM:
  . Fixed bug #73126 (Cannot pass parameter 1 by reference). (Anatol)

- Date:
  . Fixed bug #73091 (Unserializing DateInterval object may lead to __toString
    invocation). (Stas)

- DOM:
  . Fixed bug #73150 (missing NULL check in dom_document_save_html). (Stas)

- Filter:
  . Fixed bug #72972 (Bad filter for the flags FILTER_FLAG_NO_RES_RANGE and
    FILTER_FLAG_NO_PRIV_RANGE). (julien)
  . Fixed bug #73054 (default option ignored when object passed to int filter).
    (cmb)

- GD:
  . Fixed bug #67325 (imagetruecolortopalette: white is duplicated in palette).
    (cmb)
  . Fixed bug #50194 (imagettftext broken on transparent background w/o
    alphablending). (cmb)
  . Fixed bug #73003 (Integer Overflow in gdImageWebpCtx of gd_webp.c). (trylab,
    cmb)
  . Fixed bug #53504 (imagettfbbox gives incorrect values for bounding box).
    (Mark Plomer, cmb)
  . Fixed bug #73157 (imagegd2() ignores 3rd param if 4 are given). (cmb)
  . Fixed bug #73155 (imagegd2() writes wrong chunk sizes on boundaries). (cmb)
  . Fixed bug #73159 (imagegd2(): unrecognized formats may result in corrupted
    files). (cmb)
  . Fixed bug #73161 (imagecreatefromgd2() may leak memory). (cmb)

- Intl:
  . Fixed bug #73218 (add mitigation for ICU int overflow). (Stas)

- Mbstring:
  . Fixed bug #66797 (mb_substr only takes 32-bit signed integer). (cmb)
  . Fixed bug #66964 (mb_convert_variables() cannot detect recursion) (Yasuo)
  . Fixed bug #72992 (mbstring.internal_encoding doesn't inherit default_charset).
    (Yasuo)

- Mysqlnd:
  . Fixed bug #72489 (PHP Crashes When Modifying Array Containing MySQLi Result
    Data). (Nikita)

- Opcache:
  . Fixed bug #72982 (Memory leak in zend_accel_blacklist_update_regexp()
    function). (Laruence)

- OpenSSL:
  . Fixed bug #73072 (Invalid path SNI_server_certs causes segfault).
    (Jakub Zelenka)
  . Fixed bug #73276 (crash in openssl_random_pseudo_bytes function). (Stas)
  . Fixed bug #73275 (crash in openssl_encrypt function). (Stas)

- PCRE:
  . Fixed bug #73121 (Bundled PCRE doesn't compile because JIT isn't supported
    on s390). (Anatol)
  . Fixed bug #73174 (heap overflow in php_pcre_replace_impl). (Stas)

- PDO_DBlib:
  . Fixed bug #72414 (Never quote values as raw binary data). (Adam Baratz)
  . Allow \PDO::setAttribute() to set query timeouts. (Adam Baratz)
  . Handle SQLDECIMAL/SQLNUMERIC types, which are used by later TDS versions.
    (Adam Baratz)
  . Add common PDO test suite. (Adam Baratz)
  . Free error and message strings when cleaning up PDO instances.
    (Adam Baratz)
  . Fixed bug #67130 (\PDOStatement::nextRowset() should succeed when all rows
    in current rowset haven't been fetched). (Peter LeBrun)
  . Ignore potentially misleading dberr values. (Chris Kings-Lynne)

- phpdbg:
  . Fixed bug #72996 (phpdbg_prompt.c undefined reference to DL_LOAD). (Nikita)
  . Fixed next command not stopping when leaving function. (Bob)

- Session:
  . Fixed bug #68015 (Session does not report invalid uid for files save handler).
    (Yasuo)
  . Fixed bug #73100 (session_destroy null dereference in ps_files_path_create).
    (cmb)

- SimpleXML:
  . Fixed bug #73293 (NULL pointer dereference in SimpleXMLElement::asXML()).
    (Stas)

- SOAP:
  . Fixed bug #71711 (Soap Server Member variables reference bug). (Nikita)
  . Fixed bug #71996 (Using references in arrays doesn't work like expected).
    (Nikita)

- SPL:
  . Fixed bug #73257, #73258 (SplObjectStorage unserialize allows use of
    non-object as key). (Stas)

- SQLite3:
  . Updated bundled SQLite3 to 3.14.2. (cmb)

- Zip:
  . Fixed bug #70752 (Depacking with wrong password leaves 0 length files).
    (cmb)

15 Sep 2016 PHP 7.0.11

- Core:
  . Fixed bug #72944 (Null pointer deref in zval_delref_p). (Dmitry)
  . Fixed bug #72943 (assign_dim on string doesn't reset hval). (Laruence)
  . Fixed bug #72911 (Memleak in zend_binary_assign_op_obj_helper). (Laruence)
  . Fixed bug #72813 (Segfault with __get returned by ref). (Laruence)
  . Fixed bug #72767 (PHP Segfaults when trying to expand an infinite operator).
    (Nikita)
  . Fixed bug #72854 (PHP Crashes on duplicate destructor call). (Nikita)
  . Fixed bug #72857 (stream_socket_recvfrom read access violation). (Anatol)

- COM:
  . Fixed bug #72922 (COM called from PHP does not return out parameters).
    (Anatol)

- Dba:
  . Fixed bug #70825 (Cannot fetch multiple values with group in ini file).
    (cmb)

- FTP:
  . Fixed bug #70195 (Cannot upload file using ftp_put to FTPES with
    require_ssl_reuse). (Benedict Singer)

- GD:
  . Fixed bug #72709 (imagesetstyle() causes OOB read for empty $styles). (cmb)
  . Fixed bug #66005 (imagecopy does not support 1bit transparency on truecolor
    images). (cmb)
  . Fixed bug #72913 (imagecopy() loses single-color transparency on palette
    images). (cmb)
  . Fixed bug #68716 (possible resource leaks in _php_image_convert()). (cmb)

- iconv:
  . Fixed bug #72320 (iconv_substr returns false for empty strings). (cmb)

- IMAP:
  . Fixed bug #72852 (imap_mail null dereference). (Anatol)

- Intl:
  . Fixed bug #65732 (grapheme_*() is not Unicode compliant on CR LF
    sequence). (cmb)
  . Fixed bug #73007 (add locale length check). (Stas)

- Mysqlnd:
  . Fixed bug #72293 (Heap overflow in mysqlnd related to BIT fields). (Stas)

- OCI8
  . Fixed invalid handle error with Implicit Result Sets. (Chris Jones)
  . Fixed bug #72524 (Binding null values triggers ORA-24816 error). (Chris Jones)

- Opcache:
  . Fixed bug #72949 (Typo in opcache error message). (cmb)

- PDO:
  . Fixed bug #72788 (Invalid memory access when using persistent PDO
    connection). (Keyur)
  . Fixed bug #72791 (Memory leak in PDO persistent connection handling). (Keyur)
  . Fixed bug #60665 (call to empty() on NULL result using PDO::FETCH_LAZY
    returns false). (cmb)

- PDO_DBlib:
  . Implemented stringify 'uniqueidentifier' fields.
    (Alexander Zhuravlev, Adam Baratz)

- PDO_pgsql:
  . Implemented FR #72633 (Postgres PDO lastInsertId() should work without
    specifying a sequence). (Pablo Santiago Sánchez, Matteo)
  . Fixed bug #72759 (Regression in pgo_pgsql). (Anatol)

- Phar:
  . Fixed bug #72928 (Out of bound when verify signature of zip phar in
    phar_parse_zipfile). (Stas)
  . Fixed bug #73035 (Out of bound when verify signature of tar phar in
    phar_parse_tarfile). (Stas)

- Reflection:
  . Fixed bug #72846 (getConstant for a array constant with constant values
    returns NULL/NFC/UKNOWN). (Laruence)

- Session:
  . Fixed bug #72724 (PHP7: session-uploadprogress kills httpd). (Nikita)
  . Fixed bug #72940 (SID always return "name=ID", even if session
    cookie exist). (Yasuo)

- SimpleXML:
  . Fixed bug #72971 (SimpleXML isset/unset do not respect namespace). (Nikita)
  . Fixed bug #72957 (Null coalescing operator doesn't behave as expected with
    SimpleXMLElement). (Nikita)

- SPL:
  . Fixed bug #73029 (Missing type check when unserializing SplArray). (Stas)

- Standard:
  . Fixed bug #55451 (substr_compare NULL length interpreted as 0). (Lauri
    Kenttä)
  . Fixed bug #72278 (getimagesize returning FALSE on valid jpg). (cmb)
  . Fixed bug #65550 (get_browser() incorrectly parses entries with "+" sign).
    (cmb)

- Streams:
  . Fixed bug #72853 (stream_set_blocking doesn't work). (Laruence)
  . Fixed bug #72764 (ftps:// opendir wrapper data channel encryption fails
    with IIS FTP 7.5, 8.5). (vhuk)
  . Fixed bug #71882 (Negative ftruncate() on php://memory exhausts memory).
    (cmb)

- SQLite3:
  . Downgraded bundled SQLite to 3.8.10.2. (Anatol);

- Sysvshm:
  . Fixed bug #72858 (shm_attach null dereference). (Anatol)

- XML:
  . Fixed bug #72085 (SEGV on unknown address zif_xml_parse). (cmb)
  . Fixed bug #72714 (_xml_startElementHandler() segmentation fault). (cmb)

- Wddx:
  . Fixed bug #72860 (wddx_deserialize use-after-free). (Stas)
  . Fixed bug #73065 (Out-Of-Bounds Read in php_wddx_push_element). (Stas)

- ZIP:
  . Fixed bug #68302 (impossible to compile php with zip support). (cmb)

18 Aug 2016 PHP 7.0.10

- Core:
  . Fixed bug #72629 (Caught exception assignment to variables ignores
    references). (Laruence)
  . Fixed bug #72594 (Calling an earlier instance of an included anonymous
    class fatals). (Laruence)
  . Fixed bug #72581 (previous property undefined in Exception after
    deserialization). (Laruence)
  . Fixed bug #72496 (Cannot declare public method with signature incompatible
    with parent private method). (Pedro Magalhães)
  . Fixed bug #72024 (microtime() leaks memory). (maroszek at gmx dot net)
  . Fixed bug #71911 (Unable to set --enable-debug on building extensions by
    phpize on Windows). (Yuji Uchiyama)
  . Fixed bug causing ClosedGeneratorException being thrown into the calling
    code instead of the Generator yielding from. (Bob)
  . Implemented FR #72614 (Support "nmake test" on building extensions by
    phpize). (Yuji Uchiyama)
  . Fixed bug #72641 (phpize (on Windows) ignores PHP_PREFIX).
    (Yuji Uchiyama)
  . Fixed potential segfault in object storage freeing in shutdown sequence.
    (Bob)
  . Fixed bug #72663 (Create an Unexpected Object and Don't Invoke
   __wakeup() in Deserialization). (Stas)
  . Fixed bug #72681 (PHP Session Data Injection Vulnerability). (Stas)
  . Fixed bug #72683 (getmxrr broken). (Anatol)
  . Fixed bug #72742 (memory allocator fails to realloc small block to large
    one). (Stas)
  . Fixed URL rewriter partially. It would not rewrite '//example.com/' URL
    unconditionally. Only requested host(HTTP_HOST) is rewritten. (Yasuo)

- Bz2:
  . Fixed bug #72837 (integer overflow in bzdecompress caused heap
    corruption). (Stas)

- Calendar:
  . Fixed bug #67976 (cal_days_month() fails for final month of the French
    calendar). (cmb)
  . Fixed bug #71894 (AddressSanitizer: global-buffer-overflow in
    zif_cal_from_jd). (cmb)

- COM:
  . Fixed bug #72569 (DOTNET/COM array parameters broke in PHP7). (Anatol)

- CURL:
  . Fixed bug #71709 (curl_setopt segfault with empty CURLOPT_HTTPHEADER).
    (Pierrick)
  . Fixed bug #71929 (CURLINFO_CERTINFO data parsing error). (Pierrick)
  . Fixed bug #72674 (Heap overflow in curl_escape). (Stas)

- DOM:
  . Fixed bug #66502 (DOM document dangling reference). (Sean Heelan, cmb)

- EXIF:
  . Fixed bug #72735 (Samsung picture thumb not read (zero size)). (Kalle, Remi)
  . Fixed bug #72627 (Memory Leakage In exif_process_IFD_in_TIFF). (Stas)

- Filter:
  . Fixed bug #71745 (FILTER_FLAG_NO_RES_RANGE does not cover whole 127.0.0.0/8
    range). (bugs dot php dot net at majkl578 dot cz)

- FPM:
  . Fixed bug #72575 (using --allow-to-run-as-root should ignore missing user).
    (gooh)

- GD:
  . Fixed bug #72596 (imagetypes function won't advertise WEBP support). (cmb)
  . Fixed bug #72604 (imagearc() ignores thickness for full arcs). (cmb)
  . Fixed bug #70315 (500 Server Error but page is fully rendered). (cmb)
  . Fixed bug #43828 (broken transparency of imagearc for truecolor in
    blendingmode). (cmb)
  . Fixed bug #66555 (Always false condition in ext/gd/libgd/gdkanji.c). (cmb)
  . Fixed bug #68712 (suspicious if-else statements). (cmb)
  . Fixed bug #72697 (select_colors write out-of-bounds). (Stas)
  . Fixed bug #72730 (imagegammacorrect allows arbitrary write access). (Stas)

- Intl:
  . Fixed bug #72639 (Segfault when instantiating class that extends
    IntlCalendar and adds a property). (Laruence)
  . Partially fixed #72506 (idn_to_ascii for UTS #46 incorrect for long domain
    names). (cmb)

- mbstring:
  . Fixed bug #72691 (mb_ereg_search raises a warning if a match zero-width).
    (cmb)
  . Fixed bug #72693 (mb_ereg_search increments search position when a match
    zero-width). (cmb)
  . Fixed bug #72694 (mb_ereg_search_setpos does not accept a string's last
    position). (cmb)
  . Fixed bug #72710 (`mb_ereg` causes buffer overflow on regexp compile error).
    (ju1ius)

- Mcrypt:
  . Fixed bug #72782 (Heap Overflow due to integer overflows). (Stas)

- Opcache:
  . Fixed bug #72590 (Opcache restart with kill_all_lockers does not work).
    (Keyur)

- PCRE:
  . Fixed bug #72688 (preg_match missing group names in matches). (cmb)

- PDO_pgsql:
  . Fixed bug #70313 (PDO statement fails to throw exception). (Matteo)

- Reflection:
  . Fixed bug #72222 (ReflectionClass::export doesn't handle array constants).
    (Nikita Nefedov)

- SimpleXML:
  . Fixed bug #72588 (Using global var doesn't work while accessing SimpleXML
    element). (Laruence)

- SNMP:
  . Fixed bug #72708 (php_snmp_parse_oid integer overflow in memory
    allocation). (djodjo at gmail dot com)

- SPL:
  . Fixed bug #55701 (GlobIterator throws LogicException). (Valentin VĂLCIU)
  . Fixed bug #72646 (SplFileObject::getCsvControl does not return the escape
    character). (cmb)
  . Fixed bug #72684 (AppendIterator segfault with closed generator). (Pierrick)

- SQLite3:
  . Fixed bug #72668 (Spurious warning when exception is thrown in user defined
    function). (Laruence)
  . Fixed bug #72571 (SQLite3::bindValue, SQLite3::bindParam crash). (Laruence)
  . Implemented FR #72653 (SQLite should allow opening with empty filename).
    (cmb)
  . Updated to SQLite3 3.13.0. (cmb)

- Standard:
  . Fixed bug #72622 (array_walk + array_replace_recursive create references
    from nothing). (Laruence)
  . Fixed bug #72152 (base64_decode $strict fails to detect null byte).
    (Lauri Kenttä)
  . Fixed bug #72263 (base64_decode skips a character after padding in strict
    mode). (Lauri Kenttä)
  . Fixed bug #72264 (base64_decode $strict fails with whitespace between
    padding). (Lauri Kenttä)
  . Fixed bug #72330 (CSV fields incorrectly split if escape char followed by
    UTF chars). (cmb)

- Streams:
  . Fixed bug #41021 (Problems with the ftps wrapper). (vhuk)
  . Fixed bug #54431 (opendir() does not work with ftps:// wrapper). (vhuk)
  . Fixed bug #72667 (opendir() with ftp:// attempts to open data stream for
    non-existent directories). (vhuk)
  . Fixed bug #72771 (ftps:// wrapper is vulnerable to protocol downgrade
    attack). (Stas)

- XMLRPC:
  . Fixed bug #72647 (xmlrpc_encode() unexpected output after referencing
    array elements). (Laruence)

- Wddx:
  . Fixed bug #72564 (boolean always deserialized as "true") (Remi)
  . Fixed bug #72142 (WDDX Packet Injection Vulnerability in
    wddx_serialize_value()). (Taoguang Chen)
  . Fixed bug #72749 (wddx_deserialize allows illegal memory access) (Stas)
  . Fixed bug #72750 (wddx_deserialize null dereference). (Stas)
  . Fixed bug #72790 (wddx_deserialize null dereference with invalid xml).
    (Stas)
  . Fixed bug #72799 (wddx_deserialize null dereference in
    php_wddx_pop_element). (Stas)

- Zip:
  . Fixed bug #72660 (NULL Pointer dereference in zend_virtual_cwd).
    (Laruence)

21 Jul 2016 PHP 7.0.9

- Core:
  . Fixed bug #72508 (strange references after recursive function call and
    "switch" statement). (Laruence)
  . Fixed bug #72513 (Stack-based buffer overflow vulnerability in
    virtual_file_ex). (Stas)
  . Fixed bug #72573 (HTTP_PROXY is improperly trusted by some PHP libraries
    and applications). (Stas)

- bz2:
  . Fixed bug #72613 (Inadequate error handling in bzread()). (Stas)

- CLI:
  . Fixed bug #72484 (SCRIPT_FILENAME shows wrong path if the user specify
    router.php). (Laruence)

- COM:
  . Fixed bug #72498 (variant_date_from_timestamp null dereference). (Anatol)

- Curl:
  . Fixed bug #72541 (size_t overflow lead to heap corruption). (Stas)

- Date:
  . Fixed bug #66836 (DateTime::createFromFormat 'U' with pre 1970 dates fails
    parsing). (derick)

- Exif:
  . Fixed bug #72603 (Out of bound read in exif_process_IFD_in_MAKERNOTE).
    (Stas)
  . Fixed bug #72618 (NULL Pointer Dereference in exif_process_user_comment).
    (Stas)

- GD:
  . Fixed bug #43475 (Thick styled lines have scrambled patterns). (cmb)
  . Fixed bug #53640 (XBM images require width to be multiple of 8). (cmb)
  . Fixed bug #64641 (imagefilledpolygon doesn't draw horizontal line). (cmb)
  . Fixed bug #72512 (gdImageTrueColorToPaletteBody allows arbitrary write/read
    access). (Pierre)
  . Fixed bug #72519 (imagegif/output out-of-bounds access). (Pierre)
  . Fixed bug #72558 (Integer overflow error within _gdContributionsAlloc()).
    (Pierre)
  . Fixed bug #72482 (Ilegal write/read access caused by gdImageAALine
    overflow). (Pierre)
  . Fixed bug #72494 (imagecropauto out-of-bounds access). (Pierre)

- Intl:
  . Fixed bug #72533 (locale_accept_from_http out-of-bounds access). (Stas)

- Mbstring:
  . Fixed bug #72405 (mb_ereg_replace - mbc_to_code (oniguruma) -
    oob read access). (Laruence)
  . Fixed bug #72399 (Use-After-Free in MBString (search_re)). (Laruence)

- mcrypt:
  . Fixed bug #72551, bug #72552 (In correct casting from size_t to int lead to
    heap overflow in mdecrypt_generic). (Stas)

- PDO_pgsql:
  . Fixed bug #72570 (Segmentation fault when binding parameters on a query
    without placeholders). (Matteo)

- PCRE:
  . Fixed bug #72476 (Memleak in jit_stack). (Laruence)
  . Fixed bug #72463 (mail fails with invalid argument). (Anatol)

- Readline:
  . Fixed bug #72538 (readline_redisplay crashes php). (Laruence)

- Standard:
  . Fixed bug #72505 (readfile() mangles files larger than 2G). (Cschneid)
  . Fixed bug #72306 (Heap overflow through proc_open and $env parameter).
    (Laruence)

- Session:
  . Fixed bug #72531 (ps_files_cleanup_dir Buffer overflow). (Laruence)
  . Fixed bug #72562 (Use After Free in unserialize() with Unexpected Session
    Deserialization). (Stas)

- SNMP:
  . Fixed bug #72479 (Use After Free Vulnerability in SNMP with GC and
    unserialize()). (Stas)

- Streams:
  . Fixed bug #72439 (Stream socket with remote address leads to a segmentation
    fault). (Laruence)

- XMLRPC:
  . Fixed bug #72606 (heap-buffer-overflow (write) simplestring_addn
    simplestring.c). (Stas)

- Zip:
  . Fixed bug #72520 (Stack-based buffer overflow vulnerability in
    php_stream_zip_opener). (Stas)

23 Jun 2016 PHP 7.0.8

- Core:
  . Fixed bug #72218 (If host name cannot be resolved then PHP 7 crashes). 
    (Esminis at esminis dot lt)
  . Fixed bug #72221 (segfault, past-the-end access). (Lauri Kenttä)
  . Fixed bug #72268 (Integer Overflow in nl2br()). (Stas)
  . Fixed bug #72275 (Integer Overflow in json_encode()/json_decode()/
    json_utf8_to_utf16()). (Stas)
  . Fixed bug #72400 (Integer Overflow in addcslashes/addslashes). (Stas)
  . Fixed bug #72403 (Integer Overflow in Length of String-typed ZVAL). (Stas)

- Date:
  . Fixed bug #63740 (strtotime seems to use both sunday and monday as start of
    week). (Derick)

- FPM:
  . Fixed bug #72308 (fastcgi_finish_request and logging environment
    variables). (Laruence)

- GD:
  . Fixed bug #66387 (Stack overflow with imagefilltoborder). (CVE-2015-8874)
    (cmb)
  . Fixed bug #72298 (pass2_no_dither out-of-bounds access). (Stas)
  . Fixed bug #72337 (invalid dimensions can lead to crash). (Pierre)
  . Fixed bug #72339 (Integer Overflow in _gd2GetHeader() resulting in heap 
    overflow). (CVE-2016-5766) (Pierre)
  . Fixed bug #72407 (NULL Pointer Dereference at _gdScaleVert). (Stas)
  . Fixed bug #72446 (Integer Overflow in gdImagePaletteToTrueColor() resulting
    in heap overflow). (CVE-2016-5767) (Pierre)

- Intl:
  . Fixed bug #70484 (selectordinal doesn't work with named parameters).
    (Anatol)

- mbstring:
   . Fixed bug #72402 (_php_mb_regex_ereg_replace_exec - double free).
     (CVE-2016-5768) (Stas)

- mcrypt:
   . Fixed bug #72455 (Heap Overflow due to integer overflows). (CVE-2016-5769)
     (Stas)

- OpenSSL:
  . Fixed bug #72140 (segfault after calling ERR_free_strings()).
    (Jakub Zelenka)

- PCRE:
  . Fixed bug #72143 (preg_replace uses int instead of size_t). (Joe)

- PDO_pgsql:
  . Fixed bug #71573 (Segfault (core dumped) if paramno beyond bound).
    (Laruence)
  . Fixed bug #72294 (Segmentation fault/invalid pointer in connection
    with pgsql_stmt_dtor). (Anatol)

- Phar:
  . Fixed bug #72321 (invalid free in phar_extract_file()).
    (hji at dyntopia dot com)

- Phpdbg:
  . Fixed bug #72284 (phpdbg fatal errors with coverage). (Bob)

- Postgres:
  . Fixed bug #72195 (pg_pconnect/pg_connect cause use-after-free). (Laruence)
  . Fixed bug #72197 (pg_lo_create arbitrary read). (Anatol)

- Standard:
  . Fixed bug #72369 (array_merge() produces references in PHP7). (Dmitry)
  . Fixed bug #72300 (ignore_user_abort(false) has no effect). (Laruence)
  . Fixed bug #72229 (Wrong reference when serialize/unserialize an object).
    (Laruence)
  . Fixed bug #72193 (dns_get_record returns array containing elements of
    type 'unknown'). (Laruence)
  . Fixed bug #72017 (range() with float step produces unexpected result).
    (Thomas Punt)

- WDDX:
  . Fixed bug #72340 (Double Free Courruption in wddx_deserialize).
    (CVE-2016-5772) (Stas)

- XML:
  . Fixed bug #72206 (xml_parser_create/xml_parser_free leaks mem). (Joe)

- XMLRPC:
  . Fixed bug #72155 (use-after-free caused by get_zval_xmlrpc_type).
    (Joe, Laruence)

- Zip:
  . Fixed ug #72258 (ZipArchive converts filenames to unrecoverable form).
    (Anatol)
  . Fixed bug #72434 (ZipArchive class Use After Free Vulnerability in PHP's GC
    algorithm and unserialize). (CVE-2016-5773) (Dmitry)

26 May 2016 PHP 7.0.7

- Core:
  . Fixed bug #72162 (use-after-free - error_reporting). (Laruence)
  . Add compiler option to disable special case function calls. (Joe)
  . Fixed bug #72101 (crash on complex code). (Dmitry)
  . Fixed bug #72100 (implode() inserts garbage into resulting string when
    joins very big integer). (Mikhail Galanin)
  . Fixed bug #72057 (PHP Hangs when using custom error handler and typehint).
    (Nikita Nefedov)
  . Fixed bug #72038 (Function calls with values to a by-ref parameter don't
    always throw a notice). (Bob)
  . Fixed bug #71737 (Memory leak in closure with parameter named $this).
    (Nikita)
  . Fixed bug #72059 (?? is not allowed on constant expressions). (Bob, Marcio)
  . Fixed bug #72159 (Imported Class Overrides Local Class Name). (Nikita)

- Curl:
  . Fixed bug #68658 (Define CURLE_SSL_CACERT_BADFILE). (Pierrick)

- DBA:
  . Fixed bug #72157 (use-after-free caused by dba_open). (Shm, Laruence)

- GD:
  . Fixed bug #72227 (imagescale out-of-bounds read). (Stas)

- Intl:
  . Fixed bug #64524 (Add intl.use_exceptions to php.ini-*). (Anatol)
  . Fixed bug #72241 (get_icu_value_internal out-of-bounds read). (Stas)

- JSON:
  . Fixed bug #72069 (Behavior \JsonSerializable different from json_encode).
    (Laruence)

- Mbstring:
  . Fixed bug #72164 (Null Pointer Dereference - mb_ereg_replace). (Laruence)

- OCI8:
  . Fixed bug #71600 (oci_fetch_all segfaults when selecting more than eight
    columns). (Tian Yang)

- Opcache:
  . Fixed bug #72014 (Including a file with anonymous classes multiple times
    leads to fatal error). (Laruence)

- OpenSSL:
  . Fixed bug #72165 (Null pointer dereference - openssl_csr_new). (Anatol)

- PCNTL:
  . Fixed bug #72154 (pcntl_wait/pcntl_waitpid array internal structure
    overwrite). (Laruence)

- POSIX:
  . Fixed bug #72133 (php_posix_group_to_array crashes if gr_passwd is NULL).
    (esminis at esminis dot lt)

- Postgres:
  . Fixed bug #72028 (pg_query_params(): NULL converts to empty string).
    (Laruence)
  . Fixed bug #71062 (pg_convert() doesn't accept ISO 8601 for datatype
    timestamp). (denver at timothy dot io)
  . Fixed bug #72151 (mysqli_fetch_object changed behaviour). (Anatol)

- Reflection:
  . Fixed bug #72174 (ReflectionProperty#getValue() causes __isset call).
    (Nikita)

- Session:
  . Fixed bug #71972 (Cyclic references causing session_start(): Failed to
    decode session object). (Laruence)

- Sockets:
  . Added socket_export_stream() function for getting a stream compatible
    resource from a socket resource. (Chris Wright, Bob)

- SPL:
  . Fixed bug #72051 (The reference in CallbackFilterIterator doesn't work as
    expected). (Laruence)

- SQLite3:
  . Fixed bug #68849 (bindValue is not using the right data type). (Anatol)

- Standard:
  . Fixed bug #72075 (Referencing socket resources breaks stream_select).
    (Laruence)
  . Fixed bug #72031 (array_column() against an array of objects discards all
    values matching null). (Nikita)

28 Apr 2016 PHP 7.0.6

- Core:
  . Fixed bug #71930 (_zval_dtor_func: Assertion `(arr)->gc.refcount <= 1'
    failed). (Laruence)
  . Fixed bug #71922 (Crash on assert(new class{})). (Nikita)
  . Fixed bug #71914 (Reference is lost in "switch"). (Laruence)
  . Fixed bug #71871 (Interfaces allow final and abstract functions). (Nikita)
  . Fixed Bug #71859 (zend_objects_store_call_destructors operates on realloced
    memory, crashing). (Laruence)
  . Fixed bug #71841 (EG(error_zval) is not handled well). (Laruence)
  . Fixed bug #71750 (Multiple Heap Overflows in php_raw_url_encode/
    php_url_encode). (Stas)
  . Fixed bug #71731 (Null coalescing operator and ArrayAccess). (Nikita)
  . Fixed bug #71609 (Segmentation fault on ZTS with gethostbyname). (krakjoe)
  . Fixed bug #71414 (Inheritance, traits and interfaces). (krakjoe)
  . Fixed bug #71359 (Null coalescing operator and magic). (krakjoe)
  . Fixed bug #71334 (Cannot access array keys while uksort()). (Nikita)
  . Fixed bug #69659 (ArrayAccess, isset() and the offsetExists method).
    (Nikita)
  . Fixed bug #69537 (__debugInfo with empty string for key gives error).
    (krakjoe)
  . Fixed bug #62059 (ArrayObject and isset are not friends). (Nikita)
  . Fixed bug #71980 (Decorated/Nested Generator is Uncloseable in Finally).
    (Nikita)

- BCmath:
  . Fixed bug #72093 (bcpowmod accepts negative scale and corrupts
    _one_ definition). (Stas)

- Curl:
  . Fixed bug #71831 (CURLOPT_NOPROXY applied as long instead of string).
    (Michael Sierks)

- Date:
  . Fixed bug #71889 (DateInterval::format Segmentation fault). (Thomas Punt)

- EXIF:
  . Fixed bug #72094 (Out of bounds heap read access in exif header processing). (Stas)

- GD:
  . Fixed bug #71912 (libgd: signedness vulnerability). (CVE-2016-3074) (Stas)

- Intl:
  . Fixed bug #71516 (IntlDateFormatter looses locale if pattern is set via
    constructor). (Anatol)
  . Fixed bug #70455 (Missing constant: IntlChar::NO_NUMERIC_VALUE). (Anatol)
  . Fixed bug #70451, #70452 (Inconsistencies in return values of IntlChar
    methods). (Daniel Persson)
  . Fixed bug #68893 (Stackoverflow in datefmt_create). (Anatol)
  . Fixed bug #66289 (Locale::lookup incorrectly returns en or en_US if locale
    is empty). (Anatol)
  . Fixed bug #70484 (selectordinal doesn't work with named parameters).
    (Anatol)
  . Fixed bug #72061 (Out-of-bounds reads in zif_grapheme_stripos with negative
    offset). (Stas)

- ODBC:
  . Fixed bug #63171 (Script hangs after max_execution_time). (Remi)

- Opcache:
  . Fixed bug #71843 (null ptr deref ZEND_RETURN_SPEC_CONST_HANDLER).
    (Laruence)

- PDO:
  . Fixed bug #52098 (Own PDOStatement implementation ignore __call()).
    (Daniel kalaspuffar, Julien)
  . Fixed bug #71447 (Quotes inside comments not properly handled). (Matteo)

- PDO_DBlib:
  . Fixed bug #71943 (dblib_handle_quoter needs to allocate an extra byte).
    (Adam Baratz)
  . Add DBLIB-specific attributes for controlling timeouts. (Adam Baratz)

- PDO_pgsql:
  . Fixed bug #62498 (pdo_pgsql inefficient when getColumnMeta() is used).
    (Joseph Bylund)

- Postgres:
  . Fixed bug #71820 (pg_fetch_object binds parameters before call
    constructor). (Anatol)
  . Fixed bug #71998 (Function pg_insert does not insert when column
    type = inet). (Anatol)

- SOAP:
  . Fixed bug #71986 (Nested foreach assign-by-reference creates broken
    variables). (Laruence)

- SPL:
  . Fixed bug #71838 (Deserializing serialized SPLObjectStorage-Object can't
    access properties in PHP). (Nikita)
  . Fixed bug #71735 (Double-free in SplDoublyLinkedList::offsetSet). (Stas)
  . Fixed bug #67582 (Cloned SplObjectStorage with overwritten getHash fails
    offsetExists()). (Nikita)
  . Fixed bug #52339 (SPL autoloader breaks class_exists()). (Nikita)

- Standard:
  . Fixed bug #71995 (Returning the same var twice from __sleep() produces
    broken serialized data). (Laruence)
  . Fixed bug #71940 (Unserialize crushes on restore object reference).
    (Laruence)
  . Fixed bug #71969 (str_replace returns an incorrect resulting array after
    a foreach by reference). (Laruence)
  . Fixed bug #71891 (header_register_callback() and
    register_shutdown_function()). (Laruence)
  . Fixed bug #71884 (Null pointer deref (segfault) in
    stream_context_get_default). (Laruence)
  . Fixed bug #71840 (Unserialize accepts wrongly data). (Ryat, Laruence)
  . Fixed bug #71837 (Wrong arrays behaviour). (Laruence)
  . Fixed bug #71827 (substr_replace bug, string length). (krakjoe)
  . Fixed bug #67512 (php_crypt() crashes if crypt_r() does not exist or
    _REENTRANT is not defined). (Nikita)
  . Fixed bug #72116 (array_fill optimization breaks implementation). (Bob)

- XML:
  . Fixed bug #72099 (xml_parse_into_struct segmentation fault). (Stas)

- Zip:
  . Fixed bug #71923 (integer overflow in ZipArchive::getFrom*).
    (CVE-2016-3078) (Stas)

31 Mar 2016 PHP 7.0.5

- Core:
  . Huge pages disabled by default. (Rasmus)
  . Added ability to enable huge pages in Zend Memory Manager through
    the environment variable USE_ZEND_ALLOC_HUGE_PAGES=1. (Dmitry)
  . Fixed bug #71756 (Call-by-reference widens scope to uninvolved functions
    when used in switch). (Laruence)
  . Fixed bug #71729 (Possible crash in zend_bin_strtod, zend_oct_strtod,
    zend_hex_strtod). (Laruence)
  . Fixed bug #71695 (Global variables are reserved before execution).
    (Laruence)
  . Fixed bug #71629 (Out-of-bounds access in php_url_decode in context
    php_stream_url_wrap_rfc2397). (mt at debian dot org)
  . Fixed bug #71622 (Strings used in pass-as-reference cannot be used to
    invoke C::$callable()). (Bob)
  . Fixed bug #71596 (Segmentation fault on ZTS with date function
    (setlocale)). (Anatol)
  . Fixed bug #71535 (Integer overflow in zend_mm_alloc_heap()). (Dmitry)
  . Fixed bug #71470 (Leaked 1 hashtable iterators). (Nikita)
  . Fixed bug #71575 (ISO C does not allow extra ‘;’ outside of a function).
    (asgrim)
  . Fixed bug #71724 (yield from does not count EOLs). (Nikita)
  . Fixed bug #71767 (ReflectionMethod::getDocComment returns the wrong
    comment). (Grigorii Sokolik)
  . Fixed bug #71806 (php_strip_whitespace() fails on some numerical values).
    (Nikita)
  . Fixed bug #71624 (`php -R` (PHP_MODE_PROCESS_STDIN) is broken).
    (Sean DuBois)

- CLI Server:
  . Fixed bug #69953 (Support MKCALENDAR request method). (Christoph)

- Curl:
  . Fixed bug #71694 (Support constant CURLM_ADDED_ALREADY). (mpyw)

- Date:
  . Fixed bug #71635 (DatePeriod::getEndDate segfault). (Thomas Punt)

- Fileinfo:
  . Fixed bug #71527 (Buffer over-write in finfo_open with malformed magic
    file). (CVE-2015-8865) (Anatol)

- libxml:
  . Fixed bug #71536 (Access Violation crashes php-cgi.exe). (Anatol)

- mbstring:
  . Fixed bug #71906 (AddressSanitizer: negative-size-param (-1) in
    mbfl_strcut). (CVE-2016-4073) (Stas)

- ODBC:
  . Fixed bug #47803, #69526 (Executing prepared statements is succesfull only
    for the first two statements). (einavitamar at gmail dot com, Anatol)

- PCRE:
  . Fixed bug #71659 (segmentation fault in pcre running twig tests).
    (nish dot aravamudan at canonical dot com)

- PDO_DBlib:
  . Fixed bug #54648 (PDO::MSSQL forces format of datetime fields).
    (steven dot lambeth at gmx dot de, Anatol)

- Phar:
  . Fixed bug #71625 (Crash in php7.dll with bad phar filename). (Anatol)
  . Fixed bug #71317 (PharData fails to open specific file). (Jos Elstgeest)
  . Fixed bug #71860 (Invalid memory write in phar on filename with \0 in
    name). (CVE-2016-4072) (Stas)

- phpdbg:
  . Fixed crash when advancing (except step) inside an internal function. (Bob)

- Session:
  . Fixed bug #71683 (Null pointer dereference in zend_hash_str_find_bucket).
    (Yasuo)

- SNMP:
  . Fixed bug #71704 (php_snmp_error() Format String Vulnerability).
    (CVE-2016-4071) (andrew at jmpesp dot org)

- SPL:
  . Fixed bug #71617 (private properties lost when unserializing ArrayObject).
    (Nikita)

- Standard:
  . Fixed bug #71660 (array_column behaves incorrectly after foreach by
    reference). (Laruence)
  . Fixed bug #71798 (Integer Overflow in php_raw_url_encode). (CVE-2016-4070)
    (taoguangchen at icloud dot com, Stas)

- Zip:
  . Update bundled libzip to 1.1.2. (Remi, Anatol)

03 Mar 2016 PHP 7.0.4

- Core:
  . Fixed bug (Low probability segfault in zend_arena). (Laruence)
  . Fixed bug #71441 (Typehinted Generator with return in try/finally crashes).
    (Bob)
  . Fixed bug #71442 (forward_static_call crash). (Laruence)
  . Fixed bug #71443 (Segfault using built-in webserver with intl using
    symfony). (Laruence)
  . Fixed bug #71449 (An integer overflow bug in php_implode()). (Stas)
  . Fixed bug #71450 (An integer overflow bug in php_str_to_str_ex()). (Stas)
  . Fixed bug #71474 (Crash because of VM stack corruption on Magento2).
    (Dmitry)
  . Fixed bug #71485 (Return typehint on internal func causes Fatal error
    when it throws exception). (Laruence)
  . Fixed bug #71529 (Variable references on array elements don't work when
    using count). (Nikita)
  . Fixed bug #71601 (finally block not executed after yield from). (Bob)
  . Fixed bug #71637 (Multiple Heap Overflow due to integer overflows in 
    xml/filter_url/addcslashes). (CVE-2016-4344, CVE-2016-4345, CVE-2016-4346)
    (Stas)

- CLI server:
  . Fixed bug #71559 (Built-in HTTP server, we can download file in web by bug).
    (Johannes, Anatol)

- CURL:
  . Fixed bug #71523 (Copied handle with new option CURLOPT_HTTPHEADER crashes
    while curl_multi_exec). (Laruence)
  . Fixed memory leak in curl_getinfo(). (Leigh)

- Date:
  . Fixed bug #71525 (Calls to date_modify will mutate timelib_rel_time,
    causing date_date_set issues). (Sean DuBois)

- Fileinfo:
  . Fixed bug #71434 (finfo throws notice for specific python file). (Laruence)

- FPM:
  . Fixed bug #62172 (FPM not working with Apache httpd 2.4 balancer/fcgi
    setup). (Matt Haught, Remi)
  . Fixed bug #71269 (php-fpm dumped core). (Mickaël)

- Opcache:
  . Fixed bug #71584 (Possible use-after-free of ZCG(cwd) in Zend Opcache).
    (Yussuf Khalil)

- PCRE:
  . Fixed bug #71537 (PCRE segfault from Opcache). (Laruence)

- phpdbg:
  . Fixed inherited functions from unspecified files being included in
    phpdbg_get_executable(). (Bob)

- SOAP:
  . Fixed bug #71610 (Type Confusion Vulnerability - SOAP /
    make_http_soap_request()). (CVE-2016-3185) (Stas)

- Standard:
  . Fixed bug #71603 (compact() maintains references in php7). (Laruence)
  . Fixed bug #70720 (strip_tags improper php code parsing). (Julien)

- XMLRPC:
  . Fixed bug #71501 (xmlrpc_encode_request ignores encoding option). (Hieu Le)

- Zip:
  . Fixed bug #71561 (NULL pointer dereference in Zip::ExtractTo). (Laruence)

04 Feb 2016 PHP 7.0.3

- Core:
  . Added support for new HTTP 451 code. (Julien)
  . Fixed bug #71039 (exec functions ignore length but look for NULL
    termination). (Anatol)
  . Fixed bug #71089 (No check to duplicate zend_extension). (Remi)
  . Fixed bug #71201 (round() segfault on 64-bit builds). (Anatol)
  . Fixed bug #71221 (Null pointer deref (segfault) in get_defined_vars via
    ob_start). (hugh at allthethings dot co dot nz)
  . Fixed bug #71248 (Wrong interface is enforced). (Dmitry)
  . Fixed bug #71273 (A wrong ext directory setup in php.ini leads to crash).
    (Anatol)
  . Fixed Bug #71275 (Bad method called on cloning an object having a trait).
    (Bob)
  . Fixed bug #71297 (Memory leak with consecutive yield from). (Bob)
  . Fixed bug #71300 (Segfault in zend_fetch_string_offset). (Laruence)
  . Fixed bug #71314 (var_export(INF) prints INF.0). (Andrea)
  . Fixed bug #71323 (Output of stream_get_meta_data can be falsified by its 
    input). (Leo Gaspard)
  . Fixed bug #71336 (Wrong is_ref on properties as exposed via
    get_object_vars()). (Laruence)
  . Fixed bug #71459 (Integer overflow in iptcembed()). (Stas)

- Apache2handler:
  . Fix >2G Content-Length headers in apache2handler. (Adam Harvey)

- CURL:
  . Fixed bug #71227 (Can't compile php_curl statically). (Anatol)
  . Fixed bug #71225 (curl_setopt() fails to set CURLOPT_POSTFIELDS with
    reference to CURLFile). (Laruence)

- GD:
  . Improved fix for bug #70976. (Remi)

- Interbase:
  . Fixed Bug #71305 (Crash when optional resource is omitted).
  (Laruence, Anatol)

- LDAP:
  . Fixed bug #71249 (ldap_mod_replace/ldap_mod_add store value as string
    "Array"). (Laruence)

- mbstring:
  . Fixed bug #71397 (mb_send_mail segmentation fault). (Andrea, Yasuo)

- OpenSSL:
  . Fixed bug #71475 (openssl_seal() uninitialized memory usage). (Stas)

- PCRE:
  . Upgraded pcrelib to 8.38. (CVE-2015-8383, CVE-2015-8386, CVE-2015-8387,
    CVE-2015-8389, CVE-2015-8390, CVE-2015-8391, CVE-2015-8393, CVE-2015-8394)

- Phar:
  . Fixed bug #71354 (Heap corruption in tar/zip/phar parser). (CVE-2016-4342)
    (Stas)
  . Fixed bug #71331 (Uninitialized pointer in phar_make_dirstream()).
    (CVE-2016-4343) (Stas)
  . Fixed bug #71391 (NULL Pointer Dereference in phar_tar_setupmetadata()).
    (Stas)
  . Fixed bug #71488 (Stack overflow when decompressing tar archives).
    (CVE-2016-2554) (Stas)

- SOAP:
  . Fixed bug #70979 (crash with bad soap request). (Anatol)
  
- SPL:
  . Fixed bug #71204 (segfault if clean spl_autoload_funcs while autoloading).
    (Laruence)
  . Fixed bug #71202 (Autoload function registered by another not activated
    immediately). (Laruence)
  . Fixed bug #71311 (Use-after-free vulnerability in SPL(ArrayObject,
    unserialize)). (Sean Heelan)
  . Fixed bug #71313 (Use-after-free vulnerability in SPL(SplObjectStorage,
    unserialize)). (Sean Heelan)

- Standard:
  . Fixed bug #71287 (Error message contains hexadecimal instead of decimal
    number). (Laruence)
  . Fixed bug #71264 (file_put_contents() returns unexpected value when 
    filesystem runs full). (Laruence)
  . Fixed bug #71245 (file_get_contents() ignores "header" context option if
    it's a reference). (Laruence)
  . Fixed bug #71220 (Null pointer deref (segfault) in compact via ob_start).
    (hugh at allthethings dot co dot nz)
  . Fixed bug #71190 (substr_replace converts integers in original $search
    array to strings). (Laruence)
  . Fixed bug #71188 (str_replace converts integers in original $search array
    to strings). (Laruence)
  . Fixed bug #71132, #71197 (range() segfaults). (Thomas Punt)

- WDDX:
  . Fixed bug #71335 (Type Confusion in WDDX Packet Deserialization). (Stas)

07 Jan 2016 PHP 7.0.2

- Core:
  . Fixed bug #71165 (-DGC_BENCH=1 doesn't work on PHP7).
    (y dot uchiyama dot 1015 at gmail dot com)
  . Fixed bug #71163 (Segmentation Fault: cleanup_unfinished_calls). (Laruence)
  . Fixed bug #71109 (ZEND_MOD_CONFLICTS("xdebug") doesn't work). (Laruence)
  . Fixed bug #71092 (Segmentation fault with return type hinting). (Laruence)
  . Fixed bug memleak in header_register_callback. (Laruence)
  . Fixed bug #71067 (Local object in class method stays in memory for each
    call). (Laruence)
  . Fixed bug #66909 (configure fails utf8_to_mutf7 test). (Michael Orlitzky)
  . Fixed bug #70781 (Extension tests fail on dynamic ext dependency).
    (Francois Laupretre)
  . Fixed bug #71089 (No check to duplicate zend_extension). (Remi)
  . Fixed bug #71086 (Invalid numeric literal parse error within
    highlight_string() function). (Nikita)
  . Fixed bug #71154 (Incorrect HT iterator invalidation causes iterator reuse).
    (Nikita)
  . Fixed bug #52355 (Negating zero does not produce negative zero). (Andrea)
  . Fixed bug #66179 (var_export() exports float as integer). (Andrea)
  . Fixed bug #70804 (Unary add on negative zero produces positive zero).
    (Andrea)

- CURL:
  . Fixed bug #71144 (Sementation fault when using cURL with ZTS).
    (Michael Maroszek, Laruence)

- DBA:
  . Fixed key leak with invalid resource. (Laruence)

- Filter:
  . Fixed bug #71063 (filter_input(INPUT_ENV, ..) does not work). (Reeze Xia)

- FPM:
  . Fixed bug #70755 (fpm_log.c memory leak and buffer overflow). (Stas)

- FTP:
  . Implemented FR #55651 (Option to ignore the returned FTP PASV address).
    (abrender at elitehosts dot com)

- GD:
  . Fixed bug #70976 (Memory Read via gdImageRotateInterpolated Array Index
    Out of Bounds). (CVE-2016-1903) (emmanuel dot law at gmail dot com)

- Mbstring:
  . Fixed bug #71066 (mb_send_mail: Program terminated with signal SIGSEGV,
    Segmentation fault). (Laruence)

- Opcache:
  . Fixed bug #71127 (Define in auto_prepend_file is overwrite). (Laruence)

- PCRE:
  . Fixed bug #71178 (preg_replace with arrays creates [0] in replace array
    if not already set). (Laruence)

- Readline:
  . Fixed bug #71094 (readline_completion_function corrupts static array on
    second TAB). (Nikita)

- Session:
  . Fixed bug #71122 (Session GC may not remove obsolete session data). (Yasuo)

- SPL:
  . Fixed bug #71077 (ReflectionMethod for ArrayObject constructor returns
    wrong number of parameters). (Laruence)
  . Fixed bug #71153 (Performance Degradation in ArrayIterator with large
    arrays). (Nikita)

- Standard:
  . Fixed bug #71270 (Heap BufferOver Flow in escapeshell functions).
    (CVE-2016-1904) (emmanuel dot law at gmail dot com)

- WDDX:
  . Fixed bug #70661 (Use After Free Vulnerability in WDDX Packet
    Deserialization). (taoguangchen at icloud dot com)
  . Fixed bug #70741 (Session WDDX Packet Deserialization Type Confusion
    Vulnerability). (taoguangchen at icloud dot com)

- XMLRPC:
  . Fixed bug #70728 (Type Confusion Vulnerability in PHP_to_XMLRPC_worker).
    (Julien)

17 Dec 2015, PHP 7.0.1

- Core:
  . Fixed bug #71105 (Format String Vulnerability in Class Name Error Message).
    (CVE-2015-8617) (andrew at jmpesp dot org)
  . Fixed bug #70831 (Compile fails on system with 160 CPUs). (Daniel Axtens)
  . Fixed bug #71006 (symbol referencing errors on Sparc/Solaris). (Dmitry)
  . Fixed bug #70997 (When using parentClass:: instead of parent::, static
    context changed). (Dmitry)
  . Fixed bug #70970 (Segfault when combining error handler with output
    buffering). (Laruence)
  . Fixed bug #70967 (Weird error handling for __toString when Error is
    thrown). (Laruence)
  . Fixed bug #70958 (Invalid opcode while using ::class as trait method
    paramater default value). (Laruence)
  . Fixed bug #70944 (try{ } finally{} can create infinite chains of
    exceptions). (Laruence)
  . Fixed bug #70931 (Two errors messages are in conflict). (dams, Laruence)
  . Fixed bug #70904 (yield from incorrectly marks valid generator as
    finished). (Bob)
  . Fixed bug #70899 (buildconf failure in extensions). (Bob, Reeze)
  . Fixed bug #61751 (SAPI build problem on AIX: Undefined symbol:
    php_register_internal_extensions). (Lior Kaplan)
  . Fixed \int (or generally every scalar type name with leading backslash)
    to not be accepted as type name. (Bob)
  . Fixed exception not being thrown immediately into a generator yielding
    from an array. (Bob)
  . Fixed bug #70987 (static::class within Closure::call() causes segfault).
    (Andrea)
  . Fixed bug #71013 (Incorrect exception handler with yield from). (Bob)
  . Fixed double free in error condition of format printer. (Bob)

- CLI server:
  . Fixed bug #71005 (Segfault in php_cli_server_dispatch_router()). (Adam)

- Intl:
  . Fixed bug #71020 (Use after free in Collator::sortWithSortKeys).
    (CVE-2015-8616) (emmanuel dot law at gmail dot com, Laruence)

- Mysqlnd:
  . Fixed bug #68077 (LOAD DATA LOCAL INFILE / open_basedir restriction).
    (Laruence)
  . Fixed bug #68344 (MySQLi does not provide way to disable peer certificate
    validation) by introducing MYSQLI_CLIENT_SSL_DONT_VERIFY_SERVER_CERT
    connection flag. (Andrey)

- OCI8:
  . Fixed LOB implementation size_t/zend_long mismatch reported by gcov.
    (Senthil)

- Opcache:
  . Fixed bug #71024 (Unable to use PHP 7.0 x64 side-by-side with PHP 5.6 x32
    on the same server). (Anatol)
  . Fixed bug #70991 (zend_file_cache.c:710: error: array type has incomplete
    element type). (Laruence)
  . Fixed bug #70977 (Segmentation fault with opcache.huge_code_pages=1).
    (Laruence)

- PDO_Firebird:
  . Fixed bug #60052 (Integer returned as a 64bit integer on X64_86). (Mariuz)

- Phpdbg:
  . Fixed stderr being written to stdout. (Bob)

- Reflection:
  . Fixed bug #71018 (ReflectionProperty::setValue() behavior changed).
    (Laruence)
  . Fixed bug #70982 (setStaticPropertyValue behaviors inconsistently with
    5.6). (Laruence)

- Soap:
  . Fixed bug #70993 (Array key references break argument processing).
    (Laruence)

- SPL:
  . Fixed bug #71028 (Undefined index with ArrayIterator). (Laruence)

- SQLite3:
  . Fixed bug #71049 (SQLite3Stmt::execute() releases bound parameter instead
    of internal buffer). (Laruence)

- Standard:
  . Fixed bug #70999 (php_random_bytes: called object is not a function).
    (Scott)
  . Fixed bug #70960 (ReflectionFunction for array_unique returns wrong number
    of parameters). (Laruence)

- Streams/Socket:
  . Add IPV6_V6ONLY constant / make it usable in stream contexts. (Bob)

03 Dec 2015, PHP 7.0.0

- Core:
  . Fixed bug #70947 (INI parser segfault with INI_SCANNER_TYPED). (Laruence)
  . Fixed bug #70914 (zend_throw_or_error() format string vulnerability).
    (Taoguang Chen)
  . Fixed bug #70912 (Null ptr dereference instantiating class with invalid 
    array property). (Laruence)
  . Fixed bug #70895, #70898 (null ptr deref and segfault with crafted calable).
    (Anatol, Laruence)
  . Fixed bug #70249 (Segmentation fault while running PHPUnit tests on
    phpBB 3.2-dev). (Laruence)
  . Fixed bug #70805 (Segmentation faults whilst running Drupal 8 test suite).
    (Dmitry, Laruence)
  . Fixed bug #70842 (Persistent Stream Segmentation Fault). (Caleb Champlin)
  . Fixed bug #70862 (Several functions do not check return code of
    php_stream_copy_to_mem()). (Anatol)
  . Fixed bug #70863 (Incorect logic to increment_function for proxy objects).
    (Anatol)
  . Fixed bug #70323 (Regression in zend_fetch_debug_backtrace() can cause
    segfaults). (Aharvey, Laruence)
  . Fixed bug #70873 (Regression on private static properties access).
    (Laruence)
  . Fixed bug #70748 (Segfault in ini_lex () at Zend/zend_ini_scanner.l).
   (Laruence)
  . Fixed bug #70689 (Exception handler does not work as expected). (Laruence)
  . Fixed bug #70430 (Stack buffer overflow in zend_language_parser()). (Nikita)
  . Fixed bug #70782 (null ptr deref and segfault (zend_get_class_fetch_type)).
    (Nikita)
  . Fixed bug #70785 (Infinite loop due to exception during identical
    comparison). (Laruence)
  . Fixed bug #70630 (Closure::call/bind() crash with ReflectionFunction->
    getClosure()). (Dmitry, Bob)
  . Fixed bug #70662 (Duplicate array key via undefined index error handler).
    (Nikita)
  . Fixed bug #70681 (Segfault when binding $this of internal instance method
    to null). (Nikita)
  . Fixed bug #70685 (Segfault for getClosure() internal method rebind with
    invalid $this). (Nikita)
  . Added zend_internal_function.reserved[] fields. (Dmitry)
  . Fixed bug #70557 (Memleak on return type verifying failed). (Laruence)
  . Fixed bug #70555 (fun_get_arg() on unsetted vars return UNKNOW). (Laruence)
  . Fixed bug #70548 (Redundant information printed in case of uncaught engine
    exception). (Laruence)
  . Fixed bug #70547 (unsetting function variables corrupts backtrace).
    (Laruence)
  . Fixed bug #70528 (assert() with instanceof adds apostrophes around class
    name). (Laruence)
  . Fixed bug #70481 (Memory leak in auto_global_copy_ctor() in ZTS build).
    (Laruence)
  . Fixed bug #70431 (Memory leak in php_ini.c). (Senthil, Laruence)
  . Fixed bug #70478 (**= does no longer work). (Bob)
  . Fixed bug #70398 (SIGSEGV, Segmentation fault zend_ast_destroy_ex).
    (Dmitry, Bob, Laruence)
  . Fixed bug #70332 (Wrong behavior while returning reference on object).
    (Laruence, Dmitry)
  . Fixed bug #70300 (Syntactical inconsistency with new group use syntax).
    (marcio dot web2 at gmail dot com)
  . Fixed bug #70321 (Magic getter breaks reference to array property).
    (Laruence)
  . Fixed bug #70187 (Notice: unserialize(): Unexpected end of serialized
    data). (Dmitry)
  . Fixed bug #70145 (From field incorrectly parsed from headers). (Anatol)
  . Fixed bug #70370 (Bundled libtool.m4 doesn't handle FreeBSD 10 when
    building extensions). (Adam)
  . Fixed bug causing exception traces with anon classes to be truncated. (Bob)
  . Fixed bug #70397 (Segmentation fault when using Closure::call and yield).
    (Bob)
  . Fixed bug #70299 (Memleak while assigning object offsetGet result).
    (Laruence)
  . Fixed bug #70288 (Apache crash related to ZEND_SEND_REF). (Laruence)
  . Fixed bug #70262 (Accessing array crashes PHP 7.0beta3).
    (Laruence, Dmitry)
  . Fixed bug #70258 (Segfault if do_resize fails to allocated memory).
    (Laruence)
  . Fixed bug #70253 (segfault at _efree () in zend_alloc.c:1389). (Laruence)
  . Fixed bug #70240 (Segfault when doing unset($var());). (Laruence)
  . Fixed bug #70223 (Incrementing value returned by magic getter). (Laruence)
  . Fixed bug #70215 (Segfault when __invoke is static). (Bob)
  . Fixed bug #70207 (Finally is broken with opcache). (Laruence, Dmitry)
  . Fixed bug #70173 (ZVAL_COPY_VALUE_EX broken for 32bit Solaris Sparc).
    (Laruence, cmb)
  . Fixed bug #69487 (SAPI may truncate POST data). (cmb)
  . Fixed bug #70198 (Checking liveness does not work as expected).
    (Shafreeck Sea, Anatol Belski)
  . Fixed bug #70241,#70293 (Skipped assertions affect Generator returns). (Bob)
  . Fixed bug #70239 (Creating a huge array doesn't result in exhausted,
    but segfault). (Laruence, Anatol)
  . Fixed "finally" issues. (Nikita, Dmitry)
  . Fixed bug #70098 (Real memory usage doesn't decrease). (Dmitry)
  . Fixed bug #70159 (__CLASS__ is lost in closures). (Julien)
  . Fixed bug #70156 (Segfault in zend_find_alias_name). (Laruence)
  . Fixed bug #70124 (null ptr deref / seg fault in ZEND_HANDLE_EXCEPTION).
    (Laruence)
  . Fixed bug #70117 (Unexpected return type error). (Laruence)
  . Fixed bug #70106 (Inheritance by anonymous class). (Bob)
  . Fixed bug #69674 (SIGSEGV array.c:953). (cmb)
  . Fixed bug #70164 (__COMPILER_HALT_OFFSET__ under namespace is not defined).
    (Bob)
  . Fixed bug #70108 (sometimes empty $_SERVER['QUERY_STRING']). (Anatol)
  . Fixed bug #70179 ($this refcount issue). (Bob)
  . Fixed bug #69896 ('asm' operand has impossible constraints). (Anatol)
  . Fixed bug #70183 (null pointer deref (segfault) in zend_eval_const_expr).
    (Hugh Davenport)
  . Fixed bug #70182 (Segfault in ZEND_ASSIGN_DIV_SPEC_CV_UNUSED_HANDLER).
    (Hugh Davenport)
  . Fixed bug #69793 (Remotely triggerable stack exhaustion via recursive
    method calls). (Stas)
  . Fixed bug #69892 (Different arrays compare indentical due to integer key
    truncation). (Nikita)
  . Fixed bug #70121 (unserialize() could lead to unexpected methods execution
    / NULL pointer deref). (Stas)
  . Fixed bug #70089 (segfault at ZEND_FETCH_DIM_W_SPEC_VAR_CONST_HANDLER ()).
    (Laruence)
  . Fixed bug #70057 (Build failure on 32-bit Mac OS X 10.6.8: recursive
    inlining). (Laruence)
  . Fixed bug #70012 (Exception lost with nested finally block). (Laruence)
  . Fixed bug #69996 (Changing the property of a cloned object affects the
    original). (Dmitry, Laruence)
  . Fixed bug #70083 (Use after free with assign by ref to overloaded objects).
    (Bob)
  . Fixed bug #70006 (cli - function with default arg = STDOUT crash output).
    (Laruence)
  . Fixed bug #69521 (Segfault in gc_collect_cycles()).
    (arjen at react dot com, Laruence)
  . Improved zend_string API. (Francois Laupretre)
  . Fixed bug #69955 (Segfault when trying to combine [] and assign-op on
    ArrayAccess object). (Laruence)
  . Fixed bug #69957 (Different ways of handling div/mod/intdiv). (Bob)
  . Fixed bug #69900 (Too long timeout on pipes). (Anatol)
  . Fixed bug #69872 (uninitialised value in strtr with array). (Laruence)
  . Fixed bug #69868 (Invalid read of size 1 in zend_compile_short_circuiting).
    (Laruence)
  . Fixed bug #69849 (Broken output of apache_request_headers). (Kalle)
  . Fixed bug #69840 (iconv_substr() doesn't work with UTF-16BE). (Kalle)
  . Fixed bug #69823 (PHP 7.0.0alpha1 segmentation fault when exactly 33
    extensions are loaded). (Laruence)
  . Fixed bug #69805 (null ptr deref and seg fault in zend_resolve_class_name).
    (Laruence)
  . Fixed bug #69802 (Reflection on Closure::__invoke borks type hint class
    name). (Dmitry)
  . Fixed bug #69761 (Serialization of anonymous classes should be prevented).
    (Laruence)
  . Fixed bug #69551 (parse_ini_file() and parse_ini_string() segmentation
    fault). (Christoph M. Becker)
  . Fixed bug #69781 (phpinfo() reports Professional Editions of Windows
    7/8/8.1/10 as "Business"). (Christian Wenz)
  . Fixed bug #69835 (phpinfo() does not report many Windows SKUs).
    (Christian Wenz)
  . Fixed bug #69889 (Null coalesce operator doesn't work for string offsets).
    (Nikita)
  . Fixed bug #69891 (Unexpected array comparison result). (Nikita)
  . Fixed bug #69892 (Different arrays compare indentical due to integer key
    truncation). (Nikita)
  . Fixed bug #69893 (Strict comparison between integer and empty string keys
    crashes). (Nikita)
  . Fixed bug #69767 (Default parameter value with wrong type segfaults).
    (cmb, Laruence)
  . Fixed bug #69756 (Fatal error: Nesting level too deep - recursive dependency
    ? with ===). (Dmitry, Laruence)
  . Fixed bug #69758 (Item added to array not being removed by array_pop/shift
    ). (Laruence)
  . Fixed bug #68475 (Add support for $callable() sytnax with 'Class::method').
    (Julien, Aaron Piotrowski)
  . Fixed bug #69485 (Double free on zend_list_dtor). (Laruence)
  . Fixed bug #69427 (Segfault on magic method __call of private method in 
    superclass). (Laruence)
  . Improved __call() and __callStatic() magic method handling. Now they are
    called in a stackless way using ZEND_CALL_TRAMPOLINE opcode, without
    additional stack frame. (Laruence, Dmitry)
  . Optimized strings concatenation. (Dmitry, Laruence)
  . Fixed weird operators behavior. Division by zero now emits warning and 
    returns +/-INF, modulo by zero and intdid() throws an exception, shifts
    by negative offset throw exceptions. Compile-time evaluation of division
    by zero is disabled. (Dmitry, Andrea, Nikita)
  . Fixed bug #69371 (Hash table collision leads to inaccessible array keys).
    (Laruence)
  . Fixed bug #68933 (Invalid read of size 8 in zend_std_read_property).
    (Laruence, arjen at react dot com)
  . Fixed bug #68252 (segfault in Zend/zend_hash.c in function
    _zend_hash_del_el). (Laruence)
  . Fixed bug #65598 (Closure executed via static autoload incorrectly marked as
    static). (Nikita)
  . Fixed bug #66811 (Cannot access static::class in lambda, writen outside of a
    class). (Nikita)
  . Fixed bug #69568 (call a private function in closure failed). (Nikita)
  . Added PHP_INT_MIN constant. (Andrea)
  . Added Closure::call() method. (Andrea)
  . Fixed bug #67959 (Segfault when calling phpversion('spl')). (Florian)
  . Implemented the RFC `Catchable "Call to a member function bar() on a
    non-object"`. (Timm)
  . Added options parameter for unserialize allowing to specify acceptable
    classes (https://wiki.php.net/rfc/secure_unserialize). (Stas)
  . Fixed bug #63734 (Garbage collector can free zvals that are still
    referenced). (Dmitry)
  . Removed ZEND_ACC_FINAL_CLASS, promoting ZEND_ACC_FINAL as final class 
    modifier. (Guilherme Blanco)
  . is_long() & is_integer() is now an alias of is_int(). (Kalle)
  . Implemented FR #55467 (phpinfo: PHP Variables with $ and single quotes). (Kalle)
  . Added ?? operator. (Andrea)
  . Added <=> operator. (Andrea)
  . Added \u{xxxxx} Unicode Codepoint Escape Syntax. (Andrea)
  . Fixed oversight where define() did not support arrays yet const syntax did.
    (Andrea, Dmitry)
  . Use "integer" and "float" instead of "long" and "double" in ZPP, type hint
    and conversion error messages. (Andrea)
  . Implemented FR #55428 (E_RECOVERABLE_ERROR when output buffering in output
    buffering handler). (Kalle)
  . Removed scoped calls of non-static methods from an incompatible $this
    context. (Nikita)
  . Removed support for #-style comments in ini files. (Nikita)
  . Removed support for assigning the result of new by reference. (Nikita)
  . Invalid octal literals in source code now produce compile errors, fixes
    PHPSadness #31. (Andrea)
  . Removed dl() function on fpm-fcgi. (Nikita)
  . Removed support for hexadecimal numeric strings. (Nikita)
  . Removed obsolete extensions and SAPIs. See the full list in UPGRADING. (Anatol)
  . Added NULL byte protection to exec, system and passthru. (Yasuo)
  . Added error_clear_last() function. (Reeze Xia)
  . Fixed bug #68797 (Number 2.2250738585072012e-308 converted incorrectly).
    (Anatol)
  . Improved zend_qsort(using hybrid sorting algo) for better performance, 
    and also renamed zend_qsort to zend_sort. (Laruence)
  . Added stable sorting algo zend_insert_sort. (Laruence)
  . Improved zend_memnchr(using sunday algo) for better performance. (Laruence)
  . Implemented the RFC `Scalar Type Decalarations v0.5`. (Anthony)
  . Implemented the RFC `Group Use Declarations`. (Marcio)
  . Implemented the RFC `Continue Output Buffering`. (Mike)
  . Implemented the RFC `Constructor behaviour of internal classes`. (Dan, Dmitry)
  . Implemented the RFC `Fix "foreach" behavior`. (Dmitry)
  . Implemented the RFC `Generator Delegation`. (Bob)
  . Implemented the RFC `Anonymous Class Support`. (Joe, Nikita, Dmitry)
  . Implemented the RFC `Context Sensitive Lexer`. (Marcio Almada)
  . Fixed bug #69511 (Off-by-one buffer overflow in php_sys_readlink).
    (Jan Starke, Anatol)

- CLI server:
  . Fixed bug #68291 (404 on urls with '+'). (cmb)
  . Fixed bug #66606 (Sets HTTP_CONTENT_TYPE but not CONTENT_TYPE).
    (wusuopu, cmb)
  . Fixed bug #70264 (CLI server directory traversal). (cmb)
  . Fixed bug #69655 (php -S changes MKCALENDAR request method to MKCOL). (cmb)
  . Fixed bug #64878 (304 responses return Content-Type header). (cmb)
  . Refactor MIME type handling to use a hash table instead of linear search.
    (Adam)
  . Update the MIME type list from the one shipped by Apache HTTPD. (Adam)
  . Added support for SEARCH WebDav method. (Mats Lindh)

- COM:
  . Fixed bug #69939 (Casting object to bool returns false). (Kalle)

- Curl:
  . Fixed bug #70330 (Segmentation Fault with multiple "curl_copy_handle").
    (Laruence)
  . Fixed bug #70163 (curl_setopt_array() type confusion). (Laruence)
  . Fixed bug #70065 (curl_getinfo() returns corrupted values). (Anatol)
  . Fixed bug #69831 (Segmentation fault in curl_getinfo). (im dot denisenko at
    yahoo dot com)
  . Fixed bug #68937 (Segfault in curl_multi_exec). (Laruence)
  . Removed support for unsafe file uploads. (Nikita)

- Date:
  . Fixed bug #70245 (strtotime does not emit warning when 2nd parameter is
    object or string). (cmb)
  . Fixed bug #70266 (DateInterval::__construct.interval_spec is not supposed to
    be optional). (cmb)
  . Fixed bug #70277 (new DateTimeZone($foo) is ignoring text after null byte).
    (cmb)
  . Fixed day_of_week function as it could sometimes return negative values
    internally. (Derick)
  . Removed $is_dst parameter from mktime() and gmmktime(). (Nikita)
  . Removed date.timezone warning
    (https://wiki.php.net/rfc/date.timezone_warning_removal). (Bob)
  . Added "v" DateTime format modifier to get the 3-digit version of fraction 
    of seconds. (Mariano Iglesias)
  . Implemented FR #69089 (Added DateTime::RFC3339_EXTENDED to output in
    RFC3339 Extended format which includes fraction of seconds). (Mariano
    Iglesias)

- DBA:
  . Fixed bug #62490 (dba_delete returns true on missing item (inifile)). (Mike)
  . Fixed bug #68711 (useless comparisons). (bugreports at internot dot info)

- DOM:
  . Fixed bug #70558 ("Couldn't fetch" error in 
    DOMDocument::registerNodeClass()). (Laruence) 
  . Fixed bug #70001 (Assigning to DOMNode::textContent does additional entity
    encoding). (cmb)
  . Fixed bug #69846 (Segmenation fault (access violation) when iterating over
    DOMNodeList). (Anatol Belski)
  . Made DOMNode::textContent writeable. (Tjerk)

- EXIF:
  . Fixed bug #70385 (Buffer over-read in exif_read_data with TIFF IFD tag byte
    value of 32 bytes). (Stas)

- Fileinfo:
  . Fixed bug #66242 (libmagic: don't assume char is signed). (ArdB)

- Filter:
  . New FILTER_VALIDATE_DOMAIN and better RFC conformance for FILTER_VALIDATE_URL. (Kevin Dunglas)
  . Fixed bug #67167 (Wrong return value from FILTER_VALIDATE_BOOLEAN,
    FILTER_NULL_ON_FAILURE). (levim)

- FPM:
  . Fixed bug #70538 ("php-fpm -i" crashes). (rainer dot jung at
    kippdata dot de)
  . Fixed bug #70279 (HTTP Authorization Header is sometimes passed to newer
    reqeusts). (Laruence)
  . Fixed bug #68945 (Unknown admin values segfault pools). (Laruence)
  . Fixed bug #65933 (Cannot specify config lines longer than 1024 bytes). (Chris Wright)
  . Implemented FR #67106 (Split main fpm config). (Elan Ruusamäe, Remi)

- FTP:
  . Fixed bug #69082 (FTPS support on Windows). (Anatol) 

- GD:
  . Fixed bug #53156 (imagerectangle problem with point ordering). (cmb)
  . Fixed bug #66387 (Stack overflow with imagefilltoborder). (CVE-2015-8874)
    (cmb)
  . Fixed bug #70102 (imagecreatefromwebm() shifts colors). (cmb)
  . Fixed bug #66590 (imagewebp() doesn't pad to even length). (cmb)
  . Fixed bug #66882 (imagerotate by -90 degrees truncates image by 1px). (cmb)
  . Fixed bug #70064 (imagescale(..., IMG_BICUBIC) leaks memory). (cmb)
  . Fixed bug #69024 (imagescale segfault with palette based image). (cmb)
  . Fixed bug #53154 (Zero-height rectangle has whiskers). (cmb)
  . Fixed bug #67447 (imagecrop() add a black line when cropping). (cmb)
  . Fixed bug #68714 (copy 'n paste error). (cmb)
  . Fixed bug #66339 (PHP segfaults in imagexbm). (cmb)
  . Fixed bug #70047 (gd_info() doesn't report WebP support). (cmb)
  . Replace libvpx with libwebp for bundled libgd. (cmb, Anatol)
  . Fixed bug #61221 (imagegammacorrect function loses alpha channel). (cmb)
  . Made fontFetch's path parser thread-safe. (Sara)
  . Removed T1Lib support. (Kalle)

- GMP:
  . Fixed bug #70284 (Use after free vulnerability in unserialize() with GMP).
    (stas)

- hash:
  . Fixed bug #70312 (HAVAL gives wrong hashes in specific cases). (letsgolee
    at naver dot com)

- IMAP:
  . Fixed bug #70158 (Building with static imap fails). (cmb)
  . Fixed bug #69998 (curl multi leaking memory). (Pierrick)

- Intl:
  . Fixed bug #70453 (IntlChar::foldCase() incorrect arguments and missing
    constants). (cmb)
  . Fixed bug #70454 (IntlChar::forDigit second parameter should be optional).
    (cmb, colinodell)
  . Removed deprecated aliases datefmt_set_timezone_id() and
    IntlDateFormatter::setTimeZoneID(). (Nikita)

- JSON:
  . Fixed bug #62010 (json_decode produces invalid byte-sequences).
    (Jakub Zelenka)
  . Fixed bug #68546 (json_decode() Fatal error: Cannot access property
    started with '\0'). (Jakub Zelenka)
  . Replace non-free JSON parser with a parser from Jsond extension, fixes #63520
    (JSON extension includes a problematic license statement). (Jakub Zelenka)
  . Fixed bug #68938 (json_decode() decodes empty string without error).
    (jeremy at bat-country dot us)

- LDAP:
  . Fixed bug #47222 (Implement LDAP_OPT_DIAGNOSTIC_MESSAGE). (Andreas Heigl)

- LiteSpeed:
  . Updated LiteSpeed SAPI code from V5.5 to V6.6. (George Wang)

- libxml:
  . Fixed handling of big lines in error messages with libxml >= 2.9.0.
    (Christoph M. Becker)

- Mcrypt:
  . Fixed bug #70625 (mcrypt_encrypt() won't return data when no IV was
    specified under RC4). (Nikita)
  . Fixed bug #69833 (mcrypt fd caching not working). (Anatol)
  . Fixed possible read after end of buffer and use after free. (Dmitry)
  . Removed mcrypt_generic_end() alias. (Nikita)
  . Removed mcrypt_ecb(), mcrypt_cbc(), mcrypt_cfb(), mcrypt_ofb(). (Nikita)

- Mysqli:
  . Fixed bug #32490 (constructor of mysqli has wrong name). (cmb)

- Mysqlnd:
  . Fixed bug #70949 (SQL Result Sets With NULL Can Cause Fatal Memory Errors).
    (Laruence)
  . Fixed bug #70384 (mysqli_real_query():Unknown type 245 sent by the server).
   (Andrey)
  . Fixed bug #70456 (mysqlnd doesn't activate TCP keep-alive when connecting to
    a server). (Sergei Turchanov)
  . Fixed bug #70572 segfault in mysqlnd_connect. (Andrey, Remi)
  . Fixed Bug #69796 (mysqli_stmt::fetch doesn't assign null values to
    bound variables). (Laruence)

- OCI8:
  . Fixed memory leak with LOBs. (Senthil)
  . Fixed bug #68298 (OCI int overflow) (Senthil).
  . Corrected oci8 hash destructors to prevent segfaults, and a few other fixes.
    (Cameron Porter)

- ODBC:
  . Fixed bug #69975 (PHP segfaults when accessing nvarchar(max) defined
    columns). (CVE-2015-8879) (cmb)

- Opcache:
  . Fixed bug #70656 (require() statement broken after opcache_reset() or a
    few hours of use). (Laruence)
  . Fixed bug #70843 (Segmentation fault on MacOSX with
    opcache.file_cache_only=1). (Laruence)
  . Fixed bug #70724 (Undefined Symbols from opcache.so on Mac OS X 10.10).
    (Laruence)
  . Fixed compatibility with Windows 10 (see also bug #70652). (Anatol)
  . Attmpt to fix "Unable to reattach to base address" problem. (Matt Ficken)
  . Fixed bug #70423 (Warning Internal error: wrong size calculation). (Anatol)
  . Fixed bug #70237 (Empty while and do-while segmentation fault with opcode
    on CLI enabled). (Dmitry, Laruence)
  . Fixed bug #70111 (Segfault when a function uses both an explicit return
    type and an explicit cast). (Laruence)
  . Fixed bug #70058 (Build fails when building for i386). (Laruence)
  . Fixed bug #70022 (Crash with opcache using opcache.file_cache_only=1).
    (Anatol)
  . Removed opcache.load_comments configuration directive. Now doc comments
    loading costs nothing and always enabled. (Dmitry)
  . Fixed bug #69838 (Wrong size calculation for function table). (Anatol)
  . Fixed bug #69688 (segfault with eval and opcache fast shutdown).
    (Laruence)
  . Added experimental (disabled by default) file based opcode cache.
    (Dmitry, Laruence, Anatol)
  . Fixed bug with try blocks being removed when extended_info opcode
    generation is turned on. (Laruence)
  . Fixed bug #68644 (strlen incorrect : mbstring + func_overload=2 +UTF-8
    + Opcache). (Laruence)

- OpenSSL:
  . Require at least OpenSSL version 0.9.8. (Jakub Zelenka)
  . Fixed bug #68312 (Lookup for openssl.cnf causes a message box). (Anatol)
  . Fixed bug #55259 (openssl extension does not get the DH parameters from
    DH key resource). (Jakub Zelenka)
  . Fixed bug #70395 (Missing ARG_INFO for openssl_seal()). (cmb)
  . Fixed bug #60632 (openssl_seal fails with AES). (Jakub Zelenka)
  . Implemented FR #70438 (Add IV parameter for openssl_seal and openssl_open)
    (Jakub Zelenka)
  . Fixed bug #70014 (openssl_random_pseudo_bytes() is not cryptographically
    secure). (CVE-2015-8867) (Stas)
  . Fixed bug #69882 (OpenSSL error "key values mismatch" after
    openssl_pkcs12_read with extra cert). (Tomasz Sawicki)
  . Added "alpn_protocols" SSL context option allowing encrypted client/server
    streams to negotiate alternative protocols using the ALPN TLS extension when
    built against OpenSSL 1.0.2 or newer. Negotiated protocol information is
    accessible through stream_get_meta_data() output.
  . Removed "CN_match" and "SNI_server_name" SSL context options. Use automatic
    detection or the "peer_name" option instead. (Nikita)

- Pcntl:
  . Fixed bug #70386 (Can't compile on NetBSD because of missing WCONTINUED
    and WIFCONTINUED). (Matteo)
  . Fixed bug #60509 (pcntl_signal doesn't decrease ref-count of old handler
    when setting SIG_DFL). (Julien)
  . Implemented FR #68505 (Added wifcontinued and wcontinued). (xilon-jul)
  . Added rusage support to pcntl_wait() and pcntl_waitpid(). (Anton Stepanenko,
    Tony)

- PCRE:
  . Fixed bug #70232 (Incorrect bump-along behavior with \K and empty string
    match). (cmb)
  . Fixed bug #70345 (Multiple vulnerabilities related to PCRE functions).
    (Anatol Belski)
  . Fixed bug #70232 (Incorrect bump-along behavior with \K and empty string
    match). (cmb)
  . Fixed bug #53823 (preg_replace: * qualifier on unicode replace garbles the
    string). (cmb)
  . Fixed bug #69864 (Segfault in preg_replace_callback). (cmb, ab)

- PDO:
  . Fixed bug #70861 (Segmentation fault in pdo_parse_params() during Drupal 8
    test suite). (Anatol)
  . Fixed bug #70389 (PDO constructor changes unrelated variables). (Laruence)
  . Fixed bug #70272 (Segfault in pdo_mysql). (Laruence)
  . Fixed bug #70221 (persistent sqlite connection + custom function
    segfaults). (Laruence)
  . Removed support for the /e (PREG_REPLACE_EVAL) modifier. (Nikita)
  . Fixed bug #59450 (./configure fails with "Cannot find php_pdo_driver.h").
    (maxime dot besson at smile dot fr)

- PDO_DBlib:
  . Fixed bug #69757 (Segmentation fault on nextRowset).
    (miracle at rpz dot name)

- PDO_mysql:
  . Fixed bug #68424 (Add new PDO mysql connection attr to control multi
    statements option). (peter dot wolanin at acquia dot com)

- PDO_OCI:
  . Fixed bug #70308 (PDO::ATTR_PREFETCH is ignored). (Chris Jones)

- PDO_pgsql:
  . Fixed bug #69752 (PDOStatement::execute() leaks memory with DML
    Statements when closeCuror() is u). (Philip Hofstetter)
  . Removed PGSQL_ATTR_DISABLE_NATIVE_PREPARED_STATEMENT attribute in favor of
    ATTR_EMULATE_PREPARES). (Nikita)

- Phar:
  . Fixed bug #69720 (Null pointer dereference in phar_get_fp_offset()). (Stas)
  . FIxed bug #70433 (Uninitialized pointer in phar_make_dirstream when zip
    entry filename is "/"). (Stas)
  . Improved fix for bug #69441. (Anatol Belski)
  . Fixed bug #70019 (Files extracted from archive may be placed outside of 
    destination directory). (Anatol Belski)

- Phpdbg:
  . Fixed bug #70614 (incorrect exit code in -rr mode with Exceptions). (Bob)
  . Fixed bug #70532 (phpdbg must respect set_exception_handler). (Bob)
  . Fixed bug #70531 (Run and quit mode (-qrr) should not fallback to
    interactive mode). (Bob)
  . Fixed bug #70533 (Help overview (-h) does not rpint anything under Windows).
    (Anatol)
  . Fixed bug #70449 (PHP won't compile on 10.4 and 10.5 because of missing
    constants). (Bob)
  . Fixed bug #70214 (FASYNC not defined, needs sys/file.h include). (Bob)
  . Fixed bug #70138 (Segfault when displaying memory leaks). (Bob)

- Reflection:
  . Fixed bug #70650 (Wrong docblock assignment). (Marcio)
  . Fixed bug #70674 (ReflectionFunction::getClosure() leaks memory when used
    for internal functions). (Dmitry, Bob)
  . Fixed bug causing bogus traces for ReflectionGenerator::getTrace(). (Bob)
  . Fixed inheritance chain of Reflector interface. (Tjerk)
  . Added ReflectionGenerator class. (Bob)
  . Added reflection support for return types and type declarations. (Sara,
    Matteo)

- Session:
  . Fixed bug #70876 (Segmentation fault when regenerating session id with
    strict mode). (Laruence)
  . Fixed bug #70529 (Session read causes "String is not zero-terminated" error).
    (Yasuo)
  . Fixed bug #70013 (Reference to $_SESSION is lost after a call to
    session_regenerate_id()). (Yasuo)
  . Fixed bug #69952 (Data integrity issues accessing superglobals by
    reference). (Bob)
  . Fixed bug #67694 (Regression in session_regenerate_id()). (Tjerk)
  . Fixed bug #68941 (mod_files.sh is a bash-script). (bugzilla at ii.nl, Yasuo)

- SOAP:
  . Fixed bug #70940 (Segfault in soap / type_to_string). (Remi)
  . Fixed bug #70900 (SoapClient systematic out of memory error). (Dmitry)
  . Fixed bug #70875 (Segmentation fault if wsdl has no targetNamespace
    attribute). (Matteo)
  . Fixed bug #70715 (Segmentation fault inside soap client). (Laruence)
  . Fixed bug #70709 (SOAP Client generates Segfault). (Laruence)
  . Fixed bug #70388 (SOAP serialize_function_call() type confusion / RCE).
    (Stas)
  . Fixed bug #70081 (SoapClient info leak / null pointer dereference via
     multiple type confusions). (Stas)
  . Fixed bug #70079 (Segmentation fault after more than 100 SoapClient
    calls). (Laruence)
  . Fixed bug #70032 (make_http_soap_request calls
    zend_hash_get_current_key_ex(,,,NULL). (Laruence)
  . Fixed bug #68361 (Segmentation fault on SoapClient::__getTypes). (Laruence)

- SPL:
  . Fixed bug #70959 (ArrayObject unserialize does not restore protected
    fields). (Laruence)
  . Fixed bug #70853 (SplFixedArray throws exception when using ref variable
    as index). (Laruence)
  . Fixed bug #70868 (PCRE JIT and pattern reuse segfault). (Laruence)
  . Fixed bug #70730 (Incorrect ArrayObject serialization if unset is called
    in serialize()). (Laruence)
  . Fixed bug #70573 (Cloning SplPriorityQueue leads to memory leaks). (Dmitry)
  . Fixed bug #70303 (Incorrect constructor reflection for ArrayObject). (cmb)
  . Fixed bug #70068 (Dangling pointer in the unserialization of ArrayObject
    items). (sean.heelan)
  . Fixed bug #70166 (Use After Free Vulnerability in unserialize() with
    SPLArrayObject). (taoguangchen at icloud dot com)
  . Fixed bug #70168 (Use After Free Vulnerability in unserialize() with
    SplObjectStorage). (taoguangchen at icloud dot com)
  . Fixed bug #70169 (Use After Free Vulnerability in unserialize() with
    SplDoublyLinkedList). (taoguangchen at icloud dot com)
  . Fixed bug #70053 (MutlitpleIterator array-keys incompatible change in 
    PHP 7). (Tjerk)
  . Fixed bug #69970 (Use-after-free vulnerability in
    spl_recursive_it_move_forward_ex()). (Laruence)
  . Fixed bug #69845 (ArrayObject with ARRAY_AS_PROPS broken). (Dmitry)
  . Changed ArrayIterator implementation using zend_hash_iterator_... API.
    Allowed modification of iterated ArrayObject using the same behavior
    as proposed in `Fix "foreach" behavior`. Removed "Array was modified
    outside object and internal position is no longer valid" hack. (Dmitry)
  . Implemented FR #67886 (SplPriorityQueue/SplHeap doesn't expose extractFlags
    nor curruption state). (Julien)
  . Fixed bug #66405 (RecursiveDirectoryIterator::CURRENT_AS_PATHNAME
    breaks the RecursiveIterator). (Paul Garvin)

- SQLite3:
  . Fixed bug #70571 (Memory leak in sqlite3_do_callback). (Adam)
  . Fixed bug #69972 (Use-after-free vulnerability in
    sqlite3SafetyCheckSickOrOk()). (Laruence)
  . Fixed bug #69897 (segfault when manually constructing SQLite3Result). 
    (Kalle)
  . Fixed bug #68260 (SQLite3Result::fetchArray declares wrong
    required_num_args). (Julien)

- Standard:
  . Fixed count on symbol tables. (Laruence)
  . Fixed bug #70963 (Unserialize shows UNKNOWN in result). (Laruence)
  . Fixed bug #70910 (extract() breaks variable references). (Laruence)
  . Fixed bug #70808 (array_merge_recursive corrupts memory of unset items).
    (Laruence)
  . Fixed bug #70667 (strtr() causes invalid writes and a crashes). (Dmitry)
  . Fixed bug #70668 (array_keys() doesn't respect references when $strict is
    true). (Bob, Dmitry)
  . Implemented the RFC `Random Functions Throwing Exceptions in PHP 7`.
    (Sammy Kaye Powers, Anthony)
  . Fixed bug #70487 (pack('x') produces an error). (Nikita)
  . Fixed bug #70342 (changing configuration with ignore_user_abort(true) isn't
    working). (Laruence)
  . Fixed bug #70295 (Segmentation fault with setrawcookie). (Bob)
  . Fixed bug #67131 (setcookie() conditional for empty values not met). (cmb)
  . Fixed bug #70365 (Use-after-free vulnerability in unserialize() with
    SplObjectStorage). (taoguangchen at icloud dot com)
  . Fixed bug #70366 (Use-after-free vulnerability in unserialize() with
    SplDoublyLinkedList). (taoguangchen at icloud dot com)
  . Fixed bug #70250 (extract() turns array elements to references).
    (Laruence)
  . Fixed bug #70211 (php 7 ZEND_HASH_IF_FULL_DO_RESIZE use after free).
    (Laruence)
  . Fixed bug #70208 (Assert breaking access on objects). (Bob)
  . Fixed bug #70140 (str_ireplace/php_string_tolower - Arbitrary Code
    Execution). (CVE-2015-6527) (Laruence)
  . Implemented FR #70112 (Allow "dirname" to go up various times). (Remi)
  . Fixed bug #36365 (scandir duplicates file name at every 65535th file). (cmb)
  . Fixed bug #70096 (Repeated iptcembed() adds superfluous FF bytes). (cmb)
  . Fixed bug #70018 (exec does not strip all whitespace). (Laruence)
  . Fixed bug #69983 (get_browser fails with user agent of null).
    (Kalle, cmb, Laruence)
  . Fixed bug #69976 (Unable to parse "all" urls with colon char). (cmb)
  . Fixed bug #69768 (escapeshell*() doesn't cater to !). (cmb)
  . Fixed bug #62922 (Truncating entire string should result in string).
    (Nikita)
  . Fixed bug #69723 (Passing parameters by reference and array_column).
    (Laruence)
  . Fixed bug #69523 (Cookie name cannot be empty). (Christoph M. Becker)
  . Fixed bug #69325 (php_copy_file_ex does not pass the argument).
    (imbolk at gmail dot com)
  . Fixed bug #69299 (Regression in array_filter's $flag argument in PHP 7).
    (Laruence)
  . Removed call_user_method() and call_user_method_array() functions. (Kalle)
  . Fixed user session handlers (See rfc:session.user.return-value). (Sara)
  . Added intdiv() function. (Andrea)
  . Improved precision of log() function for base 2 and 10. (Marc Bennewitz)
  . Remove string category support in setlocale(). (Nikita)
  . Remove set_magic_quotes_runtime() and its alias magic_quotes_runtime().
    (Nikita)
  . Fixed bug #65272 (flock() out parameter not set correctly in windows).
    (Daniel Lowrey)
  . Added preg_replace_callback_array function. (Wei Dai)
  . Deprecated salt option to password_hash. (Anthony)
  . Fixed bug #69686 (password_verify reports back error on PHP7 will null
    string). (Anthony)
  . Added Windows support for getrusage(). (Kalle)
  . Removed hardcoded limit on number of pipes in proc_open(). (Tony)

- Streams:
  . Fixed bug #70361 (HTTP stream wrapper doesn't close keep-alive connections).
    (Niklas Keller)
  . Fixed bug #68532 (convert.base64-encode omits padding bytes).
    (blaesius at krumedia dot de)
  . Removed set_socket_blocking() in favor of its alias stream_set_blocking().
    (Nikita)

- Tokenizer:
  . Fixed bug #69430 (token_get_all has new irrecoverable errors). (Nikita)

- XMLReader:
  . Fixed bug #70309 (XmlReader read generates extra output). (Anatol)

- XMLRPC
  . Fixed bug #70526 (xmlrpc_set_type returns false on success). (Laruence)

- XSL:
  . Fixed bug #70678 (PHP7 returns true when false is expected). (Felipe)
  . Fixed bug #70535 (XSLT: free(): invalid pointer). (Laruence)
  . Fixed bug #69782 (NULL pointer dereference). (Stas)
  . Fixed bug #64776 (The XSLT extension is not thread safe). (Mike)
  . Removed xsl.security_prefs ini option. (Nikita)

- Zlib:
  . Added deflate_init(), deflate_add(), inflate_init(), inflate_add()
    functions allowing incremental/streaming compression/decompression.
    (Daniel Lowrey & Bob Weinand)

- Zip:
  . Fixed bug #70322 (ZipArchive::close() doesn't indicate errors).
    (CVE-2014-9767) (cmb)
  . Fixed bug #70350 (ZipArchive::extractTo allows for directory traversal when
    creating directories). (neal at fb dot com)
  . Added ZipArchive::setCompressionName and ZipArchive::setCompressionIndex
    methods. (Remi, Cedric Delmas)
  . Update bundled libzip to 1.0.1. (Remi, Anatol)
  . Fixed bug #67161 (ZipArchive::getStream() returns NULL for certain file).
    (Christoph M. Becker)<|MERGE_RESOLUTION|>--- conflicted
+++ resolved
@@ -13,15 +13,13 @@
   . Fixed bug #61471 (Incomplete POST does not timeout but is passed to PHP).
     (Zheng Shao)
 
-<<<<<<< HEAD
 - Date:
   . Fixed bug #73837 ("new DateTime()" sometimes returns 1 second ago value).
     (Derick)
-=======
+
 - FPM:
   . Fixed bug #69860 (php-fpm process accounting is broken with keepalive).
     (Denis Yeldandi)
->>>>>>> 9814be4b
 
 - GD:
   . Fixed bug #74031 (ReflectionFunction for imagepng is missing last two
