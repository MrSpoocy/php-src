--- conflicted
+++ resolved
@@ -15,7 +15,10 @@
   . Fix bug #67541 (Fix Apache 2.4.10+ SetHandler proxy:fcgi://
     incompatibilities). (David Zuelke)
 
-<<<<<<< HEAD
+- pgsql:
+  . Fix bug #67550 (Error in code "form" instead of "from", pgsql.c, line 756),
+    which affected builds against libpq < 7.3. (Adam)
+
 - phpdbg:
   . Fix Bug #67499 (readline feature not enabled when build with libedit). (Remi)
   . Fix issue krakjoe/phpdbg#94 (List behavior is inconsistent). (Bob)
@@ -26,14 +29,6 @@
     run). (Bob)
   . Fix issue krakjoe/phpdbg#100 (No way to list the current stack/frames)
     (Help entry was missing). (Bob)
-=======
-- pgsql:
-  . Fix bug #67550 (Error in code "form" instead of "from", pgsql.c, line 756),
-    which affected builds against libpq < 7.3. (Adam)
-
-- Streams:
-  . Fixed bug #67430 (http:// wrapper doesn't follow 308 redirects). (Adam)
->>>>>>> 2e02f18b
 
 19 Jun 2014, PHP 5.6.0 Release Candidate 1
 
