--- conflicted
+++ resolved
@@ -6,6 +6,9 @@
   . Fixed bug #65225 (PHP_BINARY incorrectly set). (Patrick Allaert)
   . Fixed bug #62692 (PHP fails to build with DTrace). (Chris Jones, Kris Van Hees)
 
+- Openssl:
+  . Fixed bug #64802 (openssl_x509_parse fails to parse subject properly in
+    some cases). (Mark Jones)
 
 15 Aug 2013, PHP 5.5.2
 
@@ -23,7 +26,6 @@
   . Fixed bug #61268 (--enable-dtrace leads make to clobber
     Zend/zend_dtrace.d) (Chris Jones)
 
-<<<<<<< HEAD
 - DOM:
   . Added flags option to DOMDocument::schemaValidate() and 
     DOMDocument::schemaValidateSource(). Added LIBXML_SCHEMA_CREATE flag. 
@@ -56,17 +58,6 @@
   . Implemented strict sessions RFC (https://wiki.php.net/rfc/strict_sessions)
     which protects against session fixation attacks and session collisions.    
     (CVE-2011-4718). (Yasuo Ohgaki)
-=======
-- Openssl:
-  . Fixed bug #64802 (openssl_x509_parse fails to parse subject properly in 
-    some cases). (Mark Jones)
-
-- Session:
-  . Fixed bug #62129 (rfc1867 crashes php even though turned off). (gxd305 at
-    gmail dot com)
-  . Fixed bug #50308 (session id not appended properly for empty anchor tags).
-    (Arpad)
->>>>>>> 9973658a
   . Fixed possible buffer overflow under Windows. Note: Not a security fix.
     (Yasuo)
   . Changed session.auto_start to PHP_INI_PERDIR. (Yasuo)
