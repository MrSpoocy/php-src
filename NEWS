--- conflicted
+++ resolved
@@ -9,40 +9,10 @@
     (Yuji Uchiyama)
   . Fixed bug #72683 (getmxrr broken). (Anatol)
 
-<<<<<<< HEAD
-=======
-- COM:
-  . Fixed bug #72569 (DOTNET/COM array parameters broke in PHP7). (Anatol)
-
 - CURL:
   . Fixed bug #71709 (curl_setopt segfault with empty CURLOPT_HTTPHEADER).
     (Pierrick)
 
-- Date:
-  . Fixed bug #66836 (DateTime::createFromFormat 'U' with pre 1970 dates fails
-    parsing). (derick)
-
-- DOM:
-  . Fixed bug #66502 (DOM document dangling reference). (Sean Heelan, cmb)
-
-- Filter:
-  . Fixed bug #71745 (FILTER_FLAG_NO_RES_RANGE does not cover whole 127.0.0.0/8
-    range). (bugs dot php dot net at majkl578 dot cz)
-
-- FPM:
-  . Fixed bug #72575 (using --allow-to-run-as-root should ignore missing user).
-    (gooh)
-
-- GD:
-  . Fixed bug #72596 (imagetypes function won't advertise WEBP support). (cmb)
-  . Fixed bug #72604 (imagearc() ignores thickness for full arcs). (cmb)
-  . Fixed bug #70315 (500 Server Error but page is fully rendered). (cmb)
-  . Fixed bug #43828 (broken transparency of imagearc for truecolor in
-    blendingmode). (cmb)
-  . Fixed bug #66555 (Always false condition in ext/gd/libgd/gdkanji.c). (cmb)
-  . Fixed bug #68712 (suspicious if-else statements). (cmb)
-
->>>>>>> 1b681880
 - Intl:
   . Fixed bug #72639 (Segfault when instantiating class that extends
     IntlCalendar and adds a property). (Laruence)
