--- conflicted
+++ resolved
@@ -5,22 +5,11 @@
 - CLI server:
   . Fixed bug #67079 (Missing MIME types for XML/XSL files). (Anatol)
 
-<<<<<<< HEAD
-=======
-- Core:
-  . Fixed bug #65701 (copy() doesn't work when destination filename is created
-    by tempnam()). (Boro Sitnikovski)
-  . Fixed bug #67072 (Echoing unserialized "SplFileObject" crash). (Anatol)
-
-- DOM:
-  . Fixed bug #67081 (DOMDocumentType->internalSubset returns entire DOCTYPE tag,
-    not only the subset). (Anatol)
-
-?? ??? 2014, PHP 5.5.12
->>>>>>> 5addf223
 - Core:
   . Fixed bug #64604 (parse_url is inconsistent with specified port).
     (Ingo Walz)
+  . Fixed bug #65701 (copy() doesn't work when destination filename is created
+    by tempnam()). (Boro Sitnikovski)
   . Fixed bug #66015 (Unexpected array indexing in class's static property). (Bob)
   . Added (constant) string/array dereferencing to static scalar expressions
     to complete the set; now possible thanks to bug #66015 being fixed. (Bob)
@@ -31,6 +20,7 @@
     height). (Gabor Buella)
   . Fixed bug #67064  (Countable interface prevents using 2nd parameter
     ($mode) of count() function). (Bob)
+  . Fixed bug #67072 (Echoing unserialized "SplFileObject" crash). (Anatol)
 
 - cURL:
   . Fixed bug #66562 (curl_exec returns differently than curl_multi_getcontent).
@@ -71,9 +61,6 @@
 
 - SQLite:
   . Fixed bug #66967 (Updated bundled libsqlite to 3.8.4.3). (Anatol)
-
-- Standard:
-  . Fixed bug #67072 (Echoing unserialized "SplFileObject" crash). (Anatol)
 
 - Apache2 Handler SAPI:
   . Fixed Apache log issue caused by APR's lack of support for %zu
