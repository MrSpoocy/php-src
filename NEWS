--- conflicted
+++ resolved
@@ -1,37 +1,6 @@
 PHP                                                                        NEWS
 |||||||||||||||||||||||||||||||||||||||||||||||||||||||||||||||||||||||||||||||
-<<<<<<< HEAD
 ?? ??? ????, PHP 7.4.0alpha1
-=======
-?? ??? ????, PHP 7.3.5
-
-- CLI:
-  . Fixed bug #77794 (Incorrect Date header format in built-in server).
-    (kelunik)
-
-- Interbase:
-  . Fixed bug #72175 (Impossibility of creating multiple connections to
-    Interbase with php 7.x). (Nikita)
-
-- MySQLi:
-  . Fixed bug #77773 (Unbuffered queries leak memory - MySQLi / mysqlnd).
-    (Nikita)
-
-- phpdbg:
-  . Fixed bug #76801 (too many open files). (alekitto)
-  . Fixed bug #77800 (phpdbg segfaults on listing some conditional breakpoints).
-    (krakjoe)
-  . Fixed bug #77805 (phpdbg build fails when readline is shared). (krakjoe)
-
-- Reflection:
-  . Fixed bug #77772 (ReflectionClass::getMethods(null) doesn't work). (Nikita)
-
-- Standard:
-  . Fixed bug #77793 (Segmentation fault in extract() when overwriting
-    reference with itself). (Nikita)
-
-28 Mar 2019, PHP 7.3.4
->>>>>>> eb405a21
 
 - Core:
   . Fixed bug #77345 (Stack Overflow caused by circular reference in garbage
@@ -119,6 +88,7 @@
   . Fixed bug #76801 (too many open files). (alekitto)
   . Fixed bug #77800 (phpdbg segfaults on listing some conditional breakpoints).
     (krakjoe)
+  . Fixed bug #77805 (phpdbg build fails when readline is shared). (krakjoe)
   
 - Sockets:
   . Fixed bug #67619 (Validate length on socket_write). (thiagooak)
