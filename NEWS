--- conflicted
+++ resolved
@@ -20,14 +20,10 @@
   . Fixed bug #67109 (First uppercase letter breaks date string parsing).
     (Derick)
 
-<<<<<<< HEAD
-?? ??? 2014, PHP 5.5.16
-=======
 - GD
   . Made fontFetch's path parser thread-safe. (Sara).
 
-?? ??? 2014, PHP 5.4.32
->>>>>>> cbe1597b
+?? ??? 2014, PHP 5.5.16
 
 - COM:
   . Fixed missing type checks in com_event_sink (Yussuf Khalil, Stas).
