--- conflicted
+++ resolved
@@ -13,7 +13,6 @@
   . Fixed #78189 (file cache strips last character of uname hash). (cmb)
   . Fixed #78202 (Opcache stats for cache hits are capped at 32bit NUM). (cmb)
 
-<<<<<<< HEAD
 - PCRE:
   . Fixed bug #78197 (PCRE2 version check in configure fails for "##.##-xxx"
     version strings). (pgnet, Peter Kokot)
@@ -22,13 +21,10 @@
   . Fixed #78192 (SegFault when reuse statement after schema has changed).
     (Vincent Quatrevieux)
 
+- Standard:
+  . Fixed #78241 (touch() does not handle dates after 2038 in PHP 64-bit). (cmb)
+
 04 Jul 2019, PHP 7.3.7
-=======
-- Standard:
-  . Fixed #78241 (touch() does not handle dates after 2038 in PHP 64-bit). (cmb)
-
-27 Jun 2019, PHP 7.2.20
->>>>>>> 44c8b741
 
 - Core:
   . Fixed bug #76980 (Interface gets skipped if autoloader throws an exception).
