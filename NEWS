--- conflicted
+++ resolved
@@ -3,38 +3,18 @@
 ?? ??? 2014, PHP 5.6.0 Beta 3
 
 - Core:
-<<<<<<< HEAD
   . Fixed bug #67169 (array_splice all elements, then []= gives wrong index).
     (Nikita)
   . Fixed bug #67198 (php://input regression). (Mike)
-=======
-  . Fixed bug #65701 (copy() doesn't work when destination filename is created
-    by tempnam()). (Boro Sitnikovski)
-  . Fixed bug #67072 (Echoing unserialized "SplFileObject" crash). (Anatol)
-  . Fixed bug #67245 (usage of memcpy() with overlapping src and dst in
-    zend_exceptions.c). (Bob)
   . Fixed bug #67247 (spl_fixedarray_resize integer overflow). (Stas)
 
-- Curl:
-  . Fixed bug #64247 (CURLOPT_INFILE doesn't allow reset). (Mike)
-
-- Date:
-  . Fixed bug #67118 (DateTime constructor crash with invalid data). (Anatol)
-
-- DOM:
-  . Fixed bug #67081 (DOMDocumentType->internalSubset returns entire DOCTYPE tag,
-    not only the subset). (Anatol)
-
-- Fileinfo:
-  . Fixed bug #66307 (Fileinfo crashes with powerpoint files). (Anatol)
->>>>>>> af5cc61c
+- GD:
+  . Fixed bug #67248 (imageaffinematrixget missing check of parameters). (Stas)
+
 
 - OpenSSL:
   . Fixed bug #67224 (Fall back to crypto_type from context if not specified
     explicitly in stream_socket_enable_crypto). (Chris Wright)
-
-- GD:
-  . Fixed bug #67248 (imageaffinematrixget missing check of parameters). (Stas)
 
 - PCRE:
   . Fixed bug #67238 (Ungreedy and min/max quantifier bug, applied patch
