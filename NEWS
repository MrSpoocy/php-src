--- conflicted
+++ resolved
@@ -1,15 +1,7 @@
 PHP                                                                        NEWS
 |||||||||||||||||||||||||||||||||||||||||||||||||||||||||||||||||||||||||||||||
 
-<<<<<<< HEAD
 ?? ??? ????, PHP 7.4.1
-=======
-- GD:
-  . Fixed bug #78923 (Artifacts when convoluting image with transparency).
-    (wilson chen)
-
-19 Dec 2019, PHP 7.3.13
->>>>>>> b5d2cbe0
 
 - Core:
   . Fixed bug #78810 (RW fetches do not throw "uninitialized property"
@@ -23,6 +15,8 @@
 
 - GD:
   . Fixed bug #78849 (GD build broken with -D SIGNED_COMPARE_SLOW). (cmb)
+  . Fixed bug #78923 (Artifacts when convoluting image with transparency).
+    (wilson chen)
 
 - FPM:
   . Fixed bug #76601 (Partially working php-fpm ater incomplete reload).
