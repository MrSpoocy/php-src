PHP                                                                        NEWS
|||||||||||||||||||||||||||||||||||||||||||||||||||||||||||||||||||||||||||||||
<<<<<<< HEAD
?? ??? ????, PHP 7.4.0alpha1
=======
?? ??? ????, PHP 7.3.4

- MySQLi:
  . Fixed bug #77597 (mysqli_fetch_field hangs scripts). (Nikita)

- sodium:
  . Fixed bug #77646 (sign_detached() strings not terminated). (Frank)

21 Feb 2019, PHP 7.3.3
>>>>>>> 5c221bcd

- Core:
  . Implemented request #76148 (Add array_key_exists() to the list of
    specially compiled functions). (Majkl578)
  . Fixed bug #76430 (__METHOD__ inconsistent outside of method).
    (Ryan McCullagh, Nikita)
  . Fixed bug #75921 (Inconsistent: No warning in some cases when stdObj is
    created on the fly). (David Walker)

- COM:
  . Deprecated registering of case-insensitive constants from typelibs. (cmb)

- CURL:
  . Fixed bug #76480 (Use curl_multi_wait() so that timeouts are respected).
    (Pierrick)

- Date:
  . Fixed bug #75232 (print_r of DateTime creating side-effect). (Nikita)

- FFI:
  . Added FFI extension. (Dmitry)

- FPM:
  . Implemented FR #72510 (systemd service should be hardened). (Craig Andrews)

- GD:
  . Fixed bug #73291 (imagecropauto() $threshold differs from external libgd).
    (cmb)
  . Fixed bug #76324 (cannot detect recent versions of freetype with
    pkg-config). (Eli Schwartz)
  . The bundled libgd behaves now like system libgd wrt. IMG_CROP_DEFAULT never
    falling back to IMG_CROP_SIDES.
  . The default $mode parameter of imagecropauto() has been changed to
    IMG_CROP_DEFAULT; passing -1 is now deprecated.
  . Added support for aspect ratio preserving scaling to a fixed height for
    imagescale(). (Andreas Treichel)

- Hash:
  . The hash extension is now an integral part of PHP and cannot be disabled
    as per RFC: https://wiki.php.net/rfc/permanent_hash_ext. (Kalle)

- Intl:
  . Raised requirements to ICU ≥ 50.1. (cmb)
  . Changed default of $variant parameter of idn_to_ascii() and idn_to_utf8().
    (cmb)

- LDAP:
  . Deprecated ldap_control_paged_result_response and ldap_control_paged_result

- Opcache:
  . Implemented preloading RFC: https://wiki.php.net/rfc/preload. (Dmitry)

- OpenSSL:
  . Added openssl_x509_verify function. (Ben Scholzen)
  . openssl_random_pseudo_bytes() now throws in error conditions.
    (Sammy Kaye Powers)

- PDO_OCI:
  . Support Oracle Database tracing attributes ACTION, MODULE,
    CLIENT_INFO, and CLIENT_IDENTIFIER. (Cameron Porter)
  . Implemented FR #76908 (PDO_OCI getColumnMeta() not implemented).
    (Valentin Collet, Chris Jones, Remi)

- PDO_SQLite:
  . Implemented sqlite_stmt_readonly in PDO_SQLite. (BohwaZ)
  . Raised requirements to SQLite 3.5.0. (cmb)

- phpdbg:
  . Fixed bug #76596 (phpdbg support for display_errors=stderr). (kabel)

- Sockets:
  . Fixed bug #67619 (Validate length on socket_write). (thiagooak)

- sodium:
  . Fixed bug #77646 (sign_detached() strings not terminated). (jedisct1)

- SQLite3:
  . Unbundled libsqlite. (cmb)
  . Raised requirements to SQLite 3.7.4. (cmb)
  . Forbid (un)serialization of SQLite3, SQLite3Stmt and SQLite3Result. (cmb)
  . Added support for the SQLite @name notation. (cmb, BohwaZ)
  . Added SQLite3Stmt::getSQL() to retrieve the SQL of the statement. (Bohwaz)

- SPL:
  . Fixed bug #77518 (SeekableIterator::seek() should accept 'int' typehint as
    documented). (Nikita)

- Standard:
  . Fixed bug #74764 (Bindto IPv6 works with file_get_contents but fails with
    stream_socket_client). (Ville Hukkamäki)
  . Implemented FR #38301 (field enclosure behavior in fputcsv). (cmb)
  . Implemented FR #51496 (fgetcsv should take empty string as an escape). (cmb)
  . Implemented FR #77377 (No way to handle CTRL+C in Windows). (Anatol)

- Reflection:
  . Fixed bug #76737 (Unserialized reflection objects are broken, they
    shouldn't be serializable). (Nikita)

- Tidy:
  . Added TIDY_TAG_* constants for HTML5 elements. (cmb)
  . Fixed bug #76736 (wrong reflection for tidy_get_head, tidy_get_html,
    tidy_get_root, and tidy_getopt) (tandre)

- WDDX:
  . Deprecated the WDDX extension. (cmb)

<<< NOTE: Insert NEWS from last stable release here prior to actual release! >>><|MERGE_RESOLUTION|>--- conflicted
+++ resolved
@@ -1,18 +1,6 @@
 PHP                                                                        NEWS
 |||||||||||||||||||||||||||||||||||||||||||||||||||||||||||||||||||||||||||||||
-<<<<<<< HEAD
 ?? ??? ????, PHP 7.4.0alpha1
-=======
-?? ??? ????, PHP 7.3.4
-
-- MySQLi:
-  . Fixed bug #77597 (mysqli_fetch_field hangs scripts). (Nikita)
-
-- sodium:
-  . Fixed bug #77646 (sign_detached() strings not terminated). (Frank)
-
-21 Feb 2019, PHP 7.3.3
->>>>>>> 5c221bcd
 
 - Core:
   . Implemented request #76148 (Add array_key_exists() to the list of
@@ -87,7 +75,7 @@
   . Fixed bug #67619 (Validate length on socket_write). (thiagooak)
 
 - sodium:
-  . Fixed bug #77646 (sign_detached() strings not terminated). (jedisct1)
+  . Fixed bug #77646 (sign_detached() strings not terminated). (Frank)
 
 - SQLite3:
   . Unbundled libsqlite. (cmb)
