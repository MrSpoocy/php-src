--- conflicted
+++ resolved
@@ -3,11 +3,8 @@
 ?? ??? 201?, PHP 5.5.0
 
 - General improvements:
-<<<<<<< HEAD
-=======
   . Add simplified password hashing API 
     (https://wiki.php.net/rfc/password_hash). (Anthony Ferrara)
->>>>>>> d6270285
   . Add generators and coroutines (https://wiki.php.net/rfc/generators).
     (Nikita Popov)
   . Support list in foreach (https://wiki.php.net/rfc/foreachlist). (Laruence)
@@ -79,28 +76,18 @@
 - PCRE:
   . Deprecated the /e modifier
     (https://wiki.php.net/rfc/remove_preg_replace_eval_modifier). (Nikita Popov)
-<<<<<<< HEAD
 
 - pgsql
   . Added pg_escape_literal() and pg_escape_identifier() (Yasuo)
 
-=======
-
-- pgsql
-  . Added pg_escape_literal() and pg_escape_identifier() (Yasuo)
-
->>>>>>> d6270285
 - Tokenizer:
   . Fixed bug #60097 (token_get_all fails to lex nested heredoc). (Nikita Popov)
 
 - Zip:
   . Upgraded libzip to 0.10.1 (Anatoliy)
 
-<<<<<<< HEAD
-=======
 - Fileinfo:
   . Fixed bug #63248 (Load multiple magic files from a directory under Windows).
       (Anatoliy)
 
->>>>>>> d6270285
 <<< NOTE: Insert NEWS from last stable release here prior to actual release! >>>