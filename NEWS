--- conflicted
+++ resolved
@@ -14,6 +14,9 @@
 - Iconv:
   . Fixed bug #78342 (Bus error in configure test for iconv //IGNORE). (Rainer
     Jung)
+
+- Opcache:
+  . Fixed bug #78341 (Failure to detect smart branch in DFA pass). (Nikita)
 
 25 Jul 2019, PHP 7.4.0beta1
 
@@ -41,7 +44,6 @@
 - LiteSpeed:
   . Updated to LiteSpeed SAPI V7.5 (Fixed clean shutdown). (George Wang)
 
-<<<<<<< HEAD
 - Opcache:
   . Fixed bug #78271 (Invalid result of if-else). (Nikita)
   . Added new INI directive opcache.cache_id (Windows only). (cmb)
@@ -52,10 +54,6 @@
 
 - Recode:
   . Unbundled the recode extension. (cmb)
-=======
-- Opcode:
-  . Fixed bug #78341 (Failure to detect smart branch in DFA pass). (Nikita)
->>>>>>> 8e63bb5e
 
 - Standard:
   . Fixed bug #78282 (atime and mtime mismatch). (cmb)
