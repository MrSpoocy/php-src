--- conflicted
+++ resolved
@@ -1,13 +1,17 @@
 PHP                                                                        NEWS
 |||||||||||||||||||||||||||||||||||||||||||||||||||||||||||||||||||||||||||||||
 ?? ??? ????, PHP 7.3.0RC2
+
+- CURL:
+  . Fixed bug #76480 (Use curl_multi_wait() so that timeouts are respected).
+    (Pierrick)
+
 - Core:
   . Fixed bug #76869 (Incorrect bypassing protected method accessibilty check).
     (Dmitry)
   . Fixed bug #76800 (foreach inconsistent if array modified during loop).
     (Dmitry)
 
-<<<<<<< HEAD
 - XMLRPC:
   . Fixed bug #76886 (Can't build xmlrpc with expat). (Thomas Petazzoni, cmb)
 
@@ -24,11 +28,6 @@
 
 - MBString:
   . Updated to Oniguruma 6.9.0. (cmb)
-=======
-- CURL:
-  . Fixed bug #76480 (Use curl_multi_wait() so that timeouts are respected).
-    (Pierrick)
->>>>>>> bc1ecd5d
 
 - Opcache:
   . Fixed bug #76832 (ZendOPcache.MemoryBase periodically deleted by the OS).
