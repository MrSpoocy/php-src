--- conflicted
+++ resolved
@@ -5,6 +5,9 @@
 - Date:
   . Fixed bug #75577 (DateTime::createFromFormat does not accept 'v' format
     specifier, by updating timelib to 2018.01alpha2). (Derick)
+
+- XML:
+  . Fixed bug #30875 (xml_parse_into_struct() does not resolve entities). (cmb)
 
 11 Oct 2018, PHP 7.3.0RC3
 
@@ -49,16 +52,9 @@
 
 27 Sep 2018, PHP 7.3.0RC2
 
-<<<<<<< HEAD
 - CURL:
   . Fixed bug #76480 (Use curl_multi_wait() so that timeouts are respected).
     (Pierrick)
-=======
-- XML:
-  . Fixed bug #30875 (xml_parse_into_struct() does not resolve entities). (cmb)
-
-11 Oct 2018, PHP 7.2.11
->>>>>>> ebecf569
 
 - Core:
   . Fixed bug #76869 (Incorrect bypassing protected method accessibilty check).
