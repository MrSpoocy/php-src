--- conflicted
+++ resolved
@@ -17,17 +17,12 @@
   . Fixed bug #75311 (error: 'zend_hash_key' has no member named 'arKey' in
     apache2handler). (mcarbonneaux)
 
-<<<<<<< HEAD
 - Hash:
   . Fixed bug #75303 (sha3 hangs on bigendian). (Remi)
-=======
+
 - Intl:
   . Fixed bug #75318 (The parameter of UConverter::getAliases() is not
     optional). (cmb)
-
-- OCI8:
-  . Fixed incorrect reference counting. (Dmitry, Tianfang Yang)
->>>>>>> ec3d8647
 
 - litespeed:
   . Fixed bug #75248 (Binary directory doesn't get created when building 
