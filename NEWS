PHP                                                                        NEWS
|||||||||||||||||||||||||||||||||||||||||||||||||||||||||||||||||||||||||||||||
?? ??? 2014, PHP 5.5.14

- Date:
  . Fixed bug #67308 (Serialize of DateTime truncates fractions of second).
    (Adam)

<<<<<<< HEAD
- OPCache:
  . Fixed issue #183 (TMP_VAR is not only used once). (Dmitry, Laruence)

- PDO-ODBC:
  . Fixed bug #50444 (PDO-ODBC changes for 64-bit).

29 May 2014, PHP 5.5.13

- CLI server:
  . Fixed bug #67079 (Missing MIME types for XML/XSL files). (Anatol)
=======
- SPL:
  . Fixed bug #67360 (Missing element after ArrayObject::getIterator). (Adam)

?? ??? 2014, PHP 5.4.29
>>>>>>> b5d9983f

- COM:
  . Fixed bug #66431 (Special Character via COM Interface (CP_UTF8)). (Anatol)

- Core:
  . Fixed bug #65701 (copy() doesn't work when destination filename is created
    by tempnam()). (Boro Sitnikovski)
  . Fixed bug #67072 (Echoing unserialized "SplFileObject" crash). (Anatol)
  . Fixed bug #67245 (usage of memcpy() with overlapping src and dst in
    zend_exceptions.c). (Bob)
  . Fixed bug #67247 (spl_fixedarray_resize integer overflow). (Stas)
  . Fixed bug #67249 (printf out-of-bounds read). (Stas)
  . Fixed bug #67250 (iptcparse out-of-bounds read). (Stas)
  . Fixed bug #67252 (convert_uudecode out-of-bounds read). (Stas)

- Curl:
  . Fixed bug #64247 (CURLOPT_INFILE doesn't allow reset). (Mike)

- Date:
  . Fixed bug #67118 (DateTime constructor crash with invalid data). (Anatol)
  . Fixed bug #67251 (date_parse_from_format out-of-bounds read). (Stas)
  . Fixed bug #67253 (timelib_meridian_with_check out-of-bounds read). (Stas)

- DOM:
  . Fixed bug #67081 (DOMDocumentType->internalSubset returns entire DOCTYPE tag,
    not only the subset). (Anatol)

- Fileinfo:
  . Fixed bug #66307 (Fileinfo crashes with powerpoint files). (Anatol)
  . Fixed bug #67327 (fileinfo: CDF infinite loop in nelements DoS) (CVE-2014-0238).
  . Fixed bug #67328 (fileinfo: fileinfo: numerous file_printf calls resulting in
    performance degradation) (CVE-2014-0237).

- FPM:
  . Fixed bug #66908 (php-fpm reload leaks epoll_create() file descriptor).
    (Julio Pintos)

- GD:
  . Fixed bug #67248 (imageaffinematrixget missing check of parameters). (Stas)

- PCRE:
  . Fixed bug #67238 (Ungreedy and min/max quantifier bug, applied patch
    from the upstream). (Anatol)

- Phar:
  . Fix bug #64498 ($phar->buildFromDirectory can't compress file with an accent
    in its name). (PR #588)

30 Apr 2014, PHP 5.5.12
- Core:
  . Fixed bug #61019 (Out of memory on command stream_get_contents). (Mike)
  . Fixed bug #64330 (stream_socket_server() creates wrong Abstract Namespace 
    UNIX sockets). (Mike)
  . Fixed bug #66182 (exit in stream filter produces segfault). (Mike)  
  . Fixed bug #66736 (fpassthru broken). (Mike)
  . Fixed bug #67024 (getimagesize should recognize BMP files with negative
    height). (Gabor Buella)
  . Fixed bug #67043 (substr_compare broke by previous change) (Tjerk)
  . Fixed bug #67033 (Remove reference to Windows 95). (Anatol)

- cURL:
  . Fixed bug #66562 (curl_exec returns differently than curl_multi_getcontent).
    (Freek Lijten)

- Date:
  . Fixed bug #66721 (__wakeup of DateTime segfaults when invalid object data is
    supplied). (Boro Sitnikovski)

- Embed:
  . Fixed bug #65715 (php5embed.lib isn't provided anymore). (Anatol).

- Fileinfo:
  . Fixed bug #66987 (Memory corruption in fileinfo ext / bigendian).
    (Remi)

- FPM:
  . Fixed bug #66482 (unknown entry 'priority' in php-fpm.conf).
  . Fixed bug #67060 (sapi/fpm: possible privilege escalation due to insecure
    default configuration) (CVE-2014-0185). (Stas)

- JSON:
  . Fixed bug #66021 (Blank line inside empty array/object when
    JSON_PRETTY_PRINT is set). (Kevin Israel)

- LDAP:
  . Fixed issue with null bytes in LDAP bindings. (Matthew Daley)

- mysqli:
  . Fixed problem in mysqli_commit()/mysqli_rollback() with second parameter
    (extra comma) and third parameters (lack of escaping). (Andrey)

- OpenSSL:
  . Fix bug #66942 (memory leak in openssl_seal()). (Chuan Ma)
  . Fix bug #66952 (memory leak in openssl_open()). (Chuan Ma)

- SimpleXML:
  . Fixed bug #66084 (simplexml_load_string() mangles empty node name)
    (Anatol)

- SQLite:
  . Fixed bug #66967 (Updated bundled libsqlite to 3.8.4.3). (Anatol)

- XSL:
  . Fixed bug #53965 (<xsl:include> cannot find files with relative paths
    when loaded with "file://"). (Anatol)

- Apache2 Handler SAPI:
  . Fixed Apache log issue caused by APR's lack of support for %zu
    (APR issue https://issues.apache.org/bugzilla/show_bug.cgi?id=56120).
    (Jeff Trawick)

03 Apr 2014, PHP 5.5.11

- Core:
  . Allow zero length comparison in substr_compare() (Tjerk)
  . Fixed bug #60602 (proc_open() changes environment array) (Tjerk)

- SPL:
  . Added feature #65545 (SplFileObject::fread()) (Tjerk)
  . Fixed bug #66702 (RegexIterator::INVERT_MATCH does not invert). (Joshua
    Thijssen)

- cURL:
  . Fixed bug #66109 (Can't reset CURLOPT_CUSTOMREQUEST to default behaviour) (Tjerk)
  . Fix compilation on libcurl versions between 7.10.5 and 7.12.2, inclusive.
    (Adam)

- Fileinfo:
  . Fixed bug #66946i (fileinfo: extensive backtracking in awk rule regular
    expression). (CVE-2013-7345) (Remi)

- FPM:
  . Added clear_env configuration directive to disable clearenv() call.
  (Github PR# 598, Paul Annesley)

- GD:
  . Fixed bug #66714 (imageconvolution breakage). (Brad Daily)
  . Fixed bug #66869 (Invalid 2nd argument crashes imageaffinematrixget) (Pierre)
  . Fixed bug #66887 (imagescale - poor quality of scaled image). (Remi)
  . Fixed bug #66890 (imagescale segfault). (Remi)
  . Fixed bug #66893 (imagescale ignore method argument). (Remi)

- Hash:
  . hash_pbkdf2() now works correctly if the $length argument is not specified.
    (Nikita)

- Intl:
  . Fixed bug #66873 (A reproductible crash in UConverter when given invalid 
    encoding) (Stas)

- Mail:
  . Fixed bug #66535 (Don't add newline after X-PHP-Originating-Script) (Tjerk)

- MySQLi:
  . Fixed bug #66762 (Segfault in mysqli_stmt::bind_result() when link closed)
  (Remi)

- OPCache
  . Added function opcache_is_script_cached(). (Danack)
  . Added information about interned strings usage. (Terry, Julien, Dmitry)

- Openssl:
  . Fixed bug #66833 (Default disgest algo is still MD5, switch to SHA1). (Remi)

- GMP
  . Fixed bug #66872 (invalid argument crashes gmp_testbit) (Pierre)

- SQLite:
  . Updated bundled libsqlite to 3.8.3.1 (Anatol)

06 Mar 2014, PHP 5.5.10

- Core:
  . Fixed Request #66574i (Allow multiple paths in php_ini_scanned_path). (Remi)

- Date:
  . Fixed bug #45528 (Allow the DateTimeZone constructor to accept timezones
    per offset too). (Derick)

- Fileinfo:
  . Bug #66731 (file: infinite recursion) (CVE-2014-1943). (Remi)
  . Fixed bug #66820 (out-of-bounds memory access in fileinfo)
    (CVE-2014-2270). (Remi)

- GD
  . Fixed Bug #66815 (imagecrop(): insufficient fix for NULL defer
    CVE-2013-7327). (Tomas Hoger, Remi)

- JSON:
  . Fixed bug #65753 (JsonSerializeable couldn't implement on module extension)
  (chobieeee@php.net)

- LDAP:
  . Implemented ldap_modify_batch (https://wiki.php.net/rfc/ldap_modify_batch).
  (Ondřej Hošek)

- Openssl:
  . Fixed bug #66501 (Add EC key support to php_openssl_is_private_key).
  (Mark Zedwood)

- PCRE:
  . Upgraded to PCRE 8.34. (Anatol)

- Pgsql:
  . Added warning for dangerous client encoding and remove possible injections
    for pg_insert()/pg_update()/pg_delete()/pg_select(). (Yasuo)


06 Feb 2014, PHP 5.5.9

- Core:
  . Fixed bug #66509 (copy() arginfo has changed starting from 5.4). (willfitch)

- GD:
  . Fixed bug #66356 (Heap Overflow Vulnerability in imagecrop()).
    (Laruence, Remi)

- OPCache:
  . Fixed bug #66474 (Optimizer bug in constant string to boolean conversion).
    (Dmitry)
  . Fixed bug #66461 (PHP crashes if opcache.interned_strings_buffer=0).
    (Dmitry)
  . Fixed bug #66298 (ext/opcache/Optimizer/zend_optimizer.c has dos-style 
    ^M as lineend). (Laruence)

- PDO_pgsql:
  . Fixed bug #62479 (PDO-psql cannot connect if password contains
spaces) (willfitch, iliaa)

- Readline
  . Fixed Bug #66412 (readline_clear_history() with libedit causes segfault after
    #65714). (Remi)

- Session
  . Fixed bug #66469 (Session module is sending multiple set-cookie headers when
    session.use_strict_mode=1) (Yasuo)
  . Fixed bug #66481 (Segfaults on session_name()).
    (cmcdermottroe at engineyard dot com, Yasuo)

- Standard
  . Fixed bug #66395 (basename function doesn't remove drive letter). (Anatol)

- Sockets:
  . Fixed bug #66381 (__ss_family was changed on AIX 5.3). (Felipe)

- Zend Engine
  . Fixed bug #66009 (Failed compilation of PHP extension with C++ std
    library using VS 2012). (Anatol)

09 Jan 2014, PHP 5.5.8

- Core:
  . Disallowed JMP into a finally block. (Laruence)
  . Added validation of class names in the autoload process. (Dmitry)
  . Fixed invalid C code in zend_strtod.c. (Lior Kaplan)
  . Fixed ZEND_MM_MEM_TYPE=mmap_zero. (Dmitry, Tony)
  . Fixed bug #66041 (list() fails to unpack yielded ArrayAccess object).
    (Nikita)
  . Fixed bug #65764 (generators/throw_rethrow FAIL with
    ZEND_COMPILE_EXTENDED_INFO). (Nikita)
  . Fixed bug #61645 (fopen and O_NONBLOCK). (Mike)
  . Fixed bug #66218 (zend_register_functions breaks reflection). (Remi)

- Date:
  . Fixed bug #66060 (Heap buffer over-read in DateInterval) (CVE-2013-6712). 
    (Remi)
  . Fixed bug #65768 (DateTimeImmutable::diff does not work). (Nikita Nefedov)
  
- DOM:
  . Fixed bug #65196 (Passing DOMDocumentFragment to DOMDocument::saveHTML() 
    Produces invalid Markup). (Mike)

- Exif:
  . Fixed bug #65873 (Integer overflow in exif_read_data()). (Stas)

- Filter:
  . Fixed bug #66229 (128.0.0.0/16 isn't reserved any longer). (Adam)

- GD:
  . Fixed bug #64405 (Use freetype-config for determining freetype2 dir(s)).
    (Adam)
    
- PDO_odbc:
  . Fixed bug #66311 (Stack smashing protection kills PDO/ODBC queries). 
    (michael at orlitzky dot com)

- MySQLi:
  . Fixed bug #65486 (mysqli_poll() is broken on win x64). (Anatol)

- OPCache:
  . Fixed revalidate_path=1 behavior to avoid caching of symlinks values.
    (Dmitry)
  . Fixed Issue #140: "opcache.enable_file_override" doesn't respect
    "opcache.revalidate_freq". (Dmitry).

- SNMP:
  . Fixed SNMP_ERR_TOOBIG handling for bulk walk operations. (Boris Lytochkin)

- SOAP
  . Fixed bug #66112 (Use after free condition in SOAP extension).
    (martin dot koegler at brz dot gv dot at)

- Sockets:
  . Fixed bug #65923 (ext/socket assumes AI_V4MAPPED is defined). (Felipe)

- XSL
  . Fixed bug #49634 (Segfault throwing an exception in a XSL registered
    function). (Mike)

- ZIP:
  . Fixed Bug #66321 (ZipArchive::open() ze_obj->filename_len not real). (Remi)

12 Dec 2013, PHP 5.5.7

- CLI server:
  . Added some MIME types to the CLI web server (Chris Jones)
  . Implemented FR #65917 (getallheaders() is not supported by the built-in web
    server) - also implements apache_response_headers() (Andrea Faulds)

- Core:
  . Fixed bug #66094 (unregister_tick_function tries to cast a Closure to a 
    string). (Laruence)
  . Fixed bug #65969 (Chain assignment with T_LIST failure). (Dmitry)

- OPCache
  . Fixed bug #66176 (Invalid constant substitution). (Dmitry)
  . Fixed bug #65915 (Inconsistent results with require return value). (Dmitry)
  . Fixed bug #65559 (Opcache: cache not cleared if changes occur while
    running). (Dmitry)

- readline
  . Fixed Bug #65714 (PHP cli forces the tty to cooked mode). (Remi)

- Openssl:
  . Fixed memory corruption in openssl_x509_parse() (CVE-2013-6420).
    (Stefan Esser).

14 Nov 2013, PHP 5.5.6

- Core:
  . Fixed bug #65947 (basename is no more working after fgetcsv in certain 
    situation). (Laruence)
  . Improved performance of array_merge() and func_get_args() by eliminating
    useless copying. (Dmitry)
  . Fixed bug #65939 (Space before ";" breaks php.ini parsing).
    (brainstorm at nopcode dot org)
  . Fixed bug #65911 (scope resolution operator - strange behavior with $this).
    (Bob Weinand)
  . Fixed bug #65936 (dangling context pointer causes crash). (Tony)

- FPM:
  . Changed default listen() backlog to 65535. (Tony)

- JSON
  . Fixed whitespace part of bug #64874 ("json_decode handles whitespace and
    case-sensitivity incorrectly"). (Andrea Faulds)

- MySQLi:
  . Fixed bug #66043 (Segfault calling bind_param() on mysqli). (Laruence)

- OPcache
  . Increased limit for opcache.max_accelerated_files to 1,000,000. (Chris)
  . Fixed issue #115 (path issue when using phar). (Dmitry)
  . Fixed issue #149 (Phar mount points not working with OPcache enabled).
  (Dmitry)

- ODBC
  . Fixed bug #65950 (Field name truncation if the field name is bigger than
    32 characters). (patch submitted by: michael dot y at zend dot com, Yasuo)

- PDO:
  . Fixed bug #66033 (Segmentation Fault when constructor of PDO statement 
    throws an exception). (Laruence)
  . Fixed bug 65946 (sql_parser permanently converts values bound to strings)

- Standard:
  . Fixed bug #64760 (var_export() does not use full precision for floating-point
    numbers) (Yasuo)


17 Oct 2013, PHP 5.5.5

- Core:
  . Fixed bug #64979 (Wrong behavior of static variables in closure generators).
    (Nikita)
  . Fixed bug #65322 (compile time errors won't trigger auto loading). (Nikita)
  . Fixed bug #65821 (By-ref foreach on property access of string offset
    segfaults). (Nikita)

- CLI server:
  . Fixed bug #65633 (built-in server treat some http headers as
    case-sensitive). (Adam)
  . Fixed bug #65818 (Segfault with built-in webserver and chunked transfer 
    encoding). (Felipe)
  . Added application/pdf to PHP CLI Web Server mime types (Chris Jones)

- Datetime:
  . Fixed bug #64157 (DateTime::createFromFormat() reports confusing error
    message). (Boro Sitnikovski)
  . Fixed bug #65502 (DateTimeImmutable::createFromFormat returns DateTime).
    (Boro Sitnikovski)
  . Fixed bug #65548 (Comparison for DateTimeImmutable doesn't work).
    (Boro Sitnikovski)

- DBA extension:
  . Fixed bug #65708 (dba functions cast $key param to string in-place,
    bypassing copy on write). (Adam)

- Filter:
  . Add RFC 6598 IPs to reserved addresses. (Sebastian Nohn)
  . Fixed bug #64441 (FILTER_VALIDATE_URL rejects fully qualified domain names).
    (Syra)

- FTP:
  . Fixed bug #65667 (ftp_nb_continue produces segfault). (Philip Hofstetter)

- GD
  . Ensure that the defined interpolation method is used with the generic
    scaling methods. (Pierre)

- IMAP:
  . Fixed bug #65721 (configure script broken in 5.5.4 and 5.4.20 when enabling
    imap). (ryotakatsuki at gmail dot com)

- OPcache:
  . Added support for GNU Hurd. (Svante Signell)
  . Added function opcache_compile_file() to load PHP scripts into cache
    without execution. (Julien)
  . Fixed bug #65845 (Error when Zend Opcache Optimizer is fully enabled).
    (Dmitry)
  . Fixed bug #65665 (Exception not properly caught when opcache enabled).
    (Laruence)
  . Fixed bug #65510 (5.5.2 crashes in _get_zval_ptr_ptr_var). (Dmitry)
  . Fixed issue #135 (segfault in interned strings if initial memory is too
    low). (Julien)

- Sockets:
  . Fixed bug #65808 (the socket_connect() won't work with IPv6 address).
    (Mike)

- SPL:
  . Fix bug #64782 (SplFileObject constructor make $context optional / give it
    a default value). (Nikita)

- Standard:
  . Fixed bug #61548 (content-type must appear at the end of headers for 201 
    Location to work in http). (Mike)

- XMLReader:
  . Fixed bug #51936 (Crash with clone XMLReader). (Mike)
  . Fixed bug #64230 (XMLReader does not suppress errors). (Mike)
  
- Build system:
  . Fixed bug #51076 (race condition in shtool's mkdir -p implementation).
    (Mike, Raphael Geissert)
  . Fixed bug #62396 ('make test' crashes starting with 5.3.14 (missing 
    gzencode())). (Mike)


19 Sep 2013, PHP 5.5.4

- Core:
  . Fixed bug #60598 (cli/apache sapi segfault on objects manipulation).
    (Laruence)
  . Improved fputcsv() to allow specifying escape character.
  . Fixed bug #65490 (Duplicate calls to get lineno & filename for 
    DTRACE_FUNCTION_*). (Chris Jones)
  . Fixed bug #65483 (quoted-printable encode stream filter incorrectly encoding
    spaces). (Michael M Slusarz)
  . Fixed bug #65481 (shutdown segfault due to serialize) (Mike)
  . Fixed bug #65470 (Segmentation fault in zend_error() with
    --enable-dtrace). (Chris Jones, Kris Van Hees)
  . Fixed bug #65225 (PHP_BINARY incorrectly set). (Patrick Allaert)
  . Fixed bug #62692 (PHP fails to build with DTrace). (Chris Jones, Kris Van Hees)
  . Fixed bug #61759 (class_alias() should accept classes with leading
    backslashes). (Julien)
  . Fixed bug #46311 (Pointer aliasing issue results in miscompile on gcc4.4).
    (Nikita Popov)

- cURL:
  . Fixed bug #65458 (curl memory leak). (Adam)

- Datetime:
  . Fixed bug #65554 (createFromFormat broken when weekday name is followed
    by some delimiters). (Valentin Logvinskiy, Stas).
  . Fixed bug #65564 (stack-buffer-overflow in DateTimeZone stuff caught
    by AddressSanitizer). (Remi).

- OPCache:
  . Fixed bug #65561 (Zend Opcache on Solaris 11 x86 needs ZEND_MM_ALIGNMENT=4).
    (Terry Ellison)

- Openssl:
  . Fixed bug #64802 (openssl_x509_parse fails to parse subject properly in
    some cases). (Mark Jones)

- PDO:
  . Fixed bug #64953 (Postgres prepared statement positional parameter 
    casting). (Mike)

- Session:
  . Fixed bug #65475 (Session ID is not initialized properly when strict session
    is enabled). (Yasuo)
  . Fixed bug #51127/#65359 Request #25630/#43980/#54383 (Added php_serialize 
    session serialize handler that uses plain serialize()). (Yasuo)

- Standard:
  . Fix issue with return types of password API helper functions. Found via
    static analysis by cjones. (Anthony Ferrara) 

- Zlib:
  . Fixed bug #65391 (Unable to send vary header user-agent when 
    ob_start('ob_gzhandler') is called) (Mike)

22 Aug 2013, PHP 5.5.3

- Openssl:
  . Fixed UMR in fix for CVE-2013-4248.

15 Aug 2013, PHP 5.5.2

- Core:
  . Fixed bug #65372 (Segfault in gc_zval_possible_root when return reference
    fails). (Laruence)
  . Fixed value of FILTER_SANITIZE_FULL_SPECIAL_CHARS constant (previously was
    erroneously set to FILTER_SANITIZE_SPECIAL_CHARS value). (Andrey
    avp200681 gmail com).
  . Fixed bug #65304 (Use of max int in array_sum). (Laruence)
  . Fixed bug #65291 (get_defined_constants() causes PHP to crash in a very
    limited case). (Arpad)
  . Fixed bug #62691 (solaris sed has no -i switch). (Chris Jones)
  . Fixed bug #61345 (CGI mode - make install don't work). (Michael Heimpold)
  . Fixed bug #61268 (--enable-dtrace leads make to clobber
    Zend/zend_dtrace.d) (Chris Jones)

- DOM:
  . Added flags option to DOMDocument::schemaValidate() and 
    DOMDocument::schemaValidateSource(). Added LIBXML_SCHEMA_CREATE flag. 
    (Chris Wright)

- OPcache:
  . Added opcache.restrict_api configuration directive that may limit
    usage of OPcache API functions only to particular script(s). (Dmitry)
  . Added support for glob symbols in blacklist entries (?, *, **).
    (Terry Elison, Dmitry)
  . Fixed bug #65338 (Enabling both php_opcache and php_wincache AVs on
    shutdown). (Dmitry)

- Openssl:
  . Fixed handling null bytes in subjectAltName (CVE-2013-4248).
    (Christian Heimes)

- PDO_mysql:
  . Fixed bug #65299 (pdo mysql parsing errors). (Johannes)

- Pgsql:
  . Fixed bug #62978 (Disallow possible SQL injections with pg_select()/pg_update()
    /pg_delete()/pg_insert()). (Yasuo)

- Phar:
  . Fixed bug #65028 (Phar::buildFromDirectory creates corrupt archives for 
    some specific contents). (Stas)

- Sessions:
  . Implemented strict sessions RFC (https://wiki.php.net/rfc/strict_sessions)
    which protects against session fixation attacks and session collisions.    
    (CVE-2011-4718). (Yasuo Ohgaki)
  . Fixed possible buffer overflow under Windows. Note: Not a security fix.
    (Yasuo)
  . Changed session.auto_start to PHP_INI_PERDIR. (Yasuo)

- SOAP:
  . Fixed bug #65018 (SoapHeader problems with SoapServer). (Dmitry)

- SPL:
  . Fixed bug #65328 (Segfault when getting SplStack object Value). (Laruence)
  . Added RecursiveTreeIterator setPostfix and getPostifx methods. (Joshua 
    Thijssen)
  . Fixed bug #61697 (spl_autoload_functions returns lambda functions 
    incorrectly). (Laruence)

- Streams:
  . Fixed bug #65268 (select() implementation uses outdated tick API). (Anatol)

- Pgsql:
  . Fixed bug #65336 (pg_escape_literal/identifier() scilently returns false).
    (Yasuo)

18 Jul 2013, PHP 5.5.1

- Core:
  . Fixed bug #65254 (Exception not catchable when exception thrown in autoload
    with a namespace). (Laruence)
  . Fixed bug #65088 (Generated configure script is malformed on OpenBSD).
    (Adam)
  . Fixed bug #65108 (is_callable() triggers Fatal Error). 
    (David Soria Parra, Laruence)
  . Fixed bug #65035 (yield / exit segfault). (Nikita)
  . Fixed bug #65161 (Generator + autoload + syntax error = segfault). (Nikita)
  . hex2bin() raises E_WARNING for invalid hex string. (Yasuo)
  . Fixed bug #65226 (chroot() does not get enabled). (Anatol)

- OPcache
  . Fixed bug #64827 (Segfault in zval_mark_grey (zend_gc.c)). (Laruence)
  . OPcache must be compatible with LiteSpeed SAPI (Dmitry)

- CGI:
  . Fixed Bug #65143 (Missing php-cgi man page). (Remi)

- CLI server:
  . Fixed bug #65066 (Cli server not responsive when responding with 422 http
    status code). (Adam)

- DateTime
  . Fixed fug #65184 (strftime() returns insufficient-length string under
    multibyte locales). (Anatol)

- GD
  . Fixed #65070 (bgcolor does not use the same format as the input image with
    imagerotate). (Pierre)
  . Fixed Bug #65060 (imagecreatefrom... crashes with user streams). (Remi)
  . Fixed Bug #65084 (imagecreatefromjpeg fails with URL). (Remi)
  . Fix gdImageCreateFromWebpCtx and use same logic to load WebP image
    that other formats. (Remi)

- Intl:
  . Add IntlCalendar::setMinimalDaysInFirstWeek()/
    intlcal_set_minimal_days_in_first_week().
  . Fixed trailing space in name of constant IntlCalendar::FIELD_FIELD_COUNT.
  . Fixed bug #62759 (Buggy grapheme_substr() on edge case). (Stas)
  . Fixed bug #61860 (Offsets may be wrong for grapheme_stri* functions).
    (Stas)

- OCI8:
  . Bump PECL package info version check to allow PECL installs with PHP 5.5+

- PDO:
  . Allowed PDO_OCI to compile with Oracle Database 12c client libraries.
    (Chris Jones)

- Pgsql
  . pg_unescape_bytea() raises E_WARNING for invalid inputs. (Yasuo)

- Phar:
  . Fixed Bug #65142 (Missing phar man page). (Remi)

- Session:
  . Added optional create_sid() argument to session_set_save_handler(),
    SessionHandler and new SessionIdInterface. (Leigh, Arpad)

- Sockets:
  . Implemented FR #63472 (Setting SO_BINDTODEVICE with socket_set_option).
    (Damjan Cvetko)
  . Allowed specifying paths in the abstract namespace for the functions
    socket_bind(), socket_connect() and socket_sendmsg(). (Gustavo)
  . Fixed bug #65260 (sendmsg() ancillary data construction for SCM_RIGHTS is
    faulty). (Gustavo)

- SPL:
  . Fixed bug #65136 (RecursiveDirectoryIterator segfault). (Laruence)
  . Fixed bug #61828 (Memleak when calling Directory(Recursive)Iterator
    /Spl(Temp)FileObject ctor twice). (Laruence)

- CGI/FastCGI SAPI:
  . Added PHP_FCGI_BACKLOG, overrides the default listen backlog. (Arnaud Le
    Blanc)

20 Jun 2013, PHP 5.5.0

- Core:
  . Added Zend Opcache extension and enable building it by default.
    More details here: https://wiki.php.net/rfc/optimizerplus. (Dmitry)
  . Added generators and coroutines (https://wiki.php.net/rfc/generators).
    (Nikita Popov)
  . Added "finally" keyword (https://wiki.php.net/rfc/finally). (Laruence)
  . Added simplified password hashing API
    (https://wiki.php.net/rfc/password_hash). (Anthony Ferrara)
  . Added support for constant array/string dereferencing. (Laruence)
  . Added array_column function which returns a column in a multidimensional
    array. https://wiki.php.net/rfc/array_column. (Ben Ramsey)
  . Added boolval(). (Jille Timmermans)
  . Added "Z" option to pack/unpack. (Gustavo)
  . Added Generator::throw() method. (Nikita Popov)
  . Added Class Name Resolution As Scalar Via "class" Keyword.
    (Ralph Schindler, Nikita Popov, Lars)
  . Added optional second argument for assert() to specify custom message. Patch
    by Lonny Kapelushnik (lonny@lonnylot.com). (Lars)
  . Added support for using empty() on the result of function calls and
    other expressions (https://wiki.php.net/rfc/empty_isset_exprs).
    (Nikita Popov)
  . Added support for non-scalar Iterator keys in foreach
    (https://wiki.php.net/rfc/foreach-non-scalar-keys). (Nikita Popov)
  . Added support for list in foreach (https://wiki.php.net/rfc/foreachlist).
    (Laruence)
  . Added support for changing the process's title in CLI/CLI-Server SAPIs.
    The implementation is more robust that the proctitle PECL module. More
    details here: https://wiki.php.net/rfc/cli_process_title. (Keyur)
  . Added ARMv7/v8 versions of various Zend arithmetic functions that are
    implemented using inline assembler (Ard Biesheuvel)
  . Added systemtap support by enabling systemtap compatible dtrace probes on
    linux. (David Soria Parra)
  . Optimized access to temporary and compiled VM variables. 8% less memory
    reads. (Dmitry)
  . The VM stacks for passing function arguments and syntaticaly nested calls
    were merged into a single stack. The stack size needed for op_array
    execution is calculated at compile time and preallocated at once. As result
    all the stack push operatins don't require checks for stack overflow
    any more. (Dmitry)
  . Improve set_exception_handler while doing reset. (Laruence)
  . Return previous handler when passing NULL to set_error_handler and
    set_exception_handler. (Nikita Popov)
  . Remove php_logo_guid(), php_egg_logo_guid(), php_real_logo_guid(),
    zend_logo_guid(). (Adnrew Faulds)
  . Drop Windows XP and 2003 support. (Pierre)
  . Implemented FR #64175 (Added HTTP codes as of RFC 6585). (Jonh Wendell)
  . Implemented FR #60738 (Allow 'set_error_handler' to handle NULL).
    (Laruence, Nikita Popov)
  . Implemented FR #60524 (specify temp dir by php.ini). (ALeX Kazik).
  . Implemented FR #46487 (Dereferencing process-handles no longer waits on
    those processes). (Jille Timmermans)
  . Fixed bug #65051 (count() off by one inside unset()). (Nikita)
  . Fixed bug #64988 (Class loading order affects E_STRICT warning). (Laruence)
  . Fixed bug #64966 (segfault in zend_do_fcall_common_helper_SPEC). (Laruence)
  . Fixed bug #64960 (Segfault in gc_zval_possible_root). (Laruence)
  . Fixed bug #64936 (doc comments picked up from previous scanner run). (Stas,
    Jonathan Oddy)
  . Fixed bug #64934 (Apache2 TS crash with get_browser()). (Anatol)
  . Fixed bug #64879 (Heap based buffer overflow in quoted_printable_encode,
    CVE 2013-2110). (Stas)
  . Fixed bug #64853 (Use of no longer available ini directives causes crash
    on TS build). (Anatol)
  . Fixed bug #64821 (Custom Exceptions crash when internal properties overridden).
      (Anatol)
  . Fixed bug #64720 (SegFault on zend_deactivate). (Dmitry)
  . Fixed bug #64677 (execution operator `` stealing surrounding arguments).
  . Fixed bug #64660 (Segfault on memory exhaustion within function definition).
    (Stas, reported by Juha Kylmänen)
  . Fixed bug #64578 (debug_backtrace in set_error_handler corrupts zend heap:
    segfault). (Laruence)
  . Fixed bug #64565 (copy doesn't report failure on partial copy). (Remi)
  . Fixed bug #64555 (foreach no longer copies keys if they are interned).
    (Nikita Popov)
  . Fixed bugs #47675 and #64577 (fd leak on Solaris)
  . Fixed bug #64544 (Valgrind warnings after using putenv). (Laruence)
  . Fixed bug #64515 (Memoryleak when using the same variablename 2times in
    function declaration). (Laruence)
  . Fixed bug #64503 (Compilation fails with error: conflicting types for
    'zendparse'). (Laruence)
  . Fixed bug #64239 (Debug backtrace changed behavior since 5.4.10 or 5.4.11).
    (Dmitry, Laruence)
  . Fixed bug #64523, allow XOR in php.ini. (Dejan Marjanovic, Lars)
  . Fixed bug #64354 (Unserialize array of objects whose class can't
    be autoloaded fail). (Laruence)
  . Fixed bug #64370 (microtime(true) less than $_SERVER['REQUEST_TIME_FLOAT']).
    (Anatol)
  . Fixed bug #64166 (quoted-printable-encode stream filter incorrectly
    discarding whitespace). (Michael M Slusarz)
    (Laruence)
  . Fixed bug #64142 (dval to lval different behavior on ppc64). (Remi)
  . Fixed bug #64135 (Exceptions from set_error_handler are not always
    propagated). (Laruence)
  . Fixed bug #63980 (object members get trimmed by zero bytes). (Laruence)
  . Fixed bug #63874 (Segfault if php_strip_whitespace has heredoc). (Pierrick)
  . Fixed bug #63830 (Segfault on undefined function call in nested generator).
    (Nikita Popov)
  . Fixed bug #63822 (Crash when using closures with ArrayAccess).
    (Nikita Popov)
  . Fixed bug #61681 (Malformed grammar). (Nikita Popov, Etienne, Laruence)
  . Fixed bug #61038 (unpack("a5", "str\0\0") does not work as expected).
    (srgoogleguy, Gustavo)
  . Fixed bug #61025 (__invoke() visibility not honored). (Laruence)
  . Fixed bug #60833 (self, parent, static behave inconsistently
    case-sensitive). (Stas, mario at include-once dot org)
  . Fixed Bug #52126: timestamp for mail.log (Martin Jansen, Lars)
  . Fixed bug #49348 (Uninitialized ++$foo->bar; does not cause a notice).
    (Stas)
  . Fixed Bug #23955: allow specifying Max-Age attribute in setcookie() (narfbg, Lars)
  . Fixed bug #18556 (Engine uses locale rules to handle class names). (Stas)
  . Fix undefined behavior when converting double variables to integers.
    The double is now always rounded towards zero, the remainder of its division
    by 2^32 or 2^64 (depending on sizeof(long)) is calculated and it's made
    signed assuming a two's complement representation. (Gustavo)
  . Drop support for bison < 2.4 when building PHP from GIT source.
    (Laruence)

- Apache2 Handler SAPI:
  . Enabled Apache 2.4 configure option for Windows (Pierre, Anatoliy)

- Calendar:
  . Fixed bug #64895 (Integer overflow in SndToJewish). (Remi)
  . Fixed bug #54254 (cal_from_jd returns month = 6 when there is only one Adar)
    (Stas, Eitan Mosenkis)

- CLI server:
  . Fixed bug #64128 (buit-in web server is broken on ppc64). (Remi)

- CURL:
  . Remove curl stream wrappers. (Pierrick)
  . Implemented FR #46439 - added CURLFile for safer file uploads.
    (Stas)
  . Added support for CURLOPT_FTP_RESPONSE_TIMEOUT, CURLOPT_APPEND,
    CURLOPT_DIRLISTONLY, CURLOPT_NEW_DIRECTORY_PERMS, CURLOPT_NEW_FILE_PERMS,
    CURLOPT_NETRC_FILE, CURLOPT_PREQUOTE, CURLOPT_KRBLEVEL, CURLOPT_MAXFILESIZE,
    CURLOPT_FTP_ACCOUNT, CURLOPT_COOKIELIST, CURLOPT_IGNORE_CONTENT_LENGTH,
    CURLOPT_CONNECT_ONLY, CURLOPT_LOCALPORT, CURLOPT_LOCALPORTRANGE,
    CURLOPT_FTP_ALTERNATIVE_TO_USER, CURLOPT_SSL_SESSIONID_CACHE,
    CURLOPT_FTP_SSL_CCC, CURLOPT_HTTP_CONTENT_DECODING,
    CURLOPT_HTTP_TRANSFER_DECODING, CURLOPT_PROXY_TRANSFER_MODE,
    CURLOPT_ADDRESS_SCOPE, CURLOPT_CRLFILE, CURLOPT_ISSUERCERT,
    CURLOPT_USERNAME, CURLOPT_PASSWORD, CURLOPT_PROXYUSERNAME,
    CURLOPT_PROXYPASSWORD, CURLOPT_NOPROXY, CURLOPT_SOCKS5_GSSAPI_NEC,
    CURLOPT_SOCKS5_GSSAPI_SERVICE, CURLOPT_TFTP_BLKSIZE,
    CURLOPT_SSH_KNOWNHOSTS, CURLOPT_FTP_USE_PRET, CURLOPT_MAIL_FROM,
    CURLOPT_MAIL_RCPT, CURLOPT_RTSP_CLIENT_CSEQ, CURLOPT_RTSP_SERVER_CSEQ,
    CURLOPT_RTSP_SESSION_ID, CURLOPT_RTSP_STREAM_URI, CURLOPT_RTSP_TRANSPORT,
    CURLOPT_RTSP_REQUEST, CURLOPT_RESOLVE, CURLOPT_ACCEPT_ENCODING,
    CURLOPT_TRANSFER_ENCODING, CURLOPT_DNS_SERVERS and CURLOPT_USE_SSL.
    (Pierrick)
  . Added new functions curl_escape, curl_multi_setopt, curl_multi_strerror
    curl_pause, curl_reset, curl_share_close, curl_share_init,
    curl_share_setopt curl_strerror and curl_unescape. (Pierrick)
  . Addes new curl options CURLOPT_TELNETOPTIONS, CURLOPT_GSSAPI_DELEGATION,
    CURLOPT_ACCEPTTIMEOUT_MS, CURLOPT_SSL_OPTIONS, CURLOPT_TCP_KEEPALIVE,
    CURLOPT_TCP_KEEPIDLE and CURLOPT_TCP_KEEPINTVL. (Pierrick)
  . Fixed bug #55635 (CURLOPT_BINARYTRANSFER no longer used. The constant
    still exists for backward compatibility but is doing nothing). (Pierrick)
  . Fixed bug #54995 (Missing CURLINFO_RESPONSE_CODE support). (Pierrick)

- DateTime
  . Added DateTimeImmutable - a variant of DateTime that only returns the
    modified state instead of changing itself. (Derick)
  . Fixed bug #64825 (Invalid free when unserializing DateTimeZone).
    (Anatol)
  . Fixed bug #64359 (strftime crash with VS2012). (Anatol)
  . Fixed bug #62852 (Unserialize Invalid Date causes crash). (Anatol)
  . Fixed bug #61642 (modify("+5 weekdays") returns Sunday).
    (Dmitri Iouchtchenko)
  . Fixed bug #60774 (DateInterval::format("%a") is always zero when an
    interval is created using the createFromDateString method) (Lonny
    Kapelushnik, Derick)
  . Fixed bug #54567 (DateTimeZone serialize/unserialize) (Lonny
    Kapelushnik, Derick)
  . Fixed bug #53437 (Crash when using unserialized DatePeriod instance).
    (Gustavo, Derick, Anatol)

- dba:
  . Bug #62489: dba_insert not working as expected.
    (marc-bennewitz at arcor dot de, Lars)

- Filter:
  . Implemented FR #49180 - added MAC address validation. (Martin)

- Fileinfo:
  . Upgraded libmagic to 5.14. (Anatol)
  . Fixed bug #64830 (mimetype detection segfaults on mp3 file). (Anatol)
  . Fixed bug #63590 (Different results in TS and NTS under Windows).
    (Anatoliy)
  . Fixed bug #63248 (Load multiple magic files from a directory under Windows).
      (Anatoliy)

- FPM:
  . Add --with-fpm-systemd option to report health to systemd, and
    systemd_interval option to configure this. The service can now use
    Type=notify in the systemd unit file. (Remi)
  . Ignore QUERY_STRING when sent in SCRIPT_FILENAME. (Remi)
  . Log a warning when a syscall fails. (Remi)
  . Implemented FR #64764 (add support for FPM init.d script). (Lior Kaplan)
  . Fixed Bug #64915 (error_log ignored when daemonize=0). (Remi)
  . Fixed bug #63999 (php with fpm fails to build on Solaris 10 or 11). (Adam)
  . Fixed some possible memory or resource leaks and possible null dereference
    detected by code coverity scan. (Remi)

- GD:
  . Fixed Bug #64962 (imagerotate produces corrupted image). (Remi)
  . Fixed Bug #64961 (segfault in imagesetinterpolation). (Remi)
  . Fix build with system libgd >= 2.1 which is now the minimal
    version required (as build with previous version is broken).
    No change when bundled libgd is used.  (Ondrej Sury, Remi)

- Hash:
  . Added support for PBKDF2 via hash_pbkdf2(). (Anthony Ferrara)
  . Fixed Bug #64745 (hash_pbkdf2() truncates data when using default length
    and hex output). (Anthony Ferrara)

- Intl:
  . Added UConverter wrapper.
  . The intl extension now requires ICU 4.0+.
  . Added intl.use_exceptions INI directive, which controls what happens when
    global errors are set together with intl.error_level. (Gustavo)
  . MessageFormatter::format() and related functions now accepted named
    arguments and mixed numeric/named arguments in ICU 4.8+. (Gustavo)
  . MessageFormatter::format() and related functions now don't error out when
    an insufficient argument count is provided. Instead, the placeholders will
    remain unsubstituted. (Gustavo)
  . MessageFormatter::parse() and MessageFormat::format() (and their static
    equivalents) don't throw away better than second precision in the arguments.
    (Gustavo)
  . IntlDateFormatter::__construct and datefmt_create() now accept for the
    $timezone argument time zone identifiers, IntlTimeZone objects, DateTimeZone
    objects and NULL. (Gustavo)
  . IntlDateFormatter::__construct and datefmt_create() no longer accept invalid
    timezone identifiers or empty strings. (Gustavo)
  . The default time zone used in IntlDateFormatter::__construct and
    datefmt_create() (when the corresponding argument is not passed or NULL is
    passed) is now the one given by date_default_timezone_get(), not the
    default ICU time zone. (Gustavo)
  . The time zone passed to the IntlDateFormatter is ignored if it is NULL and
    if the calendar passed is an IntlCalendar object -- in this case, the
    IntlCalendar's time zone will be used instead. Otherwise, the time zone
    specified in the $timezone argument is used instead. This does not affect
    old code, as IntlCalendar was introduced in this version. (Gustavo)
  . IntlDateFormatter::__construct and datefmt_create() now accept for the
    $calendar argument also IntlCalendar objects. (Gustavo)
  . IntlDateFormatter::getCalendar() and datefmt_get_calendar() return false
    if the IntlDateFormatter was set up with an IntlCalendar instead of the
    constants IntlDateFormatter::GREGORIAN/TRADITIONAL. IntlCalendar did not
    exist before this version. (Gustavo)
  . IntlDateFormatter::setCalendar() and datefmt_set_calendar() now also accept
    an IntlCalendar object, in which case its time zone is taken. Passing a
    constant is still allowed, and still keeps the time zone. (Gustavo)
  . IntlDateFormatter::setTimeZoneID() and datefmt_set_timezone_id() are
    deprecated. Use IntlDateFormatter::setTimeZone() or datefmt_set_timezone()
    instead. (Gustavo)
  . IntlDateFormatter::format() and datefmt_format() now also accept an
    IntlCalendar object for formatting. (Gustavo)
  . Added the classes: IntlCalendar, IntlGregorianCalendar, IntlTimeZone,
    IntlBreakIterator, IntlRuleBasedBreakIterator and
    IntlCodePointBreakIterator. (Gustavo)
  . Added the functions: intlcal_get_keyword_values_for_locale(),
    intlcal_get_now(), intlcal_get_available_locales(), intlcal_get(),
    intlcal_get_time(), intlcal_set_time(), intlcal_add(),
    intlcal_set_time_zone(), intlcal_after(), intlcal_before(), intlcal_set(),
    intlcal_roll(), intlcal_clear(), intlcal_field_difference(),
    intlcal_get_actual_maximum(), intlcal_get_actual_minimum(),
    intlcal_get_day_of_week_type(), intlcal_get_first_day_of_week(),
    intlcal_get_greatest_minimum(), intlcal_get_least_maximum(),
    intlcal_get_locale(), intlcal_get_maximum(),
    intlcal_get_minimal_days_in_first_week(), intlcal_get_minimum(),
    intlcal_get_time_zone(), intlcal_get_type(),
    intlcal_get_weekend_transition(), intlcal_in_daylight_time(),
    intlcal_is_equivalent_to(), intlcal_is_lenient(), intlcal_is_set(),
    intlcal_is_weekend(), intlcal_set_first_day_of_week(),
    intlcal_set_lenient(), intlcal_equals(),
    intlcal_get_repeated_wall_time_option(),
    intlcal_get_skipped_wall_time_option(),
    intlcal_set_repeated_wall_time_option(),
    intlcal_set_skipped_wall_time_option(), intlcal_from_date_time(),
    intlcal_to_date_time(), intlcal_get_error_code(),
    intlcal_get_error_message(), intlgregcal_create_instance(),
    intlgregcal_set_gregorian_change(), intlgregcal_get_gregorian_change() and
    intlgregcal_is_leap_year(). (Gustavo)
  . Added the functions: intltz_create_time_zone(), intltz_create_default(),
    intltz_get_id(), intltz_get_gmt(), intltz_get_unknown(),
    intltz_create_enumeration(), intltz_count_equivalent_ids(),
    intltz_create_time_zone_id_enumeration(), intltz_get_canonical_id(),
    intltz_get_region(), intltz_get_tz_data_version(),
    intltz_get_equivalent_id(), intltz_use_daylight_time(), intltz_get_offset(),
    intltz_get_raw_offset(), intltz_has_same_rules(), intltz_get_display_name(),
    intltz_get_dst_savings(), intltz_from_date_time_zone(),
    intltz_to_date_time_zone(), intltz_get_error_code(),
    intltz_get_error_message(). (Gustavo)
  . Added the methods: IntlDateFormatter::formatObject(),
    IntlDateFormatter::getCalendarObject(), IntlDateFormatter::getTimeZone(),
    IntlDateFormatter::setTimeZone(). (Gustavo)
  . Added the functions: datefmt_format_object(), datefmt_get_calendar_object(),
    datefmt_get_timezone(), datefmt_set_timezone(),
    datefmt_get_calendar_object(), intlcal_create_instance(). (Gustavo)

- mbstring:
  . Fixed bug #64769 (mbstring PHPTs crash on Windows x64). (Anatol)

- MCrypt
  . mcrypt_ecb(), mcrypt_cbc(), mcrypt_cfb() and mcrypt_ofb() now throw
    E_DEPRECATED. (GoogleGuy)

- mysql
  . This extension is now deprecated, and deprecation warnings will be generated
    when connections are established to databases via mysql_connect(),
    mysql_pconnect(), or through implicit connection: use MySQLi or PDO_MySQL
    instead (https://wiki.php.net/rfc/mysql_deprecation). (Adam)
  . Dropped support for LOAD DATA LOCAL INFILE handlers when using libmysql.
    Known for stability problems. (Andrey)
  . Added support for SHA256 authentication available with MySQL 5.6.6+.
    (Andrey)

- mysqli:
  . Added mysqli_begin_transaction()/mysqli::begin_transaction(). Implemented
    all options, per MySQL 5.6, which can be used with START TRANSACTION, COMMIT
    and ROLLBACK through options to mysqli_commit()/mysqli_rollback() and their
    respective OO counterparts. They work in libmysql and mysqlnd mode. (Andrey)
  . Added mysqli_savepoint(), mysqli_release_savepoint(). (Andrey)
  . Fixed bug #64726 (Segfault when calling fetch_object on a use_result and DB
    pointer has closed). (Laruence)
  . Fixed bug #64394 (MYSQL_OPT_CAN_HANDLE_EXPIRED_PASSWORDS undeclared when
    using Connector/C). (Andrey)

- mysqlnd
  . Add new begin_transaction() call to the connection object. Implemented all
    options, per MySQL 5.6, which can be used with START TRANSACTION, COMMIT
    and ROLLBACK. (Andrey)
  . Added mysqlnd_savepoint(), mysqlnd_release_savepoint(). (Andrey)
  . Fixed bug #63530 (mysqlnd_stmt::bind_one_parameter crashes, uses wrong alloc
    for stmt->param_bind). (Andrey)
  . Fixed return value of mysqli_stmt_affected_rows() in the time after
    prepare() and before execute(). (Andrey)

- PCRE:
  . Merged PCRE 8.32. (Anatol)
  . Deprecated the /e modifier
    (https://wiki.php.net/rfc/remove_preg_replace_eval_modifier). (Nikita Popov)
  . Fixed bug #63284 (Upgrade PCRE to 8.31). (Anatoliy)

- PDO:
  . Fixed bug #63176 (Segmentation fault when instantiate 2 persistent PDO to 
    the same db server). (Laruence)

- PDO_DBlib:
  . Fixed bug #63638 (Cannot connect to SQL Server 2008 with PDO dblib).
    (Stanley Sufficool)
  . Fixed bug #64338 (pdo_dblib can't connect to Azure SQL). (Stanley
    Sufficool)
  . Fixed bug #64808 (FreeTDS PDO getColumnMeta on a prepared but not executed
    statement crashes). (Stanley Sufficool)

- PDO_pgsql:
  . Fixed Bug #64949 (Buffer overflow in _pdo_pgsql_error). (Remi)

- PDO_mysql:
  . Fixed bug #48724 (getColumnMeta() doesn't return native_type for BIT,
    TINYINT and YEAR). (Antony, Daniel Beardsley)

- pgsql:
  . Added pg_escape_literal() and pg_escape_identifier() (Yasuo)
  . Bug #46408: Locale number format settings can cause pg_query_params to
    break with numerics. (asmecher, Lars)

- Phar:
  . Fixed timestamp update on Phar contents modification. (Dmitry)

- Readline:
  . Implement FR #55694 (Expose additional readline variable to prevent
    default filename completion). (Hartmel)

- Reflection:
  . Fixed bug #64007 (There is an ability to create instance of Generator by
    hand). (Laruence)

- Sockets:
  . Added recvmsg() and sendmsg() wrappers. (Gustavo)
    See https://wiki.php.net/rfc/sendrecvmsg
  . Fixed bug #64508 (Fails to build with --disable-ipv6). (Gustavo)
  . Fixed bug #64287 (sendmsg/recvmsg shutdown handler causes segfault).
    (Gustavo)

- SPL:
  . Fixed bug #64997 (Segfault while using RecursiveIteratorIterator on
    64-bits systems). (Laruence)
  . Fixed bug #64264 (SPLFixedArray toArray problem). (Laruence)
  . Fixed bug #64228 (RecursiveDirectoryIterator always assumes SKIP_DOTS).
    (patch by kriss@krizalys.com, Laruence)
  . Fixed bug #64106 (Segfault on SplFixedArray[][x] = y when extended).
    (Nikita Popov)
  . Fix bug #60560 (SplFixedArray un-/serialize, getSize(), count() return 0,
    keys are strings). (Adam)
  . Fixed bug #52861 (unset fails with ArrayObject and deep arrays).
    (Mike Willbanks)
  . Implement FR #48358 (Add SplDoublyLinkedList::add() to insert an element
    at a given offset). (Mark Baker, David Soria Parra)

- SNMP:
  . Fixed bug #64765 (Some IPv6 addresses get interpreted wrong).
    (Boris Lytochkin)
  . Fixed bug #64159 (Truncated snmpget). (Boris Lytochkin)
  . Fixed bug #64124 (IPv6 malformed). (Boris Lytochkin)
  . Fixed bug #61981 (OO API, walk: $suffix_as_key is not working correctly).
    (Boris Lytochkin)

- SOAP:
  . Added SoapClient constructor option 'ssl_method' to specify ssl method.
    (Eric Iversen)

- Streams:
  . Fixed bug #64770 (stream_select() fails with pipes returned by proc_open()
    on Windows x64). (Anatol)
  . Fixed Windows x64 version of stream_socket_pair() and improved error
    handling. (Anatol Belski)

- Tokenizer:
  . Fixed bug #60097 (token_get_all fails to lex nested heredoc). (Nikita Popov)

- Zip:
  . Upgraded libzip to 0.10.1 (Anatoliy)
  . Bug #64452 (Zip crash intermittently). (Anatol)
  . Fixed bug #64342 (ZipArchive::addFile() has to check for file existence).
    (Anatol)

06 Jun 2013, PHP 5.4.16

- Core:
  . Fixed bug #64879 (Heap based buffer overflow in quoted_printable_encode, 
    CVE 2013-2110). (Stas)
  . Fixed bug #64853 (Use of no longer available ini directives causes crash on
    TS build). (Anatol)
  . Fixed bug #64729 (compilation failure on x32). (Gustavo)
  . Fixed bug #64720 (SegFault on zend_deactivate). (Dmitry)
  . Fixed bug #64660 (Segfault on memory exhaustion within function definition).
    (Stas, reported by Juha Kylmänen)

- Calendar:
  . Fixed bug #64895 (Integer overflow in SndToJewish). (Remi)

- Fileinfo:
  . Fixed bug #64830 (mimetype detection segfaults on mp3 file). (Anatol)

- FPM:
  . Ignore QUERY_STRING when sent in SCRIPT_FILENAME. (Remi)
  . Fixed some possible memory or resource leaks and possible null dereference
    detected by code coverity scan. (Remi)
  . Log a warning when a syscall fails. (Remi)
  . Add --with-fpm-systemd option to report health to systemd, and
    systemd_interval option to configure this. The service can now use
    Type=notify in the systemd unit file. (Remi)

- MySQLi
 . Fixed bug #64726 (Segfault when calling fetch_object on a use_result and DB
    pointer has closed). (Laruence)

- Phar
  . Fixed bug #64214 (PHAR PHPTs intermittently crash when run on DFS, SMB or 
    with non std tmp dir). (Pierre)

- SNMP:
  . Fixed bug #64765 (Some IPv6 addresses get interpreted wrong).
    (Boris Lytochkin)
  . Fixed bug #64159 (Truncated snmpget). (Boris Lytochkin)

- Streams:
  . Fixed bug #64770 (stream_select() fails with pipes returned by proc_open()
    on Windows x64). (Anatol)

- Zend Engine:
  . Fixed bug #64821 (Custom Exceptions crash when internal properties 
    overridden). (Anatol)

09 May 2013, PHP 5.4.15
- Core:
  . Fixed bug #64578 (debug_backtrace in set_error_handler corrupts zend heap:
    segfault). (Laruence)
  . Fixed bug #64458 (dns_get_record result with string of length -1). (Stas)
  . Fixed bug #64433 (follow_location parameter of context is ignored for most
    response codes). (Sergey Akbarov)
  . Fixed bugs #47675 and #64577 (fd leak on Solaris)

- Fileinfo:
  . Upgraded libmagic to 5.14. (Anatol)

- MySQLi:
  . Fixed bug #64726 (Segfault when calling fetch_object on a use_result and DB
    pointer has closed). (Laruence)

- Zip:
  . Fixed bug #64342 (ZipArchive::addFile() has to check for file existence).
    (Anatol)

- Streams:
  . Fixed Windows x64 version of stream_socket_pair() and improved error
    handling. (Anatol Belski)
  . Fixed bug #64770 (stream_select() fails with pipes returned by proc_open()
    on Windows x64). (Anatol)

11 Apr 2013, PHP 5.4.14

- Core:
  . Fixed bug #64529 (Ran out of opcode space). (Dmitry)
  . Fixed bug #64515 (Memoryleak when using the same variablename two times in
    function declaration). (Laruence)
  . Fixed bug #64432 (more empty delimiter warning in strX methods). (Laruence)
  . Fixed bug #64417 (ArrayAccess::&offsetGet() in a trait causes fatal error).
    (Dmitry)
  . Fixed bug #64370 (microtime(true) less than $_SERVER['REQUEST_TIME_FLOAT']).
    (Anatol)
  . Fixed bug #64239 (Debug backtrace changed behavior since 5.4.10 or 5.4.11).
    (Dmitry, Laruence)
  . Fixed bug #63976 (Parent class incorrectly using child constant in class
    property). (Dmitry)
  . Fixed bug #63914 (zend_do_fcall_common_helper_SPEC does not handle
    exceptions properly). (Jeff Welch)
  . Fixed bug #62343 (Show class_alias In get_declared_classes()) (Dmitry)

- PCRE:
  . Merged PCRE 8.32. (Anatol)

- SNMP:
  . Fixed bug #61981 (OO API, walk: $suffix_as_key is not working correctly).
	(Boris Lytochkin)

- Zip:
  . Bug #64452 (Zip crash intermittently). (Anatol)

14 Mar 2013, PHP 5.4.13

- Core:
  . Fixed bug #64354 (Unserialize array of objects whose class can't
    be autoloaded fail). (Laruence)
  . Fixed bug #64235 (Insteadof not work for class method in 5.4.11).
    (Laruence)
  . Fixed bug #64197 (_Offsetof() macro used but not defined on ARM/Clang).
    (Ard Biesheuvel)
  . Implemented FR #64175 (Added HTTP codes as of RFC 6585). (Jonh Wendell)
  . Fixed bug #64142 (dval to lval different behavior on ppc64). (Remi)
  . Fixed bug #64070 (Inheritance with Traits failed with error). (Dmitry)

- CLI server:
  . Fixed bug #64128 (buit-in web server is broken on ppc64). (Remi)

- Mbstring:
  . mb_split() can now handle empty matches like preg_split() does. (Moriyoshi)

- mysqlnd
  . Fixed bug #63530 (mysqlnd_stmt::bind_one_parameter crashes, uses wrong alloc
    for stmt->param_bind). (Andrey)

- OpenSSL:
  . New SSL stream context option to prevent CRIME attack vector. (Daniel Lowrey,
	Lars)
  . Fixed bug #61930 (openssl corrupts ssl key resource when using
    openssl_get_publickey()). (Stas)

- PDO_mysql:
  . Fixed bug #60840 (undefined symbol: mysqlnd_debug_std_no_trace_funcs).
    (Johannes)

- Phar:
  . Fixed timestamp update on Phar contents modification. (Dmitry)

- SOAP
  . Added check that soap.wsdl_cache_dir conforms to open_basedir
    (CVE-2013-1635). (Dmitry)
  . Disabled external entities loading (CVE-2013-1643, CVE-2013-1824).
    (Dmitry)

- Phar:
  . Fixed timestamp update on Phar contents modification. (Dmitry)

- SPL:
  . Fixed bug #64264 (SPLFixedArray toArray problem). (Laruence)
  . Fixed bug #64228 (RecursiveDirectoryIterator always assumes SKIP_DOTS).
    (patch by kriss@krizalys.com, Laruence)
  . Fixed bug #64106 (Segfault on SplFixedArray[][x] = y when extended).
    (Nikita Popov)
  . Fixed bug #52861 (unset fails with ArrayObject and deep arrays).
    (Mike Willbanks)

- SNMP:
  . Fixed bug #64124 (IPv6 malformed). (Boris Lytochkin)

21 Feb 2013, PHP 5.4.12

- Core:
  . Fixed bug #64099 (Wrong TSRM usage in zend_Register_class alias). (Johannes)
  . Fixed bug #64011 (get_html_translation_table() output incomplete with
    HTML_ENTITIES and ISO-8859-1). (Gustavo)
  . Fixed bug #63982 (isset() inconsistently produces a fatal error on
    protected property). (Stas)
  . Fixed bug #63943 (Bad warning text from strpos() on empty needle).
    (Laruence)
  . Fixed bug #63899 (Use after scope error in zend_compile). (Laruence)
  . Fixed bug #63893 (Poor efficiency of strtr() using array with keys of very
    different length). (Gustavo)
  . Fixed bug #63882 (zend_std_compare_objects crash on recursion). (Dmitry)
  . Fixed bug #63462 (Magic methods called twice for unset protected
    properties). (Stas)
  . Fixed bug #62524 (fopen follows redirects for non-3xx statuses).
    (Wes Mason)
  . Support BITMAPV5HEADER in getimagesize(). (AsamK, Lars)

- Date:
  . Fixed bug #63699 (Performance improvements for various ext/date functions).
    (Lars, original patch by njaguar at gmail dot com)
  . Fixed bug #55397: Comparsion of incomplete DateTime causes SIGSEGV.
    (Derick)

- FPM:
  . Fixed bug #63999 (php with fpm fails to build on Solaris 10 or 11). (Adam)

- Litespeed:
  . Fixed bug #63228 (-Werror=format-security error in lsapi code).
    (Elan Ruusamäe, George)

- ext/sqlite3:
  . Fixed bug #63921 (sqlite3::bindvalue and relative PHP functions aren't
    using sqlite3_*_int64 API). (srgoogleguy, Lars)

- PDO_OCI
  . Fixed bug #57702 (Multi-row BLOB fetches). (hswong3i, Laruence)
  . Fixed bug #52958 (Segfault in PDO_OCI on cleanup after running a long
    testsuite). (hswong3i, Lars)

- PDO_sqlite:
  . Fixed bug #63916 (PDO::PARAM_INT casts to 32bit int internally even
    on 64bit builds in pdo_sqlite). (srgoogleguy, Lars)

17 Jan 2013, PHP 5.4.11

- Core:
  . Fixed bug #63762 (Sigsegv when Exception::$trace is changed by user).
    (Johannes)
  . Fixed bug #43177 (Errors in eval()'ed code produce status code 500).
    (Todd Ruth, Stas).

- Filter:
  . Fixed bug #63757 (getenv() produces memory leak with CGI SAPI). (Dmitry)
  . Fixed bug #54096 (FILTER_VALIDATE_INT does not accept +0 and -0).
    (martin at divbyzero dot net, Lars)

- JSON:
  . Fixed bug #63737 (json_decode does not properly decode with options
    parameter). (Adam)

- CLI server
  . Update list of common mime types. Added webm, ogv, ogg. (Lars,
    pascalc at gmail dot com)

- cURL extension:
  . Fixed bug (segfault due to libcurl connection caching). (Pierrick)
  . Fixed bug #63859 (Memory leak when reusing curl-handle). (Pierrick)
  . Fixed bug #63795 (CURL >= 7.28.0 no longer support value 1 for
    CURLOPT_SSL_VERIFYHOST). (Pierrick)
  . Fixed bug #63352 (Can't enable hostname validation when using curl stream
    wrappers). (Pierrick)
  . Fixed bug #55438 (Curlwapper is not sending http header randomly).
    (phpnet@lostreality.org, Pierrick)

20 Dec 2012, PHP 5.4.10

- Core:
  . Fixed bug #63726 (Memleak with static properties and internal/user
    classes). (Laruence)
  . Fixed bug #63635 (Segfault in gc_collect_cycles). (Dmitry)
  . Fixed bug #63512 (parse_ini_file() with INI_SCANNER_RAW removes quotes
    from value). (Pierrick)
  . Fixed bug #63468 (wrong called method as callback with inheritance).
    (Laruence)
  . Fixed bug #63451 (config.guess file does not have AIX 7 defined,
    shared objects are not created). (kemcline at au1 dot ibm dot com)
  . Fixed bug #61557 (Crasher in tt-rss backend.php).
    (i dot am dot jack dot mail at gmail dot com)
  . Fixed bug #61272 (ob_start callback gets passed empty string).
    (Mike, casper at langemeijer dot eu)

- Date:
  . Fixed bug #63666 (Poor date() performance). (Paul Taulborg).
  . Fixed bug #63435 (Datetime::format('u') sometimes wrong by 1 microsecond).
    (Remi)

- Imap:
  . Fixed bug #63126 (DISABLE_AUTHENTICATOR ignores array). (Remi)

- Json:
  . Fixed bug #63588 (use php_next_utf8_char and remove duplicate
    implementation). (Remi)

- MySQLi:
  . Fixed bug #63361 (missing header). (Remi)

- MySQLnd:
  . Fixed bug #63398 (Segfault when polling closed link). (Laruence)

- Fileinfo:
  . Fixed bug #63590 (Different results in TS and NTS under Windows).
    (Anatoliy)

- FPM:
  . Fixed bug #63581 Possible null dereference and buffer overflow (Remi)

- Pdo_sqlite:
  . Fixed Bug #63149 getColumnMeta should return the table name
    when system SQLite used. (Remi)

- Apache2 Handler SAPI:
  . Enabled Apache 2.4 configure option for Windows (Pierre, Anatoliy)

- Reflection:
  . Fixed Bug #63614 (Fatal error on Reflection). (Laruence)

- SOAP
  . Fixed bug #63271 (SOAP wsdl cache is not enabled after initial requests).
    (John Jawed, Dmitry)

- Sockets
  . Fixed bug #49341 (Add SO_REUSEPORT support for socket_set_option()).
    (Igor Wiedler, Lars)

- SPL
  . Fixed bug #63680 (Memleak in splfixedarray with cycle reference). (Laruence)

22 Nov 2012, PHP 5.4.9

- Core:
  . Fixed bug #63305 (zend_mm_heap corrupted with traits). (Dmitry, Laruence)
  . Fixed bug #63369 ((un)serialize() leaves dangling pointers, causes crashes).
    (Tony, Andrew Sitnikov)
  . Fixed bug #63241 (PHP fails to open Windows deduplicated files).
    (daniel dot stelter-gliese at innogames dot de)
  . Fixed bug #62444 (Handle leak in is_readable on windows).
    (krazyest at seznam dot cz)

- Curl:
  . Fixed bug #63363 (Curl silently accepts boolean true for SSL_VERIFYHOST).
    Patch by John Jawed GitHub PR #221 (Anthony)

- Fileinfo:
  . Fixed bug #63248 (Load multiple magic files from a directory under Windows).
    (Anatoliy)

- Libxml
  . Fixed bug #63389 (Missing context check on libxml_set_streams_context()
    causes memleak). (Laruence)

- Mbstring:
  . Fixed bug #63447 (max_input_vars doesn't filter variables when
    mbstring.encoding_translation = On). (Laruence)

- OCI8:
  . Fixed bug #63265 (Add ORA-00028 to the PHP_OCI_HANDLE_ERROR macro)
    (Chris Jones)

- PCRE:
  . Fixed bug #63180 (Corruption of hash tables). (Dmitry)
  . Fixed bug #63055 (Segfault in zend_gc with SF2 testsuite).
    (Dmitry, Laruence)
  . Fixed bug #63284 (Upgrade PCRE to 8.31). (Anatoliy)

- PDO:
  . Fixed bug #63235 (buffer overflow in use of SQLGetDiagRec).
    (Martin Osvald, Remi)

- PDO_pgsql:
  . Fixed bug #62593 (Emulate prepares behave strangely with PARAM_BOOL).
    (Will Fitch)

- Phar:
  . Fixed bug #63297 (Phar fails to write an openssl based signature).
    (Anatoliy)

- Streams:
  . Fixed bug #63240 (stream_get_line() return contains delimiter string).
    (Tjerk, Gustavo)

- Reflection:
  . Fixed bug #63399 (ReflectionClass::getTraitAliases() incorrectly resolves
    traitnames). (Laruence)

18 Oct 2012, PHP 5.4.8

- CLI server:
  . Implemented FR #63242 (Default error page in PHP built-in web server uses
    outdated html/css). (pascal.chevrel@free.fr)
  . Changed response to unknown HTTP method to 501 according to RFC.
    (Niklas Lindgren).
  . Support HTTP PATCH method. Patch by Niklas Lindgren, GitHub PR #190.
    (Lars)

- Core:
  . Fixed bug #63219 (Segfault when aliasing trait method when autoloader
    throws excpetion). (Laruence)
  . Added optional second argument for assert() to specify custom message. Patch
    by Lonny Kapelushnik (lonny@lonnylot.com). (Lars)
  . Support building PHP with the native client toolchain. (Stuart Langley)
  . Added --offline option for tests. (Remi)
  . Fixed bug #63162 (parse_url does not match password component). (husman)
  . Fixed bug #63111 (is_callable() lies for abstract static method). (Dmitry)
  . Fixed bug #63093 (Segfault while load extension failed in zts-build).
    (Laruence)
  . Fixed bug #62976 (Notice: could not be converted to int when comparing
    some builtin classes). (Laruence)
  . Fixed bug #62955 (Only one directive is loaded from "Per Directory Values"
    Windows registry). (aserbulov at parallels dot com)
  . Fixed bug #62907 (Double free when use traits). (Dmitry)
  . Fixed bug #61767 (Shutdown functions not called in certain error
    situation). (Dmitry)
  . Fixed bug #60909 (custom error handler throwing Exception + fatal error
    = no shutdown function). (Dmitry)
  . Fixed bug #60723 (error_log error time has changed to UTC ignoring default
    timezone). (Laruence)

- cURL:
  . Fixed bug #62085 (file_get_contents a remote file by Curl wrapper will
    cause cpu Soaring). (Pierrick)

- Date:
  . Fixed bug #62896 ("DateTime->modify('+0 days')" modifies DateTime object)
    (Lonny Kapelushnik)
  . Fixed bug #62561 (DateTime add 'P1D' adds 25 hours). (Lonny Kapelushnik)

- DOM:
  . Fixed bug #63015 (Incorrect arginfo for DOMErrorHandler). (Rob)

- FPM:
  . Fixed bug #62954 (startup problems fpm / php-fpm). (fat)
  . Fixed bug #62886 (PHP-FPM may segfault/hang on startup). (fat)
  . Fixed bug #63085 (Systemd integration and daemonize). (remi, fat)
  . Fixed bug #62947 (Unneccesary warnings on FPM). (fat)
  . Fixed bug #62887 (Only /status?plain&full gives "last request cpu"). (fat)
  . Fixed bug #62216 (Add PID to php-fpm init.d script). (fat)

- OCI8:
  . Fixed bug #60901 (Improve "tail" syntax for AIX installation) (Chris Jones)

- OpenSSL:
  . Implemented FR #61421 (OpenSSL signature verification missing RMD160,
    SHA224, SHA256, SHA384, SHA512). (Mark Jones)

- PDO:
  . Fixed bug #63258 (seg fault with PDO and dblib using DBSETOPT(H->link,
    DBQUOTEDIDENT, 1)). (Laruence)
  . Fixed bug #63235 (buffer overflow in use of SQLGetDiagRec).
    (Martin Osvald, Remi)

- PDO Firebird:
  . Fixed bug #63214 (Large PDO Firebird Queries).
    (james at kenjim dot com)

- SOAP
  . Fixed bug #50997 (SOAP Error when trying to submit 2nd Element of a choice).
    (Dmitry)

- SPL:
  . Bug #62987 (Assigning to ArrayObject[null][something] overrides all
    undefined variables). (Laruence)

- mbstring:
  . Allow passing null as a default value to mb_substr() and mb_strcut(). Patch
    by Alexander Moskaliov via GitHub PR #133. (Lars)

- Filter extension:
  . Bug #49510: Boolean validation fails with FILTER_NULL_ON_FAILURE with empty
    string or false. (Lars)

- Sockets
  . Fixed bug #63000 (MCAST_JOIN_GROUP on OSX is broken, merge of PR 185 by
    Igor Wiedler). (Lars)

13 Sep 2012, PHP 5.4.7

- Core:
  . Fixed bug (segfault while build with zts and GOTO vm-kind). (Laruence)
  . Fixed bug #62844 (parse_url() does not recognize //). (Andrew Faulds).
  . Fixed bug #62829 (stdint.h included on platform where HAVE_STDINT_H is not
    set). (Felipe)
  . Fixed bug #62763 (register_shutdown_function and extending class).
    (Laruence)
  . Fixed bug #62725 (Calling exit() in a shutdown function does not return
    the exit value). (Laruence)
  . Fixed bug #62744 (dangling pointers made by zend_disable_class). (Laruence)
  . Fixed bug #62716 (munmap() is called with the incorrect length).
    (slangley@google.com)
  . Fixed bug #62358 (Segfault when using traits a lot). (Laruence)
  . Fixed bug #62328 (implementing __toString and a cast to string fails)
    (Laruence)
  . Fixed bug #51363 (Fatal error raised by var_export() not caught by error
    handler). (Lonny Kapelushnik)
  . Fixed bug #40459 (Stat and Dir stream wrapper methods do not call
    constructor). (Stas)

- CURL:
  . Fixed bug #62912 (CURLINFO_PRIMARY_* AND CURLINFO_LOCAL_* not exposed).
	(Pierrick)
  . Fixed bug #62839 (curl_copy_handle segfault with CURLOPT_FILE). (Pierrick)

- Intl:
  . Fixed Spoofchecker not being registered on ICU 49.1. (Gustavo)
  . Fix bug #62933 (ext/intl compilation error on icu 3.4.1). (Gustavo)
  . Fix bug #62915 (defective cloning in several intl classes). (Gustavo)

- Installation:
  . Fixed bug #62460 (php binaries installed as binary.dSYM). (Reeze Xia)

- PCRE:
  . Fixed bug #55856 (preg_replace should fail on trailing garbage).
    (reg dot php at alf dot nu)

- PDO:
  . Fixed bug #62685 (Wrong return datatype in PDO::inTransaction()). (Laruence)

- Reflection:
  . Fixed bug #62892 (ReflectionClass::getTraitAliases crashes on importing
    trait methods as private). (Felipe)
  . Fixed bug #62715 (ReflectionParameter::isDefaultValueAvailable() wrong
    result). (Laruence)

- Session:
  . Fixed bug (segfault due to retval is not initialized). (Laruence)
  . Fixed bug (segfault due to PS(mod_user_implemented) not be reseted
    when close handler call exit). (Laruence)

- SOAP
  . Fixed bug #50997 (SOAP Error when trying to submit 2nd Element of a choice).
    (Dmitry)

- SPL:
  . Fixed bug #62904 (Crash when cloning an object which inherits SplFixedArray)
    (Laruence)
  . Implemented FR #62840 (Add sort flag to ArrayObject::ksort). (Laruence)

- Standard:
  . Fixed bug #62836 (Seg fault or broken object references on unserialize()).
    (Laruence)

- FPM:
  . Merged PR 121 by minitux to add support for slow request counting on PHP
    FPM status page. (Lars)

16 Aug 2012, PHP 5.4.6

- CLI Server:
  . Implemented FR #62700 (have the console output 'Listening on
    http://localhost:8000'). (pascal.chevrel@free.fr)

- Core:
  . Fixed bug #62661 (Interactive php-cli crashes if include() is used in
    auto_prepend_file). (Laruence)
  . Fixed bug #62653: (unset($array[$float]) causes a crash). (Nikita Popov,
    Laruence)
  . Fixed bug #62565 (Crashes due non-initialized internal properties_table).
    (Felipe)
  . Fixed bug #60194 (--with-zend-multibyte and --enable-debug reports LEAK
    with run-test.php). (Laruence)

- CURL:
  . Fixed bug #62499 (curl_setopt($ch, CURLOPT_COOKIEFILE, "") returns false).
    (r.hampartsumyan@gmail.com, Laruence)

- DateTime:
  . Fixed Bug #62500 (Segfault in DateInterval class when extended). (Laruence)

- Fileinfo:
  . Fixed bug #61964 (finfo_open with directory causes invalid free).
    (reeze.xia@gmail.com)

- Intl:
  . Fixed bug #62564 (Extending MessageFormatter and adding property causes
    crash). (Felipe)

- MySQLnd:
  . Fixed bug #62594 (segfault in mysqlnd_res_meta::set_mode). (Laruence)

- readline:
  . Fixed bug #62612 (readline extension compilation fails with
    sapi/cli/cli.h: No such file). (Johannes)

- Reflection:
  . Implemented FR #61602 (Allow access to name of constant used as default
    value). (reeze.xia@gmail.com)

- SimpleXML:
  . Implemented FR #55218 Get namespaces from current node. (Lonny)

- SPL:
  . Fixed bug #62616 (ArrayIterator::count() from IteratorIterator instance
    gives Segmentation fault). (Laruence, Gustavo)
  . Fixed bug #61527 (ArrayIterator gives misleading notice on next() when
    moved to the end). (reeze.xia@gmail.com)

- Streams:
  . Fixed bug #62597 (segfault in php_stream_wrapper_log_error with ZTS build).
    (Laruence)

- Zlib:
  . Fixed bug #55544 (ob_gzhandler always conflicts with
    zlib.output_compression). (Laruence)

19 Jul 2012, PHP 5.4.5

- Core:
  . Fixed bug #62443 (Crypt SHA256/512 Segfaults With Malformed
    Salt). (Anthony Ferrara)
  . Fixed bug #62432 (ReflectionMethod random corrupt memory on high
    concurrent). (Johannes)
  . Fixed bug #62373 (serialize() generates wrong reference to the object).
    (Moriyoshi)
  . Fixed bug #62357 (compile failure: (S) Arguments missing for built-in
    function __memcmp). (Laruence)
  . Fixed bug #61998 (Using traits with method aliases appears to result in
    crash during execution). (Dmitry)
  . Fixed bug #51094 (parse_ini_file() with INI_SCANNER_RAW cuts a value that
    includes a semi-colon). (Pierrick)
  . Fixed potential overflow in _php_stream_scandir (CVE-2012-2688).
    (Jason Powell, Stas)

- EXIF:
  . Fixed information leak in ext exif (discovered by Martin Noga,
    Matthew "j00ru" Jurczyk, Gynvael Coldwind)

- FPM:
  . Fixed bug #62205 (php-fpm segfaults (null passed to strstr)). (fat)
  . Fixed bug #62160 (Add process.priority to set nice(2) priorities). (fat)
  . Fixed bug #62153 (when using unix sockets, multiples FPM instances
  . Fixed bug #62033 (php-fpm exits with status 0 on some failures to start).
    (fat)
  . Fixed bug #61839 (Unable to cross-compile PHP with --enable-fpm). (fat)
  . Fixed bug #61835 (php-fpm is not allowed to run as root). (fat)
  . Fixed bug #61295 (php-fpm should not fail with commented 'user'
  . Fixed bug #61218 (FPM drops connection while receiving some binary values
    in FastCGI requests). (fat)
  . Fixed bug #61045 (fpm don't send error log to fastcgi clients). (fat)
    for non-root start). (fat)
  . Fixed bug #61026 (FPM pools can listen on the same address). (fat)
    can be launched without errors). (fat)

- Iconv:
  . Fix bug #55042 (Erealloc in iconv.c unsafe). (Stas)

- Intl:
  . Fixed bug #62083 (grapheme_extract() memory leaks). (Gustavo)
  . ResourceBundle constructor now accepts NULL for the first two arguments.
    (Gustavo)
  . Fixed bug #62081 (IntlDateFormatter constructor leaks memory when called
    twice). (Gustavo)
  . Fixed bug #62070 (Collator::getSortKey() returns garbage). (Gustavo)
  . Fixed bug #62017 (datefmt_create with incorrectly encoded timezone leaks
    pattern). (Gustavo)
  . Fixed bug #60785 (memory leak in IntlDateFormatter constructor). (Gustavo)

- JSON:
  . Fixed bug #61359 (json_encode() calls too many reallocs). (Stas)

- libxml:
  . Fixed bug #62266 (Custom extension segfaults during xmlParseFile with FPM
    SAPI). (Gustavo)

- Phar:
  . Fixed bug #62227 (Invalid phar stream path causes crash). (Felipe)

- Readline:
  . Fixed bug #62186 (readline fails to compile - void function should not
    return a value). (Johannes)

- Reflection:
  . Fixed bug #62384 (Attempting to invoke a Closure more than once causes
    segfault). (Felipe)
  . Fixed bug #62202 (ReflectionParameter::getDefaultValue() memory leaks
    with constant). (Laruence)

- Sockets:
  . Fixed bug #62025 (__ss_family was changed on AIX 5.3). (Felipe)

- SPL:
  . Fixed bug #62433 (Inconsistent behavior of RecursiveDirectoryIterator to
    dot files). (Laruence)
  . Fixed bug #62262 (RecursiveArrayIterator does not implement Countable).
    (Nikita Popov)

- XML Writer:
  . Fixed bug #62064 (memory leak in the XML Writer module).
    (jean-pierre dot lozi at lip6 dot fr)

- Zip:
  . Upgraded libzip to 0.10.1 (Anatoliy)

14 Jun 2012, PHP 5.4.4

- COM:
  . Fixed bug #62146 com_dotnet cannot be built shared. (Johannes)

- CLI Server:
  . Implemented FR #61977 (Need CLI web-server support for files with .htm &
    svg extensions). (Sixd, Laruence)
  . Improved performance while sending error page, this also fixed
    bug #61785 (Memory leak when access a non-exists file without router).
    (Laruence)
  . Fixed bug #61546 (functions related to current script failed when chdir()
    in cli sapi). (Laruence, reeze.xia@gmail.com)

- Core:
  . Fixed missing bound check in iptcparse(). (chris at chiappa.net)
  . Fixed CVE-2012-2143. (Solar Designer)
  . Fixed bug #62097 (fix for for bug #54547). (Gustavo)
  . Fixed bug #62005 (unexpected behavior when incrementally assigning to a
    member of a null object). (Laruence)
  . Fixed bug #61978 (Object recursion not detected for classes that implement
    JsonSerializable). (Felipe)
  . Fixed bug #61991 (long overflow in realpath_cache_get()). (Anatoliy)
  . Fixed bug #61922 (ZTS build doesn't accept zend.script_encoding config).
    (Laruence)
  . Fixed bug #61827 (incorrect \e processing on Windows) (Anatoliy)
  . Fixed bug #61782 (__clone/__destruct do not match other methods when checking
    access controls). (Stas)
  . Fixed bug #61764 ('I' unpacks n as signed if n > 2^31-1 on LP64). (Gustavo)
  . Fixed bug #61761 ('Overriding' a private static method with a different
    signature causes crash). (Laruence)
  . Fixed bug #61730 (Segfault from array_walk modifying an array passed by
    reference). (Laruence)
  . Fixed bug #61728 (PHP crash when calling ob_start in request_shutdown
    phase). (Laruence)
  . Fixed bug #61713 (Logic error in charset detection for htmlentities).
    (Anatoliy)
  . Fixed bug #61660 (bin2hex(hex2bin($data)) != $data). (Nikita Popov)
  . Fixed bug #61650 (ini parser crashes when using ${xxxx} ini variables
    (without apache2)). (Laruence)
  . Fixed bug #61605 (header_remove() does not remove all headers). (Laruence)
  . Fixed bug #54547 (wrong equality of string numbers). (Gustavo)
  . Fixed bug #54197 ([PATH=] sections incompatibility with user_ini.filename
    set to null). (Anatoliy)
  . Changed php://fd to be available only for CLI.

- CURL:
  . Fixed bug #61948 (CURLOPT_COOKIEFILE '' raises open_basedir restriction).
    (Laruence)

- Fileinfo
  . Fixed bug #61812 (Uninitialised value used in libmagic).
    (Laruence, Gustavo)
  . Fixed bug #61566 failure caused by the posix lseek and read versions
    under windows in cdf_read(). (Anatoliy)
  . Fixed bug #61565 where php_stream_open_wrapper_ex tries to open a
    directory descriptor under windows. (Anatoliy)

- Intl
  . Fixed bug #62082 (Memory corruption in internal function
    get_icu_disp_value_src_php()). (Gustavo)

- Libxml:
  . Fixed bug #61617 (Libxml tests failed(ht is already destroyed)).
    (Laruence)

- PDO:
  . Fixed bug #61755 (A parsing bug in the prepared statements can lead to
    access violations). (Johannes)

- Phar:
  . Fixed bug #61065 (Secunia SA44335, CVE-2012-2386). (Rasmus)

- Pgsql:
  . Added pg_escape_identifier/pg_escape_literal. (Yasuo Ohgaki)

- Streams:
  . Fixed bug #61961 (file_get_contents leaks when access empty file with
    maxlen set). (Reeze)

- Zlib:
  . Fixed bug #61820 (using ob_gzhandler will complain about headers already
    sent when no compression). (Mike)
  . Fixed bug #61443 (can't change zlib.output_compression on the fly). (Mike)
  . Fixed bug #60761 (zlib.output_compression fails on refresh). (Mike)

08 May 2012, PHP 5.4.3

- CGI
  . Re-Fix PHP-CGI query string parameter vulnerability, CVE-2012-1823.
    (Stas)
  . Fix bug #61807 - Buffer Overflow in apache_request_headers.
    (nyt-php at countercultured dot net).

03 May 2012, PHP 5.4.2

- Fix PHP-CGI query string parameter vulnerability, CVE-2012-1823. (Rasmus)

26 Apr 2012, PHP 5.4.1

- CLI Server:
  . Fixed bug #61461 (missing checks around malloc() calls). (Ilia)
  . Implemented FR #60850 (Built in web server does not set
    $_SERVER['SCRIPT_FILENAME'] when using router). (Laruence)
  . "Connection: close" instead of "Connection: closed" (Gustavo)

- Core:
  . Fixed crash in ZTS using same class in many threads. (Johannes)
  . Fixed bug #61374 (html_entity_decode tries to decode code points that don't
    exist in ISO-8859-1). (Gustavo)
  . Fixed bug #61273 (call_user_func_array with more than 16333 arguments
    leaks / crashes). (Laruence)
  . Fixed bug #61225 (Incorrect lexing of 0b00*+<NUM>). (Pierrick)
  . Fixed bug #61165 (Segfault - strip_tags()). (Laruence)
  . Fixed bug #61106 (Segfault when using header_register_callback). (Nikita
    Popov)
  . Fixed bug #61087 (Memory leak in parse_ini_file when specifying
    invalid scanner mode). (Nikic, Laruence)
  . Fixed bug #61072 (Memory leak when restoring an exception handler).
    (Nikic, Laruence)
  . Fixed bug #61058 (array_fill leaks if start index is PHP_INT_MAX).
    (Laruence)
  . Fixed bug #61052 (Missing error check in trait 'insteadof' clause). (Stefan)
  . Fixed bug #61011 (Crash when an exception is thrown by __autoload
    accessing a static property). (Laruence)
  . Fixed bug #61000 (Exceeding max nesting level doesn't delete numerical
    vars). (Laruence)
  . Fixed bug #60978 (exit code incorrect). (Laruence)
  . Fixed bug #60911 (Confusing error message when extending traits). (Stefan)
  . Fixed bug #60801 (strpbrk() mishandles NUL byte). (Adam)
  . Fixed bug #60717 (Order of traits in use statement can cause a fatal
    error). (Stefan)
  . Fixed bug #60573 (type hinting with "self" keyword causes weird errors).
    (Laruence)
  . Fixed bug #60569 (Nullbyte truncates Exception $message). (Ilia)
  . Fixed bug #52719 (array_walk_recursive crashes if third param of the
    function is by reference). (Nikita Popov)
  . Improve performance of set_exception_handler while doing reset (Laruence)

- fileinfo:
  . Fix fileinfo test problems. (Anatoliy Belsky)

- FPM
  . Fixed bug #61430 (Transposed memset() params in sapi/fpm/fpm/fpm_shm.c).
    (michaelhood at gmail dot com, Ilia)

- Ibase
  . Fixed bug #60947 (Segmentation fault while executing ibase_db_info).
    (Ilia)

- Installation
  . Fixed bug #61172 (Add Apache 2.4 support). (Chris Jones)

- Intl:
  . Fixed bug #61487 (Incorrent bounds checking in grapheme_strpos).
    (Stas)

- mbstring:
  . MFH mb_ereg_replace_callback() for security enhancements. (Rui)

- mysqli
  . Fixed bug #61003 (mysql_stat() require a valid connection). (Johannes).

- mysqlnd
  . Fixed bug #61704 (Crash apache, phpinfo() threading issue). (Johannes)
  . Fixed bug #60948 (mysqlnd FTBFS when -Wformat-security is enabled).
    (Johannes)

- PDO
  . Fixed bug #61292 (Segfault while calling a method on an overloaded PDO
    object). (Laruence)

- PDO_mysql
  . Fixed bug #61207 (PDO::nextRowset() after a multi-statement query doesn't
    always work). (Johannes)
  . Fixed bug #61194 (PDO should export compression flag with myslqnd).
    (Johannes)

- PDO_odbc
  . Fixed bug #61212 (PDO ODBC Segfaults on SQL_SUCESS_WITH_INFO). (Ilia)

- Phar
  . Fixed bug #61184 (Phar::webPhar() generates headers with trailing NUL
    bytes). (Nikita Popov)

- Readline:
  . Fixed bug #61088 (Memory leak in readline_callback_handler_install).
    (Nikic, Laruence)

- Reflection:
  . Implemented FR #61602 (Allow access to the name of constant
    used as function/method parameter's default value). (reeze.xia@gmail.com)
  . Fixed bug #60968 (Late static binding doesn't work with
    ReflectionMethod::invokeArgs()). (Laruence)

- Session
  . Fixed bug #60634 (Segmentation fault when trying to die() in
    SessionHandler::write()). (Ilia)

- SOAP
  . Fixed bug #61423 (gzip compression fails). (Ilia)
  . Fixed bug #60887 (SoapClient ignores user_agent option and sends no
    User-Agent header). (carloschilazo at gmail dot com)
  . Fixed bug #60842, #51775 (Chunked response parsing error when
    chunksize length line is > 10 bytes). (Ilia)
  . Fixed bug #49853 (Soap Client stream context header option ignored).
    (Dmitry)

- SPL:
  . Fixed bug #61453 (SplObjectStorage does not identify objects correctly).
    (Gustavo)
  . Fixed bug #61347 (inconsistent isset behavior of Arrayobject). (Laruence)

- Standard:
  . Fixed memory leak in substr_replace. (Pierrick)
  . Make max_file_uploads ini directive settable outside of php.ini (Rasmus)
  . Fixed bug #61409 (Bad formatting on phpinfo()). (Jakub Vrana)
  . Fixed bug #60222 (time_nanosleep() does validate input params). (Ilia)
  . Fixed bug #60106 (stream_socket_server silently truncates long unix socket
    paths). (Ilia)

- XMLRPC:
  . Fixed bug #61264 (xmlrpc_parse_method_descriptions leaks temporary
    variable). (Nikita Popov)
  . Fixed bug #61097 (Memory leak in xmlrpc functions copying zvals). (Nikita
    Popov)

- Zlib:
  . Fixed bug #61306 (initialization of global inappropriate for ZTS). (Gustavo)
  . Fixed bug #61287 (A particular string fails to decompress). (Mike)
  . Fixed bug #61139 (gzopen leaks when specifying invalid mode). (Nikita Popov)

01 Mar 2012, PHP 5.4.0

- Installation:
  . autoconf 2.59+ is now supported (and required) for generating the
    configure script with ./buildconf. Autoconf 2.60+ is desirable
    otherwise the configure help order may be incorrect.  (Rasmus, Chris Jones)

- Removed legacy features:
  . break/continue $var syntax. (Dmitry)
  . Safe mode and all related php.ini options. (Kalle)
  . register_globals and register_long_arrays php.ini options. (Kalle)
  . import_request_variables(). (Kalle)
  . allow_call_time_pass_reference. (Pierrick)
  . define_syslog_variables php.ini option and its associated function. (Kalle)
  . highlight.bg php.ini option. (Kalle)
  . safe_mode, safe_mode_gid, safe_mode_include_dir,
    safe_mode_exec_dir, safe_mode_allowed_env_vars and
    safe_mode_protected_env_vars php.ini options.
  . zend.ze1_compatibility_mode php.ini option.
  . Session bug compatibility mode (session.bug_compat_42 and
    session.bug_compat_warn php.ini options). (Kalle)
  . session_is_registered(), session_register() and session_unregister()
    functions. (Kalle)
  . y2k_compliance php.ini option. (Kalle)
  . magic_quotes_gpc, magic_quotes_runtime and magic_quotes_sybase
    php.ini options. get_magic_quotes_gpc, get_magic_quotes_runtime are kept
    but always return false, set_magic_quotes_runtime raises an
    E_CORE_ERROR. (Pierrick, Pierre)
  . Removed support for putenv("TZ=..") for setting the timezone. (Derick)
  . Removed the timezone guessing algorithm in case the timezone isn't set with
    date.timezone or date_default_timezone_set(). Instead of a guessed
    timezone, "UTC" is now used instead. (Derick)

- Moved extensions to PECL:
  . ext/sqlite.  (Note: the ext/sqlite3 and ext/pdo_sqlite extensions are
    not affected) (Johannes)

- General improvements:
  . Added short array syntax support ([1,2,3]), see UPGRADING guide for full
    details. (rsky0711 at gmail . com, sebastian.deutsch at 9elements . com,
    Pierre)
  . Added binary number format (0b001010). (Jonah dot Harris at gmail dot com)
  . Added support for Class::{expr}() syntax (Pierrick)
  . Added multibyte support by default. Previously PHP had to be compiled
    with --enable-zend-multibyte.  Now it can be enabled or disabled through
    the zend.multibyte directive in php.ini. (Dmitry)
  . Removed compile time dependency from ext/mbstring (Dmitry)
  . Added support for Traits. (Stefan, with fixes by Dmitry and Laruence)
  . Added closure $this support back. (Stas)
  . Added array dereferencing support. (Felipe)
  . Added callable typehint. (Hannes)
  . Added indirect method call through array. FR #47160. (Felipe)
  . Added DTrace support. (David Soria Parra)
  . Added class member access on instantiation (e.g. (new foo)->bar()) support.
    (Felipe)
  . <?= is now always available regardless of the short_open_tag setting. (Rasmus)
  . Implemented Zend Signal Handling (configurable option --enable-zend-signals,
    off by default). (Lucas Nealan, Arnaud Le Blanc, Brian Shire, Ilia)
  . Improved output layer, see README.NEW-OUTPUT-API for internals. (Mike)
  . Improved UNIX build system to allow building multiple PHP binary SAPIs and
    one SAPI module the same time. FR #53271, FR #52419. (Jani)
  . Implemented closure rebinding as parameter to bindTo. (Gustavo Lopes)
  . Improved the warning message of incompatible arguments. (Laruence)
  . Improved ternary operator performance when returning arrays. (Arnaud, Dmitry)
  . Changed error handlers to only generate docref links when the docref_root
    php.ini setting is not empty. (Derick)
  . Changed silent conversion of array to string to produce a notice. (Patrick)
  . Changed default encoding from ISO-8859-1 to UTF-8 when not specified in
    htmlspecialchars and htmlentities. (Rasmus)
  . Changed casting of null/''/false into an Object when adding a property
    from E_STRICT into a warning. (Scott)
  . Changed E_ALL to include E_STRICT. (Stas)
  . Disabled Windows CRT warning by default, can be enabled again using the
    php.ini directive windows_show_crt_warnings. (Pierre)
  . Fixed bug #55378: Binary number literal returns float number though its
    value is small enough. (Derick)

- Improved Zend Engine memory usage: (Dmitry)
  . Improved parse error messages. (Felipe)
  . Replaced zend_function.pass_rest_by_reference by
    ZEND_ACC_PASS_REST_BY_REFERENCE in zend_function.fn_flags.
  . Replaced zend_function.return_reference by ZEND_ACC_RETURN_REFERENCE
    in zend_function.fn_flags.
  . Removed zend_arg_info.required_num_args as it was only needed for internal
    functions. Now the first arg_info for internal functions (which has special
    meaning) is represented by the zend_internal_function_info structure.
  . Moved zend_op_array.size, size_var, size_literal, current_brk_cont,
    backpatch_count into CG(context) as they are used only during compilation.
  . Moved zend_op_array.start_op into EG(start_op) as it's used only for
    'interactive' execution of a single top-level op-array.
  . Replaced zend_op_array.done_pass_two by ZEND_ACC_DONE_PASS_TWO in
    zend_op_array.fn_flags.
  . op_array.vars array is trimmed (reallocated) during pass_two.
  . Replaced zend_class_entry.constants_updated by ZEND_ACC_CONSTANTS_UPDATED
    in zend_class_entry.ce_flags.
  . Reduced the size of zend_class_entry by sharing the same memory space
    by different information for internal and user classes.
    See zend_class_entry.info union.
  . Reduced size of temp_variable.

- Improved Zend Engine - performance tweaks and optimizations: (Dmitry)
  . Inlined most probable code-paths for arithmetic operations directly into
    executor.
  . Eliminated unnecessary iterations during request startup/shutdown.
  . Changed $GLOBALS into a JIT autoglobal, so it's initialized only if used.
    (this may affect opcode caches!)
  . Improved performance of @ (silence) operator.
  . Simplified string offset reading. Given $str="abc" then $str[1][0] is now
    a legal construct.
  . Added caches to eliminate repeatable run-time bindings of functions,
    classes, constants, methods and properties.
  . Added concept of interned strings. All strings constants known at compile
    time are allocated in a single copy and never changed.
  . ZEND_RECV now always has IS_CV as its result.
  . ZEND_CATCH now has to be used only with constant class names.
  . ZEND_FETCH_DIM_? may fetch array and dimension operands in different order.
  . Simplified ZEND_FETCH_*_R operations. They can't be used with the
    EXT_TYPE_UNUSED flag any more. This is a very rare and useless case.
    ZEND_FREE might be required after them instead.
  . Split ZEND_RETURN into two new instructions ZEND_RETURN and
    ZEND_RETURN_BY_REF.
  . Optimized access to global constants using values with pre-calculated
    hash_values from the literals table.
  . Optimized access to static properties using executor specialization.
    A constant class name may be used as a direct operand of ZEND_FETCH_*
    instruction without previous ZEND_FETCH_CLASS.
  . zend_stack and zend_ptr_stack allocation is delayed until actual usage.

- Other improvements to Zend Engine:
  . Added an optimization which saves memory and emalloc/efree calls for empty
    HashTables. (Stas, Dmitry)
  . Added ability to reset user opcode handlers (Yoram).
  . Changed the structure of op_array.opcodes. The constant values are moved from
    opcode operands into a separate literal table. (Dmitry)
  . Fixed (disabled) inline-caching for ZEND_OVERLOADED_FUNCTION methods.
    (Dmitry)

- Improved core functions:
  . Enforce an extended class' __construct arguments to match the
    abstract constructor in the base class.
  . Disallow reusing superglobal names as parameter names.
  . Added optional argument to debug_backtrace() and debug_print_backtrace()
    to limit the amount of stack frames returned. (Sebastian, Patrick)
  . Added hex2bin() function. (Scott)
  . number_format() no longer truncates multibyte decimal points and thousand
    separators to the first byte. FR #53457. (Adam)
  . Added support for object references in recursive serialize() calls.
    FR #36424. (Mike)
  . Added support for SORT_NATURAL and SORT_FLAG_CASE in array
    sort functions (sort, rsort, ksort, krsort, asort, arsort and
    array_multisort). FR#55158 (Arpad)
  . Added stream metadata API support and stream_metadata() stream class
    handler. (Stas)
  . User wrappers can now define a stream_truncate() method that responds
    to truncation, e.g. through ftruncate(). FR #53888. (Gustavo)
  . Improved unserialize() performance.
    (galaxy dot mipt at gmail dot com, Kalle)
  . Changed array_combine() to return empty array instead of FALSE when both
    parameter arrays are empty. FR #34857. (joel.perras@gmail.com)
  . Fixed bug #61095 (Incorect lexing of 0x00*+<NUM>). (Etienne)
  . Fixed bug #60965 (Buffer overflow on htmlspecialchars/entities with
    $double=false). (Gustavo)
  . Fixed bug #60895 (Possible invalid handler usage in windows random
    functions). (Pierre)
  . Fixed bug #60879 (unserialize() Does not invoke __wakeup() on object).
    (Pierre, Steve)
  . Fixed bug #60825 (Segfault when running symfony 2 tests).
    (Dmitry, Laruence)
  . Fixed bug #60627 (httpd.worker segfault on startup with php_value).
  . Fixed bug #60613 (Segmentation fault with $cls->{expr}() syntax). (Dmitry)
  . Fixed bug #60611 (Segmentation fault with Cls::{expr}() syntax). (Laruence)
    (Laruence)
  . Fixed bug #60558 (Invalid read and writes). (Laruence)
  . Fixed bug #60444 (Segmentation fault with include & class extending).
    (Laruence, Dmitry).
  . Fixed bug #60362 (non-existent sub-sub keys should not have values).
    (Laruence, alan_k, Stas)
  . Fixed bug #60350 (No string escape code for ESC (ascii 27), normally \e).
    (php at mickweiss dot com)
  . Fixed bug #60321 (ob_get_status(true) no longer returns an array when
    buffer is empty). (Pierrick)
  . Fixed bug #60282 (Segfault when using ob_gzhandler() with open buffers).
    (Laruence)
  . Fixed bug #60240 (invalid read/writes when unserializing specially crafted
    strings). (Mike)
  . Fixed bug #60227 (header() cannot detect the multi-line header with
     CR(0x0D)). (rui)
  . Fixed bug #60174 (Notice when array in method prototype error).
    (Laruence)
  . Fixed bug #60169 (Conjunction of ternary and list crashes PHP).
    (Laruence)
  . Fixed bug #60038 (SIGALRM cause segfault in php_error_cb). (Laruence)
    (klightspeed at netspace dot net dot au)
  . Fixed bug #55871 (Interruption in substr_replace()). (Stas)
  . Fixed bug #55801 (Behavior of unserialize has changed). (Mike)
  . Fixed bug #55758 (Digest Authenticate missed in 5.4) . (Laruence)
  . Fixed bug #55748 (multiple NULL Pointer Dereference with zend_strndup())
    (CVE-2011-4153). (Stas)
  . Fixed bug #55124 (recursive mkdir fails with current (dot) directory in path).
    (Pierre)
  . Fixed bug #55084 (Function registered by header_register_callback is
    called only once per process). (Hannes)
  . Implement FR #54514 (Get php binary path during script execution).
    (Laruence)
  . Fixed bug #52211 (iconv() returns part of string on error). (Felipe)
  . Fixed bug #51860 (Include fails with toplevel symlink to /). (Dmitry)

- Improved generic SAPI support:
  . Added $_SERVER['REQUEST_TIME_FLOAT'] to include microsecond precision.
    (Patrick)
  . Added header_register_callback() which is invoked immediately
    prior to the sending of headers and after default headers have
    been added. (Scott)
  . Added http_response_code() function. FR #52555. (Paul Dragoonis, Kalle)
  . Fixed bug #55500 (Corrupted $_FILES indices lead to security concern).
    (CVE-2012-1172). (Stas)
  . Fixed bug #54374 (Insufficient validating of upload name leading to
    corrupted $_FILES indices). (CVE-2012-1172). (Stas, lekensteyn at gmail dot com)

- Improved CLI SAPI:
  . Added built-in web server that is intended for testing purpose.
    (Moriyoshi, Laruence, and fixes by Pierre, Derick, Arpad,
    chobieee at gmail dot com)
  . Added command line option --rz <name> which shows information of the
    named Zend extension. (Johannes)
  . Interactive readline shell improvements: (Johannes)
    . Added "cli.pager" php.ini setting to set a pager for output.
    . Added "cli.prompt" php.ini setting to configure the shell prompt.
    . Added shortcut #inisetting=value to change php.ini settings at run-time.
    . Changed shell not to terminate on fatal errors.
    . Interactive shell works with shared readline extension. FR #53878.

- Improved CGI/FastCGI SAPI: (Dmitry)
  . Added apache compatible functions: apache_child_terminate(),
    getallheaders(), apache_request_headers() and apache_response_headers()
  . Improved performance of FastCGI request parsing.
  . Fixed reinitialization of SAPI callbacks after php_module_startup().
    (Dmitry)

- Improved PHP-FPM SAPI:
  . Removed EXPERIMENTAL flag. (fat)
  . Fixed bug #60659 (FPM does not clear auth_user on request accept).
    (bonbons at linux-vserver dot org)

- Improved Litespeed SAPI:
  . Fixed bug #55769 (Make Fails with "Missing Separator" error). (Adam)

- Improved Date extension:
  . Added the + modifier to parseFromFormat to allow trailing text in the
    string to parse without throwing an error. (Stas, Derick)

- Improved DBA extension:
  . Added Tokyo Cabinet abstract DB support. (Michael Maclean)
  . Added Berkeley DB 5 support. (Johannes, Chris Jones)

- Improved DOM extension:
  . Added the ability to pass options to loadHTML (Chregu, fxmulder at gmail dot com)

- Improved filesystem functions:
  . scandir() now accepts SCANDIR_SORT_NONE as a possible sorting_order value.
    FR #53407. (Adam)

- Improved HASH extension:
  . Added Jenkins's one-at-a-time hash support. (Martin Jansen)
  . Added FNV-1 hash support. (Michael Maclean)
  . Made Adler32 algorithm faster. FR #53213. (zavasek at yandex dot ru)
  . Removed Salsa10/Salsa20, which are actually stream ciphers (Mike)
  . Fixed bug #60221 (Tiger hash output byte order) (Mike)

- Improved intl extension:
  . Added Spoofchecker class, allows checking for visibly confusable characters and
    other security issues. (Scott)
  . Added Transliterator class, allowing transliteration of strings.
    (Gustavo)
  . Added support for UTS #46. (Gustavo)
  . Fixed build on Fedora 15 / Ubuntu 11. (Hannes)
  . Fixed bug #55562 (grapheme_substr() returns false on big length). (Stas)

- Improved JSON extension:
  . Added new json_encode() option JSON_UNESCAPED_UNICODE. FR #53946.
    (Alexander, Gwynne)
  . Added JsonSerializable interface. (Sara)
  . Added JSON_BIGINT_AS_STRING, extended json_decode() sig with $options.
    (Sara)
  . Added support for JSON_NUMERIC_CHECK option in json_encode() that converts
    numeric strings to integers. (Ilia)
  . Added new json_encode() option JSON_UNESCAPED_SLASHES. FR #49366. (Adam)
  . Added new json_encode() option JSON_PRETTY_PRINT. FR #44331. (Adam)

- Improved LDAP extension:
  . Added paged results support. FR #42060. (ando@OpenLDAP.org,
    iarenuno@eteo.mondragon.edu, jeanseb@au-fil-du.net, remy.saissy@gmail.com)

- Improved mbstring extension:
  . Added Shift_JIS/UTF-8 Emoji (pictograms) support. (Rui)
  . Added JIS X0213:2004 (Shift_JIS-2004, EUC-JP-2004, ISO-2022-JP-2004)
    support. (Rui)
  . Ill-formed UTF-8 check for security enhancements. (Rui)
  . Added MacJapanese (Shift_JIS) and gb18030 encoding support. (Rui)
  . Added encode/decode in hex format to mb_[en|de]code_numericentity(). (Rui)
  . Added user JIS X0213:2004 (Shift_JIS-2004, EUC-JP-2004, ISO-2022-JP-2004)
    support. (Rui)
  . Added the user defined area for CP936 and CP950 (Rui).
  . Fixed bug #60306 (Characters lost while converting from cp936 to utf8).
    (Laruence)

- Improved MySQL extensions:
  . MySQL: Deprecated mysql_list_dbs(). FR #50667. (Andrey)
  . mysqlnd: Added named pipes support. FR #48082. (Andrey)
  . MySQLi: Added iterator support in MySQLi. mysqli_result implements
    Traversable. (Andrey, Johannes)
  . PDO_mysql: Removed support for linking with MySQL client libraries older
    than 4.1. (Johannes)
  . ext/mysql, mysqli and pdo_mysql now use mysqlnd by default. (Johannes)
  . Fixed bug #55473 (mysql_pconnect leaks file descriptors on reconnect).
    (Andrey, Laruence)
  . Fixed bug #55653 (PS crash with libmysql when binding same variable as
    param and out). (Laruence)

- Improved OpenSSL extension:
  . Added AES support. FR #48632. (yonas dot y at gmail dot com, Pierre)
  . Added no padding option to openssl_encrypt()/openssl_decrypt(). (Scott)
  . Use php's implementation for Windows Crypto API in
    openssl_random_pseudo_bytes. (Pierre)
  . On error in openssl_random_pseudo_bytes() made sure we set strong result
    to false. (Scott)
  . Fixed possible attack in SSL sockets with SSL 3.0 / TLS 1.0.
    CVE-2011-3389. (Scott)
  . Fixed bug #61124 (Crash when decoding an invalid base64 encoded string).
    (me at ktamura dot com, Scott)

- Improved PDO:
  . Fixed PDO objects binary incompatibility. (Dmitry)

- PDO DBlib driver:
  . Added nextRowset support.
  . Fixed bug #50755 (PDO DBLIB Fails with OOM).

- Improved PostgreSQL extension:
  . Added support for "extra" parameter for PGNotify().
    (r dot i dot k at free dot fr, Ilia)

- Improved PCRE extension:
  . Changed third parameter of preg_match_all() to optional. FR #53238. (Adam)

- Improved Readline extension:
  . Fixed bug #54450 (Enable callback support when built against libedit).
    (fedora at famillecollet dot com, Hannes)

- Improved Reflection extension:
  . Added ReflectionClass::newInstanceWithoutConstructor() to create a new
    instance of a class without invoking its constructor. FR #55490.
    (Sebastian)
  . Added ReflectionExtension::isTemporary() and
    ReflectionExtension::isPersistent() methods. (Johannes)
  . Added ReflectionZendExtension class. (Johannes)
  . Added ReflectionClass::isCloneable(). (Felipe)

- Improved Session extension:
  . Expose session status via new function, session_status (FR #52982) (Arpad)
  . Added support for object-oriented session handlers. (Arpad)
  . Added support for storing upload progress feedback in session data. (Arnaud)
  . Changed session.entropy_file to default to /dev/urandom or /dev/arandom if
    either is present at compile time. (Rasmus)
  . Fixed bug #60860 (session.save_handler=user without defined function core
    dumps). (Felipe)
  . Implement FR #60551 (session_set_save_handler should support a core's
    session handler interface). (Arpad)
  . Fixed bug #60640 (invalid return values). (Arpad)

- Improved SNMP extension (Boris Lytochkin):
  . Added OO API. FR #53594 (php-snmp rewrite).
  . Sanitized return values of existing functions. Now it returns FALSE on
    failure.
  . Allow ~infinite OIDs in GET/GETNEXT/SET queries. Autochunk them to max_oids
    upon request.
  . Introducing unit tests for extension with ~full coverage.
  . IPv6 support. (FR #42918)
  . Way of representing OID value can now be changed when SNMP_VALUE_OBJECT
    is used for value output mode. Use or'ed SNMP_VALUE_LIBRARY(default if
    not specified) or SNMP_VALUE_PLAIN. (FR #54502)
  . Fixed bug #60749 (SNMP module should not strip non-standard SNMP port
    from hostname). (Boris Lytochkin)
  . Fixed bug #60585 (php build fails with USE flag snmp when IPv6 support
    is disabled). (Boris Lytochkin)
  . Fixed bug #53862 (snmp_set_oid_output_format does not allow returning to default)
  . Fixed bug #46065 (snmp_set_quick_print() persists between requests)
  . Fixed bug #45893 (Snmp buffer limited to 2048 char)
  . Fixed bug #44193 (snmp v3 noAuthNoPriv doesn't work)

- Improved SOAP extension:
  . Added new SoapClient option "keep_alive". FR #60329. (Pierrick)
  . Fixed basic HTTP authentication for WSDL sub requests. (Dmitry)

- Improved SPL extension:
  . Added RegexIterator::getRegex() method. (Joshua Thijssen)
  . Added SplObjectStorage::getHash() hook. (Etienne)
  . Added CallbackFilterIterator and RecursiveCallbackFilterIterator. (Arnaud)
  . Added missing class_uses(..) as pointed out by #55266 (Stefan)
  . Immediately reject wrong usages of directories under Spl(Temp)FileObject
    and friends. (Etienne, Pierre)
  . FilesystemIterator, GlobIterator and (Recursive)DirectoryIterator now use
    the default stream context. (Hannes)
  . Fixed bug #60201 (SplFileObject::setCsvControl does not expose third
    argument via Reflection). (Peter)
  . Fixed bug #55287 (spl_classes() not includes CallbackFilter classes)
    (sasezaki at gmail dot com, salathe)

- Improved Sysvshm extension:
  . Fixed bug #55750 (memory copy issue in sysvshm extension).
    (Ilia, jeffhuang9999 at gmail dot com)

- Improved Tidy extension:
  . Fixed bug #54682 (Tidy::diagnose() NULL pointer dereference).
    (Maksymilian Arciemowicz, Felipe)

- Improved Tokenizer extension:
  . Fixed bug #54089 (token_get_all with regards to __halt_compiler is
    not binary safe). (Nikita Popov)

- Improved XSL extension:
  . Added XsltProcessor::setSecurityPrefs($options) and getSecurityPrefs() to
    define forbidden operations within XSLT stylesheets, default is not to
    enable write operations from XSLT. Bug #54446 (Chregu, Nicolas Gregoire)
  . XSL doesn't stop transformation anymore, if a PHP function can't be called
    (Christian)

- Improved ZLIB extension:
  . Re-implemented non-file related functionality. (Mike)
  . Fixed bug #55544 (ob_gzhandler always conflicts with zlib.output_compression).
    (Mike)

14 Jun 2012, PHP 5.3.14

- CLI SAPI:
  . Fixed bug #61546 (functions related to current script failed when chdir()
    in cli sapi). (Laruence, reeze.xia@gmail.com)

- CURL:
  . Fixed bug #61948 (CURLOPT_COOKIEFILE '' raises open_basedir restriction).
    (Laruence)

- COM:
  . Fixed bug #62146 com_dotnet cannot be built shared. (Johannes)

- Core:
  . Fixed CVE-2012-2143. (Solar Designer)
  . Fixed missing bound check in iptcparse(). (chris at chiappa.net)
  . Fixed bug #62373 (serialize() generates wrong reference to the object).
    (Moriyoshi)
  . Fixed bug #62005 (unexpected behavior when incrementally assigning to a
    member of a null object). (Laruence)
  . Fixed bug #61991 (long overflow in realpath_cache_get()). (Anatoliy)
  . Fixed bug #61764 ('I' unpacks n as signed if n > 2^31-1 on LP64). (Gustavo)
  . Fixed bug #61730 (Segfault from array_walk modifying an array passed by
    reference). (Laruence)
  . Fixed bug #61713 (Logic error in charset detection for htmlentities).
    (Anatoliy)
  . Fixed bug #54197 ([PATH=] sections incompatibility with user_ini.filename
    set to null). (Anatoliy)
  . Changed php://fd to be available only for CLI.

- Fileinfo:
  . Fixed bug #61812 (Uninitialised value used in libmagic).
    (Laruence, Gustavo)

- Iconv extension:
  . Fixed a bug that iconv extension fails to link to the correct library
    when another extension makes use of a library that links to the iconv
    library. See https://bugs.gentoo.org/show_bug.cgi?id=364139 for detail.
    (Moriyoshi)

- Intl:
  . Fixed bug #62082 (Memory corruption in internal function
    get_icu_disp_value_src_php()). (Gustavo)

- JSON
  . Fixed bug #61537 (json_encode() incorrectly truncates/discards
    information). (Adam)

- PDO:
  . Fixed bug #61755 (A parsing bug in the prepared statements can lead to
    access violations). (Johannes)

- Phar:
  . Fix bug #61065 (Secunia SA44335). (Rasmus)

- Streams:
  . Fixed bug #61961 (file_get_contents leaks when access empty file with
    maxlen set). (Reeze)

08 May 2012, PHP 5.3.13
- CGI
  . Improve fix for PHP-CGI query string parameter vulnerability, CVE-2012-2311.
    (Stas)

03 May 2012, PHP 5.3.12
- Fix PHP-CGI query string parameter vulnerability, CVE-2012-1823. (Rasmus)

26 Apr 2012, PHP 5.3.11

- Core:
  . Fixed bug #61605 (header_remove() does not remove all headers).
    (Laruence)
  . Fixed bug #61541 (Segfault when using ob_* in output_callback).
    (reeze.xia@gmail.com)
  . Fixed bug #61273 (call_user_func_array with more than 16333 arguments
    leaks / crashes). (Laruence)
  . Fixed bug #61165 (Segfault - strip_tags()). (Laruence)
  . Improved max_input_vars directive to check nested variables (Dmitry).
  . Fixed bug #61095 (Incorect lexing of 0x00*+<NUM>). (Etienne)
  . Fixed bug #61087 (Memory leak in parse_ini_file when specifying
    invalid scanner mode). (Nikic, Laruence)
  . Fixed bug #61072 (Memory leak when restoring an exception handler).
    (Nikic, Laruence)
  . Fixed bug #61058 (array_fill leaks if start index is PHP_INT_MAX).
    (Laruence)
  . Fixed bug #61043 (Regression in magic_quotes_gpc fix for CVE-2012-0831).
    (Ondřej Surý)
  . Fixed bug #61000 (Exceeding max nesting level doesn't delete numerical
    vars). (Laruence)
  . Fixed bug #60895 (Possible invalid handler usage in windows random
    functions). (Pierre)
  . Fixed bug #60825 (Segfault when running symfony 2 tests).
    (Dmitry, Laruence)
  . Fixed bug #60801 (strpbrk() mishandles NUL byte). (Adam)
  . Fixed bug #60569 (Nullbyte truncates Exception $message). (Ilia)
  . Fixed bug #60227 (header() cannot detect the multi-line header with CR).
    (rui, Gustavo)
  . Fixed bug #60222 (time_nanosleep() does validate input params). (Ilia)
  . Fixed bug #54374 (Insufficient validating of upload name leading to
    corrupted $_FILES indices). (CVE-2012-1172). (Stas, lekensteyn at
    gmail dot com, Pierre)
  . Fixed bug #52719 (array_walk_recursive crashes if third param of the
    function is by reference). (Nikita Popov)
  . Fixed bug #51860 (Include fails with toplevel symlink to /). (Dmitry)

- DOM
  . Added debug info handler to DOM objects. (Gustavo, Joey Smith)

- FPM
  . Fixed bug #61430 (Transposed memset() params in sapi/fpm/fpm/fpm_shm.c).
    (michaelhood at gmail dot com, Ilia)

- Ibase
  . Fixed bug #60947 (Segmentation fault while executing ibase_db_info).
    (Ilia)

- Installation
  . Fixed bug #61172 (Add Apache 2.4 support). (Chris Jones)

- Fileinfo
  . Fixed bug #61173 (Unable to detect error from finfo constructor). (Gustavo)

- Firebird Database extension (ibase):
  . Fixed bug #60802 (ibase_trans() gives segfault when passing params).

- Libxml:
  . Fixed bug #61617 (Libxml tests failed(ht is already destroyed)).
    (Laruence)
  . Fixed bug #61367 (open_basedir bypass using libxml RSHUTDOWN).
    (Tim Starling)

- mysqli
  . Fixed bug #61003 (mysql_stat() require a valid connection). (Johannes).

- PDO_mysql
  . Fixed bug #61207 (PDO::nextRowset() after a multi-statement query doesn't
    always work). (Johannes)
  . Fixed bug #61194 (PDO should export compression flag with myslqnd).
    (Johannes)

- PDO_odbc
  . Fixed bug #61212 (PDO ODBC Segfaults on SQL_SUCESS_WITH_INFO). (Ilia)

- PDO_pgsql
  . Fixed bug #61267 (pdo_pgsql's PDO::exec() returns the number of SELECTed
    rows on postgresql >= 9). (ben dot pineau at gmail dot com)

- PDO_Sqlite extension:
  . Add createCollation support. (Damien)

- Phar:
  . Fixed bug #61184 (Phar::webPhar() generates headers with trailing NUL
    bytes). (Nikic)

- PHP-FPM SAPI:
  . Fixed bug #60811 (php-fpm compilation problem). (rasmus)

- Readline:
  . Fixed bug #61088 (Memory leak in readline_callback_handler_install).
    (Nikic, Laruence)
  . Add open_basedir checks to readline_write_history and readline_read_history.
    (Rasmus, reported by Mateusz Goik)

- Reflection:
  . Fixed bug #61388 (ReflectionObject:getProperties() issues invalid reads
    when get_properties returns a hash table with (inaccessible) dynamic
    numeric properties). (Gustavo)
  . Fixed bug #60968 (Late static binding doesn't work with
    ReflectionMethod::invokeArgs()). (Laruence)

- SOAP
  . Fixed basic HTTP authentication for WSDL sub requests. (Dmitry)
  . Fixed bug #60887 (SoapClient ignores user_agent option and sends no
    User-Agent header). (carloschilazo at gmail dot com)
  . Fixed bug #60842, #51775 (Chunked response parsing error when
    chunksize length line is > 10 bytes). (Ilia)
  . Fixed bug #49853 (Soap Client stream context header option ignored).
    (Dmitry)

- SPL
  . Fixed memory leak when calling SplFileInfo's constructor twice. (Felipe)
  . Fixed bug #61418 (Segmentation fault when DirectoryIterator's or
    FilesystemIterator's iterators are requested more than once without
    having had its dtor callback called in between). (Gustavo)
  . Fixed bug #61347 (inconsistent isset behavior of Arrayobject). (Laruence)
  . Fixed bug #61326 (ArrayObject comparison). (Gustavo)

- SQLite3 extension:
  . Add createCollation() method. (Brad Dewar)

- Session:
  . Fixed bug #60860 (session.save_handler=user without defined function core
    dumps). (Felipe)
  . Fixed bug #60634 (Segmentation fault when trying to die() in
    SessionHandler::write()). (Ilia)

- Streams:
  . Fixed bug #61371 (stream_context_create() causes memory leaks on use
    streams_socket_create). (Gustavo)
  . Fixed bug #61253 (Wrappers opened with errors concurrency problem on ZTS).
    (Gustavo)
  . Fixed bug #61115 (stream related segfault on fatal error in
    php_stream_context_link). (Gustavo)
  . Fixed bug #60817 (stream_get_line() reads from stream even when there is
    already sufficient data buffered). stream_get_line() now behaves more like
    fgets(), as is documented. (Gustavo)
  . Further fix for bug #60455 (stream_get_line misbehaves if EOF is not
    detected together with the last read). (Gustavo)
  . Fixed bug #60106 (stream_socket_server silently truncates long unix
    socket paths). (Ilia)

- Tidy:
  . Fixed bug #54682 (tidy null pointer dereference). (Tony, David Soria Parra)

- XMLRPC:
  . Fixed bug #61264 (xmlrpc_parse_method_descriptions leaks temporary
    variable). (Nikita Popov)
  . Fixed bug #61097 (Memory leak in xmlrpc functions copying zvals). (Nikic)

- Zlib:
  . Fixed bug #61139 (gzopen leaks when specifying invalid mode). (Nikic)

02 Feb 2012, PHP 5.3.10

- Core:
  . Fixed arbitrary remote code execution vulnerability reported by Stefan
    Esser, CVE-2012-0830. (Stas, Dmitry)

10 Jan 2012, PHP 5.3.9

- Core:
  . Added max_input_vars directive to prevent attacks based on hash collisions
    (CVE-2011-4885) (Dmitry).
  . Fixed bug #60205 (possible integer overflow in content_length). (Laruence)
  . Fixed bug #60139 (Anonymous functions create cycles not detected by the
    GC). (Dmitry)
  . Fixed bug #60138 (GC crash with referenced array in RecursiveArrayIterator)
    (Dmitry).
  . Fixed bug #60120 (proc_open's streams may hang with stdin/out/err when
    the data exceeds or is equal to 2048 bytes). (Pierre, Pascal Borreli)
  . Fixed bug #60099 (__halt_compiler() works in braced namespaces). (Felipe)
  . Fixed bug #60019 (Function time_nanosleep() is undefined on OS X). (Ilia)
  . Fixed bug #55874 (GCC does not provide __sync_fetch_and_add on some archs).
    (klightspeed at netspace dot net dot au)
  . Fixed bug #55798 (serialize followed by unserialize with numeric object
    prop. gives integer prop). (Gustavo)
  . Fixed bug #55749 (TOCTOU issue in getenv() on Windows builds). (Pierre)
  . Fixed bug #55707 (undefined reference to `__sync_fetch_and_add_4' on Linux
    parisc). (Felipe)
  . Fixed bug #55674 (fgetcsv & str_getcsv skip empty fields in some
    tab-separated records). (Laruence)
  . Fixed bug #55649 (Undefined function Bug()). (Laruence)
  . Fixed bug #55622 (memory corruption in parse_ini_string). (Pierre)
  . Fixed bug #55576 (Cannot conditionally move uploaded file without race
    condition). (Gustavo)
  . Fixed bug #55510: $_FILES 'name' missing first character after upload.
    (Arpad)
  . Fixed bug #55509 (segfault on x86_64 using more than 2G memory). (Laruence)
  . Fixed bug #55504 (Content-Type header is not parsed correctly on
    HTTP POST request). (Hannes)
  . Fixed bug #55475 (is_a() triggers autoloader, new optional 3rd argument to
    is_a and is_subclass_of). (alan_k)
  . Fixed bug #52461 (Incomplete doctype and missing xmlns).
    (virsacer at web dot de, Pierre)
  . Fixed bug #55366 (keys lost when using substr_replace an array). (Arpad)
  . Fixed bug #55273 (base64_decode() with strict rejects whitespace after
    pad). (Ilia)
  . Fixed bug #52624 (tempnam() by-pass open_basedir with nonnexistent
    directory). (Felipe)
  . Fixed bug #50982 (incorrect assumption of PAGE_SIZE size). (Dmitry)
  . Fixed invalid free in call_user_method() function. (Felipe)
  . Fixed bug #43200 (Interface implementation / inheritence not possible in
    abstract classes). (Felipe)


- BCmath:
  . Fixed bug #60377 (bcscale related crashes on 64bits platforms). (shm)

- Calendar:
  . Fixed bug #55797 (Integer overflow in SdnToGregorian leads to segfault (in
    optimized builds). (Gustavo)

- cURL:
  . Fixed bug #60439 (curl_copy_handle segfault when used with
    CURLOPT_PROGRESSFUNCTION). (Pierrick)
  . Fixed bug #54798 (Segfault when CURLOPT_STDERR file pointer is closed
    before calling curl_exec). (Hannes)
  . Fixed issues were curl_copy_handle() would sometimes lose copied
    preferences. (Hannes)

- DateTime:
  . Fixed bug #60373 (Startup errors with log_errors on cause segfault).
    (Derick)
  . Fixed bug #60236 (TLA timezone dates are not converted properly from
    timestamp). (Derick)
  . Fixed bug #55253 (DateTime::add() and sub() result -1 hour on objects with
    time zone type 2). (Derick)
  . Fixed bug #54851 (DateTime::createFromFormat() doesn't interpret "D").
    (Derick)
  . Fixed bug #53502 (strtotime with timezone memory leak). (Derick)
  . Fixed bug #52062 (large timestamps with DateTime::getTimestamp and
    DateTime::setTimestamp). (Derick)
  . Fixed bug #51994 (date_parse_from_format is parsing invalid date using 'yz'
    format). (Derick)
  . Fixed bug #52113 (Seg fault while creating (by unserialization)
    DatePeriod). (Derick)
  . Fixed bug #48476 (cloning extended DateTime class without calling
    parent::__constr crashed PHP). (Hannes)

- EXIF:
  . Fixed bug #60150 (Integer overflow during the parsing of invalid exif
    header). (CVE-2011-4566) (Stas, flolechaud at gmail dot com)

- Fileinfo:
  . Fixed bug #60094 (C++ comment fails in c89). (Laruence)
  . Fixed possible memory leak in finfo_open(). (Felipe)
  . Fixed memory leak when calling the Finfo constructor twice. (Felipe)

- Filter:
  . Fixed Bug #55478 (FILTER_VALIDATE_EMAIL fails with internationalized
    domain name addresses containing >1 -). (Ilia)

- FTP:
  . Fixed bug #60183 (out of sync ftp responses). (bram at ebskamp dot me,
    rasmus)

- Gd:
  . Fixed bug #60160 (imagefill() doesn't work correctly
    for small images). (Florian)
  . Fixed potential memory leak on a png error (Rasmus, Paul Saab)

- Intl:
  . Fixed bug #60192 (SegFault when Collator not constructed
    properly). (Florian)
  . Fixed memory leak in several Intl locale functions. (Felipe)

- Json:
  . Fixed bug #55543 (json_encode() with JSON_NUMERIC_CHECK fails on objects
    with numeric string properties). (Ilia, dchurch at sciencelogic dot com)

- Mbstring:
  . Fixed possible crash in mb_ereg_search_init() using empty pattern. (Felipe)

- MS SQL:
  . Fixed bug #60267 (Compile failure with freetds 0.91). (Felipe)

- MySQL:
  . Fixed bug #55550 (mysql.trace_mode miscounts result sets). (Johannes)

- MySQLi extension:
  . Fixed bug #55859 (mysqli->stat property access gives error). (Andrey)
  . Fixed bug #55582 (mysqli_num_rows() returns always 0 for unbuffered, when
    mysqlnd is used). (Andrey)
  . Fixed bug #55703 (PHP crash when calling mysqli_fetch_fields).
    (eran at zend dot com, Laruence)

- mysqlnd
  . Fixed bug #55609 (mysqlnd cannot be built shared). (Johannes)
  . Fixed bug #55067 (MySQL doesn't support compression - wrong config option).
    (Andrey)

- NSAPI SAPI:
  . Don't set $_SERVER['HTTPS'] on unsecure connection (bug #55403). (Uwe
    Schindler)

- OpenSSL:
  . Fixed bug #60279 (Fixed NULL pointer dereference in
    stream_socket_enable_crypto, case when ssl_handle of session_stream is not
    initialized.) (shm)
  . Fix segfault with older versions of OpenSSL. (Scott)

- Oracle Database extension (OCI8):
  . Fixed bug #59985 (show normal warning text for OCI_NO_DATA).
    (Chris Jones)
  . Increased maximum Oracle error message buffer length for new 11.2.0.3 size.
    (Chris Jones)
  . Improve internal initalization failure error messages. (Chris Jones)

- PDO
  . Fixed bug #55776 (PDORow to session bug). (Johannes)

- PDO Firebird:
  . Fixed bug #48877 ("bindValue" and "bindParam" do not work for PDO Firebird).
    (Mariuz)
  . Fixed bug #47415 (PDO_Firebird segfaults when passing lowercased column name to bindColumn).
  . Fixed bug #53280 (PDO_Firebird segfaults if query column count less than param count).
    (Mariuz)

- PDO MySQL driver:
  . Fixed bug #60155 (pdo_mysql.default_socket ignored). (Johannes)
  . Fixed bug #55870 (PDO ignores all SSL parameters when used with mysql
    native driver). (Pierre)
  . Fixed bug #54158 (MYSQLND+PDO MySQL requires #define
    MYSQL_OPT_LOCAL_INFILE). (Andrey)

- PDO OCI driver:
  . Fixed bug #55768 (PDO_OCI can't resume Oracle session after it's been
    killed). (mikhail dot v dot gavrilov at gmail dot com, Chris Jones, Tony)

- Phar:
  . Fixed bug #60261 (NULL pointer dereference in phar). (Felipe)
  . Fixed bug #60164 (Stubs of a specific length break phar_open_from_fp
    scanning for __HALT_COMPILER). (Ralph Schindler)
  . Fixed bug #53872 (internal corruption of phar). (Hannes)
  . Fixed bug #52013 (Unable to decompress files in a compressed phar). (Hannes)

- PHP-FPM SAPI:
  . Dropped restriction of not setting the same value multiple times, the last
    one holds. (giovanni at giacobbi dot net, fat)
  . Added .phar to default authorized extensions. (fat)
  . Fixed bug #60659 (FPM does not clear auth_user on request accept).
    (bonbons at linux-vserver dot org)
  . Fixed bug #60629 (memory corruption when web server closed the fcgi fd).
    (fat)
  . Enhance error log when the primary script can't be open. FR #60199. (fat)
  . Fixed bug #60179 (php_flag and php_value does not work properly). (fat)
  . Fixed bug #55577 (status.html does not install). (fat)
  . Fixed bug #55533 (The -d parameter doesn't work). (fat)
  . Fixed bug #55526 (Heartbeat causes a lot of unnecessary events). (fat)
  . Fixed bug #55486 (status show BIG processes number). (fat)
  . Enhanced security by limiting access to user defined extensions.
    FR #55181. (fat)
  . Added process.max to control the number of process FPM can fork. FR #55166.
    (fat)
  . Implemented FR #54577 (Enhanced status page with full status and details
    about each processes. Also provide a web page (status.html) for
    real-time FPM status. (fat)
  . Lowered default value for Process Manager. FR #54098. (fat)
  . Implemented FR #52569 (Add the "ondemand" process-manager
    to allow zero children). (fat)
  . Added partial syslog support (on error_log only). FR #52052. (fat)

- Postgres:
  . Fixed bug #60244 (pg_fetch_* functions do not validate that row param
    is >0). (Ilia)
  . Added PGSQL_LIBPQ_VERSION/PGSQL_LIBPQ_VERSION_STR constants. (Yasuo)

- Reflection:
  . Fixed bug #60367 (Reflection and Late Static Binding). (Laruence)

- Session:
  . Fixed bug #55267 (session_regenerate_id fails after header sent). (Hannes)

- SimpleXML:
  . Reverted the SimpleXML->query() behaviour to returning empty arrays
    instead of false when no nodes are found as it was since 5.3.3
    (bug #48601). (chregu, rrichards)

- SOAP
  . Fixed bug #54911 (Access to a undefined member in inherit SoapClient may
    cause Segmentation Fault). (Dmitry)
  . Fixed bug #48216 (PHP Fatal error: SOAP-ERROR: Parsing WSDL:
    Extra content at the end of the doc, when server uses chunked transfer
    encoding with spaces after chunk size). (Dmitry)
  . Fixed bug #44686 (SOAP-ERROR: Parsing WSDL with references). (Dmitry)

- Sockets:
  . Fixed bug #60048 (sa_len a #define on IRIX). (china at thewrittenword dot
    com)

- SPL:
  . Fixed bug #60082 (Crash in ArrayObject() when using recursive references).
    (Tony)
  . Fixed bug #55807 (Wrong value for splFileObject::SKIP_EMPTY).
    (jgotti at modedemploi dot fr, Hannes)
  . Fixed bug #54304 (RegexIterator::accept() doesn't work with scalar values).
    (Hannes)

- Streams:
  . Fixed bug #60455 (stream_get_line misbehaves if EOF is not detected together
    with the last read). (Gustavo)

- Tidy:
  . Fixed bug #54682 (Tidy::diagnose() NULL pointer dereference).
    (Maksymilian Arciemowicz, Felipe)

- XSL:
  . Added xsl.security_prefs ini option to define forbidden operations within
    XSLT stylesheets, default is not to enable write operations. This option
    won't be in 5.4, since there's a new method. Fixes Bug #54446. (Chregu,
    Nicolas Gregoire)

23 Aug 2011, PHP 5.3.8

- Core:
  . Fixed bug #55439 (crypt() returns only the salt for MD5). (Stas)

- OpenSSL:
  . Reverted a change in timeout handling restoring PHP 5.3.6 behavior,
    as the new behavior caused mysqlnd SSL connections to hang (#55283).
    (Pierre, Andrey, Johannes)

18 Aug 2011, PHP 5.3.7
- Upgraded bundled SQLite to version 3.7.7.1. (Scott)
- Upgraded bundled PCRE to version 8.12. (Scott)

- Zend Engine:
  . Fixed bug #55156 (ReflectionClass::getDocComment() returns comment even
    though the class has none). (Felipe)
  . Fixed bug #55007 (compiler fail after previous fail). (Felipe)
  . Fixed bug #54910 (Crash when calling call_user_func with unknown function
    name). (Dmitry)
  . Fixed bug #54804 (__halt_compiler and imported namespaces).
    (Pierrick, Felipe)
  . Fixed bug #54624 (class_alias and type hint). (Felipe)
  . Fixed bug #54585 (track_errors causes segfault). (Dmitry)
  . Fixed bug #54423 (classes from dl()'ed extensions are not destroyed).
    (Tony, Dmitry)
  . Fixed bug #54372 (Crash accessing global object itself returned from its
    __get() handle). (Dmitry)
  . Fixed bug #54367 (Use of closure causes problem in ArrayAccess). (Dmitry)
  . Fixed bug #54358 (Closure, use and reference). (Dmitry)
  . Fixed bug #54262 (Crash when assigning value to a dimension in a non-array).
    (Dmitry)
  . Fixed bug #54039 (use() of static variables in lambda functions can break
    staticness). (Dmitry)

- Core
  . Updated crypt_blowfish to 1.2. ((CVE-2011-2483) (Solar Designer)
  . Removed warning when argument of is_a() or is_subclass_of() is not
    a known class. (Stas)
  . Fixed crash in error_log(). (Felipe) Reported by Mateusz Kocielski.
  . Added PHP_MANDIR constant telling where the manpages were installed into,
    and an --man-dir argument to php-config. (Hannes)
  . Fixed a crash inside dtor for error handling. (Ilia)
  . Fixed buffer overflow on overlog salt in crypt(). (Clément LECIGNE, Stas)
  . Implemented FR #54459 (Range function accuracy). (Adam)

  . Fixed bug #55399 (parse_url() incorrectly treats ':' as a valid path).
    (Ilia)
  . Fixed bug #55339 (Segfault with allow_call_time_pass_reference = Off).
    (Dmitry)
  . Fixed bug #55295 [NEW]: popen_ex on windows, fixed possible heap overflow
    (Pierre)
  . Fixed bug #55258 (Windows Version Detecting Error).
    ( xiaomao5 at live dot com, Pierre)
  . Fixed bug #55187 (readlink returns weird characters when false result).
   (Pierre)
  . Fixed bug #55082 (var_export() doesn't escape properties properly).
    (Gustavo)
  . Fixed bug #55014 (Compile failure due to improper use of ctime_r()). (Ilia)
  . Fixed bug #54939 (File path injection vulnerability in RFC1867 File upload
    filename). (Felipe) Reported by Krzysztof Kotowicz. (CVE-2011-2202)
  . Fixed bug #54935 php_win_err can lead to crash. (Pierre)
  . Fixed bug #54924 (assert.* is not being reset upon request shutdown). (Ilia)
  . Fixed bug #54895 (Fix compiling with older gcc version without need for
    membar_producer macro). (mhei at heimpold dot de)
  . Fixed bug #54866 (incorrect accounting for realpath_cache_size).
    (Dustin Ward)
  . Fixed bug #54723 (getimagesize() doesn't check the full ico signature).
    (Scott)
  . Fixed bug #54721 (Different Hashes on Windows, BSD and Linux on wrong Salt
    size). (Pierre, os at irj dot ru)
  . Fixed bug #54580 (get_browser() segmentation fault when browscap ini
    directive is set through php_admin_value). (Gustavo)
  . Fixed bug #54332 (Crash in zend_mm_check_ptr // Heap corruption). (Dmitry)
  . Fixed bug #54305 (Crash in gc_remove_zval_from_buffer). (Dmitry)
  . Fixed bug #54238 (use-after-free in substr_replace()). (Stas)
    (CVE-2011-1148)
  . Fixed bug #54204 (Can't set a value with a PATH section in php.ini).
    (Pierre)
  . Fixed bug #54180 (parse_url() incorrectly parses path when ? in fragment).
    (tomas dot brastavicius at quantum dot lt, Pierrick)
  . Fixed bug #54137 (file_get_contents POST request sends additional line
    break). (maurice-php at mertinkat dot net, Ilia)
  . Fixed bug #53848 (fgetcsv() ignores spaces at beginnings of fields). (Ilia)
  . Alternative fix for bug #52550, as applied to the round() function (signed
    overflow), as the old fix impacted the algorithm for numbers with magnitude
    smaller than 0. (Gustavo)
  . Fixed bug #53727 (Inconsistent behavior of is_subclass_of with interfaces)
    (Ralph Schindler, Dmitry)
  . Fixed bug #52935 (call exit in user_error_handler cause stream relate
    core). (Gustavo)
  . Fixed bug #51997 (SEEK_CUR with 0 value, returns a warning). (Ilia)
  . Fixed bug #50816 (Using class constants in array definition fails).
    (Pierrick, Dmitry)
  . Fixed bug #50363 (Invalid parsing in convert.quoted-printable-decode
    filter). (slusarz at curecanti dot org)
  . Fixed bug #48465 (sys_get_temp_dir() possibly inconsistent when using
    TMPDIR on Windows). (Pierre)

- Apache2 Handler SAPI:
  . Fixed bug #54529 (SAPI crashes on apache_config.c:197).
    (hebergement at riastudio dot fr)

- CLI SAPI:
  . Fixed bug #52496 (Zero exit code on option parsing failure). (Ilia)

- cURL extension:
  . Added ini option curl.cainfo (support for custom cert db). (Pierre)
  . Added CURLINFO_REDIRECT_URL support. (Daniel Stenberg, Pierre)
  . Added support for CURLOPT_MAX_RECV_SPEED_LARGE and
    CURLOPT_MAX_SEND_SPEED_LARGE. FR #51815. (Pierrick)

- DateTime extension:
  . Fixed bug where the DateTime object got changed while using date_diff().
    (Derick)
  . Fixed bug #54340 (DateTime::add() method bug). (Adam)
  . Fixed bug #54316 (DateTime::createFromFormat does not handle trailing '|'
    correctly). (Adam)
  . Fixed bug #54283 (new DatePeriod(NULL) causes crash). (Felipe)
  . Fixed bug #51819 (Case discrepancy in timezone names cause Uncaught
    exception and fatal error). (Hannes)

- DBA extension:
  . Supress warning on non-existent file open with Berkeley DB 5.2. (Chris Jones)
  . Fixed bug #54242 (dba_insert returns true if key already exists). (Felipe)

- Exif extesion:
  . Fixed bug #54121 (error message format string typo). (Ilia)

- Fileinfo extension:
  . Fixed bug #54934 (Unresolved symbol strtoull in HP-UX 11.11). (Felipe)

- Filter extension:
  . Added 3rd parameter to filter_var_array() and filter_input_array()
    functions that allows disabling addition of empty elements. (Ilia)
  . Fixed bug #53037 (FILTER_FLAG_EMPTY_STRING_NULL is not implemented). (Ilia)

- Interbase extension:
  . Fixed bug #54269 (Short exception message buffer causes crash). (Felipe)

- intl extension:
  . Implemented FR #54561 (Expose ICU version info). (David Zuelke, Ilia)
  . Implemented FR #54540 (Allow loading of arbitrary resource bundles when
    fallback is disabled). (David Zuelke, Stas)

- Imap extension:
  . Fixed bug #55313 (Number of retries not set when params specified).
    (kevin at kevinlocke dot name)

- json extension:
  . Fixed bug #54484 (Empty string in json_decode doesn't reset
    json_last_error()). (Ilia)

- LDAP extension:
  . Fixed bug #53339 (Fails to build when compilng with gcc 4.5 and DSO
    libraries). (Clint Byrum, Raphael)

- libxml extension:
  . Fixed bug #54601 (Removing the doctype node segfaults). (Hannes)
  . Fixed bug #54440 (libxml extension ignores default context). (Gustavo)

- mbstring extension:
  . Fixed bug #54494 (mb_substr() mishandles UTF-32LE and UCS-2LE). (Gustavo)

- MCrypt extension:
  . Change E_ERROR to E_WARNING in mcrypt_create_iv when not enough data
    has been fetched (Windows). (Pierre)
  . Fixed bug #55169 (mcrypt_create_iv always fails to gather sufficient random
    data on Windows). (Pierre)

- mysqlnd
  . Fixed crash when using more than 28,000 bound parameters. Workaround is to
    set mysqlnd.net_cmd_buffer_size to at least 9000. (Andrey)
  . Fixed bug #54674 mysqlnd valid_sjis_(head|tail) is using invalid operator
    and range). (nihen at megabbs dot com, Andrey)

- MySQLi extension:
  . Fixed bug #55283 (SSL options set by mysqli_ssl_set ignored for MySQLi
    persistent connections). (Andrey)
  . Fixed Bug #54221 (mysqli::get_warnings segfault when used in multi queries).
    (Andrey)

- OpenSSL extension:
  . openssl_encrypt()/openssl_decrypt() truncated keys of variable length
    ciphers to the OpenSSL default for the algorithm. (Scott)
  . On blocking SSL sockets respect the timeout option where possible.
    (Scott)
  . Fixed bug #54992 (Stream not closed and error not returned when SSL
    CN_match fails). (Gustavo, laird_ngrps at dodo dot com dot au)

- Oracle Database extension (OCI8):
  . Added oci_client_version() returning the runtime Oracle client library
    version. (Chris Jones)

. PCRE extension:
  . Increased the backtrack limit from 100000 to 1000000 (Rasmus)

- PDO extension:
  . Fixed bug #54929 (Parse error with single quote in sql comment). (Felipe)
  . Fixed bug #52104 (bindColumn creates Warning regardless of ATTR_ERRMODE
    settings). (Ilia)

- PDO DBlib driver:
  . Fixed bug #54329 (MSSql extension memory leak).
    (dotslashpok at gmail dot com)
  . Fixed bug #54167 (PDO_DBLIB returns null on SQLUNIQUE field).
    (mjh at hodginsmedia dot com, Felipe)

- PDO ODBC driver:
  . Fixed data type usage in 64bit. (leocsilva at gmail dot com)

- PDO MySQL driver:
  . Fixed bug #54644 (wrong pathes in php_pdo_mysql_int.h). (Tony, Johannes)
  . Fixed bug #53782 (foreach throws irrelevant exception). (Johannes, Andrey)
  . Implemented FR #48587 (MySQL PDO driver doesn't support SSL connections).
    (Rob)

- PDO PostgreSQL driver:
  . Fixed bug #54318 (Non-portable grep option used in PDO pgsql
    configuration). (bwalton at artsci dot utoronto dot ca)

- PDO Oracle driver:
  . Fixed bug #44989 (64bit Oracle RPMs still not supported by pdo-oci).
    (jbnance at tresgeek dot net)

- Phar extension:
  . Fixed bug #54395 (Phar::mount() crashes when calling with wrong parameters).
    (Felipe)

- PHP-FPM SAPI:
  . Implemented FR #54499 (FPM ping and status_path should handle HEAD request). (fat)
  . Implemented FR #54172 (Overriding the pid file location of php-fpm). (fat)
  . Fixed missing Expires and Cache-Control headers for ping and status pages.
    (fat)
  . Fixed memory leak. (fat) Reported and fixed by Giovanni Giacobbi.
  . Fixed wrong value of log_level when invoking fpm with -tt. (fat)
  . Added xml format to the status page. (fat)
  . Removed timestamp in logs written by children processes. (fat)
  . Fixed exit at FPM startup on fpm_resources_prepare() errors. (fat)
  . Added master rlimit_files and rlimit_core in the global configuration
    settings. (fat)
  . Removed pid in debug logs written by chrildren processes. (fat)
  . Added custom access log (also added per request %CPU and memory
    mesurement). (fat)
  . Added a real scoreboard and several improvements to the status page. (fat)

- Reflection extension:
  . Fixed bug #54347 (reflection_extension does not lowercase module function
    name). (Felipe, laruence at yahoo dot com dot cn)

- SOAP extension:
  . Fixed bug #55323 (SoapClient segmentation fault when XSD_TYPEKIND_EXTENSION
    contains itself). (Dmitry)
  . Fixed bug #54312 (soap_version logic bug). (tom at samplonius dot org)

- Sockets extension:
  . Fixed stack buffer overflow in socket_connect(). (CVE-2011-1938)
    Found by Mateusz Kocielski, Marek Kroemeke and Filip Palian. (Felipe)
  . Changed socket_set_block() and socket_set_nonblock() so they emit warnings
    on error. (Gustavo)
  . Fixed bug #51958 (socket_accept() fails on IPv6 server sockets). (Gustavo)

- SPL extension:
  . Fixed bug #54971 (Wrong result when using iterator_to_array with use_keys
    on true). (Pierrick)
  . Fixed bug #54970 (SplFixedArray::setSize() isn't resizing). (Felipe)
  . Fixed bug #54609 (Certain implementation(s) of SplFixedArray cause hard
    crash). (Felipe)
  . Fixed bug #54384 (Dual iterators, GlobIterator, SplFileObject and
    SplTempFileObject crash when user-space classes don't call the paren
    constructor). (Gustavo)
  . Fixed bug #54292 (Wrong parameter causes crash in
    SplFileObject::__construct()). (Felipe)
  . Fixed bug #54291 (Crash iterating DirectoryIterator for dir name starting
    with \0). (Gustavo)
  . Fixed bug #54281 (Crash in non-initialized RecursiveIteratorIterator).
    (Felipe)

- Streams:
  . Fixed bug #54946 (stream_get_contents infinite loop). (Hannes)
  . Fixed bug #54623 (Segfault when writing to a persistent socket after
    closing a copy of the socket). (Gustavo)
  . Fixed bug #54681 (addGlob() crashes on invalid flags). (Felipe)


17 Mar 2011, PHP 5.3.6
- Upgraded bundled Sqlite3 to version 3.7.4. (Ilia)
- Upgraded bundled PCRE to version 8.11. (Ilia)

- Zend Engine:
  . Indirect reference to $this fails to resolve if direct $this is never used
    in method. (Scott)
  . Added options to debug backtrace functions. (Stas)
  . Fixed bug numerous crashes due to setlocale (crash on error, pcre, mysql
    etc.) on Windows in thread safe mode. (Pierre)
  . Fixed Bug #53971 (isset() and empty() produce apparently spurious runtime
    error). (Dmitry)
  . Fixed Bug #53958 (Closures can't 'use' shared variables by value and by
    reference). (Dmitry)
  . Fixed Bug #53629 (memory leak inside highlight_string()). (Hannes, Ilia)
  . Fixed Bug #51458 (Lack of error context with nested exceptions). (Stas)
  . Fixed Bug #47143 (Throwing an exception in a destructor causes a fatal
    error). (Stas)
  . Fixed bug #43512 (same parameter name can be used multiple times in
    method/function definition). (Felipe)

- Core:
  . Added ability to connect to HTTPS sites through proxy with basic
    authentication using stream_context/http/header/Proxy-Authorization (Dmitry)
  . Changed default value of ini directive serialize_precision from 100 to 17.
    (Gustavo)
  . Fixed bug #54055 (buffer overrun with high values for precision ini
    setting). (Gustavo)
  . Fixed bug #53959 (reflection data for fgetcsv out-of-date). (Richard)
  . Fixed bug #53577 (Regression introduced in 5.3.4 in open_basedir with a
    trailing forward slash). (lekensteyn at gmail dot com, Pierre)
  . Fixed bug #53682 (Fix compile on the VAX). (Rasmus, jklos)
  . Fixed bug #48484 (array_product() always returns 0 for an empty array).
    (Ilia)
  . Fixed bug #48607 (fwrite() doesn't check reply from ftp server before
    exiting). (Ilia)


- Calendar extension:
  . Fixed bug #53574 (Integer overflow in SdnToJulian, sometimes leading to
    segfault). (Gustavo)

- DOM extension:
  . Implemented FR #39771 (Made DOMDocument::saveHTML accept an optional DOMNode
    like DOMDocument::saveXML). (Gustavo)

- DateTime extension:
  . Fixed a bug in DateTime->modify() where absolute date/time statements had
    no effect. (Derick)
  . Fixed bug #53729 (DatePeriod fails to initialize recurrences on 64bit
    big-endian systems). (Derick, rein@basefarm.no)
  . Fixed bug #52808 (Segfault when specifying interval as two dates). (Stas)
  . Fixed bug #52738 (Can't use new properties in class extended from
    DateInterval). (Stas)
  . Fixed bug #52290 (setDate, setISODate, setTime works wrong when DateTime
    created from timestamp). (Stas)
  . Fixed bug #52063 (DateTime constructor's second argument doesn't have a
    null default value). (Gustavo, Stas)

- Exif extension:
  . Fixed bug #54002 (crash on crafted tag, reported by Luca Carettoni).
    (Pierre) (CVE-2011-0708)

- Filter extension:
  . Fixed bug #53924 (FILTER_VALIDATE_URL doesn't validate port number).
    (Ilia, Gustavo)
  . Fixed bug #53150 (FILTER_FLAG_NO_RES_RANGE is missing some IP ranges).
    (Ilia)
  . Fixed bug #52209 (INPUT_ENV returns NULL for set variables (CLI)). (Ilia)
  . Fixed bug #47435 (FILTER_FLAG_NO_RES_RANGE don't work with ipv6).
    (Ilia, valli at icsurselva dot ch)

- Fileinfo extension:
  . Fixed bug #54016 (finfo_file() Cannot determine filetype in archives).
    (Hannes)

- Gettext
  . Fixed bug #53837 (_() crashes on Windows when no LANG or LANGUAGE
    environment variable are set). (Pierre)

- IMAP extension:
  . Implemented FR #53812 (get MIME headers of the part of the email). (Stas)
  . Fixed bug #53377 (imap_mime_header_decode() doesn't ignore \t during long
    MIME header unfolding). (Adam)

- Intl extension:
  . Fixed bug #53612 (Segmentation fault when using cloned several intl
    objects). (Gustavo)
  . Fixed bug #53512 (NumberFormatter::setSymbol crash on bogus $attr values).
    (Felipe)
  . Implemented clone functionality for number, date & message formatters.
    (Stas).

- JSON extension:
  . Fixed bug #53963 (Ensure error_code is always set during some failed
    decodings). (Scott)

- mysqlnd
  . Fixed problem with always returning 0 as num_rows for unbuffered sets.
    (Andrey, Ulf)

- MySQL Improved extension:
  . Added 'db' and 'catalog' keys to the field fetching functions (FR #39847).
    (Kalle)
  . Fixed buggy counting of affected rows when using the text protocol. The
    collected statistics were wrong when multi_query was used with mysqlnd
    (Andrey)
  . Fixed bug #53795 (Connect Error from MySqli (mysqlnd) when using SSL).
    (Kalle)
  . Fixed bug #53503 (mysqli::query returns false after successful LOAD DATA
    query). (Kalle, Andrey)
  . Fixed bug #53425 (mysqli_real_connect() ignores client flags when built to
    call libmysql). (Kalle, tre-php-net at crushedhat dot com)

- OpenSSL extension:
  . Fixed stream_socket_enable_crypto() not honoring the socket timeout in
    server mode. (Gustavo)
  . Fixed bug #54060 (Memory leaks when openssl_encrypt). (Pierre)
  . Fixed bug #54061 (Memory leaks when openssl_decrypt). (Pierre)
  . Fixed bug #53592 (stream_socket_enable_crypto() busy-waits in client mode).
    (Gustavo)
  . Implemented FR #53447 (Cannot disable SessionTicket extension for servers
    that do not support it) by adding a no_ticket SSL context option. (Adam,
    Tony)

- PDO MySQL driver:
  . Fixed bug #53551 (PDOStatement execute segfaults for pdo_mysql driver).
    (Johannes)
  . Implemented FR #47802 (Support for setting character sets in DSN strings).
    (Kalle)

- PDO Oracle driver:
  . Fixed bug #39199 (Cannot load Lob data with more than 4000 bytes on
    ORACLE 10). (spatar at mail dot nnov dot ru)

- PDO PostgreSQL driver:
  . Fixed bug #53517 (segfault in pgsql_stmt_execute() when postgres is down).
    (gyp at balabit dot hu)

- Phar extension:
  . Fixed bug #54247 (format-string vulnerability on Phar). (Felipe)
    (CVE-2011-1153)
  . Fixed bug #53541 (format string bug in ext/phar).
    (crrodriguez at opensuse dot org, Ilia)
  . Fixed bug #53898 (PHAR reports invalid error message, when the directory
    does not exist). (Ilia)

- PHP-FPM SAPI:
  . Enforce security in the fastcgi protocol parsing.
    (ef-lists at email dotde)
  . Fixed bug #53777 (php-fpm log format now match php_error log format). (fat)
  . Fixed bug #53527 (php-fpm --test doesn't set a valuable return value). (fat)
  . Fixed bug #53434 (php-fpm slowlog now also logs the original request). (fat)

- Readline extension:
  . Fixed bug #53630 (Fixed parameter handling inside readline() function).
    (jo at feuersee dot de, Ilia)

- Reflection extension:
  . Fixed bug #53915 (ReflectionClass::getConstant(s) emits fatal error on
    constants with self::). (Gustavo)

- Shmop extension:
  . Fixed bug #54193 (Integer overflow in shmop_read()). (Felipe)
    Reported by Jose Carlos Norte <jose at eyeos dot org> (CVE-2011-1092)

- SNMP extension:
  . Fixed bug #51336 (snmprealwalk (snmp v1) does not handle end of OID tree
    correctly). (Boris Lytochkin)

- SOAP extension:
  . Fixed possible crash introduced by the NULL poisoning patch.
    (Mateusz Kocielski, Pierre)

- SPL extension:
  . Fixed memory leak in DirectoryIterator::getExtension() and
    SplFileInfo::getExtension(). (Felipe)
  . Fixed bug #53914 (SPL assumes HAVE_GLOB is defined). (Chris Jones)
  . Fixed bug #53515 (property_exists incorrect on ArrayObject null and 0
    values). (Felipe)
  . Fixed bug #49608 (Using CachingIterator on DirectoryIterator instance
    segfaults). (Felipe)

  . Added SplFileInfo::getExtension(). FR #48767. (Peter Cowburn)

- SQLite3 extension:
  . Fixed memory leaked introduced by the NULL poisoning patch.
    (Mateusz Kocielski, Pierre)
  . Fixed memory leak on SQLite3Result and SQLite3Stmt when assigning to a
    reference. (Felipe)
  . Add SQlite3_Stmt::readonly() for checking if a statement is read only.
    (Scott)
  . Implemented FR #53466 (SQLite3Result::columnType() should return false after
    all of the rows have been fetched). (Scott)

- Streams:
  . Fixed bug #54092 (Segmentation fault when using HTTP proxy with the FTP
    wrapper). (Gustavo)
  . Fixed bug #53913 (Streams functions assume HAVE_GLOB is defined). (Chris
    Jones)
  . Fixed bug #53903 (userspace stream stat callback does not separate the
    elements of the returned array before converting them). (Gustavo)
  . Implemented FR #26158 (open arbitrary file descriptor with fopen). (Gustavo)

- Tokenizer Extension
  . Fixed bug #54089 (token_get_all() does not stop after __halt_compiler).
    (Nikita Popov, Ilia)

- XSL extension:
  . Fixed memory leaked introduced by the NULL poisoning patch.
    (Mateusz Kocielski, Pierre)

- Zip extension:
  . Added the filename into the return value of stream_get_meta_data(). (Hannes)
  . Fixed bug #53923 (Zip functions assume HAVE_GLOB is defined). (Adam)
  . Fixed bug #53893 (Wrong return value for ZipArchive::extractTo()). (Pierre)
  . Fixed bug #53885 (ZipArchive segfault with FL_UNCHANGED on empty archive).
    (Stas, Maksymilian Arciemowicz). (CVE-2011-0421)
  . Fixed bug #53854 (Missing constants for compression type). (Richard, Adam)
  . Fixed bug #53603 (ZipArchive should quiet stat errors). (brad dot froehle at
    gmail dot com, Gustavo)
  . Fixed bug #53579 (stream_get_contents() segfaults on ziparchive streams).
    (Hannes)
  . Fixed bug #53568 (swapped memset arguments in struct initialization).
    (crrodriguez at opensuse dot org)
  . Fixed bug #53166 (Missing parameters in docs and reflection definition).
    (Richard)
  . Fixed bug #49072 (feof never returns true for damaged file in zip).
    (Gustavo, Richard Quadling)

06 Jan 2011, PHP 5.3.5
- Fixed Bug #53632 (infinite loop with x87 fpu). (CVE-2010-4645) (Scott,
  Rasmus)

09 Dec 2010, PHP 5.3.4
- Upgraded bundled Sqlite3 to version 3.7.3. (Ilia)
- Upgraded bundled PCRE to version 8.10. (Ilia)

- Security enhancements:
  . Fixed crash in zip extract method (possible CWE-170).
    (Maksymilian Arciemowicz, Pierre)
  . Paths with NULL in them (foo\0bar.txt) are now considered as invalid.
    (Rasmus)
  . Fixed a possible double free in imap extension (Identified by Mateusz
    Kocielski). (CVE-2010-4150). (Ilia)
  . Fixed NULL pointer dereference in ZipArchive::getArchiveComment.
    (CVE-2010-3709). (Maksymilian Arciemowicz)
  . Fixed possible flaw in open_basedir (CVE-2010-3436). (Pierre)
  . Fixed MOPS-2010-24, fix string validation. (CVE-2010-2950). (Pierre)
  . Fixed symbolic resolution support when the target is a DFS share. (Pierre)
  . Fixed bug #52929 (Segfault in filter_var with FILTER_VALIDATE_EMAIL with
    large amount of data) (CVE-2010-3710). (Adam)

- General improvements:
  . Added stat support for zip stream. (Pierre)
  . Added follow_location (enabled by default) option for the http stream
    support. (Pierre)
  . Improved support for is_link and related functions on Windows. (Pierre)
  . Added a 3rd parameter to get_html_translation_table. It now takes a charset
    hint, like htmlentities et al. (Gustavo)

- Implemented feature requests:
  . Implemented FR #52348, added new constant ZEND_MULTIBYTE to detect
    zend multibyte at runtime. (Kalle)
  . Implemented FR #52173, added functions pcntl_get_last_error() and
     pcntl_strerror(). (nick dot telford at gmail dot com, Arnaud)
  . Implemented symbolic links support for open_basedir checks. (Pierre)
  . Implemented FR #51804, SplFileInfo::getLinkTarget on Windows. (Pierre)
  . Implemented FR #50692, not uploaded files don't count towards
    max_file_uploads limit. As a side improvement, temporary files are not
    opened for empty uploads and, in debug mode, 0-length uploads. (Gustavo)

- Improved MySQLnd:
  . Added new character sets to mysqlnd, which are available in MySQL 5.5
    (Andrey)

- Improved PHP-FPM SAPI:
  . Added '-p/--prefix' to php-fpm to use a custom prefix and run multiple
    instances. (fat)
  . Added custom process title for FPM. (fat)
  . Added '-t/--test' to php-fpm to check and validate FPM conf file. (fat)
  . Added statistics about listening socket queue length for FPM.
    (andrei dot nigmatulin at gmail dot com, fat)

- Core:
  . Fixed extract() to do not overwrite $GLOBALS and $this when using
    EXTR_OVERWRITE. (jorto at redhat dot com)
  . Fixed bug in the Windows implementation of dns_get_record, where the two
    last parameters wouldn't be filled unless the type were DNS_ANY (Gustavo).
  . Changed the $context parameter on copy() to actually have an effect. (Kalle)
  . Fixed htmlentities/htmlspecialchars accepting certain ill-formed UTF-8
    sequences. (Gustavo)
  . Fixed bug #53409 (sleep() returns NULL on Windows). (Pierre)
  . Fixed bug #53319 (strip_tags() may strip '<br />' incorrectly). (Felipe)
  . Fixed bug #53304 (quot_print_decode does not handle lower-case hex digits).
    (Ilia, daniel dot mueller at inexio dot net)
  . Fixed bug #53248 (rawurlencode RFC 3986 EBCDIC support misses tilde char).
    (Justin Martin)
  . Fixed bug #53226 (file_exists fails on big filenames). (Adam)
  . Fixed bug #53198 (changing INI setting "from" with ini_set did not have any
    effect). (Gustavo)
  . Fixed bug #53180 (post_max_size=0 not disabling the limit when the content
    type is application/x-www-form-urlencoded or is not registered with PHP).
    (gm at tlink dot de, Gustavo)
  . Fixed bug #53141 (autoload misbehaves if called from closing session).
    (ladislav at marek dot su)
  . Fixed bug #53021 (In html_entity_decode, failure to convert numeric entities
    with ENT_NOQUOTES and ISO-8859-1). Fixed and extended the fix of
    ENT_NOQUOTES in html_entity_decode that had introduced the bug (rev
    #185591) to other encodings. Additionaly, html_entity_decode() now doesn't
    decode &#34; if ENT_NOQUOTES is given. (Gustavo)
  . Fixed bug #52931 (strripos not overloaded with function overloading
    enabled). (Felipe)
  . Fixed bug #52772 (var_dump() doesn't check for the existence of
    get_class_name before calling it). (Kalle, Gustavo)
  . Fixed bug #52534 (var_export array with negative key). (Felipe)
  . Fixed bug #52327 (base64_decode() improper handling of leading padding in
    strict mode). (Ilia)
  . Fixed bug #52260 (dns_get_record fails with non-existing domain on Windows).
    (a_jelly_doughnut at phpbb dot com, Pierre)
  . Fixed bug #50953 (socket will not connect to IPv4 address when the host has
    both IPv4 and IPv6 addresses, on Windows). (Gustavo, Pierre)
  . Fixed bug #50524 (proc_open on Windows does not respect cwd as it does on
    other platforms). (Pierre)
  . Fixed bug #49687 (utf8_decode vulnerabilities and deficiencies in the number
    of reported malformed sequences). (CVE-2010-3870) (Gustavo)
  . Fixed bug #49407 (get_html_translation_table doesn't handle UTF-8).
    (Gustavo)
  . Fixed bug #48831 (php -i has different output to php --ini). (Richard,
    Pierre)
  . Fixed bug #47643 (array_diff() takes over 3000 times longer than php 5.2.4).
    (Felipe)
  . Fixed bug #47168 (printf of floating point variable prints maximum of 40
    decimal places). (Ilia)
  . Fixed bug #46587 (mt_rand() does not check that max is greater than min).
    (Ilia)
  . Fixed bug #29085 (bad default include_path on Windows). (Pierre)
  . Fixed bug #25927 (get_html_translation_table calls the ' &#39; instead of
    &#039;). (Gustavo)

- Zend engine:
  . Reverted fix for bug #51176 (Static calling in non-static method behaves
    like $this->). (Felipe)
  . Changed deprecated ini options on startup from E_WARNING to E_DEPRECATED.
    (Kalle)
  . Fixed NULL dereference in lex_scan on zend multibyte builds where the script
    had a flex incompatible encoding and there was no converter. (Gustavo)
  . Fixed covariance of return-by-ref constraints. (Etienne)
  . Fixed bug #53305 (E_NOTICE when defining a constant starts with
    __COMPILER_HALT_OFFSET__). (Felipe)
  . Fixed bug #52939 (zend_call_function does not respect ZEND_SEND_PREFER_REF).
    (Dmitry)
  . Fixed bug #52879 (Objects unreferenced in __get, __set, __isset or __unset
    can be freed too early). (mail_ben_schmidt at yahoo dot com dot au, Dmitry)
  . Fixed bug #52786 (PHP should reset section to [PHP] after ini sections).
    (Fedora at famillecollet dot com)
  . Fixed bug #52508 (newline problem with parse_ini_file+INI_SCANNER_RAW).
    (Felipe)
  . Fixed bug #52484 (__set() ignores setting properties with empty names).
    (Felipe)
  . Fixed bug #52361 (Throwing an exception in a destructor causes invalid
    catching). (Dmitry)
  . Fixed bug #51008 (Zend/tests/bug45877.phpt fails). (Dmitry)

- Build issues:
  . Fixed bug #52436 (Compile error if systems do not have stdint.h)
    (Sriram Natarajan)
  . Fixed bug #50345 (nanosleep not detected properly on some solaris versions).
    (Ulf, Tony)
  . Fixed bug #49215 (make fails on glob_wrapper). (Felipe)

- Calendar extension:
  . Fixed bug #52744 (cal_days_in_month incorrect for December 1 BCE).
   (gpap at internet dot gr, Adam)

- cURL extension:
  . Fixed bug #52828 (curl_setopt does not accept persistent streams).
    (Gustavo, Ilia)
  . Fixed bug #52827 (cURL leaks handle and causes assertion error
    (CURLOPT_STDERR)). (Gustavo)
  . Fixed bug #52202 (CURLOPT_PRIVATE gets corrupted). (Ilia)
  . Fixed bug #50410 (curl extension slows down PHP on Windows). (Pierre)

- DateTime extension:
  . Fixed bug #53297 (gettimeofday implementation in php/win32/time.c can return
    1 million microsecs). (ped at 7gods dot org)
  . Fixed bug #52668 (Iterating over a dateperiod twice is broken). (Derick)
  . Fixed bug #52454 (Relative dates and getTimestamp increments by one day).
    (Derick)
  . Fixed bug #52430 (date_parse parse 24:xx:xx as valid time). (Derick)
  . Added support for the ( and ) delimiters/separators to
    DateTime::createFromFormat(). (Derick)

- DBA extension:
  . Added Berkeley DB 5.1 support to the DBA extension. (Oracle Corp.)

- DOM extension:
  . Fixed bug #52656 (DOMCdataSection does not work with splitText). (Ilia)

- Filter extension:
  . Fixed the filter extension accepting IPv4 octets with a leading 0 as that
    belongs to the unsupported "dotted octal" representation. (Gustavo)
  . Fixed bug #53236 (problems in the validation of IPv6 addresses with leading
    and trailing :: in the filter extension). (Gustavo)
  . Fixed bug #50117 (problems in the validation of IPv6 addresses with IPv4
    addresses and ::). (Gustavo)

- GD extension:
  . Fixed bug #53492 (fix crash if anti-aliasing steps are invalid). (Pierre)

- GMP extension:
  . Fixed bug #52906 (gmp_mod returns negative result when non-negative is
    expected). (Stas)
  . Fixed bug #52849 (GNU MP invalid version match). (Adam)

- Hash extension:
  . Fixed bug #51003 (unaligned memory access in ext/hash/hash_tiger.c).
    (Mike, Ilia)

- Iconv extension:
  . Fixed bug #52941 (The 'iconv_mime_decode_headers' function is skipping
    headers). (Adam)
  . Fixed bug #52599 (iconv output handler outputs incorrect content type
    when flags are used). (Ilia)
  . Fixed bug #51250 (iconv_mime_decode() does not ignore malformed Q-encoded
    words). (Ilia)

- Intl extension:
  . Fixed crashes on invalid parameters in intl extension. (CVE-2010-4409).
    (Stas, Maksymilian Arciemowicz)
  . Added support for formatting the timestamp stored in a DateTime object.
    (Stas)
  . Fixed bug #50590 (IntlDateFormatter::parse result is limited to the integer
    range). (Stas)

- Mbstring extension:
  . Fixed bug #53273 (mb_strcut() returns garbage with the excessive length
    parameter). (CVE-2010-4156) (Mateusz Kocielski, Pierre, Moriyoshi)
  . Fixed bug #52981 (Unicode casing table was out-of-date. Updated with
    UnicodeData-6.0.0d7.txt and included the source of the generator program
    with the distribution) (Gustavo).
  . Fixed bug #52681 (mb_send_mail() appends an extra MIME-Version header).
    (Adam)

- MSSQL extension:
  . Fixed possible crash in mssql_fetch_batch(). (Kalle)
  . Fixed bug #52843 (Segfault when optional parameters are not passed in to
    mssql_connect). (Felipe)

- MySQL extension:
  . Fixed bug #52636 (php_mysql_fetch_hash writes long value into int).
    (Kalle, rein at basefarm dot no)

- MySQLi extension:
  . Fixed bug #52891 (Wrong data inserted with mysqli/mysqlnd when using
    mysqli_stmt_bind_param and value> PHP_INT_MAX). (Andrey)
  . Fixed bug #52686 (mysql_stmt_attr_[gs]et argument points to incorrect type).
    (rein at basefarm dot no)
  . Fixed bug #52654 (mysqli doesn't install headers with structures it uses).
    (Andrey)
  . Fixed bug #52433 (Call to undefined method mysqli::poll() - must be static).
    (Andrey)
  . Fixed bug #52417 (MySQLi build failure with mysqlnd on MacOS X). (Andrey)
  . Fixed bug #52413 (MySQLi/libmysql build failure on OS X, FreeBSD). (Andrey)
  . Fixed bug #52390 (mysqli_report() should be per-request setting). (Kalle)
  . Fixed bug #52302 (mysqli_fetch_all does not work with MYSQLI_USE_RESULT).
    (Andrey)
  . Fixed bug #52221 (Misbehaviour of magic_quotes_runtime (get/set)). (Andrey)
  . Fixed bug #45921 (Can't initialize character set hebrew). (Andrey)

- MySQLnd:
  . Fixed bug #52613 (crash in mysqlnd after hitting memory limit). (Andrey)

- ODBC extension:
  - Fixed bug #52512 (Broken error handling in odbc_execute).
    (mkoegler at auto dot tuwien dot ac dot at)

- Openssl extension:
  . Fixed possible blocking behavior in openssl_random_pseudo_bytes on Windows.
    (Pierre)
  . Fixed bug #53136 (Invalid read on openssl_csr_new()). (Felipe)
  . Fixed bug #52947 (segfault when ssl stream option capture_peer_cert_chain
    used). (Felipe)

- Oracle Database extension (OCI8):
  . Fixed bug #53284 (Valgrind warnings in oci_set_* functions) (Oracle Corp.)
  . Fixed bug #51610 (Using oci_connect causes PHP to take a long time to
    exit).  Requires Oracle 11.2.0.2 client libraries (or Oracle bug fix
    9891199) for this patch to have an effect. (Oracle Corp.)

- PCNTL extension:
  . Fixed bug #52784 (Race condition when handling many concurrent signals).
    (nick dot telford at gmail dot com, Arnaud)

- PCRE extension:
  . Fixed bug #52971 (PCRE-Meta-Characters not working with utf-8). (Felipe)
  . Fixed bug #52732 (Docs say preg_match() returns FALSE on error, but it
    returns int(0)). (slugonamission at gmail dot com)

- PHAR extension:
  . Fixed bug #50987 (unaligned memory access in phar.c).
    (geissert at debian dot org, Ilia)

- PHP-FPM SAPI:
  . Fixed bug #53412 (segfault when using -y). (fat)
  . Fixed inconsistent backlog default value (-1) in FPM on many systems. (fat)
  . Fixed bug #52501 (libevent made FPM crashed when forking -- libevent has
    been removed). (fat)
  . Fixed bug #52725 (gcc builtin atomic functions were sometimes used when they
    were not available). (fat)
  . Fixed bug #52693 (configuration file errors are not logged to stderr). (fat)
  . Fixed bug #52674 (FPM Status page returns inconsistent Content-Type
    headers). (fat)
  . Fixed bug #52498 (libevent was not only linked to php-fpm). (fat)

- PDO:
  . Fixed bug #52699 (PDO bindValue writes long int 32bit enum).
    (rein at basefarm dot no)
  . Fixed bug #52487 (PDO::FETCH_INTO leaks memory). (Felipe)

- PDO DBLib driver:
  . Fixed bug #52546 (pdo_dblib segmentation fault when iterating MONEY values).
    (Felipe)

- PDO Firebird driver:
  . Restored firebird support (VC9 builds only). (Pierre)
  . Fixed bug #53335 (pdo_firebird did not implement rowCount()).
    (preeves at ibphoenix dot com)
  . Fixed bug #53323 (pdo_firebird getAttribute() crash).
    (preeves at ibphoenix dot com)

- PDO MySQL driver:
  . Fixed bug #52745 (Binding params doesn't work when selecting a date inside a
    CASE-WHEN). (Andrey)

- PostgreSQL extension:
  . Fixed bug #47199 (pg_delete() fails on NULL). (ewgraf at gmail dot com)

- Reflection extension:
  . Fixed ReflectionProperty::isDefault() giving a wrong result for properties
    obtained with ReflectionClass::getProperties(). (Gustavo)
- Reflection extension:
  . Fixed bug #53366 (Reflection doesnt get dynamic property value from
    getProperty()). (Felipe)
  . Fixed bug #52854 (ReflectionClass::newInstanceArgs does not work for classes
    without constructors). (Johannes)

- SOAP extension:
  . Fixed bug #44248 (RFC2616 transgression while HTTPS request through proxy
    with SoapClient object). (Dmitry)

- SPL extension:
  . Fixed bug #53362 (Segmentation fault when extending SplFixedArray). (Felipe)
  . Fixed bug #53279 (SplFileObject doesn't initialise default CSV escape
    character). (Adam)
  . Fixed bug #53144 (Segfault in SplObjectStorage::removeAll()). (Felipe)
  . Fixed bug #53071 (SPLObjectStorage defeats gc_collect_cycles). (Gustavo)
  . Fixed bug #52573 (SplFileObject::fscanf Segmentation fault). (Felipe)
  . Fixed bug #51763 (SplFileInfo::getType() does not work symbolic link
    and directory). (Pierre)
  . Fixed bug #50481 (Storing many SPLFixedArray in an array crashes). (Felipe)
  . Fixed bug #50579 (RegexIterator::REPLACE doesn't work). (Felipe)

- SQLite3 extension:
  . Fixed bug #53463 (sqlite3 columnName() segfaults on bad column_number).
    (Felipe)

- Streams:
  . Fixed forward stream seeking emulation in streams that don't support seeking
    in situations where the read operation gives back less data than requested
    and when there was data in the buffer before the emulation started. Also
    made more consistent its behavior -- should return failure every time less
    data than was requested was skipped. (Gustavo)
  . Fixed bug #53241 (stream casting that relies on fdopen/fopencookie fails
    with streams opened with, inter alia, the 'xb' mode). (Gustavo)
  . Fixed bug #53006 (stream_get_contents has an unpredictable behavior when the
    underlying stream does not support seeking). (Gustavo)
  . Fixed bug #52944 (Invalid write on second and subsequent reads with an
    inflate filter fed invalid data). (Gustavo)
  . Fixed bug #52820 (writes to fopencookie FILE* not commited when seeking the
    stream). (Gustavo)

- WDDX extension:
  . Fixed bug #52468 (wddx_deserialize corrupts integer field value when left
    empty). (Felipe)

- Zlib extension:
  . Fixed bug #52926 (zlib fopen wrapper does not use context). (Gustavo)

22 Jul 2010, PHP 5.3.3
- Upgraded bundled sqlite to version 3.6.23.1. (Ilia)
- Upgraded bundled PCRE to version 8.02. (Ilia)

- Added support for JSON_NUMERIC_CHECK option in json_encode() that converts
  numeric strings to integers. (Ilia)
- Added stream_set_read_buffer, allows to set the buffer for read operation.
  (Pierre)
- Added stream filter support to mcrypt extension (ported from
  mcrypt_filter). (Stas)
- Added full_special_chars filter to ext/filter. (Rasmus)
- Added backlog socket context option for stream_socket_server(). (Mike)
- Added fifth parameter to openssl_encrypt()/openssl_decrypt()
  (string $iv) to use non-NULL IV.
  Made implicit use of NULL IV a warning. (Sara)
- Added openssl_cipher_iv_length(). (Sara)
- Added FastCGI Process Manager (FPM) SAPI. (Tony)
- Added recent Windows versions to php_uname and fix undefined windows
  version support. (Pierre)
- Added Berkeley DB 5 support to the DBA extension. (Johannes, Chris Jones)
- Added support for copy to/from array/file for pdo_pgsql extension.
  (Denis Gasparin, Ilia)
- Added inTransaction() method to PDO, with specialized support for Postgres.
  (Ilia, Denis Gasparin)

- Changed namespaced classes so that the ctor can only be named
  __construct now. (Stas)
- Reset error state in PDO::beginTransaction() reset error state. (Ilia)

- Implemented FR#51295 (SQLite3::busyTimeout not existing). (Mark)
- Implemented FR#35638 (Adding udate to imap_fetch_overview results).
  (Charles_Duffy at dell dot com )
- Rewrote var_export() to use smart_str rather than output buffering, prevents
  data disclosure if a fatal error occurs (CVE-2010-2531). (Scott)
- Fixed possible buffer overflows in mysqlnd_list_fields,  mysqlnd_change_user.
  (Andrey)
- Fixed possible buffer overflows when handling error packets in mysqlnd.
  Reported by Stefan Esser. (Andrey)
- Fixed very rare memory leak in mysqlnd, when binding thousands of columns.
  (Andrey)
- Fixed a crash when calling an inexistent method of a class that inherits
  PDOStatement if instantiated directly instead of doing by the PDO methods.
  (Felipe)

- Fixed memory leak on error in mcrypt_create_iv on Windows. (Pierre)
- Fixed a possible crash because of recursive GC invocation. (Dmitry)
- Fixed a possible resource destruction issues in shm_put_var().
  Reported by Stefan Esser. (Dmitry)
- Fixed a possible information leak because of interruption of XOR operator.
  Reported by Stefan Esser. (Dmitry)
- Fixed a possible memory corruption because of unexpected call-time pass by
  refernce and following memory clobbering through callbacks.
  Reported by Stefan Esser. (Dmitry)
- Fixed a possible memory corruption in ArrayObject::uasort(). Reported by
  Stefan Esser. (Dmitry)
- Fixed a possible memory corruption in parse_str(). Reported by Stefan Esser.
  (Dmitry)
- Fixed a possible memory corruption in pack(). Reported by Stefan Esser.
  (Dmitry)
- Fixed a possible memory corruption in substr_replace(). Reported by Stefan
  Esser. (Dmitry)
- Fixed a possible memory corruption in addcslashes(). Reported by Stefan
  Esser. (Dmitry)
- Fixed a possible stack exhaustion inside fnmatch(). Reported by Stefan
  Esser. (Ilia)
- Fixed a possible dechunking filter buffer overflow. Reported by Stefan Esser.
  (Pierre)
- Fixed a possible arbitrary memory access inside sqlite extension. Reported
  by Mateusz Kocielski. (Ilia)
- Fixed string format validation inside phar extension. Reported by Stefan
  Esser. (Ilia)
- Fixed handling of session variable serialization on certain prefix
  characters. Reported by Stefan Esser. (Ilia)
- Fixed a NULL pointer dereference when processing invalid XML-RPC
  requests (Fixes CVE-2010-0397, bug #51288). (Raphael Geissert)
- Fixed 64-bit integer overflow in mhash_keygen_s2k(). (Clément LECIGNE, Stas)
- Fixed SplObjectStorage unserialization problems (CVE-2010-2225). (Stas)
- Fixed the mail.log ini setting when no filename was given. (Johannes)

- Fixed bug #52317 (Segmentation fault when using mail() on a rhel 4.x (only 64
  bit)). (Adam)
- Fixed bug #52262 (json_decode() shows no errors on invalid UTF-8).
  (Scott)
- Fixed bug #52240 (hash_copy() does not copy the HMAC key, causes wrong
  results and PHP crashes). (Felipe)
- Fixed bug #52238 (Crash when an Exception occured in iterator_to_array).
  (Johannes)
- Fixed bug #52193 (converting closure to array yields empty array). (Felipe)
- Fixed bug #52183 (Reflectionfunction reports invalid number of arguments for
  function aliases). (Felipe)
- Fixed bug #52162 (custom request header variables with numbers are removed).
  (Sriram Natarajan)
- Fixed bug #52160 (Invalid E_STRICT redefined constructor error). (Felipe)
- Fixed bug #52138 (Constants are parsed into the ini file for section names).
  (Felipe)
- Fixed bug #52115 (mysqli_result::fetch_all returns null, not an empty array).
  (Andrey)
- Fixed bug #52101 (dns_get_record() garbage in 'ipv6' field on Windows).
  (Pierre)
- Fixed bug #52082 (character_set_client & character_set_connection reset after
  mysqli_change_user()). (Andrey)
- Fixed bug #52043 (GD doesn't recognize latest libJPEG versions).
  (php at group dot apple dot com, Pierre)
- Fixed bug #52041 (Memory leak when writing on uninitialized variable returned
  from function). (Dmitry)
- Fixed bug #52060 (Memory leak when passing a closure to method_exists()).
  (Felipe)
- Fixed bug #52057 (ReflectionClass fails on Closure class). (Felipe)
- Fixed bug #52051 (handling of case sensitivity of old-style constructors
  changed in 5.3+). (Felipe)
- Fixed bug #52037 (Concurrent builds fail in install-programs). (seanius at
  debian dot org, Kalle)
- Fixed bug #52019 (make lcov doesn't support TESTS variable anymore). (Patrick)
- Fixed bug #52010 (open_basedir restrictions mismatch on vacuum command).
  (Ilia)
- Fixed bug #52001 (Memory allocation problems after using variable variables).
  (Dmitry)
- Fixed bug #51991 (spl_autoload and *nix support with namespace). (Felipe)
- Fixed bug #51943 (AIX: Several files are out of ANSI spec). (Kalle,
  coreystup at gmail dot com)
- Fixed bug #51911 (ReflectionParameter::getDefaultValue() memory leaks with
  constant array). (Felipe)
- Fixed bug #51905 (ReflectionParameter fails if default value is an array
  with an access to self::). (Felipe)
- Fixed bug #51899 (Parse error in parse_ini_file() function when empy value
  followed by no newline). (Felipe)
- Fixed bug #51844 (checkdnsrr does not support types other than MX). (Pierre)
- Fixed bug #51827 (Bad warning when register_shutdown_function called with
  wrong num of parameters). (Felipe)
- Fixed bug #51822 (Segfault with strange __destruct() for static class
  variables). (Dmitry)
- Fixed bug #51791 (constant() aborts execution when fail to check undefined
  constant). (Felipe)
- Fixed bug #51732 (Fileinfo __construct or open does not work with NULL).
  (Pierre)
- Fixed bug #51725 (xmlrpc_get_type() returns true on invalid dates). (Mike)
- Fixed bug #51723 (Content-length header is limited to 32bit integer with
  Apache2 on Windows). (Pierre)
- Fixed bug #51721 (mark DOMNodeList and DOMNamedNodeMap as Traversable).
  (David Zuelke)
- Fixed bug #51712 (Test mysql_mysqlnd_read_timeout_long must fail on MySQL4).
  (Andrey)
- Fixed bug #51697 (Unsafe operations in free_storage of SPL iterators,
  causes crash during shutdown). (Etienne)
- Fixed bug #51690 (Phar::setStub looks for case-sensitive
  __HALT_COMPILER()). (Ilia)
- Fixed bug #51688 (ini per dir crashes when invalid document root  are given).
  (Pierre)
- Fixed bug #51671 (imagefill does not work correctly for small images).
  (Pierre)
- Fixed bug #51670 (getColumnMeta causes segfault when re-executing query
  after calling nextRowset). (Pierrick)
- Fixed bug #51647 Certificate file without private key (pk in another file)
  doesn't work. (Andrey)
- Fixed bug #51629 (CURLOPT_FOLLOWLOCATION error message is misleading).
  (Pierre)
- Fixed bug #51627 (script path not correctly evaluated).
  (russell dot tempero at rightnow dot com)
- Fixed bug #51624 (Crash when calling mysqli_options()). (Felipe)
- Fixed bug #51615 (PHP crash with wrong HTML in SimpleXML). (Felipe)
- Fixed bug #51609 (pg_copy_to: Invalid results when using fourth parameter).
  (Felipe)
- Fixed bug #51608 (pg_copy_to: WARNING: nonstandard use of \\ in a string
  literal). (cbandy at jbandy dot com)
- Fixed bug #51607 (pg_copy_from does not allow schema in the tablename
  argument). (cbandy at jbandy dot com)
- Fixed bug #51605 (Mysqli - zombie links). (Andrey)
- Fixed bug #51604 (newline in end of header is shown in start of message).
  (Daniel Egeberg)
- Fixed bug #51590 (JSON_ERROR_UTF8 is undefined). (Felipe)
- Fixed bug #51583 (Bus error due to wrong alignment in mysqlnd). (Rainer Jung)
- Fixed bug #51582 (Don't assume UINT64_C it's ever available).
  (reidrac at usebox dot net, Pierre)
- Fixed bug #51577 (Uninitialized memory reference with oci_bind_array_by_name)
  (Oracle Corp.)
- Fixed bug #51562 (query timeout in mssql can not be changed per query).
  (ejsmont dot artur at gmail dot com)
- Fixed bug #51552 (debug_backtrace() causes segmentation fault and/or memory
  issues). (Dmitry)
- Fixed bug #51445 (var_dump() invalid/slow *RECURSION* detection). (Felipe)
- Fixed bug #51435 (Missing ifdefs / logic bug in crypt code cause compile
  errors). (Felipe)
- Fixed bug #51424 (crypt() function hangs after 3rd call). (Pierre, Sriram)
- Fixed bug #51394 (Error line reported incorrectly if error handler throws an
  exception). (Stas)
- Fixed bug #51393 (DateTime::createFromFormat() fails if format string contains
  timezone). (Adam)
- Fixed bug #51347 (mysqli_close / connection memory leak). (Andrey, Johannes)
- Fixed bug #51338 (URL-Rewriter is still enabled if use_only_cookies is
  on). (Ilia, j dot jeising at gmail dot com)
- Fixed bug #51291 (oci_error doesn't report last error when called two times)
  (Oracle Corp.)
- Fixed bug #51276 (php_load_extension() is missing when HAVE_LIBDL is
  undefined). (Tony)
- Fixed bug #51273 (Faultstring property does not exist when the faultstring is
  empty) (Ilia, dennis at transip dot nl)
- Fixed bug #51269 (zlib.output_compression Overwrites Vary Header). (Adam)
- Fixed bug #51257 (CURL_VERSION_LARGEFILE incorrectly used after libcurl
  version 7.10.1). (aron dot ujvari at microsec dot hu)
- Fixed bug #51242 (Empty mysql.default_port does not default to 3306 anymore,
  but 0). (Adam)
- Fixed bug #51237 (milter SAPI crash on startup). (igmar at palsenberg dot com)
- Fixed bug #51213 (pdo_mssql is trimming value of the money column). (Ilia,
  alexr at oplot dot com)
- Fixed bug #51190 (ftp_put() returns false when transfer was successful).
  (Ilia)
- Fixed bug #51183 (ext/date/php_date.c fails to compile with Sun Studio).
  (Sriram Natarajan)
- Fixed bug #51176 (Static calling in non-static method behaves like $this->).
  (Felipe)
- Fixed bug #51171 (curl_setopt() doesn't output any errors or warnings when
  an invalid option is provided). (Ilia)
- Fixed bug #51128 (imagefill() doesn't work with large images). (Pierre)
- Fixed bug #51096 ('last day' and 'first day' are handled incorrectly when
  parsing date strings). (Derick)
- Fixed bug #51086 (DBA DB4 doesn't work with Berkeley DB 4.8). (Chris Jones)
- Fixed bug #51062 (DBA DB4 uses mismatched headers and libraries). (Chris
  Jones)
- Fixed bug #51026 (mysqli_ssl_set not working). (Andrey)
- Fixed bug #51023 (filter doesn't detect int overflows with GCC 4.4).
  (Raphael Geissert)
- Fixed bug #50999 (unaligned memory access in dba_fetch()). (Felipe)
- Fixed bug #50976 (Soap headers Authorization not allowed).
  (Brain France, Dmitry)
- Fixed bug #50828 (DOMNotation is not subclass of DOMNode). (Rob)
- Fixed bug #50810 (property_exists does not work for private). (Felipe)
- Fixed bug #50762 (in WSDL mode Soap Header handler function only being called
  if defined in WSDL). (mephius at gmail dot com)
- Fixed bug #50731 (Inconsistent namespaces sent to functions registered with
  spl_autoload_register). (Felipe)
- Fixed bug #50563 (removing E_WARNING from parse_url). (ralph at smashlabs dot
  com, Pierre)
- Fixed bug #50578 (incorrect shebang in phar.phar). (Fedora at FamilleCollet
  dot com)
- Fixed bug #50392 (date_create_from_format enforces 6 digits for 'u' format
  character). (Derick)
- Fixed bug #50383 (Exceptions thrown in __call / __callStatic do not include
  file and line in trace). (Felipe)
- Fixed bug #50358 (Compile failure compiling ext/phar/util.lo). (Felipe)
- Fixed bug #50101 (name clash between global and local variable).
  (patch by yoarvi at gmail dot com)
- Fixed bug #50055 (DateTime::sub() allows 'relative' time modifications).
  (Derick)
- Fixed bug #51002 (fix possible memory corruption with very long names).
  (Pierre)
- Fixed bug #49893 (Crash while creating an instance of Zend_Mail_Storage_Pop3).
  (Dmitry)
- Fixed bug #49819 (STDOUT losing data with posix_isatty()). (Mike)
- Fixed bug #49778 (DateInterval::format("%a") is always zero when an interval
  is created from an ISO string). (Derick)
- Fixed bug #49700 (memory leaks in php_date.c if garbage collector is
  enabled). (Dmitry)
- Fixed bug #49576 (FILTER_VALIDATE_EMAIL filter needs updating) (Rasmus)
- Fixed bug #49490 (XPath namespace prefix conflict). (Rob)
- Fixed bug #49429 (odbc_autocommit doesn't work). (Felipe)
- Fixed bug #49320 (PDO returns null when SQLite connection fails). (Felipe)
- Fixed bug #49234 (mysqli_ssl_set not found). (Andrey)
- Fixed bug #49216 (Reflection doesn't seem to work properly on MySqli).
  (Andrey)
- Fixed bug #49192 (PHP crashes when GC invoked on COM object). (Stas)
- Fixed bug #49081 (DateTime::diff() mistake if start in January and interval >
  28 days). (Derick)
- Fixed bug #49059 (DateTime::diff() repeats previous sub() operation).
  (yoarvi@gmail.com, Derick)
- Fixed bug #48983 (DomDocument : saveHTMLFile wrong charset). (Rob)
- Fixed bug #48930 (__COMPILER_HALT_OFFSET__ incorrect in PHP >= 5.3). (Felipe)
- Fixed bug #48902 (Timezone database fallback map is outdated). (Derick)
- Fixed bug #48781 (Cyclical garbage collector memory leak). (Dmitry)
- Fixed bug #48601 (xpath() returns FALSE for legitimate query). (Rob)
- Fixed bug #48361 (SplFileInfo::getPathInfo should return the
  parent dir). (Etienne)
- Fixed bug #48289 (iconv_mime_encode() quoted-printable scheme is broken).
  (Adam, patch from hiroaki dot kawai at gmail dot com).
- Fixed bug #47842 (sscanf() does not support 64-bit values). (Mike)
- Fixed bug #46111 (Some timezone identifiers can not be parsed). (Derick)
- Fixed bug #45808 (stream_socket_enable_crypto() blocks and eats CPU).
  (vincent at optilian dot com)
- Fixed bug #43233 (sasl support for ldap on Windows). (Pierre)
- Fixed bug #35673 (formatOutput does not work with saveHTML). (Rob)
- Fixed bug #33210 (getimagesize() fails to detect width/height on certain
  JPEGs). (Ilia)

04 Mar 2010, PHP 5.3.2

- Upgraded bundled sqlite to version 3.6.22. (Ilia)
- Upgraded bundled libmagic to version 5.03. (Mikko)
- Upgraded bundled PCRE to version 8.00. (Scott)
- Updated timezone database to version 2010.3. (Derick)

- Improved LCG entropy. (Rasmus, Samy Kamkar)
- Improved crypt support for edge cases (UFC compatibility). (Solar Designer,
  Joey, Pierre)

- Reverted fix for bug #49521 (PDO fetchObject sets values before calling
  constructor). (Pierrick, Johannes)

- Changed gmp_strval() to use full range from 2 to 62, and -2 to -36. FR #50283
  (David Soria Parra)
- Changed "post_max_size" php.ini directive to allow unlimited post size by
  setting it to 0. (Rasmus)
- Changed tidyNode class to disallow manual node creation. (Pierrick)

- Removed automatic file descriptor unlocking happening on shutdown and/or
  stream close (on all OSes). (Tony, Ilia)

- Added libpng 1.4.0 support. (Pierre)
- Added support for DISABLE_AUTHENTICATOR for imap_open. (Pierre)
- Added missing host validation for HTTP urls inside FILTER_VALIDATE_URL.
  (Ilia)
- Added stream_resolve_include_path(). (Mikko)
- Added INTERNALDATE support to imap_append. (nick at mailtrust dot com)
- Added support for SHA-256 and SHA-512 to php's crypt. (Pierre)
- Added realpath_cache_size() and realpath_cache_get() functions. (Stas)
- Added FILTER_FLAG_STRIP_BACKTICK option to the filter extension. (Ilia)
- Added protection for $_SESSION from interrupt corruption and improved
  "session.save_path" check. (Stas)
- Added LIBXML_PARSEHUGE constant to override the maximum text size of a
  single text node when using libxml2.7.3+. (Kalle)
- Added ReflectionMethod::setAccessible() for invoking non-public methods
  through the Reflection API. (Sebastian)
- Added Collator::getSortKey for intl extension. (Stas)
- Added support for CURLOPT_POSTREDIR. FR #49571. (Sriram Natarajan)
- Added support for CURLOPT_CERTINFO. FR #49253.
  (Linus Nielsen Feltzing <linus@haxx.se>)
- Added client-side server name indication support in openssl. (Arnaud)

- Improved fix for bug #50006 (Segfault caused by uksort()). (Stas)

- Fixed mysqlnd hang when queries exactly 16777214 bytes long are sent. (Andrey)
- Fixed incorrect decoding of 5-byte BIT sequences in mysqlnd. (Andrey)
- Fixed error_log() to be binary safe when using message_type 3. (Jani)
- Fixed unnecessary invocation of setitimer when timeouts have been disabled.
  (Arvind Srinivasan)
- Fixed memory leak in extension loading when an error occurs on Windows.
  (Pierre)
- Fixed safe_mode validation inside tempnam() when the directory path does
  not end with a /). (Martin Jansen)
- Fixed a possible open_basedir/safe_mode bypass in session extension
  identified by Grzegorz Stachowiak. (Ilia)
- Fixed possible crash when a error/warning is raised during php startup.
  (Pierre)
- Fixed possible bad behavior of rename on windows when used with symbolic
  links or invalid paths. (Pierre)
- Fixed error output to stderr on Windows. (Pierre)
- Fixed memory leaks in is_writable/readable/etc on Windows. (Pierre)
- Fixed memory leaks in the ACL function on Windows. (Pierre)
- Fixed memory leak in the realpath cache on Windows. (Pierre)
- Fixed memory leak in zip_close. (Pierre)
- Fixed crypt's blowfish sanity check of the "setting" string, to reject
  iteration counts encoded as 36 through 39. (Solar Designer, Joey, Pierre)

- Fixed bug #51059 (crypt crashes when invalid salt are given). (Pierre)
- Fixed bug #50952 (allow underscore _ in constants parsed in php.ini files).
  (Jani)
- Fixed bug #50940 (Custom content-length set incorrectly in Apache SAPIs).
  (Brian France, Rasmus)
- Fixed bug #50930 (Wrong date by php_date.c patch with ancient gcc/glibc
  versions). (Derick)
- Fixed bug #50907 (X-PHP-Originating-Script adding two new lines in *NIX).
  (Ilia)
- Fixed bug #50859 (build fails with openssl 1.0 due to md2 deprecation).
  (Ilia, hanno at hboeck dot de)
- Fixed bug #50847 (strip_tags() removes all tags greater then 1023 bytes
  long). (Ilia)
- Fixed bug #50829 (php.ini directive pdo_mysql.default_socket is ignored).
  (Ilia)
- Fixed bug #50832 (HTTP fopen wrapper does not support passwordless HTTP
  authentication). (Jani)
- Fixed bug #50787 (stream_set_write_buffer() has no effect on socket streams).
  (vnegrier at optilian dot com, Ilia)
- Fixed bug #50761 (system.multiCall crashes in xmlrpc extension).
  (hiroaki dot kawai at gmail dot com, Ilia)
- Fixed bug #50756 (CURLOPT_FTP_SKIP_PASV_IP does not exist). (Sriram)
- Fixed bug #50732 (exec() adds single byte twice to $output array). (Ilia)
- Fixed bug #50728 (All PDOExceptions hardcode 'code' property to 0).
  (Joey, Ilia)
- Fixed bug #50723 (Bug in garbage collector causes crash). (Dmitry)
- Fixed bug #50690 (putenv does not set ENV when the value is only one char).
  (Pierre)
- Fixed bug #50680 (strtotime() does not support eighth ordinal number). (Ilia)
- Fixed bug #50661 (DOMDocument::loadXML does not allow UTF-16). (Rob)
- Fixed bug #50657 (copy() with an empty (zero-byte) HTTP source succeeds but
  returns false). (Ilia)
- Fixed bug #50636 (MySQLi_Result sets values before calling constructor).
  (Pierrick)
- Fixed bug #50632 (filter_input() does not return default value if the
  variable does not exist). (Ilia)
- Fixed bug #50576 (XML_OPTION_SKIP_TAGSTART option has no effect). (Pierrick)
- Fixed bug #50558 (Broken object model when extending tidy). (Pierrick)
- Fixed bug #50540 (Crash while running ldap_next_reference test cases).
  (Sriram)
- Fixed bug #50519 (segfault in garbage collection when using set_error_handler
  and DomDocument). (Dmitry)
- Fixed bug #50508 (compile failure: Conflicting HEADER type declarations).
  (Jani)
- Fixed bug #50496 (Use of <stdbool.h> is valid only in a c99 compilation
  environment. (Sriram)
- Fixed bug #50464 (declare encoding doesn't work within an included file).
  (Felipe)
- Fixed bug #50458 (PDO::FETCH_FUNC fails with Closures). (Felipe, Pierrick)
- Fixed bug #50445 (PDO-ODBC stored procedure call from Solaris 64-bit causes
  seg fault). (davbrown4 at yahoo dot com, Felipe)
- Fixed bug #50416 (PROCEDURE db.myproc can't return a result set in the given
  context). (Andrey)
- Fixed bug #50394 (Reference argument converted to value in __call). (Stas)
- Fixed bug #50351 (performance regression handling objects, ten times slower
  in 5.3 than in 5.2). (Dmitry)
- Fixed bug #50392 (date_create_from_format() enforces 6 digits for 'u'
  format character). (Ilia)
- Fixed bug #50345 (nanosleep not detected properly on some solaris versions).
  (Jani)
- Fixed bug #50340 (php.ini parser does not allow spaces in ini keys). (Jani)
- Fixed bug #50334 (crypt ignores sha512 prefix). (Pierre)
- Fixed bug #50323 (Allow use of ; in values via ;; in PDO DSN).
  (Ilia, Pierrick)
- Fixed bug #50285 (xmlrpc does not preserve keys in encoded indexed arrays).
  (Felipe)
- Fixed bug #50282 (xmlrpc_encode_request() changes object into array in
  calling function). (Felipe)
- Fixed bug #50267 (get_browser(null) does not use HTTP_USER_AGENT). (Jani)
- Fixed bug #50266 (conflicting types for llabs). (Jani)
- Fixed bug #50261 (Crash When Calling Parent Constructor with
  call_user_func()). (Dmitry)
- Fixed bug #50255 (isset() and empty() silently casts array to object).
  (Felipe)
- Fixed bug #50240 (pdo_mysql.default_socket in php.ini shouldn't used
  if it is empty). (foutrelis at gmail dot com, Ilia)
- Fixed bug #50231 (Socket path passed using --with-mysql-sock is ignored when
  mysqlnd is enabled). (Jani)
- Fixed bug #50219 (soap call Segmentation fault on a redirected url).
  (Pierrick)
- Fixed bug #50212 (crash by ldap_get_option() with LDAP_OPT_NETWORK_TIMEOUT).
  (Ilia, shigeru_kitazaki at cybozu dot co dot jp)
- Fixed bug #50209 (Compiling with libedit cannot find readline.h).
  (tcallawa at redhat dot com)
- Fixed bug #50207 (segmentation fault when concatenating very large strings on
  64bit linux). (Ilia)
- Fixed bug #50196 (stream_copy_to_stream() produces warning when source is
  not file). (Stas)
- Fixed bug #50195 (pg_copy_to() fails when table name contains schema. (Ilia)
- Fixed bug #50185 (ldap_get_entries() return false instead of an empty array
  when there is no error). (Jani)
- Fixed bug #50174 (Incorrectly matched docComment). (Felipe)
- Fixed bug #50168 (FastCGI fails with wrong error on HEAD request to
  non-existant file). (Dmitry)
- Fixed bug #50162 (Memory leak when fetching timestamp column from Oracle
  database). (Felipe)
- Fixed bug #50159 (wrong working directory in symlinked files). (Dmitry)
- Fixed bug #50158 (FILTER_VALIDATE_EMAIL fails with valid addresses
  containing = or ?). (Pierrick)
- Fixed bug #50152 (ReflectionClass::hasProperty behaves like isset() not
  property_exists). (Felipe)
- Fixed bug #50146 (property_exists: Closure object cannot have properties).
  (Felipe)
- Fixed bug #50145 (crash while running bug35634.phpt). (Felipe)
- Fixed bug #50140 (With default compilation option, php symbols are unresolved
  for nsapi). (Uwe Schindler)
- Fixed bug #50087 (NSAPI performance improvements). (Uwe Schindler)
- Fixed bug #50073 (parse_url() incorrect when ? in fragment). (Ilia)
- Fixed bug #50023 (pdo_mysql doesn't use PHP_MYSQL_UNIX_SOCK_ADDR). (Ilia)
- Fixed bug #50005 (Throwing through Reflection modified Exception object
  makes segmentation fault). (Felipe)
- Fixed bug #49990 (SNMP3 warning message about security level printed twice).
  (Jani)
- Fixed bug #49985 (pdo_pgsql prepare() re-use previous aborted
  transaction). (ben dot pineau at gmail dot com, Ilia, Matteo)
- Fixed bug #49938 (Phar::isBuffering() returns inverted value). (Greg)
- Fixed bug #49936 (crash with ftp stream in php_stream_context_get_option()).
  (Pierrick)
- Fixed bug #49921 (Curl post upload functions changed). (Ilia)
- Fixed bug #49866 (Making reference on string offsets crashes PHP). (Dmitry)
- Fixed bug #49855 (import_request_variables() always returns NULL). (Ilia,
  sjoerd at php dot net)
- Fixed bug #49851, #50451 (http wrapper breaks on 1024 char long headers).
  (Ilia)
- Fixed bug #49800 (SimpleXML allow (un)serialize() calls without warning).
  (Ilia, wmeler at wp-sa dot pl)
- Fixed bug #49719 (ReflectionClass::hasProperty returns true for a private
  property in base class). (Felipe)
- Fixed bug #49677 (ini parser crashes with apache2 and using ${something}
  ini variables). (Jani)
- Fixed bug #49660 (libxml 2.7.3+ limits text nodes to 10MB). (Felipe)
- Fixed bug #49647 (DOMUserData does not exist). (Rob)
- Fixed bug #49600 (imageTTFText text shifted right). (Takeshi Abe)
- Fixed bug #49585 (date_format buffer not long enough for >4 digit years).
  (Derick, Adam)
- Fixed bug #49560 (oci8: using LOBs causes slow PHP shutdown). (Oracle Corp.)
- Fixed bug #49521 (PDO fetchObject sets values before calling constructor).
  (Pierrick)
- Fixed bug #49472 (Constants defined in Interfaces can be overridden).
  (Felipe)
- Fixed bug #49463 (setAttributeNS fails setting default namespace). (Rob)
- Fixed bug #49244 (Floating point NaN cause garbage characters). (Sjoerd)
- Fixed bug #49224 (Compile error due to old DNS functions on AIX systems).
  (Scott)
- Fixed bug #49174 (crash when extending PDOStatement and trying to set
  queryString property). (Felipe)
- Fixed bug #48811 (Directives in PATH section do not get applied to
  subdirectories). (Patch by: ct at swin dot edu dot au)
- Fixed bug #48590 (SoapClient does not honor max_redirects). (Sriram)
- Fixed bug #48190 (Content-type parameter "boundary" is not case-insensitive
  in HTTP uploads). (Ilia)
- Fixed bug #47848 (importNode doesn't preserve attribute namespaces). (Rob)
- Fixed bug #47409 (extract() problem with array containing word "this").
  (Ilia, chrisstocktonaz at gmail dot com)
- Fixed bug #47281 ($php_errormsg is limited in size of characters)
  (Oracle Corp.)
- Fixed bug #46478 (htmlentities() uses obsolete mapping table for character
  entity references). (Moriyoshi)
- Fixed bug #45599 (strip_tags() truncates rest of string with invalid
  attribute). (Ilia, hradtke)
- Fixed bug #45120 (PDOStatement->execute() returns true then false for same
  statement). (Pierrick)
- Fixed bug #44827 (define() allows :: in constant names). (Ilia)
- Fixed bug #44098 (imap_utf8() returns only capital letters).
  (steffen at dislabs dot de, Pierre)
- Fixed bug #34852 (Failure in odbc_exec() using oracle-supplied odbc
  driver). (tim dot tassonis at trivadis dot com)

19 Nov 2009, PHP 5.3.1
- Upgraded bundled sqlite to version 3.6.19. (Scott)
- Updated timezone database to version 2009.17 (2009q). (Derick)

- Changed ini file directives [PATH=](on Win32) and [HOST=](on all) to be case
  insensitive. (garretts)

- Restored shebang line check to CGI sapi (not checked by scanner anymore).
  (Jani)

- Added "max_file_uploads" INI directive, which can be set to limit the
  number of file uploads per-request to 20 by default, to prevent possible
  DOS via temporary file exhaustion. (Ilia)
- Added missing sanity checks around exif processing. (Ilia)
- Added error constant when json_encode() detects an invalid UTF-8 sequence.
  (Scott)
- Added support for ACL on Windows for thread safe SAPI (Apache2 for example)
  and fix its support on NTS. (Pierre)

- Improved symbolic, mounted volume and junctions support for realpath on
  Windows. (Pierre)
- Improved readlink on Windows, suppress \??\ and use the drive syntax only.
  (Pierre)
- Improved dns_get_record() AAAA support on windows. Always available when
  IPv6 is support is installed, format is now the same than on unix. (Pierre)
- Improved the DNS functions on OSX to use newer APIs, also use Bind 9 API
  where available on other platforms. (Scott)
- Improved shared extension loading on OSX to use the standard Unix dlopen()
  API. (Scott)

- Fixed crash in com_print_typeinfo when an invalid typelib is given. (Pierre)
- Fixed a safe_mode bypass in tempnam() identified by Grzegorz Stachowiak.
  (Rasmus)
- Fixed a open_basedir bypass in posix_mkfifo() identified by Grzegorz
  Stachowiak.  (Rasmus)
- Fixed certificate validation inside php_openssl_apply_verification_policy
  (Ryan Sleevi, Ilia)
- Fixed crash in SQLiteDatabase::ArrayQuery() and SQLiteDatabase::SingleQuery()
  when calling using Reflection. (Felipe)
- Fixed crash when instantiating PDORow and PDOStatement through Reflection.
  (Felipe)
- Fixed sanity check for the color index in imagecolortransparent. (Pierre)
- Fixed scandir/readdir when used mounted points on Windows. (Pierre)
- Fixed zlib.deflate compress filter to actually accept level parameter. (Jani)
- Fixed leak on error in popen/exec (and related functions) on Windows.
  (Pierre)
- Fixed possible bad caching of symlinked directories in the realpath cache
  on Windows. (Pierre)
- Fixed atime and mtime in stat related functions on Windows. (Pierre)
- Fixed spl_autoload_unregister/spl_autoload_functions wrt. Closures and
  Functors. (Christian Seiler)
- Fixed open_basedir circumvention for "mail.log" ini directive.
  (Maksymilian Arciemowicz, Stas)
- Fixed signature generation/validation for zip archives in ext/phar. (Greg)
- Fixed memory leak in stream_is_local(). (Felipe, Tony)
- Fixed BC break in mime_content_type(), removes the content encoding. (Scott)

- Fixed PECL bug #16842 (oci_error return false when NO_DATA_FOUND is raised).
  (Chris Jones)

- Fixed bug #50063 (safe_mode_include_dir fails). (Johannes, christian at
  elmerot dot se)
- Fixed bug #50052 (Different Hashes on Windows and Linux on wrong Salt size).
  (Pierre)
- Fixed bug #49986 (Missing ICU DLLs on windows package). (Pierre)
- Fixed bug #49910 (no support for ././@LongLink for long filenames in phar
  tar support). (Greg)
- Fixed bug #49908 (throwing exception in __autoload crashes when interface
  is not defined). (Felipe)
- Fixed bug #49847 (exec() fails to return data inside 2nd parameter, given
  output lines >4095 bytes). (Ilia)
- Fixed bug #49809 (time_sleep_until() is not available on OpenSolaris). (Jani)
- Fixed bug #49757 (long2ip() can return wrong value in a multi-threaded
  applications). (Ilia, Florian Anderiasch)
- Fixed bug #49738 (calling mcrypt after mcrypt_generic_deinit crashes).
  (Sriram Natarajan)
- Fixed bug #49732 (crashes when using fileinfo when timestamp conversion
  fails). (Pierre)
- Fixed bug #49698 (Unexpected change in strnatcasecmp()). (Rasmus)
- Fixed bug #49630 (imap_listscan function missing). (Felipe)
- Fixed bug #49572 (use of C++ style comments causes build failure).
  (Sriram Natarajan)
- Fixed bug #49531 (CURLOPT_INFILESIZE sometimes causes warning "CURLPROTO_FILE
  cannot be set"). (Felipe)
- Fixed bug #49517 (cURL's CURLOPT_FILE prevents file from being deleted after
  fclose). (Ilia)
- Fixed bug #49470 (FILTER_SANITIZE_EMAIL allows disallowed characters).
  (Ilia)
- Fixed bug #49447 (php engine need to correctly check for socket API
  return status on windows). (Sriram Natarajan)
- Fixed bug #49391 (ldap.c utilizing deprecated ldap_modify_s). (Ilia)
- Fixed bug #49372 (segfault in php_curl_option_curl). (Pierre)
- Fixed bug #49361 (wordwrap() wraps incorrectly on end of line boundaries).
  (Ilia, code-it at mail dot ru)
- Fixed bug #49306 (inside pdo_mysql default socket settings are ignored).
  (Ilia)
- Fixed bug #49289 (bcmath module doesn't compile with phpize configure).
  (Jani)
- Fixed bug #49286 (php://input (php_stream_input_read) is broken). (Jani)
- Fixed bug #49269 (Ternary operator fails on Iterator object when used inside
  foreach declaration). (Etienne, Dmitry)
- Fixed bug #49236 (Missing PHP_SUBST(PDO_MYSQL_SHARED_LIBADD)). (Jani)
- Fixed bug #49223 (Inconsistency using get_defined_constants). (Garrett)
- Fixed bug #49193 (gdJpegGetVersionString() inside gd_compact identifies
  wrong type in declaration). (Ilia)
- Fixed bug #49183 (dns_get_record does not return NAPTR records). (Pierre)
- Fixed bug #49144 (Import of schema from different host transmits original
  authentication details). (Dmitry)
- Fixed bug #49142 (crash when exception thrown from __tostring()).
  (David Soria Parra)
- Fixed bug #49132 (posix_times returns false without error).
  (phpbugs at gunnu dot us)
- Fixed bug #49125 (Error in dba_exists C code). (jdornan at stanford dot edu)
- Fixed bug #49122 (undefined reference to mysqlnd_stmt_next_result on compile
  with --with-mysqli and MySQL 6.0). (Jani)
- Fixed bug #49108 (2nd scan_dir produces segfault). (Felipe)
- Fixed bug #49098 (mysqli segfault on error). (Rasmus)
- Fixed bug #49095 (proc_get_status['exitcode'] fails on win32). (Felipe)
- Fixed bug #49092 (ReflectionFunction fails to work with functions in fully
  qualified namespaces). (Kalle, Jani)
- Fixed bug #49074 (private class static fields can be modified by using
  reflection). (Jani)
- Fixed bug #49072 (feof never returns true for damaged file in zip). (Pierre)
- Fixed bug #49065 ("disable_functions" php.ini option does not work on
  Zend extensions). (Stas)
- Fixed bug #49064 (--enable-session=shared does not work: undefined symbol:
  php_url_scanner_reset_vars). (Jani)
- Fixed bug #49056 (parse_ini_file() regression in 5.3.0 when using non-ASCII
  strings as option keys). (Jani)
- Fixed bug #49052 (context option headers freed too early when using
  --with-curlwrappers). (Jani)
- Fixed bug #49047 (The function touch() fails on directories on Windows).
  (Pierre)
- Fixed bug #49032 (SplFileObject::fscanf() variables passed by reference).
  (Jani)
- Fixed bug #49027 (mysqli_options() doesn't work when using mysqlnd). (Andrey)
- Fixed bug #49026 (proc_open() can bypass safe_mode_protected_env_vars
  restrictions). (Ilia)
- Fixed bug #49020 (phar misinterprets ustar long filename standard).
  (Greg)
- Fixed bug #49018 (phar tar stores long filenames wit prefix/name reversed).
  (Greg)
- Fixed bug #49014 (dechunked filter broken when serving more than 8192 bytes
  in a chunk). (andreas dot streichardt at globalpark dot com, Ilia)
- Fixed bug #49012 (phar tar signature algorithm reports as Unknown (0) in
  getSignature() call). (Greg)
- Fixed bug #49000 (PHP CLI in Interactive mode (php -a) crashes
  when including files from function). (Stas)
- Fixed bug #48994 (zlib.output_compression does not output HTTP headers when
  set to a string value). (Jani)
- Fixed bug #48980 (Crash when compiling with pdo_firebird). (Felipe)
- Fixed bug #48962 (cURL does not upload files with specified filename).
  (Ilia)
- Fixed bug #48929 (Double \r\n after HTTP headers when "header" context
  option is an array). (David Zülke)
- Fixed bug #48913 (Too long error code strings in pdo_odbc driver).
  (naf at altlinux dot ru, Felipe)
- Fixed bug #48912 (Namespace causes unexpected strict behaviour with
  extract()). (Dmitry)
- Fixed bug #48909 (Segmentation fault in mysqli_stmt_execute()). (Andrey)
- Fixed bug #48899 (is_callable returns true even if method does not exist in
  parent class). (Felipe)
- Fixed bug #48893 (Problems compiling with Curl). (Felipe)
- Fixed bug #48880 (Random Appearing open_basedir problem). (Rasmus, Gwynne)
- Fixed bug #48872 (string.c: errors: duplicate case values). (Kalle)
- Fixed bug #48854 (array_merge_recursive modifies arrays after first one).
  (Felipe)
- Fixed bug #48805 (IPv6 socket transport is not working). (Ilia)
- Fixed bug #48802 (printf() returns incorrect outputted length). (Jani)
- Fixed bug #48791 (open office files always reported as corrupted). (Greg)
- Fixed bug #48788 (RecursiveDirectoryIterator doesn't descend into symlinked
  directories). (Ilia)
- Fixed bug #48783 (make install will fail saying phar file exists). (Greg)
- Fixed bug #48774 (SIGSEGVs when using curl_copy_handle()).
  (Sriram Natarajan)
- Fixed bug #48771 (rename() between volumes fails and reports no error on
  Windows). (Pierre)
- Fixed bug #48768 (parse_ini_*() crash with INI_SCANNER_RAW). (Jani)
- Fixed bug #48763 (ZipArchive produces corrupt archive). (dani dot church at
  gmail dot com, Pierre)
- Fixed bug #48762 (IPv6 address filter still rejects valid address). (Felipe)
- Fixed bug #48757 (ReflectionFunction::invoke() parameter issues). (Kalle)
- Fixed bug #48754 (mysql_close() crash php when no handle specified).
  (Johannes, Andrey)
- Fixed bug #48752 (Crash during date parsing with invalid date). (Pierre)
- Fixed bug #48746 (Unable to browse directories within Junction Points).
  (Pierre, Kanwaljeet Singla)
- Fixed bug #48745 (mysqlnd: mysql_num_fields returns wrong column count for
  mysql_list_fields). (Andrey)
- Fixed bug #48740 (PHAR install fails when INSTALL_ROOT is not the final
  install location). (james dot cohen at digitalwindow dot com, Greg)
- Fixed bug #48733 (CURLOPT_WRITEHEADER|CURLOPT_FILE|CURLOPT_STDERR warns on
  files that have been opened with r+). (Ilia)
- Fixed bug #48719 (parse_ini_*(): scanner_mode parameter is not checked for
  sanity). (Jani)
- Fixed bug #48718 (FILTER_VALIDATE_EMAIL does not allow numbers in domain
  components). (Ilia)
- Fixed bug #48681 (openssl signature verification for tar archives broken).
  (Greg)
- Fixed bug #48660 (parse_ini_*(): dollar sign as last character of value
  fails). (Jani)
- Fixed bug #48645 (mb_convert_encoding() doesn't understand hexadecimal
  html-entities). (Moriyoshi)
- Fixed bug #48637 ("file" fopen wrapper is overwritten when using
  --with-curlwrappers). (Jani)
- Fixed bug #48608 (Invalid libreadline version not detected during configure).
  (Jani)
- Fixed bug #48400 (imap crashes when closing stream opened with
  OP_PROTOTYPE flag). (Jani)
- Fixed bug #48377 (error message unclear on converting phar with existing
  file). (Greg)
- Fixed bug #48247 (Infinite loop and possible crash during startup with
  errors when errors are logged). (Jani)
- Fixed bug #48198 error: 'MYSQLND_LLU_SPEC' undeclared. Cause for #48780 and
  #46952 - both fixed too. (Andrey)
- Fixed bug #48189 (ibase_execute error in return param). (Kalle)
- Fixed bug #48182 (ssl handshake fails during asynchronous socket connection).
  (Sriram Natarajan)
- Fixed bug #48116 (Fixed build with Openssl 1.0). (Pierre,
  Al dot Smith at aeschi dot ch dot eu dot org)
- Fixed bug #48057 (Only the date fields of the first row are fetched, others
  are empty). (info at programmiernutte dot net)
- Fixed bug #47481 (natcasesort() does not sort extended ASCII characters
  correctly). (Herman Radtke)
- Fixed bug #47351 (Memory leak in DateTime). (Derick, Tobias John)
- Fixed bug #47273 (Encoding bug in SoapServer->fault). (Dmitry)
- Fixed bug #46682 (touch() afield returns different values on windows).
  (Pierre)
- Fixed bug #46614 (Extended MySQLi class gives incorrect empty() result).
  (Andrey)
- Fixed bug #46020 (with Sun Java System Web Server 7.0 on HPUX, #define HPUX).
  (Uwe Schindler)
- Fixed bug #45905 (imagefilledrectangle() clipping error).
  (markril at hotmail dot com, Pierre)
- Fixed bug #45554 (Inconsistent behavior of the u format char). (Derick)
- Fixed bug #45141 (setcookie will output expires years of >4 digits). (Ilia)
- Fixed bug #44683 (popen crashes when an invalid mode is passed). (Pierre)
- Fixed bug #43510 (stream_get_meta_data() does not return same mode as used
  in fopen). (Jani)
- Fixed bug #42434 (ImageLine w/ antialias = 1px shorter). (wojjie at gmail dot
  com, Kalle)
- Fixed bug #40013 (php_uname() does not return nodename on Netware (Guenter
  Knauf)
- Fixed bug #38091 (Mail() does not use FQDN when sending SMTP helo).
  (Kalle, Rick Yorgason)
- Fixed bug #28038 (Sent incorrect RCPT TO commands to SMTP server) (Garrett)
- Fixed bug #27051 (Impersonation with FastCGI does not exec process as
  impersonated user). (Pierre)


30 Jun 2009, PHP 5.3.0
- Upgraded bundled PCRE to version 7.9. (Nuno)
- Upgraded bundled sqlite to version 3.6.15. (Scott)

- Moved extensions to PECL (Derick, Lukas, Pierre, Scott):
  . ext/dbase
  . ext/fbsql
  . ext/fdf
  . ext/ncurses
  . ext/mhash (BC layer is now entirely within ext/hash)
  . ext/ming
  . ext/msql
  . ext/sybase (not maintained anymore, sybase_ct has to be used instead)

- Removed the experimental RPL (master/slave) functions from mysqli. (Andrey)
- Removed zend.ze1_compatibility_mode. (Dmitry)
- Removed all zend_extension_* php.ini directives. Zend extensions are now
  always loaded using zend_extension directive. (Derick)
- Removed special treatment of "/tmp" in sessions for open_basedir.
  Note: This undocumented behaviour was introduced in 5.2.2. (Alexey)
- Removed shebang line check from CGI sapi (checked by scanner). (Dmitry)

- Changed PCRE, Reflection and SPL extensions to be always enabled. (Marcus)
- Changed md5() to use improved implementation. (Solar Designer, Dmitry)
- Changed HTTP stream wrapper to accept any code between and including
  200 to 399 as successful. (Mike, Noah Fontes)
- Changed __call() to be invoked on private/protected method access, similar to
  properties and __get(). (Andrei)
- Changed dl() to be disabled by default. Enabled only when explicitly
  registered by the SAPI. Currently enabled with cli, cgi and embed SAPIs.
  (Dmitry)
- Changed opendir(), dir() and scandir() to use default context when no context
  argument is passed. (Sara)
- Changed open_basedir to allow tightening in runtime contexts. (Sara)
- Changed PHP/Zend extensions to use flexible build IDs. (Stas)
- Changed error level E_ERROR into E_WARNING in Soap extension methods
  parameter validation. (Felipe)
- Changed openssl info to show the shared library version number. (Scott)
- Changed floating point behaviour to consistently use double precision on all
  platforms and with all compilers. (Christian Seiler)
- Changed round() to act more intuitively when rounding to a certain precision
  and round very large and very small exponents correctly. (Christian Seiler)
- Changed session_start() to return false when session startup fails. (Jani)
- Changed property_exists() to check the existence of a property independent of
  accessibility (like method_exists()). (Felipe)
- Changed array_reduce() to allow mixed $initial (Christian Seiler)

- Improved PHP syntax and semantics:
  . Added lambda functions and closures. (Christian Seiler, Dmitry)
  . Added "jump label" operator (limited "goto"). (Dmitry, Sara)
  . Added NOWDOC syntax. (Gwynne Raskind, Stas, Dmitry)
  . Added HEREDOC syntax with double quotes. (Lars Strojny, Felipe)
  . Added support for using static HEREDOCs to initialize static variables and
    class members or constants. (Matt)
  . Improved syntax highlighting and consistency for variables in double-quoted
    strings and literal text in HEREDOCs and backticks. (Matt)
  . Added "?:" operator. (Marcus)
  . Added support for namespaces. (Dmitry, Stas, Gregory, Marcus)
  . Added support for Late Static Binding. (Dmitry, Etienne Kneuss)
  . Added support for __callStatic() magic method. (Sara)
  . Added forward_static_call(_array) to complete LSB. (Mike Lively)
  . Added support for dynamic access of static members using $foo::myFunc().
    (Etienne Kneuss)
  . Improved checks for callbacks. (Marcus)
  . Added __DIR__ constant. (Lars Strojny)
  . Added new error modes E_USER_DEPRECATED and E_DEPRECATED.
    E_DEPRECATED is used to inform about stuff being scheduled for removal
    in future PHP versions. (Lars Strojny, Felipe, Marcus)
  . Added "request_order" INI variable to control specifically $_REQUEST
    behavior. (Stas)
  . Added support for exception linking. (Marcus)
  . Added ability to handle exceptions in destructors. (Marcus)

- Improved PHP runtime speed and memory usage:
  . Substitute global-scope, persistent constants with their values at compile
    time. (Matt)
  . Optimized ZEND_SIGNED_MULTIPLY_LONG(). (Matt)
  . Removed direct executor recursion. (Dmitry)
  . Use fastcall calling convention in executor on x86. (Dmitry)
  . Use IS_CV for direct access to $this variable. (Dmitry)
  . Use ZEND_FREE() opcode instead of ZEND_SWITCH_FREE(IS_TMP_VAR). (Dmitry)
  . Lazy EG(active_symbol_table) initialization. (Dmitry)
  . Optimized ZEND_RETURN opcode to not allocate and copy return value if it is
    not used. (Dmitry)
  . Replaced all flex based scanners with re2c based scanners.
    (Marcus, Nuno, Scott)
  . Added garbage collector. (David Wang, Dmitry).
  . Improved PHP binary size and startup speed with GCC4 visibility control.
    (Nuno)
  . Improved engine stack implementation for better performance and stability.
    (Dmitry)
  . Improved memory usage by moving constants to read only memory.
    (Dmitry, Pierre)
  . Changed exception handling. Now each op_array doesn't contain
    ZEND_HANDLE_EXCEPTION opcode in the end. (Dmitry)
  . Optimized require_once() and include_once() by eliminating fopen(3) on
    second usage. (Dmitry)
  . Optimized ZEND_FETCH_CLASS + ZEND_ADD_INTERFACE into single
    ZEND_ADD_INTERFACE opcode. (Dmitry)
  . Optimized string searching for a single character.
    (Michal Dziemianko, Scott)
  . Optimized interpolated strings to use one less opcode. (Matt)

- Improved php.ini handling: (Jani)
  . Added ".htaccess" style user-defined php.ini files support for CGI/FastCGI.
  . Added support for special [PATH=/opt/httpd/www.example.com/] and
    [HOST=www.example.com] sections. Directives set in these sections can
    not be overridden by user-defined ini-files or during runtime.
  . Added better error reporting for php.ini syntax errors.
  . Allowed using full path to load modules using "extension" directive.
  . Allowed "ini-variables" to be used almost everywhere ini php.ini files.
  . Allowed using alphanumeric/variable indexes in "array" ini options.
  . Added 3rd optional parameter to parse_ini_file() to specify the scanning
    mode of INI_SCANNER_NORMAL or INI_SCANNER_RAW. In raw mode option values
    and section values are treated as-is.
  . Fixed get_cfg_var() to be able to return "array" ini options.
  . Added optional parameter to ini_get_all() to only retrieve the current
    value. (Hannes)

- Improved Windows support:
  . Update all libraries to their latest stable version. (Pierre, Rob, Liz,
    Garrett).
  . Added Windows support for stat(), touch(), filemtime(), filesize() and
    related functions. (Pierre)
  . Re-added socket_create_pair() for Windows in sockets extension. (Kalle)
  . Added inet_pton() and inet_ntop() also for Windows platforms.
    (Kalle, Pierre)
  . Added mcrypt_create_iv() for Windows platforms. (Pierre)
  . Added ACL Cache support on Windows.
    (Kanwaljeet Singla, Pierre, Venkat Raman Don)
  . Added constants based on Windows' GetVersionEx information.
    PHP_WINDOWS_VERSION_* and PHP_WINDOWS_NT_*. (Pierre)
  . Added support for ACL (is_writable, is_readable, reports now correct
    results) on Windows. (Pierre, Venkat Raman Don, Kanwaljeet Singla)
  . Added support for fnmatch() on Windows. (Pierre)
  . Added support for time_nanosleep() and time_sleep_until() on Windows.
    (Pierre)
  . Added support for symlink(), readlink(), linkinfo() and link() on Windows.
    They are available only when the running platform supports them. (Pierre)
  . the GMP extension now relies on MPIR instead of the GMP library. (Pierre)
  . Added Windows support for stream_socket_pair(). (Kalle)
  . Drop all external dependencies for the core features. (Pierre)
  . Drastically improve the build procedure (Pierre, Kalle, Rob):
    . VC9 (Visual C++ 2008) or later support
    . Initial experimental x64 support
  . MSI installer now supports all recent Windows versions, including
    Windows 7. (John, Kanwaljeet Singla)

- Improved and cleaned CGI code:
  . FastCGI is now always enabled and cannot be disabled.
    See sapi/cgi/CHANGES for more details. (Dmitry)
  . Added CGI SAPI -T option which can be used to measure execution
    time of script repeated several times. (Dmitry)

- Improved streams:
  . Fixed confusing error message on failure when no errors are logged. (Greg)
  . Added stream_supports_lock() function. (Benjamin Schulz)
  . Added context parameter for copy() function. (Sara)
  . Added "glob://" stream wrapper. (Marcus)
  . Added "params" as optional parameter for stream_context_create(). (Sara)
  . Added ability to use stream wrappers in include_path. (Gregory, Dmitry)

- Improved DNS API
  . Added Windows support for dns_check_record(), dns_get_mx(), checkdnsrr() and
    getmxrr(). (Pierre)
  . Added support for old style DNS functions (supports OSX and FBSD). (Scott)
  . Added a new "entries" array in dns_check_record() containing the TXT
    elements. (Felipe, Pierre)

- Improved hash extension:
  . Changed mhash to be a wrapper layer around the hash extension. (Scott)
  . Added hash_copy() function. (Tony)
  . Added sha224 hash algorithm to the hash extension. (Scott)

- Improved IMAP support (Pierre):
  . Added imap_gc() to clear the imap cache
  . Added imap_utf8_to_mutf7() and imap_mutf7_to_utf8()

- Improved mbstring extension:
  . Added "mbstring.http_output_conv_mimetypes" INI directive that allows
    common non-text types such as "application/xhtml+xml" to be converted
    by mb_output_handler(). (Moriyoshi)

- Improved OCI8 extension (Chris Jones/Oracle Corp.):
  . Added Database Resident Connection Pooling (DRCP) and Fast
    Application Notification (FAN) support.
  . Added support for Oracle External Authentication (not supported
    on Windows).
  . Improve persistent connection handling of restarted DBs.
  . Added SQLT_AFC (aka CHAR datatype) support to oci_bind_by_name.
  . Fixed bug #45458 (Numeric keys for associative arrays are not
    handled properly)
  . Fixed bug #41069 (Segmentation fault with query over DB link).
  . Fixed define of SQLT_BDOUBLE and SQLT_BFLOAT constants with Oracle
    10g ORACLE_HOME builds.
  . Changed default value of oci8.default_prefetch from 10 to 100.
  . Fixed PECL Bug #16035 (OCI8: oci_connect without ORACLE_HOME defined causes
    segfault) (Chris Jones/Oracle Corp.)
  . Fixed PECL Bug #15988 (OCI8: sqlnet.ora isn't read with older Oracle
    libraries) (Chris Jones/Oracle Corp.)
  . Fixed PECL Bug #14268 (Allow "pecl install oci8" command to "autodetect" an
    Instant Client RPM install) (Chris Jones/Oracle Corp.)
  . Fixed PECL bug #12431 (OCI8 ping functionality is broken).
  . Allow building (e.g from PECL) the PHP 5.3-based OCI8 code with
    PHP 4.3.9 onwards.
  . Provide separate extensions for Oracle 11g and 10g on Windows.
    (Pierre, Chris)

- Improved OpenSSL extension:
  . Added support for OpenSSL digest and cipher functions. (Dmitry)
  . Added access to internal values of DSA, RSA and DH keys. (Dmitry)
  . Fixed a memory leak on openssl_decrypt(). (Henrique)
  . Fixed segfault caused by openssl_pkey_new(). (Henrique)
  . Fixed bug caused by uninitilized variables in openssl_pkcs7_encrypt() and
    openssl_pkcs7_sign(). (Henrique)
  . Fixed error message in openssl_seal(). (Henrique)

- Improved pcntl extension: (Arnaud)
  . Added pcntl_signal_dispatch().
  . Added pcntl_sigprocmask().
  . Added pcntl_sigwaitinfo().
  . Added pcntl_sigtimedwait().

- Improved SOAP extension:
  . Added support for element names in context of XMLSchema's <any>. (Dmitry)
  . Added ability to use Traversable objects instead of plain arrays.
    (Joshua Reese, Dmitry)
  . Fixed possible crash bug caused by an uninitialized value. (Zdash Urf)

- Improved SPL extension:
  . Added SPL to list of standard extensions that cannot be disabled. (Marcus)
  . Added ability to store associative information with objects in
    SplObjectStorage. (Marcus)
  . Added ArrayAccess support to SplObjectStorage. (Marcus)
  . Added SplDoublyLinkedList, SplStack, SplQueue classes. (Etienne)
  . Added FilesystemIterator. (Marcus)
  . Added GlobIterator. (Marcus)
  . Added SplHeap, SplMinHeap, SplMaxHeap, SplPriorityQueue classes. (Etienne)
  . Added new parameter $prepend to spl_autoload_register(). (Etienne)
  . Added SplFixedArray. (Etienne, Tony)
  . Added delaying exceptions in SPL's autoload mechanism. (Marcus)
  . Added RecursiveTreeIterator. (Arnaud, Marcus)
  . Added MultipleIterator. (Arnaud, Marcus, Johannes)

- Improved Zend Engine:
  . Added "compact" handler for Zend MM storage. (Dmitry)
  . Added "+" and "*" specifiers to zend_parse_parameters(). (Andrei)
  . Added concept of "delayed early binding" that allows opcode caches to
    perform class declaration (early and/or run-time binding) in exactly
    the same order as vanilla PHP. (Dmitry)

- Improved crypt() function: (Pierre)
  . Added Blowfish and extended DES support. (Using Blowfish implementation
    from Solar Designer).
  . Made crypt features portable by providing our own implementations
    for crypt_r and the algorithms which are used when OS does not provide
    them. PHP implementations are always used for Windows builds.

- Deprecated session_register(), session_unregister() and
  session_is_registered(). (Hannes)
- Deprecated define_syslog_variables(). (Kalle)
- Deprecated ereg extension. (Felipe)

- Added new extensions:
  . Added Enchant extension as a way to access spell checkers. (Pierre)
  . Added fileinfo extension as replacement for mime_magic extension. (Derick)
  . Added intl extension for Internationalization. (Ed B., Vladimir I.,
    Dmitry L., Stanislav M., Vadim S., Kirti V.)
  . Added mysqlnd extension as replacement for libmysql for ext/mysql, mysqli
    and PDO_mysql. (Andrey, Johannes, Ulf)
  . Added phar extension for handling PHP Archives. (Greg, Marcus, Steph)
  . Added SQLite3 extension. (Scott)

- Added new date/time functionality: (Derick)
  . date_parse_from_format(): Parse date/time strings according to a format.
  . date_create_from_format()/DateTime::createFromFormat(): Create a date/time
    object by parsing a date/time string according to a given format.
  . date_get_last_errors()/DateTime::getLastErrors(): Return a list of warnings
    and errors that were found while parsing a date/time string through:
    . strtotime() / new DateTime
    . date_create_from_format() / DateTime::createFromFormat()
    . date_parse_from_format().
  . support for abbreviation and offset based timezone specifiers for
    the 'e' format specifier, DateTime::__construct(), DateTime::getTimeZone()
    and DateTimeZone::getName().
  . support for selectively listing timezone identifiers by continent or
    country code through timezone_identifiers_list() /
    DateTimezone::listIdentifiers().
  . timezone_location_get() / DateTimezone::getLocation() for retrieving
    location information from timezones.
  . date_timestamp_set() / DateTime::setTimestamp() to set a Unix timestamp
    without invoking the date parser. (Scott, Derick)
  . date_timestamp_get() / DateTime::getTimestamp() to retrieve the Unix
    timestamp belonging to a date object.
  . two optional parameters to timezone_transitions_get() /
    DateTimeZone::getTranstions() to limit the range of transitions being
    returned.
  . support for "first/last day of <month>" style texts.
  . support for date/time strings returned by MS SQL.
  . support for serialization and unserialization of DateTime objects.
  . support for diffing date/times through date_diff() / DateTime::diff().
  . support for adding/subtracting weekdays with strtotime() and
    DateTime::modify().
  . DateInterval class to represent the difference between two date/times.
  . support for parsing ISO intervals for use with DateInterval.
  . date_add() / DateTime::add(), date_sub() / DateTime::sub() for applying an
    interval to an existing date/time.
  . proper support for "this week", "previous week"/"last week" and "next week"
    phrases so that they actually mean the week and not a seven day period
    around the current day.
  . support for "<xth> <weekday> of" and "last <weekday> of" phrases to be used
    with months - like in "last saturday of februari 2008".
  . support for "back of <hour>" and "front of <hour>" phrases that are used in
    Scotland.
  . DatePeriod class which supports iterating over a DateTime object applying
    DateInterval on each iteration, up to an end date or limited by maximum
    number of occurences.

- Added compatibility mode in GD, imagerotate, image(filled)ellipse
  imagefilter, imageconvolution and imagecolormatch are now always enabled.
  (Pierre)
- Added array_replace() and array_replace_recursive() functions. (Matt)
- Added ReflectionProperty::setAccessible() method that allows non-public
  property's values to be read through ::getValue() and set through
  ::setValue(). (Derick, Sebastian)
- Added msg_queue_exists() function to sysvmsg extension. (Benjamin Schulz)
- Added Firebird specific attributes that can be set via PDO::setAttribute()
  to control formatting of date/timestamp columns: PDO::FB_ATTR_DATE_FORMAT,
  PDO::FB_ATTR_TIME_FORMAT and PDO::FB_ATTR_TIMESTAMP_FORMAT. (Lars W)
- Added gmp_testbit() function. (Stas)
- Added icon format support to getimagesize(). (Scott)
- Added LDAP_OPT_NETWORK_TIMEOUT option for ldap_set_option() to allow
  setting network timeout (FR #42837). (Jani)
- Added optional escape character parameter to fgetcsv(). (David Soria Parra)
- Added an optional parameter to strstr() and stristr() for retrieval of either
  the part of haystack before or after first occurrence of needle.
  (Johannes, Felipe)
- Added xsl->setProfiling() for profiling stylesheets. (Christian)
- Added long-option feature to getopt() and made getopt() available also on
  win32 systems by adding a common getopt implementation into core.
  (David Soria Parra, Jani)
- Added support for optional values, and = as separator, in getopt(). (Hannes)
- Added lcfirst() function. (David C)
- Added PREG_BAD_UTF8_OFFSET_ERROR constant. (Nuno)
- Added native support for asinh(), acosh(), atanh(), log1p() and expm1().
  (Kalle)
- Added LIBXML_LOADED_VERSION constant (libxml2 version currently used). (Rob)
- Added JSON_FORCE_OBJECT flag to json_encode(). (Scott, Richard Quadling)
- Added timezone_version_get() to retrieve the version of the used timezone
  database. (Derick)
- Added 'n' flag to fopen to allow passing O_NONBLOCK to the underlying
  open(2) system call. (Mikko)
- Added "dechunk" filter which can decode HTTP responses with chunked
  transfer-encoding. HTTP streams use this filter automatically in case
  "Transfer-Encoding: chunked" header is present in response. It's possible to
  disable this behaviour using "http"=>array("auto_decode"=>0) in stream
  context. (Dmitry)
- Added support for CP850 encoding in mbstring extension.
  (Denis Giffeler, Moriyoshi)
- Added stream_cast() and stream_set_options() to user-space stream wrappers,
  allowing stream_select(), stream_set_blocking(), stream_set_timeout() and
  stream_set_write_buffer() to work with user-space stream wrappers. (Arnaud)
- Added header_remove() function. (chsc at peytz dot dk, Arnaud)
- Added stream_context_get_params() function. (Arnaud)
- Added optional parameter "new" to sybase_connect(). (Timm)
- Added parse_ini_string() function. (grange at lemonde dot fr, Arnaud)
- Added str_getcsv() function. (Sara)
- Added openssl_random_pseudo_bytes() function. (Scott)
- Added ability to send user defined HTTP headers with SOAP request.
  (Brian J.France, Dmitry)
- Added concatenation option to bz2.decompress stream filter.
  (Keisial at gmail dot com, Greg)
- Added support for using compressed connections with PDO_mysql. (Johannes)
- Added the ability for json_decode() to take a user specified depth. (Scott)
- Added support for the mysql_stmt_next_result() function from libmysql.
  (Andrey)
- Added function preg_filter() that does grep and replace in one go. (Marcus)
- Added system independent realpath() implementation which caches intermediate
  directories in realpath-cache. (Dmitry)
- Added optional clear_realpath_cache and filename parameters to
  clearstatcache(). (Jani, Arnaud)
- Added litespeed SAPI module. (George Wang)
- Added ext/hash support to ext/session's ID generator. (Sara)
- Added quoted_printable_encode() function. (Tony)
- Added stream_context_set_default() function. (Davey Shafik)
- Added optional "is_xhtml" parameter to nl2br() which makes the function
  output <br> when false and <br /> when true (FR #34381). (Kalle)
- Added PHP_MAXPATHLEN constant (maximum length of a path). (Pierre)
- Added support for SSH via libssh2 in cURL. (Pierre)
- Added support for gray levels PNG image with alpha in GD extension. (Pierre)
- Added support for salsa hashing functions in HASH extension. (Scott)
- Added DOMNode::getLineNo to get line number of parsed node. (Rob)
- Added table info to PDO::getColumnMeta() with SQLite. (Martin Jansen, Scott)
- Added mail logging functionality that allows logging of mail sent via
  mail() function. (Ilia)
- Added json_last_error() to return any error information from json_decode().
  (Scott)
- Added gethostname() to return the current system host name. (Ilia)
- Added shm_has_var() function. (Mike)
- Added depth parameter to json_decode() to lower the nesting depth from the
  maximum if required. (Scott)
- Added pixelation support in imagefilter(). (Takeshi Abe, Kalle)
- Added SplObjectStorage::addAll/removeAll. (Etienne)

- Implemented FR #41712 (curl progress callback: CURLOPT_PROGRESSFUNCTION).
  (sdteffen[at]gmail[dot].com, Pierre)
- Implemented FR #47739 (Missing cURL option do disable IPv6). (Pierre)
- Implemented FR #39637 (Missing cURL option CURLOPT_FTP_FILEMETHOD). (Pierre)

- Fixed an issue with ReflectionProperty::setAccessible().
  (Sebastian, Roman Borschel)
- Fixed html_entity_decode() incorrectly converting numeric html entities
  to different characters with cp1251 and cp866. (Scott)
- Fixed an issue in date() where a : was printed for the O modifier after a P
  modifier was used. (Derick)
- Fixed exec() on Windows to not eat the first and last double quotes. (Scott)
- Fixed readlink on Windows in thread safe SAPI (apache2.x etc.). (Pierre)
- Fixed a bug causing miscalculations with the "last <weekday> of <n> month"
  relative time string. (Derick)
- Fixed bug causing the algorithm parameter of mhash() to be modified. (Scott)
- Fixed invalid calls to free when internal fileinfo magic file is used. (Scott)
- Fixed memory leak inside wddx_add_vars() function. (Felipe)
- Fixed check in recode extension to allow builing of recode and mysql
  extensions when using a recent libmysql. (Johannes)

- Fixed PECL bug #12794 (PDOStatement->nextRowset() doesn't work). (Johannes)
- Fixed PECL bug #12401 (Add support for ATTR_FETCH_TABLE_NAMES). (Johannes)

- Fixed bug #48696 (ldap_read() segfaults with invalid parameters). (Felipe)
- Fixed bug #48643 (String functions memory issue). (Dmitry)
- Fixed bug #48641 (tmpfile() uses old parameter parsing).
  (crrodriguez at opensuse dot org)
- Fixed bug #48624 (.user.ini never gets parsed). (Pierre)
- Fixed bug #48620 (X-PHP-Originating-Script assumes no trailing CRLF in
  existing headers). (Ilia)
- Fixed bug #48578 (Can't build 5.3 on FBSD 4.11). (Rasmus)
- Fixed bug #48535 (file_exists returns false when impersonate is used).
  (Kanwaljeet Singla, Venkat Raman Don)
- Fixed bug #48493 (spl_autoload_register() doesn't work correctly when
  prepending functions). (Scott)
- Fixed bug #48215 (Calling a method with the same name as the parent class
  calls the constructor). (Scott)
- Fixed bug #48200 (compile failure with mbstring.c when
  --enable-zend-multibyte is used). (Jani)
- Fixed bug #48188 (Cannot execute a scrollable cursors twice with PDO_PGSQL).
  (Matteo)
- Fixed bug #48185 (warning: value computed is not used in
  pdo_sqlite_stmt_get_col line 271). (Matteo)
- Fixed bug #48087 (call_user_method() invalid free of arguments). (Felipe)
- Fixed bug #48060 (pdo_pgsql - large objects are returned as empty). (Matteo)
- Fixed bug #48034 (PHP crashes when script is 8192 (8KB) bytes long). (Dmitry)
- Fixed bug #48004 (Error handler prevents creation of default object). (Dmitry)
- Fixed bug #47880 (crashes in call_user_func_array()). (Dmitry)
- Fixed bug #47856 (stristr() converts needle to lower-case). (Ilia)
- Fixed bug #47851 (is_callable throws fatal error). (Dmitry)
- Fixed bug #47816 (pcntl tests failing on NetBSD). (Matteo)
- Fixed bug #47779 (Wrong value for SIG_UNBLOCK and SIG_SETMASK constants).
  (Matteo)
- Fixed bug #47771 (Exception during object construction from arg call calls
  object's destructor). (Dmitry)
- Fixed bug #47767 (include_once does not resolve windows symlinks or junctions)
  (Kanwaljeet Singla, Venkat Raman Don)
- Fixed bug #47757 (rename JPG to JPEG in phpinfo). (Pierre)
- Fixed bug #47745 (FILTER_VALIDATE_INT doesn't allow minimum integer). (Dmitry)
- Fixed bug #47714 (autoloading classes inside exception_handler leads to
  crashes). (Dmitry)
- Fixed bug #47671 (Cloning SplObjectStorage instances). (Etienne)
- Fixed bug #47664 (get_class returns NULL instead of FALSE). (Dmitry)
- Fixed bug #47662 (Support more than 127 subpatterns in preg_match). (Nuno)
- Fixed bug #47596 (Bus error on parsing file). (Dmitry)
- Fixed bug #47572 (Undefined constant causes segmentation fault). (Felipe)
- Fixed bug #47560 (explode()'s limit parameter odd behaviour). (Matt)
- Fixed bug #47549 (get_defined_constants() return array with broken array
  categories). (Ilia)
- Fixed bug #47535 (Compilation failure in ps_fetch_from_1_to_8_bytes()).
  (Johannes)
- Fixed bug #47534 (RecursiveDiteratoryIterator::getChildren ignoring
  CURRENT_AS_PATHNAME). (Etienne)
- Fixed bug #47443 (metaphone('scratch') returns wrong result). (Felipe)
- Fixed bug #47438 (mysql_fetch_field ignores zero offset). (Johannes)
- Fixed bug #47398 (PDO_Firebird doesn't implements quoter correctly). (Felipe)
- Fixed bug #47390 (odbc_fetch_into - BC in php 5.3.0). (Felipe)
- Fixed bug #47359 (Use the expected unofficial mimetype for bmp files). (Scott)
- Fixed bug #47343 (gc_collect_cycles causes a segfault when called within a
  destructor in one case). (Dmitry)
- Fixed bug #47320 ($php_errormsg out of scope in functions). (Dmitry)
- Fixed bug #47318 (UMR when trying to activate user config). (Pierre)
- Fixed bug #47243 (OCI8: Crash at shutdown on Windows) (Chris Jones/Oracle
  Corp.)
- Fixed bug #47231 (offsetGet error using incorrect offset). (Etienne)
- Fixed bug #47229 (preg_quote() should escape the '-' char). (Nuno)
- Fixed bug #47165 (Possible memory corruption when passing return value by
  reference). (Dmitry)
- Fixed bug #47087 (Second parameter of mssql_fetch_array()). (Felipe)
- Fixed bug #47085 (rename() returns true even if the file in PHAR does not
  exist). (Greg)
- Fixed bug #47050 (mysqli_poll() modifies improper variables). (Johannes)
- Fixed bug #47045 (SplObjectStorage instances compared with ==). (Etienne)
- Fixed bug #47038 (Memory leak in include). (Dmitry)
- Fixed bug #47031 (Fix constants in DualIterator example). (Etienne)
- Fixed bug #47021 (SoapClient stumbles over WSDL delivered with
  "Transfer-Encoding: chunked"). (Dmitry)
- Fixed bug #46994 (OCI8: CLOB size does not update when using CLOB IN OUT param
  in stored procedure) (Chris Jones/Oracle Corp.)
- Fixed bug #46979 (use with non-compound name *has* effect). (Dmitry)
- Fixed bug #46957 (The tokenizer returns deprecated values). (Felipe)
- Fixed bug #46944 (UTF-8 characters outside the BMP aren't encoded correctly).
  (Scott)
- Fixed bug #46897 (ob_flush() should fail to flush unerasable buffers).
  (David C.)
- Fixed bug #46849 (Cloning DOMDocument doesn't clone the properties). (Rob)
- Fixed bug #46847 (phpinfo() is missing some settings). (Hannes)
- Fixed bug #46844 (php scripts or included files with first line starting
  with # have the 1st line missed from the output). (Ilia)
- Fixed bug #46817 (tokenizer misses last single-line comment (PHP 5.3+, with
  re2c lexer)). (Matt, Shire)
- Fixed bug #46811 (ini_set() doesn't return false on failure). (Hannes)
- Fixed bug #46763 (mb_stristr() wrong output when needle does not exist).
  (Henrique M. Decaria)
- Fixed bug #46755 (warning: use statement with non-compound name). (Dmitry)
- Fixed bug #46746 (xmlrpc_decode_request outputs non-suppressable error when
  given bad data). (Ilia)
- Fixed bug #46738 (Segfault when mb_detect_encoding() fails). (Scott)
- Fixed bug #46731 (Missing validation for the options parameter of the
  imap_fetch_overview() function). (Ilia)
- Fixed bug #46711 (cURL curl_setopt leaks memory in foreach loops). (magicaltux
  [at] php [dot] net)
- Fixed bug #46701 (Creating associative array with long values in the key fails
  on 32bit linux). (Shire)
- Fixed bug #46681 (mkdir() fails silently on PHP 5.3). (Hannes)
- Fixed bug #46653 (can't extend mysqli). (Johannes)
- Fixed bug #46646 (Restrict serialization on some internal classes like Closure
  and SplFileInfo using exceptions). (Etienne)
- Fixed bug #46623 (OCI8: phpinfo doesn't show compile time ORACLE_HOME with
  phpize) (Chris Jones/Oracle Corp.)
- Fixed bug #46578 (strip_tags() does not honor end-of-comment when it
  encounters a single quote). (Felipe)
- Fixed bug #46546 (Segmentation fault when using declare statement with
  non-string value). (Felipe)
- Fixed bug #46542 (Extending PDO class with a __call() function doesn't work as
  expected). (Johannes)
- Fixed bug #46421 (SplFileInfo not correctly handling /). (Etienne)
- Fixed bug #46347 (parse_ini_file() doesn't support * in keys). (Nuno)
- Fixed bug #46268 (DateTime::modify() does not reset relative time values).
  (Derick)
- Fixed bug #46241 (stacked error handlers, internal error handling in general).
  (Etienne)
- Fixed bug #46238 (Segmentation fault on static call with empty string method).
  (Felipe)
- Fixed bug #46192 (ArrayObject with objects as storage serialization).
  (Etienne)
- Fixed bug #46185 (importNode changes the namespace of an XML element). (Rob)
- Fixed bug #46178 (memory leak in ext/phar). (Greg)
- Fixed bug #46160 (SPL - Memory leak when exception is thrown in offsetSet).
  (Felipe)
- Fixed Bug #46147 (after stream seek, appending stream filter reads incorrect
  data). (Greg)
- Fixed bug #46127 (php_openssl_tcp_sockop_accept forgets to set context on
  accepted stream) (Mark Karpeles, Pierre)
- Fixed bug #46115 (Memory leak when calling a method using Reflection).
  (Dmitry)
- Fixed bug #46110 (XMLWriter - openmemory() and openuri() leak memory on
  multiple calls). (Ilia)
- Fixed bug #46108 (DateTime - Memory leak when unserializing). (Felipe)
- Fixed bug #46106 (Memory leaks when using global statement). (Dmitry)
- Fixed bug #46099 (Xsltprocessor::setProfiling - memory leak). (Felipe, Rob).
- Fixed bug #46087 (DOMXPath - segfault on destruction of a cloned object).
  (Ilia)
- Fixed bug #46048 (SimpleXML top-level @attributes not part of iterator).
  (David C.)
- Fixed bug #46044 (Mysqli - wrong error message). (Johannes)
- Fixed bug #46042 (memory leaks with reflection of mb_convert_encoding()).
  (Ilia)
- Fixed bug #46039 (ArrayObject iteration is slow). (Arnaud)
- Fixed bug #46033 (Direct instantiation of SQLite3stmt and SQLite3result cause
  a segfault.) (Scott)
- Fixed bug #45991 (Ini files with the UTF-8 BOM are treated as invalid).
  (Scott)
- Fixed bug #45989 (json_decode() doesn't return NULL on certain invalid
  strings). (magicaltux, Scott)
- Fixed bug #45976 (Moved SXE from SPL to SimpleXML). (Etienne)
- Fixed bug #45928 (large scripts from stdin are stripped at 16K border).
  (Christian Schneider, Arnaud)
- Fixed bug #45911 (Cannot disable ext/hash). (Arnaud)
- Fixed bug #45907 (undefined reference to 'PHP_SHA512Init'). (Greg)
- Fixed bug #45826 (custom ArrayObject serialization). (Etienne)
- Fixed bug #45820 (Allow empty keys in ArrayObject). (Etienne)
- Fixed bug #45791 (json_decode() doesn't convert 0e0 to a double). (Scott)
- Fixed bug #45786 (FastCGI process exited unexpectedly). (Dmitry)
- Fixed bug #45757 (FreeBSD4.11 build failure: failed include; stdint.h).
  (Hannes)
- Fixed bug #45743 (property_exists fails to find static protected member in
  child class). (Felipe)
- Fixed bug #45717 (Fileinfo/libmagic build fails, missing err.h and getopt.h).
  (Derick)
- Fixed bug #45706 (Unserialization of classes derived from ArrayIterator
  fails). (Etienne, Dmitry)
- Fixed bug #45696 (Not all DateTime methods allow method chaining). (Derick)
- Fixed bug #45682 (Unable to var_dump(DateInterval)). (Derick)
- Fixed bug #45447 (Filesystem time functions on Vista and server 2008).
  (Pierre)
- Fixed bug #45432 (PDO: persistent connection leak). (Felipe)
- Fixed bug #45392 (ob_start()/ob_end_clean() and memory_limit). (Ilia)
- Fixed bug #45384 (parse_ini_file will result in parse error with no trailing
  newline). (Arnaud)
- Fixed bug #45382 (timeout bug in stream_socket_enable_crypto). (vnegrier at
  optilian dot com, Ilia)
- Fixed bug #45044 (relative paths not resolved correctly). (Dmitry)
- Fixed bug #44861 (scrollable cursor don't work with pgsql). (Matteo)
- Fixed bug #44842 (parse_ini_file keys that start/end with underscore).
  (Arnaud)
- Fixed bug #44575 (parse_ini_file comment # line problems). (Arnaud)
- Fixed bug #44409 (PDO::FETCH_SERIALIZE calls __construct()). (Matteo)
- Fixed bug #44173 (PDO->query() parameter parsing/checking needs an update).
  (Matteo)
- Fixed bug #44154 (pdo->errorInfo() always have three elements in the returned
  array). (David C.)
- Fixed bug #44153 (pdo->errorCode() returns NULL when there are no errors).
  (David C.)
- Fixed bug #44135 (PDO MySQL does not support CLIENT_FOUND_ROWS). (Johannes,
  chx1975 at gmail dot com)
- Fixed bug #44100 (Inconsistent handling of static array declarations with
  duplicate keys). (Dmitry)
- Fixed bug #43831 ($this gets mangled when extending PDO with persistent
  connection). (Felipe)
- Fixed bug #43817 (opendir() fails on Windows directories with parent directory
  unaccessible). (Dmitry)
- Fixed bug #43069 (SoapClient causes 505 HTTP Version not supported error
  message). (Dmitry)
- Fixed bug #43008 (php://filter uris ignore url encoded filternames and can't
  handle slashes). (Arnaud)
- Fixed bug #42362 (HTTP status codes 204 and 304 should not be gzipped).
  (Scott, Edward Z. Yang)
- Fixed bug #41874 (separate STDOUT and STDERR in exec functions). (Kanwaljeet
  Singla, Venkat Raman Don, Pierre)
- Fixed bug #41534 (SoapClient over HTTPS fails to reestablish connection).
  (Dmitry)
- Fixed bug #38802 (max_redirects and ignore_errors). (patch by
  datibbaw@php.net)
- Fixed bug #35980 (touch() works on files but not on directories). (Pierre)

17 Jun 2009, PHP 5.2.10
- Updated timezone database to version 2009.9 (2009i) (Derick)

- Added "ignore_errors" option to http fopen wrapper. (David Zulke, Sara)
- Added new CURL options CURLOPT_REDIR_PROTOCOLS, CURLOPT_PROTOCOLS,
  and CURLPROTO_* for redirect fixes in CURL 7.19.4. (Yoram Bar Haim, Stas)
- Added support for Sun CC (FR #46595 and FR #46513). (David Soria Parra)

- Changed default value of array_unique()'s optional sorting type parameter
  back to SORT_STRING to fix backwards compatibility breakage introduced in
  PHP 5.2.9. (Moriyoshi)

- Fixed memory corruptions while reading properties of zip files. (Ilia)
- Fixed memory leak in ob_get_clean/ob_get_flush. (Christian)
- Fixed segfault on invalid session.save_path. (Hannes)
- Fixed leaks in imap when a mail_criteria is used. (Pierre)
- Fixed missing erealloc() in fix for Bug #40091 in spl_autoload_register. (Greg)

- Fixed bug #48562 (Reference recursion causes segfault when used in
  wddx_serialize_vars()). (Felipe)
- Fixed bug #48557 (Numeric string keys in Apache Hashmaps are not cast to
  integers). (David Zuelke)
- Fixed bug #48518 (curl crashes when writing into invalid file handle). (Tony)
- Fixed bug #48514 (cURL extension uses same resource name for simple and
  multi APIs). (Felipe)
- Fixed bug #48469 (ldap_get_entries() leaks memory on empty search
  results). (Patrick)
- Fixed bug #48456 (CPPFLAGS not restored properly in phpize.m4). (Jani,
  spisek at kerio dot com)
- Fixed bug #48448 (Compile failure under IRIX 6.5.30 building cast.c).
  (Kalle)
- Fixed bug #48441 (ldap_search() sizelimit, timelimit and deref options
  persist). (Patrick)
- Fixed bug #48434 (Improve memory_get_usage() accuracy). (Arnaud)
- Fixed bug #48416 (Force a cache limit in ereg() to stop excessive memory
  usage). (Scott)
- Fixed bug #48409 (Crash when exception is thrown while passing function
  arguments). (Arnaud)
- Fixed bug #48378 (exif_read_data() segfaults on certain corrupted .jpeg
  files). (Pierre)
- Fixed bug #48359 (Script hangs on snmprealwalk if OID is not increasing).
  (Ilia, simonov at gmail dot com)
- Fixed bug #48336 (ReflectionProperty::getDeclaringClass() does not work
  with redeclared property).
  (patch by Markus dot Lidel at shadowconnect dot com)
- Fixed bug #48326 (constant MSG_DONTWAIT not defined). (Arnaud)
- Fixed bug #48313 (fgetcsv() does not return null for empty rows). (Ilia)
- Fixed bug #48309 (stream_copy_to_stream() and fpasstru() do not update
  stream position of plain files). (Arnaud)
- Fixed bug #48307 (stream_copy_to_stream() copies 0 bytes when $source is a
  socket). (Arnaud)
- Fixed bug #48273 (snmp*_real_walk() returns SNMP errors as values).
  (Ilia, lytboris at gmail dot com)
- Fixed bug #48256 (Crash due to double-linking of history.o).
  (tstarling at wikimedia dot org)
- Fixed bug #48248 (SIGSEGV when access to private property via &__get).
  (Felipe)
- Fixed bug #48247 (Crash on errors during startup). (Stas)
- Fixed bug #48240 (DBA Segmentation fault dba_nextkey). (Felipe)
- Fixed bug #48224 (Incorrect shuffle in array_rand). (Etienne)
- Fixed bug #48221 (memory leak when passing invalid xslt parameter).
  (Felipe)
- Fixed bug #48207 (CURLOPT_(FILE|WRITEHEADER options do not error out when
  working with a non-writable stream). (Ilia)
- Fixed bug #48206 (Iterating over an invalid data structure with
  RecursiveIteratorIterator leads to a segfault). (Scott)
- Fixed bug #48204 (xmlwriter_open_uri() does not emit warnings on invalid
  paths). (Ilia)
- Fixed bug #48203 (Crash when CURLOPT_STDERR is set to regular file). (Jani)
- Fixed bug #48202 (Out of Memory error message when passing invalid file
  path) (Pierre)
- Fixed bug #48156 (Added support for lcov v1.7). (Ilia)
- Fixed bug #48132 (configure check for curl ssl support fails with
  --disable-rpath). (Jani)
- Fixed bug #48131 (Don't try to bind ipv4 addresses to ipv6 ips via bindto).
  (Ilia)
- Fixed bug #48070 (PDO_OCI: Segfault when using persistent connection).
  (Pierre, Matteo, jarismar dot php at gmail dot com)
- Fixed bug #48058 (Year formatter goes wrong with out-of-int range). (Derick)
- Fixed bug #48038 (odbc_execute changes variables used to form params array).
  (Felipe)
- Fixed bug #47997 (stream_copy_to_stream returns 1 on empty streams). (Arnaud)
- Fixed bug #47991 (SSL streams fail if error stack contains items). (Mikko)
- Fixed bug #47981 (error handler not called regardless). (Hannes)
- Fixed bug #47969 (ezmlm_hash() returns different values depend on OS). (Ilia)
- Fixed bug #47946 (ImageConvolution overwrites background). (Ilia)
- Fixed bug #47940 (memory leaks in imap_body). (Pierre, Jake Levitt)
- Fixed bug #47937 (system() calls sapi_flush() regardless of output
  buffering). (Ilia)
- Fixed bug #47903 ("@" operator does not work with string offsets). (Felipe)
- Fixed bug #47893 (CLI aborts on non blocking stdout). (Arnaud)
- Fixed bug #47849 (Non-deep import loses the namespace). (Rob)
- Fixed bug #47845 (PDO_Firebird omits first row from query). (Lars W)
- Fixed bug #47836 (array operator [] inconsistency when the array has
  PHP_INT_MAX index value). (Matt)
- Fixed bug #47831 (Compile warning for strnlen() in main/spprintf.c).
  (Ilia, rainer dot jung at kippdata dot de)
- Fixed bug #47828 (openssl_x509_parse() segfaults when a UTF-8 conversion
  fails). (Scott, Kees Cook, Pierre)
- Fixed bug #47818 (Segfault due to bound callback param). (Felipe)
- Fixed bug #47801 (__call() accessed via parent:: operator is provided
  incorrect method name). (Felipe)
- Fixed bug #47769 (Strange extends PDO). (Felipe)
- Fixed bug #47745 (FILTER_VALIDATE_INT doesn't allow minimum integer).
  (Dmitry)
- Fixed bug #47721 (Alignment issues in mbstring and sysvshm extension).
  (crrodriguez at opensuse dot org, Ilia)
- Fixed bug #47704 (PHP crashes on some "bad" operations with string
  offsets). (Dmitry)
- Fixed bug #47695 (build error when xmlrpc and iconv are compiled against
  different iconv versions). (Scott)
- Fixed bug #47667 (ZipArchive::OVERWRITE seems to have no effect).
  (Mikko, Pierre)
- Fixed bug #47644 (Valid integers are truncated with json_decode()). (Scott)
- Fixed bug #47639 (pg_copy_from() WARNING: nonstandard use of \\ in a
  string literal). (Ilia)
- Fixed bug #47616 (curl keeps crashing). (Felipe)
- Fixed bug #47598 (FILTER_VALIDATE_EMAIL is locale aware). (Ilia)
- Fixed bug #47566 (pcntl_wexitstatus() returns signed status).
  (patch by james at jamesreno dot com)
- Fixed bug #47564 (unpacking unsigned long 32bit bit endian returns wrong
  result). (Ilia)
- Fixed bug #47487 (performance degraded when reading large chunks after
  fix of bug #44607). (Arnaud)
- Fixed bug #47468 (enable cli|cgi-only extensions for embed sapi). (Jani)
- Fixed bug #47435 (FILTER_FLAG_NO_PRIV_RANGE does not work with ipv6
  addresses in the filter extension). (Ilia)
- Fixed bug #47430 (Errors after writing to nodeValue parameter of an absent
  previousSibling). (Rob)
- Fixed bug #47365 (ip2long() may allow some invalid values on certain 64bit
   systems). (Ilia)
- Fixed bug #47254 (Wrong Reflection for extends class). (Felipe)
- Fixed bug #47042 (cgi sapi is incorrectly removing SCRIPT_FILENAME).
  (Sriram Natarajan, David Soria Parra)
- Fixed bug #46882 (Serialize / Unserialize misbehaviour under OS with
  different bit numbers). (Matt)
- Fixed bug #46812 (get_class_vars() does not include visible private variable
  looking at subclass). (Arnaud)
- Fixed bug #46386 (Digest authentication with SOAP module fails against MSSQL
  SOAP services). (Ilia, lordelph at gmail dot com)
- Fixed bug #46109 (Memory leak when mysqli::init() is called multiple times).
  (Andrey)
- Fixed bug #45997 (safe_mode bypass with exec/system/passthru (windows only)).
  (Pierre)
- Fixed bug #45877 (Array key '2147483647' left as string). (Matt)
- Fixed bug #45822 (Near infinite-loops while parsing huge relative offsets).
  (Derick, Mike Sullivan)
- Fixed bug #45799 (imagepng() crashes on empty image).
  (Martin McNickle, Takeshi Abe)
- Fixed bug #45622 (isset($arrayObject->p) misbehaves with
  ArrayObject::ARRAY_AS_PROPS set). (robin_fernandes at uk dot ibm dot com, Arnaud)
- Fixed bug #45614 (ArrayIterator::current(), ::key() can show 1st private prop
  of wrapped object). (robin_fernandes at uk dot ibm dot com, Arnaud)
- Fixed bug #45540 (stream_context_create creates bad http request). (Arnaud)
- Fixed bug #45202 (zlib.output_compression can not be set with ini_set()).
  (Jani)
- Fixed bug #45191 (error_log ignores date.timezone php.ini val when setting
  logging timestamps). (Derick)
- Fixed bug #45092 (header HTTP context option not being used when compiled
  using --with-curlwrappers). (Jani)
- Fixed bug #44996 (xmlrpc_decode() ignores time zone on iso8601.datetime).
  (Ilia, kawai at apache dot org)
- Fixed bug #44827 (define() is missing error checks for class constants).
  (Ilia)
- Fixed bug #44214 (Crash using preg_replace_callback() and global variables).
  (Nuno, Scott)
- Fixed bug #43073 (TrueType bounding box is wrong for angle<>0).
  (Martin McNickle)
- Fixed bug #42663 (gzinflate() try to allocate all memory with truncated
  data). (Arnaud)
- Fixed bug #42414 (some odbc_*() functions incompatible with Oracle ODBC
  driver). (jhml at gmx dot net)
- Fixed bug #42362 (HTTP status codes 204 and 304 should not be gzipped).
  (Scott, Edward Z. Yang)
- Fixed bug #42143 (The constant NAN is reported as 0 on Windows)
  (Kanwaljeet Singla, Venkat Raman Don)
- Fixed bug #38805 (PDO truncates text from SQL Server text data type field).
  (Steph)

26 Feb 2009, PHP 5.2.9
- Changed __call() to be invoked on private/protected method access, similar to
  properties and __get(). (Andrei)

- Added optional sorting type flag parameter to array_unique(). Default is
  SORT_REGULAR. (Andrei)

- Fixed a crash on extract in zip when files or directories entry names contain
  a relative path. (Pierre)
- Fixed error conditions handling in stream_filter_append(). (Arnaud)
- Fixed zip filename property read. (Pierre)
- Fixed explode() behavior with empty string to respect negative limit. (Shire)
- Fixed security issue in imagerotate(), background colour isn't validated
  correctly with a non truecolour image. Reported by Hamid Ebadi,
  APA Laboratory (Fixes CVE-2008-5498). (Scott)
- Fixed a segfault when malformed string is passed to json_decode(). (Scott)
- Fixed bug in xml_error_string() which resulted in messages being
  off by one. (Scott)

- Fixed bug #47422 (modulus operator returns incorrect results on 64 bit
  linux). (Matt)
- Fixed bug #47399 (mb_check_encoding() returns true for some illegal SJIS
  characters). (for-bugs at hnw dot jp, Moriyoshi)
- Fixed bug #47353 (crash when creating a lot of objects in object
  destructor). (Tony)
- Fixed bug #47322 (sscanf %d doesn't work). (Felipe)
- Fixed bug #47282 (FILTER_VALIDATE_EMAIL is marking valid email addresses
  as invalid). (Ilia)
- Fixed bug #47220 (segfault in dom_document_parser in recovery mode). (Rob)
- Fixed bug #47217 (content-type is not set properly for file uploads). (Ilia)
- Fixed bug #47174 (base64_decode() interprets pad char in mid string as
  terminator). (Ilia)
- Fixed bug #47165 (Possible memory corruption when passing return value by
  reference). (Dmitry)
- Fixed bug #47152 (gzseek/fseek using SEEK_END produces strange results).
  (Felipe)
- Fixed bug #47131 (SOAP Extension ignores "user_agent" ini setting). (Ilia)
- Fixed bug #47109 (Memory leak on $a->{"a"."b"} when $a is not an object).
  (Etienne, Dmitry)
- Fixed bug #47104 (Linking shared extensions fails with icc). (Jani)
- Fixed bug #47049 (SoapClient::__soapCall causes a segmentation fault).
  (Dmitry)
- Fixed bug #47048 (Segfault with new pg_meta_data). (Felipe)
- Fixed bug #47042 (PHP cgi sapi is removing SCRIPT_FILENAME for non
  apache). (Sriram Natarajan)
- Fixed bug #47037 (No error when using fopen with empty string). (Cristian
  Rodriguez R., Felipe)
- Fixed bug #47035 (dns_get_record returns a garbage byte at the end of a
  TXT record). (Felipe)
- Fixed bug #47027 (var_export doesn't show numeric indices on ArrayObject).
  (Derick)
- Fixed bug #46985 (OVERWRITE and binary mode does not work, regression
  introduced in 5.2.8). (Pierre)
- Fixed bug #46973 (IPv6 address filter rejects valid address). (Felipe)
- Fixed bug #46964 (Fixed pdo_mysql build with older version of MySQL). (Ilia)
- Fixed bug #46959 (Unable to disable PCRE). (Scott)
- Fixed bug #46918 (imap_rfc822_parse_adrlist host part not filled in
  correctly). (Felipe)
- Fixed bug #46889 (Memory leak in strtotime()). (Derick)
- Fixed bug #46887 (Invalid calls to php_error_docref()). (oeriksson at
  mandriva dot com, Ilia)
- Fixed bug #46873 (extract($foo) crashes if $foo['foo'] exists). (Arnaud)
- Fixed bug #46843 (CP936 euro symbol is not converted properly). (ty_c at
  cybozuy dot co dot jp, Moriyoshi)
- Fixed bug #46798 (Crash in mssql extension when retrieving a NULL value
  inside a binary or image column type). (Ilia)
- Fixed bug #46782 (fastcgi.c parse error). (Matt)
- Fixed bug #46760 (SoapClient doRequest fails when proxy is used). (Felipe)
- Fixed bug #46748 (Segfault when an SSL error has more than one error).
  (Scott)
- Fixed bug #46739 (array returned by curl_getinfo should contain
  content_type key). (Mikko)
- Fixed bug #46699 (xml_parse crash when parser is namespace aware). (Rob)
- Fixed bug #46419 (Elements of associative arrays with NULL value are
  lost). (Dmitry)
- Fixed bug #46282 (Corrupt DBF When Using DATE). (arne at bukkie dot nl)
- Fixed bug #46026 (bz2.decompress/zlib.inflate filter tries to decompress
  after end of stream). (Greg)
- Fixed bug #46005 (User not consistently logged under Apache2). (admorten
  at umich dot edu, Stas)
- Fixed bug #45996 (libxml2 2.7 causes breakage with character data in
  xml_parse()). (Rob)
- Fixed bug #45940 (MySQLI OO does not populate connect_error property on
  failed connect). (Johannes)
- Fixed bug #45923 (mb_st[r]ripos() offset not handled correctly). (Moriyoshi)
- Fixed bug #45327 (memory leak if offsetGet throws exception). (Greg)
- Fixed bug #45239 (Encoding detector hangs with mbstring.strict_detection
  enabled). (Moriyoshi)
- Fixed bug #45161 (Reusing a curl handle leaks memory). (Mark Karpeles, Jani)
- Fixed bug #44336 (Improve pcre UTF-8 string matching performance). (frode
  at coretrek dot com, Nuno)
- Fixed bug #43841 (mb_strrpos() offset is byte count for negative values).
  (Moriyoshi)
- Fixed bug #37209 (mssql_execute with non fatal errors). (Kalle)
- Fixed bug #35975 (Session cookie expires date format isn't the most
  compatible. Now matches that of setcookie()). (Scott)


08 Dec 2008, PHP 5.2.8
- Reverted bug fix #42718 that broke magic_quotes_gpc (Scott)

04 Dec 2008, PHP 5.2.7
- Upgraded PCRE to version 7.8 (Fixes CVE-2008-2371). (Ilia)
- Updated timezone database to version 2008.9. (Derick)
- Upgraded bundled libzip to 0.9.0. (Pierre)

- Added logging option for error_log to send directly to SAPI. (Stas)
- Added PHP_MAJOR_VERSION, PHP_MINOR_VERSION, PHP_RELEASE_VERSION,
  PHP_EXTRA_VERSION, PHP_VERSION_ID, PHP_ZTS and PHP_DEBUG constants. (Pierre)
- Added "PHP_INI_SCAN_DIR" environment variable which can be used to
  either disable or change the compile time ini scan directory (FR #45114).
  (Jani)

- Fixed missing initialization of BG(page_uid) and BG(page_gid),
  reported by Maksymilian Arciemowicz. (Stas)
- Fixed memory leak inside sqlite_create_aggregate(). (Felipe)
- Fixed memory leak inside PDO sqlite's sqliteCreateAggregate() method.
  (Felipe)
- Fixed a crash inside gd with invalid fonts (Fixes CVE-2008-3658). (Pierre)
- Fixed a possible overflow inside memnstr (Fixes CVE-2008-3659).
  (LaurentGaffie)
- Fixed incorrect php_value order for Apache configuration, reported by
  Maksymilian Arciemowicz. (Stas)
- Fixed memory leak inside readline_callback_handler_remove() function.
  (Felipe)
- Fixed sybase_fetch_*() to continue reading after CS_ROW_FAIL status (Timm)
- Fixed a bug inside dba_replace() that could cause file truncation
  withinvalid keys. (Ilia)
- Fixed memory leak inside readline_callback_handler_install() function.(Ilia)
- Fixed memory leak inside readline_completion_function() function. (Felipe)
- Fixed stream_get_contents() when using $maxlength and socket is notclosed.
  indeyets [at] php [dot] net on #46049. (Arnaud)
- Fixed stream_get_line() to behave as documented on non-blocking streams.
  (Arnaud)
- Fixed endless loop in PDOStatement::debugDumpParams().
  (jonah.harris at gmail dot com)
- Fixed ability to use "internal" heaps in extensions. (Arnaud, Dmitry)
- Fixed weekdays adding/subtracting algorithm. (Derick)
- Fixed some ambiguities in the date parser. (Derick)
- Fixed a bug with the YYYY-MM format not resetting the day correctly.
  (Derick)
- Fixed a bug in the DateTime->modify() methods, it would not use the advanced
  relative time strings. (Derick)
- Fixed extraction of zip files or directories when the entry name is a
  relative path. (Pierre)
- Fixed read or write errors for large zip archives. (Pierre)
- Fixed security issues detailed in CVE-2008-2665 and CVE-2008-2666.
  (Christian Hoffmann)
- Fixed simplexml asXML() not to lose encoding when dumping entire
  document to file. (Ilia)
- Fixed a crash inside PDO when trying instantiate PDORow manually.
  (Felipe)
- Fixed build failure of ext/mysqli with libmysql 6.0 - missing
  rplfunctions. (Andrey)
- Fixed a regression when using strip_tags() and < is within an
  attribute.(Scott)
- Fixed a crash on invalid method in ReflectionParameter constructor.
  (Christian Seiler)
- Reverted fix for bug #44197 due to behaviour change in minor version.
  (Felipe)

- Fixed bug #46732 (mktime.year description is wrong). (Derick)
- Fixed bug #46696 (cURL fails in upload files with specified content-type).
  (Ilia)
- Fixed bug #46673 (stream_lock call with wrong parameter). (Arnaud)
- Fixed bug #46649 (Setting array element with that same array produces
  inconsistent results). (Arnaud)
- Fixed bug #46626 (mb_convert_case does not handle apostrophe correctly).
  (Ilia)
- Fixed bug #46543 (ibase_trans() memory leaks when using wrong parameters).
  (Felipe)
- Fixed bug #46521 (Curl ZTS OpenSSL, error in config.m4 fragment).
  (jd at cpanel dot net)
- Fixed bug #46496 (wddx_serialize treats input as ISO-8859-1). (Mark Karpeles)
- Fixed bug #46427 (SoapClient() stumbles over its "stream_context" parameter).
  (Dmitry, Herman Radtke)
- Fixed bug #46426 (offset parameter of stream_get_contents() does not
  workfor "0"). (Felipe)
- Fixed bug #46406 (Unregistering nodeclass throws E_FATAL). (Rob)
- Fixed bug #46389 (NetWare needs small patch for _timezone).
  (patch by guenter@php.net)
- Fixed bug #46388 (stream_notification_callback inside of object destroys
  object variables). (Felipe)
- Fixed bug #46381 (wrong $this passed to internal methods causes segfault).
  (Tony)
- Fixed bug #46379 (Infinite loop when parsing '#' in one line file). (Arnaud)
- Fixed bug #46366 (bad cwd with / as pathinfo). (Dmitry)
- Fixed bug #46360 (TCP_NODELAY constant for socket_{get,set}_option).
  (bugs at trick dot vanstaveren dot us)
- Fixed bug #46343 (IPv6 address filter accepts invalid address). (Ilia)
- Fixed bug #46335 (DOMText::splitText doesn't handle multibyte characters).
  (Rob)
- Fixed bug #46323 (compilation of simplexml for NetWare breaks).
  (Patch by guenter [at] php [dot] net)
- Fixed bug #46319 (PHP sets default Content-Type header for HTTP 304
  response code, in cgi sapi). (Ilia)
- Fixed bug #46313 (Magic quotes broke $_FILES). (Arnaud)
- Fixed bug #46308 (Invalid write when changing property from inside getter).
  (Dmitry)
- Fixed bug #46292 (PDO::setFetchMode() shouldn't requires the 2nd arg when
  using FETCH_CLASSTYPE). (Felipe)
- Fixed bug #46274, #46249 (pdo_pgsql always fill in NULL for empty BLOB and
  segfaults when returned by SELECT). (Felipe)
- Fixed bug #46271 (local_cert option is not resolved to full path). (Ilia)
- Fixed bug #46247 (ibase_set_event_handler() is allowing to pass callback
  without event). (Felipe)
- Fixed bug #46246 (difference between call_user_func(array($this, $method))
  and $this->$method()). (Dmitry)
- Fixed bug #46222 (ArrayObject EG(uninitialized_var_ptr) overwrite).
  (Etienne)
- Fixed bug #46215 (json_encode mutates its parameter and has some
  class-specific state). (Felipe)
- Fixed bug #46206 (pg_query_params/pg_execute convert passed values to
  strings). (Ilia)
- Fixed bug #46191 (BC break: DOMDocument saveXML() doesn't accept null).
  (Rob)
- Fixed bug #46164 (stream_filter_remove() closes the stream). (Arnaud)
- Fixed bug #46157 (PDOStatement::fetchObject prototype error). (Felipe)
- Fixed bug #46147 (after stream seek, appending stream filter reads
  incorrect data). (Greg)
- Fixed bug #46139 (PDOStatement->setFetchMode() forgets FETCH_PROPS_LATE).
  (chsc at peytz dot dk, Felipe)
- Fixed bug #46127 (php_openssl_tcp_sockop_accept forgets to set context
  on accepted stream) (Mark Karpeles, Pierre)
- Fixed bug #46110 (XMLWriter - openmemory() and openuri() leak memory on
  multiple calls). (Ilia)
- Fixed bug #46088 (RegexIterator::accept - segfault). (Felipe)
- Fixed bug #46082 (stream_set_blocking() can cause a crash in some
  circumstances). (Felipe)
- Fixed bug #46064 (Exception when creating ReflectionProperty object
  on dynamicly created property). (Felipe)
- Fixed bug #46059 (Compile failure under IRIX 6.5.30 building posix.c).
  (Arnaud)
- Fixed bug #46053 (SplFileObject::seek - Endless loop). (Arnaud)
- Fixed bug #46051 (SplFileInfo::openFile - memory overlap). (Arnaud)
- Fixed bug #46047 (SimpleXML converts empty nodes into object with
  nested array). (Rob)
- Fixed bug #46031 (Segfault in AppendIterator::next). (Arnaud)
- Fixed bug #46029 (Segfault in DOMText when using with Reflection). (Rob)
- Fixed bug #46026 (bzip2.decompress/zlib.inflate filter tries to decompress
  after end of stream). (Keisial at gmail dot com, Greg)
- Fixed bug #46024 (stream_select() doesn't return the correct number).
  (Arnaud)
- Fixed bug #46010 (warnings incorrectly generated for iv in ecb mode).
  (Felipe)
- Fixed bug #46003 (isset on nonexisting node return unexpected results). (Rob)
- Fixed bug #45956 (parse_ini_file() does not return false with syntax errors
  in parsed file). (Jani)
- Fixed bug #45901 (wddx_serialize_value crash with SimpleXMLElement object).
  (Rob)
- Fixed bug #45862 (get_class_vars is inconsistent with 'protected' and
  'private' variables). (ilewis at uk dot ibm dot com, Felipe)
- Fixed bug #45860 (header() function fails to correctly replace all Status
  lines). (Dmitry)
- Fixed bug #45805 (Crash on throwing exception from error handler). (Dmitry)
- Fixed bug #45765 (ReflectionObject with default parameters of self::xxx cause
  an error). (Felipe)
- Fixed bug #45751 (Using auto_prepend_file crashes (out of scope stack address
  use)). (basant dot kukreja at sun dot com)
- Fixed bug #45722 (mb_check_encoding() crashes). (Moriyoshi)
- Fixed bug #45705 (rfc822_parse_adrlist() modifies passed address parameter).
  (Jani)
- Fixed bug #45691 (Some per-dir or runtime settings may leak into other
  requests). (Moriyoshi)
- Fixed bug #45581 (htmlspecialchars() double encoding &#x hex items). (Arnaud)
- Fixed bug #45580 (levenshtein() crashes with invalid argument). (Ilia)
- Fixed bug #45575 (Segfault with invalid non-string as event handler callback).
  (Christian Seiler)
- Fixed bug #45568 (ISAPI doesn't properly clear auth_digest in header).
  (Patch by: navara at emclient dot com)
- Fixed bug #45556 (Return value from callback isn't freed). (Felipe)
- Fixed bug #45555 (Segfault with invalid non-string as
  register_introspection_callback). (Christian Seiler)
- Fixed bug #45553 (Using XPath to return values for attributes with a
  namespace does not work). (Rob)
- Fixed bug #45529 (new DateTimeZone() and date_create()->getTimezone() behave
  different). (Derick)
- Fixed bug #45522 (FCGI_GET_VALUES request does not return supplied values).
  (Arnaud)
- Fixed bug #45486 (mb_send_mail(); header 'Content-Type: text/plain; charset='
   parsing incorrect). (Felipe)
- Fixed bug #45485 (strip_tags and <?XML tag). (Felipe)
- Fixed bug #45460 (imap patch for fromlength fix in imap_headerinfo doesn't
  accept lengths of 1024). (Felipe, andrew at lifescale dot com)
- Fixed bug #45449 (filesize() regression using ftp wrapper).
  (crrodriguez at suse dot de)
- Fixed bug #45423 (fastcgi parent process doesn't invoke php_module_shutdown
  before shutdown) (basant dot kukreja at sun dot com)
- Fixed bug #45406 (session.serialize_handler declared by shared extension fails).
  (Kalle, oleg dot grenrus at dynamoid dot com)
- Fixed bug #45405 (snmp extension memory leak).
  (Federico Cuello, Rodrigo Campos)
- Fixed bug #45382 (timeout bug in stream_socket_enable_crypto). (Ilia)
- Fixed bug #45373 (php crash on query with errors in params). (Felipe)
- Fixed bug #45352 (Segmentation fault because of tick function on second
  request). (Dmitry)
- Fixed bug #45312 (Segmentation fault on second request for array functions).
  (Dmitry)
- Fixed bug #45303 (Opening php:// wrapper in append mode results in a warning).
  (Arnaud)
- Fixed bug #45251 (double free or corruption with setAttributeNode()). (Rob)
- Fixed bug #45226 and #18916 (xmlrpc_set_type() segfaults and wrong behavior
  with valid ISO8601 date string). (Jeff Lawsons)
- Fixed bug #45220 (curl_read callback returns -1 when needs to return
  size_t (unsigned)). (Felipe)
- Fixed bug #45181 (chdir() should clear relative entries in stat cache).
  (Arnaud)
- Fixed bug #45178 (memory corruption on assignment result of "new" by
  reference). (Dmitry)
- Fixed bug #45166 (substr() overflow changes). (Felipe)
- Fixed bug #45151 (Crash with URI/file..php (filename contains 2 dots)).
  (Fixes CVE-2008-3660) (Dmitry)
- Fixed bug #45139 (ReflectionProperty returns incorrect declaring class).
  (Felipe)
- Fixed bug #45124 ($_FILES['upload']['size'] sometimes return zero and some
  times the filesize). (Arnaud)
- Fixed bug #45028 (CRC32 output endianness is different between crc32() and
  hash()). (Tony)
- Fixed bug #45004 (pg_insert() does not accept 4 digit timezone format).
  (Ilia)
- Fixed bug #44991 (Compile Failure With freetds0.82).
  (jklowden at freetds dot org, matthias at dsx dot at)
- Fixed bug #44938 (gettext functions crash with overly long domain).
  (Christian Schneider, Ilia)
- Fixed bug #44925 (preg_grep() modifies input array). (Nuno)
- Fixed bug #44900 (OpenSSL extension fails to link with OpenSSL 0.9.6).
  (jd at cpanel dot net, Pierre)
- Fixed bug #44891 Memory leak using registerPHPFunctions and XSLT Variable
  as function parameter. (Rob)
- Fixed bug #44882 (SOAP extension object decoding bug). (Dmitry)
- Fixed bug #44830 (Very minor issue with backslash in heredoc). (Matt)
- Fixed bug #44818 (php://memory writeable when opened read only). (Arnaud)
- Fixed bug #44811 (Improve error message when creating a new SoapClient
  that contains invalid data). (Markus Fischer, David C)
- Fixed bug #44798 (Memory leak assigning value to attribute). (Ilia)
- Fixed bug #44716 (Progress notifications incorrect). (Hannes)
- Fixed bug #44712 (stream_context_set_params segfaults on invalid arguments).
  (Hannes)
- Fixed bug #44617 (wrong HTML entity output when substitute_character=entity).
  (Moriyoshi)
- Fixed bug #44607 (stream_get_line unable to correctly identify the "ending"
  in the stream content). (Arnaud)
- Fixed bug #44425 (Extending PDO/MySQL class with a __call() function doesn't
  work). (Johannes)
- Fixed bug #44327 (PDORow::queryString property & numeric offsets / Crash).
  (Felipe)
- Fixed bug #44251, #41125 (PDO + quote() + prepare() can result in segfault).
  (tsteiner at nerdclub dot net)
- Fixed bug #44246 (closedir() accepts a file resource opened by fopen()).
  (Dmitry, Tony)
- Fixed bug #44182 (extract($a, EXTR_REFS) can fail to split copy-on-write
  references). (robin_fernandes at uk dot ibm dot com)
- Fixed bug #44181 (extract($a, EXTR_OVERWRITE|EXTR_REFS) can fail to create
  references to $a). (robin_fernandes at uk dot ibm dot com)
- Fixed bug #44127 (UNIX abstract namespace socket connect does not work).
  (Jani)
- Fixed bug #43993 (mb_substr_count() behaves differently to substr_count()
  with overlapping needles). (Moriyoshi)
- Fixed Bug #43958 (class name added into the error message). (Dmitry)
- Fixed bug #43941 (json_encode silently cuts non-UTF8 strings). (Stas)
- Fixed bug #43925 (Incorrect argument counter in prepared statements with
  pgsql). (Felipe)
- Fixed bug #43731 (socket_getpeername: cannot use on stdin with inetd).
  (Arnaud)
- Fixed bug #43723 (SOAP not sent properly from client for <choice>). (Dmitry)
- Fixed bug #43668 (Added odbc.default_cursortype to control the ODBCcursor
  model). (Patrick)
- Fixed bug #43666 (Fixed code to use ODBC 3.52 datatypes for 64bit
  systems). (Patrick)
- Fixed bug #43540 (rfc1867 handler newlength problem). (Arnaud)
- Fixed bug #43452 (strings containing a weekday, or a number plus weekday
  behaved incorrect of the current day-of-week was the same as the one in the
  phrase). (Derick)
- Fixed bug #43353 (wrong detection of 'data' wrapper causes notice).
  (gk at gknw dot de, Arnaud)
- Fixed bug #43053 (Regression: some numbers shown in scientific notation).
  (int-e at gmx dot de)
- Fixed bug #43045 (SOAP encoding violation on "INF" for type double/float).
  (Dmitry)
- Fixed bug #42862 (IMAP toolkit crash: rfc822.c legacy routine buffer
  overflow). (Fixes CVE-2008-2829) (Dmitry)
- Fixed bug #42855 (dns_get_record() doesn't return all text from TXT record).
  (a dot u dot savchuk at gmail dot com)
- Fixed bug #42737 (preg_split('//u') triggers a E_NOTICE with newlines).
  (Nuno)
- Fixed bug #42718 (FILTER_UNSAFE_RAW not applied when configured as default
  filter). (Arnaud)
- Fixed bug #42604 ("make test" fails with --with-config-file-scan-dir=path).
  (Jani)
- Fixed bug #42473 (ob_start php://output and headers). (Arnaud)
- Fixed bug #42318 (problem with nm on AIX, not finding object files).
  (Dmitry)
- Fixed bug #42294 (Unified solution for round() based on C99 round). (Ilia)
- Fixed bug #42078 (pg_meta_data mix tables metadata from different schemas).
  (Felipe)
- Fixed bug #41348 (OCI8: allow compilation with Oracle 8.1). (Chris Jones)
- Fixed bug #41033 (enable signing with DSA keys.
  (gordyf at google dot com, Pierre)
- Fixed bug #37100 (data is returned truncated with BINARY CURSOR). (Tony)
- Fixed bug #30312 (crash in sybase_unbuffered_query() function). (Timm)
- Fixed bug #24679 (pg_* functions doesn't work using schema). (Felipe)
- Fixed bug #14962 (PECL) (::extractTo 2nd argument is not really optional)
  (Mark van Der Velden)
- Fixed bug #14032 (Mail() always returns false but mail is sent). (Mikko)


01 May 2008, PHP 5.2.6
- Fixed two possible crashes inside posix extension (Tony)
- Fixed incorrect heredoc handling when label is used within the block.
  (Matt)
- Fixed possible stack buffer overflow in FastCGI SAPI. (Andrei Nigmatulin)
- Fixed sending of uninitialized paddings which may contain some information. (Andrei Nigmatulin)
- Fixed a bug in formatting timestamps when DST is active in the default timezone (Derick)
- Properly address incomplete multibyte chars inside escapeshellcmd() (Ilia, Stefan Esser)
- Fix integer overflow in printf(). (Stas, Maksymilian Aciemowicz)
- Fixed security issue detailed in CVE-2008-0599. (Rasmus)
- Fixed potential memleak in stream filter parameter for zlib filter. (Greg)
- Added Reflection API metadata for the methods of the DOM classes. (Sebastian)
- Fixed weird behavior in CGI parameter parsing. (Dmitry, Hannes Magnusson)
- Fixed a safe_mode bypass in cURL identified by Maksymilian Arciemowicz.
  (Ilia)
- Fixed a bug with PDO::FETCH_COLUMN|PDO::FETCH_GROUP mode when a column # by
  which to group by data is specified. (Ilia)
- Fixed segfault in filter extension when using callbacks. (Arnar Mar Sig,
  Felipe)
- Fixed faulty fix for bug #40189 (endless loop in zlib.inflate stream filter). (Greg)
- Upgraded PCRE to version 7.6 (Nuno)

- Fixed bug #44742 (timezone_offset_get() causes segmentation faults). (Derick)
- Fixed bug #44720 (Prevent crash within session_register()). (Scott)
- Fixed bug #44703 (htmlspecialchars() does not detect bad character set argument). (Andy Wharmby)
- Fixed bug #44673 (With CGI argv/argc starts from arguments, not from script) (Dmitry)
- Fixed bug #44667 (proc_open() does not handle pipes with the mode 'wb' correctly). (Jani)
- Fixed bug #44663 (Crash in imap_mail_compose if "body" parameter invalid). (Ilia)
- Fixed bug #44650 (escaepshellscmd() does not check arg count). (Ilia)
- Fixed bug #44613 (Crash inside imap_headerinfo()). (Ilia, jmessa)
- Fixed bug #44603 (Order issues with Content-Type/Length headers on POST). (Ilia)
- Fixed bug #44594 (imap_open() does not validate # of retries parameter). (Ilia)
- Fixed bug #44591 (imagegif's filename parameter). (Felipe)
- Fixed bug #44557 (Crash in imap_setacl when supplied integer as username) (Thomas Jarosch)
- Fixed bug #44487 (call_user_method_array issues a warning when throwing an exception). (David Soria Parra)
- Fixed bug #44478 (Inconsistent behaviour when assigning new nodes). (Rob, Felipe)
- Fixed bug #44445 (email validator does not handle domains starting/ending with a -). (Ilia)
- Fixed bug #44440 (st_blocks undefined under BeOS). (Felipe)
- Fixed bug #44394 (Last two bytes missing from output). (Felipe)
- Fixed bug #44388 (Crash inside exif_read_data() on invalid images) (Ilia)
- Fixed bug #44373 (PDO_OCI extension compile failed). (Felipe)
- Fixed bug #44333 (SEGFAULT when using mysql_pconnect() with client_flags). (Felipe)
- Fixed bug #44306 (Better detection of MIPS processors on Windows). (Ilia)
- Fixed bug #44242 (metaphone('CMXFXM') crashes PHP). (Felipe)
- Fixed bug #44233 (MSG_PEEK undefined under BeOS R5). (jonathonfreeman at gmail dot com, Ilia)
- Fixed bug #44216 (strftime segfaults on large negative value). (Derick)
- Fixed bug #44209 (strtotime() doesn't support 64 bit timestamps on 64 bit platforms). (Derick)
- Fixed bug #44206 (OCI8 selecting ref cursors leads to ORA-1000 maximum open cursors reached). (Oracle Corp.)
- Fixed bug #44200 (A crash in PDO when no bound targets exists and yet bound parameters are present). (Ilia)
- Fixed bug #44197 (socket array keys lost on socket_select). (Felipe)
- Fixed bug #44191 (preg_grep messes up array index). (Felipe)
- Fixed bug #44189 (PDO setAttribute() does not properly validate values for native numeric options). (Ilia)
- Fixed bug #44184 (Double free of loop-variable on exception). (Dmitry)
- Fixed bug #44171 (Invalid FETCH_COLUMN index does not raise an error). (Ilia)
- Fixed bug #44166 (Parameter handling flaw in PDO::getAvailableDrivers()). (Ilia)
- Fixed bug #44159 (Crash: $pdo->setAttribute(PDO::STATEMENT_ATTR_CLASS, NULL)). (Felipe)
- Fixed bug #44152 (Possible crash with syslog logging on ZTS builds). (Ilia)
- Fixed bug #44141 (private parent constructor callable through static function). (Dmitry)
- Fixed bug #44113 (OCI8 new collection creation can fail with OCI-22303). (Oracle Corp.)
- Fixed bug #44069 (Huge memory usage with concatenation using . instead of .=). (Dmitry)
- Fixed bug #44046 (crash inside array_slice() function with an invalid by-ref offset). (Ilia)
- Fixed bug #44028 (crash inside stream_socket_enable_crypto() when enabling encryption without crypto type). (Ilia)
- Fixed bug #44018 (RecursiveDirectoryIterator options inconsistancy). (Marcus)
- Fixed bug #44008 (OCI8 incorrect usage of OCI-Lob->close crashes PHP). (Oracle Corp.)
- Fixed bug #43998 (Two error messages returned for incorrect encoding for mb_strto[upper|lower]). (Rui)
- Fixed bug #43994 (mb_ereg 'successfully' matching incorrect). (Rui)
- Fixed bug #43954 (Memory leak when sending the same HTTP status code multiple times). (Scott)
- Fixed bug #43927 (koi8r is missing from html_entity_decode()). (andy at demos dot su, Tony)
- Fixed bug #43912 (Interbase column names are truncated to 31 characters). (Ilia)
- Fixed bug #43875 (Two error messages returned for $new and $flag argument in mysql_connect()). (Hannes)
- Fixed bug #43863 (str_word_count() breaks on cyrillic "ya" in locale cp1251). (phprus at gmail dot com, Tony)
- Fixed bug #43841 (mb_strrpos offset is byte count for negative values). (Rui)
- Fixed bug #43840 (mb_strpos bounds check is byte count rather than a character count). (Rui)
- Fixed bug #43808 (date_create never fails (even when it should)). (Derick)
- Fixed bug #43793 (zlib filter is unable to auto-detect gzip/zlib file headers). (Greg)
- Fixed bug #43703 (Signature compatibility check broken). (Dmitry)
- Fixed bug #43677 (Inconsistent behaviour of include_path set with php_value). (manuel at mausz dot at)
- Fixed bug #43663 (Extending PDO class with a __call() function doesn't work). (David Soria Parra)
- Fixed bug #43647 (Make FindFile use PATH_SEPARATOR instead of ";"). (Ilia)
- Fixed bug #43635 (mysql extension ingores INI settings on NULL values passed to mysql_connect()). (Ilia)
- Fixed bug #43620 (Workaround for a bug inside libcurl 7.16.2 that can result in a crash). (Ilia)
- Fixed bug #43614 (incorrect processing of numerical string keys of array in arbitrary serialized data). (Dmitriy Buldakov, Felipe)
- Fixed bug #43606 (define missing depencies of the exif extension). (crrodriguez at suse dot de)
- Fixed bug #43589 (a possible infinite loop in bz2_filter.c). (Greg)
- Fixed bug #43580 (removed bogus declaration of a non-existent php_is_url() function). (Ilia)
- Fixed bug #43559 (array_merge_recursive() doesn't behave as expected with duplicate NULL values). (Felipe, Tony)
- Fixed bug #43533 (escapeshellarg('') returns null). (Ilia)
- Fixed bug #43527 (DateTime created from a timestamp reports environment timezone). (Derick)
- Fixed bug #43522 (stream_get_line() eats additional characters). (Felipe, Ilia, Tony)
- Fixed bug #43507 (SOAPFault HTTP Status 500 - would like to be able to set the HTTP Status). (Dmitry)
- Fixed bug #43505 (Assign by reference bug). (Dmitry)
- Fixed bug #43498 (file_exists() on a proftpd server got SIZE not allowed in ASCII mode). (Ilia, crrodriguez at suse dot de)
- Fixed bug #43497 (OCI8 XML/getClobVal aka temporary LOBs leak UGA memory). (Chris)
- Fixed bug #43495 (array_merge_recursive() crashes with recursive arrays). (Ilia)
- Fixed bug #43493 (pdo_pgsql does not send username on connect when password is not available). (Ilia)
- Fixed bug #43491 (Under certain conditions, file_exists() never returns). (Dmitry)
- Fixed bug #43483 (get_class_methods() does not list all visible methods). (Dmitry)
- Fixed bug #43482 (array_pad() does not warn on very small pad numbers). (Ilia)
- Fixed bug #43457 (Prepared statement with incorrect parms doesn't throw exception with pdo_pgsql driver). (Ilia)
- Fixed bug #43450 (Memory leak on some functions with implicit object __toString() call). (David C.)
- Fixed bug #43386 (array_globals not reset to 0 properly on init). (Ilia)
- Fixed bug #43377 (PHP crashes with invalid argument for DateTimeZone). (Ilia)
- Fixed bug #43373 (pcntl_fork() should not raise E_ERROR on error). (Ilia)
- Fixed bug #43364 (recursive xincludes don't remove internal xml nodes properly). (Rob, patch from ddb@bitxtender.de)
- Fixed bug #43301 (mb_ereg*_replace() crashes when replacement string is invalid PHP expression and 'e' option is used). (Jani)
- Fixed bug #43295 (crash because of uninitialized SG(sapi_headers).mimetype). (Dmitry)
- Fixed bug #43293 (Multiple segfaults in getopt()). (Hannes)
- Fixed bug #43279 (pg_send_query_params() converts all elements in 'params' to strings). (Ilia)
- Fixed bug #43276 (Incomplete fix for bug #42739, mkdir() under safe_mode). (Ilia)
- Fixed bug #43248 (backward compatibility break in realpath()). (Dmitry)
- Fixed bug #43221 (SimpleXML adding default namespace in addAttribute). (Rob)
- Fixed bug #43216 (stream_is_local() returns false on "file://"). (Dmitry)
- Fixed bug #43201 (Crash on using uninitialized vals and __get/__set). (Dmitry)
- Fixed bug #43182 (file_put_contents() LOCK_EX does not work properly on file truncation). (Ilia)
- Fixed bug #43175 (__destruct() throwing an exception with __call() causes segfault). (Dmitry)
- Fixed bug #43128 (Very long class name causes segfault). (Dmitry)
- Fixed bug #43105 (PHP seems to fail to close open files). (Hannes)
- Fixed bug #43092 (curl_copy_handle() crashes with > 32 chars long URL). (Jani)
- Fixed bug #43003 (Invalid timezone reported for DateTime objects constructed using a timestamp). (Derick)
- Fixed bug #42978 (mismatch between number of bound params and values causes a crash in pdo_pgsql). (Ilia)
- Fixed bug #42945 (preg_split() swallows part of the string). (Nuno)
- Fixed bug #42937 (__call() method not invoked when methods are called on parent from child class). (Dmitry)
- Fixed bug #42841 (REF CURSOR and oci_new_cursor() crash PHP). (Chris)
- Fixed bug #42838 (Wrong results in array_diff_uassoc) (Felipe)
- Fixed bug #42779 (Incorrect forcing from HTTP/1.0 request to HTTP/1.1 response). (Ilia)
- Fixed bug #42736 (xmlrpc_server_call_method() crashes). (Tony)
- Fixed bug #42692 (Procedure 'int1' not present with doc/lit SoapServer). (Dmitry)
- Fixed bug #42548 (mysqli PROCEDURE calls can't return result sets). (Hartmut)
- Fixed bug #42505 (new sendmail default breaks on Netware platform) (Guenter Knauf)
- Fixed bug #42369 (Implicit conversion to string leaks memory). (David C., Rob).
- Fixed bug #42272 (var_export() incorrectly escapes char(0)). (Derick)
- Fixed bug #42261 (Incorrect lengths for date and boolean data types). (Ilia)
- Fixed bug #42190 (Constructing DateTime with TimeZone Indicator invalidates DateTimeZone). (Derick)
- Fixed bug #42177 (Warning "array_merge_recursive(): recursion detected" comes again...). (Felipe)
- Fixed bug #41941 (oci8 extension not lib64 savvy). (Chris)
- Fixed bug #41828 (Failing to call RecursiveIteratorIterator::__construct() causes a sefault). (Etienne)
- Fixed bug #41599 (setTime() fails after modify() is used). (Derick)
- Fixed bug #41562 (SimpleXML memory issue). (Rob)
- Fixed bug #40013 (php_uname() does not return nodename on Netware (Guenter Knauf)
- Fixed bug #38468 (Unexpected creation of cycle). (Dmitry)
- Fixed bug #32979 (OpenSSL stream->fd casts broken in 64-bit build) (stotty at tvnet dot hu)

08 Nov 2007, PHP 5.2.5
- Upgraded PCRE to version 7.3 (Nuno)
- Added optional parameter $provide_object to debug_backtrace(). (Sebastian)
- Added alpha support for imagefilter() IMG_FILTER_COLORIZE. (Pierre)
- Added ability to control memory consumption between request using
  ZEND_MM_COMPACT environment variable. (Dmitry)

- Improved speed of array_intersect_key(), array_intersect_assoc(),
  array_uintersect_assoc(), array_diff_key(), array_diff_assoc() and
  array_udiff_assoc(). (Dmitry)

- Fixed move_uploaded_file() to always set file permissions of resulting file
  according to UMASK. (Andrew Sitnikov)
- Fixed possible crash in ext/soap because of uninitialized value. (Zdash Urf)
- Fixed regression in glob() when enforcing safe_mode/open_basedir checks on
  paths containing '*'. (Ilia)
- Fixed "mail.force_extra_parameters" php.ini directive not to be modifiable
  in .htaccess due to the security implications - reported by SecurityReason.
  (Stas)
- Fixed PDO crash when driver returns empty LOB stream. (Stas)
- Fixed dl() to only accept filenames - reported by Laurent Gaffie. (Stas)
- Fixed dl() to limit argument size to MAXPATHLEN (CVE-2007-4887).
  (Christian Hoffmann)
- Fixed iconv_*() functions to limit argument sizes as workaround to libc
  bug (CVE-2007-4783, CVE-2007-4840 by Laurent Gaffie).
  (Christian Hoffmann, Stas)
- Fixed missing brackets leading to build warning and error in the log.
  Win32 code. (Andrey)
- Fixed leaks with multiple connects on one mysqli object. (Andrey)
- Fixed endianness detection on MacOS when building universal binary.
  (Uwe Schindler, Christian Speich, Tony)
- Fixed possible triggering of buffer overflows inside glibc
  implementations of the fnmatch(), setlocale() and glob() functions.
  Reported by Laurent Gaffie. (Ilia)
- Fixed imagerectangle regression with 1x1 rectangle (libgd #106). (Pierre)
- Fixed htmlentities/htmlspecialchars not to accept partial multibyte
  sequences. (Stas)

- Fixed bug #43196 (array_intersect_assoc() crashes with non-array input).
  (Jani)
- Fixed bug #43139 (PDO ignores ATTR_DEFAULT_FETCH_MODE in some cases with
  fetchAll()). (Ilia)
- Fixed bug #43137 (rmdir() and rename() do not clear statcache). (Jani)
- Fixed bug #43130 (Bound parameters cannot have - in their name). (Ilia)
- Fixed bug #43099 (XMLWriter::endElement() does not check # of params).
  (Ilia)
- Fixed bug #43020 (Warning message is missing with shuffle() and more
  than one argument). (Scott)
- Fixed bug #42976 (Crash when constructor for newInstance() or
  newInstanceArgs() fails) (Ilia)
- Fixed bug #42943 (ext/mssql: Move *timeout initialization from RINIT
  to connect time). (Ilia)
- Fixed bug #42917 (PDO::FETCH_KEY_PAIR doesn't work with setFetchMode).
  (Ilia)
- Fixed bug #42890 (Constant "LIST" defined by mysqlclient and c-client).
  (Andrey)
- Fixed bug #42869 (automatic session id insertion adds sessions id to
  non-local forms). (Ilia)
- Fixed bug #42818 ($foo = clone(array()); leaks memory). (Dmitry)
- Fixed bug #42817 (clone() on a non-object does not result in a fatal
  error). (Ilia)
- Fixed bug #42785 (json_encode() formats doubles according to locale rather
  then following standard syntax). (Ilia)
- Fixed bug #42783 (pg_insert() does not accept an empty list for
  insertion). (Ilia)
- Fixed bug #42773 (WSDL error causes HTTP 500 Response). (Dmitry)
- Fixed bug #42772 (Storing $this in a static var fails while handling a cast
  to string). (Dmitry)
- Fixed bug #42767 (highlight_string() truncates trailing comment). (Ilia)
- Fixed bug #42739 (mkdir() doesn't like a trailing slash when safe_mode is
  enabled). (Ilia)
- Fixed bug #42703 (Exception raised in an iterator::current() causes segfault
  in FilterIterator) (Marcus)
- Fixed bug #42699 (PHP_SELF duplicates path). (Dmitry)
- Fixed bug #42654 (RecursiveIteratorIterator modifies only part of leaves)
  (Marcus)
- Fixed bug #42643 (CLI segfaults if using ATTR_PERSISTENT). (Ilia)
- Fixed bug #42637 (SoapFault : Only http and https are allowed). (Bill Moran)
- Fixed bug #42629 (Dynamically loaded PHP extensions need symbols exported
  on MacOSX). (jdolecek at NetBSD dot org)
- Fixed bug #42627 (bz2 extension fails to build with -fno-common).
  (dolecek at netbsd dot org)
- Fixed Bug #42596 (session.save_path MODE option does not work). (Ilia)
- Fixed bug #42590 (Make the engine recognize \v and \f escape sequences).
  (Ilia)
- Fixed bug #42587 (behavior change regarding symlinked .php files). (Dmitry)
- Fixed bug #42579 (apache_reset_timeout() does not exist). (Jani)
- Fixed bug #42549 (ext/mysql failed to compile with libmysql 3.23). (Scott)
- Fixed bug #42523 (PHP_SELF duplicates path). (Dmitry)
- Fixed bug #42512 (ip2long('255.255.255.255') should return 4294967295 on
  64-bit PHP). (Derick)
- Fixed bug #42506 (php_pgsql_convert() timezone parse bug) (nonunnet at
  gmail dot com, Ilia)
- Fixed bug #42496 (OCI8 cursor is not closed when using 2 clobs in a select
  query). (Oracle Corp.)
- Fixed bug #42462 (Segmentation when trying to set an attribute in a
  DOMElement). (Rob)
- Fixed bug #42453 (CGI SAPI does not shut down cleanly with -i/-m/-v cmdline
  options). (Dmitry)
- Fixed bug #42452 (PDO classes do not expose Reflection API information).
  (Hannes)
- Fixed bug #42468 (Write lock on file_get_contents fails when using a
  compression stream). (Ilia)
- Fixed bug #42488 (SoapServer reports an encoding error and the error itself
  breaks). (Dmitry)
- Fixed bug #42378 (mysqli_stmt_bind_result memory exhaustion). (Andrey)
- Fixed bug #42359 (xsd:list type not parsed). (Dmitry)
- Fixed bug #42326 (SoapServer crash). (Dmitry)
- Fixed bug #42214 (SoapServer sends clients internal PHP errors). (Dmitry)
- Fixed bug #42189 (xmlrpc_set_type() crashes php on invalid datetime
  values). (Ilia)
- Fixed bug #42139 (XMLReader option constants are broken using XML()). (Rob)
- Fixed bug #42086 (SoapServer return Procedure '' not present for WSIBasic
  compliant wsdl). (Dmitry)
- Fixed bug #41822 (Relative includes broken when getcwd() fails). (Ab5602,
  Jani)
- Fixed bug #41561 (Values set with php_admin_* in httpd.conf can be overwritten
  with ini_set()). (Stas, Jani)
- Fixed bug #39651 (proc_open() append mode doesn't work on windows). (Nuno)

30 Aug 2007, PHP 5.2.4
- Removed --enable-versioning configure option. (Jani)

- Upgraded PCRE to version 7.2 (Nuno)
- Updated timezone database to version 2007.6. (Derick)

- Improved openssl_x509_parse() to return extensions in readable form. (Dmitry)

- Enabled changing the size of statement cache for non-persistent OCI8
  connections. (Chris Jones, Tony)

- Changed "display_errors" php.ini option to accept "stderr" as value which
  makes the error messages to be outputted to STDERR instead of STDOUT with
  CGI and CLI SAPIs (FR #22839). (Jani)
- Changed error handler to send HTTP 500 instead of blank page on PHP errors.
  (Dmitry, Andrei Nigmatulin)
- Changed mail() function to be always available. (Johannes)

- Added check for unknown options passed to configure. (Jani)
- Added persistent connection status checker to pdo_pgsql.
  (Elvis Pranskevichus, Ilia)
- Added support for ATTR_TIMEOUT inside pdo_pgsql driver. (Ilia)
- Added php_ini_loaded_file() function which returns the path to the actual
  php.ini in use. (Jani)
- Added GD version constants GD_MAJOR_VERSION, GD_MINOR_VERSION,
  GD_RELEASE_VERSION, GD_EXTRA_VERSION and GD_VERSION_STRING. (Pierre)
- Added missing open_basedir checks to CGI.
  (anight at eyelinkmedia dot com, Tony)
- Added missing format validator to unpack() function. (Ilia)
- Added missing error check inside bcpowmod(). (Ilia)
- Added CURLOPT_PRIVATE & CURLINFO_PRIVATE constants.
  (Andrey A. Belashkov, Tony)
- Added missing MSG_EOR and MSG_EOF constants to sockets extension. (Jani)
- Added PCRE_VERSION constant. (Tony)
- Added ReflectionExtension::info() function to print the phpinfo()
  block for an extension. (Johannes)

- Implemented FR #41884 (ReflectionClass::getDefaultProperties() does not
  handle static attributes). (Tony)

- Fixed "Floating point exception" inside wordwrap().
  (Mattias Bengtsson, Ilia)
- Fixed several integer overflows in ImageCreate(), ImageCreateTrueColor(),
  ImageCopyResampled() and ImageFilledPolygon() reported by Mattias Bengtsson.
  (Tony)
- Fixed size calculation in chunk_split(). (Stas)
- Fixed integer overflow in str[c]spn(). (Stas)
- Fixed money_format() not to accept multiple %i or %n tokens.
  (Stas, Ilia)
- Fixed zend_alter_ini_entry() memory_limit interruption
  vulnerability. (Ilia)
- Fixed INFILE LOCAL option handling with MySQL extensions not to be
  allowed when open_basedir or safe_mode is active. (Stas)
- Fixed session.save_path and error_log values to be checked against
  open_basedir and safe_mode (CVE-2007-3378) (Stas, Maksymilian Arciemowicz)
- Fixed possible invalid read in glob() win32 implementation (CVE-2007-3806).
  (Tony)
- Improved fix for MOPB-03-2007. (Ilia)
- Corrected fix for CVE-2007-2872. (Ilia)

- Fixed possible crash in imagepsloadfont(), work around a bug in the pslib on
  Windows. (Pierre)
- Fixed oci8 and PDO_OCI extensions to allow configuring with Oracle 11g
  client libraries. (Chris Jones)
- Fixed EOF handling in case of reading from file opened in write only mode.
  (Dmitry)
- Fixed var_export() to use the new H modifier so that it can generate
  parseable PHP code for floats, independent of the locale. (Derick)
- Fixed regression introduced by the fix for the libgd bug #74. (Pierre)
- Fixed SimpleXML's behavior when used with empty(). (Sara)
- Fixed crash in OpenSSL extension because of non-string passphrase. (Dmitry)

- Fixed PECL Bug #11345 (PDO_OCI crash after National language Support "NLS"
  environment initialization error). (Chris Jones)
- Fixed PECL bug #11216 (crash in ZipArchive::addEmptyDir when a directory
  already exists). (Pierre)

- Fixed bug #43926 (isInstance() isn't equivalent to instanceof operator). (Marcus)
- Fixed bug #42368 (Incorrect error message displayed by pg_escape_string).
  (Ilia)
- Fixed bug #42365 (glob() crashes and/or accepts way too many flags).
  (Jani)
- Fixed Bug #42364 (Crash when using getRealPath with DirectoryIterator).
  (Johannes)
- Fixed bug #42292 ($PHP_CONFIG not set for phpized builds). (Jani)
- Fixed bug #42261 (header wrong for date field).
  (roberto at spadim dot com dot br, Ilia)
- Fixed bug #42259 (SimpleXMLIterator loses ancestry). (Rob)
- Fixed bug #42247 (ldap_parse_result() not defined under win32). (Jani)
- Fixed bug #42243 (copy() does not output an error when the first arg is a
  dir). (Ilia)
- Fixed bug #42242 (sybase_connect() crashes). (Ilia)
- Fixed bug #42237 (stream_copy_to_stream returns invalid values for mmaped
  streams). (andrew dot minerd at sellingsource dot com, Ilia)
- Fixed bug #42233 (Problems with æøå in extract()). (Jani)
- Fixed bug #42222 (possible buffer overflow in php_openssl_make_REQ). (Pierre)
- Fixed bug #42211 (property_exists() fails to find protected properties
  from a parent class). (Dmitry)
- Fixed bug #42208 (substr_replace() crashes when the same array is passed
  more than once). (crrodriguez at suse dot de, Ilia)
- Fixed bug #42198 (SCRIPT_NAME and PHP_SELF truncated when inside a userdir
  and using PATH_INFO). (Dmitry)
- Fixed bug #42195 (C++ compiler required always). (Jani)
- Fixed bug #42183 (classmap causes crash in non-wsdl mode). (Dmitry)
- Fixed bug #42173 (oci8 INTERVAL and TIMESTAMP type fixes). (Chris)
- Fixed bug #42151 (__destruct functions not called after catching a SoapFault
  exception). (Dmitry)
- Fixed bug #42142 (substr_replace() returns FALSE when length > string length).
  (Ilia)
- Fixed bug #42135 (Second call of session_start() causes creation of SID).
  (Ilia)
- Fixed bug #42134 (oci_error() returns false after oci_new_collection() fails).
  (Tony)
- Fixed bug #42119 (array_push($arr,&$obj) doesn't work with
  zend.ze1_compatibility_mode On). (Dmitry)
- Fixed bug #42117 (bzip2.compress loses data in internal buffer).
  (Philip, Ilia)
- Fixed bug #42112 (deleting a node produces memory corruption). (Rob)
- Fixed bug #42107 (sscanf broken when using %2$s format parameters). (Jani)
- Fixed bug #42090 (json_decode causes segmentation fault). (Hannes)
- Fixed bug #42082 (NodeList length zero should be empty). (Hannes)
- Fixed bug #42072 (No warning message for clearstatcache() with arguments).
  (Ilia)
- Fixed bug #42071 (ini scanner allows using NULL as option name). (Jani)
- Fixed bug #42027 (is_file() / is_dir() matches file/dirnames with wildcard char
  or trailing slash in Windows). (Dmitry)
- Fixed bug #42019 (configure option --with-adabas=DIR does not work). (Jani)
- Fixed bug #42015 (ldap_rename(): server error "DSA is unwilling to perform").
  (bob at mroczka dot com, Jani)
- Fixed bug #42009 (is_a() and is_subclass_of() should NOT call autoload, in the
  same way as "instanceof" operator). (Dmitry)
- Fixed bug #41989 (move_uploaded_file() & relative path in ZTS mode). (Tony)
- Fixed bug #41984 (Hangs on large SoapClient requests). (Dmitry)
- Fixed bug #41983 (Error Fetching http headers terminated by '\n'). (Dmitry)
- Fixed bug #41973 (--with-ldap=shared fails with LDFLAGS="-Wl,--as-needed"). (Nuno)
- Fixed bug #41971 (PDOStatement::fetch and PDOStatement::setFetchMode causes
  unexpected behavior). (Ilia)
- Fixed bug #41964 (strtotime returns a timestamp for non-time string of
  pattern '(A|a) .+'). (Derick)
- Fixed bug #41961 (Ensure search for hidden private methods does not stray from
  class hierarchy). (robin_fernandes at uk dot ibm dot com)
- Fixed bug #41947 (SimpleXML incorrectly registers empty strings asnamespaces).
  (Rob)
- Fixed bug #41929 (Foreach on object does not iterate over all visible properties).
  (Dmitry)
- Fixed bug #41919 (crash in string to array conversion).
  (judas dot iscariote at gmail dot com, Ilia)
- Fixed bug #41909 (var_export() is locale sensitive when exporting float
  values). (Derick)
- Fixed bug #41908 (CFLAGS="-Os" ./configure --enable-debug fails).
  (christian at hoffie dot info, Tony)
- Fixed bug #41904 (proc_open(): empty env array should cause empty environment
  to be passed to process). (Jani)
- Fixed bug #41867 (SimpleXML: getName is broken). (Rob)
- Fixed bug #41865 (fputcsv(): 2nd parameter is not optional). (Jani)
- Fixed bug #41861 (SimpleXML: getNamespaces() returns the namespaces of a node's
  siblings). (Rob)
- Fixed bug #41845 (pgsql extension does not compile with PostgreSQL <7.4). (Ilia)
- Fixed bug #41844 (Format returns incorrect number of digits for negative years
  -0001 to -0999). (Derick)
- Fixed bug #41842 (Cannot create years < 0100 & negative years with date_create
  or new DateTime). (Derick)
- Fixed bug #41833 (addChild() on a non-existent node, no node created,
  getName() segfaults). (Rob)
- Fixed bug #41831 (pdo_sqlite prepared statements convert resources to
  strings). (Ilia)
- Fixed bug #41815 (Concurrent read/write fails when EOF is reached). (Sascha)
- Fixed bug #41813 (segmentation fault when using string offset as an object).
  (judas dot iscariote at gmail dot com, Tony)
- Fixed bug #41795 (checkdnsrr does not support DNS_TXT type).
  (lucas at facebook dot com, Tony)
- Fixed bug #41773 (php_strip_whitespace() sends headers with errors
  suppressed). (Tony)
- Fixed bug #41770 (SSL: fatal protocol error due to buffer issues). (Ilia)
- Fixed bug #41765 (Recode crashes/does not work on amd64).
  (nexus at smoula dot net, Stas)
- Fixed bug #41724 (libxml_get_last_error() - errors service request scope).
  (thekid at php dot net, Ilia)
- Fixed bug #41717 (imagepolygon does not respect thickness). (Pierre)
- Fixed bug #41713 (Persistent memory consumption on win32 since 5.2). (Dmitry)
- Fixed bug #41711 (NULL temporary lobs not supported in OCI8).
  (Chris Jones, Tony)
- Fixed bug #41709 (strtotime() does not handle 00.00.0000). (Derick)
- Fixed bug #41698 (float parameters truncated to integer in prepared
  statements). (Ilia)
- Fixed bug #41692 (ArrayObject shows weird behavior in respect to
  inheritance). (Tony)
- Fixed bug #41691 (ArrayObject::exchangeArray hangs Apache). (Tony)
- Fixed bug #41686 (Omitting length param in array_slice not possible). (Ilia)
- Fixed bug #41685 (array_push() fails to warn when next index is
  already occupied). (Ilia)
- Fixed bug #41655 (open_basedir bypass via glob()). (Ilia)
- Fixed bug #41640 (get_class_vars produces error on class constants).
  (Johannes)
- Fixed bug #41635 (SoapServer and zlib.output_compression with FastCGI
  result in major slowdown). (Dmitry)
- Fixed bug #41633 (Crash instantiating classes with self-referencing
  constants). (Dmitry)
- Fixed bug #41630 (segfault when an invalid color index is present in the
  image data). (Reported by Elliot <wccoder@gmail dot com>) (Pierre)
- Fixed bug #41628 (PHP settings leak between Virtual Hosts in Apache 1.3).
  (Scott, manuel at mausz dot at)
- Fixed bug #41608 (segfault on a weird code with objects and switch()).
  (Tony)
- Fixed bug #41600 (url rewriter tags doesn't work with namespaced tags).
  (Ilia)
- Fixed bug #41596 (Fixed a crash inside pdo_pgsql on some non-well-formed
  SQL queries). (Ilia)
- Fixed bug #41594 (OCI8 statement cache is flushed too frequently). (Tony)
- Fixed bug #41582 (SimpleXML crashes when accessing newly created element).
  (Tony)
- Fixed bug #41576 (configure failure when using --without-apxs or some other
  SAPIs disabling options). (Jani)
- Fixed bug #41567 (json_encode() double conversion is inconsistent with PHP).
  (Lucas, Ilia)
- Fixed bug #41566 (SOAP Server not properly generating href attributes).
  (Dmitry)
- Fixed bug #41555 (configure failure: regression caused by fix for #41265).
  (Jani)
- Fixed bug #41527 (WDDX deserialize numeric string array key).
  (Matt, Ilia)
- Fixed bug #41523 (strtotime('0000-00-00 00:00:00') is parsed as 1999-11-30).
  (Derick)
- Fixed bug #41518 (file_exists() warns of open_basedir restriction on
  non-existent file). (Tony)
- Fixed bug #41445 (parse_ini_file() has a problem with certain types of
  integer as sections). (Tony)
- Fixed bug #41433 (DBA: configure fails to include correct db.h for db4).
  (Jani)
- Fixed bug #41372 (Internal pointer of source array resets during array
  copying). (Dmitry)
- Fixed bug #41350 (my_thread_global_end() error during request shutdown on
  Windows). (Scott, Andrey)
- Fixed bug #41278 (get_loaded_extensions() should list Zend extensions).
  (Johannes)
- Fixed bug #41127 (Memory leak in ldap_{first|next}_attribute functions).
  (Jani)
- Fixed bug #40757 (get_object_vars get nothing in child class). (Dmitry)
- Fixed bug #40705 (Iterating within function moves original array pointer).
  (Dmitry)
- Fixed bug #40509 (key() function changed behaviour if global array is used
  within function). (Dmitry)
- Fixed bug #40419 (Trailing slash in CGI request does not work). (Dmitry)
- Fixed bug #39330 (apache2handler does not call shutdown actions before
  apache child die). (isk at ecommerce dot com, Gopal, Tony)
- Fixed bug #39291 (ldap_sasl_bind() misses the sasl_authc_id parameter).
  (diafour at gmail dot com, Jani)
- Fixed bug #37715 (array pointers resetting on copy). (Dmitry)
- Fixed bug #37273 (Symlinks and mod_files session handler allow open_basedir
  bypass). (Ilia)
- Fixed bug #36492 (Userfilters can leak buckets). (Sara)
- Fixed bugs #36796, #36918, #41371 (stream_set_blocking() does not work).
  (Jani)
- Fixed bug #35981 (pdo-pgsql should not use pkg-config when not present).
  (Jani)
- Fixed bug #31892 (PHP_SELF incorrect without cgi.fix_pathinfo, but turning on
  screws up PATH_INFO). (Dmitry)
- Fixed bug #21197 (socket_read() outputs error with PHP_NORMAL_READ).
  (Nuno, Jani)

31 May 2007, PHP 5.2.3
- Changed CGI install target to php-cgi and 'make install' to install CLI
  when CGI is selected. (Jani)
- Changed JSON maximum nesting depth from 20 to 128. (Rasmus)

- Improved compilation of heredocs and interpolated strings. (Matt, Dmitry)
- Optimized out a couple of per-request syscalls. (Rasmus)
- Optimized digest generation in md5() and sha1() functions. (Ilia)
- Upgraded bundled SQLite 3 to version 3.3.17. (Ilia)

- Added "max_input_nesting_level" php.ini option to limit nesting level of
  input variables. Fix for MOPB-03-2007. (Stas)
- Added a 4th parameter flag to htmlspecialchars() and htmlentities() that
  makes the function not encode existing html entities. (Ilia)
- Added PDO::FETCH_KEY_PAIR mode that will fetch a 2 column result set into
  an associated array. (Ilia)
- Added CURLOPT_TIMEOUT_MS and CURLOPT_CONNECTTIMEOUT_MS cURL constants. (Sara)
- Added --ini switch to CLI that prints out configuration file names. (Marcus)
- Added mysql_set_charset() to allow runtime altering of connection encoding.
  (Scott)

- Implemented FR #41416 (getColumnMeta() should also return table name). (Tony)

- Fixed an integer overflow inside chunk_split(). Identified by Gerhard Wagner.
  (Ilia)
- Fixed SOAP extension's handler() to work even when
  "always_populate_raw_post_data" is off. (Ilia)
- Fixed possible infinite loop in imagecreatefrompng. (libgd #86)
  (by Xavier Roche, CVE-2007-2756). (Pierre)
- Fixed ext/filter Email Validation Vulnerability (MOPB-45 by Stefan Esser).
  (Ilia)
- Fixed altering $this via argument named "this". (Dmitry)
- Fixed PHP CLI usage of php.ini from the binary location. (Hannes)
- Fixed segfault in strripos(). (Tony, Joxean Koret)
- Fixed bug #41693 (scandir() allows empty directory names). (Ilia)
- Fixed bug #41673 (json_encode breaks large numbers in arrays). (Ilia)
- Fixed bug #41525 (ReflectionParameter::getPosition() not available). (Marcus)
- Fixed bug #41511 (Compile failure under IRIX 6.5.30 building md5.c). (Jani)
- Fixed bug #41504 (json_decode() incorrectly decodes JSON arrays with empty
  string keys). (Ilia)
- Fixed bug #41492 (open_basedir/safe_mode bypass inside realpath()). (Ilia)
- Fixed bug #41477 (no arginfo about SoapClient::__soapCall()). (Ilia)
- Fixed bug #41455 (ext/dba/config.m4 pollutes global $LIBS and $LDFLAGS).
  (mmarek at suse dot cz, Tony)
- Fixed bug #41442 (imagegd2() under output control). (Tony)
- Fixed bug #41430 (Fatal error with negative values of maxlen parameter of
  file_get_contents()). (Tony)
- Fixed bug #41423 (PHP assumes wrongly that certain ciphers are enabled in
  OpenSSL). (Pierre)
- Fixed bug #41421 (Uncaught exception from a stream wrapper segfaults).
  (Tony, Dmitry)
- Fixed bug #41403 (json_decode cannot decode floats if localeconv
  decimal_point is not '.'). (Tony)
- Fixed bug #41401 (wrong unary operator precedence). (Stas)
- Fixed bug #41394 (dbase_create creates file with corrupted header). (Tony)
- Fixed bug #41390 (Clarify error message with invalid protocol scheme).
  (Scott)
- Fixed bug #41378 (fastcgi protocol lacks support for Reason-Phrase in
  "Status:" header). (anight at eyelinkmedia dot com, Dmitry)
- Fixed bug #41374 (whole text concats values of wrong nodes). (Rob)
- Fixed bug #41358 (configure cannot determine SSL lib with libcurl >= 7.16.2).
  (Mike)
- Fixed bug #41353 (crash in openssl_pkcs12_read() on invalid input). (Ilia)
- Fixed bug #41351 (Invalid opcode with foreach ($a[] as $b)). (Dmitry, Tony)
- Fixed bug #41347 (checkdnsrr() segfaults on empty hostname). (Scott)
- Fixed bug #41337 (WSDL parsing doesn't ignore non soap bindings). (Dmitry)
- Fixed bug #41326 (Writing empty tags with Xmlwriter::WriteElement[ns])
  (Pierre)
- Fixed bug #41321 (downgrade read errors in getimagesize() to E_NOTICE).
  (Ilia)
- Fixed bug #41304 (compress.zlib temp files left). (Dmitry)
- Fixed bug #41293 (Fixed creation of HTTP_RAW_POST_DATA when there is no
  default post handler). (Ilia)
- Fixed bug #41291 (FastCGI does not set SO_REUSEADDR).
  (fmajid at kefta dot com, Dmitry)
- Fixed gd build when used with freetype 1.x (Pierre, Tony)
- Fixed bug #41287 (Namespace functions don't allow xmlns definition to be
  optional). (Rob)
- Fixed bug #41285 (Improved fix for CVE-2007-1887 to work with non-bundled
  sqlite2 lib). (Ilia)
- Fixed bug #41283 (Bug with deserializing array key that are doubles or
  floats in wddx). (Ilia)
- Fixed bug #41257 (lookupNamespaceURI does not work as expected). (Rob)
- Fixed bug #41236 (Regression in timeout handling of non-blocking SSL
  connections during reads and writes). (Ilia)
- Fixed bug #41134 (zend_ts_hash_clean not thread-safe).
  (marco dot cova at gmail dot com, Tony)
- Fixed bug #41097 (ext/soap returning associative array as indexed without
  using WSDL). (Dmitry)
- Fixed bug #41004 (minOccurs="0" and null class member variable). (Dmitry)
- Fixed bug #39542 (Behavior of require/include different to < 5.2.0).
  (Dmitry)

03 May 2007, PHP 5.2.2
- Improved bundled GD
  . Sync to 2.0.35
  . Added imagegrabwindow and imagegrabscreen, capture a screen or a
    window using its handle (Pierre)
  . colors allocated henceforth from the resulting image overwrite the palette
    colors (Rob Leslie)
  . Improved thread safety of the gif support (Roman Nemecek, Nuno, Pierre)
  . Use the dimension of the GIF frame to create the destination image (Pierre)
  . Load only once the local color map from a GIF data (Pierre)
  . Improved thread safety of the freetype cache (Scott MacVicar, Nuno, Pierre)
  . imagearc huge CPU usage with large angles, libgd bug #74 (Pierre)
- Improved FastCGI SAPI to support external pipe and socket servers on win32.
  (Dmitry)
- Improved Zend Memory Manager
  . guarantee of reasonable time for worst cases of best-fit free block
    searching algorithm. (Dmitry)
  . better cache usage and less fragmentation on erealloc() (Tony, Dmitry)
- Improved SPL (Marcus)
  . Added SplFileInfo::getBasename(), DirectoryIterator::getBasename().
  . Added SplFileInfo::getLinkTarget(), SplFileInfo::getRealPath().
  . Made RecursiveFilterIterator::accept() abstract as stated in documentation.
- Improved SOAP
  . Added ability to encode arrays with "SOAP-ENC:Array" type instead of WSDL
    type. To activate the ability use "feature"=>SOAP_USE_XSI_ARRAY_TYPE
    option in SoapClient/SoapServer constructors. (Rob, Dmitry)

- Added GMP_VERSION constant. (Tony)
- Added --ri switch to CLI which allows to check extension information. (Marcus)
- Added tidyNode::getParent() method (John, Nuno)
- Added openbasedir and safemode checks in zip:// stream wrapper and
  ZipArchive::open (Pierre)
- Added php_pdo_sqlite_external.dll, a version of the PDO SQLite driver that
  links against an external sqlite3.dll.  This provides Windows users to upgrade
  their sqlite3 version outside of the PHP release cycle.  (Wez, Edin)
- Added linenumbers to array returned by token_get_all(). (Johannes)

- Upgraded SQLite 3 to version 3.3.16 (Ilia)
- Upgraded libraries bundled in the Windows distribution. (Edin)
  . c-client (imap) to version 2006e
  . libpq (PostgreSQL) to version 8.2.3
  . libmysql (MySQL) to version 5.0.37
  . openssl to version 0.9.8e
- Upgraded PCRE to version 7.0 (Nuno)

- Updated timezone database to version 2007.5. (Derick)

- Fixed commandline handling for CLI and CGI. (Marcus, Johannes)
- Fixed iterator_apply() with a callback using __call(). (Johannes)
- Fixed possible multi bytes issues in openssl csr parser (Pierre)
- Fixed shmop_open() with IPC_CREAT|IPC_EXCL flags on Windows.
  (Vladimir Kamaev, Tony).
- Fixed possible leak in ZipArchive::extractTo when safemode checks fails (Ilia)
- Fixed possible relative path issues in zip_open and TS mode (old API) (Pierre)
- Fixed zend_llist_remove_tail (Michael Wallner, Dmitry)
- Fixed a thread safety issue in gd gif read code (Nuno, Roman Nemecek)
- Fixed CVE-2007-1001, GD wbmp used with invalid image size (Pierre)
- Fixed unallocated memory access/double free in in array_user_key_compare()
  (MOPB-24 by Stefan Esser) (Stas)
- Fixed wrong length calculation in unserialize S type
  (MOPB-29 by Stefan Esser) (Stas)

- Fixed bug #41215 (setAttribute return code reversed). (Ilia)
- Fixed bug #41192 (Per Directory Values only work for one key). (Dmitry)
- Fixed bug #41175 (addAttribute() fails to add an attribute with an empty
  value). (Ilia)
- Fixed bug #41159 (mysql_pconnect() hash does not account for connect
  flags). (Ilia)
- Fixed bug #41121 (range() overflow handling for large numbers on 32bit
  machines). (Ilia)
- Fixed bug #41118 (PHP does not handle overflow of octal integers). (Tony)
- Fixed bug #41109 (recursiveiterator.inc says "implements" Iterator instead of
  "extends"). (Marcus)
- Fixed bug #40130 (TTF usage doesn't work properly under Netware). (Scott,
  gk at gknw dot de)
- Fixed bug #41093 (magic_quotes_gpc ignores first arrays keys). (Arpad, Ilia)
- Fixed bug #41075 (memleak when creating default object caused exception).
  (Dmitry)
- Fixed bug #41067 (json_encode() problem with UTF-16 input). (jp at df5ea
  dot net. Ilia)
- Fixed bug #41063 (chdir doesn't like root paths). (Dmitry)
- Fixed bug #41061 ("visibility error" in ReflectionFunction::export()).
  (Johannes)
- Fixed bug #41043 (pdo_oci crash when freeing error text with persistent
  connection). (Tony)
- Fixed bug #41037 (unregister_tick_function() inside the tick function crash PHP).
  (Tony)
- Fixed bug #41034 (json_encode() ignores null byte started keys in arrays).
  (Ilia)
- Fixed bug #41026 (segfault when calling "self::method()" in shutdown functions).
  (Tony)
- Fixed bug #40999 (mcrypt_create_iv() not using random seed). (Ilia)
- Fixed bug #40998 (long session array keys are truncated). (Tony)
- Implement feature request #40947, allow a single filter as argument
  for filter_var_array (Pierre)
- Fixed bug #40935 (pdo_mysql does not raise an exception on empty
  fetchAll()). (Ilia)
- Fixed bug #40931 (open_basedir bypass via symlink and move_uploaded_file()).
  (Tony)
- Fixed bug #40921 (php_default_post_reader crashes when post_max_size is
  exceeded). (trickie at gmail dot com, Ilia)
- Fixed bug #40915 (addcslashes unexpected behavior with binary input). (Tony)
- Fixed bug #40899 (memory leak when nesting list()). (Dmitry)
- Fixed bug #40897 (error_log file not locked). (Ilia)
- Fixed bug #40883 (mysql_query() is allocating memory incorrectly). (Tony)
- Fixed bug #40872 (inconsistency in offsetSet, offsetExists treatment of
  string enclosed integers). (Marcus)
- Fixed bug #40861 (strtotime() doesn't handle double negative relative time
  units correctly). (Derick, Ilia)
- Fixed bug #40854 (imap_mail_compose() creates an invalid terminator for
  multipart e-mails). (Ilia)
- Fixed bug #40848 (sorting issue on 64-bit Solaris). (Wez)
- Fixed bug #40836 (Segfault in ext/dom). (Rob)
- Fixed bug #40833 (Crash when using unset() on an ArrayAccess object retrieved
  via __get()). (Dmitry)
- Fixed bug #40822 (pdo_mysql does not return rowCount() on select). (Ilia)
- Fixed bug #40815 (using strings like "class::func" and static methods in
  set_exception_handler() might result in crash). (Tony)
- Fixed bug #40809 (Poor performance of ".="). (Dmitry)
- Fixed bug #40805 (Failure executing function ibase_execute()). (Tony)
- Fixed bug #40800 (cannot disable memory_limit with -1). (Dmitry, Tony)
- Fixed bug #40794 (ReflectionObject::getValues() may crash when used with
  dynamic properties). (Tony)
- Fixed bug #40784 (Case sensitivity in constructor's fallback). (Tony)
- Fixed bug #40770 (Apache child exits when PHP memory limit reached). (Dmitry)
- Fixed bug #40764 (line thickness not respected for horizontal and vertical
  lines). (Pierre)
- Fixed bug #40758 (Test fcgi_is_fastcgi() is wrong on windows). (Dmitry)
- Fixed bug #40754 (added substr() & substr_replace() overflow checks). (Ilia)
- Fixed bug #40752 (parse_ini_file() segfaults when a scalar setting is
  redeclared as an array). (Tony)
- Fixed bug #40750 (openssl stream wrapper ignores default_stream_timeout).
  (Tony)
- Fixed bug #40727 (segfault in PDO when failed to bind parameters). (Tony)
- Fixed bug #40709 (array_reduce() behaves strange with one item stored arrays).
  (Ilia)
- Fixed bug #40703 (Resolved a possible namespace conflict between libxmlrpc
  and MySQL's NDB table handler). (Ilia)
- Fixed bug #40961 (Incorrect results of DateTime equality check). (Mike)
- Fixed bug #40678 (Cross compilation fails). (Tony)
- Fixed bug #40621 (Crash when constructor called inappropriately). (Tony)
- Fixed bug #40609 (Segfaults when using more than one SoapVar in a request).
  (Rob, Dmitry)
- Fixed bug #40606 (umask is not being restored when request is finished).
  (Tony)
- Fixed bug #40598 (libxml segfault). (Rob)
- Fixed bug #40591 (list()="string"; gives invalid opcode). (Dmitry)
- Fixed bug #40578 (imagettftext() multithreading issue). (Tony, Pierre)
- Fixed bug #40576 (double values are truncated to 6 decimal digits when
  encoding). (Tony)
- Fixed bug #40560 (DIR functions do not work on root UNC path). (Dmitry)
- Fixed bug #40548 (SplFileInfo::getOwner/getGroup give a warning on broken
  symlink). (Marcus)
- Fixed bug #40546 (SplFileInfo::getPathInfo() throws an exception if directory
  is in root dir). (Marcus)
- Fixed bug #40545 (multithreading issue in zend_strtod()). (Tony)
- Fixed bug #40503 (json_encode() value corruption on 32bit systems with
  overflown values). (Ilia)
- Fixed bug #40467 (Partial SOAP request sent when XSD sequence or choice
  include minOccurs=0). (Dmitry)
- Fixed bug #40465 (Ensure that all PHP elements are printed by var_dump).
  (wharmby at uk dot ibm dot com, Ilia)
- Fixed bug #40464 (session.save_path wont use default-value when safe_mode
  or open_basedir is enabled). (Ilia)
- Fixed bug #40455 (proc_open() uses wrong command line when safe_mode_exec_dir
  is set). (Tony)
- Fixed bug #40432 (strip_tags() fails with greater than in attribute). (Ilia)
- Fixed bug #40431 (dynamic properties may cause crash in ReflectionProperty
  methods). (Tony)
- Fixed bug #40451 (addAttribute() may crash when used with non-existent child
  node). (Tony)
- Fixed bug #40442 (ArrayObject::offsetExists broke in 5.2.1, works in 5.2.0).
  (olivier at elma dot fr, Marcus)
- Fixed bug #40428 (imagepstext() doesn't accept optional parameter). (Pierre)
- Fixed bug #40417 (Allow multiple instances of the same named PDO token in
  prepared statement emulation code). (Ilia)
- Fixed bug #40414 (possible endless fork() loop when running fastcgi).
  (Dmitry)
- Fixed bug #40410 (ext/posix does not compile on MacOS 10.3.9). (Tony)
- Fixed bug #40392 (memory leaks in PHP milter SAPI).
  (tuxracer69 at gmail dot com, Tony)
- Fixed bug #40371 (pg_client_encoding() not working on Windows). (Edin)
- Fixed bug #40352 (FCGI_WEB_SERVER_ADDRS function get lost). (Dmitry)
- Fixed bug #40290 (strtotime() returns unexpected result with particular
  timezone offset). (Derick)
- Fixed bug #40286 (PHP fastcgi with PHP_FCGI_CHILDREN don't kill children when
  parent is killed). (Dmitry)
- Fixed bug #40261 (Extremely slow data handling due to memory fragmentation).
  (Dmitry)
- Fixed bug #40236 (php -a function allocation eats memory). (Dmitry)
- Fixed bug #40109 (iptcembed fails on non-jfif jpegs). (Tony)
- Fixed bug #39965 (Latitude and longitude are backwards in date_sun_info()).
  (Derick)
- Implement #39867 (openssl PKCS#12 support) (Marc Delling, Pierre)
- Fixed bug #39836 (SplObjectStorage empty after unserialize). (Marcus)
- Fixed bug #39416 (Milliseconds in date()). (Derick)
- Fixed bug #39396 (stream_set_blocking crashes on Win32). (Ilia, maurice at
  iceblog dot de)
- Fixed bug #39351 (relative include fails on Solaris). (Dmitry, Tony)
- Fixed bug #39322 (proc_terminate() destroys process resource). (Nuno)
- Fixed bug #38406 (crash when assigning objects to SimpleXML attributes). (Tony)
- Fixed bug #37799 (ftp_ssl_connect() falls back to non-ssl connection). (Nuno)
- Fixed bug #36496 (SSL support in imap_open() not working on Windows). (Edin)
- Fixed bug #36226 (Inconsistent handling when passing nillable arrays).
  (Dmitry)
- Fixed bug #35872 (Avoid crash caused by object store being referenced during
  RSHUTDOWN). (Andy)
- Fixed bug #34794 (proc_close() hangs when used with two processes).
  (jdolecek at netbsd dot org, Nuno)
- Fixed PECL bug #10194 (crash in Oracle client when memory limit reached in
  the callback). (Tony)
- Fixed substr_compare and substr_count information leak (MOPB-14) (Stas, Ilia)
- Fixed crash on op-assign where argument is string offset (Brian, Stas)
- Fixed bug #38710 (data leakage because of nonexisting boundary checking in
  statements in mysqli) (Stas)
- Fixed bug #37386 (autocreating element doesn't assign value to first node).
  (Rob)
- Fixed bug #37013 (server hangs when returning circular object references).
  (Dmitry)
- Fixed bug #33664 Console window appears when using exec()
  (Richard Quadling, Stas)


08 Feb 2007, PHP 5.2.1
- Added read-timeout context option "timeout" for HTTP streams. (Hannes, Ilia).
- Added CURLOPT_TCP_NODELAY constant to Curl extension. (Sara)
- Added support for hex numbers of any size. (Matt)
- Added function stream_socket_shutdown(). It is a wrapper for system
  shutdown() function, that shut downs part of a full-duplex connection.
  (Dmitry)
- Added internal heap protection (Dmitry)
  . memory-limit is always enabled (--enable-memory-limit removed)
  . default value if memory-limit is set to 128M
  . safe unlinking
  . cookies
  . canary protection (debug build only)
  . random generation of cookies and canaries
- Added forward support for 'b' prefix in front of string literals. (Andrei)
- Added three new functions to ext/xmlwriter (Rob, Ilia)
  . xmlwriter_start_dtd_entity()
  . xmlwriter_end_dtd_entity()
  . xmlwriter_write_dtd_entity()
- Added a meta tag to phpinfo() output to prevent search engines from indexing
  the page. (Ilia)
- Added new function, sys_get_temp_dir(). (Hartmut)
- Added missing object support to file_put_contents(). (Ilia)
- Added support for md2, ripemd256 and ripemd320 algos to hash(). (Sara)
- Added forward support for (binary) cast. (Derick)
- Added optimization for imageline with horizontal and vertical lines (Pierre)

- Removed dependency from SHELL32.DLL. (Dmitry)
- Removed double "wrong parameter count" warnings in various functions.
  (Hannes)
- Moved extensions to PECL:
  . ext/informix (Derick, Tony)

- Changed double-to-string utilities to use BSD implementation. (Dmitry, Tony)
- Updated bundled libcURL to version 7.16.0 in the Windows distro. (Edin)
- Updated timezone database to version 2006.16. (Derick)
- cgi.* and fastcgi.* directives are moved to INI subsystem. The new directive
  cgi.check_shebang_line can be used to omitting check for "#! /usr/bin/php"
  line. (Dmitry).
- Improved proc_open(). Now on Windows it can run external commands not
  through CMD.EXE. (Dmitry)
- VCWD_REALPATH() is improved to use realpath cache without VIRTUAL_DIR.
  (Dmitry)
- ext/bcmath initialization code is moved from request startup to module
  startup. (Dmitry)
- Zend Memory Manager Improvements (Dmitry)
  . use HeapAlloc() instead of VirtualAlloc()
  . use "win32" storage manager (instead of "malloc") on Windows by default
- Zip Extension Improvements (Pierre)
  . Fixed leak in statName and stateIndex
  . Fixed return setComment (Hannes)
  . Added addEmptyDir method
- Filter Extension Improvements (Ilia, Pierre)
  . Fixed a bug when callback function returns a non-modified value.
  . Added filter support for $_SERVER in cgi/apache2 sapis.
  . Make sure PHP_SELF is filtered in Apache 1 sapi.
  . Fixed bug #39358 (INSTALL_HEADERS contains incorrect reference to
    php_filter.h).
  . Added "default" option that allows a default value to be set for an
    invalid or missing value.
  . Invalid filters fails instead of returning unsafe value
  . Fixed possible double encoding problem with sanitizing filters
  . Make use of space-strict strip_tags() function
  . Fixed whitespace trimming
  . Added support for FastCGI environment variables. (Dmitry)
- PDO_MySQL Extension Improvements (Ilia)
  . Enabled buffered queries by default.
  . Enabled prepared statement emulation by default.

- Small optimization of the date() function. (Matt,Ilia)
- Optimized the internal is_numeric_string() function. (Matt,Ilia)
- Optimized array functions utilizing php_splice(). (Ilia)
- Windows related optimizations (Dmitry, Stas)
  . COM initialization/deinitialization are done only if necessary
  . removed unnecessary checks for ISREG file and corresponding stat() calls
  . opendir() is reimplementation using GetFistFile/GetNextFile those are
    faster then _findfirst/_findnext
  . implemented registry cache that prevent registry lookup on each request.
    In case of modification of corresponding registry-tree PHP will reload it
    automatic
  . start timeout thread only if necessary
  . stat() is reimplementation using GetFileAttributesEx(). The new
    implementation is faster then implementation in MS VC CRT, but it doesn't
    support Windows 95.
- Streams optimization (Dmitry)
  . removed unnecessary ftell() calls (one call for each included PHP file)
  . disabled calls to read() after EOF

- Fixed incorrect function names on FreeBSD where inet_pton() was named
  __inet_pton() and inet_ntop() was named __inet_ntop(). (Hannes)
- Fixed FastCGI impersonation for persistent connections on Windows. (Dmitry)
- Fixed wrong signature initialization in imagepng (Takeshi Abe)
- Fixed ftruncate() with negative size on FreeBSD. (Hannes)
- Fixed segfault in RegexIterator when given invalid regex. (Hannes)
- Fixed segfault in SplFileObject->openFile()->getPathname(). (Hannes)
- Fixed segfault in ZTS mode when OCI8 statements containing sub-statements
  are destroyed in wrong order. (Tony)
- Fixed the validate email filter so that the letter "v" can also be used in
  the user part of the email address. (Derick)
- Fixed bug #40297 (compile failure in ZTS mode when collections support is
  missing). (Tony)
- Fixed bug #40285 (The PDO prepare parser goes into an infinite loop in
  some instances). (Ilia)
- Fixed bug #40274 (Sessions fail with numeric root keys). (Ilia)
- Fixed bug #40259 (ob_start call many times - memory error). (Dmitry)
- Fixed bug #40231 (file_exists incorrectly reports false). (Dmitry)
- Fixed bug #40228 (ZipArchive::extractTo does create empty directories
  recursively). (Pierre)
- Fixed bug #40200 (The FastCgi version has different realpath results than
  thread safe version). (Dmitry)
- Fixed bug #40191 (use of array_unique() with objects triggers segfault).
  (Tony)
- Fixed bug #40189 (possible endless loop in zlib.inflate stream filter).
  (Greg, Tony)
- Fixed bug #40169 (CURLOPT_TCP_NODELAY only available in curl >= 7.11.2).
  (Tony)
- Fixed bug #40129 (iconv extension doesn't compile with CodeWarrior on
  Netware). (gk at gknw dot de, Tony)
- Fixed bug #40127 (apache2handler doesn't compile on Netware).
  (gk at gknw dot de)
- Fixed bug #40121 (PDO_DBLIB driver wont free statements). (Ilia)
- Fixed bug #40098 (php_fopen_primary_script() not thread safe). (Ilia)
- Fixed bug #40092 (chroot() doesn't clear realpath cache). (Dmitry)
- Fixed bug #40091 (spl_autoload_register with 2 instances of the same class).
  (Ilia)
- Fixed bug #40083 (milter SAPI functions always return false/null). (Tony)
- Fixed bug #40079 (php_get_current_user() not thread safe).
  (Ilia, wharmby at uk dot ibm dot com)
- Fixed bug #40078 (ORA-01405 when fetching NULL values using
  oci_bind_array_by_name()). (Tony)
- Fixed bug #40076 (zend_alloc.c: Value of enumeration constant must be in
  range of signed integer). (Dmitry)
- Fixed bug #40073 (exif_read_data dies on certain images). (Tony, Marcus)
- Fixed bug #40036 (empty() does not work correctly with ArrayObject when
  using ARRAY_AS_PROPS). (Ilia)
- Fixed bug #40012 (php_date.c doesn't compile on Netware).
  (gk at gknw dot de, Derick)
- Fixed bug #40009 (http_build_query(array()) returns NULL). (Ilia)
- Fixed bug #40002 (Try/Catch performs poorly). (Dmitry)
- Fixed bug #39993 (tr_TR.UTF-8 locale has problems with PHP). (Ilia)
- Fixed bug #39990 (Cannot "foreach" over overloaded properties). (Dmitry)
- Fixed bug #39988 (type argument of oci_define_by_name() is ignored).
  (Chris Jones, Tony)
- Fixed bug #39984 (redirect response code in header() could be ignored
  in CGI sapi). (Ilia)
- Fixed bug #39979 (PGSQL_CONNECT_FORCE_NEW will causes next connect to
  establish a new connection). (Ilia)
- Fixed bug #39971 (pg_insert/pg_update do not allow now() to be used
  for timestamp fields). (Ilia)
- Fixed bug #39969 (ini setting short_open_tag has no effect when using
  --enable-maintainer-zts). (Dmitry)
- Fixed bug #39952 (zip ignoring --with-libdir on zlib checks)
  (judas dot iscariote at gmail dot com)
- Fixed bug #39944 (References broken). (Dmitry)
- Fixed bug #39935 (Extensions tidy,mcrypt,mhash,pdo_sqlite ignores
  --with-libdir). (judas dot iscariote at gmail dot com, Derick)
- Fixed bug #39903 (Notice message when executing __halt_compiler() more than
  once). (Tony)
- Fixed bug #39898 (FILTER_VALIDATE_URL validates \r\n\t etc). (Ilia)
- Fixed bug #39890 (using autoconf 2.6x and --with-layout=GNU breaks PEAR
  install path). (Tony)
- Fixed bug #39884 (ReflectionParameter::getClass() throws exception for
  type hint self). (thekid at php dot net)
- Fixed bug #39878 (CURL doesn't compile on Sun Studio Pro). (Ilia)
- Fixed bug #39873 (number_format() breaks with locale & decimal points).
  (Ilia)
- Fixed bug #39869 (safe_read does not initialize errno).
  (michiel at boland dot org, Dmitry)
- Fixed bug #39850 (SplFileObject throws contradictory/wrong error messages
  when trying to open "php://wrong"). (Tony)
- Fixed bug #39846 (Invalid IPv4 treated as valid). (Ilia)
- Fixed bug #39845 (Persistent connections generate a warning in pdo_pgsql).
  (Ilia)
- Fixed bug #39832 (SOAP Server: parameter not matching the WSDL specified
  type are set to 0). (Dmitry)
- Fixed bug #39825 (foreach produces memory error). (Dmitry)
- Fixed bug #39816 (apxs2filter ignores httpd.conf & .htaccess php config
  settings). (Ilia)
- Fixed bug #39815 (SOAP double encoding is not locale-independent). (Dmitry)
- Fixed bug #39797 (virtual() does not reset changed INI settings). (Ilia)
- Fixed bug #39795 (build fails on AIX because crypt_r() uses different
  data struct). (Tony)
- Fixed bug #39791 (Crash in strtotime() on overly long relative date
  multipliers). (Ilia)
- Fixed bug #39787 (PHP doesn't work with Apache 2.3).
  (mv at binarysec dot com).
- Fixed bug #39782 (setTime() on a DateTime constructed with a Weekday
  yields incorrect results). (Ilia)
- Fixed bug #39780 (PNG image with CRC/data error raises fatal error) (Pierre)
- Fixed bug #39779 (Enable AUTH PLAIN mechanism in underlying libc-client).
  (michael dot heimpold at s2000 dot tu-chemnitz dot de, Ilia)
- Fixed bug #39775 ("Indirect modification ..." message is not shown).
  (Dmitry)
- Fixed bug #39763 (magic quotes are applied twice by ext/filter in
  parse_str()). (Ilia)
- Fixed bug #39760 (cloning fails on nested SimpleXML-Object). (Rob)
- Fixed bug #39759 (Can't use stored procedures fetching multiple result
  sets in pdo_mysql). (Ilia)
- Fixed bug #39754 (Some POSIX extension functions not thread safe).
  (Ilia, wharmby at uk dot ibm dot com)
- Fixed bug #39751 (putenv crash on Windows). (KevinJohnHoffman at gmail.com)
- Fixed bug #39732 (oci_bind_array_by_name doesn't work on Solaris 64bit).
  (Tony)
- Fixed bug #39724 (Broken build due to spl/filter usage of pcre extension).
  (Tony, Ilia)
- Fixed bug #39718 (possible crash if assert.callback is set in ini). (Ilia)
- Fixed bug #39702 (php crashes in the allocator on linux-m68k). (Dmitry)
- Fixed bug #39685 (iconv() - undefined function). (Hannes)
- Fixed bug #39673 (file_get_contents causes bus error on certain offsets).
  (Tony)
- Fixed bug #39663 (Memory leak in pg_get_notify() and a possible memory
  corruption on Windows in pgsql and pdo_pgsql extensions).
  (Ilia, matteo at beccati dot com)
- Fixed bug #39662 (Segfault when calling asXML() of a cloned
  SimpleXMLElement). (Rob, Tony)
- Fixed bug #39656 (crash when calling fetch() on a PDO statment object after
  closeCursor()). (Ilia, Tony)
- Fixed bug #39653 (ext/dba doesn't check for db-4.5 and db-4.4 when db4
  support is enabled). (Tony)
- Fixed bug #39652 (Wrong negative results from memory_get_usage()). (Dmitry)
- Fixed bug #39648 (Implementation of PHP functions chown() and chgrp() are
  not thread safe). (Ilia, wharmby at uk dot ibm dot com)
- Fixed bug #39640 (Segfault with "Allowed memory size exhausted"). (Dmitry)
- Fixed bug #39625 (Apache crashes on importStylesheet call). (Rob)
- Fixed bug #39623 (thread safety fixes on *nix for putenv() & mime_magic).
  (Ilia, wharmby at uk dot ibm dot com)
- Fixed bug #39621 (str_replace() is not binary safe on strings with equal
  length). (Tony)
- Fixed bug #39613 (Possible segfault in imap initialization due to missing
  module dependency). (wharmby at uk dot ibm dot com, Tony)
- Fixed bug #39606 (Use of com.typelib_file in PHP.ini STILL causes A/V). (Rob)
- Fixed bug #39602 (Invalid session.save_handler crashes PHP). (Dmitry)
- Fixed bug #39596 (Creating Variant of type VT_ARRAY). (Rob)
- Fixed bug #39583 (ftp_put() does not change transfer mode to ASCII). (Tony)
- Fixed bug #39576 (array_walk() doesn't separate user data zval). (Tony)
- Fixed bug #39575 (move_uploaded_file() no longer working (safe mode
  related)). (Tony)
- Fixed bug #39571 (timeout ssl:// connections). (Ilia)
- Fixed bug #39564 (PDO::errorInfo() returns inconsistent information when
  sqlite3_step() fails). (Tony)
- Fixed bug #39548 (ZMSG_LOG_SCRIPT_NAME not routed to OutputDebugString()
  on Windows). (Dmitry)
- Fixed bug #39538 (fgetcsv can't handle starting newlines and trailing odd
  number of backslashes). (David Soria Parra, Pierre)
- Fixed bug #39534 (Error in maths to calculate of
  ZEND_MM_ALIGNED_MIN_HEADER_SIZE). (wharmby at uk dot ibm dot com, Dmitry)
- Fixed bug #39527 (Failure to retrieve results when multiple unbuffered,
  prepared statements are used in pdo_mysql). (Ilia)
- Fixed bug #39508 (imagefill crashes with small images 3 pixels or less).
  (Pierre)
- Fixed bug #39506 (Archive corrupt with ZipArchive::addFile method). (Pierre)
- Fixed bug #39504 (xmlwriter_write_dtd_entity() creates Attlist tag, not
  entity). (Hannes)
- Fixed bug #39483 (Problem with handling of \ char in prepared statements).
  (Ilia, suhachov at gmail dot com)
- Fixed bug #39458 (ftp_nlist() returns false on empty dirs). (Nuno)
- Fixed bug #39454 (Returning a SOAP array segfaults PHP). (Dmitry)
- Fixed bug #39450 (getenv() fills other super-globals). (Ilia, Tony)
- Fixed bug #39449 (Overloaded array properties do not work correctly).
  (Dmitry)
- Fixed bug #39445 (Calling debug_backtrace() in the __toString()
  function produces a crash). (Dmitry)
- Fixed bug #39438 (Fatal error: Out of memory). (Dmitry)
- Fixed bug #39435 ('foo' instanceof bar gives invalid opcode error). (Sara)
- Fixed bug #39414 (Syntax error while compiling with Sun Workshop Complier).
  (Johannes)
- Fixed bug #39398 (Booleans are not automatically translated to integers).
  (Ilia)
- Fixed bug #39394 (Missing check for older variants of openssl). (Ilia)
- Fixed bug #39367 (clearstatcache() doesn't clear realpath cache).
  (j at pureftpd dot org, Dmitry)
- Fixed bug #39366 (imagerotate does not use alpha with angle > 45 degrees)
  (Pierre)
- Fixed bug #39364 (Removed warning on empty haystack inside mb_strstr()).
  (Ilia)
- Fixed bug #39362 (Added an option to imap_open/imap_reopen to control the
  number of connection retries). (Ilia)
- Fixed bugs #39361 & #39400 (mbstring function overloading problem). (Seiji)
- Fixed bug #39354 (Allow building of curl extension against libcurl
  7.16.0). (Ilia)
- Fixed bug #39350 (crash with implode("\n", array(false))). (Ilia)
- Fixed bug #39344 (Unnecessary calls to OnModify callback routine for
  an extension INI directive). (wharmby at uk dot ibm dot com, Dmitry)
- Fixed bug #39320 (ZEND_HASH_APPLY_STOP causes deletion). (Marcus)
- Fixed bug #39313 (spl_autoload triggers Fatal error). (Marcus)
- Fixed bug #39300 (make install fails if wget is not available). (Tony)
- Fixed bug #39297 (Memory corruption because of indirect modification of
  overloaded array). (Dmitry)
- Fixed bug #39286 (misleading error message when invalid dimensions are
  given) (Pierre)
- Fixed bug #39273 (imagecopyresized may ignore alpha channel) (Pierre)
- Fixed bug #39265 (Fixed path handling inside mod_files.sh).
  (michal dot taborsky at gmail dot com, Ilia)
- Fixed bug #39217 (serialNumber might be -1 when the value is too large).
  (Pierre, Tony)
- Fixed bug #39215 (Inappropriate close of stdin/stdout/stderr). (Wez, Ilia)
- Fixed bug #39201 (Possible crash in Apache 2 with 413 ErrorHandler). (Ilia)
- Fixed bug #39151 (Parse error in recursiveiteratoriterator.php). (Marcus)
- Fixed bug #39121 (Incorrect return array handling in non-wsdl soap client).
  (Dmitry)
- Fixed bug #39090 (DirectoryFilterDots doxygen docs and example is wrong).
  (Marcus)
- Fixed bug #38852 (XML-RPC Breaks iconv). (Hannes)
- Fixed bug #38770 (unpack() broken with longs on 64 bit machines).
  (Ilia, David Soria Parra).
- Fixed bug #38698 (for some keys cdbmake creates corrupted db and cdb can't
  read valid db). (Marcus)
- Fixed bug #38680 (Added missing handling of basic types in json_decode).
  (Ilia)
- Fixed bug #38604 (Fixed request time leak inside foreach() when iterating
  through virtual properties). (Dmitry)
- Fixed bug #38602 (header( "HTTP/1.0 ..." ) does not change proto version).
  (Ilia)
- Fixed bug #38542 (proc_get_status() returns wrong PID on windows). (Nuno)
- Fixed bug #38536 (SOAP returns an array of values instead of an object).
  (Dmitry)
- Fixed bug #38456 (Apache2 segfaults when virtual() is called in .php
  ErrorDocument). (Ilia)
- Fixed bug #38325 (spl_autoload_register() gives wrong line for "class not
  found"). (Ilia)
- Fixed bug #38319 (Remove bogus warnings from persistent PDO connections).
  (Ilia)
- Fixed bug #38274 (Memlimit fatal error sent to "wrong" stderr when using
  fastcgi). (Dmitry)
- Fixed bug #38252 (Incorrect PDO error message on invalid default fetch
  mode). (Ilia)
- Fixed bug #37927 (Prevent trap when COM extension processes argument of
  type VT_DISPATCH|VT_REF) (Andy)
- Fixed bug #37773 (iconv_substr() gives "Unknown error" when string
  length = 1"). (Ilia)
- Fixed bug #37627 (session save_path check checks the parent directory).
  (Ilia)
- Fixed bug #37619 (proc_open() closes stdin on fork() failure).
  (jdolecek at NetBSD dot org, Nuno)
- Fixed bug #37588 (COM Property propputref converts to PHP function
  and can't be accesed). (Rob)
- Fixed bug #36975 (natcasesort() causes array_pop() to misbehave).
  (Hannes)
- Fixed bug #36812 (pg_execute() modifies input array). (Ilia)
- Fixed bug #36798 (Error parsing named parameters with queries containing
  high-ascii chars). (Ilia)
- Fixed bug #36644 (possible crash in variant_date_from_timestamp()). (Ilia)
- Fixed bug #36427 (proc_open() / proc_close() leak handles on windows).
  (jdolecek at NetBSD dot org, Nuno)
- Fixed bug #36392 (wrong number of decimal digits with %e specifier in
  sprintf). (Matt,Ilia)
- Fixed bug #36214 (__get method works properly only when conditional
  operator is used). (Dmitry)
- Fixed bug #35634 (Erroneous "Class declarations may not be nested"
  error raised). (Carl P. Corliss, Dmitry)
- Fixed bug #35106 (nested foreach fails when array variable has a
  reference). (Dmitry)
- Fixed bug #34564 (COM extension not returning modified "out" argument) (Andy)
- Fixed bug #33734 (Something strange with COM Object). (Rob)
- Fixed bug #33386 (ScriptControl only sees last function of class). (Rob)
- Fixed bug #33282 (Re-assignment by reference does not clear the is_ref
  flag) (Ilia, Dmitry, Matt Wilmas)
- Fixed bug #30074 (apparent symbol table error with
  extract($blah, EXTR_REFS)) (Brian)
- Fixed bug #29840 (is_executable() does not honor safe_mode_exec_dir
  setting). (Ilia)
- Fixed PECL bug #7295 (ORA-01405: fetched column value is NULL on LOB
  fields). (Tony)

02 Nov 2006, PHP 5.2.0
- Updated bundled OpenSSL to version 0.9.8d in the Windows distro. (Edin)
- Updated Postgresql client libraries to 8.1.4 in the Windows distro. (Edin)
- Updated PCRE to version 6.7. (Ilia)
- Updated libsqlite in ext/pdo_sqlite to 3.3.7. (Ilia)
- Updated bundled MySQL client library to version 5.0.22 in the Windows
  distribution. (Edin)
- Updated timezonedb to version 2006.7. (Derick)

- Added ability to make SOAP call userspace PHP<->XML converters. (Dmitry)
- Added support for character sets in pg_escape_string() for PostgreSQL 8.1.4
  and higher. (Ilia)
- Added support for character sets in PDO quote() method for PostgreSQL 8.1.4
  and higher. (Ilia)
- Added DSA key generation support to openssl_pkey_new(), FR #38731 (marci
  at balabit dot hu, Tony)
- Added SoapServer::setObject() method (it is a simplified version of
  SoapServer::setClass() method). (Dmitry)
- Added support for hexadecimal entity in imagettftext() for the bundled GD.
  (Pierre)
- Added support for httpOnly flag for session extension and cookie setting
  functions. (Scott MacVicar, Ilia)
- Added version specific registry keys to allow different configurations for
  different php version. (Richard, Dmitry)
- Added "PHPINIDir" Apache directive to apache and apache_hooks SAPIs.
  (Dmitry)
- Added an optional boolean parameter to memory_get_usage() and
  memory_get_peak_usage() to get memory size allocated by emalloc() or real
  size of memory allocated from system. (Dmitry)
- Added Zip Archive extension. (Pierre)
- Added RFC1867 fileupload processing hook. (Stefan E.)
- Added JSON and Filter extensions. (Derick, Rasmus)
- Added error messages to disk_free_space() and disk_total_space() functions.
  FR #37971 (Tony)
- Added PATHINFO_FILENAME option to pathinfo() to get the filename.
  (Toby S. and Christian S.)
- Added array_fill_keys() function. (Marcus, Matt Wilmas)
- Added posix_initgroups() function. (Ilia)
- Added an optional parameter to parse_url() to allow retrieval of distinct
  URL components. (Ilia)
- Added optional parameter to http_build_query() to allow specification of
  string separator. (Ilia)
- Added image_type_to_extension() function. (Hannes, Ilia)
- Added allow_url_include ini directive to complement allow_url_fopen. (Rasmus)
- Added automatic module globals management. (Dmitry)
- Added RFC2397 (data: stream) support. (Marcus)
- Added new error mode E_RECOVERABLE_ERROR. (Derick, Marcus, Tony)
- Added support for getenv() input filtering. (Rasmus)
- Added support for constructors in interfaces to force constructor signature
  checks in implementations. (Marcus)
- Added memory_get_peak_usage() function for retrieving peak memory usage of
  a PHP script. (Ilia)
- Added pg_field_table() function. (Edin)
- Added SimpleXMLElement::saveXML() as an alias for SimpleXMLElement::asXML().
  (Hannes)
- Added DOMNode::getNodePath() for getting an XPath for a node. (Christian)
- Added gmp_nextprime() function. (ants dot aasma at gmail dot com, Tony)
- Added error_get_last() function. (Mike)

- Removed current working directory from the php.ini search path for CLI and
  re-added it for other SAPIs (restore to pre 5.1.x behavior). (Edin)
- Moved extensions to PECL:
  . ext/filepro (Derick, Tony)
  . ext/hwapi (Derick, Tony)
- Disabled CURLOPT_FOLLOWLOCATION in curl when open_basedir or
  safe_mode are enabled. (Stefan E., Ilia)

- Increased default memory limit to 16 megabytes to accommodate for a more
  accurate memory utilization measurement.
- In addition to path to php.ini, PHPRC now may specify full file name.
  (Dmitry)

- Optimized array/HashTable copying. (Matt Wilmas, Dmitry)
- Optimized zend_try/zend_catch macros by eliminating memcpy(3). (Dmitry)
- Optimized require_once() and include_once() by eliminating fopen(3) on
  second usage. (Dmitry)
- Optimized request shutdown sequence. Restoring ini directives now iterates
  only over modified directives instead of all. (Dmitry)

- Changed priority of PHPRC environment variable on win32 to be higher then
  value from registry. (Dmitry)
- Changed __toString() to be called wherever applicable. (Marcus)
- Changed E_ALL error reporting mode to include E_RECOVERABLE_ERROR. (Marcus)
- Changed realpath cache to be disabled when "open_basedir" or "safe_mode"
  are enabled on per-request basis. (Ilia)

- Improved SNMP extension: (Jani)
  . Renamed snmp_set_oid_numeric_print() to snmp_set_oid_output_format().
  . Added 2 new constants: SNMP_OID_OUTPUT_FULL and SNMP_OID_OUTPUT_NUMERIC
  . Fixed bug #37564 (AES privacy encryption not possible due to net-snmp 5.2
    compatibility issue). (Patch: scott dot moynes+php at gmail dot com)
- Improved OpenSSL extension: (Pierre)
  . Added support for all supported algorithms in openssl_verify
  . Added openssl_pkey_get_details, returns the details of a key
  . Added x509 v3 extensions support
  . Added openssl_csr_get_subject() and openssl_csr_get_public_key()
  . Added 3 new constants OPENSSL_VERSION_TEXT and OPENSSL_VERSION_NUMBER and
    OPENSSL_KEYTYPE_EC
- Improved the Zend memory manager: (Dmitry)
  . Removed unnecessary "--disable-zend-memory-manager" configure option.
  . Added "--enable-malloc-mm" configure option which is enabled by default in
    debug builds to allow using internal and external memory debuggers.
  . Allow tweaking the memory manager with ZEND_MM_MEM_TYPE and ZEND_MM_SEG_SIZE
    environment variables.
  . For more information: Zend/README.ZEND_MM
- Improved safe_mode check for the error_log() function. (Ilia)
- Improved the error reporting in SOAP extension on request failure. (Ilia)
- Improved crypt() on win32 to be about 10 times faster and to have friendlier
  license. (Frank, Dmitry)
- Improved performance of the implode() function on associated arrays. (Ilia)
- Improved performance of str_replace() when doing 1 char to 1 char or 1 char
  to many chars replacement. (Ilia)
- Improved apache2filter SAPI:
  . Allowed PHP to be an arbitrary filter in the chain and read the script from
    the Apache stream. (John)
  . Added support for apache2filter in the Windows build including binary
    support for both Apache 2.0.x (php5apache2_filter.dll) and Apache 2.2.x
    (php5apache2_2_filter.dll). (Edin)
- Improved apache2handler SAPI:
  . Changed ap_set_content_type() to be called only once. (Mike)
  . Added support for Apache 2.2 handler in the Windows distribution. (Edin)
- Improved FastCGI SAPI: (Dmitry)
  . Removed source compatibility with libfcgi.
  . Optimized access to FastCGI environment variables by using HashTable
    instead of linear search.
  . Allowed PHP_FCGI_MAX_REQUESTS=0 that assumes no limit.
  . Allowed PHP_FCGI_CHILDREN=0 that assumes no worker children. (FastCGI
    requests are handled by main process itself)
- Improved CURL:
  . Added control character checks for "open_basedir" and "safe_mode" checks.
    (Ilia)
  . Added implementation of curl_multi_info_read(). (Brian)
- Improved PCRE: (Andrei)
  . Added run-time configurable backtracking/recursion limits.
  . Added preg_last_error(). (Andrei)
- Improved PDO:
  . Added new attribute ATTR_DEFAULT_FETCH_MODE. (Pierre)
  . Added FETCH_PROPS_LATE. (Marcus)
- Improved SPL: (Marcus)
  . Made most iterator code exception safe.
  . Added RegExIterator and RecursiveRegExIterator.
  . Added full caching support and ArrayAccess to CachingIterator.
  . Added array functions to ArrayObject/ArrayIterator and made them faster.
  . Added support for reading csv and skipping empty lines in SplFileObject.
  . Added CachingIterator::TOSTRING_USE_INNER, calls inner iterator __toString.
  . Added ability to set the CSV separator per SplFileObject.
- Improved xmlReader: (Rob)
  . Added readInnerXml(), xmlReader::setSchema().
  . Added readInnerXML(), readOuterXML(), readString(), setSchema(). (2.6.20+)
  . Changed to passing libxml options when loading reader.

- Fixed invalid read in imagecreatefrompng when an empty file is given
  (Pierre, Tony)
- Fixed infinite loop when a wrong color index is given to imagefill (Pierre)
- Fixed mess with CGI/CLI -d option (now it works with cgi; constants are
  working exactly like in php.ini; with FastCGI -d affects all requests).
  (Dmitry)
- Fixed missing open_basedir check inside chdir() function. (Ilia)
- Fixed overflow on 64bit systems in str_repeat() and wordwrap(). (Stefan E.)
- Fixed XSLTProcessor::importStylesheet() to return TRUE on success
  (Christian)
- Fixed leaks in openssl_csr_sign and openssl_csr_new (Pierre)
- Fixed phpinfo() cutoff of variables at \0. (Ilia)
- Fixed a bug in the filter extension that prevented magic_quotes_gpc from
  being applied when RAW filter is used. (Ilia)
- Fixed memory leaks in openssl streams context options. (Pierre)
- Fixed handling of extremely long paths inside tempnam() function. (Ilia)
- Fixed bug #39721 (Runtime inheritance causes data corruption). (Dmitry)
- Fixed bug #39304 (Segmentation fault with list unpacking of string offset).
  (Dmitry)
- Fixed bug #39192 (Not including nsapi.h properly with SJSWS 7). This will
  make PHP 5.2 compatible to new Sun Webserver. (Uwe)
- Fixed bug #39140 (Uncaught exception may cause crash). (Dmitry)
- Fixed bug #39125 (Memleak when reflecting non-existing class/method). (Tony)
- Fixed bug #39067 (getDeclaringClass() and private properties). (Tony)
- Fixed bug #39039 (SSL: fatal protocol error when fetching HTTPS from servers
  running Google web server). (Ilia)
- Fixed bug #39035 (Compatibility issue between DOM and
  zend.ze1_compatibility_mode). (Rob)
- Fixed bug #39034 (curl_exec() with return transfer returns TRUE on empty
  files). (Ilia)
- Fixed bug #39032 (strcspn() stops on null character). (Tony)
- Fixed bug #39020 (PHP in FastCGI server mode crashes). (Dmitry)
- Fixed bug #39017 (foreach(($obj = new myClass) as $v); echo $obj;
  segfaults). (Dmitry)
- Fixed bug #39004 (Fixed generation of config.nice with autoconf 2.60). (Ilia)
- Fixed bug #39003 (__autoload() is called for type hinting). (Dmitry, Tony)
- Fixed bug #39001 (ReflectionProperty returns incorrect declaring class for
  protected properties). (Tony)
- Fixed bug #38996 (PDO_MYSQL doesn't check connections for liveness). (Tony)
- Fixed bug #38993 (Fixed safe_mode/open_basedir checks for session.save_path,
  allowing them to account for extra parameters). (Ilia)
- Fixed bug #38989 (Absolute path with slash at beginning doesn't work on win).
  (Dmitry)
- Fixed bug #38985 (Can't cast COM objects). (Wez)
- Fixed bug #38981 (using FTP URLs in get_headers() causes crash). (Tony)
- Fixed bug #38963 (Fixed a possible open_basedir bypass in tempnam()). (Ilia)
- Fixed bug #38961 (metaphone() results in segmentation fault on NetBSD).
  (Tony)
- Fixed bug #38949 (Cannot get xmlns value attribute). (Rob)
- Fixed bug #38942 (Double old-style-ctor inheritance). (Dmitry)
- Fixed bug #38941 (imap extension does not compile against new version of the
  imap library). (Ilia)
- Fixed bug #38934 (move_uploaded_file() cannot read uploaded file outside of
  open_basedir). (Ilia)
- Fixed bug #38904 (apache2filter changes cwd to /). (Ilia, Hannes)
- Fixed bug #38891 (get_headers() do not work with curl-wrappers). (Ilia)
- Fixed bug #38882 (ldap_connect causes segfault with newer versions of
  OpenLDAP). (Tony)
- Fixed bug #38859 (parse_url() fails if passing '@' in passwd). (Tony)
- Fixed bug #38850 (lookupNamespaceURI doesn't return default namespace). (Rob)
- Fixed bug #38844 (curl_easy_strerror() is defined only since cURL 7.12.0).
  (Tony)
- Fixed bug #38813 (DOMEntityReference->__construct crashes when called
  explicitly). (Rob)
- Fixed bug #38808 ("maybe ref" issue for current() and others). (Dmitry)
- Fixed bug #38779 (engine crashes when require()'ing file with syntax error
  through userspace stream wrapper). (Tony, Dmitry)
- Fixed bug #38772 (inconsistent overriding of methods in different visibility
  contexts). (Dmitry)
- Fixed bug #38759 (PDO sqlite2 empty query causes segfault). (Tony)
- Fixed bug #38721 (Invalid memory read in date_parse()). (Tony, Derick)
- Fixed bug #38700 (SoapClient::__getTypes never returns). (Dmitry)
- Fixed bug #38693 (curl_multi_add_handle() set curl handle to null). (Ilia)
- Fixed bug #38687 (sockaddr local storage insufficient for all sock families).
  (Sara)
- Fixed bug #38661 (mixed-case URL breaks url-wrappers). (Ilia)
- Fixed bug #38653 (memory leak in ReflectionClass::getConstant()). (Tony)
- Fixed bug #38649 (uninit'd optional arg in stream_socket_sendto()). (Sara)
- Fixed bug #38637 (curl_copy_handle() fails to fully copy the cURL handle).
  (Tony, Ilia)
- Fixed bug #38624 (Strange warning when incrementing an object property and
  exception is thrown from __get method). (Tony)
- Fixed bug #38623 (leaks in a tricky code with switch() and exceptions).
  (Dmitry)
- Fixed bug #38579 (include_once() may include the same file twice). (Dmitry)
- Fixed bug #38574 (missing curl constants and improper constant detection).
  (Ilia)
- Fixed bug #38543 (shutdown_executor() may segfault when memory_limit is too
  low). (Dmitry)
- Fixed bug #38535 (memory corruption in pdo_pgsql driver on error retrieval
  inside a failed query executed via query() method). (Ilia)
- Fixed bug #38534 (segfault when calling setlocale() in userspace session
  handler). (Tony)
- Fixed bug #38524 (strptime() does not initialize the internal date storage
  structure). (Ilia)
- Fixed bug #38511, #38473, #38263 (Fixed session extension request shutdown
  order to ensure it is shutdown before the extensions it may depend on).
  (Ilia)
- Fixed bug #38488 (Access to "php://stdin" and family crashes PHP on win32).
  (Dmitry)
- Fixed bug #38474 (getAttribute select attribute by order, even when
  prefixed). (Rob)
- Fixed bug #38467 (--enable-versioning causes make fail on OS X). (Tony)
- Fixed bug #38465 (ReflectionParameter fails if default value is an access
  to self::). (Johannes)
- Fixed bug #38464 (array_count_values() mishandles numeric strings).
  (Matt Wilmas, Ilia)
- Fixed bug #38461 (setting private attribute with __set() produces
  segfault). (Tony)
- Fixed bug #38458, PECL bug #8944, PECL bug #7775 (error retrieving columns
  after long/text columns with PDO_ODBC). (Wez)
- Fixed bug #38454 (warning upon disabling handler via
  xml_set_element_handler). (dtorop933 at gmail dot com, Rob)
- Fixed bug #38451 (PDO_MYSQL doesn't compile on Solaris). (Tony)
- Fixed bug #38450 (constructor is not called for classes used in userspace
  stream wrappers). (Tony)
- Fixed bug #38438 (DOMNodeList->item(0) segfault on empty NodeList). (Ilia)
- Fixed bug #38431 (xmlrpc_get_type() crashes PHP on objects). (Tony)
- Fixed bug #38427 (unicode causes xml_parser to misbehave). (Rob)
- Fixed bug #38424 (Different attribute assignment if new or existing). (Rob)
- Fixed bug #38400 (Use of com.typelib_file may cause a crash). (Ilia)
- Fixed bug #38394 (PDO fails to recover from failed prepared statement
  execution). (Ilia)
- Fixed bug #38377 (session_destroy() gives warning after
  session_regenerate_id()). (Ilia)
- Implemented #38357 (dbase_open can't open DBase 3 dbf file).
  (rodrigo at fabricadeideias dot com, Mike)
- Fixed bug #38354 (Unwanted reformatting of XML when using AsXML). (Christian)
- Fixed bug #38347 (Segmentation fault when using foreach with an unknown/empty
  SimpleXMLElement). (Tony)
- Fixed bug #38322 (reading past array in sscanf() leads to arbitrary code
  execution). (Tony)
- Fixed bug #38315 (Constructing in the destructor causes weird behavior).
  (Dmitry)
- Fixed bug #38303 (spl_autoload_register() suppress all errors silently).
  (Ilia)
- Fixed bug #38290 (configure script ignores --without-cdb,inifile,flatfile).
  (Marcus)
- Fixed bug #38289 (segfault in session_decode() when _SESSION is NULL).
  (Tony)
- Fixed bug #38287 (static variables mess up global vars). (Dmitry)
- Fixed bug #38278 (session_cache_expire()'s value does not match phpinfo's
  session.cache_expire). (Tony)
- Fixed bug #38276 (file_exists() works incorrectly with long filenames
  on Windows). (Ilia, Tony)
- Fixed bug #38269 (fopen wrapper doesn't fail on invalid hostname with
  curlwrappers enabled). (Tony)
- Fixed bug #38265 (heap corruption). (Dmitry)
- Fixed bug #38261 (openssl_x509_parse() leaks with invalid cert) (Pierre)
- Fixed bug #38255 (openssl possible leaks while passing keys) (Pierre)
- Fixed bug #38253 (PDO produces segfault with default fetch mode). (Tony)
- Fixed bug #38251 (socket_select() and invalid arguments). (Tony)
- Fixed bug #38236 (Binary data gets corrupted on multipart/formdata POST).
  (Ilia)
- Fixed bug #38234 (Exception in __clone makes memory leak). (Dmitry, Nuno)
- Fixed bug #38229 (strtotime() does not parse YYYY-MM format). (Ilia)
- Fixed bug #38224 (session extension can't handle broken cookies). (Ilia)
- Fixed bug #38220 (Crash on some object operations). (Dmitry)
- Fixed bug #38217 (ReflectionClass::newInstanceArgs() tries to allocate too
  much memory). (Tony)
- Fixed bug #38214 (gif interlace output cannot work). (Pierre)
- Fixed bug #38213, #37611, #37571 (wddx encoding fails to handle certain
  characters). (Ilia)
- Fixed bug #38212 (Segfault on invalid imagecreatefromgd2part() parameters).
  (Pierre)
- Fixed bug #38211 (variable name and cookie name match breaks script
  execution). (Dmitry)
- Fixed bug #38199 (fclose() unable to close STDOUT and STDERR). (Tony)
- Fixed bug #38198 (possible crash when COM reports an exception). (Ilia)
- Fixed bug #38194 (ReflectionClass::isSubclassOf() returns TRUE for the
  class itself). (Ilia)
- Fixed bug #38183 (disable_classes=Foobar causes disabled class to be
  called Foo). (Jani)
- Fixed bug #38179 (imagecopy from a palette to a truecolor image loose alpha
  channel) (Pierre)
- Fixed bug #38173 (Freeing nested cursors causes OCI8 to segfault). (Tony)
- Fixed bug #38168 (Crash in pdo_pgsql on missing bound parameters). (Ilia)
- Fixed bug #38161 (oci_bind_by_name() returns garbage when Oracle didn't set
  the variable). (Tony)
- Fixed bug #38146 (Cannot use array returned from foo::__get('bar') in write
  context). (Dmitry)
- Fixed bug #38132 (ReflectionClass::getStaticProperties() retains \0 in key
  names). (Ilia)
- Fixed bug #38125 (undefined reference to spl_dual_it_free_storage). (Marcus)
- Fixed bug #38112 (corrupted gif segfaults) (Pierre)
- Fixed bug #38096 (large timeout values ignored on 32bit machines in
  stream_socket_accept() and stream_socket_client()). (Ilia)
- Fixed bug #38086 (stream_copy_to_stream() returns 0 when maxlen is bigger
  than the actual length). (Tony)
- Fixed bug #38072 (boolean arg for mysqli_autocommit() is always true on
  Solaris). (Tony)
- Fixed bug #38067 (Parameters are not decoded from utf-8 when using encoding
  option). (Dmitry)
- Fixed bug #38064 (ignored constructor visibility). (Marcus)
- Fixed bug #38055 (Wrong interpretation of boolean parameters). (Dmitry)
- Fixed bug #38047 ("file" and "line" sometimes not set in backtrace from
  inside error handler). (Dmitry)
- Fixed bug #38019 (segfault extending mysqli class). (Dmitry)
- Fixed bug #38005 (SoapFault faultstring doesn't follow encoding rules).
  (Dmitry)
- Fixed bug #38004 (Parameters in SoapServer are decoded twice). (Dmitry)
- Fixed bug #38003 (in classes inherited from MySQLi it's possible to call
  private constructors from invalid context). (Tony)
- Fixed bug #37987 (invalid return of file_exists() in safe mode). (Ilia)
- Fixed bug #37947 (zend_ptr_stack reallocation problem). (Dmitry)
- Fixed bug #37945 (pathinfo() cannot handle argument with special characters
  like German "Umlaut"). (Mike)
- Fixed bug #37931 (possible crash in OCI8 after database restart
  when using persistent connections). (Tony)
- Fixed bug #37923 (Display constant value in reflection::export). (Johannes)
- Fixed bug #37920 (compilation problems on z/OS). (Tony)
- Fixed bug #37870 (pgo_pgsql tries to de-allocate unused statements).
  (Ilia, ce at netage dot bg)
- Fixed bug #37864 (file_get_contents() leaks on empty file). (Hannes)
- Fixed bug #37862 (Integer pointer comparison to numeric value).
  (bugs-php at thewrittenword dot com)
- Fixed bug #37846 (wordwrap() wraps incorrectly). (ddk at krasn dot ru, Tony)
- Fixed bug #37816 (ReflectionProperty does not throw exception when accessing
  protected attribute). (Marcus)
- Fixed bug #37811 (define not using toString on objects). (Marcus)
- Fixed bug #37807 (segmentation fault during SOAP schema import). (Tony)
- Fixed bug #37806 (weird behavior of object type and comparison). (Marcus)
- Fixed bug #37780 (memory leak trying to execute a non existing file (CLI)).
  (Mike)
- Fixed bug #37779 (empty include_path leads to search for files inside /).
  (jr at terragate dot net, Ilia)
- Fixed bug #37747 (strtotime segfaults when given "nextyear"). (Derick)
- Fixed bug #37720 (merge_php_config scrambles values).
  (Mike, pumuckel at metropolis dot de)
- Fixed bug #37709 (Possible crash in PDO::errorCode()). (Ilia)
- Fixed bug #37707 (clone without assigning leaks memory). (Ilia, Nuno, Dmitri)
- Fixed bug #37705 (Semaphore constants not available). (Ilia)
- Fixed bug #37671 (MySQLi extension fails to recognize BIT column). (Ilia)
- Fixed bug #37667 (Object is not added into array returned by __get). (Marcus)
- Fixed bug #37635 (parameter of pcntl signal handler is trashed). (Mike)
- Fixed bug #37632 (Protected method access problem). (Marcus)
- Fixed bug #37630 (MySQL extensions should link against thread safe client
  libs if built with ZTS). (Mike)
- Fixed bug #37620 (mysqli_ssl_set validation is inappropriate). (Georg)
- Fixed bug #37616 (DATE_RFC822 does not product RFC 822 dates).
  (Hannes Magnusson, Derick)
- Fixed bug #37614 (Class name lowercased in error message). (Johannes)
- Fixed bug #37587 (var without attribute causes segfault). (Marcus)
- Fixed bug #37586 (Bumped minimum PCRE version to 6.6, needed for recursion
  limit support). (Ilia)
- Fixed bug #37581 (oci_bind_array_by_name clobbers input array when using
  SQLT_AFC, AVC). (Tony)
- Fixed bug #37569 (WDDX incorrectly encodes high-ascii characters). (Ilia)
- Fixed bug #37565 (Using reflection::export with simplexml causing a crash).
  (Marcus)
- Fixed bug #37564 (AES privacy encryption not possible due to net-snmp 5.2
  compatibility issue). (Jani, patch by scott dot moynes+php at gmail dot com)
- Fixed bug #37563 (array_key_exists performance is poor for &$array). (Ilia)
- Fixed bug #37558 (timeout functionality doesn't work after a second PHP
  start-up on the same thread). (p dot desarnaud at wanadoo dot fr)
- Fixed bug #37531 (oci8 persistent connection corruption). (Tony)
- Fixed bug #37523 (namespaces added too late, leads to missing xsi:type
  attributes. Incompatibility with libxml2-2.6.24). (Dmitry)
- Fixed bug #37514 (strtotime doesn't assume year correctly). (Derick)
- Fixed bug #37510 (session_regenerate_id changes session_id() even on
  failure). (Hannes)
- Fixed bug #37505 (touch() truncates large files). (Ilia)
- Fixed bug #37499 (CLI segmentation faults during cleanup with sybase-ct
  extension enabled). (Tony)
- Fixed bug #37496 (FastCGI output buffer overrun). (Piotr, Dmitry)
- Fixed bug #37487 (oci_fetch_array() array-type should always default to
  OCI_BOTH). (Tony)
- Fixed bug #37457 (Crash when an exception is thrown in accept() method of
  FilterIterator). (Marcus)
- Fixed bug #37456 (DOMElement->setAttribute() loops forever). (Rob)
- Fixed bug #37445 (Fixed crash in pdo_mysql resulting from premature object
  destruction). (Ilia)
- Fixed bug #37428 (PHP crashes on windows if there are start-up errors and
  event log is used for logging them). (Edin)
- Fixed bug #37418 (tidy module crashes on shutdown). (Tony)
- Fixed bug #37416 (iterator_to_array() hides exceptions thrown in rewind()
  method). (Tony)
- Fixed bug #37413 (Rejected versions of flex that don't work). (Ilia)
- Fixed bug #37395 (recursive mkdir() fails to create nonexistent directories
  in root dir). (Tony)
- Fixed bug #37394 (substr_compare() returns an error when offset equals
  string length). (Ilia)
- Fixed bug #37392 (Unnecessary call to OCITransRollback() at the end of
  request). (Tony)
- Fixed bug #37376 (fastcgi.c compile fail with gcc 2.95.4). (Ilia)
- Fixed bug #37368 (Incorrect timestamp returned for strtotime()). (Derick)
- Fixed bug #37363 (PDO_MYSQL does not build if no other mysql extension is
  enabled). (Mike)
- Fixed bug #37348 (make PEAR install ignore open_basedir). (Ilia)
- Fixed bug #37341 ($_SERVER in included file is shortened to two entries,
  if $_ENV gets used). (Dmitry)
- Fixed bug #37313 (sigemptyset() used without including <signal.h>).
  (jdolecek)
- Fixed bug #37306 (max_execution_time = max_input_time). (Dmitry)
- Fixed bug #37278 (SOAP not respecting uri in __soapCall). (Dmitry)
- Fixed bug #37265 (Added missing safe_mode & open_basedir checks to
  imap_body()). (Ilia)
- Fixed bug #37262 (var_export() does not escape \0 character). (Ilia)
- Fixed bug #37256 (php-fastcgi doesn't handle connection abort). (Dmitry)
- Fixed bug #37244 (Added strict flag to base64_decode() that enforces
  RFC3548 compliance). (Ilia)
- Fixed bug #37144 (PHP crashes trying to assign into property of dead object).
  (Dmitry)
- Fixed bug #36949 (invalid internal mysqli objects dtor). (Mike)
- Implement #36732 (req/x509 extensions support for openssl_csr_new and
  openssl_csr_sign) (ben at psc dot edu, Pierre)
- Fixed bug #36759 (Objects destructors are invoked in wrong order when script
  is finished). (Dmitry)
- Fixed bug #36681 (pdo_pgsql driver incorrectly ignored some errors).
  (Wez, Ilia)
- Fixed bug #36630 (umask not reset at the end of the request). (Ilia)
- Fixed bug #36515 (Unlinking buckets from non-existent brigades). (Sara)
- Fixed bug #35973 (Error ORA-24806 occurs when trying to fetch a NCLOB
  field). (Tony)
- Fixed bug #35886 (file_get_contents() fails with some combinations of
  offset & maxlen). (Nuno)
- Fixed bug #35512 (Lack of read permission on main script results in
  E_WARNING rather then E_ERROR). (Ilia)
- Fixed bug #34180 (--with-curlwrappers causes PHP to disregard some HTTP
  stream context options). (Mike)
- Fixed bug #34066 (recursive array_walk causes segfault). (Tony)
- Fixed bug #34065 (throw in foreach causes memory leaks). (Dmitry)
- Fixed bug #34005 (oci_password_change() fails).
  (pholdaway at technocom-wireless dot com, Tony)
- Fixed bug #33895 (Missing math constants). (Hannes)
- Fixed bug #33770 (https:// or ftps:// do not work when --with-curlwrappers
  is used and ssl certificate is not verifiable). (Ilia)
- Fixed bug #29538 (number_format and problem with 0). (Matt Wilmas)
- Implement #28382 (openssl_x509_parse() extensions support) (Pierre)
- Fixed PECL bug #9061 (oci8 might reuse wrong persistent connection). (Tony)
- Fixed PECL bug #8816 (issue in php_oci_statement_fetch with more than one
  piecewise column) (jeff at badtz-maru dot com, Tony)
- Fixed PECL bug #8112 (OCI8 persistent connections misbehave when Apache
  process times out). (Tony)
- Fixed PECL bug #7755 (error selecting DOUBLE fields with PDO_ODBC).
  ("slaws", Wez)


04 May 2006, PHP 5.1.4
- Added "capture_peer_cert" and "capture_peer_cert_chain" context options
  for SSL streams. (Wez).
- Added PDO::PARAM_EVT_* family of constants. (Sara)
- Fixed possible crash in highlight_string(). (Dmitry)
- Fixed bug #37291 (FastCGI no longer works with isapi_fcgi.dll). (Dmitry)
- Fixed bug #37277 (cloning Dom Documents or Nodes does not work). (Rob)
- Fixed bug #37276 (problems with $_POST array). (Dmitry)
- Fixed bug #36632 (bad error reporting for pdo_odbc exec UPDATE). (Wez).
- Fixed bug #35552 (crash when pdo_odbc prepare fails). (Wez).

28 Apr 2006, PHP 5.1.3
- Updated bundled PCRE library to version 6.6. (Andrei)
- Moved extensions to PECL:
  . ext/msession (Derick)
- Reimplemented FastCGI interface. (Dmitry)
- Improved SPL: (Marcus)
  - Fixed issues with not/double calling of constructors of SPL iterators.
  - Fixed issues with info-class/file-class in SPL directory handling classes.
  - Fixed ArrayIterator::seek().
  - Added SimpleXMLIterator::count().
  - Dropped erroneous RecursiveDirectoryIterator::getSubPathInfo().
- Improved SimpleXML: (Marcus, Rob)
  . Added SimpleXMLElement::getName() to retrieve name of element.
  . Added ability to create elements on the fly.
  . Added addChild() method for element creation supporting namespaces.
  . Added addAttribute() method for attribute creation supporting namespaces.
  . Added ability to delete specific elements and attributes by offset.
- Improved Reflection API: (Marcus)
  . Added ReflectionClass::newInstanceArgs($args).
  . Added ability to analyze extension dependency.
  . Added ReflectionFunction::isDeprecated() and constant IS_DEPRECATED.
  . Added ReflectionParameter::getDeclaringClass().
  . Changed reflection constants to be prefixed with IS_. (Johannes)
- Improved cURL extension: (Ilia)
  . Added curl_setopt_array() function that allows setting of multiple
    options via an associated array.
  . Added the ability to retrieve the request message sent to the server.
- Improved GD extension: (Pierre)
  . Added a weak/tolerant mode to the JPEG loader.
  . Added filtering mode option to imagepng() to allow reducing file size.
  . Fixed imagecolorallocate() and imagecolorallocatelapha() to return FALSE
    on error.
- Changed get_headers() to retrieve headers also from non-200 responses.
  (Ilia)
- Changed get_headers() to use the default context. (Ilia)
- Added lchown() and lchgrp() to change user/group ownership of symlinks.
  (Derick)
- Added support for exif date format in strtotime(). (Derick)
- Added a check for special characters in the session name. (Ilia)
- Added "consumed" stream filter. (Marcus)
- Added new mysqli constants for BIT and NEW_DECIMAL field types:
  MYSQLI_TYPE_NEWDECIMAL and MYSQLI_TYPE_BIT. FR #36007. (Georg)
- Added imap_savebody() that allows message body to be written to a
  file. (Mike)
- Added overflow checks to wordwrap() function. (Ilia)
- Added support for BINARY_DOUBLE and BINARY_FLOAT to PDO_OCI and OCI8
  (also fixes bug #36764). (Tony)
- Eliminated run-time constant fetching for TRUE, FALSE and NULL. (Dmitry)
- Removed the E_STRICT deprecation notice from "var". (Ilia)
- Fixed reading stream filters never notified about EOF. (Mike)
- Fixed tempnam() 2nd parameter to be checked against path components. (Ilia)
- Fixed a bug that would not fill in the fifth argument to preg_replace()
  properly, if the variable was not declared previously. (Andrei)
- Fixed safe_mode check for source argument of the copy() function. (Ilia)
- Fixed mysqli bigint conversion under Windows (Georg)
- Fixed XSS inside phpinfo() with long inputs. (Ilia)
- Fixed Apache2 SAPIs header handler modifying header strings. (Mike)
- Fixed 'auto_globals_jit' to work together with 'register_argc_argv'. (Dmitry)
- Fixed offset/length parameter validation in substr_compare() function. (Ilia)
- Fixed debug_zval_dump() to support private and protected members. (Dmitry)
- Fixed SoapFault::getMessage(). (Dmitry)
- Fixed issue with iconv_mime_decode where the "encoding" would only allow
  upper case specifiers. (Derick)
- Fixed tiger hash algorithm generating wrong results on big endian platforms.
  (Mike)
- Fixed crash with DOMImplementation::createDocumentType("name:"). (Mike)
- Fixed bug #37205 (Serving binary content/images fails with "comm with server
  aborted" FastCGI err). (Dmitry)
- Fixed bug #37192 (cc may complain about non-constant initializers in
  hash_adler.c). (Mike)
- Fixed bug #37191 (chmod takes off sticky bit when safe_mode is On). (Tony)
- Fixed bug #37167 (PDO segfaults when throwing exception from the
  fetch handler). (Tony)
- Fixed bug #37162 (wddx does not build as a shared extension).
  (jdolecek at NetBSD dot org, Ilia)
- Fixed bug #37158 (fread behavior changes after calling
  stream_wrapper_register). (Wez)
- Fixed bug #37138 (__autoload tries to load callback'ed self and parent).
  (Dmitry)
- Fixed bug #37103 (libmbfl headers not installed). (Jani)
- Fixed bug #37062 (compile failure on ARM architecture). (Tony)
- Fixed bug #37061 (curl_exec() doesn't zero-terminate binary strings). (Tony)
- Fixed bug #37060 (Type of retval of Countable::count() is not checked).
  (Johannes)
- Fixed bug #37059 (oci_bind_by_name() doesn't support RAW and LONG RAW
  fields). (Tony)
- Fixed bug #37057 (xmlrpc_decode() may produce arrays with numeric strings,
  which are unaccessible). (Tony)
- Fixed bug #37055 (incorrect reference counting for persistent OCI8
  connections). (Tony)
- Fixed bug #37054 (SoapClient Error Fetching http headers). (Dmitry)
- Fixed bug #37053 (html_errors with internal classes produces wrong links).
  (Tony)
- Fixed bug #37046 (foreach breaks static scope). (Dmitry)
- Fixed bug #37045 (Fixed check for special chars for http redirects). (Ilia)
- Fixed bug #37017 (strtotime fails before 13:00:00 with some time zones
  identifiers). (Derick)
- Fixed bug #37002 (Have to quote literals in INI when concatenating with
  vars). (Dmitry)z
- Fixed bug #36988 (mktime freezes on long numbers). (Derick)
- Fixed bug #36981 (SplFileObject->fgets() ignores max_length). (Tony)
- Fixed bug #36957 (serialize() does not handle recursion). (Ilia)
- Fixed bug #36944 (strncmp & strncasecmp do not return false on negative
  string length). (Tony)
- Fixed bug #36941 (ArrayIterator does not clone itself). (Marcus)
- Fixed bug #36934 (OCILob->read() doesn't move internal pointer when
  reading 0's). (Tony)
- Fixed bug #36908 (wsdl default value overrides value in soap request).
  (Dmitry)
- Fixed bug #36898 (__set() leaks in classes extending internal ones).
  (Tony, Dmitry)
- Fixed bug #36886 (User filters can leak buckets in some situations). (Ilia)
- Fixed bug #36878 (error messages are printed even though an exception has
  been thrown). (Tony)
- Fixed bug #36875 (is_*() functions do not account for open_basedir). (Ilia)
- Fixed bug #36872 (session_destroy() fails after call to
  session_regenerate_id(true)). (Ilia)
- Fixed bug #36869 (memory leak in output buffering when using chunked
  output). (Tony)
- Fixed bug #36859 (DOMElement crashes when calling __construct when
  cloning). (Tony)
- Fixed bug #36857 (Added support for partial content fetching to the
  HTTP streams wrapper). (Ilia)
- Fixed bug #36851 (Documentation and code discrepancies for NULL
  data in oci_fetch_*() functions). (Tony)
- Fixed bug #36825 (Exceptions thrown in ArrayObject::offsetGet cause
  segfault). (Tony)
- Fixed bug #36820 (Privileged connection with an Oracle password file
  fails). (Tony)
- Fixed bug #36809 (__FILE__ behavior changed). (Dmitry)
- Fixed bug #36808 (syslog ident becomes garbage between requests). (Tony)
- Fixed bug #36802 (mysqli_set_charset() crash with a non-open connection).
  (Ilia)
- Fixed bug #36756 (DOMDocument::removeChild corrupts node). (Rob)
- Fixed bug #36749 (SOAP: 'Error Fetching http body' when using HTTP Proxy).
  (Dmitry)
- Fixed bug #36745 (No error message when load data local file isn't found).
  (Georg)
- Fixed bug #36743 (In a class extending XMLReader array properties are not
  writable). (Tony)
- Fixed bug #36727 (segfault in pdo_pgsql bindValue() when no parameters are
  defined). (Tony)
- Fixed bug #36721 (The SoapServer is not able to send a header that it didn't
  receive). (Dmitry)
- Fixed bug #36697 (Transparency is lost when using imagecreatetruecolor).
  (Pierre)
- Fixed bug #36689 (Removed arbitrary limit on the length of syslog messages).
  (Ilia)
- Fixed bug #36656 (http_build_query generates invalid URIs due to use of
  square brackets). (Mike)
- Fixed bug #36638 (strtotime() returns false when 2nd argument < 1). (Derick)
- Fixed bug #36629 (SoapServer::handle() exits on SOAP faults). (Dmitry)
- Fixed bug #36625 (pg_trace() does not work). (iakio at mono-space dot net)
- Fixed bug #36614 (Segfault when using Soap). (Dmitry)
- Fixed bug #36611 (assignment to SimpleXML object attribute changes argument
  type to string). (Tony)
- Fixed bug #36606 (pg_query_params() changes arguments type to string). (Tony)
- Fixed bug #36599 (DATE_W3C format constant incorrect). (Derick)
- Fixed bug #36575 (SOAP: Incorrect complex type instantiation with
  hierarchies). (Dmitry)
- Fixed bug #36572 (Added PDO::MYSQL_ATTR_DIRECT_QUERY constant that should
  be set when executing internal queries like "show master status" via MySQL).
  (Ilia)
- Fixed bug #36568 (memory_limit setting on win32 has no effect). (Dmitry)
- Fixed bug #36513 (comment will be outputted in last line). (Dmitry)
- Fixed bug #36510 (strtotime() fails to parse date strings with tabs).
  (Ilia, Derick)
- Fixed bug #36459 (Incorrect adding PHPSESSID to links, which contains \r\n).
  (Ilia)
- Fixed bug #36458 (sleep() accepts negative values). (Ilia)
- Fixed bug #36436 (DBA problem with Berkeley DB4). (Marcus)
- Fixed bug #36434 (Improper resolution of declaring class name of an
  inherited property). (Ilia)
- Fixed bug #36420 (segfault when access result->num_rows after calling
  result->close()). (Ilia,Tony)
- Fixed bug #36403 (oci_execute() no longer supports OCI_DESCRIBE_ONLY). (Tony)
- Fixed bug #36400 (Custom 5xx error does not return correct HTTP response error
  code). (Tony)
- Fixed bug #36396 (strtotime() fails to parse dates in dd-mm-yyyy format).
  (Derick)
- Fixed bug #36388 (ext/soap crashes when throwing exception and session
  persistence). (David)
- Fixed bug #36382 (PDO/PgSQL's getColumnMeta() crashes). (Derick)
- Fixed bug #36359 (splFileObject::fwrite() doesn't write when no data
  length specified). (Tony)
- Fixed bug #36351 (parse_url() does not parse numeric paths properly). (Ilia)
- Fixed bug #36345 (PDO/MySQL problem loading BLOB over 1MB). (Ilia)
- Fixed bug #36337 (ReflectionProperty fails to return correct visibility).
  (Ilia)
- Fixed bug #36334 (Added missing documentation about realpath cache INI
  settings). (Ilia)
- Fixed bug #36308 (ReflectionProperty::getDocComment() does not reflect
  extended class commentary). (Ilia)
- Fixed bug #36306 (crc32() differ on 32-bit and 64-bit platforms)
  (anight@eyelinkmedia dot com, Pierre)
- Fixed bug #36303 (foreach on error_zval produces segfault). (Dmitry)
- Fixed bug #36295 (typo in SplFileObject::flock() parameter name). (Tony)
- Fixed bug #36287 (Segfault with SplFileInfo conversion). (Marcus)
- Fixed bug #36283 (SOAPClient Compression Broken). (Dmitry)
- Fixed bug #36268 (Object destructors called even after fatal errors). (Dmitry)
- Fixed bug #36258 (SplFileObject::getPath() may lead to segfault). (Tony)
- Fixed bug #36250 (PHP causes ORA-07445 core dump in Oracle server 9.2.x).
  (Tony)
- Fixed bug #36242 (Possible memory corruption in stream_select()). (Tony)
- Fixed bug #36235 (ocicolumnname returns false before a successful fetch).
  (Tony)
- Fixed bug #36226 (Inconsistent handling when passing potential arrays).
  (Dmitry)
- Fixed bug #36224 (date(DATE_ATOM) gives wrong results).
  (Derick, Hannes Magnusson)
- Fixed bug #36222 (errorInfo in PDOException is always NULL). (Ilia)
- Fixed bug #36208 (symbol namespace conflicts using bundled gd). (Jakub Moc)
- Fixed bug #36205 (Memory leaks on duplicate cookies). (Dmitry)
- Fixed bug #36185 (str_rot13() crash on non-string parameter). (Pierre)
- Fixed bug #36176 (PDO_PGSQL - PDO::exec() does not return number of rows
  affected by the operation). (Ilia)
- Fixed bug #36158 (SIGTERM is not handled correctly when running as a
  FastCGI server). (Dmitry)
- Fixed bug #36152 (problems with curl+ssl and pgsql+ssl in same PHP). (Mike)
- Fixed bug #36148 (unpack("H*hex", $data) is adding an extra character to
  the end of the string). (Ilia)
- Fixed bug #36134 (DirectoryIterator constructor failed to detect empty
  directory names). (Ilia)
- Fixed bug #36113 (Reading records of unsupported type causes segfault).
  (Tony)
- Fixed bug #36096 (oci_result() returns garbage after oci_fetch() failed).
  (Tony)
- Fixed bug #36083 (SoapClient waits for responses on one-way operations).
  (Dmitry)
- Fixed bug #36071 (Engine Crash related with 'clone'). (Dmitry)
- Fixed bug #36055 (possible OCI8 crash in multi-threaded environment). (Tony)
- Fixed bug #36046 (parse_ini_file() miscounts lines in multi-line values).
  (Ilia)
- Fixed bug #36038 (ext/hash compile failure on Mac OSX). (Tony)
- Fixed bug #36037 (heredoc adds extra line number). (Dmitry)
- Fixed bug #36016 (realpath cache memleaks). (Dmitry, Nuno)
- Fixed bug #36011 (Strict errormsg wrong for call_user_func() and the likes).
  (Marcus)
- Fixed bug #36010 (Segfault when re-creating and re-executing statements with
  bound parameters). (Tony)
- Fixed bug #36006 (Problem with $this in __destruct()). (Dmitry)
- Fixed bug #35999 (recursive mkdir() does not work with relative path
  like "foo/bar"). (Tony)
- Fixed bug #35998 (SplFileInfo::getPathname() returns unix style filenames
  in win32). (Marcus)
- Fixed bug #35988 (Unknown persistent list entry type in module shutdown).
  (Dmitry)
- Fixed bug #35954 (Fatal com_exception casting object). (Rob)
- Fixed bug #35900 (stream_select() should warning when tv_sec is negative).
  (Ilia)
- Fixed bug #35785 (SimpleXML causes memory read error zend engine). (Marcus)
- Fixed bug #34272 (empty array onto COM object blows up). (Rob)
- Fixed bug #33292 (apache_get_modules() crashes on Windows). (Edin)
- Fixed bug #29476 (sqlite_fetch_column_types() locks the database forever).
  (Ilia)

12 Jan 2006, PHP 5.1.2
- Updated libsqlite in ext/sqlite to 2.8.17. (Ilia)
- Updated libsqlite in ext/pdo_sqlite to 3.2.8. (Ilia)
- Updated to libxml2-2.6.22 and libxslt-1.1.15 in the win32 bundle. (Rob)
- Added new extensions: (Ilia, Wez)
  . XMLWriter
  . Hash
- Added PNG compression support to GD extension. (Pierre)
- Added reflection constants as class constants. (Johannes)
- Added --enable-gcov configure option to enable C-level code coverage.
  (John, Jani, Ilia, Marcus)
- Added missing support for 'B' format identifier to date() function. (Ilia)
- Changed reflection to be an extension. (Marcus)
- Improved SPL extension: (Marcus)
  . Added class SplFileInfo as root class for DirectoryIterator and
    SplFileObject
  . Added SplTempFileObject
- Improved SimpleXML extension: (Marcus)
  . Fixed memleaks
  . Fixed var_dump()
  . Fixed isset/empty/(bool) behavior
  . Fixed iterator edge cases
  . Added methods getNamespaces(), getDocNamespaces()
- Upgraded pear to version 1.4.6. (Greg)
- Added constants for libxslt and libexslt versions: LIBXSLT_VERSION,
  LIBXSLT_DOTTED_VERSION, LIBEXSLT_VERSION and LIBEXSLT_DOTTED_VERSION. (Pierre)
- Fixed possible crash in apache_getenv()/apache_setenv() on invalid parameters.
  (Ilia)
- Changed errors to warnings in imagecolormatch(). (Pierre)
- Fixed segfault/leak in imagecolormatch(). (Pierre)
- Fixed small leak in mysqli_stmt_fetch() when bound variable was empty string.
  (Andrey)
- Fixed prepared statement name conflict handling in PDO_PGSQL. (Thies, Ilia)
- Fixed memory corruption when PDO::FETCH_LAZY mode is being used. (Ilia)
- Fixed possible leaks in imagecreatefromstring() with invalid data. (Pierre)
- Fixed possible memory corruption inside mb_strcut(). (Ilia)
- Fixed possible header injection by limiting each header to a single line.
  (Ilia)
- Fixed possible XSS inside error reporting functionality. (Ilia)
- Fixed many bugs in OCI8. (Tony)
- Fixed crash and leak in mysqli when using 4.1.x client libraries and
  connecting to 5.x server. (Andrey)
- Fixed bug #35916 (Duplicate calls to stream_bucket_append() lead to a crash).
  (Ilia)
- Fixed bug #35908 (curl extension uses undefined GCRY_THREAD_OPTIONS_USER).
  (Ilia)
- Fixed bug #35907 (PDO_OCI uses hardcoded lib path $ORACLE_HOME/lib). (Tony)
- Fixed bug #35887 (wddx_deserialize not parsing dateTime fields properly).
  (Derick)
- Fixed bug #35885 (strtotime("NOW") no longer works). (Derick)
- Fixed bug #35821 (array_map() segfaults when exception is throwed from
  the callback). (Tony)
- Fixed bug #35817 (unpack() does not decode odd number of hexadecimal values).
  (Ilia)
- Fixed bug #35797 (segfault on PDOStatement::execute() with
  zend.ze1_compatibility_mode = On). (Tony, Ilia)
- Fixed bug #35781 (stream_filter_append() can cause segfault). (Tony)
- Fixed bug #35760 (sybase_ct doesn't compile on Solaris using old gcc). (Tony)
- Fixed bug #35759 (mysqli_stmt_bind_result() makes huge allocation when
  column empty). (Andrey)
- Fixed bug #35751 (using date with a timestamp makes httpd segfault). (Derick)
- Fixed bug #35740 (memory leak when including a directory). (Tony)
- Fixed bug #35730 (ext/mssql + freetds: Use correct character encoding
  and allow setting it). (Frank)
- Fixed bug #35723 (xmlrpc_introspection.c fails compile per C99 std). (Jani)
- Fixed bug #35720 (A final constructor can be overwritten). (Marcus)
- Fixed bug #35713 (getopt() returns array with numeric strings when passed
  options like '-1'). (Tony)
- Fixed bug #35705 (strtotime() fails to parse soap date format without TZ).
  (Ilia)
- Fixed bug #35699 (date() can't handle leap years before 1970). (Derick)
- Fixed bug #35694 (Improved error message for invalid fetch mode). (Ilia)
- Fixed bug #35692 (iconv_mime_decode() segmentation fault; with libiconv
  only). (Tony)
- Fixed bug #35690 (pack() tries to allocate huge memory block when packing
  float values to strings). (Tony)
- Fixed bug #35669 (imap_mail_compose() crashes with
  multipart-multiboundary-email). (Ilia)
- Fixed bug #35660 (AIX TZ variable format not understood, yields UTC
  timezone). (Derick)
- Fixed bug #35655 (whitespace following end of heredoc is lost). (Ilia)
- Fixed bug #35630 (strtotime() crashes on certain relative identifiers).
  (Ilia)
- Fixed bug #35629 (crash in http:// wrapper on multiple redirects). (Ilia)
- Fixed bug #35624 (strtotime() does not handle 3 character weekdays). (Ilia)
- Fixed bug #35612 (iis6 Access Violation crash). (Dmitry, alacn.uhahaa)
- Fixed bug #35594 (Multiple calls to getopt() may result in a crash).
  (rabbitt at gmail dot com, Ilia)
- Fixed bug #35571 (Fixed crash in Apache 2 SAPI when more then one php
  script is loaded via SSI include). (Ilia)
- Fixed bug #35570 (segfault when re-using soap client object). (Dmitry)
- Fixed bug #35558 (mktime() interpreting 3 digit years incorrectly). (Ilia)
- Fixed bug #35543 (php crash when calling non existing method of a class
  that extends PDO). (Tony)
- Fixed bug #35539 (typo in error message for ErrorException). (Tony)
- FIxed bug #35536 (mysql_field_type() doesn't handle NEWDECIMAL). (Tony)
- Fixed bug #35517 (mysql_stmt_fetch returns NULL on data truncation). (Georg)
- Fixed bug #35509 (string constant as array key has different behavior inside
  object). (Dmitry)
- Fixed bug #35508 (PDO fails when unknown fetch mode specified). (Tony)
- Fixed bug #35499 (strtotime() does not handle whitespace around the date
  string). (Ilia)
- Fixed bug #35496 (Crash in mcrypt_generic()/mdecrypt_generic() without
  proper init). (Ilia)
- Fixed bug #35490 (socket_sendto() unable to handle IPv6 addresses). (Tony)
- Fixed bug #35461 (Ming extension fails to compile with ming 0.3beta1). (Jani)
- Fixed bug #35437 (Segfault or Invalid Opcode 137/1/4). (Dmitry)
- Fixed bug #35470 (Assigning global using variable name from array doesn't
  function). (Dmitry)
- Fixed bug #35456 (+ 1 [time unit] format did not work). (Ilia)
- Fixed bug #35447 (xml_parse_into_struct() chokes on the UTF-8 BOM). (Rob)
- Fixed bug #35431 (PDO crashes when using LAZY fetch with fetchAll). (Wez)
- Fixed bug #35430 (PDO crashes on incorrect FETCH_FUNC use). (Tony)
- Fixed bug #35427 (str_word_count() handles '-' incorrectly). (Ilia)
- Fixed bug #35425 (idate() function ignores timezone settings). (Ilia)
- Fixed bug #35422 (strtotime() does not parse times with UTC as timezone).
  (Ilia)
- Fixed bug #35414 (strtotime() no longer works with ordinal suffix). (Ilia)
- Fixed bug #35410 (wddx_deserialize() doesn't handle large ints as keys
  properly). (Ilia)
- Fixed bug #35409 (undefined reference to 'rl_completion_matches'). (Jani)
- Fixed bug #35399 (Since fix of bug #35273 SOAP decoding of
  soapenc:base64binary fails). (Dmitry)
- Fixed bug #35393 (changing static protected members from outside the class,
  one more reference issue). (Dmitry)
- Fixed bug #35381 (ssl library is not initialized properly). (Alan)
- Fixed bug #35377 (PDO_SQLITE: undefined reference to "fdatasync").
  (Nuno, Jani)
- Fixed bug #35373 (HP-UX "alias not allowed in this configuration"). (Dmitry)
- Fixed bug #35288 (iconv() function defined as libiconv()). (Nuno)
- Fixed bug #35103 (mysqli handles bad unsigned (big)int incorrectly).(Andrey)
- Fixed bug #35062 (socket_read() produces warnings on non blocking sockets).
  (Nuno, Ilia)
- Fixed bug #35028 (SimpleXML object fails FALSE test). (Marcus)
- Fixed bug #34729 (Crash in ZTS mode under Apache). (Dmitry, Zeev)
- Fixed bug #34429 (Output buffering cannot be turned off with FastCGI).
  (Dmitry, Ilya)
- Fixed bug #34359 (Possible crash inside fopen http wrapper). (Ilia,Sara,Nuno)
- Fixed bug #33789 (Many Problems with SunFuncs). (Derick)
- Fixed bug #33671 (sun_rise and sun_set don't return a GMT timestamp if one
  passes an offset). (Derick)
- Fixed bug #32820 (date_sunrise and date_sunset don't handle GMT offset
  well). (Derick)
- Fixed bug #31347 (is_dir and is_file (incorrectly) return true for any string
  greater then 255 characters). (Nuno,Ilia)
- Fixed bug #30937 (date_sunrise() & date_sunset() don't handle endless
  day/night at high latitudes). (Derick)
- Fixed bug #30760 (Remove MessageBox on win32 for E_CORE errors if
  display_startup_error is off). (Ilia)
- Fixed bug #29955 (mb_strtoupper() / lower() broken with Turkish encoding).
  (Rui)
- Fixed bug #28899 (mb_substr() and substr() behave differently when
  "mbstring.func_overload" is enabled). (Rui)
- Fixed bug #27678 (number_format() crashes with large numbers). (Marcus)

28 Nov 2005, PHP 5.1.1
- Disabled native date class to prevent pear::date conflict. (Ilia)
- Changed reflection constants be both PHP and class constants. (Johannes)
- Added an additional field $frame['object'] to the result array of
  debug_backtrace() that contains a reference to the respective object when the
  frame was called from an object. (Sebastian)
- Fixed bug #35423 (RecursiveDirectoryIterator doesnt appear to recurse with
  RecursiveFilterIterator). (Marcus)
- Fixed bug #35413 (Removed -dev flag from Zend Engine version). (Ilia)
- Fixed bug #35411 (Regression with \{$ handling). (Ilia)
- Fixed bug #35406 (eval hangs when evall'ed code ends with comment w/o
  newline). (Marcus)
- Fixed bug #35391 (pdo_mysql::exec does not return number of affected rows).
  (Tony)
- Fixed bug #35382 (Comment in end of file produces fatal error). (Ilia)
- Fixed bug #35360 (exceptions in interactive mode (php -a) may cause crash).
  (Dmitry)
- Fixed bug #35358 (Incorrect error messages for PDO class constants). (Ilia)
- Fixed bug #35338 (pdo_pgsql does not handle binary bound params). (Wez)
- Fixed bug #35316 (Application exception trying to create COM object). (Rob)
- Fixed bug #35170 (PHP_AUTH_DIGEST differs under Apache 1.x and 2.x). (Ilia)

24 Nov 2005, PHP 5.1
- Added support for class constants and static members for internal classes.
  (Dmitry, Michael Wallner)
- Added "new_link" parameter to mssql_connect() (Bug #34369). (Frank)
- Added missing safe_mode checks for image* functions and cURL. (Ilia)
- Added missing safe_mode/open_basedir checks for file uploads. (Ilia)
- Added PDO_MYSQL_ATTR_USE_BUFFERED_QUERY parameter for pdo_mysql. (Ilia)
- Added date_timezone_set() function to set the timezone that the date
  function will use. (Derick)
- Added pg_fetch_all_columns() function to fetch all values of a column from a
  result cursor. (Ilia)
- Added support for LOCK_EX flag for file_put_contents(). (Ilia)
- Added bindto socket context option. (Ilia)
- Added offset parameter to the stream_copy_to_stream() function. (Ilia)
- Added offset & length parameters to substr_count() function. (Ilia)
- Added man pages for "phpize" and "php-config" scripts. (Jakub Vrana)
- Added support for .cc files in extensions. (Brian)
- Added PHP_INT_MAX and PHP_INT_SIZE as predefined constants. (Andrey)
- Added user opcode API that allow overloading of opcode handlers. (Dmitry)
- Added an optional remove old session parameter to session_regenerate_id().
  (Ilia)
- Added array type hinting. (Dmitry)
- Added the tidy_get_opt_doc() function to return documentation for
  configuration options in tidy. (Patch by: nlopess@php.net)
- Added support for .cc files in extensions. (Brian)
- Added imageconvolution() function which can be used to apply a custom 3x3
  matrix convolution to an image. (Pierre)
- Added optional first parameter to XsltProcessor::registerPHPFunctions to
  only allow certain functions to be called from XSLT. (Christian)
- Added the ability to override the autotools executables used by the
  buildconf script via the PHP_AUTOCONF and PHP_AUTOHEADER environmental
  variables. (Jon)
- Added several new functions to support the PostgreSQL v3 protocol introduced
  in PostgreSQL 7.4. (Christopher)
  . pg_transaction_status() - in-transaction status of a database connection.
  . pg_query_params() - execution of parameterized queries.
  . pg_prepare() - prepare named queries.
  . pg_execute() - execution of named prepared queries.
  . pg_send_query_params() - async equivalent of pg_query_params().
  . pg_send_prepare() - async equivalent of pg_prepare().
  . pg_send_execute() - async equivalent of pg_execute().
  . pg_result_error_field() - highly detailed error information, most
    importantly
    the SQLSTATE error code.
  . pg_set_error_verbosity() - set verbosity of errors.
- Added optional fifth parameter "count" to preg_replace_callback() and
  preg_replace() to count the number of replacements made. FR #32275. (Andrey)
- Added optional third parameter "charlist" to str_word_count() which contains
  characters to be considered as word part. FR #31560. (Andrey, Ilia)
- Added interface Serializable. (Stanislav, Marcus)
- Added pg_field_type_oid() PostgreSQL function. (mauroi at digbang dot com)
- Added zend_declare_property_...() and zend_update_property_...() API
  functions for bool, double and binary safe strings. (Hartmut)
- Added possibility to access INI variables from within .ini file. (Andrei)
- Added variable $_SERVER['REQUEST_TIME'] containing request start time.
  (Ilia)
- Added optional float parameter to gettimeofday(). (Ilia)
- Added apache_reset_timeout() Apache1 function. (Rasmus)
- Added sqlite_fetch_column_types() 3rd argument for arrays. (Ilia)
- Added optional offset parameter to stream_get_contents() and
  file_get_contents(). (Ilia)
- Added optional maxlen parameter to file_get_contents(). (Ilia)
- Added SAPI hook to get the current request time. (Rasmus)
- Added new functions:
  . array_diff_key() (Andrey)
  . array_diff_ukey() (Andrey)
  . array_intersect_key() (Christiano Duarte)
  . array_intersect_ukey() (Christiano Duarte)
  . array_product() (Andrey)
  . DomDocumentFragment::appendXML() (Christian)
  . fputcsv() (David Sklar)
  . htmlspecialchars_decode() (Ilia)
  . inet_pton() (Sara)
  . inet_ntop() (Sara)
  . mysqli::client_info property (Georg)
  . posix_access() (Magnus)
  . posix_mknod() (Magnus)
  . SimpleXMLElement::registerXPathNamespace() (Christian)
  . stream_context_get_default() (Wez)
  . stream_socket_enable_crypto() (Wez)
  . stream_wrapper_unregister() (Sara)
  . stream_wrapper_restore() (Sara)
  . stream_filter_remove() (Sara)
  . time_sleep_until() (Ilia)
- Added DomDocument::$recover property for parsing not well-formed XML
 Documents. (Christian)
- Added Cursor support for MySQL 5.0.x in mysqli (Georg)
- Added proxy support to ftp wrapper via http. (Sara)
- Added MDTM support to ftp_url_stat. (Sara)
- Added zlib stream filter support. (Sara)
- Added bz2 stream filter support. (Sara)
- Added max_redirects context option that specifies how many HTTP
  redirects to follow. (Ilia)
- Added support of parameter=>value arrays to
  xsl_xsltprocessor_set_parameter(). (Tony)

- PHP extension loading mechanism with support for module
  dependencies and conflicts. (Jani, Dmitry)
- Improved interactive mode of PHP CLI (php -a). (Johannes, Marcus)
- Improved performance of:
  . general execution/compilation. (Andi, Thies, Sterling, Dmitry, Marcus)
  . switch() statement. (Dmitry)
  . several array functions. (Marcus)
  . virtual path handling by adding a realpath() cache. (Andi)
  . variable fetches. (Andi)
  . magic method invocations. (Marcus)
- Improved support for embedded server in mysqli. (Georg)
- Improved mysqli extension. (Georg)
  . added constructor for mysqli_stmt and mysqli_result classes
  . added new function mysqli_get_charset()
  . added new function mysqli_set_charset()
  . added new class mysqli_driver
  . added new class mysqli_warning
  . added new class mysqli_exception
  . added new class mysqli_sql_exception
- Improved SPL extension. (Marcus)
  . Moved RecursiveArrayIterator from examples into extension
  . Moved RecursiveFilterIterator from examples into extension
  . Added SplObjectStorage
  . Made all SPL constants class constants
  . Renamed CachingRecursiveIterator to RecursiveCachingIterator to follow
    Recursive<*>Iterator naming scheme.
  . added standard hierarchy of Exception classes
  . added interface Countable
  . added interfaces Subject and SplObserver
  . added spl_autoload*() functions
  . converted several 5.0 examples into c code
  . added class SplFileObject
  . added possibility to use a string with class_parents() and
    class_implements(). (Andrey)

- Changed type hints to allow "null" as default value for class and array.
  (Marcus, Derick, Dmitry)
- Changed SQLite extension to be a shared module in Windows distribution.
  (Edin)
- Changed "instanceof" and "catch" operators, is_a() and is_subclass_of()
  functions to not call __autoload(). (Dmitry)
- Changed sha1_file() and md5_file() functions to use streams instead of low
  level IO. (Uwe)
- Changed abstract private methods to be not allowed anymore. (Stas)
- Changed stream_filter_(ap|pre)pend() to return resource. (Sara)
- Changed mysqli_exception and sqlite_exception to use RuntimeException as
  base if SPL extension is present. (Georg, Marcus)

- Upgraded bundled libraries:
  . PCRE library to version 6.2. (Andrei)
  . SQLite 3 library in ext/pdo_sqlite to 3.2.7. (Ilia)
  . SQLite 2 library in ext/sqlite to 2.8.16. (Ilia)
- Upgraded bundled libraries in Windows distribution. (Edin)
  . zlib 1.2.3
  . curl 7.14.0
  . openssl 0.9.8
  . ming 0.3b
  . libpq (PostgreSQL) 8.0.1

- Implemented feature request #33452 (Year belonging to ISO week). (Derick)
- Allowed return by reference from internal functions. (Marcus, Andi, Dmitry)
- Rewrote strtotime() with support for timezones and many new formats.
  Implements feature requests #21399, #26694, #28088, #29150, #29585 and
  #29595. (Derick)

- Moved extensions to PECL:
  . ext/cpdf        (Tony, Derick)
  . ext/dio         (Jani, Derick)
  . ext/fam         (Jani, Derick)
  . ext/ingres_ii   (Jani, Derick)
  . ext/mnogosearch (Jani, Derick)
  . ext/w32api      (Jani, Derick)
  . ext/yp          (Jani, Derick)
  . ext/mcve        (Jani, Derick, Pierre)
  . ext/oracle      (Jani, Derick)
  . ext/ovrimos     (Jani, Derick, Pierre)
  . ext/pfpro       (Jani, Derick, Pierre)
  . ext/dbx         (Jani, Derick)
  . ext/ircg        (Jani, Derick)

- Removed php_check_syntax() function which never worked properly. (Ilia)
- Removed garbage manager in Zend Engine which results in more aggressive
  freeing of data. (Dmitry, Andi)

- Fixed "make test" to work for phpized extensions. (Hartmut, Jani)
- Fixed Apache 2 regression with sub-request handling on non-linux systems.
  (Ilia, Tony)
- Fixed PDO shutdown problem (possible infinite loop running rollback on
  shutdown). (Wez)
- Fixed PECL bug #3714 (PDO: beginTransaction doesn't work if you're in
  auto-commit mode). (Wez)
- Fixed ZTS destruction. (Marcus)
- Fixed __get/__set to allow recursive calls for different properties. (Dmitry)
- Fixed a bug where stream_get_meta_data() did not return the "uri" element
  for files opened with tmpname(). (Derick)
- Fixed a problem with SPL iterators aggregating the inner iterator. (Marcus)
- Fixed an error in mysqli_fetch_fields (returned NULL instead of an array
  when row number > field_count). (Georg)
- Fixed bug in mysql::client_version(). (Georg)
- Fixed bug in mysqli extension with unsigned int(11) being represented as
  signed integer in PHP instead of string in 32bit systems. (Andrey)
- Fixed bug with $HTTP_RAW_POST_DATA not getting set. (Brian)
- Fixed crash inside stream_get_line() when length parameter equals 0. (Ilia)
- Fixed ext/mysqli to allocate less memory when fetching bound params of type
  (MEDIUM|LONG)BLOB/(MEDIUM|LONG)TEXT. (Andrey)
- Fixed extension initialization to respect dependencies between extensions.
  (Wez)
- Fixed failing queries (FALSE returned) with mysqli_query() on 64 bit systems.
  (Andrey)
- Fixed fgetcsv() and fputcsv() inconsistency. (Dmitry)
- Fixed inheritance check to control return by reference and pass by
  reference correctly (ArrayAccess can no longer support references correctly).
  (Marcus, Andi, Dmitry)
- Fixed initializing and argument checking for posix_mknod(). (Derick)
- Fixed memory corruption in ImageTTFText() with 64bit systems. (Andrey)
- Fixed memory corruption in pg_copy_from() in case the as_null parameter was
  passed. (Derick)
- Fixed memory corruption in stristr(). (Derick)
- Fixed possible GLOBALS variable override when register_globals are ON.
  (Ilia, Stefan)
- Fixed possible INI setting leak via virtual() in Apache 2 sapi. (Ilia)
- Fixed possible register_globals toggle via parse_str(). (Ilia, Stefan)
- Fixed potential GLOBALS overwrite via import_request_variables() and
  possible crash and/or memory corruption. (Ilia)
- Fixed segfaults when CURL callback functions throw exception. (Tony)
- Fixed support for shared extensions on AIX. (Dmitry)
- Fixed bug #35342 (isset(DOMNodeList->length) returns false). (Rob)
- Fixed bug #35341 (Fix for bug #33760 breaks build with older curl). (Tony)
- Fixed bug #35336 (crash on PDO::FETCH_CLASS + __set()). (Tony)
- Fixed bug #35303 (PDO prepare() crashes with invalid parameters). (Ilia)
- Fixed bug #35293 (PDO segfaults when using persistent connections). (Tony)
- Fixed bug #35278 (Multiple virtual() calls crash Apache 2 php module). (Ilia)
- Fixed bug #35273 (Error in mapping soap - java types). (Dmitry)
- Fixed bug #35249 (compile failure when ext/readline is compiled as shared).
  (Jani)
- Fixed bug #35248 (sqlite_query() doesn't set error_msg when return value is
  being used). (Ilia)
- Fixed bug #35243 (php_mblen() crashes when compiled with thread-safety on
  Linux). (Patch: shulmanb at il dot ibm dot com, Jani)
- Fixed bug #35239 (Objects can lose references). (Dmitry)
- Fixed bug #35229 (call_user_func() crashes when argument_stack is nearly
  full). (Dmitry)
- Fixed bug #35197 (Destructor is not called). (Tony)
- Fixed bug #35179 (tokenizer extension needs T_HALT_COMPILER). (Greg)
- Fixed bug #35176 (include()/require()/*_once() produce wrong error messages
  about main()). (Dmitry)
- Fixed bug #35147 (__HALT_COMPILER() breaks with --enable-zend-multibyte).
  (Dmitry, Moriyoshi)
- Fixed bug #35143 (gettimeofday() ignores current time zone). (Derick)
- Fixed bug #35142 (SOAP Client/Server Complex Object Support). (Dmitry)
- Fixed bug #35135 (PDOStatment without related PDO object may crash). (Ilia)
- Fixed bug #35091 (SoapClient leaks memory). (Dmitry)
- Fixed bug #35079 (stream_set_blocking(true) toggles, not enables blocking).
  (askalski at gmail dot com, Tony)
- Fixed bug #35078 (configure does not find ldap_start_tls_s). (Jani)
- Fixed bug #35046 (phpinfo() uses improper css enclosure). (Ilia)
- Fixed bugs #35022, #35019 (Regression in the behavior of key() and
  current() functions). (Ilia)
- Fixed bug #35017 (Exception thrown in error handler may cause unexpected
  behavior). (Dmitry)
- Fixed bug #35014 (array_product() always returns 0). (Ilia)
- Fixed bug #35009 (ZTS: Persistent resource destruct crashes when extension
  is compiled as shared). (Dmitry)
- Fixed bug #34996 (ImageTrueColorToPalette() crashes when ncolors is zero).
  (Tony)
- Fixed bug #34982 (array_walk_recursive() modifies elements outside function
  scope). (Dmitry)
- Fixed bug #34977 (Compile failure on MacOSX due to use of varargs.h). (Tony)
- Fixed bug #34968 (bz2 extension fails on to build on some win32 setups).
 (Ilia)
- Fixed bug #34965 (tidy is not binary safe). (Mike)
- Fixed bug #34957 (PHP doesn't respect ACLs for access checks). (Wez)
- Fixed bug #34950 (Unable to get WSDL through proxy). (Dmitry)
- Fixed bug #34938 (dns_get_record() doesn't resolve long hostnames and
  leaks). (Tony)
- Fixed bug #34905 (Digest authentication does not work with Apache 1). (Ilia)
- Fixed bug #34902 (mysqli::character_set_name() - undefined method). (Tony)
- Fixed bug #34899 (Fixed sqlite extension compile failure). (Ilia)
- Fixed bug #34893 (PHP5.1 overloading, Cannot access private property).
  (Dmitry)
- Fixed bug #34884 (Possible crash in ext/sqlite when sqlite.assoc_case is
  being used). (Tony, Ilia)
- Fixed bug #34879 (str_replace, array_map corrupt negative array indexes on
  64-bit platforms). (Dmitry)
- Fixed bug #34873 (Segmentation Fault on foreach in object). (Dmitry)
- Fixed bug #34856 (configure fails to detect libiconv's type). (Tony)
- Fixed bug #34855 (ibase_service_attach() segfault on AMD64).
  (irie at gmx dot de, Tony)
- Fixed bug #34851 (SO_RECVTIMEO and SO_SNDTIMEO socket options expect
  integer parameter on Windows). (Mike)
- Fixed bug #34850 (--program-suffix and --program-prefix not included in
  man page names). (Jani)
- Fixed bug #34821 (zlib encoders fail on widely varying binary data on
  windows). (Mike, Ilia)
- Fixed bug #34818 (several functions crash when invalid mysqli_link object
  is passed). (Tony)
- Fixed bug #34810 (mysqli::init() and others use wrong $this pointer without
  checks). (Tony)
- Fixed bug #34809 (FETCH_INTO in PDO crashes without a destination object).
  (Ilia)
- Fixed bug #34802 (Fixed crash on object instantiation failure). (Ilia)
- Fixed bug #34796 (missing SSL linking in ext/ftp when configured as shared).
  (Jani)
- Fixed bug #34790 (preg_match_all(), named capturing groups, variable
  assignment/return => crash). (Dmitry)
- Fixed bug #34788 (SOAP Client not applying correct namespace to generated
  values). (Dmitry)
- Fixed bug #34787 (SOAP Client not handling boolean types correctly). (Dmitry)
- Fixed bug #34786 (2 @ results in change to error_reporting() to random
  value) (Dmitry, Tony)
- Fixed bug #34785 (subclassing of mysqli_stmt does not work). (Georg)
- Fixed bug #34782 (token_get_all() gives wrong result). (Dmitry)
- Fixed bug #34777 (Crash in dblib when fetching non-existent error info).
  (Ilia)
- Fixed bug #34771 (strtotime() fails with 1-12am/pm). (Derick)
- Fixed bug #34767 (Zend Engine 1 Compatibility not copying objects
  correctly). (Dmitry)
- Fixed bug #34758 (PDO_DBLIB did not implement rowCount()). (Ilia)
- Fixed bug #34757 (iconv_substr() gives "Unknown error" when offset > string
  length). (Tony)
- Fixed bug #34742 (ftp wrapper failures caused from segmented command
  transfer). (Ilia)
- Fixed bug #34725 (CLI segmentation faults during cleanup). (Dmitry)
- Fixed bug #34723 (array_count_values() strips leading zeroes). (Tony)
- Fixed bug #34712 (zend.ze1_compatibility_mode = on segfault). (Dmitry)
- Fixed bug #34704 (Infinite recursion due to corrupt JPEG). (Marcus)
- Fixed bug #34678 (__call(), is_callable() and static methods). (Dmitry)
- Fixed bug #34676 (missing support for strtotime("midnight") and
  strtotime("noon")). (Derick)
- Fixed bug #34645 (ctype corrupts memory when validating large numbers).
 (Ilia)
- Fixed bug #34643 (wsdl default value has no effect). (Dmitry)
- Fixed bug #34623 (Crash in pdo_mysql on longtext fields). (Ilia)
- Fixed bug #34617 (zend_deactivate: objects_store used after
  zend_objects_store_destroy is called). (Dmitry)
- Fixed bug #34590 (User defined PDOStatement class can't implement
  methods). (Marcus)
- Fixed bug #34584 (Segfault with SPL autoload handler). (Marcus)
- Fixed bug #34581 (crash with mod_rewrite). (Tony, Ilia)
- Fixed bug #34565 (mb_send_mail does not fetch
  mail.force_extra_parameters). (Marco, Ilia)
- Fixed bug #34557 (php -m exits with "error" 1). (Johannes)
- Fixed bug #34518 (Unset doesn't separate container in CV). (Dmitry)
- Fixed bug #34505 (Possible memory corruption when unmangling properties
  with empty names). (Tony)
- Fixed bug #34478 (Incorrect parsing of url's fragment (#...)). (Dmitry)
- Fixed bug #34467 (foreach + __get + __set inconsistency). (Dmitry)
- Fixed bug #34456 (Possible crash inside pspell extension). (Ilia)
- Fixed bug #34453 (parsing http://www.w3.org/2001/xml.xsd exception). (Dmitry)
- Fixed bug #34450 (Segfault when calling mysqli_close() in destructor). (Tony)
- Fixed bug #34449 (ext/soap: XSD_ANYXML functionality not exposed). (Dmitry)
- Fixed bug #34420 (Possible crash inside curl_multi_remove_handle()). (Ilia)
- Fixed bug #34358 (Fatal error: Cannot re-assign $this). (Dmitry)
- Fixed bug #34331 (php crashes when variables_order is empty). (Ilia)
- Fixed bug #34321 (Possible crash in filter code). (Ilia)
- Fixed bug #34311 (unserialize() crashes with chars above 191 dec). (Nuno)
- Fixed bug #34310 (foreach($arr as $c->d => $x) crashes). (Dmitry)
- Fixed bug #34307 (on_modify handler not called to set the default value if
  setting from php.ini was invalid). (Andrei)
- Fixed bug #34306 (wddx_serialize_value() crashes with long array keys).
  (Jani)
- Fixed bug #34304 (date() doesn't have a modifier for ISO Week Day). (Derick)
- Fixed bug #34302 (date('W') do not return leading zeros for week 1 to 9).
  (Derick)
- Fixed bug #34299 (ReflectionClass::isInstantiable() returns true for abstract
  classes). (Marcus)
- Fixed bug #34284 (CLI phpinfo showing html on _SERVER["argv"]). (Jani)
- Fixed bug #34277 (array_filter() crashes with references and objects).
  (Dmitry)
- Fixed bug #34276 (setAttributeNS doesn't work with default namespace).
  (Rob)
- Fixed bug #34260 (Segfault with callbacks (array_map) + overloading).
  (Dmitry)
- Fixed bug #34257 (lib64 not handled correctly in ming extension). (Marcus)
- Fixed bug #34221 (Compiling xmlrpc as shared fails other parts). (Jani)
- Fixed bug #34216 (Segfault with autoload). (Marcus)
- Fixed bug #34199 (if($obj)/if(!$obj) inconsistency because of cast handler).
  (Dmitry, Alex)
- Fixed bug #34191 (ob_gzhandler does not enforce trailing \0). (Ilia)
- Fixed bug #34156 (memory usage remains elevated after memory limit is
  reached). (Ilia)
- Fixed bug #34148 (+,- and . not supported as parts of scheme). (Ilia)
- Fixed bug #34137 (assigning array element by reference causes binary mess).
  (Dmitry)
- Fixed bug #34103 (line numbering not maintained in dom document). (Rob)
- Fixed bug #34078 (Reflection API problems in methods with boolean or
  null default values). (Tony)
- Fixed bug #34068 (Numeric string as array key not cast to integer in
  wddx_deserialize()). (Ilia)
- Fixed bug #34064 (arr[] as param to function in class gives invalid
  opcode). (Dmitry)
- Fixed bug #34062 (Crash in catch block when many arguments are used).
  (Dmitry)
- Fixed bug #34052 (date('U') returns %ld not unix timestamp). (Nuno)
- Fixed bug #34045 (Buffer overflow with serialized object). (Dmitry)
- Fixed bug #34001 (pdo_mysql truncates numeric fields at 4 chars). (Ilia)
- Fixed bug #33999 (object remains object when cast to int). (Dmitry)
- Fixed bug #33996 (No information given for fatal error on passing invalid
  value to typed argument). (Dmitry)
- Fixed bug #33989 (extract($GLOBALS,EXTR_REFS) crashes PHP). (Dmitry)
- Fixed bug #33987 (php script as ErrorDocument causes crash in Apache 2).
  (Ilia)
- Fixed bug #33967 (misuse of Exception constructor doesn't display
  errorfile). (Jani)
- Fixed bug #33966 (Wrong use of reflectionproperty causes a segfault). (Tony)
- Fixed bug #33963 (mssql_bind() fails on input parameters). (Frank)
- Fixed bug #33958 (duplicate cookies and magic_quotes=off may cause a crash).
  (Ilia)
- Fixed bug #33957 (gmdate('W')/date('W') sometimes returns wrong week number).
  (Derick)
- Fixed bug #33940 (array_map() fails to pass by reference when called
  recursively). (Dmitry)
- Fixed bug #33917 (number_format() output with > 1 char separators). (Jani)
- Fixed bug #33904 (input array keys being escaped when magic quotes is off).
  (Ilia)
- Fixed bug #33903 (spl_autoload_register class method). (Marcus)
- Fixed bug #33899 (CLI: setting extension_dir=some/path extension=foobar.so
  does not work). (Jani)
- Fixed bug #33882 (CLI was looking for php.ini in wrong path). (Hartmut)
- Fixed bug #33869 (strtotime() problem with "+1days" format). (Ilia)
- Fixed bug #33841 (pdo sqlite driver forgets to update affected column
  count on execution of prepared statments). (Ilia)
- Fixed bug #33837 (Informix ESQL version numbering schema changed). (Jani)
- Fixed bug #33829 (mime_content_type() returns text/plain for gzip and bzip
  files). (Derick)
- Fixed bug #33802 (throw Exception in error handler causes crash). (Dmitry)
- Fixed bug #33771 (error_reporting falls to 0 when @ was used inside
  try/catch block). (Tony)
- Fixed bug #33760 (cURL needs to implement CRYPTO_callback functions to
  prevent locking). (Mike, Ilia)
- Fixed bug #33732 (Wrong behavior of constants in class and interface
  extending). (Dmitry)
- Fixed bug #33723 (php_value overrides php_admin_value). (Dmitry)
- Fixed bug #33720 (mb_encode_mimeheader does not work for multibyte
  chars). (Rui)
- Fixed bug #33710 (ArrayAccess objects does not initialize $this). (Dmitry)
- Fixed bug #33690 (Crash setting some ini directives in httpd.conf). (Rasmus)
- Fixed bug #33673 (Added detection for partially uploaded files). (Ilia)
- Fixed bug #33605 (substr_compare() crashes with negative offset and length).
  (Tony)
- Fixed bug #33597 (setcookie() "expires" date format doesn't comply with RFC).
  (Tony)
- Fixed bug #33588 (LDAP: RootDSE query not possible). (Jani)
- Fixed bug #33578 (strtotime() problem with "Oct17" format). (Derick)
- Fixed bug #33578 (strtotime() doesn't understand "11 Oct" format). (Derick)
- Fixed bug #33562 (date("") crashes). (Derick)
- Fixed bug #33558 (warning with nested calls to functions returning by
  reference). (Dmitry)
- Fixed bug #33536 (strtotime() defaults to now even on non time string).
  (Derick)
- Fixed bug #33532 (Different output for strftime() and date()). (Derick)
- Fixed bug #33523 (Memory leak in xmlrpc_encode_request()). (Ilia)
- Fixed bug #33520 (crash if safe_mode is on and session.save_path is changed).
  (Dmitry)
- Fixed bug #33512 (Add missing support for isset()/unset() overloading to
  complement the property get/set methods). (Dmitry)
- Fixed bug #33491 (crash after extending MySQLi internal class). (Tony)
- Fixed bug #33475 (cURL handle is not closed on curl_close(). (Ilia)
- Fixed bug #33469 (Compile error undefined reference to ifx_checkAPI). (Jani)
- Fixed bug #33433 (strtoll not available on Tru64). (Jani, Derick)
- Fixed bug #33427 (ext/odbc: check if unixODBC header file exists). (Jani)
- Fixed bug #33415 (strtotime() related bugs). (Derick)
- Fixed bug #33414 (Comprehensive list of incorrect days returned after
  strtotime() / date() tests). (Derick)
- Fixed bug #33389 (double free() when exporting a ReflectionClass). (Marcus)
- Fixed bug #33383 (crash when retrieving empty LOBs). (Tony)
- Fixed bug #33382 (array_reverse() fails after *sort()),  introduced by
  zend_hash_sort() optimizations in HEAD. (Tony)
- Fixed bug #33340 (CLI Crash when calling php:function from XSLT). (Rob)
- Fixed bug #33326 (Cannot build extensions with phpize on Macosx). (Jani)
- Fixed bug #33318 (throw 1; results in Invalid opcode 108/1/8). (Dmitry)
- Fixed bug #33312 (ReflectionParameter methods do not work correctly).
  (Dmitry)
- Fixed bug #33299 (php:function no longer handles returned dom objects).
  (Rob, Joe Orton)
- Fixed bug #33286 (nested array_walk() calls and user array compare functions
  broken; FCI cache). (Andrei, patch from m.bretz@metropolis-ag.de)
- Fixed bug #33277 (private method accessed by child class). (Dmitry)
- Fixed bug #33268 (iconv_strlen() works only with a parameter of < 3 in
  length). (Ilia)
- Fixed bug #33257 (array_splice() inconsistent when passed function instead of
  variable). (Dmitry)
- Fixed bug #33243 (ze1_compatibility_mode does not work as expected). (Dmitry)
- Fixed bug #33242 (Mangled error message when stream fails). (Derick)
- Fixed bug #33222 (segfault when CURL handle is closed in a callback). (Tony)
- Fixed bug #33214 (odbc_next_result does not signal SQL errors with
  2-statement SQL batches). (rich at kastle dot com, Tony)
- Fixed bug #33212 ([GCC 4]: 'zend_error_noreturn' aliased to external symbol
  'zend_error'). (Dmitry)
- Fixed bug #33210 (relax jpeg recursive loop protection). (Ilia)
- Fixed bug #33201 (Crash when fetching some data types). (Frank)
- Fixed bug #33200 (preg_replace(): magic_quotes_sybase=On makes 'e' modifier
  misbehave). (Jani)
- Fixed bug #33185 (--enable-session=shared does not build). (Jani)
- Fixed bug #33171 (foreach enumerates private fields declared in base
  classes). (Dmitry)
- Fixed bug #33167 (Possible crash inside pg_fetch_array()). (Ilia)
- Fixed bug #33164 (Soap extension incorrectly detects HTTP/1.1). (Ilia)
- Fixed bug #33156 (cygwin version of setitimer doesn't accept ITIMER_PROF).
  (Nuno)
- Fixed bug #33153 (crash in mssql_next result). (Frank)
- Fixed bug #33150 (shtool: insecure temporary file creation). (Jani)
- Fixed bug #33136 (method offsetSet in class extended from ArrayObject crash
  PHP). (Marcus)
- Fixed bug #33125 (imagecopymergegray() produces mosaic rainbow effect).
  (Pierre)
- Fixed bug #33116 (crash when assigning class name to global variable in
  __autoload). (Dmitry)
- Fixed bug #33090 (mysqli_prepare() doesn't return an error). (Georg)
- Fixed bug #33076 (str_ireplace() incorrectly counts result string length
  and may cause segfault). (Tony)
- Fixed bug #33072 (Add a safemode/open_basedir check for runtime
  "session.save_path" change using session_save_path() function). (Rasmus)
- Fixed bug #33070 (Improved performance of bzdecompress() by several orders
  of magnitude). (Ilia)
- Fixed bug #33059 (crash when moving xml attribute set in dtd). (Ilia)
- Fixed bug #33057 (Don't send extraneous entity-headers on a 304 as per
  RFC 2616 section 10.3.5) (Rasmus, Choitel)
- Fixed bug #33019 (socket errors cause memory leaks in php_strerror()).
  (jwozniak23 at poczta dot onet dot pl, Tony).
- Fixed bug #33017 ("make distclean" gives an error with VPATH build). (Jani)
- Fixed bug #33013 ("next month" was handled wrong while parsing dates).
  (Derick)
- Fixed bug #32993 (implemented Iterator function current() don't throw
  exception). (Dmitry)
- Fixed bug #32981 (ReflectionMethod::getStaticVariables() causes apache2.0.54
  seg fault). (Dmitry)
- Fixed bug #32956 (mysql_bind_result() doesn't support MYSQL_TYPE_NULL).
  (Georg)
- Fixed bug #32947 (Incorrect option for mysqli default password). (Georg)
- Fixed bug #32944 (Disabling session.use_cookies doesn't prevent reading
  session cookies). (Jani, Tony)
- Fixed bug #32941 (Sending structured SOAP fault kills a php). (Dmitry)
- Fixed bug #32937 (open_basedir looses trailing / in the limiter).
  (Adam Conrad)
- Fixed bug #32936 (http redirects URLs are not checked for control chars).
  (Ilia)
- Fixed bug #32933 (Cannot extend class "SQLiteDatabase"). (Marcus)
- Fixed bug #32932 (Oracle LDAP: ldap_get_entries(), invalid pointer). (Jani)
- Fixed bug #32930 (class extending DOMDocument doesn't clone properly). (Rob)
- Fixed bug #32924 (file included with "auto_prepend_file" can be included
  with require_once() or include_once()). (Stas)
- Fixed bug #32904 (pg_get_notify() ignores result_type parameter). (Tony)
- Fixed bug #32852 (Crash with singleton and __destruct when
  zend.ze1_compatibility_mode = On). (Dmitry)
- Fixed bug #32833 (Invalid opcode). (Dmitry)
- Fixed bug #32813 (parse_url() does not handle scheme-only urls properly).
  (Ilia)
- Fixed bug #32810 (temporary files not using plain file wrapper). (Ilia)
- Fixed bug #32809 (Missing T1LIB support on Windows). (Edin)
- Fixed bug #32802 (General cookie overrides more specific cookie). (Ilia)
- Fixed bugs #32800, #32830 (ext/odbc: Problems with 64bit systems). (Jani)
- Fixed bug #32799 (crash: calling the corresponding global var during the
  destruct). (Dmitry)
- Fixed bug #32776 (SOAP doesn't support one-way operations). (Dmitry)
- Fixed bug #32773 (GMP functions break when second parameter is 0). (Stas)
- Fixed bug #32759 (incorrect determination of default value (COM)). (Wez)
- Fixed bug #32758 (Cannot access safearray properties in VB6 objects). (Wez)
- Fixed bug #32755 (Segfault in replaceChild() when DocumentFragment has no
  children). (Rob)
- Fixed bug #32753 (Undefined constant SQLITE_NOTADB). (Ilia)
- Fixed bug #32742 (segmentation fault when the stream with a wrapper
  is not closed). (Tony, Dmitry)
- Fixed bug #32699 (pg_affected_rows() was defined when it was not available).
  (Derick)
- Fixed bug #32686 (Require/include file in destructor causes segfault).
  (Marcus)
- Fixed bug #32682 (ext/mssql: Error on module shutdown when called from
  activescript). (Frank)
- Fixed bug #32674 (exception in iterator causes crash). (Dmitry)
- Fixed bug #32660 (Assignment by reference causes crash when field access is
  overloaded (__get)). (Dmitry)
- Fixed bug #32647 (Using register_shutdown_function() with invalid callback
  can crash PHP). (Jani)
- Fixed bug #32615 (Segfault in replaceChild() using fragment when
  previousSibling is NULL). (Rob)
- Fixed bug #32613 (ext/snmp: use of snmp_shutdown() causes snmpapp.conf
  access errors). (Jani, ric at arizona dot edu)
- Fixed bug #32608 (html_entity_decode() converts single quotes even if
  ENT_NOQUOTES is given). (Ilia)
- Fixed bug #32596 (Segfault/Memory Leak by getClass (etc) in __destruct).
  (Dmitry)
- Fixed bug #32591 (ext/mysql: Unsatisfied symbol: ntohs with HP-UX). (Jani)
- Fixed bug #32589 (possible crash inside imap_mail_compose() function).
  (Ilia)
- Fixed bug #32589 (Possible crash inside imap_mail_compose, with charsets).
  (Ilia)
- Fixed bug #32587 (Apache2: errors sent to error_log do not include
  timestamps). (Jani)
- Fixed bug #32560 (configure looks for incorrect db2 library). (Tony)
- Fixed bug #32553 (mmap loads only the 1st 2000000 bytes on Win32). (Ilia)
- Fixed bug #32533 (proc_get_status() returns the incorrect process status).
  (Ilia)
- Fixed bug #32530 (chunk_split() does not append endstr if chunklen is
  longer then the original string). (Ilia)
- Fixed bug #32491 (File upload error - unable to create a temporary file).
  (Uwe Schindler)
- Fixed bug #32455 (wrong setting property to unset value). (Dmitry)
- Fixed bug #32429 (method_exists() always return TRUE if __call method
  exists). (Dmitry)
- Fixed bug #32428 (The @ warning error suppression operator is broken).
  (Dmitry)
- Fixed bug #32427 (Interfaces are not allowed 'static' access modifier).
  (Dmitry)
- Fixed bug #32405 (mysqli::fetch() returns bad data - 64bit problem).
  (Andrey)
- Fixed bug #32296 (get_class_methods() output has changed between 5.0.2 and
  5.0.3). (Dmitry)
- Fixed bug #32282 (Segfault in mysqli_fetch_array on 64-bit). (Georg)
- Fixed bug #32245 (xml_parser_free() in a function assigned to the xml
  parser gives a segfault). (Rob)
- Fixed bug #32179 (xmlrpc_encode() segfaults with recursive references).
  (Tony)
- Fixed bug #32171 (Userspace stream wrapper crashes PHP). (Tony, Dmitry)
- Fixed bug #32160 (copying a file into itself leads to data loss). (Ilia)
- Fixed bug #32139 (SOAP client does not auto-handle base64 encoding). (Ilia)
- Fixed bug #32109 ($_POST is not populated in multi-threaded environment).
  (Moriyoshi)
- Fixed bug #32080 (segfault when assigning object to itself with
  zend.ze1_compatibility_mode=On). (Dmitry)
- Fixed bug #32021 (Crash caused by range('', 'z')). (Derick)
- Fixed bug #32013 (ext/mysqli bind_result causes fatal error: memory limit).
  (Andrey)
- Fixed bug #32010 (Memory leak in mssql_fetch_batch). (fmk)
- Fixed bug #32009 (crash when mssql_bind() is called more than once). (Frank)
- Fixed bug #31971 (ftp_login fails on some SSL servers).
  (frantisek at augusztin dot com)
- Fixed bug #31887 (ISAPI: Custom 5xx error does not return correct HTTP
  response message). (Jani)
- Fixed bug #31828 (Crash with zend.ze1_compatibility_mode=On). (Dmitry)
- Fixed bug #31668 (multi_query works exactly every other time - multi query
  d/e flag global and not per connection). (Andrey)
- Fixed bug #31636 (another crash when echoing a COM object). (Wez)
- Fixed bug #31583 (php_std_date() uses short day names in non-y2k_compliance
  mode). (mike at php dot net)
- Fixed bug #31525 (object reference being dropped. $this getting lost).
 (Stas, Dmitry)
- Fixed bug #31502 (Wrong deserialization from session when using WDDX
  serializer). (Dmitry)
- Fixed bug #31478 (segfault with empty() / isset()). (Moriyoshi)
- Fixed bug #31465 (False warning in unpack() when working with *). (Ilia)
- Fixed bug #31363 (broken non-blocking flock()). (ian at snork dot net)
- Fixed bug #31358 (Older GCC versions do not provide portable va_copy()).
  (Jani)
- Fixed bug #31341 (escape on curly inconsistent). (Dmitry)
- Fixed bug #31256 (PHP_EVAL_LIBLINE configure macro does not handle
  -pthread). (Jani)
- Fixed bug #31213 (Side effects caused by fix of bug #29493). (Dmitry)
- Fixed bug #31177 (memory leaks and corruption because of incorrect
  refcounting). (Dmitry)
- Fixed bug #31158 (array_splice on $GLOBALS crashes). (Dmitry)
- Fixed bug #31054 (safe_mode & open_basedir checks only check first
  include_path value). (Ilia)
- Fixed bug #31033 (php:function(string, nodeset) with xsl:key crashes PHP).
  (Rob)
- Fixed bug #30961 (Wrong line number in ReflectionClass getStartLine()).
  (Dmitry)
- Fixed bug #30889 (Conflict between __get/__set and ++ operator). (Dmitry)
- Fixed bug #30833 (array_count_values() modifying input array). (Tony)
- Fixed bug #30828 (debug_backtrace() reports incorrect class in overridden
  methods). (Dmitry)
- Fixed bug #30820 (static member conflict with $this->member silently
  ignored). (Dmitry)
- Fixed bug #30819 (Better support for LDAP SASL bind). (Jani)
- Fixed bug #30791 (magic methods (__sleep/__wakeup/__toString) call
  __call if object is overloaded). (Dmitry)
- Fixed bug #30707 (Segmentation fault on exception in method).
  (Stas, Dmitry)
- Fixed bug #30702 (cannot initialize class variable from class constant).
  (Dmitry)
- Fixed bug #30578 (Output buffers flushed before calling __destruct()
  functions). (Jani)
- Fixed bug #30519 (Interface not existing says Class not found). (Dmitry)
- Fixed bug #30407 (Strange behavior of default arguments). (Dmitry)
- Fixed bug #30394 (Assignment operators yield wrong result with __get/__set).
  (Dmitry)
- Fixed bug #30332 (zend.ze1_compatibility_mode isn't fully compatible with
  array_push()). (Dmitry)
- Fixed bug #30162 (Catching exception in constructor causes lose of
  $this). (Dmitry)
- Fixed bug #30140 (Problem with array in static properties). (Dmitry)
- Fixed bug #30126 (Enhancement for error message for abstract classes).
  (Marcus)
- Fixed bug #30096 (gmmktime does not return the current time). (Derick)
- Fixed bug #30080 (Passing array or non array of objects). (Dmitry)
- Fixed bug #30052 (Crash on shutdown after odbc_pconnect()). (Edin)
- Fixed bug #29983 (PHP does not explicitly set mime type & charset). (Ilia)
- Fixed bug #29975 (memory leaks when set_error_handler() is used inside error
  handler). (Tony)
- Fixed bug #29971 (variables_order behavior). (Dmitry)
- Fixed bug #29944 (Function defined in switch, crashes). (Dmitry)
- Fixed bug #29896 (Backtrace argument list out of sync). (Dmitry)
- Fixed bug #29728 (Reflection API Feature: Default parameter value). (Marcus)
- Fixed bug #29689 (default value of protected member overrides default value
  of private and other private variable problems in inherited classes). (Stas)
- Fixed bug #29683 (headers_list() returns empty array). (Tony)
- Fixed bug #29583 (crash when echoing a COM object). (M.Sisolak, Wez)
- Fixed bug #29522 (accessing properties without connection). (Georg)
- Fixed bug #29361 (var_export() producing invalid code). (Derick)
- Fixed bug #29338 (unencoded spaces get ignored after certain tags). (Ilia)
- Fixed bug #29335 (fetch functions now use MYSQLI_BOTH as default). (Georg)
- Fixed bug #29334 (win32 mail() provides incorrect Date: header). (Jani)
- Fixed bug #29311 (calling parent constructor in mysqli). (Georg)
- Fixed bug #29268 (__autoload() not called with Reflection->getClass()).
  (Dmitry)
- Fixed bug #29256 (SOAP HTTP Error when envelop size is more than 24345
  bytes). (Dmitry, Wez)
- Fixed bug #29253 (array_diff with $GLOBALS argument fails). (Dmitry)
- Fixed bug #29236 (memory error when wsdl-cache is enabled). (Dmitry)
- Fixed bug #29210 (Function: is_callable - no support for private and
  protected classes). (Dmitry)
- Fixed bug #29109 (SoapFault exception: [WSDL] Out of memory). (Dmitry)
- Fixed bug #29104 (Function declaration in method doesn't work). (Dmitry)
- Fixed bug #29061 (soap extension segfaults). (Dmitry)
- Fixed bug #29015 (Incorrect behavior of member vars(non string ones)-numeric
  mem vars and others). (Dmitry)
- Fixed bug #28985 (__getTypes() returning nothing on complex WSDL). (Dmitry)
- Fixed bug #28969 (Wrong data encoding of special characters). (Dmitry)
- Fixed bug #28839 (SIGSEGV in interactive mode (php -a)).
  (kameshj at fastmail dot fm)
- Fixed bug #28605 (Need to use -[m]ieee option for Alpha CPUs). (Jani)
- Fixed bug #28568 (SAPI::known_post_content_types is not thread safe).
  (Moriyoshi)
- Fixed bug #28377 (debug_backtrace is intermittently passing args). (Dmitry)
- Fixed bug #28355 (glob wont error if dir is not readable). (Hartmut)
- Fixed bug #28072 (static array with some constant keys will be incorrectly
  ordered). (Dmitry)
- Fixed bug #27908 (xml default_handlers not being called). (Rob)
- Fixed bug #27598 (list() array key assignment causes HUGE memory leak).
  (Dmitry)
- Fixed bug #27268 (Bad references accentuated by clone). (Dmitry)
- Fixed bug #26456 (Wrong results from Reflection-API getDocComment() when
  called via STDIN). (Dmitry)
- Fixed bug #25922 (In error handler, modifying 5th arg (errcontext) may
  result in seg fault). (Dmitry)
- Fixed bug #25359 (array_multisort() doesn't work in a function if array is
  global or reference). (Dmitry)
- Fixed bug #22836 (returning reference to uninitialized variable). (Dmitry)
- Fixed bug #21306 (ext/sesssion: catch bailouts of write handler during
  RSHUTDOWN). (Jani, Xuefer at 21cn dot com)
- Fixed bug #15854 (boolean ini options may be incorrectly displayed as Off
  when they are On). (Tony)
- Fixed bugs #14561, #20382, #26090, #26320, #28024, #30532, #32086, #32270,
  #32555, #32588, #33056 (strtotime() related bugs). (Derick)

31 Mar 2005, PHP 5.0.4
- Added SNMPv2 support. (harrie)
- Added Oracle Instant Client support. (cjbj at hotmail dot com, Tony)
- Added length and charsetnr for field array and object in mysqli. (Georg)
- Added checks for negative values to gmp_sqrt(), gmp_powm(), gmp_sqrtrem()
  and gmp_fact() to prevent SIGFPE. (Tony)
- Changed foreach() to throw an exception if IteratorAggregate::getIterator()
  does not return an Iterator. (Marcus)
- Changed phpize not to require libtool. (Jani)
- Updated bundled oniguruma library (used for multibyte regular expression)
  to 3.7.0. (Moriyoshi)
- Updated bundled libmbfl library (used for multibyte functions). (Moriyoshi)
  Fixed bugs:
  . Bug #32311 (mb_encode_mimeheader() does not properly escape characters)
  . Bug #32063 (mb_convert_encoding ignores named entity 'alpha')
  . Bug #31911 (mb_decode_mimeheader() is case-sensitive to hex escapes)
  . bug #30573 (compiler warnings in libmbfl due to invalid type cast)
  . Bug #30549 (incorrect character translations for some ISO8859 charsets).
- Fixed bug preventing from building oci8 as shared.
  (stanislav dot voroniy at portavita dot nl, Tony)
- Fixed a bug in mysql_affected_rows and mysql_stmt_affected_rows when the
  api function returns -1 (Georg)
- Fixed several leaks in ext/browscap and sapi/embed. (Andrei)
- Fixed several leaks in ext/filepro. (Tony)
- Fixed build system to always use bundled libtool files. (Jani)
- Fixed a bug in mysqli_stmt_execute() (type conversion with NULL values).
  (Georg)
- Fixed segfault in mysqli_fetch_field_direct() when invalid field offset
  is passed. (Tony)
- Fixed posix_getsid() & posix_getpgid() to return sid & pgid instead
  of true. (Tony)
- Fixed bug #32394 (offsetUnset() segfaults in a foreach). (Marcus)
- Fixed bug #32373 (segfault in bzopen() if supplied path to non-existent
  file). (Tony)
- Fixed bug #32326 (Check values of Connection/Transfer-Encoding
  case-incentively in SOAP extension). (Ilia)
- Fixed bug #32290 (call_user_func_array() calls wrong class method within
  child class). (Marcus)
- Fixed bug #32238 (spl_array.c: void function cannot return value). (Johannes)
- Fixed bug #32210 (proc_get_status() sets "running" always to true). (Ilia)
- Fixed bug #32200 (Prevent using both --with-apxs2 and --with-apxs2filter).
  (Jani)
- Fixed bug #32134 (Overloading offsetGet/offsetSet). (Marcus)
- Fixed bug #32130 (ArrayIterator::seek() does not throw an Exception on
  invalid index). (Marcus)
- Fixed bug #32115 (dateTime SOAP encoding of timezone incorrect). (Dmitry)
- Fixed bug #32081 (in mysqli default socket value is not being used). (Ilia)
- Fixed bug #32021 (Crash caused by range('', 'z')). (Derick)
- Fixed bug #32011 (Fragments which replaced Nodes are not globaly useable).
  (Rob)
- Fixed bug #32001 (xml_parse_into_struct() function exceeds maximum
  execution time). (Rob, Moriyoshi)
- Fixed bug #31980 (Unicode exif data not available on Windows). (Edin)
- Fixed bug #31960 (msql_fetch_row() and msql_fetch_array() dropping columns
  with NULL values). (Daniel Convissor)
- Fixed bug #31878 (Segmentation fault using clone keyword on nodes). (Rob)
- Fixed bug #31858 (--disable-cli does not force --without-pear). (Jani)
- Fixed bug #31842 (*date('r') does not return RFC2822 conforming date string).
  (Jani)
- Fixed bug #31832 (SOAP encoding problem with complex types in WSDL mode with
  multiple parts). (Dmitry)
- Fixed bug #31797 (exif_read_data() uses too low nesting limit). (Ilia)
- Fixed bug #31796 (readline completion handler does not handle empty return
  values). (Ilia)
- Fixed bug #31792 (getrusage() does not provide ru_nswap value). (Ilia)
- Fixed bug #31755 (Cannot create SOAP header in no namespace). (Dmitry)
- Fixed bug #31754 (dbase_open() fails for mode = 1). (Mehdi, Derick)
- Fixed bug #31751 (pg_parameter_status() missing on Windows). (Edin)
- Fixed bug #31747 (SOAP Digest Authentication doesn't work with
  "HTTP/1.1 100 Continue" response). (Dmitry)
- Fixed bug #31732 (mb_get_info() causes segfault when no parameters
  specified). (Tony)
- Fixed bug #31710 (Wrong return values for mysqli_autocommit/commit/rollback).
  (Georg)
- Fixed bug #31705 (parse_url() does not recognize http://foo.com#bar). (Ilia)
- Fixed bug #31695 (Cannot redefine endpoint when using WSDL). (Dmitry)
- Fixed bug #31684 (dio_tcsetattr(): misconfigured termios settings).
  (elod at itfais dot com)
- Fixed bug #31683 (changes to $name in __get($name) override future
  parameters) (Dmitry)
- Fixed bug #31699 (unserialize() float problem on non-English locales). (Ilia)
- Fixed bug #31562 (__autoload() problem with static variables). (Marcus)
- Fixed bug #31651 (ReflectionClass::getDefaultProperties segfaults with arrays).
  (Marcus)
- Fixed bug #31623 (OCILogin does not support password grace period).
  (daniel dot beet at accuratesoftware dot com, Tony)
- Fixed bug #31527 (crash in msg_send() when non-string is stored without
  being serialized). (Ilia)
- Fixed bug #31515 (Improve performance of scandir() by factor of 10 or so). (Ilia)
- Fixed bug #31514 (open_basedir uses path_translated rather then cwd for .
  translation). (Ilia)
- Fixed bug #31480 (Possible infinite loop in imap_mail_compose()). (Ilia)
- Fixed bug #31479 (Fixed crash in chunk_split(), when chunklen > strlen). (Ilia)
- Fixed bug #31454 (session_set_save_handler crashes PHP when supplied
  non-existent object ref). (Tony)
- Fixed bug #31444 (Memory leak in zend_language_scanner.c).
  (hexer at studentcenter dot org)
- Fixed bug #31442 (unserialize broken on 64-bit systems). (Marcus)
- Fixed bug #31440 ($GLOBALS can be overwritten via GPC when register_globals
  is enabled). (Ilia)
- Fixed bug #31422 (No Error-Logging on SoapServer-Side). (Dmitry)
- Fixed bug #31413 (curl POSTFIELDS crashes on 64-bit platforms). (Joe)
- Fixed bug #31396 (compile fails with gd 2.0.33 without freetype). (Jani)
- Fixed bug #31371 (highlight_file() trims new line after heredoc). (Ilia)
- Fixed bug #31361 (simplexml/domxml segfault when adding node twice). (Rob)
- Fixed bug #31348 (CachingIterator::rewind() leaks). (Marcus)
- Fixed bug #31346 (ArrayIterator::next segfaults). (Marcus)
- Fixed bug #31190 (Unexpected warning then exception is thrown from
  call_user_func_array()). (phpbugs at domain51 dot net, Dmitry)
- Fixed bug #31142 (imap_mail_compose() fails to generate correct output). (Ilia)
- Fixed bug #31139 (XML Parser Functions seem to drop &amp; when parsing). (Rob)
- Fixed bug #31398 (When magic_guotes_gpc are enabled filenames with ' get cutoff).
  (Ilia)
- Fixed bug #31288 (Possible crash in mysql_fetch_field(), if mysql_list_fields()
  was not called previously). (Ilia)
- Fixed bug #31107, #31110, #31111, #31249 (Compile failure of zend_strtod.c).
  (Jani)
- Fixed bug #31110 (PHP 4.3.10 does not compile on Tru64 UNIX 5.1B). (Derick)
- Fixed bug #31107 (Compile failure on Solaris 9 (Intel) and gcc 3.4.3). (Derick)
- Fixed bug #31103 (Better error message when c-client cannot be found). (Ilia)
- Fixed bug #31101 (missing kerberos header file path with --with-openssl). (Jani)
- Fixed bug #31098 (isset() / empty() incorrectly return true in dereference of
  a string type). (Moriyoshi)
- Fixed bug #31087 (broken php_url_encode_hash macro). (Ilia)
- Fixed bug #31072 (var_export() does not output an array element with an empty
  string key). (Derick)
- Fixed bug #31060 (imageftbbox() does not use linespacing parameter). (Jani)
- Fixed bug #31056 (php_std_date() returns invalid formatted date if
  y2k_compliance is On). (Ilia)
- Fixed bug #31055 (apache2filter: per request leak proportional to the full
  path of the request URI). (kameshj at fastmail dot fm)
- Fixed bug #30901 (can't send cookies with soap envelop). (Dmitry)
- Fixed bug #30871 (Misleading warning message for array_combine()). (Andrey)
- Fixed bug #30868 (evaluated pointer comparison in mbregex causes compile
  failure). (Moriyoshi)
- Fixed bug #30862 (Static array with boolean indexes). (Marcus)
- Fixed bug #30726 (-.1 like numbers are not being handled correctly). (Ilia)
- Fixed bug #30725 (PHP segfaults when an exception is thrown in getIterator()
  within foreach). (Marcus)
- Fixed bug #30609 (cURL functions bypass open_basedir). (Jani)
- Fixed bug #30446 (apache2handler: virtual() includes files out of sequence)
- Fixed bug #30430 (odbc_next_result() doesn't bind values and that results
  in segfault). (pdan-php at esync dot org, Tony)
- Fixed bug #30266 (Invalid opcode 137/1/8). (Marcus)
- Fixed bug #30120 imagettftext() and imagettfbbox() accept too many
  parameters). (Jani)
- Fixed bug #30106 (SOAP cannot not parse 'ref' element. Causes Uncaught
  SoapFault exception). (Dmitry)
- Fixed bug #29989 (type re_registers redefined in oniguruma.h). (Moriyoshi)
- Fixed bug #28803 (enabled debug causes bailout errors with CLI on AIX
  because of fflush() called on already closed filedescriptor). (Tony)
- Fixed bug #29767 (Weird behaviour of __set($name, $value)). (Dmitry)
- Fixed bug #29733 (printf() handles repeated placeholders wrong).
  (bugs dot php dot net at bluetwanger dot de, Ilia)
- Fixed bug #29424 (width and height inverted for JPEG2000 files). (Ilia)
- Fixed bug #29329 (configure for mysqli with shared doesn't work). (Georg)
- Fixed bug #29136 (make test - libtool failure on MacOSX). (Jani)
- Fixed bug #28976 (mail(): use "From:" from headers if sendmail_from is empty).
  (Jani)
- Fixed bug #28930 (PHP sources pick wrong header files generated by bison).
  (eggert at gnu dot org, Jani)
- Fixed bug #28840 (__destruct of a class that extends mysqli not called).
  (Marcus)
- Fixed bug #28804 (ini-file section parsing pattern is buggy).
  (wendland at scan-plus dot de)
- Fixed bug #28451 (corrupt EXIF headers have unlimited recursive IFD directory
  entries). (Andrei)
- Fixed bug #28444 (Cannot access undefined property for object with overloaded
  property access). (Dmitry)
- Fixed bug #28442 (Changing a static variables in a class changes it across
  sub/super classes.) (Marcus)
- Fixed bug #28324 (HTTP_SESSION_VARS appear when register_long_arrays is
  Off). (Tony)
- Fixed bug #28074 (FastCGI: stderr should be written in a FCGI stderr stream).
  (chris at ex-parrot dot com)
- Fixed bug #28067 (partially incorrect utf8 to htmlentities mapping). (Derick,
  Benjamin Greiner)
- Fixed bug #28041 (SOAP HTTP Digest Access Authentication). (Dmitry)
- Fixed bug #27633 (Double \r problem on ftp_get in ASCII mode on Win32). (Ilia)
- Fixed bug #18613 (Multiple OUs in x509 certificate not handled properly).
  (Jani)

15 Dec 2004, PHP 5.0.3
- Added the %F modifier to *printf to render a non-locale-aware representation
  of a float with the . as decimal seperator. (Derick)
- Fixed error handling in mysqli_multi_query. (Georg)
- Extended the functionality of is_subclass_of() to accept either a class name
  or an object as first parameter. (Andrey)
- Fixed potential problems with unserializing invalid serialize data. (Marcus)
- Fixed bug #32076 (ReflectionMethod::isDestructor() always return true).
  (Derick, Tony)
- Fixed bug #31034 (Problem with non-existing iconv header file). (Derick)
- Fixed bug #30995 (snmp extension does not build with net-snmp 5.2). (Ilia)
- Fixed bug #30994 (SOAP server unable to handle request with references).
  (Dmitry)
- Fixed bug #30990 (allow popen() on *NIX to accept 'b' flag). (Ilia)
- Fixed bug #30967 (properties in extended mysqli classes don't work). (Georg)
- Fixed bug #30928 (When Using WSDL, SoapServer doesn't handle private or
  protected properties). (Dmitry)
- Fixed bug #30922 (reflective functions crash PHP when interfaces extend
  themselves). (Tony, Dmitry)
- Fixed bug #30904 (segfault when recording soapclient into session). (Tony,
  Dmitry)
- Fixed bug #30890 (MySQLi testsuite)
- Fixed bug #30856 (ReflectionClass::getStaticProperties segfaults). (Marcus)
- Fixed bug #30832 ("!" stripped off comments in xml parser). (Rob)
- Fixed bug #30799 (SoapServer doesn't handle private or protected properties).
  (Dmitry)
- Fixed bug #30783 (Apache crash when using ReflectionFunction::
  getStaticVariables()). (Marcus)
- Fixed bug #30750 (Meaningful error message when upload directory is not
  accessible). (Ilia)
- Fixed bug #30685 (Malformed SOAPClient http header reequest). (Dmitry)
- Fixed bug #30672 (Problem handling exif data in jpeg images at unusual
  places). (Marcus)
- Fixed bug #30658 (Ensure that temporary files created by GD are removed).
  (Ilia)
- Fixed bug #30645 (def. multi result set support for mysql_connect). (Georg)
- Fixed bug #30637 (compile with pear error). (Antony)
- Fixed bug #30587 (array_multisort doesn't separate zvals before
  changing them). (Tony)
- Fixed bug #30572 (crash when comparing SimpleXML attribute to a boolean).
  (Andi)
- Fixed bug #30566 (attribute namespace URIs are inconsistent when parsing).
  (Rob)
- Fixed bug #30490 (PEAR installation fails). (Antony)
- Fixed bug #30475 (curl_getinfo() may crash in some situations). (Ilia)
- Fixed bug #30442 (segfault when parsing ?getvariable[][ ). (Tony)
- Fixed bug #30388 (rename across filesystems loses ownership and
  permission info). (Tony)
- Fixed bug #30387 (stream_socket_client async connect was broken).
  (vnegrier at esds dot com, Wez).
- Fixed bug #30381 (Strange results with get_class_vars()). (Marcus)
- Fixed bug #30375 (cal_info() does not work without a parameter). (Ilia)
- Fixed bug #30362 (stream_get_line() not handling end string correctly).
  (Ilia)
- Fixed bug #30359 (SOAP client requests have no port in "Host" field).
  (Dmitry)
- Fixed bug #30356 (str_ireplace() does not work on all strings). (Ilia)
- Fixed bug #30344 (Reflection::getModifierNames() returns too long strings).
  (Marcus)
- Fixed bug #30329 (Error Fetching http body, No Content-Length, connection
  closed or chunked data). (Dmitry)
- Fixed bug #30282 (segfault when using unknown/unsupported
  session.save_handler and/or session.serialize_handler). (Tony)
- Fixed bug #30281 (Prevent non-wbmp images from being detected as such).
  (Ilia)
- Fixed bug #30276 (Possible crash in ctype_digit on large numbers). (Ilia)
- Fixed bug #30230 (exception handler not working with objects). (Marcus)
- Fixed bug #30224 (Sybase date strings are sometimes not null terminated).
  (Ilia)
- Fixed bug #30175 (SOAP results aren't parsed correctly). (Dmitry)
- Fixed bug #30147 (OO sqlite_fetch_object did not reset error handler). (Wez)
- Fixed bug #30133 (get_current_user() crashes on Windows). (Edin)
- Fixed bug #30061 (xml_set_start_namespace_decl_handler not called). (Rob)
- Fixed bug #30057 (did not detect IPV6 on FreeBSD 4.1). (Wez)
- Fixed bug #30042 (strtotime does not use second param). (Derick)
- Fixed bug #30027 (Possible crash inside ftp_get()).
  (cfield at affinitysolutions dot com)
- Fixed bug #29954 (array_reduce segfaults when initial value is array). (Tony)
- Fixed bug #29883 (isset gives invalid values on strings). (Tony, Dmitry)
- Fixed bug #29801 (Set limit on the size of mmapable data). (Ilia)
- Fixed bug #29557 (strtotime error). (Derick)
- Fixed bug #29418 (double free when openssl_csr_new fails).
  (Kamesh Jayachandran).
- Fixed bug #29385 (Soapserver always uses std class). (David, Dmitry)
- Fixed bug #29211 (SoapClient doesn't request wsdl through proxy). (Rob)
- Fixed bug #28817 (Var problem when extending domDocument). (Georg)
- Fixed bug #28599 (strtotime fails with zero base time). (Derick)
- Fixed bug #28598 (Lost support for MS Symbol fonts). (Pierre)
- Fixed bug #28220 (mb_strwidth() returns wrong width values for some hangul
  characters). (Moriyoshi)
- Fixed bug #28228 (NULL decimal separator is not being handled correctly).
  (Ilia)
- Fixed bug #28209 (strtotime("now")). (Derick)
- Fixed bug #27798 (private / protected variables not exposed by
  get_object_vars() inside class). (Marcus)
- Fixed bug #27728 (Can't return within a zend_try {} block or the previous
  bailout state isn't restored. (Andi)
- Fixed bug #27183 (Userland stream wrapper segfaults on stream_write).
  (Christian)

23 Sep 2004, PHP 5.0.2
- Added new boolean (fourth) parameter to array_slice() that turns on the
  preservation of keys in the returned array. (Derick)
- Added the sorting flag SORT_LOCALE_STRING to the sort() functions which makes
  them sort based on the current locale. (Derick)
- Added interface_exists() and make class_exists() only return true for real
  classes. (Andrey)
- Added PHP_EOL constant that contains the OS way of representing newlines.
  (Paul Hudson, Derick)
- Implemented periodic PCRE compiled regexp cache cleanup, to avoid memory
  exhaustion. (Andrei)
- Renamed SoapClient->__call() to SoapClinet->__soapCall(). (Dmitry)
- Fixed bug with raw_post_data not getting set (Brian)
- Fixed a file-descriptor leak with phpinfo() and other 'special' URLs (Zeev)
- Fixed bug #30209 (ReflectionClass::getMethod() lowercases attribute).
  (Marcus)
- Fixed bug #30182 (SOAP module processing WSDL file dumps core). (Dmitry)
- Fixed bug #30045 (Cannot pass big integers (> 2147483647) in SOAP requests).
  (Dmitry)
- Fixed bug #29985 (unserialize()/ __PHP_Incomplete_class does not report
  correctly class name). (Marcus, Tony)
- Fixed bug #29945 (simplexml_load_file URL limitation 255 char). (Rob)
- Fixed bug #29873 (No defines around pcntl_*priority definitions). (Derick)
- Fixed bug #29844 (SOAP doesn't return the result of a valid SOAP request).
  (Dmitry)
- Fixed bug #29842 (soapclient return null value). (Dmitry)
- Fixed bug #29839 (incorrect convert (xml:lang to lang)). (Dmitry)
- Fixed bug #29830 (SoapServer::setClass() should not export non-public
  methods). (Dmitry)
- Fixed bug #29828 (Interfaces no longer work). (Marcus)
- Fixed bug #29821 (Fixed possible crashes in convert_uudecode() on invalid
  data). (Ilia)
- Fixed bug #29808 (array_count_values() breaks with numeric strings). (Ilia)
- Fixed bug #29805 (HTTP Authentication Issues). (Uwe Schindler)
- Fixed bug #29795 (SegFault with Soap and Amazon's Web Services). (Dmitry)
- Fixed bug #29737 (ip2long should return -1 if IP is 255.255.255.255 and FALSE
  on error). (Tony)
- Fixed bug #29711 (Changed ext/xml to default to UTF-8 output). (Rob)
- Fixed bug #29678 (opendir() with ftp:// wrapper segfaults if path does not
  have trailing slash). (Ilia)
- Fixed bug #29657 (xml_* functions throw non descriptive error).
  (Christian, Rob)
- Fixed bug #29656 (segfault on result and statement properties). (Georg)
- Fixed bug #29566 (foreach/string handling strangeness (crash)). (Dmitry)
- Fixed bug #29447 (Reflection API issues). (Marcus)
- Fixed bug #29296 (Added sslv2 and sslv3 transports). (Wez)
- Fixed bug #29283 (Invalid statement handle in mysqli on execute). (Georg)
- Fixed bug #29913 (parse_url() is now binary safe). (Ilia)
- Fixed bug #27994 (segfault with Soapserver when WSDL-Cache is enabled).
  (Dmitry)
- Fixed bug #27791 (Apache 2.0 SAPI build against Apache 2 HEAD). (Joe Orton,
  Derick)
- Fixed bug #26737 (private/protected properties not serialized when user
  declared method __sleep() exists). E_NOTICE thrown when __sleep() returns
  name of non-existing member. (Andrey, Curt)

12 Aug 2004, PHP 5.0.1
- Changed destructor mechanism so that destructors are called prior to request
  shutdown. (Marcus)
- Rewritten UNIX and Windows install help files. (Documentation Team)
- Updated several libraries bundled with the windows release which now
  includes libxml2-2.6.11, libxslt-1.1.7 and iconv-1.9.1. (Rob, Edin)
- Improved and moved ActiveScript SAPI to PECL.  (Wez)
- Fixed bug #29606 (php_strip_whitespace() prints to stdout rather then
  returning the value). (Ilia)
- Fixed bug #29577 (MYSQLI_CLIENT_FOUND_ROWS undefined) (Georg)
- Fixed bug #29573 (Segmentation fault, when exception thrown within
  PHP function called from XSLT). (Christian)
- Fixed bug #29522 (accessing properties without connection) (Georg)
- Fixed bug #29505 (get_class_vars() severely broken when used with arrays).
  (Marcus)
- Fixed bug #29490 (.Net object instantiation failed). (Michael Sisolak).
- Fixed bug #29474 (win32: usleep() doesn't work). (Wez)
- Fixed bug #29449 (win32: feof() hangs on empty tcp stream). (Wez)
- Fixed bug #29437 (Possible crash inside array_walk_recursive()). (Ilia)
- Fixed bug #29431 (crash when parsing invalid address; invalid address
  returned by stream_socket_recvfrom(), stream_socket_getname()). (Wez)
- Fixed bug #29409 (Segfault in PHP functions called from XSLT). (Rob)
- Fixed unloading of dynamically loaded extensions.
  (Marcus, kameshj at fastmail dot fm)
- Fixed bug #29395 (sqlite_escape_string() returns bogus data on empty
  strings). (Ilia, Tony)
- Fixed bug #29392 (com_dotnet crashes when echo'ing an object). (Wez)
- Fixed bug #29368 (The destructor is called when an exception is thrown from
  the constructor). (Marcus)
- Fixed bug #29354 (Exception constructor marked as both public and protected).
  (Marcus)
- Fixed bug #29342 (strtotime() does not handle empty date string properly).
  (Ilia)
- Fixed bug #29340 (win32 build produces invalid php_ifx.dll). (Edin)
- Fixed bug #29335 (fetch functions now use MYSQLI_BOTH as default) (Georg)
- Fixed bug #29291 (get_class_vars() return names with NULLs). (Marcus)
- Fixed bug #29264 (gettext extension not working). (Edin)
- Fixed bug #29258 (variant_date_from_timestamp() does not honour
  timezone).  (Wez)
- Fixed bug #29256 (error when sending large packets on a socket). (Dmitry)
- Fixed bug #29236 (memory error when wsdl-cache is enabled). (Dmitry)
- Fixed bug #29147 (Compile Error in mnoGoSearch functions). (Sergey, Antony)
- Fixed bug #29132 ($_SERVER["PHP_AUTH_USER"] isn't defined). (Stefan)
- Fixed bug #29119 (html_entity_decode() misbehaves with UTF-8). (Moriyoshi)
- Fixed bug #29109 (SoapFault exception: [WSDL] Out of memory). (Dmitry)
- Fixed bug #29061 (soap extension segfaults). (Dmitry)
- Fixed bug #28985 (__getTypes() returning nothing on complex WSDL). (Dmitry)
- Fixed bug #28969 (Wrong data encoding of special characters). (Dmitry)
- Fixed bug #28895 (ReflectionClass::isAbstract always returns false). (Marcus)
- Fixed bug #28829 (Thread-unsafety in bcmath elementary values). (Sara)
- Fixed bug #28464 (catch() does not catch exceptions by interfaces). (Marcus)
- Fixed bug #27669 (PHP 5 didn't support all possibilities for calling static
  methods dynamically). (Dmitry)
- Fixed ReflectionClass::getMethod() and ReflectionClass::getProperty() to
  raise an ReflectionException instead of returning NULL on failure.
  (Sebastian)
- Fixed convert.* filters to consume remaining buckets_in on flush. (Sara)
- Fixed bug in mysqli->client_version. (Georg)

13 Jul 2004, PHP 5.0.0
- Updated PCRE to provide better error handling in certain cases. (Andrei)
- Changed doc comments to require a single white space after '/**'. (Marcus)
- Fixed bug #29019 (Database not closing). (Marcus)
- Fixed bug #29008 (array_combine() does not handle non-numeric/string keys).
  (Ilia)
- Fixed bug #28999 (fixed behaviour of exec() to work as it did in 4.X). (Ilia)
- Fixed bug #28868 (Internal filter registry not thread safe). (Sara)
- Fixed bug #28851 (call_user_func_array has typo in error message). (Marcus)
- Fixed bug #28831 (ArrayObject::offsetGet() does the work of offsetUnset()).
  (Marcus)
- Fixed bug #28822 (ArrayObject::offsetExists() works inverted). (Marcus)
- Fixed bug #28789 (ReflectionProperty getValue() fails on public static
  members). (Marcus)
- Fixed bug #28771 (Segfault when using xslt and clone). (Rob)
- Fixed bug #28751 (SoapServer does not call _autoload()). (Dmitry)
- Fixed bug #28739 (array_*diff() and array_*intersect() not clearing the fci
  cache before work). (Andrey)
- Fixed bug #28721 (appendChild() and insertBefore() unset DOMText).(Rob)
- Fixed bug #28702 (SOAP does not parse WSDL service address correctly). (Dmitry)
- Fixed bug #28699 (Reflection api bugs). (Marcus)
- Fixed bug #28694 (ReflectionExtension::getFunctions() crashes PHP). (Marcus)
- Fixed bug #28512 (Allocate enough space to store MSSQL data). (Frank)
- Fixed strip_tags() to correctly handle '\0' characters. (Stefan)<|MERGE_RESOLUTION|>--- conflicted
+++ resolved
@@ -6,23 +6,19 @@
   . Fixed bug #67308 (Serialize of DateTime truncates fractions of second).
     (Adam)
 
-<<<<<<< HEAD
 - OPCache:
   . Fixed issue #183 (TMP_VAR is not only used once). (Dmitry, Laruence)
 
 - PDO-ODBC:
   . Fixed bug #50444 (PDO-ODBC changes for 64-bit).
 
+- SPL:
+  . Fixed bug #67360 (Missing element after ArrayObject::getIterator). (Adam)
+
 29 May 2014, PHP 5.5.13
 
 - CLI server:
   . Fixed bug #67079 (Missing MIME types for XML/XSL files). (Anatol)
-=======
-- SPL:
-  . Fixed bug #67360 (Missing element after ArrayObject::getIterator). (Adam)
-
-?? ??? 2014, PHP 5.4.29
->>>>>>> b5d9983f
 
 - COM:
   . Fixed bug #66431 (Special Character via COM Interface (CP_UTF8)). (Anatol)
