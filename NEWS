--- conflicted
+++ resolved
@@ -4,13 +4,8 @@
 ?? ??? ????, PHP 7.4.6
 
 - Core:
-<<<<<<< HEAD
   . Fixed bug #78434 (Generator yields no items after valid() call). (Nikita)
-=======
-  . Fixed bug #79434 (PHP 7.3 and PHP-7.4 crash with NULL-pointer dereference
-    on !CS constant). (Nikita)
   . Fixed bug #79477 (casting object into array creates references). (Nikita)
->>>>>>> 79a36ff7
 
 - DOM:
   . Fixed bug #78221 (DOMNode::normalize() doesn't remove empty text nodes).
