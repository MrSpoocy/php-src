PHP                                                                        NEWS
|||||||||||||||||||||||||||||||||||||||||||||||||||||||||||||||||||||||||||||||
?? ??? ????, PHP 7.3.8

- Core:
  . Added syslog.filter=raw option. (Erik Lundin)

<<<<<<< HEAD
27 Jun 2019, PHP 7.3.7
=======
- Date:
  . Fixed #69044 (discrepency between time and microtime). (krakjoe)

27 Jun 2019, PHP 7.2.20
>>>>>>> 65067dff

- Core:
  . Fixed bug #76980 (Interface gets skipped if autoloader throws an exception).
    (Nikita)

- DOM:
  . Fixed bug #78025 (segfault when accessing properties of DOMDocumentType).
    (cmb)

- MySQLi:
  . Fixed bug #77956 (When mysqli.allow_local_infile = Off, use a meaningful
    error message). (Sjon Hortensius)
  . Fixed bug #38546 (bindParam incorrect processing of bool types).
    (camporter)

- MySQLnd:
  . Fixed bug #77955 (Random segmentation fault in mysqlnd from php-fpm).
    (Nikita)

- Opcache:
  . Fixed bug #78015 (Incorrect evaluation of expressions involving partials
    arrays in SCCP). (Nikita)
  . Fixed bug #78106 (Path resolution fails if opcache disabled during request).
    (Nikita)

- OpenSSL:
  . Fixed bug #78079 (openssl_encrypt_ccm.phpt fails with OpenSSL 1.1.1c).
    (Jakub Zelenka)

- phpdbg:
  . Fixed bug #78050 (SegFault phpdbg + opcache on include file twice).
    (Nikita)

- Sockets:
  . Fixed bug #78038 (Socket_select fails when resource array contains
    references). (Nikita)

- Sodium:
  . Fixed bug #78114 (segfault when calling sodium_* functions from eval). (cmb)

- Standard:
  . Fixed bug #77135 (Extract with EXTR_SKIP should skip $this).
    (Craig Duncan, Dmitry)
  . Fixed bug ##77937	(preg_match failed). (cmb, Anatol)

- Zip:
  . Fixed bug #76345 (zip.h not found). (Michael Maroszek)

30 May 2019, PHP 7.3.6

- cURL:
  . Implemented FR #72189 (Add missing CURL_VERSION_* constants). (Javier
    Spagnoletti)

- EXIF:
  . Fixed bug #77988 (heap-buffer-overflow on php_jpg_get16).
    (CVE-2019-11040) (Stas)

- FPM:
  . Fixed bug #77934 (php-fpm kill -USR2 not working). (Jakub Zelenka)
  . Fixed bug #77921 (static.php.net doesn't work anymore). (Peter Kokot)

- GD:
  . Fixed bug #77943 (imageantialias($image, false); does not work). (cmb)
  . Fixed bug #77973 (Uninitialized read in gdImageCreateFromXbm).
    (CVE-2019-11038) (cmb)

- Iconv:
  . Fixed bug #78069 (Out-of-bounds read in iconv.c:_php_iconv_mime_decode()
    due to integer overflow). (CVE-2019-11039). (maris dot adam)

- JSON:
  . Fixed bug #77843 (Use after free with json serializer). (Nikita)

- Opcache:
  . Fixed possible crashes, because of inconsistent PCRE cache and opcache
    SHM reset. (Alexey Kalinin, Dmitry)

- PDO_MySQL:
  . Fixed bug #77944 (Wrong meta pdo_type for bigint on LLP64). (cmb)

- Reflection:
  . Fixed bug #75186 (Inconsistent reflection of Closure:::__invoke()). (Nikita)

- Session:
  . Fixed bug #77911 (Wrong warning for session.sid_bits_per_character). (cmb)

- SOAP:
  . Fixed bug #77945 (Segmentation fault when constructing SoapClient with
    WSDL_CACHE_BOTH). (Nikita)

- SPL:
  . Fixed bug #77024 (SplFileObject::__toString() may return array). (Craig
    Duncan)

- SQLite:
  . Fixed bug #77967 (Bypassing open_basedir restrictions via file uris). (Stas)

- Standard:
  . Fixed bug #77931 (Warning for array_map mentions wrong type). (Nikita)
  . Fixed bug #78003 (strip_tags output change since PHP 7.3). (cmb)

02 May 2019, PHP 7.3.5

- Core:
  . Fixed bug #77903 (ArrayIterator stops iterating after offsetSet call).
    (Nikita)

- CLI:
  . Fixed bug #77794 (Incorrect Date header format in built-in server).
    (kelunik)

- EXIF
  . Fixed bug #77950 (Heap-buffer-overflow in _estrndup via exif_process_IFD_TAG).
    (CVE-2019-11036) (Stas)

- Interbase:
  . Fixed bug #72175 (Impossibility of creating multiple connections to
    Interbase with php 7.x). (Nikita)

- Intl:
  . Fixed bug #77895 (IntlDateFormatter::create fails in strict mode if $locale
    = null). (Nikita)

- LDAP:
  . Fixed bug #77869 (Core dump when using server controls) (mcmic)

- Mail
  . Fixed bug #77821 (Potential heap corruption in TSendMail()). (cmb)

- mbstring:
  . Implemented FR #72777 (Implement regex stack limits for mbregex functions).
    (Yasuo Ohgaki, Stas)

- MySQLi:
  . Fixed bug #77773 (Unbuffered queries leak memory - MySQLi / mysqlnd).
    (Nikita)

- PCRE:
  . Fixed bug #77827 (preg_match does not ignore \r in regex flags). (requinix,
    cmb)

- PDO:
  . Fixed bug #77849 (Disable cloning of PDO handle/connection objects).
    (camporter)

- phpdbg:
  . Fixed bug #76801 (too many open files). (alekitto)
  . Fixed bug #77800 (phpdbg segfaults on listing some conditional breakpoints).
    (krakjoe)
  . Fixed bug #77805 (phpdbg build fails when readline is shared). (krakjoe)

- Reflection:
  . Fixed bug #77772 (ReflectionClass::getMethods(null) doesn't work). (Nikita)
  . Fixed bug #77882 (Different behavior: always calls destructor). (Nikita)

- Standard:
  . Fixed bug #77793 (Segmentation fault in extract() when overwriting
    reference with itself). (Nikita)
  . Fixed bug #77844 (Crash due to null pointer in parse_ini_string with
    INI_SCANNER_TYPED). (Nikita)
  . Fixed bug #77853 (Inconsistent substr_compare behaviour with empty
    haystack). (Nikita)

04 Apr 2019, PHP 7.3.4

- Core:
  . Fixed bug #77738 (Nullptr deref in zend_compile_expr). (Laruence)
  . Fixed bug #77660 (Segmentation fault on break 2147483648). (Laruence)
  . Fixed bug #77652 (Anonymous classes can lose their interface information).
    (Nikita)
  . Fixed bug #77345 (Stack Overflow caused by circular reference in garbage
    collection). (Alexandru Patranescu, Nikita, Dmitry)
  . Fixed bug #76956 (Wrong value for 'syslog.filter' documented in php.ini).
    (cmb)

- Apache2Handler:
  . Fixed bug #77648 (BOM in sapi/apache2handler/php_functions.c). (cmb)

- Bcmath:
  . Fixed bug #77742 (bcpow() implementation related to gcc compiler
    optimization). (Nikita)

- CLI Server:
  . Fixed bug #77722 (Incorrect IP set to $_SERVER['REMOTE_ADDR'] on the
    localhost). (Nikita)

- COM:
  . Fixed bug #77578 (Crash when php unload). (cmb)

- EXIF:
  . Fixed bug #77753 (Heap-buffer-overflow in php_ifd_get32s). (CVE-2019-11034)
    (Stas)
  . Fixed bug #77831 (Heap-buffer-overflow in exif_iif_add_value).
    (CVE-2019-11035) (Stas)

- FPM:
  . Fixed bug #77677 (FPM fails to build on AIX due to missing WCOREDUMP).
    (Kevin Adler)

- GD:
  . Fixed bug #77700 (Writing truecolor images as GIF ignores interlace flag).
    (cmb)

- MySQLi:
  . Fixed bug #77597 (mysqli_fetch_field hangs scripts). (Nikita)

- Opcache:
  . Fixed bug #77743 (Incorrect pi node insertion for jmpznz with identical
    successors). (Nikita)

- PCRE:
  . Fixed bug #76127 (preg_split does not raise an error on invalid UTF-8).
    (Nikita)

- Phar:
  . Fixed bug #77697 (Crash on Big_Endian platform). (Laruence)

- phpdbg:
  . Fixed bug #77767 (phpdbg break cmd aliases listed in help do not match
    actual aliases). (Miriam Lauter)

- sodium:
  . Fixed bug #77646 (sign_detached() strings not terminated). (Frank)

- SQLite3:
  . Added sqlite3.defensive INI directive. (BohwaZ)

- Standard:
  . Fixed bug #77664 (Segmentation fault when using undefined constant in
    custom wrapper). (Laruence)
  . Fixed bug #77669 (Crash in extract() when overwriting extracted array).
    (Nikita)
  . Fixed bug #76717 (var_export() does not create a parsable value for
    PHP_INT_MIN). (Nikita)
  . Fixed bug #77765 (FTP stream wrapper should set the directory as
    executable). (Vlad Temian)

07 Mar 2019, PHP 7.3.3

- Core:
  . Fixed bug #77589 (Core dump using parse_ini_string with numeric sections).
    (Laruence)
  . Fixed bug #77329 (Buffer Overflow via overly long Error Messages).
    (Dmitry)
  . Fixed bug #77494 (Disabling class causes segfault on member access).
    (Dmitry)
  . Fixed bug #77498 (Custom extension Segmentation fault when declare static
    property). (Nikita)
  . Fixed bug #77530 (PHP crashes when parsing `(2)::class`). (Ekin)
  . Fixed bug #77546 (iptcembed broken function). (gdegoulet)
  . Fixed bug #77630 (rename() across the device may allow unwanted access
    during processing). (Stas)

- COM:
  . Fixed bug #77621 (Already defined constants are not properly reported).
    (cmb)
  . Fixed bug #77626 (Persistence confusion in php_com_import_typelib()). (cmb)

- EXIF:
  . Fixed bug #77509 (Uninitialized read in exif_process_IFD_in_TIFF). (Stas)
  . Fixed bug #77540 (Invalid Read on exif_process_SOFn). (Stas)
  . Fixed bug #77563 (Uninitialized read in exif_process_IFD_in_MAKERNOTE). (Stas)
  . Fixed bug #77659 (Uninitialized read in exif_process_IFD_in_MAKERNOTE). (Stas)

- Mbstring:
  . Fixed bug #77514 (mb_ereg_replace() with trailing backslash adds null byte).
    (Nikita)

- MySQL
  . Disabled LOCAL INFILE by default, can be enabled using php.ini directive
    mysqli.allow_local_infile for mysqli, or PDO::MYSQL_ATTR_LOCAL_INFILE
    attribute for pdo_mysql. (Darek Slusarczyk)

- OpenSSL:
  . Fixed bug #77390 (feof might hang on TLS streams in case of fragmented TLS
    records). (Abyl Valg, Jakub Zelenka)

- PDO_OCI:
  . Support Oracle Database tracing attributes ACTION, MODULE,
    CLIENT_INFO, and CLIENT_IDENTIFIER. (Cameron Porter)

- PHAR:
  . Fixed bug #77396 (Null Pointer Dereference in phar_create_or_parse_filename).
    (bishop)
  . Fixed bug #77586 (phar_tar_writeheaders_int() buffer overflow). (bishop)

- phpdbg:
  . Fixed bug #76596 (phpdbg support for display_errors=stderr). (kabel)

- SPL:
  . Fixed bug #51068 (DirectoryIterator glob:// don't support current path
    relative queries). (Ahmed Abdou)
  . Fixed bug #77431 (openFile() silently truncates after a null byte). (cmb)

- Standard:
  . Fixed bug #77552 (Unintialized php_stream_statbuf in stat functions).
    (John Stevenson)
  . Fixed bug #77612 (setcookie() sets incorrect SameSite header if all of its
    options filled). (Nikita)

07 Feb 2019, PHP 7.3.2

- Core:
  . Fixed bug #77369 (memcpy with negative length via crafted DNS response). (Stas)
  . Fixed bug #77387 (Recursion detection broken when printing GLOBALS).
    (Laruence)
  . Fixed bug #77376 ("undefined function" message no longer includes
    namespace). (Laruence)
  . Fixed bug #77357 (base64_encode / base64_decode doest not work on nested
    VM). (Nikita)
  . Fixed bug #77339 (__callStatic may get incorrect arguments). (Dmitry)
  . Fixed bug #77317 (__DIR__, __FILE__, realpath() reveal physical path for
    subst virtual drive). (Anatol)
  . Fixed bug #77263 (Segfault when using 2 RecursiveFilterIterator). (Dmitry)
  . Fixed bug #77447 (PHP 7.3 built with ASAN crashes in
    zend_cpu_supports_avx2). (Nikita)
  . Fixed bug #77484 (Zend engine crashes when calling realpath in invalid
    working dir). (Anatol)

- Curl:
  . Fixed bug #76675 (Segfault with H2 server push). (Pedro Magalhães)

- Fileinfo:
  . Fixed bug #77346 (webm files incorrectly detected as
    application/octet-stream). (Anatol)

- FPM:
  . Fixed bug #77430 (php-fpm crashes with Main process exited, code=dumped,
    status=11/SEGV). (Jakub Zelenka)

- GD:
  . Fixed bug #73281 (imagescale(…, IMG_BILINEAR_FIXED) can cause black border).
    (cmb)
  . Fixed bug #73614 (gdImageFilledArc() doesn't properly draw pies). (cmb)
  . Fixed bug #77272 (imagescale() may return image resource on failure). (cmb)
  . Fixed bug #77391 (1bpp BMPs may fail to be loaded). (Romain Déoux, cmb)
  . Fixed bug #77479 (imagewbmp() segfaults with very large images). (cmb)

- ldap:
  . Fixed bug #77440 (ldap_bind using ldaps or ldap_start_tls()=exception in
    libcrypto-1_1-x64.dll). (Anatol)

- Mbstring:
  . Fixed bug #77428 (mb_ereg_replace() doesn't replace a substitution
    variable). (Nikita)
  . Fixed bug #77454 (mb_scrub() silently truncates after a null byte).
    (64796c6e69 at gmail dot com)

- MySQLnd:
  . Fixed bug #77308 (Unbuffered queries memory leak). (Dmitry)
  . Fixed bug #75684 (In mysqlnd_ext_plugin.h the plugin methods family has
      no external visibility). (Anatol)

- Opcache:
  . Fixed bug #77266 (Assertion failed in dce_live_ranges). (Laruence)
  . Fixed bug #77257 (value of variable assigned in a switch() construct gets
    lost). (Nikita)
  . Fixed bug #77434 (php-fpm workers are segfaulting in zend_gc_addre).
    (Nikita)
  . Fixed bug #77361 (configure fails on 64-bit AIX when opcache enabled).
    (Kevin Adler)
  . Fixed bug #77287 (Opcache literal compaction is incompatible with EXT
    opcodes). (Nikita)

- PCRE:
  . Fixed bug #77338 (get_browser with empty string). (Nikita)

- PDO:
  . Fixed bug #77273 (array_walk_recursive corrupts value types leading to PDO
    failure). (Nikita)

- PDO MySQL:
  . Fixed bug #77289 (PDO MySQL segfaults with persistent connection).
    (Lauri Kenttä)

- SOAP:
  . Fixed bug #77410 (Segmentation Fault when executing method with an empty
    parameter). (Nikita)

- Sockets:
  . Fixed bug #76839 (socket_recvfrom may return an invalid 'from' address
    on MacOS). (Michael Meyer)

- SPL:
  . Fixed bug #77298 (segfault occurs when add property to unserialized empty
    ArrayObject). (jhdxr)

- Standard:
  . Fixed bug #77395 (segfault about array_multisort). (Laruence)
  . Fixed bug #77439 (parse_str segfaults when inserting item into existing
    array). (Nikita)

10 Jan 2019, PHP 7.3.1

- Core:
  . Fixed bug #76654 (Build failure on Mac OS X on 32-bit Intel). (Ryandesign)
  . Fixed bug #71041 (zend_signal_startup() needs ZEND_API).
    (Valentin V. Bartenev)
  . Fixed bug #76046 (PHP generates "FE_FREE" opcode on the wrong line).
    (Nikita)
  . Fixed bug #77291 (magic methods inherited from a trait may be ignored).
    (cmb)

- CURL:
  . Fixed bug #77264 (curl_getinfo returning microseconds, not seconds).
    (Pierrick)

- COM:
  . Fixed bug #77177 (Serializing or unserializing COM objects crashes). (cmb)

- Exif:
  . Fixed bug #77184 (Unsigned rational numbers are written out as signed
    rationals). (Colin Basnett)

- GD:
  . Fixed bug #77195 (Incorrect error handling of imagecreatefromjpeg()). (cmb)
  . Fixed bug #77198 (auto cropping has insufficient precision). (cmb)
  . Fixed bug #77200 (imagecropauto(…, GD_CROP_SIDES) crops left but not right).
    (cmb)
  . Fixed bug #77269 (efree() on uninitialized Heap data in imagescale leads to
    use-after-free). (cmb)
  . Fixed bug #77270 (imagecolormatch Out Of Bounds Write on Heap). (cmb)

- MBString:
  . Fixed bug #77367 (Negative size parameter in mb_split). (Stas)
  . Fixed bug #77370 (Buffer overflow on mb regex functions - fetch_token).
    (Stas)
  . Fixed bug #77371 (heap buffer overflow in mb regex functions
    - compile_string_node). (Stas)
  . Fixed bug #77381 (heap buffer overflow in multibyte match_at). (Stas)
  . Fixed bug #77382 (heap buffer overflow due to incorrect length in
    expand_case_fold_string). (Stas)
  . Fixed bug #77385 (buffer overflow in fetch_token). (Stas)
  . Fixed bug #77394 (Buffer overflow in multibyte case folding - unicode).
    (Stas)
  . Fixed bug #77418 (Heap overflow in utf32be_mbc_to_code). (Stas)

- OCI8:
  . Fixed bug #76804 (oci_pconnect with OCI_CRED_EXT not working). (KoenigsKind)
  . Added oci_set_call_timeout() for call timeouts.
  . Added oci_set_db_operation() for the DBOP end-to-end-tracing attribute.

- Opcache:
  . Fixed bug #77215 (CFG assertion failure on multiple finalizing switch
    frees in one block). (Nikita)
  . Fixed bug #77275 (OPcache optimization problem for ArrayAccess->offsetGet).
    (Nikita)

- PCRE:
  . Fixed bug #77193 (Infinite loop in preg_replace_callback). (Anatol)

- PDO:
  . Handle invalid index passed to PDOStatement::fetchColumn() as error. (Sergei
    Morozov)

- Phar:
  . Fixed bug #77247 (heap buffer overflow in phar_detect_phar_fname_ext). (Stas)

- Soap:
  . Fixed bug #77088 (Segfault when using SoapClient with null options).
    (Laruence)

- Sockets:
  . Fixed bug #77136 (Unsupported IPV6_RECVPKTINFO constants on macOS).
    (Mizunashi Mana)

- Sodium:
  . Fixed bug #77297 (SodiumException segfaults on PHP 7.3). (Nikita, Scott)

- SPL:
  . Fixed bug #77359 (spl_autoload causes segfault). (Lauri Kenttä)
  . Fixed bug #77360 (class_uses causes segfault). (Lauri Kenttä)

- SQLite3:
  . Fixed bug #77051 (Issue with re-binding on SQLite3). (BohwaZ)

- Xmlrpc:
  . Fixed bug #77242 (heap out of bounds read in xmlrpc_decode()). (cmb)
  . Fixed bug #77380 (Global out of bounds read in xmlrpc base64 code). (Stas)

06 Dec 2018, PHP 7.3.0

- Core:
  . Improved PHP GC. (Dmitry, Nikita)
  . Redesigned the old ext_skel program written in PHP, run:
    'php ext_skel.php' for all options. This means there are no dependencies,
    thus making it work on Windows out of the box. (Kalle)
  . Removed support for BeOS. (Kalle)
  . Add PHP_VERSION to phpinfo() <title/>. (github/MattJeevas)
  . Add net_get_interfaces(). (Sara, Joe, Anatol)
  . Added gc_status(). (Benjamin Eberlei)
  . Implemented flexible heredoc and nowdoc syntax, per
    RFC https://wiki.php.net/rfc/flexible_heredoc_nowdoc_syntaxes.
    (Thomas Punt)
  . Added support for references in list() and array destructuring, per
    RFC https://wiki.php.net/rfc/list_reference_assignment.
    (David Walker)
  . Improved effectiveness of ZEND_SECURE_ZERO for NetBSD and systems
    without native similar feature. (devnexen)
  . Added syslog.facility and syslog.ident INI entries for customizing syslog
    logging. (Philip Prindeville)
  . Fixed bug #75683 (Memory leak in zend_register_functions() in ZTS mode).
    (Dmitry)
  . Fixed bug #75031 (support append mode in temp/memory streams). (adsr)
  . Fixed bug #74860 (Uncaught exceptions not being formatted properly when
    error_log set to "syslog"). (Philip Prindeville)
  . Fixed bug #75220 (Segfault when calling is_callable on parent).
    (andrewnester)
  . Fixed bug #69954 (broken links and unused config items in distributed ini
    files). (petk)
  . Fixed bug #74922 (Composed class has fatal error with duplicate, equal const
    properties). (pmmaga)
  . Fixed bug #63911 (identical trait methods raise errors during composition).
    (pmmaga)
  . Fixed bug #75677 (Clang ignores fastcall calling convention on variadic
    function). (Li-Wen Hsu)
  . Fixed bug #54043 (Remove inconsitency of internal exceptions and user
    defined exceptions). (Nikita)
  . Fixed bug #53033 (Mathematical operations convert objects to integers).
    (Nikita)
  . Fixed bug #73108 (Internal class cast handler uses integer instead of
    float). (Nikita)
  . Fixed bug #75765 (Fatal error instead of Error exception when base class is
    not found). (Timur Ibragimov)
  . Fixed bug #76198 (Wording: "iterable" is not a scalar type). (Levi Morrison)
  . Fixed bug #76137 (config.guess/config.sub do not recognize RISC-V). (cmb)
  . Fixed bug #76427 (Segfault in zend_objects_store_put). (Laruence)
  . Fixed bug #76422 (ftruncate fails on files > 2GB). (Anatol)
  . Fixed bug #76509 (Inherited static properties can be desynchronized from
    their parent by ref). (Nikita)
  . Fixed bug #76439 (Changed behaviour in unclosed HereDoc). (Nikita, tpunt)
  . Fixed bug #63217 (Constant numeric strings become integers when used as
    ArrayAccess offset). (Rudi Theunissen, Dmitry)
  . Fixed bug #33502 (Some nullary functions don't check the number of
    arguments). (cmb)
  . Fixed bug #76392 (Error relocating sapi/cli/php: unsupported relocation
    type 37). (Peter Kokot)
  . The declaration and use of case-insensitive constants has been deprecated.
    (Nikita)
  . Added syslog.filter INI entry for syslog filtering. (Philip Prindeville)
  . Fixed bug #76667 (Segfault with divide-assign op and __get + __set).
    (Laruence)
  . Fixed bug #76030 (RE2C_FLAGS rarely honoured) (Cristian Rodríguez)
  . Fixed broken zend_read_static_property (Laruence)
  . Fixed bug #76773 (Traits used on the parent are ignored for child classes).
    (daverandom)
  . Fixed bug #76767 (‘asm’ operand has impossible constraints in zend_operators.h).
    (ondrej)
  . Fixed bug #76752 (Crash in ZEND_COALESCE_SPEC_TMP_HANDLER - assertion in
    _get_zval_ptr_tmp failed). (Laruence)
  . Fixed bug #76820 (Z_COPYABLE invalid definition). (mvdwerve, cmb)
  . Fixed bug #76510 (file_exists() stopped working for phar://). (cmb)
  . Fixed bug #76869 (Incorrect bypassing protected method accessibilty check).
    (Dmitry)
  . Fixed bug #72635 (Undefined class used by class constant in constexpr
    generates fatal error). (Nikita)
  . Fixed bug #76947 (file_put_contents() blocks the directory of the file
    (__DIR__)). (Anatol)
  . Fixed bug #76979 (define() error message does not mention resources as
    valid values). (Michael Moravec)
  . Fixed bug #76825 (Undefined symbols ___cpuid_count). (Laruence, cmb)
  . Fixed bug #77110 (undefined symbol zend_string_equal_val in C++ build).
    (Remi)

- BCMath:
  . Implemented FR #67855 (No way to get current scale in use). (Chris Wright,
    cmb)
  . Fixed bug #66364 (BCMath bcmul ignores scale parameter). (cmb)
  . Fixed bug #75164 (split_bc_num() is pointless). (cmb)
  . Fixed bug #75169 (BCMath errors/warnings bypass PHP's error handling). (cmb)

- CLI:
  . Fixed bug #44217 (Output after stdout/stderr closed cause immediate exit
    with status 0). (Robert Lu)
  . Fixed bug #77111 (php-win.exe corrupts unicode symbols from cli
    parameters). (Anatol)

- cURL:
  . Expose curl constants from curl 7.50 to 7.61. (Pierrick)
  . Fixed bug #74125 (Fixed finding CURL on systems with multiarch support).
    (cebe)

- Date:
  . Implemented FR #74668: Add DateTime::createFromImmutable() method.
    (majkl578, Rican7)
  . Fixed bug #75222 (DateInterval microseconds property always 0). (jhdxr)
  . Fixed bug #68406 (calling var_dump on a DateTimeZone object modifies it).
    (jhdxr)
  . Fixed bug #76131 (mismatch arginfo for date_create). (carusogabriel)
  . Updated timelib to 2018.01RC1 to address several bugs:
    . Fixed bug #75577 (DateTime::createFromFormat does not accept 'v' format
      specifier). (Derick)
    . Fixed bug #75642 (Wrap around behaviour for microseconds is not working).
      (Derick)

- DBA:
  . Fixed bug #75264 (compiler warnings emitted). (petk)

- DOM:
  . Fixed bug #76285 (DOMDocument::formatOutput attribute sometimes ignored).
    (Andrew Nester, Laruence, Anatol)

- Fileinfo:
  . Fixed bug #77095 (slowness regression in 7.2/7.3 (compared to 7.1)).
    (Anatol)

- Filter:
  . Added the 'add_slashes' sanitization mode (FILTER_SANITIZE_ADD_SLASHES).
	(Kalle)

- FPM:
  . Added fpm_get_status function. (Till Backhaus)
  . Fixed bug #62596 (getallheaders() missing with PHP-FPM). (Remi)
  . Fixed bug #69031 (Long messages into stdout/stderr are truncated
    incorrectly) - added new log related FPM configuration options:
    log_limit, log_buffering and decorate_workers_output. (Jakub Zelenka)

- ftp:
  . Fixed bug #77151 (ftp_close(): SSL_read on shutdown). (Remi)

- GD:
  . Added support for WebP in imagecreatefromstring(). (Andreas Treichel, cmb)

- GMP:
  . Export internal structures and accessor helpers for GMP object. (Sara)
  . Added gmp_binomial(n, k). (Nikita)
  . Added gmp_lcm(a, b). (Nikita)
  . Added gmp_perfect_power(a). (Nikita)
  . Added gmp_kronecker(a, b). (Nikita)

- iconv:
  . Fixed bug #53891 (iconv_mime_encode() fails to Q-encode UTF-8 string). (cmb)
  . Fixed bug #77147 (Fixing 60494 ignored ICONV_MIME_DECODE_CONTINUE_ON_ERROR).
    (cmb)

- IMAP:
  . Fixed bug #77020 (null pointer dereference in imap_mail). (cmb)
  . Fixed bug #77153 (imap_open allows to run arbitrary shell commands via
    mailbox parameter). (Stas)

- Interbase:
  . Fixed bug #75453 (Incorrect reflection for ibase_[p]connect). (villfa)
  . Fixed bug #76443 (php+php_interbase.dll crash on module_shutdown). (Kalle)


- intl:
  . Fixed bug #75317 (UConverter::setDestinationEncoding changes source instead
    of destination). (andrewnester)
  . Fixed bug #76829 (Incorrect validation of domain on idn_to_utf8()
    function). (Anatol)

- JSON:
  . Added JSON_THROW_ON_ERROR flag. (Andrea)

- LDAP:
  . Added ldap_exop_refresh helper for EXOP REFRESH operation with dds overlay.
    (Come)
  . Added full support for sending and parsing ldap controls. (Come)
  . Fixed bug #49876 (Fix LDAP path lookup on 64-bit distros). (dzuelke)

- libxml2:
  . Fixed bug #75871 (use pkg-config where available). (pmmaga)

- litespeed:
  . Fixed bug #75248 (Binary directory doesn't get created when building
    only litespeed SAPI). (petk)
  . Fixed bug #75251 (Missing program prefix and suffix). (petk)

- MBstring:
  . Updated to Oniguruma 6.9.0. (cmb)
  . Fixed bug #65544 (mb title case conversion-first word in quotation isn't
    capitalized). (Nikita)
  . Fixed bug #71298 (MB_CASE_TITLE misbehaves with curled apostrophe/quote).
    (Nikita)
  . Fixed bug #73528 (Crash in zif_mb_send_mail). (Nikita)
  . Fixed bug #74929 (mbstring functions version 7.1.1 are slow compared to 5.3
    on Windows). (Nikita)
  . Fixed bug #76319 (mb_strtolower with invalid UTF-8 causes segmentation
    fault). (Nikita)
  . Fixed bug #76574 (use of undeclared identifiers INT_MAX and LONG_MAX). (cmb)
  . Fixed bug #76594 (Bus Error due to unaligned access in zend_ini.c
    OnUpdateLong). (cmb, Nikita)
  . Fixed bug #76706 (mbstring.http_output_conv_mimetypes is ignored). (cmb)
  . Fixed bug #76958 (Broken UTF7-IMAP conversion). (Nikita)
  . Fixed bug #77025 (mb_strpos throws Unknown encoding or conversion error).
    (Nikita)
  . Fixed bug #77165 (mb_check_encoding crashes when argument given an empty
    array). (Nikita)

- Mysqlnd:
  . Fixed bug #76386 (Prepared Statement formatter truncates fractional seconds
    from date/time column). (Victor Csiky)

- ODBC:
  . Removed support for ODBCRouter. (Kalle)
  . Removed support for Birdstep. (Kalle)
  . Fixed bug #77079 (odbc_fetch_object has incorrect type signature).
    (Jon Allen)

- Opcache:
  . Fixed bug #76466 (Loop variable confusion). (Dmitry, Laruence, Nikita)
  . Fixed bug #76463 (var has array key type but not value type). (Laruence)
  . Fixed bug #76446 (zend_variables.c:73: zend_string_destroy: Assertion
    `!(zval_gc_flags((str)->gc)). (Nikita, Laruence)
  . Fixed bug #76711 (OPcache enabled triggers false-positive "Illegal string
    offset"). (Dmitry)
  . Fixed bug #77058 (Type inference in opcache causes side effects). (Nikita)
  . Fixed bug #77092 (array_diff_key() - segmentation fault). (Nikita)

- OpenSSL:
  . Added openssl_pkey_derive function. (Jim Zubov)
  . Add min_proto_version and max_proto_version ssl stream options as well as
    related constants for possible TLS protocol values. (Jakub Zelenka)

- PCRE:
  . Implemented https://wiki.php.net/rfc/pcre2-migration. (Anatol, Dmitry)
  . Upgrade PCRE2 to 10.32. (Anatol)
  . Fixed bug #75355 (preg_quote() does not quote # control character).
    (Michael Moravec)
  . Fixed bug #76512 (\w no longer includes unicode characters). (cmb)
  . Fixed bug #76514 (Regression in preg_match makes it fail with
    PREG_JIT_STACKLIMIT_ERROR). (Anatol)
  . Fixed bug #76909 (preg_match difference between 7.3 and < 7.3). (Anatol)

- PDO_DBlib:
  . Implemented FR #69592 (allow 0-column rowsets to be skipped automatically).
    (fandrieu)
  . Expose TDS version as \PDO::DBLIB_ATTR_TDS_VERSION attribute on \PDO
    instance. (fandrieu)
  . Treat DATETIME2 columns like DATETIME. (fandrieu)
  . Fixed bug #74243 (allow locales.conf to drive datetime format). (fandrieu)

- PDO_Firebird:
  . Fixed bug #74462 (PDO_Firebird returns only NULLs for results with boolean
    for FIREBIRD >= 3.0). (Dorin Marcoci)

- PDO_OCI:
  . Fixed bug #74631 (PDO_PCO with PHP-FPM: OCI environment initialized
    before PHP-FPM sets it up). (Ingmar Runge)

- PDO SQLite
  . Add support for additional open flags

- pgsql:
  . Added new error constants for pg_result_error(): PGSQL_DIAG_SCHEMA_NAME,
    PGSQL_DIAG_TABLE_NAME, PGSQL_DIAG_COLUMN_NAME, PGSQL_DIAG_DATATYPE_NAME,
    PGSQL_DIAG_CONSTRAINT_NAME and PGSQL_DIAG_SEVERITY_NONLOCALIZED. (Kalle)
  . Fixed bug #77047 (pg_convert has a broken regex for the 'TIME WITHOUT
    TIMEZONE' data type). (Andy Gajetzki)

- phar:
  . Fixed bug #74991 (include_path has a 4096 char limit in some cases).
    (bwbroersma)
  . Fixed bug #65414 (deal with leading slash when adding files correctly).
    (bishopb)

- readline:
  . Added completion_append_character and completion_suppress_append options
    to readline_info() if linked against libreadline. (krageon)

- Session:
  . Fixed bug #74941 (session fails to start after having headers sent).
    (morozov)

- SimpleXML:
  . Fixed bug #54973 (SimpleXML casts integers wrong). (Nikita)
  . Fixed bug #76712 (Assignment of empty string creates extraneous text node).
    (cmb)

- Sockets:
  . Fixed bug #67619 (Validate length on socket_write). (thiagooak)

- SOAP:
  . Fixed bug #75464 (Wrong reflection on SoapClient::__setSoapHeaders).
    (villfa)
  . Fixed bug #70469 (SoapClient generates E_ERROR even if exceptions=1 is
    used). (Anton Artamonov)
  . Fixed bug #50675 (SoapClient can't handle object references correctly).
    (Cameron Porter)
  . Fixed bug #76348 (WSDL_CACHE_MEMORY causes Segmentation fault). (cmb)
  . Fixed bug #77141 (Signedness issue in SOAP when precision=-1). (cmb)

- SPL:
  . Fixed bug #74977 (Appending AppendIterator leads to segfault).
    (Andrew Nester)
  . Fixed bug #75173 (incorrect behavior of AppendIterator::append in foreach
    loop). (jhdxr)
  . Fixed bug #74372 (autoloading file with syntax error uses next autoloader,
    may hide parse error). (Nikita)
  . Fixed bug #75878 (RecursiveTreeIterator::setPostfix has wrong signature).
    (cmb)
  . Fixed bug #74519 (strange behavior of AppendIterator). (jhdxr)
  . Fixed bug #76131 (mismatch arginfo for splarray constructor).
    (carusogabriel)

- SQLite3:
  . Updated bundled libsqlite to 3.24.0. (cmb)

- Standard:
  . Added is_countable() function. (Gabriel Caruso)
  . Added support for the SameSite cookie directive, including an alternative
    signature for setcookie(), setrawcookie() and session_set_cookie_params().
    (Frederik Bosch, pmmaga)
  . Remove superfluous warnings from inet_ntop()/inet_pton(). (daverandom)
  . Fixed bug #75916 (DNS_CAA record results contain garbage). (Mike,
    Philip Sharp)
  . Fixed unserialize(), to disable creation of unsupported data structures
    through manually crafted strings. (Dmitry)
  . Fixed bug #75409 (accept EFAULT in addition to ENOSYS as indicator
    that getrandom() is missing). (sarciszewski)
  . Fixed bug #74719 (fopen() should accept NULL as context). (Alexander Holman)
  . Fixed bug #69948 (path/domain are not sanitized in setcookie). (cmb)
  . Fixed bug #75996 (incorrect url in header for mt_rand). (tatarbj)
  . Added hrtime() function, to get high resolution time. (welting)
  . Fixed bug #48016 (stdClass::__setState is not defined although var_export()
    uses it). (Andrea)
  . Fixed bug #76136 (stream_socket_get_name should enclose IPv6 in brackets).
    (seliver)
  . Fixed bug #76688 (Disallow excessive parameters after options array).
    (pmmaga)
  . Fixed bug #76713 (Segmentation fault caused by property corruption).
    (Laruence)
  . Fixed bug #76755 (setcookie does not accept "double" type for expire time).
    (Laruence)
  . Fixed bug #76674 (improve array_* failure messages exposing what was passed
    instead of an array). (carusogabriel)
  . Fixed bug #76803 (ftruncate changes file pointer). (Anatol)
  . Fixed bug #76818 (Memory corruption and segfault). (Remi)
  . Fixed bug #77081 (ftruncate() changes seek pointer in c mode). (cmb, Anatol)

- Testing:
  . Implemented FR #62055 (Make run-tests.php support --CGI-- sections). (cmb)

- Tidy:
  . Support using tidyp instead of tidy. (devnexen)
  . Fixed bug #74707 (Tidy has incorrect ReflectionFunction param counts for
    functions taking tidy). (Gabriel Caruso)
  . Fixed arginfo for tidy::__construct(). (Tyson Andre)

- Tokenizer:
  . Fixed bug #76437 (token_get_all with TOKEN_PARSE flag fails to recognise
    close tag). (Laruence)
  . Fixed bug #75218 (Change remaining uncatchable fatal errors for parsing
    into ParseError). (Nikita)
  . Fixed bug #76538 (token_get_all with TOKEN_PARSE flag fails to recognise
    close tag with newline). (Nikita)
  . Fixed bug #76991 (Incorrect tokenization of multiple invalid flexible
    heredoc strings). (Nikita)

- XML:
  . Fixed bug #71592 (External entity processing never fails). (cmb)

- Zlib:
  . Added zlib/level context option for compress.zlib wrapper. (Sara)

08 Nov 2018, PHP 7.2.12

- Core:
  . Fixed bug #76846 (Segfault in shutdown function after memory limit error).
    (Nikita)
  . Fixed bug #76946 (Cyclic reference in generator not detected). (Nikita)
  . Fixed bug #77035 (The phpize and ./configure create redundant .deps file).
    (Peter Kokot)
  . Fixed bug #77041 (buildconf should output error messages to stderr)
    (Mizunashi Mana)

- Date:
  . Upgraded timelib to 2017.08. (Derick)
  . Fixed bug #75851 (Year component overflow with date formats "c", "o", "r"
    and "y"). (Adam Saponara)
  . Fixed bug #77007 (fractions in `diff()` are not correctly normalized).
    (Derick)

- FCGI:
  . Fixed #76948 (Failed shutdown/reboot or end session in Windows). (Anatol)
  . Fixed bug #76954 (apache_response_headers removes last character from header
    name). (stodorovic)

- FTP:
  . Fixed bug #76972 (Data truncation due to forceful ssl socket shutdown).
    (Manuel Mausz)

- intl:
  . Fixed bug #76942 (U_ARGUMENT_TYPE_MISMATCH). (anthrax at unixuser dot org)

- Reflection:
  . Fixed bug #76936 (Objects cannot access their private attributes while
    handling reflection errors). (Nikita)
  . Fixed bug #66430 (ReflectionFunction::invoke does not invoke closure with
    object scope). (Nikita)

- Sodium:
  . Some base64 outputs were truncated; this is not the case any more.
    (jedisct1)
  . block sizes >= 256 bytes are now supposed by sodium_pad() even
    when an old version of libsodium has been installed. (jedisct1)
  . Fixed bug #77008 (sodium_pad() could read (but not return nor write)
    uninitialized memory when trying to pad an empty input). (jedisct1)

- Standard:
  . Fixed bug #76965 (INI_SCANNER_RAW doesn't strip trailing whitespace).
    (Pierrick)

- Tidy:
  . Fixed bug #77027 (tidy::getOptDoc() not available on Windows). (cmb)

- XML:
  . Fixed bug #30875 (xml_parse_into_struct() does not resolve entities). (cmb)
  . Add support for getting SKIP_TAGSTART and SKIP_WHITE options. (cmb)

- XMLRPC:
  . Fixed bug #75282 (xmlrpc_encode_request() crashes). (cmb)

11 Oct 2018, PHP 7.2.11

- Core:
  . Fixed bug #76800 (foreach inconsistent if array modified during loop).
    (Dmitry)
  . Fixed bug #76901 (method_exists on SPL iterator passthrough method corrupts
    memory). (Nikita)

- CURL:
  . Fixed bug #76480 (Use curl_multi_wait() so that timeouts are respected).
    (Pierrick)

- iconv:
  . Fixed bug #66828 (iconv_mime_encode Q-encoding longer than it should be).
    (cmb)

- Opcache:
  . Fixed bug #76832 (ZendOPcache.MemoryBase periodically deleted by the OS).
    (Anatol)
  . Fixed bug #76796 (Compile-time evaluation of disabled function in opcache
    causes segfault). (Nikita)

- POSIX:
  . Fixed bug #75696 (posix_getgrnam fails to print details of group). (cmb)

- Reflection:
  . Fixed bug #74454 (Wrong exception being thrown when using ReflectionMethod).
    (cmb)

- Standard:
  . Fixed bug #73457 (Wrong error message when fopen FTP wrapped fails to open
    data connection). (Ville Hukkamäki)
  . Fixed bug #74764 (Bindto IPv6 works with file_get_contents but fails with
    stream_socket_client). (Ville Hukkamäki)
  . Fixed bug #75533 (array_reduce is slow when $carry is large array).
    (Manabu Matsui)

- XMLRPC:
  . Fixed bug #76886 (Can't build xmlrpc with expat). (Thomas Petazzoni, cmb)

- Zlib:
  . Fixed bug #75273 (php_zlib_inflate_filter() may not update bytes_consumed).
    (Martin Burke, cmb)

13 Sep 2018, PHP 7.2.10

- Core:
  . Fixed bug #76754 (parent private constant in extends class memory leak).
    (Laruence)
  . Fixed bug #72443 (Generate enabled extension). (petk)
  . Fixed bug #75797 (Memory leak when using class_alias() in non-debug mode).
    (Massimiliano Braglia)

- Apache2:
  . Fixed bug #76582 (Apache bucket brigade sometimes becomes invalid). (stas)

- Bz2:
  . Fixed arginfo for bzcompress. (Tyson Andre)

- gettext:
  . Fixed bug #76517 (incorrect restoring of LDFLAGS). (sji)

- iconv:
  . Fixed bug #68180 (iconv_mime_decode can return extra characters in a
    header). (cmb)
  . Fixed bug #63839 (iconv_mime_decode_headers function is skipping headers).
    (cmb)
  . Fixed bug #60494 (iconv_mime_decode does ignore special characters). (cmb)
  . Fixed bug #55146 (iconv_mime_decode_headers() skips some headers). (cmb)

- intl:
  . Fixed bug #74484 (MessageFormatter::formatMessage memory corruption with
    11+ named placeholders). (Anatol)

- libxml:
  . Fixed bug #76777 ("public id" parameter of libxml_set_external_entity_loader
    callback undefined). (Ville Hukkamäki)

- mbstring:
  . Fixed bug #76704 (mb_detect_order return value varies based on argument
    type). (cmb)

- Opcache:
  . Fixed bug #76747 (Opcache treats path containing "test.pharma.tld" as a phar
    file). (Laruence)

- OpenSSL:
  . Fixed bug #76705 (unusable ssl => peer_fingerprint in
    stream_context_create()). (Jakub Zelenka)

- phpdbg:
  . Fixed bug #76595 (phpdbg man page contains outdated information).
    (Kevin Abel)

- SPL:
  . Fixed bug #68825 (Exception in DirectoryIterator::getLinkTarget()). (cmb)
  . Fixed bug #68175 (RegexIterator pregFlags are NULL instead of 0). (Tim
    Siebels)

- Standard:
  . Fixed bug #76778 (array_reduce leaks memory if callback throws exception).
    (cmb)

- zlib:
  . Fixed bug #65988 (Zlib version check fails when an include/zlib/ style dir
    is passed to the --with-zlib configure option). (Jay Bonci)
  . Fixed bug #76709 (Minimal required zlib library is 1.2.0.4). (petk)

16 Aug 2018, PHP 7.2.9

- Calendar:
  . Fixed bug #52974 (jewish.c: compile error under Windows with GBK charset).
    (cmb)

- Filter:
  . Fixed bug #76366 (References in sub-array for filtering breaks the filter).
    (ZiHang Gao)

- PDO_Firebird:
  . Fixed bug #76488 (Memory leak when fetching a BLOB field). (Simonov Denis)

- PDO_PgSQL:
  . Fixed bug #75402 (Possible Memory Leak using PDO::CURSOR_SCROLL option).
    (Anatol)

- SQLite3:
  . Fixed #76665 (SQLite3Stmt::bindValue() with SQLITE3_FLOAT doesn't juggle).
    (cmb)

- Standard:
  . Fixed bug #73817 (Incorrect entries in get_html_translation_table). (cmb)
  . Fixed bug #68553 (array_column: null values in $index_key become incrementing
    keys in result). (Laruence)
  . Fixed bug #76643 (Segmentation fault when using `output_add_rewrite_var`).
    (cmb)

- Zip:
  . Fixed bug #76524 (ZipArchive memory leak (OVERWRITE flag and empty archive)).
    (Timur Ibragimov)

19 Jul 2018, PHP 7.2.8

- Core:
  . Fixed bug #76534 (PHP hangs on 'illegal string offset on string references
    with an error handler). (Laruence)
  . Fixed bug #76520 (Object creation leaks memory when executed over HTTP).
    (Nikita)
  . Fixed bug #76502 (Chain of mixed exceptions and errors does not serialize
    properly). (Nikita)

- Date:
  . Fixed bug #76462 (Undefined property: DateInterval::$f). (Anatol)

- EXIF:
  . Fixed bug #76409 (heap use after free in _php_stream_free). (cmb)
  . Fixed bug #76423 (Int Overflow lead to Heap OverFlow in
    exif_thumbnail_extract of exif.c). (Stas)
  . Fixed bug #76557 (heap-buffer-overflow (READ of size 48) while reading exif
    data). (Stas)

- FPM:
  . Fixed bug #73342 (Vulnerability in php-fpm by changing stdin to
    non-blocking). (Nikita)

- GMP:
  . Fixed bug #74670 (Integer Underflow when unserializing GMP and possible
    other classes). (Nikita)

- intl:
  . Fixed bug #76556 (get_debug_info handler for BreakIterator shows wrong
    type). (cmb)

- mbstring:
  . Fixed bug #76532 (Integer overflow and excessive memory usage
    in mb_strimwidth). (MarcusSchwarz)

- Opcache:
  . Fixed bug #76477 (Opcache causes empty return value).
    (Nikita, Laruence)

- PGSQL:
  . Fixed bug #76548 (pg_fetch_result did not fetch the next row). (Anatol)

- phpdbg:
  . Fix arginfo wrt. optional/required parameters. (cmb)

- Reflection:
  . Fixed bug #76536 (PHP crashes with core dump when throwing exception in
    error handler). (Laruence)
  . Fixed bug #75231 (ReflectionProperty#getValue() incorrectly works with
    inherited classes). (Nikita)

- Standard:
  . Fixed bug #76505 (array_merge_recursive() is duplicating sub-array keys).
    (Laruence)
  . Fixed bug #71848 (getimagesize with $imageinfo returns false). (cmb)

- Win32:
  . Fixed bug #76459 (windows linkinfo lacks openbasedir check). (Anatol)

- ZIP:
  . Fixed bug #76461 (OPSYS_Z_CPM defined instead of OPSYS_CPM).
    (Dennis Birkholz, Remi)

07 Jun 2018, PHP 7.2.7

- Core:
  . Fixed bug #76337 (segfault when opcache enabled + extension use
    zend_register_class_alias). (xKhorasan)

- CLI Server:
  . Fixed bug #76333 (PHP built-in server does not find files if root path
    contains special characters). (Anatol)

- OpenSSL:
  . Fixed bug #76296 (openssl_pkey_get_public does not respect open_basedir).
    (Erik Lax, Jakub Zelenka)
  . Fixed bug #76174 (openssl extension fails to build with LibreSSL 2.7).
    (Jakub Zelenka)

- SPL:
  . Fixed bug #76367 (NoRewindIterator segfault 11). (Laruence)

- Standard:
  . Fixed bug #76410 (SIGV in zend_mm_alloc_small). (Laruence)
  . Fixed bug #76335 ("link(): Bad file descriptor" with non-ASCII path).
    (Anatol)

24 May 2018, PHP 7.2.6

- EXIF:
  . Fixed bug #76164 (exif_read_data zend_mm_heap corrupted). (cmb)

- FPM:
  . Fixed bug #76075 --with-fpm-acl wrongly tries to find libacl on FreeBSD.
    (mgorny)

- intl:
  . Fixed bug #74385 (Locale::parseLocale() broken with some arguments).
    (Anatol)

- Opcache:
  . Fixed bug #76205 (PHP-FPM sporadic crash when running Infinitewp). (Dmitry)
  . Fixed bug #76275 (Assertion failure in file cache when unserializing empty
    try_catch_array). (Nikita)
  . Fixed bug #76281 (Opcache causes incorrect "undefined variable" errors).
    (Nikita)

- Reflection:
  . Fixed arginfo of array_replace(_recursive) and array_merge(_recursive).
    (carusogabriel)

- Session:
  . Fixed bug #74892 (Url Rewriting (trans_sid) not working on urls that start
    with "#"). (Andrew Nester)

26 Apr 2018, PHP 7.2.5

- Core:
  . Fixed bug #75722 (Convert valgrind detection to configure option).
    (Michael Heimpold)

- Date:
  . Fixed bug #76131 (mismatch arginfo for date_create). (carusogabriel)

- Exif:
  . Fixed bug #76130 (Heap Buffer Overflow (READ: 1786) in exif_iif_add_value).
    (Stas)

- FPM:
  . Fixed bug #68440 (ERROR: failed to reload: execvp() failed: Argument list
    too long). (Jacob Hipps)
  . Fixed incorrect write to getenv result in FPM reload. (Jakub Zelenka)

- GD:
  . Fixed bug #52070 (imagedashedline() - dashed line sometimes is not visible).
    (cmb)

- iconv:
  . Fixed bug #76249 (stream filter convert.iconv leads to infinite loop on
    invalid sequence). (Stas)

- intl:
  . Fixed bug #76153 (Intl compilation fails with icu4c 61.1). (Anatol)

- ldap:
  . Fixed bug #76248 (Malicious LDAP-Server Response causes Crash). (Stas)

- mbstring:
  . Fixed bug #75944 (Wrong cp1251 detection). (dmk001)
  . Fixed bug #76113 (mbstring does not build with Oniguruma 6.8.1).
    (chrullrich, cmb)

- ODBC:
  . Fixed bug #76088 (ODBC functions are not available by default on Windows).
    (cmb)

- Opcache:
  . Fixed bug #76094 (Access violation when using opcache). (Laruence)

- Phar:
  . Fixed bug #76129 (fix for CVE-2018-5712 may not be complete). (Stas)

- phpdbg:
  . Fixed bug #76143 (Memory corruption: arbitrary NUL overwrite). (Laruence)

- SPL:
  . Fixed bug #76131 (mismatch arginfo for splarray constructor).
    (carusogabriel)

- standard:
  . Fixed bug #74139 (mail.add_x_header default inconsistent with docs). (cmb)
  . Fixed bug #75996 (incorrect url in header for mt_rand). (tatarbj)

29 Mar 2018, PHP 7.2.4

- Core:
  . Fixed bug #76025 (Segfault while throwing exception in error_handler).
    (Dmitry, Laruence)
  . Fixed bug #76044 ('date: illegal option -- -' in ./configure on FreeBSD).
    (Anatol)

- FPM:
  . Fixed bug #75605 (Dumpable FPM child processes allow bypassing opcache
    access controls). (Jakub Zelenka)

- FTP:
  . Fixed ftp_pasv arginfo. (carusogabriel)

-GD:
  . Fixed bug #73957 (signed integer conversion in imagescale()). (cmb)
  . Fixed bug #76041 (null pointer access crashed php). (cmb)
  . Fixed imagesetinterpolation arginfo. (Gabriel Caruso)

- iconv:
  . Fixed bug #75867 (Freeing uninitialized pointer). (Philip Prindeville)

- Mbstring:
  . Fixed bug #62545 (wrong unicode mapping in some charsets). (cmb)

- Opcache:
  . Fixed bug #75969 (Assertion failure in live range DCE due to block pass
    misoptimization). (Nikita)

- OpenSSL:
  . Fixed openssl_* arginfos. (carusogabriel)

- PCNTL:
  . Fixed bug #75873 (pcntl_wexitstatus returns incorrect on Big_Endian platform
    (s390x)). (Sam Ding)

- Phar:
  . Fixed bug #76085 (Segmentation fault in buildFromIterator when directory
    name contains a \n). (Laruence)

- Standard:
  . Fixed bug #75961 (Strange references behavior). (Laruence)
  . Fixed some arginfos. (carusogabriel)
  . Fixed bug #76068 (parse_ini_string fails to parse "[foo]\nbar=1|>baz" with
    segfault). (Anatol)

01 Mar 2018, PHP 7.2.3

- Core:
  . Fixed bug #75864 ("stream_isatty" returns wrong value on s390x). (Sam Ding)

- Apache2Handler:
  . Fixed bug #75882 (a simple way for segfaults in threadsafe php just with
    configuration). (Anatol)

- Date:
  . Fixed bug #75857 (Timezone gets truncated when formatted). (carusogabriel)
  . Fixed bug #75928 (Argument 2 for `DateTimeZone::listIdentifiers()` should
    accept `null`). (Pedro Lacerda)
  . Fixed bug #68406 (calling var_dump on a DateTimeZone object modifies it).
    (jhdxr)

- LDAP:
  . Fixed bug #49876 (Fix LDAP path lookup on 64-bit distros). (dzuelke)

- libxml2:
  . Fixed bug #75871 (use pkg-config where available). (pmmaga)

- PGSQL:
  . Fixed bug #75838 (Memory leak in pg_escape_bytea()). (ard_1 at mail dot ru)

- Phar:
  . Fixed bug #54289 (Phar::extractTo() does not accept specific directories to
    be extracted). (bishop)
  . Fixed bug #65414 (deal with leading slash while adding files correctly).
    (bishopb)
  . Fixed bug #65414 (deal with leading slash when adding files correctly).
    (bishopb)

- ODBC:
  . Fixed bug #73725 (Unable to retrieve value of varchar(max) type). (Anatol)

- Opcache:
  . Fixed bug #75729 (opcache segfault when installing Bitrix). (Nikita)
  . Fixed bug #75893 (file_get_contents $http_response_header variable bugged
    with opcache). (Nikita)
  . Fixed bug #75938 (Modulus value not stored in variable). (Nikita)

- SPL:
  . Fixed bug #74519 (strange behavior of AppendIterator). (jhdxr)

- Standard:
  . Fixed bug #75916 (DNS_CAA record results contain garbage). (Mike,
    Philip Sharp)
  . Fixed bug #75981 (Prevent reading beyond buffer start in http wrapper).
    (Stas)

01 Feb 2018, PHP 7.2.2

- Core:
  . Fixed bug #75742 (potential memleak in internal classes's static members).
    (Laruence)
  . Fixed bug #75679 (Path 260 character problem). (Anatol)
  . Fixed bug #75614 (Some non-portable == in shell scripts). (jdolecek)
  . Fixed bug #75786 (segfault when using spread operator on generator passed
    by reference). (Nikita)
  . Fixed bug #75799 (arg of get_defined_functions is optional). (carusogabriel)
  . Fixed bug #75396 (Exit inside generator finally results in fatal error).
    (Nikita)

- FCGI:
  . Fixed bug #75794 (getenv() crashes on Windows 7.2.1 when second parameter is
    false). (Anatol)

- IMAP:
  . Fixed bug #75774 (imap_append HeapCorruction). (Anatol)

- Opcache:
  . Fixed bug #75720 (File cache not populated after SHM runs full). (Dmitry)
  . Fixed bug #75687 (var 8 (TMP) has array key type but not value type).
    (Nikita, Laruence)
  . Fixed bug #75698 (Using @ crashes php7.2-fpm). (Nikita)
  . Fixed bug #75579 (Interned strings buffer overflow may cause crash).
    (Dmitry)

- PDO:
  . Fixed bug #75616 (PDO extension doesn't allow to be built shared on Darwin).
    (jdolecek)

- PDO MySQL:
  . Fixed bug #75615 (PDO Mysql module can't be built as module). (jdolecek)

- PGSQL:
  . Fixed bug #75671 (pg_version() crashes when called on a connection to
    cockroach). (magicaltux at gmail dot com)

- Readline:
  . Fixed bug #75775 (readline_read_history segfaults with empty file).
    (Anatol)

- SAPI:
  . Fixed bug #75735 ([embed SAPI] Segmentation fault in
    sapi_register_post_entry). (Laruence)

- SOAP:
  . Fixed bug #70469 (SoapClient generates E_ERROR even if exceptions=1 is
    used). (Anton Artamonov)
  . Fixed bug #75502 (Segmentation fault in zend_string_release). (Nikita)

- SPL:
  . Fixed bug #75717 (RecursiveArrayIterator does not traverse arrays by
    reference). (Nikita)
  . Fixed bug #75242 (RecursiveArrayIterator doesn't have constants from parent
    class). (Nikita)
  . Fixed bug #73209 (RecursiveArrayIterator does not iterate object
    properties). (Nikita)

- Standard:
   . Fixed bug #75781 (substr_count incorrect result). (Laruence)
   . Fixed bug #75653 (array_values don't work on empty array). (Nikita)

- Zip:
  . Display headers (buildtime) and library (runtime) versions in phpinfo
    (with libzip >= 1.3.1). (Remi)

04 Jan 2018, PHP 7.2.1

- Core:
  . Fixed bug #75573 (Segmentation fault in 7.1.12 and 7.0.26). (Laruence)
  . Fixed bug #75384 (PHP seems incompatible with OneDrive files on demand).
    (Anatol)
  . Fixed bug #75525 (Access Violation in vcruntime140.dll). (Anatol)
  . Fixed bug #74862 (Unable to clone instance when private __clone defined).
    (Daniel Ciochiu)
  . Fixed bug #75074 (php-process crash when is_file() is used with strings
    longer 260 chars). (Anatol)
  . Fixed bug #69727 (Remove timestamps from build to make it reproducible).
    (jelle van der Waa)

- CLI server:
  . Fixed bug #73830 (Directory does not exist). (Anatol)

- FPM:
  . Fixed bug #64938 (libxml_disable_entity_loader setting is shared between
    requests). (Remi)

- GD:
  . Fixed bug #75571 (Potential infinite loop in gdImageCreateFromGifCtx).
    (Christoph)

- Opcache:
  . Fixed bug #75608 ("Narrowing occurred during type inference" error).
    (Laruence, Dmitry)
  . Fixed bug #75579 (Interned strings buffer overflow may cause crash).
    (Dmitry)
  . Fixed bug #75570 ("Narrowing occurred during type inference" error).
    (Dmitry)
  . Fixed bug #75681 (Warning: Narrowing occurred during type inference,
    specific case). (Nikita)
  . Fixed bug #75556 (Invalid opcode 138/1/1). (Laruence)

- PCRE:
  . Fixed bug #74183 (preg_last_error not returning error code after error).
    (Andrew Nester)

- Phar:
  . Fixed bug #74782 (remove file name from output to avoid XSS). (stas)

- Standard:
  . Fixed bug #75511 (fread not free unused buffer). (Laruence)
  . Fixed bug #75514 (mt_rand returns value outside [$min,$max]+ on 32-bit)
    (Remi)
  . Fixed bug #75535 (Inappropriately parsing HTTP response leads to PHP
    segment fault). (Nikita)
  . Fixed bug #75409 (accept EFAULT in addition to ENOSYS as indicator
    that getrandom() is missing). (sarciszewski)
  . Fixed bug #73124 (php_ini_scanned_files() not reporting correctly).
    (John Stevenson)
  . Fixed bug #75574 (putenv does not work properly if parameter contains
    non-ASCII unicode character). (Anatol)

- Zip:
  . Fixed bug #75540 (Segfault with libzip 1.3.1). (Remi)

30 Nov 2017, PHP 7.2.0

- BCMath:
  . Fixed bug #46564 (bcmod truncates fractionals). (liborm85)

- CLI:
  . Fixed bug #74849 (Process is started as interactive shell in PhpStorm).
    (Anatol)
  . Fixed bug #74979 (Interactive shell opening instead of script execution
    with -f flag). (Anatol)

- CLI server:
  . Fixed bug #60471 (Random "Invalid request (unexpected EOF)" using a router
    script). (SammyK)

- Core:
  . Added ZEND_COUNT, ZEND_GET_CLASS, ZEND_GET_CALLED_CLASS, ZEND_GET_TYPE,
    ZEND_FUNC_NUM_ARGS, ZEND_FUNC_GET_ARGS instructions, to implement
    corresponding builtin functions. (Dmitry)
  . "Countable" interface is moved from SPL to Core. (Dmitry)
  . Added ZEND_IN_ARRAY instruction, implementing optimized in_array() builtin
    function, through hash lookup in flipped array. (Dmitry)
  . Removed IS_TYPE_IMMUTABLE (it's the same as COPYABLE & !REFCOUNTED). (Dmitry)
  . Removed the sql.safe_mode directive. (Kalle)
  . Removed support for Netware. (Kalle)
  . Renamed ReflectionClass::isIterateable() to ReflectionClass::isIterable()
    (alias original name for BC). (Sara)
  . Fixed bug #54535 (WSA cleanup executes before MSHUTDOWN). (Kalle)
  . Implemented FR #69791 (Disallow mail header injections by extra headers)
    (Yasuo)
  . Implemented FR #49806 (proc_nice() for Windows). (Kalle)
  . Fix pthreads detection when cross-compiling (ffontaine)
  . Fixed memory leaks caused by exceptions thrown from destructors. (Bob,
    Dmitry).
  . Fixed bug #73215 (uniqid() should use better random source). (Yasuo)
  . Implemented FR #72768 (Add ENABLE_VIRTUAL_TERMINAL_PROCESSING flag for
    php.exe). (Michele Locati)
  . Implemented "Convert numeric keys in object/array casts" RFC, fixes
    bugs #53838, #61655, #66173, #70925, #72254, etc. (Andrea)
  . Implemented "Deprecate and Remove Bareword (Unquoted) Strings" RFC.
    (Rowan Collins)
  . Raised minimum supported Windows versions to Windows 7/Server 2008 R2.
    (Anatol)
  . Implemented minor optimization in array_keys/array_values(). (Sara)
  . Added PHP_OS_FAMILY constant to determine on which OS we are. (Jan Altensen)
  . Fixed bug #73987 (Method compatibility check looks to original
    definition and not parent). (pmmaga)
  . Fixed bug #73991 (JSON_OBJECT_AS_ARRAY not respected). (Sara)
  . Fixed bug #74053 (Corrupted class entries on shutdown when a destructor
    spawns another object). (jim at commercebyte dot com)
  . Fixed bug #73971 (Filename got limited to MAX_PATH on Win32 when scan
    directory). (Anatol)
  . Fixed bug #72359, bug #72451, bug #73706, bug #71115 and others related
    to interned strings handling in TS builds. (Anatol, Dmitry)
  . Implemented "Trailing Commas In List Syntax" RFC for group use lists only.
    (Sammy Kaye Powers)
  . Fixed bug #74269 (It's possible to override trait property with different
    loosely-equal value). (pmmaga)
  . Fixed bug #61970 (Restraining __construct() access level in subclass gives
    a fatal error). (pmmaga)
  . Fixed bug #63384 (Cannot override an abstract method with an abstract
    method). (pmmaga, wes)
  . Fixed bug #74607 (Traits enforce different inheritance rules). (pmmaga)
  . Fixed misparsing of abstract unix domain socket names. (Sara)
  . Change PHP_OS_FAMILY value from "OSX" to "Darwin". (Sebastian, Kalle)
  . Allow loading PHP/Zend extensions by name in ini files (extension=<name>).
    (francois at tekwire dot net)
  . Added object type annotation. (brzuchal)
  . Fixed bug #74815 (crash with a combination of INI entries at startup).
    (Anatol)
  . Fixed bug #74836 (isset on zero-prefixed numeric indexes in array broken).
    (Dmitry)
  . Added new VM instuctions ISSET_ISEMPTY_CV and UNSET_CV. Previously they
    were implemented as ISSET_ISEMPTY_VAR and UNSET_VAR variants with
    ZEND_QUICK_SET flag. (Nikita, Dmitry)
  . Fixed bug #49649 (unserialize() doesn't handle changes in property
    visibility). (pmmaga)
  . Fixed #74866 (extension_dir = "./ext" now use current directory for base).
    (Francois Laupretre)
  . Implemented FR #74963 (Improved error message on fetching property of
    non-object). (Laruence)
  . Fixed Bug #75142 (buildcheck.sh check for autoconf version needs to be updated
    for v2.64). (zizzy at zizzy dot net, Remi)
  . Fixed bug #74878 (Data race in ZTS builds). (Nikita, Dmitry)
  . Fixed bug #75515 ("stream_copy_to_stream" doesn't stream anymore). (Sara)

- cURL:
  . Fixed bug #75093 (OpenSSL support not detected). (Remi)
  . Better fix for #74125 (use pkg-config instead of curl-config). (Remi)

- Date:
  . Fixed bug #55407 (Impossible to prototype DateTime::createFromFormat).
    (kelunik)
  . Implemented FR #71520 (Adding the DateTime constants to the
    DateTimeInterface interface). (Majkl578)
  . Fixed bug #75149 (redefinition of typedefs ttinfo and t1info). (Remi)
  . Fixed bug #75222 (DateInterval microseconds property always 0). (jhdxr)

- Dba:
  . Fixed bug #72885 (flatfile: dba_fetch() fails to read replaced entry).
    (Anatol)

- DOM:
  . Implement #74837 (Implement Countable for DomNodeList and DOMNamedNodeMap).
    (Andreas Treichel)

- EXIF:
  . Added support for vendor specific tags for the following formats:
    Samsung, DJI, Panasonic, Sony, Pentax, Minolta, Sigma/Foveon, AGFA,
	Kyocera, Ricoh & Epson. (Kalle)
  . Fixed bug #72682 (exif_read_data() fails to read all data for some
    images). (Kalle)
  . Fixed bug #71534 (Type confusion in exif_read_data() leading to heap
    overflow in debug mode). (hlt99 at blinkenshell dot org, Kalle)
  . Fixed bug #68547 (Exif Header component value check error).
    (sjh21a at gmail dot com, Kalle)
  . Fixed bug #66443 (Corrupt EXIF header: maximum directory nesting level
    reached for some cameras). (Kalle)
  . Fixed Redhat bug #1362571 (PHP not returning full results for
    exif_read_data function). (Kalle)
  . Implemented #65187 (exif_read_data/thumbnail: add support for stream
    resource). (Kalle)
  . Deprecated the read_exif_data() alias. (Kalle)
  . Fixed bug #74428 (exif_read_data(): "Illegal IFD size" warning occurs with
    correct exif format). (bradpiccho at gmail dot com, Kalle)
  . Fixed bug #72819 (EXIF thumbnails not read anymore). (Kalle)
  . Fixed bug #62523 (php crashes with segfault when exif_read_data called).
    (Kalle)
  . Fixed bug #50660 (exif_read_data(): Illegal IFD offset (works fine with
    other exif readers). (skinny dot bravo at gmail dot com, Kalle)

- Fileinfo:
  . Upgrade bundled libmagic to 5.31. (Anatol)

- FPM:
  . Configuration to limit fpm slow log trace callers. (Sannis)
  . Fixed bug #75212 (php_value acts like php_admin_value). (Remi)

- FTP:
  . Implement MLSD for structured listing of directories. (blar)
  . Added ftp_append() function. (blar)

- GD:
  . Implemented imageresolution as getter and setter (Christoph)
  . Fixed bug #74744 (gd.h: stdarg.h include missing for va_list use in
    gdErrorMethod). (rainer dot jung at kippdata dot de, cmb)
  . Fixed bug #75111 (Memory disclosure or DoS via crafted .bmp image). (cmb)

- GMP:
  . Fixed bug #70896 (gmp_fact() silently ignores non-integer input). (Sara)

- Hash:
  . Changed HashContext from resource to object. (Rouven Weßling, Sara)
  . Disallowed usage of non-cryptographic hash functions with HMAC and PBKDF2.
    (Andrey Andreev, Nikita)
  . Fixed Bug #75284 (sha3 is not supported on bigendian machine). (Remi)

- IMAP:
  . Fixed bug #72324 (imap_mailboxmsginfo() return wrong size).
    (ronaldpoon at udomain dot com dot hk, Kalle)

- Intl:
  . Fixed bug #63790 (test using Spoofchecker which may be unavailable). (Sara)
  . Fixed bug #75378 ([REGRESSION] IntlDateFormatter::parse() does not change
    $position argument). (Laruence)

- JSON:
  . Add JSON_INVALID_UTF8_IGNORE and JSON_INVALID_UTF8_SUBSTITUTE options for
    json_encode and json_decode to ignore or replace invalid UTF-8 byte
    sequences - it addresses request #65082. (Jakub Zelenka)
  . Fixed bug #75185 (Buffer overflow in json_decode() with
    JSON_INVALID_UTF8_IGNORE or JSON_INVALID). (Jakub Zelenka)
  . Fixed bug #68567 (JSON_PARTIAL_OUTPUT_ON_ERROR can result in JSON with null
    key). (Jakub Zelenka)

- LDAP:
  . Implemented FR #69445 (Support for LDAP EXOP operations)
  . Fixed support for LDAP_OPT_SERVER_CONTROLS and LDAP_OPT_CLIENT_CONTROLS in ldap_get_option
  . Fixed passing an empty array to ldap_set_option for client or server controls.

- Mbstring:
  . Implemented request #66024 (mb_chr() and mb_ord()). (Masakielastic, Yasuo)
  . Implemented request #65081 (mb_scrub()). (Masakielastic, Yasuo)
  . Implemented request #69086 (enhancement for mb_convert_encoding() that
    handles multibyte replacement char nicely). (Masakielastic, Yasuo)
  . Added array input support to mb_convert_encoding(). (Yasuo)
  . Added array input support to mb_check_encoding(). (Yasuo)
  . Fixed bug #69079 (enhancement for mb_substitute_character). (masakielastic)
  . Update to oniguruma version 6.3.0. (Remi)
  . Fixed bug #69267 (mb_strtolower fails on titlecase characters). (Nikita)

- Mcrypt:
  . The deprecated mcrypt extension has been moved to PECL. (leigh)

- Opcache:
  . Added global optimisation passes based on data flow analysis using Single
    Static Assignment (SSA) form: Sparse Conditional Constant Propagation (SCCP),
    Dead Code Elimination (DCE), and removal of unused local variables
    (Nikita, Dmitry)
  . Fixed incorect constant conditional jump elimination. (Dmitry)
  . Fixed bug #75230 (Invalid opcode 49/1/8 using opcache). (Laruence)
  . Fixed bug (assertion fails with extended info generated). (Laruence)
  . Fixed bug (Phi sources removel). (Laruence)
  . Fixed bug #75370 (Webserver hangs on valid PHP text). (Laruence)
  . Fixed bug #75357 (segfault loading WordPress wp-admin). (Laruence)

- OpenSSL:
  . Use TLS_ANY for default ssl:// and tls:// negotiation. (kelunik)
  . Fix leak in openssl_spki_new(). (jelle at vdwaa dot nl)
  . Added openssl_pkcs7_read() and pk7 parameter to openssl_pkcs7_verify().
    (jelle at vdwaa dot nl)
  . Add ssl security_level stream option to support OpenSSL security levels.
    (Jakub Zelenka).
  . Allow setting SNI cert and private key in separate files. (Jakub Zelenka)
  . Fixed bug #74903 (openssl_pkcs7_encrypt() uses different EOL than before).
    (Anatol)
  . Automatically load OpenSSL configuration file. (Jakub Zelenka)

- PCRE:
  . Added support for PCRE JIT fast path API. (dmitry)
  . Fixed bug #61780 (Inconsistent PCRE captures in match results). (cmb)
  . Fixed bug #74873 (Minor BC break: PCRE_JIT changes output of preg_match()).
    (Dmitry)
  . Fixed bug #75089 (preg_grep() is not reporting PREG_BAD_UTF8_ERROR after
    first input string). (Dmitry)
  . Fixed bug #75223 (PCRE JIT broken in 7.2). (Dmitry)
  . Fixed bug #75285 (Broken build when system libpcre don't have jit support).
    (Remi)

- phar:
  . Fixed bug #74196 (phar does not correctly handle names containing dots).
    (mhagstrand)

- PDO:
  . Add "Sent SQL" to debug dump for emulated prepares. (Adam Baratz)
  . Add parameter types for national character set strings. (Adam Baratz)

- PDO_DBlib:
  . Fixed bug #73234 (Emulated statements let value dictate parameter type).
    (Adam Baratz)
  . Fixed bug #73396 (bigint columns are returned as strings). (Adam Baratz)
  . Expose DB-Library version as \PDO::DBLIB_ATTR_VERSION attribute on \PDO
    instance. (Adam Baratz)
  . Add test coverage for bug #72969. (Jeff Farr)

- PDO_OCI:
  . Fixed Bug #74537 (Align --with-pdo-oci configure option with --with-oci8 syntax).
    (Tianfang Yang)

- PDO_Sqlite
  . Switch to sqlite3_prepare_v2() and sqlite3_close_v2() functions (rasmus)

- PHPDBG
  . Added extended_value to opcode dump output. (Sara)

- Session:
  . Fixed bug #73461 (Prohibit session save handler recursion). (Yasuo)
  . PR #2233 Removed register_globals related code and "!" can be used as $_SESSION key name. (Yasuo)
  . Improved bug #73100 fix. 'user' save handler can only be set by session_set_save_handler()
  . Fixed bug #74514 (5 session functions incorrectly warn when calling in
    read-only/getter mode). (Yasuo)
  . Fixed bug #74936 (session_cache_expire/cache_limiter/save_path() trigger a
    warning in read mode). (morozov)
  . Fixed bug #74941 (session fails to start after having headers sent).
    (morozov)

- Sodium:
  . New cryptographic extension
  . Added missing bindings for libsodium > 1.0.13. (Frank)

- SPL:
  . Fixed bug #71412 (Incorrect arginfo for ArrayIterator::__construct).
    (tysonandre775 at hotmail dot com)
  . Added spl_object_id(). (Tyson Andre)

- SQLite3:
  . Implement writing to blobs. (bohwaz at github dot com)
  . Update to Sqlite 3.20.1. (cmb)

- Standard:
  . Fixed bug #69442 (closing of fd incorrect when PTS enabled). (jaytaph)
  . Fixed bug #74300 (unserialize accepts two plus/minus signs for float number exponent part).
    (xKerman)
  . Compatibility with libargon2 versions 20161029 and 20160821.
    (charlesportwoodii at erianna dot com)
  . Fixed Bug #74737 (mysqli_get_client_info reflection info).
    (mhagstrand at gmail dot com)
  . Add support for extension name as argument to dl().
    (francois at tekwire dot net)
  . Fixed bug #74851 (uniqid() without more_entropy performs badly).
    (Emmanuel Dreyfus)
  . Fixed bug #74103 (heap-use-after-free when unserializing invalid array
    size). (Nikita)
  . Fixed bug #75054 (A Denial of Service Vulnerability was found when
    performing deserialization). (Nikita)
  . Fixed bug #75170 (mt_rand() bias on 64-bit machines). (Nikita)
  . Fixed bug #75221 (Argon2i always throws NUL at the end). (cmb)

- Streams:
  . Default ssl/single_dh_use and ssl/honor_cipher_order to true. (kelunik)

- XML:
  . Moved utf8_encode() and utf8_decode() to the Standard extension. (Andrea)

- XMLRPC:
  . Use Zend MM for allocation in bundled libxmlrpc (Joe)

- ZIP:
  . Add support for encrypted archives. (Remi)
  . Use of bundled libzip is deprecated, --with-libzip option is recommended. (Remi)
  . Fixed Bug #73803 (Reflection of ZipArchive does not show public properties). (Remi)
  . ZipArchive implements countable, added ZipArchive::count() method. (Remi)
  . Fix segfault in php_stream_context_get_option call. (Remi)
  . Fixed bug #75143 (new method setEncryptionName() seems not to exist
    in ZipArchive). (Anatol)

- zlib:
  . Expose inflate_get_status() and inflate_get_read_len() functions.
    (Matthew Trescott)<|MERGE_RESOLUTION|>--- conflicted
+++ resolved
@@ -5,14 +5,10 @@
 - Core:
   . Added syslog.filter=raw option. (Erik Lundin)
 
-<<<<<<< HEAD
-27 Jun 2019, PHP 7.3.7
-=======
 - Date:
   . Fixed #69044 (discrepency between time and microtime). (krakjoe)
 
-27 Jun 2019, PHP 7.2.20
->>>>>>> 65067dff
+27 Jun 2019, PHP 7.3.7
 
 - Core:
   . Fixed bug #76980 (Interface gets skipped if autoloader throws an exception).
