--- conflicted
+++ resolved
@@ -3,7 +3,6 @@
 ?? ??? ????, PHP 7.3.0alpha1
 
 - Core:
-<<<<<<< HEAD
   . Redesigned the old ext_skel program written in PHP, run: 
     'php ext_skel.php' for all options. This means there is no dependencies 
     thrus making it work on Windows out of the box. (Kalle)
@@ -15,29 +14,6 @@
     (andrewnester)
   . Fixed bug #69954 (broken links and unused config items in distributed ini
     files). (petk)
-=======
-  . Fixed bug #75420 (Crash when modifing property name in __isset for
-    BP_VAR_IS). (Laruence)
-
-- GD:
-  . Fixed bug #75437 (Wrong reflection on imagewebp). (Fabien Villepinte)
-
-- interbase:
-  . Fixed bug #75453 (Incorrect reflection for ibase_[p]connect). (villfa)
-
-- Mysqli:
-  . Fixed bug #75434 (Wrong reflection for mysqli_fetch_all function). (Fabien
-    Villepinte)
-
-- SOAP:
-  . Fixed bug #75464 (Wrong reflection on SoapClient::__setSoapHeaders). (villfa)
-
-26 Oct 2017, PHP 7.2.0RC5
-
-- Core:
-  . Fixed bug #75368 (mmap/munmap trashing on unlucky allocations). (Nikita,
-    Dmitry)
->>>>>>> 118db2d2
 
 - BCMath:
   . Fixed bug #66364 (BCMath bcmul ignores scale parameter). (cmb)
@@ -67,6 +43,9 @@
 - intl:
   . Fixed bug #75317 (UConverter::setDestinationEncoding changes source instead 
     of destination). (andrewnester)
+
+- interbase:
+  . Fixed bug #75453 (Incorrect reflection for ibase_[p]connect). (villfa)
 
 - JSON:
   . Added JSON_THROW_ON_ERROR flag. (Andrea)
@@ -127,6 +106,9 @@
   . Fixed bug #74941 (session fails to start after having headers sent). 
     (morozov)
 
+- SOAP:
+  . Fixed bug #75464 (Wrong reflection on SoapClient::__setSoapHeaders). (villfa)
+
 - SPL:
   . Fixed bug #74977 (Appending AppendIterator leads to segfault). 
     (Andrew Nester)
