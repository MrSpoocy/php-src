PHP                                                                        NEWS
|||||||||||||||||||||||||||||||||||||||||||||||||||||||||||||||||||||||||||||||
?? ??? 2017, PHP 7.1.5

- Core:
  . Fixed bug #74353 (Segfault when killing within bash script trap code).
    (Laruence)
  . Fixed bug #74340 (Magic function __get has different behavior in php 7.1.x).
    (Nikita)

- GD:
  . Fixed bug #74343 (compile fails on solaris 11 with system gd2 library).
    (krakjoe)

- MySQLnd:
  . Fixed bug #74376 (Invalid free of persistent results on error/connection
    loss). (Yussuf Khalil)

- Intl:
  . Fixed bug #65683 (Intl does not support DateTimeImmutable). (Ben Scholzen)
  . Fixed bug #74298 (IntlDateFormatter->format() doesn't return
    microseconds/fractions). (Andrew Nester)

- OpenSSL:
  . Fixed bug #74341 (openssl_x509_parse fails to parse ASN.1 UTCTime without
    seconds). (Moritz Fain)

- Standard:
<<<<<<< HEAD
  . Fixed bug #74361 (Compaction in array_rand() violates COW). (Nikita)

13 Apr 2017, PHP 7.1.4
=======
  . Fixed bug #72071 (setcookie allows max-age to be negative). (Craig Duncan)

13 Apr 2017 PHP 7.0.18
>>>>>>> ba6561d3

- Core:
  . Fixed bug #74149 (static embed SAPI linkage error). (krakjoe)
  . Fixed bug #73370 (falsely exits with "Out of Memory" when using
    USE_ZEND_ALLOC=0). (Nikita)
  . Fixed bug #73960 (Leak with instance method calling static method with
    referenced return). (Nikita)
  . Fixed bug #69676 (Resolution of self::FOO in class constants not correct).
    (Nikita)
  . Fixed bug #74265 (Build problems after 7.0.17 release: undefined reference
    to `isfinite'). (Nikita)
  . Fixed bug #74302 (yield fromLABEL is over-greedy). (Sara)

- Apache:
  . Reverted patch for bug #61471, fixes bug #74318. (Anatol)

- Date:
  . Fixed bug #72096 (Swatch time value incorrect for dates before 1970). (mcq8)

- DOM:
  . Fixed bug #74004 (LIBXML_NOWARNING flag ingnored on loadHTML*).
    (somedaysummer)

- iconv:
  . Fixed bug #74230 (iconv fails to fail on surrogates). (Anatol)

- Opcache:
  . Fixed bug #74250 (OPcache compilation performance regression in PHP 5.6/7
    with huge classes). (Nikita)

- OpenSSL:
  . Fixed bug #72333 (fwrite() on non-blocking SSL sockets doesn't work).
    (Jakub Zelenka)

- PDO MySQL:
  . Fixed bug #71003 (Expose MYSQLI_CLIENT_SSL_DONT_VERIFY_SERVER_CERT to PDO
    interface). (Thomas Orozco)

- SPL:
  . Fixed bug #74058 (ArrayObject can not notice changes). (Andrew Nester)

- Sqlite:
  . Implemented FR #74217 (Allow creation of deterministic sqlite functions).
    (Andrew Nester)

- Streams:
  . Fixed bug #74216 (Correctly fail on invalid IP address ports). (Sara)

- Zlib:
  . Fixed bug #74240 (deflate_add can allocate too much memory). (Matt Bonneau)

16 Mar 2017, PHP 7.1.3

- Core:
  . Fixed bug #74157 (Segfault with nested generators). (Laruence)
  . Fixed bug #74164 (PHP hangs when an invalid value is dynamically passed to
    typehinted by-ref arg). (Laruence)
  . Fixed bug #74093 (Maximum execution time of n+2 seconds exceed not written
    in error_log). (Laruence)
  . Fixed bug #73989 (PHP 7.1 Segfaults within Symfony test suite).
    (Dmitry, Laruence)
  . Fixed bug #74084 (Out of bound read - zend_mm_alloc_small). (Laruence)
  . Fixed bug #73807 (Performance problem with processing large post request).
    (Nikita)
  . Fixed bug #73998 (array_key_exists fails on arrays created by
    get_object_vars). (mhagstrand)
  . Fixed bug #73954 (NAN check fails on Alpine Linux with musl). (Andrea)
  . Fixed bug #73677 (Generating phar.phar core dump with gcc ASAN enabled
    build). (ondrej)

- Apache:
  . Fixed bug #61471 (Incomplete POST does not timeout but is passed to PHP).
    (Zheng Shao)

- Date:
  . Fixed bug #73837 ("new DateTime()" sometimes returns 1 second ago value).
    (Derick)

- FPM:
  . Fixed bug #69860 (php-fpm process accounting is broken with keepalive).
    (Denis Yeldandi)

- Hash:
  . Fixed bug #73127 (gost-crypto hash incorrect if input data contains long
    0xFF sequence). (Grundik)

- GD:
  . Fixed bug #74031 (ReflectionFunction for imagepng is missing last two
    parameters). (finwe)

- Mysqlnd:
  . Fixed bug #74021 (fetch_array broken data. Data more then MEDIUMBLOB).
    (Andrew Nester, Nikita)

- Opcache:
  . Fixed bug #74019 (Segfault with list). (Laruence)

- OpenSSL:
  . Fixed bug #74022 (PHP Fast CGI crashes when reading from a pfx file).
    (Anatol)
  . Fixed bug #74099 (Memory leak with openssl_encrypt()). (Andrew Nester)
  . Fixed bug #74159 (Writing a large buffer to a non-blocking encrypted stream
    fails with "bad write retry"). (trowski)

- PDO_OCI:
  . Fixed bug #54379 (PDO_OCI: UTF-8 output gets truncated). (gureedo / Oracle)

- Standard:
  . Fixed bug #74005 (mail.add_x_header causes RFC-breaking lone line feed).
    (Anatol)
  . Fixed bug #74041 (substr_count with length=0 broken). (Nikita)
  . Fixed bug #73118 (is_callable callable name reports misleading value for
    anonymous classes). (Adam Saponara)
  . Fixed bug #74105 (PHP on Linux should use /dev/urandom when getrandom is
    not available). (Benjamin Robin)

- Streams:
  . Fixed bug #73496 (Invalid memory access in zend_inline_hash_func).
    (Laruence)
  . Fixed bug #74090 (stream_get_contents maxlength>-1 returns empty string).
    (Anatol)

16 Feb 2017, PHP 7.1.2

- Core:
  . Improved GENERATOR_CREATE opcode handler. (Bob, Dmitry)
  . Fixed bug #73877 (readlink() returns garbage for UTF-8 paths). (Anatol)
  . Fixed bug #73876 (Crash when exporting **= in expansion of assign op).
    (Sara)
  . Fixed bug #73962 (bug with symlink related to cyrillic directory). (Anatol)
  . Fixed bug #73969 (segfault in debug_print_backtrace). (andrewnester)
  . Fixed bug #73994 (arginfo incorrect for unpack). (krakjoe)
  . Fixed bug #73973 (assertion error in debug_zval_dump). (andrewnester)

- DOM:
  . Fixed bug #54382 (getAttributeNodeNS doesn't get xmlns* attributes).
    (aboks)

- DTrace:
  . Fixed bug #73965 (DTrace reported as enabled when disabled). (Remi)

- FCGI:
  . Fixed bug #73904 (php-cgi fails to load -c specified php.ini file). (Anatol)
  . Fixed bug #72898 (PHP_FCGI_CHILDREN is not included in phpinfo()). (Anatol)

- FPM:
  . Fixed bug #69865 (php-fpm does not close stderr when using syslog). 
    (m6w6)

- GD:
  . Fixed bug #73968 (Premature failing of XBM reading). (cmb)

- GMP:
  . Fixed bug #69993 (test for gmp.h needs to test machine includes).
    (Jordan Gigov) 

- Hash:
  . Added hash_hkdf() function. (Andrey Andreev)
  . Fixed bug #73961 (environmental build dependency in hash sha3 source).
    (krakjoe)

- Intl:
  . Fix bug #73956 (Link use CC instead of CXX). (Remi)

- LDAP:
  . Fixed bug #73933 (error/segfault with ldap_mod_replace and opcache).
    (Laruence)

- MySQLi:
  . Fixed bug #73949 (leak in mysqli_fetch_object). (krakjoe)

- Mysqlnd:
  . Fixed bug #69899 (segfault on close() after free_result() with mysqlnd).
    (Richard Fussenegger)

- Opcache:
  . Fixed bug #73983 (crash on finish work with phar in cli + opcache).
    (Anatol)

- OpenSSL:
  . Fixed bug #71519 (add serial hex to return value array). (xrobau)
  . Fixed bug #73692 (Compile ext/openssl with openssl 1.1.0 on Win). (Anatol)
  . Fixed bug #73978 (openssl_decrypt triggers bug in PDO). (Jakub Zelenka)

- PDO_Firebird:
  . Implemented FR #72583 (All data are fetched as strings). (Dorin Marcoci)

- PDO_PgSQL:
  . Fixed bug #73959 (lastInsertId fails to throw an exception for wrong 
    sequence name). (andrewnester)

- Phar:
  . Fixed bug #70417 (PharData::compress() doesn't close temp file). (cmb)

- posix:
  . Fixed bug #71219 (configure script incorrectly checks for ttyname_r). (atoh)

- Session:
  . Fixed bug #69582 (session not readable by root in CLI). (EvgeniySpinov)

- SPL:
  . Fixed bug #73896 (spl_autoload() crashes when calls magic _call()). (Dmitry)

- Standard:
  . Fixed bug #69442 (closing of fd incorrect when PTS enabled). (jaytaph)
  . Fixed bug #47021 (SoapClient stumbles over WSDL delivered with
    "Transfer-Encoding: chunked"). (Rowan Collins)
  . Fixed bug #72974 (imap is undefined service on AIX). (matthieu.sarter)
  . Fixed bug #72979 (money_format stores wrong length AIX). (matthieu.sarter)
  . Fixed bug #73374 (intval() with base 0 should detect binary). (Leigh)
  . Fixed bug #69061 (mail.log = syslog contains double information).
    (Tom Sommer)

- ZIP:
  . Fixed bug #70103 (ZipArchive::addGlob ignores remove_all_path option). (cmb,
    Mitch Hagstrand)

19 Jan 2017, PHP 7.1.1

- Core:
  . Fixed bug #73792 (invalid foreach loop hangs script). (Dmitry)
  . Fixed bug #73686 (Adding settype()ed values to ArrayObject results in
    references). (Nikita, Laruence)
  . Fixed bug #73663 ("Invalid opcode 65/16/8" occurs with a variable created
    with list()). (Laruence)
  . Fixed bug #73727 (ZEND_MM_BITSET_LEN is "undefined symbol" in
    zend_bitset.h). (Nikita)
  . Fixed bug #73753 (unserialized array pointer not advancing). (David Walker)
  . Fixed bug #73783 (SIG_IGN doesn't work when Zend Signals is enabled).
    (David Walker)

- CLI:
  . Fixed bug #72555 (CLI output(japanese) on Windows). (Anatol)

- COM:
  . Fixed bug #73679 (DOTNET read access violation using invalid codepage).
    (Anatol)

- DOM:
  . Fixed bug #67474 (getElementsByTagNameNS filter on default ns). (aboks)

- Mbstring:
  . Fixed bug #73646 (mb_ereg_search_init null pointer dereference).
    (Laruence)

- Mysqli:
  . Fixed bug #73462 (Persistent connections don't set $connect_errno).
    (darkain)

- Mysqlnd:
  . Optimized handling of BIT fields - less memory copies and lower memory
    usage. (Andrey)
  . Fixed bug #73800 (sporadic segfault with MYSQLI_OPT_INT_AND_FLOAT_NATIVE). 
	(vanviegen)

- Opcache:
  . Fixed bug #73789 (Strange behavior of class constants in switch/case block).
    (Laruence)
  . Fixed bug #73746 (Method that returns string returns UNKNOWN:0 instead).
    (Laruence)
  . Fixed bug #73654 (Segmentation fault in zend_call_function). (Nikita)
  . Fixed bug #73668 ("SIGFPE Arithmetic exception" in opcache when divide by
    minus 1). (Nikita)
  . Fixed bug #73847 (Recursion when a variable is redefined as array). (Nikita)

- PDO_Firebird:
  . Fixed bug #72931 (PDO_FIREBIRD with Firebird 3.0 not work on returning
    statement). (Dorin Marcoci)

- phpdbg:
  . Fixed bug #73794 (Crash (out of memory) when using run and # command
    separator). (Bob)
  . Fixed bug #73704 (phpdbg shows the wrong line in files with shebang). (Bob)

- SQLite3:
  . Reverted fix for bug #73530	(Unsetting result set may reset other result
    set). (cmb)

- Standard:
  . Fixed bug #73594 (dns_get_record does not populate $additional out
    parameter). (Bruce Weirdan)
  . Fixed bug #70213 (Unserialize context shared on double class lookup).
    (Taoguang Chen)
  . Fixed bug #73154 (serialize object with __sleep function crash). (Nikita)
  . Fixed bug #70490 (get_browser function is very slow). (Nikita)
  . Fixed bug #73265 (Loading browscap.ini at startup causes high memory usage).
    (Nikita)
  . Add subject to mail log. (tomsommer)
  . Fixed bug #31875 (get_defined_functions additional param to exclude
	disabled functions). (willianveiga)

- Zlib
  . Fixed bug #73373 (deflate_add does not verify that output was not truncated).
    (Matt Bonneau)

01 Dec 2016, PHP 7.1.0

- Core:
  . Added nullable types. (Levi, Dmitry)
  . Added DFA optimization framework based on e-SSA form. (Dmitry, Nikita)
  . Added specialized opcode handlers (e.g. ZEND_ADD_LONG_NO_OVERFLOW).
    (Dmitry)
  . Added [] = as alternative construct to list() =. (Bob)
  . Added void return type. (Andrea)
  . Added support for negative string offsets in string offset syntax and
    various string functions. (Francois)
  . Added a form of the list() construct where keys can be specified. (Andrea)
  . Implemented safe execution timeout handling, that prevents random crashes
    after "Maximum execution time exceeded" error. (Dmitry)
  . Implemented the RFC `Support Class Constant Visibility`. (Sean DuBois,
    Reeze Xia, Dmitry)
  . Implemented the RFC `Catching multiple exception types`. (Bronislaw Bialek,
    Pierrick)
  . Implemented logging to syslog with dynamic error levels. (Jani Ollikainen)
  . Implemented FR #72614 (Support "nmake test" on building extensions by
    phpize). (Yuji Uchiyama)
  . Implemented RFC: Iterable. (Aaron Piotrowski)
  . Implemented RFC: Closure::fromCallable (Danack)
  . Implemented RFC: Replace "Missing argument" warning with "\ArgumentCountError"
    exception. (Dmitry, Davey)
  . Implemented RFC: Fix inconsistent behavior of $this variable. (Dmitry)
  . Fixed bug #73585 (Logging of "Internal Zend error - Missing class
    information" missing class name). (Laruence)
  . Fixed memory leak(null coalescing operator with Spl hash). (Tyson Andre)
  . Fixed bug #72736 (Slow performance when fetching large dataset with mysqli
    / PDO). (Dmitry)
  . Fixed bug #72482 (Ilegal write/read access caused by gdImageAALine
    overflow). (cmb)
  . Fixed bug #72696 (imagefilltoborder stackoverflow on truecolor images).
    (cmb)
  . Fixed bug #73350 (Exception::__toString() cause circular references).
    (Laruence)
  . Fixed bug #73329 ((Float)"Nano" == NAN). (Anatol)
  . Fixed bug #73288 (Segfault in __clone > Exception.toString > __get).
    (Laruence)
  . Fixed for #73240 (Write out of bounds at number_format). (Stas)
  . Fix pthreads detection when cross-compiling (ffontaine)
  . Fixed bug #73337 (try/catch not working with two exceptions inside a same
    operation). (Dmitry)
  . Fixed bug #73156 (segfault on undefined function). (Dmitry)
  . Fixed bug #73163 (PHP hangs if error handler throws while accessing undef
    const in default value). (Nikita)
  . Fixed bug #73172 (parse error: Invalid numeric literal). (Nikita, Anatol)
  . Fixed bug #73181 (parse_str() without a second argument leads to crash).
    (Nikita)
  . Fixed bug #73025 (Heap Buffer Overflow in virtual_popen of
    zend_virtual_cwd.c). (cmb)
  . Fixed bug #73058 (crypt broken when salt is 'too' long). (Anatol)
  . Fixed bug #72944 (Null pointer deref in zval_delref_p). (Dmitry)
  . Fixed bug #72943 (assign_dim on string doesn't reset hval). (Laruence)
  . Fixed bug #72598 (Reference is lost after array_slice()) (Nikita)
  . Fixed bug #72703 (Out of bounds global memory read in BF_crypt triggered by
    password_verify). (Anatol)
  . Fixed bug #72813 (Segfault with __get returned by ref). (Laruence)
  . Fixed bug #72767 (PHP Segfaults when trying to expand an infinite operator).
    (Nikita)
  . TypeError messages for arg_info type checks will now say "must be ...
    or null" where the parameter or return type accepts null. (Andrea)
  . Fixed bug #72857 (stream_socket_recvfrom read access violation). (Anatol)
  . Fixed bug #72663 (Create an Unexpected Object and Don't Invoke
    __wakeup() in Deserialization). (Stas)
  . Fixed bug #72681 (PHP Session Data Injection Vulnerability). (Stas)
  . Fixed bug #72742 (memory allocator fails to realloc small block to large
    one). (Stas)
  . Fixed URL rewriter. It would not rewrite '//example.com/' URL
    unconditionally. URL rewrite target hosts whitelist is implemented. (Yasuo)
  . Fixed bug #72641 (phpize (on Windows) ignores PHP_PREFIX).
    (Yuji Uchiyama)
  . Fixed bug #72683 (getmxrr broken). (Anatol)
  . Fixed bug #72629 (Caught exception assignment to variables ignores
    references). (Laruence)
  . Fixed bug #72594 (Calling an earlier instance of an included anonymous
    class fatals). (Laruence)
  . Fixed bug #72581 (previous property undefined in Exception after
    deserialization). (Laruence)
  . Fixed bug #72543 (Different references behavior comparing to PHP 5)
    (Laruence, Dmitry, Nikita)
  . Fixed bug #72347 (VERIFY_RETURN type casts visible in finally). (Dmitry)
  . Fixed bug #72216 (Return by reference with finally is not memory safe).
    (Dmitry)
  . Fixed bug #72215 (Wrong return value if var modified in finally). (Dmitry)
  . Fixed bug #71818 (Memory leak when array altered in destructor). (Dmitry)
  . Fixed bug #71539 (Memory error on $arr[$a] =& $arr[$b] if RHS rehashes)
    (Dmitry, Nikita)
  . Added new constant PHP_FD_SETSIZE. (cmb)
  . Added optind parameter to getopt(). (as)
  . Added PHP to SAPI error severity mapping for logs. (Martin Vobruba)
  . Fixed bug #71911 (Unable to set --enable-debug on building extensions by
    phpize on Windows). (Yuji Uchiyama)
  . Fixed bug #29368 (The destructor is called when an exception is thrown from
    the constructor). (Dmitry)
  . Implemented RFC: RNG Fixes. (Leigh)
  . Implemented email validation as per RFC 6531. (Leo Feyer, Anatol)
  . Fixed bug #72513 (Stack-based buffer overflow vulnerability in
    virtual_file_ex). (Stas)
  . Fixed bug #72573 (HTTP_PROXY is improperly trusted by some PHP libraries
    and applications). (Stas)
  . Fixed bug #72523 (dtrace issue with reflection (failed test)). (Laruence)
  . Fixed bug #72508 (strange references after recursive function call and
    "switch" statement). (Laruence)
  . Fixed bug #72441 (Segmentation fault: RFC list_keys). (Laruence)
  . Fixed bug #72395 (list() regression). (Laruence)
  . Fixed bug #72373 (TypeError after Generator function w/declared return type
    finishes). (Nikita)
  . Fixed bug #69489 (tempnam() should raise notice if falling back to temp dir).
    (Laruence, Anatol)
  . Fixed UTF-8 and long path support on Windows. (Anatol)
  . Fixed bug #53432 (Assignment via string index access on an empty string
    converts to array). (Nikita)
  . Fixed bug #62210 (Exceptions can leak temporary variables). (Dmitry, Bob)
  . Fixed bug #62814 (It is possible to stiffen child class members visibility).
    (Nikita)
  . Fixed bug #69989 (Generators don't participate in cycle GC). (Nikita)
  . Fixed bug #70228 (Memleak if return in finally block). (Dmitry)
  . Fixed bug #71266 (Missing separation of properties HT in foreach etc).
    (Dmitry)
  . Fixed bug #71604 (Aborted Generators continue after nested finally).
    (Nikita)
  . Fixed bug #71572 (String offset assignment from an empty string inserts
    null byte). (Francois)
  . Fixed bug #71897 (ASCII 0x7F Delete control character permitted in
    identifiers). (Andrea)
  . Fixed bug #72188 (Nested try/finally blocks losing return value). (Dmitry)
  . Fixed bug #72213 (Finally leaks on nested exceptions). (Dmitry, Nikita)
  . Fixed bug #47517 (php-cgi.exe missing UAC manifest).
    (maxdax15801 at users noreply github com)
  . Change statement and fcall extension handlers to accept frame. (Joe)
  . Number operators taking numeric strings now emit E_NOTICEs or E_WARNINGs
    when given malformed numeric strings. (Andrea)
  . (int), intval() where $base is 10 or unspecified, settype(), decbin(),
    decoct(), dechex(), integer operators and other conversions now always
    respect scientific notation in numeric strings. (Andrea)
  . Raise a compile-time warning on octal escape sequence overflow. (Sara)

- Apache2handler:
  . Enable per-module logging in Apache 2.4+. (Martin Vobruba)

- BCmath:
  . Fix bug #73190 (memcpy negative parameter _bc_new_num_ex). (Stas)

- Bz2:
  . Fixed bug #72837 (integer overflow in bzdecompress caused heap
    corruption). (Stas)
  . Fixed bug #72613 (Inadequate error handling in bzread()). (Stas)

- Calendar:
  . Fix integer overflows (Joshua Rogers)
  . Fixed bug #67976 (cal_days_month() fails for final month of the French
    calendar). (cmb)
  . Fixed bug #71894 (AddressSanitizer: global-buffer-overflow in
    zif_cal_from_jd). (cmb)

- CLI Server:
  . Fixed bug #73360 (Unable to work in root with unicode chars). (Anatol)
  . Fixed bug #71276 (Built-in webserver does not send Date header).
    (see at seos fr)

- COM:
  . Fixed bug #73126 (Cannot pass parameter 1 by reference). (Anatol)
  . Fixed bug #69579 (Invalid free in extension trait). (John Boehr)
  . Fixed bug #72922 (COM called from PHP does not return out parameters).
    (Anatol)
  . Fixed bug #72569 (DOTNET/COM array parameters broke in PHP7). (Anatol)
  . Fixed bug #72498 (variant_date_from_timestamp null dereference). (Anatol)

- Curl
  . Implement support for handling HTTP/2 Server Push. (Davey)
  . Add curl_multi_errno(), curl_share_errno() and curl_share_strerror()
    functions. (Pierrick)
  . Fixed bug #72674 (Heap overflow in curl_escape). (Stas)
  . Fixed bug #72541 (size_t overflow lead to heap corruption). (Stas).
  . Fixed bug #71709 (curl_setopt segfault with empty CURLOPT_HTTPHEADER).
    (Pierrick)
  . Fixed bug #71929 (CURLINFO_CERTINFO data parsing error). (Pierrick)

- Date:
  . Fixed bug #69587 (DateInterval properties and isset). (jhdxr)
  . Fixed bug #73426 (createFromFormat with 'z' format char results in
    incorrect time). (Derick)
  . Fixed bug #45554 (Inconsistent behavior of the u format char). (Derick)
  . Fixed bug #48225 (DateTime parser doesn't set microseconds for "now").
    (Derick)
  . Fixed bug #52514 (microseconds are missing in DateTime class). (Derick)
  . Fixed bug #52519 (microseconds in DateInterval are missing). (Derick)
  . Fixed bug #60089 (DateTime::createFromFormat() U after u nukes microtime).
    (Derick)
  . Fixed bug #64887 (Allow DateTime modification with subsecond items).
    (Derick)
  . Fixed bug #68506 (General DateTime improvments needed for microseconds to
    become useful). (Derick)
  . Fixed bug #73109 (timelib_meridian doesn't parse dots correctly). (Derick)
  . Fixed bug #73247 (DateTime constructor does not initialise microseconds
    property). (Derick)
  . Fixed bug #73147 (Use After Free in PHP7 unserialize()). (Stas)
  . Fixed bug #73189 (Memcpy negative size parameter php_resolve_path). (Stas)
  . Fixed bug #66836 (DateTime::createFromFormat 'U' with pre 1970 dates fails
    parsing). (derick)
  . Invalid serialization data for a DateTime or DatePeriod object will now
    throw an instance of Error from __wakeup() or __set_state() instead of
    resulting in a fatal error. (Aaron Piotrowski)
  . Timezone initialization failure from serialized data will now throw an
    instance of Error from __wakeup() or __set_state() instead of resulting in
    a fatal error. (Aaron Piotrowski)
  . Export date_get_interface_ce() for extension use. (Jeremy Mikola)
  . Fixed bug #63740 (strtotime seems to use both sunday and monday as start of
    week). (Derick)

- Dba:
  . Fixed bug #70825 (Cannot fetch multiple values with group in ini file).
    (cmb)
  . Data modification functions (e.g.: dba_insert()) now throw an instance of
    Error instead of triggering a catchable fatal error if the key is does not
    contain exactly two elements. (Aaron Piotrowski)

- DOM:
  . Fixed bug #73150 (missing NULL check in dom_document_save_html). (Stas)
  . Fixed bug #66502 (DOM document dangling reference). (Sean Heelan, cmb)
  . Invalid schema or RelaxNG validation contexts will throw an instance of
    Error instead of resulting in a fatal error. (Aaron Piotrowski)
  . Attempting to register a node class that does not extend the appropriate
    base class will now throw an instance of Error instead of resulting in a
    fatal error. (Aaron Piotrowski)
  . Attempting to read an invalid or write to a readonly property will throw
    an instance of Error instead of resulting in a fatal error. (Aaron
    Piotrowski)

- DTrace:
  . Disabled PHP call tracing by default (it makes significant overhead).
    This may be enabled again using envirionment variable USE_ZEND_DTRACE=1.
    (Dmitry)

- EXIF:
  . Fixed bug #72735 (Samsung picture thumb not read (zero size)). (Kalle, Remi)
  . Fixed bug #72627 (Memory Leakage In exif_process_IFD_in_TIFF). (Stas)
  . Fixed bug #72603 (Out of bound read in exif_process_IFD_in_MAKERNOTE).
    (Stas)
  . Fixed bug #72618 (NULL Pointer Dereference in exif_process_user_comment).
    (Stas)

- Filter:
  . Fixed bug #72972 (Bad filter for the flags FILTER_FLAG_NO_RES_RANGE and
    FILTER_FLAG_NO_PRIV_RANGE). (julien)
  . Fixed bug #73054 (default option ignored when object passed to int filter).
    (cmb)
  . Fixed bug #71745 (FILTER_FLAG_NO_RES_RANGE does not cover whole 127.0.0.0/8
    range). (bugs dot php dot net at majkl578 dot cz)

- FPM:
  . Fixed bug #72575 (using --allow-to-run-as-root should ignore missing user).
    (gooh)

- FTP:
  . Fixed bug #70195 (Cannot upload file using ftp_put to FTPES with
    require_ssl_reuse). (Benedict Singer)
  . Implemented FR #55651 (Option to ignore the returned FTP PASV address).
    (abrender at elitehosts dot com)

- GD:
  . Fixed bug #73213 (Integer overflow in imageline() with antialiasing). (cmb)
  . Fixed bug #73272 (imagescale() is not affected by, but affects
    imagesetinterpolation()). (cmb)
  . Fixed bug #73279 (Integer overflow in gdImageScaleBilinearPalette()). (cmb)
  . Fixed bug #73280 (Stack Buffer Overflow in GD dynamicGetbuf). (cmb)
  . Fixed bug #50194 (imagettftext broken on transparent background w/o
    alphablending). (cmb)
  . Fixed bug #73003 (Integer Overflow in gdImageWebpCtx of gd_webp.c). (trylab,
    cmb)
  . Fixed bug #53504 (imagettfbbox gives incorrect values for bounding box).
    (Mark Plomer, cmb)
  . Fixed bug #73157 (imagegd2() ignores 3rd param if 4 are given). (cmb)
  . Fixed bug #73155 (imagegd2() writes wrong chunk sizes on boundaries). (cmb)
  . Fixed bug #73159 (imagegd2(): unrecognized formats may result in corrupted
    files). (cmb)
  . Fixed bug #73161 (imagecreatefromgd2() may leak memory). (cmb)
  . Fixed bug #67325 (imagetruecolortopalette: white is duplicated in palette).
    (cmb)
  . Fixed bug #66005 (imagecopy does not support 1bit transparency on truecolor
    images). (cmb)
  . Fixed bug #72913 (imagecopy() loses single-color transparency on palette
    images). (cmb)
  . Fixed bug #68716 (possible resource leaks in _php_image_convert()). (cmb)
  . Fixed bug #72709 (imagesetstyle() causes OOB read for empty $styles). (cmb)
  . Fixed bug #72697 (select_colors write out-of-bounds). (Stas)
  . Fixed bug #72730 (imagegammacorrect allows arbitrary write access). (Stas)
  . Fixed bug #72596 (imagetypes function won't advertise WEBP support). (cmb)
  . Fixed bug #72604 (imagearc() ignores thickness for full arcs). (cmb)
  . Fixed bug #70315 (500 Server Error but page is fully rendered). (cmb)
  . Fixed bug #43828 (broken transparency of imagearc for truecolor in
    blendingmode). (cmb)
  . Fixed bug #72512 (gdImageTrueColorToPaletteBody allows arbitrary write/read
    access). (Pierre)
  . Fixed bug #72519 (imagegif/output out-of-bounds access). (Pierre)
  . Fixed bug #72558 (Integer overflow error within _gdContributionsAlloc()).
    (Pierre)
  . Fixed bug #72482 (Ilegal write/read access caused by gdImageAALine
    overflow). (Pierre)
  . Fixed bug #72494 (imagecropauto out-of-bounds access). (Fernando, Pierre,
    cmb)
  . Fixed bug #72404 (imagecreatefromjpeg fails on selfie). (cmb)
  . Fixed bug #43475 (Thick styled lines have scrambled patterns). (cmb)
  . Fixed bug #53640 (XBM images require width to be multiple of 8). (cmb)
  . Fixed bug #64641 (imagefilledpolygon doesn't draw horizontal line). (cmb)

- Hash:
  . Added SHA3 fixed mode algorithms (224, 256, 384, and 512 bit). (Sara)
  . Added SHA512/256 and SHA512/224 algorithms. (Sara)

- iconv:
  . Fixed bug #72320 (iconv_substr returns false for empty strings). (cmb)

- IMAP:
  . Fixed bug #73418 (Integer Overflow in "_php_imap_mail" leads to crash).
    (Anatol)
  . An email address longer than 16385 bytes will throw an instance of Error
    instead of resulting in a fatal error. (Aaron Piotrowski)

- Interbase:
  . Fixed bug #73512 (Fails to find firebird headers as don't use fb_config
    output). (Remi)

- Intl:
  . Fixed bug #73007 (add locale length check). (Stas)
  . Fixed bug #73218 (add mitigation for ICU int overflow). (Stas)
  . Fixed bug #65732 (grapheme_*() is not Unicode compliant on CR LF
    sequence). (cmb)
  . Fixed bug #73007 (add locale length check). (Stas)
  . Fixed bug #72639 (Segfault when instantiating class that extends
    IntlCalendar and adds a property). (Laruence)
  . Fixed bug #72658 (Locale::lookup() / locale_lookup() hangs if no match
    found). (Anatol)
  . Partially fixed #72506 (idn_to_ascii for UTS #46 incorrect for long domain
    names). (cmb)
  . Fixed bug #72533 (locale_accept_from_http out-of-bounds access). (Stas)
  . Failure to call the parent constructor in a class extending Collator
    before invoking the parent methods will throw an instance of Error
    instead of resulting in a recoverable fatal error. (Aaron Piotrowski)
  . Cloning a Transliterator object may will now throw an instance of Error
    instead of resulting in a fatal error if cloning the internal
    transliterator fails. (Aaron Piotrowski)
  . Added IntlTimeZone::getWindowsID() and
    IntlTimeZone::getIDForWindowsID(). (Sara)
  . Fixed bug #69374 (IntlDateFormatter formatObject returns wrong utf8 value).
    (lenhatanh86 at gmail com)
  . Fixed bug #69398 (IntlDateFormatter formatObject returns wrong value when
    time style is NONE). (lenhatanh86 at gmail com)

- JSON:
  . Introduced encoder struct instead of global which fixes bugs #66025 and
    #73254 related to pretty print indentation. (Jakub Zelenka)
  . Fixed bug #73113 (Segfault with throwing JsonSerializable). (julien)
  . Implemented earlier return when json_encode fails, fixes bugs #68992
    (Stacking exceptions thrown by JsonSerializable) and #70275 (On recursion
    error, json_encode can eat up all system memory). (Jakub Zelenka)
  . Implemented FR #46600 ("_empty_" key in objects). (Jakub Zelenka)
  . Exported JSON parser API including json_parser_method that can be used
    for implementing custom logic when parsing JSON. (Jakub Zelenka)
  . Escaped U+2028 and U+2029 when JSON_UNESCAPED_UNICODE is supplied as
    json_encode options and added JSON_UNESCAPED_LINE_TERMINATORS to restore
    the previous behaviour. (Eddie Kohler)

- LDAP:
  . Providing an unknown modification type to ldap_batch_modify() will now
    throw an instance of Error instead of resulting in a fatal error.
    (Aaron Piotrowski)

- Mbstring:
  . Fixed bug #73532 (Null pointer dereference in mb_eregi). (Laruence)
  . Fixed bug #66964 (mb_convert_variables() cannot detect recursion) (Yasuo)
  . Fixed bug #72992 (mbstring.internal_encoding doesn't inherit default_charset).
    (Yasuo)
  . Fixed bug #66797 (mb_substr only takes 32-bit signed integer). (cmb)
  . Fixed bug #72711 (`mb_ereg` does not clear the `$regs` parameter on
    failure). (ju1ius)
  . Fixed bug #72691 (mb_ereg_search raises a warning if a match zero-width).
    (cmb)
  . Fixed bug #72693 (mb_ereg_search increments search position when a match
    zero-width). (cmb)
  . Fixed bug #72694 (mb_ereg_search_setpos does not accept a string's last
    position). (cmb)
  . Fixed bug #72710 (`mb_ereg` causes buffer overflow on regexp compile error).
    (ju1ius)
  . Deprecated mb_ereg_replace() eval option. (Rouven Weßling, cmb)
  . Fixed bug #69151 (mb_ereg should reject ill-formed byte sequence).
    (Masaki Kagaya)
  . Fixed bug #72405 (mb_ereg_replace - mbc_to_code (oniguruma) -
    oob read access). (Laruence)
  . Fixed bug #72399 (Use-After-Free in MBString (search_re)). (Laruence)
  . mb_ereg() and mb_eregi() will now throw an instance of ParseError if an
    invalid PHP expression is provided and the 'e' option is used. (Aaron
    Piotrowski)

- Mcrypt:
  . Deprecated ext/mcrypt. (Scott Arciszewski, cmb)
  . Fixed bug #72782 (Heap Overflow due to integer overflows). (Stas)
  . Fixed bug #72551, bug #72552 (In correct casting from size_t to int lead to
    heap overflow in mdecrypt_generic). (Stas)
  . mcrypt_encrypt() and mcrypt_decrypt() will throw an instance of Error
    instead of resulting in a fatal error if mcrypt cannot be initialized.
    (Aaron Piotrowski)

- Mysqli:
  . Attempting to read an invalid or write to a readonly property will throw
    an instance of Error instead of resulting in a fatal error. (Aaron
    Piotrowski)

- Mysqlnd:
  . Fixed bug #64526 (Add missing mysqlnd.* parameters to php.ini-*). (cmb)
  . Fixed bug #71863 (Segfault when EXPLAIN with "Unknown column" error when
    using MariaDB). (Andrey)
  . Fixed bug #72701 (mysqli_get_host_info() wrong output). (Anatol)

- OCI8
  . Fixed bug #71148 (Bind reference overwritten on PHP 7). (Oracle Corp.)
  . Fixed invalid handle error with Implicit Result Sets. (Chris Jones)
  . Fixed bug #72524 (Binding null values triggers ORA-24816 error). (Chris Jones)

- ODBC:
  . Fixed bug #73448 (odbc_errormsg returns trash, always 513 bytes).
    (Anatol)

- Opcache:
  . Fixed bug #73583 (Segfaults when conditionally declared class and function
    have the same name). (Laruence)
  . Fixed bug #69090 (check cached files permissions)
  . Fixed bug #72982 (Memory leak in zend_accel_blacklist_update_regexp()
    function). (Laruence)
  . Fixed bug #72949 (Typo in opcache error message). (cmb)
  . Fixed bug #72762 (Infinite loop while parsing a file with opcache enabled).
    (Nikita)
  . Fixed bug #72590 (Opcache restart with kill_all_lockers does not work).
    (Keyur)

- OpenSSL:
  . Fixed bug #73478 (openssl_pkey_new() generates wrong pub/priv keys with
    Diffie Hellman). (Jakub Zelenka)
  . Fixed bug #73276 (crash in openssl_random_pseudo_bytes function). (Stas)
  . Fixed bug #73072 (Invalid path SNI_server_certs causes segfault).
    (Jakub Zelenka)
  . Fixed bug #72360 (ext/openssl build failure with OpenSSL 1.1.0).
    (Jakub Zelenka)
  . Bumped a minimal version to 1.0.1. (Jakub Zelenka)
  . Dropped support for SSL2. (Remi)
  . Implemented FR #61204 (Add elliptic curve support for OpenSSL).
    (Dominic Luechinger)
  . Implemented FR #67304 (Added AEAD support [CCM and GCM modes] to
    openssl_encrypt and openssl_decrypt). (Jakub Zelenka)
  . Implemented error storing to the global queue and cleaning up the OpenSSL
    error queue (resolves bugs #68276 and #69882). (Jakub Zelenka)

- Pcntl
  . Implemented asynchronous signal handling without TICKS. (Dmitry)
  . Added pcntl_signal_get_handler() that returns the current signal handler
    for a particular signal. Addresses FR #72409. (David Walker)
  . Add signinfo to pcntl_signal() handler args (Bishop Bettini, David Walker)

- PCRE:
  . Fixed bug #73483 (Segmentation fault on pcre_replace_callback). (Laruence)
  . Fixed bug #73612 (preg_*() may leak memory). (cmb)
  . Fixed bug #73392 (A use-after-free in zend allocator management). 
    (Laruence)
  . Fixed bug #73121 (Bundled PCRE doesn't compile because JIT isn't supported
    on s390). (Anatol)
  . Fixed bug #72688 (preg_match missing group names in matches). (cmb)
  . Downgraded to PCRE 8.38. (Anatol)
  . Fixed bug #72476 (Memleak in jit_stack). (Laruence)
  . Fixed bug #72463 (mail fails with invalid argument). (Anatol)
  . Upgraded to PCRE 8.39. (Anatol)

- PDO:
  . Fixed bug #72788 (Invalid memory access when using persistent PDO
    connection). (Keyur)
  . Fixed bug #72791 (Memory leak in PDO persistent connection handling). (Keyur)
  . Fixed bug #60665 (call to empty() on NULL result using PDO::FETCH_LAZY
    returns false). (cmb)

- PDO_DBlib:
  . Fixed bug #72414 (Never quote values as raw binary data). (Adam Baratz)
  . Allow \PDO::setAttribute() to set query timeouts. (Adam Baratz)
  . Handle SQLDECIMAL/SQLNUMERIC types, which are used by later TDS versions.
    (Adam Baratz)
  . Add common PDO test suite. (Adam Baratz)
  . Free error and message strings when cleaning up PDO instances.
    (Adam Baratz)
  . Fixed bug #67130 (\PDOStatement::nextRowset() should succeed when all rows
    in current rowset haven't been fetched). (Peter LeBrun)
  . Ignore potentially misleading dberr values. (Chris Kings-Lynne)
  . Implemented stringify 'uniqueidentifier' fields.
    (Alexander Zhuravlev, Adam Baratz)

- PDO_Firebird:
  . Fixed bug #73087, #61183, #71494 (Memory corruption in bindParam).
    (Dorin Marcoci)
  . Fixed bug #60052 (Integer returned as a 64bit integer on X86_64). (Mariuz)

- PDO_pgsql:
  . Fixed bug #70313 (PDO statement fails to throw exception). (Matteo)
  . Fixed bug #72570 (Segmentation fault when binding parameters on a query
    without placeholders). (Matteo)
  . Implemented FR #72633 (Postgres PDO lastInsertId() should work without
    specifying a sequence). (Pablo Santiago Sánchez, Matteo)

- Phar:
  . Fixed bug #72928 (Out of bound when verify signature of zip phar in
    phar_parse_zipfile). (Stas)
  . Fixed bug #73035 (Out of bound when verify signature of tar phar in
    phar_parse_tarfile). (Stas)

- phpdbg:
  . Added generator command for inspection of currently alive generators. (Bob)

- Postgres:
  . Fixed bug #73498 (Incorrect SQL generated for pg_copy_to()). (Craig Duncan)
  . Implemented FR #31021 (pg_last_notice() is needed to get all notice
    messages). (Yasuo)
  . Implemented FR #48532 (Allow pg_fetch_all() to index numerically). (Yasuo)

- Readline:
  . Fixed bug #72538 (readline_redisplay crashes php). (Laruence)

- Reflection
  . Undo backwards compatiblity break in ReflectionType->__toString() and
    deprecate via documentation instead. (Nikita)
  . Reverted prepending \ for class names. (Trowski)
  . Implemented request #38992 (invoke() and invokeArgs() static method calls
    should match). (cmb).
  . Add ReflectionNamedType::getName(). This method should be used instead of
    ReflectionType::__toString()
  . Prepend \ for class names and ? for nullable types returned from
    ReflectionType::__toString(). (Trowski)
  . Fixed bug #72661 (ReflectionType::__toString crashes with iterable).
    (Laruence)
  . Fixed bug #72222 (ReflectionClass::export doesn't handle array constants).
    (Nikita Nefedov)
  . Failure to retrieve a reflection object or retrieve an object property
    will now throw an instance of Error instead of resulting in a fatal error.
    (Aaron Piotrowski)
  . Fix #72209 (ReflectionProperty::getValue() doesn't fail if object doesn't match type). (Joe)

- Session:
  . Fixed bug #73273 (session_unset() empties values from all variables in which
    is $_session stored). (Nikita)
  . Fixed bug #73100 (session_destroy null dereference in ps_files_path_create).
    (cmb)
  . Fixed bug #68015 (Session does not report invalid uid for files save handler).
    (Yasuo)
  . Fixed bug #72940 (SID always return "name=ID", even if session
    cookie exist). (Yasuo)
  . Implemented session_gc() (Yasuo)
    https://wiki.php.net/rfc/session-create-id
  . Implemented session_create_id() (Yasuo)
    https://wiki.php.net/rfc/session-gc
  . Implemented RFC: Session ID without hashing. (Yasuo)
    https://wiki.php.net/rfc/session-id-without-hashing
  . Fixed bug #72531 (ps_files_cleanup_dir Buffer overflow). (Laruence)
  . Custom session handlers that do not return strings for session IDs will 
    now throw an instance of Error instead of resulting in a fatal error
    when a function is called that must generate a session ID.
    (Aaron Piotrowski)
  . An invalid setting for session.hash_function will throw an instance of
    Error instead of resulting in a fatal error when a session ID is created.
    (Aaron Piotrowski)
  . Fixed bug #72562 (Use After Free in unserialize() with Unexpected Session
    Deserialization). (Stas)
  . Improved fix for bug #68063 (Empty session IDs do still start sessions).
    (Yasuo)
  . Fixed bug #71038 (session_start() returns TRUE on failure).
    Session save handlers must return 'string' always for successful read.
    i.e. Non-existing session read must return empty string. PHP 7.0 is made
    not to tolerate buggy return value. (Yasuo)
  . Fixed bug #71394 (session_regenerate_id() must close opened session on
    errors). (Yasuo)

- SimpleXML:
  . Fixed bug #73293 (NULL pointer dereference in SimpleXMLElement::asXML()).
    (Stas)
  . Fixed bug #72971 (SimpleXML isset/unset do not respect namespace). (Nikita)
  . Fixed bug #72957 (Null coalescing operator doesn't behave as expected with
    SimpleXMLElement). (Nikita)
  . Fixed bug #72588 (Using global var doesn't work while accessing SimpleXML
    element). (Laruence)
  . Creating an unnamed or duplicate attribute will throw an instance of Error
    instead of resulting in a fatal error. (Aaron Piotrowski)

- SNMP:
  . Fixed bug #72708 (php_snmp_parse_oid integer overflow in memory
    allocation). (djodjo at gmail dot com)
  . Fixed bug #72479 (Use After Free Vulnerability in SNMP with GC and
    unserialize()). (Stas)

- Soap:
  . Fixed bug #73538 (SoapClient::__setSoapHeaders doesn't overwrite SOAP 
    headers). (duncan3dc)
  . Fixed bug #73452 (Segfault (Regression for #69152)). (Dmitry)
  . Fixed bug #73037 (SoapServer reports Bad Request when gzipped). (Anatol)
  . Fixed bug #73237 (Nested object in "any" element overwrites other fields).
    (Keith Smiley)
  . Fixed bug #69137 (Peer verification fails when using a proxy with SoapClient)
    (Keith Smiley)
  . Fixed bug #71711 (Soap Server Member variables reference bug). (Nikita) 
  . Fixed bug #71996 (Using references in arrays doesn't work like expected).
    (Nikita)

- SPL:
  . Fixed bug #73423 (Reproducible crash with GDB backtrace). (Laruence)
  . Fixed bug #72888 (Segfault on clone on splFileObject). (Laruence)
  . Fixed bug #73029 (Missing type check when unserializing SplArray). (Stas)
  . Fixed bug #72646 (SplFileObject::getCsvControl does not return the escape
    character). (cmb)
  . Fixed bug #72684 (AppendIterator segfault with closed generator). (Pierrick)
  . Attempting to clone an SplDirectory object will throw an instance of Error
    instead of resulting in a fatal error. (Aaron Piotrowski)
  . Calling ArrayIterator::append() when iterating over an object will throw an
    instance of Error instead of resulting in a fatal error. (Aaron Piotrowski)
  . Fixed bug #55701 (GlobIterator throws LogicException). (Valentin VĂLCIU)

- SQLite3:
  . Update to SQLite 3.15.1. (cmb)
  . Fixed bug #73530 (Unsetting result set may reset other result set). (cmb)
  . Fixed bug #73333 (2147483647 is fetched as string). (cmb)
  . Fixed bug #72668 (Spurious warning when exception is thrown in user defined
    function). (Laruence)
  . Implemented FR #72653 (SQLite should allow opening with empty filename).
    (cmb)
  . Fixed bug #70628 (Clearing bindings on an SQLite3 statement doesn't work).
    (cmb)
  . Implemented FR #71159 (Upgraded bundled SQLite lib to 3.9.2). (Laruence)

- Standard:
  . Fixed bug #73297 (HTTP stream wrapper should ignore HTTP 100 Continue).
    (rowan dot collins at gmail dot com)
  . Fixed bug #73303 (Scope not inherited by eval in assert()). (nikic)
  . Fixed bug #73192 (parse_url return wrong hostname). (Nikita)
  . Fixed bug #73203 (passing additional_parameters causes mail to fail). (cmb)
  . Fixed bug #73203 (passing additional_parameters causes mail to fail). (cmb)
  . Fixed bug #72920 (Accessing a private constant using constant() creates
    an exception AND warning). (Laruence)
  . Fixed bug #65550 (get_browser() incorrectly parses entries with "+" sign).
    (cmb)
  . Fixed bug #71882 (Negative ftruncate() on php://memory exhausts memory).
    (cmb)
  . Fixed bug #55451 (substr_compare NULL length interpreted as 0). (Lauri
    Kenttä)
  . Fixed bug #72278 (getimagesize returning FALSE on valid jpg). (cmb)
  . Fixed bug #61967 (unset array item in array_walk_recursive cause
    inconsistent array). (Nikita)
  . Fixed bug #62607 (array_walk_recursive move internal pointer). (Nikita)
  . Fixed bug #69068 (Exchanging array during array_walk -> memory errors).
    (Nikita)
  . Fixed bug #70713 (Use After Free Vulnerability in array_walk()/
    array_walk_recursive()). (Nikita)
  . Fixed bug #72622 (array_walk + array_replace_recursive create references
    from nothing). (Laruence)
  . Fixed bug #72330 (CSV fields incorrectly split if escape char followed by
    UTF chars). (cmb)
  . Implemented RFC: More precise float values. (Jakub Zelenka, Yasuo)
  . array_multisort now uses zend_sort instead zend_qsort. (Laruence)
  . Fixed bug #72505 (readfile() mangles files larger than 2G). (Cschneid)
  . assert() will throw a ParseError when evaluating a string given as the first
    argument if the PHP code is invalid instead of resulting in a catchable
    fatal error. (Aaron Piotrowski)
  . Calling forward_static_call() outside of a class scope will now throw an
    instance of Error instead of resulting in a fatal error. (Aaron Piotrowski)
  . Added is_iterable() function. (Aaron Piotrowski)
  . Fixed bug #72306 (Heap overflow through proc_open and $env parameter).
    (Laruence)
  . Fixed bug #71100 (long2ip() doesn't accept integers in strict mode).
    (Laruence)
  . Implemented FR #55716 (Add an option to pass a custom stream context to
    get_headers()). (Ferenc)
  . Additional validation for parse_url() for login/pass components).
    (Ilia) (Julien)
  . Implemented FR #69359 (Provide a way to fetch the current environment
    variables). (Ferenc)
  . unpack() function accepts an additional optional argument $offset. (Dmitry)
  . Implemented #51879 stream context socket option tcp_nodelay (Joe)

- Streams:
  . Fixed bug #73586 (php_user_filter::$stream is not set to the stream the
    filter is working on). (Dmitry)
  . Fixed bug #72853 (stream_set_blocking doesn't work). (Laruence)
  . Fixed bug #72743 (Out-of-bound read in php_stream_filter_create).
    (Loianhtuan)
  . Implemented FR #27814 (Multiple small packets send for HTTP request).
    (vhuk)
  . Fixed bug #72764 (ftps:// opendir wrapper data channel encryption fails
    with IIS FTP 7.5, 8.5). (vhuk)
  . Fixed bug #72810 (Missing SKIP_ONLINE_TESTS checks). (vhuk)
  . Fixed bug #41021 (Problems with the ftps wrapper). (vhuk)
  . Fixed bug #54431 (opendir() does not work with ftps:// wrapper). (vhuk)
  . Fixed bug #72667 (opendir() with ftp:// attempts to open data stream for
    non-existent directories). (vhuk)
  . Fixed bug #72771 (ftps:// wrapper is vulnerable to protocol downgrade
    attack). (Stas)
  . Fixed bug #72534 (stream_socket_get_name crashes). (Anatol)
  . Fixed bug #72439 (Stream socket with remote address leads to a segmentation
    fault). (Laruence)

- sysvshm:
  . Fixed bug #72858 (shm_attach null dereference). (Anatol)

- Tidy:
  . Implemented support for libtidy 5.0.0 and above. (Michael Orlitzky, Anatol)
  . Creating a tidyNode manually will now throw an instance of Error instead of
    resulting in a fatal error. (Aaron Piotrowski)

- Wddx:
  . Fixed bug #73331 (NULL Pointer Dereference in WDDX Packet Deserialization
    with PDORow). (Stas)
  . Fixed bug #72142 (WDDX Packet Injection Vulnerability in
    wddx_serialize_value()). (Taoguang Chen)
  . Fixed bug #72749 (wddx_deserialize allows illegal memory access) (Stas)
  . Fixed bug #72750 (wddx_deserialize null dereference). (Stas)
  . Fixed bug #72790 (wddx_deserialize null dereference with invalid xml).
    (Stas)
  . Fixed bug #72799 (wddx_deserialize null dereference in
    php_wddx_pop_element). (Stas)
  . Fixed bug #72860 (wddx_deserialize use-after-free). (Stas)
  . Fixed bug #73065 (Out-Of-Bounds Read in php_wddx_push_element). (Stas)
  . Fixed bug #72564 (boolean always deserialized as "true") (Remi)
  . A circular reference when serializing will now throw an instance of Error
    instead of resulting in a fatal error. (Aaron Piotrowski)

- XML:
  . Fixed bug #72135 (malformed XML causes fault) (edgarsandi)
  . Fixed bug #72714 (_xml_startElementHandler() segmentation fault). (cmb)
  . Fixed bug #72085 (SEGV on unknown address zif_xml_parse). (cmb)

- XMLRPC:
  . Fixed bug #72647 (xmlrpc_encode() unexpected output after referencing
    array elements). (Laruence)
  . Fixed bug #72606 (heap-buffer-overflow (write) simplestring_addn
    simplestring.c). (Stas)
  . A circular reference when serializing will now throw an instance of Error
    instead of resulting in a fatal error. (Aaron Piotrowski)

- Zip:
  . Fixed bug #68302 (impossible to compile php with zip support). (cmb)
  . Fixed bug #72660 (NULL Pointer dereference in zend_virtual_cwd).
    (Laruence)
  . Fixed bug #72520 (Stack-based buffer overflow vulnerability in
    php_stream_zip_opener). (Stas)
  . ZipArchive::addGlob() will throw an instance of Error instead of resulting
    in a fatal error if glob support is not available. (Aaron Piotrowski)

10 Nov 2016 PHP 7.0.13

- Core:
  . Fixed bug #73350 (Exception::__toString() cause circular references).
    (Laruence)
  . Fixed bug #73181 (parse_str() without a second argument leads to crash).
    (Nikita)
  . Fixed bug #66773 (Autoload with Opcache allows importing conflicting class
    name to namespace). (Nikita)
  . Fixed bug #66862 ((Sub-)Namespaces unexpected behaviour). (Nikita)
  . Fix pthreads detection when cross-compiling (ffontaine)
  . Fixed bug #73337 (try/catch not working with two exceptions inside a same
    operation). (Dmitry)
  . Fixed bug #73338 (Exception thrown from error handler causes valgrind
    warnings (and crashes)). (Bob, Dmitry)
  . Fixed bug #73329 ((Float)"Nano" == NAN). (Anatol)

- GD:
  . Fixed bug #73213 (Integer overflow in imageline() with antialiasing). (cmb)
  . Fixed bug #73272 (imagescale() is not affected by, but affects
    imagesetinterpolation()). (cmb)
  . Fixed bug #73279 (Integer overflow in gdImageScaleBilinearPalette()). (cmb)
  . Fixed bug #73280 (Stack Buffer Overflow in GD dynamicGetbuf). (cmb)
  . Fixed bug #72482 (Ilegal write/read access caused by gdImageAALine
    overflow). (cmb)
  . Fixed bug #72696 (imagefilltoborder stackoverflow on truecolor images).
    (cmb)

- IMAP:
  . Fixed bug #73418 (Integer Overflow in "_php_imap_mail" leads to crash).
    (Anatol)

- OCI8
  . Fixed bug #71148 (Bind reference overwritten on PHP 7). (Oracle Corp.)

- phpdbg:
  . Properly allow for stdin input from a file. (Bob)
  . Add -s command line option / stdin command for reading script from stdin.
    (Bob)
  . Ignore non-executable opcodes in line mode of phpdbg_end_oplog(). (Bob)
  . Fixed bug #70776 (Simple SIGINT does not have any effect with -rr). (Bob)
  . Fixed bug #71234 (INI files are loaded even invoked as -n --version). (Bob)

- Session:
  . Fixed bug #73273 (session_unset() empties values from all variables in which
    is $_session stored). (Nikita)

- SOAP:
  . Fixed bug #73037 (SoapServer reports Bad Request when gzipped). (Anatol)
  . Fixed bug #73237 (Nested object in "any" element overwrites other fields).
    (Keith Smiley)
  . Fixed bug #69137 (Peer verification fails when using a proxy with SoapClient)
    (Keith Smiley)

- SQLite3:
  . Fixed bug #73333 (2147483647 is fetched as string). (cmb)

- Standard:
  . Fixed bug #73203 (passing additional_parameters causes mail to fail). (cmb)
  . Fixed bug #71241 (array_replace_recursive sometimes mutates its parameters).
    (adsr)

- Wddx:
  . Fixed bug #73331 (NULL Pointer Dereference in WDDX Packet Deserialization
    with PDORow). (Stas)

13 Oct 2016 PHP 7.0.12

- Core:
  . Fixed bug #73025 (Heap Buffer Overflow in virtual_popen of
    zend_virtual_cwd.c). (cmb)
  . Fixed bug #72703 (Out of bounds global memory read in BF_crypt triggered by
    password_verify). (Anatol)
  . Fixed bug #73058 (crypt broken when salt is 'too' long). (Anatol)
  . Fixed bug #69579 (Invalid free in extension trait). (John Boehr)
  . Fixed bug #73156 (segfault on undefined function). (Dmitry)
  . Fixed bug #73163 (PHP hangs if error handler throws while accessing undef
    const in default value). (Nikita)
  . Fixed bug #73172 (parse error: Invalid numeric literal). (Nikita, Anatol)
  . Fixed for #73240 (Write out of bounds at number_format). (Stas)
  . Fixed bug #73147 (Use After Free in PHP7 unserialize()). (Stas)
  . Fixed bug #73189 (Memcpy negative size parameter php_resolve_path). (Stas)

- BCmath:
  . Fix bug #73190 (memcpy negative parameter _bc_new_num_ex). (Stas)

- COM:
  . Fixed bug #73126 (Cannot pass parameter 1 by reference). (Anatol)

- Date:
  . Fixed bug #73091 (Unserializing DateInterval object may lead to __toString
    invocation). (Stas)

- DOM:
  . Fixed bug #73150 (missing NULL check in dom_document_save_html). (Stas)

- Filter:
  . Fixed bug #72972 (Bad filter for the flags FILTER_FLAG_NO_RES_RANGE and
    FILTER_FLAG_NO_PRIV_RANGE). (julien)
  . Fixed bug #73054 (default option ignored when object passed to int filter).
    (cmb)

- GD:
  . Fixed bug #67325 (imagetruecolortopalette: white is duplicated in palette).
    (cmb)
  . Fixed bug #50194 (imagettftext broken on transparent background w/o
    alphablending). (cmb)
  . Fixed bug #73003 (Integer Overflow in gdImageWebpCtx of gd_webp.c). (trylab,
    cmb)
  . Fixed bug #53504 (imagettfbbox gives incorrect values for bounding box).
    (Mark Plomer, cmb)
  . Fixed bug #73157 (imagegd2() ignores 3rd param if 4 are given). (cmb)
  . Fixed bug #73155 (imagegd2() writes wrong chunk sizes on boundaries). (cmb)
  . Fixed bug #73159 (imagegd2(): unrecognized formats may result in corrupted
    files). (cmb)
  . Fixed bug #73161 (imagecreatefromgd2() may leak memory). (cmb)

- Intl:
  . Fixed bug #73218 (add mitigation for ICU int overflow). (Stas)

- Mbstring:
  . Fixed bug #66797 (mb_substr only takes 32-bit signed integer). (cmb)
  . Fixed bug #66964 (mb_convert_variables() cannot detect recursion) (Yasuo)
  . Fixed bug #72992 (mbstring.internal_encoding doesn't inherit default_charset).
    (Yasuo)

- Mysqlnd:
  . Fixed bug #72489 (PHP Crashes When Modifying Array Containing MySQLi Result
    Data). (Nikita)

- Opcache:
  . Fixed bug #72982 (Memory leak in zend_accel_blacklist_update_regexp()
    function). (Laruence)

- OpenSSL:
  . Fixed bug #73072 (Invalid path SNI_server_certs causes segfault).
    (Jakub Zelenka)
  . Fixed bug #73276 (crash in openssl_random_pseudo_bytes function). (Stas)
  . Fixed bug #73275 (crash in openssl_encrypt function). (Stas)

- PCRE:
  . Fixed bug #73121 (Bundled PCRE doesn't compile because JIT isn't supported
    on s390). (Anatol)
  . Fixed bug #73174 (heap overflow in php_pcre_replace_impl). (Stas)

- PDO_DBlib:
  . Fixed bug #72414 (Never quote values as raw binary data). (Adam Baratz)
  . Allow \PDO::setAttribute() to set query timeouts. (Adam Baratz)
  . Handle SQLDECIMAL/SQLNUMERIC types, which are used by later TDS versions.
    (Adam Baratz)
  . Add common PDO test suite. (Adam Baratz)
  . Free error and message strings when cleaning up PDO instances.
    (Adam Baratz)
  . Fixed bug #67130 (\PDOStatement::nextRowset() should succeed when all rows
    in current rowset haven't been fetched). (Peter LeBrun)
  . Ignore potentially misleading dberr values. (Chris Kings-Lynne)

- phpdbg:
  . Fixed bug #72996 (phpdbg_prompt.c undefined reference to DL_LOAD). (Nikita)
  . Fixed next command not stopping when leaving function. (Bob)

- Session:
  . Fixed bug #68015 (Session does not report invalid uid for files save handler).
    (Yasuo)
  . Fixed bug #73100 (session_destroy null dereference in ps_files_path_create).
    (cmb)

- SimpleXML:
  . Fixed bug #73293 (NULL pointer dereference in SimpleXMLElement::asXML()).
    (Stas)

- SOAP:
  . Fixed bug #71711 (Soap Server Member variables reference bug). (Nikita)
  . Fixed bug #71996 (Using references in arrays doesn't work like expected).
    (Nikita)

- SPL:
  . Fixed bug #73257, #73258 (SplObjectStorage unserialize allows use of
    non-object as key). (Stas)

- SQLite3:
  . Updated bundled SQLite3 to 3.14.2. (cmb)

- Zip:
  . Fixed bug #70752 (Depacking with wrong password leaves 0 length files).
    (cmb)

15 Sep 2016 PHP 7.0.11

- Core:
  . Fixed bug #72944 (Null pointer deref in zval_delref_p). (Dmitry)
  . Fixed bug #72943 (assign_dim on string doesn't reset hval). (Laruence)
  . Fixed bug #72911 (Memleak in zend_binary_assign_op_obj_helper). (Laruence)
  . Fixed bug #72813 (Segfault with __get returned by ref). (Laruence)
  . Fixed bug #72767 (PHP Segfaults when trying to expand an infinite operator).
    (Nikita)
  . Fixed bug #72854 (PHP Crashes on duplicate destructor call). (Nikita)
  . Fixed bug #72857 (stream_socket_recvfrom read access violation). (Anatol)

- COM:
  . Fixed bug #72922 (COM called from PHP does not return out parameters).
    (Anatol)

- Dba:
  . Fixed bug #70825 (Cannot fetch multiple values with group in ini file).
    (cmb)

- FTP:
  . Fixed bug #70195 (Cannot upload file using ftp_put to FTPES with
    require_ssl_reuse). (Benedict Singer)

- GD:
  . Fixed bug #72709 (imagesetstyle() causes OOB read for empty $styles). (cmb)
  . Fixed bug #66005 (imagecopy does not support 1bit transparency on truecolor
    images). (cmb)
  . Fixed bug #72913 (imagecopy() loses single-color transparency on palette
    images). (cmb)
  . Fixed bug #68716 (possible resource leaks in _php_image_convert()). (cmb)

- iconv:
  . Fixed bug #72320 (iconv_substr returns false for empty strings). (cmb)

- IMAP:
  . Fixed bug #72852 (imap_mail null dereference). (Anatol)

- Intl:
  . Fixed bug #65732 (grapheme_*() is not Unicode compliant on CR LF
    sequence). (cmb)
  . Fixed bug #73007 (add locale length check). (Stas)

- Mysqlnd:
  . Fixed bug #72293 (Heap overflow in mysqlnd related to BIT fields). (Stas)

- OCI8
  . Fixed invalid handle error with Implicit Result Sets. (Chris Jones)
  . Fixed bug #72524 (Binding null values triggers ORA-24816 error). (Chris Jones)

- Opcache:
  . Fixed bug #72949 (Typo in opcache error message). (cmb)

- PDO:
  . Fixed bug #72788 (Invalid memory access when using persistent PDO
    connection). (Keyur)
  . Fixed bug #72791 (Memory leak in PDO persistent connection handling). (Keyur)
  . Fixed bug #60665 (call to empty() on NULL result using PDO::FETCH_LAZY
    returns false). (cmb)

- PDO_DBlib:
  . Implemented stringify 'uniqueidentifier' fields.
    (Alexander Zhuravlev, Adam Baratz)

- PDO_pgsql:
  . Implemented FR #72633 (Postgres PDO lastInsertId() should work without
    specifying a sequence). (Pablo Santiago Sánchez, Matteo)
  . Fixed bug #72759 (Regression in pgo_pgsql). (Anatol)

- Phar:
  . Fixed bug #72928 (Out of bound when verify signature of zip phar in
    phar_parse_zipfile). (Stas)
  . Fixed bug #73035 (Out of bound when verify signature of tar phar in
    phar_parse_tarfile). (Stas)

- Reflection:
  . Fixed bug #72846 (getConstant for a array constant with constant values
    returns NULL/NFC/UKNOWN). (Laruence)

- Session:
  . Fixed bug #72724 (PHP7: session-uploadprogress kills httpd). (Nikita)
  . Fixed bug #72940 (SID always return "name=ID", even if session
    cookie exist). (Yasuo)

- SimpleXML:
  . Fixed bug #72971 (SimpleXML isset/unset do not respect namespace). (Nikita)
  . Fixed bug #72957 (Null coalescing operator doesn't behave as expected with
    SimpleXMLElement). (Nikita)

- SPL:
  . Fixed bug #73029 (Missing type check when unserializing SplArray). (Stas)

- Standard:
  . Fixed bug #55451 (substr_compare NULL length interpreted as 0). (Lauri
    Kenttä)
  . Fixed bug #72278 (getimagesize returning FALSE on valid jpg). (cmb)
  . Fixed bug #65550 (get_browser() incorrectly parses entries with "+" sign).
    (cmb)

- Streams:
  . Fixed bug #72853 (stream_set_blocking doesn't work). (Laruence)
  . Fixed bug #72764 (ftps:// opendir wrapper data channel encryption fails
    with IIS FTP 7.5, 8.5). (vhuk)
  . Fixed bug #71882 (Negative ftruncate() on php://memory exhausts memory).
    (cmb)

- SQLite3:
  . Downgraded bundled SQLite to 3.8.10.2. (Anatol);

- Sysvshm:
  . Fixed bug #72858 (shm_attach null dereference). (Anatol)

- XML:
  . Fixed bug #72085 (SEGV on unknown address zif_xml_parse). (cmb)
  . Fixed bug #72714 (_xml_startElementHandler() segmentation fault). (cmb)

- Wddx:
  . Fixed bug #72860 (wddx_deserialize use-after-free). (Stas)
  . Fixed bug #73065 (Out-Of-Bounds Read in php_wddx_push_element). (Stas)

- ZIP:
  . Fixed bug #68302 (impossible to compile php with zip support). (cmb)

18 Aug 2016 PHP 7.0.10

- Core:
  . Fixed bug #72629 (Caught exception assignment to variables ignores
    references). (Laruence)
  . Fixed bug #72594 (Calling an earlier instance of an included anonymous
    class fatals). (Laruence)
  . Fixed bug #72581 (previous property undefined in Exception after
    deserialization). (Laruence)
  . Fixed bug #72496 (Cannot declare public method with signature incompatible
    with parent private method). (Pedro Magalhães)
  . Fixed bug #72024 (microtime() leaks memory). (maroszek at gmx dot net)
  . Fixed bug #71911 (Unable to set --enable-debug on building extensions by
    phpize on Windows). (Yuji Uchiyama)
  . Fixed bug causing ClosedGeneratorException being thrown into the calling
    code instead of the Generator yielding from. (Bob)
  . Implemented FR #72614 (Support "nmake test" on building extensions by
    phpize). (Yuji Uchiyama)
  . Fixed bug #72641 (phpize (on Windows) ignores PHP_PREFIX).
    (Yuji Uchiyama)
  . Fixed potential segfault in object storage freeing in shutdown sequence.
    (Bob)
  . Fixed bug #72663 (Create an Unexpected Object and Don't Invoke
   __wakeup() in Deserialization). (Stas)
  . Fixed bug #72681 (PHP Session Data Injection Vulnerability). (Stas)
  . Fixed bug #72683 (getmxrr broken). (Anatol)
  . Fixed bug #72742 (memory allocator fails to realloc small block to large
    one). (Stas)
  . Fixed URL rewriter partially. It would not rewrite '//example.com/' URL
    unconditionally. Only requested host(HTTP_HOST) is rewritten. (Yasuo)

- Bz2:
  . Fixed bug #72837 (integer overflow in bzdecompress caused heap
    corruption). (Stas)

- Calendar:
  . Fixed bug #67976 (cal_days_month() fails for final month of the French
    calendar). (cmb)
  . Fixed bug #71894 (AddressSanitizer: global-buffer-overflow in
    zif_cal_from_jd). (cmb)

- COM:
  . Fixed bug #72569 (DOTNET/COM array parameters broke in PHP7). (Anatol)

- CURL:
  . Fixed bug #71709 (curl_setopt segfault with empty CURLOPT_HTTPHEADER).
    (Pierrick)
  . Fixed bug #71929 (CURLINFO_CERTINFO data parsing error). (Pierrick)
  . Fixed bug #72674 (Heap overflow in curl_escape). (Stas)

- DOM:
  . Fixed bug #66502 (DOM document dangling reference). (Sean Heelan, cmb)

- EXIF:
  . Fixed bug #72735 (Samsung picture thumb not read (zero size)). (Kalle, Remi)
  . Fixed bug #72627 (Memory Leakage In exif_process_IFD_in_TIFF). (Stas)

- Filter:
  . Fixed bug #71745 (FILTER_FLAG_NO_RES_RANGE does not cover whole 127.0.0.0/8
    range). (bugs dot php dot net at majkl578 dot cz)

- FPM:
  . Fixed bug #72575 (using --allow-to-run-as-root should ignore missing user).
    (gooh)

- GD:
  . Fixed bug #72596 (imagetypes function won't advertise WEBP support). (cmb)
  . Fixed bug #72604 (imagearc() ignores thickness for full arcs). (cmb)
  . Fixed bug #70315 (500 Server Error but page is fully rendered). (cmb)
  . Fixed bug #43828 (broken transparency of imagearc for truecolor in
    blendingmode). (cmb)
  . Fixed bug #66555 (Always false condition in ext/gd/libgd/gdkanji.c). (cmb)
  . Fixed bug #68712 (suspicious if-else statements). (cmb)
  . Fixed bug #72697 (select_colors write out-of-bounds). (Stas)
  . Fixed bug #72730 (imagegammacorrect allows arbitrary write access). (Stas)

- Intl:
  . Fixed bug #72639 (Segfault when instantiating class that extends
    IntlCalendar and adds a property). (Laruence)
  . Partially fixed #72506 (idn_to_ascii for UTS #46 incorrect for long domain
    names). (cmb)

- mbstring:
  . Fixed bug #72691 (mb_ereg_search raises a warning if a match zero-width).
    (cmb)
  . Fixed bug #72693 (mb_ereg_search increments search position when a match
    zero-width). (cmb)
  . Fixed bug #72694 (mb_ereg_search_setpos does not accept a string's last
    position). (cmb)
  . Fixed bug #72710 (`mb_ereg` causes buffer overflow on regexp compile error).
    (ju1ius)

- Mcrypt:
  . Fixed bug #72782 (Heap Overflow due to integer overflows). (Stas)

- Opcache:
  . Fixed bug #72590 (Opcache restart with kill_all_lockers does not work).
    (Keyur)

- PCRE:
  . Fixed bug #72688 (preg_match missing group names in matches). (cmb)

- PDO_pgsql:
  . Fixed bug #70313 (PDO statement fails to throw exception). (Matteo)

- Reflection:
  . Fixed bug #72222 (ReflectionClass::export doesn't handle array constants).
    (Nikita Nefedov)

- SimpleXML:
  . Fixed bug #72588 (Using global var doesn't work while accessing SimpleXML
    element). (Laruence)

- SNMP:
  . Fixed bug #72708 (php_snmp_parse_oid integer overflow in memory
    allocation). (djodjo at gmail dot com)

- SPL:
  . Fixed bug #55701 (GlobIterator throws LogicException). (Valentin VĂLCIU)
  . Fixed bug #72646 (SplFileObject::getCsvControl does not return the escape
    character). (cmb)
  . Fixed bug #72684 (AppendIterator segfault with closed generator). (Pierrick)

- SQLite3:
  . Fixed bug #72668 (Spurious warning when exception is thrown in user defined
    function). (Laruence)
  . Fixed bug #72571 (SQLite3::bindValue, SQLite3::bindParam crash). (Laruence)
  . Implemented FR #72653 (SQLite should allow opening with empty filename).
    (cmb)
  . Updated to SQLite3 3.13.0. (cmb)

- Standard:
  . Fixed bug #72622 (array_walk + array_replace_recursive create references
    from nothing). (Laruence)
  . Fixed bug #72152 (base64_decode $strict fails to detect null byte).
    (Lauri Kenttä)
  . Fixed bug #72263 (base64_decode skips a character after padding in strict
    mode). (Lauri Kenttä)
  . Fixed bug #72264 (base64_decode $strict fails with whitespace between
    padding). (Lauri Kenttä)
  . Fixed bug #72330 (CSV fields incorrectly split if escape char followed by
    UTF chars). (cmb)

- Streams:
  . Fixed bug #41021 (Problems with the ftps wrapper). (vhuk)
  . Fixed bug #54431 (opendir() does not work with ftps:// wrapper). (vhuk)
  . Fixed bug #72667 (opendir() with ftp:// attempts to open data stream for
    non-existent directories). (vhuk)
  . Fixed bug #72771 (ftps:// wrapper is vulnerable to protocol downgrade
    attack). (Stas)

- XMLRPC:
  . Fixed bug #72647 (xmlrpc_encode() unexpected output after referencing
    array elements). (Laruence)

- Wddx:
  . Fixed bug #72564 (boolean always deserialized as "true") (Remi)
  . Fixed bug #72142 (WDDX Packet Injection Vulnerability in
    wddx_serialize_value()). (Taoguang Chen)
  . Fixed bug #72749 (wddx_deserialize allows illegal memory access) (Stas)
  . Fixed bug #72750 (wddx_deserialize null dereference). (Stas)
  . Fixed bug #72790 (wddx_deserialize null dereference with invalid xml).
    (Stas)
  . Fixed bug #72799 (wddx_deserialize null dereference in
    php_wddx_pop_element). (Stas)

- Zip:
  . Fixed bug #72660 (NULL Pointer dereference in zend_virtual_cwd).
    (Laruence)

21 Jul 2016 PHP 7.0.9

- Core:
  . Fixed bug #72508 (strange references after recursive function call and
    "switch" statement). (Laruence)
  . Fixed bug #72513 (Stack-based buffer overflow vulnerability in
    virtual_file_ex). (Stas)
  . Fixed bug #72573 (HTTP_PROXY is improperly trusted by some PHP libraries
    and applications). (Stas)

- bz2:
  . Fixed bug #72613 (Inadequate error handling in bzread()). (Stas)

- CLI:
  . Fixed bug #72484 (SCRIPT_FILENAME shows wrong path if the user specify
    router.php). (Laruence)

- COM:
  . Fixed bug #72498 (variant_date_from_timestamp null dereference). (Anatol)

- Curl:
  . Fixed bug #72541 (size_t overflow lead to heap corruption). (Stas)

- Date:
  . Fixed bug #66836 (DateTime::createFromFormat 'U' with pre 1970 dates fails
    parsing). (derick)

- Exif:
  . Fixed bug #72603 (Out of bound read in exif_process_IFD_in_MAKERNOTE).
    (Stas)
  . Fixed bug #72618 (NULL Pointer Dereference in exif_process_user_comment).
    (Stas)

- GD:
  . Fixed bug #43475 (Thick styled lines have scrambled patterns). (cmb)
  . Fixed bug #53640 (XBM images require width to be multiple of 8). (cmb)
  . Fixed bug #64641 (imagefilledpolygon doesn't draw horizontal line). (cmb)
  . Fixed bug #72512 (gdImageTrueColorToPaletteBody allows arbitrary write/read
    access). (Pierre)
  . Fixed bug #72519 (imagegif/output out-of-bounds access). (Pierre)
  . Fixed bug #72558 (Integer overflow error within _gdContributionsAlloc()).
    (Pierre)
  . Fixed bug #72482 (Ilegal write/read access caused by gdImageAALine
    overflow). (Pierre)
  . Fixed bug #72494 (imagecropauto out-of-bounds access). (Pierre)

- Intl:
  . Fixed bug #72533 (locale_accept_from_http out-of-bounds access). (Stas)

- Mbstring:
  . Fixed bug #72405 (mb_ereg_replace - mbc_to_code (oniguruma) -
    oob read access). (Laruence)
  . Fixed bug #72399 (Use-After-Free in MBString (search_re)). (Laruence)

- mcrypt:
  . Fixed bug #72551, bug #72552 (In correct casting from size_t to int lead to
    heap overflow in mdecrypt_generic). (Stas)

- PDO_pgsql:
  . Fixed bug #72570 (Segmentation fault when binding parameters on a query
    without placeholders). (Matteo)

- PCRE:
  . Fixed bug #72476 (Memleak in jit_stack). (Laruence)
  . Fixed bug #72463 (mail fails with invalid argument). (Anatol)

- Readline:
  . Fixed bug #72538 (readline_redisplay crashes php). (Laruence)

- Standard:
  . Fixed bug #72505 (readfile() mangles files larger than 2G). (Cschneid)
  . Fixed bug #72306 (Heap overflow through proc_open and $env parameter).
    (Laruence)

- Session:
  . Fixed bug #72531 (ps_files_cleanup_dir Buffer overflow). (Laruence)
  . Fixed bug #72562 (Use After Free in unserialize() with Unexpected Session
    Deserialization). (Stas)

- SNMP:
  . Fixed bug #72479 (Use After Free Vulnerability in SNMP with GC and
    unserialize()). (Stas)

- Streams:
  . Fixed bug #72439 (Stream socket with remote address leads to a segmentation
    fault). (Laruence)

- XMLRPC:
  . Fixed bug #72606 (heap-buffer-overflow (write) simplestring_addn
    simplestring.c). (Stas)

- Zip:
  . Fixed bug #72520 (Stack-based buffer overflow vulnerability in
    php_stream_zip_opener). (Stas)

23 Jun 2016 PHP 7.0.8

- Core:
  . Fixed bug #72218 (If host name cannot be resolved then PHP 7 crashes). 
    (Esminis at esminis dot lt)
  . Fixed bug #72221 (segfault, past-the-end access). (Lauri Kenttä)
  . Fixed bug #72268 (Integer Overflow in nl2br()). (Stas)
  . Fixed bug #72275 (Integer Overflow in json_encode()/json_decode()/
    json_utf8_to_utf16()). (Stas)
  . Fixed bug #72400 (Integer Overflow in addcslashes/addslashes). (Stas)
  . Fixed bug #72403 (Integer Overflow in Length of String-typed ZVAL). (Stas)

- Date:
  . Fixed bug #63740 (strtotime seems to use both sunday and monday as start of
    week). (Derick)

- FPM:
  . Fixed bug #72308 (fastcgi_finish_request and logging environment
    variables). (Laruence)

- GD:
  . Fixed bug #66387 (Stack overflow with imagefilltoborder). (CVE-2015-8874)
    (cmb)
  . Fixed bug #72298 (pass2_no_dither out-of-bounds access). (Stas)
  . Fixed bug #72337 (invalid dimensions can lead to crash). (Pierre)
  . Fixed bug #72339 (Integer Overflow in _gd2GetHeader() resulting in heap 
    overflow). (CVE-2016-5766) (Pierre)
  . Fixed bug #72407 (NULL Pointer Dereference at _gdScaleVert). (Stas)
  . Fixed bug #72446 (Integer Overflow in gdImagePaletteToTrueColor() resulting
    in heap overflow). (CVE-2016-5767) (Pierre)

- Intl:
  . Fixed bug #70484 (selectordinal doesn't work with named parameters).
    (Anatol)

- mbstring:
   . Fixed bug #72402 (_php_mb_regex_ereg_replace_exec - double free).
     (CVE-2016-5768) (Stas)

- mcrypt:
   . Fixed bug #72455 (Heap Overflow due to integer overflows). (CVE-2016-5769)
     (Stas)

- OpenSSL:
  . Fixed bug #72140 (segfault after calling ERR_free_strings()).
    (Jakub Zelenka)

- PCRE:
  . Fixed bug #72143 (preg_replace uses int instead of size_t). (Joe)

- PDO_pgsql:
  . Fixed bug #71573 (Segfault (core dumped) if paramno beyond bound).
    (Laruence)
  . Fixed bug #72294 (Segmentation fault/invalid pointer in connection
    with pgsql_stmt_dtor). (Anatol)

- Phar:
  . Fixed bug #72321 (invalid free in phar_extract_file()).
    (hji at dyntopia dot com)

- Phpdbg:
  . Fixed bug #72284 (phpdbg fatal errors with coverage). (Bob)

- Postgres:
  . Fixed bug #72195 (pg_pconnect/pg_connect cause use-after-free). (Laruence)
  . Fixed bug #72197 (pg_lo_create arbitrary read). (Anatol)

- Standard:
  . Fixed bug #72369 (array_merge() produces references in PHP7). (Dmitry)
  . Fixed bug #72300 (ignore_user_abort(false) has no effect). (Laruence)
  . Fixed bug #72229 (Wrong reference when serialize/unserialize an object).
    (Laruence)
  . Fixed bug #72193 (dns_get_record returns array containing elements of
    type 'unknown'). (Laruence)
  . Fixed bug #72017 (range() with float step produces unexpected result).
    (Thomas Punt)

- WDDX:
  . Fixed bug #72340 (Double Free Courruption in wddx_deserialize).
    (CVE-2016-5772) (Stas)

- XML:
  . Fixed bug #72206 (xml_parser_create/xml_parser_free leaks mem). (Joe)

- XMLRPC:
  . Fixed bug #72155 (use-after-free caused by get_zval_xmlrpc_type).
    (Joe, Laruence)

- Zip:
  . Fixed ug #72258 (ZipArchive converts filenames to unrecoverable form).
    (Anatol)
  . Fixed bug #72434 (ZipArchive class Use After Free Vulnerability in PHP's GC
    algorithm and unserialize). (CVE-2016-5773) (Dmitry)

26 May 2016 PHP 7.0.7

- Core:
  . Fixed bug #72162 (use-after-free - error_reporting). (Laruence)
  . Add compiler option to disable special case function calls. (Joe)
  . Fixed bug #72101 (crash on complex code). (Dmitry)
  . Fixed bug #72100 (implode() inserts garbage into resulting string when
    joins very big integer). (Mikhail Galanin)
  . Fixed bug #72057 (PHP Hangs when using custom error handler and typehint).
    (Nikita Nefedov)
  . Fixed bug #72038 (Function calls with values to a by-ref parameter don't
    always throw a notice). (Bob)
  . Fixed bug #71737 (Memory leak in closure with parameter named $this).
    (Nikita)
  . Fixed bug #72059 (?? is not allowed on constant expressions). (Bob, Marcio)
  . Fixed bug #72159 (Imported Class Overrides Local Class Name). (Nikita)

- Curl:
  . Fixed bug #68658 (Define CURLE_SSL_CACERT_BADFILE). (Pierrick)

- DBA:
  . Fixed bug #72157 (use-after-free caused by dba_open). (Shm, Laruence)

- GD:
  . Fixed bug #72227 (imagescale out-of-bounds read). (Stas)

- Intl:
  . Fixed bug #64524 (Add intl.use_exceptions to php.ini-*). (Anatol)
  . Fixed bug #72241 (get_icu_value_internal out-of-bounds read). (Stas)

- JSON:
  . Fixed bug #72069 (Behavior \JsonSerializable different from json_encode).
    (Laruence)

- Mbstring:
  . Fixed bug #72164 (Null Pointer Dereference - mb_ereg_replace). (Laruence)

- OCI8:
  . Fixed bug #71600 (oci_fetch_all segfaults when selecting more than eight
    columns). (Tian Yang)

- Opcache:
  . Fixed bug #72014 (Including a file with anonymous classes multiple times
    leads to fatal error). (Laruence)

- OpenSSL:
  . Fixed bug #72165 (Null pointer dereference - openssl_csr_new). (Anatol)

- PCNTL:
  . Fixed bug #72154 (pcntl_wait/pcntl_waitpid array internal structure
    overwrite). (Laruence)

- POSIX:
  . Fixed bug #72133 (php_posix_group_to_array crashes if gr_passwd is NULL).
    (esminis at esminis dot lt)

- Postgres:
  . Fixed bug #72028 (pg_query_params(): NULL converts to empty string).
    (Laruence)
  . Fixed bug #71062 (pg_convert() doesn't accept ISO 8601 for datatype
    timestamp). (denver at timothy dot io)
  . Fixed bug #72151 (mysqli_fetch_object changed behaviour). (Anatol)

- Reflection:
  . Fixed bug #72174 (ReflectionProperty#getValue() causes __isset call).
    (Nikita)

- Session:
  . Fixed bug #71972 (Cyclic references causing session_start(): Failed to
    decode session object). (Laruence)

- Sockets:
  . Added socket_export_stream() function for getting a stream compatible
    resource from a socket resource. (Chris Wright, Bob)

- SPL:
  . Fixed bug #72051 (The reference in CallbackFilterIterator doesn't work as
    expected). (Laruence)

- SQLite3:
  . Fixed bug #68849 (bindValue is not using the right data type). (Anatol)

- Standard:
  . Fixed bug #72075 (Referencing socket resources breaks stream_select).
    (Laruence)
  . Fixed bug #72031 (array_column() against an array of objects discards all
    values matching null). (Nikita)

28 Apr 2016 PHP 7.0.6

- Core:
  . Fixed bug #71930 (_zval_dtor_func: Assertion `(arr)->gc.refcount <= 1'
    failed). (Laruence)
  . Fixed bug #71922 (Crash on assert(new class{})). (Nikita)
  . Fixed bug #71914 (Reference is lost in "switch"). (Laruence)
  . Fixed bug #71871 (Interfaces allow final and abstract functions). (Nikita)
  . Fixed Bug #71859 (zend_objects_store_call_destructors operates on realloced
    memory, crashing). (Laruence)
  . Fixed bug #71841 (EG(error_zval) is not handled well). (Laruence)
  . Fixed bug #71750 (Multiple Heap Overflows in php_raw_url_encode/
    php_url_encode). (Stas)
  . Fixed bug #71731 (Null coalescing operator and ArrayAccess). (Nikita)
  . Fixed bug #71609 (Segmentation fault on ZTS with gethostbyname). (krakjoe)
  . Fixed bug #71414 (Inheritance, traits and interfaces). (krakjoe)
  . Fixed bug #71359 (Null coalescing operator and magic). (krakjoe)
  . Fixed bug #71334 (Cannot access array keys while uksort()). (Nikita)
  . Fixed bug #69659 (ArrayAccess, isset() and the offsetExists method).
    (Nikita)
  . Fixed bug #69537 (__debugInfo with empty string for key gives error).
    (krakjoe)
  . Fixed bug #62059 (ArrayObject and isset are not friends). (Nikita)
  . Fixed bug #71980 (Decorated/Nested Generator is Uncloseable in Finally).
    (Nikita)

- BCmath:
  . Fixed bug #72093 (bcpowmod accepts negative scale and corrupts
    _one_ definition). (Stas)

- Curl:
  . Fixed bug #71831 (CURLOPT_NOPROXY applied as long instead of string).
    (Michael Sierks)

- Date:
  . Fixed bug #71889 (DateInterval::format Segmentation fault). (Thomas Punt)

- EXIF:
  . Fixed bug #72094 (Out of bounds heap read access in exif header processing). (Stas)

- GD:
  . Fixed bug #71912 (libgd: signedness vulnerability). (CVE-2016-3074) (Stas)

- Intl:
  . Fixed bug #71516 (IntlDateFormatter looses locale if pattern is set via
    constructor). (Anatol)
  . Fixed bug #70455 (Missing constant: IntlChar::NO_NUMERIC_VALUE). (Anatol)
  . Fixed bug #70451, #70452 (Inconsistencies in return values of IntlChar
    methods). (Daniel Persson)
  . Fixed bug #68893 (Stackoverflow in datefmt_create). (Anatol)
  . Fixed bug #66289 (Locale::lookup incorrectly returns en or en_US if locale
    is empty). (Anatol)
  . Fixed bug #70484 (selectordinal doesn't work with named parameters).
    (Anatol)
  . Fixed bug #72061 (Out-of-bounds reads in zif_grapheme_stripos with negative
    offset). (Stas)

- ODBC:
  . Fixed bug #63171 (Script hangs after max_execution_time). (Remi)

- Opcache:
  . Fixed bug #71843 (null ptr deref ZEND_RETURN_SPEC_CONST_HANDLER).
    (Laruence)

- PDO:
  . Fixed bug #52098 (Own PDOStatement implementation ignore __call()).
    (Daniel kalaspuffar, Julien)
  . Fixed bug #71447 (Quotes inside comments not properly handled). (Matteo)

- PDO_DBlib:
  . Fixed bug #71943 (dblib_handle_quoter needs to allocate an extra byte).
    (Adam Baratz)
  . Add DBLIB-specific attributes for controlling timeouts. (Adam Baratz)

- PDO_pgsql:
  . Fixed bug #62498 (pdo_pgsql inefficient when getColumnMeta() is used).
    (Joseph Bylund)

- Postgres:
  . Fixed bug #71820 (pg_fetch_object binds parameters before call
    constructor). (Anatol)
  . Fixed bug #71998 (Function pg_insert does not insert when column
    type = inet). (Anatol)

- SOAP:
  . Fixed bug #71986 (Nested foreach assign-by-reference creates broken
    variables). (Laruence)

- SPL:
  . Fixed bug #71838 (Deserializing serialized SPLObjectStorage-Object can't
    access properties in PHP). (Nikita)
  . Fixed bug #71735 (Double-free in SplDoublyLinkedList::offsetSet). (Stas)
  . Fixed bug #67582 (Cloned SplObjectStorage with overwritten getHash fails
    offsetExists()). (Nikita)
  . Fixed bug #52339 (SPL autoloader breaks class_exists()). (Nikita)

- Standard:
  . Fixed bug #71995 (Returning the same var twice from __sleep() produces
    broken serialized data). (Laruence)
  . Fixed bug #71940 (Unserialize crushes on restore object reference).
    (Laruence)
  . Fixed bug #71969 (str_replace returns an incorrect resulting array after
    a foreach by reference). (Laruence)
  . Fixed bug #71891 (header_register_callback() and
    register_shutdown_function()). (Laruence)
  . Fixed bug #71884 (Null pointer deref (segfault) in
    stream_context_get_default). (Laruence)
  . Fixed bug #71840 (Unserialize accepts wrongly data). (Ryat, Laruence)
  . Fixed bug #71837 (Wrong arrays behaviour). (Laruence)
  . Fixed bug #71827 (substr_replace bug, string length). (krakjoe)
  . Fixed bug #67512 (php_crypt() crashes if crypt_r() does not exist or
    _REENTRANT is not defined). (Nikita)
  . Fixed bug #72116 (array_fill optimization breaks implementation). (Bob)

- XML:
  . Fixed bug #72099 (xml_parse_into_struct segmentation fault). (Stas)

- Zip:
  . Fixed bug #71923 (integer overflow in ZipArchive::getFrom*).
    (CVE-2016-3078) (Stas)

31 Mar 2016 PHP 7.0.5

- Core:
  . Huge pages disabled by default. (Rasmus)
  . Added ability to enable huge pages in Zend Memory Manager through
    the environment variable USE_ZEND_ALLOC_HUGE_PAGES=1. (Dmitry)
  . Fixed bug #71756 (Call-by-reference widens scope to uninvolved functions
    when used in switch). (Laruence)
  . Fixed bug #71729 (Possible crash in zend_bin_strtod, zend_oct_strtod,
    zend_hex_strtod). (Laruence)
  . Fixed bug #71695 (Global variables are reserved before execution).
    (Laruence)
  . Fixed bug #71629 (Out-of-bounds access in php_url_decode in context
    php_stream_url_wrap_rfc2397). (mt at debian dot org)
  . Fixed bug #71622 (Strings used in pass-as-reference cannot be used to
    invoke C::$callable()). (Bob)
  . Fixed bug #71596 (Segmentation fault on ZTS with date function
    (setlocale)). (Anatol)
  . Fixed bug #71535 (Integer overflow in zend_mm_alloc_heap()). (Dmitry)
  . Fixed bug #71470 (Leaked 1 hashtable iterators). (Nikita)
  . Fixed bug #71575 (ISO C does not allow extra ‘;’ outside of a function).
    (asgrim)
  . Fixed bug #71724 (yield from does not count EOLs). (Nikita)
  . Fixed bug #71767 (ReflectionMethod::getDocComment returns the wrong
    comment). (Grigorii Sokolik)
  . Fixed bug #71806 (php_strip_whitespace() fails on some numerical values).
    (Nikita)
  . Fixed bug #71624 (`php -R` (PHP_MODE_PROCESS_STDIN) is broken).
    (Sean DuBois)

- CLI Server:
  . Fixed bug #69953 (Support MKCALENDAR request method). (Christoph)

- Curl:
  . Fixed bug #71694 (Support constant CURLM_ADDED_ALREADY). (mpyw)

- Date:
  . Fixed bug #71635 (DatePeriod::getEndDate segfault). (Thomas Punt)

- Fileinfo:
  . Fixed bug #71527 (Buffer over-write in finfo_open with malformed magic
    file). (CVE-2015-8865) (Anatol)

- libxml:
  . Fixed bug #71536 (Access Violation crashes php-cgi.exe). (Anatol)

- mbstring:
  . Fixed bug #71906 (AddressSanitizer: negative-size-param (-1) in
    mbfl_strcut). (CVE-2016-4073) (Stas)

- ODBC:
  . Fixed bug #47803, #69526 (Executing prepared statements is succesfull only
    for the first two statements). (einavitamar at gmail dot com, Anatol)

- PCRE:
  . Fixed bug #71659 (segmentation fault in pcre running twig tests).
    (nish dot aravamudan at canonical dot com)

- PDO_DBlib:
  . Fixed bug #54648 (PDO::MSSQL forces format of datetime fields).
    (steven dot lambeth at gmx dot de, Anatol)

- Phar:
  . Fixed bug #71625 (Crash in php7.dll with bad phar filename). (Anatol)
  . Fixed bug #71317 (PharData fails to open specific file). (Jos Elstgeest)
  . Fixed bug #71860 (Invalid memory write in phar on filename with \0 in
    name). (CVE-2016-4072) (Stas)

- phpdbg:
  . Fixed crash when advancing (except step) inside an internal function. (Bob)

- Session:
  . Fixed bug #71683 (Null pointer dereference in zend_hash_str_find_bucket).
    (Yasuo)

- SNMP:
  . Fixed bug #71704 (php_snmp_error() Format String Vulnerability).
    (CVE-2016-4071) (andrew at jmpesp dot org)

- SPL:
  . Fixed bug #71617 (private properties lost when unserializing ArrayObject).
    (Nikita)

- Standard:
  . Fixed bug #71660 (array_column behaves incorrectly after foreach by
    reference). (Laruence)
  . Fixed bug #71798 (Integer Overflow in php_raw_url_encode). (CVE-2016-4070)
    (taoguangchen at icloud dot com, Stas)

- Zip:
  . Update bundled libzip to 1.1.2. (Remi, Anatol)

03 Mar 2016 PHP 7.0.4

- Core:
  . Fixed bug (Low probability segfault in zend_arena). (Laruence)
  . Fixed bug #71441 (Typehinted Generator with return in try/finally crashes).
    (Bob)
  . Fixed bug #71442 (forward_static_call crash). (Laruence)
  . Fixed bug #71443 (Segfault using built-in webserver with intl using
    symfony). (Laruence)
  . Fixed bug #71449 (An integer overflow bug in php_implode()). (Stas)
  . Fixed bug #71450 (An integer overflow bug in php_str_to_str_ex()). (Stas)
  . Fixed bug #71474 (Crash because of VM stack corruption on Magento2).
    (Dmitry)
  . Fixed bug #71485 (Return typehint on internal func causes Fatal error
    when it throws exception). (Laruence)
  . Fixed bug #71529 (Variable references on array elements don't work when
    using count). (Nikita)
  . Fixed bug #71601 (finally block not executed after yield from). (Bob)
  . Fixed bug #71637 (Multiple Heap Overflow due to integer overflows in 
    xml/filter_url/addcslashes). (CVE-2016-4344, CVE-2016-4345, CVE-2016-4346)
    (Stas)

- CLI server:
  . Fixed bug #71559 (Built-in HTTP server, we can download file in web by bug).
    (Johannes, Anatol)

- CURL:
  . Fixed bug #71523 (Copied handle with new option CURLOPT_HTTPHEADER crashes
    while curl_multi_exec). (Laruence)
  . Fixed memory leak in curl_getinfo(). (Leigh)

- Date:
  . Fixed bug #71525 (Calls to date_modify will mutate timelib_rel_time,
    causing date_date_set issues). (Sean DuBois)

- Fileinfo:
  . Fixed bug #71434 (finfo throws notice for specific python file). (Laruence)

- FPM:
  . Fixed bug #62172 (FPM not working with Apache httpd 2.4 balancer/fcgi
    setup). (Matt Haught, Remi)
  . Fixed bug #71269 (php-fpm dumped core). (Mickaël)

- Opcache:
  . Fixed bug #71584 (Possible use-after-free of ZCG(cwd) in Zend Opcache).
    (Yussuf Khalil)

- PCRE:
  . Fixed bug #71537 (PCRE segfault from Opcache). (Laruence)

- phpdbg:
  . Fixed inherited functions from unspecified files being included in
    phpdbg_get_executable(). (Bob)

- SOAP:
  . Fixed bug #71610 (Type Confusion Vulnerability - SOAP /
    make_http_soap_request()). (CVE-2016-3185) (Stas)

- Standard:
  . Fixed bug #71603 (compact() maintains references in php7). (Laruence)
  . Fixed bug #70720 (strip_tags improper php code parsing). (Julien)

- XMLRPC:
  . Fixed bug #71501 (xmlrpc_encode_request ignores encoding option). (Hieu Le)

- Zip:
  . Fixed bug #71561 (NULL pointer dereference in Zip::ExtractTo). (Laruence)

04 Feb 2016 PHP 7.0.3

- Core:
  . Added support for new HTTP 451 code. (Julien)
  . Fixed bug #71039 (exec functions ignore length but look for NULL
    termination). (Anatol)
  . Fixed bug #71089 (No check to duplicate zend_extension). (Remi)
  . Fixed bug #71201 (round() segfault on 64-bit builds). (Anatol)
  . Fixed bug #71221 (Null pointer deref (segfault) in get_defined_vars via
    ob_start). (hugh at allthethings dot co dot nz)
  . Fixed bug #71248 (Wrong interface is enforced). (Dmitry)
  . Fixed bug #71273 (A wrong ext directory setup in php.ini leads to crash).
    (Anatol)
  . Fixed Bug #71275 (Bad method called on cloning an object having a trait).
    (Bob)
  . Fixed bug #71297 (Memory leak with consecutive yield from). (Bob)
  . Fixed bug #71300 (Segfault in zend_fetch_string_offset). (Laruence)
  . Fixed bug #71314 (var_export(INF) prints INF.0). (Andrea)
  . Fixed bug #71323 (Output of stream_get_meta_data can be falsified by its 
    input). (Leo Gaspard)
  . Fixed bug #71336 (Wrong is_ref on properties as exposed via
    get_object_vars()). (Laruence)
  . Fixed bug #71459 (Integer overflow in iptcembed()). (Stas)

- Apache2handler:
  . Fix >2G Content-Length headers in apache2handler. (Adam Harvey)

- CURL:
  . Fixed bug #71227 (Can't compile php_curl statically). (Anatol)
  . Fixed bug #71225 (curl_setopt() fails to set CURLOPT_POSTFIELDS with
    reference to CURLFile). (Laruence)

- GD:
  . Improved fix for bug #70976. (Remi)

- Interbase:
  . Fixed Bug #71305 (Crash when optional resource is omitted).
  (Laruence, Anatol)

- LDAP:
  . Fixed bug #71249 (ldap_mod_replace/ldap_mod_add store value as string
    "Array"). (Laruence)

- mbstring:
  . Fixed bug #71397 (mb_send_mail segmentation fault). (Andrea, Yasuo)

- OpenSSL:
  . Fixed bug #71475 (openssl_seal() uninitialized memory usage). (Stas)

- PCRE:
  . Upgraded pcrelib to 8.38. (CVE-2015-8383, CVE-2015-8386, CVE-2015-8387,
    CVE-2015-8389, CVE-2015-8390, CVE-2015-8391, CVE-2015-8393, CVE-2015-8394)

- Phar:
  . Fixed bug #71354 (Heap corruption in tar/zip/phar parser). (CVE-2016-4342)
    (Stas)
  . Fixed bug #71331 (Uninitialized pointer in phar_make_dirstream()).
    (CVE-2016-4343) (Stas)
  . Fixed bug #71391 (NULL Pointer Dereference in phar_tar_setupmetadata()).
    (Stas)
  . Fixed bug #71488 (Stack overflow when decompressing tar archives).
    (CVE-2016-2554) (Stas)

- SOAP:
  . Fixed bug #70979 (crash with bad soap request). (Anatol)
  
- SPL:
  . Fixed bug #71204 (segfault if clean spl_autoload_funcs while autoloading).
    (Laruence)
  . Fixed bug #71202 (Autoload function registered by another not activated
    immediately). (Laruence)
  . Fixed bug #71311 (Use-after-free vulnerability in SPL(ArrayObject,
    unserialize)). (Sean Heelan)
  . Fixed bug #71313 (Use-after-free vulnerability in SPL(SplObjectStorage,
    unserialize)). (Sean Heelan)

- Standard:
  . Fixed bug #71287 (Error message contains hexadecimal instead of decimal
    number). (Laruence)
  . Fixed bug #71264 (file_put_contents() returns unexpected value when 
    filesystem runs full). (Laruence)
  . Fixed bug #71245 (file_get_contents() ignores "header" context option if
    it's a reference). (Laruence)
  . Fixed bug #71220 (Null pointer deref (segfault) in compact via ob_start).
    (hugh at allthethings dot co dot nz)
  . Fixed bug #71190 (substr_replace converts integers in original $search
    array to strings). (Laruence)
  . Fixed bug #71188 (str_replace converts integers in original $search array
    to strings). (Laruence)
  . Fixed bug #71132, #71197 (range() segfaults). (Thomas Punt)

- WDDX:
  . Fixed bug #71335 (Type Confusion in WDDX Packet Deserialization). (Stas)

07 Jan 2016 PHP 7.0.2

- Core:
  . Fixed bug #71165 (-DGC_BENCH=1 doesn't work on PHP7).
    (y dot uchiyama dot 1015 at gmail dot com)
  . Fixed bug #71163 (Segmentation Fault: cleanup_unfinished_calls). (Laruence)
  . Fixed bug #71109 (ZEND_MOD_CONFLICTS("xdebug") doesn't work). (Laruence)
  . Fixed bug #71092 (Segmentation fault with return type hinting). (Laruence)
  . Fixed bug memleak in header_register_callback. (Laruence)
  . Fixed bug #71067 (Local object in class method stays in memory for each
    call). (Laruence)
  . Fixed bug #66909 (configure fails utf8_to_mutf7 test). (Michael Orlitzky)
  . Fixed bug #70781 (Extension tests fail on dynamic ext dependency).
    (Francois Laupretre)
  . Fixed bug #71089 (No check to duplicate zend_extension). (Remi)
  . Fixed bug #71086 (Invalid numeric literal parse error within
    highlight_string() function). (Nikita)
  . Fixed bug #71154 (Incorrect HT iterator invalidation causes iterator reuse).
    (Nikita)
  . Fixed bug #52355 (Negating zero does not produce negative zero). (Andrea)
  . Fixed bug #66179 (var_export() exports float as integer). (Andrea)
  . Fixed bug #70804 (Unary add on negative zero produces positive zero).
    (Andrea)

- CURL:
  . Fixed bug #71144 (Sementation fault when using cURL with ZTS).
    (Michael Maroszek, Laruence)

- DBA:
  . Fixed key leak with invalid resource. (Laruence)

- Filter:
  . Fixed bug #71063 (filter_input(INPUT_ENV, ..) does not work). (Reeze Xia)

- FPM:
  . Fixed bug #70755 (fpm_log.c memory leak and buffer overflow). (Stas)

- FTP:
  . Implemented FR #55651 (Option to ignore the returned FTP PASV address).
    (abrender at elitehosts dot com)

- GD:
  . Fixed bug #70976 (Memory Read via gdImageRotateInterpolated Array Index
    Out of Bounds). (CVE-2016-1903) (emmanuel dot law at gmail dot com)

- Mbstring:
  . Fixed bug #71066 (mb_send_mail: Program terminated with signal SIGSEGV,
    Segmentation fault). (Laruence)

- Opcache:
  . Fixed bug #71127 (Define in auto_prepend_file is overwrite). (Laruence)

- PCRE:
  . Fixed bug #71178 (preg_replace with arrays creates [0] in replace array
    if not already set). (Laruence)

- Readline:
  . Fixed bug #71094 (readline_completion_function corrupts static array on
    second TAB). (Nikita)

- Session:
  . Fixed bug #71122 (Session GC may not remove obsolete session data). (Yasuo)

- SPL:
  . Fixed bug #71077 (ReflectionMethod for ArrayObject constructor returns
    wrong number of parameters). (Laruence)
  . Fixed bug #71153 (Performance Degradation in ArrayIterator with large
    arrays). (Nikita)

- Standard:
  . Fixed bug #71270 (Heap BufferOver Flow in escapeshell functions).
    (CVE-2016-1904) (emmanuel dot law at gmail dot com)

- WDDX:
  . Fixed bug #70661 (Use After Free Vulnerability in WDDX Packet
    Deserialization). (taoguangchen at icloud dot com)
  . Fixed bug #70741 (Session WDDX Packet Deserialization Type Confusion
    Vulnerability). (taoguangchen at icloud dot com)

- XMLRPC:
  . Fixed bug #70728 (Type Confusion Vulnerability in PHP_to_XMLRPC_worker).
    (Julien)

17 Dec 2015, PHP 7.0.1

- Core:
  . Fixed bug #71105 (Format String Vulnerability in Class Name Error Message).
    (CVE-2015-8617) (andrew at jmpesp dot org)
  . Fixed bug #70831 (Compile fails on system with 160 CPUs). (Daniel Axtens)
  . Fixed bug #71006 (symbol referencing errors on Sparc/Solaris). (Dmitry)
  . Fixed bug #70997 (When using parentClass:: instead of parent::, static
    context changed). (Dmitry)
  . Fixed bug #70970 (Segfault when combining error handler with output
    buffering). (Laruence)
  . Fixed bug #70967 (Weird error handling for __toString when Error is
    thrown). (Laruence)
  . Fixed bug #70958 (Invalid opcode while using ::class as trait method
    paramater default value). (Laruence)
  . Fixed bug #70944 (try{ } finally{} can create infinite chains of
    exceptions). (Laruence)
  . Fixed bug #70931 (Two errors messages are in conflict). (dams, Laruence)
  . Fixed bug #70904 (yield from incorrectly marks valid generator as
    finished). (Bob)
  . Fixed bug #70899 (buildconf failure in extensions). (Bob, Reeze)
  . Fixed bug #61751 (SAPI build problem on AIX: Undefined symbol:
    php_register_internal_extensions). (Lior Kaplan)
  . Fixed \int (or generally every scalar type name with leading backslash)
    to not be accepted as type name. (Bob)
  . Fixed exception not being thrown immediately into a generator yielding
    from an array. (Bob)
  . Fixed bug #70987 (static::class within Closure::call() causes segfault).
    (Andrea)
  . Fixed bug #71013 (Incorrect exception handler with yield from). (Bob)
  . Fixed double free in error condition of format printer. (Bob)

- CLI server:
  . Fixed bug #71005 (Segfault in php_cli_server_dispatch_router()). (Adam)

- Intl:
  . Fixed bug #71020 (Use after free in Collator::sortWithSortKeys).
    (CVE-2015-8616) (emmanuel dot law at gmail dot com, Laruence)

- Mysqlnd:
  . Fixed bug #68077 (LOAD DATA LOCAL INFILE / open_basedir restriction).
    (Laruence)
  . Fixed bug #68344 (MySQLi does not provide way to disable peer certificate
    validation) by introducing MYSQLI_CLIENT_SSL_DONT_VERIFY_SERVER_CERT
    connection flag. (Andrey)

- OCI8:
  . Fixed LOB implementation size_t/zend_long mismatch reported by gcov.
    (Senthil)

- Opcache:
  . Fixed bug #71024 (Unable to use PHP 7.0 x64 side-by-side with PHP 5.6 x32
    on the same server). (Anatol)
  . Fixed bug #70991 (zend_file_cache.c:710: error: array type has incomplete
    element type). (Laruence)
  . Fixed bug #70977 (Segmentation fault with opcache.huge_code_pages=1).
    (Laruence)

- PDO_Firebird:
  . Fixed bug #60052 (Integer returned as a 64bit integer on X64_86). (Mariuz)

- Phpdbg:
  . Fixed stderr being written to stdout. (Bob)

- Reflection:
  . Fixed bug #71018 (ReflectionProperty::setValue() behavior changed).
    (Laruence)
  . Fixed bug #70982 (setStaticPropertyValue behaviors inconsistently with
    5.6). (Laruence)

- Soap:
  . Fixed bug #70993 (Array key references break argument processing).
    (Laruence)

- SPL:
  . Fixed bug #71028 (Undefined index with ArrayIterator). (Laruence)

- SQLite3:
  . Fixed bug #71049 (SQLite3Stmt::execute() releases bound parameter instead
    of internal buffer). (Laruence)

- Standard:
  . Fixed bug #70999 (php_random_bytes: called object is not a function).
    (Scott)
  . Fixed bug #70960 (ReflectionFunction for array_unique returns wrong number
    of parameters). (Laruence)

- Streams/Socket:
  . Add IPV6_V6ONLY constant / make it usable in stream contexts. (Bob)

03 Dec 2015, PHP 7.0.0

- Core:
  . Fixed bug #70947 (INI parser segfault with INI_SCANNER_TYPED). (Laruence)
  . Fixed bug #70914 (zend_throw_or_error() format string vulnerability).
    (Taoguang Chen)
  . Fixed bug #70912 (Null ptr dereference instantiating class with invalid 
    array property). (Laruence)
  . Fixed bug #70895, #70898 (null ptr deref and segfault with crafted calable).
    (Anatol, Laruence)
  . Fixed bug #70249 (Segmentation fault while running PHPUnit tests on
    phpBB 3.2-dev). (Laruence)
  . Fixed bug #70805 (Segmentation faults whilst running Drupal 8 test suite).
    (Dmitry, Laruence)
  . Fixed bug #70842 (Persistent Stream Segmentation Fault). (Caleb Champlin)
  . Fixed bug #70862 (Several functions do not check return code of
    php_stream_copy_to_mem()). (Anatol)
  . Fixed bug #70863 (Incorect logic to increment_function for proxy objects).
    (Anatol)
  . Fixed bug #70323 (Regression in zend_fetch_debug_backtrace() can cause
    segfaults). (Aharvey, Laruence)
  . Fixed bug #70873 (Regression on private static properties access).
    (Laruence)
  . Fixed bug #70748 (Segfault in ini_lex () at Zend/zend_ini_scanner.l).
   (Laruence)
  . Fixed bug #70689 (Exception handler does not work as expected). (Laruence)
  . Fixed bug #70430 (Stack buffer overflow in zend_language_parser()). (Nikita)
  . Fixed bug #70782 (null ptr deref and segfault (zend_get_class_fetch_type)).
    (Nikita)
  . Fixed bug #70785 (Infinite loop due to exception during identical
    comparison). (Laruence)
  . Fixed bug #70630 (Closure::call/bind() crash with ReflectionFunction->
    getClosure()). (Dmitry, Bob)
  . Fixed bug #70662 (Duplicate array key via undefined index error handler).
    (Nikita)
  . Fixed bug #70681 (Segfault when binding $this of internal instance method
    to null). (Nikita)
  . Fixed bug #70685 (Segfault for getClosure() internal method rebind with
    invalid $this). (Nikita)
  . Added zend_internal_function.reserved[] fields. (Dmitry)
  . Fixed bug #70557 (Memleak on return type verifying failed). (Laruence)
  . Fixed bug #70555 (fun_get_arg() on unsetted vars return UNKNOW). (Laruence)
  . Fixed bug #70548 (Redundant information printed in case of uncaught engine
    exception). (Laruence)
  . Fixed bug #70547 (unsetting function variables corrupts backtrace).
    (Laruence)
  . Fixed bug #70528 (assert() with instanceof adds apostrophes around class
    name). (Laruence)
  . Fixed bug #70481 (Memory leak in auto_global_copy_ctor() in ZTS build).
    (Laruence)
  . Fixed bug #70431 (Memory leak in php_ini.c). (Senthil, Laruence)
  . Fixed bug #70478 (**= does no longer work). (Bob)
  . Fixed bug #70398 (SIGSEGV, Segmentation fault zend_ast_destroy_ex).
    (Dmitry, Bob, Laruence)
  . Fixed bug #70332 (Wrong behavior while returning reference on object).
    (Laruence, Dmitry)
  . Fixed bug #70300 (Syntactical inconsistency with new group use syntax).
    (marcio dot web2 at gmail dot com)
  . Fixed bug #70321 (Magic getter breaks reference to array property).
    (Laruence)
  . Fixed bug #70187 (Notice: unserialize(): Unexpected end of serialized
    data). (Dmitry)
  . Fixed bug #70145 (From field incorrectly parsed from headers). (Anatol)
  . Fixed bug #70370 (Bundled libtool.m4 doesn't handle FreeBSD 10 when
    building extensions). (Adam)
  . Fixed bug causing exception traces with anon classes to be truncated. (Bob)
  . Fixed bug #70397 (Segmentation fault when using Closure::call and yield).
    (Bob)
  . Fixed bug #70299 (Memleak while assigning object offsetGet result).
    (Laruence)
  . Fixed bug #70288 (Apache crash related to ZEND_SEND_REF). (Laruence)
  . Fixed bug #70262 (Accessing array crashes PHP 7.0beta3).
    (Laruence, Dmitry)
  . Fixed bug #70258 (Segfault if do_resize fails to allocated memory).
    (Laruence)
  . Fixed bug #70253 (segfault at _efree () in zend_alloc.c:1389). (Laruence)
  . Fixed bug #70240 (Segfault when doing unset($var());). (Laruence)
  . Fixed bug #70223 (Incrementing value returned by magic getter). (Laruence)
  . Fixed bug #70215 (Segfault when __invoke is static). (Bob)
  . Fixed bug #70207 (Finally is broken with opcache). (Laruence, Dmitry)
  . Fixed bug #70173 (ZVAL_COPY_VALUE_EX broken for 32bit Solaris Sparc).
    (Laruence, cmb)
  . Fixed bug #69487 (SAPI may truncate POST data). (cmb)
  . Fixed bug #70198 (Checking liveness does not work as expected).
    (Shafreeck Sea, Anatol Belski)
  . Fixed bug #70241,#70293 (Skipped assertions affect Generator returns). (Bob)
  . Fixed bug #70239 (Creating a huge array doesn't result in exhausted,
    but segfault). (Laruence, Anatol)
  . Fixed "finally" issues. (Nikita, Dmitry)
  . Fixed bug #70098 (Real memory usage doesn't decrease). (Dmitry)
  . Fixed bug #70159 (__CLASS__ is lost in closures). (Julien)
  . Fixed bug #70156 (Segfault in zend_find_alias_name). (Laruence)
  . Fixed bug #70124 (null ptr deref / seg fault in ZEND_HANDLE_EXCEPTION).
    (Laruence)
  . Fixed bug #70117 (Unexpected return type error). (Laruence)
  . Fixed bug #70106 (Inheritance by anonymous class). (Bob)
  . Fixed bug #69674 (SIGSEGV array.c:953). (cmb)
  . Fixed bug #70164 (__COMPILER_HALT_OFFSET__ under namespace is not defined).
    (Bob)
  . Fixed bug #70108 (sometimes empty $_SERVER['QUERY_STRING']). (Anatol)
  . Fixed bug #70179 ($this refcount issue). (Bob)
  . Fixed bug #69896 ('asm' operand has impossible constraints). (Anatol)
  . Fixed bug #70183 (null pointer deref (segfault) in zend_eval_const_expr).
    (Hugh Davenport)
  . Fixed bug #70182 (Segfault in ZEND_ASSIGN_DIV_SPEC_CV_UNUSED_HANDLER).
    (Hugh Davenport)
  . Fixed bug #69793 (Remotely triggerable stack exhaustion via recursive
    method calls). (Stas)
  . Fixed bug #69892 (Different arrays compare indentical due to integer key
    truncation). (Nikita)
  . Fixed bug #70121 (unserialize() could lead to unexpected methods execution
    / NULL pointer deref). (Stas)
  . Fixed bug #70089 (segfault at ZEND_FETCH_DIM_W_SPEC_VAR_CONST_HANDLER ()).
    (Laruence)
  . Fixed bug #70057 (Build failure on 32-bit Mac OS X 10.6.8: recursive
    inlining). (Laruence)
  . Fixed bug #70012 (Exception lost with nested finally block). (Laruence)
  . Fixed bug #69996 (Changing the property of a cloned object affects the
    original). (Dmitry, Laruence)
  . Fixed bug #70083 (Use after free with assign by ref to overloaded objects).
    (Bob)
  . Fixed bug #70006 (cli - function with default arg = STDOUT crash output).
    (Laruence)
  . Fixed bug #69521 (Segfault in gc_collect_cycles()).
    (arjen at react dot com, Laruence)
  . Improved zend_string API. (Francois Laupretre)
  . Fixed bug #69955 (Segfault when trying to combine [] and assign-op on
    ArrayAccess object). (Laruence)
  . Fixed bug #69957 (Different ways of handling div/mod/intdiv). (Bob)
  . Fixed bug #69900 (Too long timeout on pipes). (Anatol)
  . Fixed bug #69872 (uninitialised value in strtr with array). (Laruence)
  . Fixed bug #69868 (Invalid read of size 1 in zend_compile_short_circuiting).
    (Laruence)
  . Fixed bug #69849 (Broken output of apache_request_headers). (Kalle)
  . Fixed bug #69840 (iconv_substr() doesn't work with UTF-16BE). (Kalle)
  . Fixed bug #69823 (PHP 7.0.0alpha1 segmentation fault when exactly 33
    extensions are loaded). (Laruence)
  . Fixed bug #69805 (null ptr deref and seg fault in zend_resolve_class_name).
    (Laruence)
  . Fixed bug #69802 (Reflection on Closure::__invoke borks type hint class
    name). (Dmitry)
  . Fixed bug #69761 (Serialization of anonymous classes should be prevented).
    (Laruence)
  . Fixed bug #69551 (parse_ini_file() and parse_ini_string() segmentation
    fault). (Christoph M. Becker)
  . Fixed bug #69781 (phpinfo() reports Professional Editions of Windows
    7/8/8.1/10 as "Business"). (Christian Wenz)
  . Fixed bug #69835 (phpinfo() does not report many Windows SKUs).
    (Christian Wenz)
  . Fixed bug #69889 (Null coalesce operator doesn't work for string offsets).
    (Nikita)
  . Fixed bug #69891 (Unexpected array comparison result). (Nikita)
  . Fixed bug #69892 (Different arrays compare indentical due to integer key
    truncation). (Nikita)
  . Fixed bug #69893 (Strict comparison between integer and empty string keys
    crashes). (Nikita)
  . Fixed bug #69767 (Default parameter value with wrong type segfaults).
    (cmb, Laruence)
  . Fixed bug #69756 (Fatal error: Nesting level too deep - recursive dependency
    ? with ===). (Dmitry, Laruence)
  . Fixed bug #69758 (Item added to array not being removed by array_pop/shift
    ). (Laruence)
  . Fixed bug #68475 (Add support for $callable() sytnax with 'Class::method').
    (Julien, Aaron Piotrowski)
  . Fixed bug #69485 (Double free on zend_list_dtor). (Laruence)
  . Fixed bug #69427 (Segfault on magic method __call of private method in 
    superclass). (Laruence)
  . Improved __call() and __callStatic() magic method handling. Now they are
    called in a stackless way using ZEND_CALL_TRAMPOLINE opcode, without
    additional stack frame. (Laruence, Dmitry)
  . Optimized strings concatenation. (Dmitry, Laruence)
  . Fixed weird operators behavior. Division by zero now emits warning and 
    returns +/-INF, modulo by zero and intdid() throws an exception, shifts
    by negative offset throw exceptions. Compile-time evaluation of division
    by zero is disabled. (Dmitry, Andrea, Nikita)
  . Fixed bug #69371 (Hash table collision leads to inaccessible array keys).
    (Laruence)
  . Fixed bug #68933 (Invalid read of size 8 in zend_std_read_property).
    (Laruence, arjen at react dot com)
  . Fixed bug #68252 (segfault in Zend/zend_hash.c in function
    _zend_hash_del_el). (Laruence)
  . Fixed bug #65598 (Closure executed via static autoload incorrectly marked as
    static). (Nikita)
  . Fixed bug #66811 (Cannot access static::class in lambda, writen outside of a
    class). (Nikita)
  . Fixed bug #69568 (call a private function in closure failed). (Nikita)
  . Added PHP_INT_MIN constant. (Andrea)
  . Added Closure::call() method. (Andrea)
  . Fixed bug #67959 (Segfault when calling phpversion('spl')). (Florian)
  . Implemented the RFC `Catchable "Call to a member function bar() on a
    non-object"`. (Timm)
  . Added options parameter for unserialize allowing to specify acceptable
    classes (https://wiki.php.net/rfc/secure_unserialize). (Stas)
  . Fixed bug #63734 (Garbage collector can free zvals that are still
    referenced). (Dmitry)
  . Removed ZEND_ACC_FINAL_CLASS, promoting ZEND_ACC_FINAL as final class 
    modifier. (Guilherme Blanco)
  . is_long() & is_integer() is now an alias of is_int(). (Kalle)
  . Implemented FR #55467 (phpinfo: PHP Variables with $ and single quotes). (Kalle)
  . Added ?? operator. (Andrea)
  . Added <=> operator. (Andrea)
  . Added \u{xxxxx} Unicode Codepoint Escape Syntax. (Andrea)
  . Fixed oversight where define() did not support arrays yet const syntax did.
    (Andrea, Dmitry)
  . Use "integer" and "float" instead of "long" and "double" in ZPP, type hint
    and conversion error messages. (Andrea)
  . Implemented FR #55428 (E_RECOVERABLE_ERROR when output buffering in output
    buffering handler). (Kalle)
  . Removed scoped calls of non-static methods from an incompatible $this
    context. (Nikita)
  . Removed support for #-style comments in ini files. (Nikita)
  . Removed support for assigning the result of new by reference. (Nikita)
  . Invalid octal literals in source code now produce compile errors, fixes
    PHPSadness #31. (Andrea)
  . Removed dl() function on fpm-fcgi. (Nikita)
  . Removed support for hexadecimal numeric strings. (Nikita)
  . Removed obsolete extensions and SAPIs. See the full list in UPGRADING. (Anatol)
  . Added NULL byte protection to exec, system and passthru. (Yasuo)
  . Added error_clear_last() function. (Reeze Xia)
  . Fixed bug #68797 (Number 2.2250738585072012e-308 converted incorrectly).
    (Anatol)
  . Improved zend_qsort(using hybrid sorting algo) for better performance, 
    and also renamed zend_qsort to zend_sort. (Laruence)
  . Added stable sorting algo zend_insert_sort. (Laruence)
  . Improved zend_memnchr(using sunday algo) for better performance. (Laruence)
  . Implemented the RFC `Scalar Type Decalarations v0.5`. (Anthony)
  . Implemented the RFC `Group Use Declarations`. (Marcio)
  . Implemented the RFC `Continue Output Buffering`. (Mike)
  . Implemented the RFC `Constructor behaviour of internal classes`. (Dan, Dmitry)
  . Implemented the RFC `Fix "foreach" behavior`. (Dmitry)
  . Implemented the RFC `Generator Delegation`. (Bob)
  . Implemented the RFC `Anonymous Class Support`. (Joe, Nikita, Dmitry)
  . Implemented the RFC `Context Sensitive Lexer`. (Marcio Almada)
  . Fixed bug #69511 (Off-by-one buffer overflow in php_sys_readlink).
    (Jan Starke, Anatol)

- CLI server:
  . Fixed bug #68291 (404 on urls with '+'). (cmb)
  . Fixed bug #66606 (Sets HTTP_CONTENT_TYPE but not CONTENT_TYPE).
    (wusuopu, cmb)
  . Fixed bug #70264 (CLI server directory traversal). (cmb)
  . Fixed bug #69655 (php -S changes MKCALENDAR request method to MKCOL). (cmb)
  . Fixed bug #64878 (304 responses return Content-Type header). (cmb)
  . Refactor MIME type handling to use a hash table instead of linear search.
    (Adam)
  . Update the MIME type list from the one shipped by Apache HTTPD. (Adam)
  . Added support for SEARCH WebDav method. (Mats Lindh)

- COM:
  . Fixed bug #69939 (Casting object to bool returns false). (Kalle)

- Curl:
  . Fixed bug #70330 (Segmentation Fault with multiple "curl_copy_handle").
    (Laruence)
  . Fixed bug #70163 (curl_setopt_array() type confusion). (Laruence)
  . Fixed bug #70065 (curl_getinfo() returns corrupted values). (Anatol)
  . Fixed bug #69831 (Segmentation fault in curl_getinfo). (im dot denisenko at
    yahoo dot com)
  . Fixed bug #68937 (Segfault in curl_multi_exec). (Laruence)
  . Removed support for unsafe file uploads. (Nikita)

- Date:
  . Fixed bug #70245 (strtotime does not emit warning when 2nd parameter is
    object or string). (cmb)
  . Fixed bug #70266 (DateInterval::__construct.interval_spec is not supposed to
    be optional). (cmb)
  . Fixed bug #70277 (new DateTimeZone($foo) is ignoring text after null byte).
    (cmb)
  . Fixed day_of_week function as it could sometimes return negative values
    internally. (Derick)
  . Removed $is_dst parameter from mktime() and gmmktime(). (Nikita)
  . Removed date.timezone warning
    (https://wiki.php.net/rfc/date.timezone_warning_removal). (Bob)
  . Added "v" DateTime format modifier to get the 3-digit version of fraction 
    of seconds. (Mariano Iglesias)
  . Implemented FR #69089 (Added DateTime::RFC3339_EXTENDED to output in
    RFC3339 Extended format which includes fraction of seconds). (Mariano
    Iglesias)

- DBA:
  . Fixed bug #62490 (dba_delete returns true on missing item (inifile)). (Mike)
  . Fixed bug #68711 (useless comparisons). (bugreports at internot dot info)

- DOM:
  . Fixed bug #70558 ("Couldn't fetch" error in 
    DOMDocument::registerNodeClass()). (Laruence) 
  . Fixed bug #70001 (Assigning to DOMNode::textContent does additional entity
    encoding). (cmb)
  . Fixed bug #69846 (Segmenation fault (access violation) when iterating over
    DOMNodeList). (Anatol Belski)
  . Made DOMNode::textContent writeable. (Tjerk)

- EXIF:
  . Fixed bug #70385 (Buffer over-read in exif_read_data with TIFF IFD tag byte
    value of 32 bytes). (Stas)

- Fileinfo:
  . Fixed bug #66242 (libmagic: don't assume char is signed). (ArdB)

- Filter:
  . New FILTER_VALIDATE_DOMAIN and better RFC conformance for FILTER_VALIDATE_URL. (Kevin Dunglas)
  . Fixed bug #67167 (Wrong return value from FILTER_VALIDATE_BOOLEAN,
    FILTER_NULL_ON_FAILURE). (levim)

- FPM:
  . Fixed bug #70538 ("php-fpm -i" crashes). (rainer dot jung at
    kippdata dot de)
  . Fixed bug #70279 (HTTP Authorization Header is sometimes passed to newer
    reqeusts). (Laruence)
  . Fixed bug #68945 (Unknown admin values segfault pools). (Laruence)
  . Fixed bug #65933 (Cannot specify config lines longer than 1024 bytes). (Chris Wright)
  . Implemented FR #67106 (Split main fpm config). (Elan Ruusamäe, Remi)

- FTP:
  . Fixed bug #69082 (FTPS support on Windows). (Anatol) 

- GD:
  . Fixed bug #53156 (imagerectangle problem with point ordering). (cmb)
  . Fixed bug #66387 (Stack overflow with imagefilltoborder). (CVE-2015-8874)
    (cmb)
  . Fixed bug #70102 (imagecreatefromwebm() shifts colors). (cmb)
  . Fixed bug #66590 (imagewebp() doesn't pad to even length). (cmb)
  . Fixed bug #66882 (imagerotate by -90 degrees truncates image by 1px). (cmb)
  . Fixed bug #70064 (imagescale(..., IMG_BICUBIC) leaks memory). (cmb)
  . Fixed bug #69024 (imagescale segfault with palette based image). (cmb)
  . Fixed bug #53154 (Zero-height rectangle has whiskers). (cmb)
  . Fixed bug #67447 (imagecrop() add a black line when cropping). (cmb)
  . Fixed bug #68714 (copy 'n paste error). (cmb)
  . Fixed bug #66339 (PHP segfaults in imagexbm). (cmb)
  . Fixed bug #70047 (gd_info() doesn't report WebP support). (cmb)
  . Replace libvpx with libwebp for bundled libgd. (cmb, Anatol)
  . Fixed bug #61221 (imagegammacorrect function loses alpha channel). (cmb)
  . Made fontFetch's path parser thread-safe. (Sara)
  . Removed T1Lib support. (Kalle)

- GMP:
  . Fixed bug #70284 (Use after free vulnerability in unserialize() with GMP).
    (stas)

- hash:
  . Fixed bug #70312 (HAVAL gives wrong hashes in specific cases). (letsgolee
    at naver dot com)

- IMAP:
  . Fixed bug #70158 (Building with static imap fails). (cmb)
  . Fixed bug #69998 (curl multi leaking memory). (Pierrick)

- Intl:
  . Fixed bug #70453 (IntlChar::foldCase() incorrect arguments and missing
    constants). (cmb)
  . Fixed bug #70454 (IntlChar::forDigit second parameter should be optional).
    (cmb, colinodell)
  . Removed deprecated aliases datefmt_set_timezone_id() and
    IntlDateFormatter::setTimeZoneID(). (Nikita)

- JSON:
  . Fixed bug #62010 (json_decode produces invalid byte-sequences).
    (Jakub Zelenka)
  . Fixed bug #68546 (json_decode() Fatal error: Cannot access property
    started with '\0'). (Jakub Zelenka)
  . Replace non-free JSON parser with a parser from Jsond extension, fixes #63520
    (JSON extension includes a problematic license statement). (Jakub Zelenka)
  . Fixed bug #68938 (json_decode() decodes empty string without error).
    (jeremy at bat-country dot us)

- LDAP:
  . Fixed bug #47222 (Implement LDAP_OPT_DIAGNOSTIC_MESSAGE). (Andreas Heigl)

- LiteSpeed:
  . Updated LiteSpeed SAPI code from V5.5 to V6.6. (George Wang)

- libxml:
  . Fixed handling of big lines in error messages with libxml >= 2.9.0.
    (Christoph M. Becker)

- Mcrypt:
  . Fixed bug #70625 (mcrypt_encrypt() won't return data when no IV was
    specified under RC4). (Nikita)
  . Fixed bug #69833 (mcrypt fd caching not working). (Anatol)
  . Fixed possible read after end of buffer and use after free. (Dmitry)
  . Removed mcrypt_generic_end() alias. (Nikita)
  . Removed mcrypt_ecb(), mcrypt_cbc(), mcrypt_cfb(), mcrypt_ofb(). (Nikita)

- Mysqli:
  . Fixed bug #32490 (constructor of mysqli has wrong name). (cmb)

- Mysqlnd:
  . Fixed bug #70949 (SQL Result Sets With NULL Can Cause Fatal Memory Errors).
    (Laruence)
  . Fixed bug #70384 (mysqli_real_query():Unknown type 245 sent by the server).
   (Andrey)
  . Fixed bug #70456 (mysqlnd doesn't activate TCP keep-alive when connecting to
    a server). (Sergei Turchanov)
  . Fixed bug #70572 segfault in mysqlnd_connect. (Andrey, Remi)
  . Fixed Bug #69796 (mysqli_stmt::fetch doesn't assign null values to
    bound variables). (Laruence)

- OCI8:
  . Fixed memory leak with LOBs. (Senthil)
  . Fixed bug #68298 (OCI int overflow) (Senthil).
  . Corrected oci8 hash destructors to prevent segfaults, and a few other fixes.
    (Cameron Porter)

- ODBC:
  . Fixed bug #69975 (PHP segfaults when accessing nvarchar(max) defined
    columns). (CVE-2015-8879) (cmb)

- Opcache:
  . Fixed bug #70656 (require() statement broken after opcache_reset() or a
    few hours of use). (Laruence)
  . Fixed bug #70843 (Segmentation fault on MacOSX with
    opcache.file_cache_only=1). (Laruence)
  . Fixed bug #70724 (Undefined Symbols from opcache.so on Mac OS X 10.10).
    (Laruence)
  . Fixed compatibility with Windows 10 (see also bug #70652). (Anatol)
  . Attmpt to fix "Unable to reattach to base address" problem. (Matt Ficken)
  . Fixed bug #70423 (Warning Internal error: wrong size calculation). (Anatol)
  . Fixed bug #70237 (Empty while and do-while segmentation fault with opcode
    on CLI enabled). (Dmitry, Laruence)
  . Fixed bug #70111 (Segfault when a function uses both an explicit return
    type and an explicit cast). (Laruence)
  . Fixed bug #70058 (Build fails when building for i386). (Laruence)
  . Fixed bug #70022 (Crash with opcache using opcache.file_cache_only=1).
    (Anatol)
  . Removed opcache.load_comments configuration directive. Now doc comments
    loading costs nothing and always enabled. (Dmitry)
  . Fixed bug #69838 (Wrong size calculation for function table). (Anatol)
  . Fixed bug #69688 (segfault with eval and opcache fast shutdown).
    (Laruence)
  . Added experimental (disabled by default) file based opcode cache.
    (Dmitry, Laruence, Anatol)
  . Fixed bug with try blocks being removed when extended_info opcode
    generation is turned on. (Laruence)
  . Fixed bug #68644 (strlen incorrect : mbstring + func_overload=2 +UTF-8
    + Opcache). (Laruence)

- OpenSSL:
  . Require at least OpenSSL version 0.9.8. (Jakub Zelenka)
  . Fixed bug #68312 (Lookup for openssl.cnf causes a message box). (Anatol)
  . Fixed bug #55259 (openssl extension does not get the DH parameters from
    DH key resource). (Jakub Zelenka)
  . Fixed bug #70395 (Missing ARG_INFO for openssl_seal()). (cmb)
  . Fixed bug #60632 (openssl_seal fails with AES). (Jakub Zelenka)
  . Implemented FR #70438 (Add IV parameter for openssl_seal and openssl_open)
    (Jakub Zelenka)
  . Fixed bug #70014 (openssl_random_pseudo_bytes() is not cryptographically
    secure). (CVE-2015-8867) (Stas)
  . Fixed bug #69882 (OpenSSL error "key values mismatch" after
    openssl_pkcs12_read with extra cert). (Tomasz Sawicki)
  . Added "alpn_protocols" SSL context option allowing encrypted client/server
    streams to negotiate alternative protocols using the ALPN TLS extension when
    built against OpenSSL 1.0.2 or newer. Negotiated protocol information is
    accessible through stream_get_meta_data() output.
  . Removed "CN_match" and "SNI_server_name" SSL context options. Use automatic
    detection or the "peer_name" option instead. (Nikita)

- Pcntl:
  . Fixed bug #70386 (Can't compile on NetBSD because of missing WCONTINUED
    and WIFCONTINUED). (Matteo)
  . Fixed bug #60509 (pcntl_signal doesn't decrease ref-count of old handler
    when setting SIG_DFL). (Julien)
  . Implemented FR #68505 (Added wifcontinued and wcontinued). (xilon-jul)
  . Added rusage support to pcntl_wait() and pcntl_waitpid(). (Anton Stepanenko,
    Tony)

- PCRE:
  . Fixed bug #70232 (Incorrect bump-along behavior with \K and empty string
    match). (cmb)
  . Fixed bug #70345 (Multiple vulnerabilities related to PCRE functions).
    (Anatol Belski)
  . Fixed bug #70232 (Incorrect bump-along behavior with \K and empty string
    match). (cmb)
  . Fixed bug #53823 (preg_replace: * qualifier on unicode replace garbles the
    string). (cmb)
  . Fixed bug #69864 (Segfault in preg_replace_callback). (cmb, ab)

- PDO:
  . Fixed bug #70861 (Segmentation fault in pdo_parse_params() during Drupal 8
    test suite). (Anatol)
  . Fixed bug #70389 (PDO constructor changes unrelated variables). (Laruence)
  . Fixed bug #70272 (Segfault in pdo_mysql). (Laruence)
  . Fixed bug #70221 (persistent sqlite connection + custom function
    segfaults). (Laruence)
  . Removed support for the /e (PREG_REPLACE_EVAL) modifier. (Nikita)
  . Fixed bug #59450 (./configure fails with "Cannot find php_pdo_driver.h").
    (maxime dot besson at smile dot fr)

- PDO_DBlib:
  . Fixed bug #69757 (Segmentation fault on nextRowset).
    (miracle at rpz dot name)

- PDO_mysql:
  . Fixed bug #68424 (Add new PDO mysql connection attr to control multi
    statements option). (peter dot wolanin at acquia dot com)

- PDO_OCI:
  . Fixed bug #70308 (PDO::ATTR_PREFETCH is ignored). (Chris Jones)

- PDO_pgsql:
  . Fixed bug #69752 (PDOStatement::execute() leaks memory with DML
    Statements when closeCuror() is u). (Philip Hofstetter)
  . Removed PGSQL_ATTR_DISABLE_NATIVE_PREPARED_STATEMENT attribute in favor of
    ATTR_EMULATE_PREPARES). (Nikita)

- Phar:
  . Fixed bug #69720 (Null pointer dereference in phar_get_fp_offset()). (Stas)
  . FIxed bug #70433 (Uninitialized pointer in phar_make_dirstream when zip
    entry filename is "/"). (Stas)
  . Improved fix for bug #69441. (Anatol Belski)
  . Fixed bug #70019 (Files extracted from archive may be placed outside of 
    destination directory). (Anatol Belski)

- Phpdbg:
  . Fixed bug #70614 (incorrect exit code in -rr mode with Exceptions). (Bob)
  . Fixed bug #70532 (phpdbg must respect set_exception_handler). (Bob)
  . Fixed bug #70531 (Run and quit mode (-qrr) should not fallback to
    interactive mode). (Bob)
  . Fixed bug #70533 (Help overview (-h) does not rpint anything under Windows).
    (Anatol)
  . Fixed bug #70449 (PHP won't compile on 10.4 and 10.5 because of missing
    constants). (Bob)
  . Fixed bug #70214 (FASYNC not defined, needs sys/file.h include). (Bob)
  . Fixed bug #70138 (Segfault when displaying memory leaks). (Bob)

- Reflection:
  . Fixed bug #70650 (Wrong docblock assignment). (Marcio)
  . Fixed bug #70674 (ReflectionFunction::getClosure() leaks memory when used
    for internal functions). (Dmitry, Bob)
  . Fixed bug causing bogus traces for ReflectionGenerator::getTrace(). (Bob)
  . Fixed inheritance chain of Reflector interface. (Tjerk)
  . Added ReflectionGenerator class. (Bob)
  . Added reflection support for return types and type declarations. (Sara,
    Matteo)

- Session:
  . Fixed bug #70876 (Segmentation fault when regenerating session id with
    strict mode). (Laruence)
  . Fixed bug #70529 (Session read causes "String is not zero-terminated" error).
    (Yasuo)
  . Fixed bug #70013 (Reference to $_SESSION is lost after a call to
    session_regenerate_id()). (Yasuo)
  . Fixed bug #69952 (Data integrity issues accessing superglobals by
    reference). (Bob)
  . Fixed bug #67694 (Regression in session_regenerate_id()). (Tjerk)
  . Fixed bug #68941 (mod_files.sh is a bash-script). (bugzilla at ii.nl, Yasuo)

- SOAP:
  . Fixed bug #70940 (Segfault in soap / type_to_string). (Remi)
  . Fixed bug #70900 (SoapClient systematic out of memory error). (Dmitry)
  . Fixed bug #70875 (Segmentation fault if wsdl has no targetNamespace
    attribute). (Matteo)
  . Fixed bug #70715 (Segmentation fault inside soap client). (Laruence)
  . Fixed bug #70709 (SOAP Client generates Segfault). (Laruence)
  . Fixed bug #70388 (SOAP serialize_function_call() type confusion / RCE).
    (Stas)
  . Fixed bug #70081 (SoapClient info leak / null pointer dereference via
     multiple type confusions). (Stas)
  . Fixed bug #70079 (Segmentation fault after more than 100 SoapClient
    calls). (Laruence)
  . Fixed bug #70032 (make_http_soap_request calls
    zend_hash_get_current_key_ex(,,,NULL). (Laruence)
  . Fixed bug #68361 (Segmentation fault on SoapClient::__getTypes). (Laruence)

- SPL:
  . Fixed bug #70959 (ArrayObject unserialize does not restore protected
    fields). (Laruence)
  . Fixed bug #70853 (SplFixedArray throws exception when using ref variable
    as index). (Laruence)
  . Fixed bug #70868 (PCRE JIT and pattern reuse segfault). (Laruence)
  . Fixed bug #70730 (Incorrect ArrayObject serialization if unset is called
    in serialize()). (Laruence)
  . Fixed bug #70573 (Cloning SplPriorityQueue leads to memory leaks). (Dmitry)
  . Fixed bug #70303 (Incorrect constructor reflection for ArrayObject). (cmb)
  . Fixed bug #70068 (Dangling pointer in the unserialization of ArrayObject
    items). (sean.heelan)
  . Fixed bug #70166 (Use After Free Vulnerability in unserialize() with
    SPLArrayObject). (taoguangchen at icloud dot com)
  . Fixed bug #70168 (Use After Free Vulnerability in unserialize() with
    SplObjectStorage). (taoguangchen at icloud dot com)
  . Fixed bug #70169 (Use After Free Vulnerability in unserialize() with
    SplDoublyLinkedList). (taoguangchen at icloud dot com)
  . Fixed bug #70053 (MutlitpleIterator array-keys incompatible change in 
    PHP 7). (Tjerk)
  . Fixed bug #69970 (Use-after-free vulnerability in
    spl_recursive_it_move_forward_ex()). (Laruence)
  . Fixed bug #69845 (ArrayObject with ARRAY_AS_PROPS broken). (Dmitry)
  . Changed ArrayIterator implementation using zend_hash_iterator_... API.
    Allowed modification of iterated ArrayObject using the same behavior
    as proposed in `Fix "foreach" behavior`. Removed "Array was modified
    outside object and internal position is no longer valid" hack. (Dmitry)
  . Implemented FR #67886 (SplPriorityQueue/SplHeap doesn't expose extractFlags
    nor curruption state). (Julien)
  . Fixed bug #66405 (RecursiveDirectoryIterator::CURRENT_AS_PATHNAME
    breaks the RecursiveIterator). (Paul Garvin)

- SQLite3:
  . Fixed bug #70571 (Memory leak in sqlite3_do_callback). (Adam)
  . Fixed bug #69972 (Use-after-free vulnerability in
    sqlite3SafetyCheckSickOrOk()). (Laruence)
  . Fixed bug #69897 (segfault when manually constructing SQLite3Result). 
    (Kalle)
  . Fixed bug #68260 (SQLite3Result::fetchArray declares wrong
    required_num_args). (Julien)

- Standard:
  . Fixed count on symbol tables. (Laruence)
  . Fixed bug #70963 (Unserialize shows UNKNOWN in result). (Laruence)
  . Fixed bug #70910 (extract() breaks variable references). (Laruence)
  . Fixed bug #70808 (array_merge_recursive corrupts memory of unset items).
    (Laruence)
  . Fixed bug #70667 (strtr() causes invalid writes and a crashes). (Dmitry)
  . Fixed bug #70668 (array_keys() doesn't respect references when $strict is
    true). (Bob, Dmitry)
  . Implemented the RFC `Random Functions Throwing Exceptions in PHP 7`.
    (Sammy Kaye Powers, Anthony)
  . Fixed bug #70487 (pack('x') produces an error). (Nikita)
  . Fixed bug #70342 (changing configuration with ignore_user_abort(true) isn't
    working). (Laruence)
  . Fixed bug #70295 (Segmentation fault with setrawcookie). (Bob)
  . Fixed bug #67131 (setcookie() conditional for empty values not met). (cmb)
  . Fixed bug #70365 (Use-after-free vulnerability in unserialize() with
    SplObjectStorage). (taoguangchen at icloud dot com)
  . Fixed bug #70366 (Use-after-free vulnerability in unserialize() with
    SplDoublyLinkedList). (taoguangchen at icloud dot com)
  . Fixed bug #70250 (extract() turns array elements to references).
    (Laruence)
  . Fixed bug #70211 (php 7 ZEND_HASH_IF_FULL_DO_RESIZE use after free).
    (Laruence)
  . Fixed bug #70208 (Assert breaking access on objects). (Bob)
  . Fixed bug #70140 (str_ireplace/php_string_tolower - Arbitrary Code
    Execution). (CVE-2015-6527) (Laruence)
  . Implemented FR #70112 (Allow "dirname" to go up various times). (Remi)
  . Fixed bug #36365 (scandir duplicates file name at every 65535th file). (cmb)
  . Fixed bug #70096 (Repeated iptcembed() adds superfluous FF bytes). (cmb)
  . Fixed bug #70018 (exec does not strip all whitespace). (Laruence)
  . Fixed bug #69983 (get_browser fails with user agent of null).
    (Kalle, cmb, Laruence)
  . Fixed bug #69976 (Unable to parse "all" urls with colon char). (cmb)
  . Fixed bug #69768 (escapeshell*() doesn't cater to !). (cmb)
  . Fixed bug #62922 (Truncating entire string should result in string).
    (Nikita)
  . Fixed bug #69723 (Passing parameters by reference and array_column).
    (Laruence)
  . Fixed bug #69523 (Cookie name cannot be empty). (Christoph M. Becker)
  . Fixed bug #69325 (php_copy_file_ex does not pass the argument).
    (imbolk at gmail dot com)
  . Fixed bug #69299 (Regression in array_filter's $flag argument in PHP 7).
    (Laruence)
  . Removed call_user_method() and call_user_method_array() functions. (Kalle)
  . Fixed user session handlers (See rfc:session.user.return-value). (Sara)
  . Added intdiv() function. (Andrea)
  . Improved precision of log() function for base 2 and 10. (Marc Bennewitz)
  . Remove string category support in setlocale(). (Nikita)
  . Remove set_magic_quotes_runtime() and its alias magic_quotes_runtime().
    (Nikita)
  . Fixed bug #65272 (flock() out parameter not set correctly in windows).
    (Daniel Lowrey)
  . Added preg_replace_callback_array function. (Wei Dai)
  . Deprecated salt option to password_hash. (Anthony)
  . Fixed bug #69686 (password_verify reports back error on PHP7 will null
    string). (Anthony)
  . Added Windows support for getrusage(). (Kalle)
  . Removed hardcoded limit on number of pipes in proc_open(). (Tony)

- Streams:
  . Fixed bug #70361 (HTTP stream wrapper doesn't close keep-alive connections).
    (Niklas Keller)
  . Fixed bug #68532 (convert.base64-encode omits padding bytes).
    (blaesius at krumedia dot de)
  . Removed set_socket_blocking() in favor of its alias stream_set_blocking().
    (Nikita)

- Tokenizer:
  . Fixed bug #69430 (token_get_all has new irrecoverable errors). (Nikita)

- XMLReader:
  . Fixed bug #70309 (XmlReader read generates extra output). (Anatol)

- XMLRPC
  . Fixed bug #70526 (xmlrpc_set_type returns false on success). (Laruence)

- XSL:
  . Fixed bug #70678 (PHP7 returns true when false is expected). (Felipe)
  . Fixed bug #70535 (XSLT: free(): invalid pointer). (Laruence)
  . Fixed bug #69782 (NULL pointer dereference). (Stas)
  . Fixed bug #64776 (The XSLT extension is not thread safe). (Mike)
  . Removed xsl.security_prefs ini option. (Nikita)

- Zlib:
  . Added deflate_init(), deflate_add(), inflate_init(), inflate_add()
    functions allowing incremental/streaming compression/decompression.
    (Daniel Lowrey & Bob Weinand)

- Zip:
  . Fixed bug #70322 (ZipArchive::close() doesn't indicate errors).
    (CVE-2014-9767) (cmb)
  . Fixed bug #70350 (ZipArchive::extractTo allows for directory traversal when
    creating directories). (neal at fb dot com)
  . Added ZipArchive::setCompressionName and ZipArchive::setCompressionIndex
    methods. (Remi, Cedric Delmas)
  . Update bundled libzip to 1.0.1. (Remi, Anatol)
  . Fixed bug #67161 (ZipArchive::getStream() returns NULL for certain file).
    (Christoph M. Becker)<|MERGE_RESOLUTION|>--- conflicted
+++ resolved
@@ -26,15 +26,11 @@
     seconds). (Moritz Fain)
 
 - Standard:
-<<<<<<< HEAD
+  . Fixed bug #72071 (setcookie allows max-age to be negative). (Craig Duncan)
   . Fixed bug #74361 (Compaction in array_rand() violates COW). (Nikita)
 
+
 13 Apr 2017, PHP 7.1.4
-=======
-  . Fixed bug #72071 (setcookie allows max-age to be negative). (Craig Duncan)
-
-13 Apr 2017 PHP 7.0.18
->>>>>>> ba6561d3
 
 - Core:
   . Fixed bug #74149 (static embed SAPI linkage error). (krakjoe)
