--- conflicted
+++ resolved
@@ -2,12 +2,6 @@
 |||||||||||||||||||||||||||||||||||||||||||||||||||||||||||||||||||||||||||||||
 ?? ??? ????, PHP 7.4.0beta3
 
-<<<<<<< HEAD
-=======
-- Core:
-  . Fixed bug #78363 (Buffer overflow in zendparse). (Nikita)
-  . Fixed bug #78379 (Cast to object confuses GC, causes crash). (Dmitry)
->>>>>>> bff2743c
 
 08 Aug 2019, PHP 7.4.0beta2
 
@@ -17,6 +11,7 @@
   . Fixed bug #78344 (Segmentation fault on zend_check_protected). (Nikita)
   . Fixed bug #78356 (Array returned from ArrayAccess is incorrectly unpacked
     as argument). (Nikita)
+  . Fixed bug #78379 (Cast to object confuses GC, causes crash). (Dmitry)
 
 - Exif:
   . Fixed bug #78333 (Exif crash (bus error) due to wrong alignment and
