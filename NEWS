--- conflicted
+++ resolved
@@ -12,10 +12,7 @@
 
 - Standard:
   . Removed call_user_method() and call_user_method_array() functions. (Kalle)
-<<<<<<< HEAD
-=======
   . Fix user session handlers (See rfc:session.user.return-value). (Sara)
->>>>>>> 833e4669
 
 - XSL:
   . Fixed bug #64776 (The XSLT extension is not thread safe). (Mike)
