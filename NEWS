PHP                                                                        NEWS
|||||||||||||||||||||||||||||||||||||||||||||||||||||||||||||||||||||||||||||||
?? ??? 2016, PHP 7.1.0RC1

- Core:
  . Fixed bug #72598 (Reference is lost after array_slice()) (Nikita)

- COM:
  . Fixed bug #72922 (COM called from PHP does not return out parameters).
    (Anatol)

<<<<<<< HEAD
-GD:
=======
- Dba:
  . Fixed bug #70825 (Cannot fetch multiple values with group in ini file).
    (cmb)

- FTP:
  . Fixed bug #70195 (Cannot upload file using ftp_put to FTPES with
    require_ssl_reuse). (Benedict Singer)

- GD:
  . Fixed bug #72709 (imagesetstyle() causes OOB read for empty $styles). (cmb)
>>>>>>> 433976f9
  . Fixed bug #66005 (imagecopy does not support 1bit transparency on truecolor
    images). (cmb)
  . Fixed bug #72913 (imagecopy() loses single-color transparency on palette
    images). (cmb)
  . Fixed bug #68716 (possible resource leaks in _php_image_convert()). (cmb)

- Intl:
  . Fixed bug #65732 (grapheme_*() is not Unicode compliant on CR LF
    sequence). (cmb)

- Reflection:
  . Reverted prepending \ for class names. (Trowski)

- Standard:
  . Fixed bug #72920 (Accessing a private constant using constant() creates
    an exception AND warning). (Laruence)

- XML:
  . Fixed bug #72714 (_xml_startElementHandler() segmentation fault). (cmb)

18 Aug 2016, PHP 7.1.0beta3

- Core:
  . Fixed bug #72813 (Segfault with __get returned by ref). (Laruence)
  . Fixed bug #72767 (PHP Segfaults when trying to expand an infinite operator).
    (Nikita)
  . TypeError messages for arg_info type checks will now say "must be ...
    or null" where the parameter or return type accepts null. (Andrea)
  . Fixed bug #72857 (stream_socket_recvfrom read access violation). (Anatol)
  . Fixed bug #72663 (Create an Unexpected Object and Don't Invoke
    __wakeup() in Deserialization). (Stas)
  . Fixed bug #72681 (PHP Session Data Injection Vulnerability). (Stas)
  . Fixed bug #72742 (memory allocator fails to realloc small block to large
    one). (Stas)

- Bz2:
  . Fixed bug #72837 (integer overflow in bzdecompress caused heap
    corruption). (Stas)

- Curl
  . Fixed bug #72674 (Heap overflow in curl_escape). (Stas)

- EXIF:
  . Fixed bug #72735 (Samsung picture thumb not read (zero size)). (Kalle, Remi)
  . Fixed bug #72627 (Memory Leakage In exif_process_IFD_in_TIFF). (Stas)

- FTP:
  . Fixed bug #70195 (Cannot upload file using ftp_put to FTPES with
    require_ssl_reuse). (Benedict Singer)

- mbstring:
  . Fixed bug #72711 (`mb_ereg` does not clear the `$regs` parameter on
    failure). (ju1ius)

- Mcrypt:
  . Fixed bug #72782 (Heap Overflow due to integer overflows). (Stas)

- OCI8
  . Fixed invalid handle error with Implicit Result Sets. (Chris Jones)
  . Fixed bug #72524 (Binding null values triggers ORA-24816 error). (Chris Jones)

- Opcache:
  . Fixed bug #72762 (Infinite loop while parsing a file with opcache enabled).
    (Nikita)

- PDO:
  . Fixed bug #72788 (Invalid memory access when using persistent PDO
    connection). (Keyur)
  . Fixed bug #72791 (Memory leak in PDO persistent connection handling). (Keyur)
  . Fixed bug #60665 (call to empty() on NULL result using PDO::FETCH_LAZY
    returns false). (cmb)

- Reflection:
  . Implemented request #38992 (invoke() and invokeArgs() static method calls
    should match). (cmb).
  . Add ReflectionNamedType::getName(). This method should be used instead of
    ReflectionType::__toString()
  . Prepend \ for class names and ? for nullable types returned from
    ReflectionType::__toString(). (Trowski)

- Session:
  . Implemented RFC: Session ID without hashing. (Yasuo)
    https://wiki.php.net/rfc/session-id-without-hashing

- SPL:
  . Fixed bug #72888 (Segfault on clone on splFileObject). (Laruence)

- SQLite3:
  . Updated to SQLite3 3.14.0. (cmb)

- Standard:
  . Fixed bug #55451 (substr_compare NULL length interpreted as 0). (Lauri
    Kenttä)
  . Fixed bug #72278 (getimagesize returning FALSE on valid jpg). (cmb)

- Stream: 
  . Fixed bug #72853 (stream_set_blocking doesn't work). (Laruence)
  . Fixed bug #72743 (Out-of-bound read in php_stream_filter_create).
    (Loianhtuan)
  . Implemented FR #27814 (Multiple small packets send for HTTP request).
    (vhuk)
  . Fixed bug #72764 (ftps:// opendir wrapper data channel encryption fails
    with IIS FTP 7.5, 8.5). (vhuk)
  . Fixed bug #72810 (Missing SKIP_ONLINE_TESTS checks). (vhuk)

- sysvshm:
  . Fixed bug #72858 (shm_attach null dereference). (Anatol)

- XML:
  . Fixed bug #72085 (SEGV on unknown address zif_xml_parse). (cmb)

- ZIP:
  . Fixed bug #68302 (impossible to compile php with zip support). (cmb)

04 Aug 2016, PHP 7.1.0beta2

- Core:
  . Implemented FR #72614 (Support "nmake test" on building extensions by
    phpize). (Yuji Uchiyama)
  . Fixed bug #72641 (phpize (on Windows) ignores PHP_PREFIX).
    (Yuji Uchiyama)
  . Fixed bug #72683 (getmxrr broken). (Anatol)

- Calendar:
  . Fixed bug #67976 (cal_days_month() fails for final month of the French
    calendar). (cmb)
  . Fixed bug #71894 (AddressSanitizer: global-buffer-overflow in
    zif_cal_from_jd). (cmb)

- CURL:
  . Fixed bug #71709 (curl_setopt segfault with empty CURLOPT_HTTPHEADER).
    (Pierrick)
  . Fixed bug #71929 (CURLINFO_CERTINFO data parsing error). (Pierrick)

- Intl:
  . Fixed bug #72639 (Segfault when instantiating class that extends
    IntlCalendar and adds a property). (Laruence)
  . Fixed bug #72658 (Locale::lookup() / locale_lookup() hangs if no match
    found). (Anatol)

- GD:
  . Fixed bug #72709 (imagesetstyle() causes OOB read for empty $styles). (cmb)
  . Fixed bug #72697 (select_colors write out-of-bounds). (Stas)
  . Fixed bug #72730 (imagegammacorrect allows arbitrary write access). (Stas)

- mbstring:
  . Fixed bug #72691 (mb_ereg_search raises a warning if a match zero-width).
    (cmb)
  . Fixed bug #72693 (mb_ereg_search increments search position when a match
    zero-width). (cmb)
  . Fixed bug #72694 (mb_ereg_search_setpos does not accept a string's last
    position). (cmb)
  . Fixed bug #72710 (`mb_ereg` causes buffer overflow on regexp compile error).
    (ju1ius)

- Mysqlnd:
  . Fixed bug #71863 (Segfault when EXPLAIN with "Unknown column" error when
    using MariaDB). (Andrey)
  . Fixed bug #72701 (mysqli_get_host_info() wrong output). (Anatol)

- PCRE:
  . Fixed bug #72688 (preg_match missing group names in matches). (cmb)
  . Downgraded to PCRE 8.38. (Anatol)

- Reflection:
  . Fixed bug #72661 (ReflectionType::__toString crashes with iterable).
    (Laruence)

- SNMP:
  . Fixed bug #72708 (php_snmp_parse_oid integer overflow in memory
    allocation). (djodjo at gmail dot com)

- SPL:
  . Fixed bug #72646 (SplFileObject::getCsvControl does not return the escape
    character). (cmb)
  . Fixed bug #72684 (AppendIterator segfault with closed generator). (Pierrick)

- SQLite3:
  . Fixed bug #72668 (Spurious warning when exception is thrown in user defined
    function). (Laruence)
  . Implemented FR #72653 (SQLite should allow opening with empty filename).
    (cmb)

- Standard:
  . Fixed bug #61967 (unset array item in array_walk_recursive cause
    inconsistent array). (Nikita)
  . Fixed bug #62607 (array_walk_recursive move internal pointer). (Nikita)
  . Fixed bug #69068 (Exchanging array during array_walk -> memory errors).
    (Nikita)
  . Fixed bug #70713 (Use After Free Vulnerability in array_walk()/
    array_walk_recursive()). (Nikita)

- Streams:
  . Fixed bug #41021 (Problems with the ftps wrapper). (vhuk)
  . Fixed bug #54431 (opendir() does not work with ftps:// wrapper). (vhuk)
  . Fixed bug #72667 (opendir() with ftp:// attempts to open data stream for
    non-existent directories). (vhuk)
  . Fixed bug #72771 (ftps:// wrapper is vulnerable to protocol downgrade
    attack). (Stas)

- Wddx:
  . Fixed bug #72142 (WDDX Packet Injection Vulnerability in
    wddx_serialize_value()). (Taoguang Chen)
  . Fixed bug #72749 (wddx_deserialize allows illegal memory access) (Stas)
  . Fixed bug #72750 (wddx_deserialize null dereference). (Stas)
  . Fixed bug #72790 (wddx_deserialize null dereference with invalid xml).
    (Stas)
  . Fixed bug #72799 (wddx_deserialize null dereference in
    php_wddx_pop_element). (Stas)

- XMLRPC:
  . Fixed bug #72647 (xmlrpc_encode() unexpected output after referencing
    array elements). (Laruence)

- Zip:
  . Fixed bug #72660 (NULL Pointer dereference in zend_virtual_cwd).
    (Laruence)

21 Jul 2016, PHP 7.1.0beta1

- Core:
  . Fixed bug #72629 (Caught exception assignment to variables ignores
    references). (Laruence)
  . Fixed bug #72594 (Calling an earlier instance of an included anonymous
    class fatals). (Laruence)
  . Fixed bug #72581 (previous property undefined in Exception after
    deserialization). (Laruence)
  . Fixed bug #72543 (Different references behavior comparing to PHP 5)
    (Laruence, Dmitry, Nikita)
  . Fixed bug #72347 (VERIFY_RETURN type casts visible in finally). (Dmitry)
  . Fixed bug #72216 (Return by reference with finally is not memory safe).
    (Dmitry)
  . Fixed bug #72215 (Wrong return value if var modified in finally). (Dmitry)
  . Fixed bug #71818 (Memory leak when array altered in destructor). (Dmitry)
  . Fixed bug #71539 (Memory error on $arr[$a] =& $arr[$b] if RHS rehashes)
    (Dmitry, Nikita)
  . Added new constant PHP_FD_SETSIZE. (cmb)
  . Added optind parameter to getopt(). (as)
  . Added PHP to SAPI error severity mapping for logs. (Martin Vobruba)
  . Fixed bug #71911 (Unable to set --enable-debug on building extensions by
    phpize on Windows). (Yuji Uchiyama)
  . Fixed bug #29368 (The destructor is called when an exception is thrown from
    the constructor). (Dmitry)
  . Implemented RFC: RNG Fixes. (Leigh)
  . Implemented email validation as per RFC 6531. (Leo Feyer, Anatol)
  . Fixed bug #72513 (Stack-based buffer overflow vulnerability in
    virtual_file_ex). (Stas)
  . Fixed bug #72573 (HTTP_PROXY is improperly trusted by some PHP libraries
    and applications). (Stas)

- bz2:
  . Fixed bug #72613 (Inadequate error handling in bzread()). (Stas)

- COM:
  . Fixed bug #72569 (DOTNET/COM array parameters broke in PHP7). (Anatol)

- Curl:
  . Fixed bug #72541 (size_t overflow lead to heap corruption). (Stas)

- Date:
  . Fixed bug #66836 (DateTime::createFromFormat 'U' with pre 1970 dates fails
    parsing). (derick)

- DOM:
  . Fixed bug #66502 (DOM document dangling reference). (Sean Heelan, cmb)

- Exif:
  . Fixed bug #72603 (Out of bound read in exif_process_IFD_in_MAKERNOTE).
    (Stas)
  . Fixed bug #72618 (NULL Pointer Dereference in exif_process_user_comment).
    (Stas)

- Filter:
  . Fixed bug #71745 (FILTER_FLAG_NO_RES_RANGE does not cover whole 127.0.0.0/8
    range). (bugs dot php dot net at majkl578 dot cz)

- FPM:
  . Fixed bug #72575 (using --allow-to-run-as-root should ignore missing user).
    (gooh)

- GD:
  . Fixed bug #72596 (imagetypes function won't advertise WEBP support). (cmb)
  . Fixed bug #72604 (imagearc() ignores thickness for full arcs). (cmb)
  . Fixed bug #70315 (500 Server Error but page is fully rendered). (cmb)
  . Fixed bug #43828 (broken transparency of imagearc for truecolor in
    blendingmode). (cmb)
  . Fixed bug #72512 (gdImageTrueColorToPaletteBody allows arbitrary write/read
    access). (Pierre)
  . Fixed bug #72519 (imagegif/output out-of-bounds access). (Pierre)
  . Fixed bug #72558 (Integer overflow error within _gdContributionsAlloc()).
    (Pierre)
  . Fixed bug #72482 (Ilegal write/read access caused by gdImageAALine
    overflow). (Pierre)
  . Fixed bug #72494 (imagecropauto out-of-bounds access). (Pierre)

- Intl:
  . Partially fixed #72506 (idn_to_ascii for UTS #46 incorrect for long domain
    names). (cmb)
  . Fixed bug #72533 (locale_accept_from_http out-of-bounds access). (Stas)

- Mbstring:
  . Deprecated mb_ereg_replace() eval option. (Rouven Weßling, cmb)
  . Fixed bug #69151 (mb_ereg should reject ill-formed byte sequence).
    (Masaki Kagaya)

- MCrypt:
  . Deprecated ext/mcrypt. (Scott Arciszewski, cmb)
  . Fixed bug #72551, bug #72552 (In correct casting from size_t to int lead to
    heap overflow in mdecrypt_generic). (Stas)

- Opcache:
  . Fixed bug #72590 (Opcache restart with kill_all_lockers does not work).
    (Keyur)

- OpenSSL:
  . Fixed bug #72360 (ext/openssl build failure with OpenSSL 1.1.0).
    (Jakub Zelenka)
  . Bumped a minimal version to 1.0.1. (Jakub Zelenka)
  . Dropped support for SSL2. (Remi)

- PDO_pgsql:
  . Fixed bug #70313 (PDO statement fails to throw exception). (Matteo)
  . Fixed bug #72570 (Segmentation fault when binding parameters on a query
    without placeholders). (Matteo)
  . Implemented FR #72633 (Postgres PDO lastInsertId() should work without
    specifying a sequence). (Pablo Santiago Sánchez, Matteo)

- Pcntl
  . Implemented asynchronous signal handling without TICKS. (Dmitry)
  . Added pcntl_signal_get_handler() that returns the current signal handler
    for a particular signal. Addresses FR #72409. (David Walker)
  . Add signinfo to pcntl_signal() handler args (Bishop Bettini, David Walker)

- Reflection:
  . Fixed bug #72222 (ReflectionClass::export doesn't handle array constants).
    (Nikita Nefedov)

- SimpleXML:
  . Fixed bug #72588 (Using global var doesn't work while accessing SimpleXML
    element). (Laruence)

- Standard:
  . Fixed bug #72622 (array_walk + array_replace_recursive create references
    from nothing). (Laruence)
  . Fixed bug #72330 (CSV fields incorrectly split if escape char followed by
    UTF chars). (cmb)

- Tidy:
  . Implemented support for libtidy 5.0.0 and above. (Michael Orlitzky, Anatol)

- Wddx:
  . Fixed bug #72564 (boolean always deserialized as "true") (Remi)

- XMLRPC:
  . Fixed bug #72606 (heap-buffer-overflow (write) simplestring_addn
    simplestring.c). (Stas)

- Zip:
  . Fixed bug #72520 (Stack-based buffer overflow vulnerability in
    php_stream_zip_opener). (Stas)

07 Jul 2016, PHP 7.1.0alpha3

- Core:
  . Implemented RFC: Iterable. (Aaron Piotrowski)
  . Fixed bug #72523 (dtrace issue with reflection (failed test)). (Laruence)
  . Fixed bug #72508 (strange references after recursive function call and
    "switch" statement). (Laruence)
  . Implemented RFC: Closure::fromCallable (Danack)

- COM:
  . Fixed bug #72498 (variant_date_from_timestamp null dereference). (Anatol)

- CURL:
  . Add curl_multi_errno(), curl_share_errno() and curl_share_strerror()
	functions. (Pierrick)
  . Add support for HTTP/2 Server Push (davey)

- Date:
  . Invalid serialization data for a DateTime or DatePeriod object will now
    throw an instance of Error from __wakeup() or __set_state() instead of
    resulting in a fatal error. (Aaron Piotrowski)
  . Timezone initialization failure from serialized data will now throw an
    instance of Error from __wakeup() or __set_state() instead of resulting in
    a fatal error. (Aaron Piotrowski)
  . Export date_get_interface_ce() for extension use. (Jeremy Mikola)

- DBA:
  . Data modification functions (e.g.: dba_insert()) now throw an instance of
    Error instead of triggering a catchable fatal error if the key is does not
    contain exactly two elements. (Aaron Piotrowski)

- DOM:
  . Invalid schema or RelaxNG validation contexts will throw an instance of
    Error instead of resulting in a fatal error. (Aaron Piotrowski)
  . Attempting to register a node class that does not extend the appropriate
    base class will now throw an instance of Error instead of resulting in a
    fatal error. (Aaron Piotrowski)
  . Attempting to read an invalid or write to a readonly property will throw
    an instance of Error instead of resulting in a fatal error. (Aaron
    Piotrowski)

- GD:
  . Fixed bug #72404 (imagecreatefromjpeg fails on selfie). (cmb)

- IMAP:
  . An email address longer than 16385 bytes will throw an instance of Error
    instead of resulting in a fatal error. (Aaron Piotrowski)
    
- Intl:
  . Failure to call the parent constructor in a class extending Collator
    before invoking the parent methods will throw an instance of Error
    instead of resulting in a recoverable fatal error. (Aaron Piotrowski)
  . Cloning a Transliterator object may will now throw an instance of Error
    instead of resulting in a fatal error if cloning the internal
    transliterator fails. (Aaron Piotrowski)

- LDAP:
  . Providing an unknown modification type to ldap_batch_modify() will now
    throw an instance of Error instead of resulting in a fatal error.
    (Aaron Piotrowski)

- Mbstring:
  . mb_ereg() and mb_eregi() will now throw an instance of ParseError if an
    invalid PHP expression is provided and the 'e' option is used. (Aaron
    Piotrowski)

- Mcrypt:
  . mcrypt_encrypt() and mcrypt_decrypt() will throw an instance of Error
    instead of resulting in a fatal error if mcrypt cannot be initialized.
    (Aaron Piotrowski)

- Mysqli:
  . Attempting to read an invalid or write to a readonly property will throw
    an instance of Error instead of resulting in a fatal error. (Aaron
    Piotrowski)

- OpenSSL:
  . Implemented FR #61204 (Add elliptic curve support for OpenSSL).
    (Dominic Luechinger)

- PCRE:
  . Fixed bug #72476 (Memleak in jit_stack). (Laruence)
  . Fixed bug #72463 (mail fails with invalid argument). (Anatol)

- Readline:
  . Fixed bug #72538 (readline_redisplay crashes php). (Laruence)

- Reflection:
  . Failure to retrieve a reflection object or retrieve an object property
    will now throw an instance of Error instead of resulting in a fatal error.
    (Aaron Piotrowski)

- SQLite3:
  . Fixed bug #70628 (Clearing bindings on an SQLite3 statement doesn't work).
    (cmb)

- Session:
  . Fixed bug #72531 (ps_files_cleanup_dir Buffer overflow). (Laruence)
  . Custom session handlers that do not return strings for session IDs will 
    now throw an instance of Error instead of resulting in a fatal error
    when a function is called that must generate a session ID.
    (Aaron Piotrowski)
  . An invalid setting for session.hash_function will throw an instance of
    Error instead of resulting in a fatal error when a session ID is created.
    (Aaron Piotrowski)
  . Fixed bug #72562 (Use After Free in unserialize() with Unexpected Session
    Deserialization). (Stas)

- SimpleXML:
  . Creating an unnamed or duplicate attribute will throw an instance of Error
    instead of resulting in a fatal error. (Aaron Piotrowski)

- SNMP:
  . Fixed bug #72479 (Use After Free Vulnerability in SNMP with GC and
    unserialize()). (Stas)

- SPL:
  . Attempting to clone an SplDirectory object will throw an instance of Error
    instead of resulting in a fatal error. (Aaron Piotrowski)
  . Calling ArrayIterator::append() when iterating over an object will throw an
    instance of Error instead of resulting in a fatal error. (Aaron Piotrowski)
  . Fixed bug #55701 (GlobIterator throws LogicException). (Valentin VĂLCIU)

- Standard:
  . Implemented RFC: More precise float values. (Jakub Zelenka, Yasuo)
  . array_multisort now uses zend_sort instead zend_qsort. (Laruence)
  . Fixed bug #72505 (readfile() mangles files larger than 2G). (Cschneid)
  . assert() will throw a ParseError when evaluating a string given as the first
    argument if the PHP code is invalid instead of resulting in a catchable
    fatal error. (Aaron Piotrowski)
  . Calling forward_static_call() outside of a class scope will now throw an
    instance of Error instead of resulting in a fatal error. (Aaron Piotrowski)

- Streams:
  . Fixed bug #72534 (stream_socket_get_name crashes). (Anatol)
    
- Tidy:
  . Creating a tidyNode manually will now throw an instance of Error instead of
    resulting in a fatal error. (Aaron Piotrowski)

- WDDX:
  . A circular reference when serializing will now throw an instance of Error
    instead of resulting in a fatal error. (Aaron Piotrowski)

- XML-RPC:
  . A circular reference when serializing will now throw an instance of Error
    instead of resulting in a fatal error. (Aaron Piotrowski)

- Zip:
  . ZipArchive::addGlob() will throw an instance of Error instead of resulting
    in a fatal error if glob support is not available. (Aaron Piotrowski)

23 Jun 2016, PHP 7.1.0alpha2

- Core:
  . Implemented RFC: Replace "Missing argument" warning with "Too few
    arguments" exception. (Dmitry)
  . Implemented RFC: Fix inconsistent behavior of $this variable. (Dmitry)
  . Fixed bug #72441 (Segmentation fault: RFC list_keys). (Laruence)
  . Fixed bug #72395 (list() regression). (Laruence)
  . Fixed bug #72373 (TypeError after Generator function w/declared return type
    finishes). (Nikita)
  . Fixed bug #69489 (tempnam() should raise notice if falling back to temp dir).
    (Laruence, Anatol)
  . Fixed UTF-8 and long path support on Windows. (Anatol)

- Date:
  . Fixed bug #63740 (strtotime seems to use both sunday and monday as start of
    week). (Derick)

- GD:
  . Fixed bug #43475 (Thick styled lines have scrambled patterns). (cmb)
  . Fixed bug #53640 (XBM images require width to be multiple of 8). (cmb)
  . Fixed bug #64641 (imagefilledpolygon doesn't draw horizontal line). (cmb)

- JSON
  . Implemented FR #46600 ("_empty_" key in objects). (Jakub Zelenka)

- Mbstring:
  . Fixed bug #72405 (mb_ereg_replace - mbc_to_code (oniguruma) -
    oob read access). (Laruence)
  . Fixed bug #72399 (Use-After-Free in MBString (search_re)). (Laruence)

- OpenSSL:
  . Implemented FR #67304 (Added AEAD support [CCM and GCM modes] to
    openssl_encrypt and openssl_decrypt). (Jakub Zelenka)
  . Implemented error storing to the global queue and cleaning up the OpenSSL
    error queue (resolves bugs #68276 and #69882). (Jakub Zelenka)

- PCRE:
  . Upgraded to PCRE 8.39. (Anatol)

- Sqlite3:
  . Implemented FR #72385 (Update SQLite bundle lib(3.13.0)). (Laruence)

- Standard:
  . Added is_iterable() function. (Aaron Piotrowski)
  . Fixed bug #72306 (Heap overflow through proc_open and $env parameter).
    (Laruence)

- Streams:
  . Fixed bug #72439 (Stream socket with remote address leads to a segmentation
    fault). (Laruence)

09 Jun 2016, PHP 7.1.0alpha1

- Core:
  . Added nullable types. (Levi, Dmitry)
  . Added DFA optimization framework based on e-SSA form. (Dmitry, Nikita)
  . Added specialized opcode handlers (e.g. ZEND_ADD_LONG_NO_OVERFLOW).
    (Dmitry)
  . Change statement and fcall extension handlers to accept frame. (Joe)
  . Implemented safe execution timeout handling, that prevents random crashes
    after "Maximum execution time exceeded" error. (Dmitry)
  . Fixed bug #53432 (Assignment via string index access on an empty string
    converts to array). (Nikita)
  . Fixed bug #62210 (Exceptions can leak temporary variables). (Dmitry, Bob)
  . Fixed bug #62814 (It is possible to stiffen child class members visibility).
    (Nikita)
  . Fixed bug #69989 (Generators don't participate in cycle GC). (Nikita)
  . Fixed bug #70228 (Memleak if return in finally block). (Dmitry)
  . Fixed bug #71266 (Missing separation of properties HT in foreach etc).
    (Dmitry)
  . Fixed bug #71604 (Aborted Generators continue after nested finally).
    (Nikita)
  . Fixed bug #71572 (String offset assignment from an empty string inserts
    null byte). (Francois)
  . Fixed bug #71897 (ASCII 0x7F Delete control character permitted in
    identifiers). (Andrea)
  . Fixed bug #72188 (Nested try/finally blocks losing return value). (Dmitry)
  . Fixed bug #72213 (Finally leaks on nested exceptions). (Dmitry, Nikita)
  . Implemented the RFC `Support Class Constant Visibility`. (Sean DuBois,
    Reeze Xia, Dmitry)
  . Added void return type. (Andrea)
  . Added support for negative string offsets in string offset syntax and
    various string functions. (Francois)
  . Added a form of the list() construct where keys can be specified. (Andrea)
  . Number operators taking numeric strings now emit E_NOTICEs or E_WARNINGs
    when given malformed numeric strings. (Andrea)
  . (int), intval() where $base is 10 or unspecified, settype(), decbin(),
    decoct(), dechex(), integer operators and other conversions now always
    respect scientific notation in numeric strings. (Andrea)
  . Implemented the RFC `Catching multiple exception types`. (Bronislaw Bialek,
    Pierrick)
  . Raise a compile-time warning on octal escape sequence overflow. (Sara)
  . Added [] = as alternative construct to list() =. (Bob)
  . Implemented logging to syslog with dynamic error levels. (Jani Ollikainen)
  . Fixed bug #47517 (php-cgi.exe missing UAC manifest).
    (maxdax15801 at users noreply github com)

- Apache2handler:
  . Enable per-module logging in Apache 2.4+. (Martin Vobruba)

- CLI Server:
  . Fixed bug #71276 (Built-in webserver does not send Date header).
    (see at seos fr)

- FTP:
  . Implemented FR #55651 (Option to ignore the returned FTP PASV address).
    (abrender at elitehosts dot com)

- Intl:
  . Added IntlTimeZone::getWindowsID() and
    IntlTimeZone::getIDForWindowsID(). (Sara)
  . Fixed bug #69374 (IntlDateFormatter formatObject returns wrong utf8 value).
    (lenhatanh86 at gmail com)
  . Fixed bug #69398 (IntlDateFormatter formatObject returns wrong value when
    time style is NONE). (lenhatanh86 at gmail com)

- Hash:
  . Added SHA3 fixed mode algorithms (224, 256, 384, and 512 bit). (Sara)
  . Added SHA512/256 and SHA512/224 algorithms. (Sara)

- JSON:
  . Exported JSON parser API including json_parser_method that can be used
    for implementing custom logic when parsing JSON. (Jakub Zelenka)
  . Escaped U+2028 and U+2029 when JSON_UNESCAPED_UNICODE is supplied as
    json_encode options and added JSON_UNESCAPED_LINE_TERMINATORS to restore
    the previous behaviour. (Eddie Kohler)

- PDO_Firebird:
  . Fixed bug #60052 (Integer returned as a 64bit integer on X86_64). (Mariuz)

- Pgsql:
  . Implemented FR #31021 (pg_last_notice() is needed to get all notice
    messages). (Yasuo)
  . Implemented FR #48532 (Allow pg_fetch_all() to index numerically). (Yasuo)

- Reflection:
  . Fix #72209 (ReflectionProperty::getValue() doesn't fail if object doesn't match type). (Joe)

- Session:
  . Improved fix for bug #68063 (Empty session IDs do still start sessions).
    (Yasuo)
  . Fixed bug #71038 (session_start() returns TRUE on failure).
    Session save handlers must return 'string' always for successful read.
    i.e. Non-existing session read must return empty string. PHP 7.0 is made
    not to tolerate buggy return value. (Yasuo)
  . Fixed bug #71394 (session_regenerate_id() must close opened session on
    errors). (Yasuo)

- SQLite3:
  . Implemented FR #71159 (Upgraded bundled SQLite lib to 3.9.2). (Laruence)

- Standard:
  . Fixed bug #71100 (long2ip() doesn't accept integers in strict mode).
    (Laruence)
  . Implemented FR #55716 (Add an option to pass a custom stream context to
    get_headers()). (Ferenc)
  . Additional validation for parse_url() for login/pass components).
    (Ilia) (Julien)
  . Implemented FR #69359 (Provide a way to fetch the current environment
    variables). (Ferenc)
  . unpack() function accepts an additional optional argument $offset. (Dmitry)
  . Implemented #51879 stream context socket option tcp_nodelay (Joe)

<<< NOTE: Insert NEWS from last stable release here prior to actual release! >>><|MERGE_RESOLUTION|>--- conflicted
+++ resolved
@@ -9,20 +9,11 @@
   . Fixed bug #72922 (COM called from PHP does not return out parameters).
     (Anatol)
 
-<<<<<<< HEAD
--GD:
-=======
 - Dba:
   . Fixed bug #70825 (Cannot fetch multiple values with group in ini file).
     (cmb)
 
-- FTP:
-  . Fixed bug #70195 (Cannot upload file using ftp_put to FTPES with
-    require_ssl_reuse). (Benedict Singer)
-
 - GD:
-  . Fixed bug #72709 (imagesetstyle() causes OOB read for empty $styles). (cmb)
->>>>>>> 433976f9
   . Fixed bug #66005 (imagecopy does not support 1bit transparency on truecolor
     images). (cmb)
   . Fixed bug #72913 (imagecopy() loses single-color transparency on palette
