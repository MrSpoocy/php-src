PHP                                                                        NEWS
|||||||||||||||||||||||||||||||||||||||||||||||||||||||||||||||||||||||||||||||
<<<<<<< HEAD
=======
?? ??? 2014, PHP 5.6.0 Beta 4

15 May 2014, PHP 5.6.0 Beta 3

- Core:
  . Fixed bug #67169 (array_splice all elements, then []= gives wrong index).
    (Nikita)
  . Fixed bug #67198 (php://input regression). (Mike)
  . Fixed bug #67247 (spl_fixedarray_resize integer overflow). (Stas)
  . Fixed bug #67250 (iptcparse out-of-bounds read). (Stas)
  . Fixed bug #67252 (convert_uudecode out-of-bounds read). (Stas)

- Date:
  . Fixed bug #67251 (date_parse_from_format out-of-bounds read). (Stas)
  . Fixed bug #67253 (timelib_meridian_with_check out-of-bounds read). (Stas)

- GD:
  . Fixed bug #67248 (imageaffinematrixget missing check of parameters). (Stas)

- OpenSSL:
  . Fixed bug #67224 (Fall back to crypto_type from context if not specified
    explicitly in stream_socket_enable_crypto). (Chris Wright)

- PCRE:
  . Fixed bug #67238 (Ungreedy and min/max quantifier bug, applied patch
    from the upstream). (Anatol)

- mbstring
  . Fixed bug #67199 (mb_regex_encoding mismatch). (Yasuo)

>>>>>>> 7b9c1b65
01 May 2014, PHP 5.6.0 Beta 2

- CLI server:
  . Fixed bug #67079 (Missing MIME types for XML/XSL files). (Anatol)

- COM:
  . Fixed bug #66431 (Special Character via COM Interface (CP_UTF8)). (Anatol)

- Core:
  . Fixed bug #65701 (copy() doesn't work when destination filename is created
    by tempnam()). (Boro Sitnikovski)
  . Fixed bug #66015 (Unexpected array indexing in class's static property). (Bob)
  . Added (constant) string/array dereferencing to static scalar expressions
    to complete the set; now possible thanks to bug #66015 being fixed. (Bob)
  . Fixed bug #66568 (Update reflection information for unserialize() function).
    (Ferenc)
  . Fixed bug #66660 (Composer.phar install/update fails). (Ferenc)
  . Fixed bug #67024 (getimagesize should recognize BMP files with negative
    height). (Gabor Buella)
  . Fixed bug #67064  (Countable interface prevents using 2nd parameter
    ($mode) of count() function). (Bob)
  . Fixed bug #67072 (Echoing unserialized "SplFileObject" crash). (Anatol)
  . Fixed bug #67033 (Remove reference to Windows 95). (Anatol)

- cURL:
  . Fixed bug #64247 (CURLOPT_INFILE doesn't allow reset). (Mike)
  . Fixed bug #66562 (curl_exec returns differently than curl_multi_getcontent).
    (Freek Lijten)

- Date:
  . Fixed bug #66721 (__wakeup of DateTime segfaults when invalid object data is
    supplied). (Boro Sitnikovski)
  . Fixed bug #67118 (DateTime constructor crash with invalid data). (Anatol)

- DOM:
  . Fixed bug #67081 (DOMDocumentType->internalSubset returns entire DOCTYPE tag,
    not only the subset). (Anatol)

- Fileinfo:
  . Fixed bug #66907 (Solaris 10 is missing strcasestr and needs substitute).
    (Anatol)
  . Fixed bug #66307 (Fileinfo crashes with powerpoint files). (Anatol)

- FPM:
  . Fixed bug #66482 (unknown entry 'priority' in php-fpm.conf).
  . Fixed bug #66908 (php-fpm reload leaks epoll_create() file descriptor).
    (Julio Pintos)
  . Fixed bug #67060 (sapi/fpm: possible privilege escalation due to insecure
    default configuration) (CVE-2014-0185). (Stas)

- GMP:
  . Fixed crashes in serialize/unserialize. (Stas)

- JSON:
  . Fixed bug #66021 (Blank line inside empty array/object when
    JSON_PRETTY_PRINT is set). (Kevin Israel)

- LDAP:
  . Fixed issue with null bytes in LDAP bindings. (Matthew Daley)

- litespeed
  . Fixed bug #63228 (-Werror=format-security error in lsapi code).
    (Elan Ruusamäe, George)

- mysqli:
  . Fixed building against an external libmysqlclient. (Adam)

- mysqlnd:
  . Added a new fetching mode to mysqlnd. (Andrey)

- OpenSSL:
  . Fix bug #66942 (memory leak in openssl_seal()). (Chuan Ma)
  . Fix bug #66952 (memory leak in openssl_open()). (Chuan Ma)
  . Fix bug #66840 (Fix broken build when extension built separately).
    (Daniel Lowrey)

- phpdbg:
  . Added watchpoints (watch command). (Bob)
  . Renamed some commands (next => continue and how to step). (Joe)
  . Fixed issue #85 (https://github.com/krakjoe/phpdbg/issues/85)
    (Added stdin/stdout/stderr constants and their php:// wrappers). (Bob)

- PDO:
  . Fixed bug #66604 ('pdo/php_pdo_error.h' not copied to the include dir).
    (Matteo)

- PDO-ODBC:
  . Fixed bug #50444 (PDO-ODBC changes for 64-bit). 

- Phar:
  . Fix bug #64498 ($phar->buildFromDirectory can't compress file with an accent
    in its name). (PR #588)

- SQLite:
  . Fixed bug #66967 (Updated bundled libsqlite to 3.8.4.3). (Anatol)

- Apache2 Handler SAPI:
  . Fixed Apache log issue caused by APR's lack of support for %zu
    (APR issue https://issues.apache.org/bugzilla/show_bug.cgi?id=56120).
    (Jeff Trawick)

10 Apr 2014, PHP 5.6.0 Beta 1

- Core:
  . Allow zero length comparison in substr_compare() (Tjerk)
  . Fixed bug #60602 (proc_open() changes environment array) (Tjerk)
  . Fixed bug #61019 (Out of memory on command stream_get_contents). (Mike)
  . Fixed bug #64330 (stream_socket_server() creates wrong Abstract Namespace 
    UNIX sockets). (Mike)
  . Fixed bug #66182 (exit in stream filter produces segfault). (Mike)  
  . Fixed bug #66736 (fpassthru broken). (Mike)
  . Fixed bug #66822 (Cannot use T_POW in const expression) (Tjerk)
  . Fixed bug #67043 (substr_compare broke by previous change) (Tjerk)

- SPL:
  . Added feature #65545 (SplFileObject::fread()) (Tjerk)
  . Fixed bug #66834 (empty() does not work on classes that extend ArrayObject) (Tjerk)
  . Fixed bug #66702 (RegexIterator::INVERT_MATCH does not invert). (Joshua
    Thijssen)

- cURL:
  . Fixed bug #66109 (Can't reset CURLOPT_CUSTOMREQUEST to default behaviour)
    (Tjerk)
  . Fix compilation on libcurl versions between 7.10.5 and 7.12.2, inclusive.
    (Adam)

- Date:
  . Added DateTimeImmutable::createFromMutable to create a DateTimeImmutable
    object from an existing DateTime (mutable) object (Derick)

- Embed:
  . Fixed bug #65715 (php5embed.lib isn't provided anymore). (Anatol).

- Fileinfo:
  . Fixed bug #66820 (out-of-bounds memory access in fileinfo)
    (CVE-2014-2270). (Remi)
  . Fixed bug #66946i (fileinfo: extensive backtracking in awk rule regular
    expression). (CVE-2013-7345) (Remi)
  . Fixed bug #66987 (Memory corruption in fileinfo ext / bigendian).
    (Remi)


- GD:
  . Fixed bug #66815 (imagecrop(): insufficient fix for NULL defer
    CVE-2013-7327). (Tomas Hoger, Remi).
  . Fixed #66869 (Invalid 2nd argument crashes imageaffinematrixget) (Pierre)
  . Fixed bug #66887 (imagescale - poor quality of scaled image). (Remi)
  . Fixed bug #66890 (imagescale segfault). (Remi)
  . Fixed bug #66893 (imagescale ignore method argument). (Remi)

- GMP:
  . Fixed bug #66872 (invalid argument crashes gmp_testbit) (Pierre)

- Hash:
  . Fixed bug #66698 (Missing FNV1a32 and FNV1a64 hash functions).
    (Michael M Slusarz).
  . Implemented timing attack safe string comparison function
    (RFC: https://wiki.php.net/rfc/timing_attack). (Rouven Weßling)
  . hash_pbkdf2() now works correctly if the $length argument is not specified.
    (Nikita)

- Intl:
  . Fixed bug #66873 (A reproductible crash in UConverter when given invalid
    encoding) (Stas)

- Mail:
  . Fixed bug #66535 (Don't add newline after X-PHP-Originating-Script) (Tjerk)

- Mbstring:
  . Upgraded to oniguruma 5.9.5 (Anatol)

- Mcrypt:
  . No longer allow invalid key sizes, invalid IV sizes or missing required IV
    in mcrypt_encrypt, mcrypt_decrypt and the deprecated mode functions.
    (Nikita)
  . Use /dev/urandom as the default source for mcrypt_create_iv(). (Nikita)

- MySQLi:
  . Fixed bug #66762 (Segfault in mysqli_stmt::bind_result() when link closed)
    (Remi)

- OCI8
  . Fixed Bug #66875 (Improve performance of multi-row OCI_RETURN_LOB queries)
   (Perrier, Chris Jones)

- OpenSSL:
  . Fixed memory leak in windows cert verification on verify failure.
    (Chris Wright)
  . Peer certificate capturing via SSL context options now functions even if
    peer verification fails. (Daniel Lowrey)
  . Encrypted TLS servers now support the server name indication TLS extension
    via the new  "SNI_server_certs" SSL context option. (Daniel Lowrey)
  . Fixed bug #66833 (Default disgest algo is still MD5, switch to SHA1). (Remi)

- PCRE:
  . Added support for (*MARK) backtracking verbs. (Nikita)

- PDO_firebird:
  . Fixed Bug #66071 (memory corruption in error handling) (Popa)

- PDO_pgsql:
  . Cleaned up code by increasing the requirements to libpq versions providing
    PQexecParams, PQprepare, PQescapeStringConn, PQescapeByteaConn. According
    to the release notes that means 8.0.8+ or 8.1.4+. (Matteo)
  . Deprecated PDO::PGSQL_ATTR_DISABLE_NATIVE_PREPARED_STATEMENT, an
    undocument constant effectively equivalent to PDO::ATTR_EMULATE_PREPARES.
    (Matteo)
  . Added PDO::PGSQL_ATTR_DISABLE_PREPARES constant to execute the queries
    without preparing them, while still passing parameters separately from
    the command text using PQexecParams. (Matteo)

- Pgsql:
  . Read-only access to the socket stream underlying database connections is
    exposed via a new pg_socket() function to allow read/write polling when
    establishing asynchronous connections and executing queries in non-blocking
    applications. (Daniel Lowrey)
  . Asynchronous connections are now possible using the PGSQL_CONNECT_ASYNC
    flag in conjunction with a new pg_connect_poll() function and connection
    polling status constants. (Daniel Lowrey)
  . New pg_flush() and pg_consume_input() functions added to manually complete
    non-blocking reads/writes to underlying connection sockets. (Daniel Lowrey)

- Session
  . Remove session_gc() and session_serializer_name() wich were introduced in the first 5.6.0 alpha.

- SimpleXML:
  . Fixed bug #66084 (simplexml_load_string() mangles empty node name)
    (Anatol)

- SQLite:
  . Updated the bundled libsqlite to the version 3.8.3.1 (Anatol)

- XSL:
  . Fixed bug #53965 (<xsl:include> cannot find files with relative paths
    when loaded with "file://"). (Anatol)

27 Feb 2014, PHP 5.6.0 Alpha 3

- Core
  . Expose get_debug_info class hook as __debugInfo() magic method. (Sara)
  . Implemented unified default encoding
    (RFC: https://wiki.php.net/rfc/default_encoding). (Yasuo Ohgaki)

- Curl
  . Check for openssl.cafile ini directive when loading CA certs. (Daniel Lowrey)
  . Remove cURL close policy related constants as these have no effect and are
    no longer used in libcurl. (Chris Wright)

- Fileinfo
  . Upgraded to libmagic-5.17 (Anatol)
  . Fixed bug #66731 (file: infinite recursion). (CVE-2014-1943) (Remi)

- FPM:
  . Added clear_env configuration directive to disable clearenv() call.
  (Github PR# 598, Paul Annesley)

- GD:
  . Fixed imagettftext to load the correct character map rather than the last one.
    (Scott)
  . Fixed bug #66714 ( imageconvolution breakage). (Brad Daily)

- JSON:
  . Fixed bug #65753 (JsonSerializeable couldn't implement on module extension)
  (chobieeee@php.net)

- OPCache
  . Added function opcache_is_script_cached(). (Danack)
  . Added information about interned strings usage. (Terry, Julien, Dmitry)

- OpenSSL
  . Fallback to Windows CA cert store for peer verification if no openssl.cafile
    ini directive or "cafile" SSL context option specified in Windows.
    (Chris Wright)
  . The openssl.cafile and openssl.capath ini directives introduced in alpha2
    now have PHP_INI_PERDIR accessibility (was PHP_INI_ALL). (Daniel Lowrey)
  . New "peer_name" SSL context option replaces "CN_match" (which still works
    as before but triggers E_DEPRECATED). (Daniel Lowrey)
  . Fixed segfault when accessing non-existent context for client SNI use
    (Daniel Lowrey)
  . Fixed bug #66501 (Add EC key support to php_openssl_is_private_key).
    (Mark Zedwood)
  . Fixed Bug #47030 (add new boolean "verify_peer_name" SSL context option
    allowing clients to verify cert names separately from the cert itself).
    "verify_peer_name" is enabled by default for client streams.
    (Daniel Lowrey)
  . Fixed Bug #65538 ("cafile" SSL context option now supports stream
    wrappers). (Daniel Lowrey)
  . New openssl_get_cert_locations() function to aid CA file and peer
    verification debugging. (Daniel Lowrey)
  . Encrypted stream wrappers now disable TLS compression by default.
    (Daniel Lowrey)
  . New "capture_session_meta" SSL context option allows encrypted client and
    server streams access to negotiated protocol/cipher information.
    (Daniel Lowrey)
  . New "honor_cipher_order" SSL context option allows servers to prioritize
    cipher suites of their choosing when negotiating SSL/TLS handshakes.
    (Daniel Lowrey)
  . New "single_ecdh_use" and "single_dh_use" SSL context options allow for
    improved forward secrecy in encrypted stream servers. (Daniel Lowrey)
  . New "dh_param" SSL context option allows stream servers control over
    the parameters when negotiating DHE cipher suites. (Daniel Lowrey)
  . New "ecdh_curve" SSL context option allowing stream servers to specify
    the curve to use when negotiating ephemeral ECDHE ciphers (defaults to
    NIST P-256). (Daniel Lowrey)
  . New "rsa_key_size" SSL context option gives stream servers control
    over the key size (in bits) used for RSA key agreements. (Daniel Lowrey)
  . Crypto methods for encrypted client and server streams now use
    bitwise flags for fine-grained protocol support. (Daniel Lowrey)
  . Added new tlsv1.0 stream wrapper to specify TLSv1 client/server method.
    tls wrapper now negotiates TLSv1, TLSv1.1 or TLSv1.2. (Daniel Lowrey)
  . Encrypted client streams now enable SNI by default. (Daniel Lowrey)
  . Encrypted streams now prioritize ephemeral key agreement and high strength
    ciphers by default. (Daniel Lowrey)
  . New OPENSSL_DEFAULT_STREAM_CIPHERS constant exposes default cipher
    list. (Daniel Lowrey)
  . New STREAM_CRYPTO_METHOD_* constants for enhanced control over the crypto
    methods negotiated encrypted server/client sessions. (Daniel Lowrey)
  . Encrypted stream servers now automatically mitigate potential DoS vector
    arising from client-initiated TLS renegotiation. New "reneg_limit",
    "reneg_window" and "reneg_limit_callback" SSL context options for custom
    renegotiation limiting control. (Daniel Lowrey)

- Pgsql:
  . pg_insert()/pg_select()/pg_update()/pg_delete() are no longer EXPERIMENTAL.
    (Yasuo)
  . Impremented FR #25854 Return value for pg_insert should be resource instead of bool.
    (Yasuo)
  . Implemented FR #41146 - Add "description" with exteneded flag pg_meta_data().
    pg_meta_data(resource $conn, string $table [, bool extended])
    It also made pg_meta_data() return "is enum" always.
    (Yasuo)

13 Feb 2014, PHP 5.6.0 Alpha 2
- Core:
  . Added T_POW (**) operator
    (RFC: https://wiki.php.net/rfc/pow-operator). (Tjerk Meesters)

- mysqli
  . Added new function mysqli_get_links_stats() as well as new INI variable
    mysqli.rollback_on_cached_plink of type bool (Andrey)

- PCRE:
  . Upgraded to PCRE 8.34. (Anatol)

- ldap
  . Added new function ldap_modify_batch(). (Ondrej Hosek)

- OpenSSL
  . Peer certificates now verified by default in client socket operations
    (RFC: https://wiki.php.net/rfc/tls-peer-verification). (Daniel Lowrey)
  . New openssl.cafile and openssl.capath ini directives. (Daniel Lowrey)

23 Jan 2014, PHP 5.6.0 Alpha 1
- CLI server:
  . Added some MIME types to the CLI web server. (Chris Jones)

- Core:
  . Improved IS_VAR operands fetching. (Laruence, Dmitry)
  . Improved empty string handling. Now ZE uses an interned string instead of
    allocation new empty string each time. (Laruence, Dmitry)
  . Implemented internal operator overloading
    (RFC: https://wiki.php.net/rfc/operator_overloading_gmp). (Nikita)
  . Made calls from incompatible context issue an E_DEPRECATED warning instead
    of E_STRICT (phase 1 of RFC: https://wiki.php.net/rfc/incompat_ctx).
	(Gustavo)
  . Uploads equal or greater than 2GB in size are now accepted.
    (Ralf Lang, Mike)
  . Reduced POST data memory usage by 200-300%. Changed INI setting
    always_populate_raw_post_data to throw a deprecation warning when enabling
	and to accept -1 for never populating the $HTTP_RAW_POST_DATA global 
	variable, which will be the default in future PHP versions. (Mike)
  . Implemented dedicated syntax for variadic functions
    (RFC: https://wiki.php.net/rfc/variadics). (Nikita)
  . Fixed bug #50333 Improving multi-threaded scalability by using
    emalloc/efree/estrdup (Anatol, Dmitry)
  . Implemented constant scalar expressions (with support for constants)
    (RFC: https://wiki.php.net/rfc/const_scalar_exprs). (Bob)
  . Fixed bug #65784 (Segfault with finally). (Laruence, Dmitry)
  . Fixed bug #66509 (copy() arginfo has changed starting from 5.4). (willfitch)

- cURL:
  . Implemented FR #65646 (re-enable CURLOPT_FOLLOWLOCATION with open_basedir
    or safe_mode). (Adam)

- FPM
  . Included apparmor support in fpm
    (RFC: https://wiki.php.net/rfc/fpm_change_hat). (Gernot Vormayr)

- GMP:
  . Moved GMP to use object as the underlying structure and implemented various
    improvements based on this.
    (RFC: https://wiki.php.net/rfc/operator_overloading_gmp). (Nikita)
  . Added gmp_root() and gmp_rootrem() functions for calculating nth roots.
    (Nikita)

- Hash:
  . Added gost-crypto (CryptoPro S-box) GOST hash algo. (Manuel Mausz)

- JSON:
  . Fixed case part of bug #64874 ("json_decode handles whitespace and
    case-sensitivity incorrectly")

- mysqlnd:
  . Disabled flag for SP OUT variables for 5.5+ servers as they are not natively
    supported by the overlying APIs. (Andrey)

- OPcache:
  . Added an optimization of class constants and constant calls to some
    internal functions (Laruence, Dmitry)
  . Added an optimization pass to convert FCALL_BY_NAME into DO_FCALL.
    (Laruence, Dmitry)
  . Added an optimization pass to merged identical constants (and related
    cache_slots) in op_array->literals table. (Laruence, Dmitry)
  . Added script level constant replacement optimization pass. (Dmitry)

- OpenSSL:
  . Added crypto_method option for the ssl stream context. (Martin Jansen)
  . Added certificate fingerprint support. (Tjerk Meesters)
  . Added explicit TLSv1.1 and TLSv1.2 stream transports. (Daniel Lowrey)
  . Fixed bug #65729 (CN_match gives false positive). (Tjerk Meesters)
  . Peer name verification matches SAN DNS names for certs using
    the Subject Alternative Name x509 extension. (Daniel Lowrey)
  . Fixed segfault when built against OpenSSL>=1.0.1 (Daniel Lowrey)
  . Added SPKAC support. (Jason Gerfen)

- PDO_pgsql:
  . Fixed Bug #42614 (PDO_pgsql: add pg_get_notify support). (Matteo)
  . Fixed Bug #63657 (pgsqlCopyFromFile, pgsqlCopyToArray use Postgres < 7.3
    syntax). (Matteo)

- phpdbg:
  . Included phpdbg sapi (RFC: https://wiki.php.net/rfc/phpdbg).
    (Felipe Pena, Joe Watkins and Bob Weinand)

- pgsql:
  . pg_version() returns full report which obtained by PQparameterStatus().
    (Yasuo)
  . Added pg_lo_truncate(). (Yasuo)
  . Added 64bit large object support for PostgreSQL 9.3 and later. (Yasuo)

- Session:
  . Fixed Bug #65315 (session.hash_function silently fallback to default md5)
    (Yasuo)
  . Implemented Request #17860 (Session write short circuit). (Yasuo)
  . Implemented Request #20421 (session_abort() and session_reset() function).
    (Yasuo)

- Standard:
  . Implemented FR #65634 (HTTP wrapper is very slow with protocol_version
    1.1). (Adam)
  . Implemented Change crypt() behavior w/o salt RFC. (Yasuo)
    https://wiki.php.net/rfc/crypt_function_salt
  . Implemented request #49824 (Change array_fill() to allow creating empty
    array). (Nikita)

- XMLReader:
  . Fixed bug #55285 (XMLReader::getAttribute/No/Ns methods inconsistency). 
    (Mike)

- Zip:
  . update libzip to version 1.11.2.
    PHP don't use any ilibzip private symbol anymore.  (Pierre, Remi)
  . new method ZipArchive::setPassword($password). (Pierre)
  . add --with-libzip option to build with system libzip. (Remi)
  . new methods:
    ZipArchive::setExternalAttributesName($name, $opsys, $attr [, $flags])
    ZipArchive::setExternalAttributesIndex($idx, $opsys, $attr [, $flags])
    ZipArchive::getExternalAttributesName($name, &$opsys, &$attr [, $flags])
    ZipArchive::getExternalAttributesIndex($idx, &$opsys, &$attr [, $flags])

<<< NOTE: Insert NEWS from last stable release here prior to actual release! >>><|MERGE_RESOLUTION|>--- conflicted
+++ resolved
@@ -1,9 +1,5 @@
 PHP                                                                        NEWS
 |||||||||||||||||||||||||||||||||||||||||||||||||||||||||||||||||||||||||||||||
-<<<<<<< HEAD
-=======
-?? ??? 2014, PHP 5.6.0 Beta 4
-
 15 May 2014, PHP 5.6.0 Beta 3
 
 - Core:
@@ -32,7 +28,6 @@
 - mbstring
   . Fixed bug #67199 (mb_regex_encoding mismatch). (Yasuo)
 
->>>>>>> 7b9c1b65
 01 May 2014, PHP 5.6.0 Beta 2
 
 - CLI server:
