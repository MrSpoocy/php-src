--- conflicted
+++ resolved
@@ -21,15 +21,11 @@
   . Fixed bug #74764 (Bindto IPv6 works with file_get_contents but fails with 
     stream_socket_client). (Ville Hukkamäki)
 
-<<<<<<< HEAD
-13 Sep 2018, PHP 7.2.10
-=======
 - Zlib:
   . Fixed bug #75273 (php_zlib_inflate_filter() may not update bytes_consumed).
     (Martin Burke, cmb)
 
-13 Sep 2018, PHP 7.1.22
->>>>>>> 90d86389
+13 Sep 2018, PHP 7.2.10
 
 - Core:
   . Fixed bug #76754 (parent private constant in extends class memory leak).
