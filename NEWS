--- conflicted
+++ resolved
@@ -6,6 +6,8 @@
   . Fixed bug #76088 (ODBC functions are not available by default on Windows).
     (cmb)
 
+- Standard:
+  . Fixed bug #74139 (mail.add_x_header default inconsistent with docs). (cmb)
 
 29 Mar 2018, PHP 7.2.4
 
@@ -45,12 +47,8 @@
     name contains a \n). (Laruence)
 
 - Standard:
-<<<<<<< HEAD
   . Fixed bug #75961 (Strange references behavior). (Laruence)
   . Fixed some arginfos. (carusogabriel)
-=======
-  . Fixed bug #74139 (mail.add_x_header default inconsistent with docs). (cmb)
->>>>>>> 25f324fa
   . Fixed bug #76068 (parse_ini_string fails to parse "[foo]\nbar=1|>baz" with
     segfault). (Anatol)
 
