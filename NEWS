PHP                                                                        NEWS
|||||||||||||||||||||||||||||||||||||||||||||||||||||||||||||||||||||||||||||||
?? ??? ????, PHP 7.3.8

<<<<<<< HEAD
- Core:
  . Added syslog.filter=raw option. (Erik Lundin)
=======
- PDO_Sqlite:
  . Fixed #78192 (SegFault when reuse statement after schema has changed).
    (Vincent Quatrevieux)

- XMLRPC:
  . Fixed #78173 (XML-RPC mutates immutable objects during encoding). (Asher
    Baker)
>>>>>>> 05c00a83

- Date:
  . Fixed #69044 (discrepency between time and microtime). (krakjoe)

- OPcache:
  . Fixed #78189 (file cache strips last character of uname hash). (cmb)
  . Fixed #78202 (Opcache stats for cache hits are capped at 32bit NUM). (cmb)

04 Jul 2019, PHP 7.3.7

- Core:
  . Fixed bug #76980 (Interface gets skipped if autoloader throws an exception).
    (Nikita)

- DOM:
  . Fixed bug #78025 (segfault when accessing properties of DOMDocumentType).
    (cmb)

- MySQLi:
  . Fixed bug #77956 (When mysqli.allow_local_infile = Off, use a meaningful
    error message). (Sjon Hortensius)
  . Fixed bug #38546 (bindParam incorrect processing of bool types).
    (camporter)

- MySQLnd:
  . Fixed bug #77955 (Random segmentation fault in mysqlnd from php-fpm).
    (Nikita)

- Opcache:
  . Fixed bug #78015 (Incorrect evaluation of expressions involving partials
    arrays in SCCP). (Nikita)
  . Fixed bug #78106 (Path resolution fails if opcache disabled during request).
    (Nikita)
  . Fixed bug #78185 (File cache no longer works). (Dmitry)

- OpenSSL:
  . Fixed bug #78079 (openssl_encrypt_ccm.phpt fails with OpenSSL 1.1.1c).
    (Jakub Zelenka)

- phpdbg:
  . Fixed bug #78050 (SegFault phpdbg + opcache on include file twice).
    (Nikita)

- Sockets:
  . Fixed bug #78038 (Socket_select fails when resource array contains
    references). (Nikita)

- Sodium:
  . Fixed bug #78114 (segfault when calling sodium_* functions from eval). (cmb)

- Standard:
  . Fixed bug #77135 (Extract with EXTR_SKIP should skip $this).
    (Craig Duncan, Dmitry)
  . Fixed bug ##77937	(preg_match failed). (cmb, Anatol)

- Zip:
  . Fixed bug #76345 (zip.h not found). (Michael Maroszek)

30 May 2019, PHP 7.3.6

- cURL:
  . Implemented FR #72189 (Add missing CURL_VERSION_* constants). (Javier
    Spagnoletti)

- EXIF:
  . Fixed bug #77988 (heap-buffer-overflow on php_jpg_get16).
    (CVE-2019-11040) (Stas)

- FPM:
  . Fixed bug #77934 (php-fpm kill -USR2 not working). (Jakub Zelenka)
  . Fixed bug #77921 (static.php.net doesn't work anymore). (Peter Kokot)

- GD:
  . Fixed bug #77943 (imageantialias($image, false); does not work). (cmb)
  . Fixed bug #77973 (Uninitialized read in gdImageCreateFromXbm).
    (CVE-2019-11038) (cmb)

- Iconv:
  . Fixed bug #78069 (Out-of-bounds read in iconv.c:_php_iconv_mime_decode()
    due to integer overflow). (CVE-2019-11039). (maris dot adam)

- JSON:
  . Fixed bug #77843 (Use after free with json serializer). (Nikita)

- Opcache:
  . Fixed possible crashes, because of inconsistent PCRE cache and opcache
    SHM reset. (Alexey Kalinin, Dmitry)

- PDO_MySQL:
  . Fixed bug #77944 (Wrong meta pdo_type for bigint on LLP64). (cmb)

- Reflection:
  . Fixed bug #75186 (Inconsistent reflection of Closure:::__invoke()). (Nikita)

- Session:
  . Fixed bug #77911 (Wrong warning for session.sid_bits_per_character). (cmb)

- SOAP:
  . Fixed bug #77945 (Segmentation fault when constructing SoapClient with
    WSDL_CACHE_BOTH). (Nikita)

- SPL:
  . Fixed bug #77024 (SplFileObject::__toString() may return array). (Craig
    Duncan)

- SQLite:
  . Fixed bug #77967 (Bypassing open_basedir restrictions via file uris). (Stas)

- Standard:
  . Fixed bug #77931 (Warning for array_map mentions wrong type). (Nikita)
  . Fixed bug #78003 (strip_tags output change since PHP 7.3). (cmb)

02 May 2019, PHP 7.3.5

- Core:
  . Fixed bug #77903 (ArrayIterator stops iterating after offsetSet call).
    (Nikita)

- CLI:
  . Fixed bug #77794 (Incorrect Date header format in built-in server).
    (kelunik)

- EXIF
  . Fixed bug #77950 (Heap-buffer-overflow in _estrndup via exif_process_IFD_TAG).
    (CVE-2019-11036) (Stas)

- Interbase:
  . Fixed bug #72175 (Impossibility of creating multiple connections to
    Interbase with php 7.x). (Nikita)

- Intl:
  . Fixed bug #77895 (IntlDateFormatter::create fails in strict mode if $locale
    = null). (Nikita)

- LDAP:
  . Fixed bug #77869 (Core dump when using server controls) (mcmic)

- Mail
  . Fixed bug #77821 (Potential heap corruption in TSendMail()). (cmb)

- mbstring:
  . Implemented FR #72777 (Implement regex stack limits for mbregex functions).
    (Yasuo Ohgaki, Stas)

- MySQLi:
  . Fixed bug #77773 (Unbuffered queries leak memory - MySQLi / mysqlnd).
    (Nikita)

- PCRE:
  . Fixed bug #77827 (preg_match does not ignore \r in regex flags). (requinix,
    cmb)

- PDO:
  . Fixed bug #77849 (Disable cloning of PDO handle/connection objects).
    (camporter)

- phpdbg:
  . Fixed bug #76801 (too many open files). (alekitto)
  . Fixed bug #77800 (phpdbg segfaults on listing some conditional breakpoints).
    (krakjoe)
  . Fixed bug #77805 (phpdbg build fails when readline is shared). (krakjoe)

- Reflection:
  . Fixed bug #77772 (ReflectionClass::getMethods(null) doesn't work). (Nikita)
  . Fixed bug #77882 (Different behavior: always calls destructor). (Nikita)

- Standard:
  . Fixed bug #77793 (Segmentation fault in extract() when overwriting
    reference with itself). (Nikita)
  . Fixed bug #77844 (Crash due to null pointer in parse_ini_string with
    INI_SCANNER_TYPED). (Nikita)
  . Fixed bug #77853 (Inconsistent substr_compare behaviour with empty
    haystack). (Nikita)

04 Apr 2019, PHP 7.3.4

- Core:
  . Fixed bug #77738 (Nullptr deref in zend_compile_expr). (Laruence)
  . Fixed bug #77660 (Segmentation fault on break 2147483648). (Laruence)
  . Fixed bug #77652 (Anonymous classes can lose their interface information).
    (Nikita)
  . Fixed bug #77345 (Stack Overflow caused by circular reference in garbage
    collection). (Alexandru Patranescu, Nikita, Dmitry)
  . Fixed bug #76956 (Wrong value for 'syslog.filter' documented in php.ini).
    (cmb)

- Apache2Handler:
  . Fixed bug #77648 (BOM in sapi/apache2handler/php_functions.c). (cmb)

- Bcmath:
  . Fixed bug #77742 (bcpow() implementation related to gcc compiler
    optimization). (Nikita)

- CLI Server:
  . Fixed bug #77722 (Incorrect IP set to $_SERVER['REMOTE_ADDR'] on the
    localhost). (Nikita)

- COM:
  . Fixed bug #77578 (Crash when php unload). (cmb)

- EXIF:
  . Fixed bug #77753 (Heap-buffer-overflow in php_ifd_get32s). (CVE-2019-11034)
    (Stas)
  . Fixed bug #77831 (Heap-buffer-overflow in exif_iif_add_value).
    (CVE-2019-11035) (Stas)

- FPM:
  . Fixed bug #77677 (FPM fails to build on AIX due to missing WCOREDUMP).
    (Kevin Adler)

- GD:
  . Fixed bug #77700 (Writing truecolor images as GIF ignores interlace flag).
    (cmb)

- MySQLi:
  . Fixed bug #77597 (mysqli_fetch_field hangs scripts). (Nikita)

- Opcache:
  . Fixed bug #77743 (Incorrect pi node insertion for jmpznz with identical
    successors). (Nikita)

- PCRE:
  . Fixed bug #76127 (preg_split does not raise an error on invalid UTF-8).
    (Nikita)

- Phar:
  . Fixed bug #77697 (Crash on Big_Endian platform). (Laruence)

- phpdbg:
  . Fixed bug #77767 (phpdbg break cmd aliases listed in help do not match
    actual aliases). (Miriam Lauter)

- sodium:
  . Fixed bug #77646 (sign_detached() strings not terminated). (Frank)

- SQLite3:
  . Added sqlite3.defensive INI directive. (BohwaZ)

- Standard:
  . Fixed bug #77664 (Segmentation fault when using undefined constant in
    custom wrapper). (Laruence)
  . Fixed bug #77669 (Crash in extract() when overwriting extracted array).
    (Nikita)
  . Fixed bug #76717 (var_export() does not create a parsable value for
    PHP_INT_MIN). (Nikita)
  . Fixed bug #77765 (FTP stream wrapper should set the directory as
    executable). (Vlad Temian)

07 Mar 2019, PHP 7.3.3

- Core:
  . Fixed bug #77589 (Core dump using parse_ini_string with numeric sections).
    (Laruence)
  . Fixed bug #77329 (Buffer Overflow via overly long Error Messages).
    (Dmitry)
  . Fixed bug #77494 (Disabling class causes segfault on member access).
    (Dmitry)
  . Fixed bug #77498 (Custom extension Segmentation fault when declare static
    property). (Nikita)
  . Fixed bug #77530 (PHP crashes when parsing `(2)::class`). (Ekin)
  . Fixed bug #77546 (iptcembed broken function). (gdegoulet)
  . Fixed bug #77630 (rename() across the device may allow unwanted access
    during processing). (Stas)

- COM:
  . Fixed bug #77621 (Already defined constants are not properly reported).
    (cmb)
  . Fixed bug #77626 (Persistence confusion in php_com_import_typelib()). (cmb)

- EXIF:
  . Fixed bug #77509 (Uninitialized read in exif_process_IFD_in_TIFF). (Stas)
  . Fixed bug #77540 (Invalid Read on exif_process_SOFn). (Stas)
  . Fixed bug #77563 (Uninitialized read in exif_process_IFD_in_MAKERNOTE). (Stas)
  . Fixed bug #77659 (Uninitialized read in exif_process_IFD_in_MAKERNOTE). (Stas)

- Mbstring:
  . Fixed bug #77514 (mb_ereg_replace() with trailing backslash adds null byte).
    (Nikita)

- MySQL
  . Disabled LOCAL INFILE by default, can be enabled using php.ini directive
    mysqli.allow_local_infile for mysqli, or PDO::MYSQL_ATTR_LOCAL_INFILE
    attribute for pdo_mysql. (Darek Slusarczyk)

- OpenSSL:
  . Fixed bug #77390 (feof might hang on TLS streams in case of fragmented TLS
    records). (Abyl Valg, Jakub Zelenka)

- PDO_OCI:
  . Support Oracle Database tracing attributes ACTION, MODULE,
    CLIENT_INFO, and CLIENT_IDENTIFIER. (Cameron Porter)

- PHAR:
  . Fixed bug #77396 (Null Pointer Dereference in phar_create_or_parse_filename).
    (bishop)
  . Fixed bug #77586 (phar_tar_writeheaders_int() buffer overflow). (bishop)

- phpdbg:
  . Fixed bug #76596 (phpdbg support for display_errors=stderr). (kabel)

- SPL:
  . Fixed bug #51068 (DirectoryIterator glob:// don't support current path
    relative queries). (Ahmed Abdou)
  . Fixed bug #77431 (openFile() silently truncates after a null byte). (cmb)

- Standard:
  . Fixed bug #77552 (Unintialized php_stream_statbuf in stat functions).
    (John Stevenson)
  . Fixed bug #77612 (setcookie() sets incorrect SameSite header if all of its
    options filled). (Nikita)

07 Feb 2019, PHP 7.3.2

- Core:
  . Fixed bug #77369 (memcpy with negative length via crafted DNS response). (Stas)
  . Fixed bug #77387 (Recursion detection broken when printing GLOBALS).
    (Laruence)
  . Fixed bug #77376 ("undefined function" message no longer includes
    namespace). (Laruence)
  . Fixed bug #77357 (base64_encode / base64_decode doest not work on nested
    VM). (Nikita)
  . Fixed bug #77339 (__callStatic may get incorrect arguments). (Dmitry)
  . Fixed bug #77317 (__DIR__, __FILE__, realpath() reveal physical path for
    subst virtual drive). (Anatol)
  . Fixed bug #77263 (Segfault when using 2 RecursiveFilterIterator). (Dmitry)
  . Fixed bug #77447 (PHP 7.3 built with ASAN crashes in
    zend_cpu_supports_avx2). (Nikita)
  . Fixed bug #77484 (Zend engine crashes when calling realpath in invalid
    working dir). (Anatol)

- Curl:
  . Fixed bug #76675 (Segfault with H2 server push). (Pedro Magalhães)

- Fileinfo:
  . Fixed bug #77346 (webm files incorrectly detected as
    application/octet-stream). (Anatol)

- FPM:
  . Fixed bug #77430 (php-fpm crashes with Main process exited, code=dumped,
    status=11/SEGV). (Jakub Zelenka)

- GD:
  . Fixed bug #73281 (imagescale(…, IMG_BILINEAR_FIXED) can cause black border).
    (cmb)
  . Fixed bug #73614 (gdImageFilledArc() doesn't properly draw pies). (cmb)
  . Fixed bug #77272 (imagescale() may return image resource on failure). (cmb)
  . Fixed bug #77391 (1bpp BMPs may fail to be loaded). (Romain Déoux, cmb)
  . Fixed bug #77479 (imagewbmp() segfaults with very large images). (cmb)

- ldap:
  . Fixed bug #77440 (ldap_bind using ldaps or ldap_start_tls()=exception in
    libcrypto-1_1-x64.dll). (Anatol)

- Mbstring:
  . Fixed bug #77428 (mb_ereg_replace() doesn't replace a substitution
    variable). (Nikita)
  . Fixed bug #77454 (mb_scrub() silently truncates after a null byte).
    (64796c6e69 at gmail dot com)

- MySQLnd:
  . Fixed bug #77308 (Unbuffered queries memory leak). (Dmitry)
  . Fixed bug #75684 (In mysqlnd_ext_plugin.h the plugin methods family has
      no external visibility). (Anatol)

- Opcache:
  . Fixed bug #77266 (Assertion failed in dce_live_ranges). (Laruence)
  . Fixed bug #77257 (value of variable assigned in a switch() construct gets
    lost). (Nikita)
  . Fixed bug #77434 (php-fpm workers are segfaulting in zend_gc_addre).
    (Nikita)
  . Fixed bug #77361 (configure fails on 64-bit AIX when opcache enabled).
    (Kevin Adler)
  . Fixed bug #77287 (Opcache literal compaction is incompatible with EXT
    opcodes). (Nikita)

- PCRE:
  . Fixed bug #77338 (get_browser with empty string). (Nikita)

- PDO:
  . Fixed bug #77273 (array_walk_recursive corrupts value types leading to PDO
    failure). (Nikita)

- PDO MySQL:
  . Fixed bug #77289 (PDO MySQL segfaults with persistent connection).
    (Lauri Kenttä)

- SOAP:
  . Fixed bug #77410 (Segmentation Fault when executing method with an empty
    parameter). (Nikita)

- Sockets:
  . Fixed bug #76839 (socket_recvfrom may return an invalid 'from' address
    on MacOS). (Michael Meyer)

- SPL:
  . Fixed bug #77298 (segfault occurs when add property to unserialized empty
    ArrayObject). (jhdxr)

- Standard:
  . Fixed bug #77395 (segfault about array_multisort). (Laruence)
  . Fixed bug #77439 (parse_str segfaults when inserting item into existing
    array). (Nikita)

10 Jan 2019, PHP 7.3.1

- Core:
  . Fixed bug #76654 (Build failure on Mac OS X on 32-bit Intel). (Ryandesign)
  . Fixed bug #71041 (zend_signal_startup() needs ZEND_API).
    (Valentin V. Bartenev)
  . Fixed bug #76046 (PHP generates "FE_FREE" opcode on the wrong line).
    (Nikita)
  . Fixed bug #77291 (magic methods inherited from a trait may be ignored).
    (cmb)

- CURL:
  . Fixed bug #77264 (curl_getinfo returning microseconds, not seconds).
    (Pierrick)

- COM:
  . Fixed bug #77177 (Serializing or unserializing COM objects crashes). (cmb)

- Exif:
  . Fixed bug #77184 (Unsigned rational numbers are written out as signed
    rationals). (Colin Basnett)

- GD:
  . Fixed bug #77195 (Incorrect error handling of imagecreatefromjpeg()). (cmb)
  . Fixed bug #77198 (auto cropping has insufficient precision). (cmb)
  . Fixed bug #77200 (imagecropauto(…, GD_CROP_SIDES) crops left but not right).
    (cmb)
  . Fixed bug #77269 (efree() on uninitialized Heap data in imagescale leads to
    use-after-free). (cmb)
  . Fixed bug #77270 (imagecolormatch Out Of Bounds Write on Heap). (cmb)

- MBString:
  . Fixed bug #77367 (Negative size parameter in mb_split). (Stas)
  . Fixed bug #77370 (Buffer overflow on mb regex functions - fetch_token).
    (Stas)
  . Fixed bug #77371 (heap buffer overflow in mb regex functions
    - compile_string_node). (Stas)
  . Fixed bug #77381 (heap buffer overflow in multibyte match_at). (Stas)
  . Fixed bug #77382 (heap buffer overflow due to incorrect length in
    expand_case_fold_string). (Stas)
  . Fixed bug #77385 (buffer overflow in fetch_token). (Stas)
  . Fixed bug #77394 (Buffer overflow in multibyte case folding - unicode).
    (Stas)
  . Fixed bug #77418 (Heap overflow in utf32be_mbc_to_code). (Stas)

- OCI8:
  . Fixed bug #76804 (oci_pconnect with OCI_CRED_EXT not working). (KoenigsKind)
  . Added oci_set_call_timeout() for call timeouts.
  . Added oci_set_db_operation() for the DBOP end-to-end-tracing attribute.

- Opcache:
  . Fixed bug #77215 (CFG assertion failure on multiple finalizing switch
    frees in one block). (Nikita)
  . Fixed bug #77275 (OPcache optimization problem for ArrayAccess->offsetGet).
    (Nikita)

- PCRE:
  . Fixed bug #77193 (Infinite loop in preg_replace_callback). (Anatol)

- PDO:
  . Handle invalid index passed to PDOStatement::fetchColumn() as error. (Sergei
    Morozov)

- Phar:
  . Fixed bug #77247 (heap buffer overflow in phar_detect_phar_fname_ext). (Stas)

- Soap:
  . Fixed bug #77088 (Segfault when using SoapClient with null options).
    (Laruence)

- Sockets:
  . Fixed bug #77136 (Unsupported IPV6_RECVPKTINFO constants on macOS).
    (Mizunashi Mana)

- Sodium:
  . Fixed bug #77297 (SodiumException segfaults on PHP 7.3). (Nikita, Scott)

- SPL:
  . Fixed bug #77359 (spl_autoload causes segfault). (Lauri Kenttä)
  . Fixed bug #77360 (class_uses causes segfault). (Lauri Kenttä)

- SQLite3:
  . Fixed bug #77051 (Issue with re-binding on SQLite3). (BohwaZ)

- Xmlrpc:
  . Fixed bug #77242 (heap out of bounds read in xmlrpc_decode()). (cmb)
  . Fixed bug #77380 (Global out of bounds read in xmlrpc base64 code). (Stas)

06 Dec 2018, PHP 7.3.0

- Core:
  . Improved PHP GC. (Dmitry, Nikita)
  . Redesigned the old ext_skel program written in PHP, run:
    'php ext_skel.php' for all options. This means there are no dependencies,
    thus making it work on Windows out of the box. (Kalle)
  . Removed support for BeOS. (Kalle)
  . Add PHP_VERSION to phpinfo() <title/>. (github/MattJeevas)
  . Add net_get_interfaces(). (Sara, Joe, Anatol)
  . Added gc_status(). (Benjamin Eberlei)
  . Implemented flexible heredoc and nowdoc syntax, per
    RFC https://wiki.php.net/rfc/flexible_heredoc_nowdoc_syntaxes.
    (Thomas Punt)
  . Added support for references in list() and array destructuring, per
    RFC https://wiki.php.net/rfc/list_reference_assignment.
    (David Walker)
  . Improved effectiveness of ZEND_SECURE_ZERO for NetBSD and systems
    without native similar feature. (devnexen)
  . Added syslog.facility and syslog.ident INI entries for customizing syslog
    logging. (Philip Prindeville)
  . Fixed bug #75683 (Memory leak in zend_register_functions() in ZTS mode).
    (Dmitry)
  . Fixed bug #75031 (support append mode in temp/memory streams). (adsr)
  . Fixed bug #74860 (Uncaught exceptions not being formatted properly when
    error_log set to "syslog"). (Philip Prindeville)
  . Fixed bug #75220 (Segfault when calling is_callable on parent).
    (andrewnester)
  . Fixed bug #69954 (broken links and unused config items in distributed ini
    files). (petk)
  . Fixed bug #74922 (Composed class has fatal error with duplicate, equal const
    properties). (pmmaga)
  . Fixed bug #63911 (identical trait methods raise errors during composition).
    (pmmaga)
  . Fixed bug #75677 (Clang ignores fastcall calling convention on variadic
    function). (Li-Wen Hsu)
  . Fixed bug #54043 (Remove inconsitency of internal exceptions and user
    defined exceptions). (Nikita)
  . Fixed bug #53033 (Mathematical operations convert objects to integers).
    (Nikita)
  . Fixed bug #73108 (Internal class cast handler uses integer instead of
    float). (Nikita)
  . Fixed bug #75765 (Fatal error instead of Error exception when base class is
    not found). (Timur Ibragimov)
  . Fixed bug #76198 (Wording: "iterable" is not a scalar type). (Levi Morrison)
  . Fixed bug #76137 (config.guess/config.sub do not recognize RISC-V). (cmb)
  . Fixed bug #76427 (Segfault in zend_objects_store_put). (Laruence)
  . Fixed bug #76422 (ftruncate fails on files > 2GB). (Anatol)
  . Fixed bug #76509 (Inherited static properties can be desynchronized from
    their parent by ref). (Nikita)
  . Fixed bug #76439 (Changed behaviour in unclosed HereDoc). (Nikita, tpunt)
  . Fixed bug #63217 (Constant numeric strings become integers when used as
    ArrayAccess offset). (Rudi Theunissen, Dmitry)
  . Fixed bug #33502 (Some nullary functions don't check the number of
    arguments). (cmb)
  . Fixed bug #76392 (Error relocating sapi/cli/php: unsupported relocation
    type 37). (Peter Kokot)
  . The declaration and use of case-insensitive constants has been deprecated.
    (Nikita)
  . Added syslog.filter INI entry for syslog filtering. (Philip Prindeville)
  . Fixed bug #76667 (Segfault with divide-assign op and __get + __set).
    (Laruence)
  . Fixed bug #76030 (RE2C_FLAGS rarely honoured) (Cristian Rodríguez)
  . Fixed broken zend_read_static_property (Laruence)
  . Fixed bug #76773 (Traits used on the parent are ignored for child classes).
    (daverandom)
  . Fixed bug #76767 (‘asm’ operand has impossible constraints in zend_operators.h).
    (ondrej)
  . Fixed bug #76752 (Crash in ZEND_COALESCE_SPEC_TMP_HANDLER - assertion in
    _get_zval_ptr_tmp failed). (Laruence)
  . Fixed bug #76820 (Z_COPYABLE invalid definition). (mvdwerve, cmb)
  . Fixed bug #76510 (file_exists() stopped working for phar://). (cmb)
  . Fixed bug #76869 (Incorrect bypassing protected method accessibilty check).
    (Dmitry)
  . Fixed bug #72635 (Undefined class used by class constant in constexpr
    generates fatal error). (Nikita)
  . Fixed bug #76947 (file_put_contents() blocks the directory of the file
    (__DIR__)). (Anatol)
  . Fixed bug #76979 (define() error message does not mention resources as
    valid values). (Michael Moravec)
  . Fixed bug #76825 (Undefined symbols ___cpuid_count). (Laruence, cmb)
  . Fixed bug #77110 (undefined symbol zend_string_equal_val in C++ build).
    (Remi)

- BCMath:
  . Implemented FR #67855 (No way to get current scale in use). (Chris Wright,
    cmb)
  . Fixed bug #66364 (BCMath bcmul ignores scale parameter). (cmb)
  . Fixed bug #75164 (split_bc_num() is pointless). (cmb)
  . Fixed bug #75169 (BCMath errors/warnings bypass PHP's error handling). (cmb)

- CLI:
  . Fixed bug #44217 (Output after stdout/stderr closed cause immediate exit
    with status 0). (Robert Lu)
  . Fixed bug #77111 (php-win.exe corrupts unicode symbols from cli
    parameters). (Anatol)

- cURL:
  . Expose curl constants from curl 7.50 to 7.61. (Pierrick)
  . Fixed bug #74125 (Fixed finding CURL on systems with multiarch support).
    (cebe)

- Date:
  . Implemented FR #74668: Add DateTime::createFromImmutable() method.
    (majkl578, Rican7)
  . Fixed bug #75222 (DateInterval microseconds property always 0). (jhdxr)
  . Fixed bug #68406 (calling var_dump on a DateTimeZone object modifies it).
    (jhdxr)
  . Fixed bug #76131 (mismatch arginfo for date_create). (carusogabriel)
  . Updated timelib to 2018.01RC1 to address several bugs:
    . Fixed bug #75577 (DateTime::createFromFormat does not accept 'v' format
      specifier). (Derick)
    . Fixed bug #75642 (Wrap around behaviour for microseconds is not working).
      (Derick)

- DBA:
  . Fixed bug #75264 (compiler warnings emitted). (petk)

- DOM:
  . Fixed bug #76285 (DOMDocument::formatOutput attribute sometimes ignored).
    (Andrew Nester, Laruence, Anatol)

- Fileinfo:
  . Fixed bug #77095 (slowness regression in 7.2/7.3 (compared to 7.1)).
    (Anatol)

- Filter:
  . Added the 'add_slashes' sanitization mode (FILTER_SANITIZE_ADD_SLASHES).
	(Kalle)

- FPM:
  . Added fpm_get_status function. (Till Backhaus)
  . Fixed bug #62596 (getallheaders() missing with PHP-FPM). (Remi)
  . Fixed bug #69031 (Long messages into stdout/stderr are truncated
    incorrectly) - added new log related FPM configuration options:
    log_limit, log_buffering and decorate_workers_output. (Jakub Zelenka)

- ftp:
  . Fixed bug #77151 (ftp_close(): SSL_read on shutdown). (Remi)

- GD:
  . Added support for WebP in imagecreatefromstring(). (Andreas Treichel, cmb)

- GMP:
  . Export internal structures and accessor helpers for GMP object. (Sara)
  . Added gmp_binomial(n, k). (Nikita)
  . Added gmp_lcm(a, b). (Nikita)
  . Added gmp_perfect_power(a). (Nikita)
  . Added gmp_kronecker(a, b). (Nikita)

- iconv:
  . Fixed bug #53891 (iconv_mime_encode() fails to Q-encode UTF-8 string). (cmb)
  . Fixed bug #77147 (Fixing 60494 ignored ICONV_MIME_DECODE_CONTINUE_ON_ERROR).
    (cmb)

- IMAP:
  . Fixed bug #77020 (null pointer dereference in imap_mail). (cmb)
  . Fixed bug #77153 (imap_open allows to run arbitrary shell commands via
    mailbox parameter). (Stas)

- Interbase:
  . Fixed bug #75453 (Incorrect reflection for ibase_[p]connect). (villfa)
  . Fixed bug #76443 (php+php_interbase.dll crash on module_shutdown). (Kalle)


- intl:
  . Fixed bug #75317 (UConverter::setDestinationEncoding changes source instead
    of destination). (andrewnester)
  . Fixed bug #76829 (Incorrect validation of domain on idn_to_utf8()
    function). (Anatol)

- JSON:
  . Added JSON_THROW_ON_ERROR flag. (Andrea)

- LDAP:
  . Added ldap_exop_refresh helper for EXOP REFRESH operation with dds overlay.
    (Come)
  . Added full support for sending and parsing ldap controls. (Come)
  . Fixed bug #49876 (Fix LDAP path lookup on 64-bit distros). (dzuelke)

- libxml2:
  . Fixed bug #75871 (use pkg-config where available). (pmmaga)

- litespeed:
  . Fixed bug #75248 (Binary directory doesn't get created when building
    only litespeed SAPI). (petk)
  . Fixed bug #75251 (Missing program prefix and suffix). (petk)

- MBstring:
  . Updated to Oniguruma 6.9.0. (cmb)
  . Fixed bug #65544 (mb title case conversion-first word in quotation isn't
    capitalized). (Nikita)
  . Fixed bug #71298 (MB_CASE_TITLE misbehaves with curled apostrophe/quote).
    (Nikita)
  . Fixed bug #73528 (Crash in zif_mb_send_mail). (Nikita)
  . Fixed bug #74929 (mbstring functions version 7.1.1 are slow compared to 5.3
    on Windows). (Nikita)
  . Fixed bug #76319 (mb_strtolower with invalid UTF-8 causes segmentation
    fault). (Nikita)
  . Fixed bug #76574 (use of undeclared identifiers INT_MAX and LONG_MAX). (cmb)
  . Fixed bug #76594 (Bus Error due to unaligned access in zend_ini.c
    OnUpdateLong). (cmb, Nikita)
  . Fixed bug #76706 (mbstring.http_output_conv_mimetypes is ignored). (cmb)
  . Fixed bug #76958 (Broken UTF7-IMAP conversion). (Nikita)
  . Fixed bug #77025 (mb_strpos throws Unknown encoding or conversion error).
    (Nikita)
  . Fixed bug #77165 (mb_check_encoding crashes when argument given an empty
    array). (Nikita)

- Mysqlnd:
  . Fixed bug #76386 (Prepared Statement formatter truncates fractional seconds
    from date/time column). (Victor Csiky)

- ODBC:
  . Removed support for ODBCRouter. (Kalle)
  . Removed support for Birdstep. (Kalle)
  . Fixed bug #77079 (odbc_fetch_object has incorrect type signature).
    (Jon Allen)

- Opcache:
  . Fixed bug #76466 (Loop variable confusion). (Dmitry, Laruence, Nikita)
  . Fixed bug #76463 (var has array key type but not value type). (Laruence)
  . Fixed bug #76446 (zend_variables.c:73: zend_string_destroy: Assertion
    `!(zval_gc_flags((str)->gc)). (Nikita, Laruence)
  . Fixed bug #76711 (OPcache enabled triggers false-positive "Illegal string
    offset"). (Dmitry)
  . Fixed bug #77058 (Type inference in opcache causes side effects). (Nikita)
  . Fixed bug #77092 (array_diff_key() - segmentation fault). (Nikita)

- OpenSSL:
  . Added openssl_pkey_derive function. (Jim Zubov)
  . Add min_proto_version and max_proto_version ssl stream options as well as
    related constants for possible TLS protocol values. (Jakub Zelenka)

- PCRE:
  . Implemented https://wiki.php.net/rfc/pcre2-migration. (Anatol, Dmitry)
  . Upgrade PCRE2 to 10.32. (Anatol)
  . Fixed bug #75355 (preg_quote() does not quote # control character).
    (Michael Moravec)
  . Fixed bug #76512 (\w no longer includes unicode characters). (cmb)
  . Fixed bug #76514 (Regression in preg_match makes it fail with
    PREG_JIT_STACKLIMIT_ERROR). (Anatol)
  . Fixed bug #76909 (preg_match difference between 7.3 and < 7.3). (Anatol)

- PDO_DBlib:
  . Implemented FR #69592 (allow 0-column rowsets to be skipped automatically).
    (fandrieu)
  . Expose TDS version as \PDO::DBLIB_ATTR_TDS_VERSION attribute on \PDO
    instance. (fandrieu)
  . Treat DATETIME2 columns like DATETIME. (fandrieu)
  . Fixed bug #74243 (allow locales.conf to drive datetime format). (fandrieu)

- PDO_Firebird:
  . Fixed bug #74462 (PDO_Firebird returns only NULLs for results with boolean
    for FIREBIRD >= 3.0). (Dorin Marcoci)

- PDO_OCI:
  . Fixed bug #74631 (PDO_PCO with PHP-FPM: OCI environment initialized
    before PHP-FPM sets it up). (Ingmar Runge)

- PDO SQLite
  . Add support for additional open flags

- pgsql:
  . Added new error constants for pg_result_error(): PGSQL_DIAG_SCHEMA_NAME,
    PGSQL_DIAG_TABLE_NAME, PGSQL_DIAG_COLUMN_NAME, PGSQL_DIAG_DATATYPE_NAME,
    PGSQL_DIAG_CONSTRAINT_NAME and PGSQL_DIAG_SEVERITY_NONLOCALIZED. (Kalle)
  . Fixed bug #77047 (pg_convert has a broken regex for the 'TIME WITHOUT
    TIMEZONE' data type). (Andy Gajetzki)

- phar:
  . Fixed bug #74991 (include_path has a 4096 char limit in some cases).
    (bwbroersma)
  . Fixed bug #65414 (deal with leading slash when adding files correctly).
    (bishopb)

- readline:
  . Added completion_append_character and completion_suppress_append options
    to readline_info() if linked against libreadline. (krageon)

- Session:
  . Fixed bug #74941 (session fails to start after having headers sent).
    (morozov)

- SimpleXML:
  . Fixed bug #54973 (SimpleXML casts integers wrong). (Nikita)
  . Fixed bug #76712 (Assignment of empty string creates extraneous text node).
    (cmb)

- Sockets:
  . Fixed bug #67619 (Validate length on socket_write). (thiagooak)

- SOAP:
  . Fixed bug #75464 (Wrong reflection on SoapClient::__setSoapHeaders).
    (villfa)
  . Fixed bug #70469 (SoapClient generates E_ERROR even if exceptions=1 is
    used). (Anton Artamonov)
  . Fixed bug #50675 (SoapClient can't handle object references correctly).
    (Cameron Porter)
  . Fixed bug #76348 (WSDL_CACHE_MEMORY causes Segmentation fault). (cmb)
  . Fixed bug #77141 (Signedness issue in SOAP when precision=-1). (cmb)

- SPL:
  . Fixed bug #74977 (Appending AppendIterator leads to segfault).
    (Andrew Nester)
  . Fixed bug #75173 (incorrect behavior of AppendIterator::append in foreach
    loop). (jhdxr)
  . Fixed bug #74372 (autoloading file with syntax error uses next autoloader,
    may hide parse error). (Nikita)
  . Fixed bug #75878 (RecursiveTreeIterator::setPostfix has wrong signature).
    (cmb)
  . Fixed bug #74519 (strange behavior of AppendIterator). (jhdxr)
  . Fixed bug #76131 (mismatch arginfo for splarray constructor).
    (carusogabriel)

- SQLite3:
  . Updated bundled libsqlite to 3.24.0. (cmb)

- Standard:
  . Added is_countable() function. (Gabriel Caruso)
  . Added support for the SameSite cookie directive, including an alternative
    signature for setcookie(), setrawcookie() and session_set_cookie_params().
    (Frederik Bosch, pmmaga)
  . Remove superfluous warnings from inet_ntop()/inet_pton(). (daverandom)
  . Fixed bug #75916 (DNS_CAA record results contain garbage). (Mike,
    Philip Sharp)
  . Fixed unserialize(), to disable creation of unsupported data structures
    through manually crafted strings. (Dmitry)
  . Fixed bug #75409 (accept EFAULT in addition to ENOSYS as indicator
    that getrandom() is missing). (sarciszewski)
  . Fixed bug #74719 (fopen() should accept NULL as context). (Alexander Holman)
  . Fixed bug #69948 (path/domain are not sanitized in setcookie). (cmb)
  . Fixed bug #75996 (incorrect url in header for mt_rand). (tatarbj)
  . Added hrtime() function, to get high resolution time. (welting)
  . Fixed bug #48016 (stdClass::__setState is not defined although var_export()
    uses it). (Andrea)
  . Fixed bug #76136 (stream_socket_get_name should enclose IPv6 in brackets).
    (seliver)
  . Fixed bug #76688 (Disallow excessive parameters after options array).
    (pmmaga)
  . Fixed bug #76713 (Segmentation fault caused by property corruption).
    (Laruence)
  . Fixed bug #76755 (setcookie does not accept "double" type for expire time).
    (Laruence)
  . Fixed bug #76674 (improve array_* failure messages exposing what was passed
    instead of an array). (carusogabriel)
  . Fixed bug #76803 (ftruncate changes file pointer). (Anatol)
  . Fixed bug #76818 (Memory corruption and segfault). (Remi)
  . Fixed bug #77081 (ftruncate() changes seek pointer in c mode). (cmb, Anatol)

- Testing:
  . Implemented FR #62055 (Make run-tests.php support --CGI-- sections). (cmb)

- Tidy:
  . Support using tidyp instead of tidy. (devnexen)
  . Fixed bug #74707 (Tidy has incorrect ReflectionFunction param counts for
    functions taking tidy). (Gabriel Caruso)
  . Fixed arginfo for tidy::__construct(). (Tyson Andre)

- Tokenizer:
  . Fixed bug #76437 (token_get_all with TOKEN_PARSE flag fails to recognise
    close tag). (Laruence)
  . Fixed bug #75218 (Change remaining uncatchable fatal errors for parsing
    into ParseError). (Nikita)
  . Fixed bug #76538 (token_get_all with TOKEN_PARSE flag fails to recognise
    close tag with newline). (Nikita)
  . Fixed bug #76991 (Incorrect tokenization of multiple invalid flexible
    heredoc strings). (Nikita)

- XML:
  . Fixed bug #71592 (External entity processing never fails). (cmb)

- Zlib:
  . Added zlib/level context option for compress.zlib wrapper. (Sara)

08 Nov 2018, PHP 7.2.12

- Core:
  . Fixed bug #76846 (Segfault in shutdown function after memory limit error).
    (Nikita)
  . Fixed bug #76946 (Cyclic reference in generator not detected). (Nikita)
  . Fixed bug #77035 (The phpize and ./configure create redundant .deps file).
    (Peter Kokot)
  . Fixed bug #77041 (buildconf should output error messages to stderr)
    (Mizunashi Mana)

- Date:
  . Upgraded timelib to 2017.08. (Derick)
  . Fixed bug #75851 (Year component overflow with date formats "c", "o", "r"
    and "y"). (Adam Saponara)
  . Fixed bug #77007 (fractions in `diff()` are not correctly normalized).
    (Derick)

- FCGI:
  . Fixed #76948 (Failed shutdown/reboot or end session in Windows). (Anatol)
  . Fixed bug #76954 (apache_response_headers removes last character from header
    name). (stodorovic)

- FTP:
  . Fixed bug #76972 (Data truncation due to forceful ssl socket shutdown).
    (Manuel Mausz)

- intl:
  . Fixed bug #76942 (U_ARGUMENT_TYPE_MISMATCH). (anthrax at unixuser dot org)

- Reflection:
  . Fixed bug #76936 (Objects cannot access their private attributes while
    handling reflection errors). (Nikita)
  . Fixed bug #66430 (ReflectionFunction::invoke does not invoke closure with
    object scope). (Nikita)

- Sodium:
  . Some base64 outputs were truncated; this is not the case any more.
    (jedisct1)
  . block sizes >= 256 bytes are now supposed by sodium_pad() even
    when an old version of libsodium has been installed. (jedisct1)
  . Fixed bug #77008 (sodium_pad() could read (but not return nor write)
    uninitialized memory when trying to pad an empty input). (jedisct1)

- Standard:
  . Fixed bug #76965 (INI_SCANNER_RAW doesn't strip trailing whitespace).
    (Pierrick)

- Tidy:
  . Fixed bug #77027 (tidy::getOptDoc() not available on Windows). (cmb)

- XML:
  . Fixed bug #30875 (xml_parse_into_struct() does not resolve entities). (cmb)
  . Add support for getting SKIP_TAGSTART and SKIP_WHITE options. (cmb)

- XMLRPC:
  . Fixed bug #75282 (xmlrpc_encode_request() crashes). (cmb)

11 Oct 2018, PHP 7.2.11

- Core:
  . Fixed bug #76800 (foreach inconsistent if array modified during loop).
    (Dmitry)
  . Fixed bug #76901 (method_exists on SPL iterator passthrough method corrupts
    memory). (Nikita)

- CURL:
  . Fixed bug #76480 (Use curl_multi_wait() so that timeouts are respected).
    (Pierrick)

- iconv:
  . Fixed bug #66828 (iconv_mime_encode Q-encoding longer than it should be).
    (cmb)

- Opcache:
  . Fixed bug #76832 (ZendOPcache.MemoryBase periodically deleted by the OS).
    (Anatol)
  . Fixed bug #76796 (Compile-time evaluation of disabled function in opcache
    causes segfault). (Nikita)

- POSIX:
  . Fixed bug #75696 (posix_getgrnam fails to print details of group). (cmb)

- Reflection:
  . Fixed bug #74454 (Wrong exception being thrown when using ReflectionMethod).
    (cmb)

- Standard:
  . Fixed bug #73457 (Wrong error message when fopen FTP wrapped fails to open
    data connection). (Ville Hukkamäki)
  . Fixed bug #74764 (Bindto IPv6 works with file_get_contents but fails with
    stream_socket_client). (Ville Hukkamäki)
  . Fixed bug #75533 (array_reduce is slow when $carry is large array).
    (Manabu Matsui)

- XMLRPC:
  . Fixed bug #76886 (Can't build xmlrpc with expat). (Thomas Petazzoni, cmb)

- Zlib:
  . Fixed bug #75273 (php_zlib_inflate_filter() may not update bytes_consumed).
    (Martin Burke, cmb)

13 Sep 2018, PHP 7.2.10

- Core:
  . Fixed bug #76754 (parent private constant in extends class memory leak).
    (Laruence)
  . Fixed bug #72443 (Generate enabled extension). (petk)
  . Fixed bug #75797 (Memory leak when using class_alias() in non-debug mode).
    (Massimiliano Braglia)

- Apache2:
  . Fixed bug #76582 (Apache bucket brigade sometimes becomes invalid). (stas)

- Bz2:
  . Fixed arginfo for bzcompress. (Tyson Andre)

- gettext:
  . Fixed bug #76517 (incorrect restoring of LDFLAGS). (sji)

- iconv:
  . Fixed bug #68180 (iconv_mime_decode can return extra characters in a
    header). (cmb)
  . Fixed bug #63839 (iconv_mime_decode_headers function is skipping headers).
    (cmb)
  . Fixed bug #60494 (iconv_mime_decode does ignore special characters). (cmb)
  . Fixed bug #55146 (iconv_mime_decode_headers() skips some headers). (cmb)

- intl:
  . Fixed bug #74484 (MessageFormatter::formatMessage memory corruption with
    11+ named placeholders). (Anatol)

- libxml:
  . Fixed bug #76777 ("public id" parameter of libxml_set_external_entity_loader
    callback undefined). (Ville Hukkamäki)

- mbstring:
  . Fixed bug #76704 (mb_detect_order return value varies based on argument
    type). (cmb)

- Opcache:
  . Fixed bug #76747 (Opcache treats path containing "test.pharma.tld" as a phar
    file). (Laruence)

- OpenSSL:
  . Fixed bug #76705 (unusable ssl => peer_fingerprint in
    stream_context_create()). (Jakub Zelenka)

- phpdbg:
  . Fixed bug #76595 (phpdbg man page contains outdated information).
    (Kevin Abel)

- SPL:
  . Fixed bug #68825 (Exception in DirectoryIterator::getLinkTarget()). (cmb)
  . Fixed bug #68175 (RegexIterator pregFlags are NULL instead of 0). (Tim
    Siebels)

- Standard:
  . Fixed bug #76778 (array_reduce leaks memory if callback throws exception).
    (cmb)

- zlib:
  . Fixed bug #65988 (Zlib version check fails when an include/zlib/ style dir
    is passed to the --with-zlib configure option). (Jay Bonci)
  . Fixed bug #76709 (Minimal required zlib library is 1.2.0.4). (petk)

16 Aug 2018, PHP 7.2.9

- Calendar:
  . Fixed bug #52974 (jewish.c: compile error under Windows with GBK charset).
    (cmb)

- Filter:
  . Fixed bug #76366 (References in sub-array for filtering breaks the filter).
    (ZiHang Gao)

- PDO_Firebird:
  . Fixed bug #76488 (Memory leak when fetching a BLOB field). (Simonov Denis)

- PDO_PgSQL:
  . Fixed bug #75402 (Possible Memory Leak using PDO::CURSOR_SCROLL option).
    (Anatol)

- SQLite3:
  . Fixed #76665 (SQLite3Stmt::bindValue() with SQLITE3_FLOAT doesn't juggle).
    (cmb)

- Standard:
  . Fixed bug #73817 (Incorrect entries in get_html_translation_table). (cmb)
  . Fixed bug #68553 (array_column: null values in $index_key become incrementing
    keys in result). (Laruence)
  . Fixed bug #76643 (Segmentation fault when using `output_add_rewrite_var`).
    (cmb)

- Zip:
  . Fixed bug #76524 (ZipArchive memory leak (OVERWRITE flag and empty archive)).
    (Timur Ibragimov)

19 Jul 2018, PHP 7.2.8

- Core:
  . Fixed bug #76534 (PHP hangs on 'illegal string offset on string references
    with an error handler). (Laruence)
  . Fixed bug #76520 (Object creation leaks memory when executed over HTTP).
    (Nikita)
  . Fixed bug #76502 (Chain of mixed exceptions and errors does not serialize
    properly). (Nikita)

- Date:
  . Fixed bug #76462 (Undefined property: DateInterval::$f). (Anatol)

- EXIF:
  . Fixed bug #76409 (heap use after free in _php_stream_free). (cmb)
  . Fixed bug #76423 (Int Overflow lead to Heap OverFlow in
    exif_thumbnail_extract of exif.c). (Stas)
  . Fixed bug #76557 (heap-buffer-overflow (READ of size 48) while reading exif
    data). (Stas)

- FPM:
  . Fixed bug #73342 (Vulnerability in php-fpm by changing stdin to
    non-blocking). (Nikita)

- GMP:
  . Fixed bug #74670 (Integer Underflow when unserializing GMP and possible
    other classes). (Nikita)

- intl:
  . Fixed bug #76556 (get_debug_info handler for BreakIterator shows wrong
    type). (cmb)

- mbstring:
  . Fixed bug #76532 (Integer overflow and excessive memory usage
    in mb_strimwidth). (MarcusSchwarz)

- Opcache:
  . Fixed bug #76477 (Opcache causes empty return value).
    (Nikita, Laruence)

- PGSQL:
  . Fixed bug #76548 (pg_fetch_result did not fetch the next row). (Anatol)

- phpdbg:
  . Fix arginfo wrt. optional/required parameters. (cmb)

- Reflection:
  . Fixed bug #76536 (PHP crashes with core dump when throwing exception in
    error handler). (Laruence)
  . Fixed bug #75231 (ReflectionProperty#getValue() incorrectly works with
    inherited classes). (Nikita)

- Standard:
  . Fixed bug #76505 (array_merge_recursive() is duplicating sub-array keys).
    (Laruence)
  . Fixed bug #71848 (getimagesize with $imageinfo returns false). (cmb)

- Win32:
  . Fixed bug #76459 (windows linkinfo lacks openbasedir check). (Anatol)

- ZIP:
  . Fixed bug #76461 (OPSYS_Z_CPM defined instead of OPSYS_CPM).
    (Dennis Birkholz, Remi)

07 Jun 2018, PHP 7.2.7

- Core:
  . Fixed bug #76337 (segfault when opcache enabled + extension use
    zend_register_class_alias). (xKhorasan)

- CLI Server:
  . Fixed bug #76333 (PHP built-in server does not find files if root path
    contains special characters). (Anatol)

- OpenSSL:
  . Fixed bug #76296 (openssl_pkey_get_public does not respect open_basedir).
    (Erik Lax, Jakub Zelenka)
  . Fixed bug #76174 (openssl extension fails to build with LibreSSL 2.7).
    (Jakub Zelenka)

- SPL:
  . Fixed bug #76367 (NoRewindIterator segfault 11). (Laruence)

- Standard:
  . Fixed bug #76410 (SIGV in zend_mm_alloc_small). (Laruence)
  . Fixed bug #76335 ("link(): Bad file descriptor" with non-ASCII path).
    (Anatol)

24 May 2018, PHP 7.2.6

- EXIF:
  . Fixed bug #76164 (exif_read_data zend_mm_heap corrupted). (cmb)

- FPM:
  . Fixed bug #76075 --with-fpm-acl wrongly tries to find libacl on FreeBSD.
    (mgorny)

- intl:
  . Fixed bug #74385 (Locale::parseLocale() broken with some arguments).
    (Anatol)

- Opcache:
  . Fixed bug #76205 (PHP-FPM sporadic crash when running Infinitewp). (Dmitry)
  . Fixed bug #76275 (Assertion failure in file cache when unserializing empty
    try_catch_array). (Nikita)
  . Fixed bug #76281 (Opcache causes incorrect "undefined variable" errors).
    (Nikita)

- Reflection:
  . Fixed arginfo of array_replace(_recursive) and array_merge(_recursive).
    (carusogabriel)

- Session:
  . Fixed bug #74892 (Url Rewriting (trans_sid) not working on urls that start
    with "#"). (Andrew Nester)

26 Apr 2018, PHP 7.2.5

- Core:
  . Fixed bug #75722 (Convert valgrind detection to configure option).
    (Michael Heimpold)

- Date:
  . Fixed bug #76131 (mismatch arginfo for date_create). (carusogabriel)

- Exif:
  . Fixed bug #76130 (Heap Buffer Overflow (READ: 1786) in exif_iif_add_value).
    (Stas)

- FPM:
  . Fixed bug #68440 (ERROR: failed to reload: execvp() failed: Argument list
    too long). (Jacob Hipps)
  . Fixed incorrect write to getenv result in FPM reload. (Jakub Zelenka)

- GD:
  . Fixed bug #52070 (imagedashedline() - dashed line sometimes is not visible).
    (cmb)

- iconv:
  . Fixed bug #76249 (stream filter convert.iconv leads to infinite loop on
    invalid sequence). (Stas)

- intl:
  . Fixed bug #76153 (Intl compilation fails with icu4c 61.1). (Anatol)

- ldap:
  . Fixed bug #76248 (Malicious LDAP-Server Response causes Crash). (Stas)

- mbstring:
  . Fixed bug #75944 (Wrong cp1251 detection). (dmk001)
  . Fixed bug #76113 (mbstring does not build with Oniguruma 6.8.1).
    (chrullrich, cmb)

- ODBC:
  . Fixed bug #76088 (ODBC functions are not available by default on Windows).
    (cmb)

- Opcache:
  . Fixed bug #76094 (Access violation when using opcache). (Laruence)

- Phar:
  . Fixed bug #76129 (fix for CVE-2018-5712 may not be complete). (Stas)

- phpdbg:
  . Fixed bug #76143 (Memory corruption: arbitrary NUL overwrite). (Laruence)

- SPL:
  . Fixed bug #76131 (mismatch arginfo for splarray constructor).
    (carusogabriel)

- standard:
  . Fixed bug #74139 (mail.add_x_header default inconsistent with docs). (cmb)
  . Fixed bug #75996 (incorrect url in header for mt_rand). (tatarbj)

29 Mar 2018, PHP 7.2.4

- Core:
  . Fixed bug #76025 (Segfault while throwing exception in error_handler).
    (Dmitry, Laruence)
  . Fixed bug #76044 ('date: illegal option -- -' in ./configure on FreeBSD).
    (Anatol)

- FPM:
  . Fixed bug #75605 (Dumpable FPM child processes allow bypassing opcache
    access controls). (Jakub Zelenka)

- FTP:
  . Fixed ftp_pasv arginfo. (carusogabriel)

-GD:
  . Fixed bug #73957 (signed integer conversion in imagescale()). (cmb)
  . Fixed bug #76041 (null pointer access crashed php). (cmb)
  . Fixed imagesetinterpolation arginfo. (Gabriel Caruso)

- iconv:
  . Fixed bug #75867 (Freeing uninitialized pointer). (Philip Prindeville)

- Mbstring:
  . Fixed bug #62545 (wrong unicode mapping in some charsets). (cmb)

- Opcache:
  . Fixed bug #75969 (Assertion failure in live range DCE due to block pass
    misoptimization). (Nikita)

- OpenSSL:
  . Fixed openssl_* arginfos. (carusogabriel)

- PCNTL:
  . Fixed bug #75873 (pcntl_wexitstatus returns incorrect on Big_Endian platform
    (s390x)). (Sam Ding)

- Phar:
  . Fixed bug #76085 (Segmentation fault in buildFromIterator when directory
    name contains a \n). (Laruence)

- Standard:
  . Fixed bug #75961 (Strange references behavior). (Laruence)
  . Fixed some arginfos. (carusogabriel)
  . Fixed bug #76068 (parse_ini_string fails to parse "[foo]\nbar=1|>baz" with
    segfault). (Anatol)

01 Mar 2018, PHP 7.2.3

- Core:
  . Fixed bug #75864 ("stream_isatty" returns wrong value on s390x). (Sam Ding)

- Apache2Handler:
  . Fixed bug #75882 (a simple way for segfaults in threadsafe php just with
    configuration). (Anatol)

- Date:
  . Fixed bug #75857 (Timezone gets truncated when formatted). (carusogabriel)
  . Fixed bug #75928 (Argument 2 for `DateTimeZone::listIdentifiers()` should
    accept `null`). (Pedro Lacerda)
  . Fixed bug #68406 (calling var_dump on a DateTimeZone object modifies it).
    (jhdxr)

- LDAP:
  . Fixed bug #49876 (Fix LDAP path lookup on 64-bit distros). (dzuelke)

- libxml2:
  . Fixed bug #75871 (use pkg-config where available). (pmmaga)

- PGSQL:
  . Fixed bug #75838 (Memory leak in pg_escape_bytea()). (ard_1 at mail dot ru)

- Phar:
  . Fixed bug #54289 (Phar::extractTo() does not accept specific directories to
    be extracted). (bishop)
  . Fixed bug #65414 (deal with leading slash while adding files correctly).
    (bishopb)
  . Fixed bug #65414 (deal with leading slash when adding files correctly).
    (bishopb)

- ODBC:
  . Fixed bug #73725 (Unable to retrieve value of varchar(max) type). (Anatol)

- Opcache:
  . Fixed bug #75729 (opcache segfault when installing Bitrix). (Nikita)
  . Fixed bug #75893 (file_get_contents $http_response_header variable bugged
    with opcache). (Nikita)
  . Fixed bug #75938 (Modulus value not stored in variable). (Nikita)

- SPL:
  . Fixed bug #74519 (strange behavior of AppendIterator). (jhdxr)

- Standard:
  . Fixed bug #75916 (DNS_CAA record results contain garbage). (Mike,
    Philip Sharp)
  . Fixed bug #75981 (Prevent reading beyond buffer start in http wrapper).
    (Stas)

01 Feb 2018, PHP 7.2.2

- Core:
  . Fixed bug #75742 (potential memleak in internal classes's static members).
    (Laruence)
  . Fixed bug #75679 (Path 260 character problem). (Anatol)
  . Fixed bug #75614 (Some non-portable == in shell scripts). (jdolecek)
  . Fixed bug #75786 (segfault when using spread operator on generator passed
    by reference). (Nikita)
  . Fixed bug #75799 (arg of get_defined_functions is optional). (carusogabriel)
  . Fixed bug #75396 (Exit inside generator finally results in fatal error).
    (Nikita)

- FCGI:
  . Fixed bug #75794 (getenv() crashes on Windows 7.2.1 when second parameter is
    false). (Anatol)

- IMAP:
  . Fixed bug #75774 (imap_append HeapCorruction). (Anatol)

- Opcache:
  . Fixed bug #75720 (File cache not populated after SHM runs full). (Dmitry)
  . Fixed bug #75687 (var 8 (TMP) has array key type but not value type).
    (Nikita, Laruence)
  . Fixed bug #75698 (Using @ crashes php7.2-fpm). (Nikita)
  . Fixed bug #75579 (Interned strings buffer overflow may cause crash).
    (Dmitry)

- PDO:
  . Fixed bug #75616 (PDO extension doesn't allow to be built shared on Darwin).
    (jdolecek)

- PDO MySQL:
  . Fixed bug #75615 (PDO Mysql module can't be built as module). (jdolecek)

- PGSQL:
  . Fixed bug #75671 (pg_version() crashes when called on a connection to
    cockroach). (magicaltux at gmail dot com)

- Readline:
  . Fixed bug #75775 (readline_read_history segfaults with empty file).
    (Anatol)

- SAPI:
  . Fixed bug #75735 ([embed SAPI] Segmentation fault in
    sapi_register_post_entry). (Laruence)

- SOAP:
  . Fixed bug #70469 (SoapClient generates E_ERROR even if exceptions=1 is
    used). (Anton Artamonov)
  . Fixed bug #75502 (Segmentation fault in zend_string_release). (Nikita)

- SPL:
  . Fixed bug #75717 (RecursiveArrayIterator does not traverse arrays by
    reference). (Nikita)
  . Fixed bug #75242 (RecursiveArrayIterator doesn't have constants from parent
    class). (Nikita)
  . Fixed bug #73209 (RecursiveArrayIterator does not iterate object
    properties). (Nikita)

- Standard:
   . Fixed bug #75781 (substr_count incorrect result). (Laruence)
   . Fixed bug #75653 (array_values don't work on empty array). (Nikita)

- Zip:
  . Display headers (buildtime) and library (runtime) versions in phpinfo
    (with libzip >= 1.3.1). (Remi)

04 Jan 2018, PHP 7.2.1

- Core:
  . Fixed bug #75573 (Segmentation fault in 7.1.12 and 7.0.26). (Laruence)
  . Fixed bug #75384 (PHP seems incompatible with OneDrive files on demand).
    (Anatol)
  . Fixed bug #75525 (Access Violation in vcruntime140.dll). (Anatol)
  . Fixed bug #74862 (Unable to clone instance when private __clone defined).
    (Daniel Ciochiu)
  . Fixed bug #75074 (php-process crash when is_file() is used with strings
    longer 260 chars). (Anatol)
  . Fixed bug #69727 (Remove timestamps from build to make it reproducible).
    (jelle van der Waa)

- CLI server:
  . Fixed bug #73830 (Directory does not exist). (Anatol)

- FPM:
  . Fixed bug #64938 (libxml_disable_entity_loader setting is shared between
    requests). (Remi)

- GD:
  . Fixed bug #75571 (Potential infinite loop in gdImageCreateFromGifCtx).
    (Christoph)

- Opcache:
  . Fixed bug #75608 ("Narrowing occurred during type inference" error).
    (Laruence, Dmitry)
  . Fixed bug #75579 (Interned strings buffer overflow may cause crash).
    (Dmitry)
  . Fixed bug #75570 ("Narrowing occurred during type inference" error).
    (Dmitry)
  . Fixed bug #75681 (Warning: Narrowing occurred during type inference,
    specific case). (Nikita)
  . Fixed bug #75556 (Invalid opcode 138/1/1). (Laruence)

- PCRE:
  . Fixed bug #74183 (preg_last_error not returning error code after error).
    (Andrew Nester)

- Phar:
  . Fixed bug #74782 (remove file name from output to avoid XSS). (stas)

- Standard:
  . Fixed bug #75511 (fread not free unused buffer). (Laruence)
  . Fixed bug #75514 (mt_rand returns value outside [$min,$max]+ on 32-bit)
    (Remi)
  . Fixed bug #75535 (Inappropriately parsing HTTP response leads to PHP
    segment fault). (Nikita)
  . Fixed bug #75409 (accept EFAULT in addition to ENOSYS as indicator
    that getrandom() is missing). (sarciszewski)
  . Fixed bug #73124 (php_ini_scanned_files() not reporting correctly).
    (John Stevenson)
  . Fixed bug #75574 (putenv does not work properly if parameter contains
    non-ASCII unicode character). (Anatol)

- Zip:
  . Fixed bug #75540 (Segfault with libzip 1.3.1). (Remi)

30 Nov 2017, PHP 7.2.0

- BCMath:
  . Fixed bug #46564 (bcmod truncates fractionals). (liborm85)

- CLI:
  . Fixed bug #74849 (Process is started as interactive shell in PhpStorm).
    (Anatol)
  . Fixed bug #74979 (Interactive shell opening instead of script execution
    with -f flag). (Anatol)

- CLI server:
  . Fixed bug #60471 (Random "Invalid request (unexpected EOF)" using a router
    script). (SammyK)

- Core:
  . Added ZEND_COUNT, ZEND_GET_CLASS, ZEND_GET_CALLED_CLASS, ZEND_GET_TYPE,
    ZEND_FUNC_NUM_ARGS, ZEND_FUNC_GET_ARGS instructions, to implement
    corresponding builtin functions. (Dmitry)
  . "Countable" interface is moved from SPL to Core. (Dmitry)
  . Added ZEND_IN_ARRAY instruction, implementing optimized in_array() builtin
    function, through hash lookup in flipped array. (Dmitry)
  . Removed IS_TYPE_IMMUTABLE (it's the same as COPYABLE & !REFCOUNTED). (Dmitry)
  . Removed the sql.safe_mode directive. (Kalle)
  . Removed support for Netware. (Kalle)
  . Renamed ReflectionClass::isIterateable() to ReflectionClass::isIterable()
    (alias original name for BC). (Sara)
  . Fixed bug #54535 (WSA cleanup executes before MSHUTDOWN). (Kalle)
  . Implemented FR #69791 (Disallow mail header injections by extra headers)
    (Yasuo)
  . Implemented FR #49806 (proc_nice() for Windows). (Kalle)
  . Fix pthreads detection when cross-compiling (ffontaine)
  . Fixed memory leaks caused by exceptions thrown from destructors. (Bob,
    Dmitry).
  . Fixed bug #73215 (uniqid() should use better random source). (Yasuo)
  . Implemented FR #72768 (Add ENABLE_VIRTUAL_TERMINAL_PROCESSING flag for
    php.exe). (Michele Locati)
  . Implemented "Convert numeric keys in object/array casts" RFC, fixes
    bugs #53838, #61655, #66173, #70925, #72254, etc. (Andrea)
  . Implemented "Deprecate and Remove Bareword (Unquoted) Strings" RFC.
    (Rowan Collins)
  . Raised minimum supported Windows versions to Windows 7/Server 2008 R2.
    (Anatol)
  . Implemented minor optimization in array_keys/array_values(). (Sara)
  . Added PHP_OS_FAMILY constant to determine on which OS we are. (Jan Altensen)
  . Fixed bug #73987 (Method compatibility check looks to original
    definition and not parent). (pmmaga)
  . Fixed bug #73991 (JSON_OBJECT_AS_ARRAY not respected). (Sara)
  . Fixed bug #74053 (Corrupted class entries on shutdown when a destructor
    spawns another object). (jim at commercebyte dot com)
  . Fixed bug #73971 (Filename got limited to MAX_PATH on Win32 when scan
    directory). (Anatol)
  . Fixed bug #72359, bug #72451, bug #73706, bug #71115 and others related
    to interned strings handling in TS builds. (Anatol, Dmitry)
  . Implemented "Trailing Commas In List Syntax" RFC for group use lists only.
    (Sammy Kaye Powers)
  . Fixed bug #74269 (It's possible to override trait property with different
    loosely-equal value). (pmmaga)
  . Fixed bug #61970 (Restraining __construct() access level in subclass gives
    a fatal error). (pmmaga)
  . Fixed bug #63384 (Cannot override an abstract method with an abstract
    method). (pmmaga, wes)
  . Fixed bug #74607 (Traits enforce different inheritance rules). (pmmaga)
  . Fixed misparsing of abstract unix domain socket names. (Sara)
  . Change PHP_OS_FAMILY value from "OSX" to "Darwin". (Sebastian, Kalle)
  . Allow loading PHP/Zend extensions by name in ini files (extension=<name>).
    (francois at tekwire dot net)
  . Added object type annotation. (brzuchal)
  . Fixed bug #74815 (crash with a combination of INI entries at startup).
    (Anatol)
  . Fixed bug #74836 (isset on zero-prefixed numeric indexes in array broken).
    (Dmitry)
  . Added new VM instuctions ISSET_ISEMPTY_CV and UNSET_CV. Previously they
    were implemented as ISSET_ISEMPTY_VAR and UNSET_VAR variants with
    ZEND_QUICK_SET flag. (Nikita, Dmitry)
  . Fixed bug #49649 (unserialize() doesn't handle changes in property
    visibility). (pmmaga)
  . Fixed #74866 (extension_dir = "./ext" now use current directory for base).
    (Francois Laupretre)
  . Implemented FR #74963 (Improved error message on fetching property of
    non-object). (Laruence)
  . Fixed Bug #75142 (buildcheck.sh check for autoconf version needs to be updated
    for v2.64). (zizzy at zizzy dot net, Remi)
  . Fixed bug #74878 (Data race in ZTS builds). (Nikita, Dmitry)
  . Fixed bug #75515 ("stream_copy_to_stream" doesn't stream anymore). (Sara)

- cURL:
  . Fixed bug #75093 (OpenSSL support not detected). (Remi)
  . Better fix for #74125 (use pkg-config instead of curl-config). (Remi)

- Date:
  . Fixed bug #55407 (Impossible to prototype DateTime::createFromFormat).
    (kelunik)
  . Implemented FR #71520 (Adding the DateTime constants to the
    DateTimeInterface interface). (Majkl578)
  . Fixed bug #75149 (redefinition of typedefs ttinfo and t1info). (Remi)
  . Fixed bug #75222 (DateInterval microseconds property always 0). (jhdxr)

- Dba:
  . Fixed bug #72885 (flatfile: dba_fetch() fails to read replaced entry).
    (Anatol)

- DOM:
  . Implement #74837 (Implement Countable for DomNodeList and DOMNamedNodeMap).
    (Andreas Treichel)

- EXIF:
  . Added support for vendor specific tags for the following formats:
    Samsung, DJI, Panasonic, Sony, Pentax, Minolta, Sigma/Foveon, AGFA,
	Kyocera, Ricoh & Epson. (Kalle)
  . Fixed bug #72682 (exif_read_data() fails to read all data for some
    images). (Kalle)
  . Fixed bug #71534 (Type confusion in exif_read_data() leading to heap
    overflow in debug mode). (hlt99 at blinkenshell dot org, Kalle)
  . Fixed bug #68547 (Exif Header component value check error).
    (sjh21a at gmail dot com, Kalle)
  . Fixed bug #66443 (Corrupt EXIF header: maximum directory nesting level
    reached for some cameras). (Kalle)
  . Fixed Redhat bug #1362571 (PHP not returning full results for
    exif_read_data function). (Kalle)
  . Implemented #65187 (exif_read_data/thumbnail: add support for stream
    resource). (Kalle)
  . Deprecated the read_exif_data() alias. (Kalle)
  . Fixed bug #74428 (exif_read_data(): "Illegal IFD size" warning occurs with
    correct exif format). (bradpiccho at gmail dot com, Kalle)
  . Fixed bug #72819 (EXIF thumbnails not read anymore). (Kalle)
  . Fixed bug #62523 (php crashes with segfault when exif_read_data called).
    (Kalle)
  . Fixed bug #50660 (exif_read_data(): Illegal IFD offset (works fine with
    other exif readers). (skinny dot bravo at gmail dot com, Kalle)

- Fileinfo:
  . Upgrade bundled libmagic to 5.31. (Anatol)

- FPM:
  . Configuration to limit fpm slow log trace callers. (Sannis)
  . Fixed bug #75212 (php_value acts like php_admin_value). (Remi)

- FTP:
  . Implement MLSD for structured listing of directories. (blar)
  . Added ftp_append() function. (blar)

- GD:
  . Implemented imageresolution as getter and setter (Christoph)
  . Fixed bug #74744 (gd.h: stdarg.h include missing for va_list use in
    gdErrorMethod). (rainer dot jung at kippdata dot de, cmb)
  . Fixed bug #75111 (Memory disclosure or DoS via crafted .bmp image). (cmb)

- GMP:
  . Fixed bug #70896 (gmp_fact() silently ignores non-integer input). (Sara)

- Hash:
  . Changed HashContext from resource to object. (Rouven Weßling, Sara)
  . Disallowed usage of non-cryptographic hash functions with HMAC and PBKDF2.
    (Andrey Andreev, Nikita)
  . Fixed Bug #75284 (sha3 is not supported on bigendian machine). (Remi)

- IMAP:
  . Fixed bug #72324 (imap_mailboxmsginfo() return wrong size).
    (ronaldpoon at udomain dot com dot hk, Kalle)

- Intl:
  . Fixed bug #63790 (test using Spoofchecker which may be unavailable). (Sara)
  . Fixed bug #75378 ([REGRESSION] IntlDateFormatter::parse() does not change
    $position argument). (Laruence)

- JSON:
  . Add JSON_INVALID_UTF8_IGNORE and JSON_INVALID_UTF8_SUBSTITUTE options for
    json_encode and json_decode to ignore or replace invalid UTF-8 byte
    sequences - it addresses request #65082. (Jakub Zelenka)
  . Fixed bug #75185 (Buffer overflow in json_decode() with
    JSON_INVALID_UTF8_IGNORE or JSON_INVALID). (Jakub Zelenka)
  . Fixed bug #68567 (JSON_PARTIAL_OUTPUT_ON_ERROR can result in JSON with null
    key). (Jakub Zelenka)

- LDAP:
  . Implemented FR #69445 (Support for LDAP EXOP operations)
  . Fixed support for LDAP_OPT_SERVER_CONTROLS and LDAP_OPT_CLIENT_CONTROLS in ldap_get_option
  . Fixed passing an empty array to ldap_set_option for client or server controls.

- Mbstring:
  . Implemented request #66024 (mb_chr() and mb_ord()). (Masakielastic, Yasuo)
  . Implemented request #65081 (mb_scrub()). (Masakielastic, Yasuo)
  . Implemented request #69086 (enhancement for mb_convert_encoding() that
    handles multibyte replacement char nicely). (Masakielastic, Yasuo)
  . Added array input support to mb_convert_encoding(). (Yasuo)
  . Added array input support to mb_check_encoding(). (Yasuo)
  . Fixed bug #69079 (enhancement for mb_substitute_character). (masakielastic)
  . Update to oniguruma version 6.3.0. (Remi)
  . Fixed bug #69267 (mb_strtolower fails on titlecase characters). (Nikita)

- Mcrypt:
  . The deprecated mcrypt extension has been moved to PECL. (leigh)

- Opcache:
  . Added global optimisation passes based on data flow analysis using Single
    Static Assignment (SSA) form: Sparse Conditional Constant Propagation (SCCP),
    Dead Code Elimination (DCE), and removal of unused local variables
    (Nikita, Dmitry)
  . Fixed incorect constant conditional jump elimination. (Dmitry)
  . Fixed bug #75230 (Invalid opcode 49/1/8 using opcache). (Laruence)
  . Fixed bug (assertion fails with extended info generated). (Laruence)
  . Fixed bug (Phi sources removel). (Laruence)
  . Fixed bug #75370 (Webserver hangs on valid PHP text). (Laruence)
  . Fixed bug #75357 (segfault loading WordPress wp-admin). (Laruence)

- OpenSSL:
  . Use TLS_ANY for default ssl:// and tls:// negotiation. (kelunik)
  . Fix leak in openssl_spki_new(). (jelle at vdwaa dot nl)
  . Added openssl_pkcs7_read() and pk7 parameter to openssl_pkcs7_verify().
    (jelle at vdwaa dot nl)
  . Add ssl security_level stream option to support OpenSSL security levels.
    (Jakub Zelenka).
  . Allow setting SNI cert and private key in separate files. (Jakub Zelenka)
  . Fixed bug #74903 (openssl_pkcs7_encrypt() uses different EOL than before).
    (Anatol)
  . Automatically load OpenSSL configuration file. (Jakub Zelenka)

- PCRE:
  . Added support for PCRE JIT fast path API. (dmitry)
  . Fixed bug #61780 (Inconsistent PCRE captures in match results). (cmb)
  . Fixed bug #74873 (Minor BC break: PCRE_JIT changes output of preg_match()).
    (Dmitry)
  . Fixed bug #75089 (preg_grep() is not reporting PREG_BAD_UTF8_ERROR after
    first input string). (Dmitry)
  . Fixed bug #75223 (PCRE JIT broken in 7.2). (Dmitry)
  . Fixed bug #75285 (Broken build when system libpcre don't have jit support).
    (Remi)

- phar:
  . Fixed bug #74196 (phar does not correctly handle names containing dots).
    (mhagstrand)

- PDO:
  . Add "Sent SQL" to debug dump for emulated prepares. (Adam Baratz)
  . Add parameter types for national character set strings. (Adam Baratz)

- PDO_DBlib:
  . Fixed bug #73234 (Emulated statements let value dictate parameter type).
    (Adam Baratz)
  . Fixed bug #73396 (bigint columns are returned as strings). (Adam Baratz)
  . Expose DB-Library version as \PDO::DBLIB_ATTR_VERSION attribute on \PDO
    instance. (Adam Baratz)
  . Add test coverage for bug #72969. (Jeff Farr)

- PDO_OCI:
  . Fixed Bug #74537 (Align --with-pdo-oci configure option with --with-oci8 syntax).
    (Tianfang Yang)

- PDO_Sqlite
  . Switch to sqlite3_prepare_v2() and sqlite3_close_v2() functions (rasmus)

- PHPDBG
  . Added extended_value to opcode dump output. (Sara)

- Session:
  . Fixed bug #73461 (Prohibit session save handler recursion). (Yasuo)
  . PR #2233 Removed register_globals related code and "!" can be used as $_SESSION key name. (Yasuo)
  . Improved bug #73100 fix. 'user' save handler can only be set by session_set_save_handler()
  . Fixed bug #74514 (5 session functions incorrectly warn when calling in
    read-only/getter mode). (Yasuo)
  . Fixed bug #74936 (session_cache_expire/cache_limiter/save_path() trigger a
    warning in read mode). (morozov)
  . Fixed bug #74941 (session fails to start after having headers sent).
    (morozov)

- Sodium:
  . New cryptographic extension
  . Added missing bindings for libsodium > 1.0.13. (Frank)

- SPL:
  . Fixed bug #71412 (Incorrect arginfo for ArrayIterator::__construct).
    (tysonandre775 at hotmail dot com)
  . Added spl_object_id(). (Tyson Andre)

- SQLite3:
  . Implement writing to blobs. (bohwaz at github dot com)
  . Update to Sqlite 3.20.1. (cmb)

- Standard:
  . Fixed bug #69442 (closing of fd incorrect when PTS enabled). (jaytaph)
  . Fixed bug #74300 (unserialize accepts two plus/minus signs for float number exponent part).
    (xKerman)
  . Compatibility with libargon2 versions 20161029 and 20160821.
    (charlesportwoodii at erianna dot com)
  . Fixed Bug #74737 (mysqli_get_client_info reflection info).
    (mhagstrand at gmail dot com)
  . Add support for extension name as argument to dl().
    (francois at tekwire dot net)
  . Fixed bug #74851 (uniqid() without more_entropy performs badly).
    (Emmanuel Dreyfus)
  . Fixed bug #74103 (heap-use-after-free when unserializing invalid array
    size). (Nikita)
  . Fixed bug #75054 (A Denial of Service Vulnerability was found when
    performing deserialization). (Nikita)
  . Fixed bug #75170 (mt_rand() bias on 64-bit machines). (Nikita)
  . Fixed bug #75221 (Argon2i always throws NUL at the end). (cmb)

- Streams:
  . Default ssl/single_dh_use and ssl/honor_cipher_order to true. (kelunik)

- XML:
  . Moved utf8_encode() and utf8_decode() to the Standard extension. (Andrea)

- XMLRPC:
  . Use Zend MM for allocation in bundled libxmlrpc (Joe)

- ZIP:
  . Add support for encrypted archives. (Remi)
  . Use of bundled libzip is deprecated, --with-libzip option is recommended. (Remi)
  . Fixed Bug #73803 (Reflection of ZipArchive does not show public properties). (Remi)
  . ZipArchive implements countable, added ZipArchive::count() method. (Remi)
  . Fix segfault in php_stream_context_get_option call. (Remi)
  . Fixed bug #75143 (new method setEncryptionName() seems not to exist
    in ZipArchive). (Anatol)

- zlib:
  . Expose inflate_get_status() and inflate_get_read_len() functions.
    (Matthew Trescott)<|MERGE_RESOLUTION|>--- conflicted
+++ resolved
@@ -2,25 +2,19 @@
 |||||||||||||||||||||||||||||||||||||||||||||||||||||||||||||||||||||||||||||||
 ?? ??? ????, PHP 7.3.8
 
-<<<<<<< HEAD
 - Core:
   . Added syslog.filter=raw option. (Erik Lundin)
-=======
+
+- Date:
+  . Fixed #69044 (discrepency between time and microtime). (krakjoe)
+
+- OPcache:
+  . Fixed #78189 (file cache strips last character of uname hash). (cmb)
+  . Fixed #78202 (Opcache stats for cache hits are capped at 32bit NUM). (cmb)
+
 - PDO_Sqlite:
   . Fixed #78192 (SegFault when reuse statement after schema has changed).
     (Vincent Quatrevieux)
-
-- XMLRPC:
-  . Fixed #78173 (XML-RPC mutates immutable objects during encoding). (Asher
-    Baker)
->>>>>>> 05c00a83
-
-- Date:
-  . Fixed #69044 (discrepency between time and microtime). (krakjoe)
-
-- OPcache:
-  . Fixed #78189 (file cache strips last character of uname hash). (cmb)
-  . Fixed #78202 (Opcache stats for cache hits are capped at 32bit NUM). (cmb)
 
 04 Jul 2019, PHP 7.3.7
 
