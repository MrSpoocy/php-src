PHP                                                                        NEWS
|||||||||||||||||||||||||||||||||||||||||||||||||||||||||||||||||||||||||||||||
?? ??? ????, PHP 7.3.0alpha1

- Core:
<<<<<<< HEAD
  . Redesigned the old ext_skel program written in PHP, run: 
    'php ext_skel.php' for all options. This means there is no dependencies 
    thrus making it work on Windows out of the box. (Kalle)
  . Removed support for BeOS. (Kalle)
  . Fixed bug #75031 (support append mode in temp/memory streams). (adsr)
  . Fixed bug #74860 (Uncaught exceptions not being formatted properly when
    error_log set to "syslog"). (Philip Prindeville)
  . Fixed bug #75220 (Segfault when calling is_callable on parent). 
    (andrewnester)
  . Fixed bug #69954 (broken links and unused config items in distributed ini
    files). (petk)
  . Fixed bug #74922 (Composed class has fatal error with duplicate, equal const
    properties). (pmmaga)
=======
  . Fixed bug #75384 (PHP seems incompatible with OneDrive files on demand).
    (Anatol)
  . Fixed bug #75525 (Access Violation in vcruntime140.dll). (Anatol)
  . Fixed bug #74862 (Unable to clone instance when private __clone defined).
    (Daniel Ciochiu)

- PCRE:
  . Fixed bug #74183 (preg_last_error not returning error code after error).
    (Andrew Nester)

- Standard:
  . Fixed bug #75511 (fread not free unused buffer). (Laruence)
  . Fixed bug #75514 (mt_rand returns value outside [$min,$max]+ on 32-bit)
    (Remi)
  . Fixed bug #75535 (Inappropriately parsing HTTP response leads to PHP
    segment fault). (Nikita)
  . Fixed bug #75409 (accept EFAULT in addition to ENOSYS as indicator 
    that getrandom() is missing). (sarciszewski)

- Zip:
  . Fixed bug #75540 (Segfault with libzip 1.3.1). (Remi)

?? ??? ????, PHP 7.2.0

- Core:

  . Fixed bug #75515 ("stream_copy_to_stream" doesn't stream anymore). (Sara)

09 Nov 2017, PHP 7.2.0RC6

- Core:
  . Fixed bug #75420 (Crash when modifing property name in __isset for
    BP_VAR_IS). (Laruence)

- GD:
  . Fixed bug #75437 (Wrong reflection on imagewebp). (Fabien Villepinte)

- interbase:
  . Fixed bug #75453 (Incorrect reflection for ibase_[p]connect). (villfa)

- Mysqli:
  . Fixed bug #75434 (Wrong reflection for mysqli_fetch_all function). (Fabien
    Villepinte)

- Opcache:
  . Fixed assertion on phpMyAdmin-4.7.5 home page. (Dmitry)

- SOAP:
  . Fixed bug #75464 (Wrong reflection on SoapClient::__setSoapHeaders). (villfa)

26 Oct 2017, PHP 7.2.0RC5

- Core:
  . Fixed bug #75368 (mmap/munmap trashing on unlucky allocations). (Nikita,
    Dmitry)
>>>>>>> 1362c849

- BCMath:
  . Fixed bug #66364 (BCMath bcmul ignores scale parameter). (cmb)
	. Implemented request #67855 (No way to get current scale in use). (Chris
	  Wright, cmb)
  . Fixed bug #75164 (split_bc_num() is pointless). (cmb)
  . Fixed bug #75169 (BCMath errors/warnings bypass PHP's error handling). (cmb)

- Date:
  . Implemented FR #74668: Add DateTime::createFromImmutable() method.
    (majkl578, Rican7)
  . Fixed bug #75222 (DateInterval microseconds property always 0). (jhdxr)

- DBA:
  . Fixed bug #75264 (compiler warnings emitted). (petk)

- cURL:
  . Fixed bug #74125 (Fixed finding CURL on systems with multiarch support).
    (cebe)

- GD:
  . Added support for WebP in imagecreatefromstring() (Andreas Treichel, cmb).

- GMP:
  . Export internal structures and accessor helpers for GMP object. (Sara)

- intl:
  . Fixed bug #75317 (UConverter::setDestinationEncoding changes source instead 
    of destination). (andrewnester)

- interbase:
  . Fixed bug #75453 (Incorrect reflection for ibase_[p]connect). (villfa)

- JSON:
  . Added JSON_THROW_ON_ERROR flag. (Andrea)

- LDAP:
  . Added ldap_exop_refresh helper for EXOP REFRESH operation with dds overlay. 
    (Come)
  . Added full support for sending and parsing ldap controls (Come)

- litespeed:
  . Fixed bug #75248 (Binary directory doesn't get created when building 
    only litespeed SAPI). (petk)
  . Fixed bug #75251 (Missing program prefix and suffix). (petk)

- Mbstring:
  . Fixed bug #65544 (mb title case conversion-first word in quotation isn't
    capitalized). (Nikita)
  . Fixed bug #71298 (MB_CASE_TITLE misbehaves with curled apostrophe/quote.
    (Nikita)
  . Fixed bug #73528 (Crash in zif_mb_send_mail). (Nikita)
  . Fixed bug #74929 (mbstring functions version 7.1.1 are slow compared to 5.3
    on Windows). (Nikita)

- ODBC:
  . Removed support for ODBCRouter. (Kalle)
  . Removed support for Birdstep. (Kalle)

- OpenSSL:
  . Fixed bug #75307 (Wrong reflection for openssl_open function). (villfa)

- PCRE:
  . Implemented https://wiki.php.net/rfc/pcre2-migration (Anatol, Dmitry)

- PDO_DBlib:
  . Implemented request #69592 (allow 0-column rowsets to be skipped
    automatically). (fandrieu)
  . Fixed bug #74243 (allow locales.conf to drive datetime format). (fandrieu)
  . Expose TDS version as \PDO::DBLIB_ATTR_TDS_VERSION attribute on \PDO
    instance. (fandrieu)
  . Treat DATETIME2 columns like DATETIME. (fandrieu)

- PDO_OCI:
  . Fixed bug #74631 (PDO_PCO with PHP-FPM: OCI environment initialized
    before PHP-FPM sets it up). (Ingmar Runge)

- PDO SQLite
  . Add support for additional open flags

- phar:
  . Fixed bug #74991 (include_path has a 4096 char limit in some cases).
    (bwbroersma)

- pgsql:
  . Added new error constants for pg_result_error(): (Kalle)
    - Requires Postgres 9.3
      - PGSQL_DIAG_SCHEMA_NAME
	  - PGSQL_DIAG_TABLE_NAME
	  - PGSQL_DIAG_COLUMN_NAME
	  - PGSQL_DIAG_DATATYPE_NAME
	  - PGSQL_DIAG_CONSTRAINT_NAME
	- Requires Postgres 9.6
	  - PGSQL_DIAG_SEVERITY_NONLOCALIZED

- Session:
  . Fixed bug #74941 (session fails to start after having headers sent). 
    (morozov)

- SOAP:
  . Fixed bug #75464 (Wrong reflection on SoapClient::__setSoapHeaders). (villfa)

- SPL:
  . Fixed bug #74977 (Appending AppendIterator leads to segfault). 
    (Andrew Nester)
  . Fixed bug #75173 (incorrect behavior of AppendIterator::append in foreach loop).
    (jhdxr)

- SQLite3:
  . Updated bundled libsqlite to 3.21.0. (cmb)

- Standard:
  . Fixed unzserialize(), to disable creation of unsupported data structures
    through manually crafted strings. (Dmitry)

- Testing:
  . Implemented request #62055 (Make run-tests.php support --CGI-- sections).
    (cmb)

- Zlib:
  . Added zlib/level context option for compress.zlib wrapper. (Sara)

<<< NOTE: Insert NEWS from last stable release here prior to actual release! >>><|MERGE_RESOLUTION|>--- conflicted
+++ resolved
@@ -3,7 +3,6 @@
 ?? ??? ????, PHP 7.3.0alpha1
 
 - Core:
-<<<<<<< HEAD
   . Redesigned the old ext_skel program written in PHP, run: 
     'php ext_skel.php' for all options. This means there is no dependencies 
     thrus making it work on Windows out of the box. (Kalle)
@@ -17,63 +16,6 @@
     files). (petk)
   . Fixed bug #74922 (Composed class has fatal error with duplicate, equal const
     properties). (pmmaga)
-=======
-  . Fixed bug #75384 (PHP seems incompatible with OneDrive files on demand).
-    (Anatol)
-  . Fixed bug #75525 (Access Violation in vcruntime140.dll). (Anatol)
-  . Fixed bug #74862 (Unable to clone instance when private __clone defined).
-    (Daniel Ciochiu)
-
-- PCRE:
-  . Fixed bug #74183 (preg_last_error not returning error code after error).
-    (Andrew Nester)
-
-- Standard:
-  . Fixed bug #75511 (fread not free unused buffer). (Laruence)
-  . Fixed bug #75514 (mt_rand returns value outside [$min,$max]+ on 32-bit)
-    (Remi)
-  . Fixed bug #75535 (Inappropriately parsing HTTP response leads to PHP
-    segment fault). (Nikita)
-  . Fixed bug #75409 (accept EFAULT in addition to ENOSYS as indicator 
-    that getrandom() is missing). (sarciszewski)
-
-- Zip:
-  . Fixed bug #75540 (Segfault with libzip 1.3.1). (Remi)
-
-?? ??? ????, PHP 7.2.0
-
-- Core:
-
-  . Fixed bug #75515 ("stream_copy_to_stream" doesn't stream anymore). (Sara)
-
-09 Nov 2017, PHP 7.2.0RC6
-
-- Core:
-  . Fixed bug #75420 (Crash when modifing property name in __isset for
-    BP_VAR_IS). (Laruence)
-
-- GD:
-  . Fixed bug #75437 (Wrong reflection on imagewebp). (Fabien Villepinte)
-
-- interbase:
-  . Fixed bug #75453 (Incorrect reflection for ibase_[p]connect). (villfa)
-
-- Mysqli:
-  . Fixed bug #75434 (Wrong reflection for mysqli_fetch_all function). (Fabien
-    Villepinte)
-
-- Opcache:
-  . Fixed assertion on phpMyAdmin-4.7.5 home page. (Dmitry)
-
-- SOAP:
-  . Fixed bug #75464 (Wrong reflection on SoapClient::__setSoapHeaders). (villfa)
-
-26 Oct 2017, PHP 7.2.0RC5
-
-- Core:
-  . Fixed bug #75368 (mmap/munmap trashing on unlucky allocations). (Nikita,
-    Dmitry)
->>>>>>> 1362c849
 
 - BCMath:
   . Fixed bug #66364 (BCMath bcmul ignores scale parameter). (cmb)
@@ -188,6 +130,8 @@
 - Standard:
   . Fixed unzserialize(), to disable creation of unsupported data structures
     through manually crafted strings. (Dmitry)
+  . Fixed bug #75409 (accept EFAULT in addition to ENOSYS as indicator 
+    that getrandom() is missing). (sarciszewski)
 
 - Testing:
   . Implemented request #62055 (Make run-tests.php support --CGI-- sections).
