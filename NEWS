PHP                                                                        NEWS
|||||||||||||||||||||||||||||||||||||||||||||||||||||||||||||||||||||||||||||||
?? ??? ????, PHP 7.4.0beta2

- Core:
  . Fixed bug #78340 (Include of stream wrapper not reading whole file).
    (Nikita)
  . Fixed bug #78344 (Segmentation fault on zend_check_protected). (Nikita)
  . Fixed bug #78356 (Array returned from ArrayAccess is incorrectly unpacked
    as argument). (Nikita)

- Exif:
  . Fixed bug #78333 (Exif crash (bus error) due to wrong alignment and
    invalid cast). (Nikita)
  . Fixed bug #78256 (heap-buffer-overflow on exif_process_user_comment).
    (CVE-2019-11042) (Stas)
  . Fixed bug #78222 (heap-buffer-overflow on exif_scan_thumbnail).
    (CVE-2019-11041) (Stas)

- Iconv:
  . Fixed bug #78342 (Bus error in configure test for iconv //IGNORE). (Rainer
    Jung)

- MySQLnd:
  . Fixed bug #78179 (MariaDB server version incorrectly detected). (cmb)
  . Fixed bug #78213 (Empty row pocket). (cmb)

<<<<<<< HEAD
=======
- Standard:
  . Fixed bug #69100 (Bus error from stream_copy_to_stream (file -> SSL stream)
    with invalid length). (Nikita)
  . Fixed bug #78326 (improper memory deallocation on stream_get_contents()
    with fixed length buffer). (Albert Casademont)
  . Fixed bug #78346 (strip_tags no longer handling nested php tags). (cmb)

01 Aug 2019, PHP 7.3.8

- Core:
  . Added syslog.filter=raw option. (Erik Lundin)
  . Fixed bug #78212 (Segfault in built-in webserver). (cmb)

- Date:
  . Fixed bug #69044 (discrepency between time and microtime). (krakjoe)
  . Updated timelib to 2018.02. (Derick)

- EXIF:
  . Fixed bug #78256 (heap-buffer-overflow on exif_process_user_comment).
    (CVE-2019-11042) (Stas)
  . Fixed bug #78222 (heap-buffer-overflow on exif_scan_thumbnail).
    (CVE-2019-11041) (Stas)

- FTP:
  . Fixed bug #78039 (FTP with SSL memory leak). (Nikita)

- Libxml:
  . Fixed bug #78279 (libxml_disable_entity_loader settings is shared between
    requests (cgi-fcgi)). (Nikita)

- LiteSpeed:
  . Updated to LiteSpeed SAPI V7.4.3 (increased response header count limit from
    100 to 1000, added crash handler to cleanly shutdown PHP request, added
    CloudLinux mod_lsapi mode). (George Wang)
  . Fixed bug #76058 (After "POST data can't be buffered", using php://input
    makes huge tmp files). (George Wang)

- Openssl:
  . Fixed bug #78231 (Segmentation fault upon stream_socket_accept of exported
    socket-to-stream). (Nikita)

>>>>>>> a87ef5e3
- Opcache:
  . Fixed bug #78341 (Failure to detect smart branch in DFA pass). (Nikita)

- PCRE:
  . Fixed bug #78338 (Array cross-border reading in PCRE). (cmb)

- PDO_Sqlite:
  . Fixed bug #78348 (Remove -lrt from pdo_sqlite.so). (Peter Kokot)

- Phar:
  . Fixed bug #77919 (Potential UAF in Phar RSHUTDOWN). (cmb)

- Standard:
  . Fixed bug #78326 (improper memory deallocation on stream_get_contents()
    with fixed length buffer). (Albert Casademont)

25 Jul 2019, PHP 7.4.0beta1

- Core:
  . Fixed bug #78212 (Segfault in built-in webserver). (cmb)
  . Fixed bug #60677 (CGI doesn't properly validate shebang line contains #!).
    (Nikita)
  . Fixed bug #78066 (PHP eats the first byte of a program that comes from
    process substitution). (Nikita)
  . Fixed bug #52752 (Crash when lexing). (Nikita)
  . Implemented RFC: Deprecate curly brace syntax for accessing array elements
    and string offsets.
    https://wiki.php.net/rfc/deprecate_curly_braces_array_access (Andrey Gromov)
  . Implemented RFC: Deprecations for PHP 7.4.
    https://wiki.php.net/rfc/deprecations_php_7_4 (Kalle, Nikita)

- GD:
  . Fixed bug #78314 (missing freetype support/functions with external gd).
    (Remi)

- Libxml:
  . Fixed bug #78279 (libxml_disable_entity_loader settings is shared between
    requests (cgi-fcgi)). (Nikita)

- LiteSpeed:
  . Updated to LiteSpeed SAPI V7.5 (Fixed clean shutdown). (George Wang)

- Opcache:
  . Fixed bug #78271 (Invalid result of if-else). (Nikita)
  . Added new INI directive opcache.cache_id (Windows only). (cmb)

- PDO:
  . Implemented FR #71885 (Allow escaping question mark placeholders).
    https://wiki.php.net/rfc/pdo_escape_placeholders (Matteo)

- Recode:
  . Unbundled the recode extension. (cmb)

- Standard:
  . Fixed bug #78282 (atime and mtime mismatch). (cmb)
  . Fixed bug #73535 (php_sockop_write() returns 0 on error, can be used to
    trigger Denial of Service). (Nikita)

11 Jul 2019, PHP 7.4.0alpha3

- Core:
  . Fixed bug #78239 (Deprecation notice during string conversion converted to
    exception hangs). (Nikita)
  . Implemented FR #77230 (Support custom CFLAGS and LDFLAGS from environment).
    (cmb)

- Date:
  . Updated timelib to 2018.02. (Derick)

- Fileinfo:
  . Fixed bug #78183 (finfo_file shows wrong mime-type for .tga file).
   (Anatol)

- LiteSpeed:
  . Updated to LiteSpeed SAPI V7.4.3 (increased response header count limit from
    100 to 1000, added crash handler to cleanly shutdown PHP request, added
    CloudLinux mod_lsapi mode). (George Wang)
  . Fixed bug #76058 (After "POST data can't be buffered", using php://input
    makes huge tmp files). (George Wang)

- Openssl:
  . Fixed bug #78231 (Segmentation fault upon stream_socket_accept of exported
    socket-to-stream). (Nikita)

- Opcache:
  . Fixed #78202 (Opcache stats for cache hits are capped at 32bit NUM). (cmb)

- mysqlnd:
  . Fixed #60594 (mysqlnd exposes 160 lines of stats in phpinfo). (PeeHaa)

- PDO:
  . Implemented FR #78033 (PDO - support username & password specified in
    DSN). (sjon)

- PDO_Sqlite:
  . Fixed #78192 (SegFault when reuse statement after schema has changed).
    (Vincent Quatrevieux)

- Reflection:
  . Fixed bug #78263 (\ReflectionReference::fromArrayElement() returns null
    while item is a reference). (Nikita)

- Standard:
  . Implemented FR #78177 (Make proc_open accept command array). (Nikita)
  . Fixed #78208 (password_needs_rehash() with an unknown algo should always
    return true). (Sara)
  . Fixed #78241 (touch() does not handle dates after 2038 in PHP 64-bit). (cmb)
  . Implemented RFC where password_hash() has argon2i(d) implementations from
    ext/sodium when PHP is built without libargon:
    https://wiki.php.net/rfc/sodium.argon.hash (Sara)

27 Jun 2019, PHP 7.4.0alpha2

- Core:
  . Fixed bug #78151 (Segfault caused by indirect expressions in PHP 7.4a1).
    (Nikita)
  . Fixed bug #78154 (SEND_VAR_NO_REF does not always send reference). (Nikita)
  . Fixed bug #78182 (Segmentation fault during by-reference property
    assignment). (Nikita)

- Date:
  . Fixed #69044 (discrepency between time and microtime). (krakjoe)

- GD:
  . Added TGA read support. (cmb)

- MySQLi:
  . Fixed bug #67348 (Reading $dbc->stat modifies $dbc->affected_rows).
    (Derick)

- Opcache:
  . Fixed bug #78106 (Path resolution fails if opcache disabled during request).
    (Nikita)
  . Fixed bug #78175 (Preloading segfaults at preload time and at runtime).
    (Dmitry)

- SQLite3:
  . Implement FR ##70950 (Make SQLite3 Online Backup API available). (BohwaZ)

13 Jun 2019, PHP 7.4.0alpha1

- Core:
  . Fixed bug #77345 (Stack Overflow caused by circular reference in garbage
    collection). (Alexandru Patranescu, Nikita, Dmitry)
  . Fixed bug #77877 (call_user_func() passes $this to static methods).
    (Dmitry)
  . Implemented FR #76148 (Add array_key_exists() to the list of specially
    compiled functions). (Majkl578)
  . Fixed bug #76430 (__METHOD__ inconsistent outside of method).
    (Ryan McCullagh, Nikita)
  . Fixed bug #75921 (Inconsistent: No warning in some cases when stdObj is
    created on the fly). (David Walker)
  . Fixed bug #71030 (Self-assignment in list() may have inconsistent behavior).
    (Nikita)
  . Fixed bug #76451 (Aliases during inheritance type checks affected by
    opcache). (Nikita)

- CLI:
  . The built-in CLI server now reports the request method in log files.
    (Simon Welsh)

- COM:
  . Deprecated registering of case-insensitive constants from typelibs. (cmb)

- CURL:
  . Fixed bug #76480 (Use curl_multi_wait() so that timeouts are respected).
    (Pierrick)
  . Implemented FR #77711 (CURLFile should support UNICODE filenames). (cmb)
  . Deprecated CURLPIPE_HTTP1. (cmb)
  . Deprecated $version parameter of curl_version(). (cmb)

- Date:
  . Fixed bug #75232 (print_r of DateTime creating side-effect). (Nikita)

- FFI:
  . Added FFI extension. (Dmitry)

-Fileinfo:
  . Fixed bug #78075 (finfo_file treats JSON file as text/plain). (Anatol)

- Filter:
  . The filter extension no longer have the --with-pcre-dir on Unix builds,
    allowing the extension to be once more compiled as shared using
    ./configure. (Kalle)

- FPM:
  . Implemented FR #72510 (systemd service should be hardened). (Craig Andrews)

- GD:
  . Implemented the scatter filter (IMG_FILTER_SCATTER). (Kalle)
  . Fixed bug #73291 (imagecropauto() $threshold differs from external libgd).
    (cmb)
  . Fixed bug #76324 (cannot detect recent versions of freetype with
    pkg-config). (Eli Schwartz)
  . The bundled libgd behaves now like system libgd wrt. IMG_CROP_DEFAULT never
    falling back to IMG_CROP_SIDES.
  . The default $mode parameter of imagecropauto() has been changed to
    IMG_CROP_DEFAULT; passing -1 is now deprecated.
  . Added support for aspect ratio preserving scaling to a fixed height for
    imagescale(). (Andreas Treichel)

- Hash:
  . The hash extension is now an integral part of PHP and cannot be disabled
    as per RFC: https://wiki.php.net/rfc/permanent_hash_ext. (Kalle)
  . Implemented FR #71890 (crc32c checksum algorithm). (Andrew Brampton)

- InterBase:
  . Unbundled the InterBase extension and moved it to PECL. (Kalle)

- Intl:
  . Raised requirements to ICU ≥ 50.1. (cmb)
  . Changed ResourceBundle to implement Countable. (LeSuisse)
  . Changed default of $variant parameter of idn_to_ascii() and idn_to_utf8().
    (cmb)

- LDAP:
  . Deprecated ldap_control_paged_result_response and ldap_control_paged_result

- Mbstring:
  . Fixed bug #77907 (mb-functions do not respect default_encoding). (Nikita)

- Opcache:
  . Implemented preloading RFC: https://wiki.php.net/rfc/preload. (Dmitry)

- OpenSSL:
  . Added TLS 1.3 support to streams including new tlsv1.3 stream.
    (Codarren Velvindron, Jakub Zelenka)
  . Added openssl_x509_verify function. (Ben Scholzen)
  . openssl_random_pseudo_bytes() now throws in error conditions.
    (Sammy Kaye Powers)

- PCRE:
  . Implemented FR #77094 (Support flags in preg_replace_callback). (Nikita)
  . Fixed bug #72685 (Repeated UTF-8 validation of same string in UTF-8 mode).
    (Nikita)
  . Fixed bug #73948 (Preg_match_all should return NULLs on trailing optional
    capture groups).

- PDO:
  . Fixed bug #77849 (Disable cloning of PDO handle/connection objects).
    (camporter)

- PDO_OCI:
  . Support Oracle Database tracing attributes ACTION, MODULE,
    CLIENT_INFO, and CLIENT_IDENTIFIER. (Cameron Porter)
  . Implemented FR #76908 (PDO_OCI getColumnMeta() not implemented).
    (Valentin Collet, Chris Jones, Remi)

- PDO_SQLite:
  . Implemented sqlite_stmt_readonly in PDO_SQLite. (BohwaZ)
  . Raised requirements to SQLite 3.5.0. (cmb)

- phpdbg:
  . Fixed bug #76596 (phpdbg support for display_errors=stderr). (kabel)
  . Fixed bug #76801 (too many open files). (alekitto)
  . Fixed bug #77800 (phpdbg segfaults on listing some conditional breakpoints).
    (krakjoe)
  . Fixed bug #77805 (phpdbg build fails when readline is shared). (krakjoe)

- SimpleXML:
  . Implemented FR #65215 (SimpleXMLElement could register as implementing
    Countable). (LeSuisse)

- Sockets:
  . Fixed bug #67619 (Validate length on socket_write). (thiagooak)

- sodium:
  . Fixed bug #77646 (sign_detached() strings not terminated). (Frank)

- SQLite3:
  . Unbundled libsqlite. (cmb)
  . Raised requirements to SQLite 3.7.4. (cmb)
  . Forbid (un)serialization of SQLite3, SQLite3Stmt and SQLite3Result. (cmb)
  . Added support for the SQLite @name notation. (cmb, BohwaZ)
  . Added SQLite3Stmt::getSQL() to retrieve the SQL of the statement. (Bohwaz)

- SPL:
  . Fixed bug #77518 (SeekableIterator::seek() should accept 'int' typehint as
    documented). (Nikita)

- Standard:
  . Fixed bug #74764 (Bindto IPv6 works with file_get_contents but fails with
    stream_socket_client). (Ville Hukkamäki)
  . Implemented FR #38301 (field enclosure behavior in fputcsv). (cmb)
  . Implemented FR #51496 (fgetcsv should take empty string as an escape). (cmb)
  . Implemented FR #77377 (No way to handle CTRL+C in Windows). (Anatol)
  . Implemented password hashing registry RFC:
    https://wiki.php.net/rfc/password_registry. (Sara)

- Reflection:
  . Fixed bug #76737 (Unserialized reflection objects are broken, they
    shouldn't be serializable). (Nikita)

- Tidy:
  . Added TIDY_TAG_* constants for HTML5 elements. (cmb)
  . Fixed bug #76736 (wrong reflection for tidy_get_head, tidy_get_html,
    tidy_get_root, and tidy_getopt) (tandre)

- WDDX:
  . Deprecated and unbundled the WDDX extension. (cmb)

<<< NOTE: Insert NEWS from last stable release here prior to actual release! >>><|MERGE_RESOLUTION|>--- conflicted
+++ resolved
@@ -25,65 +25,22 @@
   . Fixed bug #78179 (MariaDB server version incorrectly detected). (cmb)
   . Fixed bug #78213 (Empty row pocket). (cmb)
 
-<<<<<<< HEAD
-=======
+- Opcache:
+  . Fixed bug #78341 (Failure to detect smart branch in DFA pass). (Nikita)
+
+- PCRE:
+  . Fixed bug #78338 (Array cross-border reading in PCRE). (cmb)
+
+- PDO_Sqlite:
+  . Fixed bug #78348 (Remove -lrt from pdo_sqlite.so). (Peter Kokot)
+
+- Phar:
+  . Fixed bug #77919 (Potential UAF in Phar RSHUTDOWN). (cmb)
+
 - Standard:
-  . Fixed bug #69100 (Bus error from stream_copy_to_stream (file -> SSL stream)
-    with invalid length). (Nikita)
   . Fixed bug #78326 (improper memory deallocation on stream_get_contents()
     with fixed length buffer). (Albert Casademont)
   . Fixed bug #78346 (strip_tags no longer handling nested php tags). (cmb)
-
-01 Aug 2019, PHP 7.3.8
-
-- Core:
-  . Added syslog.filter=raw option. (Erik Lundin)
-  . Fixed bug #78212 (Segfault in built-in webserver). (cmb)
-
-- Date:
-  . Fixed bug #69044 (discrepency between time and microtime). (krakjoe)
-  . Updated timelib to 2018.02. (Derick)
-
-- EXIF:
-  . Fixed bug #78256 (heap-buffer-overflow on exif_process_user_comment).
-    (CVE-2019-11042) (Stas)
-  . Fixed bug #78222 (heap-buffer-overflow on exif_scan_thumbnail).
-    (CVE-2019-11041) (Stas)
-
-- FTP:
-  . Fixed bug #78039 (FTP with SSL memory leak). (Nikita)
-
-- Libxml:
-  . Fixed bug #78279 (libxml_disable_entity_loader settings is shared between
-    requests (cgi-fcgi)). (Nikita)
-
-- LiteSpeed:
-  . Updated to LiteSpeed SAPI V7.4.3 (increased response header count limit from
-    100 to 1000, added crash handler to cleanly shutdown PHP request, added
-    CloudLinux mod_lsapi mode). (George Wang)
-  . Fixed bug #76058 (After "POST data can't be buffered", using php://input
-    makes huge tmp files). (George Wang)
-
-- Openssl:
-  . Fixed bug #78231 (Segmentation fault upon stream_socket_accept of exported
-    socket-to-stream). (Nikita)
-
->>>>>>> a87ef5e3
-- Opcache:
-  . Fixed bug #78341 (Failure to detect smart branch in DFA pass). (Nikita)
-
-- PCRE:
-  . Fixed bug #78338 (Array cross-border reading in PCRE). (cmb)
-
-- PDO_Sqlite:
-  . Fixed bug #78348 (Remove -lrt from pdo_sqlite.so). (Peter Kokot)
-
-- Phar:
-  . Fixed bug #77919 (Potential UAF in Phar RSHUTDOWN). (cmb)
-
-- Standard:
-  . Fixed bug #78326 (improper memory deallocation on stream_get_contents()
-    with fixed length buffer). (Albert Casademont)
 
 25 Jul 2019, PHP 7.4.0beta1
 
