--- conflicted
+++ resolved
@@ -6,15 +6,11 @@
   . Fixed bug #79078 (Hypothetical use-after-free in curl_multi_add_handle()).
     (cmb)
 
-<<<<<<< HEAD
-23 Jan 2020, PHP 7.4.2
-=======
 - MySQLnd:
   . Fixed bug #79084 (mysqlnd may fetch wrong column indexes with MYSQLI_BOTH).
     (cmb)
 
-23 Jan 2020, PHP 7.3.14
->>>>>>> 1752393b
+23 Jan 2020, PHP 7.4.2
 
 - Core:
   . Preloading support on Windows has been disabled. (Nikita)
