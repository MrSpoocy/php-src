PHP                                                                        NEWS
|||||||||||||||||||||||||||||||||||||||||||||||||||||||||||||||||||||||||||||||
?? ??? 2012, PHP 5.4.12

- Core:
  . Fixed bug #63982 (isset() inconsistently produces a fatal error on
    protected property). (Stas)
  . Fixed bug #63943 (Bad warning text from strpos() on empty needle).
    (Laruence)
<<<<<<< HEAD
  . Fixed bug #63899 (Use after scope error in zend_compile). (Laruence)
  . Fixed bug #63882 (zend_std_compare_objects crash on recursion). (Dmitry)
  . Fixed bug #43225 (fputcsv incorrectly handles cells ending in \ followed
    by "). (Adam)
  . Support BITMAPV5HEADER in getimagesize(). (AsamK, Lars)

- Date:
  . Fixed bug #63699 (Performance improvements for various ext/date functions).
    (Lars, original patch by njaguar at gmail dot com)
  . Fixed bug #55397: Comparsion of incomplete DateTime causes SIGSEGV. 
    (Derick)

- Litespeed:
  . Fixed bug #63228 (-Werror=format-security error in lsapi code). (George)

- ext/sqlite3:
  . Fixed bug #63921 (sqlite3::bindvalue and relative PHP functions aren't
    using sqlite3_*_int64 API). (srgoogleguy, Lars)

- PDO_sqlite:
  . Fixed bug #63916 (PDO::PARAM_INT casts to 32bit int internally even
    on 64bit builds in pdo_sqlite). (srgoogleguy, Lars)
  . Fixed bug #57702 (Multi-row BLOB fetches). (hswong3i, Laruence)
  . Fixed bug #52958 (Segfault in PDO_OCI on cleanup after running a long
    testsuite). (hswong3i, Lars)

?? ??? 2012, PHP 5.4.11

- Core:
  . Fixed bug #63762 (Sigsegv when Exception::$trace is changed by user).
    (Johannes)
  . Fixed bug #43177 (Errors in eval()'ed code produce status code 500).
    (Todd Ruth, Stas).

- Filter:
  . Fixed bug #63757 (getenv() produces memory leak with CGI SAPI). (Dmitry)
  . Fixed bug #54096 (FILTER_VALIDATE_INT does not accept +0 and -0).
    (martin at divbyzero dot net, Lars)

- JSON:
  . Fixed bug #63737 (json_decode does not properly decode with options
    parameter). (Adam)

- CLI server
  . Update list of common mime types. Added webm, ogv, ogg. (Lars,
    pascalc at gmail dot com)
=======
>>>>>>> c077074c

- cURL extension:
  . Fixed bug (segfault due to libcurl connection caching). (Pierrick)
  . Fixed bug #63859 (Memory leak when reusing curl-handle). (Pierrick)
  . Fixed bug #63795 (CURL >= 7.28.0 no longer support value 1 for
    CURLOPT_SSL_VERIFYHOST). (Pierrick)
  . Fixed bug #63352 (Can't enable hostname validation when using curl stream
    wrappers). (Pierrick)
  . Fixed bug #55438 (Curlwapper is not sending http header randomly).
    (phpnet@lostreality.org, Pierrick)

20 Dec 2012, PHP 5.4.10

- Core:
  . Fixed bug #63726 (Memleak with static properties and internal/user
    classes). (Laruence)
  . Fixed bug #63635 (Segfault in gc_collect_cycles). (Dmitry)
  . Fixed bug #63512 (parse_ini_file() with INI_SCANNER_RAW removes quotes
    from value). (Pierrick)
  . Fixed bug #63468 (wrong called method as callback with inheritance).
    (Laruence)
  . Fixed bug #63451 (config.guess file does not have AIX 7 defined,
    shared objects are not created). (kemcline at au1 dot ibm dot com)
  . Fixed bug #61557 (Crasher in tt-rss backend.php).
    (i dot am dot jack dot mail at gmail dot com)
  . Fixed bug #61272 (ob_start callback gets passed empty string).
    (Mike, casper at langemeijer dot eu)

- Date:
  . Fixed bug #63666 (Poor date() performance). (Paul Taulborg).
  . Fixed bug #63435 (Datetime::format('u') sometimes wrong by 1 microsecond).
    (Remi)

- Imap:
  . Fixed bug #63126 (DISABLE_AUTHENTICATOR ignores array). (Remi)

- Json:
  . Fixed bug #63588 (use php_next_utf8_char and remove duplicate
    implementation). (Remi)

- MySQLi:
  . Fixed bug #63361 (missing header). (Remi)

- MySQLnd:
  . Fixed bug #63398 (Segfault when polling closed link). (Laruence)

- Fileinfo:
  . Fixed bug #63590 (Different results in TS and NTS under Windows).
    (Anatoliy)

- FPM:
  . Fixed bug #63581 Possible null dereference and buffer overflow (Remi)

- Pdo_sqlite:
  . Fixed Bug #63149 getColumnMeta should return the table name
    when system SQLite used. (Remi)

- Apache2 Handler SAPI:
  . Enabled Apache 2.4 configure option for Windows (Pierre, Anatoliy)

- Reflection:
  . Fixed Bug #63614 (Fatal error on Reflection). (Laruence)

- SOAP
  . Fixed bug #63271 (SOAP wsdl cache is not enabled after initial requests).
    (John Jawed, Dmitry)

- Sockets
  . Fixed bug #49341 (Add SO_REUSEPORT support for socket_set_option()).
    (Igor Wiedler, Lars)

- SPL
  . Fixed bug #63680 (Memleak in splfixedarray with cycle reference). (Laruence)

22 Nov 2012, PHP 5.4.9

- Core:
  . Fixed bug #63305 (zend_mm_heap corrupted with traits). (Dmitry, Laruence)
  . Fixed bug #63369 ((un)serialize() leaves dangling pointers, causes crashes).
    (Tony, Andrew Sitnikov)
  . Fixed bug #63241 (PHP fails to open Windows deduplicated files).
    (daniel dot stelter-gliese at innogames dot de)
  . Fixed bug #62444 (Handle leak in is_readable on windows). 
    (krazyest at seznam dot cz)

- Curl:
  . Fixed bug #63363 (Curl silently accepts boolean true for SSL_VERIFYHOST).
    Patch by John Jawed GitHub PR #221 (Anthony)

- Fileinfo:
  . Fixed bug #63248 (Load multiple magic files from a directory under Windows).
    (Anatoliy)

- Libxml
  . Fixed bug #63389 (Missing context check on libxml_set_streams_context()
    causes memleak). (Laruence)

- Mbstring:
  . Fixed bug #63447 (max_input_vars doesn't filter variables when
    mbstring.encoding_translation = On). (Laruence)

- OCI8:
  . Fixed bug #63265 (Add ORA-00028 to the PHP_OCI_HANDLE_ERROR macro)
    (Chris Jones)

- PCRE:
  . Fixed bug #63180 (Corruption of hash tables). (Dmitry)
  . Fixed bug #63055 (Segfault in zend_gc with SF2 testsuite).
    (Dmitry, Laruence)
  . Fixed bug #63284 (Upgrade PCRE to 8.31). (Anatoliy)

- PDO:
  . Fixed bug #63235 (buffer overflow in use of SQLGetDiagRec).
    (Martin Osvald, Remi)

- PDO_pgsql:
  . Fixed bug #62593 (Emulate prepares behave strangely with PARAM_BOOL).
    (Will Fitch)

- Phar:
  . Fixed bug #63297 (Phar fails to write an openssl based signature).
    (Anatoliy)

- Streams:
  . Fixed bug #63240 (stream_get_line() return contains delimiter string).
    (Tjerk, Gustavo)

- Reflection:
  . Fixed bug #63399 (ReflectionClass::getTraitAliases() incorrectly resolves
    traitnames). (Laruence)

18 Oct 2012, PHP 5.4.8

- CLI server:
  . Implemented FR #63242 (Default error page in PHP built-in web server uses 
    outdated html/css). (pascal.chevrel@free.fr)
  . Changed response to unknown HTTP method to 501 according to RFC.
    (Niklas Lindgren).
  . Support HTTP PATCH method. Patch by Niklas Lindgren, GitHub PR #190.
    (Lars)

- Core:
  . Fixed bug #63219 (Segfault when aliasing trait method when autoloader
    throws excpetion). (Laruence)
  . Added optional second argument for assert() to specify custom message. Patch
    by Lonny Kapelushnik (lonny@lonnylot.com). (Lars)
  . Support building PHP with the native client toolchain. (Stuart Langley)
  . Added --offline option for tests. (Remi)
  . Fixed bug #63162 (parse_url does not match password component). (husman)
  . Fixed bug #63111 (is_callable() lies for abstract static method). (Dmitry)
  . Fixed bug #63093 (Segfault while load extension failed in zts-build).
    (Laruence)
  . Fixed bug #62976 (Notice: could not be converted to int when comparing
    some builtin classes). (Laruence)
  . Fixed bug #62955 (Only one directive is loaded from "Per Directory Values" 
    Windows registry). (aserbulov at parallels dot com)
  . Fixed bug #62907 (Double free when use traits). (Dmitry)
  . Fixed bug #61767 (Shutdown functions not called in certain error
    situation). (Dmitry)
  . Fixed bug #60909 (custom error handler throwing Exception + fatal error
    = no shutdown function). (Dmitry)
  . Fixed bug #60723 (error_log error time has changed to UTC ignoring default
    timezone). (Laruence)

- cURL:
  . Fixed bug #62085 (file_get_contents a remote file by Curl wrapper will
    cause cpu Soaring). (Pierrick)

- Date:
  . Fixed bug #62896 ("DateTime->modify('+0 days')" modifies DateTime object)
    (Lonny Kapelushnik)
  . Fixed bug #62561 (DateTime add 'P1D' adds 25 hours). (Lonny Kapelushnik)

- DOM:
  . Fixed bug #63015 (Incorrect arginfo for DOMErrorHandler). (Rob)

- FPM:
  . Fixed bug #62954 (startup problems fpm / php-fpm). (fat)
  . Fixed bug #62886 (PHP-FPM may segfault/hang on startup). (fat)
  . Fixed bug #63085 (Systemd integration and daemonize). (remi, fat)
  . Fixed bug #62947 (Unneccesary warnings on FPM). (fat)
  . Fixed bug #62887 (Only /status?plain&full gives "last request cpu"). (fat)
  . Fixed bug #62216 (Add PID to php-fpm init.d script). (fat)

- OCI8:
  . Fixed bug #60901 (Improve "tail" syntax for AIX installation) (Chris Jones)

- OpenSSL:
  . Implemented FR #61421 (OpenSSL signature verification missing RMD160, 
    SHA224, SHA256, SHA384, SHA512). (Mark Jones)

- PDO:
  . Fixed bug #63258 (seg fault with PDO and dblib using DBSETOPT(H->link,
    DBQUOTEDIDENT, 1)). (Laruence)
  . Fixed bug #63235 (buffer overflow in use of SQLGetDiagRec).
    (Martin Osvald, Remi)
    
- PDO Firebird:
  . Fixed bug #63214 (Large PDO Firebird Queries).
    (james at kenjim dot com)

- SOAP
  . Fixed bug #50997 (SOAP Error when trying to submit 2nd Element of a choice).
    (Dmitry)

- SPL:
  . Bug #62987 (Assigning to ArrayObject[null][something] overrides all 
    undefined variables). (Laruence)

- mbstring:
  . Allow passing null as a default value to mb_substr() and mb_strcut(). Patch
    by Alexander Moskaliov via GitHub PR #133. (Lars)

- Filter extension:
  . Bug #49510: Boolean validation fails with FILTER_NULL_ON_FAILURE with empty
    string or false. (Lars)

- Sockets
  . Fixed bug #63000 (MCAST_JOIN_GROUP on OSX is broken, merge of PR 185 by
    Igor Wiedler). (Lars)

13 Sep 2012, PHP 5.4.7

- Core:
  . Fixed bug (segfault while build with zts and GOTO vm-kind). (Laruence)
  . Fixed bug #62844 (parse_url() does not recognize //). (Andrew Faulds).
  . Fixed bug #62829 (stdint.h included on platform where HAVE_STDINT_H is not 
    set). (Felipe)
  . Fixed bug #62763 (register_shutdown_function and extending class).
    (Laruence)
  . Fixed bug #62725 (Calling exit() in a shutdown function does not return
    the exit value). (Laruence)
  . Fixed bug #62744 (dangling pointers made by zend_disable_class). (Laruence)
  . Fixed bug #62716 (munmap() is called with the incorrect length).
    (slangley@google.com)
  . Fixed bug #62358 (Segfault when using traits a lot). (Laruence)
  . Fixed bug #62328 (implementing __toString and a cast to string fails)
    (Laruence)
  . Fixed bug #51363 (Fatal error raised by var_export() not caught by error 
    handler). (Lonny Kapelushnik)
  . Fixed bug #40459 (Stat and Dir stream wrapper methods do not call 
    constructor). (Stas)

- CURL:
  . Fixed bug #62912 (CURLINFO_PRIMARY_* AND CURLINFO_LOCAL_* not exposed).
	(Pierrick)
  . Fixed bug #62839 (curl_copy_handle segfault with CURLOPT_FILE). (Pierrick)

- Intl:
  . Fixed Spoofchecker not being registered on ICU 49.1. (Gustavo)
  . Fix bug #62933 (ext/intl compilation error on icu 3.4.1). (Gustavo)
  . Fix bug #62915 (defective cloning in several intl classes). (Gustavo)

- Installation:
  . Fixed bug #62460 (php binaries installed as binary.dSYM). (Reeze Xia)

- PCRE:
  . Fixed bug #55856 (preg_replace should fail on trailing garbage). 
    (reg dot php at alf dot nu)

- PDO:
  . Fixed bug #62685 (Wrong return datatype in PDO::inTransaction()). (Laruence)

- Reflection:
  . Fixed bug #62892 (ReflectionClass::getTraitAliases crashes on importing 
    trait methods as private). (Felipe)
  . Fixed bug #62715 (ReflectionParameter::isDefaultValueAvailable() wrong
    result). (Laruence)

- Session:
  . Fixed bug (segfault due to retval is not initialized). (Laruence)
  . Fixed bug (segfault due to PS(mod_user_implemented) not be reseted 
    when close handler call exit). (Laruence)

- SOAP
  . Fixed bug #50997 (SOAP Error when trying to submit 2nd Element of a choice).
    (Dmitry)

- SPL:
  . Fixed bug #62904 (Crash when cloning an object which inherits SplFixedArray)
    (Laruence)
  . Implemented FR #62840 (Add sort flag to ArrayObject::ksort). (Laruence)

- Standard:
  . Fixed bug #62836 (Seg fault or broken object references on unserialize()).
    (Laruence)

- FPM:
  . Merged PR 121 by minitux to add support for slow request counting on PHP
    FPM status page. (Lars)

16 Aug 2012, PHP 5.4.6

- CLI Server:
  . Implemented FR #62700 (have the console output 'Listening on 
    http://localhost:8000'). (pascal.chevrel@free.fr)

- Core:
  . Fixed bug #62661 (Interactive php-cli crashes if include() is used in
    auto_prepend_file). (Laruence)
  . Fixed bug #62653: (unset($array[$float]) causes a crash). (Nikita Popov,
    Laruence)
  . Fixed bug #62565 (Crashes due non-initialized internal properties_table).
    (Felipe)
  . Fixed bug #60194 (--with-zend-multibyte and --enable-debug reports LEAK
    with run-test.php). (Laruence)

- CURL:
  . Fixed bug #62499 (curl_setopt($ch, CURLOPT_COOKIEFILE, "") returns false).
    (r.hampartsumyan@gmail.com, Laruence)

- DateTime:
  . Fixed Bug #62500 (Segfault in DateInterval class when extended). (Laruence)
  
- Fileinfo:
  . Fixed bug #61964 (finfo_open with directory causes invalid free). 
    (reeze.xia@gmail.com)

- Intl:
  . Fixed bug #62564 (Extending MessageFormatter and adding property causes 
    crash). (Felipe)

- MySQLnd:
  . Fixed bug #62594 (segfault in mysqlnd_res_meta::set_mode). (Laruence)

- readline:
  . Fixed bug #62612 (readline extension compilation fails with
    sapi/cli/cli.h: No such file). (Johannes)

- Reflection:
  . Implemented FR #61602 (Allow access to name of constant used as default 
    value). (reeze.xia@gmail.com)
  
- SimpleXML:
  . Implemented FR #55218 Get namespaces from current node. (Lonny)

- SPL:
  . Fixed bug #62616 (ArrayIterator::count() from IteratorIterator instance
    gives Segmentation fault). (Laruence, Gustavo)
  . Fixed bug #61527 (ArrayIterator gives misleading notice on next() when 
    moved to the end). (reeze.xia@gmail.com)

- Streams:
  . Fixed bug #62597 (segfault in php_stream_wrapper_log_error with ZTS build).
    (Laruence)

- Zlib:
  . Fixed bug #55544 (ob_gzhandler always conflicts with
    zlib.output_compression). (Laruence)

19 Jul 2012, PHP 5.4.5

- Core:
  . Fixed bug #62443 (Crypt SHA256/512 Segfaults With Malformed 
    Salt). (Anthony Ferrara)
  . Fixed bug #62432 (ReflectionMethod random corrupt memory on high
    concurrent). (Johannes)
  . Fixed bug #62373 (serialize() generates wrong reference to the object).
    (Moriyoshi)
  . Fixed bug #62357 (compile failure: (S) Arguments missing for built-in
    function __memcmp). (Laruence)
  . Fixed bug #61998 (Using traits with method aliases appears to result in
    crash during execution). (Dmitry)
  . Fixed bug #51094 (parse_ini_file() with INI_SCANNER_RAW cuts a value that
    includes a semi-colon). (Pierrick)
  . Fixed potential overflow in _php_stream_scandir (CVE-2012-2688). 
    (Jason Powell, Stas)

- EXIF:
  . Fixed information leak in ext exif (discovered by Martin Noga, 
    Matthew "j00ru" Jurczyk, Gynvael Coldwind)

- FPM:
  . Fixed bug #62205 (php-fpm segfaults (null passed to strstr)). (fat)
  . Fixed bug #62160 (Add process.priority to set nice(2) priorities). (fat)
  . Fixed bug #62153 (when using unix sockets, multiples FPM instances
  . Fixed bug #62033 (php-fpm exits with status 0 on some failures to start).
    (fat)
  . Fixed bug #61839 (Unable to cross-compile PHP with --enable-fpm). (fat)
  . Fixed bug #61835 (php-fpm is not allowed to run as root). (fat)
  . Fixed bug #61295 (php-fpm should not fail with commented 'user'
  . Fixed bug #61218 (FPM drops connection while receiving some binary values
    in FastCGI requests). (fat)
  . Fixed bug #61045 (fpm don't send error log to fastcgi clients). (fat)
    for non-root start). (fat)
  . Fixed bug #61026 (FPM pools can listen on the same address). (fat)
    can be launched without errors). (fat)

- Iconv:
  . Fix bug #55042 (Erealloc in iconv.c unsafe). (Stas)

- Intl:
  . Fixed bug #62083 (grapheme_extract() memory leaks). (Gustavo)
  . ResourceBundle constructor now accepts NULL for the first two arguments.
    (Gustavo)
  . Fixed bug #62081 (IntlDateFormatter constructor leaks memory when called
    twice). (Gustavo)
  . Fixed bug #62070 (Collator::getSortKey() returns garbage). (Gustavo)
  . Fixed bug #62017 (datefmt_create with incorrectly encoded timezone leaks
    pattern). (Gustavo)
  . Fixed bug #60785 (memory leak in IntlDateFormatter constructor). (Gustavo)

- JSON:
  . Fixed bug #61359 (json_encode() calls too many reallocs). (Stas)

- libxml:
  . Fixed bug #62266 (Custom extension segfaults during xmlParseFile with FPM
    SAPI). (Gustavo)

- Phar:
  . Fixed bug #62227 (Invalid phar stream path causes crash). (Felipe)

- Readline:
  . Fixed bug #62186 (readline fails to compile - void function should not
    return a value). (Johannes)

- Reflection:
  . Fixed bug #62384 (Attempting to invoke a Closure more than once causes 
    segfault). (Felipe)
  . Fixed bug #62202 (ReflectionParameter::getDefaultValue() memory leaks 
    with constant). (Laruence)

- Sockets:
  . Fixed bug #62025 (__ss_family was changed on AIX 5.3). (Felipe)

- SPL:
  . Fixed bug #62433 (Inconsistent behavior of RecursiveDirectoryIterator to
    dot files). (Laruence)
  . Fixed bug #62262 (RecursiveArrayIterator does not implement Countable).
    (Nikita Popov)

- XML Writer:
  . Fixed bug #62064 (memory leak in the XML Writer module). 
    (jean-pierre dot lozi at lip6 dot fr)

- Zip:
  . Upgraded libzip to 0.10.1 (Anatoliy)

14 Jun 2012, PHP 5.4.4

- COM:
  . Fixed bug #62146 com_dotnet cannot be built shared. (Johannes)

- CLI Server:
  . Implemented FR #61977 (Need CLI web-server support for files with .htm & 
    svg extensions). (Sixd, Laruence)
  . Improved performance while sending error page, this also fixed
    bug #61785 (Memory leak when access a non-exists file without router).
    (Laruence)
  . Fixed bug #61546 (functions related to current script failed when chdir() 
    in cli sapi). (Laruence, reeze.xia@gmail.com)

- Core:
  . Fixed missing bound check in iptcparse(). (chris at chiappa.net)
  . Fixed CVE-2012-2143. (Solar Designer)
  . Fixed bug #62097 (fix for for bug #54547). (Gustavo)
  . Fixed bug #62005 (unexpected behavior when incrementally assigning to a 
    member of a null object). (Laruence)
  . Fixed bug #61978 (Object recursion not detected for classes that implement
    JsonSerializable). (Felipe)
  . Fixed bug #61991 (long overflow in realpath_cache_get()). (Anatoliy)
  . Fixed bug #61922 (ZTS build doesn't accept zend.script_encoding config).
    (Laruence)
  . Fixed bug #61827 (incorrect \e processing on Windows) (Anatoliy)
  . Fixed bug #61782 (__clone/__destruct do not match other methods when checking
    access controls). (Stas)
  . Fixed bug #61764 ('I' unpacks n as signed if n > 2^31-1 on LP64). (Gustavo)
  . Fixed bug #61761 ('Overriding' a private static method with a different 
    signature causes crash). (Laruence)
  . Fixed bug #61730 (Segfault from array_walk modifying an array passed by
    reference). (Laruence)
  . Fixed bug #61728 (PHP crash when calling ob_start in request_shutdown 
    phase). (Laruence)
  . Fixed bug #61713 (Logic error in charset detection for htmlentities).
    (Anatoliy)
  . Fixed bug #61660 (bin2hex(hex2bin($data)) != $data). (Nikita Popov)
  . Fixed bug #61650 (ini parser crashes when using ${xxxx} ini variables
    (without apache2)). (Laruence)
  . Fixed bug #61605 (header_remove() does not remove all headers). (Laruence)
  . Fixed bug #54547 (wrong equality of string numbers). (Gustavo)
  . Fixed bug #54197 ([PATH=] sections incompatibility with user_ini.filename
    set to null). (Anatoliy)
  . Changed php://fd to be available only for CLI.

- CURL:
  . Fixed bug #61948 (CURLOPT_COOKIEFILE '' raises open_basedir restriction).
    (Laruence)

- Fileinfo
  . Fixed bug #61812 (Uninitialised value used in libmagic). 
    (Laruence, Gustavo)
  . Fixed bug #61566 failure caused by the posix lseek and read versions
    under windows in cdf_read(). (Anatoliy)
  . Fixed bug #61565 where php_stream_open_wrapper_ex tries to open a
    directory descriptor under windows. (Anatoliy)

- Intl
  . Fixed bug #62082 (Memory corruption in internal function 
    get_icu_disp_value_src_php()). (Gustavo)

- Libxml:
  . Fixed bug #61617 (Libxml tests failed(ht is already destroyed)).
    (Laruence)

- PDO:
  . Fixed bug #61755 (A parsing bug in the prepared statements can lead to
    access violations). (Johannes)

- Phar:
  . Fixed bug #61065 (Secunia SA44335, CVE-2012-2386). (Rasmus)

- Pgsql:
  . Added pg_escape_identifier/pg_escape_literal. (Yasuo Ohgaki)

- Streams:
  . Fixed bug #61961 (file_get_contents leaks when access empty file with
    maxlen set). (Reeze)

- Zlib:
  . Fixed bug #61820 (using ob_gzhandler will complain about headers already 
    sent when no compression). (Mike)
  . Fixed bug #61443 (can't change zlib.output_compression on the fly). (Mike)
  . Fixed bug #60761 (zlib.output_compression fails on refresh). (Mike)

08 May 2012, PHP 5.4.3

- CGI
  . Re-Fix PHP-CGI query string parameter vulnerability, CVE-2012-1823.
    (Stas)
  . Fix bug #61807 - Buffer Overflow in apache_request_headers.
    (nyt-php at countercultured dot net). 

03 May 2012, PHP 5.4.2

- Fix PHP-CGI query string parameter vulnerability, CVE-2012-1823. (Rasmus)

26 Apr 2012, PHP 5.4.1

- CLI Server:
  . Fixed bug #61461 (missing checks around malloc() calls). (Ilia)
  . Implemented FR #60850 (Built in web server does not set 
    $_SERVER['SCRIPT_FILENAME'] when using router). (Laruence)
  . "Connection: close" instead of "Connection: closed" (Gustavo)

- Core:
  . Fixed crash in ZTS using same class in many threads. (Johannes)
  . Fixed bug #61374 (html_entity_decode tries to decode code points that don't
    exist in ISO-8859-1). (Gustavo)
  . Fixed bug #61273 (call_user_func_array with more than 16333 arguments 
    leaks / crashes). (Laruence)
  . Fixed bug #61225 (Incorrect lexing of 0b00*+<NUM>). (Pierrick)
  . Fixed bug #61165 (Segfault - strip_tags()). (Laruence)
  . Fixed bug #61106 (Segfault when using header_register_callback). (Nikita
    Popov)
  . Fixed bug #61087 (Memory leak in parse_ini_file when specifying
    invalid scanner mode). (Nikic, Laruence)
  . Fixed bug #61072 (Memory leak when restoring an exception handler).
    (Nikic, Laruence)
  . Fixed bug #61058 (array_fill leaks if start index is PHP_INT_MAX).
    (Laruence)
  . Fixed bug #61052 (Missing error check in trait 'insteadof' clause). (Stefan)
  . Fixed bug #61011 (Crash when an exception is thrown by __autoload
    accessing a static property). (Laruence)
  . Fixed bug #61000 (Exceeding max nesting level doesn't delete numerical 
    vars). (Laruence)
  . Fixed bug #60978 (exit code incorrect). (Laruence)
  . Fixed bug #60911 (Confusing error message when extending traits). (Stefan)
  . Fixed bug #60801 (strpbrk() mishandles NUL byte). (Adam)
  . Fixed bug #60717 (Order of traits in use statement can cause a fatal
    error). (Stefan)
  . Fixed bug #60573 (type hinting with "self" keyword causes weird errors).
    (Laruence)
  . Fixed bug #60569 (Nullbyte truncates Exception $message). (Ilia)
  . Fixed bug #52719 (array_walk_recursive crashes if third param of the
    function is by reference). (Nikita Popov)
  . Improve performance of set_exception_handler while doing reset (Laruence)

- fileinfo:
  . Fix fileinfo test problems. (Anatoliy Belsky)

- FPM
  . Fixed bug #61430 (Transposed memset() params in sapi/fpm/fpm/fpm_shm.c).
    (michaelhood at gmail dot com, Ilia)

- Ibase
  . Fixed bug #60947 (Segmentation fault while executing ibase_db_info).
    (Ilia)

- Installation
  . Fixed bug #61172 (Add Apache 2.4 support). (Chris Jones)

- Intl:
  . Fixed bug #61487 (Incorrent bounds checking in grapheme_strpos).
    (Stas)

- mbstring:
  . MFH mb_ereg_replace_callback() for security enhancements. (Rui)

- mysqli
  . Fixed bug #61003 (mysql_stat() require a valid connection). (Johannes).

- mysqlnd
  . Fixed bug #61704 (Crash apache, phpinfo() threading issue). (Johannes)
  . Fixed bug #60948 (mysqlnd FTBFS when -Wformat-security is enabled).
    (Johannes)

- PDO
  . Fixed bug #61292 (Segfault while calling a method on an overloaded PDO 
    object). (Laruence)

- PDO_mysql
  . Fixed bug #61207 (PDO::nextRowset() after a multi-statement query doesn't
    always work). (Johannes)
  . Fixed bug #61194 (PDO should export compression flag with myslqnd).
    (Johannes)

- PDO_odbc
  . Fixed bug #61212 (PDO ODBC Segfaults on SQL_SUCESS_WITH_INFO). (Ilia)

- Phar
  . Fixed bug #61184 (Phar::webPhar() generates headers with trailing NUL
    bytes). (Nikita Popov)

- Readline:
  . Fixed bug #61088 (Memory leak in readline_callback_handler_install).
    (Nikic, Laruence)

- Reflection:
  . Implemented FR #61602 (Allow access to the name of constant
    used as function/method parameter's default value). (reeze.xia@gmail.com)
  . Fixed bug #60968 (Late static binding doesn't work with 
    ReflectionMethod::invokeArgs()). (Laruence)

- Session
  . Fixed bug #60634 (Segmentation fault when trying to die() in 
    SessionHandler::write()). (Ilia)

- SOAP
  . Fixed bug #61423 (gzip compression fails). (Ilia)
  . Fixed bug #60887 (SoapClient ignores user_agent option and sends no
    User-Agent header). (carloschilazo at gmail dot com)
  . Fixed bug #60842, #51775 (Chunked response parsing error when 
    chunksize length line is > 10 bytes). (Ilia)
  . Fixed bug #49853 (Soap Client stream context header option ignored).
    (Dmitry)

- SPL:
  . Fixed bug #61453 (SplObjectStorage does not identify objects correctly).
    (Gustavo)
  . Fixed bug #61347 (inconsistent isset behavior of Arrayobject). (Laruence)

- Standard:
  . Fixed memory leak in substr_replace. (Pierrick)
  . Make max_file_uploads ini directive settable outside of php.ini (Rasmus)
  . Fixed bug #61409 (Bad formatting on phpinfo()). (Jakub Vrana)
  . Fixed bug #60222 (time_nanosleep() does validate input params). (Ilia)
  . Fixed bug #60106 (stream_socket_server silently truncates long unix socket
    paths). (Ilia)

- XMLRPC:
  . Fixed bug #61264 (xmlrpc_parse_method_descriptions leaks temporary
    variable). (Nikita Popov)
  . Fixed bug #61097 (Memory leak in xmlrpc functions copying zvals). (Nikita
    Popov)

- Zlib:
  . Fixed bug #61306 (initialization of global inappropriate for ZTS). (Gustavo)
  . Fixed bug #61287 (A particular string fails to decompress). (Mike)
  . Fixed bug #61139 (gzopen leaks when specifying invalid mode). (Nikita Popov)

01 Mar 2012, PHP 5.4.0 

- Installation:
  . autoconf 2.59+ is now supported (and required) for generating the
    configure script with ./buildconf. Autoconf 2.60+ is desirable
    otherwise the configure help order may be incorrect.  (Rasmus, Chris Jones)

- Removed legacy features:
  . break/continue $var syntax. (Dmitry)
  . Safe mode and all related php.ini options. (Kalle)
  . register_globals and register_long_arrays php.ini options. (Kalle)
  . import_request_variables(). (Kalle)
  . allow_call_time_pass_reference. (Pierrick)
  . define_syslog_variables php.ini option and its associated function. (Kalle)
  . highlight.bg php.ini option. (Kalle)
  . safe_mode, safe_mode_gid, safe_mode_include_dir,
    safe_mode_exec_dir, safe_mode_allowed_env_vars and
    safe_mode_protected_env_vars php.ini options.
  . zend.ze1_compatibility_mode php.ini option.
  . Session bug compatibility mode (session.bug_compat_42 and
    session.bug_compat_warn php.ini options). (Kalle)
  . session_is_registered(), session_register() and session_unregister()
    functions. (Kalle)
  . y2k_compliance php.ini option. (Kalle)
  . magic_quotes_gpc, magic_quotes_runtime and magic_quotes_sybase
    php.ini options. get_magic_quotes_gpc, get_magic_quotes_runtime are kept
    but always return false, set_magic_quotes_runtime raises an
    E_CORE_ERROR. (Pierrick, Pierre)
  . Removed support for putenv("TZ=..") for setting the timezone. (Derick)
  . Removed the timezone guessing algorithm in case the timezone isn't set with
    date.timezone or date_default_timezone_set(). Instead of a guessed
    timezone, "UTC" is now used instead. (Derick)

- Moved extensions to PECL:
  . ext/sqlite.  (Note: the ext/sqlite3 and ext/pdo_sqlite extensions are
    not affected) (Johannes)

- General improvements:
  . Added short array syntax support ([1,2,3]), see UPGRADING guide for full
    details. (rsky0711 at gmail . com, sebastian.deutsch at 9elements . com,
    Pierre)
  . Added binary number format (0b001010). (Jonah dot Harris at gmail dot com)
  . Added support for Class::{expr}() syntax (Pierrick)
  . Added multibyte support by default. Previously PHP had to be compiled
    with --enable-zend-multibyte.  Now it can be enabled or disabled through
    the zend.multibyte directive in php.ini. (Dmitry)
  . Removed compile time dependency from ext/mbstring (Dmitry)
  . Added support for Traits. (Stefan, with fixes by Dmitry and Laruence)
  . Added closure $this support back. (Stas)
  . Added array dereferencing support. (Felipe)
  . Added callable typehint. (Hannes)
  . Added indirect method call through array. FR #47160. (Felipe)
  . Added DTrace support. (David Soria Parra)
  . Added class member access on instantiation (e.g. (new foo)->bar()) support.
    (Felipe)
  . <?= is now always available regardless of the short_open_tag setting. (Rasmus)
  . Implemented Zend Signal Handling (configurable option --enable-zend-signals, 
    off by default). (Lucas Nealan, Arnaud Le Blanc, Brian Shire, Ilia)
  . Improved output layer, see README.NEW-OUTPUT-API for internals. (Mike)
  . Improved UNIX build system to allow building multiple PHP binary SAPIs and
    one SAPI module the same time. FR #53271, FR #52419. (Jani)
  . Implemented closure rebinding as parameter to bindTo. (Gustavo Lopes)
  . Improved the warning message of incompatible arguments. (Laruence)
  . Improved ternary operator performance when returning arrays. (Arnaud, Dmitry)
  . Changed error handlers to only generate docref links when the docref_root 
    php.ini setting is not empty. (Derick)
  . Changed silent conversion of array to string to produce a notice. (Patrick)
  . Changed default encoding from ISO-8859-1 to UTF-8 when not specified in
    htmlspecialchars and htmlentities. (Rasmus)
  . Changed casting of null/''/false into an Object when adding a property
    from E_STRICT into a warning. (Scott)
  . Changed E_ALL to include E_STRICT. (Stas)
  . Disabled Windows CRT warning by default, can be enabled again using the
    php.ini directive windows_show_crt_warnings. (Pierre)
  . Fixed bug #55378: Binary number literal returns float number though its
    value is small enough. (Derick)

- Improved Zend Engine memory usage: (Dmitry)
  . Improved parse error messages. (Felipe)
  . Replaced zend_function.pass_rest_by_reference by
    ZEND_ACC_PASS_REST_BY_REFERENCE in zend_function.fn_flags.
  . Replaced zend_function.return_reference by ZEND_ACC_RETURN_REFERENCE
    in zend_function.fn_flags.
  . Removed zend_arg_info.required_num_args as it was only needed for internal
    functions. Now the first arg_info for internal functions (which has special
    meaning) is represented by the zend_internal_function_info structure.
  . Moved zend_op_array.size, size_var, size_literal, current_brk_cont,
    backpatch_count into CG(context) as they are used only during compilation.
  . Moved zend_op_array.start_op into EG(start_op) as it's used only for
    'interactive' execution of a single top-level op-array.
  . Replaced zend_op_array.done_pass_two by ZEND_ACC_DONE_PASS_TWO in
    zend_op_array.fn_flags.
  . op_array.vars array is trimmed (reallocated) during pass_two.
  . Replaced zend_class_entry.constants_updated by ZEND_ACC_CONSTANTS_UPDATED
    in zend_class_entry.ce_flags.
  . Reduced the size of zend_class_entry by sharing the same memory space
    by different information for internal and user classes.
    See zend_class_entry.info union.
  . Reduced size of temp_variable.

- Improved Zend Engine - performance tweaks and optimizations: (Dmitry)
  . Inlined most probable code-paths for arithmetic operations directly into
    executor.
  . Eliminated unnecessary iterations during request startup/shutdown.
  . Changed $GLOBALS into a JIT autoglobal, so it's initialized only if used.
    (this may affect opcode caches!)
  . Improved performance of @ (silence) operator.
  . Simplified string offset reading. Given $str="abc" then $str[1][0] is now
    a legal construct.
  . Added caches to eliminate repeatable run-time bindings of functions,
    classes, constants, methods and properties.
  . Added concept of interned strings. All strings constants known at compile
    time are allocated in a single copy and never changed.
  . ZEND_RECV now always has IS_CV as its result.
  . ZEND_CATCH now has to be used only with constant class names.
  . ZEND_FETCH_DIM_? may fetch array and dimension operands in different order.
  . Simplified ZEND_FETCH_*_R operations. They can't be used with the
    EXT_TYPE_UNUSED flag any more. This is a very rare and useless case.
    ZEND_FREE might be required after them instead.
  . Split ZEND_RETURN into two new instructions ZEND_RETURN and
    ZEND_RETURN_BY_REF.
  . Optimized access to global constants using values with pre-calculated
    hash_values from the literals table.
  . Optimized access to static properties using executor specialization.
    A constant class name may be used as a direct operand of ZEND_FETCH_*
    instruction without previous ZEND_FETCH_CLASS.
  . zend_stack and zend_ptr_stack allocation is delayed until actual usage.

- Other improvements to Zend Engine:
  . Added an optimization which saves memory and emalloc/efree calls for empty
    HashTables. (Stas, Dmitry)
  . Added ability to reset user opcode handlers (Yoram).
  . Changed the structure of op_array.opcodes. The constant values are moved from
    opcode operands into a separate literal table. (Dmitry)
  . Fixed (disabled) inline-caching for ZEND_OVERLOADED_FUNCTION methods.
    (Dmitry)

- Improved core functions:
  . Enforce an extended class' __construct arguments to match the
    abstract constructor in the base class.
  . Disallow reusing superglobal names as parameter names.
  . Added optional argument to debug_backtrace() and debug_print_backtrace()
    to limit the amount of stack frames returned. (Sebastian, Patrick)
  . Added hex2bin() function. (Scott)
  . number_format() no longer truncates multibyte decimal points and thousand
    separators to the first byte. FR #53457. (Adam)
  . Added support for object references in recursive serialize() calls.
    FR #36424. (Mike)
  . Added support for SORT_NATURAL and SORT_FLAG_CASE in array
    sort functions (sort, rsort, ksort, krsort, asort, arsort and
    array_multisort). FR#55158 (Arpad)
  . Added stream metadata API support and stream_metadata() stream class
    handler. (Stas)
  . User wrappers can now define a stream_truncate() method that responds
    to truncation, e.g. through ftruncate(). FR #53888. (Gustavo)
  . Improved unserialize() performance.
    (galaxy dot mipt at gmail dot com, Kalle)
  . Changed array_combine() to return empty array instead of FALSE when both
    parameter arrays are empty. FR #34857. (joel.perras@gmail.com)
  . Fixed bug #61095 (Incorect lexing of 0x00*+<NUM>). (Etienne)
  . Fixed bug #60965 (Buffer overflow on htmlspecialchars/entities with
    $double=false). (Gustavo)
  . Fixed bug #60895 (Possible invalid handler usage in windows random
    functions). (Pierre)
  . Fixed bug #60879 (unserialize() Does not invoke __wakeup() on object).
    (Pierre, Steve)
  . Fixed bug #60825 (Segfault when running symfony 2 tests).
    (Dmitry, Laruence)
  . Fixed bug #60627 (httpd.worker segfault on startup with php_value).
  . Fixed bug #60613 (Segmentation fault with $cls->{expr}() syntax). (Dmitry)
  . Fixed bug #60611 (Segmentation fault with Cls::{expr}() syntax). (Laruence)
    (Laruence)
  . Fixed bug #60558 (Invalid read and writes). (Laruence)
  . Fixed bug #60444 (Segmentation fault with include & class extending).
    (Laruence, Dmitry).
  . Fixed bug #60362 (non-existent sub-sub keys should not have values).
    (Laruence, alan_k, Stas)
  . Fixed bug #60350 (No string escape code for ESC (ascii 27), normally \e).
    (php at mickweiss dot com)
  . Fixed bug #60321 (ob_get_status(true) no longer returns an array when
    buffer is empty). (Pierrick)
  . Fixed bug #60282 (Segfault when using ob_gzhandler() with open buffers).
    (Laruence)
  . Fixed bug #60240 (invalid read/writes when unserializing specially crafted
    strings). (Mike)
  . Fixed bug #60227 (header() cannot detect the multi-line header with
     CR(0x0D)). (rui)
  . Fixed bug #60174 (Notice when array in method prototype error).
    (Laruence)
  . Fixed bug #60169 (Conjunction of ternary and list crashes PHP).
    (Laruence)
  . Fixed bug #60038 (SIGALRM cause segfault in php_error_cb). (Laruence)
    (klightspeed at netspace dot net dot au)
  . Fixed bug #55871 (Interruption in substr_replace()). (Stas)
  . Fixed bug #55801 (Behavior of unserialize has changed). (Mike)
  . Fixed bug #55758 (Digest Authenticate missed in 5.4) . (Laruence)
  . Fixed bug #55748 (multiple NULL Pointer Dereference with zend_strndup())
    (CVE-2011-4153). (Stas)
  . Fixed bug #55124 (recursive mkdir fails with current (dot) directory in path).
    (Pierre)
  . Fixed bug #55084 (Function registered by header_register_callback is
    called only once per process). (Hannes)
  . Implement FR #54514 (Get php binary path during script execution).
    (Laruence)
  . Fixed bug #52211 (iconv() returns part of string on error). (Felipe)
  . Fixed bug #51860 (Include fails with toplevel symlink to /). (Dmitry)

- Improved generic SAPI support: 
  . Added $_SERVER['REQUEST_TIME_FLOAT'] to include microsecond precision. 
    (Patrick)
  . Added header_register_callback() which is invoked immediately
    prior to the sending of headers and after default headers have
    been added. (Scott)
  . Added http_response_code() function. FR #52555. (Paul Dragoonis, Kalle)
  . Fixed bug #55500 (Corrupted $_FILES indices lead to security concern).
    (CVE-2012-1172). (Stas)
  . Fixed bug #54374 (Insufficient validating of upload name leading to 
    corrupted $_FILES indices). (CVE-2012-1172). (Stas, lekensteyn at gmail dot com)

- Improved CLI SAPI:
  . Added built-in web server that is intended for testing purpose. 
    (Moriyoshi, Laruence, and fixes by Pierre, Derick, Arpad,
    chobieee at gmail dot com)
  . Added command line option --rz <name> which shows information of the
    named Zend extension. (Johannes)
  . Interactive readline shell improvements: (Johannes)
    . Added "cli.pager" php.ini setting to set a pager for output.
    . Added "cli.prompt" php.ini setting to configure the shell prompt.
    . Added shortcut #inisetting=value to change php.ini settings at run-time.
    . Changed shell not to terminate on fatal errors.
    . Interactive shell works with shared readline extension. FR #53878.

- Improved CGI/FastCGI SAPI: (Dmitry)
  . Added apache compatible functions: apache_child_terminate(),
    getallheaders(), apache_request_headers() and apache_response_headers()
  . Improved performance of FastCGI request parsing.
  . Fixed reinitialization of SAPI callbacks after php_module_startup().
    (Dmitry)

- Improved PHP-FPM SAPI:
  . Removed EXPERIMENTAL flag. (fat)
  . Fixed bug #60659 (FPM does not clear auth_user on request accept).
    (bonbons at linux-vserver dot org)

- Improved Litespeed SAPI:
  . Fixed bug #55769 (Make Fails with "Missing Separator" error). (Adam)

- Improved Date extension:
  . Added the + modifier to parseFromFormat to allow trailing text in the
    string to parse without throwing an error. (Stas, Derick)

- Improved DBA extension:
  . Added Tokyo Cabinet abstract DB support. (Michael Maclean)
  . Added Berkeley DB 5 support. (Johannes, Chris Jones)

- Improved DOM extension:
  . Added the ability to pass options to loadHTML (Chregu, fxmulder at gmail dot com)

- Improved filesystem functions:
  . scandir() now accepts SCANDIR_SORT_NONE as a possible sorting_order value.
    FR #53407. (Adam)

- Improved HASH extension:
  . Added Jenkins's one-at-a-time hash support. (Martin Jansen)
  . Added FNV-1 hash support. (Michael Maclean)
  . Made Adler32 algorithm faster. FR #53213. (zavasek at yandex dot ru)
  . Removed Salsa10/Salsa20, which are actually stream ciphers (Mike)
  . Fixed bug #60221 (Tiger hash output byte order) (Mike)

- Improved intl extension:
  . Added Spoofchecker class, allows checking for visibly confusable characters and
    other security issues. (Scott)
  . Added Transliterator class, allowing transliteration of strings. 
    (Gustavo)
  . Added support for UTS #46. (Gustavo)
  . Fixed build on Fedora 15 / Ubuntu 11. (Hannes)
  . Fixed bug #55562 (grapheme_substr() returns false on big length). (Stas)

- Improved JSON extension:
  . Added new json_encode() option JSON_UNESCAPED_UNICODE. FR #53946.
    (Alexander, Gwynne)
  . Added JsonSerializable interface. (Sara)
  . Added JSON_BIGINT_AS_STRING, extended json_decode() sig with $options.
    (Sara)
  . Added support for JSON_NUMERIC_CHECK option in json_encode() that converts
    numeric strings to integers. (Ilia)
  . Added new json_encode() option JSON_UNESCAPED_SLASHES. FR #49366. (Adam)
  . Added new json_encode() option JSON_PRETTY_PRINT. FR #44331. (Adam)

- Improved LDAP extension:
  . Added paged results support. FR #42060. (ando@OpenLDAP.org,
    iarenuno@eteo.mondragon.edu, jeanseb@au-fil-du.net, remy.saissy@gmail.com)

- Improved mbstring extension:
  . Added Shift_JIS/UTF-8 Emoji (pictograms) support. (Rui)
  . Added JIS X0213:2004 (Shift_JIS-2004, EUC-JP-2004, ISO-2022-JP-2004)
    support. (Rui)
  . Ill-formed UTF-8 check for security enhancements. (Rui)
  . Added MacJapanese (Shift_JIS) and gb18030 encoding support. (Rui)
  . Added encode/decode in hex format to mb_[en|de]code_numericentity(). (Rui)
  . Added user JIS X0213:2004 (Shift_JIS-2004, EUC-JP-2004, ISO-2022-JP-2004)
    support. (Rui)
  . Added the user defined area for CP936 and CP950 (Rui).
  . Fixed bug #60306 (Characters lost while converting from cp936 to utf8).
    (Laruence)

- Improved MySQL extensions:
  . MySQL: Deprecated mysql_list_dbs(). FR #50667. (Andrey)
  . mysqlnd: Added named pipes support. FR #48082. (Andrey)
  . MySQLi: Added iterator support in MySQLi. mysqli_result implements
    Traversable. (Andrey, Johannes)
  . PDO_mysql: Removed support for linking with MySQL client libraries older
    than 4.1. (Johannes)
  . ext/mysql, mysqli and pdo_mysql now use mysqlnd by default. (Johannes)
  . Fixed bug #55473 (mysql_pconnect leaks file descriptors on reconnect). 
    (Andrey, Laruence)
  . Fixed bug #55653 (PS crash with libmysql when binding same variable as 
    param and out). (Laruence)

- Improved OpenSSL extension:
  . Added AES support. FR #48632. (yonas dot y at gmail dot com, Pierre)
  . Added no padding option to openssl_encrypt()/openssl_decrypt(). (Scott)
  . Use php's implementation for Windows Crypto API in
    openssl_random_pseudo_bytes. (Pierre)
  . On error in openssl_random_pseudo_bytes() made sure we set strong result
    to false. (Scott)
  . Fixed possible attack in SSL sockets with SSL 3.0 / TLS 1.0.
    CVE-2011-3389. (Scott)
  . Fixed bug #61124 (Crash when decoding an invalid base64 encoded string).
    (me at ktamura dot com, Scott)

- Improved PDO:
  . Fixed PDO objects binary incompatibility. (Dmitry)

- PDO DBlib driver:
  . Added nextRowset support.
  . Fixed bug #50755 (PDO DBLIB Fails with OOM).

- Improved PostgreSQL extension:
  . Added support for "extra" parameter for PGNotify().
    (r dot i dot k at free dot fr, Ilia)

- Improved PCRE extension:
  . Changed third parameter of preg_match_all() to optional. FR #53238. (Adam)

- Improved Readline extension:
  . Fixed bug #54450 (Enable callback support when built against libedit).
    (fedora at famillecollet dot com, Hannes)

- Improved Reflection extension:
  . Added ReflectionClass::newInstanceWithoutConstructor() to create a new
    instance of a class without invoking its constructor. FR #55490.
    (Sebastian)
  . Added ReflectionExtension::isTemporary() and
    ReflectionExtension::isPersistent() methods. (Johannes)
  . Added ReflectionZendExtension class. (Johannes)
  . Added ReflectionClass::isCloneable(). (Felipe)

- Improved Session extension:
  . Expose session status via new function, session_status (FR #52982) (Arpad)
  . Added support for object-oriented session handlers. (Arpad)
  . Added support for storing upload progress feedback in session data. (Arnaud)
  . Changed session.entropy_file to default to /dev/urandom or /dev/arandom if
    either is present at compile time. (Rasmus)
  . Fixed bug #60860 (session.save_handler=user without defined function core
    dumps). (Felipe)
  . Implement FR #60551 (session_set_save_handler should support a core's
    session handler interface). (Arpad)
  . Fixed bug #60640 (invalid return values). (Arpad)

- Improved SNMP extension (Boris Lytochkin):
  . Added OO API. FR #53594 (php-snmp rewrite).
  . Sanitized return values of existing functions. Now it returns FALSE on
    failure.
  . Allow ~infinite OIDs in GET/GETNEXT/SET queries. Autochunk them to max_oids
    upon request.
  . Introducing unit tests for extension with ~full coverage.
  . IPv6 support. (FR #42918)
  . Way of representing OID value can now be changed when SNMP_VALUE_OBJECT
    is used for value output mode. Use or'ed SNMP_VALUE_LIBRARY(default if
    not specified) or SNMP_VALUE_PLAIN. (FR #54502)
  . Fixed bug #60749 (SNMP module should not strip non-standard SNMP port
    from hostname). (Boris Lytochkin)
  . Fixed bug #60585 (php build fails with USE flag snmp when IPv6 support
    is disabled). (Boris Lytochkin)
  . Fixed bug #53862 (snmp_set_oid_output_format does not allow returning to default)
  . Fixed bug #46065 (snmp_set_quick_print() persists between requests)
  . Fixed bug #45893 (Snmp buffer limited to 2048 char)
  . Fixed bug #44193 (snmp v3 noAuthNoPriv doesn't work)

- Improved SOAP extension:
  . Added new SoapClient option "keep_alive". FR #60329. (Pierrick)
  . Fixed basic HTTP authentication for WSDL sub requests. (Dmitry)

- Improved SPL extension:
  . Added RegexIterator::getRegex() method. (Joshua Thijssen)
  . Added SplObjectStorage::getHash() hook. (Etienne)
  . Added CallbackFilterIterator and RecursiveCallbackFilterIterator. (Arnaud)
  . Added missing class_uses(..) as pointed out by #55266 (Stefan)
  . Immediately reject wrong usages of directories under Spl(Temp)FileObject
    and friends. (Etienne, Pierre)
  . FilesystemIterator, GlobIterator and (Recursive)DirectoryIterator now use
    the default stream context. (Hannes)
  . Fixed bug #60201 (SplFileObject::setCsvControl does not expose third
    argument via Reflection). (Peter)
  . Fixed bug #55287 (spl_classes() not includes CallbackFilter classes)
    (sasezaki at gmail dot com, salathe)

- Improved Sysvshm extension:
  . Fixed bug #55750 (memory copy issue in sysvshm extension).
    (Ilia, jeffhuang9999 at gmail dot com)

- Improved Tidy extension:
  . Fixed bug #54682 (Tidy::diagnose() NULL pointer dereference).
    (Maksymilian Arciemowicz, Felipe)

- Improved Tokenizer extension:
  . Fixed bug #54089 (token_get_all with regards to __halt_compiler is
    not binary safe). (Nikita Popov)

- Improved XSL extension:
  . Added XsltProcessor::setSecurityPrefs($options) and getSecurityPrefs() to
    define forbidden operations within XSLT stylesheets, default is not to
    enable write operations from XSLT. Bug #54446 (Chregu, Nicolas Gregoire)
  . XSL doesn't stop transformation anymore, if a PHP function can't be called
    (Christian)

- Improved ZLIB extension:
  . Re-implemented non-file related functionality. (Mike)
  . Fixed bug #55544 (ob_gzhandler always conflicts with zlib.output_compression).
    (Mike)

14 Jun 2012, PHP 5.3.14

- CLI SAPI:
  . Fixed bug #61546 (functions related to current script failed when chdir() 
    in cli sapi). (Laruence, reeze.xia@gmail.com)

- CURL:
  . Fixed bug #61948 (CURLOPT_COOKIEFILE '' raises open_basedir restriction).
    (Laruence)

- COM:
  . Fixed bug #62146 com_dotnet cannot be built shared. (Johannes)

- Core:
  . Fixed CVE-2012-2143. (Solar Designer)
  . Fixed missing bound check in iptcparse(). (chris at chiappa.net)
  . Fixed bug #62373 (serialize() generates wrong reference to the object).
    (Moriyoshi)
  . Fixed bug #62005 (unexpected behavior when incrementally assigning to a 
    member of a null object). (Laruence)
  . Fixed bug #61991 (long overflow in realpath_cache_get()). (Anatoliy)
  . Fixed bug #61764 ('I' unpacks n as signed if n > 2^31-1 on LP64). (Gustavo)
  . Fixed bug #61730 (Segfault from array_walk modifying an array passed by
    reference). (Laruence)
  . Fixed bug #61713 (Logic error in charset detection for htmlentities).
    (Anatoliy)
  . Fixed bug #54197 ([PATH=] sections incompatibility with user_ini.filename
    set to null). (Anatoliy)
  . Changed php://fd to be available only for CLI.

- Fileinfo:
  . Fixed bug #61812 (Uninitialised value used in libmagic). 
    (Laruence, Gustavo)

- Iconv extension:
  . Fixed a bug that iconv extension fails to link to the correct library
    when another extension makes use of a library that links to the iconv
    library. See https://bugs.gentoo.org/show_bug.cgi?id=364139 for detail.
    (Moriyoshi)

- Intl:
  . Fixed bug #62082 (Memory corruption in internal function
    get_icu_disp_value_src_php()). (Gustavo)

- JSON
  . Fixed bug #61537 (json_encode() incorrectly truncates/discards
    information). (Adam)

- PDO:
  . Fixed bug #61755 (A parsing bug in the prepared statements can lead to
    access violations). (Johannes)

- Phar:
  . Fix bug #61065 (Secunia SA44335). (Rasmus)

- Streams:
  . Fixed bug #61961 (file_get_contents leaks when access empty file with
    maxlen set). (Reeze)

08 May 2012, PHP 5.3.13
- CGI
  . Improve fix for PHP-CGI query string parameter vulnerability, CVE-2012-2311.
    (Stas)

03 May 2012, PHP 5.3.12
- Fix PHP-CGI query string parameter vulnerability, CVE-2012-1823. (Rasmus)

26 Apr 2012, PHP 5.3.11

- Core:
  . Fixed bug #61605 (header_remove() does not remove all headers).
    (Laruence)
  . Fixed bug #61541 (Segfault when using ob_* in output_callback).
    (reeze.xia@gmail.com)
  . Fixed bug #61273 (call_user_func_array with more than 16333 arguments
    leaks / crashes). (Laruence)
  . Fixed bug #61165 (Segfault - strip_tags()). (Laruence)
  . Improved max_input_vars directive to check nested variables (Dmitry).
  . Fixed bug #61095 (Incorect lexing of 0x00*+<NUM>). (Etienne)
  . Fixed bug #61087 (Memory leak in parse_ini_file when specifying
    invalid scanner mode). (Nikic, Laruence)
  . Fixed bug #61072 (Memory leak when restoring an exception handler).
    (Nikic, Laruence)
  . Fixed bug #61058 (array_fill leaks if start index is PHP_INT_MAX).
    (Laruence)
  . Fixed bug #61043 (Regression in magic_quotes_gpc fix for CVE-2012-0831).
    (Ondřej Surý)
  . Fixed bug #61000 (Exceeding max nesting level doesn't delete numerical
    vars). (Laruence)
  . Fixed bug #60895 (Possible invalid handler usage in windows random
    functions). (Pierre)
  . Fixed bug #60825 (Segfault when running symfony 2 tests).
    (Dmitry, Laruence)
  . Fixed bug #60801 (strpbrk() mishandles NUL byte). (Adam)
  . Fixed bug #60569 (Nullbyte truncates Exception $message). (Ilia)
  . Fixed bug #60227 (header() cannot detect the multi-line header with CR).
    (rui, Gustavo)
  . Fixed bug #60222 (time_nanosleep() does validate input params). (Ilia)
  . Fixed bug #54374 (Insufficient validating of upload name leading to 
    corrupted $_FILES indices). (CVE-2012-1172). (Stas, lekensteyn at
    gmail dot com, Pierre)
  . Fixed bug #52719 (array_walk_recursive crashes if third param of the
    function is by reference). (Nikita Popov)
  . Fixed bug #51860 (Include fails with toplevel symlink to /). (Dmitry)

- DOM
  . Added debug info handler to DOM objects. (Gustavo, Joey Smith)

- FPM
  . Fixed bug #61430 (Transposed memset() params in sapi/fpm/fpm/fpm_shm.c).
    (michaelhood at gmail dot com, Ilia)

- Ibase
  . Fixed bug #60947 (Segmentation fault while executing ibase_db_info).
    (Ilia)

- Installation
  . Fixed bug #61172 (Add Apache 2.4 support). (Chris Jones)

- Fileinfo
  . Fixed bug #61173 (Unable to detect error from finfo constructor). (Gustavo)

- Firebird Database extension (ibase):
  . Fixed bug #60802 (ibase_trans() gives segfault when passing params).

- Libxml:
  . Fixed bug #61617 (Libxml tests failed(ht is already destroyed)).
    (Laruence)
  . Fixed bug #61367 (open_basedir bypass using libxml RSHUTDOWN). 
    (Tim Starling)

- mysqli
  . Fixed bug #61003 (mysql_stat() require a valid connection). (Johannes).

- PDO_mysql
  . Fixed bug #61207 (PDO::nextRowset() after a multi-statement query doesn't
    always work). (Johannes)
  . Fixed bug #61194 (PDO should export compression flag with myslqnd).
    (Johannes)

- PDO_odbc 
  . Fixed bug #61212 (PDO ODBC Segfaults on SQL_SUCESS_WITH_INFO). (Ilia)

- PDO_pgsql
  . Fixed bug #61267 (pdo_pgsql's PDO::exec() returns the number of SELECTed
    rows on postgresql >= 9). (ben dot pineau at gmail dot com)

- PDO_Sqlite extension:
  . Add createCollation support. (Damien)

- Phar:
  . Fixed bug #61184 (Phar::webPhar() generates headers with trailing NUL
    bytes). (Nikic)

- PHP-FPM SAPI:
  . Fixed bug #60811 (php-fpm compilation problem). (rasmus)

- Readline:
  . Fixed bug #61088 (Memory leak in readline_callback_handler_install).
    (Nikic, Laruence)
  . Add open_basedir checks to readline_write_history and readline_read_history.
    (Rasmus, reported by Mateusz Goik)

- Reflection:
  . Fixed bug #61388 (ReflectionObject:getProperties() issues invalid reads
    when get_properties returns a hash table with (inaccessible) dynamic
    numeric properties). (Gustavo)
  . Fixed bug #60968 (Late static binding doesn't work with 
    ReflectionMethod::invokeArgs()). (Laruence)

- SOAP
  . Fixed basic HTTP authentication for WSDL sub requests. (Dmitry)
  . Fixed bug #60887 (SoapClient ignores user_agent option and sends no
    User-Agent header). (carloschilazo at gmail dot com)
  . Fixed bug #60842, #51775 (Chunked response parsing error when 
    chunksize length line is > 10 bytes). (Ilia)
  . Fixed bug #49853 (Soap Client stream context header option ignored).
    (Dmitry)

- SPL
  . Fixed memory leak when calling SplFileInfo's constructor twice. (Felipe)
  . Fixed bug #61418 (Segmentation fault when DirectoryIterator's or
    FilesystemIterator's iterators are requested more than once without
    having had its dtor callback called in between). (Gustavo)
  . Fixed bug #61347 (inconsistent isset behavior of Arrayobject). (Laruence)
  . Fixed bug #61326 (ArrayObject comparison). (Gustavo)

- SQLite3 extension:
  . Add createCollation() method. (Brad Dewar)

- Session:
  . Fixed bug #60860 (session.save_handler=user without defined function core
    dumps). (Felipe)
  . Fixed bug #60634 (Segmentation fault when trying to die() in
    SessionHandler::write()). (Ilia)

- Streams:
  . Fixed bug #61371 (stream_context_create() causes memory leaks on use
    streams_socket_create). (Gustavo)
  . Fixed bug #61253 (Wrappers opened with errors concurrency problem on ZTS).
    (Gustavo)
  . Fixed bug #61115 (stream related segfault on fatal error in
    php_stream_context_link). (Gustavo)
  . Fixed bug #60817 (stream_get_line() reads from stream even when there is
    already sufficient data buffered). stream_get_line() now behaves more like
    fgets(), as is documented. (Gustavo)
  . Further fix for bug #60455 (stream_get_line misbehaves if EOF is not
    detected together with the last read). (Gustavo)
  . Fixed bug #60106 (stream_socket_server silently truncates long unix
    socket paths). (Ilia)

- Tidy:
  . Fixed bug #54682 (tidy null pointer dereference). (Tony, David Soria Parra)

- XMLRPC:
  . Fixed bug #61264 (xmlrpc_parse_method_descriptions leaks temporary
    variable). (Nikita Popov)
  . Fixed bug #61097 (Memory leak in xmlrpc functions copying zvals). (Nikic)

- Zlib:
  . Fixed bug #61139 (gzopen leaks when specifying invalid mode). (Nikic)

02 Feb 2012, PHP 5.3.10

- Core:
  . Fixed arbitrary remote code execution vulnerability reported by Stefan 
    Esser, CVE-2012-0830. (Stas, Dmitry)

10 Jan 2012, PHP 5.3.9

- Core:
  . Added max_input_vars directive to prevent attacks based on hash collisions
    (CVE-2011-4885) (Dmitry).
  . Fixed bug #60205 (possible integer overflow in content_length). (Laruence)
  . Fixed bug #60139 (Anonymous functions create cycles not detected by the
    GC). (Dmitry)
  . Fixed bug #60138 (GC crash with referenced array in RecursiveArrayIterator)
    (Dmitry).
  . Fixed bug #60120 (proc_open's streams may hang with stdin/out/err when 
    the data exceeds or is equal to 2048 bytes). (Pierre, Pascal Borreli)
  . Fixed bug #60099 (__halt_compiler() works in braced namespaces). (Felipe)
  . Fixed bug #60019 (Function time_nanosleep() is undefined on OS X). (Ilia)
  . Fixed bug #55874 (GCC does not provide __sync_fetch_and_add on some archs).
    (klightspeed at netspace dot net dot au)
  . Fixed bug #55798 (serialize followed by unserialize with numeric object
    prop. gives integer prop). (Gustavo)
  . Fixed bug #55749 (TOCTOU issue in getenv() on Windows builds). (Pierre)
  . Fixed bug #55707 (undefined reference to `__sync_fetch_and_add_4' on Linux
    parisc). (Felipe)
  . Fixed bug #55674 (fgetcsv & str_getcsv skip empty fields in some
    tab-separated records). (Laruence)
  . Fixed bug #55649 (Undefined function Bug()). (Laruence)
  . Fixed bug #55622 (memory corruption in parse_ini_string). (Pierre)
  . Fixed bug #55576 (Cannot conditionally move uploaded file without race
    condition). (Gustavo)
  . Fixed bug #55510: $_FILES 'name' missing first character after upload.
    (Arpad)
  . Fixed bug #55509 (segfault on x86_64 using more than 2G memory). (Laruence)
  . Fixed bug #55504 (Content-Type header is not parsed correctly on
    HTTP POST request). (Hannes)
  . Fixed bug #55475 (is_a() triggers autoloader, new optional 3rd argument to
    is_a and is_subclass_of). (alan_k)
  . Fixed bug #52461 (Incomplete doctype and missing xmlns). 
    (virsacer at web dot de, Pierre)
  . Fixed bug #55366 (keys lost when using substr_replace an array). (Arpad)
  . Fixed bug #55273 (base64_decode() with strict rejects whitespace after
    pad). (Ilia)
  . Fixed bug #52624 (tempnam() by-pass open_basedir with nonnexistent
    directory). (Felipe)
  . Fixed bug #50982 (incorrect assumption of PAGE_SIZE size). (Dmitry)
  . Fixed invalid free in call_user_method() function. (Felipe)
  . Fixed bug #43200 (Interface implementation / inheritence not possible in
    abstract classes). (Felipe)


- BCmath:
  . Fixed bug #60377 (bcscale related crashes on 64bits platforms). (shm)

- Calendar:
  . Fixed bug #55797 (Integer overflow in SdnToGregorian leads to segfault (in
    optimized builds). (Gustavo)

- cURL:
  . Fixed bug #60439 (curl_copy_handle segfault when used with
    CURLOPT_PROGRESSFUNCTION). (Pierrick)
  . Fixed bug #54798 (Segfault when CURLOPT_STDERR file pointer is closed
    before calling curl_exec). (Hannes)
  . Fixed issues were curl_copy_handle() would sometimes lose copied
    preferences. (Hannes)

- DateTime:
  . Fixed bug #60373 (Startup errors with log_errors on cause segfault).
    (Derick)
  . Fixed bug #60236 (TLA timezone dates are not converted properly from
    timestamp). (Derick)
  . Fixed bug #55253 (DateTime::add() and sub() result -1 hour on objects with
    time zone type 2). (Derick)
  . Fixed bug #54851 (DateTime::createFromFormat() doesn't interpret "D").
    (Derick)
  . Fixed bug #53502 (strtotime with timezone memory leak). (Derick)
  . Fixed bug #52062 (large timestamps with DateTime::getTimestamp and
    DateTime::setTimestamp). (Derick)
  . Fixed bug #51994 (date_parse_from_format is parsing invalid date using 'yz'
    format). (Derick)
  . Fixed bug #52113 (Seg fault while creating (by unserialization)
    DatePeriod). (Derick)
  . Fixed bug #48476 (cloning extended DateTime class without calling
    parent::__constr crashed PHP). (Hannes)

- EXIF:
  . Fixed bug #60150 (Integer overflow during the parsing of invalid exif
    header). (CVE-2011-4566) (Stas, flolechaud at gmail dot com)

- Fileinfo:
  . Fixed bug #60094 (C++ comment fails in c89). (Laruence)
  . Fixed possible memory leak in finfo_open(). (Felipe)
  . Fixed memory leak when calling the Finfo constructor twice. (Felipe)

- Filter:
  . Fixed Bug #55478 (FILTER_VALIDATE_EMAIL fails with internationalized 
    domain name addresses containing >1 -). (Ilia)

- FTP:
  . Fixed bug #60183 (out of sync ftp responses). (bram at ebskamp dot me,
    rasmus)

- Gd:
  . Fixed bug #60160 (imagefill() doesn't work correctly
    for small images). (Florian)
  . Fixed potential memory leak on a png error (Rasmus, Paul Saab)

- Intl:
  . Fixed bug #60192 (SegFault when Collator not constructed
    properly). (Florian)
  . Fixed memory leak in several Intl locale functions. (Felipe)

- Json:
  . Fixed bug #55543 (json_encode() with JSON_NUMERIC_CHECK fails on objects
    with numeric string properties). (Ilia, dchurch at sciencelogic dot com)

- Mbstring:
  . Fixed possible crash in mb_ereg_search_init() using empty pattern. (Felipe)

- MS SQL:
  . Fixed bug #60267 (Compile failure with freetds 0.91). (Felipe)

- MySQL:
  . Fixed bug #55550 (mysql.trace_mode miscounts result sets). (Johannes)

- MySQLi extension:
  . Fixed bug #55859 (mysqli->stat property access gives error). (Andrey)
  . Fixed bug #55582 (mysqli_num_rows() returns always 0 for unbuffered, when
    mysqlnd is used). (Andrey)
  . Fixed bug #55703 (PHP crash when calling mysqli_fetch_fields). 
    (eran at zend dot com, Laruence)

- mysqlnd
  . Fixed bug #55609 (mysqlnd cannot be built shared). (Johannes)
  . Fixed bug #55067 (MySQL doesn't support compression - wrong config option).
    (Andrey)

- NSAPI SAPI:
  . Don't set $_SERVER['HTTPS'] on unsecure connection (bug #55403). (Uwe
    Schindler)

- OpenSSL:
  . Fixed bug #60279 (Fixed NULL pointer dereference in
    stream_socket_enable_crypto, case when ssl_handle of session_stream is not
    initialized.) (shm)
  . Fix segfault with older versions of OpenSSL. (Scott)

- Oracle Database extension (OCI8):
  . Fixed bug #59985 (show normal warning text for OCI_NO_DATA).
    (Chris Jones)
  . Increased maximum Oracle error message buffer length for new 11.2.0.3 size.
    (Chris Jones)
  . Improve internal initalization failure error messages. (Chris Jones)

- PDO
  . Fixed bug #55776 (PDORow to session bug). (Johannes)

- PDO Firebird:
  . Fixed bug #48877 ("bindValue" and "bindParam" do not work for PDO Firebird).
    (Mariuz)
  . Fixed bug #47415 (PDO_Firebird segfaults when passing lowercased column name to bindColumn).
  . Fixed bug #53280 (PDO_Firebird segfaults if query column count less than param count).
    (Mariuz)

- PDO MySQL driver:
  . Fixed bug #60155 (pdo_mysql.default_socket ignored). (Johannes)
  . Fixed bug #55870 (PDO ignores all SSL parameters when used with mysql 
    native driver). (Pierre)
  . Fixed bug #54158 (MYSQLND+PDO MySQL requires #define 
    MYSQL_OPT_LOCAL_INFILE). (Andrey)

- PDO OCI driver:
  . Fixed bug #55768 (PDO_OCI can't resume Oracle session after it's been
    killed). (mikhail dot v dot gavrilov at gmail dot com, Chris Jones, Tony)

- Phar:
  . Fixed bug #60261 (NULL pointer dereference in phar). (Felipe)
  . Fixed bug #60164 (Stubs of a specific length break phar_open_from_fp
    scanning for __HALT_COMPILER). (Ralph Schindler)
  . Fixed bug #53872 (internal corruption of phar). (Hannes)
  . Fixed bug #52013 (Unable to decompress files in a compressed phar). (Hannes)

- PHP-FPM SAPI:
  . Dropped restriction of not setting the same value multiple times, the last
    one holds. (giovanni at giacobbi dot net, fat)
  . Added .phar to default authorized extensions. (fat)
  . Fixed bug #60659 (FPM does not clear auth_user on request accept).
    (bonbons at linux-vserver dot org)
  . Fixed bug #60629 (memory corruption when web server closed the fcgi fd).
    (fat)
  . Enhance error log when the primary script can't be open. FR #60199. (fat)
  . Fixed bug #60179 (php_flag and php_value does not work properly). (fat)
  . Fixed bug #55577 (status.html does not install). (fat)
  . Fixed bug #55533 (The -d parameter doesn't work). (fat)
  . Fixed bug #55526 (Heartbeat causes a lot of unnecessary events). (fat)
  . Fixed bug #55486 (status show BIG processes number). (fat)
  . Enhanced security by limiting access to user defined extensions.
    FR #55181. (fat)
  . Added process.max to control the number of process FPM can fork. FR #55166.
    (fat)
  . Implemented FR #54577 (Enhanced status page with full status and details
    about each processes. Also provide a web page (status.html) for
    real-time FPM status. (fat)
  . Lowered default value for Process Manager. FR #54098. (fat)
  . Implemented FR #52569 (Add the "ondemand" process-manager
    to allow zero children). (fat)
  . Added partial syslog support (on error_log only). FR #52052. (fat)

- Postgres:
  . Fixed bug #60244 (pg_fetch_* functions do not validate that row param 
    is >0). (Ilia)
  . Added PGSQL_LIBPQ_VERSION/PGSQL_LIBPQ_VERSION_STR constants. (Yasuo)

- Reflection:
  . Fixed bug #60367 (Reflection and Late Static Binding). (Laruence)

- Session:
  . Fixed bug #55267 (session_regenerate_id fails after header sent). (Hannes)

- SimpleXML:
  . Reverted the SimpleXML->query() behaviour to returning empty arrays
    instead of false when no nodes are found as it was since 5.3.3 
    (bug #48601). (chregu, rrichards)

- SOAP
  . Fixed bug #54911 (Access to a undefined member in inherit SoapClient may
    cause Segmentation Fault). (Dmitry)
  . Fixed bug #48216 (PHP Fatal error: SOAP-ERROR: Parsing WSDL:
    Extra content at the end of the doc, when server uses chunked transfer
    encoding with spaces after chunk size). (Dmitry)
  . Fixed bug #44686 (SOAP-ERROR: Parsing WSDL with references). (Dmitry)

- Sockets:
  . Fixed bug #60048 (sa_len a #define on IRIX). (china at thewrittenword dot
    com)

- SPL:
  . Fixed bug #60082 (Crash in ArrayObject() when using recursive references).
    (Tony)
  . Fixed bug #55807 (Wrong value for splFileObject::SKIP_EMPTY).
    (jgotti at modedemploi dot fr, Hannes)
  . Fixed bug #54304 (RegexIterator::accept() doesn't work with scalar values).
    (Hannes)

- Streams:
  . Fixed bug #60455 (stream_get_line misbehaves if EOF is not detected together
    with the last read). (Gustavo)

- Tidy:
  . Fixed bug #54682 (Tidy::diagnose() NULL pointer dereference).
    (Maksymilian Arciemowicz, Felipe)

- XSL:
  . Added xsl.security_prefs ini option to define forbidden operations within
    XSLT stylesheets, default is not to enable write operations. This option 
    won't be in 5.4, since there's a new method. Fixes Bug #54446. (Chregu,
    Nicolas Gregoire)

23 Aug 2011, PHP 5.3.8

- Core:
  . Fixed bug #55439 (crypt() returns only the salt for MD5). (Stas)

- OpenSSL:
  . Reverted a change in timeout handling restoring PHP 5.3.6 behavior,
    as the new behavior caused mysqlnd SSL connections to hang (#55283).
    (Pierre, Andrey, Johannes)

18 Aug 2011, PHP 5.3.7
- Upgraded bundled SQLite to version 3.7.7.1. (Scott)
- Upgraded bundled PCRE to version 8.12. (Scott)

- Zend Engine:
  . Fixed bug #55156 (ReflectionClass::getDocComment() returns comment even
    though the class has none). (Felipe)
  . Fixed bug #55007 (compiler fail after previous fail). (Felipe)
  . Fixed bug #54910 (Crash when calling call_user_func with unknown function
    name). (Dmitry)
  . Fixed bug #54804 (__halt_compiler and imported namespaces).
    (Pierrick, Felipe)
  . Fixed bug #54624 (class_alias and type hint). (Felipe)
  . Fixed bug #54585 (track_errors causes segfault). (Dmitry)
  . Fixed bug #54423 (classes from dl()'ed extensions are not destroyed). 
    (Tony, Dmitry)
  . Fixed bug #54372 (Crash accessing global object itself returned from its
    __get() handle). (Dmitry)
  . Fixed bug #54367 (Use of closure causes problem in ArrayAccess). (Dmitry)
  . Fixed bug #54358 (Closure, use and reference). (Dmitry)
  . Fixed bug #54262 (Crash when assigning value to a dimension in a non-array).
    (Dmitry)
  . Fixed bug #54039 (use() of static variables in lambda functions can break
    staticness). (Dmitry)

- Core
  . Updated crypt_blowfish to 1.2. ((CVE-2011-2483) (Solar Designer)
  . Removed warning when argument of is_a() or is_subclass_of() is not 
    a known class. (Stas)
  . Fixed crash in error_log(). (Felipe) Reported by Mateusz Kocielski.
  . Added PHP_MANDIR constant telling where the manpages were installed into,
    and an --man-dir argument to php-config. (Hannes)
  . Fixed a crash inside dtor for error handling. (Ilia)
  . Fixed buffer overflow on overlog salt in crypt(). (Clément LECIGNE, Stas)  
  . Implemented FR #54459 (Range function accuracy). (Adam)

  . Fixed bug #55399 (parse_url() incorrectly treats ':' as a valid path).
    (Ilia)
  . Fixed bug #55339 (Segfault with allow_call_time_pass_reference = Off).
    (Dmitry)
  . Fixed bug #55295 [NEW]: popen_ex on windows, fixed possible heap overflow
    (Pierre)
  . Fixed bug #55258 (Windows Version Detecting Error). 
    ( xiaomao5 at live dot com, Pierre)
  . Fixed bug #55187 (readlink returns weird characters when false result).
   (Pierre)
  . Fixed bug #55082 (var_export() doesn't escape properties properly).
    (Gustavo)
  . Fixed bug #55014 (Compile failure due to improper use of ctime_r()). (Ilia)
  . Fixed bug #54939 (File path injection vulnerability in RFC1867 File upload
    filename). (Felipe) Reported by Krzysztof Kotowicz. (CVE-2011-2202)
  . Fixed bug #54935 php_win_err can lead to crash. (Pierre)
  . Fixed bug #54924 (assert.* is not being reset upon request shutdown). (Ilia)
  . Fixed bug #54895 (Fix compiling with older gcc version without need for
    membar_producer macro). (mhei at heimpold dot de)
  . Fixed bug #54866 (incorrect accounting for realpath_cache_size).
    (Dustin Ward)
  . Fixed bug #54723 (getimagesize() doesn't check the full ico signature).
    (Scott)
  . Fixed bug #54721 (Different Hashes on Windows, BSD and Linux on wrong Salt
    size). (Pierre, os at irj dot ru)
  . Fixed bug #54580 (get_browser() segmentation fault when browscap ini
    directive is set through php_admin_value). (Gustavo)
  . Fixed bug #54332 (Crash in zend_mm_check_ptr // Heap corruption). (Dmitry)
  . Fixed bug #54305 (Crash in gc_remove_zval_from_buffer). (Dmitry)
  . Fixed bug #54238 (use-after-free in substr_replace()). (Stas)
    (CVE-2011-1148)
  . Fixed bug #54204 (Can't set a value with a PATH section in php.ini).
    (Pierre)
  . Fixed bug #54180 (parse_url() incorrectly parses path when ? in fragment).
    (tomas dot brastavicius at quantum dot lt, Pierrick)
  . Fixed bug #54137 (file_get_contents POST request sends additional line
    break). (maurice-php at mertinkat dot net, Ilia)
  . Fixed bug #53848 (fgetcsv() ignores spaces at beginnings of fields). (Ilia)
  . Alternative fix for bug #52550, as applied to the round() function (signed
    overflow), as the old fix impacted the algorithm for numbers with magnitude
    smaller than 0. (Gustavo)
  . Fixed bug #53727 (Inconsistent behavior of is_subclass_of with interfaces)
    (Ralph Schindler, Dmitry)
  . Fixed bug #52935 (call exit in user_error_handler cause stream relate
    core). (Gustavo)
  . Fixed bug #51997 (SEEK_CUR with 0 value, returns a warning). (Ilia)
  . Fixed bug #50816 (Using class constants in array definition fails).
    (Pierrick, Dmitry)
  . Fixed bug #50363 (Invalid parsing in convert.quoted-printable-decode
    filter). (slusarz at curecanti dot org)
  . Fixed bug #48465 (sys_get_temp_dir() possibly inconsistent when using 
    TMPDIR on Windows). (Pierre)

- Apache2 Handler SAPI:
  . Fixed bug #54529 (SAPI crashes on apache_config.c:197).
    (hebergement at riastudio dot fr)

- CLI SAPI:
  . Fixed bug #52496 (Zero exit code on option parsing failure). (Ilia)

- cURL extension:
  . Added ini option curl.cainfo (support for custom cert db). (Pierre)
  . Added CURLINFO_REDIRECT_URL support. (Daniel Stenberg, Pierre)
  . Added support for CURLOPT_MAX_RECV_SPEED_LARGE and 
    CURLOPT_MAX_SEND_SPEED_LARGE. FR #51815. (Pierrick)

- DateTime extension:
  . Fixed bug where the DateTime object got changed while using date_diff().
    (Derick)
  . Fixed bug #54340 (DateTime::add() method bug). (Adam)
  . Fixed bug #54316 (DateTime::createFromFormat does not handle trailing '|'
    correctly). (Adam)
  . Fixed bug #54283 (new DatePeriod(NULL) causes crash). (Felipe)
  . Fixed bug #51819 (Case discrepancy in timezone names cause Uncaught
    exception and fatal error). (Hannes)

- DBA extension:
  . Supress warning on non-existent file open with Berkeley DB 5.2. (Chris Jones)
  . Fixed bug #54242 (dba_insert returns true if key already exists). (Felipe)

- Exif extesion:
  . Fixed bug #54121 (error message format string typo). (Ilia)

- Fileinfo extension:
  . Fixed bug #54934 (Unresolved symbol strtoull in HP-UX 11.11). (Felipe)

- Filter extension:
  . Added 3rd parameter to filter_var_array() and filter_input_array()
    functions that allows disabling addition of empty elements. (Ilia)
  . Fixed bug #53037 (FILTER_FLAG_EMPTY_STRING_NULL is not implemented). (Ilia)
  
- Interbase extension:
  . Fixed bug #54269 (Short exception message buffer causes crash). (Felipe)
  
- intl extension:
  . Implemented FR #54561 (Expose ICU version info). (David Zuelke, Ilia)
  . Implemented FR #54540 (Allow loading of arbitrary resource bundles when
    fallback is disabled). (David Zuelke, Stas)

- Imap extension:
  . Fixed bug #55313 (Number of retries not set when params specified).
    (kevin at kevinlocke dot name)

- json extension:
  . Fixed bug #54484 (Empty string in json_decode doesn't reset 
    json_last_error()). (Ilia)

- LDAP extension:
  . Fixed bug #53339 (Fails to build when compilng with gcc 4.5 and DSO
    libraries). (Clint Byrum, Raphael)

- libxml extension:
  . Fixed bug #54601 (Removing the doctype node segfaults). (Hannes)
  . Fixed bug #54440 (libxml extension ignores default context). (Gustavo)

- mbstring extension:
  . Fixed bug #54494 (mb_substr() mishandles UTF-32LE and UCS-2LE). (Gustavo)

- MCrypt extension:
  . Change E_ERROR to E_WARNING in mcrypt_create_iv when not enough data
    has been fetched (Windows). (Pierre)
  . Fixed bug #55169 (mcrypt_create_iv always fails to gather sufficient random 
    data on Windows). (Pierre)

- mysqlnd
  . Fixed crash when using more than 28,000 bound parameters. Workaround is to
    set mysqlnd.net_cmd_buffer_size to at least 9000. (Andrey)
  . Fixed bug #54674 mysqlnd valid_sjis_(head|tail) is using invalid operator
    and range). (nihen at megabbs dot com, Andrey)

- MySQLi extension:
  . Fixed bug #55283 (SSL options set by mysqli_ssl_set ignored for MySQLi
    persistent connections). (Andrey)
  . Fixed Bug #54221 (mysqli::get_warnings segfault when used in multi queries).
    (Andrey)

- OpenSSL extension:
  . openssl_encrypt()/openssl_decrypt() truncated keys of variable length
    ciphers to the OpenSSL default for the algorithm. (Scott)
  . On blocking SSL sockets respect the timeout option where possible.
    (Scott)
  . Fixed bug #54992 (Stream not closed and error not returned when SSL
    CN_match fails). (Gustavo, laird_ngrps at dodo dot com dot au)

- Oracle Database extension (OCI8):
  . Added oci_client_version() returning the runtime Oracle client library
    version. (Chris Jones)

. PCRE extension:
  . Increased the backtrack limit from 100000 to 1000000 (Rasmus)

- PDO extension:
  . Fixed bug #54929 (Parse error with single quote in sql comment). (Felipe)
  . Fixed bug #52104 (bindColumn creates Warning regardless of ATTR_ERRMODE 
    settings). (Ilia)

- PDO DBlib driver:
  . Fixed bug #54329 (MSSql extension memory leak).
    (dotslashpok at gmail dot com)
  . Fixed bug #54167 (PDO_DBLIB returns null on SQLUNIQUE field).
    (mjh at hodginsmedia dot com, Felipe)

- PDO ODBC driver:
  . Fixed data type usage in 64bit. (leocsilva at gmail dot com)

- PDO MySQL driver:
  . Fixed bug #54644 (wrong pathes in php_pdo_mysql_int.h). (Tony, Johannes)
  . Fixed bug #53782 (foreach throws irrelevant exception). (Johannes, Andrey)
  . Implemented FR #48587 (MySQL PDO driver doesn't support SSL connections).
    (Rob)

- PDO PostgreSQL driver:
  . Fixed bug #54318 (Non-portable grep option used in PDO pgsql
    configuration). (bwalton at artsci dot utoronto dot ca)

- PDO Oracle driver:
  . Fixed bug #44989 (64bit Oracle RPMs still not supported by pdo-oci).
    (jbnance at tresgeek dot net)

- Phar extension:
  . Fixed bug #54395 (Phar::mount() crashes when calling with wrong parameters).
    (Felipe)

- PHP-FPM SAPI:
  . Implemented FR #54499 (FPM ping and status_path should handle HEAD request). (fat)
  . Implemented FR #54172 (Overriding the pid file location of php-fpm). (fat)
  . Fixed missing Expires and Cache-Control headers for ping and status pages.
    (fat)
  . Fixed memory leak. (fat) Reported and fixed by Giovanni Giacobbi.
  . Fixed wrong value of log_level when invoking fpm with -tt. (fat)
  . Added xml format to the status page. (fat)
  . Removed timestamp in logs written by children processes. (fat)
  . Fixed exit at FPM startup on fpm_resources_prepare() errors. (fat)
  . Added master rlimit_files and rlimit_core in the global configuration
    settings. (fat)
  . Removed pid in debug logs written by chrildren processes. (fat)
  . Added custom access log (also added per request %CPU and memory
    mesurement). (fat)
  . Added a real scoreboard and several improvements to the status page. (fat)

- Reflection extension:
  . Fixed bug #54347 (reflection_extension does not lowercase module function
    name). (Felipe, laruence at yahoo dot com dot cn)

- SOAP extension:
  . Fixed bug #55323 (SoapClient segmentation fault when XSD_TYPEKIND_EXTENSION
    contains itself). (Dmitry)
  . Fixed bug #54312 (soap_version logic bug). (tom at samplonius dot org)

- Sockets extension:
  . Fixed stack buffer overflow in socket_connect(). (CVE-2011-1938)
    Found by Mateusz Kocielski, Marek Kroemeke and Filip Palian. (Felipe)
  . Changed socket_set_block() and socket_set_nonblock() so they emit warnings
    on error. (Gustavo)
  . Fixed bug #51958 (socket_accept() fails on IPv6 server sockets). (Gustavo)

- SPL extension:
  . Fixed bug #54971 (Wrong result when using iterator_to_array with use_keys
    on true). (Pierrick)
  . Fixed bug #54970 (SplFixedArray::setSize() isn't resizing). (Felipe)
  . Fixed bug #54609 (Certain implementation(s) of SplFixedArray cause hard
    crash). (Felipe)
  . Fixed bug #54384 (Dual iterators, GlobIterator, SplFileObject and
    SplTempFileObject crash when user-space classes don't call the paren
    constructor). (Gustavo)
  . Fixed bug #54292 (Wrong parameter causes crash in
    SplFileObject::__construct()). (Felipe)
  . Fixed bug #54291 (Crash iterating DirectoryIterator for dir name starting
    with \0). (Gustavo)
  . Fixed bug #54281 (Crash in non-initialized RecursiveIteratorIterator).
    (Felipe)

- Streams:
  . Fixed bug #54946 (stream_get_contents infinite loop). (Hannes)
  . Fixed bug #54623 (Segfault when writing to a persistent socket after
    closing a copy of the socket). (Gustavo)
  . Fixed bug #54681 (addGlob() crashes on invalid flags). (Felipe)


17 Mar 2011, PHP 5.3.6
- Upgraded bundled Sqlite3 to version 3.7.4. (Ilia)
- Upgraded bundled PCRE to version 8.11. (Ilia)

- Zend Engine:
  . Indirect reference to $this fails to resolve if direct $this is never used
    in method. (Scott)
  . Added options to debug backtrace functions. (Stas)
  . Fixed bug numerous crashes due to setlocale (crash on error, pcre, mysql
    etc.) on Windows in thread safe mode. (Pierre)
  . Fixed Bug #53971 (isset() and empty() produce apparently spurious runtime
    error). (Dmitry)
  . Fixed Bug #53958 (Closures can't 'use' shared variables by value and by
    reference). (Dmitry)
  . Fixed Bug #53629 (memory leak inside highlight_string()). (Hannes, Ilia)
  . Fixed Bug #51458 (Lack of error context with nested exceptions). (Stas)
  . Fixed Bug #47143 (Throwing an exception in a destructor causes a fatal
    error). (Stas)
  . Fixed bug #43512 (same parameter name can be used multiple times in
    method/function definition). (Felipe)

- Core:
  . Added ability to connect to HTTPS sites through proxy with basic
    authentication using stream_context/http/header/Proxy-Authorization (Dmitry)
  . Changed default value of ini directive serialize_precision from 100 to 17.
    (Gustavo)
  . Fixed bug #54055 (buffer overrun with high values for precision ini
    setting). (Gustavo)
  . Fixed bug #53959 (reflection data for fgetcsv out-of-date). (Richard)
  . Fixed bug #53577 (Regression introduced in 5.3.4 in open_basedir with a
    trailing forward slash). (lekensteyn at gmail dot com, Pierre)
  . Fixed bug #53682 (Fix compile on the VAX). (Rasmus, jklos)
  . Fixed bug #48484 (array_product() always returns 0 for an empty array).
    (Ilia)
  . Fixed bug #48607 (fwrite() doesn't check reply from ftp server before
    exiting). (Ilia)

 
- Calendar extension:
  . Fixed bug #53574 (Integer overflow in SdnToJulian, sometimes leading to
    segfault). (Gustavo)

- DOM extension:
  . Implemented FR #39771 (Made DOMDocument::saveHTML accept an optional DOMNode
    like DOMDocument::saveXML). (Gustavo)
  
- DateTime extension:
  . Fixed a bug in DateTime->modify() where absolute date/time statements had
    no effect. (Derick)
  . Fixed bug #53729 (DatePeriod fails to initialize recurrences on 64bit
    big-endian systems). (Derick, rein@basefarm.no)
  . Fixed bug #52808 (Segfault when specifying interval as two dates). (Stas)
  . Fixed bug #52738 (Can't use new properties in class extended from 
    DateInterval). (Stas)
  . Fixed bug #52290 (setDate, setISODate, setTime works wrong when DateTime
    created from timestamp). (Stas)
  . Fixed bug #52063 (DateTime constructor's second argument doesn't have a 
    null default value). (Gustavo, Stas)

- Exif extension:
  . Fixed bug #54002 (crash on crafted tag, reported by Luca Carettoni).
    (Pierre) (CVE-2011-0708)

- Filter extension:
  . Fixed bug #53924 (FILTER_VALIDATE_URL doesn't validate port number).
    (Ilia, Gustavo)
  . Fixed bug #53150 (FILTER_FLAG_NO_RES_RANGE is missing some IP ranges).
    (Ilia)
  . Fixed bug #52209 (INPUT_ENV returns NULL for set variables (CLI)). (Ilia)
  . Fixed bug #47435 (FILTER_FLAG_NO_RES_RANGE don't work with ipv6).
    (Ilia, valli at icsurselva dot ch)

- Fileinfo extension:
  . Fixed bug #54016 (finfo_file() Cannot determine filetype in archives).
    (Hannes)

- Gettext
  . Fixed bug #53837 (_() crashes on Windows when no LANG or LANGUAGE 
    environment variable are set). (Pierre)

- IMAP extension:
  . Implemented FR #53812 (get MIME headers of the part of the email). (Stas)
  . Fixed bug #53377 (imap_mime_header_decode() doesn't ignore \t during long
    MIME header unfolding). (Adam)
    
- Intl extension:
  . Fixed bug #53612 (Segmentation fault when using cloned several intl
    objects). (Gustavo)
  . Fixed bug #53512 (NumberFormatter::setSymbol crash on bogus $attr values).
    (Felipe)
  . Implemented clone functionality for number, date & message formatters. 
    (Stas).

- JSON extension:
  . Fixed bug #53963 (Ensure error_code is always set during some failed
    decodings). (Scott)

- mysqlnd
  . Fixed problem with always returning 0 as num_rows for unbuffered sets. 
    (Andrey, Ulf)

- MySQL Improved extension:
  . Added 'db' and 'catalog' keys to the field fetching functions (FR #39847). 
    (Kalle)
  . Fixed buggy counting of affected rows when using the text protocol. The
    collected statistics were wrong when multi_query was used with mysqlnd
    (Andrey)
  . Fixed bug #53795 (Connect Error from MySqli (mysqlnd) when using SSL). 
    (Kalle)
  . Fixed bug #53503 (mysqli::query returns false after successful LOAD DATA 
    query). (Kalle, Andrey)
  . Fixed bug #53425 (mysqli_real_connect() ignores client flags when built to 
    call libmysql). (Kalle, tre-php-net at crushedhat dot com)

- OpenSSL extension:
  . Fixed stream_socket_enable_crypto() not honoring the socket timeout in
    server mode. (Gustavo)
  . Fixed bug #54060 (Memory leaks when openssl_encrypt). (Pierre)
  . Fixed bug #54061 (Memory leaks when openssl_decrypt). (Pierre)
  . Fixed bug #53592 (stream_socket_enable_crypto() busy-waits in client mode).
    (Gustavo)
  . Implemented FR #53447 (Cannot disable SessionTicket extension for servers
    that do not support it) by adding a no_ticket SSL context option. (Adam,
    Tony)

- PDO MySQL driver:
  . Fixed bug #53551 (PDOStatement execute segfaults for pdo_mysql driver).
    (Johannes)
  . Implemented FR #47802 (Support for setting character sets in DSN strings). 
    (Kalle)

- PDO Oracle driver:
  . Fixed bug #39199 (Cannot load Lob data with more than 4000 bytes on
    ORACLE 10). (spatar at mail dot nnov dot ru)
    
- PDO PostgreSQL driver:
  . Fixed bug #53517 (segfault in pgsql_stmt_execute() when postgres is down).
    (gyp at balabit dot hu)

- Phar extension:
  . Fixed bug #54247 (format-string vulnerability on Phar). (Felipe)
    (CVE-2011-1153)
  . Fixed bug #53541 (format string bug in ext/phar).
    (crrodriguez at opensuse dot org, Ilia)
  . Fixed bug #53898 (PHAR reports invalid error message, when the directory 
    does not exist). (Ilia)

- PHP-FPM SAPI:
  . Enforce security in the fastcgi protocol parsing.
    (ef-lists at email dotde)
  . Fixed bug #53777 (php-fpm log format now match php_error log format). (fat)
  . Fixed bug #53527 (php-fpm --test doesn't set a valuable return value). (fat)
  . Fixed bug #53434 (php-fpm slowlog now also logs the original request). (fat)

- Readline extension:
  . Fixed bug #53630 (Fixed parameter handling inside readline() function).
    (jo at feuersee dot de, Ilia)

- Reflection extension:
  . Fixed bug #53915 (ReflectionClass::getConstant(s) emits fatal error on
    constants with self::). (Gustavo)

- Shmop extension:
  . Fixed bug #54193 (Integer overflow in shmop_read()). (Felipe)
    Reported by Jose Carlos Norte <jose at eyeos dot org> (CVE-2011-1092)

- SNMP extension:
  . Fixed bug #51336 (snmprealwalk (snmp v1) does not handle end of OID tree
    correctly). (Boris Lytochkin)

- SOAP extension:
  . Fixed possible crash introduced by the NULL poisoning patch.
    (Mateusz Kocielski, Pierre)

- SPL extension:
  . Fixed memory leak in DirectoryIterator::getExtension() and 
    SplFileInfo::getExtension(). (Felipe)
  . Fixed bug #53914 (SPL assumes HAVE_GLOB is defined). (Chris Jones)
  . Fixed bug #53515 (property_exists incorrect on ArrayObject null and 0
    values). (Felipe)
  . Fixed bug #49608 (Using CachingIterator on DirectoryIterator instance
    segfaults). (Felipe)

  . Added SplFileInfo::getExtension(). FR #48767. (Peter Cowburn)

- SQLite3 extension:
  . Fixed memory leaked introduced by the NULL poisoning patch.
    (Mateusz Kocielski, Pierre)
  . Fixed memory leak on SQLite3Result and SQLite3Stmt when assigning to a
    reference. (Felipe)
  . Add SQlite3_Stmt::readonly() for checking if a statement is read only.
    (Scott)
  . Implemented FR #53466 (SQLite3Result::columnType() should return false after
    all of the rows have been fetched). (Scott)

- Streams:
  . Fixed bug #54092 (Segmentation fault when using HTTP proxy with the FTP
    wrapper). (Gustavo)
  . Fixed bug #53913 (Streams functions assume HAVE_GLOB is defined). (Chris
    Jones)
  . Fixed bug #53903 (userspace stream stat callback does not separate the
    elements of the returned array before converting them). (Gustavo)
  . Implemented FR #26158 (open arbitrary file descriptor with fopen). (Gustavo)

- Tokenizer Extension
  . Fixed bug #54089 (token_get_all() does not stop after __halt_compiler).
    (Nikita Popov, Ilia)

- XSL extension:
  . Fixed memory leaked introduced by the NULL poisoning patch.
    (Mateusz Kocielski, Pierre)

- Zip extension:
  . Added the filename into the return value of stream_get_meta_data(). (Hannes)
  . Fixed bug #53923 (Zip functions assume HAVE_GLOB is defined). (Adam)
  . Fixed bug #53893 (Wrong return value for ZipArchive::extractTo()). (Pierre)
  . Fixed bug #53885 (ZipArchive segfault with FL_UNCHANGED on empty archive).
    (Stas, Maksymilian Arciemowicz). (CVE-2011-0421)
  . Fixed bug #53854 (Missing constants for compression type). (Richard, Adam)
  . Fixed bug #53603 (ZipArchive should quiet stat errors). (brad dot froehle at
    gmail dot com, Gustavo)
  . Fixed bug #53579 (stream_get_contents() segfaults on ziparchive streams).
    (Hannes)
  . Fixed bug #53568 (swapped memset arguments in struct initialization).
    (crrodriguez at opensuse dot org)
  . Fixed bug #53166 (Missing parameters in docs and reflection definition). 
    (Richard)
  . Fixed bug #49072 (feof never returns true for damaged file in zip).
    (Gustavo, Richard Quadling)

06 Jan 2011, PHP 5.3.5
- Fixed Bug #53632 (infinite loop with x87 fpu). (CVE-2010-4645) (Scott, 
  Rasmus)

09 Dec 2010, PHP 5.3.4
- Upgraded bundled Sqlite3 to version 3.7.3. (Ilia)
- Upgraded bundled PCRE to version 8.10. (Ilia)

- Security enhancements:
  . Fixed crash in zip extract method (possible CWE-170). 
    (Maksymilian Arciemowicz, Pierre)
  . Paths with NULL in them (foo\0bar.txt) are now considered as invalid.
    (Rasmus)
  . Fixed a possible double free in imap extension (Identified by Mateusz 
    Kocielski). (CVE-2010-4150). (Ilia)
  . Fixed NULL pointer dereference in ZipArchive::getArchiveComment.
    (CVE-2010-3709). (Maksymilian Arciemowicz)
  . Fixed possible flaw in open_basedir (CVE-2010-3436). (Pierre)
  . Fixed MOPS-2010-24, fix string validation. (CVE-2010-2950). (Pierre)
  . Fixed symbolic resolution support when the target is a DFS share. (Pierre)
  . Fixed bug #52929 (Segfault in filter_var with FILTER_VALIDATE_EMAIL with
    large amount of data) (CVE-2010-3710). (Adam)

- General improvements:
  . Added stat support for zip stream. (Pierre)
  . Added follow_location (enabled by default) option for the http stream 
    support. (Pierre)
  . Improved support for is_link and related functions on Windows. (Pierre)
  . Added a 3rd parameter to get_html_translation_table. It now takes a charset
    hint, like htmlentities et al. (Gustavo)
 
- Implemented feature requests:
  . Implemented FR #52348, added new constant ZEND_MULTIBYTE to detect
    zend multibyte at runtime. (Kalle)
  . Implemented FR #52173, added functions pcntl_get_last_error() and 
     pcntl_strerror(). (nick dot telford at gmail dot com, Arnaud)
  . Implemented symbolic links support for open_basedir checks. (Pierre)
  . Implemented FR #51804, SplFileInfo::getLinkTarget on Windows. (Pierre)
  . Implemented FR #50692, not uploaded files don't count towards
    max_file_uploads limit. As a side improvement, temporary files are not
    opened for empty uploads and, in debug mode, 0-length uploads. (Gustavo)
    
- Improved MySQLnd:
  . Added new character sets to mysqlnd, which are available in MySQL 5.5
    (Andrey)

- Improved PHP-FPM SAPI:
  . Added '-p/--prefix' to php-fpm to use a custom prefix and run multiple
    instances. (fat)
  . Added custom process title for FPM. (fat)
  . Added '-t/--test' to php-fpm to check and validate FPM conf file. (fat)
  . Added statistics about listening socket queue length for FPM.
    (andrei dot nigmatulin at gmail dot com, fat)
    
- Core:
  . Fixed extract() to do not overwrite $GLOBALS and $this when using
    EXTR_OVERWRITE. (jorto at redhat dot com)
  . Fixed bug in the Windows implementation of dns_get_record, where the two
    last parameters wouldn't be filled unless the type were DNS_ANY (Gustavo).
  . Changed the $context parameter on copy() to actually have an effect. (Kalle)
  . Fixed htmlentities/htmlspecialchars accepting certain ill-formed UTF-8
    sequences. (Gustavo)
  . Fixed bug #53409 (sleep() returns NULL on Windows). (Pierre)
  . Fixed bug #53319 (strip_tags() may strip '<br />' incorrectly). (Felipe)
  . Fixed bug #53304 (quot_print_decode does not handle lower-case hex digits).
    (Ilia, daniel dot mueller at inexio dot net)
  . Fixed bug #53248 (rawurlencode RFC 3986 EBCDIC support misses tilde char).
    (Justin Martin)  
  . Fixed bug #53226 (file_exists fails on big filenames). (Adam)
  . Fixed bug #53198 (changing INI setting "from" with ini_set did not have any
    effect). (Gustavo)
  . Fixed bug #53180 (post_max_size=0 not disabling the limit when the content
    type is application/x-www-form-urlencoded or is not registered with PHP).
    (gm at tlink dot de, Gustavo)
  . Fixed bug #53141 (autoload misbehaves if called from closing session).
    (ladislav at marek dot su)
  . Fixed bug #53021 (In html_entity_decode, failure to convert numeric entities
    with ENT_NOQUOTES and ISO-8859-1). Fixed and extended the fix of
    ENT_NOQUOTES in html_entity_decode that had introduced the bug (rev
    #185591) to other encodings. Additionaly, html_entity_decode() now doesn't
    decode &#34; if ENT_NOQUOTES is given. (Gustavo)
  . Fixed bug #52931 (strripos not overloaded with function overloading
    enabled). (Felipe)
  . Fixed bug #52772 (var_dump() doesn't check for the existence of 
    get_class_name before calling it). (Kalle, Gustavo)
  . Fixed bug #52534 (var_export array with negative key). (Felipe)
  . Fixed bug #52327 (base64_decode() improper handling of leading padding in
    strict mode). (Ilia)
  . Fixed bug #52260 (dns_get_record fails with non-existing domain on Windows).
    (a_jelly_doughnut at phpbb dot com, Pierre)
  . Fixed bug #50953 (socket will not connect to IPv4 address when the host has
    both IPv4 and IPv6 addresses, on Windows). (Gustavo, Pierre)
  . Fixed bug #50524 (proc_open on Windows does not respect cwd as it does on
    other platforms). (Pierre)
  . Fixed bug #49687 (utf8_decode vulnerabilities and deficiencies in the number
    of reported malformed sequences). (CVE-2010-3870) (Gustavo)
  . Fixed bug #49407 (get_html_translation_table doesn't handle UTF-8).
    (Gustavo)
  . Fixed bug #48831 (php -i has different output to php --ini). (Richard, 
    Pierre)
  . Fixed bug #47643 (array_diff() takes over 3000 times longer than php 5.2.4).
    (Felipe)
  . Fixed bug #47168 (printf of floating point variable prints maximum of 40 
    decimal places). (Ilia)
  . Fixed bug #46587 (mt_rand() does not check that max is greater than min).
    (Ilia)
  . Fixed bug #29085 (bad default include_path on Windows). (Pierre)
  . Fixed bug #25927 (get_html_translation_table calls the ' &#39; instead of
    &#039;). (Gustavo)
    
- Zend engine:
  . Reverted fix for bug #51176 (Static calling in non-static method behaves
    like $this->). (Felipe)
  . Changed deprecated ini options on startup from E_WARNING to E_DEPRECATED. 
    (Kalle)
  . Fixed NULL dereference in lex_scan on zend multibyte builds where the script
    had a flex incompatible encoding and there was no converter. (Gustavo)
  . Fixed covariance of return-by-ref constraints. (Etienne)
  . Fixed bug #53305 (E_NOTICE when defining a constant starts with
    __COMPILER_HALT_OFFSET__). (Felipe)
  . Fixed bug #52939 (zend_call_function does not respect ZEND_SEND_PREFER_REF).
    (Dmitry)
  . Fixed bug #52879 (Objects unreferenced in __get, __set, __isset or __unset
    can be freed too early). (mail_ben_schmidt at yahoo dot com dot au, Dmitry)
  . Fixed bug #52786 (PHP should reset section to [PHP] after ini sections).
    (Fedora at famillecollet dot com)
  . Fixed bug #52508 (newline problem with parse_ini_file+INI_SCANNER_RAW).
    (Felipe)
  . Fixed bug #52484 (__set() ignores setting properties with empty names).
    (Felipe)
  . Fixed bug #52361 (Throwing an exception in a destructor causes invalid
    catching). (Dmitry)
  . Fixed bug #51008 (Zend/tests/bug45877.phpt fails). (Dmitry)
  
- Build issues:
  . Fixed bug #52436 (Compile error if systems do not have stdint.h)
    (Sriram Natarajan)
  . Fixed bug #50345 (nanosleep not detected properly on some solaris versions).
    (Ulf, Tony)
  . Fixed bug #49215 (make fails on glob_wrapper). (Felipe)

- Calendar extension:
  . Fixed bug #52744 (cal_days_in_month incorrect for December 1 BCE).
   (gpap at internet dot gr, Adam)
    
- cURL extension:
  . Fixed bug #52828 (curl_setopt does not accept persistent streams).
    (Gustavo, Ilia)
  . Fixed bug #52827 (cURL leaks handle and causes assertion error
    (CURLOPT_STDERR)). (Gustavo)
  . Fixed bug #52202 (CURLOPT_PRIVATE gets corrupted). (Ilia)
  . Fixed bug #50410 (curl extension slows down PHP on Windows). (Pierre)
    
- DateTime extension:
  . Fixed bug #53297 (gettimeofday implementation in php/win32/time.c can return
    1 million microsecs). (ped at 7gods dot org)
  . Fixed bug #52668 (Iterating over a dateperiod twice is broken). (Derick)
  . Fixed bug #52454 (Relative dates and getTimestamp increments by one day).
    (Derick)
  . Fixed bug #52430 (date_parse parse 24:xx:xx as valid time). (Derick)
  . Added support for the ( and ) delimiters/separators to
    DateTime::createFromFormat(). (Derick)

- DBA extension:
  . Added Berkeley DB 5.1 support to the DBA extension. (Oracle Corp.)

- DOM extension:
  . Fixed bug #52656 (DOMCdataSection does not work with splitText). (Ilia)

- Filter extension:
  . Fixed the filter extension accepting IPv4 octets with a leading 0 as that
    belongs to the unsupported "dotted octal" representation. (Gustavo)
  . Fixed bug #53236 (problems in the validation of IPv6 addresses with leading
    and trailing :: in the filter extension). (Gustavo)
  . Fixed bug #50117 (problems in the validation of IPv6 addresses with IPv4
    addresses and ::). (Gustavo)

- GD extension:
  . Fixed bug #53492 (fix crash if anti-aliasing steps are invalid). (Pierre)

- GMP extension:
  . Fixed bug #52906 (gmp_mod returns negative result when non-negative is 
    expected). (Stas)
  . Fixed bug #52849 (GNU MP invalid version match). (Adam)

- Hash extension:
  . Fixed bug #51003 (unaligned memory access in ext/hash/hash_tiger.c).
    (Mike, Ilia)

- Iconv extension:
  . Fixed bug #52941 (The 'iconv_mime_decode_headers' function is skipping
    headers). (Adam)
  . Fixed bug #52599 (iconv output handler outputs incorrect content type
    when flags are used). (Ilia)
  . Fixed bug #51250 (iconv_mime_decode() does not ignore malformed Q-encoded 
    words). (Ilia)

- Intl extension:
  . Fixed crashes on invalid parameters in intl extension. (CVE-2010-4409).
    (Stas, Maksymilian Arciemowicz)
  . Added support for formatting the timestamp stored in a DateTime object.
    (Stas)
  . Fixed bug #50590 (IntlDateFormatter::parse result is limited to the integer
    range). (Stas)
    
- Mbstring extension:
  . Fixed bug #53273 (mb_strcut() returns garbage with the excessive length
    parameter). (CVE-2010-4156) (Mateusz Kocielski, Pierre, Moriyoshi)
  . Fixed bug #52981 (Unicode casing table was out-of-date. Updated with
    UnicodeData-6.0.0d7.txt and included the source of the generator program
    with the distribution) (Gustavo).
  . Fixed bug #52681 (mb_send_mail() appends an extra MIME-Version header).
    (Adam)
 
- MSSQL extension:
  . Fixed possible crash in mssql_fetch_batch(). (Kalle)
  . Fixed bug #52843 (Segfault when optional parameters are not passed in to
    mssql_connect). (Felipe)
    
- MySQL extension:
  . Fixed bug #52636 (php_mysql_fetch_hash writes long value into int). 
    (Kalle, rein at basefarm dot no)
    
- MySQLi extension:
  . Fixed bug #52891 (Wrong data inserted with mysqli/mysqlnd when using
    mysqli_stmt_bind_param and value> PHP_INT_MAX). (Andrey)
  . Fixed bug #52686 (mysql_stmt_attr_[gs]et argument points to incorrect type).
    (rein at basefarm dot no)
  . Fixed bug #52654 (mysqli doesn't install headers with structures it uses).
    (Andrey)
  . Fixed bug #52433 (Call to undefined method mysqli::poll() - must be static).
    (Andrey)
  . Fixed bug #52417 (MySQLi build failure with mysqlnd on MacOS X). (Andrey)
  . Fixed bug #52413 (MySQLi/libmysql build failure on OS X, FreeBSD). (Andrey)
  . Fixed bug #52390 (mysqli_report() should be per-request setting). (Kalle)
  . Fixed bug #52302 (mysqli_fetch_all does not work with MYSQLI_USE_RESULT).
    (Andrey)
  . Fixed bug #52221 (Misbehaviour of magic_quotes_runtime (get/set)). (Andrey)
  . Fixed bug #45921 (Can't initialize character set hebrew). (Andrey)
  
- MySQLnd:
  . Fixed bug #52613 (crash in mysqlnd after hitting memory limit). (Andrey)
     
- ODBC extension:
  - Fixed bug #52512 (Broken error handling in odbc_execute).
    (mkoegler at auto dot tuwien dot ac dot at)

- Openssl extension:
  . Fixed possible blocking behavior in openssl_random_pseudo_bytes on Windows.
    (Pierre)
  . Fixed bug #53136 (Invalid read on openssl_csr_new()). (Felipe)
  . Fixed bug #52947 (segfault when ssl stream option capture_peer_cert_chain
    used). (Felipe)

- Oracle Database extension (OCI8):
  . Fixed bug #53284 (Valgrind warnings in oci_set_* functions) (Oracle Corp.)
  . Fixed bug #51610 (Using oci_connect causes PHP to take a long time to
    exit).  Requires Oracle 11.2.0.2 client libraries (or Oracle bug fix
    9891199) for this patch to have an effect. (Oracle Corp.)
      
- PCNTL extension:
  . Fixed bug #52784 (Race condition when handling many concurrent signals).
    (nick dot telford at gmail dot com, Arnaud)
    
- PCRE extension:
  . Fixed bug #52971 (PCRE-Meta-Characters not working with utf-8). (Felipe)
  . Fixed bug #52732 (Docs say preg_match() returns FALSE on error, but it
    returns int(0)). (slugonamission at gmail dot com)

- PHAR extension:
  . Fixed bug #50987 (unaligned memory access in phar.c).
    (geissert at debian dot org, Ilia)

- PHP-FPM SAPI:
  . Fixed bug #53412 (segfault when using -y). (fat)
  . Fixed inconsistent backlog default value (-1) in FPM on many systems. (fat)
  . Fixed bug #52501 (libevent made FPM crashed when forking -- libevent has
    been removed). (fat)
  . Fixed bug #52725 (gcc builtin atomic functions were sometimes used when they
    were not available). (fat)
  . Fixed bug #52693 (configuration file errors are not logged to stderr). (fat)
  . Fixed bug #52674 (FPM Status page returns inconsistent Content-Type
    headers). (fat)
  . Fixed bug #52498 (libevent was not only linked to php-fpm). (fat)

- PDO:
  . Fixed bug #52699 (PDO bindValue writes long int 32bit enum).
    (rein at basefarm dot no) 
  . Fixed bug #52487 (PDO::FETCH_INTO leaks memory). (Felipe)
  
- PDO DBLib driver:
  . Fixed bug #52546 (pdo_dblib segmentation fault when iterating MONEY values).
    (Felipe)
    
- PDO Firebird driver:
  . Restored firebird support (VC9 builds only). (Pierre)
  . Fixed bug #53335 (pdo_firebird did not implement rowCount()).
    (preeves at ibphoenix dot com)
  . Fixed bug #53323 (pdo_firebird getAttribute() crash).
    (preeves at ibphoenix dot com)
    
- PDO MySQL driver:
  . Fixed bug #52745 (Binding params doesn't work when selecting a date inside a
    CASE-WHEN). (Andrey)
    
- PostgreSQL extension:
  . Fixed bug #47199 (pg_delete() fails on NULL). (ewgraf at gmail dot com)
  
- Reflection extension:
  . Fixed ReflectionProperty::isDefault() giving a wrong result for properties
    obtained with ReflectionClass::getProperties(). (Gustavo)
- Reflection extension:
  . Fixed bug #53366 (Reflection doesnt get dynamic property value from
    getProperty()). (Felipe)
  . Fixed bug #52854 (ReflectionClass::newInstanceArgs does not work for classes
    without constructors). (Johannes)
  
- SOAP extension:
  . Fixed bug #44248 (RFC2616 transgression while HTTPS request through proxy
    with SoapClient object). (Dmitry)
    
- SPL extension:
  . Fixed bug #53362 (Segmentation fault when extending SplFixedArray). (Felipe)
  . Fixed bug #53279 (SplFileObject doesn't initialise default CSV escape
    character). (Adam)
  . Fixed bug #53144 (Segfault in SplObjectStorage::removeAll()). (Felipe)
  . Fixed bug #53071 (SPLObjectStorage defeats gc_collect_cycles). (Gustavo)
  . Fixed bug #52573 (SplFileObject::fscanf Segmentation fault). (Felipe)
  . Fixed bug #51763 (SplFileInfo::getType() does not work symbolic link 
    and directory). (Pierre)
  . Fixed bug #50481 (Storing many SPLFixedArray in an array crashes). (Felipe)
  . Fixed bug #50579 (RegexIterator::REPLACE doesn't work). (Felipe)

- SQLite3 extension:
  . Fixed bug #53463 (sqlite3 columnName() segfaults on bad column_number).
    (Felipe)
    
- Streams:
  . Fixed forward stream seeking emulation in streams that don't support seeking
    in situations where the read operation gives back less data than requested
    and when there was data in the buffer before the emulation started. Also
    made more consistent its behavior -- should return failure every time less
    data than was requested was skipped. (Gustavo)
  . Fixed bug #53241 (stream casting that relies on fdopen/fopencookie fails
    with streams opened with, inter alia, the 'xb' mode). (Gustavo)
  . Fixed bug #53006 (stream_get_contents has an unpredictable behavior when the
    underlying stream does not support seeking). (Gustavo)
  . Fixed bug #52944 (Invalid write on second and subsequent reads with an
    inflate filter fed invalid data). (Gustavo)
  . Fixed bug #52820 (writes to fopencookie FILE* not commited when seeking the
    stream). (Gustavo)

- WDDX extension:
  . Fixed bug #52468 (wddx_deserialize corrupts integer field value when left
    empty). (Felipe)
     
- Zlib extension:
  . Fixed bug #52926 (zlib fopen wrapper does not use context). (Gustavo)

22 Jul 2010, PHP 5.3.3
- Upgraded bundled sqlite to version 3.6.23.1. (Ilia)
- Upgraded bundled PCRE to version 8.02. (Ilia)

- Added support for JSON_NUMERIC_CHECK option in json_encode() that converts 
  numeric strings to integers. (Ilia)
- Added stream_set_read_buffer, allows to set the buffer for read operation.
  (Pierre)
- Added stream filter support to mcrypt extension (ported from 
  mcrypt_filter). (Stas)
- Added full_special_chars filter to ext/filter. (Rasmus)
- Added backlog socket context option for stream_socket_server(). (Mike)
- Added fifth parameter to openssl_encrypt()/openssl_decrypt()
  (string $iv) to use non-NULL IV.
  Made implicit use of NULL IV a warning. (Sara)
- Added openssl_cipher_iv_length(). (Sara)
- Added FastCGI Process Manager (FPM) SAPI. (Tony)
- Added recent Windows versions to php_uname and fix undefined windows 
  version support. (Pierre)
- Added Berkeley DB 5 support to the DBA extension. (Johannes, Chris Jones)
- Added support for copy to/from array/file for pdo_pgsql extension. 
  (Denis Gasparin, Ilia)
- Added inTransaction() method to PDO, with specialized support for Postgres.
  (Ilia, Denis Gasparin)

- Changed namespaced classes so that the ctor can only be named
  __construct now. (Stas)
- Reset error state in PDO::beginTransaction() reset error state. (Ilia)

- Implemented FR#51295 (SQLite3::busyTimeout not existing). (Mark)
- Implemented FR#35638 (Adding udate to imap_fetch_overview results).
  (Charles_Duffy at dell dot com )
- Rewrote var_export() to use smart_str rather than output buffering, prevents
  data disclosure if a fatal error occurs (CVE-2010-2531). (Scott)
- Fixed possible buffer overflows in mysqlnd_list_fields,  mysqlnd_change_user.
  (Andrey)
- Fixed possible buffer overflows when handling error packets in mysqlnd.
  Reported by Stefan Esser. (Andrey)
- Fixed very rare memory leak in mysqlnd, when binding thousands of columns.
  (Andrey)
- Fixed a crash when calling an inexistent method of a class that inherits 
  PDOStatement if instantiated directly instead of doing by the PDO methods.
  (Felipe)

- Fixed memory leak on error in mcrypt_create_iv on Windows. (Pierre)
- Fixed a possible crash because of recursive GC invocation. (Dmitry)
- Fixed a possible resource destruction issues in shm_put_var().
  Reported by Stefan Esser. (Dmitry)
- Fixed a possible information leak because of interruption of XOR operator.
  Reported by Stefan Esser. (Dmitry)
- Fixed a possible memory corruption because of unexpected call-time pass by
  refernce and following memory clobbering through callbacks.
  Reported by Stefan Esser. (Dmitry)
- Fixed a possible memory corruption in ArrayObject::uasort(). Reported by
  Stefan Esser. (Dmitry)
- Fixed a possible memory corruption in parse_str(). Reported by Stefan Esser.
  (Dmitry)
- Fixed a possible memory corruption in pack(). Reported by Stefan Esser.
  (Dmitry)
- Fixed a possible memory corruption in substr_replace(). Reported by Stefan    
  Esser. (Dmitry)
- Fixed a possible memory corruption in addcslashes(). Reported by Stefan    
  Esser. (Dmitry)
- Fixed a possible stack exhaustion inside fnmatch(). Reported by Stefan    
  Esser. (Ilia)
- Fixed a possible dechunking filter buffer overflow. Reported by Stefan Esser.
  (Pierre)
- Fixed a possible arbitrary memory access inside sqlite extension. Reported 
  by Mateusz Kocielski. (Ilia)
- Fixed string format validation inside phar extension. Reported by Stefan
  Esser. (Ilia)
- Fixed handling of session variable serialization on certain prefix
  characters. Reported by Stefan Esser. (Ilia)
- Fixed a NULL pointer dereference when processing invalid XML-RPC
  requests (Fixes CVE-2010-0397, bug #51288). (Raphael Geissert)
- Fixed 64-bit integer overflow in mhash_keygen_s2k(). (Clément LECIGNE, Stas)
- Fixed SplObjectStorage unserialization problems (CVE-2010-2225). (Stas)
- Fixed the mail.log ini setting when no filename was given. (Johannes)

- Fixed bug #52317 (Segmentation fault when using mail() on a rhel 4.x (only 64
  bit)). (Adam)
- Fixed bug #52262 (json_decode() shows no errors on invalid UTF-8).
  (Scott)
- Fixed bug #52240 (hash_copy() does not copy the HMAC key, causes wrong
  results and PHP crashes). (Felipe)
- Fixed bug #52238 (Crash when an Exception occured in iterator_to_array).
  (Johannes)
- Fixed bug #52193 (converting closure to array yields empty array). (Felipe)
- Fixed bug #52183 (Reflectionfunction reports invalid number of arguments for
  function aliases). (Felipe)
- Fixed bug #52162 (custom request header variables with numbers are removed). 
  (Sriram Natarajan)
- Fixed bug #52160 (Invalid E_STRICT redefined constructor error). (Felipe)
- Fixed bug #52138 (Constants are parsed into the ini file for section names).
  (Felipe)
- Fixed bug #52115 (mysqli_result::fetch_all returns null, not an empty array).
  (Andrey)
- Fixed bug #52101 (dns_get_record() garbage in 'ipv6' field on Windows).
  (Pierre)
- Fixed bug #52082 (character_set_client & character_set_connection reset after
  mysqli_change_user()). (Andrey)
- Fixed bug #52043 (GD doesn't recognize latest libJPEG versions).
  (php at group dot apple dot com, Pierre) 
- Fixed bug #52041 (Memory leak when writing on uninitialized variable returned
  from function). (Dmitry)
- Fixed bug #52060 (Memory leak when passing a closure to method_exists()).
  (Felipe)
- Fixed bug #52057 (ReflectionClass fails on Closure class). (Felipe)
- Fixed bug #52051 (handling of case sensitivity of old-style constructors 
  changed in 5.3+). (Felipe)
- Fixed bug #52037 (Concurrent builds fail in install-programs). (seanius at 
  debian dot org, Kalle)
- Fixed bug #52019 (make lcov doesn't support TESTS variable anymore). (Patrick)
- Fixed bug #52010 (open_basedir restrictions mismatch on vacuum command).
  (Ilia)
- Fixed bug #52001 (Memory allocation problems after using variable variables).
  (Dmitry)
- Fixed bug #51991 (spl_autoload and *nix support with namespace). (Felipe)
- Fixed bug #51943 (AIX: Several files are out of ANSI spec). (Kalle, 
  coreystup at gmail dot com)
- Fixed bug #51911 (ReflectionParameter::getDefaultValue() memory leaks with
  constant array). (Felipe)
- Fixed bug #51905 (ReflectionParameter fails if default value is an array
  with an access to self::). (Felipe)
- Fixed bug #51899 (Parse error in parse_ini_file() function when empy value
  followed by no newline). (Felipe)
- Fixed bug #51844 (checkdnsrr does not support types other than MX). (Pierre)
- Fixed bug #51827 (Bad warning when register_shutdown_function called with
  wrong num of parameters). (Felipe)
- Fixed bug #51822 (Segfault with strange __destruct() for static class
  variables). (Dmitry)
- Fixed bug #51791 (constant() aborts execution when fail to check undefined
  constant). (Felipe)
- Fixed bug #51732 (Fileinfo __construct or open does not work with NULL).
  (Pierre)
- Fixed bug #51725 (xmlrpc_get_type() returns true on invalid dates). (Mike)
- Fixed bug #51723 (Content-length header is limited to 32bit integer with
  Apache2 on Windows). (Pierre)
- Fixed bug #51721 (mark DOMNodeList and DOMNamedNodeMap as Traversable).
  (David Zuelke)
- Fixed bug #51712 (Test mysql_mysqlnd_read_timeout_long must fail on MySQL4).
  (Andrey)
- Fixed bug #51697 (Unsafe operations in free_storage of SPL iterators,
  causes crash during shutdown). (Etienne)
- Fixed bug #51690 (Phar::setStub looks for case-sensitive
  __HALT_COMPILER()). (Ilia)
- Fixed bug #51688 (ini per dir crashes when invalid document root  are given).
  (Pierre)
- Fixed bug #51671 (imagefill does not work correctly for small images).
  (Pierre)
- Fixed bug #51670 (getColumnMeta causes segfault when re-executing query
  after calling nextRowset). (Pierrick)
- Fixed bug #51647 Certificate file without private key (pk in another file)
  doesn't work. (Andrey)
- Fixed bug #51629 (CURLOPT_FOLLOWLOCATION error message is misleading).
  (Pierre)
- Fixed bug #51627 (script path not correctly evaluated).
  (russell dot tempero at rightnow dot com)
- Fixed bug #51624 (Crash when calling mysqli_options()). (Felipe)
- Fixed bug #51615 (PHP crash with wrong HTML in SimpleXML). (Felipe)
- Fixed bug #51609 (pg_copy_to: Invalid results when using fourth parameter).
  (Felipe)
- Fixed bug #51608 (pg_copy_to: WARNING: nonstandard use of \\ in a string
  literal). (cbandy at jbandy dot com)
- Fixed bug #51607 (pg_copy_from does not allow schema in the tablename
  argument). (cbandy at jbandy dot com)
- Fixed bug #51605 (Mysqli - zombie links). (Andrey)
- Fixed bug #51604 (newline in end of header is shown in start of message).
  (Daniel Egeberg)
- Fixed bug #51590 (JSON_ERROR_UTF8 is undefined). (Felipe)
- Fixed bug #51583 (Bus error due to wrong alignment in mysqlnd). (Rainer Jung)
- Fixed bug #51582 (Don't assume UINT64_C it's ever available).
  (reidrac at usebox dot net, Pierre)
- Fixed bug #51577 (Uninitialized memory reference with oci_bind_array_by_name)
  (Oracle Corp.)
- Fixed bug #51562 (query timeout in mssql can not be changed per query).
  (ejsmont dot artur at gmail dot com)
- Fixed bug #51552 (debug_backtrace() causes segmentation fault and/or memory
  issues). (Dmitry)
- Fixed bug #51445 (var_dump() invalid/slow *RECURSION* detection). (Felipe)
- Fixed bug #51435 (Missing ifdefs / logic bug in crypt code cause compile
  errors). (Felipe)
- Fixed bug #51424 (crypt() function hangs after 3rd call). (Pierre, Sriram)
- Fixed bug #51394 (Error line reported incorrectly if error handler throws an 
  exception). (Stas)
- Fixed bug #51393 (DateTime::createFromFormat() fails if format string contains
  timezone). (Adam)
- Fixed bug #51347 (mysqli_close / connection memory leak). (Andrey, Johannes)
- Fixed bug #51338 (URL-Rewriter is still enabled if use_only_cookies is
  on). (Ilia, j dot jeising at gmail dot com)
- Fixed bug #51291 (oci_error doesn't report last error when called two times)
  (Oracle Corp.)
- Fixed bug #51276 (php_load_extension() is missing when HAVE_LIBDL is
  undefined). (Tony)
- Fixed bug #51273 (Faultstring property does not exist when the faultstring is
  empty) (Ilia, dennis at transip dot nl)
- Fixed bug #51269 (zlib.output_compression Overwrites Vary Header). (Adam)
- Fixed bug #51257 (CURL_VERSION_LARGEFILE incorrectly used after libcurl
  version 7.10.1). (aron dot ujvari at microsec dot hu)
- Fixed bug #51242 (Empty mysql.default_port does not default to 3306 anymore,
  but 0). (Adam)
- Fixed bug #51237 (milter SAPI crash on startup). (igmar at palsenberg dot com)
- Fixed bug #51213 (pdo_mssql is trimming value of the money column). (Ilia, 
  alexr at oplot dot com)
- Fixed bug #51190 (ftp_put() returns false when transfer was successful).  
  (Ilia)
- Fixed bug #51183 (ext/date/php_date.c fails to compile with Sun Studio).
  (Sriram Natarajan)
- Fixed bug #51176 (Static calling in non-static method behaves like $this->).
  (Felipe)
- Fixed bug #51171 (curl_setopt() doesn't output any errors or warnings when    
  an invalid option is provided). (Ilia)
- Fixed bug #51128 (imagefill() doesn't work with large images). (Pierre)
- Fixed bug #51096 ('last day' and 'first day' are handled incorrectly when
  parsing date strings). (Derick)
- Fixed bug #51086 (DBA DB4 doesn't work with Berkeley DB 4.8). (Chris Jones)
- Fixed bug #51062 (DBA DB4 uses mismatched headers and libraries). (Chris
  Jones)
- Fixed bug #51026 (mysqli_ssl_set not working). (Andrey)
- Fixed bug #51023 (filter doesn't detect int overflows with GCC 4.4).
  (Raphael Geissert)
- Fixed bug #50999 (unaligned memory access in dba_fetch()). (Felipe)
- Fixed bug #50976 (Soap headers Authorization not allowed).
  (Brain France, Dmitry)
- Fixed bug #50828 (DOMNotation is not subclass of DOMNode). (Rob)
- Fixed bug #50810 (property_exists does not work for private). (Felipe)
- Fixed bug #50762 (in WSDL mode Soap Header handler function only being called
  if defined in WSDL). (mephius at gmail dot com)
- Fixed bug #50731 (Inconsistent namespaces sent to functions registered with
  spl_autoload_register). (Felipe)
- Fixed bug #50563 (removing E_WARNING from parse_url). (ralph at smashlabs dot 
  com, Pierre)
- Fixed bug #50578 (incorrect shebang in phar.phar). (Fedora at FamilleCollet
  dot com)
- Fixed bug #50392 (date_create_from_format enforces 6 digits for 'u' format
  character). (Derick)
- Fixed bug #50383 (Exceptions thrown in __call / __callStatic do not include
  file and line in trace). (Felipe)
- Fixed bug #50358 (Compile failure compiling ext/phar/util.lo). (Felipe)
- Fixed bug #50101 (name clash between global and local variable).
  (patch by yoarvi at gmail dot com)
- Fixed bug #50055 (DateTime::sub() allows 'relative' time modifications).
  (Derick)
- Fixed bug #51002 (fix possible memory corruption with very long names).
  (Pierre)
- Fixed bug #49893 (Crash while creating an instance of Zend_Mail_Storage_Pop3).
  (Dmitry)
- Fixed bug #49819 (STDOUT losing data with posix_isatty()). (Mike)
- Fixed bug #49778 (DateInterval::format("%a") is always zero when an interval
  is created from an ISO string). (Derick)
- Fixed bug #49700 (memory leaks in php_date.c if garbage collector is
  enabled). (Dmitry)
- Fixed bug #49576 (FILTER_VALIDATE_EMAIL filter needs updating) (Rasmus)
- Fixed bug #49490 (XPath namespace prefix conflict). (Rob)
- Fixed bug #49429 (odbc_autocommit doesn't work). (Felipe)
- Fixed bug #49320 (PDO returns null when SQLite connection fails). (Felipe)
- Fixed bug #49234 (mysqli_ssl_set not found). (Andrey)
- Fixed bug #49216 (Reflection doesn't seem to work properly on MySqli).
  (Andrey)
- Fixed bug #49192 (PHP crashes when GC invoked on COM object). (Stas)
- Fixed bug #49081 (DateTime::diff() mistake if start in January and interval >
  28 days). (Derick)
- Fixed bug #49059 (DateTime::diff() repeats previous sub() operation).
  (yoarvi@gmail.com, Derick)
- Fixed bug #48983 (DomDocument : saveHTMLFile wrong charset). (Rob)
- Fixed bug #48930 (__COMPILER_HALT_OFFSET__ incorrect in PHP >= 5.3). (Felipe)
- Fixed bug #48902 (Timezone database fallback map is outdated). (Derick)
- Fixed bug #48781 (Cyclical garbage collector memory leak). (Dmitry)
- Fixed bug #48601 (xpath() returns FALSE for legitimate query). (Rob)
- Fixed bug #48361 (SplFileInfo::getPathInfo should return the
  parent dir). (Etienne)
- Fixed bug #48289 (iconv_mime_encode() quoted-printable scheme is broken).
  (Adam, patch from hiroaki dot kawai at gmail dot com).
- Fixed bug #47842 (sscanf() does not support 64-bit values). (Mike)
- Fixed bug #46111 (Some timezone identifiers can not be parsed). (Derick)
- Fixed bug #45808 (stream_socket_enable_crypto() blocks and eats CPU).
  (vincent at optilian dot com)
- Fixed bug #43233 (sasl support for ldap on Windows). (Pierre)
- Fixed bug #35673 (formatOutput does not work with saveHTML). (Rob)
- Fixed bug #33210 (getimagesize() fails to detect width/height on certain 
  JPEGs). (Ilia)

04 Mar 2010, PHP 5.3.2

- Upgraded bundled sqlite to version 3.6.22. (Ilia)
- Upgraded bundled libmagic to version 5.03. (Mikko)
- Upgraded bundled PCRE to version 8.00. (Scott)
- Updated timezone database to version 2010.3. (Derick)

- Improved LCG entropy. (Rasmus, Samy Kamkar)
- Improved crypt support for edge cases (UFC compatibility). (Solar Designer,
  Joey, Pierre)

- Reverted fix for bug #49521 (PDO fetchObject sets values before calling
  constructor). (Pierrick, Johannes)

- Changed gmp_strval() to use full range from 2 to 62, and -2 to -36. FR #50283
  (David Soria Parra)
- Changed "post_max_size" php.ini directive to allow unlimited post size by
  setting it to 0. (Rasmus)
- Changed tidyNode class to disallow manual node creation. (Pierrick)

- Removed automatic file descriptor unlocking happening on shutdown and/or 
  stream close (on all OSes). (Tony, Ilia)

- Added libpng 1.4.0 support. (Pierre)
- Added support for DISABLE_AUTHENTICATOR for imap_open. (Pierre)
- Added missing host validation for HTTP urls inside FILTER_VALIDATE_URL.
  (Ilia)
- Added stream_resolve_include_path(). (Mikko)
- Added INTERNALDATE support to imap_append. (nick at mailtrust dot com)
- Added support for SHA-256 and SHA-512 to php's crypt. (Pierre)
- Added realpath_cache_size() and realpath_cache_get() functions. (Stas)
- Added FILTER_FLAG_STRIP_BACKTICK option to the filter extension. (Ilia)
- Added protection for $_SESSION from interrupt corruption and improved
  "session.save_path" check. (Stas)
- Added LIBXML_PARSEHUGE constant to override the maximum text size of a
  single text node when using libxml2.7.3+. (Kalle)
- Added ReflectionMethod::setAccessible() for invoking non-public methods
  through the Reflection API. (Sebastian)
- Added Collator::getSortKey for intl extension. (Stas)
- Added support for CURLOPT_POSTREDIR. FR #49571. (Sriram Natarajan)
- Added support for CURLOPT_CERTINFO. FR #49253.
  (Linus Nielsen Feltzing <linus@haxx.se>)
- Added client-side server name indication support in openssl. (Arnaud)

- Improved fix for bug #50006 (Segfault caused by uksort()). (Stas)

- Fixed mysqlnd hang when queries exactly 16777214 bytes long are sent. (Andrey)
- Fixed incorrect decoding of 5-byte BIT sequences in mysqlnd. (Andrey)
- Fixed error_log() to be binary safe when using message_type 3. (Jani)
- Fixed unnecessary invocation of setitimer when timeouts have been disabled.
  (Arvind Srinivasan)
- Fixed memory leak in extension loading when an error occurs on Windows.
  (Pierre)
- Fixed safe_mode validation inside tempnam() when the directory path does
  not end with a /). (Martin Jansen)
- Fixed a possible open_basedir/safe_mode bypass in session extension
  identified by Grzegorz Stachowiak. (Ilia)
- Fixed possible crash when a error/warning is raised during php startup.
  (Pierre)
- Fixed possible bad behavior of rename on windows when used with symbolic
  links or invalid paths. (Pierre)
- Fixed error output to stderr on Windows. (Pierre)
- Fixed memory leaks in is_writable/readable/etc on Windows. (Pierre)
- Fixed memory leaks in the ACL function on Windows. (Pierre)
- Fixed memory leak in the realpath cache on Windows. (Pierre)
- Fixed memory leak in zip_close. (Pierre)
- Fixed crypt's blowfish sanity check of the "setting" string, to reject
  iteration counts encoded as 36 through 39. (Solar Designer, Joey, Pierre)

- Fixed bug #51059 (crypt crashes when invalid salt are given). (Pierre)
- Fixed bug #50952 (allow underscore _ in constants parsed in php.ini files).
  (Jani)
- Fixed bug #50940 (Custom content-length set incorrectly in Apache SAPIs).
  (Brian France, Rasmus)
- Fixed bug #50930 (Wrong date by php_date.c patch with ancient gcc/glibc
  versions). (Derick)
- Fixed bug #50907 (X-PHP-Originating-Script adding two new lines in *NIX).
  (Ilia)
- Fixed bug #50859 (build fails with openssl 1.0 due to md2 deprecation).   
  (Ilia, hanno at hboeck dot de)
- Fixed bug #50847 (strip_tags() removes all tags greater then 1023 bytes
  long). (Ilia)
- Fixed bug #50829 (php.ini directive pdo_mysql.default_socket is ignored).
  (Ilia)
- Fixed bug #50832 (HTTP fopen wrapper does not support passwordless HTTP
  authentication). (Jani)
- Fixed bug #50787 (stream_set_write_buffer() has no effect on socket streams).
  (vnegrier at optilian dot com, Ilia)
- Fixed bug #50761 (system.multiCall crashes in xmlrpc extension).
  (hiroaki dot kawai at gmail dot com, Ilia)
- Fixed bug #50756 (CURLOPT_FTP_SKIP_PASV_IP does not exist). (Sriram)
- Fixed bug #50732 (exec() adds single byte twice to $output array). (Ilia)
- Fixed bug #50728 (All PDOExceptions hardcode 'code' property to 0).
  (Joey, Ilia)
- Fixed bug #50723 (Bug in garbage collector causes crash). (Dmitry)
- Fixed bug #50690 (putenv does not set ENV when the value is only one char).
  (Pierre)
- Fixed bug #50680 (strtotime() does not support eighth ordinal number). (Ilia)
- Fixed bug #50661 (DOMDocument::loadXML does not allow UTF-16). (Rob)
- Fixed bug #50657 (copy() with an empty (zero-byte) HTTP source succeeds but
  returns false). (Ilia)
- Fixed bug #50636 (MySQLi_Result sets values before calling constructor).
  (Pierrick)
- Fixed bug #50632 (filter_input() does not return default value if the
  variable does not exist). (Ilia)
- Fixed bug #50576 (XML_OPTION_SKIP_TAGSTART option has no effect). (Pierrick)
- Fixed bug #50558 (Broken object model when extending tidy). (Pierrick)
- Fixed bug #50540 (Crash while running ldap_next_reference test cases).
  (Sriram)
- Fixed bug #50519 (segfault in garbage collection when using set_error_handler
  and DomDocument). (Dmitry)
- Fixed bug #50508 (compile failure: Conflicting HEADER type declarations).
  (Jani)
- Fixed bug #50496 (Use of <stdbool.h> is valid only in a c99 compilation 
  environment. (Sriram)
- Fixed bug #50464 (declare encoding doesn't work within an included file).
  (Felipe)
- Fixed bug #50458 (PDO::FETCH_FUNC fails with Closures). (Felipe, Pierrick)
- Fixed bug #50445 (PDO-ODBC stored procedure call from Solaris 64-bit causes
  seg fault). (davbrown4 at yahoo dot com, Felipe)
- Fixed bug #50416 (PROCEDURE db.myproc can't return a result set in the given
  context). (Andrey)
- Fixed bug #50394 (Reference argument converted to value in __call). (Stas)
- Fixed bug #50351 (performance regression handling objects, ten times slower
  in 5.3 than in 5.2). (Dmitry)
- Fixed bug #50392 (date_create_from_format() enforces 6 digits for 'u'
  format character). (Ilia)
- Fixed bug #50345 (nanosleep not detected properly on some solaris versions).
  (Jani)
- Fixed bug #50340 (php.ini parser does not allow spaces in ini keys). (Jani)
- Fixed bug #50334 (crypt ignores sha512 prefix). (Pierre)
- Fixed bug #50323 (Allow use of ; in values via ;; in PDO DSN).
  (Ilia, Pierrick)
- Fixed bug #50285 (xmlrpc does not preserve keys in encoded indexed arrays).
  (Felipe)
- Fixed bug #50282 (xmlrpc_encode_request() changes object into array in 
  calling function). (Felipe)
- Fixed bug #50267 (get_browser(null) does not use HTTP_USER_AGENT). (Jani)
- Fixed bug #50266 (conflicting types for llabs). (Jani)
- Fixed bug #50261 (Crash When Calling Parent Constructor with
  call_user_func()). (Dmitry)
- Fixed bug #50255 (isset() and empty() silently casts array to object).
  (Felipe)
- Fixed bug #50240 (pdo_mysql.default_socket in php.ini shouldn't used
  if it is empty). (foutrelis at gmail dot com, Ilia)
- Fixed bug #50231 (Socket path passed using --with-mysql-sock is ignored when
  mysqlnd is enabled). (Jani)
- Fixed bug #50219 (soap call Segmentation fault on a redirected url).
  (Pierrick)
- Fixed bug #50212 (crash by ldap_get_option() with LDAP_OPT_NETWORK_TIMEOUT).
  (Ilia, shigeru_kitazaki at cybozu dot co dot jp)
- Fixed bug #50209 (Compiling with libedit cannot find readline.h).
  (tcallawa at redhat dot com)
- Fixed bug #50207 (segmentation fault when concatenating very large strings on
  64bit linux). (Ilia)
- Fixed bug #50196 (stream_copy_to_stream() produces warning when source is 
  not file). (Stas)
- Fixed bug #50195 (pg_copy_to() fails when table name contains schema. (Ilia)
- Fixed bug #50185 (ldap_get_entries() return false instead of an empty array
  when there is no error). (Jani)
- Fixed bug #50174 (Incorrectly matched docComment). (Felipe)
- Fixed bug #50168 (FastCGI fails with wrong error on HEAD request to
  non-existant file). (Dmitry)
- Fixed bug #50162 (Memory leak when fetching timestamp column from Oracle
  database). (Felipe)
- Fixed bug #50159 (wrong working directory in symlinked files). (Dmitry)
- Fixed bug #50158 (FILTER_VALIDATE_EMAIL fails with valid addresses
  containing = or ?). (Pierrick)
- Fixed bug #50152 (ReflectionClass::hasProperty behaves like isset() not
  property_exists). (Felipe)
- Fixed bug #50146 (property_exists: Closure object cannot have properties).
  (Felipe)
- Fixed bug #50145 (crash while running bug35634.phpt). (Felipe)
- Fixed bug #50140 (With default compilation option, php symbols are unresolved
  for nsapi). (Uwe Schindler)
- Fixed bug #50087 (NSAPI performance improvements). (Uwe Schindler)
- Fixed bug #50073 (parse_url() incorrect when ? in fragment). (Ilia)
- Fixed bug #50023 (pdo_mysql doesn't use PHP_MYSQL_UNIX_SOCK_ADDR). (Ilia)
- Fixed bug #50005 (Throwing through Reflection modified Exception object
  makes segmentation fault). (Felipe)
- Fixed bug #49990 (SNMP3 warning message about security level printed twice).
  (Jani)
- Fixed bug #49985 (pdo_pgsql prepare() re-use previous aborted
  transaction). (ben dot pineau at gmail dot com, Ilia, Matteo)  
- Fixed bug #49938 (Phar::isBuffering() returns inverted value). (Greg)
- Fixed bug #49936 (crash with ftp stream in php_stream_context_get_option()).
  (Pierrick)
- Fixed bug #49921 (Curl post upload functions changed). (Ilia)
- Fixed bug #49866 (Making reference on string offsets crashes PHP). (Dmitry)
- Fixed bug #49855 (import_request_variables() always returns NULL). (Ilia,
  sjoerd at php dot net)
- Fixed bug #49851, #50451 (http wrapper breaks on 1024 char long headers). 
  (Ilia)
- Fixed bug #49800 (SimpleXML allow (un)serialize() calls without warning).
  (Ilia, wmeler at wp-sa dot pl)
- Fixed bug #49719 (ReflectionClass::hasProperty returns true for a private
  property in base class). (Felipe)
- Fixed bug #49677 (ini parser crashes with apache2 and using ${something}
  ini variables). (Jani)
- Fixed bug #49660 (libxml 2.7.3+ limits text nodes to 10MB). (Felipe)
- Fixed bug #49647 (DOMUserData does not exist). (Rob)
- Fixed bug #49600 (imageTTFText text shifted right). (Takeshi Abe)
- Fixed bug #49585 (date_format buffer not long enough for >4 digit years).
  (Derick, Adam)
- Fixed bug #49560 (oci8: using LOBs causes slow PHP shutdown). (Oracle Corp.)
- Fixed bug #49521 (PDO fetchObject sets values before calling constructor).
  (Pierrick)
- Fixed bug #49472 (Constants defined in Interfaces can be overridden).
  (Felipe)
- Fixed bug #49463 (setAttributeNS fails setting default namespace). (Rob)
- Fixed bug #49244 (Floating point NaN cause garbage characters). (Sjoerd)
- Fixed bug #49224 (Compile error due to old DNS functions on AIX systems).
  (Scott)
- Fixed bug #49174 (crash when extending PDOStatement and trying to set
  queryString property). (Felipe)
- Fixed bug #48811 (Directives in PATH section do not get applied to
  subdirectories). (Patch by: ct at swin dot edu dot au)
- Fixed bug #48590 (SoapClient does not honor max_redirects). (Sriram)
- Fixed bug #48190 (Content-type parameter "boundary" is not case-insensitive
  in HTTP uploads). (Ilia)
- Fixed bug #47848 (importNode doesn't preserve attribute namespaces). (Rob)
- Fixed bug #47409 (extract() problem with array containing word "this").
  (Ilia, chrisstocktonaz at gmail dot com)
- Fixed bug #47281 ($php_errormsg is limited in size of characters)
  (Oracle Corp.)
- Fixed bug #46478 (htmlentities() uses obsolete mapping table for character
  entity references). (Moriyoshi)
- Fixed bug #45599 (strip_tags() truncates rest of string with invalid
  attribute). (Ilia, hradtke)
- Fixed bug #45120 (PDOStatement->execute() returns true then false for same
  statement). (Pierrick)
- Fixed bug #44827 (define() allows :: in constant names). (Ilia)
- Fixed bug #44098 (imap_utf8() returns only capital letters).
  (steffen at dislabs dot de, Pierre)
- Fixed bug #34852 (Failure in odbc_exec() using oracle-supplied odbc
  driver). (tim dot tassonis at trivadis dot com)

19 Nov 2009, PHP 5.3.1
- Upgraded bundled sqlite to version 3.6.19. (Scott)
- Updated timezone database to version 2009.17 (2009q). (Derick)

- Changed ini file directives [PATH=](on Win32) and [HOST=](on all) to be case 
  insensitive. (garretts)

- Restored shebang line check to CGI sapi (not checked by scanner anymore).
  (Jani)

- Added "max_file_uploads" INI directive, which can be set to limit the
  number of file uploads per-request to 20 by default, to prevent possible
  DOS via temporary file exhaustion. (Ilia)
- Added missing sanity checks around exif processing. (Ilia)
- Added error constant when json_encode() detects an invalid UTF-8 sequence.
  (Scott)
- Added support for ACL on Windows for thread safe SAPI (Apache2 for example)
  and fix its support on NTS. (Pierre)

- Improved symbolic, mounted volume and junctions support for realpath on 
  Windows. (Pierre)
- Improved readlink on Windows, suppress \??\ and use the drive syntax only.
  (Pierre)
- Improved dns_get_record() AAAA support on windows. Always available when
  IPv6 is support is installed, format is now the same than on unix. (Pierre)
- Improved the DNS functions on OSX to use newer APIs, also use Bind 9 API
  where available on other platforms. (Scott)
- Improved shared extension loading on OSX to use the standard Unix dlopen()
  API. (Scott)

- Fixed crash in com_print_typeinfo when an invalid typelib is given. (Pierre)
- Fixed a safe_mode bypass in tempnam() identified by Grzegorz Stachowiak.  
  (Rasmus)
- Fixed a open_basedir bypass in posix_mkfifo() identified by Grzegorz 
  Stachowiak.  (Rasmus)
- Fixed certificate validation inside php_openssl_apply_verification_policy
  (Ryan Sleevi, Ilia)
- Fixed crash in SQLiteDatabase::ArrayQuery() and SQLiteDatabase::SingleQuery()
  when calling using Reflection. (Felipe)
- Fixed crash when instantiating PDORow and PDOStatement through Reflection.
  (Felipe)
- Fixed sanity check for the color index in imagecolortransparent. (Pierre)
- Fixed scandir/readdir when used mounted points on Windows. (Pierre)
- Fixed zlib.deflate compress filter to actually accept level parameter. (Jani)
- Fixed leak on error in popen/exec (and related functions) on Windows.
  (Pierre)
- Fixed possible bad caching of symlinked directories in the realpath cache
  on Windows. (Pierre)
- Fixed atime and mtime in stat related functions on Windows. (Pierre)
- Fixed spl_autoload_unregister/spl_autoload_functions wrt. Closures and
  Functors. (Christian Seiler)
- Fixed open_basedir circumvention for "mail.log" ini directive.
  (Maksymilian Arciemowicz, Stas)
- Fixed signature generation/validation for zip archives in ext/phar. (Greg)
- Fixed memory leak in stream_is_local(). (Felipe, Tony)
- Fixed BC break in mime_content_type(), removes the content encoding. (Scott) 

- Fixed PECL bug #16842 (oci_error return false when NO_DATA_FOUND is raised).
  (Chris Jones)

- Fixed bug #50063 (safe_mode_include_dir fails). (Johannes, christian at
  elmerot dot se)
- Fixed bug #50052 (Different Hashes on Windows and Linux on wrong Salt size).
  (Pierre)
- Fixed bug #49986 (Missing ICU DLLs on windows package). (Pierre)
- Fixed bug #49910 (no support for ././@LongLink for long filenames in phar
  tar support). (Greg)
- Fixed bug #49908 (throwing exception in __autoload crashes when interface
  is not defined). (Felipe)
- Fixed bug #49847 (exec() fails to return data inside 2nd parameter, given
  output lines >4095 bytes). (Ilia)
- Fixed bug #49809 (time_sleep_until() is not available on OpenSolaris). (Jani)
- Fixed bug #49757 (long2ip() can return wrong value in a multi-threaded
  applications). (Ilia, Florian Anderiasch)
- Fixed bug #49738 (calling mcrypt after mcrypt_generic_deinit crashes).
  (Sriram Natarajan)
- Fixed bug #49732 (crashes when using fileinfo when timestamp conversion
  fails). (Pierre)
- Fixed bug #49698 (Unexpected change in strnatcasecmp()). (Rasmus)
- Fixed bug #49630 (imap_listscan function missing). (Felipe)
- Fixed bug #49572 (use of C++ style comments causes build failure).
  (Sriram Natarajan)
- Fixed bug #49531 (CURLOPT_INFILESIZE sometimes causes warning "CURLPROTO_FILE
  cannot be set"). (Felipe)
- Fixed bug #49517 (cURL's CURLOPT_FILE prevents file from being deleted after
  fclose). (Ilia)
- Fixed bug #49470 (FILTER_SANITIZE_EMAIL allows disallowed characters).
  (Ilia)
- Fixed bug #49447 (php engine need to correctly check for socket API 
  return status on windows). (Sriram Natarajan)
- Fixed bug #49391 (ldap.c utilizing deprecated ldap_modify_s). (Ilia)
- Fixed bug #49372 (segfault in php_curl_option_curl). (Pierre)
- Fixed bug #49361 (wordwrap() wraps incorrectly on end of line boundaries).
  (Ilia, code-it at mail dot ru)
- Fixed bug #49306 (inside pdo_mysql default socket settings are ignored).
  (Ilia)
- Fixed bug #49289 (bcmath module doesn't compile with phpize configure).
  (Jani)
- Fixed bug #49286 (php://input (php_stream_input_read) is broken). (Jani)
- Fixed bug #49269 (Ternary operator fails on Iterator object when used inside
  foreach declaration). (Etienne, Dmitry)
- Fixed bug #49236 (Missing PHP_SUBST(PDO_MYSQL_SHARED_LIBADD)). (Jani)
- Fixed bug #49223 (Inconsistency using get_defined_constants). (Garrett)
- Fixed bug #49193 (gdJpegGetVersionString() inside gd_compact identifies
  wrong type in declaration). (Ilia)
- Fixed bug #49183 (dns_get_record does not return NAPTR records). (Pierre)
- Fixed bug #49144 (Import of schema from different host transmits original
  authentication details). (Dmitry)
- Fixed bug #49142 (crash when exception thrown from __tostring()).
  (David Soria Parra)
- Fixed bug #49132 (posix_times returns false without error).
  (phpbugs at gunnu dot us)
- Fixed bug #49125 (Error in dba_exists C code). (jdornan at stanford dot edu)
- Fixed bug #49122 (undefined reference to mysqlnd_stmt_next_result on compile
  with --with-mysqli and MySQL 6.0). (Jani)
- Fixed bug #49108 (2nd scan_dir produces segfault). (Felipe)
- Fixed bug #49098 (mysqli segfault on error). (Rasmus)
- Fixed bug #49095 (proc_get_status['exitcode'] fails on win32). (Felipe)
- Fixed bug #49092 (ReflectionFunction fails to work with functions in fully
  qualified namespaces). (Kalle, Jani)
- Fixed bug #49074 (private class static fields can be modified by using
  reflection). (Jani)
- Fixed bug #49072 (feof never returns true for damaged file in zip). (Pierre)
- Fixed bug #49065 ("disable_functions" php.ini option does not work on 
  Zend extensions). (Stas)
- Fixed bug #49064 (--enable-session=shared does not work: undefined symbol:
  php_url_scanner_reset_vars). (Jani)
- Fixed bug #49056 (parse_ini_file() regression in 5.3.0 when using non-ASCII
  strings as option keys). (Jani)
- Fixed bug #49052 (context option headers freed too early when using
  --with-curlwrappers). (Jani)
- Fixed bug #49047 (The function touch() fails on directories on Windows).
  (Pierre)
- Fixed bug #49032 (SplFileObject::fscanf() variables passed by reference).
  (Jani)
- Fixed bug #49027 (mysqli_options() doesn't work when using mysqlnd). (Andrey)
- Fixed bug #49026 (proc_open() can bypass safe_mode_protected_env_vars
  restrictions). (Ilia)
- Fixed bug #49020 (phar misinterprets ustar long filename standard).
  (Greg)
- Fixed bug #49018 (phar tar stores long filenames wit prefix/name reversed).
  (Greg)
- Fixed bug #49014 (dechunked filter broken when serving more than 8192 bytes
  in a chunk). (andreas dot streichardt at globalpark dot com, Ilia)
- Fixed bug #49012 (phar tar signature algorithm reports as Unknown (0) in
  getSignature() call). (Greg)
- Fixed bug #49000 (PHP CLI in Interactive mode (php -a) crashes 
  when including files from function). (Stas)
- Fixed bug #48994 (zlib.output_compression does not output HTTP headers when
  set to a string value). (Jani)
- Fixed bug #48980 (Crash when compiling with pdo_firebird). (Felipe)
- Fixed bug #48962 (cURL does not upload files with specified filename).
  (Ilia)
- Fixed bug #48929 (Double \r\n after HTTP headers when "header" context
  option is an array). (David Zülke)
- Fixed bug #48913 (Too long error code strings in pdo_odbc driver).
  (naf at altlinux dot ru, Felipe)
- Fixed bug #48912 (Namespace causes unexpected strict behaviour with
  extract()). (Dmitry)
- Fixed bug #48909 (Segmentation fault in mysqli_stmt_execute()). (Andrey)
- Fixed bug #48899 (is_callable returns true even if method does not exist in
  parent class). (Felipe)
- Fixed bug #48893 (Problems compiling with Curl). (Felipe)
- Fixed bug #48880 (Random Appearing open_basedir problem). (Rasmus, Gwynne)
- Fixed bug #48872 (string.c: errors: duplicate case values). (Kalle)
- Fixed bug #48854 (array_merge_recursive modifies arrays after first one).
  (Felipe)
- Fixed bug #48805 (IPv6 socket transport is not working). (Ilia)
- Fixed bug #48802 (printf() returns incorrect outputted length). (Jani)
- Fixed bug #48791 (open office files always reported as corrupted). (Greg)
- Fixed bug #48788 (RecursiveDirectoryIterator doesn't descend into symlinked
  directories). (Ilia)
- Fixed bug #48783 (make install will fail saying phar file exists). (Greg)
- Fixed bug #48774 (SIGSEGVs when using curl_copy_handle()).
  (Sriram Natarajan)
- Fixed bug #48771 (rename() between volumes fails and reports no error on 
  Windows). (Pierre)
- Fixed bug #48768 (parse_ini_*() crash with INI_SCANNER_RAW). (Jani)
- Fixed bug #48763 (ZipArchive produces corrupt archive). (dani dot church at 
  gmail dot com, Pierre)
- Fixed bug #48762 (IPv6 address filter still rejects valid address). (Felipe)
- Fixed bug #48757 (ReflectionFunction::invoke() parameter issues). (Kalle)
- Fixed bug #48754 (mysql_close() crash php when no handle specified).
  (Johannes, Andrey)
- Fixed bug #48752 (Crash during date parsing with invalid date). (Pierre)
- Fixed bug #48746 (Unable to browse directories within Junction Points).
  (Pierre, Kanwaljeet Singla)
- Fixed bug #48745 (mysqlnd: mysql_num_fields returns wrong column count for
  mysql_list_fields). (Andrey)
- Fixed bug #48740 (PHAR install fails when INSTALL_ROOT is not the final
  install location). (james dot cohen at digitalwindow dot com, Greg)
- Fixed bug #48733 (CURLOPT_WRITEHEADER|CURLOPT_FILE|CURLOPT_STDERR warns on
  files that have been opened with r+). (Ilia)
- Fixed bug #48719 (parse_ini_*(): scanner_mode parameter is not checked for
  sanity). (Jani)
- Fixed bug #48718 (FILTER_VALIDATE_EMAIL does not allow numbers in domain  
  components). (Ilia)
- Fixed bug #48681 (openssl signature verification for tar archives broken).
  (Greg)
- Fixed bug #48660 (parse_ini_*(): dollar sign as last character of value
  fails). (Jani)
- Fixed bug #48645 (mb_convert_encoding() doesn't understand hexadecimal
  html-entities). (Moriyoshi)
- Fixed bug #48637 ("file" fopen wrapper is overwritten when using
  --with-curlwrappers). (Jani)
- Fixed bug #48608 (Invalid libreadline version not detected during configure).
  (Jani)
- Fixed bug #48400 (imap crashes when closing stream opened with
  OP_PROTOTYPE flag). (Jani)
- Fixed bug #48377 (error message unclear on converting phar with existing
  file). (Greg)
- Fixed bug #48247 (Infinite loop and possible crash during startup with
  errors when errors are logged). (Jani)
- Fixed bug #48198 error: 'MYSQLND_LLU_SPEC' undeclared. Cause for #48780 and
  #46952 - both fixed too. (Andrey)
- Fixed bug #48189 (ibase_execute error in return param). (Kalle)
- Fixed bug #48182 (ssl handshake fails during asynchronous socket connection).
  (Sriram Natarajan)
- Fixed bug #48116 (Fixed build with Openssl 1.0). (Pierre, 
  Al dot Smith at aeschi dot ch dot eu dot org)
- Fixed bug #48057 (Only the date fields of the first row are fetched, others
  are empty). (info at programmiernutte dot net)
- Fixed bug #47481 (natcasesort() does not sort extended ASCII characters
  correctly). (Herman Radtke)
- Fixed bug #47351 (Memory leak in DateTime). (Derick, Tobias John)
- Fixed bug #47273 (Encoding bug in SoapServer->fault). (Dmitry)
- Fixed bug #46682 (touch() afield returns different values on windows).
  (Pierre)
- Fixed bug #46614 (Extended MySQLi class gives incorrect empty() result).
  (Andrey)
- Fixed bug #46020 (with Sun Java System Web Server 7.0 on HPUX, #define HPUX).
  (Uwe Schindler)
- Fixed bug #45905 (imagefilledrectangle() clipping error).
  (markril at hotmail dot com, Pierre)
- Fixed bug #45554 (Inconsistent behavior of the u format char). (Derick)
- Fixed bug #45141 (setcookie will output expires years of >4 digits). (Ilia)
- Fixed bug #44683 (popen crashes when an invalid mode is passed). (Pierre)
- Fixed bug #43510 (stream_get_meta_data() does not return same mode as used
  in fopen). (Jani)
- Fixed bug #42434 (ImageLine w/ antialias = 1px shorter). (wojjie at gmail dot
  com, Kalle)
- Fixed bug #40013 (php_uname() does not return nodename on Netware (Guenter
  Knauf)
- Fixed bug #38091 (Mail() does not use FQDN when sending SMTP helo). 
  (Kalle, Rick Yorgason)
- Fixed bug #28038 (Sent incorrect RCPT TO commands to SMTP server) (Garrett)
- Fixed bug #27051 (Impersonation with FastCGI does not exec process as 
  impersonated user). (Pierre)


30 Jun 2009, PHP 5.3.0
- Upgraded bundled PCRE to version 7.9. (Nuno)
- Upgraded bundled sqlite to version 3.6.15. (Scott)

- Moved extensions to PECL (Derick, Lukas, Pierre, Scott):
  . ext/dbase
  . ext/fbsql
  . ext/fdf
  . ext/ncurses
  . ext/mhash (BC layer is now entirely within ext/hash)
  . ext/ming
  . ext/msql
  . ext/sybase (not maintained anymore, sybase_ct has to be used instead)

- Removed the experimental RPL (master/slave) functions from mysqli. (Andrey)
- Removed zend.ze1_compatibility_mode. (Dmitry)
- Removed all zend_extension_* php.ini directives. Zend extensions are now
  always loaded using zend_extension directive. (Derick)
- Removed special treatment of "/tmp" in sessions for open_basedir.
  Note: This undocumented behaviour was introduced in 5.2.2. (Alexey)
- Removed shebang line check from CGI sapi (checked by scanner). (Dmitry)

- Changed PCRE, Reflection and SPL extensions to be always enabled. (Marcus)
- Changed md5() to use improved implementation. (Solar Designer, Dmitry)
- Changed HTTP stream wrapper to accept any code between and including
  200 to 399 as successful. (Mike, Noah Fontes)
- Changed __call() to be invoked on private/protected method access, similar to
  properties and __get(). (Andrei)
- Changed dl() to be disabled by default. Enabled only when explicitly
  registered by the SAPI. Currently enabled with cli, cgi and embed SAPIs.
  (Dmitry)
- Changed opendir(), dir() and scandir() to use default context when no context
  argument is passed. (Sara)
- Changed open_basedir to allow tightening in runtime contexts. (Sara)
- Changed PHP/Zend extensions to use flexible build IDs. (Stas)
- Changed error level E_ERROR into E_WARNING in Soap extension methods
  parameter validation. (Felipe)
- Changed openssl info to show the shared library version number. (Scott)
- Changed floating point behaviour to consistently use double precision on all
  platforms and with all compilers. (Christian Seiler)
- Changed round() to act more intuitively when rounding to a certain precision
  and round very large and very small exponents correctly. (Christian Seiler)
- Changed session_start() to return false when session startup fails. (Jani)
- Changed property_exists() to check the existence of a property independent of
  accessibility (like method_exists()). (Felipe)
- Changed array_reduce() to allow mixed $initial (Christian Seiler)

- Improved PHP syntax and semantics:
  . Added lambda functions and closures. (Christian Seiler, Dmitry)
  . Added "jump label" operator (limited "goto"). (Dmitry, Sara)
  . Added NOWDOC syntax. (Gwynne Raskind, Stas, Dmitry)
  . Added HEREDOC syntax with double quotes. (Lars Strojny, Felipe)
  . Added support for using static HEREDOCs to initialize static variables and
    class members or constants. (Matt)
  . Improved syntax highlighting and consistency for variables in double-quoted
    strings and literal text in HEREDOCs and backticks. (Matt)
  . Added "?:" operator. (Marcus)
  . Added support for namespaces. (Dmitry, Stas, Gregory, Marcus)
  . Added support for Late Static Binding. (Dmitry, Etienne Kneuss)
  . Added support for __callStatic() magic method. (Sara)
  . Added forward_static_call(_array) to complete LSB. (Mike Lively)
  . Added support for dynamic access of static members using $foo::myFunc().
    (Etienne Kneuss)
  . Improved checks for callbacks. (Marcus)
  . Added __DIR__ constant. (Lars Strojny)
  . Added new error modes E_USER_DEPRECATED and E_DEPRECATED.
    E_DEPRECATED is used to inform about stuff being scheduled for removal
    in future PHP versions. (Lars Strojny, Felipe, Marcus)
  . Added "request_order" INI variable to control specifically $_REQUEST
    behavior. (Stas)
  . Added support for exception linking. (Marcus)
  . Added ability to handle exceptions in destructors. (Marcus)

- Improved PHP runtime speed and memory usage:
  . Substitute global-scope, persistent constants with their values at compile
    time. (Matt)
  . Optimized ZEND_SIGNED_MULTIPLY_LONG(). (Matt)
  . Removed direct executor recursion. (Dmitry)
  . Use fastcall calling convention in executor on x86. (Dmitry)
  . Use IS_CV for direct access to $this variable. (Dmitry)
  . Use ZEND_FREE() opcode instead of ZEND_SWITCH_FREE(IS_TMP_VAR). (Dmitry)
  . Lazy EG(active_symbol_table) initialization. (Dmitry)
  . Optimized ZEND_RETURN opcode to not allocate and copy return value if it is
    not used. (Dmitry)
  . Replaced all flex based scanners with re2c based scanners.
    (Marcus, Nuno, Scott)
  . Added garbage collector. (David Wang, Dmitry).
  . Improved PHP binary size and startup speed with GCC4 visibility control.
    (Nuno)
  . Improved engine stack implementation for better performance and stability.
    (Dmitry)
  . Improved memory usage by moving constants to read only memory.
    (Dmitry, Pierre)
  . Changed exception handling. Now each op_array doesn't contain
    ZEND_HANDLE_EXCEPTION opcode in the end. (Dmitry)
  . Optimized require_once() and include_once() by eliminating fopen(3) on
    second usage. (Dmitry)
  . Optimized ZEND_FETCH_CLASS + ZEND_ADD_INTERFACE into single
    ZEND_ADD_INTERFACE opcode. (Dmitry)
  . Optimized string searching for a single character.
    (Michal Dziemianko, Scott)
  . Optimized interpolated strings to use one less opcode. (Matt)

- Improved php.ini handling: (Jani)
  . Added ".htaccess" style user-defined php.ini files support for CGI/FastCGI.
  . Added support for special [PATH=/opt/httpd/www.example.com/] and
    [HOST=www.example.com] sections. Directives set in these sections can
    not be overridden by user-defined ini-files or during runtime.
  . Added better error reporting for php.ini syntax errors.
  . Allowed using full path to load modules using "extension" directive.
  . Allowed "ini-variables" to be used almost everywhere ini php.ini files.
  . Allowed using alphanumeric/variable indexes in "array" ini options.
  . Added 3rd optional parameter to parse_ini_file() to specify the scanning
    mode of INI_SCANNER_NORMAL or INI_SCANNER_RAW. In raw mode option values
    and section values are treated as-is.
  . Fixed get_cfg_var() to be able to return "array" ini options.
  . Added optional parameter to ini_get_all() to only retrieve the current
    value. (Hannes)

- Improved Windows support:
  . Update all libraries to their latest stable version. (Pierre, Rob, Liz, 
    Garrett).
  . Added Windows support for stat(), touch(), filemtime(), filesize() and
    related functions. (Pierre)
  . Re-added socket_create_pair() for Windows in sockets extension. (Kalle)
  . Added inet_pton() and inet_ntop() also for Windows platforms. 
    (Kalle, Pierre)
  . Added mcrypt_create_iv() for Windows platforms. (Pierre)
  . Added ACL Cache support on Windows.
    (Kanwaljeet Singla, Pierre, Venkat Raman Don)
  . Added constants based on Windows' GetVersionEx information. 
    PHP_WINDOWS_VERSION_* and PHP_WINDOWS_NT_*. (Pierre)
  . Added support for ACL (is_writable, is_readable, reports now correct
    results) on Windows. (Pierre, Venkat Raman Don, Kanwaljeet Singla)
  . Added support for fnmatch() on Windows. (Pierre)
  . Added support for time_nanosleep() and time_sleep_until() on Windows.
    (Pierre)
  . Added support for symlink(), readlink(), linkinfo() and link() on Windows.
    They are available only when the running platform supports them. (Pierre)
  . the GMP extension now relies on MPIR instead of the GMP library. (Pierre)
  . Added Windows support for stream_socket_pair(). (Kalle)
  . Drop all external dependencies for the core features. (Pierre)
  . Drastically improve the build procedure (Pierre, Kalle, Rob):
    . VC9 (Visual C++ 2008) or later support
    . Initial experimental x64 support
  . MSI installer now supports all recent Windows versions, including
    Windows 7. (John, Kanwaljeet Singla)

- Improved and cleaned CGI code:
  . FastCGI is now always enabled and cannot be disabled.
    See sapi/cgi/CHANGES for more details. (Dmitry)
  . Added CGI SAPI -T option which can be used to measure execution
    time of script repeated several times. (Dmitry)

- Improved streams:
  . Fixed confusing error message on failure when no errors are logged. (Greg)
  . Added stream_supports_lock() function. (Benjamin Schulz)
  . Added context parameter for copy() function. (Sara)
  . Added "glob://" stream wrapper. (Marcus)
  . Added "params" as optional parameter for stream_context_create(). (Sara)
  . Added ability to use stream wrappers in include_path. (Gregory, Dmitry)

- Improved DNS API
  . Added Windows support for dns_check_record(), dns_get_mx(), checkdnsrr() and
    getmxrr(). (Pierre)
  . Added support for old style DNS functions (supports OSX and FBSD). (Scott)
  . Added a new "entries" array in dns_check_record() containing the TXT
    elements. (Felipe, Pierre)

- Improved hash extension:
  . Changed mhash to be a wrapper layer around the hash extension. (Scott)
  . Added hash_copy() function. (Tony)
  . Added sha224 hash algorithm to the hash extension. (Scott)

- Improved IMAP support (Pierre):
  . Added imap_gc() to clear the imap cache
  . Added imap_utf8_to_mutf7() and imap_mutf7_to_utf8()

- Improved mbstring extension:
  . Added "mbstring.http_output_conv_mimetypes" INI directive that allows
    common non-text types such as "application/xhtml+xml" to be converted
    by mb_output_handler(). (Moriyoshi)

- Improved OCI8 extension (Chris Jones/Oracle Corp.):
  . Added Database Resident Connection Pooling (DRCP) and Fast
    Application Notification (FAN) support.
  . Added support for Oracle External Authentication (not supported
    on Windows).
  . Improve persistent connection handling of restarted DBs.
  . Added SQLT_AFC (aka CHAR datatype) support to oci_bind_by_name.
  . Fixed bug #45458 (Numeric keys for associative arrays are not
    handled properly)
  . Fixed bug #41069 (Segmentation fault with query over DB link).
  . Fixed define of SQLT_BDOUBLE and SQLT_BFLOAT constants with Oracle
    10g ORACLE_HOME builds.
  . Changed default value of oci8.default_prefetch from 10 to 100.
  . Fixed PECL Bug #16035 (OCI8: oci_connect without ORACLE_HOME defined causes
    segfault) (Chris Jones/Oracle Corp.)
  . Fixed PECL Bug #15988 (OCI8: sqlnet.ora isn't read with older Oracle
    libraries) (Chris Jones/Oracle Corp.)
  . Fixed PECL Bug #14268 (Allow "pecl install oci8" command to "autodetect" an
    Instant Client RPM install) (Chris Jones/Oracle Corp.)
  . Fixed PECL bug #12431 (OCI8 ping functionality is broken).
  . Allow building (e.g from PECL) the PHP 5.3-based OCI8 code with
    PHP 4.3.9 onwards.
  . Provide separate extensions for Oracle 11g and 10g on Windows.
    (Pierre, Chris)

- Improved OpenSSL extension:
  . Added support for OpenSSL digest and cipher functions. (Dmitry)
  . Added access to internal values of DSA, RSA and DH keys. (Dmitry)
  . Fixed a memory leak on openssl_decrypt(). (Henrique)
  . Fixed segfault caused by openssl_pkey_new(). (Henrique)
  . Fixed bug caused by uninitilized variables in openssl_pkcs7_encrypt() and
    openssl_pkcs7_sign(). (Henrique)
  . Fixed error message in openssl_seal(). (Henrique)

- Improved pcntl extension: (Arnaud)
  . Added pcntl_signal_dispatch().
  . Added pcntl_sigprocmask().
  . Added pcntl_sigwaitinfo().
  . Added pcntl_sigtimedwait().

- Improved SOAP extension:
  . Added support for element names in context of XMLSchema's <any>. (Dmitry)
  . Added ability to use Traversable objects instead of plain arrays.
    (Joshua Reese, Dmitry)
  . Fixed possible crash bug caused by an uninitialized value. (Zdash Urf)

- Improved SPL extension:
  . Added SPL to list of standard extensions that cannot be disabled. (Marcus)
  . Added ability to store associative information with objects in
    SplObjectStorage. (Marcus)
  . Added ArrayAccess support to SplObjectStorage. (Marcus)
  . Added SplDoublyLinkedList, SplStack, SplQueue classes. (Etienne)
  . Added FilesystemIterator. (Marcus)
  . Added GlobIterator. (Marcus)
  . Added SplHeap, SplMinHeap, SplMaxHeap, SplPriorityQueue classes. (Etienne)
  . Added new parameter $prepend to spl_autoload_register(). (Etienne)
  . Added SplFixedArray. (Etienne, Tony)
  . Added delaying exceptions in SPL's autoload mechanism. (Marcus)
  . Added RecursiveTreeIterator. (Arnaud, Marcus)
  . Added MultipleIterator. (Arnaud, Marcus, Johannes)

- Improved Zend Engine:
  . Added "compact" handler for Zend MM storage. (Dmitry)
  . Added "+" and "*" specifiers to zend_parse_parameters(). (Andrei)
  . Added concept of "delayed early binding" that allows opcode caches to
    perform class declaration (early and/or run-time binding) in exactly
    the same order as vanilla PHP. (Dmitry)

- Improved crypt() function: (Pierre)
  . Added Blowfish and extended DES support. (Using Blowfish implementation
    from Solar Designer).
  . Made crypt features portable by providing our own implementations
    for crypt_r and the algorithms which are used when OS does not provide
    them. PHP implementations are always used for Windows builds.

- Deprecated session_register(), session_unregister() and
  session_is_registered(). (Hannes)
- Deprecated define_syslog_variables(). (Kalle)
- Deprecated ereg extension. (Felipe)

- Added new extensions:
  . Added Enchant extension as a way to access spell checkers. (Pierre)
  . Added fileinfo extension as replacement for mime_magic extension. (Derick)
  . Added intl extension for Internationalization. (Ed B., Vladimir I.,
    Dmitry L., Stanislav M., Vadim S., Kirti V.)
  . Added mysqlnd extension as replacement for libmysql for ext/mysql, mysqli
    and PDO_mysql. (Andrey, Johannes, Ulf)
  . Added phar extension for handling PHP Archives. (Greg, Marcus, Steph)
  . Added SQLite3 extension. (Scott)

- Added new date/time functionality: (Derick)
  . date_parse_from_format(): Parse date/time strings according to a format.
  . date_create_from_format()/DateTime::createFromFormat(): Create a date/time
    object by parsing a date/time string according to a given format.
  . date_get_last_errors()/DateTime::getLastErrors(): Return a list of warnings
    and errors that were found while parsing a date/time string through:
    . strtotime() / new DateTime
    . date_create_from_format() / DateTime::createFromFormat()
    . date_parse_from_format().
  . support for abbreviation and offset based timezone specifiers for
    the 'e' format specifier, DateTime::__construct(), DateTime::getTimeZone()
    and DateTimeZone::getName().
  . support for selectively listing timezone identifiers by continent or
    country code through timezone_identifiers_list() /
    DateTimezone::listIdentifiers().
  . timezone_location_get() / DateTimezone::getLocation() for retrieving
    location information from timezones.
  . date_timestamp_set() / DateTime::setTimestamp() to set a Unix timestamp
    without invoking the date parser. (Scott, Derick)
  . date_timestamp_get() / DateTime::getTimestamp() to retrieve the Unix
    timestamp belonging to a date object.
  . two optional parameters to timezone_transitions_get() /
    DateTimeZone::getTranstions() to limit the range of transitions being
    returned.
  . support for "first/last day of <month>" style texts.
  . support for date/time strings returned by MS SQL.
  . support for serialization and unserialization of DateTime objects.
  . support for diffing date/times through date_diff() / DateTime::diff().
  . support for adding/subtracting weekdays with strtotime() and
    DateTime::modify().
  . DateInterval class to represent the difference between two date/times.
  . support for parsing ISO intervals for use with DateInterval.
  . date_add() / DateTime::add(), date_sub() / DateTime::sub() for applying an
    interval to an existing date/time.
  . proper support for "this week", "previous week"/"last week" and "next week"
    phrases so that they actually mean the week and not a seven day period
    around the current day.
  . support for "<xth> <weekday> of" and "last <weekday> of" phrases to be used
    with months - like in "last saturday of februari 2008".
  . support for "back of <hour>" and "front of <hour>" phrases that are used in
    Scotland.
  . DatePeriod class which supports iterating over a DateTime object applying
    DateInterval on each iteration, up to an end date or limited by maximum
    number of occurences.

- Added compatibility mode in GD, imagerotate, image(filled)ellipse 
  imagefilter, imageconvolution and imagecolormatch are now always enabled.
  (Pierre)
- Added array_replace() and array_replace_recursive() functions. (Matt)
- Added ReflectionProperty::setAccessible() method that allows non-public
  property's values to be read through ::getValue() and set through
  ::setValue(). (Derick, Sebastian)
- Added msg_queue_exists() function to sysvmsg extension. (Benjamin Schulz)
- Added Firebird specific attributes that can be set via PDO::setAttribute()
  to control formatting of date/timestamp columns: PDO::FB_ATTR_DATE_FORMAT,
  PDO::FB_ATTR_TIME_FORMAT and PDO::FB_ATTR_TIMESTAMP_FORMAT. (Lars W)
- Added gmp_testbit() function. (Stas)
- Added icon format support to getimagesize(). (Scott)
- Added LDAP_OPT_NETWORK_TIMEOUT option for ldap_set_option() to allow
  setting network timeout (FR #42837). (Jani)
- Added optional escape character parameter to fgetcsv(). (David Soria Parra)
- Added an optional parameter to strstr() and stristr() for retrieval of either
  the part of haystack before or after first occurrence of needle.
  (Johannes, Felipe)
- Added xsl->setProfiling() for profiling stylesheets. (Christian)
- Added long-option feature to getopt() and made getopt() available also on
  win32 systems by adding a common getopt implementation into core.
  (David Soria Parra, Jani)
- Added support for optional values, and = as separator, in getopt(). (Hannes)
- Added lcfirst() function. (David C)
- Added PREG_BAD_UTF8_OFFSET_ERROR constant. (Nuno)
- Added native support for asinh(), acosh(), atanh(), log1p() and expm1().
  (Kalle)
- Added LIBXML_LOADED_VERSION constant (libxml2 version currently used). (Rob)
- Added JSON_FORCE_OBJECT flag to json_encode(). (Scott, Richard Quadling)
- Added timezone_version_get() to retrieve the version of the used timezone
  database. (Derick)
- Added 'n' flag to fopen to allow passing O_NONBLOCK to the underlying
  open(2) system call. (Mikko)
- Added "dechunk" filter which can decode HTTP responses with chunked
  transfer-encoding. HTTP streams use this filter automatically in case
  "Transfer-Encoding: chunked" header is present in response. It's possible to
  disable this behaviour using "http"=>array("auto_decode"=>0) in stream
  context. (Dmitry)
- Added support for CP850 encoding in mbstring extension.
  (Denis Giffeler, Moriyoshi)
- Added stream_cast() and stream_set_options() to user-space stream wrappers,
  allowing stream_select(), stream_set_blocking(), stream_set_timeout() and 
  stream_set_write_buffer() to work with user-space stream wrappers. (Arnaud)
- Added header_remove() function. (chsc at peytz dot dk, Arnaud)
- Added stream_context_get_params() function. (Arnaud)
- Added optional parameter "new" to sybase_connect(). (Timm)
- Added parse_ini_string() function. (grange at lemonde dot fr, Arnaud) 
- Added str_getcsv() function. (Sara)
- Added openssl_random_pseudo_bytes() function. (Scott)
- Added ability to send user defined HTTP headers with SOAP request.
  (Brian J.France, Dmitry)
- Added concatenation option to bz2.decompress stream filter.
  (Keisial at gmail dot com, Greg)
- Added support for using compressed connections with PDO_mysql. (Johannes)
- Added the ability for json_decode() to take a user specified depth. (Scott)
- Added support for the mysql_stmt_next_result() function from libmysql.
  (Andrey)
- Added function preg_filter() that does grep and replace in one go. (Marcus)
- Added system independent realpath() implementation which caches intermediate
  directories in realpath-cache. (Dmitry)
- Added optional clear_realpath_cache and filename parameters to
  clearstatcache(). (Jani, Arnaud)
- Added litespeed SAPI module. (George Wang)
- Added ext/hash support to ext/session's ID generator. (Sara)
- Added quoted_printable_encode() function. (Tony)
- Added stream_context_set_default() function. (Davey Shafik)
- Added optional "is_xhtml" parameter to nl2br() which makes the function
  output <br> when false and <br /> when true (FR #34381). (Kalle)
- Added PHP_MAXPATHLEN constant (maximum length of a path). (Pierre)
- Added support for SSH via libssh2 in cURL. (Pierre)
- Added support for gray levels PNG image with alpha in GD extension. (Pierre)
- Added support for salsa hashing functions in HASH extension. (Scott)
- Added DOMNode::getLineNo to get line number of parsed node. (Rob)
- Added table info to PDO::getColumnMeta() with SQLite. (Martin Jansen, Scott)
- Added mail logging functionality that allows logging of mail sent via
  mail() function. (Ilia)
- Added json_last_error() to return any error information from json_decode().
  (Scott)
- Added gethostname() to return the current system host name. (Ilia)
- Added shm_has_var() function. (Mike)
- Added depth parameter to json_decode() to lower the nesting depth from the
  maximum if required. (Scott)
- Added pixelation support in imagefilter(). (Takeshi Abe, Kalle)
- Added SplObjectStorage::addAll/removeAll. (Etienne)

- Implemented FR #41712 (curl progress callback: CURLOPT_PROGRESSFUNCTION).
  (sdteffen[at]gmail[dot].com, Pierre)
- Implemented FR #47739 (Missing cURL option do disable IPv6). (Pierre)
- Implemented FR #39637 (Missing cURL option CURLOPT_FTP_FILEMETHOD). (Pierre)

- Fixed an issue with ReflectionProperty::setAccessible().
  (Sebastian, Roman Borschel)
- Fixed html_entity_decode() incorrectly converting numeric html entities
  to different characters with cp1251 and cp866. (Scott)
- Fixed an issue in date() where a : was printed for the O modifier after a P
  modifier was used. (Derick)
- Fixed exec() on Windows to not eat the first and last double quotes. (Scott)
- Fixed readlink on Windows in thread safe SAPI (apache2.x etc.). (Pierre)
- Fixed a bug causing miscalculations with the "last <weekday> of <n> month"
  relative time string. (Derick)
- Fixed bug causing the algorithm parameter of mhash() to be modified. (Scott)
- Fixed invalid calls to free when internal fileinfo magic file is used. (Scott)
- Fixed memory leak inside wddx_add_vars() function. (Felipe)
- Fixed check in recode extension to allow builing of recode and mysql
  extensions when using a recent libmysql. (Johannes)

- Fixed PECL bug #12794 (PDOStatement->nextRowset() doesn't work). (Johannes)
- Fixed PECL bug #12401 (Add support for ATTR_FETCH_TABLE_NAMES). (Johannes)

- Fixed bug #48696 (ldap_read() segfaults with invalid parameters). (Felipe)
- Fixed bug #48643 (String functions memory issue). (Dmitry)
- Fixed bug #48641 (tmpfile() uses old parameter parsing).
  (crrodriguez at opensuse dot org)
- Fixed bug #48624 (.user.ini never gets parsed). (Pierre)
- Fixed bug #48620 (X-PHP-Originating-Script assumes no trailing CRLF in
  existing headers). (Ilia)
- Fixed bug #48578 (Can't build 5.3 on FBSD 4.11). (Rasmus)
- Fixed bug #48535 (file_exists returns false when impersonate is used).
  (Kanwaljeet Singla, Venkat Raman Don)
- Fixed bug #48493 (spl_autoload_register() doesn't work correctly when
  prepending functions). (Scott)
- Fixed bug #48215 (Calling a method with the same name as the parent class
  calls the constructor). (Scott)
- Fixed bug #48200 (compile failure with mbstring.c when 
  --enable-zend-multibyte is used). (Jani)
- Fixed bug #48188 (Cannot execute a scrollable cursors twice with PDO_PGSQL).
  (Matteo)
- Fixed bug #48185 (warning: value computed is not used in
  pdo_sqlite_stmt_get_col line 271). (Matteo)
- Fixed bug #48087 (call_user_method() invalid free of arguments). (Felipe)
- Fixed bug #48060 (pdo_pgsql - large objects are returned as empty). (Matteo)
- Fixed bug #48034 (PHP crashes when script is 8192 (8KB) bytes long). (Dmitry)
- Fixed bug #48004 (Error handler prevents creation of default object). (Dmitry)
- Fixed bug #47880 (crashes in call_user_func_array()). (Dmitry)
- Fixed bug #47856 (stristr() converts needle to lower-case). (Ilia)
- Fixed bug #47851 (is_callable throws fatal error). (Dmitry)
- Fixed bug #47816 (pcntl tests failing on NetBSD). (Matteo)
- Fixed bug #47779 (Wrong value for SIG_UNBLOCK and SIG_SETMASK constants).
  (Matteo)
- Fixed bug #47771 (Exception during object construction from arg call calls
  object's destructor). (Dmitry)
- Fixed bug #47767 (include_once does not resolve windows symlinks or junctions)
  (Kanwaljeet Singla, Venkat Raman Don)
- Fixed bug #47757 (rename JPG to JPEG in phpinfo). (Pierre)
- Fixed bug #47745 (FILTER_VALIDATE_INT doesn't allow minimum integer). (Dmitry)
- Fixed bug #47714 (autoloading classes inside exception_handler leads to
  crashes). (Dmitry)
- Fixed bug #47671 (Cloning SplObjectStorage instances). (Etienne)
- Fixed bug #47664 (get_class returns NULL instead of FALSE). (Dmitry)
- Fixed bug #47662 (Support more than 127 subpatterns in preg_match). (Nuno)
- Fixed bug #47596 (Bus error on parsing file). (Dmitry)
- Fixed bug #47572 (Undefined constant causes segmentation fault). (Felipe)
- Fixed bug #47560 (explode()'s limit parameter odd behaviour). (Matt)
- Fixed bug #47549 (get_defined_constants() return array with broken array
  categories). (Ilia)
- Fixed bug #47535 (Compilation failure in ps_fetch_from_1_to_8_bytes()).
  (Johannes)
- Fixed bug #47534 (RecursiveDiteratoryIterator::getChildren ignoring
  CURRENT_AS_PATHNAME). (Etienne)
- Fixed bug #47443 (metaphone('scratch') returns wrong result). (Felipe)
- Fixed bug #47438 (mysql_fetch_field ignores zero offset). (Johannes)
- Fixed bug #47398 (PDO_Firebird doesn't implements quoter correctly). (Felipe)
- Fixed bug #47390 (odbc_fetch_into - BC in php 5.3.0). (Felipe)
- Fixed bug #47359 (Use the expected unofficial mimetype for bmp files). (Scott)
- Fixed bug #47343 (gc_collect_cycles causes a segfault when called within a
  destructor in one case). (Dmitry)
- Fixed bug #47320 ($php_errormsg out of scope in functions). (Dmitry)
- Fixed bug #47318 (UMR when trying to activate user config). (Pierre)
- Fixed bug #47243 (OCI8: Crash at shutdown on Windows) (Chris Jones/Oracle
  Corp.)
- Fixed bug #47231 (offsetGet error using incorrect offset). (Etienne)
- Fixed bug #47229 (preg_quote() should escape the '-' char). (Nuno)
- Fixed bug #47165 (Possible memory corruption when passing return value by
  reference). (Dmitry)
- Fixed bug #47087 (Second parameter of mssql_fetch_array()). (Felipe)
- Fixed bug #47085 (rename() returns true even if the file in PHAR does not
  exist). (Greg)
- Fixed bug #47050 (mysqli_poll() modifies improper variables). (Johannes)
- Fixed bug #47045 (SplObjectStorage instances compared with ==). (Etienne)
- Fixed bug #47038 (Memory leak in include). (Dmitry)
- Fixed bug #47031 (Fix constants in DualIterator example). (Etienne)
- Fixed bug #47021 (SoapClient stumbles over WSDL delivered with
  "Transfer-Encoding: chunked"). (Dmitry)
- Fixed bug #46994 (OCI8: CLOB size does not update when using CLOB IN OUT param
  in stored procedure) (Chris Jones/Oracle Corp.)
- Fixed bug #46979 (use with non-compound name *has* effect). (Dmitry)
- Fixed bug #46957 (The tokenizer returns deprecated values). (Felipe)
- Fixed bug #46944 (UTF-8 characters outside the BMP aren't encoded correctly).
  (Scott)
- Fixed bug #46897 (ob_flush() should fail to flush unerasable buffers).
  (David C.)
- Fixed bug #46849 (Cloning DOMDocument doesn't clone the properties). (Rob)
- Fixed bug #46847 (phpinfo() is missing some settings). (Hannes)
- Fixed bug #46844 (php scripts or included files with first line starting
  with # have the 1st line missed from the output). (Ilia)
- Fixed bug #46817 (tokenizer misses last single-line comment (PHP 5.3+, with
  re2c lexer)). (Matt, Shire)
- Fixed bug #46811 (ini_set() doesn't return false on failure). (Hannes)
- Fixed bug #46763 (mb_stristr() wrong output when needle does not exist).
  (Henrique M. Decaria)
- Fixed bug #46755 (warning: use statement with non-compound name). (Dmitry)
- Fixed bug #46746 (xmlrpc_decode_request outputs non-suppressable error when
  given bad data). (Ilia)
- Fixed bug #46738 (Segfault when mb_detect_encoding() fails). (Scott)
- Fixed bug #46731 (Missing validation for the options parameter of the
  imap_fetch_overview() function). (Ilia)
- Fixed bug #46711 (cURL curl_setopt leaks memory in foreach loops). (magicaltux
  [at] php [dot] net)
- Fixed bug #46701 (Creating associative array with long values in the key fails
  on 32bit linux). (Shire)
- Fixed bug #46681 (mkdir() fails silently on PHP 5.3). (Hannes)
- Fixed bug #46653 (can't extend mysqli). (Johannes)
- Fixed bug #46646 (Restrict serialization on some internal classes like Closure
  and SplFileInfo using exceptions). (Etienne)
- Fixed bug #46623 (OCI8: phpinfo doesn't show compile time ORACLE_HOME with
  phpize) (Chris Jones/Oracle Corp.)
- Fixed bug #46578 (strip_tags() does not honor end-of-comment when it
  encounters a single quote). (Felipe)
- Fixed bug #46546 (Segmentation fault when using declare statement with
  non-string value). (Felipe)
- Fixed bug #46542 (Extending PDO class with a __call() function doesn't work as
  expected). (Johannes)
- Fixed bug #46421 (SplFileInfo not correctly handling /). (Etienne)
- Fixed bug #46347 (parse_ini_file() doesn't support * in keys). (Nuno)
- Fixed bug #46268 (DateTime::modify() does not reset relative time values).
  (Derick)
- Fixed bug #46241 (stacked error handlers, internal error handling in general).
  (Etienne)
- Fixed bug #46238 (Segmentation fault on static call with empty string method).
  (Felipe)
- Fixed bug #46192 (ArrayObject with objects as storage serialization).
  (Etienne)
- Fixed bug #46185 (importNode changes the namespace of an XML element). (Rob)
- Fixed bug #46178 (memory leak in ext/phar). (Greg)
- Fixed bug #46160 (SPL - Memory leak when exception is thrown in offsetSet).
  (Felipe)
- Fixed Bug #46147 (after stream seek, appending stream filter reads incorrect
  data). (Greg)
- Fixed bug #46127 (php_openssl_tcp_sockop_accept forgets to set context on
  accepted stream) (Mark Karpeles, Pierre)
- Fixed bug #46115 (Memory leak when calling a method using Reflection).
  (Dmitry)
- Fixed bug #46110 (XMLWriter - openmemory() and openuri() leak memory on
  multiple calls). (Ilia)
- Fixed bug #46108 (DateTime - Memory leak when unserializing). (Felipe)
- Fixed bug #46106 (Memory leaks when using global statement). (Dmitry)
- Fixed bug #46099 (Xsltprocessor::setProfiling - memory leak). (Felipe, Rob).
- Fixed bug #46087 (DOMXPath - segfault on destruction of a cloned object).
  (Ilia)
- Fixed bug #46048 (SimpleXML top-level @attributes not part of iterator).
  (David C.)
- Fixed bug #46044 (Mysqli - wrong error message). (Johannes)
- Fixed bug #46042 (memory leaks with reflection of mb_convert_encoding()).
  (Ilia)
- Fixed bug #46039 (ArrayObject iteration is slow). (Arnaud)
- Fixed bug #46033 (Direct instantiation of SQLite3stmt and SQLite3result cause 
  a segfault.) (Scott)
- Fixed bug #45991 (Ini files with the UTF-8 BOM are treated as invalid).
  (Scott)
- Fixed bug #45989 (json_decode() doesn't return NULL on certain invalid
  strings). (magicaltux, Scott)
- Fixed bug #45976 (Moved SXE from SPL to SimpleXML). (Etienne)
- Fixed bug #45928 (large scripts from stdin are stripped at 16K border).
  (Christian Schneider, Arnaud)
- Fixed bug #45911 (Cannot disable ext/hash). (Arnaud)
- Fixed bug #45907 (undefined reference to 'PHP_SHA512Init'). (Greg)
- Fixed bug #45826 (custom ArrayObject serialization). (Etienne)
- Fixed bug #45820 (Allow empty keys in ArrayObject). (Etienne)
- Fixed bug #45791 (json_decode() doesn't convert 0e0 to a double). (Scott)
- Fixed bug #45786 (FastCGI process exited unexpectedly). (Dmitry)
- Fixed bug #45757 (FreeBSD4.11 build failure: failed include; stdint.h).
  (Hannes)
- Fixed bug #45743 (property_exists fails to find static protected member in
  child class). (Felipe)
- Fixed bug #45717 (Fileinfo/libmagic build fails, missing err.h and getopt.h).
  (Derick)
- Fixed bug #45706 (Unserialization of classes derived from ArrayIterator
  fails). (Etienne, Dmitry)
- Fixed bug #45696 (Not all DateTime methods allow method chaining). (Derick)
- Fixed bug #45682 (Unable to var_dump(DateInterval)). (Derick)
- Fixed bug #45447 (Filesystem time functions on Vista and server 2008).
  (Pierre)
- Fixed bug #45432 (PDO: persistent connection leak). (Felipe)
- Fixed bug #45392 (ob_start()/ob_end_clean() and memory_limit). (Ilia)
- Fixed bug #45384 (parse_ini_file will result in parse error with no trailing
  newline). (Arnaud)
- Fixed bug #45382 (timeout bug in stream_socket_enable_crypto). (vnegrier at
  optilian dot com, Ilia)
- Fixed bug #45044 (relative paths not resolved correctly). (Dmitry)
- Fixed bug #44861 (scrollable cursor don't work with pgsql). (Matteo)
- Fixed bug #44842 (parse_ini_file keys that start/end with underscore).
  (Arnaud)
- Fixed bug #44575 (parse_ini_file comment # line problems). (Arnaud)
- Fixed bug #44409 (PDO::FETCH_SERIALIZE calls __construct()). (Matteo)
- Fixed bug #44173 (PDO->query() parameter parsing/checking needs an update).
  (Matteo)
- Fixed bug #44154 (pdo->errorInfo() always have three elements in the returned
  array). (David C.)
- Fixed bug #44153 (pdo->errorCode() returns NULL when there are no errors).
  (David C.)
- Fixed bug #44135 (PDO MySQL does not support CLIENT_FOUND_ROWS). (Johannes,
  chx1975 at gmail dot com)
- Fixed bug #44100 (Inconsistent handling of static array declarations with
  duplicate keys). (Dmitry)
- Fixed bug #43831 ($this gets mangled when extending PDO with persistent
  connection). (Felipe)
- Fixed bug #43817 (opendir() fails on Windows directories with parent directory
  unaccessible). (Dmitry)
- Fixed bug #43069 (SoapClient causes 505 HTTP Version not supported error
  message). (Dmitry)
- Fixed bug #43008 (php://filter uris ignore url encoded filternames and can't
  handle slashes). (Arnaud)
- Fixed bug #42362 (HTTP status codes 204 and 304 should not be gzipped).
  (Scott, Edward Z. Yang)
- Fixed bug #41874 (separate STDOUT and STDERR in exec functions). (Kanwaljeet
  Singla, Venkat Raman Don, Pierre)
- Fixed bug #41534 (SoapClient over HTTPS fails to reestablish connection).
  (Dmitry)
- Fixed bug #38802 (max_redirects and ignore_errors). (patch by
  datibbaw@php.net)
- Fixed bug #35980 (touch() works on files but not on directories). (Pierre)

17 Jun 2009, PHP 5.2.10
- Updated timezone database to version 2009.9 (2009i) (Derick)

- Added "ignore_errors" option to http fopen wrapper. (David Zulke, Sara)
- Added new CURL options CURLOPT_REDIR_PROTOCOLS, CURLOPT_PROTOCOLS,
  and CURLPROTO_* for redirect fixes in CURL 7.19.4. (Yoram Bar Haim, Stas)
- Added support for Sun CC (FR #46595 and FR #46513). (David Soria Parra)

- Changed default value of array_unique()'s optional sorting type parameter
  back to SORT_STRING to fix backwards compatibility breakage introduced in 
  PHP 5.2.9. (Moriyoshi)

- Fixed memory corruptions while reading properties of zip files. (Ilia)
- Fixed memory leak in ob_get_clean/ob_get_flush. (Christian)
- Fixed segfault on invalid session.save_path. (Hannes)
- Fixed leaks in imap when a mail_criteria is used. (Pierre)
- Fixed missing erealloc() in fix for Bug #40091 in spl_autoload_register. (Greg)

- Fixed bug #48562 (Reference recursion causes segfault when used in
  wddx_serialize_vars()). (Felipe)
- Fixed bug #48557 (Numeric string keys in Apache Hashmaps are not cast to
  integers). (David Zuelke)
- Fixed bug #48518 (curl crashes when writing into invalid file handle). (Tony)
- Fixed bug #48514 (cURL extension uses same resource name for simple and
  multi APIs). (Felipe)
- Fixed bug #48469 (ldap_get_entries() leaks memory on empty search
  results). (Patrick)
- Fixed bug #48456 (CPPFLAGS not restored properly in phpize.m4). (Jani,
  spisek at kerio dot com)
- Fixed bug #48448 (Compile failure under IRIX 6.5.30 building cast.c).
  (Kalle)
- Fixed bug #48441 (ldap_search() sizelimit, timelimit and deref options
  persist). (Patrick)
- Fixed bug #48434 (Improve memory_get_usage() accuracy). (Arnaud)
- Fixed bug #48416 (Force a cache limit in ereg() to stop excessive memory
  usage). (Scott)
- Fixed bug #48409 (Crash when exception is thrown while passing function
  arguments). (Arnaud)
- Fixed bug #48378 (exif_read_data() segfaults on certain corrupted .jpeg
  files). (Pierre)
- Fixed bug #48359 (Script hangs on snmprealwalk if OID is not increasing).
  (Ilia, simonov at gmail dot com)
- Fixed bug #48336 (ReflectionProperty::getDeclaringClass() does not work 
  with redeclared property).
  (patch by Markus dot Lidel at shadowconnect dot com)
- Fixed bug #48326 (constant MSG_DONTWAIT not defined). (Arnaud)
- Fixed bug #48313 (fgetcsv() does not return null for empty rows). (Ilia)
- Fixed bug #48309 (stream_copy_to_stream() and fpasstru() do not update
  stream position of plain files). (Arnaud)
- Fixed bug #48307 (stream_copy_to_stream() copies 0 bytes when $source is a
  socket). (Arnaud)
- Fixed bug #48273 (snmp*_real_walk() returns SNMP errors as values).
  (Ilia, lytboris at gmail dot com)
- Fixed bug #48256 (Crash due to double-linking of history.o).
  (tstarling at wikimedia dot org)
- Fixed bug #48248 (SIGSEGV when access to private property via &__get).
  (Felipe)
- Fixed bug #48247 (Crash on errors during startup). (Stas)
- Fixed bug #48240 (DBA Segmentation fault dba_nextkey). (Felipe)
- Fixed bug #48224 (Incorrect shuffle in array_rand). (Etienne)
- Fixed bug #48221 (memory leak when passing invalid xslt parameter).
  (Felipe)
- Fixed bug #48207 (CURLOPT_(FILE|WRITEHEADER options do not error out when
  working with a non-writable stream). (Ilia)
- Fixed bug #48206 (Iterating over an invalid data structure with
  RecursiveIteratorIterator leads to a segfault). (Scott)
- Fixed bug #48204 (xmlwriter_open_uri() does not emit warnings on invalid
  paths). (Ilia)
- Fixed bug #48203 (Crash when CURLOPT_STDERR is set to regular file). (Jani)
- Fixed bug #48202 (Out of Memory error message when passing invalid file
  path) (Pierre)
- Fixed bug #48156 (Added support for lcov v1.7). (Ilia)
- Fixed bug #48132 (configure check for curl ssl support fails with
  --disable-rpath). (Jani)
- Fixed bug #48131 (Don't try to bind ipv4 addresses to ipv6 ips via bindto).
  (Ilia)
- Fixed bug #48070 (PDO_OCI: Segfault when using persistent connection).
  (Pierre, Matteo, jarismar dot php at gmail dot com)
- Fixed bug #48058 (Year formatter goes wrong with out-of-int range). (Derick)
- Fixed bug #48038 (odbc_execute changes variables used to form params array).
  (Felipe)
- Fixed bug #47997 (stream_copy_to_stream returns 1 on empty streams). (Arnaud)
- Fixed bug #47991 (SSL streams fail if error stack contains items). (Mikko)
- Fixed bug #47981 (error handler not called regardless). (Hannes)
- Fixed bug #47969 (ezmlm_hash() returns different values depend on OS). (Ilia)
- Fixed bug #47946 (ImageConvolution overwrites background). (Ilia)
- Fixed bug #47940 (memory leaks in imap_body). (Pierre, Jake Levitt)
- Fixed bug #47937 (system() calls sapi_flush() regardless of output 
  buffering). (Ilia)
- Fixed bug #47903 ("@" operator does not work with string offsets). (Felipe)
- Fixed bug #47893 (CLI aborts on non blocking stdout). (Arnaud)
- Fixed bug #47849 (Non-deep import loses the namespace). (Rob)
- Fixed bug #47845 (PDO_Firebird omits first row from query). (Lars W)
- Fixed bug #47836 (array operator [] inconsistency when the array has
  PHP_INT_MAX index value). (Matt)
- Fixed bug #47831 (Compile warning for strnlen() in main/spprintf.c).
  (Ilia, rainer dot jung at kippdata dot de)
- Fixed bug #47828 (openssl_x509_parse() segfaults when a UTF-8 conversion
  fails). (Scott, Kees Cook, Pierre)
- Fixed bug #47818 (Segfault due to bound callback param). (Felipe)
- Fixed bug #47801 (__call() accessed via parent:: operator is provided
  incorrect method name). (Felipe)
- Fixed bug #47769 (Strange extends PDO). (Felipe)
- Fixed bug #47745 (FILTER_VALIDATE_INT doesn't allow minimum integer).
  (Dmitry)
- Fixed bug #47721 (Alignment issues in mbstring and sysvshm extension).
  (crrodriguez at opensuse dot org, Ilia)
- Fixed bug #47704 (PHP crashes on some "bad" operations with string
  offsets). (Dmitry)
- Fixed bug #47695 (build error when xmlrpc and iconv are compiled against
  different iconv versions). (Scott)
- Fixed bug #47667 (ZipArchive::OVERWRITE seems to have no effect).
  (Mikko, Pierre)
- Fixed bug #47644 (Valid integers are truncated with json_decode()). (Scott)
- Fixed bug #47639 (pg_copy_from() WARNING: nonstandard use of \\ in a
  string literal). (Ilia)
- Fixed bug #47616 (curl keeps crashing). (Felipe)
- Fixed bug #47598 (FILTER_VALIDATE_EMAIL is locale aware). (Ilia)
- Fixed bug #47566 (pcntl_wexitstatus() returns signed status).
  (patch by james at jamesreno dot com)
- Fixed bug #47564 (unpacking unsigned long 32bit bit endian returns wrong
  result). (Ilia)
- Fixed bug #47487 (performance degraded when reading large chunks after
  fix of bug #44607). (Arnaud)
- Fixed bug #47468 (enable cli|cgi-only extensions for embed sapi). (Jani)
- Fixed bug #47435 (FILTER_FLAG_NO_PRIV_RANGE does not work with ipv6
  addresses in the filter extension). (Ilia)
- Fixed bug #47430 (Errors after writing to nodeValue parameter of an absent
  previousSibling). (Rob)
- Fixed bug #47365 (ip2long() may allow some invalid values on certain 64bit
   systems). (Ilia)
- Fixed bug #47254 (Wrong Reflection for extends class). (Felipe)
- Fixed bug #47042 (cgi sapi is incorrectly removing SCRIPT_FILENAME).
  (Sriram Natarajan, David Soria Parra)
- Fixed bug #46882 (Serialize / Unserialize misbehaviour under OS with
  different bit numbers). (Matt)
- Fixed bug #46812 (get_class_vars() does not include visible private variable
  looking at subclass). (Arnaud)
- Fixed bug #46386 (Digest authentication with SOAP module fails against MSSQL
  SOAP services). (Ilia, lordelph at gmail dot com)
- Fixed bug #46109 (Memory leak when mysqli::init() is called multiple times).
  (Andrey)
- Fixed bug #45997 (safe_mode bypass with exec/system/passthru (windows only)).
  (Pierre)
- Fixed bug #45877 (Array key '2147483647' left as string). (Matt)
- Fixed bug #45822 (Near infinite-loops while parsing huge relative offsets).
  (Derick, Mike Sullivan)
- Fixed bug #45799 (imagepng() crashes on empty image).
  (Martin McNickle, Takeshi Abe)
- Fixed bug #45622 (isset($arrayObject->p) misbehaves with
  ArrayObject::ARRAY_AS_PROPS set). (robin_fernandes at uk dot ibm dot com, Arnaud)
- Fixed bug #45614 (ArrayIterator::current(), ::key() can show 1st private prop
  of wrapped object). (robin_fernandes at uk dot ibm dot com, Arnaud)
- Fixed bug #45540 (stream_context_create creates bad http request). (Arnaud)
- Fixed bug #45202 (zlib.output_compression can not be set with ini_set()).
  (Jani)
- Fixed bug #45191 (error_log ignores date.timezone php.ini val when setting
  logging timestamps). (Derick)
- Fixed bug #45092 (header HTTP context option not being used when compiled
  using --with-curlwrappers). (Jani)
- Fixed bug #44996 (xmlrpc_decode() ignores time zone on iso8601.datetime).
  (Ilia, kawai at apache dot org) 
- Fixed bug #44827 (define() is missing error checks for class constants).
  (Ilia)
- Fixed bug #44214 (Crash using preg_replace_callback() and global variables).
  (Nuno, Scott)
- Fixed bug #43073 (TrueType bounding box is wrong for angle<>0).
  (Martin McNickle)
- Fixed bug #42663 (gzinflate() try to allocate all memory with truncated
  data). (Arnaud)
- Fixed bug #42414 (some odbc_*() functions incompatible with Oracle ODBC
  driver). (jhml at gmx dot net)
- Fixed bug #42362 (HTTP status codes 204 and 304 should not be gzipped).
  (Scott, Edward Z. Yang)
- Fixed bug #42143 (The constant NAN is reported as 0 on Windows)
  (Kanwaljeet Singla, Venkat Raman Don)
- Fixed bug #38805 (PDO truncates text from SQL Server text data type field).
  (Steph)

26 Feb 2009, PHP 5.2.9
- Changed __call() to be invoked on private/protected method access, similar to
  properties and __get(). (Andrei)

- Added optional sorting type flag parameter to array_unique(). Default is
  SORT_REGULAR. (Andrei)

- Fixed a crash on extract in zip when files or directories entry names contain 
  a relative path. (Pierre)
- Fixed error conditions handling in stream_filter_append(). (Arnaud)
- Fixed zip filename property read. (Pierre)
- Fixed explode() behavior with empty string to respect negative limit. (Shire)
- Fixed security issue in imagerotate(), background colour isn't validated
  correctly with a non truecolour image. Reported by Hamid Ebadi,
  APA Laboratory (Fixes CVE-2008-5498). (Scott)
- Fixed a segfault when malformed string is passed to json_decode(). (Scott)
- Fixed bug in xml_error_string() which resulted in messages being
  off by one. (Scott)

- Fixed bug #47422 (modulus operator returns incorrect results on 64 bit
  linux). (Matt)
- Fixed bug #47399 (mb_check_encoding() returns true for some illegal SJIS
  characters). (for-bugs at hnw dot jp, Moriyoshi)
- Fixed bug #47353 (crash when creating a lot of objects in object
  destructor). (Tony)
- Fixed bug #47322 (sscanf %d doesn't work). (Felipe)
- Fixed bug #47282 (FILTER_VALIDATE_EMAIL is marking valid email addresses
  as invalid). (Ilia)
- Fixed bug #47220 (segfault in dom_document_parser in recovery mode). (Rob)
- Fixed bug #47217 (content-type is not set properly for file uploads). (Ilia)
- Fixed bug #47174 (base64_decode() interprets pad char in mid string as
  terminator). (Ilia)
- Fixed bug #47165 (Possible memory corruption when passing return value by
  reference). (Dmitry)
- Fixed bug #47152 (gzseek/fseek using SEEK_END produces strange results).
  (Felipe)
- Fixed bug #47131 (SOAP Extension ignores "user_agent" ini setting). (Ilia)
- Fixed bug #47109 (Memory leak on $a->{"a"."b"} when $a is not an object).
  (Etienne, Dmitry)
- Fixed bug #47104 (Linking shared extensions fails with icc). (Jani)
- Fixed bug #47049 (SoapClient::__soapCall causes a segmentation fault).
  (Dmitry)
- Fixed bug #47048 (Segfault with new pg_meta_data). (Felipe)
- Fixed bug #47042 (PHP cgi sapi is removing SCRIPT_FILENAME for non
  apache). (Sriram Natarajan)
- Fixed bug #47037 (No error when using fopen with empty string). (Cristian
  Rodriguez R., Felipe)
- Fixed bug #47035 (dns_get_record returns a garbage byte at the end of a
  TXT record). (Felipe)
- Fixed bug #47027 (var_export doesn't show numeric indices on ArrayObject).
  (Derick)
- Fixed bug #46985 (OVERWRITE and binary mode does not work, regression
  introduced in 5.2.8). (Pierre)
- Fixed bug #46973 (IPv6 address filter rejects valid address). (Felipe)
- Fixed bug #46964 (Fixed pdo_mysql build with older version of MySQL). (Ilia)
- Fixed bug #46959 (Unable to disable PCRE). (Scott)
- Fixed bug #46918 (imap_rfc822_parse_adrlist host part not filled in
  correctly). (Felipe)
- Fixed bug #46889 (Memory leak in strtotime()). (Derick)
- Fixed bug #46887 (Invalid calls to php_error_docref()). (oeriksson at
  mandriva dot com, Ilia)
- Fixed bug #46873 (extract($foo) crashes if $foo['foo'] exists). (Arnaud)
- Fixed bug #46843 (CP936 euro symbol is not converted properly). (ty_c at
  cybozuy dot co dot jp, Moriyoshi)
- Fixed bug #46798 (Crash in mssql extension when retrieving a NULL value
  inside a binary or image column type). (Ilia)
- Fixed bug #46782 (fastcgi.c parse error). (Matt)
- Fixed bug #46760 (SoapClient doRequest fails when proxy is used). (Felipe)
- Fixed bug #46748 (Segfault when an SSL error has more than one error).
  (Scott)
- Fixed bug #46739 (array returned by curl_getinfo should contain
  content_type key). (Mikko)
- Fixed bug #46699 (xml_parse crash when parser is namespace aware). (Rob)
- Fixed bug #46419 (Elements of associative arrays with NULL value are
  lost). (Dmitry)
- Fixed bug #46282 (Corrupt DBF When Using DATE). (arne at bukkie dot nl)
- Fixed bug #46026 (bz2.decompress/zlib.inflate filter tries to decompress
  after end of stream). (Greg)
- Fixed bug #46005 (User not consistently logged under Apache2). (admorten
  at umich dot edu, Stas)
- Fixed bug #45996 (libxml2 2.7 causes breakage with character data in
  xml_parse()). (Rob)
- Fixed bug #45940 (MySQLI OO does not populate connect_error property on
  failed connect). (Johannes)
- Fixed bug #45923 (mb_st[r]ripos() offset not handled correctly). (Moriyoshi)
- Fixed bug #45327 (memory leak if offsetGet throws exception). (Greg)
- Fixed bug #45239 (Encoding detector hangs with mbstring.strict_detection
  enabled). (Moriyoshi)
- Fixed bug #45161 (Reusing a curl handle leaks memory). (Mark Karpeles, Jani)
- Fixed bug #44336 (Improve pcre UTF-8 string matching performance). (frode
  at coretrek dot com, Nuno)
- Fixed bug #43841 (mb_strrpos() offset is byte count for negative values).
  (Moriyoshi)
- Fixed bug #37209 (mssql_execute with non fatal errors). (Kalle)
- Fixed bug #35975 (Session cookie expires date format isn't the most
  compatible. Now matches that of setcookie()). (Scott)


08 Dec 2008, PHP 5.2.8
- Reverted bug fix #42718 that broke magic_quotes_gpc (Scott)

04 Dec 2008, PHP 5.2.7
- Upgraded PCRE to version 7.8 (Fixes CVE-2008-2371). (Ilia)
- Updated timezone database to version 2008.9. (Derick)
- Upgraded bundled libzip to 0.9.0. (Pierre)

- Added logging option for error_log to send directly to SAPI. (Stas)
- Added PHP_MAJOR_VERSION, PHP_MINOR_VERSION, PHP_RELEASE_VERSION,
  PHP_EXTRA_VERSION, PHP_VERSION_ID, PHP_ZTS and PHP_DEBUG constants. (Pierre)
- Added "PHP_INI_SCAN_DIR" environment variable which can be used to 
  either disable or change the compile time ini scan directory (FR #45114).
  (Jani)

- Fixed missing initialization of BG(page_uid) and BG(page_gid), 
  reported by Maksymilian Arciemowicz. (Stas)
- Fixed memory leak inside sqlite_create_aggregate(). (Felipe)
- Fixed memory leak inside PDO sqlite's sqliteCreateAggregate() method.
  (Felipe)
- Fixed a crash inside gd with invalid fonts (Fixes CVE-2008-3658). (Pierre)
- Fixed a possible overflow inside memnstr (Fixes CVE-2008-3659).
  (LaurentGaffie)
- Fixed incorrect php_value order for Apache configuration, reported by
  Maksymilian Arciemowicz. (Stas)
- Fixed memory leak inside readline_callback_handler_remove() function.
  (Felipe)
- Fixed sybase_fetch_*() to continue reading after CS_ROW_FAIL status (Timm)
- Fixed a bug inside dba_replace() that could cause file truncation
  withinvalid keys. (Ilia)
- Fixed memory leak inside readline_callback_handler_install() function.(Ilia)
- Fixed memory leak inside readline_completion_function() function. (Felipe) 
- Fixed stream_get_contents() when using $maxlength and socket is notclosed.
  indeyets [at] php [dot] net on #46049. (Arnaud)
- Fixed stream_get_line() to behave as documented on non-blocking streams.
  (Arnaud)
- Fixed endless loop in PDOStatement::debugDumpParams().
  (jonah.harris at gmail dot com)
- Fixed ability to use "internal" heaps in extensions. (Arnaud, Dmitry)
- Fixed weekdays adding/subtracting algorithm. (Derick)
- Fixed some ambiguities in the date parser. (Derick)
- Fixed a bug with the YYYY-MM format not resetting the day correctly.
  (Derick)
- Fixed a bug in the DateTime->modify() methods, it would not use the advanced
  relative time strings. (Derick)
- Fixed extraction of zip files or directories when the entry name is a
  relative path. (Pierre)
- Fixed read or write errors for large zip archives. (Pierre)
- Fixed security issues detailed in CVE-2008-2665 and CVE-2008-2666.
  (Christian Hoffmann)
- Fixed simplexml asXML() not to lose encoding when dumping entire
  document to file. (Ilia)
- Fixed a crash inside PDO when trying instantiate PDORow manually.
  (Felipe)
- Fixed build failure of ext/mysqli with libmysql 6.0 - missing
  rplfunctions. (Andrey)
- Fixed a regression when using strip_tags() and < is within an
  attribute.(Scott)
- Fixed a crash on invalid method in ReflectionParameter constructor.
  (Christian Seiler)
- Reverted fix for bug #44197 due to behaviour change in minor version.
  (Felipe)

- Fixed bug #46732 (mktime.year description is wrong). (Derick)
- Fixed bug #46696 (cURL fails in upload files with specified content-type).
  (Ilia)
- Fixed bug #46673 (stream_lock call with wrong parameter). (Arnaud)
- Fixed bug #46649 (Setting array element with that same array produces
  inconsistent results). (Arnaud)
- Fixed bug #46626 (mb_convert_case does not handle apostrophe correctly).
  (Ilia)
- Fixed bug #46543 (ibase_trans() memory leaks when using wrong parameters).
  (Felipe)
- Fixed bug #46521 (Curl ZTS OpenSSL, error in config.m4 fragment).
  (jd at cpanel dot net)
- Fixed bug #46496 (wddx_serialize treats input as ISO-8859-1). (Mark Karpeles)
- Fixed bug #46427 (SoapClient() stumbles over its "stream_context" parameter).
  (Dmitry, Herman Radtke)
- Fixed bug #46426 (offset parameter of stream_get_contents() does not
  workfor "0"). (Felipe)
- Fixed bug #46406 (Unregistering nodeclass throws E_FATAL). (Rob)
- Fixed bug #46389 (NetWare needs small patch for _timezone).
  (patch by guenter@php.net)
- Fixed bug #46388 (stream_notification_callback inside of object destroys
  object variables). (Felipe)
- Fixed bug #46381 (wrong $this passed to internal methods causes segfault).
  (Tony)
- Fixed bug #46379 (Infinite loop when parsing '#' in one line file). (Arnaud)
- Fixed bug #46366 (bad cwd with / as pathinfo). (Dmitry)
- Fixed bug #46360 (TCP_NODELAY constant for socket_{get,set}_option).
  (bugs at trick dot vanstaveren dot us)
- Fixed bug #46343 (IPv6 address filter accepts invalid address). (Ilia)
- Fixed bug #46335 (DOMText::splitText doesn't handle multibyte characters).
  (Rob)
- Fixed bug #46323 (compilation of simplexml for NetWare breaks).
  (Patch by guenter [at] php [dot] net)
- Fixed bug #46319 (PHP sets default Content-Type header for HTTP 304
  response code, in cgi sapi). (Ilia)
- Fixed bug #46313 (Magic quotes broke $_FILES). (Arnaud)
- Fixed bug #46308 (Invalid write when changing property from inside getter).
  (Dmitry)
- Fixed bug #46292 (PDO::setFetchMode() shouldn't requires the 2nd arg when
  using FETCH_CLASSTYPE). (Felipe)
- Fixed bug #46274, #46249 (pdo_pgsql always fill in NULL for empty BLOB and
  segfaults when returned by SELECT). (Felipe)
- Fixed bug #46271 (local_cert option is not resolved to full path). (Ilia)
- Fixed bug #46247 (ibase_set_event_handler() is allowing to pass callback
  without event). (Felipe)
- Fixed bug #46246 (difference between call_user_func(array($this, $method))
  and $this->$method()). (Dmitry)
- Fixed bug #46222 (ArrayObject EG(uninitialized_var_ptr) overwrite).
  (Etienne)
- Fixed bug #46215 (json_encode mutates its parameter and has some
  class-specific state). (Felipe)
- Fixed bug #46206 (pg_query_params/pg_execute convert passed values to
  strings). (Ilia)
- Fixed bug #46191 (BC break: DOMDocument saveXML() doesn't accept null).
  (Rob)
- Fixed bug #46164 (stream_filter_remove() closes the stream). (Arnaud)
- Fixed bug #46157 (PDOStatement::fetchObject prototype error). (Felipe)
- Fixed bug #46147 (after stream seek, appending stream filter reads
  incorrect data). (Greg)
- Fixed bug #46139 (PDOStatement->setFetchMode() forgets FETCH_PROPS_LATE).
  (chsc at peytz dot dk, Felipe)
- Fixed bug #46127 (php_openssl_tcp_sockop_accept forgets to set context
  on accepted stream) (Mark Karpeles, Pierre)
- Fixed bug #46110 (XMLWriter - openmemory() and openuri() leak memory on
  multiple calls). (Ilia)
- Fixed bug #46088 (RegexIterator::accept - segfault). (Felipe)
- Fixed bug #46082 (stream_set_blocking() can cause a crash in some
  circumstances). (Felipe)
- Fixed bug #46064 (Exception when creating ReflectionProperty object
  on dynamicly created property). (Felipe)
- Fixed bug #46059 (Compile failure under IRIX 6.5.30 building posix.c).
  (Arnaud)
- Fixed bug #46053 (SplFileObject::seek - Endless loop). (Arnaud)
- Fixed bug #46051 (SplFileInfo::openFile - memory overlap). (Arnaud)
- Fixed bug #46047 (SimpleXML converts empty nodes into object with
  nested array). (Rob)
- Fixed bug #46031 (Segfault in AppendIterator::next). (Arnaud)
- Fixed bug #46029 (Segfault in DOMText when using with Reflection). (Rob)
- Fixed bug #46026 (bzip2.decompress/zlib.inflate filter tries to decompress
  after end of stream). (Keisial at gmail dot com, Greg)
- Fixed bug #46024 (stream_select() doesn't return the correct number).
  (Arnaud)
- Fixed bug #46010 (warnings incorrectly generated for iv in ecb mode).
  (Felipe)
- Fixed bug #46003 (isset on nonexisting node return unexpected results). (Rob)
- Fixed bug #45956 (parse_ini_file() does not return false with syntax errors
  in parsed file). (Jani)
- Fixed bug #45901 (wddx_serialize_value crash with SimpleXMLElement object).
  (Rob)
- Fixed bug #45862 (get_class_vars is inconsistent with 'protected' and
  'private' variables). (ilewis at uk dot ibm dot com, Felipe)
- Fixed bug #45860 (header() function fails to correctly replace all Status
  lines). (Dmitry)
- Fixed bug #45805 (Crash on throwing exception from error handler). (Dmitry)
- Fixed bug #45765 (ReflectionObject with default parameters of self::xxx cause
  an error). (Felipe)
- Fixed bug #45751 (Using auto_prepend_file crashes (out of scope stack address
  use)). (basant dot kukreja at sun dot com) 
- Fixed bug #45722 (mb_check_encoding() crashes). (Moriyoshi)
- Fixed bug #45705 (rfc822_parse_adrlist() modifies passed address parameter).
  (Jani)
- Fixed bug #45691 (Some per-dir or runtime settings may leak into other
  requests). (Moriyoshi)
- Fixed bug #45581 (htmlspecialchars() double encoding &#x hex items). (Arnaud)
- Fixed bug #45580 (levenshtein() crashes with invalid argument). (Ilia)
- Fixed bug #45575 (Segfault with invalid non-string as event handler callback).
  (Christian Seiler)
- Fixed bug #45568 (ISAPI doesn't properly clear auth_digest in header).
  (Patch by: navara at emclient dot com)
- Fixed bug #45556 (Return value from callback isn't freed). (Felipe)
- Fixed bug #45555 (Segfault with invalid non-string as
  register_introspection_callback). (Christian Seiler)
- Fixed bug #45553 (Using XPath to return values for attributes with a
  namespace does not work). (Rob)
- Fixed bug #45529 (new DateTimeZone() and date_create()->getTimezone() behave
  different). (Derick)
- Fixed bug #45522 (FCGI_GET_VALUES request does not return supplied values).
  (Arnaud)
- Fixed bug #45486 (mb_send_mail(); header 'Content-Type: text/plain; charset='
   parsing incorrect). (Felipe)
- Fixed bug #45485 (strip_tags and <?XML tag). (Felipe)
- Fixed bug #45460 (imap patch for fromlength fix in imap_headerinfo doesn't
  accept lengths of 1024). (Felipe, andrew at lifescale dot com)
- Fixed bug #45449 (filesize() regression using ftp wrapper).
  (crrodriguez at suse dot de)
- Fixed bug #45423 (fastcgi parent process doesn't invoke php_module_shutdown
  before shutdown) (basant dot kukreja at sun dot com)
- Fixed bug #45406 (session.serialize_handler declared by shared extension fails).
  (Kalle, oleg dot grenrus at dynamoid dot com)
- Fixed bug #45405 (snmp extension memory leak).
  (Federico Cuello, Rodrigo Campos)
- Fixed bug #45382 (timeout bug in stream_socket_enable_crypto). (Ilia)
- Fixed bug #45373 (php crash on query with errors in params). (Felipe)
- Fixed bug #45352 (Segmentation fault because of tick function on second
  request). (Dmitry)
- Fixed bug #45312 (Segmentation fault on second request for array functions).
  (Dmitry)
- Fixed bug #45303 (Opening php:// wrapper in append mode results in a warning).
  (Arnaud)
- Fixed bug #45251 (double free or corruption with setAttributeNode()). (Rob)
- Fixed bug #45226 and #18916 (xmlrpc_set_type() segfaults and wrong behavior
  with valid ISO8601 date string). (Jeff Lawsons)
- Fixed bug #45220 (curl_read callback returns -1 when needs to return
  size_t (unsigned)). (Felipe)
- Fixed bug #45181 (chdir() should clear relative entries in stat cache).
  (Arnaud)
- Fixed bug #45178 (memory corruption on assignment result of "new" by
  reference). (Dmitry)
- Fixed bug #45166 (substr() overflow changes). (Felipe)
- Fixed bug #45151 (Crash with URI/file..php (filename contains 2 dots)).
  (Fixes CVE-2008-3660) (Dmitry)
- Fixed bug #45139 (ReflectionProperty returns incorrect declaring class).
  (Felipe)
- Fixed bug #45124 ($_FILES['upload']['size'] sometimes return zero and some
  times the filesize). (Arnaud)
- Fixed bug #45028 (CRC32 output endianness is different between crc32() and
  hash()). (Tony)
- Fixed bug #45004 (pg_insert() does not accept 4 digit timezone format).
  (Ilia)
- Fixed bug #44991 (Compile Failure With freetds0.82).
  (jklowden at freetds dot org, matthias at dsx dot at)
- Fixed bug #44938 (gettext functions crash with overly long domain).
  (Christian Schneider, Ilia)
- Fixed bug #44925 (preg_grep() modifies input array). (Nuno)
- Fixed bug #44900 (OpenSSL extension fails to link with OpenSSL 0.9.6).
  (jd at cpanel dot net, Pierre)
- Fixed bug #44891 Memory leak using registerPHPFunctions and XSLT Variable
  as function parameter. (Rob)
- Fixed bug #44882 (SOAP extension object decoding bug). (Dmitry)
- Fixed bug #44830 (Very minor issue with backslash in heredoc). (Matt)
- Fixed bug #44818 (php://memory writeable when opened read only). (Arnaud)
- Fixed bug #44811 (Improve error message when creating a new SoapClient
  that contains invalid data). (Markus Fischer, David C)
- Fixed bug #44798 (Memory leak assigning value to attribute). (Ilia)
- Fixed bug #44716 (Progress notifications incorrect). (Hannes)
- Fixed bug #44712 (stream_context_set_params segfaults on invalid arguments).
  (Hannes)
- Fixed bug #44617 (wrong HTML entity output when substitute_character=entity).
  (Moriyoshi)
- Fixed bug #44607 (stream_get_line unable to correctly identify the "ending"
  in the stream content). (Arnaud)
- Fixed bug #44425 (Extending PDO/MySQL class with a __call() function doesn't
  work). (Johannes)
- Fixed bug #44327 (PDORow::queryString property & numeric offsets / Crash).
  (Felipe)
- Fixed bug #44251, #41125 (PDO + quote() + prepare() can result in segfault).
  (tsteiner at nerdclub dot net)
- Fixed bug #44246 (closedir() accepts a file resource opened by fopen()).
  (Dmitry, Tony)
- Fixed bug #44182 (extract($a, EXTR_REFS) can fail to split copy-on-write
  references). (robin_fernandes at uk dot ibm dot com)
- Fixed bug #44181 (extract($a, EXTR_OVERWRITE|EXTR_REFS) can fail to create
  references to $a). (robin_fernandes at uk dot ibm dot com)
- Fixed bug #44127 (UNIX abstract namespace socket connect does not work).
  (Jani)
- Fixed bug #43993 (mb_substr_count() behaves differently to substr_count()
  with overlapping needles). (Moriyoshi)
- Fixed Bug #43958 (class name added into the error message). (Dmitry)
- Fixed bug #43941 (json_encode silently cuts non-UTF8 strings). (Stas)
- Fixed bug #43925 (Incorrect argument counter in prepared statements with
  pgsql). (Felipe)
- Fixed bug #43731 (socket_getpeername: cannot use on stdin with inetd).
  (Arnaud)
- Fixed bug #43723 (SOAP not sent properly from client for <choice>). (Dmitry)
- Fixed bug #43668 (Added odbc.default_cursortype to control the ODBCcursor
  model). (Patrick)
- Fixed bug #43666 (Fixed code to use ODBC 3.52 datatypes for 64bit
  systems). (Patrick)
- Fixed bug #43540 (rfc1867 handler newlength problem). (Arnaud)
- Fixed bug #43452 (strings containing a weekday, or a number plus weekday
  behaved incorrect of the current day-of-week was the same as the one in the
  phrase). (Derick)
- Fixed bug #43353 (wrong detection of 'data' wrapper causes notice).
  (gk at gknw dot de, Arnaud)
- Fixed bug #43053 (Regression: some numbers shown in scientific notation).
  (int-e at gmx dot de)
- Fixed bug #43045 (SOAP encoding violation on "INF" for type double/float).
  (Dmitry)
- Fixed bug #42862 (IMAP toolkit crash: rfc822.c legacy routine buffer
  overflow). (Fixes CVE-2008-2829) (Dmitry)
- Fixed bug #42855 (dns_get_record() doesn't return all text from TXT record).
  (a dot u dot savchuk at gmail dot com)
- Fixed bug #42737 (preg_split('//u') triggers a E_NOTICE with newlines).
  (Nuno)
- Fixed bug #42718 (FILTER_UNSAFE_RAW not applied when configured as default
  filter). (Arnaud)
- Fixed bug #42604 ("make test" fails with --with-config-file-scan-dir=path).
  (Jani)
- Fixed bug #42473 (ob_start php://output and headers). (Arnaud)
- Fixed bug #42318 (problem with nm on AIX, not finding object files).
  (Dmitry)
- Fixed bug #42294 (Unified solution for round() based on C99 round). (Ilia)
- Fixed bug #42078 (pg_meta_data mix tables metadata from different schemas).
  (Felipe)
- Fixed bug #41348 (OCI8: allow compilation with Oracle 8.1). (Chris Jones)
- Fixed bug #41033 (enable signing with DSA keys.
  (gordyf at google dot com, Pierre)
- Fixed bug #37100 (data is returned truncated with BINARY CURSOR). (Tony)
- Fixed bug #30312 (crash in sybase_unbuffered_query() function). (Timm)
- Fixed bug #24679 (pg_* functions doesn't work using schema). (Felipe)
- Fixed bug #14962 (PECL) (::extractTo 2nd argument is not really optional)
  (Mark van Der Velden)
- Fixed bug #14032 (Mail() always returns false but mail is sent). (Mikko)


01 May 2008, PHP 5.2.6
- Fixed two possible crashes inside posix extension (Tony)
- Fixed incorrect heredoc handling when label is used within the block. 
  (Matt)
- Fixed possible stack buffer overflow in FastCGI SAPI. (Andrei Nigmatulin)
- Fixed sending of uninitialized paddings which may contain some information. (Andrei Nigmatulin)
- Fixed a bug in formatting timestamps when DST is active in the default timezone (Derick)
- Properly address incomplete multibyte chars inside escapeshellcmd() (Ilia, Stefan Esser)
- Fix integer overflow in printf(). (Stas, Maksymilian Aciemowicz)
- Fixed security issue detailed in CVE-2008-0599. (Rasmus)
- Fixed potential memleak in stream filter parameter for zlib filter. (Greg)
- Added Reflection API metadata for the methods of the DOM classes. (Sebastian)
- Fixed weird behavior in CGI parameter parsing. (Dmitry, Hannes Magnusson)
- Fixed a safe_mode bypass in cURL identified by Maksymilian Arciemowicz.
  (Ilia)
- Fixed a bug with PDO::FETCH_COLUMN|PDO::FETCH_GROUP mode when a column # by
  which to group by data is specified. (Ilia)
- Fixed segfault in filter extension when using callbacks. (Arnar Mar Sig,
  Felipe)
- Fixed faulty fix for bug #40189 (endless loop in zlib.inflate stream filter). (Greg)
- Upgraded PCRE to version 7.6 (Nuno)

- Fixed bug #44742 (timezone_offset_get() causes segmentation faults). (Derick)
- Fixed bug #44720 (Prevent crash within session_register()). (Scott)
- Fixed bug #44703 (htmlspecialchars() does not detect bad character set argument). (Andy Wharmby)
- Fixed bug #44673 (With CGI argv/argc starts from arguments, not from script) (Dmitry)
- Fixed bug #44667 (proc_open() does not handle pipes with the mode 'wb' correctly). (Jani)
- Fixed bug #44663 (Crash in imap_mail_compose if "body" parameter invalid). (Ilia)
- Fixed bug #44650 (escaepshellscmd() does not check arg count). (Ilia)
- Fixed bug #44613 (Crash inside imap_headerinfo()). (Ilia, jmessa)
- Fixed bug #44603 (Order issues with Content-Type/Length headers on POST). (Ilia)
- Fixed bug #44594 (imap_open() does not validate # of retries parameter). (Ilia)
- Fixed bug #44591 (imagegif's filename parameter). (Felipe)
- Fixed bug #44557 (Crash in imap_setacl when supplied integer as username) (Thomas Jarosch)
- Fixed bug #44487 (call_user_method_array issues a warning when throwing an exception). (David Soria Parra)
- Fixed bug #44478 (Inconsistent behaviour when assigning new nodes). (Rob, Felipe)
- Fixed bug #44445 (email validator does not handle domains starting/ending with a -). (Ilia)
- Fixed bug #44440 (st_blocks undefined under BeOS). (Felipe)
- Fixed bug #44394 (Last two bytes missing from output). (Felipe)
- Fixed bug #44388 (Crash inside exif_read_data() on invalid images) (Ilia)
- Fixed bug #44373 (PDO_OCI extension compile failed). (Felipe)
- Fixed bug #44333 (SEGFAULT when using mysql_pconnect() with client_flags). (Felipe)
- Fixed bug #44306 (Better detection of MIPS processors on Windows). (Ilia)
- Fixed bug #44242 (metaphone('CMXFXM') crashes PHP). (Felipe)
- Fixed bug #44233 (MSG_PEEK undefined under BeOS R5). (jonathonfreeman at gmail dot com, Ilia)
- Fixed bug #44216 (strftime segfaults on large negative value). (Derick)
- Fixed bug #44209 (strtotime() doesn't support 64 bit timestamps on 64 bit platforms). (Derick)
- Fixed bug #44206 (OCI8 selecting ref cursors leads to ORA-1000 maximum open cursors reached). (Oracle Corp.)
- Fixed bug #44200 (A crash in PDO when no bound targets exists and yet bound parameters are present). (Ilia)
- Fixed bug #44197 (socket array keys lost on socket_select). (Felipe)
- Fixed bug #44191 (preg_grep messes up array index). (Felipe)
- Fixed bug #44189 (PDO setAttribute() does not properly validate values for native numeric options). (Ilia)
- Fixed bug #44184 (Double free of loop-variable on exception). (Dmitry)
- Fixed bug #44171 (Invalid FETCH_COLUMN index does not raise an error). (Ilia)
- Fixed bug #44166 (Parameter handling flaw in PDO::getAvailableDrivers()). (Ilia)
- Fixed bug #44159 (Crash: $pdo->setAttribute(PDO::STATEMENT_ATTR_CLASS, NULL)). (Felipe)
- Fixed bug #44152 (Possible crash with syslog logging on ZTS builds). (Ilia)
- Fixed bug #44141 (private parent constructor callable through static function). (Dmitry)
- Fixed bug #44113 (OCI8 new collection creation can fail with OCI-22303). (Oracle Corp.)
- Fixed bug #44069 (Huge memory usage with concatenation using . instead of .=). (Dmitry)
- Fixed bug #44046 (crash inside array_slice() function with an invalid by-ref offset). (Ilia)
- Fixed bug #44028 (crash inside stream_socket_enable_crypto() when enabling encryption without crypto type). (Ilia)
- Fixed bug #44018 (RecursiveDirectoryIterator options inconsistancy). (Marcus)
- Fixed bug #44008 (OCI8 incorrect usage of OCI-Lob->close crashes PHP). (Oracle Corp.)
- Fixed bug #43998 (Two error messages returned for incorrect encoding for mb_strto[upper|lower]). (Rui)
- Fixed bug #43994 (mb_ereg 'successfully' matching incorrect). (Rui)
- Fixed bug #43954 (Memory leak when sending the same HTTP status code multiple times). (Scott)
- Fixed bug #43927 (koi8r is missing from html_entity_decode()). (andy at demos dot su, Tony)
- Fixed bug #43912 (Interbase column names are truncated to 31 characters). (Ilia)
- Fixed bug #43875 (Two error messages returned for $new and $flag argument in mysql_connect()). (Hannes)
- Fixed bug #43863 (str_word_count() breaks on cyrillic "ya" in locale cp1251). (phprus at gmail dot com, Tony)
- Fixed bug #43841 (mb_strrpos offset is byte count for negative values). (Rui)
- Fixed bug #43840 (mb_strpos bounds check is byte count rather than a character count). (Rui)
- Fixed bug #43808 (date_create never fails (even when it should)). (Derick)
- Fixed bug #43793 (zlib filter is unable to auto-detect gzip/zlib file headers). (Greg)
- Fixed bug #43703 (Signature compatibility check broken). (Dmitry)
- Fixed bug #43677 (Inconsistent behaviour of include_path set with php_value). (manuel at mausz dot at)
- Fixed bug #43663 (Extending PDO class with a __call() function doesn't work). (David Soria Parra)
- Fixed bug #43647 (Make FindFile use PATH_SEPARATOR instead of ";"). (Ilia)
- Fixed bug #43635 (mysql extension ingores INI settings on NULL values passed to mysql_connect()). (Ilia)
- Fixed bug #43620 (Workaround for a bug inside libcurl 7.16.2 that can result in a crash). (Ilia)
- Fixed bug #43614 (incorrect processing of numerical string keys of array in arbitrary serialized data). (Dmitriy Buldakov, Felipe)
- Fixed bug #43606 (define missing depencies of the exif extension). (crrodriguez at suse dot de)
- Fixed bug #43589 (a possible infinite loop in bz2_filter.c). (Greg)
- Fixed bug #43580 (removed bogus declaration of a non-existent php_is_url() function). (Ilia)
- Fixed bug #43559 (array_merge_recursive() doesn't behave as expected with duplicate NULL values). (Felipe, Tony)
- Fixed bug #43533 (escapeshellarg('') returns null). (Ilia)
- Fixed bug #43527 (DateTime created from a timestamp reports environment timezone). (Derick)
- Fixed bug #43522 (stream_get_line() eats additional characters). (Felipe, Ilia, Tony)
- Fixed bug #43507 (SOAPFault HTTP Status 500 - would like to be able to set the HTTP Status). (Dmitry)
- Fixed bug #43505 (Assign by reference bug). (Dmitry)
- Fixed bug #43498 (file_exists() on a proftpd server got SIZE not allowed in ASCII mode). (Ilia, crrodriguez at suse dot de)
- Fixed bug #43497 (OCI8 XML/getClobVal aka temporary LOBs leak UGA memory). (Chris)
- Fixed bug #43495 (array_merge_recursive() crashes with recursive arrays). (Ilia)
- Fixed bug #43493 (pdo_pgsql does not send username on connect when password is not available). (Ilia)
- Fixed bug #43491 (Under certain conditions, file_exists() never returns). (Dmitry)
- Fixed bug #43483 (get_class_methods() does not list all visible methods). (Dmitry)
- Fixed bug #43482 (array_pad() does not warn on very small pad numbers). (Ilia)
- Fixed bug #43457 (Prepared statement with incorrect parms doesn't throw exception with pdo_pgsql driver). (Ilia)
- Fixed bug #43450 (Memory leak on some functions with implicit object __toString() call). (David C.)
- Fixed bug #43386 (array_globals not reset to 0 properly on init). (Ilia)
- Fixed bug #43377 (PHP crashes with invalid argument for DateTimeZone). (Ilia)
- Fixed bug #43373 (pcntl_fork() should not raise E_ERROR on error). (Ilia)
- Fixed bug #43364 (recursive xincludes don't remove internal xml nodes properly). (Rob, patch from ddb@bitxtender.de)
- Fixed bug #43301 (mb_ereg*_replace() crashes when replacement string is invalid PHP expression and 'e' option is used). (Jani)
- Fixed bug #43295 (crash because of uninitialized SG(sapi_headers).mimetype). (Dmitry)
- Fixed bug #43293 (Multiple segfaults in getopt()). (Hannes)
- Fixed bug #43279 (pg_send_query_params() converts all elements in 'params' to strings). (Ilia)
- Fixed bug #43276 (Incomplete fix for bug #42739, mkdir() under safe_mode). (Ilia)
- Fixed bug #43248 (backward compatibility break in realpath()). (Dmitry)
- Fixed bug #43221 (SimpleXML adding default namespace in addAttribute). (Rob)
- Fixed bug #43216 (stream_is_local() returns false on "file://"). (Dmitry)
- Fixed bug #43201 (Crash on using uninitialized vals and __get/__set). (Dmitry)
- Fixed bug #43182 (file_put_contents() LOCK_EX does not work properly on file truncation). (Ilia)
- Fixed bug #43175 (__destruct() throwing an exception with __call() causes segfault). (Dmitry)
- Fixed bug #43128 (Very long class name causes segfault). (Dmitry)
- Fixed bug #43105 (PHP seems to fail to close open files). (Hannes)
- Fixed bug #43092 (curl_copy_handle() crashes with > 32 chars long URL). (Jani)
- Fixed bug #43003 (Invalid timezone reported for DateTime objects constructed using a timestamp). (Derick)
- Fixed bug #42978 (mismatch between number of bound params and values causes a crash in pdo_pgsql). (Ilia)
- Fixed bug #42945 (preg_split() swallows part of the string). (Nuno)
- Fixed bug #42937 (__call() method not invoked when methods are called on parent from child class). (Dmitry)
- Fixed bug #42841 (REF CURSOR and oci_new_cursor() crash PHP). (Chris)
- Fixed bug #42838 (Wrong results in array_diff_uassoc) (Felipe)
- Fixed bug #42779 (Incorrect forcing from HTTP/1.0 request to HTTP/1.1 response). (Ilia)
- Fixed bug #42736 (xmlrpc_server_call_method() crashes). (Tony)
- Fixed bug #42692 (Procedure 'int1' not present with doc/lit SoapServer). (Dmitry)
- Fixed bug #42548 (mysqli PROCEDURE calls can't return result sets). (Hartmut)
- Fixed bug #42505 (new sendmail default breaks on Netware platform) (Guenter Knauf)
- Fixed bug #42369 (Implicit conversion to string leaks memory). (David C., Rob).
- Fixed bug #42272 (var_export() incorrectly escapes char(0)). (Derick)
- Fixed bug #42261 (Incorrect lengths for date and boolean data types). (Ilia)
- Fixed bug #42190 (Constructing DateTime with TimeZone Indicator invalidates DateTimeZone). (Derick)
- Fixed bug #42177 (Warning "array_merge_recursive(): recursion detected" comes again...). (Felipe)
- Fixed bug #41941 (oci8 extension not lib64 savvy). (Chris)
- Fixed bug #41828 (Failing to call RecursiveIteratorIterator::__construct() causes a sefault). (Etienne)
- Fixed bug #41599 (setTime() fails after modify() is used). (Derick)
- Fixed bug #41562 (SimpleXML memory issue). (Rob)
- Fixed bug #40013 (php_uname() does not return nodename on Netware (Guenter Knauf)
- Fixed bug #38468 (Unexpected creation of cycle). (Dmitry)
- Fixed bug #32979 (OpenSSL stream->fd casts broken in 64-bit build) (stotty at tvnet dot hu)

08 Nov 2007, PHP 5.2.5
- Upgraded PCRE to version 7.3 (Nuno)
- Added optional parameter $provide_object to debug_backtrace(). (Sebastian)
- Added alpha support for imagefilter() IMG_FILTER_COLORIZE. (Pierre)
- Added ability to control memory consumption between request using
  ZEND_MM_COMPACT environment variable. (Dmitry)

- Improved speed of array_intersect_key(), array_intersect_assoc(),
  array_uintersect_assoc(), array_diff_key(), array_diff_assoc() and
  array_udiff_assoc(). (Dmitry)

- Fixed move_uploaded_file() to always set file permissions of resulting file
  according to UMASK. (Andrew Sitnikov)
- Fixed possible crash in ext/soap because of uninitialized value. (Zdash Urf)
- Fixed regression in glob() when enforcing safe_mode/open_basedir checks on
  paths containing '*'. (Ilia)
- Fixed "mail.force_extra_parameters" php.ini directive not to be modifiable
  in .htaccess due to the security implications - reported by SecurityReason.
  (Stas)
- Fixed PDO crash when driver returns empty LOB stream. (Stas)
- Fixed dl() to only accept filenames - reported by Laurent Gaffie. (Stas)
- Fixed dl() to limit argument size to MAXPATHLEN (CVE-2007-4887).
  (Christian Hoffmann)
- Fixed iconv_*() functions to limit argument sizes as workaround to libc
  bug (CVE-2007-4783, CVE-2007-4840 by Laurent Gaffie).
  (Christian Hoffmann, Stas)
- Fixed missing brackets leading to build warning and error in the log.
  Win32 code. (Andrey)
- Fixed leaks with multiple connects on one mysqli object. (Andrey)
- Fixed endianness detection on MacOS when building universal binary.
  (Uwe Schindler, Christian Speich, Tony)
- Fixed possible triggering of buffer overflows inside glibc
  implementations of the fnmatch(), setlocale() and glob() functions.
  Reported by Laurent Gaffie. (Ilia)
- Fixed imagerectangle regression with 1x1 rectangle (libgd #106). (Pierre)
- Fixed htmlentities/htmlspecialchars not to accept partial multibyte
  sequences. (Stas)

- Fixed bug #43196 (array_intersect_assoc() crashes with non-array input).
  (Jani)
- Fixed bug #43139 (PDO ignores ATTR_DEFAULT_FETCH_MODE in some cases with
  fetchAll()). (Ilia)
- Fixed bug #43137 (rmdir() and rename() do not clear statcache). (Jani)
- Fixed bug #43130 (Bound parameters cannot have - in their name). (Ilia)
- Fixed bug #43099 (XMLWriter::endElement() does not check # of params).
  (Ilia)
- Fixed bug #43020 (Warning message is missing with shuffle() and more
  than one argument). (Scott)
- Fixed bug #42976 (Crash when constructor for newInstance() or
  newInstanceArgs() fails) (Ilia)
- Fixed bug #42943 (ext/mssql: Move *timeout initialization from RINIT
  to connect time). (Ilia)
- Fixed bug #42917 (PDO::FETCH_KEY_PAIR doesn't work with setFetchMode).
  (Ilia)
- Fixed bug #42890 (Constant "LIST" defined by mysqlclient and c-client).
  (Andrey)
- Fixed bug #42869 (automatic session id insertion adds sessions id to
  non-local forms). (Ilia)
- Fixed bug #42818 ($foo = clone(array()); leaks memory). (Dmitry)
- Fixed bug #42817 (clone() on a non-object does not result in a fatal
  error). (Ilia)
- Fixed bug #42785 (json_encode() formats doubles according to locale rather
  then following standard syntax). (Ilia)
- Fixed bug #42783 (pg_insert() does not accept an empty list for
  insertion). (Ilia)
- Fixed bug #42773 (WSDL error causes HTTP 500 Response). (Dmitry)
- Fixed bug #42772 (Storing $this in a static var fails while handling a cast
  to string). (Dmitry)
- Fixed bug #42767 (highlight_string() truncates trailing comment). (Ilia)
- Fixed bug #42739 (mkdir() doesn't like a trailing slash when safe_mode is
  enabled). (Ilia)
- Fixed bug #42703 (Exception raised in an iterator::current() causes segfault
  in FilterIterator) (Marcus)
- Fixed bug #42699 (PHP_SELF duplicates path). (Dmitry)
- Fixed bug #42654 (RecursiveIteratorIterator modifies only part of leaves)
  (Marcus)
- Fixed bug #42643 (CLI segfaults if using ATTR_PERSISTENT). (Ilia)
- Fixed bug #42637 (SoapFault : Only http and https are allowed). (Bill Moran)
- Fixed bug #42629 (Dynamically loaded PHP extensions need symbols exported
  on MacOSX). (jdolecek at NetBSD dot org)
- Fixed bug #42627 (bz2 extension fails to build with -fno-common).
  (dolecek at netbsd dot org)
- Fixed Bug #42596 (session.save_path MODE option does not work). (Ilia)
- Fixed bug #42590 (Make the engine recognize \v and \f escape sequences).
  (Ilia)
- Fixed bug #42587 (behavior change regarding symlinked .php files). (Dmitry)
- Fixed bug #42579 (apache_reset_timeout() does not exist). (Jani)
- Fixed bug #42549 (ext/mysql failed to compile with libmysql 3.23). (Scott)
- Fixed bug #42523 (PHP_SELF duplicates path). (Dmitry)
- Fixed bug #42512 (ip2long('255.255.255.255') should return 4294967295 on
  64-bit PHP). (Derick)
- Fixed bug #42506 (php_pgsql_convert() timezone parse bug) (nonunnet at
  gmail dot com, Ilia)
- Fixed bug #42496 (OCI8 cursor is not closed when using 2 clobs in a select
  query). (Oracle Corp.)
- Fixed bug #42462 (Segmentation when trying to set an attribute in a
  DOMElement). (Rob)
- Fixed bug #42453 (CGI SAPI does not shut down cleanly with -i/-m/-v cmdline
  options). (Dmitry)
- Fixed bug #42452 (PDO classes do not expose Reflection API information).
  (Hannes)
- Fixed bug #42468 (Write lock on file_get_contents fails when using a
  compression stream). (Ilia)
- Fixed bug #42488 (SoapServer reports an encoding error and the error itself
  breaks). (Dmitry)
- Fixed bug #42378 (mysqli_stmt_bind_result memory exhaustion). (Andrey)
- Fixed bug #42359 (xsd:list type not parsed). (Dmitry)
- Fixed bug #42326 (SoapServer crash). (Dmitry)
- Fixed bug #42214 (SoapServer sends clients internal PHP errors). (Dmitry)
- Fixed bug #42189 (xmlrpc_set_type() crashes php on invalid datetime
  values). (Ilia)
- Fixed bug #42139 (XMLReader option constants are broken using XML()). (Rob)
- Fixed bug #42086 (SoapServer return Procedure '' not present for WSIBasic
  compliant wsdl). (Dmitry)
- Fixed bug #41822 (Relative includes broken when getcwd() fails). (Ab5602,
  Jani)
- Fixed bug #41561 (Values set with php_admin_* in httpd.conf can be overwritten
  with ini_set()). (Stas, Jani)
- Fixed bug #39651 (proc_open() append mode doesn't work on windows). (Nuno)

30 Aug 2007, PHP 5.2.4
- Removed --enable-versioning configure option. (Jani)

- Upgraded PCRE to version 7.2 (Nuno)
- Updated timezone database to version 2007.6. (Derick)

- Improved openssl_x509_parse() to return extensions in readable form. (Dmitry)

- Enabled changing the size of statement cache for non-persistent OCI8
  connections. (Chris Jones, Tony)

- Changed "display_errors" php.ini option to accept "stderr" as value which
  makes the error messages to be outputted to STDERR instead of STDOUT with
  CGI and CLI SAPIs (FR #22839). (Jani)
- Changed error handler to send HTTP 500 instead of blank page on PHP errors.
  (Dmitry, Andrei Nigmatulin)
- Changed mail() function to be always available. (Johannes)

- Added check for unknown options passed to configure. (Jani)
- Added persistent connection status checker to pdo_pgsql.
  (Elvis Pranskevichus, Ilia)
- Added support for ATTR_TIMEOUT inside pdo_pgsql driver. (Ilia)
- Added php_ini_loaded_file() function which returns the path to the actual
  php.ini in use. (Jani)
- Added GD version constants GD_MAJOR_VERSION, GD_MINOR_VERSION,
  GD_RELEASE_VERSION, GD_EXTRA_VERSION and GD_VERSION_STRING. (Pierre)
- Added missing open_basedir checks to CGI.
  (anight at eyelinkmedia dot com, Tony)
- Added missing format validator to unpack() function. (Ilia)
- Added missing error check inside bcpowmod(). (Ilia)
- Added CURLOPT_PRIVATE & CURLINFO_PRIVATE constants.
  (Andrey A. Belashkov, Tony)
- Added missing MSG_EOR and MSG_EOF constants to sockets extension. (Jani)
- Added PCRE_VERSION constant. (Tony)
- Added ReflectionExtension::info() function to print the phpinfo()
  block for an extension. (Johannes)

- Implemented FR #41884 (ReflectionClass::getDefaultProperties() does not
  handle static attributes). (Tony)

- Fixed "Floating point exception" inside wordwrap().
  (Mattias Bengtsson, Ilia)
- Fixed several integer overflows in ImageCreate(), ImageCreateTrueColor(),
  ImageCopyResampled() and ImageFilledPolygon() reported by Mattias Bengtsson.
  (Tony)
- Fixed size calculation in chunk_split(). (Stas)
- Fixed integer overflow in str[c]spn(). (Stas)
- Fixed money_format() not to accept multiple %i or %n tokens.
  (Stas, Ilia)
- Fixed zend_alter_ini_entry() memory_limit interruption
  vulnerability. (Ilia)
- Fixed INFILE LOCAL option handling with MySQL extensions not to be
  allowed when open_basedir or safe_mode is active. (Stas)
- Fixed session.save_path and error_log values to be checked against
  open_basedir and safe_mode (CVE-2007-3378) (Stas, Maksymilian Arciemowicz)
- Fixed possible invalid read in glob() win32 implementation (CVE-2007-3806).
  (Tony)
- Improved fix for MOPB-03-2007. (Ilia)
- Corrected fix for CVE-2007-2872. (Ilia)

- Fixed possible crash in imagepsloadfont(), work around a bug in the pslib on
  Windows. (Pierre)
- Fixed oci8 and PDO_OCI extensions to allow configuring with Oracle 11g
  client libraries. (Chris Jones)
- Fixed EOF handling in case of reading from file opened in write only mode.
  (Dmitry)
- Fixed var_export() to use the new H modifier so that it can generate
  parseable PHP code for floats, independent of the locale. (Derick)
- Fixed regression introduced by the fix for the libgd bug #74. (Pierre)
- Fixed SimpleXML's behavior when used with empty(). (Sara)
- Fixed crash in OpenSSL extension because of non-string passphrase. (Dmitry)

- Fixed PECL Bug #11345 (PDO_OCI crash after National language Support "NLS"
  environment initialization error). (Chris Jones)
- Fixed PECL bug #11216 (crash in ZipArchive::addEmptyDir when a directory
  already exists). (Pierre)

- Fixed bug #43926 (isInstance() isn't equivalent to instanceof operator). (Marcus)
- Fixed bug #42368 (Incorrect error message displayed by pg_escape_string).
  (Ilia)
- Fixed bug #42365 (glob() crashes and/or accepts way too many flags).
  (Jani)
- Fixed Bug #42364 (Crash when using getRealPath with DirectoryIterator).
  (Johannes)
- Fixed bug #42292 ($PHP_CONFIG not set for phpized builds). (Jani)
- Fixed bug #42261 (header wrong for date field).
  (roberto at spadim dot com dot br, Ilia)
- Fixed bug #42259 (SimpleXMLIterator loses ancestry). (Rob)
- Fixed bug #42247 (ldap_parse_result() not defined under win32). (Jani)
- Fixed bug #42243 (copy() does not output an error when the first arg is a
  dir). (Ilia)
- Fixed bug #42242 (sybase_connect() crashes). (Ilia)
- Fixed bug #42237 (stream_copy_to_stream returns invalid values for mmaped
  streams). (andrew dot minerd at sellingsource dot com, Ilia)
- Fixed bug #42233 (Problems with æøå in extract()). (Jani)
- Fixed bug #42222 (possible buffer overflow in php_openssl_make_REQ). (Pierre)
- Fixed bug #42211 (property_exists() fails to find protected properties
  from a parent class). (Dmitry)
- Fixed bug #42208 (substr_replace() crashes when the same array is passed
  more than once). (crrodriguez at suse dot de, Ilia)
- Fixed bug #42198 (SCRIPT_NAME and PHP_SELF truncated when inside a userdir
  and using PATH_INFO). (Dmitry)
- Fixed bug #42195 (C++ compiler required always). (Jani)
- Fixed bug #42183 (classmap causes crash in non-wsdl mode). (Dmitry)
- Fixed bug #42173 (oci8 INTERVAL and TIMESTAMP type fixes). (Chris)
- Fixed bug #42151 (__destruct functions not called after catching a SoapFault
  exception). (Dmitry)
- Fixed bug #42142 (substr_replace() returns FALSE when length > string length).
  (Ilia)
- Fixed bug #42135 (Second call of session_start() causes creation of SID).
  (Ilia)
- Fixed bug #42134 (oci_error() returns false after oci_new_collection() fails).
  (Tony)
- Fixed bug #42119 (array_push($arr,&$obj) doesn't work with
  zend.ze1_compatibility_mode On). (Dmitry)
- Fixed bug #42117 (bzip2.compress loses data in internal buffer).
  (Philip, Ilia)
- Fixed bug #42112 (deleting a node produces memory corruption). (Rob)
- Fixed bug #42107 (sscanf broken when using %2$s format parameters). (Jani)
- Fixed bug #42090 (json_decode causes segmentation fault). (Hannes)
- Fixed bug #42082 (NodeList length zero should be empty). (Hannes)
- Fixed bug #42072 (No warning message for clearstatcache() with arguments).
  (Ilia)
- Fixed bug #42071 (ini scanner allows using NULL as option name). (Jani)
- Fixed bug #42027 (is_file() / is_dir() matches file/dirnames with wildcard char
  or trailing slash in Windows). (Dmitry)
- Fixed bug #42019 (configure option --with-adabas=DIR does not work). (Jani)
- Fixed bug #42015 (ldap_rename(): server error "DSA is unwilling to perform").
  (bob at mroczka dot com, Jani)
- Fixed bug #42009 (is_a() and is_subclass_of() should NOT call autoload, in the
  same way as "instanceof" operator). (Dmitry)
- Fixed bug #41989 (move_uploaded_file() & relative path in ZTS mode). (Tony)
- Fixed bug #41984 (Hangs on large SoapClient requests). (Dmitry)
- Fixed bug #41983 (Error Fetching http headers terminated by '\n'). (Dmitry)
- Fixed bug #41973 (--with-ldap=shared fails with LDFLAGS="-Wl,--as-needed"). (Nuno)
- Fixed bug #41971 (PDOStatement::fetch and PDOStatement::setFetchMode causes
  unexpected behavior). (Ilia)
- Fixed bug #41964 (strtotime returns a timestamp for non-time string of
  pattern '(A|a) .+'). (Derick)
- Fixed bug #41961 (Ensure search for hidden private methods does not stray from
  class hierarchy). (robin_fernandes at uk dot ibm dot com)
- Fixed bug #41947 (SimpleXML incorrectly registers empty strings asnamespaces).
  (Rob)
- Fixed bug #41929 (Foreach on object does not iterate over all visible properties).
  (Dmitry)
- Fixed bug #41919 (crash in string to array conversion).
  (judas dot iscariote at gmail dot com, Ilia)
- Fixed bug #41909 (var_export() is locale sensitive when exporting float
  values). (Derick)
- Fixed bug #41908 (CFLAGS="-Os" ./configure --enable-debug fails).
  (christian at hoffie dot info, Tony)
- Fixed bug #41904 (proc_open(): empty env array should cause empty environment
  to be passed to process). (Jani)
- Fixed bug #41867 (SimpleXML: getName is broken). (Rob)
- Fixed bug #41865 (fputcsv(): 2nd parameter is not optional). (Jani)
- Fixed bug #41861 (SimpleXML: getNamespaces() returns the namespaces of a node's
  siblings). (Rob)
- Fixed bug #41845 (pgsql extension does not compile with PostgreSQL <7.4). (Ilia)
- Fixed bug #41844 (Format returns incorrect number of digits for negative years
  -0001 to -0999). (Derick)
- Fixed bug #41842 (Cannot create years < 0100 & negative years with date_create
  or new DateTime). (Derick)
- Fixed bug #41833 (addChild() on a non-existent node, no node created,
  getName() segfaults). (Rob)
- Fixed bug #41831 (pdo_sqlite prepared statements convert resources to
  strings). (Ilia)
- Fixed bug #41815 (Concurrent read/write fails when EOF is reached). (Sascha)
- Fixed bug #41813 (segmentation fault when using string offset as an object).
  (judas dot iscariote at gmail dot com, Tony)
- Fixed bug #41795 (checkdnsrr does not support DNS_TXT type).
  (lucas at facebook dot com, Tony)
- Fixed bug #41773 (php_strip_whitespace() sends headers with errors
  suppressed). (Tony)
- Fixed bug #41770 (SSL: fatal protocol error due to buffer issues). (Ilia)
- Fixed bug #41765 (Recode crashes/does not work on amd64).
  (nexus at smoula dot net, Stas)
- Fixed bug #41724 (libxml_get_last_error() - errors service request scope).
  (thekid at php dot net, Ilia)
- Fixed bug #41717 (imagepolygon does not respect thickness). (Pierre)
- Fixed bug #41713 (Persistent memory consumption on win32 since 5.2). (Dmitry)
- Fixed bug #41711 (NULL temporary lobs not supported in OCI8).
  (Chris Jones, Tony)
- Fixed bug #41709 (strtotime() does not handle 00.00.0000). (Derick)
- Fixed bug #41698 (float parameters truncated to integer in prepared
  statements). (Ilia)
- Fixed bug #41692 (ArrayObject shows weird behavior in respect to
  inheritance). (Tony)
- Fixed bug #41691 (ArrayObject::exchangeArray hangs Apache). (Tony)
- Fixed bug #41686 (Omitting length param in array_slice not possible). (Ilia)
- Fixed bug #41685 (array_push() fails to warn when next index is
  already occupied). (Ilia)
- Fixed bug #41655 (open_basedir bypass via glob()). (Ilia)
- Fixed bug #41640 (get_class_vars produces error on class constants).
  (Johannes)
- Fixed bug #41635 (SoapServer and zlib.output_compression with FastCGI
  result in major slowdown). (Dmitry)
- Fixed bug #41633 (Crash instantiating classes with self-referencing
  constants). (Dmitry)
- Fixed bug #41630 (segfault when an invalid color index is present in the
  image data). (Reported by Elliot <wccoder@gmail dot com>) (Pierre)
- Fixed bug #41628 (PHP settings leak between Virtual Hosts in Apache 1.3).
  (Scott, manuel at mausz dot at)
- Fixed bug #41608 (segfault on a weird code with objects and switch()).
  (Tony)
- Fixed bug #41600 (url rewriter tags doesn't work with namespaced tags).
  (Ilia)
- Fixed bug #41596 (Fixed a crash inside pdo_pgsql on some non-well-formed
  SQL queries). (Ilia)
- Fixed bug #41594 (OCI8 statement cache is flushed too frequently). (Tony)
- Fixed bug #41582 (SimpleXML crashes when accessing newly created element).
  (Tony)
- Fixed bug #41576 (configure failure when using --without-apxs or some other
  SAPIs disabling options). (Jani)
- Fixed bug #41567 (json_encode() double conversion is inconsistent with PHP).
  (Lucas, Ilia)
- Fixed bug #41566 (SOAP Server not properly generating href attributes).
  (Dmitry)
- Fixed bug #41555 (configure failure: regression caused by fix for #41265).
  (Jani)
- Fixed bug #41527 (WDDX deserialize numeric string array key).
  (Matt, Ilia)
- Fixed bug #41523 (strtotime('0000-00-00 00:00:00') is parsed as 1999-11-30).
  (Derick)
- Fixed bug #41518 (file_exists() warns of open_basedir restriction on
  non-existent file). (Tony)
- Fixed bug #41445 (parse_ini_file() has a problem with certain types of
  integer as sections). (Tony)
- Fixed bug #41433 (DBA: configure fails to include correct db.h for db4).
  (Jani)
- Fixed bug #41372 (Internal pointer of source array resets during array
  copying). (Dmitry)
- Fixed bug #41350 (my_thread_global_end() error during request shutdown on
  Windows). (Scott, Andrey)
- Fixed bug #41278 (get_loaded_extensions() should list Zend extensions).
  (Johannes)
- Fixed bug #41127 (Memory leak in ldap_{first|next}_attribute functions).
  (Jani)
- Fixed bug #40757 (get_object_vars get nothing in child class). (Dmitry)
- Fixed bug #40705 (Iterating within function moves original array pointer).
  (Dmitry)
- Fixed bug #40509 (key() function changed behaviour if global array is used
  within function). (Dmitry)
- Fixed bug #40419 (Trailing slash in CGI request does not work). (Dmitry)
- Fixed bug #39330 (apache2handler does not call shutdown actions before
  apache child die). (isk at ecommerce dot com, Gopal, Tony)
- Fixed bug #39291 (ldap_sasl_bind() misses the sasl_authc_id parameter).
  (diafour at gmail dot com, Jani)
- Fixed bug #37715 (array pointers resetting on copy). (Dmitry)
- Fixed bug #37273 (Symlinks and mod_files session handler allow open_basedir
  bypass). (Ilia)
- Fixed bug #36492 (Userfilters can leak buckets). (Sara)
- Fixed bugs #36796, #36918, #41371 (stream_set_blocking() does not work).
  (Jani)
- Fixed bug #35981 (pdo-pgsql should not use pkg-config when not present).
  (Jani)
- Fixed bug #31892 (PHP_SELF incorrect without cgi.fix_pathinfo, but turning on
  screws up PATH_INFO). (Dmitry)
- Fixed bug #21197 (socket_read() outputs error with PHP_NORMAL_READ).
  (Nuno, Jani)

31 May 2007, PHP 5.2.3
- Changed CGI install target to php-cgi and 'make install' to install CLI
  when CGI is selected. (Jani)
- Changed JSON maximum nesting depth from 20 to 128. (Rasmus)

- Improved compilation of heredocs and interpolated strings. (Matt, Dmitry)
- Optimized out a couple of per-request syscalls. (Rasmus)
- Optimized digest generation in md5() and sha1() functions. (Ilia)
- Upgraded bundled SQLite 3 to version 3.3.17. (Ilia)

- Added "max_input_nesting_level" php.ini option to limit nesting level of
  input variables. Fix for MOPB-03-2007. (Stas)
- Added a 4th parameter flag to htmlspecialchars() and htmlentities() that
  makes the function not encode existing html entities. (Ilia)
- Added PDO::FETCH_KEY_PAIR mode that will fetch a 2 column result set into
  an associated array. (Ilia)
- Added CURLOPT_TIMEOUT_MS and CURLOPT_CONNECTTIMEOUT_MS cURL constants. (Sara)
- Added --ini switch to CLI that prints out configuration file names. (Marcus)
- Added mysql_set_charset() to allow runtime altering of connection encoding.
  (Scott)

- Implemented FR #41416 (getColumnMeta() should also return table name). (Tony)

- Fixed an integer overflow inside chunk_split(). Identified by Gerhard Wagner.
  (Ilia)
- Fixed SOAP extension's handler() to work even when
  "always_populate_raw_post_data" is off. (Ilia)
- Fixed possible infinite loop in imagecreatefrompng. (libgd #86)
  (by Xavier Roche, CVE-2007-2756). (Pierre)
- Fixed ext/filter Email Validation Vulnerability (MOPB-45 by Stefan Esser).
  (Ilia)
- Fixed altering $this via argument named "this". (Dmitry)
- Fixed PHP CLI usage of php.ini from the binary location. (Hannes)
- Fixed segfault in strripos(). (Tony, Joxean Koret)
- Fixed bug #41693 (scandir() allows empty directory names). (Ilia)
- Fixed bug #41673 (json_encode breaks large numbers in arrays). (Ilia)
- Fixed bug #41525 (ReflectionParameter::getPosition() not available). (Marcus)
- Fixed bug #41511 (Compile failure under IRIX 6.5.30 building md5.c). (Jani)
- Fixed bug #41504 (json_decode() incorrectly decodes JSON arrays with empty
  string keys). (Ilia)
- Fixed bug #41492 (open_basedir/safe_mode bypass inside realpath()). (Ilia)
- Fixed bug #41477 (no arginfo about SoapClient::__soapCall()). (Ilia)
- Fixed bug #41455 (ext/dba/config.m4 pollutes global $LIBS and $LDFLAGS).
  (mmarek at suse dot cz, Tony)
- Fixed bug #41442 (imagegd2() under output control). (Tony)
- Fixed bug #41430 (Fatal error with negative values of maxlen parameter of
  file_get_contents()). (Tony)
- Fixed bug #41423 (PHP assumes wrongly that certain ciphers are enabled in
  OpenSSL). (Pierre)
- Fixed bug #41421 (Uncaught exception from a stream wrapper segfaults).
  (Tony, Dmitry)
- Fixed bug #41403 (json_decode cannot decode floats if localeconv
  decimal_point is not '.'). (Tony)
- Fixed bug #41401 (wrong unary operator precedence). (Stas)
- Fixed bug #41394 (dbase_create creates file with corrupted header). (Tony)
- Fixed bug #41390 (Clarify error message with invalid protocol scheme).
  (Scott)
- Fixed bug #41378 (fastcgi protocol lacks support for Reason-Phrase in
  "Status:" header). (anight at eyelinkmedia dot com, Dmitry)
- Fixed bug #41374 (whole text concats values of wrong nodes). (Rob)
- Fixed bug #41358 (configure cannot determine SSL lib with libcurl >= 7.16.2).
  (Mike)
- Fixed bug #41353 (crash in openssl_pkcs12_read() on invalid input). (Ilia)
- Fixed bug #41351 (Invalid opcode with foreach ($a[] as $b)). (Dmitry, Tony)
- Fixed bug #41347 (checkdnsrr() segfaults on empty hostname). (Scott)
- Fixed bug #41337 (WSDL parsing doesn't ignore non soap bindings). (Dmitry)
- Fixed bug #41326 (Writing empty tags with Xmlwriter::WriteElement[ns])
  (Pierre)
- Fixed bug #41321 (downgrade read errors in getimagesize() to E_NOTICE).
  (Ilia)
- Fixed bug #41304 (compress.zlib temp files left). (Dmitry)
- Fixed bug #41293 (Fixed creation of HTTP_RAW_POST_DATA when there is no
  default post handler). (Ilia)
- Fixed bug #41291 (FastCGI does not set SO_REUSEADDR).
  (fmajid at kefta dot com, Dmitry)
- Fixed gd build when used with freetype 1.x (Pierre, Tony)
- Fixed bug #41287 (Namespace functions don't allow xmlns definition to be
  optional). (Rob)
- Fixed bug #41285 (Improved fix for CVE-2007-1887 to work with non-bundled
  sqlite2 lib). (Ilia)
- Fixed bug #41283 (Bug with deserializing array key that are doubles or
  floats in wddx). (Ilia)
- Fixed bug #41257 (lookupNamespaceURI does not work as expected). (Rob)
- Fixed bug #41236 (Regression in timeout handling of non-blocking SSL
  connections during reads and writes). (Ilia)
- Fixed bug #41134 (zend_ts_hash_clean not thread-safe).
  (marco dot cova at gmail dot com, Tony)
- Fixed bug #41097 (ext/soap returning associative array as indexed without
  using WSDL). (Dmitry)
- Fixed bug #41004 (minOccurs="0" and null class member variable). (Dmitry)
- Fixed bug #39542 (Behavior of require/include different to < 5.2.0).
  (Dmitry)

03 May 2007, PHP 5.2.2
- Improved bundled GD
  . Sync to 2.0.35
  . Added imagegrabwindow and imagegrabscreen, capture a screen or a
    window using its handle (Pierre)
  . colors allocated henceforth from the resulting image overwrite the palette
    colors (Rob Leslie)
  . Improved thread safety of the gif support (Roman Nemecek, Nuno, Pierre)
  . Use the dimension of the GIF frame to create the destination image (Pierre)
  . Load only once the local color map from a GIF data (Pierre)
  . Improved thread safety of the freetype cache (Scott MacVicar, Nuno, Pierre)
  . imagearc huge CPU usage with large angles, libgd bug #74 (Pierre)
- Improved FastCGI SAPI to support external pipe and socket servers on win32.
  (Dmitry)
- Improved Zend Memory Manager
  . guarantee of reasonable time for worst cases of best-fit free block
    searching algorithm. (Dmitry)
  . better cache usage and less fragmentation on erealloc() (Tony, Dmitry)
- Improved SPL (Marcus)
  . Added SplFileInfo::getBasename(), DirectoryIterator::getBasename().
  . Added SplFileInfo::getLinkTarget(), SplFileInfo::getRealPath().
  . Made RecursiveFilterIterator::accept() abstract as stated in documentation.
- Improved SOAP
  . Added ability to encode arrays with "SOAP-ENC:Array" type instead of WSDL
    type. To activate the ability use "feature"=>SOAP_USE_XSI_ARRAY_TYPE
    option in SoapClient/SoapServer constructors. (Rob, Dmitry)

- Added GMP_VERSION constant. (Tony)
- Added --ri switch to CLI which allows to check extension information. (Marcus)
- Added tidyNode::getParent() method (John, Nuno)
- Added openbasedir and safemode checks in zip:// stream wrapper and
  ZipArchive::open (Pierre)
- Added php_pdo_sqlite_external.dll, a version of the PDO SQLite driver that
  links against an external sqlite3.dll.  This provides Windows users to upgrade
  their sqlite3 version outside of the PHP release cycle.  (Wez, Edin)
- Added linenumbers to array returned by token_get_all(). (Johannes)

- Upgraded SQLite 3 to version 3.3.16 (Ilia)
- Upgraded libraries bundled in the Windows distribution. (Edin)
  . c-client (imap) to version 2006e
  . libpq (PostgreSQL) to version 8.2.3
  . libmysql (MySQL) to version 5.0.37
  . openssl to version 0.9.8e
- Upgraded PCRE to version 7.0 (Nuno)

- Updated timezone database to version 2007.5. (Derick)

- Fixed commandline handling for CLI and CGI. (Marcus, Johannes)
- Fixed iterator_apply() with a callback using __call(). (Johannes)
- Fixed possible multi bytes issues in openssl csr parser (Pierre)
- Fixed shmop_open() with IPC_CREAT|IPC_EXCL flags on Windows.
  (Vladimir Kamaev, Tony).
- Fixed possible leak in ZipArchive::extractTo when safemode checks fails (Ilia)
- Fixed possible relative path issues in zip_open and TS mode (old API) (Pierre)
- Fixed zend_llist_remove_tail (Michael Wallner, Dmitry)
- Fixed a thread safety issue in gd gif read code (Nuno, Roman Nemecek)
- Fixed CVE-2007-1001, GD wbmp used with invalid image size (Pierre)
- Fixed unallocated memory access/double free in in array_user_key_compare()
  (MOPB-24 by Stefan Esser) (Stas)
- Fixed wrong length calculation in unserialize S type
  (MOPB-29 by Stefan Esser) (Stas)

- Fixed bug #41215 (setAttribute return code reversed). (Ilia)
- Fixed bug #41192 (Per Directory Values only work for one key). (Dmitry)
- Fixed bug #41175 (addAttribute() fails to add an attribute with an empty
  value). (Ilia)
- Fixed bug #41159 (mysql_pconnect() hash does not account for connect
  flags). (Ilia)
- Fixed bug #41121 (range() overflow handling for large numbers on 32bit
  machines). (Ilia)
- Fixed bug #41118 (PHP does not handle overflow of octal integers). (Tony)
- Fixed bug #41109 (recursiveiterator.inc says "implements" Iterator instead of
  "extends"). (Marcus)
- Fixed bug #40130 (TTF usage doesn't work properly under Netware). (Scott,
  gk at gknw dot de)
- Fixed bug #41093 (magic_quotes_gpc ignores first arrays keys). (Arpad, Ilia)
- Fixed bug #41075 (memleak when creating default object caused exception).
  (Dmitry)
- Fixed bug #41067 (json_encode() problem with UTF-16 input). (jp at df5ea
  dot net. Ilia)
- Fixed bug #41063 (chdir doesn't like root paths). (Dmitry)
- Fixed bug #41061 ("visibility error" in ReflectionFunction::export()).
  (Johannes)
- Fixed bug #41043 (pdo_oci crash when freeing error text with persistent
  connection). (Tony)
- Fixed bug #41037 (unregister_tick_function() inside the tick function crash PHP).
  (Tony)
- Fixed bug #41034 (json_encode() ignores null byte started keys in arrays).
  (Ilia)
- Fixed bug #41026 (segfault when calling "self::method()" in shutdown functions).
  (Tony)
- Fixed bug #40999 (mcrypt_create_iv() not using random seed). (Ilia)
- Fixed bug #40998 (long session array keys are truncated). (Tony)
- Implement feature request #40947, allow a single filter as argument
  for filter_var_array (Pierre)
- Fixed bug #40935 (pdo_mysql does not raise an exception on empty
  fetchAll()). (Ilia)
- Fixed bug #40931 (open_basedir bypass via symlink and move_uploaded_file()).
  (Tony)
- Fixed bug #40921 (php_default_post_reader crashes when post_max_size is
  exceeded). (trickie at gmail dot com, Ilia)
- Fixed bug #40915 (addcslashes unexpected behavior with binary input). (Tony)
- Fixed bug #40899 (memory leak when nesting list()). (Dmitry)
- Fixed bug #40897 (error_log file not locked). (Ilia)
- Fixed bug #40883 (mysql_query() is allocating memory incorrectly). (Tony)
- Fixed bug #40872 (inconsistency in offsetSet, offsetExists treatment of
  string enclosed integers). (Marcus)
- Fixed bug #40861 (strtotime() doesn't handle double negative relative time
  units correctly). (Derick, Ilia)
- Fixed bug #40854 (imap_mail_compose() creates an invalid terminator for
  multipart e-mails). (Ilia)
- Fixed bug #40848 (sorting issue on 64-bit Solaris). (Wez)
- Fixed bug #40836 (Segfault in ext/dom). (Rob)
- Fixed bug #40833 (Crash when using unset() on an ArrayAccess object retrieved
  via __get()). (Dmitry)
- Fixed bug #40822 (pdo_mysql does not return rowCount() on select). (Ilia)
- Fixed bug #40815 (using strings like "class::func" and static methods in
  set_exception_handler() might result in crash). (Tony)
- Fixed bug #40809 (Poor performance of ".="). (Dmitry)
- Fixed bug #40805 (Failure executing function ibase_execute()). (Tony)
- Fixed bug #40800 (cannot disable memory_limit with -1). (Dmitry, Tony)
- Fixed bug #40794 (ReflectionObject::getValues() may crash when used with
  dynamic properties). (Tony)
- Fixed bug #40784 (Case sensitivity in constructor's fallback). (Tony)
- Fixed bug #40770 (Apache child exits when PHP memory limit reached). (Dmitry)
- Fixed bug #40764 (line thickness not respected for horizontal and vertical
  lines). (Pierre)
- Fixed bug #40758 (Test fcgi_is_fastcgi() is wrong on windows). (Dmitry)
- Fixed bug #40754 (added substr() & substr_replace() overflow checks). (Ilia)
- Fixed bug #40752 (parse_ini_file() segfaults when a scalar setting is
  redeclared as an array). (Tony)
- Fixed bug #40750 (openssl stream wrapper ignores default_stream_timeout).
  (Tony)
- Fixed bug #40727 (segfault in PDO when failed to bind parameters). (Tony)
- Fixed bug #40709 (array_reduce() behaves strange with one item stored arrays).
  (Ilia)
- Fixed bug #40703 (Resolved a possible namespace conflict between libxmlrpc
  and MySQL's NDB table handler). (Ilia)
- Fixed bug #40961 (Incorrect results of DateTime equality check). (Mike)
- Fixed bug #40678 (Cross compilation fails). (Tony)
- Fixed bug #40621 (Crash when constructor called inappropriately). (Tony)
- Fixed bug #40609 (Segfaults when using more than one SoapVar in a request).
  (Rob, Dmitry)
- Fixed bug #40606 (umask is not being restored when request is finished).
  (Tony)
- Fixed bug #40598 (libxml segfault). (Rob)
- Fixed bug #40591 (list()="string"; gives invalid opcode). (Dmitry)
- Fixed bug #40578 (imagettftext() multithreading issue). (Tony, Pierre)
- Fixed bug #40576 (double values are truncated to 6 decimal digits when
  encoding). (Tony)
- Fixed bug #40560 (DIR functions do not work on root UNC path). (Dmitry)
- Fixed bug #40548 (SplFileInfo::getOwner/getGroup give a warning on broken
  symlink). (Marcus)
- Fixed bug #40546 (SplFileInfo::getPathInfo() throws an exception if directory
  is in root dir). (Marcus)
- Fixed bug #40545 (multithreading issue in zend_strtod()). (Tony)
- Fixed bug #40503 (json_encode() value corruption on 32bit systems with
  overflown values). (Ilia)
- Fixed bug #40467 (Partial SOAP request sent when XSD sequence or choice
  include minOccurs=0). (Dmitry)
- Fixed bug #40465 (Ensure that all PHP elements are printed by var_dump).
  (wharmby at uk dot ibm dot com, Ilia)
- Fixed bug #40464 (session.save_path wont use default-value when safe_mode
  or open_basedir is enabled). (Ilia)
- Fixed bug #40455 (proc_open() uses wrong command line when safe_mode_exec_dir
  is set). (Tony)
- Fixed bug #40432 (strip_tags() fails with greater than in attribute). (Ilia)
- Fixed bug #40431 (dynamic properties may cause crash in ReflectionProperty
  methods). (Tony)
- Fixed bug #40451 (addAttribute() may crash when used with non-existent child
  node). (Tony)
- Fixed bug #40442 (ArrayObject::offsetExists broke in 5.2.1, works in 5.2.0).
  (olivier at elma dot fr, Marcus)
- Fixed bug #40428 (imagepstext() doesn't accept optional parameter). (Pierre)
- Fixed bug #40417 (Allow multiple instances of the same named PDO token in
  prepared statement emulation code). (Ilia)
- Fixed bug #40414 (possible endless fork() loop when running fastcgi).
  (Dmitry)
- Fixed bug #40410 (ext/posix does not compile on MacOS 10.3.9). (Tony)
- Fixed bug #40392 (memory leaks in PHP milter SAPI).
  (tuxracer69 at gmail dot com, Tony)
- Fixed bug #40371 (pg_client_encoding() not working on Windows). (Edin)
- Fixed bug #40352 (FCGI_WEB_SERVER_ADDRS function get lost). (Dmitry)
- Fixed bug #40290 (strtotime() returns unexpected result with particular
  timezone offset). (Derick)
- Fixed bug #40286 (PHP fastcgi with PHP_FCGI_CHILDREN don't kill children when
  parent is killed). (Dmitry)
- Fixed bug #40261 (Extremely slow data handling due to memory fragmentation).
  (Dmitry)
- Fixed bug #40236 (php -a function allocation eats memory). (Dmitry)
- Fixed bug #40109 (iptcembed fails on non-jfif jpegs). (Tony)
- Fixed bug #39965 (Latitude and longitude are backwards in date_sun_info()).
  (Derick)
- Implement #39867 (openssl PKCS#12 support) (Marc Delling, Pierre)
- Fixed bug #39836 (SplObjectStorage empty after unserialize). (Marcus)
- Fixed bug #39416 (Milliseconds in date()). (Derick)
- Fixed bug #39396 (stream_set_blocking crashes on Win32). (Ilia, maurice at
  iceblog dot de)
- Fixed bug #39351 (relative include fails on Solaris). (Dmitry, Tony)
- Fixed bug #39322 (proc_terminate() destroys process resource). (Nuno)
- Fixed bug #38406 (crash when assigning objects to SimpleXML attributes). (Tony)
- Fixed bug #37799 (ftp_ssl_connect() falls back to non-ssl connection). (Nuno)
- Fixed bug #36496 (SSL support in imap_open() not working on Windows). (Edin)
- Fixed bug #36226 (Inconsistent handling when passing nillable arrays).
  (Dmitry)
- Fixed bug #35872 (Avoid crash caused by object store being referenced during
  RSHUTDOWN). (Andy)
- Fixed bug #34794 (proc_close() hangs when used with two processes).
  (jdolecek at netbsd dot org, Nuno)
- Fixed PECL bug #10194 (crash in Oracle client when memory limit reached in
  the callback). (Tony)
- Fixed substr_compare and substr_count information leak (MOPB-14) (Stas, Ilia)
- Fixed crash on op-assign where argument is string offset (Brian, Stas)
- Fixed bug #38710 (data leakage because of nonexisting boundary checking in
  statements in mysqli) (Stas)
- Fixed bug #37386 (autocreating element doesn't assign value to first node).
  (Rob)
- Fixed bug #37013 (server hangs when returning circular object references).
  (Dmitry)
- Fixed bug #33664 Console window appears when using exec()
  (Richard Quadling, Stas)


08 Feb 2007, PHP 5.2.1
- Added read-timeout context option "timeout" for HTTP streams. (Hannes, Ilia).
- Added CURLOPT_TCP_NODELAY constant to Curl extension. (Sara)
- Added support for hex numbers of any size. (Matt)
- Added function stream_socket_shutdown(). It is a wrapper for system
  shutdown() function, that shut downs part of a full-duplex connection.
  (Dmitry)
- Added internal heap protection (Dmitry)
  . memory-limit is always enabled (--enable-memory-limit removed)
  . default value if memory-limit is set to 128M
  . safe unlinking
  . cookies
  . canary protection (debug build only)
  . random generation of cookies and canaries
- Added forward support for 'b' prefix in front of string literals. (Andrei)
- Added three new functions to ext/xmlwriter (Rob, Ilia)
  . xmlwriter_start_dtd_entity()
  . xmlwriter_end_dtd_entity()
  . xmlwriter_write_dtd_entity()
- Added a meta tag to phpinfo() output to prevent search engines from indexing
  the page. (Ilia)
- Added new function, sys_get_temp_dir(). (Hartmut)
- Added missing object support to file_put_contents(). (Ilia)
- Added support for md2, ripemd256 and ripemd320 algos to hash(). (Sara)
- Added forward support for (binary) cast. (Derick)
- Added optimization for imageline with horizontal and vertical lines (Pierre)

- Removed dependency from SHELL32.DLL. (Dmitry)
- Removed double "wrong parameter count" warnings in various functions.
  (Hannes)
- Moved extensions to PECL:
  . ext/informix (Derick, Tony)

- Changed double-to-string utilities to use BSD implementation. (Dmitry, Tony)
- Updated bundled libcURL to version 7.16.0 in the Windows distro. (Edin)
- Updated timezone database to version 2006.16. (Derick)
- cgi.* and fastcgi.* directives are moved to INI subsystem. The new directive
  cgi.check_shebang_line can be used to omitting check for "#! /usr/bin/php"
  line. (Dmitry).
- Improved proc_open(). Now on Windows it can run external commands not
  through CMD.EXE. (Dmitry)
- VCWD_REALPATH() is improved to use realpath cache without VIRTUAL_DIR.
  (Dmitry)
- ext/bcmath initialization code is moved from request startup to module
  startup. (Dmitry)
- Zend Memory Manager Improvements (Dmitry)
  . use HeapAlloc() instead of VirtualAlloc()
  . use "win32" storage manager (instead of "malloc") on Windows by default
- Zip Extension Improvements (Pierre)
  . Fixed leak in statName and stateIndex
  . Fixed return setComment (Hannes)
  . Added addEmptyDir method
- Filter Extension Improvements (Ilia, Pierre)
  . Fixed a bug when callback function returns a non-modified value.
  . Added filter support for $_SERVER in cgi/apache2 sapis.
  . Make sure PHP_SELF is filtered in Apache 1 sapi.
  . Fixed bug #39358 (INSTALL_HEADERS contains incorrect reference to
    php_filter.h).
  . Added "default" option that allows a default value to be set for an
    invalid or missing value.
  . Invalid filters fails instead of returning unsafe value
  . Fixed possible double encoding problem with sanitizing filters
  . Make use of space-strict strip_tags() function
  . Fixed whitespace trimming
  . Added support for FastCGI environment variables. (Dmitry)
- PDO_MySQL Extension Improvements (Ilia)
  . Enabled buffered queries by default.
  . Enabled prepared statement emulation by default.

- Small optimization of the date() function. (Matt,Ilia)
- Optimized the internal is_numeric_string() function. (Matt,Ilia)
- Optimized array functions utilizing php_splice(). (Ilia)
- Windows related optimizations (Dmitry, Stas)
  . COM initialization/deinitialization are done only if necessary
  . removed unnecessary checks for ISREG file and corresponding stat() calls
  . opendir() is reimplementation using GetFistFile/GetNextFile those are
    faster then _findfirst/_findnext
  . implemented registry cache that prevent registry lookup on each request.
    In case of modification of corresponding registry-tree PHP will reload it
    automatic
  . start timeout thread only if necessary
  . stat() is reimplementation using GetFileAttributesEx(). The new
    implementation is faster then implementation in MS VC CRT, but it doesn't
    support Windows 95.
- Streams optimization (Dmitry)
  . removed unnecessary ftell() calls (one call for each included PHP file)
  . disabled calls to read() after EOF

- Fixed incorrect function names on FreeBSD where inet_pton() was named
  __inet_pton() and inet_ntop() was named __inet_ntop(). (Hannes)
- Fixed FastCGI impersonation for persistent connections on Windows. (Dmitry)
- Fixed wrong signature initialization in imagepng (Takeshi Abe)
- Fixed ftruncate() with negative size on FreeBSD. (Hannes)
- Fixed segfault in RegexIterator when given invalid regex. (Hannes)
- Fixed segfault in SplFileObject->openFile()->getPathname(). (Hannes)
- Fixed segfault in ZTS mode when OCI8 statements containing sub-statements
  are destroyed in wrong order. (Tony)
- Fixed the validate email filter so that the letter "v" can also be used in
  the user part of the email address. (Derick)
- Fixed bug #40297 (compile failure in ZTS mode when collections support is
  missing). (Tony)
- Fixed bug #40285 (The PDO prepare parser goes into an infinite loop in
  some instances). (Ilia)
- Fixed bug #40274 (Sessions fail with numeric root keys). (Ilia)
- Fixed bug #40259 (ob_start call many times - memory error). (Dmitry)
- Fixed bug #40231 (file_exists incorrectly reports false). (Dmitry)
- Fixed bug #40228 (ZipArchive::extractTo does create empty directories
  recursively). (Pierre)
- Fixed bug #40200 (The FastCgi version has different realpath results than
  thread safe version). (Dmitry)
- Fixed bug #40191 (use of array_unique() with objects triggers segfault).
  (Tony)
- Fixed bug #40189 (possible endless loop in zlib.inflate stream filter).
  (Greg, Tony)
- Fixed bug #40169 (CURLOPT_TCP_NODELAY only available in curl >= 7.11.2).
  (Tony)
- Fixed bug #40129 (iconv extension doesn't compile with CodeWarrior on
  Netware). (gk at gknw dot de, Tony)
- Fixed bug #40127 (apache2handler doesn't compile on Netware).
  (gk at gknw dot de)
- Fixed bug #40121 (PDO_DBLIB driver wont free statements). (Ilia)
- Fixed bug #40098 (php_fopen_primary_script() not thread safe). (Ilia)
- Fixed bug #40092 (chroot() doesn't clear realpath cache). (Dmitry)
- Fixed bug #40091 (spl_autoload_register with 2 instances of the same class).
  (Ilia)
- Fixed bug #40083 (milter SAPI functions always return false/null). (Tony)
- Fixed bug #40079 (php_get_current_user() not thread safe).
  (Ilia, wharmby at uk dot ibm dot com)
- Fixed bug #40078 (ORA-01405 when fetching NULL values using
  oci_bind_array_by_name()). (Tony)
- Fixed bug #40076 (zend_alloc.c: Value of enumeration constant must be in
  range of signed integer). (Dmitry)
- Fixed bug #40073 (exif_read_data dies on certain images). (Tony, Marcus)
- Fixed bug #40036 (empty() does not work correctly with ArrayObject when
  using ARRAY_AS_PROPS). (Ilia)
- Fixed bug #40012 (php_date.c doesn't compile on Netware).
  (gk at gknw dot de, Derick)
- Fixed bug #40009 (http_build_query(array()) returns NULL). (Ilia)
- Fixed bug #40002 (Try/Catch performs poorly). (Dmitry)
- Fixed bug #39993 (tr_TR.UTF-8 locale has problems with PHP). (Ilia)
- Fixed bug #39990 (Cannot "foreach" over overloaded properties). (Dmitry)
- Fixed bug #39988 (type argument of oci_define_by_name() is ignored).
  (Chris Jones, Tony)
- Fixed bug #39984 (redirect response code in header() could be ignored
  in CGI sapi). (Ilia)
- Fixed bug #39979 (PGSQL_CONNECT_FORCE_NEW will causes next connect to
  establish a new connection). (Ilia)
- Fixed bug #39971 (pg_insert/pg_update do not allow now() to be used
  for timestamp fields). (Ilia)
- Fixed bug #39969 (ini setting short_open_tag has no effect when using
  --enable-maintainer-zts). (Dmitry)
- Fixed bug #39952 (zip ignoring --with-libdir on zlib checks)
  (judas dot iscariote at gmail dot com)
- Fixed bug #39944 (References broken). (Dmitry)
- Fixed bug #39935 (Extensions tidy,mcrypt,mhash,pdo_sqlite ignores
  --with-libdir). (judas dot iscariote at gmail dot com, Derick)
- Fixed bug #39903 (Notice message when executing __halt_compiler() more than
  once). (Tony)
- Fixed bug #39898 (FILTER_VALIDATE_URL validates \r\n\t etc). (Ilia)
- Fixed bug #39890 (using autoconf 2.6x and --with-layout=GNU breaks PEAR
  install path). (Tony)
- Fixed bug #39884 (ReflectionParameter::getClass() throws exception for
  type hint self). (thekid at php dot net)
- Fixed bug #39878 (CURL doesn't compile on Sun Studio Pro). (Ilia)
- Fixed bug #39873 (number_format() breaks with locale & decimal points).
  (Ilia)
- Fixed bug #39869 (safe_read does not initialize errno).
  (michiel at boland dot org, Dmitry)
- Fixed bug #39850 (SplFileObject throws contradictory/wrong error messages
  when trying to open "php://wrong"). (Tony)
- Fixed bug #39846 (Invalid IPv4 treated as valid). (Ilia)
- Fixed bug #39845 (Persistent connections generate a warning in pdo_pgsql).
  (Ilia)
- Fixed bug #39832 (SOAP Server: parameter not matching the WSDL specified
  type are set to 0). (Dmitry)
- Fixed bug #39825 (foreach produces memory error). (Dmitry)
- Fixed bug #39816 (apxs2filter ignores httpd.conf & .htaccess php config
  settings). (Ilia)
- Fixed bug #39815 (SOAP double encoding is not locale-independent). (Dmitry)
- Fixed bug #39797 (virtual() does not reset changed INI settings). (Ilia)
- Fixed bug #39795 (build fails on AIX because crypt_r() uses different
  data struct). (Tony)
- Fixed bug #39791 (Crash in strtotime() on overly long relative date
  multipliers). (Ilia)
- Fixed bug #39787 (PHP doesn't work with Apache 2.3).
  (mv at binarysec dot com).
- Fixed bug #39782 (setTime() on a DateTime constructed with a Weekday
  yields incorrect results). (Ilia)
- Fixed bug #39780 (PNG image with CRC/data error raises fatal error) (Pierre)
- Fixed bug #39779 (Enable AUTH PLAIN mechanism in underlying libc-client).
  (michael dot heimpold at s2000 dot tu-chemnitz dot de, Ilia)
- Fixed bug #39775 ("Indirect modification ..." message is not shown).
  (Dmitry)
- Fixed bug #39763 (magic quotes are applied twice by ext/filter in
  parse_str()). (Ilia)
- Fixed bug #39760 (cloning fails on nested SimpleXML-Object). (Rob)
- Fixed bug #39759 (Can't use stored procedures fetching multiple result
  sets in pdo_mysql). (Ilia)
- Fixed bug #39754 (Some POSIX extension functions not thread safe).
  (Ilia, wharmby at uk dot ibm dot com)
- Fixed bug #39751 (putenv crash on Windows). (KevinJohnHoffman at gmail.com)
- Fixed bug #39732 (oci_bind_array_by_name doesn't work on Solaris 64bit).
  (Tony)
- Fixed bug #39724 (Broken build due to spl/filter usage of pcre extension).
  (Tony, Ilia)
- Fixed bug #39718 (possible crash if assert.callback is set in ini). (Ilia)
- Fixed bug #39702 (php crashes in the allocator on linux-m68k). (Dmitry)
- Fixed bug #39685 (iconv() - undefined function). (Hannes)
- Fixed bug #39673 (file_get_contents causes bus error on certain offsets).
  (Tony)
- Fixed bug #39663 (Memory leak in pg_get_notify() and a possible memory
  corruption on Windows in pgsql and pdo_pgsql extensions).
  (Ilia, matteo at beccati dot com)
- Fixed bug #39662 (Segfault when calling asXML() of a cloned
  SimpleXMLElement). (Rob, Tony)
- Fixed bug #39656 (crash when calling fetch() on a PDO statment object after
  closeCursor()). (Ilia, Tony)
- Fixed bug #39653 (ext/dba doesn't check for db-4.5 and db-4.4 when db4
  support is enabled). (Tony)
- Fixed bug #39652 (Wrong negative results from memory_get_usage()). (Dmitry)
- Fixed bug #39648 (Implementation of PHP functions chown() and chgrp() are
  not thread safe). (Ilia, wharmby at uk dot ibm dot com)
- Fixed bug #39640 (Segfault with "Allowed memory size exhausted"). (Dmitry)
- Fixed bug #39625 (Apache crashes on importStylesheet call). (Rob)
- Fixed bug #39623 (thread safety fixes on *nix for putenv() & mime_magic).
  (Ilia, wharmby at uk dot ibm dot com)
- Fixed bug #39621 (str_replace() is not binary safe on strings with equal
  length). (Tony)
- Fixed bug #39613 (Possible segfault in imap initialization due to missing
  module dependency). (wharmby at uk dot ibm dot com, Tony)
- Fixed bug #39606 (Use of com.typelib_file in PHP.ini STILL causes A/V). (Rob)
- Fixed bug #39602 (Invalid session.save_handler crashes PHP). (Dmitry)
- Fixed bug #39596 (Creating Variant of type VT_ARRAY). (Rob)
- Fixed bug #39583 (ftp_put() does not change transfer mode to ASCII). (Tony)
- Fixed bug #39576 (array_walk() doesn't separate user data zval). (Tony)
- Fixed bug #39575 (move_uploaded_file() no longer working (safe mode
  related)). (Tony)
- Fixed bug #39571 (timeout ssl:// connections). (Ilia)
- Fixed bug #39564 (PDO::errorInfo() returns inconsistent information when
  sqlite3_step() fails). (Tony)
- Fixed bug #39548 (ZMSG_LOG_SCRIPT_NAME not routed to OutputDebugString()
  on Windows). (Dmitry)
- Fixed bug #39538 (fgetcsv can't handle starting newlines and trailing odd
  number of backslashes). (David Soria Parra, Pierre)
- Fixed bug #39534 (Error in maths to calculate of
  ZEND_MM_ALIGNED_MIN_HEADER_SIZE). (wharmby at uk dot ibm dot com, Dmitry)
- Fixed bug #39527 (Failure to retrieve results when multiple unbuffered,
  prepared statements are used in pdo_mysql). (Ilia)
- Fixed bug #39508 (imagefill crashes with small images 3 pixels or less).
  (Pierre)
- Fixed bug #39506 (Archive corrupt with ZipArchive::addFile method). (Pierre)
- Fixed bug #39504 (xmlwriter_write_dtd_entity() creates Attlist tag, not
  entity). (Hannes)
- Fixed bug #39483 (Problem with handling of \ char in prepared statements).
  (Ilia, suhachov at gmail dot com)
- Fixed bug #39458 (ftp_nlist() returns false on empty dirs). (Nuno)
- Fixed bug #39454 (Returning a SOAP array segfaults PHP). (Dmitry)
- Fixed bug #39450 (getenv() fills other super-globals). (Ilia, Tony)
- Fixed bug #39449 (Overloaded array properties do not work correctly).
  (Dmitry)
- Fixed bug #39445 (Calling debug_backtrace() in the __toString()
  function produces a crash). (Dmitry)
- Fixed bug #39438 (Fatal error: Out of memory). (Dmitry)
- Fixed bug #39435 ('foo' instanceof bar gives invalid opcode error). (Sara)
- Fixed bug #39414 (Syntax error while compiling with Sun Workshop Complier).
  (Johannes)
- Fixed bug #39398 (Booleans are not automatically translated to integers).
  (Ilia)
- Fixed bug #39394 (Missing check for older variants of openssl). (Ilia)
- Fixed bug #39367 (clearstatcache() doesn't clear realpath cache).
  (j at pureftpd dot org, Dmitry)
- Fixed bug #39366 (imagerotate does not use alpha with angle > 45 degrees)
  (Pierre)
- Fixed bug #39364 (Removed warning on empty haystack inside mb_strstr()).
  (Ilia)
- Fixed bug #39362 (Added an option to imap_open/imap_reopen to control the
  number of connection retries). (Ilia)
- Fixed bugs #39361 & #39400 (mbstring function overloading problem). (Seiji)
- Fixed bug #39354 (Allow building of curl extension against libcurl
  7.16.0). (Ilia)
- Fixed bug #39350 (crash with implode("\n", array(false))). (Ilia)
- Fixed bug #39344 (Unnecessary calls to OnModify callback routine for
  an extension INI directive). (wharmby at uk dot ibm dot com, Dmitry)
- Fixed bug #39320 (ZEND_HASH_APPLY_STOP causes deletion). (Marcus)
- Fixed bug #39313 (spl_autoload triggers Fatal error). (Marcus)
- Fixed bug #39300 (make install fails if wget is not available). (Tony)
- Fixed bug #39297 (Memory corruption because of indirect modification of
  overloaded array). (Dmitry)
- Fixed bug #39286 (misleading error message when invalid dimensions are
  given) (Pierre)
- Fixed bug #39273 (imagecopyresized may ignore alpha channel) (Pierre)
- Fixed bug #39265 (Fixed path handling inside mod_files.sh).
  (michal dot taborsky at gmail dot com, Ilia)
- Fixed bug #39217 (serialNumber might be -1 when the value is too large).
  (Pierre, Tony)
- Fixed bug #39215 (Inappropriate close of stdin/stdout/stderr). (Wez, Ilia)
- Fixed bug #39201 (Possible crash in Apache 2 with 413 ErrorHandler). (Ilia)
- Fixed bug #39151 (Parse error in recursiveiteratoriterator.php). (Marcus)
- Fixed bug #39121 (Incorrect return array handling in non-wsdl soap client).
  (Dmitry)
- Fixed bug #39090 (DirectoryFilterDots doxygen docs and example is wrong).
  (Marcus)
- Fixed bug #38852 (XML-RPC Breaks iconv). (Hannes)
- Fixed bug #38770 (unpack() broken with longs on 64 bit machines).
  (Ilia, David Soria Parra).
- Fixed bug #38698 (for some keys cdbmake creates corrupted db and cdb can't
  read valid db). (Marcus)
- Fixed bug #38680 (Added missing handling of basic types in json_decode).
  (Ilia)
- Fixed bug #38604 (Fixed request time leak inside foreach() when iterating
  through virtual properties). (Dmitry)
- Fixed bug #38602 (header( "HTTP/1.0 ..." ) does not change proto version).
  (Ilia)
- Fixed bug #38542 (proc_get_status() returns wrong PID on windows). (Nuno)
- Fixed bug #38536 (SOAP returns an array of values instead of an object).
  (Dmitry)
- Fixed bug #38456 (Apache2 segfaults when virtual() is called in .php
  ErrorDocument). (Ilia)
- Fixed bug #38325 (spl_autoload_register() gives wrong line for "class not
  found"). (Ilia)
- Fixed bug #38319 (Remove bogus warnings from persistent PDO connections).
  (Ilia)
- Fixed bug #38274 (Memlimit fatal error sent to "wrong" stderr when using
  fastcgi). (Dmitry)
- Fixed bug #38252 (Incorrect PDO error message on invalid default fetch
  mode). (Ilia)
- Fixed bug #37927 (Prevent trap when COM extension processes argument of
  type VT_DISPATCH|VT_REF) (Andy)
- Fixed bug #37773 (iconv_substr() gives "Unknown error" when string
  length = 1"). (Ilia)
- Fixed bug #37627 (session save_path check checks the parent directory).
  (Ilia)
- Fixed bug #37619 (proc_open() closes stdin on fork() failure).
  (jdolecek at NetBSD dot org, Nuno)
- Fixed bug #37588 (COM Property propputref converts to PHP function
  and can't be accesed). (Rob)
- Fixed bug #36975 (natcasesort() causes array_pop() to misbehave).
  (Hannes)
- Fixed bug #36812 (pg_execute() modifies input array). (Ilia)
- Fixed bug #36798 (Error parsing named parameters with queries containing
  high-ascii chars). (Ilia)
- Fixed bug #36644 (possible crash in variant_date_from_timestamp()). (Ilia)
- Fixed bug #36427 (proc_open() / proc_close() leak handles on windows).
  (jdolecek at NetBSD dot org, Nuno)
- Fixed bug #36392 (wrong number of decimal digits with %e specifier in
  sprintf). (Matt,Ilia)
- Fixed bug #36214 (__get method works properly only when conditional
  operator is used). (Dmitry)
- Fixed bug #35634 (Erroneous "Class declarations may not be nested"
  error raised). (Carl P. Corliss, Dmitry)
- Fixed bug #35106 (nested foreach fails when array variable has a
  reference). (Dmitry)
- Fixed bug #34564 (COM extension not returning modified "out" argument) (Andy)
- Fixed bug #33734 (Something strange with COM Object). (Rob)
- Fixed bug #33386 (ScriptControl only sees last function of class). (Rob)
- Fixed bug #33282 (Re-assignment by reference does not clear the is_ref
  flag) (Ilia, Dmitry, Matt Wilmas)
- Fixed bug #30074 (apparent symbol table error with
  extract($blah, EXTR_REFS)) (Brian)
- Fixed bug #29840 (is_executable() does not honor safe_mode_exec_dir
  setting). (Ilia)
- Fixed PECL bug #7295 (ORA-01405: fetched column value is NULL on LOB
  fields). (Tony)

02 Nov 2006, PHP 5.2.0
- Updated bundled OpenSSL to version 0.9.8d in the Windows distro. (Edin)
- Updated Postgresql client libraries to 8.1.4 in the Windows distro. (Edin)
- Updated PCRE to version 6.7. (Ilia)
- Updated libsqlite in ext/pdo_sqlite to 3.3.7. (Ilia)
- Updated bundled MySQL client library to version 5.0.22 in the Windows
  distribution. (Edin)
- Updated timezonedb to version 2006.7. (Derick)

- Added ability to make SOAP call userspace PHP<->XML converters. (Dmitry)
- Added support for character sets in pg_escape_string() for PostgreSQL 8.1.4
  and higher. (Ilia)
- Added support for character sets in PDO quote() method for PostgreSQL 8.1.4
  and higher. (Ilia)
- Added DSA key generation support to openssl_pkey_new(), FR #38731 (marci
  at balabit dot hu, Tony)
- Added SoapServer::setObject() method (it is a simplified version of
  SoapServer::setClass() method). (Dmitry)
- Added support for hexadecimal entity in imagettftext() for the bundled GD.
  (Pierre)
- Added support for httpOnly flag for session extension and cookie setting
  functions. (Scott MacVicar, Ilia)
- Added version specific registry keys to allow different configurations for
  different php version. (Richard, Dmitry)
- Added "PHPINIDir" Apache directive to apache and apache_hooks SAPIs.
  (Dmitry)
- Added an optional boolean parameter to memory_get_usage() and
  memory_get_peak_usage() to get memory size allocated by emalloc() or real
  size of memory allocated from system. (Dmitry)
- Added Zip Archive extension. (Pierre)
- Added RFC1867 fileupload processing hook. (Stefan E.)
- Added JSON and Filter extensions. (Derick, Rasmus)
- Added error messages to disk_free_space() and disk_total_space() functions.
  FR #37971 (Tony)
- Added PATHINFO_FILENAME option to pathinfo() to get the filename.
  (Toby S. and Christian S.)
- Added array_fill_keys() function. (Marcus, Matt Wilmas)
- Added posix_initgroups() function. (Ilia)
- Added an optional parameter to parse_url() to allow retrieval of distinct
  URL components. (Ilia)
- Added optional parameter to http_build_query() to allow specification of
  string separator. (Ilia)
- Added image_type_to_extension() function. (Hannes, Ilia)
- Added allow_url_include ini directive to complement allow_url_fopen. (Rasmus)
- Added automatic module globals management. (Dmitry)
- Added RFC2397 (data: stream) support. (Marcus)
- Added new error mode E_RECOVERABLE_ERROR. (Derick, Marcus, Tony)
- Added support for getenv() input filtering. (Rasmus)
- Added support for constructors in interfaces to force constructor signature
  checks in implementations. (Marcus)
- Added memory_get_peak_usage() function for retrieving peak memory usage of
  a PHP script. (Ilia)
- Added pg_field_table() function. (Edin)
- Added SimpleXMLElement::saveXML() as an alias for SimpleXMLElement::asXML().
  (Hannes)
- Added DOMNode::getNodePath() for getting an XPath for a node. (Christian)
- Added gmp_nextprime() function. (ants dot aasma at gmail dot com, Tony)
- Added error_get_last() function. (Mike)

- Removed current working directory from the php.ini search path for CLI and
  re-added it for other SAPIs (restore to pre 5.1.x behavior). (Edin)
- Moved extensions to PECL:
  . ext/filepro (Derick, Tony)
  . ext/hwapi (Derick, Tony)
- Disabled CURLOPT_FOLLOWLOCATION in curl when open_basedir or
  safe_mode are enabled. (Stefan E., Ilia)

- Increased default memory limit to 16 megabytes to accommodate for a more
  accurate memory utilization measurement.
- In addition to path to php.ini, PHPRC now may specify full file name.
  (Dmitry)

- Optimized array/HashTable copying. (Matt Wilmas, Dmitry)
- Optimized zend_try/zend_catch macros by eliminating memcpy(3). (Dmitry)
- Optimized require_once() and include_once() by eliminating fopen(3) on
  second usage. (Dmitry)
- Optimized request shutdown sequence. Restoring ini directives now iterates
  only over modified directives instead of all. (Dmitry)

- Changed priority of PHPRC environment variable on win32 to be higher then
  value from registry. (Dmitry)
- Changed __toString() to be called wherever applicable. (Marcus)
- Changed E_ALL error reporting mode to include E_RECOVERABLE_ERROR. (Marcus)
- Changed realpath cache to be disabled when "open_basedir" or "safe_mode"
  are enabled on per-request basis. (Ilia)

- Improved SNMP extension: (Jani)
  . Renamed snmp_set_oid_numeric_print() to snmp_set_oid_output_format().
  . Added 2 new constants: SNMP_OID_OUTPUT_FULL and SNMP_OID_OUTPUT_NUMERIC
  . Fixed bug #37564 (AES privacy encryption not possible due to net-snmp 5.2
    compatibility issue). (Patch: scott dot moynes+php at gmail dot com)
- Improved OpenSSL extension: (Pierre)
  . Added support for all supported algorithms in openssl_verify
  . Added openssl_pkey_get_details, returns the details of a key
  . Added x509 v3 extensions support
  . Added openssl_csr_get_subject() and openssl_csr_get_public_key()
  . Added 3 new constants OPENSSL_VERSION_TEXT and OPENSSL_VERSION_NUMBER and
    OPENSSL_KEYTYPE_EC
- Improved the Zend memory manager: (Dmitry)
  . Removed unnecessary "--disable-zend-memory-manager" configure option.
  . Added "--enable-malloc-mm" configure option which is enabled by default in
    debug builds to allow using internal and external memory debuggers.
  . Allow tweaking the memory manager with ZEND_MM_MEM_TYPE and ZEND_MM_SEG_SIZE
    environment variables.
  . For more information: Zend/README.ZEND_MM
- Improved safe_mode check for the error_log() function. (Ilia)
- Improved the error reporting in SOAP extension on request failure. (Ilia)
- Improved crypt() on win32 to be about 10 times faster and to have friendlier
  license. (Frank, Dmitry)
- Improved performance of the implode() function on associated arrays. (Ilia)
- Improved performance of str_replace() when doing 1 char to 1 char or 1 char
  to many chars replacement. (Ilia)
- Improved apache2filter SAPI:
  . Allowed PHP to be an arbitrary filter in the chain and read the script from
    the Apache stream. (John)
  . Added support for apache2filter in the Windows build including binary
    support for both Apache 2.0.x (php5apache2_filter.dll) and Apache 2.2.x
    (php5apache2_2_filter.dll). (Edin)
- Improved apache2handler SAPI:
  . Changed ap_set_content_type() to be called only once. (Mike)
  . Added support for Apache 2.2 handler in the Windows distribution. (Edin)
- Improved FastCGI SAPI: (Dmitry)
  . Removed source compatibility with libfcgi.
  . Optimized access to FastCGI environment variables by using HashTable
    instead of linear search.
  . Allowed PHP_FCGI_MAX_REQUESTS=0 that assumes no limit.
  . Allowed PHP_FCGI_CHILDREN=0 that assumes no worker children. (FastCGI
    requests are handled by main process itself)
- Improved CURL:
  . Added control character checks for "open_basedir" and "safe_mode" checks.
    (Ilia)
  . Added implementation of curl_multi_info_read(). (Brian)
- Improved PCRE: (Andrei)
  . Added run-time configurable backtracking/recursion limits.
  . Added preg_last_error(). (Andrei)
- Improved PDO:
  . Added new attribute ATTR_DEFAULT_FETCH_MODE. (Pierre)
  . Added FETCH_PROPS_LATE. (Marcus)
- Improved SPL: (Marcus)
  . Made most iterator code exception safe.
  . Added RegExIterator and RecursiveRegExIterator.
  . Added full caching support and ArrayAccess to CachingIterator.
  . Added array functions to ArrayObject/ArrayIterator and made them faster.
  . Added support for reading csv and skipping empty lines in SplFileObject.
  . Added CachingIterator::TOSTRING_USE_INNER, calls inner iterator __toString.
  . Added ability to set the CSV separator per SplFileObject.
- Improved xmlReader: (Rob)
  . Added readInnerXml(), xmlReader::setSchema().
  . Added readInnerXML(), readOuterXML(), readString(), setSchema(). (2.6.20+)
  . Changed to passing libxml options when loading reader.

- Fixed invalid read in imagecreatefrompng when an empty file is given
  (Pierre, Tony)
- Fixed infinite loop when a wrong color index is given to imagefill (Pierre)
- Fixed mess with CGI/CLI -d option (now it works with cgi; constants are
  working exactly like in php.ini; with FastCGI -d affects all requests).
  (Dmitry)
- Fixed missing open_basedir check inside chdir() function. (Ilia)
- Fixed overflow on 64bit systems in str_repeat() and wordwrap(). (Stefan E.)
- Fixed XSLTProcessor::importStylesheet() to return TRUE on success
  (Christian)
- Fixed leaks in openssl_csr_sign and openssl_csr_new (Pierre)
- Fixed phpinfo() cutoff of variables at \0. (Ilia)
- Fixed a bug in the filter extension that prevented magic_quotes_gpc from
  being applied when RAW filter is used. (Ilia)
- Fixed memory leaks in openssl streams context options. (Pierre)
- Fixed handling of extremely long paths inside tempnam() function. (Ilia)
- Fixed bug #39721 (Runtime inheritance causes data corruption). (Dmitry)
- Fixed bug #39304 (Segmentation fault with list unpacking of string offset).
  (Dmitry)
- Fixed bug #39192 (Not including nsapi.h properly with SJSWS 7). This will
  make PHP 5.2 compatible to new Sun Webserver. (Uwe)
- Fixed bug #39140 (Uncaught exception may cause crash). (Dmitry)
- Fixed bug #39125 (Memleak when reflecting non-existing class/method). (Tony)
- Fixed bug #39067 (getDeclaringClass() and private properties). (Tony)
- Fixed bug #39039 (SSL: fatal protocol error when fetching HTTPS from servers
  running Google web server). (Ilia)
- Fixed bug #39035 (Compatibility issue between DOM and
  zend.ze1_compatibility_mode). (Rob)
- Fixed bug #39034 (curl_exec() with return transfer returns TRUE on empty
  files). (Ilia)
- Fixed bug #39032 (strcspn() stops on null character). (Tony)
- Fixed bug #39020 (PHP in FastCGI server mode crashes). (Dmitry)
- Fixed bug #39017 (foreach(($obj = new myClass) as $v); echo $obj;
  segfaults). (Dmitry)
- Fixed bug #39004 (Fixed generation of config.nice with autoconf 2.60). (Ilia)
- Fixed bug #39003 (__autoload() is called for type hinting). (Dmitry, Tony)
- Fixed bug #39001 (ReflectionProperty returns incorrect declaring class for
  protected properties). (Tony)
- Fixed bug #38996 (PDO_MYSQL doesn't check connections for liveness). (Tony)
- Fixed bug #38993 (Fixed safe_mode/open_basedir checks for session.save_path,
  allowing them to account for extra parameters). (Ilia)
- Fixed bug #38989 (Absolute path with slash at beginning doesn't work on win).
  (Dmitry)
- Fixed bug #38985 (Can't cast COM objects). (Wez)
- Fixed bug #38981 (using FTP URLs in get_headers() causes crash). (Tony)
- Fixed bug #38963 (Fixed a possible open_basedir bypass in tempnam()). (Ilia)
- Fixed bug #38961 (metaphone() results in segmentation fault on NetBSD).
  (Tony)
- Fixed bug #38949 (Cannot get xmlns value attribute). (Rob)
- Fixed bug #38942 (Double old-style-ctor inheritance). (Dmitry)
- Fixed bug #38941 (imap extension does not compile against new version of the
  imap library). (Ilia)
- Fixed bug #38934 (move_uploaded_file() cannot read uploaded file outside of
  open_basedir). (Ilia)
- Fixed bug #38904 (apache2filter changes cwd to /). (Ilia, Hannes)
- Fixed bug #38891 (get_headers() do not work with curl-wrappers). (Ilia)
- Fixed bug #38882 (ldap_connect causes segfault with newer versions of
  OpenLDAP). (Tony)
- Fixed bug #38859 (parse_url() fails if passing '@' in passwd). (Tony)
- Fixed bug #38850 (lookupNamespaceURI doesn't return default namespace). (Rob)
- Fixed bug #38844 (curl_easy_strerror() is defined only since cURL 7.12.0).
  (Tony)
- Fixed bug #38813 (DOMEntityReference->__construct crashes when called
  explicitly). (Rob)
- Fixed bug #38808 ("maybe ref" issue for current() and others). (Dmitry)
- Fixed bug #38779 (engine crashes when require()'ing file with syntax error
  through userspace stream wrapper). (Tony, Dmitry)
- Fixed bug #38772 (inconsistent overriding of methods in different visibility
  contexts). (Dmitry)
- Fixed bug #38759 (PDO sqlite2 empty query causes segfault). (Tony)
- Fixed bug #38721 (Invalid memory read in date_parse()). (Tony, Derick)
- Fixed bug #38700 (SoapClient::__getTypes never returns). (Dmitry)
- Fixed bug #38693 (curl_multi_add_handle() set curl handle to null). (Ilia)
- Fixed bug #38687 (sockaddr local storage insufficient for all sock families).
  (Sara)
- Fixed bug #38661 (mixed-case URL breaks url-wrappers). (Ilia)
- Fixed bug #38653 (memory leak in ReflectionClass::getConstant()). (Tony)
- Fixed bug #38649 (uninit'd optional arg in stream_socket_sendto()). (Sara)
- Fixed bug #38637 (curl_copy_handle() fails to fully copy the cURL handle).
  (Tony, Ilia)
- Fixed bug #38624 (Strange warning when incrementing an object property and
  exception is thrown from __get method). (Tony)
- Fixed bug #38623 (leaks in a tricky code with switch() and exceptions).
  (Dmitry)
- Fixed bug #38579 (include_once() may include the same file twice). (Dmitry)
- Fixed bug #38574 (missing curl constants and improper constant detection).
  (Ilia)
- Fixed bug #38543 (shutdown_executor() may segfault when memory_limit is too
  low). (Dmitry)
- Fixed bug #38535 (memory corruption in pdo_pgsql driver on error retrieval
  inside a failed query executed via query() method). (Ilia)
- Fixed bug #38534 (segfault when calling setlocale() in userspace session
  handler). (Tony)
- Fixed bug #38524 (strptime() does not initialize the internal date storage
  structure). (Ilia)
- Fixed bug #38511, #38473, #38263 (Fixed session extension request shutdown
  order to ensure it is shutdown before the extensions it may depend on).
  (Ilia)
- Fixed bug #38488 (Access to "php://stdin" and family crashes PHP on win32).
  (Dmitry)
- Fixed bug #38474 (getAttribute select attribute by order, even when
  prefixed). (Rob)
- Fixed bug #38467 (--enable-versioning causes make fail on OS X). (Tony)
- Fixed bug #38465 (ReflectionParameter fails if default value is an access
  to self::). (Johannes)
- Fixed bug #38464 (array_count_values() mishandles numeric strings).
  (Matt Wilmas, Ilia)
- Fixed bug #38461 (setting private attribute with __set() produces
  segfault). (Tony)
- Fixed bug #38458, PECL bug #8944, PECL bug #7775 (error retrieving columns
  after long/text columns with PDO_ODBC). (Wez)
- Fixed bug #38454 (warning upon disabling handler via
  xml_set_element_handler). (dtorop933 at gmail dot com, Rob)
- Fixed bug #38451 (PDO_MYSQL doesn't compile on Solaris). (Tony)
- Fixed bug #38450 (constructor is not called for classes used in userspace
  stream wrappers). (Tony)
- Fixed bug #38438 (DOMNodeList->item(0) segfault on empty NodeList). (Ilia)
- Fixed bug #38431 (xmlrpc_get_type() crashes PHP on objects). (Tony)
- Fixed bug #38427 (unicode causes xml_parser to misbehave). (Rob)
- Fixed bug #38424 (Different attribute assignment if new or existing). (Rob)
- Fixed bug #38400 (Use of com.typelib_file may cause a crash). (Ilia)
- Fixed bug #38394 (PDO fails to recover from failed prepared statement
  execution). (Ilia)
- Fixed bug #38377 (session_destroy() gives warning after
  session_regenerate_id()). (Ilia)
- Implemented #38357 (dbase_open can't open DBase 3 dbf file).
  (rodrigo at fabricadeideias dot com, Mike)
- Fixed bug #38354 (Unwanted reformatting of XML when using AsXML). (Christian)
- Fixed bug #38347 (Segmentation fault when using foreach with an unknown/empty
  SimpleXMLElement). (Tony)
- Fixed bug #38322 (reading past array in sscanf() leads to arbitrary code
  execution). (Tony)
- Fixed bug #38315 (Constructing in the destructor causes weird behavior).
  (Dmitry)
- Fixed bug #38303 (spl_autoload_register() suppress all errors silently).
  (Ilia)
- Fixed bug #38290 (configure script ignores --without-cdb,inifile,flatfile).
  (Marcus)
- Fixed bug #38289 (segfault in session_decode() when _SESSION is NULL).
  (Tony)
- Fixed bug #38287 (static variables mess up global vars). (Dmitry)
- Fixed bug #38278 (session_cache_expire()'s value does not match phpinfo's
  session.cache_expire). (Tony)
- Fixed bug #38276 (file_exists() works incorrectly with long filenames
  on Windows). (Ilia, Tony)
- Fixed bug #38269 (fopen wrapper doesn't fail on invalid hostname with
  curlwrappers enabled). (Tony)
- Fixed bug #38265 (heap corruption). (Dmitry)
- Fixed bug #38261 (openssl_x509_parse() leaks with invalid cert) (Pierre)
- Fixed bug #38255 (openssl possible leaks while passing keys) (Pierre)
- Fixed bug #38253 (PDO produces segfault with default fetch mode). (Tony)
- Fixed bug #38251 (socket_select() and invalid arguments). (Tony)
- Fixed bug #38236 (Binary data gets corrupted on multipart/formdata POST).
  (Ilia)
- Fixed bug #38234 (Exception in __clone makes memory leak). (Dmitry, Nuno)
- Fixed bug #38229 (strtotime() does not parse YYYY-MM format). (Ilia)
- Fixed bug #38224 (session extension can't handle broken cookies). (Ilia)
- Fixed bug #38220 (Crash on some object operations). (Dmitry)
- Fixed bug #38217 (ReflectionClass::newInstanceArgs() tries to allocate too
  much memory). (Tony)
- Fixed bug #38214 (gif interlace output cannot work). (Pierre)
- Fixed bug #38213, #37611, #37571 (wddx encoding fails to handle certain
  characters). (Ilia)
- Fixed bug #38212 (Segfault on invalid imagecreatefromgd2part() parameters).
  (Pierre)
- Fixed bug #38211 (variable name and cookie name match breaks script
  execution). (Dmitry)
- Fixed bug #38199 (fclose() unable to close STDOUT and STDERR). (Tony)
- Fixed bug #38198 (possible crash when COM reports an exception). (Ilia)
- Fixed bug #38194 (ReflectionClass::isSubclassOf() returns TRUE for the
  class itself). (Ilia)
- Fixed bug #38183 (disable_classes=Foobar causes disabled class to be
  called Foo). (Jani)
- Fixed bug #38179 (imagecopy from a palette to a truecolor image loose alpha
  channel) (Pierre)
- Fixed bug #38173 (Freeing nested cursors causes OCI8 to segfault). (Tony)
- Fixed bug #38168 (Crash in pdo_pgsql on missing bound parameters). (Ilia)
- Fixed bug #38161 (oci_bind_by_name() returns garbage when Oracle didn't set
  the variable). (Tony)
- Fixed bug #38146 (Cannot use array returned from foo::__get('bar') in write
  context). (Dmitry)
- Fixed bug #38132 (ReflectionClass::getStaticProperties() retains \0 in key
  names). (Ilia)
- Fixed bug #38125 (undefined reference to spl_dual_it_free_storage). (Marcus)
- Fixed bug #38112 (corrupted gif segfaults) (Pierre)
- Fixed bug #38096 (large timeout values ignored on 32bit machines in
  stream_socket_accept() and stream_socket_client()). (Ilia)
- Fixed bug #38086 (stream_copy_to_stream() returns 0 when maxlen is bigger
  than the actual length). (Tony)
- Fixed bug #38072 (boolean arg for mysqli_autocommit() is always true on
  Solaris). (Tony)
- Fixed bug #38067 (Parameters are not decoded from utf-8 when using encoding
  option). (Dmitry)
- Fixed bug #38064 (ignored constructor visibility). (Marcus)
- Fixed bug #38055 (Wrong interpretation of boolean parameters). (Dmitry)
- Fixed bug #38047 ("file" and "line" sometimes not set in backtrace from
  inside error handler). (Dmitry)
- Fixed bug #38019 (segfault extending mysqli class). (Dmitry)
- Fixed bug #38005 (SoapFault faultstring doesn't follow encoding rules).
  (Dmitry)
- Fixed bug #38004 (Parameters in SoapServer are decoded twice). (Dmitry)
- Fixed bug #38003 (in classes inherited from MySQLi it's possible to call
  private constructors from invalid context). (Tony)
- Fixed bug #37987 (invalid return of file_exists() in safe mode). (Ilia)
- Fixed bug #37947 (zend_ptr_stack reallocation problem). (Dmitry)
- Fixed bug #37945 (pathinfo() cannot handle argument with special characters
  like German "Umlaut"). (Mike)
- Fixed bug #37931 (possible crash in OCI8 after database restart
  when using persistent connections). (Tony)
- Fixed bug #37923 (Display constant value in reflection::export). (Johannes)
- Fixed bug #37920 (compilation problems on z/OS). (Tony)
- Fixed bug #37870 (pgo_pgsql tries to de-allocate unused statements).
  (Ilia, ce at netage dot bg)
- Fixed bug #37864 (file_get_contents() leaks on empty file). (Hannes)
- Fixed bug #37862 (Integer pointer comparison to numeric value).
  (bugs-php at thewrittenword dot com)
- Fixed bug #37846 (wordwrap() wraps incorrectly). (ddk at krasn dot ru, Tony)
- Fixed bug #37816 (ReflectionProperty does not throw exception when accessing
  protected attribute). (Marcus)
- Fixed bug #37811 (define not using toString on objects). (Marcus)
- Fixed bug #37807 (segmentation fault during SOAP schema import). (Tony)
- Fixed bug #37806 (weird behavior of object type and comparison). (Marcus)
- Fixed bug #37780 (memory leak trying to execute a non existing file (CLI)).
  (Mike)
- Fixed bug #37779 (empty include_path leads to search for files inside /).
  (jr at terragate dot net, Ilia)
- Fixed bug #37747 (strtotime segfaults when given "nextyear"). (Derick)
- Fixed bug #37720 (merge_php_config scrambles values).
  (Mike, pumuckel at metropolis dot de)
- Fixed bug #37709 (Possible crash in PDO::errorCode()). (Ilia)
- Fixed bug #37707 (clone without assigning leaks memory). (Ilia, Nuno, Dmitri)
- Fixed bug #37705 (Semaphore constants not available). (Ilia)
- Fixed bug #37671 (MySQLi extension fails to recognize BIT column). (Ilia)
- Fixed bug #37667 (Object is not added into array returned by __get). (Marcus)
- Fixed bug #37635 (parameter of pcntl signal handler is trashed). (Mike)
- Fixed bug #37632 (Protected method access problem). (Marcus)
- Fixed bug #37630 (MySQL extensions should link against thread safe client
  libs if built with ZTS). (Mike)
- Fixed bug #37620 (mysqli_ssl_set validation is inappropriate). (Georg)
- Fixed bug #37616 (DATE_RFC822 does not product RFC 822 dates).
  (Hannes Magnusson, Derick)
- Fixed bug #37614 (Class name lowercased in error message). (Johannes)
- Fixed bug #37587 (var without attribute causes segfault). (Marcus)
- Fixed bug #37586 (Bumped minimum PCRE version to 6.6, needed for recursion
  limit support). (Ilia)
- Fixed bug #37581 (oci_bind_array_by_name clobbers input array when using
  SQLT_AFC, AVC). (Tony)
- Fixed bug #37569 (WDDX incorrectly encodes high-ascii characters). (Ilia)
- Fixed bug #37565 (Using reflection::export with simplexml causing a crash).
  (Marcus)
- Fixed bug #37564 (AES privacy encryption not possible due to net-snmp 5.2
  compatibility issue). (Jani, patch by scott dot moynes+php at gmail dot com)
- Fixed bug #37563 (array_key_exists performance is poor for &$array). (Ilia)
- Fixed bug #37558 (timeout functionality doesn't work after a second PHP
  start-up on the same thread). (p dot desarnaud at wanadoo dot fr)
- Fixed bug #37531 (oci8 persistent connection corruption). (Tony)
- Fixed bug #37523 (namespaces added too late, leads to missing xsi:type
  attributes. Incompatibility with libxml2-2.6.24). (Dmitry)
- Fixed bug #37514 (strtotime doesn't assume year correctly). (Derick)
- Fixed bug #37510 (session_regenerate_id changes session_id() even on
  failure). (Hannes)
- Fixed bug #37505 (touch() truncates large files). (Ilia)
- Fixed bug #37499 (CLI segmentation faults during cleanup with sybase-ct
  extension enabled). (Tony)
- Fixed bug #37496 (FastCGI output buffer overrun). (Piotr, Dmitry)
- Fixed bug #37487 (oci_fetch_array() array-type should always default to
  OCI_BOTH). (Tony)
- Fixed bug #37457 (Crash when an exception is thrown in accept() method of
  FilterIterator). (Marcus)
- Fixed bug #37456 (DOMElement->setAttribute() loops forever). (Rob)
- Fixed bug #37445 (Fixed crash in pdo_mysql resulting from premature object
  destruction). (Ilia)
- Fixed bug #37428 (PHP crashes on windows if there are start-up errors and
  event log is used for logging them). (Edin)
- Fixed bug #37418 (tidy module crashes on shutdown). (Tony)
- Fixed bug #37416 (iterator_to_array() hides exceptions thrown in rewind()
  method). (Tony)
- Fixed bug #37413 (Rejected versions of flex that don't work). (Ilia)
- Fixed bug #37395 (recursive mkdir() fails to create nonexistent directories
  in root dir). (Tony)
- Fixed bug #37394 (substr_compare() returns an error when offset equals
  string length). (Ilia)
- Fixed bug #37392 (Unnecessary call to OCITransRollback() at the end of
  request). (Tony)
- Fixed bug #37376 (fastcgi.c compile fail with gcc 2.95.4). (Ilia)
- Fixed bug #37368 (Incorrect timestamp returned for strtotime()). (Derick)
- Fixed bug #37363 (PDO_MYSQL does not build if no other mysql extension is
  enabled). (Mike)
- Fixed bug #37348 (make PEAR install ignore open_basedir). (Ilia)
- Fixed bug #37341 ($_SERVER in included file is shortened to two entries,
  if $_ENV gets used). (Dmitry)
- Fixed bug #37313 (sigemptyset() used without including <signal.h>).
  (jdolecek)
- Fixed bug #37306 (max_execution_time = max_input_time). (Dmitry)
- Fixed bug #37278 (SOAP not respecting uri in __soapCall). (Dmitry)
- Fixed bug #37265 (Added missing safe_mode & open_basedir checks to
  imap_body()). (Ilia)
- Fixed bug #37262 (var_export() does not escape \0 character). (Ilia)
- Fixed bug #37256 (php-fastcgi doesn't handle connection abort). (Dmitry)
- Fixed bug #37244 (Added strict flag to base64_decode() that enforces
  RFC3548 compliance). (Ilia)
- Fixed bug #37144 (PHP crashes trying to assign into property of dead object).
  (Dmitry)
- Fixed bug #36949 (invalid internal mysqli objects dtor). (Mike)
- Implement #36732 (req/x509 extensions support for openssl_csr_new and
  openssl_csr_sign) (ben at psc dot edu, Pierre)
- Fixed bug #36759 (Objects destructors are invoked in wrong order when script
  is finished). (Dmitry)
- Fixed bug #36681 (pdo_pgsql driver incorrectly ignored some errors).
  (Wez, Ilia)
- Fixed bug #36630 (umask not reset at the end of the request). (Ilia)
- Fixed bug #36515 (Unlinking buckets from non-existent brigades). (Sara)
- Fixed bug #35973 (Error ORA-24806 occurs when trying to fetch a NCLOB
  field). (Tony)
- Fixed bug #35886 (file_get_contents() fails with some combinations of
  offset & maxlen). (Nuno)
- Fixed bug #35512 (Lack of read permission on main script results in
  E_WARNING rather then E_ERROR). (Ilia)
- Fixed bug #34180 (--with-curlwrappers causes PHP to disregard some HTTP
  stream context options). (Mike)
- Fixed bug #34066 (recursive array_walk causes segfault). (Tony)
- Fixed bug #34065 (throw in foreach causes memory leaks). (Dmitry)
- Fixed bug #34005 (oci_password_change() fails).
  (pholdaway at technocom-wireless dot com, Tony)
- Fixed bug #33895 (Missing math constants). (Hannes)
- Fixed bug #33770 (https:// or ftps:// do not work when --with-curlwrappers
  is used and ssl certificate is not verifiable). (Ilia)
- Fixed bug #29538 (number_format and problem with 0). (Matt Wilmas)
- Implement #28382 (openssl_x509_parse() extensions support) (Pierre)
- Fixed PECL bug #9061 (oci8 might reuse wrong persistent connection). (Tony)
- Fixed PECL bug #8816 (issue in php_oci_statement_fetch with more than one
  piecewise column) (jeff at badtz-maru dot com, Tony)
- Fixed PECL bug #8112 (OCI8 persistent connections misbehave when Apache
  process times out). (Tony)
- Fixed PECL bug #7755 (error selecting DOUBLE fields with PDO_ODBC).
  ("slaws", Wez)


04 May 2006, PHP 5.1.4
- Added "capture_peer_cert" and "capture_peer_cert_chain" context options
  for SSL streams. (Wez).
- Added PDO::PARAM_EVT_* family of constants. (Sara)
- Fixed possible crash in highlight_string(). (Dmitry)
- Fixed bug #37291 (FastCGI no longer works with isapi_fcgi.dll). (Dmitry)
- Fixed bug #37277 (cloning Dom Documents or Nodes does not work). (Rob)
- Fixed bug #37276 (problems with $_POST array). (Dmitry)
- Fixed bug #36632 (bad error reporting for pdo_odbc exec UPDATE). (Wez).
- Fixed bug #35552 (crash when pdo_odbc prepare fails). (Wez).

28 Apr 2006, PHP 5.1.3
- Updated bundled PCRE library to version 6.6. (Andrei)
- Moved extensions to PECL:
  . ext/msession (Derick)
- Reimplemented FastCGI interface. (Dmitry)
- Improved SPL: (Marcus)
  - Fixed issues with not/double calling of constructors of SPL iterators.
  - Fixed issues with info-class/file-class in SPL directory handling classes.
  - Fixed ArrayIterator::seek().
  - Added SimpleXMLIterator::count().
  - Dropped erroneous RecursiveDirectoryIterator::getSubPathInfo().
- Improved SimpleXML: (Marcus, Rob)
  . Added SimpleXMLElement::getName() to retrieve name of element.
  . Added ability to create elements on the fly.
  . Added addChild() method for element creation supporting namespaces.
  . Added addAttribute() method for attribute creation supporting namespaces.
  . Added ability to delete specific elements and attributes by offset.
- Improved Reflection API: (Marcus)
  . Added ReflectionClass::newInstanceArgs($args).
  . Added ability to analyze extension dependency.
  . Added ReflectionFunction::isDeprecated() and constant IS_DEPRECATED.
  . Added ReflectionParameter::getDeclaringClass().
  . Changed reflection constants to be prefixed with IS_. (Johannes)
- Improved cURL extension: (Ilia)
  . Added curl_setopt_array() function that allows setting of multiple
    options via an associated array.
  . Added the ability to retrieve the request message sent to the server.
- Improved GD extension: (Pierre)
  . Added a weak/tolerant mode to the JPEG loader.
  . Added filtering mode option to imagepng() to allow reducing file size.
  . Fixed imagecolorallocate() and imagecolorallocatelapha() to return FALSE
    on error.
- Changed get_headers() to retrieve headers also from non-200 responses.
  (Ilia)
- Changed get_headers() to use the default context. (Ilia)
- Added lchown() and lchgrp() to change user/group ownership of symlinks.
  (Derick)
- Added support for exif date format in strtotime(). (Derick)
- Added a check for special characters in the session name. (Ilia)
- Added "consumed" stream filter. (Marcus)
- Added new mysqli constants for BIT and NEW_DECIMAL field types:
  MYSQLI_TYPE_NEWDECIMAL and MYSQLI_TYPE_BIT. FR #36007. (Georg)
- Added imap_savebody() that allows message body to be written to a
  file. (Mike)
- Added overflow checks to wordwrap() function. (Ilia)
- Added support for BINARY_DOUBLE and BINARY_FLOAT to PDO_OCI and OCI8
  (also fixes bug #36764). (Tony)
- Eliminated run-time constant fetching for TRUE, FALSE and NULL. (Dmitry)
- Removed the E_STRICT deprecation notice from "var". (Ilia)
- Fixed reading stream filters never notified about EOF. (Mike)
- Fixed tempnam() 2nd parameter to be checked against path components. (Ilia)
- Fixed a bug that would not fill in the fifth argument to preg_replace()
  properly, if the variable was not declared previously. (Andrei)
- Fixed safe_mode check for source argument of the copy() function. (Ilia)
- Fixed mysqli bigint conversion under Windows (Georg)
- Fixed XSS inside phpinfo() with long inputs. (Ilia)
- Fixed Apache2 SAPIs header handler modifying header strings. (Mike)
- Fixed 'auto_globals_jit' to work together with 'register_argc_argv'. (Dmitry)
- Fixed offset/length parameter validation in substr_compare() function. (Ilia)
- Fixed debug_zval_dump() to support private and protected members. (Dmitry)
- Fixed SoapFault::getMessage(). (Dmitry)
- Fixed issue with iconv_mime_decode where the "encoding" would only allow
  upper case specifiers. (Derick)
- Fixed tiger hash algorithm generating wrong results on big endian platforms.
  (Mike)
- Fixed crash with DOMImplementation::createDocumentType("name:"). (Mike)
- Fixed bug #37205 (Serving binary content/images fails with "comm with server
  aborted" FastCGI err). (Dmitry)
- Fixed bug #37192 (cc may complain about non-constant initializers in
  hash_adler.c). (Mike)
- Fixed bug #37191 (chmod takes off sticky bit when safe_mode is On). (Tony)
- Fixed bug #37167 (PDO segfaults when throwing exception from the
  fetch handler). (Tony)
- Fixed bug #37162 (wddx does not build as a shared extension).
  (jdolecek at NetBSD dot org, Ilia)
- Fixed bug #37158 (fread behavior changes after calling
  stream_wrapper_register). (Wez)
- Fixed bug #37138 (__autoload tries to load callback'ed self and parent).
  (Dmitry)
- Fixed bug #37103 (libmbfl headers not installed). (Jani)
- Fixed bug #37062 (compile failure on ARM architecture). (Tony)
- Fixed bug #37061 (curl_exec() doesn't zero-terminate binary strings). (Tony)
- Fixed bug #37060 (Type of retval of Countable::count() is not checked).
  (Johannes)
- Fixed bug #37059 (oci_bind_by_name() doesn't support RAW and LONG RAW
  fields). (Tony)
- Fixed bug #37057 (xmlrpc_decode() may produce arrays with numeric strings,
  which are unaccessible). (Tony)
- Fixed bug #37055 (incorrect reference counting for persistent OCI8
  connections). (Tony)
- Fixed bug #37054 (SoapClient Error Fetching http headers). (Dmitry)
- Fixed bug #37053 (html_errors with internal classes produces wrong links).
  (Tony)
- Fixed bug #37046 (foreach breaks static scope). (Dmitry)
- Fixed bug #37045 (Fixed check for special chars for http redirects). (Ilia)
- Fixed bug #37017 (strtotime fails before 13:00:00 with some time zones
  identifiers). (Derick)
- Fixed bug #37002 (Have to quote literals in INI when concatenating with
  vars). (Dmitry)z
- Fixed bug #36988 (mktime freezes on long numbers). (Derick)
- Fixed bug #36981 (SplFileObject->fgets() ignores max_length). (Tony)
- Fixed bug #36957 (serialize() does not handle recursion). (Ilia)
- Fixed bug #36944 (strncmp & strncasecmp do not return false on negative
  string length). (Tony)
- Fixed bug #36941 (ArrayIterator does not clone itself). (Marcus)
- Fixed bug #36934 (OCILob->read() doesn't move internal pointer when
  reading 0's). (Tony)
- Fixed bug #36908 (wsdl default value overrides value in soap request).
  (Dmitry)
- Fixed bug #36898 (__set() leaks in classes extending internal ones).
  (Tony, Dmitry)
- Fixed bug #36886 (User filters can leak buckets in some situations). (Ilia)
- Fixed bug #36878 (error messages are printed even though an exception has
  been thrown). (Tony)
- Fixed bug #36875 (is_*() functions do not account for open_basedir). (Ilia)
- Fixed bug #36872 (session_destroy() fails after call to
  session_regenerate_id(true)). (Ilia)
- Fixed bug #36869 (memory leak in output buffering when using chunked
  output). (Tony)
- Fixed bug #36859 (DOMElement crashes when calling __construct when
  cloning). (Tony)
- Fixed bug #36857 (Added support for partial content fetching to the
  HTTP streams wrapper). (Ilia)
- Fixed bug #36851 (Documentation and code discrepancies for NULL
  data in oci_fetch_*() functions). (Tony)
- Fixed bug #36825 (Exceptions thrown in ArrayObject::offsetGet cause
  segfault). (Tony)
- Fixed bug #36820 (Privileged connection with an Oracle password file
  fails). (Tony)
- Fixed bug #36809 (__FILE__ behavior changed). (Dmitry)
- Fixed bug #36808 (syslog ident becomes garbage between requests). (Tony)
- Fixed bug #36802 (mysqli_set_charset() crash with a non-open connection).
  (Ilia)
- Fixed bug #36756 (DOMDocument::removeChild corrupts node). (Rob)
- Fixed bug #36749 (SOAP: 'Error Fetching http body' when using HTTP Proxy).
  (Dmitry)
- Fixed bug #36745 (No error message when load data local file isn't found).
  (Georg)
- Fixed bug #36743 (In a class extending XMLReader array properties are not
  writable). (Tony)
- Fixed bug #36727 (segfault in pdo_pgsql bindValue() when no parameters are
  defined). (Tony)
- Fixed bug #36721 (The SoapServer is not able to send a header that it didn't
  receive). (Dmitry)
- Fixed bug #36697 (Transparency is lost when using imagecreatetruecolor).
  (Pierre)
- Fixed bug #36689 (Removed arbitrary limit on the length of syslog messages).
  (Ilia)
- Fixed bug #36656 (http_build_query generates invalid URIs due to use of
  square brackets). (Mike)
- Fixed bug #36638 (strtotime() returns false when 2nd argument < 1). (Derick)
- Fixed bug #36629 (SoapServer::handle() exits on SOAP faults). (Dmitry)
- Fixed bug #36625 (pg_trace() does not work). (iakio at mono-space dot net)
- Fixed bug #36614 (Segfault when using Soap). (Dmitry)
- Fixed bug #36611 (assignment to SimpleXML object attribute changes argument
  type to string). (Tony)
- Fixed bug #36606 (pg_query_params() changes arguments type to string). (Tony)
- Fixed bug #36599 (DATE_W3C format constant incorrect). (Derick)
- Fixed bug #36575 (SOAP: Incorrect complex type instantiation with
  hierarchies). (Dmitry)
- Fixed bug #36572 (Added PDO::MYSQL_ATTR_DIRECT_QUERY constant that should
  be set when executing internal queries like "show master status" via MySQL).
  (Ilia)
- Fixed bug #36568 (memory_limit setting on win32 has no effect). (Dmitry)
- Fixed bug #36513 (comment will be outputted in last line). (Dmitry)
- Fixed bug #36510 (strtotime() fails to parse date strings with tabs).
  (Ilia, Derick)
- Fixed bug #36459 (Incorrect adding PHPSESSID to links, which contains \r\n).
  (Ilia)
- Fixed bug #36458 (sleep() accepts negative values). (Ilia)
- Fixed bug #36436 (DBA problem with Berkeley DB4). (Marcus)
- Fixed bug #36434 (Improper resolution of declaring class name of an
  inherited property). (Ilia)
- Fixed bug #36420 (segfault when access result->num_rows after calling
  result->close()). (Ilia,Tony)
- Fixed bug #36403 (oci_execute() no longer supports OCI_DESCRIBE_ONLY). (Tony)
- Fixed bug #36400 (Custom 5xx error does not return correct HTTP response error
  code). (Tony)
- Fixed bug #36396 (strtotime() fails to parse dates in dd-mm-yyyy format).
  (Derick)
- Fixed bug #36388 (ext/soap crashes when throwing exception and session
  persistence). (David)
- Fixed bug #36382 (PDO/PgSQL's getColumnMeta() crashes). (Derick)
- Fixed bug #36359 (splFileObject::fwrite() doesn't write when no data
  length specified). (Tony)
- Fixed bug #36351 (parse_url() does not parse numeric paths properly). (Ilia)
- Fixed bug #36345 (PDO/MySQL problem loading BLOB over 1MB). (Ilia)
- Fixed bug #36337 (ReflectionProperty fails to return correct visibility).
  (Ilia)
- Fixed bug #36334 (Added missing documentation about realpath cache INI
  settings). (Ilia)
- Fixed bug #36308 (ReflectionProperty::getDocComment() does not reflect
  extended class commentary). (Ilia)
- Fixed bug #36306 (crc32() differ on 32-bit and 64-bit platforms)
  (anight@eyelinkmedia dot com, Pierre)
- Fixed bug #36303 (foreach on error_zval produces segfault). (Dmitry)
- Fixed bug #36295 (typo in SplFileObject::flock() parameter name). (Tony)
- Fixed bug #36287 (Segfault with SplFileInfo conversion). (Marcus)
- Fixed bug #36283 (SOAPClient Compression Broken). (Dmitry)
- Fixed bug #36268 (Object destructors called even after fatal errors). (Dmitry)
- Fixed bug #36258 (SplFileObject::getPath() may lead to segfault). (Tony)
- Fixed bug #36250 (PHP causes ORA-07445 core dump in Oracle server 9.2.x).
  (Tony)
- Fixed bug #36242 (Possible memory corruption in stream_select()). (Tony)
- Fixed bug #36235 (ocicolumnname returns false before a successful fetch).
  (Tony)
- Fixed bug #36226 (Inconsistent handling when passing potential arrays).
  (Dmitry)
- Fixed bug #36224 (date(DATE_ATOM) gives wrong results).
  (Derick, Hannes Magnusson)
- Fixed bug #36222 (errorInfo in PDOException is always NULL). (Ilia)
- Fixed bug #36208 (symbol namespace conflicts using bundled gd). (Jakub Moc)
- Fixed bug #36205 (Memory leaks on duplicate cookies). (Dmitry)
- Fixed bug #36185 (str_rot13() crash on non-string parameter). (Pierre)
- Fixed bug #36176 (PDO_PGSQL - PDO::exec() does not return number of rows
  affected by the operation). (Ilia)
- Fixed bug #36158 (SIGTERM is not handled correctly when running as a
  FastCGI server). (Dmitry)
- Fixed bug #36152 (problems with curl+ssl and pgsql+ssl in same PHP). (Mike)
- Fixed bug #36148 (unpack("H*hex", $data) is adding an extra character to
  the end of the string). (Ilia)
- Fixed bug #36134 (DirectoryIterator constructor failed to detect empty
  directory names). (Ilia)
- Fixed bug #36113 (Reading records of unsupported type causes segfault).
  (Tony)
- Fixed bug #36096 (oci_result() returns garbage after oci_fetch() failed).
  (Tony)
- Fixed bug #36083 (SoapClient waits for responses on one-way operations).
  (Dmitry)
- Fixed bug #36071 (Engine Crash related with 'clone'). (Dmitry)
- Fixed bug #36055 (possible OCI8 crash in multi-threaded environment). (Tony)
- Fixed bug #36046 (parse_ini_file() miscounts lines in multi-line values).
  (Ilia)
- Fixed bug #36038 (ext/hash compile failure on Mac OSX). (Tony)
- Fixed bug #36037 (heredoc adds extra line number). (Dmitry)
- Fixed bug #36016 (realpath cache memleaks). (Dmitry, Nuno)
- Fixed bug #36011 (Strict errormsg wrong for call_user_func() and the likes).
  (Marcus)
- Fixed bug #36010 (Segfault when re-creating and re-executing statements with
  bound parameters). (Tony)
- Fixed bug #36006 (Problem with $this in __destruct()). (Dmitry)
- Fixed bug #35999 (recursive mkdir() does not work with relative path
  like "foo/bar"). (Tony)
- Fixed bug #35998 (SplFileInfo::getPathname() returns unix style filenames
  in win32). (Marcus)
- Fixed bug #35988 (Unknown persistent list entry type in module shutdown).
  (Dmitry)
- Fixed bug #35954 (Fatal com_exception casting object). (Rob)
- Fixed bug #35900 (stream_select() should warning when tv_sec is negative).
  (Ilia)
- Fixed bug #35785 (SimpleXML causes memory read error zend engine). (Marcus)
- Fixed bug #34272 (empty array onto COM object blows up). (Rob)
- Fixed bug #33292 (apache_get_modules() crashes on Windows). (Edin)
- Fixed bug #29476 (sqlite_fetch_column_types() locks the database forever).
  (Ilia)

12 Jan 2006, PHP 5.1.2
- Updated libsqlite in ext/sqlite to 2.8.17. (Ilia)
- Updated libsqlite in ext/pdo_sqlite to 3.2.8. (Ilia)
- Updated to libxml2-2.6.22 and libxslt-1.1.15 in the win32 bundle. (Rob)
- Added new extensions: (Ilia, Wez)
  . XMLWriter
  . Hash
- Added PNG compression support to GD extension. (Pierre)
- Added reflection constants as class constants. (Johannes)
- Added --enable-gcov configure option to enable C-level code coverage.
  (John, Jani, Ilia, Marcus)
- Added missing support for 'B' format identifier to date() function. (Ilia)
- Changed reflection to be an extension. (Marcus)
- Improved SPL extension: (Marcus)
  . Added class SplFileInfo as root class for DirectoryIterator and
    SplFileObject
  . Added SplTempFileObject
- Improved SimpleXML extension: (Marcus)
  . Fixed memleaks
  . Fixed var_dump()
  . Fixed isset/empty/(bool) behavior
  . Fixed iterator edge cases
  . Added methods getNamespaces(), getDocNamespaces()
- Upgraded pear to version 1.4.6. (Greg)
- Added constants for libxslt and libexslt versions: LIBXSLT_VERSION,
  LIBXSLT_DOTTED_VERSION, LIBEXSLT_VERSION and LIBEXSLT_DOTTED_VERSION. (Pierre)
- Fixed possible crash in apache_getenv()/apache_setenv() on invalid parameters.
  (Ilia)
- Changed errors to warnings in imagecolormatch(). (Pierre)
- Fixed segfault/leak in imagecolormatch(). (Pierre)
- Fixed small leak in mysqli_stmt_fetch() when bound variable was empty string.
  (Andrey)
- Fixed prepared statement name conflict handling in PDO_PGSQL. (Thies, Ilia)
- Fixed memory corruption when PDO::FETCH_LAZY mode is being used. (Ilia)
- Fixed possible leaks in imagecreatefromstring() with invalid data. (Pierre)
- Fixed possible memory corruption inside mb_strcut(). (Ilia)
- Fixed possible header injection by limiting each header to a single line.
  (Ilia)
- Fixed possible XSS inside error reporting functionality. (Ilia)
- Fixed many bugs in OCI8. (Tony)
- Fixed crash and leak in mysqli when using 4.1.x client libraries and
  connecting to 5.x server. (Andrey)
- Fixed bug #35916 (Duplicate calls to stream_bucket_append() lead to a crash).
  (Ilia)
- Fixed bug #35908 (curl extension uses undefined GCRY_THREAD_OPTIONS_USER).
  (Ilia)
- Fixed bug #35907 (PDO_OCI uses hardcoded lib path $ORACLE_HOME/lib). (Tony)
- Fixed bug #35887 (wddx_deserialize not parsing dateTime fields properly).
  (Derick)
- Fixed bug #35885 (strtotime("NOW") no longer works). (Derick)
- Fixed bug #35821 (array_map() segfaults when exception is throwed from
  the callback). (Tony)
- Fixed bug #35817 (unpack() does not decode odd number of hexadecimal values).
  (Ilia)
- Fixed bug #35797 (segfault on PDOStatement::execute() with
  zend.ze1_compatibility_mode = On). (Tony, Ilia)
- Fixed bug #35781 (stream_filter_append() can cause segfault). (Tony)
- Fixed bug #35760 (sybase_ct doesn't compile on Solaris using old gcc). (Tony)
- Fixed bug #35759 (mysqli_stmt_bind_result() makes huge allocation when
  column empty). (Andrey)
- Fixed bug #35751 (using date with a timestamp makes httpd segfault). (Derick)
- Fixed bug #35740 (memory leak when including a directory). (Tony)
- Fixed bug #35730 (ext/mssql + freetds: Use correct character encoding
  and allow setting it). (Frank)
- Fixed bug #35723 (xmlrpc_introspection.c fails compile per C99 std). (Jani)
- Fixed bug #35720 (A final constructor can be overwritten). (Marcus)
- Fixed bug #35713 (getopt() returns array with numeric strings when passed
  options like '-1'). (Tony)
- Fixed bug #35705 (strtotime() fails to parse soap date format without TZ).
  (Ilia)
- Fixed bug #35699 (date() can't handle leap years before 1970). (Derick)
- Fixed bug #35694 (Improved error message for invalid fetch mode). (Ilia)
- Fixed bug #35692 (iconv_mime_decode() segmentation fault; with libiconv
  only). (Tony)
- Fixed bug #35690 (pack() tries to allocate huge memory block when packing
  float values to strings). (Tony)
- Fixed bug #35669 (imap_mail_compose() crashes with
  multipart-multiboundary-email). (Ilia)
- Fixed bug #35660 (AIX TZ variable format not understood, yields UTC
  timezone). (Derick)
- Fixed bug #35655 (whitespace following end of heredoc is lost). (Ilia)
- Fixed bug #35630 (strtotime() crashes on certain relative identifiers).
  (Ilia)
- Fixed bug #35629 (crash in http:// wrapper on multiple redirects). (Ilia)
- Fixed bug #35624 (strtotime() does not handle 3 character weekdays). (Ilia)
- Fixed bug #35612 (iis6 Access Violation crash). (Dmitry, alacn.uhahaa)
- Fixed bug #35594 (Multiple calls to getopt() may result in a crash).
  (rabbitt at gmail dot com, Ilia)
- Fixed bug #35571 (Fixed crash in Apache 2 SAPI when more then one php
  script is loaded via SSI include). (Ilia)
- Fixed bug #35570 (segfault when re-using soap client object). (Dmitry)
- Fixed bug #35558 (mktime() interpreting 3 digit years incorrectly). (Ilia)
- Fixed bug #35543 (php crash when calling non existing method of a class
  that extends PDO). (Tony)
- Fixed bug #35539 (typo in error message for ErrorException). (Tony)
- FIxed bug #35536 (mysql_field_type() doesn't handle NEWDECIMAL). (Tony)
- Fixed bug #35517 (mysql_stmt_fetch returns NULL on data truncation). (Georg)
- Fixed bug #35509 (string constant as array key has different behavior inside
  object). (Dmitry)
- Fixed bug #35508 (PDO fails when unknown fetch mode specified). (Tony)
- Fixed bug #35499 (strtotime() does not handle whitespace around the date
  string). (Ilia)
- Fixed bug #35496 (Crash in mcrypt_generic()/mdecrypt_generic() without
  proper init). (Ilia)
- Fixed bug #35490 (socket_sendto() unable to handle IPv6 addresses). (Tony)
- Fixed bug #35461 (Ming extension fails to compile with ming 0.3beta1). (Jani)
- Fixed bug #35437 (Segfault or Invalid Opcode 137/1/4). (Dmitry)
- Fixed bug #35470 (Assigning global using variable name from array doesn't
  function). (Dmitry)
- Fixed bug #35456 (+ 1 [time unit] format did not work). (Ilia)
- Fixed bug #35447 (xml_parse_into_struct() chokes on the UTF-8 BOM). (Rob)
- Fixed bug #35431 (PDO crashes when using LAZY fetch with fetchAll). (Wez)
- Fixed bug #35430 (PDO crashes on incorrect FETCH_FUNC use). (Tony)
- Fixed bug #35427 (str_word_count() handles '-' incorrectly). (Ilia)
- Fixed bug #35425 (idate() function ignores timezone settings). (Ilia)
- Fixed bug #35422 (strtotime() does not parse times with UTC as timezone).
  (Ilia)
- Fixed bug #35414 (strtotime() no longer works with ordinal suffix). (Ilia)
- Fixed bug #35410 (wddx_deserialize() doesn't handle large ints as keys
  properly). (Ilia)
- Fixed bug #35409 (undefined reference to 'rl_completion_matches'). (Jani)
- Fixed bug #35399 (Since fix of bug #35273 SOAP decoding of
  soapenc:base64binary fails). (Dmitry)
- Fixed bug #35393 (changing static protected members from outside the class,
  one more reference issue). (Dmitry)
- Fixed bug #35381 (ssl library is not initialized properly). (Alan)
- Fixed bug #35377 (PDO_SQLITE: undefined reference to "fdatasync").
  (Nuno, Jani)
- Fixed bug #35373 (HP-UX "alias not allowed in this configuration"). (Dmitry)
- Fixed bug #35288 (iconv() function defined as libiconv()). (Nuno)
- Fixed bug #35103 (mysqli handles bad unsigned (big)int incorrectly).(Andrey)
- Fixed bug #35062 (socket_read() produces warnings on non blocking sockets).
  (Nuno, Ilia)
- Fixed bug #35028 (SimpleXML object fails FALSE test). (Marcus)
- Fixed bug #34729 (Crash in ZTS mode under Apache). (Dmitry, Zeev)
- Fixed bug #34429 (Output buffering cannot be turned off with FastCGI).
  (Dmitry, Ilya)
- Fixed bug #34359 (Possible crash inside fopen http wrapper). (Ilia,Sara,Nuno)
- Fixed bug #33789 (Many Problems with SunFuncs). (Derick)
- Fixed bug #33671 (sun_rise and sun_set don't return a GMT timestamp if one
  passes an offset). (Derick)
- Fixed bug #32820 (date_sunrise and date_sunset don't handle GMT offset
  well). (Derick)
- Fixed bug #31347 (is_dir and is_file (incorrectly) return true for any string
  greater then 255 characters). (Nuno,Ilia)
- Fixed bug #30937 (date_sunrise() & date_sunset() don't handle endless
  day/night at high latitudes). (Derick)
- Fixed bug #30760 (Remove MessageBox on win32 for E_CORE errors if
  display_startup_error is off). (Ilia)
- Fixed bug #29955 (mb_strtoupper() / lower() broken with Turkish encoding).
  (Rui)
- Fixed bug #28899 (mb_substr() and substr() behave differently when
  "mbstring.func_overload" is enabled). (Rui)
- Fixed bug #27678 (number_format() crashes with large numbers). (Marcus)

28 Nov 2005, PHP 5.1.1
- Disabled native date class to prevent pear::date conflict. (Ilia)
- Changed reflection constants be both PHP and class constants. (Johannes)
- Added an additional field $frame['object'] to the result array of
  debug_backtrace() that contains a reference to the respective object when the
  frame was called from an object. (Sebastian)
- Fixed bug #35423 (RecursiveDirectoryIterator doesnt appear to recurse with
  RecursiveFilterIterator). (Marcus)
- Fixed bug #35413 (Removed -dev flag from Zend Engine version). (Ilia)
- Fixed bug #35411 (Regression with \{$ handling). (Ilia)
- Fixed bug #35406 (eval hangs when evall'ed code ends with comment w/o
  newline). (Marcus)
- Fixed bug #35391 (pdo_mysql::exec does not return number of affected rows).
  (Tony)
- Fixed bug #35382 (Comment in end of file produces fatal error). (Ilia)
- Fixed bug #35360 (exceptions in interactive mode (php -a) may cause crash).
  (Dmitry)
- Fixed bug #35358 (Incorrect error messages for PDO class constants). (Ilia)
- Fixed bug #35338 (pdo_pgsql does not handle binary bound params). (Wez)
- Fixed bug #35316 (Application exception trying to create COM object). (Rob)
- Fixed bug #35170 (PHP_AUTH_DIGEST differs under Apache 1.x and 2.x). (Ilia)

24 Nov 2005, PHP 5.1
- Added support for class constants and static members for internal classes.
  (Dmitry, Michael Wallner)
- Added "new_link" parameter to mssql_connect() (Bug #34369). (Frank)
- Added missing safe_mode checks for image* functions and cURL. (Ilia)
- Added missing safe_mode/open_basedir checks for file uploads. (Ilia)
- Added PDO_MYSQL_ATTR_USE_BUFFERED_QUERY parameter for pdo_mysql. (Ilia)
- Added date_timezone_set() function to set the timezone that the date
  function will use. (Derick)
- Added pg_fetch_all_columns() function to fetch all values of a column from a
  result cursor. (Ilia)
- Added support for LOCK_EX flag for file_put_contents(). (Ilia)
- Added bindto socket context option. (Ilia)
- Added offset parameter to the stream_copy_to_stream() function. (Ilia)
- Added offset & length parameters to substr_count() function. (Ilia)
- Added man pages for "phpize" and "php-config" scripts. (Jakub Vrana)
- Added support for .cc files in extensions. (Brian)
- Added PHP_INT_MAX and PHP_INT_SIZE as predefined constants. (Andrey)
- Added user opcode API that allow overloading of opcode handlers. (Dmitry)
- Added an optional remove old session parameter to session_regenerate_id().
  (Ilia)
- Added array type hinting. (Dmitry)
- Added the tidy_get_opt_doc() function to return documentation for
  configuration options in tidy. (Patch by: nlopess@php.net)
- Added support for .cc files in extensions. (Brian)
- Added imageconvolution() function which can be used to apply a custom 3x3
  matrix convolution to an image. (Pierre)
- Added optional first parameter to XsltProcessor::registerPHPFunctions to
  only allow certain functions to be called from XSLT. (Christian)
- Added the ability to override the autotools executables used by the
  buildconf script via the PHP_AUTOCONF and PHP_AUTOHEADER environmental
  variables. (Jon)
- Added several new functions to support the PostgreSQL v3 protocol introduced
  in PostgreSQL 7.4. (Christopher)
  . pg_transaction_status() - in-transaction status of a database connection.
  . pg_query_params() - execution of parameterized queries.
  . pg_prepare() - prepare named queries.
  . pg_execute() - execution of named prepared queries.
  . pg_send_query_params() - async equivalent of pg_query_params().
  . pg_send_prepare() - async equivalent of pg_prepare().
  . pg_send_execute() - async equivalent of pg_execute().
  . pg_result_error_field() - highly detailed error information, most
    importantly
    the SQLSTATE error code.
  . pg_set_error_verbosity() - set verbosity of errors.
- Added optional fifth parameter "count" to preg_replace_callback() and
  preg_replace() to count the number of replacements made. FR #32275. (Andrey)
- Added optional third parameter "charlist" to str_word_count() which contains
  characters to be considered as word part. FR #31560. (Andrey, Ilia)
- Added interface Serializable. (Stanislav, Marcus)
- Added pg_field_type_oid() PostgreSQL function. (mauroi at digbang dot com)
- Added zend_declare_property_...() and zend_update_property_...() API
  functions for bool, double and binary safe strings. (Hartmut)
- Added possibility to access INI variables from within .ini file. (Andrei)
- Added variable $_SERVER['REQUEST_TIME'] containing request start time.
  (Ilia)
- Added optional float parameter to gettimeofday(). (Ilia)
- Added apache_reset_timeout() Apache1 function. (Rasmus)
- Added sqlite_fetch_column_types() 3rd argument for arrays. (Ilia)
- Added optional offset parameter to stream_get_contents() and
  file_get_contents(). (Ilia)
- Added optional maxlen parameter to file_get_contents(). (Ilia)
- Added SAPI hook to get the current request time. (Rasmus)
- Added new functions:
  . array_diff_key() (Andrey)
  . array_diff_ukey() (Andrey)
  . array_intersect_key() (Christiano Duarte)
  . array_intersect_ukey() (Christiano Duarte)
  . array_product() (Andrey)
  . DomDocumentFragment::appendXML() (Christian)
  . fputcsv() (David Sklar)
  . htmlspecialchars_decode() (Ilia)
  . inet_pton() (Sara)
  . inet_ntop() (Sara)
  . mysqli::client_info property (Georg)
  . posix_access() (Magnus)
  . posix_mknod() (Magnus)
  . SimpleXMLElement::registerXPathNamespace() (Christian)
  . stream_context_get_default() (Wez)
  . stream_socket_enable_crypto() (Wez)
  . stream_wrapper_unregister() (Sara)
  . stream_wrapper_restore() (Sara)
  . stream_filter_remove() (Sara)
  . time_sleep_until() (Ilia)
- Added DomDocument::$recover property for parsing not well-formed XML
 Documents. (Christian)
- Added Cursor support for MySQL 5.0.x in mysqli (Georg)
- Added proxy support to ftp wrapper via http. (Sara)
- Added MDTM support to ftp_url_stat. (Sara)
- Added zlib stream filter support. (Sara)
- Added bz2 stream filter support. (Sara)
- Added max_redirects context option that specifies how many HTTP
  redirects to follow. (Ilia)
- Added support of parameter=>value arrays to
  xsl_xsltprocessor_set_parameter(). (Tony)

- PHP extension loading mechanism with support for module
  dependencies and conflicts. (Jani, Dmitry)
- Improved interactive mode of PHP CLI (php -a). (Johannes, Marcus)
- Improved performance of:
  . general execution/compilation. (Andi, Thies, Sterling, Dmitry, Marcus)
  . switch() statement. (Dmitry)
  . several array functions. (Marcus)
  . virtual path handling by adding a realpath() cache. (Andi)
  . variable fetches. (Andi)
  . magic method invocations. (Marcus)
- Improved support for embedded server in mysqli. (Georg)
- Improved mysqli extension. (Georg)
  . added constructor for mysqli_stmt and mysqli_result classes
  . added new function mysqli_get_charset()
  . added new function mysqli_set_charset()
  . added new class mysqli_driver
  . added new class mysqli_warning
  . added new class mysqli_exception
  . added new class mysqli_sql_exception
- Improved SPL extension. (Marcus)
  . Moved RecursiveArrayIterator from examples into extension
  . Moved RecursiveFilterIterator from examples into extension
  . Added SplObjectStorage
  . Made all SPL constants class constants
  . Renamed CachingRecursiveIterator to RecursiveCachingIterator to follow
    Recursive<*>Iterator naming scheme.
  . added standard hierarchy of Exception classes
  . added interface Countable
  . added interfaces Subject and SplObserver
  . added spl_autoload*() functions
  . converted several 5.0 examples into c code
  . added class SplFileObject
  . added possibility to use a string with class_parents() and
    class_implements(). (Andrey)

- Changed type hints to allow "null" as default value for class and array.
  (Marcus, Derick, Dmitry)
- Changed SQLite extension to be a shared module in Windows distribution.
  (Edin)
- Changed "instanceof" and "catch" operators, is_a() and is_subclass_of()
  functions to not call __autoload(). (Dmitry)
- Changed sha1_file() and md5_file() functions to use streams instead of low
  level IO. (Uwe)
- Changed abstract private methods to be not allowed anymore. (Stas)
- Changed stream_filter_(ap|pre)pend() to return resource. (Sara)
- Changed mysqli_exception and sqlite_exception to use RuntimeException as
  base if SPL extension is present. (Georg, Marcus)

- Upgraded bundled libraries:
  . PCRE library to version 6.2. (Andrei)
  . SQLite 3 library in ext/pdo_sqlite to 3.2.7. (Ilia)
  . SQLite 2 library in ext/sqlite to 2.8.16. (Ilia)
- Upgraded bundled libraries in Windows distribution. (Edin)
  . zlib 1.2.3
  . curl 7.14.0
  . openssl 0.9.8
  . ming 0.3b
  . libpq (PostgreSQL) 8.0.1

- Implemented feature request #33452 (Year belonging to ISO week). (Derick)
- Allowed return by reference from internal functions. (Marcus, Andi, Dmitry)
- Rewrote strtotime() with support for timezones and many new formats.
  Implements feature requests #21399, #26694, #28088, #29150, #29585 and
  #29595. (Derick)

- Moved extensions to PECL:
  . ext/cpdf        (Tony, Derick)
  . ext/dio         (Jani, Derick)
  . ext/fam         (Jani, Derick)
  . ext/ingres_ii   (Jani, Derick)
  . ext/mnogosearch (Jani, Derick)
  . ext/w32api      (Jani, Derick)
  . ext/yp          (Jani, Derick)
  . ext/mcve        (Jani, Derick, Pierre)
  . ext/oracle      (Jani, Derick)
  . ext/ovrimos     (Jani, Derick, Pierre)
  . ext/pfpro       (Jani, Derick, Pierre)
  . ext/dbx         (Jani, Derick)
  . ext/ircg        (Jani, Derick)

- Removed php_check_syntax() function which never worked properly. (Ilia)
- Removed garbage manager in Zend Engine which results in more aggressive
  freeing of data. (Dmitry, Andi)

- Fixed "make test" to work for phpized extensions. (Hartmut, Jani)
- Fixed Apache 2 regression with sub-request handling on non-linux systems.
  (Ilia, Tony)
- Fixed PDO shutdown problem (possible infinite loop running rollback on
  shutdown). (Wez)
- Fixed PECL bug #3714 (PDO: beginTransaction doesn't work if you're in
  auto-commit mode). (Wez)
- Fixed ZTS destruction. (Marcus)
- Fixed __get/__set to allow recursive calls for different properties. (Dmitry)
- Fixed a bug where stream_get_meta_data() did not return the "uri" element
  for files opened with tmpname(). (Derick)
- Fixed a problem with SPL iterators aggregating the inner iterator. (Marcus)
- Fixed an error in mysqli_fetch_fields (returned NULL instead of an array
  when row number > field_count). (Georg)
- Fixed bug in mysql::client_version(). (Georg)
- Fixed bug in mysqli extension with unsigned int(11) being represented as
  signed integer in PHP instead of string in 32bit systems. (Andrey)
- Fixed bug with $HTTP_RAW_POST_DATA not getting set. (Brian)
- Fixed crash inside stream_get_line() when length parameter equals 0. (Ilia)
- Fixed ext/mysqli to allocate less memory when fetching bound params of type
  (MEDIUM|LONG)BLOB/(MEDIUM|LONG)TEXT. (Andrey)
- Fixed extension initialization to respect dependencies between extensions.
  (Wez)
- Fixed failing queries (FALSE returned) with mysqli_query() on 64 bit systems.
  (Andrey)
- Fixed fgetcsv() and fputcsv() inconsistency. (Dmitry)
- Fixed inheritance check to control return by reference and pass by
  reference correctly (ArrayAccess can no longer support references correctly).
  (Marcus, Andi, Dmitry)
- Fixed initializing and argument checking for posix_mknod(). (Derick)
- Fixed memory corruption in ImageTTFText() with 64bit systems. (Andrey)
- Fixed memory corruption in pg_copy_from() in case the as_null parameter was
  passed. (Derick)
- Fixed memory corruption in stristr(). (Derick)
- Fixed possible GLOBALS variable override when register_globals are ON.
  (Ilia, Stefan)
- Fixed possible INI setting leak via virtual() in Apache 2 sapi. (Ilia)
- Fixed possible register_globals toggle via parse_str(). (Ilia, Stefan)
- Fixed potential GLOBALS overwrite via import_request_variables() and
  possible crash and/or memory corruption. (Ilia)
- Fixed segfaults when CURL callback functions throw exception. (Tony)
- Fixed support for shared extensions on AIX. (Dmitry)
- Fixed bug #35342 (isset(DOMNodeList->length) returns false). (Rob)
- Fixed bug #35341 (Fix for bug #33760 breaks build with older curl). (Tony)
- Fixed bug #35336 (crash on PDO::FETCH_CLASS + __set()). (Tony)
- Fixed bug #35303 (PDO prepare() crashes with invalid parameters). (Ilia)
- Fixed bug #35293 (PDO segfaults when using persistent connections). (Tony)
- Fixed bug #35278 (Multiple virtual() calls crash Apache 2 php module). (Ilia)
- Fixed bug #35273 (Error in mapping soap - java types). (Dmitry)
- Fixed bug #35249 (compile failure when ext/readline is compiled as shared).
  (Jani)
- Fixed bug #35248 (sqlite_query() doesn't set error_msg when return value is
  being used). (Ilia)
- Fixed bug #35243 (php_mblen() crashes when compiled with thread-safety on
  Linux). (Patch: shulmanb at il dot ibm dot com, Jani)
- Fixed bug #35239 (Objects can lose references). (Dmitry)
- Fixed bug #35229 (call_user_func() crashes when argument_stack is nearly
  full). (Dmitry)
- Fixed bug #35197 (Destructor is not called). (Tony)
- Fixed bug #35179 (tokenizer extension needs T_HALT_COMPILER). (Greg)
- Fixed bug #35176 (include()/require()/*_once() produce wrong error messages
  about main()). (Dmitry)
- Fixed bug #35147 (__HALT_COMPILER() breaks with --enable-zend-multibyte).
  (Dmitry, Moriyoshi)
- Fixed bug #35143 (gettimeofday() ignores current time zone). (Derick)
- Fixed bug #35142 (SOAP Client/Server Complex Object Support). (Dmitry)
- Fixed bug #35135 (PDOStatment without related PDO object may crash). (Ilia)
- Fixed bug #35091 (SoapClient leaks memory). (Dmitry)
- Fixed bug #35079 (stream_set_blocking(true) toggles, not enables blocking).
  (askalski at gmail dot com, Tony)
- Fixed bug #35078 (configure does not find ldap_start_tls_s). (Jani)
- Fixed bug #35046 (phpinfo() uses improper css enclosure). (Ilia)
- Fixed bugs #35022, #35019 (Regression in the behavior of key() and
  current() functions). (Ilia)
- Fixed bug #35017 (Exception thrown in error handler may cause unexpected
  behavior). (Dmitry)
- Fixed bug #35014 (array_product() always returns 0). (Ilia)
- Fixed bug #35009 (ZTS: Persistent resource destruct crashes when extension
  is compiled as shared). (Dmitry)
- Fixed bug #34996 (ImageTrueColorToPalette() crashes when ncolors is zero).
  (Tony)
- Fixed bug #34982 (array_walk_recursive() modifies elements outside function
  scope). (Dmitry)
- Fixed bug #34977 (Compile failure on MacOSX due to use of varargs.h). (Tony)
- Fixed bug #34968 (bz2 extension fails on to build on some win32 setups).
 (Ilia)
- Fixed bug #34965 (tidy is not binary safe). (Mike)
- Fixed bug #34957 (PHP doesn't respect ACLs for access checks). (Wez)
- Fixed bug #34950 (Unable to get WSDL through proxy). (Dmitry)
- Fixed bug #34938 (dns_get_record() doesn't resolve long hostnames and
  leaks). (Tony)
- Fixed bug #34905 (Digest authentication does not work with Apache 1). (Ilia)
- Fixed bug #34902 (mysqli::character_set_name() - undefined method). (Tony)
- Fixed bug #34899 (Fixed sqlite extension compile failure). (Ilia)
- Fixed bug #34893 (PHP5.1 overloading, Cannot access private property).
  (Dmitry)
- Fixed bug #34884 (Possible crash in ext/sqlite when sqlite.assoc_case is
  being used). (Tony, Ilia)
- Fixed bug #34879 (str_replace, array_map corrupt negative array indexes on
  64-bit platforms). (Dmitry)
- Fixed bug #34873 (Segmentation Fault on foreach in object). (Dmitry)
- Fixed bug #34856 (configure fails to detect libiconv's type). (Tony)
- Fixed bug #34855 (ibase_service_attach() segfault on AMD64).
  (irie at gmx dot de, Tony)
- Fixed bug #34851 (SO_RECVTIMEO and SO_SNDTIMEO socket options expect
  integer parameter on Windows). (Mike)
- Fixed bug #34850 (--program-suffix and --program-prefix not included in
  man page names). (Jani)
- Fixed bug #34821 (zlib encoders fail on widely varying binary data on
  windows). (Mike, Ilia)
- Fixed bug #34818 (several functions crash when invalid mysqli_link object
  is passed). (Tony)
- Fixed bug #34810 (mysqli::init() and others use wrong $this pointer without
  checks). (Tony)
- Fixed bug #34809 (FETCH_INTO in PDO crashes without a destination object).
  (Ilia)
- Fixed bug #34802 (Fixed crash on object instantiation failure). (Ilia)
- Fixed bug #34796 (missing SSL linking in ext/ftp when configured as shared).
  (Jani)
- Fixed bug #34790 (preg_match_all(), named capturing groups, variable
  assignment/return => crash). (Dmitry)
- Fixed bug #34788 (SOAP Client not applying correct namespace to generated
  values). (Dmitry)
- Fixed bug #34787 (SOAP Client not handling boolean types correctly). (Dmitry)
- Fixed bug #34786 (2 @ results in change to error_reporting() to random
  value) (Dmitry, Tony)
- Fixed bug #34785 (subclassing of mysqli_stmt does not work). (Georg)
- Fixed bug #34782 (token_get_all() gives wrong result). (Dmitry)
- Fixed bug #34777 (Crash in dblib when fetching non-existent error info).
  (Ilia)
- Fixed bug #34771 (strtotime() fails with 1-12am/pm). (Derick)
- Fixed bug #34767 (Zend Engine 1 Compatibility not copying objects
  correctly). (Dmitry)
- Fixed bug #34758 (PDO_DBLIB did not implement rowCount()). (Ilia)
- Fixed bug #34757 (iconv_substr() gives "Unknown error" when offset > string
  length). (Tony)
- Fixed bug #34742 (ftp wrapper failures caused from segmented command
  transfer). (Ilia)
- Fixed bug #34725 (CLI segmentation faults during cleanup). (Dmitry)
- Fixed bug #34723 (array_count_values() strips leading zeroes). (Tony)
- Fixed bug #34712 (zend.ze1_compatibility_mode = on segfault). (Dmitry)
- Fixed bug #34704 (Infinite recursion due to corrupt JPEG). (Marcus)
- Fixed bug #34678 (__call(), is_callable() and static methods). (Dmitry)
- Fixed bug #34676 (missing support for strtotime("midnight") and
  strtotime("noon")). (Derick)
- Fixed bug #34645 (ctype corrupts memory when validating large numbers).
 (Ilia)
- Fixed bug #34643 (wsdl default value has no effect). (Dmitry)
- Fixed bug #34623 (Crash in pdo_mysql on longtext fields). (Ilia)
- Fixed bug #34617 (zend_deactivate: objects_store used after
  zend_objects_store_destroy is called). (Dmitry)
- Fixed bug #34590 (User defined PDOStatement class can't implement
  methods). (Marcus)
- Fixed bug #34584 (Segfault with SPL autoload handler). (Marcus)
- Fixed bug #34581 (crash with mod_rewrite). (Tony, Ilia)
- Fixed bug #34565 (mb_send_mail does not fetch
  mail.force_extra_parameters). (Marco, Ilia)
- Fixed bug #34557 (php -m exits with "error" 1). (Johannes)
- Fixed bug #34518 (Unset doesn't separate container in CV). (Dmitry)
- Fixed bug #34505 (Possible memory corruption when unmangling properties
  with empty names). (Tony)
- Fixed bug #34478 (Incorrect parsing of url's fragment (#...)). (Dmitry)
- Fixed bug #34467 (foreach + __get + __set inconsistency). (Dmitry)
- Fixed bug #34456 (Possible crash inside pspell extension). (Ilia)
- Fixed bug #34453 (parsing http://www.w3.org/2001/xml.xsd exception). (Dmitry)
- Fixed bug #34450 (Segfault when calling mysqli_close() in destructor). (Tony)
- Fixed bug #34449 (ext/soap: XSD_ANYXML functionality not exposed). (Dmitry)
- Fixed bug #34420 (Possible crash inside curl_multi_remove_handle()). (Ilia)
- Fixed bug #34358 (Fatal error: Cannot re-assign $this). (Dmitry)
- Fixed bug #34331 (php crashes when variables_order is empty). (Ilia)
- Fixed bug #34321 (Possible crash in filter code). (Ilia)
- Fixed bug #34311 (unserialize() crashes with chars above 191 dec). (Nuno)
- Fixed bug #34310 (foreach($arr as $c->d => $x) crashes). (Dmitry)
- Fixed bug #34307 (on_modify handler not called to set the default value if
  setting from php.ini was invalid). (Andrei)
- Fixed bug #34306 (wddx_serialize_value() crashes with long array keys).
  (Jani)
- Fixed bug #34304 (date() doesn't have a modifier for ISO Week Day). (Derick)
- Fixed bug #34302 (date('W') do not return leading zeros for week 1 to 9).
  (Derick)
- Fixed bug #34299 (ReflectionClass::isInstantiable() returns true for abstract
  classes). (Marcus)
- Fixed bug #34284 (CLI phpinfo showing html on _SERVER["argv"]). (Jani)
- Fixed bug #34277 (array_filter() crashes with references and objects).
  (Dmitry)
- Fixed bug #34276 (setAttributeNS doesn't work with default namespace).
  (Rob)
- Fixed bug #34260 (Segfault with callbacks (array_map) + overloading).
  (Dmitry)
- Fixed bug #34257 (lib64 not handled correctly in ming extension). (Marcus)
- Fixed bug #34221 (Compiling xmlrpc as shared fails other parts). (Jani)
- Fixed bug #34216 (Segfault with autoload). (Marcus)
- Fixed bug #34199 (if($obj)/if(!$obj) inconsistency because of cast handler).
  (Dmitry, Alex)
- Fixed bug #34191 (ob_gzhandler does not enforce trailing \0). (Ilia)
- Fixed bug #34156 (memory usage remains elevated after memory limit is
  reached). (Ilia)
- Fixed bug #34148 (+,- and . not supported as parts of scheme). (Ilia)
- Fixed bug #34137 (assigning array element by reference causes binary mess).
  (Dmitry)
- Fixed bug #34103 (line numbering not maintained in dom document). (Rob)
- Fixed bug #34078 (Reflection API problems in methods with boolean or
  null default values). (Tony)
- Fixed bug #34068 (Numeric string as array key not cast to integer in
  wddx_deserialize()). (Ilia)
- Fixed bug #34064 (arr[] as param to function in class gives invalid
  opcode). (Dmitry)
- Fixed bug #34062 (Crash in catch block when many arguments are used).
  (Dmitry)
- Fixed bug #34052 (date('U') returns %ld not unix timestamp). (Nuno)
- Fixed bug #34045 (Buffer overflow with serialized object). (Dmitry)
- Fixed bug #34001 (pdo_mysql truncates numeric fields at 4 chars). (Ilia)
- Fixed bug #33999 (object remains object when cast to int). (Dmitry)
- Fixed bug #33996 (No information given for fatal error on passing invalid
  value to typed argument). (Dmitry)
- Fixed bug #33989 (extract($GLOBALS,EXTR_REFS) crashes PHP). (Dmitry)
- Fixed bug #33987 (php script as ErrorDocument causes crash in Apache 2).
  (Ilia)
- Fixed bug #33967 (misuse of Exception constructor doesn't display
  errorfile). (Jani)
- Fixed bug #33966 (Wrong use of reflectionproperty causes a segfault). (Tony)
- Fixed bug #33963 (mssql_bind() fails on input parameters). (Frank)
- Fixed bug #33958 (duplicate cookies and magic_quotes=off may cause a crash).
  (Ilia)
- Fixed bug #33957 (gmdate('W')/date('W') sometimes returns wrong week number).
  (Derick)
- Fixed bug #33940 (array_map() fails to pass by reference when called
  recursively). (Dmitry)
- Fixed bug #33917 (number_format() output with > 1 char separators). (Jani)
- Fixed bug #33904 (input array keys being escaped when magic quotes is off).
  (Ilia)
- Fixed bug #33903 (spl_autoload_register class method). (Marcus)
- Fixed bug #33899 (CLI: setting extension_dir=some/path extension=foobar.so
  does not work). (Jani)
- Fixed bug #33882 (CLI was looking for php.ini in wrong path). (Hartmut)
- Fixed bug #33869 (strtotime() problem with "+1days" format). (Ilia)
- Fixed bug #33841 (pdo sqlite driver forgets to update affected column
  count on execution of prepared statments). (Ilia)
- Fixed bug #33837 (Informix ESQL version numbering schema changed). (Jani)
- Fixed bug #33829 (mime_content_type() returns text/plain for gzip and bzip
  files). (Derick)
- Fixed bug #33802 (throw Exception in error handler causes crash). (Dmitry)
- Fixed bug #33771 (error_reporting falls to 0 when @ was used inside
  try/catch block). (Tony)
- Fixed bug #33760 (cURL needs to implement CRYPTO_callback functions to
  prevent locking). (Mike, Ilia)
- Fixed bug #33732 (Wrong behavior of constants in class and interface
  extending). (Dmitry)
- Fixed bug #33723 (php_value overrides php_admin_value). (Dmitry)
- Fixed bug #33720 (mb_encode_mimeheader does not work for multibyte
  chars). (Rui)
- Fixed bug #33710 (ArrayAccess objects does not initialize $this). (Dmitry)
- Fixed bug #33690 (Crash setting some ini directives in httpd.conf). (Rasmus)
- Fixed bug #33673 (Added detection for partially uploaded files). (Ilia)
- Fixed bug #33605 (substr_compare() crashes with negative offset and length).
  (Tony)
- Fixed bug #33597 (setcookie() "expires" date format doesn't comply with RFC).
  (Tony)
- Fixed bug #33588 (LDAP: RootDSE query not possible). (Jani)
- Fixed bug #33578 (strtotime() problem with "Oct17" format). (Derick)
- Fixed bug #33578 (strtotime() doesn't understand "11 Oct" format). (Derick)
- Fixed bug #33562 (date("") crashes). (Derick)
- Fixed bug #33558 (warning with nested calls to functions returning by
  reference). (Dmitry)
- Fixed bug #33536 (strtotime() defaults to now even on non time string).
  (Derick)
- Fixed bug #33532 (Different output for strftime() and date()). (Derick)
- Fixed bug #33523 (Memory leak in xmlrpc_encode_request()). (Ilia)
- Fixed bug #33520 (crash if safe_mode is on and session.save_path is changed).
  (Dmitry)
- Fixed bug #33512 (Add missing support for isset()/unset() overloading to
  complement the property get/set methods). (Dmitry)
- Fixed bug #33491 (crash after extending MySQLi internal class). (Tony)
- Fixed bug #33475 (cURL handle is not closed on curl_close(). (Ilia)
- Fixed bug #33469 (Compile error undefined reference to ifx_checkAPI). (Jani)
- Fixed bug #33433 (strtoll not available on Tru64). (Jani, Derick)
- Fixed bug #33427 (ext/odbc: check if unixODBC header file exists). (Jani)
- Fixed bug #33415 (strtotime() related bugs). (Derick)
- Fixed bug #33414 (Comprehensive list of incorrect days returned after
  strtotime() / date() tests). (Derick)
- Fixed bug #33389 (double free() when exporting a ReflectionClass). (Marcus)
- Fixed bug #33383 (crash when retrieving empty LOBs). (Tony)
- Fixed bug #33382 (array_reverse() fails after *sort()),  introduced by
  zend_hash_sort() optimizations in HEAD. (Tony)
- Fixed bug #33340 (CLI Crash when calling php:function from XSLT). (Rob)
- Fixed bug #33326 (Cannot build extensions with phpize on Macosx). (Jani)
- Fixed bug #33318 (throw 1; results in Invalid opcode 108/1/8). (Dmitry)
- Fixed bug #33312 (ReflectionParameter methods do not work correctly).
  (Dmitry)
- Fixed bug #33299 (php:function no longer handles returned dom objects).
  (Rob, Joe Orton)
- Fixed bug #33286 (nested array_walk() calls and user array compare functions
  broken; FCI cache). (Andrei, patch from m.bretz@metropolis-ag.de)
- Fixed bug #33277 (private method accessed by child class). (Dmitry)
- Fixed bug #33268 (iconv_strlen() works only with a parameter of < 3 in
  length). (Ilia)
- Fixed bug #33257 (array_splice() inconsistent when passed function instead of
  variable). (Dmitry)
- Fixed bug #33243 (ze1_compatibility_mode does not work as expected). (Dmitry)
- Fixed bug #33242 (Mangled error message when stream fails). (Derick)
- Fixed bug #33222 (segfault when CURL handle is closed in a callback). (Tony)
- Fixed bug #33214 (odbc_next_result does not signal SQL errors with
  2-statement SQL batches). (rich at kastle dot com, Tony)
- Fixed bug #33212 ([GCC 4]: 'zend_error_noreturn' aliased to external symbol
  'zend_error'). (Dmitry)
- Fixed bug #33210 (relax jpeg recursive loop protection). (Ilia)
- Fixed bug #33201 (Crash when fetching some data types). (Frank)
- Fixed bug #33200 (preg_replace(): magic_quotes_sybase=On makes 'e' modifier
  misbehave). (Jani)
- Fixed bug #33185 (--enable-session=shared does not build). (Jani)
- Fixed bug #33171 (foreach enumerates private fields declared in base
  classes). (Dmitry)
- Fixed bug #33167 (Possible crash inside pg_fetch_array()). (Ilia)
- Fixed bug #33164 (Soap extension incorrectly detects HTTP/1.1). (Ilia)
- Fixed bug #33156 (cygwin version of setitimer doesn't accept ITIMER_PROF).
  (Nuno)
- Fixed bug #33153 (crash in mssql_next result). (Frank)
- Fixed bug #33150 (shtool: insecure temporary file creation). (Jani)
- Fixed bug #33136 (method offsetSet in class extended from ArrayObject crash
  PHP). (Marcus)
- Fixed bug #33125 (imagecopymergegray() produces mosaic rainbow effect).
  (Pierre)
- Fixed bug #33116 (crash when assigning class name to global variable in
  __autoload). (Dmitry)
- Fixed bug #33090 (mysqli_prepare() doesn't return an error). (Georg)
- Fixed bug #33076 (str_ireplace() incorrectly counts result string length
  and may cause segfault). (Tony)
- Fixed bug #33072 (Add a safemode/open_basedir check for runtime
  "session.save_path" change using session_save_path() function). (Rasmus)
- Fixed bug #33070 (Improved performance of bzdecompress() by several orders
  of magnitude). (Ilia)
- Fixed bug #33059 (crash when moving xml attribute set in dtd). (Ilia)
- Fixed bug #33057 (Don't send extraneous entity-headers on a 304 as per
  RFC 2616 section 10.3.5) (Rasmus, Choitel)
- Fixed bug #33019 (socket errors cause memory leaks in php_strerror()).
  (jwozniak23 at poczta dot onet dot pl, Tony).
- Fixed bug #33017 ("make distclean" gives an error with VPATH build). (Jani)
- Fixed bug #33013 ("next month" was handled wrong while parsing dates).
  (Derick)
- Fixed bug #32993 (implemented Iterator function current() don't throw
  exception). (Dmitry)
- Fixed bug #32981 (ReflectionMethod::getStaticVariables() causes apache2.0.54
  seg fault). (Dmitry)
- Fixed bug #32956 (mysql_bind_result() doesn't support MYSQL_TYPE_NULL).
  (Georg)
- Fixed bug #32947 (Incorrect option for mysqli default password). (Georg)
- Fixed bug #32944 (Disabling session.use_cookies doesn't prevent reading
  session cookies). (Jani, Tony)
- Fixed bug #32941 (Sending structured SOAP fault kills a php). (Dmitry)
- Fixed bug #32937 (open_basedir looses trailing / in the limiter).
  (Adam Conrad)
- Fixed bug #32936 (http redirects URLs are not checked for control chars).
  (Ilia)
- Fixed bug #32933 (Cannot extend class "SQLiteDatabase"). (Marcus)
- Fixed bug #32932 (Oracle LDAP: ldap_get_entries(), invalid pointer). (Jani)
- Fixed bug #32930 (class extending DOMDocument doesn't clone properly). (Rob)
- Fixed bug #32924 (file included with "auto_prepend_file" can be included
  with require_once() or include_once()). (Stas)
- Fixed bug #32904 (pg_get_notify() ignores result_type parameter). (Tony)
- Fixed bug #32852 (Crash with singleton and __destruct when
  zend.ze1_compatibility_mode = On). (Dmitry)
- Fixed bug #32833 (Invalid opcode). (Dmitry)
- Fixed bug #32813 (parse_url() does not handle scheme-only urls properly).
  (Ilia)
- Fixed bug #32810 (temporary files not using plain file wrapper). (Ilia)
- Fixed bug #32809 (Missing T1LIB support on Windows). (Edin)
- Fixed bug #32802 (General cookie overrides more specific cookie). (Ilia)
- Fixed bugs #32800, #32830 (ext/odbc: Problems with 64bit systems). (Jani)
- Fixed bug #32799 (crash: calling the corresponding global var during the
  destruct). (Dmitry)
- Fixed bug #32776 (SOAP doesn't support one-way operations). (Dmitry)
- Fixed bug #32773 (GMP functions break when second parameter is 0). (Stas)
- Fixed bug #32759 (incorrect determination of default value (COM)). (Wez)
- Fixed bug #32758 (Cannot access safearray properties in VB6 objects). (Wez)
- Fixed bug #32755 (Segfault in replaceChild() when DocumentFragment has no
  children). (Rob)
- Fixed bug #32753 (Undefined constant SQLITE_NOTADB). (Ilia)
- Fixed bug #32742 (segmentation fault when the stream with a wrapper
  is not closed). (Tony, Dmitry)
- Fixed bug #32699 (pg_affected_rows() was defined when it was not available).
  (Derick)
- Fixed bug #32686 (Require/include file in destructor causes segfault).
  (Marcus)
- Fixed bug #32682 (ext/mssql: Error on module shutdown when called from
  activescript). (Frank)
- Fixed bug #32674 (exception in iterator causes crash). (Dmitry)
- Fixed bug #32660 (Assignment by reference causes crash when field access is
  overloaded (__get)). (Dmitry)
- Fixed bug #32647 (Using register_shutdown_function() with invalid callback
  can crash PHP). (Jani)
- Fixed bug #32615 (Segfault in replaceChild() using fragment when
  previousSibling is NULL). (Rob)
- Fixed bug #32613 (ext/snmp: use of snmp_shutdown() causes snmpapp.conf
  access errors). (Jani, ric at arizona dot edu)
- Fixed bug #32608 (html_entity_decode() converts single quotes even if
  ENT_NOQUOTES is given). (Ilia)
- Fixed bug #32596 (Segfault/Memory Leak by getClass (etc) in __destruct).
  (Dmitry)
- Fixed bug #32591 (ext/mysql: Unsatisfied symbol: ntohs with HP-UX). (Jani)
- Fixed bug #32589 (possible crash inside imap_mail_compose() function).
  (Ilia)
- Fixed bug #32589 (Possible crash inside imap_mail_compose, with charsets).
  (Ilia)
- Fixed bug #32587 (Apache2: errors sent to error_log do not include
  timestamps). (Jani)
- Fixed bug #32560 (configure looks for incorrect db2 library). (Tony)
- Fixed bug #32553 (mmap loads only the 1st 2000000 bytes on Win32). (Ilia)
- Fixed bug #32533 (proc_get_status() returns the incorrect process status).
  (Ilia)
- Fixed bug #32530 (chunk_split() does not append endstr if chunklen is
  longer then the original string). (Ilia)
- Fixed bug #32491 (File upload error - unable to create a temporary file).
  (Uwe Schindler)
- Fixed bug #32455 (wrong setting property to unset value). (Dmitry)
- Fixed bug #32429 (method_exists() always return TRUE if __call method
  exists). (Dmitry)
- Fixed bug #32428 (The @ warning error suppression operator is broken).
  (Dmitry)
- Fixed bug #32427 (Interfaces are not allowed 'static' access modifier).
  (Dmitry)
- Fixed bug #32405 (mysqli::fetch() returns bad data - 64bit problem).
  (Andrey)
- Fixed bug #32296 (get_class_methods() output has changed between 5.0.2 and
  5.0.3). (Dmitry)
- Fixed bug #32282 (Segfault in mysqli_fetch_array on 64-bit). (Georg)
- Fixed bug #32245 (xml_parser_free() in a function assigned to the xml
  parser gives a segfault). (Rob)
- Fixed bug #32179 (xmlrpc_encode() segfaults with recursive references).
  (Tony)
- Fixed bug #32171 (Userspace stream wrapper crashes PHP). (Tony, Dmitry)
- Fixed bug #32160 (copying a file into itself leads to data loss). (Ilia)
- Fixed bug #32139 (SOAP client does not auto-handle base64 encoding). (Ilia)
- Fixed bug #32109 ($_POST is not populated in multi-threaded environment).
  (Moriyoshi)
- Fixed bug #32080 (segfault when assigning object to itself with
  zend.ze1_compatibility_mode=On). (Dmitry)
- Fixed bug #32021 (Crash caused by range('', 'z')). (Derick)
- Fixed bug #32013 (ext/mysqli bind_result causes fatal error: memory limit).
  (Andrey)
- Fixed bug #32010 (Memory leak in mssql_fetch_batch). (fmk)
- Fixed bug #32009 (crash when mssql_bind() is called more than once). (Frank)
- Fixed bug #31971 (ftp_login fails on some SSL servers).
  (frantisek at augusztin dot com)
- Fixed bug #31887 (ISAPI: Custom 5xx error does not return correct HTTP
  response message). (Jani)
- Fixed bug #31828 (Crash with zend.ze1_compatibility_mode=On). (Dmitry)
- Fixed bug #31668 (multi_query works exactly every other time - multi query
  d/e flag global and not per connection). (Andrey)
- Fixed bug #31636 (another crash when echoing a COM object). (Wez)
- Fixed bug #31583 (php_std_date() uses short day names in non-y2k_compliance
  mode). (mike at php dot net)
- Fixed bug #31525 (object reference being dropped. $this getting lost).
 (Stas, Dmitry)
- Fixed bug #31502 (Wrong deserialization from session when using WDDX
  serializer). (Dmitry)
- Fixed bug #31478 (segfault with empty() / isset()). (Moriyoshi)
- Fixed bug #31465 (False warning in unpack() when working with *). (Ilia)
- Fixed bug #31363 (broken non-blocking flock()). (ian at snork dot net)
- Fixed bug #31358 (Older GCC versions do not provide portable va_copy()).
  (Jani)
- Fixed bug #31341 (escape on curly inconsistent). (Dmitry)
- Fixed bug #31256 (PHP_EVAL_LIBLINE configure macro does not handle
  -pthread). (Jani)
- Fixed bug #31213 (Side effects caused by fix of bug #29493). (Dmitry)
- Fixed bug #31177 (memory leaks and corruption because of incorrect
  refcounting). (Dmitry)
- Fixed bug #31158 (array_splice on $GLOBALS crashes). (Dmitry)
- Fixed bug #31054 (safe_mode & open_basedir checks only check first
  include_path value). (Ilia)
- Fixed bug #31033 (php:function(string, nodeset) with xsl:key crashes PHP).
  (Rob)
- Fixed bug #30961 (Wrong line number in ReflectionClass getStartLine()).
  (Dmitry)
- Fixed bug #30889 (Conflict between __get/__set and ++ operator). (Dmitry)
- Fixed bug #30833 (array_count_values() modifying input array). (Tony)
- Fixed bug #30828 (debug_backtrace() reports incorrect class in overridden
  methods). (Dmitry)
- Fixed bug #30820 (static member conflict with $this->member silently
  ignored). (Dmitry)
- Fixed bug #30819 (Better support for LDAP SASL bind). (Jani)
- Fixed bug #30791 (magic methods (__sleep/__wakeup/__toString) call
  __call if object is overloaded). (Dmitry)
- Fixed bug #30707 (Segmentation fault on exception in method).
  (Stas, Dmitry)
- Fixed bug #30702 (cannot initialize class variable from class constant).
  (Dmitry)
- Fixed bug #30578 (Output buffers flushed before calling __destruct()
  functions). (Jani)
- Fixed bug #30519 (Interface not existing says Class not found). (Dmitry)
- Fixed bug #30407 (Strange behavior of default arguments). (Dmitry)
- Fixed bug #30394 (Assignment operators yield wrong result with __get/__set).
  (Dmitry)
- Fixed bug #30332 (zend.ze1_compatibility_mode isn't fully compatible with
  array_push()). (Dmitry)
- Fixed bug #30162 (Catching exception in constructor causes lose of
  $this). (Dmitry)
- Fixed bug #30140 (Problem with array in static properties). (Dmitry)
- Fixed bug #30126 (Enhancement for error message for abstract classes).
  (Marcus)
- Fixed bug #30096 (gmmktime does not return the current time). (Derick)
- Fixed bug #30080 (Passing array or non array of objects). (Dmitry)
- Fixed bug #30052 (Crash on shutdown after odbc_pconnect()). (Edin)
- Fixed bug #29983 (PHP does not explicitly set mime type & charset). (Ilia)
- Fixed bug #29975 (memory leaks when set_error_handler() is used inside error
  handler). (Tony)
- Fixed bug #29971 (variables_order behavior). (Dmitry)
- Fixed bug #29944 (Function defined in switch, crashes). (Dmitry)
- Fixed bug #29896 (Backtrace argument list out of sync). (Dmitry)
- Fixed bug #29728 (Reflection API Feature: Default parameter value). (Marcus)
- Fixed bug #29689 (default value of protected member overrides default value
  of private and other private variable problems in inherited classes). (Stas)
- Fixed bug #29683 (headers_list() returns empty array). (Tony)
- Fixed bug #29583 (crash when echoing a COM object). (M.Sisolak, Wez)
- Fixed bug #29522 (accessing properties without connection). (Georg)
- Fixed bug #29361 (var_export() producing invalid code). (Derick)
- Fixed bug #29338 (unencoded spaces get ignored after certain tags). (Ilia)
- Fixed bug #29335 (fetch functions now use MYSQLI_BOTH as default). (Georg)
- Fixed bug #29334 (win32 mail() provides incorrect Date: header). (Jani)
- Fixed bug #29311 (calling parent constructor in mysqli). (Georg)
- Fixed bug #29268 (__autoload() not called with Reflection->getClass()).
  (Dmitry)
- Fixed bug #29256 (SOAP HTTP Error when envelop size is more than 24345
  bytes). (Dmitry, Wez)
- Fixed bug #29253 (array_diff with $GLOBALS argument fails). (Dmitry)
- Fixed bug #29236 (memory error when wsdl-cache is enabled). (Dmitry)
- Fixed bug #29210 (Function: is_callable - no support for private and
  protected classes). (Dmitry)
- Fixed bug #29109 (SoapFault exception: [WSDL] Out of memory). (Dmitry)
- Fixed bug #29104 (Function declaration in method doesn't work). (Dmitry)
- Fixed bug #29061 (soap extension segfaults). (Dmitry)
- Fixed bug #29015 (Incorrect behavior of member vars(non string ones)-numeric
  mem vars and others). (Dmitry)
- Fixed bug #28985 (__getTypes() returning nothing on complex WSDL). (Dmitry)
- Fixed bug #28969 (Wrong data encoding of special characters). (Dmitry)
- Fixed bug #28839 (SIGSEGV in interactive mode (php -a)).
  (kameshj at fastmail dot fm)
- Fixed bug #28605 (Need to use -[m]ieee option for Alpha CPUs). (Jani)
- Fixed bug #28568 (SAPI::known_post_content_types is not thread safe).
  (Moriyoshi)
- Fixed bug #28377 (debug_backtrace is intermittently passing args). (Dmitry)
- Fixed bug #28355 (glob wont error if dir is not readable). (Hartmut)
- Fixed bug #28072 (static array with some constant keys will be incorrectly
  ordered). (Dmitry)
- Fixed bug #27908 (xml default_handlers not being called). (Rob)
- Fixed bug #27598 (list() array key assignment causes HUGE memory leak).
  (Dmitry)
- Fixed bug #27268 (Bad references accentuated by clone). (Dmitry)
- Fixed bug #26456 (Wrong results from Reflection-API getDocComment() when
  called via STDIN). (Dmitry)
- Fixed bug #25922 (In error handler, modifying 5th arg (errcontext) may
  result in seg fault). (Dmitry)
- Fixed bug #25359 (array_multisort() doesn't work in a function if array is
  global or reference). (Dmitry)
- Fixed bug #22836 (returning reference to uninitialized variable). (Dmitry)
- Fixed bug #21306 (ext/sesssion: catch bailouts of write handler during
  RSHUTDOWN). (Jani, Xuefer at 21cn dot com)
- Fixed bug #15854 (boolean ini options may be incorrectly displayed as Off
  when they are On). (Tony)
- Fixed bugs #14561, #20382, #26090, #26320, #28024, #30532, #32086, #32270,
  #32555, #32588, #33056 (strtotime() related bugs). (Derick)

31 Mar 2005, PHP 5.0.4
- Added SNMPv2 support. (harrie)
- Added Oracle Instant Client support. (cjbj at hotmail dot com, Tony)
- Added length and charsetnr for field array and object in mysqli. (Georg)
- Added checks for negative values to gmp_sqrt(), gmp_powm(), gmp_sqrtrem()
  and gmp_fact() to prevent SIGFPE. (Tony)
- Changed foreach() to throw an exception if IteratorAggregate::getIterator()
  does not return an Iterator. (Marcus)
- Changed phpize not to require libtool. (Jani)
- Updated bundled oniguruma library (used for multibyte regular expression)
  to 3.7.0. (Moriyoshi)
- Updated bundled libmbfl library (used for multibyte functions). (Moriyoshi)
  Fixed bugs:
  . Bug #32311 (mb_encode_mimeheader() does not properly escape characters)
  . Bug #32063 (mb_convert_encoding ignores named entity 'alpha')
  . Bug #31911 (mb_decode_mimeheader() is case-sensitive to hex escapes)
  . bug #30573 (compiler warnings in libmbfl due to invalid type cast)
  . Bug #30549 (incorrect character translations for some ISO8859 charsets).
- Fixed bug preventing from building oci8 as shared.
  (stanislav dot voroniy at portavita dot nl, Tony)
- Fixed a bug in mysql_affected_rows and mysql_stmt_affected_rows when the
  api function returns -1 (Georg)
- Fixed several leaks in ext/browscap and sapi/embed. (Andrei)
- Fixed several leaks in ext/filepro. (Tony)
- Fixed build system to always use bundled libtool files. (Jani)
- Fixed a bug in mysqli_stmt_execute() (type conversion with NULL values).
  (Georg)
- Fixed segfault in mysqli_fetch_field_direct() when invalid field offset
  is passed. (Tony)
- Fixed posix_getsid() & posix_getpgid() to return sid & pgid instead
  of true. (Tony)
- Fixed bug #32394 (offsetUnset() segfaults in a foreach). (Marcus)
- Fixed bug #32373 (segfault in bzopen() if supplied path to non-existent
  file). (Tony)
- Fixed bug #32326 (Check values of Connection/Transfer-Encoding
  case-incentively in SOAP extension). (Ilia)
- Fixed bug #32290 (call_user_func_array() calls wrong class method within
  child class). (Marcus)
- Fixed bug #32238 (spl_array.c: void function cannot return value). (Johannes)
- Fixed bug #32210 (proc_get_status() sets "running" always to true). (Ilia)
- Fixed bug #32200 (Prevent using both --with-apxs2 and --with-apxs2filter).
  (Jani)
- Fixed bug #32134 (Overloading offsetGet/offsetSet). (Marcus)
- Fixed bug #32130 (ArrayIterator::seek() does not throw an Exception on
  invalid index). (Marcus)
- Fixed bug #32115 (dateTime SOAP encoding of timezone incorrect). (Dmitry)
- Fixed bug #32081 (in mysqli default socket value is not being used). (Ilia)
- Fixed bug #32021 (Crash caused by range('', 'z')). (Derick)
- Fixed bug #32011 (Fragments which replaced Nodes are not globaly useable).
  (Rob)
- Fixed bug #32001 (xml_parse_into_struct() function exceeds maximum
  execution time). (Rob, Moriyoshi)
- Fixed bug #31980 (Unicode exif data not available on Windows). (Edin)
- Fixed bug #31960 (msql_fetch_row() and msql_fetch_array() dropping columns
  with NULL values). (Daniel Convissor)
- Fixed bug #31878 (Segmentation fault using clone keyword on nodes). (Rob)
- Fixed bug #31858 (--disable-cli does not force --without-pear). (Jani)
- Fixed bug #31842 (*date('r') does not return RFC2822 conforming date string).
  (Jani)
- Fixed bug #31832 (SOAP encoding problem with complex types in WSDL mode with
  multiple parts). (Dmitry)
- Fixed bug #31797 (exif_read_data() uses too low nesting limit). (Ilia)
- Fixed bug #31796 (readline completion handler does not handle empty return
  values). (Ilia)
- Fixed bug #31792 (getrusage() does not provide ru_nswap value). (Ilia)
- Fixed bug #31755 (Cannot create SOAP header in no namespace). (Dmitry)
- Fixed bug #31754 (dbase_open() fails for mode = 1). (Mehdi, Derick)
- Fixed bug #31751 (pg_parameter_status() missing on Windows). (Edin)
- Fixed bug #31747 (SOAP Digest Authentication doesn't work with
  "HTTP/1.1 100 Continue" response). (Dmitry)
- Fixed bug #31732 (mb_get_info() causes segfault when no parameters
  specified). (Tony)
- Fixed bug #31710 (Wrong return values for mysqli_autocommit/commit/rollback).
  (Georg)
- Fixed bug #31705 (parse_url() does not recognize http://foo.com#bar). (Ilia)
- Fixed bug #31695 (Cannot redefine endpoint when using WSDL). (Dmitry)
- Fixed bug #31684 (dio_tcsetattr(): misconfigured termios settings).
  (elod at itfais dot com)
- Fixed bug #31683 (changes to $name in __get($name) override future
  parameters) (Dmitry)
- Fixed bug #31699 (unserialize() float problem on non-English locales). (Ilia)
- Fixed bug #31562 (__autoload() problem with static variables). (Marcus)
- Fixed bug #31651 (ReflectionClass::getDefaultProperties segfaults with arrays).
  (Marcus)
- Fixed bug #31623 (OCILogin does not support password grace period).
  (daniel dot beet at accuratesoftware dot com, Tony)
- Fixed bug #31527 (crash in msg_send() when non-string is stored without
  being serialized). (Ilia)
- Fixed bug #31515 (Improve performance of scandir() by factor of 10 or so). (Ilia)
- Fixed bug #31514 (open_basedir uses path_translated rather then cwd for .
  translation). (Ilia)
- Fixed bug #31480 (Possible infinite loop in imap_mail_compose()). (Ilia)
- Fixed bug #31479 (Fixed crash in chunk_split(), when chunklen > strlen). (Ilia)
- Fixed bug #31454 (session_set_save_handler crashes PHP when supplied
  non-existent object ref). (Tony)
- Fixed bug #31444 (Memory leak in zend_language_scanner.c).
  (hexer at studentcenter dot org)
- Fixed bug #31442 (unserialize broken on 64-bit systems). (Marcus)
- Fixed bug #31440 ($GLOBALS can be overwritten via GPC when register_globals
  is enabled). (Ilia)
- Fixed bug #31422 (No Error-Logging on SoapServer-Side). (Dmitry)
- Fixed bug #31413 (curl POSTFIELDS crashes on 64-bit platforms). (Joe)
- Fixed bug #31396 (compile fails with gd 2.0.33 without freetype). (Jani)
- Fixed bug #31371 (highlight_file() trims new line after heredoc). (Ilia)
- Fixed bug #31361 (simplexml/domxml segfault when adding node twice). (Rob)
- Fixed bug #31348 (CachingIterator::rewind() leaks). (Marcus)
- Fixed bug #31346 (ArrayIterator::next segfaults). (Marcus)
- Fixed bug #31190 (Unexpected warning then exception is thrown from
  call_user_func_array()). (phpbugs at domain51 dot net, Dmitry)
- Fixed bug #31142 (imap_mail_compose() fails to generate correct output). (Ilia)
- Fixed bug #31139 (XML Parser Functions seem to drop &amp; when parsing). (Rob)
- Fixed bug #31398 (When magic_guotes_gpc are enabled filenames with ' get cutoff).
  (Ilia)
- Fixed bug #31288 (Possible crash in mysql_fetch_field(), if mysql_list_fields()
  was not called previously). (Ilia)
- Fixed bug #31107, #31110, #31111, #31249 (Compile failure of zend_strtod.c).
  (Jani)
- Fixed bug #31110 (PHP 4.3.10 does not compile on Tru64 UNIX 5.1B). (Derick)
- Fixed bug #31107 (Compile failure on Solaris 9 (Intel) and gcc 3.4.3). (Derick)
- Fixed bug #31103 (Better error message when c-client cannot be found). (Ilia)
- Fixed bug #31101 (missing kerberos header file path with --with-openssl). (Jani)
- Fixed bug #31098 (isset() / empty() incorrectly return true in dereference of
  a string type). (Moriyoshi)
- Fixed bug #31087 (broken php_url_encode_hash macro). (Ilia)
- Fixed bug #31072 (var_export() does not output an array element with an empty
  string key). (Derick)
- Fixed bug #31060 (imageftbbox() does not use linespacing parameter). (Jani)
- Fixed bug #31056 (php_std_date() returns invalid formatted date if
  y2k_compliance is On). (Ilia)
- Fixed bug #31055 (apache2filter: per request leak proportional to the full
  path of the request URI). (kameshj at fastmail dot fm)
- Fixed bug #30901 (can't send cookies with soap envelop). (Dmitry)
- Fixed bug #30871 (Misleading warning message for array_combine()). (Andrey)
- Fixed bug #30868 (evaluated pointer comparison in mbregex causes compile
  failure). (Moriyoshi)
- Fixed bug #30862 (Static array with boolean indexes). (Marcus)
- Fixed bug #30726 (-.1 like numbers are not being handled correctly). (Ilia)
- Fixed bug #30725 (PHP segfaults when an exception is thrown in getIterator()
  within foreach). (Marcus)
- Fixed bug #30609 (cURL functions bypass open_basedir). (Jani)
- Fixed bug #30446 (apache2handler: virtual() includes files out of sequence)
- Fixed bug #30430 (odbc_next_result() doesn't bind values and that results
  in segfault). (pdan-php at esync dot org, Tony)
- Fixed bug #30266 (Invalid opcode 137/1/8). (Marcus)
- Fixed bug #30120 imagettftext() and imagettfbbox() accept too many
  parameters). (Jani)
- Fixed bug #30106 (SOAP cannot not parse 'ref' element. Causes Uncaught
  SoapFault exception). (Dmitry)
- Fixed bug #29989 (type re_registers redefined in oniguruma.h). (Moriyoshi)
- Fixed bug #28803 (enabled debug causes bailout errors with CLI on AIX
  because of fflush() called on already closed filedescriptor). (Tony)
- Fixed bug #29767 (Weird behaviour of __set($name, $value)). (Dmitry)
- Fixed bug #29733 (printf() handles repeated placeholders wrong).
  (bugs dot php dot net at bluetwanger dot de, Ilia)
- Fixed bug #29424 (width and height inverted for JPEG2000 files). (Ilia)
- Fixed bug #29329 (configure for mysqli with shared doesn't work). (Georg)
- Fixed bug #29136 (make test - libtool failure on MacOSX). (Jani)
- Fixed bug #28976 (mail(): use "From:" from headers if sendmail_from is empty).
  (Jani)
- Fixed bug #28930 (PHP sources pick wrong header files generated by bison).
  (eggert at gnu dot org, Jani)
- Fixed bug #28840 (__destruct of a class that extends mysqli not called).
  (Marcus)
- Fixed bug #28804 (ini-file section parsing pattern is buggy).
  (wendland at scan-plus dot de)
- Fixed bug #28451 (corrupt EXIF headers have unlimited recursive IFD directory
  entries). (Andrei)
- Fixed bug #28444 (Cannot access undefined property for object with overloaded
  property access). (Dmitry)
- Fixed bug #28442 (Changing a static variables in a class changes it across
  sub/super classes.) (Marcus)
- Fixed bug #28324 (HTTP_SESSION_VARS appear when register_long_arrays is
  Off). (Tony)
- Fixed bug #28074 (FastCGI: stderr should be written in a FCGI stderr stream).
  (chris at ex-parrot dot com)
- Fixed bug #28067 (partially incorrect utf8 to htmlentities mapping). (Derick,
  Benjamin Greiner)
- Fixed bug #28041 (SOAP HTTP Digest Access Authentication). (Dmitry)
- Fixed bug #27633 (Double \r problem on ftp_get in ASCII mode on Win32). (Ilia)
- Fixed bug #18613 (Multiple OUs in x509 certificate not handled properly).
  (Jani)

15 Dec 2004, PHP 5.0.3
- Added the %F modifier to *printf to render a non-locale-aware representation
  of a float with the . as decimal seperator. (Derick)
- Fixed error handling in mysqli_multi_query. (Georg)
- Extended the functionality of is_subclass_of() to accept either a class name
  or an object as first parameter. (Andrey)
- Fixed potential problems with unserializing invalid serialize data. (Marcus)
- Fixed bug #32076 (ReflectionMethod::isDestructor() always return true).
  (Derick, Tony)
- Fixed bug #31034 (Problem with non-existing iconv header file). (Derick)
- Fixed bug #30995 (snmp extension does not build with net-snmp 5.2). (Ilia)
- Fixed bug #30994 (SOAP server unable to handle request with references).
  (Dmitry)
- Fixed bug #30990 (allow popen() on *NIX to accept 'b' flag). (Ilia)
- Fixed bug #30967 (properties in extended mysqli classes don't work). (Georg)
- Fixed bug #30928 (When Using WSDL, SoapServer doesn't handle private or
  protected properties). (Dmitry)
- Fixed bug #30922 (reflective functions crash PHP when interfaces extend
  themselves). (Tony, Dmitry)
- Fixed bug #30904 (segfault when recording soapclient into session). (Tony,
  Dmitry)
- Fixed bug #30890 (MySQLi testsuite)
- Fixed bug #30856 (ReflectionClass::getStaticProperties segfaults). (Marcus)
- Fixed bug #30832 ("!" stripped off comments in xml parser). (Rob)
- Fixed bug #30799 (SoapServer doesn't handle private or protected properties).
  (Dmitry)
- Fixed bug #30783 (Apache crash when using ReflectionFunction::
  getStaticVariables()). (Marcus)
- Fixed bug #30750 (Meaningful error message when upload directory is not
  accessible). (Ilia)
- Fixed bug #30685 (Malformed SOAPClient http header reequest). (Dmitry)
- Fixed bug #30672 (Problem handling exif data in jpeg images at unusual
  places). (Marcus)
- Fixed bug #30658 (Ensure that temporary files created by GD are removed).
  (Ilia)
- Fixed bug #30645 (def. multi result set support for mysql_connect). (Georg)
- Fixed bug #30637 (compile with pear error). (Antony)
- Fixed bug #30587 (array_multisort doesn't separate zvals before
  changing them). (Tony)
- Fixed bug #30572 (crash when comparing SimpleXML attribute to a boolean).
  (Andi)
- Fixed bug #30566 (attribute namespace URIs are inconsistent when parsing).
  (Rob)
- Fixed bug #30490 (PEAR installation fails). (Antony)
- Fixed bug #30475 (curl_getinfo() may crash in some situations). (Ilia)
- Fixed bug #30442 (segfault when parsing ?getvariable[][ ). (Tony)
- Fixed bug #30388 (rename across filesystems loses ownership and
  permission info). (Tony)
- Fixed bug #30387 (stream_socket_client async connect was broken).
  (vnegrier at esds dot com, Wez).
- Fixed bug #30381 (Strange results with get_class_vars()). (Marcus)
- Fixed bug #30375 (cal_info() does not work without a parameter). (Ilia)
- Fixed bug #30362 (stream_get_line() not handling end string correctly).
  (Ilia)
- Fixed bug #30359 (SOAP client requests have no port in "Host" field).
  (Dmitry)
- Fixed bug #30356 (str_ireplace() does not work on all strings). (Ilia)
- Fixed bug #30344 (Reflection::getModifierNames() returns too long strings).
  (Marcus)
- Fixed bug #30329 (Error Fetching http body, No Content-Length, connection
  closed or chunked data). (Dmitry)
- Fixed bug #30282 (segfault when using unknown/unsupported
  session.save_handler and/or session.serialize_handler). (Tony)
- Fixed bug #30281 (Prevent non-wbmp images from being detected as such).
  (Ilia)
- Fixed bug #30276 (Possible crash in ctype_digit on large numbers). (Ilia)
- Fixed bug #30230 (exception handler not working with objects). (Marcus)
- Fixed bug #30224 (Sybase date strings are sometimes not null terminated).
  (Ilia)
- Fixed bug #30175 (SOAP results aren't parsed correctly). (Dmitry)
- Fixed bug #30147 (OO sqlite_fetch_object did not reset error handler). (Wez)
- Fixed bug #30133 (get_current_user() crashes on Windows). (Edin)
- Fixed bug #30061 (xml_set_start_namespace_decl_handler not called). (Rob)
- Fixed bug #30057 (did not detect IPV6 on FreeBSD 4.1). (Wez)
- Fixed bug #30042 (strtotime does not use second param). (Derick)
- Fixed bug #30027 (Possible crash inside ftp_get()).
  (cfield at affinitysolutions dot com)
- Fixed bug #29954 (array_reduce segfaults when initial value is array). (Tony)
- Fixed bug #29883 (isset gives invalid values on strings). (Tony, Dmitry)
- Fixed bug #29801 (Set limit on the size of mmapable data). (Ilia)
- Fixed bug #29557 (strtotime error). (Derick)
- Fixed bug #29418 (double free when openssl_csr_new fails).
  (Kamesh Jayachandran).
- Fixed bug #29385 (Soapserver always uses std class). (David, Dmitry)
- Fixed bug #29211 (SoapClient doesn't request wsdl through proxy). (Rob)
- Fixed bug #28817 (Var problem when extending domDocument). (Georg)
- Fixed bug #28599 (strtotime fails with zero base time). (Derick)
- Fixed bug #28598 (Lost support for MS Symbol fonts). (Pierre)
- Fixed bug #28220 (mb_strwidth() returns wrong width values for some hangul
  characters). (Moriyoshi)
- Fixed bug #28228 (NULL decimal separator is not being handled correctly).
  (Ilia)
- Fixed bug #28209 (strtotime("now")). (Derick)
- Fixed bug #27798 (private / protected variables not exposed by
  get_object_vars() inside class). (Marcus)
- Fixed bug #27728 (Can't return within a zend_try {} block or the previous
  bailout state isn't restored. (Andi)
- Fixed bug #27183 (Userland stream wrapper segfaults on stream_write).
  (Christian)

23 Sep 2004, PHP 5.0.2
- Added new boolean (fourth) parameter to array_slice() that turns on the
  preservation of keys in the returned array. (Derick)
- Added the sorting flag SORT_LOCALE_STRING to the sort() functions which makes
  them sort based on the current locale. (Derick)
- Added interface_exists() and make class_exists() only return true for real
  classes. (Andrey)
- Added PHP_EOL constant that contains the OS way of representing newlines.
  (Paul Hudson, Derick)
- Implemented periodic PCRE compiled regexp cache cleanup, to avoid memory
  exhaustion. (Andrei)
- Renamed SoapClient->__call() to SoapClinet->__soapCall(). (Dmitry)
- Fixed bug with raw_post_data not getting set (Brian)
- Fixed a file-descriptor leak with phpinfo() and other 'special' URLs (Zeev)
- Fixed bug #30209 (ReflectionClass::getMethod() lowercases attribute).
  (Marcus)
- Fixed bug #30182 (SOAP module processing WSDL file dumps core). (Dmitry)
- Fixed bug #30045 (Cannot pass big integers (> 2147483647) in SOAP requests).
  (Dmitry)
- Fixed bug #29985 (unserialize()/ __PHP_Incomplete_class does not report
  correctly class name). (Marcus, Tony)
- Fixed bug #29945 (simplexml_load_file URL limitation 255 char). (Rob)
- Fixed bug #29873 (No defines around pcntl_*priority definitions). (Derick)
- Fixed bug #29844 (SOAP doesn't return the result of a valid SOAP request).
  (Dmitry)
- Fixed bug #29842 (soapclient return null value). (Dmitry)
- Fixed bug #29839 (incorrect convert (xml:lang to lang)). (Dmitry)
- Fixed bug #29830 (SoapServer::setClass() should not export non-public
  methods). (Dmitry)
- Fixed bug #29828 (Interfaces no longer work). (Marcus)
- Fixed bug #29821 (Fixed possible crashes in convert_uudecode() on invalid
  data). (Ilia)
- Fixed bug #29808 (array_count_values() breaks with numeric strings). (Ilia)
- Fixed bug #29805 (HTTP Authentication Issues). (Uwe Schindler)
- Fixed bug #29795 (SegFault with Soap and Amazon's Web Services). (Dmitry)
- Fixed bug #29737 (ip2long should return -1 if IP is 255.255.255.255 and FALSE
  on error). (Tony)
- Fixed bug #29711 (Changed ext/xml to default to UTF-8 output). (Rob)
- Fixed bug #29678 (opendir() with ftp:// wrapper segfaults if path does not
  have trailing slash). (Ilia)
- Fixed bug #29657 (xml_* functions throw non descriptive error).
  (Christian, Rob)
- Fixed bug #29656 (segfault on result and statement properties). (Georg)
- Fixed bug #29566 (foreach/string handling strangeness (crash)). (Dmitry)
- Fixed bug #29447 (Reflection API issues). (Marcus)
- Fixed bug #29296 (Added sslv2 and sslv3 transports). (Wez)
- Fixed bug #29283 (Invalid statement handle in mysqli on execute). (Georg)
- Fixed bug #29913 (parse_url() is now binary safe). (Ilia)
- Fixed bug #27994 (segfault with Soapserver when WSDL-Cache is enabled).
  (Dmitry)
- Fixed bug #27791 (Apache 2.0 SAPI build against Apache 2 HEAD). (Joe Orton,
  Derick)
- Fixed bug #26737 (private/protected properties not serialized when user
  declared method __sleep() exists). E_NOTICE thrown when __sleep() returns
  name of non-existing member. (Andrey, Curt)

12 Aug 2004, PHP 5.0.1
- Changed destructor mechanism so that destructors are called prior to request
  shutdown. (Marcus)
- Rewritten UNIX and Windows install help files. (Documentation Team)
- Updated several libraries bundled with the windows release which now
  includes libxml2-2.6.11, libxslt-1.1.7 and iconv-1.9.1. (Rob, Edin)
- Improved and moved ActiveScript SAPI to PECL.  (Wez)
- Fixed bug #29606 (php_strip_whitespace() prints to stdout rather then
  returning the value). (Ilia)
- Fixed bug #29577 (MYSQLI_CLIENT_FOUND_ROWS undefined) (Georg)
- Fixed bug #29573 (Segmentation fault, when exception thrown within
  PHP function called from XSLT). (Christian)
- Fixed bug #29522 (accessing properties without connection) (Georg)
- Fixed bug #29505 (get_class_vars() severely broken when used with arrays).
  (Marcus)
- Fixed bug #29490 (.Net object instantiation failed). (Michael Sisolak).
- Fixed bug #29474 (win32: usleep() doesn't work). (Wez)
- Fixed bug #29449 (win32: feof() hangs on empty tcp stream). (Wez)
- Fixed bug #29437 (Possible crash inside array_walk_recursive()). (Ilia)
- Fixed bug #29431 (crash when parsing invalid address; invalid address
  returned by stream_socket_recvfrom(), stream_socket_getname()). (Wez)
- Fixed bug #29409 (Segfault in PHP functions called from XSLT). (Rob)
- Fixed unloading of dynamically loaded extensions.
  (Marcus, kameshj at fastmail dot fm)
- Fixed bug #29395 (sqlite_escape_string() returns bogus data on empty
  strings). (Ilia, Tony)
- Fixed bug #29392 (com_dotnet crashes when echo'ing an object). (Wez)
- Fixed bug #29368 (The destructor is called when an exception is thrown from
  the constructor). (Marcus)
- Fixed bug #29354 (Exception constructor marked as both public and protected).
  (Marcus)
- Fixed bug #29342 (strtotime() does not handle empty date string properly).
  (Ilia)
- Fixed bug #29340 (win32 build produces invalid php_ifx.dll). (Edin)
- Fixed bug #29335 (fetch functions now use MYSQLI_BOTH as default) (Georg)
- Fixed bug #29291 (get_class_vars() return names with NULLs). (Marcus)
- Fixed bug #29264 (gettext extension not working). (Edin)
- Fixed bug #29258 (variant_date_from_timestamp() does not honour
  timezone).  (Wez)
- Fixed bug #29256 (error when sending large packets on a socket). (Dmitry)
- Fixed bug #29236 (memory error when wsdl-cache is enabled). (Dmitry)
- Fixed bug #29147 (Compile Error in mnoGoSearch functions). (Sergey, Antony)
- Fixed bug #29132 ($_SERVER["PHP_AUTH_USER"] isn't defined). (Stefan)
- Fixed bug #29119 (html_entity_decode() misbehaves with UTF-8). (Moriyoshi)
- Fixed bug #29109 (SoapFault exception: [WSDL] Out of memory). (Dmitry)
- Fixed bug #29061 (soap extension segfaults). (Dmitry)
- Fixed bug #28985 (__getTypes() returning nothing on complex WSDL). (Dmitry)
- Fixed bug #28969 (Wrong data encoding of special characters). (Dmitry)
- Fixed bug #28895 (ReflectionClass::isAbstract always returns false). (Marcus)
- Fixed bug #28829 (Thread-unsafety in bcmath elementary values). (Sara)
- Fixed bug #28464 (catch() does not catch exceptions by interfaces). (Marcus)
- Fixed bug #27669 (PHP 5 didn't support all possibilities for calling static
  methods dynamically). (Dmitry)
- Fixed ReflectionClass::getMethod() and ReflectionClass::getProperty() to
  raise an ReflectionException instead of returning NULL on failure.
  (Sebastian)
- Fixed convert.* filters to consume remaining buckets_in on flush. (Sara)
- Fixed bug in mysqli->client_version. (Georg)

13 Jul 2004, PHP 5.0.0
- Updated PCRE to provide better error handling in certain cases. (Andrei)
- Changed doc comments to require a single white space after '/**'. (Marcus)
- Fixed bug #29019 (Database not closing). (Marcus)
- Fixed bug #29008 (array_combine() does not handle non-numeric/string keys).
  (Ilia)
- Fixed bug #28999 (fixed behaviour of exec() to work as it did in 4.X). (Ilia)
- Fixed bug #28868 (Internal filter registry not thread safe). (Sara)
- Fixed bug #28851 (call_user_func_array has typo in error message). (Marcus)
- Fixed bug #28831 (ArrayObject::offsetGet() does the work of offsetUnset()).
  (Marcus)
- Fixed bug #28822 (ArrayObject::offsetExists() works inverted). (Marcus)
- Fixed bug #28789 (ReflectionProperty getValue() fails on public static
  members). (Marcus)
- Fixed bug #28771 (Segfault when using xslt and clone). (Rob)
- Fixed bug #28751 (SoapServer does not call _autoload()). (Dmitry)
- Fixed bug #28739 (array_*diff() and array_*intersect() not clearing the fci
  cache before work). (Andrey)
- Fixed bug #28721 (appendChild() and insertBefore() unset DOMText).(Rob)
- Fixed bug #28702 (SOAP does not parse WSDL service address correctly). (Dmitry)
- Fixed bug #28699 (Reflection api bugs). (Marcus)
- Fixed bug #28694 (ReflectionExtension::getFunctions() crashes PHP). (Marcus)
- Fixed bug #28512 (Allocate enough space to store MSSQL data). (Frank)
- Fixed strip_tags() to correctly handle '\0' characters. (Stefan)<|MERGE_RESOLUTION|>--- conflicted
+++ resolved
@@ -7,11 +7,8 @@
     protected property). (Stas)
   . Fixed bug #63943 (Bad warning text from strpos() on empty needle).
     (Laruence)
-<<<<<<< HEAD
   . Fixed bug #63899 (Use after scope error in zend_compile). (Laruence)
   . Fixed bug #63882 (zend_std_compare_objects crash on recursion). (Dmitry)
-  . Fixed bug #43225 (fputcsv incorrectly handles cells ending in \ followed
-    by "). (Adam)
   . Support BITMAPV5HEADER in getimagesize(). (AsamK, Lars)
 
 - Date:
@@ -54,8 +51,6 @@
 - CLI server
   . Update list of common mime types. Added webm, ogv, ogg. (Lars,
     pascalc at gmail dot com)
-=======
->>>>>>> c077074c
 
 - cURL extension:
   . Fixed bug (segfault due to libcurl connection caching). (Pierrick)
