PHP                                                                        NEWS
|||||||||||||||||||||||||||||||||||||||||||||||||||||||||||||||||||||||||||||||
?? ??? 2012, PHP 5.4.2

- CLI Server:
  . Fixed bug #61546 (functions related to current script failed when chdir() 
    in cli sapi). (Laruence, reeze.xia@gmail.com)
  . Improved performance while sending error page, this also fixed
    bug #61785 (Memory leak when access a non-exists file without router).
    (Laruence)

- CURL:
  . Fixed bug #61948 (CURLOPT_COOKIEFILE '' raises open_basedir restriction).
    (Laruence)

- Core:
<<<<<<< HEAD
  . Fixed bug #61922 (ZTS build doesn't accept zend.script_encoding config).
    (Laruence)
=======
  . Fixed bug #61730 (Segfault from array_walk modifying an array passed by
    reference). (Laruence)
>>>>>>> 7ccd5943
  . Fixed missing bound check in iptcparse(). (chris at chiappa.net)
  . Fixed bug #61827 (incorrect \e processing on Windows) (Anatoliy)
  . Fixed bug #61761 ('Overriding' a private static method with a different 
    signature causes crash). (Laruence)
  . Fixed bug #61728 (PHP crash when calling ob_start in request_shutdown 
    phase). (Laruence)
  . Fixed bug #61660 (bin2hex(hex2bin($data)) != $data). (Nikita Popov)
  . Fixed bug #61650 (ini parser crashes when using ${xxxx} ini variables
    (without apache2)). (Laruence)
  . Fixed bug #61605 (header_remove() does not remove all headers). (Laruence)
  . Fixed bug #54197 ([PATH=] sections incompatibility with user_ini.filename
    set to null). (Anatoliy)

- FPM
  . Fixed bug #61812 (Uninitialised value used in libmagic). 
    (Laruence, Gustavo)

- Libxml:
  . Fixed bug #61617 (Libxml tests failed(ht is already destroyed)).
    (Laruence)

- Zlib:
  . Fixed bug #61820 (using ob_gzhandler will complain about headers already 
    sent when no compression). (Mike)
  . Fixed bug #61443 (can't change zlib.output_compression on the fly). (Mike)

26 Apr 2012, PHP 5.4.1

- CLI Server:
  . Fixed bug #61461 (missing checks around malloc() calls). (Ilia)
  . Implemented FR #60850 (Built in web server does not set 
    $_SERVER['SCRIPT_FILENAME'] when using router). (Laruence)
  . "Connection: close" instead of "Connection: closed" (Gustavo)

- Core:
  . Fixed crash in ZTS using same class in many threads. (Johannes)
  . Fixed bug #61374 (html_entity_decode tries to decode code points that don't
    exist in ISO-8859-1). (Gustavo)
  . Fixed bug #61273 (call_user_func_array with more than 16333 arguments 
    leaks / crashes). (Laruence)
  . Fixed bug #61225 (Incorrect lexing of 0b00*+<NUM>). (Pierrick)
  . Fixed bug #61165 (Segfault - strip_tags()). (Laruence)
  . Fixed bug #61106 (Segfault when using header_register_callback). (Nikita
    Popov)
  . Fixed bug #61087 (Memory leak in parse_ini_file when specifying
    invalid scanner mode). (Nikic, Laruence)
  . Fixed bug #61072 (Memory leak when restoring an exception handler).
    (Nikic, Laruence)
  . Fixed bug #61058 (array_fill leaks if start index is PHP_INT_MAX).
    (Laruence)
  . Fixed bug #61052 (Missing error check in trait 'insteadof' clause). (Stefan)
  . Fixed bug #61011 (Crash when an exception is thrown by __autoload
    accessing a static property). (Laruence)
  . Fixed bug #61000 (Exceeding max nesting level doesn't delete numerical 
    vars). (Laruence)
  . Fixed bug #60978 (exit code incorrect). (Laruence)
  . Fixed bug #60911 (Confusing error message when extending traits). (Stefan)
  . Fixed bug #60801 (strpbrk() mishandles NUL byte). (Adam)
  . Fixed bug #60717 (Order of traits in use statement can cause a fatal
    error). (Stefan)
  . Fixed bug #60573 (type hinting with "self" keyword causes weird errors).
    (Laruence)
  . Fixed bug #60569 (Nullbyte truncates Exception $message). (Ilia)
  . Fixed bug #52719 (array_walk_recursive crashes if third param of the
    function is by reference). (Nikita Popov)
  . Improve performance of set_exception_handler while doing reset (Laruence)

- fileinfo:
  . Fix fileinfo test problems. (Anatoliy Belsky)

- FPM
  . Fixed bug #61430 (Transposed memset() params in sapi/fpm/fpm/fpm_shm.c).
    (michaelhood at gmail dot com, Ilia)

- Ibase
  . Fixed bug #60947 (Segmentation fault while executing ibase_db_info).
    (Ilia)

- Installation
  . Fixed bug #61172 (Add Apache 2.4 support). (Chris Jones)

- Intl:
  . Fixed bug #61487 (Incorrent bounds checking in grapheme_strpos).
    (Stas)

- mbstring:
  . MFH mb_ereg_replace_callback() for security enhancements. (Rui)

- mysqli
  . Fixed bug #61003 (mysql_stat() require a valid connection). (Johannes).

- mysqlnd
  . Fixed bug #60948 (mysqlnd FTBFS when -Wformat-security is enabled).
    (Johannes)

- Readline:
  . Fixed bug #61088 (Memory leak in readline_callback_handler_install).
    (Nikic, Laruence)

- Session
  . Fixed bug #60634 (Segmentation fault when trying to die() in 
    SessionHandler::write()). (Ilia)

- SOAP
  . Fixed bug #61423 (gzip compression fails). (Ilia)
  . Fixed bug #60887 (SoapClient ignores user_agent option and sends no
    User-Agent header). (carloschilazo at gmail dot com)
  . Fixed bug #60842, #51775 (Chunked response parsing error when 
    chunksize length line is > 10 bytes). (Ilia)
  . Fixed bug #49853 (Soap Client stream context header option ignored).
    (Dmitry)

- PDO
  . Fixed bug #61292 (Segfault while calling a method on an overloaded PDO 
    object). (Laruence)

- PDO_mysql
  . Fixed bug #61207 (PDO::nextRowset() after a multi-statement query doesn't
    always work). (Johannes)
  . Fixed bug #61194 (PDO should export compression flag with myslqnd).
    (Johannes)

- PDO_odbc
  . Fixed bug #61212 (PDO ODBC Segfaults on SQL_SUCESS_WITH_INFO). (Ilia)

- Phar
  . Fixed bug #61184 (Phar::webPhar() generates headers with trailing NUL
    bytes). (Nikita Popov)

- Reflection:
  . Fixed bug #60968 (Late static binding doesn't work with 
    ReflectionMethod::invokeArgs()). (Laruence)

- SPL:
  . Fixed bug #61453 (SplObjectStorage does not identify objects correctly).
    (Gustavo)
  . Fixed bug #61347 (inconsistent isset behavior of Arrayobject). (Laruence)

- Standard:
  . Fixed memory leak in substr_replace. (Pierrick)
  . Make max_file_uploads ini directive settable outside of php.ini (Rasmus)
  . Fixed bug #61409 (Bad formatting on phpinfo()). (Jakub Vrana)
  . Fixed bug #60222 (time_nanosleep() does validate input params). (Ilia)
  . Fixed bug #60106 (stream_socket_server silently truncates long unix socket
    paths). (Ilia)

- XMLRPC:
  . Fixed bug #61264 (xmlrpc_parse_method_descriptions leaks temporary
    variable). (Nikita Popov)
  . Fixed bug #61097 (Memory leak in xmlrpc functions copying zvals). (Nikita
    Popov)

- Zlib:
  . Fixed bug #61306 (initialization of global inappropriate for ZTS). (Gustavo)
  . Fixed bug #61287 (A particular string fails to decompress). (Mike)
  . Fixed bug #61139 (gzopen leaks when specifying invalid mode). (Nikita Popov)

01 Mar 2012, PHP 5.4.0 

- Installation:
  . autoconf 2.59+ is now supported (and required) for generating the
    configure script with ./buildconf. Autoconf 2.60+ is desirable
    otherwise the configure help order may be incorrect.  (Rasmus, Chris Jones)

- Removed legacy features:
  . break/continue $var syntax. (Dmitry)
  . Safe mode and all related php.ini options. (Kalle)
  . register_globals and register_long_arrays php.ini options. (Kalle)
  . import_request_variables(). (Kalle)
  . allow_call_time_pass_reference. (Pierrick)
  . define_syslog_variables php.ini option and its associated function. (Kalle)
  . highlight.bg php.ini option. (Kalle)
  . safe_mode, safe_mode_gid, safe_mode_include_dir,
    safe_mode_exec_dir, safe_mode_allowed_env_vars and
    safe_mode_protected_env_vars php.ini options.
  . zend.ze1_compatibility_mode php.ini option.
  . Session bug compatibility mode (session.bug_compat_42 and
    session.bug_compat_warn php.ini options). (Kalle)
  . session_is_registered(), session_register() and session_unregister()
    functions. (Kalle)
  . y2k_compliance php.ini option. (Kalle)
  . magic_quotes_gpc, magic_quotes_runtime and magic_quotes_sybase
    php.ini options. get_magic_quotes_gpc, get_magic_quotes_runtime are kept
    but always return false, set_magic_quotes_runtime raises an
    E_CORE_ERROR. (Pierrick, Pierre)
  . Removed support for putenv("TZ=..") for setting the timezone. (Derick)
  . Removed the timezone guessing algorithm in case the timezone isn't set with
    date.timezone or date_default_timezone_set(). Instead of a guessed
    timezone, "UTC" is now used instead. (Derick)

- Moved extensions to PECL:
  . ext/sqlite.  (Note: the ext/sqlite3 and ext/pdo_sqlite extensions are
    not affected) (Johannes)

- General improvements:
  . Added short array syntax support ([1,2,3]), see UPGRADING guide for full
    details. (rsky0711 at gmail . com, sebastian.deutsch at 9elements . com,
    Pierre)
  . Added binary number format (0b001010). (Jonah dot Harris at gmail dot com)
  . Added support for Class::{expr}() syntax (Pierrick)
  . Added multibyte support by default. Previously PHP had to be compiled
    with --enable-zend-multibyte.  Now it can be enabled or disabled through
    the zend.multibyte directive in php.ini. (Dmitry)
  . Removed compile time dependency from ext/mbstring (Dmitry)
  . Added support for Traits. (Stefan, with fixes by Dmitry and Laruence)
  . Added closure $this support back. (Stas)
  . Added array dereferencing support. (Felipe)
  . Added callable typehint. (Hannes)
  . Added indirect method call through array. FR #47160. (Felipe)
  . Added DTrace support. (David Soria Parra)
  . Added class member access on instantiation (e.g. (new foo)->bar()) support.
    (Felipe)
  . <?= is now always available regardless of the short_open_tag setting. (Rasmus)
  . Implemented Zend Signal Handling (configurable option --enable-zend-signals, 
    off by default). (Lucas Nealan, Arnaud Le Blanc, Brian Shire, Ilia)
  . Improved output layer, see README.NEW-OUTPUT-API for internals. (Mike)
  . Improved UNIX build system to allow building multiple PHP binary SAPIs and
    one SAPI module the same time. FR #53271, FR #52419. (Jani)
  . Implemented closure rebinding as parameter to bindTo. (Gustavo Lopes)
  . Improved the warning message of incompatible arguments. (Laruence)
  . Improved ternary operator performance when returning arrays. (Arnaud, Dmitry)
  . Changed error handlers to only generate docref links when the docref_root 
    php.ini setting is not empty. (Derick)
  . Changed silent conversion of array to string to produce a notice. (Patrick)
  . Changed default encoding from ISO-8859-1 to UTF-8 when not specified in
    htmlspecialchars and htmlentities. (Rasmus)
  . Changed casting of null/''/false into an Object when adding a property
    from E_STRICT into a warning. (Scott)
  . Changed E_ALL to include E_STRICT. (Stas)
  . Disabled Windows CRT warning by default, can be enabled again using the
    php.ini directive windows_show_crt_warnings. (Pierre)
  . Fixed bug #55378: Binary number literal returns float number though its
    value is small enough. (Derick)

- Improved Zend Engine memory usage: (Dmitry)
  . Improved parse error messages. (Felipe)
  . Replaced zend_function.pass_rest_by_reference by
    ZEND_ACC_PASS_REST_BY_REFERENCE in zend_function.fn_flags.
  . Replaced zend_function.return_reference by ZEND_ACC_RETURN_REFERENCE
    in zend_function.fn_flags.
  . Removed zend_arg_info.required_num_args as it was only needed for internal
    functions. Now the first arg_info for internal functions (which has special
    meaning) is represented by the zend_internal_function_info structure.
  . Moved zend_op_array.size, size_var, size_literal, current_brk_cont,
    backpatch_count into CG(context) as they are used only during compilation.
  . Moved zend_op_array.start_op into EG(start_op) as it's used only for
    'interactive' execution of a single top-level op-array.
  . Replaced zend_op_array.done_pass_two by ZEND_ACC_DONE_PASS_TWO in
    zend_op_array.fn_flags.
  . op_array.vars array is trimmed (reallocated) during pass_two.
  . Replaced zend_class_entry.constants_updated by ZEND_ACC_CONSTANTS_UPDATED
    in zend_class_entry.ce_flags.
  . Reduced the size of zend_class_entry by sharing the same memory space
    by different information for internal and user classes.
    See zend_class_entry.info union.
  . Reduced size of temp_variable.

- Improved Zend Engine - performance tweaks and optimizations: (Dmitry)
  . Inlined most probable code-paths for arithmetic operations directly into
    executor.
  . Eliminated unnecessary iterations during request startup/shutdown.
  . Changed $GLOBALS into a JIT autoglobal, so it's initialized only if used.
    (this may affect opcode caches!)
  . Improved performance of @ (silence) operator.
  . Simplified string offset reading. Given $str="abc" then $str[1][0] is now
    a legal construct.
  . Added caches to eliminate repeatable run-time bindings of functions,
    classes, constants, methods and properties.
  . Added concept of interned strings. All strings constants known at compile
    time are allocated in a single copy and never changed.
  . ZEND_RECV now always has IS_CV as its result.
  . ZEND_CATCH now has to be used only with constant class names.
  . ZEND_FETCH_DIM_? may fetch array and dimension operands in different order.
  . Simplified ZEND_FETCH_*_R operations. They can't be used with the
    EXT_TYPE_UNUSED flag any more. This is a very rare and useless case.
    ZEND_FREE might be required after them instead.
  . Split ZEND_RETURN into two new instructions ZEND_RETURN and
    ZEND_RETURN_BY_REF.
  . Optimized access to global constants using values with pre-calculated
    hash_values from the literals table.
  . Optimized access to static properties using executor specialization.
    A constant class name may be used as a direct operand of ZEND_FETCH_*
    instruction without previous ZEND_FETCH_CLASS.
  . zend_stack and zend_ptr_stack allocation is delayed until actual usage.

- Other improvements to Zend Engine:
  . Added an optimization which saves memory and emalloc/efree calls for empty
    HashTables. (Stas, Dmitry)
  . Added ability to reset user opcode handlers (Yoram).
  . Changed the structure of op_array.opcodes. The constant values are moved from
    opcode operands into a separate literal table. (Dmitry)
  . Fixed (disabled) inline-caching for ZEND_OVERLOADED_FUNCTION methods.
    (Dmitry)

- Improved core functions:
  . Enforce an extended class' __construct arguments to match the
    abstract constructor in the base class.
  . Disallow reusing superglobal names as parameter names.
  . Added optional argument to debug_backtrace() and debug_print_backtrace()
    to limit the amount of stack frames returned. (Sebastian, Patrick)
  . Added hex2bin() function. (Scott)
  . number_format() no longer truncates multibyte decimal points and thousand
    separators to the first byte. FR #53457. (Adam)
  . Added support for object references in recursive serialize() calls.
    FR #36424. (Mike)
  . Added support for SORT_NATURAL and SORT_FLAG_CASE in array
    sort functions (sort, rsort, ksort, krsort, asort, arsort and
    array_multisort). FR#55158 (Arpad)
  . Added stream metadata API support and stream_metadata() stream class
    handler. (Stas)
  . User wrappers can now define a stream_truncate() method that responds
    to truncation, e.g. through ftruncate(). FR #53888. (Gustavo)
  . Improved unserialize() performance.
    (galaxy dot mipt at gmail dot com, Kalle)
  . Changed array_combine() to return empty array instead of FALSE when both
    parameter arrays are empty. FR #34857. (joel.perras@gmail.com)
  . Fixed bug #61095 (Incorect lexing of 0x00*+<NUM>). (Etienne)
  . Fixed bug #60965 (Buffer overflow on htmlspecialchars/entities with
    $double=false). (Gustavo)
  . Fixed bug #60895 (Possible invalid handler usage in windows random
    functions). (Pierre)
  . Fixed bug #60879 (unserialize() Does not invoke __wakeup() on object).
    (Pierre, Steve)
  . Fixed bug #60825 (Segfault when running symfony 2 tests).
    (Dmitry, Laruence)
  . Fixed bug #60627 (httpd.worker segfault on startup with php_value).
  . Fixed bug #60613 (Segmentation fault with $cls->{expr}() syntax). (Dmitry)
  . Fixed bug #60611 (Segmentation fault with Cls::{expr}() syntax). (Laruence)
    (Laruence)
  . Fixed bug #60558 (Invalid read and writes). (Laruence)
  . Fixed bug #60444 (Segmentation fault with include & class extending).
    (Laruence, Dmitry).
  . Fixed bug #60362 (non-existent sub-sub keys should not have values).
    (Laruence, alan_k, Stas)
  . Fixed bug #60350 (No string escape code for ESC (ascii 27), normally \e).
    (php at mickweiss dot com)
  . Fixed bug #60321 (ob_get_status(true) no longer returns an array when
    buffer is empty). (Pierrick)
  . Fixed bug #60282 (Segfault when using ob_gzhandler() with open buffers).
    (Laruence)
  . Fixed bug #60240 (invalid read/writes when unserializing specially crafted
    strings). (Mike)
  . Fixed bug #60227 (header() cannot detect the multi-line header with
     CR(0x0D)). (rui)
  . Fixed bug #60174 (Notice when array in method prototype error).
    (Laruence)
  . Fixed bug #60169 (Conjunction of ternary and list crashes PHP).
    (Laruence)
  . Fixed bug #60038 (SIGALRM cause segfault in php_error_cb). (Laruence)
    (klightspeed at netspace dot net dot au)
  . Fixed bug #55871 (Interruption in substr_replace()). (Stas)
  . Fixed bug #55801 (Behavior of unserialize has changed). (Mike)
  . Fixed bug #55758 (Digest Authenticate missed in 5.4) . (Laruence)
  . Fixed bug #55748 (multiple NULL Pointer Dereference with zend_strndup())
    (CVE-2011-4153). (Stas)
  . Fixed bug #55124 (recursive mkdir fails with current (dot) directory in path).
    (Pierre)
  . Fixed bug #55084 (Function registered by header_register_callback is
    called only once per process). (Hannes)
  . Implement FR #54514 (Get php binary path during script execution).
    (Laruence)
  . Fixed bug #52211 (iconv() returns part of string on error). (Felipe)
  . Fixed bug #51860 (Include fails with toplevel symlink to /). (Dmitry)

- Improved generic SAPI support: 
  . Added $_SERVER['REQUEST_TIME_FLOAT'] to include microsecond precision. 
    (Patrick)
  . Added header_register_callback() which is invoked immediately
    prior to the sending of headers and after default headers have
    been added. (Scott)
  . Added http_response_code() function. FR #52555. (Paul Dragoonis, Kalle)
  . Fixed bug #55500 (Corrupted $_FILES indices lead to security concern).
    (CVE-2012-1172). (Stas)
  . Fixed bug #54374 (Insufficient validating of upload name leading to 
    corrupted $_FILES indices). (CVE-2012-1172). (Stas, lekensteyn at gmail dot com)

- Improved CLI SAPI:
  . Added built-in web server that is intended for testing purpose. 
    (Moriyoshi, Laruence, and fixes by Pierre, Derick, Arpad,
    chobieee at gmail dot com)
  . Added command line option --rz <name> which shows information of the
    named Zend extension. (Johannes)
  . Interactive readline shell improvements: (Johannes)
    . Added "cli.pager" php.ini setting to set a pager for output.
    . Added "cli.prompt" php.ini setting to configure the shell prompt.
    . Added shortcut #inisetting=value to change php.ini settings at run-time.
    . Changed shell not to terminate on fatal errors.
    . Interactive shell works with shared readline extension. FR #53878.

- Improved CGI/FastCGI SAPI: (Dmitry)
  . Added apache compatible functions: apache_child_terminate(),
    getallheaders(), apache_request_headers() and apache_response_headers()
  . Improved performance of FastCGI request parsing.
  . Fixed reinitialization of SAPI callbacks after php_module_startup().
    (Dmitry)

- Improved PHP-FPM SAPI:
  . Removed EXPERIMENTAL flag. (fat)
  . Fixed bug #60659 (FPM does not clear auth_user on request accept).
    (bonbons at linux-vserver dot org)

- Improved Litespeed SAPI:
  . Fixed bug #55769 (Make Fails with "Missing Separator" error). (Adam)

- Improved Date extension:
  . Added the + modifier to parseFromFormat to allow trailing text in the
    string to parse without throwing an error. (Stas, Derick)

- Improved DBA extension:
  . Added Tokyo Cabinet abstract DB support. (Michael Maclean)
  . Added Berkeley DB 5 support. (Johannes, Chris Jones)

- Improved DOM extension:
  . Added the ability to pass options to loadHTML (Chregu, fxmulder at gmail dot com)

- Improved filesystem functions:
  . scandir() now accepts SCANDIR_SORT_NONE as a possible sorting_order value.
    FR #53407. (Adam)

- Improved HASH extension:
  . Added Jenkins's one-at-a-time hash support. (Martin Jansen)
  . Added FNV-1 hash support. (Michael Maclean)
  . Made Adler32 algorithm faster. FR #53213. (zavasek at yandex dot ru)
  . Removed Salsa10/Salsa20, which are actually stream ciphers (Mike)
  . Fixed bug #60221 (Tiger hash output byte order) (Mike)

- Improved intl extension:
  . Added Spoofchecker class, allows checking for visibly confusable characters and
    other security issues. (Scott)
  . Added Transliterator class, allowing transliteration of strings. 
    (Gustavo)
  . Added support for UTS #46. (Gustavo)
  . Fixed build on Fedora 15 / Ubuntu 11. (Hannes)
  . Fixed bug #55562 (grapheme_substr() returns false on big length). (Stas)

- Improved JSON extension:
  . Added new json_encode() option JSON_UNESCAPED_UNICODE. FR #53946.
    (Alexander, Gwynne)
  . Added JsonSerializable interface. (Sara)
  . Added JSON_BIGINT_AS_STRING, extended json_decode() sig with $options.
    (Sara)
  . Added support for JSON_NUMERIC_CHECK option in json_encode() that converts
    numeric strings to integers. (Ilia)
  . Added new json_encode() option JSON_UNESCAPED_SLASHES. FR #49366. (Adam)
  . Added new json_encode() option JSON_PRETTY_PRINT. FR #44331. (Adam)

- Improved LDAP extension:
  . Added paged results support. FR #42060. (ando@OpenLDAP.org,
    iarenuno@eteo.mondragon.edu, jeanseb@au-fil-du.net, remy.saissy@gmail.com)

- Improved mbstring extension:
  . Added Shift_JIS/UTF-8 Emoji (pictograms) support. (Rui)
  . Added JIS X0213:2004 (Shift_JIS-2004, EUC-JP-2004, ISO-2022-JP-2004)
    support. (Rui)
  . Ill-formed UTF-8 check for security enhancements. (Rui)
  . Added MacJapanese (Shift_JIS) and gb18030 encoding support. (Rui)
  . Added encode/decode in hex format to mb_[en|de]code_numericentity(). (Rui)
  . Added user JIS X0213:2004 (Shift_JIS-2004, EUC-JP-2004, ISO-2022-JP-2004)
    support. (Rui)
  . Added the user defined area for CP936 and CP950 (Rui).
  . Fixed bug #60306 (Characters lost while converting from cp936 to utf8).
    (Laruence)

- Improved MySQL extensions:
  . MySQL: Deprecated mysql_list_dbs(). FR #50667. (Andrey)
  . mysqlnd: Added named pipes support. FR #48082. (Andrey)
  . MySQLi: Added iterator support in MySQLi. mysqli_result implements
    Traversable. (Andrey, Johannes)
  . PDO_mysql: Removed support for linking with MySQL client libraries older
    than 4.1. (Johannes)
  . ext/mysql, mysqli and pdo_mysql now use mysqlnd by default. (Johannes)
  . Fixed bug #55473 (mysql_pconnect leaks file descriptors on reconnect). 
    (Andrey, Laruence)
  . Fixed bug #55653 (PS crash with libmysql when binding same variable as 
    param and out). (Laruence)

- Improved OpenSSL extension:
  . Added AES support. FR #48632. (yonas dot y at gmail dot com, Pierre)
  . Added no padding option to openssl_encrypt()/openssl_decrypt(). (Scott)
  . Use php's implementation for Windows Crypto API in
    openssl_random_pseudo_bytes. (Pierre)
  . On error in openssl_random_pseudo_bytes() made sure we set strong result
    to false. (Scott)
  . Fixed possible attack in SSL sockets with SSL 3.0 / TLS 1.0.
    CVE-2011-3389. (Scott)
  . Fixed bug #61124 (Crash when decoding an invalid base64 encoded string).
    (me at ktamura dot com, Scott)

- Improved PDO:
  . Fixed PDO objects binary incompatibility. (Dmitry)

- PDO DBlib driver:
  . Added nextRowset support.
  . Fixed bug #50755 (PDO DBLIB Fails with OOM).

- Improved PostgreSQL extension:
  . Added support for "extra" parameter for PGNotify().
    (r dot i dot k at free dot fr, Ilia)

- Improved PCRE extension:
  . Changed third parameter of preg_match_all() to optional. FR #53238. (Adam)

- Improved Readline extension:
  . Fixed bug #54450 (Enable callback support when built against libedit).
    (fedora at famillecollet dot com, Hannes)

- Improved Reflection extension:
  . Added ReflectionClass::newInstanceWithoutConstructor() to create a new
    instance of a class without invoking its constructor. FR #55490.
    (Sebastian)
  . Added ReflectionExtension::isTemporary() and
    ReflectionExtension::isPersistent() methods. (Johannes)
  . Added ReflectionZendExtension class. (Johannes)
  . Added ReflectionClass::isCloneable(). (Felipe)

- Improved Session extension:
  . Expose session status via new function, session_status (FR #52982) (Arpad)
  . Added support for object-oriented session handlers. (Arpad)
  . Added support for storing upload progress feedback in session data. (Arnaud)
  . Changed session.entropy_file to default to /dev/urandom or /dev/arandom if
    either is present at compile time. (Rasmus)
  . Fixed bug #60860 (session.save_handler=user without defined function core
    dumps). (Felipe)
  . Implement FR #60551 (session_set_save_handler should support a core's
    session handler interface). (Arpad)
  . Fixed bug #60640 (invalid return values). (Arpad)

- Improved SNMP extension (Boris Lytochkin):
  . Added OO API. FR #53594 (php-snmp rewrite).
  . Sanitized return values of existing functions. Now it returns FALSE on
    failure.
  . Allow ~infinite OIDs in GET/GETNEXT/SET queries. Autochunk them to max_oids
    upon request.
  . Introducing unit tests for extension with ~full coverage.
  . IPv6 support. (FR #42918)
  . Way of representing OID value can now be changed when SNMP_VALUE_OBJECT
    is used for value output mode. Use or'ed SNMP_VALUE_LIBRARY(default if
    not specified) or SNMP_VALUE_PLAIN. (FR #54502)
  . Fixed bug #60749 (SNMP module should not strip non-standard SNMP port
    from hostname). (Boris Lytochkin)
  . Fixed bug #60585 (php build fails with USE flag snmp when IPv6 support
    is disabled). (Boris Lytochkin)
  . Fixed bug #53862 (snmp_set_oid_output_format does not allow returning to default)
  . Fixed bug #46065 (snmp_set_quick_print() persists between requests)
  . Fixed bug #45893 (Snmp buffer limited to 2048 char)
  . Fixed bug #44193 (snmp v3 noAuthNoPriv doesn't work)

- Improved SOAP extension:
  . Added new SoapClient option "keep_alive". FR #60329. (Pierrick)
  . Fixed basic HTTP authentication for WSDL sub requests. (Dmitry)

- Improved SPL extension:
  . Added RegexIterator::getRegex() method. (Joshua Thijssen)
  . Added SplObjectStorage::getHash() hook. (Etienne)
  . Added CallbackFilterIterator and RecursiveCallbackFilterIterator. (Arnaud)
  . Added missing class_uses(..) as pointed out by #55266 (Stefan)
  . Immediately reject wrong usages of directories under Spl(Temp)FileObject
    and friends. (Etienne, Pierre)
  . FilesystemIterator, GlobIterator and (Recursive)DirectoryIterator now use
    the default stream context. (Hannes)
  . Fixed bug #60201 (SplFileObject::setCsvControl does not expose third
    argument via Reflection). (Peter)
  . Fixed bug #55287 (spl_classes() not includes CallbackFilter classes)
    (sasezaki at gmail dot com, salathe)

- Improved Sysvshm extension:
  . Fixed bug #55750 (memory copy issue in sysvshm extension).
    (Ilia, jeffhuang9999 at gmail dot com)

- Improved Tidy extension:
  . Fixed bug #54682 (Tidy::diagnose() NULL pointer dereference).
    (Maksymilian Arciemowicz, Felipe)

- Improved Tokenizer extension:
  . Fixed bug #54089 (token_get_all with regards to __halt_compiler is
    not binary safe). (Nikita Popov)

- Improved XSL extension:
  . Added XsltProcessor::setSecurityPrefs($options) and getSecurityPrefs() to
    define forbidden operations within XSLT stylesheets, default is not to
    enable write operations from XSLT. Bug #54446 (Chregu, Nicolas Gregoire)
  . XSL doesn't stop transformation anymore, if a PHP function can't be called
    (Christian)

- Improved ZLIB extension:
  . Re-implemented non-file related functionality. (Mike)
  . Fixed bug #55544 (ob_gzhandler always conflicts with zlib.output_compression).
    (Mike)

26 Apr 2012, PHP 5.3.11

- Core:
  . Fixed bug #61605 (header_remove() does not remove all headers).
    (Laruence)
  . Fixed bug #61541 (Segfault when using ob_* in output_callback).
    (reeze.xia@gmail.com)
  . Fixed bug #61273 (call_user_func_array with more than 16333 arguments
    leaks / crashes). (Laruence)
  . Fixed bug #61165 (Segfault - strip_tags()). (Laruence)
  . Improved max_input_vars directive to check nested variables (Dmitry).
  . Fixed bug #61095 (Incorect lexing of 0x00*+<NUM>). (Etienne)
  . Fixed bug #61087 (Memory leak in parse_ini_file when specifying
    invalid scanner mode). (Nikic, Laruence)
  . Fixed bug #61072 (Memory leak when restoring an exception handler).
    (Nikic, Laruence)
  . Fixed bug #61058 (array_fill leaks if start index is PHP_INT_MAX).
    (Laruence)
  . Fixed bug #61043 (Regression in magic_quotes_gpc fix for CVE-2012-0831).
    (Ondřej Surý)
  . Fixed bug #61000 (Exceeding max nesting level doesn't delete numerical
    vars). (Laruence)
  . Fixed bug #60895 (Possible invalid handler usage in windows random
    functions). (Pierre)
  . Fixed bug #60825 (Segfault when running symfony 2 tests).
    (Dmitry, Laruence)
  . Fixed bug #60801 (strpbrk() mishandles NUL byte). (Adam)
  . Fixed bug #60569 (Nullbyte truncates Exception $message). (Ilia)
  . Fixed bug #60227 (header() cannot detect the multi-line header with CR).
    (rui, Gustavo)
  . Fixed bug #60222 (time_nanosleep() does validate input params). (Ilia)
  . Fixed bug #54374 (Insufficient validating of upload name leading to 
    corrupted $_FILES indices). (CVE-2012-1172). (Stas, lekensteyn at
    gmail dot com, Pierre)
  . Fixed bug #52719 (array_walk_recursive crashes if third param of the
    function is by reference). (Nikita Popov)
  . Fixed bug #51860 (Include fails with toplevel symlink to /). (Dmitry)

- DOM
  . Added debug info handler to DOM objects. (Gustavo, Joey Smith)

- FPM
  . Fixed bug #61430 (Transposed memset() params in sapi/fpm/fpm/fpm_shm.c).
    (michaelhood at gmail dot com, Ilia)

- Ibase
  . Fixed bug #60947 (Segmentation fault while executing ibase_db_info).
    (Ilia)

- Installation
  . Fixed bug #61172 (Add Apache 2.4 support). (Chris Jones)

- Fileinfo
  . Fixed bug #61173 (Unable to detect error from finfo constructor). (Gustavo)

- Firebird Database extension (ibase):
  . Fixed bug #60802 (ibase_trans() gives segfault when passing params).

- Libxml:
  . Fixed bug #61617 (Libxml tests failed(ht is already destroyed)).
    (Laruence)
  . Fixed bug #61367 (open_basedir bypass using libxml RSHUTDOWN). 
    (Tim Starling)

- mysqli
  . Fixed bug #61003 (mysql_stat() require a valid connection). (Johannes).

- PDO_mysql
  . Fixed bug #61207 (PDO::nextRowset() after a multi-statement query doesn't
    always work). (Johannes)
  . Fixed bug #61194 (PDO should export compression flag with myslqnd).
    (Johannes)

- PDO_odbc 
  . Fixed bug #61212 (PDO ODBC Segfaults on SQL_SUCESS_WITH_INFO). (Ilia)

- PDO_pgsql
  . Fixed bug #61267 (pdo_pgsql's PDO::exec() returns the number of SELECTed
    rows on postgresql >= 9). (ben dot pineau at gmail dot com)

- PDO_Sqlite extension:
  . Add createCollation support. (Damien)

- Phar:
  . Fixed bug #61184 (Phar::webPhar() generates headers with trailing NUL
    bytes). (Nikic)

- PHP-FPM SAPI:
  . Fixed bug #60811 (php-fpm compilation problem). (rasmus)

- Readline:
  . Fixed bug #61088 (Memory leak in readline_callback_handler_install).
    (Nikic, Laruence)
  . Add open_basedir checks to readline_write_history and readline_read_history.
    (Rasmus, reported by Mateusz Goik)

- Reflection:
  . Fixed bug #61388 (ReflectionObject:getProperties() issues invalid reads
    when get_properties returns a hash table with (inaccessible) dynamic
    numeric properties). (Gustavo)
  . Fixed bug #60968 (Late static binding doesn't work with 
    ReflectionMethod::invokeArgs()). (Laruence)

- SOAP
  . Fixed basic HTTP authentication for WSDL sub requests. (Dmitry)
  . Fixed bug #60887 (SoapClient ignores user_agent option and sends no
    User-Agent header). (carloschilazo at gmail dot com)
  . Fixed bug #60842, #51775 (Chunked response parsing error when 
    chunksize length line is > 10 bytes). (Ilia)
  . Fixed bug #49853 (Soap Client stream context header option ignored).
    (Dmitry)

- SPL
  . Fixed memory leak when calling SplFileInfo's constructor twice. (Felipe)
  . Fixed bug #61418 (Segmentation fault when DirectoryIterator's or
    FilesystemIterator's iterators are requested more than once without
    having had its dtor callback called in between). (Gustavo)
  . Fixed bug #61347 (inconsistent isset behavior of Arrayobject). (Laruence)
  . Fixed bug #61326 (ArrayObject comparison). (Gustavo)

- SQLite3 extension:
  . Add createCollation() method. (Brad Dewar)

- Session:
  . Fixed bug #60860 (session.save_handler=user without defined function core
    dumps). (Felipe)
  . Fixed bug #60634 (Segmentation fault when trying to die() in
    SessionHandler::write()). (Ilia)

- Streams:
  . Fixed bug #61371 (stream_context_create() causes memory leaks on use
    streams_socket_create). (Gustavo)
  . Fixed bug #61253 (Wrappers opened with errors concurrency problem on ZTS).
    (Gustavo)
  . Fixed bug #61115 (stream related segfault on fatal error in
    php_stream_context_link). (Gustavo)
  . Fixed bug #60817 (stream_get_line() reads from stream even when there is
    already sufficient data buffered). stream_get_line() now behaves more like
    fgets(), as is documented. (Gustavo)
  . Further fix for bug #60455 (stream_get_line misbehaves if EOF is not
    detected together with the last read). (Gustavo)
  . Fixed bug #60106 (stream_socket_server silently truncates long unix
    socket paths). (Ilia)

- Tidy:
  . Fixed bug #54682 (tidy null pointer dereference). (Tony, David Soria Parra)

- XMLRPC:
  . Fixed bug #61264 (xmlrpc_parse_method_descriptions leaks temporary
    variable). (Nikita Popov)
  . Fixed bug #61097 (Memory leak in xmlrpc functions copying zvals). (Nikic)

- Zlib:
  . Fixed bug #61139 (gzopen leaks when specifying invalid mode). (Nikic)

02 Feb 2012, PHP 5.3.10

- Core:
  . Fixed arbitrary remote code execution vulnerability reported by Stefan 
    Esser, CVE-2012-0830. (Stas, Dmitry)

10 Jan 2012, PHP 5.3.9

- Core:
  . Added max_input_vars directive to prevent attacks based on hash collisions
    (CVE-2011-4885) (Dmitry).
  . Fixed bug #60205 (possible integer overflow in content_length). (Laruence)
  . Fixed bug #60139 (Anonymous functions create cycles not detected by the
    GC). (Dmitry)
  . Fixed bug #60138 (GC crash with referenced array in RecursiveArrayIterator)
    (Dmitry).
  . Fixed bug #60120 (proc_open's streams may hang with stdin/out/err when 
    the data exceeds or is equal to 2048 bytes). (Pierre, Pascal Borreli)
  . Fixed bug #60099 (__halt_compiler() works in braced namespaces). (Felipe)
  . Fixed bug #60019 (Function time_nanosleep() is undefined on OS X). (Ilia)
  . Fixed bug #55874 (GCC does not provide __sync_fetch_and_add on some archs).
    (klightspeed at netspace dot net dot au)
  . Fixed bug #55798 (serialize followed by unserialize with numeric object
    prop. gives integer prop). (Gustavo)
  . Fixed bug #55749 (TOCTOU issue in getenv() on Windows builds). (Pierre)
  . Fixed bug #55707 (undefined reference to `__sync_fetch_and_add_4' on Linux
    parisc). (Felipe)
  . Fixed bug #55674 (fgetcsv & str_getcsv skip empty fields in some
    tab-separated records). (Laruence)
  . Fixed bug #55649 (Undefined function Bug()). (Laruence)
  . Fixed bug #55622 (memory corruption in parse_ini_string). (Pierre)
  . Fixed bug #55576 (Cannot conditionally move uploaded file without race
    condition). (Gustavo)
  . Fixed bug #55510: $_FILES 'name' missing first character after upload.
    (Arpad)
  . Fixed bug #55509 (segfault on x86_64 using more than 2G memory). (Laruence)
  . Fixed bug #55504 (Content-Type header is not parsed correctly on
    HTTP POST request). (Hannes)
  . Fixed bug #55475 (is_a() triggers autoloader, new optional 3rd argument to
    is_a and is_subclass_of). (alan_k)
  . Fixed bug #52461 (Incomplete doctype and missing xmlns). 
    (virsacer at web dot de, Pierre)
  . Fixed bug #55366 (keys lost when using substr_replace an array). (Arpad)
  . Fixed bug #55273 (base64_decode() with strict rejects whitespace after
    pad). (Ilia)
  . Fixed bug #52624 (tempnam() by-pass open_basedir with nonnexistent
    directory). (Felipe)
  . Fixed bug #50982 (incorrect assumption of PAGE_SIZE size). (Dmitry)
  . Fixed invalid free in call_user_method() function. (Felipe)
  . Fixed bug #43200 (Interface implementation / inheritence not possible in
    abstract classes). (Felipe)


- BCmath:
  . Fixed bug #60377 (bcscale related crashes on 64bits platforms). (shm)

- Calendar:
  . Fixed bug #55797 (Integer overflow in SdnToGregorian leads to segfault (in
    optimized builds). (Gustavo)

- cURL:
  . Fixed bug #60439 (curl_copy_handle segfault when used with
    CURLOPT_PROGRESSFUNCTION). (Pierrick)
  . Fixed bug #54798 (Segfault when CURLOPT_STDERR file pointer is closed
    before calling curl_exec). (Hannes)
  . Fixed issues were curl_copy_handle() would sometimes lose copied
    preferences. (Hannes)

- DateTime:
  . Fixed bug #60373 (Startup errors with log_errors on cause segfault).
    (Derick)
  . Fixed bug #60236 (TLA timezone dates are not converted properly from
    timestamp). (Derick)
  . Fixed bug #55253 (DateTime::add() and sub() result -1 hour on objects with
    time zone type 2). (Derick)
  . Fixed bug #54851 (DateTime::createFromFormat() doesn't interpret "D").
    (Derick)
  . Fixed bug #53502 (strtotime with timezone memory leak). (Derick)
  . Fixed bug #52062 (large timestamps with DateTime::getTimestamp and
    DateTime::setTimestamp). (Derick)
  . Fixed bug #51994 (date_parse_from_format is parsing invalid date using 'yz'
    format). (Derick)
  . Fixed bug #52113 (Seg fault while creating (by unserialization)
    DatePeriod). (Derick)
  . Fixed bug #48476 (cloning extended DateTime class without calling
    parent::__constr crashed PHP). (Hannes)

- EXIF:
  . Fixed bug #60150 (Integer overflow during the parsing of invalid exif
    header). (CVE-2011-4566) (Stas, flolechaud at gmail dot com)

- Fileinfo:
  . Fixed bug #60094 (C++ comment fails in c89). (Laruence)
  . Fixed possible memory leak in finfo_open(). (Felipe)
  . Fixed memory leak when calling the Finfo constructor twice. (Felipe)

- Filter:
  . Fixed Bug #55478 (FILTER_VALIDATE_EMAIL fails with internationalized 
    domain name addresses containing >1 -). (Ilia)

- FTP:
  . Fixed bug #60183 (out of sync ftp responses). (bram at ebskamp dot me,
    rasmus)

- Gd:
  . Fixed bug #60160 (imagefill() doesn't work correctly
    for small images). (Florian)

- Intl:
  . Fixed bug #60192 (SegFault when Collator not constructed
    properly). (Florian)
  . Fixed memory leak in several Intl locale functions. (Felipe)

- Json:
  . Fixed bug #55543 (json_encode() with JSON_NUMERIC_CHECK fails on objects
    with numeric string properties). (Ilia, dchurch at sciencelogic dot com)

- Mbstring:
  . Fixed possible crash in mb_ereg_search_init() using empty pattern. (Felipe)

- MS SQL:
  . Fixed bug #60267 (Compile failure with freetds 0.91). (Felipe)

- MySQL:
  . Fixed bug #55550 (mysql.trace_mode miscounts result sets). (Johannes)

- MySQLi extension:
  . Fixed bug #55859 (mysqli->stat property access gives error). (Andrey)
  . Fixed bug #55582 (mysqli_num_rows() returns always 0 for unbuffered, when
    mysqlnd is used). (Andrey)
  . Fixed bug #55703 (PHP crash when calling mysqli_fetch_fields). 
    (eran at zend dot com, Laruence)

- mysqlnd
  . Fixed bug #55609 (mysqlnd cannot be built shared). (Johannes)
  . Fixed bug #55067 (MySQL doesn't support compression - wrong config option).
    (Andrey)

- NSAPI SAPI:
  . Don't set $_SERVER['HTTPS'] on unsecure connection (bug #55403). (Uwe
    Schindler)

- OpenSSL:
  . Fixed bug #60279 (Fixed NULL pointer dereference in
    stream_socket_enable_crypto, case when ssl_handle of session_stream is not
    initialized.) (shm)
  . Fix segfault with older versions of OpenSSL. (Scott)

- Oracle Database extension (OCI8):
  . Fixed bug #59985 (show normal warning text for OCI_NO_DATA).
    (Chris Jones)
  . Increased maximum Oracle error message buffer length for new 11.2.0.3 size.
    (Chris Jones)
  . Improve internal initalization failure error messages. (Chris Jones)

- PDO
  . Fixed bug #55776 (PDORow to session bug). (Johannes)

- PDO Firebird:
  . Fixed bug #48877 ("bindValue" and "bindParam" do not work for PDO Firebird).
    (Mariuz)
  . Fixed bug #47415 (PDO_Firebird segfaults when passing lowercased column name to bindColumn).
  . Fixed bug #53280 (PDO_Firebird segfaults if query column count less than param count).
    (Mariuz)

- PDO MySQL driver:
  . Fixed bug #60155 (pdo_mysql.default_socket ignored). (Johannes)
  . Fixed bug #55870 (PDO ignores all SSL parameters when used with mysql 
    native driver). (Pierre)
  . Fixed bug #54158 (MYSQLND+PDO MySQL requires #define 
    MYSQL_OPT_LOCAL_INFILE). (Andrey)

- PDO OCI driver:
  . Fixed bug #55768 (PDO_OCI can't resume Oracle session after it's been
    killed). (mikhail dot v dot gavrilov at gmail dot com, Chris Jones, Tony)

- Phar:
  . Fixed bug #60261 (NULL pointer dereference in phar). (Felipe)
  . Fixed bug #60164 (Stubs of a specific length break phar_open_from_fp
    scanning for __HALT_COMPILER). (Ralph Schindler)
  . Fixed bug #53872 (internal corruption of phar). (Hannes)
  . Fixed bug #52013 (Unable to decompress files in a compressed phar). (Hannes)

- PHP-FPM SAPI:
  . Dropped restriction of not setting the same value multiple times, the last
    one holds. (giovanni at giacobbi dot net, fat)
  . Added .phar to default authorized extensions. (fat)
  . Fixed bug #60659 (FPM does not clear auth_user on request accept).
    (bonbons at linux-vserver dot org)
  . Fixed bug #60629 (memory corruption when web server closed the fcgi fd).
    (fat)
  . Enhance error log when the primary script can't be open. FR #60199. (fat)
  . Fixed bug #60179 (php_flag and php_value does not work properly). (fat)
  . Fixed bug #55577 (status.html does not install). (fat)
  . Fixed bug #55533 (The -d parameter doesn't work). (fat)
  . Fixed bug #55526 (Heartbeat causes a lot of unnecessary events). (fat)
  . Fixed bug #55486 (status show BIG processes number). (fat)
  . Enhanced security by limiting access to user defined extensions.
    FR #55181. (fat)
  . Added process.max to control the number of process FPM can fork. FR #55166.
    (fat)
  . Implemented FR #54577 (Enhanced status page with full status and details
    about each processes. Also provide a web page (status.html) for
    real-time FPM status. (fat)
  . Lowered default value for Process Manager. FR #54098. (fat)
  . Implemented FR #52569 (Add the "ondemand" process-manager
    to allow zero children). (fat)
  . Added partial syslog support (on error_log only). FR #52052. (fat)

- Postgres:
  . Fixed bug #60244 (pg_fetch_* functions do not validate that row param 
    is >0). (Ilia)
  . Added PGSQL_LIBPQ_VERSION/PGSQL_LIBPQ_VERSION_STR constants. (Yasuo)

- Reflection:
  . Fixed bug #60367 (Reflection and Late Static Binding). (Laruence)

- Session:
  . Fixed bug #55267 (session_regenerate_id fails after header sent). (Hannes)

- SimpleXML:
  . Reverted the SimpleXML->query() behaviour to returning empty arrays
    instead of false when no nodes are found as it was since 5.3.3 
    (bug #48601). (chregu, rrichards)

- SOAP
  . Fixed bug #54911 (Access to a undefined member in inherit SoapClient may
    cause Segmentation Fault). (Dmitry)
  . Fixed bug #48216 (PHP Fatal error: SOAP-ERROR: Parsing WSDL:
    Extra content at the end of the doc, when server uses chunked transfer
    encoding with spaces after chunk size). (Dmitry)
  . Fixed bug #44686 (SOAP-ERROR: Parsing WSDL with references). (Dmitry)

- Sockets:
  . Fixed bug #60048 (sa_len a #define on IRIX). (china at thewrittenword dot
    com)

- SPL:
  . Fixed bug #60082 (Crash in ArrayObject() when using recursive references).
    (Tony)
  . Fixed bug #55807 (Wrong value for splFileObject::SKIP_EMPTY).
    (jgotti at modedemploi dot fr, Hannes)
  . Fixed bug #54304 (RegexIterator::accept() doesn't work with scalar values).
    (Hannes)

- Streams:
  . Fixed bug #60455 (stream_get_line misbehaves if EOF is not detected together
    with the last read). (Gustavo)

- Tidy:
  . Fixed bug #54682 (Tidy::diagnose() NULL pointer dereference).
    (Maksymilian Arciemowicz, Felipe)

- XSL:
  . Added xsl.security_prefs ini option to define forbidden operations within
    XSLT stylesheets, default is not to enable write operations. This option 
    won't be in 5.4, since there's a new method. Fixes Bug #54446. (Chregu,
    Nicolas Gregoire)

23 Aug 2011, PHP 5.3.8

- Core:
  . Fixed bug #55439 (crypt() returns only the salt for MD5). (Stas)

- OpenSSL:
  . Reverted a change in timeout handling restoring PHP 5.3.6 behavior,
    as the new behavior caused mysqlnd SSL connections to hang (#55283).
    (Pierre, Andrey, Johannes)

18 Aug 2011, PHP 5.3.7
- Upgraded bundled SQLite to version 3.7.7.1. (Scott)
- Upgraded bundled PCRE to version 8.12. (Scott)

- Zend Engine:
  . Fixed bug #55156 (ReflectionClass::getDocComment() returns comment even
    though the class has none). (Felipe)
  . Fixed bug #55007 (compiler fail after previous fail). (Felipe)
  . Fixed bug #54910 (Crash when calling call_user_func with unknown function
    name). (Dmitry)
  . Fixed bug #54804 (__halt_compiler and imported namespaces).
    (Pierrick, Felipe)
  . Fixed bug #54624 (class_alias and type hint). (Felipe)
  . Fixed bug #54585 (track_errors causes segfault). (Dmitry)
  . Fixed bug #54423 (classes from dl()'ed extensions are not destroyed). 
    (Tony, Dmitry)
  . Fixed bug #54372 (Crash accessing global object itself returned from its
    __get() handle). (Dmitry)
  . Fixed bug #54367 (Use of closure causes problem in ArrayAccess). (Dmitry)
  . Fixed bug #54358 (Closure, use and reference). (Dmitry)
  . Fixed bug #54262 (Crash when assigning value to a dimension in a non-array).
    (Dmitry)
  . Fixed bug #54039 (use() of static variables in lambda functions can break
    staticness). (Dmitry)

- Core
  . Updated crypt_blowfish to 1.2. ((CVE-2011-2483) (Solar Designer)
  . Removed warning when argument of is_a() or is_subclass_of() is not 
    a known class. (Stas)
  . Fixed crash in error_log(). (Felipe) Reported by Mateusz Kocielski.
  . Added PHP_MANDIR constant telling where the manpages were installed into,
    and an --man-dir argument to php-config. (Hannes)
  . Fixed a crash inside dtor for error handling. (Ilia)
  . Fixed buffer overflow on overlog salt in crypt(). (Clément LECIGNE, Stas)  
  . Implemented FR #54459 (Range function accuracy). (Adam)

  . Fixed bug #55399 (parse_url() incorrectly treats ':' as a valid path).
    (Ilia)
  . Fixed bug #55339 (Segfault with allow_call_time_pass_reference = Off).
    (Dmitry)
  . Fixed bug #55295 [NEW]: popen_ex on windows, fixed possible heap overflow
    (Pierre)
  . Fixed bug #55258 (Windows Version Detecting Error). 
    ( xiaomao5 at live dot com, Pierre)
  . Fixed bug #55187 (readlink returns weird characters when false result).
   (Pierre)
  . Fixed bug #55082 (var_export() doesn't escape properties properly).
    (Gustavo)
  . Fixed bug #55014 (Compile failure due to improper use of ctime_r()). (Ilia)
  . Fixed bug #54939 (File path injection vulnerability in RFC1867 File upload
    filename). (Felipe) Reported by Krzysztof Kotowicz. (CVE-2011-2202)
  . Fixed bug #54935 php_win_err can lead to crash. (Pierre)
  . Fixed bug #54924 (assert.* is not being reset upon request shutdown). (Ilia)
  . Fixed bug #54895 (Fix compiling with older gcc version without need for
    membar_producer macro). (mhei at heimpold dot de)
  . Fixed bug #54866 (incorrect accounting for realpath_cache_size).
    (Dustin Ward)
  . Fixed bug #54723 (getimagesize() doesn't check the full ico signature).
    (Scott)
  . Fixed bug #54721 (Different Hashes on Windows, BSD and Linux on wrong Salt
    size). (Pierre, os at irj dot ru)
  . Fixed bug #54580 (get_browser() segmentation fault when browscap ini
    directive is set through php_admin_value). (Gustavo)
  . Fixed bug #54332 (Crash in zend_mm_check_ptr // Heap corruption). (Dmitry)
  . Fixed bug #54305 (Crash in gc_remove_zval_from_buffer). (Dmitry)
  . Fixed bug #54238 (use-after-free in substr_replace()). (Stas)
    (CVE-2011-1148)
  . Fixed bug #54204 (Can't set a value with a PATH section in php.ini).
    (Pierre)
  . Fixed bug #54180 (parse_url() incorrectly parses path when ? in fragment).
    (tomas dot brastavicius at quantum dot lt, Pierrick)
  . Fixed bug #54137 (file_get_contents POST request sends additional line
    break). (maurice-php at mertinkat dot net, Ilia)
  . Fixed bug #53848 (fgetcsv() ignores spaces at beginnings of fields). (Ilia)
  . Alternative fix for bug #52550, as applied to the round() function (signed
    overflow), as the old fix impacted the algorithm for numbers with magnitude
    smaller than 0. (Gustavo)
  . Fixed bug #53727 (Inconsistent behavior of is_subclass_of with interfaces)
    (Ralph Schindler, Dmitry)
  . Fixed bug #52935 (call exit in user_error_handler cause stream relate
    core). (Gustavo)
  . Fixed bug #51997 (SEEK_CUR with 0 value, returns a warning). (Ilia)
  . Fixed bug #50816 (Using class constants in array definition fails).
    (Pierrick, Dmitry)
  . Fixed bug #50363 (Invalid parsing in convert.quoted-printable-decode
    filter). (slusarz at curecanti dot org)
  . Fixed bug #48465 (sys_get_temp_dir() possibly inconsistent when using 
    TMPDIR on Windows). (Pierre)

- Apache2 Handler SAPI:
  . Fixed bug #54529 (SAPI crashes on apache_config.c:197).
    (hebergement at riastudio dot fr)

- CLI SAPI:
  . Fixed bug #52496 (Zero exit code on option parsing failure). (Ilia)

- cURL extension:
  . Added ini option curl.cainfo (support for custom cert db). (Pierre)
  . Added CURLINFO_REDIRECT_URL support. (Daniel Stenberg, Pierre)
  . Added support for CURLOPT_MAX_RECV_SPEED_LARGE and 
    CURLOPT_MAX_SEND_SPEED_LARGE. FR #51815. (Pierrick)

- DateTime extension:
  . Fixed bug where the DateTime object got changed while using date_diff().
    (Derick)
  . Fixed bug #54340 (DateTime::add() method bug). (Adam)
  . Fixed bug #54316 (DateTime::createFromFormat does not handle trailing '|'
    correctly). (Adam)
  . Fixed bug #54283 (new DatePeriod(NULL) causes crash). (Felipe)
  . Fixed bug #51819 (Case discrepancy in timezone names cause Uncaught
    exception and fatal error). (Hannes)

- DBA extension:
  . Supress warning on non-existent file open with Berkeley DB 5.2. (Chris Jones)
  . Fixed bug #54242 (dba_insert returns true if key already exists). (Felipe)

- Exif extesion:
  . Fixed bug #54121 (error message format string typo). (Ilia)

- Fileinfo extension:
  . Fixed bug #54934 (Unresolved symbol strtoull in HP-UX 11.11). (Felipe)

- Filter extension:
  . Added 3rd parameter to filter_var_array() and filter_input_array()
    functions that allows disabling addition of empty elements. (Ilia)
  . Fixed bug #53037 (FILTER_FLAG_EMPTY_STRING_NULL is not implemented). (Ilia)
  
- Interbase extension:
  . Fixed bug #54269 (Short exception message buffer causes crash). (Felipe)
  
- intl extension:
  . Implemented FR #54561 (Expose ICU version info). (David Zuelke, Ilia)
  . Implemented FR #54540 (Allow loading of arbitrary resource bundles when
    fallback is disabled). (David Zuelke, Stas)

- Imap extension:
  . Fixed bug #55313 (Number of retries not set when params specified).
    (kevin at kevinlocke dot name)

- json extension:
  . Fixed bug #54484 (Empty string in json_decode doesn't reset 
    json_last_error()). (Ilia)

- LDAP extension:
  . Fixed bug #53339 (Fails to build when compilng with gcc 4.5 and DSO
    libraries). (Clint Byrum, Raphael)

- libxml extension:
  . Fixed bug #54601 (Removing the doctype node segfaults). (Hannes)
  . Fixed bug #54440 (libxml extension ignores default context). (Gustavo)

- mbstring extension:
  . Fixed bug #54494 (mb_substr() mishandles UTF-32LE and UCS-2LE). (Gustavo)

- MCrypt extension:
  . Change E_ERROR to E_WARNING in mcrypt_create_iv when not enough data
    has been fetched (Windows). (Pierre)
  . Fixed bug #55169 (mcrypt_create_iv always fails to gather sufficient random 
    data on Windows). (Pierre)

- mysqlnd
  . Fixed crash when using more than 28,000 bound parameters. Workaround is to
    set mysqlnd.net_cmd_buffer_size to at least 9000. (Andrey)
  . Fixed bug #54674 mysqlnd valid_sjis_(head|tail) is using invalid operator
    and range). (nihen at megabbs dot com, Andrey)

- MySQLi extension:
  . Fixed bug #55283 (SSL options set by mysqli_ssl_set ignored for MySQLi
    persistent connections). (Andrey)
  . Fixed Bug #54221 (mysqli::get_warnings segfault when used in multi queries).
    (Andrey)

- OpenSSL extension:
  . openssl_encrypt()/openssl_decrypt() truncated keys of variable length
    ciphers to the OpenSSL default for the algorithm. (Scott)
  . On blocking SSL sockets respect the timeout option where possible.
    (Scott)
  . Fixed bug #54992 (Stream not closed and error not returned when SSL
    CN_match fails). (Gustavo, laird_ngrps at dodo dot com dot au)

- Oracle Database extension (OCI8):
  . Added oci_client_version() returning the runtime Oracle client library
    version. (Chris Jones)

. PCRE extension:
  . Increased the backtrack limit from 100000 to 1000000 (Rasmus)

- PDO extension:
  . Fixed bug #54929 (Parse error with single quote in sql comment). (Felipe)
  . Fixed bug #52104 (bindColumn creates Warning regardless of ATTR_ERRMODE 
    settings). (Ilia)

- PDO DBlib driver:
  . Fixed bug #54329 (MSSql extension memory leak).
    (dotslashpok at gmail dot com)
  . Fixed bug #54167 (PDO_DBLIB returns null on SQLUNIQUE field).
    (mjh at hodginsmedia dot com, Felipe)

- PDO ODBC driver:
  . Fixed data type usage in 64bit. (leocsilva at gmail dot com)

- PDO MySQL driver:
  . Fixed bug #54644 (wrong pathes in php_pdo_mysql_int.h). (Tony, Johannes)
  . Fixed bug #53782 (foreach throws irrelevant exception). (Johannes, Andrey)
  . Implemented FR #48587 (MySQL PDO driver doesn't support SSL connections).
    (Rob)

- PDO PostgreSQL driver:
  . Fixed bug #54318 (Non-portable grep option used in PDO pgsql
    configuration). (bwalton at artsci dot utoronto dot ca)

- PDO Oracle driver:
  . Fixed bug #44989 (64bit Oracle RPMs still not supported by pdo-oci).
    (jbnance at tresgeek dot net)

- Phar extension:
  . Fixed bug #54395 (Phar::mount() crashes when calling with wrong parameters).
    (Felipe)

- PHP-FPM SAPI:
  . Implemented FR #54499 (FPM ping and status_path should handle HEAD request). (fat)
  . Implemented FR #54172 (Overriding the pid file location of php-fpm). (fat)
  . Fixed missing Expires and Cache-Control headers for ping and status pages.
    (fat)
  . Fixed memory leak. (fat) Reported and fixed by Giovanni Giacobbi.
  . Fixed wrong value of log_level when invoking fpm with -tt. (fat)
  . Added xml format to the status page. (fat)
  . Removed timestamp in logs written by children processes. (fat)
  . Fixed exit at FPM startup on fpm_resources_prepare() errors. (fat)
  . Added master rlimit_files and rlimit_core in the global configuration
    settings. (fat)
  . Removed pid in debug logs written by chrildren processes. (fat)
  . Added custom access log (also added per request %CPU and memory
    mesurement). (fat)
  . Added a real scoreboard and several improvements to the status page. (fat)

- Reflection extension:
  . Fixed bug #54347 (reflection_extension does not lowercase module function
    name). (Felipe, laruence at yahoo dot com dot cn)

- SOAP extension:
  . Fixed bug #55323 (SoapClient segmentation fault when XSD_TYPEKIND_EXTENSION
    contains itself). (Dmitry)
  . Fixed bug #54312 (soap_version logic bug). (tom at samplonius dot org)

- Sockets extension:
  . Fixed stack buffer overflow in socket_connect(). (CVE-2011-1938)
    Found by Mateusz Kocielski, Marek Kroemeke and Filip Palian. (Felipe)
  . Changed socket_set_block() and socket_set_nonblock() so they emit warnings
    on error. (Gustavo)
  . Fixed bug #51958 (socket_accept() fails on IPv6 server sockets). (Gustavo)

- SPL extension:
  . Fixed bug #54971 (Wrong result when using iterator_to_array with use_keys
    on true). (Pierrick)
  . Fixed bug #54970 (SplFixedArray::setSize() isn't resizing). (Felipe)
  . Fixed bug #54609 (Certain implementation(s) of SplFixedArray cause hard
    crash). (Felipe)
  . Fixed bug #54384 (Dual iterators, GlobIterator, SplFileObject and
    SplTempFileObject crash when user-space classes don't call the paren
    constructor). (Gustavo)
  . Fixed bug #54292 (Wrong parameter causes crash in
    SplFileObject::__construct()). (Felipe)
  . Fixed bug #54291 (Crash iterating DirectoryIterator for dir name starting
    with \0). (Gustavo)
  . Fixed bug #54281 (Crash in non-initialized RecursiveIteratorIterator).
    (Felipe)

- Streams:
  . Fixed bug #54946 (stream_get_contents infinite loop). (Hannes)
  . Fixed bug #54623 (Segfault when writing to a persistent socket after
    closing a copy of the socket). (Gustavo)
  . Fixed bug #54681 (addGlob() crashes on invalid flags). (Felipe)


17 Mar 2011, PHP 5.3.6
- Upgraded bundled Sqlite3 to version 3.7.4. (Ilia)
- Upgraded bundled PCRE to version 8.11. (Ilia)

- Zend Engine:
  . Indirect reference to $this fails to resolve if direct $this is never used
    in method. (Scott)
  . Added options to debug backtrace functions. (Stas)
  . Fixed bug numerous crashes due to setlocale (crash on error, pcre, mysql
    etc.) on Windows in thread safe mode. (Pierre)
  . Fixed Bug #53971 (isset() and empty() produce apparently spurious runtime
    error). (Dmitry)
  . Fixed Bug #53958 (Closures can't 'use' shared variables by value and by
    reference). (Dmitry)
  . Fixed Bug #53629 (memory leak inside highlight_string()). (Hannes, Ilia)
  . Fixed Bug #51458 (Lack of error context with nested exceptions). (Stas)
  . Fixed Bug #47143 (Throwing an exception in a destructor causes a fatal
    error). (Stas)
  . Fixed bug #43512 (same parameter name can be used multiple times in
    method/function definition). (Felipe)

- Core:
  . Added ability to connect to HTTPS sites through proxy with basic
    authentication using stream_context/http/header/Proxy-Authorization (Dmitry)
  . Changed default value of ini directive serialize_precision from 100 to 17.
    (Gustavo)
  . Fixed bug #54055 (buffer overrun with high values for precision ini
    setting). (Gustavo)
  . Fixed bug #53959 (reflection data for fgetcsv out-of-date). (Richard)
  . Fixed bug #53577 (Regression introduced in 5.3.4 in open_basedir with a
    trailing forward slash). (lekensteyn at gmail dot com, Pierre)
  . Fixed bug #53682 (Fix compile on the VAX). (Rasmus, jklos)
  . Fixed bug #48484 (array_product() always returns 0 for an empty array).
    (Ilia)
  . Fixed bug #48607 (fwrite() doesn't check reply from ftp server before
    exiting). (Ilia)

 
- Calendar extension:
  . Fixed bug #53574 (Integer overflow in SdnToJulian, sometimes leading to
    segfault). (Gustavo)

- DOM extension:
  . Implemented FR #39771 (Made DOMDocument::saveHTML accept an optional DOMNode
    like DOMDocument::saveXML). (Gustavo)
  
- DateTime extension:
  . Fixed a bug in DateTime->modify() where absolute date/time statements had
    no effect. (Derick)
  . Fixed bug #53729 (DatePeriod fails to initialize recurrences on 64bit
    big-endian systems). (Derick, rein@basefarm.no)
  . Fixed bug #52808 (Segfault when specifying interval as two dates). (Stas)
  . Fixed bug #52738 (Can't use new properties in class extended from 
    DateInterval). (Stas)
  . Fixed bug #52290 (setDate, setISODate, setTime works wrong when DateTime
    created from timestamp). (Stas)
  . Fixed bug #52063 (DateTime constructor's second argument doesn't have a 
    null default value). (Gustavo, Stas)

- Exif extension:
  . Fixed bug #54002 (crash on crafted tag, reported by Luca Carettoni).
    (Pierre) (CVE-2011-0708)

- Filter extension:
  . Fixed bug #53924 (FILTER_VALIDATE_URL doesn't validate port number).
    (Ilia, Gustavo)
  . Fixed bug #53150 (FILTER_FLAG_NO_RES_RANGE is missing some IP ranges).
    (Ilia)
  . Fixed bug #52209 (INPUT_ENV returns NULL for set variables (CLI)). (Ilia)
  . Fixed bug #47435 (FILTER_FLAG_NO_RES_RANGE don't work with ipv6).
    (Ilia, valli at icsurselva dot ch)

- Fileinfo extension:
  . Fixed bug #54016 (finfo_file() Cannot determine filetype in archives).
    (Hannes)

- Gettext
  . Fixed bug #53837 (_() crashes on Windows when no LANG or LANGUAGE 
    environment variable are set). (Pierre)

- IMAP extension:
  . Implemented FR #53812 (get MIME headers of the part of the email). (Stas)
  . Fixed bug #53377 (imap_mime_header_decode() doesn't ignore \t during long
    MIME header unfolding). (Adam)
    
- Intl extension:
  . Fixed bug #53612 (Segmentation fault when using cloned several intl
    objects). (Gustavo)
  . Fixed bug #53512 (NumberFormatter::setSymbol crash on bogus $attr values).
    (Felipe)
  . Implemented clone functionality for number, date & message formatters. 
    (Stas).

- JSON extension:
  . Fixed bug #53963 (Ensure error_code is always set during some failed
    decodings). (Scott)

- mysqlnd
  . Fixed problem with always returning 0 as num_rows for unbuffered sets. 
    (Andrey, Ulf)

- MySQL Improved extension:
  . Added 'db' and 'catalog' keys to the field fetching functions (FR #39847). 
    (Kalle)
  . Fixed buggy counting of affected rows when using the text protocol. The
    collected statistics were wrong when multi_query was used with mysqlnd
    (Andrey)
  . Fixed bug #53795 (Connect Error from MySqli (mysqlnd) when using SSL). 
    (Kalle)
  . Fixed bug #53503 (mysqli::query returns false after successful LOAD DATA 
    query). (Kalle, Andrey)
  . Fixed bug #53425 (mysqli_real_connect() ignores client flags when built to 
    call libmysql). (Kalle, tre-php-net at crushedhat dot com)

- OpenSSL extension:
  . Fixed stream_socket_enable_crypto() not honoring the socket timeout in
    server mode. (Gustavo)
  . Fixed bug #54060 (Memory leaks when openssl_encrypt). (Pierre)
  . Fixed bug #54061 (Memory leaks when openssl_decrypt). (Pierre)
  . Fixed bug #53592 (stream_socket_enable_crypto() busy-waits in client mode).
    (Gustavo)
  . Implemented FR #53447 (Cannot disable SessionTicket extension for servers
    that do not support it) by adding a no_ticket SSL context option. (Adam,
    Tony)

- PDO MySQL driver:
  . Fixed bug #53551 (PDOStatement execute segfaults for pdo_mysql driver).
    (Johannes)
  . Implemented FR #47802 (Support for setting character sets in DSN strings). 
    (Kalle)

- PDO Oracle driver:
  . Fixed bug #39199 (Cannot load Lob data with more than 4000 bytes on
    ORACLE 10). (spatar at mail dot nnov dot ru)
    
- PDO PostgreSQL driver:
  . Fixed bug #53517 (segfault in pgsql_stmt_execute() when postgres is down).
    (gyp at balabit dot hu)

- Phar extension:
  . Fixed bug #54247 (format-string vulnerability on Phar). (Felipe)
    (CVE-2011-1153)
  . Fixed bug #53541 (format string bug in ext/phar).
    (crrodriguez at opensuse dot org, Ilia)
  . Fixed bug #53898 (PHAR reports invalid error message, when the directory 
    does not exist). (Ilia)

- PHP-FPM SAPI:
  . Enforce security in the fastcgi protocol parsing.
    (ef-lists at email dotde)
  . Fixed bug #53777 (php-fpm log format now match php_error log format). (fat)
  . Fixed bug #53527 (php-fpm --test doesn't set a valuable return value). (fat)
  . Fixed bug #53434 (php-fpm slowlog now also logs the original request). (fat)

- Readline extension:
  . Fixed bug #53630 (Fixed parameter handling inside readline() function).
    (jo at feuersee dot de, Ilia)

- Reflection extension:
  . Fixed bug #53915 (ReflectionClass::getConstant(s) emits fatal error on
    constants with self::). (Gustavo)

- Shmop extension:
  . Fixed bug #54193 (Integer overflow in shmop_read()). (Felipe)
    Reported by Jose Carlos Norte <jose at eyeos dot org> (CVE-2011-1092)

- SNMP extension:
  . Fixed bug #51336 (snmprealwalk (snmp v1) does not handle end of OID tree
    correctly). (Boris Lytochkin)

- SOAP extension:
  . Fixed possible crash introduced by the NULL poisoning patch.
    (Mateusz Kocielski, Pierre)

- SPL extension:
  . Fixed memory leak in DirectoryIterator::getExtension() and 
    SplFileInfo::getExtension(). (Felipe)
  . Fixed bug #53914 (SPL assumes HAVE_GLOB is defined). (Chris Jones)
  . Fixed bug #53515 (property_exists incorrect on ArrayObject null and 0
    values). (Felipe)
  . Fixed bug #49608 (Using CachingIterator on DirectoryIterator instance
    segfaults). (Felipe)

  . Added SplFileInfo::getExtension(). FR #48767. (Peter Cowburn)

- SQLite3 extension:
  . Fixed memory leaked introduced by the NULL poisoning patch.
    (Mateusz Kocielski, Pierre)
  . Fixed memory leak on SQLite3Result and SQLite3Stmt when assigning to a
    reference. (Felipe)
  . Add SQlite3_Stmt::readonly() for checking if a statement is read only.
    (Scott)
  . Implemented FR #53466 (SQLite3Result::columnType() should return false after
    all of the rows have been fetched). (Scott)

- Streams:
  . Fixed bug #54092 (Segmentation fault when using HTTP proxy with the FTP
    wrapper). (Gustavo)
  . Fixed bug #53913 (Streams functions assume HAVE_GLOB is defined). (Chris
    Jones)
  . Fixed bug #53903 (userspace stream stat callback does not separate the
    elements of the returned array before converting them). (Gustavo)
  . Implemented FR #26158 (open arbitrary file descriptor with fopen). (Gustavo)

- Tokenizer Extension
  . Fixed bug #54089 (token_get_all() does not stop after __halt_compiler).
    (Nikita Popov, Ilia)

- XSL extension:
  . Fixed memory leaked introduced by the NULL poisoning patch.
    (Mateusz Kocielski, Pierre)

- Zip extension:
  . Added the filename into the return value of stream_get_meta_data(). (Hannes)
  . Fixed bug #53923 (Zip functions assume HAVE_GLOB is defined). (Adam)
  . Fixed bug #53893 (Wrong return value for ZipArchive::extractTo()). (Pierre)
  . Fixed bug #53885 (ZipArchive segfault with FL_UNCHANGED on empty archive).
    (Stas, Maksymilian Arciemowicz). (CVE-2011-0421)
  . Fixed bug #53854 (Missing constants for compression type). (Richard, Adam)
  . Fixed bug #53603 (ZipArchive should quiet stat errors). (brad dot froehle at
    gmail dot com, Gustavo)
  . Fixed bug #53579 (stream_get_contents() segfaults on ziparchive streams).
    (Hannes)
  . Fixed bug #53568 (swapped memset arguments in struct initialization).
    (crrodriguez at opensuse dot org)
  . Fixed bug #53166 (Missing parameters in docs and reflection definition). 
    (Richard)
  . Fixed bug #49072 (feof never returns true for damaged file in zip).
    (Gustavo, Richard Quadling)

06 Jan 2011, PHP 5.3.5
- Fixed Bug #53632 (infinite loop with x87 fpu). (CVE-2010-4645) (Scott, 
  Rasmus)

09 Dec 2010, PHP 5.3.4
- Upgraded bundled Sqlite3 to version 3.7.3. (Ilia)
- Upgraded bundled PCRE to version 8.10. (Ilia)

- Security enhancements:
  . Fixed crash in zip extract method (possible CWE-170). 
    (Maksymilian Arciemowicz, Pierre)
  . Paths with NULL in them (foo\0bar.txt) are now considered as invalid.
    (Rasmus)
  . Fixed a possible double free in imap extension (Identified by Mateusz 
    Kocielski). (CVE-2010-4150). (Ilia)
  . Fixed NULL pointer dereference in ZipArchive::getArchiveComment.
    (CVE-2010-3709). (Maksymilian Arciemowicz)
  . Fixed possible flaw in open_basedir (CVE-2010-3436). (Pierre)
  . Fixed MOPS-2010-24, fix string validation. (CVE-2010-2950). (Pierre)
  . Fixed symbolic resolution support when the target is a DFS share. (Pierre)
  . Fixed bug #52929 (Segfault in filter_var with FILTER_VALIDATE_EMAIL with
    large amount of data) (CVE-2010-3710). (Adam)

- General improvements:
  . Added stat support for zip stream. (Pierre)
  . Added follow_location (enabled by default) option for the http stream 
    support. (Pierre)
  . Improved support for is_link and related functions on Windows. (Pierre)
  . Added a 3rd parameter to get_html_translation_table. It now takes a charset
    hint, like htmlentities et al. (Gustavo)
 
- Implemented feature requests:
  . Implemented FR #52348, added new constant ZEND_MULTIBYTE to detect
    zend multibyte at runtime. (Kalle)
  . Implemented FR #52173, added functions pcntl_get_last_error() and 
     pcntl_strerror(). (nick dot telford at gmail dot com, Arnaud)
  . Implemented symbolic links support for open_basedir checks. (Pierre)
  . Implemented FR #51804, SplFileInfo::getLinkTarget on Windows. (Pierre)
  . Implemented FR #50692, not uploaded files don't count towards
    max_file_uploads limit. As a side improvement, temporary files are not
    opened for empty uploads and, in debug mode, 0-length uploads. (Gustavo)
    
- Improved MySQLnd:
  . Added new character sets to mysqlnd, which are available in MySQL 5.5
    (Andrey)

- Improved PHP-FPM SAPI:
  . Added '-p/--prefix' to php-fpm to use a custom prefix and run multiple
    instances. (fat)
  . Added custom process title for FPM. (fat)
  . Added '-t/--test' to php-fpm to check and validate FPM conf file. (fat)
  . Added statistics about listening socket queue length for FPM.
    (andrei dot nigmatulin at gmail dot com, fat)
    
- Core:
  . Fixed extract() to do not overwrite $GLOBALS and $this when using
    EXTR_OVERWRITE. (jorto at redhat dot com)
  . Fixed bug in the Windows implementation of dns_get_record, where the two
    last parameters wouldn't be filled unless the type were DNS_ANY (Gustavo).
  . Changed the $context parameter on copy() to actually have an effect. (Kalle)
  . Fixed htmlentities/htmlspecialchars accepting certain ill-formed UTF-8
    sequences. (Gustavo)
  . Fixed bug #53409 (sleep() returns NULL on Windows). (Pierre)
  . Fixed bug #53319 (strip_tags() may strip '<br />' incorrectly). (Felipe)
  . Fixed bug #53304 (quot_print_decode does not handle lower-case hex digits).
    (Ilia, daniel dot mueller at inexio dot net)
  . Fixed bug #53248 (rawurlencode RFC 3986 EBCDIC support misses tilde char).
    (Justin Martin)  
  . Fixed bug #53226 (file_exists fails on big filenames). (Adam)
  . Fixed bug #53198 (changing INI setting "from" with ini_set did not have any
    effect). (Gustavo)
  . Fixed bug #53180 (post_max_size=0 not disabling the limit when the content
    type is application/x-www-form-urlencoded or is not registered with PHP).
    (gm at tlink dot de, Gustavo)
  . Fixed bug #53141 (autoload misbehaves if called from closing session).
    (ladislav at marek dot su)
  . Fixed bug #53021 (In html_entity_decode, failure to convert numeric entities
    with ENT_NOQUOTES and ISO-8859-1). Fixed and extended the fix of
    ENT_NOQUOTES in html_entity_decode that had introduced the bug (rev
    #185591) to other encodings. Additionaly, html_entity_decode() now doesn't
    decode &#34; if ENT_NOQUOTES is given. (Gustavo)
  . Fixed bug #52931 (strripos not overloaded with function overloading
    enabled). (Felipe)
  . Fixed bug #52772 (var_dump() doesn't check for the existence of 
    get_class_name before calling it). (Kalle, Gustavo)
  . Fixed bug #52534 (var_export array with negative key). (Felipe)
  . Fixed bug #52327 (base64_decode() improper handling of leading padding in
    strict mode). (Ilia)
  . Fixed bug #52260 (dns_get_record fails with non-existing domain on Windows).
    (a_jelly_doughnut at phpbb dot com, Pierre)
  . Fixed bug #50953 (socket will not connect to IPv4 address when the host has
    both IPv4 and IPv6 addresses, on Windows). (Gustavo, Pierre)
  . Fixed bug #50524 (proc_open on Windows does not respect cwd as it does on
    other platforms). (Pierre)
  . Fixed bug #49687 (utf8_decode vulnerabilities and deficiencies in the number
    of reported malformed sequences). (CVE-2010-3870) (Gustavo)
  . Fixed bug #49407 (get_html_translation_table doesn't handle UTF-8).
    (Gustavo)
  . Fixed bug #48831 (php -i has different output to php --ini). (Richard, 
    Pierre)
  . Fixed bug #47643 (array_diff() takes over 3000 times longer than php 5.2.4).
    (Felipe)
  . Fixed bug #47168 (printf of floating point variable prints maximum of 40 
    decimal places). (Ilia)
  . Fixed bug #46587 (mt_rand() does not check that max is greater than min).
    (Ilia)
  . Fixed bug #29085 (bad default include_path on Windows). (Pierre)
  . Fixed bug #25927 (get_html_translation_table calls the ' &#39; instead of
    &#039;). (Gustavo)
    
- Zend engine:
  . Reverted fix for bug #51176 (Static calling in non-static method behaves
    like $this->). (Felipe)
  . Changed deprecated ini options on startup from E_WARNING to E_DEPRECATED. 
    (Kalle)
  . Fixed NULL dereference in lex_scan on zend multibyte builds where the script
    had a flex incompatible encoding and there was no converter. (Gustavo)
  . Fixed covariance of return-by-ref constraints. (Etienne)
  . Fixed bug #53305 (E_NOTICE when defining a constant starts with
    __COMPILER_HALT_OFFSET__). (Felipe)
  . Fixed bug #52939 (zend_call_function does not respect ZEND_SEND_PREFER_REF).
    (Dmitry)
  . Fixed bug #52879 (Objects unreferenced in __get, __set, __isset or __unset
    can be freed too early). (mail_ben_schmidt at yahoo dot com dot au, Dmitry)
  . Fixed bug #52786 (PHP should reset section to [PHP] after ini sections).
    (Fedora at famillecollet dot com)
  . Fixed bug #52508 (newline problem with parse_ini_file+INI_SCANNER_RAW).
    (Felipe)
  . Fixed bug #52484 (__set() ignores setting properties with empty names).
    (Felipe)
  . Fixed bug #52361 (Throwing an exception in a destructor causes invalid
    catching). (Dmitry)
  . Fixed bug #51008 (Zend/tests/bug45877.phpt fails). (Dmitry)
  
- Build issues:
  . Fixed bug #52436 (Compile error if systems do not have stdint.h)
    (Sriram Natarajan)
  . Fixed bug #50345 (nanosleep not detected properly on some solaris versions).
    (Ulf, Tony)
  . Fixed bug #49215 (make fails on glob_wrapper). (Felipe)

- Calendar extension:
  . Fixed bug #52744 (cal_days_in_month incorrect for December 1 BCE).
   (gpap at internet dot gr, Adam)
    
- cURL extension:
  . Fixed bug #52828 (curl_setopt does not accept persistent streams).
    (Gustavo, Ilia)
  . Fixed bug #52827 (cURL leaks handle and causes assertion error
    (CURLOPT_STDERR)). (Gustavo)
  . Fixed bug #52202 (CURLOPT_PRIVATE gets corrupted). (Ilia)
  . Fixed bug #50410 (curl extension slows down PHP on Windows). (Pierre)
    
- DateTime extension:
  . Fixed bug #53297 (gettimeofday implementation in php/win32/time.c can return
    1 million microsecs). (ped at 7gods dot org)
  . Fixed bug #52668 (Iterating over a dateperiod twice is broken). (Derick)
  . Fixed bug #52454 (Relative dates and getTimestamp increments by one day).
    (Derick)
  . Fixed bug #52430 (date_parse parse 24:xx:xx as valid time). (Derick)
  . Added support for the ( and ) delimiters/separators to
    DateTime::createFromFormat(). (Derick)

- DBA extension:
  . Added Berkeley DB 5.1 support to the DBA extension. (Oracle Corp.)

- DOM extension:
  . Fixed bug #52656 (DOMCdataSection does not work with splitText). (Ilia)

- Filter extension:
  . Fixed the filter extension accepting IPv4 octets with a leading 0 as that
    belongs to the unsupported "dotted octal" representation. (Gustavo)
  . Fixed bug #53236 (problems in the validation of IPv6 addresses with leading
    and trailing :: in the filter extension). (Gustavo)
  . Fixed bug #50117 (problems in the validation of IPv6 addresses with IPv4
    addresses and ::). (Gustavo)

- GD extension:
  . Fixed bug #53492 (fix crash if anti-aliasing steps are invalid). (Pierre)

- GMP extension:
  . Fixed bug #52906 (gmp_mod returns negative result when non-negative is 
    expected). (Stas)
  . Fixed bug #52849 (GNU MP invalid version match). (Adam)

- Hash extension:
  . Fixed bug #51003 (unaligned memory access in ext/hash/hash_tiger.c).
    (Mike, Ilia)

- Iconv extension:
  . Fixed bug #52941 (The 'iconv_mime_decode_headers' function is skipping
    headers). (Adam)
  . Fixed bug #52599 (iconv output handler outputs incorrect content type
    when flags are used). (Ilia)
  . Fixed bug #51250 (iconv_mime_decode() does not ignore malformed Q-encoded 
    words). (Ilia)

- Intl extension:
  . Fixed crashes on invalid parameters in intl extension. (CVE-2010-4409).
    (Stas, Maksymilian Arciemowicz)
  . Added support for formatting the timestamp stored in a DateTime object.
    (Stas)
  . Fixed bug #50590 (IntlDateFormatter::parse result is limited to the integer
    range). (Stas)
    
- Mbstring extension:
  . Fixed bug #53273 (mb_strcut() returns garbage with the excessive length
    parameter). (CVE-2010-4156) (Mateusz Kocielski, Pierre, Moriyoshi)
  . Fixed bug #52981 (Unicode casing table was out-of-date. Updated with
    UnicodeData-6.0.0d7.txt and included the source of the generator program
    with the distribution) (Gustavo).
  . Fixed bug #52681 (mb_send_mail() appends an extra MIME-Version header).
    (Adam)
 
- MSSQL extension:
  . Fixed possible crash in mssql_fetch_batch(). (Kalle)
  . Fixed bug #52843 (Segfault when optional parameters are not passed in to
    mssql_connect). (Felipe)
    
- MySQL extension:
  . Fixed bug #52636 (php_mysql_fetch_hash writes long value into int). 
    (Kalle, rein at basefarm dot no)
    
- MySQLi extension:
  . Fixed bug #52891 (Wrong data inserted with mysqli/mysqlnd when using
    mysqli_stmt_bind_param and value> PHP_INT_MAX). (Andrey)
  . Fixed bug #52686 (mysql_stmt_attr_[gs]et argument points to incorrect type).
    (rein at basefarm dot no)
  . Fixed bug #52654 (mysqli doesn't install headers with structures it uses).
    (Andrey)
  . Fixed bug #52433 (Call to undefined method mysqli::poll() - must be static).
    (Andrey)
  . Fixed bug #52417 (MySQLi build failure with mysqlnd on MacOS X). (Andrey)
  . Fixed bug #52413 (MySQLi/libmysql build failure on OS X, FreeBSD). (Andrey)
  . Fixed bug #52390 (mysqli_report() should be per-request setting). (Kalle)
  . Fixed bug #52302 (mysqli_fetch_all does not work with MYSQLI_USE_RESULT).
    (Andrey)
  . Fixed bug #52221 (Misbehaviour of magic_quotes_runtime (get/set)). (Andrey)
  . Fixed bug #45921 (Can't initialize character set hebrew). (Andrey)
  
- MySQLnd:
  . Fixed bug #52613 (crash in mysqlnd after hitting memory limit). (Andrey)
     
- ODBC extension:
  - Fixed bug #52512 (Broken error handling in odbc_execute).
    (mkoegler at auto dot tuwien dot ac dot at)

- Openssl extension:
  . Fixed possible blocking behavior in openssl_random_pseudo_bytes on Windows.
    (Pierre)
  . Fixed bug #53136 (Invalid read on openssl_csr_new()). (Felipe)
  . Fixed bug #52947 (segfault when ssl stream option capture_peer_cert_chain
    used). (Felipe)

- Oracle Database extension (OCI8):
  . Fixed bug #53284 (Valgrind warnings in oci_set_* functions) (Oracle Corp.)
  . Fixed bug #51610 (Using oci_connect causes PHP to take a long time to
    exit).  Requires Oracle 11.2.0.2 client libraries (or Oracle bug fix
    9891199) for this patch to have an effect. (Oracle Corp.)
      
- PCNTL extension:
  . Fixed bug #52784 (Race condition when handling many concurrent signals).
    (nick dot telford at gmail dot com, Arnaud)
    
- PCRE extension:
  . Fixed bug #52971 (PCRE-Meta-Characters not working with utf-8). (Felipe)
  . Fixed bug #52732 (Docs say preg_match() returns FALSE on error, but it
    returns int(0)). (slugonamission at gmail dot com)

- PHAR extension:
  . Fixed bug #50987 (unaligned memory access in phar.c).
    (geissert at debian dot org, Ilia)

- PHP-FPM SAPI:
  . Fixed bug #53412 (segfault when using -y). (fat)
  . Fixed inconsistent backlog default value (-1) in FPM on many systems. (fat)
  . Fixed bug #52501 (libevent made FPM crashed when forking -- libevent has
    been removed). (fat)
  . Fixed bug #52725 (gcc builtin atomic functions were sometimes used when they
    were not available). (fat)
  . Fixed bug #52693 (configuration file errors are not logged to stderr). (fat)
  . Fixed bug #52674 (FPM Status page returns inconsistent Content-Type
    headers). (fat)
  . Fixed bug #52498 (libevent was not only linked to php-fpm). (fat)

- PDO:
  . Fixed bug #52699 (PDO bindValue writes long int 32bit enum).
    (rein at basefarm dot no) 
  . Fixed bug #52487 (PDO::FETCH_INTO leaks memory). (Felipe)
  
- PDO DBLib driver:
  . Fixed bug #52546 (pdo_dblib segmentation fault when iterating MONEY values).
    (Felipe)
    
- PDO Firebird driver:
  . Restored firebird support (VC9 builds only). (Pierre)
  . Fixed bug #53335 (pdo_firebird did not implement rowCount()).
    (preeves at ibphoenix dot com)
  . Fixed bug #53323 (pdo_firebird getAttribute() crash).
    (preeves at ibphoenix dot com)
    
- PDO MySQL driver:
  . Fixed bug #52745 (Binding params doesn't work when selecting a date inside a
    CASE-WHEN). (Andrey)
    
- PostgreSQL extension:
  . Fixed bug #47199 (pg_delete() fails on NULL). (ewgraf at gmail dot com)
  
- Reflection extension:
  . Fixed ReflectionProperty::isDefault() giving a wrong result for properties
    obtained with ReflectionClass::getProperties(). (Gustavo)
- Reflection extension:
  . Fixed bug #53366 (Reflection doesnt get dynamic property value from
    getProperty()). (Felipe)
  . Fixed bug #52854 (ReflectionClass::newInstanceArgs does not work for classes
    without constructors). (Johannes)
  
- SOAP extension:
  . Fixed bug #44248 (RFC2616 transgression while HTTPS request through proxy
    with SoapClient object). (Dmitry)
    
- SPL extension:
  . Fixed bug #53362 (Segmentation fault when extending SplFixedArray). (Felipe)
  . Fixed bug #53279 (SplFileObject doesn't initialise default CSV escape
    character). (Adam)
  . Fixed bug #53144 (Segfault in SplObjectStorage::removeAll()). (Felipe)
  . Fixed bug #53071 (SPLObjectStorage defeats gc_collect_cycles). (Gustavo)
  . Fixed bug #52573 (SplFileObject::fscanf Segmentation fault). (Felipe)
  . Fixed bug #51763 (SplFileInfo::getType() does not work symbolic link 
    and directory). (Pierre)
  . Fixed bug #50481 (Storing many SPLFixedArray in an array crashes). (Felipe)
  . Fixed bug #50579 (RegexIterator::REPLACE doesn't work). (Felipe)

- SQLite3 extension:
  . Fixed bug #53463 (sqlite3 columnName() segfaults on bad column_number).
    (Felipe)
    
- Streams:
  . Fixed forward stream seeking emulation in streams that don't support seeking
    in situations where the read operation gives back less data than requested
    and when there was data in the buffer before the emulation started. Also
    made more consistent its behavior -- should return failure every time less
    data than was requested was skipped. (Gustavo)
  . Fixed bug #53241 (stream casting that relies on fdopen/fopencookie fails
    with streams opened with, inter alia, the 'xb' mode). (Gustavo)
  . Fixed bug #53006 (stream_get_contents has an unpredictable behavior when the
    underlying stream does not support seeking). (Gustavo)
  . Fixed bug #52944 (Invalid write on second and subsequent reads with an
    inflate filter fed invalid data). (Gustavo)
  . Fixed bug #52820 (writes to fopencookie FILE* not commited when seeking the
    stream). (Gustavo)

- WDDX extension:
  . Fixed bug #52468 (wddx_deserialize corrupts integer field value when left
    empty). (Felipe)
     
- Zlib extension:
  . Fixed bug #52926 (zlib fopen wrapper does not use context). (Gustavo)

22 Jul 2010, PHP 5.3.3
- Upgraded bundled sqlite to version 3.6.23.1. (Ilia)
- Upgraded bundled PCRE to version 8.02. (Ilia)

- Added support for JSON_NUMERIC_CHECK option in json_encode() that converts 
  numeric strings to integers. (Ilia)
- Added stream_set_read_buffer, allows to set the buffer for read operation.
  (Pierre)
- Added stream filter support to mcrypt extension (ported from 
  mcrypt_filter). (Stas)
- Added full_special_chars filter to ext/filter. (Rasmus)
- Added backlog socket context option for stream_socket_server(). (Mike)
- Added fifth parameter to openssl_encrypt()/openssl_decrypt()
  (string $iv) to use non-NULL IV.
  Made implicit use of NULL IV a warning. (Sara)
- Added openssl_cipher_iv_length(). (Sara)
- Added FastCGI Process Manager (FPM) SAPI. (Tony)
- Added recent Windows versions to php_uname and fix undefined windows 
  version support. (Pierre)
- Added Berkeley DB 5 support to the DBA extension. (Johannes, Chris Jones)
- Added support for copy to/from array/file for pdo_pgsql extension. 
  (Denis Gasparin, Ilia)
- Added inTransaction() method to PDO, with specialized support for Postgres.
  (Ilia, Denis Gasparin)

- Changed namespaced classes so that the ctor can only be named
  __construct now. (Stas)
- Reset error state in PDO::beginTransaction() reset error state. (Ilia)

- Implemented FR#51295 (SQLite3::busyTimeout not existing). (Mark)
- Implemented FR#35638 (Adding udate to imap_fetch_overview results).
  (Charles_Duffy at dell dot com )
- Rewrote var_export() to use smart_str rather than output buffering, prevents
  data disclosure if a fatal error occurs (CVE-2010-2531). (Scott)
- Fixed possible buffer overflows in mysqlnd_list_fields,  mysqlnd_change_user.
  (Andrey)
- Fixed possible buffer overflows when handling error packets in mysqlnd.
  Reported by Stefan Esser. (Andrey)
- Fixed very rare memory leak in mysqlnd, when binding thousands of columns.
  (Andrey)
- Fixed a crash when calling an inexistent method of a class that inherits 
  PDOStatement if instantiated directly instead of doing by the PDO methods.
  (Felipe)

- Fixed memory leak on error in mcrypt_create_iv on Windows. (Pierre)
- Fixed a possible crash because of recursive GC invocation. (Dmitry)
- Fixed a possible resource destruction issues in shm_put_var().
  Reported by Stefan Esser. (Dmitry)
- Fixed a possible information leak because of interruption of XOR operator.
  Reported by Stefan Esser. (Dmitry)
- Fixed a possible memory corruption because of unexpected call-time pass by
  refernce and following memory clobbering through callbacks.
  Reported by Stefan Esser. (Dmitry)
- Fixed a possible memory corruption in ArrayObject::uasort(). Reported by
  Stefan Esser. (Dmitry)
- Fixed a possible memory corruption in parse_str(). Reported by Stefan Esser.
  (Dmitry)
- Fixed a possible memory corruption in pack(). Reported by Stefan Esser.
  (Dmitry)
- Fixed a possible memory corruption in substr_replace(). Reported by Stefan    
  Esser. (Dmitry)
- Fixed a possible memory corruption in addcslashes(). Reported by Stefan    
  Esser. (Dmitry)
- Fixed a possible stack exhaustion inside fnmatch(). Reported by Stefan    
  Esser. (Ilia)
- Fixed a possible dechunking filter buffer overflow. Reported by Stefan Esser.
  (Pierre)
- Fixed a possible arbitrary memory access inside sqlite extension. Reported 
  by Mateusz Kocielski. (Ilia)
- Fixed string format validation inside phar extension. Reported by Stefan
  Esser. (Ilia)
- Fixed handling of session variable serialization on certain prefix
  characters. Reported by Stefan Esser. (Ilia)
- Fixed a NULL pointer dereference when processing invalid XML-RPC
  requests (Fixes CVE-2010-0397, bug #51288). (Raphael Geissert)
- Fixed 64-bit integer overflow in mhash_keygen_s2k(). (Clément LECIGNE, Stas)
- Fixed SplObjectStorage unserialization problems (CVE-2010-2225). (Stas)
- Fixed the mail.log ini setting when no filename was given. (Johannes)

- Fixed bug #52317 (Segmentation fault when using mail() on a rhel 4.x (only 64
  bit)). (Adam)
- Fixed bug #52262 (json_decode() shows no errors on invalid UTF-8).
  (Scott)
- Fixed bug #52240 (hash_copy() does not copy the HMAC key, causes wrong
  results and PHP crashes). (Felipe)
- Fixed bug #52238 (Crash when an Exception occured in iterator_to_array).
  (Johannes)
- Fixed bug #52193 (converting closure to array yields empty array). (Felipe)
- Fixed bug #52183 (Reflectionfunction reports invalid number of arguments for
  function aliases). (Felipe)
- Fixed bug #52162 (custom request header variables with numbers are removed). 
  (Sriram Natarajan)
- Fixed bug #52160 (Invalid E_STRICT redefined constructor error). (Felipe)
- Fixed bug #52138 (Constants are parsed into the ini file for section names).
  (Felipe)
- Fixed bug #52115 (mysqli_result::fetch_all returns null, not an empty array).
  (Andrey)
- Fixed bug #52101 (dns_get_record() garbage in 'ipv6' field on Windows).
  (Pierre)
- Fixed bug #52082 (character_set_client & character_set_connection reset after
  mysqli_change_user()). (Andrey)
- Fixed bug #52043 (GD doesn't recognize latest libJPEG versions).
  (php at group dot apple dot com, Pierre) 
- Fixed bug #52041 (Memory leak when writing on uninitialized variable returned
  from function). (Dmitry)
- Fixed bug #52060 (Memory leak when passing a closure to method_exists()).
  (Felipe)
- Fixed bug #52057 (ReflectionClass fails on Closure class). (Felipe)
- Fixed bug #52051 (handling of case sensitivity of old-style constructors 
  changed in 5.3+). (Felipe)
- Fixed bug #52037 (Concurrent builds fail in install-programs). (seanius at 
  debian dot org, Kalle)
- Fixed bug #52019 (make lcov doesn't support TESTS variable anymore). (Patrick)
- Fixed bug #52010 (open_basedir restrictions mismatch on vacuum command).
  (Ilia)
- Fixed bug #52001 (Memory allocation problems after using variable variables).
  (Dmitry)
- Fixed bug #51991 (spl_autoload and *nix support with namespace). (Felipe)
- Fixed bug #51943 (AIX: Several files are out of ANSI spec). (Kalle, 
  coreystup at gmail dot com)
- Fixed bug #51911 (ReflectionParameter::getDefaultValue() memory leaks with
  constant array). (Felipe)
- Fixed bug #51905 (ReflectionParameter fails if default value is an array
  with an access to self::). (Felipe)
- Fixed bug #51899 (Parse error in parse_ini_file() function when empy value
  followed by no newline). (Felipe)
- Fixed bug #51844 (checkdnsrr does not support types other than MX). (Pierre)
- Fixed bug #51827 (Bad warning when register_shutdown_function called with
  wrong num of parameters). (Felipe)
- Fixed bug #51822 (Segfault with strange __destruct() for static class
  variables). (Dmitry)
- Fixed bug #51791 (constant() aborts execution when fail to check undefined
  constant). (Felipe)
- Fixed bug #51732 (Fileinfo __construct or open does not work with NULL).
  (Pierre)
- Fixed bug #51725 (xmlrpc_get_type() returns true on invalid dates). (Mike)
- Fixed bug #51723 (Content-length header is limited to 32bit integer with
  Apache2 on Windows). (Pierre)
- Fixed bug #51721 (mark DOMNodeList and DOMNamedNodeMap as Traversable).
  (David Zuelke)
- Fixed bug #51712 (Test mysql_mysqlnd_read_timeout_long must fail on MySQL4).
  (Andrey)
- Fixed bug #51697 (Unsafe operations in free_storage of SPL iterators,
  causes crash during shutdown). (Etienne)
- Fixed bug #51690 (Phar::setStub looks for case-sensitive
  __HALT_COMPILER()). (Ilia)
- Fixed bug #51688 (ini per dir crashes when invalid document root  are given).
  (Pierre)
- Fixed bug #51671 (imagefill does not work correctly for small images).
  (Pierre)
- Fixed bug #51670 (getColumnMeta causes segfault when re-executing query
  after calling nextRowset). (Pierrick)
- Fixed bug #51647 Certificate file without private key (pk in another file)
  doesn't work. (Andrey)
- Fixed bug #51629 (CURLOPT_FOLLOWLOCATION error message is misleading).
  (Pierre)
- Fixed bug #51627 (script path not correctly evaluated).
  (russell dot tempero at rightnow dot com)
- Fixed bug #51624 (Crash when calling mysqli_options()). (Felipe)
- Fixed bug #51615 (PHP crash with wrong HTML in SimpleXML). (Felipe)
- Fixed bug #51609 (pg_copy_to: Invalid results when using fourth parameter).
  (Felipe)
- Fixed bug #51608 (pg_copy_to: WARNING: nonstandard use of \\ in a string
  literal). (cbandy at jbandy dot com)
- Fixed bug #51607 (pg_copy_from does not allow schema in the tablename
  argument). (cbandy at jbandy dot com)
- Fixed bug #51605 (Mysqli - zombie links). (Andrey)
- Fixed bug #51604 (newline in end of header is shown in start of message).
  (Daniel Egeberg)
- Fixed bug #51590 (JSON_ERROR_UTF8 is undefined). (Felipe)
- Fixed bug #51583 (Bus error due to wrong alignment in mysqlnd). (Rainer Jung)
- Fixed bug #51582 (Don't assume UINT64_C it's ever available).
  (reidrac at usebox dot net, Pierre)
- Fixed bug #51577 (Uninitialized memory reference with oci_bind_array_by_name)
  (Oracle Corp.)
- Fixed bug #51562 (query timeout in mssql can not be changed per query).
  (ejsmont dot artur at gmail dot com)
- Fixed bug #51552 (debug_backtrace() causes segmentation fault and/or memory
  issues). (Dmitry)
- Fixed bug #51445 (var_dump() invalid/slow *RECURSION* detection). (Felipe)
- Fixed bug #51435 (Missing ifdefs / logic bug in crypt code cause compile
  errors). (Felipe)
- Fixed bug #51424 (crypt() function hangs after 3rd call). (Pierre, Sriram)
- Fixed bug #51394 (Error line reported incorrectly if error handler throws an 
  exception). (Stas)
- Fixed bug #51393 (DateTime::createFromFormat() fails if format string contains
  timezone). (Adam)
- Fixed bug #51347 (mysqli_close / connection memory leak). (Andrey, Johannes)
- Fixed bug #51338 (URL-Rewriter is still enabled if use_only_cookies is
  on). (Ilia, j dot jeising at gmail dot com)
- Fixed bug #51291 (oci_error doesn't report last error when called two times)
  (Oracle Corp.)
- Fixed bug #51276 (php_load_extension() is missing when HAVE_LIBDL is
  undefined). (Tony)
- Fixed bug #51273 (Faultstring property does not exist when the faultstring is
  empty) (Ilia, dennis at transip dot nl)
- Fixed bug #51269 (zlib.output_compression Overwrites Vary Header). (Adam)
- Fixed bug #51257 (CURL_VERSION_LARGEFILE incorrectly used after libcurl
  version 7.10.1). (aron dot ujvari at microsec dot hu)
- Fixed bug #51242 (Empty mysql.default_port does not default to 3306 anymore,
  but 0). (Adam)
- Fixed bug #51237 (milter SAPI crash on startup). (igmar at palsenberg dot com)
- Fixed bug #51213 (pdo_mssql is trimming value of the money column). (Ilia, 
  alexr at oplot dot com)
- Fixed bug #51190 (ftp_put() returns false when transfer was successful).  
  (Ilia)
- Fixed bug #51183 (ext/date/php_date.c fails to compile with Sun Studio).
  (Sriram Natarajan)
- Fixed bug #51176 (Static calling in non-static method behaves like $this->).
  (Felipe)
- Fixed bug #51171 (curl_setopt() doesn't output any errors or warnings when    
  an invalid option is provided). (Ilia)
- Fixed bug #51128 (imagefill() doesn't work with large images). (Pierre)
- Fixed bug #51096 ('last day' and 'first day' are handled incorrectly when
  parsing date strings). (Derick)
- Fixed bug #51086 (DBA DB4 doesn't work with Berkeley DB 4.8). (Chris Jones)
- Fixed bug #51062 (DBA DB4 uses mismatched headers and libraries). (Chris
  Jones)
- Fixed bug #51026 (mysqli_ssl_set not working). (Andrey)
- Fixed bug #51023 (filter doesn't detect int overflows with GCC 4.4).
  (Raphael Geissert)
- Fixed bug #50999 (unaligned memory access in dba_fetch()). (Felipe)
- Fixed bug #50976 (Soap headers Authorization not allowed).
  (Brain France, Dmitry)
- Fixed bug #50828 (DOMNotation is not subclass of DOMNode). (Rob)
- Fixed bug #50810 (property_exists does not work for private). (Felipe)
- Fixed bug #50762 (in WSDL mode Soap Header handler function only being called
  if defined in WSDL). (mephius at gmail dot com)
- Fixed bug #50731 (Inconsistent namespaces sent to functions registered with
  spl_autoload_register). (Felipe)
- Fixed bug #50563 (removing E_WARNING from parse_url). (ralph at smashlabs dot 
  com, Pierre)
- Fixed bug #50578 (incorrect shebang in phar.phar). (Fedora at FamilleCollet
  dot com)
- Fixed bug #50392 (date_create_from_format enforces 6 digits for 'u' format
  character). (Derick)
- Fixed bug #50383 (Exceptions thrown in __call / __callStatic do not include
  file and line in trace). (Felipe)
- Fixed bug #50358 (Compile failure compiling ext/phar/util.lo). (Felipe)
- Fixed bug #50101 (name clash between global and local variable).
  (patch by yoarvi at gmail dot com)
- Fixed bug #50055 (DateTime::sub() allows 'relative' time modifications).
  (Derick)
- Fixed bug #51002 (fix possible memory corruption with very long names).
  (Pierre)
- Fixed bug #49893 (Crash while creating an instance of Zend_Mail_Storage_Pop3).
  (Dmitry)
- Fixed bug #49819 (STDOUT losing data with posix_isatty()). (Mike)
- Fixed bug #49778 (DateInterval::format("%a") is always zero when an interval
  is created from an ISO string). (Derick)
- Fixed bug #49700 (memory leaks in php_date.c if garbage collector is
  enabled). (Dmitry)
- Fixed bug #49576 (FILTER_VALIDATE_EMAIL filter needs updating) (Rasmus)
- Fixed bug #49490 (XPath namespace prefix conflict). (Rob)
- Fixed bug #49429 (odbc_autocommit doesn't work). (Felipe)
- Fixed bug #49320 (PDO returns null when SQLite connection fails). (Felipe)
- Fixed bug #49234 (mysqli_ssl_set not found). (Andrey)
- Fixed bug #49216 (Reflection doesn't seem to work properly on MySqli).
  (Andrey)
- Fixed bug #49192 (PHP crashes when GC invoked on COM object). (Stas)
- Fixed bug #49081 (DateTime::diff() mistake if start in January and interval >
  28 days). (Derick)
- Fixed bug #49059 (DateTime::diff() repeats previous sub() operation).
  (yoarvi@gmail.com, Derick)
- Fixed bug #48983 (DomDocument : saveHTMLFile wrong charset). (Rob)
- Fixed bug #48930 (__COMPILER_HALT_OFFSET__ incorrect in PHP >= 5.3). (Felipe)
- Fixed bug #48902 (Timezone database fallback map is outdated). (Derick)
- Fixed bug #48781 (Cyclical garbage collector memory leak). (Dmitry)
- Fixed bug #48601 (xpath() returns FALSE for legitimate query). (Rob)
- Fixed bug #48361 (SplFileInfo::getPathInfo should return the
  parent dir). (Etienne)
- Fixed bug #48289 (iconv_mime_encode() quoted-printable scheme is broken).
  (Adam, patch from hiroaki dot kawai at gmail dot com).
- Fixed bug #47842 (sscanf() does not support 64-bit values). (Mike)
- Fixed bug #46111 (Some timezone identifiers can not be parsed). (Derick)
- Fixed bug #45808 (stream_socket_enable_crypto() blocks and eats CPU).
  (vincent at optilian dot com)
- Fixed bug #43233 (sasl support for ldap on Windows). (Pierre)
- Fixed bug #35673 (formatOutput does not work with saveHTML). (Rob)
- Fixed bug #33210 (getimagesize() fails to detect width/height on certain 
  JPEGs). (Ilia)

04 Mar 2010, PHP 5.3.2

- Upgraded bundled sqlite to version 3.6.22. (Ilia)
- Upgraded bundled libmagic to version 5.03. (Mikko)
- Upgraded bundled PCRE to version 8.00. (Scott)
- Updated timezone database to version 2010.3. (Derick)

- Improved LCG entropy. (Rasmus, Samy Kamkar)
- Improved crypt support for edge cases (UFC compatibility). (Solar Designer,
  Joey, Pierre)

- Reverted fix for bug #49521 (PDO fetchObject sets values before calling
  constructor). (Pierrick, Johannes)

- Changed gmp_strval() to use full range from 2 to 62, and -2 to -36. FR #50283
  (David Soria Parra)
- Changed "post_max_size" php.ini directive to allow unlimited post size by
  setting it to 0. (Rasmus)
- Changed tidyNode class to disallow manual node creation. (Pierrick)

- Removed automatic file descriptor unlocking happening on shutdown and/or 
  stream close (on all OSes). (Tony, Ilia)

- Added libpng 1.4.0 support. (Pierre)
- Added support for DISABLE_AUTHENTICATOR for imap_open. (Pierre)
- Added missing host validation for HTTP urls inside FILTER_VALIDATE_URL.
  (Ilia)
- Added stream_resolve_include_path(). (Mikko)
- Added INTERNALDATE support to imap_append. (nick at mailtrust dot com)
- Added support for SHA-256 and SHA-512 to php's crypt. (Pierre)
- Added realpath_cache_size() and realpath_cache_get() functions. (Stas)
- Added FILTER_FLAG_STRIP_BACKTICK option to the filter extension. (Ilia)
- Added protection for $_SESSION from interrupt corruption and improved
  "session.save_path" check. (Stas)
- Added LIBXML_PARSEHUGE constant to override the maximum text size of a
  single text node when using libxml2.7.3+. (Kalle)
- Added ReflectionMethod::setAccessible() for invoking non-public methods
  through the Reflection API. (Sebastian)
- Added Collator::getSortKey for intl extension. (Stas)
- Added support for CURLOPT_POSTREDIR. FR #49571. (Sriram Natarajan)
- Added support for CURLOPT_CERTINFO. FR #49253.
  (Linus Nielsen Feltzing <linus@haxx.se>)
- Added client-side server name indication support in openssl. (Arnaud)

- Improved fix for bug #50006 (Segfault caused by uksort()). (Stas)

- Fixed mysqlnd hang when queries exactly 16777214 bytes long are sent. (Andrey)
- Fixed incorrect decoding of 5-byte BIT sequences in mysqlnd. (Andrey)
- Fixed error_log() to be binary safe when using message_type 3. (Jani)
- Fixed unnecessary invocation of setitimer when timeouts have been disabled.
  (Arvind Srinivasan)
- Fixed memory leak in extension loading when an error occurs on Windows.
  (Pierre)
- Fixed safe_mode validation inside tempnam() when the directory path does
  not end with a /). (Martin Jansen)
- Fixed a possible open_basedir/safe_mode bypass in session extension
  identified by Grzegorz Stachowiak. (Ilia)
- Fixed possible crash when a error/warning is raised during php startup.
  (Pierre)
- Fixed possible bad behavior of rename on windows when used with symbolic
  links or invalid paths. (Pierre)
- Fixed error output to stderr on Windows. (Pierre)
- Fixed memory leaks in is_writable/readable/etc on Windows. (Pierre)
- Fixed memory leaks in the ACL function on Windows. (Pierre)
- Fixed memory leak in the realpath cache on Windows. (Pierre)
- Fixed memory leak in zip_close. (Pierre)
- Fixed crypt's blowfish sanity check of the "setting" string, to reject
  iteration counts encoded as 36 through 39. (Solar Designer, Joey, Pierre)

- Fixed bug #51059 (crypt crashes when invalid salt are given). (Pierre)
- Fixed bug #50952 (allow underscore _ in constants parsed in php.ini files).
  (Jani)
- Fixed bug #50940 (Custom content-length set incorrectly in Apache SAPIs).
  (Brian France, Rasmus)
- Fixed bug #50930 (Wrong date by php_date.c patch with ancient gcc/glibc
  versions). (Derick)
- Fixed bug #50907 (X-PHP-Originating-Script adding two new lines in *NIX).
  (Ilia)
- Fixed bug #50859 (build fails with openssl 1.0 due to md2 deprecation).   
  (Ilia, hanno at hboeck dot de)
- Fixed bug #50847 (strip_tags() removes all tags greater then 1023 bytes
  long). (Ilia)
- Fixed bug #50829 (php.ini directive pdo_mysql.default_socket is ignored).
  (Ilia)
- Fixed bug #50832 (HTTP fopen wrapper does not support passwordless HTTP
  authentication). (Jani)
- Fixed bug #50787 (stream_set_write_buffer() has no effect on socket streams).
  (vnegrier at optilian dot com, Ilia)
- Fixed bug #50761 (system.multiCall crashes in xmlrpc extension).
  (hiroaki dot kawai at gmail dot com, Ilia)
- Fixed bug #50756 (CURLOPT_FTP_SKIP_PASV_IP does not exist). (Sriram)
- Fixed bug #50732 (exec() adds single byte twice to $output array). (Ilia)
- Fixed bug #50728 (All PDOExceptions hardcode 'code' property to 0).
  (Joey, Ilia)
- Fixed bug #50723 (Bug in garbage collector causes crash). (Dmitry)
- Fixed bug #50690 (putenv does not set ENV when the value is only one char).
  (Pierre)
- Fixed bug #50680 (strtotime() does not support eighth ordinal number). (Ilia)
- Fixed bug #50661 (DOMDocument::loadXML does not allow UTF-16). (Rob)
- Fixed bug #50657 (copy() with an empty (zero-byte) HTTP source succeeds but
  returns false). (Ilia)
- Fixed bug #50636 (MySQLi_Result sets values before calling constructor).
  (Pierrick)
- Fixed bug #50632 (filter_input() does not return default value if the
  variable does not exist). (Ilia)
- Fixed bug #50576 (XML_OPTION_SKIP_TAGSTART option has no effect). (Pierrick)
- Fixed bug #50558 (Broken object model when extending tidy). (Pierrick)
- Fixed bug #50540 (Crash while running ldap_next_reference test cases).
  (Sriram)
- Fixed bug #50519 (segfault in garbage collection when using set_error_handler
  and DomDocument). (Dmitry)
- Fixed bug #50508 (compile failure: Conflicting HEADER type declarations).
  (Jani)
- Fixed bug #50496 (Use of <stdbool.h> is valid only in a c99 compilation 
  environment. (Sriram)
- Fixed bug #50464 (declare encoding doesn't work within an included file).
  (Felipe)
- Fixed bug #50458 (PDO::FETCH_FUNC fails with Closures). (Felipe, Pierrick)
- Fixed bug #50445 (PDO-ODBC stored procedure call from Solaris 64-bit causes
  seg fault). (davbrown4 at yahoo dot com, Felipe)
- Fixed bug #50416 (PROCEDURE db.myproc can't return a result set in the given
  context). (Andrey)
- Fixed bug #50394 (Reference argument converted to value in __call). (Stas)
- Fixed bug #50351 (performance regression handling objects, ten times slower
  in 5.3 than in 5.2). (Dmitry)
- Fixed bug #50392 (date_create_from_format() enforces 6 digits for 'u'
  format character). (Ilia)
- Fixed bug #50345 (nanosleep not detected properly on some solaris versions).
  (Jani)
- Fixed bug #50340 (php.ini parser does not allow spaces in ini keys). (Jani)
- Fixed bug #50334 (crypt ignores sha512 prefix). (Pierre)
- Fixed bug #50323 (Allow use of ; in values via ;; in PDO DSN).
  (Ilia, Pierrick)
- Fixed bug #50285 (xmlrpc does not preserve keys in encoded indexed arrays).
  (Felipe)
- Fixed bug #50282 (xmlrpc_encode_request() changes object into array in 
  calling function). (Felipe)
- Fixed bug #50267 (get_browser(null) does not use HTTP_USER_AGENT). (Jani)
- Fixed bug #50266 (conflicting types for llabs). (Jani)
- Fixed bug #50261 (Crash When Calling Parent Constructor with
  call_user_func()). (Dmitry)
- Fixed bug #50255 (isset() and empty() silently casts array to object).
  (Felipe)
- Fixed bug #50240 (pdo_mysql.default_socket in php.ini shouldn't used
  if it is empty). (foutrelis at gmail dot com, Ilia)
- Fixed bug #50231 (Socket path passed using --with-mysql-sock is ignored when
  mysqlnd is enabled). (Jani)
- Fixed bug #50219 (soap call Segmentation fault on a redirected url).
  (Pierrick)
- Fixed bug #50212 (crash by ldap_get_option() with LDAP_OPT_NETWORK_TIMEOUT).
  (Ilia, shigeru_kitazaki at cybozu dot co dot jp)
- Fixed bug #50209 (Compiling with libedit cannot find readline.h).
  (tcallawa at redhat dot com)
- Fixed bug #50207 (segmentation fault when concatenating very large strings on
  64bit linux). (Ilia)
- Fixed bug #50196 (stream_copy_to_stream() produces warning when source is 
  not file). (Stas)
- Fixed bug #50195 (pg_copy_to() fails when table name contains schema. (Ilia)
- Fixed bug #50185 (ldap_get_entries() return false instead of an empty array
  when there is no error). (Jani)
- Fixed bug #50174 (Incorrectly matched docComment). (Felipe)
- Fixed bug #50168 (FastCGI fails with wrong error on HEAD request to
  non-existant file). (Dmitry)
- Fixed bug #50162 (Memory leak when fetching timestamp column from Oracle
  database). (Felipe)
- Fixed bug #50159 (wrong working directory in symlinked files). (Dmitry)
- Fixed bug #50158 (FILTER_VALIDATE_EMAIL fails with valid addresses
  containing = or ?). (Pierrick)
- Fixed bug #50152 (ReflectionClass::hasProperty behaves like isset() not
  property_exists). (Felipe)
- Fixed bug #50146 (property_exists: Closure object cannot have properties).
  (Felipe)
- Fixed bug #50145 (crash while running bug35634.phpt). (Felipe)
- Fixed bug #50140 (With default compilation option, php symbols are unresolved
  for nsapi). (Uwe Schindler)
- Fixed bug #50087 (NSAPI performance improvements). (Uwe Schindler)
- Fixed bug #50073 (parse_url() incorrect when ? in fragment). (Ilia)
- Fixed bug #50023 (pdo_mysql doesn't use PHP_MYSQL_UNIX_SOCK_ADDR). (Ilia)
- Fixed bug #50005 (Throwing through Reflection modified Exception object
  makes segmentation fault). (Felipe)
- Fixed bug #49990 (SNMP3 warning message about security level printed twice).
  (Jani)
- Fixed bug #49985 (pdo_pgsql prepare() re-use previous aborted
  transaction). (ben dot pineau at gmail dot com, Ilia, Matteo)  
- Fixed bug #49938 (Phar::isBuffering() returns inverted value). (Greg)
- Fixed bug #49936 (crash with ftp stream in php_stream_context_get_option()).
  (Pierrick)
- Fixed bug #49921 (Curl post upload functions changed). (Ilia)
- Fixed bug #49866 (Making reference on string offsets crashes PHP). (Dmitry)
- Fixed bug #49855 (import_request_variables() always returns NULL). (Ilia,
  sjoerd at php dot net)
- Fixed bug #49851, #50451 (http wrapper breaks on 1024 char long headers). 
  (Ilia)
- Fixed bug #49800 (SimpleXML allow (un)serialize() calls without warning).
  (Ilia, wmeler at wp-sa dot pl)
- Fixed bug #49719 (ReflectionClass::hasProperty returns true for a private
  property in base class). (Felipe)
- Fixed bug #49677 (ini parser crashes with apache2 and using ${something}
  ini variables). (Jani)
- Fixed bug #49660 (libxml 2.7.3+ limits text nodes to 10MB). (Felipe)
- Fixed bug #49647 (DOMUserData does not exist). (Rob)
- Fixed bug #49600 (imageTTFText text shifted right). (Takeshi Abe)
- Fixed bug #49585 (date_format buffer not long enough for >4 digit years).
  (Derick, Adam)
- Fixed bug #49560 (oci8: using LOBs causes slow PHP shutdown). (Oracle Corp.)
- Fixed bug #49521 (PDO fetchObject sets values before calling constructor).
  (Pierrick)
- Fixed bug #49472 (Constants defined in Interfaces can be overridden).
  (Felipe)
- Fixed bug #49463 (setAttributeNS fails setting default namespace). (Rob)
- Fixed bug #49244 (Floating point NaN cause garbage characters). (Sjoerd)
- Fixed bug #49224 (Compile error due to old DNS functions on AIX systems).
  (Scott)
- Fixed bug #49174 (crash when extending PDOStatement and trying to set
  queryString property). (Felipe)
- Fixed bug #48811 (Directives in PATH section do not get applied to
  subdirectories). (Patch by: ct at swin dot edu dot au)
- Fixed bug #48590 (SoapClient does not honor max_redirects). (Sriram)
- Fixed bug #48190 (Content-type parameter "boundary" is not case-insensitive
  in HTTP uploads). (Ilia)
- Fixed bug #47848 (importNode doesn't preserve attribute namespaces). (Rob)
- Fixed bug #47409 (extract() problem with array containing word "this").
  (Ilia, chrisstocktonaz at gmail dot com)
- Fixed bug #47281 ($php_errormsg is limited in size of characters)
  (Oracle Corp.)
- Fixed bug #46478 (htmlentities() uses obsolete mapping table for character
  entity references). (Moriyoshi)
- Fixed bug #45599 (strip_tags() truncates rest of string with invalid
  attribute). (Ilia, hradtke)
- Fixed bug #45120 (PDOStatement->execute() returns true then false for same
  statement). (Pierrick)
- Fixed bug #44827 (define() allows :: in constant names). (Ilia)
- Fixed bug #44098 (imap_utf8() returns only capital letters).
  (steffen at dislabs dot de, Pierre)
- Fixed bug #34852 (Failure in odbc_exec() using oracle-supplied odbc
  driver). (tim dot tassonis at trivadis dot com)

19 Nov 2009, PHP 5.3.1
- Upgraded bundled sqlite to version 3.6.19. (Scott)
- Updated timezone database to version 2009.17 (2009q). (Derick)

- Changed ini file directives [PATH=](on Win32) and [HOST=](on all) to be case 
  insensitive. (garretts)

- Restored shebang line check to CGI sapi (not checked by scanner anymore).
  (Jani)

- Added "max_file_uploads" INI directive, which can be set to limit the
  number of file uploads per-request to 20 by default, to prevent possible
  DOS via temporary file exhaustion. (Ilia)
- Added missing sanity checks around exif processing. (Ilia)
- Added error constant when json_encode() detects an invalid UTF-8 sequence.
  (Scott)
- Added support for ACL on Windows for thread safe SAPI (Apache2 for example)
  and fix its support on NTS. (Pierre)

- Improved symbolic, mounted volume and junctions support for realpath on 
  Windows. (Pierre)
- Improved readlink on Windows, suppress \??\ and use the drive syntax only.
  (Pierre)
- Improved dns_get_record() AAAA support on windows. Always available when
  IPv6 is support is installed, format is now the same than on unix. (Pierre)
- Improved the DNS functions on OSX to use newer APIs, also use Bind 9 API
  where available on other platforms. (Scott)
- Improved shared extension loading on OSX to use the standard Unix dlopen()
  API. (Scott)

- Fixed crash in com_print_typeinfo when an invalid typelib is given. (Pierre)
- Fixed a safe_mode bypass in tempnam() identified by Grzegorz Stachowiak.  
  (Rasmus)
- Fixed a open_basedir bypass in posix_mkfifo() identified by Grzegorz 
  Stachowiak.  (Rasmus)
- Fixed certificate validation inside php_openssl_apply_verification_policy
  (Ryan Sleevi, Ilia)
- Fixed crash in SQLiteDatabase::ArrayQuery() and SQLiteDatabase::SingleQuery()
  when calling using Reflection. (Felipe)
- Fixed crash when instantiating PDORow and PDOStatement through Reflection.
  (Felipe)
- Fixed sanity check for the color index in imagecolortransparent. (Pierre)
- Fixed scandir/readdir when used mounted points on Windows. (Pierre)
- Fixed zlib.deflate compress filter to actually accept level parameter. (Jani)
- Fixed leak on error in popen/exec (and related functions) on Windows.
  (Pierre)
- Fixed possible bad caching of symlinked directories in the realpath cache
  on Windows. (Pierre)
- Fixed atime and mtime in stat related functions on Windows. (Pierre)
- Fixed spl_autoload_unregister/spl_autoload_functions wrt. Closures and
  Functors. (Christian Seiler)
- Fixed open_basedir circumvention for "mail.log" ini directive.
  (Maksymilian Arciemowicz, Stas)
- Fixed signature generation/validation for zip archives in ext/phar. (Greg)
- Fixed memory leak in stream_is_local(). (Felipe, Tony)
- Fixed BC break in mime_content_type(), removes the content encoding. (Scott) 

- Fixed PECL bug #16842 (oci_error return false when NO_DATA_FOUND is raised).
  (Chris Jones)

- Fixed bug #50063 (safe_mode_include_dir fails). (Johannes, christian at
  elmerot dot se)
- Fixed bug #50052 (Different Hashes on Windows and Linux on wrong Salt size).
  (Pierre)
- Fixed bug #49986 (Missing ICU DLLs on windows package). (Pierre)
- Fixed bug #49910 (no support for ././@LongLink for long filenames in phar
  tar support). (Greg)
- Fixed bug #49908 (throwing exception in __autoload crashes when interface
  is not defined). (Felipe)
- Fixed bug #49847 (exec() fails to return data inside 2nd parameter, given
  output lines >4095 bytes). (Ilia)
- Fixed bug #49809 (time_sleep_until() is not available on OpenSolaris). (Jani)
- Fixed bug #49757 (long2ip() can return wrong value in a multi-threaded
  applications). (Ilia, Florian Anderiasch)
- Fixed bug #49738 (calling mcrypt after mcrypt_generic_deinit crashes).
  (Sriram Natarajan)
- Fixed bug #49732 (crashes when using fileinfo when timestamp conversion
  fails). (Pierre)
- Fixed bug #49698 (Unexpected change in strnatcasecmp()). (Rasmus)
- Fixed bug #49630 (imap_listscan function missing). (Felipe)
- Fixed bug #49572 (use of C++ style comments causes build failure).
  (Sriram Natarajan)
- Fixed bug #49531 (CURLOPT_INFILESIZE sometimes causes warning "CURLPROTO_FILE
  cannot be set"). (Felipe)
- Fixed bug #49517 (cURL's CURLOPT_FILE prevents file from being deleted after
  fclose). (Ilia)
- Fixed bug #49470 (FILTER_SANITIZE_EMAIL allows disallowed characters).
  (Ilia)
- Fixed bug #49447 (php engine need to correctly check for socket API 
  return status on windows). (Sriram Natarajan)
- Fixed bug #49391 (ldap.c utilizing deprecated ldap_modify_s). (Ilia)
- Fixed bug #49372 (segfault in php_curl_option_curl). (Pierre)
- Fixed bug #49361 (wordwrap() wraps incorrectly on end of line boundaries).
  (Ilia, code-it at mail dot ru)
- Fixed bug #49306 (inside pdo_mysql default socket settings are ignored).
  (Ilia)
- Fixed bug #49289 (bcmath module doesn't compile with phpize configure).
  (Jani)
- Fixed bug #49286 (php://input (php_stream_input_read) is broken). (Jani)
- Fixed bug #49269 (Ternary operator fails on Iterator object when used inside
  foreach declaration). (Etienne, Dmitry)
- Fixed bug #49236 (Missing PHP_SUBST(PDO_MYSQL_SHARED_LIBADD)). (Jani)
- Fixed bug #49223 (Inconsistency using get_defined_constants). (Garrett)
- Fixed bug #49193 (gdJpegGetVersionString() inside gd_compact identifies
  wrong type in declaration). (Ilia)
- Fixed bug #49183 (dns_get_record does not return NAPTR records). (Pierre)
- Fixed bug #49144 (Import of schema from different host transmits original
  authentication details). (Dmitry)
- Fixed bug #49142 (crash when exception thrown from __tostring()).
  (David Soria Parra)
- Fixed bug #49132 (posix_times returns false without error).
  (phpbugs at gunnu dot us)
- Fixed bug #49125 (Error in dba_exists C code). (jdornan at stanford dot edu)
- Fixed bug #49122 (undefined reference to mysqlnd_stmt_next_result on compile
  with --with-mysqli and MySQL 6.0). (Jani)
- Fixed bug #49108 (2nd scan_dir produces segfault). (Felipe)
- Fixed bug #49098 (mysqli segfault on error). (Rasmus)
- Fixed bug #49095 (proc_get_status['exitcode'] fails on win32). (Felipe)
- Fixed bug #49092 (ReflectionFunction fails to work with functions in fully
  qualified namespaces). (Kalle, Jani)
- Fixed bug #49074 (private class static fields can be modified by using
  reflection). (Jani)
- Fixed bug #49072 (feof never returns true for damaged file in zip). (Pierre)
- Fixed bug #49065 ("disable_functions" php.ini option does not work on 
  Zend extensions). (Stas)
- Fixed bug #49064 (--enable-session=shared does not work: undefined symbol:
  php_url_scanner_reset_vars). (Jani)
- Fixed bug #49056 (parse_ini_file() regression in 5.3.0 when using non-ASCII
  strings as option keys). (Jani)
- Fixed bug #49052 (context option headers freed too early when using
  --with-curlwrappers). (Jani)
- Fixed bug #49047 (The function touch() fails on directories on Windows).
  (Pierre)
- Fixed bug #49032 (SplFileObject::fscanf() variables passed by reference).
  (Jani)
- Fixed bug #49027 (mysqli_options() doesn't work when using mysqlnd). (Andrey)
- Fixed bug #49026 (proc_open() can bypass safe_mode_protected_env_vars
  restrictions). (Ilia)
- Fixed bug #49020 (phar misinterprets ustar long filename standard).
  (Greg)
- Fixed bug #49018 (phar tar stores long filenames wit prefix/name reversed).
  (Greg)
- Fixed bug #49014 (dechunked filter broken when serving more than 8192 bytes
  in a chunk). (andreas dot streichardt at globalpark dot com, Ilia)
- Fixed bug #49012 (phar tar signature algorithm reports as Unknown (0) in
  getSignature() call). (Greg)
- Fixed bug #49000 (PHP CLI in Interactive mode (php -a) crashes 
  when including files from function). (Stas)
- Fixed bug #48994 (zlib.output_compression does not output HTTP headers when
  set to a string value). (Jani)
- Fixed bug #48980 (Crash when compiling with pdo_firebird). (Felipe)
- Fixed bug #48962 (cURL does not upload files with specified filename).
  (Ilia)
- Fixed bug #48929 (Double \r\n after HTTP headers when "header" context
  option is an array). (David Zülke)
- Fixed bug #48913 (Too long error code strings in pdo_odbc driver).
  (naf at altlinux dot ru, Felipe)
- Fixed bug #48912 (Namespace causes unexpected strict behaviour with
  extract()). (Dmitry)
- Fixed bug #48909 (Segmentation fault in mysqli_stmt_execute()). (Andrey)
- Fixed bug #48899 (is_callable returns true even if method does not exist in
  parent class). (Felipe)
- Fixed bug #48893 (Problems compiling with Curl). (Felipe)
- Fixed bug #48880 (Random Appearing open_basedir problem). (Rasmus, Gwynne)
- Fixed bug #48872 (string.c: errors: duplicate case values). (Kalle)
- Fixed bug #48854 (array_merge_recursive modifies arrays after first one).
  (Felipe)
- Fixed bug #48805 (IPv6 socket transport is not working). (Ilia)
- Fixed bug #48802 (printf() returns incorrect outputted length). (Jani)
- Fixed bug #48791 (open office files always reported as corrupted). (Greg)
- Fixed bug #48788 (RecursiveDirectoryIterator doesn't descend into symlinked
  directories). (Ilia)
- Fixed bug #48783 (make install will fail saying phar file exists). (Greg)
- Fixed bug #48774 (SIGSEGVs when using curl_copy_handle()).
  (Sriram Natarajan)
- Fixed bug #48771 (rename() between volumes fails and reports no error on 
  Windows). (Pierre)
- Fixed bug #48768 (parse_ini_*() crash with INI_SCANNER_RAW). (Jani)
- Fixed bug #48763 (ZipArchive produces corrupt archive). (dani dot church at 
  gmail dot com, Pierre)
- Fixed bug #48762 (IPv6 address filter still rejects valid address). (Felipe)
- Fixed bug #48757 (ReflectionFunction::invoke() parameter issues). (Kalle)
- Fixed bug #48754 (mysql_close() crash php when no handle specified).
  (Johannes, Andrey)
- Fixed bug #48752 (Crash during date parsing with invalid date). (Pierre)
- Fixed bug #48746 (Unable to browse directories within Junction Points).
  (Pierre, Kanwaljeet Singla)
- Fixed bug #48745 (mysqlnd: mysql_num_fields returns wrong column count for
  mysql_list_fields). (Andrey)
- Fixed bug #48740 (PHAR install fails when INSTALL_ROOT is not the final
  install location). (james dot cohen at digitalwindow dot com, Greg)
- Fixed bug #48733 (CURLOPT_WRITEHEADER|CURLOPT_FILE|CURLOPT_STDERR warns on
  files that have been opened with r+). (Ilia)
- Fixed bug #48719 (parse_ini_*(): scanner_mode parameter is not checked for
  sanity). (Jani)
- Fixed bug #48718 (FILTER_VALIDATE_EMAIL does not allow numbers in domain  
  components). (Ilia)
- Fixed bug #48681 (openssl signature verification for tar archives broken).
  (Greg)
- Fixed bug #48660 (parse_ini_*(): dollar sign as last character of value
  fails). (Jani)
- Fixed bug #48645 (mb_convert_encoding() doesn't understand hexadecimal
  html-entities). (Moriyoshi)
- Fixed bug #48637 ("file" fopen wrapper is overwritten when using
  --with-curlwrappers). (Jani)
- Fixed bug #48608 (Invalid libreadline version not detected during configure).
  (Jani)
- Fixed bug #48400 (imap crashes when closing stream opened with
  OP_PROTOTYPE flag). (Jani)
- Fixed bug #48377 (error message unclear on converting phar with existing
  file). (Greg)
- Fixed bug #48247 (Infinite loop and possible crash during startup with
  errors when errors are logged). (Jani)
- Fixed bug #48198 error: 'MYSQLND_LLU_SPEC' undeclared. Cause for #48780 and
  #46952 - both fixed too. (Andrey)
- Fixed bug #48189 (ibase_execute error in return param). (Kalle)
- Fixed bug #48182 (ssl handshake fails during asynchronous socket connection).
  (Sriram Natarajan)
- Fixed bug #48116 (Fixed build with Openssl 1.0). (Pierre, 
  Al dot Smith at aeschi dot ch dot eu dot org)
- Fixed bug #48057 (Only the date fields of the first row are fetched, others
  are empty). (info at programmiernutte dot net)
- Fixed bug #47481 (natcasesort() does not sort extended ASCII characters
  correctly). (Herman Radtke)
- Fixed bug #47351 (Memory leak in DateTime). (Derick, Tobias John)
- Fixed bug #47273 (Encoding bug in SoapServer->fault). (Dmitry)
- Fixed bug #46682 (touch() afield returns different values on windows).
  (Pierre)
- Fixed bug #46614 (Extended MySQLi class gives incorrect empty() result).
  (Andrey)
- Fixed bug #46020 (with Sun Java System Web Server 7.0 on HPUX, #define HPUX).
  (Uwe Schindler)
- Fixed bug #45905 (imagefilledrectangle() clipping error).
  (markril at hotmail dot com, Pierre)
- Fixed bug #45554 (Inconsistent behavior of the u format char). (Derick)
- Fixed bug #45141 (setcookie will output expires years of >4 digits). (Ilia)
- Fixed bug #44683 (popen crashes when an invalid mode is passed). (Pierre)
- Fixed bug #43510 (stream_get_meta_data() does not return same mode as used
  in fopen). (Jani)
- Fixed bug #42434 (ImageLine w/ antialias = 1px shorter). (wojjie at gmail dot
  com, Kalle)
- Fixed bug #40013 (php_uname() does not return nodename on Netware (Guenter
  Knauf)
- Fixed bug #38091 (Mail() does not use FQDN when sending SMTP helo). 
  (Kalle, Rick Yorgason)
- Fixed bug #28038 (Sent incorrect RCPT TO commands to SMTP server) (Garrett)
- Fixed bug #27051 (Impersonation with FastCGI does not exec process as 
  impersonated user). (Pierre)


30 Jun 2009, PHP 5.3.0
- Upgraded bundled PCRE to version 7.9. (Nuno)
- Upgraded bundled sqlite to version 3.6.15. (Scott)

- Moved extensions to PECL (Derick, Lukas, Pierre, Scott):
  . ext/dbase
  . ext/fbsql
  . ext/fdf
  . ext/ncurses
  . ext/mhash (BC layer is now entirely within ext/hash)
  . ext/ming
  . ext/msql
  . ext/sybase (not maintained anymore, sybase_ct has to be used instead)

- Removed the experimental RPL (master/slave) functions from mysqli. (Andrey)
- Removed zend.ze1_compatibility_mode. (Dmitry)
- Removed all zend_extension_* php.ini directives. Zend extensions are now
  always loaded using zend_extension directive. (Derick)
- Removed special treatment of "/tmp" in sessions for open_basedir.
  Note: This undocumented behaviour was introduced in 5.2.2. (Alexey)
- Removed shebang line check from CGI sapi (checked by scanner). (Dmitry)

- Changed PCRE, Reflection and SPL extensions to be always enabled. (Marcus)
- Changed md5() to use improved implementation. (Solar Designer, Dmitry)
- Changed HTTP stream wrapper to accept any code between and including
  200 to 399 as successful. (Mike, Noah Fontes)
- Changed __call() to be invoked on private/protected method access, similar to
  properties and __get(). (Andrei)
- Changed dl() to be disabled by default. Enabled only when explicitly
  registered by the SAPI. Currently enabled with cli, cgi and embed SAPIs.
  (Dmitry)
- Changed opendir(), dir() and scandir() to use default context when no context
  argument is passed. (Sara)
- Changed open_basedir to allow tightening in runtime contexts. (Sara)
- Changed PHP/Zend extensions to use flexible build IDs. (Stas)
- Changed error level E_ERROR into E_WARNING in Soap extension methods
  parameter validation. (Felipe)
- Changed openssl info to show the shared library version number. (Scott)
- Changed floating point behaviour to consistently use double precision on all
  platforms and with all compilers. (Christian Seiler)
- Changed round() to act more intuitively when rounding to a certain precision
  and round very large and very small exponents correctly. (Christian Seiler)
- Changed session_start() to return false when session startup fails. (Jani)
- Changed property_exists() to check the existence of a property independent of
  accessibility (like method_exists()). (Felipe)
- Changed array_reduce() to allow mixed $initial (Christian Seiler)

- Improved PHP syntax and semantics:
  . Added lambda functions and closures. (Christian Seiler, Dmitry)
  . Added "jump label" operator (limited "goto"). (Dmitry, Sara)
  . Added NOWDOC syntax. (Gwynne Raskind, Stas, Dmitry)
  . Added HEREDOC syntax with double quotes. (Lars Strojny, Felipe)
  . Added support for using static HEREDOCs to initialize static variables and
    class members or constants. (Matt)
  . Improved syntax highlighting and consistency for variables in double-quoted
    strings and literal text in HEREDOCs and backticks. (Matt)
  . Added "?:" operator. (Marcus)
  . Added support for namespaces. (Dmitry, Stas, Gregory, Marcus)
  . Added support for Late Static Binding. (Dmitry, Etienne Kneuss)
  . Added support for __callStatic() magic method. (Sara)
  . Added forward_static_call(_array) to complete LSB. (Mike Lively)
  . Added support for dynamic access of static members using $foo::myFunc().
    (Etienne Kneuss)
  . Improved checks for callbacks. (Marcus)
  . Added __DIR__ constant. (Lars Strojny)
  . Added new error modes E_USER_DEPRECATED and E_DEPRECATED.
    E_DEPRECATED is used to inform about stuff being scheduled for removal
    in future PHP versions. (Lars Strojny, Felipe, Marcus)
  . Added "request_order" INI variable to control specifically $_REQUEST
    behavior. (Stas)
  . Added support for exception linking. (Marcus)
  . Added ability to handle exceptions in destructors. (Marcus)

- Improved PHP runtime speed and memory usage:
  . Substitute global-scope, persistent constants with their values at compile
    time. (Matt)
  . Optimized ZEND_SIGNED_MULTIPLY_LONG(). (Matt)
  . Removed direct executor recursion. (Dmitry)
  . Use fastcall calling convention in executor on x86. (Dmitry)
  . Use IS_CV for direct access to $this variable. (Dmitry)
  . Use ZEND_FREE() opcode instead of ZEND_SWITCH_FREE(IS_TMP_VAR). (Dmitry)
  . Lazy EG(active_symbol_table) initialization. (Dmitry)
  . Optimized ZEND_RETURN opcode to not allocate and copy return value if it is
    not used. (Dmitry)
  . Replaced all flex based scanners with re2c based scanners.
    (Marcus, Nuno, Scott)
  . Added garbage collector. (David Wang, Dmitry).
  . Improved PHP binary size and startup speed with GCC4 visibility control.
    (Nuno)
  . Improved engine stack implementation for better performance and stability.
    (Dmitry)
  . Improved memory usage by moving constants to read only memory.
    (Dmitry, Pierre)
  . Changed exception handling. Now each op_array doesn't contain
    ZEND_HANDLE_EXCEPTION opcode in the end. (Dmitry)
  . Optimized require_once() and include_once() by eliminating fopen(3) on
    second usage. (Dmitry)
  . Optimized ZEND_FETCH_CLASS + ZEND_ADD_INTERFACE into single
    ZEND_ADD_INTERFACE opcode. (Dmitry)
  . Optimized string searching for a single character.
    (Michal Dziemianko, Scott)
  . Optimized interpolated strings to use one less opcode. (Matt)

- Improved php.ini handling: (Jani)
  . Added ".htaccess" style user-defined php.ini files support for CGI/FastCGI.
  . Added support for special [PATH=/opt/httpd/www.example.com/] and
    [HOST=www.example.com] sections. Directives set in these sections can
    not be overridden by user-defined ini-files or during runtime.
  . Added better error reporting for php.ini syntax errors.
  . Allowed using full path to load modules using "extension" directive.
  . Allowed "ini-variables" to be used almost everywhere ini php.ini files.
  . Allowed using alphanumeric/variable indexes in "array" ini options.
  . Added 3rd optional parameter to parse_ini_file() to specify the scanning
    mode of INI_SCANNER_NORMAL or INI_SCANNER_RAW. In raw mode option values
    and section values are treated as-is.
  . Fixed get_cfg_var() to be able to return "array" ini options.
  . Added optional parameter to ini_get_all() to only retrieve the current
    value. (Hannes)

- Improved Windows support:
  . Update all libraries to their latest stable version. (Pierre, Rob, Liz, 
    Garrett).
  . Added Windows support for stat(), touch(), filemtime(), filesize() and
    related functions. (Pierre)
  . Re-added socket_create_pair() for Windows in sockets extension. (Kalle)
  . Added inet_pton() and inet_ntop() also for Windows platforms. 
    (Kalle, Pierre)
  . Added mcrypt_create_iv() for Windows platforms. (Pierre)
  . Added ACL Cache support on Windows.
    (Kanwaljeet Singla, Pierre, Venkat Raman Don)
  . Added constants based on Windows' GetVersionEx information. 
    PHP_WINDOWS_VERSION_* and PHP_WINDOWS_NT_*. (Pierre)
  . Added support for ACL (is_writable, is_readable, reports now correct
    results) on Windows. (Pierre, Venkat Raman Don, Kanwaljeet Singla)
  . Added support for fnmatch() on Windows. (Pierre)
  . Added support for time_nanosleep() and time_sleep_until() on Windows.
    (Pierre)
  . Added support for symlink(), readlink(), linkinfo() and link() on Windows.
    They are available only when the running platform supports them. (Pierre)
  . the GMP extension now relies on MPIR instead of the GMP library. (Pierre)
  . Added Windows support for stream_socket_pair(). (Kalle)
  . Drop all external dependencies for the core features. (Pierre)
  . Drastically improve the build procedure (Pierre, Kalle, Rob):
    . VC9 (Visual C++ 2008) or later support
    . Initial experimental x64 support
  . MSI installer now supports all recent Windows versions, including
    Windows 7. (John, Kanwaljeet Singla)

- Improved and cleaned CGI code:
  . FastCGI is now always enabled and cannot be disabled.
    See sapi/cgi/CHANGES for more details. (Dmitry)
  . Added CGI SAPI -T option which can be used to measure execution
    time of script repeated several times. (Dmitry)

- Improved streams:
  . Fixed confusing error message on failure when no errors are logged. (Greg)
  . Added stream_supports_lock() function. (Benjamin Schulz)
  . Added context parameter for copy() function. (Sara)
  . Added "glob://" stream wrapper. (Marcus)
  . Added "params" as optional parameter for stream_context_create(). (Sara)
  . Added ability to use stream wrappers in include_path. (Gregory, Dmitry)

- Improved DNS API
  . Added Windows support for dns_check_record(), dns_get_mx(), checkdnsrr() and
    getmxrr(). (Pierre)
  . Added support for old style DNS functions (supports OSX and FBSD). (Scott)
  . Added a new "entries" array in dns_check_record() containing the TXT
    elements. (Felipe, Pierre)

- Improved hash extension:
  . Changed mhash to be a wrapper layer around the hash extension. (Scott)
  . Added hash_copy() function. (Tony)
  . Added sha224 hash algorithm to the hash extension. (Scott)

- Improved IMAP support (Pierre):
  . Added imap_gc() to clear the imap cache
  . Added imap_utf8_to_mutf7() and imap_mutf7_to_utf8()

- Improved mbstring extension:
  . Added "mbstring.http_output_conv_mimetypes" INI directive that allows
    common non-text types such as "application/xhtml+xml" to be converted
    by mb_output_handler(). (Moriyoshi)

- Improved OCI8 extension (Chris Jones/Oracle Corp.):
  . Added Database Resident Connection Pooling (DRCP) and Fast
    Application Notification (FAN) support.
  . Added support for Oracle External Authentication (not supported
    on Windows).
  . Improve persistent connection handling of restarted DBs.
  . Added SQLT_AFC (aka CHAR datatype) support to oci_bind_by_name.
  . Fixed bug #45458 (Numeric keys for associative arrays are not
    handled properly)
  . Fixed bug #41069 (Segmentation fault with query over DB link).
  . Fixed define of SQLT_BDOUBLE and SQLT_BFLOAT constants with Oracle
    10g ORACLE_HOME builds.
  . Changed default value of oci8.default_prefetch from 10 to 100.
  . Fixed PECL Bug #16035 (OCI8: oci_connect without ORACLE_HOME defined causes
    segfault) (Chris Jones/Oracle Corp.)
  . Fixed PECL Bug #15988 (OCI8: sqlnet.ora isn't read with older Oracle
    libraries) (Chris Jones/Oracle Corp.)
  . Fixed PECL Bug #14268 (Allow "pecl install oci8" command to "autodetect" an
    Instant Client RPM install) (Chris Jones/Oracle Corp.)
  . Fixed PECL bug #12431 (OCI8 ping functionality is broken).
  . Allow building (e.g from PECL) the PHP 5.3-based OCI8 code with
    PHP 4.3.9 onwards.
  . Provide separate extensions for Oracle 11g and 10g on Windows.
    (Pierre, Chris)

- Improved OpenSSL extension:
  . Added support for OpenSSL digest and cipher functions. (Dmitry)
  . Added access to internal values of DSA, RSA and DH keys. (Dmitry)
  . Fixed a memory leak on openssl_decrypt(). (Henrique)
  . Fixed segfault caused by openssl_pkey_new(). (Henrique)
  . Fixed bug caused by uninitilized variables in openssl_pkcs7_encrypt() and
    openssl_pkcs7_sign(). (Henrique)
  . Fixed error message in openssl_seal(). (Henrique)

- Improved pcntl extension: (Arnaud)
  . Added pcntl_signal_dispatch().
  . Added pcntl_sigprocmask().
  . Added pcntl_sigwaitinfo().
  . Added pcntl_sigtimedwait().

- Improved SOAP extension:
  . Added support for element names in context of XMLSchema's <any>. (Dmitry)
  . Added ability to use Traversable objects instead of plain arrays.
    (Joshua Reese, Dmitry)
  . Fixed possible crash bug caused by an uninitialized value. (Zdash Urf)

- Improved SPL extension:
  . Added SPL to list of standard extensions that cannot be disabled. (Marcus)
  . Added ability to store associative information with objects in
    SplObjectStorage. (Marcus)
  . Added ArrayAccess support to SplObjectStorage. (Marcus)
  . Added SplDoublyLinkedList, SplStack, SplQueue classes. (Etienne)
  . Added FilesystemIterator. (Marcus)
  . Added GlobIterator. (Marcus)
  . Added SplHeap, SplMinHeap, SplMaxHeap, SplPriorityQueue classes. (Etienne)
  . Added new parameter $prepend to spl_autoload_register(). (Etienne)
  . Added SplFixedArray. (Etienne, Tony)
  . Added delaying exceptions in SPL's autoload mechanism. (Marcus)
  . Added RecursiveTreeIterator. (Arnaud, Marcus)
  . Added MultipleIterator. (Arnaud, Marcus, Johannes)

- Improved Zend Engine:
  . Added "compact" handler for Zend MM storage. (Dmitry)
  . Added "+" and "*" specifiers to zend_parse_parameters(). (Andrei)
  . Added concept of "delayed early binding" that allows opcode caches to
    perform class declaration (early and/or run-time binding) in exactly
    the same order as vanilla PHP. (Dmitry)

- Improved crypt() function: (Pierre)
  . Added Blowfish and extended DES support. (Using Blowfish implementation
    from Solar Designer).
  . Made crypt features portable by providing our own implementations
    for crypt_r and the algorithms which are used when OS does not provide
    them. PHP implementations are always used for Windows builds.

- Deprecated session_register(), session_unregister() and
  session_is_registered(). (Hannes)
- Deprecated define_syslog_variables(). (Kalle)
- Deprecated ereg extension. (Felipe)

- Added new extensions:
  . Added Enchant extension as a way to access spell checkers. (Pierre)
  . Added fileinfo extension as replacement for mime_magic extension. (Derick)
  . Added intl extension for Internationalization. (Ed B., Vladimir I.,
    Dmitry L., Stanislav M., Vadim S., Kirti V.)
  . Added mysqlnd extension as replacement for libmysql for ext/mysql, mysqli
    and PDO_mysql. (Andrey, Johannes, Ulf)
  . Added phar extension for handling PHP Archives. (Greg, Marcus, Steph)
  . Added SQLite3 extension. (Scott)

- Added new date/time functionality: (Derick)
  . date_parse_from_format(): Parse date/time strings according to a format.
  . date_create_from_format()/DateTime::createFromFormat(): Create a date/time
    object by parsing a date/time string according to a given format.
  . date_get_last_errors()/DateTime::getLastErrors(): Return a list of warnings
    and errors that were found while parsing a date/time string through:
    . strtotime() / new DateTime
    . date_create_from_format() / DateTime::createFromFormat()
    . date_parse_from_format().
  . support for abbreviation and offset based timezone specifiers for
    the 'e' format specifier, DateTime::__construct(), DateTime::getTimeZone()
    and DateTimeZone::getName().
  . support for selectively listing timezone identifiers by continent or
    country code through timezone_identifiers_list() /
    DateTimezone::listIdentifiers().
  . timezone_location_get() / DateTimezone::getLocation() for retrieving
    location information from timezones.
  . date_timestamp_set() / DateTime::setTimestamp() to set a Unix timestamp
    without invoking the date parser. (Scott, Derick)
  . date_timestamp_get() / DateTime::getTimestamp() to retrieve the Unix
    timestamp belonging to a date object.
  . two optional parameters to timezone_transitions_get() /
    DateTimeZone::getTranstions() to limit the range of transitions being
    returned.
  . support for "first/last day of <month>" style texts.
  . support for date/time strings returned by MS SQL.
  . support for serialization and unserialization of DateTime objects.
  . support for diffing date/times through date_diff() / DateTime::diff().
  . support for adding/subtracting weekdays with strtotime() and
    DateTime::modify().
  . DateInterval class to represent the difference between two date/times.
  . support for parsing ISO intervals for use with DateInterval.
  . date_add() / DateTime::add(), date_sub() / DateTime::sub() for applying an
    interval to an existing date/time.
  . proper support for "this week", "previous week"/"last week" and "next week"
    phrases so that they actually mean the week and not a seven day period
    around the current day.
  . support for "<xth> <weekday> of" and "last <weekday> of" phrases to be used
    with months - like in "last saturday of februari 2008".
  . support for "back of <hour>" and "front of <hour>" phrases that are used in
    Scotland.
  . DatePeriod class which supports iterating over a DateTime object applying
    DateInterval on each iteration, up to an end date or limited by maximum
    number of occurences.

- Added compatibility mode in GD, imagerotate, image(filled)ellipse 
  imagefilter, imageconvolution and imagecolormatch are now always enabled.
  (Pierre)
- Added array_replace() and array_replace_recursive() functions. (Matt)
- Added ReflectionProperty::setAccessible() method that allows non-public
  property's values to be read through ::getValue() and set through
  ::setValue(). (Derick, Sebastian)
- Added msg_queue_exists() function to sysvmsg extension. (Benjamin Schulz)
- Added Firebird specific attributes that can be set via PDO::setAttribute()
  to control formatting of date/timestamp columns: PDO::FB_ATTR_DATE_FORMAT,
  PDO::FB_ATTR_TIME_FORMAT and PDO::FB_ATTR_TIMESTAMP_FORMAT. (Lars W)
- Added gmp_testbit() function. (Stas)
- Added icon format support to getimagesize(). (Scott)
- Added LDAP_OPT_NETWORK_TIMEOUT option for ldap_set_option() to allow
  setting network timeout (FR #42837). (Jani)
- Added optional escape character parameter to fgetcsv(). (David Soria Parra)
- Added an optional parameter to strstr() and stristr() for retrieval of either
  the part of haystack before or after first occurrence of needle.
  (Johannes, Felipe)
- Added xsl->setProfiling() for profiling stylesheets. (Christian)
- Added long-option feature to getopt() and made getopt() available also on
  win32 systems by adding a common getopt implementation into core.
  (David Soria Parra, Jani)
- Added support for optional values, and = as separator, in getopt(). (Hannes)
- Added lcfirst() function. (David C)
- Added PREG_BAD_UTF8_OFFSET_ERROR constant. (Nuno)
- Added native support for asinh(), acosh(), atanh(), log1p() and expm1().
  (Kalle)
- Added LIBXML_LOADED_VERSION constant (libxml2 version currently used). (Rob)
- Added JSON_FORCE_OBJECT flag to json_encode(). (Scott, Richard Quadling)
- Added timezone_version_get() to retrieve the version of the used timezone
  database. (Derick)
- Added 'n' flag to fopen to allow passing O_NONBLOCK to the underlying
  open(2) system call. (Mikko)
- Added "dechunk" filter which can decode HTTP responses with chunked
  transfer-encoding. HTTP streams use this filter automatically in case
  "Transfer-Encoding: chunked" header is present in response. It's possible to
  disable this behaviour using "http"=>array("auto_decode"=>0) in stream
  context. (Dmitry)
- Added support for CP850 encoding in mbstring extension.
  (Denis Giffeler, Moriyoshi)
- Added stream_cast() and stream_set_options() to user-space stream wrappers,
  allowing stream_select(), stream_set_blocking(), stream_set_timeout() and 
  stream_set_write_buffer() to work with user-space stream wrappers. (Arnaud)
- Added header_remove() function. (chsc at peytz dot dk, Arnaud)
- Added stream_context_get_params() function. (Arnaud)
- Added optional parameter "new" to sybase_connect(). (Timm)
- Added parse_ini_string() function. (grange at lemonde dot fr, Arnaud) 
- Added str_getcsv() function. (Sara)
- Added openssl_random_pseudo_bytes() function. (Scott)
- Added ability to send user defined HTTP headers with SOAP request.
  (Brian J.France, Dmitry)
- Added concatenation option to bz2.decompress stream filter.
  (Keisial at gmail dot com, Greg)
- Added support for using compressed connections with PDO_mysql. (Johannes)
- Added the ability for json_decode() to take a user specified depth. (Scott)
- Added support for the mysql_stmt_next_result() function from libmysql.
  (Andrey)
- Added function preg_filter() that does grep and replace in one go. (Marcus)
- Added system independent realpath() implementation which caches intermediate
  directories in realpath-cache. (Dmitry)
- Added optional clear_realpath_cache and filename parameters to
  clearstatcache(). (Jani, Arnaud)
- Added litespeed SAPI module. (George Wang)
- Added ext/hash support to ext/session's ID generator. (Sara)
- Added quoted_printable_encode() function. (Tony)
- Added stream_context_set_default() function. (Davey Shafik)
- Added optional "is_xhtml" parameter to nl2br() which makes the function
  output <br> when false and <br /> when true (FR #34381). (Kalle)
- Added PHP_MAXPATHLEN constant (maximum length of a path). (Pierre)
- Added support for SSH via libssh2 in cURL. (Pierre)
- Added support for gray levels PNG image with alpha in GD extension. (Pierre)
- Added support for salsa hashing functions in HASH extension. (Scott)
- Added DOMNode::getLineNo to get line number of parsed node. (Rob)
- Added table info to PDO::getColumnMeta() with SQLite. (Martin Jansen, Scott)
- Added mail logging functionality that allows logging of mail sent via
  mail() function. (Ilia)
- Added json_last_error() to return any error information from json_decode().
  (Scott)
- Added gethostname() to return the current system host name. (Ilia)
- Added shm_has_var() function. (Mike)
- Added depth parameter to json_decode() to lower the nesting depth from the
  maximum if required. (Scott)
- Added pixelation support in imagefilter(). (Takeshi Abe, Kalle)
- Added SplObjectStorage::addAll/removeAll. (Etienne)

- Implemented FR #41712 (curl progress callback: CURLOPT_PROGRESSFUNCTION).
  (sdteffen[at]gmail[dot].com, Pierre)
- Implemented FR #47739 (Missing cURL option do disable IPv6). (Pierre)
- Implemented FR #39637 (Missing cURL option CURLOPT_FTP_FILEMETHOD). (Pierre)

- Fixed an issue with ReflectionProperty::setAccessible().
  (Sebastian, Roman Borschel)
- Fixed html_entity_decode() incorrectly converting numeric html entities
  to different characters with cp1251 and cp866. (Scott)
- Fixed an issue in date() where a : was printed for the O modifier after a P
  modifier was used. (Derick)
- Fixed exec() on Windows to not eat the first and last double quotes. (Scott)
- Fixed readlink on Windows in thread safe SAPI (apache2.x etc.). (Pierre)
- Fixed a bug causing miscalculations with the "last <weekday> of <n> month"
  relative time string. (Derick)
- Fixed bug causing the algorithm parameter of mhash() to be modified. (Scott)
- Fixed invalid calls to free when internal fileinfo magic file is used. (Scott)
- Fixed memory leak inside wddx_add_vars() function. (Felipe)
- Fixed check in recode extension to allow builing of recode and mysql
  extensions when using a recent libmysql. (Johannes)

- Fixed PECL bug #12794 (PDOStatement->nextRowset() doesn't work). (Johannes)
- Fixed PECL bug #12401 (Add support for ATTR_FETCH_TABLE_NAMES). (Johannes)

- Fixed bug #48696 (ldap_read() segfaults with invalid parameters). (Felipe)
- Fixed bug #48643 (String functions memory issue). (Dmitry)
- Fixed bug #48641 (tmpfile() uses old parameter parsing).
  (crrodriguez at opensuse dot org)
- Fixed bug #48624 (.user.ini never gets parsed). (Pierre)
- Fixed bug #48620 (X-PHP-Originating-Script assumes no trailing CRLF in
  existing headers). (Ilia)
- Fixed bug #48578 (Can't build 5.3 on FBSD 4.11). (Rasmus)
- Fixed bug #48535 (file_exists returns false when impersonate is used).
  (Kanwaljeet Singla, Venkat Raman Don)
- Fixed bug #48493 (spl_autoload_register() doesn't work correctly when
  prepending functions). (Scott)
- Fixed bug #48215 (Calling a method with the same name as the parent class
  calls the constructor). (Scott)
- Fixed bug #48200 (compile failure with mbstring.c when 
  --enable-zend-multibyte is used). (Jani)
- Fixed bug #48188 (Cannot execute a scrollable cursors twice with PDO_PGSQL).
  (Matteo)
- Fixed bug #48185 (warning: value computed is not used in
  pdo_sqlite_stmt_get_col line 271). (Matteo)
- Fixed bug #48087 (call_user_method() invalid free of arguments). (Felipe)
- Fixed bug #48060 (pdo_pgsql - large objects are returned as empty). (Matteo)
- Fixed bug #48034 (PHP crashes when script is 8192 (8KB) bytes long). (Dmitry)
- Fixed bug #48004 (Error handler prevents creation of default object). (Dmitry)
- Fixed bug #47880 (crashes in call_user_func_array()). (Dmitry)
- Fixed bug #47856 (stristr() converts needle to lower-case). (Ilia)
- Fixed bug #47851 (is_callable throws fatal error). (Dmitry)
- Fixed bug #47816 (pcntl tests failing on NetBSD). (Matteo)
- Fixed bug #47779 (Wrong value for SIG_UNBLOCK and SIG_SETMASK constants).
  (Matteo)
- Fixed bug #47771 (Exception during object construction from arg call calls
  object's destructor). (Dmitry)
- Fixed bug #47767 (include_once does not resolve windows symlinks or junctions)
  (Kanwaljeet Singla, Venkat Raman Don)
- Fixed bug #47757 (rename JPG to JPEG in phpinfo). (Pierre)
- Fixed bug #47745 (FILTER_VALIDATE_INT doesn't allow minimum integer). (Dmitry)
- Fixed bug #47714 (autoloading classes inside exception_handler leads to
  crashes). (Dmitry)
- Fixed bug #47671 (Cloning SplObjectStorage instances). (Etienne)
- Fixed bug #47664 (get_class returns NULL instead of FALSE). (Dmitry)
- Fixed bug #47662 (Support more than 127 subpatterns in preg_match). (Nuno)
- Fixed bug #47596 (Bus error on parsing file). (Dmitry)
- Fixed bug #47572 (Undefined constant causes segmentation fault). (Felipe)
- Fixed bug #47560 (explode()'s limit parameter odd behaviour). (Matt)
- Fixed bug #47549 (get_defined_constants() return array with broken array
  categories). (Ilia)
- Fixed bug #47535 (Compilation failure in ps_fetch_from_1_to_8_bytes()).
  (Johannes)
- Fixed bug #47534 (RecursiveDiteratoryIterator::getChildren ignoring
  CURRENT_AS_PATHNAME). (Etienne)
- Fixed bug #47443 (metaphone('scratch') returns wrong result). (Felipe)
- Fixed bug #47438 (mysql_fetch_field ignores zero offset). (Johannes)
- Fixed bug #47398 (PDO_Firebird doesn't implements quoter correctly). (Felipe)
- Fixed bug #47390 (odbc_fetch_into - BC in php 5.3.0). (Felipe)
- Fixed bug #47359 (Use the expected unofficial mimetype for bmp files). (Scott)
- Fixed bug #47343 (gc_collect_cycles causes a segfault when called within a
  destructor in one case). (Dmitry)
- Fixed bug #47320 ($php_errormsg out of scope in functions). (Dmitry)
- Fixed bug #47318 (UMR when trying to activate user config). (Pierre)
- Fixed bug #47243 (OCI8: Crash at shutdown on Windows) (Chris Jones/Oracle
  Corp.)
- Fixed bug #47231 (offsetGet error using incorrect offset). (Etienne)
- Fixed bug #47229 (preg_quote() should escape the '-' char). (Nuno)
- Fixed bug #47165 (Possible memory corruption when passing return value by
  reference). (Dmitry)
- Fixed bug #47087 (Second parameter of mssql_fetch_array()). (Felipe)
- Fixed bug #47085 (rename() returns true even if the file in PHAR does not
  exist). (Greg)
- Fixed bug #47050 (mysqli_poll() modifies improper variables). (Johannes)
- Fixed bug #47045 (SplObjectStorage instances compared with ==). (Etienne)
- Fixed bug #47038 (Memory leak in include). (Dmitry)
- Fixed bug #47031 (Fix constants in DualIterator example). (Etienne)
- Fixed bug #47021 (SoapClient stumbles over WSDL delivered with
  "Transfer-Encoding: chunked"). (Dmitry)
- Fixed bug #46994 (OCI8: CLOB size does not update when using CLOB IN OUT param
  in stored procedure) (Chris Jones/Oracle Corp.)
- Fixed bug #46979 (use with non-compound name *has* effect). (Dmitry)
- Fixed bug #46957 (The tokenizer returns deprecated values). (Felipe)
- Fixed bug #46944 (UTF-8 characters outside the BMP aren't encoded correctly).
  (Scott)
- Fixed bug #46897 (ob_flush() should fail to flush unerasable buffers).
  (David C.)
- Fixed bug #46849 (Cloning DOMDocument doesn't clone the properties). (Rob)
- Fixed bug #46847 (phpinfo() is missing some settings). (Hannes)
- Fixed bug #46844 (php scripts or included files with first line starting
  with # have the 1st line missed from the output). (Ilia)
- Fixed bug #46817 (tokenizer misses last single-line comment (PHP 5.3+, with
  re2c lexer)). (Matt, Shire)
- Fixed bug #46811 (ini_set() doesn't return false on failure). (Hannes)
- Fixed bug #46763 (mb_stristr() wrong output when needle does not exist).
  (Henrique M. Decaria)
- Fixed bug #46755 (warning: use statement with non-compound name). (Dmitry)
- Fixed bug #46746 (xmlrpc_decode_request outputs non-suppressable error when
  given bad data). (Ilia)
- Fixed bug #46738 (Segfault when mb_detect_encoding() fails). (Scott)
- Fixed bug #46731 (Missing validation for the options parameter of the
  imap_fetch_overview() function). (Ilia)
- Fixed bug #46711 (cURL curl_setopt leaks memory in foreach loops). (magicaltux
  [at] php [dot] net)
- Fixed bug #46701 (Creating associative array with long values in the key fails
  on 32bit linux). (Shire)
- Fixed bug #46681 (mkdir() fails silently on PHP 5.3). (Hannes)
- Fixed bug #46653 (can't extend mysqli). (Johannes)
- Fixed bug #46646 (Restrict serialization on some internal classes like Closure
  and SplFileInfo using exceptions). (Etienne)
- Fixed bug #46623 (OCI8: phpinfo doesn't show compile time ORACLE_HOME with
  phpize) (Chris Jones/Oracle Corp.)
- Fixed bug #46578 (strip_tags() does not honor end-of-comment when it
  encounters a single quote). (Felipe)
- Fixed bug #46546 (Segmentation fault when using declare statement with
  non-string value). (Felipe)
- Fixed bug #46542 (Extending PDO class with a __call() function doesn't work as
  expected). (Johannes)
- Fixed bug #46421 (SplFileInfo not correctly handling /). (Etienne)
- Fixed bug #46347 (parse_ini_file() doesn't support * in keys). (Nuno)
- Fixed bug #46268 (DateTime::modify() does not reset relative time values).
  (Derick)
- Fixed bug #46241 (stacked error handlers, internal error handling in general).
  (Etienne)
- Fixed bug #46238 (Segmentation fault on static call with empty string method).
  (Felipe)
- Fixed bug #46192 (ArrayObject with objects as storage serialization).
  (Etienne)
- Fixed bug #46185 (importNode changes the namespace of an XML element). (Rob)
- Fixed bug #46178 (memory leak in ext/phar). (Greg)
- Fixed bug #46160 (SPL - Memory leak when exception is thrown in offsetSet).
  (Felipe)
- Fixed Bug #46147 (after stream seek, appending stream filter reads incorrect
  data). (Greg)
- Fixed bug #46127 (php_openssl_tcp_sockop_accept forgets to set context on
  accepted stream) (Mark Karpeles, Pierre)
- Fixed bug #46115 (Memory leak when calling a method using Reflection).
  (Dmitry)
- Fixed bug #46110 (XMLWriter - openmemory() and openuri() leak memory on
  multiple calls). (Ilia)
- Fixed bug #46108 (DateTime - Memory leak when unserializing). (Felipe)
- Fixed bug #46106 (Memory leaks when using global statement). (Dmitry)
- Fixed bug #46099 (Xsltprocessor::setProfiling - memory leak). (Felipe, Rob).
- Fixed bug #46087 (DOMXPath - segfault on destruction of a cloned object).
  (Ilia)
- Fixed bug #46048 (SimpleXML top-level @attributes not part of iterator).
  (David C.)
- Fixed bug #46044 (Mysqli - wrong error message). (Johannes)
- Fixed bug #46042 (memory leaks with reflection of mb_convert_encoding()).
  (Ilia)
- Fixed bug #46039 (ArrayObject iteration is slow). (Arnaud)
- Fixed bug #46033 (Direct instantiation of SQLite3stmt and SQLite3result cause 
  a segfault.) (Scott)
- Fixed bug #45991 (Ini files with the UTF-8 BOM are treated as invalid).
  (Scott)
- Fixed bug #45989 (json_decode() doesn't return NULL on certain invalid
  strings). (magicaltux, Scott)
- Fixed bug #45976 (Moved SXE from SPL to SimpleXML). (Etienne)
- Fixed bug #45928 (large scripts from stdin are stripped at 16K border).
  (Christian Schneider, Arnaud)
- Fixed bug #45911 (Cannot disable ext/hash). (Arnaud)
- Fixed bug #45907 (undefined reference to 'PHP_SHA512Init'). (Greg)
- Fixed bug #45826 (custom ArrayObject serialization). (Etienne)
- Fixed bug #45820 (Allow empty keys in ArrayObject). (Etienne)
- Fixed bug #45791 (json_decode() doesn't convert 0e0 to a double). (Scott)
- Fixed bug #45786 (FastCGI process exited unexpectedly). (Dmitry)
- Fixed bug #45757 (FreeBSD4.11 build failure: failed include; stdint.h).
  (Hannes)
- Fixed bug #45743 (property_exists fails to find static protected member in
  child class). (Felipe)
- Fixed bug #45717 (Fileinfo/libmagic build fails, missing err.h and getopt.h).
  (Derick)
- Fixed bug #45706 (Unserialization of classes derived from ArrayIterator
  fails). (Etienne, Dmitry)
- Fixed bug #45696 (Not all DateTime methods allow method chaining). (Derick)
- Fixed bug #45682 (Unable to var_dump(DateInterval)). (Derick)
- Fixed bug #45447 (Filesystem time functions on Vista and server 2008).
  (Pierre)
- Fixed bug #45432 (PDO: persistent connection leak). (Felipe)
- Fixed bug #45392 (ob_start()/ob_end_clean() and memory_limit). (Ilia)
- Fixed bug #45384 (parse_ini_file will result in parse error with no trailing
  newline). (Arnaud)
- Fixed bug #45382 (timeout bug in stream_socket_enable_crypto). (vnegrier at
  optilian dot com, Ilia)
- Fixed bug #45044 (relative paths not resolved correctly). (Dmitry)
- Fixed bug #44861 (scrollable cursor don't work with pgsql). (Matteo)
- Fixed bug #44842 (parse_ini_file keys that start/end with underscore).
  (Arnaud)
- Fixed bug #44575 (parse_ini_file comment # line problems). (Arnaud)
- Fixed bug #44409 (PDO::FETCH_SERIALIZE calls __construct()). (Matteo)
- Fixed bug #44173 (PDO->query() parameter parsing/checking needs an update).
  (Matteo)
- Fixed bug #44154 (pdo->errorInfo() always have three elements in the returned
  array). (David C.)
- Fixed bug #44153 (pdo->errorCode() returns NULL when there are no errors).
  (David C.)
- Fixed bug #44135 (PDO MySQL does not support CLIENT_FOUND_ROWS). (Johannes,
  chx1975 at gmail dot com)
- Fixed bug #44100 (Inconsistent handling of static array declarations with
  duplicate keys). (Dmitry)
- Fixed bug #43831 ($this gets mangled when extending PDO with persistent
  connection). (Felipe)
- Fixed bug #43817 (opendir() fails on Windows directories with parent directory
  unaccessible). (Dmitry)
- Fixed bug #43069 (SoapClient causes 505 HTTP Version not supported error
  message). (Dmitry)
- Fixed bug #43008 (php://filter uris ignore url encoded filternames and can't
  handle slashes). (Arnaud)
- Fixed bug #42362 (HTTP status codes 204 and 304 should not be gzipped).
  (Scott, Edward Z. Yang)
- Fixed bug #41874 (separate STDOUT and STDERR in exec functions). (Kanwaljeet
  Singla, Venkat Raman Don, Pierre)
- Fixed bug #41534 (SoapClient over HTTPS fails to reestablish connection).
  (Dmitry)
- Fixed bug #38802 (max_redirects and ignore_errors). (patch by
  datibbaw@php.net)
- Fixed bug #35980 (touch() works on files but not on directories). (Pierre)

17 Jun 2009, PHP 5.2.10
- Updated timezone database to version 2009.9 (2009i) (Derick)

- Added "ignore_errors" option to http fopen wrapper. (David Zulke, Sara)
- Added new CURL options CURLOPT_REDIR_PROTOCOLS, CURLOPT_PROTOCOLS,
  and CURLPROTO_* for redirect fixes in CURL 7.19.4. (Yoram Bar Haim, Stas)
- Added support for Sun CC (FR #46595 and FR #46513). (David Soria Parra)

- Changed default value of array_unique()'s optional sorting type parameter
  back to SORT_STRING to fix backwards compatibility breakage introduced in 
  PHP 5.2.9. (Moriyoshi)

- Fixed memory corruptions while reading properties of zip files. (Ilia)
- Fixed memory leak in ob_get_clean/ob_get_flush. (Christian)
- Fixed segfault on invalid session.save_path. (Hannes)
- Fixed leaks in imap when a mail_criteria is used. (Pierre)
- Fixed missing erealloc() in fix for Bug #40091 in spl_autoload_register. (Greg)

- Fixed bug #48562 (Reference recursion causes segfault when used in
  wddx_serialize_vars()). (Felipe)
- Fixed bug #48557 (Numeric string keys in Apache Hashmaps are not cast to
  integers). (David Zuelke)
- Fixed bug #48518 (curl crashes when writing into invalid file handle). (Tony)
- Fixed bug #48514 (cURL extension uses same resource name for simple and
  multi APIs). (Felipe)
- Fixed bug #48469 (ldap_get_entries() leaks memory on empty search
  results). (Patrick)
- Fixed bug #48456 (CPPFLAGS not restored properly in phpize.m4). (Jani,
  spisek at kerio dot com)
- Fixed bug #48448 (Compile failure under IRIX 6.5.30 building cast.c).
  (Kalle)
- Fixed bug #48441 (ldap_search() sizelimit, timelimit and deref options
  persist). (Patrick)
- Fixed bug #48434 (Improve memory_get_usage() accuracy). (Arnaud)
- Fixed bug #48416 (Force a cache limit in ereg() to stop excessive memory
  usage). (Scott)
- Fixed bug #48409 (Crash when exception is thrown while passing function
  arguments). (Arnaud)
- Fixed bug #48378 (exif_read_data() segfaults on certain corrupted .jpeg
  files). (Pierre)
- Fixed bug #48359 (Script hangs on snmprealwalk if OID is not increasing).
  (Ilia, simonov at gmail dot com)
- Fixed bug #48336 (ReflectionProperty::getDeclaringClass() does not work 
  with redeclared property).
  (patch by Markus dot Lidel at shadowconnect dot com)
- Fixed bug #48326 (constant MSG_DONTWAIT not defined). (Arnaud)
- Fixed bug #48313 (fgetcsv() does not return null for empty rows). (Ilia)
- Fixed bug #48309 (stream_copy_to_stream() and fpasstru() do not update
  stream position of plain files). (Arnaud)
- Fixed bug #48307 (stream_copy_to_stream() copies 0 bytes when $source is a
  socket). (Arnaud)
- Fixed bug #48273 (snmp*_real_walk() returns SNMP errors as values).
  (Ilia, lytboris at gmail dot com)
- Fixed bug #48256 (Crash due to double-linking of history.o).
  (tstarling at wikimedia dot org)
- Fixed bug #48248 (SIGSEGV when access to private property via &__get).
  (Felipe)
- Fixed bug #48247 (Crash on errors during startup). (Stas)
- Fixed bug #48240 (DBA Segmentation fault dba_nextkey). (Felipe)
- Fixed bug #48224 (Incorrect shuffle in array_rand). (Etienne)
- Fixed bug #48221 (memory leak when passing invalid xslt parameter).
  (Felipe)
- Fixed bug #48207 (CURLOPT_(FILE|WRITEHEADER options do not error out when
  working with a non-writable stream). (Ilia)
- Fixed bug #48206 (Iterating over an invalid data structure with
  RecursiveIteratorIterator leads to a segfault). (Scott)
- Fixed bug #48204 (xmlwriter_open_uri() does not emit warnings on invalid
  paths). (Ilia)
- Fixed bug #48203 (Crash when CURLOPT_STDERR is set to regular file). (Jani)
- Fixed bug #48202 (Out of Memory error message when passing invalid file
  path) (Pierre)
- Fixed bug #48156 (Added support for lcov v1.7). (Ilia)
- Fixed bug #48132 (configure check for curl ssl support fails with
  --disable-rpath). (Jani)
- Fixed bug #48131 (Don't try to bind ipv4 addresses to ipv6 ips via bindto).
  (Ilia)
- Fixed bug #48070 (PDO_OCI: Segfault when using persistent connection).
  (Pierre, Matteo, jarismar dot php at gmail dot com)
- Fixed bug #48058 (Year formatter goes wrong with out-of-int range). (Derick)
- Fixed bug #48038 (odbc_execute changes variables used to form params array).
  (Felipe)
- Fixed bug #47997 (stream_copy_to_stream returns 1 on empty streams). (Arnaud)
- Fixed bug #47991 (SSL streams fail if error stack contains items). (Mikko)
- Fixed bug #47981 (error handler not called regardless). (Hannes)
- Fixed bug #47969 (ezmlm_hash() returns different values depend on OS). (Ilia)
- Fixed bug #47946 (ImageConvolution overwrites background). (Ilia)
- Fixed bug #47940 (memory leaks in imap_body). (Pierre, Jake Levitt)
- Fixed bug #47937 (system() calls sapi_flush() regardless of output 
  buffering). (Ilia)
- Fixed bug #47903 ("@" operator does not work with string offsets). (Felipe)
- Fixed bug #47893 (CLI aborts on non blocking stdout). (Arnaud)
- Fixed bug #47849 (Non-deep import loses the namespace). (Rob)
- Fixed bug #47845 (PDO_Firebird omits first row from query). (Lars W)
- Fixed bug #47836 (array operator [] inconsistency when the array has
  PHP_INT_MAX index value). (Matt)
- Fixed bug #47831 (Compile warning for strnlen() in main/spprintf.c).
  (Ilia, rainer dot jung at kippdata dot de)
- Fixed bug #47828 (openssl_x509_parse() segfaults when a UTF-8 conversion
  fails). (Scott, Kees Cook, Pierre)
- Fixed bug #47818 (Segfault due to bound callback param). (Felipe)
- Fixed bug #47801 (__call() accessed via parent:: operator is provided
  incorrect method name). (Felipe)
- Fixed bug #47769 (Strange extends PDO). (Felipe)
- Fixed bug #47745 (FILTER_VALIDATE_INT doesn't allow minimum integer).
  (Dmitry)
- Fixed bug #47721 (Alignment issues in mbstring and sysvshm extension).
  (crrodriguez at opensuse dot org, Ilia)
- Fixed bug #47704 (PHP crashes on some "bad" operations with string
  offsets). (Dmitry)
- Fixed bug #47695 (build error when xmlrpc and iconv are compiled against
  different iconv versions). (Scott)
- Fixed bug #47667 (ZipArchive::OVERWRITE seems to have no effect).
  (Mikko, Pierre)
- Fixed bug #47644 (Valid integers are truncated with json_decode()). (Scott)
- Fixed bug #47639 (pg_copy_from() WARNING: nonstandard use of \\ in a
  string literal). (Ilia)
- Fixed bug #47616 (curl keeps crashing). (Felipe)
- Fixed bug #47598 (FILTER_VALIDATE_EMAIL is locale aware). (Ilia)
- Fixed bug #47566 (pcntl_wexitstatus() returns signed status).
  (patch by james at jamesreno dot com)
- Fixed bug #47564 (unpacking unsigned long 32bit bit endian returns wrong
  result). (Ilia)
- Fixed bug #47487 (performance degraded when reading large chunks after
  fix of bug #44607). (Arnaud)
- Fixed bug #47468 (enable cli|cgi-only extensions for embed sapi). (Jani)
- Fixed bug #47435 (FILTER_FLAG_NO_PRIV_RANGE does not work with ipv6
  addresses in the filter extension). (Ilia)
- Fixed bug #47430 (Errors after writing to nodeValue parameter of an absent
  previousSibling). (Rob)
- Fixed bug #47365 (ip2long() may allow some invalid values on certain 64bit
   systems). (Ilia)
- Fixed bug #47254 (Wrong Reflection for extends class). (Felipe)
- Fixed bug #47042 (cgi sapi is incorrectly removing SCRIPT_FILENAME).
  (Sriram Natarajan, David Soria Parra)
- Fixed bug #46882 (Serialize / Unserialize misbehaviour under OS with
  different bit numbers). (Matt)
- Fixed bug #46812 (get_class_vars() does not include visible private variable
  looking at subclass). (Arnaud)
- Fixed bug #46386 (Digest authentication with SOAP module fails against MSSQL
  SOAP services). (Ilia, lordelph at gmail dot com)
- Fixed bug #46109 (Memory leak when mysqli::init() is called multiple times).
  (Andrey)
- Fixed bug #45997 (safe_mode bypass with exec/system/passthru (windows only)).
  (Pierre)
- Fixed bug #45877 (Array key '2147483647' left as string). (Matt)
- Fixed bug #45822 (Near infinite-loops while parsing huge relative offsets).
  (Derick, Mike Sullivan)
- Fixed bug #45799 (imagepng() crashes on empty image).
  (Martin McNickle, Takeshi Abe)
- Fixed bug #45622 (isset($arrayObject->p) misbehaves with
  ArrayObject::ARRAY_AS_PROPS set). (robin_fernandes at uk dot ibm dot com, Arnaud)
- Fixed bug #45614 (ArrayIterator::current(), ::key() can show 1st private prop
  of wrapped object). (robin_fernandes at uk dot ibm dot com, Arnaud)
- Fixed bug #45540 (stream_context_create creates bad http request). (Arnaud)
- Fixed bug #45202 (zlib.output_compression can not be set with ini_set()).
  (Jani)
- Fixed bug #45191 (error_log ignores date.timezone php.ini val when setting
  logging timestamps). (Derick)
- Fixed bug #45092 (header HTTP context option not being used when compiled
  using --with-curlwrappers). (Jani)
- Fixed bug #44996 (xmlrpc_decode() ignores time zone on iso8601.datetime).
  (Ilia, kawai at apache dot org) 
- Fixed bug #44827 (define() is missing error checks for class constants).
  (Ilia)
- Fixed bug #44214 (Crash using preg_replace_callback() and global variables).
  (Nuno, Scott)
- Fixed bug #43073 (TrueType bounding box is wrong for angle<>0).
  (Martin McNickle)
- Fixed bug #42663 (gzinflate() try to allocate all memory with truncated
  data). (Arnaud)
- Fixed bug #42414 (some odbc_*() functions incompatible with Oracle ODBC
  driver). (jhml at gmx dot net)
- Fixed bug #42362 (HTTP status codes 204 and 304 should not be gzipped).
  (Scott, Edward Z. Yang)
- Fixed bug #42143 (The constant NAN is reported as 0 on Windows)
  (Kanwaljeet Singla, Venkat Raman Don)
- Fixed bug #38805 (PDO truncates text from SQL Server text data type field).
  (Steph)

26 Feb 2009, PHP 5.2.9
- Changed __call() to be invoked on private/protected method access, similar to
  properties and __get(). (Andrei)

- Added optional sorting type flag parameter to array_unique(). Default is
  SORT_REGULAR. (Andrei)

- Fixed a crash on extract in zip when files or directories entry names contain 
  a relative path. (Pierre)
- Fixed error conditions handling in stream_filter_append(). (Arnaud)
- Fixed zip filename property read. (Pierre)
- Fixed explode() behavior with empty string to respect negative limit. (Shire)
- Fixed security issue in imagerotate(), background colour isn't validated
  correctly with a non truecolour image. Reported by Hamid Ebadi,
  APA Laboratory (Fixes CVE-2008-5498). (Scott)
- Fixed a segfault when malformed string is passed to json_decode(). (Scott)
- Fixed bug in xml_error_string() which resulted in messages being
  off by one. (Scott)

- Fixed bug #47422 (modulus operator returns incorrect results on 64 bit
  linux). (Matt)
- Fixed bug #47399 (mb_check_encoding() returns true for some illegal SJIS
  characters). (for-bugs at hnw dot jp, Moriyoshi)
- Fixed bug #47353 (crash when creating a lot of objects in object
  destructor). (Tony)
- Fixed bug #47322 (sscanf %d doesn't work). (Felipe)
- Fixed bug #47282 (FILTER_VALIDATE_EMAIL is marking valid email addresses
  as invalid). (Ilia)
- Fixed bug #47220 (segfault in dom_document_parser in recovery mode). (Rob)
- Fixed bug #47217 (content-type is not set properly for file uploads). (Ilia)
- Fixed bug #47174 (base64_decode() interprets pad char in mid string as
  terminator). (Ilia)
- Fixed bug #47165 (Possible memory corruption when passing return value by
  reference). (Dmitry)
- Fixed bug #47152 (gzseek/fseek using SEEK_END produces strange results).
  (Felipe)
- Fixed bug #47131 (SOAP Extension ignores "user_agent" ini setting). (Ilia)
- Fixed bug #47109 (Memory leak on $a->{"a"."b"} when $a is not an object).
  (Etienne, Dmitry)
- Fixed bug #47104 (Linking shared extensions fails with icc). (Jani)
- Fixed bug #47049 (SoapClient::__soapCall causes a segmentation fault).
  (Dmitry)
- Fixed bug #47048 (Segfault with new pg_meta_data). (Felipe)
- Fixed bug #47042 (PHP cgi sapi is removing SCRIPT_FILENAME for non
  apache). (Sriram Natarajan)
- Fixed bug #47037 (No error when using fopen with empty string). (Cristian
  Rodriguez R., Felipe)
- Fixed bug #47035 (dns_get_record returns a garbage byte at the end of a
  TXT record). (Felipe)
- Fixed bug #47027 (var_export doesn't show numeric indices on ArrayObject).
  (Derick)
- Fixed bug #46985 (OVERWRITE and binary mode does not work, regression
  introduced in 5.2.8). (Pierre)
- Fixed bug #46973 (IPv6 address filter rejects valid address). (Felipe)
- Fixed bug #46964 (Fixed pdo_mysql build with older version of MySQL). (Ilia)
- Fixed bug #46959 (Unable to disable PCRE). (Scott)
- Fixed bug #46918 (imap_rfc822_parse_adrlist host part not filled in
  correctly). (Felipe)
- Fixed bug #46889 (Memory leak in strtotime()). (Derick)
- Fixed bug #46887 (Invalid calls to php_error_docref()). (oeriksson at
  mandriva dot com, Ilia)
- Fixed bug #46873 (extract($foo) crashes if $foo['foo'] exists). (Arnaud)
- Fixed bug #46843 (CP936 euro symbol is not converted properly). (ty_c at
  cybozuy dot co dot jp, Moriyoshi)
- Fixed bug #46798 (Crash in mssql extension when retrieving a NULL value
  inside a binary or image column type). (Ilia)
- Fixed bug #46782 (fastcgi.c parse error). (Matt)
- Fixed bug #46760 (SoapClient doRequest fails when proxy is used). (Felipe)
- Fixed bug #46748 (Segfault when an SSL error has more than one error).
  (Scott)
- Fixed bug #46739 (array returned by curl_getinfo should contain
  content_type key). (Mikko)
- Fixed bug #46699 (xml_parse crash when parser is namespace aware). (Rob)
- Fixed bug #46419 (Elements of associative arrays with NULL value are
  lost). (Dmitry)
- Fixed bug #46282 (Corrupt DBF When Using DATE). (arne at bukkie dot nl)
- Fixed bug #46026 (bz2.decompress/zlib.inflate filter tries to decompress
  after end of stream). (Greg)
- Fixed bug #46005 (User not consistently logged under Apache2). (admorten
  at umich dot edu, Stas)
- Fixed bug #45996 (libxml2 2.7 causes breakage with character data in
  xml_parse()). (Rob)
- Fixed bug #45940 (MySQLI OO does not populate connect_error property on
  failed connect). (Johannes)
- Fixed bug #45923 (mb_st[r]ripos() offset not handled correctly). (Moriyoshi)
- Fixed bug #45327 (memory leak if offsetGet throws exception). (Greg)
- Fixed bug #45239 (Encoding detector hangs with mbstring.strict_detection
  enabled). (Moriyoshi)
- Fixed bug #45161 (Reusing a curl handle leaks memory). (Mark Karpeles, Jani)
- Fixed bug #44336 (Improve pcre UTF-8 string matching performance). (frode
  at coretrek dot com, Nuno)
- Fixed bug #43841 (mb_strrpos() offset is byte count for negative values).
  (Moriyoshi)
- Fixed bug #37209 (mssql_execute with non fatal errors). (Kalle)
- Fixed bug #35975 (Session cookie expires date format isn't the most
  compatible. Now matches that of setcookie()). (Scott)


08 Dec 2008, PHP 5.2.8
- Reverted bug fix #42718 that broke magic_quotes_gpc (Scott)

04 Dec 2008, PHP 5.2.7
- Upgraded PCRE to version 7.8 (Fixes CVE-2008-2371). (Ilia)
- Updated timezone database to version 2008.9. (Derick)
- Upgraded bundled libzip to 0.9.0. (Pierre)

- Added logging option for error_log to send directly to SAPI. (Stas)
- Added PHP_MAJOR_VERSION, PHP_MINOR_VERSION, PHP_RELEASE_VERSION,
  PHP_EXTRA_VERSION, PHP_VERSION_ID, PHP_ZTS and PHP_DEBUG constants. (Pierre)
- Added "PHP_INI_SCAN_DIR" environment variable which can be used to 
  either disable or change the compile time ini scan directory (FR #45114).
  (Jani)

- Fixed missing initialization of BG(page_uid) and BG(page_gid), 
  reported by Maksymilian Arciemowicz. (Stas)
- Fixed memory leak inside sqlite_create_aggregate(). (Felipe)
- Fixed memory leak inside PDO sqlite's sqliteCreateAggregate() method.
  (Felipe)
- Fixed a crash inside gd with invalid fonts (Fixes CVE-2008-3658). (Pierre)
- Fixed a possible overflow inside memnstr (Fixes CVE-2008-3659).
  (LaurentGaffie)
- Fixed incorrect php_value order for Apache configuration, reported by
  Maksymilian Arciemowicz. (Stas)
- Fixed memory leak inside readline_callback_handler_remove() function.
  (Felipe)
- Fixed sybase_fetch_*() to continue reading after CS_ROW_FAIL status (Timm)
- Fixed a bug inside dba_replace() that could cause file truncation
  withinvalid keys. (Ilia)
- Fixed memory leak inside readline_callback_handler_install() function.(Ilia)
- Fixed memory leak inside readline_completion_function() function. (Felipe) 
- Fixed stream_get_contents() when using $maxlength and socket is notclosed.
  indeyets [at] php [dot] net on #46049. (Arnaud)
- Fixed stream_get_line() to behave as documented on non-blocking streams.
  (Arnaud)
- Fixed endless loop in PDOStatement::debugDumpParams().
  (jonah.harris at gmail dot com)
- Fixed ability to use "internal" heaps in extensions. (Arnaud, Dmitry)
- Fixed weekdays adding/subtracting algorithm. (Derick)
- Fixed some ambiguities in the date parser. (Derick)
- Fixed a bug with the YYYY-MM format not resetting the day correctly.
  (Derick)
- Fixed a bug in the DateTime->modify() methods, it would not use the advanced
  relative time strings. (Derick)
- Fixed extraction of zip files or directories when the entry name is a
  relative path. (Pierre)
- Fixed read or write errors for large zip archives. (Pierre)
- Fixed security issues detailed in CVE-2008-2665 and CVE-2008-2666.
  (Christian Hoffmann)
- Fixed simplexml asXML() not to lose encoding when dumping entire
  document to file. (Ilia)
- Fixed a crash inside PDO when trying instantiate PDORow manually.
  (Felipe)
- Fixed build failure of ext/mysqli with libmysql 6.0 - missing
  rplfunctions. (Andrey)
- Fixed a regression when using strip_tags() and < is within an
  attribute.(Scott)
- Fixed a crash on invalid method in ReflectionParameter constructor.
  (Christian Seiler)
- Reverted fix for bug #44197 due to behaviour change in minor version.
  (Felipe)

- Fixed bug #46732 (mktime.year description is wrong). (Derick)
- Fixed bug #46696 (cURL fails in upload files with specified content-type).
  (Ilia)
- Fixed bug #46673 (stream_lock call with wrong parameter). (Arnaud)
- Fixed bug #46649 (Setting array element with that same array produces
  inconsistent results). (Arnaud)
- Fixed bug #46626 (mb_convert_case does not handle apostrophe correctly).
  (Ilia)
- Fixed bug #46543 (ibase_trans() memory leaks when using wrong parameters).
  (Felipe)
- Fixed bug #46521 (Curl ZTS OpenSSL, error in config.m4 fragment).
  (jd at cpanel dot net)
- Fixed bug #46496 (wddx_serialize treats input as ISO-8859-1). (Mark Karpeles)
- Fixed bug #46427 (SoapClient() stumbles over its "stream_context" parameter).
  (Dmitry, Herman Radtke)
- Fixed bug #46426 (offset parameter of stream_get_contents() does not
  workfor "0"). (Felipe)
- Fixed bug #46406 (Unregistering nodeclass throws E_FATAL). (Rob)
- Fixed bug #46389 (NetWare needs small patch for _timezone).
  (patch by guenter@php.net)
- Fixed bug #46388 (stream_notification_callback inside of object destroys
  object variables). (Felipe)
- Fixed bug #46381 (wrong $this passed to internal methods causes segfault).
  (Tony)
- Fixed bug #46379 (Infinite loop when parsing '#' in one line file). (Arnaud)
- Fixed bug #46366 (bad cwd with / as pathinfo). (Dmitry)
- Fixed bug #46360 (TCP_NODELAY constant for socket_{get,set}_option).
  (bugs at trick dot vanstaveren dot us)
- Fixed bug #46343 (IPv6 address filter accepts invalid address). (Ilia)
- Fixed bug #46335 (DOMText::splitText doesn't handle multibyte characters).
  (Rob)
- Fixed bug #46323 (compilation of simplexml for NetWare breaks).
  (Patch by guenter [at] php [dot] net)
- Fixed bug #46319 (PHP sets default Content-Type header for HTTP 304
  response code, in cgi sapi). (Ilia)
- Fixed bug #46313 (Magic quotes broke $_FILES). (Arnaud)
- Fixed bug #46308 (Invalid write when changing property from inside getter).
  (Dmitry)
- Fixed bug #46292 (PDO::setFetchMode() shouldn't requires the 2nd arg when
  using FETCH_CLASSTYPE). (Felipe)
- Fixed bug #46274, #46249 (pdo_pgsql always fill in NULL for empty BLOB and
  segfaults when returned by SELECT). (Felipe)
- Fixed bug #46271 (local_cert option is not resolved to full path). (Ilia)
- Fixed bug #46247 (ibase_set_event_handler() is allowing to pass callback
  without event). (Felipe)
- Fixed bug #46246 (difference between call_user_func(array($this, $method))
  and $this->$method()). (Dmitry)
- Fixed bug #46222 (ArrayObject EG(uninitialized_var_ptr) overwrite).
  (Etienne)
- Fixed bug #46215 (json_encode mutates its parameter and has some
  class-specific state). (Felipe)
- Fixed bug #46206 (pg_query_params/pg_execute convert passed values to
  strings). (Ilia)
- Fixed bug #46191 (BC break: DOMDocument saveXML() doesn't accept null).
  (Rob)
- Fixed bug #46164 (stream_filter_remove() closes the stream). (Arnaud)
- Fixed bug #46157 (PDOStatement::fetchObject prototype error). (Felipe)
- Fixed bug #46147 (after stream seek, appending stream filter reads
  incorrect data). (Greg)
- Fixed bug #46139 (PDOStatement->setFetchMode() forgets FETCH_PROPS_LATE).
  (chsc at peytz dot dk, Felipe)
- Fixed bug #46127 (php_openssl_tcp_sockop_accept forgets to set context
  on accepted stream) (Mark Karpeles, Pierre)
- Fixed bug #46110 (XMLWriter - openmemory() and openuri() leak memory on
  multiple calls). (Ilia)
- Fixed bug #46088 (RegexIterator::accept - segfault). (Felipe)
- Fixed bug #46082 (stream_set_blocking() can cause a crash in some
  circumstances). (Felipe)
- Fixed bug #46064 (Exception when creating ReflectionProperty object
  on dynamicly created property). (Felipe)
- Fixed bug #46059 (Compile failure under IRIX 6.5.30 building posix.c).
  (Arnaud)
- Fixed bug #46053 (SplFileObject::seek - Endless loop). (Arnaud)
- Fixed bug #46051 (SplFileInfo::openFile - memory overlap). (Arnaud)
- Fixed bug #46047 (SimpleXML converts empty nodes into object with
  nested array). (Rob)
- Fixed bug #46031 (Segfault in AppendIterator::next). (Arnaud)
- Fixed bug #46029 (Segfault in DOMText when using with Reflection). (Rob)
- Fixed bug #46026 (bzip2.decompress/zlib.inflate filter tries to decompress
  after end of stream). (Keisial at gmail dot com, Greg)
- Fixed bug #46024 (stream_select() doesn't return the correct number).
  (Arnaud)
- Fixed bug #46010 (warnings incorrectly generated for iv in ecb mode).
  (Felipe)
- Fixed bug #46003 (isset on nonexisting node return unexpected results). (Rob)
- Fixed bug #45956 (parse_ini_file() does not return false with syntax errors
  in parsed file). (Jani)
- Fixed bug #45901 (wddx_serialize_value crash with SimpleXMLElement object).
  (Rob)
- Fixed bug #45862 (get_class_vars is inconsistent with 'protected' and
  'private' variables). (ilewis at uk dot ibm dot com, Felipe)
- Fixed bug #45860 (header() function fails to correctly replace all Status
  lines). (Dmitry)
- Fixed bug #45805 (Crash on throwing exception from error handler). (Dmitry)
- Fixed bug #45765 (ReflectionObject with default parameters of self::xxx cause
  an error). (Felipe)
- Fixed bug #45751 (Using auto_prepend_file crashes (out of scope stack address
  use)). (basant dot kukreja at sun dot com) 
- Fixed bug #45722 (mb_check_encoding() crashes). (Moriyoshi)
- Fixed bug #45705 (rfc822_parse_adrlist() modifies passed address parameter).
  (Jani)
- Fixed bug #45691 (Some per-dir or runtime settings may leak into other
  requests). (Moriyoshi)
- Fixed bug #45581 (htmlspecialchars() double encoding &#x hex items). (Arnaud)
- Fixed bug #45580 (levenshtein() crashes with invalid argument). (Ilia)
- Fixed bug #45575 (Segfault with invalid non-string as event handler callback).
  (Christian Seiler)
- Fixed bug #45568 (ISAPI doesn't properly clear auth_digest in header).
  (Patch by: navara at emclient dot com)
- Fixed bug #45556 (Return value from callback isn't freed). (Felipe)
- Fixed bug #45555 (Segfault with invalid non-string as
  register_introspection_callback). (Christian Seiler)
- Fixed bug #45553 (Using XPath to return values for attributes with a
  namespace does not work). (Rob)
- Fixed bug #45529 (new DateTimeZone() and date_create()->getTimezone() behave
  different). (Derick)
- Fixed bug #45522 (FCGI_GET_VALUES request does not return supplied values).
  (Arnaud)
- Fixed bug #45486 (mb_send_mail(); header 'Content-Type: text/plain; charset='
   parsing incorrect). (Felipe)
- Fixed bug #45485 (strip_tags and <?XML tag). (Felipe)
- Fixed bug #45460 (imap patch for fromlength fix in imap_headerinfo doesn't
  accept lengths of 1024). (Felipe, andrew at lifescale dot com)
- Fixed bug #45449 (filesize() regression using ftp wrapper).
  (crrodriguez at suse dot de)
- Fixed bug #45423 (fastcgi parent process doesn't invoke php_module_shutdown
  before shutdown) (basant dot kukreja at sun dot com)
- Fixed bug #45406 (session.serialize_handler declared by shared extension fails).
  (Kalle, oleg dot grenrus at dynamoid dot com)
- Fixed bug #45405 (snmp extension memory leak).
  (Federico Cuello, Rodrigo Campos)
- Fixed bug #45382 (timeout bug in stream_socket_enable_crypto). (Ilia)
- Fixed bug #45373 (php crash on query with errors in params). (Felipe)
- Fixed bug #45352 (Segmentation fault because of tick function on second
  request). (Dmitry)
- Fixed bug #45312 (Segmentation fault on second request for array functions).
  (Dmitry)
- Fixed bug #45303 (Opening php:// wrapper in append mode results in a warning).
  (Arnaud)
- Fixed bug #45251 (double free or corruption with setAttributeNode()). (Rob)
- Fixed bug #45226 and #18916 (xmlrpc_set_type() segfaults and wrong behavior
  with valid ISO8601 date string). (Jeff Lawsons)
- Fixed bug #45220 (curl_read callback returns -1 when needs to return
  size_t (unsigned)). (Felipe)
- Fixed bug #45181 (chdir() should clear relative entries in stat cache).
  (Arnaud)
- Fixed bug #45178 (memory corruption on assignment result of "new" by
  reference). (Dmitry)
- Fixed bug #45166 (substr() overflow changes). (Felipe)
- Fixed bug #45151 (Crash with URI/file..php (filename contains 2 dots)).
  (Fixes CVE-2008-3660) (Dmitry)
- Fixed bug #45139 (ReflectionProperty returns incorrect declaring class).
  (Felipe)
- Fixed bug #45124 ($_FILES['upload']['size'] sometimes return zero and some
  times the filesize). (Arnaud)
- Fixed bug #45028 (CRC32 output endianness is different between crc32() and
  hash()). (Tony)
- Fixed bug #45004 (pg_insert() does not accept 4 digit timezone format).
  (Ilia)
- Fixed bug #44991 (Compile Failure With freetds0.82).
  (jklowden at freetds dot org, matthias at dsx dot at)
- Fixed bug #44938 (gettext functions crash with overly long domain).
  (Christian Schneider, Ilia)
- Fixed bug #44925 (preg_grep() modifies input array). (Nuno)
- Fixed bug #44900 (OpenSSL extension fails to link with OpenSSL 0.9.6).
  (jd at cpanel dot net, Pierre)
- Fixed bug #44891 Memory leak using registerPHPFunctions and XSLT Variable
  as function parameter. (Rob)
- Fixed bug #44882 (SOAP extension object decoding bug). (Dmitry)
- Fixed bug #44830 (Very minor issue with backslash in heredoc). (Matt)
- Fixed bug #44818 (php://memory writeable when opened read only). (Arnaud)
- Fixed bug #44811 (Improve error message when creating a new SoapClient
  that contains invalid data). (Markus Fischer, David C)
- Fixed bug #44798 (Memory leak assigning value to attribute). (Ilia)
- Fixed bug #44716 (Progress notifications incorrect). (Hannes)
- Fixed bug #44712 (stream_context_set_params segfaults on invalid arguments).
  (Hannes)
- Fixed bug #44617 (wrong HTML entity output when substitute_character=entity).
  (Moriyoshi)
- Fixed bug #44607 (stream_get_line unable to correctly identify the "ending"
  in the stream content). (Arnaud)
- Fixed bug #44425 (Extending PDO/MySQL class with a __call() function doesn't
  work). (Johannes)
- Fixed bug #44327 (PDORow::queryString property & numeric offsets / Crash).
  (Felipe)
- Fixed bug #44251, #41125 (PDO + quote() + prepare() can result in segfault).
  (tsteiner at nerdclub dot net)
- Fixed bug #44246 (closedir() accepts a file resource opened by fopen()).
  (Dmitry, Tony)
- Fixed bug #44182 (extract($a, EXTR_REFS) can fail to split copy-on-write
  references). (robin_fernandes at uk dot ibm dot com)
- Fixed bug #44181 (extract($a, EXTR_OVERWRITE|EXTR_REFS) can fail to create
  references to $a). (robin_fernandes at uk dot ibm dot com)
- Fixed bug #44127 (UNIX abstract namespace socket connect does not work).
  (Jani)
- Fixed bug #43993 (mb_substr_count() behaves differently to substr_count()
  with overlapping needles). (Moriyoshi)
- Fixed Bug #43958 (class name added into the error message). (Dmitry)
- Fixed bug #43941 (json_encode silently cuts non-UTF8 strings). (Stas)
- Fixed bug #43925 (Incorrect argument counter in prepared statements with
  pgsql). (Felipe)
- Fixed bug #43731 (socket_getpeername: cannot use on stdin with inetd).
  (Arnaud)
- Fixed bug #43723 (SOAP not sent properly from client for <choice>). (Dmitry)
- Fixed bug #43668 (Added odbc.default_cursortype to control the ODBCcursor
  model). (Patrick)
- Fixed bug #43666 (Fixed code to use ODBC 3.52 datatypes for 64bit
  systems). (Patrick)
- Fixed bug #43540 (rfc1867 handler newlength problem). (Arnaud)
- Fixed bug #43452 (strings containing a weekday, or a number plus weekday
  behaved incorrect of the current day-of-week was the same as the one in the
  phrase). (Derick)
- Fixed bug #43353 (wrong detection of 'data' wrapper causes notice).
  (gk at gknw dot de, Arnaud)
- Fixed bug #43053 (Regression: some numbers shown in scientific notation).
  (int-e at gmx dot de)
- Fixed bug #43045 (SOAP encoding violation on "INF" for type double/float).
  (Dmitry)
- Fixed bug #42862 (IMAP toolkit crash: rfc822.c legacy routine buffer
  overflow). (Fixes CVE-2008-2829) (Dmitry)
- Fixed bug #42855 (dns_get_record() doesn't return all text from TXT record).
  (a dot u dot savchuk at gmail dot com)
- Fixed bug #42737 (preg_split('//u') triggers a E_NOTICE with newlines).
  (Nuno)
- Fixed bug #42718 (FILTER_UNSAFE_RAW not applied when configured as default
  filter). (Arnaud)
- Fixed bug #42604 ("make test" fails with --with-config-file-scan-dir=path).
  (Jani)
- Fixed bug #42473 (ob_start php://output and headers). (Arnaud)
- Fixed bug #42318 (problem with nm on AIX, not finding object files).
  (Dmitry)
- Fixed bug #42294 (Unified solution for round() based on C99 round). (Ilia)
- Fixed bug #42078 (pg_meta_data mix tables metadata from different schemas).
  (Felipe)
- Fixed bug #41348 (OCI8: allow compilation with Oracle 8.1). (Chris Jones)
- Fixed bug #41033 (enable signing with DSA keys.
  (gordyf at google dot com, Pierre)
- Fixed bug #37100 (data is returned truncated with BINARY CURSOR). (Tony)
- Fixed bug #30312 (crash in sybase_unbuffered_query() function). (Timm)
- Fixed bug #24679 (pg_* functions doesn't work using schema). (Felipe)
- Fixed bug #14962 (PECL) (::extractTo 2nd argument is not really optional)
  (Mark van Der Velden)
- Fixed bug #14032 (Mail() always returns false but mail is sent). (Mikko)


01 May 2008, PHP 5.2.6
- Fixed two possible crashes inside posix extension (Tony)
- Fixed incorrect heredoc handling when label is used within the block. 
  (Matt)
- Fixed possible stack buffer overflow in FastCGI SAPI. (Andrei Nigmatulin)
- Fixed sending of uninitialized paddings which may contain some information. (Andrei Nigmatulin)
- Fixed a bug in formatting timestamps when DST is active in the default timezone (Derick)
- Properly address incomplete multibyte chars inside escapeshellcmd() (Ilia, Stefan Esser)
- Fix integer overflow in printf(). (Stas, Maksymilian Aciemowicz)
- Fixed security issue detailed in CVE-2008-0599. (Rasmus)
- Fixed potential memleak in stream filter parameter for zlib filter. (Greg)
- Added Reflection API metadata for the methods of the DOM classes. (Sebastian)
- Fixed weird behavior in CGI parameter parsing. (Dmitry, Hannes Magnusson)
- Fixed a safe_mode bypass in cURL identified by Maksymilian Arciemowicz.
  (Ilia)
- Fixed a bug with PDO::FETCH_COLUMN|PDO::FETCH_GROUP mode when a column # by
  which to group by data is specified. (Ilia)
- Fixed segfault in filter extension when using callbacks. (Arnar Mar Sig,
  Felipe)
- Fixed faulty fix for bug #40189 (endless loop in zlib.inflate stream filter). (Greg)
- Upgraded PCRE to version 7.6 (Nuno)

- Fixed bug #44742 (timezone_offset_get() causes segmentation faults). (Derick)
- Fixed bug #44720 (Prevent crash within session_register()). (Scott)
- Fixed bug #44703 (htmlspecialchars() does not detect bad character set argument). (Andy Wharmby)
- Fixed bug #44673 (With CGI argv/argc starts from arguments, not from script) (Dmitry)
- Fixed bug #44667 (proc_open() does not handle pipes with the mode 'wb' correctly). (Jani)
- Fixed bug #44663 (Crash in imap_mail_compose if "body" parameter invalid). (Ilia)
- Fixed bug #44650 (escaepshellscmd() does not check arg count). (Ilia)
- Fixed bug #44613 (Crash inside imap_headerinfo()). (Ilia, jmessa)
- Fixed bug #44603 (Order issues with Content-Type/Length headers on POST). (Ilia)
- Fixed bug #44594 (imap_open() does not validate # of retries parameter). (Ilia)
- Fixed bug #44591 (imagegif's filename parameter). (Felipe)
- Fixed bug #44557 (Crash in imap_setacl when supplied integer as username) (Thomas Jarosch)
- Fixed bug #44487 (call_user_method_array issues a warning when throwing an exception). (David Soria Parra)
- Fixed bug #44478 (Inconsistent behaviour when assigning new nodes). (Rob, Felipe)
- Fixed bug #44445 (email validator does not handle domains starting/ending with a -). (Ilia)
- Fixed bug #44440 (st_blocks undefined under BeOS). (Felipe)
- Fixed bug #44394 (Last two bytes missing from output). (Felipe)
- Fixed bug #44388 (Crash inside exif_read_data() on invalid images) (Ilia)
- Fixed bug #44373 (PDO_OCI extension compile failed). (Felipe)
- Fixed bug #44333 (SEGFAULT when using mysql_pconnect() with client_flags). (Felipe)
- Fixed bug #44306 (Better detection of MIPS processors on Windows). (Ilia)
- Fixed bug #44242 (metaphone('CMXFXM') crashes PHP). (Felipe)
- Fixed bug #44233 (MSG_PEEK undefined under BeOS R5). (jonathonfreeman at gmail dot com, Ilia)
- Fixed bug #44216 (strftime segfaults on large negative value). (Derick)
- Fixed bug #44209 (strtotime() doesn't support 64 bit timestamps on 64 bit platforms). (Derick)
- Fixed bug #44206 (OCI8 selecting ref cursors leads to ORA-1000 maximum open cursors reached). (Oracle Corp.)
- Fixed bug #44200 (A crash in PDO when no bound targets exists and yet bound parameters are present). (Ilia)
- Fixed bug #44197 (socket array keys lost on socket_select). (Felipe)
- Fixed bug #44191 (preg_grep messes up array index). (Felipe)
- Fixed bug #44189 (PDO setAttribute() does not properly validate values for native numeric options). (Ilia)
- Fixed bug #44184 (Double free of loop-variable on exception). (Dmitry)
- Fixed bug #44171 (Invalid FETCH_COLUMN index does not raise an error). (Ilia)
- Fixed bug #44166 (Parameter handling flaw in PDO::getAvailableDrivers()). (Ilia)
- Fixed bug #44159 (Crash: $pdo->setAttribute(PDO::STATEMENT_ATTR_CLASS, NULL)). (Felipe)
- Fixed bug #44152 (Possible crash with syslog logging on ZTS builds). (Ilia)
- Fixed bug #44141 (private parent constructor callable through static function). (Dmitry)
- Fixed bug #44113 (OCI8 new collection creation can fail with OCI-22303). (Oracle Corp.)
- Fixed bug #44069 (Huge memory usage with concatenation using . instead of .=). (Dmitry)
- Fixed bug #44046 (crash inside array_slice() function with an invalid by-ref offset). (Ilia)
- Fixed bug #44028 (crash inside stream_socket_enable_crypto() when enabling encryption without crypto type). (Ilia)
- Fixed bug #44018 (RecursiveDirectoryIterator options inconsistancy). (Marcus)
- Fixed bug #44008 (OCI8 incorrect usage of OCI-Lob->close crashes PHP). (Oracle Corp.)
- Fixed bug #43998 (Two error messages returned for incorrect encoding for mb_strto[upper|lower]). (Rui)
- Fixed bug #43994 (mb_ereg 'successfully' matching incorrect). (Rui)
- Fixed bug #43954 (Memory leak when sending the same HTTP status code multiple times). (Scott)
- Fixed bug #43927 (koi8r is missing from html_entity_decode()). (andy at demos dot su, Tony)
- Fixed bug #43912 (Interbase column names are truncated to 31 characters). (Ilia)
- Fixed bug #43875 (Two error messages returned for $new and $flag argument in mysql_connect()). (Hannes)
- Fixed bug #43863 (str_word_count() breaks on cyrillic "ya" in locale cp1251). (phprus at gmail dot com, Tony)
- Fixed bug #43841 (mb_strrpos offset is byte count for negative values). (Rui)
- Fixed bug #43840 (mb_strpos bounds check is byte count rather than a character count). (Rui)
- Fixed bug #43808 (date_create never fails (even when it should)). (Derick)
- Fixed bug #43793 (zlib filter is unable to auto-detect gzip/zlib file headers). (Greg)
- Fixed bug #43703 (Signature compatibility check broken). (Dmitry)
- Fixed bug #43677 (Inconsistent behaviour of include_path set with php_value). (manuel at mausz dot at)
- Fixed bug #43663 (Extending PDO class with a __call() function doesn't work). (David Soria Parra)
- Fixed bug #43647 (Make FindFile use PATH_SEPARATOR instead of ";"). (Ilia)
- Fixed bug #43635 (mysql extension ingores INI settings on NULL values passed to mysql_connect()). (Ilia)
- Fixed bug #43620 (Workaround for a bug inside libcurl 7.16.2 that can result in a crash). (Ilia)
- Fixed bug #43614 (incorrect processing of numerical string keys of array in arbitrary serialized data). (Dmitriy Buldakov, Felipe)
- Fixed bug #43606 (define missing depencies of the exif extension). (crrodriguez at suse dot de)
- Fixed bug #43589 (a possible infinite loop in bz2_filter.c). (Greg)
- Fixed bug #43580 (removed bogus declaration of a non-existent php_is_url() function). (Ilia)
- Fixed bug #43559 (array_merge_recursive() doesn't behave as expected with duplicate NULL values). (Felipe, Tony)
- Fixed bug #43533 (escapeshellarg('') returns null). (Ilia)
- Fixed bug #43527 (DateTime created from a timestamp reports environment timezone). (Derick)
- Fixed bug #43522 (stream_get_line() eats additional characters). (Felipe, Ilia, Tony)
- Fixed bug #43507 (SOAPFault HTTP Status 500 - would like to be able to set the HTTP Status). (Dmitry)
- Fixed bug #43505 (Assign by reference bug). (Dmitry)
- Fixed bug #43498 (file_exists() on a proftpd server got SIZE not allowed in ASCII mode). (Ilia, crrodriguez at suse dot de)
- Fixed bug #43497 (OCI8 XML/getClobVal aka temporary LOBs leak UGA memory). (Chris)
- Fixed bug #43495 (array_merge_recursive() crashes with recursive arrays). (Ilia)
- Fixed bug #43493 (pdo_pgsql does not send username on connect when password is not available). (Ilia)
- Fixed bug #43491 (Under certain conditions, file_exists() never returns). (Dmitry)
- Fixed bug #43483 (get_class_methods() does not list all visible methods). (Dmitry)
- Fixed bug #43482 (array_pad() does not warn on very small pad numbers). (Ilia)
- Fixed bug #43457 (Prepared statement with incorrect parms doesn't throw exception with pdo_pgsql driver). (Ilia)
- Fixed bug #43450 (Memory leak on some functions with implicit object __toString() call). (David C.)
- Fixed bug #43386 (array_globals not reset to 0 properly on init). (Ilia)
- Fixed bug #43377 (PHP crashes with invalid argument for DateTimeZone). (Ilia)
- Fixed bug #43373 (pcntl_fork() should not raise E_ERROR on error). (Ilia)
- Fixed bug #43364 (recursive xincludes don't remove internal xml nodes properly). (Rob, patch from ddb@bitxtender.de)
- Fixed bug #43301 (mb_ereg*_replace() crashes when replacement string is invalid PHP expression and 'e' option is used). (Jani)
- Fixed bug #43295 (crash because of uninitialized SG(sapi_headers).mimetype). (Dmitry)
- Fixed bug #43293 (Multiple segfaults in getopt()). (Hannes)
- Fixed bug #43279 (pg_send_query_params() converts all elements in 'params' to strings). (Ilia)
- Fixed bug #43276 (Incomplete fix for bug #42739, mkdir() under safe_mode). (Ilia)
- Fixed bug #43248 (backward compatibility break in realpath()). (Dmitry)
- Fixed bug #43221 (SimpleXML adding default namespace in addAttribute). (Rob)
- Fixed bug #43216 (stream_is_local() returns false on "file://"). (Dmitry)
- Fixed bug #43201 (Crash on using uninitialized vals and __get/__set). (Dmitry)
- Fixed bug #43182 (file_put_contents() LOCK_EX does not work properly on file truncation). (Ilia)
- Fixed bug #43175 (__destruct() throwing an exception with __call() causes segfault). (Dmitry)
- Fixed bug #43128 (Very long class name causes segfault). (Dmitry)
- Fixed bug #43105 (PHP seems to fail to close open files). (Hannes)
- Fixed bug #43092 (curl_copy_handle() crashes with > 32 chars long URL). (Jani)
- Fixed bug #43003 (Invalid timezone reported for DateTime objects constructed using a timestamp). (Derick)
- Fixed bug #42978 (mismatch between number of bound params and values causes a crash in pdo_pgsql). (Ilia)
- Fixed bug #42945 (preg_split() swallows part of the string). (Nuno)
- Fixed bug #42937 (__call() method not invoked when methods are called on parent from child class). (Dmitry)
- Fixed bug #42841 (REF CURSOR and oci_new_cursor() crash PHP). (Chris)
- Fixed bug #42838 (Wrong results in array_diff_uassoc) (Felipe)
- Fixed bug #42779 (Incorrect forcing from HTTP/1.0 request to HTTP/1.1 response). (Ilia)
- Fixed bug #42736 (xmlrpc_server_call_method() crashes). (Tony)
- Fixed bug #42692 (Procedure 'int1' not present with doc/lit SoapServer). (Dmitry)
- Fixed bug #42548 (mysqli PROCEDURE calls can't return result sets). (Hartmut)
- Fixed bug #42505 (new sendmail default breaks on Netware platform) (Guenter Knauf)
- Fixed bug #42369 (Implicit conversion to string leaks memory). (David C., Rob).
- Fixed bug #42272 (var_export() incorrectly escapes char(0)). (Derick)
- Fixed bug #42261 (Incorrect lengths for date and boolean data types). (Ilia)
- Fixed bug #42190 (Constructing DateTime with TimeZone Indicator invalidates DateTimeZone). (Derick)
- Fixed bug #42177 (Warning "array_merge_recursive(): recursion detected" comes again...). (Felipe)
- Fixed bug #41941 (oci8 extension not lib64 savvy). (Chris)
- Fixed bug #41828 (Failing to call RecursiveIteratorIterator::__construct() causes a sefault). (Etienne)
- Fixed bug #41599 (setTime() fails after modify() is used). (Derick)
- Fixed bug #41562 (SimpleXML memory issue). (Rob)
- Fixed bug #40013 (php_uname() does not return nodename on Netware (Guenter Knauf)
- Fixed bug #38468 (Unexpected creation of cycle). (Dmitry)
- Fixed bug #32979 (OpenSSL stream->fd casts broken in 64-bit build) (stotty at tvnet dot hu)

08 Nov 2007, PHP 5.2.5
- Upgraded PCRE to version 7.3 (Nuno)
- Added optional parameter $provide_object to debug_backtrace(). (Sebastian)
- Added alpha support for imagefilter() IMG_FILTER_COLORIZE. (Pierre)
- Added ability to control memory consumption between request using
  ZEND_MM_COMPACT environment variable. (Dmitry)

- Improved speed of array_intersect_key(), array_intersect_assoc(),
  array_uintersect_assoc(), array_diff_key(), array_diff_assoc() and
  array_udiff_assoc(). (Dmitry)

- Fixed move_uploaded_file() to always set file permissions of resulting file
  according to UMASK. (Andrew Sitnikov)
- Fixed possible crash in ext/soap because of uninitialized value. (Zdash Urf)
- Fixed regression in glob() when enforcing safe_mode/open_basedir checks on
  paths containing '*'. (Ilia)
- Fixed "mail.force_extra_parameters" php.ini directive not to be modifiable
  in .htaccess due to the security implications - reported by SecurityReason.
  (Stas)
- Fixed PDO crash when driver returns empty LOB stream. (Stas)
- Fixed dl() to only accept filenames - reported by Laurent Gaffie. (Stas)
- Fixed dl() to limit argument size to MAXPATHLEN (CVE-2007-4887).
  (Christian Hoffmann)
- Fixed iconv_*() functions to limit argument sizes as workaround to libc
  bug (CVE-2007-4783, CVE-2007-4840 by Laurent Gaffie).
  (Christian Hoffmann, Stas)
- Fixed missing brackets leading to build warning and error in the log.
  Win32 code. (Andrey)
- Fixed leaks with multiple connects on one mysqli object. (Andrey)
- Fixed endianness detection on MacOS when building universal binary.
  (Uwe Schindler, Christian Speich, Tony)
- Fixed possible triggering of buffer overflows inside glibc
  implementations of the fnmatch(), setlocale() and glob() functions.
  Reported by Laurent Gaffie. (Ilia)
- Fixed imagerectangle regression with 1x1 rectangle (libgd #106). (Pierre)
- Fixed htmlentities/htmlspecialchars not to accept partial multibyte
  sequences. (Stas)

- Fixed bug #43196 (array_intersect_assoc() crashes with non-array input).
  (Jani)
- Fixed bug #43139 (PDO ignores ATTR_DEFAULT_FETCH_MODE in some cases with
  fetchAll()). (Ilia)
- Fixed bug #43137 (rmdir() and rename() do not clear statcache). (Jani)
- Fixed bug #43130 (Bound parameters cannot have - in their name). (Ilia)
- Fixed bug #43099 (XMLWriter::endElement() does not check # of params).
  (Ilia)
- Fixed bug #43020 (Warning message is missing with shuffle() and more
  than one argument). (Scott)
- Fixed bug #42976 (Crash when constructor for newInstance() or
  newInstanceArgs() fails) (Ilia)
- Fixed bug #42943 (ext/mssql: Move *timeout initialization from RINIT
  to connect time). (Ilia)
- Fixed bug #42917 (PDO::FETCH_KEY_PAIR doesn't work with setFetchMode).
  (Ilia)
- Fixed bug #42890 (Constant "LIST" defined by mysqlclient and c-client).
  (Andrey)
- Fixed bug #42869 (automatic session id insertion adds sessions id to
  non-local forms). (Ilia)
- Fixed bug #42818 ($foo = clone(array()); leaks memory). (Dmitry)
- Fixed bug #42817 (clone() on a non-object does not result in a fatal
  error). (Ilia)
- Fixed bug #42785 (json_encode() formats doubles according to locale rather
  then following standard syntax). (Ilia)
- Fixed bug #42783 (pg_insert() does not accept an empty list for
  insertion). (Ilia)
- Fixed bug #42773 (WSDL error causes HTTP 500 Response). (Dmitry)
- Fixed bug #42772 (Storing $this in a static var fails while handling a cast
  to string). (Dmitry)
- Fixed bug #42767 (highlight_string() truncates trailing comment). (Ilia)
- Fixed bug #42739 (mkdir() doesn't like a trailing slash when safe_mode is
  enabled). (Ilia)
- Fixed bug #42703 (Exception raised in an iterator::current() causes segfault
  in FilterIterator) (Marcus)
- Fixed bug #42699 (PHP_SELF duplicates path). (Dmitry)
- Fixed bug #42654 (RecursiveIteratorIterator modifies only part of leaves)
  (Marcus)
- Fixed bug #42643 (CLI segfaults if using ATTR_PERSISTENT). (Ilia)
- Fixed bug #42637 (SoapFault : Only http and https are allowed). (Bill Moran)
- Fixed bug #42629 (Dynamically loaded PHP extensions need symbols exported
  on MacOSX). (jdolecek at NetBSD dot org)
- Fixed bug #42627 (bz2 extension fails to build with -fno-common).
  (dolecek at netbsd dot org)
- Fixed Bug #42596 (session.save_path MODE option does not work). (Ilia)
- Fixed bug #42590 (Make the engine recognize \v and \f escape sequences).
  (Ilia)
- Fixed bug #42587 (behavior change regarding symlinked .php files). (Dmitry)
- Fixed bug #42579 (apache_reset_timeout() does not exist). (Jani)
- Fixed bug #42549 (ext/mysql failed to compile with libmysql 3.23). (Scott)
- Fixed bug #42523 (PHP_SELF duplicates path). (Dmitry)
- Fixed bug #42512 (ip2long('255.255.255.255') should return 4294967295 on
  64-bit PHP). (Derick)
- Fixed bug #42506 (php_pgsql_convert() timezone parse bug) (nonunnet at
  gmail dot com, Ilia)
- Fixed bug #42496 (OCI8 cursor is not closed when using 2 clobs in a select
  query). (Oracle Corp.)
- Fixed bug #42462 (Segmentation when trying to set an attribute in a
  DOMElement). (Rob)
- Fixed bug #42453 (CGI SAPI does not shut down cleanly with -i/-m/-v cmdline
  options). (Dmitry)
- Fixed bug #42452 (PDO classes do not expose Reflection API information).
  (Hannes)
- Fixed bug #42468 (Write lock on file_get_contents fails when using a
  compression stream). (Ilia)
- Fixed bug #42488 (SoapServer reports an encoding error and the error itself
  breaks). (Dmitry)
- Fixed bug #42378 (mysqli_stmt_bind_result memory exhaustion). (Andrey)
- Fixed bug #42359 (xsd:list type not parsed). (Dmitry)
- Fixed bug #42326 (SoapServer crash). (Dmitry)
- Fixed bug #42214 (SoapServer sends clients internal PHP errors). (Dmitry)
- Fixed bug #42189 (xmlrpc_set_type() crashes php on invalid datetime
  values). (Ilia)
- Fixed bug #42139 (XMLReader option constants are broken using XML()). (Rob)
- Fixed bug #42086 (SoapServer return Procedure '' not present for WSIBasic
  compliant wsdl). (Dmitry)
- Fixed bug #41822 (Relative includes broken when getcwd() fails). (Ab5602,
  Jani)
- Fixed bug #41561 (Values set with php_admin_* in httpd.conf can be overwritten
  with ini_set()). (Stas, Jani)
- Fixed bug #39651 (proc_open() append mode doesn't work on windows). (Nuno)

30 Aug 2007, PHP 5.2.4
- Removed --enable-versioning configure option. (Jani)

- Upgraded PCRE to version 7.2 (Nuno)
- Updated timezone database to version 2007.6. (Derick)

- Improved openssl_x509_parse() to return extensions in readable form. (Dmitry)

- Enabled changing the size of statement cache for non-persistent OCI8
  connections. (Chris Jones, Tony)

- Changed "display_errors" php.ini option to accept "stderr" as value which
  makes the error messages to be outputted to STDERR instead of STDOUT with
  CGI and CLI SAPIs (FR #22839). (Jani)
- Changed error handler to send HTTP 500 instead of blank page on PHP errors.
  (Dmitry, Andrei Nigmatulin)
- Changed mail() function to be always available. (Johannes)

- Added check for unknown options passed to configure. (Jani)
- Added persistent connection status checker to pdo_pgsql.
  (Elvis Pranskevichus, Ilia)
- Added support for ATTR_TIMEOUT inside pdo_pgsql driver. (Ilia)
- Added php_ini_loaded_file() function which returns the path to the actual
  php.ini in use. (Jani)
- Added GD version constants GD_MAJOR_VERSION, GD_MINOR_VERSION,
  GD_RELEASE_VERSION, GD_EXTRA_VERSION and GD_VERSION_STRING. (Pierre)
- Added missing open_basedir checks to CGI.
  (anight at eyelinkmedia dot com, Tony)
- Added missing format validator to unpack() function. (Ilia)
- Added missing error check inside bcpowmod(). (Ilia)
- Added CURLOPT_PRIVATE & CURLINFO_PRIVATE constants.
  (Andrey A. Belashkov, Tony)
- Added missing MSG_EOR and MSG_EOF constants to sockets extension. (Jani)
- Added PCRE_VERSION constant. (Tony)
- Added ReflectionExtension::info() function to print the phpinfo()
  block for an extension. (Johannes)

- Implemented FR #41884 (ReflectionClass::getDefaultProperties() does not
  handle static attributes). (Tony)

- Fixed "Floating point exception" inside wordwrap().
  (Mattias Bengtsson, Ilia)
- Fixed several integer overflows in ImageCreate(), ImageCreateTrueColor(),
  ImageCopyResampled() and ImageFilledPolygon() reported by Mattias Bengtsson.
  (Tony)
- Fixed size calculation in chunk_split(). (Stas)
- Fixed integer overflow in str[c]spn(). (Stas)
- Fixed money_format() not to accept multiple %i or %n tokens.
  (Stas, Ilia)
- Fixed zend_alter_ini_entry() memory_limit interruption
  vulnerability. (Ilia)
- Fixed INFILE LOCAL option handling with MySQL extensions not to be
  allowed when open_basedir or safe_mode is active. (Stas)
- Fixed session.save_path and error_log values to be checked against
  open_basedir and safe_mode (CVE-2007-3378) (Stas, Maksymilian Arciemowicz)
- Fixed possible invalid read in glob() win32 implementation (CVE-2007-3806).
  (Tony)
- Improved fix for MOPB-03-2007. (Ilia)
- Corrected fix for CVE-2007-2872. (Ilia)

- Fixed possible crash in imagepsloadfont(), work around a bug in the pslib on
  Windows. (Pierre)
- Fixed oci8 and PDO_OCI extensions to allow configuring with Oracle 11g
  client libraries. (Chris Jones)
- Fixed EOF handling in case of reading from file opened in write only mode.
  (Dmitry)
- Fixed var_export() to use the new H modifier so that it can generate
  parseable PHP code for floats, independent of the locale. (Derick)
- Fixed regression introduced by the fix for the libgd bug #74. (Pierre)
- Fixed SimpleXML's behavior when used with empty(). (Sara)
- Fixed crash in OpenSSL extension because of non-string passphrase. (Dmitry)

- Fixed PECL Bug #11345 (PDO_OCI crash after National language Support "NLS"
  environment initialization error). (Chris Jones)
- Fixed PECL bug #11216 (crash in ZipArchive::addEmptyDir when a directory
  already exists). (Pierre)

- Fixed bug #43926 (isInstance() isn't equivalent to instanceof operator). (Marcus)
- Fixed bug #42368 (Incorrect error message displayed by pg_escape_string).
  (Ilia)
- Fixed bug #42365 (glob() crashes and/or accepts way too many flags).
  (Jani)
- Fixed Bug #42364 (Crash when using getRealPath with DirectoryIterator).
  (Johannes)
- Fixed bug #42292 ($PHP_CONFIG not set for phpized builds). (Jani)
- Fixed bug #42261 (header wrong for date field).
  (roberto at spadim dot com dot br, Ilia)
- Fixed bug #42259 (SimpleXMLIterator loses ancestry). (Rob)
- Fixed bug #42247 (ldap_parse_result() not defined under win32). (Jani)
- Fixed bug #42243 (copy() does not output an error when the first arg is a
  dir). (Ilia)
- Fixed bug #42242 (sybase_connect() crashes). (Ilia)
- Fixed bug #42237 (stream_copy_to_stream returns invalid values for mmaped
  streams). (andrew dot minerd at sellingsource dot com, Ilia)
- Fixed bug #42233 (Problems with æøå in extract()). (Jani)
- Fixed bug #42222 (possible buffer overflow in php_openssl_make_REQ). (Pierre)
- Fixed bug #42211 (property_exists() fails to find protected properties
  from a parent class). (Dmitry)
- Fixed bug #42208 (substr_replace() crashes when the same array is passed
  more than once). (crrodriguez at suse dot de, Ilia)
- Fixed bug #42198 (SCRIPT_NAME and PHP_SELF truncated when inside a userdir
  and using PATH_INFO). (Dmitry)
- Fixed bug #42195 (C++ compiler required always). (Jani)
- Fixed bug #42183 (classmap causes crash in non-wsdl mode). (Dmitry)
- Fixed bug #42173 (oci8 INTERVAL and TIMESTAMP type fixes). (Chris)
- Fixed bug #42151 (__destruct functions not called after catching a SoapFault
  exception). (Dmitry)
- Fixed bug #42142 (substr_replace() returns FALSE when length > string length).
  (Ilia)
- Fixed bug #42135 (Second call of session_start() causes creation of SID).
  (Ilia)
- Fixed bug #42134 (oci_error() returns false after oci_new_collection() fails).
  (Tony)
- Fixed bug #42119 (array_push($arr,&$obj) doesn't work with
  zend.ze1_compatibility_mode On). (Dmitry)
- Fixed bug #42117 (bzip2.compress loses data in internal buffer).
  (Philip, Ilia)
- Fixed bug #42112 (deleting a node produces memory corruption). (Rob)
- Fixed bug #42107 (sscanf broken when using %2$s format parameters). (Jani)
- Fixed bug #42090 (json_decode causes segmentation fault). (Hannes)
- Fixed bug #42082 (NodeList length zero should be empty). (Hannes)
- Fixed bug #42072 (No warning message for clearstatcache() with arguments).
  (Ilia)
- Fixed bug #42071 (ini scanner allows using NULL as option name). (Jani)
- Fixed bug #42027 (is_file() / is_dir() matches file/dirnames with wildcard char
  or trailing slash in Windows). (Dmitry)
- Fixed bug #42019 (configure option --with-adabas=DIR does not work). (Jani)
- Fixed bug #42015 (ldap_rename(): server error "DSA is unwilling to perform").
  (bob at mroczka dot com, Jani)
- Fixed bug #42009 (is_a() and is_subclass_of() should NOT call autoload, in the
  same way as "instanceof" operator). (Dmitry)
- Fixed bug #41989 (move_uploaded_file() & relative path in ZTS mode). (Tony)
- Fixed bug #41984 (Hangs on large SoapClient requests). (Dmitry)
- Fixed bug #41983 (Error Fetching http headers terminated by '\n'). (Dmitry)
- Fixed bug #41973 (--with-ldap=shared fails with LDFLAGS="-Wl,--as-needed"). (Nuno)
- Fixed bug #41971 (PDOStatement::fetch and PDOStatement::setFetchMode causes
  unexpected behavior). (Ilia)
- Fixed bug #41964 (strtotime returns a timestamp for non-time string of
  pattern '(A|a) .+'). (Derick)
- Fixed bug #41961 (Ensure search for hidden private methods does not stray from
  class hierarchy). (robin_fernandes at uk dot ibm dot com)
- Fixed bug #41947 (SimpleXML incorrectly registers empty strings asnamespaces).
  (Rob)
- Fixed bug #41929 (Foreach on object does not iterate over all visible properties).
  (Dmitry)
- Fixed bug #41919 (crash in string to array conversion).
  (judas dot iscariote at gmail dot com, Ilia)
- Fixed bug #41909 (var_export() is locale sensitive when exporting float
  values). (Derick)
- Fixed bug #41908 (CFLAGS="-Os" ./configure --enable-debug fails).
  (christian at hoffie dot info, Tony)
- Fixed bug #41904 (proc_open(): empty env array should cause empty environment
  to be passed to process). (Jani)
- Fixed bug #41867 (SimpleXML: getName is broken). (Rob)
- Fixed bug #41865 (fputcsv(): 2nd parameter is not optional). (Jani)
- Fixed bug #41861 (SimpleXML: getNamespaces() returns the namespaces of a node's
  siblings). (Rob)
- Fixed bug #41845 (pgsql extension does not compile with PostgreSQL <7.4). (Ilia)
- Fixed bug #41844 (Format returns incorrect number of digits for negative years
  -0001 to -0999). (Derick)
- Fixed bug #41842 (Cannot create years < 0100 & negative years with date_create
  or new DateTime). (Derick)
- Fixed bug #41833 (addChild() on a non-existent node, no node created,
  getName() segfaults). (Rob)
- Fixed bug #41831 (pdo_sqlite prepared statements convert resources to
  strings). (Ilia)
- Fixed bug #41815 (Concurrent read/write fails when EOF is reached). (Sascha)
- Fixed bug #41813 (segmentation fault when using string offset as an object).
  (judas dot iscariote at gmail dot com, Tony)
- Fixed bug #41795 (checkdnsrr does not support DNS_TXT type).
  (lucas at facebook dot com, Tony)
- Fixed bug #41773 (php_strip_whitespace() sends headers with errors
  suppressed). (Tony)
- Fixed bug #41770 (SSL: fatal protocol error due to buffer issues). (Ilia)
- Fixed bug #41765 (Recode crashes/does not work on amd64).
  (nexus at smoula dot net, Stas)
- Fixed bug #41724 (libxml_get_last_error() - errors service request scope).
  (thekid at php dot net, Ilia)
- Fixed bug #41717 (imagepolygon does not respect thickness). (Pierre)
- Fixed bug #41713 (Persistent memory consumption on win32 since 5.2). (Dmitry)
- Fixed bug #41711 (NULL temporary lobs not supported in OCI8).
  (Chris Jones, Tony)
- Fixed bug #41709 (strtotime() does not handle 00.00.0000). (Derick)
- Fixed bug #41698 (float parameters truncated to integer in prepared
  statements). (Ilia)
- Fixed bug #41692 (ArrayObject shows weird behavior in respect to
  inheritance). (Tony)
- Fixed bug #41691 (ArrayObject::exchangeArray hangs Apache). (Tony)
- Fixed bug #41686 (Omitting length param in array_slice not possible). (Ilia)
- Fixed bug #41685 (array_push() fails to warn when next index is
  already occupied). (Ilia)
- Fixed bug #41655 (open_basedir bypass via glob()). (Ilia)
- Fixed bug #41640 (get_class_vars produces error on class constants).
  (Johannes)
- Fixed bug #41635 (SoapServer and zlib.output_compression with FastCGI
  result in major slowdown). (Dmitry)
- Fixed bug #41633 (Crash instantiating classes with self-referencing
  constants). (Dmitry)
- Fixed bug #41630 (segfault when an invalid color index is present in the
  image data). (Reported by Elliot <wccoder@gmail dot com>) (Pierre)
- Fixed bug #41628 (PHP settings leak between Virtual Hosts in Apache 1.3).
  (Scott, manuel at mausz dot at)
- Fixed bug #41608 (segfault on a weird code with objects and switch()).
  (Tony)
- Fixed bug #41600 (url rewriter tags doesn't work with namespaced tags).
  (Ilia)
- Fixed bug #41596 (Fixed a crash inside pdo_pgsql on some non-well-formed
  SQL queries). (Ilia)
- Fixed bug #41594 (OCI8 statement cache is flushed too frequently). (Tony)
- Fixed bug #41582 (SimpleXML crashes when accessing newly created element).
  (Tony)
- Fixed bug #41576 (configure failure when using --without-apxs or some other
  SAPIs disabling options). (Jani)
- Fixed bug #41567 (json_encode() double conversion is inconsistent with PHP).
  (Lucas, Ilia)
- Fixed bug #41566 (SOAP Server not properly generating href attributes).
  (Dmitry)
- Fixed bug #41555 (configure failure: regression caused by fix for #41265).
  (Jani)
- Fixed bug #41527 (WDDX deserialize numeric string array key).
  (Matt, Ilia)
- Fixed bug #41523 (strtotime('0000-00-00 00:00:00') is parsed as 1999-11-30).
  (Derick)
- Fixed bug #41518 (file_exists() warns of open_basedir restriction on
  non-existent file). (Tony)
- Fixed bug #41445 (parse_ini_file() has a problem with certain types of
  integer as sections). (Tony)
- Fixed bug #41433 (DBA: configure fails to include correct db.h for db4).
  (Jani)
- Fixed bug #41372 (Internal pointer of source array resets during array
  copying). (Dmitry)
- Fixed bug #41350 (my_thread_global_end() error during request shutdown on
  Windows). (Scott, Andrey)
- Fixed bug #41278 (get_loaded_extensions() should list Zend extensions).
  (Johannes)
- Fixed bug #41127 (Memory leak in ldap_{first|next}_attribute functions).
  (Jani)
- Fixed bug #40757 (get_object_vars get nothing in child class). (Dmitry)
- Fixed bug #40705 (Iterating within function moves original array pointer).
  (Dmitry)
- Fixed bug #40509 (key() function changed behaviour if global array is used
  within function). (Dmitry)
- Fixed bug #40419 (Trailing slash in CGI request does not work). (Dmitry)
- Fixed bug #39330 (apache2handler does not call shutdown actions before
  apache child die). (isk at ecommerce dot com, Gopal, Tony)
- Fixed bug #39291 (ldap_sasl_bind() misses the sasl_authc_id parameter).
  (diafour at gmail dot com, Jani)
- Fixed bug #37715 (array pointers resetting on copy). (Dmitry)
- Fixed bug #37273 (Symlinks and mod_files session handler allow open_basedir
  bypass). (Ilia)
- Fixed bug #36492 (Userfilters can leak buckets). (Sara)
- Fixed bugs #36796, #36918, #41371 (stream_set_blocking() does not work).
  (Jani)
- Fixed bug #35981 (pdo-pgsql should not use pkg-config when not present).
  (Jani)
- Fixed bug #31892 (PHP_SELF incorrect without cgi.fix_pathinfo, but turning on
  screws up PATH_INFO). (Dmitry)
- Fixed bug #21197 (socket_read() outputs error with PHP_NORMAL_READ).
  (Nuno, Jani)

31 May 2007, PHP 5.2.3
- Changed CGI install target to php-cgi and 'make install' to install CLI
  when CGI is selected. (Jani)
- Changed JSON maximum nesting depth from 20 to 128. (Rasmus)

- Improved compilation of heredocs and interpolated strings. (Matt, Dmitry)
- Optimized out a couple of per-request syscalls. (Rasmus)
- Optimized digest generation in md5() and sha1() functions. (Ilia)
- Upgraded bundled SQLite 3 to version 3.3.17. (Ilia)

- Added "max_input_nesting_level" php.ini option to limit nesting level of
  input variables. Fix for MOPB-03-2007. (Stas)
- Added a 4th parameter flag to htmlspecialchars() and htmlentities() that
  makes the function not encode existing html entities. (Ilia)
- Added PDO::FETCH_KEY_PAIR mode that will fetch a 2 column result set into
  an associated array. (Ilia)
- Added CURLOPT_TIMEOUT_MS and CURLOPT_CONNECTTIMEOUT_MS cURL constants. (Sara)
- Added --ini switch to CLI that prints out configuration file names. (Marcus)
- Added mysql_set_charset() to allow runtime altering of connection encoding.
  (Scott)

- Implemented FR #41416 (getColumnMeta() should also return table name). (Tony)

- Fixed an integer overflow inside chunk_split(). Identified by Gerhard Wagner.
  (Ilia)
- Fixed SOAP extension's handler() to work even when
  "always_populate_raw_post_data" is off. (Ilia)
- Fixed possible infinite loop in imagecreatefrompng. (libgd #86)
  (by Xavier Roche, CVE-2007-2756). (Pierre)
- Fixed ext/filter Email Validation Vulnerability (MOPB-45 by Stefan Esser).
  (Ilia)
- Fixed altering $this via argument named "this". (Dmitry)
- Fixed PHP CLI usage of php.ini from the binary location. (Hannes)
- Fixed segfault in strripos(). (Tony, Joxean Koret)
- Fixed bug #41693 (scandir() allows empty directory names). (Ilia)
- Fixed bug #41673 (json_encode breaks large numbers in arrays). (Ilia)
- Fixed bug #41525 (ReflectionParameter::getPosition() not available). (Marcus)
- Fixed bug #41511 (Compile failure under IRIX 6.5.30 building md5.c). (Jani)
- Fixed bug #41504 (json_decode() incorrectly decodes JSON arrays with empty
  string keys). (Ilia)
- Fixed bug #41492 (open_basedir/safe_mode bypass inside realpath()). (Ilia)
- Fixed bug #41477 (no arginfo about SoapClient::__soapCall()). (Ilia)
- Fixed bug #41455 (ext/dba/config.m4 pollutes global $LIBS and $LDFLAGS).
  (mmarek at suse dot cz, Tony)
- Fixed bug #41442 (imagegd2() under output control). (Tony)
- Fixed bug #41430 (Fatal error with negative values of maxlen parameter of
  file_get_contents()). (Tony)
- Fixed bug #41423 (PHP assumes wrongly that certain ciphers are enabled in
  OpenSSL). (Pierre)
- Fixed bug #41421 (Uncaught exception from a stream wrapper segfaults).
  (Tony, Dmitry)
- Fixed bug #41403 (json_decode cannot decode floats if localeconv
  decimal_point is not '.'). (Tony)
- Fixed bug #41401 (wrong unary operator precedence). (Stas)
- Fixed bug #41394 (dbase_create creates file with corrupted header). (Tony)
- Fixed bug #41390 (Clarify error message with invalid protocol scheme).
  (Scott)
- Fixed bug #41378 (fastcgi protocol lacks support for Reason-Phrase in
  "Status:" header). (anight at eyelinkmedia dot com, Dmitry)
- Fixed bug #41374 (whole text concats values of wrong nodes). (Rob)
- Fixed bug #41358 (configure cannot determine SSL lib with libcurl >= 7.16.2).
  (Mike)
- Fixed bug #41353 (crash in openssl_pkcs12_read() on invalid input). (Ilia)
- Fixed bug #41351 (Invalid opcode with foreach ($a[] as $b)). (Dmitry, Tony)
- Fixed bug #41347 (checkdnsrr() segfaults on empty hostname). (Scott)
- Fixed bug #41337 (WSDL parsing doesn't ignore non soap bindings). (Dmitry)
- Fixed bug #41326 (Writing empty tags with Xmlwriter::WriteElement[ns])
  (Pierre)
- Fixed bug #41321 (downgrade read errors in getimagesize() to E_NOTICE).
  (Ilia)
- Fixed bug #41304 (compress.zlib temp files left). (Dmitry)
- Fixed bug #41293 (Fixed creation of HTTP_RAW_POST_DATA when there is no
  default post handler). (Ilia)
- Fixed bug #41291 (FastCGI does not set SO_REUSEADDR).
  (fmajid at kefta dot com, Dmitry)
- Fixed gd build when used with freetype 1.x (Pierre, Tony)
- Fixed bug #41287 (Namespace functions don't allow xmlns definition to be
  optional). (Rob)
- Fixed bug #41285 (Improved fix for CVE-2007-1887 to work with non-bundled
  sqlite2 lib). (Ilia)
- Fixed bug #41283 (Bug with deserializing array key that are doubles or
  floats in wddx). (Ilia)
- Fixed bug #41257 (lookupNamespaceURI does not work as expected). (Rob)
- Fixed bug #41236 (Regression in timeout handling of non-blocking SSL
  connections during reads and writes). (Ilia)
- Fixed bug #41134 (zend_ts_hash_clean not thread-safe).
  (marco dot cova at gmail dot com, Tony)
- Fixed bug #41097 (ext/soap returning associative array as indexed without
  using WSDL). (Dmitry)
- Fixed bug #41004 (minOccurs="0" and null class member variable). (Dmitry)
- Fixed bug #39542 (Behavior of require/include different to < 5.2.0).
  (Dmitry)

03 May 2007, PHP 5.2.2
- Improved bundled GD
  . Sync to 2.0.35
  . Added imagegrabwindow and imagegrabscreen, capture a screen or a
    window using its handle (Pierre)
  . colors allocated henceforth from the resulting image overwrite the palette
    colors (Rob Leslie)
  . Improved thread safety of the gif support (Roman Nemecek, Nuno, Pierre)
  . Use the dimension of the GIF frame to create the destination image (Pierre)
  . Load only once the local color map from a GIF data (Pierre)
  . Improved thread safety of the freetype cache (Scott MacVicar, Nuno, Pierre)
  . imagearc huge CPU usage with large angles, libgd bug #74 (Pierre)
- Improved FastCGI SAPI to support external pipe and socket servers on win32.
  (Dmitry)
- Improved Zend Memory Manager
  . guarantee of reasonable time for worst cases of best-fit free block
    searching algorithm. (Dmitry)
  . better cache usage and less fragmentation on erealloc() (Tony, Dmitry)
- Improved SPL (Marcus)
  . Added SplFileInfo::getBasename(), DirectoryIterator::getBasename().
  . Added SplFileInfo::getLinkTarget(), SplFileInfo::getRealPath().
  . Made RecursiveFilterIterator::accept() abstract as stated in documentation.
- Improved SOAP
  . Added ability to encode arrays with "SOAP-ENC:Array" type instead of WSDL
    type. To activate the ability use "feature"=>SOAP_USE_XSI_ARRAY_TYPE
    option in SoapClient/SoapServer constructors. (Rob, Dmitry)

- Added GMP_VERSION constant. (Tony)
- Added --ri switch to CLI which allows to check extension information. (Marcus)
- Added tidyNode::getParent() method (John, Nuno)
- Added openbasedir and safemode checks in zip:// stream wrapper and
  ZipArchive::open (Pierre)
- Added php_pdo_sqlite_external.dll, a version of the PDO SQLite driver that
  links against an external sqlite3.dll.  This provides Windows users to upgrade
  their sqlite3 version outside of the PHP release cycle.  (Wez, Edin)
- Added linenumbers to array returned by token_get_all(). (Johannes)

- Upgraded SQLite 3 to version 3.3.16 (Ilia)
- Upgraded libraries bundled in the Windows distribution. (Edin)
  . c-client (imap) to version 2006e
  . libpq (PostgreSQL) to version 8.2.3
  . libmysql (MySQL) to version 5.0.37
  . openssl to version 0.9.8e
- Upgraded PCRE to version 7.0 (Nuno)

- Updated timezone database to version 2007.5. (Derick)

- Fixed commandline handling for CLI and CGI. (Marcus, Johannes)
- Fixed iterator_apply() with a callback using __call(). (Johannes)
- Fixed possible multi bytes issues in openssl csr parser (Pierre)
- Fixed shmop_open() with IPC_CREAT|IPC_EXCL flags on Windows.
  (Vladimir Kamaev, Tony).
- Fixed possible leak in ZipArchive::extractTo when safemode checks fails (Ilia)
- Fixed possible relative path issues in zip_open and TS mode (old API) (Pierre)
- Fixed zend_llist_remove_tail (Michael Wallner, Dmitry)
- Fixed a thread safety issue in gd gif read code (Nuno, Roman Nemecek)
- Fixed CVE-2007-1001, GD wbmp used with invalid image size (Pierre)
- Fixed unallocated memory access/double free in in array_user_key_compare()
  (MOPB-24 by Stefan Esser) (Stas)
- Fixed wrong length calculation in unserialize S type
  (MOPB-29 by Stefan Esser) (Stas)

- Fixed bug #41215 (setAttribute return code reversed). (Ilia)
- Fixed bug #41192 (Per Directory Values only work for one key). (Dmitry)
- Fixed bug #41175 (addAttribute() fails to add an attribute with an empty
  value). (Ilia)
- Fixed bug #41159 (mysql_pconnect() hash does not account for connect
  flags). (Ilia)
- Fixed bug #41121 (range() overflow handling for large numbers on 32bit
  machines). (Ilia)
- Fixed bug #41118 (PHP does not handle overflow of octal integers). (Tony)
- Fixed bug #41109 (recursiveiterator.inc says "implements" Iterator instead of
  "extends"). (Marcus)
- Fixed bug #40130 (TTF usage doesn't work properly under Netware). (Scott,
  gk at gknw dot de)
- Fixed bug #41093 (magic_quotes_gpc ignores first arrays keys). (Arpad, Ilia)
- Fixed bug #41075 (memleak when creating default object caused exception).
  (Dmitry)
- Fixed bug #41067 (json_encode() problem with UTF-16 input). (jp at df5ea
  dot net. Ilia)
- Fixed bug #41063 (chdir doesn't like root paths). (Dmitry)
- Fixed bug #41061 ("visibility error" in ReflectionFunction::export()).
  (Johannes)
- Fixed bug #41043 (pdo_oci crash when freeing error text with persistent
  connection). (Tony)
- Fixed bug #41037 (unregister_tick_function() inside the tick function crash PHP).
  (Tony)
- Fixed bug #41034 (json_encode() ignores null byte started keys in arrays).
  (Ilia)
- Fixed bug #41026 (segfault when calling "self::method()" in shutdown functions).
  (Tony)
- Fixed bug #40999 (mcrypt_create_iv() not using random seed). (Ilia)
- Fixed bug #40998 (long session array keys are truncated). (Tony)
- Implement feature request #40947, allow a single filter as argument
  for filter_var_array (Pierre)
- Fixed bug #40935 (pdo_mysql does not raise an exception on empty
  fetchAll()). (Ilia)
- Fixed bug #40931 (open_basedir bypass via symlink and move_uploaded_file()).
  (Tony)
- Fixed bug #40921 (php_default_post_reader crashes when post_max_size is
  exceeded). (trickie at gmail dot com, Ilia)
- Fixed bug #40915 (addcslashes unexpected behavior with binary input). (Tony)
- Fixed bug #40899 (memory leak when nesting list()). (Dmitry)
- Fixed bug #40897 (error_log file not locked). (Ilia)
- Fixed bug #40883 (mysql_query() is allocating memory incorrectly). (Tony)
- Fixed bug #40872 (inconsistency in offsetSet, offsetExists treatment of
  string enclosed integers). (Marcus)
- Fixed bug #40861 (strtotime() doesn't handle double negative relative time
  units correctly). (Derick, Ilia)
- Fixed bug #40854 (imap_mail_compose() creates an invalid terminator for
  multipart e-mails). (Ilia)
- Fixed bug #40848 (sorting issue on 64-bit Solaris). (Wez)
- Fixed bug #40836 (Segfault in ext/dom). (Rob)
- Fixed bug #40833 (Crash when using unset() on an ArrayAccess object retrieved
  via __get()). (Dmitry)
- Fixed bug #40822 (pdo_mysql does not return rowCount() on select). (Ilia)
- Fixed bug #40815 (using strings like "class::func" and static methods in
  set_exception_handler() might result in crash). (Tony)
- Fixed bug #40809 (Poor performance of ".="). (Dmitry)
- Fixed bug #40805 (Failure executing function ibase_execute()). (Tony)
- Fixed bug #40800 (cannot disable memory_limit with -1). (Dmitry, Tony)
- Fixed bug #40794 (ReflectionObject::getValues() may crash when used with
  dynamic properties). (Tony)
- Fixed bug #40784 (Case sensitivity in constructor's fallback). (Tony)
- Fixed bug #40770 (Apache child exits when PHP memory limit reached). (Dmitry)
- Fixed bug #40764 (line thickness not respected for horizontal and vertical
  lines). (Pierre)
- Fixed bug #40758 (Test fcgi_is_fastcgi() is wrong on windows). (Dmitry)
- Fixed bug #40754 (added substr() & substr_replace() overflow checks). (Ilia)
- Fixed bug #40752 (parse_ini_file() segfaults when a scalar setting is
  redeclared as an array). (Tony)
- Fixed bug #40750 (openssl stream wrapper ignores default_stream_timeout).
  (Tony)
- Fixed bug #40727 (segfault in PDO when failed to bind parameters). (Tony)
- Fixed bug #40709 (array_reduce() behaves strange with one item stored arrays).
  (Ilia)
- Fixed bug #40703 (Resolved a possible namespace conflict between libxmlrpc
  and MySQL's NDB table handler). (Ilia)
- Fixed bug #40961 (Incorrect results of DateTime equality check). (Mike)
- Fixed bug #40678 (Cross compilation fails). (Tony)
- Fixed bug #40621 (Crash when constructor called inappropriately). (Tony)
- Fixed bug #40609 (Segfaults when using more than one SoapVar in a request).
  (Rob, Dmitry)
- Fixed bug #40606 (umask is not being restored when request is finished).
  (Tony)
- Fixed bug #40598 (libxml segfault). (Rob)
- Fixed bug #40591 (list()="string"; gives invalid opcode). (Dmitry)
- Fixed bug #40578 (imagettftext() multithreading issue). (Tony, Pierre)
- Fixed bug #40576 (double values are truncated to 6 decimal digits when
  encoding). (Tony)
- Fixed bug #40560 (DIR functions do not work on root UNC path). (Dmitry)
- Fixed bug #40548 (SplFileInfo::getOwner/getGroup give a warning on broken
  symlink). (Marcus)
- Fixed bug #40546 (SplFileInfo::getPathInfo() throws an exception if directory
  is in root dir). (Marcus)
- Fixed bug #40545 (multithreading issue in zend_strtod()). (Tony)
- Fixed bug #40503 (json_encode() value corruption on 32bit systems with
  overflown values). (Ilia)
- Fixed bug #40467 (Partial SOAP request sent when XSD sequence or choice
  include minOccurs=0). (Dmitry)
- Fixed bug #40465 (Ensure that all PHP elements are printed by var_dump).
  (wharmby at uk dot ibm dot com, Ilia)
- Fixed bug #40464 (session.save_path wont use default-value when safe_mode
  or open_basedir is enabled). (Ilia)
- Fixed bug #40455 (proc_open() uses wrong command line when safe_mode_exec_dir
  is set). (Tony)
- Fixed bug #40432 (strip_tags() fails with greater than in attribute). (Ilia)
- Fixed bug #40431 (dynamic properties may cause crash in ReflectionProperty
  methods). (Tony)
- Fixed bug #40451 (addAttribute() may crash when used with non-existent child
  node). (Tony)
- Fixed bug #40442 (ArrayObject::offsetExists broke in 5.2.1, works in 5.2.0).
  (olivier at elma dot fr, Marcus)
- Fixed bug #40428 (imagepstext() doesn't accept optional parameter). (Pierre)
- Fixed bug #40417 (Allow multiple instances of the same named PDO token in
  prepared statement emulation code). (Ilia)
- Fixed bug #40414 (possible endless fork() loop when running fastcgi).
  (Dmitry)
- Fixed bug #40410 (ext/posix does not compile on MacOS 10.3.9). (Tony)
- Fixed bug #40392 (memory leaks in PHP milter SAPI).
  (tuxracer69 at gmail dot com, Tony)
- Fixed bug #40371 (pg_client_encoding() not working on Windows). (Edin)
- Fixed bug #40352 (FCGI_WEB_SERVER_ADDRS function get lost). (Dmitry)
- Fixed bug #40290 (strtotime() returns unexpected result with particular
  timezone offset). (Derick)
- Fixed bug #40286 (PHP fastcgi with PHP_FCGI_CHILDREN don't kill children when
  parent is killed). (Dmitry)
- Fixed bug #40261 (Extremely slow data handling due to memory fragmentation).
  (Dmitry)
- Fixed bug #40236 (php -a function allocation eats memory). (Dmitry)
- Fixed bug #40109 (iptcembed fails on non-jfif jpegs). (Tony)
- Fixed bug #39965 (Latitude and longitude are backwards in date_sun_info()).
  (Derick)
- Implement #39867 (openssl PKCS#12 support) (Marc Delling, Pierre)
- Fixed bug #39836 (SplObjectStorage empty after unserialize). (Marcus)
- Fixed bug #39416 (Milliseconds in date()). (Derick)
- Fixed bug #39396 (stream_set_blocking crashes on Win32). (Ilia, maurice at
  iceblog dot de)
- Fixed bug #39351 (relative include fails on Solaris). (Dmitry, Tony)
- Fixed bug #39322 (proc_terminate() destroys process resource). (Nuno)
- Fixed bug #38406 (crash when assigning objects to SimpleXML attributes). (Tony)
- Fixed bug #37799 (ftp_ssl_connect() falls back to non-ssl connection). (Nuno)
- Fixed bug #36496 (SSL support in imap_open() not working on Windows). (Edin)
- Fixed bug #36226 (Inconsistent handling when passing nillable arrays).
  (Dmitry)
- Fixed bug #35872 (Avoid crash caused by object store being referenced during
  RSHUTDOWN). (Andy)
- Fixed bug #34794 (proc_close() hangs when used with two processes).
  (jdolecek at netbsd dot org, Nuno)
- Fixed PECL bug #10194 (crash in Oracle client when memory limit reached in
  the callback). (Tony)
- Fixed substr_compare and substr_count information leak (MOPB-14) (Stas, Ilia)
- Fixed crash on op-assign where argument is string offset (Brian, Stas)
- Fixed bug #38710 (data leakage because of nonexisting boundary checking in
  statements in mysqli) (Stas)
- Fixed bug #37386 (autocreating element doesn't assign value to first node).
  (Rob)
- Fixed bug #37013 (server hangs when returning circular object references).
  (Dmitry)
- Fixed bug #33664 Console window appears when using exec()
  (Richard Quadling, Stas)


08 Feb 2007, PHP 5.2.1
- Added read-timeout context option "timeout" for HTTP streams. (Hannes, Ilia).
- Added CURLOPT_TCP_NODELAY constant to Curl extension. (Sara)
- Added support for hex numbers of any size. (Matt)
- Added function stream_socket_shutdown(). It is a wrapper for system
  shutdown() function, that shut downs part of a full-duplex connection.
  (Dmitry)
- Added internal heap protection (Dmitry)
  . memory-limit is always enabled (--enable-memory-limit removed)
  . default value if memory-limit is set to 128M
  . safe unlinking
  . cookies
  . canary protection (debug build only)
  . random generation of cookies and canaries
- Added forward support for 'b' prefix in front of string literals. (Andrei)
- Added three new functions to ext/xmlwriter (Rob, Ilia)
  . xmlwriter_start_dtd_entity()
  . xmlwriter_end_dtd_entity()
  . xmlwriter_write_dtd_entity()
- Added a meta tag to phpinfo() output to prevent search engines from indexing
  the page. (Ilia)
- Added new function, sys_get_temp_dir(). (Hartmut)
- Added missing object support to file_put_contents(). (Ilia)
- Added support for md2, ripemd256 and ripemd320 algos to hash(). (Sara)
- Added forward support for (binary) cast. (Derick)
- Added optimization for imageline with horizontal and vertical lines (Pierre)

- Removed dependency from SHELL32.DLL. (Dmitry)
- Removed double "wrong parameter count" warnings in various functions.
  (Hannes)
- Moved extensions to PECL:
  . ext/informix (Derick, Tony)

- Changed double-to-string utilities to use BSD implementation. (Dmitry, Tony)
- Updated bundled libcURL to version 7.16.0 in the Windows distro. (Edin)
- Updated timezone database to version 2006.16. (Derick)
- cgi.* and fastcgi.* directives are moved to INI subsystem. The new directive
  cgi.check_shebang_line can be used to omitting check for "#! /usr/bin/php"
  line. (Dmitry).
- Improved proc_open(). Now on Windows it can run external commands not
  through CMD.EXE. (Dmitry)
- VCWD_REALPATH() is improved to use realpath cache without VIRTUAL_DIR.
  (Dmitry)
- ext/bcmath initialization code is moved from request startup to module
  startup. (Dmitry)
- Zend Memory Manager Improvements (Dmitry)
  . use HeapAlloc() instead of VirtualAlloc()
  . use "win32" storage manager (instead of "malloc") on Windows by default
- Zip Extension Improvements (Pierre)
  . Fixed leak in statName and stateIndex
  . Fixed return setComment (Hannes)
  . Added addEmptyDir method
- Filter Extension Improvements (Ilia, Pierre)
  . Fixed a bug when callback function returns a non-modified value.
  . Added filter support for $_SERVER in cgi/apache2 sapis.
  . Make sure PHP_SELF is filtered in Apache 1 sapi.
  . Fixed bug #39358 (INSTALL_HEADERS contains incorrect reference to
    php_filter.h).
  . Added "default" option that allows a default value to be set for an
    invalid or missing value.
  . Invalid filters fails instead of returning unsafe value
  . Fixed possible double encoding problem with sanitizing filters
  . Make use of space-strict strip_tags() function
  . Fixed whitespace trimming
  . Added support for FastCGI environment variables. (Dmitry)
- PDO_MySQL Extension Improvements (Ilia)
  . Enabled buffered queries by default.
  . Enabled prepared statement emulation by default.

- Small optimization of the date() function. (Matt,Ilia)
- Optimized the internal is_numeric_string() function. (Matt,Ilia)
- Optimized array functions utilizing php_splice(). (Ilia)
- Windows related optimizations (Dmitry, Stas)
  . COM initialization/deinitialization are done only if necessary
  . removed unnecessary checks for ISREG file and corresponding stat() calls
  . opendir() is reimplementation using GetFistFile/GetNextFile those are
    faster then _findfirst/_findnext
  . implemented registry cache that prevent registry lookup on each request.
    In case of modification of corresponding registry-tree PHP will reload it
    automatic
  . start timeout thread only if necessary
  . stat() is reimplementation using GetFileAttributesEx(). The new
    implementation is faster then implementation in MS VC CRT, but it doesn't
    support Windows 95.
- Streams optimization (Dmitry)
  . removed unnecessary ftell() calls (one call for each included PHP file)
  . disabled calls to read() after EOF

- Fixed incorrect function names on FreeBSD where inet_pton() was named
  __inet_pton() and inet_ntop() was named __inet_ntop(). (Hannes)
- Fixed FastCGI impersonation for persistent connections on Windows. (Dmitry)
- Fixed wrong signature initialization in imagepng (Takeshi Abe)
- Fixed ftruncate() with negative size on FreeBSD. (Hannes)
- Fixed segfault in RegexIterator when given invalid regex. (Hannes)
- Fixed segfault in SplFileObject->openFile()->getPathname(). (Hannes)
- Fixed segfault in ZTS mode when OCI8 statements containing sub-statements
  are destroyed in wrong order. (Tony)
- Fixed the validate email filter so that the letter "v" can also be used in
  the user part of the email address. (Derick)
- Fixed bug #40297 (compile failure in ZTS mode when collections support is
  missing). (Tony)
- Fixed bug #40285 (The PDO prepare parser goes into an infinite loop in
  some instances). (Ilia)
- Fixed bug #40274 (Sessions fail with numeric root keys). (Ilia)
- Fixed bug #40259 (ob_start call many times - memory error). (Dmitry)
- Fixed bug #40231 (file_exists incorrectly reports false). (Dmitry)
- Fixed bug #40228 (ZipArchive::extractTo does create empty directories
  recursively). (Pierre)
- Fixed bug #40200 (The FastCgi version has different realpath results than
  thread safe version). (Dmitry)
- Fixed bug #40191 (use of array_unique() with objects triggers segfault).
  (Tony)
- Fixed bug #40189 (possible endless loop in zlib.inflate stream filter).
  (Greg, Tony)
- Fixed bug #40169 (CURLOPT_TCP_NODELAY only available in curl >= 7.11.2).
  (Tony)
- Fixed bug #40129 (iconv extension doesn't compile with CodeWarrior on
  Netware). (gk at gknw dot de, Tony)
- Fixed bug #40127 (apache2handler doesn't compile on Netware).
  (gk at gknw dot de)
- Fixed bug #40121 (PDO_DBLIB driver wont free statements). (Ilia)
- Fixed bug #40098 (php_fopen_primary_script() not thread safe). (Ilia)
- Fixed bug #40092 (chroot() doesn't clear realpath cache). (Dmitry)
- Fixed bug #40091 (spl_autoload_register with 2 instances of the same class).
  (Ilia)
- Fixed bug #40083 (milter SAPI functions always return false/null). (Tony)
- Fixed bug #40079 (php_get_current_user() not thread safe).
  (Ilia, wharmby at uk dot ibm dot com)
- Fixed bug #40078 (ORA-01405 when fetching NULL values using
  oci_bind_array_by_name()). (Tony)
- Fixed bug #40076 (zend_alloc.c: Value of enumeration constant must be in
  range of signed integer). (Dmitry)
- Fixed bug #40073 (exif_read_data dies on certain images). (Tony, Marcus)
- Fixed bug #40036 (empty() does not work correctly with ArrayObject when
  using ARRAY_AS_PROPS). (Ilia)
- Fixed bug #40012 (php_date.c doesn't compile on Netware).
  (gk at gknw dot de, Derick)
- Fixed bug #40009 (http_build_query(array()) returns NULL). (Ilia)
- Fixed bug #40002 (Try/Catch performs poorly). (Dmitry)
- Fixed bug #39993 (tr_TR.UTF-8 locale has problems with PHP). (Ilia)
- Fixed bug #39990 (Cannot "foreach" over overloaded properties). (Dmitry)
- Fixed bug #39988 (type argument of oci_define_by_name() is ignored).
  (Chris Jones, Tony)
- Fixed bug #39984 (redirect response code in header() could be ignored
  in CGI sapi). (Ilia)
- Fixed bug #39979 (PGSQL_CONNECT_FORCE_NEW will causes next connect to
  establish a new connection). (Ilia)
- Fixed bug #39971 (pg_insert/pg_update do not allow now() to be used
  for timestamp fields). (Ilia)
- Fixed bug #39969 (ini setting short_open_tag has no effect when using
  --enable-maintainer-zts). (Dmitry)
- Fixed bug #39952 (zip ignoring --with-libdir on zlib checks)
  (judas dot iscariote at gmail dot com)
- Fixed bug #39944 (References broken). (Dmitry)
- Fixed bug #39935 (Extensions tidy,mcrypt,mhash,pdo_sqlite ignores
  --with-libdir). (judas dot iscariote at gmail dot com, Derick)
- Fixed bug #39903 (Notice message when executing __halt_compiler() more than
  once). (Tony)
- Fixed bug #39898 (FILTER_VALIDATE_URL validates \r\n\t etc). (Ilia)
- Fixed bug #39890 (using autoconf 2.6x and --with-layout=GNU breaks PEAR
  install path). (Tony)
- Fixed bug #39884 (ReflectionParameter::getClass() throws exception for
  type hint self). (thekid at php dot net)
- Fixed bug #39878 (CURL doesn't compile on Sun Studio Pro). (Ilia)
- Fixed bug #39873 (number_format() breaks with locale & decimal points).
  (Ilia)
- Fixed bug #39869 (safe_read does not initialize errno).
  (michiel at boland dot org, Dmitry)
- Fixed bug #39850 (SplFileObject throws contradictory/wrong error messages
  when trying to open "php://wrong"). (Tony)
- Fixed bug #39846 (Invalid IPv4 treated as valid). (Ilia)
- Fixed bug #39845 (Persistent connections generate a warning in pdo_pgsql).
  (Ilia)
- Fixed bug #39832 (SOAP Server: parameter not matching the WSDL specified
  type are set to 0). (Dmitry)
- Fixed bug #39825 (foreach produces memory error). (Dmitry)
- Fixed bug #39816 (apxs2filter ignores httpd.conf & .htaccess php config
  settings). (Ilia)
- Fixed bug #39815 (SOAP double encoding is not locale-independent). (Dmitry)
- Fixed bug #39797 (virtual() does not reset changed INI settings). (Ilia)
- Fixed bug #39795 (build fails on AIX because crypt_r() uses different
  data struct). (Tony)
- Fixed bug #39791 (Crash in strtotime() on overly long relative date
  multipliers). (Ilia)
- Fixed bug #39787 (PHP doesn't work with Apache 2.3).
  (mv at binarysec dot com).
- Fixed bug #39782 (setTime() on a DateTime constructed with a Weekday
  yields incorrect results). (Ilia)
- Fixed bug #39780 (PNG image with CRC/data error raises fatal error) (Pierre)
- Fixed bug #39779 (Enable AUTH PLAIN mechanism in underlying libc-client).
  (michael dot heimpold at s2000 dot tu-chemnitz dot de, Ilia)
- Fixed bug #39775 ("Indirect modification ..." message is not shown).
  (Dmitry)
- Fixed bug #39763 (magic quotes are applied twice by ext/filter in
  parse_str()). (Ilia)
- Fixed bug #39760 (cloning fails on nested SimpleXML-Object). (Rob)
- Fixed bug #39759 (Can't use stored procedures fetching multiple result
  sets in pdo_mysql). (Ilia)
- Fixed bug #39754 (Some POSIX extension functions not thread safe).
  (Ilia, wharmby at uk dot ibm dot com)
- Fixed bug #39751 (putenv crash on Windows). (KevinJohnHoffman at gmail.com)
- Fixed bug #39732 (oci_bind_array_by_name doesn't work on Solaris 64bit).
  (Tony)
- Fixed bug #39724 (Broken build due to spl/filter usage of pcre extension).
  (Tony, Ilia)
- Fixed bug #39718 (possible crash if assert.callback is set in ini). (Ilia)
- Fixed bug #39702 (php crashes in the allocator on linux-m68k). (Dmitry)
- Fixed bug #39685 (iconv() - undefined function). (Hannes)
- Fixed bug #39673 (file_get_contents causes bus error on certain offsets).
  (Tony)
- Fixed bug #39663 (Memory leak in pg_get_notify() and a possible memory
  corruption on Windows in pgsql and pdo_pgsql extensions).
  (Ilia, matteo at beccati dot com)
- Fixed bug #39662 (Segfault when calling asXML() of a cloned
  SimpleXMLElement). (Rob, Tony)
- Fixed bug #39656 (crash when calling fetch() on a PDO statment object after
  closeCursor()). (Ilia, Tony)
- Fixed bug #39653 (ext/dba doesn't check for db-4.5 and db-4.4 when db4
  support is enabled). (Tony)
- Fixed bug #39652 (Wrong negative results from memory_get_usage()). (Dmitry)
- Fixed bug #39648 (Implementation of PHP functions chown() and chgrp() are
  not thread safe). (Ilia, wharmby at uk dot ibm dot com)
- Fixed bug #39640 (Segfault with "Allowed memory size exhausted"). (Dmitry)
- Fixed bug #39625 (Apache crashes on importStylesheet call). (Rob)
- Fixed bug #39623 (thread safety fixes on *nix for putenv() & mime_magic).
  (Ilia, wharmby at uk dot ibm dot com)
- Fixed bug #39621 (str_replace() is not binary safe on strings with equal
  length). (Tony)
- Fixed bug #39613 (Possible segfault in imap initialization due to missing
  module dependency). (wharmby at uk dot ibm dot com, Tony)
- Fixed bug #39606 (Use of com.typelib_file in PHP.ini STILL causes A/V). (Rob)
- Fixed bug #39602 (Invalid session.save_handler crashes PHP). (Dmitry)
- Fixed bug #39596 (Creating Variant of type VT_ARRAY). (Rob)
- Fixed bug #39583 (ftp_put() does not change transfer mode to ASCII). (Tony)
- Fixed bug #39576 (array_walk() doesn't separate user data zval). (Tony)
- Fixed bug #39575 (move_uploaded_file() no longer working (safe mode
  related)). (Tony)
- Fixed bug #39571 (timeout ssl:// connections). (Ilia)
- Fixed bug #39564 (PDO::errorInfo() returns inconsistent information when
  sqlite3_step() fails). (Tony)
- Fixed bug #39548 (ZMSG_LOG_SCRIPT_NAME not routed to OutputDebugString()
  on Windows). (Dmitry)
- Fixed bug #39538 (fgetcsv can't handle starting newlines and trailing odd
  number of backslashes). (David Soria Parra, Pierre)
- Fixed bug #39534 (Error in maths to calculate of
  ZEND_MM_ALIGNED_MIN_HEADER_SIZE). (wharmby at uk dot ibm dot com, Dmitry)
- Fixed bug #39527 (Failure to retrieve results when multiple unbuffered,
  prepared statements are used in pdo_mysql). (Ilia)
- Fixed bug #39508 (imagefill crashes with small images 3 pixels or less).
  (Pierre)
- Fixed bug #39506 (Archive corrupt with ZipArchive::addFile method). (Pierre)
- Fixed bug #39504 (xmlwriter_write_dtd_entity() creates Attlist tag, not
  entity). (Hannes)
- Fixed bug #39483 (Problem with handling of \ char in prepared statements).
  (Ilia, suhachov at gmail dot com)
- Fixed bug #39458 (ftp_nlist() returns false on empty dirs). (Nuno)
- Fixed bug #39454 (Returning a SOAP array segfaults PHP). (Dmitry)
- Fixed bug #39450 (getenv() fills other super-globals). (Ilia, Tony)
- Fixed bug #39449 (Overloaded array properties do not work correctly).
  (Dmitry)
- Fixed bug #39445 (Calling debug_backtrace() in the __toString()
  function produces a crash). (Dmitry)
- Fixed bug #39438 (Fatal error: Out of memory). (Dmitry)
- Fixed bug #39435 ('foo' instanceof bar gives invalid opcode error). (Sara)
- Fixed bug #39414 (Syntax error while compiling with Sun Workshop Complier).
  (Johannes)
- Fixed bug #39398 (Booleans are not automatically translated to integers).
  (Ilia)
- Fixed bug #39394 (Missing check for older variants of openssl). (Ilia)
- Fixed bug #39367 (clearstatcache() doesn't clear realpath cache).
  (j at pureftpd dot org, Dmitry)
- Fixed bug #39366 (imagerotate does not use alpha with angle > 45 degrees)
  (Pierre)
- Fixed bug #39364 (Removed warning on empty haystack inside mb_strstr()).
  (Ilia)
- Fixed bug #39362 (Added an option to imap_open/imap_reopen to control the
  number of connection retries). (Ilia)
- Fixed bugs #39361 & #39400 (mbstring function overloading problem). (Seiji)
- Fixed bug #39354 (Allow building of curl extension against libcurl
  7.16.0). (Ilia)
- Fixed bug #39350 (crash with implode("\n", array(false))). (Ilia)
- Fixed bug #39344 (Unnecessary calls to OnModify callback routine for
  an extension INI directive). (wharmby at uk dot ibm dot com, Dmitry)
- Fixed bug #39320 (ZEND_HASH_APPLY_STOP causes deletion). (Marcus)
- Fixed bug #39313 (spl_autoload triggers Fatal error). (Marcus)
- Fixed bug #39300 (make install fails if wget is not available). (Tony)
- Fixed bug #39297 (Memory corruption because of indirect modification of
  overloaded array). (Dmitry)
- Fixed bug #39286 (misleading error message when invalid dimensions are
  given) (Pierre)
- Fixed bug #39273 (imagecopyresized may ignore alpha channel) (Pierre)
- Fixed bug #39265 (Fixed path handling inside mod_files.sh).
  (michal dot taborsky at gmail dot com, Ilia)
- Fixed bug #39217 (serialNumber might be -1 when the value is too large).
  (Pierre, Tony)
- Fixed bug #39215 (Inappropriate close of stdin/stdout/stderr). (Wez, Ilia)
- Fixed bug #39201 (Possible crash in Apache 2 with 413 ErrorHandler). (Ilia)
- Fixed bug #39151 (Parse error in recursiveiteratoriterator.php). (Marcus)
- Fixed bug #39121 (Incorrect return array handling in non-wsdl soap client).
  (Dmitry)
- Fixed bug #39090 (DirectoryFilterDots doxygen docs and example is wrong).
  (Marcus)
- Fixed bug #38852 (XML-RPC Breaks iconv). (Hannes)
- Fixed bug #38770 (unpack() broken with longs on 64 bit machines).
  (Ilia, David Soria Parra).
- Fixed bug #38698 (for some keys cdbmake creates corrupted db and cdb can't
  read valid db). (Marcus)
- Fixed bug #38680 (Added missing handling of basic types in json_decode).
  (Ilia)
- Fixed bug #38604 (Fixed request time leak inside foreach() when iterating
  through virtual properties). (Dmitry)
- Fixed bug #38602 (header( "HTTP/1.0 ..." ) does not change proto version).
  (Ilia)
- Fixed bug #38542 (proc_get_status() returns wrong PID on windows). (Nuno)
- Fixed bug #38536 (SOAP returns an array of values instead of an object).
  (Dmitry)
- Fixed bug #38456 (Apache2 segfaults when virtual() is called in .php
  ErrorDocument). (Ilia)
- Fixed bug #38325 (spl_autoload_register() gives wrong line for "class not
  found"). (Ilia)
- Fixed bug #38319 (Remove bogus warnings from persistent PDO connections).
  (Ilia)
- Fixed bug #38274 (Memlimit fatal error sent to "wrong" stderr when using
  fastcgi). (Dmitry)
- Fixed bug #38252 (Incorrect PDO error message on invalid default fetch
  mode). (Ilia)
- Fixed bug #37927 (Prevent trap when COM extension processes argument of
  type VT_DISPATCH|VT_REF) (Andy)
- Fixed bug #37773 (iconv_substr() gives "Unknown error" when string
  length = 1"). (Ilia)
- Fixed bug #37627 (session save_path check checks the parent directory).
  (Ilia)
- Fixed bug #37619 (proc_open() closes stdin on fork() failure).
  (jdolecek at NetBSD dot org, Nuno)
- Fixed bug #37588 (COM Property propputref converts to PHP function
  and can't be accesed). (Rob)
- Fixed bug #36975 (natcasesort() causes array_pop() to misbehave).
  (Hannes)
- Fixed bug #36812 (pg_execute() modifies input array). (Ilia)
- Fixed bug #36798 (Error parsing named parameters with queries containing
  high-ascii chars). (Ilia)
- Fixed bug #36644 (possible crash in variant_date_from_timestamp()). (Ilia)
- Fixed bug #36427 (proc_open() / proc_close() leak handles on windows).
  (jdolecek at NetBSD dot org, Nuno)
- Fixed bug #36392 (wrong number of decimal digits with %e specifier in
  sprintf). (Matt,Ilia)
- Fixed bug #36214 (__get method works properly only when conditional
  operator is used). (Dmitry)
- Fixed bug #35634 (Erroneous "Class declarations may not be nested"
  error raised). (Carl P. Corliss, Dmitry)
- Fixed bug #35106 (nested foreach fails when array variable has a
  reference). (Dmitry)
- Fixed bug #34564 (COM extension not returning modified "out" argument) (Andy)
- Fixed bug #33734 (Something strange with COM Object). (Rob)
- Fixed bug #33386 (ScriptControl only sees last function of class). (Rob)
- Fixed bug #33282 (Re-assignment by reference does not clear the is_ref
  flag) (Ilia, Dmitry, Matt Wilmas)
- Fixed bug #30074 (apparent symbol table error with
  extract($blah, EXTR_REFS)) (Brian)
- Fixed bug #29840 (is_executable() does not honor safe_mode_exec_dir
  setting). (Ilia)
- Fixed PECL bug #7295 (ORA-01405: fetched column value is NULL on LOB
  fields). (Tony)

02 Nov 2006, PHP 5.2.0
- Updated bundled OpenSSL to version 0.9.8d in the Windows distro. (Edin)
- Updated Postgresql client libraries to 8.1.4 in the Windows distro. (Edin)
- Updated PCRE to version 6.7. (Ilia)
- Updated libsqlite in ext/pdo_sqlite to 3.3.7. (Ilia)
- Updated bundled MySQL client library to version 5.0.22 in the Windows
  distribution. (Edin)
- Updated timezonedb to version 2006.7. (Derick)

- Added ability to make SOAP call userspace PHP<->XML converters. (Dmitry)
- Added support for character sets in pg_escape_string() for PostgreSQL 8.1.4
  and higher. (Ilia)
- Added support for character sets in PDO quote() method for PostgreSQL 8.1.4
  and higher. (Ilia)
- Added DSA key generation support to openssl_pkey_new(), FR #38731 (marci
  at balabit dot hu, Tony)
- Added SoapServer::setObject() method (it is a simplified version of
  SoapServer::setClass() method). (Dmitry)
- Added support for hexadecimal entity in imagettftext() for the bundled GD.
  (Pierre)
- Added support for httpOnly flag for session extension and cookie setting
  functions. (Scott MacVicar, Ilia)
- Added version specific registry keys to allow different configurations for
  different php version. (Richard, Dmitry)
- Added "PHPINIDir" Apache directive to apache and apache_hooks SAPIs.
  (Dmitry)
- Added an optional boolean parameter to memory_get_usage() and
  memory_get_peak_usage() to get memory size allocated by emalloc() or real
  size of memory allocated from system. (Dmitry)
- Added Zip Archive extension. (Pierre)
- Added RFC1867 fileupload processing hook. (Stefan E.)
- Added JSON and Filter extensions. (Derick, Rasmus)
- Added error messages to disk_free_space() and disk_total_space() functions.
  FR #37971 (Tony)
- Added PATHINFO_FILENAME option to pathinfo() to get the filename.
  (Toby S. and Christian S.)
- Added array_fill_keys() function. (Marcus, Matt Wilmas)
- Added posix_initgroups() function. (Ilia)
- Added an optional parameter to parse_url() to allow retrieval of distinct
  URL components. (Ilia)
- Added optional parameter to http_build_query() to allow specification of
  string separator. (Ilia)
- Added image_type_to_extension() function. (Hannes, Ilia)
- Added allow_url_include ini directive to complement allow_url_fopen. (Rasmus)
- Added automatic module globals management. (Dmitry)
- Added RFC2397 (data: stream) support. (Marcus)
- Added new error mode E_RECOVERABLE_ERROR. (Derick, Marcus, Tony)
- Added support for getenv() input filtering. (Rasmus)
- Added support for constructors in interfaces to force constructor signature
  checks in implementations. (Marcus)
- Added memory_get_peak_usage() function for retrieving peak memory usage of
  a PHP script. (Ilia)
- Added pg_field_table() function. (Edin)
- Added SimpleXMLElement::saveXML() as an alias for SimpleXMLElement::asXML().
  (Hannes)
- Added DOMNode::getNodePath() for getting an XPath for a node. (Christian)
- Added gmp_nextprime() function. (ants dot aasma at gmail dot com, Tony)
- Added error_get_last() function. (Mike)

- Removed current working directory from the php.ini search path for CLI and
  re-added it for other SAPIs (restore to pre 5.1.x behavior). (Edin)
- Moved extensions to PECL:
  . ext/filepro (Derick, Tony)
  . ext/hwapi (Derick, Tony)
- Disabled CURLOPT_FOLLOWLOCATION in curl when open_basedir or
  safe_mode are enabled. (Stefan E., Ilia)

- Increased default memory limit to 16 megabytes to accommodate for a more
  accurate memory utilization measurement.
- In addition to path to php.ini, PHPRC now may specify full file name.
  (Dmitry)

- Optimized array/HashTable copying. (Matt Wilmas, Dmitry)
- Optimized zend_try/zend_catch macros by eliminating memcpy(3). (Dmitry)
- Optimized require_once() and include_once() by eliminating fopen(3) on
  second usage. (Dmitry)
- Optimized request shutdown sequence. Restoring ini directives now iterates
  only over modified directives instead of all. (Dmitry)

- Changed priority of PHPRC environment variable on win32 to be higher then
  value from registry. (Dmitry)
- Changed __toString() to be called wherever applicable. (Marcus)
- Changed E_ALL error reporting mode to include E_RECOVERABLE_ERROR. (Marcus)
- Changed realpath cache to be disabled when "open_basedir" or "safe_mode"
  are enabled on per-request basis. (Ilia)

- Improved SNMP extension: (Jani)
  . Renamed snmp_set_oid_numeric_print() to snmp_set_oid_output_format().
  . Added 2 new constants: SNMP_OID_OUTPUT_FULL and SNMP_OID_OUTPUT_NUMERIC
  . Fixed bug #37564 (AES privacy encryption not possible due to net-snmp 5.2
    compatibility issue). (Patch: scott dot moynes+php at gmail dot com)
- Improved OpenSSL extension: (Pierre)
  . Added support for all supported algorithms in openssl_verify
  . Added openssl_pkey_get_details, returns the details of a key
  . Added x509 v3 extensions support
  . Added openssl_csr_get_subject() and openssl_csr_get_public_key()
  . Added 3 new constants OPENSSL_VERSION_TEXT and OPENSSL_VERSION_NUMBER and
    OPENSSL_KEYTYPE_EC
- Improved the Zend memory manager: (Dmitry)
  . Removed unnecessary "--disable-zend-memory-manager" configure option.
  . Added "--enable-malloc-mm" configure option which is enabled by default in
    debug builds to allow using internal and external memory debuggers.
  . Allow tweaking the memory manager with ZEND_MM_MEM_TYPE and ZEND_MM_SEG_SIZE
    environment variables.
  . For more information: Zend/README.ZEND_MM
- Improved safe_mode check for the error_log() function. (Ilia)
- Improved the error reporting in SOAP extension on request failure. (Ilia)
- Improved crypt() on win32 to be about 10 times faster and to have friendlier
  license. (Frank, Dmitry)
- Improved performance of the implode() function on associated arrays. (Ilia)
- Improved performance of str_replace() when doing 1 char to 1 char or 1 char
  to many chars replacement. (Ilia)
- Improved apache2filter SAPI:
  . Allowed PHP to be an arbitrary filter in the chain and read the script from
    the Apache stream. (John)
  . Added support for apache2filter in the Windows build including binary
    support for both Apache 2.0.x (php5apache2_filter.dll) and Apache 2.2.x
    (php5apache2_2_filter.dll). (Edin)
- Improved apache2handler SAPI:
  . Changed ap_set_content_type() to be called only once. (Mike)
  . Added support for Apache 2.2 handler in the Windows distribution. (Edin)
- Improved FastCGI SAPI: (Dmitry)
  . Removed source compatibility with libfcgi.
  . Optimized access to FastCGI environment variables by using HashTable
    instead of linear search.
  . Allowed PHP_FCGI_MAX_REQUESTS=0 that assumes no limit.
  . Allowed PHP_FCGI_CHILDREN=0 that assumes no worker children. (FastCGI
    requests are handled by main process itself)
- Improved CURL:
  . Added control character checks for "open_basedir" and "safe_mode" checks.
    (Ilia)
  . Added implementation of curl_multi_info_read(). (Brian)
- Improved PCRE: (Andrei)
  . Added run-time configurable backtracking/recursion limits.
  . Added preg_last_error(). (Andrei)
- Improved PDO:
  . Added new attribute ATTR_DEFAULT_FETCH_MODE. (Pierre)
  . Added FETCH_PROPS_LATE. (Marcus)
- Improved SPL: (Marcus)
  . Made most iterator code exception safe.
  . Added RegExIterator and RecursiveRegExIterator.
  . Added full caching support and ArrayAccess to CachingIterator.
  . Added array functions to ArrayObject/ArrayIterator and made them faster.
  . Added support for reading csv and skipping empty lines in SplFileObject.
  . Added CachingIterator::TOSTRING_USE_INNER, calls inner iterator __toString.
  . Added ability to set the CSV separator per SplFileObject.
- Improved xmlReader: (Rob)
  . Added readInnerXml(), xmlReader::setSchema().
  . Added readInnerXML(), readOuterXML(), readString(), setSchema(). (2.6.20+)
  . Changed to passing libxml options when loading reader.

- Fixed invalid read in imagecreatefrompng when an empty file is given
  (Pierre, Tony)
- Fixed infinite loop when a wrong color index is given to imagefill (Pierre)
- Fixed mess with CGI/CLI -d option (now it works with cgi; constants are
  working exactly like in php.ini; with FastCGI -d affects all requests).
  (Dmitry)
- Fixed missing open_basedir check inside chdir() function. (Ilia)
- Fixed overflow on 64bit systems in str_repeat() and wordwrap(). (Stefan E.)
- Fixed XSLTProcessor::importStylesheet() to return TRUE on success
  (Christian)
- Fixed leaks in openssl_csr_sign and openssl_csr_new (Pierre)
- Fixed phpinfo() cutoff of variables at \0. (Ilia)
- Fixed a bug in the filter extension that prevented magic_quotes_gpc from
  being applied when RAW filter is used. (Ilia)
- Fixed memory leaks in openssl streams context options. (Pierre)
- Fixed handling of extremely long paths inside tempnam() function. (Ilia)
- Fixed bug #39721 (Runtime inheritance causes data corruption). (Dmitry)
- Fixed bug #39304 (Segmentation fault with list unpacking of string offset).
  (Dmitry)
- Fixed bug #39192 (Not including nsapi.h properly with SJSWS 7). This will
  make PHP 5.2 compatible to new Sun Webserver. (Uwe)
- Fixed bug #39140 (Uncaught exception may cause crash). (Dmitry)
- Fixed bug #39125 (Memleak when reflecting non-existing class/method). (Tony)
- Fixed bug #39067 (getDeclaringClass() and private properties). (Tony)
- Fixed bug #39039 (SSL: fatal protocol error when fetching HTTPS from servers
  running Google web server). (Ilia)
- Fixed bug #39035 (Compatibility issue between DOM and
  zend.ze1_compatibility_mode). (Rob)
- Fixed bug #39034 (curl_exec() with return transfer returns TRUE on empty
  files). (Ilia)
- Fixed bug #39032 (strcspn() stops on null character). (Tony)
- Fixed bug #39020 (PHP in FastCGI server mode crashes). (Dmitry)
- Fixed bug #39017 (foreach(($obj = new myClass) as $v); echo $obj;
  segfaults). (Dmitry)
- Fixed bug #39004 (Fixed generation of config.nice with autoconf 2.60). (Ilia)
- Fixed bug #39003 (__autoload() is called for type hinting). (Dmitry, Tony)
- Fixed bug #39001 (ReflectionProperty returns incorrect declaring class for
  protected properties). (Tony)
- Fixed bug #38996 (PDO_MYSQL doesn't check connections for liveness). (Tony)
- Fixed bug #38993 (Fixed safe_mode/open_basedir checks for session.save_path,
  allowing them to account for extra parameters). (Ilia)
- Fixed bug #38989 (Absolute path with slash at beginning doesn't work on win).
  (Dmitry)
- Fixed bug #38985 (Can't cast COM objects). (Wez)
- Fixed bug #38981 (using FTP URLs in get_headers() causes crash). (Tony)
- Fixed bug #38963 (Fixed a possible open_basedir bypass in tempnam()). (Ilia)
- Fixed bug #38961 (metaphone() results in segmentation fault on NetBSD).
  (Tony)
- Fixed bug #38949 (Cannot get xmlns value attribute). (Rob)
- Fixed bug #38942 (Double old-style-ctor inheritance). (Dmitry)
- Fixed bug #38941 (imap extension does not compile against new version of the
  imap library). (Ilia)
- Fixed bug #38934 (move_uploaded_file() cannot read uploaded file outside of
  open_basedir). (Ilia)
- Fixed bug #38904 (apache2filter changes cwd to /). (Ilia, Hannes)
- Fixed bug #38891 (get_headers() do not work with curl-wrappers). (Ilia)
- Fixed bug #38882 (ldap_connect causes segfault with newer versions of
  OpenLDAP). (Tony)
- Fixed bug #38859 (parse_url() fails if passing '@' in passwd). (Tony)
- Fixed bug #38850 (lookupNamespaceURI doesn't return default namespace). (Rob)
- Fixed bug #38844 (curl_easy_strerror() is defined only since cURL 7.12.0).
  (Tony)
- Fixed bug #38813 (DOMEntityReference->__construct crashes when called
  explicitly). (Rob)
- Fixed bug #38808 ("maybe ref" issue for current() and others). (Dmitry)
- Fixed bug #38779 (engine crashes when require()'ing file with syntax error
  through userspace stream wrapper). (Tony, Dmitry)
- Fixed bug #38772 (inconsistent overriding of methods in different visibility
  contexts). (Dmitry)
- Fixed bug #38759 (PDO sqlite2 empty query causes segfault). (Tony)
- Fixed bug #38721 (Invalid memory read in date_parse()). (Tony, Derick)
- Fixed bug #38700 (SoapClient::__getTypes never returns). (Dmitry)
- Fixed bug #38693 (curl_multi_add_handle() set curl handle to null). (Ilia)
- Fixed bug #38687 (sockaddr local storage insufficient for all sock families).
  (Sara)
- Fixed bug #38661 (mixed-case URL breaks url-wrappers). (Ilia)
- Fixed bug #38653 (memory leak in ReflectionClass::getConstant()). (Tony)
- Fixed bug #38649 (uninit'd optional arg in stream_socket_sendto()). (Sara)
- Fixed bug #38637 (curl_copy_handle() fails to fully copy the cURL handle).
  (Tony, Ilia)
- Fixed bug #38624 (Strange warning when incrementing an object property and
  exception is thrown from __get method). (Tony)
- Fixed bug #38623 (leaks in a tricky code with switch() and exceptions).
  (Dmitry)
- Fixed bug #38579 (include_once() may include the same file twice). (Dmitry)
- Fixed bug #38574 (missing curl constants and improper constant detection).
  (Ilia)
- Fixed bug #38543 (shutdown_executor() may segfault when memory_limit is too
  low). (Dmitry)
- Fixed bug #38535 (memory corruption in pdo_pgsql driver on error retrieval
  inside a failed query executed via query() method). (Ilia)
- Fixed bug #38534 (segfault when calling setlocale() in userspace session
  handler). (Tony)
- Fixed bug #38524 (strptime() does not initialize the internal date storage
  structure). (Ilia)
- Fixed bug #38511, #38473, #38263 (Fixed session extension request shutdown
  order to ensure it is shutdown before the extensions it may depend on).
  (Ilia)
- Fixed bug #38488 (Access to "php://stdin" and family crashes PHP on win32).
  (Dmitry)
- Fixed bug #38474 (getAttribute select attribute by order, even when
  prefixed). (Rob)
- Fixed bug #38467 (--enable-versioning causes make fail on OS X). (Tony)
- Fixed bug #38465 (ReflectionParameter fails if default value is an access
  to self::). (Johannes)
- Fixed bug #38464 (array_count_values() mishandles numeric strings).
  (Matt Wilmas, Ilia)
- Fixed bug #38461 (setting private attribute with __set() produces
  segfault). (Tony)
- Fixed bug #38458, PECL bug #8944, PECL bug #7775 (error retrieving columns
  after long/text columns with PDO_ODBC). (Wez)
- Fixed bug #38454 (warning upon disabling handler via
  xml_set_element_handler). (dtorop933 at gmail dot com, Rob)
- Fixed bug #38451 (PDO_MYSQL doesn't compile on Solaris). (Tony)
- Fixed bug #38450 (constructor is not called for classes used in userspace
  stream wrappers). (Tony)
- Fixed bug #38438 (DOMNodeList->item(0) segfault on empty NodeList). (Ilia)
- Fixed bug #38431 (xmlrpc_get_type() crashes PHP on objects). (Tony)
- Fixed bug #38427 (unicode causes xml_parser to misbehave). (Rob)
- Fixed bug #38424 (Different attribute assignment if new or existing). (Rob)
- Fixed bug #38400 (Use of com.typelib_file may cause a crash). (Ilia)
- Fixed bug #38394 (PDO fails to recover from failed prepared statement
  execution). (Ilia)
- Fixed bug #38377 (session_destroy() gives warning after
  session_regenerate_id()). (Ilia)
- Implemented #38357 (dbase_open can't open DBase 3 dbf file).
  (rodrigo at fabricadeideias dot com, Mike)
- Fixed bug #38354 (Unwanted reformatting of XML when using AsXML). (Christian)
- Fixed bug #38347 (Segmentation fault when using foreach with an unknown/empty
  SimpleXMLElement). (Tony)
- Fixed bug #38322 (reading past array in sscanf() leads to arbitrary code
  execution). (Tony)
- Fixed bug #38315 (Constructing in the destructor causes weird behavior).
  (Dmitry)
- Fixed bug #38303 (spl_autoload_register() suppress all errors silently).
  (Ilia)
- Fixed bug #38290 (configure script ignores --without-cdb,inifile,flatfile).
  (Marcus)
- Fixed bug #38289 (segfault in session_decode() when _SESSION is NULL).
  (Tony)
- Fixed bug #38287 (static variables mess up global vars). (Dmitry)
- Fixed bug #38278 (session_cache_expire()'s value does not match phpinfo's
  session.cache_expire). (Tony)
- Fixed bug #38276 (file_exists() works incorrectly with long filenames
  on Windows). (Ilia, Tony)
- Fixed bug #38269 (fopen wrapper doesn't fail on invalid hostname with
  curlwrappers enabled). (Tony)
- Fixed bug #38265 (heap corruption). (Dmitry)
- Fixed bug #38261 (openssl_x509_parse() leaks with invalid cert) (Pierre)
- Fixed bug #38255 (openssl possible leaks while passing keys) (Pierre)
- Fixed bug #38253 (PDO produces segfault with default fetch mode). (Tony)
- Fixed bug #38251 (socket_select() and invalid arguments). (Tony)
- Fixed bug #38236 (Binary data gets corrupted on multipart/formdata POST).
  (Ilia)
- Fixed bug #38234 (Exception in __clone makes memory leak). (Dmitry, Nuno)
- Fixed bug #38229 (strtotime() does not parse YYYY-MM format). (Ilia)
- Fixed bug #38224 (session extension can't handle broken cookies). (Ilia)
- Fixed bug #38220 (Crash on some object operations). (Dmitry)
- Fixed bug #38217 (ReflectionClass::newInstanceArgs() tries to allocate too
  much memory). (Tony)
- Fixed bug #38214 (gif interlace output cannot work). (Pierre)
- Fixed bug #38213, #37611, #37571 (wddx encoding fails to handle certain
  characters). (Ilia)
- Fixed bug #38212 (Segfault on invalid imagecreatefromgd2part() parameters).
  (Pierre)
- Fixed bug #38211 (variable name and cookie name match breaks script
  execution). (Dmitry)
- Fixed bug #38199 (fclose() unable to close STDOUT and STDERR). (Tony)
- Fixed bug #38198 (possible crash when COM reports an exception). (Ilia)
- Fixed bug #38194 (ReflectionClass::isSubclassOf() returns TRUE for the
  class itself). (Ilia)
- Fixed bug #38183 (disable_classes=Foobar causes disabled class to be
  called Foo). (Jani)
- Fixed bug #38179 (imagecopy from a palette to a truecolor image loose alpha
  channel) (Pierre)
- Fixed bug #38173 (Freeing nested cursors causes OCI8 to segfault). (Tony)
- Fixed bug #38168 (Crash in pdo_pgsql on missing bound parameters). (Ilia)
- Fixed bug #38161 (oci_bind_by_name() returns garbage when Oracle didn't set
  the variable). (Tony)
- Fixed bug #38146 (Cannot use array returned from foo::__get('bar') in write
  context). (Dmitry)
- Fixed bug #38132 (ReflectionClass::getStaticProperties() retains \0 in key
  names). (Ilia)
- Fixed bug #38125 (undefined reference to spl_dual_it_free_storage). (Marcus)
- Fixed bug #38112 (corrupted gif segfaults) (Pierre)
- Fixed bug #38096 (large timeout values ignored on 32bit machines in
  stream_socket_accept() and stream_socket_client()). (Ilia)
- Fixed bug #38086 (stream_copy_to_stream() returns 0 when maxlen is bigger
  than the actual length). (Tony)
- Fixed bug #38072 (boolean arg for mysqli_autocommit() is always true on
  Solaris). (Tony)
- Fixed bug #38067 (Parameters are not decoded from utf-8 when using encoding
  option). (Dmitry)
- Fixed bug #38064 (ignored constructor visibility). (Marcus)
- Fixed bug #38055 (Wrong interpretation of boolean parameters). (Dmitry)
- Fixed bug #38047 ("file" and "line" sometimes not set in backtrace from
  inside error handler). (Dmitry)
- Fixed bug #38019 (segfault extending mysqli class). (Dmitry)
- Fixed bug #38005 (SoapFault faultstring doesn't follow encoding rules).
  (Dmitry)
- Fixed bug #38004 (Parameters in SoapServer are decoded twice). (Dmitry)
- Fixed bug #38003 (in classes inherited from MySQLi it's possible to call
  private constructors from invalid context). (Tony)
- Fixed bug #37987 (invalid return of file_exists() in safe mode). (Ilia)
- Fixed bug #37947 (zend_ptr_stack reallocation problem). (Dmitry)
- Fixed bug #37945 (pathinfo() cannot handle argument with special characters
  like German "Umlaut"). (Mike)
- Fixed bug #37931 (possible crash in OCI8 after database restart
  when using persistent connections). (Tony)
- Fixed bug #37923 (Display constant value in reflection::export). (Johannes)
- Fixed bug #37920 (compilation problems on z/OS). (Tony)
- Fixed bug #37870 (pgo_pgsql tries to de-allocate unused statements).
  (Ilia, ce at netage dot bg)
- Fixed bug #37864 (file_get_contents() leaks on empty file). (Hannes)
- Fixed bug #37862 (Integer pointer comparison to numeric value).
  (bugs-php at thewrittenword dot com)
- Fixed bug #37846 (wordwrap() wraps incorrectly). (ddk at krasn dot ru, Tony)
- Fixed bug #37816 (ReflectionProperty does not throw exception when accessing
  protected attribute). (Marcus)
- Fixed bug #37811 (define not using toString on objects). (Marcus)
- Fixed bug #37807 (segmentation fault during SOAP schema import). (Tony)
- Fixed bug #37806 (weird behavior of object type and comparison). (Marcus)
- Fixed bug #37780 (memory leak trying to execute a non existing file (CLI)).
  (Mike)
- Fixed bug #37779 (empty include_path leads to search for files inside /).
  (jr at terragate dot net, Ilia)
- Fixed bug #37747 (strtotime segfaults when given "nextyear"). (Derick)
- Fixed bug #37720 (merge_php_config scrambles values).
  (Mike, pumuckel at metropolis dot de)
- Fixed bug #37709 (Possible crash in PDO::errorCode()). (Ilia)
- Fixed bug #37707 (clone without assigning leaks memory). (Ilia, Nuno, Dmitri)
- Fixed bug #37705 (Semaphore constants not available). (Ilia)
- Fixed bug #37671 (MySQLi extension fails to recognize BIT column). (Ilia)
- Fixed bug #37667 (Object is not added into array returned by __get). (Marcus)
- Fixed bug #37635 (parameter of pcntl signal handler is trashed). (Mike)
- Fixed bug #37632 (Protected method access problem). (Marcus)
- Fixed bug #37630 (MySQL extensions should link against thread safe client
  libs if built with ZTS). (Mike)
- Fixed bug #37620 (mysqli_ssl_set validation is inappropriate). (Georg)
- Fixed bug #37616 (DATE_RFC822 does not product RFC 822 dates).
  (Hannes Magnusson, Derick)
- Fixed bug #37614 (Class name lowercased in error message). (Johannes)
- Fixed bug #37587 (var without attribute causes segfault). (Marcus)
- Fixed bug #37586 (Bumped minimum PCRE version to 6.6, needed for recursion
  limit support). (Ilia)
- Fixed bug #37581 (oci_bind_array_by_name clobbers input array when using
  SQLT_AFC, AVC). (Tony)
- Fixed bug #37569 (WDDX incorrectly encodes high-ascii characters). (Ilia)
- Fixed bug #37565 (Using reflection::export with simplexml causing a crash).
  (Marcus)
- Fixed bug #37564 (AES privacy encryption not possible due to net-snmp 5.2
  compatibility issue). (Jani, patch by scott dot moynes+php at gmail dot com)
- Fixed bug #37563 (array_key_exists performance is poor for &$array). (Ilia)
- Fixed bug #37558 (timeout functionality doesn't work after a second PHP
  start-up on the same thread). (p dot desarnaud at wanadoo dot fr)
- Fixed bug #37531 (oci8 persistent connection corruption). (Tony)
- Fixed bug #37523 (namespaces added too late, leads to missing xsi:type
  attributes. Incompatibility with libxml2-2.6.24). (Dmitry)
- Fixed bug #37514 (strtotime doesn't assume year correctly). (Derick)
- Fixed bug #37510 (session_regenerate_id changes session_id() even on
  failure). (Hannes)
- Fixed bug #37505 (touch() truncates large files). (Ilia)
- Fixed bug #37499 (CLI segmentation faults during cleanup with sybase-ct
  extension enabled). (Tony)
- Fixed bug #37496 (FastCGI output buffer overrun). (Piotr, Dmitry)
- Fixed bug #37487 (oci_fetch_array() array-type should always default to
  OCI_BOTH). (Tony)
- Fixed bug #37457 (Crash when an exception is thrown in accept() method of
  FilterIterator). (Marcus)
- Fixed bug #37456 (DOMElement->setAttribute() loops forever). (Rob)
- Fixed bug #37445 (Fixed crash in pdo_mysql resulting from premature object
  destruction). (Ilia)
- Fixed bug #37428 (PHP crashes on windows if there are start-up errors and
  event log is used for logging them). (Edin)
- Fixed bug #37418 (tidy module crashes on shutdown). (Tony)
- Fixed bug #37416 (iterator_to_array() hides exceptions thrown in rewind()
  method). (Tony)
- Fixed bug #37413 (Rejected versions of flex that don't work). (Ilia)
- Fixed bug #37395 (recursive mkdir() fails to create nonexistent directories
  in root dir). (Tony)
- Fixed bug #37394 (substr_compare() returns an error when offset equals
  string length). (Ilia)
- Fixed bug #37392 (Unnecessary call to OCITransRollback() at the end of
  request). (Tony)
- Fixed bug #37376 (fastcgi.c compile fail with gcc 2.95.4). (Ilia)
- Fixed bug #37368 (Incorrect timestamp returned for strtotime()). (Derick)
- Fixed bug #37363 (PDO_MYSQL does not build if no other mysql extension is
  enabled). (Mike)
- Fixed bug #37348 (make PEAR install ignore open_basedir). (Ilia)
- Fixed bug #37341 ($_SERVER in included file is shortened to two entries,
  if $_ENV gets used). (Dmitry)
- Fixed bug #37313 (sigemptyset() used without including <signal.h>).
  (jdolecek)
- Fixed bug #37306 (max_execution_time = max_input_time). (Dmitry)
- Fixed bug #37278 (SOAP not respecting uri in __soapCall). (Dmitry)
- Fixed bug #37265 (Added missing safe_mode & open_basedir checks to
  imap_body()). (Ilia)
- Fixed bug #37262 (var_export() does not escape \0 character). (Ilia)
- Fixed bug #37256 (php-fastcgi doesn't handle connection abort). (Dmitry)
- Fixed bug #37244 (Added strict flag to base64_decode() that enforces
  RFC3548 compliance). (Ilia)
- Fixed bug #37144 (PHP crashes trying to assign into property of dead object).
  (Dmitry)
- Fixed bug #36949 (invalid internal mysqli objects dtor). (Mike)
- Implement #36732 (req/x509 extensions support for openssl_csr_new and
  openssl_csr_sign) (ben at psc dot edu, Pierre)
- Fixed bug #36759 (Objects destructors are invoked in wrong order when script
  is finished). (Dmitry)
- Fixed bug #36681 (pdo_pgsql driver incorrectly ignored some errors).
  (Wez, Ilia)
- Fixed bug #36630 (umask not reset at the end of the request). (Ilia)
- Fixed bug #36515 (Unlinking buckets from non-existent brigades). (Sara)
- Fixed bug #35973 (Error ORA-24806 occurs when trying to fetch a NCLOB
  field). (Tony)
- Fixed bug #35886 (file_get_contents() fails with some combinations of
  offset & maxlen). (Nuno)
- Fixed bug #35512 (Lack of read permission on main script results in
  E_WARNING rather then E_ERROR). (Ilia)
- Fixed bug #34180 (--with-curlwrappers causes PHP to disregard some HTTP
  stream context options). (Mike)
- Fixed bug #34066 (recursive array_walk causes segfault). (Tony)
- Fixed bug #34065 (throw in foreach causes memory leaks). (Dmitry)
- Fixed bug #34005 (oci_password_change() fails).
  (pholdaway at technocom-wireless dot com, Tony)
- Fixed bug #33895 (Missing math constants). (Hannes)
- Fixed bug #33770 (https:// or ftps:// do not work when --with-curlwrappers
  is used and ssl certificate is not verifiable). (Ilia)
- Fixed bug #29538 (number_format and problem with 0). (Matt Wilmas)
- Implement #28382 (openssl_x509_parse() extensions support) (Pierre)
- Fixed PECL bug #9061 (oci8 might reuse wrong persistent connection). (Tony)
- Fixed PECL bug #8816 (issue in php_oci_statement_fetch with more than one
  piecewise column) (jeff at badtz-maru dot com, Tony)
- Fixed PECL bug #8112 (OCI8 persistent connections misbehave when Apache
  process times out). (Tony)
- Fixed PECL bug #7755 (error selecting DOUBLE fields with PDO_ODBC).
  ("slaws", Wez)


04 May 2006, PHP 5.1.4
- Added "capture_peer_cert" and "capture_peer_cert_chain" context options
  for SSL streams. (Wez).
- Added PDO::PARAM_EVT_* family of constants. (Sara)
- Fixed possible crash in highlight_string(). (Dmitry)
- Fixed bug #37291 (FastCGI no longer works with isapi_fcgi.dll). (Dmitry)
- Fixed bug #37277 (cloning Dom Documents or Nodes does not work). (Rob)
- Fixed bug #37276 (problems with $_POST array). (Dmitry)
- Fixed bug #36632 (bad error reporting for pdo_odbc exec UPDATE). (Wez).
- Fixed bug #35552 (crash when pdo_odbc prepare fails). (Wez).

28 Apr 2006, PHP 5.1.3
- Updated bundled PCRE library to version 6.6. (Andrei)
- Moved extensions to PECL:
  . ext/msession (Derick)
- Reimplemented FastCGI interface. (Dmitry)
- Improved SPL: (Marcus)
  - Fixed issues with not/double calling of constructors of SPL iterators.
  - Fixed issues with info-class/file-class in SPL directory handling classes.
  - Fixed ArrayIterator::seek().
  - Added SimpleXMLIterator::count().
  - Dropped erroneous RecursiveDirectoryIterator::getSubPathInfo().
- Improved SimpleXML: (Marcus, Rob)
  . Added SimpleXMLElement::getName() to retrieve name of element.
  . Added ability to create elements on the fly.
  . Added addChild() method for element creation supporting namespaces.
  . Added addAttribute() method for attribute creation supporting namespaces.
  . Added ability to delete specific elements and attributes by offset.
- Improved Reflection API: (Marcus)
  . Added ReflectionClass::newInstanceArgs($args).
  . Added ability to analyze extension dependency.
  . Added ReflectionFunction::isDeprecated() and constant IS_DEPRECATED.
  . Added ReflectionParameter::getDeclaringClass().
  . Changed reflection constants to be prefixed with IS_. (Johannes)
- Improved cURL extension: (Ilia)
  . Added curl_setopt_array() function that allows setting of multiple
    options via an associated array.
  . Added the ability to retrieve the request message sent to the server.
- Improved GD extension: (Pierre)
  . Added a weak/tolerant mode to the JPEG loader.
  . Added filtering mode option to imagepng() to allow reducing file size.
  . Fixed imagecolorallocate() and imagecolorallocatelapha() to return FALSE
    on error.
- Changed get_headers() to retrieve headers also from non-200 responses.
  (Ilia)
- Changed get_headers() to use the default context. (Ilia)
- Added lchown() and lchgrp() to change user/group ownership of symlinks.
  (Derick)
- Added support for exif date format in strtotime(). (Derick)
- Added a check for special characters in the session name. (Ilia)
- Added "consumed" stream filter. (Marcus)
- Added new mysqli constants for BIT and NEW_DECIMAL field types:
  MYSQLI_TYPE_NEWDECIMAL and MYSQLI_TYPE_BIT. FR #36007. (Georg)
- Added imap_savebody() that allows message body to be written to a
  file. (Mike)
- Added overflow checks to wordwrap() function. (Ilia)
- Added support for BINARY_DOUBLE and BINARY_FLOAT to PDO_OCI and OCI8
  (also fixes bug #36764). (Tony)
- Eliminated run-time constant fetching for TRUE, FALSE and NULL. (Dmitry)
- Removed the E_STRICT deprecation notice from "var". (Ilia)
- Fixed reading stream filters never notified about EOF. (Mike)
- Fixed tempnam() 2nd parameter to be checked against path components. (Ilia)
- Fixed a bug that would not fill in the fifth argument to preg_replace()
  properly, if the variable was not declared previously. (Andrei)
- Fixed safe_mode check for source argument of the copy() function. (Ilia)
- Fixed mysqli bigint conversion under Windows (Georg)
- Fixed XSS inside phpinfo() with long inputs. (Ilia)
- Fixed Apache2 SAPIs header handler modifying header strings. (Mike)
- Fixed 'auto_globals_jit' to work together with 'register_argc_argv'. (Dmitry)
- Fixed offset/length parameter validation in substr_compare() function. (Ilia)
- Fixed debug_zval_dump() to support private and protected members. (Dmitry)
- Fixed SoapFault::getMessage(). (Dmitry)
- Fixed issue with iconv_mime_decode where the "encoding" would only allow
  upper case specifiers. (Derick)
- Fixed tiger hash algorithm generating wrong results on big endian platforms.
  (Mike)
- Fixed crash with DOMImplementation::createDocumentType("name:"). (Mike)
- Fixed bug #37205 (Serving binary content/images fails with "comm with server
  aborted" FastCGI err). (Dmitry)
- Fixed bug #37192 (cc may complain about non-constant initializers in
  hash_adler.c). (Mike)
- Fixed bug #37191 (chmod takes off sticky bit when safe_mode is On). (Tony)
- Fixed bug #37167 (PDO segfaults when throwing exception from the
  fetch handler). (Tony)
- Fixed bug #37162 (wddx does not build as a shared extension).
  (jdolecek at NetBSD dot org, Ilia)
- Fixed bug #37158 (fread behavior changes after calling
  stream_wrapper_register). (Wez)
- Fixed bug #37138 (__autoload tries to load callback'ed self and parent).
  (Dmitry)
- Fixed bug #37103 (libmbfl headers not installed). (Jani)
- Fixed bug #37062 (compile failure on ARM architecture). (Tony)
- Fixed bug #37061 (curl_exec() doesn't zero-terminate binary strings). (Tony)
- Fixed bug #37060 (Type of retval of Countable::count() is not checked).
  (Johannes)
- Fixed bug #37059 (oci_bind_by_name() doesn't support RAW and LONG RAW
  fields). (Tony)
- Fixed bug #37057 (xmlrpc_decode() may produce arrays with numeric strings,
  which are unaccessible). (Tony)
- Fixed bug #37055 (incorrect reference counting for persistent OCI8
  connections). (Tony)
- Fixed bug #37054 (SoapClient Error Fetching http headers). (Dmitry)
- Fixed bug #37053 (html_errors with internal classes produces wrong links).
  (Tony)
- Fixed bug #37046 (foreach breaks static scope). (Dmitry)
- Fixed bug #37045 (Fixed check for special chars for http redirects). (Ilia)
- Fixed bug #37017 (strtotime fails before 13:00:00 with some time zones
  identifiers). (Derick)
- Fixed bug #37002 (Have to quote literals in INI when concatenating with
  vars). (Dmitry)z
- Fixed bug #36988 (mktime freezes on long numbers). (Derick)
- Fixed bug #36981 (SplFileObject->fgets() ignores max_length). (Tony)
- Fixed bug #36957 (serialize() does not handle recursion). (Ilia)
- Fixed bug #36944 (strncmp & strncasecmp do not return false on negative
  string length). (Tony)
- Fixed bug #36941 (ArrayIterator does not clone itself). (Marcus)
- Fixed bug #36934 (OCILob->read() doesn't move internal pointer when
  reading 0's). (Tony)
- Fixed bug #36908 (wsdl default value overrides value in soap request).
  (Dmitry)
- Fixed bug #36898 (__set() leaks in classes extending internal ones).
  (Tony, Dmitry)
- Fixed bug #36886 (User filters can leak buckets in some situations). (Ilia)
- Fixed bug #36878 (error messages are printed even though an exception has
  been thrown). (Tony)
- Fixed bug #36875 (is_*() functions do not account for open_basedir). (Ilia)
- Fixed bug #36872 (session_destroy() fails after call to
  session_regenerate_id(true)). (Ilia)
- Fixed bug #36869 (memory leak in output buffering when using chunked
  output). (Tony)
- Fixed bug #36859 (DOMElement crashes when calling __construct when
  cloning). (Tony)
- Fixed bug #36857 (Added support for partial content fetching to the
  HTTP streams wrapper). (Ilia)
- Fixed bug #36851 (Documentation and code discrepancies for NULL
  data in oci_fetch_*() functions). (Tony)
- Fixed bug #36825 (Exceptions thrown in ArrayObject::offsetGet cause
  segfault). (Tony)
- Fixed bug #36820 (Privileged connection with an Oracle password file
  fails). (Tony)
- Fixed bug #36809 (__FILE__ behavior changed). (Dmitry)
- Fixed bug #36808 (syslog ident becomes garbage between requests). (Tony)
- Fixed bug #36802 (mysqli_set_charset() crash with a non-open connection).
  (Ilia)
- Fixed bug #36756 (DOMDocument::removeChild corrupts node). (Rob)
- Fixed bug #36749 (SOAP: 'Error Fetching http body' when using HTTP Proxy).
  (Dmitry)
- Fixed bug #36745 (No error message when load data local file isn't found).
  (Georg)
- Fixed bug #36743 (In a class extending XMLReader array properties are not
  writable). (Tony)
- Fixed bug #36727 (segfault in pdo_pgsql bindValue() when no parameters are
  defined). (Tony)
- Fixed bug #36721 (The SoapServer is not able to send a header that it didn't
  receive). (Dmitry)
- Fixed bug #36697 (Transparency is lost when using imagecreatetruecolor).
  (Pierre)
- Fixed bug #36689 (Removed arbitrary limit on the length of syslog messages).
  (Ilia)
- Fixed bug #36656 (http_build_query generates invalid URIs due to use of
  square brackets). (Mike)
- Fixed bug #36638 (strtotime() returns false when 2nd argument < 1). (Derick)
- Fixed bug #36629 (SoapServer::handle() exits on SOAP faults). (Dmitry)
- Fixed bug #36625 (pg_trace() does not work). (iakio at mono-space dot net)
- Fixed bug #36614 (Segfault when using Soap). (Dmitry)
- Fixed bug #36611 (assignment to SimpleXML object attribute changes argument
  type to string). (Tony)
- Fixed bug #36606 (pg_query_params() changes arguments type to string). (Tony)
- Fixed bug #36599 (DATE_W3C format constant incorrect). (Derick)
- Fixed bug #36575 (SOAP: Incorrect complex type instantiation with
  hierarchies). (Dmitry)
- Fixed bug #36572 (Added PDO::MYSQL_ATTR_DIRECT_QUERY constant that should
  be set when executing internal queries like "show master status" via MySQL).
  (Ilia)
- Fixed bug #36568 (memory_limit setting on win32 has no effect). (Dmitry)
- Fixed bug #36513 (comment will be outputted in last line). (Dmitry)
- Fixed bug #36510 (strtotime() fails to parse date strings with tabs).
  (Ilia, Derick)
- Fixed bug #36459 (Incorrect adding PHPSESSID to links, which contains \r\n).
  (Ilia)
- Fixed bug #36458 (sleep() accepts negative values). (Ilia)
- Fixed bug #36436 (DBA problem with Berkeley DB4). (Marcus)
- Fixed bug #36434 (Improper resolution of declaring class name of an
  inherited property). (Ilia)
- Fixed bug #36420 (segfault when access result->num_rows after calling
  result->close()). (Ilia,Tony)
- Fixed bug #36403 (oci_execute() no longer supports OCI_DESCRIBE_ONLY). (Tony)
- Fixed bug #36400 (Custom 5xx error does not return correct HTTP response error
  code). (Tony)
- Fixed bug #36396 (strtotime() fails to parse dates in dd-mm-yyyy format).
  (Derick)
- Fixed bug #36388 (ext/soap crashes when throwing exception and session
  persistence). (David)
- Fixed bug #36382 (PDO/PgSQL's getColumnMeta() crashes). (Derick)
- Fixed bug #36359 (splFileObject::fwrite() doesn't write when no data
  length specified). (Tony)
- Fixed bug #36351 (parse_url() does not parse numeric paths properly). (Ilia)
- Fixed bug #36345 (PDO/MySQL problem loading BLOB over 1MB). (Ilia)
- Fixed bug #36337 (ReflectionProperty fails to return correct visibility).
  (Ilia)
- Fixed bug #36334 (Added missing documentation about realpath cache INI
  settings). (Ilia)
- Fixed bug #36308 (ReflectionProperty::getDocComment() does not reflect
  extended class commentary). (Ilia)
- Fixed bug #36306 (crc32() differ on 32-bit and 64-bit platforms)
  (anight@eyelinkmedia dot com, Pierre)
- Fixed bug #36303 (foreach on error_zval produces segfault). (Dmitry)
- Fixed bug #36295 (typo in SplFileObject::flock() parameter name). (Tony)
- Fixed bug #36287 (Segfault with SplFileInfo conversion). (Marcus)
- Fixed bug #36283 (SOAPClient Compression Broken). (Dmitry)
- Fixed bug #36268 (Object destructors called even after fatal errors). (Dmitry)
- Fixed bug #36258 (SplFileObject::getPath() may lead to segfault). (Tony)
- Fixed bug #36250 (PHP causes ORA-07445 core dump in Oracle server 9.2.x).
  (Tony)
- Fixed bug #36242 (Possible memory corruption in stream_select()). (Tony)
- Fixed bug #36235 (ocicolumnname returns false before a successful fetch).
  (Tony)
- Fixed bug #36226 (Inconsistent handling when passing potential arrays).
  (Dmitry)
- Fixed bug #36224 (date(DATE_ATOM) gives wrong results).
  (Derick, Hannes Magnusson)
- Fixed bug #36222 (errorInfo in PDOException is always NULL). (Ilia)
- Fixed bug #36208 (symbol namespace conflicts using bundled gd). (Jakub Moc)
- Fixed bug #36205 (Memory leaks on duplicate cookies). (Dmitry)
- Fixed bug #36185 (str_rot13() crash on non-string parameter). (Pierre)
- Fixed bug #36176 (PDO_PGSQL - PDO::exec() does not return number of rows
  affected by the operation). (Ilia)
- Fixed bug #36158 (SIGTERM is not handled correctly when running as a
  FastCGI server). (Dmitry)
- Fixed bug #36152 (problems with curl+ssl and pgsql+ssl in same PHP). (Mike)
- Fixed bug #36148 (unpack("H*hex", $data) is adding an extra character to
  the end of the string). (Ilia)
- Fixed bug #36134 (DirectoryIterator constructor failed to detect empty
  directory names). (Ilia)
- Fixed bug #36113 (Reading records of unsupported type causes segfault).
  (Tony)
- Fixed bug #36096 (oci_result() returns garbage after oci_fetch() failed).
  (Tony)
- Fixed bug #36083 (SoapClient waits for responses on one-way operations).
  (Dmitry)
- Fixed bug #36071 (Engine Crash related with 'clone'). (Dmitry)
- Fixed bug #36055 (possible OCI8 crash in multi-threaded environment). (Tony)
- Fixed bug #36046 (parse_ini_file() miscounts lines in multi-line values).
  (Ilia)
- Fixed bug #36038 (ext/hash compile failure on Mac OSX). (Tony)
- Fixed bug #36037 (heredoc adds extra line number). (Dmitry)
- Fixed bug #36016 (realpath cache memleaks). (Dmitry, Nuno)
- Fixed bug #36011 (Strict errormsg wrong for call_user_func() and the likes).
  (Marcus)
- Fixed bug #36010 (Segfault when re-creating and re-executing statements with
  bound parameters). (Tony)
- Fixed bug #36006 (Problem with $this in __destruct()). (Dmitry)
- Fixed bug #35999 (recursive mkdir() does not work with relative path
  like "foo/bar"). (Tony)
- Fixed bug #35998 (SplFileInfo::getPathname() returns unix style filenames
  in win32). (Marcus)
- Fixed bug #35988 (Unknown persistent list entry type in module shutdown).
  (Dmitry)
- Fixed bug #35954 (Fatal com_exception casting object). (Rob)
- Fixed bug #35900 (stream_select() should warning when tv_sec is negative).
  (Ilia)
- Fixed bug #35785 (SimpleXML causes memory read error zend engine). (Marcus)
- Fixed bug #34272 (empty array onto COM object blows up). (Rob)
- Fixed bug #33292 (apache_get_modules() crashes on Windows). (Edin)
- Fixed bug #29476 (sqlite_fetch_column_types() locks the database forever).
  (Ilia)

12 Jan 2006, PHP 5.1.2
- Updated libsqlite in ext/sqlite to 2.8.17. (Ilia)
- Updated libsqlite in ext/pdo_sqlite to 3.2.8. (Ilia)
- Updated to libxml2-2.6.22 and libxslt-1.1.15 in the win32 bundle. (Rob)
- Added new extensions: (Ilia, Wez)
  . XMLWriter
  . Hash
- Added PNG compression support to GD extension. (Pierre)
- Added reflection constants as class constants. (Johannes)
- Added --enable-gcov configure option to enable C-level code coverage.
  (John, Jani, Ilia, Marcus)
- Added missing support for 'B' format identifier to date() function. (Ilia)
- Changed reflection to be an extension. (Marcus)
- Improved SPL extension: (Marcus)
  . Added class SplFileInfo as root class for DirectoryIterator and
    SplFileObject
  . Added SplTempFileObject
- Improved SimpleXML extension: (Marcus)
  . Fixed memleaks
  . Fixed var_dump()
  . Fixed isset/empty/(bool) behavior
  . Fixed iterator edge cases
  . Added methods getNamespaces(), getDocNamespaces()
- Upgraded pear to version 1.4.6. (Greg)
- Added constants for libxslt and libexslt versions: LIBXSLT_VERSION,
  LIBXSLT_DOTTED_VERSION, LIBEXSLT_VERSION and LIBEXSLT_DOTTED_VERSION. (Pierre)
- Fixed possible crash in apache_getenv()/apache_setenv() on invalid parameters.
  (Ilia)
- Changed errors to warnings in imagecolormatch(). (Pierre)
- Fixed segfault/leak in imagecolormatch(). (Pierre)
- Fixed small leak in mysqli_stmt_fetch() when bound variable was empty string.
  (Andrey)
- Fixed prepared statement name conflict handling in PDO_PGSQL. (Thies, Ilia)
- Fixed memory corruption when PDO::FETCH_LAZY mode is being used. (Ilia)
- Fixed possible leaks in imagecreatefromstring() with invalid data. (Pierre)
- Fixed possible memory corruption inside mb_strcut(). (Ilia)
- Fixed possible header injection by limiting each header to a single line.
  (Ilia)
- Fixed possible XSS inside error reporting functionality. (Ilia)
- Fixed many bugs in OCI8. (Tony)
- Fixed crash and leak in mysqli when using 4.1.x client libraries and
  connecting to 5.x server. (Andrey)
- Fixed bug #35916 (Duplicate calls to stream_bucket_append() lead to a crash).
  (Ilia)
- Fixed bug #35908 (curl extension uses undefined GCRY_THREAD_OPTIONS_USER).
  (Ilia)
- Fixed bug #35907 (PDO_OCI uses hardcoded lib path $ORACLE_HOME/lib). (Tony)
- Fixed bug #35887 (wddx_deserialize not parsing dateTime fields properly).
  (Derick)
- Fixed bug #35885 (strtotime("NOW") no longer works). (Derick)
- Fixed bug #35821 (array_map() segfaults when exception is throwed from
  the callback). (Tony)
- Fixed bug #35817 (unpack() does not decode odd number of hexadecimal values).
  (Ilia)
- Fixed bug #35797 (segfault on PDOStatement::execute() with
  zend.ze1_compatibility_mode = On). (Tony, Ilia)
- Fixed bug #35781 (stream_filter_append() can cause segfault). (Tony)
- Fixed bug #35760 (sybase_ct doesn't compile on Solaris using old gcc). (Tony)
- Fixed bug #35759 (mysqli_stmt_bind_result() makes huge allocation when
  column empty). (Andrey)
- Fixed bug #35751 (using date with a timestamp makes httpd segfault). (Derick)
- Fixed bug #35740 (memory leak when including a directory). (Tony)
- Fixed bug #35730 (ext/mssql + freetds: Use correct character encoding
  and allow setting it). (Frank)
- Fixed bug #35723 (xmlrpc_introspection.c fails compile per C99 std). (Jani)
- Fixed bug #35720 (A final constructor can be overwritten). (Marcus)
- Fixed bug #35713 (getopt() returns array with numeric strings when passed
  options like '-1'). (Tony)
- Fixed bug #35705 (strtotime() fails to parse soap date format without TZ).
  (Ilia)
- Fixed bug #35699 (date() can't handle leap years before 1970). (Derick)
- Fixed bug #35694 (Improved error message for invalid fetch mode). (Ilia)
- Fixed bug #35692 (iconv_mime_decode() segmentation fault; with libiconv
  only). (Tony)
- Fixed bug #35690 (pack() tries to allocate huge memory block when packing
  float values to strings). (Tony)
- Fixed bug #35669 (imap_mail_compose() crashes with
  multipart-multiboundary-email). (Ilia)
- Fixed bug #35660 (AIX TZ variable format not understood, yields UTC
  timezone). (Derick)
- Fixed bug #35655 (whitespace following end of heredoc is lost). (Ilia)
- Fixed bug #35630 (strtotime() crashes on certain relative identifiers).
  (Ilia)
- Fixed bug #35629 (crash in http:// wrapper on multiple redirects). (Ilia)
- Fixed bug #35624 (strtotime() does not handle 3 character weekdays). (Ilia)
- Fixed bug #35612 (iis6 Access Violation crash). (Dmitry, alacn.uhahaa)
- Fixed bug #35594 (Multiple calls to getopt() may result in a crash).
  (rabbitt at gmail dot com, Ilia)
- Fixed bug #35571 (Fixed crash in Apache 2 SAPI when more then one php
  script is loaded via SSI include). (Ilia)
- Fixed bug #35570 (segfault when re-using soap client object). (Dmitry)
- Fixed bug #35558 (mktime() interpreting 3 digit years incorrectly). (Ilia)
- Fixed bug #35543 (php crash when calling non existing method of a class
  that extends PDO). (Tony)
- Fixed bug #35539 (typo in error message for ErrorException). (Tony)
- FIxed bug #35536 (mysql_field_type() doesn't handle NEWDECIMAL). (Tony)
- Fixed bug #35517 (mysql_stmt_fetch returns NULL on data truncation). (Georg)
- Fixed bug #35509 (string constant as array key has different behavior inside
  object). (Dmitry)
- Fixed bug #35508 (PDO fails when unknown fetch mode specified). (Tony)
- Fixed bug #35499 (strtotime() does not handle whitespace around the date
  string). (Ilia)
- Fixed bug #35496 (Crash in mcrypt_generic()/mdecrypt_generic() without
  proper init). (Ilia)
- Fixed bug #35490 (socket_sendto() unable to handle IPv6 addresses). (Tony)
- Fixed bug #35461 (Ming extension fails to compile with ming 0.3beta1). (Jani)
- Fixed bug #35437 (Segfault or Invalid Opcode 137/1/4). (Dmitry)
- Fixed bug #35470 (Assigning global using variable name from array doesn't
  function). (Dmitry)
- Fixed bug #35456 (+ 1 [time unit] format did not work). (Ilia)
- Fixed bug #35447 (xml_parse_into_struct() chokes on the UTF-8 BOM). (Rob)
- Fixed bug #35431 (PDO crashes when using LAZY fetch with fetchAll). (Wez)
- Fixed bug #35430 (PDO crashes on incorrect FETCH_FUNC use). (Tony)
- Fixed bug #35427 (str_word_count() handles '-' incorrectly). (Ilia)
- Fixed bug #35425 (idate() function ignores timezone settings). (Ilia)
- Fixed bug #35422 (strtotime() does not parse times with UTC as timezone).
  (Ilia)
- Fixed bug #35414 (strtotime() no longer works with ordinal suffix). (Ilia)
- Fixed bug #35410 (wddx_deserialize() doesn't handle large ints as keys
  properly). (Ilia)
- Fixed bug #35409 (undefined reference to 'rl_completion_matches'). (Jani)
- Fixed bug #35399 (Since fix of bug #35273 SOAP decoding of
  soapenc:base64binary fails). (Dmitry)
- Fixed bug #35393 (changing static protected members from outside the class,
  one more reference issue). (Dmitry)
- Fixed bug #35381 (ssl library is not initialized properly). (Alan)
- Fixed bug #35377 (PDO_SQLITE: undefined reference to "fdatasync").
  (Nuno, Jani)
- Fixed bug #35373 (HP-UX "alias not allowed in this configuration"). (Dmitry)
- Fixed bug #35288 (iconv() function defined as libiconv()). (Nuno)
- Fixed bug #35103 (mysqli handles bad unsigned (big)int incorrectly).(Andrey)
- Fixed bug #35062 (socket_read() produces warnings on non blocking sockets).
  (Nuno, Ilia)
- Fixed bug #35028 (SimpleXML object fails FALSE test). (Marcus)
- Fixed bug #34729 (Crash in ZTS mode under Apache). (Dmitry, Zeev)
- Fixed bug #34429 (Output buffering cannot be turned off with FastCGI).
  (Dmitry, Ilya)
- Fixed bug #34359 (Possible crash inside fopen http wrapper). (Ilia,Sara,Nuno)
- Fixed bug #33789 (Many Problems with SunFuncs). (Derick)
- Fixed bug #33671 (sun_rise and sun_set don't return a GMT timestamp if one
  passes an offset). (Derick)
- Fixed bug #32820 (date_sunrise and date_sunset don't handle GMT offset
  well). (Derick)
- Fixed bug #31347 (is_dir and is_file (incorrectly) return true for any string
  greater then 255 characters). (Nuno,Ilia)
- Fixed bug #30937 (date_sunrise() & date_sunset() don't handle endless
  day/night at high latitudes). (Derick)
- Fixed bug #30760 (Remove MessageBox on win32 for E_CORE errors if
  display_startup_error is off). (Ilia)
- Fixed bug #29955 (mb_strtoupper() / lower() broken with Turkish encoding).
  (Rui)
- Fixed bug #28899 (mb_substr() and substr() behave differently when
  "mbstring.func_overload" is enabled). (Rui)
- Fixed bug #27678 (number_format() crashes with large numbers). (Marcus)

28 Nov 2005, PHP 5.1.1
- Disabled native date class to prevent pear::date conflict. (Ilia)
- Changed reflection constants be both PHP and class constants. (Johannes)
- Added an additional field $frame['object'] to the result array of
  debug_backtrace() that contains a reference to the respective object when the
  frame was called from an object. (Sebastian)
- Fixed bug #35423 (RecursiveDirectoryIterator doesnt appear to recurse with
  RecursiveFilterIterator). (Marcus)
- Fixed bug #35413 (Removed -dev flag from Zend Engine version). (Ilia)
- Fixed bug #35411 (Regression with \{$ handling). (Ilia)
- Fixed bug #35406 (eval hangs when evall'ed code ends with comment w/o
  newline). (Marcus)
- Fixed bug #35391 (pdo_mysql::exec does not return number of affected rows).
  (Tony)
- Fixed bug #35382 (Comment in end of file produces fatal error). (Ilia)
- Fixed bug #35360 (exceptions in interactive mode (php -a) may cause crash).
  (Dmitry)
- Fixed bug #35358 (Incorrect error messages for PDO class constants). (Ilia)
- Fixed bug #35338 (pdo_pgsql does not handle binary bound params). (Wez)
- Fixed bug #35316 (Application exception trying to create COM object). (Rob)
- Fixed bug #35170 (PHP_AUTH_DIGEST differs under Apache 1.x and 2.x). (Ilia)

24 Nov 2005, PHP 5.1
- Added support for class constants and static members for internal classes.
  (Dmitry, Michael Wallner)
- Added "new_link" parameter to mssql_connect() (Bug #34369). (Frank)
- Added missing safe_mode checks for image* functions and cURL. (Ilia)
- Added missing safe_mode/open_basedir checks for file uploads. (Ilia)
- Added PDO_MYSQL_ATTR_USE_BUFFERED_QUERY parameter for pdo_mysql. (Ilia)
- Added date_timezone_set() function to set the timezone that the date
  function will use. (Derick)
- Added pg_fetch_all_columns() function to fetch all values of a column from a
  result cursor. (Ilia)
- Added support for LOCK_EX flag for file_put_contents(). (Ilia)
- Added bindto socket context option. (Ilia)
- Added offset parameter to the stream_copy_to_stream() function. (Ilia)
- Added offset & length parameters to substr_count() function. (Ilia)
- Added man pages for "phpize" and "php-config" scripts. (Jakub Vrana)
- Added support for .cc files in extensions. (Brian)
- Added PHP_INT_MAX and PHP_INT_SIZE as predefined constants. (Andrey)
- Added user opcode API that allow overloading of opcode handlers. (Dmitry)
- Added an optional remove old session parameter to session_regenerate_id().
  (Ilia)
- Added array type hinting. (Dmitry)
- Added the tidy_get_opt_doc() function to return documentation for
  configuration options in tidy. (Patch by: nlopess@php.net)
- Added support for .cc files in extensions. (Brian)
- Added imageconvolution() function which can be used to apply a custom 3x3
  matrix convolution to an image. (Pierre)
- Added optional first parameter to XsltProcessor::registerPHPFunctions to
  only allow certain functions to be called from XSLT. (Christian)
- Added the ability to override the autotools executables used by the
  buildconf script via the PHP_AUTOCONF and PHP_AUTOHEADER environmental
  variables. (Jon)
- Added several new functions to support the PostgreSQL v3 protocol introduced
  in PostgreSQL 7.4. (Christopher)
  . pg_transaction_status() - in-transaction status of a database connection.
  . pg_query_params() - execution of parameterized queries.
  . pg_prepare() - prepare named queries.
  . pg_execute() - execution of named prepared queries.
  . pg_send_query_params() - async equivalent of pg_query_params().
  . pg_send_prepare() - async equivalent of pg_prepare().
  . pg_send_execute() - async equivalent of pg_execute().
  . pg_result_error_field() - highly detailed error information, most
    importantly
    the SQLSTATE error code.
  . pg_set_error_verbosity() - set verbosity of errors.
- Added optional fifth parameter "count" to preg_replace_callback() and
  preg_replace() to count the number of replacements made. FR #32275. (Andrey)
- Added optional third parameter "charlist" to str_word_count() which contains
  characters to be considered as word part. FR #31560. (Andrey, Ilia)
- Added interface Serializable. (Stanislav, Marcus)
- Added pg_field_type_oid() PostgreSQL function. (mauroi at digbang dot com)
- Added zend_declare_property_...() and zend_update_property_...() API
  functions for bool, double and binary safe strings. (Hartmut)
- Added possibility to access INI variables from within .ini file. (Andrei)
- Added variable $_SERVER['REQUEST_TIME'] containing request start time.
  (Ilia)
- Added optional float parameter to gettimeofday(). (Ilia)
- Added apache_reset_timeout() Apache1 function. (Rasmus)
- Added sqlite_fetch_column_types() 3rd argument for arrays. (Ilia)
- Added optional offset parameter to stream_get_contents() and
  file_get_contents(). (Ilia)
- Added optional maxlen parameter to file_get_contents(). (Ilia)
- Added SAPI hook to get the current request time. (Rasmus)
- Added new functions:
  . array_diff_key() (Andrey)
  . array_diff_ukey() (Andrey)
  . array_intersect_key() (Christiano Duarte)
  . array_intersect_ukey() (Christiano Duarte)
  . array_product() (Andrey)
  . DomDocumentFragment::appendXML() (Christian)
  . fputcsv() (David Sklar)
  . htmlspecialchars_decode() (Ilia)
  . inet_pton() (Sara)
  . inet_ntop() (Sara)
  . mysqli::client_info property (Georg)
  . posix_access() (Magnus)
  . posix_mknod() (Magnus)
  . SimpleXMLElement::registerXPathNamespace() (Christian)
  . stream_context_get_default() (Wez)
  . stream_socket_enable_crypto() (Wez)
  . stream_wrapper_unregister() (Sara)
  . stream_wrapper_restore() (Sara)
  . stream_filter_remove() (Sara)
  . time_sleep_until() (Ilia)
- Added DomDocument::$recover property for parsing not well-formed XML
 Documents. (Christian)
- Added Cursor support for MySQL 5.0.x in mysqli (Georg)
- Added proxy support to ftp wrapper via http. (Sara)
- Added MDTM support to ftp_url_stat. (Sara)
- Added zlib stream filter support. (Sara)
- Added bz2 stream filter support. (Sara)
- Added max_redirects context option that specifies how many HTTP
  redirects to follow. (Ilia)
- Added support of parameter=>value arrays to
  xsl_xsltprocessor_set_parameter(). (Tony)

- PHP extension loading mechanism with support for module
  dependencies and conflicts. (Jani, Dmitry)
- Improved interactive mode of PHP CLI (php -a). (Johannes, Marcus)
- Improved performance of:
  . general execution/compilation. (Andi, Thies, Sterling, Dmitry, Marcus)
  . switch() statement. (Dmitry)
  . several array functions. (Marcus)
  . virtual path handling by adding a realpath() cache. (Andi)
  . variable fetches. (Andi)
  . magic method invocations. (Marcus)
- Improved support for embedded server in mysqli. (Georg)
- Improved mysqli extension. (Georg)
  . added constructor for mysqli_stmt and mysqli_result classes
  . added new function mysqli_get_charset()
  . added new function mysqli_set_charset()
  . added new class mysqli_driver
  . added new class mysqli_warning
  . added new class mysqli_exception
  . added new class mysqli_sql_exception
- Improved SPL extension. (Marcus)
  . Moved RecursiveArrayIterator from examples into extension
  . Moved RecursiveFilterIterator from examples into extension
  . Added SplObjectStorage
  . Made all SPL constants class constants
  . Renamed CachingRecursiveIterator to RecursiveCachingIterator to follow
    Recursive<*>Iterator naming scheme.
  . added standard hierarchy of Exception classes
  . added interface Countable
  . added interfaces Subject and SplObserver
  . added spl_autoload*() functions
  . converted several 5.0 examples into c code
  . added class SplFileObject
  . added possibility to use a string with class_parents() and
    class_implements(). (Andrey)

- Changed type hints to allow "null" as default value for class and array.
  (Marcus, Derick, Dmitry)
- Changed SQLite extension to be a shared module in Windows distribution.
  (Edin)
- Changed "instanceof" and "catch" operators, is_a() and is_subclass_of()
  functions to not call __autoload(). (Dmitry)
- Changed sha1_file() and md5_file() functions to use streams instead of low
  level IO. (Uwe)
- Changed abstract private methods to be not allowed anymore. (Stas)
- Changed stream_filter_(ap|pre)pend() to return resource. (Sara)
- Changed mysqli_exception and sqlite_exception to use RuntimeException as
  base if SPL extension is present. (Georg, Marcus)

- Upgraded bundled libraries:
  . PCRE library to version 6.2. (Andrei)
  . SQLite 3 library in ext/pdo_sqlite to 3.2.7. (Ilia)
  . SQLite 2 library in ext/sqlite to 2.8.16. (Ilia)
- Upgraded bundled libraries in Windows distribution. (Edin)
  . zlib 1.2.3
  . curl 7.14.0
  . openssl 0.9.8
  . ming 0.3b
  . libpq (PostgreSQL) 8.0.1

- Implemented feature request #33452 (Year belonging to ISO week). (Derick)
- Allowed return by reference from internal functions. (Marcus, Andi, Dmitry)
- Rewrote strtotime() with support for timezones and many new formats.
  Implements feature requests #21399, #26694, #28088, #29150, #29585 and
  #29595. (Derick)

- Moved extensions to PECL:
  . ext/cpdf        (Tony, Derick)
  . ext/dio         (Jani, Derick)
  . ext/fam         (Jani, Derick)
  . ext/ingres_ii   (Jani, Derick)
  . ext/mnogosearch (Jani, Derick)
  . ext/w32api      (Jani, Derick)
  . ext/yp          (Jani, Derick)
  . ext/mcve        (Jani, Derick, Pierre)
  . ext/oracle      (Jani, Derick)
  . ext/ovrimos     (Jani, Derick, Pierre)
  . ext/pfpro       (Jani, Derick, Pierre)
  . ext/dbx         (Jani, Derick)
  . ext/ircg        (Jani, Derick)

- Removed php_check_syntax() function which never worked properly. (Ilia)
- Removed garbage manager in Zend Engine which results in more aggressive
  freeing of data. (Dmitry, Andi)

- Fixed "make test" to work for phpized extensions. (Hartmut, Jani)
- Fixed Apache 2 regression with sub-request handling on non-linux systems.
  (Ilia, Tony)
- Fixed PDO shutdown problem (possible infinite loop running rollback on
  shutdown). (Wez)
- Fixed PECL bug #3714 (PDO: beginTransaction doesn't work if you're in
  auto-commit mode). (Wez)
- Fixed ZTS destruction. (Marcus)
- Fixed __get/__set to allow recursive calls for different properties. (Dmitry)
- Fixed a bug where stream_get_meta_data() did not return the "uri" element
  for files opened with tmpname(). (Derick)
- Fixed a problem with SPL iterators aggregating the inner iterator. (Marcus)
- Fixed an error in mysqli_fetch_fields (returned NULL instead of an array
  when row number > field_count). (Georg)
- Fixed bug in mysql::client_version(). (Georg)
- Fixed bug in mysqli extension with unsigned int(11) being represented as
  signed integer in PHP instead of string in 32bit systems. (Andrey)
- Fixed bug with $HTTP_RAW_POST_DATA not getting set. (Brian)
- Fixed crash inside stream_get_line() when length parameter equals 0. (Ilia)
- Fixed ext/mysqli to allocate less memory when fetching bound params of type
  (MEDIUM|LONG)BLOB/(MEDIUM|LONG)TEXT. (Andrey)
- Fixed extension initialization to respect dependencies between extensions.
  (Wez)
- Fixed failing queries (FALSE returned) with mysqli_query() on 64 bit systems.
  (Andrey)
- Fixed fgetcsv() and fputcsv() inconsistency. (Dmitry)
- Fixed inheritance check to control return by reference and pass by
  reference correctly (ArrayAccess can no longer support references correctly).
  (Marcus, Andi, Dmitry)
- Fixed initializing and argument checking for posix_mknod(). (Derick)
- Fixed memory corruption in ImageTTFText() with 64bit systems. (Andrey)
- Fixed memory corruption in pg_copy_from() in case the as_null parameter was
  passed. (Derick)
- Fixed memory corruption in stristr(). (Derick)
- Fixed possible GLOBALS variable override when register_globals are ON.
  (Ilia, Stefan)
- Fixed possible INI setting leak via virtual() in Apache 2 sapi. (Ilia)
- Fixed possible register_globals toggle via parse_str(). (Ilia, Stefan)
- Fixed potential GLOBALS overwrite via import_request_variables() and
  possible crash and/or memory corruption. (Ilia)
- Fixed segfaults when CURL callback functions throw exception. (Tony)
- Fixed support for shared extensions on AIX. (Dmitry)
- Fixed bug #35342 (isset(DOMNodeList->length) returns false). (Rob)
- Fixed bug #35341 (Fix for bug #33760 breaks build with older curl). (Tony)
- Fixed bug #35336 (crash on PDO::FETCH_CLASS + __set()). (Tony)
- Fixed bug #35303 (PDO prepare() crashes with invalid parameters). (Ilia)
- Fixed bug #35293 (PDO segfaults when using persistent connections). (Tony)
- Fixed bug #35278 (Multiple virtual() calls crash Apache 2 php module). (Ilia)
- Fixed bug #35273 (Error in mapping soap - java types). (Dmitry)
- Fixed bug #35249 (compile failure when ext/readline is compiled as shared).
  (Jani)
- Fixed bug #35248 (sqlite_query() doesn't set error_msg when return value is
  being used). (Ilia)
- Fixed bug #35243 (php_mblen() crashes when compiled with thread-safety on
  Linux). (Patch: shulmanb at il dot ibm dot com, Jani)
- Fixed bug #35239 (Objects can lose references). (Dmitry)
- Fixed bug #35229 (call_user_func() crashes when argument_stack is nearly
  full). (Dmitry)
- Fixed bug #35197 (Destructor is not called). (Tony)
- Fixed bug #35179 (tokenizer extension needs T_HALT_COMPILER). (Greg)
- Fixed bug #35176 (include()/require()/*_once() produce wrong error messages
  about main()). (Dmitry)
- Fixed bug #35147 (__HALT_COMPILER() breaks with --enable-zend-multibyte).
  (Dmitry, Moriyoshi)
- Fixed bug #35143 (gettimeofday() ignores current time zone). (Derick)
- Fixed bug #35142 (SOAP Client/Server Complex Object Support). (Dmitry)
- Fixed bug #35135 (PDOStatment without related PDO object may crash). (Ilia)
- Fixed bug #35091 (SoapClient leaks memory). (Dmitry)
- Fixed bug #35079 (stream_set_blocking(true) toggles, not enables blocking).
  (askalski at gmail dot com, Tony)
- Fixed bug #35078 (configure does not find ldap_start_tls_s). (Jani)
- Fixed bug #35046 (phpinfo() uses improper css enclosure). (Ilia)
- Fixed bugs #35022, #35019 (Regression in the behavior of key() and
  current() functions). (Ilia)
- Fixed bug #35017 (Exception thrown in error handler may cause unexpected
  behavior). (Dmitry)
- Fixed bug #35014 (array_product() always returns 0). (Ilia)
- Fixed bug #35009 (ZTS: Persistent resource destruct crashes when extension
  is compiled as shared). (Dmitry)
- Fixed bug #34996 (ImageTrueColorToPalette() crashes when ncolors is zero).
  (Tony)
- Fixed bug #34982 (array_walk_recursive() modifies elements outside function
  scope). (Dmitry)
- Fixed bug #34977 (Compile failure on MacOSX due to use of varargs.h). (Tony)
- Fixed bug #34968 (bz2 extension fails on to build on some win32 setups).
 (Ilia)
- Fixed bug #34965 (tidy is not binary safe). (Mike)
- Fixed bug #34957 (PHP doesn't respect ACLs for access checks). (Wez)
- Fixed bug #34950 (Unable to get WSDL through proxy). (Dmitry)
- Fixed bug #34938 (dns_get_record() doesn't resolve long hostnames and
  leaks). (Tony)
- Fixed bug #34905 (Digest authentication does not work with Apache 1). (Ilia)
- Fixed bug #34902 (mysqli::character_set_name() - undefined method). (Tony)
- Fixed bug #34899 (Fixed sqlite extension compile failure). (Ilia)
- Fixed bug #34893 (PHP5.1 overloading, Cannot access private property).
  (Dmitry)
- Fixed bug #34884 (Possible crash in ext/sqlite when sqlite.assoc_case is
  being used). (Tony, Ilia)
- Fixed bug #34879 (str_replace, array_map corrupt negative array indexes on
  64-bit platforms). (Dmitry)
- Fixed bug #34873 (Segmentation Fault on foreach in object). (Dmitry)
- Fixed bug #34856 (configure fails to detect libiconv's type). (Tony)
- Fixed bug #34855 (ibase_service_attach() segfault on AMD64).
  (irie at gmx dot de, Tony)
- Fixed bug #34851 (SO_RECVTIMEO and SO_SNDTIMEO socket options expect
  integer parameter on Windows). (Mike)
- Fixed bug #34850 (--program-suffix and --program-prefix not included in
  man page names). (Jani)
- Fixed bug #34821 (zlib encoders fail on widely varying binary data on
  windows). (Mike, Ilia)
- Fixed bug #34818 (several functions crash when invalid mysqli_link object
  is passed). (Tony)
- Fixed bug #34810 (mysqli::init() and others use wrong $this pointer without
  checks). (Tony)
- Fixed bug #34809 (FETCH_INTO in PDO crashes without a destination object).
  (Ilia)
- Fixed bug #34802 (Fixed crash on object instantiation failure). (Ilia)
- Fixed bug #34796 (missing SSL linking in ext/ftp when configured as shared).
  (Jani)
- Fixed bug #34790 (preg_match_all(), named capturing groups, variable
  assignment/return => crash). (Dmitry)
- Fixed bug #34788 (SOAP Client not applying correct namespace to generated
  values). (Dmitry)
- Fixed bug #34787 (SOAP Client not handling boolean types correctly). (Dmitry)
- Fixed bug #34786 (2 @ results in change to error_reporting() to random
  value) (Dmitry, Tony)
- Fixed bug #34785 (subclassing of mysqli_stmt does not work). (Georg)
- Fixed bug #34782 (token_get_all() gives wrong result). (Dmitry)
- Fixed bug #34777 (Crash in dblib when fetching non-existent error info).
  (Ilia)
- Fixed bug #34771 (strtotime() fails with 1-12am/pm). (Derick)
- Fixed bug #34767 (Zend Engine 1 Compatibility not copying objects
  correctly). (Dmitry)
- Fixed bug #34758 (PDO_DBLIB did not implement rowCount()). (Ilia)
- Fixed bug #34757 (iconv_substr() gives "Unknown error" when offset > string
  length). (Tony)
- Fixed bug #34742 (ftp wrapper failures caused from segmented command
  transfer). (Ilia)
- Fixed bug #34725 (CLI segmentation faults during cleanup). (Dmitry)
- Fixed bug #34723 (array_count_values() strips leading zeroes). (Tony)
- Fixed bug #34712 (zend.ze1_compatibility_mode = on segfault). (Dmitry)
- Fixed bug #34704 (Infinite recursion due to corrupt JPEG). (Marcus)
- Fixed bug #34678 (__call(), is_callable() and static methods). (Dmitry)
- Fixed bug #34676 (missing support for strtotime("midnight") and
  strtotime("noon")). (Derick)
- Fixed bug #34645 (ctype corrupts memory when validating large numbers).
 (Ilia)
- Fixed bug #34643 (wsdl default value has no effect). (Dmitry)
- Fixed bug #34623 (Crash in pdo_mysql on longtext fields). (Ilia)
- Fixed bug #34617 (zend_deactivate: objects_store used after
  zend_objects_store_destroy is called). (Dmitry)
- Fixed bug #34590 (User defined PDOStatement class can't implement
  methods). (Marcus)
- Fixed bug #34584 (Segfault with SPL autoload handler). (Marcus)
- Fixed bug #34581 (crash with mod_rewrite). (Tony, Ilia)
- Fixed bug #34565 (mb_send_mail does not fetch
  mail.force_extra_parameters). (Marco, Ilia)
- Fixed bug #34557 (php -m exits with "error" 1). (Johannes)
- Fixed bug #34518 (Unset doesn't separate container in CV). (Dmitry)
- Fixed bug #34505 (Possible memory corruption when unmangling properties
  with empty names). (Tony)
- Fixed bug #34478 (Incorrect parsing of url's fragment (#...)). (Dmitry)
- Fixed bug #34467 (foreach + __get + __set inconsistency). (Dmitry)
- Fixed bug #34456 (Possible crash inside pspell extension). (Ilia)
- Fixed bug #34453 (parsing http://www.w3.org/2001/xml.xsd exception). (Dmitry)
- Fixed bug #34450 (Segfault when calling mysqli_close() in destructor). (Tony)
- Fixed bug #34449 (ext/soap: XSD_ANYXML functionality not exposed). (Dmitry)
- Fixed bug #34420 (Possible crash inside curl_multi_remove_handle()). (Ilia)
- Fixed bug #34358 (Fatal error: Cannot re-assign $this). (Dmitry)
- Fixed bug #34331 (php crashes when variables_order is empty). (Ilia)
- Fixed bug #34321 (Possible crash in filter code). (Ilia)
- Fixed bug #34311 (unserialize() crashes with chars above 191 dec). (Nuno)
- Fixed bug #34310 (foreach($arr as $c->d => $x) crashes). (Dmitry)
- Fixed bug #34307 (on_modify handler not called to set the default value if
  setting from php.ini was invalid). (Andrei)
- Fixed bug #34306 (wddx_serialize_value() crashes with long array keys).
  (Jani)
- Fixed bug #34304 (date() doesn't have a modifier for ISO Week Day). (Derick)
- Fixed bug #34302 (date('W') do not return leading zeros for week 1 to 9).
  (Derick)
- Fixed bug #34299 (ReflectionClass::isInstantiable() returns true for abstract
  classes). (Marcus)
- Fixed bug #34284 (CLI phpinfo showing html on _SERVER["argv"]). (Jani)
- Fixed bug #34277 (array_filter() crashes with references and objects).
  (Dmitry)
- Fixed bug #34276 (setAttributeNS doesn't work with default namespace).
  (Rob)
- Fixed bug #34260 (Segfault with callbacks (array_map) + overloading).
  (Dmitry)
- Fixed bug #34257 (lib64 not handled correctly in ming extension). (Marcus)
- Fixed bug #34221 (Compiling xmlrpc as shared fails other parts). (Jani)
- Fixed bug #34216 (Segfault with autoload). (Marcus)
- Fixed bug #34199 (if($obj)/if(!$obj) inconsistency because of cast handler).
  (Dmitry, Alex)
- Fixed bug #34191 (ob_gzhandler does not enforce trailing \0). (Ilia)
- Fixed bug #34156 (memory usage remains elevated after memory limit is
  reached). (Ilia)
- Fixed bug #34148 (+,- and . not supported as parts of scheme). (Ilia)
- Fixed bug #34137 (assigning array element by reference causes binary mess).
  (Dmitry)
- Fixed bug #34103 (line numbering not maintained in dom document). (Rob)
- Fixed bug #34078 (Reflection API problems in methods with boolean or
  null default values). (Tony)
- Fixed bug #34068 (Numeric string as array key not cast to integer in
  wddx_deserialize()). (Ilia)
- Fixed bug #34064 (arr[] as param to function in class gives invalid
  opcode). (Dmitry)
- Fixed bug #34062 (Crash in catch block when many arguments are used).
  (Dmitry)
- Fixed bug #34052 (date('U') returns %ld not unix timestamp). (Nuno)
- Fixed bug #34045 (Buffer overflow with serialized object). (Dmitry)
- Fixed bug #34001 (pdo_mysql truncates numeric fields at 4 chars). (Ilia)
- Fixed bug #33999 (object remains object when cast to int). (Dmitry)
- Fixed bug #33996 (No information given for fatal error on passing invalid
  value to typed argument). (Dmitry)
- Fixed bug #33989 (extract($GLOBALS,EXTR_REFS) crashes PHP). (Dmitry)
- Fixed bug #33987 (php script as ErrorDocument causes crash in Apache 2).
  (Ilia)
- Fixed bug #33967 (misuse of Exception constructor doesn't display
  errorfile). (Jani)
- Fixed bug #33966 (Wrong use of reflectionproperty causes a segfault). (Tony)
- Fixed bug #33963 (mssql_bind() fails on input parameters). (Frank)
- Fixed bug #33958 (duplicate cookies and magic_quotes=off may cause a crash).
  (Ilia)
- Fixed bug #33957 (gmdate('W')/date('W') sometimes returns wrong week number).
  (Derick)
- Fixed bug #33940 (array_map() fails to pass by reference when called
  recursively). (Dmitry)
- Fixed bug #33917 (number_format() output with > 1 char separators). (Jani)
- Fixed bug #33904 (input array keys being escaped when magic quotes is off).
  (Ilia)
- Fixed bug #33903 (spl_autoload_register class method). (Marcus)
- Fixed bug #33899 (CLI: setting extension_dir=some/path extension=foobar.so
  does not work). (Jani)
- Fixed bug #33882 (CLI was looking for php.ini in wrong path). (Hartmut)
- Fixed bug #33869 (strtotime() problem with "+1days" format). (Ilia)
- Fixed bug #33841 (pdo sqlite driver forgets to update affected column
  count on execution of prepared statments). (Ilia)
- Fixed bug #33837 (Informix ESQL version numbering schema changed). (Jani)
- Fixed bug #33829 (mime_content_type() returns text/plain for gzip and bzip
  files). (Derick)
- Fixed bug #33802 (throw Exception in error handler causes crash). (Dmitry)
- Fixed bug #33771 (error_reporting falls to 0 when @ was used inside
  try/catch block). (Tony)
- Fixed bug #33760 (cURL needs to implement CRYPTO_callback functions to
  prevent locking). (Mike, Ilia)
- Fixed bug #33732 (Wrong behavior of constants in class and interface
  extending). (Dmitry)
- Fixed bug #33723 (php_value overrides php_admin_value). (Dmitry)
- Fixed bug #33720 (mb_encode_mimeheader does not work for multibyte
  chars). (Rui)
- Fixed bug #33710 (ArrayAccess objects does not initialize $this). (Dmitry)
- Fixed bug #33690 (Crash setting some ini directives in httpd.conf). (Rasmus)
- Fixed bug #33673 (Added detection for partially uploaded files). (Ilia)
- Fixed bug #33605 (substr_compare() crashes with negative offset and length).
  (Tony)
- Fixed bug #33597 (setcookie() "expires" date format doesn't comply with RFC).
  (Tony)
- Fixed bug #33588 (LDAP: RootDSE query not possible). (Jani)
- Fixed bug #33578 (strtotime() problem with "Oct17" format). (Derick)
- Fixed bug #33578 (strtotime() doesn't understand "11 Oct" format). (Derick)
- Fixed bug #33562 (date("") crashes). (Derick)
- Fixed bug #33558 (warning with nested calls to functions returning by
  reference). (Dmitry)
- Fixed bug #33536 (strtotime() defaults to now even on non time string).
  (Derick)
- Fixed bug #33532 (Different output for strftime() and date()). (Derick)
- Fixed bug #33523 (Memory leak in xmlrpc_encode_request()). (Ilia)
- Fixed bug #33520 (crash if safe_mode is on and session.save_path is changed).
  (Dmitry)
- Fixed bug #33512 (Add missing support for isset()/unset() overloading to
  complement the property get/set methods). (Dmitry)
- Fixed bug #33491 (crash after extending MySQLi internal class). (Tony)
- Fixed bug #33475 (cURL handle is not closed on curl_close(). (Ilia)
- Fixed bug #33469 (Compile error undefined reference to ifx_checkAPI). (Jani)
- Fixed bug #33433 (strtoll not available on Tru64). (Jani, Derick)
- Fixed bug #33427 (ext/odbc: check if unixODBC header file exists). (Jani)
- Fixed bug #33415 (strtotime() related bugs). (Derick)
- Fixed bug #33414 (Comprehensive list of incorrect days returned after
  strtotime() / date() tests). (Derick)
- Fixed bug #33389 (double free() when exporting a ReflectionClass). (Marcus)
- Fixed bug #33383 (crash when retrieving empty LOBs). (Tony)
- Fixed bug #33382 (array_reverse() fails after *sort()),  introduced by
  zend_hash_sort() optimizations in HEAD. (Tony)
- Fixed bug #33340 (CLI Crash when calling php:function from XSLT). (Rob)
- Fixed bug #33326 (Cannot build extensions with phpize on Macosx). (Jani)
- Fixed bug #33318 (throw 1; results in Invalid opcode 108/1/8). (Dmitry)
- Fixed bug #33312 (ReflectionParameter methods do not work correctly).
  (Dmitry)
- Fixed bug #33299 (php:function no longer handles returned dom objects).
  (Rob, Joe Orton)
- Fixed bug #33286 (nested array_walk() calls and user array compare functions
  broken; FCI cache). (Andrei, patch from m.bretz@metropolis-ag.de)
- Fixed bug #33277 (private method accessed by child class). (Dmitry)
- Fixed bug #33268 (iconv_strlen() works only with a parameter of < 3 in
  length). (Ilia)
- Fixed bug #33257 (array_splice() inconsistent when passed function instead of
  variable). (Dmitry)
- Fixed bug #33243 (ze1_compatibility_mode does not work as expected). (Dmitry)
- Fixed bug #33242 (Mangled error message when stream fails). (Derick)
- Fixed bug #33222 (segfault when CURL handle is closed in a callback). (Tony)
- Fixed bug #33214 (odbc_next_result does not signal SQL errors with
  2-statement SQL batches). (rich at kastle dot com, Tony)
- Fixed bug #33212 ([GCC 4]: 'zend_error_noreturn' aliased to external symbol
  'zend_error'). (Dmitry)
- Fixed bug #33210 (relax jpeg recursive loop protection). (Ilia)
- Fixed bug #33201 (Crash when fetching some data types). (Frank)
- Fixed bug #33200 (preg_replace(): magic_quotes_sybase=On makes 'e' modifier
  misbehave). (Jani)
- Fixed bug #33185 (--enable-session=shared does not build). (Jani)
- Fixed bug #33171 (foreach enumerates private fields declared in base
  classes). (Dmitry)
- Fixed bug #33167 (Possible crash inside pg_fetch_array()). (Ilia)
- Fixed bug #33164 (Soap extension incorrectly detects HTTP/1.1). (Ilia)
- Fixed bug #33156 (cygwin version of setitimer doesn't accept ITIMER_PROF).
  (Nuno)
- Fixed bug #33153 (crash in mssql_next result). (Frank)
- Fixed bug #33150 (shtool: insecure temporary file creation). (Jani)
- Fixed bug #33136 (method offsetSet in class extended from ArrayObject crash
  PHP). (Marcus)
- Fixed bug #33125 (imagecopymergegray() produces mosaic rainbow effect).
  (Pierre)
- Fixed bug #33116 (crash when assigning class name to global variable in
  __autoload). (Dmitry)
- Fixed bug #33090 (mysqli_prepare() doesn't return an error). (Georg)
- Fixed bug #33076 (str_ireplace() incorrectly counts result string length
  and may cause segfault). (Tony)
- Fixed bug #33072 (Add a safemode/open_basedir check for runtime
  "session.save_path" change using session_save_path() function). (Rasmus)
- Fixed bug #33070 (Improved performance of bzdecompress() by several orders
  of magnitude). (Ilia)
- Fixed bug #33059 (crash when moving xml attribute set in dtd). (Ilia)
- Fixed bug #33057 (Don't send extraneous entity-headers on a 304 as per
  RFC 2616 section 10.3.5) (Rasmus, Choitel)
- Fixed bug #33019 (socket errors cause memory leaks in php_strerror()).
  (jwozniak23 at poczta dot onet dot pl, Tony).
- Fixed bug #33017 ("make distclean" gives an error with VPATH build). (Jani)
- Fixed bug #33013 ("next month" was handled wrong while parsing dates).
  (Derick)
- Fixed bug #32993 (implemented Iterator function current() don't throw
  exception). (Dmitry)
- Fixed bug #32981 (ReflectionMethod::getStaticVariables() causes apache2.0.54
  seg fault). (Dmitry)
- Fixed bug #32956 (mysql_bind_result() doesn't support MYSQL_TYPE_NULL).
  (Georg)
- Fixed bug #32947 (Incorrect option for mysqli default password). (Georg)
- Fixed bug #32944 (Disabling session.use_cookies doesn't prevent reading
  session cookies). (Jani, Tony)
- Fixed bug #32941 (Sending structured SOAP fault kills a php). (Dmitry)
- Fixed bug #32937 (open_basedir looses trailing / in the limiter).
  (Adam Conrad)
- Fixed bug #32936 (http redirects URLs are not checked for control chars).
  (Ilia)
- Fixed bug #32933 (Cannot extend class "SQLiteDatabase"). (Marcus)
- Fixed bug #32932 (Oracle LDAP: ldap_get_entries(), invalid pointer). (Jani)
- Fixed bug #32930 (class extending DOMDocument doesn't clone properly). (Rob)
- Fixed bug #32924 (file included with "auto_prepend_file" can be included
  with require_once() or include_once()). (Stas)
- Fixed bug #32904 (pg_get_notify() ignores result_type parameter). (Tony)
- Fixed bug #32852 (Crash with singleton and __destruct when
  zend.ze1_compatibility_mode = On). (Dmitry)
- Fixed bug #32833 (Invalid opcode). (Dmitry)
- Fixed bug #32813 (parse_url() does not handle scheme-only urls properly).
  (Ilia)
- Fixed bug #32810 (temporary files not using plain file wrapper). (Ilia)
- Fixed bug #32809 (Missing T1LIB support on Windows). (Edin)
- Fixed bug #32802 (General cookie overrides more specific cookie). (Ilia)
- Fixed bugs #32800, #32830 (ext/odbc: Problems with 64bit systems). (Jani)
- Fixed bug #32799 (crash: calling the corresponding global var during the
  destruct). (Dmitry)
- Fixed bug #32776 (SOAP doesn't support one-way operations). (Dmitry)
- Fixed bug #32773 (GMP functions break when second parameter is 0). (Stas)
- Fixed bug #32759 (incorrect determination of default value (COM)). (Wez)
- Fixed bug #32758 (Cannot access safearray properties in VB6 objects). (Wez)
- Fixed bug #32755 (Segfault in replaceChild() when DocumentFragment has no
  children). (Rob)
- Fixed bug #32753 (Undefined constant SQLITE_NOTADB). (Ilia)
- Fixed bug #32742 (segmentation fault when the stream with a wrapper
  is not closed). (Tony, Dmitry)
- Fixed bug #32699 (pg_affected_rows() was defined when it was not available).
  (Derick)
- Fixed bug #32686 (Require/include file in destructor causes segfault).
  (Marcus)
- Fixed bug #32682 (ext/mssql: Error on module shutdown when called from
  activescript). (Frank)
- Fixed bug #32674 (exception in iterator causes crash). (Dmitry)
- Fixed bug #32660 (Assignment by reference causes crash when field access is
  overloaded (__get)). (Dmitry)
- Fixed bug #32647 (Using register_shutdown_function() with invalid callback
  can crash PHP). (Jani)
- Fixed bug #32615 (Segfault in replaceChild() using fragment when
  previousSibling is NULL). (Rob)
- Fixed bug #32613 (ext/snmp: use of snmp_shutdown() causes snmpapp.conf
  access errors). (Jani, ric at arizona dot edu)
- Fixed bug #32608 (html_entity_decode() converts single quotes even if
  ENT_NOQUOTES is given). (Ilia)
- Fixed bug #32596 (Segfault/Memory Leak by getClass (etc) in __destruct).
  (Dmitry)
- Fixed bug #32591 (ext/mysql: Unsatisfied symbol: ntohs with HP-UX). (Jani)
- Fixed bug #32589 (possible crash inside imap_mail_compose() function).
  (Ilia)
- Fixed bug #32589 (Possible crash inside imap_mail_compose, with charsets).
  (Ilia)
- Fixed bug #32587 (Apache2: errors sent to error_log do not include
  timestamps). (Jani)
- Fixed bug #32560 (configure looks for incorrect db2 library). (Tony)
- Fixed bug #32553 (mmap loads only the 1st 2000000 bytes on Win32). (Ilia)
- Fixed bug #32533 (proc_get_status() returns the incorrect process status).
  (Ilia)
- Fixed bug #32530 (chunk_split() does not append endstr if chunklen is
  longer then the original string). (Ilia)
- Fixed bug #32491 (File upload error - unable to create a temporary file).
  (Uwe Schindler)
- Fixed bug #32455 (wrong setting property to unset value). (Dmitry)
- Fixed bug #32429 (method_exists() always return TRUE if __call method
  exists). (Dmitry)
- Fixed bug #32428 (The @ warning error suppression operator is broken).
  (Dmitry)
- Fixed bug #32427 (Interfaces are not allowed 'static' access modifier).
  (Dmitry)
- Fixed bug #32405 (mysqli::fetch() returns bad data - 64bit problem).
  (Andrey)
- Fixed bug #32296 (get_class_methods() output has changed between 5.0.2 and
  5.0.3). (Dmitry)
- Fixed bug #32282 (Segfault in mysqli_fetch_array on 64-bit). (Georg)
- Fixed bug #32245 (xml_parser_free() in a function assigned to the xml
  parser gives a segfault). (Rob)
- Fixed bug #32179 (xmlrpc_encode() segfaults with recursive references).
  (Tony)
- Fixed bug #32171 (Userspace stream wrapper crashes PHP). (Tony, Dmitry)
- Fixed bug #32160 (copying a file into itself leads to data loss). (Ilia)
- Fixed bug #32139 (SOAP client does not auto-handle base64 encoding). (Ilia)
- Fixed bug #32109 ($_POST is not populated in multi-threaded environment).
  (Moriyoshi)
- Fixed bug #32080 (segfault when assigning object to itself with
  zend.ze1_compatibility_mode=On). (Dmitry)
- Fixed bug #32021 (Crash caused by range('', 'z')). (Derick)
- Fixed bug #32013 (ext/mysqli bind_result causes fatal error: memory limit).
  (Andrey)
- Fixed bug #32010 (Memory leak in mssql_fetch_batch). (fmk)
- Fixed bug #32009 (crash when mssql_bind() is called more than once). (Frank)
- Fixed bug #31971 (ftp_login fails on some SSL servers).
  (frantisek at augusztin dot com)
- Fixed bug #31887 (ISAPI: Custom 5xx error does not return correct HTTP
  response message). (Jani)
- Fixed bug #31828 (Crash with zend.ze1_compatibility_mode=On). (Dmitry)
- Fixed bug #31668 (multi_query works exactly every other time - multi query
  d/e flag global and not per connection). (Andrey)
- Fixed bug #31636 (another crash when echoing a COM object). (Wez)
- Fixed bug #31583 (php_std_date() uses short day names in non-y2k_compliance
  mode). (mike at php dot net)
- Fixed bug #31525 (object reference being dropped. $this getting lost).
 (Stas, Dmitry)
- Fixed bug #31502 (Wrong deserialization from session when using WDDX
  serializer). (Dmitry)
- Fixed bug #31478 (segfault with empty() / isset()). (Moriyoshi)
- Fixed bug #31465 (False warning in unpack() when working with *). (Ilia)
- Fixed bug #31363 (broken non-blocking flock()). (ian at snork dot net)
- Fixed bug #31358 (Older GCC versions do not provide portable va_copy()).
  (Jani)
- Fixed bug #31341 (escape on curly inconsistent). (Dmitry)
- Fixed bug #31256 (PHP_EVAL_LIBLINE configure macro does not handle
  -pthread). (Jani)
- Fixed bug #31213 (Side effects caused by fix of bug #29493). (Dmitry)
- Fixed bug #31177 (memory leaks and corruption because of incorrect
  refcounting). (Dmitry)
- Fixed bug #31158 (array_splice on $GLOBALS crashes). (Dmitry)
- Fixed bug #31054 (safe_mode & open_basedir checks only check first
  include_path value). (Ilia)
- Fixed bug #31033 (php:function(string, nodeset) with xsl:key crashes PHP).
  (Rob)
- Fixed bug #30961 (Wrong line number in ReflectionClass getStartLine()).
  (Dmitry)
- Fixed bug #30889 (Conflict between __get/__set and ++ operator). (Dmitry)
- Fixed bug #30833 (array_count_values() modifying input array). (Tony)
- Fixed bug #30828 (debug_backtrace() reports incorrect class in overridden
  methods). (Dmitry)
- Fixed bug #30820 (static member conflict with $this->member silently
  ignored). (Dmitry)
- Fixed bug #30819 (Better support for LDAP SASL bind). (Jani)
- Fixed bug #30791 (magic methods (__sleep/__wakeup/__toString) call
  __call if object is overloaded). (Dmitry)
- Fixed bug #30707 (Segmentation fault on exception in method).
  (Stas, Dmitry)
- Fixed bug #30702 (cannot initialize class variable from class constant).
  (Dmitry)
- Fixed bug #30578 (Output buffers flushed before calling __destruct()
  functions). (Jani)
- Fixed bug #30519 (Interface not existing says Class not found). (Dmitry)
- Fixed bug #30407 (Strange behavior of default arguments). (Dmitry)
- Fixed bug #30394 (Assignment operators yield wrong result with __get/__set).
  (Dmitry)
- Fixed bug #30332 (zend.ze1_compatibility_mode isn't fully compatible with
  array_push()). (Dmitry)
- Fixed bug #30162 (Catching exception in constructor causes lose of
  $this). (Dmitry)
- Fixed bug #30140 (Problem with array in static properties). (Dmitry)
- Fixed bug #30126 (Enhancement for error message for abstract classes).
  (Marcus)
- Fixed bug #30096 (gmmktime does not return the current time). (Derick)
- Fixed bug #30080 (Passing array or non array of objects). (Dmitry)
- Fixed bug #30052 (Crash on shutdown after odbc_pconnect()). (Edin)
- Fixed bug #29983 (PHP does not explicitly set mime type & charset). (Ilia)
- Fixed bug #29975 (memory leaks when set_error_handler() is used inside error
  handler). (Tony)
- Fixed bug #29971 (variables_order behavior). (Dmitry)
- Fixed bug #29944 (Function defined in switch, crashes). (Dmitry)
- Fixed bug #29896 (Backtrace argument list out of sync). (Dmitry)
- Fixed bug #29728 (Reflection API Feature: Default parameter value). (Marcus)
- Fixed bug #29689 (default value of protected member overrides default value
  of private and other private variable problems in inherited classes). (Stas)
- Fixed bug #29683 (headers_list() returns empty array). (Tony)
- Fixed bug #29583 (crash when echoing a COM object). (M.Sisolak, Wez)
- Fixed bug #29522 (accessing properties without connection). (Georg)
- Fixed bug #29361 (var_export() producing invalid code). (Derick)
- Fixed bug #29338 (unencoded spaces get ignored after certain tags). (Ilia)
- Fixed bug #29335 (fetch functions now use MYSQLI_BOTH as default). (Georg)
- Fixed bug #29334 (win32 mail() provides incorrect Date: header). (Jani)
- Fixed bug #29311 (calling parent constructor in mysqli). (Georg)
- Fixed bug #29268 (__autoload() not called with Reflection->getClass()).
  (Dmitry)
- Fixed bug #29256 (SOAP HTTP Error when envelop size is more than 24345
  bytes). (Dmitry, Wez)
- Fixed bug #29253 (array_diff with $GLOBALS argument fails). (Dmitry)
- Fixed bug #29236 (memory error when wsdl-cache is enabled). (Dmitry)
- Fixed bug #29210 (Function: is_callable - no support for private and
  protected classes). (Dmitry)
- Fixed bug #29109 (SoapFault exception: [WSDL] Out of memory). (Dmitry)
- Fixed bug #29104 (Function declaration in method doesn't work). (Dmitry)
- Fixed bug #29061 (soap extension segfaults). (Dmitry)
- Fixed bug #29015 (Incorrect behavior of member vars(non string ones)-numeric
  mem vars and others). (Dmitry)
- Fixed bug #28985 (__getTypes() returning nothing on complex WSDL). (Dmitry)
- Fixed bug #28969 (Wrong data encoding of special characters). (Dmitry)
- Fixed bug #28839 (SIGSEGV in interactive mode (php -a)).
  (kameshj at fastmail dot fm)
- Fixed bug #28605 (Need to use -[m]ieee option for Alpha CPUs). (Jani)
- Fixed bug #28568 (SAPI::known_post_content_types is not thread safe).
  (Moriyoshi)
- Fixed bug #28377 (debug_backtrace is intermittently passing args). (Dmitry)
- Fixed bug #28355 (glob wont error if dir is not readable). (Hartmut)
- Fixed bug #28072 (static array with some constant keys will be incorrectly
  ordered). (Dmitry)
- Fixed bug #27908 (xml default_handlers not being called). (Rob)
- Fixed bug #27598 (list() array key assignment causes HUGE memory leak).
  (Dmitry)
- Fixed bug #27268 (Bad references accentuated by clone). (Dmitry)
- Fixed bug #26456 (Wrong results from Reflection-API getDocComment() when
  called via STDIN). (Dmitry)
- Fixed bug #25922 (In error handler, modifying 5th arg (errcontext) may
  result in seg fault). (Dmitry)
- Fixed bug #25359 (array_multisort() doesn't work in a function if array is
  global or reference). (Dmitry)
- Fixed bug #22836 (returning reference to uninitialized variable). (Dmitry)
- Fixed bug #21306 (ext/sesssion: catch bailouts of write handler during
  RSHUTDOWN). (Jani, Xuefer at 21cn dot com)
- Fixed bug #15854 (boolean ini options may be incorrectly displayed as Off
  when they are On). (Tony)
- Fixed bugs #14561, #20382, #26090, #26320, #28024, #30532, #32086, #32270,
  #32555, #32588, #33056 (strtotime() related bugs). (Derick)

31 Mar 2005, PHP 5.0.4
- Added SNMPv2 support. (harrie)
- Added Oracle Instant Client support. (cjbj at hotmail dot com, Tony)
- Added length and charsetnr for field array and object in mysqli. (Georg)
- Added checks for negative values to gmp_sqrt(), gmp_powm(), gmp_sqrtrem()
  and gmp_fact() to prevent SIGFPE. (Tony)
- Changed foreach() to throw an exception if IteratorAggregate::getIterator()
  does not return an Iterator. (Marcus)
- Changed phpize not to require libtool. (Jani)
- Updated bundled oniguruma library (used for multibyte regular expression)
  to 3.7.0. (Moriyoshi)
- Updated bundled libmbfl library (used for multibyte functions). (Moriyoshi)
  Fixed bugs:
  . Bug #32311 (mb_encode_mimeheader() does not properly escape characters)
  . Bug #32063 (mb_convert_encoding ignores named entity 'alpha')
  . Bug #31911 (mb_decode_mimeheader() is case-sensitive to hex escapes)
  . bug #30573 (compiler warnings in libmbfl due to invalid type cast)
  . Bug #30549 (incorrect character translations for some ISO8859 charsets).
- Fixed bug preventing from building oci8 as shared.
  (stanislav dot voroniy at portavita dot nl, Tony)
- Fixed a bug in mysql_affected_rows and mysql_stmt_affected_rows when the
  api function returns -1 (Georg)
- Fixed several leaks in ext/browscap and sapi/embed. (Andrei)
- Fixed several leaks in ext/filepro. (Tony)
- Fixed build system to always use bundled libtool files. (Jani)
- Fixed a bug in mysqli_stmt_execute() (type conversion with NULL values).
  (Georg)
- Fixed segfault in mysqli_fetch_field_direct() when invalid field offset
  is passed. (Tony)
- Fixed posix_getsid() & posix_getpgid() to return sid & pgid instead
  of true. (Tony)
- Fixed bug #32394 (offsetUnset() segfaults in a foreach). (Marcus)
- Fixed bug #32373 (segfault in bzopen() if supplied path to non-existent
  file). (Tony)
- Fixed bug #32326 (Check values of Connection/Transfer-Encoding
  case-incentively in SOAP extension). (Ilia)
- Fixed bug #32290 (call_user_func_array() calls wrong class method within
  child class). (Marcus)
- Fixed bug #32238 (spl_array.c: void function cannot return value). (Johannes)
- Fixed bug #32210 (proc_get_status() sets "running" always to true). (Ilia)
- Fixed bug #32200 (Prevent using both --with-apxs2 and --with-apxs2filter).
  (Jani)
- Fixed bug #32134 (Overloading offsetGet/offsetSet). (Marcus)
- Fixed bug #32130 (ArrayIterator::seek() does not throw an Exception on
  invalid index). (Marcus)
- Fixed bug #32115 (dateTime SOAP encoding of timezone incorrect). (Dmitry)
- Fixed bug #32081 (in mysqli default socket value is not being used). (Ilia)
- Fixed bug #32021 (Crash caused by range('', 'z')). (Derick)
- Fixed bug #32011 (Fragments which replaced Nodes are not globaly useable).
  (Rob)
- Fixed bug #32001 (xml_parse_into_struct() function exceeds maximum
  execution time). (Rob, Moriyoshi)
- Fixed bug #31980 (Unicode exif data not available on Windows). (Edin)
- Fixed bug #31960 (msql_fetch_row() and msql_fetch_array() dropping columns
  with NULL values). (Daniel Convissor)
- Fixed bug #31878 (Segmentation fault using clone keyword on nodes). (Rob)
- Fixed bug #31858 (--disable-cli does not force --without-pear). (Jani)
- Fixed bug #31842 (*date('r') does not return RFC2822 conforming date string).
  (Jani)
- Fixed bug #31832 (SOAP encoding problem with complex types in WSDL mode with
  multiple parts). (Dmitry)
- Fixed bug #31797 (exif_read_data() uses too low nesting limit). (Ilia)
- Fixed bug #31796 (readline completion handler does not handle empty return
  values). (Ilia)
- Fixed bug #31792 (getrusage() does not provide ru_nswap value). (Ilia)
- Fixed bug #31755 (Cannot create SOAP header in no namespace). (Dmitry)
- Fixed bug #31754 (dbase_open() fails for mode = 1). (Mehdi, Derick)
- Fixed bug #31751 (pg_parameter_status() missing on Windows). (Edin)
- Fixed bug #31747 (SOAP Digest Authentication doesn't work with
  "HTTP/1.1 100 Continue" response). (Dmitry)
- Fixed bug #31732 (mb_get_info() causes segfault when no parameters
  specified). (Tony)
- Fixed bug #31710 (Wrong return values for mysqli_autocommit/commit/rollback).
  (Georg)
- Fixed bug #31705 (parse_url() does not recognize http://foo.com#bar). (Ilia)
- Fixed bug #31695 (Cannot redefine endpoint when using WSDL). (Dmitry)
- Fixed bug #31684 (dio_tcsetattr(): misconfigured termios settings).
  (elod at itfais dot com)
- Fixed bug #31683 (changes to $name in __get($name) override future
  parameters) (Dmitry)
- Fixed bug #31699 (unserialize() float problem on non-English locales). (Ilia)
- Fixed bug #31562 (__autoload() problem with static variables). (Marcus)
- Fixed bug #31651 (ReflectionClass::getDefaultProperties segfaults with arrays).
  (Marcus)
- Fixed bug #31623 (OCILogin does not support password grace period).
  (daniel dot beet at accuratesoftware dot com, Tony)
- Fixed bug #31527 (crash in msg_send() when non-string is stored without
  being serialized). (Ilia)
- Fixed bug #31515 (Improve performance of scandir() by factor of 10 or so). (Ilia)
- Fixed bug #31514 (open_basedir uses path_translated rather then cwd for .
  translation). (Ilia)
- Fixed bug #31480 (Possible infinite loop in imap_mail_compose()). (Ilia)
- Fixed bug #31479 (Fixed crash in chunk_split(), when chunklen > strlen). (Ilia)
- Fixed bug #31454 (session_set_save_handler crashes PHP when supplied
  non-existent object ref). (Tony)
- Fixed bug #31444 (Memory leak in zend_language_scanner.c).
  (hexer at studentcenter dot org)
- Fixed bug #31442 (unserialize broken on 64-bit systems). (Marcus)
- Fixed bug #31440 ($GLOBALS can be overwritten via GPC when register_globals
  is enabled). (Ilia)
- Fixed bug #31422 (No Error-Logging on SoapServer-Side). (Dmitry)
- Fixed bug #31413 (curl POSTFIELDS crashes on 64-bit platforms). (Joe)
- Fixed bug #31396 (compile fails with gd 2.0.33 without freetype). (Jani)
- Fixed bug #31371 (highlight_file() trims new line after heredoc). (Ilia)
- Fixed bug #31361 (simplexml/domxml segfault when adding node twice). (Rob)
- Fixed bug #31348 (CachingIterator::rewind() leaks). (Marcus)
- Fixed bug #31346 (ArrayIterator::next segfaults). (Marcus)
- Fixed bug #31190 (Unexpected warning then exception is thrown from
  call_user_func_array()). (phpbugs at domain51 dot net, Dmitry)
- Fixed bug #31142 (imap_mail_compose() fails to generate correct output). (Ilia)
- Fixed bug #31139 (XML Parser Functions seem to drop &amp; when parsing). (Rob)
- Fixed bug #31398 (When magic_guotes_gpc are enabled filenames with ' get cutoff).
  (Ilia)
- Fixed bug #31288 (Possible crash in mysql_fetch_field(), if mysql_list_fields()
  was not called previously). (Ilia)
- Fixed bug #31107, #31110, #31111, #31249 (Compile failure of zend_strtod.c).
  (Jani)
- Fixed bug #31110 (PHP 4.3.10 does not compile on Tru64 UNIX 5.1B). (Derick)
- Fixed bug #31107 (Compile failure on Solaris 9 (Intel) and gcc 3.4.3). (Derick)
- Fixed bug #31103 (Better error message when c-client cannot be found). (Ilia)
- Fixed bug #31101 (missing kerberos header file path with --with-openssl). (Jani)
- Fixed bug #31098 (isset() / empty() incorrectly return true in dereference of
  a string type). (Moriyoshi)
- Fixed bug #31087 (broken php_url_encode_hash macro). (Ilia)
- Fixed bug #31072 (var_export() does not output an array element with an empty
  string key). (Derick)
- Fixed bug #31060 (imageftbbox() does not use linespacing parameter). (Jani)
- Fixed bug #31056 (php_std_date() returns invalid formatted date if
  y2k_compliance is On). (Ilia)
- Fixed bug #31055 (apache2filter: per request leak proportional to the full
  path of the request URI). (kameshj at fastmail dot fm)
- Fixed bug #30901 (can't send cookies with soap envelop). (Dmitry)
- Fixed bug #30871 (Misleading warning message for array_combine()). (Andrey)
- Fixed bug #30868 (evaluated pointer comparison in mbregex causes compile
  failure). (Moriyoshi)
- Fixed bug #30862 (Static array with boolean indexes). (Marcus)
- Fixed bug #30726 (-.1 like numbers are not being handled correctly). (Ilia)
- Fixed bug #30725 (PHP segfaults when an exception is thrown in getIterator()
  within foreach). (Marcus)
- Fixed bug #30609 (cURL functions bypass open_basedir). (Jani)
- Fixed bug #30446 (apache2handler: virtual() includes files out of sequence)
- Fixed bug #30430 (odbc_next_result() doesn't bind values and that results
  in segfault). (pdan-php at esync dot org, Tony)
- Fixed bug #30266 (Invalid opcode 137/1/8). (Marcus)
- Fixed bug #30120 imagettftext() and imagettfbbox() accept too many
  parameters). (Jani)
- Fixed bug #30106 (SOAP cannot not parse 'ref' element. Causes Uncaught
  SoapFault exception). (Dmitry)
- Fixed bug #29989 (type re_registers redefined in oniguruma.h). (Moriyoshi)
- Fixed bug #28803 (enabled debug causes bailout errors with CLI on AIX
  because of fflush() called on already closed filedescriptor). (Tony)
- Fixed bug #29767 (Weird behaviour of __set($name, $value)). (Dmitry)
- Fixed bug #29733 (printf() handles repeated placeholders wrong).
  (bugs dot php dot net at bluetwanger dot de, Ilia)
- Fixed bug #29424 (width and height inverted for JPEG2000 files). (Ilia)
- Fixed bug #29329 (configure for mysqli with shared doesn't work). (Georg)
- Fixed bug #29136 (make test - libtool failure on MacOSX). (Jani)
- Fixed bug #28976 (mail(): use "From:" from headers if sendmail_from is empty).
  (Jani)
- Fixed bug #28930 (PHP sources pick wrong header files generated by bison).
  (eggert at gnu dot org, Jani)
- Fixed bug #28840 (__destruct of a class that extends mysqli not called).
  (Marcus)
- Fixed bug #28804 (ini-file section parsing pattern is buggy).
  (wendland at scan-plus dot de)
- Fixed bug #28451 (corrupt EXIF headers have unlimited recursive IFD directory
  entries). (Andrei)
- Fixed bug #28444 (Cannot access undefined property for object with overloaded
  property access). (Dmitry)
- Fixed bug #28442 (Changing a static variables in a class changes it across
  sub/super classes.) (Marcus)
- Fixed bug #28324 (HTTP_SESSION_VARS appear when register_long_arrays is
  Off). (Tony)
- Fixed bug #28074 (FastCGI: stderr should be written in a FCGI stderr stream).
  (chris at ex-parrot dot com)
- Fixed bug #28067 (partially incorrect utf8 to htmlentities mapping). (Derick,
  Benjamin Greiner)
- Fixed bug #28041 (SOAP HTTP Digest Access Authentication). (Dmitry)
- Fixed bug #27633 (Double \r problem on ftp_get in ASCII mode on Win32). (Ilia)
- Fixed bug #18613 (Multiple OUs in x509 certificate not handled properly).
  (Jani)

15 Dec 2004, PHP 5.0.3
- Added the %F modifier to *printf to render a non-locale-aware representation
  of a float with the . as decimal seperator. (Derick)
- Fixed error handling in mysqli_multi_query. (Georg)
- Extended the functionality of is_subclass_of() to accept either a class name
  or an object as first parameter. (Andrey)
- Fixed potential problems with unserializing invalid serialize data. (Marcus)
- Fixed bug #32076 (ReflectionMethod::isDestructor() always return true).
  (Derick, Tony)
- Fixed bug #31034 (Problem with non-existing iconv header file). (Derick)
- Fixed bug #30995 (snmp extension does not build with net-snmp 5.2). (Ilia)
- Fixed bug #30994 (SOAP server unable to handle request with references).
  (Dmitry)
- Fixed bug #30990 (allow popen() on *NIX to accept 'b' flag). (Ilia)
- Fixed bug #30967 (properties in extended mysqli classes don't work). (Georg)
- Fixed bug #30928 (When Using WSDL, SoapServer doesn't handle private or
  protected properties). (Dmitry)
- Fixed bug #30922 (reflective functions crash PHP when interfaces extend
  themselves). (Tony, Dmitry)
- Fixed bug #30904 (segfault when recording soapclient into session). (Tony,
  Dmitry)
- Fixed bug #30890 (MySQLi testsuite)
- Fixed bug #30856 (ReflectionClass::getStaticProperties segfaults). (Marcus)
- Fixed bug #30832 ("!" stripped off comments in xml parser). (Rob)
- Fixed bug #30799 (SoapServer doesn't handle private or protected properties).
  (Dmitry)
- Fixed bug #30783 (Apache crash when using ReflectionFunction::
  getStaticVariables()). (Marcus)
- Fixed bug #30750 (Meaningful error message when upload directory is not
  accessible). (Ilia)
- Fixed bug #30685 (Malformed SOAPClient http header reequest). (Dmitry)
- Fixed bug #30672 (Problem handling exif data in jpeg images at unusual
  places). (Marcus)
- Fixed bug #30658 (Ensure that temporary files created by GD are removed).
  (Ilia)
- Fixed bug #30645 (def. multi result set support for mysql_connect). (Georg)
- Fixed bug #30637 (compile with pear error). (Antony)
- Fixed bug #30587 (array_multisort doesn't separate zvals before
  changing them). (Tony)
- Fixed bug #30572 (crash when comparing SimpleXML attribute to a boolean).
  (Andi)
- Fixed bug #30566 (attribute namespace URIs are inconsistent when parsing).
  (Rob)
- Fixed bug #30490 (PEAR installation fails). (Antony)
- Fixed bug #30475 (curl_getinfo() may crash in some situations). (Ilia)
- Fixed bug #30442 (segfault when parsing ?getvariable[][ ). (Tony)
- Fixed bug #30388 (rename across filesystems loses ownership and
  permission info). (Tony)
- Fixed bug #30387 (stream_socket_client async connect was broken).
  (vnegrier at esds dot com, Wez).
- Fixed bug #30381 (Strange results with get_class_vars()). (Marcus)
- Fixed bug #30375 (cal_info() does not work without a parameter). (Ilia)
- Fixed bug #30362 (stream_get_line() not handling end string correctly).
  (Ilia)
- Fixed bug #30359 (SOAP client requests have no port in "Host" field).
  (Dmitry)
- Fixed bug #30356 (str_ireplace() does not work on all strings). (Ilia)
- Fixed bug #30344 (Reflection::getModifierNames() returns too long strings).
  (Marcus)
- Fixed bug #30329 (Error Fetching http body, No Content-Length, connection
  closed or chunked data). (Dmitry)
- Fixed bug #30282 (segfault when using unknown/unsupported
  session.save_handler and/or session.serialize_handler). (Tony)
- Fixed bug #30281 (Prevent non-wbmp images from being detected as such).
  (Ilia)
- Fixed bug #30276 (Possible crash in ctype_digit on large numbers). (Ilia)
- Fixed bug #30230 (exception handler not working with objects). (Marcus)
- Fixed bug #30224 (Sybase date strings are sometimes not null terminated).
  (Ilia)
- Fixed bug #30175 (SOAP results aren't parsed correctly). (Dmitry)
- Fixed bug #30147 (OO sqlite_fetch_object did not reset error handler). (Wez)
- Fixed bug #30133 (get_current_user() crashes on Windows). (Edin)
- Fixed bug #30061 (xml_set_start_namespace_decl_handler not called). (Rob)
- Fixed bug #30057 (did not detect IPV6 on FreeBSD 4.1). (Wez)
- Fixed bug #30042 (strtotime does not use second param). (Derick)
- Fixed bug #30027 (Possible crash inside ftp_get()).
  (cfield at affinitysolutions dot com)
- Fixed bug #29954 (array_reduce segfaults when initial value is array). (Tony)
- Fixed bug #29883 (isset gives invalid values on strings). (Tony, Dmitry)
- Fixed bug #29801 (Set limit on the size of mmapable data). (Ilia)
- Fixed bug #29557 (strtotime error). (Derick)
- Fixed bug #29418 (double free when openssl_csr_new fails).
  (Kamesh Jayachandran).
- Fixed bug #29385 (Soapserver always uses std class). (David, Dmitry)
- Fixed bug #29211 (SoapClient doesn't request wsdl through proxy). (Rob)
- Fixed bug #28817 (Var problem when extending domDocument). (Georg)
- Fixed bug #28599 (strtotime fails with zero base time). (Derick)
- Fixed bug #28598 (Lost support for MS Symbol fonts). (Pierre)
- Fixed bug #28220 (mb_strwidth() returns wrong width values for some hangul
  characters). (Moriyoshi)
- Fixed bug #28228 (NULL decimal separator is not being handled correctly).
  (Ilia)
- Fixed bug #28209 (strtotime("now")). (Derick)
- Fixed bug #27798 (private / protected variables not exposed by
  get_object_vars() inside class). (Marcus)
- Fixed bug #27728 (Can't return within a zend_try {} block or the previous
  bailout state isn't restored. (Andi)
- Fixed bug #27183 (Userland stream wrapper segfaults on stream_write).
  (Christian)

23 Sep 2004, PHP 5.0.2
- Added new boolean (fourth) parameter to array_slice() that turns on the
  preservation of keys in the returned array. (Derick)
- Added the sorting flag SORT_LOCALE_STRING to the sort() functions which makes
  them sort based on the current locale. (Derick)
- Added interface_exists() and make class_exists() only return true for real
  classes. (Andrey)
- Added PHP_EOL constant that contains the OS way of representing newlines.
  (Paul Hudson, Derick)
- Implemented periodic PCRE compiled regexp cache cleanup, to avoid memory
  exhaustion. (Andrei)
- Renamed SoapClient->__call() to SoapClinet->__soapCall(). (Dmitry)
- Fixed bug with raw_post_data not getting set (Brian)
- Fixed a file-descriptor leak with phpinfo() and other 'special' URLs (Zeev)
- Fixed bug #30209 (ReflectionClass::getMethod() lowercases attribute).
  (Marcus)
- Fixed bug #30182 (SOAP module processing WSDL file dumps core). (Dmitry)
- Fixed bug #30045 (Cannot pass big integers (> 2147483647) in SOAP requests).
  (Dmitry)
- Fixed bug #29985 (unserialize()/ __PHP_Incomplete_class does not report
  correctly class name). (Marcus, Tony)
- Fixed bug #29945 (simplexml_load_file URL limitation 255 char). (Rob)
- Fixed bug #29873 (No defines around pcntl_*priority definitions). (Derick)
- Fixed bug #29844 (SOAP doesn't return the result of a valid SOAP request).
  (Dmitry)
- Fixed bug #29842 (soapclient return null value). (Dmitry)
- Fixed bug #29839 (incorrect convert (xml:lang to lang)). (Dmitry)
- Fixed bug #29830 (SoapServer::setClass() should not export non-public
  methods). (Dmitry)
- Fixed bug #29828 (Interfaces no longer work). (Marcus)
- Fixed bug #29821 (Fixed possible crashes in convert_uudecode() on invalid
  data). (Ilia)
- Fixed bug #29808 (array_count_values() breaks with numeric strings). (Ilia)
- Fixed bug #29805 (HTTP Authentication Issues). (Uwe Schindler)
- Fixed bug #29795 (SegFault with Soap and Amazon's Web Services). (Dmitry)
- Fixed bug #29737 (ip2long should return -1 if IP is 255.255.255.255 and FALSE
  on error). (Tony)
- Fixed bug #29711 (Changed ext/xml to default to UTF-8 output). (Rob)
- Fixed bug #29678 (opendir() with ftp:// wrapper segfaults if path does not
  have trailing slash). (Ilia)
- Fixed bug #29657 (xml_* functions throw non descriptive error).
  (Christian, Rob)
- Fixed bug #29656 (segfault on result and statement properties). (Georg)
- Fixed bug #29566 (foreach/string handling strangeness (crash)). (Dmitry)
- Fixed bug #29447 (Reflection API issues). (Marcus)
- Fixed bug #29296 (Added sslv2 and sslv3 transports). (Wez)
- Fixed bug #29283 (Invalid statement handle in mysqli on execute). (Georg)
- Fixed bug #29913 (parse_url() is now binary safe). (Ilia)
- Fixed bug #27994 (segfault with Soapserver when WSDL-Cache is enabled).
  (Dmitry)
- Fixed bug #27791 (Apache 2.0 SAPI build against Apache 2 HEAD). (Joe Orton,
  Derick)
- Fixed bug #26737 (private/protected properties not serialized when user
  declared method __sleep() exists). E_NOTICE thrown when __sleep() returns
  name of non-existing member. (Andrey, Curt)

12 Aug 2004, PHP 5.0.1
- Changed destructor mechanism so that destructors are called prior to request
  shutdown. (Marcus)
- Rewritten UNIX and Windows install help files. (Documentation Team)
- Updated several libraries bundled with the windows release which now
  includes libxml2-2.6.11, libxslt-1.1.7 and iconv-1.9.1. (Rob, Edin)
- Improved and moved ActiveScript SAPI to PECL.  (Wez)
- Fixed bug #29606 (php_strip_whitespace() prints to stdout rather then
  returning the value). (Ilia)
- Fixed bug #29577 (MYSQLI_CLIENT_FOUND_ROWS undefined) (Georg)
- Fixed bug #29573 (Segmentation fault, when exception thrown within
  PHP function called from XSLT). (Christian)
- Fixed bug #29522 (accessing properties without connection) (Georg)
- Fixed bug #29505 (get_class_vars() severely broken when used with arrays).
  (Marcus)
- Fixed bug #29490 (.Net object instantiation failed). (Michael Sisolak).
- Fixed bug #29474 (win32: usleep() doesn't work). (Wez)
- Fixed bug #29449 (win32: feof() hangs on empty tcp stream). (Wez)
- Fixed bug #29437 (Possible crash inside array_walk_recursive()). (Ilia)
- Fixed bug #29431 (crash when parsing invalid address; invalid address
  returned by stream_socket_recvfrom(), stream_socket_getname()). (Wez)
- Fixed bug #29409 (Segfault in PHP functions called from XSLT). (Rob)
- Fixed unloading of dynamically loaded extensions.
  (Marcus, kameshj at fastmail dot fm)
- Fixed bug #29395 (sqlite_escape_string() returns bogus data on empty
  strings). (Ilia, Tony)
- Fixed bug #29392 (com_dotnet crashes when echo'ing an object). (Wez)
- Fixed bug #29368 (The destructor is called when an exception is thrown from
  the constructor). (Marcus)
- Fixed bug #29354 (Exception constructor marked as both public and protected).
  (Marcus)
- Fixed bug #29342 (strtotime() does not handle empty date string properly).
  (Ilia)
- Fixed bug #29340 (win32 build produces invalid php_ifx.dll). (Edin)
- Fixed bug #29335 (fetch functions now use MYSQLI_BOTH as default) (Georg)
- Fixed bug #29291 (get_class_vars() return names with NULLs). (Marcus)
- Fixed bug #29264 (gettext extension not working). (Edin)
- Fixed bug #29258 (variant_date_from_timestamp() does not honour
  timezone).  (Wez)
- Fixed bug #29256 (error when sending large packets on a socket). (Dmitry)
- Fixed bug #29236 (memory error when wsdl-cache is enabled). (Dmitry)
- Fixed bug #29147 (Compile Error in mnoGoSearch functions). (Sergey, Antony)
- Fixed bug #29132 ($_SERVER["PHP_AUTH_USER"] isn't defined). (Stefan)
- Fixed bug #29119 (html_entity_decode() misbehaves with UTF-8). (Moriyoshi)
- Fixed bug #29109 (SoapFault exception: [WSDL] Out of memory). (Dmitry)
- Fixed bug #29061 (soap extension segfaults). (Dmitry)
- Fixed bug #28985 (__getTypes() returning nothing on complex WSDL). (Dmitry)
- Fixed bug #28969 (Wrong data encoding of special characters). (Dmitry)
- Fixed bug #28895 (ReflectionClass::isAbstract always returns false). (Marcus)
- Fixed bug #28829 (Thread-unsafety in bcmath elementary values). (Sara)
- Fixed bug #28464 (catch() does not catch exceptions by interfaces). (Marcus)
- Fixed bug #27669 (PHP 5 didn't support all possibilities for calling static
  methods dynamically). (Dmitry)
- Fixed ReflectionClass::getMethod() and ReflectionClass::getProperty() to
  raise an ReflectionException instead of returning NULL on failure.
  (Sebastian)
- Fixed convert.* filters to consume remaining buckets_in on flush. (Sara)
- Fixed bug in mysqli->client_version. (Georg)

13 Jul 2004, PHP 5.0.0
- Updated PCRE to provide better error handling in certain cases. (Andrei)
- Changed doc comments to require a single white space after '/**'. (Marcus)
- Fixed bug #29019 (Database not closing). (Marcus)
- Fixed bug #29008 (array_combine() does not handle non-numeric/string keys).
  (Ilia)
- Fixed bug #28999 (fixed behaviour of exec() to work as it did in 4.X). (Ilia)
- Fixed bug #28868 (Internal filter registry not thread safe). (Sara)
- Fixed bug #28851 (call_user_func_array has typo in error message). (Marcus)
- Fixed bug #28831 (ArrayObject::offsetGet() does the work of offsetUnset()).
  (Marcus)
- Fixed bug #28822 (ArrayObject::offsetExists() works inverted). (Marcus)
- Fixed bug #28789 (ReflectionProperty getValue() fails on public static
  members). (Marcus)
- Fixed bug #28771 (Segfault when using xslt and clone). (Rob)
- Fixed bug #28751 (SoapServer does not call _autoload()). (Dmitry)
- Fixed bug #28739 (array_*diff() and array_*intersect() not clearing the fci
  cache before work). (Andrey)
- Fixed bug #28721 (appendChild() and insertBefore() unset DOMText).(Rob)
- Fixed bug #28702 (SOAP does not parse WSDL service address correctly). (Dmitry)
- Fixed bug #28699 (Reflection api bugs). (Marcus)
- Fixed bug #28694 (ReflectionExtension::getFunctions() crashes PHP). (Marcus)
- Fixed bug #28512 (Allocate enough space to store MSSQL data). (Frank)
- Fixed strip_tags() to correctly handle '\0' characters. (Stefan)<|MERGE_RESOLUTION|>--- conflicted
+++ resolved
@@ -14,13 +14,10 @@
     (Laruence)
 
 - Core:
-<<<<<<< HEAD
+  . Fixed bug #61730 (Segfault from array_walk modifying an array passed by
+    reference). (Laruence)
   . Fixed bug #61922 (ZTS build doesn't accept zend.script_encoding config).
     (Laruence)
-=======
-  . Fixed bug #61730 (Segfault from array_walk modifying an array passed by
-    reference). (Laruence)
->>>>>>> 7ccd5943
   . Fixed missing bound check in iptcparse(). (chris at chiappa.net)
   . Fixed bug #61827 (incorrect \e processing on Windows) (Anatoliy)
   . Fixed bug #61761 ('Overriding' a private static method with a different 
