PHP                                                                        NEWS
|||||||||||||||||||||||||||||||||||||||||||||||||||||||||||||||||||||||||||||||

?? ??? ????, PHP 7.4.1

- Core:
<<<<<<< HEAD
  . Fixed bug #78810 (RW fetches do not throw "uninitialized property"
    exception). (Nikita)
=======
  . Fixed bug #78787 (Segfault with trait overriding inherited private shadow
    property). (Nikita)
  . Fixed bug #78868 (Calling __autoload() with incorrect EG(fake_scope) value).
    (Antony Dovgal, Dmitry)
>>>>>>> bb30fe9e

- GD:
  . Fixed bug #78849 (GD build broken with -D SIGNED_COMPARE_SLOW). (cmb)

- FPM:
  . Fixed bug #76601 (Partially working php-fpm ater incomplete reload).
    (Maksim Nikulin)

- OPcache:
  . Fixed $x = (bool)$x; with opcache (should emit undeclared variable notice).
    (Tyson Andre)

- PCRE:
  . Fixed bug #78853 (preg_match() may return integer > 1). (cmb)

28 Nov 2019, PHP 7.4.0

- Core:
  . Implemented RFC: Deprecate curly brace syntax for accessing array elements
    and string offsets.
    https://wiki.php.net/rfc/deprecate_curly_braces_array_access (Andrey Gromov)
  . Implemented RFC: Deprecations for PHP 7.4.
    https://wiki.php.net/rfc/deprecations_php_7_4 (Kalle, Nikita)
  . Fixed bug #52752 (Crash when lexing). (Nikita)
  . Fixed bug #60677 (CGI doesn't properly validate shebang line contains #!).
    (Nikita)
  . Fixed bug #71030 (Self-assignment in list() may have inconsistent behavior).
    (Nikita)
  . Fixed bug #72530 (Use After Free in GC with Certain Destructors). (Nikita)
  . Fixed bug #75921 (Inconsistent: No warning in some cases when stdObj is
    created on the fly). (David Walker)
  . Implemented FR #76148 (Add array_key_exists() to the list of specially
    compiled functions). (Majkl578)
  . Fixed bug #76430 (__METHOD__ inconsistent outside of method).
    (Ryan McCullagh, Nikita)
  . Fixed bug #76451 (Aliases during inheritance type checks affected by
    opcache). (Nikita)
  . Implemented FR #77230 (Support custom CFLAGS and LDFLAGS from environment).
    (cmb)
  . Fixed bug #77345 (Stack Overflow caused by circular reference in garbage
    collection). (Alexandru Patranescu, Nikita, Dmitry)
  . Fixed bug #77812 (Interactive mode does not support PHP 7.3-style heredoc).
    (cmb, Nikita)
  . Fixed bug #77877 (call_user_func() passes $this to static methods).
    (Dmitry)
  . Fixed bug #78066 (PHP eats the first byte of a program that comes from
    process substitution). (Nikita)
  . Fixed bug #78151 (Segfault caused by indirect expressions in PHP 7.4a1).
    (Nikita)
  . Fixed bug #78154 (SEND_VAR_NO_REF does not always send reference). (Nikita)
  . Fixed bug #78182 (Segmentation fault during by-reference property
    assignment). (Nikita)
  . Fixed bug #78212 (Segfault in built-in webserver). (cmb)
  . Fixed bug #78220 (Can't access OneDrive folder). (cmb, ab)
  . Fixed bug #78226 (Unexpected __set behavior with typed properties). (Nikita)
  . Fixed bug #78239 (Deprecation notice during string conversion converted to
    exception hangs). (Nikita)
  . Fixed bug #78335 (Static properties/variables containing cycles report as
    leak). (Nikita)
  . Fixed bug #78340 (Include of stream wrapper not reading whole file).
    (Nikita)
  . Fixed bug #78344 (Segmentation fault on zend_check_protected). (Nikita)
  . Fixed bug #78356 (Array returned from ArrayAccess is incorrectly unpacked
    as argument). (Nikita)
  . Fixed bug #78379 (Cast to object confuses GC, causes crash). (Dmitry)
  . Fixed bug #78386 (fstat mode has unexpected value on PHP 7.4). (cmb)
  . Fixed bug #78396 (Second file_put_contents in Shutdown hangs script).
    (Nikita)
  . Fixed bug #78406 (Broken file includes with user-defined stream filters).
    (Nikita)
  . Fixed bug #78438 (Corruption when __unserializing deeply nested structures).
    (cmb, Nikita)
  . Fixed bug #78441 (Parse error due to heredoc identifier followed by digit).
    (cmb)
  . Fixed bug #78454 (Consecutive numeric separators cause OOM error).
    (Theodore Brown)
  . Fixed bug #78460 (PEAR installation failure). (Peter Kokot, L. Declercq)
  . Fixed bug #78531 (Crash when using undefined variable as object). (Dmitry)
  . Fixed bug #78535 (auto_detect_line_endings value not parsed as bool).
    (bugreportuser)
  . Fixed bug #78604 (token_get_all() does not properly tokenize FOO<?php with
    short_open_tag=0). (Nikita)
  . Fixed bug #78614 (Does not compile with DTRACE anymore).
    (tz at FreeBSD dot org)
  . Fixed bug #78620 (Out of memory error). (cmb, Nikita)
  . Fixed bug #78632 (method_exists() in php74 works differently from php73 in
    checking priv. methods). (Nikita)
  . Fixed bug #78644 (SEGFAULT in ZEND_UNSET_OBJ_SPEC_VAR_CONST_HANDLER).
    (Nikita)
  . Fixed bug #78658 (Memory corruption using Closure::bindTo). (Nikita)
  . Fixed bug #78656 (Parse errors classified as highest log-level). (Erik
    Lundin)
  . Fixed bug #78662 (stream_write bad error detection). (Remi)
  . Fixed bug #78768 (redefinition of typedef zend_property_info). (Nikita)
  . Fixed bug #78788 (./configure generates invalid php_version.h). (max)
  . Fixed incorrect usage of QM_ASSIGN instruction. It must not return IS_VAR.
    As a side effect, this allowed passing left hand list() "by reference",
    instead of compile-time error. (Dmitry)

- CLI:
  . The built-in CLI server now reports the request method in log files.
    (Simon Welsh)

- COM:
  . Deprecated registering of case-insensitive constants from typelibs. (cmb)
  . Fixed bug #78650 (new COM Crash). (cmb)
  . Fixed bug #78694 (Appending to a variant array causes segfault). (cmb)

- CURL:
  . Fixed bug #76480 (Use curl_multi_wait() so that timeouts are respected).
    (Pierrick)
  . Implemented FR #77711 (CURLFile should support UNICODE filenames). (cmb)
  . Deprecated CURLPIPE_HTTP1. (cmb)
  . Deprecated $version parameter of curl_version(). (cmb)

- Date:
  . Updated timelib to 2018.02. (Derick)
  . Fixed bug #69044 (discrepency between time and microtime). (krakjoe)
  . Fixed bug #70153 (\DateInterval incorrectly unserialized). (Maksim Iakunin)
  . Fixed bug #75232 (print_r of DateTime creating side-effect). (Nikita)
  . Fixed bug #78383 (Casting a DateTime to array no longer returns its
    properties). (Nikita)
  . Fixed bug #78751 (Serialising DatePeriod converts DateTimeImmutable). (cmb)

- Exif:
  . Fixed bug #78333 (Exif crash (bus error) due to wrong alignment and
    invalid cast). (Nikita)
  . Fixed bug #78256 (heap-buffer-overflow on exif_process_user_comment).
    (CVE-2019-11042) (Stas)
  . Fixed bug #78222 (heap-buffer-overflow on exif_scan_thumbnail).
    (CVE-2019-11041) (Stas)

- Fileinfo:
  . Fixed bug #78075 (finfo_file treats JSON file as text/plain). (Anatol)
  . Fixed bug #78183 (finfo_file shows wrong mime-type for .tga file).
   (Anatol)

- Filter:
  . The filter extension no longer has the --with-pcre-dir on Unix builds,
    allowing the extension to be once more compiled as shared using
    ./configure. (Kalle)

- FFI:
  . Added FFI extension. (Dmitry)
  . Fixed bug #78488 (OOB in ZEND_FUNCTION(ffi_trampoline)). (Dmitry)
  . Fixed bug #78543 (is_callable() on FFI\CData throws Exception). (cmb)
  . Fixed bug #78716 (Function name mangling is wrong for some parameter
    types). (cmb)
  . Fixed bug #78762 (Failing FFI::cast() may leak memory). (cmb)
  . Fixed bug #78761 (Zend memory heap corruption with preload and casting).
    (cmb)
  . Implement FR #78270 (Support __vectorcall convention with FFI). (cmb)
  . Added missing FFI::isNull(). (Philip Hofstetter)

- FPM:
  . Implemented FR #72510 (systemd service should be hardened). (Craig Andrews)
  . Fixed bug #74083 (master PHP-fpm is stopped on multiple reloads).
    (Maksim Nikulin)
  . Fixed bug #78334 (fpm log prefix message includes wrong stdout/stderr
    notation). (Tsuyoshi Sadakata)
  . Fixed bug #78599 (env_path_info underflow in fpm_main.c can lead to RCE).
    (CVE-2019-11043) (Jakub Zelenka)

- GD:
  . Implemented the scatter filter (IMG_FILTER_SCATTER). (Kalle)
  . The bundled libgd behaves now like system libgd wrt. IMG_CROP_DEFAULT never
    falling back to IMG_CROP_SIDES.
  . The default $mode parameter of imagecropauto() has been changed to
    IMG_CROP_DEFAULT; passing -1 is now deprecated.
  . Added support for aspect ratio preserving scaling to a fixed height for
    imagescale(). (Andreas Treichel)
  . Added TGA read support. (cmb)
  . Fixed bug #73291 (imagecropauto() $threshold differs from external libgd).
    (cmb)
  . Fixed bug #76324 (cannot detect recent versions of freetype with
    pkg-config). (Eli Schwartz)
  . Fixed bug #78314 (missing freetype support/functions with external gd).
    (Remi)

- GMP:
  . Fixed bug #78574 (broken shared build). (Remi)

- Hash:
  . The hash extension is now an integral part of PHP and cannot be disabled
    as per RFC: https://wiki.php.net/rfc/permanent_hash_ext. (Kalle)
  . Implemented FR #71890 (crc32c checksum algorithm). (Andrew Brampton)

- Iconv:
  . Fixed bug #78342 (Bus error in configure test for iconv //IGNORE). (Rainer
    Jung)
  . Fixed bug #78642 (Wrong libiconv version displayed). (gedas at martynas,
    cmb).

- Libxml:
  . Fixed bug #78279 (libxml_disable_entity_loader settings is shared between
    requests (cgi-fcgi)). (Nikita)

- InterBase:
  . Unbundled the InterBase extension and moved it to PECL. (Kalle)

- Intl:
  . Raised requirements to ICU ≥ 50.1. (cmb)
  . Changed ResourceBundle to implement Countable. (LeSuisse)
  . Changed default of $variant parameter of idn_to_ascii() and idn_to_utf8().
    (cmb)

- LDAP:
  . Deprecated ldap_control_paged_result_response and ldap_control_paged_result

- LiteSpeed:
  . Updated to LiteSpeed SAPI V7.5 (Fixed clean shutdown). (George Wang)
  . Updated to LiteSpeed SAPI V7.4.3 (increased response header count limit from
    100 to 1000, added crash handler to cleanly shutdown PHP request, added
    CloudLinux mod_lsapi mode). (George Wang)
  . Fixed bug #76058 (After "POST data can't be buffered", using php://input
    makes huge tmp files). (George Wang)

- MBString:
  . Fixed bug #77907 (mb-functions do not respect default_encoding). (Nikita)
  . Fixed bug #78579 (mb_decode_numericentity: args number inconsistency).
    (cmb)
  . Fixed bug #78609 (mb_check_encoding() no longer supports stringable
    objects). (cmb)

- MySQLi:
  . Fixed bug #67348 (Reading $dbc->stat modifies $dbc->affected_rows).
    (Derick)
  . Fixed bug #76809 (SSL settings aren't respected when persistent connections
    are used). (fabiomsouto)
  . Fixed bug #78179 (MariaDB server version incorrectly detected). (cmb)
  . Fixed bug #78213 (Empty row pocket). (cmb)

- MySQLnd:
  . Fixed connect_attr issues and added the _server_host connection attribute.
    (Qianqian Bu)
  . Fixed bug #60594 (mysqlnd exposes 160 lines of stats in phpinfo). (PeeHaa)

- ODBC:
  . Fixed bug #78473 (odbc_close() closes arbitrary resources). (cmb)

- Opcache:
  . Implemented preloading RFC: https://wiki.php.net/rfc/preload. (Dmitry)
  . Add opcache.preload_user INI directive. (Dmitry)
  . Added new INI directive opcache.cache_id (Windows only). (cmb)
  . Fixed bug #78106 (Path resolution fails if opcache disabled during request).
    (Nikita)
  . Fixed bug #78175 (Preloading segfaults at preload time and at runtime).
    (Dmitry)
  . Fixed bug #78202 (Opcache stats for cache hits are capped at 32bit NUM).
    (cmb)
  . Fixed bug #78271 (Invalid result of if-else). (Nikita)
  . Fixed bug #78341 (Failure to detect smart branch in DFA pass). (Nikita)
  . Fixed bug #78376 (Incorrect preloading of constant static properties).
    (Dmitry)
  . Fixed bug #78429 (opcache_compile_file(__FILE__); segfaults). (cmb)
  . Fixed bug #78512 (Cannot make preload work). (Dmitry)
  . Fixed bug #78514 (Preloading segfaults with inherited typed property).
    (Nikita)
  . Fixed bug #78654 (Incorrectly computed opcache checksum on files with
    non-ascii characters). (mhagstrand)

- OpenSSL:
  . Added TLS 1.3 support to streams including new tlsv1.3 stream.
    (Codarren Velvindron, Jakub Zelenka)
  . Added openssl_x509_verify function. (Ben Scholzen)
  . openssl_random_pseudo_bytes() now throws in error conditions.
    (Sammy Kaye Powers)
  . Changed the default config path (Windows only). (cmb)
  . Fixed bug #78231 (Segmentation fault upon stream_socket_accept of exported
    socket-to-stream). (Nikita)
  . Fixed bug #78391 (Assertion failure in openssl_random_pseudo_bytes).
    (Nikita)
  . Fixed bug #78775 (TLS issues from HTTP request affecting other encrypted
    connections). (Nikita)

- Pcntl:
  . Fixed bug #77335 (PHP is preventing SIGALRM from specifying SA_RESTART).
    (Nikita)

- PCRE:
  . Implemented FR #77094 (Support flags in preg_replace_callback). (Nikita)
  . Fixed bug #72685 (Repeated UTF-8 validation of same string in UTF-8 mode).
    (Nikita)
  . Fixed bug #73948 (Preg_match_all should return NULLs on trailing optional
    capture groups).
  . Fixed bug #78338 (Array cross-border reading in PCRE). (cmb)
  . Fixed bug #78349 (Bundled pcre2 library missing LICENCE file). (Peter Kokot)

- PDO:
  . Implemented FR #71885 (Allow escaping question mark placeholders).
    https://wiki.php.net/rfc/pdo_escape_placeholders (Matteo)
  . Fixed bug #77849 (Disable cloning of PDO handle/connection objects).
    (camporter)
  . Implemented FR #78033 (PDO - support username & password specified in
    DSN). (sjon)

- PDO_Firebird:
  . Implemented FR #65690 (PDO_Firebird should also support dialect 1).
    (Simonov Denis)
  . Implemented FR #77863 (PDO firebird support type Boolean in input
    parameters). (Simonov Denis)

- PDO_MySQL:
  . Fixed bug #41997 (SP call yields additional empty result set). (cmb)
  . Fixed bug #78623 (Regression caused by "SP call yields additional empty
    result set"). (cmb)

- PDO_OCI:
  . Support Oracle Database tracing attributes ACTION, MODULE,
    CLIENT_INFO, and CLIENT_IDENTIFIER. (Cameron Porter)
  . Implemented FR #76908 (PDO_OCI getColumnMeta() not implemented).
    (Valentin Collet, Chris Jones, Remi)

- PDO_SQLite:
  . Implemented sqlite_stmt_readonly in PDO_SQLite. (BohwaZ)
  . Raised requirements to SQLite 3.5.0. (cmb)
  . Fixed bug #78192 (SegFault when reuse statement after schema has changed).
    (Vincent Quatrevieux)
  . Fixed bug #78348 (Remove -lrt from pdo_sqlite.so). (Peter Kokot)

- Phar:
  . Fixed bug #77919 (Potential UAF in Phar RSHUTDOWN). (cmb)

- phpdbg:
  . Fixed bug #76596 (phpdbg support for display_errors=stderr). (kabel)
  . Fixed bug #76801 (too many open files). (alekitto)
  . Fixed bug #77800 (phpdbg segfaults on listing some conditional breakpoints).
    (krakjoe)
  . Fixed bug #77805 (phpdbg build fails when readline is shared). (krakjoe)

- Recode:
  . Unbundled the recode extension. (cmb)

- Reflection:
  . Fixed bug #76737 (Unserialized reflection objects are broken, they
    shouldn't be serializable). (Nikita)
  . Fixed bug #78263 (\ReflectionReference::fromArrayElement() returns null
    while item is a reference). (Nikita)
  . Fixed bug #78410 (Cannot "manually" unserialize class that is final and
    extends an internal one). (Nikita)
  . Fixed bug #78697 (ReflectionClass::implementsInterface - inaccurate error
    message with traits). (villfa)
  . Fixed bug #78774 (ReflectionNamedType on Typed Properties Crash). (Nikita)

- Session:
  . Fixed bug #78624 (session_gc return value for user defined session
    handlers). (bshaffer)

- SimpleXML:
  . Implemented FR #65215 (SimpleXMLElement could register as implementing
    Countable). (LeSuisse)
  . Fixed bug #75245 (Don't set content of elements with only whitespaces).
    (eriklundin)

- Sockets:
  . Fixed bug #67619 (Validate length on socket_write). (thiagooak)
  . Fixed bug #78665 (Multicasting may leak memory). (cmb)

- sodium:
  . Fixed bug #77646 (sign_detached() strings not terminated). (Frank)
  . Fixed bug #78510 (Partially uninitialized buffer returned by
    sodium_crypto_generichash_init()). (Frank Denis, cmb)
  . Fixed bug #78516 (password_hash(): Memory cost is not in allowed range).
    (cmb, Nikita)

- SPL:
  . Fixed bug #77518 (SeekableIterator::seek() should accept 'int' typehint as
    documented). (Nikita)
  . Fixed bug #78409 (Segfault when creating instance of ArrayIterator without
    constructor). (Nikita)
  . Fixed bug #78436 (Missing addref in SplPriorityQueue EXTR_BOTH mode).
    (Nikita)
  . Fixed bug #78456 (Segfault when serializing SplDoublyLinkedList). (Nikita)

- SQLite3:
  . Unbundled libsqlite. (cmb)
  . Raised requirements to SQLite 3.7.4. (cmb)
  . Forbid (un)serialization of SQLite3, SQLite3Stmt and SQLite3Result. (cmb)
  . Added support for the SQLite @name notation. (cmb, BohwaZ)
  . Added SQLite3Stmt::getSQL() to retrieve the SQL of the statement. (Bohwaz)
  . Implement FR ##70950 (Make SQLite3 Online Backup API available). (BohwaZ)

- Standard:
  . Implemented password hashing registry RFC:
    https://wiki.php.net/rfc/password_registry. (Sara)
  . Implemented RFC where password_hash() has argon2i(d) implementations from
    ext/sodium when PHP is built without libargon:
    https://wiki.php.net/rfc/sodium.argon.hash (Sara)
  . Implemented FR #38301 (field enclosure behavior in fputcsv). (cmb)
  . Implemented FR #51496 (fgetcsv should take empty string as an escape). (cmb)
  . Fixed bug #73535 (php_sockop_write() returns 0 on error, can be used to
    trigger Denial of Service). (Nikita)
  . Fixed bug #74764 (Bindto IPv6 works with file_get_contents but fails with
    stream_socket_client). (Ville Hukkamäki)
  . Fixed bug #76859 (stream_get_line skips data if used with data-generating
    filter). (kkopachev)
  . Implemented FR #77377 (No way to handle CTRL+C in Windows). (Anatol)
  . Fixed bug #77930 (stream_copy_to_stream should use mmap more often).
    (Nikita)
  . Implemented FR #78177 (Make proc_open accept command array). (Nikita)
  . Fixed bug #78208 (password_needs_rehash() with an unknown algo should always
    return true). (Sara)
  . Fixed bug #78241 (touch() does not handle dates after 2038 in PHP 64-bit). (cmb)
  . Fixed bug #78282 (atime and mtime mismatch). (cmb)
  . Fixed bug #78326 (improper memory deallocation on stream_get_contents()
    with fixed length buffer). (Albert Casademont)
  . Fixed bug #78346 (strip_tags no longer handling nested php tags). (cmb)
  . Fixed bug #78506 (Error in a php_user_filter::filter() is not reported).
    (Nikita)
  . Fixed bug #78549 (Stack overflow due to nested serialized input). (Nikita)
  . Fixed bug #78759 (array_search in $GLOBALS). (Nikita)

- Testing:
  . Fixed bug #78684 (PCRE bug72463_2 test is sending emails on Linux). (cmb)

- Tidy:
  . Added TIDY_TAG_* constants for HTML5 elements. (cmb)
  . Fixed bug #76736 (wrong reflection for tidy_get_head, tidy_get_html,
    tidy_get_root, and tidy_getopt) (tandre)

- WDDX:
  . Deprecated and unbundled the WDDX extension. (cmb)

- Zip:
  . Fixed bug #78641 (addGlob can modify given remove_path value). (cmb)

21 Nov 2019, PHP 7.3.12

- Core:
  . Fixed bug #78658 (Memory corruption using Closure::bindTo). (Nikita)
  . Fixed bug #78656 (Parse errors classified as highest log-level). (Erik
    Lundin)
  . Fixed bug #78752 (Segfault if GC triggered while generator stack frame is
    being destroyed). (Nikita)
  . Fixed bug #78689 (Closure::fromCallable() doesn't handle
    [Closure, '__invoke']). (Nikita)

- COM:
  . Fixed bug #78694 (Appending to a variant array causes segfault). (cmb)

- Date:
  . Fixed bug #70153 (\DateInterval incorrectly unserialized). (Maksim Iakunin)
  . Fixed bug #78751 (Serialising DatePeriod converts DateTimeImmutable). (cmb)

- Iconv:
  . Fixed bug #78642 (Wrong libiconv version displayed). (gedas at martynas,
    cmb).

- OpCache:
  . Fixed bug #78654 (Incorrectly computed opcache checksum on files with
    non-ascii characters). (mhagstrand)
  . Fixed bug #78747 (OpCache corrupts custom extension result). (Nikita)

- OpenSSL:
  . Fixed bug #78775 (TLS issues from HTTP request affecting other encrypted
    connections). (Nikita)

- Reflection:
  . Fixed bug #78697 (ReflectionClass::ImplementsInterface - inaccurate error
    message with traits). (villfa)

- Sockets:
  . Fixed bug #78665 (Multicasting may leak memory). (cmb)

24 Oct 2019, PHP 7.3.11

- Core:
  . Fixed bug #78535 (auto_detect_line_endings value not parsed as bool).
    (bugreportuser)
  . Fixed bug #78620 (Out of memory error). (cmb, Nikita)

- Exif :
  . Fixed bug #78442 ('Illegal component' on exif_read_data since PHP7)
	(Kalle)

- FPM:
  . Fixed bug #78599 (env_path_info underflow in fpm_main.c can lead to RCE).
    (CVE-2019-11043) (Jakub Zelenka)
  . Fixed bug #78413 (request_terminate_timeout does not take effect after
    fastcgi_finish_request). (Sergei Turchanov)

- MBString:
  . Fixed bug #78633 (Heap buffer overflow (read) in mb_eregi). (cmb)
  . Fixed bug #78579 (mb_decode_numericentity: args number inconsistency).
    (cmb)
  . Fixed bug #78609 (mb_check_encoding() no longer supports stringable
    objects). (cmb)

- MySQLi:
  . Fixed bug #76809 (SSL settings aren't respected when persistent connections
    are used). (fabiomsouto)

- Mysqlnd:
  . Fixed bug #78525 (Memory leak in pdo when reusing native prepared
    statements). (Nikita)

- PCRE:
  . Fixed bug #78272 (calling preg_match() before pcntl_fork() will freeze
    child process). (Nikita)

- PDO_MySQL:
  . Fixed bug #78623 (Regression caused by "SP call yields additional empty
    result set"). (cmb)

- Session:
  . Fixed bug #78624 (session_gc return value for user defined session
    handlers). (bshaffer)

- Standard:
  . Fixed bug #76342 (file_get_contents waits twice specified timeout).
    (Thomas Calvet)
  . Fixed bug #78612 (strtr leaks memory when integer keys are used and the
    subject string shorter). (Nikita)
  . Fixed bug #76859 (stream_get_line skips data if used with data-generating
    filter). (kkopachev)

- Zip:
  . Fixed bug #78641 (addGlob can modify given remove_path value). (cmb)

26 Sep 2019, PHP 7.3.10

- Core:
  . Fixed bug #78220 (Can't access OneDrive folder). (cmb, ab)
  . Fixed bug #77922 (Double release of doc comment on inherited shadow
    property). (Nikita)
  . Fixed bug #78441 (Parse error due to heredoc identifier followed by digit).
    (cmb)
  . Fixed bug #77812 (Interactive mode does not support PHP 7.3-style heredoc).
    (cmb, Nikita)

- FastCGI:
  . Fixed bug #78469 (FastCGI on_accept hook is not called when using named
    pipes on Windows). (Sergei Turchanov)

- FPM:
  . Fixed bug #78334 (fpm log prefix message includes wrong stdout/stderr
    notation). (Tsuyoshi Sadakata)

- Intl:
  . Ensure IDNA2003 rules are used with idn_to_ascii() and idn_to_utf8()
    when requested. (Sara)

- MBString:
  . Fixed bug #78559 (Heap buffer overflow in mb_eregi). (cmb)

- MySQLnd:
  . Fixed connect_attr issues and added the _server_host connection attribute.
    (Qianqian Bu)

- ODBC:
  . Fixed bug #78473 (odbc_close() closes arbitrary resources). (cmb)

- PDO_MySQL:
  . Fixed bug #41997 (SP call yields additional empty result set). (cmb)

- sodium:
  . Fixed bug #78510 (Partially uninitialized buffer returned by
    sodium_crypto_generichash_init()). (Frank Denis, cmb)

29 Aug 2019, PHP 7.3.9

- Core:
  . Fixed bug #78363 (Buffer overflow in zendparse). (Nikita)
  . Fixed bug #78379 (Cast to object confuses GC, causes crash). (Dmitry)
  . Fixed bug #78412 (Generator incorrectly reports non-releasable $this as GC
    child). (Nikita)

- Curl:
  . Fixed bug #77946 (Bad cURL resources returned by curl_multi_info_read()).
    (Abyr Valg)

- Exif:
  . Fixed bug #78333 (Exif crash (bus error) due to wrong alignment and
    invalid cast). (Nikita)

- FPM:
  . Fixed bug #77185 (Use-after-free in FPM master event handling).
    (Maksim Nikulin)

- Iconv:
  . Fixed bug #78342 (Bus error in configure test for iconv //IGNORE). (Rainer
    Jung)

- LiteSpeed:
  . Updated to LiteSpeed SAPI V7.5 (Fixed clean shutdown). (George Wang)

- MBString:
  . Fixed bug #78380 (Oniguruma 6.9.3 fixes CVEs). (CVE-2019-13224) (Stas)

- MySQLnd:
  . Fixed bug #78179 (MariaDB server version incorrectly detected). (cmb)
  . Fixed bug #78213 (Empty row pocket). (cmb)

- Opcache:
  . Fixed bug #77191 (Assertion failure in dce_live_ranges() when silencing is
    used). (Nikita)

- Standard:
  . Fixed bug #69100 (Bus error from stream_copy_to_stream (file -> SSL stream)
    with invalid length). (Nikita)
  . Fixed bug #78282 (atime and mtime mismatch). (cmb)
  . Fixed bug #78326 (improper memory deallocation on stream_get_contents()
    with fixed length buffer). (Albert Casademont)
  . Fixed bug #78346 (strip_tags no longer handling nested php tags). (cmb)

01 Aug 2019, PHP 7.3.8

- Core:
  . Added syslog.filter=raw option. (Erik Lundin)
  . Fixed bug #78212 (Segfault in built-in webserver). (cmb)

- Date:
  . Fixed bug #69044 (discrepency between time and microtime). (krakjoe)
  . Updated timelib to 2018.02. (Derick)

- EXIF:
  . Fixed bug #78256 (heap-buffer-overflow on exif_process_user_comment).
    (CVE-2019-11042) (Stas)
  . Fixed bug #78222 (heap-buffer-overflow on exif_scan_thumbnail).
    (CVE-2019-11041) (Stas)

- FTP:
  . Fixed bug #78039 (FTP with SSL memory leak). (Nikita)

- Libxml:
  . Fixed bug #78279 (libxml_disable_entity_loader settings is shared between
    requests (cgi-fcgi)). (Nikita)

- LiteSpeed:
  . Updated to LiteSpeed SAPI V7.4.3 (increased response header count limit from
    100 to 1000, added crash handler to cleanly shutdown PHP request, added
    CloudLinux mod_lsapi mode). (George Wang)
  . Fixed bug #76058 (After "POST data can't be buffered", using php://input
    makes huge tmp files). (George Wang)

- Openssl:
  . Fixed bug #78231 (Segmentation fault upon stream_socket_accept of exported
    socket-to-stream). (Nikita)

- Opcache:
  . Fixed bug #78189 (file cache strips last character of uname hash). (cmb)
  . Fixed bug #78202 (Opcache stats for cache hits are capped at 32bit NUM).
    (cmb)
  . Fixed bug #78271 (Invalid result of if-else). (Nikita)
  . Fixed bug #78291 (opcache_get_configuration doesn't list all directives).
    (Andrew Collington)
  . Fixed bug #78341 (Failure to detect smart branch in DFA pass). (Nikita)

- PCRE:
  . Fixed bug #78197 (PCRE2 version check in configure fails for "##.##-xxx"
    version strings). (pgnet, Peter Kokot)
  . Fixed bug #78338 (Array cross-border reading in PCRE). (cmb)

- PDO_Sqlite:
  . Fixed bug #78192 (SegFault when reuse statement after schema has changed).
    (Vincent Quatrevieux)

- Phar:
  . Fixed bug #77919 (Potential UAF in Phar RSHUTDOWN). (cmb)

- Phpdbg:
  . Fixed bug #78297 (Include unexistent file memory leak). (Nikita)

- SQLite:
  . Upgraded to SQLite 3.28.0. (cmb)

- Standard:
  . Fixed bug #78241 (touch() does not handle dates after 2038 in PHP 64-bit). (cmb)
  . Fixed bug #78269 (password_hash uses weak options for argon2). (Remi)

04 Jul 2019, PHP 7.3.7

- Core:
  . Fixed bug #76980 (Interface gets skipped if autoloader throws an exception).
    (Nikita)

- DOM:
  . Fixed bug #78025 (segfault when accessing properties of DOMDocumentType).
    (cmb)

- MySQLi:
  . Fixed bug #77956 (When mysqli.allow_local_infile = Off, use a meaningful
    error message). (Sjon Hortensius)
  . Fixed bug #38546 (bindParam incorrect processing of bool types).
    (camporter)

- MySQLnd:
  . Fixed bug #77955 (Random segmentation fault in mysqlnd from php-fpm).
    (Nikita)

- Opcache:
  . Fixed bug #78015 (Incorrect evaluation of expressions involving partials
    arrays in SCCP). (Nikita)
  . Fixed bug #78106 (Path resolution fails if opcache disabled during request).
    (Nikita)

- OpenSSL:
  . Fixed bug #78079 (openssl_encrypt_ccm.phpt fails with OpenSSL 1.1.1c).
    (Jakub Zelenka)

- phpdbg:
  . Fixed bug #78050 (SegFault phpdbg + opcache on include file twice).
    (Nikita)

- Sockets:
  . Fixed bug #78038 (Socket_select fails when resource array contains
    references). (Nikita)

- Sodium:
  . Fixed bug #78114 (segfault when calling sodium_* functions from eval). (cmb)

- Standard:
  . Fixed bug #77135 (Extract with EXTR_SKIP should skip $this).
    (Craig Duncan, Dmitry)
  . Fixed bug #77937 (preg_match failed). (cmb, Anatol)

- Zip:
  . Fixed bug #76345 (zip.h not found). (Michael Maroszek)

30 May 2019, PHP 7.3.6

- cURL:
  . Implemented FR #72189 (Add missing CURL_VERSION_* constants). (Javier
    Spagnoletti)

- Date:
  . Fixed bug #77909 (DatePeriod::__construct() with invalid recurrence count
    value). (Ignace Nyamagana Butera)

- EXIF:
  . Fixed bug #77988 (heap-buffer-overflow on php_jpg_get16).
    (CVE-2019-11040) (Stas)

- FPM:
  . Fixed bug #77934 (php-fpm kill -USR2 not working). (Jakub Zelenka)
  . Fixed bug #77921 (static.php.net doesn't work anymore). (Peter Kokot)

- GD:
  . Fixed bug #77943 (imageantialias($image, false); does not work). (cmb)
  . Fixed bug #77973 (Uninitialized read in gdImageCreateFromXbm).
    (CVE-2019-11038) (cmb)

- Iconv:
  . Fixed bug #78069 (Out-of-bounds read in iconv.c:_php_iconv_mime_decode()
    due to integer overflow). (CVE-2019-11039). (maris dot adam)

- JSON:
  . Fixed bug #77843 (Use after free with json serializer). (Nikita)

- Opcache:
  . Fixed possible crashes, because of inconsistent PCRE cache and opcache
    SHM reset. (Alexey Kalinin, Dmitry)

- PDO_MySQL:
  . Fixed bug #77944 (Wrong meta pdo_type for bigint on LLP64). (cmb)

- Reflection:
  . Fixed bug #75186 (Inconsistent reflection of Closure:::__invoke()). (Nikita)

- Session:
  . Fixed bug #77911 (Wrong warning for session.sid_bits_per_character). (cmb)

- SOAP:
  . Fixed bug #77945 (Segmentation fault when constructing SoapClient with
    WSDL_CACHE_BOTH). (Nikita)

- SPL:
  . Fixed bug #77024 (SplFileObject::__toString() may return array). (Craig
    Duncan)

- SQLite:
  . Fixed bug #77967 (Bypassing open_basedir restrictions via file uris). (Stas)

- Standard:
  . Fixed bug #77931 (Warning for array_map mentions wrong type). (Nikita)
  . Fixed bug #78003 (strip_tags output change since PHP 7.3). (cmb)

02 May 2019, PHP 7.3.5

- Core:
  . Fixed bug #77903 (ArrayIterator stops iterating after offsetSet call).
    (Nikita)

- CLI:
  . Fixed bug #77794 (Incorrect Date header format in built-in server).
    (kelunik)

- EXIF
  . Fixed bug #77950 (Heap-buffer-overflow in _estrndup via exif_process_IFD_TAG).
    (CVE-2019-11036) (Stas)

- Interbase:
  . Fixed bug #72175 (Impossibility of creating multiple connections to
    Interbase with php 7.x). (Nikita)

- Intl:
  . Fixed bug #77895 (IntlDateFormatter::create fails in strict mode if $locale
    = null). (Nikita)

- LDAP:
  . Fixed bug #77869 (Core dump when using server controls) (mcmic)

- Mail
  . Fixed bug #77821 (Potential heap corruption in TSendMail()). (cmb)

- mbstring:
  . Implemented FR #72777 (Implement regex stack limits for mbregex functions).
    (Yasuo Ohgaki, Stas)

- MySQLi:
  . Fixed bug #77773 (Unbuffered queries leak memory - MySQLi / mysqlnd).
    (Nikita)

- PCRE:
  . Fixed bug #77827 (preg_match does not ignore \r in regex flags). (requinix,
    cmb)

- PDO:
  . Fixed bug #77849 (Disable cloning of PDO handle/connection objects).
    (camporter)

- phpdbg:
  . Fixed bug #76801 (too many open files). (alekitto)
  . Fixed bug #77800 (phpdbg segfaults on listing some conditional breakpoints).
    (krakjoe)
  . Fixed bug #77805 (phpdbg build fails when readline is shared). (krakjoe)

- Reflection:
  . Fixed bug #77772 (ReflectionClass::getMethods(null) doesn't work). (Nikita)
  . Fixed bug #77882 (Different behavior: always calls destructor). (Nikita)

- Standard:
  . Fixed bug #77793 (Segmentation fault in extract() when overwriting
    reference with itself). (Nikita)
  . Fixed bug #77844 (Crash due to null pointer in parse_ini_string with
    INI_SCANNER_TYPED). (Nikita)
  . Fixed bug #77853 (Inconsistent substr_compare behaviour with empty
    haystack). (Nikita)

04 Apr 2019, PHP 7.3.4

- Core:
  . Fixed bug #77738 (Nullptr deref in zend_compile_expr). (Laruence)
  . Fixed bug #77660 (Segmentation fault on break 2147483648). (Laruence)
  . Fixed bug #77652 (Anonymous classes can lose their interface information).
    (Nikita)
  . Fixed bug #77345 (Stack Overflow caused by circular reference in garbage
    collection). (Alexandru Patranescu, Nikita, Dmitry)
  . Fixed bug #76956 (Wrong value for 'syslog.filter' documented in php.ini).
    (cmb)

- Apache2Handler:
  . Fixed bug #77648 (BOM in sapi/apache2handler/php_functions.c). (cmb)

- Bcmath:
  . Fixed bug #77742 (bcpow() implementation related to gcc compiler
    optimization). (Nikita)

- CLI Server:
  . Fixed bug #77722 (Incorrect IP set to $_SERVER['REMOTE_ADDR'] on the
    localhost). (Nikita)

- COM:
  . Fixed bug #77578 (Crash when php unload). (cmb)

- EXIF:
  . Fixed bug #77753 (Heap-buffer-overflow in php_ifd_get32s). (CVE-2019-11034)
    (Stas)
  . Fixed bug #77831 (Heap-buffer-overflow in exif_iif_add_value).
    (CVE-2019-11035) (Stas)

- FPM:
  . Fixed bug #77677 (FPM fails to build on AIX due to missing WCOREDUMP).
    (Kevin Adler)

- GD:
  . Fixed bug #77700 (Writing truecolor images as GIF ignores interlace flag).
    (cmb)

- MySQLi:
  . Fixed bug #77597 (mysqli_fetch_field hangs scripts). (Nikita)

- Opcache:
  . Fixed bug #77743 (Incorrect pi node insertion for jmpznz with identical
    successors). (Nikita)

- PCRE:
  . Fixed bug #76127 (preg_split does not raise an error on invalid UTF-8).
    (Nikita)

- Phar:
  . Fixed bug #77697 (Crash on Big_Endian platform). (Laruence)

- phpdbg:
  . Fixed bug #77767 (phpdbg break cmd aliases listed in help do not match
    actual aliases). (Miriam Lauter)

- sodium:
  . Fixed bug #77646 (sign_detached() strings not terminated). (Frank)

- SQLite3:
  . Added sqlite3.defensive INI directive. (BohwaZ)

- Standard:
  . Fixed bug #77664 (Segmentation fault when using undefined constant in
    custom wrapper). (Laruence)
  . Fixed bug #77669 (Crash in extract() when overwriting extracted array).
    (Nikita)
  . Fixed bug #76717 (var_export() does not create a parsable value for
    PHP_INT_MIN). (Nikita)
  . Fixed bug #77765 (FTP stream wrapper should set the directory as
    executable). (Vlad Temian)

07 Mar 2019, PHP 7.3.3

- Core:
  . Fixed bug #77589 (Core dump using parse_ini_string with numeric sections).
    (Laruence)
  . Fixed bug #77329 (Buffer Overflow via overly long Error Messages).
    (Dmitry)
  . Fixed bug #77494 (Disabling class causes segfault on member access).
    (Dmitry)
  . Fixed bug #77498 (Custom extension Segmentation fault when declare static
    property). (Nikita)
  . Fixed bug #77530 (PHP crashes when parsing `(2)::class`). (Ekin)
  . Fixed bug #77546 (iptcembed broken function). (gdegoulet)
  . Fixed bug #77630 (rename() across the device may allow unwanted access
    during processing). (Stas)

- COM:
  . Fixed bug #77621 (Already defined constants are not properly reported).
    (cmb)
  . Fixed bug #77626 (Persistence confusion in php_com_import_typelib()). (cmb)

- EXIF:
  . Fixed bug #77509 (Uninitialized read in exif_process_IFD_in_TIFF). (Stas)
  . Fixed bug #77540 (Invalid Read on exif_process_SOFn). (Stas)
  . Fixed bug #77563 (Uninitialized read in exif_process_IFD_in_MAKERNOTE). (Stas)
  . Fixed bug #77659 (Uninitialized read in exif_process_IFD_in_MAKERNOTE). (Stas)

- Mbstring:
  . Fixed bug #77514 (mb_ereg_replace() with trailing backslash adds null byte).
    (Nikita)

- MySQL
  . Disabled LOCAL INFILE by default, can be enabled using php.ini directive
    mysqli.allow_local_infile for mysqli, or PDO::MYSQL_ATTR_LOCAL_INFILE
    attribute for pdo_mysql. (Darek Slusarczyk)

- OpenSSL:
  . Fixed bug #77390 (feof might hang on TLS streams in case of fragmented TLS
    records). (Abyl Valg, Jakub Zelenka)

- PDO_OCI:
  . Support Oracle Database tracing attributes ACTION, MODULE,
    CLIENT_INFO, and CLIENT_IDENTIFIER. (Cameron Porter)

- PHAR:
  . Fixed bug #77396 (Null Pointer Dereference in phar_create_or_parse_filename).
    (bishop)
  . Fixed bug #77586 (phar_tar_writeheaders_int() buffer overflow). (bishop)

- phpdbg:
  . Fixed bug #76596 (phpdbg support for display_errors=stderr). (kabel)

- SPL:
  . Fixed bug #51068 (DirectoryIterator glob:// don't support current path
    relative queries). (Ahmed Abdou)
  . Fixed bug #77431 (openFile() silently truncates after a null byte). (cmb)

- Standard:
  . Fixed bug #77552 (Unintialized php_stream_statbuf in stat functions).
    (John Stevenson)
  . Fixed bug #77612 (setcookie() sets incorrect SameSite header if all of its
    options filled). (Nikita)

07 Feb 2019, PHP 7.3.2

- Core:
  . Fixed bug #77369 (memcpy with negative length via crafted DNS response). (Stas)
  . Fixed bug #77387 (Recursion detection broken when printing GLOBALS).
    (Laruence)
  . Fixed bug #77376 ("undefined function" message no longer includes
    namespace). (Laruence)
  . Fixed bug #77357 (base64_encode / base64_decode doest not work on nested
    VM). (Nikita)
  . Fixed bug #77339 (__callStatic may get incorrect arguments). (Dmitry)
  . Fixed bug #77317 (__DIR__, __FILE__, realpath() reveal physical path for
    subst virtual drive). (Anatol)
  . Fixed bug #77263 (Segfault when using 2 RecursiveFilterIterator). (Dmitry)
  . Fixed bug #77447 (PHP 7.3 built with ASAN crashes in
    zend_cpu_supports_avx2). (Nikita)
  . Fixed bug #77484 (Zend engine crashes when calling realpath in invalid
    working dir). (Anatol)

- Curl:
  . Fixed bug #76675 (Segfault with H2 server push). (Pedro Magalhães)

- Fileinfo:
  . Fixed bug #77346 (webm files incorrectly detected as
    application/octet-stream). (Anatol)

- FPM:
  . Fixed bug #77430 (php-fpm crashes with Main process exited, code=dumped,
    status=11/SEGV). (Jakub Zelenka)

- GD:
  . Fixed bug #73281 (imagescale(…, IMG_BILINEAR_FIXED) can cause black border).
    (cmb)
  . Fixed bug #73614 (gdImageFilledArc() doesn't properly draw pies). (cmb)
  . Fixed bug #77272 (imagescale() may return image resource on failure). (cmb)
  . Fixed bug #77391 (1bpp BMPs may fail to be loaded). (Romain Déoux, cmb)
  . Fixed bug #77479 (imagewbmp() segfaults with very large images). (cmb)

- ldap:
  . Fixed bug #77440 (ldap_bind using ldaps or ldap_start_tls()=exception in
    libcrypto-1_1-x64.dll). (Anatol)

- Mbstring:
  . Fixed bug #77428 (mb_ereg_replace() doesn't replace a substitution
    variable). (Nikita)
  . Fixed bug #77454 (mb_scrub() silently truncates after a null byte).
    (64796c6e69 at gmail dot com)

- MySQLnd:
  . Fixed bug #77308 (Unbuffered queries memory leak). (Dmitry)
  . Fixed bug #75684 (In mysqlnd_ext_plugin.h the plugin methods family has
      no external visibility). (Anatol)

- Opcache:
  . Fixed bug #77266 (Assertion failed in dce_live_ranges). (Laruence)
  . Fixed bug #77257 (value of variable assigned in a switch() construct gets
    lost). (Nikita)
  . Fixed bug #77434 (php-fpm workers are segfaulting in zend_gc_addre).
    (Nikita)
  . Fixed bug #77361 (configure fails on 64-bit AIX when opcache enabled).
    (Kevin Adler)
  . Fixed bug #77287 (Opcache literal compaction is incompatible with EXT
    opcodes). (Nikita)

- PCRE:
  . Fixed bug #77338 (get_browser with empty string). (Nikita)

- PDO:
  . Fixed bug #77273 (array_walk_recursive corrupts value types leading to PDO
    failure). (Nikita)

- PDO MySQL:
  . Fixed bug #77289 (PDO MySQL segfaults with persistent connection).
    (Lauri Kenttä)

- SOAP:
  . Fixed bug #77410 (Segmentation Fault when executing method with an empty
    parameter). (Nikita)

- Sockets:
  . Fixed bug #76839 (socket_recvfrom may return an invalid 'from' address
    on MacOS). (Michael Meyer)

- SPL:
  . Fixed bug #77298 (segfault occurs when add property to unserialized empty
    ArrayObject). (jhdxr)

- Standard:
  . Fixed bug #77395 (segfault about array_multisort). (Laruence)
  . Fixed bug #77439 (parse_str segfaults when inserting item into existing
    array). (Nikita)

10 Jan 2019, PHP 7.3.1

- Core:
  . Fixed bug #76654 (Build failure on Mac OS X on 32-bit Intel). (Ryandesign)
  . Fixed bug #71041 (zend_signal_startup() needs ZEND_API).
    (Valentin V. Bartenev)
  . Fixed bug #76046 (PHP generates "FE_FREE" opcode on the wrong line).
    (Nikita)
  . Fixed bug #77291 (magic methods inherited from a trait may be ignored).
    (cmb)

- CURL:
  . Fixed bug #77264 (curl_getinfo returning microseconds, not seconds).
    (Pierrick)

- COM:
  . Fixed bug #77177 (Serializing or unserializing COM objects crashes). (cmb)

- Exif:
  . Fixed bug #77184 (Unsigned rational numbers are written out as signed
    rationals). (Colin Basnett)

- GD:
  . Fixed bug #77195 (Incorrect error handling of imagecreatefromjpeg()). (cmb)
  . Fixed bug #77198 (auto cropping has insufficient precision). (cmb)
  . Fixed bug #77200 (imagecropauto(…, GD_CROP_SIDES) crops left but not right).
    (cmb)
  . Fixed bug #77269 (efree() on uninitialized Heap data in imagescale leads to
    use-after-free). (cmb)
  . Fixed bug #77270 (imagecolormatch Out Of Bounds Write on Heap). (cmb)

- MBString:
  . Fixed bug #77367 (Negative size parameter in mb_split). (Stas)
  . Fixed bug #77370 (Buffer overflow on mb regex functions - fetch_token).
    (Stas)
  . Fixed bug #77371 (heap buffer overflow in mb regex functions
    - compile_string_node). (Stas)
  . Fixed bug #77381 (heap buffer overflow in multibyte match_at). (Stas)
  . Fixed bug #77382 (heap buffer overflow due to incorrect length in
    expand_case_fold_string). (Stas)
  . Fixed bug #77385 (buffer overflow in fetch_token). (Stas)
  . Fixed bug #77394 (Buffer overflow in multibyte case folding - unicode).
    (Stas)
  . Fixed bug #77418 (Heap overflow in utf32be_mbc_to_code). (Stas)

- OCI8:
  . Fixed bug #76804 (oci_pconnect with OCI_CRED_EXT not working). (KoenigsKind)
  . Added oci_set_call_timeout() for call timeouts.
  . Added oci_set_db_operation() for the DBOP end-to-end-tracing attribute.

- Opcache:
  . Fixed bug #77215 (CFG assertion failure on multiple finalizing switch
    frees in one block). (Nikita)
  . Fixed bug #77275 (OPcache optimization problem for ArrayAccess->offsetGet).
    (Nikita)

- PCRE:
  . Fixed bug #77193 (Infinite loop in preg_replace_callback). (Anatol)

- PDO:
  . Handle invalid index passed to PDOStatement::fetchColumn() as error. (Sergei
    Morozov)

- Phar:
  . Fixed bug #77247 (heap buffer overflow in phar_detect_phar_fname_ext). (Stas)

- Soap:
  . Fixed bug #77088 (Segfault when using SoapClient with null options).
    (Laruence)

- Sockets:
  . Fixed bug #77136 (Unsupported IPV6_RECVPKTINFO constants on macOS).
    (Mizunashi Mana)

- Sodium:
  . Fixed bug #77297 (SodiumException segfaults on PHP 7.3). (Nikita, Scott)

- SPL:
  . Fixed bug #77359 (spl_autoload causes segfault). (Lauri Kenttä)
  . Fixed bug #77360 (class_uses causes segfault). (Lauri Kenttä)

- SQLite3:
  . Fixed bug #77051 (Issue with re-binding on SQLite3). (BohwaZ)

- Xmlrpc:
  . Fixed bug #77242 (heap out of bounds read in xmlrpc_decode()). (cmb)
  . Fixed bug #77380 (Global out of bounds read in xmlrpc base64 code). (Stas)

06 Dec 2018, PHP 7.3.0

- Core:
  . Improved PHP GC. (Dmitry, Nikita)
  . Redesigned the old ext_skel program written in PHP, run:
    'php ext_skel.php' for all options. This means there are no dependencies,
    thus making it work on Windows out of the box. (Kalle)
  . Removed support for BeOS. (Kalle)
  . Add PHP_VERSION to phpinfo() <title/>. (github/MattJeevas)
  . Add net_get_interfaces(). (Sara, Joe, Anatol)
  . Added gc_status(). (Benjamin Eberlei)
  . Implemented flexible heredoc and nowdoc syntax, per
    RFC https://wiki.php.net/rfc/flexible_heredoc_nowdoc_syntaxes.
    (Thomas Punt)
  . Added support for references in list() and array destructuring, per
    RFC https://wiki.php.net/rfc/list_reference_assignment.
    (David Walker)
  . Improved effectiveness of ZEND_SECURE_ZERO for NetBSD and systems
    without native similar feature. (devnexen)
  . Added syslog.facility and syslog.ident INI entries for customizing syslog
    logging. (Philip Prindeville)
  . Fixed bug #75683 (Memory leak in zend_register_functions() in ZTS mode).
    (Dmitry)
  . Fixed bug #75031 (support append mode in temp/memory streams). (adsr)
  . Fixed bug #74860 (Uncaught exceptions not being formatted properly when
    error_log set to "syslog"). (Philip Prindeville)
  . Fixed bug #75220 (Segfault when calling is_callable on parent).
    (andrewnester)
  . Fixed bug #69954 (broken links and unused config items in distributed ini
    files). (petk)
  . Fixed bug #74922 (Composed class has fatal error with duplicate, equal const
    properties). (pmmaga)
  . Fixed bug #63911 (identical trait methods raise errors during composition).
    (pmmaga)
  . Fixed bug #75677 (Clang ignores fastcall calling convention on variadic
    function). (Li-Wen Hsu)
  . Fixed bug #54043 (Remove inconsitency of internal exceptions and user
    defined exceptions). (Nikita)
  . Fixed bug #53033 (Mathematical operations convert objects to integers).
    (Nikita)
  . Fixed bug #73108 (Internal class cast handler uses integer instead of
    float). (Nikita)
  . Fixed bug #75765 (Fatal error instead of Error exception when base class is
    not found). (Timur Ibragimov)
  . Fixed bug #76198 (Wording: "iterable" is not a scalar type). (Levi Morrison)
  . Fixed bug #76137 (config.guess/config.sub do not recognize RISC-V). (cmb)
  . Fixed bug #76427 (Segfault in zend_objects_store_put). (Laruence)
  . Fixed bug #76422 (ftruncate fails on files > 2GB). (Anatol)
  . Fixed bug #76509 (Inherited static properties can be desynchronized from
    their parent by ref). (Nikita)
  . Fixed bug #76439 (Changed behaviour in unclosed HereDoc). (Nikita, tpunt)
  . Fixed bug #63217 (Constant numeric strings become integers when used as
    ArrayAccess offset). (Rudi Theunissen, Dmitry)
  . Fixed bug #33502 (Some nullary functions don't check the number of
    arguments). (cmb)
  . Fixed bug #76392 (Error relocating sapi/cli/php: unsupported relocation
    type 37). (Peter Kokot)
  . The declaration and use of case-insensitive constants has been deprecated.
    (Nikita)
  . Added syslog.filter INI entry for syslog filtering. (Philip Prindeville)
  . Fixed bug #76667 (Segfault with divide-assign op and __get + __set).
    (Laruence)
  . Fixed bug #76030 (RE2C_FLAGS rarely honoured) (Cristian Rodríguez)
  . Fixed broken zend_read_static_property (Laruence)
  . Fixed bug #76773 (Traits used on the parent are ignored for child classes).
    (daverandom)
  . Fixed bug #76767 (‘asm’ operand has impossible constraints in zend_operators.h).
    (ondrej)
  . Fixed bug #76752 (Crash in ZEND_COALESCE_SPEC_TMP_HANDLER - assertion in
    _get_zval_ptr_tmp failed). (Laruence)
  . Fixed bug #76820 (Z_COPYABLE invalid definition). (mvdwerve, cmb)
  . Fixed bug #76510 (file_exists() stopped working for phar://). (cmb)
  . Fixed bug #76869 (Incorrect bypassing protected method accessibilty check).
    (Dmitry)
  . Fixed bug #72635 (Undefined class used by class constant in constexpr
    generates fatal error). (Nikita)
  . Fixed bug #76947 (file_put_contents() blocks the directory of the file
    (__DIR__)). (Anatol)
  . Fixed bug #76979 (define() error message does not mention resources as
    valid values). (Michael Moravec)
  . Fixed bug #76825 (Undefined symbols ___cpuid_count). (Laruence, cmb)
  . Fixed bug #77110 (undefined symbol zend_string_equal_val in C++ build).
    (Remi)

- BCMath:
  . Implemented FR #67855 (No way to get current scale in use). (Chris Wright,
    cmb)
  . Fixed bug #66364 (BCMath bcmul ignores scale parameter). (cmb)
  . Fixed bug #75164 (split_bc_num() is pointless). (cmb)
  . Fixed bug #75169 (BCMath errors/warnings bypass PHP's error handling). (cmb)

- CLI:
  . Fixed bug #44217 (Output after stdout/stderr closed cause immediate exit
    with status 0). (Robert Lu)
  . Fixed bug #77111 (php-win.exe corrupts unicode symbols from cli
    parameters). (Anatol)

- cURL:
  . Expose curl constants from curl 7.50 to 7.61. (Pierrick)
  . Fixed bug #74125 (Fixed finding CURL on systems with multiarch support).
    (cebe)

- Date:
  . Implemented FR #74668: Add DateTime::createFromImmutable() method.
    (majkl578, Rican7)
  . Fixed bug #75222 (DateInterval microseconds property always 0). (jhdxr)
  . Fixed bug #68406 (calling var_dump on a DateTimeZone object modifies it).
    (jhdxr)
  . Fixed bug #76131 (mismatch arginfo for date_create). (carusogabriel)
  . Updated timelib to 2018.01RC1 to address several bugs:
    . Fixed bug #75577 (DateTime::createFromFormat does not accept 'v' format
      specifier). (Derick)
    . Fixed bug #75642 (Wrap around behaviour for microseconds is not working).
      (Derick)

- DBA:
  . Fixed bug #75264 (compiler warnings emitted). (petk)

- DOM:
  . Fixed bug #76285 (DOMDocument::formatOutput attribute sometimes ignored).
    (Andrew Nester, Laruence, Anatol)

- Fileinfo:
  . Fixed bug #77095 (slowness regression in 7.2/7.3 (compared to 7.1)).
    (Anatol)

- Filter:
  . Added the 'add_slashes' sanitization mode (FILTER_SANITIZE_ADD_SLASHES).
	(Kalle)

- FPM:
  . Added fpm_get_status function. (Till Backhaus)
  . Fixed bug #62596 (getallheaders() missing with PHP-FPM). (Remi)
  . Fixed bug #69031 (Long messages into stdout/stderr are truncated
    incorrectly) - added new log related FPM configuration options:
    log_limit, log_buffering and decorate_workers_output. (Jakub Zelenka)

- ftp:
  . Fixed bug #77151 (ftp_close(): SSL_read on shutdown). (Remi)

- GD:
  . Added support for WebP in imagecreatefromstring(). (Andreas Treichel, cmb)

- GMP:
  . Export internal structures and accessor helpers for GMP object. (Sara)
  . Added gmp_binomial(n, k). (Nikita)
  . Added gmp_lcm(a, b). (Nikita)
  . Added gmp_perfect_power(a). (Nikita)
  . Added gmp_kronecker(a, b). (Nikita)

- iconv:
  . Fixed bug #53891 (iconv_mime_encode() fails to Q-encode UTF-8 string). (cmb)
  . Fixed bug #77147 (Fixing 60494 ignored ICONV_MIME_DECODE_CONTINUE_ON_ERROR).
    (cmb)

- IMAP:
  . Fixed bug #77020 (null pointer dereference in imap_mail). (cmb)
  . Fixed bug #77153 (imap_open allows to run arbitrary shell commands via
    mailbox parameter). (Stas)

- Interbase:
  . Fixed bug #75453 (Incorrect reflection for ibase_[p]connect). (villfa)
  . Fixed bug #76443 (php+php_interbase.dll crash on module_shutdown). (Kalle)


- intl:
  . Fixed bug #75317 (UConverter::setDestinationEncoding changes source instead
    of destination). (andrewnester)
  . Fixed bug #76829 (Incorrect validation of domain on idn_to_utf8()
    function). (Anatol)

- JSON:
  . Added JSON_THROW_ON_ERROR flag. (Andrea)

- LDAP:
  . Added ldap_exop_refresh helper for EXOP REFRESH operation with dds overlay.
    (Come)
  . Added full support for sending and parsing ldap controls. (Come)
  . Fixed bug #49876 (Fix LDAP path lookup on 64-bit distros). (dzuelke)

- libxml2:
  . Fixed bug #75871 (use pkg-config where available). (pmmaga)

- litespeed:
  . Fixed bug #75248 (Binary directory doesn't get created when building
    only litespeed SAPI). (petk)
  . Fixed bug #75251 (Missing program prefix and suffix). (petk)

- MBstring:
  . Updated to Oniguruma 6.9.0. (cmb)
  . Fixed bug #65544 (mb title case conversion-first word in quotation isn't
    capitalized). (Nikita)
  . Fixed bug #71298 (MB_CASE_TITLE misbehaves with curled apostrophe/quote).
    (Nikita)
  . Fixed bug #73528 (Crash in zif_mb_send_mail). (Nikita)
  . Fixed bug #74929 (mbstring functions version 7.1.1 are slow compared to 5.3
    on Windows). (Nikita)
  . Fixed bug #76319 (mb_strtolower with invalid UTF-8 causes segmentation
    fault). (Nikita)
  . Fixed bug #76574 (use of undeclared identifiers INT_MAX and LONG_MAX). (cmb)
  . Fixed bug #76594 (Bus Error due to unaligned access in zend_ini.c
    OnUpdateLong). (cmb, Nikita)
  . Fixed bug #76706 (mbstring.http_output_conv_mimetypes is ignored). (cmb)
  . Fixed bug #76958 (Broken UTF7-IMAP conversion). (Nikita)
  . Fixed bug #77025 (mb_strpos throws Unknown encoding or conversion error).
    (Nikita)
  . Fixed bug #77165 (mb_check_encoding crashes when argument given an empty
    array). (Nikita)

- Mysqlnd:
  . Fixed bug #76386 (Prepared Statement formatter truncates fractional seconds
    from date/time column). (Victor Csiky)

- ODBC:
  . Removed support for ODBCRouter. (Kalle)
  . Removed support for Birdstep. (Kalle)
  . Fixed bug #77079 (odbc_fetch_object has incorrect type signature).
    (Jon Allen)

- Opcache:
  . Fixed bug #76466 (Loop variable confusion). (Dmitry, Laruence, Nikita)
  . Fixed bug #76463 (var has array key type but not value type). (Laruence)
  . Fixed bug #76446 (zend_variables.c:73: zend_string_destroy: Assertion
    `!(zval_gc_flags((str)->gc)). (Nikita, Laruence)
  . Fixed bug #76711 (OPcache enabled triggers false-positive "Illegal string
    offset"). (Dmitry)
  . Fixed bug #77058 (Type inference in opcache causes side effects). (Nikita)
  . Fixed bug #77092 (array_diff_key() - segmentation fault). (Nikita)

- OpenSSL:
  . Added openssl_pkey_derive function. (Jim Zubov)
  . Add min_proto_version and max_proto_version ssl stream options as well as
    related constants for possible TLS protocol values. (Jakub Zelenka)

- PCRE:
  . Implemented https://wiki.php.net/rfc/pcre2-migration. (Anatol, Dmitry)
  . Upgrade PCRE2 to 10.32. (Anatol)
  . Fixed bug #75355 (preg_quote() does not quote # control character).
    (Michael Moravec)
  . Fixed bug #76512 (\w no longer includes unicode characters). (cmb)
  . Fixed bug #76514 (Regression in preg_match makes it fail with
    PREG_JIT_STACKLIMIT_ERROR). (Anatol)
  . Fixed bug #76909 (preg_match difference between 7.3 and < 7.3). (Anatol)

- PDO_DBlib:
  . Implemented FR #69592 (allow 0-column rowsets to be skipped automatically).
    (fandrieu)
  . Expose TDS version as \PDO::DBLIB_ATTR_TDS_VERSION attribute on \PDO
    instance. (fandrieu)
  . Treat DATETIME2 columns like DATETIME. (fandrieu)
  . Fixed bug #74243 (allow locales.conf to drive datetime format). (fandrieu)

- PDO_Firebird:
  . Fixed bug #74462 (PDO_Firebird returns only NULLs for results with boolean
    for FIREBIRD >= 3.0). (Dorin Marcoci)

- PDO_OCI:
  . Fixed bug #74631 (PDO_PCO with PHP-FPM: OCI environment initialized
    before PHP-FPM sets it up). (Ingmar Runge)

- PDO SQLite
  . Add support for additional open flags

- pgsql:
  . Added new error constants for pg_result_error(): PGSQL_DIAG_SCHEMA_NAME,
    PGSQL_DIAG_TABLE_NAME, PGSQL_DIAG_COLUMN_NAME, PGSQL_DIAG_DATATYPE_NAME,
    PGSQL_DIAG_CONSTRAINT_NAME and PGSQL_DIAG_SEVERITY_NONLOCALIZED. (Kalle)
  . Fixed bug #77047 (pg_convert has a broken regex for the 'TIME WITHOUT
    TIMEZONE' data type). (Andy Gajetzki)

- phar:
  . Fixed bug #74991 (include_path has a 4096 char limit in some cases).
    (bwbroersma)
  . Fixed bug #65414 (deal with leading slash when adding files correctly).
    (bishopb)

- readline:
  . Added completion_append_character and completion_suppress_append options
    to readline_info() if linked against libreadline. (krageon)

- Session:
  . Fixed bug #74941 (session fails to start after having headers sent).
    (morozov)

- SimpleXML:
  . Fixed bug #54973 (SimpleXML casts integers wrong). (Nikita)
  . Fixed bug #76712 (Assignment of empty string creates extraneous text node).
    (cmb)

- Sockets:
  . Fixed bug #67619 (Validate length on socket_write). (thiagooak)

- SOAP:
  . Fixed bug #75464 (Wrong reflection on SoapClient::__setSoapHeaders).
    (villfa)
  . Fixed bug #70469 (SoapClient generates E_ERROR even if exceptions=1 is
    used). (Anton Artamonov)
  . Fixed bug #50675 (SoapClient can't handle object references correctly).
    (Cameron Porter)
  . Fixed bug #76348 (WSDL_CACHE_MEMORY causes Segmentation fault). (cmb)
  . Fixed bug #77141 (Signedness issue in SOAP when precision=-1). (cmb)

- SPL:
  . Fixed bug #74977 (Appending AppendIterator leads to segfault).
    (Andrew Nester)
  . Fixed bug #75173 (incorrect behavior of AppendIterator::append in foreach
    loop). (jhdxr)
  . Fixed bug #74372 (autoloading file with syntax error uses next autoloader,
    may hide parse error). (Nikita)
  . Fixed bug #75878 (RecursiveTreeIterator::setPostfix has wrong signature).
    (cmb)
  . Fixed bug #74519 (strange behavior of AppendIterator). (jhdxr)
  . Fixed bug #76131 (mismatch arginfo for splarray constructor).
    (carusogabriel)

- SQLite3:
  . Updated bundled libsqlite to 3.24.0. (cmb)

- Standard:
  . Added is_countable() function. (Gabriel Caruso)
  . Added support for the SameSite cookie directive, including an alternative
    signature for setcookie(), setrawcookie() and session_set_cookie_params().
    (Frederik Bosch, pmmaga)
  . Remove superfluous warnings from inet_ntop()/inet_pton(). (daverandom)
  . Fixed bug #75916 (DNS_CAA record results contain garbage). (Mike,
    Philip Sharp)
  . Fixed unserialize(), to disable creation of unsupported data structures
    through manually crafted strings. (Dmitry)
  . Fixed bug #75409 (accept EFAULT in addition to ENOSYS as indicator
    that getrandom() is missing). (sarciszewski)
  . Fixed bug #74719 (fopen() should accept NULL as context). (Alexander Holman)
  . Fixed bug #69948 (path/domain are not sanitized in setcookie). (cmb)
  . Fixed bug #75996 (incorrect url in header for mt_rand). (tatarbj)
  . Added hrtime() function, to get high resolution time. (welting)
  . Fixed bug #48016 (stdClass::__setState is not defined although var_export()
    uses it). (Andrea)
  . Fixed bug #76136 (stream_socket_get_name should enclose IPv6 in brackets).
    (seliver)
  . Fixed bug #76688 (Disallow excessive parameters after options array).
    (pmmaga)
  . Fixed bug #76713 (Segmentation fault caused by property corruption).
    (Laruence)
  . Fixed bug #76755 (setcookie does not accept "double" type for expire time).
    (Laruence)
  . Fixed bug #76674 (improve array_* failure messages exposing what was passed
    instead of an array). (carusogabriel)
  . Fixed bug #76803 (ftruncate changes file pointer). (Anatol)
  . Fixed bug #76818 (Memory corruption and segfault). (Remi)
  . Fixed bug #77081 (ftruncate() changes seek pointer in c mode). (cmb, Anatol)

- Testing:
  . Implemented FR #62055 (Make run-tests.php support --CGI-- sections). (cmb)

- Tidy:
  . Support using tidyp instead of tidy. (devnexen)
  . Fixed bug #74707 (Tidy has incorrect ReflectionFunction param counts for
    functions taking tidy). (Gabriel Caruso)
  . Fixed arginfo for tidy::__construct(). (Tyson Andre)

- Tokenizer:
  . Fixed bug #76437 (token_get_all with TOKEN_PARSE flag fails to recognise
    close tag). (Laruence)
  . Fixed bug #75218 (Change remaining uncatchable fatal errors for parsing
    into ParseError). (Nikita)
  . Fixed bug #76538 (token_get_all with TOKEN_PARSE flag fails to recognise
    close tag with newline). (Nikita)
  . Fixed bug #76991 (Incorrect tokenization of multiple invalid flexible
    heredoc strings). (Nikita)

- XML:
  . Fixed bug #71592 (External entity processing never fails). (cmb)

- Zlib:
  . Added zlib/level context option for compress.zlib wrapper. (Sara)<|MERGE_RESOLUTION|>--- conflicted
+++ resolved
@@ -4,15 +4,10 @@
 ?? ??? ????, PHP 7.4.1
 
 - Core:
-<<<<<<< HEAD
   . Fixed bug #78810 (RW fetches do not throw "uninitialized property"
     exception). (Nikita)
-=======
-  . Fixed bug #78787 (Segfault with trait overriding inherited private shadow
-    property). (Nikita)
   . Fixed bug #78868 (Calling __autoload() with incorrect EG(fake_scope) value).
     (Antony Dovgal, Dmitry)
->>>>>>> bb30fe9e
 
 - GD:
   . Fixed bug #78849 (GD build broken with -D SIGNED_COMPARE_SLOW). (cmb)
