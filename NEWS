--- conflicted
+++ resolved
@@ -29,24 +29,8 @@
 - SQLite3:
   . Fixed bug #72668 (Spurious warning when exception is thrown in user defined
     function). (Laruence)
-<<<<<<< HEAD
-=======
-  . Fixed bug #72571 (SQLite3::bindValue, SQLite3::bindParam crash). (Laruence)
   . Implemented FR #72653 (SQLite should allow opening with empty filename).
     (cmb)
-
-- Standard:
-  . Fixed bug #72622 (array_walk + array_replace_recursive create references
-    from nothing). (Laruence)
-  . Fixed bug #72152 (base64_decode $strict fails to detect null byte).
-    (Lauri Kenttä)
-  . Fixed bug #72263 (base64_decode skips a character after padding in strict
-    mode). (Lauri Kenttä)
-  . Fixed bug #72264 (base64_decode $strict fails with whitespace between
-    padding). (Lauri Kenttä)
-  . Fixed bug #72330 (CSV fields incorrectly split if escape char followed by
-    UTF chars). (cmb)
->>>>>>> 23c359c2
 
 - Streams:
   . Fixed bug #41021 (Problems with the ftps wrapper). (vhuk)
