PHP                                                                        NEWS
|||||||||||||||||||||||||||||||||||||||||||||||||||||||||||||||||||||||||||||||
?? ??? ????, PHP 7.4.3

- Core:
  . Fixed bug ##79146 (cscript can fail to run on some systems). (clarodeus)

- CURL:
  . Fixed bug #79078 (Hypothetical use-after-free in curl_multi_add_handle()).
    (cmb)

- FFI:
  . Fixed bug #79096 (FFI Struct Segfault). (cmb)

- IMAP:
  . Fixed bug #79112 (IMAP extension can't find OpenSSL libraries at configure
    time). (Nikita)

- MySQLnd:
  . Fixed bug #79084 (mysqlnd may fetch wrong column indexes with MYSQLI_BOTH).
    (cmb)

<<<<<<< HEAD
- Opcache:
  . Fixed #79114 (Eval class during preload causes class to be only half
    available). (Laruence)
=======
- OpenSSL:
  . Fixed bug #79145 (openssl memory leak). (cmb, Nikita)
>>>>>>> 9eff906a

- Reflection:
  . Fixed bug #79115 (ReflectionClass::isCloneable call reflected class
    __destruct). (Nikita)

23 Jan 2020, PHP 7.4.2

- Core:
  . Preloading support on Windows has been disabled. (Nikita)
  . Fixed bug #79022 (class_exists returns True for classes that are not ready
    to be used). (Laruence)
  . Fixed bug #78929 (plus signs in cookie values are converted to spaces).
    (Alexey Kachalin)
  . Fixed bug #78973 (Destructor during CV freeing causes segfault if opline
    never saved). (Nikita)
  . Fixed bug #78776 (Abstract method implementation from trait does not check
    "static"). (Nikita)
  . Fixed bug #78999 (Cycle leak when using function result as temporary).
    (Dmitry)
  . Fixed bug #79008 (General performance regression with PHP 7.4 on Windows).
    (cmb)
  . Fixed bug #79002 (Serializing uninitialized typed properties with __sleep
    makes unserialize throw). (Nikita)

- CURL:
  . Fixed bug #79033 (Curl timeout error with specific url and post). (cmb)
  . Fixed bug #79063 (curl openssl does not respect PKG_CONFIG_PATH). (Nikita)

- Date:
  . Fixed bug #79015 (undefined-behavior in php_date.c). (cmb)

- DBA:
  . Fixed bug #78808 ([LMDB] MDB_MAP_FULL: Environment mapsize limit reached).
    (cmb)

- Exif:
  . Fixed bug #79046 (NaN to int cast undefined behavior in exif). (Nikita)

- Fileinfo:
  . Fixed bug #74170 (locale information change after mime_content_type).
    (Sergei Turchanov)

- GD:
  . Fixed bug #79067 (gdTransformAffineCopy() may use unitialized values). (cmb)
  . Fixed bug #79068 (gdTransformAffineCopy() changes interpolation method).
    (cmb)

- Libxml:
  . Fixed bug #79029 (Use After Free's in XMLReader / XMLWriter). (Laruence)

- OPcache:
  . Fixed bug #78961 (erroneous optimization of re-assigned $GLOBALS). (Dmitry)
  . Fixed bug #78950 (Preloading trait method with static variables). (Nikita)
  . Fixed bug #78903 (Conflict in RTD key for closures results in crash).
    (Nikita)
  . Fixed bug #78986 (Opcache segfaults when inheriting ctor from immutable
    into mutable class). (Nikita)
  . Fixed bug #79040 (Warning Opcode handlers are unusable due to ASLR). (cmb)
  . Fixed bug #79055 (Typed property become unknown with OPcache file cache).
    (Nikita)

- Pcntl:
  . Fixed bug #78402 (Converting null to string in error message is bad DX).
    (SATŌ Kentarō)

- PDO_PgSQL:
  . Fixed bug #78983 (pdo_pgsql config.w32 cannot find libpq-fe.h). (SATŌ
    Kentarō)
  . Fixed bug #78980 (pgsqlGetNotify() overlooks dead connection). (SATŌ
    Kentarō)
  . Fixed bug #78982 (pdo_pgsql returns dead persistent connection). (SATŌ
    Kentarō)

- Session:
  . Fixed bug #79031 (Session unserialization problem). (Nikita)

- Shmop:
  . Fixed bug #78538 (shmop memory leak). (cmb)

- Sqlite3:
  . Fixed bug #79056 (sqlite does not respect PKG_CONFIG_PATH during
    compilation). (Nikita)

- Spl:
  . Fixed bug #78976 (SplFileObject::fputcsv returns -1 on failure). (cmb)

- Standard:
  . Fixed bug #79000 (Non-blocking socket stream reports EAGAIN as error).
    (Nikita)
  . Fixed bug #54298 (Using empty additional_headers adding extraneous CRLF).
    (cmb)

18 Dec 2019, PHP 7.4.1

- Core:
  . Fixed bug #78810 (RW fetches do not throw "uninitialized property"
    exception). (Nikita)
  . Fixed bug #78868 (Calling __autoload() with incorrect EG(fake_scope) value).
    (Antony Dovgal, Dmitry)
  . Fixed bug #78296 (is_file fails to detect file). (cmb)
  . Fixed bug #78883 (fgets(STDIN) fails on Windows). (cmb)
  . Fixed bug #78898 (call_user_func(['parent', ...]) fails while other
    succeed). (Nikita)
  . Fixed bug #78904 (Uninitialized property triggers __get()). (Nikita)
  . Fixed bug #78926 (Segmentation fault on Symfony cache:clear). (Nikita)

- GD:
  . Fixed bug #78849 (GD build broken with -D SIGNED_COMPARE_SLOW). (cmb)
  . Fixed bug #78923 (Artifacts when convoluting image with transparency).
    (wilson chen)

- FPM:
  . Fixed bug #76601 (Partially working php-fpm ater incomplete reload).
    (Maksim Nikulin)
  . Fixed bug #78889 (php-fpm service fails to start). (Jakub Zelenka)
  . Fixed bug #78916 (php-fpm 7.4.0 don't send mail via mail()).
    (Jakub Zelenka)

- Intl:
  . Implemented FR #78912 (INTL Support for accounting format). (cmb)

- Mysqlnd:
  . Fixed bug #78823 (ZLIB_LIBS not added to EXTRA_LIBS). (Arjen de Korte)

- OPcache:
  . Fixed $x = (bool)$x; with opcache (should emit undeclared variable notice).
    (Tyson Andre)
  . Fixed bug #78935 (Preloading removes classes that have dependencies).
    (Nikita, Dmitry)

- PCRE:
  . Fixed bug #78853 (preg_match() may return integer > 1). (cmb)

- Reflection:
  . Fixed bug #78895 (Reflection detects abstract non-static class as abstract
    static. IS_IMPLICIT_ABSTRACT is not longer used). (Dmitry)

- Standard:
  . Fixed bug #77638 (var_export'ing certain class instances segfaults). (cmb)
  . Fixed bug #78840 (imploding $GLOBALS crashes). (cmb)
  . Fixed bug #78833 (Integer overflow in pack causes out-of-bound access).
    (cmb)
  . Fixed bug #78814 (strip_tags allows / in tag name => whitelist bypass).
    (cmb)

28 Nov 2019, PHP 7.4.0

- Core:
  . Implemented RFC: Deprecate curly brace syntax for accessing array elements
    and string offsets.
    https://wiki.php.net/rfc/deprecate_curly_braces_array_access (Andrey Gromov)
  . Implemented RFC: Deprecations for PHP 7.4.
    https://wiki.php.net/rfc/deprecations_php_7_4 (Kalle, Nikita)
  . Fixed bug #52752 (Crash when lexing). (Nikita)
  . Fixed bug #60677 (CGI doesn't properly validate shebang line contains #!).
    (Nikita)
  . Fixed bug #71030 (Self-assignment in list() may have inconsistent behavior).
    (Nikita)
  . Fixed bug #72530 (Use After Free in GC with Certain Destructors). (Nikita)
  . Fixed bug #75921 (Inconsistent: No warning in some cases when stdObj is
    created on the fly). (David Walker)
  . Implemented FR #76148 (Add array_key_exists() to the list of specially
    compiled functions). (Majkl578)
  . Fixed bug #76430 (__METHOD__ inconsistent outside of method).
    (Ryan McCullagh, Nikita)
  . Fixed bug #76451 (Aliases during inheritance type checks affected by
    opcache). (Nikita)
  . Implemented FR #77230 (Support custom CFLAGS and LDFLAGS from environment).
    (cmb)
  . Fixed bug #77345 (Stack Overflow caused by circular reference in garbage
    collection). (Alexandru Patranescu, Nikita, Dmitry)
  . Fixed bug #77812 (Interactive mode does not support PHP 7.3-style heredoc).
    (cmb, Nikita)
  . Fixed bug #77877 (call_user_func() passes $this to static methods).
    (Dmitry)
  . Fixed bug #78066 (PHP eats the first byte of a program that comes from
    process substitution). (Nikita)
  . Fixed bug #78151 (Segfault caused by indirect expressions in PHP 7.4a1).
    (Nikita)
  . Fixed bug #78154 (SEND_VAR_NO_REF does not always send reference). (Nikita)
  . Fixed bug #78182 (Segmentation fault during by-reference property
    assignment). (Nikita)
  . Fixed bug #78212 (Segfault in built-in webserver). (cmb)
  . Fixed bug #78220 (Can't access OneDrive folder). (cmb, ab)
  . Fixed bug #78226 (Unexpected __set behavior with typed properties). (Nikita)
  . Fixed bug #78239 (Deprecation notice during string conversion converted to
    exception hangs). (Nikita)
  . Fixed bug #78335 (Static properties/variables containing cycles report as
    leak). (Nikita)
  . Fixed bug #78340 (Include of stream wrapper not reading whole file).
    (Nikita)
  . Fixed bug #78344 (Segmentation fault on zend_check_protected). (Nikita)
  . Fixed bug #78356 (Array returned from ArrayAccess is incorrectly unpacked
    as argument). (Nikita)
  . Fixed bug #78379 (Cast to object confuses GC, causes crash). (Dmitry)
  . Fixed bug #78386 (fstat mode has unexpected value on PHP 7.4). (cmb)
  . Fixed bug #78396 (Second file_put_contents in Shutdown hangs script).
    (Nikita)
  . Fixed bug #78406 (Broken file includes with user-defined stream filters).
    (Nikita)
  . Fixed bug #78438 (Corruption when __unserializing deeply nested structures).
    (cmb, Nikita)
  . Fixed bug #78441 (Parse error due to heredoc identifier followed by digit).
    (cmb)
  . Fixed bug #78454 (Consecutive numeric separators cause OOM error).
    (Theodore Brown)
  . Fixed bug #78460 (PEAR installation failure). (Peter Kokot, L. Declercq)
  . Fixed bug #78531 (Crash when using undefined variable as object). (Dmitry)
  . Fixed bug #78535 (auto_detect_line_endings value not parsed as bool).
    (bugreportuser)
  . Fixed bug #78604 (token_get_all() does not properly tokenize FOO<?php with
    short_open_tag=0). (Nikita)
  . Fixed bug #78614 (Does not compile with DTRACE anymore).
    (tz at FreeBSD dot org)
  . Fixed bug #78620 (Out of memory error). (cmb, Nikita)
  . Fixed bug #78632 (method_exists() in php74 works differently from php73 in
    checking priv. methods). (Nikita)
  . Fixed bug #78644 (SEGFAULT in ZEND_UNSET_OBJ_SPEC_VAR_CONST_HANDLER).
    (Nikita)
  . Fixed bug #78658 (Memory corruption using Closure::bindTo). (Nikita)
  . Fixed bug #78656 (Parse errors classified as highest log-level). (Erik
    Lundin)
  . Fixed bug #78662 (stream_write bad error detection). (Remi)
  . Fixed bug #78768 (redefinition of typedef zend_property_info). (Nikita)
  . Fixed bug #78788 (./configure generates invalid php_version.h). (max)
  . Fixed incorrect usage of QM_ASSIGN instruction. It must not return IS_VAR.
    As a side effect, this allowed passing left hand list() "by reference",
    instead of compile-time error. (Dmitry)

- CLI:
  . The built-in CLI server now reports the request method in log files.
    (Simon Welsh)

- COM:
  . Deprecated registering of case-insensitive constants from typelibs. (cmb)
  . Fixed bug #78650 (new COM Crash). (cmb)
  . Fixed bug #78694 (Appending to a variant array causes segfault). (cmb)

- CURL:
  . Fixed bug #76480 (Use curl_multi_wait() so that timeouts are respected).
    (Pierrick)
  . Implemented FR #77711 (CURLFile should support UNICODE filenames). (cmb)
  . Deprecated CURLPIPE_HTTP1. (cmb)
  . Deprecated $version parameter of curl_version(). (cmb)

- Date:
  . Updated timelib to 2018.02. (Derick)
  . Fixed bug #69044 (discrepency between time and microtime). (krakjoe)
  . Fixed bug #70153 (\DateInterval incorrectly unserialized). (Maksim Iakunin)
  . Fixed bug #75232 (print_r of DateTime creating side-effect). (Nikita)
  . Fixed bug #78383 (Casting a DateTime to array no longer returns its
    properties). (Nikita)
  . Fixed bug #78751 (Serialising DatePeriod converts DateTimeImmutable). (cmb)

- Exif:
  . Fixed bug #78333 (Exif crash (bus error) due to wrong alignment and
    invalid cast). (Nikita)
  . Fixed bug #78256 (heap-buffer-overflow on exif_process_user_comment).
    (CVE-2019-11042) (Stas)
  . Fixed bug #78222 (heap-buffer-overflow on exif_scan_thumbnail).
    (CVE-2019-11041) (Stas)

- Fileinfo:
  . Fixed bug #78075 (finfo_file treats JSON file as text/plain). (Anatol)
  . Fixed bug #78183 (finfo_file shows wrong mime-type for .tga file).
   (Anatol)

- Filter:
  . The filter extension no longer has the --with-pcre-dir on Unix builds,
    allowing the extension to be once more compiled as shared using
    ./configure. (Kalle)

- FFI:
  . Added FFI extension. (Dmitry)
  . Fixed bug #78488 (OOB in ZEND_FUNCTION(ffi_trampoline)). (Dmitry)
  . Fixed bug #78543 (is_callable() on FFI\CData throws Exception). (cmb)
  . Fixed bug #78716 (Function name mangling is wrong for some parameter
    types). (cmb)
  . Fixed bug #78762 (Failing FFI::cast() may leak memory). (cmb)
  . Fixed bug #78761 (Zend memory heap corruption with preload and casting).
    (cmb)
  . Implement FR #78270 (Support __vectorcall convention with FFI). (cmb)
  . Added missing FFI::isNull(). (Philip Hofstetter)

- FPM:
  . Implemented FR #72510 (systemd service should be hardened). (Craig Andrews)
  . Fixed bug #74083 (master PHP-fpm is stopped on multiple reloads).
    (Maksim Nikulin)
  . Fixed bug #78334 (fpm log prefix message includes wrong stdout/stderr
    notation). (Tsuyoshi Sadakata)
  . Fixed bug #78599 (env_path_info underflow in fpm_main.c can lead to RCE).
    (CVE-2019-11043) (Jakub Zelenka)

- GD:
  . Implemented the scatter filter (IMG_FILTER_SCATTER). (Kalle)
  . The bundled libgd behaves now like system libgd wrt. IMG_CROP_DEFAULT never
    falling back to IMG_CROP_SIDES.
  . The default $mode parameter of imagecropauto() has been changed to
    IMG_CROP_DEFAULT; passing -1 is now deprecated.
  . Added support for aspect ratio preserving scaling to a fixed height for
    imagescale(). (Andreas Treichel)
  . Added TGA read support. (cmb)
  . Fixed bug #73291 (imagecropauto() $threshold differs from external libgd).
    (cmb)
  . Fixed bug #76324 (cannot detect recent versions of freetype with
    pkg-config). (Eli Schwartz)
  . Fixed bug #78314 (missing freetype support/functions with external gd).
    (Remi)

- GMP:
  . Fixed bug #78574 (broken shared build). (Remi)

- Hash:
  . The hash extension is now an integral part of PHP and cannot be disabled
    as per RFC: https://wiki.php.net/rfc/permanent_hash_ext. (Kalle)
  . Implemented FR #71890 (crc32c checksum algorithm). (Andrew Brampton)

- Iconv:
  . Fixed bug #78342 (Bus error in configure test for iconv //IGNORE). (Rainer
    Jung)
  . Fixed bug #78642 (Wrong libiconv version displayed). (gedas at martynas,
    cmb).

- Libxml:
  . Fixed bug #78279 (libxml_disable_entity_loader settings is shared between
    requests (cgi-fcgi)). (Nikita)

- InterBase:
  . Unbundled the InterBase extension and moved it to PECL. (Kalle)

- Intl:
  . Raised requirements to ICU ≥ 50.1. (cmb)
  . Changed ResourceBundle to implement Countable. (LeSuisse)
  . Changed default of $variant parameter of idn_to_ascii() and idn_to_utf8().
    (cmb)

- LDAP:
  . Deprecated ldap_control_paged_result_response and ldap_control_paged_result

- LiteSpeed:
  . Updated to LiteSpeed SAPI V7.5 (Fixed clean shutdown). (George Wang)
  . Updated to LiteSpeed SAPI V7.4.3 (increased response header count limit from
    100 to 1000, added crash handler to cleanly shutdown PHP request, added
    CloudLinux mod_lsapi mode). (George Wang)
  . Fixed bug #76058 (After "POST data can't be buffered", using php://input
    makes huge tmp files). (George Wang)

- MBString:
  . Fixed bug #77907 (mb-functions do not respect default_encoding). (Nikita)
  . Fixed bug #78579 (mb_decode_numericentity: args number inconsistency).
    (cmb)
  . Fixed bug #78609 (mb_check_encoding() no longer supports stringable
    objects). (cmb)

- MySQLi:
  . Fixed bug #67348 (Reading $dbc->stat modifies $dbc->affected_rows).
    (Derick)
  . Fixed bug #76809 (SSL settings aren't respected when persistent connections
    are used). (fabiomsouto)
  . Fixed bug #78179 (MariaDB server version incorrectly detected). (cmb)
  . Fixed bug #78213 (Empty row pocket). (cmb)

- MySQLnd:
  . Fixed connect_attr issues and added the _server_host connection attribute.
    (Qianqian Bu)
  . Fixed bug #60594 (mysqlnd exposes 160 lines of stats in phpinfo). (PeeHaa)

- ODBC:
  . Fixed bug #78473 (odbc_close() closes arbitrary resources). (cmb)

- Opcache:
  . Implemented preloading RFC: https://wiki.php.net/rfc/preload. (Dmitry)
  . Add opcache.preload_user INI directive. (Dmitry)
  . Added new INI directive opcache.cache_id (Windows only). (cmb)
  . Fixed bug #78106 (Path resolution fails if opcache disabled during request).
    (Nikita)
  . Fixed bug #78175 (Preloading segfaults at preload time and at runtime).
    (Dmitry)
  . Fixed bug #78202 (Opcache stats for cache hits are capped at 32bit NUM).
    (cmb)
  . Fixed bug #78271 (Invalid result of if-else). (Nikita)
  . Fixed bug #78341 (Failure to detect smart branch in DFA pass). (Nikita)
  . Fixed bug #78376 (Incorrect preloading of constant static properties).
    (Dmitry)
  . Fixed bug #78429 (opcache_compile_file(__FILE__); segfaults). (cmb)
  . Fixed bug #78512 (Cannot make preload work). (Dmitry)
  . Fixed bug #78514 (Preloading segfaults with inherited typed property).
    (Nikita)
  . Fixed bug #78654 (Incorrectly computed opcache checksum on files with
    non-ascii characters). (mhagstrand)

- OpenSSL:
  . Added TLS 1.3 support to streams including new tlsv1.3 stream.
    (Codarren Velvindron, Jakub Zelenka)
  . Added openssl_x509_verify function. (Ben Scholzen)
  . openssl_random_pseudo_bytes() now throws in error conditions.
    (Sammy Kaye Powers)
  . Changed the default config path (Windows only). (cmb)
  . Fixed bug #78231 (Segmentation fault upon stream_socket_accept of exported
    socket-to-stream). (Nikita)
  . Fixed bug #78391 (Assertion failure in openssl_random_pseudo_bytes).
    (Nikita)
  . Fixed bug #78775 (TLS issues from HTTP request affecting other encrypted
    connections). (Nikita)

- Pcntl:
  . Fixed bug #77335 (PHP is preventing SIGALRM from specifying SA_RESTART).
    (Nikita)

- PCRE:
  . Implemented FR #77094 (Support flags in preg_replace_callback). (Nikita)
  . Fixed bug #72685 (Repeated UTF-8 validation of same string in UTF-8 mode).
    (Nikita)
  . Fixed bug #73948 (Preg_match_all should return NULLs on trailing optional
    capture groups).
  . Fixed bug #78338 (Array cross-border reading in PCRE). (cmb)
  . Fixed bug #78349 (Bundled pcre2 library missing LICENCE file). (Peter Kokot)

- PDO:
  . Implemented FR #71885 (Allow escaping question mark placeholders).
    https://wiki.php.net/rfc/pdo_escape_placeholders (Matteo)
  . Fixed bug #77849 (Disable cloning of PDO handle/connection objects).
    (camporter)
  . Implemented FR #78033 (PDO - support username & password specified in
    DSN). (sjon)

- PDO_Firebird:
  . Implemented FR #65690 (PDO_Firebird should also support dialect 1).
    (Simonov Denis)
  . Implemented FR #77863 (PDO firebird support type Boolean in input
    parameters). (Simonov Denis)

- PDO_MySQL:
  . Fixed bug #41997 (SP call yields additional empty result set). (cmb)
  . Fixed bug #78623 (Regression caused by "SP call yields additional empty
    result set"). (cmb)

- PDO_OCI:
  . Support Oracle Database tracing attributes ACTION, MODULE,
    CLIENT_INFO, and CLIENT_IDENTIFIER. (Cameron Porter)
  . Implemented FR #76908 (PDO_OCI getColumnMeta() not implemented).
    (Valentin Collet, Chris Jones, Remi)

- PDO_SQLite:
  . Implemented sqlite_stmt_readonly in PDO_SQLite. (BohwaZ)
  . Raised requirements to SQLite 3.5.0. (cmb)
  . Fixed bug #78192 (SegFault when reuse statement after schema has changed).
    (Vincent Quatrevieux)
  . Fixed bug #78348 (Remove -lrt from pdo_sqlite.so). (Peter Kokot)

- Phar:
  . Fixed bug #77919 (Potential UAF in Phar RSHUTDOWN). (cmb)

- phpdbg:
  . Fixed bug #76596 (phpdbg support for display_errors=stderr). (kabel)
  . Fixed bug #76801 (too many open files). (alekitto)
  . Fixed bug #77800 (phpdbg segfaults on listing some conditional breakpoints).
    (krakjoe)
  . Fixed bug #77805 (phpdbg build fails when readline is shared). (krakjoe)

- Recode:
  . Unbundled the recode extension. (cmb)

- Reflection:
  . Fixed bug #76737 (Unserialized reflection objects are broken, they
    shouldn't be serializable). (Nikita)
  . Fixed bug #78263 (\ReflectionReference::fromArrayElement() returns null
    while item is a reference). (Nikita)
  . Fixed bug #78410 (Cannot "manually" unserialize class that is final and
    extends an internal one). (Nikita)
  . Fixed bug #78697 (ReflectionClass::implementsInterface - inaccurate error
    message with traits). (villfa)
  . Fixed bug #78774 (ReflectionNamedType on Typed Properties Crash). (Nikita)

- Session:
  . Fixed bug #78624 (session_gc return value for user defined session
    handlers). (bshaffer)

- SimpleXML:
  . Implemented FR #65215 (SimpleXMLElement could register as implementing
    Countable). (LeSuisse)
  . Fixed bug #75245 (Don't set content of elements with only whitespaces).
    (eriklundin)

- Sockets:
  . Fixed bug #67619 (Validate length on socket_write). (thiagooak)
  . Fixed bug #78665 (Multicasting may leak memory). (cmb)

- sodium:
  . Fixed bug #77646 (sign_detached() strings not terminated). (Frank)
  . Fixed bug #78510 (Partially uninitialized buffer returned by
    sodium_crypto_generichash_init()). (Frank Denis, cmb)
  . Fixed bug #78516 (password_hash(): Memory cost is not in allowed range).
    (cmb, Nikita)

- SPL:
  . Fixed bug #77518 (SeekableIterator::seek() should accept 'int' typehint as
    documented). (Nikita)
  . Fixed bug #78409 (Segfault when creating instance of ArrayIterator without
    constructor). (Nikita)
  . Fixed bug #78436 (Missing addref in SplPriorityQueue EXTR_BOTH mode).
    (Nikita)
  . Fixed bug #78456 (Segfault when serializing SplDoublyLinkedList). (Nikita)

- SQLite3:
  . Unbundled libsqlite. (cmb)
  . Raised requirements to SQLite 3.7.4. (cmb)
  . Forbid (un)serialization of SQLite3, SQLite3Stmt and SQLite3Result. (cmb)
  . Added support for the SQLite @name notation. (cmb, BohwaZ)
  . Added SQLite3Stmt::getSQL() to retrieve the SQL of the statement. (Bohwaz)
  . Implement FR ##70950 (Make SQLite3 Online Backup API available). (BohwaZ)

- Standard:
  . Implemented password hashing registry RFC:
    https://wiki.php.net/rfc/password_registry. (Sara)
  . Implemented RFC where password_hash() has argon2i(d) implementations from
    ext/sodium when PHP is built without libargon:
    https://wiki.php.net/rfc/sodium.argon.hash (Sara)
  . Implemented FR #38301 (field enclosure behavior in fputcsv). (cmb)
  . Implemented FR #51496 (fgetcsv should take empty string as an escape). (cmb)
  . Fixed bug #73535 (php_sockop_write() returns 0 on error, can be used to
    trigger Denial of Service). (Nikita)
  . Fixed bug #74764 (Bindto IPv6 works with file_get_contents but fails with
    stream_socket_client). (Ville Hukkamäki)
  . Fixed bug #76859 (stream_get_line skips data if used with data-generating
    filter). (kkopachev)
  . Implemented FR #77377 (No way to handle CTRL+C in Windows). (Anatol)
  . Fixed bug #77930 (stream_copy_to_stream should use mmap more often).
    (Nikita)
  . Implemented FR #78177 (Make proc_open accept command array). (Nikita)
  . Fixed bug #78208 (password_needs_rehash() with an unknown algo should always
    return true). (Sara)
  . Fixed bug #78241 (touch() does not handle dates after 2038 in PHP 64-bit). (cmb)
  . Fixed bug #78282 (atime and mtime mismatch). (cmb)
  . Fixed bug #78326 (improper memory deallocation on stream_get_contents()
    with fixed length buffer). (Albert Casademont)
  . Fixed bug #78346 (strip_tags no longer handling nested php tags). (cmb)
  . Fixed bug #78506 (Error in a php_user_filter::filter() is not reported).
    (Nikita)
  . Fixed bug #78549 (Stack overflow due to nested serialized input). (Nikita)
  . Fixed bug #78759 (array_search in $GLOBALS). (Nikita)

- Testing:
  . Fixed bug #78684 (PCRE bug72463_2 test is sending emails on Linux). (cmb)

- Tidy:
  . Added TIDY_TAG_* constants for HTML5 elements. (cmb)
  . Fixed bug #76736 (wrong reflection for tidy_get_head, tidy_get_html,
    tidy_get_root, and tidy_getopt) (tandre)

- WDDX:
  . Deprecated and unbundled the WDDX extension. (cmb)

- Zip:
  . Fixed bug #78641 (addGlob can modify given remove_path value). (cmb)

21 Nov 2019, PHP 7.3.12

- Core:
  . Fixed bug #78658 (Memory corruption using Closure::bindTo). (Nikita)
  . Fixed bug #78656 (Parse errors classified as highest log-level). (Erik
    Lundin)
  . Fixed bug #78752 (Segfault if GC triggered while generator stack frame is
    being destroyed). (Nikita)
  . Fixed bug #78689 (Closure::fromCallable() doesn't handle
    [Closure, '__invoke']). (Nikita)

- COM:
  . Fixed bug #78694 (Appending to a variant array causes segfault). (cmb)

- Date:
  . Fixed bug #70153 (\DateInterval incorrectly unserialized). (Maksim Iakunin)
  . Fixed bug #78751 (Serialising DatePeriod converts DateTimeImmutable). (cmb)

- Iconv:
  . Fixed bug #78642 (Wrong libiconv version displayed). (gedas at martynas,
    cmb).

- OpCache:
  . Fixed bug #78654 (Incorrectly computed opcache checksum on files with
    non-ascii characters). (mhagstrand)
  . Fixed bug #78747 (OpCache corrupts custom extension result). (Nikita)

- OpenSSL:
  . Fixed bug #78775 (TLS issues from HTTP request affecting other encrypted
    connections). (Nikita)

- Reflection:
  . Fixed bug #78697 (ReflectionClass::ImplementsInterface - inaccurate error
    message with traits). (villfa)

- Sockets:
  . Fixed bug #78665 (Multicasting may leak memory). (cmb)

24 Oct 2019, PHP 7.3.11

- Core:
  . Fixed bug #78535 (auto_detect_line_endings value not parsed as bool).
    (bugreportuser)
  . Fixed bug #78620 (Out of memory error). (cmb, Nikita)

- Exif :
  . Fixed bug #78442 ('Illegal component' on exif_read_data since PHP7)
	(Kalle)

- FPM:
  . Fixed bug #78599 (env_path_info underflow in fpm_main.c can lead to RCE).
    (CVE-2019-11043) (Jakub Zelenka)
  . Fixed bug #78413 (request_terminate_timeout does not take effect after
    fastcgi_finish_request). (Sergei Turchanov)

- MBString:
  . Fixed bug #78633 (Heap buffer overflow (read) in mb_eregi). (cmb)
  . Fixed bug #78579 (mb_decode_numericentity: args number inconsistency).
    (cmb)
  . Fixed bug #78609 (mb_check_encoding() no longer supports stringable
    objects). (cmb)

- MySQLi:
  . Fixed bug #76809 (SSL settings aren't respected when persistent connections
    are used). (fabiomsouto)

- Mysqlnd:
  . Fixed bug #78525 (Memory leak in pdo when reusing native prepared
    statements). (Nikita)

- PCRE:
  . Fixed bug #78272 (calling preg_match() before pcntl_fork() will freeze
    child process). (Nikita)

- PDO_MySQL:
  . Fixed bug #78623 (Regression caused by "SP call yields additional empty
    result set"). (cmb)

- Session:
  . Fixed bug #78624 (session_gc return value for user defined session
    handlers). (bshaffer)

- Standard:
  . Fixed bug #76342 (file_get_contents waits twice specified timeout).
    (Thomas Calvet)
  . Fixed bug #78612 (strtr leaks memory when integer keys are used and the
    subject string shorter). (Nikita)
  . Fixed bug #76859 (stream_get_line skips data if used with data-generating
    filter). (kkopachev)

- Zip:
  . Fixed bug #78641 (addGlob can modify given remove_path value). (cmb)

26 Sep 2019, PHP 7.3.10

- Core:
  . Fixed bug #78220 (Can't access OneDrive folder). (cmb, ab)
  . Fixed bug #77922 (Double release of doc comment on inherited shadow
    property). (Nikita)
  . Fixed bug #78441 (Parse error due to heredoc identifier followed by digit).
    (cmb)
  . Fixed bug #77812 (Interactive mode does not support PHP 7.3-style heredoc).
    (cmb, Nikita)

- FastCGI:
  . Fixed bug #78469 (FastCGI on_accept hook is not called when using named
    pipes on Windows). (Sergei Turchanov)

- FPM:
  . Fixed bug #78334 (fpm log prefix message includes wrong stdout/stderr
    notation). (Tsuyoshi Sadakata)

- Intl:
  . Ensure IDNA2003 rules are used with idn_to_ascii() and idn_to_utf8()
    when requested. (Sara)

- MBString:
  . Fixed bug #78559 (Heap buffer overflow in mb_eregi). (cmb)

- MySQLnd:
  . Fixed connect_attr issues and added the _server_host connection attribute.
    (Qianqian Bu)

- ODBC:
  . Fixed bug #78473 (odbc_close() closes arbitrary resources). (cmb)

- PDO_MySQL:
  . Fixed bug #41997 (SP call yields additional empty result set). (cmb)

- sodium:
  . Fixed bug #78510 (Partially uninitialized buffer returned by
    sodium_crypto_generichash_init()). (Frank Denis, cmb)

29 Aug 2019, PHP 7.3.9

- Core:
  . Fixed bug #78363 (Buffer overflow in zendparse). (Nikita)
  . Fixed bug #78379 (Cast to object confuses GC, causes crash). (Dmitry)
  . Fixed bug #78412 (Generator incorrectly reports non-releasable $this as GC
    child). (Nikita)

- Curl:
  . Fixed bug #77946 (Bad cURL resources returned by curl_multi_info_read()).
    (Abyr Valg)

- Exif:
  . Fixed bug #78333 (Exif crash (bus error) due to wrong alignment and
    invalid cast). (Nikita)

- FPM:
  . Fixed bug #77185 (Use-after-free in FPM master event handling).
    (Maksim Nikulin)

- Iconv:
  . Fixed bug #78342 (Bus error in configure test for iconv //IGNORE). (Rainer
    Jung)

- LiteSpeed:
  . Updated to LiteSpeed SAPI V7.5 (Fixed clean shutdown). (George Wang)

- MBString:
  . Fixed bug #78380 (Oniguruma 6.9.3 fixes CVEs). (CVE-2019-13224) (Stas)

- MySQLnd:
  . Fixed bug #78179 (MariaDB server version incorrectly detected). (cmb)
  . Fixed bug #78213 (Empty row pocket). (cmb)

- Opcache:
  . Fixed bug #77191 (Assertion failure in dce_live_ranges() when silencing is
    used). (Nikita)

- Standard:
  . Fixed bug #69100 (Bus error from stream_copy_to_stream (file -> SSL stream)
    with invalid length). (Nikita)
  . Fixed bug #78282 (atime and mtime mismatch). (cmb)
  . Fixed bug #78326 (improper memory deallocation on stream_get_contents()
    with fixed length buffer). (Albert Casademont)
  . Fixed bug #78346 (strip_tags no longer handling nested php tags). (cmb)

01 Aug 2019, PHP 7.3.8

- Core:
  . Added syslog.filter=raw option. (Erik Lundin)
  . Fixed bug #78212 (Segfault in built-in webserver). (cmb)

- Date:
  . Fixed bug #69044 (discrepency between time and microtime). (krakjoe)
  . Updated timelib to 2018.02. (Derick)

- EXIF:
  . Fixed bug #78256 (heap-buffer-overflow on exif_process_user_comment).
    (CVE-2019-11042) (Stas)
  . Fixed bug #78222 (heap-buffer-overflow on exif_scan_thumbnail).
    (CVE-2019-11041) (Stas)

- FTP:
  . Fixed bug #78039 (FTP with SSL memory leak). (Nikita)

- Libxml:
  . Fixed bug #78279 (libxml_disable_entity_loader settings is shared between
    requests (cgi-fcgi)). (Nikita)

- LiteSpeed:
  . Updated to LiteSpeed SAPI V7.4.3 (increased response header count limit from
    100 to 1000, added crash handler to cleanly shutdown PHP request, added
    CloudLinux mod_lsapi mode). (George Wang)
  . Fixed bug #76058 (After "POST data can't be buffered", using php://input
    makes huge tmp files). (George Wang)

- Openssl:
  . Fixed bug #78231 (Segmentation fault upon stream_socket_accept of exported
    socket-to-stream). (Nikita)

- Opcache:
  . Fixed bug #78189 (file cache strips last character of uname hash). (cmb)
  . Fixed bug #78202 (Opcache stats for cache hits are capped at 32bit NUM).
    (cmb)
  . Fixed bug #78271 (Invalid result of if-else). (Nikita)
  . Fixed bug #78291 (opcache_get_configuration doesn't list all directives).
    (Andrew Collington)
  . Fixed bug #78341 (Failure to detect smart branch in DFA pass). (Nikita)

- PCRE:
  . Fixed bug #78197 (PCRE2 version check in configure fails for "##.##-xxx"
    version strings). (pgnet, Peter Kokot)
  . Fixed bug #78338 (Array cross-border reading in PCRE). (cmb)

- PDO_Sqlite:
  . Fixed bug #78192 (SegFault when reuse statement after schema has changed).
    (Vincent Quatrevieux)

- Phar:
  . Fixed bug #77919 (Potential UAF in Phar RSHUTDOWN). (cmb)

- Phpdbg:
  . Fixed bug #78297 (Include unexistent file memory leak). (Nikita)

- SQLite:
  . Upgraded to SQLite 3.28.0. (cmb)

- Standard:
  . Fixed bug #78241 (touch() does not handle dates after 2038 in PHP 64-bit). (cmb)
  . Fixed bug #78269 (password_hash uses weak options for argon2). (Remi)

04 Jul 2019, PHP 7.3.7

- Core:
  . Fixed bug #76980 (Interface gets skipped if autoloader throws an exception).
    (Nikita)

- DOM:
  . Fixed bug #78025 (segfault when accessing properties of DOMDocumentType).
    (cmb)

- MySQLi:
  . Fixed bug #77956 (When mysqli.allow_local_infile = Off, use a meaningful
    error message). (Sjon Hortensius)
  . Fixed bug #38546 (bindParam incorrect processing of bool types).
    (camporter)

- MySQLnd:
  . Fixed bug #77955 (Random segmentation fault in mysqlnd from php-fpm).
    (Nikita)

- Opcache:
  . Fixed bug #78015 (Incorrect evaluation of expressions involving partials
    arrays in SCCP). (Nikita)
  . Fixed bug #78106 (Path resolution fails if opcache disabled during request).
    (Nikita)

- OpenSSL:
  . Fixed bug #78079 (openssl_encrypt_ccm.phpt fails with OpenSSL 1.1.1c).
    (Jakub Zelenka)

- phpdbg:
  . Fixed bug #78050 (SegFault phpdbg + opcache on include file twice).
    (Nikita)

- Sockets:
  . Fixed bug #78038 (Socket_select fails when resource array contains
    references). (Nikita)

- Sodium:
  . Fixed bug #78114 (segfault when calling sodium_* functions from eval). (cmb)

- Standard:
  . Fixed bug #77135 (Extract with EXTR_SKIP should skip $this).
    (Craig Duncan, Dmitry)
  . Fixed bug #77937 (preg_match failed). (cmb, Anatol)

- Zip:
  . Fixed bug #76345 (zip.h not found). (Michael Maroszek)

30 May 2019, PHP 7.3.6

- cURL:
  . Implemented FR #72189 (Add missing CURL_VERSION_* constants). (Javier
    Spagnoletti)

- Date:
  . Fixed bug #77909 (DatePeriod::__construct() with invalid recurrence count
    value). (Ignace Nyamagana Butera)

- EXIF:
  . Fixed bug #77988 (heap-buffer-overflow on php_jpg_get16).
    (CVE-2019-11040) (Stas)

- FPM:
  . Fixed bug #77934 (php-fpm kill -USR2 not working). (Jakub Zelenka)
  . Fixed bug #77921 (static.php.net doesn't work anymore). (Peter Kokot)

- GD:
  . Fixed bug #77943 (imageantialias($image, false); does not work). (cmb)
  . Fixed bug #77973 (Uninitialized read in gdImageCreateFromXbm).
    (CVE-2019-11038) (cmb)

- Iconv:
  . Fixed bug #78069 (Out-of-bounds read in iconv.c:_php_iconv_mime_decode()
    due to integer overflow). (CVE-2019-11039). (maris dot adam)

- JSON:
  . Fixed bug #77843 (Use after free with json serializer). (Nikita)

- Opcache:
  . Fixed possible crashes, because of inconsistent PCRE cache and opcache
    SHM reset. (Alexey Kalinin, Dmitry)

- PDO_MySQL:
  . Fixed bug #77944 (Wrong meta pdo_type for bigint on LLP64). (cmb)

- Reflection:
  . Fixed bug #75186 (Inconsistent reflection of Closure:::__invoke()). (Nikita)

- Session:
  . Fixed bug #77911 (Wrong warning for session.sid_bits_per_character). (cmb)

- SOAP:
  . Fixed bug #77945 (Segmentation fault when constructing SoapClient with
    WSDL_CACHE_BOTH). (Nikita)

- SPL:
  . Fixed bug #77024 (SplFileObject::__toString() may return array). (Craig
    Duncan)

- SQLite:
  . Fixed bug #77967 (Bypassing open_basedir restrictions via file uris). (Stas)

- Standard:
  . Fixed bug #77931 (Warning for array_map mentions wrong type). (Nikita)
  . Fixed bug #78003 (strip_tags output change since PHP 7.3). (cmb)

02 May 2019, PHP 7.3.5

- Core:
  . Fixed bug #77903 (ArrayIterator stops iterating after offsetSet call).
    (Nikita)

- CLI:
  . Fixed bug #77794 (Incorrect Date header format in built-in server).
    (kelunik)

- EXIF
  . Fixed bug #77950 (Heap-buffer-overflow in _estrndup via exif_process_IFD_TAG).
    (CVE-2019-11036) (Stas)

- Interbase:
  . Fixed bug #72175 (Impossibility of creating multiple connections to
    Interbase with php 7.x). (Nikita)

- Intl:
  . Fixed bug #77895 (IntlDateFormatter::create fails in strict mode if $locale
    = null). (Nikita)

- LDAP:
  . Fixed bug #77869 (Core dump when using server controls) (mcmic)

- Mail
  . Fixed bug #77821 (Potential heap corruption in TSendMail()). (cmb)

- mbstring:
  . Implemented FR #72777 (Implement regex stack limits for mbregex functions).
    (Yasuo Ohgaki, Stas)

- MySQLi:
  . Fixed bug #77773 (Unbuffered queries leak memory - MySQLi / mysqlnd).
    (Nikita)

- PCRE:
  . Fixed bug #77827 (preg_match does not ignore \r in regex flags). (requinix,
    cmb)

- PDO:
  . Fixed bug #77849 (Disable cloning of PDO handle/connection objects).
    (camporter)

- phpdbg:
  . Fixed bug #76801 (too many open files). (alekitto)
  . Fixed bug #77800 (phpdbg segfaults on listing some conditional breakpoints).
    (krakjoe)
  . Fixed bug #77805 (phpdbg build fails when readline is shared). (krakjoe)

- Reflection:
  . Fixed bug #77772 (ReflectionClass::getMethods(null) doesn't work). (Nikita)
  . Fixed bug #77882 (Different behavior: always calls destructor). (Nikita)

- Standard:
  . Fixed bug #77793 (Segmentation fault in extract() when overwriting
    reference with itself). (Nikita)
  . Fixed bug #77844 (Crash due to null pointer in parse_ini_string with
    INI_SCANNER_TYPED). (Nikita)
  . Fixed bug #77853 (Inconsistent substr_compare behaviour with empty
    haystack). (Nikita)

04 Apr 2019, PHP 7.3.4

- Core:
  . Fixed bug #77738 (Nullptr deref in zend_compile_expr). (Laruence)
  . Fixed bug #77660 (Segmentation fault on break 2147483648). (Laruence)
  . Fixed bug #77652 (Anonymous classes can lose their interface information).
    (Nikita)
  . Fixed bug #77345 (Stack Overflow caused by circular reference in garbage
    collection). (Alexandru Patranescu, Nikita, Dmitry)
  . Fixed bug #76956 (Wrong value for 'syslog.filter' documented in php.ini).
    (cmb)

- Apache2Handler:
  . Fixed bug #77648 (BOM in sapi/apache2handler/php_functions.c). (cmb)

- Bcmath:
  . Fixed bug #77742 (bcpow() implementation related to gcc compiler
    optimization). (Nikita)

- CLI Server:
  . Fixed bug #77722 (Incorrect IP set to $_SERVER['REMOTE_ADDR'] on the
    localhost). (Nikita)

- COM:
  . Fixed bug #77578 (Crash when php unload). (cmb)

- EXIF:
  . Fixed bug #77753 (Heap-buffer-overflow in php_ifd_get32s). (CVE-2019-11034)
    (Stas)
  . Fixed bug #77831 (Heap-buffer-overflow in exif_iif_add_value).
    (CVE-2019-11035) (Stas)

- FPM:
  . Fixed bug #77677 (FPM fails to build on AIX due to missing WCOREDUMP).
    (Kevin Adler)

- GD:
  . Fixed bug #77700 (Writing truecolor images as GIF ignores interlace flag).
    (cmb)

- MySQLi:
  . Fixed bug #77597 (mysqli_fetch_field hangs scripts). (Nikita)

- Opcache:
  . Fixed bug #77743 (Incorrect pi node insertion for jmpznz with identical
    successors). (Nikita)

- PCRE:
  . Fixed bug #76127 (preg_split does not raise an error on invalid UTF-8).
    (Nikita)

- Phar:
  . Fixed bug #77697 (Crash on Big_Endian platform). (Laruence)

- phpdbg:
  . Fixed bug #77767 (phpdbg break cmd aliases listed in help do not match
    actual aliases). (Miriam Lauter)

- sodium:
  . Fixed bug #77646 (sign_detached() strings not terminated). (Frank)

- SQLite3:
  . Added sqlite3.defensive INI directive. (BohwaZ)

- Standard:
  . Fixed bug #77664 (Segmentation fault when using undefined constant in
    custom wrapper). (Laruence)
  . Fixed bug #77669 (Crash in extract() when overwriting extracted array).
    (Nikita)
  . Fixed bug #76717 (var_export() does not create a parsable value for
    PHP_INT_MIN). (Nikita)
  . Fixed bug #77765 (FTP stream wrapper should set the directory as
    executable). (Vlad Temian)

07 Mar 2019, PHP 7.3.3

- Core:
  . Fixed bug #77589 (Core dump using parse_ini_string with numeric sections).
    (Laruence)
  . Fixed bug #77329 (Buffer Overflow via overly long Error Messages).
    (Dmitry)
  . Fixed bug #77494 (Disabling class causes segfault on member access).
    (Dmitry)
  . Fixed bug #77498 (Custom extension Segmentation fault when declare static
    property). (Nikita)
  . Fixed bug #77530 (PHP crashes when parsing `(2)::class`). (Ekin)
  . Fixed bug #77546 (iptcembed broken function). (gdegoulet)
  . Fixed bug #77630 (rename() across the device may allow unwanted access
    during processing). (Stas)

- COM:
  . Fixed bug #77621 (Already defined constants are not properly reported).
    (cmb)
  . Fixed bug #77626 (Persistence confusion in php_com_import_typelib()). (cmb)

- EXIF:
  . Fixed bug #77509 (Uninitialized read in exif_process_IFD_in_TIFF). (Stas)
  . Fixed bug #77540 (Invalid Read on exif_process_SOFn). (Stas)
  . Fixed bug #77563 (Uninitialized read in exif_process_IFD_in_MAKERNOTE). (Stas)
  . Fixed bug #77659 (Uninitialized read in exif_process_IFD_in_MAKERNOTE). (Stas)

- Mbstring:
  . Fixed bug #77514 (mb_ereg_replace() with trailing backslash adds null byte).
    (Nikita)

- MySQL
  . Disabled LOCAL INFILE by default, can be enabled using php.ini directive
    mysqli.allow_local_infile for mysqli, or PDO::MYSQL_ATTR_LOCAL_INFILE
    attribute for pdo_mysql. (Darek Slusarczyk)

- OpenSSL:
  . Fixed bug #77390 (feof might hang on TLS streams in case of fragmented TLS
    records). (Abyl Valg, Jakub Zelenka)

- PDO_OCI:
  . Support Oracle Database tracing attributes ACTION, MODULE,
    CLIENT_INFO, and CLIENT_IDENTIFIER. (Cameron Porter)

- PHAR:
  . Fixed bug #77396 (Null Pointer Dereference in phar_create_or_parse_filename).
    (bishop)
  . Fixed bug #77586 (phar_tar_writeheaders_int() buffer overflow). (bishop)

- phpdbg:
  . Fixed bug #76596 (phpdbg support for display_errors=stderr). (kabel)

- SPL:
  . Fixed bug #51068 (DirectoryIterator glob:// don't support current path
    relative queries). (Ahmed Abdou)
  . Fixed bug #77431 (openFile() silently truncates after a null byte). (cmb)

- Standard:
  . Fixed bug #77552 (Unintialized php_stream_statbuf in stat functions).
    (John Stevenson)
  . Fixed bug #77612 (setcookie() sets incorrect SameSite header if all of its
    options filled). (Nikita)

07 Feb 2019, PHP 7.3.2

- Core:
  . Fixed bug #77369 (memcpy with negative length via crafted DNS response). (Stas)
  . Fixed bug #77387 (Recursion detection broken when printing GLOBALS).
    (Laruence)
  . Fixed bug #77376 ("undefined function" message no longer includes
    namespace). (Laruence)
  . Fixed bug #77357 (base64_encode / base64_decode doest not work on nested
    VM). (Nikita)
  . Fixed bug #77339 (__callStatic may get incorrect arguments). (Dmitry)
  . Fixed bug #77317 (__DIR__, __FILE__, realpath() reveal physical path for
    subst virtual drive). (Anatol)
  . Fixed bug #77263 (Segfault when using 2 RecursiveFilterIterator). (Dmitry)
  . Fixed bug #77447 (PHP 7.3 built with ASAN crashes in
    zend_cpu_supports_avx2). (Nikita)
  . Fixed bug #77484 (Zend engine crashes when calling realpath in invalid
    working dir). (Anatol)

- Curl:
  . Fixed bug #76675 (Segfault with H2 server push). (Pedro Magalhães)

- Fileinfo:
  . Fixed bug #77346 (webm files incorrectly detected as
    application/octet-stream). (Anatol)

- FPM:
  . Fixed bug #77430 (php-fpm crashes with Main process exited, code=dumped,
    status=11/SEGV). (Jakub Zelenka)

- GD:
  . Fixed bug #73281 (imagescale(…, IMG_BILINEAR_FIXED) can cause black border).
    (cmb)
  . Fixed bug #73614 (gdImageFilledArc() doesn't properly draw pies). (cmb)
  . Fixed bug #77272 (imagescale() may return image resource on failure). (cmb)
  . Fixed bug #77391 (1bpp BMPs may fail to be loaded). (Romain Déoux, cmb)
  . Fixed bug #77479 (imagewbmp() segfaults with very large images). (cmb)

- ldap:
  . Fixed bug #77440 (ldap_bind using ldaps or ldap_start_tls()=exception in
    libcrypto-1_1-x64.dll). (Anatol)

- Mbstring:
  . Fixed bug #77428 (mb_ereg_replace() doesn't replace a substitution
    variable). (Nikita)
  . Fixed bug #77454 (mb_scrub() silently truncates after a null byte).
    (64796c6e69 at gmail dot com)

- MySQLnd:
  . Fixed bug #77308 (Unbuffered queries memory leak). (Dmitry)
  . Fixed bug #75684 (In mysqlnd_ext_plugin.h the plugin methods family has
      no external visibility). (Anatol)

- Opcache:
  . Fixed bug #77266 (Assertion failed in dce_live_ranges). (Laruence)
  . Fixed bug #77257 (value of variable assigned in a switch() construct gets
    lost). (Nikita)
  . Fixed bug #77434 (php-fpm workers are segfaulting in zend_gc_addre).
    (Nikita)
  . Fixed bug #77361 (configure fails on 64-bit AIX when opcache enabled).
    (Kevin Adler)
  . Fixed bug #77287 (Opcache literal compaction is incompatible with EXT
    opcodes). (Nikita)

- PCRE:
  . Fixed bug #77338 (get_browser with empty string). (Nikita)

- PDO:
  . Fixed bug #77273 (array_walk_recursive corrupts value types leading to PDO
    failure). (Nikita)

- PDO MySQL:
  . Fixed bug #77289 (PDO MySQL segfaults with persistent connection).
    (Lauri Kenttä)

- SOAP:
  . Fixed bug #77410 (Segmentation Fault when executing method with an empty
    parameter). (Nikita)

- Sockets:
  . Fixed bug #76839 (socket_recvfrom may return an invalid 'from' address
    on MacOS). (Michael Meyer)

- SPL:
  . Fixed bug #77298 (segfault occurs when add property to unserialized empty
    ArrayObject). (jhdxr)

- Standard:
  . Fixed bug #77395 (segfault about array_multisort). (Laruence)
  . Fixed bug #77439 (parse_str segfaults when inserting item into existing
    array). (Nikita)

10 Jan 2019, PHP 7.3.1

- Core:
  . Fixed bug #76654 (Build failure on Mac OS X on 32-bit Intel). (Ryandesign)
  . Fixed bug #71041 (zend_signal_startup() needs ZEND_API).
    (Valentin V. Bartenev)
  . Fixed bug #76046 (PHP generates "FE_FREE" opcode on the wrong line).
    (Nikita)
  . Fixed bug #77291 (magic methods inherited from a trait may be ignored).
    (cmb)

- CURL:
  . Fixed bug #77264 (curl_getinfo returning microseconds, not seconds).
    (Pierrick)

- COM:
  . Fixed bug #77177 (Serializing or unserializing COM objects crashes). (cmb)

- Exif:
  . Fixed bug #77184 (Unsigned rational numbers are written out as signed
    rationals). (Colin Basnett)

- GD:
  . Fixed bug #77195 (Incorrect error handling of imagecreatefromjpeg()). (cmb)
  . Fixed bug #77198 (auto cropping has insufficient precision). (cmb)
  . Fixed bug #77200 (imagecropauto(…, GD_CROP_SIDES) crops left but not right).
    (cmb)
  . Fixed bug #77269 (efree() on uninitialized Heap data in imagescale leads to
    use-after-free). (cmb)
  . Fixed bug #77270 (imagecolormatch Out Of Bounds Write on Heap). (cmb)

- MBString:
  . Fixed bug #77367 (Negative size parameter in mb_split). (Stas)
  . Fixed bug #77370 (Buffer overflow on mb regex functions - fetch_token).
    (Stas)
  . Fixed bug #77371 (heap buffer overflow in mb regex functions
    - compile_string_node). (Stas)
  . Fixed bug #77381 (heap buffer overflow in multibyte match_at). (Stas)
  . Fixed bug #77382 (heap buffer overflow due to incorrect length in
    expand_case_fold_string). (Stas)
  . Fixed bug #77385 (buffer overflow in fetch_token). (Stas)
  . Fixed bug #77394 (Buffer overflow in multibyte case folding - unicode).
    (Stas)
  . Fixed bug #77418 (Heap overflow in utf32be_mbc_to_code). (Stas)

- OCI8:
  . Fixed bug #76804 (oci_pconnect with OCI_CRED_EXT not working). (KoenigsKind)
  . Added oci_set_call_timeout() for call timeouts.
  . Added oci_set_db_operation() for the DBOP end-to-end-tracing attribute.

- Opcache:
  . Fixed bug #77215 (CFG assertion failure on multiple finalizing switch
    frees in one block). (Nikita)
  . Fixed bug #77275 (OPcache optimization problem for ArrayAccess->offsetGet).
    (Nikita)

- PCRE:
  . Fixed bug #77193 (Infinite loop in preg_replace_callback). (Anatol)

- PDO:
  . Handle invalid index passed to PDOStatement::fetchColumn() as error. (Sergei
    Morozov)

- Phar:
  . Fixed bug #77247 (heap buffer overflow in phar_detect_phar_fname_ext). (Stas)

- Soap:
  . Fixed bug #77088 (Segfault when using SoapClient with null options).
    (Laruence)

- Sockets:
  . Fixed bug #77136 (Unsupported IPV6_RECVPKTINFO constants on macOS).
    (Mizunashi Mana)

- Sodium:
  . Fixed bug #77297 (SodiumException segfaults on PHP 7.3). (Nikita, Scott)

- SPL:
  . Fixed bug #77359 (spl_autoload causes segfault). (Lauri Kenttä)
  . Fixed bug #77360 (class_uses causes segfault). (Lauri Kenttä)

- SQLite3:
  . Fixed bug #77051 (Issue with re-binding on SQLite3). (BohwaZ)

- Xmlrpc:
  . Fixed bug #77242 (heap out of bounds read in xmlrpc_decode()). (cmb)
  . Fixed bug #77380 (Global out of bounds read in xmlrpc base64 code). (Stas)

06 Dec 2018, PHP 7.3.0

- Core:
  . Improved PHP GC. (Dmitry, Nikita)
  . Redesigned the old ext_skel program written in PHP, run:
    'php ext_skel.php' for all options. This means there are no dependencies,
    thus making it work on Windows out of the box. (Kalle)
  . Removed support for BeOS. (Kalle)
  . Add PHP_VERSION to phpinfo() <title/>. (github/MattJeevas)
  . Add net_get_interfaces(). (Sara, Joe, Anatol)
  . Added gc_status(). (Benjamin Eberlei)
  . Implemented flexible heredoc and nowdoc syntax, per
    RFC https://wiki.php.net/rfc/flexible_heredoc_nowdoc_syntaxes.
    (Thomas Punt)
  . Added support for references in list() and array destructuring, per
    RFC https://wiki.php.net/rfc/list_reference_assignment.
    (David Walker)
  . Improved effectiveness of ZEND_SECURE_ZERO for NetBSD and systems
    without native similar feature. (devnexen)
  . Added syslog.facility and syslog.ident INI entries for customizing syslog
    logging. (Philip Prindeville)
  . Fixed bug #75683 (Memory leak in zend_register_functions() in ZTS mode).
    (Dmitry)
  . Fixed bug #75031 (support append mode in temp/memory streams). (adsr)
  . Fixed bug #74860 (Uncaught exceptions not being formatted properly when
    error_log set to "syslog"). (Philip Prindeville)
  . Fixed bug #75220 (Segfault when calling is_callable on parent).
    (andrewnester)
  . Fixed bug #69954 (broken links and unused config items in distributed ini
    files). (petk)
  . Fixed bug #74922 (Composed class has fatal error with duplicate, equal const
    properties). (pmmaga)
  . Fixed bug #63911 (identical trait methods raise errors during composition).
    (pmmaga)
  . Fixed bug #75677 (Clang ignores fastcall calling convention on variadic
    function). (Li-Wen Hsu)
  . Fixed bug #54043 (Remove inconsitency of internal exceptions and user
    defined exceptions). (Nikita)
  . Fixed bug #53033 (Mathematical operations convert objects to integers).
    (Nikita)
  . Fixed bug #73108 (Internal class cast handler uses integer instead of
    float). (Nikita)
  . Fixed bug #75765 (Fatal error instead of Error exception when base class is
    not found). (Timur Ibragimov)
  . Fixed bug #76198 (Wording: "iterable" is not a scalar type). (Levi Morrison)
  . Fixed bug #76137 (config.guess/config.sub do not recognize RISC-V). (cmb)
  . Fixed bug #76427 (Segfault in zend_objects_store_put). (Laruence)
  . Fixed bug #76422 (ftruncate fails on files > 2GB). (Anatol)
  . Fixed bug #76509 (Inherited static properties can be desynchronized from
    their parent by ref). (Nikita)
  . Fixed bug #76439 (Changed behaviour in unclosed HereDoc). (Nikita, tpunt)
  . Fixed bug #63217 (Constant numeric strings become integers when used as
    ArrayAccess offset). (Rudi Theunissen, Dmitry)
  . Fixed bug #33502 (Some nullary functions don't check the number of
    arguments). (cmb)
  . Fixed bug #76392 (Error relocating sapi/cli/php: unsupported relocation
    type 37). (Peter Kokot)
  . The declaration and use of case-insensitive constants has been deprecated.
    (Nikita)
  . Added syslog.filter INI entry for syslog filtering. (Philip Prindeville)
  . Fixed bug #76667 (Segfault with divide-assign op and __get + __set).
    (Laruence)
  . Fixed bug #76030 (RE2C_FLAGS rarely honoured) (Cristian Rodríguez)
  . Fixed broken zend_read_static_property (Laruence)
  . Fixed bug #76773 (Traits used on the parent are ignored for child classes).
    (daverandom)
  . Fixed bug #76767 (‘asm’ operand has impossible constraints in zend_operators.h).
    (ondrej)
  . Fixed bug #76752 (Crash in ZEND_COALESCE_SPEC_TMP_HANDLER - assertion in
    _get_zval_ptr_tmp failed). (Laruence)
  . Fixed bug #76820 (Z_COPYABLE invalid definition). (mvdwerve, cmb)
  . Fixed bug #76510 (file_exists() stopped working for phar://). (cmb)
  . Fixed bug #76869 (Incorrect bypassing protected method accessibilty check).
    (Dmitry)
  . Fixed bug #72635 (Undefined class used by class constant in constexpr
    generates fatal error). (Nikita)
  . Fixed bug #76947 (file_put_contents() blocks the directory of the file
    (__DIR__)). (Anatol)
  . Fixed bug #76979 (define() error message does not mention resources as
    valid values). (Michael Moravec)
  . Fixed bug #76825 (Undefined symbols ___cpuid_count). (Laruence, cmb)
  . Fixed bug #77110 (undefined symbol zend_string_equal_val in C++ build).
    (Remi)

- BCMath:
  . Implemented FR #67855 (No way to get current scale in use). (Chris Wright,
    cmb)
  . Fixed bug #66364 (BCMath bcmul ignores scale parameter). (cmb)
  . Fixed bug #75164 (split_bc_num() is pointless). (cmb)
  . Fixed bug #75169 (BCMath errors/warnings bypass PHP's error handling). (cmb)

- CLI:
  . Fixed bug #44217 (Output after stdout/stderr closed cause immediate exit
    with status 0). (Robert Lu)
  . Fixed bug #77111 (php-win.exe corrupts unicode symbols from cli
    parameters). (Anatol)

- cURL:
  . Expose curl constants from curl 7.50 to 7.61. (Pierrick)
  . Fixed bug #74125 (Fixed finding CURL on systems with multiarch support).
    (cebe)

- Date:
  . Implemented FR #74668: Add DateTime::createFromImmutable() method.
    (majkl578, Rican7)
  . Fixed bug #75222 (DateInterval microseconds property always 0). (jhdxr)
  . Fixed bug #68406 (calling var_dump on a DateTimeZone object modifies it).
    (jhdxr)
  . Fixed bug #76131 (mismatch arginfo for date_create). (carusogabriel)
  . Updated timelib to 2018.01RC1 to address several bugs:
    . Fixed bug #75577 (DateTime::createFromFormat does not accept 'v' format
      specifier). (Derick)
    . Fixed bug #75642 (Wrap around behaviour for microseconds is not working).
      (Derick)

- DBA:
  . Fixed bug #75264 (compiler warnings emitted). (petk)

- DOM:
  . Fixed bug #76285 (DOMDocument::formatOutput attribute sometimes ignored).
    (Andrew Nester, Laruence, Anatol)

- Fileinfo:
  . Fixed bug #77095 (slowness regression in 7.2/7.3 (compared to 7.1)).
    (Anatol)

- Filter:
  . Added the 'add_slashes' sanitization mode (FILTER_SANITIZE_ADD_SLASHES).
	(Kalle)

- FPM:
  . Added fpm_get_status function. (Till Backhaus)
  . Fixed bug #62596 (getallheaders() missing with PHP-FPM). (Remi)
  . Fixed bug #69031 (Long messages into stdout/stderr are truncated
    incorrectly) - added new log related FPM configuration options:
    log_limit, log_buffering and decorate_workers_output. (Jakub Zelenka)

- ftp:
  . Fixed bug #77151 (ftp_close(): SSL_read on shutdown). (Remi)

- GD:
  . Added support for WebP in imagecreatefromstring(). (Andreas Treichel, cmb)

- GMP:
  . Export internal structures and accessor helpers for GMP object. (Sara)
  . Added gmp_binomial(n, k). (Nikita)
  . Added gmp_lcm(a, b). (Nikita)
  . Added gmp_perfect_power(a). (Nikita)
  . Added gmp_kronecker(a, b). (Nikita)

- iconv:
  . Fixed bug #53891 (iconv_mime_encode() fails to Q-encode UTF-8 string). (cmb)
  . Fixed bug #77147 (Fixing 60494 ignored ICONV_MIME_DECODE_CONTINUE_ON_ERROR).
    (cmb)

- IMAP:
  . Fixed bug #77020 (null pointer dereference in imap_mail). (cmb)
  . Fixed bug #77153 (imap_open allows to run arbitrary shell commands via
    mailbox parameter). (Stas)

- Interbase:
  . Fixed bug #75453 (Incorrect reflection for ibase_[p]connect). (villfa)
  . Fixed bug #76443 (php+php_interbase.dll crash on module_shutdown). (Kalle)


- intl:
  . Fixed bug #75317 (UConverter::setDestinationEncoding changes source instead
    of destination). (andrewnester)
  . Fixed bug #76829 (Incorrect validation of domain on idn_to_utf8()
    function). (Anatol)

- JSON:
  . Added JSON_THROW_ON_ERROR flag. (Andrea)

- LDAP:
  . Added ldap_exop_refresh helper for EXOP REFRESH operation with dds overlay.
    (Come)
  . Added full support for sending and parsing ldap controls. (Come)
  . Fixed bug #49876 (Fix LDAP path lookup on 64-bit distros). (dzuelke)

- libxml2:
  . Fixed bug #75871 (use pkg-config where available). (pmmaga)

- litespeed:
  . Fixed bug #75248 (Binary directory doesn't get created when building
    only litespeed SAPI). (petk)
  . Fixed bug #75251 (Missing program prefix and suffix). (petk)

- MBstring:
  . Updated to Oniguruma 6.9.0. (cmb)
  . Fixed bug #65544 (mb title case conversion-first word in quotation isn't
    capitalized). (Nikita)
  . Fixed bug #71298 (MB_CASE_TITLE misbehaves with curled apostrophe/quote).
    (Nikita)
  . Fixed bug #73528 (Crash in zif_mb_send_mail). (Nikita)
  . Fixed bug #74929 (mbstring functions version 7.1.1 are slow compared to 5.3
    on Windows). (Nikita)
  . Fixed bug #76319 (mb_strtolower with invalid UTF-8 causes segmentation
    fault). (Nikita)
  . Fixed bug #76574 (use of undeclared identifiers INT_MAX and LONG_MAX). (cmb)
  . Fixed bug #76594 (Bus Error due to unaligned access in zend_ini.c
    OnUpdateLong). (cmb, Nikita)
  . Fixed bug #76706 (mbstring.http_output_conv_mimetypes is ignored). (cmb)
  . Fixed bug #76958 (Broken UTF7-IMAP conversion). (Nikita)
  . Fixed bug #77025 (mb_strpos throws Unknown encoding or conversion error).
    (Nikita)
  . Fixed bug #77165 (mb_check_encoding crashes when argument given an empty
    array). (Nikita)

- Mysqlnd:
  . Fixed bug #76386 (Prepared Statement formatter truncates fractional seconds
    from date/time column). (Victor Csiky)

- ODBC:
  . Removed support for ODBCRouter. (Kalle)
  . Removed support for Birdstep. (Kalle)
  . Fixed bug #77079 (odbc_fetch_object has incorrect type signature).
    (Jon Allen)

- Opcache:
  . Fixed bug #76466 (Loop variable confusion). (Dmitry, Laruence, Nikita)
  . Fixed bug #76463 (var has array key type but not value type). (Laruence)
  . Fixed bug #76446 (zend_variables.c:73: zend_string_destroy: Assertion
    `!(zval_gc_flags((str)->gc)). (Nikita, Laruence)
  . Fixed bug #76711 (OPcache enabled triggers false-positive "Illegal string
    offset"). (Dmitry)
  . Fixed bug #77058 (Type inference in opcache causes side effects). (Nikita)
  . Fixed bug #77092 (array_diff_key() - segmentation fault). (Nikita)

- OpenSSL:
  . Added openssl_pkey_derive function. (Jim Zubov)
  . Add min_proto_version and max_proto_version ssl stream options as well as
    related constants for possible TLS protocol values. (Jakub Zelenka)

- PCRE:
  . Implemented https://wiki.php.net/rfc/pcre2-migration. (Anatol, Dmitry)
  . Upgrade PCRE2 to 10.32. (Anatol)
  . Fixed bug #75355 (preg_quote() does not quote # control character).
    (Michael Moravec)
  . Fixed bug #76512 (\w no longer includes unicode characters). (cmb)
  . Fixed bug #76514 (Regression in preg_match makes it fail with
    PREG_JIT_STACKLIMIT_ERROR). (Anatol)
  . Fixed bug #76909 (preg_match difference between 7.3 and < 7.3). (Anatol)

- PDO_DBlib:
  . Implemented FR #69592 (allow 0-column rowsets to be skipped automatically).
    (fandrieu)
  . Expose TDS version as \PDO::DBLIB_ATTR_TDS_VERSION attribute on \PDO
    instance. (fandrieu)
  . Treat DATETIME2 columns like DATETIME. (fandrieu)
  . Fixed bug #74243 (allow locales.conf to drive datetime format). (fandrieu)

- PDO_Firebird:
  . Fixed bug #74462 (PDO_Firebird returns only NULLs for results with boolean
    for FIREBIRD >= 3.0). (Dorin Marcoci)

- PDO_OCI:
  . Fixed bug #74631 (PDO_PCO with PHP-FPM: OCI environment initialized
    before PHP-FPM sets it up). (Ingmar Runge)

- PDO SQLite
  . Add support for additional open flags

- pgsql:
  . Added new error constants for pg_result_error(): PGSQL_DIAG_SCHEMA_NAME,
    PGSQL_DIAG_TABLE_NAME, PGSQL_DIAG_COLUMN_NAME, PGSQL_DIAG_DATATYPE_NAME,
    PGSQL_DIAG_CONSTRAINT_NAME and PGSQL_DIAG_SEVERITY_NONLOCALIZED. (Kalle)
  . Fixed bug #77047 (pg_convert has a broken regex for the 'TIME WITHOUT
    TIMEZONE' data type). (Andy Gajetzki)

- phar:
  . Fixed bug #74991 (include_path has a 4096 char limit in some cases).
    (bwbroersma)
  . Fixed bug #65414 (deal with leading slash when adding files correctly).
    (bishopb)

- readline:
  . Added completion_append_character and completion_suppress_append options
    to readline_info() if linked against libreadline. (krageon)

- Session:
  . Fixed bug #74941 (session fails to start after having headers sent).
    (morozov)

- SimpleXML:
  . Fixed bug #54973 (SimpleXML casts integers wrong). (Nikita)
  . Fixed bug #76712 (Assignment of empty string creates extraneous text node).
    (cmb)

- Sockets:
  . Fixed bug #67619 (Validate length on socket_write). (thiagooak)

- SOAP:
  . Fixed bug #75464 (Wrong reflection on SoapClient::__setSoapHeaders).
    (villfa)
  . Fixed bug #70469 (SoapClient generates E_ERROR even if exceptions=1 is
    used). (Anton Artamonov)
  . Fixed bug #50675 (SoapClient can't handle object references correctly).
    (Cameron Porter)
  . Fixed bug #76348 (WSDL_CACHE_MEMORY causes Segmentation fault). (cmb)
  . Fixed bug #77141 (Signedness issue in SOAP when precision=-1). (cmb)

- SPL:
  . Fixed bug #74977 (Appending AppendIterator leads to segfault).
    (Andrew Nester)
  . Fixed bug #75173 (incorrect behavior of AppendIterator::append in foreach
    loop). (jhdxr)
  . Fixed bug #74372 (autoloading file with syntax error uses next autoloader,
    may hide parse error). (Nikita)
  . Fixed bug #75878 (RecursiveTreeIterator::setPostfix has wrong signature).
    (cmb)
  . Fixed bug #74519 (strange behavior of AppendIterator). (jhdxr)
  . Fixed bug #76131 (mismatch arginfo for splarray constructor).
    (carusogabriel)

- SQLite3:
  . Updated bundled libsqlite to 3.24.0. (cmb)

- Standard:
  . Added is_countable() function. (Gabriel Caruso)
  . Added support for the SameSite cookie directive, including an alternative
    signature for setcookie(), setrawcookie() and session_set_cookie_params().
    (Frederik Bosch, pmmaga)
  . Remove superfluous warnings from inet_ntop()/inet_pton(). (daverandom)
  . Fixed bug #75916 (DNS_CAA record results contain garbage). (Mike,
    Philip Sharp)
  . Fixed unserialize(), to disable creation of unsupported data structures
    through manually crafted strings. (Dmitry)
  . Fixed bug #75409 (accept EFAULT in addition to ENOSYS as indicator
    that getrandom() is missing). (sarciszewski)
  . Fixed bug #74719 (fopen() should accept NULL as context). (Alexander Holman)
  . Fixed bug #69948 (path/domain are not sanitized in setcookie). (cmb)
  . Fixed bug #75996 (incorrect url in header for mt_rand). (tatarbj)
  . Added hrtime() function, to get high resolution time. (welting)
  . Fixed bug #48016 (stdClass::__setState is not defined although var_export()
    uses it). (Andrea)
  . Fixed bug #76136 (stream_socket_get_name should enclose IPv6 in brackets).
    (seliver)
  . Fixed bug #76688 (Disallow excessive parameters after options array).
    (pmmaga)
  . Fixed bug #76713 (Segmentation fault caused by property corruption).
    (Laruence)
  . Fixed bug #76755 (setcookie does not accept "double" type for expire time).
    (Laruence)
  . Fixed bug #76674 (improve array_* failure messages exposing what was passed
    instead of an array). (carusogabriel)
  . Fixed bug #76803 (ftruncate changes file pointer). (Anatol)
  . Fixed bug #76818 (Memory corruption and segfault). (Remi)
  . Fixed bug #77081 (ftruncate() changes seek pointer in c mode). (cmb, Anatol)

- Testing:
  . Implemented FR #62055 (Make run-tests.php support --CGI-- sections). (cmb)

- Tidy:
  . Support using tidyp instead of tidy. (devnexen)
  . Fixed bug #74707 (Tidy has incorrect ReflectionFunction param counts for
    functions taking tidy). (Gabriel Caruso)
  . Fixed arginfo for tidy::__construct(). (Tyson Andre)

- Tokenizer:
  . Fixed bug #76437 (token_get_all with TOKEN_PARSE flag fails to recognise
    close tag). (Laruence)
  . Fixed bug #75218 (Change remaining uncatchable fatal errors for parsing
    into ParseError). (Nikita)
  . Fixed bug #76538 (token_get_all with TOKEN_PARSE flag fails to recognise
    close tag with newline). (Nikita)
  . Fixed bug #76991 (Incorrect tokenization of multiple invalid flexible
    heredoc strings). (Nikita)

- XML:
  . Fixed bug #71592 (External entity processing never fails). (cmb)

- Zlib:
  . Added zlib/level context option for compress.zlib wrapper. (Sara)<|MERGE_RESOLUTION|>--- conflicted
+++ resolved
@@ -20,14 +20,12 @@
   . Fixed bug #79084 (mysqlnd may fetch wrong column indexes with MYSQLI_BOTH).
     (cmb)
 
-<<<<<<< HEAD
 - Opcache:
   . Fixed #79114 (Eval class during preload causes class to be only half
     available). (Laruence)
-=======
+
 - OpenSSL:
   . Fixed bug #79145 (openssl memory leak). (cmb, Nikita)
->>>>>>> 9eff906a
 
 - Reflection:
   . Fixed bug #79115 (ReflectionClass::isCloneable call reflected class
