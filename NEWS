PHP                                                                        NEWS
|||||||||||||||||||||||||||||||||||||||||||||||||||||||||||||||||||||||||||||||
<<<<<<< HEAD
?? ??? 2016, PHP 7.1.0beta1
=======
?? ??? 2016 PHP 7.0.10

- Core:
  . Fixed bug #72496 (Cannot declare public method with signature incompatible
    with parent private method). (Pedro Magalhães)

- SPL:
  . Fixed bug #55701 (GlobIterator throws LogicException). (Valentin VĂLCIU)

21 Jul 2016 PHP 7.0.9
>>>>>>> 869604ee

- Core:
  . Implemented RFC: Iterable. (Aaron Piotrowski)
  . Fixed bug #72523 (dtrace issue with reflection (failed test)). (Laruence)
  . Fixed bug #72508 (strange references after recursive function call and
    "switch" statement). (Laruence)
  . Implemented RFC: Closure::fromCallable (Danack)

- COM:
  . Fixed bug #72498 (variant_date_from_timestamp null dereference). (Anatol)

- CURL:
  . Add curl_multi_errno(), curl_share_errno() and curl_share_strerror()
	functions. (Pierrick)
  . Add support for HTTP/2 Server Push (davey)

- Date:
  . Invalid serialization data for a DateTime or DatePeriod object will now
    throw an instance of Error from __wakeup() or __set_state() instead of
    resulting in a fatal error. (Aaron Piotrowski)
  . Timezone initialization failure from serialized data will now throw an
    instance of Error from __wakeup() or __set_state() instead of resulting in
    a fatal error. (Aaron Piotrowski)
  . Export date_get_interface_ce() for extension use. (Jeremy Mikola)

- DOM:
  . Invalid schema or RelaxNG validation contexts will throw an instance of
    Error instead of resulting in a fatal error. (Aaron Piotrowski)
  . Attempting to register a node class that does not extend the appropriate
    base class will now throw an instance of Error instead of resulting in a
    fatal error. (Aaron Piotrowski)
  . Attempting to read an invalid or write to a readonly property will throw
    an instance of Error instead of resulting in a fatal error. (Aaron
    Piotrowski)

- GD:
  . Fixed bug #72404 (imagecreatefromjpeg fails on selfie). (cmb)

- IMAP:
  . An email address longer than 16385 bytes will throw an instance of Error
    instead of resulting in a fatal error. (Aaron Piotrowski)
    
- Intl:
  . Failure to call the parent constructor in a class extending Collator
    before invoking the parent methods will throw an instance of Error
    instead of resulting in a recoverable fatal error. (Aaron Piotrowski)
  . Cloning a Transliterator object may will now throw an instance of Error
    instead of resulting in a fatal error if cloning the internal
    transliterator fails. (Aaron Piotrowski)

- LDAP:
  . Providing an unknown modification type to ldap_batch_modify() will now
    throw an instance of Error instead of resulting in a fatal error.
    (Aaron Piotrowski)

- Mbstring:
  . mb_ereg() and mb_eregi() will now throw an instance of ParseError if an
    invalid PHP expression is provided and the 'e' option is used. (Aaron
    Piotrowski)

- Mcrypt:
  . mcrypt_encrypt() and mcrypt_decrypt() will throw an instance of Error
    instead of resulting in a fatal error if mcrypt cannot be initialized.
    (Aaron Piotrowski)

- Mysqli:
  . Attempting to read an invalid or write to a readonly property will throw
    an instance of Error instead of resulting in a fatal error. (Aaron
    Piotrowski)

- OpenSSL:
  . Implemented FR #61204 (Add elliptic curve support for OpenSSL).
    (Dominic Luechinger)

- PCRE:
  . Fixed bug #72476 (Memleak in jit_stack). (Laruence)
  . Fixed bug #72463 (mail fails with invalid argument). (Anatol)

- Readline:
  . Fixed bug #72538 (readline_redisplay crashes php). (Laruence)

- Reflection:
  . Failure to retrieve a reflection object or retrieve an object property
    will now throw an instance of Error instead of resulting in a fatal error.
    (Aaron Piotrowski)

- SQLite3:
  . Fixed bug #70628 (Clearing bindings on an SQLite3 statement doesn't work).
    (cmb)

- Session:
  . Fixed bug #72531 (ps_files_cleanup_dir Buffer overflow). (Laruence)
  . Custom session handlers that do not return strings for session IDs will 
    now throw an instance of Error instead of resulting in a fatal error
    when a function is called that must generate a session ID.
    (Aaron Piotrowski)
  . An invalid setting for session.hash_function will throw an instance of
    Error instead of resulting in a fatal error when a session ID is created.
    (Aaron Piotrowski)

- SimpleXML:
  . Creating an unnamed or duplicate attribute will throw an instance of Error
    instead of resulting in a fatal error. (Aaron Piotrowski)

- SPL:
  . Attempting to clone an SplDirectory object will throw an instance of Error
    instead of resulting in a fatal error. (Aaron Piotrowski)
  . Calling ArrayIterator::append() when iterating over an object will throw an
    instance of Error instead of resulting in a fatal error. (Aaron Piotrowski)

- Standard:
  . Implemented RFC: More precise float values. (Jakub Zelenka, Yasuo)
  . array_multisort now uses zend_sort instead zend_qsort. (Laruence)
  . Fixed bug #72505 (readfile() mangles files larger than 2G). (Cschneid)
  . assert() will throw a ParseError when evaluating a string given as the first
    argument if the PHP code is invalid instead of resulting in a catchable
    fatal error. (Aaron Piotrowski)
  . Calling forward_static_call() outside of a class scope will now throw an
    instance of Error instead of resulting in a fatal error. (Aaron Piotrowski)

- Streams:
  . Fixed bug #72534 (stream_socket_get_name crashes). (Anatol)
    
- Tidy:
  . Creating a tidyNode manually will now throw an instance of Error instead of
    resulting in a fatal error. (Aaron Piotrowski)

- WDDX:
  . A circular reference when serializing will now throw an instance of Error
    instead of resulting in a fatal error. (Aaron Piotrowski)

- XML-RPC:
  . A circular reference when serializing will now throw an instance of Error
    instead of resulting in a fatal error. (Aaron Piotrowski)

- Zip:
  . ZipArchive::addGlob() will throw an instance of Error instead of resulting
    in a fatal error if glob support is not available. (Aaron Piotrowski)

23 Jun 2016, PHP 7.1.0alpha2

- Core:
  . Implemented RFC: Replace "Missing argument" warning with "Too few
    arguments" exception. (Dmitry)
  . Implemented RFC: Fix inconsistent behavior of $this variable. (Dmitry)
  . Fixed bug #72441 (Segmentation fault: RFC list_keys). (Laruence)
  . Fixed bug #72395 (list() regression). (Laruence)
  . Fixed bug #72373 (TypeError after Generator function w/declared return type
    finishes). (Nikita)
  . Fixed bug #69489 (tempnam() should raise notice if falling back to temp dir).
    (Laruence, Anatol)
  . Fixed UTF-8 and long path support on Windows. (Anatol)

- Date:
  . Fixed bug #63740 (strtotime seems to use both sunday and monday as start of
    week). (Derick)

- GD:
  . Fixed bug #43475 (Thick styled lines have scrambled patterns). (cmb)
  . Fixed bug #53640 (XBM images require width to be multiple of 8). (cmb)
  . Fixed bug #64641 (imagefilledpolygon doesn't draw horizontal line). (cmb)

- JSON
  . Implemented FR #46600 ("_empty_" key in objects). (Jakub Zelenka)

- Mbstring:
  . Fixed bug #72405 (mb_ereg_replace - mbc_to_code (oniguruma) -
    oob read access). (Laruence)
  . Fixed bug #72399 (Use-After-Free in MBString (search_re)). (Laruence)

- OpenSSL:
  . Implemented FR #67304 (Added AEAD support [CCM and GCM modes] to
    openssl_encrypt and openssl_decrypt). (Jakub Zelenka)
  . Implemented error storing to the global queue and cleaning up the OpenSSL
    error queue (resolves bugs #68276 and #69882). (Jakub Zelenka)

- PCRE:
  . Upgraded to PCRE 8.39. (Anatol)

- Sqlite3:
  . Implemented FR #72385 (Update SQLite bundle lib(3.13.0)). (Laruence)

- Standard:
  . Added is_iterable() function. (Aaron Piotrowski)
  . Fixed bug #72306 (Heap overflow through proc_open and $env parameter).
    (Laruence)

- Streams:
  . Fixed bug #72439 (Stream socket with remote address leads to a segmentation
    fault). (Laruence)

09 Jun 2016, PHP 7.1.0alpha1

- Core:
  . Added nullable types. (Levi, Dmitry)
  . Added DFA optimization framework based on e-SSA form. (Dmitry, Nikita)
  . Added specialized opcode handlers (e.g. ZEND_ADD_LONG_NO_OVERFLOW).
    (Dmitry)
  . Change statement and fcall extension handlers to accept frame. (Joe)
  . Implemented safe execution timeout handling, that prevents random crashes
    after "Maximum execution time exceeded" error. (Dmitry)
  . Fixed bug #53432 (Assignment via string index access on an empty string
    converts to array). (Nikita)
  . Fixed bug #62210 (Exceptions can leak temporary variables). (Dmitry, Bob)
  . Fixed bug #62814 (It is possible to stiffen child class members visibility).
    (Nikita)
  . Fixed bug #69989 (Generators don't participate in cycle GC). (Nikita)
  . Fixed bug #70228 (Memleak if return in finally block). (Dmitry)
  . Fixed bug #71266 (Missing separation of properties HT in foreach etc).
    (Dmitry)
  . Fixed bug #71604 (Aborted Generators continue after nested finally).
    (Nikita)
  . Fixed bug #71572 (String offset assignment from an empty string inserts
    null byte). (Francois)
  . Fixed bug #71897 (ASCII 0x7F Delete control character permitted in
    identifiers). (Andrea)
  . Fixed bug #72188 (Nested try/finally blocks losing return value). (Dmitry)
  . Fixed bug #72213 (Finally leaks on nested exceptions). (Dmitry, Nikita)
  . Implemented the RFC `Support Class Constant Visibility`. (Sean DuBois,
    Reeze Xia, Dmitry)
  . Added void return type. (Andrea)
  . Added support for negative string offsets in string offset syntax and
    various string functions. (Francois)
  . Added a form of the list() construct where keys can be specified. (Andrea)
  . Number operators taking numeric strings now emit E_NOTICEs or E_WARNINGs
    when given malformed numeric strings. (Andrea)
  . (int), intval() where $base is 10 or unspecified, settype(), decbin(),
    decoct(), dechex(), integer operators and other conversions now always
    respect scientific notation in numeric strings. (Andrea)
  . Implemented the RFC `Catching multiple exception types`. (Bronislaw Bialek,
    Pierrick)
  . Raise a compile-time warning on octal escape sequence overflow. (Sara)
  . Added [] = as alternative construct to list() =. (Bob)
  . Implemented logging to syslog with dynamic error levels. (Jani Ollikainen)
  . Fixed bug #47517 (php-cgi.exe missing UAC manifest).
    (maxdax15801 at users noreply github com)

- Apache2handler:
  . Enable per-module logging in Apache 2.4+. (Martin Vobruba)

- CLI Server:
  . Fixed bug #71276 (Built-in webserver does not send Date header).
    (see at seos fr)

- FTP:
  . Implemented FR #55651 (Option to ignore the returned FTP PASV address).
    (abrender at elitehosts dot com)

- Intl:
  . Added IntlTimeZone::getWindowsID() and
    IntlTimeZone::getIDForWindowsID(). (Sara)
  . Fixed bug #69374 (IntlDateFormatter formatObject returns wrong utf8 value).
    (lenhatanh86 at gmail com)
  . Fixed bug #69398 (IntlDateFormatter formatObject returns wrong value when
    time style is NONE). (lenhatanh86 at gmail com)

- Hash:
  . Added SHA3 fixed mode algorithms (224, 256, 384, and 512 bit). (Sara)
  . Added SHA512/256 and SHA512/224 algorithms. (Sara)

- JSON:
  . Exported JSON parser API including json_parser_method that can be used
    for implementing custom logic when parsing JSON. (Jakub Zelenka)
  . Escaped U+2028 and U+2029 when JSON_UNESCAPED_UNICODE is supplied as
    json_encode options and added JSON_UNESCAPED_LINE_TERMINATORS to restore
    the previous behaviour. (Eddie Kohler)

- PDO_Firebird:
  . Fixed bug #60052 (Integer returned as a 64bit integer on X86_64). (Mariuz)

- Pgsql:
  . Implemented FR #31021 (pg_last_notice() is needed to get all notice
    messages). (Yasuo)
  . Implemented FR #48532 (Allow pg_fetch_all() to index numerically). (Yasuo)

- Reflection:
  . Fix #72209 (ReflectionProperty::getValue() doesn't fail if object doesn't match type). (Joe)

- Session:
  . Improved fix for bug #68063 (Empty session IDs do still start sessions).
    (Yasuo)
  . Fixed bug #71038 (session_start() returns TRUE on failure).
    Session save handlers must return 'string' always for successful read.
    i.e. Non-existing session read must return empty string. PHP 7.0 is made
    not to tolerate buggy return value. (Yasuo)
  . Fixed bug #71394 (session_regenerate_id() must close opened session on
    errors). (Yasuo)

- SQLite3:
  . Implemented FR #71159 (Upgraded bundled SQLite lib to 3.9.2). (Laruence)

- Standard:
  . Fixed bug #71100 (long2ip() doesn't accept integers in strict mode).
    (Laruence)
  . Implemented FR #55716 (Add an option to pass a custom stream context to
    get_headers()). (Ferenc)
  . Additional validation for parse_url() for login/pass components).
    (Ilia) (Julien)
  . Implemented FR #69359 (Provide a way to fetch the current environment
    variables). (Ferenc)
  . unpack() function accepts an additional optional argument $offset. (Dmitry)
  . Implemented #51879 stream context socket option tcp_nodelay (Joe)

<<< NOTE: Insert NEWS from last stable release here prior to actual release! >>><|MERGE_RESOLUTION|>--- conflicted
+++ resolved
@@ -1,19 +1,6 @@
 PHP                                                                        NEWS
 |||||||||||||||||||||||||||||||||||||||||||||||||||||||||||||||||||||||||||||||
-<<<<<<< HEAD
 ?? ??? 2016, PHP 7.1.0beta1
-=======
-?? ??? 2016 PHP 7.0.10
-
-- Core:
-  . Fixed bug #72496 (Cannot declare public method with signature incompatible
-    with parent private method). (Pedro Magalhães)
-
-- SPL:
-  . Fixed bug #55701 (GlobIterator throws LogicException). (Valentin VĂLCIU)
-
-21 Jul 2016 PHP 7.0.9
->>>>>>> 869604ee
 
 - Core:
   . Implemented RFC: Iterable. (Aaron Piotrowski)
@@ -123,6 +110,7 @@
     instead of resulting in a fatal error. (Aaron Piotrowski)
   . Calling ArrayIterator::append() when iterating over an object will throw an
     instance of Error instead of resulting in a fatal error. (Aaron Piotrowski)
+  . Fixed bug #55701 (GlobIterator throws LogicException). (Valentin VĂLCIU)
 
 - Standard:
   . Implemented RFC: More precise float values. (Jakub Zelenka, Yasuo)
