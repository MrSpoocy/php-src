--- conflicted
+++ resolved
@@ -10,15 +10,11 @@
   . Fixed bug #79084 (mysqlnd may fetch wrong column indexes with MYSQLI_BOTH).
     (cmb)
 
-<<<<<<< HEAD
-23 Jan 2020, PHP 7.4.2
-=======
 - PDO:
   . Fixed bug #79106 (PDO may fetch wrong column indexes with PDO::FETCH_BOTH).
     (cmb)
 
-23 Jan 2020, PHP 7.3.14
->>>>>>> 30ce2424
+23 Jan 2020, PHP 7.4.2
 
 - Core:
   . Preloading support on Windows has been disabled. (Nikita)
